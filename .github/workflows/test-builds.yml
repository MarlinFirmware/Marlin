--- conflicted
+++ resolved
@@ -44,9 +44,9 @@
 
         # Extended STM32 Environments
 
-<<<<<<< HEAD
         - STM32F103CB_malyan
         - STM32F070CB_malyan
+        - STM32F070RB_malyan
         - malyan_M300
         ##- STM32F103RC_btt
         ##- STM32F103RC_btt_USB
@@ -56,36 +56,18 @@
         ##- jgaurora_a5s_a1
         ##- STM32F103VE_longer
         ##- STM32F407VE_black
+        ##- STM32F401VE_STEVAL
+        ##- BIGTREE_BTT002
         ##- BIGTREE_SKR_PRO
         ##- BIGTREE_GTR_V1_0
         ##- mks_robin
         ##- ARMED
         ##- FYSETC_S6
         ##- mks_robin_lite
-=======
-        - STM32F103RC_btt
-        - STM32F103RC_btt_USB
-        - STM32F103RE_btt
-        - STM32F103RE_btt_USB
-        - STM32F103RC_fysetc
-        - jgaurora_a5s_a1
-        - STM32F103VE_longer
-        - STM32F407VE_black
-        - STM32F401VE_STEVAL
-        - BIGTREE_BTT002
-        - BIGTREE_SKR_PRO
-        - BIGTREE_GTR_V1_0
-        - mks_robin
-        - ARMED
-        - FYSETC_S6
-        - STM32F070RB_malyan
-        - malyan_M300
-        - mks_robin_lite
-        - FLYF407ZG
-        - rumba32_f446ve
-        - rumba32_mks
-        - mks_robin_pro
->>>>>>> 76a65ffe
+        ##- FLYF407ZG
+        ##- rumba32_f446ve
+        ##- rumba32_mks
+        ##- mks_robin_pro
 
         # Put lengthy tests last
 
