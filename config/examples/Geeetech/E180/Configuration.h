--- conflicted
+++ resolved
@@ -515,10 +515,6 @@
 #if ENABLED(PIDTEMPBED)
   //#define MIN_BED_POWER 0
   //#define PID_BED_DEBUG // Sends debug data to the serial port.
-<<<<<<< HEAD
-
-=======
->>>>>>> 68da497f
 
   // FIND YOUR OWN: "M303 E-1 C8 S60"
 #endif // PIDTEMPBED
