--- conflicted
+++ resolved
@@ -518,16 +518,9 @@
 
   //120V 250W silicone heater into 4mm borosilicate (MendelMax 1.5+)
   //from FOPDT model - kp=.39 Tp=405 Tdead=66, Tc set to 79.2, aggressive factor of .15 (vs .1, 1, 10)
-<<<<<<< HEAD
   #define DEFAULT_bedKp 10.00
   #define DEFAULT_bedKi .023
   #define DEFAULT_bedKd 305.4
-=======
-  //#define DEFAULT_bedKp 10.00
-  //#define DEFAULT_bedKi .023
-  //#define DEFAULT_bedKd 305.4
-
->>>>>>> 7f15968c
   // FIND YOUR OWN: "M303 E-1 C8 S60"
 #endif // PIDTEMPBED
 
