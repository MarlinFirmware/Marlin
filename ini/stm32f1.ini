#
# Marlin Firmware
# PlatformIO Configuration File
#

#################################
#
# STM32F1 Architecture with unified STM32 HAL
#
# Naming Example: STM32F103RCT6
#
#   F : Foundation (sometimes High Performance F2/F4)
#   1 : Cortex M1 core
#  03 : Line/Features
#   R : 64 or 66 pins  (V:100, Z:144, I:176)
#   C : 256KB Flash-memory  (D:384KB, E:512KB, G:1024KB)
#   T : LQFP package
#   6 : -40...85°C   (7: ...105°C)
#
#################################

#
# HAL/STM32 Base Environment values
#
[common_stm32]
platform      = ststm32@~12.1
build_flags   = ${common.build_flags}
  -std=gnu++14
  -DUSBCON -DUSBD_USE_CDC
  -DTIM_IRQ_PRIO=13
  -DADC_RESOLUTION=12
build_unflags = -std=gnu++11
src_filter    = ${common.default_src_filter} +<src/HAL/STM32> +<src/HAL/shared/backtrace>
extra_scripts = ${common.extra_scripts}
  pre:buildroot/share/PlatformIO/scripts/stm32_serialbuffer.py

[stm32f1_variant]
extra_scripts        = ${common_stm32.extra_scripts}
  pre:buildroot/share/PlatformIO/scripts/generic_create_variant.py
  buildroot/share/PlatformIO/scripts/offset_and_rename.py

[common_STM32F103RC]
platform             = ${common_stm32.platform}
extends              = common_stm32
board                = genericSTM32F103RC
monitor_speed        = 115200
board_build.core     = stm32
board_build.variant  = MARLIN_F103Rx
extra_scripts        = ${stm32f1_variant.extra_scripts}

#
# STM32F103RE
#
[env:STM32F103RE]
platform          = ${common_stm32.platform}
extends           = common_stm32
board             = genericSTM32F103RE
monitor_speed     = 115200

#
# STM32F103VE
#
[env:STM32F103VE]
platform          = ${common_stm32.platform}
extends           = common_stm32
board             = genericSTM32F103VE
monitor_speed     = 115200

#
# STM32F103ZE
#
[env:STM32F103ZE]
platform          = ${common_stm32.platform}
extends           = common_stm32
board             = genericSTM32F103ZE
monitor_speed     = 115200

#
# BigTree SKR Mini V1.1 / SKR Mini E3 & MZ (STM32F103RCT6 ARM Cortex-M3)
#
#   STM32F103RC_btt ............. RCT6 with 256K
#   STM32F103RC_btt_USB ......... RCT6 with 256K (USB mass storage)
#
[env:STM32F103RC_btt]
platform             = ${common_stm32.platform}
extends              = common_STM32F103RC
build_flags          = ${common_stm32.build_flags} -DDEBUG_LEVEL=0 -DTIMER_SERVO=TIM5
board_build.offset   = 0x7000
board_upload.offset_address = 0x08007000

[env:STM32F103RC_btt_USB]
extends           = env:STM32F103RC_btt
platform          = ${common_stm32.platform}
platform_packages = framework-arduinoststm32@https://github.com/rhapsodyv/Arduino_Core_STM32/archive/usb-host-msc-cdc-msc-3.zip
build_unflags     = ${common_stm32.build_unflags} -DUSBD_USE_CDC
build_flags       = ${env:STM32F103RC_btt.build_flags} ${env:stm32_flash_drive.build_flags}
  -DUSBCON
  -DUSE_USB_FS
  -DUSBD_IRQ_PRIO=5
  -DUSBD_IRQ_SUBPRIO=6
  -DUSBD_USE_CDC_MSC

#
# MKS Robin (STM32F103ZET6)
# Uses HAL STM32 to support Marlin UI for TFT screen with optional touch panel
#
[env:mks_robin]
platform             = ${common_stm32.platform}
extends              = common_stm32
board                = genericSTM32F103ZE
board_build.core     = stm32
board_build.variant  = MARLIN_F103Zx
board_build.offset   = 0x7000
board_build.encrypt  = Robin.bin
build_flags          = ${common_stm32.build_flags}
  -DENABLE_HWSERIAL3 -DTIMER_SERIAL=TIM5
build_unflags        = ${common_stm32.build_unflags}
 -DUSBCON -DUSBD_USE_CDC
extra_scripts        = ${stm32f1_variant.extra_scripts}
<<<<<<< HEAD
  buildroot/share/PlatformIO/scripts/mks_encrypt.py
=======
>>>>>>> 49faf638
lib_deps             =

#
# MKS Robin E3/E3D (STM32F103RCT6) with TMC2209
#
[env:mks_robin_e3]
platform                    = ${common_stm32.platform}
extends                     = common_STM32F103RC
build_flags                 = ${common_stm32.build_flags}
  -DDEBUG_LEVEL=0 -DTIMER_SERVO=TIM5
build_unflags               = ${common_stm32.build_unflags} -DUSBCON -DUSBD_USE_CDC
monitor_speed               = 115200
board_build.offset          = 0x5000
board_build.encrypt         = Robin_e3.bin
board_upload.offset_address = 0x08005000
debug_tool                  = stlink
extra_scripts               = ${common_STM32F103RC.extra_scripts}

#
# Creality (STM32F103RET6)
#
[env:STM32F103RET6_creality]
platform             = ${common_stm32.platform}
extends              = common_stm32
build_flags          = ${common_stm32.build_flags} -DMCU_STM32F103RE -DHAL_SD_MODULE_ENABLED -DSS_TIMER=4 -DTIMER_SERVO=TIM5 -DENABLE_HWSERIAL3 -DTRANSFER_CLOCK_DIV=8
board                = genericSTM32F103RE
monitor_speed        = 115200
board_build.core     = stm32
board_build.variant  = MARLIN_F103Rx
board_build.offset   = 0x7000
board_upload.offset_address = 0x08007000
build_unflags        = ${common_stm32.build_unflags} -DUSBCON -DUSBD_USE_CDC
extra_scripts        = ${stm32f1_variant.extra_scripts}
  pre:buildroot/share/PlatformIO/scripts/random-bin.py
debug_tool           = jlink
upload_protocol      = jlink

#
# BigTree SKR Mini E3 V2.0 & DIP / SKR CR6 (STM32F103RET6 ARM Cortex-M3)
#
#   STM32F103RE_btt ............. RET6
#   STM32F103RE_btt_USB ......... RET6 (USB mass storage)
#
[env:STM32F103RE_btt]
platform             = ${common_stm32.platform}
extends              = common_stm32
build_flags          = ${common_stm32.build_flags} -DMCU_STM32F103RE -DHAL_SD_MODULE_ENABLED -DSS_TIMER=4 -DTIMER_SERVO=TIM5 -DENABLE_HWSERIAL3 -DTRANSFER_CLOCK_DIV=8
board                = genericSTM32F103RE
monitor_speed        = 115200
board_build.core     = stm32
board_build.variant  = MARLIN_F103Rx
board_build.offset   = 0x7000
board_upload.offset_address = 0x08007000
build_unflags        = ${common_stm32.build_unflags}
extra_scripts        = ${stm32f1_variant.extra_scripts}
debug_tool           = jlink
upload_protocol      = jlink

[env:STM32F103RE_btt_USB]
extends           = env:STM32F103RE_btt
platform          = ${common_stm32.platform}
platform_packages = framework-arduinoststm32@https://github.com/rhapsodyv/Arduino_Core_STM32/archive/usb-host-msc-cdc-msc-3.zip
build_unflags     = ${common_stm32.build_unflags} -DUSBD_USE_CDC
build_flags       = ${env:STM32F103RE_btt.build_flags} ${env:stm32_flash_drive.build_flags}
  -DUSBCON
  -DUSE_USB_FS
  -DUSBD_IRQ_PRIO=5
  -DUSBD_IRQ_SUBPRIO=6
  -DUSBD_USE_CDC_MSC

#
# FLSUN QQS Pro (STM32F103VET6)
# board Hispeedv1
#
[env:flsun_hispeedv1]
platform             = ${common_stm32.platform}
extends              = common_stm32
build_flags          = ${common_stm32.build_flags} -DMCU_STM32F103VE -DSS_TIMER=4 -DENABLE_HWSERIAL3
board                = genericSTM32F103VE
board_build.core     = stm32
board_build.variant  = MARLIN_F103Vx
board_build.offset   = 0x7000
board_build.encrypt  = Robin_mini.bin
board_upload.offset_address = 0x08007000
build_unflags        = ${common_stm32.build_unflags} -DUSBCON -DUSBD_USE_CDC
extra_scripts        = ${stm32f1_variant.extra_scripts}
<<<<<<< HEAD
  buildroot/share/PlatformIO/scripts/mks_encrypt.py
=======
>>>>>>> 49faf638

#
# MKS Robin Nano V1.2 and V2
#
[env:mks_robin_nano35]
platform             = ${common_stm32.platform}
extends              = common_stm32
build_flags          = ${common_stm32.build_flags} -DMCU_STM32F103VE -DSS_TIMER=4 -DENABLE_HWSERIAL3
board                = genericSTM32F103VE
board_build.core     = stm32
board_build.variant  = MARLIN_F103Vx
board_build.offset   = 0x7000
board_build.encrypt  = Robin_nano35.bin
board_upload.offset_address = 0x08007000
build_unflags        = ${common_stm32.build_unflags} -DUSBCON -DUSBD_USE_CDC
debug_tool           = jlink
upload_protocol      = jlink
extra_scripts        = ${stm32f1_variant.extra_scripts}
<<<<<<< HEAD
  buildroot/share/PlatformIO/scripts/mks_encrypt.py
=======
>>>>>>> 49faf638

#
# Mingda MPX_ARM_MINI
#
[env:mingda_mpx_arm_mini]
platform             = ${common_stm32.platform}
extends              = common_stm32
board                = genericSTM32F103ZE
board_build.core     = stm32
board_build.variant  = MARLIN_F103Zx
board_build.offset   = 0x10000
build_flags          = ${common_stm32.build_flags} -DENABLE_HWSERIAL3 -DTIMER_SERIAL=TIM5
build_unflags        = ${common_stm32.build_unflags} -DUSBCON -DUSBD_USE_CDC
extra_scripts        = ${stm32f1_variant.extra_scripts}

#
# Malyan M200 (STM32F103CB)
#
[env:STM32F103CB_malyan]
platform    = ${common_stm32.platform}
extends     = common_stm32
board       = malyanm200_f103cb
build_flags = ${common_stm32.build_flags}
  -DHAL_PCD_MODULE_ENABLED -DDISABLE_GENERIC_SERIALUSB -DHAL_UART_MODULE_ENABLED
src_filter  = ${common.default_src_filter} +<src/HAL/STM32>

#
# FLYmaker FLY Mini (STM32F103RCT6)
#
[env:FLY_MINI]
platform             = ${common_stm32.platform}
extends              = common_stm32
build_flags          = ${common_stm32.build_flags} -DSS_TIMER=4
board                = genericSTM32F103RC
board_build.core     = stm32
board_build.variant  = MARLIN_F103Rx
board_build.offset   = 0x5000
board_upload.offset_address = 0x08005000
<<<<<<< HEAD
extra_scripts        = ${stm32f1_variant.extra_scripts}

#
# MKS Robin Mini (STM32F103VET6)
#
[env:mks_robin_mini]
platform            = ${common_stm32.platform}
extends             = common_stm32
board               = genericSTM32F103VE
board_build.core    = stm32
board_build.variant = MARLIN_F103Vx
board_build.offset  = 0x7000
board_build.encrypt = Robin_mini.bin
build_flags         = ${common_stm32.build_flags} -DMCU_STM32F103VE
board_upload.offset_address = 0x08007000
extra_scripts       = ${stm32f1_variant.extra_scripts}
  buildroot/share/PlatformIO/scripts/mks_encrypt.py

#
# MKS Robin Lite/Lite2 (STM32F103RCT6)
#
[env:mks_robin_lite]
platform            = ${common_stm32.platform}
extends             = common_stm32
board               = genericSTM32F103RC
board_build.core    = stm32
board_build.variant = MARLIN_F103Rx
board_build.offset  = 0x5000
board_build.encrypt = mksLite.bin
build_flags         = ${common_stm32.build_flags}
board_upload.offset_address = 0x08005000
extra_scripts       = ${stm32f1_variant.extra_scripts}
  buildroot/share/PlatformIO/scripts/mks_encrypt.py

#
# MKS ROBIN LITE3 (STM32F103RCT6)
#
[env:mks_robin_lite3]
platform            = ${common_stm32.platform}
extends             = common_stm32
board               = genericSTM32F103RC
board_build.core    = stm32
board_build.variant = MARLIN_F103Rx
board_build.offset  = 0x5000
board_build.encrypt = mksLite3.bin
build_flags         = ${common_stm32.build_flags}
board_upload.offset_address = 0x08005000
extra_scripts       = ${stm32f1_variant.extra_scripts}
  buildroot/share/PlatformIO/scripts/mks_encrypt.py

#
# MKS Robin Pro (STM32F103ZET6)
#
[env:mks_robin_pro]
platform            = ${common_stm32.platform}
extends             = env:mks_robin
board_build.encrypt = Robin_pro.bin

#
# MKS Robin E3p (STM32F103VET6)
#  - LVGL UI
#
[env:mks_robin_e3p]
platform            = ${common_stm32.platform}
extends             = common_stm32
board               = genericSTM32F103VE
board_build.core    = stm32
board_build.variant = MARLIN_F103Vx
board_build.offset  = 0x7000
board_build.encrypt = Robin_e3p.bin
build_flags         = ${common_stm32.build_flags} -DMCU_STM32F103VE -DSS_TIMER=4
board_upload.offset_address = 0x08007000
extra_scripts       = ${stm32f1_variant.extra_scripts}
  buildroot/share/PlatformIO/scripts/mks_encrypt.py
debug_tool          = jlink
upload_protocol     = jlink

#
# JGAurora A5S A1 (STM32F103ZET6)
#
[env:jgaurora_a5s_a1]
platform            = ${common_stm32.platform}
extends             = common_stm32
board               = genericSTM32F103ZE
board_build.core    = stm32
board_build.variant = MARLIN_F103Zx
board_build.offset  = 0xA000
board_build.rename  = firmware_for_sd_upload.bin
build_flags         = ${common_stm32.build_flags} -DSTM32F1xx -DSTM32_XL_DENSITY
board_build.address = 0x0800A000
extra_scripts       = ${stm32f1_variant.extra_scripts}
  buildroot/share/PlatformIO/scripts/jgaurora_a5s_a1_with_bootloader.py

#
# FYSETC STM32F103RC
#
[env:STM32F103RC_fysetc]
platform        = ${common_stm32.platform}
extends         = common_STM32F103RC
extra_scripts   = ${stm32f1_variant.extra_scripts}
  buildroot/share/PlatformIO/scripts/STM32F103RC_fysetc.py
build_flags     = ${common_stm32.build_flags} -DDEBUG_LEVEL=0
lib_ldf_mode    = chain
debug_tool      = stlink
upload_protocol = serial

#
# Longer 3D board in Alfawise U20 (STM32F103VET6)
#
[env:STM32F103VE_longer]
platform            = ${common_stm32.platform}
extends             = common_stm32
board               = genericSTM32F103VE
board_build.core    = stm32
board_build.variant = MARLIN_F103Zx
board_build.offset  = 0x1000
board_build.address = 0x08010000
build_flags         = ${common_stm32.build_flags}
  -DMCU_STM32F103VE -DSTM32F1xx -USERIAL_USB -DU20 -DTS_V12
build_unflags       = ${common_stm32.build_unflags}
  -DCONFIG_MAPLE_MINI_NO_DISABLE_DEBUG=1 -DERROR_LED_PORT=GPIOE -DERROR_LED_PIN=6
extra_scripts       = ${stm32f1_variant.extra_scripts}
  buildroot/share/PlatformIO/scripts/STM32F103VE_longer.py

#
# TRIGORILLA PRO (STM32F103ZET6)
#
[env:trigorilla_pro]
platform      = ${common_stm32.platform}
extends       = env:mks_robin
extra_scripts = ${common_stm32.extra_scripts}

#
# Chitu boards like Tronxy X5s (STM32F103ZET6)
#
[env:chitu_f103]
platform             = ${common_stm32.platform}
extends              = common_stm32
board                = genericSTM32F103ZE
board_build.core     = stm32
board_build.variant  = MARLIN_F103Zx
extra_scripts        = ${stm32f1_variant.extra_scripts}
  buildroot/share/PlatformIO/scripts/chitu_crypt.py
build_flags          = ${common_stm32.build_flags} -DSTM32_XL_DENSITY
build_unflags        = ${common_stm32.build_unflags}
  -DCONFIG_MAPLE_MINI_NO_DISABLE_DEBUG= -DERROR_LED_PORT=GPIOE -DERROR_LED_PIN=6

#
# Some Chitu V5 boards have a problem with GPIO init.
# Use this target if G28 or G29 are always failing.
#
[env:chitu_v5_gpio_init]
platform      = ${common_stm32.platform}
extends       = env:chitu_f103
build_flags   = ${env:chitu_f103.build_flags} -DCHITU_V5_Z_MIN_BUGFIX
=======
extra_scripts        = ${stm32f1_variant.extra_scripts}
>>>>>>> 49faf638
<|MERGE_RESOLUTION|>--- conflicted
+++ resolved
@@ -117,10 +117,6 @@
 build_unflags        = ${common_stm32.build_unflags}
  -DUSBCON -DUSBD_USE_CDC
 extra_scripts        = ${stm32f1_variant.extra_scripts}
-<<<<<<< HEAD
-  buildroot/share/PlatformIO/scripts/mks_encrypt.py
-=======
->>>>>>> 49faf638
 lib_deps             =
 
 #
@@ -207,10 +203,6 @@
 board_upload.offset_address = 0x08007000
 build_unflags        = ${common_stm32.build_unflags} -DUSBCON -DUSBD_USE_CDC
 extra_scripts        = ${stm32f1_variant.extra_scripts}
-<<<<<<< HEAD
-  buildroot/share/PlatformIO/scripts/mks_encrypt.py
-=======
->>>>>>> 49faf638
 
 #
 # MKS Robin Nano V1.2 and V2
@@ -229,10 +221,6 @@
 debug_tool           = jlink
 upload_protocol      = jlink
 extra_scripts        = ${stm32f1_variant.extra_scripts}
-<<<<<<< HEAD
-  buildroot/share/PlatformIO/scripts/mks_encrypt.py
-=======
->>>>>>> 49faf638
 
 #
 # Mingda MPX_ARM_MINI
@@ -271,7 +259,6 @@
 board_build.variant  = MARLIN_F103Rx
 board_build.offset   = 0x5000
 board_upload.offset_address = 0x08005000
-<<<<<<< HEAD
 extra_scripts        = ${stm32f1_variant.extra_scripts}
 
 #
@@ -288,7 +275,6 @@
 build_flags         = ${common_stm32.build_flags} -DMCU_STM32F103VE
 board_upload.offset_address = 0x08007000
 extra_scripts       = ${stm32f1_variant.extra_scripts}
-  buildroot/share/PlatformIO/scripts/mks_encrypt.py
 
 #
 # MKS Robin Lite/Lite2 (STM32F103RCT6)
@@ -304,7 +290,6 @@
 build_flags         = ${common_stm32.build_flags}
 board_upload.offset_address = 0x08005000
 extra_scripts       = ${stm32f1_variant.extra_scripts}
-  buildroot/share/PlatformIO/scripts/mks_encrypt.py
 
 #
 # MKS ROBIN LITE3 (STM32F103RCT6)
@@ -320,7 +305,6 @@
 build_flags         = ${common_stm32.build_flags}
 board_upload.offset_address = 0x08005000
 extra_scripts       = ${stm32f1_variant.extra_scripts}
-  buildroot/share/PlatformIO/scripts/mks_encrypt.py
 
 #
 # MKS Robin Pro (STM32F103ZET6)
@@ -345,7 +329,6 @@
 build_flags         = ${common_stm32.build_flags} -DMCU_STM32F103VE -DSS_TIMER=4
 board_upload.offset_address = 0x08007000
 extra_scripts       = ${stm32f1_variant.extra_scripts}
-  buildroot/share/PlatformIO/scripts/mks_encrypt.py
 debug_tool          = jlink
 upload_protocol     = jlink
 
@@ -426,7 +409,4 @@
 [env:chitu_v5_gpio_init]
 platform      = ${common_stm32.platform}
 extends       = env:chitu_f103
-build_flags   = ${env:chitu_f103.build_flags} -DCHITU_V5_Z_MIN_BUGFIX
-=======
-extra_scripts        = ${stm32f1_variant.extra_scripts}
->>>>>>> 49faf638
+build_flags   = ${env:chitu_f103.build_flags} -DCHITU_V5_Z_MIN_BUGFIX