--- conflicted
+++ resolved
@@ -45,13 +45,6 @@
   buildroot/share/PlatformIO/scripts/stm32_bootloader.py
 
 #
-<<<<<<< HEAD
-# BigTree SKR Mini V1.1 / SKR mini E3 / SKR E3 DIP (STM32F103RCT6 ARM Cortex-M3)
-#
-#   STM32F103RC_btt ............. RCT6 with 256K
-#   STM32F103RC_btt_USB ......... RCT6 with 256K (USB mass storage)
-#
-=======
 # STM32F103RE
 #
 [env:STM32F103RE]
@@ -78,7 +71,12 @@
 board             = genericSTM32F103ZE
 monitor_speed     = 115200
 
->>>>>>> 67c1075e
+#
+# BigTree SKR Mini V1.1 / SKR mini E3 / SKR E3 DIP (STM32F103RCT6 ARM Cortex-M3)
+#
+#   STM32F103RC_btt ............. RCT6 with 256K
+#   STM32F103RC_btt_USB ......... RCT6 with 256K (USB mass storage)
+#
 [env:STM32F103RC_btt]
 platform             = ${common_stm32.platform}
 extends              = common_STM32F103RC
