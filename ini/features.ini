--- conflicted
+++ resolved
@@ -40,11 +40,7 @@
 USES_LIQUIDTWI2                        = LiquidTWI2@1.2.7
 HAS_LCDPRINT                           = build_src_filter=+<src/lcd/lcdprint.cpp>
 HAS_MARLINUI_HD44780                   = build_src_filter=+<src/lcd/HD44780>
-<<<<<<< HEAD
-HAS_MARLINUI_U8GLIB                    = marlinfirmware/U8glib-HAL@~0.5.3
-=======
 HAS_MARLINUI_U8GLIB                    = marlinfirmware/U8glib-HAL@0.5.4
->>>>>>> 994aa9f6
                                          build_src_filter=+<src/lcd/dogm>
 HAS_(FSMC|SPI|LTDC)_TFT                = build_src_filter=+<src/lcd/tft_io>
 HAS_LTDC_TFT                           = build_src_filter=+<src/HAL/STM32/tft/tft_ltdc.cpp>
