--- conflicted
+++ resolved
@@ -46,13 +46,9 @@
 HAS_LTDC_TFT                           = src_filter=+<src/HAL/STM32/tft/tft_ltdc.cpp>
 HAS_FSMC_TFT                           = src_filter=+<src/HAL/STM32/tft/tft_fsmc.cpp> +<src/HAL/STM32F1/tft/tft_fsmc.cpp>
                                          build_flags=-DHAL_SRAM_MODULE_ENABLED=
-<<<<<<< HEAD
 HAS_SPI_TFT                            = src_filter=+<src/HAL/shared/tft/tft_spi.cpp>
 HAS_TFT_XPT2046                        = src_filter=+<src/HAL/shared/tft/xpt2046.cpp>
 TFT_TOUCH_DEVICE_GT911                 = src_filter=+<src/HAL/STM32/tft/gt911.cpp>
-=======
-HAS_SPI_TFT                            = src_filter=+<src/HAL/STM32/tft/tft_spi.cpp> +<src/HAL/STM32F1/tft/tft_spi.cpp>
->>>>>>> bbdfd6dc
 I2C_EEPROM                             = src_filter=+<src/HAL/shared/eeprom_if_i2c.cpp>
 SOFT_I2C_EEPROM                        = SlowSoftI2CMaster, SlowSoftWire=https://github.com/felias-fogg/SlowSoftWire/archive/master.zip
 SPI_EEPROM                             = src_filter=+<src/HAL/shared/eeprom_if_spi.cpp>
@@ -255,11 +251,7 @@
 HAS_SERVOS                             = src_filter=+<src/module/servo.cpp> +<src/gcode/control/M280.cpp>
 MORGAN_SCARA                           = src_filter=+<src/gcode/scara>
 HAS_MICROSTEPS                         = src_filter=+<src/gcode/control/M350_M351.cpp>
-<<<<<<< HEAD
-(ESP3D_)?WIFISUPPORT                   = AsyncTCP, ESP Async WebServer=fhttps://github.com/har-in-air/ESPAsyncWebServer.git
-=======
 (ESP3D_)?WIFISUPPORT                   = AsyncTCP, ESP Async WebServer=https://github.com/har-in-air/ESPAsyncWebServer.git
->>>>>>> bbdfd6dc
                                          ESP3DLib=https://github.com/quiret/ESP3DLib
                                          arduinoWebSockets=links2004/WebSockets@2.3.4
                                          luc-github/ESP32SSDP@1.1.1
