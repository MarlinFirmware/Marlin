--- conflicted
+++ resolved
@@ -364,13 +364,8 @@
 HAS_SERVOS                             = build_src_filter=+<src/module/servo.cpp> +<src/gcode/control/M280.cpp>
 MORGAN_SCARA                           = build_src_filter=+<src/gcode/scara>
 HAS_MICROSTEPS                         = build_src_filter=+<src/gcode/control/M350_M351.cpp>
-<<<<<<< HEAD
 (ESP3D_)?WIFISUPPORT                   = AsyncTCP, ESP Async WebServer=https://github.com/har-in-air/ESPAsyncWebServer.git
-                                         ESP3DLib=https://github.com/quiret/ESP3DLib
-=======
-(ESP3D_)?WIFISUPPORT                   = AsyncTCP, ESP Async WebServer
                                          ESP3DLib=https://github.com/luc-github/ESP3DLib/archive/dc0f3d96c6.zip
->>>>>>> fef74398
                                          arduinoWebSockets=links2004/WebSockets@2.3.4
                                          luc-github/ESP32SSDP@1.1.1
                                          lib_ignore=ESPAsyncTCP
