#
# Marlin Firmware
# PlatformIO Configuration File
#

#################################
#                               #
#     Features Dependencies     #
#                               #
#################################

# The order of the features matters for source-filter resolution inside of common-dependencies.py.

[features]
YHCB2004                               = red-scorp/LiquidCrystal_AIP31068@^1.0.4, red-scorp/SoftSPIB@^1.1.1
HAS_TFT_LVGL_UI                        = lvgl=https://github.com/makerbase-mks/LVGL-6.1.1-MKS/archive/master.zip
                                         src_filter=+<src/lcd/extui/mks_ui>
                                         extra_scripts=download_mks_assets.py
MARLIN_TEST_BUILD                      = src_filter=+<src/tests>
POSTMORTEM_DEBUGGING                   = src_filter=+<src/HAL/shared/cpu_exception> +<src/HAL/shared/backtrace>
                                         build_flags=-funwind-tables
MKS_WIFI_MODULE                        = QRCode=https://github.com/makerbase-mks/QRCode/archive/master.zip
HAS_TRINAMIC_CONFIG                    = TMCStepper@~0.7.3
                                         src_filter=+<src/module/stepper/trinamic.cpp> +<src/gcode/feature/trinamic/M122.cpp> +<src/gcode/feature/trinamic/M906.cpp> +<src/gcode/feature/trinamic/M911-M914.cpp> +<src/gcode/feature/trinamic/M919.cpp>
HAS_T(RINAMIC_CONFIG|MC_SPI)           = src_filter=+<src/feature/tmc_util.cpp>
HAS_STEALTHCHOP                        = src_filter=+<src/gcode/feature/trinamic/M569.cpp>
SR_LCD_3W_NL                           = SailfishLCD=https://github.com/mikeshub/SailfishLCD/archive/master.zip
HAS_MOTOR_CURRENT_(I2C|DAC|SPI|PWM)    = src_filter=+<src/gcode/feature/digipot>
HAS_MOTOR_CURRENT_I2C                  = SlowSoftI2CMaster
                                         src_filter=+<src/feature/digipot>
HAS_TMC26X                             = TMC26XStepper=https://github.com/MarlinFirmware/TMC26XStepper/archive/master.zip
                                         src_filter=+<src/module/stepper/TMC26X.cpp>
LIB_INTERNAL_MAX31865                  = src_filter=+<src/libs/MAX31865.cpp>
NEOPIXEL_LED                           = adafruit/Adafruit NeoPixel@~1.8.0
                                         src_filter=+<src/feature/leds/neopixel.cpp>
I2C_AMMETER                            = peterus/INA226Lib@1.1.2
                                         src_filter=+<src/feature/ammeter.cpp>
USES_LIQUIDCRYSTAL                     = LiquidCrystal=https://github.com/MarlinFirmware/New-LiquidCrystal/archive/1.5.1.zip
USES_LIQUIDCRYSTAL_I2C                 = marcoschwartz/LiquidCrystal_I2C@1.1.4
USES_LIQUIDTWI2                        = LiquidTWI2@1.2.7
HAS_LCDPRINT                           = src_filter=+<src/lcd/lcdprint.cpp>
HAS_MARLINUI_HD44780                   = src_filter=+<src/lcd/HD44780>
HAS_MARLINUI_U8GLIB                    = marlinfirmware/U8glib-HAL@~0.5.2
                                         src_filter=+<src/lcd/dogm>
HAS_(FSMC|SPI|LTDC)_TFT                = src_filter=+<src/lcd/tft_io>
HAS_LTDC_TFT                           = src_filter=+<src/HAL/STM32/tft/tft_ltdc.cpp>
HAS_FSMC_TFT                           = src_filter=+<src/HAL/STM32/tft/tft_fsmc.cpp> +<src/HAL/STM32F1/tft/tft_fsmc.cpp>
<<<<<<< HEAD
                                         build_flags=-DHAL_SRAM_MODULE_ENABLED=
HAS_SPI_TFT                            = src_filter=+<src/HAL/STM32/tft/tft_spi.cpp> +<src/HAL/STM32F1/tft/tft_spi.cpp>
=======
HAS_SPI_TFT                            = src_filter=+<src/HAL/STM32/tft/tft_spi.cpp> +<src/HAL/STM32F1/tft/tft_spi.cpp> +<src/HAL/LPC1768/tft/tft_spi.cpp>
HAS_TFT_XPT2046                        = src_filter=+<src/HAL/STM32/tft/xpt2046.cpp> +<src/HAL/STM32F1/tft/xpt2046.cpp> +<src/HAL/LPC1768/tft/xpt2046.cpp>
TFT_TOUCH_DEVICE_GT911                 = src_filter=+<src/HAL/STM32/tft/gt911.cpp>
>>>>>>> 7d95928c
I2C_EEPROM                             = src_filter=+<src/HAL/shared/eeprom_if_i2c.cpp>
SOFT_I2C_EEPROM                        = SlowSoftI2CMaster, SlowSoftWire=https://github.com/felias-fogg/SlowSoftWire/archive/master.zip
SPI_EEPROM                             = src_filter=+<src/HAL/shared/eeprom_if_spi.cpp>
HAS_DWIN_E3V2|IS_DWIN_MARLINUI         = src_filter=+<src/lcd/e3v2/common>
DWIN_CREALITY_LCD                      = src_filter=+<src/lcd/e3v2/creality>
DWIN_LCD_PROUI                         = src_filter=+<src/lcd/e3v2/proui>
DWIN_CREALITY_LCD_JYERSUI              = src_filter=+<src/lcd/e3v2/jyersui>
IS_DWIN_MARLINUI                       = src_filter=+<src/lcd/e3v2/marlinui>
HAS_GRAPHICAL_TFT                      = src_filter=+<src/lcd/tft> -<src/lcd/tft/fontdata/*>
TFT_FONT_HELVETICA                     = src_filter=+<src/lcd/tft/fontdata/Helvetica/*>
TFT_FONT_NOTOSANS                      = src_filter=+<src/lcd/tft/fontdata/NotoSans/*>
TFT_FONT_UNIFONT                       = src_filter=+<src/lcd/tft/fontdata/Unifont/*>
IS_TFTGLCD_PANEL                       = src_filter=+<src/lcd/TFTGLCD>
HAS_TOUCH_BUTTONS                      = src_filter=+<src/lcd/touch/touch_buttons.cpp>
HAS_MARLINUI_MENU                      = src_filter=+<src/lcd/menu> -<src/lcd/menu/game>
HAS_GAMES                              = src_filter=+<src/lcd/menu/game/game.cpp>
MARLIN_BRICKOUT                        = src_filter=+<src/lcd/menu/game/brickout.cpp>
MARLIN_INVADERS                        = src_filter=+<src/lcd/menu/game/invaders.cpp>
MARLIN_MAZE                            = src_filter=+<src/lcd/menu/game/maze.cpp>
MARLIN_SNAKE                           = src_filter=+<src/lcd/menu/game/snake.cpp>
HAS_MENU_BACKLASH                      = src_filter=+<src/lcd/menu/menu_backlash.cpp>
LCD_BED_LEVELING                       = src_filter=+<src/lcd/menu/menu_bed_leveling.cpp>
HAS_MENU_BED_TRAMMING                  = src_filter=+<src/lcd/menu/menu_bed_tramming.cpp>
HAS_MENU_CANCELOBJECT                  = src_filter=+<src/lcd/menu/menu_cancelobject.cpp>
HAS_MENU_DELTA_CALIBRATE               = src_filter=+<src/lcd/menu/menu_delta_calibrate.cpp>
HAS_MENU_FILAMENT                      = src_filter=+<src/lcd/menu/menu_filament.cpp>
LCD_INFO_MENU                          = src_filter=+<src/lcd/menu/menu_info.cpp>
HAS_MENU_JOB_RECOVERY                  = src_filter=+<src/lcd/menu/menu_job_recovery.cpp>
HAS_MULTI_LANGUAGE                     = src_filter=+<src/lcd/menu/menu_language.cpp> +<src/gcode/lcd/M414.cpp>
HAS_MENU_LED                           = src_filter=+<src/lcd/menu/menu_led.cpp>
HAS_MENU_MEDIA                         = src_filter=+<src/lcd/menu/menu_media.cpp>
HAS_MENU_MIXER                         = src_filter=+<src/lcd/menu/menu_mixer.cpp>
HAS_MENU_MMU2                          = src_filter=+<src/lcd/menu/menu_mmu2.cpp>
HAS_MENU_PASSWORD                      = src_filter=+<src/lcd/menu/menu_password.cpp>
HAS_MENU_POWER_MONITOR                 = src_filter=+<src/lcd/menu/menu_power_monitor.cpp>
HAS_MENU_CUTTER                        = src_filter=+<src/lcd/menu/menu_spindle_laser.cpp>
HAS_MENU_TEMPERATURE                   = src_filter=+<src/lcd/menu/menu_temperature.cpp>
HAS_MENU_TMC                           = src_filter=+<src/lcd/menu/menu_tmc.cpp>
HAS_MENU_TOUCH_SCREEN                  = src_filter=+<src/lcd/menu/menu_touch_screen.cpp>
HAS_MENU_TRAMMING_WIZARD               = src_filter=+<src/lcd/menu/menu_tramming_wizard.cpp>
HAS_MENU_UBL                           = src_filter=+<src/lcd/menu/menu_ubl.cpp>
EXTENSIBLE_UI                          = src_filter=+<src/lcd/extui/ui_api.cpp>
ANYCUBIC_LCD_(CHIRON|VYPER)            = src_filter=+<src/lcd/extui/anycubic>
ANYCUBIC_LCD_CHIRON                    = src_filter=+<src/lcd/extui/anycubic_chiron>
ANYCUBIC_LCD_VYPER                     = src_filter=+<src/lcd/extui/anycubic_vyper>
ANYCUBIC_LCD_I3MEGA                    = src_filter=+<src/lcd/extui/anycubic_i3mega>
HAS_DGUS_LCD_CLASSIC                   = src_filter=+<src/lcd/extui/dgus>
DGUS_LCD_UI_RELOADED                   = src_filter=+<src/lcd/extui/dgus_reloaded>
DGUS_LCD_UI_FYSETC                     = src_filter=+<src/lcd/extui/dgus/fysetc>
DGUS_LCD_UI_HIPRECY                    = src_filter=+<src/lcd/extui/dgus/hiprecy>
DGUS_LCD_UI_MKS                        = src_filter=+<src/lcd/extui/dgus/mks>
DGUS_LCD_UI_ORIGIN                     = src_filter=+<src/lcd/extui/dgus/origin>
DGUS_LCD_UI_IA_CREALITY                = src_filter=+<src/lcd/extui/ia_creality>
EXTUI_EXAMPLE                          = src_filter=+<src/lcd/extui/example>
TOUCH_UI_FTDI_EVE                      = src_filter=+<src/lcd/extui/ftdi_eve_touch_ui>
MALYAN_LCD                             = src_filter=+<src/lcd/extui/malyan>
NEXTION_TFT                            = src_filter=+<src/lcd/extui/nextion>
USE_UHS2_USB                           = src_filter=+<src/sd/usb_flashdrive/lib-uhs2>
USE_UHS3_USB                           = src_filter=+<src/sd/usb_flashdrive/lib-uhs3>
USB_FLASH_DRIVE_SUPPORT                = src_filter=+<src/sd/usb_flashdrive/Sd2Card_FlashDrive.cpp>
HAS_MCP3426_ADC                        = src_filter=+<src/feature/adc> +<src/gcode/feature/adc>
AUTO_BED_LEVELING_BILINEAR             = src_filter=+<src/feature/bedlevel/abl>
AUTO_BED_LEVELING_(3POINT|(BI)?LINEAR) = src_filter=+<src/gcode/bedlevel/abl>
X_AXIS_TWIST_COMPENSATION              = src_filter=+<src/feature/x_twist.cpp> +<src/lcd/menu/menu_x_twist.cpp> +<src/gcode/probe/M423.cpp>
BD_SENSOR                              = markyue/Panda_SoftMasterI2C
                                         src_filter=+<src/feature/bedlevel/bdl> +<src/gcode/probe/M102.cpp>
MESH_BED_LEVELING                      = src_filter=+<src/feature/bedlevel/mbl> +<src/gcode/bedlevel/mbl>
AUTO_BED_LEVELING_UBL                  = src_filter=+<src/feature/bedlevel/ubl> +<src/gcode/bedlevel/ubl>
UBL_HILBERT_CURVE                      = src_filter=+<src/feature/bedlevel/hilbert_curve.cpp>
BACKLASH_COMPENSATION                  = src_filter=+<src/feature/backlash.cpp>
BARICUDA                               = src_filter=+<src/feature/baricuda.cpp> +<src/gcode/feature/baricuda>
BINARY_FILE_TRANSFER                   = src_filter=+<src/feature/binary_stream.cpp> +<src/libs/heatshrink>
BLTOUCH                                = src_filter=+<src/feature/bltouch.cpp>
CANCEL_OBJECTS                         = src_filter=+<src/feature/cancel_object.cpp> +<src/gcode/feature/cancel>
CASE_LIGHT_ENABLE                      = src_filter=+<src/feature/caselight.cpp> +<src/gcode/feature/caselight>
EXTERNAL_CLOSED_LOOP_CONTROLLER        = src_filter=+<src/feature/closedloop.cpp> +<src/gcode/calibrate/M12.cpp>
USE_CONTROLLER_FAN                     = src_filter=+<src/feature/controllerfan.cpp>
HAS_COOLER|LASER_COOLANT_FLOW_METER    = src_filter=+<src/feature/cooler.cpp>
HAS_MOTOR_CURRENT_DAC                  = src_filter=+<src/feature/dac>
DIRECT_STEPPING                        = src_filter=+<src/feature/direct_stepping.cpp> +<src/gcode/motion/G6.cpp>
EMERGENCY_PARSER                       = src_filter=+<src/feature/e_parser.cpp> -<src/gcode/control/M108_*.cpp>
EASYTHREED_UI                          = src_filter=+<src/feature/easythreed_ui.cpp>
I2C_POSITION_ENCODERS                  = src_filter=+<src/feature/encoder_i2c.cpp>
IIC_BL24CXX_EEPROM                     = src_filter=+<src/libs/BL24CXX.cpp>
SPI_FLASH                              = src_filter=+<src/libs/W25Qxx.cpp>
HAS_ETHERNET                           = src_filter=+<src/feature/ethernet.cpp> +<src/gcode/feature/network/M552-M554.cpp>
HAS_FANCHECK                           = src_filter=+<src/feature/fancheck.cpp> +<src/gcode/temp/M123.cpp>
HAS_FANMUX                             = src_filter=+<src/feature/fanmux.cpp>
FILAMENT_WIDTH_SENSOR                  = src_filter=+<src/feature/filwidth.cpp> +<src/gcode/feature/filwidth>
FWRETRACT                              = src_filter=+<src/feature/fwretract.cpp> +<src/gcode/feature/fwretract>
HOST_ACTION_COMMANDS                   = src_filter=+<src/feature/host_actions.cpp>
HOTEND_IDLE_TIMEOUT                    = src_filter=+<src/feature/hotend_idle.cpp>
JOYSTICK                               = src_filter=+<src/feature/joystick.cpp>
BLINKM                                 = src_filter=+<src/feature/leds/blinkm.cpp>
HAS_COLOR_LEDS                         = src_filter=+<src/feature/leds/leds.cpp> +<src/gcode/feature/leds/M150.cpp>
PCA9533                                = src_filter=+<src/feature/leds/pca9533.cpp>
PCA9632                                = src_filter=+<src/feature/leds/pca9632.cpp>
PRINTER_EVENT_LEDS                     = src_filter=+<src/feature/leds/printer_event_leds.cpp>
TEMP_STAT_LEDS                         = src_filter=+<src/feature/leds/tempstat.cpp>
MAX7219_DEBUG                          = src_filter=+<src/feature/max7219.cpp> +<src/gcode/feature/leds/M7219.cpp>
HAS_MEATPACK                           = src_filter=+<src/feature/meatpack.cpp>
MIXING_EXTRUDER                        = src_filter=+<src/feature/mixing.cpp> +<src/gcode/feature/mixing/M163-M165.cpp>
HAS_PRUSA_MMU1                         = src_filter=+<src/feature/mmu/mmu.cpp>
HAS_PRUSA_MMU2                         = src_filter=+<src/feature/mmu/mmu2.cpp> +<src/gcode/feature/prusa_MMU2>
PASSWORD_FEATURE                       = src_filter=+<src/feature/password> +<src/gcode/feature/password>
ADVANCED_PAUSE_FEATURE                 = src_filter=+<src/feature/pause.cpp> +<src/gcode/feature/pause/M600.cpp> +<src/gcode/feature/pause/M603.cpp>
PSU_CONTROL                            = src_filter=+<src/feature/power.cpp>
HAS_POWER_MONITOR                      = src_filter=+<src/feature/power_monitor.cpp> +<src/gcode/feature/power_monitor>
POWER_LOSS_RECOVERY                    = src_filter=+<src/feature/powerloss.cpp> +<src/gcode/feature/powerloss>
HAS_PTC                                = src_filter=+<src/feature/probe_temp_comp.cpp> +<src/gcode/calibrate/G76_M871.cpp>
HAS_FILAMENT_SENSOR                    = src_filter=+<src/feature/runout.cpp> +<src/gcode/feature/runout>
(EXT|MANUAL)_SOLENOID.*                = src_filter=+<src/feature/solenoid.cpp> +<src/gcode/control/M380_M381.cpp>
MK2_MULTIPLEXER                        = src_filter=+<src/feature/snmm.cpp>
HAS_CUTTER                             = src_filter=+<src/feature/spindle_laser.cpp> +<src/gcode/control/M3-M5.cpp>
HAS_DRIVER_SAFE_POWER_PROTECT          = src_filter=+<src/feature/stepper_driver_safety.cpp>
EXPERIMENTAL_I2CBUS                    = src_filter=+<src/feature/twibus.cpp> +<src/gcode/feature/i2c>
G26_MESH_VALIDATION                    = src_filter=+<src/gcode/bedlevel/G26.cpp>
ASSISTED_TRAMMING                      = src_filter=+<src/feature/tramming.cpp> +<src/gcode/bedlevel/G35.cpp>
HAS_MESH                               = src_filter=+<src/gcode/bedlevel/G42.cpp>
HAS_LEVELING                           = src_filter=+<src/gcode/bedlevel/M420.cpp> +<src/feature/bedlevel/bedlevel.cpp>
MECHANICAL_GANTRY_CAL.+                = src_filter=+<src/gcode/calibrate/G34.cpp>
Z_MULTI_ENDSTOPS|Z_STEPPER_AUTO_ALIGN  = src_filter=+<src/gcode/calibrate/G34_M422.cpp>
Z_STEPPER_AUTO_ALIGN                   = src_filter=+<src/feature/z_stepper_align.cpp>
DELTA_AUTO_CALIBRATION                 = src_filter=+<src/gcode/calibrate/G33.cpp>
CALIBRATION_GCODE                      = src_filter=+<src/gcode/calibrate/G425.cpp>
Z_MIN_PROBE_REPEATABILITY_TEST         = src_filter=+<src/gcode/calibrate/M48.cpp>
M100_FREE_MEMORY_WATCHER               = src_filter=+<src/gcode/calibrate/M100.cpp>
BACKLASH_GCODE                         = src_filter=+<src/gcode/calibrate/M425.cpp>
IS_KINEMATIC                           = src_filter=+<src/gcode/calibrate/M665.cpp>
HAS_EXTRA_ENDSTOPS                     = src_filter=+<src/gcode/calibrate/M666.cpp>
SKEW_CORRECTION_GCODE                  = src_filter=+<src/gcode/calibrate/M852.cpp>
DIRECT_PIN_CONTROL                     = src_filter=+<src/gcode/control/M42.cpp> +<src/gcode/control/M226.cpp>
PINS_DEBUGGING                         = src_filter=+<src/gcode/config/M43.cpp>
HAS_MULTI_EXTRUDER                     = src_filter=+<src/gcode/config/M217.cpp>
HAS_HOTEND_OFFSET                      = src_filter=+<src/gcode/config/M218.cpp>
EDITABLE_SERVO_ANGLES                  = src_filter=+<src/gcode/config/M281.cpp>
PIDTEMP                                = src_filter=+<src/gcode/config/M301.cpp>
PREVENT_COLD_EXTRUSION                 = src_filter=+<src/gcode/config/M302.cpp>
PIDTEMPBED                             = src_filter=+<src/gcode/config/M304.cpp>
HAS_USER_THERMISTORS                   = src_filter=+<src/gcode/config/M305.cpp>
PIDTEMPCHAMBER                         = src_filter=+<src/gcode/config/M309.cpp>
SD_ABORT_ON_ENDSTOP_HIT                = src_filter=+<src/gcode/config/M540.cpp>
BAUD_RATE_GCODE                        = src_filter=+<src/gcode/config/M575.cpp>
HAS_SMART_EFF_MOD                      = src_filter=+<src/gcode/config/M672.cpp>
COOLANT_CONTROL|AIR_ASSIST             = src_filter=+<src/gcode/control/M7-M9.cpp>
AIR_EVACUATION                         = src_filter=+<src/gcode/control/M10-M11.cpp>
HAS_SOFTWARE_ENDSTOPS                  = src_filter=+<src/gcode/control/M211.cpp>
SERVO_DETACH_GCODE                     = src_filter=+<src/gcode/control/M282.cpp>
HAS_DUPLICATION_MODE                   = src_filter=+<src/gcode/control/M605.cpp>
SPI_FLASH_BACKUP                       = src_filter=+<src/gcode/control/M993_M994.cpp>
PLATFORM_M997_SUPPORT                  = src_filter=+<src/gcode/control/M997.cpp>
FT_MOTION                              = src_filter=+<src/module/ft_motion.cpp> +<src/gcode/feature/ft_motion>
LIN_ADVANCE                            = src_filter=+<src/gcode/feature/advance>
PHOTO_GCODE                            = src_filter=+<src/gcode/feature/camera>
CONTROLLER_FAN_EDITABLE                = src_filter=+<src/gcode/feature/controllerfan>
HAS_ZV_SHAPING                         = src_filter=+<src/gcode/feature/input_shaping>
GCODE_MACROS                           = src_filter=+<src/gcode/feature/macro>
GRADIENT_MIX                           = src_filter=+<src/gcode/feature/mixing/M166.cpp>
HAS_SAVED_POSITIONS                    = src_filter=+<src/gcode/feature/pause/G60.cpp> +<src/gcode/feature/pause/G61.cpp>
PARK_HEAD_ON_PAUSE                     = src_filter=+<src/gcode/feature/pause/M125.cpp>
FILAMENT_LOAD_UNLOAD_GCODES            = src_filter=+<src/gcode/feature/pause/M701_M702.cpp>
CNC_WORKSPACE_PLANES                   = src_filter=+<src/gcode/geometry/G17-G19.cpp>
CNC_COORDINATE_SYSTEMS                 = src_filter=+<src/gcode/geometry/G53-G59.cpp>
HAS_M206_COMMAND                       = src_filter=+<src/gcode/geometry/M206_M428.cpp>
EXPECTED_PRINTER_CHECK                 = src_filter=+<src/gcode/host/M16.cpp>
HOST_KEEPALIVE_FEATURE                 = src_filter=+<src/gcode/host/M113.cpp>
AUTO_REPORT_POSITION                   = src_filter=+<src/gcode/host/M154.cpp>
REPETIER_GCODE_M360                    = src_filter=+<src/gcode/host/M360.cpp>
HAS_GCODE_M876                         = src_filter=+<src/gcode/host/M876.cpp>
HAS_RESUME_CONTINUE                    = src_filter=+<src/gcode/lcd/M0_M1.cpp>
SET_PROGRESS_MANUALLY                  = src_filter=+<src/gcode/lcd/M73.cpp>
HAS_STATUS_MESSAGE                     = src_filter=+<src/gcode/lcd/M117.cpp>
HAS_PREHEAT                            = src_filter=+<src/gcode/lcd/M145.cpp>
HAS_LCD_CONTRAST                       = src_filter=+<src/gcode/lcd/M250.cpp>
HAS_GCODE_M255                         = src_filter=+<src/gcode/lcd/M255.cpp>
HAS_LCD_BRIGHTNESS                     = src_filter=+<src/gcode/lcd/M256.cpp>
HAS_SOUND                              = src_filter=+<src/gcode/lcd/M300.cpp>
TOUCH_SCREEN_CALIBRATION               = src_filter=+<src/gcode/lcd/M995.cpp>
ARC_SUPPORT                            = src_filter=+<src/gcode/motion/G2_G3.cpp>
GCODE_MOTION_MODES                     = src_filter=+<src/gcode/motion/G80.cpp>
BABYSTEPPING                           = src_filter=+<src/gcode/motion/M290.cpp> +<src/feature/babystep.cpp>
Z_PROBE_SLED                           = src_filter=+<src/gcode/probe/G31_G32.cpp>
G38_PROBE_TARGET                       = src_filter=+<src/gcode/probe/G38.cpp>
MAGNETIC_PARKING_EXTRUDER              = src_filter=+<src/gcode/probe/M951.cpp>
HAS_MEDIA                              = src_filter=+<src/sd/cardreader.cpp> +<src/sd/Sd2Card.cpp> +<src/sd/SdBaseFile.cpp> +<src/sd/SdFatUtil.cpp> +<src/sd/SdFile.cpp> +<src/sd/SdVolume.cpp> +<src/gcode/sd>
HAS_MEDIA_SUBCALLS                     = src_filter=+<src/gcode/sd/M32.cpp>
GCODE_REPEAT_MARKERS                   = src_filter=+<src/feature/repeat.cpp> +<src/gcode/sd/M808.cpp>
HAS_EXTRUDERS                          = src_filter=+<src/gcode/units/M82_M83.cpp> +<src/gcode/config/M221.cpp>
HAS_HOTEND                             = src_filter=+<src/gcode/temp/M104_M109.cpp>
HAS_FAN                                = src_filter=+<src/gcode/temp/M106_M107.cpp>
HAS_HEATED_BED                         = src_filter=+<src/gcode/temp/M140_M190.cpp>
HAS_HEATED_CHAMBER                     = src_filter=+<src/gcode/temp/M141_M191.cpp>
HAS_COOLER                             = src_filter=+<src/gcode/temp/M143_M193.cpp>
AUTO_REPORT_TEMPERATURES               = src_filter=+<src/gcode/temp/M155.cpp>
HAS_TEMP_PROBE                         = src_filter=+<src/gcode/temp/M192.cpp>
HAS_PID_HEATING                        = src_filter=+<src/gcode/temp/M303.cpp>
MPCTEMP                                = src_filter=+<src/gcode/temp/M306.cpp>
INCH_MODE_SUPPORT                      = src_filter=+<src/gcode/units/G20_G21.cpp>
TEMPERATURE_UNITS_SUPPORT              = src_filter=+<src/gcode/units/M149.cpp>
NEED_HEX_PRINT                         = src_filter=+<src/libs/hex_print.cpp>
NEED_LSF                               = src_filter=+<src/libs/least_squares_fit.cpp>
NOZZLE_PARK_FEATURE                    = src_filter=+<src/libs/nozzle.cpp> +<src/gcode/feature/pause/G27.cpp>
NOZZLE_CLEAN_FEATURE                   = src_filter=+<src/libs/nozzle.cpp> +<src/gcode/feature/clean>
DELTA                                  = src_filter=+<src/module/delta.cpp> +<src/gcode/calibrate/M666.cpp>
POLARGRAPH                             = src_filter=+<src/module/polargraph.cpp>
BEZIER_CURVE_SUPPORT                   = src_filter=+<src/module/planner_bezier.cpp> +<src/gcode/motion/G5.cpp>
PRINTCOUNTER                           = src_filter=+<src/module/printcounter.cpp>
HAS_BED_PROBE                          = src_filter=+<src/module/probe.cpp> +<src/gcode/probe/G30.cpp> +<src/gcode/probe/M401_M402.cpp> +<src/gcode/probe/M851.cpp>
IS_SCARA                               = src_filter=+<src/module/scara.cpp>
HAS_SERVOS                             = src_filter=+<src/module/servo.cpp> +<src/gcode/control/M280.cpp>
MORGAN_SCARA                           = src_filter=+<src/gcode/scara>
HAS_MICROSTEPS                         = src_filter=+<src/gcode/control/M350_M351.cpp>
(ESP3D_)?WIFISUPPORT                   = AsyncTCP, ESP Async WebServer=https://github.com/har-in-air/ESPAsyncWebServer.git
                                         ESP3DLib=https://github.com/quiret/ESP3DLib
                                         arduinoWebSockets=links2004/WebSockets@2.3.4
                                         luc-github/ESP32SSDP@1.1.1
                                         lib_ignore=ESPAsyncTCP
                                         build_flags=-DSRCHOME=${platformio.src_dir}/src -DHALHOME=SRCHOME<|MERGE_RESOLUTION|>--- conflicted
+++ resolved
@@ -45,14 +45,7 @@
 HAS_(FSMC|SPI|LTDC)_TFT                = src_filter=+<src/lcd/tft_io>
 HAS_LTDC_TFT                           = src_filter=+<src/HAL/STM32/tft/tft_ltdc.cpp>
 HAS_FSMC_TFT                           = src_filter=+<src/HAL/STM32/tft/tft_fsmc.cpp> +<src/HAL/STM32F1/tft/tft_fsmc.cpp>
-<<<<<<< HEAD
                                          build_flags=-DHAL_SRAM_MODULE_ENABLED=
-HAS_SPI_TFT                            = src_filter=+<src/HAL/STM32/tft/tft_spi.cpp> +<src/HAL/STM32F1/tft/tft_spi.cpp>
-=======
-HAS_SPI_TFT                            = src_filter=+<src/HAL/STM32/tft/tft_spi.cpp> +<src/HAL/STM32F1/tft/tft_spi.cpp> +<src/HAL/LPC1768/tft/tft_spi.cpp>
-HAS_TFT_XPT2046                        = src_filter=+<src/HAL/STM32/tft/xpt2046.cpp> +<src/HAL/STM32F1/tft/xpt2046.cpp> +<src/HAL/LPC1768/tft/xpt2046.cpp>
-TFT_TOUCH_DEVICE_GT911                 = src_filter=+<src/HAL/STM32/tft/gt911.cpp>
->>>>>>> 7d95928c
 I2C_EEPROM                             = src_filter=+<src/HAL/shared/eeprom_if_i2c.cpp>
 SOFT_I2C_EEPROM                        = SlowSoftI2CMaster, SlowSoftWire=https://github.com/felias-fogg/SlowSoftWire/archive/master.zip
 SPI_EEPROM                             = src_filter=+<src/HAL/shared/eeprom_if_spi.cpp>
