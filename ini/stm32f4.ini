#
# Marlin Firmware
# PlatformIO Configuration File
#

#################################
#
# STM32F4 Architecture
#
# Naming Example: STM32F401RGT6
#
#   F : Foundation (sometimes High Performance F2/F4)
#   4 : Cortex M4 core
#  01 : Line/Features
#   R : 64 or 66 pins  (T:36, C:48 or 49, M:81, V:100, Z:144, I:176)
#   G : 1024KB Flash-memory  (B:128KB, C:256KB, D:384KB, E:512KB)
#   T : LQFP package
#   6 : -40...85°C   (7: ...105°C)
#
#################################

#
# ARMED (STM32)
#
[env:ARMED]
platform      = ${common_stm32.platform}
extends       = common_stm32
board         = armed_v1
build_flags   = ${common_stm32.build_flags}
                -O2 -ffreestanding -fsigned-char -fno-move-loop-invariants -fno-strict-aliasing

#
# STM32F401VE
# 'STEVAL-3DP001V1' STM32F401VE board - https://www.st.com/en/evaluation-tools/steval-3dp001v1.html
#
[env:STM32F401VE_STEVAL]
platform          = ${common_stm32.platform}
extends           = stm32_variant
board             = marlin_STEVAL_STM32F401VE
build_flags       = ${stm32_variant.build_flags}
                    -DSTM32F401xE -DDISABLE_GENERIC_SERIALUSB
                    -DUSBD_USE_CDC_COMPOSITE -DUSE_USB_FS

#
# STM32F401RC
#
[env:FYSETC_CHEETAH_V20]
platform           = ${common_stm32.platform}
extends            = stm32_variant
board              = marlin_FYSETC_CHEETAH_V20
board_build.offset = 0xC000
build_flags        = ${stm32_variant.build_flags} -DSTM32F401xC

#
# FLYF407ZG
#
[env:FLYF407ZG]
platform            = ${common_stm32.platform}
extends             = stm32_variant
board               = marlin_STM32F407ZGT6
board_build.variant = MARLIN_FLY_F407ZG
board_build.offset  = 0x8000
upload_protocol     = dfu

#
# FYSETC S6 (STM32F446RET6 ARM Cortex-M4)
#
[env:FYSETC_S6]
<<<<<<< HEAD
platform          = ${common_stm32.platform}
extends           = common_stm32
platform_packages = tool-stm32duino
board             = marlin_fysetc_s6
build_flags       = ${common_stm32.build_flags}
  -DVECT_TAB_OFFSET=0x10000
  -DHAL_PCD_MODULE_ENABLED
extra_scripts     = ${common.extra_scripts}
  pre:buildroot/share/PlatformIO/scripts/generic_create_variant.py
debug_tool        = stlink
upload_protocol   = dfu
upload_command    = dfu-util -a 0 -s 0x08010000:leave -D "$SOURCE"

#
=======
platform                    = ${common_stm32.platform}
extends                     = stm32_variant
board                       = marlin_fysetc_s6
board_build.offset          = 0x10000
board_upload.offset_address = 0x08010000
build_flags                 = ${stm32_variant.build_flags} -DHAL_PCD_MODULE_ENABLED
debug_tool                  = stlink
upload_protocol             = dfu
upload_command              = dfu-util -a 0 -s 0x08010000:leave -D "$SOURCE"

#
# FYSETC S6 new bootloader
#
[env:FYSETC_S6_8000]
platform                    = ${common_stm32.platform}
extends                     = env:FYSETC_S6
board                       = marlin_fysetc_s6_8000
board_build.offset          = 0x8000
board_upload.offset_address = 0x08008000
upload_command              = dfu-util -a 0 -s 0x08008000:leave -D "$SOURCE"

#
>>>>>>> 86feddb7
# STM32F407VET6 with RAMPS-like shield
# 'Black' STM32F407VET6 board - https://wiki.stm32duino.com/index.php?title=STM32F407
# Shield - https://github.com/jmz52/Hardware
#
[env:STM32F407VE_black]
platform          = ${common_stm32.platform}
extends           = stm32_variant
board             = marlin_blackSTM32F407VET6
build_flags       = ${stm32_variant.build_flags}
                    -DUSBD_USE_CDC_COMPOSITE -DUSE_USB_FS

#
# Anet ET4-MB_V1.x/ET4P-MB_V1.x (STM32F407VGT6 ARM Cortex-M4)
# For use with with davidtgbe's OpenBLT bootloader https://github.com/davidtgbe/openblt/releases
# Comment out board_build.offset = 0x10000 if you don't plan to use OpenBLT/flashing directly to 0x08000000.
#
[env:Anet_ET4_OpenBLT]
platform                    = ${common_stm32.platform}
extends                     = stm32_variant
board                       = marlin_STM32F407VGT6_CCM
board_build.variant         = MARLIN_F4x7Vx
board_build.encrypt         = firmware.srec
board_build.offset          = 0x10000
board_upload.offset_address = 0x08010000
build_flags                 = ${stm32_variant.build_flags}
                              -DHAL_SD_MODULE_ENABLED -DHAL_SRAM_MODULE_ENABLED
build_unflags               = ${stm32_variant.build_unflags}
                              -DUSBCON -DUSBD_USE_CDC -DUSBD_VID=0x0483
extra_scripts               = ${stm32_variant.extra_scripts}
                              buildroot/share/PlatformIO/scripts/openblt.py
debug_tool                  = jlink
upload_protocol             = jlink

#
# BigTreeTech SKR Pro (STM32F407ZGT6 ARM Cortex-M4)
#
[env:BIGTREE_SKR_PRO]
platform           = ${common_stm32.platform}
extends            = stm32_variant
board              = marlin_BigTree_SKR_Pro
board_build.offset = 0x8000
build_flags        = ${stm32_variant.build_flags} -DSTM32F407_5ZX 
debug_tool         = stlink
upload_protocol    = stlink

#
# BigTreeTech SKR Pro (STM32F407ZGT6 ARM Cortex-M4) with USB Flash Drive Support
#
[env:BIGTREE_SKR_PRO_usb_flash_drive]
platform          = ${common_stm32.platform}
extends           = env:BIGTREE_SKR_PRO
platform_packages = ${stm_flash_drive.platform_packages}
build_flags       = ${stm_flash_drive.build_flags} -DSTM32F407_5ZX
build_unflags     = ${env:BIGTREE_SKR_PRO.build_unflags} -DUSBCON -DUSBD_USE_CDC

#
# BigTreeTech E3 RRF (STM32F407VGT6 ARM Cortex-M4)
#
[env:BIGTREE_E3_RRF]
platform            = ${common_stm32.platform}
extends             = stm32_variant
board               = marlin_STM32F407VGT6_CCM
board_build.variant = MARLIN_BIGTREE_E3_RRF
board_build.offset  = 0x8000
build_flags         = ${stm32_variant.build_flags}
                      -DSTM32F407_5VX
                      -DSERIAL_RX_BUFFER_SIZE=255
                      -DSERIAL_TX_BUFFER_SIZE=255

#
# Bigtreetech GTR V1.0 (STM32F407IGT6 ARM Cortex-M4)
#
[env:BIGTREE_GTR_V1_0]
platform           = ${common_stm32.platform}
extends            = stm32_variant
board              = marlin_BigTree_GTR_v1
board_build.offset = 0x8000
build_flags        = ${stm32_variant.build_flags} -DSTM32F407IX

#
# Bigtreetech GTR V1.0 (STM32F407IGT6 ARM Cortex-M4) with USB Flash Drive Support
#
[env:BIGTREE_GTR_V1_0_usb_flash_drive]
platform          = ${common_stm32.platform}
extends           = env:BIGTREE_GTR_V1_0
platform_packages = ${stm_flash_drive.platform_packages}
build_flags       = ${stm_flash_drive.build_flags} -DSTM32F407IX
build_unflags     = ${env:BIGTREE_GTR_V1_0.build_unflags} -DUSBCON -DUSBD_USE_CDC

#
# BigTreeTech BTT002 V1.0 (STM32F407VGT6 ARM Cortex-M4)
#
[env:BIGTREE_BTT002]
platform           = ${common_stm32.platform}
extends            = stm32_variant
board              = marlin_BigTree_BTT002
board_build.offset = 0x8000
build_flags        = ${stm32_variant.build_flags}
                     -DSTM32F407_5VX
                     -DHAVE_HWSERIAL2
                     -DHAVE_HWSERIAL3
                     -DPIN_SERIAL2_RX=PD_6
                     -DPIN_SERIAL2_TX=PD_5

#
# BigTreeTech SKR V2.0 (STM32F407VGT6 ARM Cortex-M4) with USB Flash Drive Support
#
[env:BIGTREE_SKR_2]
platform                    = ${common_stm32.platform}
extends                     = stm32_variant
platform_packages           = ${stm_flash_drive.platform_packages}
board                       = marlin_STM32F407VGT6_CCM
board_build.variant         = MARLIN_F4x7Vx
board_build.offset          = 0x8000
board_upload.offset_address = 0x08008000
build_flags                 = ${stm_flash_drive.build_flags}
                              -DUSE_USBHOST_HS -DUSE_USB_HS_IN_FS
                              -DUSBD_IRQ_PRIO=5 -DUSBD_IRQ_SUBPRIO=6
                              -DHSE_VALUE=8000000U -DHAL_SD_MODULE_ENABLED

#
# BigTreeTech SKR V2.0 (STM32F407VGT6 ARM Cortex-M4) with USB Media Share Support
#
[env:BIGTREE_SKR_2_USB]
platform          = ${common_stm32.platform}
extends           = env:BIGTREE_SKR_2
build_flags       = ${env:BIGTREE_SKR_2.build_flags} -DUSBD_USE_CDC_MSC
build_unflags     = ${env:BIGTREE_SKR_2.build_unflags} -DUSBD_USE_CDC

#
# BigTreeTech Octopus V1.0/1.1 (STM32F446ZET6 ARM Cortex-M4)
#
[env:BIGTREE_OCTOPUS_V1]
platform           = ${common_stm32.platform}
extends            = stm32_variant
board              = marlin_BigTree_Octopus_v1
board_build.offset = 0x8000
build_flags        = ${stm32_variant.build_flags}
                     -DSTM32F446_5VX -DUSE_USB_HS_IN_FS

#
# BigTreeTech Octopus V1.0/1.1 (STM32F446ZET6 ARM Cortex-M4) with USB Flash Drive Support
#
[env:BIGTREE_OCTOPUS_V1_USB]
platform          = ${common_stm32.platform}
extends           = env:BIGTREE_OCTOPUS_V1
platform_packages = ${stm_flash_drive.platform_packages}
build_flags       = ${stm_flash_drive.build_flags}
                    -DSTM32F446_5VX -DUSE_USB_HS_IN_FS
                    -DUSE_USBHOST_HS -DUSBD_IRQ_PRIO=5
                    -DUSBD_IRQ_SUBPRIO=6
                    -DUSBD_USE_CDC_MSC

#
# Lerdge base
#
[lerdge_common]
platform            = ${common_stm32.platform}
extends             = stm32_variant
board               = marlin_STM32F407ZGT6
board_build.variant = MARLIN_LERDGE
board_build.encrypt = firmware.bin
board_build.offset  = 0x10000
build_flags         = ${stm32_variant.build_flags}
                      -DSTM32F4 -DSTM32F4xx -DTARGET_STM32F4
                      -DDISABLE_GENERIC_SERIALUSB -DARDUINO_ARCH_STM32 -DARDUINO_LERDGE
                      -DHAL_SRAM_MODULE_ENABLED
build_unflags       = ${stm32_variant.build_unflags} -DUSBCON -DUSBD_USE_CDC -DUSBD_VID=0x0483
extra_scripts       = ${stm32_variant.extra_scripts}
                      buildroot/share/PlatformIO/scripts/lerdge.py

#
# Lerdge X
#
[env:LERDGEX]
platform            = ${lerdge_common.platform}
extends             = lerdge_common
board_build.encrypt = Lerdge_X_firmware_force.bin

#
# Lerdge X with USB Flash Drive Support
#
[env:LERDGEX_usb_flash_drive]
platform          = ${env:LERDGEX.platform}
extends           = env:LERDGEX
platform_packages = ${stm_flash_drive.platform_packages}
build_flags       = ${stm_flash_drive.build_flags} ${lerdge_common.build_flags}

#
# Lerdge S
#
[env:LERDGES]
platform            = ${lerdge_common.platform}
extends             = lerdge_common
board_build.encrypt = Lerdge_firmware_force.bin

#
# Lerdge S with USB Flash Drive Support
#
[env:LERDGES_usb_flash_drive]
platform          = ${env:LERDGES.platform}
extends           = env:LERDGES
platform_packages = ${stm_flash_drive.platform_packages}
build_flags       = ${stm_flash_drive.build_flags} ${lerdge_common.build_flags}

#
# Lerdge K
#
[env:LERDGEK]
platform            = ${lerdge_common.platform}
extends             = lerdge_common
board_build.encrypt = Lerdge_K_firmware_force.bin
build_flags         = ${lerdge_common.build_flags} -DLERDGEK

#
# Lerdge K with USB Flash Drive Support
#
[env:LERDGEK_usb_flash_drive]
platform          = ${env:LERDGEK.platform}
extends           = env:LERDGEK
platform_packages = ${stm_flash_drive.platform_packages}
build_flags       = ${stm_flash_drive.build_flags} ${lerdge_common.build_flags}

#
# RUMBA32
#
[env:rumba32]
platform             = ${common_stm32.platform}
extends              = stm32_variant
board                = rumba32_f446ve
board_build.variant  = MARLIN_F446VE
board_build.offset   = 0x0000
build_flags          = ${stm32_variant.build_flags}
                       -Os -DHAL_PCD_MODULE_ENABLED
                       -DDISABLE_GENERIC_SERIALUSB
                       -DHAL_UART_MODULE_ENABLED
                       -DTIMER_SERIAL=TIM9
monitor_speed        = 500000
upload_protocol      = dfu

#
# MKS Robin Pro V2
#
[env:mks_robin_pro2]
platform                    = ${common_stm32.platform}
extends                     = stm32_variant
platform_packages           = ${stm_flash_drive.platform_packages}
board                       = genericSTM32F407VET6
board_build.variant         = MARLIN_F4x7Vx
board_build.offset          = 0x0000
board_upload.offset_address = 0x08000000
build_flags                 = ${stm_flash_drive.build_flags}
build_unflags               = ${stm32_variant.build_unflags} -DUSBCON -DUSBD_USE_CDC
debug_tool                  = jlink
upload_protocol             = jlink

#
# This SPI is used by Robin Nano V3
#
[stm32f4_I2C1]
build_flags = -DPIN_WIRE_SCL=PB6 -DPIN_WIRE_SDA=PB7

#
# MKS Robin Nano V3
#
[env:mks_robin_nano_v3]
platform                    = ${common_stm32.platform}
extends                     = stm32_variant
board                       = marlin_STM32F407VGT6_CCM
board_build.variant         = MARLIN_F4x7Vx
board_build.offset          = 0xC000
board_build.rename          = Robin_nano_v3.bin
board_upload.offset_address = 0x0800C000
build_flags                 = ${stm32_variant.build_flags} ${stm32f4_I2C1.build_flags}
                              -DHAL_PCD_MODULE_ENABLED
debug_tool                  = jlink
upload_protocol             = jlink

#
# MKS Robin Nano V3 with USB Flash Drive Support
# Currently, using a STM32duino fork, until USB Host get merged
#
[env:mks_robin_nano_v3_usb_flash_drive]
platform          = ${common_stm32.platform}
extends           = env:mks_robin_nano_v3
platform_packages = ${stm_flash_drive.platform_packages}
build_flags       = ${stm_flash_drive.build_flags} ${stm32f4_I2C1.build_flags}
                    -DUSE_USBHOST_HS
                    -DUSBD_IRQ_PRIO=5
                    -DUSBD_IRQ_SUBPRIO=6
                    -DUSE_USB_HS_IN_FS

#
# MKS Robin Nano V3 with USB Flash Drive Support and Shared Media
# Currently, using a STM32duino fork, until USB Host and USB Device MSC get merged
#
[env:mks_robin_nano_v3_usb_flash_drive_msc]
platform          = ${common_stm32.platform}
extends           = env:mks_robin_nano_v3_usb_flash_drive
build_flags       = ${env:mks_robin_nano_v3_usb_flash_drive}
                    -DUSBD_USE_CDC_MSC<|MERGE_RESOLUTION|>--- conflicted
+++ resolved
@@ -66,22 +66,6 @@
 # FYSETC S6 (STM32F446RET6 ARM Cortex-M4)
 #
 [env:FYSETC_S6]
-<<<<<<< HEAD
-platform          = ${common_stm32.platform}
-extends           = common_stm32
-platform_packages = tool-stm32duino
-board             = marlin_fysetc_s6
-build_flags       = ${common_stm32.build_flags}
-  -DVECT_TAB_OFFSET=0x10000
-  -DHAL_PCD_MODULE_ENABLED
-extra_scripts     = ${common.extra_scripts}
-  pre:buildroot/share/PlatformIO/scripts/generic_create_variant.py
-debug_tool        = stlink
-upload_protocol   = dfu
-upload_command    = dfu-util -a 0 -s 0x08010000:leave -D "$SOURCE"
-
-#
-=======
 platform                    = ${common_stm32.platform}
 extends                     = stm32_variant
 board                       = marlin_fysetc_s6
@@ -104,7 +88,6 @@
 upload_command              = dfu-util -a 0 -s 0x08008000:leave -D "$SOURCE"
 
 #
->>>>>>> 86feddb7
 # STM32F407VET6 with RAMPS-like shield
 # 'Black' STM32F407VET6 board - https://wiki.stm32duino.com/index.php?title=STM32F407
 # Shield - https://github.com/jmz52/Hardware
