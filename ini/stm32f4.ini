--- conflicted
+++ resolved
@@ -42,34 +42,19 @@
 platform          = ${common_stm32.platform}
 extends           = stm32_variant
 board             = marlin_STEVAL_STM32F401VE
-<<<<<<< HEAD
-build_flags       = ${common_stm32.build_flags}
-  -DARDUINO_STEVAL -DSTM32F401xE
-  -DDISABLE_GENERIC_SERIALUSB -DUSBD_USE_CDC_COMPOSITE -DUSE_USB_FS
-extra_scripts     = ${stm32f4_variant.extra_scripts}
-=======
 build_flags       = ${stm32_variant.build_flags}
                     -DSTM32F401xE -DDISABLE_GENERIC_SERIALUSB
                     -DUSBD_USE_CDC_COMPOSITE -DUSE_USB_FS
->>>>>>> eb2f0865
 
 #
 # STM32F401RC
 #
 [env:FYSETC_CHEETAH_V20]
-<<<<<<< HEAD
-platform          = ${common_stm32.platform}
-extends           = common_stm32
-board             = marlin_FYSETC_CHEETAH_V20
-build_flags       = ${common_stm32.build_flags} -DSTM32F401xC -DVECT_TAB_OFFSET=0xC000
-extra_scripts     = ${stm32f4_variant.extra_scripts}
-=======
 platform           = ${common_stm32.platform}
 extends            = stm32_variant
 board              = marlin_FYSETC_CHEETAH_V20
 board_build.offset = 0xC000
 build_flags        = ${stm32_variant.build_flags} -DSTM32F401xC
->>>>>>> eb2f0865
 
 #
 # FLYF407ZG
@@ -81,28 +66,11 @@
 board_build.variant = MARLIN_FLY_F407ZG
 board_build.offset  = 0x8000
 upload_protocol     = dfu
-<<<<<<< HEAD
-build_flags         = ${common_stm32.build_flags}
-  -DVECT_TAB_OFFSET=0x8000
-extra_scripts       = ${stm32f4_variant.extra_scripts}
-=======
->>>>>>> eb2f0865
 
 #
 # FYSETC S6 (STM32F446RET6 ARM Cortex-M4)
 #
 [env:FYSETC_S6]
-<<<<<<< HEAD
-platform          = ${common_stm32.platform}
-extends           = common_stm32
-platform_packages = tool-stm32duino
-board             = marlin_fysetc_s6
-build_flags       = ${common_stm32.build_flags} -DVECT_TAB_OFFSET=0x10000 -DHAL_PCD_MODULE_ENABLED
-extra_scripts     = ${stm32f4_variant.extra_scripts}
-debug_tool        = stlink
-upload_protocol   = dfu
-upload_command    = dfu-util -a 0 -s 0x08010000:leave -D "$SOURCE"
-=======
 platform                    = ${common_stm32.platform}
 extends                     = stm32_variant
 board                       = marlin_fysetc_s6
@@ -112,7 +80,6 @@
 debug_tool                  = stlink
 upload_protocol             = dfu
 upload_command              = dfu-util -a 0 -s 0x08010000:leave -D "$SOURCE"
->>>>>>> eb2f0865
 
 #
 # FYSETC S6 new bootloader
@@ -123,11 +90,6 @@
 board                       = marlin_fysetc_s6_8000
 board_build.offset          = 0x8000
 board_upload.offset_address = 0x08008000
-<<<<<<< HEAD
-build_flags                 = ${common_stm32.build_flags} -DHAL_PCD_MODULE_ENABLED
-extra_scripts               = ${stm32f4_variant.extra_scripts}
-=======
->>>>>>> eb2f0865
 upload_command              = dfu-util -a 0 -s 0x08008000:leave -D "$SOURCE"
 
 #
@@ -139,15 +101,8 @@
 platform          = ${common_stm32.platform}
 extends           = stm32_variant
 board             = marlin_blackSTM32F407VET6
-<<<<<<< HEAD
-build_flags       = ${common_stm32.build_flags}
-  -DARDUINO_BLACK_F407VE
-  -DUSBD_USE_CDC_COMPOSITE -DUSE_USB_FS
-extra_scripts     = ${stm32f4_variant.extra_scripts}
-=======
 build_flags       = ${stm32_variant.build_flags}
                     -DUSBD_USE_CDC_COMPOSITE -DUSE_USB_FS
->>>>>>> eb2f0865
 
 #
 # Anet ET4-MB_V1.x/ET4P-MB_V1.x (STM32F407VGT6 ARM Cortex-M4)
@@ -155,22 +110,6 @@
 # Comment out board_build.offset = 0x10000 if you don't plan to use OpenBLT/flashing directly to 0x08000000.
 #
 [env:Anet_ET4_OpenBLT]
-<<<<<<< HEAD
-platform             = ${common_stm32.platform}
-extends              = common_stm32
-build_flags          = ${common_stm32.build_flags} -DHAL_SD_MODULE_ENABLED -DHAL_SRAM_MODULE_ENABLED
-board                = marlin_STM32F407VGT6_CCM
-board_build.core     = stm32
-board_build.variant  = MARLIN_F4x7Vx
-board_build.encrypt  = firmware.srec
-board_build.offset   = 0x10000
-board_upload.offset_address = 0x08010000
-build_unflags        = ${common_stm32.build_unflags} -DUSBCON -DUSBD_USE_CDC -DUSBD_VID=0x0483
-debug_tool           = jlink
-upload_protocol      = jlink
-extra_scripts        = ${stm32f4_variant.extra_scripts}
-  buildroot/share/PlatformIO/scripts/openblt.py
-=======
 platform                    = ${common_stm32.platform}
 extends                     = stm32_variant
 board                       = marlin_STM32F407VGT6_CCM
@@ -186,33 +125,11 @@
                               buildroot/share/PlatformIO/scripts/openblt.py
 debug_tool                  = jlink
 upload_protocol             = jlink
->>>>>>> eb2f0865
 
 #
 # BigTreeTech SKR Pro (STM32F407ZGT6 ARM Cortex-M4)
 #
 [env:BIGTREE_SKR_PRO]
-<<<<<<< HEAD
-platform          = ${common_stm32.platform}
-extends           = common_stm32
-board             = marlin_BigTree_SKR_Pro
-build_flags       = ${common_stm32.build_flags}
-  -DSTM32F407_5ZX -DVECT_TAB_OFFSET=0x8000
-extra_scripts     = ${stm32f4_variant.extra_scripts}
-#upload_protocol   = stlink
-#upload_command    = "$PROJECT_PACKAGES_DIR/tool-stm32duino/stlink/ST-LINK_CLI.exe" -c SWD -P "$BUILD_DIR/firmware.bin" 0x8008000 -Rst -Run
-debug_tool        = stlink
-debug_init_break  =
-
-#
-# USB Flash Drive mix-ins for STM32
-#
-[stm_flash_drive]
-platform_packages = framework-arduinoststm32@https://github.com/rhapsodyv/Arduino_Core_STM32/archive/usb-host-msc-cdc-msc-3.zip
-build_flags       = ${common_stm32.build_flags}
-  -DHAL_PCD_MODULE_ENABLED -DHAL_HCD_MODULE_ENABLED
-  -DUSBHOST -DUSBH_IRQ_PRIO=3 -DUSBH_IRQ_SUBPRIO=4
-=======
 platform           = ${common_stm32.platform}
 extends            = stm32_variant
 board              = marlin_BigTree_SKR_Pro
@@ -220,7 +137,6 @@
 build_flags        = ${stm32_variant.build_flags} -DSTM32F407_5ZX
 debug_tool         = stlink
 upload_protocol    = stlink
->>>>>>> eb2f0865
 
 #
 # BigTreeTech SKR Pro (STM32F407ZGT6 ARM Cortex-M4) with USB Flash Drive Support
@@ -240,37 +156,21 @@
 extends             = stm32_variant
 board               = marlin_STM32F407VGT6_CCM
 board_build.variant = MARLIN_BIGTREE_E3_RRF
-<<<<<<< HEAD
-build_flags         = ${common_stm32.build_flags}
-  -DSTM32F407_5VX -DVECT_TAB_OFFSET=0x8000
-  -DSERIAL_RX_BUFFER_SIZE=255 -DSERIAL_TX_BUFFER_SIZE=255
-extra_scripts       = ${stm32f4_variant.extra_scripts}
-=======
 board_build.offset  = 0x8000
 build_flags         = ${stm32_variant.build_flags}
                       -DSTM32F407_5VX
                       -DSERIAL_RX_BUFFER_SIZE=255
                       -DSERIAL_TX_BUFFER_SIZE=255
->>>>>>> eb2f0865
 
 #
 # Bigtreetech GTR V1.0 (STM32F407IGT6 ARM Cortex-M4)
 #
 [env:BIGTREE_GTR_V1_0]
-<<<<<<< HEAD
-platform          = ${common_stm32.platform}
-extends           = common_stm32
-board             = marlin_BigTree_GTR_v1
-extra_scripts     = ${stm32f4_variant.extra_scripts}
-build_flags       = ${common_stm32.build_flags}
-  -DSTM32F407IX -DVECT_TAB_OFFSET=0x8000
-=======
 platform           = ${common_stm32.platform}
 extends            = stm32_variant
 board              = marlin_BigTree_GTR_v1
 board_build.offset = 0x8000
 build_flags        = ${stm32_variant.build_flags} -DSTM32F407IX
->>>>>>> eb2f0865
 
 #
 # Bigtreetech GTR V1.0 (STM32F407IGT6 ARM Cortex-M4) with USB Flash Drive Support
@@ -286,18 +186,6 @@
 # BigTreeTech BTT002 V1.0 (STM32F407VGT6 ARM Cortex-M4)
 #
 [env:BIGTREE_BTT002]
-<<<<<<< HEAD
-platform          = ${common_stm32.platform}
-extends           = common_stm32
-board             = marlin_BigTree_BTT002
-build_flags       = ${common_stm32.build_flags}
-  -DSTM32F407_5VX -DVECT_TAB_OFFSET=0x8000
-  -DHAVE_HWSERIAL2
-  -DHAVE_HWSERIAL3
-  -DPIN_SERIAL2_RX=PD_6
-  -DPIN_SERIAL2_TX=PD_5
-extra_scripts     = ${stm32f4_variant.extra_scripts}
-=======
 platform           = ${common_stm32.platform}
 extends            = stm32_variant
 board              = marlin_BigTree_BTT002
@@ -308,7 +196,6 @@
                      -DHAVE_HWSERIAL3
                      -DPIN_SERIAL2_RX=PD_6
                      -DPIN_SERIAL2_TX=PD_5
->>>>>>> eb2f0865
 
 #
 # BigTreeTech SKR V2.0 (STM32F407VGT6 ARM Cortex-M4) with USB Flash Drive Support
@@ -321,17 +208,10 @@
 board_build.variant         = MARLIN_F4x7Vx
 board_build.offset          = 0x8000
 board_upload.offset_address = 0x08008000
-<<<<<<< HEAD
-extra_scripts        = ${stm32f4_variant.extra_scripts}
-build_flags          = ${stm_flash_drive.build_flags}
-  -DUSE_USBHOST_HS -DUSE_USB_HS_IN_FS -DUSBD_IRQ_PRIO=5 -DUSBD_IRQ_SUBPRIO=6
-  -DHSE_VALUE=8000000U -DHAL_SD_MODULE_ENABLED
-=======
 build_flags                 = ${stm_flash_drive.build_flags}
                               -DUSE_USBHOST_HS -DUSE_USB_HS_IN_FS
                               -DUSBD_IRQ_PRIO=5 -DUSBD_IRQ_SUBPRIO=6
                               -DHSE_VALUE=8000000U -DHAL_SD_MODULE_ENABLED
->>>>>>> eb2f0865
 
 #
 # BigTreeTech SKR V2.0 (STM32F407VGT6 ARM Cortex-M4) with USB Media Share Support
@@ -346,21 +226,12 @@
 # BigTreeTech Octopus V1.0/1.1 (STM32F446ZET6 ARM Cortex-M4)
 #
 [env:BIGTREE_OCTOPUS_V1]
-<<<<<<< HEAD
-platform          = ${common_stm32.platform}
-extends           = common_stm32
-board             = marlin_BigTree_Octopus_v1
-extra_scripts     = ${stm32f4_variant.extra_scripts}
-build_flags       = ${common_stm32.build_flags}
-  -DSTM32F446_5VX -DVECT_TAB_OFFSET=0x8000 -DUSE_USB_HS_IN_FS
-=======
 platform           = ${common_stm32.platform}
 extends            = stm32_variant
 board              = marlin_BigTree_Octopus_v1
 board_build.offset = 0x8000
 build_flags        = ${stm32_variant.build_flags}
                      -DSTM32F446_5VX -DUSE_USB_HS_IN_FS
->>>>>>> eb2f0865
 
 #
 # BigTreeTech Octopus V1.0/1.1 (STM32F446ZET6 ARM Cortex-M4) with USB Flash Drive Support
@@ -385,9 +256,6 @@
 board               = marlin_STM32F407ZGT6
 board_build.variant = MARLIN_LERDGE
 board_build.encrypt = firmware.bin
-<<<<<<< HEAD
-extra_scripts       = ${stm32f4_variant.extra_scripts}
-=======
 board_build.offset  = 0x10000
 build_flags         = ${stm32_variant.build_flags}
                       -DSTM32F4 -DSTM32F4xx -DTARGET_STM32F4
@@ -395,7 +263,6 @@
                       -DHAL_SRAM_MODULE_ENABLED
 build_unflags       = ${stm32_variant.build_unflags} -DUSBCON -DUSBD_USE_CDC -DUSBD_VID=0x0483
 extra_scripts       = ${stm32_variant.extra_scripts}
->>>>>>> eb2f0865
                       buildroot/share/PlatformIO/scripts/lerdge.py
 
 #
@@ -459,9 +326,6 @@
 board                = rumba32_f446ve
 board_build.variant  = MARLIN_F446VE
 board_build.offset   = 0x0000
-<<<<<<< HEAD
-extra_scripts        = ${stm32f4_variant.extra_scripts}
-=======
 build_flags          = ${stm32_variant.build_flags}
                        -Os -DHAL_PCD_MODULE_ENABLED
                        -DDISABLE_GENERIC_SERIALUSB
@@ -469,7 +333,6 @@
                        -DTIMER_SERIAL=TIM9
 monitor_speed        = 500000
 upload_protocol      = dfu
->>>>>>> eb2f0865
 
 #
 # MKS Robin Pro V2
@@ -482,17 +345,10 @@
 board_build.variant         = MARLIN_F4x7Vx
 board_build.offset          = 0x0000
 board_upload.offset_address = 0x08000000
-<<<<<<< HEAD
-build_unflags        = ${common_stm32.build_unflags} -DUSBCON -DUSBD_USE_CDC
-debug_tool           = jlink
-upload_protocol      = jlink
-extra_scripts        = ${stm32f4_variant.extra_scripts}
-=======
 build_flags                 = ${stm_flash_drive.build_flags}
 build_unflags               = ${stm32_variant.build_unflags} -DUSBCON -DUSBD_USE_CDC
 debug_tool                  = jlink
 upload_protocol             = jlink
->>>>>>> eb2f0865
 
 #
 # This SPI is used by Robin Nano V3
@@ -511,17 +367,10 @@
 board_build.offset          = 0xC000
 board_build.rename          = Robin_nano_v3.bin
 board_upload.offset_address = 0x0800C000
-<<<<<<< HEAD
-build_unflags        = ${common_stm32.build_unflags}
-debug_tool           = jlink
-upload_protocol      = jlink
-extra_scripts        = ${stm32f4_variant.extra_scripts}
-=======
 build_flags                 = ${stm32_variant.build_flags} ${stm32f4_I2C1.build_flags}
                               -DHAL_PCD_MODULE_ENABLED
 debug_tool                  = jlink
 upload_protocol             = jlink
->>>>>>> eb2f0865
 
 #
 # MKS Robin Nano V3 with USB Flash Drive Support
