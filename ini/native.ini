--- conflicted
+++ resolved
@@ -43,19 +43,11 @@
 lib_compat_mode   = off
 build_src_filter  = ${common.default_src_filter} +<src/HAL/NATIVE_SIM>
 lib_deps          = ${common.lib_deps}
-<<<<<<< HEAD
-                    MarlinSimUI=https://github.com/p3p/MarlinSimUI/archive/refs/heads/bugfix-2.1.x.zip
+                    MarlinSimUI=https://github.com/p3p/MarlinSimUI/archive/bugfix-2.1.x.zip
                     Adafruit NeoPixel=https://github.com/p3p/Adafruit_NeoPixel/archive/marlin_sim_native.zip
                     LiquidCrystal=https://github.com/p3p/LiquidCrystal/archive/master.zip
 extra_scripts     = ${common.extra_scripts}
                     pre:buildroot/share/PlatformIO/scripts/simulator.py
-=======
-  MarlinSimUI=https://github.com/p3p/MarlinSimUI/archive/bugfix-2.1.x.zip
-  Adafruit NeoPixel=https://github.com/p3p/Adafruit_NeoPixel/archive/marlin_sim_native.zip
-  LiquidCrystal=https://github.com/p3p/LiquidCrystal/archive/master.zip
-extra_scripts = ${common.extra_scripts}
-  pre:buildroot/share/PlatformIO/scripts/simulator.py
->>>>>>> 70288c6c
 
 [simulator_linux]
 extends     = simulator_common
