#
# Marlin Firmware
# PlatformIO Configuration File
#

#################################
#                               #
#      Native / Simulation      #
#                               #
#################################

#
# No supported Arduino libraries, base Marlin only
#
[env:linux_native]
platform         = native
framework        =
build_flags      = ${common.build_flags} -D__PLAT_LINUX__ -std=gnu++17 -ggdb -g -lrt -lpthread -D__MARLIN_FIRMWARE__ -Wno-expansion-to-defined
build_src_flags  = -Wall -IMarlin/src/HAL/LINUX/include
build_unflags    = -Wall
lib_ldf_mode     = off
build_src_filter = ${common.default_src_filter} +<src/HAL/LINUX>

# Environment specifically for unit testing through the Makefile
# This is somewhat unorthodox, in that it uses the PlatformIO Unity testing framework,
# but actual targets are dynamically generated during the build. This seems to prevent
# Unity from being automatically included, so it is added here.
[env:linux_native_test]
extends          = env:linux_native
extra_scripts    = ${common.extra_scripts}
                   post:buildroot/share/PlatformIO/scripts/collect-code-tests.py
build_src_filter = ${env:linux_native.build_src_filter} +<tests>
lib_deps         = throwtheswitch/Unity@^2.5.2
test_build_src   = true
build_unflags    =
build_flags      = ${env:linux_native.build_flags} -Werror

#
# Native Simulation
# Builds with a small subset of available features
# Required system libraries: SDL2, SDL2-net, OpenGL, GLM
#   sudo apt-get install python3-venv build-essential libsdl2-dev libsdl2-net-dev libglm-dev
# See https://docs.platformio.org/en/latest/platforms/native.html for more information
#
# Tested with Linux (Mint 20) : gcc [9.3.0, 10.2.0]: libsdl2-dev[2.0.10], libsdl2-net-dev[2.0.1], libglm-dev[0.9.9.7, 0.9.9.8]
#
# For VSCode debugging see buildroot/share/PlatformIO/debugging/launch.json
#
[simulator_common]
platform          = native
framework         =
build_flags       = ${common.build_flags} -std=gnu++17
                    -I/usr/include/SDL2 -IMarlin -IMarlin/src/HAL/NATIVE_SIM/u8g
                    -D__PLAT_NATIVE_SIM__ -DU8G_HAL_LINKS -DGLM_ENABLE_EXPERIMENTAL
build_src_flags   = -Wall -Wno-expansion-to-defined -Wno-deprecated-declarations -Wcast-align
release_flags     = -g0 -O3 -flto
debug_build_flags = -fstack-protector-strong -g -g3 -ggdb
lib_compat_mode   = off
build_src_filter  = ${common.default_src_filter} +<src/HAL/NATIVE_SIM>
lib_deps          = ${common.lib_deps}
<<<<<<< HEAD
                    MarlinSimUI=https://github.com/p3p/MarlinSimUI/archive/66a2b82c8f.zip
=======
                    MarlinSimUI=https://github.com/p3p/MarlinSimUI/archive/afe7c1c293.zip
>>>>>>> 829212d7
                    Adafruit NeoPixel=https://github.com/p3p/Adafruit_NeoPixel/archive/c6b319f447.zip
                    LiquidCrystal=https://github.com/p3p/LiquidCrystal/archive/322fb5fc23.zip
extra_scripts     = ${common.extra_scripts}
                    pre:buildroot/share/PlatformIO/scripts/simulator.py

[simulator_linux]
extends     = simulator_common
build_flags = ${simulator_common.build_flags} -ldl -lpthread -lSDL2 -lSDL2_net -lGL

[env:simulator_linux_debug]
extends    = simulator_linux
build_type = debug

[env:simulator_linux_release]
extends     = simulator_linux
build_type  = release
build_flags = ${simulator_linux.build_flags} ${simulator_linux.release_flags}

#
# Simulator for macOS (MacPorts)
#

#
# MacPorts:
#  sudo port install gcc14 glm libsdl2 libsdl2_net
#
#  cd /opt/local/bin
#  sudo rm gcc g++ cc ld
#  sudo ln -s gcc-mp-14 gcc ; sudo ln -s g++-mp-14 g++ ; sudo ln -s g++ cc
#  sudo ln -s ld-classic ld
#  cd -
#  rehash
#
# Use 'sudo port install mesa' to get a <GL/gl.h> if no Xcode is installed.
# If Xcode is installed be sure to run `xcode-select --install` first.
#
#==================================================================================
#
# Homebrew:
#  /bin/bash -c "$(curl -fsSL https://raw.githubusercontent.com/Homebrew/install/HEAD/install.sh)"
#
#  brew install gcc@14 glm sdl2 sdl2_net
#
#  cd /opt/homebrew/bin
#  sudo rm -f gcc g++ cc
#  sudo ln -s gcc-14 gcc ; sudo ln -s g++-14 g++ ; sudo ln -s g++ cc
#  cd -
#
# Use 'brew install mesa' to get a <GL/gl.h> if no Xcode is installed.
# If Xcode is installed be sure to run `xcode-select --install` first.
#

[simulator_macos]
build_unflags     = -g3 -lGL -fstack-protector-strong
build_flags       = -g2
  -DHAS_LIBBSD
  -I/opt/local/include
  -I/opt/local/include/freetype2
  -I/opt/local/include/SDL2/
  -L/opt/local/lib
  -Wl,-framework,OpenGl
  -Wl,-framework,CoreFoundation
  -lSDL2
  -fno-stack-protector

[env:simulator_macos_debug]
extends         = env:simulator_linux_debug
build_flags     = ${env:simulator_linux_debug.build_flags} ${simulator_macos.build_flags} -ggdb -Og -D_THREAD_SAFE
build_unflags   = ${simulator_macos.build_unflags}
custom_verbose  = 0
custom_gcc      = g++

[env:simulator_macos_release]
extends         = env:simulator_linux_release
build_flags     = ${env:simulator_linux_release.build_flags} ${simulator_macos.build_flags}
build_unflags   = ${simulator_macos.build_unflags}
custom_verbose  = 0
custom_gcc      = g++

#
# Simulator for Windows 10
#
#  MSYS2 mingw-w64-x86_64 with these packages:
#   pacman -S --needed base-devel mingw-w64-x86_64-toolchain mingw64/mingw-w64-x86_64-glm mingw64/mingw-w64-x86_64-SDL2 mingw64/mingw-w64-x86_64-SDL2_net mingw-w64-x86_64-dlfcn
#
#  Ensure the following paths have been added to the PATH system environment variable:
#   C:\msys64\mingw64\bin, C:\msys64\ucrt64\bin, C:\msys64\usr\bin
#

[env:simulator_windows]
extends         = simulator_common
build_src_flags = ${simulator_common.build_src_flags} -fpermissive
build_flags     = ${simulator_common.build_flags} ${simulator_common.debug_build_flags}
                  -IC:\\msys64\\mingw64\\include\\SDL2 -fno-stack-protector -Wl,-subsystem,windows
                  -ldl -lmingw32 -lSDL2main -lSDL2 -lSDL2_net -lopengl32 -lssp
build_type      = debug<|MERGE_RESOLUTION|>--- conflicted
+++ resolved
@@ -58,11 +58,7 @@
 lib_compat_mode   = off
 build_src_filter  = ${common.default_src_filter} +<src/HAL/NATIVE_SIM>
 lib_deps          = ${common.lib_deps}
-<<<<<<< HEAD
-                    MarlinSimUI=https://github.com/p3p/MarlinSimUI/archive/66a2b82c8f.zip
-=======
                     MarlinSimUI=https://github.com/p3p/MarlinSimUI/archive/afe7c1c293.zip
->>>>>>> 829212d7
                     Adafruit NeoPixel=https://github.com/p3p/Adafruit_NeoPixel/archive/c6b319f447.zip
                     LiquidCrystal=https://github.com/p3p/LiquidCrystal/archive/322fb5fc23.zip
 extra_scripts     = ${common.extra_scripts}
