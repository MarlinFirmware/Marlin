--- conflicted
+++ resolved
@@ -40,24 +40,13 @@
 monitor_speed          = 115200
 
 # New espressif32 packages require a valid board definition file.
-<<<<<<< HEAD
-# Place the board definition in buildroot\share\PlatformIO\boards with a "marlin_" prefix.
-# The board flash size must also be explicitly specified.
 [env:mks_tinybee]
 extends                = env:esp32
 board                  = marlin_MKS_TinyBee
 platform               = espressif32@6.0.0
 platform_packages      = toolchain-xtensa-esp32@11.2.0
 board_build.partitions = default_8MB.csv
-build_src_flags        = -O3 -std=gnu++2a -Wno-volatile -D_BITMANAGE_ALWAYS_INLINE
-=======
-[env:mks_tinybee]
-extends                = env:esp32
-board                  = marlin_MKS_TinyBee
-platform               = espressif32@~3.5.0
-board_build.partitions = default_8MB.csv
-build_src_flags        = -O3 -Wno-volatile
->>>>>>> aa44542f
+build_src_flags        = -O3 -Wno-volatile -std=gnu++2a -D_BITMANAGE_ALWAYS_INLINE
 monitor_filters        = esp32_exception_decoder
 
 [env:godi_esp32]
