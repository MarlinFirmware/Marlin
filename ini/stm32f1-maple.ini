--- conflicted
+++ resolved
@@ -340,12 +340,8 @@
 #
 [env:chitu_v5_gpio_init_maple]
 platform      = ${common_stm32f1.platform}
-<<<<<<< HEAD
 extends       = env:chitu_f103_maple
 build_flags   = ${env:chitu_f103_maple.build_flags} -DCHITU_V5_Z_MIN_BUGFIX
-=======
-extends       = env:chitu_f103
-build_flags   = ${env:chitu_f103.build_flags} -DCHITU_V5_Z_MIN_BUGFIX
 
 #
 # FLYmaker FLY Mini (STM32F103RCT6)
@@ -359,5 +355,4 @@
 extra_scripts     = ${common_stm32f1.extra_scripts}
   buildroot/share/PlatformIO/scripts/custom_board.py
 build_flags       = ${common_stm32f1.build_flags}
- -DDEBUG_LEVEL=0 -DSS_TIMER=4
->>>>>>> a13d9009
+ -DDEBUG_LEVEL=0 -DSS_TIMER=4