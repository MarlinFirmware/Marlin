--- conflicted
+++ resolved
@@ -59,16 +59,11 @@
 debug_tool                  = stlink
 
 #
-<<<<<<< HEAD
-# BigTreeTech SKR mini E3 V3.0 (STM32G0B1RET6 ARM Cortex-M0+)
-# With custom upload to SD via Marlin with binary protocol.
+# BigTreeTech SKR Mini E3 V3.0 / Manta E3 EZ V1.0 / Manta M4P V1.0 / Manta M5P V1.0 (STM32G0B1RET6 ARM Cortex-M0+)
+# Custom upload to SD via Marlin with Binary Protocol
 # Requires Marlin with BINARY_FILE_TRANSFER already installed on the target board.
 # If CUSTOM_FIRMWARE_UPLOAD is also installed, Marlin will reboot the board to install the firmware.
 # Currently CUSTOM_FIRMWARE_UPLOAD must also be enabled to use 'bft' build envs.
-=======
-# BigTreeTech SKR Mini E3 V3.0 / Manta E3 EZ V1.0 / Manta M4P V1.0 / Manta M5P V1.0 (STM32G0B1RET6 ARM Cortex-M0+)
-# Custom upload to SD via Marlin with Binary Protocol
->>>>>>> 3cd95991
 #
 [env:STM32G0B1RE_btt_bft]
 extends         = env:STM32G0B1RE_btt
