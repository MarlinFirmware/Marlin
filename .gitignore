--- conflicted
+++ resolved
@@ -156,9 +156,8 @@
 # IOLogger logs
 *_log.csv
 
-<<<<<<< HEAD
 buildroot/
-=======
+
 # Misc.
 *~
 *.orig
@@ -170,5 +169,4 @@
 *.swp
 tags
 *.logs
-*.bak
->>>>>>> bcf61cc9
+*.bak