--- conflicted
+++ resolved
@@ -194,8 +194,4 @@
 # Simulation / Native
 eeprom.dat
 imgui.ini
-<<<<<<< HEAD
-Ender3v2
-=======
-/*.bat
->>>>>>> 5d2b8698
+/*.bat