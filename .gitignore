#
# Marlin 3D Printer Firmware
# Copyright (c) 2020 MarlinFirmware [https://github.com/MarlinFirmware/Marlin]
#
# Based on Sprinter and grbl.
# Copyright (c) 2011 Camiel Gubbels / Erik van der Zalm
#
# This program is free software: you can redistribute it and/or modify
# it under the terms of the GNU General Public License as published by
# the Free Software Foundation, either version 3 of the License, or
# (at your option) any later version.
#
# This program is distributed in the hope that it will be useful,
# but WITHOUT ANY WARRANTY; without even the implied warranty of
# MERCHANTABILITY or FITNESS FOR A PARTICULAR PURPOSE.  See the
# GNU General Public License for more details.
#
# You should have received a copy of the GNU General Public License
# along with this program.  If not, see <https://www.gnu.org/licenses/>.
#

# Generated files
_Version.h
bdf2u8g.exe
genpages.exe
marlin_config.json
mczip.h
language*.csv
out-csv/
out-language/
*.gen
*.sublime-workspace

# OS
applet/
.DS_Store

<<<<<<< HEAD
#
# Misc
#
*~
*.orig
*.rej
*.bak
*.idea
*.s
*.i
*.ii
*.swp
tags

#
# C++
#
# Compiled Object files
=======
# Compiled C++ Object files
>>>>>>> cba033b1
*.slo
*.lo
*.o
*.obj
*.ino.cpp

# Precompiled Headers
*.gch
*.pch

# Compiled Dynamic libraries
*.so
*.dylib
*.dll

# Fortran module files
*.mod
*.smod

# Compiled Static libraries
*.lai
*.la
*.a
*.lib

# Executables
*.exe
*.out
*.app

# Compiled C Object files
*.o
*.ko
*.obj
*.elf

# Precompiled Headers
*.gch
*.pch

# Libraries
*.lib
*.a
*.la
*.lo

# Shared objects (inc. Windows DLLs)
*.dll
*.so
*.so.*
*.dylib

# Executables
*.exe
*.out
*.app
*.i*86
*.x86_64
*.hex

# Debug files
*.dSYM/
*.su

# PlatformIO files/dirs
.pio*
.pioenvs
.piolibdeps
.clang_complete
.gcc-flags.json
/lib/

# Secure Credentials
Configuration_Secure.h

# Visual Studio
*.sln
*.vcxproj
*.vcxproj.user
*.vcxproj.filters
Release/
Debug/
__vm/
.vs/
vc-fileutils.settings

# Visual Studio Code
.vscode/*
!.vscode/extensions.json

# Simulation files
imgui.ini
eeprom.dat
spi_flash.bin
fs.img

# CMake
buildroot/share/cmake/*
CMakeLists.txt
!buildroot/share/cmake/CMakeLists.txt
src/CMakeLists.txt
CMakeListsPrivate.txt
build/

# CLion
cmake-build-*

# Eclipse
.project
.cproject
.pydevproject
.settings
.classpath

# Python
__pycache__

# IOLogger logs
*_log.csv

# Misc.
*~
*.orig
*.rej
*.bak
*.idea
*.i
*.ii
*.swp
tags
*.logs
*.bak<|MERGE_RESOLUTION|>--- conflicted
+++ resolved
@@ -35,28 +35,7 @@
 applet/
 .DS_Store
 
-<<<<<<< HEAD
-#
-# Misc
-#
-*~
-*.orig
-*.rej
-*.bak
-*.idea
-*.s
-*.i
-*.ii
-*.swp
-tags
-
-#
-# C++
-#
-# Compiled Object files
-=======
 # Compiled C++ Object files
->>>>>>> cba033b1
 *.slo
 *.lo
 *.o
@@ -184,6 +163,7 @@
 *.bak
 *.idea
 *.i
+*.s
 *.ii
 *.swp
 tags
