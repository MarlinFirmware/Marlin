--- conflicted
+++ resolved
@@ -25,11 +25,8 @@
 
   #### AVR (8-bit)
 
-<<<<<<< HEAD
-=======
   #### AVR (8-bit)
 
->>>>>>> 85b42b53
   board|processor|speed|flash|sram|logic|fpu
   ----|---------|-----|-----|----|-----|---
   [Arduino AVR](https://www.arduino.cc/)|ATmega, ATTiny, etc.|16-20MHz|64-256k|2-16k|5V|no
