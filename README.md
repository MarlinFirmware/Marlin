<<<<<<< HEAD
# LeoTechLab SV06 v0.1 Firmware (15-12-2023)

**Follow me on YouTube: https://www.youtube.com/@LeoTechLab**

This is a stock Marlin fork with Sovol SV06 configurations based on the original Sovol firmware (https://github.com/Sovol3d/Sv06-Source-Code).

Part of the configuration was based on Michael Hill's work, here: https://github.com/hillsoftware/sv06

Currently this is tracking the **bugfix-2.1.x** branch.

# Highlights
- Up to date with branch **bugfix-2.1.x** (15-12-2023)
- **Automatic Bed Leveling (Bilinear)**:
    - 3x3, so that it is easy to manually override the mesh if required
    - Automatically activated after powering on and after homing (G28)
- **X-Twist Compensation**: Compensates for twisted X axis, using three manual measurements
- **Z-Probe Wizard**: Adjust the Z-Probe offset
- **Runout sensor**: LOW and HIGH polarity releases

# Installation
1. **Install the new firmware as usual**
    - put the .bin file inside a FAT32-formatted sdcard
    - put the sdcard in the printer and power it on
    - wait a couple of seconds until the new firmware appears on screen
    - just to be sure, I suggest removing the sdcard and deleting the firmware file
    - NOTE: if the printer does not update, try renaming the firmware file. The printer has a safety feature that stores the last flashed filename, so that it doesn't reflash it again accidentally.
2. **Reset EEPROM and restore defaults, save settings**
    - Configuration / Advanced / Initialize EEPROM
    - Configuration / Restore Defaults
    - Configuration / Save Settings
3. **Auto-home**
    - Motion / Homing / Auto Home
4. **Turn on runout sensor and power recovery, save settings**
    - Configuration / Runout Sensor ON
    - Configuration / Power Outage ON
5. **Auto Z-Align or manual Z align**
    - Motion / Auto Z-Align
6. **PID Autotune for extruder and bed, save settings**
    - Configuration / Advanced / Temperature / Autotune E1 PID: 200
    - Configuration / Advanced / Temperature / Autotune Bed PID: 60
7. **Z-Probe Wizard, save settings**
    - Motion / Bed Leveling / Z Probe Wizard
8. **ABL or input mesh manually via terminal, save settings (M500 for terminal)**
    - Motion / Bed Leveling / Level Bed
9. **Test print to check first layer** 
    - LeoCalibration.stl in the "calibration" folder

Done!

---

Disclaimer: **Use it at your own risk.**
=======
<p align="center"><img src="buildroot/share/pixmaps/logo/marlin-outrun-nf-500.png" height="250" alt="MarlinFirmware's logo" /></p>

<h1 align="center">Marlin 3D Printer Firmware</h1>

<p align="center">
    <a href="/LICENSE"><img alt="GPL-V3.0 License" src="https://img.shields.io/github/license/marlinfirmware/marlin.svg"></a>
    <a href="https://github.com/MarlinFirmware/Marlin/graphs/contributors"><img alt="Contributors" src="https://img.shields.io/github/contributors/marlinfirmware/marlin.svg"></a>
    <a href="https://github.com/MarlinFirmware/Marlin/releases"><img alt="Last Release Date" src="https://img.shields.io/github/release-date/MarlinFirmware/Marlin"></a>
    <a href="https://github.com/MarlinFirmware/Marlin/actions/workflows/ci-build-tests.yml"><img alt="CI Status" src="https://github.com/MarlinFirmware/Marlin/actions/workflows/ci-build-tests.yml/badge.svg"></a>
    <a href="https://github.com/sponsors/thinkyhead"><img alt="GitHub Sponsors" src="https://img.shields.io/github/sponsors/thinkyhead?color=db61a2"></a>
    <br />
    <a href="https://fosstodon.org/@marlinfirmware"><img alt="Follow MarlinFirmware on Mastodon" src="https://img.shields.io/mastodon/follow/109450200866020466?domain=https%3A%2F%2Ffosstodon.org&logoColor=%2300B&style=social"></a>
</p>

Additional documentation can be found at the [Marlin Home Page](https://marlinfw.org/).
Please test this firmware and let us know if it misbehaves in any way. Volunteers are standing by!

## Marlin 2.1 Bugfix Branch

__Not for production use. Use with caution!__

Marlin 2.1 takes this popular RepRap firmware to the next level by adding support for much faster 32-bit and ARM-based boards while improving support for 8-bit AVR boards. Read about Marlin's decision to use a "Hardware Abstraction Layer" below.

This branch is for patches to the latest 2.1.x release version. Periodically this branch will form the basis for the next minor 2.1.x release.

Download earlier versions of Marlin on the [Releases page](https://github.com/MarlinFirmware/Marlin/releases).

## Example Configurations

Before you can build Marlin for your machine you'll need a configuration for your specific hardware. Upon request, your vendor will be happy to provide you with the complete source code and configurations for your machine, but you'll need to get updated configuration files if you want to install a newer version of Marlin. Fortunately, Marlin users have contributed dozens of tested configurations to get you started. Visit the [MarlinFirmware/Configurations](https://github.com/MarlinFirmware/Configurations) repository to find the right configuration for your hardware.

## Building Marlin 2.1

To build and upload Marlin you will use one of these tools:

- The free [Visual Studio Code](https://code.visualstudio.com/download) using the [Auto Build Marlin](https://marlinfw.org/docs/basics/auto_build_marlin.html) extension.
- The free [Arduino IDE](https://www.arduino.cc/en/main/software) : See [Building Marlin with Arduino](https://marlinfw.org/docs/basics/install_arduino.html)
- You can also use VSCode with devcontainer : See [Installing Marlin (VSCode devcontainer)](http://marlinfw.org/docs/basics/install_devcontainer_vscode.html).

Marlin is optimized to build with the **PlatformIO IDE** extension for **Visual Studio Code**. You can still build Marlin with **Arduino IDE**, and we hope to improve the Arduino build experience, but at this time PlatformIO is the better choice.

## 8-Bit AVR Boards

We intend to continue supporting 8-bit AVR boards in perpetuity, maintaining a single codebase that can apply to all machines. We want casual hobbyists and tinkerers and owners of older machines to benefit from the community's innovations just as much as those with fancier machines. Plus, those old AVR-based machines are often the best for your testing and feedback!

## Hardware Abstraction Layer (HAL)

Marlin includes an abstraction layer to provide a common API for all the platforms it targets. This allows Marlin code to address the details of motion and user interface tasks at the lowest and highest levels with no system overhead, tying all events directly to the hardware clock.

Every new HAL opens up a world of hardware. At this time we need HALs for RP2040 and the Duet3D family of boards. A HAL that wraps an RTOS is an interesting concept that could be explored. Did you know that Marlin includes a Simulator that can run on Windows, macOS, and Linux? Join the Discord to help move these sub-projects forward!

### Supported Platforms

  Platform|MCU|Example Boards
  --------|---|-------
  [Arduino AVR](https://www.arduino.cc/)|ATmega|RAMPS, Melzi, RAMBo
  [Teensy++ 2.0](https://www.microchip.com/en-us/product/AT90USB1286)|AT90USB1286|Printrboard
  [Arduino Due](https://www.arduino.cc/en/Guide/ArduinoDue)|SAM3X8E|RAMPS-FD, RADDS, RAMPS4DUE
  [ESP32](https://github.com/espressif/arduino-esp32)|ESP32|FYSETC E4, E4d@BOX, MRR
  [LPC1768](https://www.nxp.com/products/processors-and-microcontrollers/arm-microcontrollers/general-purpose-mcus/lpc1700-cortex-m3/512-kb-flash-64-kb-sram-ethernet-usb-lqfp100-package:LPC1768FBD100)|ARM® Cortex-M3|MKS SBASE, Re-ARM, Selena Compact
  [LPC1769](https://www.nxp.com/products/processors-and-microcontrollers/arm-microcontrollers/general-purpose-mcus/lpc1700-cortex-m3/512-kb-flash-64-kb-sram-ethernet-usb-lqfp100-package:LPC1769FBD100)|ARM® Cortex-M3|Smoothieboard, Azteeg X5 mini, TH3D EZBoard
  [STM32F103](https://www.st.com/en/microcontrollers-microprocessors/stm32f103.html)|ARM® Cortex-M3|Malyan M200, GTM32 Pro, MKS Robin, BTT SKR Mini
  [STM32F401](https://www.st.com/en/microcontrollers-microprocessors/stm32f401.html)|ARM® Cortex-M4|ARMED, Rumba32, SKR Pro, Lerdge, FYSETC S6, Artillery Ruby
  [STM32F7x6](https://www.st.com/en/microcontrollers-microprocessors/stm32f7x6.html)|ARM® Cortex-M7|The Borg, RemRam V1
  [STM32G0B1RET6](https://www.st.com/en/microcontrollers-microprocessors/stm32g0x1.html)|ARM® Cortex-M0+|BigTreeTech SKR mini E3 V3.0
  [STM32H743xIT6](https://www.st.com/en/microcontrollers-microprocessors/stm32h743-753.html)|ARM® Cortex-M7|BigTreeTech SKR V3.0, SKR EZ V3.0, SKR SE BX V2.0/V3.0
  [SAMD51P20A](https://www.adafruit.com/product/4064)|ARM® Cortex-M4|Adafruit Grand Central M4
  [Teensy 3.5](https://www.pjrc.com/store/teensy35.html)|ARM® Cortex-M4|
  [Teensy 3.6](https://www.pjrc.com/store/teensy36.html)|ARM® Cortex-M4|
  [Teensy 4.0](https://www.pjrc.com/store/teensy40.html)|ARM® Cortex-M7|
  [Teensy 4.1](https://www.pjrc.com/store/teensy41.html)|ARM® Cortex-M7|
  Linux Native|x86/ARM/etc.|Raspberry Pi

## Marlin Support

The Issue Queue is reserved for Bug Reports and Feature Requests. Please use the following resources for help with configuration and troubleshooting:

- [Marlin Documentation](https://marlinfw.org) - Official Marlin documentation
- [Marlin Discord](https://discord.gg/n5NJ59y) - Discuss issues with Marlin users and developers
- Facebook Group ["Marlin Firmware"](https://www.facebook.com/groups/1049718498464482/)
- RepRap.org [Marlin Forum](https://forums.reprap.org/list.php?415)
- Facebook Group ["Marlin Firmware for 3D Printers"](https://www.facebook.com/groups/3Dtechtalk/)
- [Marlin Configuration](https://www.youtube.com/results?search_query=marlin+configuration) on YouTube

## Contributing Patches

You can contribute patches by submitting a Pull Request to the ([bugfix-2.1.x](https://github.com/MarlinFirmware/Marlin/tree/bugfix-2.1.x)) branch.

- We use branches named with a "bugfix" or "dev" prefix to fix bugs and integrate new features.
- Follow the [Coding Standards](https://marlinfw.org/docs/development/coding_standards.html) to gain points with the maintainers.
- Please submit Feature Requests and Bug Reports to the [Issue Queue](https://github.com/MarlinFirmware/Marlin/issues/new/choose). See above for user support.
- Whenever you add new features, be sure to add one or more build tests to `buildroot/tests`. Any tests added to a PR will be run within that PR on GitHub servers as soon as they are pushed. To minimize iteration be sure to run your new tests locally, if possible.
  - Local build tests:
    - All: `make tests-config-all-local`
    - Single: `make tests-config-single-local TEST_TARGET=...`
  - Local build tests in Docker:
    - All: `make tests-config-all-local-docker`
    - Single: `make tests-config-all-local-docker TEST_TARGET=...`
  - To run all unit test suites:
    - Using PIO: `platformio run -t test-marlin`
    - Using Make: `make unit-test-all-local`
    - Using Docker + make: `maker unit-test-all-local-docker`
  - To run a single unit test suite:
    - Using PIO: `platformio run -t marlin_<test-suite-name>`
    - Using make: `make unit-test-single-local TEST_TARGET=<test-suite-name>`
    - Using Docker + make: `maker unit-test-single-local-docker TEST_TARGET=<test-suite-name>`
- If your feature can be unit tested, add one or more unit tests. For more information see our documentation on [Unit Tests](test).

## Contributors

Marlin is constantly improving thanks to a huge number of contributors from all over the world bringing their specialties and talents. Huge thanks are due to [all the contributors](https://github.com/MarlinFirmware/Marlin/graphs/contributors) who regularly patch up bugs, help direct traffic, and basically keep Marlin from falling apart. Marlin's continued existence would not be possible without them.

## Project Leadership

Name|Role|Link|Donate
----|----|----|----
🇺🇸 Scott Lahteine|Project Lead|[[@thinkyhead](https://github.com/thinkyhead)]|[💸 Donate](https://marlinfw.org/docs/development/contributing.html#donate)
🇺🇸 Roxanne Neufeld|Admin|[[@Roxy-3D](https://github.com/Roxy-3D)]|
🇺🇸 Keith Bennett|Admin|[[@thisiskeithb](https://github.com/thisiskeithb)]|[💸 Donate](https://github.com/sponsors/thisiskeithb)
🇺🇸 Jason Smith|Admin|[[@sjasonsmith](https://github.com/sjasonsmith)]|
🇧🇷 Victor Oliveira|Admin|[[@rhapsodyv](https://github.com/rhapsodyv)]|
🇬🇧 Chris Pepper|Admin|[[@p3p](https://github.com/p3p)]|
🇳🇿 Peter Ellens|Admin|[[@ellensp](https://github.com/ellensp)]|[💸 Donate](https://ko-fi.com/ellensp)
🇺🇸 Bob Kuhn|Admin|[[@Bob-the-Kuhn](https://github.com/Bob-the-Kuhn)]|
🇳🇱 Erik van der Zalm|Founder|[[@ErikZalm](https://github.com/ErikZalm)]|

## License

Marlin is published under the [GPL license](/LICENSE) because we believe in open development. The GPL comes with both rights and obligations. Whether you use Marlin firmware as the driver for your open or closed-source product, you must keep Marlin open, and you must provide your compatible Marlin source code to end users upon request. The most straightforward way to comply with the Marlin license is to make a fork of Marlin on Github, perform your modifications, and direct users to your modified fork.
>>>>>>> e0d683ba
<|MERGE_RESOLUTION|>--- conflicted
+++ resolved
@@ -1,4 +1,3 @@
-<<<<<<< HEAD
 # LeoTechLab SV06 v0.1 Firmware (15-12-2023)
 
 **Follow me on YouTube: https://www.youtube.com/@LeoTechLab**
@@ -50,135 +49,4 @@
 
 ---
 
-Disclaimer: **Use it at your own risk.**
-=======
-<p align="center"><img src="buildroot/share/pixmaps/logo/marlin-outrun-nf-500.png" height="250" alt="MarlinFirmware's logo" /></p>
-
-<h1 align="center">Marlin 3D Printer Firmware</h1>
-
-<p align="center">
-    <a href="/LICENSE"><img alt="GPL-V3.0 License" src="https://img.shields.io/github/license/marlinfirmware/marlin.svg"></a>
-    <a href="https://github.com/MarlinFirmware/Marlin/graphs/contributors"><img alt="Contributors" src="https://img.shields.io/github/contributors/marlinfirmware/marlin.svg"></a>
-    <a href="https://github.com/MarlinFirmware/Marlin/releases"><img alt="Last Release Date" src="https://img.shields.io/github/release-date/MarlinFirmware/Marlin"></a>
-    <a href="https://github.com/MarlinFirmware/Marlin/actions/workflows/ci-build-tests.yml"><img alt="CI Status" src="https://github.com/MarlinFirmware/Marlin/actions/workflows/ci-build-tests.yml/badge.svg"></a>
-    <a href="https://github.com/sponsors/thinkyhead"><img alt="GitHub Sponsors" src="https://img.shields.io/github/sponsors/thinkyhead?color=db61a2"></a>
-    <br />
-    <a href="https://fosstodon.org/@marlinfirmware"><img alt="Follow MarlinFirmware on Mastodon" src="https://img.shields.io/mastodon/follow/109450200866020466?domain=https%3A%2F%2Ffosstodon.org&logoColor=%2300B&style=social"></a>
-</p>
-
-Additional documentation can be found at the [Marlin Home Page](https://marlinfw.org/).
-Please test this firmware and let us know if it misbehaves in any way. Volunteers are standing by!
-
-## Marlin 2.1 Bugfix Branch
-
-__Not for production use. Use with caution!__
-
-Marlin 2.1 takes this popular RepRap firmware to the next level by adding support for much faster 32-bit and ARM-based boards while improving support for 8-bit AVR boards. Read about Marlin's decision to use a "Hardware Abstraction Layer" below.
-
-This branch is for patches to the latest 2.1.x release version. Periodically this branch will form the basis for the next minor 2.1.x release.
-
-Download earlier versions of Marlin on the [Releases page](https://github.com/MarlinFirmware/Marlin/releases).
-
-## Example Configurations
-
-Before you can build Marlin for your machine you'll need a configuration for your specific hardware. Upon request, your vendor will be happy to provide you with the complete source code and configurations for your machine, but you'll need to get updated configuration files if you want to install a newer version of Marlin. Fortunately, Marlin users have contributed dozens of tested configurations to get you started. Visit the [MarlinFirmware/Configurations](https://github.com/MarlinFirmware/Configurations) repository to find the right configuration for your hardware.
-
-## Building Marlin 2.1
-
-To build and upload Marlin you will use one of these tools:
-
-- The free [Visual Studio Code](https://code.visualstudio.com/download) using the [Auto Build Marlin](https://marlinfw.org/docs/basics/auto_build_marlin.html) extension.
-- The free [Arduino IDE](https://www.arduino.cc/en/main/software) : See [Building Marlin with Arduino](https://marlinfw.org/docs/basics/install_arduino.html)
-- You can also use VSCode with devcontainer : See [Installing Marlin (VSCode devcontainer)](http://marlinfw.org/docs/basics/install_devcontainer_vscode.html).
-
-Marlin is optimized to build with the **PlatformIO IDE** extension for **Visual Studio Code**. You can still build Marlin with **Arduino IDE**, and we hope to improve the Arduino build experience, but at this time PlatformIO is the better choice.
-
-## 8-Bit AVR Boards
-
-We intend to continue supporting 8-bit AVR boards in perpetuity, maintaining a single codebase that can apply to all machines. We want casual hobbyists and tinkerers and owners of older machines to benefit from the community's innovations just as much as those with fancier machines. Plus, those old AVR-based machines are often the best for your testing and feedback!
-
-## Hardware Abstraction Layer (HAL)
-
-Marlin includes an abstraction layer to provide a common API for all the platforms it targets. This allows Marlin code to address the details of motion and user interface tasks at the lowest and highest levels with no system overhead, tying all events directly to the hardware clock.
-
-Every new HAL opens up a world of hardware. At this time we need HALs for RP2040 and the Duet3D family of boards. A HAL that wraps an RTOS is an interesting concept that could be explored. Did you know that Marlin includes a Simulator that can run on Windows, macOS, and Linux? Join the Discord to help move these sub-projects forward!
-
-### Supported Platforms
-
-  Platform|MCU|Example Boards
-  --------|---|-------
-  [Arduino AVR](https://www.arduino.cc/)|ATmega|RAMPS, Melzi, RAMBo
-  [Teensy++ 2.0](https://www.microchip.com/en-us/product/AT90USB1286)|AT90USB1286|Printrboard
-  [Arduino Due](https://www.arduino.cc/en/Guide/ArduinoDue)|SAM3X8E|RAMPS-FD, RADDS, RAMPS4DUE
-  [ESP32](https://github.com/espressif/arduino-esp32)|ESP32|FYSETC E4, E4d@BOX, MRR
-  [LPC1768](https://www.nxp.com/products/processors-and-microcontrollers/arm-microcontrollers/general-purpose-mcus/lpc1700-cortex-m3/512-kb-flash-64-kb-sram-ethernet-usb-lqfp100-package:LPC1768FBD100)|ARM® Cortex-M3|MKS SBASE, Re-ARM, Selena Compact
-  [LPC1769](https://www.nxp.com/products/processors-and-microcontrollers/arm-microcontrollers/general-purpose-mcus/lpc1700-cortex-m3/512-kb-flash-64-kb-sram-ethernet-usb-lqfp100-package:LPC1769FBD100)|ARM® Cortex-M3|Smoothieboard, Azteeg X5 mini, TH3D EZBoard
-  [STM32F103](https://www.st.com/en/microcontrollers-microprocessors/stm32f103.html)|ARM® Cortex-M3|Malyan M200, GTM32 Pro, MKS Robin, BTT SKR Mini
-  [STM32F401](https://www.st.com/en/microcontrollers-microprocessors/stm32f401.html)|ARM® Cortex-M4|ARMED, Rumba32, SKR Pro, Lerdge, FYSETC S6, Artillery Ruby
-  [STM32F7x6](https://www.st.com/en/microcontrollers-microprocessors/stm32f7x6.html)|ARM® Cortex-M7|The Borg, RemRam V1
-  [STM32G0B1RET6](https://www.st.com/en/microcontrollers-microprocessors/stm32g0x1.html)|ARM® Cortex-M0+|BigTreeTech SKR mini E3 V3.0
-  [STM32H743xIT6](https://www.st.com/en/microcontrollers-microprocessors/stm32h743-753.html)|ARM® Cortex-M7|BigTreeTech SKR V3.0, SKR EZ V3.0, SKR SE BX V2.0/V3.0
-  [SAMD51P20A](https://www.adafruit.com/product/4064)|ARM® Cortex-M4|Adafruit Grand Central M4
-  [Teensy 3.5](https://www.pjrc.com/store/teensy35.html)|ARM® Cortex-M4|
-  [Teensy 3.6](https://www.pjrc.com/store/teensy36.html)|ARM® Cortex-M4|
-  [Teensy 4.0](https://www.pjrc.com/store/teensy40.html)|ARM® Cortex-M7|
-  [Teensy 4.1](https://www.pjrc.com/store/teensy41.html)|ARM® Cortex-M7|
-  Linux Native|x86/ARM/etc.|Raspberry Pi
-
-## Marlin Support
-
-The Issue Queue is reserved for Bug Reports and Feature Requests. Please use the following resources for help with configuration and troubleshooting:
-
-- [Marlin Documentation](https://marlinfw.org) - Official Marlin documentation
-- [Marlin Discord](https://discord.gg/n5NJ59y) - Discuss issues with Marlin users and developers
-- Facebook Group ["Marlin Firmware"](https://www.facebook.com/groups/1049718498464482/)
-- RepRap.org [Marlin Forum](https://forums.reprap.org/list.php?415)
-- Facebook Group ["Marlin Firmware for 3D Printers"](https://www.facebook.com/groups/3Dtechtalk/)
-- [Marlin Configuration](https://www.youtube.com/results?search_query=marlin+configuration) on YouTube
-
-## Contributing Patches
-
-You can contribute patches by submitting a Pull Request to the ([bugfix-2.1.x](https://github.com/MarlinFirmware/Marlin/tree/bugfix-2.1.x)) branch.
-
-- We use branches named with a "bugfix" or "dev" prefix to fix bugs and integrate new features.
-- Follow the [Coding Standards](https://marlinfw.org/docs/development/coding_standards.html) to gain points with the maintainers.
-- Please submit Feature Requests and Bug Reports to the [Issue Queue](https://github.com/MarlinFirmware/Marlin/issues/new/choose). See above for user support.
-- Whenever you add new features, be sure to add one or more build tests to `buildroot/tests`. Any tests added to a PR will be run within that PR on GitHub servers as soon as they are pushed. To minimize iteration be sure to run your new tests locally, if possible.
-  - Local build tests:
-    - All: `make tests-config-all-local`
-    - Single: `make tests-config-single-local TEST_TARGET=...`
-  - Local build tests in Docker:
-    - All: `make tests-config-all-local-docker`
-    - Single: `make tests-config-all-local-docker TEST_TARGET=...`
-  - To run all unit test suites:
-    - Using PIO: `platformio run -t test-marlin`
-    - Using Make: `make unit-test-all-local`
-    - Using Docker + make: `maker unit-test-all-local-docker`
-  - To run a single unit test suite:
-    - Using PIO: `platformio run -t marlin_<test-suite-name>`
-    - Using make: `make unit-test-single-local TEST_TARGET=<test-suite-name>`
-    - Using Docker + make: `maker unit-test-single-local-docker TEST_TARGET=<test-suite-name>`
-- If your feature can be unit tested, add one or more unit tests. For more information see our documentation on [Unit Tests](test).
-
-## Contributors
-
-Marlin is constantly improving thanks to a huge number of contributors from all over the world bringing their specialties and talents. Huge thanks are due to [all the contributors](https://github.com/MarlinFirmware/Marlin/graphs/contributors) who regularly patch up bugs, help direct traffic, and basically keep Marlin from falling apart. Marlin's continued existence would not be possible without them.
-
-## Project Leadership
-
-Name|Role|Link|Donate
-----|----|----|----
-🇺🇸 Scott Lahteine|Project Lead|[[@thinkyhead](https://github.com/thinkyhead)]|[💸 Donate](https://marlinfw.org/docs/development/contributing.html#donate)
-🇺🇸 Roxanne Neufeld|Admin|[[@Roxy-3D](https://github.com/Roxy-3D)]|
-🇺🇸 Keith Bennett|Admin|[[@thisiskeithb](https://github.com/thisiskeithb)]|[💸 Donate](https://github.com/sponsors/thisiskeithb)
-🇺🇸 Jason Smith|Admin|[[@sjasonsmith](https://github.com/sjasonsmith)]|
-🇧🇷 Victor Oliveira|Admin|[[@rhapsodyv](https://github.com/rhapsodyv)]|
-🇬🇧 Chris Pepper|Admin|[[@p3p](https://github.com/p3p)]|
-🇳🇿 Peter Ellens|Admin|[[@ellensp](https://github.com/ellensp)]|[💸 Donate](https://ko-fi.com/ellensp)
-🇺🇸 Bob Kuhn|Admin|[[@Bob-the-Kuhn](https://github.com/Bob-the-Kuhn)]|
-🇳🇱 Erik van der Zalm|Founder|[[@ErikZalm](https://github.com/ErikZalm)]|
-
-## License
-
-Marlin is published under the [GPL license](/LICENSE) because we believe in open development. The GPL comes with both rights and obligations. Whether you use Marlin firmware as the driver for your open or closed-source product, you must keep Marlin open, and you must provide your compatible Marlin source code to end users upon request. The most straightforward way to comply with the Marlin license is to make a fork of Marlin on Github, perform your modifications, and direct users to your modified fork.
->>>>>>> e0d683ba
+Disclaimer: **Use it at your own risk.**