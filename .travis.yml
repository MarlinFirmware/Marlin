---
language: c
  #
notifications:
  email: false
  #
before_install:
  #
  # Fetch the tag information for the current branch
  - git fetch origin --tags
  #
  # Publish the buildroot script folder
  - chmod +x ${TRAVIS_BUILD_DIR}/buildroot/bin/*
  - ln -s ${TRAVIS_BUILD_DIR}/buildroot/bin/ ~/bin
  #
  # Start fb X server
  - "/sbin/start-stop-daemon --start --quiet --pidfile /tmp/custom_xvfb_1.pid --make-pidfile --background --exec /usr/bin/Xvfb -- :1 -ac -screen 0 1280x1024x16"
  - sleep 3
  - export DISPLAY=:1.0
  #
install:
  #
  # Install arduino 1.6.10
  - wget http://downloads-02.arduino.cc/arduino-1.6.10-linux64.tar.xz
  - tar xf arduino-1.6.10-linux64.tar.xz
  - sudo mv arduino-1.6.10 /usr/local/share/arduino
  - ln -s /usr/local/share/arduino/arduino ${TRAVIS_BUILD_DIR}/buildroot/bin/arduino
  #
  # Install: LiquidCrystal_I2C library
  - git clone https://github.com/kiyoshigawa/LiquidCrystal_I2C.git
  - mv LiquidCrystal_I2C/LiquidCrystal_I2C /usr/local/share/arduino/libraries/LiquidCrystal_I2C
  #
  # Install: LiquidTWI2 library
  - git clone https://github.com/lincomatic/LiquidTWI2.git
  - sudo mv LiquidTWI2 /usr/local/share/arduino/libraries/LiquidTWI2
  #
  # Install: Monochrome Graphics Library for LCDs and OLEDs
<<<<<<< HEAD
  - arduino --install-library "U8glib"
  # expose the C API
  - sudo cp -f $HOME/Arduino/libraries/U8glib/src/clib/u8g.h $HOME/Arduino/libraries/U8glib/src/u8g.h
=======
  - git clone https://github.com/olikraus/U8glib_Arduino.git
  - sudo mv U8glib_Arduino /usr/local/share/arduino/libraries/U8glib
>>>>>>> 087223ff
  #
  # Install: L6470 Stepper Motor Driver library
  - git clone https://github.com/ameyer/Arduino-L6470.git
  - sudo mv Arduino-L6470/L6470 /usr/local/share/arduino/libraries/L6470
  #
  # Install: TMC26X Stepper Motor Controller library
  - git clone https://github.com/trinamic/TMC26XStepper.git
  - sudo mv TMC26XStepper /usr/local/share/arduino/libraries/TMC26XStepper
  #
before_script:
  #
  # Change current working directory to the build dir
  - cd ${TRAVIS_BUILD_DIR}
  #
  # Generate custom version include
  - generate_version_header_for_marlin ${TRAVIS_BUILD_DIR}/Marlin
  - cat ${TRAVIS_BUILD_DIR}/Marlin/_Version.h
  #
script:
  #
  # Backup Configuration.h, Configuration_adv.h, and pins_RAMPS.h
  #
  - cp Marlin/Configuration.h Marlin/Configuration.h.backup
  - cp Marlin/Configuration_adv.h Marlin/Configuration_adv.h.backup
  - cp Marlin/pins_RAMPS.h Marlin/pins_RAMPS.h.backup
  #
  # Build with the default configurations
  #
  - build_marlin
  #
  # Test heated bed temperature sensor
  #
  - opt_set TEMP_SENSOR_BED 1
  - build_marlin
  #
  # Test 2 extruders on basic RAMPS 1.4
  #
  - opt_set MOTHERBOARD BOARD_RAMPS_14_EEB
  - opt_set EXTRUDERS 2
  - opt_set TEMP_SENSOR_1 1
  - build_marlin
  #
  # Test 3 extruders on RUMBA (can use any board with >=3 extruders defined)
  # Include a test for LIN_ADVANCE here also
  #
  - opt_set MOTHERBOARD BOARD_RUMBA
  - opt_set EXTRUDERS 3
  - opt_set TEMP_SENSOR_2 1
  - opt_enable_adv LIN_ADVANCE
  - build_marlin
  #
  # Test PIDTEMPBED
  #
  - restore_configs
  - opt_enable PIDTEMPBED
  - build_marlin
  #
  # Test MAX6675
  #
  - restore_configs
  - opt_set TEMP_SENSOR_0 -2
  - build_marlin
  #
  # Test a "Fix Mounted" Probe along with Safe Homing
  #
  - restore_configs
  - opt_enable FIX_MOUNTED_PROBE Z_SAFE_HOMING
  - build_marlin
  #
  # ...with AUTO_BED_LEVELING_FEATURE, Z_MIN_PROBE_REPEATABILITY_TEST, & DEBUG_LEVELING_FEATURE
  #
  - opt_enable AUTO_BED_LEVELING_FEATURE Z_MIN_PROBE_REPEATABILITY_TEST DEBUG_LEVELING_FEATURE
  - opt_set ABL_GRID_POINTS_X 16
  - opt_set ABL_GRID_POINTS_Y 16
  - build_marlin
  #
  # Test a Sled Z Probe
  #
  - restore_configs
  - opt_enable Z_PROBE_SLED
  - build_marlin
  #
  # ...with AUTO_BED_LEVELING_FEATURE & DEBUG_LEVELING_FEATURE
  #
  - opt_enable AUTO_BED_LEVELING_FEATURE DEBUG_LEVELING_FEATURE
  - build_marlin
  #
  # Test a Servo Probe
  #
  - restore_configs
  - opt_enable NUM_SERVOS Z_ENDSTOP_SERVO_NR Z_SERVO_ANGLES DEACTIVATE_SERVOS_AFTER_MOVE
  - build_marlin
  #
  # ...with AUTO_BED_LEVELING_FEATURE & DEBUG_LEVELING_FEATURE
  #
  - opt_enable AUTO_BED_LEVELING_FEATURE DEBUG_LEVELING_FEATURE
  - build_marlin
  #
  # Test MESH_BED_LEVELING feature, with LCD
  #
  - restore_configs
  - opt_enable MESH_BED_LEVELING MESH_G28_REST_ORIGIN MANUAL_BED_LEVELING ULTIMAKERCONTROLLER
  - build_marlin
  #
  # Test EEPROM_SETTINGS, EEPROM_CHITCHAT, M100_FREE_MEMORY_WATCHER,
  #   INCH_MODE_SUPPORT, TEMPERATURE_UNITS_SUPPORT
  #
  - restore_configs
  - opt_enable EEPROM_SETTINGS EEPROM_CHITCHAT M100_FREE_MEMORY_WATCHER INCH_MODE_SUPPORT TEMPERATURE_UNITS_SUPPORT
  - build_marlin
  #
  # Mixing Extruder
  #
  - restore_configs
  - opt_enable MIXING_EXTRUDER
  - opt_set MIXING_STEPPERS 2
  - build_marlin
  #
  # Test DUAL_X_CARRIAGE
  #
  - restore_configs
  - opt_set MOTHERBOARD BOARD_RUMBA
  - opt_set EXTRUDERS 2
  - opt_set TEMP_SENSOR_1 1
  - opt_enable USE_XMAX_PLUG
  - opt_enable_adv DUAL_X_CARRIAGE
  - build_marlin
  #
  # Test SPEAKER with BOARD_BQ_ZUM_MEGA_3D and BQ_LCD_SMART_CONTROLLER
  #
  - restore_configs
  - opt_set MOTHERBOARD BOARD_BQ_ZUM_MEGA_3D
  - opt_set LCD_FEEDBACK_FREQUENCY_DURATION_MS 10
  - opt_set LCD_FEEDBACK_FREQUENCY_HZ 100
  - opt_enable BQ_LCD_SMART_CONTROLLER SPEAKER
  #
  # Test SWITCHING_EXTRUDER
  #
  - restore_configs
  - opt_set MOTHERBOARD BOARD_RUMBA
  - opt_set EXTRUDERS 2
  - opt_enable NUM_SERVOS
  - opt_set NUM_SERVOS 1
  - opt_set TEMP_SENSOR_1 1
  - opt_enable SWITCHING_EXTRUDER ULTIMAKERCONTROLLER
  - build_marlin
  #
  # Test MINIRAMBO for PWM_MOTOR_CURRENT
  #
  - restore_configs
  - opt_set MOTHERBOARD BOARD_MINIRAMBO
  - build_marlin
  #
  # Test FILAMENT_CHANGE_FEATURE and LCD_INFO_MENU
  #
  - restore_configs
  - opt_enable ULTIMAKERCONTROLLER
  - opt_enable_adv FILAMENT_CHANGE_FEATURE LCD_INFO_MENU
  - build_marlin
  #
  # Enable filament sensor
  #
  - restore_configs
  - opt_enable FILAMENT_WIDTH_SENSOR
  - build_marlin
  #
  # Enable filament sensor with LCD display
  #
  - opt_enable ULTIMAKERCONTROLLER FILAMENT_LCD_DISPLAY
  - build_marlin
  #
  # Enable BEZIER_CURVE_SUPPORT, EXPERIMENTAL_I2CBUS, and I2C_SLAVE_ADDRESS
  #
  - restore_configs
  - opt_enable_adv BEZIER_CURVE_SUPPORT EXPERIMENTAL_I2CBUS
  - opt_set_adv I2C_SLAVE_ADDRESS 63
  - build_marlin
  #
  # Enable COREXY
  #
  - restore_configs
  - opt_enable COREXY
  - build_marlin
  #
  # Enable COREXZ
  #
  - restore_configs
  - opt_enable COREXZ
  - build_marlin
  #
  # Enable Z_DUAL_STEPPER_DRIVERS, Z_DUAL_ENDSTOPS
  #
  - restore_configs
  - opt_enable_adv Z_DUAL_STEPPER_DRIVERS Z_DUAL_ENDSTOPS
  - pins_set RAMPS X_MAX_PIN -1
  - opt_set_adv Z2_MAX_PIN 2
  - build_marlin
  #
  # Test PRINTCOUNTER
  #
  - restore_configs
  - opt_enable PRINTCOUNTER
  - build_marlin
  #
  # Test NOZZLE_PARK_FEATURE
  #
  - restore_configs
  - opt_enable NOZZLE_PARK_FEATURE
  - build_marlin
  #
  # Test NOZZLE_CLEAN_FEATURE
  #
  - restore_configs
  - opt_enable NOZZLE_CLEAN_FEATURE
  - build_marlin
  #
  #
  ######## STANDARD LCD/PANELS ##############
  #
  # ULTRA_LCD
  #
  - restore_configs
  - opt_enable ULTRA_LCD
  - build_marlin
  #
  # DOGLCD
  #
  - restore_configs
  - opt_enable DOGLCD
  - build_marlin
  #
  # ULTIMAKERCONTROLLER
  #
  - restore_configs
  - opt_enable ULTIMAKERCONTROLLER
  - build_marlin
  #
  # MAKRPANEL
  # Needs to use Melzi and Sanguino hardware
  #
  #- restore_configs
  #- opt_enable MAKRPANEL
  #- build_marlin
  #
  # REPRAP_DISCOUNT_SMART_CONTROLLER, SDSUPPORT, and BABYSTEPPING
  #
  - restore_configs
  - opt_enable REPRAP_DISCOUNT_SMART_CONTROLLER SDSUPPORT BABYSTEPPING
  - build_marlin
  #
  # G3D_PANEL
  #
  - restore_configs
  - opt_enable G3D_PANEL SDSUPPORT
  - build_marlin
  #
  # REPRAP_DISCOUNT_FULL_GRAPHIC_SMART_CONTROLLER
  #
  - restore_configs
  - opt_enable REPRAP_DISCOUNT_FULL_GRAPHIC_SMART_CONTROLLER SDSUPPORT
  - build_marlin
  #
  # REPRAPWORLD_KEYPAD
  #
  # Cant find configuration details to get it to compile
  #- restore_configs
  #- opt_enable ULTRA_LCD REPRAPWORLD_KEYPAD REPRAPWORLD_KEYPAD_MOVE_STEP
  #- build_marlin
  #
  # RA_CONTROL_PANEL
  #
  - restore_configs
  - opt_enable RA_CONTROL_PANEL
  - build_marlin
  #
  ######## I2C LCD/PANELS ##############
  #
  # !!!ATTENTION!!!
  # Most I2C configurations are failing at the moment because they require
  # a different Liquid Crystal library "LiquidTWI2".
  #
  # LCD_I2C_SAINSMART_YWROBOT
  #
  #- restore_configs
  #- opt_enable LCD_I2C_SAINSMART_YWROBOT
  #- build_marlin
  #
  # LCD_I2C_PANELOLU2
  #
  #- restore_configs
  #- opt_enable LCD_I2C_PANELOLU2
  #- build_marlin
  #
  # LCD_I2C_VIKI
  #
  #- restore_configs
  #- opt_enable LCD_I2C_VIKI
  #- build_marlin
  #
  # LCM1602
  #
  - restore_configs
  - opt_enable LCM1602
  - build_marlin
  #
  #
  ######## Example Configurations ##############
  #
  # BQ Hephestos 2
  - restore_configs
  - use_example_configs Hephestos_2
  - build_marlin
  #
  # Delta Config (generic)
  - restore_configs
  - use_example_configs delta/generic
  - opt_enable REPRAP_DISCOUNT_SMART_CONTROLLER DELTA_CALIBRATION_MENU
  - build_marlin
  #
  # Delta Config (generic) + ABL + ALLEN_KEY
  #
  - use_example_configs delta/generic
  - opt_disable DISABLE_MIN_ENDSTOPS
  - opt_enable AUTO_BED_LEVELING_FEATURE Z_PROBE_ALLEN_KEY
  - build_marlin
  #
  # Delta Config (Mini Kossel)
  #
  - use_example_configs delta/kossel_mini
  - build_marlin
  #
  # Makibox Config  need to check board type for Teensy++ 2.0
  #
  #- use_example_configs makibox
  #- build_marlin
  #
  # SCARA Config
  #
  - use_example_configs SCARA
  - opt_enable AUTO_BED_LEVELING_FEATURE FIX_MOUNTED_PROBE USE_ZMIN_PLUG EEPROM_SETTINGS EEPROM_CHITCHAT ULTIMAKERCONTROLLER
  - build_marlin
  #
  # tvrrug Config need to check board type for sanguino atmega644p
  #
  #- use_example_configs tvrrug/Round2
  #- build_marlin
  #
  #
  ######## Board Types #############
  #
  # To be added in nightly test branch
  #<|MERGE_RESOLUTION|>--- conflicted
+++ resolved
@@ -35,14 +35,10 @@
   - sudo mv LiquidTWI2 /usr/local/share/arduino/libraries/LiquidTWI2
   #
   # Install: Monochrome Graphics Library for LCDs and OLEDs
-<<<<<<< HEAD
-  - arduino --install-library "U8glib"
+  - git clone https://github.com/olikraus/U8glib_Arduino.git
+  - sudo mv U8glib_Arduino /usr/local/share/arduino/libraries/U8glib
   # expose the C API
   - sudo cp -f $HOME/Arduino/libraries/U8glib/src/clib/u8g.h $HOME/Arduino/libraries/U8glib/src/u8g.h
-=======
-  - git clone https://github.com/olikraus/U8glib_Arduino.git
-  - sudo mv U8glib_Arduino /usr/local/share/arduino/libraries/U8glib
->>>>>>> 087223ff
   #
   # Install: L6470 Stepper Motor Driver library
   - git clone https://github.com/ameyer/Arduino-L6470.git
