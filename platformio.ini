--- conflicted
+++ resolved
@@ -214,11 +214,7 @@
 USES_LIQUIDTWI2         = LiquidTWI2@1.2.7
 DWIN_CREALITY_LCD       = src_filter=+<src/lcd/dwin>
 HAS_CHARACTER_LCD       = src_filter=+<src/lcd/HD44780>
-<<<<<<< HEAD
-TFTGLCD_PANEL           = src_filter=+<src/lcd/TFTGLCD> -<src/lcd/HD44780>
-=======
 TFTGLCD_PANEL           = src_filter=+<src/lcd/TFTGLCD>
->>>>>>> 94b3e6b9
 HAS_GRAPHICAL_TFT       = src_filter=+<src/lcd/tft>
 HAS_LCD_MENU            = src_filter=+<src/lcd/menu>
 HAS_GAMES               = src_filter=+<src/lcd/menu/game/game.cpp>
