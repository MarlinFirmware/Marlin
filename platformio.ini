--- conflicted
+++ resolved
@@ -631,11 +631,7 @@
 [env:STM32F407VE_black]
 platform          = ststm32
 board             = blackSTM32F407VET6
-<<<<<<< HEAD
-platform_packages = framework-arduinoststm32@3.10700.191028
-=======
 platform_packages = framework-arduinoststm32@>=3.107,<4
->>>>>>> b7f81632
 build_flags       = ${common.build_flags}
  -DTARGET_STM32F4 -DARDUINO_BLACK_F407VE
  -DUSBCON -DUSBD_USE_CDC -DUSBD_VID=0x0483 -DUSB_PRODUCT=\"BLACK_F407VE\"
