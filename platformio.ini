#
# Marlin Firmware
# PlatformIO Configuration File
#
# For detailed documentation with EXAMPLES:
#
# https://docs.platformio.org/en/latest/projectconf.html
#

# Automatic targets - enable auto-uploading
#targets = upload

#
# By default platformio build will abort after 5 errors.
# Remove '-fmax-errors=5' from build_flags below to see all.
#

[platformio]
src_dir      = Marlin
boards_dir   = buildroot/share/PlatformIO/boards
default_envs = mega2560
include_dir  = Marlin

#
# The 'common' values are used for most Marlin builds
#
[common]
default_src_filter = +<src/*> -<src/config> -<src/HAL> +<src/HAL/shared> -<src/lcd/extui/lib/mks_ui>
  -<src/lcd/menu> -<src/lcd/dwin> -<src/lcd/extui/lib/dgus> -<src/lcd/extui/lib/ftdi_eve_touch_ui> -<src/lcd/dogm>
extra_scripts      =
  pre:buildroot/share/PlatformIO/scripts/common-features-dependencies.py
  pre:buildroot/share/PlatformIO/scripts/common-cxxflags.py
build_flags        = -fmax-errors=5 -g -D__MARLIN_FIRMWARE__ -fmerge-all-constants
lib_deps           =

#
# Feature Dependencies
#
[features]
HAS_TFT_LVGL_UI     = lvgl=https://github.com/makerbase-mks/MKS-LittlevGL/archive/master.zip
                      src_filter=+<src/lcd/extui/lib/mks_ui>
                      extra_scripts=download_mks_assets.py
HAS_TRINAMIC_CONFIG = TMCStepper@~0.7.1
SR_LCD_3W_NL        = SailfishLCD=https://github.com/mikeshub/SailfishLCD/archive/master.zip
DIGIPOT_MCP4...     = SlowSoftI2CMaster
HAS_TMC26X          = TMC26XStepper=https://github.com/trinamic/TMC26XStepper/archive/master.zip
HAS_L64XX           = Arduino-L6470@0.8.0
NEOPIXEL_LED        = Adafruit NeoPixel@1.5.0
MAX6675_IS_MAX31865 = Adafruit MAX31865 library@~1.1.0
HAS_GRAPHICAL_LCD   = U8glib-HAL@0.4.1
                      src_filter=+<src/lcd/dogm>
USES_LIQUIDCRYSTAL  = LiquidCrystal@1.5.0
USES_LIQUIDTWI2     = LiquidTWI2@1.2.7
TOUCH_UI_FTDI_EVE   = src_filter=+<src/lcd/extui/lib/ftdi_eve_touch_ui>
HAS_DGUS_LCD        = src_filter=+<src/lcd/extui/lib/dgus>
DWIN_CREALITY_LCD   = src_filter=+<src/lcd/dwin>
HAS_LCD_MENU        = src_filter=+<src/lcd/menu>
(ESP3D_)?WIFISUPPORT = AsyncTCP, ESP Async WebServer
  ESP3DLib=https://github.com/luc-github/ESP3DLib.git
  arduinoWebSockets=https://github.com/Links2004/arduinoWebSockets.git
  ESP32SSDP=https://github.com/luc-github/ESP32SSDP.git
  lib_ignore=ESPAsyncTCP

#
# Default values apply to all 'env:' prefixed environments
#
[env]
framework     = arduino
extra_scripts = ${common.extra_scripts}
build_flags   = ${common.build_flags}
lib_deps      = ${common.lib_deps}
monitor_speed = 250000

#################################
#                               #
#   Unique Core Architectures   #
#                               #
#  Add a new "env" below if no  #
# entry has values suitable to  #
#   build for a given board.    #
#                               #
#################################

#################################
#                               #
#       AVR Architecture        #
#                               #
#################################

#
# AVR (8-bit) Common Environment values
#
[common_avr8]
board_build.f_cpu = 16000000L
src_filter        = ${common.default_src_filter} +<src/HAL/AVR>

#
# ATmega2560
#
[env:mega2560]
platform      = atmelavr
extends       = common_avr8
board         = megaatmega2560

#
# ATmega1280
#
[env:mega1280]
platform      = atmelavr
extends       = common_avr8
board         = megaatmega1280

#
# MightyBoard ATmega2560 (MegaCore 100 pin boards variants)
#
[env:MightyBoard1280]
platform      = atmelavr
extends       = common_avr8
board         = ATmega1280
upload_speed  = 57600

#
# MightyBoard ATmega2560 (MegaCore 100 pin boards variants)
#
[env:MightyBoard2560]
platform      = atmelavr
extends       = common_avr8
board         = ATmega2560
upload_protocol = wiring
upload_speed  = 57600
board_upload.maximum_size = 253952

#
# RAMBo
#
[env:rambo]
platform      = atmelavr
extends       = common_avr8
board         = reprap_rambo

#
# FYSETC F6 V1.3
#
[env:FYSETC_F6_13]
platform      = atmelavr
extends       = common_avr8
board         = fysetc_f6_13

#
# FYSETC F6 V1.4
#
[env:FYSETC_F6_14]
platform      = atmelavr
extends       = common_avr8
board         = fysetc_f6_14

#
# Sanguinololu (ATmega644p)
#
[env:sanguino644p]
platform      = atmelavr
extends       = common_avr8
board         = sanguino_atmega644p

#
# Sanguinololu (ATmega1284p)
#
[env:sanguino1284p]
platform      = atmelavr
extends       = common_avr8
board         = sanguino_atmega1284p
board_upload.maximum_size = 126976

#
# Melzi and clones (ATmega1284p)
#
[env:melzi]
platform      = atmelavr
extends       = common_avr8
board         = sanguino_atmega1284p
upload_speed  = 57600
board_upload.maximum_size = 126976

#
# Melzi and clones (Optiboot bootloader)
#
[env:melzi_optiboot]
platform      = atmelavr
extends       = common_avr8
board         = sanguino_atmega1284p
upload_speed  = 115200

#
# Melzi and clones (Zonestar Melzi2 with tuned flags)
#
[env:melzi_optimized]
platform      = atmelavr
extends       = env:melzi_optiboot
build_flags   = ${common.build_flags} -fno-tree-scev-cprop -fno-split-wide-types -Wl,--relax -mcall-prologues
build_unflags = -g -ggdb

#
# AT90USB1286 boards using CDC bootloader
# - BRAINWAVE
# - BRAINWAVE_PRO
# - SAV_MKI
# - TEENSYLU
#
[env:at90usb1286_cdc]
platform      = teensy
extends       = common_avr8
board         = at90usb1286

#
# AT90USB1286 boards using DFU bootloader
# - PrintrBoard
# - PrintrBoard Rev.F
# - ? 5DPRINT ?
#
[env:at90usb1286_dfu]
platform      = teensy
extends       = env:at90usb1286_cdc

#################################
#                               #
#       DUE Architecture        #
#                               #
#################################

#
# Due (Atmel SAM3X8E ARM Cortex-M3)
#
#  - RAMPS4DUE
#  - RADDS
#
[env:DUE]
platform      = atmelsam
board         = due
src_filter    = ${common.default_src_filter} +<src/HAL/DUE>

[env:DUE_USB]
platform      = atmelsam
board         = dueUSB
src_filter    = ${common.default_src_filter} +<src/HAL/DUE>

[env:DUE_debug]
# Used when WATCHDOG_RESET_MANUAL is enabled
platform      = atmelsam
board         = due
src_filter    = ${common.default_src_filter} +<src/HAL/DUE>
build_flags   = ${common.build_flags}
  -funwind-tables
  -mpoke-function-name

#
# Archim SAM
#
[common_DUE_archim]
platform      = atmelsam
board         = due
src_filter    = ${common.default_src_filter} +<src/HAL/DUE>
build_flags   = ${common.build_flags}
  -DARDUINO_SAM_ARCHIM -DARDUINO_ARCH_SAM -D__SAM3X8E__ -DUSBCON
extra_scripts = ${common.extra_scripts}
  Marlin/src/HAL/DUE/upload_extra_script.py

[env:DUE_archim]
platform      = ${common_DUE_archim.platform}
extends       = common_DUE_archim

# Used when WATCHDOG_RESET_MANUAL is enabled
[env:DUE_archim_debug]
platform      = ${common_DUE_archim.platform}
extends       = common_DUE_archim
build_flags   = ${common_DUE_archim.build_flags} -funwind-tables -mpoke-function-name

#################################
#                               #
#      SAMD51 Architecture      #
#                               #
#################################

#
# Adafruit Grand Central M4 (Atmel SAMD51P20A ARM Cortex-M4)
#
[env:SAMD51_grandcentral_m4]
platform       = atmelsam
board          = adafruit_grandcentral_m4
build_flags    = ${common.build_flags} -std=gnu++17
build_unflags  = -std=gnu++11
src_filter     = ${common.default_src_filter} +<src/HAL/SAMD51>
lib_deps       = ${common.lib_deps}
  SoftwareSerialM
  Adafruit SPIFlash
  SdFat - Adafruit Fork
debug_tool     = jlink

#################################
#                               #
#     LPC176x Architecture      #
#                               #
#################################

#
# NXP LPC176x ARM Cortex-M3
#
[common_LPC]
platform          = https://github.com/p3p/pio-nxplpc-arduino-lpc176x/archive/0.1.3.zip
board             = nxp_lpc1768
lib_ldf_mode      = off
lib_compat_mode   = strict
extra_scripts     = ${common.extra_scripts}
  Marlin/src/HAL/LPC1768/upload_extra_script.py
src_filter        = ${common.default_src_filter} +<src/HAL/LPC1768>
lib_deps          = ${common.lib_deps}
  Servo
  LiquidCrystal@1.0.0
  Adafruit NeoPixel=https://github.com/p3p/Adafruit_NeoPixel/archive/1.5.0.zip
build_flags       = ${common.build_flags} -DU8G_HAL_LINKS -IMarlin/src/HAL/LPC1768/include -IMarlin/src/HAL/LPC1768/u8g
  # debug options for backtrace
  #-funwind-tables
  #-mpoke-function-name

#
# NXP LPC176x ARM Cortex-M3
#
[env:LPC1768]
platform  = ${common_LPC.platform}
extends   = common_LPC
board     = nxp_lpc1768

[env:LPC1769]
platform  = ${common_LPC.platform}
extends   = common_LPC
board     = nxp_lpc1769

#################################
#                               #
#      STM32 Architecture       #
#                               #
#################################

#
# HAL/STM32 Base Environment values
#
[common_stm32]
platform      = ststm32@~6.1.0
platform_packages = framework-arduinoststm32@>=4.10700,<4.10800
lib_ignore    = SoftwareSerial
build_flags   = ${common.build_flags}
  -IMarlin/src/HAL/STM32 -std=gnu++14
  -DUSBCON -DUSBD_USE_CDC
  -DUSBD_VID=0x0483
  -DTIM_IRQ_PRIO=13
build_unflags = -std=gnu++11
src_filter    = ${common.default_src_filter} +<src/HAL/STM32>

#
# HAL/STM32F1 Common Environment values
#
[common_stm32f1]
platform      = ${common_stm32.platform}
build_flags   = !python Marlin/src/HAL/STM32F1/build_flags.py
  ${common.build_flags} -std=gnu++14 -DHAVE_SW_SERIAL
build_unflags = -std=gnu++11
src_filter    = ${common.default_src_filter} +<src/HAL/STM32F1>
lib_ignore    = SPI
lib_deps      = ${common.lib_deps}
  SoftwareSerialM

#
# STM32F103RC
#
[env:STM32F103RC]
platform          = ${common_stm32f1.platform}
extends           = common_stm32f1
board             = genericSTM32F103RC
platform_packages = tool-stm32duino
monitor_speed     = 115200

#
# MEEB_3DP (STM32F103RCT6 with 512K)
#
[env:STM32F103RC_meeb]
platform          = ${common_stm32f1.platform}
extends           = common_stm32f1
board             = MEEB_3DP
platform_packages = tool-stm32duino
build_flags       = ${common_stm32f1.build_flags}
                    -DDEBUG_LEVEL=0
                    -DSS_TIMER=4
                    -DSTM32_FLASH_SIZE=512
                    -DHSE_VALUE=12000000U
                    -DUSE_USB_COMPOSITE
                    -DVECT_TAB_OFFSET=0x2000
                    -DGENERIC_BOOTLOADER
extra_scripts     = ${common.extra_scripts}
  pre:buildroot/share/PlatformIO/scripts/STM32F1_create_variant.py
  buildroot/share/PlatformIO/scripts/STM32F103RC_MEEB_3DP.py
lib_deps          = ${common.lib_deps}
  Adafruit NeoPixel=https://github.com/ccccmagicboy/Adafruit_NeoPixel#meeb_3dp_use
  SoftwareSerialM
  USBComposite for STM32F1@0.91
debug_tool        = stlink
upload_protocol   = dfu

#
# STM32F103RC_fysetc
#
[env:STM32F103RC_fysetc]
platform          = ${common_stm32f1.platform}
extends           = env:STM32F103RC
extra_scripts     = ${common.extra_scripts}
  buildroot/share/PlatformIO/scripts/STM32F103RC_fysetc.py
build_flags       = ${common_stm32f1.build_flags} -DDEBUG_LEVEL=0
lib_ldf_mode      = chain
debug_tool        = stlink
upload_protocol   = serial

#
# BigTree SKR Mini V1.1 / SKR mini E3 / SKR E3 DIP (STM32F103RCT6 ARM Cortex-M3)
#
#   STM32F103RC_btt ............. RCT6 with 256K
#   STM32F103RC_btt_USB ......... RCT6 with 256K (USB mass storage)
#   STM32F103RC_btt_512K ........ RCT6 with 512K
#   STM32F103RC_btt_512K_USB .... RCT6 with 512K (USB mass storage)
#

[env:STM32F103RC_btt]
platform          = ${common_stm32f1.platform}
extends           = env:STM32F103RC
extra_scripts     = ${common.extra_scripts}
  buildroot/share/PlatformIO/scripts/STM32F103RC_SKR_MINI.py
build_flags       = ${common_stm32f1.build_flags}
  -DDEBUG_LEVEL=0 -DSS_TIMER=4
monitor_speed     = 115200

[env:STM32F103RC_btt_USB]
platform          = ${common_stm32f1.platform}
extends           = env:STM32F103RC_btt
build_flags       = ${env:STM32F103RC_btt.build_flags} -DUSE_USB_COMPOSITE
lib_deps          = ${env:STM32F103RC_btt.lib_deps}
  USBComposite for STM32F1@0.91

[env:STM32F103RC_btt_512K]
platform          = ${common_stm32f1.platform}
extends           = env:STM32F103RC_btt
board_upload.maximum_size=524288
build_flags       = ${env:STM32F103RC_btt.build_flags} -DSTM32_FLASH_SIZE=512

[env:STM32F103RC_btt_512K_USB]
platform          = ${common_stm32f1.platform}
extends           = env:STM32F103RC_btt_512K
build_flags       = ${env:STM32F103RC_btt_512K.build_flags} -DUSE_USB_COMPOSITE
lib_deps          = ${env:STM32F103RC_btt_512K.lib_deps}
  USBComposite for STM32F1@0.91

#
# STM32F103RE
#
[env:STM32F103RE]
platform          = ${common_stm32f1.platform}
extends           = common_stm32f1
board             = genericSTM32F103RE
platform_packages = tool-stm32duino
monitor_speed     = 115200

#
#   STM32F103RE_btt ............. RET6
#   STM32F103RE_btt_USB ......... RET6 (USB mass storage)
#
[env:STM32F103RE_btt]
platform          = ${common_stm32f1.platform}
extends           = env:STM32F103RE
extra_scripts     = ${common.extra_scripts}
  buildroot/share/PlatformIO/scripts/STM32F103RE_SKR_E3_DIP.py
build_flags       = ${common_stm32f1.build_flags} -DDEBUG_LEVEL=0 -DSS_TIMER=4
debug_tool        = stlink
upload_protocol   = stlink

[env:STM32F103RE_btt_USB]
platform          = ${common_stm32f1.platform}
extends           = env:STM32F103RE_btt
build_flags       = ${env:STM32F103RE_btt.build_flags} -DUSE_USB_COMPOSITE
lib_deps          = ${common_stm32f1.lib_deps}
  USBComposite for STM32F1@0.91

#
# STM32F4 with STM32GENERIC
#
[env:STM32F4]
platform      = ${common_stm32.platform}
board         = disco_f407vg
build_flags   = ${common.build_flags} -DUSE_STM32GENERIC -DSTM32GENERIC -DSTM32F4 -DMENU_USB_SERIAL -DMENU_SERIAL=SerialUSB -DHAL_IWDG_MODULE_ENABLED
src_filter    = ${common.default_src_filter} +<src/HAL/STM32_F4_F7> -<src/HAL/STM32_F4_F7/STM32F7>

#
# STM32F7 with STM32GENERIC
#
[env:STM32F7]
platform      = ${common_stm32.platform}
board         = remram_v1
build_flags   = ${common.build_flags} -DUSE_STM32GENERIC -DSTM32GENERIC -DSTM32F7 -DMENU_USB_SERIAL -DMENU_SERIAL=SerialUSB -DHAL_IWDG_MODULE_ENABLED
src_filter    = ${common.default_src_filter} +<src/HAL/STM32_F4_F7> -<src/HAL/STM32_F4_F7/STM32F4>

#
# ARMED (STM32)
#
[env:ARMED]
platform      = ${common_stm32.platform}
extends       = common_stm32
board         = armed_v1
build_flags   = ${common_stm32.build_flags}
  '-DUSB_PRODUCT="ARMED_V1"'
  -O2 -ffreestanding -fsigned-char -fno-move-loop-invariants -fno-strict-aliasing

#
# Geeetech GTM32 (STM32F103VET6)
#
[env:STM32F103VE_GTM32]
platform          = ${common_stm32f1.platform}
extends           = common_stm32f1
board             = genericSTM32F103VE
build_flags       = ${common_stm32f1.build_flags}
  -ffunction-sections -fdata-sections -nostdlib -MMD
  -DMCU_STM32F103VE -DARDUINO_GENERIC_STM32F103V -DARDUINO_ARCH_STM32F1 -DBOARD_generic_stm32f103v
  -DDEBUG_LEVEL=DEBUG_NONE -DCONFIG_MAPLE_MINI_NO_DISABLE_DEBUG=1 -DVECT_TAB_ADDR=0x8000000
  -DERROR_LED_PORT=GPIOE -DERROR_LED_PIN=6
upload_protocol   = serial

#
# Longer 3D board in Alfawise U20 (STM32F103VET6)
#
[env:STM32F103VE_longer]
platform      = ${common_stm32f1.platform}
extends       = common_stm32f1
board         = genericSTM32F103VE
extra_scripts = ${common.extra_scripts}
  buildroot/share/PlatformIO/scripts/STM32F103VE_longer.py
build_flags   = ${common_stm32f1.build_flags}
  -DMCU_STM32F103VE -DSTM32F1xx -USERIAL_USB -DU20 -DTS_V12
build_unflags = ${common_stm32f1.build_unflags}
  -DCONFIG_MAPLE_MINI_NO_DISABLE_DEBUG=1 -DERROR_LED_PORT=GPIOE -DERROR_LED_PIN=6
lib_ignore    = ${common_stm32f1.lib_ignore}

#
# MKS Robin Mini (STM32F103VET6)
#
[env:mks_robin_mini]
platform      = ${common_stm32f1.platform}
extends       = common_stm32f1
board         = genericSTM32F103VE
extra_scripts = ${common.extra_scripts}
  buildroot/share/PlatformIO/scripts/mks_robin_mini.py
build_flags   = ${common_stm32f1.build_flags}
  -DMCU_STM32F103VE

#
# MKS Robin Nano (STM32F103VET6) - Emulated Graphical 128x64 (DOGM) UI and LVGL UI
#
[env:mks_robin_nano]
platform      = ${common_stm32f1.platform}
extends       = common_stm32f1
board         = genericSTM32F103VE
platform_packages = tool-stm32duino
extra_scripts = ${common.extra_scripts}
  buildroot/share/PlatformIO/scripts/mks_robin_nano.py
build_flags   = ${common_stm32f1.build_flags}
  -DMCU_STM32F103VE -DSS_TIMER=4

#
# MKS Robin Nano v2.0 (STM32F103VET6) - LVGL UI
#
[env:mks_robin_nano35_v2]
platform        = ${common_stm32f1.platform}
extends         = env:mks_robin_nano
extra_scripts   = ${common.extra_scripts}
  buildroot/share/PlatformIO/scripts/mks_robin_nano35.py
lib_deps        = ${common_stm32f1.lib_deps}
debug_tool      = jlink
upload_protocol = jlink

#
# MKS Robin (STM32F103ZET6)
#
[env:mks_robin]
platform      = ${common_stm32f1.platform}
extends       = common_stm32f1
board         = genericSTM32F103ZE
extra_scripts = ${common.extra_scripts}
  buildroot/share/PlatformIO/scripts/mks_robin.py
build_flags   = ${common_stm32f1.build_flags}
  -DSS_TIMER=4 -DSTM32_XL_DENSITY

#
# MKS Robin Pro (STM32F103ZET6)
#
[env:mks_robin_pro]
platform      = ${common_stm32f1.platform}
extends       = env:mks_robin
extra_scripts = ${common.extra_scripts}
  buildroot/share/PlatformIO/scripts/mks_robin_pro.py


#
# TRIGORILLA PRO (STM32F103ZET6)
#
[env:trigorilla_pro]
platform      = ${common_stm32f1.platform}
extends       = env:mks_robin

#
# MKS Robin E3D (STM32F103RCT6) and
# MKS Robin E3 with TMC2209
#
[env:mks_robin_e3]
platform      = ${common_stm32f1.platform}
extends       = common_stm32f1
board         = genericSTM32F103RC
platform_packages = tool-stm32duino
extra_scripts = ${common.extra_scripts}
  buildroot/share/PlatformIO/scripts/mks_robin_e3.py
build_flags   = ${common_stm32f1.build_flags}
  -DDEBUG_LEVEL=0 -DSS_TIMER=4

#
# MKS Robin Lite/Lite2 (STM32F103RCT6)
#
[env:mks_robin_lite]
platform      = ${common_stm32f1.platform}
extends       = common_stm32f1
board         = genericSTM32F103RC
extra_scripts = ${common.extra_scripts}
  buildroot/share/PlatformIO/scripts/mks_robin_lite.py


#
# MKS ROBIN LITE3 (STM32F103RCT6)
#
[env:mks_robin_lite3]
platform      = ${common_stm32f1.platform}
extends       = common_stm32f1
board         = genericSTM32F103RC
extra_scripts = ${common.extra_scripts}
  buildroot/share/PlatformIO/scripts/mks_robin_lite3.py

#
# JGAurora A5S A1 (STM32F103ZET6)
#
[env:jgaurora_a5s_a1]
platform      = ${common_stm32f1.platform}
extends       = common_stm32f1
board         = genericSTM32F103ZE
extra_scripts = ${common.extra_scripts}
  buildroot/share/PlatformIO/scripts/jgaurora_a5s_a1_with_bootloader.py
build_flags   = ${common_stm32f1.build_flags}
  -DSTM32F1xx -DSTM32_XL_DENSITY

#
# Malyan M200 (STM32F103CB)
#
[env:STM32F103CB_malyan]
<<<<<<< HEAD
platform    = ${common_stm32.platform}
extends     = common_stm32
board       = malyanm200_f103cb
build_flags = ${common_stm32.build_flags}
  -DUSBCON  -DUSBD_PID=0x2EAF -DUSBD_VID=0x0483 -DUSB_MANUFACTURER=\"Unknown\" -DUSB_PRODUCT=\"MALYAN_M200\"
  -DHAL_PCD_MODULE_ENABLED -DUSBD_USE_CDC -DDISABLE_GENERIC_SERIALUSB -DHAL_UART_MODULE_ENABLED
  -DCUSTOM_STARTUP_FILE -DBLAH
lib_ignore  = SoftwareSerialM
src_filter  = ${common.default_src_filter} +<src/HAL/STM32>
=======
platform      = ${common_stm32f1.platform}
extends       = common_stm32f1
board         = malyanM200
build_flags   = ${common_stm32f1.build_flags}
  -DMCU_STM32F103CB -D__STM32F1__=1 -std=c++1y -DSERIAL_USB -ffunction-sections -fdata-sections
  -Wl,--gc-sections -DDEBUG_LEVEL=0 -D__MARLIN_FIRMWARE__
lib_ignore    = ${common_stm32f1.lib_ignore}
  SoftwareSerialM
>>>>>>> 445dc7af

#
# Malyan M200 v2 (STM32F070RB)
#
[env:STM32F070RB_malyan]
platform    = ${common_stm32.platform}
extends     = common_stm32
<<<<<<< HEAD
board       = malyanm200_f070cb
build_flags = ${common_stm32.build_flags}
  -DUSBCON  -DUSBD_PID=0x1EAF -DUSBD_VID=0x0483 -DUSB_MANUFACTURER=\"Unknown\" -DUSB_PRODUCT=\"MALYAN_M200\"
  -DHAL_PCD_MODULE_ENABLED -DUSBD_USE_CDC -DDISABLE_GENERIC_SERIALUSB -DHAL_UART_MODULE_ENABLED
  -DCUSTOM_STARTUP_FILE -DBLAH
lib_ignore  = SoftwareSerialM
src_filter  = ${common.default_src_filter} +<src/HAL/STM32>

#
# Malyan M200 v2 (STM32F070CB)
#
[env:STM32F070CB_malyan]
platform    = ststm32
board       = malyanm200_f070cb
build_flags = !python Marlin/src/HAL/STM32F1/build_flags.py -D __STM32F1__=1 -std=c++1y -DSERIAL_USB -ffunction-sections -fdata-sections -Wl,--gc-sections
  -DDEBUG_LEVEL=0 -D__MARLIN_FIRMWARE__
src_filter  = ${common.default_src_filter} +<src/HAL/STM32F1>
lib_ignore  = LiquidCrystal, LiquidTWI2, Adafruit NeoPixel, TMCStepper, U8glib-HAL, SPI
=======
board       = malyanM200v2
build_flags = ${common_stm32.build_flags} -DSTM32F0xx -DUSB_PRODUCT=\"STM32F070RB\" -DHAL_PCD_MODULE_ENABLED
  -O2 -ffreestanding -fsigned-char -fno-move-loop-invariants -fno-strict-aliasing -std=gnu11 -std=gnu++11
  -DCUSTOM_STARTUP_FILE
lib_ignore  = SoftwareSerial
>>>>>>> 445dc7af

#
# Malyan M300 (STM32F070CB)
#
[env:malyan_M300]
platform    = ststm32@>=6.1.0,<6.2.0
board       = malyanm300_f070cb
build_flags = ${common.build_flags}
  -DUSBCON -DUSBD_VID=0x0483 "-DUSB_MANUFACTURER=\"Unknown\"" "-DUSB_PRODUCT=\"MALYAN_M300\""
  -DHAL_PCD_MODULE_ENABLED -DUSBD_USE_CDC -DDISABLE_GENERIC_SERIALUSB -DHAL_UART_MODULE_ENABLED
src_filter  = ${common.default_src_filter} +<src/HAL/STM32>

#
# Chitu boards like Tronxy X5s (STM32F103ZET6)
#
[env:chitu_f103]
platform      = ${common_stm32f1.platform}
extends       = common_stm32f1
board         = CHITU_F103
extra_scripts = pre:buildroot/share/PlatformIO/scripts/common-features-dependencies.py
  pre:buildroot/share/PlatformIO/scripts/STM32F1_create_variant.py
  buildroot/share/PlatformIO/scripts/chitu_crypt.py
build_flags   = ${common_stm32f1.build_flags}
  -DSTM32F1xx -DSTM32_XL_DENSITY
build_unflags = ${common_stm32f1.build_unflags}
  -DCONFIG_MAPLE_MINI_NO_DISABLE_DEBUG= -DERROR_LED_PORT=GPIOE -DERROR_LED_PIN=6

#
# Some Chitu V5 boards have a problem with GPIO init.
# Use this target if G28 or G29 are always failing.
#
[env:chitu_v5_gpio_init]
platform      = ${common_stm32f1.platform}
extends       = env:chitu_f103
build_flags   = ${env:chitu_f103.build_flags} -DCHITU_V5_Z_MIN_BUGFIX

#
# Creality (STM32F103RET6)
#
[env:STM32F103RET6_creality]
platform        = ${common_stm32f1.platform}
extends         = common_stm32f1
board           = genericSTM32F103RC
build_flags     = !python Marlin/src/HAL/STM32F1/build_flags.py
  ${common.build_flags} -std=gnu++14 -DSTM32_XL_DENSITY -DTEMP_TIMER_CHAN=4
extra_scripts   = ${common.extra_scripts}
  buildroot/share/PlatformIO/scripts/creality.py
lib_ignore      = ${common_stm32f1.lib_ignore}
debug_tool      = jlink
upload_protocol = jlink
monitor_speed   = 115200

#
# STM32F401VE
# 'STEVAL-3DP001V1' STM32F401VE board - https://www.st.com/en/evaluation-tools/steval-3dp001v1.html
#
[env:STM32F401VE_STEVAL]
platform          = ${common_stm32.platform}
extends           = common_stm32
board             = STEVAL_STM32F401VE
build_flags       = ${common_stm32.build_flags}
  -DTARGET_STM32F4 -DARDUINO_STEVAL -DSTM32F401xE
  -DUSB_PRODUCT=\"STEVAL_F401VE\"
  -DDISABLE_GENERIC_SERIALUSB -DUSBD_USE_CDC_COMPOSITE -DUSE_USB_FS
extra_scripts     = ${common.extra_scripts}
  pre:buildroot/share/PlatformIO/scripts/generic_create_variant.py
  buildroot/share/PlatformIO/scripts/STEVAL__F401XX.py
lib_ignore        = SoftwareSerial

#
# FLYF407ZG
#
[env:FLYF407ZG]
platform          = ${common_stm32.platform}
extends           = common_stm32
board             = FLYF407ZG
build_flags       = ${common_stm32.build_flags}
  -DSTM32F4 -DUSB_PRODUCT=\"STM32F407ZG\"
  -DTARGET_STM32F4 -DVECT_TAB_OFFSET=0x8000
extra_scripts     = ${common.extra_scripts}
  pre:buildroot/share/PlatformIO/scripts/generic_create_variant.py

#
# FYSETC S6 (STM32F446VET6 ARM Cortex-M4)
#
[env:FYSETC_S6]
platform          = ${common_stm32.platform}
extends           = common_stm32
platform_packages = ${common_stm32.platform_packages}
   tool-stm32duino
board             = fysetc_s6
build_flags       = ${common_stm32.build_flags}
  -DTARGET_STM32F4 -DVECT_TAB_OFFSET=0x10000
  -DHAL_PCD_MODULE_ENABLED '-DUSB_PRODUCT="FYSETC_S6"'
extra_scripts     = ${common.extra_scripts}
  pre:buildroot/share/PlatformIO/scripts/fysetc_STM32S6.py
debug_tool        = stlink
upload_protocol   = dfu
upload_command    = dfu-util -a 0 -s 0x08010000:leave -D "$SOURCE"

#
# STM32F407VET6 with RAMPS-like shield
# 'Black' STM32F407VET6 board - https://wiki.stm32duino.com/index.php?title=STM32F407
# Shield - https://github.com/jmz52/Hardware
#
[env:STM32F407VE_black]
platform          = ${common_stm32.platform}
extends           = common_stm32
board             = blackSTM32F407VET6
build_flags       = ${common_stm32.build_flags}
  -DTARGET_STM32F4 -DARDUINO_BLACK_F407VE
  -DUSB_PRODUCT=\"BLACK_F407VE\"
  -DUSBD_USE_CDC_COMPOSITE -DUSE_USB_FS
extra_scripts     = ${common.extra_scripts}
  pre:buildroot/share/PlatformIO/scripts/generic_create_variant.py
lib_ignore        = SoftwareSerial

#
# BigTreeTech SKR Pro (STM32F407ZGT6 ARM Cortex-M4)
#
[env:BIGTREE_SKR_PRO]
platform          = ${common_stm32.platform}
extends           = common_stm32
board             = BigTree_SKR_Pro
build_flags       = ${common_stm32.build_flags}
  -DUSB_PRODUCT=\"STM32F407ZG\"
  -DTARGET_STM32F4 -DSTM32F407_5ZX -DVECT_TAB_OFFSET=0x8000
extra_scripts     = ${common.extra_scripts}
  pre:buildroot/share/PlatformIO/scripts/generic_create_variant.py
#upload_protocol   = stlink
#upload_command    = "$PROJECT_PACKAGES_DIR/tool-stm32duino/stlink/ST-LINK_CLI.exe" -c SWD -P "$BUILD_DIR/firmware.bin" 0x8008000 -Rst -Run
debug_tool        = stlink
debug_init_break  =

#
# Bigtreetech GTR V1.0 (STM32F407IGT6 ARM Cortex-M4)
#
[env:BIGTREE_GTR_V1_0]
platform          = ststm32@>=5.7.0,<6.2.0
extends           = common_stm32
board             = BigTree_GTR_v1
extra_scripts     = ${common.extra_scripts}
  pre:buildroot/share/PlatformIO/scripts/generic_create_variant.py
build_flags       = ${common_stm32.build_flags}
  -DUSB_PRODUCT=\"STM32F407IG\"
  -DTARGET_STM32F4 -DSTM32F407IX -DVECT_TAB_OFFSET=0x8000

#
# BigTreeTech BTT002 V1.0 (STM32F407VGT6 ARM Cortex-M4)
#
[env:BIGTREE_BTT002]
platform          = ${common_stm32.platform}
extends           = common_stm32
board             = BigTree_Btt002
build_flags       = ${common_stm32.build_flags}
  -DUSB_PRODUCT=\"STM32F407VG\"
  -DTARGET_STM32F4 -DSTM32F407_5VX -DVECT_TAB_OFFSET=0x8000
  -DHAVE_HWSERIAL2
  -DHAVE_HWSERIAL3
  -DPIN_SERIAL2_RX=PD_6
  -DPIN_SERIAL2_TX=PD_5
extra_scripts     = ${common.extra_scripts}
  pre:buildroot/share/PlatformIO/scripts/generic_create_variant.py

#
# Lerdge base
#
[lerdge_common]
platform           = ${common_stm32.platform}
extends            = common_stm32
board              = LERDGE
board_build.offset = 0x10000
extra_scripts      = ${common.extra_scripts}
                     pre:buildroot/share/PlatformIO/scripts/copy_marlin_variant_to_framework.py
                     buildroot/share/PlatformIO/scripts/stm32_bootloader.py
                     buildroot/share/PlatformIO/scripts/lerdge.py
build_flags        = ${common_stm32.build_flags}
  -DSTM32F4 -DSTM32F4xx -DTARGET_STM32F4
  -DDISABLE_GENERIC_SERIALUSB -DARDUINO_ARCH_STM32 -DARDUINO_LERDGE
  -DTRANSFER_CLOCK_DIV=8 -DHAL_SRAM_MODULE_ENABLED
build_unflags      = ${common_stm32.build_unflags} -DUSBCON -DUSBD_USE_CDC -DUSBD_VID=0x0483

#
# Lerdge X
#
[env:LERDGEX]
extends              = lerdge_common
board_build.firmware = Lerdge_X_firmware_force.bin

#
# Lerdge S
#
[env:LERDGES]
extends              = lerdge_common
board_build.firmware = Lerdge_firmware_force.bin

#
# Lerdge K
#
[env:LERDGEK]
extends              = lerdge_common
board_build.firmware = Lerdge_K_firmware_force.bin
build_flags          = ${lerdge_common.build_flags}
  -DLERDGEK

#
# RUMBA32
#
[env:rumba32]
platform      = ${common_stm32.platform}
extends       = common_stm32
build_flags   = ${common_stm32.build_flags}
  -Os
  "-DUSB_PRODUCT=\"RUMBA32\""
  -DHAL_PCD_MODULE_ENABLED
  -DDISABLE_GENERIC_SERIALUSB
  -DHAL_UART_MODULE_ENABLED
board         = rumba32_f446ve
upload_protocol = dfu
monitor_speed = 500000

#################################
#                               #
#      Other Architectures      #
#                               #
#################################

#
# Espressif ESP32
#
[env:esp32]
platform      = espressif32@1.11.2
board         = esp32dev
build_flags   = ${common.build_flags} -DCORE_DEBUG_LEVEL=0
src_filter    = ${common.default_src_filter} +<src/HAL/ESP32>
upload_speed  = 115200
#upload_port   = marlinesp.local
#board_build.flash_mode = qio

#
# Teensy 3.1 / 3.2 (ARM Cortex-M4)
#
[env:teensy31]
platform      = teensy
board         = teensy31
src_filter    = ${common.default_src_filter} +<src/HAL/TEENSY31_32>

#
# Teensy 3.5 / 3.6 (ARM Cortex-M4)
#
[env:teensy35]
platform      = teensy
board         = teensy35
src_filter    = ${common.default_src_filter} +<src/HAL/TEENSY35_36>

#
# Native
# No supported Arduino libraries, base Marlin only
#
[env:linux_native]
platform        = native
framework       =
build_flags     = -D__PLAT_LINUX__ -std=gnu++17 -ggdb -g -lrt -lpthread -D__MARLIN_FIRMWARE__ -Wno-expansion-to-defined
src_build_flags = -Wall -IMarlin/src/HAL/LINUX/include
build_unflags   = -Wall
lib_ldf_mode    = off
lib_deps        =
src_filter      = ${common.default_src_filter} +<src/HAL/LINUX>

#
# Just print the dependency tree
#
[env:include_tree]
platform    = atmelavr
board       = megaatmega2560
build_flags = -c -H -std=gnu++11 -Wall -Os -D__MARLIN_FIRMWARE__
src_filter  = +<src/Marlin.cpp><|MERGE_RESOLUTION|>--- conflicted
+++ resolved
@@ -660,26 +660,14 @@
 # Malyan M200 (STM32F103CB)
 #
 [env:STM32F103CB_malyan]
-<<<<<<< HEAD
 platform    = ${common_stm32.platform}
 extends     = common_stm32
 board       = malyanm200_f103cb
 build_flags = ${common_stm32.build_flags}
   -DUSBCON  -DUSBD_PID=0x2EAF -DUSBD_VID=0x0483 -DUSB_MANUFACTURER=\"Unknown\" -DUSB_PRODUCT=\"MALYAN_M200\"
   -DHAL_PCD_MODULE_ENABLED -DUSBD_USE_CDC -DDISABLE_GENERIC_SERIALUSB -DHAL_UART_MODULE_ENABLED
-  -DCUSTOM_STARTUP_FILE -DBLAH
+  -DCUSTOM_STARTUP_FILE
 lib_ignore  = SoftwareSerialM
-src_filter  = ${common.default_src_filter} +<src/HAL/STM32>
-=======
-platform      = ${common_stm32f1.platform}
-extends       = common_stm32f1
-board         = malyanM200
-build_flags   = ${common_stm32f1.build_flags}
-  -DMCU_STM32F103CB -D__STM32F1__=1 -std=c++1y -DSERIAL_USB -ffunction-sections -fdata-sections
-  -Wl,--gc-sections -DDEBUG_LEVEL=0 -D__MARLIN_FIRMWARE__
-lib_ignore    = ${common_stm32f1.lib_ignore}
-  SoftwareSerialM
->>>>>>> 445dc7af
 
 #
 # Malyan M200 v2 (STM32F070RB)
@@ -687,32 +675,12 @@
 [env:STM32F070RB_malyan]
 platform    = ${common_stm32.platform}
 extends     = common_stm32
-<<<<<<< HEAD
 board       = malyanm200_f070cb
 build_flags = ${common_stm32.build_flags}
   -DUSBCON  -DUSBD_PID=0x1EAF -DUSBD_VID=0x0483 -DUSB_MANUFACTURER=\"Unknown\" -DUSB_PRODUCT=\"MALYAN_M200\"
   -DHAL_PCD_MODULE_ENABLED -DUSBD_USE_CDC -DDISABLE_GENERIC_SERIALUSB -DHAL_UART_MODULE_ENABLED
-  -DCUSTOM_STARTUP_FILE -DBLAH
+  -DCUSTOM_STARTUP_FILE
 lib_ignore  = SoftwareSerialM
-src_filter  = ${common.default_src_filter} +<src/HAL/STM32>
-
-#
-# Malyan M200 v2 (STM32F070CB)
-#
-[env:STM32F070CB_malyan]
-platform    = ststm32
-board       = malyanm200_f070cb
-build_flags = !python Marlin/src/HAL/STM32F1/build_flags.py -D __STM32F1__=1 -std=c++1y -DSERIAL_USB -ffunction-sections -fdata-sections -Wl,--gc-sections
-  -DDEBUG_LEVEL=0 -D__MARLIN_FIRMWARE__
-src_filter  = ${common.default_src_filter} +<src/HAL/STM32F1>
-lib_ignore  = LiquidCrystal, LiquidTWI2, Adafruit NeoPixel, TMCStepper, U8glib-HAL, SPI
-=======
-board       = malyanM200v2
-build_flags = ${common_stm32.build_flags} -DSTM32F0xx -DUSB_PRODUCT=\"STM32F070RB\" -DHAL_PCD_MODULE_ENABLED
-  -O2 -ffreestanding -fsigned-char -fno-move-loop-invariants -fno-strict-aliasing -std=gnu11 -std=gnu++11
-  -DCUSTOM_STARTUP_FILE
-lib_ignore  = SoftwareSerial
->>>>>>> 445dc7af
 
 #
 # Malyan M300 (STM32F070CB)
