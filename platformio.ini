#
# Marlin Firmware
# PlatformIO Configuration File
#
# For detailed documentation with EXAMPLES:
#
# https://docs.platformio.org/en/latest/projectconf/index.html
#

# Automatic targets - enable auto-uploading
#targets = upload

#
# By default platformio build will abort after 5 errors.
# Remove '-fmax-errors=5' from build_flags below to see all.
#

[platformio]
src_dir      = Marlin
boards_dir   = buildroot/share/PlatformIO/boards
default_envs = mega2560
include_dir  = Marlin

#
# The 'common' values are used for most Marlin builds
#
[common]
default_src_filter = +<src/*> -<src/config> -<src/HAL> +<src/HAL/shared>
  -<src/lcd/HD44780> -<src/lcd/dwin> -<src/lcd/dogm> -<src/lcd/tft>
  -<src/lcd/menu>
  -<src/lcd/menu/game/game.cpp> -<src/lcd/menu/game/brickout.cpp> -<src/lcd/menu/game/invaders.cpp>
  -<src/lcd/menu/game/maze.cpp> -<src/lcd/menu/game/snake.cpp>
  -<src/lcd/menu/menu_backlash.cpp>
  -<src/lcd/menu/menu_bed_corners.cpp>
  -<src/lcd/menu/menu_bed_leveling.cpp>
  -<src/lcd/menu/menu_cancelobject.cpp>
  -<src/lcd/menu/menu_delta_calibrate.cpp>
  -<src/lcd/menu/menu_filament.cpp>
  -<src/lcd/menu/menu_info.cpp>
  -<src/lcd/menu/menu_job_recovery.cpp>
  -<src/lcd/menu/menu_led.cpp>
  -<src/lcd/menu/menu_media.cpp>
  -<src/lcd/menu/menu_mmu2.cpp>
  -<src/lcd/menu/menu_password.cpp>
  -<src/lcd/menu/menu_power_monitor.cpp>
  -<src/lcd/menu/menu_spindle_laser.cpp>
  -<src/lcd/menu/menu_temperature.cpp>
  -<src/lcd/menu/menu_tmc.cpp>
  -<src/lcd/menu/menu_touch_screen.cpp>
  -<src/lcd/menu/menu_ubl.cpp>
  -<src/lcd/extui/lib/mks_ui>
  -<src/lcd/extui/lib/dgus> -<src/lcd/extui/dgus_lcd.cpp>
  -<src/lcd/extui/example.cpp>
  -<src/lcd/extui/malyan_lcd.cpp>
  -<src/lcd/extui/lib/ftdi_eve_touch_ui>
  -<src/lcd/extui/lib/anycubic_i3mega>
  -<src/lcd/extui/anycubic_tft.cpp>
  -<src/lcd/lcdprint.cpp>
  -<src/sd/usb_flashdrive>
  -<src/feature/backlash.cpp>
  -<src/feature/baricuda.cpp> -<src/gcode/feature/baricuda>
  -<src/feature/bedlevel/abl> -<src/gcode/bedlevel/abl>
  -<src/feature/bedlevel/mbl> -<src/gcode/bedlevel/mbl>
  -<src/feature/bedlevel/ubl> -<src/gcode/bedlevel/ubl>
  -<src/feature/binary_stream.cpp> -<src/libs/heatshrink>
  -<src/feature/bltouch.cpp>
  -<src/feature/cancel_object.cpp> -<src/gcode/feature/cancel>
  -<src/feature/caselight> -<src/gcode/feature/caselight>
  -<src/feature/closedloop.cpp>
  -<src/feature/controllerfan.cpp> -<src/gcode/feature/controllerfan>
  -<src/feature/dac> -<src/feature/digipot>
  -<src/feature/direct_stepping.cpp> -<src/gcode/motion/G6.cpp>
  -<src/feature/e_parser.cpp>
  -<src/feature/encoder_i2c.cpp>
  -<src/feature/fanmux.cpp>
  -<src/feature/filwidth.cpp> -<src/gcode/feature/filwidth>
  -<src/feature/fwretract.cpp> -<src/gcode/feature/fwretract>
  -<src/feature/host_actions.cpp>
  -<src/feature/hotend_idle.cpp>
  -<src/feature/joystick.cpp>
  -<src/feature/leds/blinkm.cpp>
  -<src/feature/leds/leds.cpp>
  -<src/feature/leds/pca9533.cpp>
  -<src/feature/leds/pca9632.cpp>
  -<src/feature/leds/printer_event_leds.cpp>
  -<src/feature/leds/tempstat.cpp>
  -<src/feature/max7219.cpp>
  -<src/feature/mixing.cpp>
  -<src/feature/mmu2> -<src/gcode/feature/prusa_MMU2>
  -<src/feature/password> -<src/gcode/feature/password>
  -<src/feature/pause.cpp>
  -<src/feature/power.cpp>
  -<src/feature/power_monitor.cpp> -<src/gcode/feature/power_monitor>
  -<src/feature/powerloss.cpp> -<src/gcode/feature/powerloss>
  -<src/feature/probe_temp_comp.cpp>
  -<src/feature/runout.cpp> -<src/gcode/feature/runout>
  -<src/feature/snmm.cpp>
  -<src/feature/solenoid.cpp>
  -<src/feature/spindle_laser.cpp> -<src/gcode/control/M3-M5.cpp>
  -<src/feature/tmc_util.cpp> -<src/module/stepper/trinamic.cpp>
  -<src/feature/twibus.cpp>
  -<src/feature/z_stepper_align.cpp>
  -<src/gcode/bedlevel/G26.cpp>
  -<src/gcode/bedlevel/G35.cpp>
  -<src/gcode/bedlevel/G42.cpp>
  -<src/gcode/bedlevel/M420.cpp>
  -<src/gcode/calibrate/G33.cpp>
  -<src/gcode/calibrate/G34_M422.cpp>
  -<src/gcode/calibrate/G76_M871.cpp>
  -<src/gcode/calibrate/G425.cpp>
  -<src/gcode/calibrate/M12.cpp>
  -<src/gcode/calibrate/M48.cpp>
  -<src/gcode/calibrate/M100.cpp>
  -<src/gcode/calibrate/M425.cpp>
  -<src/gcode/calibrate/M666.cpp>
  -<src/gcode/calibrate/M852.cpp>
  -<src/gcode/config/M43.cpp>
  -<src/gcode/config/M217.cpp>
  -<src/gcode/config/M218.cpp>
  -<src/gcode/config/M221.cpp>
  -<src/gcode/config/M281.cpp>
  -<src/gcode/config/M302.cpp>
  -<src/gcode/config/M305.cpp>
  -<src/gcode/config/M540.cpp>
  -<src/gcode/control/M7-M9.cpp>
  -<src/gcode/control/M211.cpp>
  -<src/gcode/control/M605.cpp>
  -<src/gcode/feature/advance>
  -<src/gcode/feature/camera>
  -<src/gcode/feature/i2c>
  -<src/gcode/feature/L6470>
  -<src/gcode/feature/leds/M150.cpp>
  -<src/gcode/feature/leds/M7219.cpp>
  -<src/gcode/feature/macro>
  -<src/gcode/feature/mixing/M163-M165.cpp>
  -<src/gcode/feature/mixing/M166.cpp>
  -<src/gcode/feature/pause/G27.cpp>
  -<src/gcode/feature/pause/G60.cpp>
  -<src/gcode/feature/pause/G61.cpp>
  -<src/gcode/feature/pause/M125.cpp>
  -<src/gcode/feature/pause/M600.cpp>
  -<src/gcode/feature/pause/M603.cpp>
  -<src/gcode/feature/pause/M701_M702.cpp>
  -<src/gcode/feature/trinamic/M122.cpp>
  -<src/gcode/feature/trinamic/M569.cpp>
  -<src/gcode/feature/trinamic/M906.cpp>
  -<src/gcode/feature/trinamic/M911-M914.cpp>
  -<src/gcode/geometry/G17-G19.cpp>
  -<src/gcode/geometry/G53-G59.cpp>
  -<src/gcode/geometry/M206_M428.cpp>
  -<src/gcode/host/M16.cpp>
  -<src/gcode/host/M113.cpp>
  -<src/gcode/host/M360.cpp>
  -<src/gcode/host/M876.cpp>
  -<src/gcode/lcd/M0_M1.cpp>
  -<src/gcode/lcd/M145.cpp>
  -<src/gcode/lcd/M250.cpp>
  -<src/gcode/lcd/M73.cpp>
  -<src/gcode/lcd/M995.cpp>
  -<src/gcode/motion/G2_G3.cpp>
  -<src/gcode/motion/G5.cpp>
  -<src/gcode/motion/G80.cpp>
  -<src/gcode/motion/M290.cpp>
  -<src/gcode/probe/G30.cpp>
  -<src/gcode/probe/G31_G32.cpp>
  -<src/gcode/probe/G38.cpp>
  -<src/gcode/probe/M401_M402.cpp>
  -<src/gcode/probe/M851.cpp>
  -<src/gcode/probe/M951.cpp>
  -<src/gcode/scara>
  -<src/gcode/sd>
  -<src/gcode/temp/M104_M109.cpp>
  -<src/gcode/units/G20_G21.cpp>
  -<src/gcode/units/M149.cpp>
  -<src/libs/L64XX> -<src/module/stepper/L64xx.cpp>
  -<src/libs/hex_print.cpp>
  -<src/libs/least_squares_fit.cpp>
  -<src/libs/nozzle.cpp> -<src/gcode/feature/clean>
  -<src/module/delta.cpp>
  -<src/module/planner_bezier.cpp>
  -<src/module/printcounter.cpp>
  -<src/module/probe.cpp>
  -<src/module/scara.cpp> -<src/gcode/calibrate/M665.cpp>
  -<src/module/stepper/TMC26X.cpp>
extra_scripts      =
  pre:buildroot/share/PlatformIO/scripts/common-dependencies.py
  pre:buildroot/share/PlatformIO/scripts/common-cxxflags.py
build_flags        = -fmax-errors=5 -g -D__MARLIN_FIRMWARE__ -fmerge-all-constants
lib_deps           =

#
# Feature Dependencies
#
[features]
HAS_TFT_LVGL_UI         = lvgl=https://github.com/makerbase-mks/MKS-LittlevGL/archive/master.zip
                          src_filter=+<src/lcd/extui/lib/mks_ui>
                          extra_scripts=download_mks_assets.py
HAS_TRINAMIC_CONFIG     = TMCStepper@~0.7.1
                          src_filter=+<src/feature/tmc_util.cpp> +<src/module/stepper/trinamic.cpp> +<src/gcode/feature/trinamic/M122.cpp> +<src/gcode/feature/trinamic/M906.cpp> +<src/gcode/feature/trinamic/M911-M914.cpp>
HAS_STEALTHCHOP         = src_filter=+<src/gcode/feature/trinamic/M569.cpp>
SR_LCD_3W_NL            = SailfishLCD=https://github.com/mikeshub/SailfishLCD/archive/master.zip
HAS_I2C_DIGIPOT         = SlowSoftI2CMaster
                          src_filter=+<src/feature/digipot>
HAS_TMC26X              = TMC26XStepper=https://github.com/trinamic/TMC26XStepper/archive/master.zip
                          src_filter=+<src/module/TMC26X.cpp>
HAS_L64XX               = Arduino-L6470@0.8.0
                          src_filter=+<src/libs/L64XX> +<src/module/stepper/L64xx.cpp> +<src/gcode/feature/L6470>
NEOPIXEL_LED            = Adafruit NeoPixel@1.5.0
                          src_filter=+<src/feature/leds/neopixel.cpp>
MAX6675_IS_MAX31865     = Adafruit MAX31865 library@~1.1.0
HAS_GRAPHICAL_LCD       = U8glib-HAL@0.4.1
                          src_filter=+<src/lcd/dogm>
USES_LIQUIDCRYSTAL      = LiquidCrystal@1.5.0
USES_LIQUIDTWI2         = LiquidTWI2@1.2.7
DWIN_CREALITY_LCD       = src_filter=+<src/lcd/dwin>
HAS_CHARACTER_LCD       = src_filter=+<src/lcd/HD44780>
HAS_GRAPHICAL_TFT       = src_filter=+<src/lcd/tft>
HAS_LCD_MENU            = src_filter=+<src/lcd/menu>
HAS_GAMES               = src_filter=+<src/lcd/menu/game/game.cpp>
MARLIN_BRICKOUT         = src_filter=+<src/lcd/menu/game/brickout.cpp>
MARLIN_INVADERS         = src_filter=+<src/lcd/menu/game/invaders.cpp>
MARLIN_MAZE             = src_filter=+<src/lcd/menu/game/maze.cpp>
MARLIN_SNAKE            = src_filter=+<src/lcd/menu/game/snake.cpp>
HAS_MENU_BACKLASH       = src_filter=+<src/lcd/menu/menu_backlash.cpp>
HAS_MENU_BED_CORNERS    = src_filter=+<src/lcd/menu/menu_bed_corners.cpp>
LCD_BED_LEVELING        = src_filter=+<src/lcd/menu/menu_bed_leveling.cpp>
HAS_MENU_CANCELOBJECT   = src_filter=+<src/lcd/menu/menu_cancelobject.cpp>
HAS_MENU_DELTA_CALIBRATE = src_filter=+<src/lcd/menu/menu_delta_calibrate.cpp>
HAS_MENU_FILAMENT       = src_filter=+<src/lcd/menu/menu_filament.cpp>
LCD_INFO_MENU           = src_filter=+<src/lcd/menu/menu_info.cpp>
HAS_MENU_JOB_RECOVERY   = src_filter=+<src/lcd/menu/menu_job_recovery.cpp>
HAS_MENU_LED            = src_filter=+<src/lcd/menu/menu_led.cpp>
HAS_MENU_MEDIA          = src_filter=+<src/lcd/menu/menu_media.cpp>
HAS_MENU_MIXER          = src_filter=+<src/lcd/menu/menu_mixer.cpp>
HAS_MENU_MMU2           = src_filter=+<src/lcd/menu/menu_mmu2.cpp>
HAS_MENU_PASSWORD       = src_filter=+<src/lcd/menu/menu_password.cpp>
HAS_MENU_POWER_MONITOR  = src_filter=+<src/lcd/menu/menu_power_monitor.cpp>
HAS_MENU_CUTTER         = src_filter=+<src/lcd/menu/menu_spindle_laser.cpp>
HAS_MENU_TEMPERATURE    = src_filter=+<src/lcd/menu/menu_temperature.cpp>
HAS_MENU_TMC            = src_filter=+<src/lcd/menu/menu_tmc.cpp>
HAS_MENU_TOUCH_SCREEN   = src_filter=+<src/lcd/menu/menu_touch_screen.cpp>
HAS_MENU_UBL            = src_filter=+<src/lcd/menu/menu_ubl.cpp>
ANYCUBIC_LCD_I3MEGA     = src_filter=+<src/lcd/extui/lib/anycubic_i3mega>
HAS_DGUS_LCD            = src_filter=+<src/lcd/extui/lib/dgus> +<src/lcd/extui/dgus_lcd.cpp>
TOUCH_UI_FTDI_EVE       = src_filter=+<src/lcd/extui/lib/ftdi_eve_touch_ui>
HAS_ANYCUBIC_TFT_EXTUI  = src_filter=+<src/lcd/extui/anycubic_tft.cpp>
EXTUI_EXAMPLE           = src_filter=+<src/lcd/extui/example.cpp>
MALYAN_LCD              = src_filter=+<src/lcd/extui/malyan_lcd.cpp>
HAS_SPI_LCD             = src_filter=+<src/lcd/lcdprint.cpp>
USB_FLASH_DRIVE_SUPPORT = src_filter=+<src/sd/usb_flashdrive>
AUTO_BED_LEVELING_BILINEAR = src_filter=+<src/feature/bedlevel/abl>
AUTO_BED_LEVELING_(3POINT|(BI)?LINEAR) = src_filter=+<src/gcode/bedlevel/abl>
MESH_BED_LEVELING       = src_filter=+<src/feature/bedlevel/mbl> +<src/gcode/bedlevel/mbl>
AUTO_BED_LEVELING_UBL   = src_filter=+<src/feature/bedlevel/ubl> +<src/gcode/bedlevel/ubl>
BACKLASH_COMPENSATION   = src_filter=+<src/feature/backlash.cpp>
BARICUDA                = src_filter=+<src/feature/baricuda.cpp> +<src/gcode/feature/baricuda>
BINARY_FILE_TRANSFER    = src_filter=+<src/feature/binary_stream.cpp> +<src/libs/heatshrink>
BLTOUCH                 = src_filter=+<src/feature/bltouch.cpp>
CANCEL_OBJECTS          = src_filter=+<src/feature/cancel_object.cpp> +<src/gcode/feature/cancel>
CASE_LIGHT_ENABLE       = src_filter=+<src/feature/caselight> +<src/gcode/feature/caselight>
EXTERNAL_CLOSED_LOOP_CONTROLLER = src_filter=+<src/feature/closedloop.cpp> +<src/gcode/calibrate/M12.cpp>
USE_CONTROLLER_FAN      = src_filter=+<src/feature/controllerfan.cpp>
DAC_STEPPER_CURRENT     = src_filter=+<src/feature/dac>
DIRECT_STEPPING         = src_filter=+<src/feature/direct_stepping.cpp> +<src/gcode/motion/G6.cpp>
EMERGENCY_PARSER        = src_filter=+<src/feature/e_parser.cpp> -<src/gcode/control/M108_*.cpp>
I2C_POSITION_ENCODERS   = src_filter=+<src/feature/encoder_i2c.cpp>
HAS_FANMUX              = src_filter=+<src/feature/fanmux.cpp>
FILAMENT_WIDTH_SENSOR   = src_filter=+<src/feature/filwidth.cpp> +<src/gcode/feature/filwidth>
FWRETRACT               = src_filter=+<src/feature/fwretract.cpp> +<src/gcode/feature/fwretract>
HOST_ACTION_COMMANDS    = src_filter=+<src/feature/host_actions.cpp>
HOTEND_IDLE_TIMEOUT     = src_filter=+<src/feature/hotend_idle.cpp>
JOYSTICK                = src_filter=+<src/feature/joystick.cpp>
BLINKM                  = src_filter=+<src/feature/leds/blinkm.cpp>
HAS_COLOR_LEDS          = src_filter=+<src/feature/leds/leds.cpp> +<src/gcode/feature/leds/M150.cpp>
PCA9533                 = src_filter=+<src/feature/leds/pca9533.cpp>
PCA9632                 = src_filter=+<src/feature/leds/pca9632.cpp>
PRINTER_EVENT_LEDS      = src_filter=+<src/feature/leds/printer_event_leds.cpp>
TEMP_STAT_LEDS          = src_filter=+<src/feature/leds/tempstat.cpp>
MAX7219_DEBUG           = src_filter=+<src/feature/max7219.cpp> +<src/gcode/feature/leds/M7219.cpp>
MIXING_EXTRUDER         = src_filter=+<src/feature/mixing.cpp> +<src/gcode/feature/mixing/M163-M165.cpp>
PRUSA_MMU2              = src_filter=+<src/feature/mmu2> +<src/gcode/feature/prusa_MMU2>
PASSWORD_FEATURE        = src_filter=+<src/feature/password> +<src/gcode/feature/password>
ADVANCED_PAUSE_FEATURE  = src_filter=+<src/feature/pause.cpp> +<src/gcode/feature/pause/M600.cpp> +<src/gcode/feature/pause/M603.cpp>
AUTO_POWER_CONTROL      = src_filter=+<src/feature/power.cpp>
HAS_POWER_MONITOR       = src_filter=+<src/feature/power_monitor.cpp> +<src/gcode/feature/power_monitor>
POWER_LOSS_RECOVERY     = src_filter=+<src/feature/powerloss.cpp> +<src/gcode/feature/powerloss>
PROBE_TEMP_COMPENSATION = src_filter=+<src/feature/probe_temp_comp.cpp> +<src/gcode/calibrate/G76_M871.cpp>
HAS_FILAMENT_SENSOR     = src_filter=+<src/feature/runout.cpp> +<src/gcode/feature/runout>
MK2_MULTIPLEXER         = src_filter=+<src/feature/snmm.cpp>
EXT_SOLENOID|MANUAL_SOLENOID_CONTROL = src_filter=+<src/feature/solenoid.cpp>
HAS_CUTTER              = src_filter=+<src/feature/spindle_laser.cpp> +<src/gcode/control/M3-M5.cpp>
EXPERIMENTAL_I2CBUS     = src_filter=+<src/feature/twibus.cpp> +<src/gcode/feature/i2c>
Z_STEPPER_AUTO_ALIGN    = src_filter=+<src/feature/z_stepper_align.cpp> +<src/gcode/calibrate/G34_M422.cpp>
G26_MESH_VALIDATION     = src_filter=+<src/gcode/bedlevel/G26.cpp>
ASSISTED_TRAMMING       = src_filter=+<src/gcode/bedlevel/G35.cpp>
HAS_MESH                = src_filter=+<src/gcode/bedlevel/G42.cpp>
HAS_LEVELING            = src_filter=+<src/gcode/bedlevel/M420.cpp>
DELTA_AUTO_CALIBRATION  = src_filter=+<src/gcode/calibrate/G33.cpp>
CALIBRATION_GCODE       = src_filter=+<src/gcode/calibrate/G425.cpp>
Z_MIN_PROBE_REPEATABILITY_TEST = src_filter=+<src/gcode/calibrate/M48.cpp>
M100_FREE_MEMORY_WATCHER = src_filter=+<src/gcode/calibrate/M100.cpp>
BACKLASH_GCODE          = src_filter=+<src/gcode/calibrate/M425.cpp>
IS_KINEMATIC            = src_filter=+<src/gcode/calibrate/M665.cpp>
HAS_EXTRA_ENDSTOPS      = src_filter=+<src/gcode/calibrate/M666.cpp>
SKEW_CORRECTION_GCODE   = src_filter=+<src/gcode/calibrate/M852.cpp>
PINS_DEBUGGING          = src_filter=-<src/gcode/config/M43.cpp>
NO_VOLUMETRICS          = src_filter=-<src/gcode/config/M200-M205.cpp>
HAS_MULTI_EXTRUDER      = src_filter=+<src/gcode/config/M217.cpp>
HAS_HOTEND_OFFSET       = src_filter=+<src/gcode/config/M218.cpp>
EDITABLE_SERVO_ANGLES   = src_filter=+<src/gcode/config/M281.cpp>
PREVENT_COLD_EXTRUSION  = src_filter=+<src/gcode/config/M302.cpp>
HAS_USER_THERMISTORS    = src_filter=+<src/gcode/config/M305.cpp>
SD_ABORT_ON_ENDSTOP_HIT = src_filter=+<src/gcode/config/M540.cpp>
COOLANT_CONTROL         = src_filter=+<src/gcode/control/M7-M9.cpp>
HAS_SOFTWARE_ENDSTOPS   = src_filter=+<src/gcode/control/M211.cpp>
HAS_DUPLICATION_MODE    = src_filter=+<src/gcode/control/M605.cpp>
LIN_ADVANCE             = src_filter=+<src/gcode/feature/advance>
PHOTO_GCODE             = src_filter=+<src/gcode/feature/camera>
CONTROLLER_FAN_EDITABLE = src_filter=+<src/gcode/feature/controllerfan>
GCODE_MACROS            = src_filter=+<src/gcode/feature/macro>
GRADIENT_MIX            = src_filter=+<src/gcode/feature/mixing/M166.cpp>
HAS_SAVED_POSITIONS     = src_filter=+<src/gcode/feature/pause/G60.cpp> +<src/gcode/feature/pause/G61.cpp>
PARK_HEAD_ON_PAUSE      = src_filter=+<src/gcode/feature/pause/M125.cpp>
FILAMENT_LOAD_UNLOAD_GCODES = src_filter=+<src/gcode/feature/pause/M701_M702.cpp>
CNC_WORKSPACE_PLANES    = src_filter=+<src/gcode/geometry/G17-G19.cpp>
CNC_COORDINATE_SYSTEMS  = src_filter=+<src/gcode/geometry/G53-G59.cpp>
HAS_M206_COMMAND        = src_filter=+<src/gcode/geometry/M206_M428.cpp>
EXPECTED_PRINTER_CHECK  = src_filter=+<src/gcode/host/M16.cpp>
HOST_KEEPALIVE_FEATURE  = src_filter=+<src/gcode/host/M113.cpp>
REPETIER_GCODE_M360     = src_filter=+<src/gcode/host/M360.cpp>
HAS_GCODE_M876          = src_filter=+<src/gcode/host/M876.cpp>
HAS_RESUME_CONTINUE     = src_filter=+<src/gcode/lcd/M0_M1.cpp>
HAS_PREHEAT_COUNT       = src_filter=+<src/gcode/lcd/M145.cpp>
HAS_LCD_CONTRAST        = src_filter=+<src/gcode/lcd/M250.cpp>
LCD_SET_PROGRESS_MANUALLY = src_filter=+<src/gcode/lcd/M73.cpp>
TOUCH_SCREEN_CALIBRATION = src_filter=+<src/gcode/lcd/M995.cpp>
ARC_SUPPORT             = src_filter=+<src/gcode/motion/G2_G3.cpp>
GCODE_MOTION_MODES      = src_filter=+<src/gcode/motion/G80.cpp>
BABYSTEPPING            = src_filter=+<src/gcode/motion/M290.cpp>
Z_PROBE_SLED            = src_filter=+<src/gcode/probe/G31_G32.cpp>
G38_PROBE_TARGET        = src_filter=+<src/gcode/probe/G38.cpp>
MAGNETIC_PARKING_EXTRUDER = src_filter=+<src/gcode/probe/M951.cpp>
SDSUPPORT               = src_filter=+<src/gcode/sd>
HAS_EXTRUDERS           = src_filter=+<src/gcode/temp/M104_M109.cpp> +<src/gcode/config/M221.cpp>
INCH_MODE_SUPPORT       = src_filter=+<src/gcode/units/G20_G21.cpp>
TEMPERATURE_UNITS_SUPPORT = src_filter=+<src/gcode/units/M149.cpp>
NEED_HEX_PRINT          = src_filter=+<src/libs/hex_print.cpp>
NEED_LSF                = src_filter=+<src/libs/least_squares_fit.cpp>
NOZZLE_PARK_FEATURE     = src_filter=+<src/libs/nozzle.cpp> +<src/gcode/feature/pause/G27.cpp>
NOZZLE_CLEAN_FEATURE    = src_filter=+<src/libs/nozzle.cpp> +<src/gcode/feature/clean>
DELTA                   = src_filter=+<src/module/delta.cpp> +<src/gcode/calibrate/M666.cpp>
BEZIER_CURVE_SUPPORT    = src_filter=+<src/module/planner_bezier.cpp> +<src/gcode/motion/G5.cpp>
PRINTCOUNTER            = src_filter=+<src/module/printcounter.cpp>
HAS_BED_PROBE           = src_filter=+<src/module/probe.cpp> +<src/gcode/probe/G30.cpp> +<src/gcode/probe/M401_M402.cpp> +<src/gcode/probe/M851.cpp>
IS_SCARA                = src_filter=+<src/module/scara.cpp>
MORGAN_SCARA            = src_filter=+<src/gcode/scara>
(ESP3D_)?WIFISUPPORT    = AsyncTCP, ESP Async WebServer
  ESP3DLib=https://github.com/luc-github/ESP3DLib.git
  arduinoWebSockets=https://github.com/Links2004/arduinoWebSockets.git
  ESP32SSDP=https://github.com/luc-github/ESP32SSDP.git
  lib_ignore=ESPAsyncTCP

#
# Default values apply to all 'env:' prefixed environments
#
[env]
framework     = arduino
extra_scripts = ${common.extra_scripts}
build_flags   = ${common.build_flags}
lib_deps      = ${common.lib_deps}
monitor_speed = 250000
monitor_flags =
  --quiet
  --echo
  --eol
    LF
  --filter
    colorize
  --filter
    time

#################################
#                               #
#   Unique Core Architectures   #
#                               #
#  Add a new "env" below if no  #
# entry has values suitable to  #
#   build for a given board.    #
#                               #
#################################

#################################
#                               #
#       AVR Architecture        #
#                               #
#################################

#
# AVR (8-bit) Common Environment values
#
[common_avr8]
board_build.f_cpu = 16000000L
src_filter        = ${common.default_src_filter} +<src/HAL/AVR>

#
# ATmega2560
#
[env:mega2560]
platform            = atmelavr
extends             = common_avr8
board               = megaatmega2560

#
# ATmega2560 with extended pins 70-85 defined
#
[env:mega2560ext]
platform            = atmelavr
extends             = mega2560
board               = megaatmega2560
board_build.variant = megaextendedpins
extra_scripts       = ${common.extra_scripts}
                      pre:buildroot/share/PlatformIO/scripts/copy_marlin_variant_to_framework.py

#
# ATmega1280
#
[env:mega1280]
platform      = atmelavr
extends       = common_avr8
board         = megaatmega1280

#
# MightyBoard ATmega2560 (MegaCore 100 pin boards variants)
#
[env:MightyBoard1280]
platform      = atmelavr
extends       = common_avr8
board         = ATmega1280
upload_speed  = 57600

#
# MightyBoard ATmega2560 (MegaCore 100 pin boards variants)
#
[env:MightyBoard2560]
platform      = atmelavr
extends       = common_avr8
board         = ATmega2560
upload_protocol = wiring
upload_speed  = 57600
board_upload.maximum_size = 253952

#
# RAMBo
#
[env:rambo]
platform      = atmelavr
extends       = common_avr8
board         = reprap_rambo

#
# FYSETC F6 V1.3
#
[env:FYSETC_F6_13]
platform      = atmelavr
extends       = common_avr8
board         = fysetc_f6_13

#
# FYSETC F6 V1.4
#
[env:FYSETC_F6_14]
platform      = atmelavr
extends       = common_avr8
board         = fysetc_f6_14

#
# Sanguinololu (ATmega644p)
#
[env:sanguino644p]
platform      = atmelavr
extends       = common_avr8
board         = sanguino_atmega644p

#
# Sanguinololu (ATmega1284p)
#
[env:sanguino1284p]
platform      = atmelavr
extends       = common_avr8
board         = sanguino_atmega1284p
board_upload.maximum_size = 126976

#
# Melzi and clones (ATmega1284p)
#
[env:melzi]
platform      = atmelavr
extends       = common_avr8
board         = sanguino_atmega1284p
upload_speed  = 57600
board_upload.maximum_size = 126976

#
# Melzi and clones (Optiboot bootloader)
#
[env:melzi_optiboot]
platform      = atmelavr
extends       = common_avr8
board         = sanguino_atmega1284p
upload_speed  = 115200

#
# Melzi and clones (Zonestar Melzi2 with tuned flags)
#
[env:melzi_optimized]
platform      = atmelavr
extends       = env:melzi_optiboot
build_flags   = ${common.build_flags} -fno-tree-scev-cprop -fno-split-wide-types -Wl,--relax -mcall-prologues
build_unflags = -g -ggdb

#
# AT90USB1286 boards using CDC bootloader
# - BRAINWAVE
# - BRAINWAVE_PRO
# - SAV_MKI
# - TEENSYLU
#
[env:at90usb1286_cdc]
platform      = teensy
extends       = common_avr8
board         = at90usb1286

#
# AT90USB1286 boards using DFU bootloader
# - PrintrBoard
# - PrintrBoard Rev.F
# - ? 5DPRINT ?
#
[env:at90usb1286_dfu]
platform      = teensy
extends       = env:at90usb1286_cdc

#################################
#                               #
#       DUE Architecture        #
#                               #
#################################

#
# Due (Atmel SAM3X8E ARM Cortex-M3)
#
#  - RAMPS4DUE
#  - RADDS
#
[env:DUE]
platform      = atmelsam
board         = due
src_filter    = ${common.default_src_filter} +<src/HAL/DUE>

[env:DUE_USB]
platform      = atmelsam
extends       = env:DUE
board         = dueUSB

[env:DUE_debug]
# Used when WATCHDOG_RESET_MANUAL is enabled
platform      = atmelsam
extends       = env:DUE
build_flags   = ${common.build_flags}
  -funwind-tables
  -mpoke-function-name

#
# Archim SAM
#
[common_DUE_archim]
platform      = atmelsam
extends       = env:DUE
build_flags   = ${common.build_flags}
  -DARDUINO_SAM_ARCHIM -DARDUINO_ARCH_SAM -D__SAM3X8E__ -DUSBCON
extra_scripts = ${common.extra_scripts}
  Marlin/src/HAL/DUE/upload_extra_script.py

[env:DUE_archim]
platform      = ${common_DUE_archim.platform}
extends       = common_DUE_archim

# Used when WATCHDOG_RESET_MANUAL is enabled
[env:DUE_archim_debug]
platform      = ${common_DUE_archim.platform}
extends       = common_DUE_archim
build_flags   = ${common_DUE_archim.build_flags} -funwind-tables -mpoke-function-name

#################################
#                               #
#      SAMD51 Architecture      #
#                               #
#################################

#
# Adafruit Grand Central M4 (Atmel SAMD51P20A ARM Cortex-M4)
#
[env:SAMD51_grandcentral_m4]
platform       = atmelsam
board          = adafruit_grandcentral_m4
build_flags    = ${common.build_flags} -std=gnu++17
build_unflags  = -std=gnu++11
src_filter     = ${common.default_src_filter} +<src/HAL/SAMD51>
lib_deps       = ${common.lib_deps}
  SoftwareSerialM
  Adafruit SPIFlash
custom_marlin.SDSUPPORT = SdFat - Adafruit Fork
debug_tool     = jlink

#################################
#                               #
#     LPC176x Architecture      #
#                               #
#################################

#
# NXP LPC176x ARM Cortex-M3
#
[common_LPC]
platform          = https://github.com/p3p/pio-nxplpc-arduino-lpc176x/archive/0.1.3.zip
board             = nxp_lpc1768
lib_ldf_mode      = off
lib_compat_mode   = strict
extra_scripts     = ${common.extra_scripts}
  Marlin/src/HAL/LPC1768/upload_extra_script.py
src_filter        = ${common.default_src_filter} +<src/HAL/LPC1768>
lib_deps          = ${common.lib_deps}
  Servo
custom_marlin.USES_LIQUIDCRYSTAL = LiquidCrystal@1.0.0
custom_marlin.NEOPIXEL_LED = Adafruit NeoPixel=https://github.com/p3p/Adafruit_NeoPixel/archive/1.5.0.zip
build_flags       = ${common.build_flags} -DU8G_HAL_LINKS -IMarlin/src/HAL/LPC1768/include -IMarlin/src/HAL/LPC1768/u8g
  # debug options for backtrace
  #-funwind-tables
  #-mpoke-function-name

#
# NXP LPC176x ARM Cortex-M3
#
[env:LPC1768]
platform  = ${common_LPC.platform}
extends   = common_LPC
board     = nxp_lpc1768

[env:LPC1769]
platform  = ${common_LPC.platform}
extends   = common_LPC
board     = nxp_lpc1769

#################################
#                               #
#      STM32 Architecture       #
#                               #
#################################

#
# HAL/STM32 Base Environment values
#
[common_stm32]
platform      = ststm32@~6.1.0
platform_packages = framework-arduinoststm32@>=4.10700,<4.10800
lib_ignore    = SoftwareSerial
build_flags   = ${common.build_flags}
  -IMarlin/src/HAL/STM32 -std=gnu++14
  -DUSBCON -DUSBD_USE_CDC
  -DUSBD_VID=0x0483
  -DTIM_IRQ_PRIO=13
build_unflags = -std=gnu++11
src_filter    = ${common.default_src_filter} +<src/HAL/STM32>

#
# HAL/STM32F1 Common Environment values
#
[common_stm32f1]
platform      = ${common_stm32.platform}
build_flags   = !python Marlin/src/HAL/STM32F1/build_flags.py
  ${common.build_flags} -std=gnu++14 -DHAVE_SW_SERIAL
build_unflags = -std=gnu11 -std=gnu++11
src_filter    = ${common.default_src_filter} +<src/HAL/STM32F1>
lib_ignore    = SPI
lib_deps      = ${common.lib_deps}
  SoftwareSerialM

#
# STM32F103RC
#
[env:STM32F103RC]
platform          = ${common_stm32f1.platform}
extends           = common_stm32f1
board             = genericSTM32F103RC
platform_packages = tool-stm32duino
monitor_speed     = 115200

#
# MEEB_3DP (STM32F103RCT6 with 512K)
#
[env:STM32F103RC_meeb]
platform          = ${common_stm32f1.platform}
extends           = common_stm32f1
board             = MEEB_3DP
platform_packages = tool-stm32duino
build_flags       = ${common_stm32f1.build_flags}
                    -DDEBUG_LEVEL=0
                    -DSS_TIMER=4
                    -DSTM32_FLASH_SIZE=512
                    -DHSE_VALUE=12000000U
                    -DUSE_USB_COMPOSITE
                    -DVECT_TAB_OFFSET=0x2000
                    -DGENERIC_BOOTLOADER
extra_scripts     = ${common.extra_scripts}
  pre:buildroot/share/PlatformIO/scripts/STM32F1_create_variant.py
  buildroot/share/PlatformIO/scripts/STM32F103RC_MEEB_3DP.py
lib_deps          = ${common.lib_deps}
  SoftwareSerialM
  USBComposite for STM32F1@0.91
custom_marlin.NEOPIXEL_LED = Adafruit NeoPixel=https://github.com/ccccmagicboy/Adafruit_NeoPixel#meeb_3dp_use
debug_tool        = stlink
upload_protocol   = dfu

#
# STM32F103RC_fysetc
#
[env:STM32F103RC_fysetc]
platform          = ${common_stm32f1.platform}
extends           = env:STM32F103RC
extra_scripts     = ${common.extra_scripts}
  buildroot/share/PlatformIO/scripts/STM32F103RC_fysetc.py
build_flags       = ${common_stm32f1.build_flags} -DDEBUG_LEVEL=0
lib_ldf_mode      = chain
debug_tool        = stlink
upload_protocol   = serial

#
# BigTree SKR Mini V1.1 / SKR mini E3 / SKR E3 DIP (STM32F103RCT6 ARM Cortex-M3)
#
#   STM32F103RC_btt ............. RCT6 with 256K
#   STM32F103RC_btt_USB ......... RCT6 with 256K (USB mass storage)
#   STM32F103RC_btt_512K ........ RCT6 with 512K
#   STM32F103RC_btt_512K_USB .... RCT6 with 512K (USB mass storage)
#

[env:STM32F103RC_btt]
platform          = ${common_stm32f1.platform}
extends           = env:STM32F103RC
extra_scripts     = ${common.extra_scripts}
  buildroot/share/PlatformIO/scripts/STM32F103RC_SKR_MINI.py
build_flags       = ${common_stm32f1.build_flags}
  -DDEBUG_LEVEL=0 -DSS_TIMER=4
monitor_speed     = 115200

[env:STM32F103RC_btt_USB]
platform          = ${common_stm32f1.platform}
extends           = env:STM32F103RC_btt
build_flags       = ${env:STM32F103RC_btt.build_flags} -DUSE_USB_COMPOSITE
lib_deps          = ${env:STM32F103RC_btt.lib_deps}
  USBComposite for STM32F1@0.91

[env:STM32F103RC_btt_512K]
platform          = ${common_stm32f1.platform}
extends           = env:STM32F103RC_btt
board_upload.maximum_size=524288
build_flags       = ${env:STM32F103RC_btt.build_flags} -DSTM32_FLASH_SIZE=512

[env:STM32F103RC_btt_512K_USB]
platform          = ${common_stm32f1.platform}
extends           = env:STM32F103RC_btt_512K
build_flags       = ${env:STM32F103RC_btt_512K.build_flags} -DUSE_USB_COMPOSITE
lib_deps          = ${env:STM32F103RC_btt_512K.lib_deps}
  USBComposite for STM32F1@0.91

#
# STM32F103RE
#
[env:STM32F103RE]
platform          = ${common_stm32f1.platform}
extends           = common_stm32f1
board             = genericSTM32F103RE
platform_packages = tool-stm32duino
monitor_speed     = 115200

#
#   STM32F103RE_btt ............. RET6
#   STM32F103RE_btt_USB ......... RET6 (USB mass storage)
#
[env:STM32F103RE_btt]
platform          = ${common_stm32f1.platform}
extends           = env:STM32F103RE
extra_scripts     = ${common.extra_scripts}
  buildroot/share/PlatformIO/scripts/STM32F103RE_SKR_E3_DIP.py
build_flags       = ${common_stm32f1.build_flags} -DDEBUG_LEVEL=0 -DSS_TIMER=4
debug_tool        = stlink
upload_protocol   = stlink

[env:STM32F103RE_btt_USB]
platform          = ${common_stm32f1.platform}
extends           = env:STM32F103RE_btt
build_flags       = ${env:STM32F103RE_btt.build_flags} -DUSE_USB_COMPOSITE
lib_deps          = ${common_stm32f1.lib_deps}
  USBComposite for STM32F1@0.91

#
# STM32F4 with STM32GENERIC
#
[env:STM32F4]
platform      = ${common_stm32.platform}
board         = disco_f407vg
build_flags   = ${common.build_flags} -DUSE_STM32GENERIC -DSTM32GENERIC -DSTM32F4 -DMENU_USB_SERIAL -DMENU_SERIAL=SerialUSB -DHAL_IWDG_MODULE_ENABLED
src_filter    = ${common.default_src_filter} +<src/HAL/STM32_F4_F7> -<src/HAL/STM32_F4_F7/STM32F7>

#
# STM32F7 with STM32GENERIC
#
[env:STM32F7]
platform      = ${common_stm32.platform}
board         = remram_v1
build_flags   = ${common.build_flags} -DUSE_STM32GENERIC -DSTM32GENERIC -DSTM32F7 -DMENU_USB_SERIAL -DMENU_SERIAL=SerialUSB -DHAL_IWDG_MODULE_ENABLED
src_filter    = ${common.default_src_filter} +<src/HAL/STM32_F4_F7> -<src/HAL/STM32_F4_F7/STM32F4>

#
# ARMED (STM32)
#
[env:ARMED]
platform      = ${common_stm32.platform}
extends       = common_stm32
board         = armed_v1
build_flags   = ${common_stm32.build_flags}
  '-DUSB_PRODUCT="ARMED_V1"'
  -O2 -ffreestanding -fsigned-char -fno-move-loop-invariants -fno-strict-aliasing

#
# Geeetech GTM32 (STM32F103VET6)
#
[env:STM32F103VE_GTM32]
platform          = ${common_stm32f1.platform}
extends           = common_stm32f1
board             = genericSTM32F103VE
build_flags       = ${common_stm32f1.build_flags}
  -ffunction-sections -fdata-sections -nostdlib -MMD
  -DMCU_STM32F103VE -DARDUINO_GENERIC_STM32F103V -DARDUINO_ARCH_STM32F1 -DBOARD_generic_stm32f103v
  -DDEBUG_LEVEL=DEBUG_NONE -DCONFIG_MAPLE_MINI_NO_DISABLE_DEBUG=1 -DVECT_TAB_ADDR=0x8000000
  -DERROR_LED_PORT=GPIOE -DERROR_LED_PIN=6
upload_protocol   = serial

#
# Longer 3D board in Alfawise U20 (STM32F103VET6)
#
[env:STM32F103VE_longer]
platform      = ${common_stm32f1.platform}
extends       = common_stm32f1
board         = genericSTM32F103VE
extra_scripts = ${common.extra_scripts}
  buildroot/share/PlatformIO/scripts/STM32F103VE_longer.py
build_flags   = ${common_stm32f1.build_flags}
  -DMCU_STM32F103VE -DSTM32F1xx -USERIAL_USB -DU20 -DTS_V12
build_unflags = ${common_stm32f1.build_unflags}
  -DCONFIG_MAPLE_MINI_NO_DISABLE_DEBUG=1 -DERROR_LED_PORT=GPIOE -DERROR_LED_PIN=6
lib_ignore    = ${common_stm32f1.lib_ignore}

#
# MKS Robin Mini (STM32F103VET6)
#
[env:mks_robin_mini]
platform      = ${common_stm32f1.platform}
extends       = common_stm32f1
board         = genericSTM32F103VE
extra_scripts = ${common.extra_scripts}
  buildroot/share/PlatformIO/scripts/mks_robin_mini.py
build_flags   = ${common_stm32f1.build_flags}
  -DMCU_STM32F103VE

#
# MKS Robin Nano (STM32F103VET6)
# v1.2 - Emulated Graphical 128x64 (DOGM) UI and LVGL UI
# v2.0 - LVGL UI
#
[env:mks_robin_nano35]
platform        = ${common_stm32f1.platform}
extends         = common_stm32f1
board           = genericSTM32F103VE
platform_packages = tool-stm32duino
extra_scripts   = ${common.extra_scripts}
  buildroot/share/PlatformIO/scripts/mks_robin_nano35.py
build_flags     = ${common_stm32f1.build_flags}
  -DMCU_STM32F103VE -DSS_TIMER=4
debug_tool      = jlink
upload_protocol = jlink

#
# MKS Robin (STM32F103ZET6)
#
[env:mks_robin]
platform      = ${common_stm32f1.platform}
extends       = common_stm32f1
board         = genericSTM32F103ZE
extra_scripts = ${common.extra_scripts}
  buildroot/share/PlatformIO/scripts/mks_robin.py
build_flags   = ${common_stm32f1.build_flags}
  -DSS_TIMER=4 -DSTM32_XL_DENSITY

# MKS Robin (STM32F103ZET6)
# Uses HAL STM32 to support Marlin UI for TFT screen with optional touch panel
#
[env:mks_robin_stm32]
platform             = ${common_stm32.platform}
extends              = common_stm32
board                = genericSTM32F103ZE
board_build.core     = stm32
board_build.variant  = MARLIN_F103Zx
board_build.ldscript = ldscript.ld
board_build.offset   = 0x7000
board_build.firmware = Robin.bin
build_flags          = ${common_stm32.build_flags}
  -DENABLE_HWSERIAL3 -DTRANSFER_CLOCK_DIV=8
build_unflags        = ${common_stm32.build_unflags}
 -DUSBCON -DUSBD_USE_CDC
extra_scripts        = ${common.extra_scripts}
  pre:buildroot/share/PlatformIO/scripts/generic_create_variant.py
  buildroot/share/PlatformIO/scripts/stm32_bootloader.py
  buildroot/share/PlatformIO/scripts/mks_encrypt.py
lib_deps             =

#
# MKS Robin Pro (STM32F103ZET6)
#
[env:mks_robin_pro]
platform      = ${common_stm32f1.platform}
extends       = env:mks_robin
extra_scripts = ${common.extra_scripts}
  buildroot/share/PlatformIO/scripts/mks_robin_pro.py


#
# TRIGORILLA PRO (STM32F103ZET6)
#
[env:trigorilla_pro]
platform      = ${common_stm32f1.platform}
extends       = env:mks_robin
extra_scripts = ${common.extra_scripts}

#
# MKS Robin E3D (STM32F103RCT6) and
# MKS Robin E3 with TMC2209
#
[env:mks_robin_e3]
platform      = ${common_stm32f1.platform}
extends       = common_stm32f1
board         = genericSTM32F103RC
platform_packages = tool-stm32duino
extra_scripts = ${common.extra_scripts}
  buildroot/share/PlatformIO/scripts/mks_robin_e3.py
build_flags   = ${common_stm32f1.build_flags}
  -DDEBUG_LEVEL=0 -DSS_TIMER=4

#
# MKS Robin Lite/Lite2 (STM32F103RCT6)
#
[env:mks_robin_lite]
platform      = ${common_stm32f1.platform}
extends       = common_stm32f1
board         = genericSTM32F103RC
extra_scripts = ${common.extra_scripts}
  buildroot/share/PlatformIO/scripts/mks_robin_lite.py


#
# MKS ROBIN LITE3 (STM32F103RCT6)
#
[env:mks_robin_lite3]
platform      = ${common_stm32f1.platform}
extends       = common_stm32f1
board         = genericSTM32F103RC
extra_scripts = ${common.extra_scripts}
  buildroot/share/PlatformIO/scripts/mks_robin_lite3.py

#
# JGAurora A5S A1 (STM32F103ZET6)
#
[env:jgaurora_a5s_a1]
platform      = ${common_stm32f1.platform}
extends       = common_stm32f1
board         = genericSTM32F103ZE
extra_scripts = ${common.extra_scripts}
  buildroot/share/PlatformIO/scripts/jgaurora_a5s_a1_with_bootloader.py
build_flags   = ${common_stm32f1.build_flags}
  -DSTM32F1xx -DSTM32_XL_DENSITY

#
# Malyan M200 (STM32F103CB)
#
[env:STM32F103CB_malyan]
platform      = ${common_stm32f1.platform}
extends       = common_stm32f1
board         = malyanM200
build_flags   = ${common_stm32f1.build_flags}
  -DMCU_STM32F103CB -D__STM32F1__=1 -std=c++1y -DSERIAL_USB -ffunction-sections -fdata-sections
  -Wl,--gc-sections -DDEBUG_LEVEL=0 -D__MARLIN_FIRMWARE__
lib_ignore    = ${common_stm32f1.lib_ignore}
  SoftwareSerialM

#
# Malyan M200 v2 (STM32F070RB)
#
[env:STM32F070RB_malyan]
platform    = ${common_stm32.platform}
extends     = common_stm32
board       = malyanM200v2
build_flags = ${common_stm32.build_flags} -DSTM32F0xx -DUSB_PRODUCT=\"STM32F070RB\" -DHAL_PCD_MODULE_ENABLED
  -O2 -ffreestanding -fsigned-char -fno-move-loop-invariants -fno-strict-aliasing -std=gnu11 -std=gnu++11
  -DCUSTOM_STARTUP_FILE
lib_ignore  = SoftwareSerial

#
# Malyan M300 (STM32F070CB)
#
[env:malyan_M300]
platform    = ststm32@>=6.1.0,<6.2.0
board       = malyanm300_f070cb
build_flags = ${common.build_flags}
  -DUSBCON -DUSBD_VID=0x0483 "-DUSB_MANUFACTURER=\"Unknown\"" "-DUSB_PRODUCT=\"MALYAN_M300\""
  -DHAL_PCD_MODULE_ENABLED -DUSBD_USE_CDC -DDISABLE_GENERIC_SERIALUSB -DHAL_UART_MODULE_ENABLED
src_filter  = ${common.default_src_filter} +<src/HAL/STM32>

#
# Chitu boards like Tronxy X5s (STM32F103ZET6)
#
[env:chitu_f103]
platform      = ${common_stm32f1.platform}
extends       = common_stm32f1
board         = CHITU_F103
extra_scripts = pre:buildroot/share/PlatformIO/scripts/common-dependencies.py
  pre:buildroot/share/PlatformIO/scripts/STM32F1_create_variant.py
  buildroot/share/PlatformIO/scripts/chitu_crypt.py
build_flags   = ${common_stm32f1.build_flags}
  -DSTM32F1xx -DSTM32_XL_DENSITY
build_unflags = ${common_stm32f1.build_unflags}
  -DCONFIG_MAPLE_MINI_NO_DISABLE_DEBUG= -DERROR_LED_PORT=GPIOE -DERROR_LED_PIN=6

#
# Some Chitu V5 boards have a problem with GPIO init.
# Use this target if G28 or G29 are always failing.
#
[env:chitu_v5_gpio_init]
platform      = ${common_stm32f1.platform}
extends       = env:chitu_f103
build_flags   = ${env:chitu_f103.build_flags} -DCHITU_V5_Z_MIN_BUGFIX

#
# Creality (STM32F103RET6)
#
[env:STM32F103RET6_creality]
platform        = ${common_stm32f1.platform}
extends         = common_stm32f1
board           = genericSTM32F103RC
build_flags     = !python Marlin/src/HAL/STM32F1/build_flags.py
  ${common.build_flags} -std=gnu++14 -DSTM32_XL_DENSITY -DTEMP_TIMER_CHAN=4
extra_scripts   = ${common.extra_scripts}
  pre:buildroot/share/PlatformIO/scripts/random-bin.py
  buildroot/share/PlatformIO/scripts/creality.py
lib_ignore      = ${common_stm32f1.lib_ignore}
debug_tool      = jlink
upload_protocol = jlink
monitor_speed   = 115200

#
# STM32F401VE
# 'STEVAL-3DP001V1' STM32F401VE board - https://www.st.com/en/evaluation-tools/steval-3dp001v1.html
#
[env:STM32F401VE_STEVAL]
platform          = ${common_stm32.platform}
extends           = common_stm32
board             = STEVAL_STM32F401VE
build_flags       = ${common_stm32.build_flags}
  -DTARGET_STM32F4 -DARDUINO_STEVAL -DSTM32F401xE
  -DUSB_PRODUCT=\"STEVAL_F401VE\"
  -DDISABLE_GENERIC_SERIALUSB -DUSBD_USE_CDC_COMPOSITE -DUSE_USB_FS
extra_scripts     = ${common.extra_scripts}
  pre:buildroot/share/PlatformIO/scripts/generic_create_variant.py
  buildroot/share/PlatformIO/scripts/STEVAL__F401XX.py
lib_ignore        = SoftwareSerial

#
# FLYF407ZG
#
[env:FLYF407ZG]
platform          = ${common_stm32.platform}
extends           = common_stm32
board             = FLYF407ZG
build_flags       = ${common_stm32.build_flags}
  -DSTM32F4 -DUSB_PRODUCT=\"STM32F407ZG\"
  -DTARGET_STM32F4 -DVECT_TAB_OFFSET=0x8000
extra_scripts     = ${common.extra_scripts}
  pre:buildroot/share/PlatformIO/scripts/generic_create_variant.py

#
# FYSETC S6 (STM32F446VET6 ARM Cortex-M4)
#
[env:FYSETC_S6]
platform          = ${common_stm32.platform}
extends           = common_stm32
platform_packages = ${common_stm32.platform_packages}
   tool-stm32duino
board             = fysetc_s6
build_flags       = ${common_stm32.build_flags}
  -DTARGET_STM32F4 -DVECT_TAB_OFFSET=0x10000
  -DHAL_PCD_MODULE_ENABLED '-DUSB_PRODUCT="FYSETC_S6"'
extra_scripts     = ${common.extra_scripts}
  pre:buildroot/share/PlatformIO/scripts/fysetc_STM32S6.py
debug_tool        = stlink
upload_protocol   = dfu
upload_command    = dfu-util -a 0 -s 0x08010000:leave -D "$SOURCE"

#
# STM32F407VET6 with RAMPS-like shield
# 'Black' STM32F407VET6 board - https://wiki.stm32duino.com/index.php?title=STM32F407
# Shield - https://github.com/jmz52/Hardware
#
[env:STM32F407VE_black]
platform          = ${common_stm32.platform}
extends           = common_stm32
board             = blackSTM32F407VET6
build_flags       = ${common_stm32.build_flags}
  -DTARGET_STM32F4 -DARDUINO_BLACK_F407VE
  -DUSB_PRODUCT=\"BLACK_F407VE\"
  -DUSBD_USE_CDC_COMPOSITE -DUSE_USB_FS
extra_scripts     = ${common.extra_scripts}
  pre:buildroot/share/PlatformIO/scripts/generic_create_variant.py
lib_ignore        = SoftwareSerial

#
# BigTreeTech SKR Pro (STM32F407ZGT6 ARM Cortex-M4)
#
[env:BIGTREE_SKR_PRO]
platform          = ${common_stm32.platform}
extends           = common_stm32
board             = BigTree_SKR_Pro
build_flags       = ${common_stm32.build_flags}
  -DUSB_PRODUCT=\"STM32F407ZG\"
  -DTARGET_STM32F4 -DSTM32F407_5ZX -DVECT_TAB_OFFSET=0x8000
extra_scripts     = ${common.extra_scripts}
  pre:buildroot/share/PlatformIO/scripts/generic_create_variant.py
#upload_protocol   = stlink
#upload_command    = "$PROJECT_PACKAGES_DIR/tool-stm32duino/stlink/ST-LINK_CLI.exe" -c SWD -P "$BUILD_DIR/firmware.bin" 0x8008000 -Rst -Run
debug_tool        = stlink
debug_init_break  =

#
# Bigtreetech GTR V1.0 (STM32F407IGT6 ARM Cortex-M4)
#
[env:BIGTREE_GTR_V1_0]
platform          = ststm32@>=5.7.0,<6.2.0
extends           = common_stm32
board             = BigTree_GTR_v1
extra_scripts     = ${common.extra_scripts}
  pre:buildroot/share/PlatformIO/scripts/generic_create_variant.py
build_flags       = ${common_stm32.build_flags}
  -DUSB_PRODUCT=\"STM32F407IG\"
  -DTARGET_STM32F4 -DSTM32F407IX -DVECT_TAB_OFFSET=0x8000
<<<<<<< HEAD
  -IMarlin/src/HAL/STM32
lib_deps          =
  U8glib-HAL=https://github.com/MarlinFirmware/U8glib-HAL/archive/bugfix.zip
  LiquidCrystal
  TMCStepper@>=0.5.2,<1.0.0
  Adafruit NeoPixel
  LiquidTWI2=https://github.com/lincomatic/LiquidTWI2/archive/master.zip
  Arduino-L6470=https://github.com/ameyer/Arduino-L6470/archive/0.7.0.zip
lib_ignore        = SoftwareSerial, SoftwareSerialM
src_filter        = ${common.default_src_filter} +<src/HAL/STM32>
monitor_speed     = 250000
=======
>>>>>>> 1e124e67

#
# BigTreeTech BTT002 V1.0 (STM32F407VGT6 ARM Cortex-M4)
#
[env:BIGTREE_BTT002]
platform          = ${common_stm32.platform}
extends           = common_stm32
board             = BigTree_Btt002
build_flags       = ${common_stm32.build_flags}
  -DUSB_PRODUCT=\"STM32F407VG\"
  -DTARGET_STM32F4 -DSTM32F407_5VX -DVECT_TAB_OFFSET=0x8000
  -DHAVE_HWSERIAL2
  -DHAVE_HWSERIAL3
  -DPIN_SERIAL2_RX=PD_6
  -DPIN_SERIAL2_TX=PD_5
extra_scripts     = ${common.extra_scripts}
  pre:buildroot/share/PlatformIO/scripts/generic_create_variant.py

#
# Lerdge base
#
[lerdge_common]
platform           = ${common_stm32.platform}
extends            = common_stm32
board              = LERDGE
board_build.offset = 0x10000
extra_scripts      = ${common.extra_scripts}
                     pre:buildroot/share/PlatformIO/scripts/copy_marlin_variant_to_framework.py
                     buildroot/share/PlatformIO/scripts/stm32_bootloader.py
                     buildroot/share/PlatformIO/scripts/lerdge.py
build_flags        = ${common_stm32.build_flags}
  -DSTM32F4 -DSTM32F4xx -DTARGET_STM32F4
  -DDISABLE_GENERIC_SERIALUSB -DARDUINO_ARCH_STM32 -DARDUINO_LERDGE
  -DTRANSFER_CLOCK_DIV=8 -DHAL_SRAM_MODULE_ENABLED
build_unflags      = ${common_stm32.build_unflags} -DUSBCON -DUSBD_USE_CDC -DUSBD_VID=0x0483

#
# Lerdge X
#
[env:LERDGEX]
extends              = lerdge_common
board_build.firmware = Lerdge_X_firmware_force.bin

#
# Lerdge S
#
[env:LERDGES]
extends              = lerdge_common
board_build.firmware = Lerdge_firmware_force.bin

#
# Lerdge K
#
[env:LERDGEK]
extends              = lerdge_common
board_build.firmware = Lerdge_K_firmware_force.bin
build_flags          = ${lerdge_common.build_flags}
  -DLERDGEK

#
# RUMBA32
#
[env:rumba32]
platform      = ${common_stm32.platform}
extends       = common_stm32
build_flags   = ${common_stm32.build_flags}
  -Os
  "-DUSB_PRODUCT=\"RUMBA32\""
  -DHAL_PCD_MODULE_ENABLED
  -DDISABLE_GENERIC_SERIALUSB
  -DHAL_UART_MODULE_ENABLED
board         = rumba32_f446ve
upload_protocol = dfu
monitor_speed = 500000

#################################
#                               #
#      Other Architectures      #
#                               #
#################################

#
# Espressif ESP32
#
[env:esp32]
platform      = espressif32@1.11.2
board         = esp32dev
build_flags   = ${common.build_flags} -DCORE_DEBUG_LEVEL=0
src_filter    = ${common.default_src_filter} +<src/HAL/ESP32>
upload_speed  = 115200
#upload_port   = marlinesp.local
#board_build.flash_mode = qio

#
# Teensy 3.1 / 3.2 (ARM Cortex-M4)
#
[env:teensy31]
platform      = teensy
board         = teensy31
src_filter    = ${common.default_src_filter} +<src/HAL/TEENSY31_32>

#
# Teensy 3.5 / 3.6 (ARM Cortex-M4)
#
[env:teensy35]
platform      = teensy
board         = teensy35
src_filter    = ${common.default_src_filter} +<src/HAL/TEENSY35_36>

#
# Native
# No supported Arduino libraries, base Marlin only
#
[env:linux_native]
platform        = native
framework       =
build_flags     = -D__PLAT_LINUX__ -std=gnu++17 -ggdb -g -lrt -lpthread -D__MARLIN_FIRMWARE__ -Wno-expansion-to-defined
src_build_flags = -Wall -IMarlin/src/HAL/LINUX/include
build_unflags   = -Wall
lib_ldf_mode    = off
lib_deps        =
src_filter      = ${common.default_src_filter} +<src/HAL/LINUX>

#
# Just print the dependency tree
#
[env:include_tree]
platform    = atmelavr
board       = megaatmega2560
build_flags = -c -H -std=gnu++11 -Wall -Os -D__MARLIN_FIRMWARE__
src_filter  = +<src/MarlinCore.cpp><|MERGE_RESOLUTION|>--- conflicted
+++ resolved
@@ -1159,20 +1159,6 @@
 build_flags       = ${common_stm32.build_flags}
   -DUSB_PRODUCT=\"STM32F407IG\"
   -DTARGET_STM32F4 -DSTM32F407IX -DVECT_TAB_OFFSET=0x8000
-<<<<<<< HEAD
-  -IMarlin/src/HAL/STM32
-lib_deps          =
-  U8glib-HAL=https://github.com/MarlinFirmware/U8glib-HAL/archive/bugfix.zip
-  LiquidCrystal
-  TMCStepper@>=0.5.2,<1.0.0
-  Adafruit NeoPixel
-  LiquidTWI2=https://github.com/lincomatic/LiquidTWI2/archive/master.zip
-  Arduino-L6470=https://github.com/ameyer/Arduino-L6470/archive/0.7.0.zip
-lib_ignore        = SoftwareSerial, SoftwareSerialM
-src_filter        = ${common.default_src_filter} +<src/HAL/STM32>
-monitor_speed     = 250000
-=======
->>>>>>> 1e124e67
 
 #
 # BigTreeTech BTT002 V1.0 (STM32F407VGT6 ARM Cortex-M4)
