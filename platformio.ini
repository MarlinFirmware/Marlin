#
# Marlin Firmware
# PlatformIO Configuration File
#
# For detailed documentation with EXAMPLES:
#
# https://docs.platformio.org/en/latest/projectconf/index.html
#

# Automatic targets - enable auto-uploading
#targets = upload

#
# By default platformio build will abort after 5 errors.
# Remove '-fmax-errors=5' from build_flags below to see all.
#

[platformio]
src_dir      = Marlin
boards_dir   = buildroot/share/PlatformIO/boards
default_envs = mega2560
include_dir  = Marlin

#
# The 'common' values are used for most Marlin builds
#
[common]
default_src_filter = +<src/*> -<src/config> -<src/HAL> +<src/HAL/shared>
  -<src/lcd/HD44780> -<src/lcd/TFTGLCD> -<src/lcd/dwin> -<src/lcd/dogm> -<src/lcd/tft> -<src/lcd/tft_io>
  -<src/HAL/STM32/tft> -<src/HAL/STM32F1/tft>
  -<src/lcd/menu>
  -<src/lcd/menu/game/game.cpp> -<src/lcd/menu/game/brickout.cpp> -<src/lcd/menu/game/invaders.cpp>
  -<src/lcd/menu/game/maze.cpp> -<src/lcd/menu/game/snake.cpp>
  -<src/lcd/menu/menu_backlash.cpp>
  -<src/lcd/menu/menu_bed_corners.cpp>
  -<src/lcd/menu/menu_bed_leveling.cpp>
  -<src/lcd/menu/menu_cancelobject.cpp>
  -<src/lcd/menu/menu_delta_calibrate.cpp>
  -<src/lcd/menu/menu_filament.cpp>
  -<src/lcd/menu/menu_info.cpp>
  -<src/lcd/menu/menu_job_recovery.cpp>
  -<src/lcd/menu/menu_language.cpp>
  -<src/lcd/menu/menu_led.cpp>
  -<src/lcd/menu/menu_media.cpp>
  -<src/lcd/menu/menu_mmu2.cpp>
  -<src/lcd/menu/menu_password.cpp>
  -<src/lcd/menu/menu_power_monitor.cpp>
  -<src/lcd/menu/menu_spindle_laser.cpp>
  -<src/lcd/menu/menu_temperature.cpp>
  -<src/lcd/menu/menu_tmc.cpp>
  -<src/lcd/menu/menu_touch_screen.cpp>
  -<src/lcd/menu/menu_tramming.cpp>
  -<src/lcd/menu/menu_ubl.cpp>
  -<src/lcd/extui/lib/mks_ui>
  -<src/lcd/extui/lib/dgus> -<src/lcd/extui/dgus_lcd.cpp>
  -<src/lcd/extui/example.cpp>
  -<src/lcd/extui/malyan_lcd.cpp>
  -<src/lcd/extui/lib/ftdi_eve_touch_ui>
  -<src/lcd/extui/anycubic_chiron_lcd.cpp> -<src/lcd/extui/lib/anycubic_chiron>
  -<src/lcd/extui/anycubic_i3mega_lcd.cpp> -<src/lcd/extui/lib/anycubic_i3mega>
  -<src/lcd/lcdprint.cpp>
  -<src/lcd/touch/touch_buttons.cpp>
  -<src/sd/usb_flashdrive/lib-uhs2> -<src/sd/usb_flashdrive/lib-uhs3>
  -<src/sd/usb_flashdrive/Sd2Card_FlashDrive.cpp>
  -<src/sd/cardreader.cpp> -<src/sd/Sd2Card.cpp> -<src/sd/SdBaseFile.cpp> -<src/sd/SdFatUtil.cpp> -<src/sd/SdFile.cpp> -<src/sd/SdVolume.cpp> -<src/gcode/sd>
  -<src/HAL/shared/backtrace>
  -<src/HAL/shared/eeprom_if_i2c.cpp>
  -<src/HAL/shared/eeprom_if_spi.cpp>
  -<src/feature/babystep.cpp>
  -<src/feature/backlash.cpp>
  -<src/feature/baricuda.cpp> -<src/gcode/feature/baricuda>
  -<src/feature/bedlevel/abl> -<src/gcode/bedlevel/abl>
  -<src/feature/bedlevel/mbl> -<src/gcode/bedlevel/mbl>
  -<src/feature/bedlevel/ubl> -<src/gcode/bedlevel/ubl>
  -<src/feature/binary_stream.cpp> -<src/libs/heatshrink>
  -<src/feature/bltouch.cpp>
  -<src/feature/cancel_object.cpp> -<src/gcode/feature/cancel>
  -<src/feature/caselight.cpp> -<src/gcode/feature/caselight>
  -<src/feature/closedloop.cpp>
  -<src/feature/controllerfan.cpp> -<src/gcode/feature/controllerfan>
  -<src/feature/dac> -<src/feature/digipot>
  -<src/feature/direct_stepping.cpp> -<src/gcode/motion/G6.cpp>
  -<src/feature/e_parser.cpp>
  -<src/feature/encoder_i2c.cpp>
  -<src/feature/ethernet.cpp> -<src/gcode/feature/network/M552-M554.cpp>
  -<src/feature/fanmux.cpp>
  -<src/feature/filwidth.cpp> -<src/gcode/feature/filwidth>
  -<src/feature/fwretract.cpp> -<src/gcode/feature/fwretract>
  -<src/feature/host_actions.cpp>
  -<src/feature/hotend_idle.cpp>
  -<src/feature/joystick.cpp>
  -<src/feature/leds/blinkm.cpp>
  -<src/feature/leds/leds.cpp>
  -<src/feature/leds/neopixel.cpp>
  -<src/feature/leds/pca9533.cpp>
  -<src/feature/leds/pca9632.cpp>
  -<src/feature/leds/printer_event_leds.cpp>
  -<src/feature/leds/tempstat.cpp>
  -<src/feature/max7219.cpp>
  -<src/feature/meatpack.cpp>
  -<src/feature/mixing.cpp>
  -<src/feature/mmu/mmu.cpp>
  -<src/feature/mmu/mmu2.cpp> -<src/gcode/feature/prusa_MMU2>
  -<src/feature/password> -<src/gcode/feature/password>
  -<src/feature/pause.cpp>
  -<src/feature/power.cpp>
  -<src/feature/power_monitor.cpp> -<src/gcode/feature/power_monitor>
  -<src/feature/powerloss.cpp> -<src/gcode/feature/powerloss>
  -<src/feature/probe_temp_comp.cpp>
  -<src/feature/repeat.cpp>
  -<src/feature/runout.cpp> -<src/gcode/feature/runout>
  -<src/feature/solenoid.cpp> -<src/gcode/control/M380_M381.cpp>
  -<src/feature/spindle_laser.cpp> -<src/gcode/control/M3-M5.cpp>
  -<src/feature/tmc_util.cpp> -<src/module/stepper/trinamic.cpp>
  -<src/feature/tramming.cpp>
  -<src/feature/twibus.cpp>
  -<src/feature/z_stepper_align.cpp>
  -<src/gcode/bedlevel/G26.cpp>
  -<src/gcode/bedlevel/G35.cpp>
  -<src/gcode/bedlevel/G42.cpp>
  -<src/gcode/bedlevel/M420.cpp> -<src/feature/bedlevel/bedlevel.cpp>
  -<src/gcode/calibrate/G33.cpp>
  -<src/gcode/calibrate/G34.cpp>
  -<src/gcode/calibrate/G34_M422.cpp>
  -<src/gcode/calibrate/G76_M192_M871.cpp>
  -<src/gcode/calibrate/G425.cpp>
  -<src/gcode/calibrate/M12.cpp>
  -<src/gcode/calibrate/M48.cpp>
  -<src/gcode/calibrate/M100.cpp>
  -<src/gcode/calibrate/M425.cpp>
  -<src/gcode/calibrate/M666.cpp>
  -<src/gcode/calibrate/M852.cpp>
  -<src/gcode/control/M42.cpp> -<src/gcode/control/M226.cpp>
  -<src/gcode/config/M43.cpp>
  -<src/gcode/config/M217.cpp>
  -<src/gcode/config/M218.cpp>
  -<src/gcode/config/M221.cpp>
  -<src/gcode/config/M281.cpp>
  -<src/gcode/config/M301.cpp>
  -<src/gcode/config/M302.cpp>
  -<src/gcode/config/M304.cpp>
  -<src/gcode/config/M305.cpp>
  -<src/gcode/config/M540.cpp>
  -<src/gcode/config/M575.cpp>
  -<src/gcode/config/M672.cpp>
  -<src/gcode/control/M7-M9.cpp>
  -<src/gcode/control/M211.cpp>
  -<src/gcode/control/M350_M351.cpp>
  -<src/gcode/control/M605.cpp>
  -<src/gcode/feature/advance>
  -<src/gcode/feature/camera>
  -<src/gcode/feature/i2c>
  -<src/gcode/feature/L6470>
  -<src/gcode/feature/leds/M150.cpp>
  -<src/gcode/feature/leds/M7219.cpp>
  -<src/gcode/feature/macro>
  -<src/gcode/feature/mixing/M163-M165.cpp>
  -<src/gcode/feature/mixing/M166.cpp>
  -<src/gcode/feature/pause/G27.cpp>
  -<src/gcode/feature/pause/G60.cpp>
  -<src/gcode/feature/pause/G61.cpp>
  -<src/gcode/feature/pause/M125.cpp>
  -<src/gcode/feature/pause/M600.cpp>
  -<src/gcode/feature/pause/M603.cpp>
  -<src/gcode/feature/pause/M701_M702.cpp>
  -<src/gcode/feature/trinamic/M122.cpp>
  -<src/gcode/feature/trinamic/M569.cpp>
  -<src/gcode/feature/trinamic/M906.cpp>
  -<src/gcode/feature/trinamic/M911-M914.cpp>
  -<src/gcode/geometry/G17-G19.cpp>
  -<src/gcode/geometry/G53-G59.cpp>
  -<src/gcode/geometry/M206_M428.cpp>
  -<src/gcode/host/M16.cpp>
  -<src/gcode/host/M113.cpp>
  -<src/gcode/host/M360.cpp>
  -<src/gcode/host/M876.cpp>
  -<src/gcode/lcd/M0_M1.cpp>
  -<src/gcode/lcd/M250.cpp>
  -<src/gcode/lcd/M73.cpp>
  -<src/gcode/lcd/M995.cpp>
  -<src/gcode/motion/G2_G3.cpp>
  -<src/gcode/motion/G5.cpp>
  -<src/gcode/motion/G80.cpp>
  -<src/gcode/motion/M290.cpp>
  -<src/gcode/probe/G30.cpp>
  -<src/gcode/probe/G31_G32.cpp>
  -<src/gcode/probe/G38.cpp>
  -<src/gcode/probe/M401_M402.cpp>
  -<src/gcode/probe/M851.cpp>
  -<src/gcode/probe/M951.cpp>
  -<src/gcode/scara>
  -<src/gcode/sd>
  -<src/gcode/sd/M32.cpp>
  -<src/gcode/sd/M808.cpp>
  -<src/gcode/temp/M104_M109.cpp>
  -<src/gcode/temp/M155.cpp>
  -<src/gcode/units/G20_G21.cpp>
  -<src/gcode/units/M149.cpp>
  -<src/libs/BL24CXX.cpp> -<src/libs/W25Qxx.cpp>
  -<src/libs/L64XX> -<src/module/stepper/L64xx.cpp> -<src/HAL/shared/HAL_spi_L6470.cpp>
  -<src/libs/hex_print.cpp>
  -<src/libs/least_squares_fit.cpp>
  -<src/libs/nozzle.cpp> -<src/gcode/feature/clean>
  -<src/module/delta.cpp>
  -<src/module/planner_bezier.cpp>
  -<src/module/printcounter.cpp>
  -<src/module/probe.cpp>
  -<src/module/scara.cpp> -<src/gcode/calibrate/M665.cpp>
  -<src/module/servo.cpp> -<src/gcode/control/M280.cpp>
  -<src/module/stepper/TMC26X.cpp>
extra_scripts      =
  pre:buildroot/share/PlatformIO/scripts/common-dependencies.py
  pre:buildroot/share/PlatformIO/scripts/common-cxxflags.py
  post:buildroot/share/PlatformIO/scripts/common-dependencies-post.py
build_flags        = -fmax-errors=5 -g -D__MARLIN_FIRMWARE__ -fmerge-constants
lib_deps           =

#
# Feature Dependencies
#
[features]
HAS_TFT_LVGL_UI         = lvgl=https://github.com/makerbase-mks/LVGL-6.1.1-MKS/archive/master.zip
                          src_filter=+<src/lcd/extui/lib/mks_ui>
                          extra_scripts=download_mks_assets.py
MKS_WIFI_MODULE         = QRCode=https://github.com/makerbase-mks/QRCode/archive/master.zip
HAS_TRINAMIC_CONFIG     = TMCStepper@~0.7.1
                          src_filter=+<src/feature/tmc_util.cpp> +<src/module/stepper/trinamic.cpp> +<src/gcode/feature/trinamic/M122.cpp> +<src/gcode/feature/trinamic/M906.cpp> +<src/gcode/feature/trinamic/M911-M914.cpp>
HAS_STEALTHCHOP         = src_filter=+<src/gcode/feature/trinamic/M569.cpp>
SR_LCD_3W_NL            = SailfishLCD=https://github.com/mikeshub/SailfishLCD/archive/master.zip
HAS_MOTOR_CURRENT_I2C   = SlowSoftI2CMaster
                          src_filter=+<src/feature/digipot>
HAS_TMC26X              = TMC26XStepper=https://github.com/trinamic/TMC26XStepper/archive/master.zip
                          src_filter=+<src/module/TMC26X.cpp>
HAS_L64XX               = Arduino-L6470@0.8.0
                          src_filter=+<src/libs/L64XX> +<src/module/stepper/L64xx.cpp> +<src/gcode/feature/L6470> +<src/HAL/shared/HAL_spi_L6470.cpp>
NEOPIXEL_LED            = Adafruit NeoPixel@1.5.0
                          src_filter=+<src/feature/leds/neopixel.cpp>
<<<<<<< HEAD
LIB_ADAFRUIT_MAX31865   = Adafruit MAX31865 library@~1.1.0
USES_LIQUIDCRYSTAL      = LiquidCrystal@1.5.0
=======
MAX6675_._IS_MAX31865   = Adafruit MAX31865 library@~1.1.0
USES_LIQUIDCRYSTAL      = bitbucket-fmalpartida/LiquidCrystal@1.5.0
>>>>>>> a1019413
USES_LIQUIDCRYSTAL_I2C  = marcoschwartz/LiquidCrystal_I2C@1.1.4
USES_LIQUIDTWI2         = LiquidTWI2@1.2.7
HAS_WIRED_LCD           = src_filter=+<src/lcd/lcdprint.cpp>
HAS_MARLINUI_HD44780    = src_filter=+<src/lcd/HD44780>
HAS_MARLINUI_U8GLIB     = U8glib-HAL@~0.4.1
                          src_filter=+<src/lcd/dogm>
HAS_(FSMC|SPI)_TFT      = src_filter=+<src/HAL/STM32/tft> +<src/HAL/STM32F1/tft> +<src/lcd/tft_io>
HAS_FSMC_TFT            = src_filter=+<src/HAL/STM32/tft/tft_fsmc.cpp> +<src/HAL/STM32F1/tft/tft_fsmc.cpp>
HAS_SPI_TFT             = src_filter=+<src/HAL/STM32/tft/tft_spi.cpp> +<src/HAL/STM32F1/tft/tft_spi.cpp>
I2C_EEPROM              = src_filter=+<src/HAL/shared/eeprom_if_i2c.cpp>
SPI_EEPROM              = src_filter=+<src/HAL/shared/eeprom_if_spi.cpp>
HAS_GRAPHICAL_TFT       = src_filter=+<src/lcd/tft>
DWIN_CREALITY_LCD       = src_filter=+<src/lcd/dwin>
IS_TFTGLCD_PANEL        = src_filter=+<src/lcd/TFTGLCD>
HAS_TOUCH_BUTTONS       = src_filter=+<src/lcd/touch/touch_buttons.cpp>
HAS_LCD_MENU            = src_filter=+<src/lcd/menu>
HAS_GAMES               = src_filter=+<src/lcd/menu/game/game.cpp>
MARLIN_BRICKOUT         = src_filter=+<src/lcd/menu/game/brickout.cpp>
MARLIN_INVADERS         = src_filter=+<src/lcd/menu/game/invaders.cpp>
MARLIN_MAZE             = src_filter=+<src/lcd/menu/game/maze.cpp>
MARLIN_SNAKE            = src_filter=+<src/lcd/menu/game/snake.cpp>
HAS_MENU_BACKLASH       = src_filter=+<src/lcd/menu/menu_backlash.cpp>
HAS_MENU_BED_CORNERS    = src_filter=+<src/lcd/menu/menu_bed_corners.cpp>
LCD_BED_LEVELING        = src_filter=+<src/lcd/menu/menu_bed_leveling.cpp>
HAS_MENU_CANCELOBJECT   = src_filter=+<src/lcd/menu/menu_cancelobject.cpp>
HAS_MENU_DELTA_CALIBRATE = src_filter=+<src/lcd/menu/menu_delta_calibrate.cpp>
HAS_MENU_FILAMENT       = src_filter=+<src/lcd/menu/menu_filament.cpp>
LCD_INFO_MENU           = src_filter=+<src/lcd/menu/menu_info.cpp>
HAS_MENU_JOB_RECOVERY   = src_filter=+<src/lcd/menu/menu_job_recovery.cpp>
HAS_MULTI_LANGUAGE      = src_filter=+<src/lcd/menu/menu_language.cpp>
HAS_MENU_LED            = src_filter=+<src/lcd/menu/menu_led.cpp>
HAS_MENU_MEDIA          = src_filter=+<src/lcd/menu/menu_media.cpp>
HAS_MENU_MIXER          = src_filter=+<src/lcd/menu/menu_mixer.cpp>
HAS_MENU_MMU2           = src_filter=+<src/lcd/menu/menu_mmu2.cpp>
HAS_MENU_PASSWORD       = src_filter=+<src/lcd/menu/menu_password.cpp>
HAS_MENU_POWER_MONITOR  = src_filter=+<src/lcd/menu/menu_power_monitor.cpp>
HAS_MENU_CUTTER         = src_filter=+<src/lcd/menu/menu_spindle_laser.cpp>
HAS_MENU_TEMPERATURE    = src_filter=+<src/lcd/menu/menu_temperature.cpp>
HAS_MENU_TMC            = src_filter=+<src/lcd/menu/menu_tmc.cpp>
HAS_MENU_TOUCH_SCREEN   = src_filter=+<src/lcd/menu/menu_touch_screen.cpp>
HAS_MENU_TRAMMING       = src_filter=+<src/lcd/menu/menu_tramming.cpp>
HAS_MENU_UBL            = src_filter=+<src/lcd/menu/menu_ubl.cpp>
ANYCUBIC_LCD_CHIRON     = src_filter=+<src/lcd/extui/anycubic_chiron_lcd.cpp> +<src/lcd/extui/lib/anycubic_chiron>
ANYCUBIC_LCD_I3MEGA     = src_filter=+<src/lcd/extui/anycubic_i3mega_lcd.cpp> +<src/lcd/extui/lib/anycubic_i3mega>
HAS_DGUS_LCD            = src_filter=+<src/lcd/extui/lib/dgus> +<src/lcd/extui/dgus_lcd.cpp>
TOUCH_UI_FTDI_EVE       = src_filter=+<src/lcd/extui/lib/ftdi_eve_touch_ui>
EXTUI_EXAMPLE           = src_filter=+<src/lcd/extui/example.cpp>
MALYAN_LCD              = src_filter=+<src/lcd/extui/malyan_lcd.cpp>
USE_UHS2_USB            = src_filter=+<src/sd/usb_flashdrive/lib-uhs2>
USE_UHS3_USB            = src_filter=+<src/sd/usb_flashdrive/lib-uhs3>
USB_FLASH_DRIVE_SUPPORT = src_filter=+<src/sd/usb_flashdrive/Sd2Card_FlashDrive.cpp>
AUTO_BED_LEVELING_BILINEAR = src_filter=+<src/feature/bedlevel/abl>
AUTO_BED_LEVELING_(3POINT|(BI)?LINEAR) = src_filter=+<src/gcode/bedlevel/abl>
MESH_BED_LEVELING       = src_filter=+<src/feature/bedlevel/mbl> +<src/gcode/bedlevel/mbl>
AUTO_BED_LEVELING_UBL   = src_filter=+<src/feature/bedlevel/ubl> +<src/gcode/bedlevel/ubl>
BACKLASH_COMPENSATION   = src_filter=+<src/feature/backlash.cpp>
BARICUDA                = src_filter=+<src/feature/baricuda.cpp> +<src/gcode/feature/baricuda>
BINARY_FILE_TRANSFER    = src_filter=+<src/feature/binary_stream.cpp> +<src/libs/heatshrink>
BLTOUCH                 = src_filter=+<src/feature/bltouch.cpp>
CANCEL_OBJECTS          = src_filter=+<src/feature/cancel_object.cpp> +<src/gcode/feature/cancel>
CASE_LIGHT_ENABLE       = src_filter=+<src/feature/caselight.cpp> +<src/gcode/feature/caselight>
EXTERNAL_CLOSED_LOOP_CONTROLLER = src_filter=+<src/feature/closedloop.cpp> +<src/gcode/calibrate/M12.cpp>
USE_CONTROLLER_FAN      = src_filter=+<src/feature/controllerfan.cpp>
HAS_MOTOR_CURRENT_DAC   = src_filter=+<src/feature/dac>
DIRECT_STEPPING         = src_filter=+<src/feature/direct_stepping.cpp> +<src/gcode/motion/G6.cpp>
EMERGENCY_PARSER        = src_filter=+<src/feature/e_parser.cpp> -<src/gcode/control/M108_*.cpp>
I2C_POSITION_ENCODERS   = src_filter=+<src/feature/encoder_i2c.cpp>
IIC_BL24CXX_EEPROM      = src_filter=+<src/libs/BL24CXX.cpp>
HAS_SPI_FLASH           = src_filter=+<src/libs/W25Qxx.cpp>
HAS_ETHERNET            = src_filter=+<src/feature/ethernet.cpp> +<src/gcode/feature/network/M552-M554.cpp>
HAS_FANMUX              = src_filter=+<src/feature/fanmux.cpp>
FILAMENT_WIDTH_SENSOR   = src_filter=+<src/feature/filwidth.cpp> +<src/gcode/feature/filwidth>
FWRETRACT               = src_filter=+<src/feature/fwretract.cpp> +<src/gcode/feature/fwretract>
HOST_ACTION_COMMANDS    = src_filter=+<src/feature/host_actions.cpp>
HOTEND_IDLE_TIMEOUT     = src_filter=+<src/feature/hotend_idle.cpp>
JOYSTICK                = src_filter=+<src/feature/joystick.cpp>
BLINKM                  = src_filter=+<src/feature/leds/blinkm.cpp>
HAS_COLOR_LEDS          = src_filter=+<src/feature/leds/leds.cpp> +<src/gcode/feature/leds/M150.cpp>
PCA9533                 = src_filter=+<src/feature/leds/pca9533.cpp>
PCA9632                 = src_filter=+<src/feature/leds/pca9632.cpp>
PRINTER_EVENT_LEDS      = src_filter=+<src/feature/leds/printer_event_leds.cpp>
TEMP_STAT_LEDS          = src_filter=+<src/feature/leds/tempstat.cpp>
MAX7219_DEBUG           = src_filter=+<src/feature/max7219.cpp> +<src/gcode/feature/leds/M7219.cpp>
MEATPACK                = src_filter=+<src/feature/meatpack.cpp>
MIXING_EXTRUDER         = src_filter=+<src/feature/mixing.cpp> +<src/gcode/feature/mixing/M163-M165.cpp>
HAS_PRUSA_MMU1          = src_filter=+<src/feature/mmu/mmu.cpp>
HAS_PRUSA_MMU2          = src_filter=+<src/feature/mmu/mmu2.cpp> +<src/gcode/feature/prusa_MMU2>
PASSWORD_FEATURE        = src_filter=+<src/feature/password> +<src/gcode/feature/password>
ADVANCED_PAUSE_FEATURE  = src_filter=+<src/feature/pause.cpp> +<src/gcode/feature/pause/M600.cpp> +<src/gcode/feature/pause/M603.cpp>
AUTO_POWER_CONTROL      = src_filter=+<src/feature/power.cpp>
HAS_POWER_MONITOR       = src_filter=+<src/feature/power_monitor.cpp> +<src/gcode/feature/power_monitor>
POWER_LOSS_RECOVERY     = src_filter=+<src/feature/powerloss.cpp> +<src/gcode/feature/powerloss>
PROBE_TEMP_COMPENSATION = src_filter=+<src/feature/probe_temp_comp.cpp> +<src/gcode/calibrate/G76_M192_M871.cpp>
HAS_FILAMENT_SENSOR     = src_filter=+<src/feature/runout.cpp> +<src/gcode/feature/runout>
(EXT|MANUAL)_SOLENOID.* = src_filter=+<src/feature/solenoid.cpp> +<src/gcode/control/M380_M381.cpp>
HAS_CUTTER              = src_filter=+<src/feature/spindle_laser.cpp> +<src/gcode/control/M3-M5.cpp>
EXPERIMENTAL_I2CBUS     = src_filter=+<src/feature/twibus.cpp> +<src/gcode/feature/i2c>
MECHANICAL_GANTRY_CAL.+ = src_filter=+<src/gcode/calibrate/G34.cpp>
Z_MULTI_ENDSTOPS        = src_filter=+<src/gcode/calibrate/G34_M422.cpp>
Z_STEPPER_AUTO_ALIGN    = src_filter=+<src/feature/z_stepper_align.cpp> +<src/gcode/calibrate/G34_M422.cpp>
G26_MESH_VALIDATION     = src_filter=+<src/gcode/bedlevel/G26.cpp>
ASSISTED_TRAMMING       = src_filter=+<src/feature/tramming.cpp> +<src/gcode/bedlevel/G35.cpp>
HAS_MESH                = src_filter=+<src/gcode/bedlevel/G42.cpp>
HAS_LEVELING            = src_filter=+<src/gcode/bedlevel/M420.cpp> +<src/feature/bedlevel/bedlevel.cpp>
DELTA_AUTO_CALIBRATION  = src_filter=+<src/gcode/calibrate/G33.cpp>
CALIBRATION_GCODE       = src_filter=+<src/gcode/calibrate/G425.cpp>
Z_MIN_PROBE_REPEATABILITY_TEST = src_filter=+<src/gcode/calibrate/M48.cpp>
M100_FREE_MEMORY_WATCHER = src_filter=+<src/gcode/calibrate/M100.cpp>
BACKLASH_GCODE          = src_filter=+<src/gcode/calibrate/M425.cpp>
IS_KINEMATIC            = src_filter=+<src/gcode/calibrate/M665.cpp>
HAS_EXTRA_ENDSTOPS      = src_filter=+<src/gcode/calibrate/M666.cpp>
SKEW_CORRECTION_GCODE   = src_filter=+<src/gcode/calibrate/M852.cpp>
DIRECT_PIN_CONTROL      = src_filter=+<src/gcode/control/M42.cpp> +<src/gcode/control/M226.cpp>
PINS_DEBUGGING          = src_filter=+<src/gcode/config/M43.cpp>
NO_VOLUMETRICS          = src_filter=-<src/gcode/config/M200-M205.cpp>
HAS_MULTI_EXTRUDER      = src_filter=+<src/gcode/config/M217.cpp>
HAS_HOTEND_OFFSET       = src_filter=+<src/gcode/config/M218.cpp>
EDITABLE_SERVO_ANGLES   = src_filter=+<src/gcode/config/M281.cpp>
PIDTEMP                 = src_filter=+<src/gcode/config/M301.cpp>
PREVENT_COLD_EXTRUSION  = src_filter=+<src/gcode/config/M302.cpp>
PIDTEMPBED              = src_filter=+<src/gcode/config/M304.cpp>
HAS_USER_THERMISTORS    = src_filter=+<src/gcode/config/M305.cpp>
SD_ABORT_ON_ENDSTOP_HIT = src_filter=+<src/gcode/config/M540.cpp>
BAUD_RATE_GCODE         = src_filter=+<src/gcode/config/M575.cpp>
HAS_SMART_EFF_MOD       = src_filter=+<src/gcode/config/M672.cpp>
COOLANT_CONTROL         = src_filter=+<src/gcode/control/M7-M9.cpp>
HAS_SOFTWARE_ENDSTOPS   = src_filter=+<src/gcode/control/M211.cpp>
HAS_DUPLICATION_MODE    = src_filter=+<src/gcode/control/M605.cpp>
LIN_ADVANCE             = src_filter=+<src/gcode/feature/advance>
PHOTO_GCODE             = src_filter=+<src/gcode/feature/camera>
CONTROLLER_FAN_EDITABLE = src_filter=+<src/gcode/feature/controllerfan>
GCODE_MACROS            = src_filter=+<src/gcode/feature/macro>
GRADIENT_MIX            = src_filter=+<src/gcode/feature/mixing/M166.cpp>
HAS_SAVED_POSITIONS     = src_filter=+<src/gcode/feature/pause/G60.cpp> +<src/gcode/feature/pause/G61.cpp>
PARK_HEAD_ON_PAUSE      = src_filter=+<src/gcode/feature/pause/M125.cpp>
FILAMENT_LOAD_UNLOAD_GCODES = src_filter=+<src/gcode/feature/pause/M701_M702.cpp>
CNC_WORKSPACE_PLANES    = src_filter=+<src/gcode/geometry/G17-G19.cpp>
CNC_COORDINATE_SYSTEMS  = src_filter=+<src/gcode/geometry/G53-G59.cpp>
HAS_M206_COMMAND        = src_filter=+<src/gcode/geometry/M206_M428.cpp>
EXPECTED_PRINTER_CHECK  = src_filter=+<src/gcode/host/M16.cpp>
HOST_KEEPALIVE_FEATURE  = src_filter=+<src/gcode/host/M113.cpp>
REPETIER_GCODE_M360     = src_filter=+<src/gcode/host/M360.cpp>
HAS_GCODE_M876          = src_filter=+<src/gcode/host/M876.cpp>
HAS_RESUME_CONTINUE     = src_filter=+<src/gcode/lcd/M0_M1.cpp>
HAS_LCD_CONTRAST        = src_filter=+<src/gcode/lcd/M250.cpp>
LCD_SET_PROGRESS_MANUALLY = src_filter=+<src/gcode/lcd/M73.cpp>
TOUCH_SCREEN_CALIBRATION = src_filter=+<src/gcode/lcd/M995.cpp>
ARC_SUPPORT             = src_filter=+<src/gcode/motion/G2_G3.cpp>
GCODE_MOTION_MODES      = src_filter=+<src/gcode/motion/G80.cpp>
BABYSTEPPING            = src_filter=+<src/gcode/motion/M290.cpp> +<src/feature/babystep.cpp>
Z_PROBE_SLED            = src_filter=+<src/gcode/probe/G31_G32.cpp>
G38_PROBE_TARGET        = src_filter=+<src/gcode/probe/G38.cpp>
MAGNETIC_PARKING_EXTRUDER = src_filter=+<src/gcode/probe/M951.cpp>
SDSUPPORT               = src_filter=+<src/sd/cardreader.cpp> +<src/sd/Sd2Card.cpp> +<src/sd/SdBaseFile.cpp> +<src/sd/SdFatUtil.cpp> +<src/sd/SdFile.cpp> +<src/sd/SdVolume.cpp> +<src/gcode/sd>
HAS_MEDIA_SUBCALLS      = src_filter=+<src/gcode/sd/M32.cpp>
GCODE_REPEAT_MARKERS    = src_filter=+<src/feature/repeat.cpp> +<src/gcode/sd/M808.cpp>
HAS_EXTRUDERS           = src_filter=+<src/gcode/temp/M104_M109.cpp> +<src/gcode/config/M221.cpp>
AUTO_REPORT_TEMPERATURES = src_filter=+<src/gcode/temp/M155.cpp>
INCH_MODE_SUPPORT       = src_filter=+<src/gcode/units/G20_G21.cpp>
TEMPERATURE_UNITS_SUPPORT = src_filter=+<src/gcode/units/M149.cpp>
NEED_HEX_PRINT          = src_filter=+<src/libs/hex_print.cpp>
NEED_LSF                = src_filter=+<src/libs/least_squares_fit.cpp>
NOZZLE_PARK_FEATURE     = src_filter=+<src/libs/nozzle.cpp> +<src/gcode/feature/pause/G27.cpp>
NOZZLE_CLEAN_FEATURE    = src_filter=+<src/libs/nozzle.cpp> +<src/gcode/feature/clean>
DELTA                   = src_filter=+<src/module/delta.cpp> +<src/gcode/calibrate/M666.cpp>
BEZIER_CURVE_SUPPORT    = src_filter=+<src/module/planner_bezier.cpp> +<src/gcode/motion/G5.cpp>
PRINTCOUNTER            = src_filter=+<src/module/printcounter.cpp>
HAS_BED_PROBE           = src_filter=+<src/module/probe.cpp> +<src/gcode/probe/G30.cpp> +<src/gcode/probe/M401_M402.cpp> +<src/gcode/probe/M851.cpp>
IS_SCARA                = src_filter=+<src/module/scara.cpp>
HAS_SERVOS              = src_filter=+<src/module/servo.cpp> +<src/gcode/control/M280.cpp>
MORGAN_SCARA            = src_filter=+<src/gcode/scara>
HAS_MICROSTEPS          = src_filter=+<src/gcode/control/M350_M351.cpp>
(ESP3D_)?WIFISUPPORT    = AsyncTCP, ESP Async WebServer
  ESP3DLib=https://github.com/luc-github/ESP3DLib.git
  arduinoWebSockets=https://github.com/Links2004/arduinoWebSockets.git
  ESP32SSDP=https://github.com/luc-github/ESP32SSDP.git
  lib_ignore=ESPAsyncTCP

#
# Default values apply to all 'env:' prefixed environments
#
[env]
framework     = arduino
extra_scripts = ${common.extra_scripts}
build_flags   = ${common.build_flags}
lib_deps      = ${common.lib_deps}
monitor_speed = 250000
monitor_flags =
  --quiet
  --echo
  --eol
    LF
  --filter
    colorize
  --filter
    time

#################################
#                               #
#   Unique Core Architectures   #
#                               #
#  Add a new "env" below if no  #
# entry has values suitable to  #
#   build for a given board.    #
#                               #
#################################

#################################
#                               #
#       AVR Architecture        #
#                               #
#################################

#
# AVR (8-bit) Common Environment values
#
[common_avr8]
board_build.f_cpu = 16000000L
src_filter        = ${common.default_src_filter} +<src/HAL/AVR>

#
# ATmega2560
#
[env:mega2560]
platform = atmelavr
extends  = common_avr8
board    = megaatmega2560

#
# ATmega2560 with extended pins 70-85 defined
# BOARD_BQ_ZUM_MEGA_3D
# BOARD_ULTIMAIN_2
# BOARD_MIGHTYBOARD_REVE
# BOARD_EINSTART_S
#
[env:mega2560ext]
platform            = atmelavr
extends             = env:mega2560
board_build.variant = megaextendedpins
extra_scripts       = ${common.extra_scripts}
                      pre:buildroot/share/PlatformIO/scripts/copy_marlin_variant_to_framework.py

#
# ATmega1280
#
[env:mega1280]
platform = atmelavr
extends  = common_avr8
board    = megaatmega1280

#
# MightyBoard AVR with extended pins
#
[mega_extended_optimized]
extends             = common_avr8
board_build.variant = megaextendedpins
extra_scripts       = ${common.extra_scripts}
                      pre:buildroot/share/PlatformIO/scripts/copy_marlin_variant_to_framework.py
upload_speed        = 57600
build_flags         = ${common.build_flags} -fno-tree-scev-cprop -fno-split-wide-types -Wl,--relax -mcall-prologues

#
# MightyBoard ATmega1280
#
[env:MightyBoard1280]
platform = atmelavr
extends  = mega_extended_optimized
board    = megaatmega1280

#
# MightyBoard ATmega2560
#
[env:MightyBoard2560]
platform = atmelavr
extends  = mega_extended_optimized
board    = megaatmega2560

#
# RAMBo
#
[env:rambo]
platform = atmelavr
extends  = common_avr8
board    = reprap_rambo

#
# FYSETC F6 V1.3 / V1.4
#
[env:FYSETC_F6]
platform = atmelavr
extends  = common_avr8
board    = fysetc_f6

#
# Sanguinololu (ATmega644p)
#
[env:sanguino644p]
platform = atmelavr
extends  = common_avr8
board    = sanguino_atmega644p

#
# Sanguinololu (ATmega1284p)
#
[env:sanguino1284p]
platform                  = atmelavr
extends                   = common_avr8
board                     = sanguino_atmega1284p
board_upload.maximum_size = 126976

#
# Melzi and clones (ATmega1284p)
#
[env:melzi]
platform     = atmelavr
extends      = env:sanguino1284p
upload_speed = 57600

#
# Sanguinololu (ATmega1284p stock bootloader with tuned flags)
#

[tuned_1284p]
build_flags = ${common.build_flags} -fno-tree-scev-cprop -fno-split-wide-types -Wl,--relax -mcall-prologues

[env:sanguino1284p_optimized]
platform    = atmelavr
extends     = env:melzi
build_flags = ${tuned_1284p.build_flags}

#
# Melzi and clones (alias for sanguino1284p_optimized)
#
[env:melzi_optimized]
platform = atmelavr
extends  = env:sanguino1284p_optimized

#
# Melzi and clones (Optiboot bootloader)
#
[env:melzi_optiboot]
platform     = atmelavr
extends      = common_avr8
board        = sanguino_atmega1284p
upload_speed = 115200

#
# Melzi and clones (Zonestar Melzi2 with tuned flags)
#
[env:melzi_optiboot_optimized]
platform    = atmelavr
extends     = env:melzi_optiboot
build_flags = ${tuned_1284p.build_flags}

#
# AT90USB1286 boards using CDC bootloader
# - BRAINWAVE
# - BRAINWAVE_PRO
# - SAV_MKI
# - TEENSYLU
#
[env:at90usb1286_cdc]
platform   = teensy
extends    = common_avr8
board      = at90usb1286
lib_ignore = ${env:common_avr8.lib_ignore}, Teensy_ADC, NativeEthernet

#
# AT90USB1286 boards using DFU bootloader
# - Printrboard
# - Printrboard Rev.F
# - ? 5DPRINT ?
#
[env:at90usb1286_dfu]
platform = teensy
extends  = env:at90usb1286_cdc

#################################
#                               #
#       DUE Architecture        #
#                               #
#################################

#
# Due (Atmel SAM3X8E ARM Cortex-M3)
#
#  - RAMPS4DUE
#  - RADDS
#
[env:DUE]
platform   = atmelsam
board      = due
src_filter = ${common.default_src_filter} +<src/HAL/DUE> +<src/HAL/shared/backtrace>

[env:DUE_USB]
platform = atmelsam
extends  = env:DUE
board    = dueUSB

[env:DUE_debug]
# Used when WATCHDOG_RESET_MANUAL is enabled
platform    = atmelsam
extends     = env:DUE
build_flags = ${common.build_flags}
  -funwind-tables
  -mpoke-function-name

#
# Archim SAM
#
[common_DUE_archim]
platform                 = atmelsam
extends                  = env:DUE
board                    = archim
build_flags              = ${common.build_flags}
  -DARDUINO_SAM_ARCHIM -DARDUINO_ARCH_SAM -D__SAM3X8E__ -DUSBCON
board_build.variants_dir = buildroot/share/PlatformIO/variants/
extra_scripts            = ${common.extra_scripts}
  Marlin/src/HAL/DUE/upload_extra_script.py

[env:DUE_archim]
platform = ${common_DUE_archim.platform}
extends  = common_DUE_archim

# Used when WATCHDOG_RESET_MANUAL is enabled
[env:DUE_archim_debug]
platform    = ${common_DUE_archim.platform}
extends     = common_DUE_archim
build_flags = ${common_DUE_archim.build_flags} -funwind-tables -mpoke-function-name

#################################
#                               #
#      SAMD51 Architecture      #
#                               #
#################################

#
# Adafruit Grand Central M4 (Atmel SAMD51P20A ARM Cortex-M4)
#
[env:SAMD51_grandcentral_m4]
platform       = atmelsam
board          = adafruit_grandcentral_m4
build_flags    = ${common.build_flags} -std=gnu++17
build_unflags  = -std=gnu++11
src_filter     = ${common.default_src_filter} +<src/HAL/SAMD51>
lib_deps       = ${common.lib_deps}
  SoftwareSerialM
  Adafruit SPIFlash
custom_marlin.SDSUPPORT = SdFat - Adafruit Fork
debug_tool     = jlink

#################################
#                               #
#     LPC176x Architecture      #
#                               #
#################################

#
# NXP LPC176x ARM Cortex-M3
#
[common_LPC]
platform          = https://github.com/p3p/pio-nxplpc-arduino-lpc176x/archive/0.1.3.zip
platform_packages = framework-arduino-lpc176x@^0.2.6
board             = nxp_lpc1768
lib_ldf_mode      = off
lib_compat_mode   = strict
extra_scripts     = ${common.extra_scripts}
  Marlin/src/HAL/LPC1768/upload_extra_script.py
src_filter        = ${common.default_src_filter} +<src/HAL/LPC1768> +<src/HAL/shared/backtrace>
lib_deps          = ${common.lib_deps}
  Servo
custom_marlin.USES_LIQUIDCRYSTAL = arduino-libraries/LiquidCrystal@~1.0.7
custom_marlin.NEOPIXEL_LED = Adafruit NeoPixel=https://github.com/p3p/Adafruit_NeoPixel/archive/1.5.0.zip
build_flags       = ${common.build_flags} -DU8G_HAL_LINKS -IMarlin/src/HAL/LPC1768/include -IMarlin/src/HAL/LPC1768/u8g
  # debug options for backtrace
  #-funwind-tables
  #-mpoke-function-name

#
# NXP LPC176x ARM Cortex-M3
#
[env:LPC1768]
platform = ${common_LPC.platform}
extends  = common_LPC
board    = nxp_lpc1768

[env:LPC1769]
platform = ${common_LPC.platform}
extends  = common_LPC
board    = nxp_lpc1769

#################################
#                               #
#      STM32 Architecture       #
#                               #
#################################

#
# HAL/STM32 Base Environment values
#
[common_stm32]
platform      = ststm32@~10.0
build_flags   = ${common.build_flags}
  -std=gnu++14
  -DUSBCON -DUSBD_USE_CDC
  -DTIM_IRQ_PRIO=13
  -DADC_RESOLUTION=12
build_unflags = -std=gnu++11
src_filter    = ${common.default_src_filter} +<src/HAL/STM32> +<src/HAL/shared/backtrace>

#
# HAL/STM32F1 Common Environment values
#
[common_stm32f1]
platform          = ststm32@~10.0
board_build.core  = maple
build_flags       = !python Marlin/src/HAL/STM32F1/build_flags.py
  ${common.build_flags}
  -DARDUINO_ARCH_STM32
build_unflags     = -std=gnu11 -std=gnu++11
src_filter        = ${common.default_src_filter} +<src/HAL/STM32F1>
lib_ignore        = SPI, FreeRTOS701, FreeRTOS821
lib_deps          = ${common.lib_deps}
  SoftwareSerialM
platform_packages = tool-stm32duino

#
# STM32F103RC
#
[env:STM32F103RC]
platform          = ${common_stm32f1.platform}
extends           = common_stm32f1
board             = genericSTM32F103RC
monitor_speed     = 115200

#
# MEEB_3DP (STM32F103RCT6 with 512K)
#
[env:STM32F103RC_meeb]
platform          = ${common_stm32f1.platform}
extends           = common_stm32f1
board             = MEEB_3DP
build_flags       = ${common_stm32f1.build_flags}
                    -DDEBUG_LEVEL=0
                    -DSS_TIMER=4
                    -DSTM32_FLASH_SIZE=512
                    -DHSE_VALUE=12000000U
                    -DUSE_USB_COMPOSITE
                    -DVECT_TAB_OFFSET=0x2000
                    -DGENERIC_BOOTLOADER
extra_scripts     = ${common.extra_scripts}
  pre:buildroot/share/PlatformIO/scripts/STM32F1_create_variant.py
  buildroot/share/PlatformIO/scripts/STM32F103RC_MEEB_3DP.py
lib_deps          = ${common.lib_deps}
  SoftwareSerialM
  USBComposite for STM32F1@0.91
custom_marlin.NEOPIXEL_LED = Adafruit NeoPixel=https://github.com/ccccmagicboy/Adafruit_NeoPixel#meeb_3dp_use
debug_tool        = stlink
upload_protocol   = dfu

#
# STM32F103RC_fysetc
#
[env:STM32F103RC_fysetc]
platform          = ${common_stm32f1.platform}
extends           = env:STM32F103RC
extra_scripts     = ${common.extra_scripts}
  buildroot/share/PlatformIO/scripts/STM32F103RC_fysetc.py
build_flags       = ${common_stm32f1.build_flags} -DDEBUG_LEVEL=0
lib_ldf_mode      = chain
debug_tool        = stlink
upload_protocol   = serial

#
# BigTree SKR Mini V1.1 / SKR mini E3 / SKR E3 DIP (STM32F103RCT6 ARM Cortex-M3)
#
#   STM32F103RC_btt ............. RCT6 with 256K
#   STM32F103RC_btt_USB ......... RCT6 with 256K (USB mass storage)
#   STM32F103RC_btt_512K ........ RCT6 with 512K
#   STM32F103RC_btt_512K_USB .... RCT6 with 512K (USB mass storage)
#
# WARNING! If you have an SKR Mini v1.1 or an SKR Mini E3 1.0 / 1.2 / 2.0 / DIP
# and experience a printer freeze, re-flash Marlin using the regular (non-512K)
# build option. 256K chips may be re-branded 512K chips, but this means the
# upper 256K is sketchy, and failure is very likely.
#

[env:STM32F103RC_btt]
platform          = ${common_stm32f1.platform}
extends           = env:STM32F103RC
extra_scripts     = ${common.extra_scripts}
  buildroot/share/PlatformIO/scripts/STM32F103RC_SKR_MINI.py
build_flags       = ${common_stm32f1.build_flags}
  -DDEBUG_LEVEL=0 -DSS_TIMER=4
monitor_speed     = 115200

[env:STM32F103RC_btt_USB]
platform          = ${common_stm32f1.platform}
extends           = env:STM32F103RC_btt
build_flags       = ${env:STM32F103RC_btt.build_flags} -DUSE_USB_COMPOSITE
lib_deps          = ${env:STM32F103RC_btt.lib_deps}
  USBComposite for STM32F1@0.91

[env:STM32F103RC_btt_512K]
platform          = ${common_stm32f1.platform}
extends           = env:STM32F103RC_btt
board_upload.maximum_size=524288
build_flags       = ${env:STM32F103RC_btt.build_flags} -DSTM32_FLASH_SIZE=512

[env:STM32F103RC_btt_512K_USB]
platform          = ${common_stm32f1.platform}
extends           = env:STM32F103RC_btt_512K
build_flags       = ${env:STM32F103RC_btt_512K.build_flags} -DUSE_USB_COMPOSITE
lib_deps          = ${env:STM32F103RC_btt_512K.lib_deps}
  USBComposite for STM32F1@0.91

#
# STM32F103RE
#
[env:STM32F103RE]
platform          = ${common_stm32f1.platform}
extends           = common_stm32f1
board             = genericSTM32F103RE
monitor_speed     = 115200

#
#   STM32F103RE_btt ............. RET6
#   STM32F103RE_btt_USB ......... RET6 (USB mass storage)
#
[env:STM32F103RE_btt]
platform          = ${common_stm32f1.platform}
extends           = env:STM32F103RE
extra_scripts     = ${common.extra_scripts}
  buildroot/share/PlatformIO/scripts/STM32F103RE_SKR_E3_DIP.py
build_flags       = ${common_stm32f1.build_flags} -DDEBUG_LEVEL=0 -DSS_TIMER=4
debug_tool        = stlink
upload_protocol   = stlink

[env:STM32F103RE_btt_USB]
platform          = ${common_stm32f1.platform}
extends           = env:STM32F103RE_btt
build_flags       = ${env:STM32F103RE_btt.build_flags} -DUSE_USB_COMPOSITE
lib_deps          = ${common_stm32f1.lib_deps}
  USBComposite for STM32F1@0.91

#
# REMRAM_V1
#
[env:REMRAM_V1]
platform      = ${common_stm32.platform}
extends       = common_stm32
board         = remram_v1
build_flags   = ${common_stm32.build_flags}

#
# ST NUCLEO-F767ZI Development Board
# This environment is for testing purposes prior to control boards
# being readily available based on STM32F7 MCUs
#
[env:NUCLEO_F767ZI]
platform      = ${common_stm32.platform}
extends       = common_stm32
board         = nucleo_f767zi
build_flags   = ${common_stm32.build_flags} -DTIMER_SERIAL=TIM9

#
# ARMED (STM32)
#
[env:ARMED]
platform      = ${common_stm32.platform}
extends       = common_stm32
board         = armed_v1
build_flags   = ${common_stm32.build_flags}
  -O2 -ffreestanding -fsigned-char -fno-move-loop-invariants -fno-strict-aliasing

#
# Geeetech GTM32 (STM32F103VET6)
#
[env:STM32F103VE_GTM32]
platform          = ${common_stm32f1.platform}
extends           = common_stm32f1
board             = genericSTM32F103VE
build_flags       = ${common_stm32f1.build_flags}
  -ffunction-sections -fdata-sections -nostdlib -MMD
  -DMCU_STM32F103VE -DARDUINO_GENERIC_STM32F103V -DARDUINO_ARCH_STM32F1 -DBOARD_generic_stm32f103v
  -DDEBUG_LEVEL=DEBUG_NONE -DCONFIG_MAPLE_MINI_NO_DISABLE_DEBUG=1 -DVECT_TAB_ADDR=0x8000000
  -DERROR_LED_PORT=GPIOE -DERROR_LED_PIN=6
upload_protocol   = serial

#
# Longer 3D board in Alfawise U20 (STM32F103VET6)
#
[env:STM32F103VE_longer]
platform      = ${common_stm32f1.platform}
extends       = common_stm32f1
board         = genericSTM32F103VE
extra_scripts = ${common.extra_scripts}
  buildroot/share/PlatformIO/scripts/STM32F103VE_longer.py
build_flags   = ${common_stm32f1.build_flags}
  -DMCU_STM32F103VE -DSTM32F1xx -USERIAL_USB -DU20 -DTS_V12
build_unflags = ${common_stm32f1.build_unflags}
  -DCONFIG_MAPLE_MINI_NO_DISABLE_DEBUG=1 -DERROR_LED_PORT=GPIOE -DERROR_LED_PIN=6

#
# MKS Robin Mini (STM32F103VET6)
#
[env:mks_robin_mini]
platform      = ${common_stm32f1.platform}
extends       = common_stm32f1
board         = genericSTM32F103VE
extra_scripts = ${common.extra_scripts}
  buildroot/share/PlatformIO/scripts/mks_robin_mini.py
build_flags   = ${common_stm32f1.build_flags}
  -DMCU_STM32F103VE

#
# MKS Robin Nano (STM32F103VET6)
#
[env:mks_robin_nano35]
platform        = ${common_stm32f1.platform}
extends         = common_stm32f1
board           = genericSTM32F103VE
extra_scripts   = ${common.extra_scripts}
  buildroot/share/PlatformIO/scripts/mks_robin_nano35.py
build_flags     = ${common_stm32f1.build_flags}
  -DMCU_STM32F103VE -DSS_TIMER=4
debug_tool      = jlink
upload_protocol = jlink

#
# MKS Robin (STM32F103ZET6)
#
[env:mks_robin]
platform      = ${common_stm32f1.platform}
extends       = common_stm32f1
board         = genericSTM32F103ZE
extra_scripts = ${common.extra_scripts}
  buildroot/share/PlatformIO/scripts/mks_robin.py
build_flags   = ${common_stm32f1.build_flags}
  -DSS_TIMER=4 -DSTM32_XL_DENSITY

# MKS Robin (STM32F103ZET6)
# Uses HAL STM32 to support Marlin UI for TFT screen with optional touch panel
#
[env:mks_robin_stm32]
platform             = ${common_stm32.platform}
extends              = common_stm32
board                = genericSTM32F103ZE
board_build.core     = stm32
board_build.variant  = MARLIN_F103Zx
board_build.ldscript = ldscript.ld
board_build.offset   = 0x7000
board_build.encrypt  = Yes
board_build.firmware = Robin.bin
build_flags          = ${common_stm32.build_flags}
  -DENABLE_HWSERIAL3 -DTIMER_SERIAL=TIM5
build_unflags        = ${common_stm32.build_unflags}
 -DUSBCON -DUSBD_USE_CDC
extra_scripts        = ${common.extra_scripts}
  pre:buildroot/share/PlatformIO/scripts/generic_create_variant.py
  buildroot/share/PlatformIO/scripts/stm32_bootloader.py
  buildroot/share/PlatformIO/scripts/mks_encrypt.py
lib_deps             =

#
# MKS Robin Pro (STM32F103ZET6)
#
[env:mks_robin_pro]
platform      = ${common_stm32f1.platform}
extends       = env:mks_robin
extra_scripts = ${common.extra_scripts}
  buildroot/share/PlatformIO/scripts/mks_robin_pro.py

#
# TRIGORILLA PRO (STM32F103ZET6)
#
[env:trigorilla_pro]
platform      = ${common_stm32f1.platform}
extends       = env:mks_robin
extra_scripts = ${common.extra_scripts}

#
# MKS Robin E3D (STM32F103RCT6) and
# MKS Robin E3 with TMC2209
#
[env:mks_robin_e3]
platform      = ${common_stm32f1.platform}
extends       = common_stm32f1
board         = genericSTM32F103RC
platform_packages = tool-stm32duino
extra_scripts = ${common.extra_scripts}
  buildroot/share/PlatformIO/scripts/mks_robin_e3.py
build_flags   = ${common_stm32f1.build_flags}
  -DDEBUG_LEVEL=0 -DSS_TIMER=4

#
# MKS Robin E3p (STM32F103VET6)
#  - LVGL UI
#
[env:mks_robin_e3p]
platform        = ${common_stm32f1.platform}
extends         = common_stm32f1
board           = genericSTM32F103VE
extra_scripts   = ${common.extra_scripts}
  buildroot/share/PlatformIO/scripts/mks_robin_e3p.py
build_flags     = ${common_stm32f1.build_flags}
  -DMCU_STM32F103VE -DSS_TIMER=4
debug_tool      = jlink
upload_protocol = jlink

#
# MKS Robin Lite/Lite2 (STM32F103RCT6)
#
[env:mks_robin_lite]
platform      = ${common_stm32f1.platform}
extends       = common_stm32f1
board         = genericSTM32F103RC
extra_scripts = ${common.extra_scripts}
  buildroot/share/PlatformIO/scripts/mks_robin_lite.py

#
# MKS ROBIN LITE3 (STM32F103RCT6)
#
[env:mks_robin_lite3]
platform      = ${common_stm32f1.platform}
extends       = common_stm32f1
board         = genericSTM32F103RC
extra_scripts = ${common.extra_scripts}
  buildroot/share/PlatformIO/scripts/mks_robin_lite3.py

#
# JGAurora A5S A1 (STM32F103ZET6)
#
[env:jgaurora_a5s_a1]
platform      = ${common_stm32f1.platform}
extends       = common_stm32f1
board         = genericSTM32F103ZE
extra_scripts = ${common.extra_scripts}
  buildroot/share/PlatformIO/scripts/jgaurora_a5s_a1_with_bootloader.py
build_flags   = ${common_stm32f1.build_flags}
  -DSTM32F1xx -DSTM32_XL_DENSITY

#
# Malyan M200 (STM32F103CB)
#
[env:STM32F103CB_malyan]
platform      = ${common_stm32f1.platform}
extends       = common_stm32f1
board         = malyanM200
build_flags   = ${common_stm32f1.build_flags}
  -DMCU_STM32F103CB -D__STM32F1__=1 -std=c++1y -DSERIAL_USB -ffunction-sections -fdata-sections
  -Wl,--gc-sections -DDEBUG_LEVEL=0 -D__MARLIN_FIRMWARE__
lib_ignore    = ${common_stm32f1.lib_ignore}
  SoftwareSerialM

#
# Malyan M200 v2 (STM32F070RB)
#
[env:STM32F070RB_malyan]
platform    = ${common_stm32.platform}
extends     = common_stm32
board       = malyanM200v2
build_flags = ${common_stm32.build_flags} -DHAL_PCD_MODULE_ENABLED
  -O2 -ffreestanding -fsigned-char -fno-move-loop-invariants -fno-strict-aliasing
  -DCUSTOM_STARTUP_FILE

#
# Malyan M200 v2 (STM32F070CB)
#
[env:STM32F070CB_malyan]
platform    = ${common_stm32.platform}
extends     = common_stm32
board       = malyanm200_f070cb
build_flags = ${common_stm32.build_flags}
  -DHAL_PCD_MODULE_ENABLED -DDISABLE_GENERIC_SERIALUSB -DHAL_UART_MODULE_ENABLED -DCUSTOM_STARTUP_FILE

#
# Malyan M300 (STM32F070CB)
#
[env:malyan_M300]
platform    = ${common_stm32.platform}
extends     = common_stm32
board       = malyanm300_f070cb
build_flags = ${common_stm32.build_flags}
  -DHAL_PCD_MODULE_ENABLED -DDISABLE_GENERIC_SERIALUSB -DHAL_UART_MODULE_ENABLED
src_filter  = ${common.default_src_filter} +<src/HAL/STM32>

#
# Chitu boards like Tronxy X5s (STM32F103ZET6)
#
[env:chitu_f103]
platform      = ${common_stm32f1.platform}
extends       = common_stm32f1
board         = CHITU_F103
extra_scripts = pre:buildroot/share/PlatformIO/scripts/common-dependencies.py
  pre:buildroot/share/PlatformIO/scripts/STM32F1_create_variant.py
  buildroot/share/PlatformIO/scripts/chitu_crypt.py
build_flags   = ${common_stm32f1.build_flags}
  -DSTM32F1xx -DSTM32_XL_DENSITY
build_unflags = ${common_stm32f1.build_unflags}
  -DCONFIG_MAPLE_MINI_NO_DISABLE_DEBUG= -DERROR_LED_PORT=GPIOE -DERROR_LED_PIN=6

#
# Some Chitu V5 boards have a problem with GPIO init.
# Use this target if G28 or G29 are always failing.
#
[env:chitu_v5_gpio_init]
platform      = ${common_stm32f1.platform}
extends       = env:chitu_f103
build_flags   = ${env:chitu_f103.build_flags} -DCHITU_V5_Z_MIN_BUGFIX

#
# Creality (STM32F103RET6)
#
[env:STM32F103RET6_creality]
platform        = ${env:STM32F103RE.platform}
extends         = env:STM32F103RE
build_flags     = ${env:STM32F103RE.build_flags} -DTEMP_TIMER_CHAN=4
extra_scripts   = ${env:STM32F103RE.extra_scripts}
  pre:buildroot/share/PlatformIO/scripts/random-bin.py
  buildroot/share/PlatformIO/scripts/creality.py
debug_tool      = jlink
upload_protocol = jlink

#
# FLSUN QQS Pro (STM32F103VET6) using hal STM32
# board Hispeedv1
#
[env:flsun_hispeedv1]
platform             = ${common_stm32.platform}
extends              = common_stm32
build_flags          = ${common_stm32.build_flags} -DMCU_STM32F103VE -DSS_TIMER=4 -DENABLE_HWSERIAL3
board                = genericSTM32F103VE
board_build.core     = stm32
board_build.variant  = MARLIN_F103Vx
board_build.ldscript = ldscript.ld
board_build.offset   = 0x7000
board_build.firmware = Robin_mini.bin
board_build.encrypt  = Yes
board_upload.offset_address = 0x08007000
build_unflags        = ${common_stm32.build_unflags} -DUSBCON -DUSBD_USE_CDC
extra_scripts        = ${common.extra_scripts}
  pre:buildroot/share/PlatformIO/scripts/generic_create_variant.py
  buildroot/share/PlatformIO/scripts/stm32_bootloader.py
  buildroot/share/PlatformIO/scripts/mks_encrypt.py

#
# STM32F401VE
# 'STEVAL-3DP001V1' STM32F401VE board - https://www.st.com/en/evaluation-tools/steval-3dp001v1.html
#
[env:STM32F401VE_STEVAL]
platform          = ${common_stm32.platform}
extends           = common_stm32
board             = STEVAL_STM32F401VE
build_flags       = ${common_stm32.build_flags}
  -DARDUINO_STEVAL -DSTM32F401xE
  -DDISABLE_GENERIC_SERIALUSB -DUSBD_USE_CDC_COMPOSITE -DUSE_USB_FS
extra_scripts     = ${common.extra_scripts}
  pre:buildroot/share/PlatformIO/scripts/generic_create_variant.py
  buildroot/share/PlatformIO/scripts/STEVAL__F401XX.py

#
# FLYF407ZG
#
[env:FLYF407ZG]
platform          = ${common_stm32.platform}
extends           = common_stm32
board             = FLYF407ZG
build_flags       = ${common_stm32.build_flags}
  -DVECT_TAB_OFFSET=0x8000
extra_scripts     = ${common.extra_scripts}
  pre:buildroot/share/PlatformIO/scripts/generic_create_variant.py

#
# FLY MINI(stm32f103rct6)
#
[env:FLY_MINI]
platform          = ${common_stm32f1.platform}
extends           = common_stm32f1
board             = genericSTM32F103RC
extra_scripts     = ${common.extra_scripts}
 buildroot/share/PlatformIO/scripts/fly_mini.py
build_flags       = ${common_stm32f1.build_flags}
 -DDEBUG_LEVEL=0 -DSS_TIMER=4

#
# FYSETC S6 (STM32F446VET6 ARM Cortex-M4)
#
[env:FYSETC_S6]
platform          = ${common_stm32.platform}
extends           = common_stm32
platform_packages = tool-stm32duino
board             = marlin_fysetc_s6
build_flags       = ${common_stm32.build_flags}
  -DVECT_TAB_OFFSET=0x10000
  -DHAL_PCD_MODULE_ENABLED
extra_scripts     = ${common.extra_scripts}
  pre:buildroot/share/PlatformIO/scripts/generic_create_variant.py
debug_tool        = stlink
upload_protocol   = dfu
upload_command    = dfu-util -a 0 -s 0x08010000:leave -D "$SOURCE"

#
# STM32F407VET6 with RAMPS-like shield
# 'Black' STM32F407VET6 board - https://wiki.stm32duino.com/index.php?title=STM32F407
# Shield - https://github.com/jmz52/Hardware
#
[env:STM32F407VE_black]
platform          = ${common_stm32.platform}
extends           = common_stm32
board             = blackSTM32F407VET6
build_flags       = ${common_stm32.build_flags}
  -DARDUINO_BLACK_F407VE
  -DUSBD_USE_CDC_COMPOSITE -DUSE_USB_FS
extra_scripts     = ${common.extra_scripts}
  pre:buildroot/share/PlatformIO/scripts/generic_create_variant.py

#
# Anet ET4-MB_V1.x/ET4P-MB_V1.x (STM32F407VGT6 ARM Cortex-M4)
# For use with with davidtgbe's OpenBLT bootloader https://github.com/davidtgbe/openblt/releases
# Comment out board_build.offset = 0x10000 if you don't plan to use OpenBLT/flashing directly to 0x08000000.
#
[env:Anet_ET4_OpenBLT]
platform             = ${common_stm32.platform}
extends              = common_stm32
build_flags          = ${common_stm32.build_flags} -DHAL_SD_MODULE_ENABLED -DHAL_SRAM_MODULE_ENABLED
board                = genericSTM32F407VGT6
board_build.core     = stm32
board_build.variant  = MARLIN_F4x7Vx
board_build.ldscript = ldscript.ld
board_build.firmware = firmware.srec
# Just anet_et4_openblt.py generates the file, not stm32_bootloader.py
board_build.encrypt  = Yes
board_build.offset   = 0x10000
board_upload.offset_address = 0x08010000
build_unflags        = ${common_stm32.build_unflags} -DUSBCON -DUSBD_USE_CDC -DUSBD_VID=0x0483
debug_tool           = jlink
upload_protocol      = jlink
extra_scripts        = ${common.extra_scripts}
  pre:buildroot/share/PlatformIO/scripts/generic_create_variant.py
  buildroot/share/PlatformIO/scripts/stm32_bootloader.py
  buildroot/share/PlatformIO/scripts/anet_et4_openblt.py

#
# BigTreeTech SKR Pro (STM32F407ZGT6 ARM Cortex-M4)
#
[env:BIGTREE_SKR_PRO]
platform          = ${common_stm32.platform}
extends           = common_stm32
board             = BigTree_SKR_Pro
build_flags       = ${common_stm32.build_flags}
  -DSTM32F407_5ZX -DVECT_TAB_OFFSET=0x8000
extra_scripts     = ${common.extra_scripts}
  pre:buildroot/share/PlatformIO/scripts/generic_create_variant.py
#upload_protocol   = stlink
#upload_command    = "$PROJECT_PACKAGES_DIR/tool-stm32duino/stlink/ST-LINK_CLI.exe" -c SWD -P "$BUILD_DIR/firmware.bin" 0x8008000 -Rst -Run
debug_tool        = stlink
debug_init_break  =

#
# USB Flash Drive mix-ins for STM32
#
[stm32_flash_drive]
platform_packages = framework-arduinoststm32@https://github.com/rhapsodyv/Arduino_Core_STM32/archive/usb-host-msc.zip
build_flags       = ${common_stm32.build_flags}
  -DHAL_PCD_MODULE_ENABLED -DHAL_HCD_MODULE_ENABLED
  -DUSBHOST -DUSBH_IRQ_PRIO=3 -DUSBH_IRQ_SUBPRIO=4

#
# BigTreeTech SKR Pro (STM32F407ZGT6 ARM Cortex-M4) with USB Flash Drive Support
#
[env:BIGTREE_SKR_PRO_usb_flash_drive]
extends           = env:BIGTREE_SKR_PRO
platform_packages = ${stm32_flash_drive.platform_packages}
build_flags       = ${stm32_flash_drive.build_flags}

#
# Bigtreetech GTR V1.0 (STM32F407IGT6 ARM Cortex-M4)
#
[env:BIGTREE_GTR_V1_0]
platform          = ${common_stm32.platform}
extends           = common_stm32
board             = BigTree_GTR_v1
extra_scripts     = ${common.extra_scripts}
  pre:buildroot/share/PlatformIO/scripts/generic_create_variant.py
build_flags       = ${common_stm32.build_flags}
  -DSTM32F407IX -DVECT_TAB_OFFSET=0x8000

#
# Bigtreetech GTR V1.0 (STM32F407IGT6 ARM Cortex-M4) with USB Flash Drive Support
#
[env:BIGTREE_GTR_V1_0_usb_flash_drive]
extends           = env:BIGTREE_GTR_V1_0
platform_packages = ${stm32_flash_drive.platform_packages}
build_flags       = ${stm32_flash_drive.build_flags}

#
# BigTreeTech BTT002 V1.0 (STM32F407VGT6 ARM Cortex-M4)
#
[env:BIGTREE_BTT002]
platform          = ${common_stm32.platform}
extends           = common_stm32
board             = BigTree_Btt002
build_flags       = ${common_stm32.build_flags}
  -DSTM32F407_5VX -DVECT_TAB_OFFSET=0x8000
  -DHAVE_HWSERIAL2
  -DHAVE_HWSERIAL3
  -DPIN_SERIAL2_RX=PD_6
  -DPIN_SERIAL2_TX=PD_5
extra_scripts     = ${common.extra_scripts}
  pre:buildroot/share/PlatformIO/scripts/generic_create_variant.py

#
# Lerdge base
#
[lerdge_common]
platform            = ${common_stm32.platform}
extends             = common_stm32
board               = LERDGE
board_build.offset  = 0x10000
board_build.encrypt = Yes
extra_scripts       = ${common.extra_scripts}
                      pre:buildroot/share/PlatformIO/scripts/copy_marlin_variant_to_framework.py
                      buildroot/share/PlatformIO/scripts/stm32_bootloader.py
                      buildroot/share/PlatformIO/scripts/lerdge.py
build_flags         = ${common_stm32.build_flags}
  -DSTM32F4 -DSTM32F4xx -DTARGET_STM32F4
  -DDISABLE_GENERIC_SERIALUSB -DARDUINO_ARCH_STM32 -DARDUINO_LERDGE
  -DHAL_SRAM_MODULE_ENABLED
build_unflags       = ${common_stm32.build_unflags} -DUSBCON -DUSBD_USE_CDC -DUSBD_VID=0x0483

#
# Lerdge X
#
[env:LERDGEX]
extends              = lerdge_common
board_build.firmware = Lerdge_X_firmware_force.bin

#
# Lerdge X with USB Flash Drive Support
#
[env:LERDGEX_usb_flash_drive]
extends           = LERDGEX
platform_packages = ${stm32_flash_drive.platform_packages}
build_flags       = ${stm32_flash_drive.build_flags}

#
# Lerdge S
#
[env:LERDGES]
extends              = lerdge_common
board_build.firmware = Lerdge_firmware_force.bin

#
# Lerdge S with USB Flash Drive Support
#
[env:LERDGES_usb_flash_drive]
extends           = LERDGES
platform_packages = ${stm32_flash_drive.platform_packages}
build_flags       = ${stm32_flash_drive.build_flags}

#
# Lerdge K
#
[env:LERDGEK]
extends              = lerdge_common
board_build.firmware = Lerdge_K_firmware_force.bin
build_flags          = ${lerdge_common.build_flags}
  -DLERDGEK

#
# Lerdge K with USB Flash Drive Support
#
[env:LERDGEK_usb_flash_drive]
extends           = LERDGEK
platform_packages = ${stm32_flash_drive.platform_packages}
build_flags       = ${stm32_flash_drive.build_flags}

#
# RUMBA32
#
[env:rumba32]
platform        = ${common_stm32.platform}
extends         = common_stm32
build_flags     = ${common_stm32.build_flags}
  -Os
  -DHAL_PCD_MODULE_ENABLED
  -DDISABLE_GENERIC_SERIALUSB
  -DHAL_UART_MODULE_ENABLED
  -DTIMER_SERIAL=TIM9
board           = rumba32_f446ve
upload_protocol = dfu
monitor_speed   = 500000

#
# MKS Robin Nano V1.2 and V2 using hal STM32
#
[env:mks_robin_nano35_stm32]
platform             = ${common_stm32.platform}
extends              = common_stm32
build_flags          = ${common_stm32.build_flags} -DMCU_STM32F103VE -DSS_TIMER=4 -DENABLE_HWSERIAL3
board                = genericSTM32F103VE
board_build.core     = stm32
board_build.variant  = MARLIN_F103Vx
board_build.ldscript = ldscript.ld
board_build.offset   = 0x7000
board_build.encrypt  = Yes
board_build.firmware = Robin_nano35.bin
board_upload.offset_address = 0x08007000
build_unflags        = ${common_stm32.build_unflags} -DUSBCON -DUSBD_USE_CDC
debug_tool           = jlink
upload_protocol      = jlink
extra_scripts        = ${common.extra_scripts}
  pre:buildroot/share/PlatformIO/scripts/generic_create_variant.py
  buildroot/share/PlatformIO/scripts/stm32_bootloader.py
  buildroot/share/PlatformIO/scripts/mks_encrypt.py

#
# MKS Robin Pro V2
#
[env:mks_robin_pro2]
platform             = ${common_stm32.platform}
platform_packages    = ${stm32_flash_drive.platform_packages}
extends              = common_stm32
build_flags          = ${stm32_flash_drive.build_flags}
board                = genericSTM32F407VET6
board_build.core     = stm32
board_build.variant  = MARLIN_F4x7Vx
board_build.ldscript = ldscript.ld
board_build.firmware = firmware.bin
board_build.offset   = 0x0000
board_upload.offset_address = 0x08000000
build_unflags        = ${common_stm32.build_unflags} -DUSBCON -DUSBD_USE_CDC
debug_tool           = jlink
upload_protocol      = jlink
extra_scripts        = ${common.extra_scripts}
  pre:buildroot/share/PlatformIO/scripts/generic_create_variant.py
  buildroot/share/PlatformIO/scripts/stm32_bootloader.py

#
# MKS Robin Nano V3
#
[env:mks_robin_nano_v3]
platform             = ${common_stm32.platform}
extends              = common_stm32
build_flags          = ${common_stm32.build_flags} -DHAL_PCD_MODULE_ENABLED -DUSBCON -DUSBD_USE_CDC
board                = genericSTM32F407VGT6
board_build.core     = stm32
board_build.variant  = MARLIN_F4x7Vx
board_build.ldscript = ldscript.ld
board_build.firmware = Robin_nano_v3.bin
board_build.offset   = 0xC000
board_upload.offset_address = 0x0800C000
build_unflags        = ${common_stm32.build_unflags}
debug_tool           = jlink
upload_protocol      = jlink
extra_scripts        = ${common.extra_scripts}
  pre:buildroot/share/PlatformIO/scripts/generic_create_variant.py
  buildroot/share/PlatformIO/scripts/stm32_bootloader.py

#
# MKS Robin Nano V3 with USB Flash Drive Support
# Currently, using a STM32duino fork, until USB Host get merged
#
[env:mks_robin_nano_v3_usb_flash_drive]
extends           = env:mks_robin_nano_v3
platform_packages = ${stm32_flash_drive.platform_packages}
build_flags       = ${stm32_flash_drive.build_flags}
  -DUSBCON
  -DUSE_USBHOST_HS
  -DUSBD_IRQ_PRIO=5
  -DUSBD_IRQ_SUBPRIO=6
  -DUSE_USB_HS_IN_FS
  -DUSBD_USE_CDC

#################################
#                               #
#      Other Architectures      #
#                               #
#################################

#
# Espressif ESP32
#
[env:esp32]
platform      = espressif32@2.1.0
board         = esp32dev
build_flags   = ${common.build_flags} -DCORE_DEBUG_LEVEL=0
src_filter    = ${common.default_src_filter} +<src/HAL/ESP32>
lib_ignore    = NativeEthernet
upload_speed  = 500000
monitor_speed = 250000
#upload_port   = marlinesp.local
#board_build.flash_mode = qio

[env:FYSETC_E4]
platform               = espressif32@1.11.2
extends                = env:esp32
board_build.partitions = default_16MB.csv

#
# Teensy 3.1 / 3.2 (ARM Cortex-M4)
#
[env:teensy31]
platform      = teensy
board         = teensy31
src_filter    = ${common.default_src_filter} +<src/HAL/TEENSY31_32>
lib_ignore    = NativeEthernet

#
# Teensy 3.5 / 3.6 (ARM Cortex-M4)
#
[env:teensy35]
platform      = teensy
board         = teensy35
src_filter    = ${common.default_src_filter} +<src/HAL/TEENSY35_36>
lib_ignore    = NativeEthernet

[env:teensy36]
platform      = teensy
board         = teensy36
src_filter    = ${common.default_src_filter} +<src/HAL/TEENSY35_36>
lib_ignore    = NativeEthernet

#
# Teensy 4.0 / 4.1 (ARM Cortex-M7)
#
[env:teensy41]
platform      = teensy
board         = teensy41
src_filter    = ${common.default_src_filter} +<src/HAL/TEENSY40_41>

#
# Native
# No supported Arduino libraries, base Marlin only
#
[env:linux_native]
platform        = native
framework       =
build_flags     = -D__PLAT_LINUX__ -std=gnu++17 -ggdb -g -lrt -lpthread -D__MARLIN_FIRMWARE__ -Wno-expansion-to-defined
src_build_flags = -Wall -IMarlin/src/HAL/LINUX/include
build_unflags   = -Wall
lib_ldf_mode    = off
lib_deps        =
src_filter      = ${common.default_src_filter} +<src/HAL/LINUX>

#
# Just print the dependency tree
#
[env:include_tree]
platform    = atmelavr
board       = megaatmega2560
build_flags = -c -H -std=gnu++11 -Wall -Os -D__MARLIN_FIRMWARE__
src_filter  = +<src/MarlinCore.cpp><|MERGE_RESOLUTION|>--- conflicted
+++ resolved
@@ -235,13 +235,8 @@
                           src_filter=+<src/libs/L64XX> +<src/module/stepper/L64xx.cpp> +<src/gcode/feature/L6470> +<src/HAL/shared/HAL_spi_L6470.cpp>
 NEOPIXEL_LED            = Adafruit NeoPixel@1.5.0
                           src_filter=+<src/feature/leds/neopixel.cpp>
-<<<<<<< HEAD
-LIB_ADAFRUIT_MAX31865   = Adafruit MAX31865 library@~1.1.0
-USES_LIQUIDCRYSTAL      = LiquidCrystal@1.5.0
-=======
 MAX6675_._IS_MAX31865   = Adafruit MAX31865 library@~1.1.0
 USES_LIQUIDCRYSTAL      = bitbucket-fmalpartida/LiquidCrystal@1.5.0
->>>>>>> a1019413
 USES_LIQUIDCRYSTAL_I2C  = marcoschwartz/LiquidCrystal_I2C@1.1.4
 USES_LIQUIDTWI2         = LiquidTWI2@1.2.7
 HAS_WIRED_LCD           = src_filter=+<src/lcd/lcdprint.cpp>
