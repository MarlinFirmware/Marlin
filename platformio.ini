--- conflicted
+++ resolved
@@ -26,12 +26,8 @@
 #
 [common]
 default_src_filter = +<src/*> -<src/config> -<src/HAL> +<src/HAL/shared>
-<<<<<<< HEAD
   -<src/lcd/HD44780> -<src/lcd/TFTGLCD> -<src/lcd/dwin> -<src/lcd/dogm> -<src/lcd/tft> -<src/lcd/tft_io>
-=======
-  -<src/lcd/HD44780> -<src/lcd/TFTGLCD> -<src/lcd/dwin> -<src/lcd/dogm> -<src/lcd/tft>
   -<src/HAL/STM32/tft> -<src/HAL/STM32F1/tft>
->>>>>>> 8e03a4cb
   -<src/lcd/menu>
   -<src/lcd/menu/game/game.cpp> -<src/lcd/menu/game/brickout.cpp> -<src/lcd/menu/game/invaders.cpp>
   -<src/lcd/menu/game/maze.cpp> -<src/lcd/menu/game/snake.cpp>
@@ -236,11 +232,8 @@
 HAS_GRAPHICAL_TFT       = src_filter=+<src/lcd/tft>
 DWIN_CREALITY_LCD       = src_filter=+<src/lcd/dwin>
 IS_TFTGLCD_PANEL        = src_filter=+<src/lcd/TFTGLCD>
-<<<<<<< HEAD
 HAS_(FSMC|SPI)_TFT      = src_filter=+<src/lcd/tft_io>
-=======
 HAS_TOUCH_XPT2046       = src_filter=+<src/lcd/touch/touch_buttons.cpp>
->>>>>>> 8e03a4cb
 HAS_LCD_MENU            = src_filter=+<src/lcd/menu>
 HAS_GAMES               = src_filter=+<src/lcd/menu/game/game.cpp>
 MARLIN_BRICKOUT         = src_filter=+<src/lcd/menu/game/brickout.cpp>
