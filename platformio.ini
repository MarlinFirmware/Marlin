#
# Marlin Firmware
# PlatformIO Configuration File
#
# For detailed documentation with EXAMPLES:
#
# http://docs.platformio.org/en/latest/projectconf.html
#

# Automatic targets - enable auto-uploading
#targets = upload

#
# By default platformio build will abort after 5 errors.
# Remove '-fmax-errors=5' from build_flags below to see all.
#

[platformio]
src_dir      = Marlin
boards_dir   = buildroot/share/PlatformIO/boards
default_envs = mega2560

#
# The 'common' values are used for most Marlin builds
#
[common]
default_src_filter = +<src/*> -<src/config> -<src/HAL> +<src/HAL/shared>
extra_scripts      = pre:buildroot/share/PlatformIO/scripts/common-cxxflags.py
build_flags        = -fmax-errors=5 -g -D__MARLIN_FIRMWARE__ -fmerge-all-constants
lib_deps           =
  LiquidCrystal@1.5.0
  TMCStepper@~0.7.0
  Adafruit MAX31865 library@~1.1.0
  Adafruit NeoPixel@1.5.0
  U8glib-HAL@0.4.1
  Arduino-L6470@0.8.0
  SlowSoftI2CMaster
  LiquidTWI2@1.2.7
  SailfishLCD=https://github.com/mikeshub/SailfishLCD/archive/master.zip

#
# Default values apply to all 'env:' prefixed environments
#
[env]
framework     = arduino
build_flags   = ${common.build_flags}
lib_deps      = ${common.lib_deps}
monitor_speed = 250000

#################################
#                               #
#   Unique Core Architectures   #
#                               #
#  Add a new "env" below if no  #
# entry has values suitable to  #
#   build for a given board.    #
#                               #
#################################

#################################
#                               #
#       AVR Architecture        #
#                               #
#################################

#
# AVR (8-bit) Common Environment values
#
[common_avr8]
board_build.f_cpu = 16000000L
lib_deps          = ${common.lib_deps}
  TMC26XStepper=https://github.com/trinamic/TMC26XStepper/archive/master.zip
src_filter        = ${common.default_src_filter} +<src/HAL/AVR>

#
# ATmega2560
#
[env:mega2560]
platform      = atmelavr
extends       = common_avr8
board         = megaatmega2560

#
# ATmega1280
#
[env:mega1280]
platform      = atmelavr
extends       = common_avr8
board         = megaatmega1280

#
# MightyBoard ATmega2560 (MegaCore 100 pin boards variants)
#
[env:MightyBoard1280]
platform      = atmelavr
extends       = common_avr8
board         = ATmega1280
upload_speed  = 57600

#
# MightyBoard ATmega2560 (MegaCore 100 pin boards variants)
#
[env:MightyBoard2560]
platform      = atmelavr
extends       = common_avr8
board         = ATmega2560
upload_protocol = wiring
upload_speed  = 57600
board_upload.maximum_size = 253952

#
# RAMBo
#
[env:rambo]
platform      = atmelavr
extends       = common_avr8
board         = reprap_rambo

#
# FYSETC F6 V1.3
#
[env:FYSETC_F6_13]
platform      = atmelavr
extends       = common_avr8
board         = fysetc_f6_13

#
# FYSETC F6 V1.4
#
[env:FYSETC_F6_14]
platform      = atmelavr
extends       = common_avr8
board         = fysetc_f6_14

#
# Sanguinololu (ATmega644p)
#
[env:sanguino644p]
platform      = atmelavr
extends       = common_avr8
board         = sanguino_atmega644p

#
# Sanguinololu (ATmega1284p)
#
[env:sanguino1284p]
platform      = atmelavr
extends       = common_avr8
board         = sanguino_atmega1284p

#
# Melzi and clones (ATmega1284p)
#
[env:melzi]
platform      = atmelavr
extends       = common_avr8
board         = sanguino_atmega1284p
lib_ignore    = TMCStepper
upload_speed  = 57600

#
# Melzi and clones (Optiboot bootloader)
#
[env:melzi_optiboot]
platform      = atmelavr
extends       = env:melzi
upload_speed  = 115200

#
# Melzi and clones (Zonestar Melzi2 with tuned flags)
#
[env:melzi_optimized]
platform      = atmelavr
extends       = env:melzi
upload_speed  = 115200
build_flags   = ${common.build_flags} -fno-tree-scev-cprop -fno-split-wide-types -Wl,--relax -mcall-prologues
build_unflags = -g -ggdb

#
# AT90USB1286 boards using CDC bootloader
# - BRAINWAVE
# - BRAINWAVE_PRO
# - SAV_MKI
# - TEENSYLU
#
[env:at90usb1286_cdc]
platform      = teensy
extends       = common_avr8
board         = at90usb1286
lib_ignore    = TMCStepper

#
# AT90USB1286 boards using DFU bootloader
# - PrintrBoard
# - PrintrBoard Rev.F
# - ? 5DPRINT ?
#
[env:at90usb1286_dfu]
platform      = teensy
extends       = env:at90usb1286_cdc

#################################
#                               #
#       DUE Architecture        #
#                               #
#################################

#
# Due (Atmel SAM3X8E ARM Cortex-M3)
#
#  - RAMPS4DUE
#  - RADDS
#
[env:DUE]
platform      = atmelsam
board         = due
src_filter    = ${common.default_src_filter} +<src/HAL/DUE>

[env:DUE_USB]
platform      = atmelsam
board         = dueUSB
src_filter    = ${common.default_src_filter} +<src/HAL/DUE>

[env:DUE_debug]
# Used when WATCHDOG_RESET_MANUAL is enabled
platform      = atmelsam
board         = due
src_filter    = ${common.default_src_filter} +<src/HAL/DUE>
build_flags   = ${common.build_flags}
  -funwind-tables
  -mpoke-function-name

#
# Archim SAM
#
[common_DUE_archim]
platform      = atmelsam
board         = due
src_filter    = ${common.default_src_filter} +<src/HAL/DUE>
build_flags   = ${common.build_flags}
  -DARDUINO_SAM_ARCHIM -DARDUINO_ARCH_SAM -D__SAM3X8E__ -DUSBCON
extra_scripts = Marlin/src/HAL/DUE/upload_extra_script.py

[env:DUE_archim]
platform      = ${common_DUE_archim.platform}
extends       = common_DUE_archim

# Used when WATCHDOG_RESET_MANUAL is enabled
[env:DUE_archim_debug]
platform      = ${common_DUE_archim.platform}
extends       = common_DUE_archim
build_flags   = ${common_DUE_archim.build_flags} -funwind-tables -mpoke-function-name

#################################
#                               #
#      SAMD51 Architecture      #
#                               #
#################################

#
# Adafruit Grand Central M4 (Atmel SAMD51P20A ARM Cortex-M4)
#
[env:SAMD51_grandcentral_m4]
platform       = atmelsam
board          = adafruit_grandcentral_m4
build_flags    = ${common.build_flags} -std=gnu++17 -Wno-register
build_unflags  = -std=gnu++11
src_filter     = ${common.default_src_filter} +<src/HAL/SAMD51>
lib_deps       = ${common.lib_deps}
  SoftwareSerialM
  Adafruit_SPIFlash=https://github.com/adafruit/Adafruit_SPIFlash/archive/master.zip
debug_tool     = jlink

#################################
#                               #
#     LPC176x Architecture      #
#                               #
#################################

#
# NXP LPC176x ARM Cortex-M3
#
[common_LPC]
platform          = https://github.com/p3p/pio-nxplpc-arduino-lpc176x/archive/0.1.3.zip
board             = nxp_lpc1768
lib_ldf_mode      = off
lib_compat_mode   = strict
extra_scripts     = Marlin/src/HAL/LPC1768/upload_extra_script.py
src_filter        = ${common.default_src_filter} +<src/HAL/LPC1768>
lib_deps          = Servo
  LiquidCrystal@1.0.0
  U8glib-HAL@0.4.1
  TMCStepper@~0.7.0
  Adafruit NeoPixel=https://github.com/p3p/Adafruit_NeoPixel/archive/1.5.0.zip
  SailfishLCD=https://github.com/mikeshub/SailfishLCD/archive/master.zip
build_flags       = -DU8G_HAL_LINKS -IMarlin/src/HAL/LPC1768/include -IMarlin/src/HAL/LPC1768/u8g ${common.build_flags}
  # debug options for backtrace
  #-funwind-tables
  #-mpoke-function-name

#
# NXP LPC176x ARM Cortex-M3
#
[env:LPC1768]
platform  = ${common_LPC.platform}
extends   = common_LPC
board     = nxp_lpc1768

[env:LPC1769]
platform  = ${common_LPC.platform}
extends   = common_LPC
board     = nxp_lpc1769

#################################
#                               #
#      STM32 Architecture       #
#                               #
#################################

#
# HAL/STM32 Base Environment values
#
[common_stm32]
platform      = ststm32@<6.2.0
platform_packages = framework-arduinoststm32@>=4.10700,<4.10800
lib_deps      = ${common.lib_deps}
lib_ignore    = SoftwareSerial
build_flags   = ${common.build_flags}
  -IMarlin/src/HAL/STM32 -std=gnu++14
  -DUSBCON -DUSBD_USE_CDC
  -DUSBD_VID=0x0483
  -DTIM_IRQ_PRIO=13
build_unflags = -std=gnu++11
src_filter    = ${common.default_src_filter} +<src/HAL/STM32>

#
# HAL/STM32F1 Common Environment values
#
[common_stm32f1]
platform      = ${common_stm32.platform}
build_flags   = !python Marlin/src/HAL/STM32F1/build_flags.py
  ${common.build_flags} -std=gnu++14 -DHAVE_SW_SERIAL
build_unflags = -std=gnu++11
src_filter    = ${common.default_src_filter} +<src/HAL/STM32F1>
lib_ignore    =
  Adafruit NeoPixel
  SPI
lib_deps      = ${common.lib_deps}
  SoftwareSerialM

#
# STM32F103RC
#
[env:STM32F103RC]
platform          = ${common_stm32f1.platform}
extends           = common_stm32f1
board             = genericSTM32F103RC
platform_packages = tool-stm32duino
monitor_speed     = 115200

#
# MEEB_3DP (STM32F103RCT6 with 512K)
#
[env:STM32F103RC_meeb]
platform          = ${common_stm32f1.platform}
extends           = common_stm32f1
board             = MEEB_3DP
platform_packages = tool-stm32duino
build_flags       = ${common_stm32f1.build_flags}
                    -DDEBUG_LEVEL=0
                    -DSS_TIMER=4
                    -DSTM32_FLASH_SIZE=512
                    -DHSE_VALUE=12000000U
                    -DUSE_USB_COMPOSITE
                    -DVECT_TAB_OFFSET=0x2000
                    -DGENERIC_BOOTLOADER
extra_scripts     = pre:buildroot/share/PlatformIO/scripts/STM32F1_create_variant.py
    buildroot/share/PlatformIO/scripts/STM32F103RC_MEEB_3DP.py
lib_deps          =
  TMCStepper@~0.7.0
  Adafruit MAX31865 library@~1.1.0
  U8glib-HAL@0.4.1
  Arduino-L6470@0.8.0
  SlowSoftI2CMaster
  LiquidTWI2@1.2.7
  Adafruit NeoPixel=https://github.com/ccccmagicboy/Adafruit_NeoPixel#meeb_3dp_use
  SailfishLCD=https://github.com/mikeshub/SailfishLCD/archive/master.zip
  SoftwareSerialM
  USBComposite for STM32F1@0.91
lib_ignore        = SPI
debug_tool        = stlink
upload_protocol   = dfu

#
# STM32F103RC_fysetc
#
[env:STM32F103RC_fysetc]
platform          = ${common_stm32f1.platform}
extends           = env:STM32F103RC
extra_scripts     = buildroot/share/PlatformIO/scripts/STM32F103RC_fysetc.py
build_flags       = ${common_stm32f1.build_flags} -DDEBUG_LEVEL=0
lib_ldf_mode      = chain
debug_tool        = stlink
upload_protocol   = serial

#
# BigTree SKR Mini V1.1 / SKR mini E3 / SKR E3 DIP (STM32F103RCT6 ARM Cortex-M3)
#
#   STM32F103RC_btt ............. RCT6 with 256K
#   STM32F103RC_btt_USB ......... RCT6 with 256K (USB mass storage)
#   STM32F103RC_btt_512K ........ RCT6 with 512K
#   STM32F103RC_btt_512K_USB .... RCT6 with 512K (USB mass storage)
#

[env:STM32F103RC_btt]
platform          = ${common_stm32f1.platform}
extends           = env:STM32F103RC
extra_scripts     = buildroot/share/PlatformIO/scripts/STM32F103RC_SKR_MINI.py
build_flags       = ${common_stm32f1.build_flags}
  -DDEBUG_LEVEL=0 -DSS_TIMER=4
monitor_speed     = 115200

[env:STM32F103RC_btt_USB]
platform          = ${common_stm32f1.platform}
extends           = env:STM32F103RC_btt
build_flags       = ${env:STM32F103RC_btt.build_flags} -DUSE_USB_COMPOSITE
lib_deps          = ${env:STM32F103RC_btt.lib_deps}
  USBComposite for STM32F1@0.91

[env:STM32F103RC_btt_512K]
platform          = ${common_stm32f1.platform}
extends           = env:STM32F103RC_btt
board_upload.maximum_size=524288
build_flags       = ${env:STM32F103RC_btt.build_flags} -DSTM32_FLASH_SIZE=512

[env:STM32F103RC_btt_512K_USB]
platform          = ${common_stm32f1.platform}
extends           = env:STM32F103RC_btt_512K
build_flags       = ${env:STM32F103RC_btt_512K.build_flags} -DUSE_USB_COMPOSITE
lib_deps          = ${env:STM32F103RC_btt_512K.lib_deps}
  USBComposite for STM32F1@0.91

#
# STM32F103RE
#
[env:STM32F103RE]
platform          = ${common_stm32f1.platform}
extends           = common_stm32f1
board             = genericSTM32F103RE
platform_packages = tool-stm32duino
monitor_speed     = 115200

#
#   STM32F103RE_btt ............. RET6
#   STM32F103RE_btt_USB ......... RET6 (USB mass storage)
#
[env:STM32F103RE_btt]
platform          = ${common_stm32f1.platform}
extends           = env:STM32F103RE
extra_scripts     = buildroot/share/PlatformIO/scripts/STM32F103RE_SKR_E3_DIP.py
build_flags       = ${common_stm32f1.build_flags} -DDEBUG_LEVEL=0 -DSS_TIMER=4
debug_tool        = stlink
upload_protocol   = stlink

[env:STM32F103RE_btt_USB]
platform          = ${common_stm32f1.platform}
extends           = env:STM32F103RE_btt
build_flags       = ${env:STM32F103RE_btt.build_flags} -DUSE_USB_COMPOSITE
lib_deps          = ${common_stm32f1.lib_deps}
  USBComposite for STM32F1@0.91

#
# STM32F4 with STM32GENERIC
#
[env:STM32F4]
platform      = ${common_stm32.platform}
board         = disco_f407vg
build_flags   = ${common.build_flags} -DUSE_STM32GENERIC -DSTM32GENERIC -DSTM32F4 -DMENU_USB_SERIAL -DMENU_SERIAL=SerialUSB -DHAL_IWDG_MODULE_ENABLED
lib_ignore    = Adafruit NeoPixel, TMCStepper
src_filter    = ${common.default_src_filter} +<src/HAL/STM32_F4_F7> -<src/HAL/STM32_F4_F7/STM32F7>

#
# STM32F7 with STM32GENERIC
#
[env:STM32F7]
platform      = ${common_stm32.platform}
board         = remram_v1
build_flags   = ${common.build_flags} -DUSE_STM32GENERIC -DSTM32GENERIC -DSTM32F7 -DMENU_USB_SERIAL -DMENU_SERIAL=SerialUSB -DHAL_IWDG_MODULE_ENABLED
lib_ignore    = Adafruit NeoPixel, TMCStepper
src_filter    = ${common.default_src_filter} +<src/HAL/STM32_F4_F7> -<src/HAL/STM32_F4_F7/STM32F4>

#
# ARMED (STM32)
#
[env:ARMED]
platform      = ${common_stm32.platform}
extends       = common_stm32
board         = armed_v1
build_flags   = ${common_stm32.build_flags}
  '-DUSB_PRODUCT="ARMED_V1"'
  -O2 -ffreestanding -fsigned-char -fno-move-loop-invariants -fno-strict-aliasing

#
# Geeetech GTM32 (STM32F103VET6)
#
[env:STM32F103VE_GTM32]
platform          = ${common_stm32f1.platform}
extends           = common_stm32f1
board             = genericSTM32F103VE
build_flags       = ${common_stm32f1.build_flags}
  -ffunction-sections -fdata-sections -nostdlib -MMD
  -DMCU_STM32F103VE -DARDUINO_GENERIC_STM32F103V -DARDUINO_ARCH_STM32F1 -DBOARD_generic_stm32f103v
  -DDEBUG_LEVEL=DEBUG_NONE -DCONFIG_MAPLE_MINI_NO_DISABLE_DEBUG=1 -DVECT_TAB_ADDR=0x8000000
  -DERROR_LED_PORT=GPIOE -DERROR_LED_PIN=6
upload_protocol = serial

#
# Longer 3D board in Alfawise U20 (STM32F103VET6)
#
[env:STM32F103VE_longer]
platform      = ${common_stm32f1.platform}
extends       = common_stm32f1
board         = genericSTM32F103VE
extra_scripts = buildroot/share/PlatformIO/scripts/STM32F103VE_longer.py
build_flags   = ${common_stm32f1.build_flags}
  -DMCU_STM32F103VE -DSTM32F1xx -USERIAL_USB -DU20 -DTS_V12
build_unflags = ${common_stm32f1.build_unflags}
  -DCONFIG_MAPLE_MINI_NO_DISABLE_DEBUG=1 -DERROR_LED_PORT=GPIOE -DERROR_LED_PIN=6
lib_ignore    = ${common_stm32f1.lib_ignore}
  LiquidTWI2

#
# MKS Robin Mini (STM32F103VET6)
#
[env:mks_robin_mini]
platform      = ${common_stm32f1.platform}
extends       = common_stm32f1
board         = genericSTM32F103VE
extra_scripts = buildroot/share/PlatformIO/scripts/mks_robin_mini.py
build_flags   = ${common_stm32f1.build_flags}
  -DMCU_STM32F103VE

#
# MKS Robin Nano (STM32F103VET6) - Emulated Graphical 128x64 (DOGM) UI
#
[env:mks_robin_nano]
platform      = ${common_stm32f1.platform}
extends       = common_stm32f1
board         = genericSTM32F103VE
platform_packages = tool-stm32duino
extra_scripts = buildroot/share/PlatformIO/scripts/mks_robin_nano.py
build_flags   = ${common_stm32f1.build_flags}
  -DMCU_STM32F103VE -DSS_TIMER=4

#
# MKS Robin Nano (STM32F103VET6) - MKS UI (LVGL)
#
[env:mks_robin_nano35]
platform      = ${common_stm32f1.platform}
extends       = env:mks_robin_nano
extra_scripts = buildroot/share/PlatformIO/scripts/mks_robin_nano35.py
lib_deps      = ${common_stm32f1.lib_deps}
  MKS-LittlevGL=https://github.com/makerbase-mks/MKS-LittlevGL/archive/master.zip

#
# MKS Robin (STM32F103ZET6)
#
[env:mks_robin]
platform      = ${common_stm32f1.platform}
extends       = common_stm32f1
board         = genericSTM32F103ZE
extra_scripts = buildroot/share/PlatformIO/scripts/mks_robin.py
build_flags   = ${common_stm32f1.build_flags}
  -DSS_TIMER=4 -DSTM32_XL_DENSITY

#
# MKS Robin Pro (STM32F103ZET6)
#
[env:mks_robin_pro]
platform      = ${common_stm32f1.platform}
extends       = env:mks_robin
extra_scripts = buildroot/share/PlatformIO/scripts/mks_robin_pro.py

#
# MKS Robin E3D (STM32F103RCT6) and
# MKS Robin E3 with TMC2209
#
[env:mks_robin_e3]
platform      = ${common_stm32f1.platform}
extends       = common_stm32f1
board         = genericSTM32F103RC
platform_packages = tool-stm32duino
extra_scripts = buildroot/share/PlatformIO/scripts/mks_robin_e3.py
build_flags   = ${common_stm32f1.build_flags}
  -DDEBUG_LEVEL=0 -DSS_TIMER=4

#
# MKS Robin Lite/Lite2 (STM32F103RCT6)
#
[env:mks_robin_lite]
platform      = ${common_stm32f1.platform}
extends       = common_stm32f1
board         = genericSTM32F103RC
extra_scripts = buildroot/share/PlatformIO/scripts/mks_robin_lite.py


#
# MKS ROBIN LITE3 (STM32F103RCT6)
#
[env:mks_robin_lite3]
platform      = ${common_stm32f1.platform}
extends       = common_stm32f1
board         = genericSTM32F103RC
extra_scripts = buildroot/share/PlatformIO/scripts/mks_robin_lite3.py

#
# JGAurora A5S A1 (STM32F103ZET6)
#
[env:jgaurora_a5s_a1]
platform      = ${common_stm32f1.platform}
extends       = common_stm32f1
board         = genericSTM32F103ZE
extra_scripts = buildroot/share/PlatformIO/scripts/jgaurora_a5s_a1_with_bootloader.py
build_flags   = ${common_stm32f1.build_flags}
  -DSTM32F1xx -DSTM32_XL_DENSITY

#
# Malyan M200 (STM32F103CB)
#
[env:STM32F103CB_malyan]
platform      = ${common_stm32f1.platform}
extends       = common_stm32f1
board         = malyanM200
build_flags   = ${common_stm32f1.build_flags}
  -DMCU_STM32F103CB -D__STM32F1__=1 -std=c++1y -DSERIAL_USB -ffunction-sections -fdata-sections
  -Wl,--gc-sections -DDEBUG_LEVEL=0 -D__MARLIN_FIRMWARE__
lib_ignore    = ${common_stm32f1.lib_ignore}
  LiquidCrystal, LiquidTWI2, TMCStepper, U8glib-HAL, SoftwareSerialM

#
<<<<<<< HEAD
# MKS Robin Nano (STM32F103VET6) - MKS UI (LVGL)
#
[env:mks_robin_nano35]
platform      = ststm32
board         = genericSTM32F103VE
platform_packages = tool-stm32duino
build_flags   = !python Marlin/src/HAL/STM32F1/build_flags.py
  ${common.build_flags} -std=gnu++14 -DHAVE_SW_SERIAL -DSS_TIMER=4
build_unflags = -std=gnu++11
extra_scripts = buildroot/share/PlatformIO/scripts/mks_robin_nano35.py
src_filter    = ${common.default_src_filter} +<src/HAL/STM32F1>
lib_deps      = ${common.lib_deps}
  SoftwareSerialM
  MKS-LVGL=https://github.com/makerbase-mks/MKS-LVGL/archive/master.zip
lib_ignore    = Adafruit NeoPixel, SPI

#
# MKS Robin Nano V2 (STM32F103VET6) - MKS UI (LVGL)
#
[env:mks_robin_nano35_V2]
platform      = ststm32
board         = genericSTM32F103VE
platform_packages = tool-stm32duino
build_flags   = !python Marlin/src/HAL/STM32F1/build_flags.py
  ${common.build_flags} -std=gnu++14 -DHAVE_SW_SERIAL -DSS_TIMER=4
build_unflags = -std=gnu++11
extra_scripts = buildroot/share/PlatformIO/scripts/mks_robin_nano35_v2.py
src_filter    = ${common.default_src_filter} +<src/HAL/STM32F1>
lib_deps      = ${common.lib_deps}
  SoftwareSerialM
  MKS-LVGL=https://github.com/makerbase-mks/MKS-LVGL/archive/master.zip
lib_ignore    = Adafruit NeoPixel, SPI

#
=======
>>>>>>> 382c566a
# Malyan M200 v2 (STM32F070RB)
#
[env:STM32F070RB_malyan]
platform    = ${common_stm32.platform}
extends     = common_stm32
board       = malyanM200v2
build_flags = ${common_stm32.build_flags} -DSTM32F0xx -DUSB_PRODUCT=\"STM32F070RB\" -DHAL_PCD_MODULE_ENABLED
  -O2 -ffreestanding -fsigned-char -fno-move-loop-invariants -fno-strict-aliasing -std=gnu11 -std=gnu++11
  -DCUSTOM_STARTUP_FILE
lib_ignore  = LiquidCrystal, LiquidTWI2, Adafruit NeoPixel, TMCStepper, U8glib-HAL, SoftwareSerial

#
# Malyan M300 (STM32F070CB)
#
[env:malyan_M300]
platform    = ststm32@>=6.1.0,<6.2.0
board       = malyanm300_f070cb
build_flags = ${common.build_flags}
  -DUSBCON -DUSBD_VID=0x0483 "-DUSB_MANUFACTURER=\"Unknown\"" "-DUSB_PRODUCT=\"MALYAN_M300\""
  -DHAL_PCD_MODULE_ENABLED -DUSBD_USE_CDC -DDISABLE_GENERIC_SERIALUSB -DHAL_UART_MODULE_ENABLED
src_filter  = ${common.default_src_filter} +<src/HAL/STM32>
lib_ignore  = LiquidCrystal, LiquidTWI2, Adafruit NeoPixel, TMCStepper, U8glib-HAL

#
# Chitu boards like Tronxy X5s (STM32F103ZET6)
#
[env:chitu_f103]
platform      = ${common_stm32f1.platform}
extends       = common_stm32f1
board         = chitu_f103
extra_scripts = pre:buildroot/share/PlatformIO/scripts/STM32F1_create_variant.py
  buildroot/share/PlatformIO/scripts/chitu_crypt.py
build_flags   = ${common_stm32f1.build_flags}
  -DSTM32F1xx -DSTM32_XL_DENSITY
build_unflags = ${common_stm32f1.build_unflags}
  -DCONFIG_MAPLE_MINI_NO_DISABLE_DEBUG= -DERROR_LED_PORT=GPIOE -DERROR_LED_PIN=6

#
# Some Chitu V5 boards have a problem with GPIO init.
# Use this target if G28 or G29 are always failing.
#
[env:chitu_v5_gpio_init]
platform      = ${common_stm32f1.platform}
extends       = env:chitu_f103
build_flags   = ${env:chitu_f103.build_flags} -DCHITU_V5_Z_MIN_BUGFIX

#
# Chitu boards like Tronxy X5SA (STM32F103ZET6) using TFT LVGL UI
#
[env:chitu_f103_lvgl]
platform      = ${common_stm32f1.platform}
extends       = env:chitu_f103
src_filter    = ${common.default_src_filter} +<src/HAL/STM32F1>
lib_deps      = ${common.lib_deps}
  SoftwareSerialM
  MKS-LittlevGL=https://github.com/makerbase-mks/MKS-LittlevGL/archive/master.zip

#
# Creality (STM32F103RET6)
#
[env:STM32F103RET6_creality]
platform        = ${common_stm32f1.platform}
extends         = common_stm32f1
board           = genericSTM32F103RC
build_flags     = !python Marlin/src/HAL/STM32F1/build_flags.py
  ${common.build_flags} -std=gnu++14 -DSTM32_XL_DENSITY -DTEMP_TIMER_CHAN=4
extra_scripts   = buildroot/share/PlatformIO/scripts/creality.py
lib_ignore      = ${common_stm32f1.lib_ignore}
  LiquidCrystal, LiquidTWI2, U8glib-HAL, Adafruit_MAX31865, Arduino-L6470, SailfishLCD, SlowSoftI2CMaster
debug_tool      = jlink
upload_protocol = jlink
monitor_speed   = 115200

#
# STM32F401VE
# 'STEVAL-3DP001V1' STM32F401VE board - https://www.st.com/en/evaluation-tools/steval-3dp001v1.html
#
[env:STM32F401VE_STEVAL]
platform          = ${common_stm32.platform}
extends           = common_stm32
board             = STEVAL_STM32F401VE
build_flags       = ${common_stm32.build_flags}
  -DTARGET_STM32F4 -DARDUINO_STEVAL -DSTM32F401xE
  -DUSB_PRODUCT=\"STEVAL_F401VE\"
  -DDISABLE_GENERIC_SERIALUSB -DUSBD_USE_CDC_COMPOSITE -DUSE_USB_FS
extra_scripts     = pre:buildroot/share/PlatformIO/scripts/generic_create_variant.py
  buildroot/share/PlatformIO/scripts/STEVAL__F401XX.py
lib_ignore        = Adafruit NeoPixel, TMCStepper, SailfishLCD, SlowSoftI2CMaster, SoftwareSerial

#
# FLYF407ZG
#
[env:FLYF407ZG]
platform          = ${common_stm32.platform}
extends           = common_stm32
board             = FLYF407ZG
build_flags       = ${common_stm32.build_flags}
  -DSTM32F4 -DUSB_PRODUCT=\"STM32F407ZG\"
  -DTARGET_STM32F4 -DVECT_TAB_OFFSET=0x8000
extra_scripts     = pre:buildroot/share/PlatformIO/scripts/generic_create_variant.py

#
# FYSETC S6 (STM32F446VET6 ARM Cortex-M4)
#
[env:FYSETC_S6]
platform      = ${common_stm32.platform}
extends       = common_stm32
platform_packages = ${common_stm32.platform_packages}
   tool-stm32duino
board             = fysetc_s6
build_flags       = ${common_stm32.build_flags}
  -DTARGET_STM32F4 -DVECT_TAB_OFFSET=0x10000
  -DHAL_PCD_MODULE_ENABLED '-DUSB_PRODUCT="FYSETC_S6"'
extra_scripts     = pre:buildroot/share/PlatformIO/scripts/fysetc_STM32S6.py
debug_tool        = stlink
upload_protocol   = dfu
upload_command    = dfu-util -a 0 -s 0x08010000:leave -D "$SOURCE"

#
# STM32F407VET6 with RAMPS-like shield
# 'Black' STM32F407VET6 board - http://wiki.stm32duino.com/index.php?title=STM32F407
# Shield - https://github.com/jmz52/Hardware
#
[env:STM32F407VE_black]
platform          = ${common_stm32.platform}
extends           = common_stm32
board             = blackSTM32F407VET6
build_flags       = ${common_stm32.build_flags}
  -DTARGET_STM32F4 -DARDUINO_BLACK_F407VE
  -DUSB_PRODUCT=\"BLACK_F407VE\"
  -DUSBD_USE_CDC_COMPOSITE -DUSE_USB_FS
extra_scripts     = pre:buildroot/share/PlatformIO/scripts/generic_create_variant.py
lib_ignore        = Adafruit NeoPixel, TMCStepper, SailfishLCD, SlowSoftI2CMaster, SoftwareSerial

#
# BigTreeTech SKR Pro (STM32F407ZGT6 ARM Cortex-M4)
#
[env:BIGTREE_SKR_PRO]
platform          = ${common_stm32.platform}
extends           = common_stm32
board             = BigTree_SKR_Pro
build_flags       = ${common_stm32.build_flags}
  -DUSB_PRODUCT=\"STM32F407ZG\"
  -DTARGET_STM32F4 -DSTM32F407_5ZX -DVECT_TAB_OFFSET=0x8000
extra_scripts     = pre:buildroot/share/PlatformIO/scripts/generic_create_variant.py
#upload_protocol   = stlink
#upload_command    = "$PROJECT_PACKAGES_DIR/tool-stm32duino/stlink/ST-LINK_CLI.exe" -c SWD -P "$BUILD_DIR/firmware.bin" 0x8008000 -Rst -Run
debug_tool        = stlink
debug_init_break  =

#
# Bigtreetech GTR V1.0 (STM32F407IGT6 ARM Cortex-M4)
#
[env:BIGTREE_GTR_V1_0]
platform          = ststm32@>=5.7.0,<6.2.0
extends           = common_stm32
board             = BigTree_GTR_v1
extra_scripts     = pre:buildroot/share/PlatformIO/scripts/generic_create_variant.py
build_flags       = ${common_stm32.build_flags}
  -DUSB_PRODUCT=\"STM32F407IG\"
  -DTARGET_STM32F4 -DSTM32F407IX -DVECT_TAB_OFFSET=0x8000

#
# BigTreeTech BTT002 V1.0 (STM32F407VGT6 ARM Cortex-M4)
#
[env:BIGTREE_BTT002]
platform          = ${common_stm32.platform}
extends           = common_stm32
board             = BigTree_Btt002
build_flags       = ${common_stm32.build_flags}
  -DUSB_PRODUCT=\"STM32F407VG\"
  -DTARGET_STM32F4 -DSTM32F407_5VX -DVECT_TAB_OFFSET=0x8000
  -DHAVE_HWSERIAL2
  -DHAVE_HWSERIAL3
  -DPIN_SERIAL2_RX=PD_6
  -DPIN_SERIAL2_TX=PD_5
extra_scripts     = pre:buildroot/share/PlatformIO/scripts/generic_create_variant.py
lib_ignore        = Adafruit NeoPixel, SailfishLCD, SlowSoftI2CMaster, SoftwareSerial

#
# RUMBA32
#
[env:rumba32]
platform      = ${common_stm32.platform}
extends       = common_stm32
build_flags   = ${common_stm32.build_flags}
  -Os
  "-DUSB_PRODUCT=\"RUMBA32\""
  -DHAL_PCD_MODULE_ENABLED
  -DDISABLE_GENERIC_SERIALUSB
  -DHAL_UART_MODULE_ENABLED
board         = rumba32_f446ve
upload_protocol = dfu
monitor_speed = 500000

#################################
#                               #
#      Other Architectures      #
#                               #
#################################

#
# Espressif ESP32
#
[env:esp32]
platform      = espressif32@1.11.2
board         = esp32dev
build_flags   = ${common.build_flags} -DCORE_DEBUG_LEVEL=0
lib_deps      = ${common.lib_deps}
  AsyncTCP=https://github.com/me-no-dev/AsyncTCP/archive/master.zip
  ESPAsyncWebServer=https://github.com/me-no-dev/ESPAsyncWebServer/archive/master.zip
  ESP3DLib=https://github.com/luc-github/ESP3DLib.git
  arduinoWebSockets=https://github.com/Links2004/arduinoWebSockets.git
  ESP32SSDP=https://github.com/luc-github/ESP32SSDP.git
lib_ignore    = LiquidCrystal, LiquidTWI2, SailfishLCD, ESPAsyncTCP
src_filter    = ${common.default_src_filter} +<src/HAL/ESP32>
upload_speed  = 115200
#upload_port   = marlinesp.local
#board_build.flash_mode = qio

#
# Teensy 3.1 / 3.2 (ARM Cortex-M4)
#
[env:teensy31]
platform      = teensy
board         = teensy31
lib_deps      = ${common.lib_deps}
  TMC26XStepper=https://github.com/trinamic/TMC26XStepper/archive/master.zip
lib_ignore    = Adafruit NeoPixel
src_filter    = ${common.default_src_filter} +<src/HAL/TEENSY31_32>

#
# Teensy 3.5 / 3.6 (ARM Cortex-M4)
#
[env:teensy35]
platform      = teensy
board         = teensy35
lib_deps      = ${common.lib_deps}
  TMC26XStepper=https://github.com/trinamic/TMC26XStepper/archive/master.zip
lib_ignore    = Adafruit NeoPixel
src_filter    = ${common.default_src_filter} +<src/HAL/TEENSY35_36>

#
# Native
# No supported Arduino libraries, base Marlin only
#
[env:linux_native]
platform        = native
framework       =
build_flags     = -D__PLAT_LINUX__ -std=gnu++17 -ggdb -g -lrt -lpthread -D__MARLIN_FIRMWARE__ -Wno-expansion-to-defined
src_build_flags = -Wall -IMarlin/src/HAL/LINUX/include
build_unflags   = -Wall
lib_ldf_mode    = off
lib_deps        =
src_filter      = ${common.default_src_filter} +<src/HAL/LINUX>

#
# Just print the dependency tree
#
[env:include_tree]
platform    = atmelavr
board       = megaatmega2560
build_flags = -c -H -std=gnu++11 -Wall -Os -D__MARLIN_FIRMWARE__
lib_deps    = ${common.lib_deps}
  TMC26XStepper=https://github.com/trinamic/TMC26XStepper/archive/master.zip
src_filter  = +<src/Marlin.cpp><|MERGE_RESOLUTION|>--- conflicted
+++ resolved
@@ -563,99 +563,6 @@
   MKS-LittlevGL=https://github.com/makerbase-mks/MKS-LittlevGL/archive/master.zip
 
 #
-# MKS Robin (STM32F103ZET6)
-#
-[env:mks_robin]
-platform      = ${common_stm32f1.platform}
-extends       = common_stm32f1
-board         = genericSTM32F103ZE
-extra_scripts = buildroot/share/PlatformIO/scripts/mks_robin.py
-build_flags   = ${common_stm32f1.build_flags}
-  -DSS_TIMER=4 -DSTM32_XL_DENSITY
-
-#
-# MKS Robin Pro (STM32F103ZET6)
-#
-[env:mks_robin_pro]
-platform      = ${common_stm32f1.platform}
-extends       = env:mks_robin
-extra_scripts = buildroot/share/PlatformIO/scripts/mks_robin_pro.py
-
-#
-# MKS Robin E3D (STM32F103RCT6) and
-# MKS Robin E3 with TMC2209
-#
-[env:mks_robin_e3]
-platform      = ${common_stm32f1.platform}
-extends       = common_stm32f1
-board         = genericSTM32F103RC
-platform_packages = tool-stm32duino
-extra_scripts = buildroot/share/PlatformIO/scripts/mks_robin_e3.py
-build_flags   = ${common_stm32f1.build_flags}
-  -DDEBUG_LEVEL=0 -DSS_TIMER=4
-
-#
-# MKS Robin Lite/Lite2 (STM32F103RCT6)
-#
-[env:mks_robin_lite]
-platform      = ${common_stm32f1.platform}
-extends       = common_stm32f1
-board         = genericSTM32F103RC
-extra_scripts = buildroot/share/PlatformIO/scripts/mks_robin_lite.py
-
-
-#
-# MKS ROBIN LITE3 (STM32F103RCT6)
-#
-[env:mks_robin_lite3]
-platform      = ${common_stm32f1.platform}
-extends       = common_stm32f1
-board         = genericSTM32F103RC
-extra_scripts = buildroot/share/PlatformIO/scripts/mks_robin_lite3.py
-
-#
-# JGAurora A5S A1 (STM32F103ZET6)
-#
-[env:jgaurora_a5s_a1]
-platform      = ${common_stm32f1.platform}
-extends       = common_stm32f1
-board         = genericSTM32F103ZE
-extra_scripts = buildroot/share/PlatformIO/scripts/jgaurora_a5s_a1_with_bootloader.py
-build_flags   = ${common_stm32f1.build_flags}
-  -DSTM32F1xx -DSTM32_XL_DENSITY
-
-#
-# Malyan M200 (STM32F103CB)
-#
-[env:STM32F103CB_malyan]
-platform      = ${common_stm32f1.platform}
-extends       = common_stm32f1
-board         = malyanM200
-build_flags   = ${common_stm32f1.build_flags}
-  -DMCU_STM32F103CB -D__STM32F1__=1 -std=c++1y -DSERIAL_USB -ffunction-sections -fdata-sections
-  -Wl,--gc-sections -DDEBUG_LEVEL=0 -D__MARLIN_FIRMWARE__
-lib_ignore    = ${common_stm32f1.lib_ignore}
-  LiquidCrystal, LiquidTWI2, TMCStepper, U8glib-HAL, SoftwareSerialM
-
-#
-<<<<<<< HEAD
-# MKS Robin Nano (STM32F103VET6) - MKS UI (LVGL)
-#
-[env:mks_robin_nano35]
-platform      = ststm32
-board         = genericSTM32F103VE
-platform_packages = tool-stm32duino
-build_flags   = !python Marlin/src/HAL/STM32F1/build_flags.py
-  ${common.build_flags} -std=gnu++14 -DHAVE_SW_SERIAL -DSS_TIMER=4
-build_unflags = -std=gnu++11
-extra_scripts = buildroot/share/PlatformIO/scripts/mks_robin_nano35.py
-src_filter    = ${common.default_src_filter} +<src/HAL/STM32F1>
-lib_deps      = ${common.lib_deps}
-  SoftwareSerialM
-  MKS-LVGL=https://github.com/makerbase-mks/MKS-LVGL/archive/master.zip
-lib_ignore    = Adafruit NeoPixel, SPI
-
-#
 # MKS Robin Nano V2 (STM32F103VET6) - MKS UI (LVGL)
 #
 [env:mks_robin_nano35_V2]
@@ -673,8 +580,81 @@
 lib_ignore    = Adafruit NeoPixel, SPI
 
 #
-=======
->>>>>>> 382c566a
+# MKS Robin (STM32F103ZET6)
+#
+[env:mks_robin]
+platform      = ${common_stm32f1.platform}
+extends       = common_stm32f1
+board         = genericSTM32F103ZE
+extra_scripts = buildroot/share/PlatformIO/scripts/mks_robin.py
+build_flags   = ${common_stm32f1.build_flags}
+  -DSS_TIMER=4 -DSTM32_XL_DENSITY
+
+#
+# MKS Robin Pro (STM32F103ZET6)
+#
+[env:mks_robin_pro]
+platform      = ${common_stm32f1.platform}
+extends       = env:mks_robin
+extra_scripts = buildroot/share/PlatformIO/scripts/mks_robin_pro.py
+
+#
+# MKS Robin E3D (STM32F103RCT6) and
+# MKS Robin E3 with TMC2209
+#
+[env:mks_robin_e3]
+platform      = ${common_stm32f1.platform}
+extends       = common_stm32f1
+board         = genericSTM32F103RC
+platform_packages = tool-stm32duino
+extra_scripts = buildroot/share/PlatformIO/scripts/mks_robin_e3.py
+build_flags   = ${common_stm32f1.build_flags}
+  -DDEBUG_LEVEL=0 -DSS_TIMER=4
+
+#
+# MKS Robin Lite/Lite2 (STM32F103RCT6)
+#
+[env:mks_robin_lite]
+platform      = ${common_stm32f1.platform}
+extends       = common_stm32f1
+board         = genericSTM32F103RC
+extra_scripts = buildroot/share/PlatformIO/scripts/mks_robin_lite.py
+
+
+#
+# MKS ROBIN LITE3 (STM32F103RCT6)
+#
+[env:mks_robin_lite3]
+platform      = ${common_stm32f1.platform}
+extends       = common_stm32f1
+board         = genericSTM32F103RC
+extra_scripts = buildroot/share/PlatformIO/scripts/mks_robin_lite3.py
+
+#
+# JGAurora A5S A1 (STM32F103ZET6)
+#
+[env:jgaurora_a5s_a1]
+platform      = ${common_stm32f1.platform}
+extends       = common_stm32f1
+board         = genericSTM32F103ZE
+extra_scripts = buildroot/share/PlatformIO/scripts/jgaurora_a5s_a1_with_bootloader.py
+build_flags   = ${common_stm32f1.build_flags}
+  -DSTM32F1xx -DSTM32_XL_DENSITY
+
+#
+# Malyan M200 (STM32F103CB)
+#
+[env:STM32F103CB_malyan]
+platform      = ${common_stm32f1.platform}
+extends       = common_stm32f1
+board         = malyanM200
+build_flags   = ${common_stm32f1.build_flags}
+  -DMCU_STM32F103CB -D__STM32F1__=1 -std=c++1y -DSERIAL_USB -ffunction-sections -fdata-sections
+  -Wl,--gc-sections -DDEBUG_LEVEL=0 -D__MARLIN_FIRMWARE__
+lib_ignore    = ${common_stm32f1.lib_ignore}
+  LiquidCrystal, LiquidTWI2, TMCStepper, U8glib-HAL, SoftwareSerialM
+
+#
 # Malyan M200 v2 (STM32F070RB)
 #
 [env:STM32F070RB_malyan]
