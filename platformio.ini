#
# Marlin Firmware
# PlatformIO Configuration File
#
# For detailed documentation with EXAMPLES:
#
# http://docs.platformio.org/en/latest/projectconf.html
#

# Automatic targets - enable auto-uploading
# targets = upload

#
# By default platformio build will abort after 5 errors.
# Remove '-fmax-errors=5' from build_flags below to see all.
#

[platformio]
src_dir      = Marlin
boards_dir   = buildroot/share/PlatformIO/boards
default_envs = megaatmega2560

[common]
default_src_filter = +<src/*> -<src/config> -<src/HAL> +<src/HAL/shared>
extra_scripts = pre:buildroot/share/PlatformIO/scripts/common-cxxflags.py
build_flags = -fmax-errors=5 -g -D__MARLIN_FIRMWARE__ -fmerge-all-constants
lib_deps =
  LiquidCrystal
  TMCStepper@>=0.6.1,<1.0.0
  Adafruit NeoPixel
  U8glib-HAL=https://github.com/MarlinFirmware/U8glib-HAL/archive/bugfix.zip
  Adafruit_MAX31865=https://github.com/adafruit/Adafruit_MAX31865/archive/master.zip
  LiquidTWI2=https://github.com/lincomatic/LiquidTWI2/archive/master.zip
  Arduino-L6470=https://github.com/ameyer/Arduino-L6470/archive/dev.zip
  SailfishLCD=https://github.com/mikeshub/SailfishLCD/archive/master.zip
  SailfishRGB_LED=https://github.com/mikeshub/SailfishRGB_LED/archive/master.zip
  SlowSoftI2CMaster=https://github.com/mikeshub/SlowSoftI2CMaster/archive/master.zip

# Globally defined properties
# inherited by all environments
[env]
framework     = arduino
build_flags   = ${common.build_flags}
lib_deps      = ${common.lib_deps}
monitor_speed = 250000

#################################
#                               #
#   Unique Core Architectures   #
#                               #
#  Add a new "env" below if no  #
# entry has values suitable to  #
#   build for a given board.    #
#                               #
#################################

#
# ATmega2560
#
[env:megaatmega2560]
platform          = atmelavr
board             = megaatmega2560
board_build.f_cpu = 16000000L
lib_deps          = ${common.lib_deps}
  TMC26XStepper=https://github.com/trinamic/TMC26XStepper/archive/master.zip
src_filter        = ${common.default_src_filter} +<src/HAL/HAL_AVR>

#
# ATmega1280
#
[env:megaatmega1280]
platform          = atmelavr
board             = megaatmega1280
board_build.f_cpu = 16000000L
lib_deps          = ${common.lib_deps}
  TMC26XStepper=https://github.com/trinamic/TMC26XStepper/archive/master.zip
src_filter        = ${common.default_src_filter} +<src/HAL/HAL_AVR>

#
# RAMBo
#
[env:rambo]
platform          = atmelavr
board             = reprap_rambo
board_build.f_cpu = 16000000L
lib_deps          = ${common.lib_deps}
  TMC26XStepper=https://github.com/trinamic/TMC26XStepper/archive/master.zip
src_filter        = ${common.default_src_filter} +<src/HAL/HAL_AVR>

#
# FYSETC F6 V1.3
#
[env:FYSETC_F6_13]
platform          = atmelavr
board             = fysetc_f6_13
board_build.f_cpu = 16000000L
lib_deps          = ${common.lib_deps}
  TMC26XStepper=https://github.com/trinamic/TMC26XStepper/archive/master.zip
src_filter        = ${common.default_src_filter} +<src/HAL/HAL_AVR>

#
# FYSETC F6 V1.4
#
[env:FYSETC_F6_14]
platform          = atmelavr
board             = fysetc_f6_14
board_build.f_cpu = 16000000L
lib_deps          = ${common.lib_deps}
  TMC26XStepper=https://github.com/trinamic/TMC26XStepper/archive/master.zip
src_filter        = ${common.default_src_filter} +<src/HAL/HAL_AVR>

#
# Sanguinololu (ATmega644p)
#
[env:sanguino_atmega644p]
platform      = atmelavr
board         = sanguino_atmega644p
lib_deps      = ${common.lib_deps}
  TMC26XStepper=https://github.com/trinamic/TMC26XStepper/archive/master.zip
src_filter    = ${common.default_src_filter} +<src/HAL/HAL_AVR>

#
# Sanguinololu (ATmega1284p)
#
[env:sanguino_atmega1284p]
platform      = atmelavr
board         = sanguino_atmega1284p
lib_deps      = ${common.lib_deps}
  TMC26XStepper=https://github.com/trinamic/TMC26XStepper/archive/master.zip
src_filter    = ${common.default_src_filter} +<src/HAL/HAL_AVR>

#
# Melzi and clones (ATmega1284p)
#
[env:melzi]
platform      = atmelavr
board         = sanguino_atmega1284p
lib_deps      = ${common.lib_deps}
  TMC26XStepper=https://github.com/trinamic/TMC26XStepper/archive/master.zip
src_filter    = ${common.default_src_filter} +<src/HAL/HAL_AVR>
build_flags   = ${common.build_flags}
lib_ignore    = TMCStepper
upload_speed  = 57600

#
# Melzi and clones (Optiboot bootloader)
#
[env:melzi_optiboot]
platform      = atmelavr
board         = sanguino_atmega1284p
lib_deps      = ${common.lib_deps}
  TMC26XStepper=https://github.com/trinamic/TMC26XStepper/archive/master.zip
src_filter    = ${common.default_src_filter} +<src/HAL/HAL_AVR>
build_flags   = ${common.build_flags}
lib_ignore    = TMCStepper
upload_speed  = 115200

#
# AT90USB1286 boards using CDC bootloader
# - BRAINWAVE
# - BRAINWAVE_PRO
# - SAV_MKI
# - TEENSYLU
#
[env:at90usb1286_cdc]
platform      = teensy
board         = at90usb1286
lib_deps      = ${common.lib_deps}
  TMC26XStepper=https://github.com/trinamic/TMC26XStepper/archive/master.zip
lib_ignore    = TMCStepper
src_filter    = ${common.default_src_filter} +<src/HAL/HAL_AVR>

#
# AT90USB1286 boards using DFU bootloader
# - PrintrBoard
# - PrintrBoard Rev.F
# - ? 5DPRINT ?
#
[env:at90usb1286_dfu]
platform      = teensy
board         = at90usb1286
lib_deps      = ${common.lib_deps}
lib_ignore    = TMCStepper
src_filter    = ${common.default_src_filter} +<src/HAL/HAL_AVR>

#
# Due (Atmel SAM3X8E ARM Cortex-M3)
#
#  - RAMPS4DUE
#  - RADDS
#
[env:DUE]
platform      = atmelsam
board         = due
src_filter    = ${common.default_src_filter} +<src/HAL/HAL_DUE>

[env:DUE_USB]
platform      = atmelsam
board         = dueUSB
src_filter    = ${common.default_src_filter} +<src/HAL/HAL_DUE>

[env:DUE_debug]
# Used when WATCHDOG_RESET_MANUAL is enabled
platform      = atmelsam
board         = due
src_filter    = ${common.default_src_filter} +<src/HAL/HAL_DUE>
build_flags   = ${common.build_flags}
  -funwind-tables
  -mpoke-function-name

#
# NXP LPC176x ARM Cortex-M3
#
[env:LPC1768]
platform          = https://github.com/p3p/pio-nxplpc-arduino-lpc176x/archive/0.1.2.zip
board             = nxp_lpc1768
build_flags       = -DU8G_HAL_LINKS -IMarlin/src/HAL/HAL_LPC1768/include -IMarlin/src/HAL/HAL_LPC1768/u8g ${common.build_flags}
# debug options for backtrace
#  -funwind-tables
#  -mpoke-function-name
lib_ldf_mode      = off
lib_compat_mode   = strict
extra_scripts     = Marlin/src/HAL/HAL_LPC1768/upload_extra_script.py
src_filter        = ${common.default_src_filter} +<src/HAL/HAL_LPC1768>
lib_deps          = Servo
  LiquidCrystal
  U8glib-HAL=https://github.com/MarlinFirmware/U8glib-HAL/archive/bugfix.zip
  TMCStepper@>=0.6.1,<1.0.0
  Adafruit NeoPixel=https://github.com/p3p/Adafruit_NeoPixel/archive/release.zip
  SailfishLCD=https://github.com/mikeshub/SailfishLCD/archive/master.zip

[env:LPC1769]
platform          = https://github.com/p3p/pio-nxplpc-arduino-lpc176x/archive/0.1.2.zip
board             = nxp_lpc1769
build_flags       = -DU8G_HAL_LINKS -IMarlin/src/HAL/HAL_LPC1768/include -IMarlin/src/HAL/HAL_LPC1768/u8g ${common.build_flags}
# debug options for backtrace
#  -funwind-tables
#  -mpoke-function-name
lib_ldf_mode      = off
lib_compat_mode   = strict
extra_scripts     = Marlin/src/HAL/HAL_LPC1768/upload_extra_script.py
src_filter        = ${common.default_src_filter} +<src/HAL/HAL_LPC1768>
lib_deps          = Servo
  LiquidCrystal
  U8glib-HAL=https://github.com/MarlinFirmware/U8glib-HAL/archive/bugfix.zip
  TMCStepper@>=0.6.1,<1.0.0
  Adafruit NeoPixel=https://github.com/p3p/Adafruit_NeoPixel/archive/release.zip
  SailfishLCD=https://github.com/mikeshub/SailfishLCD/archive/master.zip

#
# STM32F103RC
#
[env:STM32F103RC]
platform          = ststm32
board             = genericSTM32F103RC
platform_packages = tool-stm32duino
build_flags       = !python Marlin/src/HAL/HAL_STM32F1/build_flags.py
  ${common.build_flags} -std=gnu++14
build_unflags     = -std=gnu++11
src_filter        = ${common.default_src_filter} +<src/HAL/HAL_STM32F1>
lib_deps          = ${common.lib_deps}
  SoftwareSerialM=https://github.com/FYSETC/SoftwareSerialM/archive/master.zip
lib_ignore        = Adafruit NeoPixel, SPI
monitor_speed     = 115200

#
# STM32F103RC_fysetc
#
[env:STM32F103RC_fysetc]
platform          = ststm32
board             = genericSTM32F103RC
#board_build.core = maple
platform_packages = tool-stm32duino
build_flags       = !python Marlin/src/HAL/HAL_STM32F1/build_flags.py
  ${common.build_flags} -std=gnu++14 -DDEBUG_LEVEL=0 -DHAVE_SW_SERIAL
build_unflags     = -std=gnu++11
extra_scripts     = buildroot/share/PlatformIO/scripts/STM32F103RC_fysetc.py
src_filter        = ${common.default_src_filter} +<src/HAL/HAL_STM32F1>
lib_deps          = ${common.lib_deps}
  SoftwareSerialM=https://github.com/FYSETC/SoftwareSerialM/archive/master.zip
lib_ignore        = Adafruit NeoPixel, SPI
lib_ldf_mode      = chain
debug_tool        = stlink
upload_protocol   = serial

#
# BigTree SKR Mini V1.1 / SKR mini E3 / SKR E3 DIP (STM32F103RCT6 ARM Cortex-M3)
#
#   STM32F103RC_bigtree ............. RCT6 with 256K
#   STM32F103RC_bigtree_USB ......... RCT6 with 256K (USB mass storage)
#   STM32F103RC_bigtree_512K ........ RCT6 with 512K
#   STM32F103RC_bigtree_512K_USB .... RCT6 with 512K (USB mass storage)
#

[env:STM32F103RC_bigtree]
platform          = ststm32
board             = genericSTM32F103RC
platform_packages = tool-stm32duino
build_flags       = !python Marlin/src/HAL/HAL_STM32F1/build_flags.py
  ${common.build_flags} -DDEBUG_LEVEL=0 -std=gnu++14 -DHAVE_SW_SERIAL -DSS_TIMER=4
build_unflags     = -std=gnu++11
extra_scripts     = buildroot/share/PlatformIO/scripts/STM32F103RC_SKR_MINI.py
src_filter        = ${common.default_src_filter} +<src/HAL/HAL_STM32F1>
lib_deps          = ${common.lib_deps}
  SoftwareSerialM=https://github.com/FYSETC/SoftwareSerialM/archive/master.zip
lib_ignore        = Adafruit NeoPixel, SPI
monitor_speed     = 115200

[env:STM32F103RC_bigtree_USB]
platform          = ststm32
board             = genericSTM32F103RC
platform_packages = tool-stm32duino
build_flags       = !python Marlin/src/HAL/HAL_STM32F1/build_flags.py
  ${common.build_flags} -DDEBUG_LEVEL=0 -std=gnu++14 -DHAVE_SW_SERIAL -DSS_TIMER=4 -DUSE_USB_COMPOSITE
build_unflags     = -std=gnu++11
extra_scripts     = buildroot/share/PlatformIO/scripts/STM32F103RC_SKR_MINI.py
src_filter        = ${common.default_src_filter} +<src/HAL/HAL_STM32F1>
lib_deps          = ${common.lib_deps}
  SoftwareSerialM=https://github.com/FYSETC/SoftwareSerialM/archive/master.zip
lib_ignore        = Adafruit NeoPixel, SPI
monitor_speed     = 115200

[env:STM32F103RC_bigtree_512K]
platform          = ststm32
board             = genericSTM32F103RC
board_upload.maximum_size=524288
platform_packages = tool-stm32duino
build_flags       = !python Marlin/src/HAL/HAL_STM32F1/build_flags.py
  ${common.build_flags} -DDEBUG_LEVEL=0 -std=gnu++14 -DHAVE_SW_SERIAL -DSS_TIMER=4 -DSTM32_FLASH_SIZE=512
build_unflags     = -std=gnu++11
extra_scripts     = buildroot/share/PlatformIO/scripts/STM32F103RC_SKR_MINI.py
src_filter        = ${common.default_src_filter} +<src/HAL/HAL_STM32F1>
lib_deps          = ${common.lib_deps}
  SoftwareSerialM=https://github.com/FYSETC/SoftwareSerialM/archive/master.zip
lib_ignore        = Adafruit NeoPixel, SPI
monitor_speed     = 115200

[env:STM32F103RC_bigtree_512K_USB]
platform          = ststm32
board             = genericSTM32F103RC
board_upload.maximum_size=524288
platform_packages = tool-stm32duino
build_flags       = !python Marlin/src/HAL/HAL_STM32F1/build_flags.py
  ${common.build_flags} -DDEBUG_LEVEL=0 -std=gnu++14 -DHAVE_SW_SERIAL -DSS_TIMER=4 -DSTM32_FLASH_SIZE=512 -DUSE_USB_COMPOSITE
build_unflags     = -std=gnu++11
extra_scripts     = buildroot/share/PlatformIO/scripts/STM32F103RC_SKR_MINI.py
src_filter        = ${common.default_src_filter} +<src/HAL/HAL_STM32F1>
lib_deps          = ${common.lib_deps}
  SoftwareSerialM=https://github.com/FYSETC/SoftwareSerialM/archive/master.zip
lib_ignore        = Adafruit NeoPixel, SPI
monitor_speed     = 115200

#
# STM32F103RE
#
[env:STM32F103RE]
platform          = ststm32
board             = genericSTM32F103RE
platform_packages = tool-stm32duino
build_flags       = !python Marlin/src/HAL/HAL_STM32F1/build_flags.py
  ${common.build_flags} -std=gnu++14
build_unflags     = -std=gnu++11
src_filter        = ${common.default_src_filter} +<src/HAL/HAL_STM32F1>
lib_deps          = ${common.lib_deps}
  SoftwareSerialM=https://github.com/FYSETC/SoftwareSerialM/archive/master.zip
lib_ignore        = Adafruit NeoPixel, SPI
monitor_speed     = 115200

#
#   STM32F103RE_bigtree ............. RET6
#   STM32F103RE_bigtree_USB ......... RET6 (USB mass storage)
#
[env:STM32F103RE_bigtree]
platform          = ststm32
board             = genericSTM32F103RE
platform_packages = tool-stm32duino
build_flags       = !python Marlin/src/HAL/HAL_STM32F1/build_flags.py
  ${common.build_flags} -DDEBUG_LEVEL=0 -std=gnu++14 -DHAVE_SW_SERIAL -DSS_TIMER=4
build_unflags     = -std=gnu++11
extra_scripts     = buildroot/share/PlatformIO/scripts/STM32F103RE_SKR_E3_DIP.py
src_filter        = ${common.default_src_filter} +<src/HAL/HAL_STM32F1>
lib_deps          = ${common.lib_deps}
  SoftwareSerialM=https://github.com/FYSETC/SoftwareSerialM/archive/master.zip
lib_ignore        = Adafruit NeoPixel, SPI
debug_tool        = stlink
upload_protocol   = stlink
monitor_speed     = 115200

[env:STM32F103RE_bigtree_USB]
platform          = ststm32
board             = genericSTM32F103RE
platform_packages = tool-stm32duino
build_flags       = !python Marlin/src/HAL/HAL_STM32F1/build_flags.py
  ${common.build_flags} -DDEBUG_LEVEL=0 -std=gnu++14 -DHAVE_SW_SERIAL -DSS_TIMER=4 -DUSE_USB_COMPOSITE
build_unflags     = -std=gnu++11
extra_scripts     = buildroot/share/PlatformIO/scripts/STM32F103RE_SKR_E3_DIP.py
src_filter        = ${common.default_src_filter} +<src/HAL/HAL_STM32F1>
lib_deps          = ${common.lib_deps}
  SoftwareSerialM=https://github.com/FYSETC/SoftwareSerialM/archive/master.zip
lib_ignore        = Adafruit NeoPixel, SPI
debug_tool        = stlink
upload_protocol   = stlink
monitor_speed     = 115200

#
# STM32F4 with STM32GENERIC
#
[env:STM32F4]
platform      = ststm32
board         = disco_f407vg
build_flags   = ${common.build_flags} -DUSE_STM32GENERIC -DSTM32GENERIC -DSTM32F4 -DMENU_USB_SERIAL -DMENU_SERIAL=SerialUSB -DHAL_IWDG_MODULE_ENABLED
lib_ignore    = Adafruit NeoPixel, TMCStepper
src_filter    = ${common.default_src_filter} +<src/HAL/HAL_STM32_F4_F7> -<src/HAL/HAL_STM32_F4_F7/STM32F7>

#
# STM32F7 with STM32GENERIC
#
[env:STM32F7]
platform      = ststm32
board         = remram_v1
build_flags   = ${common.build_flags} -DUSE_STM32GENERIC -DSTM32GENERIC -DSTM32F7 -DMENU_USB_SERIAL -DMENU_SERIAL=SerialUSB -DHAL_IWDG_MODULE_ENABLED
lib_ignore    = Adafruit NeoPixel, TMCStepper
src_filter    = ${common.default_src_filter} +<src/HAL/HAL_STM32_F4_F7> -<src/HAL/HAL_STM32_F4_F7/STM32F4>

#
# ARMED (STM32)
#
[env:ARMED]
platform      = ststm32
board         = armed_v1
build_flags   = ${common.build_flags}
  -DUSBCON -DUSBD_VID=0x0483 '-DUSB_MANUFACTURER="Unknown"' '-DUSB_PRODUCT="ARMED_V1"' -DUSBD_USE_CDC
  -O2 -ffreestanding -fsigned-char -fno-move-loop-invariants -fno-strict-aliasing -std=gnu11 -std=gnu++11
  -IMarlin/src/HAL/HAL_STM32
lib_ignore    = Adafruit NeoPixel, SoftwareSerial
src_filter    = ${common.default_src_filter} +<src/HAL/HAL_STM32>

#
# Longer 3D board in Alfawise U20 (STM32F103VET6)
#
[env:STM32F103VE_longer]
platform      = ststm32
board         = genericSTM32F103VE
build_flags   = !python Marlin/src/HAL/HAL_STM32F1/build_flags.py
  ${common.build_flags} -std=gnu++14 -USERIAL_USB
  -DSTM32F1xx -DU20 -DTS_V12
build_unflags = -std=gnu++11 -DCONFIG_MAPLE_MINI_NO_DISABLE_DEBUG=1 -DERROR_LED_PORT=GPIOE -DERROR_LED_PIN=6
extra_scripts = buildroot/share/PlatformIO/scripts/STM32F103VE_longer.py
src_filter    = ${common.default_src_filter} +<src/HAL/HAL_STM32F1>
lib_ignore    = Adafruit NeoPixel, LiquidTWI2, SPI

#
# MKS Robin (STM32F103ZET6)
#
[env:mks_robin]
platform      = ststm32
board         = genericSTM32F103ZE
build_flags   = !python Marlin/src/HAL/HAL_STM32F1/build_flags.py
  ${common.build_flags} -std=gnu++14 -DSTM32_XL_DENSITY
build_unflags = -std=gnu++11
extra_scripts = buildroot/share/PlatformIO/scripts/mks_robin.py
src_filter    = ${common.default_src_filter} +<src/HAL/HAL_STM32F1>
lib_ignore    = Adafruit NeoPixel, SPI


#
# MKS Robin Pro (STM32F103ZET6)
#
[env:mks_robin_pro]
platform      = ststm32
board         = genericSTM32F103ZE
extra_scripts = buildroot/share/PlatformIO/scripts/mks_robin_pro.py
build_flags   = !python Marlin/src/HAL/HAL_STM32F1/build_flags.py
  ${common.build_flags} -std=gnu++14 -DSTM32_XL_DENSITY
build_unflags = -std=gnu++11
src_filter    = ${common.default_src_filter} +<src/HAL/HAL_STM32F1>
lib_deps      = ${common.lib_deps}
lib_ignore    = Adafruit NeoPixel, SPI, TMCStepper

#
# MKS Robin Lite/Lite2 (STM32F103RCT6)
#
[env:mks_robin_lite]
platform      = ststm32
board         = genericSTM32F103RC
build_flags   = !python Marlin/src/HAL/HAL_STM32F1/build_flags.py
  ${common.build_flags} -std=gnu++14
build_unflags = -std=gnu++11
extra_scripts = buildroot/share/PlatformIO/scripts/mks_robin_lite.py
src_filter    = ${common.default_src_filter} +<src/HAL/HAL_STM32F1>
lib_ignore    = Adafruit NeoPixel, SPI

#
# MKS ROBIN LITE3 (STM32F103RCT6)
#
[env:mks_robin_lite3]
platform      = ststm32
board         = genericSTM32F103RC
extra_scripts = buildroot/share/PlatformIO/scripts/mks_robin_lite3.py
build_flags   = !python Marlin/src/HAL/HAL_STM32F1/build_flags.py
  ${common.build_flags} -std=gnu++14
build_unflags = -std=gnu++11
src_filter    = ${common.default_src_filter} +<src/HAL/HAL_STM32F1>
lib_deps      = ${common.lib_deps}
lib_ignore    = Adafruit NeoPixel, SPI


#
# MKS Robin Mini (STM32F103VET6)
#
[env:mks_robin_mini]
platform      = ststm32
board         = genericSTM32F103VE
build_flags   = !python Marlin/src/HAL/HAL_STM32F1/build_flags.py
  ${common.build_flags} -std=gnu++14
build_unflags = -std=gnu++11
extra_scripts = buildroot/share/PlatformIO/scripts/mks_robin_mini.py
src_filter    = ${common.default_src_filter} +<src/HAL/HAL_STM32F1>
lib_ignore    = Adafruit NeoPixel, SPI

#
# MKS Robin Nano (STM32F103VET6)
#
[env:mks_robin_nano]
platform      = ststm32
board         = genericSTM32F103VE
build_flags   = !python Marlin/src/HAL/HAL_STM32F1/build_flags.py
  ${common.build_flags} -std=gnu++14
build_unflags = -std=gnu++11
extra_scripts = buildroot/share/PlatformIO/scripts/mks_robin_nano.py
src_filter    = ${common.default_src_filter} +<src/HAL/HAL_STM32F1>
lib_ignore    = Adafruit NeoPixel, SPI

#
# JGAurora A5S A1 (STM32F103ZET6)
#
[env:jgaurora_a5s_a1]
platform      = ststm32
board         = genericSTM32F103ZE
build_flags   = !python Marlin/src/HAL/HAL_STM32F1/build_flags.py
  ${common.build_flags} -DSTM32F1xx -std=gnu++14 -DSTM32_XL_DENSITY
build_unflags = -std=gnu++11
extra_scripts = buildroot/share/PlatformIO/scripts/jgaurora_a5s_a1_with_bootloader.py
src_filter    = ${common.default_src_filter} +<src/HAL/HAL_STM32F1>
lib_ignore    = Adafruit NeoPixel, SPI

#
# Malyan M200 (STM32F103CB)
#
[env:STM32F103CB_malyan]
platform    = ststm32
board       = malyanM200
build_flags = !python Marlin/src/HAL/HAL_STM32F1/build_flags.py -DMCU_STM32F103CB -D __STM32F1__=1 -std=c++1y -D MOTHERBOARD="BOARD_MALYAN_M200" -DSERIAL_USB -ffunction-sections -fdata-sections -Wl,--gc-sections
  -DDEBUG_LEVEL=0 -D__MARLIN_FIRMWARE__
src_filter  = ${common.default_src_filter} +<src/HAL/HAL_STM32F1>
lib_ignore  = Adafruit NeoPixel, LiquidCrystal, LiquidTWI2, TMCStepper, U8glib-HAL, SPI

#
# Chitu boards like Tronxy X5s (STM32F103ZET6)
#
[env:chitu_f103]
platform      = ststm32
board         = genericSTM32F103ZE
build_flags   = !python Marlin/src/HAL/HAL_STM32F1/build_flags.py
  ${common.build_flags} -DSTM32F1xx -std=gnu++14 -DSTM32_XL_DENSITY
build_unflags = -std=gnu++11 -DCONFIG_MAPLE_MINI_NO_DISABLE_DEBUG= -DERROR_LED_PORT=GPIOE -DERROR_LED_PIN=6
extra_scripts = buildroot/share/PlatformIO/scripts/chitu_crypt.py
src_filter    = ${common.default_src_filter} +<src/HAL/HAL_STM32F1>
lib_ignore    = Adafruit NeoPixel

#
# STM32F401VE
# 'STEVAL-3DP001)' STM32F401VE board - https://www.st.com/en/evaluation-tools/steval-3dp001v1.html
#
[env:STM32F401VE_STEVAL]
platform          = ststm32
board             = STEVAL_STM32F401VE
<<<<<<< HEAD
platform_packages = framework-arduinoststm32@3.10700.191028
=======
platform_packages = framework-arduinoststm32@>=3.107,<4
>>>>>>> 53677881
build_flags       = ${common.build_flags}
 -DTARGET_STM32F4 -DARDUINO_STEVAL -DSTM32F401xE
 -DUSBCON -DUSBD_USE_CDC -DUSBD_VID=0x0483 -DUSB_PRODUCT=\"STEVAL_F401VE\"
 -DDISABLE_GENERIC_SERIALUSB
 -IMarlin/src/HAL/HAL_STM32
build_unflags     = -std=gnu++11
extra_scripts     = pre:buildroot/share/PlatformIO/scripts/generic_create_variant.py
  buildroot/share/PlatformIO/scripts/STEVAL__F401XX.py
lib_ignore        = Adafruit NeoPixel, TMCStepper, SailfishLCD, SailfishRGB_LED, SlowSoftI2CMaster, SoftwareSerial
src_filter        = ${common.default_src_filter} +<src/HAL/HAL_STM32>

#
# FLYF407ZG
#
[env:FLYF407ZG]
platform          = ststm32
board             = FLYF407ZG
<<<<<<< HEAD
platform_packages = framework-arduinoststm32@3.10700.191028
=======
platform_packages = framework-arduinoststm32@>=3.107,<4
>>>>>>> 53677881
build_flags       = ${common.build_flags}
  -DSTM32F4 -DUSBCON -DUSBD_USE_CDC -DUSBD_VID=0x0483 -DUSB_PRODUCT=\"STM32F407ZG\"
  -DTARGET_STM32F4 -DVECT_TAB_OFFSET=0x8000
  -IMarlin/src/HAL/HAL_STM32
build_unflags     = -std=gnu++11
extra_scripts     = pre:buildroot/share/PlatformIO/scripts/generic_create_variant.py
lib_ignore        = Adafruit NeoPixel, TMCStepper, SailfishLCD, SailfishRGB_LED, SlowSoftI2CMaster, SoftwareSerial
src_filter        = ${common.default_src_filter} +<src/HAL/HAL_STM32>


#
# FYSETC S6 (STM32F446VET6 ARM Cortex-M4)
#
[env:FYSETC_S6]
platform          = ststm32
board             = fysetc_s6
platform_packages = tool-stm32duino
build_flags       = ${common.build_flags}
  -DTARGET_STM32F4 -std=gnu++14
  -DVECT_TAB_OFFSET=0x10000
  -DUSBCON -DUSBD_USE_CDC -DHAL_PCD_MODULE_ENABLED -DUSBD_VID=0x0483 '-DUSB_PRODUCT="FYSETC_S6"'
build_unflags     = -std=gnu++11
extra_scripts     = buildroot/share/PlatformIO/scripts/fysetc_STM32S6.py
src_filter        = ${common.default_src_filter} +<src/HAL/HAL_STM32>
lib_ignore        = Arduino-L6470
debug_tool        = stlink
#upload_protocol   = stlink
upload_protocol   = serial

#
# STM32F407VET6 with RAMPS-like shield
# 'Black' STM32F407VET6 board - http://wiki.stm32duino.com/index.php?title=STM32F407
# Shield - https://github.com/jmz52/Hardware
#
[env:STM32F407VE_black]
platform          = ststm32
board             = blackSTM32F407VET6
<<<<<<< HEAD
platform_packages = framework-arduinoststm32@3.10700.191028
=======
platform_packages = framework-arduinoststm32@>=3.107,<4
>>>>>>> 53677881
build_flags       = ${common.build_flags}
 -DTARGET_STM32F4 -DARDUINO_BLACK_F407VE
 -DUSBCON -DUSBD_USE_CDC -DUSBD_VID=0x0483 -DUSB_PRODUCT=\"BLACK_F407VE\"
  -IMarlin/src/HAL/HAL_STM32
build_unflags     = -std=gnu++11
extra_scripts     = pre:buildroot/share/PlatformIO/scripts/generic_create_variant.py
lib_ignore        = Adafruit NeoPixel, TMCStepper, SailfishLCD, SailfishRGB_LED, SlowSoftI2CMaster, SoftwareSerial
src_filter        = ${common.default_src_filter} +<src/HAL/HAL_STM32>

#
# BigTreeTech SKR Pro (STM32F407ZGT6 ARM Cortex-M4)
#
[env:BIGTREE_SKR_PRO]
platform          = ststm32
board             = BigTree_SKR_Pro
<<<<<<< HEAD
platform_packages = framework-arduinoststm32@3.10700.191028
=======
platform_packages = framework-arduinoststm32@>=3.107,<4
>>>>>>> 53677881
build_flags       = ${common.build_flags}
  -DUSBCON -DUSBD_USE_CDC -DUSBD_VID=0x0483 -DUSB_PRODUCT=\"STM32F407ZG\"
  -DTARGET_STM32F4 -DSTM32F407_5ZX -DVECT_TAB_OFFSET=0x8000
  -IMarlin/src/HAL/HAL_STM32
build_unflags     = -std=gnu++11
extra_scripts     = pre:buildroot/share/PlatformIO/scripts/generic_create_variant.py
lib_ignore        = SoftwareSerial, SoftwareSerialM
src_filter        = ${common.default_src_filter} +<src/HAL/HAL_STM32>
#upload_protocol   = stlink
#upload_command    = "$PROJECT_PACKAGES_DIR/tool-stm32duino/stlink/ST-LINK_CLI.exe" -c SWD -P "$BUILD_DIR/firmware.bin" 0x8008000 -Rst -Run
debug_tool        = stlink
debug_init_break  =

#
# BigTreeTech BTT002 (STM32F407VET6 ARM Cortex-M4)
#
[env:BIGTREE_BTT002]
platform          = ststm32@5.6.0
board             = BigTree_Btt002
<<<<<<< HEAD
platform_packages = framework-arduinoststm32@3.10700.191028
=======
platform_packages = framework-arduinoststm32@>=3.107,<4
>>>>>>> 53677881
build_flags       = ${common.build_flags}
  -DUSBCON -DUSBD_USE_CDC -DUSBD_VID=0x0483 -DUSB_PRODUCT=\"STM32F407VE\"
  -DTARGET_STM32F4 -DSTM32F407_5VX -DVECT_TAB_OFFSET=0x8000
  -DHAVE_HWSERIAL2
  -DHAVE_HWSERIAL3
  -DPIN_SERIAL2_RX=PD_6
  -DPIN_SERIAL2_TX=PD_5
build_unflags     = -std=gnu++11
extra_scripts     = pre:buildroot/share/PlatformIO/scripts/generic_create_variant.py
lib_ignore        = Adafruit NeoPixel, SailfishLCD, SailfishRGB_LED, SlowSoftI2CMaster
src_filter        = ${common.default_src_filter} +<src/HAL/HAL_STM32>

#
# Teensy 3.1 / 3.2 (ARM Cortex-M4)
#
[env:teensy31]
platform      = teensy
board         = teensy31
lib_deps      = ${common.lib_deps}
  TMC26XStepper=https://github.com/trinamic/TMC26XStepper/archive/master.zip
lib_ignore    = Adafruit NeoPixel
src_filter    = ${common.default_src_filter} +<src/HAL/HAL_TEENSY31_32>

#
# Teensy 3.5 / 3.6 (ARM Cortex-M4)
#
[env:teensy35]
platform      = teensy
board         = teensy35
lib_deps      = ${common.lib_deps}
  TMC26XStepper=https://github.com/trinamic/TMC26XStepper/archive/master.zip
lib_ignore    = Adafruit NeoPixel
src_filter    = ${common.default_src_filter} +<src/HAL/HAL_TEENSY35_36>

#
# Espressif ESP32
#
[env:esp32]
platform      = espressif32
board         = esp32dev
build_flags   = ${common.build_flags} -DCORE_DEBUG_LEVEL=0
lib_deps      = ${common.lib_deps}
  AsyncTCP=https://github.com/me-no-dev/AsyncTCP/archive/master.zip
  ESPAsyncWebServer=https://github.com/me-no-dev/ESPAsyncWebServer/archive/master.zip
  ESP3DLib=https://github.com/luc-github/ESP3DLib.git
  arduinoWebSockets=https://github.com/Links2004/arduinoWebSockets.git
  ESP32SSDP=https://github.com/luc-github/ESP32SSDP.git
lib_ignore    = LiquidCrystal, LiquidTWI2, SailfishLCD, SailfishRGB_LED
src_filter    = ${common.default_src_filter} +<src/HAL/HAL_ESP32>
upload_speed  = 115200
#upload_port   = marlinesp.local
#board_build.flash_mode = qio

#
# Native
# No supported Arduino libraries, base Marlin only
#
[env:linux_native]
platform        = native
framework       =
build_flags     = -D__PLAT_LINUX__ -std=gnu++17 -ggdb -g -lrt -lpthread -D__MARLIN_FIRMWARE__ -Wno-expansion-to-defined
src_build_flags = -Wall -IMarlin/src/HAL/HAL_LINUX/include
build_unflags   = -Wall
lib_ldf_mode    = off
lib_deps        =
extra_scripts   =
src_filter      = ${common.default_src_filter} +<src/HAL/HAL_LINUX>

#
# Adafruit Grand Central M4 (Atmel SAMD51P20A ARM Cortex-M4)
#
[env:SAMD51_grandcentral_m4]
platform      = atmelsam
board         = adafruit_grandcentral_m4
build_flags   = ${common.build_flags} -std=gnu++17
extra_scripts = ${common.extra_scripts}
build_unflags = -std=gnu++11
src_filter    = ${common.default_src_filter} +<src/HAL/HAL_SAMD51>
debug_tool    = jlink

#
# RUMBA32
#
[env:rumba32_f446ve]
platform      = ststm32
board         = rumba32_f446ve
build_flags   = ${common.build_flags}
  -DSTM32F4xx
  -DARDUINO_RUMBA32_F446VE
  -DARDUINO_ARCH_STM32
  "-DBOARD_NAME=\"RUMBA32_F446VE\""
  -DSTM32F446xx
  -DUSBCON
  -DUSBD_VID=0x0483
  "-DUSB_MANUFACTURER=\"Unknown\""
  "-DUSB_PRODUCT=\"RUMBA32_F446VE\""
  -DHAL_PCD_MODULE_ENABLED
  -DUSBD_USE_CDC
  -DDISABLE_GENERIC_SERIALUSB
  -DHAL_UART_MODULE_ENABLED
  -Os
lib_ignore    = Adafruit NeoPixel
src_filter    = ${common.default_src_filter} +<src/HAL/HAL_STM32>
monitor_speed = 500000
upload_protocol = dfu

#
# MKS RUMBA32(add TMC2208/2209 UART interface and AUX-1)
#
[env:mks_rumba32]
platform      = ststm32
board         = rumba32_f446ve
build_flags   = ${common.build_flags}
 -DSTM32F4xx -DARDUINO_RUMBA32_F446VE -DARDUINO_ARCH_STM32 "-DBOARD_NAME=\"RUMBA32_F446VE\""
 -DSTM32F446xx -DUSBCON -DUSBD_VID=0x8000
  "-DUSB_MANUFACTURER=\"Unknown\""
  "-DUSB_PRODUCT=\"RUMBA32_F446VE\""
  -DHAL_PCD_MODULE_ENABLED
  -DUSBD_USE_CDC
  -DDISABLE_GENERIC_SERIALUSB
  -DHAL_UART_MODULE_ENABLED
  -Os
lib_ignore    = Adafruit NeoPixel
src_filter    = ${common.default_src_filter} +<src/HAL/HAL_STM32> +<src/HAL/HAL_STM32_F4_F7> -<src/HAL/HAL_STM32_F4_F7/STM32F7>
upload_protocol = dfu

#
# Just print the dependency tree
#
[env:include_tree]
platform    = atmelavr
board       = megaatmega2560
build_flags = -c -H -std=gnu++11 -Wall -Os -D__MARLIN_FIRMWARE__
lib_deps    = ${common.lib_deps}
  TMC26XStepper=https://github.com/trinamic/TMC26XStepper/archive/master.zip
src_filter  = +<src/Marlin.cpp><|MERGE_RESOLUTION|>--- conflicted
+++ resolved
@@ -575,11 +575,7 @@
 [env:STM32F401VE_STEVAL]
 platform          = ststm32
 board             = STEVAL_STM32F401VE
-<<<<<<< HEAD
-platform_packages = framework-arduinoststm32@3.10700.191028
-=======
 platform_packages = framework-arduinoststm32@>=3.107,<4
->>>>>>> 53677881
 build_flags       = ${common.build_flags}
  -DTARGET_STM32F4 -DARDUINO_STEVAL -DSTM32F401xE
  -DUSBCON -DUSBD_USE_CDC -DUSBD_VID=0x0483 -DUSB_PRODUCT=\"STEVAL_F401VE\"
@@ -597,11 +593,7 @@
 [env:FLYF407ZG]
 platform          = ststm32
 board             = FLYF407ZG
-<<<<<<< HEAD
-platform_packages = framework-arduinoststm32@3.10700.191028
-=======
 platform_packages = framework-arduinoststm32@>=3.107,<4
->>>>>>> 53677881
 build_flags       = ${common.build_flags}
   -DSTM32F4 -DUSBCON -DUSBD_USE_CDC -DUSBD_VID=0x0483 -DUSB_PRODUCT=\"STM32F407ZG\"
   -DTARGET_STM32F4 -DVECT_TAB_OFFSET=0x8000
@@ -639,11 +631,7 @@
 [env:STM32F407VE_black]
 platform          = ststm32
 board             = blackSTM32F407VET6
-<<<<<<< HEAD
-platform_packages = framework-arduinoststm32@3.10700.191028
-=======
 platform_packages = framework-arduinoststm32@>=3.107,<4
->>>>>>> 53677881
 build_flags       = ${common.build_flags}
  -DTARGET_STM32F4 -DARDUINO_BLACK_F407VE
  -DUSBCON -DUSBD_USE_CDC -DUSBD_VID=0x0483 -DUSB_PRODUCT=\"BLACK_F407VE\"
@@ -659,11 +647,7 @@
 [env:BIGTREE_SKR_PRO]
 platform          = ststm32
 board             = BigTree_SKR_Pro
-<<<<<<< HEAD
-platform_packages = framework-arduinoststm32@3.10700.191028
-=======
 platform_packages = framework-arduinoststm32@>=3.107,<4
->>>>>>> 53677881
 build_flags       = ${common.build_flags}
   -DUSBCON -DUSBD_USE_CDC -DUSBD_VID=0x0483 -DUSB_PRODUCT=\"STM32F407ZG\"
   -DTARGET_STM32F4 -DSTM32F407_5ZX -DVECT_TAB_OFFSET=0x8000
@@ -683,11 +667,7 @@
 [env:BIGTREE_BTT002]
 platform          = ststm32@5.6.0
 board             = BigTree_Btt002
-<<<<<<< HEAD
-platform_packages = framework-arduinoststm32@3.10700.191028
-=======
 platform_packages = framework-arduinoststm32@>=3.107,<4
->>>>>>> 53677881
 build_flags       = ${common.build_flags}
   -DUSBCON -DUSBD_USE_CDC -DUSBD_VID=0x0483 -DUSB_PRODUCT=\"STM32F407VE\"
   -DTARGET_STM32F4 -DSTM32F407_5VX -DVECT_TAB_OFFSET=0x8000
