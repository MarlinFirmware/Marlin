--- conflicted
+++ resolved
@@ -18,12 +18,8 @@
 [platformio]
 src_dir      = Marlin
 boards_dir   = buildroot/share/PlatformIO/boards
-<<<<<<< HEAD
 default_envs = STM32F103RC_btt
-=======
-default_envs = mega2560
 include_dir  = Marlin
->>>>>>> 2979da73
 
 #
 # The 'common' values are used for most Marlin builds
