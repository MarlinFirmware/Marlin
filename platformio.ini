--- conflicted
+++ resolved
@@ -325,1952 +325,6 @@
 #
 [common]
 default_src_filter = +<src/*> -<src/config> -<src/HAL> +<src/HAL/shared>
-<<<<<<< HEAD
-  -<src/lcd/HD44780> -<src/lcd/dwin> -<src/lcd/dogm> -<src/lcd/tft> -<src/lcd/menu>
-  -<src/lcd/extui/lib/mks_ui> -<src/lcd/extui/lib/dgus> -<src/lcd/extui/lib/ftdi_eve_touch_ui> -<src/lcd/extui/lib/anycubic>
-  -<src/sd/usb_flashdrive>
-  -<src/gcode/feature/trinamic>
-  -<src/feature/bedlevel/abl> -<src/gcode/bedlevel/abl>
-  -<src/feature/bedlevel/mbl> -<src/gcode/bedlevel/mbl>
-  -<src/feature/bedlevel/ubl> -<src/gcode/bedlevel/ubl>
-  -<src/feature/dac> -<src/feature/digipot>
-  -<src/feature/leds>
-extra_scripts      =
-  pre:buildroot/share/PlatformIO/scripts/common-dependencies.py
-  pre:buildroot/share/PlatformIO/scripts/common-cxxflags.py
-build_flags        = -fmax-errors=5 -g -D__MARLIN_FIRMWARE__ -fmerge-all-constants
-lib_deps           =
-
-#
-# Feature Dependencies
-#
-[features]
-HAS_TFT_LVGL_UI         = lvgl=https://github.com/makerbase-mks/MKS-LittlevGL/archive/master.zip
-                          src_filter=+<src/lcd/extui/lib/mks_ui>
-                          extra_scripts=download_mks_assets.py
-HAS_TRINAMIC_CONFIG     = TMCStepper@~0.7.1
-                          src_filter=+<src/gcode/feature/trinamic>
-SR_LCD_3W_NL            = SailfishLCD=https://github.com/mikeshub/SailfishLCD/archive/master.zip
-DIGIPOT_MCP4...         = SlowSoftI2CMaster
-HAS_TMC26X              = TMC26XStepper=https://github.com/trinamic/TMC26XStepper/archive/master.zip
-HAS_L64XX               = Arduino-L6470@0.8.0
-NEOPIXEL_LED            = Adafruit NeoPixel@1.5.0
-MAX6675_IS_MAX31865     = Adafruit MAX31865 library@~1.1.0
-HAS_MARLINUI_U8GLIB     = U8glib-HAL@~0.4.1
-                          src_filter=+<src/lcd/dogm>
-USES_LIQUIDCRYSTAL      = LiquidCrystal@1.5.0
-USES_LIQUIDTWI2         = LiquidTWI2@1.2.7
-DWIN_CREALITY_LCD       = src_filter=+<src/lcd/dwin>
-HAS_CHARACTER_LCD       = src_filter=+<src/lcd/HD44780>
-HAS_GRAPHICAL_TFT       = src_filter=+<src/lcd/tft>
-HAS_LCD_MENU            = src_filter=+<src/lcd/menu>
-HAS_DGUS_LCD            = src_filter=+<src/lcd/extui/lib/dgus>
-TOUCH_UI_FTDI_EVE       = src_filter=+<src/lcd/extui/lib/ftdi_eve_touch_ui>
-ANYCUBIC_TFT_MODEL      = src_filter=+<src/lcd/extui/lib/anycubic>
-USB_FLASH_DRIVE_SUPPORT = src_filter=+<src/sd/usb_flashdrive>
-AUTO_BED_LEVELING_(3POINT|(BI)?LINEAR) = src_filter=+<src/feature/bedlevel/abl> +<src/gcode/bedlevel/abl>
-MESH_BED_LEVELING       = src_filter=+<src/feature/bedlevel/mbl> +<src/gcode/bedlevel/mbl>
-AUTO_BED_LEVELING_UBL   = src_filter=+<src/feature/bedlevel/ubl> +<src/gcode/bedlevel/ubl>
-DAC_STEPPER_CURRENT     = src_filter=+<src/feature/dac>
-HAS_I2C_DIGIPOT         = src_filter=+<src/feature/digipot>
-HAS_LED_FEATURE         = src_filter=+<src/feature/leds>
-EXTENSIBLE_UI           = src_filter=+<src/lcd/extui/lib/Creality>
-(ESP3D_)?WIFISUPPORT = AsyncTCP, ESP Async WebServer
-  ESP3DLib=https://github.com/luc-github/ESP3DLib.git
-  arduinoWebSockets=https://github.com/Links2004/arduinoWebSockets.git
-  ESP32SSDP=https://github.com/luc-github/ESP32SSDP.git
-  lib_ignore=ESPAsyncTCP
-
-#
-# Default values apply to all 'env:' prefixed environments
-#
-[env]
-framework     = arduino
-extra_scripts = ${common.extra_scripts}
-build_flags   = ${common.build_flags}
-lib_deps      = ${common.lib_deps}
-monitor_speed = 250000
-monitor_flags =
-  --quiet
-  --echo
-  --eol
-    LF
-  --filter
-    colorize
-  --filter
-    time
-
-#################################
-#                               #
-#   Unique Core Architectures   #
-#                               #
-#  Add a new "env" below if no  #
-# entry has values suitable to  #
-#   build for a given board.    #
-#                               #
-#################################
-
-#################################
-#                               #
-#       AVR Architecture        #
-#                               #
-#################################
-
-#
-# AVR (8-bit) Common Environment values
-#
-[common_avr8]
-board_build.f_cpu = 16000000L
-src_filter        = ${common.default_src_filter} +<src/HAL/AVR>
-
-#
-# ATmega2560
-#
-[env:mega2560]
-platform      = atmelavr
-extends       = common_avr8
-board         = megaatmega2560
-
-
-[env:10SPro_BIL]
-platform      = atmelavr
-extends       = common_avr8
-board         = megaatmega2560
-build_flags = ${common.build_flags} -DMachineCR10SPro -DHotendAllMetal -DBedDC -DPOWER_LOSS_RECOVERY
-
-[env:10SPro_BLT_BIL]
-platform      = atmelavr
-extends       = common_avr8
-board         = megaatmega2560
-build_flags = ${common.build_flags} -DMachineCR10SPro -DHotendAllMetal -DBedDC -DABL_BLTOUCH -DPOWER_LOSS_RECOVERY
-
-[env:10SProV2_BIL]
-platform      = atmelavr
-extends       = common_avr8
-board         = megaatmega2560
-build_flags = ${common.build_flags} -DMachineCR10SProV2 -DHotendAllMetal -DBedDC -DPOWER_LOSS_RECOVERY
-
-[env:10SPro_UBL]
-platform      = atmelavr
-extends       = common_avr8
-board         = megaatmega2560
-build_flags = ${common.build_flags} -DMachineCR10SPro -DHotendAllMetal -DBedDC -DPOWER_LOSS_RECOVERY -DABL_UBL
-
-[env:10SPro_BLT_UBL]
-platform      = atmelavr
-extends       = common_avr8
-board         = megaatmega2560
-build_flags = ${common.build_flags} -DMachineCR10SPro -DHotendAllMetal -DBedDC -DABL_BLTOUCH -DPOWER_LOSS_RECOVERY -DABL_UBL
-
-[env:10SProV2_UBL]
-platform      = atmelavr
-extends       = common_avr8
-board         = megaatmega2560
-build_flags = ${common.build_flags} -DMachineCR10SProV2 -DHotendAllMetal -DBedDC -DPOWER_LOSS_RECOVERY -DABL_UBL
-
-[env:CR10Max_BIL]
-platform      = atmelavr
-extends       = common_avr8
-board         = megaatmega2560
-build_flags = ${common.build_flags} -DMachineCR10Max -DHotendAllMetal -DBedDC -DABL_BLTOUCH -DPOWER_LOSS_RECOVERY
-
-[env:CR10Max_UBL]
-platform      = atmelavr
-extends       = common_avr8
-board         = megaatmega2560
-build_flags = ${common.build_flags} -DMachineCR10Max -DHotendAllMetal -DBedDC -DABL_BLTOUCH -DPOWER_LOSS_RECOVERY -DABL_UBL
-
-[env:E5P_BIL]
-platform      = atmelavr
-extends       = common_avr8
-board         = megaatmega2560
-build_flags = ${common.build_flags} -DMachineEnder5Plus -DHotendAllMetal -DBedDC -DPOWER_LOSS_RECOVERY -DForce10SProDisplay
-
-[env:E5P_UBL]
-platform      = atmelavr
-extends       = common_avr8
-board         = megaatmega2560
-build_flags = ${common.build_flags} -DMachineEnder5Plus -DHotendAllMetal -DBedDC -DPOWER_LOSS_RECOVERY -DABL_UBL -DForce10SProDisplay
-
-[env:E5P_BIL_Slnt]
-platform      = atmelavr
-extends       = common_avr8
-board         = megaatmega2560
-build_flags = ${common.build_flags} -DMachineEnder5Plus -DHotendAllMetal -DBedDC -DPOWER_LOSS_RECOVERY -DForce10SProDisplay -DCrealitySilentBoard
-
-[env:E5P_UBL_Slnt]
-platform      = atmelavr
-extends       = common_avr8
-board         = megaatmega2560
-build_flags = ${common.build_flags} -DMachineEnder5Plus -DHotendAllMetal -DBedDC -DPOWER_LOSS_RECOVERY -DABL_UBL -DForce10SProDisplay -DCrealitySilentBoard
-
-[env:E5P_BIL_DZ]
-platform      = atmelavr
-extends       = common_avr8
-board         = megaatmega2560
-build_flags = ${common.build_flags} -DMachineEnder5Plus -DHotendAllMetal -DBedDC -DPOWER_LOSS_RECOVERY -DForce10SProDisplay -DDualZ
-
-[env:E5P_UBL_DZ]
-platform      = atmelavr
-extends       = common_avr8
-board         = megaatmega2560
-build_flags = ${common.build_flags} -DMachineEnder5Plus -DHotendAllMetal -DBedDC -DPOWER_LOSS_RECOVERY -DABL_UBL -DForce10SProDisplay -DDualZ
-
-[env:E5PBILSlntDZ]
-platform      = atmelavr
-extends       = common_avr8
-board         = megaatmega2560
-build_flags = ${common.build_flags} -DMachineEnder5Plus -DHotendAllMetal -DBedDC -DPOWER_LOSS_RECOVERY -DForce10SProDisplay -DCrealitySilentBoard -DDualZ
-
-[env:E5PUBLSlntDZ]
-platform      = atmelavr
-extends       = common_avr8
-board         = megaatmega2560
-build_flags = ${common.build_flags} -DMachineEnder5Plus -DHotendAllMetal -DBedDC -DPOWER_LOSS_RECOVERY -DABL_UBL -DForce10SProDisplay -DCrealitySilentBoard -DDualZ
-
-[env:E5P_BILH]
-platform      = atmelavr
-extends       = common_avr8
-board         = megaatmega2560
-build_flags = ${common.build_flags} -DMachineEnder5Plus -DHotendAllMetal -DBedDC -DPOWER_LOSS_RECOVERY -DForce10SProDisplay -DE3DHemera
-
-[env:E5P_UBLH]
-platform      = atmelavr
-extends       = common_avr8
-board         = megaatmega2560
-build_flags = ${common.build_flags} -DMachineEnder5Plus -DHotendAllMetal -DBedDC -DPOWER_LOSS_RECOVERY -DABL_UBL -DForce10SProDisplay -DE3DHemera
-
-[env:E5P_BIL_SlntH]
-platform      = atmelavr
-extends       = common_avr8
-board         = megaatmega2560
-build_flags = ${common.build_flags} -DMachineEnder5Plus -DHotendAllMetal -DBedDC -DPOWER_LOSS_RECOVERY -DForce10SProDisplay -DCrealitySilentBoard -DE3DHemera
-
-[env:E5P_UBL_SlntH]
-platform      = atmelavr
-extends       = common_avr8
-board         = megaatmega2560
-build_flags = ${common.build_flags} -DMachineEnder5Plus -DHotendAllMetal -DBedDC -DPOWER_LOSS_RECOVERY -DABL_UBL -DForce10SProDisplay -DCrealitySilentBoard -DE3DHemera
-
-[env:E5P_BIL_DZH]
-platform      = atmelavr
-extends       = common_avr8
-board         = megaatmega2560
-build_flags = ${common.build_flags} -DMachineEnder5Plus -DHotendAllMetal -DBedDC -DPOWER_LOSS_RECOVERY -DForce10SProDisplay -DDualZ -DE3DHemera
-
-[env:E5P_UBL_DZH]
-platform      = atmelavr
-extends       = common_avr8
-board         = megaatmega2560
-build_flags = ${common.build_flags} -DMachineEnder5Plus -DHotendAllMetal -DBedDC -DPOWER_LOSS_RECOVERY -DABL_UBL -DForce10SProDisplay -DDualZ -DE3DHemera
-
-[env:E5PBILSlntDZH]
-platform      = atmelavr
-extends       = common_avr8
-board         = megaatmega2560
-build_flags = ${common.build_flags} -DMachineEnder5Plus -DHotendAllMetal -DBedDC -DPOWER_LOSS_RECOVERY -DForce10SProDisplay -DCrealitySilentBoard -DDualZ -DE3DHemera
-
-[env:E5PUBLSlntDZH]
-platform      = atmelavr
-extends       = common_avr8
-board         = megaatmega2560
-build_flags = ${common.build_flags} -DMachineEnder5Plus -DHotendAllMetal -DBedDC -DPOWER_LOSS_RECOVERY -DABL_UBL -DForce10SProDisplay -DCrealitySilentBoard -DDualZ -DE3DHemera
-
-[env:CRX_BLT_BIL_NoFil]
-platform      = atmelavr
-extends       = common_avr8
-board         = megaatmega2560
-build_flags = ${common.build_flags} -DMachineCRX -DHotendAllMetal -DBedDC -DABL_BLTOUCH -DPOWER_LOSS_RECOVERY -DForce10SProDisplay
-
-[env:CRX_BLT_UBL_NoFil]
-platform      = atmelavr
-extends       = common_avr8
-board         = megaatmega2560
-build_flags = ${common.build_flags} -DMachineCRX -DHotendAllMetal -DBedDC -DABL_BLTOUCH -DPOWER_LOSS_RECOVERY -DABL_UBL -DForce10SProDisplay
-
-[env:CRX_BLT_BIL_Fil]
-platform      = atmelavr
-extends       = common_avr8
-board         = megaatmega2560
-build_flags = ${common.build_flags} -DMachineCRX -DHotendAllMetal -DBedDC -DABL_BLTOUCH -DPOWER_LOSS_RECOVERY -DForce10SProDisplay -DFilSensors
-
-[env:CRX_BLT_UBL_Fil]
-platform      = atmelavr
-extends       = common_avr8
-board         = megaatmega2560
-build_flags = ${common.build_flags} -DMachineCRX -DHotendAllMetal -DBedDC -DABL_BLTOUCH -DPOWER_LOSS_RECOVERY -DABL_UBL -DForce10SProDisplay -DFilSensors
-
-[env:CRX_NoFil]
-platform      = atmelavr
-extends       = common_avr8
-board         = megaatmega2560
-build_flags = ${common.build_flags} -DMachineCRX -DHotendAllMetal -DBedDC -DPOWER_LOSS_RECOVERY
-
-[env:CRX_Fil]
-platform      = atmelavr
-extends       = common_avr8
-board         = megaatmega2560
-build_flags = ${common.build_flags} -DMachineCRX -DHotendAllMetal -DBedDC -DPOWER_LOSS_RECOVERY -DFilSensors
-
-[env:10SPro_BLT_UBL_Enc]
-platform      = atmelavr
-extends       = common_avr8
-board         = megaatmega2560
-build_flags = ${common.build_flags} -DMachineCR10SPro -DHotendAllMetal -DBedDC -DABL_BLTOUCH -DPOWER_LOSS_RECOVERY -DABL_UBL -DFilamentEncoder
-
-[env:Ender4]
-platform      = atmelavr
-extends       = common_avr8
-board         = megaatmega2560
-build_flags = ${common.build_flags} -DMachineEnder4 -DHotendAllMetal -DBedDC  -DPOWER_LOSS_RECOVERY
-
-[env:Ender4_BLT]
-platform      = atmelavr
-extends       = common_avr8
-board         = megaatmega2560
-build_flags = ${common.build_flags} -DMachineEnder4 -DBedDC  -DPOWER_LOSS_RECOVERY -DABL_BLTOUCH
-
-[env:Ender4_BLT_UBL]
-platform      = atmelavr
-extends       = common_avr8
-board         = megaatmega2560
-build_flags = ${common.build_flags} -DMachineEnder4 -DBedDC  -DPOWER_LOSS_RECOVERY -DABL_BLTOUCH -DABL_UBL
-
-[env:CR20]
-platform      = atmelavr
-extends       = common_avr8
-board         = megaatmega2560
-build_flags = ${common.build_flags} -DMachineCR20 -DHotendAllMetal -DBedDC  -DPOWER_LOSS_RECOVERY
-
-[env:CR20_BLT]
-platform      = atmelavr
-extends       = common_avr8
-board         = megaatmega2560
-build_flags = ${common.build_flags} -DMachineCR20 -DBedDC  -DPOWER_LOSS_RECOVERY -DABL_BLTOUCH
-
-[env:CR20_BLT_UBL]
-platform      = atmelavr
-extends       = common_avr8
-board         = megaatmega2560
-build_flags = ${common.build_flags} -DMachineCR20 -DBedDC  -DPOWER_LOSS_RECOVERY -DABL_BLTOUCH -DABL_UBL
-
-[env:CR20_Pro]
-platform      = atmelavr
-extends       = common_avr8
-board         = megaatmega2560
-build_flags = ${common.build_flags} -DMachineCR20Pro -DBedDC  -DPOWER_LOSS_RECOVERY -DABL_BLTOUCH
-
-[env:CR20_Pro_UBL]
-platform      = atmelavr
-extends       = common_avr8
-board         = megaatmega2560
-build_flags = ${common.build_flags} -DMachineCR20Pro -DBedDC  -DPOWER_LOSS_RECOVERY -DABL_BLTOUCH -DABL_UBL
-
-[env:CR10S]
-platform      = atmelavr
-extends       = common_avr8
-board         = megaatmega2560
-build_flags = ${common.build_flags} -DMachineCR10S -DHotendAllMetal -DBedDC  -DPOWER_LOSS_RECOVERY
-
-[env:CR10S_BLT]
-platform      = atmelavr
-extends       = common_avr8
-board         = megaatmega2560
-build_flags = ${common.build_flags} -DMachineCR10S -DBedDC  -DPOWER_LOSS_RECOVERY -DABL_BLTOUCH
-
-[env:CR10V2]
-platform      = atmelavr
-extends       = common_avr8
-board         = megaatmega2560
-build_flags = ${common.build_flags} -DMachineCR10SV2 -DHotendAllMetal -DBedDC  -DPOWER_LOSS_RECOVERY
-
-[env:CR10V2_BLT]
-platform      = atmelavr
-extends       = common_avr8
-board         = megaatmega2560
-build_flags = ${common.build_flags} -DMachineCR10SV2 -DBedDC  -DPOWER_LOSS_RECOVERY -DABL_BLTOUCH
-
-[env:CR10S_BLT_UBL]
-platform      = atmelavr
-extends       = common_avr8
-board         = megaatmega2560
-build_flags = ${common.build_flags} -DMachineCR10S -DBedDC  -DPOWER_LOSS_RECOVERY -DABL_BLTOUCH -DABL_UBL
-
-[env:CR10V2_UBL]
-platform      = atmelavr
-extends       = common_avr8
-board         = megaatmega2560
-build_flags = ${common.build_flags} -DMachineCR10SV2 -DHotendAllMetal -DBedDC  -DPOWER_LOSS_RECOVERY -DABL_UBL
-
-[env:CR10V2_BLT_UBL]
-platform      = atmelavr
-extends       = common_avr8
-board         = megaatmega2560
-build_flags = ${common.build_flags} -DMachineCR10SV2 -DBedDC  -DPOWER_LOSS_RECOVERY -DABL_BLTOUCH -DABL_UBL
-
-[env:CR2020]
-platform      = atmelavr
-extends       = common_avr8
-board         = megaatmega2560
-build_flags = ${common.build_flags} -DMachineCR2020 -DHotendAllMetal -DBedDC  -DPOWER_LOSS_RECOVERY
-
-[env:S4]
-platform      = atmelavr
-extends       = common_avr8
-board         = megaatmega2560
-build_flags = ${common.build_flags} -DMachineS4 -DHotendAllMetal -DBedDC  -DPOWER_LOSS_RECOVERY -DMeshFine
-
-[env:S4_BLT_UBL]
-platform      = atmelavr
-extends       = common_avr8
-board         = megaatmega2560
-build_flags = ${common.build_flags} -DMachineS4 -DBedDC  -DPOWER_LOSS_RECOVERY -DABL_BLTOUCH -DMeshFine -DABL_UBL
-
-[env:S4_BLT]
-platform      = atmelavr
-extends       = common_avr8
-board         = megaatmega2560
-build_flags = ${common.build_flags} -DMachineS4 -DBedDC  -DPOWER_LOSS_RECOVERY -DABL_BLTOUCH -DMeshFine
-
-[env:S4_AC]
-platform      = atmelavr
-extends       = common_avr8
-board         = megaatmega2560
-build_flags = ${common.build_flags} -DMachineS4 -DHotendAllMetal -DBedAC  -DPOWER_LOSS_RECOVERY -DMeshFine
-
-[env:S4_BLT_AC]
-platform      = atmelavr
-extends       = common_avr8
-board         = megaatmega2560
-build_flags = ${common.build_flags} -DMachineS4 -DBedAC  -DPOWER_LOSS_RECOVERY -DABL_BLTOUCH -DMeshFine
-
-[env:S4_BLT_AC_UBL]
-platform      = atmelavr
-extends       = common_avr8
-board         = megaatmega2560
-build_flags = ${common.build_flags} -DMachineS4 -DBedAC  -DPOWER_LOSS_RECOVERY -DABL_BLTOUCH -DMeshFine -DABL_UBL
-
-[env:S5]
-platform      = atmelavr
-extends       = common_avr8
-board         = megaatmega2560
-build_flags = ${common.build_flags} -DMachineS5 -DHotendAllMetal -DBedDC  -DPOWER_LOSS_RECOVERY -DMeshFine
-
-[env:S5_BLT]
-platform      = atmelavr
-extends       = common_avr8
-board         = megaatmega2560
-build_flags = ${common.build_flags} -DMachineS5 -DBedDC  -DPOWER_LOSS_RECOVERY -DABL_BLTOUCH -DMeshExtreme
-
-[env:S5_BLT_UBL]
-platform      = atmelavr
-extends       = common_avr8
-board         = megaatmega2560
-build_flags = ${common.build_flags} -DMachineS5 -DBedDC  -DPOWER_LOSS_RECOVERY -DABL_BLTOUCH -DMeshExtreme -DABL_UBL
-
-[env:S5_AC]
-platform      = atmelavr
-extends       = common_avr8
-board         = megaatmega2560
-build_flags = ${common.build_flags} -DMachineS5 -DHotendAllMetal -DBedAC  -DPOWER_LOSS_RECOVERY -DMeshFine
-
-[env:S5_BLT_AC]
-platform      = atmelavr
-extends       = common_avr8
-board         = megaatmega2560
-build_flags = ${common.build_flags} -DMachineS5 -DBedAC  -DPOWER_LOSS_RECOVERY -DABL_BLTOUCH -DMeshExtreme
-
-[env:S5_BLT_AC_UBL]
-platform      = atmelavr
-extends       = common_avr8
-board         = megaatmega2560
-build_flags = ${common.build_flags} -DMachineS5 -DBedAC  -DPOWER_LOSS_RECOVERY -DABL_BLTOUCH -DMeshExtreme -DABL_UBL
-
-[env:CR10S_NF]
-platform      = atmelavr
-extends       = common_avr8
-board         = megaatmega2560
-build_flags = ${common.build_flags} -DMachineCR10S -DHotendAllMetal -DBedDC  -DPOWER_LOSS_RECOVERY -DCableExtensionNoiseFilter
-
-[env:CR10S_BLT_NF]
-platform      = atmelavr
-extends       = common_avr8
-board         = megaatmega2560
-build_flags = ${common.build_flags} -DMachineCR10S -DBedDC  -DPOWER_LOSS_RECOVERY -DABL_BLTOUCH -DCableExtensionNoiseFilter
-
-[env:CR10V2_NF]
-platform      = atmelavr
-extends       = common_avr8
-board         = megaatmega2560
-build_flags = ${common.build_flags} -DMachineCR10SV2 -DHotendAllMetal -DBedDC  -DPOWER_LOSS_RECOVERY -DCableExtensionNoiseFilter
-
-[env:CR10V2_BLT_NF]
-platform      = atmelavr
-extends       = common_avr8
-board         = megaatmega2560
-build_flags = ${common.build_flags} -DMachineCR10SV2 -DBedDC  -DPOWER_LOSS_RECOVERY -DABL_BLTOUCH -DCableExtensionNoiseFilter
-
-[env:CR10S_BLT_UBL_NF]
-platform      = atmelavr
-extends       = common_avr8
-board         = megaatmega2560
-build_flags = ${common.build_flags} -DMachineCR10S -DBedDC  -DPOWER_LOSS_RECOVERY -DABL_BLTOUCH -DABL_UBL -DCableExtensionNoiseFilter
-
-[env:CR10V2_UBL_NF]
-platform      = atmelavr
-extends       = common_avr8
-board         = megaatmega2560
-build_flags = ${common.build_flags} -DMachineCR10SV2 -DHotendAllMetal -DBedDC  -DPOWER_LOSS_RECOVERY -DABL_UBL -DCableExtensionNoiseFilter
-
-[env:CR10V2_BLT_UBL_NF]
-platform      = atmelavr
-extends       = common_avr8
-board         = megaatmega2560
-build_flags = ${common.build_flags} -DMachineCR10SV2 -DBedDC  -DPOWER_LOSS_RECOVERY -DABL_BLTOUCH -DABL_UBL -DCableExtensionNoiseFilter
-
-[env:S4_NF]
-platform      = atmelavr
-extends       = common_avr8
-board         = megaatmega2560
-build_flags = ${common.build_flags} -DMachineS4 -DHotendAllMetal -DBedDC  -DPOWER_LOSS_RECOVERY -DMeshFine -DCableExtensionNoiseFilter
-
-[env:S4_BLT_UBL_NF]
-platform      = atmelavr
-extends       = common_avr8
-board         = megaatmega2560
-build_flags = ${common.build_flags} -DMachineS4 -DBedDC  -DPOWER_LOSS_RECOVERY -DABL_BLTOUCH -DMeshFine -DABL_UBL -DCableExtensionNoiseFilter
-
-[env:S4_BLT_NF]
-platform      = atmelavr
-extends       = common_avr8
-board         = megaatmega2560
-build_flags = ${common.build_flags} -DMachineS4 -DBedDC  -DPOWER_LOSS_RECOVERY -DABL_BLTOUCH -DMeshFine -DCableExtensionNoiseFilter
-
-[env:S4_AC_NF]
-platform      = atmelavr
-extends       = common_avr8
-board         = megaatmega2560
-build_flags = ${common.build_flags} -DMachineS4 -DHotendAllMetal -DBedAC  -DPOWER_LOSS_RECOVERY -DMeshFine -DCableExtensionNoiseFilter
-
-[env:S4_BLT_AC_NF]
-platform      = atmelavr
-extends       = common_avr8
-board         = megaatmega2560
-build_flags = ${common.build_flags} -DMachineS4 -DBedAC  -DPOWER_LOSS_RECOVERY -DABL_BLTOUCH -DMeshFine -DCableExtensionNoiseFilter
-
-[env:S4_BLT_AC_UBL_NF]
-platform      = atmelavr
-extends       = common_avr8
-board         = megaatmega2560
-build_flags = ${common.build_flags} -DMachineS4 -DBedAC  -DPOWER_LOSS_RECOVERY -DABL_BLTOUCH -DMeshFine -DABL_UBL -DCableExtensionNoiseFilter
-
-[env:S5_NF]
-platform      = atmelavr
-extends       = common_avr8
-board         = megaatmega2560
-build_flags = ${common.build_flags} -DMachineS5 -DHotendAllMetal -DBedDC  -DPOWER_LOSS_RECOVERY -DMeshFine -DCableExtensionNoiseFilter
-
-[env:S5_BLT_NF]
-platform      = atmelavr
-extends       = common_avr8
-board         = megaatmega2560
-build_flags = ${common.build_flags} -DMachineS5 -DBedDC  -DPOWER_LOSS_RECOVERY -DABL_BLTOUCH -DMeshExtreme -DCableExtensionNoiseFilter
-
-[env:S5_BLT_UBL_NF]
-platform      = atmelavr
-extends       = common_avr8
-board         = megaatmega2560
-build_flags = ${common.build_flags} -DMachineS5 -DBedDC  -DPOWER_LOSS_RECOVERY -DABL_BLTOUCH -DMeshExtreme -DABL_UBL -DCableExtensionNoiseFilter
-
-[env:S5_AC_NF]
-platform      = atmelavr
-extends       = common_avr8
-board         = megaatmega2560
-build_flags = ${common.build_flags} -DMachineS5 -DHotendAllMetal -DBedAC  -DPOWER_LOSS_RECOVERY -DMeshFine -DCableExtensionNoiseFilter
-
-[env:S5_BLT_AC_NF]
-platform      = atmelavr
-extends       = common_avr8
-board         = megaatmega2560
-build_flags = ${common.build_flags} -DMachineS5 -DBedAC  -DPOWER_LOSS_RECOVERY -DABL_BLTOUCH -DMeshExtreme -DCableExtensionNoiseFilter
-
-[env:S5_BLT_AC_UBL_NF]
-platform      = atmelavr
-extends       = common_avr8
-board         = megaatmega2560
-build_flags = ${common.build_flags} -DMachineS5 -DBedAC  -DPOWER_LOSS_RECOVERY -DABL_BLTOUCH -DMeshExtreme -DABL_UBL -DCableExtensionNoiseFilter
-
-[env:Ender3]
-platform      = atmelavr
-extends       = common_avr8
-board         = sanguino_atmega1284p
-build_flags = ${common.build_flags} -DMachineEnder3 -DHotendAllMetal -DBedDC -DPOWER_LOSS_RECOVERY
-lib_ignore = TMCStepper
-upload_speed = 57600
-
-[env:Ender3_BLT_SD]
-platform      = atmelavr
-extends       = common_avr8
-board         = sanguino_atmega1284p
-build_flags = ${common.build_flags} -DMachineEnder3 -DBedDC -DPOWER_LOSS_RECOVERY -DABL_BLTOUCH
-lib_ignore = TMCStepper
-upload_speed = 57600
-
-[env:Ender3_BLT_Host]
-platform      = atmelavr
-extends       = common_avr8
-board         = sanguino_atmega1284p
-build_flags = ${common.build_flags} -DMachineEnder3 -DBedDC -DABL_BLTOUCH -DMelziHostOnly
-lib_ignore = TMCStepper
-upload_speed = 57600
-
-[env:Ender2]
-platform      = atmelavr
-extends       = common_avr8
-board         = sanguino_atmega1284p
-build_flags = ${common.build_flags} -DMachineEnder2 -DHotendAllMetal -DBedDC  -DPOWER_LOSS_RECOVERY
-lib_ignore = TMCStepper
-upload_speed = 57600
-
-[env:Ender2_BLT_SD]
-platform      = atmelavr
-extends       = common_avr8
-board         = sanguino_atmega1284p
-build_flags = ${common.build_flags} -DMachineEnder2 -DBedDC  -DPOWER_LOSS_RECOVERY -DABL_BLTOUCH
-lib_ignore = TMCStepper
-upload_speed = 57600
-
-[env:Ender2_BLT_Host]
-platform      = atmelavr
-extends       = common_avr8
-board         = sanguino_atmega1284p
-build_flags = ${common.build_flags} -DMachineEnder2 -DBedDC -DABL_BLTOUCH -DMelziHostOnly
-lib_ignore = TMCStepper
-upload_speed = 57600
-
-[env:Ender5]
-platform      = atmelavr
-extends       = common_avr8
-board         = sanguino_atmega1284p
-build_flags = ${common.build_flags} -DMachineEnder5 -DHotendAllMetal -DBedDC  -DPOWER_LOSS_RECOVERY
-lib_ignore = TMCStepper
-upload_speed = 57600
-
-[env:Ender5_BLT_SD]
-platform      = atmelavr
-extends       = common_avr8
-board         = sanguino_atmega1284p
-build_flags = ${common.build_flags} -DMachineEnder5 -DBedDC  -DPOWER_LOSS_RECOVERY -DABL_BLTOUCH
-lib_ignore = TMCStepper
-upload_speed = 57600
-
-[env:Ender5_BLT_Host]
-platform      = atmelavr
-extends       = common_avr8
-board         = sanguino_atmega1284p
-build_flags = ${common.build_flags} -DMachineEnder5 -DBedDC -DABL_BLTOUCH -DMelziHostOnly
-lib_ignore = TMCStepper
-upload_speed = 57600
-
-[env:CR10Mini]
-platform      = atmelavr
-extends       = common_avr8
-board         = sanguino_atmega1284p
-build_flags = ${common.build_flags} -DMachineMini -DHotendAllMetal -DBedDC  -DPOWER_LOSS_RECOVERY
-lib_ignore = TMCStepper
-upload_speed = 57600
-
-[env:CR10Mini_BLT_SD]
-platform      = atmelavr
-extends       = common_avr8
-board         = sanguino_atmega1284p
-build_flags = ${common.build_flags} -DMachineMini -DBedDC  -DPOWER_LOSS_RECOVERY -DABL_BLTOUCH
-lib_ignore = TMCStepper
-upload_speed = 57600
-
-[env:CR10Mini_BLT_Host]
-platform      = atmelavr
-extends       = common_avr8
-board         = sanguino_atmega1284p
-build_flags = ${common.build_flags} -DMachineMini -DBedDC -DABL_BLTOUCH -DMelziHostOnly
-lib_ignore = TMCStepper
-upload_speed = 57600
-
-[env:CR10]
-platform      = atmelavr
-extends       = common_avr8
-board         = sanguino_atmega1284p
-build_flags = ${common.build_flags} -DMachineCR10 -DHotendAllMetal -DBedDC  -DPOWER_LOSS_RECOVERY
-lib_ignore = TMCStepper
-upload_speed = 57600
-
-[env:CR10_BLT_SD]
-platform      = atmelavr
-extends       = common_avr8
-board         = sanguino_atmega1284p
-build_flags = ${common.build_flags} -DMachineCR10 -DBedDC  -DPOWER_LOSS_RECOVERY -DABL_BLTOUCH
-lib_ignore = TMCStepper
-upload_speed = 57600
-
-[env:CR10_BLT_Host]
-platform      = atmelavr
-extends       = common_avr8
-board         = sanguino_atmega1284p
-build_flags = ${common.build_flags} -DMachineCR10 -DBedDC -DABL_BLTOUCH -DMelziHostOnly
-lib_ignore = TMCStepper
-upload_speed = 57600
-
-[env:10SPro_BIL_MC]
-platform      = atmelavr
-extends       = common_avr8
-board         = megaatmega2560
-build_flags = ${common.build_flags} -DMachineCR10SPro -DHotendAllMetal -DBedDC -DPOWER_LOSS_RECOVERY -DHotendMosquito
-
-[env:10SPro_BLT_BIL_MC]
-platform      = atmelavr
-extends       = common_avr8
-board         = megaatmega2560
-build_flags = ${common.build_flags} -DMachineCR10SPro -DHotendAllMetal -DBedDC -DABL_BLTOUCH -DPOWER_LOSS_RECOVERY -DHotendMosquito
-
-[env:10SProV2_BIL_MC]
-platform      = atmelavr
-extends       = common_avr8
-board         = megaatmega2560
-build_flags = ${common.build_flags} -DMachineCR10SProV2 -DHotendAllMetal -DBedDC -DPOWER_LOSS_RECOVERY -DHotendMosquito
-
-[env:10SPro_UBL_MC]
-platform      = atmelavr
-extends       = common_avr8
-board         = megaatmega2560
-build_flags = ${common.build_flags} -DMachineCR10SPro -DHotendAllMetal -DBedDC -DPOWER_LOSS_RECOVERY -DABL_UBL -DHotendMosquito
-
-[env:10SPro_BLT_UBL_MC]
-platform      = atmelavr
-extends       = common_avr8
-board         = megaatmega2560
-build_flags = ${common.build_flags} -DMachineCR10SPro -DHotendAllMetal -DBedDC -DABL_BLTOUCH -DPOWER_LOSS_RECOVERY -DABL_UBL -DHotendMosquito
-
-[env:10SProV2_UBL_MC]
-platform      = atmelavr
-extends       = common_avr8
-board         = megaatmega2560
-build_flags = ${common.build_flags} -DMachineCR10SProV2 -DHotendAllMetal -DBedDC -DPOWER_LOSS_RECOVERY -DABL_UBL -DHotendMosquito
-
-[env:CR10Max_BIL_MC]
-platform      = atmelavr
-extends       = common_avr8
-board         = megaatmega2560
-build_flags = ${common.build_flags} -DMachineCR10Max -DHotendAllMetal -DBedDC -DABL_BLTOUCH -DPOWER_LOSS_RECOVERY -DHotendMosquito
-
-[env:CR10Max_UBL_MC]
-platform      = atmelavr
-extends       = common_avr8
-board         = megaatmega2560
-build_flags = ${common.build_flags} -DMachineCR10Max -DHotendAllMetal -DBedDC -DABL_BLTOUCH -DPOWER_LOSS_RECOVERY -DABL_UBL -DHotendMosquito
-
-[env:E5P_BIL_MC]
-platform      = atmelavr
-extends       = common_avr8
-board         = megaatmega2560
-build_flags = ${common.build_flags} -DMachineEnder5Plus -DHotendAllMetal -DBedDC -DPOWER_LOSS_RECOVERY -DForce10SProDisplay -DHotendMosquito
-
-[env:E5P_UBL_MC]
-platform      = atmelavr
-extends       = common_avr8
-board         = megaatmega2560
-build_flags = ${common.build_flags} -DMachineEnder5Plus -DHotendAllMetal -DBedDC -DPOWER_LOSS_RECOVERY -DABL_UBL -DForce10SProDisplay -DHotendMosquito
-
-[env:E5P_BIL_Slnt_MC]
-platform      = atmelavr
-extends       = common_avr8
-board         = megaatmega2560
-build_flags = ${common.build_flags} -DMachineEnder5Plus -DHotendAllMetal -DBedDC -DPOWER_LOSS_RECOVERY -DForce10SProDisplay -DCrealitySilentBoard -DHotendMosquito
-
-[env:E5P_UBL_Slnt_MC]
-platform      = atmelavr
-extends       = common_avr8
-board         = megaatmega2560
-build_flags = ${common.build_flags} -DMachineEnder5Plus -DHotendAllMetal -DBedDC -DPOWER_LOSS_RECOVERY -DABL_UBL -DForce10SProDisplay -DCrealitySilentBoard -DHotendMosquito
-
-[env:E5P_BIL_DZ_MC]
-platform      = atmelavr
-extends       = common_avr8
-board         = megaatmega2560
-build_flags = ${common.build_flags} -DMachineEnder5Plus -DHotendAllMetal -DBedDC -DPOWER_LOSS_RECOVERY -DForce10SProDisplay -DDualZ -DHotendMosquito
-
-[env:E5P_UBL_DZ_MC]
-platform      = atmelavr
-extends       = common_avr8
-board         = megaatmega2560
-build_flags = ${common.build_flags} -DMachineEnder5Plus -DHotendAllMetal -DBedDC -DPOWER_LOSS_RECOVERY -DABL_UBL -DForce10SProDisplay -DDualZ -DHotendMosquito
-
-[env:E5PBILSlntDZ_MC]
-platform      = atmelavr
-extends       = common_avr8
-board         = megaatmega2560
-build_flags = ${common.build_flags} -DMachineEnder5Plus -DHotendAllMetal -DBedDC -DPOWER_LOSS_RECOVERY -DForce10SProDisplay -DCrealitySilentBoard -DDualZ -DHotendMosquito
-
-[env:E5PUBLSlntDZ_MC]
-platform      = atmelavr
-extends       = common_avr8
-board         = megaatmega2560
-build_flags = ${common.build_flags} -DMachineEnder5Plus -DHotendAllMetal -DBedDC -DPOWER_LOSS_RECOVERY -DABL_UBL -DForce10SProDisplay -DCrealitySilentBoard -DDualZ -DHotendMosquito
-
-[env:CRX_BLT_BILNoFilMC]
-platform      = atmelavr
-extends       = common_avr8
-board         = megaatmega2560
-build_flags = ${common.build_flags} -DMachineCRX -DHotendAllMetal -DBedDC -DABL_BLTOUCH -DPOWER_LOSS_RECOVERY -DForce10SProDisplay -DHotendMosquito
-
-[env:CRX_BLT_UBLNoFilMC]
-platform      = atmelavr
-extends       = common_avr8
-board         = megaatmega2560
-build_flags = ${common.build_flags} -DMachineCRX -DHotendAllMetal -DBedDC -DABL_BLTOUCH -DPOWER_LOSS_RECOVERY -DABL_UBL -DForce10SProDisplay -DHotendMosquito
-
-[env:CRX_BLT_BIL_Fil_MC]
-platform      = atmelavr
-extends       = common_avr8
-board         = megaatmega2560
-build_flags = ${common.build_flags} -DMachineCRX -DHotendAllMetal -DBedDC -DABL_BLTOUCH -DPOWER_LOSS_RECOVERY -DForce10SProDisplay -DFilSensors -DHotendMosquito
-
-[env:CRX_BLT_UBL_Fil_MC]
-platform      = atmelavr
-extends       = common_avr8
-board         = megaatmega2560
-build_flags = ${common.build_flags} -DMachineCRX -DHotendAllMetal -DBedDC -DABL_BLTOUCH -DPOWER_LOSS_RECOVERY -DABL_UBL -DForce10SProDisplay -DFilSensors -DHotendMosquito
-
-[env:CRX_NoFil_MC]
-platform      = atmelavr
-extends       = common_avr8
-board         = megaatmega2560
-build_flags = ${common.build_flags} -DMachineCRX -DHotendAllMetal -DBedDC -DPOWER_LOSS_RECOVERY -DHotendMosquito
-
-[env:CRX_Fil_MC]
-platform      = atmelavr
-extends       = common_avr8
-board         = megaatmega2560
-build_flags = ${common.build_flags} -DMachineCRX -DHotendAllMetal -DBedDC -DPOWER_LOSS_RECOVERY -DFilSensors -DHotendMosquito
-
-[env:10SProBLTUBLEncMC]
-platform      = atmelavr
-extends       = common_avr8
-board         = megaatmega2560
-build_flags = ${common.build_flags} -DMachineCR10SPro -DHotendAllMetal -DBedDC -DABL_BLTOUCH -DPOWER_LOSS_RECOVERY -DABL_UBL -DFilamentEncoder -DHotendMosquito
-
-[env:Ender4_MC]
-platform      = atmelavr
-extends       = common_avr8
-board         = megaatmega2560
-build_flags = ${common.build_flags} -DMachineEnder4 -DHotendAllMetal -DBedDC  -DPOWER_LOSS_RECOVERY -DHotendMosquito
-
-[env:Ender4_BLT_MC]
-platform      = atmelavr
-extends       = common_avr8
-board         = megaatmega2560
-build_flags = ${common.build_flags} -DMachineEnder4 -DBedDC  -DPOWER_LOSS_RECOVERY -DABL_BLTOUCH -DHotendMosquito
-
-[env:Ender4_BLT_UBL_MC]
-platform      = atmelavr
-extends       = common_avr8
-board         = megaatmega2560
-build_flags = ${common.build_flags} -DMachineEnder4 -DBedDC  -DPOWER_LOSS_RECOVERY -DABL_BLTOUCH -DABL_UBL -DHotendMosquito
-
-[env:CR20_MC]
-platform      = atmelavr
-extends       = common_avr8
-board         = megaatmega2560
-build_flags = ${common.build_flags} -DMachineCR20 -DHotendAllMetal -DBedDC  -DPOWER_LOSS_RECOVERY -DHotendMosquito
-
-[env:CR20_BLT_MC]
-platform      = atmelavr
-extends       = common_avr8
-board         = megaatmega2560
-build_flags = ${common.build_flags} -DMachineCR20 -DBedDC  -DPOWER_LOSS_RECOVERY -DABL_BLTOUCH -DHotendMosquito
-
-[env:CR20_BLT_UBL_MC]
-platform      = atmelavr
-extends       = common_avr8
-board         = megaatmega2560
-build_flags = ${common.build_flags} -DMachineCR20 -DBedDC  -DPOWER_LOSS_RECOVERY -DABL_BLTOUCH -DABL_UBL -DHotendMosquito
-
-[env:CR20_Pro_MC]
-platform      = atmelavr
-extends       = common_avr8
-board         = megaatmega2560
-build_flags = ${common.build_flags} -DMachineCR20Pro -DBedDC  -DPOWER_LOSS_RECOVERY -DABL_BLTOUCH -DHotendMosquito
-
-[env:CR20_Pro_UBL_MC]
-platform      = atmelavr
-extends       = common_avr8
-board         = megaatmega2560
-build_flags = ${common.build_flags} -DMachineCR20Pro -DBedDC  -DPOWER_LOSS_RECOVERY -DABL_BLTOUCH -DABL_UBL -DHotendMosquito
-
-[env:CR10S_MC]
-platform      = atmelavr
-extends       = common_avr8
-board         = megaatmega2560
-build_flags = ${common.build_flags} -DMachineCR10S -DHotendAllMetal -DBedDC  -DPOWER_LOSS_RECOVERY -DHotendMosquito
-
-[env:CR10S_BLT_MC]
-platform      = atmelavr
-extends       = common_avr8
-board         = megaatmega2560
-build_flags = ${common.build_flags} -DMachineCR10S -DBedDC  -DPOWER_LOSS_RECOVERY -DABL_BLTOUCH -DHotendMosquito
-
-[env:CR10V2_MC]
-platform      = atmelavr
-extends       = common_avr8
-board         = megaatmega2560
-build_flags = ${common.build_flags} -DMachineCR10SV2 -DHotendAllMetal -DBedDC  -DPOWER_LOSS_RECOVERY -DHotendMosquito
-
-[env:CR10V2_BLT_MC]
-platform      = atmelavr
-extends       = common_avr8
-board         = megaatmega2560
-build_flags = ${common.build_flags} -DMachineCR10SV2 -DBedDC  -DPOWER_LOSS_RECOVERY -DABL_BLTOUCH -DHotendMosquito
-
-[env:CR10S_BLT_UBL_MC]
-platform      = atmelavr
-extends       = common_avr8
-board         = megaatmega2560
-build_flags = ${common.build_flags} -DMachineCR10S -DBedDC  -DPOWER_LOSS_RECOVERY -DABL_BLTOUCH -DABL_UBL -DHotendMosquito
-
-[env:CR10V2_UBL_MC]
-platform      = atmelavr
-extends       = common_avr8
-board         = megaatmega2560
-build_flags = ${common.build_flags} -DMachineCR10SV2 -DHotendAllMetal -DBedDC  -DPOWER_LOSS_RECOVERY -DABL_UBL -DHotendMosquito
-
-[env:CR10V2_BLT_UBL_MC]
-platform      = atmelavr
-extends       = common_avr8
-board         = megaatmega2560
-build_flags = ${common.build_flags} -DMachineCR10SV2 -DBedDC  -DPOWER_LOSS_RECOVERY -DABL_BLTOUCH -DABL_UBL -DHotendMosquito
-
-[env:S4_MC]
-platform      = atmelavr
-extends       = common_avr8
-board         = megaatmega2560
-build_flags = ${common.build_flags} -DMachineS4 -DHotendAllMetal -DBedDC  -DPOWER_LOSS_RECOVERY -DMeshFine -DHotendMosquito
-
-[env:S4_BLT_MC]
-platform      = atmelavr
-extends       = common_avr8
-board         = megaatmega2560
-build_flags = ${common.build_flags} -DMachineS4 -DBedDC  -DPOWER_LOSS_RECOVERY -DABL_BLTOUCH -DMeshFine -DHotendMosquito
-
-[env:S4_BLT_UBL_MC]
-platform      = atmelavr
-extends       = common_avr8
-board         = megaatmega2560
-build_flags = ${common.build_flags} -DMachineS4 -DBedDC  -DPOWER_LOSS_RECOVERY -DABL_BLTOUCH -DMeshFine -DABL_UBL -DHotendMosquito
-
-[env:S4_AC_MC]
-platform      = atmelavr
-extends       = common_avr8
-board         = megaatmega2560
-build_flags = ${common.build_flags} -DMachineS4 -DHotendAllMetal -DBedAC  -DPOWER_LOSS_RECOVERY -DMeshFine -DHotendMosquito
-
-[env:S4_BLT_AC_MC]
-platform      = atmelavr
-extends       = common_avr8
-board         = megaatmega2560
-build_flags = ${common.build_flags} -DMachineS4 -DBedAC  -DPOWER_LOSS_RECOVERY -DABL_BLTOUCH -DMeshFine -DHotendMosquito
-
-[env:S4_BLT_AC_UBL_MC]
-platform      = atmelavr
-extends       = common_avr8
-board         = megaatmega2560
-build_flags = ${common.build_flags} -DMachineS4 -DBedAC  -DPOWER_LOSS_RECOVERY -DABL_BLTOUCH -DMeshFine -DABL_UBL -DHotendMosquito
-
-[env:S5_MC]
-platform      = atmelavr
-extends       = common_avr8
-board         = megaatmega2560
-build_flags = ${common.build_flags} -DMachineS5 -DHotendAllMetal -DBedDC  -DPOWER_LOSS_RECOVERY -DMeshFine -DHotendMosquito
-
-[env:S5_BLT_MC]
-platform      = atmelavr
-extends       = common_avr8
-board         = megaatmega2560
-build_flags = ${common.build_flags} -DMachineS5 -DBedDC  -DPOWER_LOSS_RECOVERY -DABL_BLTOUCH -DMeshExtreme -DHotendMosquito
-
-[env:S5_BLT_UBL_MC]
-platform      = atmelavr
-extends       = common_avr8
-board         = megaatmega2560
-build_flags = ${common.build_flags} -DMachineS5 -DBedDC  -DPOWER_LOSS_RECOVERY -DABL_BLTOUCH -DMeshExtreme -DABL_UBL -DHotendMosquito
-
-[env:S5_AC_MC]
-platform      = atmelavr
-extends       = common_avr8
-board         = megaatmega2560
-build_flags = ${common.build_flags} -DMachineS5 -DHotendAllMetal -DBedAC  -DPOWER_LOSS_RECOVERY -DMeshFine -DHotendMosquito
-
-[env:S5_BLT_AC_MC]
-platform      = atmelavr
-extends       = common_avr8
-board         = megaatmega2560
-build_flags = ${common.build_flags} -DMachineS5 -DBedAC  -DPOWER_LOSS_RECOVERY -DABL_BLTOUCH -DMeshExtreme -DHotendMosquito
-
-[env:S5_BLT_AC_UBL_MC]
-platform      = atmelavr
-extends       = common_avr8
-board         = megaatmega2560
-build_flags = ${common.build_flags} -DMachineS5 -DBedAC  -DPOWER_LOSS_RECOVERY -DABL_BLTOUCH -DMeshExtreme -DABL_UBL -DHotendMosquito
-
-[env:Ender3_MC]
-platform      = atmelavr
-extends       = common_avr8
-board         = sanguino_atmega1284p
-build_flags = ${common.build_flags} -DMachineEnder3 -DHotendAllMetal -DBedDC -DPOWER_LOSS_RECOVERY -DHotendMosquito
-lib_ignore = TMCStepper
-upload_speed = 57600
-
-[env:Ender3_BLT_SD_MC]
-platform      = atmelavr
-extends       = common_avr8
-board         = sanguino_atmega1284p
-build_flags = ${common.build_flags} -DMachineEnder3 -DBedDC -DPOWER_LOSS_RECOVERY -DABL_BLTOUCH -DHotendMosquito
-lib_ignore = TMCStepper
-upload_speed = 57600
-
-[env:Ender3_BLT_Host_MC]
-platform      = atmelavr
-extends       = common_avr8
-board         = sanguino_atmega1284p
-build_flags = ${common.build_flags} -DMachineEnder3 -DBedDC -DABL_BLTOUCH -DMelziHostOnly -DHotendMosquito
-lib_ignore = TMCStepper
-upload_speed = 57600
-
-[env:Ender2_MC]
-platform      = atmelavr
-extends       = common_avr8
-board         = sanguino_atmega1284p
-build_flags = ${common.build_flags} -DMachineEnder2 -DHotendAllMetal -DBedDC  -DPOWER_LOSS_RECOVERY -DHotendMosquito
-lib_ignore = TMCStepper
-upload_speed = 57600
-
-[env:Ender2_BLT_SD_MC]
-platform      = atmelavr
-extends       = common_avr8
-board         = sanguino_atmega1284p
-build_flags = ${common.build_flags} -DMachineEnder2 -DBedDC  -DPOWER_LOSS_RECOVERY -DABL_BLTOUCH -DHotendMosquito
-lib_ignore = TMCStepper
-upload_speed = 57600
-
-[env:Ender2_BLT_Host_MC]
-platform      = atmelavr
-extends       = common_avr8
-board         = sanguino_atmega1284p
-build_flags = ${common.build_flags} -DMachineEnder2 -DBedDC -DABL_BLTOUCH -DMelziHostOnly -DHotendMosquito
-lib_ignore = TMCStepper
-upload_speed = 57600
-
-[env:Ender5_MC]
-platform      = atmelavr
-extends       = common_avr8
-board         = sanguino_atmega1284p
-build_flags = ${common.build_flags} -DMachineEnder5 -DHotendAllMetal -DBedDC  -DPOWER_LOSS_RECOVERY -DHotendMosquito
-lib_ignore = TMCStepper
-upload_speed = 57600
-
-[env:Ender5_BLT_SD_MC]
-platform      = atmelavr
-extends       = common_avr8
-board         = sanguino_atmega1284p
-build_flags = ${common.build_flags} -DMachineEnder5 -DBedDC  -DPOWER_LOSS_RECOVERY -DABL_BLTOUCH -DHotendMosquito
-lib_ignore = TMCStepper
-upload_speed = 57600
-
-[env:Ender5_BLT_Host_MC]
-platform      = atmelavr
-extends       = common_avr8
-board         = sanguino_atmega1284p
-build_flags = ${common.build_flags} -DMachineEnder5 -DBedDC -DABL_BLTOUCH -DMelziHostOnly -DHotendMosquito
-lib_ignore = TMCStepper
-upload_speed = 57600
-
-[env:CR10Mini_MC]
-platform      = atmelavr
-extends       = common_avr8
-board         = sanguino_atmega1284p
-build_flags = ${common.build_flags} -DMachineMini -DHotendAllMetal -DBedDC  -DPOWER_LOSS_RECOVERY -DHotendMosquito
-lib_ignore = TMCStepper
-upload_speed = 57600
-
-[env:CR10Mini_BLT_SD_MC]
-platform      = atmelavr
-extends       = common_avr8
-board         = sanguino_atmega1284p
-build_flags = ${common.build_flags} -DMachineMini -DBedDC  -DPOWER_LOSS_RECOVERY -DABL_BLTOUCH -DHotendMosquito
-lib_ignore = TMCStepper
-upload_speed = 57600
-
-[env:CR10MiniBLTHostMC]
-platform      = atmelavr
-extends       = common_avr8
-board         = sanguino_atmega1284p
-build_flags = ${common.build_flags} -DMachineMini -DBedDC -DABL_BLTOUCH -DMelziHostOnly -DHotendMosquito
-lib_ignore = TMCStepper
-upload_speed = 57600
-
-[env:CR10_MC]
-platform      = atmelavr
-extends       = common_avr8
-board         = sanguino_atmega1284p
-build_flags = ${common.build_flags} -DMachineCR10 -DHotendAllMetal -DBedDC  -DPOWER_LOSS_RECOVERY -DHotendMosquito
-lib_ignore = TMCStepper
-upload_speed = 57600
-
-[env:CR10_BLT_SD_MC]
-platform      = atmelavr
-extends       = common_avr8
-board         = sanguino_atmega1284p
-build_flags = ${common.build_flags} -DMachineCR10 -DBedDC  -DPOWER_LOSS_RECOVERY -DABL_BLTOUCH -DHotendMosquito
-lib_ignore = TMCStepper
-upload_speed = 57600
-
-[env:CR10_BLT_Host_MC]
-platform      = atmelavr
-extends       = common_avr8
-board         = sanguino_atmega1284p
-build_flags = ${common.build_flags} -DMachineCR10 -DBedDC -DABL_BLTOUCH -DMelziHostOnly -DHotendMosquito
-lib_ignore = TMCStepper
-upload_speed = 57600
-
-[env:10SPro_BIL_ME]
-platform      = atmelavr
-extends       = common_avr8
-board         = megaatmega2560
-build_flags = ${common.build_flags} -DMachineCR10SPro -DHotendAllMetal -DBedDC -DPOWER_LOSS_RECOVERY -DHotendMosquito -DHotendE3D
-
-[env:10SPro_BLT_BIL_ME]
-platform      = atmelavr
-extends       = common_avr8
-board         = megaatmega2560
-build_flags = ${common.build_flags} -DMachineCR10SPro -DHotendAllMetal -DBedDC -DABL_BLTOUCH -DPOWER_LOSS_RECOVERY -DHotendMosquito -DHotendE3D
-
-[env:10SProV2_BIL_ME]
-platform      = atmelavr
-extends       = common_avr8
-board         = megaatmega2560
-build_flags = ${common.build_flags} -DMachineCR10SProV2 -DHotendAllMetal -DBedDC -DPOWER_LOSS_RECOVERY -DHotendMosquito -DHotendE3D
-
-[env:10SPro_UBL_ME]
-platform      = atmelavr
-extends       = common_avr8
-board         = megaatmega2560
-build_flags = ${common.build_flags} -DMachineCR10SPro -DHotendAllMetal -DBedDC -DPOWER_LOSS_RECOVERY -DABL_UBL -DHotendMosquito -DHotendE3D
-
-[env:10SPro_BLT_UBL_ME]
-platform      = atmelavr
-extends       = common_avr8
-board         = megaatmega2560
-build_flags = ${common.build_flags} -DMachineCR10SPro -DHotendAllMetal -DBedDC -DABL_BLTOUCH -DPOWER_LOSS_RECOVERY -DABL_UBL -DHotendMosquito -DHotendE3D
-
-[env:10SProV2_UBL_ME]
-platform      = atmelavr
-extends       = common_avr8
-board         = megaatmega2560
-build_flags = ${common.build_flags} -DMachineCR10SProV2 -DHotendAllMetal -DBedDC -DPOWER_LOSS_RECOVERY -DABL_UBL -DHotendMosquito -DHotendE3D
-
-[env:CR10Max_BIL_ME]
-platform      = atmelavr
-extends       = common_avr8
-board         = megaatmega2560
-build_flags = ${common.build_flags} -DMachineCR10Max -DHotendAllMetal -DBedDC -DABL_BLTOUCH -DPOWER_LOSS_RECOVERY -DHotendMosquito -DHotendE3D
-
-[env:CR10Max_UBL_ME]
-platform      = atmelavr
-extends       = common_avr8
-board         = megaatmega2560
-build_flags = ${common.build_flags} -DMachineCR10Max -DHotendAllMetal -DBedDC -DABL_BLTOUCH -DPOWER_LOSS_RECOVERY -DABL_UBL -DHotendMosquito -DHotendE3D
-
-[env:E5P_BIL_ME]
-platform      = atmelavr
-extends       = common_avr8
-board         = megaatmega2560
-build_flags = ${common.build_flags} -DMachineEnder5Plus -DHotendAllMetal -DBedDC -DPOWER_LOSS_RECOVERY -DForce10SProDisplay -DHotendMosquito -DHotendE3D
-
-[env:E5P_UBL_ME]
-platform      = atmelavr
-extends       = common_avr8
-board         = megaatmega2560
-build_flags = ${common.build_flags} -DMachineEnder5Plus -DHotendAllMetal -DBedDC -DPOWER_LOSS_RECOVERY -DABL_UBL -DForce10SProDisplay -DHotendMosquito -DHotendE3D
-
-[env:E5P_BIL_Slnt_ME]
-platform      = atmelavr
-extends       = common_avr8
-board         = megaatmega2560
-build_flags = ${common.build_flags} -DMachineEnder5Plus -DHotendAllMetal -DBedDC -DPOWER_LOSS_RECOVERY -DForce10SProDisplay -DCrealitySilentBoard -DHotendMosquito -DHotendE3D
-
-[env:E5P_UBL_Slnt_ME]
-platform      = atmelavr
-extends       = common_avr8
-board         = megaatmega2560
-build_flags = ${common.build_flags} -DMachineEnder5Plus -DHotendAllMetal -DBedDC -DPOWER_LOSS_RECOVERY -DABL_UBL -DForce10SProDisplay -DCrealitySilentBoard -DHotendMosquito -DHotendE3D
-
-[env:E5P_BIL_DZ_ME]
-platform      = atmelavr
-extends       = common_avr8
-board         = megaatmega2560
-build_flags = ${common.build_flags} -DMachineEnder5Plus -DHotendAllMetal -DBedDC -DPOWER_LOSS_RECOVERY -DForce10SProDisplay -DDualZ -DHotendMosquito -DHotendE3D
-
-[env:E5P_UBL_DZ_ME]
-platform      = atmelavr
-extends       = common_avr8
-board         = megaatmega2560
-build_flags = ${common.build_flags} -DMachineEnder5Plus -DHotendAllMetal -DBedDC -DPOWER_LOSS_RECOVERY -DABL_UBL -DForce10SProDisplay -DDualZ -DHotendMosquito -DHotendE3D
-
-[env:E5PBILSlntDZ_ME]
-platform      = atmelavr
-extends       = common_avr8
-board         = megaatmega2560
-build_flags = ${common.build_flags} -DMachineEnder5Plus -DHotendAllMetal -DBedDC -DPOWER_LOSS_RECOVERY -DForce10SProDisplay -DCrealitySilentBoard -DDualZ -DHotendMosquito -DHotendE3D
-
-[env:E5PUBLSlntDZ_ME]
-platform      = atmelavr
-extends       = common_avr8
-board         = megaatmega2560
-build_flags = ${common.build_flags} -DMachineEnder5Plus -DHotendAllMetal -DBedDC -DPOWER_LOSS_RECOVERY -DABL_UBL -DForce10SProDisplay -DCrealitySilentBoard -DDualZ -DHotendMosquito -DHotendE3D
-
-[env:CRX_BLTBILNoFilME]
-platform      = atmelavr
-extends       = common_avr8
-board         = megaatmega2560
-build_flags = ${common.build_flags} -DMachineCRX -DHotendAllMetal -DBedDC -DABL_BLTOUCH -DPOWER_LOSS_RECOVERY -DForce10SProDisplay -DHotendMosquito -DHotendE3D
-
-[env:CRX_BLTUBLNoFilME]
-platform      = atmelavr
-extends       = common_avr8
-board         = megaatmega2560
-build_flags = ${common.build_flags} -DMachineCRX -DHotendAllMetal -DBedDC -DABL_BLTOUCH -DPOWER_LOSS_RECOVERY -DABL_UBL -DForce10SProDisplay -DHotendMosquito -DHotendE3D
-
-[env:CRX_BLT_BIL_Fil_ME]
-platform      = atmelavr
-extends       = common_avr8
-board         = megaatmega2560
-build_flags = ${common.build_flags} -DMachineCRX -DHotendAllMetal -DBedDC -DABL_BLTOUCH -DPOWER_LOSS_RECOVERY -DForce10SProDisplay -DFilSensors -DHotendMosquito -DHotendE3D
-
-[env:CRX_BLT_UBL_Fil_ME]
-platform      = atmelavr
-extends       = common_avr8
-board         = megaatmega2560
-build_flags = ${common.build_flags} -DMachineCRX -DHotendAllMetal -DBedDC -DABL_BLTOUCH -DPOWER_LOSS_RECOVERY -DABL_UBL -DForce10SProDisplay -DFilSensors -DHotendMosquito -DHotendE3D
-
-[env:CRX_NoFil_ME]
-platform      = atmelavr
-extends       = common_avr8
-board         = megaatmega2560
-build_flags = ${common.build_flags} -DMachineCRX -DHotendAllMetal -DBedDC -DPOWER_LOSS_RECOVERY -DHotendMosquito -DHotendE3D
-
-[env:CRX_Fil_ME]
-platform      = atmelavr
-extends       = common_avr8
-board         = megaatmega2560
-build_flags = ${common.build_flags} -DMachineCRX -DHotendAllMetal -DBedDC -DPOWER_LOSS_RECOVERY -DFilSensors -DHotendMosquito -DHotendE3D
-
-[env:10SPro_BLTUBLEncME]
-platform      = atmelavr
-extends       = common_avr8
-board         = megaatmega2560
-build_flags = ${common.build_flags} -DMachineCR10SPro -DHotendAllMetal -DBedDC -DABL_BLTOUCH -DPOWER_LOSS_RECOVERY -DABL_UBL -DFilamentEncoder -DHotendMosquito -DHotendE3D
-
-[env:Ender4_ME]
-platform      = atmelavr
-extends       = common_avr8
-board         = megaatmega2560
-build_flags = ${common.build_flags} -DMachineEnder4 -DHotendAllMetal -DBedDC  -DPOWER_LOSS_RECOVERY -DHotendMosquito -DHotendE3D
-
-[env:Ender4_BLT_ME]
-platform      = atmelavr
-extends       = common_avr8
-board         = megaatmega2560
-build_flags = ${common.build_flags} -DMachineEnder4 -DBedDC  -DPOWER_LOSS_RECOVERY -DABL_BLTOUCH -DHotendMosquito -DHotendE3D
-
-[env:Ender4_BLT_UBL_ME]
-platform      = atmelavr
-extends       = common_avr8
-board         = megaatmega2560
-build_flags = ${common.build_flags} -DMachineEnder4 -DBedDC  -DPOWER_LOSS_RECOVERY -DABL_BLTOUCH -DABL_UBL -DHotendMosquito -DHotendE3D
-
-[env:CR20_ME]
-platform      = atmelavr
-extends       = common_avr8
-board         = megaatmega2560
-build_flags = ${common.build_flags} -DMachineCR20 -DHotendAllMetal -DBedDC  -DPOWER_LOSS_RECOVERY -DHotendMosquito -DHotendE3D
-
-[env:CR20_BLT_ME]
-platform      = atmelavr
-extends       = common_avr8
-board         = megaatmega2560
-build_flags = ${common.build_flags} -DMachineCR20 -DBedDC  -DPOWER_LOSS_RECOVERY -DABL_BLTOUCH -DHotendMosquito -DHotendE3D
-
-[env:CR20_BLT_UBL_ME]
-platform      = atmelavr
-extends       = common_avr8
-board         = megaatmega2560
-build_flags = ${common.build_flags} -DMachineCR20 -DBedDC  -DPOWER_LOSS_RECOVERY -DABL_BLTOUCH -DABL_UBL -DHotendMosquito -DHotendE3D
-
-[env:CR20_Pro_ME]
-platform      = atmelavr
-extends       = common_avr8
-board         = megaatmega2560
-build_flags = ${common.build_flags} -DMachineCR20Pro -DBedDC  -DPOWER_LOSS_RECOVERY -DABL_BLTOUCH -DHotendMosquito -DHotendE3D
-
-[env:CR20_Pro_UBL_ME]
-platform      = atmelavr
-extends       = common_avr8
-board         = megaatmega2560
-build_flags = ${common.build_flags} -DMachineCR20Pro -DBedDC  -DPOWER_LOSS_RECOVERY -DABL_BLTOUCH -DABL_UBL -DHotendMosquito -DHotendE3D
-
-[env:CR10S_ME]
-platform      = atmelavr
-extends       = common_avr8
-board         = megaatmega2560
-build_flags = ${common.build_flags} -DMachineCR10S -DHotendAllMetal -DBedDC  -DPOWER_LOSS_RECOVERY -DHotendMosquito -DHotendE3D
-
-[env:CR10S_BLT_ME]
-platform      = atmelavr
-extends       = common_avr8
-board         = megaatmega2560
-build_flags = ${common.build_flags} -DMachineCR10S -DBedDC  -DPOWER_LOSS_RECOVERY -DABL_BLTOUCH -DHotendMosquito -DHotendE3D
-
-[env:CR10V2_ME]
-platform      = atmelavr
-extends       = common_avr8
-board         = megaatmega2560
-build_flags = ${common.build_flags} -DMachineCR10SV2 -DHotendAllMetal -DBedDC  -DPOWER_LOSS_RECOVERY -DHotendMosquito -DHotendE3D
-
-[env:CR10V2_BLT_ME]
-platform      = atmelavr
-extends       = common_avr8
-board         = megaatmega2560
-build_flags = ${common.build_flags} -DMachineCR10SV2 -DBedDC  -DPOWER_LOSS_RECOVERY -DABL_BLTOUCH -DHotendMosquito -DHotendE3D
-
-[env:CR10S_BLT_UBL_ME]
-platform      = atmelavr
-extends       = common_avr8
-board         = megaatmega2560
-build_flags = ${common.build_flags} -DMachineCR10S -DBedDC  -DPOWER_LOSS_RECOVERY -DABL_BLTOUCH -DABL_UBL -DHotendMosquito -DHotendE3D
-
-[env:CR10V2_UBL_ME]
-platform      = atmelavr
-extends       = common_avr8
-board         = megaatmega2560
-build_flags = ${common.build_flags} -DMachineCR10SV2 -DHotendAllMetal -DBedDC  -DPOWER_LOSS_RECOVERY -DABL_UBL -DHotendMosquito -DHotendE3D
-
-[env:CR10V2_BLT_UBL_ME]
-platform      = atmelavr
-extends       = common_avr8
-board         = megaatmega2560
-build_flags = ${common.build_flags} -DMachineCR10SV2 -DBedDC  -DPOWER_LOSS_RECOVERY -DABL_BLTOUCH -DABL_UBL -DHotendMosquito -DHotendE3D
-
-[env:S4_ME]
-platform      = atmelavr
-extends       = common_avr8
-board         = megaatmega2560
-build_flags = ${common.build_flags} -DMachineS4 -DHotendAllMetal -DBedDC  -DPOWER_LOSS_RECOVERY -DMeshFine -DHotendMosquito -DHotendE3D
-
-[env:S4_BLT_ME]
-platform      = atmelavr
-extends       = common_avr8
-board         = megaatmega2560
-build_flags = ${common.build_flags} -DMachineS4 -DBedDC  -DPOWER_LOSS_RECOVERY -DABL_BLTOUCH -DMeshFine -DHotendMosquito -DHotendE3D
-
-[env:S4_BLT_UBL_ME]
-platform      = atmelavr
-extends       = common_avr8
-board         = megaatmega2560
-build_flags = ${common.build_flags} -DMachineS4 -DBedDC  -DPOWER_LOSS_RECOVERY -DABL_BLTOUCH -DMeshFine -DABL_UBL -DHotendMosquito -DHotendE3D
-
-[env:S4_AC_ME]
-platform      = atmelavr
-extends       = common_avr8
-board         = megaatmega2560
-build_flags = ${common.build_flags} -DMachineS4 -DHotendAllMetal -DBedAC  -DPOWER_LOSS_RECOVERY -DMeshFine -DHotendMosquito -DHotendE3D
-
-[env:S4_BLT_AC_ME]
-platform      = atmelavr
-extends       = common_avr8
-board         = megaatmega2560
-build_flags = ${common.build_flags} -DMachineS4 -DBedAC  -DPOWER_LOSS_RECOVERY -DABL_BLTOUCH -DMeshFine -DHotendMosquito -DHotendE3D
-
-[env:S4_BLT_AC_UBL_ME]
-platform      = atmelavr
-extends       = common_avr8
-board         = megaatmega2560
-build_flags = ${common.build_flags} -DMachineS4 -DBedAC  -DPOWER_LOSS_RECOVERY -DABL_BLTOUCH -DMeshFine -DABL_UBL -DHotendMosquito -DHotendE3D
-
-[env:S5_ME]
-platform      = atmelavr
-extends       = common_avr8
-board         = megaatmega2560
-build_flags = ${common.build_flags} -DMachineS5 -DHotendAllMetal -DBedDC  -DPOWER_LOSS_RECOVERY -DMeshFine -DHotendMosquito -DHotendE3D
-
-[env:S5_BLT_ME]
-platform      = atmelavr
-extends       = common_avr8
-board         = megaatmega2560
-build_flags = ${common.build_flags} -DMachineS5 -DBedDC  -DPOWER_LOSS_RECOVERY -DABL_BLTOUCH -DMeshExtreme -DHotendMosquito -DHotendE3D
-
-[env:S5_BLT_UBL_ME]
-platform      = atmelavr
-extends       = common_avr8
-board         = megaatmega2560
-build_flags = ${common.build_flags} -DMachineS5 -DBedDC  -DPOWER_LOSS_RECOVERY -DABL_BLTOUCH -DMeshExtreme -DABL_UBL -DHotendMosquito -DHotendE3D
-
-[env:S5_AC_ME]
-platform      = atmelavr
-extends       = common_avr8
-board         = megaatmega2560
-build_flags = ${common.build_flags} -DMachineS5 -DHotendAllMetal -DBedAC  -DPOWER_LOSS_RECOVERY -DMeshFine -DHotendMosquito -DHotendE3D
-
-[env:S5_BLT_AC_ME]
-platform      = atmelavr
-extends       = common_avr8
-board         = megaatmega2560
-build_flags = ${common.build_flags} -DMachineS5 -DBedAC  -DPOWER_LOSS_RECOVERY -DABL_BLTOUCH -DMeshExtreme -DHotendMosquito -DHotendE3D
-
-[env:S5_BLT_AC_UBL_ME]
-platform      = atmelavr
-extends       = common_avr8
-board         = megaatmega2560
-build_flags = ${common.build_flags} -DMachineS5 -DBedAC  -DPOWER_LOSS_RECOVERY -DABL_BLTOUCH -DMeshExtreme -DABL_UBL -DHotendMosquito -DHotendE3D
-
-[env:Ender3_ME]
-platform      = atmelavr
-extends       = common_avr8
-board         = sanguino_atmega1284p
-build_flags = ${common.build_flags} -DMachineEnder3 -DHotendAllMetal -DBedDC -DPOWER_LOSS_RECOVERY -DHotendMosquito -DHotendE3D
-lib_ignore = TMCStepper
-upload_speed = 57600
-
-[env:Ender3_BLT_SD_ME]
-platform      = atmelavr
-extends       = common_avr8
-board         = sanguino_atmega1284p
-build_flags = ${common.build_flags} -DMachineEnder3 -DBedDC -DPOWER_LOSS_RECOVERY -DABL_BLTOUCH -DHotendMosquito -DHotendE3D
-lib_ignore = TMCStepper
-upload_speed = 57600
-
-[env:Ender3_BLT_Host_ME]
-platform      = atmelavr
-extends       = common_avr8
-board         = sanguino_atmega1284p
-build_flags = ${common.build_flags} -DMachineEnder3 -DBedDC -DABL_BLTOUCH -DMelziHostOnly -DHotendMosquito -DHotendE3D
-lib_ignore = TMCStepper
-upload_speed = 57600
-
-[env:Ender2_ME]
-platform      = atmelavr
-extends       = common_avr8
-board         = sanguino_atmega1284p
-build_flags = ${common.build_flags} -DMachineEnder2 -DHotendAllMetal -DBedDC  -DPOWER_LOSS_RECOVERY -DHotendMosquito -DHotendE3D
-lib_ignore = TMCStepper
-upload_speed = 57600
-
-[env:Ender2_BLT_SD_ME]
-platform      = atmelavr
-extends       = common_avr8
-board         = sanguino_atmega1284p
-build_flags = ${common.build_flags} -DMachineEnder2 -DBedDC  -DPOWER_LOSS_RECOVERY -DABL_BLTOUCH -DHotendMosquito -DHotendE3D
-lib_ignore = TMCStepper
-upload_speed = 57600
-
-[env:Ender2_BLT_Host_ME]
-platform      = atmelavr
-extends       = common_avr8
-board         = sanguino_atmega1284p
-build_flags = ${common.build_flags} -DMachineEnder2 -DBedDC -DABL_BLTOUCH -DMelziHostOnly -DHotendMosquito -DHotendE3D
-lib_ignore = TMCStepper
-upload_speed = 57600
-
-[env:Ender5_ME]
-platform      = atmelavr
-extends       = common_avr8
-board         = sanguino_atmega1284p
-build_flags = ${common.build_flags} -DMachineEnder5 -DHotendAllMetal -DBedDC  -DPOWER_LOSS_RECOVERY -DHotendMosquito -DHotendE3D
-lib_ignore = TMCStepper
-upload_speed = 57600
-
-[env:Ender5_BLT_SD_ME]
-platform      = atmelavr
-extends       = common_avr8
-board         = sanguino_atmega1284p
-build_flags = ${common.build_flags} -DMachineEnder5 -DBedDC  -DPOWER_LOSS_RECOVERY -DABL_BLTOUCH -DHotendMosquito -DHotendE3D
-lib_ignore = TMCStepper
-upload_speed = 57600
-
-[env:Ender5_BLT_Host_ME]
-platform      = atmelavr
-extends       = common_avr8
-board         = sanguino_atmega1284p
-build_flags = ${common.build_flags} -DMachineEnder5 -DBedDC -DABL_BLTOUCH -DMelziHostOnly -DHotendMosquito -DHotendE3D
-lib_ignore = TMCStepper
-upload_speed = 57600
-
-[env:CR10Mini_ME]
-platform      = atmelavr
-extends       = common_avr8
-board         = sanguino_atmega1284p
-build_flags = ${common.build_flags} -DMachineMini -DHotendAllMetal -DBedDC  -DPOWER_LOSS_RECOVERY -DHotendMosquito -DHotendE3D
-lib_ignore = TMCStepper
-upload_speed = 57600
-
-[env:CR10Mini_BLT_SD_ME]
-platform      = atmelavr
-extends       = common_avr8
-board         = sanguino_atmega1284p
-build_flags = ${common.build_flags} -DMachineMini -DBedDC  -DPOWER_LOSS_RECOVERY -DABL_BLTOUCH -DHotendMosquito -DHotendE3D
-lib_ignore = TMCStepper
-upload_speed = 57600
-
-[env:CR10MiniBLTHostME]
-platform      = atmelavr
-extends       = common_avr8
-board         = sanguino_atmega1284p
-build_flags = ${common.build_flags} -DMachineMini -DBedDC -DABL_BLTOUCH -DMelziHostOnly -DHotendMosquito -DHotendE3D
-lib_ignore = TMCStepper
-upload_speed = 57600
-
-[env:CR10_ME]
-platform      = atmelavr
-extends       = common_avr8
-board         = sanguino_atmega1284p
-build_flags = ${common.build_flags} -DMachineCR10 -DHotendAllMetal -DBedDC  -DPOWER_LOSS_RECOVERY -DHotendMosquito -DHotendE3D
-lib_ignore = TMCStepper
-upload_speed = 57600
-
-[env:CR10_BLT_SD_ME]
-platform      = atmelavr
-extends       = common_avr8
-board         = sanguino_atmega1284p
-build_flags = ${common.build_flags} -DMachineCR10 -DBedDC  -DPOWER_LOSS_RECOVERY -DABL_BLTOUCH -DHotendMosquito -DHotendE3D
-lib_ignore = TMCStepper
-upload_speed = 57600
-
-[env:CR10_BLT_Host_ME]
-platform      = atmelavr
-extends       = common_avr8
-board         = sanguino_atmega1284p
-build_flags = ${common.build_flags} -DMachineCR10 -DBedDC -DABL_BLTOUCH -DMelziHostOnly -DHotendMosquito -DHotendE3D
-lib_ignore = TMCStepper
-upload_speed = 57600
-
-[env:CR10S_MC_NF]
-platform      = atmelavr
-extends       = common_avr8
-board         = megaatmega2560
-build_flags = ${common.build_flags} -DMachineCR10S -DHotendAllMetal -DBedDC  -DPOWER_LOSS_RECOVERY -DHotendMosquito -DCableExtensionNoiseFilter
-
-[env:CR10S_BLT_MC_NF]
-platform      = atmelavr
-extends       = common_avr8
-board         = megaatmega2560
-build_flags = ${common.build_flags} -DMachineCR10S -DBedDC  -DPOWER_LOSS_RECOVERY -DABL_BLTOUCH -DHotendMosquito -DCableExtensionNoiseFilter
-
-[env:CR10V2_MC_NF]
-platform      = atmelavr
-extends       = common_avr8
-board         = megaatmega2560
-build_flags = ${common.build_flags} -DMachineCR10SV2 -DHotendAllMetal -DBedDC  -DPOWER_LOSS_RECOVERY -DHotendMosquito -DCableExtensionNoiseFilter
-
-[env:CR10V2_BLT_MC_NF]
-platform      = atmelavr
-extends       = common_avr8
-board         = megaatmega2560
-build_flags = ${common.build_flags} -DMachineCR10SV2 -DBedDC  -DPOWER_LOSS_RECOVERY -DABL_BLTOUCH -DHotendMosquito -DCableExtensionNoiseFilter
-
-[env:CR10S_BLT_UBL_MC_NF]
-platform      = atmelavr
-extends       = common_avr8
-board         = megaatmega2560
-build_flags = ${common.build_flags} -DMachineCR10S -DBedDC  -DPOWER_LOSS_RECOVERY -DABL_BLTOUCH -DABL_UBL -DHotendMosquito -DCableExtensionNoiseFilter
-
-[env:CR10V2_UBL_MC_NF]
-platform      = atmelavr
-extends       = common_avr8
-board         = megaatmega2560
-build_flags = ${common.build_flags} -DMachineCR10SV2 -DHotendAllMetal -DBedDC  -DPOWER_LOSS_RECOVERY -DABL_UBL -DHotendMosquito -DCableExtensionNoiseFilter
-
-[env:CR10V2_BLT_UBL_MC_NF]
-platform      = atmelavr
-extends       = common_avr8
-board         = megaatmega2560
-build_flags = ${common.build_flags} -DMachineCR10SV2 -DBedDC  -DPOWER_LOSS_RECOVERY -DABL_BLTOUCH -DABL_UBL -DHotendMosquito -DCableExtensionNoiseFilter
-
-[env:S4_MC_NF]
-platform      = atmelavr
-extends       = common_avr8
-board         = megaatmega2560
-build_flags = ${common.build_flags} -DMachineS4 -DHotendAllMetal -DBedDC  -DPOWER_LOSS_RECOVERY -DMeshFine -DHotendMosquito -DCableExtensionNoiseFilter
-
-[env:S4_BLT_MC_NF]
-platform      = atmelavr
-extends       = common_avr8
-board         = megaatmega2560
-build_flags = ${common.build_flags} -DMachineS4 -DBedDC  -DPOWER_LOSS_RECOVERY -DABL_BLTOUCH -DMeshFine -DHotendMosquito -DCableExtensionNoiseFilter
-
-[env:S4_BLT_UBL_MC_NF]
-platform      = atmelavr
-extends       = common_avr8
-board         = megaatmega2560
-build_flags = ${common.build_flags} -DMachineS4 -DBedDC  -DPOWER_LOSS_RECOVERY -DABL_BLTOUCH -DMeshFine -DABL_UBL -DHotendMosquito -DCableExtensionNoiseFilter
-
-[env:S4_AC_MC_NF]
-platform      = atmelavr
-extends       = common_avr8
-board         = megaatmega2560
-build_flags = ${common.build_flags} -DMachineS4 -DHotendAllMetal -DBedAC  -DPOWER_LOSS_RECOVERY -DMeshFine -DHotendMosquito -DCableExtensionNoiseFilter
-
-[env:S4_BLT_AC_MC_NF]
-platform      = atmelavr
-extends       = common_avr8
-board         = megaatmega2560
-build_flags = ${common.build_flags} -DMachineS4 -DBedAC  -DPOWER_LOSS_RECOVERY -DABL_BLTOUCH -DMeshFine -DHotendMosquito -DCableExtensionNoiseFilter
-
-[env:S4_BLT_AC_UBL_MC_NF]
-platform      = atmelavr
-extends       = common_avr8
-board         = megaatmega2560
-build_flags = ${common.build_flags} -DMachineS4 -DBedAC  -DPOWER_LOSS_RECOVERY -DABL_BLTOUCH -DMeshFine -DABL_UBL -DHotendMosquito -DCableExtensionNoiseFilter
-
-[env:S5_MC_NF]
-platform      = atmelavr
-extends       = common_avr8
-board         = megaatmega2560
-build_flags = ${common.build_flags} -DMachineS5 -DHotendAllMetal -DBedDC  -DPOWER_LOSS_RECOVERY -DMeshFine -DHotendMosquito -DCableExtensionNoiseFilter
-
-[env:S5_BLT_MC_NF]
-platform      = atmelavr
-extends       = common_avr8
-board         = megaatmega2560
-build_flags = ${common.build_flags} -DMachineS5 -DBedDC  -DPOWER_LOSS_RECOVERY -DABL_BLTOUCH -DMeshExtreme -DHotendMosquito -DCableExtensionNoiseFilter
-
-[env:S5_BLT_UBL_MC_NF]
-platform      = atmelavr
-extends       = common_avr8
-board         = megaatmega2560
-build_flags = ${common.build_flags} -DMachineS5 -DBedDC  -DPOWER_LOSS_RECOVERY -DABL_BLTOUCH -DMeshExtreme -DABL_UBL -DHotendMosquito -DCableExtensionNoiseFilter
-
-[env:S5_AC_MC_NF]
-platform      = atmelavr
-extends       = common_avr8
-board         = megaatmega2560
-build_flags = ${common.build_flags} -DMachineS5 -DHotendAllMetal -DBedAC  -DPOWER_LOSS_RECOVERY -DMeshFine -DHotendMosquito -DCableExtensionNoiseFilter
-
-[env:S5_BLT_AC_MC_NF]
-platform      = atmelavr
-extends       = common_avr8
-board         = megaatmega2560
-build_flags = ${common.build_flags} -DMachineS5 -DBedAC  -DPOWER_LOSS_RECOVERY -DABL_BLTOUCH -DMeshExtreme -DHotendMosquito -DCableExtensionNoiseFilter
-
-[env:S5_BLT_AC_UBL_MC_NF]
-platform      = atmelavr
-extends       = common_avr8
-board         = megaatmega2560
-build_flags = ${common.build_flags} -DMachineS5 -DBedAC  -DPOWER_LOSS_RECOVERY -DABL_BLTOUCH -DMeshExtreme -DABL_UBL -DHotendMosquito -DCableExtensionNoiseFilter
-
-[env:CR10_MC_NF]
-platform      = atmelavr
-extends       = common_avr8
-board         = sanguino_atmega1284p
-build_flags = ${common.build_flags} -DMachineCR10 -DHotendAllMetal -DBedDC  -DPOWER_LOSS_RECOVERY -DHotendMosquito -DCableExtensionNoiseFilter
-lib_ignore = TMCStepper
-upload_speed = 57600
-
-[env:CR10_BLT_SD_MC_NF]
-platform      = atmelavr
-extends       = common_avr8
-board         = sanguino_atmega1284p
-build_flags = ${common.build_flags} -DMachineCR10 -DBedDC  -DPOWER_LOSS_RECOVERY -DABL_BLTOUCH -DHotendMosquito -DCableExtensionNoiseFilter
-lib_ignore = TMCStepper
-upload_speed = 57600
-
-[env:CR10_BLT_Host_MC_NF]
-platform      = atmelavr
-extends       = common_avr8
-board         = sanguino_atmega1284p
-build_flags = ${common.build_flags} -DMachineCR10 -DBedDC -DABL_BLTOUCH -DMelziHostOnly -DHotendMosquito -DCableExtensionNoiseFilter
-lib_ignore = TMCStepper
-upload_speed = 57600
-
-[env:CR10S_ME_NF]
-platform      = atmelavr
-extends       = common_avr8
-board         = megaatmega2560
-build_flags = ${common.build_flags} -DMachineCR10S -DHotendAllMetal -DBedDC  -DPOWER_LOSS_RECOVERY -DHotendMosquito -DHotendE3D -DCableExtensionNoiseFilter
-
-[env:CR10S_BLT_ME_NF]
-platform      = atmelavr
-extends       = common_avr8
-board         = megaatmega2560
-build_flags = ${common.build_flags} -DMachineCR10S -DBedDC  -DPOWER_LOSS_RECOVERY -DABL_BLTOUCH -DHotendMosquito -DHotendE3D -DCableExtensionNoiseFilter
-
-[env:CR10V2_ME_NF]
-platform      = atmelavr
-extends       = common_avr8
-board         = megaatmega2560
-build_flags = ${common.build_flags} -DMachineCR10SV2 -DHotendAllMetal -DBedDC  -DPOWER_LOSS_RECOVERY -DHotendMosquito -DHotendE3D -DCableExtensionNoiseFilter
-
-[env:CR10V2_BLT_ME_NF]
-platform      = atmelavr
-extends       = common_avr8
-board         = megaatmega2560
-build_flags = ${common.build_flags} -DMachineCR10SV2 -DBedDC  -DPOWER_LOSS_RECOVERY -DABL_BLTOUCH -DHotendMosquito -DHotendE3D -DCableExtensionNoiseFilter
-
-[env:CR10S_BLT_UBL_ME_NF]
-platform      = atmelavr
-extends       = common_avr8
-board         = megaatmega2560
-build_flags = ${common.build_flags} -DMachineCR10S -DBedDC  -DPOWER_LOSS_RECOVERY -DABL_BLTOUCH -DABL_UBL -DHotendMosquito -DHotendE3D -DCableExtensionNoiseFilter
-
-[env:CR10V2_UBL_ME_NF]
-platform      = atmelavr
-extends       = common_avr8
-board         = megaatmega2560
-build_flags = ${common.build_flags} -DMachineCR10SV2 -DHotendAllMetal -DBedDC  -DPOWER_LOSS_RECOVERY -DABL_UBL -DHotendMosquito -DHotendE3D -DCableExtensionNoiseFilter
-
-[env:CR10V2_BLT_UBL_ME_NF]
-platform      = atmelavr
-extends       = common_avr8
-board         = megaatmega2560
-build_flags = ${common.build_flags} -DMachineCR10SV2 -DBedDC  -DPOWER_LOSS_RECOVERY -DABL_BLTOUCH -DABL_UBL -DHotendMosquito -DHotendE3D -DCableExtensionNoiseFilter
-
-[env:S4_ME_NF]
-platform      = atmelavr
-extends       = common_avr8
-board         = megaatmega2560
-build_flags = ${common.build_flags} -DMachineS4 -DHotendAllMetal -DBedDC  -DPOWER_LOSS_RECOVERY -DMeshFine -DHotendMosquito -DHotendE3D -DCableExtensionNoiseFilter
-
-[env:S4_BLT_ME_NF]
-platform      = atmelavr
-extends       = common_avr8
-board         = megaatmega2560
-build_flags = ${common.build_flags} -DMachineS4 -DBedDC  -DPOWER_LOSS_RECOVERY -DABL_BLTOUCH -DMeshFine -DHotendMosquito -DHotendE3D -DCableExtensionNoiseFilter
-
-[env:S4_BLT_UBL_ME_NF]
-platform      = atmelavr
-extends       = common_avr8
-board         = megaatmega2560
-build_flags = ${common.build_flags} -DMachineS4 -DBedDC  -DPOWER_LOSS_RECOVERY -DABL_BLTOUCH -DMeshFine -DABL_UBL -DHotendMosquito -DHotendE3D -DCableExtensionNoiseFilter
-
-[env:S4_AC_ME_NF]
-platform      = atmelavr
-extends       = common_avr8
-board         = megaatmega2560
-build_flags = ${common.build_flags} -DMachineS4 -DHotendAllMetal -DBedAC  -DPOWER_LOSS_RECOVERY -DMeshFine -DHotendMosquito -DHotendE3D -DCableExtensionNoiseFilter
-
-[env:S4_BLT_AC_ME_NF]
-platform      = atmelavr
-extends       = common_avr8
-board         = megaatmega2560
-build_flags = ${common.build_flags} -DMachineS4 -DBedAC  -DPOWER_LOSS_RECOVERY -DABL_BLTOUCH -DMeshFine -DHotendMosquito -DHotendE3D -DCableExtensionNoiseFilter
-
-[env:S4_BLT_AC_UBL_ME_NF]
-platform      = atmelavr
-extends       = common_avr8
-board         = megaatmega2560
-build_flags = ${common.build_flags} -DMachineS4 -DBedAC  -DPOWER_LOSS_RECOVERY -DABL_BLTOUCH -DMeshFine -DABL_UBL -DHotendMosquito -DHotendE3D -DCableExtensionNoiseFilter
-
-[env:S5_ME_NF]
-platform      = atmelavr
-extends       = common_avr8
-board         = megaatmega2560
-build_flags = ${common.build_flags} -DMachineS5 -DHotendAllMetal -DBedDC  -DPOWER_LOSS_RECOVERY -DMeshFine -DHotendMosquito -DHotendE3D -DCableExtensionNoiseFilter
-
-[env:S5_BLT_ME_NF]
-platform      = atmelavr
-extends       = common_avr8
-board         = megaatmega2560
-build_flags = ${common.build_flags} -DMachineS5 -DBedDC  -DPOWER_LOSS_RECOVERY -DABL_BLTOUCH -DMeshExtreme -DHotendMosquito -DHotendE3D -DCableExtensionNoiseFilter
-
-[env:S5_BLT_UBL_ME_NF]
-platform      = atmelavr
-extends       = common_avr8
-board         = megaatmega2560
-build_flags = ${common.build_flags} -DMachineS5 -DBedDC  -DPOWER_LOSS_RECOVERY -DABL_BLTOUCH -DMeshExtreme -DABL_UBL -DHotendMosquito -DHotendE3D -DCableExtensionNoiseFilter
-
-[env:S5_AC_ME_NF]
-platform      = atmelavr
-extends       = common_avr8
-board         = megaatmega2560
-build_flags = ${common.build_flags} -DMachineS5 -DHotendAllMetal -DBedAC  -DPOWER_LOSS_RECOVERY -DMeshFine -DHotendMosquito -DHotendE3D -DCableExtensionNoiseFilter
-
-[env:S5_BLT_AC_ME_NF]
-platform      = atmelavr
-extends       = common_avr8
-board         = megaatmega2560
-build_flags = ${common.build_flags} -DMachineS5 -DBedAC  -DPOWER_LOSS_RECOVERY -DABL_BLTOUCH -DMeshExtreme -DHotendMosquito -DHotendE3D -DCableExtensionNoiseFilter
-
-[env:S5_BLT_AC_UBL_ME_NF]
-platform      = atmelavr
-extends       = common_avr8
-board         = megaatmega2560
-build_flags = ${common.build_flags} -DMachineS5 -DBedAC  -DPOWER_LOSS_RECOVERY -DABL_BLTOUCH -DMeshExtreme -DABL_UBL -DHotendMosquito -DHotendE3D -DCableExtensionNoiseFilter
-
-[env:CR20_LR]
-platform      = atmelavr
-extends       = common_avr8
-board         = megaatmega2560
-build_flags = ${common.build_flags} -DMachineCR20 -DHotendAllMetal -DBedDC  -DPOWER_LOSS_RECOVERY -DlerdgeFilSensor
-
-[env:CR20_BLT_LR]
-platform      = atmelavr
-extends       = common_avr8
-board         = megaatmega2560
-build_flags = ${common.build_flags} -DMachineCR20 -DBedDC  -DPOWER_LOSS_RECOVERY -DABL_BLTOUCH -DlerdgeFilSensor
-
-[env:CR20_BLT_UBL_LR]
-platform      = atmelavr
-extends       = common_avr8
-board         = megaatmega2560
-build_flags = ${common.build_flags} -DMachineCR20 -DBedDC  -DPOWER_LOSS_RECOVERY -DABL_BLTOUCH -DABL_UBL -DlerdgeFilSensor
-
-[env:CR20_Pro_LR]
-platform      = atmelavr
-extends       = common_avr8
-board         = megaatmega2560
-build_flags = ${common.build_flags} -DMachineCR20Pro -DBedDC  -DPOWER_LOSS_RECOVERY -DABL_BLTOUCH -DlerdgeFilSensor
-
-[env:CR20_Pro_UBL_LR]
-platform      = atmelavr
-extends       = common_avr8
-board         = megaatmega2560
-build_flags = ${common.build_flags} -DMachineCR20Pro -DBedDC  -DPOWER_LOSS_RECOVERY -DABL_BLTOUCH -DABL_UBL -DlerdgeFilSensor
-
-[env:CR10S_LR]
-platform      = atmelavr
-extends       = common_avr8
-board         = megaatmega2560
-build_flags = ${common.build_flags} -DMachineCR10S -DHotendAllMetal -DBedDC  -DPOWER_LOSS_RECOVERY -DlerdgeFilSensor
-
-[env:CR10S_BLT_LR]
-platform      = atmelavr
-extends       = common_avr8
-board         = megaatmega2560
-build_flags = ${common.build_flags} -DMachineCR10S -DBedDC  -DPOWER_LOSS_RECOVERY -DABL_BLTOUCH -DlerdgeFilSensor
-
-
-[env:S4_LR]
-platform      = atmelavr
-extends       = common_avr8
-board         = megaatmega2560
-build_flags = ${common.build_flags} -DMachineS4 -DHotendAllMetal -DBedDC  -DPOWER_LOSS_RECOVERY -DMeshFine -DlerdgeFilSensor
-
-[env:S4_BLT_UBL_LR]
-platform      = atmelavr
-extends       = common_avr8
-board         = megaatmega2560
-build_flags = ${common.build_flags} -DMachineS4 -DBedDC  -DPOWER_LOSS_RECOVERY -DABL_BLTOUCH -DMeshFine -DABL_UBL -DlerdgeFilSensor
-
-[env:S4_BLT_LR]
-platform      = atmelavr
-extends       = common_avr8
-board         = megaatmega2560
-build_flags = ${common.build_flags} -DMachineS4 -DBedDC  -DPOWER_LOSS_RECOVERY -DABL_BLTOUCH -DMeshFine -DlerdgeFilSensor
-
-[env:S4_AC_LR]
-platform      = atmelavr
-extends       = common_avr8
-board         = megaatmega2560
-build_flags = ${common.build_flags} -DMachineS4 -DHotendAllMetal -DBedAC  -DPOWER_LOSS_RECOVERY -DMeshFine -DlerdgeFilSensor
-
-[env:S4_BLT_AC_LR]
-platform      = atmelavr
-extends       = common_avr8
-board         = megaatmega2560
-build_flags = ${common.build_flags} -DMachineS4 -DBedAC  -DPOWER_LOSS_RECOVERY -DABL_BLTOUCH -DMeshFine -DlerdgeFilSensor
-
-[env:S4_BLT_AC_UBL_LR]
-platform      = atmelavr
-extends       = common_avr8
-board         = megaatmega2560
-build_flags = ${common.build_flags} -DMachineS4 -DBedAC  -DPOWER_LOSS_RECOVERY -DABL_BLTOUCH -DMeshFine -DABL_UBL -DlerdgeFilSensor
-
-[env:S5_LR]
-platform      = atmelavr
-extends       = common_avr8
-board         = megaatmega2560
-build_flags = ${common.build_flags} -DMachineS5 -DHotendAllMetal -DBedDC  -DPOWER_LOSS_RECOVERY -DMeshFine -DlerdgeFilSensor
-
-[env:S5_BLT_LR]
-platform      = atmelavr
-extends       = common_avr8
-board         = megaatmega2560
-build_flags = ${common.build_flags} -DMachineS5 -DBedDC  -DPOWER_LOSS_RECOVERY -DABL_BLTOUCH -DMeshExtreme -DlerdgeFilSensor
-
-[env:S5_BLT_UBL_LR]
-platform      = atmelavr
-extends       = common_avr8
-board         = megaatmega2560
-build_flags = ${common.build_flags} -DMachineS5 -DBedDC  -DPOWER_LOSS_RECOVERY -DABL_BLTOUCH -DMeshExtreme -DABL_UBL -DlerdgeFilSensor
-
-[env:S5_AC_LR]
-platform      = atmelavr
-extends       = common_avr8
-board         = megaatmega2560
-build_flags = ${common.build_flags} -DMachineS5 -DHotendAllMetal -DBedAC  -DPOWER_LOSS_RECOVERY -DMeshFine -DlerdgeFilSensor
-
-[env:S5_BLT_AC_LR]
-platform      = atmelavr
-extends       = common_avr8
-board         = megaatmega2560
-build_flags = ${common.build_flags} -DMachineS5 -DBedAC  -DPOWER_LOSS_RECOVERY -DABL_BLTOUCH -DMeshExtreme -DlerdgeFilSensor
-
-[env:S5_BLT_AC_UBL_LR]
-platform      = atmelavr
-extends       = common_avr8
-board         = megaatmega2560
-build_flags = ${common.build_flags} -DMachineS5 -DBedAC  -DPOWER_LOSS_RECOVERY -DABL_BLTOUCH -DMeshExtreme -DABL_UBL -DlerdgeFilSensor
-
-[env:CR10S_NF_LR]
-platform      = atmelavr
-extends       = common_avr8
-board         = megaatmega2560
-build_flags = ${common.build_flags} -DMachineCR10S -DHotendAllMetal -DBedDC  -DPOWER_LOSS_RECOVERY -DCableExtensionNoiseFilter -DlerdgeFilSensor
-
-[env:CR10S_BLT_NF_LR]
-platform      = atmelavr
-extends       = common_avr8
-board         = megaatmega2560
-build_flags = ${common.build_flags} -DMachineCR10S -DBedDC  -DPOWER_LOSS_RECOVERY -DABL_BLTOUCH -DCableExtensionNoiseFilter -DlerdgeFilSensor
-
-
-[env:CR10S_BLT_UBL_NF_LR]
-platform      = atmelavr
-extends       = common_avr8
-board         = megaatmega2560
-build_flags = ${common.build_flags} -DMachineCR10S -DBedDC  -DPOWER_LOSS_RECOVERY -DABL_BLTOUCH -DABL_UBL -DCableExtensionNoiseFilter -DlerdgeFilSensor
-
-
-[env:S4_NF_LR]
-platform      = atmelavr
-extends       = common_avr8
-board         = megaatmega2560
-build_flags = ${common.build_flags} -DMachineS4 -DHotendAllMetal -DBedDC  -DPOWER_LOSS_RECOVERY -DMeshFine -DCableExtensionNoiseFilter -DlerdgeFilSensor
-
-[env:S4_BLT_UBL_NF_LR]
-platform      = atmelavr
-extends       = common_avr8
-board         = megaatmega2560
-build_flags = ${common.build_flags} -DMachineS4 -DBedDC  -DPOWER_LOSS_RECOVERY -DABL_BLTOUCH -DMeshFine -DABL_UBL -DCableExtensionNoiseFilter -DlerdgeFilSensor
-
-[env:S4_BLT_NF_LR]
-platform      = atmelavr
-extends       = common_avr8
-board         = megaatmega2560
-build_flags = ${common.build_flags} -DMachineS4 -DBedDC  -DPOWER_LOSS_RECOVERY -DABL_BLTOUCH -DMeshFine -DCableExtensionNoiseFilter -DlerdgeFilSensor
-
-[env:S4_AC_NF_LR]
-platform      = atmelavr
-extends       = common_avr8
-board         = megaatmega2560
-build_flags = ${common.build_flags} -DMachineS4 -DHotendAllMetal -DBedAC  -DPOWER_LOSS_RECOVERY -DMeshFine -DCableExtensionNoiseFilter -DlerdgeFilSensor
-=======
   -<src/lcd/HD44780> -<src/lcd/TFTGLCD> -<src/lcd/dwin> -<src/lcd/dogm> -<src/lcd/tft> -<src/lcd/tft_io>
   -<src/HAL/STM32/tft> -<src/HAL/STM32F1/tft>
   -<src/lcd/menu>
@@ -2659,7 +713,1896 @@
   arduinoWebSockets=https://github.com/Links2004/arduinoWebSockets.git
   ESP32SSDP=https://github.com/luc-github/ESP32SSDP.git
   lib_ignore=ESPAsyncTCP
->>>>>>> 92b4c050
+
+#
+# Default values apply to all 'env:' prefixed environments
+#
+[env]
+framework     = arduino
+extra_scripts = ${common.extra_scripts}
+build_flags   = ${common.build_flags}
+lib_deps      = ${common.lib_deps}
+monitor_speed = 250000
+monitor_flags =
+  --quiet
+  --echo
+  --eol
+    LF
+  --filter
+    colorize
+  --filter
+    time
+
+#################################
+#                               #
+#   Unique Core Architectures   #
+#                               #
+#  Add a new "env" below if no  #
+# entry has values suitable to  #
+#   build for a given board.    #
+#                               #
+#################################
+
+#################################
+#                               #
+#       AVR Architecture        #
+#                               #
+#################################
+
+#
+# AVR (8-bit) Common Environment values
+#
+[common_avr8]
+board_build.f_cpu = 16000000L
+src_filter        = ${common.default_src_filter} +<src/HAL/AVR>
+
+#
+# ATmega2560
+#
+[env:mega2560]
+platform      = atmelavr
+extends       = common_avr8
+board         = megaatmega2560
+
+
+[env:10SPro_BIL]
+platform      = atmelavr
+extends       = common_avr8
+board         = megaatmega2560
+build_flags = ${common.build_flags} -DMachineCR10SPro -DHotendAllMetal -DBedDC -DPOWER_LOSS_RECOVERY
+
+[env:10SPro_BLT_BIL]
+platform      = atmelavr
+extends       = common_avr8
+board         = megaatmega2560
+build_flags = ${common.build_flags} -DMachineCR10SPro -DHotendAllMetal -DBedDC -DABL_BLTOUCH -DPOWER_LOSS_RECOVERY
+
+[env:10SProV2_BIL]
+platform      = atmelavr
+extends       = common_avr8
+board         = megaatmega2560
+build_flags = ${common.build_flags} -DMachineCR10SProV2 -DHotendAllMetal -DBedDC -DPOWER_LOSS_RECOVERY
+
+[env:10SPro_UBL]
+platform      = atmelavr
+extends       = common_avr8
+board         = megaatmega2560
+build_flags = ${common.build_flags} -DMachineCR10SPro -DHotendAllMetal -DBedDC -DPOWER_LOSS_RECOVERY -DABL_UBL
+
+[env:10SPro_BLT_UBL]
+platform      = atmelavr
+extends       = common_avr8
+board         = megaatmega2560
+build_flags = ${common.build_flags} -DMachineCR10SPro -DHotendAllMetal -DBedDC -DABL_BLTOUCH -DPOWER_LOSS_RECOVERY -DABL_UBL
+
+[env:10SProV2_UBL]
+platform      = atmelavr
+extends       = common_avr8
+board         = megaatmega2560
+build_flags = ${common.build_flags} -DMachineCR10SProV2 -DHotendAllMetal -DBedDC -DPOWER_LOSS_RECOVERY -DABL_UBL
+
+[env:CR10Max_BIL]
+platform      = atmelavr
+extends       = common_avr8
+board         = megaatmega2560
+build_flags = ${common.build_flags} -DMachineCR10Max -DHotendAllMetal -DBedDC -DABL_BLTOUCH -DPOWER_LOSS_RECOVERY
+
+[env:CR10Max_UBL]
+platform      = atmelavr
+extends       = common_avr8
+board         = megaatmega2560
+build_flags = ${common.build_flags} -DMachineCR10Max -DHotendAllMetal -DBedDC -DABL_BLTOUCH -DPOWER_LOSS_RECOVERY -DABL_UBL
+
+[env:E5P_BIL]
+platform      = atmelavr
+extends       = common_avr8
+board         = megaatmega2560
+build_flags = ${common.build_flags} -DMachineEnder5Plus -DHotendAllMetal -DBedDC -DPOWER_LOSS_RECOVERY -DForce10SProDisplay
+
+[env:E5P_UBL]
+platform      = atmelavr
+extends       = common_avr8
+board         = megaatmega2560
+build_flags = ${common.build_flags} -DMachineEnder5Plus -DHotendAllMetal -DBedDC -DPOWER_LOSS_RECOVERY -DABL_UBL -DForce10SProDisplay
+
+[env:E5P_BIL_Slnt]
+platform      = atmelavr
+extends       = common_avr8
+board         = megaatmega2560
+build_flags = ${common.build_flags} -DMachineEnder5Plus -DHotendAllMetal -DBedDC -DPOWER_LOSS_RECOVERY -DForce10SProDisplay -DCrealitySilentBoard
+
+[env:E5P_UBL_Slnt]
+platform      = atmelavr
+extends       = common_avr8
+board         = megaatmega2560
+build_flags = ${common.build_flags} -DMachineEnder5Plus -DHotendAllMetal -DBedDC -DPOWER_LOSS_RECOVERY -DABL_UBL -DForce10SProDisplay -DCrealitySilentBoard
+
+[env:E5P_BIL_DZ]
+platform      = atmelavr
+extends       = common_avr8
+board         = megaatmega2560
+build_flags = ${common.build_flags} -DMachineEnder5Plus -DHotendAllMetal -DBedDC -DPOWER_LOSS_RECOVERY -DForce10SProDisplay -DDualZ
+
+[env:E5P_UBL_DZ]
+platform      = atmelavr
+extends       = common_avr8
+board         = megaatmega2560
+build_flags = ${common.build_flags} -DMachineEnder5Plus -DHotendAllMetal -DBedDC -DPOWER_LOSS_RECOVERY -DABL_UBL -DForce10SProDisplay -DDualZ
+
+[env:E5PBILSlntDZ]
+platform      = atmelavr
+extends       = common_avr8
+board         = megaatmega2560
+build_flags = ${common.build_flags} -DMachineEnder5Plus -DHotendAllMetal -DBedDC -DPOWER_LOSS_RECOVERY -DForce10SProDisplay -DCrealitySilentBoard -DDualZ
+
+[env:E5PUBLSlntDZ]
+platform      = atmelavr
+extends       = common_avr8
+board         = megaatmega2560
+build_flags = ${common.build_flags} -DMachineEnder5Plus -DHotendAllMetal -DBedDC -DPOWER_LOSS_RECOVERY -DABL_UBL -DForce10SProDisplay -DCrealitySilentBoard -DDualZ
+
+[env:E5P_BILH]
+platform      = atmelavr
+extends       = common_avr8
+board         = megaatmega2560
+build_flags = ${common.build_flags} -DMachineEnder5Plus -DHotendAllMetal -DBedDC -DPOWER_LOSS_RECOVERY -DForce10SProDisplay -DE3DHemera
+
+[env:E5P_UBLH]
+platform      = atmelavr
+extends       = common_avr8
+board         = megaatmega2560
+build_flags = ${common.build_flags} -DMachineEnder5Plus -DHotendAllMetal -DBedDC -DPOWER_LOSS_RECOVERY -DABL_UBL -DForce10SProDisplay -DE3DHemera
+
+[env:E5P_BIL_SlntH]
+platform      = atmelavr
+extends       = common_avr8
+board         = megaatmega2560
+build_flags = ${common.build_flags} -DMachineEnder5Plus -DHotendAllMetal -DBedDC -DPOWER_LOSS_RECOVERY -DForce10SProDisplay -DCrealitySilentBoard -DE3DHemera
+
+[env:E5P_UBL_SlntH]
+platform      = atmelavr
+extends       = common_avr8
+board         = megaatmega2560
+build_flags = ${common.build_flags} -DMachineEnder5Plus -DHotendAllMetal -DBedDC -DPOWER_LOSS_RECOVERY -DABL_UBL -DForce10SProDisplay -DCrealitySilentBoard -DE3DHemera
+
+[env:E5P_BIL_DZH]
+platform      = atmelavr
+extends       = common_avr8
+board         = megaatmega2560
+build_flags = ${common.build_flags} -DMachineEnder5Plus -DHotendAllMetal -DBedDC -DPOWER_LOSS_RECOVERY -DForce10SProDisplay -DDualZ -DE3DHemera
+
+[env:E5P_UBL_DZH]
+platform      = atmelavr
+extends       = common_avr8
+board         = megaatmega2560
+build_flags = ${common.build_flags} -DMachineEnder5Plus -DHotendAllMetal -DBedDC -DPOWER_LOSS_RECOVERY -DABL_UBL -DForce10SProDisplay -DDualZ -DE3DHemera
+
+[env:E5PBILSlntDZH]
+platform      = atmelavr
+extends       = common_avr8
+board         = megaatmega2560
+build_flags = ${common.build_flags} -DMachineEnder5Plus -DHotendAllMetal -DBedDC -DPOWER_LOSS_RECOVERY -DForce10SProDisplay -DCrealitySilentBoard -DDualZ -DE3DHemera
+
+[env:E5PUBLSlntDZH]
+platform      = atmelavr
+extends       = common_avr8
+board         = megaatmega2560
+build_flags = ${common.build_flags} -DMachineEnder5Plus -DHotendAllMetal -DBedDC -DPOWER_LOSS_RECOVERY -DABL_UBL -DForce10SProDisplay -DCrealitySilentBoard -DDualZ -DE3DHemera
+
+[env:CRX_BLT_BIL_NoFil]
+platform      = atmelavr
+extends       = common_avr8
+board         = megaatmega2560
+build_flags = ${common.build_flags} -DMachineCRX -DHotendAllMetal -DBedDC -DABL_BLTOUCH -DPOWER_LOSS_RECOVERY -DForce10SProDisplay
+
+[env:CRX_BLT_UBL_NoFil]
+platform      = atmelavr
+extends       = common_avr8
+board         = megaatmega2560
+build_flags = ${common.build_flags} -DMachineCRX -DHotendAllMetal -DBedDC -DABL_BLTOUCH -DPOWER_LOSS_RECOVERY -DABL_UBL -DForce10SProDisplay
+
+[env:CRX_BLT_BIL_Fil]
+platform      = atmelavr
+extends       = common_avr8
+board         = megaatmega2560
+build_flags = ${common.build_flags} -DMachineCRX -DHotendAllMetal -DBedDC -DABL_BLTOUCH -DPOWER_LOSS_RECOVERY -DForce10SProDisplay -DFilSensors
+
+[env:CRX_BLT_UBL_Fil]
+platform      = atmelavr
+extends       = common_avr8
+board         = megaatmega2560
+build_flags = ${common.build_flags} -DMachineCRX -DHotendAllMetal -DBedDC -DABL_BLTOUCH -DPOWER_LOSS_RECOVERY -DABL_UBL -DForce10SProDisplay -DFilSensors
+
+[env:CRX_NoFil]
+platform      = atmelavr
+extends       = common_avr8
+board         = megaatmega2560
+build_flags = ${common.build_flags} -DMachineCRX -DHotendAllMetal -DBedDC -DPOWER_LOSS_RECOVERY
+
+[env:CRX_Fil]
+platform      = atmelavr
+extends       = common_avr8
+board         = megaatmega2560
+build_flags = ${common.build_flags} -DMachineCRX -DHotendAllMetal -DBedDC -DPOWER_LOSS_RECOVERY -DFilSensors
+
+[env:10SPro_BLT_UBL_Enc]
+platform      = atmelavr
+extends       = common_avr8
+board         = megaatmega2560
+build_flags = ${common.build_flags} -DMachineCR10SPro -DHotendAllMetal -DBedDC -DABL_BLTOUCH -DPOWER_LOSS_RECOVERY -DABL_UBL -DFilamentEncoder
+
+[env:Ender4]
+platform      = atmelavr
+extends       = common_avr8
+board         = megaatmega2560
+build_flags = ${common.build_flags} -DMachineEnder4 -DHotendAllMetal -DBedDC  -DPOWER_LOSS_RECOVERY
+
+[env:Ender4_BLT]
+platform      = atmelavr
+extends       = common_avr8
+board         = megaatmega2560
+build_flags = ${common.build_flags} -DMachineEnder4 -DBedDC  -DPOWER_LOSS_RECOVERY -DABL_BLTOUCH
+
+[env:Ender4_BLT_UBL]
+platform      = atmelavr
+extends       = common_avr8
+board         = megaatmega2560
+build_flags = ${common.build_flags} -DMachineEnder4 -DBedDC  -DPOWER_LOSS_RECOVERY -DABL_BLTOUCH -DABL_UBL
+
+[env:CR20]
+platform      = atmelavr
+extends       = common_avr8
+board         = megaatmega2560
+build_flags = ${common.build_flags} -DMachineCR20 -DHotendAllMetal -DBedDC  -DPOWER_LOSS_RECOVERY
+
+[env:CR20_BLT]
+platform      = atmelavr
+extends       = common_avr8
+board         = megaatmega2560
+build_flags = ${common.build_flags} -DMachineCR20 -DBedDC  -DPOWER_LOSS_RECOVERY -DABL_BLTOUCH
+
+[env:CR20_BLT_UBL]
+platform      = atmelavr
+extends       = common_avr8
+board         = megaatmega2560
+build_flags = ${common.build_flags} -DMachineCR20 -DBedDC  -DPOWER_LOSS_RECOVERY -DABL_BLTOUCH -DABL_UBL
+
+[env:CR20_Pro]
+platform      = atmelavr
+extends       = common_avr8
+board         = megaatmega2560
+build_flags = ${common.build_flags} -DMachineCR20Pro -DBedDC  -DPOWER_LOSS_RECOVERY -DABL_BLTOUCH
+
+[env:CR20_Pro_UBL]
+platform      = atmelavr
+extends       = common_avr8
+board         = megaatmega2560
+build_flags = ${common.build_flags} -DMachineCR20Pro -DBedDC  -DPOWER_LOSS_RECOVERY -DABL_BLTOUCH -DABL_UBL
+
+[env:CR10S]
+platform      = atmelavr
+extends       = common_avr8
+board         = megaatmega2560
+build_flags = ${common.build_flags} -DMachineCR10S -DHotendAllMetal -DBedDC  -DPOWER_LOSS_RECOVERY
+
+[env:CR10S_BLT]
+platform      = atmelavr
+extends       = common_avr8
+board         = megaatmega2560
+build_flags = ${common.build_flags} -DMachineCR10S -DBedDC  -DPOWER_LOSS_RECOVERY -DABL_BLTOUCH
+
+[env:CR10V2]
+platform      = atmelavr
+extends       = common_avr8
+board         = megaatmega2560
+build_flags = ${common.build_flags} -DMachineCR10SV2 -DHotendAllMetal -DBedDC  -DPOWER_LOSS_RECOVERY
+
+[env:CR10V2_BLT]
+platform      = atmelavr
+extends       = common_avr8
+board         = megaatmega2560
+build_flags = ${common.build_flags} -DMachineCR10SV2 -DBedDC  -DPOWER_LOSS_RECOVERY -DABL_BLTOUCH
+
+[env:CR10S_BLT_UBL]
+platform      = atmelavr
+extends       = common_avr8
+board         = megaatmega2560
+build_flags = ${common.build_flags} -DMachineCR10S -DBedDC  -DPOWER_LOSS_RECOVERY -DABL_BLTOUCH -DABL_UBL
+
+[env:CR10V2_UBL]
+platform      = atmelavr
+extends       = common_avr8
+board         = megaatmega2560
+build_flags = ${common.build_flags} -DMachineCR10SV2 -DHotendAllMetal -DBedDC  -DPOWER_LOSS_RECOVERY -DABL_UBL
+
+[env:CR10V2_BLT_UBL]
+platform      = atmelavr
+extends       = common_avr8
+board         = megaatmega2560
+build_flags = ${common.build_flags} -DMachineCR10SV2 -DBedDC  -DPOWER_LOSS_RECOVERY -DABL_BLTOUCH -DABL_UBL
+
+[env:CR2020]
+platform      = atmelavr
+extends       = common_avr8
+board         = megaatmega2560
+build_flags = ${common.build_flags} -DMachineCR2020 -DHotendAllMetal -DBedDC  -DPOWER_LOSS_RECOVERY
+
+[env:S4]
+platform      = atmelavr
+extends       = common_avr8
+board         = megaatmega2560
+build_flags = ${common.build_flags} -DMachineS4 -DHotendAllMetal -DBedDC  -DPOWER_LOSS_RECOVERY -DMeshFine
+
+[env:S4_BLT_UBL]
+platform      = atmelavr
+extends       = common_avr8
+board         = megaatmega2560
+build_flags = ${common.build_flags} -DMachineS4 -DBedDC  -DPOWER_LOSS_RECOVERY -DABL_BLTOUCH -DMeshFine -DABL_UBL
+
+[env:S4_BLT]
+platform      = atmelavr
+extends       = common_avr8
+board         = megaatmega2560
+build_flags = ${common.build_flags} -DMachineS4 -DBedDC  -DPOWER_LOSS_RECOVERY -DABL_BLTOUCH -DMeshFine
+
+[env:S4_AC]
+platform      = atmelavr
+extends       = common_avr8
+board         = megaatmega2560
+build_flags = ${common.build_flags} -DMachineS4 -DHotendAllMetal -DBedAC  -DPOWER_LOSS_RECOVERY -DMeshFine
+
+[env:S4_BLT_AC]
+platform      = atmelavr
+extends       = common_avr8
+board         = megaatmega2560
+build_flags = ${common.build_flags} -DMachineS4 -DBedAC  -DPOWER_LOSS_RECOVERY -DABL_BLTOUCH -DMeshFine
+
+[env:S4_BLT_AC_UBL]
+platform      = atmelavr
+extends       = common_avr8
+board         = megaatmega2560
+build_flags = ${common.build_flags} -DMachineS4 -DBedAC  -DPOWER_LOSS_RECOVERY -DABL_BLTOUCH -DMeshFine -DABL_UBL
+
+[env:S5]
+platform      = atmelavr
+extends       = common_avr8
+board         = megaatmega2560
+build_flags = ${common.build_flags} -DMachineS5 -DHotendAllMetal -DBedDC  -DPOWER_LOSS_RECOVERY -DMeshFine
+
+[env:S5_BLT]
+platform      = atmelavr
+extends       = common_avr8
+board         = megaatmega2560
+build_flags = ${common.build_flags} -DMachineS5 -DBedDC  -DPOWER_LOSS_RECOVERY -DABL_BLTOUCH -DMeshExtreme
+
+[env:S5_BLT_UBL]
+platform      = atmelavr
+extends       = common_avr8
+board         = megaatmega2560
+build_flags = ${common.build_flags} -DMachineS5 -DBedDC  -DPOWER_LOSS_RECOVERY -DABL_BLTOUCH -DMeshExtreme -DABL_UBL
+
+[env:S5_AC]
+platform      = atmelavr
+extends       = common_avr8
+board         = megaatmega2560
+build_flags = ${common.build_flags} -DMachineS5 -DHotendAllMetal -DBedAC  -DPOWER_LOSS_RECOVERY -DMeshFine
+
+[env:S5_BLT_AC]
+platform      = atmelavr
+extends       = common_avr8
+board         = megaatmega2560
+build_flags = ${common.build_flags} -DMachineS5 -DBedAC  -DPOWER_LOSS_RECOVERY -DABL_BLTOUCH -DMeshExtreme
+
+[env:S5_BLT_AC_UBL]
+platform      = atmelavr
+extends       = common_avr8
+board         = megaatmega2560
+build_flags = ${common.build_flags} -DMachineS5 -DBedAC  -DPOWER_LOSS_RECOVERY -DABL_BLTOUCH -DMeshExtreme -DABL_UBL
+
+[env:CR10S_NF]
+platform      = atmelavr
+extends       = common_avr8
+board         = megaatmega2560
+build_flags = ${common.build_flags} -DMachineCR10S -DHotendAllMetal -DBedDC  -DPOWER_LOSS_RECOVERY -DCableExtensionNoiseFilter
+
+[env:CR10S_BLT_NF]
+platform      = atmelavr
+extends       = common_avr8
+board         = megaatmega2560
+build_flags = ${common.build_flags} -DMachineCR10S -DBedDC  -DPOWER_LOSS_RECOVERY -DABL_BLTOUCH -DCableExtensionNoiseFilter
+
+[env:CR10V2_NF]
+platform      = atmelavr
+extends       = common_avr8
+board         = megaatmega2560
+build_flags = ${common.build_flags} -DMachineCR10SV2 -DHotendAllMetal -DBedDC  -DPOWER_LOSS_RECOVERY -DCableExtensionNoiseFilter
+
+[env:CR10V2_BLT_NF]
+platform      = atmelavr
+extends       = common_avr8
+board         = megaatmega2560
+build_flags = ${common.build_flags} -DMachineCR10SV2 -DBedDC  -DPOWER_LOSS_RECOVERY -DABL_BLTOUCH -DCableExtensionNoiseFilter
+
+[env:CR10S_BLT_UBL_NF]
+platform      = atmelavr
+extends       = common_avr8
+board         = megaatmega2560
+build_flags = ${common.build_flags} -DMachineCR10S -DBedDC  -DPOWER_LOSS_RECOVERY -DABL_BLTOUCH -DABL_UBL -DCableExtensionNoiseFilter
+
+[env:CR10V2_UBL_NF]
+platform      = atmelavr
+extends       = common_avr8
+board         = megaatmega2560
+build_flags = ${common.build_flags} -DMachineCR10SV2 -DHotendAllMetal -DBedDC  -DPOWER_LOSS_RECOVERY -DABL_UBL -DCableExtensionNoiseFilter
+
+[env:CR10V2_BLT_UBL_NF]
+platform      = atmelavr
+extends       = common_avr8
+board         = megaatmega2560
+build_flags = ${common.build_flags} -DMachineCR10SV2 -DBedDC  -DPOWER_LOSS_RECOVERY -DABL_BLTOUCH -DABL_UBL -DCableExtensionNoiseFilter
+
+[env:S4_NF]
+platform      = atmelavr
+extends       = common_avr8
+board         = megaatmega2560
+build_flags = ${common.build_flags} -DMachineS4 -DHotendAllMetal -DBedDC  -DPOWER_LOSS_RECOVERY -DMeshFine -DCableExtensionNoiseFilter
+
+[env:S4_BLT_UBL_NF]
+platform      = atmelavr
+extends       = common_avr8
+board         = megaatmega2560
+build_flags = ${common.build_flags} -DMachineS4 -DBedDC  -DPOWER_LOSS_RECOVERY -DABL_BLTOUCH -DMeshFine -DABL_UBL -DCableExtensionNoiseFilter
+
+[env:S4_BLT_NF]
+platform      = atmelavr
+extends       = common_avr8
+board         = megaatmega2560
+build_flags = ${common.build_flags} -DMachineS4 -DBedDC  -DPOWER_LOSS_RECOVERY -DABL_BLTOUCH -DMeshFine -DCableExtensionNoiseFilter
+
+[env:S4_AC_NF]
+platform      = atmelavr
+extends       = common_avr8
+board         = megaatmega2560
+build_flags = ${common.build_flags} -DMachineS4 -DHotendAllMetal -DBedAC  -DPOWER_LOSS_RECOVERY -DMeshFine -DCableExtensionNoiseFilter
+
+[env:S4_BLT_AC_NF]
+platform      = atmelavr
+extends       = common_avr8
+board         = megaatmega2560
+build_flags = ${common.build_flags} -DMachineS4 -DBedAC  -DPOWER_LOSS_RECOVERY -DABL_BLTOUCH -DMeshFine -DCableExtensionNoiseFilter
+
+[env:S4_BLT_AC_UBL_NF]
+platform      = atmelavr
+extends       = common_avr8
+board         = megaatmega2560
+build_flags = ${common.build_flags} -DMachineS4 -DBedAC  -DPOWER_LOSS_RECOVERY -DABL_BLTOUCH -DMeshFine -DABL_UBL -DCableExtensionNoiseFilter
+
+[env:S5_NF]
+platform      = atmelavr
+extends       = common_avr8
+board         = megaatmega2560
+build_flags = ${common.build_flags} -DMachineS5 -DHotendAllMetal -DBedDC  -DPOWER_LOSS_RECOVERY -DMeshFine -DCableExtensionNoiseFilter
+
+[env:S5_BLT_NF]
+platform      = atmelavr
+extends       = common_avr8
+board         = megaatmega2560
+build_flags = ${common.build_flags} -DMachineS5 -DBedDC  -DPOWER_LOSS_RECOVERY -DABL_BLTOUCH -DMeshExtreme -DCableExtensionNoiseFilter
+
+[env:S5_BLT_UBL_NF]
+platform      = atmelavr
+extends       = common_avr8
+board         = megaatmega2560
+build_flags = ${common.build_flags} -DMachineS5 -DBedDC  -DPOWER_LOSS_RECOVERY -DABL_BLTOUCH -DMeshExtreme -DABL_UBL -DCableExtensionNoiseFilter
+
+[env:S5_AC_NF]
+platform      = atmelavr
+extends       = common_avr8
+board         = megaatmega2560
+build_flags = ${common.build_flags} -DMachineS5 -DHotendAllMetal -DBedAC  -DPOWER_LOSS_RECOVERY -DMeshFine -DCableExtensionNoiseFilter
+
+[env:S5_BLT_AC_NF]
+platform      = atmelavr
+extends       = common_avr8
+board         = megaatmega2560
+build_flags = ${common.build_flags} -DMachineS5 -DBedAC  -DPOWER_LOSS_RECOVERY -DABL_BLTOUCH -DMeshExtreme -DCableExtensionNoiseFilter
+
+[env:S5_BLT_AC_UBL_NF]
+platform      = atmelavr
+extends       = common_avr8
+board         = megaatmega2560
+build_flags = ${common.build_flags} -DMachineS5 -DBedAC  -DPOWER_LOSS_RECOVERY -DABL_BLTOUCH -DMeshExtreme -DABL_UBL -DCableExtensionNoiseFilter
+
+[env:Ender3]
+platform      = atmelavr
+extends       = common_avr8
+board         = sanguino_atmega1284p
+build_flags = ${common.build_flags} -DMachineEnder3 -DHotendAllMetal -DBedDC -DPOWER_LOSS_RECOVERY
+lib_ignore = TMCStepper
+upload_speed = 57600
+
+[env:Ender3_BLT_SD]
+platform      = atmelavr
+extends       = common_avr8
+board         = sanguino_atmega1284p
+build_flags = ${common.build_flags} -DMachineEnder3 -DBedDC -DPOWER_LOSS_RECOVERY -DABL_BLTOUCH
+lib_ignore = TMCStepper
+upload_speed = 57600
+
+[env:Ender3_BLT_Host]
+platform      = atmelavr
+extends       = common_avr8
+board         = sanguino_atmega1284p
+build_flags = ${common.build_flags} -DMachineEnder3 -DBedDC -DABL_BLTOUCH -DMelziHostOnly
+lib_ignore = TMCStepper
+upload_speed = 57600
+
+[env:Ender2]
+platform      = atmelavr
+extends       = common_avr8
+board         = sanguino_atmega1284p
+build_flags = ${common.build_flags} -DMachineEnder2 -DHotendAllMetal -DBedDC  -DPOWER_LOSS_RECOVERY
+lib_ignore = TMCStepper
+upload_speed = 57600
+
+[env:Ender2_BLT_SD]
+platform      = atmelavr
+extends       = common_avr8
+board         = sanguino_atmega1284p
+build_flags = ${common.build_flags} -DMachineEnder2 -DBedDC  -DPOWER_LOSS_RECOVERY -DABL_BLTOUCH
+lib_ignore = TMCStepper
+upload_speed = 57600
+
+[env:Ender2_BLT_Host]
+platform      = atmelavr
+extends       = common_avr8
+board         = sanguino_atmega1284p
+build_flags = ${common.build_flags} -DMachineEnder2 -DBedDC -DABL_BLTOUCH -DMelziHostOnly
+lib_ignore = TMCStepper
+upload_speed = 57600
+
+[env:Ender5]
+platform      = atmelavr
+extends       = common_avr8
+board         = sanguino_atmega1284p
+build_flags = ${common.build_flags} -DMachineEnder5 -DHotendAllMetal -DBedDC  -DPOWER_LOSS_RECOVERY
+lib_ignore = TMCStepper
+upload_speed = 57600
+
+[env:Ender5_BLT_SD]
+platform      = atmelavr
+extends       = common_avr8
+board         = sanguino_atmega1284p
+build_flags = ${common.build_flags} -DMachineEnder5 -DBedDC  -DPOWER_LOSS_RECOVERY -DABL_BLTOUCH
+lib_ignore = TMCStepper
+upload_speed = 57600
+
+[env:Ender5_BLT_Host]
+platform      = atmelavr
+extends       = common_avr8
+board         = sanguino_atmega1284p
+build_flags = ${common.build_flags} -DMachineEnder5 -DBedDC -DABL_BLTOUCH -DMelziHostOnly
+lib_ignore = TMCStepper
+upload_speed = 57600
+
+[env:CR10Mini]
+platform      = atmelavr
+extends       = common_avr8
+board         = sanguino_atmega1284p
+build_flags = ${common.build_flags} -DMachineMini -DHotendAllMetal -DBedDC  -DPOWER_LOSS_RECOVERY
+lib_ignore = TMCStepper
+upload_speed = 57600
+
+[env:CR10Mini_BLT_SD]
+platform      = atmelavr
+extends       = common_avr8
+board         = sanguino_atmega1284p
+build_flags = ${common.build_flags} -DMachineMini -DBedDC  -DPOWER_LOSS_RECOVERY -DABL_BLTOUCH
+lib_ignore = TMCStepper
+upload_speed = 57600
+
+[env:CR10Mini_BLT_Host]
+platform      = atmelavr
+extends       = common_avr8
+board         = sanguino_atmega1284p
+build_flags = ${common.build_flags} -DMachineMini -DBedDC -DABL_BLTOUCH -DMelziHostOnly
+lib_ignore = TMCStepper
+upload_speed = 57600
+
+[env:CR10]
+platform      = atmelavr
+extends       = common_avr8
+board         = sanguino_atmega1284p
+build_flags = ${common.build_flags} -DMachineCR10 -DHotendAllMetal -DBedDC  -DPOWER_LOSS_RECOVERY
+lib_ignore = TMCStepper
+upload_speed = 57600
+
+[env:CR10_BLT_SD]
+platform      = atmelavr
+extends       = common_avr8
+board         = sanguino_atmega1284p
+build_flags = ${common.build_flags} -DMachineCR10 -DBedDC  -DPOWER_LOSS_RECOVERY -DABL_BLTOUCH
+lib_ignore = TMCStepper
+upload_speed = 57600
+
+[env:CR10_BLT_Host]
+platform      = atmelavr
+extends       = common_avr8
+board         = sanguino_atmega1284p
+build_flags = ${common.build_flags} -DMachineCR10 -DBedDC -DABL_BLTOUCH -DMelziHostOnly
+lib_ignore = TMCStepper
+upload_speed = 57600
+
+[env:10SPro_BIL_MC]
+platform      = atmelavr
+extends       = common_avr8
+board         = megaatmega2560
+build_flags = ${common.build_flags} -DMachineCR10SPro -DHotendAllMetal -DBedDC -DPOWER_LOSS_RECOVERY -DHotendMosquito
+
+[env:10SPro_BLT_BIL_MC]
+platform      = atmelavr
+extends       = common_avr8
+board         = megaatmega2560
+build_flags = ${common.build_flags} -DMachineCR10SPro -DHotendAllMetal -DBedDC -DABL_BLTOUCH -DPOWER_LOSS_RECOVERY -DHotendMosquito
+
+[env:10SProV2_BIL_MC]
+platform      = atmelavr
+extends       = common_avr8
+board         = megaatmega2560
+build_flags = ${common.build_flags} -DMachineCR10SProV2 -DHotendAllMetal -DBedDC -DPOWER_LOSS_RECOVERY -DHotendMosquito
+
+[env:10SPro_UBL_MC]
+platform      = atmelavr
+extends       = common_avr8
+board         = megaatmega2560
+build_flags = ${common.build_flags} -DMachineCR10SPro -DHotendAllMetal -DBedDC -DPOWER_LOSS_RECOVERY -DABL_UBL -DHotendMosquito
+
+[env:10SPro_BLT_UBL_MC]
+platform      = atmelavr
+extends       = common_avr8
+board         = megaatmega2560
+build_flags = ${common.build_flags} -DMachineCR10SPro -DHotendAllMetal -DBedDC -DABL_BLTOUCH -DPOWER_LOSS_RECOVERY -DABL_UBL -DHotendMosquito
+
+[env:10SProV2_UBL_MC]
+platform      = atmelavr
+extends       = common_avr8
+board         = megaatmega2560
+build_flags = ${common.build_flags} -DMachineCR10SProV2 -DHotendAllMetal -DBedDC -DPOWER_LOSS_RECOVERY -DABL_UBL -DHotendMosquito
+
+[env:CR10Max_BIL_MC]
+platform      = atmelavr
+extends       = common_avr8
+board         = megaatmega2560
+build_flags = ${common.build_flags} -DMachineCR10Max -DHotendAllMetal -DBedDC -DABL_BLTOUCH -DPOWER_LOSS_RECOVERY -DHotendMosquito
+
+[env:CR10Max_UBL_MC]
+platform      = atmelavr
+extends       = common_avr8
+board         = megaatmega2560
+build_flags = ${common.build_flags} -DMachineCR10Max -DHotendAllMetal -DBedDC -DABL_BLTOUCH -DPOWER_LOSS_RECOVERY -DABL_UBL -DHotendMosquito
+
+[env:E5P_BIL_MC]
+platform      = atmelavr
+extends       = common_avr8
+board         = megaatmega2560
+build_flags = ${common.build_flags} -DMachineEnder5Plus -DHotendAllMetal -DBedDC -DPOWER_LOSS_RECOVERY -DForce10SProDisplay -DHotendMosquito
+
+[env:E5P_UBL_MC]
+platform      = atmelavr
+extends       = common_avr8
+board         = megaatmega2560
+build_flags = ${common.build_flags} -DMachineEnder5Plus -DHotendAllMetal -DBedDC -DPOWER_LOSS_RECOVERY -DABL_UBL -DForce10SProDisplay -DHotendMosquito
+
+[env:E5P_BIL_Slnt_MC]
+platform      = atmelavr
+extends       = common_avr8
+board         = megaatmega2560
+build_flags = ${common.build_flags} -DMachineEnder5Plus -DHotendAllMetal -DBedDC -DPOWER_LOSS_RECOVERY -DForce10SProDisplay -DCrealitySilentBoard -DHotendMosquito
+
+[env:E5P_UBL_Slnt_MC]
+platform      = atmelavr
+extends       = common_avr8
+board         = megaatmega2560
+build_flags = ${common.build_flags} -DMachineEnder5Plus -DHotendAllMetal -DBedDC -DPOWER_LOSS_RECOVERY -DABL_UBL -DForce10SProDisplay -DCrealitySilentBoard -DHotendMosquito
+
+[env:E5P_BIL_DZ_MC]
+platform      = atmelavr
+extends       = common_avr8
+board         = megaatmega2560
+build_flags = ${common.build_flags} -DMachineEnder5Plus -DHotendAllMetal -DBedDC -DPOWER_LOSS_RECOVERY -DForce10SProDisplay -DDualZ -DHotendMosquito
+
+[env:E5P_UBL_DZ_MC]
+platform      = atmelavr
+extends       = common_avr8
+board         = megaatmega2560
+build_flags = ${common.build_flags} -DMachineEnder5Plus -DHotendAllMetal -DBedDC -DPOWER_LOSS_RECOVERY -DABL_UBL -DForce10SProDisplay -DDualZ -DHotendMosquito
+
+[env:E5PBILSlntDZ_MC]
+platform      = atmelavr
+extends       = common_avr8
+board         = megaatmega2560
+build_flags = ${common.build_flags} -DMachineEnder5Plus -DHotendAllMetal -DBedDC -DPOWER_LOSS_RECOVERY -DForce10SProDisplay -DCrealitySilentBoard -DDualZ -DHotendMosquito
+
+[env:E5PUBLSlntDZ_MC]
+platform      = atmelavr
+extends       = common_avr8
+board         = megaatmega2560
+build_flags = ${common.build_flags} -DMachineEnder5Plus -DHotendAllMetal -DBedDC -DPOWER_LOSS_RECOVERY -DABL_UBL -DForce10SProDisplay -DCrealitySilentBoard -DDualZ -DHotendMosquito
+
+[env:CRX_BLT_BILNoFilMC]
+platform      = atmelavr
+extends       = common_avr8
+board         = megaatmega2560
+build_flags = ${common.build_flags} -DMachineCRX -DHotendAllMetal -DBedDC -DABL_BLTOUCH -DPOWER_LOSS_RECOVERY -DForce10SProDisplay -DHotendMosquito
+
+[env:CRX_BLT_UBLNoFilMC]
+platform      = atmelavr
+extends       = common_avr8
+board         = megaatmega2560
+build_flags = ${common.build_flags} -DMachineCRX -DHotendAllMetal -DBedDC -DABL_BLTOUCH -DPOWER_LOSS_RECOVERY -DABL_UBL -DForce10SProDisplay -DHotendMosquito
+
+[env:CRX_BLT_BIL_Fil_MC]
+platform      = atmelavr
+extends       = common_avr8
+board         = megaatmega2560
+build_flags = ${common.build_flags} -DMachineCRX -DHotendAllMetal -DBedDC -DABL_BLTOUCH -DPOWER_LOSS_RECOVERY -DForce10SProDisplay -DFilSensors -DHotendMosquito
+
+[env:CRX_BLT_UBL_Fil_MC]
+platform      = atmelavr
+extends       = common_avr8
+board         = megaatmega2560
+build_flags = ${common.build_flags} -DMachineCRX -DHotendAllMetal -DBedDC -DABL_BLTOUCH -DPOWER_LOSS_RECOVERY -DABL_UBL -DForce10SProDisplay -DFilSensors -DHotendMosquito
+
+[env:CRX_NoFil_MC]
+platform      = atmelavr
+extends       = common_avr8
+board         = megaatmega2560
+build_flags = ${common.build_flags} -DMachineCRX -DHotendAllMetal -DBedDC -DPOWER_LOSS_RECOVERY -DHotendMosquito
+
+[env:CRX_Fil_MC]
+platform      = atmelavr
+extends       = common_avr8
+board         = megaatmega2560
+build_flags = ${common.build_flags} -DMachineCRX -DHotendAllMetal -DBedDC -DPOWER_LOSS_RECOVERY -DFilSensors -DHotendMosquito
+
+[env:10SProBLTUBLEncMC]
+platform      = atmelavr
+extends       = common_avr8
+board         = megaatmega2560
+build_flags = ${common.build_flags} -DMachineCR10SPro -DHotendAllMetal -DBedDC -DABL_BLTOUCH -DPOWER_LOSS_RECOVERY -DABL_UBL -DFilamentEncoder -DHotendMosquito
+
+[env:Ender4_MC]
+platform      = atmelavr
+extends       = common_avr8
+board         = megaatmega2560
+build_flags = ${common.build_flags} -DMachineEnder4 -DHotendAllMetal -DBedDC  -DPOWER_LOSS_RECOVERY -DHotendMosquito
+
+[env:Ender4_BLT_MC]
+platform      = atmelavr
+extends       = common_avr8
+board         = megaatmega2560
+build_flags = ${common.build_flags} -DMachineEnder4 -DBedDC  -DPOWER_LOSS_RECOVERY -DABL_BLTOUCH -DHotendMosquito
+
+[env:Ender4_BLT_UBL_MC]
+platform      = atmelavr
+extends       = common_avr8
+board         = megaatmega2560
+build_flags = ${common.build_flags} -DMachineEnder4 -DBedDC  -DPOWER_LOSS_RECOVERY -DABL_BLTOUCH -DABL_UBL -DHotendMosquito
+
+[env:CR20_MC]
+platform      = atmelavr
+extends       = common_avr8
+board         = megaatmega2560
+build_flags = ${common.build_flags} -DMachineCR20 -DHotendAllMetal -DBedDC  -DPOWER_LOSS_RECOVERY -DHotendMosquito
+
+[env:CR20_BLT_MC]
+platform      = atmelavr
+extends       = common_avr8
+board         = megaatmega2560
+build_flags = ${common.build_flags} -DMachineCR20 -DBedDC  -DPOWER_LOSS_RECOVERY -DABL_BLTOUCH -DHotendMosquito
+
+[env:CR20_BLT_UBL_MC]
+platform      = atmelavr
+extends       = common_avr8
+board         = megaatmega2560
+build_flags = ${common.build_flags} -DMachineCR20 -DBedDC  -DPOWER_LOSS_RECOVERY -DABL_BLTOUCH -DABL_UBL -DHotendMosquito
+
+[env:CR20_Pro_MC]
+platform      = atmelavr
+extends       = common_avr8
+board         = megaatmega2560
+build_flags = ${common.build_flags} -DMachineCR20Pro -DBedDC  -DPOWER_LOSS_RECOVERY -DABL_BLTOUCH -DHotendMosquito
+
+[env:CR20_Pro_UBL_MC]
+platform      = atmelavr
+extends       = common_avr8
+board         = megaatmega2560
+build_flags = ${common.build_flags} -DMachineCR20Pro -DBedDC  -DPOWER_LOSS_RECOVERY -DABL_BLTOUCH -DABL_UBL -DHotendMosquito
+
+[env:CR10S_MC]
+platform      = atmelavr
+extends       = common_avr8
+board         = megaatmega2560
+build_flags = ${common.build_flags} -DMachineCR10S -DHotendAllMetal -DBedDC  -DPOWER_LOSS_RECOVERY -DHotendMosquito
+
+[env:CR10S_BLT_MC]
+platform      = atmelavr
+extends       = common_avr8
+board         = megaatmega2560
+build_flags = ${common.build_flags} -DMachineCR10S -DBedDC  -DPOWER_LOSS_RECOVERY -DABL_BLTOUCH -DHotendMosquito
+
+[env:CR10V2_MC]
+platform      = atmelavr
+extends       = common_avr8
+board         = megaatmega2560
+build_flags = ${common.build_flags} -DMachineCR10SV2 -DHotendAllMetal -DBedDC  -DPOWER_LOSS_RECOVERY -DHotendMosquito
+
+[env:CR10V2_BLT_MC]
+platform      = atmelavr
+extends       = common_avr8
+board         = megaatmega2560
+build_flags = ${common.build_flags} -DMachineCR10SV2 -DBedDC  -DPOWER_LOSS_RECOVERY -DABL_BLTOUCH -DHotendMosquito
+
+[env:CR10S_BLT_UBL_MC]
+platform      = atmelavr
+extends       = common_avr8
+board         = megaatmega2560
+build_flags = ${common.build_flags} -DMachineCR10S -DBedDC  -DPOWER_LOSS_RECOVERY -DABL_BLTOUCH -DABL_UBL -DHotendMosquito
+
+[env:CR10V2_UBL_MC]
+platform      = atmelavr
+extends       = common_avr8
+board         = megaatmega2560
+build_flags = ${common.build_flags} -DMachineCR10SV2 -DHotendAllMetal -DBedDC  -DPOWER_LOSS_RECOVERY -DABL_UBL -DHotendMosquito
+
+[env:CR10V2_BLT_UBL_MC]
+platform      = atmelavr
+extends       = common_avr8
+board         = megaatmega2560
+build_flags = ${common.build_flags} -DMachineCR10SV2 -DBedDC  -DPOWER_LOSS_RECOVERY -DABL_BLTOUCH -DABL_UBL -DHotendMosquito
+
+[env:S4_MC]
+platform      = atmelavr
+extends       = common_avr8
+board         = megaatmega2560
+build_flags = ${common.build_flags} -DMachineS4 -DHotendAllMetal -DBedDC  -DPOWER_LOSS_RECOVERY -DMeshFine -DHotendMosquito
+
+[env:S4_BLT_MC]
+platform      = atmelavr
+extends       = common_avr8
+board         = megaatmega2560
+build_flags = ${common.build_flags} -DMachineS4 -DBedDC  -DPOWER_LOSS_RECOVERY -DABL_BLTOUCH -DMeshFine -DHotendMosquito
+
+[env:S4_BLT_UBL_MC]
+platform      = atmelavr
+extends       = common_avr8
+board         = megaatmega2560
+build_flags = ${common.build_flags} -DMachineS4 -DBedDC  -DPOWER_LOSS_RECOVERY -DABL_BLTOUCH -DMeshFine -DABL_UBL -DHotendMosquito
+
+[env:S4_AC_MC]
+platform      = atmelavr
+extends       = common_avr8
+board         = megaatmega2560
+build_flags = ${common.build_flags} -DMachineS4 -DHotendAllMetal -DBedAC  -DPOWER_LOSS_RECOVERY -DMeshFine -DHotendMosquito
+
+[env:S4_BLT_AC_MC]
+platform      = atmelavr
+extends       = common_avr8
+board         = megaatmega2560
+build_flags = ${common.build_flags} -DMachineS4 -DBedAC  -DPOWER_LOSS_RECOVERY -DABL_BLTOUCH -DMeshFine -DHotendMosquito
+
+[env:S4_BLT_AC_UBL_MC]
+platform      = atmelavr
+extends       = common_avr8
+board         = megaatmega2560
+build_flags = ${common.build_flags} -DMachineS4 -DBedAC  -DPOWER_LOSS_RECOVERY -DABL_BLTOUCH -DMeshFine -DABL_UBL -DHotendMosquito
+
+[env:S5_MC]
+platform      = atmelavr
+extends       = common_avr8
+board         = megaatmega2560
+build_flags = ${common.build_flags} -DMachineS5 -DHotendAllMetal -DBedDC  -DPOWER_LOSS_RECOVERY -DMeshFine -DHotendMosquito
+
+[env:S5_BLT_MC]
+platform      = atmelavr
+extends       = common_avr8
+board         = megaatmega2560
+build_flags = ${common.build_flags} -DMachineS5 -DBedDC  -DPOWER_LOSS_RECOVERY -DABL_BLTOUCH -DMeshExtreme -DHotendMosquito
+
+[env:S5_BLT_UBL_MC]
+platform      = atmelavr
+extends       = common_avr8
+board         = megaatmega2560
+build_flags = ${common.build_flags} -DMachineS5 -DBedDC  -DPOWER_LOSS_RECOVERY -DABL_BLTOUCH -DMeshExtreme -DABL_UBL -DHotendMosquito
+
+[env:S5_AC_MC]
+platform      = atmelavr
+extends       = common_avr8
+board         = megaatmega2560
+build_flags = ${common.build_flags} -DMachineS5 -DHotendAllMetal -DBedAC  -DPOWER_LOSS_RECOVERY -DMeshFine -DHotendMosquito
+
+[env:S5_BLT_AC_MC]
+platform      = atmelavr
+extends       = common_avr8
+board         = megaatmega2560
+build_flags = ${common.build_flags} -DMachineS5 -DBedAC  -DPOWER_LOSS_RECOVERY -DABL_BLTOUCH -DMeshExtreme -DHotendMosquito
+
+[env:S5_BLT_AC_UBL_MC]
+platform      = atmelavr
+extends       = common_avr8
+board         = megaatmega2560
+build_flags = ${common.build_flags} -DMachineS5 -DBedAC  -DPOWER_LOSS_RECOVERY -DABL_BLTOUCH -DMeshExtreme -DABL_UBL -DHotendMosquito
+
+[env:Ender3_MC]
+platform      = atmelavr
+extends       = common_avr8
+board         = sanguino_atmega1284p
+build_flags = ${common.build_flags} -DMachineEnder3 -DHotendAllMetal -DBedDC -DPOWER_LOSS_RECOVERY -DHotendMosquito
+lib_ignore = TMCStepper
+upload_speed = 57600
+
+[env:Ender3_BLT_SD_MC]
+platform      = atmelavr
+extends       = common_avr8
+board         = sanguino_atmega1284p
+build_flags = ${common.build_flags} -DMachineEnder3 -DBedDC -DPOWER_LOSS_RECOVERY -DABL_BLTOUCH -DHotendMosquito
+lib_ignore = TMCStepper
+upload_speed = 57600
+
+[env:Ender3_BLT_Host_MC]
+platform      = atmelavr
+extends       = common_avr8
+board         = sanguino_atmega1284p
+build_flags = ${common.build_flags} -DMachineEnder3 -DBedDC -DABL_BLTOUCH -DMelziHostOnly -DHotendMosquito
+lib_ignore = TMCStepper
+upload_speed = 57600
+
+[env:Ender2_MC]
+platform      = atmelavr
+extends       = common_avr8
+board         = sanguino_atmega1284p
+build_flags = ${common.build_flags} -DMachineEnder2 -DHotendAllMetal -DBedDC  -DPOWER_LOSS_RECOVERY -DHotendMosquito
+lib_ignore = TMCStepper
+upload_speed = 57600
+
+[env:Ender2_BLT_SD_MC]
+platform      = atmelavr
+extends       = common_avr8
+board         = sanguino_atmega1284p
+build_flags = ${common.build_flags} -DMachineEnder2 -DBedDC  -DPOWER_LOSS_RECOVERY -DABL_BLTOUCH -DHotendMosquito
+lib_ignore = TMCStepper
+upload_speed = 57600
+
+[env:Ender2_BLT_Host_MC]
+platform      = atmelavr
+extends       = common_avr8
+board         = sanguino_atmega1284p
+build_flags = ${common.build_flags} -DMachineEnder2 -DBedDC -DABL_BLTOUCH -DMelziHostOnly -DHotendMosquito
+lib_ignore = TMCStepper
+upload_speed = 57600
+
+[env:Ender5_MC]
+platform      = atmelavr
+extends       = common_avr8
+board         = sanguino_atmega1284p
+build_flags = ${common.build_flags} -DMachineEnder5 -DHotendAllMetal -DBedDC  -DPOWER_LOSS_RECOVERY -DHotendMosquito
+lib_ignore = TMCStepper
+upload_speed = 57600
+
+[env:Ender5_BLT_SD_MC]
+platform      = atmelavr
+extends       = common_avr8
+board         = sanguino_atmega1284p
+build_flags = ${common.build_flags} -DMachineEnder5 -DBedDC  -DPOWER_LOSS_RECOVERY -DABL_BLTOUCH -DHotendMosquito
+lib_ignore = TMCStepper
+upload_speed = 57600
+
+[env:Ender5_BLT_Host_MC]
+platform      = atmelavr
+extends       = common_avr8
+board         = sanguino_atmega1284p
+build_flags = ${common.build_flags} -DMachineEnder5 -DBedDC -DABL_BLTOUCH -DMelziHostOnly -DHotendMosquito
+lib_ignore = TMCStepper
+upload_speed = 57600
+
+[env:CR10Mini_MC]
+platform      = atmelavr
+extends       = common_avr8
+board         = sanguino_atmega1284p
+build_flags = ${common.build_flags} -DMachineMini -DHotendAllMetal -DBedDC  -DPOWER_LOSS_RECOVERY -DHotendMosquito
+lib_ignore = TMCStepper
+upload_speed = 57600
+
+[env:CR10Mini_BLT_SD_MC]
+platform      = atmelavr
+extends       = common_avr8
+board         = sanguino_atmega1284p
+build_flags = ${common.build_flags} -DMachineMini -DBedDC  -DPOWER_LOSS_RECOVERY -DABL_BLTOUCH -DHotendMosquito
+lib_ignore = TMCStepper
+upload_speed = 57600
+
+[env:CR10MiniBLTHostMC]
+platform      = atmelavr
+extends       = common_avr8
+board         = sanguino_atmega1284p
+build_flags = ${common.build_flags} -DMachineMini -DBedDC -DABL_BLTOUCH -DMelziHostOnly -DHotendMosquito
+lib_ignore = TMCStepper
+upload_speed = 57600
+
+[env:CR10_MC]
+platform      = atmelavr
+extends       = common_avr8
+board         = sanguino_atmega1284p
+build_flags = ${common.build_flags} -DMachineCR10 -DHotendAllMetal -DBedDC  -DPOWER_LOSS_RECOVERY -DHotendMosquito
+lib_ignore = TMCStepper
+upload_speed = 57600
+
+[env:CR10_BLT_SD_MC]
+platform      = atmelavr
+extends       = common_avr8
+board         = sanguino_atmega1284p
+build_flags = ${common.build_flags} -DMachineCR10 -DBedDC  -DPOWER_LOSS_RECOVERY -DABL_BLTOUCH -DHotendMosquito
+lib_ignore = TMCStepper
+upload_speed = 57600
+
+[env:CR10_BLT_Host_MC]
+platform      = atmelavr
+extends       = common_avr8
+board         = sanguino_atmega1284p
+build_flags = ${common.build_flags} -DMachineCR10 -DBedDC -DABL_BLTOUCH -DMelziHostOnly -DHotendMosquito
+lib_ignore = TMCStepper
+upload_speed = 57600
+
+[env:10SPro_BIL_ME]
+platform      = atmelavr
+extends       = common_avr8
+board         = megaatmega2560
+build_flags = ${common.build_flags} -DMachineCR10SPro -DHotendAllMetal -DBedDC -DPOWER_LOSS_RECOVERY -DHotendMosquito -DHotendE3D
+
+[env:10SPro_BLT_BIL_ME]
+platform      = atmelavr
+extends       = common_avr8
+board         = megaatmega2560
+build_flags = ${common.build_flags} -DMachineCR10SPro -DHotendAllMetal -DBedDC -DABL_BLTOUCH -DPOWER_LOSS_RECOVERY -DHotendMosquito -DHotendE3D
+
+[env:10SProV2_BIL_ME]
+platform      = atmelavr
+extends       = common_avr8
+board         = megaatmega2560
+build_flags = ${common.build_flags} -DMachineCR10SProV2 -DHotendAllMetal -DBedDC -DPOWER_LOSS_RECOVERY -DHotendMosquito -DHotendE3D
+
+[env:10SPro_UBL_ME]
+platform      = atmelavr
+extends       = common_avr8
+board         = megaatmega2560
+build_flags = ${common.build_flags} -DMachineCR10SPro -DHotendAllMetal -DBedDC -DPOWER_LOSS_RECOVERY -DABL_UBL -DHotendMosquito -DHotendE3D
+
+[env:10SPro_BLT_UBL_ME]
+platform      = atmelavr
+extends       = common_avr8
+board         = megaatmega2560
+build_flags = ${common.build_flags} -DMachineCR10SPro -DHotendAllMetal -DBedDC -DABL_BLTOUCH -DPOWER_LOSS_RECOVERY -DABL_UBL -DHotendMosquito -DHotendE3D
+
+[env:10SProV2_UBL_ME]
+platform      = atmelavr
+extends       = common_avr8
+board         = megaatmega2560
+build_flags = ${common.build_flags} -DMachineCR10SProV2 -DHotendAllMetal -DBedDC -DPOWER_LOSS_RECOVERY -DABL_UBL -DHotendMosquito -DHotendE3D
+
+[env:CR10Max_BIL_ME]
+platform      = atmelavr
+extends       = common_avr8
+board         = megaatmega2560
+build_flags = ${common.build_flags} -DMachineCR10Max -DHotendAllMetal -DBedDC -DABL_BLTOUCH -DPOWER_LOSS_RECOVERY -DHotendMosquito -DHotendE3D
+
+[env:CR10Max_UBL_ME]
+platform      = atmelavr
+extends       = common_avr8
+board         = megaatmega2560
+build_flags = ${common.build_flags} -DMachineCR10Max -DHotendAllMetal -DBedDC -DABL_BLTOUCH -DPOWER_LOSS_RECOVERY -DABL_UBL -DHotendMosquito -DHotendE3D
+
+[env:E5P_BIL_ME]
+platform      = atmelavr
+extends       = common_avr8
+board         = megaatmega2560
+build_flags = ${common.build_flags} -DMachineEnder5Plus -DHotendAllMetal -DBedDC -DPOWER_LOSS_RECOVERY -DForce10SProDisplay -DHotendMosquito -DHotendE3D
+
+[env:E5P_UBL_ME]
+platform      = atmelavr
+extends       = common_avr8
+board         = megaatmega2560
+build_flags = ${common.build_flags} -DMachineEnder5Plus -DHotendAllMetal -DBedDC -DPOWER_LOSS_RECOVERY -DABL_UBL -DForce10SProDisplay -DHotendMosquito -DHotendE3D
+
+[env:E5P_BIL_Slnt_ME]
+platform      = atmelavr
+extends       = common_avr8
+board         = megaatmega2560
+build_flags = ${common.build_flags} -DMachineEnder5Plus -DHotendAllMetal -DBedDC -DPOWER_LOSS_RECOVERY -DForce10SProDisplay -DCrealitySilentBoard -DHotendMosquito -DHotendE3D
+
+[env:E5P_UBL_Slnt_ME]
+platform      = atmelavr
+extends       = common_avr8
+board         = megaatmega2560
+build_flags = ${common.build_flags} -DMachineEnder5Plus -DHotendAllMetal -DBedDC -DPOWER_LOSS_RECOVERY -DABL_UBL -DForce10SProDisplay -DCrealitySilentBoard -DHotendMosquito -DHotendE3D
+
+[env:E5P_BIL_DZ_ME]
+platform      = atmelavr
+extends       = common_avr8
+board         = megaatmega2560
+build_flags = ${common.build_flags} -DMachineEnder5Plus -DHotendAllMetal -DBedDC -DPOWER_LOSS_RECOVERY -DForce10SProDisplay -DDualZ -DHotendMosquito -DHotendE3D
+
+[env:E5P_UBL_DZ_ME]
+platform      = atmelavr
+extends       = common_avr8
+board         = megaatmega2560
+build_flags = ${common.build_flags} -DMachineEnder5Plus -DHotendAllMetal -DBedDC -DPOWER_LOSS_RECOVERY -DABL_UBL -DForce10SProDisplay -DDualZ -DHotendMosquito -DHotendE3D
+
+[env:E5PBILSlntDZ_ME]
+platform      = atmelavr
+extends       = common_avr8
+board         = megaatmega2560
+build_flags = ${common.build_flags} -DMachineEnder5Plus -DHotendAllMetal -DBedDC -DPOWER_LOSS_RECOVERY -DForce10SProDisplay -DCrealitySilentBoard -DDualZ -DHotendMosquito -DHotendE3D
+
+[env:E5PUBLSlntDZ_ME]
+platform      = atmelavr
+extends       = common_avr8
+board         = megaatmega2560
+build_flags = ${common.build_flags} -DMachineEnder5Plus -DHotendAllMetal -DBedDC -DPOWER_LOSS_RECOVERY -DABL_UBL -DForce10SProDisplay -DCrealitySilentBoard -DDualZ -DHotendMosquito -DHotendE3D
+
+[env:CRX_BLTBILNoFilME]
+platform      = atmelavr
+extends       = common_avr8
+board         = megaatmega2560
+build_flags = ${common.build_flags} -DMachineCRX -DHotendAllMetal -DBedDC -DABL_BLTOUCH -DPOWER_LOSS_RECOVERY -DForce10SProDisplay -DHotendMosquito -DHotendE3D
+
+[env:CRX_BLTUBLNoFilME]
+platform      = atmelavr
+extends       = common_avr8
+board         = megaatmega2560
+build_flags = ${common.build_flags} -DMachineCRX -DHotendAllMetal -DBedDC -DABL_BLTOUCH -DPOWER_LOSS_RECOVERY -DABL_UBL -DForce10SProDisplay -DHotendMosquito -DHotendE3D
+
+[env:CRX_BLT_BIL_Fil_ME]
+platform      = atmelavr
+extends       = common_avr8
+board         = megaatmega2560
+build_flags = ${common.build_flags} -DMachineCRX -DHotendAllMetal -DBedDC -DABL_BLTOUCH -DPOWER_LOSS_RECOVERY -DForce10SProDisplay -DFilSensors -DHotendMosquito -DHotendE3D
+
+[env:CRX_BLT_UBL_Fil_ME]
+platform      = atmelavr
+extends       = common_avr8
+board         = megaatmega2560
+build_flags = ${common.build_flags} -DMachineCRX -DHotendAllMetal -DBedDC -DABL_BLTOUCH -DPOWER_LOSS_RECOVERY -DABL_UBL -DForce10SProDisplay -DFilSensors -DHotendMosquito -DHotendE3D
+
+[env:CRX_NoFil_ME]
+platform      = atmelavr
+extends       = common_avr8
+board         = megaatmega2560
+build_flags = ${common.build_flags} -DMachineCRX -DHotendAllMetal -DBedDC -DPOWER_LOSS_RECOVERY -DHotendMosquito -DHotendE3D
+
+[env:CRX_Fil_ME]
+platform      = atmelavr
+extends       = common_avr8
+board         = megaatmega2560
+build_flags = ${common.build_flags} -DMachineCRX -DHotendAllMetal -DBedDC -DPOWER_LOSS_RECOVERY -DFilSensors -DHotendMosquito -DHotendE3D
+
+[env:10SPro_BLTUBLEncME]
+platform      = atmelavr
+extends       = common_avr8
+board         = megaatmega2560
+build_flags = ${common.build_flags} -DMachineCR10SPro -DHotendAllMetal -DBedDC -DABL_BLTOUCH -DPOWER_LOSS_RECOVERY -DABL_UBL -DFilamentEncoder -DHotendMosquito -DHotendE3D
+
+[env:Ender4_ME]
+platform      = atmelavr
+extends       = common_avr8
+board         = megaatmega2560
+build_flags = ${common.build_flags} -DMachineEnder4 -DHotendAllMetal -DBedDC  -DPOWER_LOSS_RECOVERY -DHotendMosquito -DHotendE3D
+
+[env:Ender4_BLT_ME]
+platform      = atmelavr
+extends       = common_avr8
+board         = megaatmega2560
+build_flags = ${common.build_flags} -DMachineEnder4 -DBedDC  -DPOWER_LOSS_RECOVERY -DABL_BLTOUCH -DHotendMosquito -DHotendE3D
+
+[env:Ender4_BLT_UBL_ME]
+platform      = atmelavr
+extends       = common_avr8
+board         = megaatmega2560
+build_flags = ${common.build_flags} -DMachineEnder4 -DBedDC  -DPOWER_LOSS_RECOVERY -DABL_BLTOUCH -DABL_UBL -DHotendMosquito -DHotendE3D
+
+[env:CR20_ME]
+platform      = atmelavr
+extends       = common_avr8
+board         = megaatmega2560
+build_flags = ${common.build_flags} -DMachineCR20 -DHotendAllMetal -DBedDC  -DPOWER_LOSS_RECOVERY -DHotendMosquito -DHotendE3D
+
+[env:CR20_BLT_ME]
+platform      = atmelavr
+extends       = common_avr8
+board         = megaatmega2560
+build_flags = ${common.build_flags} -DMachineCR20 -DBedDC  -DPOWER_LOSS_RECOVERY -DABL_BLTOUCH -DHotendMosquito -DHotendE3D
+
+[env:CR20_BLT_UBL_ME]
+platform      = atmelavr
+extends       = common_avr8
+board         = megaatmega2560
+build_flags = ${common.build_flags} -DMachineCR20 -DBedDC  -DPOWER_LOSS_RECOVERY -DABL_BLTOUCH -DABL_UBL -DHotendMosquito -DHotendE3D
+
+[env:CR20_Pro_ME]
+platform      = atmelavr
+extends       = common_avr8
+board         = megaatmega2560
+build_flags = ${common.build_flags} -DMachineCR20Pro -DBedDC  -DPOWER_LOSS_RECOVERY -DABL_BLTOUCH -DHotendMosquito -DHotendE3D
+
+[env:CR20_Pro_UBL_ME]
+platform      = atmelavr
+extends       = common_avr8
+board         = megaatmega2560
+build_flags = ${common.build_flags} -DMachineCR20Pro -DBedDC  -DPOWER_LOSS_RECOVERY -DABL_BLTOUCH -DABL_UBL -DHotendMosquito -DHotendE3D
+
+[env:CR10S_ME]
+platform      = atmelavr
+extends       = common_avr8
+board         = megaatmega2560
+build_flags = ${common.build_flags} -DMachineCR10S -DHotendAllMetal -DBedDC  -DPOWER_LOSS_RECOVERY -DHotendMosquito -DHotendE3D
+
+[env:CR10S_BLT_ME]
+platform      = atmelavr
+extends       = common_avr8
+board         = megaatmega2560
+build_flags = ${common.build_flags} -DMachineCR10S -DBedDC  -DPOWER_LOSS_RECOVERY -DABL_BLTOUCH -DHotendMosquito -DHotendE3D
+
+[env:CR10V2_ME]
+platform      = atmelavr
+extends       = common_avr8
+board         = megaatmega2560
+build_flags = ${common.build_flags} -DMachineCR10SV2 -DHotendAllMetal -DBedDC  -DPOWER_LOSS_RECOVERY -DHotendMosquito -DHotendE3D
+
+[env:CR10V2_BLT_ME]
+platform      = atmelavr
+extends       = common_avr8
+board         = megaatmega2560
+build_flags = ${common.build_flags} -DMachineCR10SV2 -DBedDC  -DPOWER_LOSS_RECOVERY -DABL_BLTOUCH -DHotendMosquito -DHotendE3D
+
+[env:CR10S_BLT_UBL_ME]
+platform      = atmelavr
+extends       = common_avr8
+board         = megaatmega2560
+build_flags = ${common.build_flags} -DMachineCR10S -DBedDC  -DPOWER_LOSS_RECOVERY -DABL_BLTOUCH -DABL_UBL -DHotendMosquito -DHotendE3D
+
+[env:CR10V2_UBL_ME]
+platform      = atmelavr
+extends       = common_avr8
+board         = megaatmega2560
+build_flags = ${common.build_flags} -DMachineCR10SV2 -DHotendAllMetal -DBedDC  -DPOWER_LOSS_RECOVERY -DABL_UBL -DHotendMosquito -DHotendE3D
+
+[env:CR10V2_BLT_UBL_ME]
+platform      = atmelavr
+extends       = common_avr8
+board         = megaatmega2560
+build_flags = ${common.build_flags} -DMachineCR10SV2 -DBedDC  -DPOWER_LOSS_RECOVERY -DABL_BLTOUCH -DABL_UBL -DHotendMosquito -DHotendE3D
+
+[env:S4_ME]
+platform      = atmelavr
+extends       = common_avr8
+board         = megaatmega2560
+build_flags = ${common.build_flags} -DMachineS4 -DHotendAllMetal -DBedDC  -DPOWER_LOSS_RECOVERY -DMeshFine -DHotendMosquito -DHotendE3D
+
+[env:S4_BLT_ME]
+platform      = atmelavr
+extends       = common_avr8
+board         = megaatmega2560
+build_flags = ${common.build_flags} -DMachineS4 -DBedDC  -DPOWER_LOSS_RECOVERY -DABL_BLTOUCH -DMeshFine -DHotendMosquito -DHotendE3D
+
+[env:S4_BLT_UBL_ME]
+platform      = atmelavr
+extends       = common_avr8
+board         = megaatmega2560
+build_flags = ${common.build_flags} -DMachineS4 -DBedDC  -DPOWER_LOSS_RECOVERY -DABL_BLTOUCH -DMeshFine -DABL_UBL -DHotendMosquito -DHotendE3D
+
+[env:S4_AC_ME]
+platform      = atmelavr
+extends       = common_avr8
+board         = megaatmega2560
+build_flags = ${common.build_flags} -DMachineS4 -DHotendAllMetal -DBedAC  -DPOWER_LOSS_RECOVERY -DMeshFine -DHotendMosquito -DHotendE3D
+
+[env:S4_BLT_AC_ME]
+platform      = atmelavr
+extends       = common_avr8
+board         = megaatmega2560
+build_flags = ${common.build_flags} -DMachineS4 -DBedAC  -DPOWER_LOSS_RECOVERY -DABL_BLTOUCH -DMeshFine -DHotendMosquito -DHotendE3D
+
+[env:S4_BLT_AC_UBL_ME]
+platform      = atmelavr
+extends       = common_avr8
+board         = megaatmega2560
+build_flags = ${common.build_flags} -DMachineS4 -DBedAC  -DPOWER_LOSS_RECOVERY -DABL_BLTOUCH -DMeshFine -DABL_UBL -DHotendMosquito -DHotendE3D
+
+[env:S5_ME]
+platform      = atmelavr
+extends       = common_avr8
+board         = megaatmega2560
+build_flags = ${common.build_flags} -DMachineS5 -DHotendAllMetal -DBedDC  -DPOWER_LOSS_RECOVERY -DMeshFine -DHotendMosquito -DHotendE3D
+
+[env:S5_BLT_ME]
+platform      = atmelavr
+extends       = common_avr8
+board         = megaatmega2560
+build_flags = ${common.build_flags} -DMachineS5 -DBedDC  -DPOWER_LOSS_RECOVERY -DABL_BLTOUCH -DMeshExtreme -DHotendMosquito -DHotendE3D
+
+[env:S5_BLT_UBL_ME]
+platform      = atmelavr
+extends       = common_avr8
+board         = megaatmega2560
+build_flags = ${common.build_flags} -DMachineS5 -DBedDC  -DPOWER_LOSS_RECOVERY -DABL_BLTOUCH -DMeshExtreme -DABL_UBL -DHotendMosquito -DHotendE3D
+
+[env:S5_AC_ME]
+platform      = atmelavr
+extends       = common_avr8
+board         = megaatmega2560
+build_flags = ${common.build_flags} -DMachineS5 -DHotendAllMetal -DBedAC  -DPOWER_LOSS_RECOVERY -DMeshFine -DHotendMosquito -DHotendE3D
+
+[env:S5_BLT_AC_ME]
+platform      = atmelavr
+extends       = common_avr8
+board         = megaatmega2560
+build_flags = ${common.build_flags} -DMachineS5 -DBedAC  -DPOWER_LOSS_RECOVERY -DABL_BLTOUCH -DMeshExtreme -DHotendMosquito -DHotendE3D
+
+[env:S5_BLT_AC_UBL_ME]
+platform      = atmelavr
+extends       = common_avr8
+board         = megaatmega2560
+build_flags = ${common.build_flags} -DMachineS5 -DBedAC  -DPOWER_LOSS_RECOVERY -DABL_BLTOUCH -DMeshExtreme -DABL_UBL -DHotendMosquito -DHotendE3D
+
+[env:Ender3_ME]
+platform      = atmelavr
+extends       = common_avr8
+board         = sanguino_atmega1284p
+build_flags = ${common.build_flags} -DMachineEnder3 -DHotendAllMetal -DBedDC -DPOWER_LOSS_RECOVERY -DHotendMosquito -DHotendE3D
+lib_ignore = TMCStepper
+upload_speed = 57600
+
+[env:Ender3_BLT_SD_ME]
+platform      = atmelavr
+extends       = common_avr8
+board         = sanguino_atmega1284p
+build_flags = ${common.build_flags} -DMachineEnder3 -DBedDC -DPOWER_LOSS_RECOVERY -DABL_BLTOUCH -DHotendMosquito -DHotendE3D
+lib_ignore = TMCStepper
+upload_speed = 57600
+
+[env:Ender3_BLT_Host_ME]
+platform      = atmelavr
+extends       = common_avr8
+board         = sanguino_atmega1284p
+build_flags = ${common.build_flags} -DMachineEnder3 -DBedDC -DABL_BLTOUCH -DMelziHostOnly -DHotendMosquito -DHotendE3D
+lib_ignore = TMCStepper
+upload_speed = 57600
+
+[env:Ender2_ME]
+platform      = atmelavr
+extends       = common_avr8
+board         = sanguino_atmega1284p
+build_flags = ${common.build_flags} -DMachineEnder2 -DHotendAllMetal -DBedDC  -DPOWER_LOSS_RECOVERY -DHotendMosquito -DHotendE3D
+lib_ignore = TMCStepper
+upload_speed = 57600
+
+[env:Ender2_BLT_SD_ME]
+platform      = atmelavr
+extends       = common_avr8
+board         = sanguino_atmega1284p
+build_flags = ${common.build_flags} -DMachineEnder2 -DBedDC  -DPOWER_LOSS_RECOVERY -DABL_BLTOUCH -DHotendMosquito -DHotendE3D
+lib_ignore = TMCStepper
+upload_speed = 57600
+
+[env:Ender2_BLT_Host_ME]
+platform      = atmelavr
+extends       = common_avr8
+board         = sanguino_atmega1284p
+build_flags = ${common.build_flags} -DMachineEnder2 -DBedDC -DABL_BLTOUCH -DMelziHostOnly -DHotendMosquito -DHotendE3D
+lib_ignore = TMCStepper
+upload_speed = 57600
+
+[env:Ender5_ME]
+platform      = atmelavr
+extends       = common_avr8
+board         = sanguino_atmega1284p
+build_flags = ${common.build_flags} -DMachineEnder5 -DHotendAllMetal -DBedDC  -DPOWER_LOSS_RECOVERY -DHotendMosquito -DHotendE3D
+lib_ignore = TMCStepper
+upload_speed = 57600
+
+[env:Ender5_BLT_SD_ME]
+platform      = atmelavr
+extends       = common_avr8
+board         = sanguino_atmega1284p
+build_flags = ${common.build_flags} -DMachineEnder5 -DBedDC  -DPOWER_LOSS_RECOVERY -DABL_BLTOUCH -DHotendMosquito -DHotendE3D
+lib_ignore = TMCStepper
+upload_speed = 57600
+
+[env:Ender5_BLT_Host_ME]
+platform      = atmelavr
+extends       = common_avr8
+board         = sanguino_atmega1284p
+build_flags = ${common.build_flags} -DMachineEnder5 -DBedDC -DABL_BLTOUCH -DMelziHostOnly -DHotendMosquito -DHotendE3D
+lib_ignore = TMCStepper
+upload_speed = 57600
+
+[env:CR10Mini_ME]
+platform      = atmelavr
+extends       = common_avr8
+board         = sanguino_atmega1284p
+build_flags = ${common.build_flags} -DMachineMini -DHotendAllMetal -DBedDC  -DPOWER_LOSS_RECOVERY -DHotendMosquito -DHotendE3D
+lib_ignore = TMCStepper
+upload_speed = 57600
+
+[env:CR10Mini_BLT_SD_ME]
+platform      = atmelavr
+extends       = common_avr8
+board         = sanguino_atmega1284p
+build_flags = ${common.build_flags} -DMachineMini -DBedDC  -DPOWER_LOSS_RECOVERY -DABL_BLTOUCH -DHotendMosquito -DHotendE3D
+lib_ignore = TMCStepper
+upload_speed = 57600
+
+[env:CR10MiniBLTHostME]
+platform      = atmelavr
+extends       = common_avr8
+board         = sanguino_atmega1284p
+build_flags = ${common.build_flags} -DMachineMini -DBedDC -DABL_BLTOUCH -DMelziHostOnly -DHotendMosquito -DHotendE3D
+lib_ignore = TMCStepper
+upload_speed = 57600
+
+[env:CR10_ME]
+platform      = atmelavr
+extends       = common_avr8
+board         = sanguino_atmega1284p
+build_flags = ${common.build_flags} -DMachineCR10 -DHotendAllMetal -DBedDC  -DPOWER_LOSS_RECOVERY -DHotendMosquito -DHotendE3D
+lib_ignore = TMCStepper
+upload_speed = 57600
+
+[env:CR10_BLT_SD_ME]
+platform      = atmelavr
+extends       = common_avr8
+board         = sanguino_atmega1284p
+build_flags = ${common.build_flags} -DMachineCR10 -DBedDC  -DPOWER_LOSS_RECOVERY -DABL_BLTOUCH -DHotendMosquito -DHotendE3D
+lib_ignore = TMCStepper
+upload_speed = 57600
+
+[env:CR10_BLT_Host_ME]
+platform      = atmelavr
+extends       = common_avr8
+board         = sanguino_atmega1284p
+build_flags = ${common.build_flags} -DMachineCR10 -DBedDC -DABL_BLTOUCH -DMelziHostOnly -DHotendMosquito -DHotendE3D
+lib_ignore = TMCStepper
+upload_speed = 57600
+
+[env:CR10S_MC_NF]
+platform      = atmelavr
+extends       = common_avr8
+board         = megaatmega2560
+build_flags = ${common.build_flags} -DMachineCR10S -DHotendAllMetal -DBedDC  -DPOWER_LOSS_RECOVERY -DHotendMosquito -DCableExtensionNoiseFilter
+
+[env:CR10S_BLT_MC_NF]
+platform      = atmelavr
+extends       = common_avr8
+board         = megaatmega2560
+build_flags = ${common.build_flags} -DMachineCR10S -DBedDC  -DPOWER_LOSS_RECOVERY -DABL_BLTOUCH -DHotendMosquito -DCableExtensionNoiseFilter
+
+[env:CR10V2_MC_NF]
+platform      = atmelavr
+extends       = common_avr8
+board         = megaatmega2560
+build_flags = ${common.build_flags} -DMachineCR10SV2 -DHotendAllMetal -DBedDC  -DPOWER_LOSS_RECOVERY -DHotendMosquito -DCableExtensionNoiseFilter
+
+[env:CR10V2_BLT_MC_NF]
+platform      = atmelavr
+extends       = common_avr8
+board         = megaatmega2560
+build_flags = ${common.build_flags} -DMachineCR10SV2 -DBedDC  -DPOWER_LOSS_RECOVERY -DABL_BLTOUCH -DHotendMosquito -DCableExtensionNoiseFilter
+
+[env:CR10S_BLT_UBL_MC_NF]
+platform      = atmelavr
+extends       = common_avr8
+board         = megaatmega2560
+build_flags = ${common.build_flags} -DMachineCR10S -DBedDC  -DPOWER_LOSS_RECOVERY -DABL_BLTOUCH -DABL_UBL -DHotendMosquito -DCableExtensionNoiseFilter
+
+[env:CR10V2_UBL_MC_NF]
+platform      = atmelavr
+extends       = common_avr8
+board         = megaatmega2560
+build_flags = ${common.build_flags} -DMachineCR10SV2 -DHotendAllMetal -DBedDC  -DPOWER_LOSS_RECOVERY -DABL_UBL -DHotendMosquito -DCableExtensionNoiseFilter
+
+[env:CR10V2_BLT_UBL_MC_NF]
+platform      = atmelavr
+extends       = common_avr8
+board         = megaatmega2560
+build_flags = ${common.build_flags} -DMachineCR10SV2 -DBedDC  -DPOWER_LOSS_RECOVERY -DABL_BLTOUCH -DABL_UBL -DHotendMosquito -DCableExtensionNoiseFilter
+
+[env:S4_MC_NF]
+platform      = atmelavr
+extends       = common_avr8
+board         = megaatmega2560
+build_flags = ${common.build_flags} -DMachineS4 -DHotendAllMetal -DBedDC  -DPOWER_LOSS_RECOVERY -DMeshFine -DHotendMosquito -DCableExtensionNoiseFilter
+
+[env:S4_BLT_MC_NF]
+platform      = atmelavr
+extends       = common_avr8
+board         = megaatmega2560
+build_flags = ${common.build_flags} -DMachineS4 -DBedDC  -DPOWER_LOSS_RECOVERY -DABL_BLTOUCH -DMeshFine -DHotendMosquito -DCableExtensionNoiseFilter
+
+[env:S4_BLT_UBL_MC_NF]
+platform      = atmelavr
+extends       = common_avr8
+board         = megaatmega2560
+build_flags = ${common.build_flags} -DMachineS4 -DBedDC  -DPOWER_LOSS_RECOVERY -DABL_BLTOUCH -DMeshFine -DABL_UBL -DHotendMosquito -DCableExtensionNoiseFilter
+
+[env:S4_AC_MC_NF]
+platform      = atmelavr
+extends       = common_avr8
+board         = megaatmega2560
+build_flags = ${common.build_flags} -DMachineS4 -DHotendAllMetal -DBedAC  -DPOWER_LOSS_RECOVERY -DMeshFine -DHotendMosquito -DCableExtensionNoiseFilter
+
+[env:S4_BLT_AC_MC_NF]
+platform      = atmelavr
+extends       = common_avr8
+board         = megaatmega2560
+build_flags = ${common.build_flags} -DMachineS4 -DBedAC  -DPOWER_LOSS_RECOVERY -DABL_BLTOUCH -DMeshFine -DHotendMosquito -DCableExtensionNoiseFilter
+
+[env:S4_BLT_AC_UBL_MC_NF]
+platform      = atmelavr
+extends       = common_avr8
+board         = megaatmega2560
+build_flags = ${common.build_flags} -DMachineS4 -DBedAC  -DPOWER_LOSS_RECOVERY -DABL_BLTOUCH -DMeshFine -DABL_UBL -DHotendMosquito -DCableExtensionNoiseFilter
+
+[env:S5_MC_NF]
+platform      = atmelavr
+extends       = common_avr8
+board         = megaatmega2560
+build_flags = ${common.build_flags} -DMachineS5 -DHotendAllMetal -DBedDC  -DPOWER_LOSS_RECOVERY -DMeshFine -DHotendMosquito -DCableExtensionNoiseFilter
+
+[env:S5_BLT_MC_NF]
+platform      = atmelavr
+extends       = common_avr8
+board         = megaatmega2560
+build_flags = ${common.build_flags} -DMachineS5 -DBedDC  -DPOWER_LOSS_RECOVERY -DABL_BLTOUCH -DMeshExtreme -DHotendMosquito -DCableExtensionNoiseFilter
+
+[env:S5_BLT_UBL_MC_NF]
+platform      = atmelavr
+extends       = common_avr8
+board         = megaatmega2560
+build_flags = ${common.build_flags} -DMachineS5 -DBedDC  -DPOWER_LOSS_RECOVERY -DABL_BLTOUCH -DMeshExtreme -DABL_UBL -DHotendMosquito -DCableExtensionNoiseFilter
+
+[env:S5_AC_MC_NF]
+platform      = atmelavr
+extends       = common_avr8
+board         = megaatmega2560
+build_flags = ${common.build_flags} -DMachineS5 -DHotendAllMetal -DBedAC  -DPOWER_LOSS_RECOVERY -DMeshFine -DHotendMosquito -DCableExtensionNoiseFilter
+
+[env:S5_BLT_AC_MC_NF]
+platform      = atmelavr
+extends       = common_avr8
+board         = megaatmega2560
+build_flags = ${common.build_flags} -DMachineS5 -DBedAC  -DPOWER_LOSS_RECOVERY -DABL_BLTOUCH -DMeshExtreme -DHotendMosquito -DCableExtensionNoiseFilter
+
+[env:S5_BLT_AC_UBL_MC_NF]
+platform      = atmelavr
+extends       = common_avr8
+board         = megaatmega2560
+build_flags = ${common.build_flags} -DMachineS5 -DBedAC  -DPOWER_LOSS_RECOVERY -DABL_BLTOUCH -DMeshExtreme -DABL_UBL -DHotendMosquito -DCableExtensionNoiseFilter
+
+[env:CR10_MC_NF]
+platform      = atmelavr
+extends       = common_avr8
+board         = sanguino_atmega1284p
+build_flags = ${common.build_flags} -DMachineCR10 -DHotendAllMetal -DBedDC  -DPOWER_LOSS_RECOVERY -DHotendMosquito -DCableExtensionNoiseFilter
+lib_ignore = TMCStepper
+upload_speed = 57600
+
+[env:CR10_BLT_SD_MC_NF]
+platform      = atmelavr
+extends       = common_avr8
+board         = sanguino_atmega1284p
+build_flags = ${common.build_flags} -DMachineCR10 -DBedDC  -DPOWER_LOSS_RECOVERY -DABL_BLTOUCH -DHotendMosquito -DCableExtensionNoiseFilter
+lib_ignore = TMCStepper
+upload_speed = 57600
+
+[env:CR10_BLT_Host_MC_NF]
+platform      = atmelavr
+extends       = common_avr8
+board         = sanguino_atmega1284p
+build_flags = ${common.build_flags} -DMachineCR10 -DBedDC -DABL_BLTOUCH -DMelziHostOnly -DHotendMosquito -DCableExtensionNoiseFilter
+lib_ignore = TMCStepper
+upload_speed = 57600
+
+[env:CR10S_ME_NF]
+platform      = atmelavr
+extends       = common_avr8
+board         = megaatmega2560
+build_flags = ${common.build_flags} -DMachineCR10S -DHotendAllMetal -DBedDC  -DPOWER_LOSS_RECOVERY -DHotendMosquito -DHotendE3D -DCableExtensionNoiseFilter
+
+[env:CR10S_BLT_ME_NF]
+platform      = atmelavr
+extends       = common_avr8
+board         = megaatmega2560
+build_flags = ${common.build_flags} -DMachineCR10S -DBedDC  -DPOWER_LOSS_RECOVERY -DABL_BLTOUCH -DHotendMosquito -DHotendE3D -DCableExtensionNoiseFilter
+
+[env:CR10V2_ME_NF]
+platform      = atmelavr
+extends       = common_avr8
+board         = megaatmega2560
+build_flags = ${common.build_flags} -DMachineCR10SV2 -DHotendAllMetal -DBedDC  -DPOWER_LOSS_RECOVERY -DHotendMosquito -DHotendE3D -DCableExtensionNoiseFilter
+
+[env:CR10V2_BLT_ME_NF]
+platform      = atmelavr
+extends       = common_avr8
+board         = megaatmega2560
+build_flags = ${common.build_flags} -DMachineCR10SV2 -DBedDC  -DPOWER_LOSS_RECOVERY -DABL_BLTOUCH -DHotendMosquito -DHotendE3D -DCableExtensionNoiseFilter
+
+[env:CR10S_BLT_UBL_ME_NF]
+platform      = atmelavr
+extends       = common_avr8
+board         = megaatmega2560
+build_flags = ${common.build_flags} -DMachineCR10S -DBedDC  -DPOWER_LOSS_RECOVERY -DABL_BLTOUCH -DABL_UBL -DHotendMosquito -DHotendE3D -DCableExtensionNoiseFilter
+
+[env:CR10V2_UBL_ME_NF]
+platform      = atmelavr
+extends       = common_avr8
+board         = megaatmega2560
+build_flags = ${common.build_flags} -DMachineCR10SV2 -DHotendAllMetal -DBedDC  -DPOWER_LOSS_RECOVERY -DABL_UBL -DHotendMosquito -DHotendE3D -DCableExtensionNoiseFilter
+
+[env:CR10V2_BLT_UBL_ME_NF]
+platform      = atmelavr
+extends       = common_avr8
+board         = megaatmega2560
+build_flags = ${common.build_flags} -DMachineCR10SV2 -DBedDC  -DPOWER_LOSS_RECOVERY -DABL_BLTOUCH -DABL_UBL -DHotendMosquito -DHotendE3D -DCableExtensionNoiseFilter
+
+[env:S4_ME_NF]
+platform      = atmelavr
+extends       = common_avr8
+board         = megaatmega2560
+build_flags = ${common.build_flags} -DMachineS4 -DHotendAllMetal -DBedDC  -DPOWER_LOSS_RECOVERY -DMeshFine -DHotendMosquito -DHotendE3D -DCableExtensionNoiseFilter
+
+[env:S4_BLT_ME_NF]
+platform      = atmelavr
+extends       = common_avr8
+board         = megaatmega2560
+build_flags = ${common.build_flags} -DMachineS4 -DBedDC  -DPOWER_LOSS_RECOVERY -DABL_BLTOUCH -DMeshFine -DHotendMosquito -DHotendE3D -DCableExtensionNoiseFilter
+
+[env:S4_BLT_UBL_ME_NF]
+platform      = atmelavr
+extends       = common_avr8
+board         = megaatmega2560
+build_flags = ${common.build_flags} -DMachineS4 -DBedDC  -DPOWER_LOSS_RECOVERY -DABL_BLTOUCH -DMeshFine -DABL_UBL -DHotendMosquito -DHotendE3D -DCableExtensionNoiseFilter
+
+[env:S4_AC_ME_NF]
+platform      = atmelavr
+extends       = common_avr8
+board         = megaatmega2560
+build_flags = ${common.build_flags} -DMachineS4 -DHotendAllMetal -DBedAC  -DPOWER_LOSS_RECOVERY -DMeshFine -DHotendMosquito -DHotendE3D -DCableExtensionNoiseFilter
+
+[env:S4_BLT_AC_ME_NF]
+platform      = atmelavr
+extends       = common_avr8
+board         = megaatmega2560
+build_flags = ${common.build_flags} -DMachineS4 -DBedAC  -DPOWER_LOSS_RECOVERY -DABL_BLTOUCH -DMeshFine -DHotendMosquito -DHotendE3D -DCableExtensionNoiseFilter
+
+[env:S4_BLT_AC_UBL_ME_NF]
+platform      = atmelavr
+extends       = common_avr8
+board         = megaatmega2560
+build_flags = ${common.build_flags} -DMachineS4 -DBedAC  -DPOWER_LOSS_RECOVERY -DABL_BLTOUCH -DMeshFine -DABL_UBL -DHotendMosquito -DHotendE3D -DCableExtensionNoiseFilter
+
+[env:S5_ME_NF]
+platform      = atmelavr
+extends       = common_avr8
+board         = megaatmega2560
+build_flags = ${common.build_flags} -DMachineS5 -DHotendAllMetal -DBedDC  -DPOWER_LOSS_RECOVERY -DMeshFine -DHotendMosquito -DHotendE3D -DCableExtensionNoiseFilter
+
+[env:S5_BLT_ME_NF]
+platform      = atmelavr
+extends       = common_avr8
+board         = megaatmega2560
+build_flags = ${common.build_flags} -DMachineS5 -DBedDC  -DPOWER_LOSS_RECOVERY -DABL_BLTOUCH -DMeshExtreme -DHotendMosquito -DHotendE3D -DCableExtensionNoiseFilter
+
+[env:S5_BLT_UBL_ME_NF]
+platform      = atmelavr
+extends       = common_avr8
+board         = megaatmega2560
+build_flags = ${common.build_flags} -DMachineS5 -DBedDC  -DPOWER_LOSS_RECOVERY -DABL_BLTOUCH -DMeshExtreme -DABL_UBL -DHotendMosquito -DHotendE3D -DCableExtensionNoiseFilter
+
+[env:S5_AC_ME_NF]
+platform      = atmelavr
+extends       = common_avr8
+board         = megaatmega2560
+build_flags = ${common.build_flags} -DMachineS5 -DHotendAllMetal -DBedAC  -DPOWER_LOSS_RECOVERY -DMeshFine -DHotendMosquito -DHotendE3D -DCableExtensionNoiseFilter
+
+[env:S5_BLT_AC_ME_NF]
+platform      = atmelavr
+extends       = common_avr8
+board         = megaatmega2560
+build_flags = ${common.build_flags} -DMachineS5 -DBedAC  -DPOWER_LOSS_RECOVERY -DABL_BLTOUCH -DMeshExtreme -DHotendMosquito -DHotendE3D -DCableExtensionNoiseFilter
+
+[env:S5_BLT_AC_UBL_ME_NF]
+platform      = atmelavr
+extends       = common_avr8
+board         = megaatmega2560
+build_flags = ${common.build_flags} -DMachineS5 -DBedAC  -DPOWER_LOSS_RECOVERY -DABL_BLTOUCH -DMeshExtreme -DABL_UBL -DHotendMosquito -DHotendE3D -DCableExtensionNoiseFilter
+
+[env:CR20_LR]
+platform      = atmelavr
+extends       = common_avr8
+board         = megaatmega2560
+build_flags = ${common.build_flags} -DMachineCR20 -DHotendAllMetal -DBedDC  -DPOWER_LOSS_RECOVERY -DlerdgeFilSensor
+
+[env:CR20_BLT_LR]
+platform      = atmelavr
+extends       = common_avr8
+board         = megaatmega2560
+build_flags = ${common.build_flags} -DMachineCR20 -DBedDC  -DPOWER_LOSS_RECOVERY -DABL_BLTOUCH -DlerdgeFilSensor
+
+[env:CR20_BLT_UBL_LR]
+platform      = atmelavr
+extends       = common_avr8
+board         = megaatmega2560
+build_flags = ${common.build_flags} -DMachineCR20 -DBedDC  -DPOWER_LOSS_RECOVERY -DABL_BLTOUCH -DABL_UBL -DlerdgeFilSensor
+
+[env:CR20_Pro_LR]
+platform      = atmelavr
+extends       = common_avr8
+board         = megaatmega2560
+build_flags = ${common.build_flags} -DMachineCR20Pro -DBedDC  -DPOWER_LOSS_RECOVERY -DABL_BLTOUCH -DlerdgeFilSensor
+
+[env:CR20_Pro_UBL_LR]
+platform      = atmelavr
+extends       = common_avr8
+board         = megaatmega2560
+build_flags = ${common.build_flags} -DMachineCR20Pro -DBedDC  -DPOWER_LOSS_RECOVERY -DABL_BLTOUCH -DABL_UBL -DlerdgeFilSensor
+
+[env:CR10S_LR]
+platform      = atmelavr
+extends       = common_avr8
+board         = megaatmega2560
+build_flags = ${common.build_flags} -DMachineCR10S -DHotendAllMetal -DBedDC  -DPOWER_LOSS_RECOVERY -DlerdgeFilSensor
+
+[env:CR10S_BLT_LR]
+platform      = atmelavr
+extends       = common_avr8
+board         = megaatmega2560
+build_flags = ${common.build_flags} -DMachineCR10S -DBedDC  -DPOWER_LOSS_RECOVERY -DABL_BLTOUCH -DlerdgeFilSensor
+
+
+[env:S4_LR]
+platform      = atmelavr
+extends       = common_avr8
+board         = megaatmega2560
+build_flags = ${common.build_flags} -DMachineS4 -DHotendAllMetal -DBedDC  -DPOWER_LOSS_RECOVERY -DMeshFine -DlerdgeFilSensor
+
+[env:S4_BLT_UBL_LR]
+platform      = atmelavr
+extends       = common_avr8
+board         = megaatmega2560
+build_flags = ${common.build_flags} -DMachineS4 -DBedDC  -DPOWER_LOSS_RECOVERY -DABL_BLTOUCH -DMeshFine -DABL_UBL -DlerdgeFilSensor
+
+[env:S4_BLT_LR]
+platform      = atmelavr
+extends       = common_avr8
+board         = megaatmega2560
+build_flags = ${common.build_flags} -DMachineS4 -DBedDC  -DPOWER_LOSS_RECOVERY -DABL_BLTOUCH -DMeshFine -DlerdgeFilSensor
+
+[env:S4_AC_LR]
+platform      = atmelavr
+extends       = common_avr8
+board         = megaatmega2560
+build_flags = ${common.build_flags} -DMachineS4 -DHotendAllMetal -DBedAC  -DPOWER_LOSS_RECOVERY -DMeshFine -DlerdgeFilSensor
+
+[env:S4_BLT_AC_LR]
+platform      = atmelavr
+extends       = common_avr8
+board         = megaatmega2560
+build_flags = ${common.build_flags} -DMachineS4 -DBedAC  -DPOWER_LOSS_RECOVERY -DABL_BLTOUCH -DMeshFine -DlerdgeFilSensor
+
+[env:S4_BLT_AC_UBL_LR]
+platform      = atmelavr
+extends       = common_avr8
+board         = megaatmega2560
+build_flags = ${common.build_flags} -DMachineS4 -DBedAC  -DPOWER_LOSS_RECOVERY -DABL_BLTOUCH -DMeshFine -DABL_UBL -DlerdgeFilSensor
+
+[env:S5_LR]
+platform      = atmelavr
+extends       = common_avr8
+board         = megaatmega2560
+build_flags = ${common.build_flags} -DMachineS5 -DHotendAllMetal -DBedDC  -DPOWER_LOSS_RECOVERY -DMeshFine -DlerdgeFilSensor
+
+[env:S5_BLT_LR]
+platform      = atmelavr
+extends       = common_avr8
+board         = megaatmega2560
+build_flags = ${common.build_flags} -DMachineS5 -DBedDC  -DPOWER_LOSS_RECOVERY -DABL_BLTOUCH -DMeshExtreme -DlerdgeFilSensor
+
+[env:S5_BLT_UBL_LR]
+platform      = atmelavr
+extends       = common_avr8
+board         = megaatmega2560
+build_flags = ${common.build_flags} -DMachineS5 -DBedDC  -DPOWER_LOSS_RECOVERY -DABL_BLTOUCH -DMeshExtreme -DABL_UBL -DlerdgeFilSensor
+
+[env:S5_AC_LR]
+platform      = atmelavr
+extends       = common_avr8
+board         = megaatmega2560
+build_flags = ${common.build_flags} -DMachineS5 -DHotendAllMetal -DBedAC  -DPOWER_LOSS_RECOVERY -DMeshFine -DlerdgeFilSensor
+
+[env:S5_BLT_AC_LR]
+platform      = atmelavr
+extends       = common_avr8
+board         = megaatmega2560
+build_flags = ${common.build_flags} -DMachineS5 -DBedAC  -DPOWER_LOSS_RECOVERY -DABL_BLTOUCH -DMeshExtreme -DlerdgeFilSensor
+
+[env:S5_BLT_AC_UBL_LR]
+platform      = atmelavr
+extends       = common_avr8
+board         = megaatmega2560
+build_flags = ${common.build_flags} -DMachineS5 -DBedAC  -DPOWER_LOSS_RECOVERY -DABL_BLTOUCH -DMeshExtreme -DABL_UBL -DlerdgeFilSensor
+
+[env:CR10S_NF_LR]
+platform      = atmelavr
+extends       = common_avr8
+board         = megaatmega2560
+build_flags = ${common.build_flags} -DMachineCR10S -DHotendAllMetal -DBedDC  -DPOWER_LOSS_RECOVERY -DCableExtensionNoiseFilter -DlerdgeFilSensor
+
+[env:CR10S_BLT_NF_LR]
+platform      = atmelavr
+extends       = common_avr8
+board         = megaatmega2560
+build_flags = ${common.build_flags} -DMachineCR10S -DBedDC  -DPOWER_LOSS_RECOVERY -DABL_BLTOUCH -DCableExtensionNoiseFilter -DlerdgeFilSensor
+
+
+[env:CR10S_BLT_UBL_NF_LR]
+platform      = atmelavr
+extends       = common_avr8
+board         = megaatmega2560
+build_flags = ${common.build_flags} -DMachineCR10S -DBedDC  -DPOWER_LOSS_RECOVERY -DABL_BLTOUCH -DABL_UBL -DCableExtensionNoiseFilter -DlerdgeFilSensor
+
+
+[env:S4_NF_LR]
+platform      = atmelavr
+extends       = common_avr8
+board         = megaatmega2560
+build_flags = ${common.build_flags} -DMachineS4 -DHotendAllMetal -DBedDC  -DPOWER_LOSS_RECOVERY -DMeshFine -DCableExtensionNoiseFilter -DlerdgeFilSensor
+
+[env:S4_BLT_UBL_NF_LR]
+platform      = atmelavr
+extends       = common_avr8
+board         = megaatmega2560
+build_flags = ${common.build_flags} -DMachineS4 -DBedDC  -DPOWER_LOSS_RECOVERY -DABL_BLTOUCH -DMeshFine -DABL_UBL -DCableExtensionNoiseFilter -DlerdgeFilSensor
+
+[env:S4_BLT_NF_LR]
+platform      = atmelavr
+extends       = common_avr8
+board         = megaatmega2560
+build_flags = ${common.build_flags} -DMachineS4 -DBedDC  -DPOWER_LOSS_RECOVERY -DABL_BLTOUCH -DMeshFine -DCableExtensionNoiseFilter -DlerdgeFilSensor
+
+[env:S4_AC_NF_LR]
+platform      = atmelavr
+extends       = common_avr8
+board         = megaatmega2560
+build_flags = ${common.build_flags} -DMachineS4 -DHotendAllMetal -DBedAC  -DPOWER_LOSS_RECOVERY -DMeshFine -DCableExtensionNoiseFilter -DlerdgeFilSensor
 
 [env:S4_BLT_AC_NF_LR]
 platform      = atmelavr
@@ -2685,7 +2628,6 @@
 board         = megaatmega2560
 build_flags = ${common.build_flags} -DMachineS5 -DBedDC  -DPOWER_LOSS_RECOVERY -DABL_BLTOUCH -DMeshExtreme -DCableExtensionNoiseFilter -DlerdgeFilSensor
 
-<<<<<<< HEAD
 [env:S5_BLT_UBL_NF_LR]
 platform      = atmelavr
 extends       = common_avr8
@@ -2796,29 +2738,6 @@
 upload_protocol = jlink
 monitor_speed   = 115200
 
-=======
-#
-# ATmega2560
-#
-[env:mega2560]
-platform = atmelavr
-extends  = common_avr8
-board    = megaatmega2560
-
-#
-# ATmega2560 with extended pins 70-85 defined
-# BOARD_BQ_ZUM_MEGA_3D
-# BOARD_ULTIMAIN_2
-# BOARD_MIGHTYBOARD_REVE
-# BOARD_EINSTART_S
-#
-[env:mega2560ext]
-platform            = atmelavr
-extends             = env:mega2560
-board_build.variant = megaextendedpins
-extra_scripts       = ${common.extra_scripts}
-                      pre:buildroot/share/PlatformIO/scripts/copy_marlin_variant_to_framework.py
->>>>>>> 92b4c050
 
 #
 # ATmega1280
@@ -2940,16 +2859,10 @@
 # - TEENSYLU
 #
 [env:at90usb1286_cdc]
-<<<<<<< HEAD
-platform      = teensy
-extends       = common_avr8
-board         = at90usb1286
-=======
 platform   = teensy
 extends    = common_avr8
 board      = at90usb1286
 lib_ignore = ${env:common_avr8.lib_ignore}, Teensy_ADC, NativeEthernet
->>>>>>> 92b4c050
 
 #
 # AT90USB1286 boards using DFU bootloader
@@ -2974,23 +2887,6 @@
 #  - RADDS
 #
 [env:DUE]
-<<<<<<< HEAD
-platform      = atmelsam
-board         = due
-src_filter    = ${common.default_src_filter} +<src/HAL/DUE>
-
-[env:DUE_USB]
-platform      = atmelsam
-board         = dueUSB
-src_filter    = ${common.default_src_filter} +<src/HAL/DUE>
-
-[env:DUE_debug]
-# Used when WATCHDOG_RESET_MANUAL is enabled
-platform      = atmelsam
-board         = due
-src_filter    = ${common.default_src_filter} +<src/HAL/DUE>
-build_flags   = ${common.build_flags}
-=======
 platform   = atmelsam
 board      = due
 src_filter = ${common.default_src_filter} +<src/HAL/DUE> +<src/HAL/shared/backtrace>
@@ -3005,7 +2901,6 @@
 platform    = atmelsam
 extends     = env:DUE
 build_flags = ${common.build_flags}
->>>>>>> 92b4c050
   -funwind-tables
   -mpoke-function-name
 
@@ -3013,14 +2908,6 @@
 # Archim SAM
 #
 [common_DUE_archim]
-<<<<<<< HEAD
-platform      = atmelsam
-board         = due
-src_filter    = ${common.default_src_filter} +<src/HAL/DUE>
-build_flags   = ${common.build_flags}
-  -DARDUINO_SAM_ARCHIM -DARDUINO_ARCH_SAM -D__SAM3X8E__ -DUSBCON
-extra_scripts = ${common.extra_scripts}
-=======
 platform                 = atmelsam
 extends                  = env:DUE
 board                    = archim
@@ -3028,7 +2915,6 @@
   -DARDUINO_SAM_ARCHIM -DARDUINO_ARCH_SAM -D__SAM3X8E__ -DUSBCON
 board_build.variants_dir = buildroot/share/PlatformIO/variants/
 extra_scripts            = ${common.extra_scripts}
->>>>>>> 92b4c050
   Marlin/src/HAL/DUE/upload_extra_script.py
 
 [env:DUE_archim]
@@ -3073,10 +2959,7 @@
 #
 [common_LPC]
 platform          = https://github.com/p3p/pio-nxplpc-arduino-lpc176x/archive/0.1.3.zip
-<<<<<<< HEAD
-=======
 platform_packages = framework-arduino-lpc176x@^0.2.6
->>>>>>> 92b4c050
 board             = nxp_lpc1768
 lib_ldf_mode      = off
 lib_compat_mode   = strict
@@ -3085,13 +2968,8 @@
 src_filter        = ${common.default_src_filter} +<src/HAL/LPC1768>
 lib_deps          = ${common.lib_deps}
   Servo
-<<<<<<< HEAD
-  LiquidCrystal@1.0.0
-  Adafruit NeoPixel=https://github.com/p3p/Adafruit_NeoPixel/archive/1.5.0.zip
-=======
 custom_marlin.USES_LIQUIDCRYSTAL = arduino-libraries/LiquidCrystal@~1.0.7
 custom_marlin.NEOPIXEL_LED = Adafruit NeoPixel=https://github.com/p3p/Adafruit_NeoPixel/archive/1.5.0.zip
->>>>>>> 92b4c050
 build_flags       = ${common.build_flags} -DU8G_HAL_LINKS -IMarlin/src/HAL/LPC1768/include -IMarlin/src/HAL/LPC1768/u8g
   # debug options for backtrace
   #-funwind-tables
@@ -3120,13 +2998,7 @@
 # HAL/STM32 Base Environment values
 #
 [common_stm32]
-<<<<<<< HEAD
-platform      = ststm32@~6.1.0
-platform_packages = framework-arduinoststm32@>=4.10700,<4.10800
-lib_ignore    = SoftwareSerial
-=======
 platform      = ststm32@~10.0
->>>>>>> 92b4c050
 build_flags   = ${common.build_flags}
   -IMarlin/src/HAL/STM32 -std=gnu++14
   -DUSBCON -DUSBD_USE_CDC
@@ -3140,16 +3012,6 @@
 # HAL/STM32F1 Common Environment values
 #
 [common_stm32f1]
-<<<<<<< HEAD
-platform      = ${common_stm32.platform}
-build_flags   = !python Marlin/src/HAL/STM32F1/build_flags.py
-  ${common.build_flags} -std=gnu++14 -DHAVE_SW_SERIAL
-build_unflags = -std=gnu11 -std=gnu++11
-src_filter    = ${common.default_src_filter} +<src/HAL/STM32F1>
-lib_ignore    = SPI
-lib_deps      = ${common.lib_deps}
-  #SoftwareSerialM
-=======
 platform          = ststm32@~10.0
 board_build.core  = maple
 build_flags       = !python Marlin/src/HAL/STM32F1/build_flags.py
@@ -3161,7 +3023,6 @@
 lib_deps          = ${common.lib_deps}
   SoftwareSerialM
 platform_packages = tool-stm32duino
->>>>>>> 92b4c050
 
 #
 # STM32F103RC
@@ -3421,8 +3282,6 @@
   -DDEBUG_LEVEL=0 -DSS_TIMER=4
 
 #
-<<<<<<< HEAD
-=======
 # MKS Robin E3p (STM32F103VET6)
 #  - LVGL UI
 #
@@ -3438,7 +3297,6 @@
 upload_protocol = jlink
 
 #
->>>>>>> 92b4c050
 # MKS Robin Lite/Lite2 (STM32F103RCT6)
 #
 [env:mks_robin_lite]
@@ -3535,27 +3393,16 @@
 # Creality (STM32F103RET6)
 #
 [env:STM32F103RET6_creality]
-<<<<<<< HEAD
-platform        = ${common_stm32f1.platform}
-extends         = common_stm32f1
-board           = genericSTM32F103RC
-build_flags     = !python Marlin/src/HAL/STM32F1/build_flags.py
-  ${common.build_flags} -std=gnu++14 -DSTM32_XL_DENSITY -DTEMP_TIMER_CHAN=4
-extra_scripts   = ${common.extra_scripts}
-=======
 platform        = ${env:STM32F103RE.platform}
 extends         = env:STM32F103RE
 build_flags     = ${env:STM32F103RE.build_flags} -DTEMP_TIMER_CHAN=4
 extra_scripts   = ${env:STM32F103RE.extra_scripts}
->>>>>>> 92b4c050
   pre:buildroot/share/PlatformIO/scripts/random-bin.py
   buildroot/share/PlatformIO/scripts/creality.py
 debug_tool      = jlink
 upload_protocol = jlink
 
 #
-<<<<<<< HEAD
-=======
 # FLSUN QQS Pro (STM32F103VET6) using hal STM32
 # board Hispeedv1
 #
@@ -3578,7 +3425,6 @@
   buildroot/share/PlatformIO/scripts/mks_encrypt.py
 
 #
->>>>>>> 92b4c050
 # STM32F401VE
 # 'STEVAL-3DP001V1' STM32F401VE board - https://www.st.com/en/evaluation-tools/steval-3dp001v1.html
 #
@@ -3621,8 +3467,6 @@
   pre:buildroot/share/PlatformIO/scripts/generic_create_variant.py
 
 #
-<<<<<<< HEAD
-=======
 # FLY MINI(stm32f103rct6)
 #
 [env:FLY_MINI]
@@ -3635,7 +3479,6 @@
  -DDEBUG_LEVEL=0 -DSS_TIMER=4
 
 #
->>>>>>> 92b4c050
 # FYSETC S6 (STM32F446VET6 ARM Cortex-M4)
 #
 [env:FYSETC_S6]
@@ -3848,9 +3691,6 @@
   -DHAL_UART_MODULE_ENABLED
 board         = rumba32_f446ve
 upload_protocol = dfu
-<<<<<<< HEAD
-monitor_speed = 500000
-=======
 monitor_speed   = 500000
 
 #
@@ -3875,7 +3715,6 @@
   pre:buildroot/share/PlatformIO/scripts/generic_create_variant.py
   buildroot/share/PlatformIO/scripts/stm32_bootloader.py
   buildroot/share/PlatformIO/scripts/mks_encrypt.py
->>>>>>> 92b4c050
 
 #
 # MKS Robin Pro V2
@@ -3966,13 +3805,9 @@
 board         = esp32dev
 build_flags   = ${common.build_flags} -DCORE_DEBUG_LEVEL=0
 src_filter    = ${common.default_src_filter} +<src/HAL/ESP32>
-<<<<<<< HEAD
-upload_speed  = 115200
-=======
 lib_ignore    = NativeEthernet
 upload_speed  = 500000
 monitor_speed = 250000
->>>>>>> 92b4c050
 #upload_port   = marlinesp.local
 #board_build.flash_mode = qio
 
