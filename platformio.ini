--- conflicted
+++ resolved
@@ -254,11 +254,7 @@
 # STM32F103RE
 #
 [env:STM32F103RE]
-<<<<<<< HEAD
-platform      = ststm32@>=5.7.0
-=======
-platform      = ststm32
->>>>>>> 0be9fdb4
+platform      = ststm32
 framework     = arduino
 board         = genericSTM32F103RE
 build_flags   = !python Marlin/src/HAL/HAL_STM32F1/build_flags.py
@@ -276,11 +272,7 @@
 # STM32F103RC_fysetc
 #
 [env:STM32F103RC_fysetc]
-<<<<<<< HEAD
-platform          = ststm32@>=5.7.0
-=======
 platform          = ststm32
->>>>>>> 0be9fdb4
 framework         = arduino
 board             = genericSTM32F103RC
 #board_build.core = maple
@@ -303,11 +295,7 @@
 # BigTree SKR Mini V1.1 / SKR mini E3 / SKR E3 DIP (STM32F103RCT6 ARM Cortex-M3)
 #
 [env:STM32F103RC_bigtree]
-<<<<<<< HEAD
-platform          = ststm32@>=5.7.0
-=======
 platform          = ststm32
->>>>>>> 0be9fdb4
 framework         = arduino
 board             = genericSTM32F103RC
 platform_packages = tool-stm32duino
@@ -321,11 +309,7 @@
 monitor_speed     = 115200
 
 [env:STM32F103RC_bigtree_USB]
-<<<<<<< HEAD
-platform          = ststm32@>=5.7.0
-=======
 platform          = ststm32
->>>>>>> 0be9fdb4
 framework         = arduino
 board             = genericSTM32F103RC
 platform_packages = tool-stm32duino
@@ -381,11 +365,7 @@
 # Longer 3D board in Alfawise U20 (STM32F103VET6)
 #
 [env:STM32F103VE_longer]
-<<<<<<< HEAD
-platform      = ststm32@>=5.7.0
-=======
-platform      = ststm32
->>>>>>> 0be9fdb4
+platform      = ststm32
 framework     = arduino
 board         = genericSTM32F103VE
 monitor_speed = 250000
@@ -402,11 +382,7 @@
 # MKS Robin (STM32F103ZET6)
 #
 [env:mks_robin]
-<<<<<<< HEAD
-platform      = ststm32@>=5.7.0
-=======
-platform      = ststm32
->>>>>>> 0be9fdb4
+platform      = ststm32
 framework     = arduino
 board         = genericSTM32F103ZE
 extra_scripts = buildroot/share/PlatformIO/scripts/mks_robin.py
@@ -421,11 +397,7 @@
 # MKS ROBIN LITE/LITE2 (STM32F103RCT6)
 #
 [env:mks_robin_lite]
-<<<<<<< HEAD
-platform      = ststm32@>=5.7.0
-=======
-platform      = ststm32
->>>>>>> 0be9fdb4
+platform      = ststm32
 framework     = arduino
 board         = genericSTM32F103RC
 extra_scripts = buildroot/share/PlatformIO/scripts/mks_robin_lite.py
@@ -440,11 +412,7 @@
 # MKS Robin Mini (STM32F103VET6)
 #
 [env:mks_robin_mini]
-<<<<<<< HEAD
-platform      = ststm32@>=5.7.0
-=======
-platform      = ststm32
->>>>>>> 0be9fdb4
+platform      = ststm32
 framework     = arduino
 board         = genericSTM32F103VE
 extra_scripts = buildroot/share/PlatformIO/scripts/mks_robin_mini.py
@@ -459,11 +427,7 @@
 # MKS Robin Nano (STM32F103VET6)
 #
 [env:mks_robin_nano]
-<<<<<<< HEAD
-platform      = ststm32@>=5.7.0
-=======
-platform      = ststm32
->>>>>>> 0be9fdb4
+platform      = ststm32
 framework     = arduino
 board         = genericSTM32F103VE
 extra_scripts = buildroot/share/PlatformIO/scripts/mks_robin_nano.py
@@ -478,11 +442,7 @@
 # JGAurora A5S A1 (STM32F103ZET6)
 #
 [env:jgaurora_a5s_a1]
-<<<<<<< HEAD
-platform      = ststm32@>=5.7.0
-=======
-platform      = ststm32
->>>>>>> 0be9fdb4
+platform      = ststm32
 framework     = arduino
 board         = genericSTM32F103ZE
 extra_scripts = buildroot/share/PlatformIO/scripts/jgaurora_a5s_a1_with_bootloader.py
@@ -587,11 +547,7 @@
 # Chitu boards like Tronxy X5s (STM32F103ZET6)
 #
 [env:chitu_f103]
-<<<<<<< HEAD
-platform      = ststm32@>=5.7.0
-=======
-platform      = ststm32
->>>>>>> 0be9fdb4
+platform      = ststm32
 framework     = arduino
 board         = genericSTM32F103ZE
 extra_scripts = buildroot/share/PlatformIO/scripts/chitu_crypt.py
