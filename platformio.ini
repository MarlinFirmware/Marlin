--- conflicted
+++ resolved
@@ -349,18 +349,7 @@
   U8glib-HAL
 
 #
-<<<<<<< HEAD
-# MKS Robin Nano (STM32F103VET6)
-#
-[env:mks_robin_nano]
-platform      = ststm32
-framework     = arduino
-board         = genericSTM32F103VE
-extra_scripts = buildroot/share/PlatformIO/scripts/mks_robin_nano.py
-build_flags   = !python Marlin/src/HAL/HAL_STM32F1/STM32F1_flag_script.py
-  ${common.build_flags} -std=gnu++14
-=======
-# MKS Robin nano (STM32F103VET6)
+# MKS Robin Mini (STM32F103VET6)
 #
 [env:mks_robin_mini]
 platform      = ststm32
@@ -370,7 +359,26 @@
 build_flags   = !python Marlin/src/HAL/HAL_STM32F1/STM32F1_flag_script.py
   ${common.build_flags} -std=gnu++14
 build_unflags = -std=gnu++11
->>>>>>> 07dac315
+src_filter    = ${common.default_src_filter} +<src/HAL/HAL_STM32F1>
+lib_deps      = ${common.lib_deps}
+lib_ignore    = c1921b4
+  libf3c
+  lib066
+  Adafruit NeoPixel_ID28
+  Adafruit NeoPixel
+  libf3e
+  TMC26XStepper
+
+#
+# MKS Robin Nano (STM32F103VET6)
+#
+[env:mks_robin_nano]
+platform      = ststm32
+framework     = arduino
+board         = genericSTM32F103VE
+extra_scripts = buildroot/share/PlatformIO/scripts/mks_robin_nano.py
+build_flags   = !python Marlin/src/HAL/HAL_STM32F1/STM32F1_flag_script.py
+  ${common.build_flags} -std=gnu++14
 src_filter    = ${common.default_src_filter} +<src/HAL/HAL_STM32F1>
 lib_deps      = ${common.lib_deps}
 lib_ignore    = c1921b4
