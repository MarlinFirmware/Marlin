#
# Marlin Firmware
# PlatformIO Configuration File
#
# For detailed documentation with EXAMPLES:
#
# https://docs.platformio.org/en/latest/projectconf/index.html
#

# Automatic targets - enable auto-uploading
#targets = upload

[platformio]
src_dir      = Marlin
boards_dir   = buildroot/share/PlatformIO/boards
default_envs = STM32F103RET6_creality
include_dir  = Marlin
extra_configs =
    ini/avr.ini
    ini/due.ini
    ini/esp32.ini
    ini/features.ini
    ini/lpc176x.ini
    ini/native.ini
    ini/samd51.ini
    ini/stm32f0.ini
    ini/stm32f1.ini
    ini/stm32f4.ini
    ini/stm32f7.ini
    ini/teensy.ini

#
# The 'common' section applies to most Marlin builds.
#
# By default platformio build will abort after 5 errors.
# Remove '-fmax-errors=5' from build_flags below to see all.
#
[common]
<<<<<<< HEAD
build_flags        = -g3 -D__MARLIN_FIRMWARE__ -DNDEBUG -fmerge-constants
=======
build_flags        = -g3 -D__MARLIN_FIRMWARE__ -DNDEBUG
>>>>>>> 4428affc
                     -fmax-errors=5
extra_scripts      =
  pre:buildroot/share/PlatformIO/scripts/common-dependencies.py
  pre:buildroot/share/PlatformIO/scripts/common-cxxflags.py
  pre:buildroot/share/PlatformIO/scripts/preflight-checks.py
  post:buildroot/share/PlatformIO/scripts/common-dependencies-post.py
lib_deps           =
default_src_filter = +<src/*> -<src/config> -<src/HAL> +<src/HAL/shared>
  -<src/lcd/HD44780> -<src/lcd/TFTGLCD> -<src/lcd/dwin> -<src/lcd/dogm> -<src/lcd/tft> -<src/lcd/tft_io>
  -<src/HAL/STM32/tft> -<src/HAL/STM32F1/tft>
  -<src/lcd/menu>
  -<src/lcd/menu/game/game.cpp> -<src/lcd/menu/game/brickout.cpp> -<src/lcd/menu/game/invaders.cpp>
  -<src/lcd/menu/game/maze.cpp> -<src/lcd/menu/game/snake.cpp>
  -<src/lcd/menu/menu_backlash.cpp>
  -<src/lcd/menu/menu_bed_corners.cpp>
  -<src/lcd/menu/menu_bed_leveling.cpp>
  -<src/lcd/menu/menu_cancelobject.cpp>
  -<src/lcd/menu/menu_delta_calibrate.cpp>
  -<src/lcd/menu/menu_filament.cpp>
  -<src/lcd/menu/menu_info.cpp>
  -<src/lcd/menu/menu_job_recovery.cpp>
  -<src/lcd/menu/menu_language.cpp>
  -<src/lcd/menu/menu_led.cpp>
  -<src/lcd/menu/menu_media.cpp>
  -<src/lcd/menu/menu_mmu2.cpp>
  -<src/lcd/menu/menu_password.cpp>
  -<src/lcd/menu/menu_power_monitor.cpp>
  -<src/lcd/menu/menu_spindle_laser.cpp>
  -<src/lcd/menu/menu_temperature.cpp>
  -<src/lcd/menu/menu_tmc.cpp>
  -<src/lcd/menu/menu_touch_screen.cpp>
  -<src/lcd/menu/menu_tramming.cpp>
  -<src/lcd/menu/menu_ubl.cpp>
  -<src/lcd/extui/anycubic_chiron>
  -<src/lcd/extui/anycubic_i3mega>
  -<src/lcd/extui/dgus> -<src/lcd/extui/dgus/fysetc> -<src/lcd/extui/dgus/hiprecy> -<src/lcd/extui/dgus/mks> -<src/lcd/extui/dgus/origin>
  -<src/lcd/extui/example>
  -<src/lcd/extui/ftdi_eve_touch_ui>
  -<src/lcd/extui/malyan>
  -<src/lcd/extui/mks_ui>
  -<src/lcd/extui/nextion>
  -<src/lcd/lcdprint.cpp>
  -<src/lcd/touch/touch_buttons.cpp>
  -<src/sd/usb_flashdrive/lib-uhs2> -<src/sd/usb_flashdrive/lib-uhs3>
  -<src/sd/usb_flashdrive/Sd2Card_FlashDrive.cpp>
  -<src/sd/cardreader.cpp> -<src/sd/Sd2Card.cpp> -<src/sd/SdBaseFile.cpp> -<src/sd/SdFatUtil.cpp> -<src/sd/SdFile.cpp> -<src/sd/SdVolume.cpp> -<src/gcode/sd>
  -<src/HAL/shared/backtrace>
  -<src/HAL/shared/cpu_exception>
  -<src/HAL/shared/eeprom_if_i2c.cpp>
  -<src/HAL/shared/eeprom_if_spi.cpp>
  -<src/feature/babystep.cpp>
  -<src/feature/backlash.cpp>
  -<src/feature/baricuda.cpp> -<src/gcode/feature/baricuda>
  -<src/feature/bedlevel/abl> -<src/gcode/bedlevel/abl>
  -<src/feature/bedlevel/mbl> -<src/gcode/bedlevel/mbl>
  -<src/feature/bedlevel/ubl> -<src/gcode/bedlevel/ubl>
  -<src/feature/bedlevel/hilbert_curve.cpp>
  -<src/feature/binary_stream.cpp> -<src/libs/heatshrink>
  -<src/feature/bltouch.cpp>
  -<src/feature/cancel_object.cpp> -<src/gcode/feature/cancel>
  -<src/feature/caselight.cpp> -<src/gcode/feature/caselight>
  -<src/feature/closedloop.cpp>
  -<src/feature/controllerfan.cpp> -<src/gcode/feature/controllerfan>
  -<src/feature/cooler.cpp>  -<src/gcode/temp/M143_M193.cpp>
  -<src/feature/dac> -<src/feature/digipot>
  -<src/feature/direct_stepping.cpp> -<src/gcode/motion/G6.cpp>
  -<src/feature/e_parser.cpp>
  -<src/feature/encoder_i2c.cpp>
  -<src/feature/ethernet.cpp> -<src/gcode/feature/network/M552-M554.cpp>
  -<src/feature/fanmux.cpp>
  -<src/feature/filwidth.cpp> -<src/gcode/feature/filwidth>
  -<src/feature/fwretract.cpp> -<src/gcode/feature/fwretract>
  -<src/feature/host_actions.cpp>
  -<src/feature/hotend_idle.cpp>
  -<src/feature/joystick.cpp>
  -<src/feature/leds/blinkm.cpp>
  -<src/feature/leds/leds.cpp>
  -<src/feature/leds/neopixel.cpp>
  -<src/feature/leds/pca9533.cpp>
  -<src/feature/leds/pca9632.cpp>
  -<src/feature/leds/printer_event_leds.cpp>
  -<src/feature/leds/tempstat.cpp>
  -<src/feature/max7219.cpp>
  -<src/feature/meatpack.cpp>
  -<src/feature/mixing.cpp>
  -<src/feature/mmu/mmu.cpp>
  -<src/feature/mmu/mmu2.cpp> -<src/gcode/feature/prusa_MMU2>
  -<src/feature/password> -<src/gcode/feature/password>
  -<src/feature/pause.cpp>
  -<src/feature/power.cpp>
  -<src/feature/power_monitor.cpp> -<src/gcode/feature/power_monitor>
  -<src/feature/powerloss.cpp> -<src/gcode/feature/powerloss>
  -<src/feature/probe_temp_comp.cpp>
  -<src/feature/repeat.cpp>
  -<src/feature/runout.cpp> -<src/gcode/feature/runout>
  -<src/feature/snmm.cpp>
  -<src/feature/solenoid.cpp> -<src/gcode/control/M380_M381.cpp>
  -<src/feature/spindle_laser.cpp> -<src/gcode/control/M3-M5.cpp>
  -<src/feature/stepper_driver_safety.cpp>
  -<src/feature/tmc_util.cpp> -<src/module/stepper/trinamic.cpp>
  -<src/feature/tramming.cpp>
  -<src/feature/twibus.cpp>
  -<src/feature/z_stepper_align.cpp>
  -<src/gcode/bedlevel/G26.cpp>
  -<src/gcode/bedlevel/G35.cpp>
  -<src/gcode/bedlevel/G42.cpp>
  -<src/gcode/bedlevel/M420.cpp> -<src/feature/bedlevel/bedlevel.cpp>
  -<src/gcode/calibrate/G33.cpp>
  -<src/gcode/calibrate/G34.cpp>
  -<src/gcode/calibrate/G34_M422.cpp>
  -<src/gcode/calibrate/G76_M192_M871.cpp>
  -<src/gcode/calibrate/G425.cpp>
  -<src/gcode/calibrate/M12.cpp>
  -<src/gcode/calibrate/M48.cpp>
  -<src/gcode/calibrate/M100.cpp>
  -<src/gcode/calibrate/M425.cpp>
  -<src/gcode/calibrate/M666.cpp>
  -<src/gcode/calibrate/M852.cpp>
  -<src/gcode/control/M10-M11.cpp>
  -<src/gcode/control/M42.cpp> -<src/gcode/control/M226.cpp>
  -<src/gcode/config/M43.cpp>
  -<src/gcode/config/M217.cpp>
  -<src/gcode/config/M218.cpp>
  -<src/gcode/config/M221.cpp>
  -<src/gcode/config/M281.cpp>
  -<src/gcode/config/M301.cpp>
  -<src/gcode/config/M302.cpp>
  -<src/gcode/config/M304.cpp>
  -<src/gcode/config/M305.cpp>
  -<src/gcode/config/M540.cpp>
  -<src/gcode/config/M575.cpp>
  -<src/gcode/config/M672.cpp>
  -<src/gcode/control/M7-M9.cpp>
  -<src/gcode/control/M211.cpp>
  -<src/gcode/control/M350_M351.cpp>
  -<src/gcode/control/M605.cpp>
  -<src/gcode/feature/advance>
  -<src/gcode/feature/camera>
  -<src/gcode/feature/i2c>
  -<src/gcode/feature/L6470>
  -<src/gcode/feature/leds/M150.cpp>
  -<src/gcode/feature/leds/M7219.cpp>
  -<src/gcode/feature/macro>
  -<src/gcode/feature/mixing/M163-M165.cpp>
  -<src/gcode/feature/mixing/M166.cpp>
  -<src/gcode/feature/pause/G27.cpp>
  -<src/gcode/feature/pause/G60.cpp>
  -<src/gcode/feature/pause/G61.cpp>
  -<src/gcode/feature/pause/M125.cpp>
  -<src/gcode/feature/pause/M600.cpp>
  -<src/gcode/feature/pause/M603.cpp>
  -<src/gcode/feature/pause/M701_M702.cpp>
  -<src/gcode/feature/trinamic/M122.cpp>
  -<src/gcode/feature/trinamic/M569.cpp>
  -<src/gcode/feature/trinamic/M906.cpp>
  -<src/gcode/feature/trinamic/M911-M914.cpp>
  -<src/gcode/geometry/G17-G19.cpp>
  -<src/gcode/geometry/G53-G59.cpp>
  -<src/gcode/geometry/M206_M428.cpp>
  -<src/gcode/host/M16.cpp>
  -<src/gcode/host/M113.cpp>
  -<src/gcode/host/M360.cpp>
  -<src/gcode/host/M876.cpp>
  -<src/gcode/lcd/M0_M1.cpp>
  -<src/gcode/lcd/M250.cpp>
  -<src/gcode/lcd/M73.cpp>
  -<src/gcode/lcd/M995.cpp>
  -<src/gcode/motion/G2_G3.cpp>
  -<src/gcode/motion/G5.cpp>
  -<src/gcode/motion/G80.cpp>
  -<src/gcode/motion/M290.cpp>
  -<src/gcode/probe/G30.cpp>
  -<src/gcode/probe/G31_G32.cpp>
  -<src/gcode/probe/G38.cpp>
  -<src/gcode/probe/M401_M402.cpp>
  -<src/gcode/probe/M851.cpp>
  -<src/gcode/probe/M951.cpp>
  -<src/gcode/scara>
  -<src/gcode/sd>
  -<src/gcode/sd/M32.cpp>
  -<src/gcode/sd/M808.cpp>
  -<src/gcode/temp/M104_M109.cpp>
  -<src/gcode/temp/M155.cpp>
  -<src/gcode/units/G20_G21.cpp>
  -<src/gcode/units/M149.cpp>
  -<src/libs/BL24CXX.cpp> -<src/libs/W25Qxx.cpp>
  -<src/libs/L64XX> -<src/module/stepper/L64xx.cpp> -<src/HAL/shared/HAL_spi_L6470.cpp>
  -<src/libs/hex_print.cpp>
  -<src/libs/least_squares_fit.cpp>
  -<src/libs/nozzle.cpp> -<src/gcode/feature/clean>
  -<src/module/delta.cpp>
  -<src/module/planner_bezier.cpp>
  -<src/module/printcounter.cpp>
  -<src/module/probe.cpp>
  -<src/module/scara.cpp> -<src/gcode/calibrate/M665.cpp>
  -<src/module/servo.cpp> -<src/gcode/control/M280.cpp>
  -<src/module/stepper/TMC26X.cpp>

#
# Default values apply to all 'env:' prefixed environments
#
[env]
framework     = arduino
extra_scripts = ${common.extra_scripts}
build_flags   = ${common.build_flags}
lib_deps      = ${common.lib_deps}
monitor_speed = 250000
monitor_flags =
  --quiet
  --echo
  --eol
    LF
  --filter
    colorize
  --filter
    time

#
# Just print the dependency tree
#
[env:include_tree]
platform    = atmelavr
board       = megaatmega2560
build_flags = -c -H -std=gnu++11 -Wall -Os -D__MARLIN_FIRMWARE__
src_filter  = +<src/MarlinCore.cpp><|MERGE_RESOLUTION|>--- conflicted
+++ resolved
@@ -36,11 +36,7 @@
 # Remove '-fmax-errors=5' from build_flags below to see all.
 #
 [common]
-<<<<<<< HEAD
-build_flags        = -g3 -D__MARLIN_FIRMWARE__ -DNDEBUG -fmerge-constants
-=======
 build_flags        = -g3 -D__MARLIN_FIRMWARE__ -DNDEBUG
->>>>>>> 4428affc
                      -fmax-errors=5
 extra_scripts      =
   pre:buildroot/share/PlatformIO/scripts/common-dependencies.py
