#
# Marlin Firmware
# PlatformIO Configuration File
#
# For detailed documentation with EXAMPLES:
#
<<<<<<< HEAD
# http://docs.platformio.org/en/latest/projectconf.html
=======
# https://docs.platformio.org/en/latest/projectconf/index.html
>>>>>>> 309e93a1
#

# Automatic targets - enable auto-uploading
# targets = upload

#
# By default platformio build will abort after 5 errors.
# Remove '-fmax-errors=5' from build_flags below to see all.
#

[platformio]
src_dir      = Marlin
boards_dir   = buildroot/share/PlatformIO/boards
default_envs = LPC1769

[common]
default_src_filter = +<src/*> -<src/config> -<src/HAL> +<src/HAL/shared>
<<<<<<< HEAD
extra_scripts = pre:buildroot/share/PlatformIO/scripts/common-cxxflags.py
build_flags = -fmax-errors=5 -g -D__MARLIN_FIRMWARE__ -fmerge-all-constants
lib_deps =
  LiquidCrystal
  TMCStepper@>=0.6.2,<1.0.0
  Adafruit NeoPixel
  U8glib-HAL=https://github.com/MarlinFirmware/U8glib-HAL/archive/bugfix.zip
  Adafruit_MAX31865=https://github.com/adafruit/Adafruit_MAX31865/archive/master.zip
  LiquidTWI2=https://github.com/lincomatic/LiquidTWI2/archive/master.zip
  Arduino-L6470=https://github.com/ameyer/Arduino-L6470/archive/0.8.0.zip
  SailfishLCD=https://github.com/mikeshub/SailfishLCD/archive/master.zip
  SailfishRGB_LED=https://github.com/mikeshub/SailfishRGB_LED/archive/master.zip
  SlowSoftI2CMaster=https://github.com/mikeshub/SlowSoftI2CMaster/archive/master.zip

# Globally defined properties
# inherited by all environments
=======
  -<src/lcd/HD44780> -<src/lcd/dwin> -<src/lcd/dogm> -<src/lcd/tft>
  -<src/lcd/menu>
  -<src/lcd/menu/game/game.cpp> -<src/lcd/menu/game/brickout.cpp> -<src/lcd/menu/game/invaders.cpp>
  -<src/lcd/menu/game/maze.cpp> -<src/lcd/menu/game/snake.cpp>
  -<src/lcd/menu/menu_backlash.cpp>
  -<src/lcd/menu/menu_bed_corners.cpp>
  -<src/lcd/menu/menu_bed_leveling.cpp>
  -<src/lcd/menu/menu_cancelobject.cpp>
  -<src/lcd/menu/menu_delta_calibrate.cpp>
  -<src/lcd/menu/menu_filament.cpp>
  -<src/lcd/menu/menu_info.cpp>
  -<src/lcd/menu/menu_job_recovery.cpp>
  -<src/lcd/menu/menu_led.cpp>
  -<src/lcd/menu/menu_media.cpp>
  -<src/lcd/menu/menu_mmu2.cpp>
  -<src/lcd/menu/menu_password.cpp>
  -<src/lcd/menu/menu_power_monitor.cpp>
  -<src/lcd/menu/menu_spindle_laser.cpp>
  -<src/lcd/menu/menu_temperature.cpp>
  -<src/lcd/menu/menu_tmc.cpp>
  -<src/lcd/menu/menu_touch_screen.cpp>
  -<src/lcd/menu/menu_ubl.cpp>
  -<src/lcd/extui/lib/mks_ui>
  -<src/lcd/extui/lib/dgus> -<src/lcd/extui/dgus_lcd.cpp>
  -<src/lcd/extui/example.cpp>
  -<src/lcd/extui/malyan_lcd.cpp>
  -<src/lcd/extui/lib/ftdi_eve_touch_ui>
  -<src/lcd/extui/lib/anycubic_i3mega>
  -<src/lcd/extui/anycubic_tft.cpp>
  -<src/lcd/lcdprint.cpp>
  -<src/sd/usb_flashdrive>
  -<src/feature/backlash.cpp>
  -<src/feature/baricuda.cpp> -<src/gcode/feature/baricuda>
  -<src/feature/bedlevel/abl> -<src/gcode/bedlevel/abl>
  -<src/feature/bedlevel/mbl> -<src/gcode/bedlevel/mbl>
  -<src/feature/bedlevel/ubl> -<src/gcode/bedlevel/ubl>
  -<src/feature/binary_stream.cpp> -<src/libs/heatshrink>
  -<src/feature/bltouch.cpp>
  -<src/feature/cancel_object.cpp> -<src/gcode/feature/cancel>
  -<src/feature/caselight> -<src/gcode/feature/caselight>
  -<src/feature/closedloop.cpp>
  -<src/feature/controllerfan.cpp> -<src/gcode/feature/controllerfan>
  -<src/feature/dac> -<src/feature/digipot>
  -<src/feature/direct_stepping.cpp> -<src/gcode/motion/G6.cpp>
  -<src/feature/e_parser.cpp>
  -<src/feature/encoder_i2c.cpp>
  -<src/feature/fanmux.cpp>
  -<src/feature/filwidth.cpp> -<src/gcode/feature/filwidth>
  -<src/feature/fwretract.cpp> -<src/gcode/feature/fwretract>
  -<src/feature/host_actions.cpp>
  -<src/feature/hotend_idle.cpp>
  -<src/feature/joystick.cpp>
  -<src/feature/leds/blinkm.cpp>
  -<src/feature/leds/leds.cpp>
  -<src/feature/leds/pca9533.cpp>
  -<src/feature/leds/pca9632.cpp>
  -<src/feature/leds/printer_event_leds.cpp>
  -<src/feature/leds/tempstat.cpp>
  -<src/feature/max7219.cpp>
  -<src/feature/mixing.cpp>
  -<src/feature/mmu2> -<src/gcode/feature/prusa_MMU2>
  -<src/feature/password> -<src/gcode/feature/password>
  -<src/feature/pause.cpp>
  -<src/feature/power.cpp>
  -<src/feature/power_monitor.cpp> -<src/gcode/feature/power_monitor>
  -<src/feature/powerloss.cpp> -<src/gcode/feature/powerloss>
  -<src/feature/probe_temp_comp.cpp>
  -<src/feature/runout.cpp> -<src/gcode/feature/runout>
  -<src/feature/snmm.cpp>
  -<src/feature/solenoid.cpp>
  -<src/feature/spindle_laser.cpp> -<src/gcode/control/M3-M5.cpp>
  -<src/feature/tmc_util.cpp> -<src/module/stepper/trinamic.cpp>
  -<src/feature/twibus.cpp>
  -<src/feature/z_stepper_align.cpp>
  -<src/gcode/bedlevel/G26.cpp>
  -<src/gcode/bedlevel/G35.cpp>
  -<src/gcode/bedlevel/G42.cpp>
  -<src/gcode/bedlevel/M420.cpp>
  -<src/gcode/calibrate/G33.cpp>
  -<src/gcode/calibrate/G34_M422.cpp>
  -<src/gcode/calibrate/G76_M871.cpp>
  -<src/gcode/calibrate/G425.cpp>
  -<src/gcode/calibrate/M12.cpp>
  -<src/gcode/calibrate/M48.cpp>
  -<src/gcode/calibrate/M100.cpp>
  -<src/gcode/calibrate/M425.cpp>
  -<src/gcode/calibrate/M666.cpp>
  -<src/gcode/calibrate/M852.cpp>
  -<src/gcode/config/M43.cpp>
  -<src/gcode/config/M217.cpp>
  -<src/gcode/config/M218.cpp>
  -<src/gcode/config/M221.cpp>
  -<src/gcode/config/M281.cpp>
  -<src/gcode/config/M302.cpp>
  -<src/gcode/config/M305.cpp>
  -<src/gcode/config/M540.cpp>
  -<src/gcode/control/M7-M9.cpp>
  -<src/gcode/control/M211.cpp>
  -<src/gcode/control/M605.cpp>
  -<src/gcode/feature/advance>
  -<src/gcode/feature/camera>
  -<src/gcode/feature/i2c>
  -<src/gcode/feature/L6470>
  -<src/gcode/feature/leds/M150.cpp>
  -<src/gcode/feature/leds/M7219.cpp>
  -<src/gcode/feature/macro>
  -<src/gcode/feature/mixing/M163-M165.cpp>
  -<src/gcode/feature/mixing/M166.cpp>
  -<src/gcode/feature/pause/G27.cpp>
  -<src/gcode/feature/pause/G60.cpp>
  -<src/gcode/feature/pause/G61.cpp>
  -<src/gcode/feature/pause/M125.cpp>
  -<src/gcode/feature/pause/M600.cpp>
  -<src/gcode/feature/pause/M603.cpp>
  -<src/gcode/feature/pause/M701_M702.cpp>
  -<src/gcode/feature/trinamic/M122.cpp>
  -<src/gcode/feature/trinamic/M569.cpp>
  -<src/gcode/feature/trinamic/M906.cpp>
  -<src/gcode/feature/trinamic/M911-M914.cpp>
  -<src/gcode/geometry/G17-G19.cpp>
  -<src/gcode/geometry/G53-G59.cpp>
  -<src/gcode/geometry/M206_M428.cpp>
  -<src/gcode/host/M16.cpp>
  -<src/gcode/host/M113.cpp>
  -<src/gcode/host/M360.cpp>
  -<src/gcode/host/M876.cpp>
  -<src/gcode/lcd/M0_M1.cpp>
  -<src/gcode/lcd/M145.cpp>
  -<src/gcode/lcd/M250.cpp>
  -<src/gcode/lcd/M73.cpp>
  -<src/gcode/lcd/M995.cpp>
  -<src/gcode/motion/G2_G3.cpp>
  -<src/gcode/motion/G5.cpp>
  -<src/gcode/motion/G80.cpp>
  -<src/gcode/motion/M290.cpp>
  -<src/gcode/probe/G30.cpp>
  -<src/gcode/probe/G31_G32.cpp>
  -<src/gcode/probe/G38.cpp>
  -<src/gcode/probe/M401_M402.cpp>
  -<src/gcode/probe/M851.cpp>
  -<src/gcode/probe/M951.cpp>
  -<src/gcode/scara>
  -<src/gcode/sd>
  -<src/gcode/temp/M104_M109.cpp>
  -<src/gcode/units/G20_G21.cpp>
  -<src/gcode/units/M149.cpp>
  -<src/libs/L64XX> -<src/module/stepper/L64xx.cpp>
  -<src/libs/hex_print.cpp>
  -<src/libs/least_squares_fit.cpp>
  -<src/libs/nozzle.cpp> -<src/gcode/feature/clean>
  -<src/module/delta.cpp>
  -<src/module/planner_bezier.cpp>
  -<src/module/printcounter.cpp>
  -<src/module/probe.cpp>
  -<src/module/scara.cpp> -<src/gcode/calibrate/M665.cpp>
  -<src/module/stepper/TMC26X.cpp>
extra_scripts      =
  pre:buildroot/share/PlatformIO/scripts/common-dependencies.py
  pre:buildroot/share/PlatformIO/scripts/common-cxxflags.py
build_flags        = -fmax-errors=5 -g -D__MARLIN_FIRMWARE__ -fmerge-all-constants
lib_deps           =

#
# Feature Dependencies
#
[features]
HAS_TFT_LVGL_UI         = lvgl=https://github.com/makerbase-mks/MKS-LittlevGL/archive/master.zip
                          src_filter=+<src/lcd/extui/lib/mks_ui>
                          extra_scripts=download_mks_assets.py
HAS_TRINAMIC_CONFIG     = TMCStepper@~0.7.1
                          src_filter=+<src/feature/tmc_util.cpp> +<src/module/stepper/trinamic.cpp> +<src/gcode/feature/trinamic/M122.cpp> +<src/gcode/feature/trinamic/M906.cpp> +<src/gcode/feature/trinamic/M911-M914.cpp>
HAS_STEALTHCHOP         = src_filter=+<src/gcode/feature/trinamic/M569.cpp>
SR_LCD_3W_NL            = SailfishLCD=https://github.com/mikeshub/SailfishLCD/archive/master.zip
HAS_I2C_DIGIPOT         = SlowSoftI2CMaster
                          src_filter=+<src/feature/digipot>
HAS_TMC26X              = TMC26XStepper=https://github.com/trinamic/TMC26XStepper/archive/master.zip
                          src_filter=+<src/module/TMC26X.cpp>
HAS_L64XX               = Arduino-L6470@0.8.0
                          src_filter=+<src/libs/L64XX> +<src/module/stepper/L64xx.cpp> +<src/gcode/feature/L6470>
NEOPIXEL_LED            = Adafruit NeoPixel@1.5.0
                          src_filter=+<src/feature/leds/neopixel.cpp>
MAX6675_IS_MAX31865     = Adafruit MAX31865 library@~1.1.0
HAS_GRAPHICAL_LCD       = U8glib-HAL@0.4.1
                          src_filter=+<src/lcd/dogm>
USES_LIQUIDCRYSTAL      = LiquidCrystal@1.5.0
USES_LIQUIDTWI2         = LiquidTWI2@1.2.7
DWIN_CREALITY_LCD       = src_filter=+<src/lcd/dwin>
HAS_CHARACTER_LCD       = src_filter=+<src/lcd/HD44780>
HAS_GRAPHICAL_TFT       = src_filter=+<src/lcd/tft>
HAS_LCD_MENU            = src_filter=+<src/lcd/menu>
HAS_GAMES               = src_filter=+<src/lcd/menu/game/game.cpp>
MARLIN_BRICKOUT         = src_filter=+<src/lcd/menu/game/brickout.cpp>
MARLIN_INVADERS         = src_filter=+<src/lcd/menu/game/invaders.cpp>
MARLIN_MAZE             = src_filter=+<src/lcd/menu/game/maze.cpp>
MARLIN_SNAKE            = src_filter=+<src/lcd/menu/game/snake.cpp>
HAS_MENU_BACKLASH       = src_filter=+<src/lcd/menu/menu_backlash.cpp>
HAS_MENU_BED_CORNERS    = src_filter=+<src/lcd/menu/menu_bed_corners.cpp>
LCD_BED_LEVELING        = src_filter=+<src/lcd/menu/menu_bed_leveling.cpp>
HAS_MENU_CANCELOBJECT   = src_filter=+<src/lcd/menu/menu_cancelobject.cpp>
HAS_MENU_DELTA_CALIBRATE = src_filter=+<src/lcd/menu/menu_delta_calibrate.cpp>
HAS_MENU_FILAMENT       = src_filter=+<src/lcd/menu/menu_filament.cpp>
LCD_INFO_MENU           = src_filter=+<src/lcd/menu/menu_info.cpp>
HAS_MENU_JOB_RECOVERY   = src_filter=+<src/lcd/menu/menu_job_recovery.cpp>
HAS_MENU_LED            = src_filter=+<src/lcd/menu/menu_led.cpp>
HAS_MENU_MEDIA          = src_filter=+<src/lcd/menu/menu_media.cpp>
HAS_MENU_MIXER          = src_filter=+<src/lcd/menu/menu_mixer.cpp>
HAS_MENU_MMU2           = src_filter=+<src/lcd/menu/menu_mmu2.cpp>
HAS_MENU_PASSWORD       = src_filter=+<src/lcd/menu/menu_password.cpp>
HAS_MENU_POWER_MONITOR  = src_filter=+<src/lcd/menu/menu_power_monitor.cpp>
HAS_MENU_CUTTER         = src_filter=+<src/lcd/menu/menu_spindle_laser.cpp>
HAS_MENU_TEMPERATURE    = src_filter=+<src/lcd/menu/menu_temperature.cpp>
HAS_MENU_TMC            = src_filter=+<src/lcd/menu/menu_tmc.cpp>
HAS_MENU_TOUCH_SCREEN   = src_filter=+<src/lcd/menu/menu_touch_screen.cpp>
HAS_MENU_UBL            = src_filter=+<src/lcd/menu/menu_ubl.cpp>
ANYCUBIC_LCD_I3MEGA     = src_filter=+<src/lcd/extui/lib/anycubic_i3mega>
HAS_DGUS_LCD            = src_filter=+<src/lcd/extui/lib/dgus> +<src/lcd/extui/dgus_lcd.cpp>
TOUCH_UI_FTDI_EVE       = src_filter=+<src/lcd/extui/lib/ftdi_eve_touch_ui>
HAS_ANYCUBIC_TFT_EXTUI  = src_filter=+<src/lcd/extui/anycubic_tft.cpp>
EXTUI_EXAMPLE           = src_filter=+<src/lcd/extui/example.cpp>
MALYAN_LCD              = src_filter=+<src/lcd/extui/malyan_lcd.cpp>
HAS_SPI_LCD             = src_filter=+<src/lcd/lcdprint.cpp>
USB_FLASH_DRIVE_SUPPORT = src_filter=+<src/sd/usb_flashdrive>
AUTO_BED_LEVELING_BILINEAR = src_filter=+<src/feature/bedlevel/abl>
AUTO_BED_LEVELING_(3POINT|(BI)?LINEAR) = src_filter=+<src/gcode/bedlevel/abl>
MESH_BED_LEVELING       = src_filter=+<src/feature/bedlevel/mbl> +<src/gcode/bedlevel/mbl>
AUTO_BED_LEVELING_UBL   = src_filter=+<src/feature/bedlevel/ubl> +<src/gcode/bedlevel/ubl>
BACKLASH_COMPENSATION   = src_filter=+<src/feature/backlash.cpp>
BARICUDA                = src_filter=+<src/feature/baricuda.cpp> +<src/gcode/feature/baricuda>
BINARY_FILE_TRANSFER    = src_filter=+<src/feature/binary_stream.cpp> +<src/libs/heatshrink>
BLTOUCH                 = src_filter=+<src/feature/bltouch.cpp>
CANCEL_OBJECTS          = src_filter=+<src/feature/cancel_object.cpp> +<src/gcode/feature/cancel>
CASE_LIGHT_ENABLE       = src_filter=+<src/feature/caselight> +<src/gcode/feature/caselight>
EXTERNAL_CLOSED_LOOP_CONTROLLER = src_filter=+<src/feature/closedloop.cpp> +<src/gcode/calibrate/M12.cpp>
USE_CONTROLLER_FAN      = src_filter=+<src/feature/controllerfan.cpp>
DAC_STEPPER_CURRENT     = src_filter=+<src/feature/dac>
DIRECT_STEPPING         = src_filter=+<src/feature/direct_stepping.cpp> +<src/gcode/motion/G6.cpp>
EMERGENCY_PARSER        = src_filter=+<src/feature/e_parser.cpp> -<src/gcode/control/M108_*.cpp>
I2C_POSITION_ENCODERS   = src_filter=+<src/feature/encoder_i2c.cpp>
HAS_FANMUX              = src_filter=+<src/feature/fanmux.cpp>
FILAMENT_WIDTH_SENSOR   = src_filter=+<src/feature/filwidth.cpp> +<src/gcode/feature/filwidth>
FWRETRACT               = src_filter=+<src/feature/fwretract.cpp> +<src/gcode/feature/fwretract>
HOST_ACTION_COMMANDS    = src_filter=+<src/feature/host_actions.cpp>
HOTEND_IDLE_TIMEOUT     = src_filter=+<src/feature/hotend_idle.cpp>
JOYSTICK                = src_filter=+<src/feature/joystick.cpp>
BLINKM                  = src_filter=+<src/feature/leds/blinkm.cpp>
HAS_COLOR_LEDS          = src_filter=+<src/feature/leds/leds.cpp> +<src/gcode/feature/leds/M150.cpp>
PCA9533                 = src_filter=+<src/feature/leds/pca9533.cpp>
PCA9632                 = src_filter=+<src/feature/leds/pca9632.cpp>
PRINTER_EVENT_LEDS      = src_filter=+<src/feature/leds/printer_event_leds.cpp>
TEMP_STAT_LEDS          = src_filter=+<src/feature/leds/tempstat.cpp>
MAX7219_DEBUG           = src_filter=+<src/feature/max7219.cpp> +<src/gcode/feature/leds/M7219.cpp>
MIXING_EXTRUDER         = src_filter=+<src/feature/mixing.cpp> +<src/gcode/feature/mixing/M163-M165.cpp>
PRUSA_MMU2              = src_filter=+<src/feature/mmu2> +<src/gcode/feature/prusa_MMU2>
PASSWORD_FEATURE        = src_filter=+<src/feature/password> +<src/gcode/feature/password>
ADVANCED_PAUSE_FEATURE  = src_filter=+<src/feature/pause.cpp> +<src/gcode/feature/pause/M600.cpp> +<src/gcode/feature/pause/M603.cpp>
AUTO_POWER_CONTROL      = src_filter=+<src/feature/power.cpp>
HAS_POWER_MONITOR       = src_filter=+<src/feature/power_monitor.cpp> +<src/gcode/feature/power_monitor>
POWER_LOSS_RECOVERY     = src_filter=+<src/feature/powerloss.cpp> +<src/gcode/feature/powerloss>
PROBE_TEMP_COMPENSATION = src_filter=+<src/feature/probe_temp_comp.cpp> +<src/gcode/calibrate/G76_M871.cpp>
HAS_FILAMENT_SENSOR     = src_filter=+<src/feature/runout.cpp> +<src/gcode/feature/runout>
MK2_MULTIPLEXER         = src_filter=+<src/feature/snmm.cpp>
EXT_SOLENOID|MANUAL_SOLENOID_CONTROL = src_filter=+<src/feature/solenoid.cpp>
HAS_CUTTER              = src_filter=+<src/feature/spindle_laser.cpp> +<src/gcode/control/M3-M5.cpp>
EXPERIMENTAL_I2CBUS     = src_filter=+<src/feature/twibus.cpp> +<src/gcode/feature/i2c>
Z_STEPPER_AUTO_ALIGN    = src_filter=+<src/feature/z_stepper_align.cpp> +<src/gcode/calibrate/G34_M422.cpp>
G26_MESH_VALIDATION     = src_filter=+<src/gcode/bedlevel/G26.cpp>
ASSISTED_TRAMMING       = src_filter=+<src/gcode/bedlevel/G35.cpp>
HAS_MESH                = src_filter=+<src/gcode/bedlevel/G42.cpp>
HAS_LEVELING            = src_filter=+<src/gcode/bedlevel/M420.cpp>
DELTA_AUTO_CALIBRATION  = src_filter=+<src/gcode/calibrate/G33.cpp>
CALIBRATION_GCODE       = src_filter=+<src/gcode/calibrate/G425.cpp>
Z_MIN_PROBE_REPEATABILITY_TEST = src_filter=+<src/gcode/calibrate/M48.cpp>
M100_FREE_MEMORY_WATCHER = src_filter=+<src/gcode/calibrate/M100.cpp>
BACKLASH_GCODE          = src_filter=+<src/gcode/calibrate/M425.cpp>
IS_KINEMATIC            = src_filter=+<src/gcode/calibrate/M665.cpp>
HAS_EXTRA_ENDSTOPS      = src_filter=+<src/gcode/calibrate/M666.cpp>
SKEW_CORRECTION_GCODE   = src_filter=+<src/gcode/calibrate/M852.cpp>
PINS_DEBUGGING          = src_filter=-<src/gcode/config/M43.cpp>
NO_VOLUMETRICS          = src_filter=-<src/gcode/config/M200-M205.cpp>
HAS_MULTI_EXTRUDER      = src_filter=+<src/gcode/config/M217.cpp>
HAS_HOTEND_OFFSET       = src_filter=+<src/gcode/config/M218.cpp>
EDITABLE_SERVO_ANGLES   = src_filter=+<src/gcode/config/M281.cpp>
PREVENT_COLD_EXTRUSION  = src_filter=+<src/gcode/config/M302.cpp>
HAS_USER_THERMISTORS    = src_filter=+<src/gcode/config/M305.cpp>
SD_ABORT_ON_ENDSTOP_HIT = src_filter=+<src/gcode/config/M540.cpp>
COOLANT_CONTROL         = src_filter=+<src/gcode/control/M7-M9.cpp>
HAS_SOFTWARE_ENDSTOPS   = src_filter=+<src/gcode/control/M211.cpp>
HAS_DUPLICATION_MODE    = src_filter=+<src/gcode/control/M605.cpp>
LIN_ADVANCE             = src_filter=+<src/gcode/feature/advance>
PHOTO_GCODE             = src_filter=+<src/gcode/feature/camera>
CONTROLLER_FAN_EDITABLE = src_filter=+<src/gcode/feature/controllerfan>
GCODE_MACROS            = src_filter=+<src/gcode/feature/macro>
GRADIENT_MIX            = src_filter=+<src/gcode/feature/mixing/M166.cpp>
HAS_SAVED_POSITIONS     = src_filter=+<src/gcode/feature/pause/G60.cpp> +<src/gcode/feature/pause/G61.cpp>
PARK_HEAD_ON_PAUSE      = src_filter=+<src/gcode/feature/pause/M125.cpp>
FILAMENT_LOAD_UNLOAD_GCODES = src_filter=+<src/gcode/feature/pause/M701_M702.cpp>
CNC_WORKSPACE_PLANES    = src_filter=+<src/gcode/geometry/G17-G19.cpp>
CNC_COORDINATE_SYSTEMS  = src_filter=+<src/gcode/geometry/G53-G59.cpp>
HAS_M206_COMMAND        = src_filter=+<src/gcode/geometry/M206_M428.cpp>
EXPECTED_PRINTER_CHECK  = src_filter=+<src/gcode/host/M16.cpp>
HOST_KEEPALIVE_FEATURE  = src_filter=+<src/gcode/host/M113.cpp>
REPETIER_GCODE_M360     = src_filter=+<src/gcode/host/M360.cpp>
HAS_GCODE_M876          = src_filter=+<src/gcode/host/M876.cpp>
HAS_RESUME_CONTINUE     = src_filter=+<src/gcode/lcd/M0_M1.cpp>
HAS_PREHEAT_COUNT       = src_filter=+<src/gcode/lcd/M145.cpp>
HAS_LCD_CONTRAST        = src_filter=+<src/gcode/lcd/M250.cpp>
LCD_SET_PROGRESS_MANUALLY = src_filter=+<src/gcode/lcd/M73.cpp>
TOUCH_SCREEN_CALIBRATION = src_filter=+<src/gcode/lcd/M995.cpp>
ARC_SUPPORT             = src_filter=+<src/gcode/motion/G2_G3.cpp>
GCODE_MOTION_MODES      = src_filter=+<src/gcode/motion/G80.cpp>
BABYSTEPPING            = src_filter=+<src/gcode/motion/M290.cpp>
Z_PROBE_SLED            = src_filter=+<src/gcode/probe/G31_G32.cpp>
G38_PROBE_TARGET        = src_filter=+<src/gcode/probe/G38.cpp>
MAGNETIC_PARKING_EXTRUDER = src_filter=+<src/gcode/probe/M951.cpp>
SDSUPPORT               = src_filter=+<src/gcode/sd>
HAS_EXTRUDERS           = src_filter=+<src/gcode/temp/M104_M109.cpp> +<src/gcode/config/M221.cpp>
INCH_MODE_SUPPORT       = src_filter=+<src/gcode/units/G20_G21.cpp>
TEMPERATURE_UNITS_SUPPORT = src_filter=+<src/gcode/units/M149.cpp>
NEED_HEX_PRINT          = src_filter=+<src/libs/hex_print.cpp>
NEED_LSF                = src_filter=+<src/libs/least_squares_fit.cpp>
NOZZLE_PARK_FEATURE     = src_filter=+<src/libs/nozzle.cpp> +<src/gcode/feature/pause/G27.cpp>
NOZZLE_CLEAN_FEATURE    = src_filter=+<src/libs/nozzle.cpp> +<src/gcode/feature/clean>
DELTA                   = src_filter=+<src/module/delta.cpp> +<src/gcode/calibrate/M666.cpp>
BEZIER_CURVE_SUPPORT    = src_filter=+<src/module/planner_bezier.cpp> +<src/gcode/motion/G5.cpp>
PRINTCOUNTER            = src_filter=+<src/module/printcounter.cpp>
HAS_BED_PROBE           = src_filter=+<src/module/probe.cpp> +<src/gcode/probe/G30.cpp> +<src/gcode/probe/M401_M402.cpp> +<src/gcode/probe/M851.cpp>
IS_SCARA                = src_filter=+<src/module/scara.cpp>
MORGAN_SCARA            = src_filter=+<src/gcode/scara>
(ESP3D_)?WIFISUPPORT    = AsyncTCP, ESP Async WebServer
  ESP3DLib=https://github.com/luc-github/ESP3DLib.git
  arduinoWebSockets=https://github.com/Links2004/arduinoWebSockets.git
  ESP32SSDP=https://github.com/luc-github/ESP32SSDP.git
  lib_ignore=ESPAsyncTCP

#
# Default values apply to all 'env:' prefixed environments
#
>>>>>>> 309e93a1
[env]
framework     = arduino
build_flags   = ${common.build_flags}
lib_deps      = ${common.lib_deps}
monitor_speed = 250000
<<<<<<< HEAD
=======
monitor_flags =
  --quiet
  --echo
  --eol
    LF
  --filter
    colorize
  --filter
    time
>>>>>>> 309e93a1

#################################
#                               #
#   Unique Core Architectures   #
#                               #
#  Add a new "env" below if no  #
# entry has values suitable to  #
#   build for a given board.    #
#                               #
#################################

#
# ATmega2560
#
[env:mega2560]
<<<<<<< HEAD
platform          = atmelavr
board             = megaatmega2560
board_build.f_cpu = 16000000L
lib_deps          = ${common.lib_deps}
  TMC26XStepper=https://github.com/trinamic/TMC26XStepper/archive/master.zip
src_filter        = ${common.default_src_filter} +<src/HAL/AVR>
=======
platform            = atmelavr
extends             = common_avr8
board               = megaatmega2560

#
# ATmega2560 with extended pins 70-85 defined
#
[env:mega2560ext]
platform            = atmelavr
extends             = mega2560
board               = megaatmega2560
board_build.variant = megaextendedpins
extra_scripts       = ${common.extra_scripts}
                      pre:buildroot/share/PlatformIO/scripts/copy_marlin_variant_to_framework.py
>>>>>>> 309e93a1

#
# ATmega1280
#
[env:mega1280]
platform          = atmelavr
board             = megaatmega1280
board_build.f_cpu = 16000000L
lib_deps          = ${common.lib_deps}
  TMC26XStepper=https://github.com/trinamic/TMC26XStepper/archive/master.zip
src_filter        = ${common.default_src_filter} +<src/HAL/AVR>

#
# RAMBo
#
[env:rambo]
platform          = atmelavr
board             = reprap_rambo
board_build.f_cpu = 16000000L
lib_deps          = ${common.lib_deps}
  TMC26XStepper=https://github.com/trinamic/TMC26XStepper/archive/master.zip
src_filter        = ${common.default_src_filter} +<src/HAL/AVR>

#
# FYSETC F6 V1.3
#
[env:FYSETC_F6_13]
platform          = atmelavr
board             = fysetc_f6_13
board_build.f_cpu = 16000000L
lib_deps          = ${common.lib_deps}
  TMC26XStepper=https://github.com/trinamic/TMC26XStepper/archive/master.zip
src_filter        = ${common.default_src_filter} +<src/HAL/AVR>

#
# FYSETC F6 V1.4
#
[env:FYSETC_F6_14]
platform          = atmelavr
board             = fysetc_f6_14
board_build.f_cpu = 16000000L
lib_deps          = ${common.lib_deps}
  TMC26XStepper=https://github.com/trinamic/TMC26XStepper/archive/master.zip
src_filter        = ${common.default_src_filter} +<src/HAL/AVR>

#
# Sanguinololu (ATmega644p)
#
[env:sanguino644p]
platform      = atmelavr
board         = sanguino_atmega644p
lib_deps      = ${common.lib_deps}
  TMC26XStepper=https://github.com/trinamic/TMC26XStepper/archive/master.zip
src_filter    = ${common.default_src_filter} +<src/HAL/AVR>

#
# Sanguinololu (ATmega1284p)
#
[env:sanguino1284p]
platform      = atmelavr
board         = sanguino_atmega1284p
lib_deps      = ${common.lib_deps}
  TMC26XStepper=https://github.com/trinamic/TMC26XStepper/archive/master.zip
src_filter    = ${common.default_src_filter} +<src/HAL/AVR>

#
# Melzi and clones (ATmega1284p)
#
[env:melzi]
platform      = atmelavr
board         = sanguino_atmega1284p
lib_deps      = ${common.lib_deps}
  TMC26XStepper=https://github.com/trinamic/TMC26XStepper/archive/master.zip
src_filter    = ${common.default_src_filter} +<src/HAL/AVR>
lib_ignore    = TMCStepper
upload_speed  = 57600

#
# Melzi and clones (Optiboot bootloader)
#
[env:melzi_optiboot]
platform      = atmelavr
board         = sanguino_atmega1284p
lib_deps      = ${common.lib_deps}
  TMC26XStepper=https://github.com/trinamic/TMC26XStepper/archive/master.zip
src_filter    = ${common.default_src_filter} +<src/HAL/AVR>
lib_ignore    = TMCStepper
upload_speed  = 115200

#
# AT90USB1286 boards using CDC bootloader
# - BRAINWAVE
# - BRAINWAVE_PRO
# - SAV_MKI
# - TEENSYLU
#
[env:at90usb1286_cdc]
platform      = teensy
board         = at90usb1286
lib_deps      = ${common.lib_deps}
  TMC26XStepper=https://github.com/trinamic/TMC26XStepper/archive/master.zip
lib_ignore    = TMCStepper
src_filter    = ${common.default_src_filter} +<src/HAL/AVR>

#
# AT90USB1286 boards using DFU bootloader
# - PrintrBoard
# - PrintrBoard Rev.F
# - ? 5DPRINT ?
#
[env:at90usb1286_dfu]
platform      = teensy
board         = at90usb1286
lib_deps      = ${common.lib_deps}
lib_ignore    = TMCStepper
src_filter    = ${common.default_src_filter} +<src/HAL/AVR>

#
# Due (Atmel SAM3X8E ARM Cortex-M3)
#
#  - RAMPS4DUE
#  - RADDS
#
[env:DUE]
platform      = atmelsam
board         = due
src_filter    = ${common.default_src_filter} +<src/HAL/DUE>

[env:DUE_USB]
platform      = atmelsam
extends       = env:DUE
board         = dueUSB

[env:DUE_debug]
# Used when WATCHDOG_RESET_MANUAL is enabled
platform      = atmelsam
extends       = env:DUE
build_flags   = ${common.build_flags}
  -funwind-tables
  -mpoke-function-name

#
<<<<<<< HEAD
=======
# Archim SAM
#
[common_DUE_archim]
platform      = atmelsam
extends       = env:DUE
build_flags   = ${common.build_flags}
  -DARDUINO_SAM_ARCHIM -DARDUINO_ARCH_SAM -D__SAM3X8E__ -DUSBCON
extra_scripts = ${common.extra_scripts}
  Marlin/src/HAL/DUE/upload_extra_script.py

[env:DUE_archim]
platform      = ${common_DUE_archim.platform}
extends       = common_DUE_archim

# Used when WATCHDOG_RESET_MANUAL is enabled
[env:DUE_archim_debug]
platform      = ${common_DUE_archim.platform}
extends       = common_DUE_archim
build_flags   = ${common_DUE_archim.build_flags} -funwind-tables -mpoke-function-name

#################################
#                               #
#      SAMD51 Architecture      #
#                               #
#################################

#
# Adafruit Grand Central M4 (Atmel SAMD51P20A ARM Cortex-M4)
#
[env:SAMD51_grandcentral_m4]
platform       = atmelsam
board          = adafruit_grandcentral_m4
build_flags    = ${common.build_flags} -std=gnu++17
build_unflags  = -std=gnu++11
src_filter     = ${common.default_src_filter} +<src/HAL/SAMD51>
lib_deps       = ${common.lib_deps}
  SoftwareSerialM
  Adafruit SPIFlash
custom_marlin.SDSUPPORT = SdFat - Adafruit Fork
debug_tool     = jlink

#################################
#                               #
#     LPC176x Architecture      #
#                               #
#################################

#
>>>>>>> 309e93a1
# NXP LPC176x ARM Cortex-M3
#
[env:LPC1768]
platform          = https://github.com/p3p/pio-nxplpc-arduino-lpc176x/archive/0.1.2.zip
board             = nxp_lpc1768
build_flags       = -DU8G_HAL_LINKS -IMarlin/src/HAL/LPC1768/include -IMarlin/src/HAL/LPC1768/u8g ${common.build_flags}
# debug options for backtrace
#  -funwind-tables
#  -mpoke-function-name
lib_ldf_mode      = off
lib_compat_mode   = strict
extra_scripts     = Marlin/src/HAL/LPC1768/upload_extra_script.py
src_filter        = ${common.default_src_filter} +<src/HAL/LPC1768>
<<<<<<< HEAD
lib_deps          = Servo
  LiquidCrystal
  U8glib-HAL=https://github.com/MarlinFirmware/U8glib-HAL/archive/bugfix.zip
  TMCStepper@>=0.6.1,<1.0.0
  Adafruit NeoPixel=https://github.com/p3p/Adafruit_NeoPixel/archive/release.zip
  SailfishLCD=https://github.com/mikeshub/SailfishLCD/archive/master.zip

[env:LPC1769]
platform          = https://github.com/p3p/pio-nxplpc-arduino-lpc176x/archive/0.1.2.zip
board             = nxp_lpc1769
build_flags       = -DU8G_HAL_LINKS -IMarlin/src/HAL/LPC1768/include -IMarlin/src/HAL/LPC1768/u8g ${common.build_flags}
# debug options for backtrace
#  -funwind-tables
#  -mpoke-function-name
lib_ldf_mode      = off
lib_compat_mode   = strict
extra_scripts     = Marlin/src/HAL/LPC1768/upload_extra_script.py
src_filter        = ${common.default_src_filter} +<src/HAL/LPC1768>
lib_deps          = Servo
  LiquidCrystal
  U8glib-HAL=https://github.com/MarlinFirmware/U8glib-HAL/archive/bugfix.zip
  TMCStepper@>=0.6.1,<1.0.0
  Adafruit NeoPixel=https://github.com/p3p/Adafruit_NeoPixel/archive/release.zip
  SailfishLCD=https://github.com/mikeshub/SailfishLCD/archive/master.zip
=======
lib_deps          = ${common.lib_deps}
  Servo
custom_marlin.USES_LIQUIDCRYSTAL = LiquidCrystal@1.0.0
custom_marlin.NEOPIXEL_LED = Adafruit NeoPixel=https://github.com/p3p/Adafruit_NeoPixel/archive/1.5.0.zip
build_flags       = ${common.build_flags} -DU8G_HAL_LINKS -IMarlin/src/HAL/LPC1768/include -IMarlin/src/HAL/LPC1768/u8g
  # debug options for backtrace
  #-funwind-tables
  #-mpoke-function-name

#
# NXP LPC176x ARM Cortex-M3
#
[env:LPC1768]
platform  = ${common_LPC.platform}
extends   = common_LPC
board     = nxp_lpc1768

[env:LPC1769]
platform  = ${common_LPC.platform}
extends   = common_LPC
board     = nxp_lpc1769

#################################
#                               #
#      STM32 Architecture       #
#                               #
#################################

#
# HAL/STM32 Base Environment values
#
[common_stm32]
platform      = ststm32@~6.1.0
platform_packages = framework-arduinoststm32@>=4.10700,<4.10800
lib_ignore    = SoftwareSerial
build_flags   = ${common.build_flags}
  -IMarlin/src/HAL/STM32 -std=gnu++14
  -DUSBCON -DUSBD_USE_CDC
  -DUSBD_VID=0x0483
  -DTIM_IRQ_PRIO=13
build_unflags = -std=gnu++11
src_filter    = ${common.default_src_filter} +<src/HAL/STM32>

#
# HAL/STM32F1 Common Environment values
#
[common_stm32f1]
platform      = ${common_stm32.platform}
build_flags   = !python Marlin/src/HAL/STM32F1/build_flags.py
  ${common.build_flags} -std=gnu++14 -DHAVE_SW_SERIAL
build_unflags = -std=gnu11 -std=gnu++11
src_filter    = ${common.default_src_filter} +<src/HAL/STM32F1>
lib_ignore    = SPI
lib_deps      = ${common.lib_deps}
  SoftwareSerialM
>>>>>>> 309e93a1

#
# STM32F103RC
#
[env:STM32F103RC]
platform          = ststm32
board             = genericSTM32F103RC
platform_packages = tool-stm32duino
build_flags       = !python Marlin/src/HAL/STM32F1/build_flags.py
  ${common.build_flags} -std=gnu++14
build_unflags     = -std=gnu++11
src_filter        = ${common.default_src_filter} +<src/HAL/STM32F1>
lib_deps          = ${common.lib_deps}
<<<<<<< HEAD
  SoftwareSerialM=https://github.com/FYSETC/SoftwareSerialM/archive/master.zip
lib_ignore        = Adafruit NeoPixel, SPI
monitor_speed     = 115200
=======
  SoftwareSerialM
  USBComposite for STM32F1@0.91
custom_marlin.NEOPIXEL_LED = Adafruit NeoPixel=https://github.com/ccccmagicboy/Adafruit_NeoPixel#meeb_3dp_use
debug_tool        = stlink
upload_protocol   = dfu
>>>>>>> 309e93a1

#
# STM32F103RC_fysetc
#
[env:STM32F103RC_fysetc]
platform          = ststm32
board             = genericSTM32F103RC
#board_build.core = maple
platform_packages = tool-stm32duino
build_flags       = !python Marlin/src/HAL/STM32F1/build_flags.py
  ${common.build_flags} -std=gnu++14 -DDEBUG_LEVEL=0 -DHAVE_SW_SERIAL
build_unflags     = -std=gnu++11
extra_scripts     = buildroot/share/PlatformIO/scripts/STM32F103RC_fysetc.py
src_filter        = ${common.default_src_filter} +<src/HAL/STM32F1>
lib_deps          = ${common.lib_deps}
  SoftwareSerialM=https://github.com/FYSETC/SoftwareSerialM/archive/master.zip
lib_ignore        = Adafruit NeoPixel, SPI
lib_ldf_mode      = chain
debug_tool        = stlink
upload_protocol   = serial

#
# BigTree SKR Mini V1.1 / SKR mini E3 / SKR E3 DIP (STM32F103RCT6 ARM Cortex-M3)
#
#   STM32F103RC_btt ............. RCT6 with 256K
#   STM32F103RC_btt_USB ......... RCT6 with 256K (USB mass storage)
#   STM32F103RC_btt_512K ........ RCT6 with 512K
#   STM32F103RC_btt_512K_USB .... RCT6 with 512K (USB mass storage)
#

[env:STM32F103RC_btt]
platform          = ststm32
board             = genericSTM32F103RC
platform_packages = tool-stm32duino
build_flags       = !python Marlin/src/HAL/STM32F1/build_flags.py
  ${common.build_flags} -DDEBUG_LEVEL=0 -std=gnu++14 -DHAVE_SW_SERIAL -DSS_TIMER=4
build_unflags     = -std=gnu++11
extra_scripts     = buildroot/share/PlatformIO/scripts/STM32F103RC_SKR_MINI.py
src_filter        = ${common.default_src_filter} +<src/HAL/STM32F1>
lib_deps          = ${common.lib_deps}
  SoftwareSerialM=https://github.com/FYSETC/SoftwareSerialM/archive/master.zip
  USBComposite for STM32F1@==0.91
lib_ignore        = Adafruit NeoPixel, SPI
monitor_speed     = 115200

[env:STM32F103RC_btt_USB]
platform          = ststm32
board             = genericSTM32F103RC
platform_packages = tool-stm32duino
build_flags       = !python Marlin/src/HAL/STM32F1/build_flags.py
  ${common.build_flags} -DDEBUG_LEVEL=0 -std=gnu++14 -DHAVE_SW_SERIAL -DSS_TIMER=4 -DUSE_USB_COMPOSITE
build_unflags     = -std=gnu++11
extra_scripts     = buildroot/share/PlatformIO/scripts/STM32F103RC_SKR_MINI.py
src_filter        = ${common.default_src_filter} +<src/HAL/STM32F1>
lib_deps          = ${common.lib_deps}
  SoftwareSerialM=https://github.com/FYSETC/SoftwareSerialM/archive/master.zip
  USBComposite for STM32F1@==0.91
lib_ignore        = Adafruit NeoPixel, SPI
monitor_speed     = 115200

[env:STM32F103RC_btt_512K]
platform          = ststm32
board             = genericSTM32F103RC
board_upload.maximum_size=524288
platform_packages = tool-stm32duino
build_flags       = !python Marlin/src/HAL/STM32F1/build_flags.py
  ${common.build_flags} -DDEBUG_LEVEL=0 -std=gnu++14 -DHAVE_SW_SERIAL -DSS_TIMER=4 -DSTM32_FLASH_SIZE=512
build_unflags     = -std=gnu++11
extra_scripts     = buildroot/share/PlatformIO/scripts/STM32F103RC_SKR_MINI.py
src_filter        = ${common.default_src_filter} +<src/HAL/STM32F1>
lib_deps          = ${common.lib_deps}
  SoftwareSerialM=https://github.com/FYSETC/SoftwareSerialM/archive/master.zip
  USBComposite for STM32F1@==0.91
lib_ignore        = Adafruit NeoPixel, SPI
monitor_speed     = 115200

[env:STM32F103RC_btt_512K_USB]
platform          = ststm32
board             = genericSTM32F103RC
board_upload.maximum_size=524288
platform_packages = tool-stm32duino
build_flags       = !python Marlin/src/HAL/STM32F1/build_flags.py
  ${common.build_flags} -DDEBUG_LEVEL=0 -std=gnu++14 -DHAVE_SW_SERIAL -DSS_TIMER=4 -DSTM32_FLASH_SIZE=512 -DUSE_USB_COMPOSITE
build_unflags     = -std=gnu++11
extra_scripts     = buildroot/share/PlatformIO/scripts/STM32F103RC_SKR_MINI.py
src_filter        = ${common.default_src_filter} +<src/HAL/STM32F1>
lib_deps          = ${common.lib_deps}
  SoftwareSerialM=https://github.com/FYSETC/SoftwareSerialM/archive/master.zip
  USBComposite for STM32F1@==0.91
lib_ignore        = Adafruit NeoPixel, SPI
monitor_speed     = 115200

#
# STM32F103RE
#
[env:STM32F103RE]
platform          = ststm32
board             = genericSTM32F103RE
platform_packages = tool-stm32duino
build_flags       = !python Marlin/src/HAL/STM32F1/build_flags.py
  ${common.build_flags} -std=gnu++14
build_unflags     = -std=gnu++11
src_filter        = ${common.default_src_filter} +<src/HAL/STM32F1>
lib_deps          = ${common.lib_deps}
  SoftwareSerialM=https://github.com/FYSETC/SoftwareSerialM/archive/master.zip
lib_ignore        = Adafruit NeoPixel, SPI
monitor_speed     = 115200

#
#   STM32F103RE_btt ............. RET6
#   STM32F103RE_btt_USB ......... RET6 (USB mass storage)
#
[env:STM32F103RE_btt]
platform          = ststm32
board             = genericSTM32F103RE
platform_packages = tool-stm32duino
build_flags       = !python Marlin/src/HAL/STM32F1/build_flags.py
  ${common.build_flags} -DDEBUG_LEVEL=0 -std=gnu++14 -DHAVE_SW_SERIAL -DSS_TIMER=4
build_unflags     = -std=gnu++11
extra_scripts     = buildroot/share/PlatformIO/scripts/STM32F103RE_SKR_E3_DIP.py
src_filter        = ${common.default_src_filter} +<src/HAL/STM32F1>
lib_deps          = ${common.lib_deps}
  SoftwareSerialM=https://github.com/FYSETC/SoftwareSerialM/archive/master.zip
lib_ignore        = Adafruit NeoPixel, SPI
debug_tool        = stlink
upload_protocol   = stlink
monitor_speed     = 115200

[env:STM32F103RE_btt_USB]
platform          = ststm32
board             = genericSTM32F103RE
platform_packages = tool-stm32duino
build_flags       = !python Marlin/src/HAL/STM32F1/build_flags.py
  ${common.build_flags} -DDEBUG_LEVEL=0 -std=gnu++14 -DHAVE_SW_SERIAL -DSS_TIMER=4 -DUSE_USB_COMPOSITE
build_unflags     = -std=gnu++11
extra_scripts     = buildroot/share/PlatformIO/scripts/STM32F103RE_SKR_E3_DIP.py
src_filter        = ${common.default_src_filter} +<src/HAL/STM32F1>
lib_deps          = ${common.lib_deps}
  SoftwareSerialM=https://github.com/FYSETC/SoftwareSerialM/archive/master.zip
lib_ignore        = Adafruit NeoPixel, SPI
debug_tool        = stlink
upload_protocol   = stlink
monitor_speed     = 115200

#
# STM32F4 with STM32GENERIC
#
[env:STM32F4]
platform      = ststm32
board         = disco_f407vg
build_flags   = ${common.build_flags} -DUSE_STM32GENERIC -DSTM32GENERIC -DSTM32F4 -DMENU_USB_SERIAL -DMENU_SERIAL=SerialUSB -DHAL_IWDG_MODULE_ENABLED
lib_ignore    = Adafruit NeoPixel, TMCStepper
src_filter    = ${common.default_src_filter} +<src/HAL/STM32_F4_F7> -<src/HAL/STM32_F4_F7/STM32F7>

#
# STM32F7 with STM32GENERIC
#
[env:STM32F7]
platform      = ststm32
board         = remram_v1
build_flags   = ${common.build_flags} -DUSE_STM32GENERIC -DSTM32GENERIC -DSTM32F7 -DMENU_USB_SERIAL -DMENU_SERIAL=SerialUSB -DHAL_IWDG_MODULE_ENABLED
lib_ignore    = Adafruit NeoPixel, TMCStepper
src_filter    = ${common.default_src_filter} +<src/HAL/STM32_F4_F7> -<src/HAL/STM32_F4_F7/STM32F4>

#
# ARMED (STM32)
#
[env:ARMED]
platform      = ststm32
board         = armed_v1
build_flags   = ${common.build_flags}
  -DUSBCON -DUSBD_VID=0x0483 '-DUSB_MANUFACTURER="Unknown"' '-DUSB_PRODUCT="ARMED_V1"' -DUSBD_USE_CDC
  -O2 -ffreestanding -fsigned-char -fno-move-loop-invariants -fno-strict-aliasing -std=gnu11 -std=gnu++11
  -IMarlin/src/HAL/STM32
lib_ignore    = Adafruit NeoPixel, SoftwareSerial
src_filter    = ${common.default_src_filter} +<src/HAL/STM32>

#
# Geeetech GTM32 (STM32F103VET6)
#
[env:STM32F103VE_GTM32]
platform        = ststm32
board           = genericSTM32F103VE
build_flags     = !python Marlin/src/HAL/STM32F1/build_flags.py
  ${common.build_flags} -DDEBUG_LEVEL=DEBUG_NONE -std=gnu++14 -MMD -ffunction-sections -fdata-sections -nostdlib
  -DBOARD_generic_stm32f103v -DARDUINO_GENERIC_STM32F103V -DARDUINO_ARCH_STM32F1
  -DCONFIG_MAPLE_MINI_NO_DISABLE_DEBUG=1 -DVECT_TAB_ADDR=0x8000000 -DERROR_LED_PORT=GPIOE -DERROR_LED_PIN=6
build_unflags = -std=gnu++11
src_filter      = ${common.default_src_filter} +<src/HAL/STM32F1>
lib_ignore      = Adafruit NeoPixel, SPI
upload_protocol = serial

#
# Longer 3D board in Alfawise U20 (STM32F103VET6)
#
[env:STM32F103VE_longer]
platform      = ststm32
board         = genericSTM32F103VE
build_flags   = !python Marlin/src/HAL/STM32F1/build_flags.py
  ${common.build_flags} -std=gnu++14 -USERIAL_USB
  -DSTM32F1xx -DU20 -DTS_V12
build_unflags = -std=gnu++11 -DCONFIG_MAPLE_MINI_NO_DISABLE_DEBUG=1 -DERROR_LED_PORT=GPIOE -DERROR_LED_PIN=6
extra_scripts = buildroot/share/PlatformIO/scripts/STM32F103VE_longer.py
src_filter    = ${common.default_src_filter} +<src/HAL/STM32F1>
lib_ignore    = Adafruit NeoPixel, LiquidTWI2, SPI

#
# MKS Robin Mini (STM32F103VET6)
#
[env:mks_robin_mini]
platform      = ststm32
board         = genericSTM32F103VE
build_flags   = !python Marlin/src/HAL/STM32F1/build_flags.py
  ${common.build_flags} -std=gnu++14
build_unflags = -std=gnu++11
extra_scripts = buildroot/share/PlatformIO/scripts/mks_robin_mini.py
src_filter    = ${common.default_src_filter} +<src/HAL/STM32F1>
lib_ignore    = Adafruit NeoPixel, SPI

#
# MKS Robin Nano (STM32F103VET6)
#
[env:mks_robin_nano]
platform      = ststm32
board         = genericSTM32F103VE
platform_packages = tool-stm32duino
<<<<<<< HEAD
build_flags   = !python Marlin/src/HAL/STM32F1/build_flags.py
  ${common.build_flags} -std=gnu++14 -DHAVE_SW_SERIAL -DSS_TIMER=4
build_unflags = -std=gnu++11
extra_scripts = buildroot/share/PlatformIO/scripts/mks_robin_nano.py
src_filter    = ${common.default_src_filter} +<src/HAL/STM32F1>
lib_deps      = ${common.lib_deps}
  SoftwareSerialM=https://github.com/FYSETC/SoftwareSerialM/archive/master.zip
lib_ignore    = Adafruit NeoPixel, SPI
=======
extra_scripts   = ${common.extra_scripts}
  buildroot/share/PlatformIO/scripts/mks_robin_nano35.py
build_flags     = ${common_stm32f1.build_flags}
  -DMCU_STM32F103VE -DSS_TIMER=4
debug_tool      = jlink
upload_protocol = jlink
>>>>>>> 309e93a1

#
# MKS Robin (STM32F103ZET6)
#
[env:mks_robin]
platform      = ststm32
board         = genericSTM32F103ZE
build_flags   = !python Marlin/src/HAL/STM32F1/build_flags.py
  ${common.build_flags} -std=gnu++14 -DHAVE_SW_SERIAL -DSS_TIMER=4 -DSTM32_XL_DENSITY
build_unflags = -std=gnu++11
extra_scripts = buildroot/share/PlatformIO/scripts/mks_robin.py
src_filter    = ${common.default_src_filter} +<src/HAL/STM32F1>
lib_deps      = ${common.lib_deps}
  SoftwareSerialM=https://github.com/FYSETC/SoftwareSerialM/archive/master.zip
lib_ignore    = Adafruit NeoPixel, SPI

# MKS Robin (STM32F103ZET6)
# Uses HAL STM32 to support Marlin UI for TFT screen with optional touch panel
#
[env:mks_robin_stm32]
platform             = ${common_stm32.platform}
extends              = common_stm32
board                = genericSTM32F103ZE
board_build.core     = stm32
board_build.variant  = MARLIN_F103Zx
board_build.ldscript = ldscript.ld
board_build.offset   = 0x7000
board_build.firmware = Robin.bin
build_flags          = ${common_stm32.build_flags}
  -DENABLE_HWSERIAL3 -DTRANSFER_CLOCK_DIV=8
build_unflags        = ${common_stm32.build_unflags}
 -DUSBCON -DUSBD_USE_CDC
extra_scripts        = ${common.extra_scripts}
  pre:buildroot/share/PlatformIO/scripts/generic_create_variant.py
  buildroot/share/PlatformIO/scripts/stm32_bootloader.py
  buildroot/share/PlatformIO/scripts/mks_encrypt.py
lib_deps             =

#
# MKS Robin Pro (STM32F103ZET6)
#
[env:mks_robin_pro]
platform      = ststm32
board         = genericSTM32F103ZE
extra_scripts = buildroot/share/PlatformIO/scripts/mks_robin_pro.py
build_flags   = !python Marlin/src/HAL/STM32F1/build_flags.py
  ${common.build_flags} -std=gnu++14 -DSTM32_XL_DENSITY
build_unflags = -std=gnu++11
src_filter    = ${common.default_src_filter} +<src/HAL/STM32F1>
lib_deps      = ${common.lib_deps}
lib_ignore    = Adafruit NeoPixel, SPI, TMCStepper

#
# MKS Robin Lite/Lite2 (STM32F103RCT6)
#
[env:mks_robin_lite]
platform      = ststm32
board         = genericSTM32F103RC
build_flags   = !python Marlin/src/HAL/STM32F1/build_flags.py
  ${common.build_flags} -std=gnu++14
build_unflags = -std=gnu++11
extra_scripts = buildroot/share/PlatformIO/scripts/mks_robin_lite.py
src_filter    = ${common.default_src_filter} +<src/HAL/STM32F1>
lib_ignore    = Adafruit NeoPixel, SPI

#
# MKS ROBIN LITE3 (STM32F103RCT6)
#
[env:mks_robin_lite3]
platform      = ststm32
board         = genericSTM32F103RC
extra_scripts = buildroot/share/PlatformIO/scripts/mks_robin_lite3.py
build_flags   = !python Marlin/src/HAL/STM32F1/build_flags.py
  ${common.build_flags} -std=gnu++14
build_unflags = -std=gnu++11
src_filter    = ${common.default_src_filter} +<src/HAL/STM32F1>
lib_deps      = ${common.lib_deps}
lib_ignore    = Adafruit NeoPixel, SPI

#
# JGAurora A5S A1 (STM32F103ZET6)
#
[env:jgaurora_a5s_a1]
platform      = ststm32
board         = genericSTM32F103ZE
build_flags   = !python Marlin/src/HAL/STM32F1/build_flags.py
  ${common.build_flags} -DSTM32F1xx -std=gnu++14 -DSTM32_XL_DENSITY
build_unflags = -std=gnu++11
extra_scripts = buildroot/share/PlatformIO/scripts/jgaurora_a5s_a1_with_bootloader.py
src_filter    = ${common.default_src_filter} +<src/HAL/STM32F1>
lib_ignore    = Adafruit NeoPixel, SPI

#
# Malyan M200 (STM32F103CB)
#
[env:STM32F103CB_malyan]
platform    = ststm32
board       = malyanM200
build_flags = !python Marlin/src/HAL/STM32F1/build_flags.py -DMCU_STM32F103CB -D __STM32F1__=1 -std=c++1y -D MOTHERBOARD="BOARD_MALYAN_M200" -DSERIAL_USB -ffunction-sections -fdata-sections -Wl,--gc-sections
  -DDEBUG_LEVEL=0 -D__MARLIN_FIRMWARE__
src_filter  = ${common.default_src_filter} +<src/HAL/STM32F1>
lib_ignore  = Adafruit NeoPixel, LiquidCrystal, LiquidTWI2, TMCStepper, U8glib-HAL, SPI

#
# Chitu boards like Tronxy X5s (STM32F103ZET6)
#
[env:chitu_f103]
platform      = ststm32
board         = genericSTM32F103ZE
build_flags   = !python Marlin/src/HAL/STM32F1/build_flags.py
  ${common.build_flags} -DSTM32F1xx -std=gnu++14 -DSTM32_XL_DENSITY
build_unflags = -std=gnu++11 -DCONFIG_MAPLE_MINI_NO_DISABLE_DEBUG= -DERROR_LED_PORT=GPIOE -DERROR_LED_PIN=6
extra_scripts = buildroot/share/PlatformIO/scripts/chitu_crypt.py
src_filter    = ${common.default_src_filter} +<src/HAL/STM32F1>
lib_ignore    = Adafruit NeoPixel

#
# STM32F401VE
# 'STEVAL-3DP001V1' STM32F401VE board - https://www.st.com/en/evaluation-tools/steval-3dp001v1.html
#
[env:STM32F401VE_STEVAL]
platform          = ststm32
board             = STEVAL_STM32F401VE
platform_packages = framework-arduinoststm32@>=3.107,<4
build_flags       = ${common.build_flags}
 -DTARGET_STM32F4 -DARDUINO_STEVAL -DSTM32F401xE
 -DUSBCON -DUSBD_USE_CDC -DUSBD_VID=0x0483 -DUSB_PRODUCT=\"STEVAL_F401VE\"
 -DDISABLE_GENERIC_SERIALUSB
 -IMarlin/src/HAL/STM32
build_unflags     = -std=gnu++11
extra_scripts     = pre:buildroot/share/PlatformIO/scripts/generic_create_variant.py
  buildroot/share/PlatformIO/scripts/STEVAL__F401XX.py
lib_ignore        = Adafruit NeoPixel, TMCStepper, SailfishLCD, SailfishRGB_LED, SlowSoftI2CMaster, SoftwareSerial
src_filter        = ${common.default_src_filter} +<src/HAL/STM32>

#
# FLYF407ZG
#
[env:FLYF407ZG]
platform          = ststm32
board             = FLYF407ZG
platform_packages = framework-arduinoststm32@>=3.107,<4
build_flags       = ${common.build_flags}
  -DSTM32F4 -DUSBCON -DUSBD_USE_CDC -DUSBD_VID=0x0483 -DUSB_PRODUCT=\"STM32F407ZG\"
  -DTARGET_STM32F4 -DVECT_TAB_OFFSET=0x8000
  -IMarlin/src/HAL/STM32
build_unflags     = -std=gnu++11
extra_scripts     = pre:buildroot/share/PlatformIO/scripts/generic_create_variant.py
lib_ignore        = Adafruit NeoPixel, TMCStepper, SailfishLCD, SailfishRGB_LED, SlowSoftI2CMaster, SoftwareSerial
src_filter        = ${common.default_src_filter} +<src/HAL/STM32>


#
# FYSETC S6 (STM32F446VET6 ARM Cortex-M4)
#
[env:FYSETC_S6]
platform          = ststm32
board             = fysetc_s6
platform_packages =
   tool-stm32duino
   framework-arduinoststm32@>=3.107,<4
build_flags       = ${common.build_flags}
  -DTARGET_STM32F4 -std=gnu++14
  -DVECT_TAB_OFFSET=0x10000
  -DUSBCON -DUSBD_USE_CDC -DHAL_PCD_MODULE_ENABLED -DUSBD_VID=0x0483 '-DUSB_PRODUCT="FYSETC_S6"'
build_unflags     = -std=gnu++11
extra_scripts     = pre:buildroot/share/PlatformIO/scripts/fysetc_STM32S6.py
src_filter        = ${common.default_src_filter} +<src/HAL/STM32>
lib_ignore        = Arduino-L6470
debug_tool        = stlink
#upload_protocol   = stlink
upload_protocol   = serial

#
# STM32F407VET6 with RAMPS-like shield
# 'Black' STM32F407VET6 board - http://wiki.stm32duino.com/index.php?title=STM32F407
# Shield - https://github.com/jmz52/Hardware
#
[env:STM32F407VE_black]
platform          = ststm32
board             = blackSTM32F407VET6
platform_packages = framework-arduinoststm32@>=3.107,<4
build_flags       = ${common.build_flags}
 -DTARGET_STM32F4 -DARDUINO_BLACK_F407VE
 -DUSBCON -DUSBD_USE_CDC -DUSBD_VID=0x0483 -DUSB_PRODUCT=\"BLACK_F407VE\"
  -IMarlin/src/HAL/STM32
build_unflags     = -std=gnu++11
extra_scripts     = pre:buildroot/share/PlatformIO/scripts/generic_create_variant.py
lib_ignore        = Adafruit NeoPixel, TMCStepper, SailfishLCD, SailfishRGB_LED, SlowSoftI2CMaster, SoftwareSerial
src_filter        = ${common.default_src_filter} +<src/HAL/STM32>

#
# BigTreeTech SKR Pro (STM32F407ZGT6 ARM Cortex-M4)
#
[env:BIGTREE_SKR_PRO]
platform          = ststm32
board             = BigTree_SKR_Pro
platform_packages = framework-arduinoststm32@>=3.107,<4
build_flags       = ${common.build_flags}
  -DUSBCON -DUSBD_USE_CDC -DUSBD_VID=0x0483 -DUSB_PRODUCT=\"STM32F407ZG\"
  -DTARGET_STM32F4 -DSTM32F407_5ZX -DVECT_TAB_OFFSET=0x8000
  -IMarlin/src/HAL/STM32
build_unflags     = -std=gnu++11
extra_scripts     = pre:buildroot/share/PlatformIO/scripts/generic_create_variant.py
lib_ignore        = SoftwareSerial, SoftwareSerialM
src_filter        = ${common.default_src_filter} +<src/HAL/STM32>
#upload_protocol   = stlink
#upload_command    = "$PROJECT_PACKAGES_DIR/tool-stm32duino/stlink/ST-LINK_CLI.exe" -c SWD -P "$BUILD_DIR/firmware.bin" 0x8008000 -Rst -Run
debug_tool        = stlink
debug_init_break  =

#
# Bigtreetech GTR V1.0 (STM32F407IGT6 ARM Cortex-M4)
#
[env:BIGTREE_GTR_V1_0]
platform          = ststm32@>=5.7.0
framework         = arduino
platform_packages = framework-arduinoststm32@>=3.107,<4
board             = BigTree_SKR_Pro
extra_scripts     = pre:buildroot/share/PlatformIO/scripts/generic_create_variant.py
build_flags       = ${common.build_flags}
  -DUSBCON -DUSBD_USE_CDC -DUSBD_VID=0x0483 -DUSB_PRODUCT=\"STM32F407IG\"
  -DTARGET_STM32F4 -DSTM32F407IX -DVECT_TAB_OFFSET=0x8000
  -IMarlin/src/HAL/STM32
lib_deps          =
  U8glib-HAL=https://github.com/MarlinFirmware/U8glib-HAL/archive/bugfix.zip
  LiquidCrystal
  TMCStepper@>=0.5.2,<1.0.0
  Adafruit NeoPixel
  LiquidTWI2=https://github.com/lincomatic/LiquidTWI2/archive/master.zip
  Arduino-L6470=https://github.com/ameyer/Arduino-L6470/archive/0.7.0.zip
lib_ignore        = SoftwareSerial, SoftwareSerialM
src_filter        = ${common.default_src_filter} +<src/HAL/STM32>
monitor_speed     = 250000

#
# BigTreeTech BTT002 (STM32F407VET6 ARM Cortex-M4)
#
[env:BIGTREE_BTT002]
platform          = ststm32@5.6.0
board             = BigTree_Btt002
platform_packages = framework-arduinoststm32@>=3.107,<4
build_flags       = ${common.build_flags}
  -DUSBCON -DUSBD_USE_CDC -DUSBD_VID=0x0483 -DUSB_PRODUCT=\"STM32F407VE\"
  -DTARGET_STM32F4 -DSTM32F407_5VX -DVECT_TAB_OFFSET=0x8000
  -DHAVE_HWSERIAL2
  -DHAVE_HWSERIAL3
  -DPIN_SERIAL2_RX=PD_6
  -DPIN_SERIAL2_TX=PD_5
build_unflags     = -std=gnu++11
extra_scripts     = pre:buildroot/share/PlatformIO/scripts/generic_create_variant.py
lib_ignore        = Adafruit NeoPixel, SailfishLCD, SailfishRGB_LED, SlowSoftI2CMaster
src_filter        = ${common.default_src_filter} +<src/HAL/STM32>

#
# Teensy 3.1 / 3.2 (ARM Cortex-M4)
#
[env:teensy31]
platform      = teensy
board         = teensy31
lib_deps      = ${common.lib_deps}
  TMC26XStepper=https://github.com/trinamic/TMC26XStepper/archive/master.zip
lib_ignore    = Adafruit NeoPixel
src_filter    = ${common.default_src_filter} +<src/HAL/TEENSY31_32>

#
# Teensy 3.5 / 3.6 (ARM Cortex-M4)
#
[env:teensy35]
platform      = teensy
board         = teensy35
lib_deps      = ${common.lib_deps}
  TMC26XStepper=https://github.com/trinamic/TMC26XStepper/archive/master.zip
lib_ignore    = Adafruit NeoPixel
src_filter    = ${common.default_src_filter} +<src/HAL/TEENSY35_36>

#
# Espressif ESP32
#
[env:esp32]
platform      = espressif32@1.11.2
board         = esp32dev
build_flags   = ${common.build_flags} -DCORE_DEBUG_LEVEL=0
lib_deps      = ${common.lib_deps}
  AsyncTCP=https://github.com/me-no-dev/AsyncTCP/archive/master.zip
  ESPAsyncWebServer=https://github.com/me-no-dev/ESPAsyncWebServer/archive/master.zip
  ESP3DLib=https://github.com/luc-github/ESP3DLib.git
  arduinoWebSockets=https://github.com/Links2004/arduinoWebSockets.git
  ESP32SSDP=https://github.com/luc-github/ESP32SSDP.git
lib_ignore    = LiquidCrystal, LiquidTWI2, SailfishLCD, SailfishRGB_LED, ESPAsyncTCP
src_filter    = ${common.default_src_filter} +<src/HAL/ESP32>
upload_speed  = 115200
#upload_port   = marlinesp.local
#board_build.flash_mode = qio

#
# Native
# No supported Arduino libraries, base Marlin only
#
[env:linux_native]
platform        = native
framework       =
build_flags     = -D__PLAT_LINUX__ -std=gnu++17 -ggdb -g -lrt -lpthread -D__MARLIN_FIRMWARE__ -Wno-expansion-to-defined
src_build_flags = -Wall -IMarlin/src/HAL/LINUX/include
build_unflags   = -Wall
lib_ldf_mode    = off
lib_deps        =
src_filter      = ${common.default_src_filter} +<src/HAL/LINUX>

#
# Adafruit Grand Central M4 (Atmel SAMD51P20A ARM Cortex-M4)
#
[env:SAMD51_grandcentral_m4]
platform       = atmelsam
board          = adafruit_grandcentral_m4
build_flags    = ${common.build_flags} -std=gnu++17 -Wno-register
build_unflags  = -std=gnu++11
src_filter     = ${common.default_src_filter} +<src/HAL/SAMD51>
lib_deps       = ${common.lib_deps}
  SoftwareSerialM=https://github.com/FYSETC/SoftwareSerialM/archive/master.zip
  Adafruit_SPIFlash=https://github.com/adafruit/Adafruit_SPIFlash/archive/master.zip
debug_tool     = jlink

#
# RUMBA32
#
[env:rumba32_f446ve]
platform      = ststm32
board         = rumba32_f446ve
build_flags   = ${common.build_flags}
  -DSTM32F4xx
  -DARDUINO_RUMBA32_F446VE
  -DARDUINO_ARCH_STM32
  "-DBOARD_NAME=\"RUMBA32_F446VE\""
  -DSTM32F446xx
  -DUSBCON
  -DUSBD_VID=0x0483
  "-DUSB_MANUFACTURER=\"Unknown\""
  "-DUSB_PRODUCT=\"RUMBA32_F446VE\""
  -DHAL_PCD_MODULE_ENABLED
  -DUSBD_USE_CDC
  -DDISABLE_GENERIC_SERIALUSB
  -DHAL_UART_MODULE_ENABLED
  -Os
lib_ignore    = Adafruit NeoPixel
src_filter    = ${common.default_src_filter} +<src/HAL/STM32>
monitor_speed = 500000
upload_protocol = dfu

#
# MKS RUMBA32 (adds TMC2208/2209 UART interface and AUX-1)
#
[env:rumba32_mks]
platform      = ststm32
board         = rumba32_f446ve
build_flags   = ${common.build_flags}
 -DSTM32F4xx -DARDUINO_RUMBA32_F446VE -DARDUINO_ARCH_STM32 "-DBOARD_NAME=\"RUMBA32_F446VE\""
 -DSTM32F446xx -DUSBCON -DUSBD_VID=0x8000
  "-DUSB_MANUFACTURER=\"Unknown\""
  "-DUSB_PRODUCT=\"RUMBA32_F446VE\""
  -DHAL_PCD_MODULE_ENABLED
  -DUSBD_USE_CDC
  -DDISABLE_GENERIC_SERIALUSB
  -DHAL_UART_MODULE_ENABLED
  -Os
lib_ignore    = Adafruit NeoPixel
src_filter    = ${common.default_src_filter} +<src/HAL/STM32> +<src/HAL/STM32_F4_F7> -<src/HAL/STM32_F4_F7/STM32F7>
upload_protocol = dfu

#
# Just print the dependency tree
#
[env:include_tree]
platform    = atmelavr
board       = megaatmega2560
build_flags = -c -H -std=gnu++11 -Wall -Os -D__MARLIN_FIRMWARE__
lib_deps    = ${common.lib_deps}
  TMC26XStepper=https://github.com/trinamic/TMC26XStepper/archive/master.zip
src_filter  = +<src/Marlin.cpp><|MERGE_RESOLUTION|>--- conflicted
+++ resolved
@@ -4,15 +4,11 @@
 #
 # For detailed documentation with EXAMPLES:
 #
-<<<<<<< HEAD
-# http://docs.platformio.org/en/latest/projectconf.html
-=======
 # https://docs.platformio.org/en/latest/projectconf/index.html
->>>>>>> 309e93a1
 #
 
 # Automatic targets - enable auto-uploading
-# targets = upload
+#targets = upload
 
 #
 # By default platformio build will abort after 5 errors.
@@ -22,28 +18,14 @@
 [platformio]
 src_dir      = Marlin
 boards_dir   = buildroot/share/PlatformIO/boards
-default_envs = LPC1769
-
+default_envs = mega2560
+include_dir  = Marlin
+
+#
+# The 'common' values are used for most Marlin builds
+#
 [common]
 default_src_filter = +<src/*> -<src/config> -<src/HAL> +<src/HAL/shared>
-<<<<<<< HEAD
-extra_scripts = pre:buildroot/share/PlatformIO/scripts/common-cxxflags.py
-build_flags = -fmax-errors=5 -g -D__MARLIN_FIRMWARE__ -fmerge-all-constants
-lib_deps =
-  LiquidCrystal
-  TMCStepper@>=0.6.2,<1.0.0
-  Adafruit NeoPixel
-  U8glib-HAL=https://github.com/MarlinFirmware/U8glib-HAL/archive/bugfix.zip
-  Adafruit_MAX31865=https://github.com/adafruit/Adafruit_MAX31865/archive/master.zip
-  LiquidTWI2=https://github.com/lincomatic/LiquidTWI2/archive/master.zip
-  Arduino-L6470=https://github.com/ameyer/Arduino-L6470/archive/0.8.0.zip
-  SailfishLCD=https://github.com/mikeshub/SailfishLCD/archive/master.zip
-  SailfishRGB_LED=https://github.com/mikeshub/SailfishRGB_LED/archive/master.zip
-  SlowSoftI2CMaster=https://github.com/mikeshub/SlowSoftI2CMaster/archive/master.zip
-
-# Globally defined properties
-# inherited by all environments
-=======
   -<src/lcd/HD44780> -<src/lcd/dwin> -<src/lcd/dogm> -<src/lcd/tft>
   -<src/lcd/menu>
   -<src/lcd/menu/game/game.cpp> -<src/lcd/menu/game/brickout.cpp> -<src/lcd/menu/game/invaders.cpp>
@@ -381,14 +363,12 @@
 #
 # Default values apply to all 'env:' prefixed environments
 #
->>>>>>> 309e93a1
 [env]
 framework     = arduino
+extra_scripts = ${common.extra_scripts}
 build_flags   = ${common.build_flags}
 lib_deps      = ${common.lib_deps}
 monitor_speed = 250000
-<<<<<<< HEAD
-=======
 monitor_flags =
   --quiet
   --echo
@@ -398,7 +378,6 @@
     colorize
   --filter
     time
->>>>>>> 309e93a1
 
 #################################
 #                               #
@@ -410,18 +389,23 @@
 #                               #
 #################################
 
+#################################
+#                               #
+#       AVR Architecture        #
+#                               #
+#################################
+
+#
+# AVR (8-bit) Common Environment values
+#
+[common_avr8]
+board_build.f_cpu = 16000000L
+src_filter        = ${common.default_src_filter} +<src/HAL/AVR>
+
 #
 # ATmega2560
 #
 [env:mega2560]
-<<<<<<< HEAD
-platform          = atmelavr
-board             = megaatmega2560
-board_build.f_cpu = 16000000L
-lib_deps          = ${common.lib_deps}
-  TMC26XStepper=https://github.com/trinamic/TMC26XStepper/archive/master.zip
-src_filter        = ${common.default_src_filter} +<src/HAL/AVR>
-=======
 platform            = atmelavr
 extends             = common_avr8
 board               = megaatmega2560
@@ -436,95 +420,103 @@
 board_build.variant = megaextendedpins
 extra_scripts       = ${common.extra_scripts}
                       pre:buildroot/share/PlatformIO/scripts/copy_marlin_variant_to_framework.py
->>>>>>> 309e93a1
 
 #
 # ATmega1280
 #
 [env:mega1280]
-platform          = atmelavr
-board             = megaatmega1280
-board_build.f_cpu = 16000000L
-lib_deps          = ${common.lib_deps}
-  TMC26XStepper=https://github.com/trinamic/TMC26XStepper/archive/master.zip
-src_filter        = ${common.default_src_filter} +<src/HAL/AVR>
+platform      = atmelavr
+extends       = common_avr8
+board         = megaatmega1280
+
+#
+# MightyBoard ATmega2560 (MegaCore 100 pin boards variants)
+#
+[env:MightyBoard1280]
+platform      = atmelavr
+extends       = common_avr8
+board         = ATmega1280
+upload_speed  = 57600
+
+#
+# MightyBoard ATmega2560 (MegaCore 100 pin boards variants)
+#
+[env:MightyBoard2560]
+platform      = atmelavr
+extends       = common_avr8
+board         = ATmega2560
+upload_protocol = wiring
+upload_speed  = 57600
+board_upload.maximum_size = 253952
 
 #
 # RAMBo
 #
 [env:rambo]
-platform          = atmelavr
-board             = reprap_rambo
-board_build.f_cpu = 16000000L
-lib_deps          = ${common.lib_deps}
-  TMC26XStepper=https://github.com/trinamic/TMC26XStepper/archive/master.zip
-src_filter        = ${common.default_src_filter} +<src/HAL/AVR>
+platform      = atmelavr
+extends       = common_avr8
+board         = reprap_rambo
 
 #
 # FYSETC F6 V1.3
 #
 [env:FYSETC_F6_13]
-platform          = atmelavr
-board             = fysetc_f6_13
-board_build.f_cpu = 16000000L
-lib_deps          = ${common.lib_deps}
-  TMC26XStepper=https://github.com/trinamic/TMC26XStepper/archive/master.zip
-src_filter        = ${common.default_src_filter} +<src/HAL/AVR>
+platform      = atmelavr
+extends       = common_avr8
+board         = fysetc_f6_13
 
 #
 # FYSETC F6 V1.4
 #
 [env:FYSETC_F6_14]
-platform          = atmelavr
-board             = fysetc_f6_14
-board_build.f_cpu = 16000000L
-lib_deps          = ${common.lib_deps}
-  TMC26XStepper=https://github.com/trinamic/TMC26XStepper/archive/master.zip
-src_filter        = ${common.default_src_filter} +<src/HAL/AVR>
+platform      = atmelavr
+extends       = common_avr8
+board         = fysetc_f6_14
 
 #
 # Sanguinololu (ATmega644p)
 #
 [env:sanguino644p]
 platform      = atmelavr
+extends       = common_avr8
 board         = sanguino_atmega644p
-lib_deps      = ${common.lib_deps}
-  TMC26XStepper=https://github.com/trinamic/TMC26XStepper/archive/master.zip
-src_filter    = ${common.default_src_filter} +<src/HAL/AVR>
 
 #
 # Sanguinololu (ATmega1284p)
 #
 [env:sanguino1284p]
 platform      = atmelavr
+extends       = common_avr8
 board         = sanguino_atmega1284p
-lib_deps      = ${common.lib_deps}
-  TMC26XStepper=https://github.com/trinamic/TMC26XStepper/archive/master.zip
-src_filter    = ${common.default_src_filter} +<src/HAL/AVR>
+board_upload.maximum_size = 126976
 
 #
 # Melzi and clones (ATmega1284p)
 #
 [env:melzi]
 platform      = atmelavr
+extends       = common_avr8
 board         = sanguino_atmega1284p
-lib_deps      = ${common.lib_deps}
-  TMC26XStepper=https://github.com/trinamic/TMC26XStepper/archive/master.zip
-src_filter    = ${common.default_src_filter} +<src/HAL/AVR>
-lib_ignore    = TMCStepper
 upload_speed  = 57600
+board_upload.maximum_size = 126976
 
 #
 # Melzi and clones (Optiboot bootloader)
 #
 [env:melzi_optiboot]
 platform      = atmelavr
+extends       = common_avr8
 board         = sanguino_atmega1284p
-lib_deps      = ${common.lib_deps}
-  TMC26XStepper=https://github.com/trinamic/TMC26XStepper/archive/master.zip
-src_filter    = ${common.default_src_filter} +<src/HAL/AVR>
-lib_ignore    = TMCStepper
 upload_speed  = 115200
+
+#
+# Melzi and clones (Zonestar Melzi2 with tuned flags)
+#
+[env:melzi_optimized]
+platform      = atmelavr
+extends       = env:melzi_optiboot
+build_flags   = ${common.build_flags} -fno-tree-scev-cprop -fno-split-wide-types -Wl,--relax -mcall-prologues
+build_unflags = -g -ggdb
 
 #
 # AT90USB1286 boards using CDC bootloader
@@ -535,11 +527,8 @@
 #
 [env:at90usb1286_cdc]
 platform      = teensy
+extends       = common_avr8
 board         = at90usb1286
-lib_deps      = ${common.lib_deps}
-  TMC26XStepper=https://github.com/trinamic/TMC26XStepper/archive/master.zip
-lib_ignore    = TMCStepper
-src_filter    = ${common.default_src_filter} +<src/HAL/AVR>
 
 #
 # AT90USB1286 boards using DFU bootloader
@@ -549,10 +538,13 @@
 #
 [env:at90usb1286_dfu]
 platform      = teensy
-board         = at90usb1286
-lib_deps      = ${common.lib_deps}
-lib_ignore    = TMCStepper
-src_filter    = ${common.default_src_filter} +<src/HAL/AVR>
+extends       = env:at90usb1286_cdc
+
+#################################
+#                               #
+#       DUE Architecture        #
+#                               #
+#################################
 
 #
 # Due (Atmel SAM3X8E ARM Cortex-M3)
@@ -579,8 +571,6 @@
   -mpoke-function-name
 
 #
-<<<<<<< HEAD
-=======
 # Archim SAM
 #
 [common_DUE_archim]
@@ -629,46 +619,16 @@
 #################################
 
 #
->>>>>>> 309e93a1
 # NXP LPC176x ARM Cortex-M3
 #
-[env:LPC1768]
-platform          = https://github.com/p3p/pio-nxplpc-arduino-lpc176x/archive/0.1.2.zip
+[common_LPC]
+platform          = https://github.com/p3p/pio-nxplpc-arduino-lpc176x/archive/0.1.3.zip
 board             = nxp_lpc1768
-build_flags       = -DU8G_HAL_LINKS -IMarlin/src/HAL/LPC1768/include -IMarlin/src/HAL/LPC1768/u8g ${common.build_flags}
-# debug options for backtrace
-#  -funwind-tables
-#  -mpoke-function-name
 lib_ldf_mode      = off
 lib_compat_mode   = strict
-extra_scripts     = Marlin/src/HAL/LPC1768/upload_extra_script.py
+extra_scripts     = ${common.extra_scripts}
+  Marlin/src/HAL/LPC1768/upload_extra_script.py
 src_filter        = ${common.default_src_filter} +<src/HAL/LPC1768>
-<<<<<<< HEAD
-lib_deps          = Servo
-  LiquidCrystal
-  U8glib-HAL=https://github.com/MarlinFirmware/U8glib-HAL/archive/bugfix.zip
-  TMCStepper@>=0.6.1,<1.0.0
-  Adafruit NeoPixel=https://github.com/p3p/Adafruit_NeoPixel/archive/release.zip
-  SailfishLCD=https://github.com/mikeshub/SailfishLCD/archive/master.zip
-
-[env:LPC1769]
-platform          = https://github.com/p3p/pio-nxplpc-arduino-lpc176x/archive/0.1.2.zip
-board             = nxp_lpc1769
-build_flags       = -DU8G_HAL_LINKS -IMarlin/src/HAL/LPC1768/include -IMarlin/src/HAL/LPC1768/u8g ${common.build_flags}
-# debug options for backtrace
-#  -funwind-tables
-#  -mpoke-function-name
-lib_ldf_mode      = off
-lib_compat_mode   = strict
-extra_scripts     = Marlin/src/HAL/LPC1768/upload_extra_script.py
-src_filter        = ${common.default_src_filter} +<src/HAL/LPC1768>
-lib_deps          = Servo
-  LiquidCrystal
-  U8glib-HAL=https://github.com/MarlinFirmware/U8glib-HAL/archive/bugfix.zip
-  TMCStepper@>=0.6.1,<1.0.0
-  Adafruit NeoPixel=https://github.com/p3p/Adafruit_NeoPixel/archive/release.zip
-  SailfishLCD=https://github.com/mikeshub/SailfishLCD/archive/master.zip
-=======
 lib_deps          = ${common.lib_deps}
   Servo
 custom_marlin.USES_LIQUIDCRYSTAL = LiquidCrystal@1.0.0
@@ -724,48 +684,52 @@
 lib_ignore    = SPI
 lib_deps      = ${common.lib_deps}
   SoftwareSerialM
->>>>>>> 309e93a1
 
 #
 # STM32F103RC
 #
 [env:STM32F103RC]
-platform          = ststm32
+platform          = ${common_stm32f1.platform}
+extends           = common_stm32f1
 board             = genericSTM32F103RC
 platform_packages = tool-stm32duino
-build_flags       = !python Marlin/src/HAL/STM32F1/build_flags.py
-  ${common.build_flags} -std=gnu++14
-build_unflags     = -std=gnu++11
-src_filter        = ${common.default_src_filter} +<src/HAL/STM32F1>
+monitor_speed     = 115200
+
+#
+# MEEB_3DP (STM32F103RCT6 with 512K)
+#
+[env:STM32F103RC_meeb]
+platform          = ${common_stm32f1.platform}
+extends           = common_stm32f1
+board             = MEEB_3DP
+platform_packages = tool-stm32duino
+build_flags       = ${common_stm32f1.build_flags}
+                    -DDEBUG_LEVEL=0
+                    -DSS_TIMER=4
+                    -DSTM32_FLASH_SIZE=512
+                    -DHSE_VALUE=12000000U
+                    -DUSE_USB_COMPOSITE
+                    -DVECT_TAB_OFFSET=0x2000
+                    -DGENERIC_BOOTLOADER
+extra_scripts     = ${common.extra_scripts}
+  pre:buildroot/share/PlatformIO/scripts/STM32F1_create_variant.py
+  buildroot/share/PlatformIO/scripts/STM32F103RC_MEEB_3DP.py
 lib_deps          = ${common.lib_deps}
-<<<<<<< HEAD
-  SoftwareSerialM=https://github.com/FYSETC/SoftwareSerialM/archive/master.zip
-lib_ignore        = Adafruit NeoPixel, SPI
-monitor_speed     = 115200
-=======
   SoftwareSerialM
   USBComposite for STM32F1@0.91
 custom_marlin.NEOPIXEL_LED = Adafruit NeoPixel=https://github.com/ccccmagicboy/Adafruit_NeoPixel#meeb_3dp_use
 debug_tool        = stlink
 upload_protocol   = dfu
->>>>>>> 309e93a1
 
 #
 # STM32F103RC_fysetc
 #
 [env:STM32F103RC_fysetc]
-platform          = ststm32
-board             = genericSTM32F103RC
-#board_build.core = maple
-platform_packages = tool-stm32duino
-build_flags       = !python Marlin/src/HAL/STM32F1/build_flags.py
-  ${common.build_flags} -std=gnu++14 -DDEBUG_LEVEL=0 -DHAVE_SW_SERIAL
-build_unflags     = -std=gnu++11
-extra_scripts     = buildroot/share/PlatformIO/scripts/STM32F103RC_fysetc.py
-src_filter        = ${common.default_src_filter} +<src/HAL/STM32F1>
-lib_deps          = ${common.lib_deps}
-  SoftwareSerialM=https://github.com/FYSETC/SoftwareSerialM/archive/master.zip
-lib_ignore        = Adafruit NeoPixel, SPI
+platform          = ${common_stm32f1.platform}
+extends           = env:STM32F103RC
+extra_scripts     = ${common.extra_scripts}
+  buildroot/share/PlatformIO/scripts/STM32F103RC_fysetc.py
+build_flags       = ${common_stm32f1.build_flags} -DDEBUG_LEVEL=0
 lib_ldf_mode      = chain
 debug_tool        = stlink
 upload_protocol   = serial
@@ -780,81 +744,42 @@
 #
 
 [env:STM32F103RC_btt]
-platform          = ststm32
-board             = genericSTM32F103RC
-platform_packages = tool-stm32duino
-build_flags       = !python Marlin/src/HAL/STM32F1/build_flags.py
-  ${common.build_flags} -DDEBUG_LEVEL=0 -std=gnu++14 -DHAVE_SW_SERIAL -DSS_TIMER=4
-build_unflags     = -std=gnu++11
-extra_scripts     = buildroot/share/PlatformIO/scripts/STM32F103RC_SKR_MINI.py
-src_filter        = ${common.default_src_filter} +<src/HAL/STM32F1>
-lib_deps          = ${common.lib_deps}
-  SoftwareSerialM=https://github.com/FYSETC/SoftwareSerialM/archive/master.zip
-  USBComposite for STM32F1@==0.91
-lib_ignore        = Adafruit NeoPixel, SPI
+platform          = ${common_stm32f1.platform}
+extends           = env:STM32F103RC
+extra_scripts     = ${common.extra_scripts}
+  buildroot/share/PlatformIO/scripts/STM32F103RC_SKR_MINI.py
+build_flags       = ${common_stm32f1.build_flags}
+  -DDEBUG_LEVEL=0 -DSS_TIMER=4
 monitor_speed     = 115200
 
 [env:STM32F103RC_btt_USB]
-platform          = ststm32
-board             = genericSTM32F103RC
-platform_packages = tool-stm32duino
-build_flags       = !python Marlin/src/HAL/STM32F1/build_flags.py
-  ${common.build_flags} -DDEBUG_LEVEL=0 -std=gnu++14 -DHAVE_SW_SERIAL -DSS_TIMER=4 -DUSE_USB_COMPOSITE
-build_unflags     = -std=gnu++11
-extra_scripts     = buildroot/share/PlatformIO/scripts/STM32F103RC_SKR_MINI.py
-src_filter        = ${common.default_src_filter} +<src/HAL/STM32F1>
-lib_deps          = ${common.lib_deps}
-  SoftwareSerialM=https://github.com/FYSETC/SoftwareSerialM/archive/master.zip
-  USBComposite for STM32F1@==0.91
-lib_ignore        = Adafruit NeoPixel, SPI
-monitor_speed     = 115200
+platform          = ${common_stm32f1.platform}
+extends           = env:STM32F103RC_btt
+build_flags       = ${env:STM32F103RC_btt.build_flags} -DUSE_USB_COMPOSITE
+lib_deps          = ${env:STM32F103RC_btt.lib_deps}
+  USBComposite for STM32F1@0.91
 
 [env:STM32F103RC_btt_512K]
-platform          = ststm32
-board             = genericSTM32F103RC
+platform          = ${common_stm32f1.platform}
+extends           = env:STM32F103RC_btt
 board_upload.maximum_size=524288
-platform_packages = tool-stm32duino
-build_flags       = !python Marlin/src/HAL/STM32F1/build_flags.py
-  ${common.build_flags} -DDEBUG_LEVEL=0 -std=gnu++14 -DHAVE_SW_SERIAL -DSS_TIMER=4 -DSTM32_FLASH_SIZE=512
-build_unflags     = -std=gnu++11
-extra_scripts     = buildroot/share/PlatformIO/scripts/STM32F103RC_SKR_MINI.py
-src_filter        = ${common.default_src_filter} +<src/HAL/STM32F1>
-lib_deps          = ${common.lib_deps}
-  SoftwareSerialM=https://github.com/FYSETC/SoftwareSerialM/archive/master.zip
-  USBComposite for STM32F1@==0.91
-lib_ignore        = Adafruit NeoPixel, SPI
-monitor_speed     = 115200
+build_flags       = ${env:STM32F103RC_btt.build_flags} -DSTM32_FLASH_SIZE=512
 
 [env:STM32F103RC_btt_512K_USB]
-platform          = ststm32
-board             = genericSTM32F103RC
-board_upload.maximum_size=524288
-platform_packages = tool-stm32duino
-build_flags       = !python Marlin/src/HAL/STM32F1/build_flags.py
-  ${common.build_flags} -DDEBUG_LEVEL=0 -std=gnu++14 -DHAVE_SW_SERIAL -DSS_TIMER=4 -DSTM32_FLASH_SIZE=512 -DUSE_USB_COMPOSITE
-build_unflags     = -std=gnu++11
-extra_scripts     = buildroot/share/PlatformIO/scripts/STM32F103RC_SKR_MINI.py
-src_filter        = ${common.default_src_filter} +<src/HAL/STM32F1>
-lib_deps          = ${common.lib_deps}
-  SoftwareSerialM=https://github.com/FYSETC/SoftwareSerialM/archive/master.zip
-  USBComposite for STM32F1@==0.91
-lib_ignore        = Adafruit NeoPixel, SPI
-monitor_speed     = 115200
+platform          = ${common_stm32f1.platform}
+extends           = env:STM32F103RC_btt_512K
+build_flags       = ${env:STM32F103RC_btt_512K.build_flags} -DUSE_USB_COMPOSITE
+lib_deps          = ${env:STM32F103RC_btt_512K.lib_deps}
+  USBComposite for STM32F1@0.91
 
 #
 # STM32F103RE
 #
 [env:STM32F103RE]
-platform          = ststm32
+platform          = ${common_stm32f1.platform}
+extends           = common_stm32f1
 board             = genericSTM32F103RE
 platform_packages = tool-stm32duino
-build_flags       = !python Marlin/src/HAL/STM32F1/build_flags.py
-  ${common.build_flags} -std=gnu++14
-build_unflags     = -std=gnu++11
-src_filter        = ${common.default_src_filter} +<src/HAL/STM32F1>
-lib_deps          = ${common.lib_deps}
-  SoftwareSerialM=https://github.com/FYSETC/SoftwareSerialM/archive/master.zip
-lib_ignore        = Adafruit NeoPixel, SPI
 monitor_speed     = 115200
 
 #
@@ -862,151 +787,119 @@
 #   STM32F103RE_btt_USB ......... RET6 (USB mass storage)
 #
 [env:STM32F103RE_btt]
-platform          = ststm32
-board             = genericSTM32F103RE
-platform_packages = tool-stm32duino
-build_flags       = !python Marlin/src/HAL/STM32F1/build_flags.py
-  ${common.build_flags} -DDEBUG_LEVEL=0 -std=gnu++14 -DHAVE_SW_SERIAL -DSS_TIMER=4
-build_unflags     = -std=gnu++11
-extra_scripts     = buildroot/share/PlatformIO/scripts/STM32F103RE_SKR_E3_DIP.py
-src_filter        = ${common.default_src_filter} +<src/HAL/STM32F1>
-lib_deps          = ${common.lib_deps}
-  SoftwareSerialM=https://github.com/FYSETC/SoftwareSerialM/archive/master.zip
-lib_ignore        = Adafruit NeoPixel, SPI
+platform          = ${common_stm32f1.platform}
+extends           = env:STM32F103RE
+extra_scripts     = ${common.extra_scripts}
+  buildroot/share/PlatformIO/scripts/STM32F103RE_SKR_E3_DIP.py
+build_flags       = ${common_stm32f1.build_flags} -DDEBUG_LEVEL=0 -DSS_TIMER=4
 debug_tool        = stlink
 upload_protocol   = stlink
-monitor_speed     = 115200
 
 [env:STM32F103RE_btt_USB]
-platform          = ststm32
-board             = genericSTM32F103RE
-platform_packages = tool-stm32duino
-build_flags       = !python Marlin/src/HAL/STM32F1/build_flags.py
-  ${common.build_flags} -DDEBUG_LEVEL=0 -std=gnu++14 -DHAVE_SW_SERIAL -DSS_TIMER=4 -DUSE_USB_COMPOSITE
-build_unflags     = -std=gnu++11
-extra_scripts     = buildroot/share/PlatformIO/scripts/STM32F103RE_SKR_E3_DIP.py
-src_filter        = ${common.default_src_filter} +<src/HAL/STM32F1>
-lib_deps          = ${common.lib_deps}
-  SoftwareSerialM=https://github.com/FYSETC/SoftwareSerialM/archive/master.zip
-lib_ignore        = Adafruit NeoPixel, SPI
-debug_tool        = stlink
-upload_protocol   = stlink
-monitor_speed     = 115200
+platform          = ${common_stm32f1.platform}
+extends           = env:STM32F103RE_btt
+build_flags       = ${env:STM32F103RE_btt.build_flags} -DUSE_USB_COMPOSITE
+lib_deps          = ${common_stm32f1.lib_deps}
+  USBComposite for STM32F1@0.91
 
 #
 # STM32F4 with STM32GENERIC
 #
 [env:STM32F4]
-platform      = ststm32
+platform      = ${common_stm32.platform}
 board         = disco_f407vg
 build_flags   = ${common.build_flags} -DUSE_STM32GENERIC -DSTM32GENERIC -DSTM32F4 -DMENU_USB_SERIAL -DMENU_SERIAL=SerialUSB -DHAL_IWDG_MODULE_ENABLED
-lib_ignore    = Adafruit NeoPixel, TMCStepper
 src_filter    = ${common.default_src_filter} +<src/HAL/STM32_F4_F7> -<src/HAL/STM32_F4_F7/STM32F7>
 
 #
 # STM32F7 with STM32GENERIC
 #
 [env:STM32F7]
-platform      = ststm32
+platform      = ${common_stm32.platform}
 board         = remram_v1
 build_flags   = ${common.build_flags} -DUSE_STM32GENERIC -DSTM32GENERIC -DSTM32F7 -DMENU_USB_SERIAL -DMENU_SERIAL=SerialUSB -DHAL_IWDG_MODULE_ENABLED
-lib_ignore    = Adafruit NeoPixel, TMCStepper
 src_filter    = ${common.default_src_filter} +<src/HAL/STM32_F4_F7> -<src/HAL/STM32_F4_F7/STM32F4>
 
 #
 # ARMED (STM32)
 #
 [env:ARMED]
-platform      = ststm32
+platform      = ${common_stm32.platform}
+extends       = common_stm32
 board         = armed_v1
-build_flags   = ${common.build_flags}
-  -DUSBCON -DUSBD_VID=0x0483 '-DUSB_MANUFACTURER="Unknown"' '-DUSB_PRODUCT="ARMED_V1"' -DUSBD_USE_CDC
-  -O2 -ffreestanding -fsigned-char -fno-move-loop-invariants -fno-strict-aliasing -std=gnu11 -std=gnu++11
-  -IMarlin/src/HAL/STM32
-lib_ignore    = Adafruit NeoPixel, SoftwareSerial
-src_filter    = ${common.default_src_filter} +<src/HAL/STM32>
+build_flags   = ${common_stm32.build_flags}
+  '-DUSB_PRODUCT="ARMED_V1"'
+  -O2 -ffreestanding -fsigned-char -fno-move-loop-invariants -fno-strict-aliasing
 
 #
 # Geeetech GTM32 (STM32F103VET6)
 #
 [env:STM32F103VE_GTM32]
-platform        = ststm32
+platform          = ${common_stm32f1.platform}
+extends           = common_stm32f1
+board             = genericSTM32F103VE
+build_flags       = ${common_stm32f1.build_flags}
+  -ffunction-sections -fdata-sections -nostdlib -MMD
+  -DMCU_STM32F103VE -DARDUINO_GENERIC_STM32F103V -DARDUINO_ARCH_STM32F1 -DBOARD_generic_stm32f103v
+  -DDEBUG_LEVEL=DEBUG_NONE -DCONFIG_MAPLE_MINI_NO_DISABLE_DEBUG=1 -DVECT_TAB_ADDR=0x8000000
+  -DERROR_LED_PORT=GPIOE -DERROR_LED_PIN=6
+upload_protocol   = serial
+
+#
+# Longer 3D board in Alfawise U20 (STM32F103VET6)
+#
+[env:STM32F103VE_longer]
+platform      = ${common_stm32f1.platform}
+extends       = common_stm32f1
+board         = genericSTM32F103VE
+extra_scripts = ${common.extra_scripts}
+  buildroot/share/PlatformIO/scripts/STM32F103VE_longer.py
+build_flags   = ${common_stm32f1.build_flags}
+  -DMCU_STM32F103VE -DSTM32F1xx -USERIAL_USB -DU20 -DTS_V12
+build_unflags = ${common_stm32f1.build_unflags}
+  -DCONFIG_MAPLE_MINI_NO_DISABLE_DEBUG=1 -DERROR_LED_PORT=GPIOE -DERROR_LED_PIN=6
+lib_ignore    = ${common_stm32f1.lib_ignore}
+
+#
+# MKS Robin Mini (STM32F103VET6)
+#
+[env:mks_robin_mini]
+platform      = ${common_stm32f1.platform}
+extends       = common_stm32f1
+board         = genericSTM32F103VE
+extra_scripts = ${common.extra_scripts}
+  buildroot/share/PlatformIO/scripts/mks_robin_mini.py
+build_flags   = ${common_stm32f1.build_flags}
+  -DMCU_STM32F103VE
+
+#
+# MKS Robin Nano (STM32F103VET6)
+# v1.2 - Emulated Graphical 128x64 (DOGM) UI and LVGL UI
+# v2.0 - LVGL UI
+#
+[env:mks_robin_nano35]
+platform        = ${common_stm32f1.platform}
+extends         = common_stm32f1
 board           = genericSTM32F103VE
-build_flags     = !python Marlin/src/HAL/STM32F1/build_flags.py
-  ${common.build_flags} -DDEBUG_LEVEL=DEBUG_NONE -std=gnu++14 -MMD -ffunction-sections -fdata-sections -nostdlib
-  -DBOARD_generic_stm32f103v -DARDUINO_GENERIC_STM32F103V -DARDUINO_ARCH_STM32F1
-  -DCONFIG_MAPLE_MINI_NO_DISABLE_DEBUG=1 -DVECT_TAB_ADDR=0x8000000 -DERROR_LED_PORT=GPIOE -DERROR_LED_PIN=6
-build_unflags = -std=gnu++11
-src_filter      = ${common.default_src_filter} +<src/HAL/STM32F1>
-lib_ignore      = Adafruit NeoPixel, SPI
-upload_protocol = serial
-
-#
-# Longer 3D board in Alfawise U20 (STM32F103VET6)
-#
-[env:STM32F103VE_longer]
-platform      = ststm32
-board         = genericSTM32F103VE
-build_flags   = !python Marlin/src/HAL/STM32F1/build_flags.py
-  ${common.build_flags} -std=gnu++14 -USERIAL_USB
-  -DSTM32F1xx -DU20 -DTS_V12
-build_unflags = -std=gnu++11 -DCONFIG_MAPLE_MINI_NO_DISABLE_DEBUG=1 -DERROR_LED_PORT=GPIOE -DERROR_LED_PIN=6
-extra_scripts = buildroot/share/PlatformIO/scripts/STM32F103VE_longer.py
-src_filter    = ${common.default_src_filter} +<src/HAL/STM32F1>
-lib_ignore    = Adafruit NeoPixel, LiquidTWI2, SPI
-
-#
-# MKS Robin Mini (STM32F103VET6)
-#
-[env:mks_robin_mini]
-platform      = ststm32
-board         = genericSTM32F103VE
-build_flags   = !python Marlin/src/HAL/STM32F1/build_flags.py
-  ${common.build_flags} -std=gnu++14
-build_unflags = -std=gnu++11
-extra_scripts = buildroot/share/PlatformIO/scripts/mks_robin_mini.py
-src_filter    = ${common.default_src_filter} +<src/HAL/STM32F1>
-lib_ignore    = Adafruit NeoPixel, SPI
-
-#
-# MKS Robin Nano (STM32F103VET6)
-#
-[env:mks_robin_nano]
-platform      = ststm32
-board         = genericSTM32F103VE
 platform_packages = tool-stm32duino
-<<<<<<< HEAD
-build_flags   = !python Marlin/src/HAL/STM32F1/build_flags.py
-  ${common.build_flags} -std=gnu++14 -DHAVE_SW_SERIAL -DSS_TIMER=4
-build_unflags = -std=gnu++11
-extra_scripts = buildroot/share/PlatformIO/scripts/mks_robin_nano.py
-src_filter    = ${common.default_src_filter} +<src/HAL/STM32F1>
-lib_deps      = ${common.lib_deps}
-  SoftwareSerialM=https://github.com/FYSETC/SoftwareSerialM/archive/master.zip
-lib_ignore    = Adafruit NeoPixel, SPI
-=======
 extra_scripts   = ${common.extra_scripts}
   buildroot/share/PlatformIO/scripts/mks_robin_nano35.py
 build_flags     = ${common_stm32f1.build_flags}
   -DMCU_STM32F103VE -DSS_TIMER=4
 debug_tool      = jlink
 upload_protocol = jlink
->>>>>>> 309e93a1
 
 #
 # MKS Robin (STM32F103ZET6)
 #
 [env:mks_robin]
-platform      = ststm32
+platform      = ${common_stm32f1.platform}
+extends       = common_stm32f1
 board         = genericSTM32F103ZE
-build_flags   = !python Marlin/src/HAL/STM32F1/build_flags.py
-  ${common.build_flags} -std=gnu++14 -DHAVE_SW_SERIAL -DSS_TIMER=4 -DSTM32_XL_DENSITY
-build_unflags = -std=gnu++11
-extra_scripts = buildroot/share/PlatformIO/scripts/mks_robin.py
-src_filter    = ${common.default_src_filter} +<src/HAL/STM32F1>
-lib_deps      = ${common.lib_deps}
-  SoftwareSerialM=https://github.com/FYSETC/SoftwareSerialM/archive/master.zip
-lib_ignore    = Adafruit NeoPixel, SPI
+extra_scripts = ${common.extra_scripts}
+  buildroot/share/PlatformIO/scripts/mks_robin.py
+build_flags   = ${common_stm32f1.build_flags}
+  -DSS_TIMER=4 -DSTM32_XL_DENSITY
 
 # MKS Robin (STM32F103ZET6)
 # Uses HAL STM32 to support Marlin UI for TFT screen with optional touch panel
@@ -1034,170 +927,221 @@
 # MKS Robin Pro (STM32F103ZET6)
 #
 [env:mks_robin_pro]
-platform      = ststm32
+platform      = ${common_stm32f1.platform}
+extends       = env:mks_robin
+extra_scripts = ${common.extra_scripts}
+  buildroot/share/PlatformIO/scripts/mks_robin_pro.py
+
+
+#
+# TRIGORILLA PRO (STM32F103ZET6)
+#
+[env:trigorilla_pro]
+platform      = ${common_stm32f1.platform}
+extends       = env:mks_robin
+extra_scripts = ${common.extra_scripts}
+
+#
+# MKS Robin E3D (STM32F103RCT6) and
+# MKS Robin E3 with TMC2209
+#
+[env:mks_robin_e3]
+platform      = ${common_stm32f1.platform}
+extends       = common_stm32f1
+board         = genericSTM32F103RC
+platform_packages = tool-stm32duino
+extra_scripts = ${common.extra_scripts}
+  buildroot/share/PlatformIO/scripts/mks_robin_e3.py
+build_flags   = ${common_stm32f1.build_flags}
+  -DDEBUG_LEVEL=0 -DSS_TIMER=4
+
+#
+# MKS Robin Lite/Lite2 (STM32F103RCT6)
+#
+[env:mks_robin_lite]
+platform      = ${common_stm32f1.platform}
+extends       = common_stm32f1
+board         = genericSTM32F103RC
+extra_scripts = ${common.extra_scripts}
+  buildroot/share/PlatformIO/scripts/mks_robin_lite.py
+
+
+#
+# MKS ROBIN LITE3 (STM32F103RCT6)
+#
+[env:mks_robin_lite3]
+platform      = ${common_stm32f1.platform}
+extends       = common_stm32f1
+board         = genericSTM32F103RC
+extra_scripts = ${common.extra_scripts}
+  buildroot/share/PlatformIO/scripts/mks_robin_lite3.py
+
+#
+# JGAurora A5S A1 (STM32F103ZET6)
+#
+[env:jgaurora_a5s_a1]
+platform      = ${common_stm32f1.platform}
+extends       = common_stm32f1
 board         = genericSTM32F103ZE
-extra_scripts = buildroot/share/PlatformIO/scripts/mks_robin_pro.py
-build_flags   = !python Marlin/src/HAL/STM32F1/build_flags.py
-  ${common.build_flags} -std=gnu++14 -DSTM32_XL_DENSITY
-build_unflags = -std=gnu++11
-src_filter    = ${common.default_src_filter} +<src/HAL/STM32F1>
-lib_deps      = ${common.lib_deps}
-lib_ignore    = Adafruit NeoPixel, SPI, TMCStepper
-
-#
-# MKS Robin Lite/Lite2 (STM32F103RCT6)
-#
-[env:mks_robin_lite]
-platform      = ststm32
-board         = genericSTM32F103RC
-build_flags   = !python Marlin/src/HAL/STM32F1/build_flags.py
-  ${common.build_flags} -std=gnu++14
-build_unflags = -std=gnu++11
-extra_scripts = buildroot/share/PlatformIO/scripts/mks_robin_lite.py
-src_filter    = ${common.default_src_filter} +<src/HAL/STM32F1>
-lib_ignore    = Adafruit NeoPixel, SPI
-
-#
-# MKS ROBIN LITE3 (STM32F103RCT6)
-#
-[env:mks_robin_lite3]
-platform      = ststm32
-board         = genericSTM32F103RC
-extra_scripts = buildroot/share/PlatformIO/scripts/mks_robin_lite3.py
-build_flags   = !python Marlin/src/HAL/STM32F1/build_flags.py
-  ${common.build_flags} -std=gnu++14
-build_unflags = -std=gnu++11
-src_filter    = ${common.default_src_filter} +<src/HAL/STM32F1>
-lib_deps      = ${common.lib_deps}
-lib_ignore    = Adafruit NeoPixel, SPI
-
-#
-# JGAurora A5S A1 (STM32F103ZET6)
-#
-[env:jgaurora_a5s_a1]
-platform      = ststm32
-board         = genericSTM32F103ZE
-build_flags   = !python Marlin/src/HAL/STM32F1/build_flags.py
-  ${common.build_flags} -DSTM32F1xx -std=gnu++14 -DSTM32_XL_DENSITY
-build_unflags = -std=gnu++11
-extra_scripts = buildroot/share/PlatformIO/scripts/jgaurora_a5s_a1_with_bootloader.py
-src_filter    = ${common.default_src_filter} +<src/HAL/STM32F1>
-lib_ignore    = Adafruit NeoPixel, SPI
+extra_scripts = ${common.extra_scripts}
+  buildroot/share/PlatformIO/scripts/jgaurora_a5s_a1_with_bootloader.py
+build_flags   = ${common_stm32f1.build_flags}
+  -DSTM32F1xx -DSTM32_XL_DENSITY
 
 #
 # Malyan M200 (STM32F103CB)
 #
 [env:STM32F103CB_malyan]
-platform    = ststm32
-board       = malyanM200
-build_flags = !python Marlin/src/HAL/STM32F1/build_flags.py -DMCU_STM32F103CB -D __STM32F1__=1 -std=c++1y -D MOTHERBOARD="BOARD_MALYAN_M200" -DSERIAL_USB -ffunction-sections -fdata-sections -Wl,--gc-sections
-  -DDEBUG_LEVEL=0 -D__MARLIN_FIRMWARE__
-src_filter  = ${common.default_src_filter} +<src/HAL/STM32F1>
-lib_ignore  = Adafruit NeoPixel, LiquidCrystal, LiquidTWI2, TMCStepper, U8glib-HAL, SPI
+platform      = ${common_stm32f1.platform}
+extends       = common_stm32f1
+board         = malyanM200
+build_flags   = ${common_stm32f1.build_flags}
+  -DMCU_STM32F103CB -D__STM32F1__=1 -std=c++1y -DSERIAL_USB -ffunction-sections -fdata-sections
+  -Wl,--gc-sections -DDEBUG_LEVEL=0 -D__MARLIN_FIRMWARE__
+lib_ignore    = ${common_stm32f1.lib_ignore}
+  SoftwareSerialM
+
+#
+# Malyan M200 v2 (STM32F070RB)
+#
+[env:STM32F070RB_malyan]
+platform    = ${common_stm32.platform}
+extends     = common_stm32
+board       = malyanM200v2
+build_flags = ${common_stm32.build_flags} -DSTM32F0xx -DUSB_PRODUCT=\"STM32F070RB\" -DHAL_PCD_MODULE_ENABLED
+  -O2 -ffreestanding -fsigned-char -fno-move-loop-invariants -fno-strict-aliasing -std=gnu11 -std=gnu++11
+  -DCUSTOM_STARTUP_FILE
+lib_ignore  = SoftwareSerial
+
+#
+# Malyan M300 (STM32F070CB)
+#
+[env:malyan_M300]
+platform    = ststm32@>=6.1.0,<6.2.0
+board       = malyanm300_f070cb
+build_flags = ${common.build_flags}
+  -DUSBCON -DUSBD_VID=0x0483 "-DUSB_MANUFACTURER=\"Unknown\"" "-DUSB_PRODUCT=\"MALYAN_M300\""
+  -DHAL_PCD_MODULE_ENABLED -DUSBD_USE_CDC -DDISABLE_GENERIC_SERIALUSB -DHAL_UART_MODULE_ENABLED
+src_filter  = ${common.default_src_filter} +<src/HAL/STM32>
 
 #
 # Chitu boards like Tronxy X5s (STM32F103ZET6)
 #
 [env:chitu_f103]
-platform      = ststm32
-board         = genericSTM32F103ZE
-build_flags   = !python Marlin/src/HAL/STM32F1/build_flags.py
-  ${common.build_flags} -DSTM32F1xx -std=gnu++14 -DSTM32_XL_DENSITY
-build_unflags = -std=gnu++11 -DCONFIG_MAPLE_MINI_NO_DISABLE_DEBUG= -DERROR_LED_PORT=GPIOE -DERROR_LED_PIN=6
-extra_scripts = buildroot/share/PlatformIO/scripts/chitu_crypt.py
-src_filter    = ${common.default_src_filter} +<src/HAL/STM32F1>
-lib_ignore    = Adafruit NeoPixel
+platform      = ${common_stm32f1.platform}
+extends       = common_stm32f1
+board         = CHITU_F103
+extra_scripts = pre:buildroot/share/PlatformIO/scripts/common-dependencies.py
+  pre:buildroot/share/PlatformIO/scripts/STM32F1_create_variant.py
+  buildroot/share/PlatformIO/scripts/chitu_crypt.py
+build_flags   = ${common_stm32f1.build_flags}
+  -DSTM32F1xx -DSTM32_XL_DENSITY
+build_unflags = ${common_stm32f1.build_unflags}
+  -DCONFIG_MAPLE_MINI_NO_DISABLE_DEBUG= -DERROR_LED_PORT=GPIOE -DERROR_LED_PIN=6
+
+#
+# Some Chitu V5 boards have a problem with GPIO init.
+# Use this target if G28 or G29 are always failing.
+#
+[env:chitu_v5_gpio_init]
+platform      = ${common_stm32f1.platform}
+extends       = env:chitu_f103
+build_flags   = ${env:chitu_f103.build_flags} -DCHITU_V5_Z_MIN_BUGFIX
+
+#
+# Creality (STM32F103RET6)
+#
+[env:STM32F103RET6_creality]
+platform        = ${common_stm32f1.platform}
+extends         = common_stm32f1
+board           = genericSTM32F103RC
+build_flags     = !python Marlin/src/HAL/STM32F1/build_flags.py
+  ${common.build_flags} -std=gnu++14 -DSTM32_XL_DENSITY -DTEMP_TIMER_CHAN=4
+extra_scripts   = ${common.extra_scripts}
+  pre:buildroot/share/PlatformIO/scripts/random-bin.py
+  buildroot/share/PlatformIO/scripts/creality.py
+lib_ignore      = ${common_stm32f1.lib_ignore}
+debug_tool      = jlink
+upload_protocol = jlink
+monitor_speed   = 115200
 
 #
 # STM32F401VE
 # 'STEVAL-3DP001V1' STM32F401VE board - https://www.st.com/en/evaluation-tools/steval-3dp001v1.html
 #
 [env:STM32F401VE_STEVAL]
-platform          = ststm32
+platform          = ${common_stm32.platform}
+extends           = common_stm32
 board             = STEVAL_STM32F401VE
-platform_packages = framework-arduinoststm32@>=3.107,<4
-build_flags       = ${common.build_flags}
- -DTARGET_STM32F4 -DARDUINO_STEVAL -DSTM32F401xE
- -DUSBCON -DUSBD_USE_CDC -DUSBD_VID=0x0483 -DUSB_PRODUCT=\"STEVAL_F401VE\"
- -DDISABLE_GENERIC_SERIALUSB
- -IMarlin/src/HAL/STM32
-build_unflags     = -std=gnu++11
-extra_scripts     = pre:buildroot/share/PlatformIO/scripts/generic_create_variant.py
+build_flags       = ${common_stm32.build_flags}
+  -DTARGET_STM32F4 -DARDUINO_STEVAL -DSTM32F401xE
+  -DUSB_PRODUCT=\"STEVAL_F401VE\"
+  -DDISABLE_GENERIC_SERIALUSB -DUSBD_USE_CDC_COMPOSITE -DUSE_USB_FS
+extra_scripts     = ${common.extra_scripts}
+  pre:buildroot/share/PlatformIO/scripts/generic_create_variant.py
   buildroot/share/PlatformIO/scripts/STEVAL__F401XX.py
-lib_ignore        = Adafruit NeoPixel, TMCStepper, SailfishLCD, SailfishRGB_LED, SlowSoftI2CMaster, SoftwareSerial
-src_filter        = ${common.default_src_filter} +<src/HAL/STM32>
+lib_ignore        = SoftwareSerial
 
 #
 # FLYF407ZG
 #
 [env:FLYF407ZG]
-platform          = ststm32
+platform          = ${common_stm32.platform}
+extends           = common_stm32
 board             = FLYF407ZG
-platform_packages = framework-arduinoststm32@>=3.107,<4
-build_flags       = ${common.build_flags}
-  -DSTM32F4 -DUSBCON -DUSBD_USE_CDC -DUSBD_VID=0x0483 -DUSB_PRODUCT=\"STM32F407ZG\"
+build_flags       = ${common_stm32.build_flags}
+  -DSTM32F4 -DUSB_PRODUCT=\"STM32F407ZG\"
   -DTARGET_STM32F4 -DVECT_TAB_OFFSET=0x8000
-  -IMarlin/src/HAL/STM32
-build_unflags     = -std=gnu++11
-extra_scripts     = pre:buildroot/share/PlatformIO/scripts/generic_create_variant.py
-lib_ignore        = Adafruit NeoPixel, TMCStepper, SailfishLCD, SailfishRGB_LED, SlowSoftI2CMaster, SoftwareSerial
-src_filter        = ${common.default_src_filter} +<src/HAL/STM32>
-
+extra_scripts     = ${common.extra_scripts}
+  pre:buildroot/share/PlatformIO/scripts/generic_create_variant.py
 
 #
 # FYSETC S6 (STM32F446VET6 ARM Cortex-M4)
 #
 [env:FYSETC_S6]
-platform          = ststm32
+platform          = ${common_stm32.platform}
+extends           = common_stm32
+platform_packages = ${common_stm32.platform_packages}
+   tool-stm32duino
 board             = fysetc_s6
-platform_packages =
-   tool-stm32duino
-   framework-arduinoststm32@>=3.107,<4
-build_flags       = ${common.build_flags}
-  -DTARGET_STM32F4 -std=gnu++14
-  -DVECT_TAB_OFFSET=0x10000
-  -DUSBCON -DUSBD_USE_CDC -DHAL_PCD_MODULE_ENABLED -DUSBD_VID=0x0483 '-DUSB_PRODUCT="FYSETC_S6"'
-build_unflags     = -std=gnu++11
-extra_scripts     = pre:buildroot/share/PlatformIO/scripts/fysetc_STM32S6.py
-src_filter        = ${common.default_src_filter} +<src/HAL/STM32>
-lib_ignore        = Arduino-L6470
+build_flags       = ${common_stm32.build_flags}
+  -DTARGET_STM32F4 -DVECT_TAB_OFFSET=0x10000
+  -DHAL_PCD_MODULE_ENABLED '-DUSB_PRODUCT="FYSETC_S6"'
+extra_scripts     = ${common.extra_scripts}
+  pre:buildroot/share/PlatformIO/scripts/fysetc_STM32S6.py
 debug_tool        = stlink
-#upload_protocol   = stlink
-upload_protocol   = serial
+upload_protocol   = dfu
+upload_command    = dfu-util -a 0 -s 0x08010000:leave -D "$SOURCE"
 
 #
 # STM32F407VET6 with RAMPS-like shield
-# 'Black' STM32F407VET6 board - http://wiki.stm32duino.com/index.php?title=STM32F407
+# 'Black' STM32F407VET6 board - https://wiki.stm32duino.com/index.php?title=STM32F407
 # Shield - https://github.com/jmz52/Hardware
 #
 [env:STM32F407VE_black]
-platform          = ststm32
+platform          = ${common_stm32.platform}
+extends           = common_stm32
 board             = blackSTM32F407VET6
-platform_packages = framework-arduinoststm32@>=3.107,<4
-build_flags       = ${common.build_flags}
- -DTARGET_STM32F4 -DARDUINO_BLACK_F407VE
- -DUSBCON -DUSBD_USE_CDC -DUSBD_VID=0x0483 -DUSB_PRODUCT=\"BLACK_F407VE\"
-  -IMarlin/src/HAL/STM32
-build_unflags     = -std=gnu++11
-extra_scripts     = pre:buildroot/share/PlatformIO/scripts/generic_create_variant.py
-lib_ignore        = Adafruit NeoPixel, TMCStepper, SailfishLCD, SailfishRGB_LED, SlowSoftI2CMaster, SoftwareSerial
-src_filter        = ${common.default_src_filter} +<src/HAL/STM32>
+build_flags       = ${common_stm32.build_flags}
+  -DTARGET_STM32F4 -DARDUINO_BLACK_F407VE
+  -DUSB_PRODUCT=\"BLACK_F407VE\"
+  -DUSBD_USE_CDC_COMPOSITE -DUSE_USB_FS
+extra_scripts     = ${common.extra_scripts}
+  pre:buildroot/share/PlatformIO/scripts/generic_create_variant.py
+lib_ignore        = SoftwareSerial
 
 #
 # BigTreeTech SKR Pro (STM32F407ZGT6 ARM Cortex-M4)
 #
 [env:BIGTREE_SKR_PRO]
-platform          = ststm32
+platform          = ${common_stm32.platform}
+extends           = common_stm32
 board             = BigTree_SKR_Pro
-platform_packages = framework-arduinoststm32@>=3.107,<4
-build_flags       = ${common.build_flags}
-  -DUSBCON -DUSBD_USE_CDC -DUSBD_VID=0x0483 -DUSB_PRODUCT=\"STM32F407ZG\"
+build_flags       = ${common_stm32.build_flags}
+  -DUSB_PRODUCT=\"STM32F407ZG\"
   -DTARGET_STM32F4 -DSTM32F407_5ZX -DVECT_TAB_OFFSET=0x8000
-  -IMarlin/src/HAL/STM32
-build_unflags     = -std=gnu++11
-extra_scripts     = pre:buildroot/share/PlatformIO/scripts/generic_create_variant.py
-lib_ignore        = SoftwareSerial, SoftwareSerialM
-src_filter        = ${common.default_src_filter} +<src/HAL/STM32>
+extra_scripts     = ${common.extra_scripts}
+  pre:buildroot/share/PlatformIO/scripts/generic_create_variant.py
 #upload_protocol   = stlink
 #upload_command    = "$PROJECT_PACKAGES_DIR/tool-stm32duino/stlink/ST-LINK_CLI.exe" -c SWD -P "$BUILD_DIR/firmware.bin" 0x8008000 -Rst -Run
 debug_tool        = stlink
@@ -1207,66 +1151,94 @@
 # Bigtreetech GTR V1.0 (STM32F407IGT6 ARM Cortex-M4)
 #
 [env:BIGTREE_GTR_V1_0]
-platform          = ststm32@>=5.7.0
-framework         = arduino
-platform_packages = framework-arduinoststm32@>=3.107,<4
-board             = BigTree_SKR_Pro
-extra_scripts     = pre:buildroot/share/PlatformIO/scripts/generic_create_variant.py
-build_flags       = ${common.build_flags}
-  -DUSBCON -DUSBD_USE_CDC -DUSBD_VID=0x0483 -DUSB_PRODUCT=\"STM32F407IG\"
+platform          = ststm32@>=5.7.0,<6.2.0
+extends           = common_stm32
+board             = BigTree_GTR_v1
+extra_scripts     = ${common.extra_scripts}
+  pre:buildroot/share/PlatformIO/scripts/generic_create_variant.py
+build_flags       = ${common_stm32.build_flags}
+  -DUSB_PRODUCT=\"STM32F407IG\"
   -DTARGET_STM32F4 -DSTM32F407IX -DVECT_TAB_OFFSET=0x8000
-  -IMarlin/src/HAL/STM32
-lib_deps          =
-  U8glib-HAL=https://github.com/MarlinFirmware/U8glib-HAL/archive/bugfix.zip
-  LiquidCrystal
-  TMCStepper@>=0.5.2,<1.0.0
-  Adafruit NeoPixel
-  LiquidTWI2=https://github.com/lincomatic/LiquidTWI2/archive/master.zip
-  Arduino-L6470=https://github.com/ameyer/Arduino-L6470/archive/0.7.0.zip
-lib_ignore        = SoftwareSerial, SoftwareSerialM
-src_filter        = ${common.default_src_filter} +<src/HAL/STM32>
-monitor_speed     = 250000
-
-#
-# BigTreeTech BTT002 (STM32F407VET6 ARM Cortex-M4)
+
+#
+# BigTreeTech BTT002 V1.0 (STM32F407VGT6 ARM Cortex-M4)
 #
 [env:BIGTREE_BTT002]
-platform          = ststm32@5.6.0
+platform          = ${common_stm32.platform}
+extends           = common_stm32
 board             = BigTree_Btt002
-platform_packages = framework-arduinoststm32@>=3.107,<4
-build_flags       = ${common.build_flags}
-  -DUSBCON -DUSBD_USE_CDC -DUSBD_VID=0x0483 -DUSB_PRODUCT=\"STM32F407VE\"
+build_flags       = ${common_stm32.build_flags}
+  -DUSB_PRODUCT=\"STM32F407VG\"
   -DTARGET_STM32F4 -DSTM32F407_5VX -DVECT_TAB_OFFSET=0x8000
   -DHAVE_HWSERIAL2
   -DHAVE_HWSERIAL3
   -DPIN_SERIAL2_RX=PD_6
   -DPIN_SERIAL2_TX=PD_5
-build_unflags     = -std=gnu++11
-extra_scripts     = pre:buildroot/share/PlatformIO/scripts/generic_create_variant.py
-lib_ignore        = Adafruit NeoPixel, SailfishLCD, SailfishRGB_LED, SlowSoftI2CMaster
-src_filter        = ${common.default_src_filter} +<src/HAL/STM32>
-
-#
-# Teensy 3.1 / 3.2 (ARM Cortex-M4)
-#
-[env:teensy31]
-platform      = teensy
-board         = teensy31
-lib_deps      = ${common.lib_deps}
-  TMC26XStepper=https://github.com/trinamic/TMC26XStepper/archive/master.zip
-lib_ignore    = Adafruit NeoPixel
-src_filter    = ${common.default_src_filter} +<src/HAL/TEENSY31_32>
-
-#
-# Teensy 3.5 / 3.6 (ARM Cortex-M4)
-#
-[env:teensy35]
-platform      = teensy
-board         = teensy35
-lib_deps      = ${common.lib_deps}
-  TMC26XStepper=https://github.com/trinamic/TMC26XStepper/archive/master.zip
-lib_ignore    = Adafruit NeoPixel
-src_filter    = ${common.default_src_filter} +<src/HAL/TEENSY35_36>
+extra_scripts     = ${common.extra_scripts}
+  pre:buildroot/share/PlatformIO/scripts/generic_create_variant.py
+
+#
+# Lerdge base
+#
+[lerdge_common]
+platform           = ${common_stm32.platform}
+extends            = common_stm32
+board              = LERDGE
+board_build.offset = 0x10000
+extra_scripts      = ${common.extra_scripts}
+                     pre:buildroot/share/PlatformIO/scripts/copy_marlin_variant_to_framework.py
+                     buildroot/share/PlatformIO/scripts/stm32_bootloader.py
+                     buildroot/share/PlatformIO/scripts/lerdge.py
+build_flags        = ${common_stm32.build_flags}
+  -DSTM32F4 -DSTM32F4xx -DTARGET_STM32F4
+  -DDISABLE_GENERIC_SERIALUSB -DARDUINO_ARCH_STM32 -DARDUINO_LERDGE
+  -DTRANSFER_CLOCK_DIV=8 -DHAL_SRAM_MODULE_ENABLED
+build_unflags      = ${common_stm32.build_unflags} -DUSBCON -DUSBD_USE_CDC -DUSBD_VID=0x0483
+
+#
+# Lerdge X
+#
+[env:LERDGEX]
+extends              = lerdge_common
+board_build.firmware = Lerdge_X_firmware_force.bin
+
+#
+# Lerdge S
+#
+[env:LERDGES]
+extends              = lerdge_common
+board_build.firmware = Lerdge_firmware_force.bin
+
+#
+# Lerdge K
+#
+[env:LERDGEK]
+extends              = lerdge_common
+board_build.firmware = Lerdge_K_firmware_force.bin
+build_flags          = ${lerdge_common.build_flags}
+  -DLERDGEK
+
+#
+# RUMBA32
+#
+[env:rumba32]
+platform      = ${common_stm32.platform}
+extends       = common_stm32
+build_flags   = ${common_stm32.build_flags}
+  -Os
+  "-DUSB_PRODUCT=\"RUMBA32\""
+  -DHAL_PCD_MODULE_ENABLED
+  -DDISABLE_GENERIC_SERIALUSB
+  -DHAL_UART_MODULE_ENABLED
+board         = rumba32_f446ve
+upload_protocol = dfu
+monitor_speed = 500000
+
+#################################
+#                               #
+#      Other Architectures      #
+#                               #
+#################################
 
 #
 # Espressif ESP32
@@ -1275,17 +1247,26 @@
 platform      = espressif32@1.11.2
 board         = esp32dev
 build_flags   = ${common.build_flags} -DCORE_DEBUG_LEVEL=0
-lib_deps      = ${common.lib_deps}
-  AsyncTCP=https://github.com/me-no-dev/AsyncTCP/archive/master.zip
-  ESPAsyncWebServer=https://github.com/me-no-dev/ESPAsyncWebServer/archive/master.zip
-  ESP3DLib=https://github.com/luc-github/ESP3DLib.git
-  arduinoWebSockets=https://github.com/Links2004/arduinoWebSockets.git
-  ESP32SSDP=https://github.com/luc-github/ESP32SSDP.git
-lib_ignore    = LiquidCrystal, LiquidTWI2, SailfishLCD, SailfishRGB_LED, ESPAsyncTCP
 src_filter    = ${common.default_src_filter} +<src/HAL/ESP32>
 upload_speed  = 115200
 #upload_port   = marlinesp.local
 #board_build.flash_mode = qio
+
+#
+# Teensy 3.1 / 3.2 (ARM Cortex-M4)
+#
+[env:teensy31]
+platform      = teensy
+board         = teensy31
+src_filter    = ${common.default_src_filter} +<src/HAL/TEENSY31_32>
+
+#
+# Teensy 3.5 / 3.6 (ARM Cortex-M4)
+#
+[env:teensy35]
+platform      = teensy
+board         = teensy35
+src_filter    = ${common.default_src_filter} +<src/HAL/TEENSY35_36>
 
 #
 # Native
@@ -1302,72 +1283,10 @@
 src_filter      = ${common.default_src_filter} +<src/HAL/LINUX>
 
 #
-# Adafruit Grand Central M4 (Atmel SAMD51P20A ARM Cortex-M4)
-#
-[env:SAMD51_grandcentral_m4]
-platform       = atmelsam
-board          = adafruit_grandcentral_m4
-build_flags    = ${common.build_flags} -std=gnu++17 -Wno-register
-build_unflags  = -std=gnu++11
-src_filter     = ${common.default_src_filter} +<src/HAL/SAMD51>
-lib_deps       = ${common.lib_deps}
-  SoftwareSerialM=https://github.com/FYSETC/SoftwareSerialM/archive/master.zip
-  Adafruit_SPIFlash=https://github.com/adafruit/Adafruit_SPIFlash/archive/master.zip
-debug_tool     = jlink
-
-#
-# RUMBA32
-#
-[env:rumba32_f446ve]
-platform      = ststm32
-board         = rumba32_f446ve
-build_flags   = ${common.build_flags}
-  -DSTM32F4xx
-  -DARDUINO_RUMBA32_F446VE
-  -DARDUINO_ARCH_STM32
-  "-DBOARD_NAME=\"RUMBA32_F446VE\""
-  -DSTM32F446xx
-  -DUSBCON
-  -DUSBD_VID=0x0483
-  "-DUSB_MANUFACTURER=\"Unknown\""
-  "-DUSB_PRODUCT=\"RUMBA32_F446VE\""
-  -DHAL_PCD_MODULE_ENABLED
-  -DUSBD_USE_CDC
-  -DDISABLE_GENERIC_SERIALUSB
-  -DHAL_UART_MODULE_ENABLED
-  -Os
-lib_ignore    = Adafruit NeoPixel
-src_filter    = ${common.default_src_filter} +<src/HAL/STM32>
-monitor_speed = 500000
-upload_protocol = dfu
-
-#
-# MKS RUMBA32 (adds TMC2208/2209 UART interface and AUX-1)
-#
-[env:rumba32_mks]
-platform      = ststm32
-board         = rumba32_f446ve
-build_flags   = ${common.build_flags}
- -DSTM32F4xx -DARDUINO_RUMBA32_F446VE -DARDUINO_ARCH_STM32 "-DBOARD_NAME=\"RUMBA32_F446VE\""
- -DSTM32F446xx -DUSBCON -DUSBD_VID=0x8000
-  "-DUSB_MANUFACTURER=\"Unknown\""
-  "-DUSB_PRODUCT=\"RUMBA32_F446VE\""
-  -DHAL_PCD_MODULE_ENABLED
-  -DUSBD_USE_CDC
-  -DDISABLE_GENERIC_SERIALUSB
-  -DHAL_UART_MODULE_ENABLED
-  -Os
-lib_ignore    = Adafruit NeoPixel
-src_filter    = ${common.default_src_filter} +<src/HAL/STM32> +<src/HAL/STM32_F4_F7> -<src/HAL/STM32_F4_F7/STM32F7>
-upload_protocol = dfu
-
-#
 # Just print the dependency tree
 #
 [env:include_tree]
 platform    = atmelavr
 board       = megaatmega2560
 build_flags = -c -H -std=gnu++11 -Wall -Os -D__MARLIN_FIRMWARE__
-lib_deps    = ${common.lib_deps}
-  TMC26XStepper=https://github.com/trinamic/TMC26XStepper/archive/master.zip
-src_filter  = +<src/Marlin.cpp>+src_filter  = +<src/MarlinCore.cpp>