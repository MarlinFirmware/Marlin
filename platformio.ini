#
# Marlin Firmware
# PlatformIO Configuration File
#
# For detailed documentation with EXAMPLES:
#
# https://docs.platformio.org/en/latest/projectconf/index.html
#

# Automatic targets - enable auto-uploading
#targets = upload

#
# By default platformio build will abort after 5 errors.
# Remove '-fmax-errors=5' from build_flags below to see all.
#

[platformio]
src_dir      = Marlin
boards_dir   = buildroot/share/PlatformIO/boards
default_envs = STM32F103RET6_creality
include_dir  = Marlin

#
# The 'common' values are used for most Marlin builds
#
[common]
default_src_filter = +<src/*> -<src/config> -<src/HAL> +<src/HAL/shared>
  -<src/lcd/HD44780> -<src/lcd/TFTGLCD> -<src/lcd/dwin> -<src/lcd/dogm> -<src/lcd/tft>
  -<src/HAL/STM32/tft> -<src/HAL/STM32F1/tft>
  -<src/lcd/menu>
  -<src/lcd/menu/game/game.cpp> -<src/lcd/menu/game/brickout.cpp> -<src/lcd/menu/game/invaders.cpp>
  -<src/lcd/menu/game/maze.cpp> -<src/lcd/menu/game/snake.cpp>
  -<src/lcd/menu/menu_backlash.cpp>
  -<src/lcd/menu/menu_bed_corners.cpp>
  -<src/lcd/menu/menu_bed_leveling.cpp>
  -<src/lcd/menu/menu_cancelobject.cpp>
  -<src/lcd/menu/menu_delta_calibrate.cpp>
  -<src/lcd/menu/menu_filament.cpp>
  -<src/lcd/menu/menu_info.cpp>
  -<src/lcd/menu/menu_job_recovery.cpp>
  -<src/lcd/menu/menu_led.cpp>
  -<src/lcd/menu/menu_media.cpp>
  -<src/lcd/menu/menu_mmu2.cpp>
  -<src/lcd/menu/menu_password.cpp>
  -<src/lcd/menu/menu_power_monitor.cpp>
  -<src/lcd/menu/menu_spindle_laser.cpp>
  -<src/lcd/menu/menu_temperature.cpp>
  -<src/lcd/menu/menu_tmc.cpp>
  -<src/lcd/menu/menu_touch_screen.cpp>
  -<src/lcd/menu/menu_ubl.cpp>
  -<src/lcd/extui/lib/mks_ui>
  -<src/lcd/extui/lib/dgus> -<src/lcd/extui/dgus_lcd.cpp>
  -<src/lcd/extui/example.cpp>
  -<src/lcd/extui/malyan_lcd.cpp>
  -<src/lcd/extui/lib/ftdi_eve_touch_ui>
  -<src/lcd/extui/anycubic_chiron_lcd.cpp> -<src/lcd/extui/lib/anycubic_chiron>
  -<src/lcd/extui/anycubic_i3mega_lcd.cpp> -<src/lcd/extui/lib/anycubic_i3mega>
  -<src/lcd/lcdprint.cpp>
  -<src/lcd/touch/touch_buttons.cpp>
  -<src/sd/usb_flashdrive>
  -<src/HAL/shared/backtrace>
  -<src/feature/babystep.cpp>
  -<src/feature/backlash.cpp>
  -<src/feature/baricuda.cpp> -<src/gcode/feature/baricuda>
  -<src/feature/bedlevel/abl> -<src/gcode/bedlevel/abl>
  -<src/feature/bedlevel/mbl> -<src/gcode/bedlevel/mbl>
  -<src/feature/bedlevel/ubl> -<src/gcode/bedlevel/ubl>
  -<src/feature/binary_stream.cpp> -<src/libs/heatshrink>
  -<src/feature/bltouch.cpp>
  -<src/feature/cancel_object.cpp> -<src/gcode/feature/cancel>
  -<src/feature/caselight.cpp> -<src/gcode/feature/caselight>
  -<src/feature/closedloop.cpp>
  -<src/feature/controllerfan.cpp> -<src/gcode/feature/controllerfan>
  -<src/feature/dac> -<src/feature/digipot>
  -<src/feature/direct_stepping.cpp> -<src/gcode/motion/G6.cpp>
  -<src/feature/e_parser.cpp>
  -<src/feature/encoder_i2c.cpp>
  -<src/feature/fanmux.cpp>
  -<src/feature/filwidth.cpp> -<src/gcode/feature/filwidth>
  -<src/feature/fwretract.cpp> -<src/gcode/feature/fwretract>
  -<src/feature/host_actions.cpp>
  -<src/feature/hotend_idle.cpp>
  -<src/feature/joystick.cpp>
  -<src/feature/leds/blinkm.cpp>
  -<src/feature/leds/leds.cpp>
  -<src/feature/leds/neopixel.cpp>
  -<src/feature/leds/pca9533.cpp>
  -<src/feature/leds/pca9632.cpp>
  -<src/feature/leds/printer_event_leds.cpp>
  -<src/feature/leds/tempstat.cpp>
  -<src/feature/max7219.cpp>
  -<src/feature/mixing.cpp>
  -<src/feature/mmu2> -<src/gcode/feature/prusa_MMU2>
  -<src/feature/password> -<src/gcode/feature/password>
  -<src/feature/pause.cpp>
  -<src/feature/power.cpp>
  -<src/feature/power_monitor.cpp> -<src/gcode/feature/power_monitor>
  -<src/feature/powerloss.cpp> -<src/gcode/feature/powerloss>
  -<src/feature/probe_temp_comp.cpp>
  -<src/feature/runout.cpp> -<src/gcode/feature/runout>
  -<src/feature/snmm.cpp>
  -<src/feature/solenoid.cpp> -<src/gcode/control/M380_M381.cpp>
  -<src/feature/spindle_laser.cpp> -<src/gcode/control/M3-M5.cpp>
  -<src/feature/tmc_util.cpp> -<src/module/stepper/trinamic.cpp>
  -<src/feature/twibus.cpp>
  -<src/feature/z_stepper_align.cpp>
  -<src/gcode/bedlevel/G26.cpp>
  -<src/gcode/bedlevel/G35.cpp>
  -<src/gcode/bedlevel/G42.cpp>
  -<src/gcode/bedlevel/M420.cpp>
  -<src/gcode/calibrate/G33.cpp>
  -<src/gcode/calibrate/G34_M422.cpp>
  -<src/gcode/calibrate/G76_M192_M871.cpp>
  -<src/gcode/calibrate/G425.cpp>
  -<src/gcode/calibrate/M12.cpp>
  -<src/gcode/calibrate/M48.cpp>
  -<src/gcode/calibrate/M100.cpp>
  -<src/gcode/calibrate/M425.cpp>
  -<src/gcode/calibrate/M666.cpp>
  -<src/gcode/calibrate/M852.cpp>
  -<src/gcode/control/M42.cpp> -<src/gcode/control/M226.cpp>
  -<src/gcode/config/M43.cpp>
  -<src/gcode/config/M217.cpp>
  -<src/gcode/config/M218.cpp>
  -<src/gcode/config/M221.cpp>
  -<src/gcode/config/M281.cpp>
  -<src/gcode/config/M301.cpp>
  -<src/gcode/config/M302.cpp>
  -<src/gcode/config/M304.cpp>
  -<src/gcode/config/M305.cpp>
  -<src/gcode/config/M540.cpp>
  -<src/gcode/config/M575.cpp>
  -<src/gcode/config/M672.cpp>
  -<src/gcode/control/M7-M9.cpp>
  -<src/gcode/control/M211.cpp>
  -<src/gcode/control/M605.cpp>
  -<src/gcode/feature/advance>
  -<src/gcode/feature/camera>
  -<src/gcode/feature/i2c>
  -<src/gcode/feature/L6470>
  -<src/gcode/feature/leds/M150.cpp>
  -<src/gcode/feature/leds/M7219.cpp>
  -<src/gcode/feature/macro>
  -<src/gcode/feature/mixing/M163-M165.cpp>
  -<src/gcode/feature/mixing/M166.cpp>
  -<src/gcode/feature/pause/G27.cpp>
  -<src/gcode/feature/pause/G60.cpp>
  -<src/gcode/feature/pause/G61.cpp>
  -<src/gcode/feature/pause/M125.cpp>
  -<src/gcode/feature/pause/M600.cpp>
  -<src/gcode/feature/pause/M603.cpp>
  -<src/gcode/feature/pause/M701_M702.cpp>
  -<src/gcode/feature/trinamic/M122.cpp>
  -<src/gcode/feature/trinamic/M569.cpp>
  -<src/gcode/feature/trinamic/M906.cpp>
  -<src/gcode/feature/trinamic/M911-M914.cpp>
  -<src/gcode/geometry/G17-G19.cpp>
  -<src/gcode/geometry/G53-G59.cpp>
  -<src/gcode/geometry/M206_M428.cpp>
  -<src/gcode/host/M16.cpp>
  -<src/gcode/host/M113.cpp>
  -<src/gcode/host/M360.cpp>
  -<src/gcode/host/M876.cpp>
  -<src/gcode/lcd/M0_M1.cpp>
  -<src/gcode/lcd/M250.cpp>
  -<src/gcode/lcd/M73.cpp>
  -<src/gcode/lcd/M995.cpp>
  -<src/gcode/motion/G2_G3.cpp>
  -<src/gcode/motion/G5.cpp>
  -<src/gcode/motion/G80.cpp>
  -<src/gcode/motion/M290.cpp>
  -<src/gcode/probe/G30.cpp>
  -<src/gcode/probe/G31_G32.cpp>
  -<src/gcode/probe/G38.cpp>
  -<src/gcode/probe/M401_M402.cpp>
  -<src/gcode/probe/M851.cpp>
  -<src/gcode/probe/M951.cpp>
  -<src/gcode/scara>
  -<src/gcode/sd>
  -<src/gcode/temp/M104_M109.cpp>
  -<src/gcode/temp/M155.cpp>
  -<src/gcode/units/G20_G21.cpp>
  -<src/gcode/units/M149.cpp>
  -<src/libs/BL24CXX.cpp> -<src/libs/W25Qxx.cpp>
  -<src/libs/L64XX> -<src/module/stepper/L64xx.cpp>
  -<src/libs/hex_print.cpp>
  -<src/libs/least_squares_fit.cpp>
  -<src/libs/nozzle.cpp> -<src/gcode/feature/clean>
  -<src/module/delta.cpp>
  -<src/module/planner_bezier.cpp>
  -<src/module/printcounter.cpp>
  -<src/module/probe.cpp>
  -<src/module/scara.cpp> -<src/gcode/calibrate/M665.cpp>
  -<src/module/stepper/TMC26X.cpp>
extra_scripts      =
  pre:buildroot/share/PlatformIO/scripts/common-dependencies.py
  pre:buildroot/share/PlatformIO/scripts/common-cxxflags.py
  post:buildroot/share/PlatformIO/scripts/common-dependencies-post.py
build_flags        = -fmax-errors=5 -g -D__MARLIN_FIRMWARE__ -fmerge-all-constants
lib_deps           =

#
# Feature Dependencies
#
[features]
HAS_TFT_LVGL_UI         = lvgl=https://github.com/makerbase-mks/LVGL-6.1.1-MKS/archive/master.zip
                          src_filter=+<src/lcd/extui/lib/mks_ui>
                          extra_scripts=download_mks_assets.py
HAS_TRINAMIC_CONFIG     = TMCStepper@~0.7.1
                          src_filter=+<src/feature/tmc_util.cpp> +<src/module/stepper/trinamic.cpp> +<src/gcode/feature/trinamic/M122.cpp> +<src/gcode/feature/trinamic/M906.cpp> +<src/gcode/feature/trinamic/M911-M914.cpp>
HAS_STEALTHCHOP         = src_filter=+<src/gcode/feature/trinamic/M569.cpp>
SR_LCD_3W_NL            = SailfishLCD=https://github.com/mikeshub/SailfishLCD/archive/master.zip
HAS_I2C_DIGIPOT         = SlowSoftI2CMaster
                          src_filter=+<src/feature/digipot>
HAS_TMC26X              = TMC26XStepper=https://github.com/trinamic/TMC26XStepper/archive/master.zip
                          src_filter=+<src/module/TMC26X.cpp>
HAS_L64XX               = Arduino-L6470@0.8.0
                          src_filter=+<src/libs/L64XX> +<src/module/stepper/L64xx.cpp> +<src/gcode/feature/L6470>
NEOPIXEL_LED            = Adafruit NeoPixel@1.5.0
                          src_filter=+<src/feature/leds/neopixel.cpp>
MAX6675_IS_MAX31865     = Adafruit MAX31865 library@~1.1.0
USES_LIQUIDCRYSTAL      = LiquidCrystal@1.5.0
USES_LIQUIDTWI2         = LiquidTWI2@1.2.7
<<<<<<< HEAD
DWIN_CREALITY_LCD       = src_filter=+<src/lcd/dwin>
DWIN_CREALITY_TOUCHLCD     = src_filter=+<src/lcd/dwin>
HAS_CHARACTER_LCD       = src_filter=+<src/lcd/HD44780>
=======
HAS_WIRED_LCD           = src_filter=+<src/lcd/lcdprint.cpp>
HAS_MARLINUI_HD44780    = src_filter=+<src/lcd/HD44780>
HAS_MARLINUI_U8GLIB     = U8glib-HAL@~0.4.1
                          src_filter=+<src/lcd/dogm>
HAS_(FSMC|SPI)_TFT      = src_filter=+<src/HAL/STM32/tft> +<src/HAL/STM32F1/tft>
HAS_FSMC_TFT            = src_filter=+<src/HAL/STM32/tft/tft_fsmc.cpp> +<src/HAL/STM32F1/tft/tft_fsmc.cpp>
HAS_SPI_TFT             = src_filter=+<src/HAL/STM32/tft/tft_spi.cpp> +<src/HAL/STM32F1/tft/tft_spi.cpp>
>>>>>>> 11662bf2
HAS_GRAPHICAL_TFT       = src_filter=+<src/lcd/tft>
DWIN_CREALITY_LCD       = src_filter=+<src/lcd/dwin>
IS_TFTGLCD_PANEL        = src_filter=+<src/lcd/TFTGLCD>
HAS_TOUCH_XPT2046       = src_filter=+<src/lcd/touch/touch_buttons.cpp>
HAS_LCD_MENU            = src_filter=+<src/lcd/menu>
HAS_GAMES               = src_filter=+<src/lcd/menu/game/game.cpp>
MARLIN_BRICKOUT         = src_filter=+<src/lcd/menu/game/brickout.cpp>
MARLIN_INVADERS         = src_filter=+<src/lcd/menu/game/invaders.cpp>
MARLIN_MAZE             = src_filter=+<src/lcd/menu/game/maze.cpp>
MARLIN_SNAKE            = src_filter=+<src/lcd/menu/game/snake.cpp>
HAS_MENU_BACKLASH       = src_filter=+<src/lcd/menu/menu_backlash.cpp>
HAS_MENU_BED_CORNERS    = src_filter=+<src/lcd/menu/menu_bed_corners.cpp>
LCD_BED_LEVELING        = src_filter=+<src/lcd/menu/menu_bed_leveling.cpp>
HAS_MENU_CANCELOBJECT   = src_filter=+<src/lcd/menu/menu_cancelobject.cpp>
HAS_MENU_DELTA_CALIBRATE = src_filter=+<src/lcd/menu/menu_delta_calibrate.cpp>
HAS_MENU_FILAMENT       = src_filter=+<src/lcd/menu/menu_filament.cpp>
LCD_INFO_MENU           = src_filter=+<src/lcd/menu/menu_info.cpp>
HAS_MENU_JOB_RECOVERY   = src_filter=+<src/lcd/menu/menu_job_recovery.cpp>
HAS_MENU_LED            = src_filter=+<src/lcd/menu/menu_led.cpp>
HAS_MENU_MEDIA          = src_filter=+<src/lcd/menu/menu_media.cpp>
HAS_MENU_MIXER          = src_filter=+<src/lcd/menu/menu_mixer.cpp>
HAS_MENU_MMU2           = src_filter=+<src/lcd/menu/menu_mmu2.cpp>
HAS_MENU_PASSWORD       = src_filter=+<src/lcd/menu/menu_password.cpp>
HAS_MENU_POWER_MONITOR  = src_filter=+<src/lcd/menu/menu_power_monitor.cpp>
HAS_MENU_CUTTER         = src_filter=+<src/lcd/menu/menu_spindle_laser.cpp>
HAS_MENU_TEMPERATURE    = src_filter=+<src/lcd/menu/menu_temperature.cpp>
HAS_MENU_TMC            = src_filter=+<src/lcd/menu/menu_tmc.cpp>
HAS_MENU_TOUCH_SCREEN   = src_filter=+<src/lcd/menu/menu_touch_screen.cpp>
HAS_MENU_UBL            = src_filter=+<src/lcd/menu/menu_ubl.cpp>
ANYCUBIC_LCD_CHIRON     = src_filter=+<src/lcd/extui/anycubic_chiron_lcd.cpp> +<src/lcd/extui/lib/anycubic_chiron>
ANYCUBIC_LCD_I3MEGA     = src_filter=+<src/lcd/extui/anycubic_i3mega_lcd.cpp> +<src/lcd/extui/lib/anycubic_i3mega>
HAS_DGUS_LCD            = src_filter=+<src/lcd/extui/lib/dgus> +<src/lcd/extui/dgus_lcd.cpp>
TOUCH_UI_FTDI_EVE       = src_filter=+<src/lcd/extui/lib/ftdi_eve_touch_ui>
EXTUI_EXAMPLE           = src_filter=+<src/lcd/extui/example.cpp>
MALYAN_LCD              = src_filter=+<src/lcd/extui/malyan_lcd.cpp>
USB_FLASH_DRIVE_SUPPORT = src_filter=+<src/sd/usb_flashdrive>
AUTO_BED_LEVELING_BILINEAR = src_filter=+<src/feature/bedlevel/abl>
AUTO_BED_LEVELING_(3POINT|(BI)?LINEAR) = src_filter=+<src/gcode/bedlevel/abl>
MESH_BED_LEVELING       = src_filter=+<src/feature/bedlevel/mbl> +<src/gcode/bedlevel/mbl>
AUTO_BED_LEVELING_UBL   = src_filter=+<src/feature/bedlevel/ubl> +<src/gcode/bedlevel/ubl>
BACKLASH_COMPENSATION   = src_filter=+<src/feature/backlash.cpp>
BARICUDA                = src_filter=+<src/feature/baricuda.cpp> +<src/gcode/feature/baricuda>
BINARY_FILE_TRANSFER    = src_filter=+<src/feature/binary_stream.cpp> +<src/libs/heatshrink>
BLTOUCH                 = src_filter=+<src/feature/bltouch.cpp>
CANCEL_OBJECTS          = src_filter=+<src/feature/cancel_object.cpp> +<src/gcode/feature/cancel>
CASE_LIGHT_ENABLE       = src_filter=+<src/feature/caselight.cpp> +<src/gcode/feature/caselight>
EXTERNAL_CLOSED_LOOP_CONTROLLER = src_filter=+<src/feature/closedloop.cpp> +<src/gcode/calibrate/M12.cpp>
USE_CONTROLLER_FAN      = src_filter=+<src/feature/controllerfan.cpp>
DAC_STEPPER_CURRENT     = src_filter=+<src/feature/dac>
DIRECT_STEPPING         = src_filter=+<src/feature/direct_stepping.cpp> +<src/gcode/motion/G6.cpp>
EMERGENCY_PARSER        = src_filter=+<src/feature/e_parser.cpp> -<src/gcode/control/M108_*.cpp>
I2C_POSITION_ENCODERS   = src_filter=+<src/feature/encoder_i2c.cpp>
IIC_BL24CXX_EEPROM      = src_filter=+<src/libs/BL24CXX.cpp>
HAS_SPI_FLASH           = src_filter=+<src/libs/W25Qxx.cpp>
HAS_FANMUX              = src_filter=+<src/feature/fanmux.cpp>
FILAMENT_WIDTH_SENSOR   = src_filter=+<src/feature/filwidth.cpp> +<src/gcode/feature/filwidth>
FWRETRACT               = src_filter=+<src/feature/fwretract.cpp> +<src/gcode/feature/fwretract>
HOST_ACTION_COMMANDS    = src_filter=+<src/feature/host_actions.cpp>
HOTEND_IDLE_TIMEOUT     = src_filter=+<src/feature/hotend_idle.cpp>
JOYSTICK                = src_filter=+<src/feature/joystick.cpp>
BLINKM                  = src_filter=+<src/feature/leds/blinkm.cpp>
HAS_COLOR_LEDS          = src_filter=+<src/feature/leds/leds.cpp> +<src/gcode/feature/leds/M150.cpp>
PCA9533                 = src_filter=+<src/feature/leds/pca9533.cpp>
PCA9632                 = src_filter=+<src/feature/leds/pca9632.cpp>
PRINTER_EVENT_LEDS      = src_filter=+<src/feature/leds/printer_event_leds.cpp>
TEMP_STAT_LEDS          = src_filter=+<src/feature/leds/tempstat.cpp>
MAX7219_DEBUG           = src_filter=+<src/feature/max7219.cpp> +<src/gcode/feature/leds/M7219.cpp>
MIXING_EXTRUDER         = src_filter=+<src/feature/mixing.cpp> +<src/gcode/feature/mixing/M163-M165.cpp>
PRUSA_MMU2              = src_filter=+<src/feature/mmu2> +<src/gcode/feature/prusa_MMU2>
PASSWORD_FEATURE        = src_filter=+<src/feature/password> +<src/gcode/feature/password>
ADVANCED_PAUSE_FEATURE  = src_filter=+<src/feature/pause.cpp> +<src/gcode/feature/pause/M600.cpp> +<src/gcode/feature/pause/M603.cpp>
AUTO_POWER_CONTROL      = src_filter=+<src/feature/power.cpp>
HAS_POWER_MONITOR       = src_filter=+<src/feature/power_monitor.cpp> +<src/gcode/feature/power_monitor>
POWER_LOSS_RECOVERY     = src_filter=+<src/feature/powerloss.cpp> +<src/gcode/feature/powerloss>
PROBE_TEMP_COMPENSATION = src_filter=+<src/feature/probe_temp_comp.cpp> +<src/gcode/calibrate/G76_M192_M871.cpp>
HAS_FILAMENT_SENSOR     = src_filter=+<src/feature/runout.cpp> +<src/gcode/feature/runout>
MK2_MULTIPLEXER         = src_filter=+<src/feature/snmm.cpp>
EXT_SOLENOID|MANUAL_SOLENOID_CONTROL = src_filter=+<src/feature/solenoid.cpp> +<src/gcode/control/M380_M381.cpp>
HAS_CUTTER              = src_filter=+<src/feature/spindle_laser.cpp> +<src/gcode/control/M3-M5.cpp>
EXPERIMENTAL_I2CBUS     = src_filter=+<src/feature/twibus.cpp> +<src/gcode/feature/i2c>
Z_STEPPER_AUTO_ALIGN    = src_filter=+<src/feature/z_stepper_align.cpp> +<src/gcode/calibrate/G34_M422.cpp>
G26_MESH_VALIDATION     = src_filter=+<src/gcode/bedlevel/G26.cpp>
ASSISTED_TRAMMING       = src_filter=+<src/gcode/bedlevel/G35.cpp>
HAS_MESH                = src_filter=+<src/gcode/bedlevel/G42.cpp>
HAS_LEVELING            = src_filter=+<src/gcode/bedlevel/M420.cpp>
DELTA_AUTO_CALIBRATION  = src_filter=+<src/gcode/calibrate/G33.cpp>
CALIBRATION_GCODE       = src_filter=+<src/gcode/calibrate/G425.cpp>
Z_MIN_PROBE_REPEATABILITY_TEST = src_filter=+<src/gcode/calibrate/M48.cpp>
M100_FREE_MEMORY_WATCHER = src_filter=+<src/gcode/calibrate/M100.cpp>
BACKLASH_GCODE          = src_filter=+<src/gcode/calibrate/M425.cpp>
IS_KINEMATIC            = src_filter=+<src/gcode/calibrate/M665.cpp>
HAS_EXTRA_ENDSTOPS      = src_filter=+<src/gcode/calibrate/M666.cpp>
SKEW_CORRECTION_GCODE   = src_filter=+<src/gcode/calibrate/M852.cpp>
DIRECT_PIN_CONTROL      = src_filter=+<src/gcode/control/M42.cpp> +<src/gcode/control/M226.cpp>
PINS_DEBUGGING          = src_filter=+<src/gcode/config/M43.cpp>
NO_VOLUMETRICS          = src_filter=-<src/gcode/config/M200-M205.cpp>
HAS_MULTI_EXTRUDER      = src_filter=+<src/gcode/config/M217.cpp>
HAS_HOTEND_OFFSET       = src_filter=+<src/gcode/config/M218.cpp>
EDITABLE_SERVO_ANGLES   = src_filter=+<src/gcode/config/M281.cpp>
PIDTEMP                 = src_filter=+<src/gcode/config/M301.cpp>
PREVENT_COLD_EXTRUSION  = src_filter=+<src/gcode/config/M302.cpp>
PIDTEMPBED              = src_filter=+<src/gcode/config/M304.cpp>
HAS_USER_THERMISTORS    = src_filter=+<src/gcode/config/M305.cpp>
SD_ABORT_ON_ENDSTOP_HIT = src_filter=+<src/gcode/config/M540.cpp>
BAUD_RATE_GCODE         = src_filter=+<src/gcode/config/M575.cpp>
HAS_SMART_EFF_MOD       = src_filter=+<src/gcode/config/M672.cpp>
COOLANT_CONTROL         = src_filter=+<src/gcode/control/M7-M9.cpp>
HAS_SOFTWARE_ENDSTOPS   = src_filter=+<src/gcode/control/M211.cpp>
HAS_DUPLICATION_MODE    = src_filter=+<src/gcode/control/M605.cpp>
LIN_ADVANCE             = src_filter=+<src/gcode/feature/advance>
PHOTO_GCODE             = src_filter=+<src/gcode/feature/camera>
CONTROLLER_FAN_EDITABLE = src_filter=+<src/gcode/feature/controllerfan>
GCODE_MACROS            = src_filter=+<src/gcode/feature/macro>
GRADIENT_MIX            = src_filter=+<src/gcode/feature/mixing/M166.cpp>
HAS_SAVED_POSITIONS     = src_filter=+<src/gcode/feature/pause/G60.cpp> +<src/gcode/feature/pause/G61.cpp>
PARK_HEAD_ON_PAUSE      = src_filter=+<src/gcode/feature/pause/M125.cpp>
FILAMENT_LOAD_UNLOAD_GCODES = src_filter=+<src/gcode/feature/pause/M701_M702.cpp>
CNC_WORKSPACE_PLANES    = src_filter=+<src/gcode/geometry/G17-G19.cpp>
CNC_COORDINATE_SYSTEMS  = src_filter=+<src/gcode/geometry/G53-G59.cpp>
HAS_M206_COMMAND        = src_filter=+<src/gcode/geometry/M206_M428.cpp>
EXPECTED_PRINTER_CHECK  = src_filter=+<src/gcode/host/M16.cpp>
HOST_KEEPALIVE_FEATURE  = src_filter=+<src/gcode/host/M113.cpp>
REPETIER_GCODE_M360     = src_filter=+<src/gcode/host/M360.cpp>
HAS_GCODE_M876          = src_filter=+<src/gcode/host/M876.cpp>
HAS_RESUME_CONTINUE     = src_filter=+<src/gcode/lcd/M0_M1.cpp>
HAS_LCD_CONTRAST        = src_filter=+<src/gcode/lcd/M250.cpp>
LCD_SET_PROGRESS_MANUALLY = src_filter=+<src/gcode/lcd/M73.cpp>
TOUCH_SCREEN_CALIBRATION = src_filter=+<src/gcode/lcd/M995.cpp>
ARC_SUPPORT             = src_filter=+<src/gcode/motion/G2_G3.cpp>
GCODE_MOTION_MODES      = src_filter=+<src/gcode/motion/G80.cpp>
BABYSTEPPING            = src_filter=+<src/gcode/motion/M290.cpp> +<src/feature/babystep.cpp>
Z_PROBE_SLED            = src_filter=+<src/gcode/probe/G31_G32.cpp>
G38_PROBE_TARGET        = src_filter=+<src/gcode/probe/G38.cpp>
MAGNETIC_PARKING_EXTRUDER = src_filter=+<src/gcode/probe/M951.cpp>
SDSUPPORT               = src_filter=+<src/gcode/sd>
HAS_EXTRUDERS           = src_filter=+<src/gcode/temp/M104_M109.cpp> +<src/gcode/config/M221.cpp>
AUTO_REPORT_TEMPERATURES = src_filter=+<src/gcode/temp/M155.cpp>
INCH_MODE_SUPPORT       = src_filter=+<src/gcode/units/G20_G21.cpp>
TEMPERATURE_UNITS_SUPPORT = src_filter=+<src/gcode/units/M149.cpp>
NEED_HEX_PRINT          = src_filter=+<src/libs/hex_print.cpp>
NEED_LSF                = src_filter=+<src/libs/least_squares_fit.cpp>
NOZZLE_PARK_FEATURE     = src_filter=+<src/libs/nozzle.cpp> +<src/gcode/feature/pause/G27.cpp>
NOZZLE_CLEAN_FEATURE    = src_filter=+<src/libs/nozzle.cpp> +<src/gcode/feature/clean>
DELTA                   = src_filter=+<src/module/delta.cpp> +<src/gcode/calibrate/M666.cpp>
BEZIER_CURVE_SUPPORT    = src_filter=+<src/module/planner_bezier.cpp> +<src/gcode/motion/G5.cpp>
PRINTCOUNTER            = src_filter=+<src/module/printcounter.cpp>
HAS_BED_PROBE           = src_filter=+<src/module/probe.cpp> +<src/gcode/probe/G30.cpp> +<src/gcode/probe/M401_M402.cpp> +<src/gcode/probe/M851.cpp>
IS_SCARA                = src_filter=+<src/module/scara.cpp>
MORGAN_SCARA            = src_filter=+<src/gcode/scara>
(ESP3D_)?WIFISUPPORT    = AsyncTCP, ESP Async WebServer
  ESP3DLib=https://github.com/luc-github/ESP3DLib.git
  arduinoWebSockets=https://github.com/Links2004/arduinoWebSockets.git
  ESP32SSDP=https://github.com/luc-github/ESP32SSDP.git
  lib_ignore=ESPAsyncTCP

#
# Default values apply to all 'env:' prefixed environments
#
[env]
framework     = arduino
extra_scripts = ${common.extra_scripts}
build_flags   = ${common.build_flags}
lib_deps      = ${common.lib_deps}
monitor_speed = 250000
monitor_flags =
  --quiet
  --echo
  --eol
    LF
  --filter
    colorize
  --filter
    time

#################################
#                               #
#   Unique Core Architectures   #
#                               #
#  Add a new "env" below if no  #
# entry has values suitable to  #
#   build for a given board.    #
#                               #
#################################

#################################
#                               #
#       AVR Architecture        #
#                               #
#################################

#
# AVR (8-bit) Common Environment values
#
[common_avr8]
board_build.f_cpu = 16000000L
src_filter        = ${common.default_src_filter} +<src/HAL/AVR>

#
# ATmega2560
#
[env:mega2560]
platform            = atmelavr
extends             = common_avr8
board               = megaatmega2560

#
# ATmega2560 with extended pins 70-85 defined
# BOARD_BQ_ZUM_MEGA_3D
# BOARD_ULTIMAIN_2
# BOARD_MIGHTYBOARD_REVE
# BOARD_EINSTART_S
#
[env:mega2560ext]
platform            = atmelavr
extends             = mega2560
board               = megaatmega2560
board_build.variant = megaextendedpins
extra_scripts       = ${common.extra_scripts}
                      pre:buildroot/share/PlatformIO/scripts/copy_marlin_variant_to_framework.py

#
# ATmega1280
#
[env:mega1280]
platform      = atmelavr
extends       = common_avr8
board         = megaatmega1280

#
# MightyBoard ATmega2560 (MegaCore 100 pin boards variants)
#
[env:MightyBoard1280]
platform      = atmelavr
extends       = common_avr8
board         = ATmega1280
upload_speed  = 57600

#
# MightyBoard ATmega2560 (MegaCore 100 pin boards variants)
#
[env:MightyBoard2560]
platform      = atmelavr
extends       = common_avr8
board         = ATmega2560
upload_protocol = wiring
upload_speed  = 57600
board_upload.maximum_size = 253952

#
# RAMBo
#
[env:rambo]
platform      = atmelavr
extends       = common_avr8
board         = reprap_rambo

#
# FYSETC F6 V1.3
#
[env:FYSETC_F6_13]
platform      = atmelavr
extends       = common_avr8
board         = fysetc_f6_13

#
# FYSETC F6 V1.4
#
[env:FYSETC_F6_14]
platform      = atmelavr
extends       = common_avr8
board         = fysetc_f6_14

#
# Sanguinololu (ATmega644p)
#
[env:sanguino644p]
platform      = atmelavr
extends       = common_avr8
board         = sanguino_atmega644p

#
# Sanguinololu (ATmega1284p)
#
[env:sanguino1284p]
platform      = atmelavr
extends       = common_avr8
board         = sanguino_atmega1284p
board_upload.maximum_size = 126976

#
# Melzi and clones (ATmega1284p)
#
[env:melzi]
platform      = atmelavr
extends       = common_avr8
board         = sanguino_atmega1284p
upload_speed  = 57600
board_upload.maximum_size = 126976

#
# Melzi and clones (Optiboot bootloader)
#
[env:melzi_optiboot]
platform      = atmelavr
extends       = common_avr8
board         = sanguino_atmega1284p
upload_speed  = 115200

#
# Melzi and clones (Zonestar Melzi2 with tuned flags)
#
[env:melzi_optimized]
platform      = atmelavr
extends       = env:melzi_optiboot
build_flags   = ${common.build_flags} -fno-tree-scev-cprop -fno-split-wide-types -Wl,--relax -mcall-prologues
build_unflags = -g -ggdb

#
# AT90USB1286 boards using CDC bootloader
# - BRAINWAVE
# - BRAINWAVE_PRO
# - SAV_MKI
# - TEENSYLU
#
[env:at90usb1286_cdc]
platform      = teensy
extends       = common_avr8
board         = at90usb1286

#
# AT90USB1286 boards using DFU bootloader
# - PrintrBoard
# - PrintrBoard Rev.F
# - ? 5DPRINT ?
#
[env:at90usb1286_dfu]
platform      = teensy
extends       = env:at90usb1286_cdc

#################################
#                               #
#       DUE Architecture        #
#                               #
#################################

#
# Due (Atmel SAM3X8E ARM Cortex-M3)
#
#  - RAMPS4DUE
#  - RADDS
#
[env:DUE]
platform      = atmelsam
board         = due
src_filter    = ${common.default_src_filter} +<src/HAL/DUE> +<src/HAL/shared/backtrace>

[env:DUE_USB]
platform      = atmelsam
extends       = env:DUE
board         = dueUSB

[env:DUE_debug]
# Used when WATCHDOG_RESET_MANUAL is enabled
platform      = atmelsam
extends       = env:DUE
build_flags   = ${common.build_flags}
  -funwind-tables
  -mpoke-function-name

#
# Archim SAM
#
[common_DUE_archim]
platform      = atmelsam
extends       = env:DUE
board         = archim
build_flags   = ${common.build_flags}
  -DARDUINO_SAM_ARCHIM -DARDUINO_ARCH_SAM -D__SAM3X8E__ -DUSBCON
board_build.variants_dir = buildroot/share/PlatformIO/variants/
extra_scripts = ${common.extra_scripts}
  Marlin/src/HAL/DUE/upload_extra_script.py

[env:DUE_archim]
platform      = ${common_DUE_archim.platform}
extends       = common_DUE_archim

# Used when WATCHDOG_RESET_MANUAL is enabled
[env:DUE_archim_debug]
platform      = ${common_DUE_archim.platform}
extends       = common_DUE_archim
build_flags   = ${common_DUE_archim.build_flags} -funwind-tables -mpoke-function-name

#################################
#                               #
#      SAMD51 Architecture      #
#                               #
#################################

#
# Adafruit Grand Central M4 (Atmel SAMD51P20A ARM Cortex-M4)
#
[env:SAMD51_grandcentral_m4]
platform       = atmelsam
board          = adafruit_grandcentral_m4
build_flags    = ${common.build_flags} -std=gnu++17
build_unflags  = -std=gnu++11
src_filter     = ${common.default_src_filter} +<src/HAL/SAMD51>
lib_deps       = ${common.lib_deps}
  SoftwareSerialM
  Adafruit SPIFlash
custom_marlin.SDSUPPORT = SdFat - Adafruit Fork
debug_tool     = jlink

#################################
#                               #
#     LPC176x Architecture      #
#                               #
#################################

#
# NXP LPC176x ARM Cortex-M3
#
[common_LPC]
platform          = https://github.com/p3p/pio-nxplpc-arduino-lpc176x/archive/0.1.3.zip
platform_packages = framework-arduino-lpc176x@^0.2.5
board             = nxp_lpc1768
lib_ldf_mode      = off
lib_compat_mode   = strict
extra_scripts     = ${common.extra_scripts}
  Marlin/src/HAL/LPC1768/upload_extra_script.py
src_filter        = ${common.default_src_filter} +<src/HAL/LPC1768> +<src/HAL/shared/backtrace>
lib_deps          = ${common.lib_deps}
  Servo
custom_marlin.USES_LIQUIDCRYSTAL = LiquidCrystal@1.0.0
custom_marlin.NEOPIXEL_LED = Adafruit NeoPixel=https://github.com/p3p/Adafruit_NeoPixel/archive/1.5.0.zip
build_flags       = ${common.build_flags} -DU8G_HAL_LINKS -IMarlin/src/HAL/LPC1768/include -IMarlin/src/HAL/LPC1768/u8g
  # debug options for backtrace
  #-funwind-tables
  #-mpoke-function-name

#
# NXP LPC176x ARM Cortex-M3
#
[env:LPC1768]
platform  = ${common_LPC.platform}
extends   = common_LPC
board     = nxp_lpc1768

[env:LPC1769]
platform  = ${common_LPC.platform}
extends   = common_LPC
board     = nxp_lpc1769

#################################
#                               #
#      STM32 Architecture       #
#                               #
#################################

#
# HAL/STM32 Base Environment values
#
[common_stm32]
platform      = ststm32@~8.0
build_flags   = ${common.build_flags}
  -std=gnu++14
  -DUSBCON -DUSBD_USE_CDC
  -DTIM_IRQ_PRIO=13
build_unflags = -std=gnu++11
src_filter    = ${common.default_src_filter} +<src/HAL/STM32> +<src/HAL/shared/backtrace>

#
# HAL/STM32F1 Common Environment values
#
[common_stm32f1]
platform      = ststm32@~6.1
build_flags   = !python Marlin/src/HAL/STM32F1/build_flags.py
  ${common.build_flags} -std=gnu++14 -DHAVE_SW_SERIAL
build_unflags = -std=gnu11 -std=gnu++11
src_filter    = ${common.default_src_filter} +<src/HAL/STM32F1>
lib_ignore    = SPI
lib_deps      = ${common.lib_deps}
  SoftwareSerialM

#
# STM32F103RC
#
[env:STM32F103RC]
platform          = ${common_stm32f1.platform}
extends           = common_stm32f1
board             = genericSTM32F103RC
platform_packages = tool-stm32duino
monitor_speed     = 115200

#
# MEEB_3DP (STM32F103RCT6 with 512K)
#
[env:STM32F103RC_meeb]
platform          = ${common_stm32f1.platform}
extends           = common_stm32f1
board             = MEEB_3DP
platform_packages = tool-stm32duino
build_flags       = ${common_stm32f1.build_flags}
                    -DDEBUG_LEVEL=0
                    -DSS_TIMER=4
                    -DSTM32_FLASH_SIZE=512
                    -DHSE_VALUE=12000000U
                    -DUSE_USB_COMPOSITE
                    -DVECT_TAB_OFFSET=0x2000
                    -DGENERIC_BOOTLOADER
extra_scripts     = ${common.extra_scripts}
  pre:buildroot/share/PlatformIO/scripts/STM32F1_create_variant.py
  buildroot/share/PlatformIO/scripts/STM32F103RC_MEEB_3DP.py
lib_deps          = ${common.lib_deps}
  SoftwareSerialM
  USBComposite for STM32F1@0.91
custom_marlin.NEOPIXEL_LED = Adafruit NeoPixel=https://github.com/ccccmagicboy/Adafruit_NeoPixel#meeb_3dp_use
debug_tool        = stlink
upload_protocol   = dfu

#
# STM32F103RC_fysetc
#
[env:STM32F103RC_fysetc]
platform          = ${common_stm32f1.platform}
extends           = env:STM32F103RC
extra_scripts     = ${common.extra_scripts}
  buildroot/share/PlatformIO/scripts/STM32F103RC_fysetc.py
build_flags       = ${common_stm32f1.build_flags} -DDEBUG_LEVEL=0
lib_ldf_mode      = chain
debug_tool        = stlink
upload_protocol   = serial

#
# BigTree SKR Mini V1.1 / SKR mini E3 / SKR E3 DIP (STM32F103RCT6 ARM Cortex-M3)
#
#   STM32F103RC_btt ............. RCT6 with 256K
#   STM32F103RC_btt_USB ......... RCT6 with 256K (USB mass storage)
#   STM32F103RC_btt_512K ........ RCT6 with 512K
#   STM32F103RC_btt_512K_USB .... RCT6 with 512K (USB mass storage)
#
# WARNING! If you have an SKR Mini v1.1 or an SKR Mini E3 1.0 / 1.2 / 2.0 / DIP
# and experience a printer freeze, re-flash Marlin using the regular (non-512K)
# build option. 256K chips may be re-branded 512K chips, but this means the
# upper 256K is sketchy, and failure is very likely.
#

[env:STM32F103RC_btt]
platform          = ${common_stm32f1.platform}
extends           = env:STM32F103RC
extra_scripts     = ${common.extra_scripts}
  buildroot/share/PlatformIO/scripts/STM32F103RC_SKR_MINI.py
build_flags       = ${common_stm32f1.build_flags}
  -DDEBUG_LEVEL=0 -DSS_TIMER=4
monitor_speed     = 115200

[env:STM32F103RC_btt_USB]
platform          = ${common_stm32f1.platform}
extends           = env:STM32F103RC_btt
build_flags       = ${env:STM32F103RC_btt.build_flags} -DUSE_USB_COMPOSITE
lib_deps          = ${env:STM32F103RC_btt.lib_deps}
  USBComposite for STM32F1@0.91

[env:STM32F103RC_btt_512K]
platform          = ${common_stm32f1.platform}
extends           = env:STM32F103RC_btt
board_upload.maximum_size=524288
build_flags       = ${env:STM32F103RC_btt.build_flags} -DSTM32_FLASH_SIZE=512

[env:STM32F103RC_btt_512K_USB]
platform          = ${common_stm32f1.platform}
extends           = env:STM32F103RC_btt_512K
build_flags       = ${env:STM32F103RC_btt_512K.build_flags} -DUSE_USB_COMPOSITE
lib_deps          = ${env:STM32F103RC_btt_512K.lib_deps}
  USBComposite for STM32F1@0.91

#
# STM32F103RE
#
[env:STM32F103RE]
platform          = ${common_stm32f1.platform}
extends           = common_stm32f1
board             = genericSTM32F103RE
platform_packages = tool-stm32duino
monitor_speed     = 115200

#
#   STM32F103RE_btt ............. RET6
#   STM32F103RE_btt_USB ......... RET6 (USB mass storage)
#
[env:STM32F103RE_btt]
platform          = ${common_stm32f1.platform}
extends           = env:STM32F103RE
extra_scripts     = ${common.extra_scripts}
  buildroot/share/PlatformIO/scripts/STM32F103RE_SKR_E3_DIP.py
build_flags       = ${common_stm32f1.build_flags} -DDEBUG_LEVEL=0 -DSS_TIMER=4
debug_tool        = stlink
upload_protocol   = stlink

[env:STM32F103RE_btt_USB]
platform          = ${common_stm32f1.platform}
extends           = env:STM32F103RE_btt
build_flags       = ${env:STM32F103RE_btt.build_flags} -DUSE_USB_COMPOSITE
lib_deps          = ${common_stm32f1.lib_deps}
  USBComposite for STM32F1@0.91

#
# STM32F4 with STM32GENERIC
#
[env:STM32F4]
platform      = ${common_stm32.platform}
board         = disco_f407vg
build_flags   = ${common.build_flags} -DUSE_STM32GENERIC -DSTM32GENERIC -DSTM32F4 -DMENU_USB_SERIAL -DMENU_SERIAL=SerialUSB -DHAL_IWDG_MODULE_ENABLED
src_filter    = ${common.default_src_filter} +<src/HAL/STM32_F4_F7> -<src/HAL/STM32_F4_F7/STM32F7>

#
# STM32F7 with STM32GENERIC
#
[env:STM32F7]
platform      = ${common_stm32.platform}
board         = remram_v1
build_flags   = ${common.build_flags} -DUSE_STM32GENERIC -DSTM32GENERIC -DSTM32F7 -DMENU_USB_SERIAL -DMENU_SERIAL=SerialUSB -DHAL_IWDG_MODULE_ENABLED
src_filter    = ${common.default_src_filter} +<src/HAL/STM32_F4_F7> -<src/HAL/STM32_F4_F7/STM32F4>

#
# ARMED (STM32)
#
[env:ARMED]
platform      = ${common_stm32.platform}
extends       = common_stm32
board         = armed_v1
build_flags   = ${common_stm32.build_flags}
  -O2 -ffreestanding -fsigned-char -fno-move-loop-invariants -fno-strict-aliasing

#
# Geeetech GTM32 (STM32F103VET6)
#
[env:STM32F103VE_GTM32]
platform          = ${common_stm32f1.platform}
extends           = common_stm32f1
board             = genericSTM32F103VE
build_flags       = ${common_stm32f1.build_flags}
  -ffunction-sections -fdata-sections -nostdlib -MMD
  -DMCU_STM32F103VE -DARDUINO_GENERIC_STM32F103V -DARDUINO_ARCH_STM32F1 -DBOARD_generic_stm32f103v
  -DDEBUG_LEVEL=DEBUG_NONE -DCONFIG_MAPLE_MINI_NO_DISABLE_DEBUG=1 -DVECT_TAB_ADDR=0x8000000
  -DERROR_LED_PORT=GPIOE -DERROR_LED_PIN=6
upload_protocol   = serial

#
# Longer 3D board in Alfawise U20 (STM32F103VET6)
#
[env:STM32F103VE_longer]
platform      = ${common_stm32f1.platform}
extends       = common_stm32f1
board         = genericSTM32F103VE
extra_scripts = ${common.extra_scripts}
  buildroot/share/PlatformIO/scripts/STM32F103VE_longer.py
build_flags   = ${common_stm32f1.build_flags}
  -DMCU_STM32F103VE -DSTM32F1xx -USERIAL_USB -DU20 -DTS_V12
build_unflags = ${common_stm32f1.build_unflags}
  -DCONFIG_MAPLE_MINI_NO_DISABLE_DEBUG=1 -DERROR_LED_PORT=GPIOE -DERROR_LED_PIN=6
lib_ignore    = ${common_stm32f1.lib_ignore}

#
# MKS Robin Mini (STM32F103VET6)
#
[env:mks_robin_mini]
platform      = ${common_stm32f1.platform}
extends       = common_stm32f1
board         = genericSTM32F103VE
extra_scripts = ${common.extra_scripts}
  buildroot/share/PlatformIO/scripts/mks_robin_mini.py
build_flags   = ${common_stm32f1.build_flags}
  -DMCU_STM32F103VE

#
# MKS Robin Nano (STM32F103VET6)
# v1.2 - Emulated Graphical 128x64 (DOGM) UI and LVGL UI
# v2.0 - LVGL UI
#
[env:mks_robin_nano35]
platform        = ${common_stm32f1.platform}
extends         = common_stm32f1
board           = genericSTM32F103VE
platform_packages = tool-stm32duino
extra_scripts   = ${common.extra_scripts}
  buildroot/share/PlatformIO/scripts/mks_robin_nano35.py
build_flags     = ${common_stm32f1.build_flags}
  -DMCU_STM32F103VE -DSS_TIMER=4
debug_tool      = jlink
upload_protocol = jlink

#
# MKS Robin (STM32F103ZET6)
#
[env:mks_robin]
platform      = ${common_stm32f1.platform}
extends       = common_stm32f1
board         = genericSTM32F103ZE
extra_scripts = ${common.extra_scripts}
  buildroot/share/PlatformIO/scripts/mks_robin.py
build_flags   = ${common_stm32f1.build_flags}
  -DSS_TIMER=4 -DSTM32_XL_DENSITY

# MKS Robin (STM32F103ZET6)
# Uses HAL STM32 to support Marlin UI for TFT screen with optional touch panel
#
[env:mks_robin_stm32]
platform             = ${common_stm32.platform}
extends              = common_stm32
board                = genericSTM32F103ZE
board_build.core     = stm32
board_build.variant  = MARLIN_F103Zx
board_build.ldscript = ldscript.ld
board_build.offset   = 0x7000
board_build.firmware = Robin.bin
build_flags          = ${common_stm32.build_flags}
  -DENABLE_HWSERIAL3 -DTRANSFER_CLOCK_DIV=8
build_unflags        = ${common_stm32.build_unflags}
 -DUSBCON -DUSBD_USE_CDC
extra_scripts        = ${common.extra_scripts}
  pre:buildroot/share/PlatformIO/scripts/generic_create_variant.py
  buildroot/share/PlatformIO/scripts/stm32_bootloader.py
  buildroot/share/PlatformIO/scripts/mks_encrypt.py
lib_deps             =

#
# MKS Robin Pro (STM32F103ZET6)
#
[env:mks_robin_pro]
platform      = ${common_stm32f1.platform}
extends       = env:mks_robin
extra_scripts = ${common.extra_scripts}
  buildroot/share/PlatformIO/scripts/mks_robin_pro.py


#
# TRIGORILLA PRO (STM32F103ZET6)
#
[env:trigorilla_pro]
platform      = ${common_stm32f1.platform}
extends       = env:mks_robin
extra_scripts = ${common.extra_scripts}

#
# MKS Robin E3D (STM32F103RCT6) and
# MKS Robin E3 with TMC2209
#
[env:mks_robin_e3]
platform      = ${common_stm32f1.platform}
extends       = common_stm32f1
board         = genericSTM32F103RC
platform_packages = tool-stm32duino
extra_scripts = ${common.extra_scripts}
  buildroot/share/PlatformIO/scripts/mks_robin_e3.py
build_flags   = ${common_stm32f1.build_flags}
  -DDEBUG_LEVEL=0 -DSS_TIMER=4

#
# MKS Robin E3p (STM32F103VET6)
#  - LVGL UI
#
[env:mks_robin_e3p]
platform        = ${common_stm32f1.platform}
extends         = common_stm32f1
board           = genericSTM32F103VE
platform_packages = tool-stm32duino
extra_scripts   = ${common.extra_scripts}
  buildroot/share/PlatformIO/scripts/mks_robin_e3p.py
build_flags     = ${common_stm32f1.build_flags}
  -DMCU_STM32F103VE -DSS_TIMER=4
debug_tool      = jlink
upload_protocol = jlink

#
# MKS Robin Lite/Lite2 (STM32F103RCT6)
#
[env:mks_robin_lite]
platform      = ${common_stm32f1.platform}
extends       = common_stm32f1
board         = genericSTM32F103RC
extra_scripts = ${common.extra_scripts}
  buildroot/share/PlatformIO/scripts/mks_robin_lite.py


#
# MKS ROBIN LITE3 (STM32F103RCT6)
#
[env:mks_robin_lite3]
platform      = ${common_stm32f1.platform}
extends       = common_stm32f1
board         = genericSTM32F103RC
extra_scripts = ${common.extra_scripts}
  buildroot/share/PlatformIO/scripts/mks_robin_lite3.py

#
# JGAurora A5S A1 (STM32F103ZET6)
#
[env:jgaurora_a5s_a1]
platform      = ${common_stm32f1.platform}
extends       = common_stm32f1
board         = genericSTM32F103ZE
extra_scripts = ${common.extra_scripts}
  buildroot/share/PlatformIO/scripts/jgaurora_a5s_a1_with_bootloader.py
build_flags   = ${common_stm32f1.build_flags}
  -DSTM32F1xx -DSTM32_XL_DENSITY

#
# Malyan M200 (STM32F103CB)
#
[env:STM32F103CB_malyan]
platform      = ${common_stm32f1.platform}
extends       = common_stm32f1
board         = malyanM200
build_flags   = ${common_stm32f1.build_flags}
  -DMCU_STM32F103CB -D__STM32F1__=1 -std=c++1y -DSERIAL_USB -ffunction-sections -fdata-sections
  -Wl,--gc-sections -DDEBUG_LEVEL=0 -D__MARLIN_FIRMWARE__
lib_ignore    = ${common_stm32f1.lib_ignore}
  SoftwareSerialM

#
# Malyan M200 v2 (STM32F070RB)
#
[env:STM32F070RB_malyan]
platform    = ${common_stm32.platform}
extends     = common_stm32
board       = malyanM200v2
build_flags = ${common_stm32.build_flags} -DHAL_PCD_MODULE_ENABLED
  -O2 -ffreestanding -fsigned-char -fno-move-loop-invariants -fno-strict-aliasing
  -DCUSTOM_STARTUP_FILE

#
# Malyan M200 v2 (STM32F070CB)
#
[env:STM32F070CB_malyan]
platform    = ${common_stm32.platform}
extends     = common_stm32
board       = malyanm200_f070cb
build_flags = ${common_stm32.build_flags}
  -DHAL_PCD_MODULE_ENABLED -DDISABLE_GENERIC_SERIALUSB -DHAL_UART_MODULE_ENABLED -DCUSTOM_STARTUP_FILE

#
# Malyan M300 (STM32F070CB)
#
[env:malyan_M300]
platform    = ${common_stm32.platform}
extends     = common_stm32
board       = malyanm300_f070cb
build_flags = ${common_stm32.build_flags}
  -DHAL_PCD_MODULE_ENABLED -DDISABLE_GENERIC_SERIALUSB -DHAL_UART_MODULE_ENABLED
src_filter  = ${common.default_src_filter} +<src/HAL/STM32>

#
# Chitu boards like Tronxy X5s (STM32F103ZET6)
#
[env:chitu_f103]
platform      = ${common_stm32f1.platform}
extends       = common_stm32f1
board         = CHITU_F103
extra_scripts = pre:buildroot/share/PlatformIO/scripts/common-dependencies.py
  pre:buildroot/share/PlatformIO/scripts/STM32F1_create_variant.py
  buildroot/share/PlatformIO/scripts/chitu_crypt.py
build_flags   = ${common_stm32f1.build_flags}
  -DSTM32F1xx -DSTM32_XL_DENSITY
build_unflags = ${common_stm32f1.build_unflags}
  -DCONFIG_MAPLE_MINI_NO_DISABLE_DEBUG= -DERROR_LED_PORT=GPIOE -DERROR_LED_PIN=6

#
# Some Chitu V5 boards have a problem with GPIO init.
# Use this target if G28 or G29 are always failing.
#
[env:chitu_v5_gpio_init]
platform      = ${common_stm32f1.platform}
extends       = env:chitu_f103
build_flags   = ${env:chitu_f103.build_flags} -DCHITU_V5_Z_MIN_BUGFIX

#
# Creality (STM32F103RET6)
#
[env:STM32F103RET6_creality]
platform        = ${common_stm32f1.platform}
extends         = common_stm32f1
board           = genericSTM32F103RE
build_flags     = !python Marlin/src/HAL/STM32F1/build_flags.py
  ${common.build_flags} -std=gnu++14 -DSTM32_XL_DENSITY -DTEMP_TIMER_CHAN=4
extra_scripts   = ${common.extra_scripts}
  pre:buildroot/share/PlatformIO/scripts/random-bin.py
  buildroot/share/PlatformIO/scripts/creality.py
lib_ignore      = ${common_stm32f1.lib_ignore}
debug_tool      = jlink
upload_protocol = jlink
monitor_speed   = 115200

#
# STM32F401VE
# 'STEVAL-3DP001V1' STM32F401VE board - https://www.st.com/en/evaluation-tools/steval-3dp001v1.html
#
[env:STM32F401VE_STEVAL]
platform          = ${common_stm32.platform}
extends           = common_stm32
board             = STEVAL_STM32F401VE
build_flags       = ${common_stm32.build_flags}
  -DARDUINO_STEVAL -DSTM32F401xE
  -DDISABLE_GENERIC_SERIALUSB -DUSBD_USE_CDC_COMPOSITE -DUSE_USB_FS
extra_scripts     = ${common.extra_scripts}
  pre:buildroot/share/PlatformIO/scripts/generic_create_variant.py
  buildroot/share/PlatformIO/scripts/STEVAL__F401XX.py

#
# FLYF407ZG
#
[env:FLYF407ZG]
platform          = ${common_stm32.platform}
extends           = common_stm32
board             = FLYF407ZG
build_flags       = ${common_stm32.build_flags}
  -DVECT_TAB_OFFSET=0x8000
extra_scripts     = ${common.extra_scripts}
  pre:buildroot/share/PlatformIO/scripts/generic_create_variant.py

#
# FLY MINI(stm32f103rct6)
#
[env:FLY_MINI]
platform          = ${common_stm32f1.platform}
extends           = common_stm32f1
board             = genericSTM32F103RC
platform_packages = tool-stm32duino
extra_scripts     = ${common.extra_scripts}
 buildroot/share/PlatformIO/scripts/fly_mini.py
build_flags       = ${common_stm32f1.build_flags}
 -DDEBUG_LEVEL=0 -DSS_TIMER=4

#
# FYSETC S6 (STM32F446VET6 ARM Cortex-M4)
#
[env:FYSETC_S6]
platform          = ${common_stm32.platform}
extends           = common_stm32
platform_packages = tool-stm32duino
board             = marlin_fysetc_s6
build_flags       = ${common_stm32.build_flags}
  -DVECT_TAB_OFFSET=0x10000
  -DHAL_PCD_MODULE_ENABLED
extra_scripts     = ${common.extra_scripts}
  pre:buildroot/share/PlatformIO/scripts/generic_create_variant.py
debug_tool        = stlink
upload_protocol   = dfu
upload_command    = dfu-util -a 0 -s 0x08010000:leave -D "$SOURCE"

#
# STM32F407VET6 with RAMPS-like shield
# 'Black' STM32F407VET6 board - https://wiki.stm32duino.com/index.php?title=STM32F407
# Shield - https://github.com/jmz52/Hardware
#
[env:STM32F407VE_black]
platform          = ${common_stm32.platform}
extends           = common_stm32
board             = blackSTM32F407VET6
build_flags       = ${common_stm32.build_flags}
  -DARDUINO_BLACK_F407VE
  -DUSBD_USE_CDC_COMPOSITE -DUSE_USB_FS
extra_scripts     = ${common.extra_scripts}
  pre:buildroot/share/PlatformIO/scripts/generic_create_variant.py

#
# BigTreeTech SKR Pro (STM32F407ZGT6 ARM Cortex-M4)
#
[env:BIGTREE_SKR_PRO]
platform          = ${common_stm32.platform}
extends           = common_stm32
board             = BigTree_SKR_Pro
build_flags       = ${common_stm32.build_flags}
  -DSTM32F407_5ZX -DVECT_TAB_OFFSET=0x8000
extra_scripts     = ${common.extra_scripts}
  pre:buildroot/share/PlatformIO/scripts/generic_create_variant.py
#upload_protocol   = stlink
#upload_command    = "$PROJECT_PACKAGES_DIR/tool-stm32duino/stlink/ST-LINK_CLI.exe" -c SWD -P "$BUILD_DIR/firmware.bin" 0x8008000 -Rst -Run
debug_tool        = stlink
debug_init_break  =

#
# Bigtreetech GTR V1.0 (STM32F407IGT6 ARM Cortex-M4)
#
[env:BIGTREE_GTR_V1_0]
platform          = ${common_stm32.platform}
extends           = common_stm32
board             = BigTree_GTR_v1
extra_scripts     = ${common.extra_scripts}
  pre:buildroot/share/PlatformIO/scripts/generic_create_variant.py
build_flags       = ${common_stm32.build_flags}
  -DSTM32F407IX -DVECT_TAB_OFFSET=0x8000

#
# BigTreeTech BTT002 V1.0 (STM32F407VGT6 ARM Cortex-M4)
#
[env:BIGTREE_BTT002]
platform          = ${common_stm32.platform}
extends           = common_stm32
board             = BigTree_Btt002
build_flags       = ${common_stm32.build_flags}
  -DSTM32F407_5VX -DVECT_TAB_OFFSET=0x8000
  -DHAVE_HWSERIAL2
  -DHAVE_HWSERIAL3
  -DPIN_SERIAL2_RX=PD_6
  -DPIN_SERIAL2_TX=PD_5
extra_scripts     = ${common.extra_scripts}
  pre:buildroot/share/PlatformIO/scripts/generic_create_variant.py

#
# Lerdge base
#
[lerdge_common]
platform           = ${common_stm32.platform}
extends            = common_stm32
board              = LERDGE
board_build.offset = 0x10000
extra_scripts      = ${common.extra_scripts}
                     pre:buildroot/share/PlatformIO/scripts/copy_marlin_variant_to_framework.py
                     buildroot/share/PlatformIO/scripts/stm32_bootloader.py
                     buildroot/share/PlatformIO/scripts/lerdge.py
build_flags        = ${common_stm32.build_flags}
  -DSTM32F4 -DSTM32F4xx -DTARGET_STM32F4
  -DDISABLE_GENERIC_SERIALUSB -DARDUINO_ARCH_STM32 -DARDUINO_LERDGE
  -DTRANSFER_CLOCK_DIV=8 -DHAL_SRAM_MODULE_ENABLED
build_unflags      = ${common_stm32.build_unflags} -DUSBCON -DUSBD_USE_CDC -DUSBD_VID=0x0483

#
# Lerdge X
#
[env:LERDGEX]
extends              = lerdge_common
board_build.firmware = Lerdge_X_firmware_force.bin

#
# Lerdge S
#
[env:LERDGES]
extends              = lerdge_common
board_build.firmware = Lerdge_firmware_force.bin

#
# Lerdge K
#
[env:LERDGEK]
extends              = lerdge_common
board_build.firmware = Lerdge_K_firmware_force.bin
build_flags          = ${lerdge_common.build_flags}
  -DLERDGEK

#
# RUMBA32
#
[env:rumba32]
platform      = ${common_stm32.platform}
extends       = common_stm32
build_flags   = ${common_stm32.build_flags}
  -Os
  -DHAL_PCD_MODULE_ENABLED
  -DDISABLE_GENERIC_SERIALUSB
  -DHAL_UART_MODULE_ENABLED
  -DTIMER_SERIAL=TIM9
board         = rumba32_f446ve
upload_protocol = dfu
monitor_speed = 500000

#################################
#                               #
#      Other Architectures      #
#                               #
#################################

#
# Espressif ESP32
#
[env:esp32]
platform      = espressif32@1.11.2
board         = esp32dev
build_flags   = ${common.build_flags} -DCORE_DEBUG_LEVEL=0
src_filter    = ${common.default_src_filter} +<src/HAL/ESP32>
upload_speed  = 115200
#upload_port   = marlinesp.local
#board_build.flash_mode = qio

#
# Teensy 3.1 / 3.2 (ARM Cortex-M4)
#
[env:teensy31]
platform      = teensy
board         = teensy31
src_filter    = ${common.default_src_filter} +<src/HAL/TEENSY31_32>

#
# Teensy 3.5 / 3.6 (ARM Cortex-M4)
#
[env:teensy35]
platform      = teensy
board         = teensy35
src_filter    = ${common.default_src_filter} +<src/HAL/TEENSY35_36>

[env:teensy36]
platform      = teensy
board         = teensy36
src_filter    = ${common.default_src_filter} +<src/HAL/TEENSY35_36>

#
# Teensy 4.0 / 4.1 (ARM Cortex-M7)
#
[env:teensy41]
platform      = teensy
board         = teensy41
src_filter    = ${common.default_src_filter} +<src/HAL/TEENSY40_41>

#
# Native
# No supported Arduino libraries, base Marlin only
#
[env:linux_native]
platform        = native
framework       =
build_flags     = -D__PLAT_LINUX__ -std=gnu++17 -ggdb -g -lrt -lpthread -D__MARLIN_FIRMWARE__ -Wno-expansion-to-defined
src_build_flags = -Wall -IMarlin/src/HAL/LINUX/include
build_unflags   = -Wall
lib_ldf_mode    = off
lib_deps        =
src_filter      = ${common.default_src_filter} +<src/HAL/LINUX>

#
# Just print the dependency tree
#
[env:include_tree]
platform    = atmelavr
board       = megaatmega2560
build_flags = -c -H -std=gnu++11 -Wall -Os -D__MARLIN_FIRMWARE__
src_filter  = +<src/MarlinCore.cpp><|MERGE_RESOLUTION|>--- conflicted
+++ resolved
@@ -222,11 +222,6 @@
 MAX6675_IS_MAX31865     = Adafruit MAX31865 library@~1.1.0
 USES_LIQUIDCRYSTAL      = LiquidCrystal@1.5.0
 USES_LIQUIDTWI2         = LiquidTWI2@1.2.7
-<<<<<<< HEAD
-DWIN_CREALITY_LCD       = src_filter=+<src/lcd/dwin>
-DWIN_CREALITY_TOUCHLCD     = src_filter=+<src/lcd/dwin>
-HAS_CHARACTER_LCD       = src_filter=+<src/lcd/HD44780>
-=======
 HAS_WIRED_LCD           = src_filter=+<src/lcd/lcdprint.cpp>
 HAS_MARLINUI_HD44780    = src_filter=+<src/lcd/HD44780>
 HAS_MARLINUI_U8GLIB     = U8glib-HAL@~0.4.1
@@ -234,11 +229,13 @@
 HAS_(FSMC|SPI)_TFT      = src_filter=+<src/HAL/STM32/tft> +<src/HAL/STM32F1/tft>
 HAS_FSMC_TFT            = src_filter=+<src/HAL/STM32/tft/tft_fsmc.cpp> +<src/HAL/STM32F1/tft/tft_fsmc.cpp>
 HAS_SPI_TFT             = src_filter=+<src/HAL/STM32/tft/tft_spi.cpp> +<src/HAL/STM32F1/tft/tft_spi.cpp>
->>>>>>> 11662bf2
 HAS_GRAPHICAL_TFT       = src_filter=+<src/lcd/tft>
 DWIN_CREALITY_LCD       = src_filter=+<src/lcd/dwin>
 IS_TFTGLCD_PANEL        = src_filter=+<src/lcd/TFTGLCD>
 HAS_TOUCH_XPT2046       = src_filter=+<src/lcd/touch/touch_buttons.cpp>
+DWIN_CREALITY_TOUCHLCD     = src_filter=+<src/lcd/dwin>
+HAS_CHARACTER_LCD       = src_filter=+<src/lcd/HD44780>
+HAS_GRAPHICAL_TFT       = src_filter=+<src/lcd/tft>
 HAS_LCD_MENU            = src_filter=+<src/lcd/menu>
 HAS_GAMES               = src_filter=+<src/lcd/menu/game/game.cpp>
 MARLIN_BRICKOUT         = src_filter=+<src/lcd/menu/game/brickout.cpp>
