--- conflicted
+++ resolved
@@ -263,11 +263,10 @@
 # STM32F4
 #
 [env:STM32F4]
-<<<<<<< HEAD
 platform    = ststm32
 framework   = arduino
 board       = disco_f407vg
-build_flags = ${common.build_flags} -DUSE_STM32GENERIC -DMENU_USB_SERIAL -DMENU_SERIAL=SerialUSB
+build_flags = ${common.build_flags} -DUSE_STM32GENERIC -DSTM32GENERIC -DMENU_USB_SERIAL -DMENU_SERIAL=SerialUSB
 lib_deps    = ${common.lib_deps}
 lib_ignore  = Adafruit NeoPixel, c1921b4
 src_filter  = ${common.default_src_filter}
@@ -277,22 +276,13 @@
 platform    = ststm32
 framework   = arduino
 board       = ARMED
-build_flags = ${common.build_flags} -DUSE_STM32GENERIC -DMENU_USB_SERIAL -DMENU_SERIAL=SerialUSB -Os -ffreestanding -fsigned-char -fno-move-loop-invariants -fno-strict-aliasing -std=gnu11 -std=gnu++11
+build_flags = ${common.build_flags} -DUSE_STM32GENERIC -DSTM32GENERIC -DMENU_USB_SERIAL -DMENU_SERIAL=SerialUSB -Os -ffreestanding -fsigned-char -fno-move-loop-invariants -fno-strict-aliasing -std=gnu11 -std=gnu++11
 #build_flags = ${common.build_flags} -DUSE_STM32GENERIC -DMENU_USB_SERIAL -DMENU_SERIAL=SerialUSB -mthumb -mcpu=cortex-m4 -march=armv7e-m -mfloat-abi=hard -mfpu=fpv4-sp-d16 -fsingle-precision-constant -Wdouble-promotion
 lib_deps    = ${common.lib_deps}
 lib_ignore  = Adafruit NeoPixel, c1921b4
 src_filter  = ${common.default_src_filter}
 upload_protocol = stlink
 upload_port = COM6
-=======
-platform      = ststm32
-framework     = arduino
-board         = disco_f407vg
-build_flags   = ${common.build_flags} -DUSE_STM32GENERIC -DSTM32GENERIC -DMENU_USB_SERIAL -DMENU_SERIAL=SerialUSB
-lib_deps      = ${common.lib_deps}
-lib_ignore    = Adafruit NeoPixel, c1921b4, TMC2130Stepper
-src_filter    = ${common.default_src_filter}
->>>>>>> cce0523a
 monitor_speed = 250000
 
 #
