--- conflicted
+++ resolved
@@ -6,10 +6,6 @@
 PIN=$2
 VAL=$3
 
-<<<<<<< HEAD
-SED=$(command -v gsed 2>/dev/null || command -v sed 2>/dev/null)
-=======
 SED=$(which gsed sed | head -n1)
->>>>>>> 25d5d2ab
 eval "${SED} -i '/^[[:blank:]]*\(\/\/\)*[[:blank:]]*\(#define \+${PIN}\b\).*$/{s//\2 ${VAL}/;h};\${x;/./{x;q0};x;q9}' Marlin/src/pins/$DIR/pins_${NAM}.h" ||
 (echo "ERROR: pins_set Can't find ${PIN}" >&2 && exit 9)