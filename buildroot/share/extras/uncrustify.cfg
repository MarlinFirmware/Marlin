--- conflicted
+++ resolved
@@ -1,384 +1,4 @@
 #
-<<<<<<< HEAD
-# http://uncrustify.sourceforge.net/
-#
-# Source beautifier configuration which helps to create
-# more consistent look to your source with the expected
-# coding style in VICE
-#
-# Usage: "uncrustify -c uncrustify.cfg source.c"
-#
-# There's no guarantee the look is perfect after this
-# but at least the most common stuff is corrected.
-#
-# Make sure to use the latest version.
-#
-
-# Add a standard Marlin (c) header
-cmt_insert_file_header = "./header.h"
-
-# Unix line endings
-newlines = lf
-
-# indent with 2 spaces
-indent_with_tabs = 0
-input_tab_size = 2
-
-# small indents
-indent_columns = 2
-
-# Spaces to indent '{' from 'case'.
-# By default, the brace will appear under the 'c' in case.
-# Usually set to 0 or indent_columns.
-indent_case_brace = 0
-
-# Spaces to indent 'case' from 'switch'
-# Usually 0 or indent_columns.
-indent_switch_case = 2
-
-# indent 'break' with 'case' from 'switch'.
-indent_switch_break_with_case = false
-
-# Whether to indent continued function call parameters one indent level,
-# rather than aligning parameters under the open parenthesis.
-indent_func_call_param = true
-
-# Whether to indent continued function definition parameters one indent level,
-# rather than aligning parameters under the open parenthesis.
-indent_func_def_param = true
-
-# Add or remove space between function name and '(' on function declaration.
-sp_func_proto_paren = remove
-
-# Add or remove space between function name and '(' on function calls.
-sp_func_call_paren = remove
-
-# Add or remove space around arithmetic operator '+', '-', '/', '*', etc
-sp_arith = add
-
-# Add or remove space around assignment operator '=', '+=', etc
-sp_assign = add
-
-# Add or remove space around boolean operators '&&' and '||'
-sp_bool = add
-
-# Add or remove space around compare operator '<', '>', '==', etc
-sp_compare = add
-
-# Add or remove space around the ':' in 'b ? t : f'
-sp_cond_colon = add
-
-# Add or remove space around the '?' in 'b ? t : f'
-sp_cond_question = add
-
-# In the abbreviated ternary form '(a ?: b)', add or remove space between '?'
-# and ':'.
-#
-# Overrides all other sp_cond_* options.
-sp_cond_ternary_short = remove
-
-# Add or remove space between nested parens
-sp_paren_paren = remove
-
-# Add or remove space inside '(' and ')'
-sp_inside_sparen = remove
-
-# Add or remove space between 'else' and '{' if on the same line
-sp_else_brace = add
-
-# Add or remove space between '}' and 'else' if on the same line
-sp_brace_else = add
-
-# Add or remove space inside a non-empty '[' and ']'
-sp_inside_square = remove
-
-# Add or remove space before '(' of 'if', 'for', 'switch', and 'while'
-sp_before_sparen = add
-
-# Add or remove space after ','
-sp_after_comma = add
-
-# Add or remove space before ','
-sp_before_comma = remove
-
-# Add or remove space between ')' and '{'
-sp_paren_brace = add
-
-# Add or remove space between ')' and '{' of function.
-sp_fparen_brace = add
-
-# Add or remove space after ')' of 'if', 'for', 'switch', and 'while'
-sp_after_sparen  = add
-
-# Add or remove space after ';', except when followed by a comment. Default=Add
-sp_after_semi = add
-
-# Add or remove newline between '}' and 'else'
-nl_brace_else = add
-
-# Add or remove newline between 'enum' and '{'
-nl_enum_brace = remove
-
-# Add or remove newline between 'struct and '{'
-nl_struct_brace = remove
-
-# Add or remove newline between 'union' and '{'
-nl_union_brace = remove
-
-# Whether to put a newline after brace open.
-# This also adds a newline before the matching brace close.
-nl_after_brace_open = true
-
-# Add or remove newline between 'if' and '{'
-nl_if_brace = remove
-
-# Add or remove newline between 'for' and '{'
-nl_for_brace = remove
-
-# Add or remove newline between 'else' and '{'
-nl_else_brace = remove
-
-# Add or remove newline between 'switch' and '{'
-nl_switch_brace = remove
-
-# Add or remove newline at the end of the file
-nl_end_of_file = add
-
-# Add or remove newline between function signature and '{'
-nl_fdef_brace = remove
-
-# Whether to collapse a function definition whose body (not counting braces)
-# is only one line so that the entire definition (prototype, braces, body) is
-# a single line.
-nl_create_func_def_one_liner = true
-
-# Whether to remove blank lines after '{'
-eat_blanks_after_open_brace = false
-
-# Whether to remove blank lines before '}'
-eat_blanks_before_close_brace = false
-
-# Whether to enforce that all blocks of an 'if'/'else if'/'else' chain either
-# have, or do not have, braces. If true, braces will be added if any block
-# needs braces, and will only be removed if they can be removed from all
-# blocks.
-#
-# Overrides mod_full_brace_if.
-mod_full_brace_if_chain = true
-
-# Add or remove braces on single-line 'if' statement. Will not remove the braces if they contain an 'else'.
-mod_full_brace_if = false
-
-# Add or remove braces on single-line 'do' statement
-mod_full_brace_do = false
-
-# Add or remove braces on single-line 'for' statement
-mod_full_brace_for = false
-
-# Add or remove braces on single-line 'while' statement
-mod_full_brace_while = false
-
-# Whether to remove superfluous semicolons
-mod_remove_extra_semicolon = true
-
-# Whether to put a newline after a brace close.
-# Does not apply if followed by a necessary ';'.
-nl_after_brace_close = true
-
-# If false, disable all multi-line comment changes, including cmt_width. keyword substitution, and leading chars.
-# Default is true.
-cmt_indent_multi = false
-
-#
-# Indent all code and preprocessor directives together
-# to remove all ambiguity and permit code folding.
-# TODO: Reduce indent at the "whole file" level.
-#
-
-# Add or remove indentation of preprocessor directives inside #if blocks
-# at brace level 0 (file-level).
-pp_indent = add
-
-# Whether to indent #if/#else/#endif at the brace level. If false, these are
-# indented from column 1.
-pp_indent_at_level = true
-
-# Whether to indent '#define' at the brace level. If false, these are
-# indented from column 1.
-pp_define_at_level = true
-
-# If pp_indent_at_level=true, sets the indent for #if, #else and #endif when
-# not at file-level. Negative values decrease indent down to the first column.
-#
-# =0: Indent preprocessors using output_tab_size
-# >0: Column at which all preprocessors will be indented
-pp_indent_if = 0
-
-# Number of columns to indent preprocessors per level
-# at brace level 0 (file-level).
-pp_indent_count = 2
-
-# Whether to indent the code between #if, #else and #endif.
-pp_if_indent_code = true
-
-# Whether to indent whole function definitions between #if, #else, and #endif.
-# Only applies to the indent of the preprocesser that the function definition
-# is directly inside of.
-# Default: true
-pp_indent_func_def = true
-
-# Whether to indent case statements between #if, #else, and #endif.
-# Only applies to the indent of the preprocesser that the case statements
-# directly inside of.
-#
-# Default: true
-pp_indent_case = true
-
-# Whether to indent extern C blocks between #if, #else, and #endif.
-# Only applies to the indent of the preprocesser that the extern block is
-# directly inside of.
-#
-# Default: true
-pp_indent_extern = false
-
-# Whether to indent braces directly inside #if, #else, and #endif.
-# Only applies to the indent of the preprocesser that the braces are directly
-# inside of.
-#
-# Default: true
-pp_indent_brace = false
-
-# Whether to ignore the '#define' body while formatting.
-pp_ignore_define_body = true
-
-# If an #ifdef body exceeds the specified number of newlines and doesn't have
-# a comment after the #endif, a comment will be added.
-mod_add_long_ifdef_endif_comment = 40
-
-# If an #ifdef or #else body exceeds the specified number of newlines and
-# doesn't have a comment after the #else, a comment will be added.
-mod_add_long_ifdef_else_comment = 40
-
-# Whether to remove blanks after '#ifxx' and '#elxx', or before '#elxx' and
-# '#endif'. Does not affect top-level #ifdefs.
-nl_squeeze_ifdef = false
-
-#
-# Newline adding and removing options
-#
-
-# Whether to remove a newline in simple unbraced if statements, turning them
-# into one-liners, as in 'if(b)\n i++;' => 'if(b) i++;'.
-nl_create_if_one_liner = false
-
-# Don't split one-line if/else statements, as in 'if(...) b++;'.
-nl_if_leave_one_liners = true
-
-# Whether to remove a newline in simple unbraced for statements, turning them
-# into one-liners, as in 'for (...)\n stmt;' => 'for (...) stmt;'.
-nl_create_for_one_liner = true
-
-# Don't split one-line for statements, as in 'for(...) b++;'.
-nl_for_leave_one_liners = true
-
-# Whether to remove a newline in simple unbraced while statements, turning
-# them into one-liners, as in 'while (expr)\n stmt;' => 'while (expr) stmt;'.
-nl_create_while_one_liner = true
-
-# Don't split one-line while statements, as in 'while(...) b++;'.
-nl_while_leave_one_liners = true
-
-# Whether to collapse a function definition whose body (not counting braces)
-# is only one line so that the entire definition (prototype, braces, body) is
-# a single line.
-nl_create_list_one_liner = true
-
-# Don't split one-line braced assignments, as in 'foo_t f = { 1, 2 };'.
-nl_assign_leave_one_liners = true
-
-# Don't split one-line braced statements inside a 'class xx { }' body.
-nl_class_leave_one_liners = true
-
-# Don't split one-line enums, as in 'enum foo { BAR = 15 };'
-nl_enum_leave_one_liners = true
-
-# Don't split one-line get or set functions.
-nl_getset_leave_one_liners = true
-
-# (C#) Don't split one-line property get or set functions.
-nl_cs_property_leave_one_liners = true
-
-# Don't split one-line function definitions, as in 'int foo() { return 0; }'.
-# might modify nl_func_type_name
-nl_func_leave_one_liners = true
-
-# Don't split one-line C++11 lambdas, as in '[]() { return 0; }'.
-nl_cpp_lambda_leave_one_liners = false
-
-#
-# Indentation
-#
-
-# Whether to indent the body of a C++11 lambda.
-indent_cpp_lambda_body = true
-
-# The value might be used twice:
-# - at the assignment
-# - at the opening brace
-#
-# To prevent the double use of the indentation value, use this option with the
-# value 'true'.
-#
-# true:  indentation will be used only once
-# false: indentation will be used every time (default)
-indent_cpp_lambda_only_once = true
-
-# Convert CPP comments to C
-cmt_cpp_to_c = false
-
-# Add or remove space after the opening of a C++ comment,
-# i.e. '// A' vs. '//A'.
-sp_cmt_cpp_start = add
-
-# How to reflow comments.
-#
-# 0: No reflowing (apart from the line wrapping due to cmt_width) (default)
-# 1: No touching at all
-# 2: Full reflow
-cmt_reflow_mode = 1
-
-# Whether to put a star on subsequent comment lines.
-cmt_star_cont = true
-
-# The number of spaces to insert at the start of subsequent comment lines.
-cmt_sp_before_star_cont = 1
-
-# The number of spaces to insert after the star on subsequent comment lines.
-cmt_sp_after_star_cont = 1
-
-# Whether to convert all tabs to spaces in comments. If false, tabs in
-# comments are left alone, unless used for indenting.
-cmt_convert_tab_to_spaces = true
-
-# Add a newline before ')' if an if/for/while/switch condition spans multiple
-# lines. Overrides nl_before_if_closing_paren if both are specified.
-nl_multi_line_sparen_close = ignore
-
-# Add or remove newline before 'if'/'else if' closing parenthesis.
-nl_before_if_closing_paren = ignore
-
-# Add or remove space around assignment operator '=' in a prototype.
-#
-# If set to ignore, use sp_assign.
-sp_assign_default = remove
-
-# The span for aligning on '=' in assignments.
-# 0: Don't align (default).
-align_assign_span = 2
-
-# Whether to right-align numbers.
-align_number_right = true
-=======
 # Uncrustify Configuration File
 # File Created With UncrustifyX 0.4.3 (252)
 #
@@ -461,5 +81,4 @@
 sp_inside_sparen                  = remove
 sp_inside_square                  = remove
 sp_paren_brace                    = add
-sp_paren_paren                    = remove
->>>>>>> 5ba1cbaf
+sp_paren_paren                    = remove