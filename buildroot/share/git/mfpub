#!/usr/bin/env bash
#
# mfpub
#
# Use Jekyll to generate Marlin Documentation, which is then
# git-pushed to Github to publish it to the live site.
# This publishes the current branch, and doesn't force
# changes to be pushed to the 'master' branch. Be sure to push
# any permanent changes to 'master'.
#

MFINFO=$(mfinfo "$@") || exit
IFS=' ' read -a INFO <<< "$MFINFO"
ORG=${INFO[0]}
FORK=${INFO[1]}
REPO=${INFO[2]}
TARG=${INFO[3]}
BRANCH=${INFO[4]}

if [[ $ORG != "MarlinFirmware" || $REPO != "MarlinDocumentation" ]]; then
  echo "Wrong repository."
  exit
fi

# Check out the named branch (or stay in current)
git checkout $BRANCH

if [[ $BRANCH == "gh-pages" ]]; then
  echo "Can't build from 'gh-pages.' Only the Jekyll branches (based on 'master')."
  exit
fi

<<<<<<< HEAD
if [[ $BRANCH != "master" ]]; then
  echo "Stashing any changes to files..."
  echo "Don't forget to update and push 'master'!"
  # GOJF Card
  git stash
fi
=======
echo "Stashing any changes to files..."
echo "Don't forget to update and push 'master'!"
# GOJF Card
git stash
>>>>>>> c262ea92

COMMIT=$( git log --format="%H" -n 1 )

# Clean out changes and other junk in the branch
git clean -d -f

# Push 'master' to the fork and make a proper PR...
if [[ $BRANCH == "master" ]]; then

  # Allow working directly with the main fork
<<<<<<< HEAD
  echo -n "Pushing to origin/master... "
  git push -f origin

=======
  echo
  echo -n "Pushing to origin/master... "
  git push -f origin

  echo
>>>>>>> c262ea92
  echo -n "Pushing to upstream/master... "
  git push -f upstream

else

  if [ -z "$(git branch -vv | grep ^\* | grep \\[origin)" ]; then
    firstpush
  else
<<<<<<< HEAD
=======
    echo
>>>>>>> c262ea92
    echo -n "Pushing to origin/$BRANCH... "
    git push -f origin
  fi

  TOOL=$(which gnome-open xdg-open open | awk '{ print $1 }')
  URL="https://github.com/$ORG/$REPO/compare/$TARG...$FORK:$BRANCH?expand=1"

  else

    if [ -z "$(git branch -vv | grep ^\* | grep \\[origin)" ]; then firstpush; fi

    git push -f origin

    TOOL=$(which gnome-open xdg-open open | awk '{ print $1 }')
    URL="https://github.com/$ORG/$REPO/compare/$TARG...$FORK:$BRANCH?expand=1"

    if [ -z "$TOOL" ]; then
      echo "Can't find a tool to open the URL:"
      echo $URL
    else
      echo "Opening a New PR Form..."
      "$TOOL" "$URL"
    fi

  fi

fi

# Uncomment to compress the final html files
# mv ./_plugins/jekyll-press.rb-disabled ./_plugins/jekyll-press.rb
# bundle install

<<<<<<< HEAD
=======
echo
>>>>>>> c262ea92
echo "Generating MarlinDocumentation..."

# build the site statically and proof it
bundle exec jekyll build --profile --trace --no-watch
bundle exec htmlproofer ./_site --only-4xx --allow-hash-href --check-favicon --check-html --url-swap ".*marlinfw.org/:/"

# Sync the built site into a temporary folder
TMPFOLDER=$( mktemp -d )
rsync -av _site/ ${TMPFOLDER}/

# Clean out changes and other junk in the branch
git reset --hard
git clean -d -f

# Copy built-site into the gh-pages branch
git checkout gh-pages
rsync -av ${TMPFOLDER}/ ./

# Commit and push the new live site directly
git add --all
git commit --message "Built from ${COMMIT}"
git push upstream

# remove the temporary folder
rm -rf ${TMPFOLDER}

# Go back to the branch we started from
git checkout $BRANCH

if [[ $BRANCH != "master" ]]; then
  git stash pop
fi<|MERGE_RESOLUTION|>--- conflicted
+++ resolved
@@ -30,19 +30,10 @@
   exit
 fi
 
-<<<<<<< HEAD
-if [[ $BRANCH != "master" ]]; then
-  echo "Stashing any changes to files..."
-  echo "Don't forget to update and push 'master'!"
-  # GOJF Card
-  git stash
-fi
-=======
 echo "Stashing any changes to files..."
 echo "Don't forget to update and push 'master'!"
 # GOJF Card
 git stash
->>>>>>> c262ea92
 
 COMMIT=$( git log --format="%H" -n 1 )
 
@@ -53,17 +44,11 @@
 if [[ $BRANCH == "master" ]]; then
 
   # Allow working directly with the main fork
-<<<<<<< HEAD
-  echo -n "Pushing to origin/master... "
-  git push -f origin
-
-=======
   echo
   echo -n "Pushing to origin/master... "
   git push -f origin
 
   echo
->>>>>>> c262ea92
   echo -n "Pushing to upstream/master... "
   git push -f upstream
 
@@ -72,10 +57,7 @@
   if [ -z "$(git branch -vv | grep ^\* | grep \\[origin)" ]; then
     firstpush
   else
-<<<<<<< HEAD
-=======
     echo
->>>>>>> c262ea92
     echo -n "Pushing to origin/$BRANCH... "
     git push -f origin
   fi
@@ -108,10 +90,7 @@
 # mv ./_plugins/jekyll-press.rb-disabled ./_plugins/jekyll-press.rb
 # bundle install
 
-<<<<<<< HEAD
-=======
 echo
->>>>>>> c262ea92
 echo "Generating MarlinDocumentation..."
 
 # build the site statically and proof it
