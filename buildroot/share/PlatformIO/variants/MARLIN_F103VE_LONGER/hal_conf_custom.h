/**
  ******************************************************************************
  * @file    hal_conf_custom.h for Longer3D STM32F103VE board
  * @brief   Overrides HAL default configuration file.
  ******************************************************************************
  */
#pragma once

#ifdef __cplusplus
extern "C" {
#endif

/* Exported types ------------------------------------------------------------*/
/* Exported constants --------------------------------------------------------*/

/* ########################## Module Selection ############################## */
/**
  * @brief Include the default list of modules to be used in the HAL driver
  *        and manage module deactivation
  */
#include "stm32yyxx_hal_conf.h"

<<<<<<< HEAD
#undef HAL_PWR_MODULE_ENABLED // only way to disable it
=======
#undef HAL_PWR_MODULE_ENABLED
#define HAL_PWR_MODULE_ONLY   // disable low power & PA0 wakeup pin (its T°c pin)
>>>>>>> fc22f1f8

#define HAL_IWDG_MODULE_ENABLED // USE_WATCHDOG

#ifdef HAL_PCD_MODULE_ENABLED
  #warning "No direct STM32 USB pins on Longer3D board"
  #undef HAL_PCD_MODULE_ENABLED // USB Device
#endif

#ifdef HAL_HCD_MODULE_ENABLED
  #warning "No direct STM32 USB pins on Longer3D board"
  #undef HAL_HCD_MODULE_ENABLED // USB Host
#endif

<<<<<<< HEAD
//#define HAL_USART_MODULE_ENABLED // Useless.... UART_MODULE does it
=======
#ifndef HAL_USART_MODULE_ENABLED
  //#define HAL_USART_MODULE_ENABLED // Useless.... UART_MODULE do it
#endif
>>>>>>> fc22f1f8

#undef HAL_CAN_LEGACY_MODULE_ENABLED
#undef HAL_CAN_MODULE_ENABLED
#undef HAL_DAC_MODULE_ENABLED
#undef HAL_RTC_MODULE_ENABLED
<<<<<<< HEAD
=======

>>>>>>> fc22f1f8
#define HAL_EXTI_MODULE_ENABLED // for ENDSTOP_INTERRUPTS_FEATURE

/**
  * @brief List of modules in the framework (first ones enabled by default)
  */
//#define HAL_MODULE_ENABLED
//#define HAL_ADC_MODULE_ENABLED
//#define HAL_CORTEX_MODULE_ENABLED
//#define HAL_DAC_MODULE_ENABLED
//#define HAL_DMA_MODULE_ENABLED
//#define HAL_FLASH_MODULE_ENABLED
//#define HAL_GPIO_MODULE_ENABLED
//#define HAL_I2C_MODULE_ENABLED
//#define HAL_PCD_MODULE_ENABLED
//#define HAL_PWR_MODULE_ENABLED
//#define HAL_RCC_MODULE_ENABLED
//#define HAL_RTC_MODULE_ENABLED
//#define HAL_SD_MODULE_ENABLED
//#define HAL_SPI_MODULE_ENABLED
//#define HAL_SRAM_MODULE_ENABLED
//#define HAL_TIM_MODULE_ENABLED
//#define HAL_UART_MODULE_ENABLED

//#define HAL_CAN_MODULE_ENABLED
//#define HAL_CAN_LEGACY_MODULE_ENABLED
//#define HAL_CEC_MODULE_ENABLED
//#define HAL_CRC_MODULE_ENABLED
//#define HAL_ETH_MODULE_ENABLED
//#define HAL_HCD_MODULE_ENABLED
//#define HAL_I2S_MODULE_ENABLED
//#define HAL_IRDA_MODULE_ENABLED
//#define HAL_IWDG_MODULE_ENABLED
//#define HAL_NAND_MODULE_ENABLED
//#define HAL_NOR_MODULE_ENABLED
//#define HAL_PCCARD_MODULE_ENABLED
//#define HAL_SMARTCARD_MODULE_ENABLED
//#define HAL_USART_MODULE_ENABLED
//#define HAL_WWDG_MODULE_ENABLED
//#define HAL_MMC_MODULE_ENABLED

/* ########################## Oscillator Values adaptation ####################*/
/**
  * @brief Adjust the value of External High Speed oscillator (HSE) used in your application.
  *        This value is used by the RCC HAL module to compute the system frequency
  *        (when HSE is used as system clock source, directly or through the PLL).
  */
#ifndef HSE_VALUE
  #define HSE_VALUE            8000000U  // Value of the External oscillator in Hz (8 MHz)
#endif

#ifndef HSE_STARTUP_TIMEOUT
  #define HSE_STARTUP_TIMEOUT  100U      // Time out for HSE start up, in ms
#endif

/**
  * @brief Internal High Speed oscillator (HSI) value.
  *        This value is used by the RCC HAL module to compute the system frequency
  *        (when HSI is used as system clock source, directly or through the PLL).
  */
#ifndef HSI_VALUE
  #define HSI_VALUE            8000000U  // Value of the Internal oscillator in Hz
#endif

/**
  * @brief Internal Low Speed oscillator (LSI) value.
  */
#ifndef LSI_VALUE
  #define LSI_VALUE            40000U    // LSI Typical Value in Hz
#endif                                   /*!< Value of the Internal Low Speed oscillator in Hz
                                              The real value may vary depending on the variations
                                              in voltage and temperature. */
/**
  * @brief External Low Speed oscillator (LSE) value.
  *        This value is used by the UART, RTC HAL module to compute the system frequency
  */
#ifndef LSE_VALUE
  #define LSE_VALUE            32768U    // Value of the External Low Speed oscillator in Hz
#endif

#ifndef LSE_STARTUP_TIMEOUT
  #define LSE_STARTUP_TIMEOUT  50U       // No 32.7KHz LSE on this board, reduced to avoid delays
#endif

/* Tip: To avoid modifying this file each time you need to use different HSE,
   ===  you can define the HSE value in your toolchain compiler preprocessor. */

/* ########################### System Configuration ######################### */
/**
  * @brief This is the HAL system configuration section
  */
#ifndef VDD_VALUE
  #define VDD_VALUE            3300U     // Value of VDD in mv
#endif
#ifndef TICK_INT_PRIORITY
  #define  TICK_INT_PRIORITY   0x00U     // tick interrupt priority
#endif
#ifndef USE_RTOS
  #define  USE_RTOS            0U
#endif
#ifndef PREFETCH_ENABLE
  #define  PREFETCH_ENABLE     1U
#endif

#define  USE_HAL_ADC_REGISTER_CALLBACKS         0U /* ADC register callback disabled       */
#define  USE_HAL_CAN_REGISTER_CALLBACKS         0U /* CAN register callback disabled       */
#define  USE_HAL_CEC_REGISTER_CALLBACKS         0U /* CEC register callback disabled       */
#define  USE_HAL_DAC_REGISTER_CALLBACKS         0U /* DAC register callback disabled       */
#define  USE_HAL_ETH_REGISTER_CALLBACKS         0U /* ETH register callback disabled       */
#define  USE_HAL_HCD_REGISTER_CALLBACKS         0U /* HCD register callback disabled       */
#define  USE_HAL_I2C_REGISTER_CALLBACKS         0U /* I2C register callback disabled       */
#define  USE_HAL_I2S_REGISTER_CALLBACKS         0U /* I2S register callback disabled       */
#define  USE_HAL_MMC_REGISTER_CALLBACKS         0U /* MMC register callback disabled       */
#define  USE_HAL_NAND_REGISTER_CALLBACKS        0U /* NAND register callback disabled      */
#define  USE_HAL_NOR_REGISTER_CALLBACKS         0U /* NOR register callback disabled       */
#define  USE_HAL_PCCARD_REGISTER_CALLBACKS      0U /* PCCARD register callback disabled    */
#define  USE_HAL_PCD_REGISTER_CALLBACKS         0U /* PCD register callback disabled       */
#define  USE_HAL_RTC_REGISTER_CALLBACKS         0U /* RTC register callback disabled       */
#define  USE_HAL_SD_REGISTER_CALLBACKS          0U /* SD register callback disabled        */
#define  USE_HAL_SMARTCARD_REGISTER_CALLBACKS   0U /* SMARTCARD register callback disabled */
#define  USE_HAL_IRDA_REGISTER_CALLBACKS        0U /* IRDA register callback disabled      */
#define  USE_HAL_SRAM_REGISTER_CALLBACKS        0U /* SRAM register callback disabled      */
#define  USE_HAL_SPI_REGISTER_CALLBACKS         0U /* SPI register callback disabled       */
#define  USE_HAL_TIM_REGISTER_CALLBACKS         0U /* TIM register callback disabled       */
#define  USE_HAL_UART_REGISTER_CALLBACKS        0U /* UART register callback disabled      */
#define  USE_HAL_USART_REGISTER_CALLBACKS       0U /* USART register callback disabled     */
#define  USE_HAL_WWDG_REGISTER_CALLBACKS        0U /* WWDG register callback disabled      */

/* ################## SPI peripheral configuration ########################## */

/* CRC FEATURE: Use to activate CRC feature inside HAL SPI Driver
* Activated: CRC code is present inside driver
* Deactivated: CRC code cleaned from driver
*/
#if !defined(USE_SPI_CRC)
#define USE_SPI_CRC 0
#endif

/* Includes ------------------------------------------------------------------*/
/**
  * @brief Include module's header file
  */

#ifdef HAL_RCC_MODULE_ENABLED
  #include "stm32f1xx_hal_rcc.h"
#endif /* HAL_RCC_MODULE_ENABLED */

#ifdef HAL_GPIO_MODULE_ENABLED
  #include "stm32f1xx_hal_gpio.h"
#endif /* HAL_GPIO_MODULE_ENABLED */

#ifdef HAL_EXTI_MODULE_ENABLED
  #include "stm32f1xx_hal_exti.h"
#endif /* HAL_EXTI_MODULE_ENABLED */

#ifdef HAL_DMA_MODULE_ENABLED
  #include "stm32f1xx_hal_dma.h"
#endif /* HAL_DMA_MODULE_ENABLED */

#ifdef HAL_ETH_MODULE_ENABLED
  #include "stm32f1xx_hal_eth.h"
#endif /* HAL_ETH_MODULE_ENABLED */

#ifdef HAL_CAN_MODULE_ENABLED
  #include "stm32f1xx_hal_can.h"
#endif /* HAL_CAN_MODULE_ENABLED */

#ifdef HAL_CAN_LEGACY_MODULE_ENABLED
  #include "Legacy/stm32f1xx_hal_can_legacy.h"
#endif /* HAL_CAN_LEGACY_MODULE_ENABLED */

#ifdef HAL_CEC_MODULE_ENABLED
  #include "stm32f1xx_hal_cec.h"
#endif /* HAL_CEC_MODULE_ENABLED */

#ifdef HAL_CORTEX_MODULE_ENABLED
  #include "stm32f1xx_hal_cortex.h"
#endif /* HAL_CORTEX_MODULE_ENABLED */

#ifdef HAL_ADC_MODULE_ENABLED
  #include "stm32f1xx_hal_adc.h"
#endif /* HAL_ADC_MODULE_ENABLED */

#ifdef HAL_CRC_MODULE_ENABLED
  #include "stm32f1xx_hal_crc.h"
#endif /* HAL_CRC_MODULE_ENABLED */

#ifdef HAL_DAC_MODULE_ENABLED
  #include "stm32f1xx_hal_dac.h"
#endif /* HAL_DAC_MODULE_ENABLED */

#ifdef HAL_FLASH_MODULE_ENABLED
  #include "stm32f1xx_hal_flash.h"
#endif /* HAL_FLASH_MODULE_ENABLED */

#ifdef HAL_SRAM_MODULE_ENABLED
  #include "stm32f1xx_hal_sram.h"
#endif /* HAL_SRAM_MODULE_ENABLED */

#ifdef HAL_NOR_MODULE_ENABLED
  #include "stm32f1xx_hal_nor.h"
#endif /* HAL_NOR_MODULE_ENABLED */

#ifdef HAL_I2C_MODULE_ENABLED
  #include "stm32f1xx_hal_i2c.h"
#endif /* HAL_I2C_MODULE_ENABLED */

#ifdef HAL_I2S_MODULE_ENABLED
  #include "stm32f1xx_hal_i2s.h"
#endif /* HAL_I2S_MODULE_ENABLED */

#ifdef HAL_IWDG_MODULE_ENABLED
  #include "stm32f1xx_hal_iwdg.h"
#endif /* HAL_IWDG_MODULE_ENABLED */

#ifdef HAL_PWR_MODULE_ENABLED
  #include "stm32f1xx_hal_pwr.h"
#endif /* HAL_PWR_MODULE_ENABLED */

#ifdef HAL_RTC_MODULE_ENABLED
  #include "stm32f1xx_hal_rtc.h"
#endif /* HAL_RTC_MODULE_ENABLED */

#ifdef HAL_PCCARD_MODULE_ENABLED
  #include "stm32f1xx_hal_pccard.h"
#endif /* HAL_PCCARD_MODULE_ENABLED */

#ifdef HAL_SD_MODULE_ENABLED
  #include "stm32f1xx_hal_sd.h"
#endif /* HAL_SD_MODULE_ENABLED */

#ifdef HAL_NAND_MODULE_ENABLED
  #include "stm32f1xx_hal_nand.h"
#endif /* HAL_NAND_MODULE_ENABLED */

#ifdef HAL_SPI_MODULE_ENABLED
  #include "stm32f1xx_hal_spi.h"
#endif /* HAL_SPI_MODULE_ENABLED */

#ifdef HAL_TIM_MODULE_ENABLED
  #include "stm32f1xx_hal_tim.h"
#endif /* HAL_TIM_MODULE_ENABLED */

#ifdef HAL_UART_MODULE_ENABLED
  #include "stm32f1xx_hal_uart.h"
#endif /* HAL_UART_MODULE_ENABLED */

#ifdef HAL_USART_MODULE_ENABLED
  #include "stm32f1xx_hal_usart.h"
#endif /* HAL_USART_MODULE_ENABLED */

#ifdef HAL_IRDA_MODULE_ENABLED
  #include "stm32f1xx_hal_irda.h"
#endif /* HAL_IRDA_MODULE_ENABLED */

#ifdef HAL_SMARTCARD_MODULE_ENABLED
  #include "stm32f1xx_hal_smartcard.h"
#endif /* HAL_SMARTCARD_MODULE_ENABLED */

#ifdef HAL_WWDG_MODULE_ENABLED
  #include "stm32f1xx_hal_wwdg.h"
#endif /* HAL_WWDG_MODULE_ENABLED */

#ifdef HAL_PCD_MODULE_ENABLED
  #include "stm32f1xx_hal_pcd.h"
#endif /* HAL_PCD_MODULE_ENABLED */

#ifdef HAL_HCD_MODULE_ENABLED
  #include "stm32f1xx_hal_hcd.h"
#endif /* HAL_HCD_MODULE_ENABLED */

#ifdef HAL_MMC_MODULE_ENABLED
  #include "stm32f1xx_hal_mmc.h"
#endif /* HAL_MMC_MODULE_ENABLED */


#define assert_param(expr) ((void)0U)

#ifdef __cplusplus
}
#endif<|MERGE_RESOLUTION|>--- conflicted
+++ resolved
@@ -20,12 +20,8 @@
   */
 #include "stm32yyxx_hal_conf.h"
 
-<<<<<<< HEAD
-#undef HAL_PWR_MODULE_ENABLED // only way to disable it
-=======
 #undef HAL_PWR_MODULE_ENABLED
 #define HAL_PWR_MODULE_ONLY   // disable low power & PA0 wakeup pin (its T°c pin)
->>>>>>> fc22f1f8
 
 #define HAL_IWDG_MODULE_ENABLED // USE_WATCHDOG
 
@@ -39,22 +35,13 @@
   #undef HAL_HCD_MODULE_ENABLED // USB Host
 #endif
 
-<<<<<<< HEAD
 //#define HAL_USART_MODULE_ENABLED // Useless.... UART_MODULE does it
-=======
-#ifndef HAL_USART_MODULE_ENABLED
-  //#define HAL_USART_MODULE_ENABLED // Useless.... UART_MODULE do it
-#endif
->>>>>>> fc22f1f8
 
 #undef HAL_CAN_LEGACY_MODULE_ENABLED
 #undef HAL_CAN_MODULE_ENABLED
 #undef HAL_DAC_MODULE_ENABLED
 #undef HAL_RTC_MODULE_ENABLED
-<<<<<<< HEAD
-=======
-
->>>>>>> fc22f1f8
+
 #define HAL_EXTI_MODULE_ENABLED // for ENDSTOP_INTERRUPTS_FEATURE
 
 /**
@@ -77,7 +64,6 @@
 //#define HAL_SRAM_MODULE_ENABLED
 //#define HAL_TIM_MODULE_ENABLED
 //#define HAL_UART_MODULE_ENABLED
-
 //#define HAL_CAN_MODULE_ENABLED
 //#define HAL_CAN_LEGACY_MODULE_ENABLED
 //#define HAL_CEC_MODULE_ENABLED
