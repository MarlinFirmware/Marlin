#pragma once

#ifdef __cplusplus
extern "C" {
#endif // __cplusplus

// STM32F103VET6    | DIGITAL     | ANALOG        | USART      | TWI       | SPI                  | SPECIAL    |
//------------------|-------------|---------------|------------|-----------|----------------------|------------|
#define PA0  0   // |             | A0 Nozzle T°c |            |           |                      |            |
#define PA1  1   // |             | A1 Bed T°c    |            |           |                      |            |
#define PA2  2   // |             |               | USART2_TX  |           |                      |            |
#define PA3  3   // |             | DAC_OUT1**    | USART2_RX  |           |                      |            |
#define PA4  4   // |             | DAC_OUT2**    |            |           | SPI1_SS*(wired?)     |            |
#define PA5  5   // | O           |               |            |           | SPI1_SCK  EEPROM     |            |
#define PA6  6   // | I           |               |            |           | SPI1_MISO EEPROM     |            |
#define PA7  7   // | O           |               |            |           | SPI1_MOSI EEPROM     |            |
#define PA8  8   // | Od BED      |               |            |           |                      |            |
#define PA9  9   // |             |               | USART1_TX  |           |                      |            |
#define PA10 10  // |             |               | USART1_RX  |           |                      |            |
#define PA11 11  // | I           |               |            |           |                      | USB_DM     |
#define PA12 12  // | I           |               |            |           |                      | USB_DP     |
#define PA13 13  // | I           |               |            |           |                      | SWD_SWDIO  |
#define PA14 14  // | I           |               |            |           |                      | SWD_SWCLK  |
#define PA15 15  // | Od FAN      |               |            |           |                      |            |
//                  |-------------|---------------|------------|-----------|----------------------|------------|
#define PB0  16  // |             |               |            |           |                      |            |
#define PB1  17  // |             |               |            |           |                      |            |
#define PB2  18  // | I+          |               |            |           |                      | BOOT1      |
#define PB3  19  // | O  X_DIR    |               |            |           |                      |            |
#define PB4  20  // | O  X_STEP   |               |            |           |                      |            |
#define PB5  21  // | O  X_EN     |               |            |           |                      |            |
#define PB6  22  // | O  Y_DIR    |               |            |           |                      |            |
#define PB7  23  // | O  Y_STEP   |               |            |           |                      |            |
#define PB8  24  // | O  Y_EN     |               |            |           |                      |            |
#define PB9  25  // | O  Z_DIR    |               |            |           |                      |            |
#define PB10 26  // | I+          |               | USART3_TX* | TWI2_SCL* |                      |            |
#define PB11 27  // | I+          |               | USART3_RX* | TWI2_SDA* |                      |            |
#define PB12 28  // | O  TFT      |               |            |           | SPI2_SS              | TOUCH_CS   |
#define PB13 29  // | O  TFT      |               |            |           | SPI2_SCK             | TOUCH_SCK  |
#define PB14 30  // | O  TFT      |               |            |           | SPI2_MISO (bad>MOSI) | TOUCH_MOSI |
#define PB15 31  // | I  TFT      |               |            |           | SPI2_MOSI (bad>MISO) | TOUCH_MISO |
//                  |-------------|---------------|------------|-----------|----------------------|------------|
#define PC0  32  // | I  E_OUT    |               |            |           |                      |            |
#define PC1  33  // | I+ X_MIN    |               |            |           |                      |            |
#define PC2  34  // | O  LED      |               |            |           |                      |            |
#define PC3  35  // | I+          |               |            |           |                      |            |
#define PC4  36  // | O  TFT      |               |            |           |                      | TFT RESET  |
#define PC5  37  // | O  CS1      |               |            |           | for SPI1 EEPROM CS   |            |
#define PC6  38  // | I  TFT      |               |            |           |                      | TOUCH_INT  |
#define PC7  39  // |             |               |            |           |                      |            |
#define PC8  40  // | x  SDIO     |               |            |           |                      | SD_D0      |
#define PC9  41  // | x  SDIO     |               |            |           |                      | SD_D1      |
#define PC10 42  // | x  SDIO     |               |            |           |                      | SD_D2      |
#define PC11 43  // | x  SDIO     |               |            |           |                      | SD_D3      |
#define PC12 44  // | O  SDIO     |               |            |           |                      | SD_CLK     |
#define PC13 45  // | I           |               |            |           |                      |            |
#define PC14 46  // | I+ Y_MAX    |               |            |           |                      |            |
#define PC15 47  // | I+ Y_MIN    |               |            |           |                      |            |
//                  |-------------|---------------|------------|-----------|----------------------|------------|
#define PD0  48  // | O  TFT      |               |            |           |                      | OSC_IN  D2 |
#define PD1  49  // | O  TFT      |               |            |           |                      | OSC_OUT D3 |
#define PD2  50  // | O  SDIO     |               |            |           |                      | SD_CMD     |
#define PD3  51  // | Od NOZZLE   |               |            |           |                      |            |
#define PD4  52  // | O  TFT      |               |            |           |                      | FSMC_NOE   |
#define PD5  53  // | O  TFT      |               |            |           |                      | FSMC_NWE   |
#define PD6  54  // | I  wired?*  |               |            |           |                      | FSMC_NWAIT*|
#define PD7  55  // | O  TFT      |               |            |           |                      | FSMC_NE1/CS|
#define PD8  56  // | O  TFT      |               |            |           |                      | FSMC_D13   |
#define PD9  57  // | O  TFT      |               |            |           |                      | FSMC_D14   |
#define PD10 58  // | O  TFT      |               |            |           |                      | FSMC_D15   |
#define PD11 59  // | O  TFT      |               |            |           |                      | FSMC_A16   |
#define PD12 60  // | O  TFT      |               |            |           |                      | TFT BL     |
#define PD13 61  // | Od PWM*     |               |            |           |                      | SERVO0     |
#define PD14 62  // | O  TFT      |               |            |           |                      | FSMC_D00   |
#define PD15 63  // | O  TFT      |               |            |           |                      | FSMC_D01   |
//                  |-------------|---------------|------------|-----------|----------------------|------------|
#define PE0  64  // | O  Z_STEP   |               |            |           |                      |            |
#define PE1  65  // | O  Z_EN     |               |            |           |                      |            |
#define PE2  66  // | O  E0_DIR   |               |            |           |                      |            |
#define PE3  67  // | O  E0_STEP  |               |            |           |                      |            |
#define PE4  68  // | O  E0_EN    |               |            |           |                      |            |
#define PE5  69  // | I+ Z_MAX    |               |            |           |                      |            |
#define PE6  70  // | I+ Z_MIN    |               |            |           |                      |            |
#define PE7  71  // | O  TFT      |               |            |           |                      | FSMC_D04   |
#define PE8  72  // | O  TFT      |               |            |           |                      | FSMC_D05   |
#define PE9  73  // | O  TFT      |               |            |           |                      | FSMC_D06   |
#define PE10 74  // | O  TFT      |               |            |           |                      | FSMC_D07   |
#define PE11 75  // | O  TFT      |               |            |           |                      | FSMC_D08   |
#define PE12 76  // | O  TFT      |               |            |           |                      | FSMC_D09   |
#define PE13 77  // | O  TFT      |               |            |           |                      | FSMC_D10   |
#define PE14 78  // | O  TFT      |               |            |           |                      | FSMC_D11   |
#define PE15 79  // | O  TFT      |               |            |           |                      | FSMC_D12   |
//------------------|-------------|---------------|------------|-----------|----------------------|------------|

// This must be a literal
#define NUM_DIGITAL_PINS        80
#define NUM_ANALOG_INPUTS       16 // 2 first are used, but cant be reduced to 2...

// On-board LED pin number
#ifndef LED_BUILTIN
#define LED_BUILTIN             PC2
#endif

// On-board user button (not wired)
#ifndef USER_BTN
#define USER_BTN                PC13
#endif

// SPI Definition (SPI1 EEPROM)
#define PIN_SPI_SS              PC5
#define PIN_SPI_MOSI            PA7
#define PIN_SPI_MISO            PA6
#define PIN_SPI_SCK             PA5

// I2C Definition (Unused)
#define PIN_WIRE_SDA            PB11
#define PIN_WIRE_SCL            PB10

// Timer Definitions
// Leave TIMER 2 for optional Fan PWM
#define TEMP_TIMER              3
// Leave TIMER 4 for TFT backlight PWM or Servo freq...
#define STEP_TIMER              5
#define TIMER_TONE              TIM6  // TIMER_TONE must be defined in this file
#define TIMER_SERVO             TIM7  // TIMER_SERVO must be defined in this file
#define TIMER_SERIAL            TIM8  // TIMER_SERIAL must be defined in this file

// UART Definitions
// Define here Serial instance number to map on Serial generic name
#define SERIAL_UART_INSTANCE    1

// Default pin used for 'Serial' instance (linked to CH340 USB port)
#define PIN_SERIAL_RX           PA10
#define PIN_SERIAL_TX           PA9
#define PIN_SERIAL1_RX          PA10
#define PIN_SERIAL1_TX          PA9
// Default pin used for 'Serial2' instance (connector exists but unsoldered)
#define PIN_SERIAL2_RX          PA3
#define PIN_SERIAL2_TX          PA2

// Extra HAL modules
#ifdef STM32F103xE
<<<<<<< HEAD
  //#define HAL_DAC_MODULE_ENABLED (unused or maybe for the eeprom write?)
  #ifndef HAL_SD_MODULE_ENABLED
    #define HAL_SD_MODULE_ENABLED
  #endif
  #ifndef HAL_SRAM_MODULE_ENABLED
    #define HAL_SRAM_MODULE_ENABLED
  #endif
=======
#ifndef HAL_DAC_MODULE_ENABLED
  //#define HAL_DAC_MODULE_ENABLED (unused or maybe for the eeprom write?)
#endif
#ifndef HAL_SD_MODULE_ENABLED
  #define HAL_SD_MODULE_ENABLED
#endif
#ifndef HAL_SRAM_MODULE_ENABLED
  #define HAL_SRAM_MODULE_ENABLED
#endif
>>>>>>> aa44542f
#endif

#ifdef __cplusplus
} // extern "C"
#endif

/*----------------------------------------------------------------------------
 *        Arduino objects - C++ only
 *----------------------------------------------------------------------------*/

#ifdef __cplusplus
  // These serial port names are intended to allow libraries and architecture-neutral
  // sketches to automatically default to the correct port name for a particular type
  // of use.  For example, a GPS module would normally connect to SERIAL_PORT_HARDWARE_OPEN,
  // the first hardware serial port whose RX/TX pins are not dedicated to another use.
  //
  // SERIAL_PORT_MONITOR        Port which normally prints to the Arduino Serial Monitor
  //
  // SERIAL_PORT_USBVIRTUAL     Port which is USB virtual serial
  //
  // SERIAL_PORT_LINUXBRIDGE    Port which connects to a Linux system via Bridge library
  //
  // SERIAL_PORT_HARDWARE       Hardware serial port, physical RX & TX pins.
  //
  // SERIAL_PORT_HARDWARE_OPEN  Hardware serial ports which are open for use.  Their RX & TX
  //                            pins are NOT connected to anything by default.
  #define SERIAL_PORT_MONITOR       Serial1
  #define SERIAL_PORT_HARDWARE      Serial1
  #define SERIAL_PORT_HARDWARE_OPEN Serial2
#endif
<|MERGE_RESOLUTION|>--- conflicted
+++ resolved
@@ -140,25 +140,15 @@
 
 // Extra HAL modules
 #ifdef STM32F103xE
-<<<<<<< HEAD
-  //#define HAL_DAC_MODULE_ENABLED (unused or maybe for the eeprom write?)
+  #ifndef HAL_DAC_MODULE_ENABLED
+    //#define HAL_DAC_MODULE_ENABLED (unused or maybe for the eeprom write?)
+  #endif
   #ifndef HAL_SD_MODULE_ENABLED
     #define HAL_SD_MODULE_ENABLED
   #endif
   #ifndef HAL_SRAM_MODULE_ENABLED
     #define HAL_SRAM_MODULE_ENABLED
   #endif
-=======
-#ifndef HAL_DAC_MODULE_ENABLED
-  //#define HAL_DAC_MODULE_ENABLED (unused or maybe for the eeprom write?)
-#endif
-#ifndef HAL_SD_MODULE_ENABLED
-  #define HAL_SD_MODULE_ENABLED
-#endif
-#ifndef HAL_SRAM_MODULE_ENABLED
-  #define HAL_SRAM_MODULE_ENABLED
-#endif
->>>>>>> aa44542f
 #endif
 
 #ifdef __cplusplus
