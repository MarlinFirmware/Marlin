#
# common-cxxflags.py
# Convenience script to apply customizations to CPP flags
#
Import("env")
env.Append(CXXFLAGS=[
  "-Wno-register"
  #"-Wno-incompatible-pointer-types",
  #"-Wno-unused-const-variable",
  #"-Wno-maybe-uninitialized",
  #"-Wno-sign-compare"
])

#
# Add CPU frequency as a compile time constant instead of a runtime variable
#
<<<<<<< HEAD
if env.GetBuildType() == "debug":
	env['BUILD_DIR'] = '$PROJECT_BUILD_DIR/$PIOENV/debug'
env_name = str(env["PIOENV"])
env.Replace(PROGNAME="%s_DW7.2" % (env_name))
print("Environment: %s" % (env_name))
=======
def add_cpu_freq():
	if 'BOARD_F_CPU' in env:
		env['BUILD_FLAGS'].append('-DBOARD_F_CPU=' + env['BOARD_F_CPU'])

# Useful for JTAG debugging
#
# It will separate release and debug build folders.
# It useful to keep two live versions: a debug version for debugging and another for
# release, for flashing when upload is not done automatically by jlink/stlink.
# Without this, PIO needs to recompile everything twice for any small change.
if env.GetBuildType() == "debug" and env.get('UPLOAD_PROTOCOL') not in ['jlink', 'stlink']:
	env['BUILD_DIR'] = '$PROJECT_BUILD_DIR/$PIOENV/debug'

# On some platform, F_CPU is a runtime variable. Since it's used to convert from ns
# to CPU cycles, this adds overhead preventing small delay (in the order of less than
# 30 cycles) to be generated correctly. By using a compile time constant instead
# the compiler will perform the computation and this overhead will be avoided
add_cpu_freq()
>>>>>>> dd76a506
<|MERGE_RESOLUTION|>--- conflicted
+++ resolved
@@ -14,13 +14,6 @@
 #
 # Add CPU frequency as a compile time constant instead of a runtime variable
 #
-<<<<<<< HEAD
-if env.GetBuildType() == "debug":
-	env['BUILD_DIR'] = '$PROJECT_BUILD_DIR/$PIOENV/debug'
-env_name = str(env["PIOENV"])
-env.Replace(PROGNAME="%s_DW7.2" % (env_name))
-print("Environment: %s" % (env_name))
-=======
 def add_cpu_freq():
 	if 'BOARD_F_CPU' in env:
 		env['BUILD_FLAGS'].append('-DBOARD_F_CPU=' + env['BOARD_F_CPU'])
@@ -33,10 +26,12 @@
 # Without this, PIO needs to recompile everything twice for any small change.
 if env.GetBuildType() == "debug" and env.get('UPLOAD_PROTOCOL') not in ['jlink', 'stlink']:
 	env['BUILD_DIR'] = '$PROJECT_BUILD_DIR/$PIOENV/debug'
+env_name = str(env["PIOENV"])
+env.Replace(PROGNAME="%s_DW7.3" % (env_name))
+print("Environment: %s" % (env_name))
 
 # On some platform, F_CPU is a runtime variable. Since it's used to convert from ns
 # to CPU cycles, this adds overhead preventing small delay (in the order of less than
 # 30 cycles) to be generated correctly. By using a compile time constant instead
 # the compiler will perform the computation and this overhead will be avoided
-add_cpu_freq()
->>>>>>> dd76a506
+add_cpu_freq()