#
# preflight-checks.py
# Check for common issues prior to compiling
#
import pioutil
if pioutil.is_pio_build():

	import os,re,sys
	Import("env")

	def get_envs_for_board(board):
		with open(os.path.join("Marlin", "src", "pins", "pins.h"), "r") as file:

			if sys.platform == 'win32':
				envregex = r"(?:env|win):"
			elif sys.platform == 'darwin':
				envregex = r"(?:env|mac|uni):"
			elif sys.platform == 'linux':
				envregex = r"(?:env|lin|uni):"
			else:
				envregex = r"(?:env):"

			r = re.compile(r"if\s+MB\((.+)\)")
			if board.startswith("BOARD_"):
				board = board[6:]

			for line in file:
				mbs = r.findall(line)
				if mbs and board in re.split(r",\s*", mbs[0]):
					line = file.readline()
					found_envs = re.match(r"\s*#include .+" + envregex, line)
					if found_envs:
						envlist = re.findall(envregex + r"(\w+)", line)
						return [ "env:"+s for s in envlist ]
		return []

	def check_envs(build_env, board_envs, config):
		if build_env in board_envs:
			return True
		ext = config.get(build_env, 'extends', default=None)
		if ext:
			if isinstance(ext, str):
				return check_envs(ext, board_envs, config)
			elif isinstance(ext, list):
				for ext_env in ext:
					if check_envs(ext_env, board_envs, config):
						return True
		return False

	def sanity_check_target():
		# Sanity checks:
		if 'PIOENV' not in env:
			raise SystemExit("Error: PIOENV is not defined. This script is intended to be used with PlatformIO")

		if 'MARLIN_FEATURES' not in env:
			raise SystemExit("Error: this script should be used after common Marlin scripts")

		if 'MOTHERBOARD' not in env['MARLIN_FEATURES']:
			raise SystemExit("Error: MOTHERBOARD is not defined in Configuration.h")

<<<<<<< HEAD
#if not result:
#	err = "Error: Build environment '%s' is incompatible with %s. Use one of these: %s" % \
#		  ( build_env, motherboard, ", ".join([ e[4:] for e in board_envs if e.startswith("env:") ]) )
#	raise SystemExit(err)
=======
		build_env = env['PIOENV']
		motherboard = env['MARLIN_FEATURES']['MOTHERBOARD']
		board_envs = get_envs_for_board(motherboard)
		config = env.GetProjectConfig()
		result = check_envs("env:"+build_env, board_envs, config)
>>>>>>> 5bcf64f1

		if not result:
			err = "Error: Build environment '%s' is incompatible with %s. Use one of these: %s" % \
				  ( build_env, motherboard, ", ".join([ e[4:] for e in board_envs if e.startswith("env:") ]) )
			raise SystemExit(err)

		#
		# Check for Config files in two common incorrect places
		#
		for p in [ env['PROJECT_DIR'], os.path.join(env['PROJECT_DIR'], "config") ]:
			for f in [ "Configuration.h", "Configuration_adv.h" ]:
				if os.path.isfile(os.path.join(p, f)):
					err = "ERROR: Config files found in directory %s. Please move them into the Marlin subfolder." % p
					raise SystemExit(err)

		#
		# Give warnings on every build
		#
		warnfile = os.path.join(env['PROJECT_BUILD_DIR'], build_env, "src", "src", "inc", "Warnings.cpp.o")
		if os.path.exists(warnfile):
			os.remove(warnfile)

		#
		# Check for old files indicating an entangled Marlin (mixing old and new code)
		#
		mixedin = []
		p = os.path.join(env['PROJECT_DIR'], "Marlin", "src", "lcd", "dogm")
		for f in [ "ultralcd_DOGM.cpp", "ultralcd_DOGM.h" ]:
			if os.path.isfile(os.path.join(p, f)):
				mixedin += [ f ]
		if mixedin:
			err = "ERROR: Old files fell into your Marlin folder. Remove %s and try again" % ", ".join(mixedin)
			raise SystemExit(err)

	sanity_check_target()<|MERGE_RESOLUTION|>--- conflicted
+++ resolved
@@ -58,23 +58,16 @@
 		if 'MOTHERBOARD' not in env['MARLIN_FEATURES']:
 			raise SystemExit("Error: MOTHERBOARD is not defined in Configuration.h")
 
-<<<<<<< HEAD
-#if not result:
-#	err = "Error: Build environment '%s' is incompatible with %s. Use one of these: %s" % \
-#		  ( build_env, motherboard, ", ".join([ e[4:] for e in board_envs if e.startswith("env:") ]) )
-#	raise SystemExit(err)
-=======
 		build_env = env['PIOENV']
 		motherboard = env['MARLIN_FEATURES']['MOTHERBOARD']
 		board_envs = get_envs_for_board(motherboard)
 		config = env.GetProjectConfig()
 		result = check_envs("env:"+build_env, board_envs, config)
->>>>>>> 5bcf64f1
 
-		if not result:
-			err = "Error: Build environment '%s' is incompatible with %s. Use one of these: %s" % \
-				  ( build_env, motherboard, ", ".join([ e[4:] for e in board_envs if e.startswith("env:") ]) )
-			raise SystemExit(err)
+		#if not result:
+			#err = "Error: Build environment '%s' is incompatible with %s. Use one of these: %s" % \
+			#	  ( build_env, motherboard, ", ".join([ e[4:] for e in board_envs if e.startswith("env:") ]) )
+			#raise SystemExit(err)
 
 		#
 		# Check for Config files in two common incorrect places
