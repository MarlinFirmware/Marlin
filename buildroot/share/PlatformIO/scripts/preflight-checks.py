--- conflicted
+++ resolved
@@ -5,11 +5,7 @@
 import pioutil
 if pioutil.is_pio_build():
 
-<<<<<<< HEAD
-    import os,re,sys
-=======
     import re,sys
->>>>>>> 551f5ada
     from pathlib import Path
     Import("env")
 
