--- conflicted
+++ resolved
@@ -19,52 +19,25 @@
 #
 if 'offset' in board.get("build").keys():
 	LD_FLASH_OFFSET = board.get("build.offset")
+	marlin.relocate_vtab(LD_FLASH_OFFSET)
 
-<<<<<<< HEAD
-  maximum_flash_size = int(board.get("upload.maximum_size") / 1024)
-  # Remove an existing VECT_TAB_OFFSET from CPPDEFINES
-  for define in env['CPPDEFINES']:
-    if define[0] == "VECT_TAB_OFFSET":
-      env['CPPDEFINES'].remove(define)
-    elif define[0] == "STM32_FLASH_SIZE":
-      maximum_flash_size = define[1]
-      env['CPPDEFINES'].remove(define)
-=======
-	marlin.relocate_vtab(LD_FLASH_OFFSET)
->>>>>>> 4428affc
+	# Flash size
+	maximum_flash_size = int(board.get("upload.maximum_size") / 1024)
+	marlin.replace_define('STM32_FLASH_SIZE', maximum_flash_size)
 
 	# Get upload.maximum_ram_size (defined by /buildroot/share/PlatformIO/boards/VARIOUS.json)
 	maximum_ram_size = board.get("upload.maximum_ram_size")
 
-<<<<<<< HEAD
-  # Replace flash size
-  env['CPPDEFINES'].append(("STM32_FLASH_SIZE", maximum_flash_size))
-
-  # Get upload.maximum_ram_size (defined by /buildroot/share/PlatformIO/boards/VARIOUS.json)
-  maximum_ram_size = board.get("upload.maximum_ram_size")
-
-  for i, flag in enumerate(env["LINKFLAGS"]):
-    if "-Wl,--defsym=LD_FLASH_OFFSET" in flag:
-      env["LINKFLAGS"][i] = "-Wl,--defsym=LD_FLASH_OFFSET=" + LD_FLASH_OFFSET
-    if "-Wl,--defsym=LD_MAX_DATA_SIZE" in flag:
-      env["LINKFLAGS"][i] = "-Wl,--defsym=LD_MAX_DATA_SIZE=" + str(maximum_ram_size - 40)
-=======
 	for i, flag in enumerate(env["LINKFLAGS"]):
 		if "-Wl,--defsym=LD_FLASH_OFFSET" in flag:
 			env["LINKFLAGS"][i] = "-Wl,--defsym=LD_FLASH_OFFSET=" + LD_FLASH_OFFSET
 		if "-Wl,--defsym=LD_MAX_DATA_SIZE" in flag:
 			env["LINKFLAGS"][i] = "-Wl,--defsym=LD_MAX_DATA_SIZE=" + str(maximum_ram_size - 40)
->>>>>>> 4428affc
 
 #
 # Only copy the file if there's no encrypt
 #
 board_keys = board.get("build").keys()
-<<<<<<< HEAD
 if 'firmware' in board_keys and ('encrypt' not in board_keys or board.get("build.encrypt") == 'No'):
-  env.AddPostAction("$BUILD_DIR/${PROGNAME}.bin", noencrypt)
-=======
-if 'firmware' in board_keys and not 'encrypt' in board_keys:
 	import marlin
-	marlin.add_post_action(noencrypt)
->>>>>>> 4428affc
+	marlin.add_post_action(noencrypt)