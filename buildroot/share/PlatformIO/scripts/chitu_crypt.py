--- conflicted
+++ resolved
@@ -1,9 +1,6 @@
 #
 # chitu_crypt.py
-<<<<<<< HEAD
-=======
 # Customizations for Chitu boards
->>>>>>> 72052cdf
 #
 Import("env")
 import os,random,struct,uuid
