--- conflicted
+++ resolved
@@ -3,20 +3,6 @@
 # Convenience script to check dependencies and add libs and sources for Marlin Enabled Features
 #
 import subprocess,os,re
-<<<<<<< HEAD
-
-try:
-	import configparser
-except ImportError:
-	import ConfigParser as configparser
-try:
-	# PIO < 4.4
-	from platformio.managers.package import PackageManager
-except ImportError:
-	# PIO >= 4.4
-	from platformio.package.meta import PackageSpec as PackageManager
-=======
->>>>>>> c2b72c0e
 
 PIO_VERSION_MIN = (5, 0, 3)
 try:
@@ -58,24 +44,10 @@
 	if verbose:
 		print(str)
 
-<<<<<<< HEAD
-################################################################################
-#
-# Get the 'name' field from a PackageManager URI
-#
-def parse_pkg_uri(spec):
-	if PackageManager.__name__ == 'PackageSpec':
-		return PackageManager(spec).name
-	else:
-		name, _, _ = PackageManager.parse_pkg_uri(spec)
-		return name
-
 ################################################################################
 #
 # Container for all the parsed [feature] info
 #
-=======
->>>>>>> c2b72c0e
 FEATURE_CONFIG = {}
 
 ################################################################################
