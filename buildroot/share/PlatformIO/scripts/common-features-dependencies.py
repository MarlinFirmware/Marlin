#
# common-features-dependencies.py
# Convenience script to check dependencies and add libs and sources for Marlin Enabled Features
#
import subprocess
import os
import re
try:
    import configparser
except ImportError:
    import ConfigParser as configparser
from platformio.managers.package import PackageManager

Import("env")

FEATURE_DEPENDENCIES = {}

def load_config():
	config = configparser.ConfigParser()
	config.read("platformio.ini")
	items = config.items('features')
	for key in items:
<<<<<<< HEAD
		libdeps = re.sub(', *', '\n', key[1]).strip().split('\n')
		FEATURE_DEPENDENCIES[key[0].upper()] = {
			'lib_deps': libdeps
		}
=======
		deps = key[1].split('\n')
		if not key[0].upper() in FEATURE_DEPENDENCIES:
			FEATURE_DEPENDENCIES[key[0].upper()] = {
				'lib_deps': []
			}
		for dep in deps:
			parts = dep.split('=')
			name = parts.pop(0)
			rest = '='.join(parts)
			if name == 'extra_scripts':
				FEATURE_DEPENDENCIES[key[0].upper()]['extra_scripts'] = rest
			elif name == 'src_filter':
				FEATURE_DEPENDENCIES[key[0].upper()]['src_filter'] = rest
			else:
				FEATURE_DEPENDENCIES[key[0].upper()]['lib_deps'] += [dep]
>>>>>>> 1b46f317

def install_features_dependencies():
	load_config()
	for feature in FEATURE_DEPENDENCIES:
		if not env.MarlinFeatureIsEnabled(feature):
			continue

		if 'lib_deps' in FEATURE_DEPENDENCIES[feature]:
			print("Adding lib_deps for %s... " % feature)

			# deps to add
			deps_to_add = {}
			for dep in FEATURE_DEPENDENCIES[feature]['lib_deps']:
				name, _, _ = PackageManager.parse_pkg_uri(dep)
				deps_to_add[name] = dep

			# first check if the env already have the dep
			deps = env.GetProjectOption("lib_deps")
			for dep in deps:
				name, _, _ = PackageManager.parse_pkg_uri(dep)
				if name in deps_to_add:
					del deps_to_add[name]

			# check if we need ignore any lib
			lib_ignore = env.GetProjectOption("lib_ignore")
			for dep in deps:
				name, _, _ = PackageManager.parse_pkg_uri(dep)
				if name in deps_to_add:
					del deps_to_add[name]

			# any left?
			if len(deps_to_add) <= 0:
				continue

			# add only the missing deps
			proj = env.GetProjectConfig()
			proj.set("env:" + env["PIOENV"], "lib_deps", deps + list(deps_to_add.values()))

		if 'extra_scripts' in FEATURE_DEPENDENCIES[feature]:
			print("Executing extra_scripts for %s... " % feature)
			env.SConscript(FEATURE_DEPENDENCIES[feature]['extra_scripts'], exports="env")

		if 'src_filter' in FEATURE_DEPENDENCIES[feature]:
			print("Adding src_filter for %s... " % feature)
			proj = env.GetProjectConfig()
			src_filter = env.GetProjectOption("src_filter")

			# first we need to remove the references to the same folder
			my_srcs = re.findall( r'[+-](<.*?>)', FEATURE_DEPENDENCIES[feature]['src_filter'])
			cur_srcs = re.findall( r'[+-](<.*?>)', src_filter[0])
			for d in my_srcs:
				if d in cur_srcs:
					src_filter[0] = re.sub(r'[+-]' + d, '', src_filter[0])

			src_filter[0] = FEATURE_DEPENDENCIES[feature]['src_filter'] + ' ' + src_filter[0]
			proj.set("env:" + env["PIOENV"], "src_filter", src_filter)
			env.Replace(SRC_FILTER=src_filter)

# load marlin features
def load_marlin_features():
	if "MARLIN_FEATURES" in env:
		return

	# procces defines
	# print(env.Dump())
	build_flags = env.get('BUILD_FLAGS')
	build_flags = env.ParseFlagsExtended(build_flags)
	cmd = []
	# build flags from board.json
	# if 'BOARD' in env:
	# 	cmd += [env.BoardConfig().get("build.extra_flags")]
	for s in build_flags['CPPDEFINES']:
		if isinstance(s, tuple):
			cmd += ['-D' + s[0] + '=' + str(s[1])]
		else:
			cmd += ['-D' + s]
	# cmd += ['-w -dM -E -x c++ Marlin/src/inc/MarlinConfigPre.h']
	cmd += ['-w -dM -E -x c++ buildroot/share/PlatformIO/scripts/common-features-dependencies.h']
	cmd = [env.get('CXX')] + cmd
	cmd = ' '.join(cmd)
	print(cmd)
	define_list = subprocess.check_output(cmd, shell=True).splitlines()
	marlin_features = {}
	for define in define_list:
		feature = define[8:].strip().decode().split(' ')
		feature, definition = feature[0], ' '.join(feature[1:])
		marlin_features[feature] = definition
	env["MARLIN_FEATURES"] = marlin_features

def MarlinFeatureIsEnabled(env, feature):
	load_marlin_features()
	return feature in env["MARLIN_FEATURES"]

# add a method for others scripts to check if a feature is enabled
env.AddMethod(MarlinFeatureIsEnabled)

# install all dependencies for features enabled in Configuration.h
install_features_dependencies()<|MERGE_RESOLUTION|>--- conflicted
+++ resolved
@@ -20,13 +20,7 @@
 	config.read("platformio.ini")
 	items = config.items('features')
 	for key in items:
-<<<<<<< HEAD
-		libdeps = re.sub(', *', '\n', key[1]).strip().split('\n')
-		FEATURE_DEPENDENCIES[key[0].upper()] = {
-			'lib_deps': libdeps
-		}
-=======
-		deps = key[1].split('\n')
+		deps = re.sub(', *', '\n', key[1]).strip().split('\n')
 		if not key[0].upper() in FEATURE_DEPENDENCIES:
 			FEATURE_DEPENDENCIES[key[0].upper()] = {
 				'lib_deps': []
@@ -41,7 +35,6 @@
 				FEATURE_DEPENDENCIES[key[0].upper()]['src_filter'] = rest
 			else:
 				FEATURE_DEPENDENCIES[key[0].upper()]['lib_deps'] += [dep]
->>>>>>> 1b46f317
 
 def install_features_dependencies():
 	load_config()
