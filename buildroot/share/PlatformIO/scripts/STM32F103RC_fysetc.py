--- conflicted
+++ resolved
@@ -3,10 +3,6 @@
 #
 import pioutil
 if pioutil.is_pio_build():
-<<<<<<< HEAD
-	import os
-=======
->>>>>>> 551f5ada
 	from os.path import join
 	from os.path import expandvars
 	Import("env")
