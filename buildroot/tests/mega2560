--- conflicted
+++ resolved
@@ -30,13 +30,8 @@
            REPRAP_DISCOUNT_FULL_GRAPHIC_SMART_CONTROLLER LIGHTWEIGHT_UI STATUS_MESSAGE_SCROLLING SHOW_CUSTOM_BOOTSCREEN BOOT_MARLIN_LOGO_SMALL \
            SDSUPPORT SDCARD_SORT_ALPHA USB_FLASH_DRIVE_SUPPORT AUTO_REPORT_SD_STATUS SCROLL_LONG_FILENAMES MEDIA_MENU_AT_TOP \
            EEPROM_SETTINGS EEPROM_CHITCHAT GCODE_MACROS CUSTOM_MENU_MAIN FREEZE_FEATURE CANCEL_OBJECTS SOUND_MENU_ITEM \
-<<<<<<< HEAD
            MULTI_NOZZLE_DUPLICATION CLASSIC_JERK LIN_ADVANCE ADVANCE_K_EXTRA QUICK_HOME \
-           LCD_SET_PROGRESS_MANUALLY PRINT_PROGRESS_SHOW_DECIMALS SHOW_REMAINING_TIME \
-=======
-           MULTI_NOZZLE_DUPLICATION CLASSIC_JERK LIN_ADVANCE EXTRA_LIN_ADVANCE_K QUICK_HOME \
            SET_PROGRESS_MANUALLY SET_PROGRESS_PERCENT PRINT_PROGRESS_SHOW_DECIMALS SHOW_REMAINING_TIME \
->>>>>>> f595e40c
            ENCODER_NOISE_FILTER BABYSTEPPING BABYSTEP_XY NANODLP_Z_SYNC I2C_POSITION_ENCODERS M114_DETAIL
 exec_test $1 $2 "Azteeg X3 Pro | EXTRUDERS 5 | RRDFGSC | UBL | LIN_ADVANCE ..." "$3"
 
