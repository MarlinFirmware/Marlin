--- conflicted
+++ resolved
@@ -24,9 +24,6 @@
 opt_set X_DRIVER_TYPE TMC2208
 opt_set Y_DRIVER_TYPE TMC2130
 opt_enable REPRAP_DISCOUNT_FULL_GRAPHIC_SMART_CONTROLLER
-<<<<<<< HEAD
-exec_test $1 $2 "BigTreeTech GTR 8 Extruders with Auto-Fan and Mixed TMC Drivers" "$3"
-=======
 opt_enable FILAMENT_RUNOUT_SENSOR NOZZLE_PARK_FEATURE ADVANCED_PAUSE_FEATURE
 opt_set FIL_RUNOUT_PIN 3
 opt_set FIL_RUNOUT2_PIN 4
@@ -41,7 +38,6 @@
 opt_set FIL_RUNOUT8_STATE HIGH
 opt_enable FIL_RUNOUT8_PULL
 exec_test $1 $2 "BigTreeTech GTR 8 Extruders with Auto-Fan, Mixed TMC Drivers, and Runout Sensors with distinct states"
->>>>>>> ea371618
 
 restore_configs
 opt_set MOTHERBOARD BOARD_BTT_GTR_V1_0
