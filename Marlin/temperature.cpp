/**
 * Marlin 3D Printer Firmware
 * Copyright (C) 2016 MarlinFirmware [https://github.com/MarlinFirmware/Marlin]
 *
 * Based on Sprinter and grbl.
 * Copyright (C) 2011 Camiel Gubbels / Erik van der Zalm
 *
 * This program is free software: you can redistribute it and/or modify
 * it under the terms of the GNU General Public License as published by
 * the Free Software Foundation, either version 3 of the License, or
 * (at your option) any later version.
 *
 * This program is distributed in the hope that it will be useful,
 * but WITHOUT ANY WARRANTY; without even the implied warranty of
 * MERCHANTABILITY or FITNESS FOR A PARTICULAR PURPOSE.  See the
 * GNU General Public License for more details.
 *
 * You should have received a copy of the GNU General Public License
 * along with this program.  If not, see <http://www.gnu.org/licenses/>.
 *
 */

/**
 * temperature.cpp - temperature control
 */



#include "Marlin.h"
#include "ultralcd.h"
#include "temperature.h"
#include "thermistortables.h"
#include "language.h"
#include "spi.h"
#if ENABLED(BABYSTEPPING)
  #include "stepper.h"
#endif

#if ENABLED(ENDSTOP_INTERRUPTS_FEATURE)
  #include "endstops.h"
#endif

#if ENABLED(USE_WATCHDOG)
  #include "watchdog.h"
#endif

#ifdef K1 // Defined in Configuration.h in the PID settings
  #define K2 (1.0-K1)
#endif

#if ENABLED(TEMP_SENSOR_1_AS_REDUNDANT)
  static void* heater_ttbl_map[2] = {(void*)HEATER_0_TEMPTABLE, (void*)HEATER_1_TEMPTABLE };
  static uint8_t heater_ttbllen_map[2] = { HEATER_0_TEMPTABLE_LEN, HEATER_1_TEMPTABLE_LEN };
#else
  static void* heater_ttbl_map[HOTENDS] = ARRAY_BY_HOTENDS((void*)HEATER_0_TEMPTABLE, (void*)HEATER_1_TEMPTABLE, (void*)HEATER_2_TEMPTABLE, (void*)HEATER_3_TEMPTABLE, (void*)HEATER_4_TEMPTABLE);
  static uint8_t heater_ttbllen_map[HOTENDS] = ARRAY_BY_HOTENDS(HEATER_0_TEMPTABLE_LEN, HEATER_1_TEMPTABLE_LEN, HEATER_2_TEMPTABLE_LEN, HEATER_3_TEMPTABLE_LEN, HEATER_4_TEMPTABLE_LEN);
#endif

Temperature thermalManager;

// public:

float Temperature::current_temperature[HOTENDS] = { 0.0 },
      Temperature::current_temperature_bed = 0.0;
int   Temperature::current_temperature_raw[HOTENDS] = { 0 },
      Temperature::target_temperature[HOTENDS] = { 0 },
      Temperature::current_temperature_bed_raw = 0,
      Temperature::target_temperature_bed = 0;

#if ENABLED(TEMP_SENSOR_1_AS_REDUNDANT)
  float Temperature::redundant_temperature = 0.0;
#endif

uint8_t Temperature::soft_pwm_bed;

#if ENABLED(FAN_SOFT_PWM)
  uint8_t Temperature::fanSpeedSoftPwm[FAN_COUNT];
#endif

#if ENABLED(PIDTEMP)
  #if ENABLED(PID_PARAMS_PER_HOTEND) && HOTENDS > 1
    float Temperature::Kp[HOTENDS] = ARRAY_BY_HOTENDS1(DEFAULT_Kp),
          Temperature::Ki[HOTENDS] = ARRAY_BY_HOTENDS1((DEFAULT_Ki) * (PID_dT)),
          Temperature::Kd[HOTENDS] = ARRAY_BY_HOTENDS1((DEFAULT_Kd) / (PID_dT));
    #if ENABLED(PID_EXTRUSION_SCALING)
      float Temperature::Kc[HOTENDS] = ARRAY_BY_HOTENDS1(DEFAULT_Kc);
    #endif
  #else
    float Temperature::Kp = DEFAULT_Kp,
          Temperature::Ki = (DEFAULT_Ki) * (PID_dT),
          Temperature::Kd = (DEFAULT_Kd) / (PID_dT);
    #if ENABLED(PID_EXTRUSION_SCALING)
      float Temperature::Kc = DEFAULT_Kc;
    #endif
  #endif
#endif

#if ENABLED(PIDTEMPBED)
  float Temperature::bedKp = DEFAULT_bedKp,
        Temperature::bedKi = ((DEFAULT_bedKi) * PID_dT),
        Temperature::bedKd = ((DEFAULT_bedKd) / PID_dT);
#endif

#if ENABLED(BABYSTEPPING)
  volatile int Temperature::babystepsTodo[XYZ] = { 0 };
#endif

#if WATCH_HOTENDS
  int Temperature::watch_target_temp[HOTENDS] = { 0 };
  millis_t Temperature::watch_heater_next_ms[HOTENDS] = { 0 };
#endif

#if WATCH_THE_BED
  int Temperature::watch_target_bed_temp = 0;
  millis_t Temperature::watch_bed_next_ms = 0;
#endif

#if ENABLED(PREVENT_COLD_EXTRUSION)
  bool Temperature::allow_cold_extrude = false;
  float Temperature::extrude_min_temp = EXTRUDE_MINTEMP;
#endif

// private:

#if ENABLED(TEMP_SENSOR_1_AS_REDUNDANT)
  int Temperature::redundant_temperature_raw = 0;
  float Temperature::redundant_temperature = 0.0;
#endif

volatile bool Temperature::temp_meas_ready = false;

#if ENABLED(PIDTEMP)
  float Temperature::temp_iState[HOTENDS] = { 0 },
        Temperature::temp_dState[HOTENDS] = { 0 },
        Temperature::pTerm[HOTENDS],
        Temperature::iTerm[HOTENDS],
        Temperature::dTerm[HOTENDS];

  #if ENABLED(PID_EXTRUSION_SCALING)
    float Temperature::cTerm[HOTENDS];
    long Temperature::last_e_position;
    long Temperature::lpq[LPQ_MAX_LEN];
    int Temperature::lpq_ptr = 0;
  #endif

  float Temperature::pid_error[HOTENDS];
  bool Temperature::pid_reset[HOTENDS];
#endif

#if ENABLED(PIDTEMPBED)
  float Temperature::temp_iState_bed = { 0 },
        Temperature::temp_dState_bed = { 0 },
        Temperature::pTerm_bed,
        Temperature::iTerm_bed,
        Temperature::dTerm_bed,
        Temperature::pid_error_bed;
#else
  millis_t Temperature::next_bed_check_ms;
#endif

unsigned long Temperature::raw_temp_value[MAX_EXTRUDERS] = { 0 };
unsigned long Temperature::raw_temp_bed_value = 0;

// Init min and max temp with extreme values to prevent false errors during startup
int Temperature::minttemp_raw[HOTENDS] = ARRAY_BY_HOTENDS(HEATER_0_RAW_LO_TEMP , HEATER_1_RAW_LO_TEMP , HEATER_2_RAW_LO_TEMP, HEATER_3_RAW_LO_TEMP, HEATER_4_RAW_LO_TEMP),
    Temperature::maxttemp_raw[HOTENDS] = ARRAY_BY_HOTENDS(HEATER_0_RAW_HI_TEMP , HEATER_1_RAW_HI_TEMP , HEATER_2_RAW_HI_TEMP, HEATER_3_RAW_HI_TEMP, HEATER_4_RAW_HI_TEMP),
    Temperature::minttemp[HOTENDS] = { 0 },
    Temperature::maxttemp[HOTENDS] = ARRAY_BY_HOTENDS1(16383);

#ifdef MAX_CONSECUTIVE_LOW_TEMPERATURE_ERROR_ALLOWED
  int Temperature::consecutive_low_temperature_error[HOTENDS] = { 0 };
#endif

#ifdef MILLISECONDS_PREHEAT_TIME
  unsigned long Temperature::preheat_end_time[HOTENDS] = { 0 };
#endif

#ifdef BED_MINTEMP
  int Temperature::bed_minttemp_raw = HEATER_BED_RAW_LO_TEMP;
#endif

#ifdef BED_MAXTEMP
  int Temperature::bed_maxttemp_raw = HEATER_BED_RAW_HI_TEMP;
#endif

#if ENABLED(FILAMENT_WIDTH_SENSOR)
  int Temperature::meas_shift_index;  // Index of a delayed sample in buffer
#endif

#if HAS_AUTO_FAN
  millis_t Temperature::next_auto_fan_check_ms = 0;
#endif

uint8_t Temperature::soft_pwm[HOTENDS];

#if ENABLED(FAN_SOFT_PWM)
  uint8_t Temperature::soft_pwm_fan[FAN_COUNT];
#endif

#if ENABLED(FILAMENT_WIDTH_SENSOR)
  int Temperature::current_raw_filwidth = 0;  //Holds measured filament diameter - one extruder only
#endif

#if HAS_PID_HEATING

  void Temperature::PID_autotune(float temp, int hotend, int ncycles, bool set_result/*=false*/) {
    float input = 0.0;
    int cycles = 0;
    bool heating = true;

    millis_t temp_ms = millis(), t1 = temp_ms, t2 = temp_ms;
    long t_high = 0, t_low = 0;

    long bias, d;
    float Ku, Tu;
    float workKp = 0, workKi = 0, workKd = 0;
    float max = 0, min = 10000;

    #if HAS_AUTO_FAN
      next_auto_fan_check_ms = temp_ms + 2500UL;
    #endif

    if (hotend >=
        #if ENABLED(PIDTEMP)
          HOTENDS
        #else
          0
        #endif
      || hotend <
        #if ENABLED(PIDTEMPBED)
          -1
        #else
          0
        #endif
    ) {
      SERIAL_ECHOLN(MSG_PID_BAD_EXTRUDER_NUM);
      return;
    }

    SERIAL_ECHOLN(MSG_PID_AUTOTUNE_START);

    disable_all_heaters(); // switch off all heaters.

    #if HAS_PID_FOR_BOTH
      if (hotend < 0)
        soft_pwm_bed = bias = d = (MAX_BED_POWER) >> 1;
      else
        soft_pwm[hotend] = bias = d = (PID_MAX) >> 1;
    #elif ENABLED(PIDTEMP)
      soft_pwm[hotend] = bias = d = (PID_MAX) >> 1;
    #else
      soft_pwm_bed = bias = d = (MAX_BED_POWER) >> 1;
    #endif

    wait_for_heatup = true;

    // PID Tuning loop
    while (wait_for_heatup) {

      millis_t ms = millis();

      if (temp_meas_ready) { // temp sample ready
        updateTemperaturesFromRawValues();

        input =
          #if HAS_PID_FOR_BOTH
            hotend < 0 ? current_temperature_bed : current_temperature[hotend]
          #elif ENABLED(PIDTEMP)
            current_temperature[hotend]
          #else
            current_temperature_bed
          #endif
        ;

        NOLESS(max, input);
        NOMORE(min, input);

        #if HAS_AUTO_FAN
          if (ELAPSED(ms, next_auto_fan_check_ms)) {
            checkExtruderAutoFans();
            next_auto_fan_check_ms = ms + 2500UL;
          }
        #endif

        if (heating && input > temp) {
          if (ELAPSED(ms, t2 + 5000UL)) {
            heating = false;
            #if HAS_PID_FOR_BOTH
              if (hotend < 0)
                soft_pwm_bed = (bias - d) >> 1;
              else
                soft_pwm[hotend] = (bias - d) >> 1;
            #elif ENABLED(PIDTEMP)
              soft_pwm[hotend] = (bias - d) >> 1;
            #elif ENABLED(PIDTEMPBED)
              soft_pwm_bed = (bias - d) >> 1;
            #endif
            t1 = ms;
            t_high = t1 - t2;
            max = temp;
          }
        }

        if (!heating && input < temp) {
          if (ELAPSED(ms, t1 + 5000UL)) {
            heating = true;
            t2 = ms;
            t_low = t2 - t1;
            if (cycles > 0) {
              long max_pow =
                #if HAS_PID_FOR_BOTH
                  hotend < 0 ? MAX_BED_POWER : PID_MAX
                #elif ENABLED(PIDTEMP)
                  PID_MAX
                #else
                  MAX_BED_POWER
                #endif
              ;
              bias += (d * (t_high - t_low)) / (t_low + t_high);
              bias = constrain(bias, 20, max_pow - 20);
              d = (bias > max_pow / 2) ? max_pow - 1 - bias : bias;

              SERIAL_PROTOCOLPAIR(MSG_BIAS, bias);
              SERIAL_PROTOCOLPAIR(MSG_D, d);
              SERIAL_PROTOCOLPAIR(MSG_T_MIN, min);
              SERIAL_PROTOCOLPAIR(MSG_T_MAX, max);
              if (cycles > 2) {
                Ku = (4.0 * d) / (M_PI * (max - min) * 0.5);
                Tu = ((float)(t_low + t_high) * 0.001);
                SERIAL_PROTOCOLPAIR(MSG_KU, Ku);
                SERIAL_PROTOCOLPAIR(MSG_TU, Tu);
                workKp = 0.6 * Ku;
                workKi = 2 * workKp / Tu;
                workKd = workKp * Tu * 0.125;
                SERIAL_PROTOCOLLNPGM("\n" MSG_CLASSIC_PID);
                SERIAL_PROTOCOLPAIR(MSG_KP, workKp);
                SERIAL_PROTOCOLPAIR(MSG_KI, workKi);
                SERIAL_PROTOCOLLNPAIR(MSG_KD, workKd);
                /**
                workKp = 0.33*Ku;
                workKi = workKp/Tu;
                workKd = workKp*Tu/3;
                SERIAL_PROTOCOLLNPGM(" Some overshoot");
                SERIAL_PROTOCOLPAIR(" Kp: ", workKp);
                SERIAL_PROTOCOLPAIR(" Ki: ", workKi);
                SERIAL_PROTOCOLPAIR(" Kd: ", workKd);
                workKp = 0.2*Ku;
                workKi = 2*workKp/Tu;
                workKd = workKp*Tu/3;
                SERIAL_PROTOCOLLNPGM(" No overshoot");
                SERIAL_PROTOCOLPAIR(" Kp: ", workKp);
                SERIAL_PROTOCOLPAIR(" Ki: ", workKi);
                SERIAL_PROTOCOLPAIR(" Kd: ", workKd);
                */
              }
            }
            #if HAS_PID_FOR_BOTH
              if (hotend < 0)
                soft_pwm_bed = (bias + d) >> 1;
              else
                soft_pwm[hotend] = (bias + d) >> 1;
            #elif ENABLED(PIDTEMP)
              soft_pwm[hotend] = (bias + d) >> 1;
            #else
              soft_pwm_bed = (bias + d) >> 1;
            #endif
            cycles++;
            min = temp;
          }
        }
      }
      #define MAX_OVERSHOOT_PID_AUTOTUNE 20
      if (input > temp + MAX_OVERSHOOT_PID_AUTOTUNE) {
        SERIAL_PROTOCOLLNPGM(MSG_PID_TEMP_TOO_HIGH);
        return;
      }
      // Every 2 seconds...
      if (ELAPSED(ms, temp_ms + 2000UL)) {
        #if HAS_TEMP_HOTEND || HAS_TEMP_BED
          print_heaterstates();
          SERIAL_EOL;
        #endif

        temp_ms = ms;
      } // every 2 seconds
      // Over 2 minutes?
      if (((ms - t1) + (ms - t2)) > (10L * 60L * 1000L * 2L)) {
        SERIAL_PROTOCOLLNPGM(MSG_PID_TIMEOUT);
        return;
      }
      if (cycles > ncycles) {
        SERIAL_PROTOCOLLNPGM(MSG_PID_AUTOTUNE_FINISHED);

        #if HAS_PID_FOR_BOTH
          const char* estring = hotend < 0 ? "bed" : "";
          SERIAL_PROTOCOLPAIR("#define  DEFAULT_", estring); SERIAL_PROTOCOLPAIR("Kp ", workKp); SERIAL_EOL;
          SERIAL_PROTOCOLPAIR("#define  DEFAULT_", estring); SERIAL_PROTOCOLPAIR("Ki ", workKi); SERIAL_EOL;
          SERIAL_PROTOCOLPAIR("#define  DEFAULT_", estring); SERIAL_PROTOCOLPAIR("Kd ", workKd); SERIAL_EOL;
        #elif ENABLED(PIDTEMP)
          SERIAL_PROTOCOLPAIR("#define  DEFAULT_Kp ", workKp); SERIAL_EOL;
          SERIAL_PROTOCOLPAIR("#define  DEFAULT_Ki ", workKi); SERIAL_EOL;
          SERIAL_PROTOCOLPAIR("#define  DEFAULT_Kd ", workKd); SERIAL_EOL;
        #else
          SERIAL_PROTOCOLPAIR("#define  DEFAULT_bedKp ", workKp); SERIAL_EOL;
          SERIAL_PROTOCOLPAIR("#define  DEFAULT_bedKi ", workKi); SERIAL_EOL;
          SERIAL_PROTOCOLPAIR("#define  DEFAULT_bedKd ", workKd); SERIAL_EOL;
        #endif

        #define _SET_BED_PID() do { \
          bedKp = workKp; \
          bedKi = scalePID_i(workKi); \
          bedKd = scalePID_d(workKd); \
          updatePID(); } while(0)

        #define _SET_EXTRUDER_PID() do { \
          PID_PARAM(Kp, hotend) = workKp; \
          PID_PARAM(Ki, hotend) = scalePID_i(workKi); \
          PID_PARAM(Kd, hotend) = scalePID_d(workKd); \
          updatePID(); } while(0)

        // Use the result? (As with "M303 U1")
        if (set_result) {
          #if HAS_PID_FOR_BOTH
            if (hotend < 0)
              _SET_BED_PID();
            else
              _SET_EXTRUDER_PID();
          #elif ENABLED(PIDTEMP)
            _SET_EXTRUDER_PID();
          #else
            _SET_BED_PID();
          #endif
        }
        return;
      }
      lcd_update();
    }
    if (!wait_for_heatup) disable_all_heaters();
  }

#endif // HAS_PID_HEATING

/**
 * Class and Instance Methods
 */

Temperature::Temperature() { }

void Temperature::updatePID() {
  #if ENABLED(PIDTEMP)
    #if ENABLED(PID_EXTRUSION_SCALING)
      last_e_position = 0;
    #endif
  #endif
}

int Temperature::getHeaterPower(int heater) {
  return heater < 0 ? soft_pwm_bed : soft_pwm[heater];
}

#if HAS_AUTO_FAN

  void Temperature::checkExtruderAutoFans() {
    constexpr int8_t fanPin[] = { E0_AUTO_FAN_PIN, E1_AUTO_FAN_PIN, E2_AUTO_FAN_PIN, E3_AUTO_FAN_PIN, E4_AUTO_FAN_PIN };
    constexpr int fanBit[] = {
                    0,
      AUTO_1_IS_0 ? 0 :               1,
      AUTO_2_IS_0 ? 0 : AUTO_2_IS_1 ? 1 :               2,
      AUTO_3_IS_0 ? 0 : AUTO_3_IS_1 ? 1 : AUTO_3_IS_2 ? 2 :               3,
      AUTO_4_IS_0 ? 0 : AUTO_4_IS_1 ? 1 : AUTO_4_IS_2 ? 2 : AUTO_4_IS_3 ? 3 : 4
    };
    uint8_t fanState = 0;

    HOTEND_LOOP() {
      if (current_temperature[e] > EXTRUDER_AUTO_FAN_TEMPERATURE)
        SBI(fanState, fanBit[e]);
    }

    uint8_t fanDone = 0;
    for (uint8_t f = 0; f < COUNT(fanPin); f++) {
      int8_t pin = fanPin[f];
      if (pin >= 0 && !TEST(fanDone, fanBit[f])) {
        uint8_t newFanSpeed = TEST(fanState, fanBit[f]) ? EXTRUDER_AUTO_FAN_SPEED : 0;
        // this idiom allows both digital and PWM fan outputs (see M42 handling).
        digitalWrite(pin, newFanSpeed);
        analogWrite(pin, newFanSpeed);
        SBI(fanDone, fanBit[f]);
      }
    }
  }

  void Temperature::CheckHeatbedAutoFan() {
    const int8_t fanPin = HEATBED_AUTO_FAN_PIN;
    if (fanPin <= 0) return; // Early exit with no heatbed fan defined

    static bool fanState = false;
    const int delta_temperature_bed = (int)current_temperature_bed - target_temperature_bed;

    if (delta_temperature_bed > HEATBED_AUTO_FAN_DELTA_TEMPERATURE &&
        (int)current_temperature_bed > HEATBED_AUTO_FAN_MIN_TEMPERATURE) {
      if (!fanState){
        fanState = true;
        digitalWrite(fanPin, HEATBED_AUTO_FAN_SPEED);
        analogWrite(fanPin, HEATBED_AUTO_FAN_SPEED);
      }
    } 
    else {
      if (fanState) {
        fanState = false;
        digitalWrite(fanPin, 0);
        analogWrite(fanPin, 0);
      }
    }
  }

#endif // HAS_AUTO_FAN

//
// Temperature Error Handlers
//
void Temperature::_temp_error(int e, const char* serial_msg, const char* lcd_msg) {
  static bool killed = false;
  if (IsRunning()) {
    SERIAL_ERROR_START;
    serialprintPGM(serial_msg);
    SERIAL_ERRORPGM(MSG_STOPPED_HEATER);
    if (e >= 0) SERIAL_ERRORLN((int)e); else SERIAL_ERRORLNPGM(MSG_HEATER_BED);
  }
  #if DISABLED(BOGUS_TEMPERATURE_FAILSAFE_OVERRIDE)
    if (!killed) {
      Running = false;
      killed = true;
      kill(lcd_msg);
    }
    else
      disable_all_heaters(); // paranoia
  #endif
}

void Temperature::max_temp_error(int8_t e) {
  #if HAS_TEMP_BED
    _temp_error(e, PSTR(MSG_T_MAXTEMP), e >= 0 ? PSTR(MSG_ERR_MAXTEMP) : PSTR(MSG_ERR_MAXTEMP_BED));
  #else
    _temp_error(HOTEND_INDEX, PSTR(MSG_T_MAXTEMP), PSTR(MSG_ERR_MAXTEMP));
    #if HOTENDS == 1
      UNUSED(e);
    #endif
  #endif
}
void Temperature::min_temp_error(int8_t e) {
  #if HAS_TEMP_BED
    _temp_error(e, PSTR(MSG_T_MINTEMP), e >= 0 ? PSTR(MSG_ERR_MINTEMP) : PSTR(MSG_ERR_MINTEMP_BED));
  #else
    _temp_error(HOTEND_INDEX, PSTR(MSG_T_MINTEMP), PSTR(MSG_ERR_MINTEMP));
    #if HOTENDS == 1
      UNUSED(e);
    #endif
  #endif
}

float Temperature::get_pid_output(int e) {
  #if HOTENDS == 1
    UNUSED(e);
    #define _HOTEND_TEST     true
  #else
    #define _HOTEND_TEST     e == active_extruder
  #endif
  float pid_output;
  #if ENABLED(PIDTEMP)
    #if DISABLED(PID_OPENLOOP)
      pid_error[HOTEND_INDEX] = target_temperature[HOTEND_INDEX] - current_temperature[HOTEND_INDEX];
      dTerm[HOTEND_INDEX] = K2 * PID_PARAM(Kd, HOTEND_INDEX) * (current_temperature[HOTEND_INDEX] - temp_dState[HOTEND_INDEX]) + K1 * dTerm[HOTEND_INDEX];
      temp_dState[HOTEND_INDEX] = current_temperature[HOTEND_INDEX];
      if (pid_error[HOTEND_INDEX] > PID_FUNCTIONAL_RANGE) {
        pid_output = BANG_MAX;
        pid_reset[HOTEND_INDEX] = true;
      }
      else if (pid_error[HOTEND_INDEX] < -(PID_FUNCTIONAL_RANGE) || target_temperature[HOTEND_INDEX] == 0) {
        pid_output = 0;
        pid_reset[HOTEND_INDEX] = true;
      }
      else {
        if (pid_reset[HOTEND_INDEX]) {
          temp_iState[HOTEND_INDEX] = 0.0;
          pid_reset[HOTEND_INDEX] = false;
        }
        pTerm[HOTEND_INDEX] = PID_PARAM(Kp, HOTEND_INDEX) * pid_error[HOTEND_INDEX];
        temp_iState[HOTEND_INDEX] += pid_error[HOTEND_INDEX];
        iTerm[HOTEND_INDEX] = PID_PARAM(Ki, HOTEND_INDEX) * temp_iState[HOTEND_INDEX];

        pid_output = pTerm[HOTEND_INDEX] + iTerm[HOTEND_INDEX] - dTerm[HOTEND_INDEX];

        #if ENABLED(PID_EXTRUSION_SCALING)
          cTerm[HOTEND_INDEX] = 0;
          if (_HOTEND_TEST) {
            long e_position = stepper.position(E_AXIS);
            if (e_position > last_e_position) {
              lpq[lpq_ptr] = e_position - last_e_position;
              last_e_position = e_position;
            }
            else {
              lpq[lpq_ptr] = 0;
            }
            if (++lpq_ptr >= lpq_len) lpq_ptr = 0;
            cTerm[HOTEND_INDEX] = (lpq[lpq_ptr] * planner.steps_to_mm[E_AXIS]) * PID_PARAM(Kc, HOTEND_INDEX);
            pid_output += cTerm[HOTEND_INDEX];
          }
        #endif // PID_EXTRUSION_SCALING

        if (pid_output > PID_MAX) {
          if (pid_error[HOTEND_INDEX] > 0) temp_iState[HOTEND_INDEX] -= pid_error[HOTEND_INDEX]; // conditional un-integration
          pid_output = PID_MAX;
        }
        else if (pid_output < 0) {
          if (pid_error[HOTEND_INDEX] < 0) temp_iState[HOTEND_INDEX] -= pid_error[HOTEND_INDEX]; // conditional un-integration
          pid_output = 0;
        }
      }
    #else
      pid_output = constrain(target_temperature[HOTEND_INDEX], 0, PID_MAX);
    #endif //PID_OPENLOOP

    #if ENABLED(PID_DEBUG)
      SERIAL_ECHO_START;
      SERIAL_ECHOPAIR(MSG_PID_DEBUG, HOTEND_INDEX);
      SERIAL_ECHOPAIR(MSG_PID_DEBUG_INPUT, current_temperature[HOTEND_INDEX]);
      SERIAL_ECHOPAIR(MSG_PID_DEBUG_OUTPUT, pid_output);
      SERIAL_ECHOPAIR(MSG_PID_DEBUG_PTERM, pTerm[HOTEND_INDEX]);
      SERIAL_ECHOPAIR(MSG_PID_DEBUG_ITERM, iTerm[HOTEND_INDEX]);
      SERIAL_ECHOPAIR(MSG_PID_DEBUG_DTERM, dTerm[HOTEND_INDEX]);
      #if ENABLED(PID_EXTRUSION_SCALING)
        SERIAL_ECHOPAIR(MSG_PID_DEBUG_CTERM, cTerm[HOTEND_INDEX]);
      #endif
      SERIAL_EOL;
    #endif //PID_DEBUG

  #else /* PID off */
    pid_output = (current_temperature[HOTEND_INDEX] < target_temperature[HOTEND_INDEX]) ? PID_MAX : 0;
  #endif

  return pid_output;
}

#if ENABLED(PIDTEMPBED)
  float Temperature::get_pid_output_bed() {
    float pid_output;
    #if DISABLED(PID_OPENLOOP)
      pid_error_bed = target_temperature_bed - current_temperature_bed;
      pTerm_bed = bedKp * pid_error_bed;
      temp_iState_bed += pid_error_bed;
      iTerm_bed = bedKi * temp_iState_bed;

      dTerm_bed = K2 * bedKd * (current_temperature_bed - temp_dState_bed) + K1 * dTerm_bed;
      temp_dState_bed = current_temperature_bed;

      pid_output = pTerm_bed + iTerm_bed - dTerm_bed;
      if (pid_output > MAX_BED_POWER) {
        if (pid_error_bed > 0) temp_iState_bed -= pid_error_bed; // conditional un-integration
        pid_output = MAX_BED_POWER;
      }
      else if (pid_output < 0) {
        if (pid_error_bed < 0) temp_iState_bed -= pid_error_bed; // conditional un-integration
        pid_output = 0;
      }
    #else
      pid_output = constrain(target_temperature_bed, 0, MAX_BED_POWER);
    #endif // PID_OPENLOOP

    #if ENABLED(PID_BED_DEBUG)
      SERIAL_ECHO_START;
      SERIAL_ECHOPGM(" PID_BED_DEBUG ");
      SERIAL_ECHOPGM(": Input ");
      SERIAL_ECHO(current_temperature_bed);
      SERIAL_ECHOPGM(" Output ");
      SERIAL_ECHO(pid_output);
      SERIAL_ECHOPGM(" pTerm ");
      SERIAL_ECHO(pTerm_bed);
      SERIAL_ECHOPGM(" iTerm ");
      SERIAL_ECHO(iTerm_bed);
      SERIAL_ECHOPGM(" dTerm ");
      SERIAL_ECHOLN(dTerm_bed);
    #endif //PID_BED_DEBUG

    return pid_output;
  }
#endif //PIDTEMPBED

/**
 * Manage heating activities for extruder hot-ends and a heated bed
 *  - Acquire updated temperature readings
 *    - Also resets the watchdog timer
 *  - Invoke thermal runaway protection
 *  - Manage extruder auto-fan
 *  - Apply filament width to the extrusion rate (may move)
 *  - Update the heated bed PID output value
 */

/**
 * The following line SOMETIMES results in the dreaded "unable to find a register to spill in class 'POINTER_REGS'"
 * compile error.
 *    thermal_runaway_protection(&thermal_runaway_state_machine[e], &thermal_runaway_timer[e], current_temperature[e], target_temperature[e], e, THERMAL_PROTECTION_PERIOD, THERMAL_PROTECTION_HYSTERESIS);
 *
 * This is due to a bug in the C++ compiler used by the Arduino IDE from 1.6.10 to at least 1.8.1.
 *
 * The work around is to add the compiler flag "__attribute__((__optimize__("O2")))" to the declaration for manage_heater()
 */
//void Temperature::manage_heater()  __attribute__((__optimize__("O2")));
void Temperature::manage_heater() {

  if (!temp_meas_ready) return;

  updateTemperaturesFromRawValues(); // also resets the watchdog

  #if ENABLED(HEATER_0_USES_MAX6675)
    if (current_temperature[0] > min(HEATER_0_MAXTEMP, MAX6675_TMAX - 1)) max_temp_error(0);
    if (current_temperature[0] < max(HEATER_0_MINTEMP, MAX6675_TMIN + 0.01)) min_temp_error(0);
  #endif

  #if WATCH_HOTENDS || WATCH_THE_BED || DISABLED(PIDTEMPBED) || HAS_AUTO_FAN
    millis_t ms = millis();
  #endif

  // Loop through all hotends
  HOTEND_LOOP() {

    #if ENABLED(THERMAL_PROTECTION_HOTENDS)
      thermal_runaway_protection(&thermal_runaway_state_machine[e], &thermal_runaway_timer[e], current_temperature[e], target_temperature[e], e, THERMAL_PROTECTION_PERIOD, THERMAL_PROTECTION_HYSTERESIS);
    #endif

    float pid_output = get_pid_output(e);

    // Check if temperature is within the correct range
    soft_pwm[e] = (current_temperature[e] > minttemp[e] || is_preheating(e)) && current_temperature[e] < maxttemp[e] ? (int)pid_output >> 1 : 0;

    // Check if the temperature is failing to increase
    #if WATCH_HOTENDS

      // Is it time to check this extruder's heater?
      if (watch_heater_next_ms[e] && ELAPSED(ms, watch_heater_next_ms[e])) {
        // Has it failed to increase enough?
        if (degHotend(e) < watch_target_temp[e]) {
          // Stop!
          _temp_error(e, PSTR(MSG_T_HEATING_FAILED), PSTR(MSG_HEATING_FAILED_LCD));
        }
        else {
          // Start again if the target is still far off
          start_watching_heater(e);
        }
      }

    #endif // THERMAL_PROTECTION_HOTENDS

    // Check if the temperature is failing to increase
    #if WATCH_THE_BED

      // Is it time to check the bed?
      if (watch_bed_next_ms && ELAPSED(ms, watch_bed_next_ms)) {
        // Has it failed to increase enough?
        if (degBed() < watch_target_bed_temp) {
          // Stop!
          _temp_error(-1, PSTR(MSG_T_HEATING_FAILED), PSTR(MSG_HEATING_FAILED_LCD));
        }
        else {
          // Start again if the target is still far off
          start_watching_bed();
        }
      }

    #endif // THERMAL_PROTECTION_HOTENDS

    #if ENABLED(TEMP_SENSOR_1_AS_REDUNDANT)
      if (fabs(current_temperature[0] - redundant_temperature) > MAX_REDUNDANT_TEMP_SENSOR_DIFF) {
        _temp_error(0, PSTR(MSG_REDUNDANCY), PSTR(MSG_ERR_REDUNDANT_TEMP));
      }
    #endif

  } // HOTEND_LOOP

  #if HAS_AUTO_FAN
    if (ELAPSED(ms, next_auto_fan_check_ms)) { // only need to check fan state very infrequently
      checkExtruderAutoFans();
      CheckHeatbedAutoFan();
      next_auto_fan_check_ms = ms + 2500UL;
    }
  #endif

  // Control the extruder rate based on the width sensor
  #if ENABLED(FILAMENT_WIDTH_SENSOR)
    if (filament_sensor) {
      meas_shift_index = filwidth_delay_index[0] - meas_delay_cm;
      if (meas_shift_index < 0) meas_shift_index += MAX_MEASUREMENT_DELAY + 1;  //loop around buffer if needed

      // Get the delayed info and add 100 to reconstitute to a percent of
      // the nominal filament diameter then square it to get an area
      meas_shift_index = constrain(meas_shift_index, 0, MAX_MEASUREMENT_DELAY);
      float vm = pow((measurement_delay[meas_shift_index] + 100.0) * 0.01, 2);
      NOLESS(vm, 0.01);
      volumetric_multiplier[FILAMENT_SENSOR_EXTRUDER_NUM] = vm;
    }
  #endif //FILAMENT_WIDTH_SENSOR

  #if DISABLED(PIDTEMPBED)
    if (PENDING(ms, next_bed_check_ms)) return;
    next_bed_check_ms = ms + BED_CHECK_INTERVAL;
  #endif

  #if TEMP_SENSOR_BED != 0

    #if HAS_THERMALLY_PROTECTED_BED
      thermal_runaway_protection(&thermal_runaway_bed_state_machine, &thermal_runaway_bed_timer, current_temperature_bed, target_temperature_bed, -1, THERMAL_PROTECTION_BED_PERIOD, THERMAL_PROTECTION_BED_HYSTERESIS);
    #endif

    #if ENABLED(PIDTEMPBED)
      float pid_output = get_pid_output_bed();

      soft_pwm_bed = WITHIN(current_temperature_bed, BED_MINTEMP, BED_MAXTEMP) ? (int)pid_output >> 1 : 0;

    #elif ENABLED(BED_LIMIT_SWITCHING)
      // Check if temperature is within the correct band
      if (WITHIN(current_temperature_bed, BED_MINTEMP, BED_MAXTEMP)) {
        if (current_temperature_bed >= target_temperature_bed + BED_HYSTERESIS)
          soft_pwm_bed = 0;
        else if (current_temperature_bed <= target_temperature_bed - (BED_HYSTERESIS))
          soft_pwm_bed = MAX_BED_POWER >> 1;
      }
      else {
        soft_pwm_bed = 0;
        WRITE_HEATER_BED(LOW);
      }
    #else // !PIDTEMPBED && !BED_LIMIT_SWITCHING
      // Check if temperature is within the correct range
      if (WITHIN(current_temperature_bed, BED_MINTEMP, BED_MAXTEMP)) {
        soft_pwm_bed = current_temperature_bed < target_temperature_bed ? MAX_BED_POWER >> 1 : 0;
      }
      else {
        soft_pwm_bed = 0;
        WRITE_HEATER_BED(LOW);
      }
    #endif
  #endif //TEMP_SENSOR_BED != 0
}

#define PGM_RD_W(x)   (short)pgm_read_word(&x)

// Derived from RepRap FiveD extruder::getTemperature()
// For hot end temperature measurement.
float Temperature::analog2temp(int raw, uint8_t e) {
  #if ENABLED(TEMP_SENSOR_1_AS_REDUNDANT)
    if (e > HOTENDS)
  #else
    if (e >= HOTENDS)
  #endif
    {
      SERIAL_ERROR_START;
      SERIAL_ERROR((int)e);
      SERIAL_ERRORLNPGM(MSG_INVALID_EXTRUDER_NUM);
      kill(PSTR(MSG_KILLED));
      return 0.0;
    }

  #if ENABLED(HEATER_0_USES_MAX6675)
    if (e == 0) return 0.25 * raw;
  #endif

  if (heater_ttbl_map[e] != NULL) {
    float celsius = 0;
    uint8_t i;
    short(*tt)[][2] = (short(*)[][2])(heater_ttbl_map[e]);

    for (i = 1; i < heater_ttbllen_map[e]; i++) {
      if (PGM_RD_W((*tt)[i][0]) > raw) {
        celsius = PGM_RD_W((*tt)[i - 1][1]) +
                  (raw - PGM_RD_W((*tt)[i - 1][0])) *
                  (float)(PGM_RD_W((*tt)[i][1]) - PGM_RD_W((*tt)[i - 1][1])) /
                  (float)(PGM_RD_W((*tt)[i][0]) - PGM_RD_W((*tt)[i - 1][0]));
        break;
      }
    }

    // Overflow: Set to last value in the table
    if (i == heater_ttbllen_map[e]) celsius = PGM_RD_W((*tt)[i - 1][1]);

    return celsius;
  }
  return ((raw * ((5.0 * 100.0) / 1024.0) / OVERSAMPLENR) * (TEMP_SENSOR_AD595_GAIN)) + TEMP_SENSOR_AD595_OFFSET;
}

// Derived from RepRap FiveD extruder::getTemperature()
// For bed temperature measurement.
float Temperature::analog2tempBed(int raw) {
  #if ENABLED(BED_USES_THERMISTOR)
    float celsius = 0;
    byte i;

    for (i = 1; i < BEDTEMPTABLE_LEN; i++) {
      if (PGM_RD_W(BEDTEMPTABLE[i][0]) > raw) {
        celsius  = PGM_RD_W(BEDTEMPTABLE[i - 1][1]) +
                   (raw - PGM_RD_W(BEDTEMPTABLE[i - 1][0])) *
                   (float)(PGM_RD_W(BEDTEMPTABLE[i][1]) - PGM_RD_W(BEDTEMPTABLE[i - 1][1])) /
                   (float)(PGM_RD_W(BEDTEMPTABLE[i][0]) - PGM_RD_W(BEDTEMPTABLE[i - 1][0]));
        break;
      }
    }

    // Overflow: Set to last value in the table
    if (i == BEDTEMPTABLE_LEN) celsius = PGM_RD_W(BEDTEMPTABLE[i - 1][1]);

    return celsius;

  #elif defined(BED_USES_AD595)

    return ((raw * ((5.0 * 100.0) / 1024.0) / OVERSAMPLENR) * (TEMP_SENSOR_AD595_GAIN)) + TEMP_SENSOR_AD595_OFFSET;

  #else

    UNUSED(raw);
    return 0;

  #endif
}

/**
 * Get the raw values into the actual temperatures.
 * The raw values are created in interrupt context,
 * and this function is called from normal context
 * as it would block the stepper routine.
 */
void Temperature::updateTemperaturesFromRawValues() {
  #if ENABLED(HEATER_0_USES_MAX6675)
    current_temperature_raw[0] = read_max6675();
  #endif
  HOTEND_LOOP()
    current_temperature[e] = Temperature::analog2temp(current_temperature_raw[e], e);
  current_temperature_bed = Temperature::analog2tempBed(current_temperature_bed_raw);
  #if ENABLED(TEMP_SENSOR_1_AS_REDUNDANT)
    redundant_temperature = Temperature::analog2temp(redundant_temperature_raw, 1);
  #endif
  #if ENABLED(FILAMENT_WIDTH_SENSOR)
    filament_width_meas = analog2widthFil();
  #endif

  #if ENABLED(USE_WATCHDOG)
    // Reset the watchdog after we know we have a temperature measurement.
    watchdog_reset();
  #endif

  CRITICAL_SECTION_START;
  temp_meas_ready = false;
  CRITICAL_SECTION_END;
}


#if ENABLED(FILAMENT_WIDTH_SENSOR)

  // Convert raw Filament Width to millimeters
  float Temperature::analog2widthFil() {
    return current_raw_filwidth / 16383.0 * 5.0;
    //return current_raw_filwidth;
  }

  // Convert raw Filament Width to a ratio
  int Temperature::widthFil_to_size_ratio() {
    float temp = filament_width_meas;
    if (temp < MEASURED_LOWER_LIMIT) temp = filament_width_nominal;  //assume sensor cut out
    else NOMORE(temp, MEASURED_UPPER_LIMIT);
    return filament_width_nominal / temp * 100;
  }

#endif

#if ENABLED(HEATER_0_USES_MAX6675)
  #ifndef MAX6675_SCK_PIN
    #define MAX6675_SCK_PIN SCK_PIN
  #endif
  #ifndef MAX6675_DO_PIN
    #define MAX6675_DO_PIN MISO_PIN
  #endif
  Spi<MAX6675_DO_PIN, MOSI_PIN, MAX6675_SCK_PIN> max6675_spi;
#endif

/**
 * Initialize the temperature manager
 * The manager is implemented by periodic calls to manage_heater()
 */
void Temperature::init() {

  #if MB(RUMBA) && ((TEMP_SENSOR_0==-1)||(TEMP_SENSOR_1==-1)||(TEMP_SENSOR_2==-1)||(TEMP_SENSOR_BED==-1))
    //disable RUMBA JTAG in case the thermocouple extension is plugged on top of JTAG connector
    MCUCR = _BV(JTD);
    MCUCR = _BV(JTD);
  #endif

  // Finish init of mult hotend arrays
  HOTEND_LOOP() maxttemp[e] = maxttemp[0];

  #if ENABLED(PIDTEMP) && ENABLED(PID_EXTRUSION_SCALING)
    last_e_position = 0;
  #endif

  #if HAS_HEATER_0
    SET_OUTPUT(HEATER_0_PIN);
  #endif
  #if HAS_HEATER_1
    SET_OUTPUT(HEATER_1_PIN);
  #endif
  #if HAS_HEATER_2
    SET_OUTPUT(HEATER_2_PIN);
  #endif
  #if HAS_HEATER_3
    SET_OUTPUT(HEATER_3_PIN);
  #endif
  #if HAS_HEATER_4
    SET_OUTPUT(HEATER_3_PIN);
  #endif
  #if HAS_HEATER_BED
    SET_OUTPUT(HEATER_BED_PIN);
  #endif

  #if HAS_FAN0
    SET_OUTPUT(FAN_PIN);
    #if ENABLED(FAST_PWM_FAN)
      setPwmFrequency(FAN_PIN, 1); // No prescaling. Pwm frequency = F_CPU/256/8
    #endif
  #endif

  #if HAS_FAN1
    SET_OUTPUT(FAN1_PIN);
    #if ENABLED(FAST_PWM_FAN)
      setPwmFrequency(FAN1_PIN, 1); // No prescaling. Pwm frequency = F_CPU/256/8
    #endif
  #endif

  #if HAS_FAN2
    SET_OUTPUT(FAN2_PIN);
    #if ENABLED(FAST_PWM_FAN)
      setPwmFrequency(FAN2_PIN, 1); // No prescaling. Pwm frequency = F_CPU/256/8
    #endif
  #endif

  #if ENABLED(HEATER_0_USES_MAX6675)

    OUT_WRITE(SCK_PIN, LOW);
    OUT_WRITE(MOSI_PIN, HIGH);
    SET_INPUT_PULLUP(MISO_PIN);

    max6675_spi.init();

    OUT_WRITE(SS_PIN, HIGH);
    OUT_WRITE(MAX6675_SS, HIGH);

  #endif // HEATER_0_USES_MAX6675

  #ifdef DIDR2
    #define ANALOG_SELECT(pin) do{ if (pin < 8) SBI(DIDR0, pin); else SBI(DIDR2, pin - 8); }while(0)
  #else
    #define ANALOG_SELECT(pin) do{ SBI(DIDR0, pin); }while(0)
  #endif

  // Set analog inputs
  ADCSRA = _BV(ADEN) | _BV(ADSC) | _BV(ADIF) | 0x07;
  DIDR0 = 0;
  #ifdef DIDR2
    DIDR2 = 0;
  #endif
  #if HAS_TEMP_0
    ANALOG_SELECT(TEMP_0_PIN);
  #endif
  #if HAS_TEMP_1
    ANALOG_SELECT(TEMP_1_PIN);
  #endif
  #if HAS_TEMP_2
    ANALOG_SELECT(TEMP_2_PIN);
  #endif
  #if HAS_TEMP_3
    ANALOG_SELECT(TEMP_3_PIN);
  #endif
  #if HAS_TEMP_4
    ANALOG_SELECT(TEMP_4_PIN);
  #endif
  #if HAS_TEMP_BED
    ANALOG_SELECT(TEMP_BED_PIN);
  #endif
  #if ENABLED(FILAMENT_WIDTH_SENSOR)
    ANALOG_SELECT(FILWIDTH_PIN);
  #endif

  #if HAS_AUTO_FAN_0
    #if E0_AUTO_FAN_PIN == FAN1_PIN
      SET_OUTPUT(E0_AUTO_FAN_PIN);
      #if ENABLED(FAST_PWM_FAN)
        setPwmFrequency(E0_AUTO_FAN_PIN, 1); // No prescaling. Pwm frequency = F_CPU/256/8
      #endif
    #else
      SET_OUTPUT(E0_AUTO_FAN_PIN);
    #endif
  #endif
  #if HAS_AUTO_FAN_1 && !AUTO_1_IS_0
    #if E1_AUTO_FAN_PIN == FAN1_PIN
      SET_OUTPUT(E1_AUTO_FAN_PIN);
      #if ENABLED(FAST_PWM_FAN)
        setPwmFrequency(E1_AUTO_FAN_PIN, 1); // No prescaling. Pwm frequency = F_CPU/256/8
      #endif
    #else
      SET_OUTPUT(E1_AUTO_FAN_PIN);
    #endif
  #endif
  #if HAS_AUTO_FAN_2 && !AUTO_2_IS_0 && !AUTO_2_IS_1
    #if E2_AUTO_FAN_PIN == FAN1_PIN
      SET_OUTPUT(E2_AUTO_FAN_PIN);
      #if ENABLED(FAST_PWM_FAN)
        setPwmFrequency(E2_AUTO_FAN_PIN, 1); // No prescaling. Pwm frequency = F_CPU/256/8
      #endif
    #else
      SET_OUTPUT(E2_AUTO_FAN_PIN);
    #endif
  #endif
  #if HAS_AUTO_FAN_3 && !AUTO_3_IS_0 && !AUTO_3_IS_1 && !AUTO_3_IS_2
    #if E3_AUTO_FAN_PIN == FAN1_PIN
      SET_OUTPUT(E3_AUTO_FAN_PIN);
      #if ENABLED(FAST_PWM_FAN)
        setPwmFrequency(E3_AUTO_FAN_PIN, 1); // No prescaling. Pwm frequency = F_CPU/256/8
      #endif
    #else
      SET_OUTPUT(E3_AUTO_FAN_PIN);
    #endif
  #endif
<<<<<<< HEAD
  #if HAS_HEATBED_AUTO_FAN
    SET_OUTPUT(HEATBED_AUTO_FAN_PIN);
=======
  #if HAS_AUTO_FAN_4 && !AUTO_4_IS_0 && !AUTO_4_IS_1 && !AUTO_4_IS_2 && !AUTO_4_IS_3
    #if E4_AUTO_FAN_PIN == FAN1_PIN
      SET_OUTPUT(E4_AUTO_FAN_PIN);
      #if ENABLED(FAST_PWM_FAN)
        setPwmFrequency(E4_AUTO_FAN_PIN, 1); // No prescaling. Pwm frequency = F_CPU/256/8
      #endif
    #else
      SET_OUTPUT(E4_AUTO_FAN_PIN);
    #endif
>>>>>>> 2fa1e882
  #endif

  // Use timer0 for temperature measurement
  // Interleave temperature interrupt with millies interrupt
  OCR0B = 128;
  SBI(TIMSK0, OCIE0B);

  // Wait for temperature measurement to settle
  delay(250);

  #define TEMP_MIN_ROUTINE(NR) \
    minttemp[NR] = HEATER_ ##NR## _MINTEMP; \
    while(analog2temp(minttemp_raw[NR], NR) < HEATER_ ##NR## _MINTEMP) { \
      if (HEATER_ ##NR## _RAW_LO_TEMP < HEATER_ ##NR## _RAW_HI_TEMP) \
        minttemp_raw[NR] += OVERSAMPLENR; \
      else \
        minttemp_raw[NR] -= OVERSAMPLENR; \
    }
  #define TEMP_MAX_ROUTINE(NR) \
    maxttemp[NR] = HEATER_ ##NR## _MAXTEMP; \
    while(analog2temp(maxttemp_raw[NR], NR) > HEATER_ ##NR## _MAXTEMP) { \
      if (HEATER_ ##NR## _RAW_LO_TEMP < HEATER_ ##NR## _RAW_HI_TEMP) \
        maxttemp_raw[NR] -= OVERSAMPLENR; \
      else \
        maxttemp_raw[NR] += OVERSAMPLENR; \
    }

  #ifdef HEATER_0_MINTEMP
    TEMP_MIN_ROUTINE(0);
  #endif
  #ifdef HEATER_0_MAXTEMP
    TEMP_MAX_ROUTINE(0);
  #endif
  #if HOTENDS > 1
    #ifdef HEATER_1_MINTEMP
      TEMP_MIN_ROUTINE(1);
    #endif
    #ifdef HEATER_1_MAXTEMP
      TEMP_MAX_ROUTINE(1);
    #endif
    #if HOTENDS > 2
      #ifdef HEATER_2_MINTEMP
        TEMP_MIN_ROUTINE(2);
      #endif
      #ifdef HEATER_2_MAXTEMP
        TEMP_MAX_ROUTINE(2);
      #endif
      #if HOTENDS > 3
        #ifdef HEATER_3_MINTEMP
          TEMP_MIN_ROUTINE(3);
        #endif
        #ifdef HEATER_3_MAXTEMP
          TEMP_MAX_ROUTINE(3);
        #endif
        #if HOTENDS > 4
          #ifdef HEATER_4_MINTEMP
            TEMP_MIN_ROUTINE(4);
          #endif
          #ifdef HEATER_4_MAXTEMP
            TEMP_MAX_ROUTINE(4);
          #endif
        #endif // HOTENDS > 4
      #endif // HOTENDS > 3
    #endif // HOTENDS > 2
  #endif // HOTENDS > 1

  #ifdef BED_MINTEMP
    while(analog2tempBed(bed_minttemp_raw) < BED_MINTEMP) {
      #if HEATER_BED_RAW_LO_TEMP < HEATER_BED_RAW_HI_TEMP
        bed_minttemp_raw += OVERSAMPLENR;
      #else
        bed_minttemp_raw -= OVERSAMPLENR;
      #endif
    }
  #endif //BED_MINTEMP
  #ifdef BED_MAXTEMP
    while (analog2tempBed(bed_maxttemp_raw) > BED_MAXTEMP) {
      #if HEATER_BED_RAW_LO_TEMP < HEATER_BED_RAW_HI_TEMP
        bed_maxttemp_raw -= OVERSAMPLENR;
      #else
        bed_maxttemp_raw += OVERSAMPLENR;
      #endif
    }
  #endif //BED_MAXTEMP
}

#if WATCH_HOTENDS
  /**
   * Start Heating Sanity Check for hotends that are below
   * their target temperature by a configurable margin.
   * This is called when the temperature is set. (M104, M109)
   */
  void Temperature::start_watching_heater(uint8_t e) {
    #if HOTENDS == 1
      UNUSED(e);
    #endif
    if (degHotend(HOTEND_INDEX) < degTargetHotend(HOTEND_INDEX) - (WATCH_TEMP_INCREASE + TEMP_HYSTERESIS + 1)) {
      watch_target_temp[HOTEND_INDEX] = degHotend(HOTEND_INDEX) + WATCH_TEMP_INCREASE;
      watch_heater_next_ms[HOTEND_INDEX] = millis() + (WATCH_TEMP_PERIOD) * 1000UL;
    }
    else
      watch_heater_next_ms[HOTEND_INDEX] = 0;
  }
#endif

#if WATCH_THE_BED
  /**
   * Start Heating Sanity Check for hotends that are below
   * their target temperature by a configurable margin.
   * This is called when the temperature is set. (M140, M190)
   */
  void Temperature::start_watching_bed() {
    if (degBed() < degTargetBed() - (WATCH_BED_TEMP_INCREASE + TEMP_BED_HYSTERESIS + 1)) {
      watch_target_bed_temp = degBed() + WATCH_BED_TEMP_INCREASE;
      watch_bed_next_ms = millis() + (WATCH_BED_TEMP_PERIOD) * 1000UL;
    }
    else
      watch_bed_next_ms = 0;
  }
#endif

#if ENABLED(THERMAL_PROTECTION_HOTENDS) || HAS_THERMALLY_PROTECTED_BED

  #if ENABLED(THERMAL_PROTECTION_HOTENDS)
    Temperature::TRState Temperature::thermal_runaway_state_machine[HOTENDS] = { TRInactive };
    millis_t Temperature::thermal_runaway_timer[HOTENDS] = { 0 };
  #endif

  #if HAS_THERMALLY_PROTECTED_BED
    Temperature::TRState Temperature::thermal_runaway_bed_state_machine = TRInactive;
    millis_t Temperature::thermal_runaway_bed_timer;
  #endif

  void Temperature::thermal_runaway_protection(Temperature::TRState* state, millis_t* timer, float temperature, float target_temperature, int heater_id, int period_seconds, int hysteresis_degc) {

    static float tr_target_temperature[HOTENDS + 1] = { 0.0 };

    /**
        SERIAL_ECHO_START;
        SERIAL_ECHOPGM("Thermal Thermal Runaway Running. Heater ID: ");
        if (heater_id < 0) SERIAL_ECHOPGM("bed"); else SERIAL_ECHO(heater_id);
        SERIAL_ECHOPAIR(" ;  State:", *state);
        SERIAL_ECHOPAIR(" ;  Timer:", *timer);
        SERIAL_ECHOPAIR(" ;  Temperature:", temperature);
        SERIAL_ECHOPAIR(" ;  Target Temp:", target_temperature);
        SERIAL_EOL;
    */

    int heater_index = heater_id >= 0 ? heater_id : HOTENDS;

    // If the target temperature changes, restart
    if (tr_target_temperature[heater_index] != target_temperature) {
      tr_target_temperature[heater_index] = target_temperature;
      *state = target_temperature > 0 ? TRFirstHeating : TRInactive;
    }

    switch (*state) {
      // Inactive state waits for a target temperature to be set
      case TRInactive: break;
      // When first heating, wait for the temperature to be reached then go to Stable state
      case TRFirstHeating:
        if (temperature < tr_target_temperature[heater_index]) break;
        *state = TRStable;
      // While the temperature is stable watch for a bad temperature
      case TRStable:
        if (temperature >= tr_target_temperature[heater_index] - hysteresis_degc) {
          *timer = millis() + period_seconds * 1000UL;
          break;
        }
        else if (PENDING(millis(), *timer)) break;
        *state = TRRunaway;
      case TRRunaway:
        _temp_error(heater_id, PSTR(MSG_T_THERMAL_RUNAWAY), PSTR(MSG_THERMAL_RUNAWAY));
    }
  }

#endif // THERMAL_PROTECTION_HOTENDS || THERMAL_PROTECTION_BED

void Temperature::disable_all_heaters() {
  HOTEND_LOOP() setTargetHotend(0, e);
  setTargetBed(0);

  // If all heaters go down then for sure our print job has stopped
  print_job_timer.stop();

  #define DISABLE_HEATER(NR) { \
    setTargetHotend(0, NR); \
    soft_pwm[NR] = 0; \
    WRITE_HEATER_ ##NR (LOW); \
  }

  #if HAS_TEMP_HOTEND
    DISABLE_HEATER(0);
    #if HOTENDS > 1
      DISABLE_HEATER(1);
      #if HOTENDS > 2
        DISABLE_HEATER(2);
        #if HOTENDS > 3
          DISABLE_HEATER(3);
          #if HOTENDS > 4
            DISABLE_HEATER(4);
          #endif // HOTENDS > 4
        #endif // HOTENDS > 3
      #endif // HOTENDS > 2
    #endif // HOTENDS > 1
  #endif

  #if HAS_TEMP_BED
    target_temperature_bed = 0;
    soft_pwm_bed = 0;
    #if HAS_HEATER_BED
      WRITE_HEATER_BED(LOW);
    #endif
  #endif
}

#if ENABLED(HEATER_0_USES_MAX6675)

  #define MAX6675_HEAT_INTERVAL 250u

  #if ENABLED(MAX6675_IS_MAX31855)
    uint32_t max6675_temp = 2000;
    #define MAX6675_ERROR_MASK 7
    #define MAX6675_DISCARD_BITS 18
    #define MAX6675_SPEED_BITS (_BV(SPR1)) // clock ÷ 64
  #else
    uint16_t max6675_temp = 2000;
    #define MAX6675_ERROR_MASK 4
    #define MAX6675_DISCARD_BITS 3
    #define MAX6675_SPEED_BITS (_BV(SPR0)) // clock ÷ 16
  #endif

  int Temperature::read_max6675() {

    static millis_t next_max6675_ms = 0;

    millis_t ms = millis();

    if (PENDING(ms, next_max6675_ms)) return (int)max6675_temp;

    next_max6675_ms = ms + MAX6675_HEAT_INTERVAL;

    CBI(
      #ifdef PRR
        PRR
      #elif defined(PRR0)
        PRR0
      #endif
        , PRSPI);
    SPCR = _BV(MSTR) | _BV(SPE) | MAX6675_SPEED_BITS;

    WRITE(MAX6675_SS, 0); // enable TT_MAX6675

    // ensure 100ns delay - a bit extra is fine
    asm("nop");//50ns on 20Mhz, 62.5ns on 16Mhz
    asm("nop");//50ns on 20Mhz, 62.5ns on 16Mhz

    // Read a big-endian temperature value
    max6675_temp = 0;
    for (uint8_t i = sizeof(max6675_temp); i--;) {
      max6675_temp |= max6675_spi.receive();
      if (i > 0) max6675_temp <<= 8; // shift left if not the last byte
    }

    WRITE(MAX6675_SS, 1); // disable TT_MAX6675

    if (max6675_temp & MAX6675_ERROR_MASK) {
      SERIAL_ERROR_START;
      SERIAL_ERRORPGM("Temp measurement error! ");
      #if MAX6675_ERROR_MASK == 7
        SERIAL_ERRORPGM("MAX31855 ");
        if (max6675_temp & 1)
          SERIAL_ERRORLNPGM("Open Circuit");
        else if (max6675_temp & 2)
          SERIAL_ERRORLNPGM("Short to GND");
        else if (max6675_temp & 4)
          SERIAL_ERRORLNPGM("Short to VCC");
      #else
        SERIAL_ERRORLNPGM("MAX6675");
      #endif
      max6675_temp = MAX6675_TMAX * 4; // thermocouple open
    }
    else
      max6675_temp >>= MAX6675_DISCARD_BITS;
      #if ENABLED(MAX6675_IS_MAX31855)
        // Support negative temperature
        if (max6675_temp & 0x00002000) max6675_temp |= 0xffffc000;
      #endif

    return (int)max6675_temp;
  }

#endif //HEATER_0_USES_MAX6675

/**
 * Get raw temperatures
 */
void Temperature::set_current_temp_raw() {
  #if HAS_TEMP_0 && DISABLED(HEATER_0_USES_MAX6675)
    current_temperature_raw[0] = raw_temp_value[0];
  #endif
  #if HAS_TEMP_1
    #if ENABLED(TEMP_SENSOR_1_AS_REDUNDANT)
      redundant_temperature_raw = raw_temp_value[1];
    #else
      current_temperature_raw[1] = raw_temp_value[1];
    #endif
    #if HAS_TEMP_2
      current_temperature_raw[2] = raw_temp_value[2];
      #if HAS_TEMP_3
        current_temperature_raw[3] = raw_temp_value[3];
        #if HAS_TEMP_4
          current_temperature_raw[4] = raw_temp_value[4];
        #endif
      #endif
    #endif
  #endif
  current_temperature_bed_raw = raw_temp_bed_value;
  temp_meas_ready = true;
}

#if ENABLED(PINS_DEBUGGING)
  /**
   * monitors endstops & Z probe for changes
   *
   * If a change is detected then the LED is toggled and
   * a message is sent out the serial port
   *
   * Yes, we could miss a rapid back & forth change but
   * that won't matter because this is all manual.
   *
   */
  void endstop_monitor() {
    static uint16_t old_endstop_bits_local = 0;
    static uint8_t local_LED_status = 0;
    uint16_t current_endstop_bits_local = 0;
    #if HAS_X_MIN
      if (READ(X_MIN_PIN)) SBI(current_endstop_bits_local, X_MIN);
    #endif
    #if HAS_X_MAX
      if (READ(X_MAX_PIN)) SBI(current_endstop_bits_local, X_MAX);
    #endif
    #if HAS_Y_MIN
      if (READ(Y_MIN_PIN)) SBI(current_endstop_bits_local, Y_MIN);
    #endif
    #if HAS_Y_MAX
      if (READ(Y_MAX_PIN)) SBI(current_endstop_bits_local, Y_MAX);
    #endif
    #if HAS_Z_MIN
      if (READ(Z_MIN_PIN)) SBI(current_endstop_bits_local, Z_MIN);
    #endif
    #if HAS_Z_MAX
      if (READ(Z_MAX_PIN)) SBI(current_endstop_bits_local, Z_MAX);
    #endif
    #if HAS_Z_MIN_PROBE_PIN
      if (READ(Z_MIN_PROBE_PIN)) SBI(current_endstop_bits_local, Z_MIN_PROBE);
    #endif
    #if HAS_Z2_MIN
      if (READ(Z2_MIN_PIN)) SBI(current_endstop_bits_local, Z2_MIN);
    #endif
    #if HAS_Z2_MAX
      if (READ(Z2_MAX_PIN)) SBI(current_endstop_bits_local, Z2_MAX);
    #endif

    uint16_t endstop_change = current_endstop_bits_local ^ old_endstop_bits_local;

    if (endstop_change) {
      #if HAS_X_MIN
        if (TEST(endstop_change, X_MIN)) SERIAL_PROTOCOLPAIR("X_MIN:", !!TEST(current_endstop_bits_local, X_MIN));
      #endif
      #if HAS_X_MAX
        if (TEST(endstop_change, X_MAX)) SERIAL_PROTOCOLPAIR("  X_MAX:", !!TEST(current_endstop_bits_local, X_MAX));
      #endif
      #if HAS_Y_MIN
        if (TEST(endstop_change, Y_MIN)) SERIAL_PROTOCOLPAIR("  Y_MIN:", !!TEST(current_endstop_bits_local, Y_MIN));
      #endif
      #if HAS_Y_MAX
        if (TEST(endstop_change, Y_MAX)) SERIAL_PROTOCOLPAIR("  Y_MAX:", !!TEST(current_endstop_bits_local, Y_MAX));
      #endif
      #if HAS_Z_MIN
        if (TEST(endstop_change, Z_MIN)) SERIAL_PROTOCOLPAIR("  Z_MIN:", !!TEST(current_endstop_bits_local, Z_MIN));
      #endif
      #if HAS_Z_MAX
        if (TEST(endstop_change, Z_MAX)) SERIAL_PROTOCOLPAIR("  Z_MAX:", !!TEST(current_endstop_bits_local, Z_MAX));
      #endif
      #if HAS_Z_MIN_PROBE_PIN
        if (TEST(endstop_change, Z_MIN_PROBE)) SERIAL_PROTOCOLPAIR("  PROBE:", !!TEST(current_endstop_bits_local, Z_MIN_PROBE));
      #endif
      #if HAS_Z2_MIN
        if (TEST(endstop_change, Z2_MIN)) SERIAL_PROTOCOLPAIR("  Z2_MIN:", !!TEST(current_endstop_bits_local, Z2_MIN));
      #endif
      #if HAS_Z2_MAX
        if (TEST(endstop_change, Z2_MAX)) SERIAL_PROTOCOLPAIR("  Z2_MAX:", !!TEST(current_endstop_bits_local, Z2_MAX));
      #endif
      SERIAL_PROTOCOLPGM("\n\n");
      analogWrite(LED_PIN, local_LED_status);
      local_LED_status ^= 255;
      old_endstop_bits_local = current_endstop_bits_local;
    }
  }
#endif // PINS_DEBUGGING

/**
 * Timer 0 is shared with millies so don't change the prescaler.
 *
 * This ISR uses the compare method so it runs at the base
 * frequency (16 MHz / 64 / 256 = 976.5625 Hz), but at the TCNT0 set
 * in OCR0B above (128 or halfway between OVFs).
 *
 *  - Manage PWM to all the heaters and fan
 *  - Prepare or Measure one of the raw ADC sensor values
 *  - Check new temperature values for MIN/MAX errors (kill on error)
 *  - Step the babysteps value for each axis towards 0
 *  - For PINS_DEBUGGING, monitor and report endstop pins
 *  - For ENDSTOP_INTERRUPTS_FEATURE check endstops if flagged
 */
ISR(TIMER0_COMPB_vect) { Temperature::isr(); }

volatile bool Temperature::in_temp_isr = false;

void Temperature::isr() {
  // The stepper ISR can interrupt this ISR. When it does it re-enables this ISR
  // at the end of its run, potentially causing re-entry. This flag prevents it.
  if (in_temp_isr) return;
  in_temp_isr = true;

  // Allow UART and stepper ISRs
  CBI(TIMSK0, OCIE0B); //Disable Temperature ISR
  sei();

  static uint8_t temp_count = 0;
  static TempState temp_state = StartupDelay;
  static uint8_t pwm_count = _BV(SOFT_PWM_SCALE);
  // avoid multiple loads of pwm_count
  uint8_t pwm_count_tmp = pwm_count;

  // Static members for each heater
  #if ENABLED(SLOW_PWM_HEATERS)
    static uint8_t slow_pwm_count = 0;
    #define ISR_STATICS(n) \
      static uint8_t soft_pwm_ ## n; \
      static uint8_t state_heater_ ## n = 0; \
      static uint8_t state_timer_heater_ ## n = 0
  #else
    #define ISR_STATICS(n) static uint8_t soft_pwm_ ## n = 0
  #endif

  // Statics per heater
  ISR_STATICS(0);
  #if HOTENDS > 1
    ISR_STATICS(1);
    #if HOTENDS > 2
      ISR_STATICS(2);
      #if HOTENDS > 3
        ISR_STATICS(3);
        #if HOTENDS > 4
          ISR_STATICS(4);
        #endif // HOTENDS > 4
      #endif // HOTENDS > 3
    #endif // HOTENDS > 2
  #endif // HOTENDS > 1
  #if HAS_HEATER_BED
    ISR_STATICS(BED);
  #endif

  #if ENABLED(FILAMENT_WIDTH_SENSOR)
    static unsigned long raw_filwidth_value = 0;
  #endif

  #if DISABLED(SLOW_PWM_HEATERS)
    constexpr uint8_t pwm_mask =
      #if ENABLED(SOFT_PWM_DITHER)
        _BV(SOFT_PWM_SCALE) - 1
      #else
        0
      #endif
    ;

    /**
     * Standard PWM modulation
     */
    if (pwm_count_tmp >= 127) {
      pwm_count_tmp -= 127;
      soft_pwm_0 = (soft_pwm_0 & pwm_mask) + soft_pwm[0];
      WRITE_HEATER_0(soft_pwm_0 > pwm_mask ? HIGH : LOW);
      #if HOTENDS > 1
        soft_pwm_1 = (soft_pwm_1 & pwm_mask) + soft_pwm[1];
        WRITE_HEATER_1(soft_pwm_1 > pwm_mask ? HIGH : LOW);
        #if HOTENDS > 2
          soft_pwm_2 = (soft_pwm_2 & pwm_mask) + soft_pwm[2];
          WRITE_HEATER_2(soft_pwm_2 > pwm_mask ? HIGH : LOW);
          #if HOTENDS > 3
            soft_pwm_3 = (soft_pwm_3 & pwm_mask) + soft_pwm[3];
            WRITE_HEATER_3(soft_pwm_3 > pwm_mask ? HIGH : LOW);
            #if HOTENDS > 4
              soft_pwm_4 = (soft_pwm_4 & pwm_mask) + soft_pwm[4];
              WRITE_HEATER_4(soft_pwm_4 > pwm_mask ? HIGH : LOW);
            #endif // HOTENDS > 4
          #endif // HOTENDS > 3
        #endif // HOTENDS > 2
      #endif // HOTENDS > 1

      #if HAS_HEATER_BED
        soft_pwm_BED = (soft_pwm_BED & pwm_mask) + soft_pwm_bed;
        WRITE_HEATER_BED(soft_pwm_BED > pwm_mask ? HIGH : LOW);
      #endif

      #if ENABLED(FAN_SOFT_PWM)
        #if HAS_FAN0
          soft_pwm_fan[0] = (soft_pwm_fan[0] & pwm_mask) + fanSpeedSoftPwm[0] >> 1;
          WRITE_FAN(soft_pwm_fan[0] > pwm_mask ? HIGH : LOW);
        #endif
        #if HAS_FAN1
          soft_pwm_fan[1] = (soft_pwm_fan[1] & pwm_mask) + fanSpeedSoftPwm[1] >> 1;
          WRITE_FAN1(soft_pwm_fan[1] > pwm_mask ? HIGH : LOW);
        #endif
        #if HAS_FAN2
          soft_pwm_fan[2] = (soft_pwm_fan[2] & pwm_mask) + fanSpeedSoftPwm[2] >> 1;
          WRITE_FAN2(soft_pwm_fan[2] > pwm_mask ? HIGH : LOW);
        #endif
      #endif
    }
    else {
      if (soft_pwm_0 <= pwm_count_tmp) WRITE_HEATER_0(0);
      #if HOTENDS > 1
        if (soft_pwm_1 <= pwm_count_tmp) WRITE_HEATER_1(0);
        #if HOTENDS > 2
          if (soft_pwm_2 <= pwm_count_tmp) WRITE_HEATER_2(0);
          #if HOTENDS > 3
            if (soft_pwm_3 <= pwm_count_tmp) WRITE_HEATER_3(0);
            #if HOTENDS > 4
              if (soft_pwm_4 <= pwm_count_tmp) WRITE_HEATER_4(0);
            #endif // HOTENDS > 4
          #endif // HOTENDS > 3
        #endif // HOTENDS > 2
      #endif // HOTENDS > 1

      #if HAS_HEATER_BED
        if (soft_pwm_BED <= pwm_count_tmp) WRITE_HEATER_BED(0);
      #endif

      #if ENABLED(FAN_SOFT_PWM)
        #if HAS_FAN0
          if (soft_pwm_fan[0] <= pwm_count_tmp) WRITE_FAN(0);
        #endif
        #if HAS_FAN1
          if (soft_pwm_fan[1] <= pwm_count_tmp) WRITE_FAN1(0);
        #endif
        #if HAS_FAN2
          if (soft_pwm_fan[2] <= pwm_count_tmp) WRITE_FAN2(0);
        #endif
      #endif
    }

    // SOFT_PWM_SCALE to frequency:
    //
    // 0: 16000000/64/256/128 =   7.6294 Hz
    // 1:                / 64 =  15.2588 Hz
    // 2:                / 32 =  30.5176 Hz
    // 3:                / 16 =  61.0352 Hz
    // 4:                /  8 = 122.0703 Hz
    // 5:                /  4 = 244.1406 Hz
    pwm_count = pwm_count_tmp + _BV(SOFT_PWM_SCALE);

  #else // SLOW_PWM_HEATERS

    /**
     * SLOW PWM HEATERS
     *
     * For relay-driven heaters
     */
    #ifndef MIN_STATE_TIME
      #define MIN_STATE_TIME 16 // MIN_STATE_TIME * 65.5 = time in milliseconds
    #endif

    // Macros for Slow PWM timer logic
    #define _SLOW_PWM_ROUTINE(NR, src) \
      soft_pwm_ ##NR = src; \
      if (soft_pwm_ ##NR > 0) { \
        if (state_timer_heater_ ##NR == 0) { \
          if (state_heater_ ##NR == 0) state_timer_heater_ ##NR = MIN_STATE_TIME; \
          state_heater_ ##NR = 1; \
          WRITE_HEATER_ ##NR(1); \
        } \
      } \
      else { \
        if (state_timer_heater_ ##NR == 0) { \
          if (state_heater_ ##NR == 1) state_timer_heater_ ##NR = MIN_STATE_TIME; \
          state_heater_ ##NR = 0; \
          WRITE_HEATER_ ##NR(0); \
        } \
      }
    #define SLOW_PWM_ROUTINE(n) _SLOW_PWM_ROUTINE(n, soft_pwm[n])

    #define PWM_OFF_ROUTINE(NR) \
      if (soft_pwm_ ##NR < slow_pwm_count) { \
        if (state_timer_heater_ ##NR == 0) { \
          if (state_heater_ ##NR == 1) state_timer_heater_ ##NR = MIN_STATE_TIME; \
          state_heater_ ##NR = 0; \
          WRITE_HEATER_ ##NR (0); \
        } \
      }

    if (slow_pwm_count == 0) {

      SLOW_PWM_ROUTINE(0);
      #if HOTENDS > 1
        SLOW_PWM_ROUTINE(1);
        #if HOTENDS > 2
          SLOW_PWM_ROUTINE(2);
          #if HOTENDS > 3
            SLOW_PWM_ROUTINE(3);
            #if HOTENDS > 4
              SLOW_PWM_ROUTINE(4);
            #endif // HOTENDS > 4
          #endif // HOTENDS > 3
        #endif // HOTENDS > 2
      #endif // HOTENDS > 1
      #if HAS_HEATER_BED
        _SLOW_PWM_ROUTINE(BED, soft_pwm_bed); // BED
      #endif

    } // slow_pwm_count == 0

    PWM_OFF_ROUTINE(0);
    #if HOTENDS > 1
      PWM_OFF_ROUTINE(1);
      #if HOTENDS > 2
        PWM_OFF_ROUTINE(2);
        #if HOTENDS > 3
          PWM_OFF_ROUTINE(3);
          #if HOTENDS > 4
            PWM_OFF_ROUTINE(4);
          #endif // HOTENDS > 4
        #endif // HOTENDS > 3
      #endif // HOTENDS > 2
    #endif // HOTENDS > 1
    #if HAS_HEATER_BED
      PWM_OFF_ROUTINE(BED); // BED
    #endif

    #if ENABLED(FAN_SOFT_PWM)
      if (pwm_count_tmp >= 127) {
        pwm_count_tmp = 0;
        #if HAS_FAN0
          soft_pwm_fan[0] = fanSpeedSoftPwm[0] >> 1;
          WRITE_FAN(soft_pwm_fan[0] > 0 ? HIGH : LOW);
        #endif
        #if HAS_FAN1
          soft_pwm_fan[1] = fanSpeedSoftPwm[1] >> 1;
          WRITE_FAN1(soft_pwm_fan[1] > 0 ? HIGH : LOW);
        #endif
        #if HAS_FAN2
          soft_pwm_fan[2] = fanSpeedSoftPwm[2] >> 1;
          WRITE_FAN2(soft_pwm_fan[2] > 0 ? HIGH : LOW);
        #endif
      }
      #if HAS_FAN0
        if (soft_pwm_fan[0] <= pwm_count_tmp) WRITE_FAN(0);
      #endif
      #if HAS_FAN1
        if (soft_pwm_fan[1] <= pwm_count_tmp) WRITE_FAN1(0);
      #endif
      #if HAS_FAN2
        if (soft_pwm_fan[2] <= pwm_count_tmp) WRITE_FAN2(0);
      #endif
    #endif // FAN_SOFT_PWM

    // SOFT_PWM_SCALE to frequency:
    //
    // 0: 16000000/64/256/128 =   7.6294 Hz
    // 1:                / 64 =  15.2588 Hz
    // 2:                / 32 =  30.5176 Hz
    // 3:                / 16 =  61.0352 Hz
    // 4:                /  8 = 122.0703 Hz
    // 5:                /  4 = 244.1406 Hz
    pwm_count = pwm_count_tmp + _BV(SOFT_PWM_SCALE);

    // increment slow_pwm_count only every 64th pwm_count,
    // i.e. yielding a PWM frequency of 16/128 Hz (8s).
    if (((pwm_count >> SOFT_PWM_SCALE) & 0x3F) == 0) {
      slow_pwm_count++;
      slow_pwm_count &= 0x7F;

      if (state_timer_heater_0 > 0) state_timer_heater_0--;
      #if HOTENDS > 1
        if (state_timer_heater_1 > 0) state_timer_heater_1--;
        #if HOTENDS > 2
          if (state_timer_heater_2 > 0) state_timer_heater_2--;
          #if HOTENDS > 3
            if (state_timer_heater_3 > 0) state_timer_heater_3--;
            #if HOTENDS > 4
              if (state_timer_heater_4 > 0) state_timer_heater_4--;
            #endif // HOTENDS > 4
          #endif // HOTENDS > 3
        #endif // HOTENDS > 2
      #endif // HOTENDS > 1
      #if HAS_HEATER_BED
        if (state_timer_heater_BED > 0) state_timer_heater_BED--;
      #endif
    } // ((pwm_count >> SOFT_PWM_SCALE) & 0x3F) == 0

  #endif // SLOW_PWM_HEATERS

  #define SET_ADMUX_ADCSRA(pin) ADMUX = _BV(REFS0) | (pin & 0x07); SBI(ADCSRA, ADSC)
  #ifdef MUX5
    #define START_ADC(pin) if (pin > 7) ADCSRB = _BV(MUX5); else ADCSRB = 0; SET_ADMUX_ADCSRA(pin)
  #else
    #define START_ADC(pin) ADCSRB = 0; SET_ADMUX_ADCSRA(pin)
  #endif

  // Prepare or measure a sensor, each one every 14th frame
  switch (temp_state) {
    case PrepareTemp_0:
      #if HAS_TEMP_0
        START_ADC(TEMP_0_PIN);
      #endif
      lcd_buttons_update();
      temp_state = MeasureTemp_0;
      break;
    case MeasureTemp_0:
      #if HAS_TEMP_0
        raw_temp_value[0] += ADC;
      #endif
      temp_state = PrepareTemp_BED;
      break;

    case PrepareTemp_BED:
      #if HAS_TEMP_BED
        START_ADC(TEMP_BED_PIN);
      #endif
      lcd_buttons_update();
      temp_state = MeasureTemp_BED;
      break;
    case MeasureTemp_BED:
      #if HAS_TEMP_BED
        raw_temp_bed_value += ADC;
      #endif
      temp_state = PrepareTemp_1;
      break;

    case PrepareTemp_1:
      #if HAS_TEMP_1
        START_ADC(TEMP_1_PIN);
      #endif
      lcd_buttons_update();
      temp_state = MeasureTemp_1;
      break;
    case MeasureTemp_1:
      #if HAS_TEMP_1
        raw_temp_value[1] += ADC;
      #endif
      temp_state = PrepareTemp_2;
      break;

    case PrepareTemp_2:
      #if HAS_TEMP_2
        START_ADC(TEMP_2_PIN);
      #endif
      lcd_buttons_update();
      temp_state = MeasureTemp_2;
      break;
    case MeasureTemp_2:
      #if HAS_TEMP_2
        raw_temp_value[2] += ADC;
      #endif
      temp_state = PrepareTemp_3;
      break;

    case PrepareTemp_3:
      #if HAS_TEMP_3
        START_ADC(TEMP_3_PIN);
      #endif
      lcd_buttons_update();
      temp_state = MeasureTemp_3;
      break;
    case MeasureTemp_3:
      #if HAS_TEMP_3
        raw_temp_value[3] += ADC;
      #endif
      temp_state = PrepareTemp_4;
      break;

    case PrepareTemp_4:
      #if HAS_TEMP_4
        START_ADC(TEMP_4_PIN);
      #endif
      lcd_buttons_update();
      temp_state = MeasureTemp_4;
      break;
    case MeasureTemp_4:
      #if HAS_TEMP_4
        raw_temp_value[4] += ADC;
      #endif
      temp_state = Prepare_FILWIDTH;
      break;

    case Prepare_FILWIDTH:
      #if ENABLED(FILAMENT_WIDTH_SENSOR)
        START_ADC(FILWIDTH_PIN);
      #endif
      lcd_buttons_update();
      temp_state = Measure_FILWIDTH;
      break;
    case Measure_FILWIDTH:
      #if ENABLED(FILAMENT_WIDTH_SENSOR)
        // raw_filwidth_value += ADC;  //remove to use an IIR filter approach
        if (ADC > 102) { //check that ADC is reading a voltage > 0.5 volts, otherwise don't take in the data.
          raw_filwidth_value -= (raw_filwidth_value >> 7); //multiply raw_filwidth_value by 127/128
          raw_filwidth_value += ((unsigned long)ADC << 7); //add new ADC reading
        }
      #endif
      temp_state = PrepareTemp_0;
      temp_count++;
      break;

    case StartupDelay:
      temp_state = PrepareTemp_0;
      break;

    // default:
    //   SERIAL_ERROR_START;
    //   SERIAL_ERRORLNPGM("Temp measurement error!");
    //   break;
  } // switch(temp_state)

  if (temp_count >= OVERSAMPLENR) { // 10 * 16 * 1/(16000000/64/256)  = 164ms.

    temp_count = 0;

    // Update the raw values if they've been read. Else we could be updating them during reading.
    if (!temp_meas_ready) set_current_temp_raw();

    // Filament Sensor - can be read any time since IIR filtering is used
    #if ENABLED(FILAMENT_WIDTH_SENSOR)
      current_raw_filwidth = raw_filwidth_value >> 10;  // Divide to get to 0-16384 range since we used 1/128 IIR filter approach
    #endif

    ZERO(raw_temp_value);
    raw_temp_bed_value = 0;

    #define TEMPDIR(N) ((HEATER_##N##_RAW_LO_TEMP) > (HEATER_##N##_RAW_HI_TEMP) ? -1 : 1)

    int constexpr temp_dir[] = {
      #if ENABLED(HEATER_0_USES_MAX6675)
         0
      #else
        TEMPDIR(0)
      #endif
      #if HOTENDS > 1
        , TEMPDIR(1)
        #if HOTENDS > 2
          , TEMPDIR(2)
          #if HOTENDS > 3
            , TEMPDIR(3)
            #if HOTENDS > 4
              , TEMPDIR(4)
            #endif // HOTENDS > 4
          #endif // HOTENDS > 3
        #endif // HOTENDS > 2
      #endif // HOTENDS > 1
    };

    for (uint8_t e = 0; e < COUNT(temp_dir); e++) {
      const int tdir = temp_dir[e], rawtemp = current_temperature_raw[e] * tdir;
      if (rawtemp > maxttemp_raw[e] * tdir && target_temperature[e] > 0.0f) max_temp_error(e);
      if (rawtemp < minttemp_raw[e] * tdir && !is_preheating(e) && target_temperature[e] > 0.0f) {
        #ifdef MAX_CONSECUTIVE_LOW_TEMPERATURE_ERROR_ALLOWED
          if (++consecutive_low_temperature_error[e] >= MAX_CONSECUTIVE_LOW_TEMPERATURE_ERROR_ALLOWED)
        #endif
            min_temp_error(e);
      }
      #ifdef MAX_CONSECUTIVE_LOW_TEMPERATURE_ERROR_ALLOWED
        else
          consecutive_low_temperature_error[e] = 0;
      #endif
    }

    #if HAS_TEMP_BED
      #if HEATER_BED_RAW_LO_TEMP > HEATER_BED_RAW_HI_TEMP
        #define GEBED <=
      #else
        #define GEBED >=
      #endif
      if (current_temperature_bed_raw GEBED bed_maxttemp_raw && target_temperature_bed > 0.0f) max_temp_error(-1);
      if (bed_minttemp_raw GEBED current_temperature_bed_raw && target_temperature_bed > 0.0f) min_temp_error(-1);
    #endif

  } // temp_count >= OVERSAMPLENR

  #if ENABLED(BABYSTEPPING)
    LOOP_XYZ(axis) {
      int curTodo = babystepsTodo[axis]; //get rid of volatile for performance

      if (curTodo > 0) {
        stepper.babystep((AxisEnum)axis,/*fwd*/true);
        babystepsTodo[axis]--; //fewer to do next time
      }
      else if (curTodo < 0) {
        stepper.babystep((AxisEnum)axis,/*fwd*/false);
        babystepsTodo[axis]++; //fewer to do next time
      }
    }
  #endif //BABYSTEPPING

  #if ENABLED(PINS_DEBUGGING)
    extern bool endstop_monitor_flag;
    // run the endstop monitor at 15Hz
    static uint8_t endstop_monitor_count = 16;  // offset this check from the others
    if (endstop_monitor_flag) {
      endstop_monitor_count += _BV(1);  //  15 Hz
      endstop_monitor_count &= 0x7F;
      if (!endstop_monitor_count) endstop_monitor();  // report changes in endstop status
    }
  #endif

  #if ENABLED(ENDSTOP_INTERRUPTS_FEATURE)

    extern volatile uint8_t e_hit;

    if (e_hit && ENDSTOPS_ENABLED) {
      endstops.update();  // call endstop update routine
      e_hit--;
    }
  #endif

  cli();
  in_temp_isr = false;
  SBI(TIMSK0, OCIE0B); //re-enable Temperature ISR
}<|MERGE_RESOLUTION|>--- conflicted
+++ resolved
@@ -1124,10 +1124,6 @@
       SET_OUTPUT(E3_AUTO_FAN_PIN);
     #endif
   #endif
-<<<<<<< HEAD
-  #if HAS_HEATBED_AUTO_FAN
-    SET_OUTPUT(HEATBED_AUTO_FAN_PIN);
-=======
   #if HAS_AUTO_FAN_4 && !AUTO_4_IS_0 && !AUTO_4_IS_1 && !AUTO_4_IS_2 && !AUTO_4_IS_3
     #if E4_AUTO_FAN_PIN == FAN1_PIN
       SET_OUTPUT(E4_AUTO_FAN_PIN);
@@ -1137,7 +1133,9 @@
     #else
       SET_OUTPUT(E4_AUTO_FAN_PIN);
     #endif
->>>>>>> 2fa1e882
+  #endif
+  #if HAS_HEATBED_AUTO_FAN
+    SET_OUTPUT(HEATBED_AUTO_FAN_PIN);
   #endif
 
   // Use timer0 for temperature measurement
