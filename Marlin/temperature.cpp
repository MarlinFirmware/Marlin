--- conflicted
+++ resolved
@@ -191,15 +191,12 @@
   static int meas_shift_index;  //used to point to a delayed sample in buffer for filament width sensor
 #endif
 
-<<<<<<< HEAD
 #if ENABLED(HEATER_0_USES_MAX6675)
   static int read_max6675();
 #endif
 
-=======
-int consecutive_low_temperature_error[EXTRUDERS] = ARRAY_BY_EXTRUDERS(0, 0, 0);
-static unsigned long preheatStartTime[EXTRUDERS] = ARRAY_BY_EXTRUDERS(0, 0, 0);
->>>>>>> 93868ce5
+int consecutive_low_temperature_error[EXTRUDERS] = ARRAY_BY_EXTRUDERS(0, 0, 0, 0);
+static unsigned long preheatStartTime[EXTRUDERS] = ARRAY_BY_EXTRUDERS(0, 0, 0, 0);
 //===========================================================================
 //================================ Functions ================================
 //===========================================================================
@@ -384,41 +381,20 @@
   return heater < 0 ? soft_pwm_bed : soft_pwm[heater];
 }
 
-<<<<<<< HEAD
+bool is_preheating(int extruder) {
+  return (preheatStartTime[extruder] > 0) &&
+    (millis() - preheatStartTime[extruder]) <= MILLISECONDS_PREHEAT_TIME;
+}
+
+void start_preheat_time(int extruder) {
+  preheatStartTime[extruder] = millis();
+}
+
+void reset_preheat_time(int extruder) {
+  preheatStartTime[extruder] = 0;
+}
+
 #if HAS_AUTO_FAN
-=======
-bool is_preheating(int extruder)
-{
-   return (preheatStartTime[extruder] > 0) &&
-      (millis() - preheatStartTime[extruder]) <= MILLISECONDS_PREHEAT_TIME;
-}
-
-void start_preheat_time(int extruder)
-{
-   preheatStartTime[extruder] = millis();
-}
-
-void reset_preheat_time(int extruder)
-{
-   preheatStartTime[extruder] = 0;
-}
-
-#if (defined(EXTRUDER_0_AUTO_FAN_PIN) && EXTRUDER_0_AUTO_FAN_PIN > -1) || \
-    (defined(EXTRUDER_1_AUTO_FAN_PIN) && EXTRUDER_1_AUTO_FAN_PIN > -1) || \
-    (defined(EXTRUDER_2_AUTO_FAN_PIN) && EXTRUDER_2_AUTO_FAN_PIN > -1)
-
-  #if defined(FAN_PIN) && FAN_PIN > -1
-    #if EXTRUDER_0_AUTO_FAN_PIN == FAN_PIN 
-       #error "You cannot set EXTRUDER_0_AUTO_FAN_PIN equal to FAN_PIN"
-    #endif
-    #if EXTRUDER_1_AUTO_FAN_PIN == FAN_PIN 
-       #error "You cannot set EXTRUDER_1_AUTO_FAN_PIN equal to FAN_PIN"
-    #endif
-    #if EXTRUDER_2_AUTO_FAN_PIN == FAN_PIN 
-       #error "You cannot set EXTRUDER_2_AUTO_FAN_PIN equal to FAN_PIN"
-    #endif
-  #endif 
->>>>>>> 93868ce5
 
 void setExtruderAutoFanState(int pin, bool state) {
   unsigned char newFanSpeed = (state != 0) ? EXTRUDER_AUTO_FAN_SPEED : 0;
@@ -675,17 +651,7 @@
     float pid_output = get_pid_output(e);
 
     // Check if temperature is within the correct range
-<<<<<<< HEAD
-    soft_pwm[e] = current_temperature[e] > minttemp[e] && current_temperature[e] < maxttemp[e] ? (int)pid_output >> 1 : 0;
-=======
-    if((current_temperature[e] > minttemp[e] || is_preheating(e)) && (current_temperature[e] < maxttemp[e])) 
-    {
-      soft_pwm[e] = (int)pid_output >> 1;
-    }
-    else {
-      soft_pwm[e] = 0;
-    }
->>>>>>> 93868ce5
+    soft_pwm[e] = (current_temperature[e] > minttemp[e] || is_preheating(e)) && current_temperature[e] < maxttemp[e] ? (int)pid_output >> 1 : 0;
 
     // Check if the temperature is failing to increase
     #if ENABLED(THERMAL_PROTECTION_HOTENDS)
@@ -710,7 +676,6 @@
         _temp_error(0, PSTR(MSG_REDUNDANCY), PSTR(MSG_ERR_REDUNDANT_TEMP));
       }
     #endif
-<<<<<<< HEAD
 
   } // Extruders Loop
 
@@ -739,25 +704,6 @@
   #if DISABLED(PIDTEMPBED)
     if (ms < next_bed_check_ms) return;
     next_bed_check_ms = ms + BED_CHECK_INTERVAL;
-=======
-  } // End extruder for loop
-
-
-  #if (defined(EXTRUDER_0_AUTO_FAN_PIN) && EXTRUDER_0_AUTO_FAN_PIN > -1) || \
-      (defined(EXTRUDER_1_AUTO_FAN_PIN) && EXTRUDER_1_AUTO_FAN_PIN > -1) || \
-      (defined(EXTRUDER_2_AUTO_FAN_PIN) && EXTRUDER_2_AUTO_FAN_PIN > -1)
-  if(millis() - extruder_autofan_last_check > 2500)  // only need to check fan state very infrequently
-  {
-    checkExtruderAutoFans();
-    extruder_autofan_last_check = millis();
-  }  
-  #endif       
-  
-  #ifndef PIDTEMPBED
-  if(millis() - previous_millis_bed_heater < BED_CHECK_INTERVAL)
-    return;
-  previous_millis_bed_heater = millis();
->>>>>>> 93868ce5
   #endif
 
   #if TEMP_SENSOR_BED != 0
@@ -1646,7 +1592,6 @@
     for (int i = 0; i < 4; i++) raw_temp_value[i] = 0;
     raw_temp_bed_value = 0;
 
-<<<<<<< HEAD
     #if HAS_TEMP_0 && DISABLED(HEATER_0_USES_MAX6675)
       #if HEATER_0_RAW_LO_TEMP > HEATER_0_RAW_HI_TEMP
         #define GE0 <=
@@ -1654,110 +1599,14 @@
         #define GE0 >=
       #endif
       if (current_temperature_raw[0] GE0 maxttemp_raw[0]) max_temp_error(0);
-      if (minttemp_raw[0] GE0 current_temperature_raw[0]) min_temp_error(0);
-    #endif
-=======
-#if HEATER_0_RAW_LO_TEMP > HEATER_0_RAW_HI_TEMP
-    if(current_temperature_raw[0] <= maxttemp_raw[0]) {
-#else
-    if(current_temperature_raw[0] >= maxttemp_raw[0]) {
-#endif
-        max_temp_error(0);
-    }
-#if HEATER_0_RAW_LO_TEMP > HEATER_0_RAW_HI_TEMP
-    if(current_temperature_raw[0] >= minttemp_raw[0] && !is_preheating(0) && target_temperature[0] > 0.0f) {
-#else
-    if(current_temperature_raw[0] <= minttemp_raw[0] && !is_preheating(0) && target_temperature[0] > 0.0f) {
-#endif
-         // min_temp_error(0);
+      if (minttemp_raw[0] GE0 current_temperature_raw[0] && !is_preheating(0) && target_temperature[0] > 0.0f) {
          ++(consecutive_low_temperature_error[0]);
-         if (consecutive_low_temperature_error[0] >= MAX_CONSECUTIVE_LOW_TEMPERATURE_ERROR_ALLOWED) {
-            min_temp_error(0);
-         }
-      }
-      else {
-         consecutive_low_temperature_error[0] = 0;
-      }
-#if EXTRUDERS > 1
-#if HEATER_1_RAW_LO_TEMP > HEATER_1_RAW_HI_TEMP
-    if(current_temperature_raw[1] <= maxttemp_raw[1]) {
-#else
-    if(current_temperature_raw[1] >= maxttemp_raw[1]) {
-#endif
-        max_temp_error(1);
-    }
-#if HEATER_1_RAW_LO_TEMP > HEATER_1_RAW_HI_TEMP
-    if(current_temperature_raw[1] >= minttemp_raw[1] && !is_preheating(1) && target_temperature[1] > 0.0f) {
-#else
-    if(current_temperature_raw[1] <= minttemp_raw[1] && !is_preheating(1) && target_temperature[1] > 0.0f) {
-#endif
-         // min_temp_error(1);
-         ++(consecutive_low_temperature_error[1]);
-         if (consecutive_low_temperature_error[1] >= MAX_CONSECUTIVE_LOW_TEMPERATURE_ERROR_ALLOWED) {
-            min_temp_error(1);
-         }
-      }
-      else {
-         consecutive_low_temperature_error[1] = 0;
-      }
-#endif
-#if EXTRUDERS > 2
-#if HEATER_2_RAW_LO_TEMP > HEATER_2_RAW_HI_TEMP
-    if(current_temperature_raw[2] <= maxttemp_raw[2]) {
-#else
-    if(current_temperature_raw[2] >= maxttemp_raw[2]) {
-#endif
-        max_temp_error(2);
-    }
-#if HEATER_2_RAW_LO_TEMP > HEATER_2_RAW_HI_TEMP
-    if(current_temperature_raw[2] >= minttemp_raw[2] && !is_preheating(2) && target_temperature[2] > 0.0f) {
-#else
-    if(current_temperature_raw[2] <= minttemp_raw[2] && !is_preheating(2) && target_temperature[2] > 0.0f) {
-#endif
-                  // min_temp_error(2);
-         ++(consecutive_low_temperature_error[2]);
-         if (consecutive_low_temperature_error[2] >= MAX_CONSECUTIVE_LOW_TEMPERATURE_ERROR_ALLOWED) {
-            min_temp_error(2);
-         }
-      }
-      else {
-         consecutive_low_temperature_error[2] = 0;
-      }
-#endif
-  
-  /* No bed MINTEMP error? */
-#if defined(BED_MAXTEMP) && (TEMP_SENSOR_BED != 0)
-# if HEATER_BED_RAW_LO_TEMP > HEATER_BED_RAW_HI_TEMP
-    if(current_temperature_bed_raw <= bed_maxttemp_raw) {
-#else
-    if(current_temperature_bed_raw >= bed_maxttemp_raw) {
-#endif
-       target_temperature_bed = 0;
-       bed_max_temp_error();
-    }
-#endif
-  }
-  
-#ifdef BABYSTEPPING
-  for(uint8_t axis=0;axis<3;axis++)
-  {
-    int curTodo=babystepsTodo[axis]; //get rid of volatile for performance
-   
-    if(curTodo>0)
-    {
-      babystep(axis,/*fwd*/true);
-      babystepsTodo[axis]--; //less to do next time
-    }
-    else
-    if(curTodo<0)
-    {
-      babystep(axis,/*fwd*/false);
-      babystepsTodo[axis]++; //less to do next time
-    }
-  }
-#endif //BABYSTEPPING
-}
->>>>>>> 93868ce5
+         if (consecutive_low_temperature_error[0] >= MAX_CONSECUTIVE_LOW_TEMPERATURE_ERROR_ALLOWED)
+		   min_temp_error(0);
+		 else
+           consecutive_low_temperature_error[0] = 0;
+      }
+    #endif
 
     #if HAS_TEMP_1 && EXTRUDERS > 1
       #if HEATER_1_RAW_LO_TEMP > HEATER_1_RAW_HI_TEMP
@@ -1766,7 +1615,13 @@
         #define GE1 >=
       #endif
       if (current_temperature_raw[1] GE1 maxttemp_raw[1]) max_temp_error(1);
-      if (minttemp_raw[1] GE1 current_temperature_raw[1]) min_temp_error(1);
+      if (minttemp_raw[1] GE1 current_temperature_raw[1] && !is_preheating(1) && target_temperature[1] > 0.0f) {
+         ++(consecutive_low_temperature_error[1]);
+         if (consecutive_low_temperature_error[1] >= MAX_CONSECUTIVE_LOW_TEMPERATURE_ERROR_ALLOWED)
+		   min_temp_error(1);
+		 else
+           consecutive_low_temperature_error[1] = 0;
+      }
     #endif // TEMP_SENSOR_1
 
     #if HAS_TEMP_2 && EXTRUDERS > 2
@@ -1776,7 +1631,13 @@
         #define GE2 >=
       #endif
       if (current_temperature_raw[2] GE2 maxttemp_raw[2]) max_temp_error(2);
-      if (minttemp_raw[2] GE2 current_temperature_raw[2]) min_temp_error(2);
+      if (minttemp_raw[2] GE2 current_temperature_raw[2] && !is_preheating(2) && target_temperature[2] > 0.0f) {
+         ++(consecutive_low_temperature_error[2]);
+         if (consecutive_low_temperature_error[2] >= MAX_CONSECUTIVE_LOW_TEMPERATURE_ERROR_ALLOWED)
+		   min_temp_error(2);
+		 else
+           consecutive_low_temperature_error[2] = 0;
+      }
     #endif // TEMP_SENSOR_2
 
     #if HAS_TEMP_3 && EXTRUDERS > 3
@@ -1786,7 +1647,13 @@
         #define GE3 >=
       #endif
       if (current_temperature_raw[3] GE3 maxttemp_raw[3]) max_temp_error(3);
-      if (minttemp_raw[3] GE3 current_temperature_raw[3]) min_temp_error(3);
+      if (minttemp_raw[3] GE3 current_temperature_raw[3] && !is_preheating(3) && target_temperature[3] > 0.0f) {
+         ++(consecutive_low_temperature_error[3]);
+         if (consecutive_low_temperature_error[3] >= MAX_CONSECUTIVE_LOW_TEMPERATURE_ERROR_ALLOWED)
+		   min_temp_error(3);
+		 else
+           consecutive_low_temperature_error[3] = 0;
+      }
     #endif // TEMP_SENSOR_3
 
     #if HAS_TEMP_BED
