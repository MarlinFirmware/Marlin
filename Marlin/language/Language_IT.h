--- conflicted
+++ resolved
@@ -191,15 +191,12 @@
 const char IT_SCREEN_MOVE_TO_CHANGE_TEXT[] PROGMEM      = "Regolaz. posizione";
 const char IT_SCREEN_PRINT_STOP_TITLE[] PROGMEM         = "Stampa arrestata";
 const char IT_SCREEN_PRINT_STOP_TEXT[] PROGMEM          = "Ritirare i residui dal piano";
-<<<<<<< HEAD
 const char IT_SCREEN_CHANGE_WAIT_PAUSE_TITLE[] PROGMEM  = "Cambiare filamento";
 const char IT_SCREEN_CHANGE_WAIT_PAUSE_TEXT[] PROGMEM   = "Regolazione posizione in corso";
-=======
 const char IT_OPTION_STATS[] PROGMEM                    = "Statistiche";
 const char IT_SCREEN_VIEW_STATS_TITLE[] PROGMEM         = "Statistiche";
 const char IT_SCREEN_VIEW_STATS_TEXT1[] PROGMEM         = "Tempo";
 const char IT_SCREEN_VIEW_STATS_TEXT2[] PROGMEM         = "Completati";
 const char IT_SCREEN_VIEW_STATS_TEXT3[] PROGMEM         = "Non riusciti";
->>>>>>> fd0475d4
 
 #endif //LANGUAGE_IT_H