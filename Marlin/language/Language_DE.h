--- conflicted
+++ resolved
@@ -191,15 +191,12 @@
 const char DE_SCREEN_MOVE_TO_CHANGE_TEXT[] PROGMEM      = "Positionsausrichtung ";
 const char DE_SCREEN_PRINT_STOP_TITLE[] PROGMEM         = "Druck angehalten";
 const char DE_SCREEN_PRINT_STOP_TEXT[] PROGMEM          = "Entferne die R""\xfc""ckst""\xe4""nde von der Platte";
-<<<<<<< HEAD
 const char DE_SCREEN_CHANGE_WAIT_PAUSE_TITLE[] PROGMEM  = "Filament wechseln";
 const char DE_SCREEN_CHANGE_WAIT_PAUSE_TEXT[] PROGMEM   = "Positionsausrichtung";
-=======
 const char DE_OPTION_STATS[] PROGMEM                    = "Statistiken";
 const char DE_SCREEN_VIEW_STATS_TITLE[] PROGMEM         = "Statistiken";
 const char DE_SCREEN_VIEW_STATS_TEXT1[] PROGMEM         = "Druckdauer";
 const char DE_SCREEN_VIEW_STATS_TEXT2[] PROGMEM         = "Abgeschlossen";
 const char DE_SCREEN_VIEW_STATS_TEXT3[] PROGMEM         = "Fehlgeschlagen";
->>>>>>> fd0475d4
 
 #endif //LANGUAGE_DE_H