--- conflicted
+++ resolved
@@ -191,7 +191,6 @@
 const char ES_SCREEN_MOVE_TO_CHANGE_TEXT[] PROGMEM      = "Ajustando posici""\xf3""n";
 const char ES_SCREEN_PRINT_STOP_TITLE[] PROGMEM         = "Impresi""\xf3""n detenida";
 const char ES_SCREEN_PRINT_STOP_TEXT[] PROGMEM          = "Retira los residuos de la base";
-<<<<<<< HEAD
 const char ES_SCREEN_CHANGE_WAIT_PAUSE_TITLE[] PROGMEM  = "Cambiar filamento";
 const char ES_SCREEN_CHANGE_WAIT_PAUSE_TEXT[] PROGMEM   = "Ajustando posici""\xf3""n";
 const char ES_OPTION_STATS[] PROGMEM                    = "Estadisticas";
@@ -199,8 +198,6 @@
 const char ES_SCREEN_VIEW_STATS_TEXT1[] PROGMEM         = "Tiempo";
 const char ES_SCREEN_VIEW_STATS_TEXT2[] PROGMEM         = "Completados";
 const char ES_SCREEN_VIEW_STATS_TEXT3[] PROGMEM         = "Fallidos";
-=======
 const char ES_SCREEN_NAME_ERROR_TEXT[] PROGMEM          = "Caracteres no v""\xe1""lidos en el nombre";
->>>>>>> 982d4085
 
 #endif //LANGUAGE_ES_H