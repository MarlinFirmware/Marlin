/**
 * Marlin 3D Printer Firmware
 * Copyright (C) 2016 MarlinFirmware [https://github.com/MarlinFirmware/Marlin]
 *
 * Based on Sprinter and grbl.
 * Copyright (C) 2011 Camiel Gubbels / Erik van der Zalm
 *
 * This program is free software: you can redistribute it and/or modify
 * it under the terms of the GNU General Public License as published by
 * the Free Software Foundation, either version 3 of the License, or
 * (at your option) any later version.
 *
 * This program is distributed in the hope that it will be useful,
 * but WITHOUT ANY WARRANTY; without even the implied warranty of
 * MERCHANTABILITY or FITNESS FOR A PARTICULAR PURPOSE.  See the
 * GNU General Public License for more details.
 *
 * You should have received a copy of the GNU General Public License
 * along with this program.  If not, see <http://www.gnu.org/licenses/>.
 *
 */

/**
 * dogm_lcd_implementation.h
 *
 * Graphics LCD implementation for 128x64 pixel LCDs by STB for ErikZalm/Marlin
 * Demonstrator: http://www.reprap.org/wiki/STB_Electronics
 * License: http://opensource.org/licenses/BSD-3-Clause
 *
 * With the use of:
 * u8glib by Oliver Kraus
 * https://github.com/olikraus/U8glib_Arduino
 * License: http://opensource.org/licenses/BSD-3-Clause
 */

#ifndef DOGM_LCD_IMPLEMENTATION_H
#define DOGM_LCD_IMPLEMENTATION_H

/**
 * Implementation of the LCD display routines for a DOGM128 graphic display. These are common LCD 128x64 pixel graphic displays.
 */

#if ENABLED(ULTIPANEL)
  #define BLEN_A 0
  #define BLEN_B 1
  #define BLEN_C 2
  #define EN_A (_BV(BLEN_A))
  #define EN_B (_BV(BLEN_B))
  #define EN_C (_BV(BLEN_C))
  #define LCD_CLICKED (buttons&EN_C)
#endif

#include <U8glib.h>
#include "dogm_bitmaps.h"

#include "ultralcd.h"
#include "ultralcd_st7920_u8glib_rrd.h"
#include "Configuration.h"

#if DISABLED(MAPPER_C2C3) && DISABLED(MAPPER_NON) && ENABLED(USE_BIG_EDIT_FONT)
  #undef USE_BIG_EDIT_FONT
#endif


#if ENABLED(USE_SMALL_INFOFONT)
  #include "dogm_font_data_6x9_marlin.h"
  #define FONT_STATUSMENU_NAME u8g_font_6x9
#else
  #define FONT_STATUSMENU_NAME FONT_MENU_NAME
#endif

#include "dogm_font_data_Marlin_symbols.h"   // The Marlin special symbols
#define FONT_SPECIAL_NAME Marlin_symbols

#if DISABLED(SIMULATE_ROMFONT)
  #if ENABLED(DISPLAY_CHARSET_ISO10646_1)
    #include "dogm_font_data_ISO10646_1.h"
    #define FONT_MENU_NAME ISO10646_1_5x7
  #elif ENABLED(DISPLAY_CHARSET_ISO10646_5)
    #include "dogm_font_data_ISO10646_5_Cyrillic.h"
    #define FONT_MENU_NAME ISO10646_5_Cyrillic_5x7
  #elif ENABLED(DISPLAY_CHARSET_ISO10646_KANA)
    #include "dogm_font_data_ISO10646_Kana.h"
    #define FONT_MENU_NAME ISO10646_Kana_5x7
  #elif ENABLED(DISPLAY_CHARSET_ISO10646_CN)
    #include "dogm_font_data_ISO10646_CN.h"
    #define FONT_MENU_NAME ISO10646_CN
    #define TALL_FONT_CORRECTION 1
  #else // fall-back
    #include "dogm_font_data_ISO10646_1.h"
    #define FONT_MENU_NAME ISO10646_1_5x7
  #endif
#else // SIMULATE_ROMFONT
  #if ENABLED(DISPLAY_CHARSET_HD44780_JAPAN)
    #include "dogm_font_data_HD44780_J.h"
    #define FONT_MENU_NAME HD44780_J_5x7
  #elif ENABLED(DISPLAY_CHARSET_HD44780_WESTERN)
    #include "dogm_font_data_HD44780_W.h"
    #define FONT_MENU_NAME HD44780_W_5x7
  #elif ENABLED(DISPLAY_CHARSET_HD44780_CYRILLIC)
    #include "dogm_font_data_HD44780_C.h"
    #define FONT_MENU_NAME HD44780_C_5x7
  #else // fall-back
    #include "dogm_font_data_ISO10646_1.h"
    #define FONT_MENU_NAME ISO10646_1_5x7
  #endif
#endif // SIMULATE_ROMFONT

//#define FONT_STATUSMENU_NAME FONT_MENU_NAME

#define FONT_STATUSMENU 1
#define FONT_SPECIAL 2
#define FONT_MENU_EDIT 3
#define FONT_MENU 4

// DOGM parameters (size in pixels)
#define DOG_CHAR_WIDTH         6
#define DOG_CHAR_HEIGHT        12
#if ENABLED(USE_BIG_EDIT_FONT)
  #define FONT_MENU_EDIT_NAME u8g_font_9x18
  #define DOG_CHAR_WIDTH_EDIT  9
  #define DOG_CHAR_HEIGHT_EDIT 18
  #define LCD_WIDTH_EDIT       14
#else
  #define FONT_MENU_EDIT_NAME FONT_MENU_NAME
  #define DOG_CHAR_WIDTH_EDIT  6
  #define DOG_CHAR_HEIGHT_EDIT 12
  #define LCD_WIDTH_EDIT       22
#endif

#ifndef TALL_FONT_CORRECTION
  #define TALL_FONT_CORRECTION 0
#endif

#define START_ROW              0

// LCD selection
#if ENABLED(U8GLIB_ST7920)
  //U8GLIB_ST7920_128X64_RRD u8g(0,0,0);
  U8GLIB_ST7920_128X64_RRD u8g(0);
  #define DISPLAY_SRIPES 2
#elif ENABLED(MAKRPANEL)
  // The MaKrPanel display, ST7565 controller as well
  U8GLIB_NHD_C12864_2X u8g(DOGLCD_CS, DOGLCD_A0);
  #define DISPLAY_SRIPES 4
#elif ENABLED(VIKI2) || ENABLED(miniVIKI)
  // Mini Viki and Viki 2.0 LCD, ST7565 controller as well
  U8GLIB_NHD_C12864_2X u8g(DOGLCD_CS, DOGLCD_A0);
  #define DISPLAY_SRIPES 4
#elif ENABLED(U8GLIB_LM6059_AF)
  // Based on the Adafruit ST7565 (http://www.adafruit.com/products/250)
  U8GLIB_LM6059_2X u8g(DOGLCD_CS, DOGLCD_A0);
  #define DISPLAY_SRIPES 4
#elif ENABLED(U8GLIB_SSD1306)
  // Generic support for SSD1306 OLED I2C LCDs
  U8GLIB_SSD1306_128X64_2X u8g(U8G_I2C_OPT_NONE);
  #define DISPLAY_SRIPES 4
#elif ENABLED(MINIPANEL)
  // The MINIPanel display
  U8GLIB_MINI12864_2X u8g(DOGLCD_CS, DOGLCD_A0);
  #define DISPLAY_SRIPES 4
#else
  // for regular DOGM128 display with HW-SPI
  U8GLIB_DOGM128_2X u8g(DOGLCD_CS, DOGLCD_A0);  // HW-SPI Com: CS, A0
  #define DISPLAY_SRIPES 4
#endif

#ifndef LCD_PIXEL_WIDTH
  #define LCD_PIXEL_WIDTH 128
#endif
#ifndef LCD_PIXEL_HEIGHT
  #define LCD_PIXEL_HEIGHT 64
#endif

#include "utf_mapper.h"

int lcd_contrast;
static char currentfont = 0;

static void lcd_setFont(char font_nr) {
  switch(font_nr) {
    case FONT_STATUSMENU : {u8g.setFont(FONT_STATUSMENU_NAME); currentfont = FONT_STATUSMENU;}; break;
    case FONT_MENU       : {u8g.setFont(FONT_MENU_NAME); currentfont = FONT_MENU;}; break;
    case FONT_SPECIAL    : {u8g.setFont(FONT_SPECIAL_NAME); currentfont = FONT_SPECIAL;}; break;
    case FONT_MENU_EDIT  : {u8g.setFont(FONT_MENU_EDIT_NAME); currentfont = FONT_MENU_EDIT;}; break;
    break;
  }
}

char lcd_print(char c) {
  if ((c > 0) && (c <= LCD_STR_SPECIAL_MAX)) {
    u8g.setFont(FONT_SPECIAL_NAME);
    u8g.print(c);
    lcd_setFont(currentfont);
    return 1;
  } else {
    return charset_mapper(c);
  }
}

char lcd_print(const char* str) {
  char c;
  int i = 0;
  char n = 0;
  while ((c = str[i++])) {
    n += lcd_print(c);
  }
  return n;
}

/* Arduino < 1.0.0 is missing a function to print PROGMEM strings, so we need to implement our own */
char lcd_printPGM(const char* str) {
  char c;
  char n = 0;
  while ((c = pgm_read_byte(str++))) {
    n += lcd_print(c);
  }
  return n;
}

#if ENABLED(SHOW_BOOTSCREEN)
  static bool show_bootscreen = true;
#endif

/* Warning: This function is called from interrupt context */
static void lcd_implementation_init() {

  #if defined(LCD_PIN_BL) && LCD_PIN_BL > -1 // Enable LCD backlight
    pinMode(LCD_PIN_BL, OUTPUT);
    digitalWrite(LCD_PIN_BL, HIGH);
  #endif

  #if defined(LCD_PIN_RESET) && LCD_PIN_RESET > -1
    pinMode(LCD_PIN_RESET, OUTPUT);
    digitalWrite(LCD_PIN_RESET, HIGH);
  #endif

  #if DISABLED(MINIPANEL) // setContrast not working for Mini Panel
    u8g.setContrast(lcd_contrast);
  #endif

  // FIXME: remove this workaround
  // Uncomment this if you have the first generation (V1.10) of STBs board
  // pinMode(17, OUTPUT); // Enable LCD backlight
  // digitalWrite(17, HIGH);

  #if ENABLED(LCD_SCREEN_ROT_180)
    u8g.setRot180();  // Rotate screen by 180°
  #endif

  #if ENABLED(SHOW_BOOTSCREEN)
    int offx = (u8g.getWidth() - (START_BMPWIDTH)) / 2;
    #if ENABLED(START_BMPHIGH)
      int offy = 0;
    #else
      int offy = DOG_CHAR_HEIGHT;
    #endif

    int txt1X = (u8g.getWidth() - (sizeof(STRING_SPLASH_LINE1) - 1) * (DOG_CHAR_WIDTH)) / 2;

    u8g.firstPage();
    do {
      if (show_bootscreen) {
        u8g.drawBitmapP(offx, offy, START_BMPBYTEWIDTH, START_BMPHEIGHT, start_bmp);
        lcd_setFont(FONT_MENU);
        #ifndef STRING_SPLASH_LINE2
          u8g.drawStr(txt1X, u8g.getHeight() - (DOG_CHAR_HEIGHT), STRING_SPLASH_LINE1);
        #else
          int txt2X = (u8g.getWidth() - (sizeof(STRING_SPLASH_LINE2) - 1) * (DOG_CHAR_WIDTH)) / 2;
          u8g.drawStr(txt1X, u8g.getHeight() - (DOG_CHAR_HEIGHT) * 3 / 2, STRING_SPLASH_LINE1);
          u8g.drawStr(txt2X, u8g.getHeight() - (DOG_CHAR_HEIGHT) * 1 / 2, STRING_SPLASH_LINE2);
        #endif
      }
    } while (u8g.nextPage());

    if (show_bootscreen) {
      delay(1000);
      show_bootscreen = false;
    }
  #endif
}

int8_t glcd_loopcounter = 0;

static void lcd_implementation_clear() { } // Automatically cleared by Picture Loop

<<<<<<< HEAD
static void _draw_heater_status(int x, int heater) {
  int heaterp1 = heater + 1;
  bool isBed = heaterp1 == 0;
  int y = 17 + (isBed ? 1 : 0);

  static char target_str[EXTRUDERS+1][4];
  static char is_str[EXTRUDERS+1][4];

#if ENABLED(LCD_SCREEN_ROT_180)
  if (glcd_loopcounter == 1 || glcd_loopcounter == 2 || glcd_loopcounter == 4) {
#else
  if (!glcd_loopcounter) {
#endif
    uitoaR(int((heater >= 0 ? degTargetHotend(heater) : degTargetBed()) + 0.5), target_str[heaterp1], 3);
    uitoaR(int(heater >= 0 ? degHotend(heater) : degBed()) + 0.5, is_str[heaterp1], 3);
  }
  lcd_setFont(FONT_STATUSMENU);
  u8g.setPrintPos(x, 7);
  lcd_print(target_str[heaterp1]);
  lcd_printPGM(PSTR(LCD_STR_DEGREE));
  u8g.setPrintPos(x, 28);
  lcd_print(is_str[heaterp1]);
  lcd_printPGM(PSTR(LCD_STR_DEGREE));
  if (isBed) {
    #if HAS_TEMP_BED
      u8g.drawBitmapP(x + (4*DOG_CHAR_WIDTH - STATUS_BED_WIDTH)/2, 8, STATUS_BED_BYTEWIDTH, STATUS_BED_HEIGHT, bed_graphic[isHeatingBed()]);
    #endif
  }
  else
    u8g.drawBitmapP(x + (4*DOG_CHAR_WIDTH - STATUS_EXTRUDER_WIDTH)/2, 8, STATUS_EXTRUDER_BYTEWIDTH, STATUS_EXTRUDER_HEIGHT, extruder_graphic[heater][isHeatingHotend(heater)]);
=======
FORCE_INLINE void _draw_centered_temp(int temp, int x, int y) {
  int degsize = 6 * (temp >= 100 ? 3 : temp >= 10 ? 2 : 1); // number's pixel width
  u8g.setPrintPos(x - (18 - degsize) / 2, y); // move left if shorter
  lcd_print(itostr3(temp));
  lcd_printPGM(PSTR(LCD_STR_DEGREE " "));
}

FORCE_INLINE void _draw_heater_status(int x, int heater) {
  #if HAS_TEMP_BED
    bool isBed = heater < 0;
  #else
    const bool isBed = false;
  #endif

  _draw_centered_temp((isBed ? degTargetBed() : degTargetHotend(heater)) + 0.5, x, 7);

  _draw_centered_temp((isBed ? degBed() : degHotend(heater)) + 0.5, x, 28);

  int h = isBed ? 7 : 8,
      y = isBed ? 18 : 17;
  if (isBed ? isHeatingBed() : isHeatingHotend(heater)) {
    u8g.setColorIndex(0); // white on black
    u8g.drawBox(x + h, y, 2, 2);
    u8g.setColorIndex(1); // black on white
  }
  else {
    u8g.drawBox(x + h, y, 2, 2);
  }
}

FORCE_INLINE void _draw_axis_label(AxisEnum axis, const char *pstr, bool blink) {
  if (blink)
    lcd_printPGM(pstr);
  else {
    if (!axis_homed[axis])
      lcd_printPGM(PSTR("?"));
    else {
      #if DISABLED(DISABLE_REDUCED_ACCURACY_WARNING)
        if (!axis_known_position[axis])
          lcd_printPGM(PSTR(" "));
        else
      #endif
      lcd_printPGM(pstr);
    }
  }
>>>>>>> ba4a3e41
}

#if ENABLED(FSR_BED_LEVELING)
  static void _draw_fsr_status(int x, bool blink) {
    static char fsr_is_str[4];

    #if ENABLED(LCD_SCREEN_ROT_180)
      if (glcd_loopcounter == 1 || glcd_loopcounter == 2 || glcd_loopcounter == 4)
    #else
      if (!glcd_loopcounter)
    #endif
    #if ENABLED(FSR_ONLY_WHILE_LEVELING)
      if (fsr_bed_leveling_in_progress)
    #endif
        uitoaR(int(degHotend(1) + 0.5), fsr_is_str, 3);

    u8g.drawBitmapP(x + (4*DOG_CHAR_WIDTH - STATUS_FSR_WIDTH)/2, 5, STATUS_FSR_BYTEWIDTH, STATUS_FSR_HEIGHT, fsr_graphic[(fsr_bed_leveling_in_progress && blink)?1:0]);
    lcd_setFont(FONT_STATUSMENU);
    u8g.setPrintPos(x + DOG_CHAR_WIDTH/2, 28);
    #if ENABLED(FSR_ONLY_WHILE_LEVELING)
      if (fsr_bed_leveling_in_progress)
    #endif
        lcd_print(fsr_is_str);
    #if ENABLED(FSR_ONLY_WHILE_LEVELING)
      else
        lcd_printPGM(PSTR("---"));
    #endif
  }
#endif // FSR_BED_LEVELING

static void lcd_implementation_status_screen() {

  bool blink = lcd_blink();

  // storage for pracalculated strings
  static char xpos_str[8]; // range -999 to 9999
  static char ypos_str[8]; // set 9 for -9999 to 99999
  static char zpos_str[8];
  static char fr_str[4];
  #if HAS_FAN0
    static int per = 0;
    static char fanper_str[4];
  #endif
  #if ENABLED(SDSUPPORT)
    uint8_t percentDone = 0;
    uint16_t time;
    uint16_t finish_time;
    uint16_t finish_ref_time = 0;
    static bool ref_time_changed = false;
    static char h_str[4];
    static char m_str[3];
    static char h_finish_str[4] = "---";
    static char m_finish_str[3] = "--";
    static unsigned int progress_bar = 0;
  #endif
  #if ENABLED(FILAMENT_LCD_DISPLAY)
    static char fila_d_str[5];
    static char fila_f_str[5];
  #endif

  u8g.setColorIndex(1); // black on white

  // precalculate all strings in stripe 0
  if (!glcd_loopcounter) {
    dtostrfMP(current_position[X_AXIS], 5, 2, xpos_str);
    dtostrfMP(current_position[Y_AXIS], 5, 2, ypos_str);
    dtostrfMP(current_position[Z_AXIS], 6, 2, zpos_str);
    uitoaR(feedrate_multiplier, fr_str, 3);
    #if HAS_FAN0
      per = ((fanSpeeds[0] + 1) * 100) / 256;
      uitoaR(per, fanper_str, 3);
    #endif
    #if ENABLED(SDSUPPORT)
      time = (((print_job_stop_ms > print_job_start_ms) ? print_job_stop_ms : millis()) - print_job_start_ms) / 60000;
      uitoaR(time/60, h_str, 2);
      uitoaRp(time%60, m_str, 2, '0');
      if (IS_SD_PRINTING) {
        if (card.percentDone() > percentDone) {
          percentDone = card.percentDone();
          finish_ref_time = time; // Start estimating finish time after 1% of the job is done.
          ref_time_changed = true;
        }
        progress_bar = (unsigned int)(71.f * percentDone / 100.f);
        if (ref_time_changed) {
          finish_time = finish_ref_time * 100 / percentDone;
          uitoaR(finish_time/60, h_finish_str, 2);
          uitoaRp(finish_time%60, m_finish_str, 2, '0');
          ref_time_changed = false;
        }
      }
    #endif
    #if ENABLED(FILAMENT_LCD_DISPLAY)
      dtostrfMP(filament_width_meas, 4, 2, fila_d_str);
      itoa(100.0 * volumetric_multiplier[FILAMENT_SENSOR_EXTRUDER_NUM], fila_f_str, 10);
    #endif
  }

<<<<<<< HEAD
  // upper half
  #if ENABLED(LCD_SCREEN_ROT_180)
    if ((glcd_loopcounter & (DISPLAY_SRIPES >> 1))) {
  #else
    if (!(glcd_loopcounter & (DISPLAY_SRIPES >> 1))) {
  #endif
=======
  // Status Menu Font for SD info, Heater status, Fan, XYZ
  lcd_setFont(FONT_STATUSMENU);

  #if ENABLED(SDSUPPORT)
    // SD Card Symbol
    u8g.drawBox(42, 42 - (TALL_FONT_CORRECTION), 8, 7);
    u8g.drawBox(50, 44 - (TALL_FONT_CORRECTION), 2, 5);
    u8g.drawFrame(42, 49 - (TALL_FONT_CORRECTION), 10, 4);
    u8g.drawPixel(50, 43 - (TALL_FONT_CORRECTION));
>>>>>>> ba4a3e41

  // Symbols menu graphics, animated fan

<<<<<<< HEAD
  // Extruders
  #if ENABLED(FSR_BED_LEVELING)
    #if HAS_TEMP_BED && HAS_FAN0
      #define E_DIST ((LCD_PIXEL_WIDTH)/(EXTRUDERS+3))
    #elif HAS_TEMP_BED || HAS_FAN0
      #define E_DIST ((LCD_PIXEL_WIDTH)/(EXTRUDERS+2))
    #else
      #define E_DIST ((LCD_PIXEL_WIDTH)/(EXTRUDERS+1))
    #endif
  #else
    #if HAS_TEMP_BED && HAS_FAN0
      #define E_DIST ((LCD_PIXEL_WIDTH)/(EXTRUDERS+2))
    #elif HAS_TEMP_BED || HAS_FAN0
      #define E_DIST ((LCD_PIXEL_WIDTH)/(EXTRUDERS+1))
    #else
      #define E_DIST ((LCD_PIXEL_WIDTH)/(EXTRUDERS))
    #endif
  #endif // FSR_BED_LEVELING
  // 5 devices fit into the top row
  #if E_DIST < 4*DOG_CHAR_WIDTH
    #error To many devices in GCLD top row
  #endif

  for (int i = 0; i < EXTRUDERS; i++) _draw_heater_status(E_DIST/2 + i*E_DIST - 2*DOG_CHAR_WIDTH, i);

  #if ENABLED(FSR_BED_LEVELING)
    _draw_fsr_status(E_DIST/2 + EXTRUDERS*E_DIST - 2*DOG_CHAR_WIDTH, blink);
  #endif

  // Heatbed
  #if HAS_TEMP_BED
    #if ENABLED(FSR_BED_LEVELING)
      _draw_heater_status(E_DIST/2 + (EXTRUDERS+1)*E_DIST - 2*DOG_CHAR_WIDTH, -1);
    #else
      _draw_heater_status(E_DIST/2 + EXTRUDERS*E_DIST - 2*DOG_CHAR_WIDTH, -1);
    #endif
  #endif

  // Fan
  lcd_setFont(FONT_STATUSMENU);
=======
    // SD Card Progress bar and clock
    if (IS_SD_PRINTING) {
      // Progress bar solid part
      u8g.drawBox(55, 50, (unsigned int)(71.f * card.percentDone() / 100.f), 2 - (TALL_FONT_CORRECTION));
    }

    u8g.setPrintPos(80,48);
    uint16_t time = print_job_timer.duration() / 60;
    if (time != 0) {
      lcd_print(itostr2(time/60));
      lcd_print(':');
      lcd_print(itostr2(time%60));
    }
  #endif

  // Extruders
  for (int i = 0; i < EXTRUDERS; i++) _draw_heater_status(5 + i * 25, i);

  // Heated bed
  #if EXTRUDERS < 4 && HAS_TEMP_BED
    _draw_heater_status(81, -1);
  #endif

  // Fan
  u8g.setPrintPos(104, 27);
>>>>>>> ba4a3e41
  #if HAS_FAN0
    u8g.drawBitmapP(LCD_PIXEL_WIDTH - E_DIST/2 - 2*DOG_CHAR_WIDTH + (4*DOG_CHAR_WIDTH - STATUS_FAN_WIDTH)/2, 2, STATUS_FAN_BYTEWIDTH, STATUS_FAN_HEIGHT, fan_graphic[((per>0) && blink)?0:1]);
    u8g.setPrintPos(LCD_PIXEL_WIDTH - E_DIST/2 - 2*DOG_CHAR_WIDTH, 28);
    if (per) {
      lcd_print(fanper_str);
      lcd_print('%');
    }
<<<<<<< HEAD
    else
    {
      lcd_printPGM(PSTR("---"));
    }
  #endif

  #if ENABLED(USE_SMALL_INFOFONT)
    u8g.drawHLine(0, 30, LCD_PIXEL_WIDTH);
  #else
    u8g.drawHLine(0, 29, LCD_PIXEL_WIDTH, 9);
  #endif
  }

  //#define COORDINATE_DISPLAY_OFF
  //#define COORDINATE_DISPLAY_Z_ONLY
=======
  #endif
>>>>>>> ba4a3e41

  // X, Y, Z-Coordinates
  // Before homing the axis letters are blinking 'X' <-> '?'.
  // When axis is homed but axis_known_position is false the axis letters are blinking 'X' <-> ' '.
  // When everything is ok you see a constant 'X'.
<<<<<<< HEAD
  #ifndef COORDINATE_DISPLAY_OFF
    #define XYZ_BASELINE 38

    #ifndef COORDINATE_DISPLAY_Z_ONLY
      lcd_setFont(FONT_STATUSMENU);

      u8g.setPrintPos(0, XYZ_BASELINE);
      if (blink)
        lcd_printPGM(PSTR(MSG_X));
      else {
        if (!axis_homed[X_AXIS])
          lcd_printPGM(PSTR("?"));
        else {
        #if DISABLED(DISABLE_REDUCED_ACCURACY_WARNING)
          if (!axis_known_position[X_AXIS])
            lcd_printPGM(PSTR(" "));
          else
        #endif
          lcd_printPGM(PSTR(MSG_X));
        }
      }
      lcd_print(xpos_str);

      u8g.setPrintPos(43, XYZ_BASELINE);
      if (blink)
        lcd_printPGM(PSTR(MSG_Y));
      else {
        if (!axis_homed[Y_AXIS])
          lcd_printPGM(PSTR("?"));
        else {
          #if DISABLED(DISABLE_REDUCED_ACCURACY_WARNING)
            if (!axis_known_position[Y_AXIS])
              lcd_printPGM(PSTR(" "));
            else
          #endif
            lcd_printPGM(PSTR(MSG_Y));
        }
      }
      lcd_print(ypos_str);
    #endif // !COORDINATE_DISPLAY_Z_ONLY

    u8g.setPrintPos(87, XYZ_BASELINE);
    if (blink)
      lcd_printPGM(PSTR(MSG_Z));
    else {
      if (!axis_homed[Z_AXIS])
        lcd_printPGM(PSTR("?"));
      else {
      #if DISABLED(DISABLE_REDUCED_ACCURACY_WARNING)
        if (!axis_known_position[Z_AXIS])
          lcd_printPGM(PSTR(" "));
        else
      #endif
        lcd_printPGM(PSTR(MSG_Z));
      }
    }
    lcd_print(zpos_str);
  #endif // !COORDINATE_DISPLAY_OFF
=======
  #define XYZ_BASELINE 38

  #if ENABLED(USE_SMALL_INFOFONT)
    u8g.drawBox(0, 30, LCD_PIXEL_WIDTH, 10);
  #else
    u8g.drawBox(0, 30, LCD_PIXEL_WIDTH, 9);
  #endif
  u8g.setColorIndex(0); // white on black

  u8g.setPrintPos(2, XYZ_BASELINE);
  _draw_axis_label(X_AXIS, PSTR(MSG_X), blink);
  u8g.setPrintPos(10, XYZ_BASELINE);
  lcd_print(ftostr4sign(current_position[X_AXIS]));

  u8g.setPrintPos(43, XYZ_BASELINE);
  _draw_axis_label(Y_AXIS, PSTR(MSG_Y), blink);
  u8g.setPrintPos(51, XYZ_BASELINE);
  lcd_print(ftostr4sign(current_position[Y_AXIS]));

  u8g.setPrintPos(83, XYZ_BASELINE);
  _draw_axis_label(Z_AXIS, PSTR(MSG_Z), blink);
  u8g.setPrintPos(91, XYZ_BASELINE);
  lcd_print(ftostr32sp(current_position[Z_AXIS] + 0.00001));

  u8g.setColorIndex(1); // black on white
>>>>>>> ba4a3e41

  // lower half
  #if ENABLED(LCD_SCREEN_ROT_180)
    if (!(glcd_loopcounter & (DISPLAY_SRIPES >> 1))) {
  #else
    if ((glcd_loopcounter & (DISPLAY_SRIPES >> 1))) {
  #endif
  // Feedrate
  lcd_setFont(FONT_MENU);
  u8g.setPrintPos(3, 49);
  lcd_print(LCD_STR_FEEDRATE[0]);

  lcd_setFont(FONT_STATUSMENU);
  u8g.setPrintPos(12, 49);
  lcd_print(fr_str);
  lcd_print('%');

<<<<<<< HEAD
  #if ENABLED(USE_SMALL_INFOFONT)
    u8g.drawHLine(0, 40, LCD_PIXEL_WIDTH);
  #else
    u8g.drawHLine(0, 39, LCD_PIXEL_WIDTH);
  #endif

  lcd_setFont(FONT_STATUSMENU);
  #if ENABLED(SDSUPPORT)
    // SD Card Symbol
    #if PIN_EXISTS(SD_DETECT)
      if (IS_SD_INSERTED)
        u8g.drawBitmapP(40, 42, STATUS_SD1_BYTEWIDTH, STATUS_SD1_HEIGHT, sd1_graphic);
      else
        u8g.drawBitmapP(40, 42, STATUS_SD0_BYTEWIDTH, STATUS_SD0_HEIGHT, sd0_graphic);
    #else
      if (card.cardOK)
        u8g.drawBitmapP(40, 42, STATUS_SD1_BYTEWIDTH, STATUS_SD1_HEIGHT, sd1_graphic);
      else
        u8g.drawBitmapP(40, 42, STATUS_SD0_BYTEWIDTH, STATUS_SD0_HEIGHT, sd0_graphic);
    #endif

    // SD Card Progress bar and clock
    if (IS_SD_PRINTING) {
      // Progress bar frame
      u8g.drawFrame(53, 49, 73, 3);

      // Progress bar solid part
      u8g.drawBox(54, 50, progress_bar, 1);

      if (print_job_start_ms != 0) {
        u8g.setPrintPos(60,48);
        lcd_print(h_str);
        lcd_print(':');
        lcd_print(m_str);
        lcd_printPGM(PSTR(" / "));
        lcd_print(h_finish_str);
        lcd_print(':');
        lcd_print(m_finish_str);
      }
    }
  #endif

=======
>>>>>>> ba4a3e41
  // Status line
  #if ENABLED(USE_SMALL_INFOFONT)
    u8g.setPrintPos(0, 62);
  #else
    u8g.setPrintPos(0, 63);
  #endif
  #if DISABLED(FILAMENT_LCD_DISPLAY)
    lcd_print(lcd_status_message);
  #else
    if (PENDING(millis(), previous_lcd_status_ms + 5000UL)) {  //Display both Status message line and Filament display on the last line
      lcd_print(lcd_status_message);
    }
    else {
      lcd_printPGM(PSTR("dia:"));
      lcd_print(fila_d_str);
      lcd_printPGM(PSTR(" factor:"));
      lcd_print(fila_f_str);
      lcd_print('%');
    }
  #endif
  }
}

static void lcd_implementation_mark_as_selected(uint8_t row, bool isSelected) {
  u8g.setColorIndex(1);  // black on white
  if (isSelected) {
    u8g.drawHLine(0, row * DOG_CHAR_HEIGHT + 3 - TALL_FONT_CORRECTION                  , LCD_PIXEL_WIDTH);
    u8g.drawHLine(0, row * DOG_CHAR_HEIGHT + 3 - TALL_FONT_CORRECTION + DOG_CHAR_HEIGHT, LCD_PIXEL_WIDTH);
  }
  u8g.setPrintPos((START_ROW) * (DOG_CHAR_WIDTH), (row + 1) * (DOG_CHAR_HEIGHT));
}

static void lcd_implementation_drawmenu_generic(bool isSelected, uint8_t row, const char* pstr, char pre_char, char post_char) {
  char c;
  uint8_t n = LCD_WIDTH - 2;

  lcd_implementation_mark_as_selected(row, isSelected);

  while (c = pgm_read_byte(pstr)) {
    n -= lcd_print(c);
    pstr++;
  }
  while (n--) lcd_print(' ');
  u8g.setPrintPos(LCD_PIXEL_WIDTH - (DOG_CHAR_WIDTH), (row + 1) * (DOG_CHAR_HEIGHT));
  lcd_print(post_char);
  lcd_print(' ');
}

static void _drawmenu_setting_edit_generic(bool isSelected, uint8_t row, const char* pstr, const char* data, bool pgm) {
  char c;
  uint8_t vallen = (pgm ? lcd_strlen_P(data) : (lcd_strlen((char*)data)));
  uint8_t n = LCD_WIDTH - 2 - vallen;

  lcd_implementation_mark_as_selected(row, isSelected);

  while (c = pgm_read_byte(pstr)) {
    n -= lcd_print(c);
    pstr++;
  }
  lcd_print(':');
  while (n--) lcd_print(' ');
  u8g.setPrintPos(LCD_PIXEL_WIDTH - (DOG_CHAR_WIDTH) * vallen, (row + 1) * (DOG_CHAR_HEIGHT));
  if (pgm)  lcd_printPGM(data);  else  lcd_print((char*)data);
}

static char conv_str[10];

#define lcd_implementation_drawmenu_setting_edit_generic(sel, row, pstr, data) _drawmenu_setting_edit_generic(sel, row, pstr, data, false)
#define lcd_implementation_drawmenu_setting_edit_generic_P(sel, row, pstr, data) _drawmenu_setting_edit_generic(sel, row, pstr, data, true)

#define lcd_implementation_drawmenu_setting_edit_int30(sel, row, pstr, pstr2, data, minValue, maxValue) lcd_implementation_drawmenu_setting_edit_generic(sel, row, pstr, itoaL(*(data), 3, 0, conv_str))
#define lcd_implementation_drawmenu_setting_edit_long50(sel, row, pstr, pstr2, data, minValue, maxValue) lcd_implementation_drawmenu_setting_edit_generic(sel, row, pstr, dtostrf(*(data), 5, 0, conv_str))
#define lcd_implementation_drawmenu_setting_edit_float30(sel, row, pstr, pstr2, data, minValue, maxValue) lcd_implementation_drawmenu_setting_edit_generic(sel, row, pstr, dtostrf(*(data), 3, 0, conv_str))
#define lcd_implementation_drawmenu_setting_edit_float50(sel, row, pstr, pstr2, data, minValue, maxValue) lcd_implementation_drawmenu_setting_edit_generic(sel, row, pstr, dtostrf(*(data), 5, 0, conv_str))
#define lcd_implementation_drawmenu_setting_edit_float53(sel, row, pstr, pstr2, data, minValue, maxValue) lcd_implementation_drawmenu_setting_edit_generic(sel, row, pstr, dtostrf(*(data), 5, 3, conv_str))
#define lcd_implementation_drawmenu_setting_edit_float62(sel, row, pstr, pstr2, data, minValue, maxValue) lcd_implementation_drawmenu_setting_edit_generic(sel, row, pstr, dtostrf(*(data), 6, 2, conv_str))
#define lcd_implementation_drawmenu_setting_edit_float71(sel, row, pstr, pstr2, data, minValue, maxValue) lcd_implementation_drawmenu_setting_edit_generic(sel, row, pstr, dtostrf(*(data), 7, 1, conv_str))
#define lcd_implementation_drawmenu_setting_edit_float72(sel, row, pstr, pstr2, data, minValue, maxValue) lcd_implementation_drawmenu_setting_edit_generic(sel, row, pstr, dtostrf(*(data), 7, 2, conv_str))
#define lcd_implementation_drawmenu_setting_edit_bool(sel, row, pstr, pstr2, data) lcd_implementation_drawmenu_setting_edit_generic_P(sel, row, pstr, (*(data))?PSTR(MSG_ON):PSTR(MSG_OFF))

//Add version for callback functions
#define lcd_implementation_drawmenu_setting_edit_callback_int30(sel, row, pstr, pstr2, data, minValue, maxValue, callback) lcd_implementation_drawmenu_setting_edit_generic(sel, row, pstr, itoaL(*(data), 3, 0, conv_str))
#define lcd_implementation_drawmenu_setting_edit_callback_long50(sel, row, pstr, pstr2, data, minValue, maxValue, callback) lcd_implementation_drawmenu_setting_edit_generic(sel, row, pstr, dtostrf(*(data), 5, 0, conv_str))
#define lcd_implementation_drawmenu_setting_edit_callback_float30(sel, row, pstr, pstr2, data, minValue, maxValue, callback) lcd_implementation_drawmenu_setting_edit_generic(sel, row, pstr, dtostrf(*(data), 3, 0, conv_str))
#define lcd_implementation_drawmenu_setting_edit_callback_float50(sel, row, pstr, pstr2, data, minValue, maxValue, callback) lcd_implementation_drawmenu_setting_edit_generic(sel, row, pstr, dtostrf(*(data), 5, 0, conv_str))
#define lcd_implementation_drawmenu_setting_edit_callback_float53(sel, row, pstr, pstr2, data, minValue, maxValue, callback) lcd_implementation_drawmenu_setting_edit_generic(sel, row, pstr, dtostrf(*(data), 5, 3, conv_str))
#define lcd_implementation_drawmenu_setting_edit_callback_float62(sel, row, pstr, pstr2, data, minValue, maxValue, callback) lcd_implementation_drawmenu_setting_edit_generic(sel, row, pstr, dtostrf(*(data), 6, 2, conv_str))
#define lcd_implementation_drawmenu_setting_edit_callback_float71(sel, row, pstr, pstr2, data, minValue, maxValue, callback) lcd_implementation_drawmenu_setting_edit_generic(sel, row, pstr, dtostrf(*(data), 7, 1, conv_str))
#define lcd_implementation_drawmenu_setting_edit_callback_float72(sel, row, pstr, pstr2, data, minValue, maxValue, callback) lcd_implementation_drawmenu_setting_edit_generic(sel, row, pstr, dtostrf(*(data), 7, 2, conv_str))
#define lcd_implementation_drawmenu_setting_edit_callback_bool(sel, row, pstr, pstr2, data, callback) lcd_implementation_drawmenu_setting_edit_generic_P(sel, row, pstr, (*(data))?PSTR(MSG_ON):PSTR(MSG_OFF))

void lcd_implementation_drawedit(const char* pstr, const char* value=NULL) {
  uint8_t rows = 1;
  uint8_t lcd_width = LCD_WIDTH, char_width = DOG_CHAR_WIDTH;
  uint8_t vallen = lcd_strlen(value);

  #if ENABLED(USE_BIG_EDIT_FONT)
    if (lcd_strlen_P(pstr) <= LCD_WIDTH_EDIT - 1) {
      lcd_setFont(FONT_MENU_EDIT);
      lcd_width = LCD_WIDTH_EDIT + 1;
      char_width = DOG_CHAR_WIDTH_EDIT;
      if (lcd_strlen_P(pstr) >= LCD_WIDTH_EDIT - vallen) rows = 2;
    }
    else {
      lcd_setFont(FONT_MENU);
    }
  #endif

  if (lcd_strlen_P(pstr) > LCD_WIDTH - 2 - vallen) rows = 2;

  const float kHalfChar = (DOG_CHAR_HEIGHT_EDIT) / 2;
  float rowHeight = u8g.getHeight() / (rows + 1); // 1/(rows+1) = 1/2 or 1/3

  u8g.setPrintPos(0, rowHeight + kHalfChar);
  lcd_printPGM(pstr);
  if (value != NULL) {
    lcd_print(':');
    u8g.setPrintPos((lcd_width - 1 - vallen) * char_width, rows * rowHeight + kHalfChar);
    lcd_print(value);
  }
}

#if ENABLED(SDSUPPORT)

  static void _drawmenu_sd(bool isSelected, uint8_t row, const char* pstr, const char* filename, char* const longFilename, bool isDir) {
    char c;
    uint8_t n = LCD_WIDTH - 1;

    if (longFilename[0]) {
      filename = longFilename;
      longFilename[n] = '\0';
    }

    lcd_implementation_mark_as_selected(row, isSelected);

    if (isDir) lcd_print(LCD_STR_FOLDER[0]);
    while ((c = *filename)) {
      n -= lcd_print(c);
      filename++;
    }
    while (n--) lcd_print(' ');
  }

  #define lcd_implementation_drawmenu_sdfile(sel, row, pstr, filename, longFilename) _drawmenu_sd(sel, row, pstr, filename, longFilename, false)
  #define lcd_implementation_drawmenu_sddirectory(sel, row, pstr, filename, longFilename) _drawmenu_sd(sel, row, pstr, filename, longFilename, true)

#endif //SDSUPPORT

#define lcd_implementation_drawmenu_back(sel, row, pstr) lcd_implementation_drawmenu_generic(sel, row, pstr, LCD_STR_UPLEVEL[0], LCD_STR_UPLEVEL[0])
#define lcd_implementation_drawmenu_submenu(sel, row, pstr, data) lcd_implementation_drawmenu_generic(sel, row, pstr, '>', LCD_STR_ARROW_RIGHT[0])
#define lcd_implementation_drawmenu_gcode(sel, row, pstr, gcode) lcd_implementation_drawmenu_generic(sel, row, pstr, '>', ' ')
#define lcd_implementation_drawmenu_function(sel, row, pstr, data) lcd_implementation_drawmenu_generic(sel, row, pstr, '>', ' ')

#endif //__DOGM_LCD_IMPLEMENTATION_H<|MERGE_RESOLUTION|>--- conflicted
+++ resolved
@@ -284,10 +284,14 @@
 
 static void lcd_implementation_clear() { } // Automatically cleared by Picture Loop
 
-<<<<<<< HEAD
-static void _draw_heater_status(int x, int heater) {
+FORCE_INLINE void _draw_heater_status(int x, int heater) {
   int heaterp1 = heater + 1;
-  bool isBed = heaterp1 == 0;
+  #if HAS_TEMP_BED
+    bool isBed = heaterp1 == 0;
+  #else
+    const bool isBed = false;
+  #endif
+
   int y = 17 + (isBed ? 1 : 0);
 
   static char target_str[EXTRUDERS+1][4];
@@ -315,35 +319,6 @@
   }
   else
     u8g.drawBitmapP(x + (4*DOG_CHAR_WIDTH - STATUS_EXTRUDER_WIDTH)/2, 8, STATUS_EXTRUDER_BYTEWIDTH, STATUS_EXTRUDER_HEIGHT, extruder_graphic[heater][isHeatingHotend(heater)]);
-=======
-FORCE_INLINE void _draw_centered_temp(int temp, int x, int y) {
-  int degsize = 6 * (temp >= 100 ? 3 : temp >= 10 ? 2 : 1); // number's pixel width
-  u8g.setPrintPos(x - (18 - degsize) / 2, y); // move left if shorter
-  lcd_print(itostr3(temp));
-  lcd_printPGM(PSTR(LCD_STR_DEGREE " "));
-}
-
-FORCE_INLINE void _draw_heater_status(int x, int heater) {
-  #if HAS_TEMP_BED
-    bool isBed = heater < 0;
-  #else
-    const bool isBed = false;
-  #endif
-
-  _draw_centered_temp((isBed ? degTargetBed() : degTargetHotend(heater)) + 0.5, x, 7);
-
-  _draw_centered_temp((isBed ? degBed() : degHotend(heater)) + 0.5, x, 28);
-
-  int h = isBed ? 7 : 8,
-      y = isBed ? 18 : 17;
-  if (isBed ? isHeatingBed() : isHeatingHotend(heater)) {
-    u8g.setColorIndex(0); // white on black
-    u8g.drawBox(x + h, y, 2, 2);
-    u8g.setColorIndex(1); // black on white
-  }
-  else {
-    u8g.drawBox(x + h, y, 2, 2);
-  }
 }
 
 FORCE_INLINE void _draw_axis_label(AxisEnum axis, const char *pstr, bool blink) {
@@ -361,11 +336,10 @@
       lcd_printPGM(pstr);
     }
   }
->>>>>>> ba4a3e41
 }
 
 #if ENABLED(FSR_BED_LEVELING)
-  static void _draw_fsr_status(int x, bool blink) {
+  FORCE_INLINE void _draw_fsr_status(int x, bool blink) {
     static char fsr_is_str[4];
 
     #if ENABLED(LCD_SCREEN_ROT_180)
@@ -435,7 +409,7 @@
       uitoaR(per, fanper_str, 3);
     #endif
     #if ENABLED(SDSUPPORT)
-      time = (((print_job_stop_ms > print_job_start_ms) ? print_job_stop_ms : millis()) - print_job_start_ms) / 60000;
+      time = print_job_timer.duration() / 60;
       uitoaR(time/60, h_str, 2);
       uitoaRp(time%60, m_str, 2, '0');
       if (IS_SD_PRINTING) {
@@ -459,28 +433,15 @@
     #endif
   }
 
-<<<<<<< HEAD
   // upper half
   #if ENABLED(LCD_SCREEN_ROT_180)
     if ((glcd_loopcounter & (DISPLAY_SRIPES >> 1))) {
   #else
     if (!(glcd_loopcounter & (DISPLAY_SRIPES >> 1))) {
   #endif
-=======
-  // Status Menu Font for SD info, Heater status, Fan, XYZ
-  lcd_setFont(FONT_STATUSMENU);
-
-  #if ENABLED(SDSUPPORT)
-    // SD Card Symbol
-    u8g.drawBox(42, 42 - (TALL_FONT_CORRECTION), 8, 7);
-    u8g.drawBox(50, 44 - (TALL_FONT_CORRECTION), 2, 5);
-    u8g.drawFrame(42, 49 - (TALL_FONT_CORRECTION), 10, 4);
-    u8g.drawPixel(50, 43 - (TALL_FONT_CORRECTION));
->>>>>>> ba4a3e41
 
   // Symbols menu graphics, animated fan
 
-<<<<<<< HEAD
   // Extruders
   #if ENABLED(FSR_BED_LEVELING)
     #if HAS_TEMP_BED && HAS_FAN0
@@ -521,33 +482,6 @@
 
   // Fan
   lcd_setFont(FONT_STATUSMENU);
-=======
-    // SD Card Progress bar and clock
-    if (IS_SD_PRINTING) {
-      // Progress bar solid part
-      u8g.drawBox(55, 50, (unsigned int)(71.f * card.percentDone() / 100.f), 2 - (TALL_FONT_CORRECTION));
-    }
-
-    u8g.setPrintPos(80,48);
-    uint16_t time = print_job_timer.duration() / 60;
-    if (time != 0) {
-      lcd_print(itostr2(time/60));
-      lcd_print(':');
-      lcd_print(itostr2(time%60));
-    }
-  #endif
-
-  // Extruders
-  for (int i = 0; i < EXTRUDERS; i++) _draw_heater_status(5 + i * 25, i);
-
-  // Heated bed
-  #if EXTRUDERS < 4 && HAS_TEMP_BED
-    _draw_heater_status(81, -1);
-  #endif
-
-  // Fan
-  u8g.setPrintPos(104, 27);
->>>>>>> ba4a3e41
   #if HAS_FAN0
     u8g.drawBitmapP(LCD_PIXEL_WIDTH - E_DIST/2 - 2*DOG_CHAR_WIDTH + (4*DOG_CHAR_WIDTH - STATUS_FAN_WIDTH)/2, 2, STATUS_FAN_BYTEWIDTH, STATUS_FAN_HEIGHT, fan_graphic[((per>0) && blink)?0:1]);
     u8g.setPrintPos(LCD_PIXEL_WIDTH - E_DIST/2 - 2*DOG_CHAR_WIDTH, 28);
@@ -555,7 +489,6 @@
       lcd_print(fanper_str);
       lcd_print('%');
     }
-<<<<<<< HEAD
     else
     {
       lcd_printPGM(PSTR("---"));
@@ -571,15 +504,11 @@
 
   //#define COORDINATE_DISPLAY_OFF
   //#define COORDINATE_DISPLAY_Z_ONLY
-=======
-  #endif
->>>>>>> ba4a3e41
 
   // X, Y, Z-Coordinates
   // Before homing the axis letters are blinking 'X' <-> '?'.
   // When axis is homed but axis_known_position is false the axis letters are blinking 'X' <-> ' '.
   // When everything is ok you see a constant 'X'.
-<<<<<<< HEAD
   #ifndef COORDINATE_DISPLAY_OFF
     #define XYZ_BASELINE 38
 
@@ -587,84 +516,18 @@
       lcd_setFont(FONT_STATUSMENU);
 
       u8g.setPrintPos(0, XYZ_BASELINE);
-      if (blink)
-        lcd_printPGM(PSTR(MSG_X));
-      else {
-        if (!axis_homed[X_AXIS])
-          lcd_printPGM(PSTR("?"));
-        else {
-        #if DISABLED(DISABLE_REDUCED_ACCURACY_WARNING)
-          if (!axis_known_position[X_AXIS])
-            lcd_printPGM(PSTR(" "));
-          else
-        #endif
-          lcd_printPGM(PSTR(MSG_X));
-        }
-      }
+      _draw_axis_label(X_AXIS, PSTR(MSG_X), blink);
       lcd_print(xpos_str);
 
       u8g.setPrintPos(43, XYZ_BASELINE);
-      if (blink)
-        lcd_printPGM(PSTR(MSG_Y));
-      else {
-        if (!axis_homed[Y_AXIS])
-          lcd_printPGM(PSTR("?"));
-        else {
-          #if DISABLED(DISABLE_REDUCED_ACCURACY_WARNING)
-            if (!axis_known_position[Y_AXIS])
-              lcd_printPGM(PSTR(" "));
-            else
-          #endif
-            lcd_printPGM(PSTR(MSG_Y));
-        }
-      }
+      _draw_axis_label(Y_AXIS, PSTR(MSG_Y), blink);
       lcd_print(ypos_str);
     #endif // !COORDINATE_DISPLAY_Z_ONLY
 
     u8g.setPrintPos(87, XYZ_BASELINE);
-    if (blink)
-      lcd_printPGM(PSTR(MSG_Z));
-    else {
-      if (!axis_homed[Z_AXIS])
-        lcd_printPGM(PSTR("?"));
-      else {
-      #if DISABLED(DISABLE_REDUCED_ACCURACY_WARNING)
-        if (!axis_known_position[Z_AXIS])
-          lcd_printPGM(PSTR(" "));
-        else
-      #endif
-        lcd_printPGM(PSTR(MSG_Z));
-      }
-    }
+    _draw_axis_label(Z_AXIS, PSTR(MSG_Z), blink);
     lcd_print(zpos_str);
   #endif // !COORDINATE_DISPLAY_OFF
-=======
-  #define XYZ_BASELINE 38
-
-  #if ENABLED(USE_SMALL_INFOFONT)
-    u8g.drawBox(0, 30, LCD_PIXEL_WIDTH, 10);
-  #else
-    u8g.drawBox(0, 30, LCD_PIXEL_WIDTH, 9);
-  #endif
-  u8g.setColorIndex(0); // white on black
-
-  u8g.setPrintPos(2, XYZ_BASELINE);
-  _draw_axis_label(X_AXIS, PSTR(MSG_X), blink);
-  u8g.setPrintPos(10, XYZ_BASELINE);
-  lcd_print(ftostr4sign(current_position[X_AXIS]));
-
-  u8g.setPrintPos(43, XYZ_BASELINE);
-  _draw_axis_label(Y_AXIS, PSTR(MSG_Y), blink);
-  u8g.setPrintPos(51, XYZ_BASELINE);
-  lcd_print(ftostr4sign(current_position[Y_AXIS]));
-
-  u8g.setPrintPos(83, XYZ_BASELINE);
-  _draw_axis_label(Z_AXIS, PSTR(MSG_Z), blink);
-  u8g.setPrintPos(91, XYZ_BASELINE);
-  lcd_print(ftostr32sp(current_position[Z_AXIS] + 0.00001));
-
-  u8g.setColorIndex(1); // black on white
->>>>>>> ba4a3e41
 
   // lower half
   #if ENABLED(LCD_SCREEN_ROT_180)
@@ -682,7 +545,6 @@
   lcd_print(fr_str);
   lcd_print('%');
 
-<<<<<<< HEAD
   #if ENABLED(USE_SMALL_INFOFONT)
     u8g.drawHLine(0, 40, LCD_PIXEL_WIDTH);
   #else
@@ -712,7 +574,7 @@
       // Progress bar solid part
       u8g.drawBox(54, 50, progress_bar, 1);
 
-      if (print_job_start_ms != 0) {
+      if (print_job_timer.isRunning()) {
         u8g.setPrintPos(60,48);
         lcd_print(h_str);
         lcd_print(':');
@@ -725,8 +587,6 @@
     }
   #endif
 
-=======
->>>>>>> ba4a3e41
   // Status line
   #if ENABLED(USE_SMALL_INFOFONT)
     u8g.setPrintPos(0, 62);
