/**
 * dogm_lcd_implementation.h
 *
 * Graphics LCD implementation for 128x64 pixel LCDs by STB for ErikZalm/Marlin
 * Demonstrator: http://www.reprap.org/wiki/STB_Electronics
 * License: http://opensource.org/licenses/BSD-3-Clause
 *
 * With the use of:
 * u8glib by Oliver Kraus
 * http://code.google.com/p/u8glib/
 * License: http://opensource.org/licenses/BSD-3-Clause
 */

#ifndef DOGM_LCD_IMPLEMENTATION_H
#define DOGM_LCD_IMPLEMENTATION_H

#define MARLIN_VERSION "1.0.2"

/**
* Implementation of the LCD display routines for a DOGM128 graphic display. These are common LCD 128x64 pixel graphic displays.
**/

#  ifdef WITBOX

#define BLEN_C 2 
#define BLEN_B 1
#define BLEN_A 0

#define EN_C (1<<BLEN_C)
#define EN_B (1<<BLEN_B)
#define EN_A (1<<BLEN_A)

#  endif // WITBOX

#  if ( defined(EN_A) && defined(EN_B) )
#define encrot0 0
#define encrot1 2
#define encrot2 3
#define encrot3 1
#  endif // ( defined(EN_A) && defined(EN_B) )

#include <U8glib.h>
#include "DOGMbitmaps.h"
#include "dogm_font_data_marlin.h"
#include "ultralcd_st7920_u8glib_rrd.h"

/* Russian language not supported yet, needs custom font

#ifdef LANGUAGE_RU
#include "LiquidCrystalRus.h"
#define LCD_CLASS LiquidCrystalRus
#else
#include <LiquidCrystal.h>
#define LCD_CLASS LiquidCrystal
#endif
*/

#define USE_BIG_EDIT_FONT                // save 3120 bytes of PROGMEM by commenting out this line
#define FONT_STATUSMENU u8g_font_6x9
#define FONT_MENU u8g_font_6x10_marlin

// DOGM parameters (size in pixels)
#define DOG_CHAR_WIDTH         6
#define DOG_CHAR_HEIGHT        12
#ifdef USE_BIG_EDIT_FONT
  #define FONT_MENU_EDIT u8g_font_9x18
  #define DOG_CHAR_WIDTH_EDIT  9
  #define DOG_CHAR_HEIGHT_EDIT 18
  #define LCD_WIDTH_EDIT       14
#else
  #define FONT_MENU_EDIT u8g_font_6x10_marlin
  #define DOG_CHAR_WIDTH_EDIT  6
  #define DOG_CHAR_HEIGHT_EDIT 12
  #define LCD_WIDTH_EDIT       22
#endif

#define START_ROW              0

/* Custom characters defined in font font_6x10_marlin.c */
#define LCD_STR_BEDTEMP     "\xFE"
#define LCD_STR_DEGREE      "\xB0"
#define LCD_STR_THERMOMETER "\xFF"
#define LCD_STR_UPLEVEL     "\xFB"
#define LCD_STR_REFRESH     "\xF8"
#define LCD_STR_FOLDER      "\xF9"
#define LCD_STR_FEEDRATE    "\xFD"
#define LCD_STR_CLOCK       "\xFC"
#define LCD_STR_ARROW_RIGHT "\xFA"

int lcd_contrast;

// LCD selection
#ifdef U8GLIB_ST7920
//U8GLIB_ST7920_128X64_RRD u8g(0,0,0);
U8GLIB_ST7920_128X64_RRD u8g(0);
#elif defined(VIKI2) || defined(miniVIKI)
// Mini Viki and Viki 2.0 LCD, ST7565 controller as well
U8GLIB_NHD_C12864 u8g(DOGLCD_CS, DOGLCD_A0);
#else
// for regular DOGM128 display with HW-SPI
U8GLIB_DOGM128 u8g(DOGLCD_CS, DOGLCD_A0);  // HW-SPI Com: CS, A0
#endif

static void lcd_implementation_init()
{
#ifdef BQ_LCD_SMART_CONTROLLER
    pinMode(39, OUTPUT);   //Contraste = 4.5V
    digitalWrite(39, HIGH);

    pinMode(43, OUTPUT);           //RESET DEL LCD A HIGH
    digitalWrite(43, HIGH);
#else
    #ifdef LCD_PIN_BL
	pinMode(LCD_PIN_BL, OUTPUT);	// Enable LCD backlight
	digitalWrite(LCD_PIN_BL, HIGH);
  #endif
	u8g.setContrast(lcd_contrast);	
	//  Uncomment this if you have the first generation (V1.10) of STBs board
	//  pinMode(17, OUTPUT);	// Enable LCD backlight
	//  digitalWrite(17, HIGH);
#endif
	
    u8g.firstPage();
  do {
	u8g.drawXBMP(0,0,START_BMPWIDTH,START_BMPHEIGHT,start_bmp);
	} while(u8g.nextPage());

#ifdef LCD_SCREEN_ROT_90
	u8g.setRot90();	// Rotate screen by 90°
#endif

#ifdef LCD_SCREEN_ROT_180
	u8g.setRot180();	// Rotate screen by 180°
#endif

#ifdef LCD_SCREEN_ROT_270
	u8g.setRot270();	// Rotate screen by 270°
#endif
}
static void lcd_implementation_clear()
{
// NO NEED TO IMPLEMENT LIKE SO. Picture loop automatically clears the display.
//
// Check this article: http://arduino.cc/forum/index.php?topic=91395.25;wap2
//
//	u8g.firstPage();
//	do {	
//			u8g.setColorIndex(0);
//			u8g.drawBox (0, 0, u8g.getWidth(), u8g.getHeight());
//			u8g.setColorIndex(1);
//		} while( u8g.nextPage() );
}

static void lcd_implementation_print(const char* str)
{
  u8g.print(str);
      int txt2X = (u8g.getWidth() - (sizeof(STRING_SPLASH_LINE2) - 1)*DOG_CHAR_WIDTH) / 2;
      u8g.drawStr(txt1X, u8g.getHeight() - DOG_CHAR_HEIGHT*3/2, STRING_SPLASH_LINE1);
      u8g.drawStr(txt2X, u8g.getHeight() - DOG_CHAR_HEIGHT*1/2, STRING_SPLASH_LINE2);
    #endif
}

static void lcd_implementation_print(const char str)
{
  u8g.print(str);
}

/* Arduino < 1.0.0 is missing a function to print PROGMEM strings, so we need to implement our own */
static void lcd_implementation_print_P(const char* str)
{
    char c;
    while((c = pgm_read_byte(str++)) != '\0')
    {
			u8g.print(c);
    }
}

static void lcd_implementation_quick_feedback()
{
#if ( defined(BEEPER) && (BEEPER > 0) )
	SET_OUTPUT(BEEPER);
	frequency_ratio = 0;
	beeper_duration = 100;
  	beeper_level = false;
#endif
}

uint8_t lcd_implementation_update_buttons()
{
  uint8_t buttons_vector = 0x00;
  if ( READ(BTN_EN1) == 0 )  buttons_vector |= EN_A;
  if ( READ(BTN_EN2) == 0 )  buttons_vector |= EN_B;
  if ( READ(BTN_ENC) == 0 )  buttons_vector |= EN_C;

  return buttons_vector;
}

void lcd_implementation_set_cursor(uint8_t row, uint8_t column)
{
  u8g.setPrintPos(column * DOG_CHAR_WIDTH, (row + 1) * DOG_CHAR_HEIGHT);
}



// Graphical API

static void lcd_implementation_status_screen()
{
	static unsigned char fan_rot = 0;

	u8g.firstPage();
    do {
	u8g.setColorIndex(1);	// black on white

	// Symbols menu graphics, animated fan
	// if ((blink % 2) &&  fanSpeed )	
	u8g.drawBitmapP(9,1,STATUS_SCREENBYTEWIDTH,STATUS_SCREENHEIGHT,status_screen0_bmp);
	//else u8g.drawBitmapP(9,1,STATUS_SCREENBYTEWIDTH,STATUS_SCREENHEIGHT,status_screen1_bmp);

	#ifdef SDSUPPORT
	//SD Card Symbol
	u8g.drawBox(42,42,8,7);
	u8g.drawBox(50,44,2,5);
	u8g.drawFrame(42,49,10,4);
	u8g.drawPixel(50,43);
	// Progress bar
	u8g.drawFrame(54,49,73,4);

	// SD Card Progress bar and clock
	u8g.setFont(FONT_STATUSMENU);

	if (IS_SD_PRINTING)
	{
	// Progress bar
	u8g.drawBox(55,50, (unsigned int)( (71 * card.percentDone())/100) ,2);
	}
	else {
			// do nothing
		 }

	u8g.setPrintPos(80,47);
	if(starttime != 0)
	{
	    uint16_t time = millis()/60000 - starttime/60000;

		u8g.print(itostr2(time/60));
		u8g.print(':');
		u8g.print(itostr2(time%60));
	}else{
			lcd_implementation_print_P(PSTR("--:--"));
		 }
  #endif

	// Extruder 1
	u8g.setFont(FONT_STATUSMENU);
	u8g.setPrintPos(6,6);
	u8g.print(itostr3(int(degTargetHotend(0) + 0.5)));
	lcd_implementation_print_P(PSTR(LCD_STR_DEGREE " "));
	u8g.setPrintPos(6,27);
	u8g.print(itostr3(int(degHotend(0) + 0.5)));
	lcd_implementation_print_P(PSTR(LCD_STR_DEGREE " "));
	if (!isHeatingHotend(0)) u8g.drawBox(13,17,2,2);
	else
		{
		 u8g.setColorIndex(0);	// white on black
		 u8g.drawBox(13,17,2,2);
		 u8g.setColorIndex(1);	// black on white
		}

	// Extruder 2
	u8g.setFont(FONT_STATUSMENU);
	#if EXTRUDERS > 1
	u8g.setPrintPos(31,6);
	u8g.print(itostr3(int(degTargetHotend(1) + 0.5)));
	lcd_implementation_print_P(PSTR(LCD_STR_DEGREE " "));
	u8g.setPrintPos(31,27);
	u8g.print(itostr3(int(degHotend(1) + 0.5)));
	lcd_implementation_print_P(PSTR(LCD_STR_DEGREE " "));
	if (!isHeatingHotend(1)) u8g.drawBox(38,17,2,2);
	else
		{
		 u8g.setColorIndex(0);	// white on black
		 u8g.drawBox(38,17,2,2);
		 u8g.setColorIndex(1);	// black on white
		}
	#endif

	// Extruder 3
	u8g.setFont(FONT_STATUSMENU);
	# if EXTRUDERS > 2
	u8g.setPrintPos(55,6);
	u8g.print(itostr3(int(degTargetHotend(2) + 0.5)));
	lcd_implementation_print_P(PSTR(LCD_STR_DEGREE " "));
	u8g.setPrintPos(55,27);
	u8g.print(itostr3(int(degHotend(2) + 0.5)));
	lcd_implementation_print_P(PSTR(LCD_STR_DEGREE " "));
	if (!isHeatingHotend(2)) u8g.drawBox(62,17,2,2);
	   else
		{
		 u8g.setColorIndex(0);	// white on black
		 u8g.drawBox(62,17,2,2);
		 u8g.setColorIndex(1);	// black on white
		}
	#endif

	// Heatbed
	u8g.setFont(FONT_STATUSMENU);
	u8g.setPrintPos(81,6);
	u8g.print(itostr3(int(degTargetBed() + 0.5)));
	lcd_implementation_print_P(PSTR(LCD_STR_DEGREE " "));
	u8g.setPrintPos(81,27);
	u8g.print(itostr3(int(degBed() + 0.5)));
	lcd_implementation_print_P(PSTR(LCD_STR_DEGREE " "));
	if (!isHeatingBed()) u8g.drawBox(88,18,2,2);
	   else
		{
		 u8g.setColorIndex(0);	// white on black
		 u8g.drawBox(88,18,2,2);
		 u8g.setColorIndex(1);	// black on white
		}

  // Fan
  u8g.setFont(FONT_STATUSMENU);
  u8g.setPrintPos(104,27);
  #if defined(FAN_PIN) && FAN_PIN > -1
    int per = ((fanSpeed + 1) * 100) / 256;
    if (per) {
      u8g.print(itostr3(per));
      u8g.print("%");
    }
    else
  #endif
    {
      u8g.print("---");
    }

  // X, Y, Z-Coordinates
  u8g.setFont(FONT_STATUSMENU);
  u8g.drawBox(0,29,128,10);
  u8g.setColorIndex(0); // white on black
  u8g.setPrintPos(2,37);
  u8g.print("X");
  u8g.drawPixel(8,33);
  u8g.drawPixel(8,35);
  u8g.setPrintPos(10,37);
  u8g.print(ftostr31ns(current_position[X_AXIS]));
  u8g.setPrintPos(43,37);
  lcd_implementation_print_P(PSTR("Y"));
  u8g.drawPixel(49,33);
  u8g.drawPixel(49,35);
  u8g.setPrintPos(51,37);
  u8g.print(ftostr31ns(current_position[Y_AXIS]));
  u8g.setPrintPos(83,37);
  u8g.print("Z");
  u8g.drawPixel(89,33);
  u8g.drawPixel(89,35);
  u8g.setPrintPos(91,37);
  u8g.print(ftostr31(current_position[Z_AXIS]));
  u8g.setColorIndex(1); // black on white

  // Feedrate
  u8g.setFont(FONT_MENU);
  u8g.setPrintPos(3,49);
  u8g.print(LCD_STR_FEEDRATE[0]);
  u8g.setFont(FONT_STATUSMENU);
  u8g.setPrintPos(12,48);
  u8g.print(itostr3(feedmultiply));
  u8g.print('%');

  // Status line
  u8g.setFont(FONT_STATUSMENU);
  u8g.setPrintPos(0,61);
  u8g.print(lcd_status_message);

	} while( u8g.nextPage() ); 
}

static void lcd_implementation_drawmenu_generic(uint8_t row, const char* pstr, char pre_char, char post_char)
{
    char c;
    
    uint8_t n = LCD_WIDTH - 1 - 2;
		
		if ((pre_char == '>') || (pre_char == LCD_STR_UPLEVEL[0] ))
		   {
			u8g.setColorIndex(1);		// black on white
			u8g.drawBox (0, row*DOG_CHAR_HEIGHT + 3, 128, DOG_CHAR_HEIGHT);
			u8g.setColorIndex(0);		// following text must be white on black
		   } else u8g.setColorIndex(1); // unmarked text is black on white
		
		u8g.setPrintPos(0 * DOG_CHAR_WIDTH, (row + 1) * DOG_CHAR_HEIGHT);
		if (pre_char != '>') u8g.print(pre_char); else u8g.print(' ');	// Row selector is obsolete


    while( (c = pgm_read_byte(pstr)) != '\0' )
    {
		u8g.print(c);
        pstr++;
        n--;
    }
    while(n--){
					u8g.print(' ');
    }
		u8g.print(post_char);
		u8g.print(' ');
		u8g.setColorIndex(1);		// restore settings to black on white
}
  u8g.setPrintPos(START_ROW * DOG_CHAR_WIDTH, (row + 1) * DOG_CHAR_HEIGHT);
}

static void lcd_implementation_drawmenu_generic_R(uint8_t row, const char* pstr, char pre_char, char post_char)
{
    char c;
    
    uint8_t n = LCD_WIDTH - 1 - 2;
		
		if ((pre_char == '>') || (pre_char == LCD_STR_UPLEVEL[0] ))
		   {
			u8g.setColorIndex(1);		// black on white
			u8g.drawBox (0, row*DOG_CHAR_HEIGHT + 3, 128, DOG_CHAR_HEIGHT);
			u8g.setColorIndex(0);		// following text must be white on black
		   } else u8g.setColorIndex(1); // unmarked text is black on white
		
		u8g.setPrintPos(0 * DOG_CHAR_WIDTH, (row + 1) * DOG_CHAR_HEIGHT);
		if (pre_char != '>') u8g.print(pre_char); else u8g.print(' ');	// Row selector is obsolete


    while( (c = *pstr) != '\0' )
    {
		u8g.print(c);
        pstr++;
        n--;
    }
    while(n--){
					u8g.print(' ');
		}
	   
		u8g.print(post_char);
		u8g.print(' ');
		u8g.setColorIndex(1);		// restore settings to black on white
}

static void lcd_implementation_drawmenu_setting_edit_generic(uint8_t row, const char* pstr, char pre_char, char* data)
{
    static unsigned int fkt_cnt = 0;
	char c;
    uint8_t n = LCD_WIDTH - 1 - 2 - strlen(data);
		
		u8g.setPrintPos(0 * DOG_CHAR_WIDTH, (row + 1) * DOG_CHAR_HEIGHT);
		u8g.print(pre_char);
	
    while( (c = pgm_read_byte(pstr)) != '\0' )
    {
			u8g.print(c);
		
        pstr++;
        n--;
    }
	
		u8g.print(':');
    while(n--){
					u8g.print(' ');
			  }
		u8g.print(data);
}

<<<<<<< HEAD
static void lcd_implementation_drawmenu_setting_edit_generic_P(uint8_t row, const char* pstr, char pre_char, const char* data)
{
    char c;
    uint8_t n= LCD_WIDTH - 1 - 2 - strlen_P(data);

		u8g.setPrintPos(0 * DOG_CHAR_WIDTH, (row + 1) * DOG_CHAR_HEIGHT);
		u8g.print(pre_char);
	
    while( (c = pgm_read_byte(pstr)) != '\0' )
    {
			u8g.print(c);
		
        pstr++;
        n--;
    }
=======
static void _drawmenu_setting_edit_generic(uint8_t row, const char* pstr, char pre_char, const char* data, bool pgm) {
  char c;
  uint8_t n = LCD_WIDTH - 2 - (pgm ? lcd_strlen_P(data) : (lcd_strlen((char*)data)));
>>>>>>> 27ac3e98

		u8g.print(':');
	
    while(n--){
					u8g.print(' ');
			  }

		lcd_implementation_print_P(data);
}

#define lcd_implementation_drawmenu_text_selected(row, pstr) lcd_implementation_drawmenu_generic(row, pstr, '>', ' ')
#define lcd_implementation_drawmenu_text(row, pstr) lcd_implementation_drawmenu_generic(row, pstr, ' ', ' ')
#define lcd_implementation_drawmenu_setting_edit_int3_selected(row, pstr, pstr2, data, minValue, maxValue) lcd_implementation_drawmenu_setting_edit_generic(row, pstr, '>', itostr3(*(data)))
#define lcd_implementation_drawmenu_setting_edit_int3(row, pstr, pstr2, data, minValue, maxValue) lcd_implementation_drawmenu_setting_edit_generic(row, pstr, ' ', itostr3(*(data)))
#define lcd_implementation_drawmenu_setting_edit_float3_selected(row, pstr, pstr2, data, minValue, maxValue) lcd_implementation_drawmenu_setting_edit_generic(row, pstr, '>', ftostr3(*(data)))
#define lcd_implementation_drawmenu_setting_edit_float3(row, pstr, pstr2, data, minValue, maxValue) lcd_implementation_drawmenu_setting_edit_generic(row, pstr, ' ', ftostr3(*(data)))
#define lcd_implementation_drawmenu_setting_edit_float32_selected(row, pstr, pstr2, data, minValue, maxValue) lcd_implementation_drawmenu_setting_edit_generic(row, pstr, '>', ftostr32(*(data)))
#define lcd_implementation_drawmenu_setting_edit_float32(row, pstr, pstr2, data, minValue, maxValue) lcd_implementation_drawmenu_setting_edit_generic(row, pstr, ' ', ftostr32(*(data)))
#define lcd_implementation_drawmenu_setting_edit_float43_selected(row, pstr, pstr2, data, minValue, maxValue) lcd_implementation_drawmenu_setting_edit_generic(row, pstr, '>', ftostr43(*(data)))
#define lcd_implementation_drawmenu_setting_edit_float43(row, pstr, pstr2, data, minValue, maxValue) lcd_implementation_drawmenu_setting_edit_generic(row, pstr, ' ', ftostr43(*(data)))
#define lcd_implementation_drawmenu_setting_edit_float5_selected(row, pstr, pstr2, data, minValue, maxValue) lcd_implementation_drawmenu_setting_edit_generic(row, pstr, '>', ftostr5(*(data)))
#define lcd_implementation_drawmenu_setting_edit_float5(row, pstr, pstr2, data, minValue, maxValue) lcd_implementation_drawmenu_setting_edit_generic(row, pstr, ' ', ftostr5(*(data)))
#define lcd_implementation_drawmenu_setting_edit_float52_selected(row, pstr, pstr2, data, minValue, maxValue) lcd_implementation_drawmenu_setting_edit_generic(row, pstr, '>', ftostr52(*(data)))
#define lcd_implementation_drawmenu_setting_edit_float52(row, pstr, pstr2, data, minValue, maxValue) lcd_implementation_drawmenu_setting_edit_generic(row, pstr, ' ', ftostr52(*(data)))
#define lcd_implementation_drawmenu_setting_edit_float51_selected(row, pstr, pstr2, data, minValue, maxValue) lcd_implementation_drawmenu_setting_edit_generic(row, pstr, '>', ftostr51(*(data)))
#define lcd_implementation_drawmenu_setting_edit_float51(row, pstr, pstr2, data, minValue, maxValue) lcd_implementation_drawmenu_setting_edit_generic(row, pstr, ' ', ftostr51(*(data)))
#define lcd_implementation_drawmenu_setting_edit_long5_selected(row, pstr, pstr2, data, minValue, maxValue) lcd_implementation_drawmenu_setting_edit_generic(row, pstr, '>', ftostr5(*(data)))
#define lcd_implementation_drawmenu_setting_edit_long5(row, pstr, pstr2, data, minValue, maxValue) lcd_implementation_drawmenu_setting_edit_generic(row, pstr, ' ', ftostr5(*(data)))
#define lcd_implementation_drawmenu_setting_edit_bool_selected(row, pstr, pstr2, data) lcd_implementation_drawmenu_setting_edit_generic_P(row, pstr, '>', (*(data))?PSTR(MSG_ON):PSTR(MSG_OFF))
#define lcd_implementation_drawmenu_setting_edit_bool(row, pstr, pstr2, data) lcd_implementation_drawmenu_setting_edit_generic_P(row, pstr, ' ', (*(data))?PSTR(MSG_ON):PSTR(MSG_OFF))

//Add version for callback functions
#define lcd_implementation_drawmenu_setting_edit_callback_int3_selected(row, pstr, pstr2, data, minValue, maxValue, callback) lcd_implementation_drawmenu_setting_edit_generic(row, pstr, '>', itostr3(*(data)))
#define lcd_implementation_drawmenu_setting_edit_callback_int3(row, pstr, pstr2, data, minValue, maxValue, callback) lcd_implementation_drawmenu_setting_edit_generic(row, pstr, ' ', itostr3(*(data)))
#define lcd_implementation_drawmenu_setting_edit_callback_float3_selected(row, pstr, pstr2, data, minValue, maxValue, callback) lcd_implementation_drawmenu_setting_edit_generic(row, pstr, '>', ftostr3(*(data)))
#define lcd_implementation_drawmenu_setting_edit_callback_float3(row, pstr, pstr2, data, minValue, maxValue, callback) lcd_implementation_drawmenu_setting_edit_generic(row, pstr, ' ', ftostr3(*(data)))
#define lcd_implementation_drawmenu_setting_edit_callback_float32_selected(row, pstr, pstr2, data, minValue, maxValue, callback) lcd_implementation_drawmenu_setting_edit_generic(row, pstr, '>', ftostr32(*(data)))
#define lcd_implementation_drawmenu_setting_edit_callback_float32(row, pstr, pstr2, data, minValue, maxValue, callback) lcd_implementation_drawmenu_setting_edit_generic(row, pstr, ' ', ftostr32(*(data)))
#define lcd_implementation_drawmenu_setting_edit_callback_float43_selected(row, pstr, pstr2, data, minValue, maxValue, callback) lcd_implementation_drawmenu_setting_edit_generic(row, pstr, '>', ftostr43(*(data)))
#define lcd_implementation_drawmenu_setting_edit_callback_float43(row, pstr, pstr2, data, minValue, maxValue, callback) lcd_implementation_drawmenu_setting_edit_generic(row, pstr, ' ', ftostr43(*(data)))
#define lcd_implementation_drawmenu_setting_edit_callback_float5_selected(row, pstr, pstr2, data, minValue, maxValue, callback) lcd_implementation_drawmenu_setting_edit_generic(row, pstr, '>', ftostr5(*(data)))
#define lcd_implementation_drawmenu_setting_edit_callback_float5(row, pstr, pstr2, data, minValue, maxValue, callback) lcd_implementation_drawmenu_setting_edit_generic(row, pstr, ' ', ftostr5(*(data)))
#define lcd_implementation_drawmenu_setting_edit_callback_float52_selected(row, pstr, pstr2, data, minValue, maxValue, callback) lcd_implementation_drawmenu_setting_edit_generic(row, pstr, '>', ftostr52(*(data)))
#define lcd_implementation_drawmenu_setting_edit_callback_float52(row, pstr, pstr2, data, minValue, maxValue, callback) lcd_implementation_drawmenu_setting_edit_generic(row, pstr, ' ', ftostr52(*(data)))
#define lcd_implementation_drawmenu_setting_edit_callback_float51_selected(row, pstr, pstr2, data, minValue, maxValue, callback) lcd_implementation_drawmenu_setting_edit_generic(row, pstr, '>', ftostr51(*(data)))
#define lcd_implementation_drawmenu_setting_edit_callback_float51(row, pstr, pstr2, data, minValue, maxValue, callback) lcd_implementation_drawmenu_setting_edit_generic(row, pstr, ' ', ftostr51(*(data)))
#define lcd_implementation_drawmenu_setting_edit_callback_long5_selected(row, pstr, pstr2, data, minValue, maxValue, callback) lcd_implementation_drawmenu_setting_edit_generic(row, pstr, '>', ftostr5(*(data)))
#define lcd_implementation_drawmenu_setting_edit_callback_long5(row, pstr, pstr2, data, minValue, maxValue, callback) lcd_implementation_drawmenu_setting_edit_generic(row, pstr, ' ', ftostr5(*(data)))
#define lcd_implementation_drawmenu_setting_edit_callback_bool_selected(row, pstr, pstr2, data, callback) lcd_implementation_drawmenu_setting_edit_generic_P(row, pstr, '>', (*(data))?PSTR(MSG_ON):PSTR(MSG_OFF))
#define lcd_implementation_drawmenu_setting_edit_callback_bool(row, pstr, pstr2, data, callback) lcd_implementation_drawmenu_setting_edit_generic_P(row, pstr, ' ', (*(data))?PSTR(MSG_ON):PSTR(MSG_OFF))

<<<<<<< HEAD
void lcd_implementation_drawedit(const char* pstr, char* value)
{
	u8g.firstPage();
	do {
		u8g.setPrintPos(0 * DOG_CHAR_WIDTH_LARGE, (u8g.getHeight() - 1 - DOG_CHAR_HEIGHT_LARGE) - (1 * DOG_CHAR_HEIGHT_LARGE) - START_ROW );
		u8g.setFont(u8g_font_9x18);
		lcd_implementation_print_P(pstr);
=======
void lcd_implementation_drawedit(const char* pstr, char* value) {
  uint8_t rows = 1;
  uint8_t lcd_width = LCD_WIDTH;
  uint8_t char_width = DOG_CHAR_WIDTH;

  #ifdef USE_BIG_EDIT_FONT
    if (lcd_strlen_P(pstr) <= LCD_WIDTH_EDIT - 1) {
>>>>>>> 27ac3e98
      u8g.setFont(FONT_MENU_EDIT);
      lcd_width = LCD_WIDTH_EDIT + 1;
      char_width = DOG_CHAR_WIDTH_EDIT;
      if (lcd_strlen_P(pstr) >= LCD_WIDTH_EDIT - lcd_strlen(value)) rows = 2;
    }
    else {
      u8g.setFont(FONT_MENU);
    }
  #endif

  if (lcd_strlen_P(pstr) > LCD_WIDTH - 2 - lcd_strlen(value)) rows = 2;

  const float kHalfChar = DOG_CHAR_HEIGHT_EDIT / 2;
  float rowHeight = u8g.getHeight() / (rows + 1); // 1/(rows+1) = 1/2 or 1/3

  u8g.setPrintPos(0, rowHeight + kHalfChar);
<<<<<<< HEAD
		u8g.print(':');
		u8g.setPrintPos((14 - strlen(value)) * DOG_CHAR_WIDTH_LARGE, (u8g.getHeight() - 1 - DOG_CHAR_HEIGHT_LARGE) - (1 * DOG_CHAR_HEIGHT_LARGE) - START_ROW );
		u8g.print(value);
	} while ( u8g.nextPage() );
}

static void lcd_implementation_drawmenu_sdfile_selected(uint8_t row, const char* pstr, const char* filename, char* longFilename)
{
    char c;
    uint8_t n = LCD_WIDTH - 1;

    if (longFilename[0] != '\0')
    {
        filename = longFilename;
        longFilename[LCD_WIDTH-1] = '\0';
    }

		u8g.setColorIndex(1);		// black on white
		u8g.drawBox (0, row*DOG_CHAR_HEIGHT + 3, 128, DOG_CHAR_HEIGHT);
		u8g.setColorIndex(0);		// following text must be white on black
		u8g.setPrintPos(0 * DOG_CHAR_WIDTH, (row + 1) * DOG_CHAR_HEIGHT);
		u8g.print(' ');	// Indent by 1 char
	   
    while((c = *filename) != '\0')
    {
		u8g.print(c);
        filename++;
        n--;
    }
    while(n--){
					u8g.print(' ');
			   }
	u8g.setColorIndex(1);		// black on white
=======
  lcd_printPGM(pstr);
  u8g.print(':');
  u8g.setPrintPos((lcd_width-1-lcd_strlen(value)) * char_width, rows * rowHeight + kHalfChar);
  u8g.print(value);
>>>>>>> 27ac3e98
}

static void lcd_implementation_drawmenu_sdfile(uint8_t row, const char* pstr, const char* filename, char* longFilename)
{
    char c;
    uint8_t n = LCD_WIDTH - 1;

    if (longFilename[0] != '\0')
    {
        filename = longFilename;
        longFilename[LCD_WIDTH-1] = '\0';
    }
		u8g.setPrintPos(0 * DOG_CHAR_WIDTH, (row + 1) * DOG_CHAR_HEIGHT);
		u8g.print(' ');
		
while((c = *filename) != '\0')
    {
			u8g.print(c);
		
        filename++;
        n--;
    }
    while(n--){
					u8g.print(' ');
			   }

}

static void lcd_implementation_drawmenu_sddirectory_selected(uint8_t row, const char* pstr, const char* filename, char* longFilename)
{
    char c;
    uint8_t n = LCD_WIDTH - 2;
		
    if (longFilename[0] != '\0')
    {
        filename = longFilename;
        longFilename[LCD_WIDTH-2] = '\0';
    }
		u8g.setColorIndex(1);		// black on white
		u8g.drawBox (0, row*DOG_CHAR_HEIGHT + 3, 128, DOG_CHAR_HEIGHT);
		u8g.setColorIndex(0);		// following text must be white on black
		u8g.setPrintPos(0 * DOG_CHAR_WIDTH, (row + 1) * DOG_CHAR_HEIGHT);
		u8g.print(' ');	// Indent by 1 char
		u8g.print(LCD_STR_FOLDER[0]);		
	   
    while((c = *filename) != '\0')
    {
			u8g.print(c);
		
        filename++;
        n--;
    }
    while(n--){
					u8g.print(' ');
			   }
	u8g.setColorIndex(1);		// black on white
}
static void lcd_implementation_drawmenu_sddirectory(uint8_t row, const char* pstr, const char* filename, char* longFilename)
{
    char c;
    uint8_t n = LCD_WIDTH - 2;

    if (longFilename[0] != '\0')
    {
        filename = longFilename;
        longFilename[LCD_WIDTH-2] = '\0';
    }

		u8g.setPrintPos(0 * DOG_CHAR_WIDTH, (row + 1) * DOG_CHAR_HEIGHT);
		u8g.print(' ');
		u8g.print(LCD_STR_FOLDER[0]);

    while((c = *filename) != '\0')
    {
			u8g.print(c);
		
        filename++;
        n--;
    }
    while(n--){
					u8g.print(' ');
			   }
}

#define lcd_implementation_drawmenu_back_selected(row, pstr, data) lcd_implementation_drawmenu_generic(row, pstr, LCD_STR_UPLEVEL[0], LCD_STR_UPLEVEL[0])
#define lcd_implementation_drawmenu_back(row, pstr, data) lcd_implementation_drawmenu_generic(row, pstr, ' ', LCD_STR_UPLEVEL[0])
#define lcd_implementation_drawmenu_submenu_selected(row, pstr, data) lcd_implementation_drawmenu_generic(row, pstr, '>', LCD_STR_ARROW_RIGHT[0])
#define lcd_implementation_drawmenu_submenu(row, pstr, data) lcd_implementation_drawmenu_generic(row, pstr, ' ', LCD_STR_ARROW_RIGHT[0])
#define lcd_implementation_drawmenu_gcode_selected(row, pstr, gcode) lcd_implementation_drawmenu_generic(row, pstr, '>', ' ')
#define lcd_implementation_drawmenu_gcode(row, pstr, gcode) lcd_implementation_drawmenu_generic(row, pstr, ' ', ' ')
#define lcd_implementation_drawmenu_function_selected(row, pstr, data) lcd_implementation_drawmenu_generic(row, pstr, '>', ' ')
#define lcd_implementation_drawmenu_function(row, pstr, data) lcd_implementation_drawmenu_generic(row, pstr, ' ', ' ')
#define lcd_implementation_drawmenu_wizard_selected(row, pstr, data) lcd_implementation_drawmenu_generic(row, pstr, '>', ' ')
#define lcd_implementation_drawmenu_wizard(row, pstr, data) lcd_implementation_drawmenu_generic(row, pstr, ' ', ' ')

#define lcd_implementation_drawmenu_back_selected_R(row, pstr, data) lcd_implementation_drawmenu_generic_R(row, pstr, LCD_STR_UPLEVEL[0], LCD_STR_UPLEVEL[0])
#define lcd_implementation_drawmenu_back_R(row, pstr, data) lcd_implementation_drawmenu_generic_R(row, pstr, ' ', LCD_STR_UPLEVEL[0])
#define lcd_implementation_drawmenu_function_selected_R(row, pstr, data) lcd_implementation_drawmenu_generic_R(row, pstr, '>', ' ')
#define lcd_implementation_drawmenu_function_R(row, pstr, data) lcd_implementation_drawmenu_generic_R(row, pstr, ' ', ' ')



#endif //__DOGM_LCD_IMPLEMENTATION_H<|MERGE_RESOLUTION|>--- conflicted
+++ resolved
@@ -464,7 +464,6 @@
 		u8g.print(data);
 }
 
-<<<<<<< HEAD
 static void lcd_implementation_drawmenu_setting_edit_generic_P(uint8_t row, const char* pstr, char pre_char, const char* data)
 {
     char c;
@@ -480,11 +479,6 @@
         pstr++;
         n--;
     }
-=======
-static void _drawmenu_setting_edit_generic(uint8_t row, const char* pstr, char pre_char, const char* data, bool pgm) {
-  char c;
-  uint8_t n = LCD_WIDTH - 2 - (pgm ? lcd_strlen_P(data) : (lcd_strlen((char*)data)));
->>>>>>> 27ac3e98
 
 		u8g.print(':');
 	
@@ -536,7 +530,6 @@
 #define lcd_implementation_drawmenu_setting_edit_callback_bool_selected(row, pstr, pstr2, data, callback) lcd_implementation_drawmenu_setting_edit_generic_P(row, pstr, '>', (*(data))?PSTR(MSG_ON):PSTR(MSG_OFF))
 #define lcd_implementation_drawmenu_setting_edit_callback_bool(row, pstr, pstr2, data, callback) lcd_implementation_drawmenu_setting_edit_generic_P(row, pstr, ' ', (*(data))?PSTR(MSG_ON):PSTR(MSG_OFF))
 
-<<<<<<< HEAD
 void lcd_implementation_drawedit(const char* pstr, char* value)
 {
 	u8g.firstPage();
@@ -544,15 +537,6 @@
 		u8g.setPrintPos(0 * DOG_CHAR_WIDTH_LARGE, (u8g.getHeight() - 1 - DOG_CHAR_HEIGHT_LARGE) - (1 * DOG_CHAR_HEIGHT_LARGE) - START_ROW );
 		u8g.setFont(u8g_font_9x18);
 		lcd_implementation_print_P(pstr);
-=======
-void lcd_implementation_drawedit(const char* pstr, char* value) {
-  uint8_t rows = 1;
-  uint8_t lcd_width = LCD_WIDTH;
-  uint8_t char_width = DOG_CHAR_WIDTH;
-
-  #ifdef USE_BIG_EDIT_FONT
-    if (lcd_strlen_P(pstr) <= LCD_WIDTH_EDIT - 1) {
->>>>>>> 27ac3e98
       u8g.setFont(FONT_MENU_EDIT);
       lcd_width = LCD_WIDTH_EDIT + 1;
       char_width = DOG_CHAR_WIDTH_EDIT;
@@ -569,7 +553,6 @@
   float rowHeight = u8g.getHeight() / (rows + 1); // 1/(rows+1) = 1/2 or 1/3
 
   u8g.setPrintPos(0, rowHeight + kHalfChar);
-<<<<<<< HEAD
 		u8g.print(':');
 		u8g.setPrintPos((14 - strlen(value)) * DOG_CHAR_WIDTH_LARGE, (u8g.getHeight() - 1 - DOG_CHAR_HEIGHT_LARGE) - (1 * DOG_CHAR_HEIGHT_LARGE) - START_ROW );
 		u8g.print(value);
@@ -603,12 +586,6 @@
 					u8g.print(' ');
 			   }
 	u8g.setColorIndex(1);		// black on white
-=======
-  lcd_printPGM(pstr);
-  u8g.print(':');
-  u8g.setPrintPos((lcd_width-1-lcd_strlen(value)) * char_width, rows * rowHeight + kHalfChar);
-  u8g.print(value);
->>>>>>> 27ac3e98
 }
 
 static void lcd_implementation_drawmenu_sdfile(uint8_t row, const char* pstr, const char* filename, char* longFilename)
