--- conflicted
+++ resolved
@@ -93,15 +93,9 @@
 #ifdef U8GLIB_ST7920
 //U8GLIB_ST7920_128X64_RRD u8g(0,0,0);
 U8GLIB_ST7920_128X64_RRD u8g(0);
-<<<<<<< HEAD
-=======
-#elif defined(MAKRPANEL)
-// The MaKrPanel display, ST7565 controller as well
-U8GLIB_NHD_C12864 u8g(DOGLCD_CS, DOGLCD_A0);
 #elif defined(VIKI2) || defined(miniVIKI)
 // Mini Viki and Viki 2.0 LCD, ST7565 controller as well
 U8GLIB_NHD_C12864 u8g(DOGLCD_CS, DOGLCD_A0);
->>>>>>> d28f5b9e
 #else
 // for regular DOGM128 display with HW-SPI
 U8GLIB_DOGM128 u8g(DOGLCD_CS, DOGLCD_A0);  // HW-SPI Com: CS, A0
@@ -206,7 +200,6 @@
   u8g.setPrintPos(column * DOG_CHAR_WIDTH, (row + 1) * DOG_CHAR_HEIGHT);
 }
 
-<<<<<<< HEAD
 
 
 // Graphical API
@@ -326,26 +319,6 @@
 		 u8g.setColorIndex(1);	// black on white
 		}
 
-=======
-    u8g.setPrintPos(80,47);
-    if (starttime != 0) {
-      uint16_t time = (millis() - starttime) / 60000;
-      u8g.print(itostr2(time/60));
-      u8g.print(':');
-      u8g.print(itostr2(time%60));
-    }
-    else {
-      lcd_printPGM(PSTR("--:--"));
-    }
-  #endif
- 
-  // Extruders
-  for (int i=0; i<EXTRUDERS; i++) _draw_heater_status(6 + i * 25, i);
-
-  // Heatbed
-  if (EXTRUDERS < 4) _draw_heater_status(81, -1);
- 
->>>>>>> d28f5b9e
   // Fan
   u8g.setFont(FONT_STATUSMENU);
   u8g.setPrintPos(104,27);
@@ -432,8 +405,9 @@
 		u8g.print(' ');
 		u8g.setColorIndex(1);		// restore settings to black on white
 }
-
-<<<<<<< HEAD
+  u8g.setPrintPos(START_ROW * DOG_CHAR_WIDTH, (row + 1) * DOG_CHAR_HEIGHT);
+}
+
 static void lcd_implementation_drawmenu_generic_R(uint8_t row, const char* pstr, char pre_char, char post_char)
 {
     char c;
@@ -484,11 +458,9 @@
     }
 	
 		u8g.print(':');
-
     while(n--){
 					u8g.print(' ');
 			  }
-
 		u8g.print(data);
 }
 
@@ -515,50 +487,6 @@
 			  }
 
 		lcd_implementation_print_P(data);
-=======
-static void lcd_implementation_mark_as_selected(uint8_t row, char pr_char) {
-  if ((pr_char == '>') || (pr_char == LCD_STR_UPLEVEL[0] )) {
-    u8g.setColorIndex(1);  // black on white
-    u8g.drawBox (0, row*DOG_CHAR_HEIGHT + 3, 128, DOG_CHAR_HEIGHT);
-    u8g.setColorIndex(0);  // following text must be white on black
-  }
-  else {
-    u8g.setColorIndex(1); // unmarked text is black on white
-  }
-  u8g.setPrintPos(START_ROW * DOG_CHAR_WIDTH, (row + 1) * DOG_CHAR_HEIGHT);
-}
-
-static void lcd_implementation_drawmenu_generic(uint8_t row, const char* pstr, char pre_char, char post_char) {
-  char c;
-  uint8_t n = LCD_WIDTH - 2;
-
-  lcd_implementation_mark_as_selected(row, pre_char);
-
-  while((c = pgm_read_byte(pstr))) {
-    u8g.print(c);
-    pstr++;
-    n--;
-  }
-  while(n--) u8g.print(' ');
-  u8g.print(post_char);
-  u8g.print(' ');
-}
-
-static void _drawmenu_setting_edit_generic(uint8_t row, const char* pstr, char pre_char, const char* data, bool pgm) {
-  char c;
-  uint8_t n = LCD_WIDTH - 2 - (pgm ? strlen_P(data) : (strlen(data)));
-
-  lcd_implementation_mark_as_selected(row, pre_char);
-
-  while( (c = pgm_read_byte(pstr))) {
-    u8g.print(c);
-    pstr++;
-    n--;
-  }
-  u8g.print(':');
-  while(n--) u8g.print(' ');
-  if (pgm) { lcd_printPGM(data); } else { u8g.print(data); }
->>>>>>> d28f5b9e
 }
 
 #define lcd_implementation_drawmenu_text_selected(row, pstr) lcd_implementation_drawmenu_generic(row, pstr, '>', ' ')
@@ -660,7 +588,6 @@
 	u8g.setColorIndex(1);		// black on white
 }
 
-<<<<<<< HEAD
 static void lcd_implementation_drawmenu_sdfile(uint8_t row, const char* pstr, const char* filename, char* longFilename)
 {
     char c;
@@ -671,7 +598,6 @@
         filename = longFilename;
         longFilename[LCD_WIDTH-1] = '\0';
     }
-
 		u8g.setPrintPos(0 * DOG_CHAR_WIDTH, (row + 1) * DOG_CHAR_HEIGHT);
 		u8g.print(' ');
 		
@@ -716,19 +642,7 @@
 					u8g.print(' ');
 			   }
 	u8g.setColorIndex(1);		// black on white
-=======
-  lcd_implementation_mark_as_selected(row, ((isSelected) ? '>' : ' '));
-
-  if (isDir) u8g.print(LCD_STR_FOLDER[0]);
-  while((c = *filename) != '\0') {
-    u8g.print(c);
-    filename++;
-    n--;
-  }
-  while(n--) u8g.print(' ');
->>>>>>> d28f5b9e
-}
-
+}
 static void lcd_implementation_drawmenu_sddirectory(uint8_t row, const char* pstr, const char* filename, char* longFilename)
 {
     char c;
