--- conflicted
+++ resolved
@@ -41,11 +41,7 @@
 #include "LiquidCrystal.h"
 #define LCD_CLASS LiquidCrystal
 LCD_CLASS lcd(LCD_PINS_RS, LCD_PINS_ENABLE, LCD_PINS_D4, LCD_PINS_D5, LCD_PINS_D6, LCD_PINS_D7);  //RS, enable, D4, D5, D6, D7
-<<<<<<< HEAD
- 
-=======
-
->>>>>>> 74add72c
+
 /* Russian language not supported yet, needs custom font
 
 #ifdef LANGUAGE_RU
@@ -131,27 +127,9 @@
 			u8g.drawBitmapP(0,0,START_BMPBYTEWIDTH,START_BMPHEIGHT,start_bmp);
 			// Welcome message
 			u8g.setFont(u8g_font_6x10_marlin);
-<<<<<<< HEAD
-			u8g.drawStr(62,10,"MARLIN"); 
-			u8g.setFont(u8g_font_5x8);
-			u8g.drawStr(62,19,"V1.0.2");
-			u8g.setFont(u8g_font_6x10_marlin);
-			u8g.drawStr(62,28,"by ErikZalm");
-			u8g.drawStr(62,41,"DOGM128 LCD");
-      u8g.drawStr(62,10,CUSTOM_MACHINE_NAME); 
-			u8g.setFont(u8g_font_5x8);
-			u8g.drawStr(62,48,"enhancements");
-			u8g.setFont(u8g_font_5x8);
-			u8g.drawStr(62,55,"by STB, MM");
-			u8g.drawStr(62,61,"uses u");
-			u8g.drawStr90(92,57,"8");
-			u8g.drawStr(100,61,"glib");
-      u8g.drawStr(62,19,STRING_VERSION);
-=======
 			u8g.drawStr(62,10,CUSTOM_MACHINE_NAME); 
 			u8g.setFont(u8g_font_5x8);
 			u8g.drawStr(62,19,STRING_VERSION);
->>>>>>> 74add72c
 	   } while( u8g.nextPage() );
 }
 
@@ -223,21 +201,12 @@
  
  if (IS_SD_PRINTING)
    {
-<<<<<<< HEAD
-	  // Progress bar
-	  u8g.drawBox(55,50, (unsigned int)( (71 * card.percentDone())/100) ,2);
-    // Percent complete
-    u8g.setPrintPos(60,47);
-    u8g.print(itostr3(card.percentDone()));
-    u8g.print("%");
-=======
 	// Progress bar
 	u8g.drawBox(55,50, (unsigned int)( (71 * card.percentDone())/100) ,2);
   // Percent complete
   u8g.setPrintPos(60,47);
   u8g.print(itostr3(card.percentDone()));
   u8g.print("%");
->>>>>>> 74add72c
    }
     else {
 			// do nothing
@@ -288,43 +257,28 @@
  u8g.drawPixel(8,33);
  u8g.drawPixel(8,35);
  u8g.setPrintPos(10,37);
-<<<<<<< HEAD
  
  if(READ(X_MIN_PIN) != X_MIN_ENDSTOP_INVERTING) u8g.print("HIT");
  else u8g.print(ftostr31ns(current_position[X_AXIS]));
  
-=======
- if(READ(X_MIN_PIN) != X_MIN_ENDSTOP_INVERTING) u8g.print("HIT");
- else u8g.print(ftostr31ns(current_position[X_AXIS]));
->>>>>>> 74add72c
  u8g.setPrintPos(43,37);
  lcd_printPGM(PSTR("Y"));
  u8g.drawPixel(49,33);
  u8g.drawPixel(49,35);
  u8g.setPrintPos(51,37);
-<<<<<<< HEAD
  
  if((READ(Y_MIN_PIN) != Y_MIN_ENDSTOP_INVERTING)) u8g.print("HIT");
  else u8g.print(ftostr31ns(current_position[Y_AXIS]));
  
-=======
- if((READ(Y_MIN_PIN) != Y_MIN_ENDSTOP_INVERTING)) u8g.print("HIT");
- else u8g.print(ftostr31ns(current_position[Y_AXIS]));
->>>>>>> 74add72c
  u8g.setPrintPos(83,37);
  u8g.print("Z");
  u8g.drawPixel(89,33);
  u8g.drawPixel(89,35);
  u8g.setPrintPos(91,37);
-<<<<<<< HEAD
  
  if((READ(Z_MIN_PIN) != Z_MIN_ENDSTOP_INVERTING)) u8g.print("HIT");
  else u8g.print(ftostr31(current_position[Z_AXIS]));
  
-=======
- if((READ(Z_MIN_PIN) != Z_MIN_ENDSTOP_INVERTING)) u8g.print("HIT");
- else u8g.print(ftostr31(current_position[Z_AXIS]));
->>>>>>> 74add72c
  u8g.setColorIndex(1);	// black on white
  
  // Feedrate
@@ -453,14 +407,8 @@
 
 void lcd_implementation_drawedit(const char* pstr, char* value)
 {
-<<<<<<< HEAD
-	  u8g.setPrintPos(1 * DOG_CHAR_WIDTH_LARGE, (u8g.getHeight() - 1 - DOG_CHAR_HEIGHT_LARGE) - (1 * DOG_CHAR_HEIGHT_LARGE) - START_ROW );
-    u8g.setFont(u8g_font_6x10_marlin);
- 
-=======
 		u8g.setPrintPos(1 * DOG_CHAR_WIDTH_LARGE, (u8g.getHeight() - 1 - DOG_CHAR_HEIGHT_LARGE) - (1 * DOG_CHAR_HEIGHT_LARGE) - START_ROW );
 		u8g.setFont(u8g_font_6x10_marlin);
->>>>>>> 74add72c
 		lcd_printPGM(pstr);
 		u8g.print(':');
 		u8g.setPrintPos((14 - strlen(value)) * DOG_CHAR_WIDTH_LARGE, (u8g.getHeight() - 1 - DOG_CHAR_HEIGHT_LARGE) - (1 * DOG_CHAR_HEIGHT_LARGE) - START_ROW );
