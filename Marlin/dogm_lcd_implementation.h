/**
 * dogm_lcd_implementation.h
 *
 * Graphics LCD implementation for 128x64 pixel LCDs by STB for ErikZalm/Marlin
 * Demonstrator: http://www.reprap.org/wiki/STB_Electronics
 * License: http://opensource.org/licenses/BSD-3-Clause
 *
 * With the use of:
 * u8glib by Oliver Kraus
 * http://code.google.com/p/u8glib/
 * License: http://opensource.org/licenses/BSD-3-Clause
 */

#ifndef DOGM_LCD_IMPLEMENTATION_H
#define DOGM_LCD_IMPLEMENTATION_H

#define MARLIN_VERSION "1.0.2"

/**
* Implementation of the LCD display routines for a DOGM128 graphic display. These are common LCD 128x64 pixel graphic displays.
**/

#  ifdef WITBOX

#define BLEN_C 2 
#define BLEN_B 1
#define BLEN_A 0

#define EN_C (1<<BLEN_C)
#define EN_B (1<<BLEN_B)
#define EN_A (1<<BLEN_A)

#  endif // WITBOX

#  if ( defined(EN_A) && defined(EN_B) )
#define encrot0 0
#define encrot1 2
#define encrot2 3
#define encrot3 1
#  endif // ( defined(EN_A) && defined(EN_B) )

#include <U8glib.h>
#include "DOGMbitmaps.h"
#include "dogm_font_data_marlin.h"
#include "ultralcd_st7920_u8glib_rrd.h"

/* Russian language not supported yet, needs custom font

#ifdef LANGUAGE_RU
#include "LiquidCrystalRus.h"
#define LCD_CLASS LiquidCrystalRus
#else
#include <LiquidCrystal.h>
#define LCD_CLASS LiquidCrystal
#endif
*/

// DOGM parameters (size in pixels)
#define DOG_CHAR_WIDTH         6
#define DOG_CHAR_HEIGHT        12
#define DOG_CHAR_WIDTH_LARGE   9
#define DOG_CHAR_HEIGHT_LARGE  18

<<<<<<< HEAD

#define START_ROW				0
=======
#define START_ROW              0
>>>>>>> f2cb4a36


/* Custom characters defined in font font_6x10_marlin.c */
#define LCD_STR_BEDTEMP     "\xFE"
#define LCD_STR_DEGREE      "\xB0"
#define LCD_STR_THERMOMETER "\xFF"
#define LCD_STR_UPLEVEL     "\xFB"
#define LCD_STR_REFRESH     "\xF8"
#define LCD_STR_FOLDER      "\xF9"
#define LCD_STR_FEEDRATE    "\xFD"
#define LCD_STR_CLOCK       "\xFC"
#define LCD_STR_ARROW_RIGHT "\xFA"

#define FONT_STATUSMENU u8g_font_6x9

int lcd_contrast;

// LCD selection
#ifdef U8GLIB_ST7920
//U8GLIB_ST7920_128X64_RRD u8g(0,0,0);
U8GLIB_ST7920_128X64_RRD u8g(0);
#else
// for regular DOGM128 display with HW-SPI
U8GLIB_DOGM128 u8g(DOGLCD_CS, DOGLCD_A0);  // HW-SPI Com: CS, A0
#endif

static void lcd_implementation_init()
{
<<<<<<< HEAD
#ifdef BQ_LCD_SMART_CONTROLLER
    pinMode(39, OUTPUT);   //Contraste = 4.5V
    digitalWrite(39, HIGH);

    pinMode(43, OUTPUT);           //RESET DEL LCD A HIGH
    digitalWrite(43, HIGH);
#else
    #ifdef LCD_PIN_BL
	pinMode(LCD_PIN_BL, OUTPUT);	// Enable LCD backlight
	digitalWrite(LCD_PIN_BL, HIGH);
    #endif
	u8g.setContrast(lcd_contrast);	
	//  Uncomment this if you have the first generation (V1.10) of STBs board
	//  pinMode(17, OUTPUT);	// Enable LCD backlight
	//  digitalWrite(17, HIGH);
#endif
	
    u8g.firstPage();
    do {
	u8g.drawXBMP(0,0,START_BMPWIDTH,START_BMPHEIGHT,start_bmp);
    } while( u8g.nextPage() );

#ifdef LCD_SCREEN_ROT_90
	u8g.setRot90();	// Rotate screen by 90°
#endif

#ifdef LCD_SCREEN_ROT_180
	u8g.setRot180();	// Rotate screen by 180°
#endif

#ifdef LCD_SCREEN_ROT_270
	u8g.setRot270();	// Rotate screen by 270°
#endif
=======
  #ifdef LCD_PIN_BL // Enable LCD backlight
    pinMode(LCD_PIN_BL, OUTPUT);
	  digitalWrite(LCD_PIN_BL, HIGH);
  #endif

  u8g.setContrast(lcd_contrast);	
	// FIXME: remove this workaround
  // Uncomment this if you have the first generation (V1.10) of STBs board
	// pinMode(17, OUTPUT);	// Enable LCD backlight
	// digitalWrite(17, HIGH);
  
#ifdef LCD_SCREEN_ROT_90
	u8g.setRot90();   // Rotate screen by 90°
#elif defined(LCD_SCREEN_ROT_180)
	u8g.setRot180();	// Rotate screen by 180°
#elif defined(LCD_SCREEN_ROT_270)
	u8g.setRot270();	// Rotate screen by 270°
#endif
	
  // FIXME: whats the purpose of the box? Maybe clear screen?
	u8g.firstPage();
  do {
		u8g.setFont(u8g_font_6x10_marlin);
		u8g.setColorIndex(1);
		u8g.drawBox (0, 0, u8g.getWidth(), u8g.getHeight());
		u8g.setColorIndex(1);
	} while(u8g.nextPage());

  // Show splashscreen
  int off = (u8g.getWidth() - START_BMPWIDTH) / 2;
  int txtX = (u8g.getWidth() - sizeof(STRING_SPLASH) - 1) / 2;
  int txtY = u8g.getHeight() - 10;
	u8g.firstPage();
	do {
    #ifdef START_BMPHIGH
		  u8g.drawBitmapP(off, off, START_BMPBYTEWIDTH, START_BMPHEIGHT, start_bmp);
    #else
      u8g.setScale2x2();
		  u8g.drawBitmapP(off, off, START_BMPBYTEWIDTH, START_BMPHEIGHT, start_bmp);
      u8g.undoScale();
    #endif
			
    u8g.setFont(u8g_font_5x8);
		u8g.drawStr(txtX, txtY, STRING_SPLASH);
	} while(u8g.nextPage());
>>>>>>> f2cb4a36
}

static void lcd_implementation_clear() { } // Automatically cleared by Picture Loop

static void lcd_implementation_print(const char* str)
{
  u8g.print(str);
}

static void lcd_implementation_print(const char str)
{
  u8g.print(str);
}

/* Arduino < 1.0.0 is missing a function to print PROGMEM strings, so we need to implement our own */
<<<<<<< HEAD
static void lcd_implementation_print_P(const char* str)
{
    char c;
    while((c = pgm_read_byte(str++)) != '\0')
    {
			u8g.print(c);
    }
=======
static void lcd_printPGM(const char* str) {
  char c;
  while ((c = pgm_read_byte(str++))) u8g.print(c);
>>>>>>> f2cb4a36
}

static void lcd_implementation_quick_feedback()
{
#if ( defined(BEEPER) && (BEEPER > 0) )
	SET_OUTPUT(BEEPER);
	frequency_ratio = 0;
	beeper_duration = 100;
  	beeper_level = false;
#endif
}

uint8_t lcd_implementation_update_buttons()
{
  uint8_t buttons_vector = 0x00;
  if ( READ(BTN_EN1) == 0 )  buttons_vector |= EN_A;
  if ( READ(BTN_EN2) == 0 )  buttons_vector |= EN_B;
  if ( READ(BTN_ENC) == 0 )  buttons_vector |= EN_C;

  return buttons_vector;
}

void lcd_implementation_set_cursor(uint8_t row, uint8_t column)
{
  u8g.setPrintPos(column * DOG_CHAR_WIDTH, (row + 1) * DOG_CHAR_HEIGHT);
}

<<<<<<< HEAD


// Graphical API

static void lcd_implementation_status_screen()
{
	static unsigned char fan_rot = 0;

	u8g.firstPage();
    do {
	u8g.setColorIndex(1);	// black on white

	// Symbols menu graphics, animated fan
	// if ((blink % 2) &&  fanSpeed )	
	u8g.drawBitmapP(9,1,STATUS_SCREENBYTEWIDTH,STATUS_SCREENHEIGHT,status_screen0_bmp);
	//else u8g.drawBitmapP(9,1,STATUS_SCREENBYTEWIDTH,STATUS_SCREENHEIGHT,status_screen1_bmp);

	#ifdef SDSUPPORT
	//SD Card Symbol
	u8g.drawBox(42,42,8,7);
	u8g.drawBox(50,44,2,5);
	u8g.drawFrame(42,49,10,4);
	u8g.drawPixel(50,43);
	// Progress bar
	u8g.drawFrame(54,49,73,4);

	// SD Card Progress bar and clock
	u8g.setFont(FONT_STATUSMENU);

	if (IS_SD_PRINTING)
	{
	// Progress bar
	u8g.drawBox(55,50, (unsigned int)( (71 * card.percentDone())/100) ,2);
	}
	else {
			// do nothing
		 }

	u8g.setPrintPos(80,47);
	if(starttime != 0)
	{
	    uint16_t time = millis()/60000 - starttime/60000;

		u8g.print(itostr2(time/60));
		u8g.print(':');
		u8g.print(itostr2(time%60));
	}else{
			lcd_implementation_print_P(PSTR("--:--"));
		 }
	#endif

	// Extruder 1
	u8g.setFont(FONT_STATUSMENU);
	u8g.setPrintPos(6,6);
	u8g.print(itostr3(int(degTargetHotend(0) + 0.5)));
	lcd_implementation_print_P(PSTR(LCD_STR_DEGREE " "));
	u8g.setPrintPos(6,27);
	u8g.print(itostr3(int(degHotend(0) + 0.5)));
	lcd_implementation_print_P(PSTR(LCD_STR_DEGREE " "));
	if (!isHeatingHotend(0)) u8g.drawBox(13,17,2,2);
	else
		{
		 u8g.setColorIndex(0);	// white on black
		 u8g.drawBox(13,17,2,2);
		 u8g.setColorIndex(1);	// black on white
		}

	// Extruder 2
	u8g.setFont(FONT_STATUSMENU);
	#if EXTRUDERS > 1
	u8g.setPrintPos(31,6);
	u8g.print(itostr3(int(degTargetHotend(1) + 0.5)));
	lcd_implementation_print_P(PSTR(LCD_STR_DEGREE " "));
	u8g.setPrintPos(31,27);
	u8g.print(itostr3(int(degHotend(1) + 0.5)));
	lcd_implementation_print_P(PSTR(LCD_STR_DEGREE " "));
	if (!isHeatingHotend(1)) u8g.drawBox(38,17,2,2);
	else
		{
		 u8g.setColorIndex(0);	// white on black
		 u8g.drawBox(38,17,2,2);
		 u8g.setColorIndex(1);	// black on white
		}
	#endif

	// Extruder 3
	u8g.setFont(FONT_STATUSMENU);
	# if EXTRUDERS > 2
	u8g.setPrintPos(55,6);
	u8g.print(itostr3(int(degTargetHotend(2) + 0.5)));
	lcd_implementation_print_P(PSTR(LCD_STR_DEGREE " "));
	u8g.setPrintPos(55,27);
	u8g.print(itostr3(int(degHotend(2) + 0.5)));
	lcd_implementation_print_P(PSTR(LCD_STR_DEGREE " "));
	if (!isHeatingHotend(2)) u8g.drawBox(62,17,2,2);
	   else
		{
		 u8g.setColorIndex(0);	// white on black
		 u8g.drawBox(62,17,2,2);
		 u8g.setColorIndex(1);	// black on white
		}
	#endif

	// Heatbed
	u8g.setFont(FONT_STATUSMENU);
	u8g.setPrintPos(81,6);
	u8g.print(itostr3(int(degTargetBed() + 0.5)));
	lcd_implementation_print_P(PSTR(LCD_STR_DEGREE " "));
	u8g.setPrintPos(81,27);
	u8g.print(itostr3(int(degBed() + 0.5)));
	lcd_implementation_print_P(PSTR(LCD_STR_DEGREE " "));
	if (!isHeatingBed()) u8g.drawBox(88,18,2,2);
	   else
		{
		 u8g.setColorIndex(0);	// white on black
		 u8g.drawBox(88,18,2,2);
		 u8g.setColorIndex(1);	// black on white
		}

	// Fan
	u8g.setFont(FONT_STATUSMENU);
	u8g.setPrintPos(104,27);
	#if defined(FAN_PIN) && FAN_PIN > -1
	u8g.print(itostr3(int((fanSpeed*100)/256 + 1)));
	u8g.print("%");
	#else
	u8g.print("---");
	#endif


	// X, Y, Z-Coordinates
	u8g.setFont(FONT_STATUSMENU);
	u8g.drawBox(0,29,128,10);
	u8g.setColorIndex(0);	// white on black
	u8g.setPrintPos(2,37);
	u8g.print("X");
	u8g.drawPixel(8,33);
	u8g.drawPixel(8,35);
	u8g.setPrintPos(10,37);
	u8g.print(ftostr31ns(current_position[X_AXIS]));
	u8g.setPrintPos(43,37);
	lcd_implementation_print_P(PSTR("Y"));
	u8g.drawPixel(49,33);
	u8g.drawPixel(49,35);
	u8g.setPrintPos(51,37);
	u8g.print(ftostr31ns(current_position[Y_AXIS]));
	u8g.setPrintPos(83,37);
	u8g.print("Z");
	u8g.drawPixel(89,33);
	u8g.drawPixel(89,35);
	u8g.setPrintPos(91,37);
	u8g.print(ftostr31(current_position[Z_AXIS]));
	u8g.setColorIndex(1);	// black on white

	// Feedrate
	u8g.setFont(u8g_font_6x10_marlin);
	u8g.setPrintPos(3,49);
	u8g.print(LCD_STR_FEEDRATE[0]);
	u8g.setFont(FONT_STATUSMENU);
	u8g.setPrintPos(12,48);
	u8g.print(itostr3(feedmultiply));
	u8g.print('%');

	// Status line
	u8g.setFont(FONT_STATUSMENU);
	u8g.setPrintPos(0,61);
	u8g.print(lcd_status_message);

	} while( u8g.nextPage() ); 
}

static void lcd_implementation_drawmenu_generic(uint8_t row, const char* pstr, char pre_char, char post_char)
{
    char c;
    
    uint8_t n = LCD_WIDTH - 1 - 2;
		
		if ((pre_char == '>') || (pre_char == LCD_STR_UPLEVEL[0] ))
		   {
			u8g.setColorIndex(1);		// black on white
			u8g.drawBox (0, row*DOG_CHAR_HEIGHT + 3, 128, DOG_CHAR_HEIGHT);
			u8g.setColorIndex(0);		// following text must be white on black
		   } else u8g.setColorIndex(1); // unmarked text is black on white
		
		u8g.setPrintPos(0 * DOG_CHAR_WIDTH, (row + 1) * DOG_CHAR_HEIGHT);
		if (pre_char != '>') u8g.print(pre_char); else u8g.print(' ');	// Row selector is obsolete


    while( (c = pgm_read_byte(pstr)) != '\0' )
    {
		u8g.print(c);
        pstr++;
        n--;
    }
    while(n--){
					u8g.print(' ');
		}
	   
		u8g.print(post_char);
		u8g.print(' ');
		u8g.setColorIndex(1);		// restore settings to black on white
}

static void lcd_implementation_drawmenu_generic_R(uint8_t row, const char* pstr, char pre_char, char post_char)
{
    char c;
    
    uint8_t n = LCD_WIDTH - 1 - 2;
		
		if ((pre_char == '>') || (pre_char == LCD_STR_UPLEVEL[0] ))
		   {
			u8g.setColorIndex(1);		// black on white
			u8g.drawBox (0, row*DOG_CHAR_HEIGHT + 3, 128, DOG_CHAR_HEIGHT);
			u8g.setColorIndex(0);		// following text must be white on black
		   } else u8g.setColorIndex(1); // unmarked text is black on white
		
		u8g.setPrintPos(0 * DOG_CHAR_WIDTH, (row + 1) * DOG_CHAR_HEIGHT);
		if (pre_char != '>') u8g.print(pre_char); else u8g.print(' ');	// Row selector is obsolete
=======
static void lcd_implementation_status_screen() {

  static unsigned char fan_rot = 0;
 
  u8g.setColorIndex(1); // black on white

  // Symbols menu graphics, animated fan
  u8g.drawBitmapP(9,1,STATUS_SCREENBYTEWIDTH,STATUS_SCREENHEIGHT, (blink % 2) && fanSpeed ? status_screen0_bmp : status_screen1_bmp);
 
  #ifdef SDSUPPORT
    // SD Card Symbol
    u8g.drawBox(42,42,8,7);
    u8g.drawBox(50,44,2,5);
    u8g.drawFrame(42,49,10,4);
    u8g.drawPixel(50,43);

    // Progress bar frame
    u8g.drawFrame(54,49,73,4);

    // SD Card Progress bar and clock
    u8g.setFont(FONT_STATUSMENU);
 
    if (IS_SD_PRINTING) {
      // Progress bar solid part
      u8g.drawBox(55, 50, (unsigned int)(71.f * card.percentDone() / 100.f), 2);
    }

    u8g.setPrintPos(80,47);
    if (starttime != 0) {
      uint16_t time = millis()/60000 - starttime/60000;
      u8g.print(itostr2(time/60));
      u8g.print(':');
      u8g.print(itostr2(time%60));
    }
    else {
      lcd_printPGM(PSTR("--:--"));
    }
  #endif
 
  // Extruders
  _draw_heater_status(6, 0);
  #if EXTRUDERS > 1
    _draw_heater_status(31, 1);
    #if EXTRUDERS > 2
      _draw_heater_status(55, 2);
    #endif
  #endif

  // Heatbed
  _draw_heater_status(81, -1);
 
  // Fan
  u8g.setFont(FONT_STATUSMENU);
  u8g.setPrintPos(104,27);
  #if defined(FAN_PIN) && FAN_PIN > -1
    u8g.print(itostr3(int((fanSpeed*100)/256 + 1)));
    u8g.print("%");
  #else
    u8g.print("---");
  #endif

  // X, Y, Z-Coordinates
  u8g.setFont(FONT_STATUSMENU);
  u8g.drawBox(0,29,128,10);
  u8g.setColorIndex(0); // white on black
  u8g.setPrintPos(2,37);
  u8g.print("X");
  u8g.drawPixel(8,33);
  u8g.drawPixel(8,35);
  u8g.setPrintPos(10,37);
  u8g.print(ftostr31ns(current_position[X_AXIS]));
  u8g.setPrintPos(43,37);
  lcd_printPGM(PSTR("Y"));
  u8g.drawPixel(49,33);
  u8g.drawPixel(49,35);
  u8g.setPrintPos(51,37);
  u8g.print(ftostr31ns(current_position[Y_AXIS]));
  u8g.setPrintPos(83,37);
  u8g.print("Z");
  u8g.drawPixel(89,33);
  u8g.drawPixel(89,35);
  u8g.setPrintPos(91,37);
  u8g.print(ftostr31(current_position[Z_AXIS]));
  u8g.setColorIndex(1); // black on white
 
  // Feedrate
  u8g.setFont(u8g_font_6x10_marlin);
  u8g.setPrintPos(3,49);
  u8g.print(LCD_STR_FEEDRATE[0]);
  u8g.setFont(FONT_STATUSMENU);
  u8g.setPrintPos(12,48);
  u8g.print(itostr3(feedmultiply));
  u8g.print('%');

  // Status line
  u8g.setFont(FONT_STATUSMENU);
  u8g.setPrintPos(0,61);
  #ifndef FILAMENT_LCD_DISPLAY
    u8g.print(lcd_status_message);
  #else
    if (millis() < message_millis + 5000) {  //Display both Status message line and Filament display on the last line
      u8g.print(lcd_status_message);
    }
    else {
      lcd_printPGM(PSTR("dia:"));
      u8g.print(ftostr12ns(filament_width_meas));
      lcd_printPGM(PSTR(" factor:"));
      u8g.print(itostr3(extrudemultiply));
      u8g.print('%');
    }
  #endif
}

static void lcd_implementation_drawmenu_generic(uint8_t row, const char* pstr, char pre_char, char post_char) {
  char c;
  
  uint8_t n = LCD_WIDTH - 1 - 2;
  
  if ((pre_char == '>') || (pre_char == LCD_STR_UPLEVEL[0] )) {
    u8g.setColorIndex(1);  // black on white
    u8g.drawBox (0, row*DOG_CHAR_HEIGHT + 3, 128, DOG_CHAR_HEIGHT);
    u8g.setColorIndex(0);  // following text must be white on black
  }
  else {
    u8g.setColorIndex(1); // unmarked text is black on white
  }
  
  u8g.setPrintPos(0 * DOG_CHAR_WIDTH, (row + 1) * DOG_CHAR_HEIGHT);
  u8g.print(pre_char == '>' ? ' ' : pre_char);  // Row selector is obsolete

  while((c = pgm_read_byte(pstr))) {
    u8g.print(c);
    pstr++;
    n--;
  }
  while(n--) u8g.print(' ');
  
  u8g.print(post_char);
  u8g.print(' ');
  u8g.setColorIndex(1);  // restore settings to black on white
}

static void _drawmenu_setting_edit_generic(uint8_t row, const char* pstr, char pre_char, const char* data, bool pgm) {
  char c;
  uint8_t n = LCD_WIDTH - 1 - 2 - (pgm ? strlen_P(data) : strlen(data));

  u8g.setPrintPos(0 * DOG_CHAR_WIDTH, (row + 1) * DOG_CHAR_HEIGHT);
  u8g.print(pre_char);
>>>>>>> f2cb4a36


    while( (c = *pstr) != '\0' )
    {
		u8g.print(c);
        pstr++;
        n--;
    }
    while(n--){
					u8g.print(' ');
		}
	   
		u8g.print(post_char);
		u8g.print(' ');
		u8g.setColorIndex(1);		// restore settings to black on white
}

static void lcd_implementation_drawmenu_setting_edit_generic(uint8_t row, const char* pstr, char pre_char, char* data)
{
    static unsigned int fkt_cnt = 0;
	char c;
    uint8_t n = LCD_WIDTH - 1 - 2 - strlen(data);
		
		u8g.setPrintPos(0 * DOG_CHAR_WIDTH, (row + 1) * DOG_CHAR_HEIGHT);
		u8g.print(pre_char);
	
    while( (c = pgm_read_byte(pstr)) != '\0' )
    {
			u8g.print(c);
		
        pstr++;
        n--;
    }
	
		u8g.print(':');

    while(n--){
					u8g.print(' ');
			  }

		u8g.print(data);
}

static void lcd_implementation_drawmenu_setting_edit_generic_P(uint8_t row, const char* pstr, char pre_char, const char* data)
{
    char c;
    uint8_t n= LCD_WIDTH - 1 - 2 - strlen_P(data);

		u8g.setPrintPos(0 * DOG_CHAR_WIDTH, (row + 1) * DOG_CHAR_HEIGHT);
		u8g.print(pre_char);
	
    while( (c = pgm_read_byte(pstr)) != '\0' )
    {
			u8g.print(c);
		
        pstr++;
        n--;
    }

		u8g.print(':');
	
    while(n--){
					u8g.print(' ');
			  }

		lcd_implementation_print_P(data);
}

#define lcd_implementation_drawmenu_text_selected(row, pstr) lcd_implementation_drawmenu_generic(row, pstr, '>', ' ')
#define lcd_implementation_drawmenu_text(row, pstr) lcd_implementation_drawmenu_generic(row, pstr, ' ', ' ')
#define lcd_implementation_drawmenu_setting_edit_int3_selected(row, pstr, pstr2, data, minValue, maxValue) lcd_implementation_drawmenu_setting_edit_generic(row, pstr, '>', itostr3(*(data)))
#define lcd_implementation_drawmenu_setting_edit_int3(row, pstr, pstr2, data, minValue, maxValue) lcd_implementation_drawmenu_setting_edit_generic(row, pstr, ' ', itostr3(*(data)))
#define lcd_implementation_drawmenu_setting_edit_float3_selected(row, pstr, pstr2, data, minValue, maxValue) lcd_implementation_drawmenu_setting_edit_generic(row, pstr, '>', ftostr3(*(data)))
#define lcd_implementation_drawmenu_setting_edit_float3(row, pstr, pstr2, data, minValue, maxValue) lcd_implementation_drawmenu_setting_edit_generic(row, pstr, ' ', ftostr3(*(data)))
#define lcd_implementation_drawmenu_setting_edit_float32_selected(row, pstr, pstr2, data, minValue, maxValue) lcd_implementation_drawmenu_setting_edit_generic(row, pstr, '>', ftostr32(*(data)))
#define lcd_implementation_drawmenu_setting_edit_float32(row, pstr, pstr2, data, minValue, maxValue) lcd_implementation_drawmenu_setting_edit_generic(row, pstr, ' ', ftostr32(*(data)))
#define lcd_implementation_drawmenu_setting_edit_float43_selected(row, pstr, pstr2, data, minValue, maxValue) lcd_implementation_drawmenu_setting_edit_generic(row, pstr, '>', ftostr43(*(data)))
#define lcd_implementation_drawmenu_setting_edit_float43(row, pstr, pstr2, data, minValue, maxValue) lcd_implementation_drawmenu_setting_edit_generic(row, pstr, ' ', ftostr43(*(data)))
#define lcd_implementation_drawmenu_setting_edit_float5_selected(row, pstr, pstr2, data, minValue, maxValue) lcd_implementation_drawmenu_setting_edit_generic(row, pstr, '>', ftostr5(*(data)))
#define lcd_implementation_drawmenu_setting_edit_float5(row, pstr, pstr2, data, minValue, maxValue) lcd_implementation_drawmenu_setting_edit_generic(row, pstr, ' ', ftostr5(*(data)))
#define lcd_implementation_drawmenu_setting_edit_float52_selected(row, pstr, pstr2, data, minValue, maxValue) lcd_implementation_drawmenu_setting_edit_generic(row, pstr, '>', ftostr52(*(data)))
#define lcd_implementation_drawmenu_setting_edit_float52(row, pstr, pstr2, data, minValue, maxValue) lcd_implementation_drawmenu_setting_edit_generic(row, pstr, ' ', ftostr52(*(data)))
#define lcd_implementation_drawmenu_setting_edit_float51_selected(row, pstr, pstr2, data, minValue, maxValue) lcd_implementation_drawmenu_setting_edit_generic(row, pstr, '>', ftostr51(*(data)))
#define lcd_implementation_drawmenu_setting_edit_float51(row, pstr, pstr2, data, minValue, maxValue) lcd_implementation_drawmenu_setting_edit_generic(row, pstr, ' ', ftostr51(*(data)))
#define lcd_implementation_drawmenu_setting_edit_long5_selected(row, pstr, pstr2, data, minValue, maxValue) lcd_implementation_drawmenu_setting_edit_generic(row, pstr, '>', ftostr5(*(data)))
#define lcd_implementation_drawmenu_setting_edit_long5(row, pstr, pstr2, data, minValue, maxValue) lcd_implementation_drawmenu_setting_edit_generic(row, pstr, ' ', ftostr5(*(data)))
#define lcd_implementation_drawmenu_setting_edit_bool_selected(row, pstr, pstr2, data) lcd_implementation_drawmenu_setting_edit_generic_P(row, pstr, '>', (*(data))?PSTR(MSG_ON):PSTR(MSG_OFF))
#define lcd_implementation_drawmenu_setting_edit_bool(row, pstr, pstr2, data) lcd_implementation_drawmenu_setting_edit_generic_P(row, pstr, ' ', (*(data))?PSTR(MSG_ON):PSTR(MSG_OFF))

//Add version for callback functions
#define lcd_implementation_drawmenu_setting_edit_callback_int3_selected(row, pstr, pstr2, data, minValue, maxValue, callback) lcd_implementation_drawmenu_setting_edit_generic(row, pstr, '>', itostr3(*(data)))
#define lcd_implementation_drawmenu_setting_edit_callback_int3(row, pstr, pstr2, data, minValue, maxValue, callback) lcd_implementation_drawmenu_setting_edit_generic(row, pstr, ' ', itostr3(*(data)))
#define lcd_implementation_drawmenu_setting_edit_callback_float3_selected(row, pstr, pstr2, data, minValue, maxValue, callback) lcd_implementation_drawmenu_setting_edit_generic(row, pstr, '>', ftostr3(*(data)))
#define lcd_implementation_drawmenu_setting_edit_callback_float3(row, pstr, pstr2, data, minValue, maxValue, callback) lcd_implementation_drawmenu_setting_edit_generic(row, pstr, ' ', ftostr3(*(data)))
#define lcd_implementation_drawmenu_setting_edit_callback_float32_selected(row, pstr, pstr2, data, minValue, maxValue, callback) lcd_implementation_drawmenu_setting_edit_generic(row, pstr, '>', ftostr32(*(data)))
#define lcd_implementation_drawmenu_setting_edit_callback_float32(row, pstr, pstr2, data, minValue, maxValue, callback) lcd_implementation_drawmenu_setting_edit_generic(row, pstr, ' ', ftostr32(*(data)))
#define lcd_implementation_drawmenu_setting_edit_callback_float43_selected(row, pstr, pstr2, data, minValue, maxValue, callback) lcd_implementation_drawmenu_setting_edit_generic(row, pstr, '>', ftostr43(*(data)))
#define lcd_implementation_drawmenu_setting_edit_callback_float43(row, pstr, pstr2, data, minValue, maxValue, callback) lcd_implementation_drawmenu_setting_edit_generic(row, pstr, ' ', ftostr43(*(data)))
#define lcd_implementation_drawmenu_setting_edit_callback_float5_selected(row, pstr, pstr2, data, minValue, maxValue, callback) lcd_implementation_drawmenu_setting_edit_generic(row, pstr, '>', ftostr5(*(data)))
#define lcd_implementation_drawmenu_setting_edit_callback_float5(row, pstr, pstr2, data, minValue, maxValue, callback) lcd_implementation_drawmenu_setting_edit_generic(row, pstr, ' ', ftostr5(*(data)))
#define lcd_implementation_drawmenu_setting_edit_callback_float52_selected(row, pstr, pstr2, data, minValue, maxValue, callback) lcd_implementation_drawmenu_setting_edit_generic(row, pstr, '>', ftostr52(*(data)))
#define lcd_implementation_drawmenu_setting_edit_callback_float52(row, pstr, pstr2, data, minValue, maxValue, callback) lcd_implementation_drawmenu_setting_edit_generic(row, pstr, ' ', ftostr52(*(data)))
#define lcd_implementation_drawmenu_setting_edit_callback_float51_selected(row, pstr, pstr2, data, minValue, maxValue, callback) lcd_implementation_drawmenu_setting_edit_generic(row, pstr, '>', ftostr51(*(data)))
#define lcd_implementation_drawmenu_setting_edit_callback_float51(row, pstr, pstr2, data, minValue, maxValue, callback) lcd_implementation_drawmenu_setting_edit_generic(row, pstr, ' ', ftostr51(*(data)))
#define lcd_implementation_drawmenu_setting_edit_callback_long5_selected(row, pstr, pstr2, data, minValue, maxValue, callback) lcd_implementation_drawmenu_setting_edit_generic(row, pstr, '>', ftostr5(*(data)))
#define lcd_implementation_drawmenu_setting_edit_callback_long5(row, pstr, pstr2, data, minValue, maxValue, callback) lcd_implementation_drawmenu_setting_edit_generic(row, pstr, ' ', ftostr5(*(data)))
#define lcd_implementation_drawmenu_setting_edit_callback_bool_selected(row, pstr, pstr2, data, callback) lcd_implementation_drawmenu_setting_edit_generic_P(row, pstr, '>', (*(data))?PSTR(MSG_ON):PSTR(MSG_OFF))
#define lcd_implementation_drawmenu_setting_edit_callback_bool(row, pstr, pstr2, data, callback) lcd_implementation_drawmenu_setting_edit_generic_P(row, pstr, ' ', (*(data))?PSTR(MSG_ON):PSTR(MSG_OFF))

<<<<<<< HEAD
void lcd_implementation_drawedit(const char* pstr, char* value)
{
	u8g.firstPage();
	do {
		u8g.setPrintPos(0 * DOG_CHAR_WIDTH_LARGE, (u8g.getHeight() - 1 - DOG_CHAR_HEIGHT_LARGE) - (1 * DOG_CHAR_HEIGHT_LARGE) - START_ROW );
		u8g.setFont(u8g_font_9x18);
		lcd_implementation_print_P(pstr);
		u8g.print(':');
		u8g.setPrintPos((14 - strlen(value)) * DOG_CHAR_WIDTH_LARGE, (u8g.getHeight() - 1 - DOG_CHAR_HEIGHT_LARGE) - (1 * DOG_CHAR_HEIGHT_LARGE) - START_ROW );
		u8g.print(value);
	} while ( u8g.nextPage() );
=======
void lcd_implementation_drawedit(const char* pstr, char* value) {
  u8g.setPrintPos(0 * DOG_CHAR_WIDTH_LARGE, (u8g.getHeight() - 1 - DOG_CHAR_HEIGHT_LARGE) - (1 * DOG_CHAR_HEIGHT_LARGE) - START_ROW );
  u8g.setFont(u8g_font_9x18);
  lcd_printPGM(pstr);
  u8g.print(':');
  u8g.setPrintPos((14 - strlen(value)) * DOG_CHAR_WIDTH_LARGE, (u8g.getHeight() - 1 - DOG_CHAR_HEIGHT_LARGE) - (1 * DOG_CHAR_HEIGHT_LARGE) - START_ROW );
  u8g.print(value);
>>>>>>> f2cb4a36
}

static void lcd_implementation_drawmenu_sdfile_selected(uint8_t row, const char* pstr, const char* filename, char* longFilename)
{
    char c;
    uint8_t n = LCD_WIDTH - 1;

    if (longFilename[0] != '\0')
    {
        filename = longFilename;
        longFilename[LCD_WIDTH-1] = '\0';
    }

		u8g.setColorIndex(1);		// black on white
		u8g.drawBox (0, row*DOG_CHAR_HEIGHT + 3, 128, DOG_CHAR_HEIGHT);
		u8g.setColorIndex(0);		// following text must be white on black
		u8g.setPrintPos(0 * DOG_CHAR_WIDTH, (row + 1) * DOG_CHAR_HEIGHT);
		u8g.print(' ');	// Indent by 1 char
	   
    while((c = *filename) != '\0')
    {
		u8g.print(c);
        filename++;
        n--;
    }
    while(n--){
					u8g.print(' ');
			   }
	u8g.setColorIndex(1);		// black on white
}

<<<<<<< HEAD
static void lcd_implementation_drawmenu_sdfile(uint8_t row, const char* pstr, const char* filename, char* longFilename)
{
    char c;
    uint8_t n = LCD_WIDTH - 1;
=======
  u8g.setPrintPos(0 * DOG_CHAR_WIDTH, (row + 1) * DOG_CHAR_HEIGHT);
  u8g.print(' '); // Indent by 1 char
>>>>>>> f2cb4a36

    if (longFilename[0] != '\0')
    {
        filename = longFilename;
        longFilename[LCD_WIDTH-1] = '\0';
    }

		u8g.setPrintPos(0 * DOG_CHAR_WIDTH, (row + 1) * DOG_CHAR_HEIGHT);
		u8g.print(' ');
		
while((c = *filename) != '\0')
    {
			u8g.print(c);
		
        filename++;
        n--;
    }
    while(n--){
					u8g.print(' ');
			   }

}

static void lcd_implementation_drawmenu_sddirectory_selected(uint8_t row, const char* pstr, const char* filename, char* longFilename)
{
    char c;
    uint8_t n = LCD_WIDTH - 2;
		
    if (longFilename[0] != '\0')
    {
        filename = longFilename;
        longFilename[LCD_WIDTH-2] = '\0';
    }
		u8g.setColorIndex(1);		// black on white
		u8g.drawBox (0, row*DOG_CHAR_HEIGHT + 3, 128, DOG_CHAR_HEIGHT);
		u8g.setColorIndex(0);		// following text must be white on black
		u8g.setPrintPos(0 * DOG_CHAR_WIDTH, (row + 1) * DOG_CHAR_HEIGHT);
		u8g.print(' ');	// Indent by 1 char
		u8g.print(LCD_STR_FOLDER[0]);		
	   
    while((c = *filename) != '\0')
    {
			u8g.print(c);
		
        filename++;
        n--;
    }
    while(n--){
					u8g.print(' ');
			   }
	u8g.setColorIndex(1);		// black on white
}

static void lcd_implementation_drawmenu_sddirectory(uint8_t row, const char* pstr, const char* filename, char* longFilename)
{
    char c;
    uint8_t n = LCD_WIDTH - 2;

    if (longFilename[0] != '\0')
    {
        filename = longFilename;
        longFilename[LCD_WIDTH-2] = '\0';
    }

		u8g.setPrintPos(0 * DOG_CHAR_WIDTH, (row + 1) * DOG_CHAR_HEIGHT);
		u8g.print(' ');
		u8g.print(LCD_STR_FOLDER[0]);

    while((c = *filename) != '\0')
    {
			u8g.print(c);
		
        filename++;
        n--;
    }
    while(n--){
					u8g.print(' ');
			   }
}

#define lcd_implementation_drawmenu_back_selected(row, pstr, data) lcd_implementation_drawmenu_generic(row, pstr, LCD_STR_UPLEVEL[0], LCD_STR_UPLEVEL[0])
#define lcd_implementation_drawmenu_back(row, pstr, data) lcd_implementation_drawmenu_generic(row, pstr, ' ', LCD_STR_UPLEVEL[0])
#define lcd_implementation_drawmenu_submenu_selected(row, pstr, data) lcd_implementation_drawmenu_generic(row, pstr, '>', LCD_STR_ARROW_RIGHT[0])
#define lcd_implementation_drawmenu_submenu(row, pstr, data) lcd_implementation_drawmenu_generic(row, pstr, ' ', LCD_STR_ARROW_RIGHT[0])
#define lcd_implementation_drawmenu_gcode_selected(row, pstr, gcode) lcd_implementation_drawmenu_generic(row, pstr, '>', ' ')
#define lcd_implementation_drawmenu_gcode(row, pstr, gcode) lcd_implementation_drawmenu_generic(row, pstr, ' ', ' ')
#define lcd_implementation_drawmenu_function_selected(row, pstr, data) lcd_implementation_drawmenu_generic(row, pstr, '>', ' ')
#define lcd_implementation_drawmenu_function(row, pstr, data) lcd_implementation_drawmenu_generic(row, pstr, ' ', ' ')
#define lcd_implementation_drawmenu_wizard_selected(row, pstr, data) lcd_implementation_drawmenu_generic(row, pstr, '>', ' ')
#define lcd_implementation_drawmenu_wizard(row, pstr, data) lcd_implementation_drawmenu_generic(row, pstr, ' ', ' ')

#define lcd_implementation_drawmenu_back_selected_R(row, pstr, data) lcd_implementation_drawmenu_generic_R(row, pstr, LCD_STR_UPLEVEL[0], LCD_STR_UPLEVEL[0])
#define lcd_implementation_drawmenu_back_R(row, pstr, data) lcd_implementation_drawmenu_generic_R(row, pstr, ' ', LCD_STR_UPLEVEL[0])
#define lcd_implementation_drawmenu_function_selected_R(row, pstr, data) lcd_implementation_drawmenu_generic_R(row, pstr, '>', ' ')
#define lcd_implementation_drawmenu_function_R(row, pstr, data) lcd_implementation_drawmenu_generic_R(row, pstr, ' ', ' ')

<<<<<<< HEAD

#endif//ULTRA_LCD_IMPLEMENTATION_DOGM_H
=======
static void lcd_implementation_quick_feedback() {
  #if BEEPER > -1
    SET_OUTPUT(BEEPER);
    for(int8_t i=0; i<10; i++) {
      WRITE(BEEPER,HIGH);
      delay(3);
      WRITE(BEEPER,LOW);
      delay(3);
    }
  #endif
}
>>>>>>> f2cb4a36

#endif //__DOGM_LCD_IMPLEMENTATION_H<|MERGE_RESOLUTION|>--- conflicted
+++ resolved
@@ -61,13 +61,7 @@
 #define DOG_CHAR_WIDTH_LARGE   9
 #define DOG_CHAR_HEIGHT_LARGE  18
 
-<<<<<<< HEAD
-
-#define START_ROW				0
-=======
 #define START_ROW              0
->>>>>>> f2cb4a36
-
 
 /* Custom characters defined in font font_6x10_marlin.c */
 #define LCD_STR_BEDTEMP     "\xFE"
@@ -95,7 +89,6 @@
 
 static void lcd_implementation_init()
 {
-<<<<<<< HEAD
 #ifdef BQ_LCD_SMART_CONTROLLER
     pinMode(39, OUTPUT);   //Contraste = 4.5V
     digitalWrite(39, HIGH);
@@ -106,7 +99,7 @@
     #ifdef LCD_PIN_BL
 	pinMode(LCD_PIN_BL, OUTPUT);	// Enable LCD backlight
 	digitalWrite(LCD_PIN_BL, HIGH);
-    #endif
+  #endif
 	u8g.setContrast(lcd_contrast);	
 	//  Uncomment this if you have the first generation (V1.10) of STBs board
 	//  pinMode(17, OUTPUT);	// Enable LCD backlight
@@ -114,9 +107,9 @@
 #endif
 	
     u8g.firstPage();
-    do {
+  do {
 	u8g.drawXBMP(0,0,START_BMPWIDTH,START_BMPHEIGHT,start_bmp);
-    } while( u8g.nextPage() );
+	} while(u8g.nextPage());
 
 #ifdef LCD_SCREEN_ROT_90
 	u8g.setRot90();	// Rotate screen by 90°
@@ -129,56 +122,21 @@
 #ifdef LCD_SCREEN_ROT_270
 	u8g.setRot270();	// Rotate screen by 270°
 #endif
-=======
-  #ifdef LCD_PIN_BL // Enable LCD backlight
-    pinMode(LCD_PIN_BL, OUTPUT);
-	  digitalWrite(LCD_PIN_BL, HIGH);
-  #endif
-
-  u8g.setContrast(lcd_contrast);	
-	// FIXME: remove this workaround
-  // Uncomment this if you have the first generation (V1.10) of STBs board
-	// pinMode(17, OUTPUT);	// Enable LCD backlight
-	// digitalWrite(17, HIGH);
-  
-#ifdef LCD_SCREEN_ROT_90
-	u8g.setRot90();   // Rotate screen by 90°
-#elif defined(LCD_SCREEN_ROT_180)
-	u8g.setRot180();	// Rotate screen by 180°
-#elif defined(LCD_SCREEN_ROT_270)
-	u8g.setRot270();	// Rotate screen by 270°
-#endif
-	
-  // FIXME: whats the purpose of the box? Maybe clear screen?
-	u8g.firstPage();
-  do {
-		u8g.setFont(u8g_font_6x10_marlin);
-		u8g.setColorIndex(1);
-		u8g.drawBox (0, 0, u8g.getWidth(), u8g.getHeight());
-		u8g.setColorIndex(1);
-	} while(u8g.nextPage());
-
-  // Show splashscreen
-  int off = (u8g.getWidth() - START_BMPWIDTH) / 2;
-  int txtX = (u8g.getWidth() - sizeof(STRING_SPLASH) - 1) / 2;
-  int txtY = u8g.getHeight() - 10;
-	u8g.firstPage();
-	do {
-    #ifdef START_BMPHIGH
-		  u8g.drawBitmapP(off, off, START_BMPBYTEWIDTH, START_BMPHEIGHT, start_bmp);
-    #else
-      u8g.setScale2x2();
-		  u8g.drawBitmapP(off, off, START_BMPBYTEWIDTH, START_BMPHEIGHT, start_bmp);
-      u8g.undoScale();
-    #endif
-			
-    u8g.setFont(u8g_font_5x8);
-		u8g.drawStr(txtX, txtY, STRING_SPLASH);
-	} while(u8g.nextPage());
->>>>>>> f2cb4a36
-}
-
-static void lcd_implementation_clear() { } // Automatically cleared by Picture Loop
+}
+
+static void lcd_implementation_clear()
+{
+// NO NEED TO IMPLEMENT LIKE SO. Picture loop automatically clears the display.
+//
+// Check this article: http://arduino.cc/forum/index.php?topic=91395.25;wap2
+//
+//	u8g.firstPage();
+//	do {	
+//			u8g.setColorIndex(0);
+//			u8g.drawBox (0, 0, u8g.getWidth(), u8g.getHeight());
+//			u8g.setColorIndex(1);
+//		} while( u8g.nextPage() );
+}
 
 static void lcd_implementation_print(const char* str)
 {
@@ -191,7 +149,6 @@
 }
 
 /* Arduino < 1.0.0 is missing a function to print PROGMEM strings, so we need to implement our own */
-<<<<<<< HEAD
 static void lcd_implementation_print_P(const char* str)
 {
     char c;
@@ -199,11 +156,6 @@
     {
 			u8g.print(c);
     }
-=======
-static void lcd_printPGM(const char* str) {
-  char c;
-  while ((c = pgm_read_byte(str++))) u8g.print(c);
->>>>>>> f2cb4a36
 }
 
 static void lcd_implementation_quick_feedback()
@@ -231,7 +183,6 @@
   u8g.setPrintPos(column * DOG_CHAR_WIDTH, (row + 1) * DOG_CHAR_HEIGHT);
 }
 
-<<<<<<< HEAD
 
 
 // Graphical API
@@ -281,7 +232,7 @@
 	}else{
 			lcd_implementation_print_P(PSTR("--:--"));
 		 }
-	#endif
+  #endif
 
 	// Extruder 1
 	u8g.setFont(FONT_STATUSMENU);
@@ -351,157 +302,6 @@
 		 u8g.setColorIndex(1);	// black on white
 		}
 
-	// Fan
-	u8g.setFont(FONT_STATUSMENU);
-	u8g.setPrintPos(104,27);
-	#if defined(FAN_PIN) && FAN_PIN > -1
-	u8g.print(itostr3(int((fanSpeed*100)/256 + 1)));
-	u8g.print("%");
-	#else
-	u8g.print("---");
-	#endif
-
-
-	// X, Y, Z-Coordinates
-	u8g.setFont(FONT_STATUSMENU);
-	u8g.drawBox(0,29,128,10);
-	u8g.setColorIndex(0);	// white on black
-	u8g.setPrintPos(2,37);
-	u8g.print("X");
-	u8g.drawPixel(8,33);
-	u8g.drawPixel(8,35);
-	u8g.setPrintPos(10,37);
-	u8g.print(ftostr31ns(current_position[X_AXIS]));
-	u8g.setPrintPos(43,37);
-	lcd_implementation_print_P(PSTR("Y"));
-	u8g.drawPixel(49,33);
-	u8g.drawPixel(49,35);
-	u8g.setPrintPos(51,37);
-	u8g.print(ftostr31ns(current_position[Y_AXIS]));
-	u8g.setPrintPos(83,37);
-	u8g.print("Z");
-	u8g.drawPixel(89,33);
-	u8g.drawPixel(89,35);
-	u8g.setPrintPos(91,37);
-	u8g.print(ftostr31(current_position[Z_AXIS]));
-	u8g.setColorIndex(1);	// black on white
-
-	// Feedrate
-	u8g.setFont(u8g_font_6x10_marlin);
-	u8g.setPrintPos(3,49);
-	u8g.print(LCD_STR_FEEDRATE[0]);
-	u8g.setFont(FONT_STATUSMENU);
-	u8g.setPrintPos(12,48);
-	u8g.print(itostr3(feedmultiply));
-	u8g.print('%');
-
-	// Status line
-	u8g.setFont(FONT_STATUSMENU);
-	u8g.setPrintPos(0,61);
-	u8g.print(lcd_status_message);
-
-	} while( u8g.nextPage() ); 
-}
-
-static void lcd_implementation_drawmenu_generic(uint8_t row, const char* pstr, char pre_char, char post_char)
-{
-    char c;
-    
-    uint8_t n = LCD_WIDTH - 1 - 2;
-		
-		if ((pre_char == '>') || (pre_char == LCD_STR_UPLEVEL[0] ))
-		   {
-			u8g.setColorIndex(1);		// black on white
-			u8g.drawBox (0, row*DOG_CHAR_HEIGHT + 3, 128, DOG_CHAR_HEIGHT);
-			u8g.setColorIndex(0);		// following text must be white on black
-		   } else u8g.setColorIndex(1); // unmarked text is black on white
-		
-		u8g.setPrintPos(0 * DOG_CHAR_WIDTH, (row + 1) * DOG_CHAR_HEIGHT);
-		if (pre_char != '>') u8g.print(pre_char); else u8g.print(' ');	// Row selector is obsolete
-
-
-    while( (c = pgm_read_byte(pstr)) != '\0' )
-    {
-		u8g.print(c);
-        pstr++;
-        n--;
-    }
-    while(n--){
-					u8g.print(' ');
-		}
-	   
-		u8g.print(post_char);
-		u8g.print(' ');
-		u8g.setColorIndex(1);		// restore settings to black on white
-}
-
-static void lcd_implementation_drawmenu_generic_R(uint8_t row, const char* pstr, char pre_char, char post_char)
-{
-    char c;
-    
-    uint8_t n = LCD_WIDTH - 1 - 2;
-		
-		if ((pre_char == '>') || (pre_char == LCD_STR_UPLEVEL[0] ))
-		   {
-			u8g.setColorIndex(1);		// black on white
-			u8g.drawBox (0, row*DOG_CHAR_HEIGHT + 3, 128, DOG_CHAR_HEIGHT);
-			u8g.setColorIndex(0);		// following text must be white on black
-		   } else u8g.setColorIndex(1); // unmarked text is black on white
-		
-		u8g.setPrintPos(0 * DOG_CHAR_WIDTH, (row + 1) * DOG_CHAR_HEIGHT);
-		if (pre_char != '>') u8g.print(pre_char); else u8g.print(' ');	// Row selector is obsolete
-=======
-static void lcd_implementation_status_screen() {
-
-  static unsigned char fan_rot = 0;
- 
-  u8g.setColorIndex(1); // black on white
-
-  // Symbols menu graphics, animated fan
-  u8g.drawBitmapP(9,1,STATUS_SCREENBYTEWIDTH,STATUS_SCREENHEIGHT, (blink % 2) && fanSpeed ? status_screen0_bmp : status_screen1_bmp);
- 
-  #ifdef SDSUPPORT
-    // SD Card Symbol
-    u8g.drawBox(42,42,8,7);
-    u8g.drawBox(50,44,2,5);
-    u8g.drawFrame(42,49,10,4);
-    u8g.drawPixel(50,43);
-
-    // Progress bar frame
-    u8g.drawFrame(54,49,73,4);
-
-    // SD Card Progress bar and clock
-    u8g.setFont(FONT_STATUSMENU);
- 
-    if (IS_SD_PRINTING) {
-      // Progress bar solid part
-      u8g.drawBox(55, 50, (unsigned int)(71.f * card.percentDone() / 100.f), 2);
-    }
-
-    u8g.setPrintPos(80,47);
-    if (starttime != 0) {
-      uint16_t time = millis()/60000 - starttime/60000;
-      u8g.print(itostr2(time/60));
-      u8g.print(':');
-      u8g.print(itostr2(time%60));
-    }
-    else {
-      lcd_printPGM(PSTR("--:--"));
-    }
-  #endif
- 
-  // Extruders
-  _draw_heater_status(6, 0);
-  #if EXTRUDERS > 1
-    _draw_heater_status(31, 1);
-    #if EXTRUDERS > 2
-      _draw_heater_status(55, 2);
-    #endif
-  #endif
-
-  // Heatbed
-  _draw_heater_status(81, -1);
- 
   // Fan
   u8g.setFont(FONT_STATUSMENU);
   u8g.setPrintPos(104,27);
@@ -523,7 +323,7 @@
   u8g.setPrintPos(10,37);
   u8g.print(ftostr31ns(current_position[X_AXIS]));
   u8g.setPrintPos(43,37);
-  lcd_printPGM(PSTR("Y"));
+  lcd_implementation_print_P(PSTR("Y"));
   u8g.drawPixel(49,33);
   u8g.drawPixel(49,35);
   u8g.setPrintPos(51,37);
@@ -535,7 +335,7 @@
   u8g.setPrintPos(91,37);
   u8g.print(ftostr31(current_position[Z_AXIS]));
   u8g.setColorIndex(1); // black on white
- 
+
   // Feedrate
   u8g.setFont(u8g_font_6x10_marlin);
   u8g.setPrintPos(3,49);
@@ -548,58 +348,57 @@
   // Status line
   u8g.setFont(FONT_STATUSMENU);
   u8g.setPrintPos(0,61);
-  #ifndef FILAMENT_LCD_DISPLAY
-    u8g.print(lcd_status_message);
-  #else
-    if (millis() < message_millis + 5000) {  //Display both Status message line and Filament display on the last line
-      u8g.print(lcd_status_message);
-    }
-    else {
-      lcd_printPGM(PSTR("dia:"));
-      u8g.print(ftostr12ns(filament_width_meas));
-      lcd_printPGM(PSTR(" factor:"));
-      u8g.print(itostr3(extrudemultiply));
-      u8g.print('%');
-    }
-  #endif
-}
-
-static void lcd_implementation_drawmenu_generic(uint8_t row, const char* pstr, char pre_char, char post_char) {
-  char c;
-  
-  uint8_t n = LCD_WIDTH - 1 - 2;
-  
-  if ((pre_char == '>') || (pre_char == LCD_STR_UPLEVEL[0] )) {
-    u8g.setColorIndex(1);  // black on white
-    u8g.drawBox (0, row*DOG_CHAR_HEIGHT + 3, 128, DOG_CHAR_HEIGHT);
-    u8g.setColorIndex(0);  // following text must be white on black
-  }
-  else {
-    u8g.setColorIndex(1); // unmarked text is black on white
-  }
-  
-  u8g.setPrintPos(0 * DOG_CHAR_WIDTH, (row + 1) * DOG_CHAR_HEIGHT);
-  u8g.print(pre_char == '>' ? ' ' : pre_char);  // Row selector is obsolete
-
-  while((c = pgm_read_byte(pstr))) {
-    u8g.print(c);
-    pstr++;
-    n--;
-  }
-  while(n--) u8g.print(' ');
-  
-  u8g.print(post_char);
-  u8g.print(' ');
-  u8g.setColorIndex(1);  // restore settings to black on white
-}
-
-static void _drawmenu_setting_edit_generic(uint8_t row, const char* pstr, char pre_char, const char* data, bool pgm) {
-  char c;
-  uint8_t n = LCD_WIDTH - 1 - 2 - (pgm ? strlen_P(data) : strlen(data));
-
-  u8g.setPrintPos(0 * DOG_CHAR_WIDTH, (row + 1) * DOG_CHAR_HEIGHT);
-  u8g.print(pre_char);
->>>>>>> f2cb4a36
+  u8g.print(lcd_status_message);
+
+	} while( u8g.nextPage() ); 
+}
+
+static void lcd_implementation_drawmenu_generic(uint8_t row, const char* pstr, char pre_char, char post_char)
+{
+    char c;
+    
+    uint8_t n = LCD_WIDTH - 1 - 2;
+		
+		if ((pre_char == '>') || (pre_char == LCD_STR_UPLEVEL[0] ))
+		   {
+			u8g.setColorIndex(1);		// black on white
+			u8g.drawBox (0, row*DOG_CHAR_HEIGHT + 3, 128, DOG_CHAR_HEIGHT);
+			u8g.setColorIndex(0);		// following text must be white on black
+		   } else u8g.setColorIndex(1); // unmarked text is black on white
+		
+		u8g.setPrintPos(0 * DOG_CHAR_WIDTH, (row + 1) * DOG_CHAR_HEIGHT);
+		if (pre_char != '>') u8g.print(pre_char); else u8g.print(' ');	// Row selector is obsolete
+
+
+    while( (c = pgm_read_byte(pstr)) != '\0' )
+    {
+		u8g.print(c);
+        pstr++;
+        n--;
+    }
+    while(n--){
+					u8g.print(' ');
+    }
+		u8g.print(post_char);
+		u8g.print(' ');
+		u8g.setColorIndex(1);		// restore settings to black on white
+}
+
+static void lcd_implementation_drawmenu_generic_R(uint8_t row, const char* pstr, char pre_char, char post_char)
+{
+    char c;
+    
+    uint8_t n = LCD_WIDTH - 1 - 2;
+		
+		if ((pre_char == '>') || (pre_char == LCD_STR_UPLEVEL[0] ))
+		   {
+			u8g.setColorIndex(1);		// black on white
+			u8g.drawBox (0, row*DOG_CHAR_HEIGHT + 3, 128, DOG_CHAR_HEIGHT);
+			u8g.setColorIndex(0);		// following text must be white on black
+		   } else u8g.setColorIndex(1); // unmarked text is black on white
+		
+		u8g.setPrintPos(0 * DOG_CHAR_WIDTH, (row + 1) * DOG_CHAR_HEIGHT);
+		if (pre_char != '>') u8g.print(pre_char); else u8g.print(' ');	// Row selector is obsolete
 
 
     while( (c = *pstr) != '\0' )
@@ -709,7 +508,6 @@
 #define lcd_implementation_drawmenu_setting_edit_callback_bool_selected(row, pstr, pstr2, data, callback) lcd_implementation_drawmenu_setting_edit_generic_P(row, pstr, '>', (*(data))?PSTR(MSG_ON):PSTR(MSG_OFF))
 #define lcd_implementation_drawmenu_setting_edit_callback_bool(row, pstr, pstr2, data, callback) lcd_implementation_drawmenu_setting_edit_generic_P(row, pstr, ' ', (*(data))?PSTR(MSG_ON):PSTR(MSG_OFF))
 
-<<<<<<< HEAD
 void lcd_implementation_drawedit(const char* pstr, char* value)
 {
 	u8g.firstPage();
@@ -721,15 +519,6 @@
 		u8g.setPrintPos((14 - strlen(value)) * DOG_CHAR_WIDTH_LARGE, (u8g.getHeight() - 1 - DOG_CHAR_HEIGHT_LARGE) - (1 * DOG_CHAR_HEIGHT_LARGE) - START_ROW );
 		u8g.print(value);
 	} while ( u8g.nextPage() );
-=======
-void lcd_implementation_drawedit(const char* pstr, char* value) {
-  u8g.setPrintPos(0 * DOG_CHAR_WIDTH_LARGE, (u8g.getHeight() - 1 - DOG_CHAR_HEIGHT_LARGE) - (1 * DOG_CHAR_HEIGHT_LARGE) - START_ROW );
-  u8g.setFont(u8g_font_9x18);
-  lcd_printPGM(pstr);
-  u8g.print(':');
-  u8g.setPrintPos((14 - strlen(value)) * DOG_CHAR_WIDTH_LARGE, (u8g.getHeight() - 1 - DOG_CHAR_HEIGHT_LARGE) - (1 * DOG_CHAR_HEIGHT_LARGE) - START_ROW );
-  u8g.print(value);
->>>>>>> f2cb4a36
 }
 
 static void lcd_implementation_drawmenu_sdfile_selected(uint8_t row, const char* pstr, const char* filename, char* longFilename)
@@ -761,15 +550,10 @@
 	u8g.setColorIndex(1);		// black on white
 }
 
-<<<<<<< HEAD
 static void lcd_implementation_drawmenu_sdfile(uint8_t row, const char* pstr, const char* filename, char* longFilename)
 {
     char c;
     uint8_t n = LCD_WIDTH - 1;
-=======
-  u8g.setPrintPos(0 * DOG_CHAR_WIDTH, (row + 1) * DOG_CHAR_HEIGHT);
-  u8g.print(' '); // Indent by 1 char
->>>>>>> f2cb4a36
 
     if (longFilename[0] != '\0')
     {
@@ -866,21 +650,6 @@
 #define lcd_implementation_drawmenu_function_selected_R(row, pstr, data) lcd_implementation_drawmenu_generic_R(row, pstr, '>', ' ')
 #define lcd_implementation_drawmenu_function_R(row, pstr, data) lcd_implementation_drawmenu_generic_R(row, pstr, ' ', ' ')
 
-<<<<<<< HEAD
-
-#endif//ULTRA_LCD_IMPLEMENTATION_DOGM_H
-=======
-static void lcd_implementation_quick_feedback() {
-  #if BEEPER > -1
-    SET_OUTPUT(BEEPER);
-    for(int8_t i=0; i<10; i++) {
-      WRITE(BEEPER,HIGH);
-      delay(3);
-      WRITE(BEEPER,LOW);
-      delay(3);
-    }
-  #endif
-}
->>>>>>> f2cb4a36
+
 
 #endif //__DOGM_LCD_IMPLEMENTATION_H