--- conflicted
+++ resolved
@@ -1,126 +1,123 @@
-#ifndef __MARLINH
-#define __MARLINH
-
-// Tonokip RepRap firmware rewrite based off of Hydra-mmm firmware.
-// Licence: GPL
-#include <WProgram.h>
-#include "fastio.h"
-
-
-// This struct is used when buffering the setup for each linear movement "nominal" values are as specified in 
-// the source g-code and may never actually be reached if acceleration management is active.
-typedef struct {
-  // Fields used by the bresenham algorithm for tracing the line
-  long steps_x, steps_y, steps_z, steps_e;  // Step count along each axis
-  long step_event_count;                    // The number of step events required to complete this block
-  volatile long accelerate_until;                    // The index of the step event on which to stop acceleration
-  volatile long decelerate_after;                    // The index of the step event on which to start decelerating
-  volatile long acceleration_rate;                   // The acceleration rate used for acceleration calculation
-  unsigned char direction_bits;             // The direction bit set for this block (refers to *_DIRECTION_BIT in config.h)
-
-  long advance_rate;
-  volatile long initial_advance;
-  volatile long final_advance;
-  float advance;
-
-  // Fields used by the motion planner to manage acceleration
-  float speed_x, speed_y, speed_z, speed_e;          // Nominal mm/minute for each axis
-  float nominal_speed;                               // The nominal speed for this block in mm/min  
-  float millimeters;                                 // The total travel of this block in mm
-  float entry_speed;
-  float acceleration;                                // acceleration mm/sec^2
-
-  // Settings for the trapezoid generator
-  long nominal_rate;                                 // The nominal step rate for this block in step_events/sec 
-  volatile long initial_rate;                        // The jerk-adjusted step rate at start of block  
-  volatile long final_rate;                          // The minimal rate at exit
-  long acceleration_st;                              // acceleration steps/sec^2
-  volatile char busy;
-} block_t;
-
-
-void get_command();
-void process_commands();
-
-void manage_inactivity(byte debug);
-
-void manage_heater();
-//int temp2analogu(int celsius, const short table[][2], int numtemps);
-//float analog2tempu(int raw, const short table[][2], int numtemps);
-float temp2analog(int celsius);
-float temp2analogBed(int celsius);
-float analog2temp(int raw);
-float analog2tempBed(int raw);
-
-#ifdef HEATER_USES_THERMISTOR
-    #define HEATERSOURCE 1
-#endif
-#ifdef BED_USES_THERMISTOR
-    #define BEDSOURCE 1
-#endif
-
-//#define temp2analogh( c ) temp2analogu((c),temptable,NUMTEMPS)
-//#define analog2temp( c ) analog2tempu((c),temptable,NUMTEMPS)
-
-#if X_ENABLE_PIN > -1
-#define  enable_x() WRITE(X_ENABLE_PIN, X_ENABLE_ON)
-#define disable_x() WRITE(X_ENABLE_PIN,!X_ENABLE_ON)
-#else
-#define enable_x() ;
-#define disable_x() ;
-#endif
-#if Y_ENABLE_PIN > -1
-#define  enable_y() WRITE(Y_ENABLE_PIN, Y_ENABLE_ON)
-#define disable_y() WRITE(Y_ENABLE_PIN,!Y_ENABLE_ON)
-#else
-#define enable_y() ;
-#define disable_y() ;
-#endif
-#if Z_ENABLE_PIN > -1
-#define  enable_z() WRITE(Z_ENABLE_PIN, Z_ENABLE_ON)
-#define disable_z() WRITE(Z_ENABLE_PIN,!Z_ENABLE_ON)
-#else
-#define enable_z() ;
-#define disable_z() ;
-#endif
-
-#if E_ENABLE_PIN > -1
-<<<<<<< HEAD
-#define  enable_e() WRITE(E_ENABLE_PIN, E_ENABLE_ON)
-        #define disable_e() WRITE(E_ENABLE_PIN,E_ENABLE_ON)
-=======
-	#define  enable_e() WRITE(E_ENABLE_PIN, E_ENABLE_ON)
-	#define disable_e() WRITE(E_ENABLE_PIN,!E_ENABLE_ON)
->>>>>>> c4b330cb
-#else
-#define enable_e() ;
-#define disable_e() ;
-#endif
-
-#define X_AXIS 0
-#define Y_AXIS 1
-#define Z_AXIS 2
-#define E_AXIS 3
-
-void FlushSerialRequestResend();
-void ClearToSend();
-
-void get_coordinates();
-void prepare_move();
-void linear_move(unsigned long steps_remaining[]);
-void do_step(int axis);
-void kill(byte debug);
-
-
-
-void check_axes_activity();
-void plan_init();
-void st_init();
-void tp_init();
-void plan_buffer_line(float x, float y, float z, float e, float feed_rate);
-void plan_set_position(float x, float y, float z, float e);
-void st_wake_up();
-void st_synchronize();
-
-
-#endif
+#ifndef __MARLINH
+#define __MARLINH
+
+// Tonokip RepRap firmware rewrite based off of Hydra-mmm firmware.
+// Licence: GPL
+#include <WProgram.h>
+#include "fastio.h"
+
+
+// This struct is used when buffering the setup for each linear movement "nominal" values are as specified in 
+// the source g-code and may never actually be reached if acceleration management is active.
+typedef struct {
+  // Fields used by the bresenham algorithm for tracing the line
+  long steps_x, steps_y, steps_z, steps_e;  // Step count along each axis
+  long step_event_count;                    // The number of step events required to complete this block
+  volatile long accelerate_until;                    // The index of the step event on which to stop acceleration
+  volatile long decelerate_after;                    // The index of the step event on which to start decelerating
+  volatile long acceleration_rate;                   // The acceleration rate used for acceleration calculation
+  unsigned char direction_bits;             // The direction bit set for this block (refers to *_DIRECTION_BIT in config.h)
+
+  long advance_rate;
+  volatile long initial_advance;
+  volatile long final_advance;
+  float advance;
+
+  // Fields used by the motion planner to manage acceleration
+  float speed_x, speed_y, speed_z, speed_e;          // Nominal mm/minute for each axis
+  float nominal_speed;                               // The nominal speed for this block in mm/min  
+  float millimeters;                                 // The total travel of this block in mm
+  float entry_speed;
+  float acceleration;                                // acceleration mm/sec^2
+
+  // Settings for the trapezoid generator
+  long nominal_rate;                                 // The nominal step rate for this block in step_events/sec 
+  volatile long initial_rate;                        // The jerk-adjusted step rate at start of block  
+  volatile long final_rate;                          // The minimal rate at exit
+  long acceleration_st;                              // acceleration steps/sec^2
+  volatile char busy;
+} block_t;
+
+
+void get_command();
+void process_commands();
+
+void manage_inactivity(byte debug);
+
+void manage_heater();
+//int temp2analogu(int celsius, const short table[][2], int numtemps);
+//float analog2tempu(int raw, const short table[][2], int numtemps);
+float temp2analog(int celsius);
+float temp2analogBed(int celsius);
+float analog2temp(int raw);
+float analog2tempBed(int raw);
+
+#ifdef HEATER_USES_THERMISTOR
+    #define HEATERSOURCE 1
+#endif
+#ifdef BED_USES_THERMISTOR
+    #define BEDSOURCE 1
+#endif
+
+//#define temp2analogh( c ) temp2analogu((c),temptable,NUMTEMPS)
+//#define analog2temp( c ) analog2tempu((c),temptable,NUMTEMPS)
+
+#if X_ENABLE_PIN > -1
+#define  enable_x() WRITE(X_ENABLE_PIN, X_ENABLE_ON)
+#define disable_x() WRITE(X_ENABLE_PIN,!X_ENABLE_ON)
+#else
+#define enable_x() ;
+#define disable_x() ;
+#endif
+#if Y_ENABLE_PIN > -1
+#define  enable_y() WRITE(Y_ENABLE_PIN, Y_ENABLE_ON)
+#define disable_y() WRITE(Y_ENABLE_PIN,!Y_ENABLE_ON)
+#else
+#define enable_y() ;
+#define disable_y() ;
+#endif
+#if Z_ENABLE_PIN > -1
+#define  enable_z() WRITE(Z_ENABLE_PIN, Z_ENABLE_ON)
+#define disable_z() WRITE(Z_ENABLE_PIN,!Z_ENABLE_ON)
+#else
+#define enable_z() ;
+#define disable_z() ;
+#endif
+
+#if E_ENABLE_PIN > -1
+
+	#define  enable_e() WRITE(E_ENABLE_PIN, E_ENABLE_ON)
+	#define disable_e() WRITE(E_ENABLE_PIN,!E_ENABLE_ON)
+
+#else
+#define enable_e() ;
+#define disable_e() ;
+#endif
+
+#define X_AXIS 0
+#define Y_AXIS 1
+#define Z_AXIS 2
+#define E_AXIS 3
+
+void FlushSerialRequestResend();
+void ClearToSend();
+
+void get_coordinates();
+void prepare_move();
+void linear_move(unsigned long steps_remaining[]);
+void do_step(int axis);
+void kill(byte debug);
+
+
+
+void check_axes_activity();
+void plan_init();
+void st_init();
+void tp_init();
+void plan_buffer_line(float x, float y, float z, float e, float feed_rate);
+void plan_set_position(float x, float y, float z, float e);
+void st_wake_up();
+void st_synchronize();
+
+
+#endif