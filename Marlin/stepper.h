--- conflicted
+++ resolved
@@ -80,18 +80,13 @@
     static volatile uint32_t step_events_completed; // The number of step events executed in the current block
 
     #if ENABLED(ADVANCE) || ENABLED(LIN_ADVANCE)
-<<<<<<< HEAD
-      #ifdef CPU_32_BIT
-        static uint32_t old_OCR0A;
-        static volatile uint32_t eISR_Rate;
-      #else
-        static uint8_t old_OCR0A;
-        static volatile uint8_t eISR_Rate;
-      #endif
-=======
+    #ifdef CPU_32_BIT
+      static uint32_t nextMainISR, nextAdvanceISR, eISR_Rate;
+    #else
       static uint16_t nextMainISR, nextAdvanceISR, eISR_Rate;
+    #endif
       #define _NEXT_ISR(T) nextMainISR = T
->>>>>>> babe1d21
+
       #if ENABLED(LIN_ADVANCE)
         static volatile int e_steps[E_STEPPERS];
         static int final_estep_rate;
@@ -105,7 +100,7 @@
         static long old_advance;
       #endif
     #else
-      #define _NEXT_ISR(T) OCR1A = T
+      #define _NEXT_ISR(T) HAL_timer_set_count(STEP_TIMER_NUM, T);
     #endif // ADVANCE or LIN_ADVANCE
 
     static long acceleration_time, deceleration_time;
@@ -379,13 +374,8 @@
       step_loops_nominal = step_loops;
       acc_step_rate = current_block->initial_rate;
       acceleration_time = calc_timer(acc_step_rate);
-<<<<<<< HEAD
-      HAL_timer_set_count(STEP_TIMER_NUM, acceleration_time);
-      
-=======
       _NEXT_ISR(acceleration_time);
 
->>>>>>> babe1d21
       #if ENABLED(LIN_ADVANCE)
         if (current_block->use_advance_lead) {
           current_estep_rate[current_block->active_extruder] = ((unsigned long)acc_step_rate * current_block->abs_adv_steps_multiplier8) >> 17;
