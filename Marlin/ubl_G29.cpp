/**
 * Marlin 3D Printer Firmware
 * Copyright (C) 2016 MarlinFirmware [https://github.com/MarlinFirmware/Marlin]
 *
 * Based on Sprinter and grbl.
 * Copyright (C) 2011 Camiel Gubbels / Erik van der Zalm
 *
 * This program is free software: you can redistribute it and/or modify
 * it under the terms of the GNU General Public License as published by
 * the Free Software Foundation, either version 3 of the License, or
 * (at your option) any later version.
 *
 * This program is distributed in the hope that it will be useful,
 * but WITHOUT ANY WARRANTY; without even the implied warranty of
 * MERCHANTABILITY or FITNESS FOR A PARTICULAR PURPOSE.  See the
 * GNU General Public License for more details.
 *
 * You should have received a copy of the GNU General Public License
 * along with this program.  If not, see <http://www.gnu.org/licenses/>.
 *
 */

#include "MarlinConfig.h"

#if ENABLED(AUTO_BED_LEVELING_UBL)
  //#include "vector_3.h"
  //#include "qr_solve.h"

  #include "ubl.h"
  #include "Marlin.h"
  #include "hex_print_routines.h"
  #include "configuration_store.h"
  #include "ultralcd.h"
  #include "stepper.h"

  #include <math.h>
  #include "least_squares_fit.h"

  extern float destination[XYZE];
  extern float current_position[XYZE];

  void lcd_return_to_status();
  bool lcd_clicked();
  void lcd_implementation_clear();
  void lcd_mesh_edit_setup(float initial);
  float lcd_mesh_edit();
  void lcd_z_offset_edit_setup(float);
  float lcd_z_offset_edit();
  extern float meshedit_done;
  extern long babysteps_done;
  extern float code_value_float();
  extern uint8_t code_value_byte();
  extern bool code_value_bool();
  extern bool code_has_value();
  extern float probe_pt(float x, float y, bool, int);
  extern bool set_probe_deployed(bool);
  void smart_fill_mesh();
  float measure_business_card_thickness(float &in_height);
  void manually_probe_remaining_mesh(const float &lx, const float &ly, float &z_clearance, const float &card_thickness, const bool do_ubl_mesh_map);

  bool ProbeStay = true;

  #define SIZE_OF_LITTLE_RAISE 1
  #define BIG_RAISE_NOT_NEEDED 0
  extern void lcd_status_screen();
  typedef void (*screenFunc_t)();
  extern void lcd_goto_screen(screenFunc_t screen, const uint32_t encoder = 0);

  /**
   *   G29: Unified Bed Leveling by Roxy
   *
   *   Parameters understood by this leveling system:
   *
   *   A     Activate   Activate the Unified Bed Leveling system.
   *
   *   B #   Business   Use the 'Business Card' mode of the Manual Probe subsystem. This is invoked as
   *                    G29 P2 B   The mode of G29 P2 allows you to use a bussiness card or recipe card
   *                    as a shim that the nozzle will pinch as it is lowered. The idea is that you
   *                    can easily feel the nozzle getting to the same height by the amount of resistance
   *                    the business card exhibits to movement. You should try to achieve the same amount
   *                    of resistance on each probed point to facilitate accurate and repeatable measurements.
   *                    You should be very careful not to drive the nozzle into the bussiness card with a
   *                    lot of force as it is very possible to cause damage to your printer if your are
   *                    careless. If you use the B option with G29 P2 B you can leave the number parameter off
   *                    on its first use to enable measurement of the business card thickness. Subsequent usage
   *                    of the B parameter can have the number previously measured supplied to the command.
   *                    Incidently, you are much better off using something like a Spark Gap feeler gauge than
   *                    something that compresses like a Business Card.
   *
   *   C     Continue   Continue, Constant, Current Location. This is not a primary command. C is used to
   *                    further refine the behaviour of several other commands. Issuing a G29 P1 C will
   *                    continue the generation of a partially constructed Mesh without invalidating what has
   *                    been done. Issuing a G29 P2 C will tell the Manual Probe subsystem to use the current
   *                    location in its search for the closest unmeasured Mesh Point. When used with a G29 Z C
   *                    it indicates to use the current location instead of defaulting to the center of the print bed.
   *
   *   D     Disable    Disable the Unified Bed Leveling system.
   *
   *   E     Stow_probe Stow the probe after each sampled point.
   *
   *   F #   Fade   *   Fade the amount of Mesh Based Compensation over a specified height. At the
   *                    specified height, no correction is applied and natural printer kenimatics take over. If no
   *                    number is specified for the command, 10mm is assumed to be reasonable.
   *
   *   H #   Height     Specify the Height to raise the nozzle after each manual probe of the bed. The
   *                    default is 5mm.
   *
   *   I #   Invalidate Invalidate specified number of Mesh Points. The nozzle location is used unless
   *                    the X and Y parameter are used. If no number is specified, only the closest Mesh
   *                    point to the location is invalidated. The M parameter is available as well to produce
   *                    a map after the operation. This command is useful to invalidate a portion of the
   *                    Mesh so it can be adjusted using other tools in the Unified Bed Leveling System. When
   *                    attempting to invalidate an isolated bad point in the mesh, the M option will indicate
   *                    where the nozzle is positioned in the Mesh with (#). You can move the nozzle around on
   *                    the bed and use this feature to select the center of the area (or cell) you want to
   *                    invalidate.
   *
   *   J #   Grid   *   Perform a Grid Based Leveling of the current Mesh using a grid with n points on a side.
   *
   *   j  EEPROM Dump   This function probably goes away after debug is complete.
   *
   *   K #   Kompare    Kompare current Mesh with stored Mesh # replacing current Mesh with the result. This
   *                    command literally performs a diff between two Meshes.
   *
   *   L     Load   *   Load Mesh from the previously activated location in the EEPROM.
   *
   *   L #   Load   *   Load Mesh from the specified location in the EEPROM. Set this location as activated
   *                    for subsequent Load and Store operations.
   *
   *   O     Map   *    Display the Mesh Map Topology.
   *                    The parameter can be specified alone (ie. G29 O) or in combination with many of the
   *                    other commands. The Mesh Map option works with all of the Phase
   *                    commands (ie. G29 P4 R 5 X 50 Y100 C -.1 O)  The Map parameter can also of a Map Type
   *                    specified.  A map type of 0 is the default is user readable.   A map type of 1 can
   *                    be specified and is suitable to Cut & Paste into Excel to allow graphing of the user's
   *                    mesh.
   *
   *   The P or Phase commands are used for the bulk of the work to setup a Mesh. In general, your Mesh will
   *   start off being initialized with a G29 P0 or a G29 P1. Further refinement of the Mesh happens with
   *   each additional Phase that processes it.
   *
   *   P0    Phase 0    Zero Mesh Data and turn off the Mesh Compensation System. This reverts the
   *                    3D Printer to the same state it was in before the Unified Bed Leveling Compensation
   *                    was turned on. Setting the entire Mesh to Zero is a special case that allows
   *                    a subsequent G or T leveling operation for backward compatibility.
   *
   *   P1    Phase 1    Invalidate entire Mesh and continue with automatic generation of the Mesh data using
   *                    the Z-Probe. Depending upon the values of DELTA_PROBEABLE_RADIUS and
   *                    DELTA_PRINTABLE_RADIUS some area of the bed will not have Mesh Data automatically
   *                    generated. This will be handled in Phase 2. If the Phase 1 command is given the
   *                    C (Continue) parameter it does not invalidate the Mesh prior to automatically
   *                    probing needed locations. This allows you to invalidate portions of the Mesh but still
   *                    use the automatic probing capabilities of the Unified Bed Leveling System. An X and Y
   *                    parameter can be given to prioritize where the command should be trying to measure points.
   *                    If the X and Y parameters are not specified the current probe position is used. Phase 1
   *                    allows you to specify the M (Map) parameter so you can watch the generation of the Mesh.
   *                    Phase 1 also watches for the LCD Panel's Encoder Switch being held in a depressed state.
   *                    It will suspend generation of the Mesh if it sees the user request that. (This check is
   *                    only done between probe points. You will need to press and hold the switch until the
   *                    Phase 1 command can detect it.)
   *
   *   P2    Phase 2    Probe areas of the Mesh that can't be automatically handled. Phase 2 respects an H
   *                    parameter to control the height between Mesh points. The default height for movement
   *                    between Mesh points is 5mm. A smaller number can be used to make this part of the
   *                    calibration less time consuming. You will be running the nozzle down until it just barely
   *                    touches the glass. You should have the nozzle clean with no plastic obstructing your view.
   *                    Use caution and move slowly. It is possible to damage your printer if you are careless.
   *                    Note that this command will use the configuration #define SIZE_OF_LITTLE_RAISE if the
   *                    nozzle is moving a distance of less than BIG_RAISE_NOT_NEEDED.
   *
   *                    The H parameter can be set negative if your Mesh dips in a large area. You can press
   *                    and hold the LCD Panel's encoder wheel to terminate the current Phase 2 command. You
   *                    can then re-issue the G29 P 2 command with an H parameter that is more suitable for the
   *                    area you are manually probing. Note that the command tries to start you in a corner
   *                    of the bed where movement will be predictable. You can force the location to be used in
   *                    the distance calculations by using the X and Y parameters. You may find it is helpful to
   *                    print out a Mesh Map (G29 O) to understand where the mesh is invalidated and where
   *                    the nozzle will need to move in order to complete the command. The C parameter is
   *                    available on the Phase 2 command also and indicates the search for points to measure should
   *                    be done based on the current location of the nozzle.
   *
   *                    A B parameter is also available for this command and described up above. It places the
   *                    manual probe subsystem into Business Card mode where the thickness of a business care is
   *                    measured and then used to accurately set the nozzle height in all manual probing for the
   *                    duration of the command. (S for Shim mode would be a better parameter name, but S is needed
   *                    for Save or Store of the Mesh to EEPROM)  A Business card can be used, but you will have
   *                    better results if you use a flexible Shim that does not compress very much. That makes it
   *                    easier for you to get the nozzle to press with similar amounts of force against the shim so you
   *                    can get accurate measurements. As you are starting to touch the nozzle against the shim try
   *                    to get it to grasp the shim with the same force as when you measured the thickness of the
   *                    shim at the start of the command.
   *
   *                    Phase 2 allows the O (Map) parameter to be specified. This helps the user see the progression
   *                    of the Mesh being built.
   *
   *   P3    Phase 3    Fill the unpopulated regions of the Mesh with a fixed value. There are two different paths the
   *                    user can go down.  If the user specifies the value using the C parameter, the closest invalid
   *                    mesh points to the nozzle will be filled.   The user can specify a repeat count using the R
   *                    parameter with the C version of the command.
   *
   *                    A second version of the fill command is available if no C constant is specified.  Not
   *                    specifying a C constant will invoke the 'Smart Fill' algorithm.  The G29 P3 command will search
   *                    from the edges of the mesh inward looking for invalid mesh points.  It will look at the next
   *                    several mesh points to determine if the print bed is sloped up or down.  If the bed is sloped
   *                    upward from the invalid mesh point, it will be replaced with the value of the nearest mesh point.
   *                    If the bed is sloped downward from the invalid mesh point, it will be replaced with a value that
   *                    puts all three points in a line.   The second version of the G29 P3 command is a quick, easy and
   *                    usually safe way to populate the unprobed regions of your mesh so you can continue to the G26
   *                    Mesh Validation Pattern phase.   Please note that you are populating your mesh with unverified
   *                    numbers.  You should use some scrutiny and caution.
   *
   *   P4    Phase 4    Fine tune the Mesh. The Delta Mesh Compensation System assume the existance of
   *                    an LCD Panel. It is possible to fine tune the mesh without the use of an LCD Panel.
   *                    (More work and details on doing this later!)
   *                    The System will search for the closest Mesh Point to the nozzle. It will move the
   *                    nozzle to this location. The user can use the LCD Panel to carefully adjust the nozzle
   *                    so it is just barely touching the bed. When the user clicks the control, the System
   *                    will lock in that height for that point in the Mesh Compensation System.
   *
   *                    Phase 4 has several additional parameters that the user may find helpful. Phase 4
   *                    can be started at a specific location by specifying an X and Y parameter. Phase 4
   *                    can be requested to continue the adjustment of Mesh Points by using the R(epeat)
   *                    parameter. If the Repetition count is not specified, it is assumed the user wishes
   *                    to adjust the entire matrix. The nozzle is moved to the Mesh Point being edited.
   *                    The command can be terminated early (or after the area of interest has been edited) by
   *                    pressing and holding the encoder wheel until the system recognizes the exit request.
   *                    Phase 4's general form is G29 P4 [R # of points] [X position] [Y position]
   *
   *                    Phase 4 is intended to be used with the G26 Mesh Validation Command. Using the
   *                    information left on the printer's bed from the G26 command it is very straight forward
   *                    and easy to fine tune the Mesh. One concept that is important to remember and that
   *                    will make using the Phase 4 command easy to use is this:  You are editing the Mesh Points.
   *                    If you have too little clearance and not much plastic was extruded in an area, you want to
   *                    LOWER the Mesh Point at the location. If you did not get good adheasion, you want to
   *                    RAISE the Mesh Point at that location.
   *
   *
   *   P5    Phase 5    Find Mean Mesh Height and Standard Deviation. Typically, it is easier to use and
   *                    work with the Mesh if it is Mean Adjusted. You can specify a C parameter to
   *                    Correct the Mesh to a 0.00 Mean Height. Adding a C parameter will automatically
   *                    execute a G29 P6 C <mean height>.
   *
   *   P6    Phase 6    Shift Mesh height. The entire Mesh's height is adjusted by the height specified
   *                    with the C parameter. Being able to adjust the height of a Mesh is useful tool. It
   *                    can be used to compensate for poorly calibrated Z-Probes and other errors. Ideally,
   *                    you should have the Mesh adjusted for a Mean Height of 0.00 and the Z-Probe measuring
   *                    0.000 at the Z Home location.
   *
   *   Q     Test   *   Load specified Test Pattern to assist in checking correct operation of system. This
   *                    command is not anticipated to be of much value to the typical user. It is intended
   *                    for developers to help them verify correct operation of the Unified Bed Leveling System.
   *
   *   R #   Repeat     Repeat this command the specified number of times.  If no number is specified the
   *                    command will be repeated GRID_MAX_POINTS_X * GRID_MAX_POINTS_Y times.
   *
   *   S     Store      Store the current Mesh in the Activated area of the EEPROM. It will also store the
   *                    current state of the Unified Bed Leveling system in the EEPROM.
   *
   *   S #   Store      Store the current Mesh at the specified location in EEPROM. Activate this location
   *                    for subsequent Load and Store operations. Valid storage slot numbers begin at 0 and
   *                    extend to a limit related to the available EEPROM storage.
   *
   *   S -1  Store      Store the current Mesh as a print out that is suitable to be feed back into the system
   *                    at a later date. The GCode output can be saved and later replayed by the host software
   *                    to reconstruct the current mesh on another machine.
   *
   *   T     3-Point    Perform a 3 Point Bed Leveling on the current Mesh
   *
   *   U     Unlevel    Perform a probe of the outer perimeter to assist in physically leveling unlevel beds.
   *                    Only used for G29 P1 O U   It will speed up the probing of the edge of the bed.  This
   *                    is useful when the entire bed does not need to be probed because it will be adjusted.
   *
   *   W     What?      Display valuable data the Unified Bed Leveling System knows.
   *
   *   X #   *      *   X Location for this line of commands
   *
   *   Y #   *      *   Y Location for this line of commands
   *
   *   Z     Zero   *   Probes to set the Z Height of the nozzle. The entire Mesh can be raised or lowered
   *                    by just doing a G29 Z
   *
   *   Z #   Zero   *   The entire Mesh can be raised or lowered to conform with the specified difference.
   *                    zprobe_zoffset is added to the calculation.
   *
   *
   *   Release Notes:
   *   You MUST do M502, M500 to initialize the storage. Failure to do this will cause all
   *   kinds of problems. Enabling EEPROM Storage is highly recommended. With EEPROM Storage
   *   of the mesh, you are limited to 3-Point and Grid Leveling. (G29 P0 T and G29 P0 G
   *   respectively.)
   *
   *   When you do a G28 and then a G29 P1 to automatically build your first mesh, you are going to notice
   *   the Unified Bed Leveling probes points further and further away from the starting location. (The
   *   starting location defaults to the center of the bed.)   The original Grid and Mesh leveling used
   *   a Zig Zag pattern. The new pattern is better, especially for people with Delta printers. This
   *   allows you to get the center area of the Mesh populated (and edited) quicker. This allows you to
   *   perform a small print and check out your settings quicker. You do not need to populate the
   *   entire mesh to use it. (You don't want to spend a lot of time generating a mesh only to realize
   *   you don't have the resolution or zprobe_zoffset set correctly. The Mesh generation
   *   gathers points closest to where the nozzle is located unless you specify an (X,Y) coordinate pair.
   *
   *   The Unified Bed Leveling uses a lot of EEPROM storage to hold its data. And it takes some effort
   *   to get this Mesh data correct for a user's printer. We do not want this data destroyed as
   *   new versions of Marlin add or subtract to the items stored in EEPROM. So, for the benefit of
   *   the users, we store the Mesh data at the end of the EEPROM and do not keep it contiguous with the
   *   other data stored in the EEPROM. (For sure the developers are going to complain about this, but
   *   this is going to be helpful to the users!)
   *
   *   The foundation of this Bed Leveling System is built on Epatel's Mesh Bed Leveling code. A big
   *   'Thanks!' to him and the creators of 3-Point and Grid Based leveling. Combining their contributions
   *   we now have the functionality and features of all three systems combined.
   */

  // The simple parameter flags and values are 'static' so parameter parsing can be in a support routine.
  static int g29_verbose_level, phase_value, repetition_cnt,
             storage_slot = 0, map_type, grid_size;
  static bool repeat_flag, c_flag, x_flag, y_flag;
  static float x_pos, y_pos, measured_z, card_thickness = 0.0, ubl_constant = 0.0;

  extern void lcd_setstatus(const char* message, const bool persist);
  extern void lcd_setstatuspgm(const char* message, const uint8_t level);

  void __attribute__((optimize("O0"))) gcode_G29() {

    if (ubl.eeprom_start < 0) {
      SERIAL_PROTOCOLLNPGM("?You need to enable your EEPROM and initialize it");
      SERIAL_PROTOCOLLNPGM("with M502, M500, M501 in that order.\n");
      return;
    }

    if (!code_seen('N') && axis_unhomed_error(true, true, true))  // Don't allow auto-leveling without homing first
      home_all_axes();

    if (g29_parameter_parsing()) return; // abort if parsing the simple parameters causes a problem,

    // Invalidate Mesh Points. This command is a little bit asymetrical because
    // it directly specifies the repetition count and does not use the 'R' parameter.
    if (code_seen('I')) {
      uint8_t cnt = 0;
      repetition_cnt = code_has_value() ? code_value_int() : 1;
      while (repetition_cnt--) {
        if (cnt > 20) { cnt = 0; idle(); }
        const mesh_index_pair location = find_closest_mesh_point_of_type(REAL, x_pos, y_pos, USE_NOZZLE_AS_REFERENCE, NULL, false);
        if (location.x_index < 0) {
          SERIAL_PROTOCOLLNPGM("Entire Mesh invalidated.\n");
          break;            // No more invalid Mesh Points to populate
        }
        ubl.z_values[location.x_index][location.y_index] = NAN;
        cnt++;
      }
      SERIAL_PROTOCOLLNPGM("Locations invalidated.\n");
    }

    if (code_seen('Q')) {
      const int test_pattern = code_has_value() ? code_value_int() : -1;
      if (!WITHIN(test_pattern, 0, 2)) {
        SERIAL_PROTOCOLLNPGM("Invalid test_pattern value. (0-2)\n");
        return;
      }
      SERIAL_PROTOCOLLNPGM("Loading test_pattern values.\n");
      switch (test_pattern) {
        case 0:
          for (uint8_t x = 0; x < GRID_MAX_POINTS_X; x++) {   // Create a bowl shape - similar to
            for (uint8_t y = 0; y < GRID_MAX_POINTS_Y; y++) { // a poorly calibrated Delta.
              const float p1 = 0.5 * (GRID_MAX_POINTS_X) - x,
                          p2 = 0.5 * (GRID_MAX_POINTS_Y) - y;
              ubl.z_values[x][y] += 2.0 * HYPOT(p1, p2);
            }
          }
          break;
        case 1:
          for (uint8_t x = 0; x < GRID_MAX_POINTS_X; x++) {  // Create a diagonal line several Mesh cells thick that is raised
            ubl.z_values[x][x] += 9.999;
            ubl.z_values[x][x + (x < GRID_MAX_POINTS_Y - 1) ? 1 : -1] += 9.999; // We want the altered line several mesh points thick
          }
          break;
        case 2:
          // Allow the user to specify the height because 10mm is a little extreme in some cases.
          for (uint8_t x = (GRID_MAX_POINTS_X) / 3; x < 2 * (GRID_MAX_POINTS_X) / 3; x++)   // Create a rectangular raised area in
            for (uint8_t y = (GRID_MAX_POINTS_Y) / 3; y < 2 * (GRID_MAX_POINTS_Y) / 3; y++) // the center of the bed
              ubl.z_values[x][y] += code_seen('C') ? ubl_constant : 9.99;
          break;
      }
    }

    if (code_seen('J')) {
      ubl.save_ubl_active_state_and_disable();
      ubl.tilt_mesh_based_on_probed_grid(code_seen('O') || code_seen('M'));
      ubl.restore_ubl_active_state_and_leave();
    }

    if (code_seen('P')) {
      if (WITHIN(phase_value, 0, 1) && ubl.state.eeprom_storage_slot == -1) {
        ubl.state.eeprom_storage_slot = 0;
        SERIAL_PROTOCOLLNPGM("Default storage slot 0 selected.\n");
      }

      switch (phase_value) {
        case 0:
          //
          // Zero Mesh Data
          //
          ubl.reset();
          SERIAL_PROTOCOLLNPGM("Mesh zeroed.\n");
          break;

        case 1:
          //
          // Invalidate Entire Mesh and Automatically Probe Mesh in areas that can be reached by the probe
          //
          if (!code_seen('C')) {
            ubl.invalidate();
            SERIAL_PROTOCOLLNPGM("Mesh invalidated. Probing mesh.\n");
          }
          if (g29_verbose_level > 1) {
            SERIAL_PROTOCOLPAIR("Probing Mesh Points Closest to (", x_pos);
            SERIAL_PROTOCOLCHAR(',');
            SERIAL_PROTOCOL(y_pos);
            SERIAL_PROTOCOLLNPGM(").\n");
          }
          ubl.probe_entire_mesh(x_pos + X_PROBE_OFFSET_FROM_EXTRUDER, y_pos + Y_PROBE_OFFSET_FROM_EXTRUDER,
                            code_seen('O') || code_seen('M'), code_seen('E'), code_seen('U'));
          break;

        case 2: {
          //
          // Manually Probe Mesh in areas that can't be reached by the probe
          //
          SERIAL_PROTOCOLLNPGM("Manually probing unreachable mesh locations.\n");
          do_blocking_move_to_z(Z_CLEARANCE_BETWEEN_PROBES);
          if (!x_flag && !y_flag) {
            /**
             * Use a good default location for the path.
             * The flipped > and < operators in these comparisons is intentional.
             * It should cause the probed points to follow a nice path on Cartesian printers.
             * It may make sense to have Delta printers default to the center of the bed.
             * Until that is decided, this can be forced with the X and Y parameters.
             */
            #if IS_KINEMATIC
              x_pos = X_HOME_POS;
              y_pos = Y_HOME_POS;
            #else // cartesian
              x_pos = X_PROBE_OFFSET_FROM_EXTRUDER > 0 ? X_MAX_POS : X_MIN_POS;
              y_pos = Y_PROBE_OFFSET_FROM_EXTRUDER < 0 ? Y_MAX_POS : Y_MIN_POS;
            #endif
          }

          if (code_seen('C')) {
            x_pos = current_position[X_AXIS];
            y_pos = current_position[Y_AXIS];
          }

          float height = Z_CLEARANCE_BETWEEN_PROBES;

          if (code_seen('B')) {
            card_thickness = code_has_value() ? code_value_float() : measure_business_card_thickness(height);

            if (fabs(card_thickness) > 1.5) {
              SERIAL_PROTOCOLLNPGM("?Error in Business Card measurement.\n");
              return;
            }
          }

<<<<<<< HEAD
          if ( !position_is_reachable_xy( x_pos, y_pos )) {
            SERIAL_PROTOCOLLNPGM("(X,Y) outside printable radius.");
            return;
          }
=======
          if (code_seen('H') && code_has_value()) height = code_value_float();
>>>>>>> 445003db

          manually_probe_remaining_mesh(x_pos, y_pos, height, card_thickness, code_seen('O') || code_seen('M'));
          SERIAL_PROTOCOLLNPGM("G29 P2 finished.");
        } break;

        case 3: {
          /**
           * Populate invalid mesh areas. Proceed with caution.
           * Two choices are available:
           *   - Specify a constant with the 'C' parameter.
           *   - Allow 'G29 P3' to choose a 'reasonable' constant.
           */
          if (c_flag) {

            if ( repetition_cnt >= ( GRID_MAX_POINTS_X * GRID_MAX_POINTS_Y )) {
              for ( uint8_t x = 0; x < GRID_MAX_POINTS_X; x++ ) {
                for ( uint8_t y = 0; y < GRID_MAX_POINTS_Y; y++ ) {
                  ubl.z_values[x][y] = ubl_constant;
                }
              }
            } else {
              while (repetition_cnt--) {  // this only populates reachable mesh points near 
                const mesh_index_pair location = find_closest_mesh_point_of_type(INVALID, x_pos, y_pos, USE_NOZZLE_AS_REFERENCE, NULL, false);
                if (location.x_index < 0) break; // No more reachable invalid Mesh Points to populate
                ubl.z_values[location.x_index][location.y_index] = ubl_constant;
              }
            }
          } else {
            smart_fill_mesh(); // Do a 'Smart' fill using nearby known values
          }
          break;
        }

        case 4:
          //
          // Fine Tune (i.e., Edit) the Mesh
          //
          fine_tune_mesh(x_pos, y_pos, code_seen('O') || code_seen('M'));
          break;

        case 5: ubl.find_mean_mesh_height(); break;

        case 6: ubl.shift_mesh_height(); break;
      }

    }

    if (code_seen('T')) {

      float z1 = probe_pt(LOGICAL_X_POSITION(UBL_PROBE_PT_1_X), LOGICAL_Y_POSITION(UBL_PROBE_PT_1_Y), false, g29_verbose_level),
            z2 = probe_pt(LOGICAL_X_POSITION(UBL_PROBE_PT_2_X), LOGICAL_Y_POSITION(UBL_PROBE_PT_2_Y), false, g29_verbose_level),
            z3 = probe_pt(LOGICAL_X_POSITION(UBL_PROBE_PT_3_X), LOGICAL_Y_POSITION(UBL_PROBE_PT_3_Y), true, g29_verbose_level);

      if ( isnan(z1) || isnan(z2) || isnan(z3)) {   // probe_pt will return NAN if unreachable
          SERIAL_ERROR_START;
          SERIAL_ERRORLNPGM("Attempt to probe off the bed.");
          goto LEAVE;
      }

      //  We need to adjust z1, z2, z3 by the Mesh Height at these points. Just because they are non-zero doesn't mean
      //  the Mesh is tilted!  (We need to compensate each probe point by what the Mesh says that location's height is)

      ubl.save_ubl_active_state_and_disable();
      z1 -= ubl.get_z_correction(LOGICAL_X_POSITION(UBL_PROBE_PT_1_X), LOGICAL_Y_POSITION(UBL_PROBE_PT_1_Y)) /* + zprobe_zoffset */ ;
      z2 -= ubl.get_z_correction(LOGICAL_X_POSITION(UBL_PROBE_PT_2_X), LOGICAL_Y_POSITION(UBL_PROBE_PT_2_Y)) /* + zprobe_zoffset */ ;
      z3 -= ubl.get_z_correction(LOGICAL_X_POSITION(UBL_PROBE_PT_3_X), LOGICAL_Y_POSITION(UBL_PROBE_PT_3_Y)) /* + zprobe_zoffset */ ;

      do_blocking_move_to_xy(0.5 * (UBL_MESH_MAX_X - (UBL_MESH_MIN_X)), 0.5 * (UBL_MESH_MAX_Y - (UBL_MESH_MIN_Y)));
      ubl.tilt_mesh_based_on_3pts(z1, z2, z3);
      ubl.restore_ubl_active_state_and_leave();
    }

    //
    // Much of the 'What?' command can be eliminated. But until we are fully debugged, it is
    // good to have the extra information. Soon... we prune this to just a few items
    //
    if (code_seen('W')) ubl.g29_what_command();
 
    //
    // When we are fully debugged, the EEPROM dump command will get deleted also. But
    // right now, it is good to have the extra information. Soon... we prune this.
    //
    if (code_seen('j')) g29_eeprom_dump();   // EEPROM Dump

    //
    // When we are fully debugged, this may go away. But there are some valid
    // use cases for the users. So we can wait and see what to do with it.
    //

    if (code_seen('K')) // Kompare Current Mesh Data to Specified Stored Mesh
      g29_compare_current_mesh_to_stored_mesh();

    //
    // Load a Mesh from the EEPROM
    //

    if (code_seen('L')) {     // Load Current Mesh Data
      storage_slot = code_has_value() ? code_value_int() : ubl.state.eeprom_storage_slot;

      const int16_t j = (UBL_LAST_EEPROM_INDEX - ubl.eeprom_start) / sizeof(ubl.z_values);

      if (!WITHIN(storage_slot, 0, j - 1) || ubl.eeprom_start <= 0) {
        SERIAL_PROTOCOLLNPGM("?EEPROM storage not available for use.\n");
        return;
      }
      ubl.load_mesh(storage_slot);
      ubl.state.eeprom_storage_slot = storage_slot;
      SERIAL_PROTOCOLLNPGM("Done.\n");
    }

    //
    // Store a Mesh in the EEPROM
    //

    if (code_seen('S')) {     // Store (or Save) Current Mesh Data
      storage_slot = code_has_value() ? code_value_int() : ubl.state.eeprom_storage_slot;

      if (storage_slot == -1) {                     // Special case, we are going to 'Export' the mesh to the
        SERIAL_ECHOLNPGM("G29 I 999");              // host in a form it can be reconstructed on a different machine
        for (uint8_t x = 0; x < GRID_MAX_POINTS_X; x++)
          for (uint8_t y = 0;  y < GRID_MAX_POINTS_Y; y++)
            if (!isnan(ubl.z_values[x][y])) {
              SERIAL_ECHOPAIR("M421 I ", x);
              SERIAL_ECHOPAIR(" J ", y);
              SERIAL_ECHOPGM(" Z ");
              SERIAL_ECHO_F(ubl.z_values[x][y], 6);
              SERIAL_ECHOPAIR(" ; X ", LOGICAL_X_POSITION(pgm_read_float(&ubl.mesh_index_to_xpos[x])));
              SERIAL_ECHOPAIR(", Y ", LOGICAL_Y_POSITION(pgm_read_float(&ubl.mesh_index_to_ypos[y])));
              SERIAL_EOL;
            }
        return;
      }

      const int16_t j = (UBL_LAST_EEPROM_INDEX - ubl.eeprom_start) / sizeof(ubl.z_values);

      if (!WITHIN(storage_slot, 0, j - 1) || ubl.eeprom_start <= 0) {
        SERIAL_PROTOCOLLNPGM("?EEPROM storage not available for use.\n");
        SERIAL_PROTOCOLLNPAIR("?Use 0 to ", j - 1);
        goto LEAVE;
      }
      ubl.store_mesh(storage_slot);
      ubl.state.eeprom_storage_slot = storage_slot;

      SERIAL_PROTOCOLLNPGM("Done.\n");
    }

    if (code_seen('O') || code_seen('M'))
      ubl.display_map(code_has_value() ? code_value_int() : 0);

    if (code_seen('Z')) {
      if (code_has_value())
        ubl.state.z_offset = code_value_float();   // do the simple case. Just lock in the specified value
      else {
        ubl.save_ubl_active_state_and_disable();
        //measured_z = probe_pt(x_pos + X_PROBE_OFFSET_FROM_EXTRUDER, y_pos + Y_PROBE_OFFSET_FROM_EXTRUDER, ProbeDeployAndStow, g29_verbose_level);

        ubl.has_control_of_lcd_panel = true;     // Grab the LCD Hardware
        measured_z = 1.5;
        do_blocking_move_to_z(measured_z);  // Get close to the bed, but leave some space so we don't damage anything
                                            // The user is not going to be locking in a new Z-Offset very often so
                                            // it won't be that painful to spin the Encoder Wheel for 1.5mm
        lcd_implementation_clear();
        lcd_z_offset_edit_setup(measured_z);

        KEEPALIVE_STATE(PAUSED_FOR_USER);

        do {
          measured_z = lcd_z_offset_edit();
          idle();
          do_blocking_move_to_z(measured_z);
        } while (!ubl_lcd_clicked());

        ubl.has_control_of_lcd_panel = true;   // There is a race condition for the Encoder Wheel getting clicked.
                                               // It could get detected in lcd_mesh_edit (actually _lcd_mesh_fine_tune)
                                               // or here. So, until we are done looking for a long Encoder Wheel Press,
                                               // we need to take control of the panel

        KEEPALIVE_STATE(IN_HANDLER);

        lcd_return_to_status();

        const millis_t nxt = millis() + 1500UL;
        while (ubl_lcd_clicked()) { // debounce and watch for abort
          idle();
          if (ELAPSED(millis(), nxt)) {
            SERIAL_PROTOCOLLNPGM("\nZ-Offset Adjustment Stopped.");
            do_blocking_move_to_z(Z_CLEARANCE_DEPLOY_PROBE);
            LCD_MESSAGEPGM("Z-Offset Stopped");
            ubl.restore_ubl_active_state_and_leave();
            goto LEAVE;
          }
        }
        ubl.has_control_of_lcd_panel = false;
        safe_delay(20); // We don't want any switch noise.

        ubl.state.z_offset = measured_z;

        lcd_implementation_clear();
        ubl.restore_ubl_active_state_and_leave();
      }
    }

    LEAVE:

    lcd_reset_alert_level();
    LCD_MESSAGEPGM("");
    lcd_quick_feedback();

    ubl.has_control_of_lcd_panel = false;
  }

  void unified_bed_leveling::find_mean_mesh_height() {
    float sum = 0.0;
    int n = 0;
    for (uint8_t x = 0; x < GRID_MAX_POINTS_X; x++)
      for (uint8_t y = 0; y < GRID_MAX_POINTS_Y; y++)
        if (!isnan(ubl.z_values[x][y])) {
          sum += ubl.z_values[x][y];
          n++;
        }

    const float mean = sum / n;

    //
    // Now do the sumation of the squares of difference from mean
    //
    float sum_of_diff_squared = 0.0;
    for (uint8_t x = 0; x < GRID_MAX_POINTS_X; x++)
      for (uint8_t y = 0; y < GRID_MAX_POINTS_Y; y++)
        if (!isnan(ubl.z_values[x][y]))
          sum_of_diff_squared += sq(ubl.z_values[x][y] - mean);

    SERIAL_ECHOLNPAIR("# of samples: ", n);
    SERIAL_ECHOPGM("Mean Mesh Height: ");
    SERIAL_ECHO_F(mean, 6);
    SERIAL_EOL;

    const float sigma = sqrt(sum_of_diff_squared / (n + 1));
    SERIAL_ECHOPGM("Standard Deviation: ");
    SERIAL_ECHO_F(sigma, 6);
    SERIAL_EOL;

    if (c_flag)
      for (uint8_t x = 0; x < GRID_MAX_POINTS_X; x++)
        for (uint8_t y = 0; y < GRID_MAX_POINTS_Y; y++)
          if (!isnan(ubl.z_values[x][y]))
            ubl.z_values[x][y] -= mean + ubl_constant;
  }

  void unified_bed_leveling::shift_mesh_height() {
    for (uint8_t x = 0; x < GRID_MAX_POINTS_X; x++)
      for (uint8_t y = 0; y < GRID_MAX_POINTS_Y; y++)
        if (!isnan(ubl.z_values[x][y]))
          ubl.z_values[x][y] += ubl_constant;
  }

  /**
   * Probe all invalidated locations of the mesh that can be reached by the probe.
   * This attempts to fill in locations closest to the nozzle's start location first.
   */
  void unified_bed_leveling::probe_entire_mesh(const float &lx, const float &ly, const bool do_ubl_mesh_map, const bool stow_probe, bool do_furthest) {
    mesh_index_pair location;

    ubl.has_control_of_lcd_panel = true;
    ubl.save_ubl_active_state_and_disable();   // we don't do bed level correction because we want the raw data when we probe
    DEPLOY_PROBE();

    uint16_t max_iterations = ( GRID_MAX_POINTS_X * GRID_MAX_POINTS_Y );

    do {
      if (ubl_lcd_clicked()) {
        SERIAL_PROTOCOLLNPGM("\nMesh only partially populated.\n");
        lcd_quick_feedback();
        STOW_PROBE();
        while (ubl_lcd_clicked()) idle();
        ubl.has_control_of_lcd_panel = false;
        ubl.restore_ubl_active_state_and_leave();
        safe_delay(50);  // Debounce the Encoder wheel
        return;
      }

      location = find_closest_mesh_point_of_type(INVALID, lx, ly, USE_PROBE_AS_REFERENCE, NULL, do_furthest);

      if (location.x_index >= 0) {    // mesh point found and is reachable by probe

        const float rawx = pgm_read_float(&ubl.mesh_index_to_xpos[location.x_index]),
                    rawy = pgm_read_float(&ubl.mesh_index_to_ypos[location.y_index]);

        const float measured_z = probe_pt(LOGICAL_X_POSITION(rawx), LOGICAL_Y_POSITION(rawy), stow_probe, g29_verbose_level);
        ubl.z_values[location.x_index][location.y_index] = measured_z;
      }

      if (do_ubl_mesh_map) ubl.display_map(map_type);

    } while ((location.x_index >= 0) && (--max_iterations));

    STOW_PROBE();
    ubl.restore_ubl_active_state_and_leave();

    do_blocking_move_to_xy(
      constrain(lx - (X_PROBE_OFFSET_FROM_EXTRUDER), UBL_MESH_MIN_X, UBL_MESH_MAX_X),
      constrain(ly - (Y_PROBE_OFFSET_FROM_EXTRUDER), UBL_MESH_MIN_Y, UBL_MESH_MAX_Y)
    );
  }

  void unified_bed_leveling::tilt_mesh_based_on_3pts(const float &z1, const float &z2, const float &z3) {
    matrix_3x3 rotation;
    vector_3 v1 = vector_3( (UBL_PROBE_PT_1_X - UBL_PROBE_PT_2_X),
                            (UBL_PROBE_PT_1_Y - UBL_PROBE_PT_2_Y),
                            (z1 - z2) ),

             v2 = vector_3( (UBL_PROBE_PT_3_X - UBL_PROBE_PT_2_X),
                            (UBL_PROBE_PT_3_Y - UBL_PROBE_PT_2_Y),
                            (z3 - z2) ),

             normal = vector_3::cross(v1, v2);

    normal = normal.get_normal();

    /**
     * This vector is normal to the tilted plane.
     * However, we don't know its direction. We need it to point up. So if
     * Z is negative, we need to invert the sign of all components of the vector
     */
    if (normal.z < 0.0) {
      normal.x = -normal.x;
      normal.y = -normal.y;
      normal.z = -normal.z;
    }

    rotation = matrix_3x3::create_look_at(vector_3(normal.x, normal.y, 1));

    if (g29_verbose_level > 2) {
      SERIAL_ECHOPGM("bed plane normal = [");
      SERIAL_PROTOCOL_F(normal.x, 7);
      SERIAL_PROTOCOLCHAR(',');
      SERIAL_PROTOCOL_F(normal.y, 7);
      SERIAL_PROTOCOLCHAR(',');
      SERIAL_PROTOCOL_F(normal.z, 7);
      SERIAL_ECHOLNPGM("]");
      rotation.debug(PSTR("rotation matrix:"));
    }

    //
    // All of 3 of these points should give us the same d constant
    //

    float t = normal.x * (UBL_PROBE_PT_1_X) + normal.y * (UBL_PROBE_PT_1_Y),
          d = t + normal.z * z1;

    if (g29_verbose_level>2) {
      SERIAL_ECHOPGM("D constant: ");
      SERIAL_PROTOCOL_F(d, 7);
      SERIAL_ECHOLNPGM(" ");
    }

    #if ENABLED(DEBUG_LEVELING_FEATURE)
      if (DEBUGGING(LEVELING)) {
        SERIAL_ECHOPGM("d from 1st point: ");
        SERIAL_ECHO_F(d, 6);
        SERIAL_EOL;
        t = normal.x * (UBL_PROBE_PT_2_X) + normal.y * (UBL_PROBE_PT_2_Y);
        d = t + normal.z * z2;
        SERIAL_ECHOPGM("d from 2nd point: ");
        SERIAL_ECHO_F(d, 6);
        SERIAL_EOL;
        t = normal.x * (UBL_PROBE_PT_3_X) + normal.y * (UBL_PROBE_PT_3_Y);
        d = t + normal.z * z3;
        SERIAL_ECHOPGM("d from 3rd point: ");
        SERIAL_ECHO_F(d, 6);
        SERIAL_EOL;
      }
    #endif

    for (uint8_t i = 0; i < GRID_MAX_POINTS_X; i++) {
      for (uint8_t j = 0; j < GRID_MAX_POINTS_Y; j++) {
        float x_tmp = pgm_read_float(&ubl.mesh_index_to_xpos[i]),
              y_tmp = pgm_read_float(&ubl.mesh_index_to_ypos[j]),
              z_tmp = ubl.z_values[i][j];
        #if ENABLED(DEBUG_LEVELING_FEATURE)
          if (DEBUGGING(LEVELING)) {
            SERIAL_ECHOPGM("before rotation = [");
            SERIAL_PROTOCOL_F(x_tmp, 7);
            SERIAL_PROTOCOLCHAR(',');
            SERIAL_PROTOCOL_F(y_tmp, 7);
            SERIAL_PROTOCOLCHAR(',');
            SERIAL_PROTOCOL_F(z_tmp, 7);
            SERIAL_ECHOPGM("]   ---> ");
            safe_delay(20);
          }
        #endif
        apply_rotation_xyz(rotation, x_tmp, y_tmp, z_tmp);
        #if ENABLED(DEBUG_LEVELING_FEATURE)
          if (DEBUGGING(LEVELING)) {
            SERIAL_ECHOPGM("after rotation = [");
            SERIAL_PROTOCOL_F(x_tmp, 7);
            SERIAL_PROTOCOLCHAR(',');
            SERIAL_PROTOCOL_F(y_tmp, 7);
            SERIAL_PROTOCOLCHAR(',');
            SERIAL_PROTOCOL_F(z_tmp, 7);
            SERIAL_ECHOLNPGM("]");
            safe_delay(55);
          }
        #endif
        ubl.z_values[i][j] += z_tmp - d;
      }
    }
  }

  float use_encoder_wheel_to_measure_point() {

    while (ubl_lcd_clicked()) delay(50);  // wait for user to release encoder wheel
    delay(50);  // debounce

    KEEPALIVE_STATE(PAUSED_FOR_USER);
    while (!ubl_lcd_clicked()) {     // we need the loop to move the nozzle based on the encoder wheel here!
      idle();
      if (ubl.encoder_diff) {
        do_blocking_move_to_z(current_position[Z_AXIS] + 0.01 * float(ubl.encoder_diff));
        ubl.encoder_diff = 0;
      }
    }
    KEEPALIVE_STATE(IN_HANDLER);
    return current_position[Z_AXIS];
  }

  static void say_and_take_a_measurement() {
    SERIAL_PROTOCOLLNPGM(" and take a measurement.");
  }

  float measure_business_card_thickness(float &in_height) {
    ubl.has_control_of_lcd_panel = true;
    ubl.save_ubl_active_state_and_disable();   // Disable bed level correction for probing

    do_blocking_move_to_z(in_height);
    do_blocking_move_to_xy(0.5 * (UBL_MESH_MAX_X - (UBL_MESH_MIN_X)), 0.5 * (UBL_MESH_MAX_Y - (UBL_MESH_MIN_Y)));
      //, min(planner.max_feedrate_mm_s[X_AXIS], planner.max_feedrate_mm_s[Y_AXIS]) / 2.0);
    stepper.synchronize();

    SERIAL_PROTOCOLPGM("Place shim under nozzle");
    LCD_MESSAGEPGM("Place shim & measure");
    lcd_goto_screen(lcd_status_screen);
    say_and_take_a_measurement();

    const float z1 = use_encoder_wheel_to_measure_point();
    do_blocking_move_to_z(current_position[Z_AXIS] + SIZE_OF_LITTLE_RAISE);
    stepper.synchronize();

    SERIAL_PROTOCOLPGM("Remove shim");
    LCD_MESSAGEPGM("Remove & measure bed");
    say_and_take_a_measurement();

    const float z2 = use_encoder_wheel_to_measure_point();

    do_blocking_move_to_z(current_position[Z_AXIS] + Z_CLEARANCE_BETWEEN_PROBES);

    const float thickness = abs(z1 - z2);

    if (g29_verbose_level > 1) {
      SERIAL_PROTOCOLPGM("Business Card is ");
      SERIAL_PROTOCOL_F(thickness, 4);
      SERIAL_PROTOCOLLNPGM("mm thick.");
    }

    in_height = current_position[Z_AXIS]; // do manual probing at lower height

    ubl.has_control_of_lcd_panel = false;

    ubl.restore_ubl_active_state_and_leave();

    return thickness;
  }

  void manually_probe_remaining_mesh(const float &lx, const float &ly, float &z_clearance, const float &card_thickness, const bool do_ubl_mesh_map) {

    ubl.has_control_of_lcd_panel = true;
    ubl.save_ubl_active_state_and_disable();   // we don't do bed level correction because we want the raw data when we probe
    do_blocking_move_to_z(Z_CLEARANCE_BETWEEN_PROBES);
    do_blocking_move_to_xy(lx, ly);

    lcd_goto_screen(lcd_status_screen);
    mesh_index_pair location;
    do {
      location = find_closest_mesh_point_of_type(INVALID, lx, ly, USE_NOZZLE_AS_REFERENCE, NULL, false);
      // It doesn't matter if the probe can't reach the NAN location. This is a manual probe.
      if (location.x_index < 0 && location.y_index < 0) continue;

      const float rawx = pgm_read_float(&ubl.mesh_index_to_xpos[location.x_index]),
                  rawy = pgm_read_float(&ubl.mesh_index_to_ypos[location.y_index]);

      const float xProbe = LOGICAL_X_POSITION(rawx),
                  yProbe = LOGICAL_Y_POSITION(rawy);

<<<<<<< HEAD
      if ( ! position_is_reachable_raw_xy( rawx, rawy )) {    // SHOULD NOT OCCUR (find_closest_mesh_point only returns reachable points)
        break;
      }

      if (HYPOT(dx, dy) < BIG_RAISE_NOT_NEEDED)
        do_blocking_move_to_z(current_position[Z_AXIS] + SIZE_OF_LITTLE_RAISE);
      else
        do_blocking_move_to_z(z_clearance);
=======
      do_blocking_move_to_z(Z_CLEARANCE_BETWEEN_PROBES);
>>>>>>> 445003db

      LCD_MESSAGEPGM("Moving to next");

      do_blocking_move_to_xy(xProbe, yProbe);
      do_blocking_move_to_z(z_clearance);

      KEEPALIVE_STATE(PAUSED_FOR_USER);
      ubl.has_control_of_lcd_panel = true;

      if (do_ubl_mesh_map) ubl.display_map(map_type);  // show user where we're probing

      if (code_seen('B')) {LCD_MESSAGEPGM("Place shim & measure");}
      else {LCD_MESSAGEPGM("Measure");}

      while (ubl_lcd_clicked()) delay(50);             // wait for user to release encoder wheel
      delay(50);                                       // debounce
      while (!ubl_lcd_clicked()) {                     // we need the loop to move the nozzle based on the encoder wheel here!
        idle();
        if (ubl.encoder_diff) {
          do_blocking_move_to_z(current_position[Z_AXIS] + float(ubl.encoder_diff) / 100.0);
          ubl.encoder_diff = 0;
        }
      }

      const millis_t nxt = millis() + 1500L;
      while (ubl_lcd_clicked()) {     // debounce and watch for abort
        idle();
        if (ELAPSED(millis(), nxt)) {
          SERIAL_PROTOCOLLNPGM("\nMesh only partially populated.");
          do_blocking_move_to_z(Z_CLEARANCE_DEPLOY_PROBE);
          lcd_quick_feedback();
          while (ubl_lcd_clicked()) idle();
          ubl.has_control_of_lcd_panel = false;
          KEEPALIVE_STATE(IN_HANDLER);
          ubl.restore_ubl_active_state_and_leave();
          return;
        }
      }

      ubl.z_values[location.x_index][location.y_index] = current_position[Z_AXIS] - card_thickness;
      if (g29_verbose_level > 2) {
        SERIAL_PROTOCOLPGM("Mesh Point Measured at: ");
        SERIAL_PROTOCOL_F(ubl.z_values[location.x_index][location.y_index], 6);
        SERIAL_EOL;
      }
    } while (location.x_index >= 0 && location.y_index >= 0);

    if (do_ubl_mesh_map) ubl.display_map(map_type);

    LEAVE:
    ubl.restore_ubl_active_state_and_leave();
    KEEPALIVE_STATE(IN_HANDLER);
    do_blocking_move_to_z(Z_CLEARANCE_DEPLOY_PROBE);
    do_blocking_move_to_xy(lx, ly);
  }

  static void say_ubl_name() {
    SERIAL_PROTOCOLPGM("Unified Bed Leveling ");
  }

  static void report_ubl_state() {
    say_ubl_name();
    SERIAL_PROTOCOLPGM("System ");
    if (!ubl.state.active) SERIAL_PROTOCOLPGM("de");
    SERIAL_PROTOCOLLNPGM("activated.\n");
  }

  bool g29_parameter_parsing() {
    bool err_flag = false;

    LCD_MESSAGEPGM("Doing G29 UBL!");
    lcd_quick_feedback();

    ubl_constant = 0.0;
    repetition_cnt = 0;

    x_flag = code_seen('X') && code_has_value();
    x_pos = x_flag ? code_value_float() : current_position[X_AXIS];
    y_flag = code_seen('Y') && code_has_value();
    y_pos = y_flag ? code_value_float() : current_position[Y_AXIS];

    repeat_flag = code_seen('R');
    if (repeat_flag) {
      repetition_cnt = code_has_value() ? code_value_int() : (GRID_MAX_POINTS_X) * (GRID_MAX_POINTS_Y);
      repetition_cnt = min(repetition_cnt, (GRID_MAX_POINTS_X) * (GRID_MAX_POINTS_Y));
      if (repetition_cnt < 1) {
        SERIAL_PROTOCOLLNPGM("?(R)epetition count invalid (1+).\n");
        return UBL_ERR;
      }
    }

    g29_verbose_level = code_seen('V') ? code_value_int() : 0;
    if (!WITHIN(g29_verbose_level, 0, 4)) {
      SERIAL_PROTOCOLLNPGM("?(V)erbose level is implausible (0-4).\n");
      err_flag = true;
    }

    if (code_seen('P')) {
      phase_value = code_value_int();
      if (!WITHIN(phase_value, 0, 6)) {
        SERIAL_PROTOCOLLNPGM("?(P)hase value invalid (0-6).\n");
        err_flag = true;
      }
    }

    if (code_seen('J')) {
      grid_size = code_has_value() ? code_value_int() : 3;
      if (!WITHIN(grid_size, 2, 9)) {
        SERIAL_PROTOCOLLNPGM("?Invalid grid size (J) specified (2-9).\n");
        err_flag = true;
      }
    }

    if (x_flag != y_flag) {
      SERIAL_PROTOCOLLNPGM("Both X & Y locations must be specified.\n");
      err_flag = true;
    }
    if (!WITHIN(RAW_X_POSITION(x_pos), X_MIN_POS, X_MAX_POS)) {
      SERIAL_PROTOCOLLNPGM("Invalid X location specified.\n");
      err_flag = true;
    }

    if (!WITHIN(RAW_Y_POSITION(y_pos), Y_MIN_POS, Y_MAX_POS)) {
      SERIAL_PROTOCOLLNPGM("Invalid Y location specified.\n");
      err_flag = true;
    }

    if (err_flag) return UBL_ERR;

    // Activate or deactivate UBL
    if (code_seen('A')) {
      if (code_seen('D')) {
        SERIAL_PROTOCOLLNPGM("?Can't activate and deactivate at the same time.\n");
        return UBL_ERR;
      }
      ubl.state.active = 1;
      report_ubl_state();
    }
    else if (code_seen('D')) {
      ubl.state.active = 0;
      report_ubl_state();
    }

    // Set global 'C' flag and its value
    if ((c_flag = code_seen('C')))
      ubl_constant = code_value_float();

    #if ENABLED(ENABLE_LEVELING_FADE_HEIGHT)
      if (code_seen('F') && code_has_value()) {
        const float fh = code_value_float();
        if (!WITHIN(fh, 0.0, 100.0)) {
          SERIAL_PROTOCOLLNPGM("?(F)ade height for Bed Level Correction not plausible.\n");
          return UBL_ERR;
        }
        set_z_fade_height(fh);
      }
    #endif

    map_type = code_seen('O') && code_has_value() ? code_value_int() : 0;
    if (!WITHIN(map_type, 0, 1)) {
      SERIAL_PROTOCOLLNPGM("Invalid map type.\n");
      return UBL_ERR;
    }

    if (code_seen('M')) {     // Check if a map type was specified
      map_type = code_has_value() ? code_value_int() : 0;
      if (!WITHIN(map_type, 0, 1)) {
        SERIAL_PROTOCOLLNPGM("Invalid map type.\n");
        return UBL_ERR;
      }
    }

    return UBL_OK;
  }

  /**
   * This function goes away after G29 debug is complete. But for right now, it is a handy
   * routine to dump binary data structures.
   */
  /*
  void dump(char * const str, const float &f) {
    char *ptr;

    SERIAL_PROTOCOL(str);
    SERIAL_PROTOCOL_F(f, 8);
    SERIAL_PROTOCOLPGM("  ");
    ptr = (char*)&f;
    for (uint8_t i = 0; i < 4; i++)
      SERIAL_PROTOCOLPAIR("  ", hex_byte(*ptr++));
    SERIAL_PROTOCOLPAIR("  isnan()=", isnan(f));
    SERIAL_PROTOCOLPAIR("  isinf()=", isinf(f));

    if (f == -INFINITY)
      SERIAL_PROTOCOLPGM("  Minus Infinity detected.");

    SERIAL_EOL;
  }
  //*/

  static int ubl_state_at_invocation = 0,
             ubl_state_recursion_chk = 0;

  void unified_bed_leveling::save_ubl_active_state_and_disable() {
    ubl_state_recursion_chk++;
    if (ubl_state_recursion_chk != 1) {
      SERIAL_ECHOLNPGM("save_ubl_active_state_and_disabled() called multiple times in a row.");
      LCD_MESSAGEPGM("save_UBL_active() error");
      lcd_quick_feedback();
      return;
    }
    ubl_state_at_invocation = ubl.state.active;
    ubl.state.active = 0;
  }

  void unified_bed_leveling::restore_ubl_active_state_and_leave() {
    if (--ubl_state_recursion_chk) {
      SERIAL_ECHOLNPGM("restore_ubl_active_state_and_leave() called too many times.");
      LCD_MESSAGEPGM("restore_UBL_active() error");
      lcd_quick_feedback();
      return;
    }
    ubl.state.active = ubl_state_at_invocation;
  }

  /**
   * Much of the 'What?' command can be eliminated. But until we are fully debugged, it is
   * good to have the extra information. Soon... we prune this to just a few items
   */
  void unified_bed_leveling::g29_what_command() {
    const uint16_t k = E2END - ubl.eeprom_start;

    say_ubl_name();
    SERIAL_PROTOCOLPGM("System Version " UBL_VERSION " ");
    if (ubl.state.active)
      SERIAL_PROTOCOLCHAR('A');
    else
      SERIAL_PROTOCOLPGM("Ina");
    SERIAL_PROTOCOLLNPGM("ctive.\n");
    safe_delay(50);

    if (ubl.state.eeprom_storage_slot == -1)
      SERIAL_PROTOCOLPGM("No Mesh Loaded.");
    else {
      SERIAL_PROTOCOLPAIR("Mesh ", ubl.state.eeprom_storage_slot);
      SERIAL_PROTOCOLPGM(" Loaded.");
    }
    SERIAL_EOL;
    safe_delay(50);

    SERIAL_PROTOCOLLNPAIR("UBL object count: ", (int)ubl_cnt);

    #if ENABLED(ENABLE_LEVELING_FADE_HEIGHT)
      SERIAL_PROTOCOL("planner.z_fade_height : ");
      SERIAL_PROTOCOL_F(planner.z_fade_height, 4);
      SERIAL_EOL;
    #endif
    SERIAL_PROTOCOLPGM("zprobe_zoffset: ");
    SERIAL_PROTOCOL_F(zprobe_zoffset, 7);
    SERIAL_EOL;

    SERIAL_PROTOCOLLNPAIR("ubl.eeprom_start=", hex_address((void*)ubl.eeprom_start));

    SERIAL_ECHOLNPAIR("GRID_MAX_POINTS_X  ", GRID_MAX_POINTS_X);
    SERIAL_ECHOLNPAIR("GRID_MAX_POINTS_Y  ", GRID_MAX_POINTS_Y);
    safe_delay(25);

    SERIAL_ECHOLNPAIR("MESH_X_DIST  ", MESH_X_DIST);
    SERIAL_ECHOLNPAIR("MESH_Y_DIST  ", MESH_Y_DIST);
    safe_delay(25);

    SERIAL_PROTOCOLPGM("X-Axis Mesh Points at: ");
    for (uint8_t i = 0; i < GRID_MAX_POINTS_X; i++) {
      SERIAL_PROTOCOL_F(LOGICAL_X_POSITION(pgm_read_float(&ubl.mesh_index_to_xpos[i])), 3);
      SERIAL_PROTOCOLPGM("  ");
      safe_delay(25);
    }
    SERIAL_EOL;

    SERIAL_PROTOCOLPGM("Y-Axis Mesh Points at: ");
    for (uint8_t i = 0; i < GRID_MAX_POINTS_Y; i++) {
      SERIAL_PROTOCOL_F(LOGICAL_Y_POSITION(pgm_read_float(&ubl.mesh_index_to_ypos[i])), 3);
      SERIAL_PROTOCOLPGM("  ");
      safe_delay(25);
    }
    SERIAL_EOL;

    SERIAL_PROTOCOLLNPAIR("Free EEPROM space starts at: ", hex_address((void*)ubl.eeprom_start));
    SERIAL_PROTOCOLLNPAIR("end of EEPROM: ", hex_address((void*)E2END));
    safe_delay(25);

    SERIAL_PROTOCOLPAIR("sizeof(ubl.state) : ", (int)sizeof(ubl.state));
    SERIAL_EOL;
    SERIAL_PROTOCOLLNPAIR("z_value[][] size: ", (int)sizeof(ubl.z_values));
    SERIAL_EOL;
    safe_delay(25);

    SERIAL_PROTOCOLLNPAIR("EEPROM free for UBL: ", hex_address((void*)k));
    safe_delay(25);

    SERIAL_PROTOCOLPAIR("EEPROM can hold ", k / sizeof(ubl.z_values));
    SERIAL_PROTOCOLLNPGM(" meshes.\n");
    safe_delay(25);

    SERIAL_PROTOCOLPAIR("\nGRID_MAX_POINTS_X  ", GRID_MAX_POINTS_X);
    SERIAL_PROTOCOLPAIR("\nGRID_MAX_POINTS_Y  ", GRID_MAX_POINTS_Y);
    safe_delay(25);
    SERIAL_EOL;

    SERIAL_ECHOPGM("UBL_MESH_MIN_X  " STRINGIFY(UBL_MESH_MIN_X));
    SERIAL_ECHOLNPAIR("=", UBL_MESH_MIN_X );
    SERIAL_ECHOPGM("UBL_MESH_MIN_Y  " STRINGIFY(UBL_MESH_MIN_Y));
    SERIAL_ECHOLNPAIR("=", UBL_MESH_MIN_Y );
    safe_delay(25);

    SERIAL_ECHOPGM("UBL_MESH_MAX_X  " STRINGIFY(UBL_MESH_MAX_X));
    SERIAL_ECHOLNPAIR("=", UBL_MESH_MAX_X);
    SERIAL_ECHOPGM("UBL_MESH_MAX_Y  " STRINGIFY(UBL_MESH_MAX_Y));
    SERIAL_ECHOLNPAIR("=", UBL_MESH_MAX_Y);
    safe_delay(25);

    if (!ubl.sanity_check()) {
      say_ubl_name();
      SERIAL_PROTOCOLLNPGM("sanity checks passed.");
    }
  }

  /**
   * When we are fully debugged, the EEPROM dump command will get deleted also. But
   * right now, it is good to have the extra information. Soon... we prune this.
   */
  void g29_eeprom_dump() {
    unsigned char cccc;
    uint16_t kkkk;

    SERIAL_ECHO_START;
    SERIAL_ECHOLNPGM("EEPROM Dump:");
    for (uint16_t i = 0; i < E2END + 1; i += 16) {
      if (!(i & 0x3)) idle();
      print_hex_word(i);
      SERIAL_ECHOPGM(": ");
      for (uint16_t j = 0; j < 16; j++) {
        kkkk = i + j;
        eeprom_read_block(&cccc, (void *)kkkk, 1);
        print_hex_byte(cccc);
        SERIAL_ECHO(' ');
      }
      SERIAL_EOL;
    }
    SERIAL_EOL;
  }

  /**
   * When we are fully debugged, this may go away. But there are some valid
   * use cases for the users. So we can wait and see what to do with it.
   */
  void g29_compare_current_mesh_to_stored_mesh() {
    float tmp_z_values[GRID_MAX_POINTS_X][GRID_MAX_POINTS_Y];

    if (!code_has_value()) {
      SERIAL_PROTOCOLLNPGM("?Mesh # required.\n");
      return;
    }
    storage_slot = code_value_int();

    int16_t j = (UBL_LAST_EEPROM_INDEX - ubl.eeprom_start) / sizeof(tmp_z_values);

    if (!WITHIN(storage_slot, 0, j - 1) || ubl.eeprom_start <= 0) {
      SERIAL_PROTOCOLLNPGM("?EEPROM storage not available for use.\n");
      return;
    }

    j = UBL_LAST_EEPROM_INDEX - (storage_slot + 1) * sizeof(tmp_z_values);
    eeprom_read_block((void *)&tmp_z_values, (void *)j, sizeof(tmp_z_values));

    SERIAL_ECHOPAIR("Subtracting Mesh ", storage_slot);
    SERIAL_PROTOCOLLNPAIR(" loaded from EEPROM address ", hex_address((void*)j)); // Soon, we can remove the extra clutter of printing
                                                                        // the address in the EEPROM where the Mesh is stored.

    for (uint8_t x = 0; x < GRID_MAX_POINTS_X; x++)
      for (uint8_t y = 0; y < GRID_MAX_POINTS_Y; y++)
        ubl.z_values[x][y] -= tmp_z_values[x][y];
  }

  mesh_index_pair find_closest_mesh_point_of_type(const MeshPointType type, const float &lx, const float &ly, const bool probe_as_reference, unsigned int bits[16], const bool far_flag) {
    mesh_index_pair out_mesh;
    out_mesh.x_index = out_mesh.y_index = -1;

    const float current_x = current_position[X_AXIS],
                current_y = current_position[Y_AXIS];

    // Get our reference position. Either the nozzle or probe location.
    const float px = lx - (probe_as_reference == USE_PROBE_AS_REFERENCE ? X_PROBE_OFFSET_FROM_EXTRUDER : 0),
                py = ly - (probe_as_reference == USE_PROBE_AS_REFERENCE ? Y_PROBE_OFFSET_FROM_EXTRUDER : 0);

    float closest = far_flag ? -99999.99 : 99999.99;

    for (uint8_t i = 0; i < GRID_MAX_POINTS_X; i++) {
      for (uint8_t j = 0; j < GRID_MAX_POINTS_Y; j++) {

        if ( (type == INVALID && isnan(ubl.z_values[i][j]))  // Check to see if this location holds the right thing
          || (type == REAL && !isnan(ubl.z_values[i][j]))
          || (type == SET_IN_BITMAP && is_bit_set(bits, i, j))
        ) {

          // We only get here if we found a Mesh Point of the specified type

          const float rawx = pgm_read_float(&ubl.mesh_index_to_xpos[i]), // Check if we can probe this mesh location
                      rawy = pgm_read_float(&ubl.mesh_index_to_ypos[j]);

          // If using the probe as the reference there are some unreachable locations.
          // Also for round beds, there are grid points outside the bed that nozzle can't reach.
          // Prune them from the list and ignore them till the next Phase (manual nozzle probing).

          bool reachable = probe_as_reference ?
                             position_is_reachable_by_probe_raw_xy( rawx, rawy ) :
                             position_is_reachable_raw_xy( rawx, rawy );

          if ( ! reachable )
            continue;

          // Reachable. Check if it's the closest location to the nozzle.
          // Add in a weighting factor that considers the current location of the nozzle.

          const float mx = LOGICAL_X_POSITION(rawx), // Check if we can probe this mesh location
                      my = LOGICAL_Y_POSITION(rawy);

          float distance = HYPOT(px - mx, py - my) + HYPOT(current_x - mx, current_y - my) * 0.1;

          /**
           * If doing the far_flag action, we want to be as far as possible
           * from the starting point and from any other probed points. We
           * want the next point spread out and filling in any blank spaces
           * in the mesh. So we add in some of the distance to every probed
           * point we can find.
           */
          if (far_flag) {
            for (uint8_t k = 0; k < GRID_MAX_POINTS_X; k++) {
              for (uint8_t l = 0; l < GRID_MAX_POINTS_Y; l++) {
                if (!isnan(ubl.z_values[k][l])) {
                  distance += sq(i - k) * (MESH_X_DIST) * .05
                            + sq(j - l) * (MESH_Y_DIST) * .05;
                }
              }
            }
          }

          // if far_flag, look for farthest point
          if (far_flag == (distance > closest) && distance != closest) {
            closest = distance;       // We found a closer/farther location with
            out_mesh.x_index = i;     // the specified type of mesh value.
            out_mesh.y_index = j;
            out_mesh.distance = closest;
          }
        }
      } // for j
    } // for i

    return out_mesh;
  }

  void fine_tune_mesh(const float &lx, const float &ly, const bool do_ubl_mesh_map) {
    if (!code_seen('R'))    // fine_tune_mesh() is special.  If no repetion count flag is specified
      repetition_cnt = 1;   // we know to do exactly one mesh location. Otherwise we use what the parser decided.

    mesh_index_pair location;
    uint16_t not_done[16];
    int32_t round_off;

    if ( ! position_is_reachable_xy( lx, ly )) {
      SERIAL_PROTOCOLLNPGM("(X,Y) outside printable radius.");
      return;
    }

    ubl.save_ubl_active_state_and_disable();

    memset(not_done, 0xFF, sizeof(not_done));

    LCD_MESSAGEPGM("Fine Tuning Mesh");

    do_blocking_move_to_z(Z_CLEARANCE_DEPLOY_PROBE);
    do_blocking_move_to_xy(lx, ly);
    do {
<<<<<<< HEAD
      // It doesn't matter if the probe can not reach this
      // location. This is a manual edit of the Mesh Point.

	  location = find_closest_mesh_point_of_type(SET_IN_BITMAP, lx, ly, USE_NOZZLE_AS_REFERENCE, not_done, false);

      if (location.x_index < 0 ) break; // stop when we can't find any more reachable points.
=======
      location = find_closest_mesh_point_of_type(SET_IN_BITMAP, lx, ly, USE_NOZZLE_AS_REFERENCE, not_done, false);

      if (location.x_index < 0 && location.y_index < 0) continue; // abort if we can't find any more points.
>>>>>>> 445003db

      bit_clear(not_done, location.x_index, location.y_index);  // Mark this location as 'adjusted' so we will find a
                                                                // different location the next time through the loop

      const float rawx = pgm_read_float(&ubl.mesh_index_to_xpos[location.x_index]),
                  rawy = pgm_read_float(&ubl.mesh_index_to_ypos[location.y_index]);

      if ( ! position_is_reachable_raw_xy( rawx, rawy )) { // SHOULD NOT OCCUR because find_closest_mesh_point_of_type will only return reachable
        break;
      }

      float new_z = ubl.z_values[location.x_index][location.y_index];

      if (!isnan(new_z)) {  //can't fine tune a point that hasn't been probed

        do_blocking_move_to_z(Z_CLEARANCE_DEPLOY_PROBE);    // Move the nozzle to where we are going to edit
        do_blocking_move_to_xy(LOGICAL_X_POSITION(rawx), LOGICAL_Y_POSITION(rawy));

        round_off = (int32_t)(new_z * 1000.0);    // we chop off the last digits just to be clean. We are rounding to the
        new_z = float(round_off) / 1000.0;

        KEEPALIVE_STATE(PAUSED_FOR_USER);
        ubl.has_control_of_lcd_panel = true;

        if (do_ubl_mesh_map) ubl.display_map(map_type);  // show the user which point is being adjusted

        lcd_implementation_clear();

        lcd_mesh_edit_setup(new_z);

        do {
          new_z = lcd_mesh_edit();
          idle();
        } while (!ubl_lcd_clicked());

        lcd_return_to_status();

        // There is a race condition for the Encoder Wheel getting clicked.
        // It could get detected in lcd_mesh_edit (actually _lcd_mesh_fine_tune)
        // or here.
        ubl.has_control_of_lcd_panel = true;
      }

      const millis_t nxt = millis() + 1500UL;
      while (ubl_lcd_clicked()) { // debounce and watch for abort
        idle();
        if (ELAPSED(millis(), nxt)) {
          lcd_return_to_status();
          //SERIAL_PROTOCOLLNPGM("\nFine Tuning of Mesh Stopped.");
          do_blocking_move_to_z(Z_CLEARANCE_DEPLOY_PROBE);
          LCD_MESSAGEPGM("Mesh Editing Stopped");

          while (ubl_lcd_clicked()) idle();

          goto FINE_TUNE_EXIT;
        }
      }

      safe_delay(20);                       // We don't want any switch noise.

      ubl.z_values[location.x_index][location.y_index] = new_z;

      lcd_implementation_clear();

    } while (( location.x_index >= 0 ) && (--repetition_cnt>0));

    FINE_TUNE_EXIT:

    ubl.has_control_of_lcd_panel = false;
    KEEPALIVE_STATE(IN_HANDLER);

    if (do_ubl_mesh_map) ubl.display_map(map_type);
    ubl.restore_ubl_active_state_and_leave();
    do_blocking_move_to_z(Z_CLEARANCE_DEPLOY_PROBE);

    do_blocking_move_to_xy(lx, ly);

    LCD_MESSAGEPGM("Done Editing Mesh");
    SERIAL_ECHOLNPGM("Done Editing Mesh");
  }

  /**
   * 'Smart Fill': Scan from the outward edges of the mesh towards the center.
   * If an invalid location is found, use the next two points (if valid) to
   * calculate a 'reasonable' value for the unprobed mesh point.
   */

  bool smart_fill_one(const uint8_t x, const uint8_t y, const int8_t xdir, const int8_t ydir) {
    const int8_t x1 = x + xdir, x2 = x1 + xdir,
                 y1 = y + ydir, y2 = y1 + ydir;
    // A NAN next to a pair of real values?
    if (isnan(ubl.z_values[x][y]) && !isnan(ubl.z_values[x1][y1]) && !isnan(ubl.z_values[x2][y2])) {
      if (ubl.z_values[x1][y1] < ubl.z_values[x2][y2])                  // Angled downward?
        ubl.z_values[x][y] = ubl.z_values[x1][y1];                      // Use nearest (maybe a little too high.)
      else
        ubl.z_values[x][y] = 2.0 * ubl.z_values[x1][y1] - ubl.z_values[x2][y2];   // Angled upward...
      return true;
    }
    return false;
  }

  typedef struct { uint8_t sx, ex, sy, ey; bool yfirst; } smart_fill_info;

  void smart_fill_mesh() {
    const smart_fill_info info[] = {
      { 0, GRID_MAX_POINTS_X,      0, GRID_MAX_POINTS_Y - 2,  false },  // Bottom of the mesh looking up
      { 0, GRID_MAX_POINTS_X,      GRID_MAX_POINTS_Y - 1, 0,  false },  // Top of the mesh looking down
      { 0, GRID_MAX_POINTS_X - 2,  0, GRID_MAX_POINTS_Y,      true  },  // Left side of the mesh looking right
      { GRID_MAX_POINTS_X - 1, 0,  0, GRID_MAX_POINTS_Y,      true  }   // Right side of the mesh looking left
    };
    for (uint8_t i = 0; i < COUNT(info); ++i) {
      const smart_fill_info &f = info[i];
      if (f.yfirst) {
        const int8_t dir = f.ex > f.sx ? 1 : -1;
        for (uint8_t y = f.sy; y != f.ey; ++y)
          for (uint8_t x = f.sx; x != f.ex; x += dir)
            if (smart_fill_one(x, y, dir, 0)) break;
      }
      else {
        const int8_t dir = f.ey > f.sy ? 1 : -1;
         for (uint8_t x = f.sx; x != f.ex; ++x)
          for (uint8_t y = f.sy; y != f.ey; y += dir)
            if (smart_fill_one(x, y, 0, dir)) break;
      }
    }
  }

  void unified_bed_leveling::tilt_mesh_based_on_probed_grid(const bool do_ubl_mesh_map) {
    constexpr int16_t x_min = max(MIN_PROBE_X, UBL_MESH_MIN_X),
                      x_max = min(MAX_PROBE_X, UBL_MESH_MAX_X),
                      y_min = max(MIN_PROBE_Y, UBL_MESH_MIN_Y),
                      y_max = min(MAX_PROBE_Y, UBL_MESH_MAX_Y);

    const float dx = float(x_max - x_min) / (grid_size - 1.0),
                dy = float(y_max - y_min) / (grid_size - 1.0);

    struct linear_fit_data lsf_results;
    incremental_LSF_reset(&lsf_results);

    bool zig_zag = false;
    for (uint8_t ix = 0; ix < grid_size; ix++) {
      const float x = float(x_min) + ix * dx;
      for (int8_t iy = 0; iy < grid_size; iy++) {
        const float y = float(y_min) + dy * (zig_zag ? grid_size - 1 - iy : iy);
        float measured_z = probe_pt(LOGICAL_X_POSITION(x), LOGICAL_Y_POSITION(y), code_seen('E'), g29_verbose_level);
        #if ENABLED(DEBUG_LEVELING_FEATURE)
          if (DEBUGGING(LEVELING)) {
            SERIAL_CHAR('(');
            SERIAL_PROTOCOL_F(x, 7);
            SERIAL_CHAR(',');
            SERIAL_PROTOCOL_F(y, 7);
            SERIAL_ECHOPGM(")   logical: ");
            SERIAL_CHAR('(');
            SERIAL_PROTOCOL_F(LOGICAL_X_POSITION(x), 7);
            SERIAL_CHAR(',');
            SERIAL_PROTOCOL_F(LOGICAL_X_POSITION(y), 7);
            SERIAL_ECHOPGM(")   measured: ");
            SERIAL_PROTOCOL_F(measured_z, 7);
            SERIAL_ECHOPGM("   correction: ");
            SERIAL_PROTOCOL_F(ubl.get_z_correction(LOGICAL_X_POSITION(x), LOGICAL_Y_POSITION(y)), 7);
          }
        #endif

        measured_z -= ubl.get_z_correction(LOGICAL_X_POSITION(x), LOGICAL_Y_POSITION(y)) /* + zprobe_zoffset */ ;

        #if ENABLED(DEBUG_LEVELING_FEATURE)
          if (DEBUGGING(LEVELING)) {
            SERIAL_ECHOPGM("   final >>>---> ");
            SERIAL_PROTOCOL_F(measured_z, 7);
            SERIAL_EOL;
          }
        #endif

        incremental_LSF(&lsf_results, x, y, measured_z);
      }

      zig_zag ^= true;
    }

    if (finish_incremental_LSF(&lsf_results)) {
      SERIAL_ECHOPGM("Could not complete LSF!");
      return;
    }
    
    if (g29_verbose_level > 3) {
      SERIAL_ECHOPGM("LSF Results A=");
      SERIAL_PROTOCOL_F(lsf_results.A, 7);
      SERIAL_ECHOPGM("  B=");
      SERIAL_PROTOCOL_F(lsf_results.B, 7);
      SERIAL_ECHOPGM("  D=");
      SERIAL_PROTOCOL_F(lsf_results.D, 7);
      SERIAL_EOL;
    }

    vector_3 normal = vector_3(lsf_results.A, lsf_results.B, 1.0000).get_normal();

    if (g29_verbose_level > 2) {
      SERIAL_ECHOPGM("bed plane normal = [");
      SERIAL_PROTOCOL_F(normal.x, 7);
      SERIAL_PROTOCOLCHAR(',');
      SERIAL_PROTOCOL_F(normal.y, 7);
      SERIAL_PROTOCOLCHAR(',');
      SERIAL_PROTOCOL_F(normal.z, 7);
      SERIAL_ECHOLNPGM("]");
    }

    matrix_3x3 rotation = matrix_3x3::create_look_at(vector_3(lsf_results.A, lsf_results.B, 1));

    for (uint8_t i = 0; i < GRID_MAX_POINTS_X; i++) {
      for (uint8_t j = 0; j < GRID_MAX_POINTS_Y; j++) {
        float x_tmp = pgm_read_float(&ubl.mesh_index_to_xpos[i]),
              y_tmp = pgm_read_float(&ubl.mesh_index_to_ypos[j]),
              z_tmp = ubl.z_values[i][j];

        #if ENABLED(DEBUG_LEVELING_FEATURE)
          if (DEBUGGING(LEVELING)) {
            SERIAL_ECHOPGM("before rotation = [");
            SERIAL_PROTOCOL_F(x_tmp, 7);
            SERIAL_PROTOCOLCHAR(',');
            SERIAL_PROTOCOL_F(y_tmp, 7);
            SERIAL_PROTOCOLCHAR(',');
            SERIAL_PROTOCOL_F(z_tmp, 7);
            SERIAL_ECHOPGM("]   ---> ");
            safe_delay(20);
          }
        #endif

        apply_rotation_xyz(rotation, x_tmp, y_tmp, z_tmp);

        #if ENABLED(DEBUG_LEVELING_FEATURE)
          if (DEBUGGING(LEVELING)) {
            SERIAL_ECHOPGM("after rotation = [");
            SERIAL_PROTOCOL_F(x_tmp, 7);
            SERIAL_PROTOCOLCHAR(',');
            SERIAL_PROTOCOL_F(y_tmp, 7);
            SERIAL_PROTOCOLCHAR(',');
            SERIAL_PROTOCOL_F(z_tmp, 7);
            SERIAL_ECHOLNPGM("]");
            safe_delay(55);
          }
        #endif

        ubl.z_values[i][j] += z_tmp - lsf_results.D;
      }
    }

    #if ENABLED(DEBUG_LEVELING_FEATURE)
      if (DEBUGGING(LEVELING)) {
        rotation.debug(PSTR("rotation matrix:"));
        SERIAL_ECHOPGM("LSF Results A=");
        SERIAL_PROTOCOL_F(lsf_results.A, 7);
        SERIAL_ECHOPGM("  B=");
        SERIAL_PROTOCOL_F(lsf_results.B, 7);
        SERIAL_ECHOPGM("  D=");
        SERIAL_PROTOCOL_F(lsf_results.D, 7);
        SERIAL_EOL;
        safe_delay(55);

        SERIAL_ECHOPGM("bed plane normal = [");
        SERIAL_PROTOCOL_F(normal.x, 7);
        SERIAL_PROTOCOLCHAR(',');
        SERIAL_PROTOCOL_F(normal.y, 7);
        SERIAL_PROTOCOLCHAR(',');
        SERIAL_PROTOCOL_F(normal.z, 7);
        SERIAL_ECHOPGM("]\n");
        SERIAL_EOL;
      }
    #endif
  }

#endif // AUTO_BED_LEVELING_UBL<|MERGE_RESOLUTION|>--- conflicted
+++ resolved
@@ -461,14 +461,12 @@
             }
           }
 
-<<<<<<< HEAD
+          if (code_seen('H') && code_has_value()) height = code_value_float();
+          
           if ( !position_is_reachable_xy( x_pos, y_pos )) {
             SERIAL_PROTOCOLLNPGM("(X,Y) outside printable radius.");
             return;
           }
-=======
-          if (code_seen('H') && code_has_value()) height = code_value_float();
->>>>>>> 445003db
 
           manually_probe_remaining_mesh(x_pos, y_pos, height, card_thickness, code_seen('O') || code_seen('M'));
           SERIAL_PROTOCOLLNPGM("G29 P2 finished.");
@@ -962,18 +960,11 @@
       const float xProbe = LOGICAL_X_POSITION(rawx),
                   yProbe = LOGICAL_Y_POSITION(rawy);
 
-<<<<<<< HEAD
       if ( ! position_is_reachable_raw_xy( rawx, rawy )) {    // SHOULD NOT OCCUR (find_closest_mesh_point only returns reachable points)
         break;
       }
 
-      if (HYPOT(dx, dy) < BIG_RAISE_NOT_NEEDED)
-        do_blocking_move_to_z(current_position[Z_AXIS] + SIZE_OF_LITTLE_RAISE);
-      else
-        do_blocking_move_to_z(z_clearance);
-=======
       do_blocking_move_to_z(Z_CLEARANCE_BETWEEN_PROBES);
->>>>>>> 445003db
 
       LCD_MESSAGEPGM("Moving to next");
 
@@ -1456,18 +1447,9 @@
     do_blocking_move_to_z(Z_CLEARANCE_DEPLOY_PROBE);
     do_blocking_move_to_xy(lx, ly);
     do {
-<<<<<<< HEAD
-      // It doesn't matter if the probe can not reach this
-      // location. This is a manual edit of the Mesh Point.
-
-	  location = find_closest_mesh_point_of_type(SET_IN_BITMAP, lx, ly, USE_NOZZLE_AS_REFERENCE, not_done, false);
+      location = find_closest_mesh_point_of_type(SET_IN_BITMAP, lx, ly, USE_NOZZLE_AS_REFERENCE, not_done, false);
 
       if (location.x_index < 0 ) break; // stop when we can't find any more reachable points.
-=======
-      location = find_closest_mesh_point_of_type(SET_IN_BITMAP, lx, ly, USE_NOZZLE_AS_REFERENCE, not_done, false);
-
-      if (location.x_index < 0 && location.y_index < 0) continue; // abort if we can't find any more points.
->>>>>>> 445003db
 
       bit_clear(not_done, location.x_index, location.y_index);  // Mark this location as 'adjusted' so we will find a
                                                                 // different location the next time through the loop
