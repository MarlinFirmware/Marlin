#include "ultralcd.h"

#include "Marlin.h"
#include "cardreader.h"
#include "ConfigurationStore.h"
#include "temperature.h"
#include "language.h"

// Only for new LCD
typedef struct {
    uint8_t type;
    char text[18];
    func_p action;
    void * data;
} cache_entry;

// Only for new LCD
typedef struct {
    char filename[13];
    char longFilename[LONG_FILENAME_LENGTH];
} cache_entry_data;

/*******************************************************************************
**   Variables
*******************************************************************************/

// Extern variables
extern bool stop_buffer;
extern int stop_buffer_code;
extern uint8_t buffer_recursivity;

static float manual_feedrate[] = MANUAL_FEEDRATE;

// Configuration settings
// TODO : Review & delete if possible
int plaPreheatHotendTemp;
int plaPreheatHPBTemp;
int plaPreheatFanSpeed;

int absPreheatHotendTemp;
int absPreheatHPBTemp;
int absPreheatFanSpeed;

uint8_t prev_encoder_position;

float move_menu_scale;

//Filament loading/unloading
const uint8_t NORMAL = 0;
const uint8_t LOADING = 1;
const uint8_t UNLOADING = 2;
uint8_t filamentStatus = NORMAL;


// Display related variables
uint8_t    display_refresh_mode;
uint32_t   display_time_refresh = 0;

uint32_t   display_timeout;
bool       display_timeout_blocked;

view_t display_view_next;
view_t display_view;

uint32_t refresh_interval;

// Encoder related variables
uint8_t encoder_input;
uint8_t encoder_input_last;
bool    encoder_input_blocked;
bool    encoder_input_updated;

int16_t encoder_position;


// Button related variables
uint8_t button_input;
uint8_t button_input_last;
bool    button_input_blocked;
bool    button_input_updated;

bool    button_clicked_triggered;

// Beeper related variables
bool beeper_level = false;
uint32_t beeper_duration = 0;
uint8_t beep_count, frequency_ratio;

// ISR related variables
uint16_t lcd_timer = 0;

// Status screen drawer variables
uint8_t lcd_status_message_level;
char lcd_status_message[LCD_WIDTH+1] = WELCOME_MSG;


// View drawers variables
uint8_t display_view_menu_offset = 0;
uint8_t display_view_wizard_page = 0;


// SD cacheable menu variables
cache_entry cache[MAX_CACHE_SIZE];
cache_entry_data cache_data[MAX_CACHE_SIZE];
const cache_entry* cache_index = &cache[0];

bool cache_update = false;
bool cache_menu_first_time = false;
bool folder_is_root = false;

int8_t list_length;
uint8_t window_size, cache_size;
int8_t item_selected, new_item_selected;
int8_t window_min, window_max, cache_min, cache_max;

uint8_t window_offset, cursor_offset;


// TODO : Review & delete if possible
// Variables used when editing values.
const char* editLabel;
void* editValue;
int32_t minEditValue, maxEditValue;

#    if (SDCARDDETECT > 0)
bool lcd_oldcardstatus;
#    endif // (SDCARDDETECT > 0)
// 

// TODO : Review structure of this file to include it above.
#ifdef DOGLCD
#include "dogm_lcd_implementation.h"
#else
#include "ultralcd_implementation_hitachi_HD44780.h"
#endif
//



/*******************************************************************************
**   Internal function declarations
*******************************************************************************/

// Status screen implementation functions
void draw_status_screen();
static void view_status_screen();

// Menu implementation functions
void funct_draw_menu_main(void *);
void draw_menu_main();
static void view_menu_main();

  // When the printer is stopped
  void draw_menu_sdcard();
  static void view_menu_sdcard();
    static void function_sdcard_refresh();
    static void function_menu_sdcard_updir(void *);

  // When the printer is running
  static void function_sdcard_pause();
  static void function_sdcard_stop();
  void draw_menu_stop_confirm();
  static void lcd_stop_confirm();
  static void lcd_emergency_stop();

  // When the printer is stopped
  void draw_menu_control();
  static void view_menu_control();

    // TODO: Review this submenu implementation
    void draw_menu_filament();
    static void view_menu_filament();
    
      void draw_menu_filament_load();
      static void view_menu_filament_load();
	  void pre_filament_load();
	  void pre_filament_unload();

        void draw_menu_filament_insert();
        static void view_menu_filament_insert();

      void draw_menu_filament_unload();
      static void view_menu_filament_unload();
    //
    
    // TODO: Review this submenu implementation
    void draw_menu_move();
    static void view_menu_move();
      static void view_menu_move_jog();
        static void function_move_10mm();
        static void function_move_1mm();
        static void function_move_01mm();
          static void view_menu_move_axis();
            static void draw_picture_move_x();
            static void view_picture_move_x();
            static void draw_picture_move_y();
            static void view_picture_move_y();
            static void draw_picture_move_z();
            static void view_picture_move_z();
            static void draw_picture_move_e();
            static void view_picture_move_e();
    //

    static void function_config_level_bed();
      void draw_wizard_level_bed();
      static void view_wizard_level_bed();
      static void draw_picture_level_bed_cooling();
      static void view_picture_level_bed_cooling();

    static void function_control_preheat();
    static void function_control_cooldown();

    // When the printer is running
    static void function_prepare_change_filament();
    void draw_wizard_change_filament();
    static void view_wizard_change_filament();

    void draw_picture_set_temperature();
    static void view_picture_set_temperature();

#ifdef HEATED_BED_SUPPORT
    void draw_picture_set_temperature_bed();
    static void view_picture_set_temperature_bed();
#endif

    void draw_picture_set_feedrate();
    static void view_picture_speed_printing();

  void draw_picture_splash();
  static void view_picture_splash();



/*******************************************************************************
**   Function definitions
*******************************************************************************/

//
// General API definitions
// 

void lcd_init()
{
    // Low level init libraries for lcd & encoder
    lcd_implementation_init();

    pinMode(BTN_EN1,INPUT);
    pinMode(BTN_EN2,INPUT);
    WRITE(BTN_EN1,HIGH);
    WRITE(BTN_EN2,HIGH);

    pinMode(BTN_ENC,INPUT);
    WRITE(BTN_ENC,HIGH);

    // Init for SD card library
#  if (defined (SDSUPPORT) && defined(SDCARDDETECT) && (SDCARDDETECT > 0))
    pinMode(SDCARDDETECT,INPUT);
    WRITE(SDCARDDETECT, HIGH);
    lcd_oldcardstatus = IS_SD_INSERTED;
#  endif // (defined (SDSUPPORT) && defined(SDCARDDETECT) && (SDCARDDETECT > 0))

    // Init Timer 5 and set the OVF interrupt (triggered every 125 us)
    TCCR5A = 0x03;
    TCCR5B = 0x19;

    OCR5AH = 0x07;
    OCR5AL = 0xD0;

    lcd_enable_interrupt();

    display_view_next = view_status_screen;
    display_view = NULL;

    display_time_refresh = millis();
    display_timeout = millis();
    refresh_interval = millis();
    lcd_enable_display_timeout();

    lcd_enable_button();
    lcd_get_button_updated();

    lcd_enable_encoder();
    lcd_get_encoder_updated();
    encoder_position = 0;

    lcd_get_button_clicked();

    SERIAL_ECHOLN("LCD initialized!");
}


// Interrupt-driven functions
static void lcd_update_button()
{
    static uint16_t button_pressed_count = 0;

    // Read the hardware
    button_input = lcd_implementation_update_buttons();

    // Process button click/keep-press events
    bool button_clicked = ((button_input & EN_C) && (~(button_input_last) & EN_C));
    bool button_pressed = ((button_input & EN_C) && (button_input_last & EN_C));

    if (button_pressed == true) {
        button_pressed_count++;        
    } else { 
        button_pressed_count = 0;
    }

    // Beeper feedback
    if ((button_clicked == true) || (button_pressed_count > 50)) {
        lcd_implementation_quick_feedback();
	if (button_pressed_count == 200)
	    lcd_emergency_stop();
    }

    // Update button trigger
    if ((button_clicked == true) && (button_input_blocked == false)) {
        button_clicked_triggered = true;
    }

    if ((button_input != button_input_last) && (button_input_blocked == false)) {
        button_input_updated = true;
    }

    button_input_last = button_input;
}

static void lcd_update_encoder()
{
    // Read the input hardware
    encoder_input = lcd_implementation_update_buttons();

    // Process rotatory encoder events if they are not disabled 
    if (encoder_input != encoder_input_last && encoder_input_blocked == false) {
        prev_encoder_position = encoder_position;
        switch (encoder_input & (EN_A | EN_B)) {
        case encrot0:
            if ( (encoder_input_last & (EN_A | EN_B)) == encrot3 )
                encoder_position++;
            else if ( (encoder_input_last & (EN_A | EN_B)) == encrot1 )
                encoder_position--;
            break;
        
        case encrot1:
            if ( (encoder_input_last & (EN_A | EN_B)) == encrot0 )
                encoder_position++;
            else if ( (encoder_input_last & (EN_A | EN_B)) == encrot2 )
                encoder_position--;
            break;
        
        case encrot2:
            if ( (encoder_input_last & (EN_A | EN_B)) == encrot1 )
                encoder_position++;
            else if ( (encoder_input_last & (EN_A | EN_B)) == encrot3 )
                encoder_position--;
            break;
        
        case encrot3:
            if ( (encoder_input_last & (EN_A | EN_B)) == encrot2 )
                encoder_position++;
            else if ( (encoder_input_last & (EN_A | EN_B)) == encrot0 )
                encoder_position--;
            break;
        }

        encoder_input_updated = true;
    }

    // Update the phases
    encoder_input_last = encoder_input;
}

void lcd_update(bool force)
{
#  if (SDCARDDETECT > 0)
    if ((lcd_oldcardstatus != IS_SD_INSERTED)) {
        display_refresh_mode = CLEAR_AND_UPDATE_SCREEN;
        lcd_oldcardstatus = IS_SD_INSERTED;

#ifndef DOGLCD
        lcd_implementation_init(); // to maybe revive the LCD if static electricity killed it.
#endif //DOGLCD

        if(lcd_oldcardstatus) {
            card.initsd();
            LCD_MESSAGEPGM(MSG_SD_INSERTED);
        } else {
            card.release();
            LCD_MESSAGEPGM(MSG_SD_REMOVED);
        }
    }
#  endif // (SDCARDDETECT > 0)

    if ( display_view == view_status_screen || display_timeout_blocked || button_input_updated || encoder_input_updated ) {
        display_timeout = millis() + LCD_TIMEOUT_STATUS;
    }

    if (display_timeout < millis())
        lcd_set_status_screen();

    if (display_view != display_view_next) {
        display_refresh_mode = CLEAR_AND_UPDATE_SCREEN;
        lcd_clear_triggered_flags();
    }

    display_view = display_view_next;
    
    if ( (IS_SD_PRINTING == true) && (!force) ) {
        if (refresh_interval < millis()) {
            (*display_view)();
            refresh_interval = millis() + LCD_REFRESH_LIMIT;
        }
    } else {
        (*display_view)();
    }
}

void lcd_set_status_screen()
{
    display_view_next = view_status_screen;

    lcd_clear_triggered_flags();
}

void lcd_set_menu(view_t menu)
{
    display_view_next = menu;
    display_view_menu_offset = 0;
    
    encoder_position = 0;

    lcd_clear_triggered_flags();
}
void lcd_set_picture(view_t picture)
{
    display_view_next = picture;

    lcd_clear_triggered_flags();
}
void lcd_set_wizard(view_t wizard)
{
    display_view_next = wizard;
    lcd_wizard_set_page(0);

    lcd_clear_triggered_flags();
}

// Get and clear trigger functions
bool lcd_get_button_updated() {
    bool status = button_input_updated;
    button_input_updated = false;
    return status;
}

bool lcd_get_encoder_updated()
{
    bool status = encoder_input_updated;
    encoder_input_updated = false;
    return status;
}
bool lcd_get_button_clicked(){
    bool status = button_clicked_triggered;
    button_clicked_triggered = false;
    return status;
}
void lcd_clear_triggered_flags() {
    button_input_updated = false;
    encoder_input_updated = false;
    button_clicked_triggered = false;
}


void lcd_disable_buzzer()
{
    beep_count = 0;
    beeper_duration = 0;
    beeper_level = false;
    WRITE(BEEPER, beeper_level);
}

// Enable/disable function
void lcd_enable_button() {
    button_input = lcd_implementation_update_buttons();
    button_input_last = button_input;
    button_input_blocked = false;
}
void lcd_disable_button() {
    button_input_blocked = true;
}

void lcd_enable_encoder()
{
    encoder_input = lcd_implementation_update_buttons();
    encoder_input_last = encoder_input;
    encoder_input_blocked = false;
}
void lcd_disable_encoder()
{
    encoder_input_blocked = true;
}

void lcd_enable_display_timeout()
{
    display_timeout_blocked = false;
}
void lcd_disable_display_timeout()
{
    display_timeout_blocked = true;
}

void lcd_enable_interrupt()
{
    TIMSK5 |= 0x01;
    lcd_enable_button();
    lcd_enable_encoder();
}

void lcd_disable_interrupt()
{
    lcd_disable_button();
    lcd_disable_encoder();
    lcd_disable_buzzer();
    TIMSK5 &= ~(0x01);
}


// Control flow functions
void lcd_wizard_set_page(uint8_t page)
{
    display_view_wizard_page = page;
    display_refresh_mode = CLEAR_AND_UPDATE_SCREEN;
}


// Temporal
void lcd_beep()
{
    lcd_implementation_quick_feedback();
}

void lcd_beep_ms(uint16_t ms)
{
    frequency_ratio = 0;
    beeper_duration = 8 * ms;
    while (beeper_duration) {
        lcd_update();
    }
}

void lcd_beep_hz_ms(uint16_t frequency, uint16_t ms)
{
    frequency_ratio = (4000 / frequency) - 1;
    beeper_duration = 8 * ms;
    while (beeper_duration) {
        lcd_update();
    }
}

void lcd_set_refresh(uint8_t mode)
{
    display_refresh_mode = mode;
}

uint8_t lcd_get_encoder_position()
{
    return encoder_position;
}

#ifdef DOGLCD
void lcd_setcontrast(uint8_t value) {
    pinMode(39, OUTPUT);   //Contraste = 4.5V
    digitalWrite(39, HIGH);
}
#endif // DOGLCD

// Alert/status messages
void lcd_setstatus(const char* message)
{
    if (lcd_status_message_level > 0)
        return;
    strncpy(lcd_status_message, message, LCD_WIDTH);
}

void lcd_setstatuspgm(const char* message)
{
    if (lcd_status_message_level > 0)
        return;
    strncpy_P(lcd_status_message, message, LCD_WIDTH);
}

void lcd_setalertstatuspgm(const char* message)
{
    lcd_setstatuspgm(message);
    lcd_status_message_level = 1;

    display_view_next = view_status_screen;

}

void lcd_reset_alert_level()
{
    lcd_status_message_level = 0;
}

static void lcd_set_encoder_position(int8_t position)
{
    encoder_position = position;
}


/* Helper macros for menus */
#ifdef DOGLCD
  #define START_MENU() do {\
    if (display_refresh_mode == CLEAR_AND_UPDATE_SCREEN) {\
        lcd_implementation_clear();\
        display_refresh_mode = UPDATE_SCREEN;\
    }\
    if (lcd_get_encoder_updated() || lcd_get_button_clicked()) {\
        display_refresh_mode = UPDATE_SCREEN;\
    }\
    \
    if (display_refresh_mode == UPDATE_SCREEN) {\
        u8g.firstPage(); \
        do { \
            u8g.setFont(u8g_font_6x10_marlin);\
            if (encoder_position > 0x8000) encoder_position = 0;\
            if (encoder_position / ENCODER_STEPS_PER_MENU_ITEM < display_view_menu_offset) {\
                display_view_menu_offset = encoder_position / ENCODER_STEPS_PER_MENU_ITEM;\
                display_refresh_mode == CLEAR_AND_UPDATE_SCREEN;\
            }\
            uint8_t _lineNr = display_view_menu_offset, _menuItemNr; \
            for (uint8_t _drawLineNr = 0; _drawLineNr < LCD_HEIGHT; _drawLineNr++, _lineNr++) { \
                _menuItemNr = 0;
#else
  #define START_MENU() do {\
        lcd_disable_encoder();\
        if (encoder_position > 0x8000) encoder_position = 0;\
        if (encoder_position / ENCODER_STEPS_PER_MENU_ITEM < display_view_menu_offset) {\
            display_view_menu_offset = encoder_position / ENCODER_STEPS_PER_MENU_ITEM;\
            display_refresh_mode == CLEAR_AND_UPDATE_SCREEN;\
        }\
        if (display_refresh_mode == CLEAR_AND_UPDATE_SCREEN) {\
            lcd_implementation_clear();\
            display_refresh_mode = UPDATE_SCREEN;\
        } else if (lcd_get_button_updated() || lcd_get_encoder_updated()) {\
            display_refresh_mode = UPDATE_SCREEN;\
        }\
        uint8_t _lineNr = display_view_menu_offset, _menuItemNr; \
        for (uint8_t _drawLineNr = 0; _drawLineNr < LCD_HEIGHT; _drawLineNr++, _lineNr++) { \
            _menuItemNr = 0;
#endif
#define MENU_ITEM(type, label, args...) do { \
                if (_menuItemNr == _lineNr) { \
                    if (display_refresh_mode == UPDATE_SCREEN) {\
                        const char* _label_pstr = PSTR(label); \
                        if ((encoder_position / ENCODER_STEPS_PER_MENU_ITEM) == _menuItemNr) { \
                            lcd_implementation_drawmenu_ ## type ## _selected (_drawLineNr, _label_pstr , ## args ); \
                        }else{\
                            lcd_implementation_drawmenu_ ## type (_drawLineNr, _label_pstr , ## args ); \
                        }\
                    }\
                    if (((encoder_position / ENCODER_STEPS_PER_MENU_ITEM) == _menuItemNr) && lcd_get_button_clicked()) {\
                        menu_action_ ## type ( args );\
                        return;\
                    }\
                }\
                _menuItemNr++;\
            } while(0)
#define MENU_ITEM_DUMMY() do { _menuItemNr++; } while(0)
#define MENU_ITEM_EDIT(type, label, args...) MENU_ITEM(setting_edit_ ## type, label, PSTR(label) , ## args )
#define MENU_ITEM_EDIT_CALLBACK(type, label, args...) MENU_ITEM(setting_edit_callback_ ## type, label, PSTR(label) , ## args )
#ifdef DOGLCD
#define END_MENU() \
            if (encoder_position / ENCODER_STEPS_PER_MENU_ITEM >= _menuItemNr) encoder_position = _menuItemNr * ENCODER_STEPS_PER_MENU_ITEM - 1; \
            if ((uint8_t)(encoder_position / ENCODER_STEPS_PER_MENU_ITEM) >= display_view_menu_offset + LCD_HEIGHT) { display_view_menu_offset = (encoder_position / ENCODER_STEPS_PER_MENU_ITEM) - LCD_HEIGHT + 1; _lineNr = display_view_menu_offset - 1; _drawLineNr = -1; } \
        } } while( u8g.nextPage() );\
        display_refresh_mode = NO_UPDATE_SCREEN;\
    }\
    } while(0)
#else
#define END_MENU() \
	if (encoder_position / ENCODER_STEPS_PER_MENU_ITEM >= _menuItemNr) encoder_position = _menuItemNr * ENCODER_STEPS_PER_MENU_ITEM - 1; \
	if ((uint8_t)(encoder_position / ENCODER_STEPS_PER_MENU_ITEM) >= display_view_menu_offset + LCD_HEIGHT) { display_view_menu_offset = (encoder_position / ENCODER_STEPS_PER_MENU_ITEM) - LCD_HEIGHT + 1; _lineNr = display_view_menu_offset - 1; _drawLineNr = -1; } \
	lcd_enable_encoder();\
	} } while(0)
#endif
    

// Menu Drawers
static void menu_action_text();
static void menu_action_back(func_t function);
static void menu_action_submenu(func_t function);
static void menu_action_gcode(const char* pgcode);
static void menu_action_function(func_t function);
static void menu_action_wizard(func_t function);
static void funct_sdfile(void* data);
static void menu_action_sdfile(const char* filename, char* longFilename);
static void funct_sddirectory(void* data);
static void menu_action_sddirectory(const char* filename, char* longFilename);
static void menu_action_setting_edit_bool(const char* pstr, bool* ptr);
static void menu_action_setting_edit_int3(const char* pstr, int* ptr, int minValue, int maxValue);
static void menu_action_setting_edit_float3(const char* pstr, float* ptr, float minValue, float maxValue);
static void menu_action_setting_edit_float32(const char* pstr, float* ptr, float minValue, float maxValue);
static void menu_action_setting_edit_float5(const char* pstr, float* ptr, float minValue, float maxValue);
static void menu_action_setting_edit_float51(const char* pstr, float* ptr, float minValue, float maxValue);
static void menu_action_setting_edit_float52(const char* pstr, float* ptr, float minValue, float maxValue);
static void menu_action_setting_edit_long5(const char* pstr, unsigned long* ptr, unsigned long minValue, unsigned long maxValue);

//
// Drawers 
//

// Status Screen Drawers

void draw_status_screen() {
    lcd_set_status_screen();
<<<<<<< HEAD
    encoder_position = 0;
    lcd_force_update();
=======
    lcd_update(true);
>>>>>>> f3038bcf
}

static void view_status_screen()
{
    // Setting the refresh mode
    if (display_refresh_mode == CLEAR_AND_UPDATE_SCREEN) {
        lcd_implementation_clear();
        display_refresh_mode = UPDATE_SCREEN;
    }

    if (display_time_refresh < millis())
        display_refresh_mode = UPDATE_SCREEN;

    int8_t my_item = encoder_position / ENCODER_STEPS_PER_MENU_ITEM;

    if (my_item > 9)
    {
        my_item = 9;
        encoder_position = 9 * ENCODER_STEPS_PER_MENU_ITEM - 1;
    }
    else if (my_item < 0)
    {
        my_item = 0;
        encoder_position = 0;
    }

    // Printing the view
    if (display_refresh_mode == UPDATE_SCREEN) {
        lcd_implementation_status_screen(my_item);
        display_time_refresh = millis() + LCD_REFRESH;
        display_refresh_mode = NO_UPDATE_SCREEN;
    }

    // Change conditions
    if (lcd_get_button_clicked()) {
        draw_menu_main();
    } 
}

// Views
void funct_draw_menu_main(void *)
{
    draw_menu_main();
}
void draw_menu_main()
{
    lcd_set_menu(view_menu_main);
}
static void view_menu_main()
{
    START_MENU();
    MENU_ITEM(back, MSG_BACK, draw_status_screen);

#ifdef SDSUPPORT
    if (card.cardOK) {
        if (card.isFileOpen()) {
            if (card.sdprinting)
		MENU_ITEM(function, MSG_PAUSE_PRINT, function_sdcard_pause);
            MENU_ITEM(submenu, MSG_STOP_PRINT, draw_menu_stop_confirm);
        } else {
            MENU_ITEM(submenu, MSG_CARD_MENU, draw_menu_sdcard);

#  if (SDCARDDETECT < 1)
            MENU_ITEM(gcode, MSG_CNG_SDCARD, PSTR("M21"));  // SD-card changed by user
#  endif (SDCARDDETECT < 1)
        }

    } else {
        MENU_ITEM(text, MSG_NO_CARD);

#  if (SDCARDDETECT < 1)
        MENU_ITEM(gcode, MSG_INIT_SDCARD, PSTR("M21")); // Manually initialize the SD-card via user interface
#  endif // (SDCARDDETECT < 1)
    }
#endif // SDSUPPORT

#ifdef WITBOX
    if (movesplanned() || IS_SD_PRINTING) {

#  ifdef FILAMENTCHANGEENABLE
        MENU_ITEM(function, MSG_FILAMENTCHANGE, function_prepare_change_filament);
#  endif // FILAMENTCHANGEENABLE

       MENU_ITEM(submenu, MSG_NOZZLE, draw_picture_set_temperature);

#ifdef HEATED_BED_SUPPORT
       MENU_ITEM(submenu, MSG_BED, draw_picture_set_temperature_bed);
#endif // HEATED_BED_SUPPORT

       MENU_ITEM(submenu, MSG_SPEED, draw_picture_set_feedrate);
    } else {
        MENU_ITEM(submenu, MSG_CONTROL, draw_menu_control);
    }
#endif // WITBOX

    MENU_ITEM(wizard, "FW info", draw_picture_splash);
    END_MENU();
}

void draw_menu_sdcard()
{
    item_selected = -1;
    cache_menu_first_time = true;

    lcd_set_menu(view_menu_sdcard);
}
static void view_menu_sdcard()
{
    if (cache_menu_first_time == true) {
        // Gets the number of files on the current folder
        list_length = card.getnrfilenames();

        // Checks if the current folder is the root of the SD
        card.getWorkDirName();
        if (card.filename[0] != '/') {
            folder_is_root = false;
            list_length += 2;           // Space for "Back" & ".." options added to the list
        } else {
            folder_is_root = true;
            list_length += 1;           // Space for "Back" option added to the list
        }

        // Calculates the size of the cache and the window.
        if (list_length < MAX_WINDOW_SIZE) {
            window_size = list_length;
            cache_size = list_length;
        } else if (list_length < MAX_CACHE_SIZE) {
            window_size = MAX_WINDOW_SIZE;
            cache_size = list_length;
        } else {
            window_size = MAX_WINDOW_SIZE;
            cache_size = MAX_CACHE_SIZE;
        }

        // Reset the encoder position
        encoder_position = 0;

        // Set the edges of the windows
        window_min = 0;
        window_max = window_size - 1;
        cache_min = 0;
        cache_max = cache_size - 1;

        // The content of the cache must be updated
        cache_update = true;

        display_refresh_mode = CLEAR_AND_UPDATE_SCREEN;
    }

    // Input Adquisition

    // Gets the encoder position into a shadow register
    int16_t encoder_position_shadow = encoder_position;

    // Corrects the encoder position if it is pointing out of the list
    if (encoder_position_shadow < 0) {
        encoder_position = 0;
        encoder_position_shadow = 0;
    }
    else if (encoder_position_shadow > ENCODER_STEPS_PER_MENU_ITEM * list_length - 1) {
        encoder_position = ENCODER_STEPS_PER_MENU_ITEM * list_length - 1;
        encoder_position_shadow = ENCODER_STEPS_PER_MENU_ITEM * list_length - 1;
    }

    // Algorithm for scrolling the window and the cache along the list
    new_item_selected = encoder_position_shadow / ENCODER_STEPS_PER_MENU_ITEM;
    
    if (new_item_selected != item_selected) {
        if (new_item_selected < window_min) {
            window_min = new_item_selected;
            window_max = window_min + window_size - 1;
        } else if (new_item_selected > window_max) {
            window_max = new_item_selected;
            window_min = window_max - window_size + 1;
        }

        if (window_min < cache_min) {
            cache_max = window_max;
            cache_min = cache_max - cache_size + 1;
            if (cache_min < 0) {
                cache_min = 0;
                cache_max = cache_size - 1;
            }
            cache_update = true;
        } else if (window_max > cache_max) {
            cache_min = window_min;
            cache_max = cache_min + cache_size - 1;
            if (cache_max > list_length - 1) {
                cache_max = list_length - 1;
                cache_min = list_length - 1 - cache_size + 1;
            }
            cache_update = true;
        }

        // Calculates the relative position between cache index and window index
        window_offset = window_min - cache_min;
        // Calculates the relative position between window index and cursor
        cursor_offset = new_item_selected - window_min;

#ifdef DEBUG_DYNAMIC_MENU
        SERIAL_ECHO("List Size: "); SERIAL_ECHOLN(itostr3(list_length));
        SERIAL_ECHO("Cursor: "); SERIAL_ECHOLN(itostr3(new_item_selected));
        SERIAL_ECHO("Window Min: "); SERIAL_ECHOLN(itostr3(window_min));
        SERIAL_ECHO("Window Max: "); SERIAL_ECHOLN(itostr3(window_max));
        SERIAL_ECHO("Cache Min: "); SERIAL_ECHOLN(itostr3(cache_min));
        SERIAL_ECHO("Cache Max: "); SERIAL_ECHOLN(itostr3(cache_max));
        SERIAL_ECHOLN("----------");

        SERIAL_ECHO("Window Offset: "); SERIAL_ECHOLN(itostr3(window_offset));
        SERIAL_ECHO("Cursor Offset: "); SERIAL_ECHOLN(itostr3(cursor_offset));
        SERIAL_ECHOLN("----------");
#endif // DEBUG_DYNAMIC_MENU

        // Cache: Memory Management
        if (cache_update == true) {
            // Clears the cache content
            memset(cache, 0, sizeof(cache));
            memset(cache_data, 0, sizeof(cache_data));

#ifdef DEBUG_DYNAMIC_MENU
            SERIAL_ECHOLN("Caching:");
#endif // DEBUG_DYNAMIC_MENU
            
            // Fills the cache with new entries
            uint8_t i = 0;
            int8_t offset = 0;  // Relative position between cache index and file list

            // Cache entry for "Back" option
            if ((cache_min + i) == 0) {
                cache[i].type = 1;
                strcpy(cache[i].text, MSG_BACK);
                cache[i].action = funct_draw_menu_main;
                cache[i].data = NULL;
#ifdef DEBUG_DYNAMIC_MENU
                SERIAL_ECHO("cache["); SERIAL_ECHO(itostr3(i)); SERIAL_ECHO("]:");
                SERIAL_ECHOLN((cache_index + i)->text);
#endif // DEBUG_DYNAMIC_MENU
                i++;
            } else {
                offset--;
            }

            // Cache entry for ".." option
            if (folder_is_root == false) {
                if ((cache_min + i) == 1) {
                    cache[i].type = 2;
                    strcpy(cache[i].text, "..");
                    cache[i].action = function_menu_sdcard_updir;
                    cache[i].data = NULL;
#ifdef DEBUG_DYNAMIC_MENU
                    SERIAL_ECHO("cache["); SERIAL_ECHO(itostr3(i)); SERIAL_ECHO("]:");
                    SERIAL_ECHOLN((cache_index + i)->text);
#endif // DEBUG_DYNAMIC_MENU
                    i++;
                } else {
                    offset--;
                }
            }

            // Cache entries for the files in the current directory
            uint8_t j = 0;
            while (i < cache_size) {
                card.getfilename(cache_min + offset + j);

                cache_entry tmp;
                if (card.filenameIsDir) {
                    cache[i].type = 3;
                    strcpy(cache[i].text, card.longFilename);
                    cache[i].action = funct_sddirectory;
                    strcpy(cache_data[i].filename, card.filename);
                    strcpy(cache_data[i].longFilename, card.longFilename);
                    cache[i].data = (void*) &cache_data[i];
                } else {
                    cache[i].type = 4;
                    strcpy(cache[i].text, card.longFilename);
                    cache[i].action = funct_sdfile;
                    strcpy(cache_data[i].filename, card.filename);
                    strcpy(cache_data[i].longFilename, card.longFilename);
                    cache[i].data = (void*) &cache_data[i];
                }
#ifdef DEBUG_DYNAMIC_MENU
                SERIAL_ECHO("cache["); SERIAL_ECHO(itostr3(i)); SERIAL_ECHO("]:");
                SERIAL_ECHOLN((cache_index + i)->text);
#endif // DEBUG_DYNAMIC_MENU

                i++;
                j++;
            }
#ifdef DEBUG_DYNAMIC_MENU
            SERIAL_ECHOLN("----------");
#endif // DEBUG_DYNAMIC_MENU

            // The content of the cache is up-to-date
            cache_update = false;
        }

#ifdef DEBUG_DYNAMIC_MENU
        SERIAL_ECHOLN("Memory Cache:");
        for (uint8_t z = 0; z < cache_size; z++) {
            SERIAL_ECHO("cache["); SERIAL_ECHO(itostr3(z)); SERIAL_ECHO("]:");
            SERIAL_ECHOLN((cache_index + z)->text);
        }
        SERIAL_ECHOLN("----------");
#endif // DEBUG_DYNAMIC_MENU

        // Draw the cache content
#ifdef DOGLCD
        u8g.firstPage();
        do {
            for (uint8_t k = 0; k < window_size; k++) {
                switch (cache[window_offset+k].type) {
                case 1:
                    if (k == cursor_offset)
                        lcd_implementation_drawmenu_back_selected_R(k, cache[window_offset+k].text, NULL);
                    else

                        lcd_implementation_drawmenu_back_R(k, cache[window_offset+k].text, NULL);
                    break;
                case 2:
                    if (k == cursor_offset)
                        lcd_implementation_drawmenu_function_selected_R(k, cache[window_offset+k].text, NULL);
                    else

                        lcd_implementation_drawmenu_function_R(k, cache[window_offset+k].text, NULL);
                    break;

                case 3:
                    if (k == cursor_offset)
                        lcd_implementation_drawmenu_sddirectory_selected(k, NULL, cache_data[window_offset+k].filename, cache_data[window_offset+k].longFilename);
                    else

                        lcd_implementation_drawmenu_sddirectory(k, NULL, cache_data[window_offset+k].filename, cache_data[window_offset+k].longFilename);
                    break;
                case 4:
                    if (k == cursor_offset)
                        lcd_implementation_drawmenu_sdfile_selected(k, NULL, cache_data[window_offset+k].filename, cache_data[window_offset+k].longFilename);
                    else

                        lcd_implementation_drawmenu_sdfile(k, NULL, cache_data[window_offset+k].filename, cache_data[window_offset+k].longFilename);
                    break;
                default:
                    break;
                }
            }
        } while(u8g.nextPage());
#else
        if (display_refresh_mode == CLEAR_AND_UPDATE_SCREEN) {
            lcd_implementation_clear();
            display_refresh_mode = NO_UPDATE_SCREEN;
        }
        for (uint8_t k = 0; k < window_size; k++) {
            switch (cache[window_offset+k].type) {
            case 1:
                if (k == cursor_offset)
                    lcd_implementation_drawmenu_back_selected_R(k, cache[window_offset+k].text, NULL);
                else

                    lcd_implementation_drawmenu_back_R(k, cache[window_offset+k].text, NULL);
                break;
            case 2:
                if (k == cursor_offset)
                    lcd_implementation_drawmenu_function_selected_R(k, cache[window_offset+k].text, NULL);
                else

                    lcd_implementation_drawmenu_function_R(k, cache[window_offset+k].text, NULL);
                break;

            case 3:
                if (k == cursor_offset)
                    lcd_implementation_drawmenu_sddirectory_selected(k, NULL, cache_data[window_offset+k].filename, cache_data[window_offset+k].longFilename);
                else

                    lcd_implementation_drawmenu_sddirectory(k, NULL, cache_data[window_offset+k].filename, cache_data[window_offset+k].longFilename);
                break;
            case 4:
                if (k == cursor_offset)
                    lcd_implementation_drawmenu_sdfile_selected(k, NULL, cache_data[window_offset+k].filename, cache_data[window_offset+k].longFilename);
                else

                    lcd_implementation_drawmenu_sdfile(k, NULL, cache_data[window_offset+k].filename, cache_data[window_offset+k].longFilename);
                break;
            default:
                break;
            }
        }
#endif // DOGLCD

        item_selected = new_item_selected;
        cache_menu_first_time = false;
    }

    // If button has been clicked, executes the action asociated to the selected item
    if (lcd_get_button_clicked()) {
        cache[window_offset+cursor_offset].action(cache[window_offset+cursor_offset].data);
    }
}

#if (SDCARDDETECT == -1)
static void function_sdcard_refresh()
{
    card.initsd();
    display_view_menu_offset = 0;
}
#endif (SDCARDDETECT == -1)

static void function_menu_sdcard_updir(void *)
{
    display_refresh_mode = CLEAR_AND_UPDATE_SCREEN;
    card.updir();

    item_selected = -1;
    cache_menu_first_time = true;
}

static void function_sdcard_pause()
{
    LCD_MESSAGEPGM(MSG_PAUSING);
    lcd_disable_button();

    stop_buffer = true;
    stop_buffer_code = 1;
//   card.pauseSDPrint();

    draw_status_screen();
}

static void function_sdcard_stop()
{
    if (buffer_recursivity > 0) {
        display_view_next = function_sdcard_stop;
    } else {

        card.sdprinting = false;
        card.closefile();

        setTargetHotend(0,0);

#ifdef HEATED_BED_SUPPORT
        setTargetBed(0);
#endif

        flush_commands();
        quickStop();

        LCD_MESSAGEPGM(WELCOME_MSG);
        draw_status_screen();
        lcd_update();

        plan_reset_position();

        current_position[X_AXIS] = plan_get_axis_position(X_AXIS);
        current_position[Y_AXIS] = plan_get_axis_position(Y_AXIS);
        current_position[Z_AXIS] = plan_get_axis_position(Z_AXIS) + 10;
        current_position[E_AXIS] = plan_get_axis_position(E_AXIS) - 10;

        plan_buffer_line(current_position[X_AXIS], current_position[Y_AXIS], current_position[Z_AXIS], current_position[E_AXIS], manual_feedrate[X_AXIS] / 60, active_extruder);

#    if X_MAX_POS < 250
        current_position[X_AXIS] = X_MIN_POS;
        current_position[Y_AXIS] = 150;
        current_position[Z_AXIS] += 20;
#    else // X_MAX_POS < 250
        current_position[X_AXIS] = X_MAX_POS - 15;
        current_position[Y_AXIS] = Y_MAX_POS - 15;
        current_position[Z_AXIS] = Z_MAX_POS - 15;
#    endif // X_MAX_POS < 250
        if (current_position[Z_AXIS] > Z_MAX_POS) {
            current_position[Z_AXIS] = Z_MAX_POS;
        }

        plan_buffer_line(current_position[X_AXIS], current_position[Y_AXIS], current_position[Z_AXIS], current_position[E_AXIS], manual_feedrate[X_AXIS] / 60, active_extruder);
        st_synchronize();

        if (SD_FINISHED_STEPPERRELEASE) {
            enquecommand_P(PSTR(SD_FINISHED_RELEASECOMMAND));
        }
        autotempShutdown();

        cancel_heatup = true;
    }
}

void draw_menu_stop_confirm()
{
    lcd_set_menu(lcd_stop_confirm);
}

static void lcd_stop_confirm()
{
  START_MENU();
  MENU_ITEM(back, MSG_BACK, draw_status_screen);
  MENU_ITEM(function, MSG_STOP_PRINT, function_sdcard_stop);
  END_MENU();
}

#ifdef WITBOX
static void lcd_emergency_stop()
{
    LCD_ALERTMESSAGEPGM("EMERGENCY STOP!"); //TODO
    SERIAL_ECHOLN("KILLED: Emergency stop active!");
    stop_buffer = true;
    stop_buffer_code = 999;
    if (IS_SD_PRINTING) {
        card.sdprinting = false;
        card.closefile();
    }
    quickStop();
    disable_x();
    disable_y();
    disable_z();
    disable_e0();
    disable_e1();
    disable_e2();
    cancel_heatup = true;
    function_control_cooldown();
}
#endif //WITBOX

void draw_menu_control()
{
    lcd_set_menu(view_menu_control);
}

static void view_menu_control()
{
    START_MENU();

    MENU_ITEM(back, MSG_BACK, draw_menu_main);
    MENU_ITEM(submenu, MSG_FILAMENT, draw_menu_filament);
    MENU_ITEM(submenu, MSG_MOVE_AXIS, view_menu_move);
    MENU_ITEM(function, MSG_LEVEL_PLATE, function_config_level_bed); 
    if (target_temperature[0] > 10)
        MENU_ITEM(function, MSG_COOLDOWN, function_control_cooldown);
    else
        MENU_ITEM(function, MSG_PREHEAT, function_control_preheat);
    END_MENU();
}

void draw_menu_filament()
{
    lcd_enable_display_timeout();
    lcd_set_menu(view_menu_filament);
}

static void view_menu_filament()
{
    START_MENU();
    MENU_ITEM(back, MSG_BACK, draw_menu_control);
    MENU_ITEM(submenu, MSG_LOAD, pre_filament_load);
    MENU_ITEM(submenu, MSG_UNLOAD, pre_filament_unload);
    END_MENU();   
}

void pre_filament_load()
{
	filamentStatus = LOADING;
	draw_picture_set_temperature();
}

void pre_filament_unload()
{
	filamentStatus = UNLOADING;
	draw_picture_set_temperature();
}

void draw_menu_filament_load()
{
	setTargetHotend0(target_temperature[0]);
    fanSpeed = PREHEAT_FAN_SPEED;

    lcd_disable_display_timeout();

    lcd_set_menu(view_menu_filament_load);
}

static void view_menu_filament_load()
{
    if (display_refresh_mode == CLEAR_AND_UPDATE_SCREEN) {
        lcd_implementation_clear();
        display_refresh_mode = UPDATE_SCREEN;
    }

    if (display_time_refresh < millis()) {
        display_time_refresh = millis() + LCD_REFRESH;
        display_refresh_mode = UPDATE_SCREEN;
    }

    if (display_refresh_mode == UPDATE_SCREEN) {
        int tHotend=int(degHotend(0) + 0.5);
        int tTarget=int(degTargetHotend(0) + 0.5);
#ifdef DOGLCD
        u8g.firstPage();
        do {
            lcd_implementation_set_cursor(0, 0);
            lcd_implementation_print_P(PSTR(MSG_CF_HEAT_1));
            lcd_implementation_set_cursor(1, 0);
            lcd_implementation_print_P(PSTR(MSG_CF_HEAT_2));
            lcd_implementation_set_cursor(1, 6);
            lcd_implementation_print(LCD_STR_THERMOMETER[0]);
            lcd_implementation_print(itostr3(int(degHotend(0))));
            lcd_implementation_print_P(PSTR(LCD_STR_DEGREE " "));
            lcd_implementation_set_cursor(3,0);
            lcd_implementation_print_P(PSTR(MSG_EXIT));
        } while ( u8g.nextPage() );
#else
	START_MENU();
        MENU_ITEM(back, MSG_ABORT, draw_menu_filament);
        END_MENU();
	lcd_implementation_set_cursor(3, 2);
        lcd_implementation_print_P(PSTR(MSG_HEATING));
        lcd_implementation_set_cursor(5, 3);
        lcd_implementation_print(LCD_STR_THERMOMETER[0]);
        lcd_implementation_print(itostr3(tHotend));
        lcd_implementation_print('/');
        lcd_implementation_print(itostr3left(tTarget));
        lcd_implementation_print_P(PSTR(LCD_STR_DEGREE " "));
#endif
    }

    if ((degHotend(0) > degTargetHotend(0))) {
        lcd_implementation_quick_feedback();
        lcd_enable_display_timeout();
        draw_menu_filament_insert();
    }

#ifdef DOGLCD
    if (lcd_get_button_clicked()) {
        lcd_enable_display_timeout();
        lcd_set_status_screen();
    }
#endif

    display_refresh_mode = NO_UPDATE_SCREEN;
}

void draw_menu_filament_insert()
{
    lcd_disable_display_timeout();
    lcd_set_menu(view_menu_filament_insert);
}

static void view_menu_filament_insert()
{
    START_MENU();
    MENU_ITEM(back, MSG_BACK, draw_menu_filament);
    active_extruder = 0;
    MENU_ITEM(gcode, MSG_PRE_EXTRUD, PSTR("M701"));
    END_MENU();
}

void draw_menu_filament_unload()
{
    setTargetHotend0(target_temperature[0]);
    fanSpeed = PREHEAT_FAN_SPEED;

    lcd_disable_display_timeout();

    lcd_set_menu(view_menu_filament_unload);
}

static void view_menu_filament_unload()
{
    if (display_refresh_mode == CLEAR_AND_UPDATE_SCREEN) {
        lcd_implementation_clear();
        display_refresh_mode = UPDATE_SCREEN;
    }

    if (display_time_refresh < millis()) {
        display_time_refresh = millis() + LCD_REFRESH;
        display_refresh_mode = UPDATE_SCREEN;
    }

    if (display_refresh_mode == UPDATE_SCREEN) {
        int tHotend=int(degHotend(0) + 0.5);
        int tTarget=int(degTargetHotend(0) + 0.5);
#ifdef DOGLCD
        u8g.firstPage();
        do {
            lcd_implementation_set_cursor(0, 0);
            lcd_implementation_print_P(PSTR(MSG_CF_HEAT_1));
            lcd_implementation_set_cursor(1, 0);
            lcd_implementation_print_P(PSTR(MSG_CF_HEAT_2));
            lcd_implementation_set_cursor(1, 6);
            lcd_implementation_print(LCD_STR_THERMOMETER[0]);
            lcd_implementation_print(itostr3(int(degHotend(0))));
            lcd_implementation_print_P(PSTR(LCD_STR_DEGREE " "));
            lcd_implementation_set_cursor(3,0);
            lcd_implementation_print_P(PSTR(MSG_EXIT));
        } while ( u8g.nextPage() );
#else
        START_MENU();
        MENU_ITEM(back, MSG_ABORT, draw_menu_filament);
        END_MENU();
	lcd_implementation_set_cursor(3, 2);
        lcd_implementation_print_P(PSTR(MSG_HEATING));
        lcd_implementation_set_cursor(5, 3);
        lcd_implementation_print(LCD_STR_THERMOMETER[0]);
        lcd_implementation_print(itostr3(tHotend));
        lcd_implementation_print('/');
        lcd_implementation_print(itostr3left(tTarget));
        lcd_implementation_print_P(PSTR(LCD_STR_DEGREE " "));
#endif
    }

    if (degHotend(0) > degTargetHotend(0))
    {
        lcd_implementation_quick_feedback();
        //-- Ejecutar gcode
        active_extruder = 0;
        enquecommand_P(PSTR("M702"));
        lcd_enable_display_timeout();
        draw_menu_filament();
    }

#ifdef DOGLCD
    if (lcd_get_button_clicked()) {
        lcd_enable_display_timeout();
        lcd_set_status_screen();
    }
#endif

    display_refresh_mode = NO_UPDATE_SCREEN;
}

// MOVE AXIS
void draw_menu_move()
{
    lcd_set_menu(view_menu_move);
}

static void view_menu_move()
{
    START_MENU();

    MENU_ITEM(back, MSG_BACK, draw_menu_control);
    MENU_ITEM(gcode, MSG_AUTO_HOME, PSTR("G28"));
    MENU_ITEM(gcode, MSG_DISABLE_STEPPERS, PSTR("M84"));    
    MENU_ITEM(submenu, MSG_JOG, view_menu_move_jog);

    END_MENU();
}

void draw_menu_move_jog()
{
    lcd_set_menu(view_menu_move_jog);
}

static void view_menu_move_jog()
{
    START_MENU();
    MENU_ITEM(back, MSG_BACK, draw_menu_move);
    MENU_ITEM(function, MSG_MOVE_10MM, function_move_10mm);
    MENU_ITEM(function, MSG_MOVE_1MM, function_move_1mm);
    MENU_ITEM(function, MSG_MOVE_01MM, function_move_01mm);
    END_MENU();
}

static void function_move_10mm()
{
    move_menu_scale = 10.0;
    lcd_set_menu(view_menu_move_axis);
}
static void function_move_1mm()
{
    move_menu_scale = 1.0;
    lcd_set_menu(view_menu_move_axis);
}
static void function_move_01mm()
{
    move_menu_scale = 0.1;
    lcd_set_menu(view_menu_move_axis);
}

static void view_menu_move_axis()
{
    START_MENU();
    MENU_ITEM(back, MSG_BACK, draw_menu_move_jog);
    MENU_ITEM(submenu, MSG_MOVE_X, draw_picture_move_x);
    MENU_ITEM(submenu, MSG_MOVE_Y, draw_picture_move_y);
    if (move_menu_scale < 10.0) {
        MENU_ITEM(submenu, MSG_MOVE_Z, draw_picture_move_z);
        MENU_ITEM(submenu, MSG_MOVE_E, draw_picture_move_e);
    }
    END_MENU();
}

void draw_picture_move_x()
{
    lcd_disable_display_timeout();
    display_time_refresh = millis() + LCD_MOVE_RESIDENCY_TIME;
    lcd_set_picture(view_picture_move_x);
}
static void view_picture_move_x()
{
    if (display_refresh_mode == CLEAR_AND_UPDATE_SCREEN) {
        lcd_implementation_clear();
        display_refresh_mode = UPDATE_SCREEN;
    }
    if (lcd_get_encoder_updated()) {
        current_position[X_AXIS] += float((int)encoder_position) * move_menu_scale;
        if (min_software_endstops && current_position[X_AXIS] < X_MIN_POS)
            current_position[X_AXIS] = X_MIN_POS;
        if (max_software_endstops && current_position[X_AXIS] > X_MAX_POS)
            current_position[X_AXIS] = X_MAX_POS;
        encoder_position = 0;

        display_time_refresh = millis() + LCD_MOVE_RESIDENCY_TIME;
        display_refresh_mode = UPDATE_SCREEN;
    }

    if (display_refresh_mode == UPDATE_SCREEN) {
        lcd_implementation_drawedit(PSTR("X"), ftostr31(current_position[X_AXIS]));
    }

    if (display_time_refresh < millis()) {
        plan_buffer_line(current_position[X_AXIS], current_position[Y_AXIS], current_position[Z_AXIS], current_position[E_AXIS], manual_feedrate[X_AXIS]/60, active_extruder);
        display_time_refresh = millis() + LCD_MOVE_RESIDENCY_TIME;
    }

    if (LCD_CLICKED) {
        lcd_set_menu(view_menu_move_axis);
        lcd_enable_display_timeout();
    }
}

void draw_picture_move_y()
{
    lcd_disable_display_timeout();
    display_time_refresh = millis() + LCD_MOVE_RESIDENCY_TIME;
    lcd_set_picture(view_picture_move_y);
}
static void view_picture_move_y()
{
    if (display_refresh_mode == CLEAR_AND_UPDATE_SCREEN) {
        lcd_implementation_clear();
        display_refresh_mode = UPDATE_SCREEN;
    }
    if (lcd_get_encoder_updated()) {
        current_position[Y_AXIS] += float((int)encoder_position) * move_menu_scale;
        if (min_software_endstops && current_position[Y_AXIS] < Y_MIN_POS)
            current_position[Y_AXIS] = Y_MIN_POS;
        if (max_software_endstops && current_position[Y_AXIS] > Y_MAX_POS)
            current_position[Y_AXIS] = Y_MAX_POS;
        encoder_position = 0;

        display_time_refresh = millis() + LCD_MOVE_RESIDENCY_TIME;
        display_refresh_mode = UPDATE_SCREEN;
    }

    if (display_refresh_mode == UPDATE_SCREEN) {
        lcd_implementation_drawedit(PSTR("Y"), ftostr31(current_position[Y_AXIS]));
    }

    if (display_time_refresh < millis()) {
        plan_buffer_line(current_position[X_AXIS], current_position[Y_AXIS], current_position[Z_AXIS], current_position[E_AXIS], manual_feedrate[Y_AXIS]/60, active_extruder);
        display_time_refresh = millis() + LCD_MOVE_RESIDENCY_TIME;
    }

    if (LCD_CLICKED) {
        lcd_set_menu(view_menu_move_axis);
        lcd_enable_display_timeout();
    }
}

void draw_picture_move_z()
{
    lcd_disable_display_timeout();
    display_time_refresh = millis() + LCD_MOVE_RESIDENCY_TIME;
    lcd_set_picture(view_picture_move_z);
}
static void view_picture_move_z()
{
    if (display_refresh_mode == CLEAR_AND_UPDATE_SCREEN) {
        lcd_implementation_clear();
        display_refresh_mode = UPDATE_SCREEN;
    }
    if (lcd_get_encoder_updated()) {
        current_position[Z_AXIS] += float((int)encoder_position) * move_menu_scale;
        if (min_software_endstops && current_position[Z_AXIS] < Z_MIN_POS)
            current_position[Z_AXIS] = Z_MIN_POS;
        if (max_software_endstops && current_position[Z_AXIS] > Z_MAX_POS)
            current_position[Z_AXIS] = Z_MAX_POS;
        encoder_position = 0;

        display_time_refresh = millis() + LCD_MOVE_RESIDENCY_TIME;
        display_refresh_mode = UPDATE_SCREEN;
    }

    if (display_refresh_mode == UPDATE_SCREEN) {
        lcd_implementation_drawedit(PSTR("Z"), ftostr31(current_position[Z_AXIS]));
    }

    if (display_time_refresh < millis()) {
        plan_buffer_line(current_position[X_AXIS], current_position[Y_AXIS], current_position[Z_AXIS], current_position[E_AXIS], manual_feedrate[Y_AXIS]/60, active_extruder);
        display_time_refresh = millis() + LCD_MOVE_RESIDENCY_TIME;
    }

    if (LCD_CLICKED) {
        lcd_set_menu(view_menu_move_axis);
        lcd_enable_display_timeout();
    }
}

void draw_picture_move_e()
{
    lcd_disable_display_timeout();
    display_time_refresh = millis() + LCD_MOVE_RESIDENCY_TIME;
    lcd_set_picture(view_picture_move_e);
}
static void view_picture_move_e()
{
if (display_refresh_mode == CLEAR_AND_UPDATE_SCREEN) {
        lcd_implementation_clear();
        display_refresh_mode = UPDATE_SCREEN;
    }
    if (lcd_get_encoder_updated()) {
        current_position[E_AXIS] += float((int)encoder_position) * move_menu_scale;
        encoder_position = 0;

        display_time_refresh = millis() + LCD_MOVE_RESIDENCY_TIME;
        display_refresh_mode = UPDATE_SCREEN;
    }

    if (display_refresh_mode == UPDATE_SCREEN) {
        lcd_implementation_drawedit(PSTR("Extruder"), ftostr31(current_position[E_AXIS]));
    }

    if (display_time_refresh < millis()) {
        plan_buffer_line(current_position[X_AXIS], current_position[Y_AXIS], current_position[Z_AXIS], current_position[E_AXIS], manual_feedrate[Y_AXIS]/60, active_extruder);
        display_time_refresh = millis() + LCD_MOVE_RESIDENCY_TIME;
    }

    if (LCD_CLICKED) {
        lcd_set_menu(view_menu_move_axis);
        lcd_enable_display_timeout();
    }
}

static void function_config_level_bed()
{
    setTargetHotend(0,0);
    
    if (degHotend(0) < LEVEL_PLATE_TEMP_PROTECTION) {
        draw_wizard_level_bed();
    } else {
        draw_picture_level_bed_cooling();      
    }   
}

void draw_wizard_level_bed()
{
    enquecommand_P(PSTR("M700"));

    lcd_disable_display_timeout();
    lcd_set_wizard(view_wizard_level_bed);
}

static void view_wizard_level_bed()
{
    if (display_refresh_mode == CLEAR_AND_UPDATE_SCREEN) {
        lcd_implementation_clear();
        display_refresh_mode = UPDATE_SCREEN;
    }

    if (display_refresh_mode == UPDATE_SCREEN) {
#ifdef DOGLCD
        u8g.firstPage();
        do {
            switch (display_view_wizard_page) {
                 case 0:
                    #ifdef MSG_WIZARD_LEVELBED_0_0
                    lcd_implementation_set_cursor(0, 0);
                    lcd_implementation_print_P(PSTR(MSG_WIZARD_LEVELBED_0_0));
                    #endif

                    #ifdef MSG_WIZARD_LEVELBED_0_1
                    lcd_implementation_set_cursor(1, 0);
                    lcd_implementation_print_P(PSTR(MSG_WIZARD_LEVELBED_0_1));
                    #endif                

                    #ifdef MSG_WIZARD_LEVELBED_0_2
                    lcd_implementation_set_cursor(2, 0);
                    lcd_implementation_print_P(PSTR(MSG_WIZARD_LEVELBED_0_2));
                    #endif                

                    #ifdef MSG_WIZARD_LEVELBED_0_3            
                    lcd_implementation_set_cursor(3, 0);
                    lcd_implementation_print_P(PSTR(MSG_WIZARD_LEVELBED_0_3));
                    #endif 
                    break;

                case 1:
                    #ifdef MSG_WIZARD_LEVELBED_1_0
                    lcd_implementation_set_cursor(0, 0);
                    lcd_implementation_print_P(PSTR(MSG_WIZARD_LEVELBED_1_0));
                    #endif

                    #ifdef MSG_WIZARD_LEVELBED_1_1
                    lcd_implementation_set_cursor(1, 0);
                    lcd_implementation_print_P(PSTR(MSG_WIZARD_LEVELBED_1_1));
                    #endif                

                    #ifdef MSG_WIZARD_LEVELBED_1_2
                    lcd_implementation_set_cursor(2, 0);
                    lcd_implementation_print_P(PSTR(MSG_WIZARD_LEVELBED_1_2));
                    #endif                

                    #ifdef MSG_WIZARD_LEVELBED_1_3            
                    lcd_implementation_set_cursor(3, 0);
                    lcd_implementation_print_P(PSTR(MSG_WIZARD_LEVELBED_1_3));
                    #endif 
                    break;

                case 2:
                    #ifdef MSG_WIZARD_LEVELBED_2_0
                    lcd_implementation_set_cursor(0, 0);
                    lcd_implementation_print_P(PSTR(MSG_WIZARD_LEVELBED_2_0));
                    #endif

                    #ifdef MSG_WIZARD_LEVELBED_2_1
                    lcd_implementation_set_cursor(1, 0);
                    lcd_implementation_print_P(PSTR(MSG_WIZARD_LEVELBED_2_1));
                    #endif                

                    #ifdef MSG_WIZARD_LEVELBED_2_2
                    lcd_implementation_set_cursor(2, 0);
                    lcd_implementation_print_P(PSTR(MSG_WIZARD_LEVELBED_2_2));
                    #endif                

                    #ifdef MSG_WIZARD_LEVELBED_2_3            
                    lcd_implementation_set_cursor(3, 0);
                    lcd_implementation_print_P(PSTR(MSG_WIZARD_LEVELBED_2_3));
                    #endif 
                    break;

                case 3:
                    #ifdef MSG_WIZARD_LEVELBED_3_0
                    lcd_implementation_set_cursor(0, 0);
                    lcd_implementation_print_P(PSTR(MSG_WIZARD_LEVELBED_3_0));
                    #endif

                    #ifdef MSG_WIZARD_LEVELBED_3_1
                    lcd_implementation_set_cursor(1, 0);
                    lcd_implementation_print_P(PSTR(MSG_WIZARD_LEVELBED_3_1));
                    #endif                

                    #ifdef MSG_WIZARD_LEVELBED_3_2
                    lcd_implementation_set_cursor(2, 0);
                    lcd_implementation_print_P(PSTR(MSG_WIZARD_LEVELBED_3_2));
                    #endif                

                    #ifdef MSG_WIZARD_LEVELBED_3_3            
                    lcd_implementation_set_cursor(3, 0);
                    lcd_implementation_print_P(PSTR(MSG_WIZARD_LEVELBED_3_3));
                    #endif 
                    break;

                case 4:
                    #ifdef MSG_WIZARD_LEVELBED_4_0
                    lcd_implementation_set_cursor(0, 0);
                    lcd_implementation_print_P(PSTR(MSG_WIZARD_LEVELBED_4_0));
                    #endif

                    #ifdef MSG_WIZARD_LEVELBED_4_1
                    lcd_implementation_set_cursor(1, 0);
                    lcd_implementation_print_P(PSTR(MSG_WIZARD_LEVELBED_4_1));
                    #endif                

                    #ifdef MSG_WIZARD_LEVELBED_4_2
                    lcd_implementation_set_cursor(2, 0);
                    lcd_implementation_print_P(PSTR(MSG_WIZARD_LEVELBED_4_2));
                    #endif                

                    #ifdef MSG_WIZARD_LEVELBED_4_3            
                    lcd_implementation_set_cursor(3, 0);
                    lcd_implementation_print_P(PSTR(MSG_WIZARD_LEVELBED_4_3));
                    #endif 
                    break;

                case 5:
                    #ifdef MSG_WIZARD_LEVELBED_5_0
                    lcd_implementation_set_cursor(0, 0);
                    lcd_implementation_print_P(PSTR(MSG_WIZARD_LEVELBED_5_0));
                    #endif

                    #ifdef MSG_WIZARD_LEVELBED_5_1
                    lcd_implementation_set_cursor(1, 0);
                    lcd_implementation_print_P(PSTR(MSG_WIZARD_LEVELBED_5_1));
                    #endif                

                    #ifdef MSG_WIZARD_LEVELBED_5_2
                    lcd_implementation_set_cursor(2, 0);
                    lcd_implementation_print_P(PSTR(MSG_WIZARD_LEVELBED_5_2));
                    #endif                

                    #ifdef MSG_WIZARD_LEVELBED_5_3            
                    lcd_implementation_set_cursor(3, 0);
                    lcd_implementation_print_P(PSTR(MSG_WIZARD_LEVELBED_5_3));
                    #endif 
                    break;

                case 6:
                    #ifdef MSG_WIZARD_LEVELBED_6_0
                    lcd_implementation_set_cursor(0, 0);
                    lcd_implementation_print_P(PSTR(MSG_WIZARD_LEVELBED_6_0));
                    #endif

                    #ifdef MSG_WIZARD_LEVELBED_6_1
                    lcd_implementation_set_cursor(1, 0);
                    lcd_implementation_print_P(PSTR(MSG_WIZARD_LEVELBED_6_1));
                    #endif                

                    #ifdef MSG_WIZARD_LEVELBED_6_2
                    lcd_implementation_set_cursor(2, 0);
                    lcd_implementation_print_P(PSTR(MSG_WIZARD_LEVELBED_6_2));
                    #endif                

                    #ifdef MSG_WIZARD_LEVELBED_6_3            
                    lcd_implementation_set_cursor(3, 0);
                    lcd_implementation_print_P(PSTR(MSG_WIZARD_LEVELBED_6_3));
                    #endif 
                    break;

                default:
                    lcd_enable_display_timeout();
                    draw_status_screen();
                    break;
            }
        } while (u8g.nextPage());
#else
	switch (display_view_wizard_page) {
             case 0:
                #ifdef MSG_WIZARD_LEVELBED_0_0
                lcd_implementation_set_cursor(0, 0);
                lcd_implementation_print_P(PSTR(MSG_WIZARD_LEVELBED_0_0));
                #endif

                #ifdef MSG_WIZARD_LEVELBED_0_1
                lcd_implementation_set_cursor(1, 0);
                lcd_implementation_print_P(PSTR(MSG_WIZARD_LEVELBED_0_1));
                #endif                

                #ifdef MSG_WIZARD_LEVELBED_0_2
                lcd_implementation_set_cursor(2, 0);
                lcd_implementation_print_P(PSTR(MSG_WIZARD_LEVELBED_0_2));
                #endif                

                #ifdef MSG_WIZARD_LEVELBED_0_3            
                lcd_implementation_set_cursor(3, 0);
                lcd_implementation_print_P(PSTR(MSG_WIZARD_LEVELBED_0_3));
                #endif 
                break;

            case 1:
                #ifdef MSG_WIZARD_LEVELBED_1_0
                lcd_implementation_set_cursor(0, 0);
                lcd_implementation_print_P(PSTR(MSG_WIZARD_LEVELBED_1_0));
                #endif

                #ifdef MSG_WIZARD_LEVELBED_1_1
                lcd_implementation_set_cursor(1, 0);
                lcd_implementation_print_P(PSTR(MSG_WIZARD_LEVELBED_1_1));
                #endif                

                #ifdef MSG_WIZARD_LEVELBED_1_2
                lcd_implementation_set_cursor(2, 0);
                lcd_implementation_print_P(PSTR(MSG_WIZARD_LEVELBED_1_2));
                #endif                

                #ifdef MSG_WIZARD_LEVELBED_1_3            
                lcd_implementation_set_cursor(3, 0);
                lcd_implementation_print_P(PSTR(MSG_WIZARD_LEVELBED_1_3));
                #endif 
                break;

            case 2:
                #ifdef MSG_WIZARD_LEVELBED_2_0
                lcd_implementation_set_cursor(0, 0);
                lcd_implementation_print_P(PSTR(MSG_WIZARD_LEVELBED_2_0));
                #endif

                #ifdef MSG_WIZARD_LEVELBED_2_1
                lcd_implementation_set_cursor(1, 0);
                lcd_implementation_print_P(PSTR(MSG_WIZARD_LEVELBED_2_1));
                #endif                

                #ifdef MSG_WIZARD_LEVELBED_2_2
                lcd_implementation_set_cursor(2, 0);
                lcd_implementation_print_P(PSTR(MSG_WIZARD_LEVELBED_2_2));
                #endif                

                #ifdef MSG_WIZARD_LEVELBED_2_3            
                lcd_implementation_set_cursor(3, 0);
                lcd_implementation_print_P(PSTR(MSG_WIZARD_LEVELBED_2_3));
                #endif 
                break;

            case 3:
                #ifdef MSG_WIZARD_LEVELBED_3_0
                lcd_implementation_set_cursor(0, 0);
                lcd_implementation_print_P(PSTR(MSG_WIZARD_LEVELBED_3_0));
                #endif

                #ifdef MSG_WIZARD_LEVELBED_3_1
                lcd_implementation_set_cursor(1, 0);
                lcd_implementation_print_P(PSTR(MSG_WIZARD_LEVELBED_3_1));
                #endif                

                #ifdef MSG_WIZARD_LEVELBED_3_2
                lcd_implementation_set_cursor(2, 0);
                lcd_implementation_print_P(PSTR(MSG_WIZARD_LEVELBED_3_2));
                #endif                

                #ifdef MSG_WIZARD_LEVELBED_3_3            
                lcd_implementation_set_cursor(3, 0);
                lcd_implementation_print_P(PSTR(MSG_WIZARD_LEVELBED_3_3));
                #endif 
                break;

            case 4:
                #ifdef MSG_WIZARD_LEVELBED_4_0
                lcd_implementation_set_cursor(0, 0);
                lcd_implementation_print_P(PSTR(MSG_WIZARD_LEVELBED_4_0));
                #endif

                #ifdef MSG_WIZARD_LEVELBED_4_1
                lcd_implementation_set_cursor(1, 0);
                lcd_implementation_print_P(PSTR(MSG_WIZARD_LEVELBED_4_1));
                #endif                

                #ifdef MSG_WIZARD_LEVELBED_4_2
                lcd_implementation_set_cursor(2, 0);
                lcd_implementation_print_P(PSTR(MSG_WIZARD_LEVELBED_4_2));
                #endif                

                #ifdef MSG_WIZARD_LEVELBED_4_3            
                lcd_implementation_set_cursor(3, 0);
                lcd_implementation_print_P(PSTR(MSG_WIZARD_LEVELBED_4_3));
                #endif 
                break;

            case 5:
                #ifdef MSG_WIZARD_LEVELBED_5_0
                lcd_implementation_set_cursor(0, 0);
                lcd_implementation_print_P(PSTR(MSG_WIZARD_LEVELBED_5_0));
                #endif

                #ifdef MSG_WIZARD_LEVELBED_5_1
                lcd_implementation_set_cursor(1, 0);
                lcd_implementation_print_P(PSTR(MSG_WIZARD_LEVELBED_5_1));
                #endif                

                #ifdef MSG_WIZARD_LEVELBED_5_2
                lcd_implementation_set_cursor(2, 0);
                lcd_implementation_print_P(PSTR(MSG_WIZARD_LEVELBED_5_2));
                #endif                

                #ifdef MSG_WIZARD_LEVELBED_5_3            
                lcd_implementation_set_cursor(3, 0);
                lcd_implementation_print_P(PSTR(MSG_WIZARD_LEVELBED_5_3));
                #endif 
                break;

            case 6:
                #ifdef MSG_WIZARD_LEVELBED_6_0
                lcd_implementation_set_cursor(0, 0);
                lcd_implementation_print_P(PSTR(MSG_WIZARD_LEVELBED_6_0));
                #endif

                #ifdef MSG_WIZARD_LEVELBED_6_1
                lcd_implementation_set_cursor(1, 0);
                lcd_implementation_print_P(PSTR(MSG_WIZARD_LEVELBED_6_1));
                #endif                

                #ifdef MSG_WIZARD_LEVELBED_6_2
                lcd_implementation_set_cursor(2, 0);
                lcd_implementation_print_P(PSTR(MSG_WIZARD_LEVELBED_6_2));
                #endif                

                #ifdef MSG_WIZARD_LEVELBED_6_3            
                lcd_implementation_set_cursor(3, 0);
                lcd_implementation_print_P(PSTR(MSG_WIZARD_LEVELBED_6_3));
                #endif 
                break;

            default:
                lcd_enable_display_timeout();
                draw_status_screen();
                break;
        }
#endif
        display_refresh_mode = NO_UPDATE_SCREEN;
    }
}

void draw_picture_level_bed_cooling()
{
    fanSpeed = COOLDOWN_FAN_SPEED;

    lcd_disable_display_timeout();
    lcd_set_picture(view_picture_level_bed_cooling);
}

static void view_picture_level_bed_cooling()
{
    if (display_refresh_mode == CLEAR_AND_UPDATE_SCREEN) {
        lcd_implementation_clear();
        display_refresh_mode = UPDATE_SCREEN;
    }

    if (display_time_refresh < millis()) {
        display_time_refresh = millis() + LCD_REFRESH;
        display_refresh_mode = UPDATE_SCREEN;
    }

    if (display_refresh_mode == UPDATE_SCREEN) {
#ifdef DOGLCD
        u8g.firstPage();
        do {
            lcd_implementation_set_cursor(0, 0);
            lcd_implementation_print_P(PSTR(MSG_LB_COOL_1));
            lcd_implementation_set_cursor(1, 0);
            lcd_implementation_print_P(PSTR(MSG_LB_COOL_2));
            lcd_implementation_set_cursor(1, 6);
            lcd_implementation_print(LCD_STR_THERMOMETER[0]);
            lcd_implementation_print(itostr3(int(degHotend(0))));
            lcd_implementation_print_P(PSTR(LCD_STR_DEGREE " "));
            lcd_implementation_set_cursor(3,0);
            lcd_implementation_print_P(PSTR(MSG_EXIT));
        } while ( u8g.nextPage() );
#else
	lcd_implementation_set_cursor(0, 0);
        lcd_implementation_print_P(PSTR(MSG_LP_COOL_1));
        lcd_implementation_set_cursor(1, 0);
        lcd_implementation_print_P(PSTR(MSG_LP_COOL_2));
        lcd_implementation_set_cursor(1, 6);
        lcd_implementation_print(LCD_STR_THERMOMETER[0]);
        lcd_implementation_print(itostr3(int(degHotend(0))));
        lcd_implementation_print_P(PSTR(LCD_STR_DEGREE " "));
        lcd_implementation_set_cursor(3,0);
        lcd_implementation_print_P(PSTR(MSG_LP_COOL_3));
#endif
    }

    if (degHotend(0) < LEVEL_PLATE_TEMP_PROTECTION) {
        fanSpeed = PREHEAT_FAN_SPEED;

        lcd_enable_display_timeout();
        lcd_implementation_quick_feedback();
        
        function_config_level_bed();
        return;
    }

    if (lcd_get_button_clicked()) {
        fanSpeed = COOLDOWN_FAN_SPEED;

        lcd_enable_display_timeout();
        lcd_set_status_screen();
    }

    display_refresh_mode == NO_UPDATE_SCREEN;
    lcd_clear_triggered_flags();
}


static void function_control_preheat()
{
    setTargetHotend0(PREHEAT_HOTEND_TEMP);

#ifdef HEATED_BED_SUPPORT
    setTargetBed(HBP_PREHEAT_TEMP);
#endif // HEATED_BED_SUPPORT
    
    fanSpeed = PREHEAT_FAN_SPEED;
    setWatch(); // heater sanity check timer
    
    draw_status_screen();
    lcd_update();
}

static void function_control_cooldown()
{
    setTargetHotend0(0);
    setTargetHotend1(0);
    setTargetHotend2(0);
    setTargetBed(0);

    fanSpeed = COOLDOWN_FAN_SPEED;

    draw_status_screen();
    lcd_update();
}

static void function_prepare_change_filament()
{
    stop_buffer = true;
    stop_buffer_code = 2;

    LCD_MESSAGEPGM(MSG_PAUSING);
    draw_status_screen();

    lcd_disable_button();
}

void draw_wizard_change_filament()
{
    lcd_set_wizard(view_wizard_change_filament);
    lcd_update(true);
}
static void view_wizard_change_filament()
{
    if (display_refresh_mode == CLEAR_AND_UPDATE_SCREEN) {
        lcd_implementation_clear();
        display_refresh_mode = UPDATE_SCREEN;
    }

    if (display_refresh_mode == UPDATE_SCREEN) {
#ifdef DOGLCD
        u8g.firstPage();
        do {
            switch (display_view_wizard_page) {
                case 0:
                    #ifdef MSG_WIZARD_CHANGEFILAMENT_0_0
                    lcd_implementation_set_cursor(0, 0);
                    lcd_implementation_print_P(PSTR(MSG_WIZARD_CHANGEFILAMENT_0_0));
                    #endif

                    #ifdef MSG_WIZARD_CHANGEFILAMENT_0_1
                    lcd_implementation_set_cursor(1, 0);
                    lcd_implementation_print_P(PSTR(MSG_WIZARD_CHANGEFILAMENT_0_1));
                    #endif                

                    #ifdef MSG_WIZARD_CHANGEFILAMENT_0_2
                    lcd_implementation_set_cursor(2, 0);
                    lcd_implementation_print_P(PSTR(MSG_WIZARD_CHANGEFILAMENT_0_2));
                    #endif                

                    #ifdef MSG_WIZARD_CHANGEFILAMENT_0_3            
                    lcd_implementation_set_cursor(3, 0);
                    lcd_implementation_print_P(PSTR(MSG_WIZARD_CHANGEFILAMENT_0_3));
                    #endif 
                    break;

                case 1:
                    #ifdef MSG_WIZARD_CHANGEFILAMENT_1_0
                    lcd_implementation_set_cursor(0, 0);
                    lcd_implementation_print_P(PSTR(MSG_WIZARD_CHANGEFILAMENT_1_0));
                    #endif

                    #ifdef MSG_WIZARD_CHANGEFILAMENT_1_1
                    lcd_implementation_set_cursor(1, 0);
                    lcd_implementation_print_P(PSTR(MSG_WIZARD_CHANGEFILAMENT_1_1));
                    #endif                

                    #ifdef MSG_WIZARD_CHANGEFILAMENT_1_2
                    lcd_implementation_set_cursor(2, 0);
                    lcd_implementation_print_P(PSTR(MSG_WIZARD_CHANGEFILAMENT_1_2));
                    #endif                

                    #ifdef MSG_WIZARD_CHANGEFILAMENT_1_3            
                    lcd_implementation_set_cursor(3, 0);
                    lcd_implementation_print_P(PSTR(MSG_WIZARD_CHANGEFILAMENT_1_3));
                    #endif 
                    break;

                case 2:
                    #ifdef MSG_WIZARD_CHANGEFILAMENT_2_0
                    lcd_implementation_set_cursor(0, 0);
                    lcd_implementation_print_P(PSTR(MSG_WIZARD_CHANGEFILAMENT_2_0));
                    #endif

                    #ifdef MSG_WIZARD_CHANGEFILAMENT_2_1
                    lcd_implementation_set_cursor(1, 0);
                    lcd_implementation_print_P(PSTR(MSG_WIZARD_CHANGEFILAMENT_2_1));
                    #endif                

                    #ifdef MSG_WIZARD_CHANGEFILAMENT_2_2
                    lcd_implementation_set_cursor(2, 0);
                    lcd_implementation_print_P(PSTR(MSG_WIZARD_CHANGEFILAMENT_2_2));
                    #endif                

                    #ifdef MSG_WIZARD_CHANGEFILAMENT_2_3            
                    lcd_implementation_set_cursor(3, 0);
                    lcd_implementation_print_P(PSTR(MSG_WIZARD_CHANGEFILAMENT_2_3));
                    #endif 
                    break;

                case 3:
                    #ifdef MSG_WIZARD_CHANGEFILAMENT_3_0
                    lcd_implementation_set_cursor(0, 0);
                    lcd_implementation_print_P(PSTR(MSG_WIZARD_CHANGEFILAMENT_3_0));
                    #endif

                    #ifdef MSG_WIZARD_CHANGEFILAMENT_3_1
                    lcd_implementation_set_cursor(1, 0);
                    lcd_implementation_print_P(PSTR(MSG_WIZARD_CHANGEFILAMENT_3_1));
                    #endif                

                    #ifdef MSG_WIZARD_CHANGEFILAMENT_3_2
                    lcd_implementation_set_cursor(2, 0);
                    lcd_implementation_print_P(PSTR(MSG_WIZARD_CHANGEFILAMENT_3_2));
                    #endif                

                    #ifdef MSG_WIZARD_CHANGEFILAMENT_3_3            
                    lcd_implementation_set_cursor(3, 0);
                    lcd_implementation_print_P(PSTR(MSG_WIZARD_CHANGEFILAMENT_3_3));
                    #endif 
                    break;

                default:
                    lcd_enable_display_timeout();
                    lcd_setstatuspgm(PSTR(MSG_PRINTING));
                    draw_status_screen();
                    break;
            }
        } while (u8g.nextPage());
#else
	switch (display_view_wizard_page) {
            case 0:
                #ifdef MSG_WIZARD_CHANGEFILAMENT_0_0
                lcd_implementation_set_cursor(0, 0);
                lcd_implementation_print_P(PSTR(MSG_WIZARD_CHANGEFILAMENT_0_0));
                #endif

                #ifdef MSG_WIZARD_CHANGEFILAMENT_0_1
                lcd_implementation_set_cursor(1, 0);
                lcd_implementation_print_P(PSTR(MSG_WIZARD_CHANGEFILAMENT_0_1));
                #endif                

                #ifdef MSG_WIZARD_CHANGEFILAMENT_0_2
                lcd_implementation_set_cursor(2, 0);
                lcd_implementation_print_P(PSTR(MSG_WIZARD_CHANGEFILAMENT_0_2));
                #endif                

                #ifdef MSG_WIZARD_CHANGEFILAMENT_0_3            
                lcd_implementation_set_cursor(3, 0);
                lcd_implementation_print_P(PSTR(MSG_WIZARD_CHANGEFILAMENT_0_3));
                #endif 
                break;

            case 1:
                #ifdef MSG_WIZARD_CHANGEFILAMENT_1_0
                lcd_implementation_set_cursor(0, 0);
                lcd_implementation_print_P(PSTR(MSG_WIZARD_CHANGEFILAMENT_1_0));
                #endif

                #ifdef MSG_WIZARD_CHANGEFILAMENT_1_1
                lcd_implementation_set_cursor(1, 0);
                lcd_implementation_print_P(PSTR(MSG_WIZARD_CHANGEFILAMENT_1_1));
                #endif                

                #ifdef MSG_WIZARD_CHANGEFILAMENT_1_2
                lcd_implementation_set_cursor(2, 0);
                lcd_implementation_print_P(PSTR(MSG_WIZARD_CHANGEFILAMENT_1_2));
                #endif                

                #ifdef MSG_WIZARD_CHANGEFILAMENT_1_3            
                lcd_implementation_set_cursor(3, 0);
                lcd_implementation_print_P(PSTR(MSG_WIZARD_CHANGEFILAMENT_1_3));
                #endif 
                break;

            case 2:
                #ifdef MSG_WIZARD_CHANGEFILAMENT_2_0
                lcd_implementation_set_cursor(0, 0);
                lcd_implementation_print_P(PSTR(MSG_WIZARD_CHANGEFILAMENT_2_0));
                #endif

                #ifdef MSG_WIZARD_CHANGEFILAMENT_2_1
                lcd_implementation_set_cursor(1, 0);
                lcd_implementation_print_P(PSTR(MSG_WIZARD_CHANGEFILAMENT_2_1));
                #endif                

                #ifdef MSG_WIZARD_CHANGEFILAMENT_2_2
                lcd_implementation_set_cursor(2, 0);
                lcd_implementation_print_P(PSTR(MSG_WIZARD_CHANGEFILAMENT_2_2));
                #endif                

                #ifdef MSG_WIZARD_CHANGEFILAMENT_2_3            
                lcd_implementation_set_cursor(3, 0);
                lcd_implementation_print_P(PSTR(MSG_WIZARD_CHANGEFILAMENT_2_3));
                #endif 
                break;

            case 3:
                #ifdef MSG_WIZARD_CHANGEFILAMENT_3_0
                lcd_implementation_set_cursor(0, 0);
                lcd_implementation_print_P(PSTR(MSG_WIZARD_CHANGEFILAMENT_3_0));
                #endif

                #ifdef MSG_WIZARD_CHANGEFILAMENT_3_1
                lcd_implementation_set_cursor(1, 0);
                lcd_implementation_print_P(PSTR(MSG_WIZARD_CHANGEFILAMENT_3_1));
                #endif                

                #ifdef MSG_WIZARD_CHANGEFILAMENT_3_2
                lcd_implementation_set_cursor(2, 0);
                lcd_implementation_print_P(PSTR(MSG_WIZARD_CHANGEFILAMENT_3_2));
                #endif                

                #ifdef MSG_WIZARD_CHANGEFILAMENT_3_3            
                lcd_implementation_set_cursor(3, 0);
                lcd_implementation_print_P(PSTR(MSG_WIZARD_CHANGEFILAMENT_3_3));
                #endif 
                break;

            default:
                lcd_enable_display_timeout();
                lcd_setstatuspgm(PSTR(MSG_PRINTING));
                draw_status_screen();
                break;
        }
#endif
        display_refresh_mode = NO_UPDATE_SCREEN;
    }
}

void draw_picture_set_temperature() 
{
    encoder_position = 0;
    target_temperature[0] = FILAMENT_CHANGE_TEMP;
    lcd_set_picture(view_picture_set_temperature);
}

static void view_picture_set_temperature() 
{
    if (display_refresh_mode == CLEAR_AND_UPDATE_SCREEN) {
        lcd_implementation_clear();
        display_refresh_mode = UPDATE_SCREEN;
    }
    
    if (lcd_get_encoder_updated()) {
        target_temperature[0] += int(encoder_position);
        encoder_position = 0;
        
        if (target_temperature[0] < EXTRUDE_MINTEMP) {
            target_temperature[0] = EXTRUDE_MINTEMP;
        }
        if (target_temperature[0] > (HEATER_0_MAXTEMP - 10)) {
            target_temperature[0] = (HEATER_0_MAXTEMP - 10);
        }

        display_refresh_mode = UPDATE_SCREEN;
    }

    if (display_refresh_mode == UPDATE_SCREEN) {
#ifdef DOGLCD
        u8g.firstPage();
        do {
            lcd_implementation_set_cursor(1, 1);
            lcd_implementation_print_P(PSTR(MSG_NOZZLE));
            lcd_implementation_print(':');

            lcd_implementation_set_cursor(1, 17);
            lcd_implementation_print(itostr3(target_temperature[0]));    
        } while ( u8g.nextPage() );
#else
	lcd_implementation_set_cursor(1, 1);
        lcd_implementation_print_P(PSTR(MSG_NOZZLE));
        lcd_implementation_print(':');

        lcd_implementation_set_cursor(1, 17);
        lcd_implementation_print(itostr3(target_temperature[0]));
#endif
    }

    if (lcd_get_button_clicked()) {
		if (filamentStatus==LOADING) {
			draw_menu_filament_load();
		}else if (filamentStatus==UNLOADING) {
			draw_menu_filament_unload();
		} else {
        	draw_menu_main();
		}
		filamentStatus = NORMAL;
    }

    display_refresh_mode == NO_UPDATE_SCREEN;
}

#ifdef HEATED_BED_SUPPORT
void draw_picture_set_temperature_bed() 
{
    encoder_position = 0;
    lcd_set_picture(view_picture_set_temperature_bed);
}

static void view_picture_set_temperature_bed() 
{
    if (display_refresh_mode == CLEAR_AND_UPDATE_SCREEN) {
        lcd_implementation_clear();
        display_refresh_mode = UPDATE_SCREEN;
    }
    
    if (lcd_get_encoder_updated()) {
        target_temperature_bed += int(encoder_position);
        encoder_position = 0;
        
        if (target_temperature_bed < (BED_MINTEMP + 10)) {
            target_temperature_bed = (BED_MINTEMP + 10);
        }
        if (target_temperature_bed > (BED_MAXTEMP - 10)) {
            target_temperature_bed = (BED_MAXTEMP - 10);
        }

        display_refresh_mode = UPDATE_SCREEN;
    }

    if (display_refresh_mode == UPDATE_SCREEN) {
#ifdef DOGLCD
        u8g.firstPage();
        do {
            lcd_implementation_set_cursor(1, 1);
            lcd_implementation_print_P(PSTR(MSG_BED));
            lcd_implementation_print(':');

            lcd_implementation_set_cursor(1, 17);
            lcd_implementation_print(itostr3(target_temperature_bed));    
        } while ( u8g.nextPage() );
#else
	lcd_implementation_set_cursor(1, 1);
        lcd_implementation_print_P(PSTR(MSG_BED));
        lcd_implementation_print(':');

        lcd_implementation_set_cursor(1, 17);
        lcd_implementation_print(itostr3(target_temperature_bed));
#endif
    }

    if (lcd_get_button_clicked()) {
        draw_menu_main();
    }

    display_refresh_mode == NO_UPDATE_SCREEN;
}
#endif

void draw_picture_set_feedrate()
{
    encoder_position = 0;
    lcd_set_picture(view_picture_speed_printing); 
}
static void view_picture_speed_printing()
{
    if (display_refresh_mode == CLEAR_AND_UPDATE_SCREEN) {
        lcd_implementation_clear();
        display_refresh_mode = UPDATE_SCREEN;
    }

    if (lcd_get_encoder_updated()) {
        feedmultiply += int(encoder_position);
        encoder_position = 0;
        
        if (feedmultiply < 10)
            feedmultiply = 10;
        if (feedmultiply > 999)
            feedmultiply = 999;

        display_refresh_mode = UPDATE_SCREEN;
    }
    
    if (display_refresh_mode == UPDATE_SCREEN) {
#ifdef DOGLCD
        u8g.firstPage();
        do {
            lcd_implementation_set_cursor(1, 1);
            lcd_implementation_print_P(PSTR(MSG_SPEED));
            lcd_implementation_print(':');

            lcd_implementation_set_cursor(1, 17);
            lcd_implementation_print(itostr3(feedmultiply));    
        } while ( u8g.nextPage() );
#else
	lcd_implementation_set_cursor(1, 1);
        lcd_implementation_print_P(PSTR(MSG_SPEED));
        lcd_implementation_print(':');

        lcd_implementation_set_cursor(1, 17);
        lcd_implementation_print(itostr3(feedmultiply));
#endif
    }

    if (lcd_get_button_clicked()) {
        draw_menu_main();
    }

    display_refresh_mode == NO_UPDATE_SCREEN;
}

void draw_picture_splash()
{
    lcd_set_picture(view_picture_splash);
}

static void view_picture_splash()
{
    if (display_refresh_mode == CLEAR_AND_UPDATE_SCREEN) {
        lcd_implementation_clear();
        display_refresh_mode = UPDATE_SCREEN;
    }
    
    if (display_refresh_mode == UPDATE_SCREEN) {
#ifdef DOGLCD
        u8g.firstPage();
        do {
#endif
            lcd_implementation_set_cursor(1, 4);
            lcd_implementation_print_P(PSTR(MSG_WELLCOME));
            lcd_implementation_set_cursor(3, 4);
            lcd_implementation_print_P(PSTR(FIRMWARE_VER));
            lcd_implementation_print(" ");
            lcd_implementation_print_P(PSTR(BUILD_VER));
#ifdef DOGLCD
        } while ( u8g.nextPage() );
#endif
    }

    if (lcd_get_button_clicked()) {
        display_view_next = view_status_screen;
    }

    display_refresh_mode == NO_UPDATE_SCREEN;
    lcd_clear_triggered_flags();
}

static void menu_action_text() {}

static void menu_action_back(func_t function)
{
    (*function)();
    lcd_clear_triggered_flags();
}
static void menu_action_submenu(func_t function)
{
    display_view_next = function;
    display_view_menu_offset = 0;
    encoder_position = 0;
    lcd_clear_triggered_flags();
}
static void menu_action_gcode(const char* pgcode)
{
    enquecommand_P(pgcode);
}
static void menu_action_function(func_t function)
{
    (*function)();
    lcd_clear_triggered_flags();
}

static void menu_action_wizard(func_t function)
{
    display_view_next = function;
    lcd_wizard_set_page(0);
}

static void funct_sdfile(void* data)
{
    cache_entry_data* params = (cache_entry_data*) data;
    menu_action_sdfile(params->filename, params->longFilename);
}


static void menu_action_sdfile(const char* filename, char* longFilename)
{
    char cmd[30];
    char* c;

    strcpy(cmd, longFilename);
    for (c = &cmd[0]; *c; c++) {
        if ((uint8_t)*c > 127) {
            SERIAL_ECHOLN(MSG_SD_BAD_FILENAME);
            LCD_MESSAGEPGM(MSG_SD_BAD_FILENAME);
            draw_status_screen();
            lcd_update();
            return;
        }
    }

    setTargetHotend0(200);
    fanSpeed = PREHEAT_FAN_SPEED;
    sprintf_P(cmd, PSTR("M23 %s"), filename);

    enquecommand_P(PSTR("G28"));
    enquecommand_P(PSTR("G1 Z10"));

    for(c = &cmd[4]; *c; c++)
        *c = tolower(*c);

    enquecommand(cmd);
    enquecommand_P(PSTR("M24"));
    draw_status_screen();
}

static void funct_sddirectory(void* data)
{
    cache_entry_data* params = (cache_entry_data*) data;
    menu_action_sddirectory(params->filename, params->longFilename);
}

static void menu_action_sddirectory(const char* filename, char* longFilename)
{
    display_refresh_mode = CLEAR_AND_UPDATE_SCREEN;
    card.chdir(filename);
    
    item_selected = -1;
    cache_menu_first_time = true;
}

static void menu_action_setting_edit_bool(const char* pstr, bool* ptr)
{
    *ptr = !(*ptr);
}

#define menu_edit_type(_type, _name, _strFunc, scale) \
    void menu_edit_ ## _name () \
    { \
        if ((int32_t)encoder_position < minEditValue) \
            encoder_position = minEditValue; \
        if ((int32_t)encoder_position > maxEditValue) \
            encoder_position = maxEditValue; \
        if (1) \
            lcd_implementation_drawedit(editLabel, _strFunc(((_type)encoder_position) / scale)); \
        if (LCD_CLICKED) \
        { \
            *((_type*)editValue) = ((_type)encoder_position) / scale; \
            lcd_implementation_quick_feedback(); \
            display_view_next = display_view; \
            encoder_position = prev_encoder_position; \
        } \
    } \
    static void menu_action_setting_edit_ ## _name (const char* pstr, _type* ptr, _type minValue, _type maxValue) \
    { \
        display_view = display_view_next; \
        prev_encoder_position = encoder_position; \
         \
        display_view_next = menu_edit_ ## _name; \
         \
        editLabel = pstr; \
        editValue = ptr; \
        minEditValue = minValue * scale; \
        maxEditValue = maxValue * scale; \
        encoder_position = (*ptr) * scale; \
    }

menu_edit_type(int, int3, itostr3, 1)
menu_edit_type(float, float3, ftostr3, 1)
menu_edit_type(float, float32, ftostr32, 100)
menu_edit_type(float, float5, ftostr5, 0.01)
menu_edit_type(float, float51, ftostr51, 10)
menu_edit_type(float, float52, ftostr52, 100)
menu_edit_type(unsigned long, long5, ftostr5, 0.01)

/********************************/
/** Float conversion utilities **/
/********************************/
//  convert float to string with +123.4 format
char conv[8];

char *ftostr3(const float &x)
{
    return itostr3((int)x);
}

char *itostr2(const uint8_t &x)
{
    //sprintf(conv,"%5.1f",x);
    int xx=x;
    conv[0]=(xx/10)%10+'0';
    conv[1]=(xx)%10+'0';
    conv[2]=0;
    return conv;
}

//  convert float to string with +123.4 format
char *ftostr31(const float &x)
{
    int xx=x*10;
    conv[0]=(xx>=0)?'+':'-';
    xx=abs(xx);
    conv[1]=(xx/1000)%10+'0';
    conv[2]=(xx/100)%10+'0';
    conv[3]=(xx/10)%10+'0';
    conv[4]='.';
    conv[5]=(xx)%10+'0';
    conv[6]=0;
    return conv;
}

//  convert float to string with 123.4 format
char *ftostr31ns(const float &x)
{
    int xx=x*10;
    //conv[0]=(xx>=0)?'+':'-';
    xx=abs(xx);
    conv[0]=(xx/1000)%10+'0';
    conv[1]=(xx/100)%10+'0';
    conv[2]=(xx/10)%10+'0';
    conv[3]='.';
    conv[4]=(xx)%10+'0';
    conv[5]=0;
    return conv;
}

char *ftostr32(const float &x)
{
    long xx=x*100;
    if (xx >= 0)
        conv[0]=(xx/10000)%10+'0';
    else
        conv[0]='-';
    xx=abs(xx);
    conv[1]=(xx/1000)%10+'0';
    conv[2]=(xx/100)%10+'0';
    conv[3]='.';
    conv[4]=(xx/10)%10+'0';
    conv[5]=(xx)%10+'0';
    conv[6]=0;
    return conv;
}

char *itostr31(const int &xx)
{
    conv[0]=(xx>=0)?'+':'-';
    conv[1]=(xx/1000)%10+'0';
    conv[2]=(xx/100)%10+'0';
    conv[3]=(xx/10)%10+'0';
    conv[4]='.';
    conv[5]=(xx)%10+'0';
    conv[6]=0;
    return conv;
}

char *itostr3(const int &x)
{
  int xx = x;
  if (xx < 0) {
     conv[0]='-';
     xx = -xx;
  } else if (xx >= 100)
    conv[0]=(xx/100)%10+'0';
  else
    conv[0]=' ';
  if (xx >= 10)
    conv[1]=(xx/10)%10+'0';
  else
    conv[1]=' ';
  conv[2]=(xx)%10+'0';
  conv[3]=0;
  return conv;
}

char *itostr3left(const int &xx)
{
    if (xx >= 100) {
        conv[0]=(xx/100)%10+'0';
        conv[1]=(xx/10)%10+'0';
        conv[2]=(xx)%10+'0';
        conv[3]=0;
    } else if (xx >= 10) {
        conv[0]=(xx/10)%10+'0';
        conv[1]=(xx)%10+'0';
        conv[2]=0;
    } else {
        conv[0]=(xx)%10+'0';
        conv[1]=0;
    }
    return conv;
}

char *itostr4(const int &xx)
{
    if (xx >= 1000)
        conv[0]=(xx/1000)%10+'0';
    else
        conv[0]=' ';
    if (xx >= 100)
        conv[1]=(xx/100)%10+'0';
    else
        conv[1]=' ';
    if (xx >= 10)
        conv[2]=(xx/10)%10+'0';
    else
        conv[2]=' ';
    conv[3]=(xx)%10+'0';
    conv[4]=0;
    return conv;
}

//  convert float to string with 12345 format
char *ftostr5(const float &x)
{
    long xx=abs(x);
    if (xx >= 10000)
        conv[0]=(xx/10000)%10+'0';
    else
        conv[0]=' ';
    if (xx >= 1000)
        conv[1]=(xx/1000)%10+'0';
    else
        conv[1]=' ';
    if (xx >= 100)
        conv[2]=(xx/100)%10+'0';
    else
        conv[2]=' ';
    if (xx >= 10)
        conv[3]=(xx/10)%10+'0';
    else
        conv[3]=' ';
    conv[4]=(xx)%10+'0';
    conv[5]=0;
    return conv;
}

//  convert float to string with +1234.5 format
char *ftostr51(const float &x)
{
    long xx=x*10;
    conv[0]=(xx>=0)?'+':'-';
    xx=abs(xx);
    conv[1]=(xx/10000)%10+'0';
    conv[2]=(xx/1000)%10+'0';
    conv[3]=(xx/100)%10+'0';
    conv[4]=(xx/10)%10+'0';
    conv[5]='.';
    conv[6]=(xx)%10+'0';
    conv[7]=0;
    return conv;
}

//  convert float to string with +123.45 format
char *ftostr52(const float &x)
{
    long xx=x*100;
    conv[0]=(xx>=0)?'+':'-';
    xx=abs(xx);
    conv[1]=(xx/10000)%10+'0';
    conv[2]=(xx/1000)%10+'0';
    conv[3]=(xx/100)%10+'0';
    conv[4]='.';
    conv[5]=(xx/10)%10+'0';
    conv[6]=(xx)%10+'0';
    conv[7]=0;
    return conv;
}

ISR(TIMER5_OVF_vect)
{
    lcd_timer++;

#if ( defined(BEEPER) && (BEEPER > 0) )
    if (beeper_duration) {
        if (beep_count == 0) {
            beeper_level = !beeper_level;
            beep_count = frequency_ratio;
        } else {
            beep_count--;
        }
        beeper_duration--;
    } else {
        beeper_level = false;
        beep_count = 0;
    }
    WRITE(BEEPER, beeper_level);    // Tone: 4 KHz (every 125 us)
#endif // ( defined(BEEPER) && (BEEPER > 0) )

    if (lcd_timer % 4 == 0)     // Every 500 us
        lcd_update_encoder();

    if (lcd_timer % 80 == 0) {  // Every 10 ms
        lcd_update_button();
        lcd_timer = 0;
    }
}<|MERGE_RESOLUTION|>--- conflicted
+++ resolved
@@ -715,12 +715,8 @@
 
 void draw_status_screen() {
     lcd_set_status_screen();
-<<<<<<< HEAD
     encoder_position = 0;
-    lcd_force_update();
-=======
     lcd_update(true);
->>>>>>> f3038bcf
 }
 
 static void view_status_screen()
