/**
 * Marlin 3D Printer Firmware
 * Copyright (C) 2016 MarlinFirmware [https://github.com/MarlinFirmware/Marlin]
 *
 * Based on Sprinter and grbl.
 * Copyright (C) 2011 Camiel Gubbels / Erik van der Zalm
 *
 * This program is free software: you can redistribute it and/or modify
 * it under the terms of the GNU General Public License as published by
 * the Free Software Foundation, either version 3 of the License, or
 * (at your option) any later version.
 *
 * This program is distributed in the hope that it will be useful,
 * but WITHOUT ANY WARRANTY; without even the implied warranty of
 * MERCHANTABILITY or FITNESS FOR A PARTICULAR PURPOSE.  See the
 * GNU General Public License for more details.
 *
 * You should have received a copy of the GNU General Public License
 * along with this program.  If not, see <http://www.gnu.org/licenses/>.
 *
 */

#include "ultralcd.h"
#if ENABLED(ULTRA_LCD)
#include "Marlin.h"
#include "language.h"
#include "cardreader.h"
#include "temperature.h"
#include "stepper.h"
#include "configuration_store.h"

int plaPreheatHotendTemp;
int plaPreheatHPBTemp;
int plaPreheatFanSpeed;

int absPreheatHotendTemp;
int absPreheatHPBTemp;
int absPreheatFanSpeed;

#if ENABLED(FILAMENT_LCD_DISPLAY)
  millis_t previous_lcd_status_ms = 0;
#endif

uint8_t lcd_status_message_level;
char lcd_status_message[3 * (LCD_WIDTH) + 1] = WELCOME_MSG; // worst case is kana with up to 3*LCD_WIDTH+1

#if ENABLED(DOGLCD)
  #include "dogm_lcd_implementation.h"
#else
  #include "ultralcd_implementation_hitachi_HD44780.h"
#endif

// The main status screen
static void lcd_status_screen();

millis_t next_lcd_update_ms;

enum LCDViewAction {
  LCDVIEW_NONE,
  LCDVIEW_REDRAW_NOW,
  LCDVIEW_CALL_REDRAW_NEXT,
  LCDVIEW_CLEAR_CALL_REDRAW,
  LCDVIEW_CALL_NO_REDRAW
};

uint8_t lcdDrawUpdate = LCDVIEW_CLEAR_CALL_REDRAW; // Set when the LCD needs to draw, decrements after every draw. Set to 2 in LCD routines so the LCD gets at least 1 full redraw (first redraw is partial)

#if ENABLED(ULTIPANEL)

  // place-holders for Ki and Kd edits
  float raw_Ki, raw_Kd;

  /**
   * REVERSE_MENU_DIRECTION
   *
   * To reverse the menu direction we need a general way to reverse
   * the direction of the encoder everywhere. So encoderDirection is
   * added to allow the encoder to go the other way.
   *
   * This behavior is limited to scrolling Menus and SD card listings,
   * and is disabled in other contexts.
   */
  #if ENABLED(REVERSE_MENU_DIRECTION)
    int8_t encoderDirection = 1;
    #define ENCODER_DIRECTION_NORMAL() (encoderDirection = 1)
    #define ENCODER_DIRECTION_MENUS() (encoderDirection = -1)
  #else
    #define ENCODER_DIRECTION_NORMAL() ;
    #define ENCODER_DIRECTION_MENUS() ;
  #endif

  int8_t encoderDiff; // updated from interrupt context and added to encoderPosition every LCD update

  millis_t manual_move_start_time = 0;
  int8_t manual_move_axis = (int8_t)NO_AXIS;
  #if EXTRUDERS > 1
    int8_t manual_move_e_index = 0;
  #else
    #define manual_move_e_index 0
  #endif

  bool encoderRateMultiplierEnabled;
  int32_t lastEncoderMovementMillis;

  #if HAS_POWER_SWITCH
    extern bool powersupply;
  #endif
  const float manual_feedrate[] = MANUAL_FEEDRATE;
  static void lcd_main_menu();
  static void lcd_tune_menu();
  static void lcd_prepare_menu();
  static void lcd_move_menu();
  static void lcd_control_menu();
  static void lcd_control_temperature_menu();
  static void lcd_control_temperature_preheat_pla_settings_menu();
  static void lcd_control_temperature_preheat_abs_settings_menu();
  static void lcd_control_motion_menu();
  static void lcd_control_volumetric_menu();

  #if HAS_LCD_CONTRAST
    static void lcd_set_contrast();
  #endif

  #if ENABLED(FWRETRACT)
    static void lcd_control_retract_menu();
  #endif

  #if ENABLED(DELTA_CALIBRATION_MENU)
    static void lcd_delta_calibrate_menu();
  #endif

  #if ENABLED(MANUAL_BED_LEVELING)
    #include "mesh_bed_leveling.h"
  #endif

  // Function pointer to menu functions.
  typedef void (*screenFunc_t)();

  // Different types of actions that can be used in menu items.
  static void menu_action_back();
  static void menu_action_submenu(screenFunc_t data);
  static void menu_action_gcode(const char* pgcode);
  static void menu_action_function(screenFunc_t data);
  static void menu_action_setting_edit_bool(const char* pstr, bool* ptr);
  static void menu_action_setting_edit_int3(const char* pstr, int* ptr, int minValue, int maxValue);
  static void menu_action_setting_edit_float3(const char* pstr, float* ptr, float minValue, float maxValue);
  static void menu_action_setting_edit_float32(const char* pstr, float* ptr, float minValue, float maxValue);
  static void menu_action_setting_edit_float43(const char* pstr, float* ptr, float minValue, float maxValue);
  static void menu_action_setting_edit_float5(const char* pstr, float* ptr, float minValue, float maxValue);
  static void menu_action_setting_edit_float51(const char* pstr, float* ptr, float minValue, float maxValue);
  static void menu_action_setting_edit_float52(const char* pstr, float* ptr, float minValue, float maxValue);
  static void menu_action_setting_edit_long5(const char* pstr, unsigned long* ptr, unsigned long minValue, unsigned long maxValue);
  static void menu_action_setting_edit_callback_bool(const char* pstr, bool* ptr, screenFunc_t callbackFunc);
  static void menu_action_setting_edit_callback_int3(const char* pstr, int* ptr, int minValue, int maxValue, screenFunc_t callbackFunc);
  static void menu_action_setting_edit_callback_float3(const char* pstr, float* ptr, float minValue, float maxValue, screenFunc_t callbackFunc);
  static void menu_action_setting_edit_callback_float32(const char* pstr, float* ptr, float minValue, float maxValue, screenFunc_t callbackFunc);
  static void menu_action_setting_edit_callback_float43(const char* pstr, float* ptr, float minValue, float maxValue, screenFunc_t callbackFunc);
  static void menu_action_setting_edit_callback_float5(const char* pstr, float* ptr, float minValue, float maxValue, screenFunc_t callbackFunc);
  static void menu_action_setting_edit_callback_float51(const char* pstr, float* ptr, float minValue, float maxValue, screenFunc_t callbackFunc);
  static void menu_action_setting_edit_callback_float52(const char* pstr, float* ptr, float minValue, float maxValue, screenFunc_t callbackFunc);
  static void menu_action_setting_edit_callback_long5(const char* pstr, unsigned long* ptr, unsigned long minValue, unsigned long maxValue, screenFunc_t callbackFunc);

  #if ENABLED(SDSUPPORT)
    static void lcd_sdcard_menu();
    static void menu_action_sdfile(const char* filename, char* longFilename);
    static void menu_action_sddirectory(const char* filename, char* longFilename);
  #endif

  #define ENCODER_FEEDRATE_DEADZONE 10

  #if DISABLED(LCD_I2C_VIKI)
    #ifndef ENCODER_STEPS_PER_MENU_ITEM
      #define ENCODER_STEPS_PER_MENU_ITEM 5
    #endif
    #ifndef ENCODER_PULSES_PER_STEP
      #define ENCODER_PULSES_PER_STEP 1
    #endif
  #else
    #ifndef ENCODER_STEPS_PER_MENU_ITEM
      #define ENCODER_STEPS_PER_MENU_ITEM 2 // VIKI LCD rotary encoder uses a different number of steps per rotation
    #endif
    #ifndef ENCODER_PULSES_PER_STEP
      #define ENCODER_PULSES_PER_STEP 1
    #endif
  #endif


  /* Helper macros for menus */

  /**
   * START_MENU generates the init code for a menu function
   */
  #define START_MENU() do { \
    ENCODER_DIRECTION_MENUS(); \
    encoderRateMultiplierEnabled = false; \
    if (encoderPosition > 0x8000) encoderPosition = 0; \
    uint8_t encoderLine = encoderPosition / ENCODER_STEPS_PER_MENU_ITEM; \
    NOMORE(currentMenuViewOffset, encoderLine); \
    uint8_t _lineNr = currentMenuViewOffset, _menuItemNr; \
    bool wasClicked = LCD_CLICKED, itemSelected; \
    for (uint8_t _drawLineNr = 0; _drawLineNr < LCD_HEIGHT; _drawLineNr++, _lineNr++) { \
      _menuItemNr = 0;

  /**
   * MENU_ITEM generates draw & handler code for a menu item, potentially calling:
   *
   *   lcd_implementation_drawmenu_[type](sel, row, label, arg3...)
   *   menu_action_[type](arg3...)
   *
   * Examples:
   *   MENU_ITEM(back, MSG_WATCH)
   *     lcd_implementation_drawmenu_back(sel, row, PSTR(MSG_WATCH))
   *     menu_action_back()
   *
   *   MENU_ITEM(function, MSG_PAUSE_PRINT, lcd_sdcard_pause)
   *     lcd_implementation_drawmenu_function(sel, row, PSTR(MSG_PAUSE_PRINT), lcd_sdcard_pause)
   *     menu_action_function(lcd_sdcard_pause)
   *
   *   MENU_ITEM_EDIT(int3, MSG_SPEED, &feedrate_multiplier, 10, 999)
   *   MENU_ITEM(setting_edit_int3, MSG_SPEED, PSTR(MSG_SPEED), &feedrate_multiplier, 10, 999)
   *     lcd_implementation_drawmenu_setting_edit_int3(sel, row, PSTR(MSG_SPEED), PSTR(MSG_SPEED), &feedrate_multiplier, 10, 999)
   *     menu_action_setting_edit_int3(PSTR(MSG_SPEED), &feedrate_multiplier, 10, 999)
   *
   */
  #define _MENU_ITEM_PART_1(type, label, args...) \
    if (_menuItemNr == _lineNr) { \
      itemSelected = encoderLine == _menuItemNr; \
      if (lcdDrawUpdate) \
        lcd_implementation_drawmenu_ ## type(itemSelected, _drawLineNr, PSTR(label), ## args); \
      if (wasClicked && itemSelected) { \
        lcd_quick_feedback()

  #define _MENU_ITEM_PART_2(type, args...) \
        menu_action_ ## type(args); \
        return; \
      } \
    } \
    _menuItemNr++

  #define MENU_ITEM(type, label, args...) do { \
      _MENU_ITEM_PART_1(type, label, ## args); \
      _MENU_ITEM_PART_2(type, ## args); \
    } while(0)

  #if ENABLED(ENCODER_RATE_MULTIPLIER)

    //#define ENCODER_RATE_MULTIPLIER_DEBUG  // If defined, output the encoder steps per second value

    /**
     * MENU_MULTIPLIER_ITEM generates drawing and handling code for a multiplier menu item
     */
    #define MENU_MULTIPLIER_ITEM(type, label, args...) do { \
        _MENU_ITEM_PART_1(type, label, ## args); \
        encoderRateMultiplierEnabled = true; \
        lastEncoderMovementMillis = 0; \
        _MENU_ITEM_PART_2(type, ## args); \
      } while(0)

  #endif //ENCODER_RATE_MULTIPLIER

  #define MENU_ITEM_DUMMY() do { _menuItemNr++; } while(0)
  #define MENU_ITEM_EDIT(type, label, args...) MENU_ITEM(setting_edit_ ## type, label, PSTR(label), ## args)
  #define MENU_ITEM_EDIT_CALLBACK(type, label, args...) MENU_ITEM(setting_edit_callback_ ## type, label, PSTR(label), ## args)
  #if ENABLED(ENCODER_RATE_MULTIPLIER)
    #define MENU_MULTIPLIER_ITEM_EDIT(type, label, args...) MENU_MULTIPLIER_ITEM(setting_edit_ ## type, label, PSTR(label), ## args)
    #define MENU_MULTIPLIER_ITEM_EDIT_CALLBACK(type, label, args...) MENU_MULTIPLIER_ITEM(setting_edit_callback_ ## type, label, PSTR(label), ## args)
  #else //!ENCODER_RATE_MULTIPLIER
    #define MENU_MULTIPLIER_ITEM_EDIT(type, label, args...) MENU_ITEM(setting_edit_ ## type, label, PSTR(label), ## args)
    #define MENU_MULTIPLIER_ITEM_EDIT_CALLBACK(type, label, args...) MENU_ITEM(setting_edit_callback_ ## type, label, PSTR(label), ## args)
  #endif //!ENCODER_RATE_MULTIPLIER
  #define END_MENU() \
      if (encoderLine >= _menuItemNr) { encoderPosition = _menuItemNr * (ENCODER_STEPS_PER_MENU_ITEM) - 1; encoderLine = _menuItemNr - 1; }\
      if (encoderLine >= currentMenuViewOffset + LCD_HEIGHT) { currentMenuViewOffset = encoderLine - (LCD_HEIGHT) + 1; lcdDrawUpdate = LCDVIEW_CALL_REDRAW_NEXT; _lineNr = currentMenuViewOffset - 1; _drawLineNr = -1; } \
      } } while(0)

  /** Used variables to keep track of the menu */
  volatile uint8_t buttons;  //the last checked buttons in a bit array.
  #if ENABLED(REPRAPWORLD_KEYPAD)
    volatile uint8_t buttons_reprapworld_keypad; // to store the keypad shift register values
  #endif

  #if ENABLED(LCD_HAS_SLOW_BUTTONS)
    volatile uint8_t slow_buttons; // Bits of the pressed buttons.
  #endif
  uint8_t currentMenuViewOffset;              /* scroll offset in the current menu */
  millis_t next_button_update_ms;
  uint8_t lastEncoderBits;
  uint32_t encoderPosition;
  #if PIN_EXISTS(SD_DETECT)
    uint8_t lcd_sd_status;
  #endif

  typedef struct {
    screenFunc_t menu_function;
    uint32_t encoder_position;
  } menuPosition;

  screenFunc_t currentScreen = lcd_status_screen; // pointer to the currently active menu handler

  menuPosition screen_history[10];
  uint8_t screen_history_depth = 0;

  bool ignore_click = false;
  bool wait_for_unclick;
  bool defer_return_to_status = false;

  // Variables used when editing values.
  const char* editLabel;
  void* editValue;
  int32_t minEditValue, maxEditValue;
  screenFunc_t callbackFunc;              // call this after editing

  /**
   * General function to go directly to a menu
   * Remembers the previous position
   */
  static void lcd_goto_screen(screenFunc_t screen, const bool feedback = false, const uint32_t encoder = 0) {
    if (currentScreen != screen) {
      currentScreen = screen;
      lcdDrawUpdate = LCDVIEW_CLEAR_CALL_REDRAW;
      #if ENABLED(NEWPANEL)
        encoderPosition = encoder;
        if (feedback) lcd_quick_feedback();
      #endif
      if (screen == lcd_status_screen) {
        defer_return_to_status = false;
        screen_history_depth = 0;
      }
      #if ENABLED(LCD_PROGRESS_BAR)
        // For LCD_PROGRESS_BAR re-initialize custom characters
        lcd_set_custom_characters(screen == lcd_status_screen);
      #endif
    }
  }

  static void lcd_return_to_status() { lcd_goto_screen(lcd_status_screen); }

  inline void lcd_save_previous_menu() {
    if (screen_history_depth < COUNT(screen_history)) {
      screen_history[screen_history_depth].menu_function = currentScreen;
      #if ENABLED(ULTIPANEL)
        screen_history[screen_history_depth].encoder_position = encoderPosition;
      #endif
      ++screen_history_depth;
    }
  }

  static void lcd_goto_previous_menu(bool feedback=false) {
    if (screen_history_depth > 0) {
      --screen_history_depth;
      lcd_goto_screen(screen_history[screen_history_depth].menu_function, feedback
        #if ENABLED(ULTIPANEL)
          , screen_history[screen_history_depth].encoder_position
        #endif
      );
    }
    else
      lcd_return_to_status();
  }

  void lcd_ignore_click(bool b) {
    ignore_click = b;
    wait_for_unclick = false;
  }

#endif // ULTIPANEL

/**
 *
 * "Info Screen"
 *
 * This is very display-dependent, so the lcd implementation draws this.
 */

static void lcd_status_screen() {

  #if ENABLED(ULTIPANEL)
    ENCODER_DIRECTION_NORMAL();
    encoderRateMultiplierEnabled = false;
  #endif

  #if ENABLED(LCD_PROGRESS_BAR)
    millis_t ms = millis();
    #if DISABLED(PROGRESS_MSG_ONCE)
      if (ELAPSED(ms, progress_bar_ms + PROGRESS_BAR_MSG_TIME + PROGRESS_BAR_BAR_TIME)) {
        progress_bar_ms = ms;
      }
    #endif
    #if PROGRESS_MSG_EXPIRE > 0
      // Handle message expire
      if (expire_status_ms > 0) {
        #if ENABLED(SDSUPPORT)
          if (card.isFileOpen()) {
            // Expire the message when printing is active
            if (IS_SD_PRINTING) {
              if (ELAPSED(ms, expire_status_ms)) {
                lcd_status_message[0] = '\0';
                expire_status_ms = 0;
              }
            }
            else {
              expire_status_ms += LCD_UPDATE_INTERVAL;
            }
          }
          else {
            expire_status_ms = 0;
          }
        #else
          expire_status_ms = 0;
        #endif //SDSUPPORT
      }
    #endif
  #endif //LCD_PROGRESS_BAR

  lcd_implementation_status_screen();

  #if ENABLED(ULTIPANEL)

    bool current_click = LCD_CLICKED;

    if (ignore_click) {
      if (wait_for_unclick) {
        if (!current_click)
          ignore_click = wait_for_unclick = false;
        else
          current_click = false;
      }
      else if (current_click) {
        lcd_quick_feedback();
        wait_for_unclick = true;
        current_click = false;
      }
    }

    if (current_click) {
      lcd_goto_screen(lcd_main_menu, true);
      lcd_implementation_init( // to maybe revive the LCD if static electricity killed it.
        #if ENABLED(LCD_PROGRESS_BAR) && ENABLED(ULTIPANEL)
          currentScreen == lcd_status_screen
        #endif
      );
      #if ENABLED(FILAMENT_LCD_DISPLAY)
        previous_lcd_status_ms = millis();  // get status message to show up for a while
      #endif
    }

    #if ENABLED(ULTIPANEL_FEEDMULTIPLY)
      int new_frm = feedrate_multiplier + (int32_t)encoderPosition;
      // Dead zone at 100% feedrate
      if ((feedrate_multiplier < 100 && new_frm > 100) || (feedrate_multiplier > 100 && new_frm < 100)) {
        feedrate_multiplier = 100;
        encoderPosition = 0;
      }
      else if (feedrate_multiplier == 100) {
        if ((int32_t)encoderPosition > ENCODER_FEEDRATE_DEADZONE) {
          feedrate_multiplier += (int32_t)encoderPosition - (ENCODER_FEEDRATE_DEADZONE);
          encoderPosition = 0;
        }
        else if ((int32_t)encoderPosition < -(ENCODER_FEEDRATE_DEADZONE)) {
          feedrate_multiplier += (int32_t)encoderPosition + ENCODER_FEEDRATE_DEADZONE;
          encoderPosition = 0;
        }
      }
      else {
        feedrate_multiplier = new_frm;
        encoderPosition = 0;
      }
    #endif // ULTIPANEL_FEEDMULTIPLY

    feedrate_multiplier = constrain(feedrate_multiplier, 10, 999);

  #endif //ULTIPANEL
}

#if ENABLED(ULTIPANEL)

  inline void line_to_current(AxisEnum axis) {
    #if ENABLED(DELTA)
      calculate_delta(current_position);
      planner.buffer_line(delta[X_AXIS], delta[Y_AXIS], delta[Z_AXIS], current_position[E_AXIS], manual_feedrate[axis]/60, active_extruder);
    #else // !DELTA
      planner.buffer_line(current_position[X_AXIS], current_position[Y_AXIS], current_position[Z_AXIS], current_position[E_AXIS], manual_feedrate[axis]/60, active_extruder);
    #endif // !DELTA
  }

  #if ENABLED(SDSUPPORT)

    static void lcd_sdcard_pause() {
      card.pauseSDPrint();
      print_job_timer.pause();
    }

    static void lcd_sdcard_resume() {
      card.startFileprint();
      print_job_timer.start();
    }

    static void lcd_sdcard_stop() {
      card.stopSDPrint();
      clear_command_queue();
      stepper.quick_stop();
      print_job_timer.stop();
      thermalManager.autotempShutdown();
      cancel_heatup = true;
      lcd_setstatus(MSG_PRINT_ABORTED, true);
      #if DISABLED(DELTA) && DISABLED(SCARA)
        set_current_position_from_planner();
      #endif // !DELTA && !SCARA
    }

  #endif //SDSUPPORT

  /**
   *
   * "Main" menu
   *
   */

  static void lcd_main_menu() {
    START_MENU();
    MENU_ITEM(back, MSG_WATCH);
    if (planner.movesplanned() || IS_SD_PRINTING) {
      MENU_ITEM(submenu, MSG_TUNE, lcd_tune_menu);
    }
    else {
      MENU_ITEM(submenu, MSG_PREPARE, lcd_prepare_menu);
      #if ENABLED(DELTA_CALIBRATION_MENU)
        MENU_ITEM(submenu, MSG_DELTA_CALIBRATE, lcd_delta_calibrate_menu);
      #endif
    }
    MENU_ITEM(submenu, MSG_CONTROL, lcd_control_menu);

    #if ENABLED(SDSUPPORT)
      if (card.cardOK) {
        if (card.isFileOpen()) {
          if (card.sdprinting)
            MENU_ITEM(function, MSG_PAUSE_PRINT, lcd_sdcard_pause);
          else
            MENU_ITEM(function, MSG_RESUME_PRINT, lcd_sdcard_resume);
          MENU_ITEM(function, MSG_STOP_PRINT, lcd_sdcard_stop);
        }
        else {
          MENU_ITEM(submenu, MSG_CARD_MENU, lcd_sdcard_menu);
          #if !PIN_EXISTS(SD_DETECT)
            MENU_ITEM(gcode, MSG_CNG_SDCARD, PSTR("M21"));  // SD-card changed by user
          #endif
        }
      }
      else {
        MENU_ITEM(submenu, MSG_NO_CARD, lcd_sdcard_menu);
        #if !PIN_EXISTS(SD_DETECT)
          MENU_ITEM(gcode, MSG_INIT_SDCARD, PSTR("M21")); // Manually initialize the SD-card via user interface
        #endif
      }
    #endif //SDSUPPORT

    END_MENU();
  }

  /**
   *
   * "Tune" submenu items
   *
   */

  /**
   * Set the home offset based on the current_position
   */
  void lcd_set_home_offsets() {
    // M428 Command
    enqueue_and_echo_commands_P(PSTR("M428"));
    lcd_return_to_status();
  }

  #if ENABLED(BABYSTEPPING)

    long babysteps_done = 0;

    static void _lcd_babystep(const AxisEnum axis, const char* msg) {
      ENCODER_DIRECTION_NORMAL();
      if (encoderPosition) {
        int babystep_increment = (int32_t)encoderPosition * BABYSTEP_MULTIPLICATOR;
        encoderPosition = 0;
        lcdDrawUpdate = LCDVIEW_REDRAW_NOW;
        thermalManager.babystep_axis(axis, babystep_increment);
        babysteps_done += babystep_increment;
      }
<<<<<<< HEAD
       // 1000 to print 3 Dec Places
      if (lcdDrawUpdate) 
        lcd_implementation_drawedit(msg, ftostr43sign( 
          ((1000 * babysteps_done) / planner.axis_steps_per_mm[axis]) * 0.001f  
      ));
=======
      if (lcdDrawUpdate)
        lcd_implementation_drawedit(msg, ftostr43sign(
          ((1000 * babysteps_done) / planner.axis_steps_per_mm[axis]) * 0.001f
        ));
>>>>>>> 7de75520
      if (LCD_CLICKED) lcd_goto_previous_menu(true);
    }

    #if ENABLED(BABYSTEP_XY)
      static void _lcd_babystep_x() { _lcd_babystep(X_AXIS, PSTR(MSG_BABYSTEPPING_X)); }
      static void _lcd_babystep_y() { _lcd_babystep(Y_AXIS, PSTR(MSG_BABYSTEPPING_Y)); }
      static void lcd_babystep_x() { babysteps_done = 0; lcd_goto_screen(_lcd_babystep_x); }
      static void lcd_babystep_y() { babysteps_done = 0; lcd_goto_screen(_lcd_babystep_y); }
    #endif
    static void _lcd_babystep_z() { _lcd_babystep(Z_AXIS, PSTR(MSG_BABYSTEPPING_Z)); }
    static void lcd_babystep_z() { babysteps_done = 0; lcd_goto_screen(_lcd_babystep_z); }

  #endif //BABYSTEPPING

  /**
   * Watch temperature callbacks
   */
  #if ENABLED(THERMAL_PROTECTION_HOTENDS) && WATCH_TEMP_PERIOD > 0
    #if TEMP_SENSOR_0 != 0
      void watch_temp_callback_E0() { thermalManager.start_watching_heater(0); }
    #endif
    #if HOTENDS > 1 && TEMP_SENSOR_1 != 0
      void watch_temp_callback_E1() { thermalManager.start_watching_heater(1); }
    #endif // HOTENDS > 1
    #if HOTENDS > 2 && TEMP_SENSOR_2 != 0
      void watch_temp_callback_E2() { thermalManager.start_watching_heater(2); }
    #endif // HOTENDS > 2
    #if HOTENDS > 3 && TEMP_SENSOR_3 != 0
      void watch_temp_callback_E3() { thermalManager.start_watching_heater(3); }
    #endif // HOTENDS > 3
  #else
    #if TEMP_SENSOR_0 != 0
      void watch_temp_callback_E0() {}
    #endif
    #if HOTENDS > 1 && TEMP_SENSOR_1 != 0
      void watch_temp_callback_E1() {}
    #endif // HOTENDS > 1
    #if HOTENDS > 2 && TEMP_SENSOR_2 != 0
      void watch_temp_callback_E2() {}
    #endif // HOTENDS > 2
    #if HOTENDS > 3 && TEMP_SENSOR_3 != 0
      void watch_temp_callback_E3() {}
    #endif // HOTENDS > 3
  #endif

  #if ENABLED(THERMAL_PROTECTION_BED) && WATCH_BED_TEMP_PERIOD > 0
    #if TEMP_SENSOR_BED != 0
      void watch_temp_callback_bed() { thermalManager.start_watching_bed(); }
    #endif
  #else
    #if TEMP_SENSOR_BED != 0
      void watch_temp_callback_bed() {}
    #endif
  #endif

  /**
   *
   * "Tune" submenu
   *
   */
  static void lcd_tune_menu() {
    START_MENU();

    //
    // ^ Main
    //
    MENU_ITEM(back, MSG_MAIN);

    //
    // Speed:
    //
    MENU_ITEM_EDIT(int3, MSG_SPEED, &feedrate_multiplier, 10, 999);

    // Manual bed leveling, Bed Z:
    #if ENABLED(MANUAL_BED_LEVELING)
      MENU_ITEM_EDIT(float43, MSG_BED_Z, &mbl.z_offset, -1, 1);
    #endif

    //
    // Nozzle:
    // Nozzle [1-4]:
    //
    #if HOTENDS == 1
      #if TEMP_SENSOR_0 != 0
        MENU_MULTIPLIER_ITEM_EDIT_CALLBACK(int3, MSG_NOZZLE, &thermalManager.target_temperature[0], 0, HEATER_0_MAXTEMP - 15, watch_temp_callback_E0);
      #endif
    #else //HOTENDS > 1
      #if TEMP_SENSOR_0 != 0
        MENU_MULTIPLIER_ITEM_EDIT_CALLBACK(int3, MSG_NOZZLE MSG_N1, &thermalManager.target_temperature[0], 0, HEATER_0_MAXTEMP - 15, watch_temp_callback_E0);
      #endif
      #if TEMP_SENSOR_1 != 0
        MENU_MULTIPLIER_ITEM_EDIT_CALLBACK(int3, MSG_NOZZLE MSG_N2, &thermalManager.target_temperature[1], 0, HEATER_1_MAXTEMP - 15, watch_temp_callback_E1);
      #endif
      #if HOTENDS > 2
        #if TEMP_SENSOR_2 != 0
          MENU_MULTIPLIER_ITEM_EDIT_CALLBACK(int3, MSG_NOZZLE MSG_N3, &thermalManager.target_temperature[2], 0, HEATER_2_MAXTEMP - 15, watch_temp_callback_E2);
        #endif
        #if HOTENDS > 3
          #if TEMP_SENSOR_3 != 0
            MENU_MULTIPLIER_ITEM_EDIT_CALLBACK(int3, MSG_NOZZLE MSG_N4, &thermalManager.target_temperature[3], 0, HEATER_3_MAXTEMP - 15, watch_temp_callback_E3);
          #endif
        #endif // HOTENDS > 3
      #endif // HOTENDS > 2
    #endif // HOTENDS > 1

    //
    // Bed:
    //
    #if TEMP_SENSOR_BED != 0
      MENU_MULTIPLIER_ITEM_EDIT_CALLBACK(int3, MSG_BED, &thermalManager.target_temperature_bed, 0, BED_MAXTEMP - 15, watch_temp_callback_bed);
    #endif

    //
    // Fan Speed:
    //
    #if FAN_COUNT > 0
      #if HAS_FAN0
        #if FAN_COUNT > 1
          #define MSG_1ST_FAN_SPEED MSG_FAN_SPEED " 1"
        #else
          #define MSG_1ST_FAN_SPEED MSG_FAN_SPEED
        #endif
        MENU_MULTIPLIER_ITEM_EDIT(int3, MSG_1ST_FAN_SPEED, &fanSpeeds[0], 0, 255);
      #endif
      #if HAS_FAN1
        MENU_MULTIPLIER_ITEM_EDIT(int3, MSG_FAN_SPEED " 2", &fanSpeeds[1], 0, 255);
      #endif
      #if HAS_FAN2
        MENU_MULTIPLIER_ITEM_EDIT(int3, MSG_FAN_SPEED " 3", &fanSpeeds[2], 0, 255);
      #endif
    #endif // FAN_COUNT > 0

    //
    // Flow:
    // Flow 1:
    // Flow 2:
    // Flow 3:
    // Flow 4:
    //
    #if EXTRUDERS == 1
      MENU_ITEM_EDIT(int3, MSG_FLOW, &extruder_multiplier[0], 10, 999);
    #else // EXTRUDERS > 1
      MENU_ITEM_EDIT(int3, MSG_FLOW, &extruder_multiplier[active_extruder], 10, 999);
      MENU_ITEM_EDIT(int3, MSG_FLOW MSG_N1, &extruder_multiplier[0], 10, 999);
      MENU_ITEM_EDIT(int3, MSG_FLOW MSG_N2, &extruder_multiplier[1], 10, 999);
      #if EXTRUDERS > 2
        MENU_ITEM_EDIT(int3, MSG_FLOW MSG_N3, &extruder_multiplier[2], 10, 999);
        #if EXTRUDERS > 3
          MENU_ITEM_EDIT(int3, MSG_FLOW MSG_N4, &extruder_multiplier[3], 10, 999);
        #endif //EXTRUDERS > 3
      #endif //EXTRUDERS > 2
    #endif //EXTRUDERS > 1

    //
    // Babystep X:
    // Babystep Y:
    // Babystep Z:
    //
    #if ENABLED(BABYSTEPPING)
      #if ENABLED(BABYSTEP_XY)
        MENU_ITEM(submenu, MSG_BABYSTEP_X, lcd_babystep_x);
        MENU_ITEM(submenu, MSG_BABYSTEP_Y, lcd_babystep_y);
      #endif //BABYSTEP_XY
      MENU_ITEM(submenu, MSG_BABYSTEP_Z, lcd_babystep_z);
    #endif

    //
    // Change filament
    //
    #if ENABLED(FILAMENTCHANGEENABLE)
       MENU_ITEM(gcode, MSG_FILAMENTCHANGE, PSTR("M600"));
    #endif

    END_MENU();
  }

  /**
   *
   * "Prepare" submenu items
   *
   */
  void _lcd_preheat(int endnum, const float temph, const float tempb, const int fan) {
    if (temph > 0) thermalManager.setTargetHotend(temph, endnum);
    #if TEMP_SENSOR_BED != 0
      thermalManager.setTargetBed(tempb);
    #else
      UNUSED(tempb);
    #endif
    #if FAN_COUNT > 0
      #if FAN_COUNT > 1
        fanSpeeds[active_extruder < FAN_COUNT ? active_extruder : 0] = fan;
      #else
        fanSpeeds[0] = fan;
      #endif
    #else
      UNUSED(fan);
    #endif
    lcd_return_to_status();
  }

  #if TEMP_SENSOR_0 != 0
    void lcd_preheat_pla0() { _lcd_preheat(0, plaPreheatHotendTemp, plaPreheatHPBTemp, plaPreheatFanSpeed); }
    void lcd_preheat_abs0() { _lcd_preheat(0, absPreheatHotendTemp, absPreheatHPBTemp, absPreheatFanSpeed); }
  #endif

  #if HOTENDS > 1
    void lcd_preheat_pla1() { _lcd_preheat(1, plaPreheatHotendTemp, plaPreheatHPBTemp, plaPreheatFanSpeed); }
    void lcd_preheat_abs1() { _lcd_preheat(1, absPreheatHotendTemp, absPreheatHPBTemp, absPreheatFanSpeed); }
    #if HOTENDS > 2
      void lcd_preheat_pla2() { _lcd_preheat(2, plaPreheatHotendTemp, plaPreheatHPBTemp, plaPreheatFanSpeed); }
      void lcd_preheat_abs2() { _lcd_preheat(2, absPreheatHotendTemp, absPreheatHPBTemp, absPreheatFanSpeed); }
      #if HOTENDS > 3
        void lcd_preheat_pla3() { _lcd_preheat(3, plaPreheatHotendTemp, plaPreheatHPBTemp, plaPreheatFanSpeed); }
        void lcd_preheat_abs3() { _lcd_preheat(3, absPreheatHotendTemp, absPreheatHPBTemp, absPreheatFanSpeed); }
      #endif
    #endif

    void lcd_preheat_pla0123() {
      #if HOTENDS > 1
        thermalManager.setTargetHotend(plaPreheatHotendTemp, 1);
        #if HOTENDS > 2
          thermalManager.setTargetHotend(plaPreheatHotendTemp, 2);
          #if HOTENDS > 3
            thermalManager.setTargetHotend(plaPreheatHotendTemp, 3);
          #endif
        #endif
      #endif
      lcd_preheat_pla0();
    }
    void lcd_preheat_abs0123() {
      #if HOTENDS > 1
        thermalManager.setTargetHotend(absPreheatHotendTemp, 1);
        #if HOTENDS > 2
          thermalManager.setTargetHotend(absPreheatHotendTemp, 2);
          #if HOTENDS > 3
            thermalManager.setTargetHotend(absPreheatHotendTemp, 3);
          #endif
        #endif
      #endif
      lcd_preheat_abs0();
    }

  #endif // HOTENDS > 1

  #if TEMP_SENSOR_BED != 0
    void lcd_preheat_pla_bedonly() { _lcd_preheat(0, 0, plaPreheatHPBTemp, plaPreheatFanSpeed); }
    void lcd_preheat_abs_bedonly() { _lcd_preheat(0, 0, absPreheatHPBTemp, absPreheatFanSpeed); }
  #endif

  #if TEMP_SENSOR_0 != 0 && (TEMP_SENSOR_1 != 0 || TEMP_SENSOR_2 != 0 || TEMP_SENSOR_3 != 0 || TEMP_SENSOR_BED != 0)

    static void lcd_preheat_pla_menu() {
      START_MENU();
      MENU_ITEM(back, MSG_PREPARE);
      #if HOTENDS == 1
        MENU_ITEM(function, MSG_PREHEAT_PLA, lcd_preheat_pla0);
      #else
        MENU_ITEM(function, MSG_PREHEAT_PLA_N MSG_H1, lcd_preheat_pla0);
        MENU_ITEM(function, MSG_PREHEAT_PLA_N MSG_H2, lcd_preheat_pla1);
        #if HOTENDS > 2
          MENU_ITEM(function, MSG_PREHEAT_PLA_N MSG_H3, lcd_preheat_pla2);
          #if HOTENDS > 3
            MENU_ITEM(function, MSG_PREHEAT_PLA_N MSG_H4, lcd_preheat_pla3);
          #endif
        #endif
        MENU_ITEM(function, MSG_PREHEAT_PLA_ALL, lcd_preheat_pla0123);
      #endif
      #if TEMP_SENSOR_BED != 0
        MENU_ITEM(function, MSG_PREHEAT_PLA_BEDONLY, lcd_preheat_pla_bedonly);
      #endif
      END_MENU();
    }

    static void lcd_preheat_abs_menu() {
      START_MENU();
      MENU_ITEM(back, MSG_PREPARE);
      #if HOTENDS == 1
        MENU_ITEM(function, MSG_PREHEAT_ABS, lcd_preheat_abs0);
      #else
        MENU_ITEM(function, MSG_PREHEAT_ABS_N MSG_H1, lcd_preheat_abs0);
        MENU_ITEM(function, MSG_PREHEAT_ABS_N MSG_H2, lcd_preheat_abs1);
        #if HOTENDS > 2
          MENU_ITEM(function, MSG_PREHEAT_ABS_N MSG_H3, lcd_preheat_abs2);
          #if HOTENDS > 3
            MENU_ITEM(function, MSG_PREHEAT_ABS_N MSG_H4, lcd_preheat_abs3);
          #endif
        #endif
        MENU_ITEM(function, MSG_PREHEAT_ABS_ALL, lcd_preheat_abs0123);
      #endif
      #if TEMP_SENSOR_BED != 0
        MENU_ITEM(function, MSG_PREHEAT_ABS_BEDONLY, lcd_preheat_abs_bedonly);
      #endif
      END_MENU();
    }

  #endif // TEMP_SENSOR_0 && (TEMP_SENSOR_1 || TEMP_SENSOR_2 || TEMP_SENSOR_3 || TEMP_SENSOR_BED)

  void lcd_cooldown() {
    #if FAN_COUNT > 0
      for (uint8_t i = 0; i < FAN_COUNT; i++) fanSpeeds[i] = 0;
    #endif
    thermalManager.disable_all_heaters();
    lcd_return_to_status();
  }

  #if ENABLED(SDSUPPORT) && ENABLED(MENU_ADDAUTOSTART)

    static void lcd_autostart_sd() {
      card.autostart_index = 0;
      card.setroot();
      card.checkautostart(true);
    }

  #endif

  #if ENABLED(MANUAL_BED_LEVELING)

    /**
     *
     * "Prepare" > "Bed Leveling" handlers
     *
     */

    static uint8_t _lcd_level_bed_position;

    // Utility to go to the next mesh point
    // A raise is added between points if MIN_Z_HEIGHT_FOR_HOMING is in use
    // Note: During Manual Bed Leveling the homed Z position is MESH_HOME_SEARCH_Z
    // Z position will be restored with the final action, a G28
    inline void _mbl_goto_xy(float x, float y) {
      current_position[Z_AXIS] = MESH_HOME_SEARCH_Z
        #if MIN_Z_HEIGHT_FOR_HOMING > 0
          + MIN_Z_HEIGHT_FOR_HOMING
        #endif
      ;
      line_to_current(Z_AXIS);
      current_position[X_AXIS] = x + home_offset[X_AXIS];
      current_position[Y_AXIS] = y + home_offset[Y_AXIS];
      line_to_current(manual_feedrate[X_AXIS] <= manual_feedrate[Y_AXIS] ? X_AXIS : Y_AXIS);
      #if MIN_Z_HEIGHT_FOR_HOMING > 0
        current_position[Z_AXIS] = MESH_HOME_SEARCH_Z;
        line_to_current(Z_AXIS);
      #endif
      stepper.synchronize();
    }

    static void _lcd_level_goto_next_point();

    static void _lcd_level_bed_done() {
      if (lcdDrawUpdate) lcd_implementation_drawedit(PSTR(MSG_LEVEL_BED_DONE));
      lcdDrawUpdate =
        #if ENABLED(DOGLCD)
          LCDVIEW_CALL_REDRAW_NEXT
        #else
          LCDVIEW_CALL_NO_REDRAW
        #endif
      ;
    }

    /**
     * Step 7: Get the Z coordinate, then goto next point or exit
     */
    static void _lcd_level_bed_get_z() {
      ENCODER_DIRECTION_NORMAL();

      // Encoder wheel adjusts the Z position
      if (encoderPosition) {
        refresh_cmd_timeout();
        current_position[Z_AXIS] += float((int32_t)encoderPosition) * (MBL_Z_STEP);
        NOLESS(current_position[Z_AXIS], 0);
        NOMORE(current_position[Z_AXIS], MESH_HOME_SEARCH_Z * 2);
        line_to_current(Z_AXIS);
        lcdDrawUpdate =
          #if ENABLED(DOGLCD)
            LCDVIEW_CALL_REDRAW_NEXT
          #else
            LCDVIEW_REDRAW_NOW
          #endif
        ;
        encoderPosition = 0;
      }

      static bool debounce_click = false;
      if (LCD_CLICKED) {
        if (!debounce_click) {
          debounce_click = true; // ignore multiple "clicks" in a row
          mbl.set_zigzag_z(_lcd_level_bed_position++, current_position[Z_AXIS]);
          if (_lcd_level_bed_position == (MESH_NUM_X_POINTS) * (MESH_NUM_Y_POINTS)) {
            lcd_goto_screen(_lcd_level_bed_done, true);

            current_position[Z_AXIS] = MESH_HOME_SEARCH_Z
              #if MIN_Z_HEIGHT_FOR_HOMING > 0
                + MIN_Z_HEIGHT_FOR_HOMING
              #endif
            ;
            line_to_current(Z_AXIS);
            stepper.synchronize();

            mbl.set_has_mesh(true);
            enqueue_and_echo_commands_P(PSTR("G28"));
            lcd_return_to_status();
            //LCD_MESSAGEPGM(MSG_LEVEL_BED_DONE);
            #if HAS_BUZZER
              buzzer.tone(200, 659);
              buzzer.tone(200, 698);
            #endif
          }
          else {
            lcd_goto_screen(_lcd_level_goto_next_point, true);
          }
        }
      }
      else {
        debounce_click = false;
      }

      // Update on first display, then only on updates to Z position
      // Show message above on clicks instead
      if (lcdDrawUpdate) {
        float v = current_position[Z_AXIS] - MESH_HOME_SEARCH_Z;
        lcd_implementation_drawedit(PSTR(MSG_MOVE_Z), ftostr43sign(v + (v < 0 ? -0.0001 : 0.0001), '+'));
      }

    }

    /**
     * Step 6: Display "Next point: 1 / 9" while waiting for move to finish
     */
    static void _lcd_level_bed_moving() {
      if (lcdDrawUpdate) {
        char msg[10];
        sprintf_P(msg, PSTR("%i / %u"), (int)(_lcd_level_bed_position + 1), (MESH_NUM_X_POINTS) * (MESH_NUM_Y_POINTS));
        lcd_implementation_drawedit(PSTR(MSG_LEVEL_BED_NEXT_POINT), msg);
      }

      lcdDrawUpdate =
        #if ENABLED(DOGLCD)
          LCDVIEW_CALL_REDRAW_NEXT
        #else
          LCDVIEW_CALL_NO_REDRAW
        #endif
      ;
    }

    /**
     * Step 5: Initiate a move to the next point
     */
    static void _lcd_level_goto_next_point() {
      // Set the menu to display ahead of blocking call
      lcd_goto_screen(_lcd_level_bed_moving);

      // _mbl_goto_xy runs the menu loop until the move is done
      int8_t px, py;
      mbl.zigzag(_lcd_level_bed_position, px, py);
      _mbl_goto_xy(mbl.get_probe_x(px), mbl.get_probe_y(py));

      // After the blocking function returns, change menus
      lcd_goto_screen(_lcd_level_bed_get_z);
    }

    /**
     * Step 4: Display "Click to Begin", wait for click
     *         Move to the first probe position
     */
    static void _lcd_level_bed_homing_done() {
      if (lcdDrawUpdate) lcd_implementation_drawedit(PSTR(MSG_LEVEL_BED_WAITING));
      if (LCD_CLICKED) {
        _lcd_level_bed_position = 0;
        current_position[Z_AXIS] = MESH_HOME_SEARCH_Z;
        planner.set_position_mm(current_position[X_AXIS], current_position[Y_AXIS], current_position[Z_AXIS], current_position[E_AXIS]);
        lcd_goto_screen(_lcd_level_goto_next_point, true);
      }
    }

    /**
     * Step 3: Display "Homing XYZ" - Wait for homing to finish
     */
    static void _lcd_level_bed_homing() {
      if (lcdDrawUpdate) lcd_implementation_drawedit(PSTR(MSG_LEVEL_BED_HOMING), NULL);
      lcdDrawUpdate =
        #if ENABLED(DOGLCD)
          LCDVIEW_CALL_REDRAW_NEXT
        #else
          LCDVIEW_CALL_NO_REDRAW
        #endif
      ;
      if (axis_homed[X_AXIS] && axis_homed[Y_AXIS] && axis_homed[Z_AXIS])
        lcd_goto_screen(_lcd_level_bed_homing_done);
    }

    /**
     * Step 2: Continue Bed Leveling...
     */
    static void _lcd_level_bed_continue() {
      defer_return_to_status = true;
      axis_homed[X_AXIS] = axis_homed[Y_AXIS] = axis_homed[Z_AXIS] = false;
      mbl.reset();
      enqueue_and_echo_commands_P(PSTR("G28"));
      lcd_goto_screen(_lcd_level_bed_homing);
    }

    /**
     * Step 1: MBL entry-point: "Cancel" or "Level Bed"
     */
    static void lcd_level_bed() {
      START_MENU();
      MENU_ITEM(back, MSG_LEVEL_BED_CANCEL);
      MENU_ITEM(submenu, MSG_LEVEL_BED, _lcd_level_bed_continue);
      END_MENU();
    }

  #endif  // MANUAL_BED_LEVELING

  /**
   *
   * "Prepare" submenu
   *
   */

  static void lcd_prepare_menu() {
    START_MENU();

    //
    // ^ Main
    //
    MENU_ITEM(back, MSG_MAIN);

    //
    // Auto Home
    //
    MENU_ITEM(gcode, MSG_AUTO_HOME, PSTR("G28"));
    #if ENABLED(INDIVIDUAL_AXIS_HOMING_MENU)
      MENU_ITEM(gcode, MSG_AUTO_HOME_X, PSTR("G28 X"));
      MENU_ITEM(gcode, MSG_AUTO_HOME_Y, PSTR("G28 Y"));
      MENU_ITEM(gcode, MSG_AUTO_HOME_Z, PSTR("G28 Z"));
    #endif

    //
    // Set Home Offsets
    //
    MENU_ITEM(function, MSG_SET_HOME_OFFSETS, lcd_set_home_offsets);
    //MENU_ITEM(gcode, MSG_SET_ORIGIN, PSTR("G92 X0 Y0 Z0"));

    //
    // Level Bed
    //
    #if ENABLED(AUTO_BED_LEVELING_FEATURE)
      MENU_ITEM(gcode, MSG_LEVEL_BED,
        axis_homed[X_AXIS] && axis_homed[Y_AXIS] ? PSTR("G29") : PSTR("G28\nG29")
      );
    #elif ENABLED(MANUAL_BED_LEVELING)
      MENU_ITEM(submenu, MSG_LEVEL_BED, lcd_level_bed);
    #endif

    //
    // Move Axis
    //
    MENU_ITEM(submenu, MSG_MOVE_AXIS, lcd_move_menu);

    //
    // Disable Steppers
    //
    MENU_ITEM(gcode, MSG_DISABLE_STEPPERS, PSTR("M84"));

    //
    // Preheat PLA
    // Preheat ABS
    //
    #if TEMP_SENSOR_0 != 0
      #if TEMP_SENSOR_1 != 0 || TEMP_SENSOR_2 != 0 || TEMP_SENSOR_3 != 0 || TEMP_SENSOR_BED != 0
        MENU_ITEM(submenu, MSG_PREHEAT_PLA, lcd_preheat_pla_menu);
        MENU_ITEM(submenu, MSG_PREHEAT_ABS, lcd_preheat_abs_menu);
      #else
        MENU_ITEM(function, MSG_PREHEAT_PLA, lcd_preheat_pla0);
        MENU_ITEM(function, MSG_PREHEAT_ABS, lcd_preheat_abs0);
      #endif
    #endif

    //
    // Cooldown
    //
    MENU_ITEM(function, MSG_COOLDOWN, lcd_cooldown);

    //
    // Switch power on/off
    //
    #if HAS_POWER_SWITCH
      if (powersupply)
        MENU_ITEM(gcode, MSG_SWITCH_PS_OFF, PSTR("M81"));
      else
        MENU_ITEM(gcode, MSG_SWITCH_PS_ON, PSTR("M80"));
    #endif

    //
    // Autostart
    //
    #if ENABLED(SDSUPPORT) && ENABLED(MENU_ADDAUTOSTART)
      MENU_ITEM(function, MSG_AUTOSTART, lcd_autostart_sd);
    #endif

    END_MENU();
  }

  #if ENABLED(DELTA_CALIBRATION_MENU)

    static void lcd_delta_calibrate_menu() {
      START_MENU();
      MENU_ITEM(back, MSG_MAIN);
      MENU_ITEM(gcode, MSG_AUTO_HOME, PSTR("G28"));
      MENU_ITEM(gcode, MSG_DELTA_CALIBRATE_X, PSTR("G0 F8000 X-77.94 Y-45 Z0"));
      MENU_ITEM(gcode, MSG_DELTA_CALIBRATE_Y, PSTR("G0 F8000 X77.94 Y-45 Z0"));
      MENU_ITEM(gcode, MSG_DELTA_CALIBRATE_Z, PSTR("G0 F8000 X0 Y90 Z0"));
      MENU_ITEM(gcode, MSG_DELTA_CALIBRATE_CENTER, PSTR("G0 F8000 X0 Y0 Z0"));
      END_MENU();
    }

  #endif // DELTA_CALIBRATION_MENU

  /**
   * If the most recent manual move hasn't been fed to the planner yet,
   * and the planner can accept one, send immediately
   */
  inline void manage_manual_move() {
    if (manual_move_axis != (int8_t)NO_AXIS && millis() >= manual_move_start_time && !planner.is_full()) {
      #if ENABLED(DELTA)
        calculate_delta(current_position);
        planner.buffer_line(delta[X_AXIS], delta[Y_AXIS], delta[Z_AXIS], current_position[E_AXIS], manual_feedrate[manual_move_axis]/60, manual_move_e_index);
      #else
        planner.buffer_line(current_position[X_AXIS], current_position[Y_AXIS], current_position[Z_AXIS], current_position[E_AXIS], manual_feedrate[manual_move_axis]/60, manual_move_e_index);
      #endif
      manual_move_axis = (int8_t)NO_AXIS;
    }
  }

  /**
   * Set a flag that lcd_update() should start a move
   * to "current_position" after a short delay.
   */
  inline void manual_move_to_current(AxisEnum axis
    #if EXTRUDERS > 1
      , int8_t eindex=-1
    #endif
  ) {
    #if EXTRUDERS > 1
      if (axis == E_AXIS) manual_move_e_index = eindex >= 0 ? eindex : active_extruder;
    #endif
    manual_move_start_time = millis() + 500UL; // 1/2 second delay
    manual_move_axis = (int8_t)axis;
  }

  /**
   *
   * "Prepare" > "Move Axis" submenu
   *
   */

  float move_menu_scale;

  static void _lcd_move_xyz(const char* name, AxisEnum axis, float min, float max) {
    ENCODER_DIRECTION_NORMAL();
    if (encoderPosition) {
      refresh_cmd_timeout();
      current_position[axis] += float((int32_t)encoderPosition) * move_menu_scale;
      if (min_software_endstops) NOLESS(current_position[axis], min);
      if (max_software_endstops) NOMORE(current_position[axis], max);
      encoderPosition = 0;
      manual_move_to_current(axis);
      lcdDrawUpdate = LCDVIEW_REDRAW_NOW;
    }
    if (lcdDrawUpdate) lcd_implementation_drawedit(name, ftostr41sign(current_position[axis]));
    if (LCD_CLICKED) lcd_goto_previous_menu(true);
  }
  #if ENABLED(DELTA)
    static float delta_clip_radius_2 =  (DELTA_PRINTABLE_RADIUS) * (DELTA_PRINTABLE_RADIUS);
    static int delta_clip( float a ) { return sqrt(delta_clip_radius_2 - a*a); }
    static void lcd_move_x() { int clip = delta_clip(current_position[Y_AXIS]); _lcd_move_xyz(PSTR(MSG_MOVE_X), X_AXIS, max(sw_endstop_min[X_AXIS], -clip), min(sw_endstop_max[X_AXIS], clip)); }
    static void lcd_move_y() { int clip = delta_clip(current_position[X_AXIS]); _lcd_move_xyz(PSTR(MSG_MOVE_Y), Y_AXIS, max(sw_endstop_min[Y_AXIS], -clip), min(sw_endstop_max[Y_AXIS], clip)); }
  #else
    static void lcd_move_x() { _lcd_move_xyz(PSTR(MSG_MOVE_X), X_AXIS, sw_endstop_min[X_AXIS], sw_endstop_max[X_AXIS]); }
    static void lcd_move_y() { _lcd_move_xyz(PSTR(MSG_MOVE_Y), Y_AXIS, sw_endstop_min[Y_AXIS], sw_endstop_max[Y_AXIS]); }
  #endif
  static void lcd_move_z() { _lcd_move_xyz(PSTR(MSG_MOVE_Z), Z_AXIS, sw_endstop_min[Z_AXIS], sw_endstop_max[Z_AXIS]); }
  static void lcd_move_e(
    #if EXTRUDERS > 1
      int8_t eindex = -1
    #endif
  ) {
    ENCODER_DIRECTION_NORMAL();
    if (encoderPosition) {
      current_position[E_AXIS] += float((int32_t)encoderPosition) * move_menu_scale;
      encoderPosition = 0;
      manual_move_to_current(E_AXIS
        #if EXTRUDERS > 1
          , eindex
        #endif
      );
      lcdDrawUpdate = LCDVIEW_REDRAW_NOW;
    }
    if (lcdDrawUpdate) {
      PGM_P pos_label;
      #if EXTRUDERS == 1
        pos_label = PSTR(MSG_MOVE_E);
      #else
        switch (eindex) {
          case 0: pos_label = PSTR(MSG_MOVE_E MSG_MOVE_E1); break;
          case 1: pos_label = PSTR(MSG_MOVE_E MSG_MOVE_E2); break;
          #if EXTRUDERS > 2
            case 2: pos_label = PSTR(MSG_MOVE_E MSG_MOVE_E3); break;
            #if EXTRUDERS > 3
              case 3: pos_label = PSTR(MSG_MOVE_E MSG_MOVE_E4); break;
            #endif //EXTRUDERS > 3
          #endif //EXTRUDERS > 2
        }
      #endif //EXTRUDERS > 1
      lcd_implementation_drawedit(pos_label, ftostr41sign(current_position[E_AXIS]));
    }
    if (LCD_CLICKED) lcd_goto_previous_menu(true);
  }

  #if EXTRUDERS > 1
    static void lcd_move_e0() { lcd_move_e(0); }
    static void lcd_move_e1() { lcd_move_e(1); }
    #if EXTRUDERS > 2
      static void lcd_move_e2() { lcd_move_e(2); }
      #if EXTRUDERS > 3
        static void lcd_move_e3() { lcd_move_e(3); }
      #endif
    #endif
  #endif // EXTRUDERS > 1

  /**
   *
   * "Prepare" > "Move Xmm" > "Move XYZ" submenu
   *
   */

  #if ENABLED(DELTA) || ENABLED(SCARA)
    #define _MOVE_XYZ_ALLOWED (axis_homed[X_AXIS] && axis_homed[Y_AXIS] && axis_homed[Z_AXIS])
  #else
    #define _MOVE_XYZ_ALLOWED true
  #endif

  static void _lcd_move_menu_axis() {
    START_MENU();
    MENU_ITEM(back, MSG_MOVE_AXIS);

    if (_MOVE_XYZ_ALLOWED) {
      MENU_ITEM(submenu, MSG_MOVE_X, lcd_move_x);
      MENU_ITEM(submenu, MSG_MOVE_Y, lcd_move_y);
    }
    if (move_menu_scale < 10.0) {
      if (_MOVE_XYZ_ALLOWED) MENU_ITEM(submenu, MSG_MOVE_Z, lcd_move_z);
      #if EXTRUDERS == 1
        MENU_ITEM(submenu, MSG_MOVE_E, lcd_move_e);
      #else
        MENU_ITEM(submenu, MSG_MOVE_E MSG_MOVE_E1, lcd_move_e0);
        MENU_ITEM(submenu, MSG_MOVE_E MSG_MOVE_E2, lcd_move_e1);
        #if EXTRUDERS > 2
          MENU_ITEM(submenu, MSG_MOVE_E MSG_MOVE_E3, lcd_move_e2);
          #if EXTRUDERS > 3
            MENU_ITEM(submenu, MSG_MOVE_E MSG_MOVE_E4, lcd_move_e3);
          #endif
        #endif
      #endif // EXTRUDERS > 1
    }
    END_MENU();
  }

  static void lcd_move_menu_10mm() {
    move_menu_scale = 10.0;
    _lcd_move_menu_axis();
  }
  static void lcd_move_menu_1mm() {
    move_menu_scale = 1.0;
    _lcd_move_menu_axis();
  }
  static void lcd_move_menu_01mm() {
    move_menu_scale = 0.1;
    _lcd_move_menu_axis();
  }

  /**
   *
   * "Prepare" > "Move Axis" submenu
   *
   */

  static void lcd_move_menu() {
    START_MENU();
    MENU_ITEM(back, MSG_PREPARE);

    if (_MOVE_XYZ_ALLOWED)
      MENU_ITEM(submenu, MSG_MOVE_10MM, lcd_move_menu_10mm);

    MENU_ITEM(submenu, MSG_MOVE_1MM, lcd_move_menu_1mm);
    MENU_ITEM(submenu, MSG_MOVE_01MM, lcd_move_menu_01mm);
    //TODO:X,Y,Z,E
    END_MENU();
  }

  /**
   *
   * "Control" submenu
   *
   */

  static void lcd_control_menu() {
    START_MENU();
    MENU_ITEM(back, MSG_MAIN);
    MENU_ITEM(submenu, MSG_TEMPERATURE, lcd_control_temperature_menu);
    MENU_ITEM(submenu, MSG_MOTION, lcd_control_motion_menu);
    MENU_ITEM(submenu, MSG_VOLUMETRIC, lcd_control_volumetric_menu);

    #if HAS_LCD_CONTRAST
      //MENU_ITEM_EDIT(int3, MSG_CONTRAST, &lcd_contrast, 0, 63);
      MENU_ITEM(submenu, MSG_CONTRAST, lcd_set_contrast);
    #endif
    #if ENABLED(FWRETRACT)
      MENU_ITEM(submenu, MSG_RETRACT, lcd_control_retract_menu);
    #endif
    #if ENABLED(EEPROM_SETTINGS)
      MENU_ITEM(function, MSG_STORE_EPROM, Config_StoreSettings);
      MENU_ITEM(function, MSG_LOAD_EPROM, Config_RetrieveSettings);
    #endif
    MENU_ITEM(function, MSG_RESTORE_FAILSAFE, Config_ResetDefault);
    END_MENU();
  }

  /**
   *
   * "Temperature" submenu
   *
   */

  #if ENABLED(PID_AUTOTUNE_MENU)

    #if ENABLED(PIDTEMP)
      int autotune_temp[HOTENDS] = ARRAY_BY_HOTENDS1(150);
      const int heater_maxtemp[HOTENDS] = ARRAY_BY_HOTENDS(HEATER_0_MAXTEMP, HEATER_1_MAXTEMP, HEATER_2_MAXTEMP, HEATER_3_MAXTEMP);
    #endif

    #if ENABLED(PIDTEMPBED)
      int autotune_temp_bed = 70;
    #endif

    static void _lcd_autotune(int e) {
      char cmd[30];
      sprintf_P(cmd, PSTR("M303 U1 E%i S%i"), e,
        #if HAS_PID_FOR_BOTH
          e < 0 ? autotune_temp_bed : autotune_temp[e]
        #elif ENABLED(PIDTEMPBED)
          autotune_temp_bed
        #else
          autotune_temp[e]
        #endif
      );
      enqueue_and_echo_command(cmd);
    }

  #endif //PID_AUTOTUNE_MENU

  #if ENABLED(PIDTEMP)

    // Helpers for editing PID Ki & Kd values
    // grab the PID value out of the temp variable; scale it; then update the PID driver
    void copy_and_scalePID_i(int e) {
      #if DISABLED(PID_PARAMS_PER_HOTEND)
        UNUSED(e);
      #endif
      PID_PARAM(Ki, e) = scalePID_i(raw_Ki);
      thermalManager.updatePID();
    }
    void copy_and_scalePID_d(int e) {
      #if DISABLED(PID_PARAMS_PER_HOTEND)
        UNUSED(e);
      #endif
      PID_PARAM(Kd, e) = scalePID_d(raw_Kd);
      thermalManager.updatePID();
    }
    #define _PIDTEMP_BASE_FUNCTIONS(eindex) \
      void copy_and_scalePID_i_E ## eindex() { copy_and_scalePID_i(eindex); } \
      void copy_and_scalePID_d_E ## eindex() { copy_and_scalePID_d(eindex); }

    #if ENABLED(PID_AUTOTUNE_MENU)
      #define _PIDTEMP_FUNCTIONS(eindex) \
        _PIDTEMP_BASE_FUNCTIONS(eindex); \
        void lcd_autotune_callback_E ## eindex() { _lcd_autotune(eindex); }
    #else
      #define _PIDTEMP_FUNCTIONS(eindex) _PIDTEMP_BASE_FUNCTIONS(eindex)
    #endif

    _PIDTEMP_FUNCTIONS(0);
    #if ENABLED(PID_PARAMS_PER_HOTEND)
      #if HOTENDS > 1
        _PIDTEMP_FUNCTIONS(1);
        #if HOTENDS > 2
          _PIDTEMP_FUNCTIONS(2);
          #if HOTENDS > 3
            _PIDTEMP_FUNCTIONS(3);
          #endif //HOTENDS > 3
        #endif //HOTENDS > 2
      #endif //HOTENDS > 1
    #endif //PID_PARAMS_PER_HOTEND

  #endif //PIDTEMP

  /**
   *
   * "Control" > "Temperature" submenu
   *
   */
  static void lcd_control_temperature_menu() {
    START_MENU();

    //
    // ^ Control
    //
    MENU_ITEM(back, MSG_CONTROL);

    //
    // Nozzle:
    // Nozzle [1-4]:
    //
    #if HOTENDS == 1
      #if TEMP_SENSOR_0 != 0
        MENU_MULTIPLIER_ITEM_EDIT_CALLBACK(int3, MSG_NOZZLE, &thermalManager.target_temperature[0], 0, HEATER_0_MAXTEMP - 15, watch_temp_callback_E0);
      #endif
    #else //HOTENDS > 1
      #if TEMP_SENSOR_0 != 0
        MENU_MULTIPLIER_ITEM_EDIT_CALLBACK(int3, MSG_NOZZLE MSG_N1, &thermalManager.target_temperature[0], 0, HEATER_0_MAXTEMP - 15, watch_temp_callback_E0);
      #endif
      #if TEMP_SENSOR_1 != 0
        MENU_MULTIPLIER_ITEM_EDIT_CALLBACK(int3, MSG_NOZZLE MSG_N2, &thermalManager.target_temperature[1], 0, HEATER_1_MAXTEMP - 15, watch_temp_callback_E1);
      #endif
      #if HOTENDS > 2
        #if TEMP_SENSOR_2 != 0
          MENU_MULTIPLIER_ITEM_EDIT_CALLBACK(int3, MSG_NOZZLE MSG_N3, &thermalManager.target_temperature[2], 0, HEATER_2_MAXTEMP - 15, watch_temp_callback_E2);
        #endif
        #if HOTENDS > 3
          #if TEMP_SENSOR_3 != 0
            MENU_MULTIPLIER_ITEM_EDIT_CALLBACK(int3, MSG_NOZZLE MSG_N4, &thermalManager.target_temperature[3], 0, HEATER_3_MAXTEMP - 15, watch_temp_callback_E3);
          #endif
        #endif // HOTENDS > 3
      #endif // HOTENDS > 2
    #endif // HOTENDS > 1

    //
    // Bed:
    //
    #if TEMP_SENSOR_BED != 0
      MENU_MULTIPLIER_ITEM_EDIT(int3, MSG_BED, &thermalManager.target_temperature_bed, 0, BED_MAXTEMP - 15);
    #endif

    //
    // Fan Speed:
    //
    #if FAN_COUNT > 0
      #if HAS_FAN0
        #if FAN_COUNT > 1
          #define MSG_1ST_FAN_SPEED MSG_FAN_SPEED " 1"
        #else
          #define MSG_1ST_FAN_SPEED MSG_FAN_SPEED
        #endif
        MENU_MULTIPLIER_ITEM_EDIT(int3, MSG_1ST_FAN_SPEED, &fanSpeeds[0], 0, 255);
      #endif
      #if HAS_FAN1
        MENU_MULTIPLIER_ITEM_EDIT(int3, MSG_FAN_SPEED " 2", &fanSpeeds[1], 0, 255);
      #endif
      #if HAS_FAN2
        MENU_MULTIPLIER_ITEM_EDIT(int3, MSG_FAN_SPEED " 3", &fanSpeeds[2], 0, 255);
      #endif
    #endif // FAN_COUNT > 0

    //
    // Autotemp, Min, Max, Fact
    //
    #if ENABLED(AUTOTEMP) && (TEMP_SENSOR_0 != 0)
      MENU_ITEM_EDIT(bool, MSG_AUTOTEMP, &planner.autotemp_enabled);
      MENU_ITEM_EDIT(float3, MSG_MIN, &planner.autotemp_min, 0, HEATER_0_MAXTEMP - 15);
      MENU_ITEM_EDIT(float3, MSG_MAX, &planner.autotemp_max, 0, HEATER_0_MAXTEMP - 15);
      MENU_ITEM_EDIT(float32, MSG_FACTOR, &planner.autotemp_factor, 0.0, 1.0);
    #endif

    //
    // PID-P, PID-I, PID-D, PID-C, PID Autotune
    // PID-P E1, PID-I E1, PID-D E1, PID-C E1, PID Autotune E1
    // PID-P E2, PID-I E2, PID-D E2, PID-C E2, PID Autotune E2
    // PID-P E3, PID-I E3, PID-D E3, PID-C E3, PID Autotune E3
    // PID-P E4, PID-I E4, PID-D E4, PID-C E4, PID Autotune E4
    //
    #if ENABLED(PIDTEMP)

      #define _PID_BASE_MENU_ITEMS(ELABEL, eindex) \
        raw_Ki = unscalePID_i(PID_PARAM(Ki, eindex)); \
        raw_Kd = unscalePID_d(PID_PARAM(Kd, eindex)); \
        MENU_ITEM_EDIT(float52, MSG_PID_P ELABEL, &PID_PARAM(Kp, eindex), 1, 9990); \
        MENU_ITEM_EDIT_CALLBACK(float52, MSG_PID_I ELABEL, &raw_Ki, 0.01, 9990, copy_and_scalePID_i_E ## eindex); \
        MENU_ITEM_EDIT_CALLBACK(float52, MSG_PID_D ELABEL, &raw_Kd, 1, 9990, copy_and_scalePID_d_E ## eindex)

      #if ENABLED(PID_ADD_EXTRUSION_RATE)
        #define _PID_MENU_ITEMS(ELABEL, eindex) \
          _PID_BASE_MENU_ITEMS(ELABEL, eindex); \
          MENU_ITEM_EDIT(float3, MSG_PID_C ELABEL, &PID_PARAM(Kc, eindex), 1, 9990)
      #else
        #define _PID_MENU_ITEMS(ELABEL, eindex) _PID_BASE_MENU_ITEMS(ELABEL, eindex)
      #endif

      #if ENABLED(PID_AUTOTUNE_MENU)
        #define PID_MENU_ITEMS(ELABEL, eindex) \
          _PID_MENU_ITEMS(ELABEL, eindex); \
          MENU_MULTIPLIER_ITEM_EDIT_CALLBACK(int3, MSG_PID_AUTOTUNE ELABEL, &autotune_temp[eindex], 150, heater_maxtemp[eindex] - 15, lcd_autotune_callback_E ## eindex)
      #else
        #define PID_MENU_ITEMS(ELABEL, eindex) _PID_MENU_ITEMS(ELABEL, eindex)
      #endif

      #if ENABLED(PID_PARAMS_PER_HOTEND) && HOTENDS > 1
        PID_MENU_ITEMS(MSG_E1, 0);
        PID_MENU_ITEMS(MSG_E2, 1);
        #if HOTENDS > 2
          PID_MENU_ITEMS(MSG_E3, 2);
          #if HOTENDS > 3
            PID_MENU_ITEMS(MSG_E4, 3);
          #endif //HOTENDS > 3
        #endif //HOTENDS > 2
      #else //!PID_PARAMS_PER_HOTEND || HOTENDS == 1
        PID_MENU_ITEMS("", 0);
      #endif //!PID_PARAMS_PER_HOTEND || HOTENDS == 1

    #endif //PIDTEMP

    //
    // Preheat PLA conf
    //
    MENU_ITEM(submenu, MSG_PREHEAT_PLA_SETTINGS, lcd_control_temperature_preheat_pla_settings_menu);

    //
    // Preheat ABS conf
    //
    MENU_ITEM(submenu, MSG_PREHEAT_ABS_SETTINGS, lcd_control_temperature_preheat_abs_settings_menu);
    END_MENU();
  }

  /**
   *
   * "Temperature" > "Preheat PLA conf" submenu
   *
   */
  static void lcd_control_temperature_preheat_pla_settings_menu() {
    START_MENU();
    MENU_ITEM(back, MSG_TEMPERATURE);
    MENU_ITEM_EDIT(int3, MSG_FAN_SPEED, &plaPreheatFanSpeed, 0, 255);
    #if TEMP_SENSOR_0 != 0
      MENU_ITEM_EDIT(int3, MSG_NOZZLE, &plaPreheatHotendTemp, HEATER_0_MINTEMP, HEATER_0_MAXTEMP - 15);
    #endif
    #if TEMP_SENSOR_BED != 0
      MENU_ITEM_EDIT(int3, MSG_BED, &plaPreheatHPBTemp, BED_MINTEMP, BED_MAXTEMP - 15);
    #endif
    #if ENABLED(EEPROM_SETTINGS)
      MENU_ITEM(function, MSG_STORE_EPROM, Config_StoreSettings);
    #endif
    END_MENU();
  }

  /**
   *
   * "Temperature" > "Preheat ABS conf" submenu
   *
   */
  static void lcd_control_temperature_preheat_abs_settings_menu() {
    START_MENU();
    MENU_ITEM(back, MSG_TEMPERATURE);
    MENU_ITEM_EDIT(int3, MSG_FAN_SPEED, &absPreheatFanSpeed, 0, 255);
    #if TEMP_SENSOR_0 != 0
      MENU_ITEM_EDIT(int3, MSG_NOZZLE, &absPreheatHotendTemp, HEATER_0_MINTEMP, HEATER_0_MAXTEMP - 15);
    #endif
    #if TEMP_SENSOR_BED != 0
      MENU_ITEM_EDIT(int3, MSG_BED, &absPreheatHPBTemp, BED_MINTEMP, BED_MAXTEMP - 15);
    #endif
    #if ENABLED(EEPROM_SETTINGS)
      MENU_ITEM(function, MSG_STORE_EPROM, Config_StoreSettings);
    #endif
    END_MENU();
  }

  static void _reset_acceleration_rates() { planner.reset_acceleration_rates(); }

  /**
   *
   * "Control" > "Motion" submenu
   *
   */
  static void lcd_control_motion_menu() {
    START_MENU();
    MENU_ITEM(back, MSG_CONTROL);
    #if HAS_BED_PROBE
      MENU_ITEM_EDIT(float32, MSG_ZPROBE_ZOFFSET, &zprobe_zoffset, Z_PROBE_OFFSET_RANGE_MIN, Z_PROBE_OFFSET_RANGE_MAX);
    #endif
    // Manual bed leveling, Bed Z:
    #if ENABLED(MANUAL_BED_LEVELING)
      MENU_ITEM_EDIT(float43, MSG_BED_Z, &mbl.z_offset, -1, 1);
    #endif
    MENU_ITEM_EDIT(float5, MSG_ACC, &planner.acceleration, 10, 99000);
    MENU_ITEM_EDIT(float3, MSG_VXY_JERK, &planner.max_xy_jerk, 1, 990);
    #if ENABLED(DELTA)
      MENU_ITEM_EDIT(float3, MSG_VZ_JERK, &planner.max_z_jerk, 1, 990);
    #else
      MENU_ITEM_EDIT(float52, MSG_VZ_JERK, &planner.max_z_jerk, 0.1, 990);
    #endif
    MENU_ITEM_EDIT(float3, MSG_VE_JERK, &planner.max_e_jerk, 1, 990);
    MENU_ITEM_EDIT(float3, MSG_VMAX MSG_X, &planner.max_feedrate[X_AXIS], 1, 999);
    MENU_ITEM_EDIT(float3, MSG_VMAX MSG_Y, &planner.max_feedrate[Y_AXIS], 1, 999);
    MENU_ITEM_EDIT(float3, MSG_VMAX MSG_Z, &planner.max_feedrate[Z_AXIS], 1, 999);
    MENU_ITEM_EDIT(float3, MSG_VMAX MSG_E, &planner.max_feedrate[E_AXIS], 1, 999);
    MENU_ITEM_EDIT(float3, MSG_VMIN, &planner.min_feedrate, 0, 999);
    MENU_ITEM_EDIT(float3, MSG_VTRAV_MIN, &planner.min_travel_feedrate, 0, 999);
    MENU_ITEM_EDIT_CALLBACK(long5, MSG_AMAX MSG_X, &planner.max_acceleration_mm_per_s2[X_AXIS], 100, 99000, _reset_acceleration_rates);
    MENU_ITEM_EDIT_CALLBACK(long5, MSG_AMAX MSG_Y, &planner.max_acceleration_mm_per_s2[Y_AXIS], 100, 99000, _reset_acceleration_rates);
    MENU_ITEM_EDIT_CALLBACK(long5, MSG_AMAX MSG_Z, &planner.max_acceleration_mm_per_s2[Z_AXIS], 10, 99000, _reset_acceleration_rates);
    MENU_ITEM_EDIT_CALLBACK(long5, MSG_AMAX MSG_E, &planner.max_acceleration_mm_per_s2[E_AXIS], 100, 99000, _reset_acceleration_rates);
    MENU_ITEM_EDIT(float5, MSG_A_RETRACT, &planner.retract_acceleration, 100, 99000);
    MENU_ITEM_EDIT(float5, MSG_A_TRAVEL, &planner.travel_acceleration, 100, 99000);
    MENU_ITEM_EDIT(float52, MSG_XSTEPS, &planner.axis_steps_per_mm[X_AXIS], 5, 9999);
    MENU_ITEM_EDIT(float52, MSG_YSTEPS, &planner.axis_steps_per_mm[Y_AXIS], 5, 9999);
    #if ENABLED(DELTA)
      MENU_ITEM_EDIT(float52, MSG_ZSTEPS, &planner.axis_steps_per_mm[Z_AXIS], 5, 9999);
    #else
      MENU_ITEM_EDIT(float51, MSG_ZSTEPS, &planner.axis_steps_per_mm[Z_AXIS], 5, 9999);
    #endif
    MENU_ITEM_EDIT(float51, MSG_ESTEPS, &planner.axis_steps_per_mm[E_AXIS], 5, 9999);
    #if ENABLED(ABORT_ON_ENDSTOP_HIT_FEATURE_ENABLED)
      MENU_ITEM_EDIT(bool, MSG_ENDSTOP_ABORT, &stepper.abort_on_endstop_hit);
    #endif
    #if ENABLED(SCARA)
      MENU_ITEM_EDIT(float74, MSG_XSCALE, &axis_scaling[X_AXIS], 0.5, 2);
      MENU_ITEM_EDIT(float74, MSG_YSCALE, &axis_scaling[Y_AXIS], 0.5, 2);
    #endif
    END_MENU();
  }

  /**
   *
   * "Control" > "Filament" submenu
   *
   */
  static void lcd_control_volumetric_menu() {
    START_MENU();
    MENU_ITEM(back, MSG_CONTROL);

    MENU_ITEM_EDIT_CALLBACK(bool, MSG_VOLUMETRIC_ENABLED, &volumetric_enabled, calculate_volumetric_multipliers);

    if (volumetric_enabled) {
      #if EXTRUDERS == 1
        MENU_MULTIPLIER_ITEM_EDIT_CALLBACK(float43, MSG_FILAMENT_DIAM, &filament_size[0], 1.5, 3.25, calculate_volumetric_multipliers);
      #else //EXTRUDERS > 1
        MENU_MULTIPLIER_ITEM_EDIT_CALLBACK(float43, MSG_FILAMENT_DIAM MSG_DIAM_E1, &filament_size[0], 1.5, 3.25, calculate_volumetric_multipliers);
        MENU_MULTIPLIER_ITEM_EDIT_CALLBACK(float43, MSG_FILAMENT_DIAM MSG_DIAM_E2, &filament_size[1], 1.5, 3.25, calculate_volumetric_multipliers);
        #if EXTRUDERS > 2
          MENU_MULTIPLIER_ITEM_EDIT_CALLBACK(float43, MSG_FILAMENT_DIAM MSG_DIAM_E3, &filament_size[2], 1.5, 3.25, calculate_volumetric_multipliers);
          #if EXTRUDERS > 3
            MENU_MULTIPLIER_ITEM_EDIT_CALLBACK(float43, MSG_FILAMENT_DIAM MSG_DIAM_E4, &filament_size[3], 1.5, 3.25, calculate_volumetric_multipliers);
          #endif //EXTRUDERS > 3
        #endif //EXTRUDERS > 2
      #endif //EXTRUDERS > 1
    }

    END_MENU();
  }

  /**
   *
   * "Control" > "Contrast" submenu
   *
   */
  #if HAS_LCD_CONTRAST
    static void lcd_set_contrast() {
      ENCODER_DIRECTION_NORMAL();
      if (encoderPosition) {
        set_lcd_contrast(lcd_contrast + encoderPosition);
        encoderPosition = 0;
        lcdDrawUpdate = LCDVIEW_REDRAW_NOW;
      }
      if (lcdDrawUpdate) {
        lcd_implementation_drawedit(PSTR(MSG_CONTRAST),
          #if LCD_CONTRAST_MAX >= 100
            itostr3(lcd_contrast)
          #else
            itostr2(lcd_contrast)
          #endif
        );
      }
      if (LCD_CLICKED) lcd_goto_previous_menu(true);
    }
  #endif // HAS_LCD_CONTRAST

  /**
   *
   * "Control" > "Retract" submenu
   *
   */
  #if ENABLED(FWRETRACT)
    static void lcd_control_retract_menu() {
      START_MENU();
      MENU_ITEM(back, MSG_CONTROL);
      MENU_ITEM_EDIT(bool, MSG_AUTORETRACT, &autoretract_enabled);
      MENU_ITEM_EDIT(float52, MSG_CONTROL_RETRACT, &retract_length, 0, 100);
      #if EXTRUDERS > 1
        MENU_ITEM_EDIT(float52, MSG_CONTROL_RETRACT_SWAP, &retract_length_swap, 0, 100);
      #endif
      MENU_ITEM_EDIT(float3, MSG_CONTROL_RETRACTF, &retract_feedrate_mm_s, 1, 999);
      MENU_ITEM_EDIT(float52, MSG_CONTROL_RETRACT_ZLIFT, &retract_zlift, 0, 999);
      MENU_ITEM_EDIT(float52, MSG_CONTROL_RETRACT_RECOVER, &retract_recover_length, 0, 100);
      #if EXTRUDERS > 1
        MENU_ITEM_EDIT(float52, MSG_CONTROL_RETRACT_RECOVER_SWAP, &retract_recover_length_swap, 0, 100);
      #endif
      MENU_ITEM_EDIT(float3, MSG_CONTROL_RETRACT_RECOVERF, &retract_recover_feedrate, 1, 999);
      END_MENU();
    }
  #endif // FWRETRACT

  #if ENABLED(SDSUPPORT)

    #if !PIN_EXISTS(SD_DETECT)
      static void lcd_sd_refresh() {
        card.initsd();
        currentMenuViewOffset = 0;
      }
    #endif

    static void lcd_sd_updir() {
      card.updir();
      currentMenuViewOffset = 0;
    }

    /**
     *
     * "Print from SD" submenu
     *
     */
    void lcd_sdcard_menu() {
      ENCODER_DIRECTION_MENUS();
      if (lcdDrawUpdate == 0 && LCD_CLICKED == 0) return; // nothing to do (so don't thrash the SD card)
      uint16_t fileCnt = card.getnrfilenames();
      START_MENU();
      MENU_ITEM(back, MSG_MAIN);
      card.getWorkDirName();
      if (card.filename[0] == '/') {
        #if !PIN_EXISTS(SD_DETECT)
          MENU_ITEM(function, LCD_STR_REFRESH MSG_REFRESH, lcd_sd_refresh);
        #endif
      }
      else {
        MENU_ITEM(function, LCD_STR_FOLDER "..", lcd_sd_updir);
      }

      for (uint16_t i = 0; i < fileCnt; i++) {
        if (_menuItemNr == _lineNr) {
          card.getfilename(
             #if ENABLED(SDCARD_RATHERRECENTFIRST)
               fileCnt-1 -
             #endif
             i
          );

          if (card.filenameIsDir)
            MENU_ITEM(sddirectory, MSG_CARD_MENU, card.filename, card.longFilename);
          else
            MENU_ITEM(sdfile, MSG_CARD_MENU, card.filename, card.longFilename);
        }
        else {
          MENU_ITEM_DUMMY();
        }
      }
      END_MENU();
    }

  #endif //SDSUPPORT

  /**
   *
   * Functions for editing single values
   *
   * The "menu_edit_type" macro generates the functions needed to edit a numerical value.
   *
   * For example, menu_edit_type(int, int3, itostr3, 1) expands into these functions:
   *
   *   bool _menu_edit_int3();
   *   void menu_edit_int3(); // edit int (interactively)
   *   void menu_edit_callback_int3(); // edit int (interactively) with callback on completion
   *   static void _menu_action_setting_edit_int3(const char* pstr, int* ptr, int minValue, int maxValue);
   *   static void menu_action_setting_edit_int3(const char* pstr, int* ptr, int minValue, int maxValue);
   *   static void menu_action_setting_edit_callback_int3(const char* pstr, int* ptr, int minValue, int maxValue, screenFunc_t callback); // edit int with callback
   *
   * You can then use one of the menu macros to present the edit interface:
   *   MENU_ITEM_EDIT(int3, MSG_SPEED, &feedrate_multiplier, 10, 999)
   *
   * This expands into a more primitive menu item:
   *   MENU_ITEM(setting_edit_int3, MSG_SPEED, PSTR(MSG_SPEED), &feedrate_multiplier, 10, 999)
   *
   *
   * Also: MENU_MULTIPLIER_ITEM_EDIT, MENU_ITEM_EDIT_CALLBACK, and MENU_MULTIPLIER_ITEM_EDIT_CALLBACK
   *
   *       menu_action_setting_edit_int3(PSTR(MSG_SPEED), &feedrate_multiplier, 10, 999)
   */
  #define menu_edit_type(_type, _name, _strFunc, scale) \
    bool _menu_edit_ ## _name () { \
      ENCODER_DIRECTION_NORMAL(); \
      bool isClicked = LCD_CLICKED; \
      if ((int32_t)encoderPosition < 0) encoderPosition = 0; \
      if ((int32_t)encoderPosition > maxEditValue) encoderPosition = maxEditValue; \
      if (lcdDrawUpdate) \
        lcd_implementation_drawedit(editLabel, _strFunc(((_type)((int32_t)encoderPosition + minEditValue)) / scale)); \
      if (isClicked) { \
        *((_type*)editValue) = ((_type)((int32_t)encoderPosition + minEditValue)) / scale; \
        lcd_goto_previous_menu(true); \
      } \
      return isClicked; \
    } \
    void menu_edit_ ## _name () { _menu_edit_ ## _name(); } \
    void menu_edit_callback_ ## _name () { if (_menu_edit_ ## _name ()) (*callbackFunc)(); } \
    static void _menu_action_setting_edit_ ## _name (const char* pstr, _type* ptr, _type minValue, _type maxValue) { \
      lcd_save_previous_menu(); \
      \
      lcdDrawUpdate = LCDVIEW_CLEAR_CALL_REDRAW; \
      \
      editLabel = pstr; \
      editValue = ptr; \
      minEditValue = minValue * scale; \
      maxEditValue = maxValue * scale - minEditValue; \
      encoderPosition = (*ptr) * scale - minEditValue; \
    } \
    static void menu_action_setting_edit_ ## _name (const char* pstr, _type* ptr, _type minValue, _type maxValue) { \
      _menu_action_setting_edit_ ## _name(pstr, ptr, minValue, maxValue); \
      currentScreen = menu_edit_ ## _name; \
    }\
    static void menu_action_setting_edit_callback_ ## _name (const char* pstr, _type* ptr, _type minValue, _type maxValue, screenFunc_t callback) { \
      _menu_action_setting_edit_ ## _name(pstr, ptr, minValue, maxValue); \
      currentScreen = menu_edit_callback_ ## _name; \
      callbackFunc = callback; \
    }
  menu_edit_type(int, int3, itostr3, 1);
  menu_edit_type(float, float3, ftostr3, 1);
  menu_edit_type(float, float32, ftostr32, 100);
  menu_edit_type(float, float43, ftostr43sign, 1000);
  menu_edit_type(float, float5, ftostr5rj, 0.01);
  menu_edit_type(float, float51, ftostr51sign, 10);
  menu_edit_type(float, float52, ftostr52sign, 100);
  menu_edit_type(unsigned long, long5, ftostr5rj, 0.01);

  /**
   *
   * Handlers for RepRap World Keypad input
   *
   */
  #if ENABLED(REPRAPWORLD_KEYPAD)
    static void reprapworld_keypad_move_z_up() {
      encoderPosition = 1;
      move_menu_scale = REPRAPWORLD_KEYPAD_MOVE_STEP;
      lcd_move_z();
    }
    static void reprapworld_keypad_move_z_down() {
      encoderPosition = -1;
      move_menu_scale = REPRAPWORLD_KEYPAD_MOVE_STEP;
      lcd_move_z();
    }
    static void reprapworld_keypad_move_x_left() {
      encoderPosition = -1;
      move_menu_scale = REPRAPWORLD_KEYPAD_MOVE_STEP;
      lcd_move_x();
    }
    static void reprapworld_keypad_move_x_right() {
      encoderPosition = 1;
      move_menu_scale = REPRAPWORLD_KEYPAD_MOVE_STEP;
      lcd_move_x();
    }
    static void reprapworld_keypad_move_y_down() {
      encoderPosition = 1;
      move_menu_scale = REPRAPWORLD_KEYPAD_MOVE_STEP;
      lcd_move_y();
    }
    static void reprapworld_keypad_move_y_up() {
      encoderPosition = -1;
      move_menu_scale = REPRAPWORLD_KEYPAD_MOVE_STEP;
      lcd_move_y();
    }
    static void reprapworld_keypad_move_home() {
      enqueue_and_echo_commands_P(PSTR("G28")); // move all axes home
    }
  #endif // REPRAPWORLD_KEYPAD


  /**
   *
   * Audio feedback for controller clicks
   *
   */

  #if ENABLED(LCD_USE_I2C_BUZZER)
    void lcd_buzz(long duration, uint16_t freq) { // called from buzz() in Marlin_main.cpp where lcd is unknown
      lcd.buzz(duration, freq);
    }
  #endif

  void lcd_quick_feedback() {
    lcdDrawUpdate = LCDVIEW_CLEAR_CALL_REDRAW;
    next_button_update_ms = millis() + 500;

    #if ENABLED(LCD_USE_I2C_BUZZER)
      lcd.buzz(LCD_FEEDBACK_FREQUENCY_DURATION_MS, LCD_FEEDBACK_FREQUENCY_HZ);
    #elif PIN_EXISTS(BEEPER)
      buzzer.tone(LCD_FEEDBACK_FREQUENCY_DURATION_MS, LCD_FEEDBACK_FREQUENCY_HZ);
    #else
      delay(LCD_FEEDBACK_FREQUENCY_DURATION_MS);
    #endif
  }

  /**
   *
   * Menu actions
   *
   */
  static void menu_action_back() { lcd_goto_previous_menu(); }
  static void menu_action_submenu(screenFunc_t func) { lcd_save_previous_menu(); lcd_goto_screen(func); }
  static void menu_action_gcode(const char* pgcode) { enqueue_and_echo_commands_P(pgcode); }
  static void menu_action_function(screenFunc_t func) { (*func)(); }

  #if ENABLED(SDSUPPORT)

    static void menu_action_sdfile(const char* filename, char* longFilename) {
      UNUSED(longFilename);
      card.openAndPrintFile(filename);
      lcd_return_to_status();
    }

    static void menu_action_sddirectory(const char* filename, char* longFilename) {
      UNUSED(longFilename);
      card.chdir(filename);
      encoderPosition = 0;
    }

  #endif //SDSUPPORT

  static void menu_action_setting_edit_bool(const char* pstr, bool* ptr) {UNUSED(pstr); *ptr = !(*ptr); }
  static void menu_action_setting_edit_callback_bool(const char* pstr, bool* ptr, screenFunc_t callback) {
    menu_action_setting_edit_bool(pstr, ptr);
    (*callback)();
  }

#endif //ULTIPANEL

/** LCD API **/
void lcd_init() {

  lcd_implementation_init();

  #if ENABLED(NEWPANEL)
    #if BUTTON_EXISTS(EN1)
      SET_INPUT(BTN_EN1);
      WRITE(BTN_EN1, HIGH);
    #endif

    #if BUTTON_EXISTS(EN2)
      SET_INPUT(BTN_EN2);
      WRITE(BTN_EN2, HIGH);
    #endif

    #if BUTTON_EXISTS(ENC)
      SET_INPUT(BTN_ENC);
      WRITE(BTN_ENC, HIGH);
    #endif

    #if ENABLED(REPRAPWORLD_KEYPAD)
      pinMode(SHIFT_CLK, OUTPUT);
      pinMode(SHIFT_LD, OUTPUT);
      pinMode(SHIFT_OUT, INPUT);
      WRITE(SHIFT_OUT, HIGH);
      WRITE(SHIFT_LD, HIGH);
    #endif

    #if BUTTON_EXISTS(UP)
      SET_INPUT(BTN_UP);
    #endif
    #if BUTTON_EXISTS(DWN)
      SET_INPUT(BTN_DWN);
    #endif
    #if BUTTON_EXISTS(LFT)
      SET_INPUT(BTN_LFT);
    #endif
    #if BUTTON_EXISTS(RT)
      SET_INPUT(BTN_RT);
    #endif

  #else  // Not NEWPANEL

    #if ENABLED(SR_LCD_2W_NL) // Non latching 2 wire shift register
      pinMode(SR_DATA_PIN, OUTPUT);
      pinMode(SR_CLK_PIN, OUTPUT);
    #elif defined(SHIFT_CLK)
      pinMode(SHIFT_CLK, OUTPUT);
      pinMode(SHIFT_LD, OUTPUT);
      pinMode(SHIFT_EN, OUTPUT);
      pinMode(SHIFT_OUT, INPUT);
      WRITE(SHIFT_OUT, HIGH);
      WRITE(SHIFT_LD, HIGH);
      WRITE(SHIFT_EN, LOW);
    #endif // SR_LCD_2W_NL

  #endif//!NEWPANEL

  #if ENABLED(SDSUPPORT) && PIN_EXISTS(SD_DETECT)
    SET_INPUT(SD_DETECT_PIN);
    WRITE(SD_DETECT_PIN, HIGH);
    lcd_sd_status = 2; // UNKNOWN
  #endif

  #if ENABLED(LCD_HAS_SLOW_BUTTONS)
    slow_buttons = 0;
  #endif

  lcd_buttons_update();

  #if ENABLED(ULTIPANEL)
    encoderDiff = 0;
  #endif
}

int lcd_strlen(const char* s) {
  int i = 0, j = 0;
  while (s[i]) {
    if ((s[i] & 0xc0) != 0x80) j++;
    i++;
  }
  return j;
}

int lcd_strlen_P(const char* s) {
  int j = 0;
  while (pgm_read_byte(s)) {
    if ((pgm_read_byte(s) & 0xc0) != 0x80) j++;
    s++;
  }
  return j;
}

bool lcd_blink() {
  static uint8_t blink = 0;
  static millis_t next_blink_ms = 0;
  millis_t ms = millis();
  if (ELAPSED(ms, next_blink_ms)) {
    blink ^= 0xFF;
    next_blink_ms = ms + 1000 - LCD_UPDATE_INTERVAL / 2;
  }
  return blink != 0;
}

/**
 * Update the LCD, read encoder buttons, etc.
 *   - Read button states
 *   - Check the SD Card slot state
 *   - Act on RepRap World keypad input
 *   - Update the encoder position
 *   - Apply acceleration to the encoder position
 *   - Set lcdDrawUpdate = LCDVIEW_CALL_REDRAW_NOW on controller events
 *   - Reset the Info Screen timeout if there's any input
 *   - Update status indicators, if any
 *
 *   Run the current LCD menu handler callback function:
 *   - Call the handler only if lcdDrawUpdate != LCDVIEW_NONE
 *   - Before calling the handler, LCDVIEW_CALL_NO_REDRAW => LCDVIEW_NONE
 *   - Call the menu handler. Menu handlers should do the following:
 *     - If a value changes, set lcdDrawUpdate to LCDVIEW_REDRAW_NOW and draw the value
 *       (Encoder events automatically set lcdDrawUpdate for you.)
 *     - if (lcdDrawUpdate) { redraw }
 *     - Before exiting the handler set lcdDrawUpdate to:
 *       - LCDVIEW_CLEAR_CALL_REDRAW to clear screen and set LCDVIEW_CALL_REDRAW_NEXT.
 *       - LCDVIEW_REDRAW_NOW or LCDVIEW_NONE to keep drawingm but only in this loop.
 *       - LCDVIEW_REDRAW_NEXT to keep drawing and draw on the next loop also.
 *       - LCDVIEW_CALL_NO_REDRAW to keep drawing (or start drawing) with no redraw on the next loop.
 *     - NOTE: For graphical displays menu handlers may be called 2 or more times per loop,
 *             so don't change lcdDrawUpdate without considering this.
 *
 *   After the menu handler callback runs (or not):
 *   - Clear the LCD if lcdDrawUpdate == LCDVIEW_CLEAR_CALL_REDRAW
 *   - Update lcdDrawUpdate for the next loop (i.e., move one state down, usually)
 *
 * No worries. This function is only called from the main thread.
 */
void lcd_update() {

  #if ENABLED(ULTIPANEL)
    static millis_t return_to_status_ms = 0;
    manage_manual_move();
  #endif

  lcd_buttons_update();

  #if ENABLED(SDSUPPORT) && PIN_EXISTS(SD_DETECT)

    bool sd_status = IS_SD_INSERTED;
    if (sd_status != lcd_sd_status && lcd_detected()) {
      lcdDrawUpdate = LCDVIEW_CLEAR_CALL_REDRAW;
      lcd_implementation_init( // to maybe revive the LCD if static electricity killed it.
        #if ENABLED(LCD_PROGRESS_BAR) && ENABLED(ULTIPANEL)
          currentScreen == lcd_status_screen
        #endif
      );

      if (sd_status) {
        card.initsd();
        if (lcd_sd_status != 2) LCD_MESSAGEPGM(MSG_SD_INSERTED);
      }
      else {
        card.release();
        if (lcd_sd_status != 2) LCD_MESSAGEPGM(MSG_SD_REMOVED);
      }

      lcd_sd_status = sd_status;
    }

  #endif //SDSUPPORT && SD_DETECT_PIN

  millis_t ms = millis();
  if (ELAPSED(ms, next_lcd_update_ms)) {

    next_lcd_update_ms = ms + LCD_UPDATE_INTERVAL;

    #if ENABLED(LCD_HAS_STATUS_INDICATORS)
      lcd_implementation_update_indicators();
    #endif

    #if ENABLED(LCD_HAS_SLOW_BUTTONS)
      slow_buttons = lcd_implementation_read_slow_buttons(); // buttons which take too long to read in interrupt context
    #endif

    #if ENABLED(ULTIPANEL)

      #if ENABLED(REPRAPWORLD_KEYPAD)

        #if ENABLED(DELTA) || ENABLED(SCARA)
          #define _KEYPAD_MOVE_ALLOWED (axis_homed[X_AXIS] && axis_homed[Y_AXIS] && axis_homed[Z_AXIS])
        #else
          #define _KEYPAD_MOVE_ALLOWED true
        #endif

        if (REPRAPWORLD_KEYPAD_MOVE_HOME)       reprapworld_keypad_move_home();
        if (_KEYPAD_MOVE_ALLOWED) {
          if (REPRAPWORLD_KEYPAD_MOVE_Z_UP)     reprapworld_keypad_move_z_up();
          if (REPRAPWORLD_KEYPAD_MOVE_Z_DOWN)   reprapworld_keypad_move_z_down();
          if (REPRAPWORLD_KEYPAD_MOVE_X_LEFT)   reprapworld_keypad_move_x_left();
          if (REPRAPWORLD_KEYPAD_MOVE_X_RIGHT)  reprapworld_keypad_move_x_right();
          if (REPRAPWORLD_KEYPAD_MOVE_Y_DOWN)   reprapworld_keypad_move_y_down();
          if (REPRAPWORLD_KEYPAD_MOVE_Y_UP)     reprapworld_keypad_move_y_up();
        }
      #endif

      bool encoderPastThreshold = (abs(encoderDiff) >= ENCODER_PULSES_PER_STEP);
      if (encoderPastThreshold || LCD_CLICKED) {
        if (encoderPastThreshold) {
          int32_t encoderMultiplier = 1;

          #if ENABLED(ENCODER_RATE_MULTIPLIER)

            if (encoderRateMultiplierEnabled) {
              int32_t encoderMovementSteps = abs(encoderDiff) / ENCODER_PULSES_PER_STEP;

              if (lastEncoderMovementMillis != 0) {
                // Note that the rate is always calculated between to passes through the
                // loop and that the abs of the encoderDiff value is tracked.
                float encoderStepRate = (float)(encoderMovementSteps) / ((float)(ms - lastEncoderMovementMillis)) * 1000.0;

                if (encoderStepRate >= ENCODER_100X_STEPS_PER_SEC)     encoderMultiplier = 100;
                else if (encoderStepRate >= ENCODER_10X_STEPS_PER_SEC) encoderMultiplier = 10;

                #if ENABLED(ENCODER_RATE_MULTIPLIER_DEBUG)
                  SERIAL_ECHO_START;
                  SERIAL_ECHO("Enc Step Rate: ");
                  SERIAL_ECHO(encoderStepRate);
                  SERIAL_ECHO("  Multiplier: ");
                  SERIAL_ECHO(encoderMultiplier);
                  SERIAL_ECHO("  ENCODER_10X_STEPS_PER_SEC: ");
                  SERIAL_ECHO(ENCODER_10X_STEPS_PER_SEC);
                  SERIAL_ECHO("  ENCODER_100X_STEPS_PER_SEC: ");
                  SERIAL_ECHOLN(ENCODER_100X_STEPS_PER_SEC);
                #endif //ENCODER_RATE_MULTIPLIER_DEBUG
              }

              lastEncoderMovementMillis = ms;
            } // encoderRateMultiplierEnabled
          #endif //ENCODER_RATE_MULTIPLIER

          encoderPosition += (encoderDiff * encoderMultiplier) / ENCODER_PULSES_PER_STEP;
          encoderDiff = 0;
        }
        return_to_status_ms = ms + LCD_TIMEOUT_TO_STATUS;
        lcdDrawUpdate = LCDVIEW_REDRAW_NOW;
      }
    #endif //ULTIPANEL

    // We arrive here every ~100ms when idling often enough.
    // Instead of tracking the changes simply redraw the Info Screen ~1 time a second.
    static int8_t lcd_status_update_delay = 1; // first update one loop delayed
    if (
      #if ENABLED(ULTIPANEL)
        currentScreen == lcd_status_screen &&
      #endif
        !lcd_status_update_delay--) {
      lcd_status_update_delay = 9;
      lcdDrawUpdate = LCDVIEW_REDRAW_NOW;
    }

    if (lcdDrawUpdate) {

      switch (lcdDrawUpdate) {
        case LCDVIEW_CALL_NO_REDRAW:
          lcdDrawUpdate = LCDVIEW_NONE;
          break;
        case LCDVIEW_CLEAR_CALL_REDRAW: // set by handlers, then altered after (rarely occurs here)
        case LCDVIEW_CALL_REDRAW_NEXT:  // set by handlers, then altered after (never occurs here?)
          lcdDrawUpdate = LCDVIEW_REDRAW_NOW;
        case LCDVIEW_REDRAW_NOW:        // set above, or by a handler through LCDVIEW_CALL_REDRAW_NEXT
        case LCDVIEW_NONE:
          break;
      }

      #if ENABLED(DOGLCD)  // Changes due to different driver architecture of the DOGM display
        static int8_t dot_color = 0;
        dot_color = 1 - dot_color;
        u8g.firstPage();
        do {
          lcd_setFont(FONT_MENU);
          u8g.setPrintPos(125, 0);
          u8g.setColorIndex(dot_color); // Set color for the alive dot
          u8g.drawPixel(127, 63); // draw alive dot
          u8g.setColorIndex(1); // black on white
          (*currentScreen)();
        } while (u8g.nextPage());
      #elif ENABLED(ULTIPANEL)
        (*currentScreen)();
      #else
        lcd_status_screen();
      #endif
    }

    #if ENABLED(ULTIPANEL)

      // Return to Status Screen after a timeout
      if (currentScreen == lcd_status_screen || defer_return_to_status)
        return_to_status_ms = ms + LCD_TIMEOUT_TO_STATUS;
      else if (ELAPSED(ms, return_to_status_ms))
        lcd_return_to_status();

    #endif // ULTIPANEL

    switch (lcdDrawUpdate) {
      case LCDVIEW_CLEAR_CALL_REDRAW:
        lcd_implementation_clear();
      case LCDVIEW_CALL_REDRAW_NEXT:
        lcdDrawUpdate = LCDVIEW_REDRAW_NOW;
        break;
      case LCDVIEW_REDRAW_NOW:
        lcdDrawUpdate = LCDVIEW_NONE;
        break;
      case LCDVIEW_NONE:
        break;
    }

  }
}

void lcd_finishstatus(bool persist=false) {
  #if !(ENABLED(LCD_PROGRESS_BAR) && (PROGRESS_MSG_EXPIRE > 0))
    UNUSED(persist);
  #endif

  #if ENABLED(LCD_PROGRESS_BAR)
    progress_bar_ms = millis();
    #if PROGRESS_MSG_EXPIRE > 0
      expire_status_ms = persist ? 0 : progress_bar_ms + PROGRESS_MSG_EXPIRE;
    #endif
  #endif
  lcdDrawUpdate = LCDVIEW_CLEAR_CALL_REDRAW;

  #if ENABLED(FILAMENT_LCD_DISPLAY)
    previous_lcd_status_ms = millis();  //get status message to show up for a while
  #endif
}

#if ENABLED(LCD_PROGRESS_BAR) && PROGRESS_MSG_EXPIRE > 0
  void dontExpireStatus() { expire_status_ms = 0; }
#endif

void set_utf_strlen(char* s, uint8_t n) {
  uint8_t i = 0, j = 0;
  while (s[i] && (j < n)) {
    if ((s[i] & 0xc0u) != 0x80u) j++;
    i++;
  }
  while (j++ < n) s[i++] = ' ';
  s[i] = '\0';
}

bool lcd_hasstatus() { return (lcd_status_message[0] != '\0'); }

void lcd_setstatus(const char* message, bool persist) {
  if (lcd_status_message_level > 0) return;
  strncpy(lcd_status_message, message, 3 * (LCD_WIDTH));
  set_utf_strlen(lcd_status_message, LCD_WIDTH);
  lcd_finishstatus(persist);
}

void lcd_setstatuspgm(const char* message, uint8_t level) {
  if (level >= lcd_status_message_level) {
    strncpy_P(lcd_status_message, message, 3 * (LCD_WIDTH));
    set_utf_strlen(lcd_status_message, LCD_WIDTH);
    lcd_status_message_level = level;
    lcd_finishstatus(level > 0);
  }
}

void lcd_setalertstatuspgm(const char* message) {
  lcd_setstatuspgm(message, 1);
  #if ENABLED(ULTIPANEL)
    lcd_return_to_status();
  #endif
}

void lcd_reset_alert_level() { lcd_status_message_level = 0; }

#if HAS_LCD_CONTRAST
  void set_lcd_contrast(int value) {
    lcd_contrast = constrain(value, LCD_CONTRAST_MIN, LCD_CONTRAST_MAX);
    u8g.setContrast(lcd_contrast);
  }
#endif

#if ENABLED(ULTIPANEL)

  /**
   * Setup Rotary Encoder Bit Values (for two pin encoders to indicate movement)
   * These values are independent of which pins are used for EN_A and EN_B indications
   * The rotary encoder part is also independent to the chipset used for the LCD
   */
  #if defined(EN_A) && defined(EN_B)
    #define encrot0 0
    #define encrot1 2
    #define encrot2 3
    #define encrot3 1
  #endif

  #define GET_BUTTON_STATES(DST) \
    uint8_t new_##DST = 0; \
    WRITE(SHIFT_LD, LOW); \
    WRITE(SHIFT_LD, HIGH); \
    for (int8_t i = 0; i < 8; i++) { \
      new_##DST >>= 1; \
      if (READ(SHIFT_OUT)) SBI(new_##DST, 7); \
      WRITE(SHIFT_CLK, HIGH); \
      WRITE(SHIFT_CLK, LOW); \
    } \
    DST = ~new_##DST; //invert it, because a pressed switch produces a logical 0


  /**
   * Read encoder buttons from the hardware registers
   * Warning: This function is called from interrupt context!
   */
  void lcd_buttons_update() {
    #if ENABLED(NEWPANEL)
      uint8_t newbutton = 0;
      #if BUTTON_EXISTS(EN1)
        if (BUTTON_PRESSED(EN1)) newbutton |= EN_A;
      #endif
      #if BUTTON_EXISTS(EN2)
        if (BUTTON_PRESSED(EN2)) newbutton |= EN_B;
      #endif
      #if LCD_HAS_DIRECTIONAL_BUTTONS || BUTTON_EXISTS(ENC)
        millis_t now = millis();
      #endif

      #if LCD_HAS_DIRECTIONAL_BUTTONS
        if (ELAPSED(now, next_button_update_ms)) {
          if (false) {
            // for the else-ifs below
          }
          #if BUTTON_EXISTS(UP)
            else if (BUTTON_PRESSED(UP)) {
              encoderDiff = -(ENCODER_STEPS_PER_MENU_ITEM);
              next_button_update_ms = now + 300;
            }
          #endif
          #if BUTTON_EXISTS(DWN)
            else if (BUTTON_PRESSED(DWN)) {
              encoderDiff = ENCODER_STEPS_PER_MENU_ITEM;
              next_button_update_ms = now + 300;
            }
          #endif
          #if BUTTON_EXISTS(LFT)
            else if (BUTTON_PRESSED(LFT)) {
              encoderDiff = -(ENCODER_PULSES_PER_STEP);
              next_button_update_ms = now + 300;
            }
          #endif
          #if BUTTON_EXISTS(RT)
            else if (BUTTON_PRESSED(RT)) {
              encoderDiff = ENCODER_PULSES_PER_STEP;
              next_button_update_ms = now + 300;
            }
          #endif
        }
      #endif

      #if BUTTON_EXISTS(ENC)
        if (ELAPSED(now, next_button_update_ms) && BUTTON_PRESSED(ENC)) newbutton |= EN_C;
      #endif

      buttons = newbutton;
      #if ENABLED(LCD_HAS_SLOW_BUTTONS)
        buttons |= slow_buttons;
      #endif
      #if ENABLED(REPRAPWORLD_KEYPAD)
        GET_BUTTON_STATES(buttons_reprapworld_keypad);
      #endif
    #else
      GET_BUTTON_STATES(buttons);
    #endif //!NEWPANEL

    #if ENABLED(REVERSE_MENU_DIRECTION) && ENABLED(REVERSE_ENCODER_DIRECTION)
      #define ENCODER_DIFF_CW  (encoderDiff -= encoderDirection)
      #define ENCODER_DIFF_CCW (encoderDiff += encoderDirection)
    #elif ENABLED(REVERSE_MENU_DIRECTION)
      #define ENCODER_DIFF_CW  (encoderDiff += encoderDirection)
      #define ENCODER_DIFF_CCW (encoderDiff -= encoderDirection)
    #elif ENABLED(REVERSE_ENCODER_DIRECTION)
      #define ENCODER_DIFF_CW  (encoderDiff--)
      #define ENCODER_DIFF_CCW (encoderDiff++)
    #else
      #define ENCODER_DIFF_CW  (encoderDiff++)
      #define ENCODER_DIFF_CCW (encoderDiff--)
    #endif
    #define ENCODER_SPIN(_E1, _E2) switch (lastEncoderBits) { case _E1: ENCODER_DIFF_CW; break; case _E2: ENCODER_DIFF_CCW; }

    //manage encoder rotation
    uint8_t enc = 0;
    if (buttons & EN_A) enc |= B01;
    if (buttons & EN_B) enc |= B10;
    if (enc != lastEncoderBits) {
      switch (enc) {
        case encrot0: ENCODER_SPIN(encrot3, encrot1); break;
        case encrot1: ENCODER_SPIN(encrot0, encrot2); break;
        case encrot2: ENCODER_SPIN(encrot1, encrot3); break;
        case encrot3: ENCODER_SPIN(encrot2, encrot0); break;
      }
    }
    lastEncoderBits = enc;
  }

  bool lcd_detected(void) {
    #if (ENABLED(LCD_I2C_TYPE_MCP23017) || ENABLED(LCD_I2C_TYPE_MCP23008)) && ENABLED(DETECT_DEVICE)
      return lcd.LcdDetected() == 1;
    #else
      return true;
    #endif
  }

  bool lcd_clicked() { return LCD_CLICKED; }

#endif // ULTIPANEL

/*********************************/
/** Number to string conversion **/
/*********************************/

#define DIGIT(n) ('0' + (n))
#define DIGIMOD(n) DIGIT((n) % 10)

char conv[8];

// Convert float to rj string with 123 or -12 format
char *ftostr3(const float& x) { return itostr3((int)x); }

// Convert float to rj string with _123, -123, _-12, or __-1 format
char *ftostr4sign(const float& x) { return itostr4sign((int)x); }

// Convert unsigned int to string with 12 format
char* itostr2(const uint8_t& x) {
  //sprintf(conv,"%5.1f",x);
  int xx = x;
  conv[0] = DIGIMOD(xx / 10);
  conv[1] = DIGIMOD(xx);
  conv[2] = '\0';
  return conv;
}

// Convert float to string with +123.4 / -123.4 format
char* ftostr41sign(const float& x) {
  int xx = int(abs(x * 10)) % 10000;
  conv[0] = x >= 0 ? '+' : '-';
  conv[1] = DIGIMOD(xx / 1000);
  conv[2] = DIGIMOD(xx / 100);
  conv[3] = DIGIMOD(xx / 10);
  conv[4] = '.';
  conv[5] = DIGIMOD(xx);
  conv[6] = '\0';
  return conv;
}


// Convert signed float to string with 023.45 / -23.45 format
char *ftostr32(const float& x) {
  long xx = abs(x * 100);
  conv[0] = x >= 0 ? DIGIMOD(xx / 10000) : '-';
  conv[1] = DIGIMOD(xx / 1000);
  conv[2] = DIGIMOD(xx / 100);
  conv[3] = '.';
  conv[4] = DIGIMOD(xx / 10);
  conv[5] = DIGIMOD(xx);
  conv[6] = '\0';
  return conv;
}

// Convert signed float to string (6 digit) with -1.234 / _0.000 / +1.234 format
char* ftostr43sign(const float& x, char plus/*=' '*/) {
  long xx = x * 1000;
  if (xx == 0)
    conv[0] = ' ';
  else if (xx > 0)
    conv[0] = plus;
  else {
    xx = -xx;
    conv[0] = '-';
  }
  conv[1] = DIGIMOD(xx / 1000);
  conv[2] = '.';
  conv[3] = DIGIMOD(xx / 100);
  conv[4] = DIGIMOD(xx / 10);
  conv[5] = DIGIMOD(xx);
  conv[6] = '\0';
  return conv;
}

// Convert unsigned float to string with 1.23 format
char* ftostr12ns(const float& x) {
  long xx = x * 100;
  xx = abs(xx);
  conv[0] = DIGIMOD(xx / 100);
  conv[1] = '.';
  conv[2] = DIGIMOD(xx / 10);
  conv[3] = DIGIMOD(xx);
  conv[4] = '\0';
  return conv;
}

// Convert signed int to lj string with +012 / -012 format
char* itostr3sign(const int& x) {
  int xx;
  if (x >= 0) {
    conv[0] = '+';
    xx = x;
  }
  else {
    conv[0] = '-';
    xx = -x;
  }
  conv[1] = DIGIMOD(xx / 100);
  conv[2] = DIGIMOD(xx / 10);
  conv[3] = DIGIMOD(xx);
  conv[4] = '.';
  conv[5] = '0';
  conv[6] = '\0';
  return conv;
}

// Convert signed int to rj string with 123 or -12 format
char* itostr3(const int& x) {
  int xx = x;
  if (xx < 0) {
    conv[0] = '-';
    xx = -xx;
  }
  else
    conv[0] = xx >= 100 ? DIGIMOD(xx / 100) : ' ';

  conv[1] = xx >= 10 ? DIGIMOD(xx / 10) : ' ';
  conv[2] = DIGIMOD(xx);
  conv[3] = '\0';
  return conv;
}

// Convert unsigned int to lj string with 123 format
char* itostr3left(const int& xx) {
  if (xx >= 100) {
    conv[0] = DIGIMOD(xx / 100);
    conv[1] = DIGIMOD(xx / 10);
    conv[2] = DIGIMOD(xx);
    conv[3] = '\0';
  }
  else if (xx >= 10) {
    conv[0] = DIGIMOD(xx / 10);
    conv[1] = DIGIMOD(xx);
    conv[2] = '\0';
  }
  else {
    conv[0] = DIGIMOD(xx);
    conv[1] = '\0';
  }
  return conv;
}

// Convert signed int to rj string with _123, -123, _-12, or __-1 format
char *itostr4sign(const int& x) {
  int xx = abs(x);
  int sign = 0;
  if (xx >= 100) {
    conv[1] = DIGIMOD(xx / 100);
    conv[2] = DIGIMOD(xx / 10);
  }
  else if (xx >= 10) {
    conv[0] = ' ';
    sign = 1;
    conv[2] = DIGIMOD(xx / 10);
  }
  else {
    conv[0] = ' ';
    conv[1] = ' ';
    sign = 2;
  }
  conv[sign] = x < 0 ? '-' : ' ';
  conv[3] = DIGIMOD(xx);
  conv[4] = '\0';
  return conv;
}

// Convert unsigned float to rj string with 12345 format
char* ftostr5rj(const float& x) {
  long xx = abs(x);
  conv[0] = xx >= 10000 ? DIGIMOD(xx / 10000) : ' ';
  conv[1] = xx >= 1000 ? DIGIMOD(xx / 1000) : ' ';
  conv[2] = xx >= 100 ? DIGIMOD(xx / 100) : ' ';
  conv[3] = xx >= 10 ? DIGIMOD(xx / 10) : ' ';
  conv[4] = DIGIMOD(xx);
  conv[5] = '\0';
  return conv;
}

// Convert signed float to string with +1234.5 format
char* ftostr51sign(const float& x) {
  long xx = abs(x * 10);
  conv[0] = (x >= 0) ? '+' : '-';
  conv[1] = DIGIMOD(xx / 10000);
  conv[2] = DIGIMOD(xx / 1000);
  conv[3] = DIGIMOD(xx / 100);
  conv[4] = DIGIMOD(xx / 10);
  conv[5] = '.';
  conv[6] = DIGIMOD(xx);
  conv[7] = '\0';
  return conv;
}

// Convert signed float to string with +123.45 format
char* ftostr52sign(const float& x) {
  long xx = abs(x * 100);
  conv[0] = (x >= 0) ? '+' : '-';
  conv[1] = DIGIMOD(xx / 10000);
  conv[2] = DIGIMOD(xx / 1000);
  conv[3] = DIGIMOD(xx / 100);
  conv[4] = '.';
  conv[5] = DIGIMOD(xx / 10);
  conv[6] = DIGIMOD(xx);
  conv[7] = '\0';
  return conv;
}

// Convert signed float to space-padded string with -_23.4_ format
char* ftostr52sp(const float& x) {
  long xx = x * 100;
  uint8_t dig;
  if (xx < 0) { // negative val = -_0
    xx = -xx;
    conv[0] = '-';
    dig = (xx / 1000) % 10;
    conv[1] = dig ? DIGIT(dig) : ' ';
  }
  else { // positive val = __0
    dig = (xx / 10000) % 10;
    if (dig) {
      conv[0] = DIGIT(dig);
      conv[1] = DIGIMOD(xx / 1000);
    }
    else {
      conv[0] = ' ';
      dig = (xx / 1000) % 10;
      conv[1] = dig ? DIGIT(dig) : ' ';
    }
  }

  conv[2] = DIGIMOD(xx / 100); // lsd always

  dig = xx % 10;
  if (dig) { // 2 decimal places
    conv[5] = DIGIT(dig);
    conv[4] = DIGIMOD(xx / 10);
    conv[3] = '.';
  }
  else { // 1 or 0 decimal place
    dig = (xx / 10) % 10;
    if (dig) {
      conv[4] = DIGIT(dig);
      conv[3] = '.';
    }
    else {
      conv[3] = conv[4] = ' ';
    }
    conv[5] = ' ';
  }
  conv[6] = '\0';
  return conv;
}

#endif // ULTRA_LCD<|MERGE_RESOLUTION|>--- conflicted
+++ resolved
@@ -585,18 +585,11 @@
         thermalManager.babystep_axis(axis, babystep_increment);
         babysteps_done += babystep_increment;
       }
-<<<<<<< HEAD
-       // 1000 to print 3 Dec Places
-      if (lcdDrawUpdate) 
-        lcd_implementation_drawedit(msg, ftostr43sign( 
-          ((1000 * babysteps_done) / planner.axis_steps_per_mm[axis]) * 0.001f  
-      ));
-=======
+
       if (lcdDrawUpdate)
         lcd_implementation_drawedit(msg, ftostr43sign(
           ((1000 * babysteps_done) / planner.axis_steps_per_mm[axis]) * 0.001f
         ));
->>>>>>> 7de75520
       if (LCD_CLICKED) lcd_goto_previous_menu(true);
     }
 
