--- conflicted
+++ resolved
@@ -6,6 +6,7 @@
 #include "temperature.h"
 #include "language.h"
 
+// Only for new LCD
 typedef struct {
     uint8_t type;
     char text[18];
@@ -13,6 +14,7 @@
     void * data;
 } cache_entry;
 
+// Only for new LCD
 typedef struct {
     char filename[13];
     char longFilename[LONG_FILENAME_LENGTH];
@@ -82,10 +84,7 @@
 // Beeper related variables
 bool beeper_level = false;
 uint32_t beeper_duration = 0;
-<<<<<<< HEAD
-
-=======
->>>>>>> bbedaff2
+uint8_t beep_count, frequency_ratio;
 uint8_t beep_count, frequency_ratio;
 
 // ISR related variables
@@ -310,16 +309,11 @@
     }
 
     // Beeper feedback
-<<<<<<< HEAD
     if ((button_clicked == true) || (button_pressed_count > 50)) {
         lcd_implementation_quick_feedback();
 	if (button_pressed_count == 200)
 	    lcd_emergency_stop();
     }
-=======
-    if ((button_clicked == true) || (button_pressed_count > 50))
-        lcd_implementation_quick_feedback();
->>>>>>> bbedaff2
 
     // Update button trigger
     if ((button_clicked == true) && (button_input_blocked == false)) {
@@ -384,13 +378,9 @@
     if ((lcd_oldcardstatus != IS_SD_INSERTED)) {
         display_refresh_mode = CLEAR_AND_UPDATE_SCREEN;
         lcd_oldcardstatus = IS_SD_INSERTED;
-
-#ifndef DOGLCD
         lcd_implementation_init(); // to maybe revive the LCD if static electricity killed it.
-#endif // !DOGLCD
-        lcd_set_status_screen();
-
-        if (lcd_oldcardstatus) {
+
+        if(lcd_oldcardstatus) {
             card.initsd();
             LCD_MESSAGEPGM(MSG_SD_INSERTED);
         } else {
@@ -459,10 +449,52 @@
     }
 
     display_view = display_view_next;
-<<<<<<< HEAD
-=======
-
->>>>>>> bbedaff2
+
+    if (IS_SD_PRINTING == true) {
+        if (refresh_interval < millis()) {
+            (*display_view)();
+            refresh_interval = millis() + LCD_REFRESH_LIMIT;
+        }
+    } else {
+        (*display_view)();
+    }
+}
+
+void lcd_force_update()
+{
+    #  if (SDCARDDETECT > 0)
+    if ((lcd_oldcardstatus != IS_SD_INSERTED)) {
+        display_refresh_mode = CLEAR_AND_UPDATE_SCREEN;
+        lcd_oldcardstatus = IS_SD_INSERTED;
+
+#ifndef DOGLCD
+        lcd_implementation_init(); // to maybe revive the LCD if static electricity killed it.
+#endif // !DOGLCD
+        lcd_set_status_screen();
+
+        if (lcd_oldcardstatus) {
+            card.initsd();
+            LCD_MESSAGEPGM(MSG_SD_INSERTED);
+        } else {
+            card.release();
+            LCD_MESSAGEPGM(MSG_SD_REMOVED);
+        }
+    }
+#  endif // (SDCARDDETECT > 0)
+
+    if ( display_view == view_status_screen || display_timeout_blocked || button_input_updated || encoder_input_updated ) {
+        display_timeout = millis() + LCD_TIMEOUT_STATUS;
+    }
+
+    if (display_timeout < millis())
+        lcd_set_status_screen();
+
+    if (display_view != display_view_next) {
+        display_refresh_mode = CLEAR_AND_UPDATE_SCREEN;
+        lcd_clear_triggered_flags();
+    }
+
+    display_view = display_view_next;
     (*display_view)();
 }
 
@@ -2926,17 +2958,10 @@
     WRITE(BEEPER, beeper_level);    // Tone: 4 KHz (every 125 us)
 #endif // ( defined(BEEPER) && (BEEPER > 0) )
 
-<<<<<<< HEAD
     if (lcd_timer % 4 == 0)     // Every 500 us
         lcd_update_encoder();
 
     if (lcd_timer % 80 == 0) {  // Every 10 ms
-=======
-    if (lcd_timer % 4 == 0)
-        lcd_update_encoder();
-
-    if (lcd_timer % 80 == 0) {
->>>>>>> bbedaff2
         lcd_update_button();
         lcd_timer = 0;
     }
