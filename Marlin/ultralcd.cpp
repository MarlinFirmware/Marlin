--- conflicted
+++ resolved
@@ -2079,22 +2079,12 @@
     //
     // Change filament
     //
-    #if ENABLED(FILAMENT_CHANGE_FEATURE)
+    #if ENABLED(ADVANCED_PAUSE_FEATURE)
       if (!thermalManager.tooColdToExtrude(active_extruder))
         MENU_ITEM(function, MSG_FILAMENTCHANGE, lcd_enqueue_filament_change);
     #endif
 
-<<<<<<< HEAD
-      //
-      // Change filament
-      //
-      #if ENABLED(ADVANCED_PAUSE_FEATURE)
-        if (!thermalManager.tooColdToExtrude(active_extruder))
-          MENU_ITEM(function, MSG_FILAMENTCHANGE, lcd_enqueue_filament_change);
-      #endif
-=======
     #if TEMP_SENSOR_0 != 0
->>>>>>> 3c061a9f
 
       //
       // Cooldown
