/**
 * Marlin 3D Printer Firmware
 * Copyright (C) 2016 MarlinFirmware [https://github.com/MarlinFirmware/Marlin]
 *
 * Based on Sprinter and grbl.
 * Copyright (C) 2011 Camiel Gubbels / Erik van der Zalm
 *
 * This program is free software: you can redistribute it and/or modify
 * it under the terms of the GNU General Public License as published by
 * the Free Software Foundation, either version 3 of the License, or
 * (at your option) any later version.
 *
 * This program is distributed in the hope that it will be useful,
 * but WITHOUT ANY WARRANTY; without even the implied warranty of
 * MERCHANTABILITY or FITNESS FOR A PARTICULAR PURPOSE.  See the
 * GNU General Public License for more details.
 *
 * You should have received a copy of the GNU General Public License
 * along with this program.  If not, see <http://www.gnu.org/licenses/>.
 *
 */

#include "ultralcd.h"
#if ENABLED(ULTRA_LCD)
#include "Marlin.h"
#include "language.h"
#include "cardreader.h"
#include "temperature.h"
#include "stepper.h"
#include "configuration_store.h"
#include "utility.h"

#if HAS_BUZZER && DISABLED(LCD_USE_I2C_BUZZER)
  #include "buzzer.h"
#endif

#if ENABLED(BLTOUCH)
  #include "endstops.h"
#endif

#if ENABLED(PRINTCOUNTER)
  #include "printcounter.h"
  #include "duration_t.h"
#endif

int lcd_preheat_hotend_temp[2], lcd_preheat_bed_temp[2], lcd_preheat_fan_speed[2];

#if ENABLED(FILAMENT_LCD_DISPLAY) && ENABLED(SDSUPPORT)
  millis_t previous_lcd_status_ms = 0;
#endif

#if ENABLED(BABYSTEPPING)
  long babysteps_done = 0;
  #if ENABLED(BABYSTEP_ZPROBE_OFFSET)
    static void lcd_babystep_zoffset();
  #else
    static void lcd_babystep_z();
  #endif
#endif

uint8_t lcd_status_message_level;
char lcd_status_message[3 * (LCD_WIDTH) + 1] = WELCOME_MSG; // worst case is kana with up to 3*LCD_WIDTH+1

#if ENABLED(DOGLCD)
  #include "ultralcd_impl_DOGM.h"
  #include <U8glib.h>
#else
  #include "ultralcd_impl_HD44780.h"
#endif

// The main status screen
void lcd_status_screen();

millis_t next_lcd_update_ms;

uint8_t lcdDrawUpdate = LCDVIEW_CLEAR_CALL_REDRAW; // Set when the LCD needs to draw, decrements after every draw. Set to 2 in LCD routines so the LCD gets at least 1 full redraw (first redraw is partial)
uint16_t max_display_update_time = 0;

#if ENABLED(DOGLCD)
  bool drawing_screen = false;
  #define LCDVIEW_KEEP_REDRAWING LCDVIEW_CALL_REDRAW_NEXT
#else
  #define LCDVIEW_KEEP_REDRAWING LCDVIEW_REDRAW_NOW
#endif

#if ENABLED(DAC_STEPPER_CURRENT)
  #include "stepper_dac.h" //was dac_mcp4728.h MarlinMain uses stepper dac for the m-codes
  int16_t driverPercent[XYZE];
#endif

#if ENABLED(ULTIPANEL)

  // place-holders for Ki and Kd edits
  float raw_Ki, raw_Kd;

  /**
   * REVERSE_MENU_DIRECTION
   *
   * To reverse the menu direction we need a general way to reverse
   * the direction of the encoder everywhere. So encoderDirection is
   * added to allow the encoder to go the other way.
   *
   * This behavior is limited to scrolling Menus and SD card listings,
   * and is disabled in other contexts.
   */
  #if ENABLED(REVERSE_MENU_DIRECTION)
    int8_t encoderDirection = 1;
    #define ENCODER_DIRECTION_NORMAL() (encoderDirection = 1)
    #define ENCODER_DIRECTION_MENUS() (encoderDirection = -1)
  #else
    #define ENCODER_DIRECTION_NORMAL() ;
    #define ENCODER_DIRECTION_MENUS() ;
  #endif

  int8_t encoderDiff; // updated from interrupt context and added to encoderPosition every LCD update

  millis_t manual_move_start_time = 0;
  int8_t manual_move_axis = (int8_t)NO_AXIS;
  #if EXTRUDERS > 1
    int8_t manual_move_e_index = 0;
  #else
    #define manual_move_e_index 0
  #endif

  bool encoderRateMultiplierEnabled;
  int32_t lastEncoderMovementMillis;

  #if ENABLED(AUTO_BED_LEVELING_UBL)
    #include "ubl.h"
  #endif

  #if HAS_POWER_SWITCH
    extern bool powersupply;
  #endif

  const float manual_feedrate_mm_m[] = MANUAL_FEEDRATE;
  void lcd_main_menu();
  void lcd_tune_menu();
  void lcd_prepare_menu();
  void lcd_move_menu();
  void lcd_control_menu();
  void lcd_control_temperature_menu();
  void lcd_control_temperature_preheat_material1_settings_menu();
  void lcd_control_temperature_preheat_material2_settings_menu();
  void lcd_control_motion_menu();
  void lcd_control_volumetric_menu();

  #if ENABLED(DAC_STEPPER_CURRENT)
    void dac_driver_commit();
    void dac_driver_getValues();
    void lcd_dac_menu();
    void lcd_dac_write_eeprom();
  #endif

  #if ENABLED(LCD_INFO_MENU)
    #if ENABLED(PRINTCOUNTER)
      void lcd_info_stats_menu();
    #endif
    void lcd_info_thermistors_menu();
    void lcd_info_board_menu();
    void lcd_info_menu();
  #endif // LCD_INFO_MENU

  #if ENABLED(FILAMENT_CHANGE_FEATURE)
    void lcd_filament_change_toocold_menu();
    void lcd_filament_change_option_menu();
    void lcd_filament_change_init_message();
    void lcd_filament_change_unload_message();
    void lcd_filament_change_insert_message();
    void lcd_filament_change_load_message();
    void lcd_filament_change_heat_nozzle();
    void lcd_filament_change_extrude_message();
    void lcd_filament_change_resume_message();
  #endif

  #if HAS_LCD_CONTRAST
    void lcd_set_contrast();
  #endif

  #if ENABLED(FWRETRACT)
    void lcd_control_retract_menu();
  #endif

  #if ENABLED(DELTA_CALIBRATION_MENU)
    void lcd_delta_calibrate_menu();
  #endif

  #if ENABLED(MESH_BED_LEVELING) && ENABLED(LCD_BED_LEVELING)
    #include "mesh_bed_leveling.h"
  #endif

  // Function pointer to menu functions.
  typedef void (*screenFunc_t)();

  // Different types of actions that can be used in menu items.
  #define menu_action_back(dummy) _menu_action_back()
  void _menu_action_back();
  void menu_action_submenu(screenFunc_t data);
  void menu_action_gcode(const char* pgcode);
  void menu_action_function(screenFunc_t data);
  void menu_action_setting_edit_bool(const char* pstr, bool* ptr);
  void menu_action_setting_edit_int3(const char* pstr, int* ptr, int minValue, int maxValue);
  void menu_action_setting_edit_float3(const char* pstr, float* ptr, float minValue, float maxValue);
  void menu_action_setting_edit_float32(const char* pstr, float* ptr, float minValue, float maxValue);
  void menu_action_setting_edit_float43(const char* pstr, float* ptr, float minValue, float maxValue);
  void menu_action_setting_edit_float5(const char* pstr, float* ptr, float minValue, float maxValue);
  void menu_action_setting_edit_float51(const char* pstr, float* ptr, float minValue, float maxValue);
  void menu_action_setting_edit_float52(const char* pstr, float* ptr, float minValue, float maxValue);
  void menu_action_setting_edit_float62(const char* pstr, float* ptr, float minValue, float maxValue);
  void menu_action_setting_edit_long5(const char* pstr, unsigned long* ptr, unsigned long minValue, unsigned long maxValue);
  void menu_action_setting_edit_callback_bool(const char* pstr, bool* ptr, screenFunc_t callbackFunc);
  void menu_action_setting_edit_callback_int3(const char* pstr, int* ptr, int minValue, int maxValue, screenFunc_t callbackFunc);
  void menu_action_setting_edit_callback_float3(const char* pstr, float* ptr, float minValue, float maxValue, screenFunc_t callbackFunc);
  void menu_action_setting_edit_callback_float32(const char* pstr, float* ptr, float minValue, float maxValue, screenFunc_t callbackFunc);
  void menu_action_setting_edit_callback_float43(const char* pstr, float* ptr, float minValue, float maxValue, screenFunc_t callbackFunc);
  void menu_action_setting_edit_callback_float5(const char* pstr, float* ptr, float minValue, float maxValue, screenFunc_t callbackFunc);
  void menu_action_setting_edit_callback_float51(const char* pstr, float* ptr, float minValue, float maxValue, screenFunc_t callbackFunc);
  void menu_action_setting_edit_callback_float52(const char* pstr, float* ptr, float minValue, float maxValue, screenFunc_t callbackFunc);
  void menu_action_setting_edit_callback_float62(const char* pstr, float* ptr, float minValue, float maxValue, screenFunc_t callbackFunc);
  void menu_action_setting_edit_callback_long5(const char* pstr, unsigned long* ptr, unsigned long minValue, unsigned long maxValue, screenFunc_t callbackFunc);

  #if ENABLED(SDSUPPORT)
    void lcd_sdcard_menu();
    void menu_action_sdfile(const char* filename, char* longFilename);
    void menu_action_sddirectory(const char* filename, char* longFilename);
  #endif

  /* Helper macros for menus */

  #ifndef ENCODER_FEEDRATE_DEADZONE
    #define ENCODER_FEEDRATE_DEADZONE 10
  #endif
  #ifndef ENCODER_STEPS_PER_MENU_ITEM
    #define ENCODER_STEPS_PER_MENU_ITEM 5
  #endif
  #ifndef ENCODER_PULSES_PER_STEP
    #define ENCODER_PULSES_PER_STEP 1
  #endif

  #ifndef TALL_FONT_CORRECTION
    #define TALL_FONT_CORRECTION 0
  #endif

  /**
   * START_SCREEN_OR_MENU generates init code for a screen or menu
   *
   *   encoderLine is the position based on the encoder
   *   encoderTopLine is the top menu line to display
   *   _lcdLineNr is the index of the LCD line (e.g., 0-3)
   *   _menuLineNr is the menu item to draw and process
   *   _thisItemNr is the index of each MENU_ITEM or STATIC_ITEM
   *   _countedItems is the total number of items in the menu (after one call)
   */
  #define START_SCREEN_OR_MENU(LIMIT) \
    ENCODER_DIRECTION_MENUS(); \
    encoderRateMultiplierEnabled = false; \
    if (encoderPosition > 0x8000) encoderPosition = 0; \
    static int8_t _countedItems = 0; \
    int8_t encoderLine = encoderPosition / (ENCODER_STEPS_PER_MENU_ITEM); \
    if (_countedItems > 0 && encoderLine >= _countedItems - (LIMIT)) { \
      encoderLine = max(0, _countedItems - (LIMIT)); \
      encoderPosition = encoderLine * (ENCODER_STEPS_PER_MENU_ITEM); \
    }

  #define SCREEN_OR_MENU_LOOP() \
    int8_t _menuLineNr = encoderTopLine, _thisItemNr; \
    for (int8_t _lcdLineNr = 0; _lcdLineNr < LCD_HEIGHT - (TALL_FONT_CORRECTION); _lcdLineNr++, _menuLineNr++) { \
      _thisItemNr = 0

  /**
   * START_SCREEN  Opening code for a screen having only static items.
   *               Do simplified scrolling of the entire screen.
   *
   * START_MENU    Opening code for a screen with menu items.
   *               Scroll as-needed to keep the selected line in view.
   */
  #define START_SCREEN() \
    START_SCREEN_OR_MENU(LCD_HEIGHT - (TALL_FONT_CORRECTION)); \
    encoderTopLine = encoderLine; \
    bool _skipStatic = false; \
    SCREEN_OR_MENU_LOOP()

  #define START_MENU() \
    START_SCREEN_OR_MENU(1); \
    screen_changed = false; \
    NOMORE(encoderTopLine, encoderLine); \
    if (encoderLine >= encoderTopLine + LCD_HEIGHT - (TALL_FONT_CORRECTION)) { \
      encoderTopLine = encoderLine - (LCD_HEIGHT - (TALL_FONT_CORRECTION) - 1); \
    } \
    bool _skipStatic = true; \
    SCREEN_OR_MENU_LOOP()

  /**
   * MENU_ITEM generates draw & handler code for a menu item, potentially calling:
   *
   *   lcd_implementation_drawmenu_[type](sel, row, label, arg3...)
   *   menu_action_[type](arg3...)
   *
   * Examples:
   *   MENU_ITEM(back, MSG_WATCH, 0 [dummy parameter] )
   *   or
   *   MENU_BACK(MSG_WATCH)
   *     lcd_implementation_drawmenu_back(sel, row, PSTR(MSG_WATCH))
   *     menu_action_back()
   *
   *   MENU_ITEM(function, MSG_PAUSE_PRINT, lcd_sdcard_pause)
   *     lcd_implementation_drawmenu_function(sel, row, PSTR(MSG_PAUSE_PRINT), lcd_sdcard_pause)
   *     menu_action_function(lcd_sdcard_pause)
   *
   *   MENU_ITEM_EDIT(int3, MSG_SPEED, &feedrate_percentage, 10, 999)
   *   MENU_ITEM(setting_edit_int3, MSG_SPEED, PSTR(MSG_SPEED), &feedrate_percentage, 10, 999)
   *     lcd_implementation_drawmenu_setting_edit_int3(sel, row, PSTR(MSG_SPEED), PSTR(MSG_SPEED), &feedrate_percentage, 10, 999)
   *     menu_action_setting_edit_int3(PSTR(MSG_SPEED), &feedrate_percentage, 10, 999)
   *
   */
  #define _MENU_ITEM_PART_1(TYPE, LABEL, ...) \
    if (_menuLineNr == _thisItemNr) { \
      if (lcdDrawUpdate) \
        lcd_implementation_drawmenu_ ## TYPE(encoderLine == _thisItemNr, _lcdLineNr, PSTR(LABEL), ## __VA_ARGS__); \
      if (lcd_clicked && encoderLine == _thisItemNr) {

  #define _MENU_ITEM_PART_2(TYPE, ...) \
        menu_action_ ## TYPE(__VA_ARGS__); \
        if (screen_changed) return; \
      } \
    } \
    ++_thisItemNr

  #define MENU_ITEM(TYPE, LABEL, ...) do { \
      _skipStatic = false; \
      _MENU_ITEM_PART_1(TYPE, LABEL, ## __VA_ARGS__); \
      _MENU_ITEM_PART_2(TYPE, ## __VA_ARGS__); \
    } while(0)

  #define MENU_BACK(LABEL) MENU_ITEM(back, LABEL, 0)

  // Used to print static text with no visible cursor.
  // Parameters: label [, bool center [, bool invert [, char *value] ] ]
  #define STATIC_ITEM(LABEL, ...) \
    if (_menuLineNr == _thisItemNr) { \
      if (_skipStatic && encoderLine <= _thisItemNr) { \
        encoderPosition += ENCODER_STEPS_PER_MENU_ITEM; \
        ++encoderLine; \
      } \
      if (lcdDrawUpdate) \
        lcd_implementation_drawmenu_static(_lcdLineNr, PSTR(LABEL), ## __VA_ARGS__); \
    } \
    ++_thisItemNr

  #define END_SCREEN() \
    } \
    _countedItems = _thisItemNr

  #define END_MENU() \
    } \
    _countedItems = _thisItemNr; \
    UNUSED(_skipStatic)

  #if ENABLED(ENCODER_RATE_MULTIPLIER)

    //#define ENCODER_RATE_MULTIPLIER_DEBUG  // If defined, output the encoder steps per second value

    /**
     * MENU_MULTIPLIER_ITEM generates drawing and handling code for a multiplier menu item
     */
    #define MENU_MULTIPLIER_ITEM(type, label, ...) do { \
        _MENU_ITEM_PART_1(type, label, ## __VA_ARGS__); \
        encoderRateMultiplierEnabled = true; \
        lastEncoderMovementMillis = 0; \
        _MENU_ITEM_PART_2(type, ## __VA_ARGS__); \
      } while(0)

  #endif //ENCODER_RATE_MULTIPLIER

  #define MENU_ITEM_DUMMY() do { _thisItemNr++; } while(0)
  #define MENU_ITEM_EDIT(type, label, ...) MENU_ITEM(setting_edit_ ## type, label, PSTR(label), ## __VA_ARGS__)
  #define MENU_ITEM_EDIT_CALLBACK(type, label, ...) MENU_ITEM(setting_edit_callback_ ## type, label, PSTR(label), ## __VA_ARGS__)
  #if ENABLED(ENCODER_RATE_MULTIPLIER)
    #define MENU_MULTIPLIER_ITEM_EDIT(type, label, ...) MENU_MULTIPLIER_ITEM(setting_edit_ ## type, label, PSTR(label), ## __VA_ARGS__)
    #define MENU_MULTIPLIER_ITEM_EDIT_CALLBACK(type, label, ...) MENU_MULTIPLIER_ITEM(setting_edit_callback_ ## type, label, PSTR(label), ## __VA_ARGS__)
  #else //!ENCODER_RATE_MULTIPLIER
    #define MENU_MULTIPLIER_ITEM_EDIT(type, label, ...) MENU_ITEM(setting_edit_ ## type, label, PSTR(label), ## __VA_ARGS__)
    #define MENU_MULTIPLIER_ITEM_EDIT_CALLBACK(type, label, ...) MENU_ITEM(setting_edit_callback_ ## type, label, PSTR(label), ## __VA_ARGS__)
  #endif //!ENCODER_RATE_MULTIPLIER

  /** Used variables to keep track of the menu */
  volatile uint8_t buttons;  //the last checked buttons in a bit array.
  #if ENABLED(REPRAPWORLD_KEYPAD)
    volatile uint8_t buttons_reprapworld_keypad; // to store the keypad shift register values
  #endif

  #if ENABLED(LCD_HAS_SLOW_BUTTONS)
    volatile uint8_t slow_buttons; // Bits of the pressed buttons.
  #endif
  int8_t encoderTopLine;              /* scroll offset in the current menu */
  millis_t next_button_update_ms;
  uint8_t lastEncoderBits;
  uint32_t encoderPosition;
  #if PIN_EXISTS(SD_DETECT)
    uint8_t lcd_sd_status;
  #endif

  typedef struct {
    screenFunc_t menu_function;
    uint32_t encoder_position;
  } menuPosition;

  screenFunc_t currentScreen = lcd_status_screen; // pointer to the currently active menu handler

  menuPosition screen_history[10];
  uint8_t screen_history_depth = 0;
  bool screen_changed;

  // LCD and menu clicks
  bool lcd_clicked, wait_for_unclick, defer_return_to_status;

  // Variables used when editing values.
  const char* editLabel;
  void* editValue;
  int32_t minEditValue, maxEditValue;
  screenFunc_t callbackFunc;              // call this after editing

  /**
   * General function to go directly to a screen
   */
  void lcd_goto_screen(screenFunc_t screen, const uint32_t encoder = 0) {
    if (currentScreen != screen) {

      #if ENABLED(DOUBLECLICK_FOR_Z_BABYSTEPPING) && ENABLED(BABYSTEPPING)
        static millis_t doubleclick_expire_ms = 0;
        // Going to lcd_main_menu from status screen? Remember first click time.
        // Going back to status screen within a very short time? Go to Z babystepping.
        if (screen == lcd_main_menu) {
          if (currentScreen == lcd_status_screen)
            doubleclick_expire_ms = millis() + DOUBLECLICK_MAX_INTERVAL;
        }
        else if (screen == lcd_status_screen && currentScreen == lcd_main_menu && PENDING(millis(), doubleclick_expire_ms))
          screen =
            #if ENABLED(BABYSTEP_ZPROBE_OFFSET)
              lcd_babystep_zoffset
            #else
              lcd_babystep_z
            #endif
          ;
      #endif

      currentScreen = screen;
      encoderPosition = encoder;
      if (screen == lcd_status_screen) {
        defer_return_to_status = false;
        screen_history_depth = 0;
      }
      lcd_implementation_clear();
      #if ENABLED(LCD_PROGRESS_BAR)
        // For LCD_PROGRESS_BAR re-initialize custom characters
        lcd_set_custom_characters(screen == lcd_status_screen);
      #endif
      lcdDrawUpdate = LCDVIEW_CALL_REDRAW_NEXT;
      screen_changed = true;
      #if ENABLED(DOGLCD)
        drawing_screen = false;
      #endif
    }
  }

  /**
   * Synchronize safely while holding the current screen
   * This blocks all further screen or stripe updates once called
   */
  extern uint8_t commands_in_queue;

  inline void lcd_synchronize() {
    static bool no_reentry = false;
    lcd_implementation_drawmenu_static(LCD_HEIGHT >= 4 ? 1 : 0, PSTR(MSG_MOVING));
    if (no_reentry) return;
    no_reentry = true;
    screenFunc_t old_screen = currentScreen;
    lcd_goto_screen(lcd_synchronize);
    while (commands_in_queue) {
      idle();
      stepper.synchronize();
    }
    no_reentry = false;
    lcd_goto_screen(old_screen);
  }

  void lcd_return_to_status() { lcd_goto_screen(lcd_status_screen); }

  void lcd_save_previous_screen() {
    if (screen_history_depth < COUNT(screen_history)) {
      screen_history[screen_history_depth].menu_function = currentScreen;
      screen_history[screen_history_depth].encoder_position = encoderPosition;
      ++screen_history_depth;
    }
  }

  void lcd_goto_previous_menu() {
    if (screen_history_depth > 0) {
      --screen_history_depth;
      lcd_goto_screen(
        screen_history[screen_history_depth].menu_function,
        screen_history[screen_history_depth].encoder_position
      );
    }
    else
      lcd_return_to_status();
  }

#endif // ULTIPANEL

/**
 *
 * "Info Screen"
 *
 * This is very display-dependent, so the lcd implementation draws this.
 */

void lcd_status_screen() {

  #if ENABLED(ULTIPANEL)
    ENCODER_DIRECTION_NORMAL();
    encoderRateMultiplierEnabled = false;
  #endif

  #if ENABLED(LCD_PROGRESS_BAR)
    millis_t ms = millis();
    #if DISABLED(PROGRESS_MSG_ONCE)
      if (ELAPSED(ms, progress_bar_ms + PROGRESS_BAR_MSG_TIME + PROGRESS_BAR_BAR_TIME)) {
        progress_bar_ms = ms;
      }
    #endif
    #if PROGRESS_MSG_EXPIRE > 0
      // Handle message expire
      if (expire_status_ms > 0) {
        #if ENABLED(SDSUPPORT)
          if (card.isFileOpen()) {
            // Expire the message when printing is active
            if (IS_SD_PRINTING) {
              if (ELAPSED(ms, expire_status_ms)) {
                lcd_status_message[0] = '\0';
                expire_status_ms = 0;
              }
            }
            else {
              expire_status_ms += LCD_UPDATE_INTERVAL;
            }
          }
          else {
            expire_status_ms = 0;
          }
        #else
          expire_status_ms = 0;
        #endif //SDSUPPORT
      }
    #endif
  #endif //LCD_PROGRESS_BAR

  lcd_implementation_status_screen();

  #if ENABLED(ULTIPANEL)

    if (lcd_clicked) {
      #if ENABLED(FILAMENT_LCD_DISPLAY) && ENABLED(SDSUPPORT)
        previous_lcd_status_ms = millis();  // get status message to show up for a while
      #endif
      lcd_implementation_init( // to maybe revive the LCD if static electricity killed it.
        #if ENABLED(LCD_PROGRESS_BAR)
          false
        #endif
      );
      lcd_goto_screen(lcd_main_menu);
    }

    #if ENABLED(ULTIPANEL_FEEDMULTIPLY)
      int new_frm = feedrate_percentage + (int32_t)encoderPosition;
      // Dead zone at 100% feedrate
      if ((feedrate_percentage < 100 && new_frm > 100) || (feedrate_percentage > 100 && new_frm < 100)) {
        feedrate_percentage = 100;
        encoderPosition = 0;
      }
      else if (feedrate_percentage == 100) {
        if ((int32_t)encoderPosition > ENCODER_FEEDRATE_DEADZONE) {
          feedrate_percentage += (int32_t)encoderPosition - (ENCODER_FEEDRATE_DEADZONE);
          encoderPosition = 0;
        }
        else if ((int32_t)encoderPosition < -(ENCODER_FEEDRATE_DEADZONE)) {
          feedrate_percentage += (int32_t)encoderPosition + ENCODER_FEEDRATE_DEADZONE;
          encoderPosition = 0;
        }
      }
      else {
        feedrate_percentage = new_frm;
        encoderPosition = 0;
      }
    #endif // ULTIPANEL_FEEDMULTIPLY

    feedrate_percentage = constrain(feedrate_percentage, 10, 999);

  #endif //ULTIPANEL
}

/**
 *
 * draw the kill screen
 *
 */
void kill_screen(const char* lcd_msg) {
  lcd_init();
  lcd_setalertstatuspgm(lcd_msg);
  #if ENABLED(DOGLCD)
    u8g.firstPage();
    do {
      lcd_kill_screen();
    } while (u8g.nextPage());
  #else
    lcd_kill_screen();
  #endif
}

#if ENABLED(ULTIPANEL)

  /**
   *
   * Audio feedback for controller clicks
   *
   */
  void lcd_buzz(long duration, uint16_t freq) {
    #if ENABLED(LCD_USE_I2C_BUZZER)
      lcd.buzz(duration, freq);
    #elif PIN_EXISTS(BEEPER)
      buzzer.tone(duration, freq);
    #else
      UNUSED(duration); UNUSED(freq);
    #endif
  }

  void lcd_quick_feedback() {
    lcdDrawUpdate = LCDVIEW_CLEAR_CALL_REDRAW;
    buttons = 0;
    next_button_update_ms = millis() + 500;

    // Buzz and wait. The delay is needed for buttons to settle!
    lcd_buzz(LCD_FEEDBACK_FREQUENCY_DURATION_MS, LCD_FEEDBACK_FREQUENCY_HZ);
    #if ENABLED(LCD_USE_I2C_BUZZER)
      delay(10);
    #elif PIN_EXISTS(BEEPER)
      for (int8_t i = 5; i--;) { buzzer.tick(); delay(2); }
    #endif
  }

  void lcd_completion_feedback(const bool good/*=true*/) {
    if (good) {
      lcd_buzz(100, 659);
      lcd_buzz(100, 698);
    }
    else lcd_buzz(20, 440);
  }

  inline void line_to_current(AxisEnum axis) {
    planner.buffer_line_kinematic(current_position, MMM_TO_MMS(manual_feedrate_mm_m[axis]), active_extruder);
  }

  #if ENABLED(SDSUPPORT)

    void lcd_sdcard_pause() {
      card.pauseSDPrint();
      print_job_timer.pause();
      #if ENABLED(PARK_HEAD_ON_PAUSE)
        enqueue_and_echo_commands_P(PSTR("M125"));
      #endif
    }

    void lcd_sdcard_resume() {
      #if ENABLED(PARK_HEAD_ON_PAUSE)
        enqueue_and_echo_commands_P(PSTR("M24"));
      #else
        card.startFileprint();
        print_job_timer.start();
      #endif
    }

    void lcd_sdcard_stop() {
      card.stopSDPrint();
      clear_command_queue();
      quickstop_stepper();
      print_job_timer.stop();
      #if ENABLED(AUTOTEMP)
        thermalManager.autotempShutdown();
      #endif
      wait_for_heatup = false;
      lcd_setstatuspgm(PSTR(MSG_PRINT_ABORTED), true);
    }

  #endif // SDSUPPORT

  #if ENABLED(MENU_ITEM_CASE_LIGHT)

    extern bool case_light_on;
    extern void update_case_light();

    void toggle_case_light() {
      case_light_on ^= true;
      lcdDrawUpdate = LCDVIEW_CALL_REDRAW_NEXT;
      update_case_light();
    }

  #endif // MENU_ITEM_CASE_LIGHT

  #if ENABLED(LCD_PROGRESS_BAR_TEST)

    static void progress_bar_test() {
      static int8_t bar_percent = 0;
      if (lcd_clicked) {
        lcd_goto_previous_menu();
        lcd_set_custom_characters(false);
        return;
      }
      bar_percent += (int8_t)encoderPosition;
      bar_percent = constrain(bar_percent, 0, 100);
      encoderPosition = 0;
      lcd_implementation_drawmenu_static(0, PSTR(MSG_PROGRESS_BAR_TEST), true, true);
      lcd.setCursor((LCD_WIDTH) / 2 - 2, LCD_HEIGHT - 2);
      lcd.print(itostr3(bar_percent)); lcd.print('%');
      lcd.setCursor(0, LCD_HEIGHT - 1); lcd_draw_progress_bar(bar_percent);
    }

    void _progress_bar_test() {
      lcd_goto_screen(progress_bar_test);
      lcd_set_custom_characters();
    }

  #endif // LCD_PROGRESS_BAR_TEST

  #if HAS_DEBUG_MENU

    void lcd_debug_menu() {
      START_MENU();

      MENU_BACK(MSG_MAIN); // ^ Main

      #if ENABLED(LCD_PROGRESS_BAR_TEST)
        MENU_ITEM(submenu, MSG_PROGRESS_BAR_TEST, _progress_bar_test);
      #endif

      END_MENU();
    }

  #endif // HAS_DEBUG_MENU

  /**
   *
   * "Main" menu
   *
   */

  void lcd_main_menu() {
    START_MENU();
    MENU_BACK(MSG_WATCH);

    //
    // Debug Menu when certain options are enabled
    //
    #if HAS_DEBUG_MENU
      MENU_ITEM(submenu, MSG_DEBUG_MENU, lcd_debug_menu);
    #endif

    //
    // Switch case light on/off
    //
    #if ENABLED(MENU_ITEM_CASE_LIGHT)
      if (case_light_on)
        MENU_ITEM(function, MSG_LIGHTS_OFF, toggle_case_light);
      else
        MENU_ITEM(function, MSG_LIGHTS_ON, toggle_case_light);
    #endif

    #if ENABLED(BLTOUCH)
      if (!endstops.z_probe_enabled && TEST_BLTOUCH())
        MENU_ITEM(gcode, MSG_BLTOUCH_RESET, PSTR("M280 P" STRINGIFY(Z_ENDSTOP_SERVO_NR) " S" STRINGIFY(BLTOUCH_RESET)));
    #endif

    if (planner.movesplanned() || IS_SD_PRINTING) {
      MENU_ITEM(submenu, MSG_TUNE, lcd_tune_menu);
    }
    else {
      MENU_ITEM(submenu, MSG_PREPARE, lcd_prepare_menu);
      #if ENABLED(DELTA_CALIBRATION_MENU)
        MENU_ITEM(submenu, MSG_DELTA_CALIBRATE, lcd_delta_calibrate_menu);
      #endif
    }
    MENU_ITEM(submenu, MSG_CONTROL, lcd_control_menu);

    #if ENABLED(SDSUPPORT)
      if (card.cardOK) {
        if (card.isFileOpen()) {
          if (card.sdprinting)
            MENU_ITEM(function, MSG_PAUSE_PRINT, lcd_sdcard_pause);
          else
            MENU_ITEM(function, MSG_RESUME_PRINT, lcd_sdcard_resume);
          MENU_ITEM(function, MSG_STOP_PRINT, lcd_sdcard_stop);
        }
        else {
          MENU_ITEM(submenu, MSG_CARD_MENU, lcd_sdcard_menu);
          #if !PIN_EXISTS(SD_DETECT)
            MENU_ITEM(gcode, MSG_CNG_SDCARD, PSTR("M21"));  // SD-card changed by user
          #endif
        }
      }
      else {
        MENU_ITEM(submenu, MSG_NO_CARD, lcd_sdcard_menu);
        #if !PIN_EXISTS(SD_DETECT)
          MENU_ITEM(gcode, MSG_INIT_SDCARD, PSTR("M21")); // Manually initialize the SD-card via user interface
        #endif
      }
    #endif //SDSUPPORT

    #if ENABLED(LCD_INFO_MENU)
      MENU_ITEM(submenu, MSG_INFO_MENU, lcd_info_menu);
    #endif

    END_MENU();
  }

  /**
   *
   * "Tune" submenu items
   *
   */

  #if HAS_M206_COMMAND
    /**
     * Set the home offset based on the current_position
     */
    void lcd_set_home_offsets() {
      // M428 Command
      enqueue_and_echo_commands_P(PSTR("M428"));
      lcd_return_to_status();
    }
  #endif

  #if ENABLED(BABYSTEPPING)

    void _lcd_babystep(const AxisEnum axis, const char* msg) {
      if (lcd_clicked) { defer_return_to_status = false; return lcd_goto_previous_menu(); }
      ENCODER_DIRECTION_NORMAL();
      if (encoderPosition) {
        const int babystep_increment = (int32_t)encoderPosition * (BABYSTEP_MULTIPLICATOR);
        encoderPosition = 0;
        lcdDrawUpdate = LCDVIEW_REDRAW_NOW;
        thermalManager.babystep_axis(axis, babystep_increment);
        babysteps_done += babystep_increment;
      }
      if (lcdDrawUpdate)
        lcd_implementation_drawedit(msg, ftostr43sign(planner.steps_to_mm[axis] * babysteps_done));
    }

    #if ENABLED(BABYSTEP_XY)
      void _lcd_babystep_x() { _lcd_babystep(X_AXIS, PSTR(MSG_BABYSTEPPING_X)); }
      void _lcd_babystep_y() { _lcd_babystep(Y_AXIS, PSTR(MSG_BABYSTEPPING_Y)); }
      void lcd_babystep_x() { lcd_goto_screen(_lcd_babystep_x); babysteps_done = 0; defer_return_to_status = true; }
      void lcd_babystep_y() { lcd_goto_screen(_lcd_babystep_y); babysteps_done = 0; defer_return_to_status = true; }
    #endif

    #if ENABLED(BABYSTEP_ZPROBE_OFFSET)

      void lcd_babystep_zoffset() {
        if (lcd_clicked) { defer_return_to_status = false; return lcd_goto_previous_menu(); }
        defer_return_to_status = true;
        ENCODER_DIRECTION_NORMAL();
        if (encoderPosition) {
          const int babystep_increment = (int32_t)encoderPosition * (BABYSTEP_MULTIPLICATOR);
          encoderPosition = 0;

          const float new_zoffset = zprobe_zoffset + planner.steps_to_mm[Z_AXIS] * babystep_increment;
          if (WITHIN(new_zoffset, Z_PROBE_OFFSET_RANGE_MIN, Z_PROBE_OFFSET_RANGE_MAX)) {

            if (planner.abl_enabled)
              thermalManager.babystep_axis(Z_AXIS, babystep_increment);

            zprobe_zoffset = new_zoffset;
            refresh_zprobe_zoffset(true);
            lcdDrawUpdate = LCDVIEW_REDRAW_NOW;
          }
        }
        if (lcdDrawUpdate)
          lcd_implementation_drawedit(PSTR(MSG_ZPROBE_ZOFFSET), ftostr43sign(zprobe_zoffset));
      }

    #else // !BABYSTEP_ZPROBE_OFFSET

      void _lcd_babystep_z() { _lcd_babystep(Z_AXIS, PSTR(MSG_BABYSTEPPING_Z)); }
      void lcd_babystep_z() { lcd_goto_screen(_lcd_babystep_z); babysteps_done = 0; defer_return_to_status = true; }

    #endif // !BABYSTEP_ZPROBE_OFFSET

  #endif // BABYSTEPPING

  #if ENABLED(AUTO_BED_LEVELING_UBL)

    float mesh_edit_value, mesh_edit_accumulator; // We round mesh_edit_value to 2.5 decimal places.  So we keep a
                                                  // seperate value that doesn't lose precision.
    static int ubl_encoderPosition = 0;

    static void _lcd_mesh_fine_tune(const char* msg) {
      defer_return_to_status = true;
      if (ubl.encoder_diff) {
        ubl_encoderPosition = (ubl.encoder_diff > 0) ? 1 : -1;
        ubl.encoder_diff = 0;

        mesh_edit_accumulator += float(ubl_encoderPosition) * 0.005 / 2.0;
        mesh_edit_value = mesh_edit_accumulator;
        encoderPosition = 0;
        lcdDrawUpdate = LCDVIEW_REDRAW_NOW;

        const int32_t rounded = (int32_t)(mesh_edit_value * 1000.0);
        mesh_edit_value = float(rounded - (rounded % 5L)) / 1000.0;
      }

      if (lcdDrawUpdate)
        lcd_implementation_drawedit(msg, ftostr43sign(mesh_edit_value));
    }

    void _lcd_mesh_edit_NOP() {
      defer_return_to_status = true;
    }

    void _lcd_mesh_edit() {
      _lcd_mesh_fine_tune(PSTR("Mesh Editor"));
    }

    float lcd_mesh_edit() {
      lcd_goto_screen(_lcd_mesh_edit_NOP);
      _lcd_mesh_fine_tune(PSTR("Mesh Editor"));
      return mesh_edit_value;
    }

    void lcd_mesh_edit_setup(float initial) {
      mesh_edit_value = mesh_edit_accumulator = initial;
      lcd_goto_screen(_lcd_mesh_edit_NOP);
    }

    void _lcd_z_offset_edit() {
      _lcd_mesh_fine_tune(PSTR("Z-Offset: "));
    }

    float lcd_z_offset_edit() {
      lcd_goto_screen(_lcd_z_offset_edit);
      return mesh_edit_value;
    }

    void lcd_z_offset_edit_setup(float initial) {
      mesh_edit_value = mesh_edit_accumulator = initial;
      lcd_goto_screen(_lcd_z_offset_edit);
    }

  #endif // AUTO_BED_LEVELING_UBL


  /**
   * Watch temperature callbacks
   */
  #if HAS_TEMP_HOTEND
    #if WATCH_HOTENDS
      #define _WATCH_FUNC(N) thermalManager.start_watching_heater(N)
    #else
      #define _WATCH_FUNC(N) NOOP
    #endif
    void watch_temp_callback_E0() { _WATCH_FUNC(0); }
    #if HOTENDS > 1
      void watch_temp_callback_E1() { _WATCH_FUNC(1); }
      #if HOTENDS > 2
        void watch_temp_callback_E2() { _WATCH_FUNC(2); }
        #if HOTENDS > 3
          void watch_temp_callback_E3() { _WATCH_FUNC(3); }
          #if HOTENDS > 4
            void watch_temp_callback_E4() { _WATCH_FUNC(4); }
          #endif // HOTENDS > 4
        #endif // HOTENDS > 3
      #endif // HOTENDS > 2
    #endif // HOTENDS > 1
  #endif // HAS_TEMP_HOTEND

  #if WATCH_THE_BED
    void watch_temp_callback_bed() { thermalManager.start_watching_bed(); }
  #endif

  #if ENABLED(FILAMENT_CHANGE_FEATURE)
    void lcd_enqueue_filament_change() {
      if (!DEBUGGING(DRYRUN) && thermalManager.tooColdToExtrude(active_extruder)) {
        lcd_save_previous_screen();
        lcd_goto_screen(lcd_filament_change_toocold_menu);
        return;
      }
      lcd_filament_change_show_message(FILAMENT_CHANGE_MESSAGE_INIT);
      enqueue_and_echo_commands_P(PSTR("M600"));
    }
  #endif

  /**
   *
   * "Tune" submenu
   *
   */
  void lcd_tune_menu() {
    START_MENU();

    //
    // ^ Main
    //
    MENU_BACK(MSG_MAIN);

    //
    // Speed:
    //
    MENU_ITEM_EDIT(int3, MSG_SPEED, &feedrate_percentage, 10, 999);

    // Manual bed leveling, Bed Z:
    #if ENABLED(MESH_BED_LEVELING) && ENABLED(LCD_BED_LEVELING)
      MENU_ITEM_EDIT(float43, MSG_BED_Z, &mbl.z_offset, -1, 1);
    #endif

    //
    // Nozzle:
    // Nozzle [1-4]:
    //
    #if HOTENDS == 1
      MENU_MULTIPLIER_ITEM_EDIT_CALLBACK(int3, MSG_NOZZLE, &thermalManager.target_temperature[0], 0, HEATER_0_MAXTEMP - 15, watch_temp_callback_E0);
    #else //HOTENDS > 1
      MENU_MULTIPLIER_ITEM_EDIT_CALLBACK(int3, MSG_NOZZLE MSG_N1, &thermalManager.target_temperature[0], 0, HEATER_0_MAXTEMP - 15, watch_temp_callback_E0);
      MENU_MULTIPLIER_ITEM_EDIT_CALLBACK(int3, MSG_NOZZLE MSG_N2, &thermalManager.target_temperature[1], 0, HEATER_1_MAXTEMP - 15, watch_temp_callback_E1);
      #if HOTENDS > 2
        MENU_MULTIPLIER_ITEM_EDIT_CALLBACK(int3, MSG_NOZZLE MSG_N3, &thermalManager.target_temperature[2], 0, HEATER_2_MAXTEMP - 15, watch_temp_callback_E2);
        #if HOTENDS > 3
          MENU_MULTIPLIER_ITEM_EDIT_CALLBACK(int3, MSG_NOZZLE MSG_N4, &thermalManager.target_temperature[3], 0, HEATER_3_MAXTEMP - 15, watch_temp_callback_E3);
          #if HOTENDS > 4
            MENU_MULTIPLIER_ITEM_EDIT_CALLBACK(int3, MSG_NOZZLE MSG_N5, &thermalManager.target_temperature[4], 0, HEATER_4_MAXTEMP - 15, watch_temp_callback_E4);
          #endif // HOTENDS > 4
        #endif // HOTENDS > 3
      #endif // HOTENDS > 2
    #endif // HOTENDS > 1

    //
    // Bed:
    //
    #if WATCH_THE_BED
      MENU_MULTIPLIER_ITEM_EDIT_CALLBACK(int3, MSG_BED, &thermalManager.target_temperature_bed, 0, BED_MAXTEMP - 15, watch_temp_callback_bed);
    #endif

    //
    // Fan Speed:
    //
    #if FAN_COUNT > 0
      #if HAS_FAN0
        #if FAN_COUNT > 1
          #define MSG_1ST_FAN_SPEED MSG_FAN_SPEED " 1"
        #else
          #define MSG_1ST_FAN_SPEED MSG_FAN_SPEED
        #endif
        MENU_MULTIPLIER_ITEM_EDIT(int3, MSG_1ST_FAN_SPEED, &fanSpeeds[0], 0, 255);
      #endif
      #if HAS_FAN1
        MENU_MULTIPLIER_ITEM_EDIT(int3, MSG_FAN_SPEED " 2", &fanSpeeds[1], 0, 255);
      #endif
      #if HAS_FAN2
        MENU_MULTIPLIER_ITEM_EDIT(int3, MSG_FAN_SPEED " 3", &fanSpeeds[2], 0, 255);
      #endif
    #endif // FAN_COUNT > 0

    //
    // Flow:
    // Flow [1-5]:
    //
    #if EXTRUDERS == 1
      MENU_ITEM_EDIT(int3, MSG_FLOW, &flow_percentage[0], 10, 999);
    #else // EXTRUDERS > 1
      MENU_ITEM_EDIT(int3, MSG_FLOW, &flow_percentage[active_extruder], 10, 999);
      MENU_ITEM_EDIT(int3, MSG_FLOW MSG_N1, &flow_percentage[0], 10, 999);
      MENU_ITEM_EDIT(int3, MSG_FLOW MSG_N2, &flow_percentage[1], 10, 999);
      #if EXTRUDERS > 2
        MENU_ITEM_EDIT(int3, MSG_FLOW MSG_N3, &flow_percentage[2], 10, 999);
        #if EXTRUDERS > 3
          MENU_ITEM_EDIT(int3, MSG_FLOW MSG_N4, &flow_percentage[3], 10, 999);
          #if EXTRUDERS > 4
            MENU_ITEM_EDIT(int3, MSG_FLOW MSG_N5, &flow_percentage[4], 10, 999);
          #endif // EXTRUDERS > 4
        #endif // EXTRUDERS > 3
      #endif // EXTRUDERS > 2
    #endif // EXTRUDERS > 1

    //
    // Babystep X:
    // Babystep Y:
    // Babystep Z:
    //
    #if ENABLED(BABYSTEPPING)
      #if ENABLED(BABYSTEP_XY)
        MENU_ITEM(submenu, MSG_BABYSTEP_X, lcd_babystep_x);
        MENU_ITEM(submenu, MSG_BABYSTEP_Y, lcd_babystep_y);
      #endif
      #if ENABLED(BABYSTEP_ZPROBE_OFFSET)
        MENU_ITEM(submenu, MSG_ZPROBE_ZOFFSET, lcd_babystep_zoffset);
      #else
        MENU_ITEM(submenu, MSG_BABYSTEP_Z, lcd_babystep_z);
      #endif
    #endif

    //
    // Change filament
    //
    #if ENABLED(FILAMENT_CHANGE_FEATURE)
      if (!thermalManager.tooColdToExtrude(active_extruder))
        MENU_ITEM(function, MSG_FILAMENTCHANGE, lcd_enqueue_filament_change);
    #endif

    END_MENU();
  }

  /**
   *
   * "Driver current control" submenu items
   *
   */
  #if ENABLED(DAC_STEPPER_CURRENT)
    void dac_driver_getValues() { LOOP_XYZE(i) driverPercent[i] = dac_current_get_percent((AxisEnum)i); }

    void dac_driver_commit() { dac_current_set_percents(driverPercent); }

    void dac_driver_eeprom_write() { dac_commit_eeprom(); }

    void lcd_dac_menu() {
      dac_driver_getValues();
      START_MENU();
      MENU_BACK(MSG_CONTROL);
      MENU_ITEM_EDIT_CALLBACK(int3, MSG_X " " MSG_DAC_PERCENT, &driverPercent[X_AXIS], 0, 100, dac_driver_commit);
      MENU_ITEM_EDIT_CALLBACK(int3, MSG_Y " " MSG_DAC_PERCENT, &driverPercent[Y_AXIS], 0, 100, dac_driver_commit);
      MENU_ITEM_EDIT_CALLBACK(int3, MSG_Z " " MSG_DAC_PERCENT, &driverPercent[Z_AXIS], 0, 100, dac_driver_commit);
      MENU_ITEM_EDIT_CALLBACK(int3, MSG_E " " MSG_DAC_PERCENT, &driverPercent[E_AXIS], 0, 100, dac_driver_commit);
      MENU_ITEM(function, MSG_DAC_EEPROM_WRITE, dac_driver_eeprom_write);
      END_MENU();
    }
  #endif

  constexpr int heater_maxtemp[HOTENDS] = ARRAY_BY_HOTENDS(HEATER_0_MAXTEMP, HEATER_1_MAXTEMP, HEATER_2_MAXTEMP, HEATER_3_MAXTEMP, HEATER_4_MAXTEMP);

  /**
   *
   * "Prepare" submenu items
   *
   */
  void _lcd_preheat(int endnum, const float temph, const float tempb, const int fan) {
    if (temph > 0) thermalManager.setTargetHotend(min(heater_maxtemp[endnum], temph), endnum);
    #if TEMP_SENSOR_BED != 0
      if (tempb >= 0) thermalManager.setTargetBed(tempb);
    #else
      UNUSED(tempb);
    #endif
    #if FAN_COUNT > 0
      #if FAN_COUNT > 1
        fanSpeeds[active_extruder < FAN_COUNT ? active_extruder : 0] = fan;
      #else
        fanSpeeds[0] = fan;
      #endif
    #else
      UNUSED(fan);
    #endif
    lcd_return_to_status();
  }

  #if TEMP_SENSOR_0 != 0
    void lcd_preheat_m1_e0_only() { _lcd_preheat(0, lcd_preheat_hotend_temp[0], -1, lcd_preheat_fan_speed[0]); }
    void lcd_preheat_m2_e0_only() { _lcd_preheat(0, lcd_preheat_hotend_temp[1], -1, lcd_preheat_fan_speed[1]); }
    #if TEMP_SENSOR_BED != 0
      void lcd_preheat_m1_e0() { _lcd_preheat(0, lcd_preheat_hotend_temp[0], lcd_preheat_bed_temp[0], lcd_preheat_fan_speed[0]); }
      void lcd_preheat_m2_e0() { _lcd_preheat(0, lcd_preheat_hotend_temp[1], lcd_preheat_bed_temp[1], lcd_preheat_fan_speed[1]); }
    #endif
  #endif

  #if HOTENDS > 1
    void lcd_preheat_m1_e1_only() { _lcd_preheat(1, lcd_preheat_hotend_temp[0], -1, lcd_preheat_fan_speed[0]); }
    void lcd_preheat_m2_e1_only() { _lcd_preheat(1, lcd_preheat_hotend_temp[1], -1, lcd_preheat_fan_speed[1]); }
    #if TEMP_SENSOR_BED != 0
      void lcd_preheat_m1_e1() { _lcd_preheat(1, lcd_preheat_hotend_temp[0], lcd_preheat_bed_temp[0], lcd_preheat_fan_speed[0]); }
      void lcd_preheat_m2_e1() { _lcd_preheat(1, lcd_preheat_hotend_temp[1], lcd_preheat_bed_temp[1], lcd_preheat_fan_speed[1]); }
    #endif
    #if HOTENDS > 2
      void lcd_preheat_m1_e2_only() { _lcd_preheat(2, lcd_preheat_hotend_temp[0], -1, lcd_preheat_fan_speed[0]); }
      void lcd_preheat_m2_e2_only() { _lcd_preheat(2, lcd_preheat_hotend_temp[1], -1, lcd_preheat_fan_speed[1]); }
      #if TEMP_SENSOR_BED != 0
        void lcd_preheat_m1_e2() { _lcd_preheat(2, lcd_preheat_hotend_temp[0], lcd_preheat_bed_temp[0], lcd_preheat_fan_speed[0]); }
        void lcd_preheat_m2_e2() { _lcd_preheat(2, lcd_preheat_hotend_temp[1], lcd_preheat_bed_temp[1], lcd_preheat_fan_speed[1]); }
      #endif
      #if HOTENDS > 3
        void lcd_preheat_m1_e3_only() { _lcd_preheat(3, lcd_preheat_hotend_temp[0], -1, lcd_preheat_fan_speed[0]); }
        void lcd_preheat_m2_e3_only() { _lcd_preheat(3, lcd_preheat_hotend_temp[1], -1, lcd_preheat_fan_speed[1]); }
        #if TEMP_SENSOR_BED != 0
          void lcd_preheat_m1_e3() { _lcd_preheat(3, lcd_preheat_hotend_temp[0], lcd_preheat_bed_temp[0], lcd_preheat_fan_speed[0]); }
          void lcd_preheat_m2_e3() { _lcd_preheat(3, lcd_preheat_hotend_temp[1], lcd_preheat_bed_temp[1], lcd_preheat_fan_speed[1]); }
        #endif
        #if HOTENDS > 4
          void lcd_preheat_m1_e4_only() { _lcd_preheat(4, lcd_preheat_hotend_temp[0], -1, lcd_preheat_fan_speed[0]); }
          void lcd_preheat_m2_e4_only() { _lcd_preheat(4, lcd_preheat_hotend_temp[1], -1, lcd_preheat_fan_speed[1]); }
          #if TEMP_SENSOR_BED != 0
            void lcd_preheat_m1_e4() { _lcd_preheat(4, lcd_preheat_hotend_temp[0], lcd_preheat_bed_temp[0], lcd_preheat_fan_speed[0]); }
            void lcd_preheat_m2_e4() { _lcd_preheat(4, lcd_preheat_hotend_temp[1], lcd_preheat_bed_temp[1], lcd_preheat_fan_speed[1]); }
          #endif
        #endif // HOTENDS > 4
      #endif // HOTENDS > 3
    #endif // HOTENDS > 2

    void lcd_preheat_m1_all() {
      #if HOTENDS > 1
        thermalManager.setTargetHotend(lcd_preheat_hotend_temp[0], 1);
        #if HOTENDS > 2
          thermalManager.setTargetHotend(lcd_preheat_hotend_temp[0], 2);
          #if HOTENDS > 3
            thermalManager.setTargetHotend(lcd_preheat_hotend_temp[0], 3);
            #if HOTENDS > 4
              thermalManager.setTargetHotend(lcd_preheat_hotend_temp[0], 4);
            #endif // HOTENDS > 4
          #endif // HOTENDS > 3
        #endif // HOTENDS > 2
      #endif // HOTENDS > 1
      #if TEMP_SENSOR_BED != 0
        lcd_preheat_m1_e0();
      #else
        lcd_preheat_m1_e0_only();
      #endif
    }
    void lcd_preheat_m2_all() {
      #if HOTENDS > 1
        thermalManager.setTargetHotend(lcd_preheat_hotend_temp[1], 1);
        #if HOTENDS > 2
          thermalManager.setTargetHotend(lcd_preheat_hotend_temp[1], 2);
          #if HOTENDS > 3
            thermalManager.setTargetHotend(lcd_preheat_hotend_temp[1], 3);
            #if HOTENDS > 4
              thermalManager.setTargetHotend(lcd_preheat_hotend_temp[1], 4);
            #endif // HOTENDS > 4
          #endif // HOTENDS > 3
        #endif // HOTENDS > 2
      #endif // HOTENDS > 1
      #if TEMP_SENSOR_BED != 0
        lcd_preheat_m2_e0();
      #else
        lcd_preheat_m2_e0_only();
      #endif
    }

  #endif // HOTENDS > 1

  #if TEMP_SENSOR_BED != 0
    void lcd_preheat_m1_bedonly() { _lcd_preheat(0, 0, lcd_preheat_bed_temp[0], lcd_preheat_fan_speed[0]); }
    void lcd_preheat_m2_bedonly() { _lcd_preheat(0, 0, lcd_preheat_bed_temp[1], lcd_preheat_fan_speed[1]); }
  #endif

  #if TEMP_SENSOR_0 != 0 && (TEMP_SENSOR_1 != 0 || TEMP_SENSOR_2 != 0 || TEMP_SENSOR_3 != 0 || TEMP_SENSOR_BED != 0)

    void lcd_preheat_m1_menu() {
      START_MENU();
      MENU_BACK(MSG_PREPARE);
      #if HOTENDS == 1
        #if TEMP_SENSOR_BED != 0
          MENU_ITEM(function, MSG_PREHEAT_1, lcd_preheat_m1_e0);
          MENU_ITEM(function, MSG_PREHEAT_1_END, lcd_preheat_m1_e0_only);
        #else
          MENU_ITEM(function, MSG_PREHEAT_1, lcd_preheat_m1_e0_only);
        #endif
      #else
        #if TEMP_SENSOR_BED != 0
          MENU_ITEM(function, MSG_PREHEAT_1_N MSG_H1, lcd_preheat_m1_e0);
          MENU_ITEM(function, MSG_PREHEAT_1_END " " MSG_E1, lcd_preheat_m1_e0_only);
          MENU_ITEM(function, MSG_PREHEAT_1_N MSG_H2, lcd_preheat_m1_e1);
          MENU_ITEM(function, MSG_PREHEAT_1_END " " MSG_E2, lcd_preheat_m1_e1_only);
        #else
          MENU_ITEM(function, MSG_PREHEAT_1_N MSG_H1, lcd_preheat_m1_e0_only);
          MENU_ITEM(function, MSG_PREHEAT_1_N MSG_H2, lcd_preheat_m1_e1_only);
        #endif
        #if HOTENDS > 2
          #if TEMP_SENSOR_BED != 0
            MENU_ITEM(function, MSG_PREHEAT_1_N MSG_H3, lcd_preheat_m1_e2);
            MENU_ITEM(function, MSG_PREHEAT_1_END " " MSG_E3, lcd_preheat_m1_e2_only);
          #else
            MENU_ITEM(function, MSG_PREHEAT_1_N MSG_H3, lcd_preheat_m1_e2_only);
          #endif
          #if HOTENDS > 3
            #if TEMP_SENSOR_BED != 0
              MENU_ITEM(function, MSG_PREHEAT_1_N MSG_H4, lcd_preheat_m1_e3);
              MENU_ITEM(function, MSG_PREHEAT_1_END " " MSG_E4, lcd_preheat_m1_e3_only);
            #else
              MENU_ITEM(function, MSG_PREHEAT_1_N MSG_H4, lcd_preheat_m1_e3_only);
            #endif
            #if HOTENDS > 4
              #if TEMP_SENSOR_BED != 0
                MENU_ITEM(function, MSG_PREHEAT_1_N MSG_H5, lcd_preheat_m1_e4);
                MENU_ITEM(function, MSG_PREHEAT_1_END " " MSG_E5, lcd_preheat_m1_e4_only);
              #else
                MENU_ITEM(function, MSG_PREHEAT_1_N MSG_H5, lcd_preheat_m1_e4_only);
              #endif
            #endif // HOTENDS > 4
          #endif // HOTENDS > 3
        #endif // HOTENDS > 2
        MENU_ITEM(function, MSG_PREHEAT_1_ALL, lcd_preheat_m1_all);
      #endif // HOTENDS > 1
      #if TEMP_SENSOR_BED != 0
        MENU_ITEM(function, MSG_PREHEAT_1_BEDONLY, lcd_preheat_m1_bedonly);
      #endif
      END_MENU();
    }

    void lcd_preheat_m2_menu() {
      START_MENU();
      MENU_BACK(MSG_PREPARE);
      #if HOTENDS == 1
        #if TEMP_SENSOR_BED != 0
          MENU_ITEM(function, MSG_PREHEAT_2, lcd_preheat_m2_e0);
          MENU_ITEM(function, MSG_PREHEAT_2_END, lcd_preheat_m2_e0_only);
        #else
          MENU_ITEM(function, MSG_PREHEAT_2, lcd_preheat_m2_e0_only);
        #endif
      #else
        #if TEMP_SENSOR_BED != 0
          MENU_ITEM(function, MSG_PREHEAT_2_N MSG_H1, lcd_preheat_m2_e0);
          MENU_ITEM(function, MSG_PREHEAT_2_END " " MSG_E1, lcd_preheat_m2_e0_only);
          MENU_ITEM(function, MSG_PREHEAT_2_N MSG_H2, lcd_preheat_m2_e1);
          MENU_ITEM(function, MSG_PREHEAT_2_END " " MSG_E2, lcd_preheat_m2_e1_only);
        #else
          MENU_ITEM(function, MSG_PREHEAT_2_N MSG_H1, lcd_preheat_m2_e0_only);
          MENU_ITEM(function, MSG_PREHEAT_2_N MSG_H2, lcd_preheat_m2_e1_only);
        #endif
        #if HOTENDS > 2
          #if TEMP_SENSOR_BED != 0
            MENU_ITEM(function, MSG_PREHEAT_2_N MSG_H3, lcd_preheat_m2_e2);
            MENU_ITEM(function, MSG_PREHEAT_2_END " " MSG_E3, lcd_preheat_m2_e2_only);
          #else
            MENU_ITEM(function, MSG_PREHEAT_2_N MSG_H3, lcd_preheat_m2_e2_only);
          #endif
          #if HOTENDS > 3
            #if TEMP_SENSOR_BED != 0
              MENU_ITEM(function, MSG_PREHEAT_2_N MSG_H4, lcd_preheat_m2_e3);
              MENU_ITEM(function, MSG_PREHEAT_2_END " " MSG_E4, lcd_preheat_m2_e3_only);
            #else
              MENU_ITEM(function, MSG_PREHEAT_2_N MSG_H4, lcd_preheat_m2_e3_only);
            #endif
            #if HOTENDS > 4
              #if TEMP_SENSOR_BED != 0
                MENU_ITEM(function, MSG_PREHEAT_2_N MSG_H5, lcd_preheat_m2_e4);
                MENU_ITEM(function, MSG_PREHEAT_2_END " " MSG_E5, lcd_preheat_m2_e4_only);
              #else
                MENU_ITEM(function, MSG_PREHEAT_2_N MSG_H5, lcd_preheat_m2_e4_only);
              #endif
            #endif // HOTENDS > 4
          #endif // HOTENDS > 3
        #endif // HOTENDS > 2
        MENU_ITEM(function, MSG_PREHEAT_2_ALL, lcd_preheat_m2_all);
      #endif // HOTENDS > 1
      #if TEMP_SENSOR_BED != 0
        MENU_ITEM(function, MSG_PREHEAT_2_BEDONLY, lcd_preheat_m2_bedonly);
      #endif
      END_MENU();
    }

  #endif // TEMP_SENSOR_0 && (TEMP_SENSOR_1 || TEMP_SENSOR_2 || TEMP_SENSOR_3 || TEMP_SENSOR_BED)

  void lcd_cooldown() {
    #if FAN_COUNT > 0
      for (uint8_t i = 0; i < FAN_COUNT; i++) fanSpeeds[i] = 0;
    #endif
    thermalManager.disable_all_heaters();
    lcd_return_to_status();
  }

  #if ENABLED(SDSUPPORT) && ENABLED(MENU_ADDAUTOSTART)

    void lcd_autostart_sd() {
      card.autostart_index = 0;
      card.setroot();
      card.checkautostart(true);
    }

  #endif

  #if ENABLED(LCD_BED_LEVELING)

    /**
     *
     * "Prepare" > "Level Bed" handlers
     *
     */

    static uint8_t manual_probe_index;

    #if ENABLED(PROBE_MANUALLY)
      extern bool g29_in_progress;
    #endif

    // LCD probed points are from defaults
    constexpr uint8_t total_probe_points =
      #if ABL_GRID
        (GRID_MAX_POINTS_X) * (GRID_MAX_POINTS_Y)
      #elif ENABLED(AUTO_BED_LEVELING_3POINT)
        int(3)
      #elif ENABLED(AUTO_BED_LEVELING_UBL)
        (GRID_MAX_POINTS_X) * (GRID_MAX_POINTS_Y)
      #elif ENABLED(MESH_BED_LEVELING)
        (GRID_MAX_POINTS_X) * (GRID_MAX_POINTS_Y)
      #endif
    ;

    #if ENABLED(MESH_BED_LEVELING)

      // Utility to go to the next mesh point
      inline void _manual_probe_goto_xy(float x, float y) {
        #if MANUAL_PROBE_HEIGHT > 0
          current_position[Z_AXIS] = LOGICAL_Z_POSITION(Z_MIN_POS) + MANUAL_PROBE_HEIGHT;
          line_to_current(Z_AXIS);
        #endif
        current_position[X_AXIS] = LOGICAL_X_POSITION(x);
        current_position[Y_AXIS] = LOGICAL_Y_POSITION(y);
        planner.buffer_line_kinematic(current_position, MMM_TO_MMS(XY_PROBE_SPEED), active_extruder);
        #if MANUAL_PROBE_HEIGHT > 0
          current_position[Z_AXIS] = LOGICAL_Z_POSITION(Z_MIN_POS) + 0.2;
          line_to_current(Z_AXIS);
        #endif
        lcd_synchronize();
      }

    #endif // MESH_BED_LEVELING

    #if ENABLED(MESH_BED_LEVELING) || ENABLED(PROBE_MANUALLY)
      void _lcd_level_goto_next_point();
    #endif

    void _lcd_level_bed_done() {
      if (lcdDrawUpdate) lcd_implementation_drawedit(PSTR(MSG_LEVEL_BED_DONE));
      lcdDrawUpdate = LCDVIEW_KEEP_REDRAWING;
    }

    /**
     * Step 6: Display "Next point: 1 / 9" while waiting for move to finish
     */
    void _lcd_level_bed_moving() {
      if (lcdDrawUpdate) {
        char msg[10];
        sprintf_P(msg, PSTR("%i / %u"), (int)(manual_probe_index + 1), total_probe_points);
        lcd_implementation_drawedit(PSTR(MSG_LEVEL_BED_NEXT_POINT), msg);
      }
      lcdDrawUpdate = LCDVIEW_KEEP_REDRAWING;
    }

    /**
     * Step 7: Get the Z coordinate, click goes to the next point or exits
     */
    void _lcd_level_bed_get_z() {
      ENCODER_DIRECTION_NORMAL();

      // Encoder wheel adjusts the Z position
      if (encoderPosition) {
        refresh_cmd_timeout();
        current_position[Z_AXIS] += float((int32_t)encoderPosition) * (MBL_Z_STEP);
        NOLESS(current_position[Z_AXIS], -(LCD_PROBE_Z_RANGE) * 0.5);
        NOMORE(current_position[Z_AXIS],  (LCD_PROBE_Z_RANGE) * 0.5);
        line_to_current(Z_AXIS);
        lcdDrawUpdate = LCDVIEW_KEEP_REDRAWING;
        encoderPosition = 0;
      }

      if (lcd_clicked) {

        // Use a hook to set the probe point z
        // (zigzag arranges in XY order)
        #if ENABLED(AUTO_BED_LEVELING_UBL)

          // UBL set-z handling goes here

        #elif ENABLED(PROBE_MANUALLY)

          // G29 helpfully records Z and goes to the next
          // point (or beeps if done)
          enqueue_and_echo_commands_P(PSTR("G29"));
          manual_probe_index++;

        #elif ENABLED(MESH_BED_LEVELING)

          mbl.set_zigzag_z(manual_probe_index++, current_position[Z_AXIS]);

        #endif

        // If done...
        if (manual_probe_index == total_probe_points) {

          // Say "Done!"
          lcd_goto_screen(_lcd_level_bed_done);

          // Raise Z to the "manual probe height"
          #if MANUAL_PROBE_HEIGHT > 0
            current_position[Z_AXIS] = LOGICAL_Z_POSITION(Z_MIN_POS) + MANUAL_PROBE_HEIGHT;
            line_to_current(Z_AXIS);
            lcd_synchronize();
          #endif

          // Enable leveling, if needed
          #if ENABLED(MESH_BED_LEVELING)

            mbl.set_has_mesh(true);
            mbl.set_reactivate(true);
            enqueue_and_echo_commands_P(PSTR("G28"));

          #elif ENABLED(AUTO_BED_LEVELING_UBL)

            // UBL enable goes here

          #elif ENABLED(PROBE_MANUALLY)

            // ABL will be enabled due to "G29".

          #endif

          lcd_return_to_status();
          //LCD_MESSAGEPGM(MSG_LEVEL_BED_DONE);
          lcd_completion_feedback();
        }
        else {

          // Move to the next probe point, if needed
          #if ENABLED(MESH_BED_LEVELING) || ENABLED(PROBE_MANUALLY)

            _lcd_level_goto_next_point();

          #elif ENABLED(AUTO_BED_LEVELING_UBL)

            // UBL goto-next-point goes here

          #endif
        }
      }

      // Update on first display, then only on updates to Z position
      // Show message above on clicks instead
      if (lcdDrawUpdate) {
        const float v = current_position[Z_AXIS];
        lcd_implementation_drawedit(PSTR(MSG_MOVE_Z), ftostr43sign(v + (v < 0 ? -0.0001 : 0.0001), '+'));
      }
    }

    #if ENABLED(MESH_BED_LEVELING) || ENABLED(PROBE_MANUALLY)

      /**
       * Step 5: Initiate a move to the next point
       */
      void _lcd_level_goto_next_point() {

        // Set the menu to display ahead of blocking call
        lcd_goto_screen(_lcd_level_bed_moving);

        #if ENABLED(MESH_BED_LEVELING)

          int8_t px, py;
          mbl.zigzag(manual_probe_index, px, py);

          // Controls the loop until the move is done
          _manual_probe_goto_xy(
            LOGICAL_X_POSITION(mbl.index_to_xpos[px]),
            LOGICAL_Y_POSITION(mbl.index_to_ypos[py])
          );

        #elif ENABLED(AUTO_BED_LEVELING_UBL)

          // UBL may have its own methodology

        #elif ENABLED(PROBE_MANUALLY)

          // Just wait for the G29 move to complete
          lcd_synchronize();

        #endif

        // After the blocking function returns, change menus
        lcd_goto_screen(_lcd_level_bed_get_z);
      }

    #endif // MESH_BED_LEVELING

    /**
     * Step 4: Display "Click to Begin", wait for click
     *         Move to the first probe position
     */
    void _lcd_level_bed_homing_done() {
      if (lcdDrawUpdate) lcd_implementation_drawedit(PSTR(MSG_LEVEL_BED_WAITING));
      if (lcd_clicked) {
        manual_probe_index = 0;
        #if ENABLED(MESH_BED_LEVELING)
          _lcd_level_goto_next_point();
        #elif ENABLED(AUTO_BED_LEVELING_UBL)
          // UBL click handling should go here
        #elif ENABLED(PROBE_MANUALLY)
          enqueue_and_echo_commands_P(PSTR("G29"));
          _lcd_level_goto_next_point();
        #endif
      }
    }

    /**
     * Step 3: Display "Homing XYZ" - Wait for homing to finish
     */
    void _lcd_level_bed_homing() {
      if (lcdDrawUpdate) lcd_implementation_drawedit(PSTR(MSG_LEVEL_BED_HOMING), NULL);
      if (axis_homed[X_AXIS] && axis_homed[Y_AXIS] && axis_homed[Z_AXIS])
        lcd_goto_screen(_lcd_level_bed_homing_done);
      lcdDrawUpdate = LCDVIEW_KEEP_REDRAWING;
    }

  #endif // LCD_BED_LEVELING

  #if ENABLED(LCD_BED_LEVELING) || HAS_ABL

    /**
     * Step 2: Continue Bed Leveling...
     */
    void _lcd_level_bed_continue() {
      #if ENABLED(LCD_BED_LEVELING)
        defer_return_to_status = true;
        axis_homed[X_AXIS] = axis_homed[Y_AXIS] = axis_homed[Z_AXIS] = false;
        lcd_goto_screen(_lcd_level_bed_homing);
        enqueue_and_echo_commands_P(PSTR("G28"));
      #else
        lcd_return_to_status();
        enqueue_and_echo_commands_P(axis_homed[X_AXIS] && axis_homed[Y_AXIS] ? PSTR("G29") : PSTR("G28\nG29"));
      #endif
    }

    /**
     * Step 1: Bed Level entry-point: "Cancel" or "Level Bed"
     */
    void lcd_level_bed() {
      START_MENU();
      MENU_BACK(MSG_LEVEL_BED_CANCEL);
      MENU_ITEM(submenu, MSG_LEVEL_BED, _lcd_level_bed_continue);
      END_MENU();
    }

  #endif // LCD_BED_LEVELING || HAS_ABL

  /**
   *
   * "Prepare" submenu
   *
   */

  void lcd_prepare_menu() {
    START_MENU();

    //
    // ^ Main
    //
    MENU_BACK(MSG_MAIN);

    //
    // Move Axis
    //
    #if ENABLED(DELTA)
      if (axis_homed[Z_AXIS])
    #endif
        MENU_ITEM(submenu, MSG_MOVE_AXIS, lcd_move_menu);

    //
    // Auto Home
    //
    MENU_ITEM(gcode, MSG_AUTO_HOME, PSTR("G28"));
    #if ENABLED(INDIVIDUAL_AXIS_HOMING_MENU)
      MENU_ITEM(gcode, MSG_AUTO_HOME_X, PSTR("G28 X"));
      MENU_ITEM(gcode, MSG_AUTO_HOME_Y, PSTR("G28 Y"));
      MENU_ITEM(gcode, MSG_AUTO_HOME_Z, PSTR("G28 Z"));
    #endif

    //
    // Level Bed
    //
    #if ENABLED(LCD_BED_LEVELING) || HAS_ABL

      #if ENABLED(PROBE_MANUALLY)
        if (!g29_in_progress)
      #endif
          MENU_ITEM(submenu, MSG_LEVEL_BED, lcd_level_bed);

    #endif

    #if HAS_M206_COMMAND
      //
      // Set Home Offsets
      //
      MENU_ITEM(function, MSG_SET_HOME_OFFSETS, lcd_set_home_offsets);
      //MENU_ITEM(gcode, MSG_SET_ORIGIN, PSTR("G92 X0 Y0 Z0"));
    #endif

    //
    // Disable Steppers
    //
    MENU_ITEM(gcode, MSG_DISABLE_STEPPERS, PSTR("M84"));

    //
    // Preheat PLA
    // Preheat ABS
    //
    #if TEMP_SENSOR_0 != 0

      //
      // Change filament
      //
      #if ENABLED(FILAMENT_CHANGE_FEATURE)
        if (!thermalManager.tooColdToExtrude(active_extruder))
          MENU_ITEM(function, MSG_FILAMENTCHANGE, lcd_enqueue_filament_change);
      #endif

      //
      // Cooldown
      //
      bool has_heat = false;
      HOTEND_LOOP() if (thermalManager.target_temperature[HOTEND_INDEX]) { has_heat = true; break; }
      #if HAS_TEMP_BED
        if (thermalManager.target_temperature_bed) has_heat = true;
      #endif
      if (has_heat) MENU_ITEM(function, MSG_COOLDOWN, lcd_cooldown);

      //
      // Preheat for Material 1 and 2
      //
      #if TEMP_SENSOR_1 != 0 || TEMP_SENSOR_2 != 0 || TEMP_SENSOR_3 != 0 || TEMP_SENSOR_BED != 0
        MENU_ITEM(submenu, MSG_PREHEAT_1, lcd_preheat_m1_menu);
        MENU_ITEM(submenu, MSG_PREHEAT_2, lcd_preheat_m2_menu);
      #else
        MENU_ITEM(function, MSG_PREHEAT_1, lcd_preheat_m1_e0_only);
        MENU_ITEM(function, MSG_PREHEAT_2, lcd_preheat_m2_e0_only);
      #endif

    #endif // TEMP_SENSOR_0 != 0

    //
    // BLTouch Self-Test and Reset
    //
    #if ENABLED(BLTOUCH)
      MENU_ITEM(gcode, MSG_BLTOUCH_SELFTEST, PSTR("M280 P" STRINGIFY(Z_ENDSTOP_SERVO_NR) " S" STRINGIFY(BLTOUCH_SELFTEST)));
      if (!endstops.z_probe_enabled && TEST_BLTOUCH())
        MENU_ITEM(gcode, MSG_BLTOUCH_RESET, PSTR("M280 P" STRINGIFY(Z_ENDSTOP_SERVO_NR) " S" STRINGIFY(BLTOUCH_RESET)));
    #endif

    //
    // Switch power on/off
    //
    #if HAS_POWER_SWITCH
      if (powersupply)
        MENU_ITEM(gcode, MSG_SWITCH_PS_OFF, PSTR("M81"));
      else
        MENU_ITEM(gcode, MSG_SWITCH_PS_ON, PSTR("M80"));
    #endif

    //
    // Autostart
    //
    #if ENABLED(SDSUPPORT) && ENABLED(MENU_ADDAUTOSTART)
      MENU_ITEM(function, MSG_AUTOSTART, lcd_autostart_sd);
    #endif

    END_MENU();
  }

  float move_menu_scale;

  #if ENABLED(DELTA_CALIBRATION_MENU)

    void lcd_move_z();
    void lcd_delta_calibrate_menu();

    void _lcd_calibrate_homing() {
      if (lcdDrawUpdate) lcd_implementation_drawmenu_static(LCD_HEIGHT >= 4 ? 1 : 0, PSTR(MSG_LEVEL_BED_HOMING));
      lcdDrawUpdate = LCDVIEW_KEEP_REDRAWING;
      if (axis_homed[X_AXIS] && axis_homed[Y_AXIS] && axis_homed[Z_AXIS])
        lcd_goto_previous_menu();
    }

    void _lcd_delta_calibrate_home() {
      enqueue_and_echo_commands_P(PSTR("G28"));
      lcd_goto_screen(_lcd_calibrate_homing);
    }

    #if ENABLED(DELTA_AUTO_CALIBRATION)
      #define _DELTA_TOWER_MOVE_RADIUS DELTA_CALIBRATION_RADIUS
    #else
      #define _DELTA_TOWER_MOVE_RADIUS DELTA_PRINTABLE_RADIUS
    #endif

    // Move directly to the tower position with uninterpolated moves
    // If we used interpolated moves it would cause this to become re-entrant
    void _goto_tower_pos(const float &a) {
      current_position[Z_AXIS] = max(Z_HOMING_HEIGHT, Z_CLEARANCE_BETWEEN_PROBES) + (DELTA_PRINTABLE_RADIUS) / 5;
      line_to_current(Z_AXIS);

      current_position[X_AXIS] = a < 0 ? LOGICAL_X_POSITION(X_HOME_POS) : sin(a) * -(_DELTA_TOWER_MOVE_RADIUS);
      current_position[Y_AXIS] = a < 0 ? LOGICAL_Y_POSITION(Y_HOME_POS) : cos(a) *  (_DELTA_TOWER_MOVE_RADIUS);
      line_to_current(Z_AXIS);

      current_position[Z_AXIS] = 4.0;
      line_to_current(Z_AXIS);

      lcd_synchronize();

      move_menu_scale = 0.1;
      lcd_goto_screen(lcd_move_z);
    }

    void _goto_tower_x() { _goto_tower_pos(RADIANS(120)); }
    void _goto_tower_y() { _goto_tower_pos(RADIANS(240)); }
    void _goto_tower_z() { _goto_tower_pos(0); }
    void _goto_center()  { _goto_tower_pos(-1); }

    void lcd_delta_calibrate_menu() {
      START_MENU();
      MENU_BACK(MSG_MAIN);
      #if ENABLED(DELTA_AUTO_CALIBRATION)
        MENU_ITEM(gcode, MSG_DELTA_AUTO_CALIBRATE, PSTR("G33 C"));
        MENU_ITEM(gcode, MSG_DELTA_HEIGHT_CALIBRATE, PSTR("G33 C1"));
      #endif
      MENU_ITEM(submenu, MSG_AUTO_HOME, _lcd_delta_calibrate_home);
      if (axis_homed[Z_AXIS]) {
        MENU_ITEM(submenu, MSG_DELTA_CALIBRATE_X, _goto_tower_x);
        MENU_ITEM(submenu, MSG_DELTA_CALIBRATE_Y, _goto_tower_y);
        MENU_ITEM(submenu, MSG_DELTA_CALIBRATE_Z, _goto_tower_z);
        MENU_ITEM(submenu, MSG_DELTA_CALIBRATE_CENTER, _goto_center);
      }
      END_MENU();
    }

  #endif // DELTA_CALIBRATION_MENU

  /**
   * If the most recent manual move hasn't been fed to the planner yet,
   * and the planner can accept one, send immediately
   */
  inline void manage_manual_move() {
    if (manual_move_axis != (int8_t)NO_AXIS && ELAPSED(millis(), manual_move_start_time) && !planner.is_full()) {
      planner.buffer_line_kinematic(current_position, MMM_TO_MMS(manual_feedrate_mm_m[manual_move_axis]), manual_move_e_index);
      manual_move_axis = (int8_t)NO_AXIS;
    }
  }

  /**
   * Set a flag that lcd_update() should start a move
   * to "current_position" after a short delay.
   */
  inline void manual_move_to_current(AxisEnum axis
    #if E_MANUAL > 1
      , int8_t eindex=-1
    #endif
  ) {
    #if E_MANUAL > 1
      if (axis == E_AXIS) manual_move_e_index = eindex >= 0 ? eindex : active_extruder;
    #endif
    manual_move_start_time = millis() + (move_menu_scale < 0.99 ? 0UL : 250UL); // delay for bigger moves
    manual_move_axis = (int8_t)axis;
  }

  /**
   *
   * "Prepare" > "Move Axis" submenu
   *
   */

  void _lcd_move_xyz(const char* name, AxisEnum axis) {
    if (lcd_clicked) { return lcd_goto_previous_menu(); }
    ENCODER_DIRECTION_NORMAL();
    if (encoderPosition) {
      refresh_cmd_timeout();

      float min = current_position[axis] - 1000,
            max = current_position[axis] + 1000;

      #if HAS_SOFTWARE_ENDSTOPS
        // Limit to software endstops, if enabled
        if (soft_endstops_enabled) {
          #if ENABLED(MIN_SOFTWARE_ENDSTOPS)
            min = soft_endstop_min[axis];
          #endif
          #if ENABLED(MAX_SOFTWARE_ENDSTOPS)
            max = soft_endstop_max[axis];
          #endif
        }
      #endif

      // Get the new position
      current_position[axis] += float((int32_t)encoderPosition) * move_menu_scale;

      // Delta limits XY based on the current offset from center
      // This assumes the center is 0,0
      #if ENABLED(DELTA)
        if (axis != Z_AXIS) {
          max = sqrt(sq((float)(DELTA_PRINTABLE_RADIUS)) - sq(current_position[Y_AXIS - axis]));
          min = -max;
        }
      #endif

      // Limit only when trying to move towards the limit
      if ((int32_t)encoderPosition < 0) NOLESS(current_position[axis], min);
      if ((int32_t)encoderPosition > 0) NOMORE(current_position[axis], max);

      manual_move_to_current(axis);

      encoderPosition = 0;
      lcdDrawUpdate = LCDVIEW_REDRAW_NOW;
    }
    if (lcdDrawUpdate) lcd_implementation_drawedit(name, ftostr41sign(current_position[axis]));
  }
  void lcd_move_x() { _lcd_move_xyz(PSTR(MSG_MOVE_X), X_AXIS); }
  void lcd_move_y() { _lcd_move_xyz(PSTR(MSG_MOVE_Y), Y_AXIS); }
  void lcd_move_z() { _lcd_move_xyz(PSTR(MSG_MOVE_Z), Z_AXIS); }
  void _lcd_move_e(
    #if E_MANUAL > 1
      int8_t eindex=-1
    #endif
  ) {
    if (lcd_clicked) { return lcd_goto_previous_menu(); }
    ENCODER_DIRECTION_NORMAL();
    if (encoderPosition) {
      current_position[E_AXIS] += float((int32_t)encoderPosition) * move_menu_scale;
      encoderPosition = 0;
      manual_move_to_current(E_AXIS
        #if E_MANUAL > 1
          , eindex
        #endif
      );
      lcdDrawUpdate = LCDVIEW_REDRAW_NOW;
    }
    if (lcdDrawUpdate) {
      PGM_P pos_label;
      #if E_MANUAL == 1
        pos_label = PSTR(MSG_MOVE_E);
      #else
        switch (eindex) {
          default: pos_label = PSTR(MSG_MOVE_E MSG_MOVE_E1); break;
          case 1: pos_label = PSTR(MSG_MOVE_E MSG_MOVE_E2); break;
          #if E_MANUAL > 2
            case 2: pos_label = PSTR(MSG_MOVE_E MSG_MOVE_E3); break;
            #if E_MANUAL > 3
              case 3: pos_label = PSTR(MSG_MOVE_E MSG_MOVE_E4); break;
              #if E_MANUAL > 4
                case 4: pos_label = PSTR(MSG_MOVE_E MSG_MOVE_E5); break;
              #endif // E_MANUAL > 4
            #endif // E_MANUAL > 3
          #endif // E_MANUAL > 2
        }
      #endif // E_MANUAL > 1
      lcd_implementation_drawedit(pos_label, ftostr41sign(current_position[E_AXIS]));
    }
  }

  void lcd_move_e() { _lcd_move_e(); }
  #if E_MANUAL > 1
    void lcd_move_e0() { _lcd_move_e(0); }
    void lcd_move_e1() { _lcd_move_e(1); }
    #if E_MANUAL > 2
      void lcd_move_e2() { _lcd_move_e(2); }
      #if E_MANUAL > 3
        void lcd_move_e3() { _lcd_move_e(3); }
        #if E_MANUAL > 4
          void lcd_move_e4() { _lcd_move_e(4); }
        #endif // E_MANUAL > 4
      #endif // E_MANUAL > 3
    #endif // E_MANUAL > 2
  #endif // E_MANUAL > 1

  /**
   *
   * "Prepare" > "Move Xmm" > "Move XYZ" submenu
   *
   */

  screenFunc_t _manual_move_func_ptr;

  void lcd_move_menu_10mm() { move_menu_scale = 10.0; lcd_goto_screen(_manual_move_func_ptr); }
  void lcd_move_menu_1mm()  { move_menu_scale =  1.0; lcd_goto_screen(_manual_move_func_ptr); }
  void lcd_move_menu_01mm() { move_menu_scale =  0.1; lcd_goto_screen(_manual_move_func_ptr); }

  void _lcd_move_distance_menu(AxisEnum axis, screenFunc_t func) {
    _manual_move_func_ptr = func;
    START_MENU();
    if (LCD_HEIGHT >= 4) {
      switch(axis) {
        case X_AXIS:
          STATIC_ITEM(MSG_MOVE_X, true, true); break;
        case Y_AXIS:
          STATIC_ITEM(MSG_MOVE_Y, true, true); break;
        case Z_AXIS:
          STATIC_ITEM(MSG_MOVE_Z, true, true); break;
        default:
          #if E_MANUAL == 1
            STATIC_ITEM(MSG_MOVE_E, true, true); break;
          #else
            switch (axis - E_AXIS) {
              case 0: STATIC_ITEM(MSG_MOVE_E MSG_MOVE_E1, true, true); break;
              case 1: STATIC_ITEM(MSG_MOVE_E MSG_MOVE_E2, true, true); break;
              #if E_MANUAL > 2
                case 2: STATIC_ITEM(MSG_MOVE_E MSG_MOVE_E3, true, true); break;
                #if E_MANUAL > 3
                  case 3: STATIC_ITEM(MSG_MOVE_E MSG_MOVE_E4, true, true); break;
                #endif
              #endif
            }
          #endif
      }
    }
    MENU_BACK(MSG_MOVE_AXIS);
    MENU_ITEM(submenu, MSG_MOVE_10MM, lcd_move_menu_10mm);
    MENU_ITEM(submenu, MSG_MOVE_1MM, lcd_move_menu_1mm);
    MENU_ITEM(submenu, MSG_MOVE_01MM, lcd_move_menu_01mm);
    END_MENU();
  }
  void lcd_move_get_x_amount()        { _lcd_move_distance_menu(X_AXIS, lcd_move_x); }
  void lcd_move_get_y_amount()        { _lcd_move_distance_menu(Y_AXIS, lcd_move_y); }
  void lcd_move_get_z_amount()        { _lcd_move_distance_menu(Z_AXIS, lcd_move_z); }
<<<<<<< HEAD
  void lcd_move_get_e_amount()        { _lcd_move_distance_menu(E_AXIS 
                                                                      #if E_MANUAL > 1 
                                                                         + active_extruder
                                                                      #endif
                                                                      , lcd_move_e); }
    
  #if DISABLED(SWITCHING_EXTRUDER) && DISABLED(SINGLENOZZLE_SWITCHING_EXTRUDER)
    #if E_MANUAL > 1
      void lcd_move_get_e0_amount()     { _lcd_move_distance_menu(E_AXIS, lcd_move_e0); }
      void lcd_move_get_e1_amount()     { _lcd_move_distance_menu(E_AXIS + 1, lcd_move_e1); }
      #if E_MANUAL > 2
        void lcd_move_get_e2_amount()   { _lcd_move_distance_menu(E_AXIS + 2, lcd_move_e2); }
        #if E_MANUAL > 3
          void lcd_move_get_e3_amount() { _lcd_move_distance_menu(E_AXIS + 3, lcd_move_e3); }
        #endif
      #endif
    #endif
  #else // ENABLED(SWITCHING_EXTRUDER) || ENABLED(SINGLENOZZLE_SWITCHING_EXTRUDER)
    #if E_MANUAL > 1
      void lcd_move_get_e0_amount()       { enqueue_and_echo_commands_P(PSTR("T0")); _lcd_move_distance_menu(E_AXIS, lcd_move_e0); }
      void lcd_move_get_e1_amount()       { enqueue_and_echo_commands_P(PSTR("T1")); _lcd_move_distance_menu(E_AXIS + 1, lcd_move_e1); }
      #if E_MANUAL > 2
        void lcd_move_get_e2_amount()     { enqueue_and_echo_commands_P(PSTR("T2")); _lcd_move_distance_menu(E_AXIS + 2, lcd_move_e2); }
        #if E_MANUAL > 3
          void lcd_move_get_e3_amount()   { enqueue_and_echo_commands_P(PSTR("T3")); _lcd_move_distance_menu(E_AXIS + 3, lcd_move_e3); }
        #endif
      #endif
    #endif
  #endif
=======
  void lcd_move_get_e_amount()        { _lcd_move_distance_menu(E_AXIS, lcd_move_e); }
  #if E_MANUAL > 1
    void lcd_move_get_e0_amount()     { _lcd_move_distance_menu(E_AXIS, lcd_move_e0); }
    void lcd_move_get_e1_amount()     { _lcd_move_distance_menu(E_AXIS, lcd_move_e1); }
    #if E_MANUAL > 2
      void lcd_move_get_e2_amount()   { _lcd_move_distance_menu(E_AXIS, lcd_move_e2); }
      #if E_MANUAL > 3
        void lcd_move_get_e3_amount() { _lcd_move_distance_menu(E_AXIS, lcd_move_e3); }
        #if E_MANUAL > 4
          void lcd_move_get_e4_amount() { _lcd_move_distance_menu(E_AXIS, lcd_move_e4); }
        #endif // E_MANUAL > 4
      #endif // E_MANUAL > 3
    #endif // E_MANUAL > 2
  #endif // E_MANUAL > 1
>>>>>>> ba4a005c

  /**
   *
   * "Prepare" > "Move Axis" submenu
   *
   */

  #if IS_KINEMATIC
    #define _MOVE_XYZ_ALLOWED (axis_homed[X_AXIS] && axis_homed[Y_AXIS] && axis_homed[Z_AXIS])
    #if ENABLED(DELTA)
      #define _MOVE_XY_ALLOWED (current_position[Z_AXIS] <= delta_clip_start_height)
      void lcd_lower_z_to_clip_height() {
        current_position[Z_AXIS] = delta_clip_start_height;
        line_to_current(Z_AXIS);
        lcd_synchronize();
      }
    #else
      #define _MOVE_XY_ALLOWED true
    #endif
  #else
    #define _MOVE_XYZ_ALLOWED true
    #define _MOVE_XY_ALLOWED true
  #endif

  void lcd_move_menu() {
    START_MENU();
    MENU_BACK(MSG_PREPARE);

    if (_MOVE_XYZ_ALLOWED) {
      if (_MOVE_XY_ALLOWED) {
        MENU_ITEM(submenu, MSG_MOVE_X, lcd_move_get_x_amount);
        MENU_ITEM(submenu, MSG_MOVE_Y, lcd_move_get_y_amount);
      }
      #if ENABLED(DELTA)
        else
          MENU_ITEM(function, MSG_FREE_XY, lcd_lower_z_to_clip_height);
      #endif

      MENU_ITEM(submenu, MSG_MOVE_Z, lcd_move_get_z_amount);
    }
    else
      MENU_ITEM(gcode, MSG_AUTO_HOME, PSTR("G28"));

    MENU_ITEM(submenu, MSG_MOVE_E, lcd_move_get_e_amount);
    #if E_MANUAL > 1
      MENU_ITEM(submenu, MSG_MOVE_E MSG_MOVE_E1, lcd_move_get_e0_amount);
      MENU_ITEM(submenu, MSG_MOVE_E MSG_MOVE_E2, lcd_move_get_e1_amount);
      #if E_MANUAL > 2
        MENU_ITEM(submenu, MSG_MOVE_E MSG_MOVE_E3, lcd_move_get_e2_amount);
        #if E_MANUAL > 3
          MENU_ITEM(submenu, MSG_MOVE_E MSG_MOVE_E4, lcd_move_get_e3_amount);
          #if E_MANUAL > 4
            MENU_ITEM(submenu, MSG_MOVE_E MSG_MOVE_E5, lcd_move_get_e4_amount);
          #endif // E_MANUAL > 4
        #endif // E_MANUAL > 3
      #endif // E_MANUAL > 2
    #endif // E_MANUAL > 1

    END_MENU();
  }

  /**
   *
   * "Control" submenu
   *
   */

  #if ENABLED(EEPROM_SETTINGS)
    static void lcd_store_settings()   { lcd_completion_feedback(settings.save()); }
    static void lcd_load_settings()    { lcd_completion_feedback(settings.load()); }
  #endif

  static void lcd_factory_settings() {
    settings.reset();
    lcd_completion_feedback();
  }

  void lcd_control_menu() {
    START_MENU();
    MENU_BACK(MSG_MAIN);
    MENU_ITEM(submenu, MSG_TEMPERATURE, lcd_control_temperature_menu);
    MENU_ITEM(submenu, MSG_MOTION, lcd_control_motion_menu);
    MENU_ITEM(submenu, MSG_VOLUMETRIC, lcd_control_volumetric_menu);

    #if HAS_LCD_CONTRAST
      //MENU_ITEM_EDIT(int3, MSG_CONTRAST, &lcd_contrast, 0, 63);
      MENU_ITEM(submenu, MSG_CONTRAST, lcd_set_contrast);
    #endif
    #if ENABLED(FWRETRACT)
      MENU_ITEM(submenu, MSG_RETRACT, lcd_control_retract_menu);
    #endif
    #if ENABLED(DAC_STEPPER_CURRENT)
      MENU_ITEM(submenu, MSG_DRIVE_STRENGTH, lcd_dac_menu);
    #endif

    #if ENABLED(EEPROM_SETTINGS)
      MENU_ITEM(function, MSG_STORE_EEPROM, lcd_store_settings);
      MENU_ITEM(function, MSG_LOAD_EEPROM, lcd_load_settings);
    #endif

    MENU_ITEM(function, MSG_RESTORE_FAILSAFE, lcd_factory_settings);
    END_MENU();
  }

  /**
   *
   * "Temperature" submenu
   *
   */

  #if ENABLED(PID_AUTOTUNE_MENU)

    #if ENABLED(PIDTEMP)
      int autotune_temp[HOTENDS] = ARRAY_BY_HOTENDS1(150);
    #endif

    #if ENABLED(PIDTEMPBED)
      int autotune_temp_bed = 70;
    #endif

    void _lcd_autotune(int e) {
      char cmd[30];
      sprintf_P(cmd, PSTR("M303 U1 E%i S%i"), e,
        #if HAS_PID_FOR_BOTH
          e < 0 ? autotune_temp_bed : autotune_temp[e]
        #elif ENABLED(PIDTEMPBED)
          autotune_temp_bed
        #else
          autotune_temp[e]
        #endif
      );
      enqueue_and_echo_command(cmd);
    }

  #endif //PID_AUTOTUNE_MENU

  #if ENABLED(PIDTEMP)

    // Helpers for editing PID Ki & Kd values
    // grab the PID value out of the temp variable; scale it; then update the PID driver
    void copy_and_scalePID_i(int e) {
      #if DISABLED(PID_PARAMS_PER_HOTEND) || HOTENDS == 1
        UNUSED(e);
      #endif
      PID_PARAM(Ki, e) = scalePID_i(raw_Ki);
      thermalManager.updatePID();
    }
    void copy_and_scalePID_d(int e) {
      #if DISABLED(PID_PARAMS_PER_HOTEND) || HOTENDS == 1
        UNUSED(e);
      #endif
      PID_PARAM(Kd, e) = scalePID_d(raw_Kd);
      thermalManager.updatePID();
    }
    #define _PIDTEMP_BASE_FUNCTIONS(N) \
      void copy_and_scalePID_i_E ## N() { copy_and_scalePID_i(N); } \
      void copy_and_scalePID_d_E ## N() { copy_and_scalePID_d(N); }

    #if ENABLED(PID_AUTOTUNE_MENU)
      #define _PIDTEMP_FUNCTIONS(N) \
        _PIDTEMP_BASE_FUNCTIONS(N); \
        void lcd_autotune_callback_E ## N() { _lcd_autotune(N); }
    #else
      #define _PIDTEMP_FUNCTIONS(N) _PIDTEMP_BASE_FUNCTIONS(N)
    #endif

    _PIDTEMP_FUNCTIONS(0)
    #if ENABLED(PID_PARAMS_PER_HOTEND)
      #if HOTENDS > 1
        _PIDTEMP_FUNCTIONS(1)
        #if HOTENDS > 2
          _PIDTEMP_FUNCTIONS(2)
          #if HOTENDS > 3
            _PIDTEMP_FUNCTIONS(3)
            #if HOTENDS > 4
              _PIDTEMP_FUNCTIONS(4)
            #endif // HOTENDS > 4
          #endif // HOTENDS > 3
        #endif // HOTENDS > 2
      #endif // HOTENDS > 1
    #endif // PID_PARAMS_PER_HOTEND

  #endif // PIDTEMP

  /**
   *
   * "Control" > "Temperature" submenu
   *
   */
  void lcd_control_temperature_menu() {
    START_MENU();

    //
    // ^ Control
    //
    MENU_BACK(MSG_CONTROL);

    //
    // Nozzle:
    // Nozzle [1-5]:
    //
    #if HOTENDS == 1
      MENU_MULTIPLIER_ITEM_EDIT_CALLBACK(int3, MSG_NOZZLE, &thermalManager.target_temperature[0], 0, HEATER_0_MAXTEMP - 15, watch_temp_callback_E0);
    #else // HOTENDS > 1
      MENU_MULTIPLIER_ITEM_EDIT_CALLBACK(int3, MSG_NOZZLE MSG_N1, &thermalManager.target_temperature[0], 0, HEATER_0_MAXTEMP - 15, watch_temp_callback_E0);
      MENU_MULTIPLIER_ITEM_EDIT_CALLBACK(int3, MSG_NOZZLE MSG_N2, &thermalManager.target_temperature[1], 0, HEATER_1_MAXTEMP - 15, watch_temp_callback_E1);
      #if HOTENDS > 2
        MENU_MULTIPLIER_ITEM_EDIT_CALLBACK(int3, MSG_NOZZLE MSG_N3, &thermalManager.target_temperature[2], 0, HEATER_2_MAXTEMP - 15, watch_temp_callback_E2);
        #if HOTENDS > 3
          MENU_MULTIPLIER_ITEM_EDIT_CALLBACK(int3, MSG_NOZZLE MSG_N4, &thermalManager.target_temperature[3], 0, HEATER_3_MAXTEMP - 15, watch_temp_callback_E3);
          #if HOTENDS > 4
            MENU_MULTIPLIER_ITEM_EDIT_CALLBACK(int3, MSG_NOZZLE MSG_N5, &thermalManager.target_temperature[4], 0, HEATER_4_MAXTEMP - 15, watch_temp_callback_E4);
          #endif // HOTENDS > 4
        #endif // HOTENDS > 3
      #endif // HOTENDS > 2
    #endif // HOTENDS > 1

    //
    // Bed:
    //
    #if WATCH_THE_BED
      MENU_MULTIPLIER_ITEM_EDIT_CALLBACK(int3, MSG_BED, &thermalManager.target_temperature_bed, 0, BED_MAXTEMP - 15, watch_temp_callback_bed);
    #endif

    //
    // Fan Speed:
    //
    #if FAN_COUNT > 0
      #if HAS_FAN0
        #if FAN_COUNT > 1
          #define MSG_1ST_FAN_SPEED MSG_FAN_SPEED " 1"
        #else
          #define MSG_1ST_FAN_SPEED MSG_FAN_SPEED
        #endif
        MENU_MULTIPLIER_ITEM_EDIT(int3, MSG_1ST_FAN_SPEED, &fanSpeeds[0], 0, 255);
      #endif
      #if HAS_FAN1
        MENU_MULTIPLIER_ITEM_EDIT(int3, MSG_FAN_SPEED " 2", &fanSpeeds[1], 0, 255);
      #endif
      #if HAS_FAN2
        MENU_MULTIPLIER_ITEM_EDIT(int3, MSG_FAN_SPEED " 3", &fanSpeeds[2], 0, 255);
      #endif
    #endif // FAN_COUNT > 0

    //
    // Autotemp, Min, Max, Fact
    //
    #if ENABLED(AUTOTEMP) && (TEMP_SENSOR_0 != 0)
      MENU_ITEM_EDIT(bool, MSG_AUTOTEMP, &planner.autotemp_enabled);
      MENU_ITEM_EDIT(float3, MSG_MIN, &planner.autotemp_min, 0, HEATER_0_MAXTEMP - 15);
      MENU_ITEM_EDIT(float3, MSG_MAX, &planner.autotemp_max, 0, HEATER_0_MAXTEMP - 15);
      MENU_ITEM_EDIT(float32, MSG_FACTOR, &planner.autotemp_factor, 0.0, 1.0);
    #endif

    //
    // PID-P, PID-I, PID-D, PID-C, PID Autotune
    // PID-P E1, PID-I E1, PID-D E1, PID-C E1, PID Autotune E1
    // PID-P E2, PID-I E2, PID-D E2, PID-C E2, PID Autotune E2
    // PID-P E3, PID-I E3, PID-D E3, PID-C E3, PID Autotune E3
    // PID-P E4, PID-I E4, PID-D E4, PID-C E4, PID Autotune E4
    // PID-P E5, PID-I E5, PID-D E5, PID-C E5, PID Autotune E5
    //
    #if ENABLED(PIDTEMP)

      #define _PID_BASE_MENU_ITEMS(ELABEL, eindex) \
        raw_Ki = unscalePID_i(PID_PARAM(Ki, eindex)); \
        raw_Kd = unscalePID_d(PID_PARAM(Kd, eindex)); \
        MENU_ITEM_EDIT(float52, MSG_PID_P ELABEL, &PID_PARAM(Kp, eindex), 1, 9990); \
        MENU_ITEM_EDIT_CALLBACK(float52, MSG_PID_I ELABEL, &raw_Ki, 0.01, 9990, copy_and_scalePID_i_E ## eindex); \
        MENU_ITEM_EDIT_CALLBACK(float52, MSG_PID_D ELABEL, &raw_Kd, 1, 9990, copy_and_scalePID_d_E ## eindex)

      #if ENABLED(PID_EXTRUSION_SCALING)
        #define _PID_MENU_ITEMS(ELABEL, eindex) \
          _PID_BASE_MENU_ITEMS(ELABEL, eindex); \
          MENU_ITEM_EDIT(float3, MSG_PID_C ELABEL, &PID_PARAM(Kc, eindex), 1, 9990)
      #else
        #define _PID_MENU_ITEMS(ELABEL, eindex) _PID_BASE_MENU_ITEMS(ELABEL, eindex)
      #endif

      #if ENABLED(PID_AUTOTUNE_MENU)
        #define PID_MENU_ITEMS(ELABEL, eindex) \
          _PID_MENU_ITEMS(ELABEL, eindex); \
          MENU_MULTIPLIER_ITEM_EDIT_CALLBACK(int3, MSG_PID_AUTOTUNE ELABEL, &autotune_temp[eindex], 150, heater_maxtemp[eindex] - 15, lcd_autotune_callback_E ## eindex)
      #else
        #define PID_MENU_ITEMS(ELABEL, eindex) _PID_MENU_ITEMS(ELABEL, eindex)
      #endif

      #if ENABLED(PID_PARAMS_PER_HOTEND) && HOTENDS > 1
        PID_MENU_ITEMS(" " MSG_E1, 0);
        PID_MENU_ITEMS(" " MSG_E2, 1);
        #if HOTENDS > 2
          PID_MENU_ITEMS(" " MSG_E3, 2);
          #if HOTENDS > 3
            PID_MENU_ITEMS(" " MSG_E4, 3);
            #if HOTENDS > 4
              PID_MENU_ITEMS(" " MSG_E5, 4);
            #endif // HOTENDS > 4
          #endif // HOTENDS > 3
        #endif // HOTENDS > 2
      #else // !PID_PARAMS_PER_HOTEND || HOTENDS == 1
        PID_MENU_ITEMS("", 0);
      #endif // !PID_PARAMS_PER_HOTEND || HOTENDS == 1

    #endif //PIDTEMP

    //
    // Preheat Material 1 conf
    //
    MENU_ITEM(submenu, MSG_PREHEAT_1_SETTINGS, lcd_control_temperature_preheat_material1_settings_menu);

    //
    // Preheat Material 2 conf
    //
    MENU_ITEM(submenu, MSG_PREHEAT_2_SETTINGS, lcd_control_temperature_preheat_material2_settings_menu);
    END_MENU();
  }

  void _lcd_control_temperature_preheat_settings_menu(uint8_t material) {
    #if HOTENDS > 4
      #define MINTEMP_ALL MIN5(HEATER_0_MINTEMP, HEATER_1_MINTEMP, HEATER_2_MINTEMP, HEATER_3_MINTEMP, HEATER_4_MINTEMP)
      #define MAXTEMP_ALL MAX5(HEATER_0_MAXTEMP, HEATER_1_MAXTEMP, HEATER_2_MAXTEMP, HEATER_3_MAXTEMP, HEATER_4_MAXTEMP)
    #elif HOTENDS > 3
      #define MINTEMP_ALL MIN4(HEATER_0_MINTEMP, HEATER_1_MINTEMP, HEATER_2_MINTEMP, HEATER_3_MINTEMP)
      #define MAXTEMP_ALL MAX4(HEATER_0_MAXTEMP, HEATER_1_MAXTEMP, HEATER_2_MAXTEMP, HEATER_3_MAXTEMP)
    #elif HOTENDS > 2
      #define MINTEMP_ALL MIN3(HEATER_0_MINTEMP, HEATER_1_MINTEMP, HEATER_2_MINTEMP)
      #define MAXTEMP_ALL MAX3(HEATER_0_MAXTEMP, HEATER_1_MAXTEMP, HEATER_2_MAXTEMP)
    #elif HOTENDS > 1
      #define MINTEMP_ALL min(HEATER_0_MINTEMP, HEATER_1_MINTEMP)
      #define MAXTEMP_ALL max(HEATER_0_MAXTEMP, HEATER_1_MAXTEMP)
    #else
      #define MINTEMP_ALL HEATER_0_MINTEMP
      #define MAXTEMP_ALL HEATER_0_MAXTEMP
    #endif
    START_MENU();
    MENU_BACK(MSG_TEMPERATURE);
    MENU_ITEM_EDIT(int3, MSG_FAN_SPEED, &lcd_preheat_fan_speed[material], 0, 255);
    #if TEMP_SENSOR_0 != 0
      MENU_ITEM_EDIT(int3, MSG_NOZZLE, &lcd_preheat_hotend_temp[material], MINTEMP_ALL, MAXTEMP_ALL - 15);
    #endif
    #if TEMP_SENSOR_BED != 0
      MENU_ITEM_EDIT(int3, MSG_BED, &lcd_preheat_bed_temp[material], BED_MINTEMP, BED_MAXTEMP - 15);
    #endif
    #if ENABLED(EEPROM_SETTINGS)
      MENU_ITEM(function, MSG_STORE_EEPROM, lcd_store_settings);
    #endif
    END_MENU();
  }

  /**
   *
   * "Temperature" > "Preheat Material 1 conf" submenu
   *
   */
  void lcd_control_temperature_preheat_material1_settings_menu() { _lcd_control_temperature_preheat_settings_menu(0); }

  /**
   *
   * "Temperature" > "Preheat Material 2 conf" submenu
   *
   */
  void lcd_control_temperature_preheat_material2_settings_menu() { _lcd_control_temperature_preheat_settings_menu(1); }

  void _reset_acceleration_rates() { planner.reset_acceleration_rates(); }
  #if ENABLED(DISTINCT_E_FACTORS)
    void _reset_e_acceleration_rate(const uint8_t e) { if (e == active_extruder) _reset_acceleration_rates(); }
    void _reset_e0_acceleration_rate() { _reset_e_acceleration_rate(0); }
    void _reset_e1_acceleration_rate() { _reset_e_acceleration_rate(1); }
    #if E_STEPPERS > 2 || (ENABLED(SINGLENOZZLE_SWITCHING_EXTRUDER) && EXTRUDERS > 2)
      void _reset_e2_acceleration_rate() { _reset_e_acceleration_rate(2); }
      #if E_STEPPERS > 3 || (ENABLED(SINGLENOZZLE_SWITCHING_EXTRUDER) && EXTRUDERS > 3)
        void _reset_e3_acceleration_rate() { _reset_e_acceleration_rate(3); }
        #if E_STEPPERS > 4
          void _reset_e4_acceleration_rate() { _reset_e_acceleration_rate(4); }
        #endif // E_STEPPERS > 4
      #endif // E_STEPPERS > 3
    #endif // E_STEPPERS > 2
  #endif

  void _planner_refresh_positioning() { planner.refresh_positioning(); }
  #if ENABLED(DISTINCT_E_FACTORS)
    void _planner_refresh_e_positioning(const uint8_t e) {
      if (e == active_extruder)
        _planner_refresh_positioning();
      else
        planner.steps_to_mm[e] = 1.0 / planner.axis_steps_per_mm[e];
    }
    void _planner_refresh_e0_positioning() { _reset_e_acceleration_rate(0); }
    void _planner_refresh_e1_positioning() { _reset_e_acceleration_rate(1); }
    #if E_STEPPERS > 2 || (ENABLED(SINGLENOZZLE_SWITCHING_EXTRUDER) && EXTRUDERS > 2)
      void _planner_refresh_e2_positioning() { _reset_e_acceleration_rate(2); }
      #if E_STEPPERS > 3 || (ENABLED(SINGLENOZZLE_SWITCHING_EXTRUDER) && EXTRUDERS > 3)
        void _planner_refresh_e3_positioning() { _reset_e_acceleration_rate(3); }
        #if E_STEPPERS > 4
          void _planner_refresh_e4_positioning() { _reset_e_acceleration_rate(4); }
        #endif // E_STEPPERS > 4
      #endif // E_STEPPERS > 3
    #endif // E_STEPPERS > 2
  #endif

  /**
   *
   * "Control" > "Motion" submenu
   *
   */
  #if HAS_BED_PROBE && DISABLED(BABYSTEP_ZPROBE_OFFSET)
    static void lcd_refresh_zprobe_zoffset() { refresh_zprobe_zoffset(); }
  #endif

  void lcd_control_motion_menu() {
    START_MENU();
    MENU_BACK(MSG_CONTROL);
    #if ENABLED(BABYSTEP_ZPROBE_OFFSET)
      MENU_ITEM(submenu, MSG_ZPROBE_ZOFFSET, lcd_babystep_zoffset);
    #elif HAS_BED_PROBE
      MENU_ITEM_EDIT_CALLBACK(float32, MSG_ZPROBE_ZOFFSET, &zprobe_zoffset, Z_PROBE_OFFSET_RANGE_MIN, Z_PROBE_OFFSET_RANGE_MAX, lcd_refresh_zprobe_zoffset);
    #endif
    // Manual bed leveling, Bed Z:
    #if ENABLED(MESH_BED_LEVELING) && ENABLED(LCD_BED_LEVELING)
      MENU_ITEM_EDIT(float43, MSG_BED_Z, &mbl.z_offset, -1, 1);
    #endif
    MENU_ITEM_EDIT(float5, MSG_ACC, &planner.acceleration, 10, 99000);
    MENU_ITEM_EDIT(float3, MSG_VX_JERK, &planner.max_jerk[X_AXIS], 1, 990);
    MENU_ITEM_EDIT(float3, MSG_VY_JERK, &planner.max_jerk[Y_AXIS], 1, 990);
    #if ENABLED(DELTA)
      MENU_ITEM_EDIT(float3, MSG_VZ_JERK, &planner.max_jerk[Z_AXIS], 1, 990);
    #else
      MENU_ITEM_EDIT(float52, MSG_VZ_JERK, &planner.max_jerk[Z_AXIS], 0.1, 990);
    #endif
    MENU_ITEM_EDIT(float3, MSG_VE_JERK, &planner.max_jerk[E_AXIS], 1, 990);

    //
    // M203 Settings
    //
    MENU_ITEM_EDIT(float3, MSG_VMAX MSG_X, &planner.max_feedrate_mm_s[X_AXIS], 1, 999);
    MENU_ITEM_EDIT(float3, MSG_VMAX MSG_Y, &planner.max_feedrate_mm_s[Y_AXIS], 1, 999);
    MENU_ITEM_EDIT(float3, MSG_VMAX MSG_Z, &planner.max_feedrate_mm_s[Z_AXIS], 1, 999);

    #if ENABLED(DISTINCT_E_FACTORS)
      MENU_ITEM_EDIT(float3, MSG_VMAX MSG_E, &planner.max_feedrate_mm_s[E_AXIS + active_extruder], 1, 999);
      MENU_ITEM_EDIT(float3, MSG_VMAX MSG_E1, &planner.max_feedrate_mm_s[E_AXIS], 1, 999);
      MENU_ITEM_EDIT(float3, MSG_VMAX MSG_E2, &planner.max_feedrate_mm_s[E_AXIS + 1], 1, 999);
      #if E_STEPPERS > 2 || (ENABLED(SINGLENOZZLE_SWITCHING_EXTRUDER) && EXTRUDERS > 2)
        MENU_ITEM_EDIT(float3, MSG_VMAX MSG_E3, &planner.max_feedrate_mm_s[E_AXIS + 2], 1, 999);
<<<<<<< HEAD
        #if E_STEPPERS > 3 || (ENABLED(SINGLENOZZLE_SWITCHING_EXTRUDER) && EXTRUDERS > 3)
          MENU_ITEM_EDIT(float3, MSG_VMAX MSG_E3, &planner.max_feedrate_mm_s[E_AXIS + 3], 1, 999);
        #endif
      #endif
=======
        #if E_STEPPERS > 3
          MENU_ITEM_EDIT(float3, MSG_VMAX MSG_E4, &planner.max_feedrate_mm_s[E_AXIS + 3], 1, 999);
          #if E_STEPPERS > 4
            MENU_ITEM_EDIT(float3, MSG_VMAX MSG_E5, &planner.max_feedrate_mm_s[E_AXIS + 4], 1, 999);
          #endif // E_STEPPERS > 4
        #endif // E_STEPPERS > 3
      #endif // E_STEPPERS > 2
>>>>>>> ba4a005c
    #else
      MENU_ITEM_EDIT(float3, MSG_VMAX MSG_E, &planner.max_feedrate_mm_s[E_AXIS], 1, 999);
    #endif

    MENU_ITEM_EDIT(float3, MSG_VMIN, &planner.min_feedrate_mm_s, 0, 999);
    MENU_ITEM_EDIT(float3, MSG_VTRAV_MIN, &planner.min_travel_feedrate_mm_s, 0, 999);

    //
    // M201 Settings
    //
    MENU_ITEM_EDIT_CALLBACK(long5, MSG_AMAX MSG_X, &planner.max_acceleration_mm_per_s2[X_AXIS], 100, 99000, _reset_acceleration_rates);
    MENU_ITEM_EDIT_CALLBACK(long5, MSG_AMAX MSG_Y, &planner.max_acceleration_mm_per_s2[Y_AXIS], 100, 99000, _reset_acceleration_rates);
    MENU_ITEM_EDIT_CALLBACK(long5, MSG_AMAX MSG_Z, &planner.max_acceleration_mm_per_s2[Z_AXIS], 10, 99000, _reset_acceleration_rates);

    #if ENABLED(DISTINCT_E_FACTORS)
      MENU_ITEM_EDIT_CALLBACK(long5, MSG_AMAX MSG_E, &planner.max_acceleration_mm_per_s2[E_AXIS + active_extruder], 100, 99000, _reset_acceleration_rates);
      MENU_ITEM_EDIT_CALLBACK(long5, MSG_AMAX MSG_E1, &planner.max_acceleration_mm_per_s2[E_AXIS], 100, 99000, _reset_e0_acceleration_rate);
      MENU_ITEM_EDIT_CALLBACK(long5, MSG_AMAX MSG_E2, &planner.max_acceleration_mm_per_s2[E_AXIS + 1], 100, 99000, _reset_e1_acceleration_rate);
      #if E_STEPPERS > 2 || (ENABLED(SINGLENOZZLE_SWITCHING_EXTRUDER) && EXTRUDERS > 2)
        MENU_ITEM_EDIT_CALLBACK(long5, MSG_AMAX MSG_E3, &planner.max_acceleration_mm_per_s2[E_AXIS + 2], 100, 99000, _reset_e2_acceleration_rate);
        #if E_STEPPERS > 3 || (ENABLED(SINGLENOZZLE_SWITCHING_EXTRUDER) && EXTRUDERS > 3)
          MENU_ITEM_EDIT_CALLBACK(long5, MSG_AMAX MSG_E4, &planner.max_acceleration_mm_per_s2[E_AXIS + 3], 100, 99000, _reset_e3_acceleration_rate);
          #if E_STEPPERS > 4
            MENU_ITEM_EDIT_CALLBACK(long5, MSG_AMAX MSG_E5, &planner.max_acceleration_mm_per_s2[E_AXIS + 4], 100, 99000, _reset_e4_acceleration_rate);
          #endif // E_STEPPERS > 4
        #endif // E_STEPPERS > 3
      #endif // E_STEPPERS > 2
    #else
      MENU_ITEM_EDIT_CALLBACK(long5, MSG_AMAX MSG_E, &planner.max_acceleration_mm_per_s2[E_AXIS], 100, 99000, _reset_acceleration_rates);
    #endif

    MENU_ITEM_EDIT(float5, MSG_A_RETRACT, &planner.retract_acceleration, 100, 99000);
    MENU_ITEM_EDIT(float5, MSG_A_TRAVEL, &planner.travel_acceleration, 100, 99000);

    //
    // M92 Settings
    //
    MENU_ITEM_EDIT_CALLBACK(float62, MSG_XSTEPS, &planner.axis_steps_per_mm[X_AXIS], 5, 9999, _planner_refresh_positioning);
    MENU_ITEM_EDIT_CALLBACK(float62, MSG_YSTEPS, &planner.axis_steps_per_mm[Y_AXIS], 5, 9999, _planner_refresh_positioning);
    MENU_ITEM_EDIT_CALLBACK(float62, MSG_ZSTEPS, &planner.axis_steps_per_mm[Z_AXIS], 5, 9999, _planner_refresh_positioning);

    #if ENABLED(DISTINCT_E_FACTORS)
      MENU_ITEM_EDIT_CALLBACK(float62, MSG_ESTEPS, &planner.axis_steps_per_mm[E_AXIS + active_extruder], 5, 9999, _planner_refresh_positioning);
      MENU_ITEM_EDIT_CALLBACK(float62, MSG_E1STEPS, &planner.axis_steps_per_mm[E_AXIS], 5, 9999, _planner_refresh_e0_positioning);
      MENU_ITEM_EDIT_CALLBACK(float62, MSG_E2STEPS, &planner.axis_steps_per_mm[E_AXIS + 1], 5, 9999, _planner_refresh_e1_positioning);
      #if E_STEPPERS > 2 || (ENABLED(SINGLENOZZLE_SWITCHING_EXTRUDER) && EXTRUDERS > 2)
        MENU_ITEM_EDIT_CALLBACK(float62, MSG_E3STEPS, &planner.axis_steps_per_mm[E_AXIS + 2], 5, 9999, _planner_refresh_e2_positioning);
        #if E_STEPPERS > 3 || (ENABLED(SINGLENOZZLE_SWITCHING_EXTRUDER) && EXTRUDERS > 3)
          MENU_ITEM_EDIT_CALLBACK(float62, MSG_E4STEPS, &planner.axis_steps_per_mm[E_AXIS + 3], 5, 9999, _planner_refresh_e3_positioning);
          #if E_STEPPERS > 4
            MENU_ITEM_EDIT_CALLBACK(float62, MSG_E5STEPS, &planner.axis_steps_per_mm[E_AXIS + 4], 5, 9999, _planner_refresh_e4_positioning);
          #endif // E_STEPPERS > 4
        #endif // E_STEPPERS > 3
      #endif // E_STEPPERS > 2
    #else
      MENU_ITEM_EDIT_CALLBACK(float62, MSG_ESTEPS, &planner.axis_steps_per_mm[E_AXIS], 5, 9999, _planner_refresh_positioning);
    #endif

    #if ENABLED(ABORT_ON_ENDSTOP_HIT_FEATURE_ENABLED)
      MENU_ITEM_EDIT(bool, MSG_ENDSTOP_ABORT, &stepper.abort_on_endstop_hit);
    #endif
    END_MENU();
  }

  /**
   *
   * "Control" > "Filament" submenu
   *
   */
  void lcd_control_volumetric_menu() {
    START_MENU();
    MENU_BACK(MSG_CONTROL);

    MENU_ITEM_EDIT_CALLBACK(bool, MSG_VOLUMETRIC_ENABLED, &volumetric_enabled, calculate_volumetric_multipliers);

    if (volumetric_enabled) {
      #if EXTRUDERS == 1
        MENU_MULTIPLIER_ITEM_EDIT_CALLBACK(float43, MSG_FILAMENT_DIAM, &filament_size[0], 1.5, 3.25, calculate_volumetric_multipliers);
      #else // EXTRUDERS > 1
        MENU_MULTIPLIER_ITEM_EDIT_CALLBACK(float43, MSG_FILAMENT_DIAM MSG_DIAM_E1, &filament_size[0], 1.5, 3.25, calculate_volumetric_multipliers);
        MENU_MULTIPLIER_ITEM_EDIT_CALLBACK(float43, MSG_FILAMENT_DIAM MSG_DIAM_E2, &filament_size[1], 1.5, 3.25, calculate_volumetric_multipliers);
        #if EXTRUDERS > 2
          MENU_MULTIPLIER_ITEM_EDIT_CALLBACK(float43, MSG_FILAMENT_DIAM MSG_DIAM_E3, &filament_size[2], 1.5, 3.25, calculate_volumetric_multipliers);
          #if EXTRUDERS > 3
            MENU_MULTIPLIER_ITEM_EDIT_CALLBACK(float43, MSG_FILAMENT_DIAM MSG_DIAM_E4, &filament_size[3], 1.5, 3.25, calculate_volumetric_multipliers);
            #if EXTRUDERS > 4
              MENU_MULTIPLIER_ITEM_EDIT_CALLBACK(float43, MSG_FILAMENT_DIAM MSG_DIAM_E5, &filament_size[4], 1.5, 3.25, calculate_volumetric_multipliers);
            #endif // EXTRUDERS > 4
          #endif // EXTRUDERS > 3
        #endif // EXTRUDERS > 2
      #endif // EXTRUDERS > 1
    }

    END_MENU();
  }

  /**
   *
   * "Control" > "Contrast" submenu
   *
   */
  #if HAS_LCD_CONTRAST
    void lcd_set_contrast() {
      if (lcd_clicked) { return lcd_goto_previous_menu(); }
      ENCODER_DIRECTION_NORMAL();
      if (encoderPosition) {
        set_lcd_contrast(lcd_contrast + encoderPosition);
        encoderPosition = 0;
        lcdDrawUpdate = LCDVIEW_REDRAW_NOW;
      }
      if (lcdDrawUpdate) {
        lcd_implementation_drawedit(PSTR(MSG_CONTRAST),
          #if LCD_CONTRAST_MAX >= 100
            itostr3(lcd_contrast)
          #else
            itostr2(lcd_contrast)
          #endif
        );
      }
    }
  #endif // HAS_LCD_CONTRAST

  /**
   *
   * "Control" > "Retract" submenu
   *
   */
  #if ENABLED(FWRETRACT)

    void lcd_control_retract_menu() {
      START_MENU();
      MENU_BACK(MSG_CONTROL);
      MENU_ITEM_EDIT(bool, MSG_AUTORETRACT, &autoretract_enabled);
      MENU_ITEM_EDIT(float52, MSG_CONTROL_RETRACT, &retract_length, 0, 100);
      #if EXTRUDERS > 1
        MENU_ITEM_EDIT(float52, MSG_CONTROL_RETRACT_SWAP, &retract_length_swap, 0, 100);
      #endif
      MENU_ITEM_EDIT(float3, MSG_CONTROL_RETRACTF, &retract_feedrate_mm_s, 1, 999);
      MENU_ITEM_EDIT(float52, MSG_CONTROL_RETRACT_ZLIFT, &retract_zlift, 0, 999);
      MENU_ITEM_EDIT(float52, MSG_CONTROL_RETRACT_RECOVER, &retract_recover_length, -100, 100);
      #if EXTRUDERS > 1
        MENU_ITEM_EDIT(float52, MSG_CONTROL_RETRACT_RECOVER_SWAP, &retract_recover_length_swap, -100, 100);
      #endif
      MENU_ITEM_EDIT(float3, MSG_CONTROL_RETRACT_RECOVERF, &retract_recover_feedrate_mm_s, 1, 999);
      END_MENU();
    }

  #endif // FWRETRACT

  #if ENABLED(SDSUPPORT)

    #if !PIN_EXISTS(SD_DETECT)
      void lcd_sd_refresh() {
        card.initsd();
        encoderTopLine = 0;
      }
    #endif

    void lcd_sd_updir() {
      card.updir();
      encoderTopLine = 0;
      screen_changed = true;
      lcdDrawUpdate = LCDVIEW_CLEAR_CALL_REDRAW;
    }

    /**
     *
     * "Print from SD" submenu
     *
     */
    void lcd_sdcard_menu() {
      ENCODER_DIRECTION_MENUS();
      if (!lcdDrawUpdate && !lcd_clicked) return; // nothing to do (so don't thrash the SD card)
      uint16_t fileCnt = card.getnrfilenames();
      START_MENU();
      MENU_BACK(MSG_MAIN);
      card.getWorkDirName();
      if (card.filename[0] == '/') {
        #if !PIN_EXISTS(SD_DETECT)
          MENU_ITEM(function, LCD_STR_REFRESH MSG_REFRESH, lcd_sd_refresh);
        #endif
      }
      else {
        MENU_ITEM(function, LCD_STR_FOLDER "..", lcd_sd_updir);
      }

      for (uint16_t i = 0; i < fileCnt; i++) {
        if (_menuLineNr == _thisItemNr) {
          #if ENABLED(SDCARD_RATHERRECENTFIRST) && DISABLED(SDCARD_SORT_ALPHA)
            int nr = fileCnt - 1 - i;
          #else
            int nr = i;
          #endif

          #if ENABLED(SDCARD_SORT_ALPHA)
            card.getfilename_sorted(nr);
          #else
            card.getfilename(nr);
          #endif

          if (card.filenameIsDir)
            MENU_ITEM(sddirectory, MSG_CARD_MENU, card.filename, card.longFilename);
          else
            MENU_ITEM(sdfile, MSG_CARD_MENU, card.filename, card.longFilename);
        }
        else {
          MENU_ITEM_DUMMY();
        }
      }
      END_MENU();
    }

  #endif //SDSUPPORT

  #if ENABLED(LCD_INFO_MENU)

    #if ENABLED(PRINTCOUNTER)
      /**
       *
       * About Printer > Statistics submenu
       *
       */
      void lcd_info_stats_menu() {
        if (lcd_clicked) { return lcd_goto_previous_menu(); }

        char buffer[21];
        printStatistics stats = print_job_timer.getStats();

        START_SCREEN();                                                                                // 12345678901234567890
        STATIC_ITEM(MSG_INFO_PRINT_COUNT ": ", false, false, itostr3left(stats.totalPrints));          // Print Count: 999
        STATIC_ITEM(MSG_INFO_COMPLETED_PRINTS": ", false, false, itostr3left(stats.finishedPrints)); // Completed  : 666

        duration_t elapsed = stats.printTime;
        elapsed.toString(buffer);

        STATIC_ITEM(MSG_INFO_PRINT_TIME ": ", false, false);                                           // Total print Time:
        STATIC_ITEM("", false, false, buffer);                                                         // 99y 364d 23h 59m 59s

        elapsed = stats.longestPrint;
        elapsed.toString(buffer);

        STATIC_ITEM(MSG_INFO_PRINT_LONGEST ": ", false, false);                                        // Longest job time:
        STATIC_ITEM("", false, false, buffer);                                                         // 99y 364d 23h 59m 59s

        sprintf_P(buffer, PSTR("%ld.%im"), long(stats.filamentUsed / 1000), int(stats.filamentUsed / 100) % 10);
        STATIC_ITEM(MSG_INFO_PRINT_FILAMENT ": ", false, false);                                       // Extruded total:
        STATIC_ITEM("", false, false, buffer);                                                         // 125m
        END_SCREEN();
      }
    #endif // PRINTCOUNTER

    /**
     *
     * About Printer > Thermistors
     *
     */
    void lcd_info_thermistors_menu() {
      if (lcd_clicked) { return lcd_goto_previous_menu(); }
      START_SCREEN();
      #define THERMISTOR_ID TEMP_SENSOR_0
      #include "thermistornames.h"
      STATIC_ITEM("T0: " THERMISTOR_NAME, false, true);
      STATIC_ITEM(MSG_INFO_MIN_TEMP ": " STRINGIFY(HEATER_0_MINTEMP), false);
      STATIC_ITEM(MSG_INFO_MAX_TEMP ": " STRINGIFY(HEATER_0_MAXTEMP), false);

      #if TEMP_SENSOR_1 != 0
        #undef THERMISTOR_ID
        #define THERMISTOR_ID TEMP_SENSOR_1
        #include "thermistornames.h"
        STATIC_ITEM("T1: " THERMISTOR_NAME, false, true);
        STATIC_ITEM(MSG_INFO_MIN_TEMP ": " STRINGIFY(HEATER_1_MINTEMP), false);
        STATIC_ITEM(MSG_INFO_MAX_TEMP ": " STRINGIFY(HEATER_1_MAXTEMP), false);
      #endif

      #if TEMP_SENSOR_2 != 0
        #undef THERMISTOR_ID
        #define THERMISTOR_ID TEMP_SENSOR_2
        #include "thermistornames.h"
        STATIC_ITEM("T2: " THERMISTOR_NAME, false, true);
        STATIC_ITEM(MSG_INFO_MIN_TEMP ": " STRINGIFY(HEATER_2_MINTEMP), false);
        STATIC_ITEM(MSG_INFO_MAX_TEMP ": " STRINGIFY(HEATER_2_MAXTEMP), false);
      #endif

      #if TEMP_SENSOR_3 != 0
        #undef THERMISTOR_ID
        #define THERMISTOR_ID TEMP_SENSOR_3
        #include "thermistornames.h"
        STATIC_ITEM("T3: " THERMISTOR_NAME, false, true);
        STATIC_ITEM(MSG_INFO_MIN_TEMP ": " STRINGIFY(HEATER_3_MINTEMP), false);
        STATIC_ITEM(MSG_INFO_MAX_TEMP ": " STRINGIFY(HEATER_3_MAXTEMP), false);
      #endif

      #if TEMP_SENSOR_BED != 0
        #undef THERMISTOR_ID
        #define THERMISTOR_ID TEMP_SENSOR_BED
        #include "thermistornames.h"
        STATIC_ITEM("TBed:" THERMISTOR_NAME, false, true);
        STATIC_ITEM(MSG_INFO_MIN_TEMP ": " STRINGIFY(BED_MINTEMP), false);
        STATIC_ITEM(MSG_INFO_MAX_TEMP ": " STRINGIFY(BED_MAXTEMP), false);
      #endif
      END_SCREEN();
    }

    /**
     *
     * About Printer > Board Info
     *
     */
    void lcd_info_board_menu() {
      if (lcd_clicked) { return lcd_goto_previous_menu(); }
      START_SCREEN();
      STATIC_ITEM(BOARD_NAME, true, true);                           // MyPrinterController
      STATIC_ITEM(MSG_INFO_BAUDRATE ": " STRINGIFY(BAUDRATE), true); // Baud: 250000
      STATIC_ITEM(MSG_INFO_PROTOCOL ": " PROTOCOL_VERSION, true);    // Protocol: 1.0
      #if POWER_SUPPLY == 0
        STATIC_ITEM(MSG_INFO_PSU ": Generic", true);
      #elif POWER_SUPPLY == 1
        STATIC_ITEM(MSG_INFO_PSU ": ATX", true);  // Power Supply: ATX
      #elif POWER_SUPPLY == 2
        STATIC_ITEM(MSG_INFO_PSU ": XBox", true); // Power Supply: XBox
      #endif
      END_SCREEN();
    }

    /**
     *
     * About Printer > Printer Info
     *
     */
    void lcd_info_printer_menu() {
      if (lcd_clicked) { return lcd_goto_previous_menu(); }
      START_SCREEN();
      STATIC_ITEM(MSG_MARLIN, true, true);                             // Marlin
      STATIC_ITEM(SHORT_BUILD_VERSION, true);                          // x.x.x-Branch
      STATIC_ITEM(STRING_DISTRIBUTION_DATE, true);                     // YYYY-MM-DD HH:MM
      STATIC_ITEM(MACHINE_NAME, true);                                 // My3DPrinter
      STATIC_ITEM(WEBSITE_URL, true);                                  // www.my3dprinter.com
      STATIC_ITEM(MSG_INFO_EXTRUDERS ": " STRINGIFY(EXTRUDERS), true); // Extruders: 2
      END_SCREEN();
    }

    /**
     *
     * "About Printer" submenu
     *
     */
    void lcd_info_menu() {
      START_MENU();
      MENU_BACK(MSG_MAIN);
      MENU_ITEM(submenu, MSG_INFO_PRINTER_MENU, lcd_info_printer_menu);        // Printer Info >
      MENU_ITEM(submenu, MSG_INFO_BOARD_MENU, lcd_info_board_menu);            // Board Info >
      MENU_ITEM(submenu, MSG_INFO_THERMISTOR_MENU, lcd_info_thermistors_menu); // Thermistors >
      #if ENABLED(PRINTCOUNTER)
        MENU_ITEM(submenu, MSG_INFO_STATS_MENU, lcd_info_stats_menu);          // Printer Statistics >
      #endif
      END_MENU();
    }
  #endif // LCD_INFO_MENU

  /**
   *
   * Filament Change Feature Screens
   *
   */
  #if ENABLED(FILAMENT_CHANGE_FEATURE)

    // Portions from STATIC_ITEM...
    #define HOTEND_STATUS_ITEM() do { \
      if (_menuLineNr == _thisItemNr) { \
        if (lcdDrawUpdate) \
          lcd_implementation_drawmenu_static(_lcdLineNr, PSTR(MSG_FILAMENT_CHANGE_NOZZLE), false, true); \
        lcd_implementation_hotend_status(_lcdLineNr); \
        if (_skipStatic && encoderLine <= _thisItemNr) { \
          encoderPosition += ENCODER_STEPS_PER_MENU_ITEM; \
          ++encoderLine; \
        } \
        else \
          lcdDrawUpdate = LCDVIEW_KEEP_REDRAWING; \
      } \
      ++_thisItemNr; \
    } while(0)

    void lcd_filament_change_toocold_menu() {
      START_MENU();
      STATIC_ITEM(MSG_HEATING_FAILED_LCD, true, true);
      STATIC_ITEM(MSG_FILAMENT_CHANGE_MINTEMP STRINGIFY(EXTRUDE_MINTEMP) ".", false, false);
      MENU_BACK(MSG_BACK);
      #if LCD_HEIGHT > 4
        STATIC_ITEM(" ");
      #endif
      HOTEND_STATUS_ITEM();
      END_MENU();
    }

    void lcd_filament_change_resume_print() {
      filament_change_menu_response = FILAMENT_CHANGE_RESPONSE_RESUME_PRINT;
    }

    void lcd_filament_change_extrude_more() {
      filament_change_menu_response = FILAMENT_CHANGE_RESPONSE_EXTRUDE_MORE;
    }

    void lcd_filament_change_option_menu() {
      START_MENU();
      #if LCD_HEIGHT > 2
        STATIC_ITEM(MSG_FILAMENT_CHANGE_OPTION_HEADER, true, false);
      #endif
      MENU_ITEM(function, MSG_FILAMENT_CHANGE_OPTION_RESUME, lcd_filament_change_resume_print);
      MENU_ITEM(function, MSG_FILAMENT_CHANGE_OPTION_EXTRUDE, lcd_filament_change_extrude_more);
      END_MENU();
    }

    void lcd_filament_change_init_message() {
      START_SCREEN();
      STATIC_ITEM(MSG_FILAMENT_CHANGE_HEADER, true, true);
      STATIC_ITEM(MSG_FILAMENT_CHANGE_INIT_1);
      #ifdef MSG_FILAMENT_CHANGE_INIT_2
        STATIC_ITEM(MSG_FILAMENT_CHANGE_INIT_2);
        #define __FC_LINES_A 3
      #else
        #define __FC_LINES_A 2
      #endif
      #ifdef MSG_FILAMENT_CHANGE_INIT_3
        STATIC_ITEM(MSG_FILAMENT_CHANGE_INIT_3);
        #define _FC_LINES_A (__FC_LINES_A + 1)
      #else
        #define _FC_LINES_A __FC_LINES_A
      #endif
      #if LCD_HEIGHT > _FC_LINES_A + 1
        STATIC_ITEM(" ");
      #endif
      HOTEND_STATUS_ITEM();
      END_SCREEN();
    }

    void lcd_filament_change_unload_message() {
      START_SCREEN();
      STATIC_ITEM(MSG_FILAMENT_CHANGE_HEADER, true, true);
      STATIC_ITEM(MSG_FILAMENT_CHANGE_UNLOAD_1);
      #ifdef MSG_FILAMENT_CHANGE_UNLOAD_2
        STATIC_ITEM(MSG_FILAMENT_CHANGE_UNLOAD_2);
        #define __FC_LINES_B 3
      #else
        #define __FC_LINES_B 2
      #endif
      #ifdef MSG_FILAMENT_CHANGE_UNLOAD_3
        STATIC_ITEM(MSG_FILAMENT_CHANGE_UNLOAD_3);
        #define _FC_LINES_B (__FC_LINES_B + 1)
      #else
        #define _FC_LINES_B __FC_LINES_B
      #endif
      #if LCD_HEIGHT > _FC_LINES_B + 1
        STATIC_ITEM(" ");
      #endif
      HOTEND_STATUS_ITEM();
      END_SCREEN();
    }

    void lcd_filament_change_wait_for_nozzles_to_heat() {
      START_SCREEN();
      STATIC_ITEM(MSG_FILAMENT_CHANGE_HEADER, true, true);
      STATIC_ITEM(MSG_FILAMENT_CHANGE_HEATING_1);
      #ifdef MSG_FILAMENT_CHANGE_HEATING_2
        STATIC_ITEM(MSG_FILAMENT_CHANGE_HEATING_2);
        #define _FC_LINES_C 3
      #else
        #define _FC_LINES_C 2
      #endif
      #if LCD_HEIGHT > _FC_LINES_C + 1
        STATIC_ITEM(" ");
      #endif
      HOTEND_STATUS_ITEM();
      END_SCREEN();
    }

    void lcd_filament_change_heat_nozzle() {
      START_SCREEN();
      STATIC_ITEM(MSG_FILAMENT_CHANGE_HEADER, true, true);
      STATIC_ITEM(MSG_FILAMENT_CHANGE_HEAT_1);
      #ifdef MSG_FILAMENT_CHANGE_INSERT_2
        STATIC_ITEM(MSG_FILAMENT_CHANGE_HEAT_2);
        #define _FC_LINES_D 3
      #else
        #define _FC_LINES_D 2
      #endif
      #if LCD_HEIGHT > _FC_LINES_D + 1
        STATIC_ITEM(" ");
      #endif
      HOTEND_STATUS_ITEM();
      END_SCREEN();
    }

    void lcd_filament_change_insert_message() {
      START_SCREEN();
      STATIC_ITEM(MSG_FILAMENT_CHANGE_HEADER, true, true);
      STATIC_ITEM(MSG_FILAMENT_CHANGE_INSERT_1);
      #ifdef MSG_FILAMENT_CHANGE_INSERT_2
        STATIC_ITEM(MSG_FILAMENT_CHANGE_INSERT_2);
        #define __FC_LINES_E 3
      #else
        #define __FC_LINES_E 2
      #endif
      #ifdef MSG_FILAMENT_CHANGE_INSERT_3
        STATIC_ITEM(MSG_FILAMENT_CHANGE_INSERT_3);
        #define _FC_LINES_E (__FC_LINES_E + 1)
      #else
        #define _FC_LINES_E __FC_LINES_E
      #endif
      #if LCD_HEIGHT > _FC_LINES_E + 1
        STATIC_ITEM(" ");
      #endif
      HOTEND_STATUS_ITEM();
      END_SCREEN();
    }

    void lcd_filament_change_load_message() {
      START_SCREEN();
      STATIC_ITEM(MSG_FILAMENT_CHANGE_HEADER, true, true);
      STATIC_ITEM(MSG_FILAMENT_CHANGE_LOAD_1);
      #ifdef MSG_FILAMENT_CHANGE_LOAD_2
        STATIC_ITEM(MSG_FILAMENT_CHANGE_LOAD_2);
        #define __FC_LINES_F 3
      #else
        #define __FC_LINES_F 2
      #endif
      #ifdef MSG_FILAMENT_CHANGE_LOAD_3
        STATIC_ITEM(MSG_FILAMENT_CHANGE_LOAD_3);
        #define _FC_LINES_F (__FC_LINES_F + 1)
      #else
        #define _FC_LINES_F __FC_LINES_F
      #endif
      #if LCD_HEIGHT > _FC_LINES_F + 1
        STATIC_ITEM(" ");
      #endif
      HOTEND_STATUS_ITEM();
      END_SCREEN();
    }

    void lcd_filament_change_extrude_message() {
      START_SCREEN();
      STATIC_ITEM(MSG_FILAMENT_CHANGE_HEADER, true, true);
      STATIC_ITEM(MSG_FILAMENT_CHANGE_EXTRUDE_1);
      #ifdef MSG_FILAMENT_CHANGE_EXTRUDE_2
        STATIC_ITEM(MSG_FILAMENT_CHANGE_EXTRUDE_2);
        #define __FC_LINES_G 3
      #else
        #define __FC_LINES_G 2
      #endif
      #ifdef MSG_FILAMENT_CHANGE_EXTRUDE_3
        STATIC_ITEM(MSG_FILAMENT_CHANGE_EXTRUDE_3);
        #define _FC_LINES_G (__FC_LINES_G + 1)
      #else
        #define _FC_LINES_G __FC_LINES_G
      #endif
      #if LCD_HEIGHT > _FC_LINES_G + 1
        STATIC_ITEM(" ");
      #endif
      HOTEND_STATUS_ITEM();
      END_SCREEN();
    }

    void lcd_filament_change_resume_message() {
      START_SCREEN();
      STATIC_ITEM(MSG_FILAMENT_CHANGE_HEADER, true, true);
      STATIC_ITEM(MSG_FILAMENT_CHANGE_RESUME_1);
      #ifdef MSG_FILAMENT_CHANGE_RESUME_2
        STATIC_ITEM(MSG_FILAMENT_CHANGE_RESUME_2);
      #endif
      #ifdef MSG_FILAMENT_CHANGE_RESUME_3
        STATIC_ITEM(MSG_FILAMENT_CHANGE_RESUME_3);
      #endif
      END_SCREEN();
    }

    void lcd_filament_change_show_message(const FilamentChangeMessage message) {
      switch (message) {
        case FILAMENT_CHANGE_MESSAGE_INIT:
          defer_return_to_status = true;
          lcd_goto_screen(lcd_filament_change_init_message);
          break;
        case FILAMENT_CHANGE_MESSAGE_UNLOAD:
          lcd_goto_screen(lcd_filament_change_unload_message);
          break;
        case FILAMENT_CHANGE_MESSAGE_INSERT:
          lcd_goto_screen(lcd_filament_change_insert_message);
          break;
        case FILAMENT_CHANGE_MESSAGE_LOAD:
          lcd_goto_screen(lcd_filament_change_load_message);
          break;
        case FILAMENT_CHANGE_MESSAGE_EXTRUDE:
          lcd_goto_screen(lcd_filament_change_extrude_message);
          break;
        case FILAMENT_CHANGE_MESSAGE_CLICK_TO_HEAT_NOZZLE:
          lcd_goto_screen(lcd_filament_change_heat_nozzle);
          break;
        case FILAMENT_CHANGE_MESSAGE_WAIT_FOR_NOZZLES_TO_HEAT:
          lcd_goto_screen(lcd_filament_change_wait_for_nozzles_to_heat);
          break;
        case FILAMENT_CHANGE_MESSAGE_OPTION:
          filament_change_menu_response = FILAMENT_CHANGE_RESPONSE_WAIT_FOR;
          lcd_goto_screen(lcd_filament_change_option_menu);
          break;
        case FILAMENT_CHANGE_MESSAGE_RESUME:
          lcd_goto_screen(lcd_filament_change_resume_message);
          break;
        case FILAMENT_CHANGE_MESSAGE_STATUS:
          lcd_return_to_status();
          break;
      }
    }

  #endif // FILAMENT_CHANGE_FEATURE

  /**
   *
   * Functions for editing single values
   *
   * The "menu_edit_type" macro generates the functions needed to edit a numerical value.
   *
   * For example, menu_edit_type(int, int3, itostr3, 1) expands into these functions:
   *
   *   bool _menu_edit_int3();
   *   void menu_edit_int3(); // edit int (interactively)
   *   void menu_edit_callback_int3(); // edit int (interactively) with callback on completion
   *   void _menu_action_setting_edit_int3(const char * const pstr, int * const ptr, const int minValue, const int maxValue);
   *   void menu_action_setting_edit_int3(const char * const pstr, int * const ptr, const int minValue, const int maxValue);
   *   void menu_action_setting_edit_callback_int3(const char * const pstr, int * const ptr, const int minValue, const int maxValue, const screenFunc_t callback); // edit int with callback
   *
   * You can then use one of the menu macros to present the edit interface:
   *   MENU_ITEM_EDIT(int3, MSG_SPEED, &feedrate_percentage, 10, 999)
   *
   * This expands into a more primitive menu item:
   *   MENU_ITEM(setting_edit_int3, MSG_SPEED, PSTR(MSG_SPEED), &feedrate_percentage, 10, 999)
   *
   *
   * Also: MENU_MULTIPLIER_ITEM_EDIT, MENU_ITEM_EDIT_CALLBACK, and MENU_MULTIPLIER_ITEM_EDIT_CALLBACK
   *
   *       menu_action_setting_edit_int3(PSTR(MSG_SPEED), &feedrate_percentage, 10, 999)
   */
  #define menu_edit_type(_type, _name, _strFunc, _scale) \
    bool _menu_edit_ ## _name () { \
      ENCODER_DIRECTION_NORMAL(); \
      if ((int32_t)encoderPosition < 0) encoderPosition = 0; \
      if ((int32_t)encoderPosition > maxEditValue) encoderPosition = maxEditValue; \
      if (lcdDrawUpdate) \
        lcd_implementation_drawedit(editLabel, _strFunc(((_type)((int32_t)encoderPosition + minEditValue)) * (1.0 / _scale))); \
      if (lcd_clicked) { \
        *((_type*)editValue) = ((_type)((int32_t)encoderPosition + minEditValue)) * (1.0 / _scale); \
        lcd_goto_previous_menu(); \
      } \
      return lcd_clicked; \
    } \
    void menu_edit_ ## _name () { _menu_edit_ ## _name(); } \
    void menu_edit_callback_ ## _name () { if (_menu_edit_ ## _name ()) (*callbackFunc)(); } \
    void _menu_action_setting_edit_ ## _name (const char * const pstr, _type* const ptr, const _type minValue, const _type maxValue) { \
      lcd_save_previous_screen(); \
      \
      lcdDrawUpdate = LCDVIEW_CLEAR_CALL_REDRAW; \
      \
      editLabel = pstr; \
      editValue = ptr; \
      minEditValue = minValue * _scale; \
      maxEditValue = maxValue * _scale - minEditValue; \
      encoderPosition = (*ptr) * _scale - minEditValue; \
    } \
    void menu_action_setting_edit_ ## _name (const char * const pstr, _type * const ptr, const _type minValue, const _type maxValue) { \
      _menu_action_setting_edit_ ## _name(pstr, ptr, minValue, maxValue); \
      currentScreen = menu_edit_ ## _name; \
    }\
    void menu_action_setting_edit_callback_ ## _name (const char * const pstr, _type * const ptr, const _type minValue, const _type maxValue, const screenFunc_t callback) { \
      _menu_action_setting_edit_ ## _name(pstr, ptr, minValue, maxValue); \
      currentScreen = menu_edit_callback_ ## _name; \
      callbackFunc = callback; \
    } \
    typedef void _name

  menu_edit_type(int, int3, itostr3, 1);
  menu_edit_type(float, float3, ftostr3, 1.0);
  menu_edit_type(float, float32, ftostr32, 100.0);
  menu_edit_type(float, float43, ftostr43sign, 1000.0);
  menu_edit_type(float, float5, ftostr5rj, 0.01);
  menu_edit_type(float, float51, ftostr51sign, 10.0);
  menu_edit_type(float, float52, ftostr52sign, 100.0);
  menu_edit_type(float, float62, ftostr62rj, 100.0);
  menu_edit_type(unsigned long, long5, ftostr5rj, 0.01);

  /**
   *
   * Handlers for RepRap World Keypad input
   *
   */
  #if ENABLED(REPRAPWORLD_KEYPAD)
    void _reprapworld_keypad_move(AxisEnum axis, int dir) {
      move_menu_scale = REPRAPWORLD_KEYPAD_MOVE_STEP;
      encoderPosition = dir;
      switch (axis) {
        case X_AXIS: lcd_move_x(); break;
        case Y_AXIS: lcd_move_y(); break;
        case Z_AXIS: lcd_move_z();
        default: break;
      }
    }
    void reprapworld_keypad_move_z_up()    { _reprapworld_keypad_move(Z_AXIS,  1); }
    void reprapworld_keypad_move_z_down()  { _reprapworld_keypad_move(Z_AXIS, -1); }
    void reprapworld_keypad_move_x_left()  { _reprapworld_keypad_move(X_AXIS, -1); }
    void reprapworld_keypad_move_x_right() { _reprapworld_keypad_move(X_AXIS,  1); }
    void reprapworld_keypad_move_y_up()    { _reprapworld_keypad_move(Y_AXIS, -1); }
    void reprapworld_keypad_move_y_down()  { _reprapworld_keypad_move(Y_AXIS,  1); }
    void reprapworld_keypad_move_home()    { enqueue_and_echo_commands_P(PSTR("G28")); } // move all axes home and wait
    void reprapworld_keypad_move_menu()    { lcd_goto_screen(lcd_move_menu); }

    inline void handle_reprapworld_keypad() {

      static uint8_t keypad_debounce = 0;

      if (!REPRAPWORLD_KEYPAD_PRESSED) {
        if (keypad_debounce > 0) keypad_debounce--;
      }
      else if (!keypad_debounce) {
        keypad_debounce = 2;

        if (REPRAPWORLD_KEYPAD_MOVE_MENU)       reprapworld_keypad_move_menu();

        #if DISABLED(DELTA) && Z_HOME_DIR == -1
          if (REPRAPWORLD_KEYPAD_MOVE_Z_UP)     reprapworld_keypad_move_z_up();
        #endif

        if (axis_homed[X_AXIS] && axis_homed[Y_AXIS] && axis_homed[Z_AXIS]) {
          #if ENABLED(DELTA) || Z_HOME_DIR != -1
            if (REPRAPWORLD_KEYPAD_MOVE_Z_UP)   reprapworld_keypad_move_z_up();
          #endif
          if (REPRAPWORLD_KEYPAD_MOVE_Z_DOWN)   reprapworld_keypad_move_z_down();
          if (REPRAPWORLD_KEYPAD_MOVE_X_LEFT)   reprapworld_keypad_move_x_left();
          if (REPRAPWORLD_KEYPAD_MOVE_X_RIGHT)  reprapworld_keypad_move_x_right();
          if (REPRAPWORLD_KEYPAD_MOVE_Y_DOWN)   reprapworld_keypad_move_y_down();
          if (REPRAPWORLD_KEYPAD_MOVE_Y_UP)     reprapworld_keypad_move_y_up();
        }
        else {
          if (REPRAPWORLD_KEYPAD_MOVE_HOME)     reprapworld_keypad_move_home();
        }
      }
    }

  #endif // REPRAPWORLD_KEYPAD

  /**
   *
   * Menu actions
   *
   */
  void _menu_action_back() { lcd_goto_previous_menu(); }
  void menu_action_submenu(screenFunc_t func) { lcd_save_previous_screen(); lcd_goto_screen(func); }
  void menu_action_gcode(const char* pgcode) { enqueue_and_echo_commands_P(pgcode); }
  void menu_action_function(screenFunc_t func) { (*func)(); }

  #if ENABLED(SDSUPPORT)

    void menu_action_sdfile(const char* filename, char* longFilename) {
      UNUSED(longFilename);
      card.openAndPrintFile(filename);
      lcd_return_to_status();
    }

    void menu_action_sddirectory(const char* filename, char* longFilename) {
      UNUSED(longFilename);
      card.chdir(filename);
      encoderPosition = 0;
      screen_changed = true;
      lcdDrawUpdate = LCDVIEW_CLEAR_CALL_REDRAW;
    }

  #endif //SDSUPPORT

  void menu_action_setting_edit_bool(const char* pstr, bool* ptr) {UNUSED(pstr); *ptr ^= true; lcdDrawUpdate = LCDVIEW_CLEAR_CALL_REDRAW; }
  void menu_action_setting_edit_callback_bool(const char* pstr, bool* ptr, screenFunc_t callback) {
    menu_action_setting_edit_bool(pstr, ptr);
    (*callback)();
  }

#endif // ULTIPANEL

void lcd_init() {

  lcd_implementation_init(
    #if ENABLED(LCD_PROGRESS_BAR)
      true
    #endif
  );

  #if ENABLED(NEWPANEL)
    #if BUTTON_EXISTS(EN1)
      SET_INPUT_PULLUP(BTN_EN1);
    #endif

    #if BUTTON_EXISTS(EN2)
      SET_INPUT_PULLUP(BTN_EN2);
    #endif

    #if BUTTON_EXISTS(ENC)
      SET_INPUT_PULLUP(BTN_ENC);
    #endif

    #if ENABLED(REPRAPWORLD_KEYPAD)
      SET_OUTPUT(SHIFT_CLK);
      OUT_WRITE(SHIFT_LD, HIGH);
      SET_INPUT_PULLUP(SHIFT_OUT);
    #endif

    #if BUTTON_EXISTS(UP)
      SET_INPUT(BTN_UP);
    #endif
    #if BUTTON_EXISTS(DWN)
      SET_INPUT(BTN_DWN);
    #endif
    #if BUTTON_EXISTS(LFT)
      SET_INPUT(BTN_LFT);
    #endif
    #if BUTTON_EXISTS(RT)
      SET_INPUT(BTN_RT);
    #endif

  #else // !NEWPANEL

    #if ENABLED(SR_LCD_2W_NL) // Non latching 2 wire shift register
      SET_OUTPUT(SR_DATA_PIN);
      SET_OUTPUT(SR_CLK_PIN);
    #elif defined(SHIFT_CLK)
      SET_OUTPUT(SHIFT_CLK);
      OUT_WRITE(SHIFT_LD, HIGH);
      OUT_WRITE(SHIFT_EN, LOW);
      SET_INPUT_PULLUP(SHIFT_OUT);
    #endif // SR_LCD_2W_NL

  #endif // !NEWPANEL

  #if ENABLED(SDSUPPORT) && PIN_EXISTS(SD_DETECT)
    SET_INPUT_PULLUP(SD_DETECT_PIN);
    lcd_sd_status = 2; // UNKNOWN
  #endif

  #if ENABLED(LCD_HAS_SLOW_BUTTONS)
    slow_buttons = 0;
  #endif

  lcd_buttons_update();

  #if ENABLED(ULTIPANEL)
    encoderDiff = 0;
  #endif
}

int lcd_strlen(const char* s) {
  int i = 0, j = 0;
  while (s[i]) {
    #if ENABLED(MAPPER_NON)
      j++;
    #else
      if ((s[i] & 0xC0u) != 0x80u) j++;
    #endif
    i++;
  }
  return j;
}

int lcd_strlen_P(const char* s) {
  int j = 0;
  while (pgm_read_byte(s)) {
    #if ENABLED(MAPPER_NON)
      j++;
    #else
      if ((pgm_read_byte(s) & 0xC0u) != 0x80u) j++;
    #endif
    s++;
  }
  return j;
}

bool lcd_blink() {
  static uint8_t blink = 0;
  static millis_t next_blink_ms = 0;
  millis_t ms = millis();
  if (ELAPSED(ms, next_blink_ms)) {
    blink ^= 0xFF;
    next_blink_ms = ms + 1000 - LCD_UPDATE_INTERVAL / 2;
  }
  return blink != 0;
}

/**
 * Update the LCD, read encoder buttons, etc.
 *   - Read button states
 *   - Check the SD Card slot state
 *   - Act on RepRap World keypad input
 *   - Update the encoder position
 *   - Apply acceleration to the encoder position
 *   - Set lcdDrawUpdate = LCDVIEW_CALL_REDRAW_NOW on controller events
 *   - Reset the Info Screen timeout if there's any input
 *   - Update status indicators, if any
 *
 *   Run the current LCD menu handler callback function:
 *   - Call the handler only if lcdDrawUpdate != LCDVIEW_NONE
 *   - Before calling the handler, LCDVIEW_CALL_NO_REDRAW => LCDVIEW_NONE
 *   - Call the menu handler. Menu handlers should do the following:
 *     - If a value changes, set lcdDrawUpdate to LCDVIEW_REDRAW_NOW and draw the value
 *       (Encoder events automatically set lcdDrawUpdate for you.)
 *     - if (lcdDrawUpdate) { redraw }
 *     - Before exiting the handler set lcdDrawUpdate to:
 *       - LCDVIEW_CLEAR_CALL_REDRAW to clear screen and set LCDVIEW_CALL_REDRAW_NEXT.
 *       - LCDVIEW_REDRAW_NOW or LCDVIEW_NONE to keep drawing, but only in this loop.
 *       - LCDVIEW_CALL_REDRAW_NEXT to keep drawing and draw on the next loop also.
 *       - LCDVIEW_CALL_NO_REDRAW to keep drawing (or start drawing) with no redraw on the next loop.
 *     - NOTE: For graphical displays menu handlers may be called 2 or more times per loop,
 *             so don't change lcdDrawUpdate without considering this.
 *
 *   After the menu handler callback runs (or not):
 *   - Clear the LCD if lcdDrawUpdate == LCDVIEW_CLEAR_CALL_REDRAW
 *   - Update lcdDrawUpdate for the next loop (i.e., move one state down, usually)
 *
 * No worries. This function is only called from the main thread.
 */
void lcd_update() {

  #if ENABLED(ULTIPANEL)
    static millis_t return_to_status_ms = 0;
    manage_manual_move();

    lcd_buttons_update();

    #if ENABLED(AUTO_BED_LEVELING_UBL)
      const bool UBL_CONDITION = !ubl.has_control_of_lcd_panel;
    #else
      constexpr bool UBL_CONDITION = true;
    #endif

    // If the action button is pressed...
    if (UBL_CONDITION && LCD_CLICKED) {
      if (!wait_for_unclick) {           // If not waiting for a debounce release:
        wait_for_unclick = true;         //  Set debounce flag to ignore continous clicks
        lcd_clicked = !wait_for_user;    //  Keep the click if not waiting for a user-click
        wait_for_user = false;           //  Any click clears wait for user
        lcd_quick_feedback();            //  Always make a click sound
      }
    }
    else wait_for_unclick = false;
  #endif

  #if ENABLED(SDSUPPORT) && PIN_EXISTS(SD_DETECT)

    bool sd_status = IS_SD_INSERTED;
    if (sd_status != lcd_sd_status && lcd_detected()) {

      if (sd_status) {
        card.initsd();
        if (lcd_sd_status != 2) LCD_MESSAGEPGM(MSG_SD_INSERTED);
      }
      else {
        card.release();
        if (lcd_sd_status != 2) LCD_MESSAGEPGM(MSG_SD_REMOVED);
      }

      lcd_sd_status = sd_status;
      lcdDrawUpdate = LCDVIEW_CLEAR_CALL_REDRAW;
      lcd_implementation_init( // to maybe revive the LCD if static electricity killed it.
        #if ENABLED(LCD_PROGRESS_BAR)
          currentScreen == lcd_status_screen
        #endif
      );
    }

  #endif //SDSUPPORT && SD_DETECT_PIN

  millis_t ms = millis();
  if (ELAPSED(ms, next_lcd_update_ms)
    #if ENABLED(DOGLCD)
      || drawing_screen
    #endif
    ) {

    next_lcd_update_ms = ms + LCD_UPDATE_INTERVAL;

    #if ENABLED(LCD_HAS_STATUS_INDICATORS)
      lcd_implementation_update_indicators();
    #endif

    #if ENABLED(ULTIPANEL)

      #if ENABLED(LCD_HAS_SLOW_BUTTONS)
        slow_buttons = lcd_implementation_read_slow_buttons(); // buttons which take too long to read in interrupt context
      #endif

      #if ENABLED(REPRAPWORLD_KEYPAD)
        handle_reprapworld_keypad();
      #endif

      bool encoderPastThreshold = (abs(encoderDiff) >= ENCODER_PULSES_PER_STEP);
      if (encoderPastThreshold || lcd_clicked) {
        if (encoderPastThreshold) {
          int32_t encoderMultiplier = 1;

          #if ENABLED(ENCODER_RATE_MULTIPLIER)

            if (encoderRateMultiplierEnabled) {
              int32_t encoderMovementSteps = abs(encoderDiff) / ENCODER_PULSES_PER_STEP;

              if (lastEncoderMovementMillis != 0) {
                // Note that the rate is always calculated between to passes through the
                // loop and that the abs of the encoderDiff value is tracked.
                float encoderStepRate = (float)(encoderMovementSteps) / ((float)(ms - lastEncoderMovementMillis)) * 1000.0;

                if (encoderStepRate >= ENCODER_100X_STEPS_PER_SEC)     encoderMultiplier = 100;
                else if (encoderStepRate >= ENCODER_10X_STEPS_PER_SEC) encoderMultiplier = 10;

                #if ENABLED(ENCODER_RATE_MULTIPLIER_DEBUG)
                  SERIAL_ECHO_START;
                  SERIAL_ECHOPAIR("Enc Step Rate: ", encoderStepRate);
                  SERIAL_ECHOPAIR("  Multiplier: ", encoderMultiplier);
                  SERIAL_ECHOPAIR("  ENCODER_10X_STEPS_PER_SEC: ", ENCODER_10X_STEPS_PER_SEC);
                  SERIAL_ECHOPAIR("  ENCODER_100X_STEPS_PER_SEC: ", ENCODER_100X_STEPS_PER_SEC);
                  SERIAL_EOL;
                #endif //ENCODER_RATE_MULTIPLIER_DEBUG
              }

              lastEncoderMovementMillis = ms;
            } // encoderRateMultiplierEnabled
          #endif //ENCODER_RATE_MULTIPLIER

          encoderPosition += (encoderDiff * encoderMultiplier) / ENCODER_PULSES_PER_STEP;
          encoderDiff = 0;
        }
        return_to_status_ms = ms + LCD_TIMEOUT_TO_STATUS;
        lcdDrawUpdate = LCDVIEW_KEEP_REDRAWING;
      }
    #endif // ULTIPANEL

    // We arrive here every ~100ms when idling often enough.
    // Instead of tracking the changes simply redraw the Info Screen ~1 time a second.
    static int8_t lcd_status_update_delay = 1; // first update one loop delayed
    if (
      #if ENABLED(ULTIPANEL)
        currentScreen == lcd_status_screen &&
      #endif
      !lcd_status_update_delay--
    ) {
      lcd_status_update_delay = 9
        #if ENABLED(DOGLCD)
          + 3
        #endif
      ;
      max_display_update_time--;
      lcdDrawUpdate = LCDVIEW_REDRAW_NOW;
    }

    // then we want to use 1/2 of the time only.
    uint16_t bbr2 = planner.block_buffer_runtime() >> 1;

    #if ENABLED(DOGLCD)
      if ((lcdDrawUpdate || drawing_screen) && (!bbr2 || (bbr2 > max_display_update_time)))
    #else
      if (lcdDrawUpdate && (!bbr2 || (bbr2 > max_display_update_time)))
    #endif
    {
      #if ENABLED(DOGLCD)
        if (!drawing_screen)
      #endif
        {
          switch (lcdDrawUpdate) {
            case LCDVIEW_CALL_NO_REDRAW:
              lcdDrawUpdate = LCDVIEW_NONE;
              break;
            case LCDVIEW_CLEAR_CALL_REDRAW: // set by handlers, then altered after (rarely occurs here)
            case LCDVIEW_CALL_REDRAW_NEXT:  // set by handlers, then altered after (never occurs here?)
              lcdDrawUpdate = LCDVIEW_REDRAW_NOW;
            case LCDVIEW_REDRAW_NOW:        // set above, or by a handler through LCDVIEW_CALL_REDRAW_NEXT
            case LCDVIEW_NONE:
              break;
          } // switch
        }
      #if ENABLED(ULTIPANEL)
        #define CURRENTSCREEN() (*currentScreen)(), lcd_clicked = false
      #else
        #define CURRENTSCREEN() lcd_status_screen()
      #endif

      #if ENABLED(DOGLCD)  // Changes due to different driver architecture of the DOGM display
        if (!drawing_screen) {
          u8g.firstPage();
          drawing_screen = 1;
        }
        lcd_setFont(FONT_MENU);
        u8g.setColorIndex(1);
        CURRENTSCREEN();
        if (drawing_screen && (drawing_screen = u8g.nextPage())) {
          NOLESS(max_display_update_time, millis() - ms);
          return;
        }
      #else
        CURRENTSCREEN();
      #endif
      NOLESS(max_display_update_time, millis() - ms);
    }

    #if ENABLED(ULTIPANEL)

      // Return to Status Screen after a timeout
      if (currentScreen == lcd_status_screen || defer_return_to_status)
        return_to_status_ms = ms + LCD_TIMEOUT_TO_STATUS;
      else if (ELAPSED(ms, return_to_status_ms))
        lcd_return_to_status();

    #endif // ULTIPANEL

    #if ENABLED(DOGLCD)
      if (!drawing_screen)
    #endif
      {
        switch (lcdDrawUpdate) {
          case LCDVIEW_CLEAR_CALL_REDRAW:
            lcd_implementation_clear();
          case LCDVIEW_CALL_REDRAW_NEXT:
            lcdDrawUpdate = LCDVIEW_REDRAW_NOW;
            break;
          case LCDVIEW_REDRAW_NOW:
            lcdDrawUpdate = LCDVIEW_NONE;
            break;
          case LCDVIEW_NONE:
            break;
        } // switch
      }
  } // ELAPSED(ms, next_lcd_update_ms)
}

void set_utf_strlen(char* s, uint8_t n) {
  uint8_t i = 0, j = 0;
  while (s[i] && (j < n)) {
    #if ENABLED(MAPPER_NON)
      j++;
    #else
      if ((s[i] & 0xC0u) != 0x80u) j++;
    #endif
    i++;
  }
  while (j++ < n) s[i++] = ' ';
  s[i] = '\0';
}

void lcd_finishstatus(bool persist=false) {
  set_utf_strlen(lcd_status_message, LCD_WIDTH);
  #if !(ENABLED(LCD_PROGRESS_BAR) && (PROGRESS_MSG_EXPIRE > 0))
    UNUSED(persist);
  #endif

  #if ENABLED(LCD_PROGRESS_BAR)
    progress_bar_ms = millis();
    #if PROGRESS_MSG_EXPIRE > 0
      expire_status_ms = persist ? 0 : progress_bar_ms + PROGRESS_MSG_EXPIRE;
    #endif
  #endif
  lcdDrawUpdate = LCDVIEW_CLEAR_CALL_REDRAW;

  #if ENABLED(FILAMENT_LCD_DISPLAY) && ENABLED(SDSUPPORT)
    previous_lcd_status_ms = millis();  //get status message to show up for a while
  #endif
}

#if ENABLED(LCD_PROGRESS_BAR) && PROGRESS_MSG_EXPIRE > 0
  void dontExpireStatus() { expire_status_ms = 0; }
#endif

bool lcd_hasstatus() { return (lcd_status_message[0] != '\0'); }

void lcd_setstatus(const char * const message, const bool persist) {
  if (lcd_status_message_level > 0) return;
  strncpy(lcd_status_message, message, 3 * (LCD_WIDTH));
  lcd_finishstatus(persist);
}

void lcd_setstatuspgm(const char * const message, const uint8_t level) {
  if (level < lcd_status_message_level) return;
  lcd_status_message_level = level;
  strncpy_P(lcd_status_message, message, 3 * (LCD_WIDTH));
  lcd_finishstatus(level > 0);
}

void lcd_status_printf_P(const uint8_t level, const char * const fmt, ...) {
  if (level < lcd_status_message_level) return;
  lcd_status_message_level = level;
  va_list args;
  va_start(args, fmt);
  vsnprintf_P(lcd_status_message, 3 * (LCD_WIDTH), fmt, args);
  va_end(args);
  lcd_finishstatus(level > 0);
}

void lcd_setalertstatuspgm(const char * const message) {
  lcd_setstatuspgm(message, 1);
  #if ENABLED(ULTIPANEL)
    lcd_return_to_status();
  #endif
}

void lcd_reset_alert_level() { lcd_status_message_level = 0; }

#if HAS_LCD_CONTRAST
  void set_lcd_contrast(const int value) {
    lcd_contrast = constrain(value, LCD_CONTRAST_MIN, LCD_CONTRAST_MAX);
    u8g.setContrast(lcd_contrast);
  }
#endif

#if ENABLED(ULTIPANEL)

  /**
   * Setup Rotary Encoder Bit Values (for two pin encoders to indicate movement)
   * These values are independent of which pins are used for EN_A and EN_B indications
   * The rotary encoder part is also independent to the chipset used for the LCD
   */
  #if defined(EN_A) && defined(EN_B)
    #define encrot0 0
    #define encrot1 2
    #define encrot2 3
    #define encrot3 1
  #endif

  #define GET_BUTTON_STATES(DST) \
    uint8_t new_##DST = 0; \
    WRITE(SHIFT_LD, LOW); \
    WRITE(SHIFT_LD, HIGH); \
    for (int8_t i = 0; i < 8; i++) { \
      new_##DST >>= 1; \
      if (READ(SHIFT_OUT)) SBI(new_##DST, 7); \
      WRITE(SHIFT_CLK, HIGH); \
      WRITE(SHIFT_CLK, LOW); \
    } \
    DST = ~new_##DST; //invert it, because a pressed switch produces a logical 0


  /**
   * Read encoder buttons from the hardware registers
   * Warning: This function is called from interrupt context!
   */
  void lcd_buttons_update() {
    millis_t now = millis();
    if (ELAPSED(now, next_button_update_ms)) {

      #if ENABLED(NEWPANEL)
        uint8_t newbutton = 0;

        #if BUTTON_EXISTS(EN1)
          if (BUTTON_PRESSED(EN1)) newbutton |= EN_A;
        #endif

        #if BUTTON_EXISTS(EN2)
          if (BUTTON_PRESSED(EN2)) newbutton |= EN_B;
        #endif

        #if BUTTON_EXISTS(ENC)
          if (BUTTON_PRESSED(ENC)) newbutton |= EN_C;
        #endif

        #if LCD_HAS_DIRECTIONAL_BUTTONS

          // Manage directional buttons
          #if ENABLED(REVERSE_MENU_DIRECTION)
            #define _ENCODER_UD_STEPS (ENCODER_STEPS_PER_MENU_ITEM * encoderDirection)
          #else
            #define _ENCODER_UD_STEPS ENCODER_STEPS_PER_MENU_ITEM
          #endif
          #if ENABLED(REVERSE_ENCODER_DIRECTION)
            #define ENCODER_UD_STEPS _ENCODER_UD_STEPS
            #define ENCODER_LR_PULSES ENCODER_PULSES_PER_STEP
          #else
            #define ENCODER_UD_STEPS -(_ENCODER_UD_STEPS)
            #define ENCODER_LR_PULSES -(ENCODER_PULSES_PER_STEP)
          #endif

          if (false) {
            // for the else-ifs below
          }
          #if BUTTON_EXISTS(UP)
            else if (BUTTON_PRESSED(UP)) {
              encoderDiff = -(ENCODER_UD_STEPS);
              next_button_update_ms = now + 300;
            }
          #endif
          #if BUTTON_EXISTS(DWN)
            else if (BUTTON_PRESSED(DWN)) {
              encoderDiff = ENCODER_UD_STEPS;
              next_button_update_ms = now + 300;
            }
          #endif
          #if BUTTON_EXISTS(LFT)
            else if (BUTTON_PRESSED(LFT)) {
              encoderDiff = -(ENCODER_LR_PULSES);
              next_button_update_ms = now + 300;
            }
          #endif
          #if BUTTON_EXISTS(RT)
            else if (BUTTON_PRESSED(RT)) {
              encoderDiff = ENCODER_LR_PULSES;
              next_button_update_ms = now + 300;
            }
          #endif

        #endif // LCD_HAS_DIRECTIONAL_BUTTONS

        buttons = newbutton;
        #if ENABLED(LCD_HAS_SLOW_BUTTONS)
          buttons |= slow_buttons;
        #endif
        #if ENABLED(REPRAPWORLD_KEYPAD)
          GET_BUTTON_STATES(buttons_reprapworld_keypad);
        #endif
      #else
        GET_BUTTON_STATES(buttons);
      #endif //!NEWPANEL

    } // next_button_update_ms

    // Manage encoder rotation
    #if ENABLED(REVERSE_MENU_DIRECTION) && ENABLED(REVERSE_ENCODER_DIRECTION)
      #define ENCODER_DIFF_CW  (encoderDiff -= encoderDirection)
      #define ENCODER_DIFF_CCW (encoderDiff += encoderDirection)
    #elif ENABLED(REVERSE_MENU_DIRECTION)
      #define ENCODER_DIFF_CW  (encoderDiff += encoderDirection)
      #define ENCODER_DIFF_CCW (encoderDiff -= encoderDirection)
    #elif ENABLED(REVERSE_ENCODER_DIRECTION)
      #define ENCODER_DIFF_CW  (encoderDiff--)
      #define ENCODER_DIFF_CCW (encoderDiff++)
    #else
      #define ENCODER_DIFF_CW  (encoderDiff++)
      #define ENCODER_DIFF_CCW (encoderDiff--)
    #endif
    #define ENCODER_SPIN(_E1, _E2) switch (lastEncoderBits) { case _E1: ENCODER_DIFF_CW; break; case _E2: ENCODER_DIFF_CCW; }

    uint8_t enc = 0;
    if (buttons & EN_A) enc |= B01;
    if (buttons & EN_B) enc |= B10;
    if (enc != lastEncoderBits) {
      switch (enc) {
        case encrot0: ENCODER_SPIN(encrot3, encrot1); break;
        case encrot1: ENCODER_SPIN(encrot0, encrot2); break;
        case encrot2: ENCODER_SPIN(encrot1, encrot3); break;
        case encrot3: ENCODER_SPIN(encrot2, encrot0); break;
      }
      #if ENABLED(AUTO_BED_LEVELING_UBL)
        if (ubl.has_control_of_lcd_panel) {
          ubl.encoder_diff = encoderDiff;    // Make the encoder's rotation available to G29's Mesh Editor
          encoderDiff = 0;                  // We are going to lie to the LCD Panel and claim the encoder
                                            // wheel has not turned.
        }
      #endif
      lastEncoderBits = enc;
    }
  }

  #if (ENABLED(LCD_I2C_TYPE_MCP23017) || ENABLED(LCD_I2C_TYPE_MCP23008)) && ENABLED(DETECT_DEVICE)
    bool lcd_detected() { return lcd.LcdDetected() == 1; }
  #else
    bool lcd_detected() { return true; }
  #endif

  #if ENABLED(AUTO_BED_LEVELING_UBL)

    void chirp_at_user() {
      #if ENABLED(LCD_USE_I2C_BUZZER)
        lcd.buzz(LCD_FEEDBACK_FREQUENCY_DURATION_MS, LCD_FEEDBACK_FREQUENCY_HZ);
      #elif PIN_EXISTS(BEEPER)
        buzzer.tone(LCD_FEEDBACK_FREQUENCY_DURATION_MS, LCD_FEEDBACK_FREQUENCY_HZ);
      #endif
    }

    bool ubl_lcd_clicked() { return LCD_CLICKED; }

  #endif

#endif // ULTIPANEL

#endif // ULTRA_LCD<|MERGE_RESOLUTION|>--- conflicted
+++ resolved
@@ -2015,7 +2015,6 @@
   void lcd_move_get_x_amount()        { _lcd_move_distance_menu(X_AXIS, lcd_move_x); }
   void lcd_move_get_y_amount()        { _lcd_move_distance_menu(Y_AXIS, lcd_move_y); }
   void lcd_move_get_z_amount()        { _lcd_move_distance_menu(Z_AXIS, lcd_move_z); }
-<<<<<<< HEAD
   void lcd_move_get_e_amount()        { _lcd_move_distance_menu(E_AXIS 
                                                                       #if E_MANUAL > 1 
                                                                          + active_extruder
@@ -2042,25 +2041,12 @@
         #if E_MANUAL > 3
           void lcd_move_get_e3_amount()   { enqueue_and_echo_commands_P(PSTR("T3")); _lcd_move_distance_menu(E_AXIS + 3, lcd_move_e3); }
         #endif
-      #endif
-    #endif
-  #endif
-=======
-  void lcd_move_get_e_amount()        { _lcd_move_distance_menu(E_AXIS, lcd_move_e); }
-  #if E_MANUAL > 1
-    void lcd_move_get_e0_amount()     { _lcd_move_distance_menu(E_AXIS, lcd_move_e0); }
-    void lcd_move_get_e1_amount()     { _lcd_move_distance_menu(E_AXIS, lcd_move_e1); }
-    #if E_MANUAL > 2
-      void lcd_move_get_e2_amount()   { _lcd_move_distance_menu(E_AXIS, lcd_move_e2); }
-      #if E_MANUAL > 3
-        void lcd_move_get_e3_amount() { _lcd_move_distance_menu(E_AXIS, lcd_move_e3); }
         #if E_MANUAL > 4
           void lcd_move_get_e4_amount() { _lcd_move_distance_menu(E_AXIS, lcd_move_e4); }
         #endif // E_MANUAL > 4
       #endif // E_MANUAL > 3
     #endif // E_MANUAL > 2
   #endif // E_MANUAL > 1
->>>>>>> ba4a005c
 
   /**
    *
@@ -2505,20 +2491,13 @@
       MENU_ITEM_EDIT(float3, MSG_VMAX MSG_E2, &planner.max_feedrate_mm_s[E_AXIS + 1], 1, 999);
       #if E_STEPPERS > 2 || (ENABLED(SINGLENOZZLE_SWITCHING_EXTRUDER) && EXTRUDERS > 2)
         MENU_ITEM_EDIT(float3, MSG_VMAX MSG_E3, &planner.max_feedrate_mm_s[E_AXIS + 2], 1, 999);
-<<<<<<< HEAD
         #if E_STEPPERS > 3 || (ENABLED(SINGLENOZZLE_SWITCHING_EXTRUDER) && EXTRUDERS > 3)
-          MENU_ITEM_EDIT(float3, MSG_VMAX MSG_E3, &planner.max_feedrate_mm_s[E_AXIS + 3], 1, 999);
-        #endif
-      #endif
-=======
-        #if E_STEPPERS > 3
           MENU_ITEM_EDIT(float3, MSG_VMAX MSG_E4, &planner.max_feedrate_mm_s[E_AXIS + 3], 1, 999);
           #if E_STEPPERS > 4
             MENU_ITEM_EDIT(float3, MSG_VMAX MSG_E5, &planner.max_feedrate_mm_s[E_AXIS + 4], 1, 999);
           #endif // E_STEPPERS > 4
         #endif // E_STEPPERS > 3
       #endif // E_STEPPERS > 2
->>>>>>> ba4a005c
     #else
       MENU_ITEM_EDIT(float3, MSG_VMAX MSG_E, &planner.max_feedrate_mm_s[E_AXIS], 1, 999);
     #endif
