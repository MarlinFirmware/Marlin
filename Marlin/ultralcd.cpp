#include "temperature.h"
#include "ultralcd.h"
#ifdef ULTRA_LCD
#include "Marlin.h"
#include "language.h"
#include "cardreader.h"
#include "temperature.h"
#include "stepper.h"
#include "ConfigurationStore.h"

int8_t encoderDiff; /* encoderDiff is updated from interrupt context and added to encoderPosition every LCD update */

/* Configuration settings */
int plaPreheatHotendTemp;
int plaPreheatHPBTemp;
int plaPreheatFanSpeed;

int absPreheatHotendTemp;
int absPreheatHPBTemp;
int absPreheatFanSpeed;


#ifdef FILAMENT_LCD_DISPLAY
unsigned long message_millis=0;
#endif



#ifdef ULTIPANEL
static float manual_feedrate[] = MANUAL_FEEDRATE;
#endif // ULTIPANEL

/* !Configuration settings */

//Function pointer to menu functions.
typedef void (*menuFunc_t)();

uint8_t lcd_status_message_level;
char lcd_status_message[LCD_WIDTH+1] = WELCOME_MSG;

#ifdef DOGLCD
#include "dogm_lcd_implementation.h"
#else
#include "ultralcd_implementation_hitachi_HD44780.h"
#endif

/** forward declarations **/

void copy_and_scalePID_i();
void copy_and_scalePID_d();

/* Different menus */
static void lcd_status_screen();
#ifdef ULTIPANEL
extern bool powersupply;
static void lcd_main_menu();
static void lcd_tune_menu();
static void lcd_prepare_menu();
static void lcd_move_menu();
static void lcd_control_menu();
static void lcd_control_temperature_menu();
static void lcd_control_temperature_preheat_pla_settings_menu();
static void lcd_control_temperature_preheat_abs_settings_menu();
static void lcd_control_motion_menu();
#ifdef DOGLCD
static void lcd_set_contrast();
#endif
static void lcd_control_retract_menu();
static void lcd_sdcard_menu();

static void lcd_quick_feedback();//Cause an LCD refresh, and give the user visual or audible feedback that something has happened

/* Different types of actions that can be used in menu items. */
static void menu_action_back(menuFunc_t data);
static void menu_action_submenu(menuFunc_t data);
static void menu_action_gcode(const char* pgcode);
static void menu_action_function(menuFunc_t data);
static void menu_action_sdfile(const char* filename, char* longFilename);
static void menu_action_sddirectory(const char* filename, char* longFilename);
static void menu_action_setting_edit_bool(const char* pstr, bool* ptr);
static void menu_action_setting_edit_int3(const char* pstr, int* ptr, int minValue, int maxValue);
static void menu_action_setting_edit_float3(const char* pstr, float* ptr, float minValue, float maxValue);
static void menu_action_setting_edit_float32(const char* pstr, float* ptr, float minValue, float maxValue);
static void menu_action_setting_edit_float5(const char* pstr, float* ptr, float minValue, float maxValue);
static void menu_action_setting_edit_float51(const char* pstr, float* ptr, float minValue, float maxValue);
static void menu_action_setting_edit_float52(const char* pstr, float* ptr, float minValue, float maxValue);
static void menu_action_setting_edit_long5(const char* pstr, unsigned long* ptr, unsigned long minValue, unsigned long maxValue);
static void menu_action_setting_edit_callback_bool(const char* pstr, bool* ptr, menuFunc_t callbackFunc);
static void menu_action_setting_edit_callback_int3(const char* pstr, int* ptr, int minValue, int maxValue, menuFunc_t callbackFunc);
static void menu_action_setting_edit_callback_float3(const char* pstr, float* ptr, float minValue, float maxValue, menuFunc_t callbackFunc);
static void menu_action_setting_edit_callback_float32(const char* pstr, float* ptr, float minValue, float maxValue, menuFunc_t callbackFunc);
static void menu_action_setting_edit_callback_float5(const char* pstr, float* ptr, float minValue, float maxValue, menuFunc_t callbackFunc);
static void menu_action_setting_edit_callback_float51(const char* pstr, float* ptr, float minValue, float maxValue, menuFunc_t callbackFunc);
static void menu_action_setting_edit_callback_float52(const char* pstr, float* ptr, float minValue, float maxValue, menuFunc_t callbackFunc);
static void menu_action_setting_edit_callback_long5(const char* pstr, unsigned long* ptr, unsigned long minValue, unsigned long maxValue, menuFunc_t callbackFunc);

#define ENCODER_FEEDRATE_DEADZONE 10

#if !defined(LCD_I2C_VIKI)
  #ifndef ENCODER_STEPS_PER_MENU_ITEM
    #define ENCODER_STEPS_PER_MENU_ITEM 5
  #endif
  #ifndef ENCODER_PULSES_PER_STEP
    #define ENCODER_PULSES_PER_STEP 1
  #endif
#else
  #ifndef ENCODER_STEPS_PER_MENU_ITEM
    #define ENCODER_STEPS_PER_MENU_ITEM 2 // VIKI LCD rotary encoder uses a different number of steps per rotation
  #endif
  #ifndef ENCODER_PULSES_PER_STEP
    #define ENCODER_PULSES_PER_STEP 1
  #endif
#endif


/* Helper macros for menus */
#define START_MENU() do { \
    if (encoderPosition > 0x8000) encoderPosition = 0; \
    if (encoderPosition / ENCODER_STEPS_PER_MENU_ITEM < currentMenuViewOffset) currentMenuViewOffset = encoderPosition / ENCODER_STEPS_PER_MENU_ITEM;\
    uint8_t _lineNr = currentMenuViewOffset, _menuItemNr; \
    bool wasClicked = LCD_CLICKED;\
    for(uint8_t _drawLineNr = 0; _drawLineNr < LCD_HEIGHT; _drawLineNr++, _lineNr++) { \
        _menuItemNr = 0;
#define MENU_ITEM(type, label, args...) do { \
    if (_menuItemNr == _lineNr) { \
        if (lcdDrawUpdate) { \
            const char* _label_pstr = PSTR(label); \
            if ((encoderPosition / ENCODER_STEPS_PER_MENU_ITEM) == _menuItemNr) { \
                lcd_implementation_drawmenu_ ## type ## _selected (_drawLineNr, _label_pstr , ## args ); \
            }else{\
                lcd_implementation_drawmenu_ ## type (_drawLineNr, _label_pstr , ## args ); \
            }\
        }\
        if (wasClicked && (encoderPosition / ENCODER_STEPS_PER_MENU_ITEM) == _menuItemNr) {\
            lcd_quick_feedback(); \
            menu_action_ ## type ( args ); \
            return;\
        }\
    }\
    _menuItemNr++;\
} while(0)
#define MENU_ITEM_DUMMY() do { _menuItemNr++; } while(0)
#define MENU_ITEM_EDIT(type, label, args...) MENU_ITEM(setting_edit_ ## type, label, PSTR(label) , ## args )
#define MENU_ITEM_EDIT_CALLBACK(type, label, args...) MENU_ITEM(setting_edit_callback_ ## type, label, PSTR(label) , ## args )
#define END_MENU() \
    if (encoderPosition / ENCODER_STEPS_PER_MENU_ITEM >= _menuItemNr) encoderPosition = _menuItemNr * ENCODER_STEPS_PER_MENU_ITEM - 1; \
    if ((uint8_t)(encoderPosition / ENCODER_STEPS_PER_MENU_ITEM) >= currentMenuViewOffset + LCD_HEIGHT) { currentMenuViewOffset = (encoderPosition / ENCODER_STEPS_PER_MENU_ITEM) - LCD_HEIGHT + 1; lcdDrawUpdate = 1; _lineNr = currentMenuViewOffset - 1; _drawLineNr = -1; } \
    } } while(0)

/** Used variables to keep track of the menu */
#ifndef REPRAPWORLD_KEYPAD
volatile uint8_t buttons;//Contains the bits of the currently pressed buttons.
#else
volatile uint8_t buttons_reprapworld_keypad; // to store the reprapworld_keypad shift register values
#endif
#ifdef LCD_HAS_SLOW_BUTTONS
volatile uint8_t slow_buttons;//Contains the bits of the currently pressed buttons.
#endif
uint8_t currentMenuViewOffset;              /* scroll offset in the current menu */
uint32_t blocking_enc;
uint8_t lastEncoderBits;
uint32_t encoderPosition;
#if (SDCARDDETECT > 0)
bool lcd_oldcardstatus;
#endif
#endif//ULTIPANEL

menuFunc_t currentMenu = lcd_status_screen; /* function pointer to the currently active menu */
uint32_t lcd_next_update_millis;
uint8_t lcd_status_update_delay;
bool ignore_click = false;
bool wait_for_unclick;
uint8_t lcdDrawUpdate = 2;                  /* Set to none-zero when the LCD needs to draw, decreased after every draw. Set to 2 in LCD routines so the LCD gets at least 1 full redraw (first redraw is partial) */

//prevMenu and prevEncoderPosition are used to store the previous menu location when editing settings.
menuFunc_t prevMenu = NULL;
uint16_t prevEncoderPosition;
//Variables used when editing values.
const char* editLabel;
void* editValue;
int32_t minEditValue, maxEditValue;
menuFunc_t callbackFunc;

// place-holders for Ki and Kd edits
float raw_Ki, raw_Kd;

<<<<<<< HEAD
// Pause for timeout that forces to return to main menu. Is used for long commands.
bool pauseTimeoutToStatus = false;
=======
static void lcd_goto_menu(menuFunc_t menu, const uint32_t encoder=0, const bool feedback=true) {
  if (currentMenu != menu) {
    currentMenu = menu;
    encoderPosition = encoder;
    if (feedback) lcd_quick_feedback();
  }
}
>>>>>>> 03e489aa

/* Main status screen. It's up to the implementation specific part to show what is needed. As this is very display dependent */
static void lcd_status_screen()
{
    if (lcd_status_update_delay)
        lcd_status_update_delay--;
    else
        lcdDrawUpdate = 1;
    if (lcdDrawUpdate)
    {
        lcd_implementation_status_screen();
        lcd_status_update_delay = 10;   /* redraw the main screen every second. This is easier then trying keep track of all things that change on the screen */
    }
#ifdef ULTIPANEL

    bool current_click = LCD_CLICKED;

    if (ignore_click) {
        if (wait_for_unclick) {
          if (!current_click) {
              ignore_click = wait_for_unclick = false;
          }
          else {
              current_click = false;
          }
        }
        else if (current_click) {
            lcd_quick_feedback();
            wait_for_unclick = true;
            current_click = false;
        }
    }

    if (current_click)
    {
        lcd_goto_menu(lcd_main_menu);
        lcd_implementation_init(); // to maybe revive the LCD if static electricity killed it.
#ifdef FILAMENT_LCD_DISPLAY
        message_millis=millis();  //get status message to show up for a while
#endif
    }

#ifdef ULTIPANEL_FEEDMULTIPLY
    // Dead zone at 100% feedrate
    if ((feedmultiply < 100 && (feedmultiply + int(encoderPosition)) > 100) ||
            (feedmultiply > 100 && (feedmultiply + int(encoderPosition)) < 100))
    {
        encoderPosition = 0;
        feedmultiply = 100;
    }

    if (feedmultiply == 100 && int(encoderPosition) > ENCODER_FEEDRATE_DEADZONE)
    {
        feedmultiply += int(encoderPosition) - ENCODER_FEEDRATE_DEADZONE;
        encoderPosition = 0;
    }
    else if (feedmultiply == 100 && int(encoderPosition) < -ENCODER_FEEDRATE_DEADZONE)
    {
        feedmultiply += int(encoderPosition) + ENCODER_FEEDRATE_DEADZONE;
        encoderPosition = 0;
    }
    else if (feedmultiply != 100)
    {
        feedmultiply += int(encoderPosition);
        encoderPosition = 0;
    }
#endif//ULTIPANEL_FEEDMULTIPLY

    if (feedmultiply < 10)
        feedmultiply = 10;
    else if (feedmultiply > 999)
        feedmultiply = 999;
#endif//ULTIPANEL
}

#ifdef ULTIPANEL
static void lcd_return_to_status()
{
    lcd_goto_menu(lcd_status_screen, 0, false);
}
static void lcd_sdcard_pause()
{
    card.pauseSDPrint();
}
static void lcd_sdcard_resume()
{
    card.startFileprint();
}

static void lcd_sdcard_stop()
{
    card.sdprinting = false;
    card.closefile();
    quickStop();
    if(SD_FINISHED_STEPPERRELEASE)
    {
        enquecommand_P(PSTR(SD_FINISHED_RELEASECOMMAND));
    }
    autotempShutdown();

	cancel_heatup = true;

	lcd_setstatus(MSG_PRINT_ABORTED);
}

/* Menu implementation */
static void lcd_main_menu()
{
    START_MENU();
    MENU_ITEM(back, MSG_WATCH, lcd_status_screen);
    if (movesplanned() || IS_SD_PRINTING)
    {
        MENU_ITEM(submenu, MSG_TUNE, lcd_tune_menu);
    }else{
        MENU_ITEM(submenu, MSG_PREPARE, lcd_prepare_menu);
    }
    MENU_ITEM(submenu, MSG_CONTROL, lcd_control_menu);
#ifdef SDSUPPORT
    if (card.cardOK)
    {
        if (card.isFileOpen())
        {
            if (card.sdprinting)
                MENU_ITEM(function, MSG_PAUSE_PRINT, lcd_sdcard_pause);
            else
                MENU_ITEM(function, MSG_RESUME_PRINT, lcd_sdcard_resume);
            MENU_ITEM(function, MSG_STOP_PRINT, lcd_sdcard_stop);
        }else{
            MENU_ITEM(submenu, MSG_CARD_MENU, lcd_sdcard_menu);
#if SDCARDDETECT < 1
            MENU_ITEM(gcode, MSG_CNG_SDCARD, PSTR("M21"));  // SD-card changed by user
#endif
        }
    }else{
        MENU_ITEM(submenu, MSG_NO_CARD, lcd_sdcard_menu);
#if SDCARDDETECT < 1
        MENU_ITEM(gcode, MSG_INIT_SDCARD, PSTR("M21")); // Manually initialize the SD-card via user interface
#endif
    }
#endif
    END_MENU();
}

#ifdef SDSUPPORT
static void lcd_autostart_sd()
{
    card.lastnr=0;
    card.setroot();
    card.checkautostart(true);
}
#endif

void lcd_set_home_offsets()
{
    for(int8_t i=0; i < NUM_AXIS; i++) {
      if (i != E_AXIS) {
        add_homing[i] -= current_position[i];
        current_position[i] = 0.0;
      }
    }
    plan_set_position(0.0, 0.0, 0.0, current_position[E_AXIS]);

    // Audio feedback
    enquecommand_P(PSTR("M300 S659 P200"));
    enquecommand_P(PSTR("M300 S698 P200"));
    lcd_return_to_status();
}


#ifdef BABYSTEPPING

  static void _lcd_babystep(int axis, const char *msg) {
    if (encoderPosition != 0) {
      babystepsTodo[axis] += (int)encoderPosition;
      encoderPosition = 0;
      lcdDrawUpdate = 1;
    }
    if (lcdDrawUpdate) lcd_implementation_drawedit(PSTR(msg), "");
    if (LCD_CLICKED) lcd_goto_menu(lcd_tune_menu);
  }
  static void lcd_babystep_x() { _lcd_babystep(X_AXIS, MSG_BABYSTEPPING_X); }
  static void lcd_babystep_y() { _lcd_babystep(Y_AXIS, MSG_BABYSTEPPING_Y); }
  static void lcd_babystep_z() { _lcd_babystep(Z_AXIS, MSG_BABYSTEPPING_Z); }

#endif //BABYSTEPPING

#ifdef ENABLE_AUTO_BED_LEVELING
static void lcd_calibrate_z_offset_tune()
{
    if (encoderPosition != 0)
    {
        zprobe_zoffset+=0.1*float((int)encoderPosition);

        current_position[Z_AXIS]-=0.1*float((int)encoderPosition);
        if (min_software_endstops && current_position[Z_AXIS] < Z_MIN_POS)
            current_position[Z_AXIS] = Z_MIN_POS;
        if (max_software_endstops && current_position[Z_AXIS] > Z_MAX_POS)
            current_position[Z_AXIS] = Z_MAX_POS;
        encoderPosition = 0;
        #ifdef DELTA
        calculate_delta(current_position);
        plan_buffer_line(delta[X_AXIS], delta[Y_AXIS], delta[Z_AXIS], current_position[E_AXIS], (homing_feedrate[Z_AXIS]/60)/4, active_extruder);
        #else
        plan_buffer_line(current_position[X_AXIS], current_position[Y_AXIS], current_position[Z_AXIS], current_position[E_AXIS], (homing_feedrate[Z_AXIS]/60)/4, active_extruder);
        #endif

        lcdDrawUpdate = 1;
    }
    if (lcdDrawUpdate)
    {
        lcd_implementation_drawedit(PSTR(MSG_ZPROBE_ZOFFSET), ftostr51(zprobe_zoffset));
    }
    if (LCD_CLICKED)
    {
        lcd_quick_feedback();
        currentMenu = lcd_status_screen;
        encoderPosition = 0;

        // Move up a little bit
        current_position[Z_AXIS] = Z_RAISE_BEFORE_HOMING;
        #ifdef DELTA
        calculate_delta(current_position);
        plan_buffer_line(delta[X_AXIS], delta[Y_AXIS], delta[Z_AXIS], current_position[E_AXIS], homing_feedrate[Z_AXIS]/60, active_extruder);
        #else
        plan_buffer_line(current_position[X_AXIS], current_position[Y_AXIS], current_position[Z_AXIS], current_position[E_AXIS], homing_feedrate[Z_AXIS]/60, active_extruder);
        #endif
        Config_StoreSettings();

      }
}

static void lcd_calibrate_z_offset_wait()
{
    if( !movesplanned() )
    {
      lcdDrawUpdate = 1;
      lcd_implementation_drawedit(PSTR(MSG_ZPROBE_ZOFFSET), ftostr51(zprobe_zoffset));
      currentMenu = lcd_calibrate_z_offset_tune;
      pauseTimeoutToStatus = false;
    }
    else
    {
      lcdDrawUpdate = 1;
      lcd_implementation_drawedit(PSTR(MSG_CALIBRATE_WAIT), "");
    }
}

static void lcd_calibrate_z_offset_prepare()
{

    char cmd[30];
#if BUFSIZE < 4
#error Please increase BUFSIZE value. Calibration script needs at least 4 commands buffer
#endif
    // Home all axis
    enquecommand_P(PSTR("G28"));
    // Probe the build plate
    enquecommand_P(PSTR("G29"));
    // Move up a little bit and move to the middle of the platform with z-axis home speed (usually it is the slowest)
    sprintf_P(cmd, PSTR("G1 X%i Y%i Z%i"), (X_MIN_POS + X_MAX_POS)/2, (Y_MIN_POS + Y_MAX_POS)/2, Z_RAISE_BEFORE_HOMING);
    enquecommand(cmd);
    // Slowly move down to the platform
    enquecommand_P(PSTR("G1 Z0"));

    pauseTimeoutToStatus = true;
    currentMenu = lcd_calibrate_z_offset_wait;
}
#endif //ENABLE_AUTO_BED_LEVELING

static void lcd_tune_menu()
{
    START_MENU();
    MENU_ITEM(back, MSG_MAIN, lcd_main_menu);
    MENU_ITEM_EDIT(int3, MSG_SPEED, &feedmultiply, 10, 999);
#if TEMP_SENSOR_0 != 0
    MENU_ITEM_EDIT(int3, MSG_NOZZLE, &target_temperature[0], 0, HEATER_0_MAXTEMP - 15);
#endif
#if TEMP_SENSOR_1 != 0
    MENU_ITEM_EDIT(int3, MSG_NOZZLE1, &target_temperature[1], 0, HEATER_1_MAXTEMP - 15);
#endif
#if TEMP_SENSOR_2 != 0
    MENU_ITEM_EDIT(int3, MSG_NOZZLE2, &target_temperature[2], 0, HEATER_2_MAXTEMP - 15);
#endif
#if TEMP_SENSOR_BED != 0
    MENU_ITEM_EDIT(int3, MSG_BED, &target_temperature_bed, 0, BED_MAXTEMP - 15);
#endif
    MENU_ITEM_EDIT(int3, MSG_FAN_SPEED, &fanSpeed, 0, 255);
    MENU_ITEM_EDIT(int3, MSG_FLOW, &extrudemultiply, 10, 999);
    MENU_ITEM_EDIT(int3, MSG_FLOW0, &extruder_multiply[0], 10, 999);
#if TEMP_SENSOR_1 != 0
    MENU_ITEM_EDIT(int3, MSG_FLOW1, &extruder_multiply[1], 10, 999);
#endif
#if TEMP_SENSOR_2 != 0
    MENU_ITEM_EDIT(int3, MSG_FLOW2, &extruder_multiply[2], 10, 999);
#endif

#ifdef BABYSTEPPING
    #ifdef BABYSTEP_XY
      MENU_ITEM(submenu, MSG_BABYSTEP_X, lcd_babystep_x);
      MENU_ITEM(submenu, MSG_BABYSTEP_Y, lcd_babystep_y);
    #endif //BABYSTEP_XY
    MENU_ITEM(submenu, MSG_BABYSTEP_Z, lcd_babystep_z);
#endif
#ifdef FILAMENTCHANGEENABLE
     MENU_ITEM(gcode, MSG_FILAMENTCHANGE, PSTR("M600"));
#endif
    END_MENU();
}

void lcd_preheat_pla0()
{
    setTargetHotend0(plaPreheatHotendTemp);
    setTargetBed(plaPreheatHPBTemp);
    fanSpeed = plaPreheatFanSpeed;
    lcd_return_to_status();
    setWatch(); // heater sanity check timer
}

void lcd_preheat_abs0()
{
    setTargetHotend0(absPreheatHotendTemp);
    setTargetBed(absPreheatHPBTemp);
    fanSpeed = absPreheatFanSpeed;
    lcd_return_to_status();
    setWatch(); // heater sanity check timer
}

#if TEMP_SENSOR_1 != 0 //2nd extruder preheat
void lcd_preheat_pla1()
{
    setTargetHotend1(plaPreheatHotendTemp);
    setTargetBed(plaPreheatHPBTemp);
    fanSpeed = plaPreheatFanSpeed;
    lcd_return_to_status();
    setWatch(); // heater sanity check timer
}

void lcd_preheat_abs1()
{
    setTargetHotend1(absPreheatHotendTemp);
    setTargetBed(absPreheatHPBTemp);
    fanSpeed = absPreheatFanSpeed;
    lcd_return_to_status();
    setWatch(); // heater sanity check timer
}
#endif //2nd extruder preheat

#if TEMP_SENSOR_2 != 0 //3 extruder preheat
void lcd_preheat_pla2()
{
    setTargetHotend2(plaPreheatHotendTemp);
    setTargetBed(plaPreheatHPBTemp);
    fanSpeed = plaPreheatFanSpeed;
    lcd_return_to_status();
    setWatch(); // heater sanity check timer
}

void lcd_preheat_abs2()
{
    setTargetHotend2(absPreheatHotendTemp);
    setTargetBed(absPreheatHPBTemp);
    fanSpeed = absPreheatFanSpeed;
    lcd_return_to_status();
    setWatch(); // heater sanity check timer
}
#endif //3 extruder preheat

#if TEMP_SENSOR_1 != 0 || TEMP_SENSOR_2 != 0 //more than one extruder present
void lcd_preheat_pla012()
{
    setTargetHotend0(plaPreheatHotendTemp);
    setTargetHotend1(plaPreheatHotendTemp);
    setTargetHotend2(plaPreheatHotendTemp);
    setTargetBed(plaPreheatHPBTemp);
    fanSpeed = plaPreheatFanSpeed;
    lcd_return_to_status();
    setWatch(); // heater sanity check timer
}

void lcd_preheat_abs012()
{
    setTargetHotend0(absPreheatHotendTemp);
    setTargetHotend1(absPreheatHotendTemp);
    setTargetHotend2(absPreheatHotendTemp);
    setTargetBed(absPreheatHPBTemp);
    fanSpeed = absPreheatFanSpeed;
    lcd_return_to_status();
    setWatch(); // heater sanity check timer
}
#endif //more than one extruder present

void lcd_preheat_pla_bedonly()
{
    setTargetBed(plaPreheatHPBTemp);
    fanSpeed = plaPreheatFanSpeed;
    lcd_return_to_status();
    setWatch(); // heater sanity check timer
}

void lcd_preheat_abs_bedonly()
{
    setTargetBed(absPreheatHPBTemp);
    fanSpeed = absPreheatFanSpeed;
    lcd_return_to_status();
    setWatch(); // heater sanity check timer
}

static void lcd_preheat_pla_menu()
{
    START_MENU();
    MENU_ITEM(back, MSG_PREPARE, lcd_prepare_menu);
    MENU_ITEM(function, MSG_PREHEAT_PLA0, lcd_preheat_pla0);
#if TEMP_SENSOR_1 != 0 //2 extruder preheat
    MENU_ITEM(function, MSG_PREHEAT_PLA1, lcd_preheat_pla1);
#endif //2 extruder preheat
#if TEMP_SENSOR_2 != 0 //3 extruder preheat
    MENU_ITEM(function, MSG_PREHEAT_PLA2, lcd_preheat_pla2);
#endif //3 extruder preheat
#if TEMP_SENSOR_1 != 0 || TEMP_SENSOR_2 != 0 //all extruder preheat
    MENU_ITEM(function, MSG_PREHEAT_PLA012, lcd_preheat_pla012);
#endif //2 extruder preheat
#if TEMP_SENSOR_BED != 0
    MENU_ITEM(function, MSG_PREHEAT_PLA_BEDONLY, lcd_preheat_pla_bedonly);
#endif
    END_MENU();
}

static void lcd_preheat_abs_menu()
{
    START_MENU();
    MENU_ITEM(back, MSG_PREPARE, lcd_prepare_menu);
    MENU_ITEM(function, MSG_PREHEAT_ABS0, lcd_preheat_abs0);
#if TEMP_SENSOR_1 != 0 //2 extruder preheat
    MENU_ITEM(function, MSG_PREHEAT_ABS1, lcd_preheat_abs1);
#endif //2 extruder preheat
#if TEMP_SENSOR_2 != 0 //3 extruder preheat
    MENU_ITEM(function, MSG_PREHEAT_ABS2, lcd_preheat_abs2);
#endif //3 extruder preheat
#if TEMP_SENSOR_1 != 0 || TEMP_SENSOR_2 != 0 //all extruder preheat
    MENU_ITEM(function, MSG_PREHEAT_ABS012, lcd_preheat_abs012);
#endif //2 extruder preheat
#if TEMP_SENSOR_BED != 0
    MENU_ITEM(function, MSG_PREHEAT_ABS_BEDONLY, lcd_preheat_abs_bedonly);
#endif
    END_MENU();
}

void lcd_cooldown()
{
    setTargetHotend0(0);
    setTargetHotend1(0);
    setTargetHotend2(0);
    setTargetBed(0);
    fanSpeed = 0;
    lcd_return_to_status();
}

static void lcd_prepare_menu()
{
    START_MENU();
    MENU_ITEM(back, MSG_MAIN, lcd_main_menu);
#ifdef SDSUPPORT
    #ifdef MENU_ADDAUTOSTART
      MENU_ITEM(function, MSG_AUTOSTART, lcd_autostart_sd);
    #endif
#endif
    MENU_ITEM(gcode, MSG_DISABLE_STEPPERS, PSTR("M84"));
    MENU_ITEM(gcode, MSG_AUTO_HOME, PSTR("G28"));
    MENU_ITEM(function, MSG_SET_HOME_OFFSETS, lcd_set_home_offsets);
    //MENU_ITEM(gcode, MSG_SET_ORIGIN, PSTR("G92 X0 Y0 Z0"));
#if TEMP_SENSOR_0 != 0
  #if TEMP_SENSOR_1 != 0 || TEMP_SENSOR_2 != 0 || TEMP_SENSOR_BED != 0
    MENU_ITEM(submenu, MSG_PREHEAT_PLA, lcd_preheat_pla_menu);
    MENU_ITEM(submenu, MSG_PREHEAT_ABS, lcd_preheat_abs_menu);
  #else
    MENU_ITEM(function, MSG_PREHEAT_PLA, lcd_preheat_pla0);
    MENU_ITEM(function, MSG_PREHEAT_ABS, lcd_preheat_abs0);
  #endif
#endif
    MENU_ITEM(function, MSG_COOLDOWN, lcd_cooldown);
#if PS_ON_PIN > -1
    if (powersupply)
    {
        MENU_ITEM(gcode, MSG_SWITCH_PS_OFF, PSTR("M81"));
    }else{
        MENU_ITEM(gcode, MSG_SWITCH_PS_ON, PSTR("M80"));
    }
#endif
    MENU_ITEM(submenu, MSG_MOVE_AXIS, lcd_move_menu);
#ifdef ENABLE_AUTO_BED_LEVELING
    MENU_ITEM(submenu, MSG_CALIBRATE_Z_OFFSET, lcd_calibrate_z_offset_prepare);
#endif //ENABLE_AUTO_BED_LEVELING
    END_MENU();
}

float move_menu_scale;
static void lcd_move_menu_axis();

static void _lcd_move(const char *name, int axis, int min, int max) {
  if (encoderPosition != 0) {
    refresh_cmd_timeout();
    current_position[axis] += float((int)encoderPosition) * move_menu_scale;
    if (min_software_endstops && current_position[axis] < min) current_position[axis] = min;
    if (max_software_endstops && current_position[axis] > max) current_position[axis] = max;
    encoderPosition = 0;
    #ifdef DELTA
      calculate_delta(current_position);
      plan_buffer_line(delta[X_AXIS], delta[Y_AXIS], delta[Z_AXIS], current_position[E_AXIS], manual_feedrate[axis]/60, active_extruder);
    #else
      plan_buffer_line(current_position[X_AXIS], current_position[Y_AXIS], current_position[Z_AXIS], current_position[E_AXIS], manual_feedrate[axis]/60, active_extruder);
    #endif
    lcdDrawUpdate = 1;
  }
  if (lcdDrawUpdate) lcd_implementation_drawedit(name, ftostr31(current_position[axis]));
  if (LCD_CLICKED) lcd_goto_menu(lcd_move_menu_axis);
}
static void lcd_move_x() { _lcd_move(PSTR("X"), X_AXIS, X_MIN_POS, X_MAX_POS); }
static void lcd_move_y() { _lcd_move(PSTR("Y"), Y_AXIS, Y_MIN_POS, Y_MAX_POS); }
static void lcd_move_z() { _lcd_move(PSTR("Z"), Z_AXIS, Z_MIN_POS, Z_MAX_POS); }

static void lcd_move_e()
{
    if (encoderPosition != 0)
    {
        current_position[E_AXIS] += float((int)encoderPosition) * move_menu_scale;
        encoderPosition = 0;
        #ifdef DELTA
        calculate_delta(current_position);
        plan_buffer_line(delta[X_AXIS], delta[Y_AXIS], delta[Z_AXIS], current_position[E_AXIS], manual_feedrate[E_AXIS]/60, active_extruder);
        #else
        plan_buffer_line(current_position[X_AXIS], current_position[Y_AXIS], current_position[Z_AXIS], current_position[E_AXIS], manual_feedrate[E_AXIS]/60, active_extruder);
        #endif
        lcdDrawUpdate = 1;
    }
    if (lcdDrawUpdate)
    {
        lcd_implementation_drawedit(PSTR("Extruder"), ftostr31(current_position[E_AXIS]));
    }
    if (LCD_CLICKED) lcd_goto_menu(lcd_move_menu_axis);
}

static void lcd_move_menu_axis()
{
    START_MENU();
    MENU_ITEM(back, MSG_MOVE_AXIS, lcd_move_menu);
    MENU_ITEM(submenu, MSG_MOVE_X, lcd_move_x);
    MENU_ITEM(submenu, MSG_MOVE_Y, lcd_move_y);
    if (move_menu_scale < 10.0)
    {
        MENU_ITEM(submenu, MSG_MOVE_Z, lcd_move_z);
        MENU_ITEM(submenu, MSG_MOVE_E, lcd_move_e);
    }
    END_MENU();
}

static void lcd_move_menu_10mm()
{
    move_menu_scale = 10.0;
    lcd_move_menu_axis();
}
static void lcd_move_menu_1mm()
{
    move_menu_scale = 1.0;
    lcd_move_menu_axis();
}
static void lcd_move_menu_01mm()
{
    move_menu_scale = 0.1;
    lcd_move_menu_axis();
}

static void lcd_move_menu()
{
    START_MENU();
    MENU_ITEM(back, MSG_PREPARE, lcd_prepare_menu);
    MENU_ITEM(submenu, MSG_MOVE_10MM, lcd_move_menu_10mm);
    MENU_ITEM(submenu, MSG_MOVE_1MM, lcd_move_menu_1mm);
    MENU_ITEM(submenu, MSG_MOVE_01MM, lcd_move_menu_01mm);
    //TODO:X,Y,Z,E
    END_MENU();
}

static void lcd_control_menu()
{
    START_MENU();
    MENU_ITEM(back, MSG_MAIN, lcd_main_menu);
    MENU_ITEM(submenu, MSG_TEMPERATURE, lcd_control_temperature_menu);
    MENU_ITEM(submenu, MSG_MOTION, lcd_control_motion_menu);
#ifdef DOGLCD
//    MENU_ITEM_EDIT(int3, MSG_CONTRAST, &lcd_contrast, 0, 63);
    MENU_ITEM(submenu, MSG_CONTRAST, lcd_set_contrast);
#endif
#ifdef FWRETRACT
    MENU_ITEM(submenu, MSG_RETRACT, lcd_control_retract_menu);
#endif
#ifdef EEPROM_SETTINGS
    MENU_ITEM(function, MSG_STORE_EPROM, Config_StoreSettings);
    MENU_ITEM(function, MSG_LOAD_EPROM, Config_RetrieveSettings);
#endif
    MENU_ITEM(function, MSG_RESTORE_FAILSAFE, Config_ResetDefault);
    END_MENU();
}

static void lcd_control_temperature_menu()
{
#ifdef PIDTEMP
    // set up temp variables - undo the default scaling
    raw_Ki = unscalePID_i(Ki);
    raw_Kd = unscalePID_d(Kd);
#endif

    START_MENU();
    MENU_ITEM(back, MSG_CONTROL, lcd_control_menu);
#if TEMP_SENSOR_0 != 0
    MENU_ITEM_EDIT(int3, MSG_NOZZLE, &target_temperature[0], 0, HEATER_0_MAXTEMP - 15);
#endif
#if TEMP_SENSOR_1 != 0
    MENU_ITEM_EDIT(int3, MSG_NOZZLE1, &target_temperature[1], 0, HEATER_1_MAXTEMP - 15);
#endif
#if TEMP_SENSOR_2 != 0
    MENU_ITEM_EDIT(int3, MSG_NOZZLE2, &target_temperature[2], 0, HEATER_2_MAXTEMP - 15);
#endif
#if TEMP_SENSOR_BED != 0
    MENU_ITEM_EDIT(int3, MSG_BED, &target_temperature_bed, 0, BED_MAXTEMP - 15);
#endif
    MENU_ITEM_EDIT(int3, MSG_FAN_SPEED, &fanSpeed, 0, 255);
#if defined AUTOTEMP && (TEMP_SENSOR_0 != 0)
    MENU_ITEM_EDIT(bool, MSG_AUTOTEMP, &autotemp_enabled);
    MENU_ITEM_EDIT(float3, MSG_MIN, &autotemp_min, 0, HEATER_0_MAXTEMP - 15);
    MENU_ITEM_EDIT(float3, MSG_MAX, &autotemp_max, 0, HEATER_0_MAXTEMP - 15);
    MENU_ITEM_EDIT(float32, MSG_FACTOR, &autotemp_factor, 0.0, 1.0);
#endif
#ifdef PIDTEMP
    MENU_ITEM_EDIT(float52, MSG_PID_P, &Kp, 1, 9990);
    // i is typically a small value so allows values below 1
    MENU_ITEM_EDIT_CALLBACK(float52, MSG_PID_I, &raw_Ki, 0.01, 9990, copy_and_scalePID_i);
    MENU_ITEM_EDIT_CALLBACK(float52, MSG_PID_D, &raw_Kd, 1, 9990, copy_and_scalePID_d);
# ifdef PID_ADD_EXTRUSION_RATE
    MENU_ITEM_EDIT(float3, MSG_PID_C, &Kc, 1, 9990);
# endif//PID_ADD_EXTRUSION_RATE
#endif//PIDTEMP
    MENU_ITEM(submenu, MSG_PREHEAT_PLA_SETTINGS, lcd_control_temperature_preheat_pla_settings_menu);
    MENU_ITEM(submenu, MSG_PREHEAT_ABS_SETTINGS, lcd_control_temperature_preheat_abs_settings_menu);
    END_MENU();
}

static void lcd_control_temperature_preheat_pla_settings_menu()
{
    START_MENU();
    MENU_ITEM(back, MSG_TEMPERATURE, lcd_control_temperature_menu);
    MENU_ITEM_EDIT(int3, MSG_FAN_SPEED, &plaPreheatFanSpeed, 0, 255);
#if TEMP_SENSOR_0 != 0
    MENU_ITEM_EDIT(int3, MSG_NOZZLE, &plaPreheatHotendTemp, 0, HEATER_0_MAXTEMP - 15);
#endif
#if TEMP_SENSOR_BED != 0
    MENU_ITEM_EDIT(int3, MSG_BED, &plaPreheatHPBTemp, 0, BED_MAXTEMP - 15);
#endif
#ifdef EEPROM_SETTINGS
    MENU_ITEM(function, MSG_STORE_EPROM, Config_StoreSettings);
#endif
    END_MENU();
}

static void lcd_control_temperature_preheat_abs_settings_menu()
{
    START_MENU();
    MENU_ITEM(back, MSG_TEMPERATURE, lcd_control_temperature_menu);
    MENU_ITEM_EDIT(int3, MSG_FAN_SPEED, &absPreheatFanSpeed, 0, 255);
#if TEMP_SENSOR_0 != 0
    MENU_ITEM_EDIT(int3, MSG_NOZZLE, &absPreheatHotendTemp, 0, HEATER_0_MAXTEMP - 15);
#endif
#if TEMP_SENSOR_BED != 0
    MENU_ITEM_EDIT(int3, MSG_BED, &absPreheatHPBTemp, 0, BED_MAXTEMP - 15);
#endif
#ifdef EEPROM_SETTINGS
    MENU_ITEM(function, MSG_STORE_EPROM, Config_StoreSettings);
#endif
    END_MENU();
}

static void lcd_control_motion_menu()
{
    START_MENU();
    MENU_ITEM(back, MSG_CONTROL, lcd_control_menu);
#ifdef ENABLE_AUTO_BED_LEVELING
    MENU_ITEM_EDIT(float32, MSG_ZPROBE_ZOFFSET, &zprobe_zoffset, 0.5, 50);
#endif
    MENU_ITEM_EDIT(float5, MSG_ACC, &acceleration, 500, 99000);
    MENU_ITEM_EDIT(float3, MSG_VXY_JERK, &max_xy_jerk, 1, 990);
    MENU_ITEM_EDIT(float52, MSG_VZ_JERK, &max_z_jerk, 0.1, 990);
    MENU_ITEM_EDIT(float3, MSG_VE_JERK, &max_e_jerk, 1, 990);
    MENU_ITEM_EDIT(float3, MSG_VMAX MSG_X, &max_feedrate[X_AXIS], 1, 999);
    MENU_ITEM_EDIT(float3, MSG_VMAX MSG_Y, &max_feedrate[Y_AXIS], 1, 999);
    MENU_ITEM_EDIT(float3, MSG_VMAX MSG_Z, &max_feedrate[Z_AXIS], 1, 999);
    MENU_ITEM_EDIT(float3, MSG_VMAX MSG_E, &max_feedrate[E_AXIS], 1, 999);
    MENU_ITEM_EDIT(float3, MSG_VMIN, &minimumfeedrate, 0, 999);
    MENU_ITEM_EDIT(float3, MSG_VTRAV_MIN, &mintravelfeedrate, 0, 999);
    MENU_ITEM_EDIT_CALLBACK(long5, MSG_AMAX MSG_X, &max_acceleration_units_per_sq_second[X_AXIS], 100, 99000, reset_acceleration_rates);
    MENU_ITEM_EDIT_CALLBACK(long5, MSG_AMAX MSG_Y, &max_acceleration_units_per_sq_second[Y_AXIS], 100, 99000, reset_acceleration_rates);
    MENU_ITEM_EDIT_CALLBACK(long5, MSG_AMAX MSG_Z, &max_acceleration_units_per_sq_second[Z_AXIS], 100, 99000, reset_acceleration_rates);
    MENU_ITEM_EDIT_CALLBACK(long5, MSG_AMAX MSG_E, &max_acceleration_units_per_sq_second[E_AXIS], 100, 99000, reset_acceleration_rates);
    MENU_ITEM_EDIT(float5, MSG_A_RETRACT, &retract_acceleration, 100, 99000);
    MENU_ITEM_EDIT(float52, MSG_XSTEPS, &axis_steps_per_unit[X_AXIS], 5, 9999);
    MENU_ITEM_EDIT(float52, MSG_YSTEPS, &axis_steps_per_unit[Y_AXIS], 5, 9999);
    MENU_ITEM_EDIT(float51, MSG_ZSTEPS, &axis_steps_per_unit[Z_AXIS], 5, 9999);
    MENU_ITEM_EDIT(float51, MSG_ESTEPS, &axis_steps_per_unit[E_AXIS], 5, 9999);
#ifdef ABORT_ON_ENDSTOP_HIT_FEATURE_ENABLED
    MENU_ITEM_EDIT(bool, MSG_ENDSTOP_ABORT, &abort_on_endstop_hit);
#endif
#ifdef SCARA
    MENU_ITEM_EDIT(float74, MSG_XSCALE, &axis_scaling[X_AXIS],0.5,2);
    MENU_ITEM_EDIT(float74, MSG_YSCALE, &axis_scaling[Y_AXIS],0.5,2);
#endif
    END_MENU();
}

#ifdef DOGLCD
static void lcd_set_contrast()
{
    if (encoderPosition != 0)
    {
        lcd_contrast -= encoderPosition;
        if (lcd_contrast < 0) lcd_contrast = 0;
        else if (lcd_contrast > 63) lcd_contrast = 63;
        encoderPosition = 0;
        lcdDrawUpdate = 1;
        u8g.setContrast(lcd_contrast);
    }
    if (lcdDrawUpdate)
    {
        lcd_implementation_drawedit(PSTR(MSG_CONTRAST), itostr2(lcd_contrast));
    }
    if (LCD_CLICKED) lcd_goto_menu(lcd_control_menu);
}
#endif

#ifdef FWRETRACT
static void lcd_control_retract_menu()
{
    START_MENU();
    MENU_ITEM(back, MSG_CONTROL, lcd_control_menu);
    MENU_ITEM_EDIT(bool, MSG_AUTORETRACT, &autoretract_enabled);
    MENU_ITEM_EDIT(float52, MSG_CONTROL_RETRACT, &retract_length, 0, 100);
	#if EXTRUDERS > 1
      MENU_ITEM_EDIT(float52, MSG_CONTROL_RETRACT_SWAP, &retract_length_swap, 0, 100);
    #endif
    MENU_ITEM_EDIT(float3, MSG_CONTROL_RETRACTF, &retract_feedrate, 1, 999);
    MENU_ITEM_EDIT(float52, MSG_CONTROL_RETRACT_ZLIFT, &retract_zlift, 0, 999);
    MENU_ITEM_EDIT(float52, MSG_CONTROL_RETRACT_RECOVER, &retract_recover_length, 0, 100);
	#if EXTRUDERS > 1
      MENU_ITEM_EDIT(float52, MSG_CONTROL_RETRACT_RECOVER_SWAP, &retract_recover_length_swap, 0, 100);
    #endif
    MENU_ITEM_EDIT(float3, MSG_CONTROL_RETRACT_RECOVERF, &retract_recover_feedrate, 1, 999);
    END_MENU();
}

#endif //FWRETRACT

#if SDCARDDETECT == -1
static void lcd_sd_refresh()
{
    card.initsd();
    currentMenuViewOffset = 0;
}
#endif
static void lcd_sd_updir()
{
    card.updir();
    currentMenuViewOffset = 0;
}

void lcd_sdcard_menu()
{
    if (lcdDrawUpdate == 0 && LCD_CLICKED == 0)
        return;	// nothing to do (so don't thrash the SD card)
    uint16_t fileCnt = card.getnrfilenames();
    START_MENU();
    MENU_ITEM(back, MSG_MAIN, lcd_main_menu);
    card.getWorkDirName();
    if(card.filename[0]=='/')
    {
#if SDCARDDETECT == -1
        MENU_ITEM(function, LCD_STR_REFRESH MSG_REFRESH, lcd_sd_refresh);
#endif
    }else{
        MENU_ITEM(function, LCD_STR_FOLDER "..", lcd_sd_updir);
    }

    for(uint16_t i=0;i<fileCnt;i++)
    {
        if (_menuItemNr == _lineNr)
        {
            #ifndef SDCARD_RATHERRECENTFIRST
              card.getfilename(i);
            #else
              card.getfilename(fileCnt-1-i);
            #endif
            if (card.filenameIsDir)
            {
                MENU_ITEM(sddirectory, MSG_CARD_MENU, card.filename, card.longFilename);
            }else{
                MENU_ITEM(sdfile, MSG_CARD_MENU, card.filename, card.longFilename);
            }
        }else{
            MENU_ITEM_DUMMY();
        }
    }
    END_MENU();
}

#define menu_edit_type(_type, _name, _strFunc, scale) \
    void menu_edit_ ## _name () \
    { \
        if ((int32_t)encoderPosition < 0) \
            encoderPosition = 0; \
        if ((int32_t)encoderPosition > maxEditValue) \
            encoderPosition = maxEditValue; \
        if (lcdDrawUpdate) \
            lcd_implementation_drawedit(editLabel, _strFunc(((_type)((int32_t)encoderPosition + minEditValue)) / scale)); \
        if (LCD_CLICKED) \
        { \
            *((_type*)editValue) = ((_type)((int32_t)encoderPosition + minEditValue)) / scale; \
            lcd_goto_menu(prevMenu, prevEncoderPosition); \
        } \
    } \
    void menu_edit_callback_ ## _name () { \
        menu_edit_ ## _name (); \
        if (LCD_CLICKED) (*callbackFunc)(); \
    } \
    static void menu_action_setting_edit_ ## _name (const char* pstr, _type* ptr, _type minValue, _type maxValue) \
    { \
        prevMenu = currentMenu; \
        prevEncoderPosition = encoderPosition; \
         \
        lcdDrawUpdate = 2; \
        currentMenu = menu_edit_ ## _name; \
         \
        editLabel = pstr; \
        editValue = ptr; \
        minEditValue = minValue * scale; \
        maxEditValue = maxValue * scale - minEditValue; \
        encoderPosition = (*ptr) * scale - minEditValue; \
    }\
    static void menu_action_setting_edit_callback_ ## _name (const char* pstr, _type* ptr, _type minValue, _type maxValue, menuFunc_t callback) \
    { \
        prevMenu = currentMenu; \
        prevEncoderPosition = encoderPosition; \
         \
        lcdDrawUpdate = 2; \
        currentMenu = menu_edit_callback_ ## _name; \
         \
        editLabel = pstr; \
        editValue = ptr; \
        minEditValue = minValue * scale; \
        maxEditValue = maxValue * scale - minEditValue; \
        encoderPosition = (*ptr) * scale - minEditValue; \
        callbackFunc = callback;\
    }
menu_edit_type(int, int3, itostr3, 1)
menu_edit_type(float, float3, ftostr3, 1)
menu_edit_type(float, float32, ftostr32, 100)
menu_edit_type(float, float5, ftostr5, 0.01)
menu_edit_type(float, float51, ftostr51, 10)
menu_edit_type(float, float52, ftostr52, 100)
menu_edit_type(unsigned long, long5, ftostr5, 0.01)

#ifdef REPRAPWORLD_KEYPAD
	static void reprapworld_keypad_move_z_up() {
    encoderPosition = 1;
    move_menu_scale = REPRAPWORLD_KEYPAD_MOVE_STEP;
		lcd_move_z();
  }
	static void reprapworld_keypad_move_z_down() {
    encoderPosition = -1;
    move_menu_scale = REPRAPWORLD_KEYPAD_MOVE_STEP;
		lcd_move_z();
  }
	static void reprapworld_keypad_move_x_left() {
    encoderPosition = -1;
    move_menu_scale = REPRAPWORLD_KEYPAD_MOVE_STEP;
		lcd_move_x();
  }
	static void reprapworld_keypad_move_x_right() {
    encoderPosition = 1;
    move_menu_scale = REPRAPWORLD_KEYPAD_MOVE_STEP;
		lcd_move_x();
	}
	static void reprapworld_keypad_move_y_down() {
    encoderPosition = 1;
    move_menu_scale = REPRAPWORLD_KEYPAD_MOVE_STEP;
		lcd_move_y();
	}
	static void reprapworld_keypad_move_y_up() {
		encoderPosition = -1;
		move_menu_scale = REPRAPWORLD_KEYPAD_MOVE_STEP;
    lcd_move_y();
	}
	static void reprapworld_keypad_move_home() {
		enquecommand_P((PSTR("G28"))); // move all axis home
	}
#endif

/** End of menus **/

static void lcd_quick_feedback()
{
    lcdDrawUpdate = 2;
    blocking_enc = millis() + 500;
    lcd_implementation_quick_feedback();
}

/** Menu action functions **/
static void menu_action_back(menuFunc_t data) { lcd_goto_menu(data); }
static void menu_action_submenu(menuFunc_t data) { lcd_goto_menu(data); }
static void menu_action_gcode(const char* pgcode) { enquecommand_P(pgcode); }
static void menu_action_function(menuFunc_t data) { (*data)(); }
static void menu_action_sdfile(const char* filename, char* longFilename)
{
    char cmd[30];
    char* c;
    sprintf_P(cmd, PSTR("M23 %s"), filename);
    for(c = &cmd[4]; *c; c++)
        *c = tolower(*c);
    enquecommand(cmd);
    enquecommand_P(PSTR("M24"));
    lcd_return_to_status();
}
static void menu_action_sddirectory(const char* filename, char* longFilename)
{
    card.chdir(filename);
    encoderPosition = 0;
}
static void menu_action_setting_edit_bool(const char* pstr, bool* ptr)
{
    *ptr = !(*ptr);
}
#endif//ULTIPANEL

/** LCD API **/
void lcd_init()
{
    lcd_implementation_init();

#ifdef NEWPANEL
    pinMode(BTN_EN1,INPUT);
    pinMode(BTN_EN2,INPUT);
    WRITE(BTN_EN1,HIGH);
    WRITE(BTN_EN2,HIGH);
  #if BTN_ENC > 0
    pinMode(BTN_ENC,INPUT);
    WRITE(BTN_ENC,HIGH);
  #endif
  #ifdef REPRAPWORLD_KEYPAD
    pinMode(SHIFT_CLK,OUTPUT);
    pinMode(SHIFT_LD,OUTPUT);
    pinMode(SHIFT_OUT,INPUT);
    WRITE(SHIFT_OUT,HIGH);
    WRITE(SHIFT_LD,HIGH);
  #endif
#else  // Not NEWPANEL
  #ifdef SR_LCD_2W_NL // Non latching 2 wire shift register
     pinMode (SR_DATA_PIN, OUTPUT);
     pinMode (SR_CLK_PIN, OUTPUT);
  #elif defined(SHIFT_CLK)
     pinMode(SHIFT_CLK,OUTPUT);
     pinMode(SHIFT_LD,OUTPUT);
     pinMode(SHIFT_EN,OUTPUT);
     pinMode(SHIFT_OUT,INPUT);
     WRITE(SHIFT_OUT,HIGH);
     WRITE(SHIFT_LD,HIGH);
     WRITE(SHIFT_EN,LOW);
  #else
     #ifdef ULTIPANEL
     #error ULTIPANEL requires an encoder
     #endif
  #endif // SR_LCD_2W_NL
#endif//!NEWPANEL

#if defined (SDSUPPORT) && defined(SDCARDDETECT) && (SDCARDDETECT > 0)
    pinMode(SDCARDDETECT,INPUT);
    WRITE(SDCARDDETECT, HIGH);
    lcd_oldcardstatus = IS_SD_INSERTED;
#endif//(SDCARDDETECT > 0)
#ifdef LCD_HAS_SLOW_BUTTONS
    slow_buttons = 0;
#endif
    lcd_buttons_update();
#ifdef ULTIPANEL
    encoderDiff = 0;
#endif
}

void lcd_update()
{
    static unsigned long timeoutToStatus = 0;

    #ifdef LCD_HAS_SLOW_BUTTONS
    slow_buttons = lcd_implementation_read_slow_buttons(); // buttons which take too long to read in interrupt context
    #endif

    lcd_buttons_update();

    #if (SDCARDDETECT > 0)
    if((IS_SD_INSERTED != lcd_oldcardstatus && lcd_detected()))
    {
        lcdDrawUpdate = 2;
        lcd_oldcardstatus = IS_SD_INSERTED;
        lcd_implementation_init(); // to maybe revive the LCD if static electricity killed it.

        if(lcd_oldcardstatus)
        {
            card.initsd();
            LCD_MESSAGEPGM(MSG_SD_INSERTED);
        }
        else
        {
            card.release();
            LCD_MESSAGEPGM(MSG_SD_REMOVED);
        }
    }
    #endif//CARDINSERTED

    if (lcd_next_update_millis < millis())
    {
#ifdef ULTIPANEL
		#ifdef REPRAPWORLD_KEYPAD
        	if (REPRAPWORLD_KEYPAD_MOVE_Z_UP) {
        		reprapworld_keypad_move_z_up();
        	}
        	if (REPRAPWORLD_KEYPAD_MOVE_Z_DOWN) {
        		reprapworld_keypad_move_z_down();
        	}
        	if (REPRAPWORLD_KEYPAD_MOVE_X_LEFT) {
        		reprapworld_keypad_move_x_left();
        	}
        	if (REPRAPWORLD_KEYPAD_MOVE_X_RIGHT) {
        		reprapworld_keypad_move_x_right();
        	}
        	if (REPRAPWORLD_KEYPAD_MOVE_Y_DOWN) {
        		reprapworld_keypad_move_y_down();
        	}
        	if (REPRAPWORLD_KEYPAD_MOVE_Y_UP) {
        		reprapworld_keypad_move_y_up();
        	}
        	if (REPRAPWORLD_KEYPAD_MOVE_HOME) {
        		reprapworld_keypad_move_home();
        	}
		#endif
        if (abs(encoderDiff) >= ENCODER_PULSES_PER_STEP)
        {
            lcdDrawUpdate = 1;
            encoderPosition += encoderDiff / ENCODER_PULSES_PER_STEP;
            encoderDiff = 0;
            timeoutToStatus = millis() + LCD_TIMEOUT_TO_STATUS;
        }
        if (LCD_CLICKED)
            timeoutToStatus = millis() + LCD_TIMEOUT_TO_STATUS;
#endif//ULTIPANEL

#ifdef DOGLCD        // Changes due to different driver architecture of the DOGM display
        blink++;     // Variable for fan animation and alive dot
        u8g.firstPage();
        do
        {
            u8g.setFont(u8g_font_6x10_marlin);
            u8g.setPrintPos(125,0);
            if (blink % 2) u8g.setColorIndex(1); else u8g.setColorIndex(0); // Set color for the alive dot
            u8g.drawPixel(127,63); // draw alive dot
            u8g.setColorIndex(1); // black on white
            (*currentMenu)();
            if (!lcdDrawUpdate)  break; // Terminate display update, when nothing new to draw. This must be done before the last dogm.next()
        } while( u8g.nextPage() );
#else
        (*currentMenu)();
#endif

#ifdef LCD_HAS_STATUS_INDICATORS
        lcd_implementation_update_indicators();
#endif

#ifdef ULTIPANEL
        if(timeoutToStatus < millis() && currentMenu != lcd_status_screen && !pauseTimeoutToStatus)
        {
            lcd_return_to_status();
            lcdDrawUpdate = 2;
        }
        else if(pauseTimeoutToStatus)
        {
            // Reset timeout
            timeoutToStatus = millis() + LCD_TIMEOUT_TO_STATUS;
        }
#endif//ULTIPANEL
        if (lcdDrawUpdate == 2)
            lcd_implementation_clear();
        if (lcdDrawUpdate)
            lcdDrawUpdate--;
        lcd_next_update_millis = millis() + LCD_UPDATE_INTERVAL;
    }
}

void lcd_ignore_click(bool b)
{
    ignore_click = b;
    wait_for_unclick = false;
}

void lcd_setstatus(const char* message)
{
    if (lcd_status_message_level > 0)
        return;
    strncpy(lcd_status_message, message, LCD_WIDTH);

    size_t i = strlen(lcd_status_message);
    memset(lcd_status_message + i, ' ', LCD_WIDTH - i);
    lcd_status_message[LCD_WIDTH] = '\0';

    lcdDrawUpdate = 2;
#ifdef FILAMENT_LCD_DISPLAY
        message_millis=millis();  //get status message to show up for a while
#endif
}
void lcd_setstatuspgm(const char* message)
{
    if (lcd_status_message_level > 0)
        return;
    strncpy_P(lcd_status_message, message, LCD_WIDTH);

    size_t i = strlen(lcd_status_message);
    memset(lcd_status_message + i, ' ', LCD_WIDTH - i);
    lcd_status_message[LCD_WIDTH] = '\0';

    lcdDrawUpdate = 2;
#ifdef FILAMENT_LCD_DISPLAY
        message_millis=millis();  //get status message to show up for a while
#endif
}
void lcd_setalertstatuspgm(const char* message)
{
    lcd_setstatuspgm(message);
    lcd_status_message_level = 1;
#ifdef ULTIPANEL
    lcd_return_to_status();
#endif//ULTIPANEL
}
void lcd_reset_alert_level()
{
    lcd_status_message_level = 0;
}

#ifdef DOGLCD
void lcd_setcontrast(uint8_t value)
{
    lcd_contrast = value & 63;
    u8g.setContrast(lcd_contrast);
}
#endif

#ifdef ULTIPANEL
/* Warning: This function is called from interrupt context */
void lcd_buttons_update()
{
#ifdef NEWPANEL
    uint8_t newbutton=0;
    if(READ(BTN_EN1)==0)  newbutton|=EN_A;
    if(READ(BTN_EN2)==0)  newbutton|=EN_B;
  #if BTN_ENC > 0
    if((blocking_enc<millis()) && (READ(BTN_ENC)==0))
        newbutton |= EN_C;
  #endif
    buttons = newbutton;
    #ifdef LCD_HAS_SLOW_BUTTONS
    buttons |= slow_buttons;
    #endif
    #ifdef REPRAPWORLD_KEYPAD
      // for the reprapworld_keypad
      uint8_t newbutton_reprapworld_keypad=0;
      WRITE(SHIFT_LD,LOW);
      WRITE(SHIFT_LD,HIGH);
      for(int8_t i=0;i<8;i++) {
          newbutton_reprapworld_keypad = newbutton_reprapworld_keypad>>1;
          if(READ(SHIFT_OUT))
              newbutton_reprapworld_keypad|=(1<<7);
          WRITE(SHIFT_CLK,HIGH);
          WRITE(SHIFT_CLK,LOW);
      }
      buttons_reprapworld_keypad=~newbutton_reprapworld_keypad; //invert it, because a pressed switch produces a logical 0
	#endif
#else   //read it from the shift register
    uint8_t newbutton=0;
    WRITE(SHIFT_LD,LOW);
    WRITE(SHIFT_LD,HIGH);
    unsigned char tmp_buttons=0;
    for(int8_t i=0;i<8;i++)
    {
        newbutton = newbutton>>1;
        if(READ(SHIFT_OUT))
            newbutton|=(1<<7);
        WRITE(SHIFT_CLK,HIGH);
        WRITE(SHIFT_CLK,LOW);
    }
    buttons=~newbutton; //invert it, because a pressed switch produces a logical 0
#endif//!NEWPANEL

    //manage encoder rotation
    uint8_t enc=0;
    if (buttons & EN_A) enc |= B01;
    if (buttons & EN_B) enc |= B10;
    if(enc != lastEncoderBits)
    {
        switch(enc)
        {
        case encrot0:
            if(lastEncoderBits==encrot3)
                encoderDiff++;
            else if(lastEncoderBits==encrot1)
                encoderDiff--;
            break;
        case encrot1:
            if(lastEncoderBits==encrot0)
                encoderDiff++;
            else if(lastEncoderBits==encrot2)
                encoderDiff--;
            break;
        case encrot2:
            if(lastEncoderBits==encrot1)
                encoderDiff++;
            else if(lastEncoderBits==encrot3)
                encoderDiff--;
            break;
        case encrot3:
            if(lastEncoderBits==encrot2)
                encoderDiff++;
            else if(lastEncoderBits==encrot0)
                encoderDiff--;
            break;
        }
    }
    lastEncoderBits = enc;
}

bool lcd_detected(void)
{
#if (defined(LCD_I2C_TYPE_MCP23017) || defined(LCD_I2C_TYPE_MCP23008)) && defined(DETECT_DEVICE)
  return lcd.LcdDetected() == 1;
#else
  return true;
#endif
}

void lcd_buzz(long duration, uint16_t freq)
{
#ifdef LCD_USE_I2C_BUZZER
  lcd.buzz(duration,freq);
#endif
}

bool lcd_clicked()
{
  return LCD_CLICKED;
}
#endif//ULTIPANEL

/********************************/
/** Float conversion utilities **/
/********************************/
//  convert float to string with +123.4 format
char conv[8];
char *ftostr3(const float &x)
{
  return itostr3((int)x);
}

char *itostr2(const uint8_t &x)
{
  //sprintf(conv,"%5.1f",x);
  int xx=x;
  conv[0]=(xx/10)%10+'0';
  conv[1]=(xx)%10+'0';
  conv[2]=0;
  return conv;
}

//  convert float to string with +123.4 format
char *ftostr31(const float &x)
{
  int xx=x*10;
  conv[0]=(xx>=0)?'+':'-';
  xx=abs(xx);
  conv[1]=(xx/1000)%10+'0';
  conv[2]=(xx/100)%10+'0';
  conv[3]=(xx/10)%10+'0';
  conv[4]='.';
  conv[5]=(xx)%10+'0';
  conv[6]=0;
  return conv;
}

//  convert float to string with 123.4 format
char *ftostr31ns(const float &x)
{
  int xx=x*10;
  //conv[0]=(xx>=0)?'+':'-';
  xx=abs(xx);
  conv[0]=(xx/1000)%10+'0';
  conv[1]=(xx/100)%10+'0';
  conv[2]=(xx/10)%10+'0';
  conv[3]='.';
  conv[4]=(xx)%10+'0';
  conv[5]=0;
  return conv;
}

char *ftostr32(const float &x)
{
  long xx=x*100;
  if (xx >= 0)
    conv[0]=(xx/10000)%10+'0';
  else
    conv[0]='-';
  xx=abs(xx);
  conv[1]=(xx/1000)%10+'0';
  conv[2]=(xx/100)%10+'0';
  conv[3]='.';
  conv[4]=(xx/10)%10+'0';
  conv[5]=(xx)%10+'0';
  conv[6]=0;
  return conv;
}

//Float to string with 1.23 format
char *ftostr12ns(const float &x)
{
  long xx=x*100;
  
  xx=abs(xx);
  conv[0]=(xx/100)%10+'0';
  conv[1]='.';
  conv[2]=(xx/10)%10+'0';
  conv[3]=(xx)%10+'0';
  conv[4]=0;
  return conv;
}

char *itostr31(const int &xx)
{
  conv[0]=(xx>=0)?'+':'-';
  conv[1]=(xx/1000)%10+'0';
  conv[2]=(xx/100)%10+'0';
  conv[3]=(xx/10)%10+'0';
  conv[4]='.';
  conv[5]=(xx)%10+'0';
  conv[6]=0;
  return conv;
}

// Convert int to rj string with 123 or -12 format
char *itostr3(const int &x)
{
  int xx = x;
  if (xx < 0) {
     conv[0]='-';
     xx = -xx;
  } else if (xx >= 100)
    conv[0]=(xx/100)%10+'0';
  else
    conv[0]=' ';
  if (xx >= 10)
    conv[1]=(xx/10)%10+'0';
  else
    conv[1]=' ';
  conv[2]=(xx)%10+'0';
  conv[3]=0;
  return conv;
}

char *itostr3left(const int &xx)
{
  if (xx >= 100)
  {
    conv[0]=(xx/100)%10+'0';
    conv[1]=(xx/10)%10+'0';
    conv[2]=(xx)%10+'0';
    conv[3]=0;
  }
  else if (xx >= 10)
  {
    conv[0]=(xx/10)%10+'0';
    conv[1]=(xx)%10+'0';
    conv[2]=0;
  }
  else
  {
    conv[0]=(xx)%10+'0';
    conv[1]=0;
  }
  return conv;
}

// Convert int to rj string with 1234 format
char *itostr4(const int &xx) {
  conv[0] = xx >= 1000 ? (xx / 1000) % 10 + '0' : ' ';
  conv[1] = xx >= 100 ? (xx / 100) % 10 + '0' : ' ';
  conv[2] = xx >= 10 ? (xx / 10) % 10 + '0' : ' ';
  conv[3] = xx % 10 + '0';
  conv[4] = 0;
  return conv;
}

//  convert float to rj string with 12345 format
char *ftostr5(const float &x) {
  long xx = abs(x);
  conv[0] = xx >= 10000 ? (xx / 10000) % 10 + '0' : ' ';
  conv[1] = xx >= 1000 ? (xx / 1000) % 10 + '0' : ' ';
  conv[2] = xx >= 100 ? (xx / 100) % 10 + '0' : ' ';
  conv[3] = xx >= 10 ? (xx / 10) % 10 + '0' : ' ';
  conv[4] = xx % 10 + '0';
  conv[5] = 0;
  return conv;
}

//  convert float to string with +1234.5 format
char *ftostr51(const float &x)
{
  long xx=x*10;
  conv[0]=(xx>=0)?'+':'-';
  xx=abs(xx);
  conv[1]=(xx/10000)%10+'0';
  conv[2]=(xx/1000)%10+'0';
  conv[3]=(xx/100)%10+'0';
  conv[4]=(xx/10)%10+'0';
  conv[5]='.';
  conv[6]=(xx)%10+'0';
  conv[7]=0;
  return conv;
}

//  convert float to string with +123.45 format
char *ftostr52(const float &x)
{
  long xx=x*100;
  conv[0]=(xx>=0)?'+':'-';
  xx=abs(xx);
  conv[1]=(xx/10000)%10+'0';
  conv[2]=(xx/1000)%10+'0';
  conv[3]=(xx/100)%10+'0';
  conv[4]='.';
  conv[5]=(xx/10)%10+'0';
  conv[6]=(xx)%10+'0';
  conv[7]=0;
  return conv;
}

// Callback for after editing PID i value
// grab the PID i value out of the temp variable; scale it; then update the PID driver
void copy_and_scalePID_i()
{
#ifdef PIDTEMP
  Ki = scalePID_i(raw_Ki);
  updatePID();
#endif
}

// Callback for after editing PID d value
// grab the PID d value out of the temp variable; scale it; then update the PID driver
void copy_and_scalePID_d()
{
#ifdef PIDTEMP
  Kd = scalePID_d(raw_Kd);
  updatePID();
#endif
}

#endif //ULTRA_LCD<|MERGE_RESOLUTION|>--- conflicted
+++ resolved
@@ -184,10 +184,6 @@
 // place-holders for Ki and Kd edits
 float raw_Ki, raw_Kd;
 
-<<<<<<< HEAD
-// Pause for timeout that forces to return to main menu. Is used for long commands.
-bool pauseTimeoutToStatus = false;
-=======
 static void lcd_goto_menu(menuFunc_t menu, const uint32_t encoder=0, const bool feedback=true) {
   if (currentMenu != menu) {
     currentMenu = menu;
@@ -195,7 +191,9 @@
     if (feedback) lcd_quick_feedback();
   }
 }
->>>>>>> 03e489aa
+
+// Pause for timeout that forces to return to main menu. Is used for long commands.
+bool pauseTimeoutToStatus = false;
 
 /* Main status screen. It's up to the implementation specific part to show what is needed. As this is very display dependent */
 static void lcd_status_screen()
