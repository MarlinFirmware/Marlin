/**
 * Marlin 3D Printer Firmware
 * Copyright (C) 2016 MarlinFirmware [https://github.com/MarlinFirmware/Marlin]
 *
 * Based on Sprinter and grbl.
 * Copyright (C) 2011 Camiel Gubbels / Erik van der Zalm
 *
 * This program is free software: you can redistribute it and/or modify
 * it under the terms of the GNU General Public License as published by
 * the Free Software Foundation, either version 3 of the License, or
 * (at your option) any later version.
 *
 * This program is distributed in the hope that it will be useful,
 * but WITHOUT ANY WARRANTY; without even the implied warranty of
 * MERCHANTABILITY or FITNESS FOR A PARTICULAR PURPOSE.  See the
 * GNU General Public License for more details.
 *
 * You should have received a copy of the GNU General Public License
 * along with this program.  If not, see <http://www.gnu.org/licenses/>.
 *
 */

#include "ultralcd.h"
#if ENABLED(ULTRA_LCD)
#include "Marlin.h"
#include "language.h"
#include "cardreader.h"
#include "temperature.h"
#include "planner.h"
#include "stepper.h"
#include "configuration_store.h"
#include "utility.h"

#if HAS_BUZZER && DISABLED(LCD_USE_I2C_BUZZER)
  #include "buzzer.h"
#endif

#if ENABLED(PRINTCOUNTER)
  #include "printcounter.h"
  #include "duration_t.h"
#endif

#if ENABLED(BLTOUCH)
  #include "endstops.h"
#endif

#if ENABLED(AUTO_BED_LEVELING_UBL)
  #include "ubl.h"
  bool ubl_lcd_map_control = false;
#endif

int lcd_preheat_hotend_temp[2], lcd_preheat_bed_temp[2], lcd_preheat_fan_speed[2];

#if ENABLED(FILAMENT_LCD_DISPLAY) && ENABLED(SDSUPPORT)
  millis_t previous_lcd_status_ms = 0;
#endif

#if ENABLED(BABYSTEPPING)
  long babysteps_done = 0;
  #if ENABLED(BABYSTEP_ZPROBE_OFFSET)
    static void lcd_babystep_zoffset();
  #else
    static void lcd_babystep_z();
  #endif
#endif

uint8_t lcd_status_message_level;
char lcd_status_message[3 * (LCD_WIDTH) + 1] = WELCOME_MSG; // worst case is kana with up to 3*LCD_WIDTH+1

#if ENABLED(STATUS_MESSAGE_SCROLLING)
  uint8_t status_scroll_pos = 0;
#endif

#if ENABLED(DOGLCD)
  #include "ultralcd_impl_DOGM.h"
  #include <U8glib.h>
#else
  #include "ultralcd_impl_HD44780.h"
#endif

#include "utf_mapper.h"

// The main status screen
void lcd_status_screen();

millis_t next_lcd_update_ms;

uint8_t lcdDrawUpdate = LCDVIEW_CLEAR_CALL_REDRAW; // Set when the LCD needs to draw, decrements after every draw. Set to 2 in LCD routines so the LCD gets at least 1 full redraw (first redraw is partial)
uint16_t max_display_update_time = 0;

#if ENABLED(DOGLCD)
  bool drawing_screen = false;
#endif

#if ENABLED(DAC_STEPPER_CURRENT)
  #include "stepper_dac.h" //was dac_mcp4728.h MarlinMain uses stepper dac for the m-codes
  int16_t driverPercent[XYZE];
#endif

#if ENABLED(ULTIPANEL)

  #ifndef TALL_FONT_CORRECTION
    #define TALL_FONT_CORRECTION 0
  #endif

  // Function pointer to menu functions.
  typedef void (*screenFunc_t)();

  #if HAS_POWER_SWITCH
    extern bool powersupply_on;
  #endif

  uint16_t lcd_contrast;

  ////////////////////////////////////////////
  ///////////////// Menu Tree ////////////////
  ////////////////////////////////////////////

  void lcd_main_menu();
  void lcd_tune_menu();
  void lcd_prepare_menu();
  void lcd_move_menu();
  void lcd_control_menu();
  void lcd_control_temperature_menu();
  void lcd_control_temperature_preheat_material1_settings_menu();
  void lcd_control_temperature_preheat_material2_settings_menu();
  void lcd_control_motion_menu();
  void lcd_control_filament_menu();

  #if ENABLED(LCD_INFO_MENU)
    #if ENABLED(PRINTCOUNTER)
      void lcd_info_stats_menu();
    #endif
    void lcd_info_thermistors_menu();
    void lcd_info_board_menu();
    void lcd_info_menu();
  #endif // LCD_INFO_MENU

  #if ENABLED(ADVANCED_PAUSE_FEATURE)
    void lcd_advanced_pause_toocold_menu();
    void lcd_advanced_pause_option_menu();
    void lcd_advanced_pause_init_message();
    void lcd_advanced_pause_unload_message();
    void lcd_advanced_pause_insert_message();
    void lcd_advanced_pause_load_message();
    void lcd_advanced_pause_heat_nozzle();
    void lcd_advanced_pause_extrude_message();
    void lcd_advanced_pause_resume_message();
  #endif

  #if ENABLED(DAC_STEPPER_CURRENT)
    void dac_driver_commit();
    void dac_driver_getValues();
    void lcd_dac_menu();
    void lcd_dac_write_eeprom();
  #endif

  #if ENABLED(FWRETRACT)
    void lcd_control_retract_menu();
  #endif

  #if ENABLED(DELTA_CALIBRATION_MENU)
    void lcd_delta_calibrate_menu();
  #endif

  #if ENABLED(MESH_BED_LEVELING) && ENABLED(LCD_BED_LEVELING)
    #include "mesh_bed_leveling.h"
    extern void mesh_probing_done();
  #endif

  ////////////////////////////////////////////
  //////////// Menu System Actions ///////////
  ////////////////////////////////////////////

  #define menu_action_back(dummy) _menu_action_back()
  void _menu_action_back();
  void menu_action_submenu(screenFunc_t data);
  void menu_action_gcode(const char* pgcode);
  void menu_action_function(screenFunc_t data);

  #define DECLARE_MENU_EDIT_TYPE(_type, _name) \
    bool _menu_edit_ ## _name(); \
    void menu_edit_ ## _name(); \
    void menu_edit_callback_ ## _name(); \
    void _menu_action_setting_edit_ ## _name(const char * const pstr, _type* const ptr, const _type minValue, const _type maxValue); \
    void menu_action_setting_edit_ ## _name(const char * const pstr, _type * const ptr, const _type minValue, const _type maxValue); \
    void menu_action_setting_edit_callback_ ## _name(const char * const pstr, _type * const ptr, const _type minValue, const _type maxValue, const screenFunc_t callback, const bool live=false); \
    typedef void _name##_void

  DECLARE_MENU_EDIT_TYPE(int, int3);
  DECLARE_MENU_EDIT_TYPE(float, float3);
  DECLARE_MENU_EDIT_TYPE(float, float32);
  DECLARE_MENU_EDIT_TYPE(float, float43);
  DECLARE_MENU_EDIT_TYPE(float, float5);
  DECLARE_MENU_EDIT_TYPE(float, float51);
  DECLARE_MENU_EDIT_TYPE(float, float52);
  DECLARE_MENU_EDIT_TYPE(float, float62);
  DECLARE_MENU_EDIT_TYPE(unsigned long, long5);

  void menu_action_setting_edit_bool(const char* pstr, bool* ptr);
  void menu_action_setting_edit_callback_bool(const char* pstr, bool* ptr, screenFunc_t callbackFunc);

  #if ENABLED(SDSUPPORT)
    void lcd_sdcard_menu();
    void menu_action_sdfile(const char* filename, char* longFilename);
    void menu_action_sddirectory(const char* filename, char* longFilename);
  #endif

  ////////////////////////////////////////////
  //////////// Menu System Macros ////////////
  ////////////////////////////////////////////

  #ifndef ENCODER_FEEDRATE_DEADZONE
    #define ENCODER_FEEDRATE_DEADZONE 10
  #endif
  #ifndef ENCODER_STEPS_PER_MENU_ITEM
    #define ENCODER_STEPS_PER_MENU_ITEM 5
  #endif
  #ifndef ENCODER_PULSES_PER_STEP
    #define ENCODER_PULSES_PER_STEP 1
  #endif

  /**
   * MENU_ITEM generates draw & handler code for a menu item, potentially calling:
   *
   *   lcd_implementation_drawmenu_[type](sel, row, label, arg3...)
   *   menu_action_[type](arg3...)
   *
   * Examples:
   *   MENU_ITEM(back, MSG_WATCH, 0 [dummy parameter] )
   *   or
   *   MENU_BACK(MSG_WATCH)
   *     lcd_implementation_drawmenu_back(sel, row, PSTR(MSG_WATCH))
   *     menu_action_back()
   *
   *   MENU_ITEM(function, MSG_PAUSE_PRINT, lcd_sdcard_pause)
   *     lcd_implementation_drawmenu_function(sel, row, PSTR(MSG_PAUSE_PRINT), lcd_sdcard_pause)
   *     menu_action_function(lcd_sdcard_pause)
   *
   *   MENU_ITEM_EDIT(int3, MSG_SPEED, &feedrate_percentage, 10, 999)
   *   MENU_ITEM(setting_edit_int3, MSG_SPEED, PSTR(MSG_SPEED), &feedrate_percentage, 10, 999)
   *     lcd_implementation_drawmenu_setting_edit_int3(sel, row, PSTR(MSG_SPEED), PSTR(MSG_SPEED), &feedrate_percentage, 10, 999)
   *     menu_action_setting_edit_int3(PSTR(MSG_SPEED), &feedrate_percentage, 10, 999)
   *
   */
  #define _MENU_ITEM_PART_1(TYPE, ...) \
    if (_menuLineNr == _thisItemNr) { \
      if (lcd_clicked && encoderLine == _thisItemNr) {

  #define _MENU_ITEM_PART_2(TYPE, LABEL, ...) \
        menu_action_ ## TYPE(__VA_ARGS__); \
        if (screen_changed) return; \
      } \
      if (lcdDrawUpdate) \
        lcd_implementation_drawmenu_ ## TYPE(encoderLine == _thisItemNr, _lcdLineNr, PSTR(LABEL), ## __VA_ARGS__); \
    } \
    ++_thisItemNr

  #define MENU_ITEM(TYPE, LABEL, ...) do { \
      _skipStatic = false; \
      _MENU_ITEM_PART_1(TYPE, ## __VA_ARGS__); \
      _MENU_ITEM_PART_2(TYPE, LABEL, ## __VA_ARGS__); \
    }while(0)

  #define MENU_BACK(LABEL) MENU_ITEM(back, LABEL, 0)

  // Used to print static text with no visible cursor.
  // Parameters: label [, bool center [, bool invert [, char *value] ] ]
  #define STATIC_ITEM(LABEL, ...) \
    if (_menuLineNr == _thisItemNr) { \
      if (_skipStatic && encoderLine <= _thisItemNr) { \
        encoderPosition += ENCODER_STEPS_PER_MENU_ITEM; \
        ++encoderLine; \
      } \
      if (lcdDrawUpdate) \
        lcd_implementation_drawmenu_static(_lcdLineNr, PSTR(LABEL), ## __VA_ARGS__); \
    } \
    ++_thisItemNr

  #if ENABLED(ENCODER_RATE_MULTIPLIER)

    bool encoderRateMultiplierEnabled;
    #define ENCODER_RATE_MULTIPLY(F) (encoderRateMultiplierEnabled = F)

    //#define ENCODER_RATE_MULTIPLIER_DEBUG  // If defined, output the encoder steps per second value

    /**
     * MENU_MULTIPLIER_ITEM generates drawing and handling code for a multiplier menu item
     */
    #define MENU_MULTIPLIER_ITEM(type, label, ...) do { \
        _MENU_ITEM_PART_1(type, ## __VA_ARGS__); \
        encoderRateMultiplierEnabled = true; \
        lastEncoderMovementMillis = 0; \
        _MENU_ITEM_PART_2(type, label, ## __VA_ARGS__); \
      }while(0)

  #else // !ENCODER_RATE_MULTIPLIER
    #define ENCODER_RATE_MULTIPLY(F) NOOP
  #endif // !ENCODER_RATE_MULTIPLIER

  #define MENU_ITEM_DUMMY() do { _thisItemNr++; }while(0)
  #define MENU_ITEM_EDIT(type, label, ...) MENU_ITEM(setting_edit_ ## type, label, PSTR(label), ## __VA_ARGS__)
  #define MENU_ITEM_EDIT_CALLBACK(type, label, ...) MENU_ITEM(setting_edit_callback_ ## type, label, PSTR(label), ## __VA_ARGS__)
  #if ENABLED(ENCODER_RATE_MULTIPLIER)
    #define MENU_MULTIPLIER_ITEM_EDIT(type, label, ...) MENU_MULTIPLIER_ITEM(setting_edit_ ## type, label, PSTR(label), ## __VA_ARGS__)
    #define MENU_MULTIPLIER_ITEM_EDIT_CALLBACK(type, label, ...) MENU_MULTIPLIER_ITEM(setting_edit_callback_ ## type, label, PSTR(label), ## __VA_ARGS__)
  #else // !ENCODER_RATE_MULTIPLIER
    #define MENU_MULTIPLIER_ITEM_EDIT(type, label, ...) MENU_ITEM(setting_edit_ ## type, label, PSTR(label), ## __VA_ARGS__)
    #define MENU_MULTIPLIER_ITEM_EDIT_CALLBACK(type, label, ...) MENU_ITEM(setting_edit_callback_ ## type, label, PSTR(label), ## __VA_ARGS__)
  #endif // !ENCODER_RATE_MULTIPLIER

  /**
   * START_SCREEN_OR_MENU generates init code for a screen or menu
   *
   *   encoderLine is the position based on the encoder
   *   encoderTopLine is the top menu line to display
   *   _lcdLineNr is the index of the LCD line (e.g., 0-3)
   *   _menuLineNr is the menu item to draw and process
   *   _thisItemNr is the index of each MENU_ITEM or STATIC_ITEM
   *   _countedItems is the total number of items in the menu (after one call)
   */
  #define START_SCREEN_OR_MENU(LIMIT) \
    ENCODER_DIRECTION_MENUS(); \
    ENCODER_RATE_MULTIPLY(false); \
    if (encoderPosition > 0x8000) encoderPosition = 0; \
    static int8_t _countedItems = 0; \
    int8_t encoderLine = encoderPosition / (ENCODER_STEPS_PER_MENU_ITEM); \
    if (_countedItems > 0 && encoderLine >= _countedItems - (LIMIT)) { \
      encoderLine = max(0, _countedItems - (LIMIT)); \
      encoderPosition = encoderLine * (ENCODER_STEPS_PER_MENU_ITEM); \
    }

  #define SCREEN_OR_MENU_LOOP() \
    int8_t _menuLineNr = encoderTopLine, _thisItemNr; \
    for (int8_t _lcdLineNr = 0; _lcdLineNr < LCD_HEIGHT - (TALL_FONT_CORRECTION); _lcdLineNr++, _menuLineNr++) { \
      _thisItemNr = 0

  /**
   * START_SCREEN  Opening code for a screen having only static items.
   *               Do simplified scrolling of the entire screen.
   *
   * START_MENU    Opening code for a screen with menu items.
   *               Scroll as-needed to keep the selected line in view.
   */
  #define START_SCREEN() \
    START_SCREEN_OR_MENU(LCD_HEIGHT - (TALL_FONT_CORRECTION)); \
    encoderTopLine = encoderLine; \
    bool _skipStatic = false; \
    SCREEN_OR_MENU_LOOP()

  #define START_MENU() \
    START_SCREEN_OR_MENU(1); \
    screen_changed = false; \
    NOMORE(encoderTopLine, encoderLine); \
    if (encoderLine >= encoderTopLine + LCD_HEIGHT - (TALL_FONT_CORRECTION)) { \
      encoderTopLine = encoderLine - (LCD_HEIGHT - (TALL_FONT_CORRECTION) - 1); \
    } \
    bool _skipStatic = true; \
    SCREEN_OR_MENU_LOOP()

  #define END_SCREEN() \
    } \
    _countedItems = _thisItemNr

  #define END_MENU() \
    } \
    _countedItems = _thisItemNr; \
    UNUSED(_skipStatic)

  ////////////////////////////////////////////
  ///////////// Global Variables /////////////
  ////////////////////////////////////////////

  /**
   * REVERSE_MENU_DIRECTION
   *
   * To reverse the menu direction we need a general way to reverse
   * the direction of the encoder everywhere. So encoderDirection is
   * added to allow the encoder to go the other way.
   *
   * This behavior is limited to scrolling Menus and SD card listings,
   * and is disabled in other contexts.
   */
  #if ENABLED(REVERSE_MENU_DIRECTION)
    int8_t encoderDirection = 1;
    #define ENCODER_DIRECTION_NORMAL() (encoderDirection = 1)
    #define ENCODER_DIRECTION_MENUS() (encoderDirection = -1)
  #else
    #define ENCODER_DIRECTION_NORMAL() ;
    #define ENCODER_DIRECTION_MENUS() ;
  #endif

  // Encoder Movement
  volatile int8_t encoderDiff; // Updated in lcd_buttons_update, added to encoderPosition every LCD update
  uint32_t encoderPosition;
  millis_t lastEncoderMovementMillis = 0;

  // Button States
  bool lcd_clicked, wait_for_unclick;
  volatile uint8_t buttons;
  millis_t next_button_update_ms;
  #if ENABLED(REPRAPWORLD_KEYPAD)
    volatile uint8_t buttons_reprapworld_keypad;
  #endif
  #if ENABLED(LCD_HAS_SLOW_BUTTONS)
    volatile uint8_t slow_buttons;
  #endif

  // Menu System Navigation
  screenFunc_t currentScreen = lcd_status_screen;
  int8_t encoderTopLine;
  typedef struct {
    screenFunc_t menu_function;
    uint32_t encoder_position;
  } menuPosition;
  menuPosition screen_history[6];
  uint8_t screen_history_depth = 0;
  bool screen_changed, defer_return_to_status;

  // Value Editing
  const char *editLabel;
  void *editValue;
  int32_t minEditValue, maxEditValue;
  screenFunc_t callbackFunc;
  bool liveEdit;

  // Manual Moves
  const float manual_feedrate_mm_m[] = MANUAL_FEEDRATE;
  millis_t manual_move_start_time = 0;
  int8_t manual_move_axis = (int8_t)NO_AXIS;
  #if EXTRUDERS > 1
    int8_t manual_move_e_index = 0;
  #else
    #define manual_move_e_index 0
  #endif

  #if PIN_EXISTS(SD_DETECT)
    uint8_t lcd_sd_status;
  #endif

  #if ENABLED(PIDTEMP)
    float raw_Ki, raw_Kd; // place-holders for Ki and Kd edits
  #endif

  /**
   * General function to go directly to a screen
   */
  void lcd_goto_screen(screenFunc_t screen, const uint32_t encoder = 0) {
    if (currentScreen != screen) {

      #if ENABLED(DOUBLECLICK_FOR_Z_BABYSTEPPING) && ENABLED(BABYSTEPPING)
        static millis_t doubleclick_expire_ms = 0;
        // Going to lcd_main_menu from status screen? Remember first click time.
        // Going back to status screen within a very short time? Go to Z babystepping.
        if (screen == lcd_main_menu) {
          if (currentScreen == lcd_status_screen)
            doubleclick_expire_ms = millis() + DOUBLECLICK_MAX_INTERVAL;
        }
        else if (screen == lcd_status_screen && currentScreen == lcd_main_menu && PENDING(millis(), doubleclick_expire_ms))
          screen =
            #if ENABLED(BABYSTEP_ZPROBE_OFFSET)
              lcd_babystep_zoffset
            #else
              lcd_babystep_z
            #endif
          ;
      #endif

      currentScreen = screen;
      encoderPosition = encoder;
      if (screen == lcd_status_screen) {
        defer_return_to_status = false;
        screen_history_depth = 0;
      }
      lcd_implementation_clear();
      #if ENABLED(LCD_PROGRESS_BAR)
        // For LCD_PROGRESS_BAR re-initialize custom characters
        lcd_set_custom_characters(screen == lcd_status_screen);
      #endif
      lcdDrawUpdate = LCDVIEW_CALL_REDRAW_NEXT;
      screen_changed = true;
      #if ENABLED(DOGLCD)
        drawing_screen = false;
      #endif
    }
  }

  /**
   * Show "Moving..." till moves are done, then revert to previous display.
   */
  static const char moving[] PROGMEM = MSG_MOVING;
  static const char *sync_message = moving;

  //
  // Display the synchronize screen until moves are
  // finished, and don't return to the caller until
  // done. ** This blocks the command queue! **
  //
  void _lcd_synchronize() {
    static bool no_reentry = false;
    if (lcdDrawUpdate) lcd_implementation_drawmenu_static(LCD_HEIGHT >= 4 ? 1 : 0, sync_message);
    if (no_reentry) return;

    // Make this the current handler till all moves are done
    no_reentry = true;
    screenFunc_t old_screen = currentScreen;
    lcd_goto_screen(_lcd_synchronize);
    stepper.synchronize();
    no_reentry = false;
    lcd_goto_screen(old_screen);
  }

  // Display the synchronize screen with a custom message
  // ** This blocks the command queue! **
  void lcd_synchronize(const char * const msg=NULL) {
    sync_message = msg ? msg : moving;
    _lcd_synchronize();
  }

  void lcd_return_to_status() { lcd_goto_screen(lcd_status_screen); }

  void lcd_save_previous_screen() {
    if (screen_history_depth < COUNT(screen_history)) {
      screen_history[screen_history_depth].menu_function = currentScreen;
      screen_history[screen_history_depth].encoder_position = encoderPosition;
      ++screen_history_depth;
    }
  }

  void lcd_goto_previous_menu() {
    if (screen_history_depth > 0) {
      --screen_history_depth;
      lcd_goto_screen(
        screen_history[screen_history_depth].menu_function,
        screen_history[screen_history_depth].encoder_position
      );
    }
    else
      lcd_return_to_status();
  }

#endif // ULTIPANEL

/**
 *
 * "Info Screen"
 *
 * This is very display-dependent, so the lcd implementation draws this.
 */

void lcd_status_screen() {

  #if ENABLED(ULTIPANEL)
    ENCODER_DIRECTION_NORMAL();
    ENCODER_RATE_MULTIPLY(false);
  #endif

  #if ENABLED(LCD_PROGRESS_BAR)
    millis_t ms = millis();
    #if DISABLED(PROGRESS_MSG_ONCE)
      if (ELAPSED(ms, progress_bar_ms + PROGRESS_BAR_MSG_TIME + PROGRESS_BAR_BAR_TIME)) {
        progress_bar_ms = ms;
      }
    #endif
    #if PROGRESS_MSG_EXPIRE > 0
      // Handle message expire
      if (expire_status_ms > 0) {
        #if ENABLED(SDSUPPORT)
          if (card.isFileOpen()) {
            // Expire the message when printing is active
            if (IS_SD_PRINTING) {
              if (ELAPSED(ms, expire_status_ms)) {
                lcd_status_message[0] = '\0';
                expire_status_ms = 0;
              }
            }
            else {
              expire_status_ms += LCD_UPDATE_INTERVAL;
            }
          }
          else {
            expire_status_ms = 0;
          }
        #else
          expire_status_ms = 0;
        #endif // SDSUPPORT
      }
    #endif
  #endif // LCD_PROGRESS_BAR

  #if ENABLED(ULTIPANEL)

    if (lcd_clicked) {
      #if ENABLED(FILAMENT_LCD_DISPLAY) && ENABLED(SDSUPPORT)
        previous_lcd_status_ms = millis();  // get status message to show up for a while
      #endif
      lcd_implementation_init( // to maybe revive the LCD if static electricity killed it.
        #if ENABLED(LCD_PROGRESS_BAR)
          false
        #endif
      );
      lcd_goto_screen(lcd_main_menu);
      return;
    }

    #if ENABLED(ULTIPANEL_FEEDMULTIPLY)
      const int new_frm = feedrate_percentage + (int32_t)encoderPosition;
      // Dead zone at 100% feedrate
      if ((feedrate_percentage < 100 && new_frm > 100) || (feedrate_percentage > 100 && new_frm < 100)) {
        feedrate_percentage = 100;
        encoderPosition = 0;
      }
      else if (feedrate_percentage == 100) {
        if ((int32_t)encoderPosition > ENCODER_FEEDRATE_DEADZONE) {
          feedrate_percentage += (int32_t)encoderPosition - (ENCODER_FEEDRATE_DEADZONE);
          encoderPosition = 0;
        }
        else if ((int32_t)encoderPosition < -(ENCODER_FEEDRATE_DEADZONE)) {
          feedrate_percentage += (int32_t)encoderPosition + ENCODER_FEEDRATE_DEADZONE;
          encoderPosition = 0;
        }
      }
      else {
        feedrate_percentage = new_frm;
        encoderPosition = 0;
      }
    #endif // ULTIPANEL_FEEDMULTIPLY

    feedrate_percentage = constrain(feedrate_percentage, 10, 999);

  #endif // ULTIPANEL

  lcd_implementation_status_screen();
}

void lcd_reset_status() { lcd_setstatusPGM(PSTR(""), -1); }

/**
 *
 * draw the kill screen
 *
 */
void kill_screen(const char* lcd_msg) {
  lcd_init();
  lcd_setalertstatusPGM(lcd_msg);
  #if ENABLED(DOGLCD)
    u8g.firstPage();
    do {
      lcd_kill_screen();
    } while (u8g.nextPage());
  #else
    lcd_kill_screen();
  #endif
}

#if ENABLED(ULTIPANEL)

  /**
   *
   * Audio feedback for controller clicks
   *
   */
  void lcd_buzz(long duration, uint16_t freq) {
    #if ENABLED(LCD_USE_I2C_BUZZER)
      lcd.buzz(duration, freq);
    #elif PIN_EXISTS(BEEPER)
      buzzer.tone(duration, freq);
    #else
      UNUSED(duration); UNUSED(freq);
    #endif
  }

  void lcd_quick_feedback() {
    lcdDrawUpdate = LCDVIEW_CLEAR_CALL_REDRAW;
    buttons = 0;
    next_button_update_ms = millis() + 500;

    // Buzz and wait. The delay is needed for buttons to settle!
    lcd_buzz(LCD_FEEDBACK_FREQUENCY_DURATION_MS, LCD_FEEDBACK_FREQUENCY_HZ);
    #if ENABLED(LCD_USE_I2C_BUZZER)
      delay(10);
    #elif PIN_EXISTS(BEEPER)
      for (int8_t i = 5; i--;) { buzzer.tick(); delay(2); }
    #endif
  }

  void lcd_completion_feedback(const bool good/*=true*/) {
    if (good) {
      lcd_buzz(100, 659);
      lcd_buzz(100, 698);
    }
    else lcd_buzz(20, 440);
  }

  inline void line_to_current_z() {
    planner.buffer_line_kinematic(current_position, MMM_TO_MMS(manual_feedrate_mm_m[Z_AXIS]), active_extruder);
  }

  inline void line_to_z(const float &z) {
    current_position[Z_AXIS] = z;
    line_to_current_z();
  }

  #if ENABLED(SDSUPPORT)

    void lcd_sdcard_pause() {
      card.pauseSDPrint();
      print_job_timer.pause();
      #if ENABLED(PARK_HEAD_ON_PAUSE)
        enqueue_and_echo_commands_P(PSTR("M125"));
      #endif
      lcd_setstatusPGM(PSTR(MSG_PRINT_PAUSED), -1);
    }

    void lcd_sdcard_resume() {
      #if ENABLED(PARK_HEAD_ON_PAUSE)
        enqueue_and_echo_commands_P(PSTR("M24"));
      #else
        card.startFileprint();
        print_job_timer.start();
      #endif
      lcd_reset_status();
    }

    void lcd_sdcard_stop() {
      card.stopSDPrint();
      clear_command_queue();
      quickstop_stepper();
      print_job_timer.stop();
      thermalManager.disable_all_heaters();
      #if FAN_COUNT > 0
        for (uint8_t i = 0; i < FAN_COUNT; i++) fanSpeeds[i] = 0;
      #endif
      wait_for_heatup = false;
      lcd_setstatusPGM(PSTR(MSG_PRINT_ABORTED), -1);
      lcd_return_to_status();
    }

  #endif // SDSUPPORT

  #if ENABLED(MENU_ITEM_CASE_LIGHT)

    extern int case_light_brightness;
    extern bool case_light_on;
    extern void update_case_light();

    void case_light_menu() {
      START_MENU();
      //
      // ^ Main
      //
      MENU_BACK(MSG_MAIN);
      MENU_ITEM_EDIT_CALLBACK(int3, MSG_CASE_LIGHT_BRIGHTNESS, &case_light_brightness, 0, 255, update_case_light, true);
      MENU_ITEM_EDIT_CALLBACK(bool, MSG_CASE_LIGHT, (bool*)&case_light_on, update_case_light);
      END_MENU();
    }
  #endif // MENU_ITEM_CASE_LIGHT

  #if ENABLED(BLTOUCH)

    /**
     *
     * "BLTouch" submenu
     *
     */
    static void bltouch_menu() {
      START_MENU();
      //
      // ^ Main
      //
      MENU_BACK(MSG_MAIN);
      MENU_ITEM(gcode, MSG_BLTOUCH_RESET, PSTR("M280 P" STRINGIFY(Z_ENDSTOP_SERVO_NR) " S" STRINGIFY(BLTOUCH_RESET)));
      MENU_ITEM(gcode, MSG_BLTOUCH_SELFTEST, PSTR("M280 P" STRINGIFY(Z_ENDSTOP_SERVO_NR) " S" STRINGIFY(BLTOUCH_SELFTEST)));
      MENU_ITEM(gcode, MSG_BLTOUCH_DEPLOY, PSTR("M280 P" STRINGIFY(Z_ENDSTOP_SERVO_NR) " S" STRINGIFY(BLTOUCH_DEPLOY)));
      MENU_ITEM(gcode, MSG_BLTOUCH_STOW, PSTR("M280 P" STRINGIFY(Z_ENDSTOP_SERVO_NR) " S" STRINGIFY(BLTOUCH_STOW)));
      END_MENU();
    }

  #endif // BLTOUCH

  #if ENABLED(LCD_PROGRESS_BAR_TEST)

    static void progress_bar_test() {
      static int8_t bar_percent = 0;
      if (lcd_clicked) {
        lcd_goto_previous_menu();
        lcd_set_custom_characters(false);
        return;
      }
      bar_percent += (int8_t)encoderPosition;
      bar_percent = constrain(bar_percent, 0, 100);
      encoderPosition = 0;
      lcd_implementation_drawmenu_static(0, PSTR(MSG_PROGRESS_BAR_TEST), true, true);
      lcd.setCursor((LCD_WIDTH) / 2 - 2, LCD_HEIGHT - 2);
      lcd.print(itostr3(bar_percent)); lcd.print('%');
      lcd.setCursor(0, LCD_HEIGHT - 1); lcd_draw_progress_bar(bar_percent);
    }

    void _progress_bar_test() {
      lcd_goto_screen(progress_bar_test);
      lcd_set_custom_characters();
    }

  #endif // LCD_PROGRESS_BAR_TEST

  #if HAS_DEBUG_MENU

    void lcd_debug_menu() {
      START_MENU();

      MENU_BACK(MSG_MAIN); // ^ Main

      #if ENABLED(LCD_PROGRESS_BAR_TEST)
        MENU_ITEM(submenu, MSG_PROGRESS_BAR_TEST, _progress_bar_test);
      #endif

      END_MENU();
    }

  #endif // HAS_DEBUG_MENU

  #if ENABLED(CUSTOM_USER_MENUS)

    #ifdef USER_SCRIPT_DONE
      #define _DONE_SCRIPT "\n" USER_SCRIPT_DONE
    #else
      #define _DONE_SCRIPT ""
    #endif

    void _lcd_user_gcode(const char * const cmd) {
      lcd_return_to_status();
      enqueue_and_echo_commands_P(cmd);
    }

    #if defined(USER_DESC_1) && defined(USER_GCODE_1)
      void lcd_user_gcode_1() { _lcd_user_gcode(PSTR(USER_GCODE_1 _DONE_SCRIPT)); }
    #endif
    #if defined(USER_DESC_2) && defined(USER_GCODE_2)
      void lcd_user_gcode_2() { _lcd_user_gcode(PSTR(USER_GCODE_2 _DONE_SCRIPT)); }
    #endif
    #if defined(USER_DESC_3) && defined(USER_GCODE_3)
      void lcd_user_gcode_3() { _lcd_user_gcode(PSTR(USER_GCODE_3 _DONE_SCRIPT)); }
    #endif
    #if defined(USER_DESC_4) && defined(USER_GCODE_4)
      void lcd_user_gcode_4() { _lcd_user_gcode(PSTR(USER_GCODE_4 _DONE_SCRIPT)); }
    #endif
    #if defined(USER_DESC_5) && defined(USER_GCODE_5)
      void lcd_user_gcode_5() { _lcd_user_gcode(PSTR(USER_GCODE_5 _DONE_SCRIPT)); }
    #endif

    void _lcd_user_menu() {
      START_MENU();
      MENU_BACK(MSG_MAIN);
      #if defined(USER_DESC_1) && defined(USER_GCODE_1)
        MENU_ITEM(function, USER_DESC_1, lcd_user_gcode_1);
      #endif
      #if defined(USER_DESC_2) && defined(USER_GCODE_2)
        MENU_ITEM(function, USER_DESC_2, lcd_user_gcode_2);
      #endif
      #if defined(USER_DESC_3) && defined(USER_GCODE_3)
        MENU_ITEM(function, USER_DESC_3, lcd_user_gcode_3);
      #endif
      #if defined(USER_DESC_4) && defined(USER_GCODE_4)
        MENU_ITEM(function, USER_DESC_4, lcd_user_gcode_4);
      #endif
      #if defined(USER_DESC_5) && defined(USER_GCODE_5)
        MENU_ITEM(function, USER_DESC_5, lcd_user_gcode_5);
      #endif
      END_MENU();
    }

  #endif

  /**
   *
   * "Main" menu
   *
   */

  void lcd_main_menu() {
    START_MENU();
    MENU_BACK(MSG_WATCH);

    #if ENABLED(CUSTOM_USER_MENUS)
      MENU_ITEM(submenu, MSG_USER_MENU, _lcd_user_menu);
    #endif

    //
    // Debug Menu when certain options are enabled
    //
    #if HAS_DEBUG_MENU
      MENU_ITEM(submenu, MSG_DEBUG_MENU, lcd_debug_menu);
    #endif

    //
    // Set Case light on/off/brightness
    //
    #if ENABLED(MENU_ITEM_CASE_LIGHT)
      if (USEABLE_HARDWARE_PWM(CASE_LIGHT_PIN)) {
        MENU_ITEM(submenu, MSG_CASE_LIGHT, case_light_menu);
      }
      else
        MENU_ITEM_EDIT_CALLBACK(bool, MSG_CASE_LIGHT, (bool*)&case_light_on, update_case_light);
    #endif

    if (planner.movesplanned() || IS_SD_PRINTING) {
      MENU_ITEM(submenu, MSG_TUNE, lcd_tune_menu);
    }
    else {
      MENU_ITEM(submenu, MSG_PREPARE, lcd_prepare_menu);
      #if ENABLED(DELTA_CALIBRATION_MENU)
        MENU_ITEM(submenu, MSG_DELTA_CALIBRATE, lcd_delta_calibrate_menu);
      #endif
    }
    MENU_ITEM(submenu, MSG_CONTROL, lcd_control_menu);

    #if ENABLED(SDSUPPORT)
      if (card.cardOK) {
        if (card.isFileOpen()) {
          if (card.sdprinting)
            MENU_ITEM(function, MSG_PAUSE_PRINT, lcd_sdcard_pause);
          else
            MENU_ITEM(function, MSG_RESUME_PRINT, lcd_sdcard_resume);
          MENU_ITEM(function, MSG_STOP_PRINT, lcd_sdcard_stop);
        }
        else {
          MENU_ITEM(submenu, MSG_CARD_MENU, lcd_sdcard_menu);
          #if !PIN_EXISTS(SD_DETECT)
            MENU_ITEM(gcode, MSG_CNG_SDCARD, PSTR("M21"));  // SD-card changed by user
          #endif
        }
      }
      else {
        MENU_ITEM(submenu, MSG_NO_CARD, lcd_sdcard_menu);
        #if !PIN_EXISTS(SD_DETECT)
          MENU_ITEM(gcode, MSG_INIT_SDCARD, PSTR("M21")); // Manually initialize the SD-card via user interface
        #endif
      }
    #endif // SDSUPPORT

    #if ENABLED(LCD_INFO_MENU)
      MENU_ITEM(submenu, MSG_INFO_MENU, lcd_info_menu);
    #endif

    END_MENU();
  }

  /**
   *
   * "Tune" submenu items
   *
   */

  #if HAS_M206_COMMAND
    /**
     * Set the home offset based on the current_position
     */
    void lcd_set_home_offsets() {
      // M428 Command
      enqueue_and_echo_commands_P(PSTR("M428"));
      lcd_return_to_status();
    }
  #endif

  #if ENABLED(BABYSTEPPING)

    void _lcd_babystep(const AxisEnum axis, const char* msg) {
      if (lcd_clicked) { defer_return_to_status = false; return lcd_goto_previous_menu(); }
      ENCODER_DIRECTION_NORMAL();
      if (encoderPosition) {
        const int babystep_increment = (int32_t)encoderPosition * (BABYSTEP_MULTIPLICATOR);
        encoderPosition = 0;
        lcdDrawUpdate = LCDVIEW_REDRAW_NOW;
        thermalManager.babystep_axis(axis, babystep_increment);
        babysteps_done += babystep_increment;
      }
      if (lcdDrawUpdate)
        lcd_implementation_drawedit(msg, ftostr43sign(planner.steps_to_mm[axis] * babysteps_done));
    }

    #if ENABLED(BABYSTEP_XY)
      void _lcd_babystep_x() { _lcd_babystep(X_AXIS, PSTR(MSG_BABYSTEPPING_X)); }
      void _lcd_babystep_y() { _lcd_babystep(Y_AXIS, PSTR(MSG_BABYSTEPPING_Y)); }
      void lcd_babystep_x() { lcd_goto_screen(_lcd_babystep_x); babysteps_done = 0; defer_return_to_status = true; }
      void lcd_babystep_y() { lcd_goto_screen(_lcd_babystep_y); babysteps_done = 0; defer_return_to_status = true; }
    #endif

    #if ENABLED(BABYSTEP_ZPROBE_OFFSET)

      void lcd_babystep_zoffset() {
        if (lcd_clicked) { defer_return_to_status = false; return lcd_goto_previous_menu(); }
        defer_return_to_status = true;
        ENCODER_DIRECTION_NORMAL();
        if (encoderPosition) {
          const int babystep_increment = (int32_t)encoderPosition * (BABYSTEP_MULTIPLICATOR);
          encoderPosition = 0;

          const float new_zoffset = zprobe_zoffset + planner.steps_to_mm[Z_AXIS] * babystep_increment;
          if (WITHIN(new_zoffset, Z_PROBE_OFFSET_RANGE_MIN, Z_PROBE_OFFSET_RANGE_MAX)) {

            if (planner.abl_enabled)
              thermalManager.babystep_axis(Z_AXIS, babystep_increment);

            zprobe_zoffset = new_zoffset;
            refresh_zprobe_zoffset(true);
            lcdDrawUpdate = LCDVIEW_CALL_REDRAW_NEXT;
          }
        }
        if (lcdDrawUpdate)
          lcd_implementation_drawedit(PSTR(MSG_ZPROBE_ZOFFSET), ftostr43sign(zprobe_zoffset));
      }

    #else // !BABYSTEP_ZPROBE_OFFSET

      void _lcd_babystep_z() { _lcd_babystep(Z_AXIS, PSTR(MSG_BABYSTEPPING_Z)); }
      void lcd_babystep_z() { lcd_goto_screen(_lcd_babystep_z); babysteps_done = 0; defer_return_to_status = true; }

    #endif // !BABYSTEP_ZPROBE_OFFSET

  #endif // BABYSTEPPING

  #if ENABLED(AUTO_BED_LEVELING_UBL)

    float mesh_edit_value, mesh_edit_accumulator; // We round mesh_edit_value to 2.5 decimal places. So we keep a
                                                  // separate value that doesn't lose precision.
    static int ubl_encoderPosition = 0;

    static void _lcd_mesh_fine_tune(const char* msg) {
      defer_return_to_status = true;
      if (ubl.encoder_diff) {
        ubl_encoderPosition = (ubl.encoder_diff > 0) ? 1 : -1;
        ubl.encoder_diff = 0;

        mesh_edit_accumulator += float(ubl_encoderPosition) * 0.005 / 2.0;
        mesh_edit_value = mesh_edit_accumulator;
        encoderPosition = 0;
        lcdDrawUpdate = LCDVIEW_CALL_REDRAW_NEXT;

        const int32_t rounded = (int32_t)(mesh_edit_value * 1000.0);
        mesh_edit_value = float(rounded - (rounded % 5L)) / 1000.0;
      }

      if (lcdDrawUpdate)
        lcd_implementation_drawedit(msg, ftostr43sign(mesh_edit_value));
    }

    void _lcd_mesh_edit_NOP() {
      defer_return_to_status = true;
    }

    float lcd_mesh_edit() {
      lcd_goto_screen(_lcd_mesh_edit_NOP);
      lcdDrawUpdate = LCDVIEW_CALL_REDRAW_NEXT;
      _lcd_mesh_fine_tune(PSTR("Mesh Editor"));
      return mesh_edit_value;
    }

    void lcd_mesh_edit_setup(float initial) {
      mesh_edit_value = mesh_edit_accumulator = initial;
      lcd_goto_screen(_lcd_mesh_edit_NOP);
    }

    void _lcd_z_offset_edit() {
      _lcd_mesh_fine_tune(PSTR("Z-Offset: "));
    }

    float lcd_z_offset_edit() {
      lcd_goto_screen(_lcd_z_offset_edit);
      return mesh_edit_value;
    }

    void lcd_z_offset_edit_setup(float initial) {
      mesh_edit_value = mesh_edit_accumulator = initial;
      lcd_goto_screen(_lcd_z_offset_edit);
    }

  #endif // AUTO_BED_LEVELING_UBL


  /**
   * Watch temperature callbacks
   */
  #if HAS_TEMP_HOTEND
    #if WATCH_HOTENDS
      #define _WATCH_FUNC(N) thermalManager.start_watching_heater(N)
    #else
      #define _WATCH_FUNC(N) NOOP
    #endif
    void watch_temp_callback_E0() { _WATCH_FUNC(0); }
    #if HOTENDS > 1
      void watch_temp_callback_E1() { _WATCH_FUNC(1); }
      #if HOTENDS > 2
        void watch_temp_callback_E2() { _WATCH_FUNC(2); }
        #if HOTENDS > 3
          void watch_temp_callback_E3() { _WATCH_FUNC(3); }
          #if HOTENDS > 4
            void watch_temp_callback_E4() { _WATCH_FUNC(4); }
          #endif // HOTENDS > 4
        #endif // HOTENDS > 3
      #endif // HOTENDS > 2
    #endif // HOTENDS > 1
  #endif // HAS_TEMP_HOTEND

  void watch_temp_callback_bed() {
    #if WATCH_THE_BED
      thermalManager.start_watching_bed();
    #endif
  }

  #if ENABLED(ADVANCED_PAUSE_FEATURE)

    void lcd_enqueue_filament_change() {

      #if ENABLED(PREVENT_COLD_EXTRUSION)
        if (!DEBUGGING(DRYRUN) && !thermalManager.allow_cold_extrude &&
            thermalManager.degTargetHotend(active_extruder) < thermalManager.extrude_min_temp) {
          lcd_save_previous_screen();
          lcd_goto_screen(lcd_advanced_pause_toocold_menu);
          return;
        }
      #endif

      lcd_advanced_pause_show_message(ADVANCED_PAUSE_MESSAGE_INIT);
      enqueue_and_echo_commands_P(PSTR("M600 B0"));
    }

  #endif // ADVANCED_PAUSE_FEATURE

  /**
   *
   * "Tune" submenu
   *
   */
  void lcd_tune_menu() {
    START_MENU();

    //
    // ^ Main
    //
    MENU_BACK(MSG_MAIN);

    //
    // Speed:
    //
    MENU_ITEM_EDIT(int3, MSG_SPEED, &feedrate_percentage, 10, 999);

    // Manual bed leveling, Bed Z:
    #if ENABLED(MESH_BED_LEVELING) && ENABLED(LCD_BED_LEVELING)
      MENU_ITEM_EDIT(float43, MSG_BED_Z, &mbl.z_offset, -1, 1);
    #endif

    //
    // Nozzle:
    // Nozzle [1-4]:
    //
    #if HOTENDS == 1
      MENU_MULTIPLIER_ITEM_EDIT_CALLBACK(int3, MSG_NOZZLE, &thermalManager.target_temperature[0], 0, HEATER_0_MAXTEMP - 15, watch_temp_callback_E0);
    #else // HOTENDS > 1
      MENU_MULTIPLIER_ITEM_EDIT_CALLBACK(int3, MSG_NOZZLE MSG_N1, &thermalManager.target_temperature[0], 0, HEATER_0_MAXTEMP - 15, watch_temp_callback_E0);
      MENU_MULTIPLIER_ITEM_EDIT_CALLBACK(int3, MSG_NOZZLE MSG_N2, &thermalManager.target_temperature[1], 0, HEATER_1_MAXTEMP - 15, watch_temp_callback_E1);
      #if HOTENDS > 2
        MENU_MULTIPLIER_ITEM_EDIT_CALLBACK(int3, MSG_NOZZLE MSG_N3, &thermalManager.target_temperature[2], 0, HEATER_2_MAXTEMP - 15, watch_temp_callback_E2);
        #if HOTENDS > 3
          MENU_MULTIPLIER_ITEM_EDIT_CALLBACK(int3, MSG_NOZZLE MSG_N4, &thermalManager.target_temperature[3], 0, HEATER_3_MAXTEMP - 15, watch_temp_callback_E3);
          #if HOTENDS > 4
            MENU_MULTIPLIER_ITEM_EDIT_CALLBACK(int3, MSG_NOZZLE MSG_N5, &thermalManager.target_temperature[4], 0, HEATER_4_MAXTEMP - 15, watch_temp_callback_E4);
          #endif // HOTENDS > 4
        #endif // HOTENDS > 3
      #endif // HOTENDS > 2
    #endif // HOTENDS > 1

    //
    // Bed:
    //
    #if HAS_TEMP_BED
      MENU_MULTIPLIER_ITEM_EDIT_CALLBACK(int3, MSG_BED, &thermalManager.target_temperature_bed, 0, BED_MAXTEMP - 15, watch_temp_callback_bed);
    #endif

    //
    // Fan Speed:
    //
    #if FAN_COUNT > 0
      #if HAS_FAN0
        #if FAN_COUNT > 1
          #define MSG_1ST_FAN_SPEED MSG_FAN_SPEED " 1"
        #else
          #define MSG_1ST_FAN_SPEED MSG_FAN_SPEED
        #endif
        MENU_MULTIPLIER_ITEM_EDIT(int3, MSG_1ST_FAN_SPEED, &fanSpeeds[0], 0, 255);
      #endif
      #if HAS_FAN1
        MENU_MULTIPLIER_ITEM_EDIT(int3, MSG_FAN_SPEED " 2", &fanSpeeds[1], 0, 255);
      #endif
      #if HAS_FAN2
        MENU_MULTIPLIER_ITEM_EDIT(int3, MSG_FAN_SPEED " 3", &fanSpeeds[2], 0, 255);
      #endif
    #endif // FAN_COUNT > 0

    //
    // Flow:
    // Flow [1-5]:
    //
    #if EXTRUDERS == 1
      MENU_ITEM_EDIT(int3, MSG_FLOW, &flow_percentage[0], 10, 999);
    #else // EXTRUDERS > 1
      MENU_ITEM_EDIT(int3, MSG_FLOW, &flow_percentage[active_extruder], 10, 999);
      MENU_ITEM_EDIT(int3, MSG_FLOW MSG_N1, &flow_percentage[0], 10, 999);
      MENU_ITEM_EDIT(int3, MSG_FLOW MSG_N2, &flow_percentage[1], 10, 999);
      #if EXTRUDERS > 2
        MENU_ITEM_EDIT(int3, MSG_FLOW MSG_N3, &flow_percentage[2], 10, 999);
        #if EXTRUDERS > 3
          MENU_ITEM_EDIT(int3, MSG_FLOW MSG_N4, &flow_percentage[3], 10, 999);
          #if EXTRUDERS > 4
            MENU_ITEM_EDIT(int3, MSG_FLOW MSG_N5, &flow_percentage[4], 10, 999);
          #endif // EXTRUDERS > 4
        #endif // EXTRUDERS > 3
      #endif // EXTRUDERS > 2
    #endif // EXTRUDERS > 1

    //
    // Babystep X:
    // Babystep Y:
    // Babystep Z:
    //
    #if ENABLED(BABYSTEPPING)
      #if ENABLED(BABYSTEP_XY)
        MENU_ITEM(submenu, MSG_BABYSTEP_X, lcd_babystep_x);
        MENU_ITEM(submenu, MSG_BABYSTEP_Y, lcd_babystep_y);
      #endif
      #if ENABLED(BABYSTEP_ZPROBE_OFFSET)
        MENU_ITEM(submenu, MSG_ZPROBE_ZOFFSET, lcd_babystep_zoffset);
      #else
        MENU_ITEM(submenu, MSG_BABYSTEP_Z, lcd_babystep_z);
      #endif
    #endif

    //
    // Change filament
    //
    #if ENABLED(ADVANCED_PAUSE_FEATURE)
      if (!thermalManager.tooColdToExtrude(active_extruder))
        MENU_ITEM(function, MSG_FILAMENTCHANGE, lcd_enqueue_filament_change);
    #endif

    END_MENU();
  }

  /**
   *
   * "Driver current control" submenu items
   *
   */
  #if ENABLED(DAC_STEPPER_CURRENT)
    void dac_driver_getValues() { LOOP_XYZE(i) driverPercent[i] = dac_current_get_percent((AxisEnum)i); }

    void dac_driver_commit() { dac_current_set_percents(driverPercent); }

    void dac_driver_eeprom_write() { dac_commit_eeprom(); }

    void lcd_dac_menu() {
      dac_driver_getValues();
      START_MENU();
      MENU_BACK(MSG_CONTROL);
      MENU_ITEM_EDIT_CALLBACK(int3, MSG_X " " MSG_DAC_PERCENT, &driverPercent[X_AXIS], 0, 100, dac_driver_commit);
      MENU_ITEM_EDIT_CALLBACK(int3, MSG_Y " " MSG_DAC_PERCENT, &driverPercent[Y_AXIS], 0, 100, dac_driver_commit);
      MENU_ITEM_EDIT_CALLBACK(int3, MSG_Z " " MSG_DAC_PERCENT, &driverPercent[Z_AXIS], 0, 100, dac_driver_commit);
      MENU_ITEM_EDIT_CALLBACK(int3, MSG_E " " MSG_DAC_PERCENT, &driverPercent[E_AXIS], 0, 100, dac_driver_commit);
      MENU_ITEM(function, MSG_DAC_EEPROM_WRITE, dac_driver_eeprom_write);
      END_MENU();
    }
  #endif

  constexpr int16_t heater_maxtemp[HOTENDS] = ARRAY_BY_HOTENDS(HEATER_0_MAXTEMP, HEATER_1_MAXTEMP, HEATER_2_MAXTEMP, HEATER_3_MAXTEMP, HEATER_4_MAXTEMP);

  /**
   *
   * "Prepare" submenu items
   *
   */
  void _lcd_preheat(const int endnum, const int16_t temph, const int16_t tempb, const int16_t fan) {
    if (temph > 0) thermalManager.setTargetHotend(min(heater_maxtemp[endnum], temph), endnum);
    #if TEMP_SENSOR_BED != 0
      if (tempb >= 0) thermalManager.setTargetBed(tempb);
    #else
      UNUSED(tempb);
    #endif
    #if FAN_COUNT > 0
      #if FAN_COUNT > 1
        fanSpeeds[active_extruder < FAN_COUNT ? active_extruder : 0] = fan;
      #else
        fanSpeeds[0] = fan;
      #endif
    #else
      UNUSED(fan);
    #endif
    lcd_return_to_status();
  }

  #if TEMP_SENSOR_0 != 0
    void lcd_preheat_m1_e0_only() { _lcd_preheat(0, lcd_preheat_hotend_temp[0], -1, lcd_preheat_fan_speed[0]); }
    void lcd_preheat_m2_e0_only() { _lcd_preheat(0, lcd_preheat_hotend_temp[1], -1, lcd_preheat_fan_speed[1]); }
    #if TEMP_SENSOR_BED != 0
      void lcd_preheat_m1_e0() { _lcd_preheat(0, lcd_preheat_hotend_temp[0], lcd_preheat_bed_temp[0], lcd_preheat_fan_speed[0]); }
      void lcd_preheat_m2_e0() { _lcd_preheat(0, lcd_preheat_hotend_temp[1], lcd_preheat_bed_temp[1], lcd_preheat_fan_speed[1]); }
    #endif
  #endif

  #if HOTENDS > 1
    void lcd_preheat_m1_e1_only() { _lcd_preheat(1, lcd_preheat_hotend_temp[0], -1, lcd_preheat_fan_speed[0]); }
    void lcd_preheat_m2_e1_only() { _lcd_preheat(1, lcd_preheat_hotend_temp[1], -1, lcd_preheat_fan_speed[1]); }
    #if TEMP_SENSOR_BED != 0
      void lcd_preheat_m1_e1() { _lcd_preheat(1, lcd_preheat_hotend_temp[0], lcd_preheat_bed_temp[0], lcd_preheat_fan_speed[0]); }
      void lcd_preheat_m2_e1() { _lcd_preheat(1, lcd_preheat_hotend_temp[1], lcd_preheat_bed_temp[1], lcd_preheat_fan_speed[1]); }
    #endif
    #if HOTENDS > 2
      void lcd_preheat_m1_e2_only() { _lcd_preheat(2, lcd_preheat_hotend_temp[0], -1, lcd_preheat_fan_speed[0]); }
      void lcd_preheat_m2_e2_only() { _lcd_preheat(2, lcd_preheat_hotend_temp[1], -1, lcd_preheat_fan_speed[1]); }
      #if TEMP_SENSOR_BED != 0
        void lcd_preheat_m1_e2() { _lcd_preheat(2, lcd_preheat_hotend_temp[0], lcd_preheat_bed_temp[0], lcd_preheat_fan_speed[0]); }
        void lcd_preheat_m2_e2() { _lcd_preheat(2, lcd_preheat_hotend_temp[1], lcd_preheat_bed_temp[1], lcd_preheat_fan_speed[1]); }
      #endif
      #if HOTENDS > 3
        void lcd_preheat_m1_e3_only() { _lcd_preheat(3, lcd_preheat_hotend_temp[0], -1, lcd_preheat_fan_speed[0]); }
        void lcd_preheat_m2_e3_only() { _lcd_preheat(3, lcd_preheat_hotend_temp[1], -1, lcd_preheat_fan_speed[1]); }
        #if TEMP_SENSOR_BED != 0
          void lcd_preheat_m1_e3() { _lcd_preheat(3, lcd_preheat_hotend_temp[0], lcd_preheat_bed_temp[0], lcd_preheat_fan_speed[0]); }
          void lcd_preheat_m2_e3() { _lcd_preheat(3, lcd_preheat_hotend_temp[1], lcd_preheat_bed_temp[1], lcd_preheat_fan_speed[1]); }
        #endif
        #if HOTENDS > 4
          void lcd_preheat_m1_e4_only() { _lcd_preheat(4, lcd_preheat_hotend_temp[0], -1, lcd_preheat_fan_speed[0]); }
          void lcd_preheat_m2_e4_only() { _lcd_preheat(4, lcd_preheat_hotend_temp[1], -1, lcd_preheat_fan_speed[1]); }
          #if TEMP_SENSOR_BED != 0
            void lcd_preheat_m1_e4() { _lcd_preheat(4, lcd_preheat_hotend_temp[0], lcd_preheat_bed_temp[0], lcd_preheat_fan_speed[0]); }
            void lcd_preheat_m2_e4() { _lcd_preheat(4, lcd_preheat_hotend_temp[1], lcd_preheat_bed_temp[1], lcd_preheat_fan_speed[1]); }
          #endif
        #endif // HOTENDS > 4
      #endif // HOTENDS > 3
    #endif // HOTENDS > 2

    void lcd_preheat_m1_all() {
      #if HOTENDS > 1
        thermalManager.setTargetHotend(lcd_preheat_hotend_temp[0], 1);
        #if HOTENDS > 2
          thermalManager.setTargetHotend(lcd_preheat_hotend_temp[0], 2);
          #if HOTENDS > 3
            thermalManager.setTargetHotend(lcd_preheat_hotend_temp[0], 3);
            #if HOTENDS > 4
              thermalManager.setTargetHotend(lcd_preheat_hotend_temp[0], 4);
            #endif // HOTENDS > 4
          #endif // HOTENDS > 3
        #endif // HOTENDS > 2
      #endif // HOTENDS > 1
      #if TEMP_SENSOR_BED != 0
        lcd_preheat_m1_e0();
      #else
        lcd_preheat_m1_e0_only();
      #endif
    }
    void lcd_preheat_m2_all() {
      #if HOTENDS > 1
        thermalManager.setTargetHotend(lcd_preheat_hotend_temp[1], 1);
        #if HOTENDS > 2
          thermalManager.setTargetHotend(lcd_preheat_hotend_temp[1], 2);
          #if HOTENDS > 3
            thermalManager.setTargetHotend(lcd_preheat_hotend_temp[1], 3);
            #if HOTENDS > 4
              thermalManager.setTargetHotend(lcd_preheat_hotend_temp[1], 4);
            #endif // HOTENDS > 4
          #endif // HOTENDS > 3
        #endif // HOTENDS > 2
      #endif // HOTENDS > 1
      #if TEMP_SENSOR_BED != 0
        lcd_preheat_m2_e0();
      #else
        lcd_preheat_m2_e0_only();
      #endif
    }

  #endif // HOTENDS > 1

  #if TEMP_SENSOR_BED != 0
    void lcd_preheat_m1_bedonly() { _lcd_preheat(0, 0, lcd_preheat_bed_temp[0], lcd_preheat_fan_speed[0]); }
    void lcd_preheat_m2_bedonly() { _lcd_preheat(0, 0, lcd_preheat_bed_temp[1], lcd_preheat_fan_speed[1]); }
  #endif

  #if TEMP_SENSOR_0 != 0 && (TEMP_SENSOR_1 != 0 || TEMP_SENSOR_2 != 0 || TEMP_SENSOR_3 != 0 || TEMP_SENSOR_4 != 0 || TEMP_SENSOR_BED != 0)

    void lcd_preheat_m1_menu() {
      START_MENU();
      MENU_BACK(MSG_PREPARE);
      #if HOTENDS == 1
        #if TEMP_SENSOR_BED != 0
          MENU_ITEM(function, MSG_PREHEAT_1, lcd_preheat_m1_e0);
          MENU_ITEM(function, MSG_PREHEAT_1_END, lcd_preheat_m1_e0_only);
        #else
          MENU_ITEM(function, MSG_PREHEAT_1, lcd_preheat_m1_e0_only);
        #endif
      #else
        #if TEMP_SENSOR_BED != 0
          MENU_ITEM(function, MSG_PREHEAT_1_N MSG_H1, lcd_preheat_m1_e0);
          MENU_ITEM(function, MSG_PREHEAT_1_END " " MSG_E1, lcd_preheat_m1_e0_only);
          MENU_ITEM(function, MSG_PREHEAT_1_N MSG_H2, lcd_preheat_m1_e1);
          MENU_ITEM(function, MSG_PREHEAT_1_END " " MSG_E2, lcd_preheat_m1_e1_only);
        #else
          MENU_ITEM(function, MSG_PREHEAT_1_N MSG_H1, lcd_preheat_m1_e0_only);
          MENU_ITEM(function, MSG_PREHEAT_1_N MSG_H2, lcd_preheat_m1_e1_only);
        #endif
        #if HOTENDS > 2
          #if TEMP_SENSOR_BED != 0
            MENU_ITEM(function, MSG_PREHEAT_1_N MSG_H3, lcd_preheat_m1_e2);
            MENU_ITEM(function, MSG_PREHEAT_1_END " " MSG_E3, lcd_preheat_m1_e2_only);
          #else
            MENU_ITEM(function, MSG_PREHEAT_1_N MSG_H3, lcd_preheat_m1_e2_only);
          #endif
          #if HOTENDS > 3
            #if TEMP_SENSOR_BED != 0
              MENU_ITEM(function, MSG_PREHEAT_1_N MSG_H4, lcd_preheat_m1_e3);
              MENU_ITEM(function, MSG_PREHEAT_1_END " " MSG_E4, lcd_preheat_m1_e3_only);
            #else
              MENU_ITEM(function, MSG_PREHEAT_1_N MSG_H4, lcd_preheat_m1_e3_only);
            #endif
            #if HOTENDS > 4
              #if TEMP_SENSOR_BED != 0
                MENU_ITEM(function, MSG_PREHEAT_1_N MSG_H5, lcd_preheat_m1_e4);
                MENU_ITEM(function, MSG_PREHEAT_1_END " " MSG_E5, lcd_preheat_m1_e4_only);
              #else
                MENU_ITEM(function, MSG_PREHEAT_1_N MSG_H5, lcd_preheat_m1_e4_only);
              #endif
            #endif // HOTENDS > 4
          #endif // HOTENDS > 3
        #endif // HOTENDS > 2
        MENU_ITEM(function, MSG_PREHEAT_1_ALL, lcd_preheat_m1_all);
      #endif // HOTENDS > 1
      #if TEMP_SENSOR_BED != 0
        MENU_ITEM(function, MSG_PREHEAT_1_BEDONLY, lcd_preheat_m1_bedonly);
      #endif
      END_MENU();
    }

    void lcd_preheat_m2_menu() {
      START_MENU();
      MENU_BACK(MSG_PREPARE);
      #if HOTENDS == 1
        #if TEMP_SENSOR_BED != 0
          MENU_ITEM(function, MSG_PREHEAT_2, lcd_preheat_m2_e0);
          MENU_ITEM(function, MSG_PREHEAT_2_END, lcd_preheat_m2_e0_only);
        #else
          MENU_ITEM(function, MSG_PREHEAT_2, lcd_preheat_m2_e0_only);
        #endif
      #else
        #if TEMP_SENSOR_BED != 0
          MENU_ITEM(function, MSG_PREHEAT_2_N MSG_H1, lcd_preheat_m2_e0);
          MENU_ITEM(function, MSG_PREHEAT_2_END " " MSG_E1, lcd_preheat_m2_e0_only);
          MENU_ITEM(function, MSG_PREHEAT_2_N MSG_H2, lcd_preheat_m2_e1);
          MENU_ITEM(function, MSG_PREHEAT_2_END " " MSG_E2, lcd_preheat_m2_e1_only);
        #else
          MENU_ITEM(function, MSG_PREHEAT_2_N MSG_H1, lcd_preheat_m2_e0_only);
          MENU_ITEM(function, MSG_PREHEAT_2_N MSG_H2, lcd_preheat_m2_e1_only);
        #endif
        #if HOTENDS > 2
          #if TEMP_SENSOR_BED != 0
            MENU_ITEM(function, MSG_PREHEAT_2_N MSG_H3, lcd_preheat_m2_e2);
            MENU_ITEM(function, MSG_PREHEAT_2_END " " MSG_E3, lcd_preheat_m2_e2_only);
          #else
            MENU_ITEM(function, MSG_PREHEAT_2_N MSG_H3, lcd_preheat_m2_e2_only);
          #endif
          #if HOTENDS > 3
            #if TEMP_SENSOR_BED != 0
              MENU_ITEM(function, MSG_PREHEAT_2_N MSG_H4, lcd_preheat_m2_e3);
              MENU_ITEM(function, MSG_PREHEAT_2_END " " MSG_E4, lcd_preheat_m2_e3_only);
            #else
              MENU_ITEM(function, MSG_PREHEAT_2_N MSG_H4, lcd_preheat_m2_e3_only);
            #endif
            #if HOTENDS > 4
              #if TEMP_SENSOR_BED != 0
                MENU_ITEM(function, MSG_PREHEAT_2_N MSG_H5, lcd_preheat_m2_e4);
                MENU_ITEM(function, MSG_PREHEAT_2_END " " MSG_E5, lcd_preheat_m2_e4_only);
              #else
                MENU_ITEM(function, MSG_PREHEAT_2_N MSG_H5, lcd_preheat_m2_e4_only);
              #endif
            #endif // HOTENDS > 4
          #endif // HOTENDS > 3
        #endif // HOTENDS > 2
        MENU_ITEM(function, MSG_PREHEAT_2_ALL, lcd_preheat_m2_all);
      #endif // HOTENDS > 1
      #if TEMP_SENSOR_BED != 0
        MENU_ITEM(function, MSG_PREHEAT_2_BEDONLY, lcd_preheat_m2_bedonly);
      #endif
      END_MENU();
    }

  #endif // TEMP_SENSOR_0 && (TEMP_SENSOR_1 || TEMP_SENSOR_2 || TEMP_SENSOR_3 || TEMP_SENSOR_4 || TEMP_SENSOR_BED)

  void lcd_cooldown() {
    #if FAN_COUNT > 0
      for (uint8_t i = 0; i < FAN_COUNT; i++) fanSpeeds[i] = 0;
    #endif
    thermalManager.disable_all_heaters();
    lcd_return_to_status();
  }

  #if ENABLED(SDSUPPORT) && ENABLED(MENU_ADDAUTOSTART)

    void lcd_autostart_sd() {
      card.autostart_index = 0;
      card.setroot();
      card.checkautostart(true);
    }

  #endif

  #if ENABLED(EEPROM_SETTINGS)
    static void lcd_store_settings()   { lcd_completion_feedback(settings.save()); }
    static void lcd_load_settings()    { lcd_completion_feedback(settings.load()); }
  #endif

  #if HAS_BED_PROBE && DISABLED(BABYSTEP_ZPROBE_OFFSET)
    static void lcd_refresh_zprobe_zoffset() { refresh_zprobe_zoffset(); }
  #endif

#if ENABLED(LCD_BED_LEVELING)

    /**
     *
     * "Prepare" > "Level Bed" handlers
     *
     */

    static uint8_t manual_probe_index;

    // LCD probed points are from defaults
    constexpr uint8_t total_probe_points = (
      #if ENABLED(AUTO_BED_LEVELING_3POINT)
        3
      #elif ABL_GRID || ENABLED(MESH_BED_LEVELING)
        GRID_MAX_POINTS
      #endif
    );

    //
    // Raise Z to the "manual probe height"
    // Don't return until done.
    // ** This blocks the command queue! **
    //
    void _lcd_after_probing() {
      #if MANUAL_PROBE_HEIGHT > 0
        line_to_z(LOGICAL_Z_POSITION(Z_MIN_POS) + MANUAL_PROBE_HEIGHT);
      #endif
      // Display "Done" screen and wait for moves to complete
      #if MANUAL_PROBE_HEIGHT > 0 || ENABLED(MESH_BED_LEVELING)
        lcd_synchronize(PSTR(MSG_LEVEL_BED_DONE));
      #endif
      lcd_goto_previous_menu();
      lcd_completion_feedback();
      defer_return_to_status = false;
      //LCD_MESSAGEPGM(MSG_LEVEL_BED_DONE);
    }

    #if ENABLED(MESH_BED_LEVELING)

      // Utility to go to the next mesh point
      inline void _manual_probe_goto_xy(float x, float y) {
        #if MANUAL_PROBE_HEIGHT > 0
          line_to_z(LOGICAL_Z_POSITION(Z_MIN_POS) + MANUAL_PROBE_HEIGHT);
        #endif
        current_position[X_AXIS] = LOGICAL_X_POSITION(x);
        current_position[Y_AXIS] = LOGICAL_Y_POSITION(y);
        planner.buffer_line_kinematic(current_position, MMM_TO_MMS(XY_PROBE_SPEED), active_extruder);
        #if MANUAL_PROBE_HEIGHT > 0
          line_to_z(LOGICAL_Z_POSITION(Z_MIN_POS));
        #endif
        lcd_synchronize();
      }

    #elif ENABLED(PROBE_MANUALLY)

      bool lcd_wait_for_move;

      //
      // Bed leveling is done. Wait for G29 to complete.
      // A flag is used so that this can release control
      // and allow the command queue to be processed.
      //
      void _lcd_level_bed_done() {
        if (!lcd_wait_for_move) _lcd_after_probing();
        if (lcdDrawUpdate) lcd_implementation_drawedit(PSTR(MSG_LEVEL_BED_DONE));
        lcdDrawUpdate = LCDVIEW_CALL_REDRAW_NEXT;
      }

    #endif

    void _lcd_level_goto_next_point();

    /**
     * Step 7: Get the Z coordinate, click goes to the next point or exits
     */
    void _lcd_level_bed_get_z() {
      ENCODER_DIRECTION_NORMAL();

      if (lcd_clicked) {

        //
        // Save the current Z position
        //

        #if ENABLED(MESH_BED_LEVELING)

          //
          // MBL records the position but doesn't move to the next one
          //

          mbl.set_zigzag_z(manual_probe_index, current_position[Z_AXIS]);

        #endif

        // If done...
        if (++manual_probe_index >= total_probe_points) {

          #if ENABLED(PROBE_MANUALLY)

            //
            // The last G29 will record and enable but not move.
            //
            lcd_wait_for_move = true;
            enqueue_and_echo_commands_P(PSTR("G29 V1"));
            lcd_goto_screen(_lcd_level_bed_done);

          #elif ENABLED(MESH_BED_LEVELING)

            _lcd_after_probing();

            mbl.set_has_mesh(true);
            mesh_probing_done();

          #endif

        }
        else {
          // MESH_BED_LEVELING: Z already stored, just move
          //    PROBE_MANUALLY: Send G29 to record Z, then move
          _lcd_level_goto_next_point();
        }

        return;
      }

      //
      // Encoder knob or keypad buttons adjust the Z position
      //
      if (encoderPosition) {
        refresh_cmd_timeout();
        const float z = current_position[Z_AXIS] + float((int32_t)encoderPosition) * (MBL_Z_STEP);
        line_to_z(constrain(z, -(LCD_PROBE_Z_RANGE) * 0.5, (LCD_PROBE_Z_RANGE) * 0.5));
        lcdDrawUpdate = LCDVIEW_CALL_REDRAW_NEXT;
        encoderPosition = 0;
      }

      //
      // Draw on first display, then only on Z change
      //
      if (lcdDrawUpdate) {
        const float v = current_position[Z_AXIS];
        lcd_implementation_drawedit(PSTR(MSG_MOVE_Z), ftostr43sign(v + (v < 0 ? -0.0001 : 0.0001), '+'));
      }
    }

    /**
     * Step 6: Display "Next point: 1 / 9" while waiting for move to finish
     */

    void _lcd_level_bed_moving() {
      if (lcdDrawUpdate) {
        char msg[10];
        sprintf_P(msg, PSTR("%i / %u"), (int)(manual_probe_index + 1), total_probe_points);
        lcd_implementation_drawedit(PSTR(MSG_LEVEL_BED_NEXT_POINT), msg);
      }
      lcdDrawUpdate = LCDVIEW_CALL_NO_REDRAW;
      #if ENABLED(PROBE_MANUALLY)
        if (!lcd_wait_for_move) lcd_goto_screen(_lcd_level_bed_get_z);
      #endif
    }

    /**
     * Step 5: Initiate a move to the next point
     */
    void _lcd_level_goto_next_point() {

      // Set the menu to display ahead of blocking call
      lcd_goto_screen(_lcd_level_bed_moving);

      #if ENABLED(MESH_BED_LEVELING)

        int8_t px, py;
        mbl.zigzag(manual_probe_index, px, py);

        // Controls the loop until the move is done
        _manual_probe_goto_xy(
          LOGICAL_X_POSITION(mbl.index_to_xpos[px]),
          LOGICAL_Y_POSITION(mbl.index_to_ypos[py])
        );

        // After the blocking function returns, change menus
        lcd_goto_screen(_lcd_level_bed_get_z);

      #elif ENABLED(PROBE_MANUALLY)

        // G29 Records Z, moves, and signals when it pauses
        lcd_wait_for_move = true;
        enqueue_and_echo_commands_P(PSTR("G29 V1"));

      #endif
    }

    /**
     * Step 4: Display "Click to Begin", wait for click
     *         Move to the first probe position
     */
    void _lcd_level_bed_homing_done() {
      if (lcdDrawUpdate) lcd_implementation_drawedit(PSTR(MSG_LEVEL_BED_WAITING));
      if (lcd_clicked) {
        manual_probe_index = 0;
        _lcd_level_goto_next_point();
      }
    }

    /**
     * Step 3: Display "Homing XYZ" - Wait for homing to finish
     */
    void _lcd_level_bed_homing() {
      if (lcdDrawUpdate) lcd_implementation_drawedit(PSTR(MSG_LEVEL_BED_HOMING), NULL);
      lcdDrawUpdate = LCDVIEW_CALL_NO_REDRAW;
      if (axis_homed[X_AXIS] && axis_homed[Y_AXIS] && axis_homed[Z_AXIS])
        lcd_goto_screen(_lcd_level_bed_homing_done);
    }

    #if ENABLED(PROBE_MANUALLY)
      extern bool g29_in_progress;
    #endif

    /**
     * Step 2: Continue Bed Leveling...
     */
    void _lcd_level_bed_continue() {
      defer_return_to_status = true;
      axis_homed[X_AXIS] = axis_homed[Y_AXIS] = axis_homed[Z_AXIS] = false;
      lcd_goto_screen(_lcd_level_bed_homing);
      enqueue_and_echo_commands_P(PSTR("G28"));
    }

    static bool _level_state;
    void _lcd_toggle_bed_leveling() { set_bed_leveling_enabled(_level_state); }

    #if ENABLED(ENABLE_LEVELING_FADE_HEIGHT)
      void _lcd_set_z_fade_height() { set_z_fade_height(planner.z_fade_height); }
    #endif

    /**
     * Step 1: Bed Level entry-point
     *  - Cancel
     *  - Auto Home       (if homing needed)
     *  - Leveling On/Off (if data exists, and homed)
     *  - Level Bed >
     *  - Fade Height     (Req: ENABLE_LEVELING_FADE_HEIGHT)
     *  - Mesh Z Offset   (Req: MESH_BED_LEVELING)
     *  - Z Probe Offset  (Req: HAS_BED_PROBE, Opt: BABYSTEP_ZPROBE_OFFSET)
     *  - Load Settings   (Req: EEPROM_SETTINGS)
     *  - Save Settings   (Req: EEPROM_SETTINGS)
     */
    void lcd_bed_leveling() {
      START_MENU();
      MENU_BACK(MSG_PREPARE);

      if (!(axis_known_position[X_AXIS] && axis_known_position[Y_AXIS] && axis_known_position[Z_AXIS]))
        MENU_ITEM(gcode, MSG_AUTO_HOME, PSTR("G28"));
      else if (leveling_is_valid()) {
        _level_state = leveling_is_active();
        MENU_ITEM_EDIT_CALLBACK(bool, MSG_BED_LEVELING, &_level_state, _lcd_toggle_bed_leveling);
      }

      #if ENABLED(ENABLE_LEVELING_FADE_HEIGHT)
        set_z_fade_height(planner.z_fade_height);
        MENU_MULTIPLIER_ITEM_EDIT_CALLBACK(float62, MSG_Z_FADE_HEIGHT, &planner.z_fade_height, 0.0, 100.0, _lcd_set_z_fade_height);
      #endif

      //
      // MBL Z Offset
      //
      #if ENABLED(MESH_BED_LEVELING)
        MENU_ITEM_EDIT(float43, MSG_BED_Z, &mbl.z_offset, -1, 1);
      #endif

      #if ENABLED(BABYSTEP_ZPROBE_OFFSET)
        MENU_ITEM(submenu, MSG_ZPROBE_ZOFFSET, lcd_babystep_zoffset);
      #elif HAS_BED_PROBE
        MENU_ITEM_EDIT_CALLBACK(float32, MSG_ZPROBE_ZOFFSET, &zprobe_zoffset, Z_PROBE_OFFSET_RANGE_MIN, Z_PROBE_OFFSET_RANGE_MAX, lcd_refresh_zprobe_zoffset);
      #endif

      MENU_ITEM(submenu, MSG_LEVEL_BED, _lcd_level_bed_continue);

      #if ENABLED(EEPROM_SETTINGS)
        MENU_ITEM(function, MSG_LOAD_EEPROM, lcd_load_settings);
        MENU_ITEM(function, MSG_STORE_EEPROM, lcd_store_settings);
      #endif
      END_MENU();
    }

  #elif ENABLED(AUTO_BED_LEVELING_UBL)

    void _lcd_ubl_level_bed();

    static int ubl_storage_slot = 0,
               custom_bed_temp = 50,
               custom_hotend_temp = 190,
               side_points = 3,
               ubl_fillin_amount = 5,
               ubl_height_amount = 1,
               n_edit_pts = 1,
               x_plot = 0,
               y_plot = 0;

    /**
     * UBL Build Custom Mesh Command
     */
    void _lcd_ubl_build_custom_mesh() {
      char UBL_LCD_GCODE[20];
      enqueue_and_echo_commands_P(PSTR("G28"));
      #if HAS_TEMP_BED
        sprintf_P(UBL_LCD_GCODE, PSTR("M190 S%i"), custom_bed_temp);
        enqueue_and_echo_command(UBL_LCD_GCODE);
      #endif
      sprintf_P(UBL_LCD_GCODE, PSTR("M109 S%i"), custom_hotend_temp);
      enqueue_and_echo_command(UBL_LCD_GCODE);
      enqueue_and_echo_commands_P(PSTR("G29 P1"));
    }

    /**
     * UBL Custom Mesh submenu
     */
    void _lcd_ubl_custom_mesh() {
      START_MENU();
      MENU_BACK(MSG_UBL_BUILD_MESH_MENU);
      MENU_ITEM_EDIT(int3, MSG_UBL_CUSTOM_HOTEND_TEMP, &custom_hotend_temp, EXTRUDE_MINTEMP, (HEATER_0_MAXTEMP - 10));
      #if HAS_TEMP_BED
        MENU_ITEM_EDIT(int3, MSG_UBL_CUSTOM_BED_TEMP, &custom_bed_temp, BED_MINTEMP, (BED_MAXTEMP - 5));
      #endif
      MENU_ITEM(function, MSG_UBL_BUILD_CUSTOM_MESH, _lcd_ubl_build_custom_mesh);
      END_MENU();
    }

    /**
     * UBL Adjust Mesh Height Command
     */
    void _lcd_ubl_adjust_height_cmd() {
      char UBL_LCD_GCODE[16];
      const int ind = ubl_height_amount < 0 ? 6 : 7;
      strcpy_P(UBL_LCD_GCODE, PSTR("G29 P6-"));
      sprintf_P(&UBL_LCD_GCODE[ind], PSTR(".%i"), abs(ubl_height_amount));
      enqueue_and_echo_command(UBL_LCD_GCODE);
    }

    /**
     * UBL Adjust Mesh Height submenu
     */
    void _lcd_ubl_height_adjust_menu() {
      START_MENU();
      MENU_BACK(MSG_UBL_EDIT_MESH_MENU);
      MENU_ITEM_EDIT(int3, MSG_UBL_MESH_HEIGHT_AMOUNT, &ubl_height_amount, -9, 9);
      MENU_ITEM(function, MSG_UBL_MESH_HEIGHT_ADJUST, _lcd_ubl_adjust_height_cmd);
      MENU_ITEM(function, MSG_WATCH, lcd_return_to_status);
      END_MENU();
    }

    /**
     * UBL Edit Mesh submenu
     */
    void _lcd_ubl_edit_mesh() {
      START_MENU();
      MENU_BACK(MSG_UBL_TOOLS);
      MENU_ITEM(gcode, MSG_UBL_FINE_TUNE_ALL, PSTR("G29 P4 R999 T"));
      MENU_ITEM(gcode, MSG_UBL_FINE_TUNE_CLOSEST, PSTR("G29 P4 T"));
      MENU_ITEM(submenu, MSG_UBL_MESH_HEIGHT_ADJUST, _lcd_ubl_height_adjust_menu);
      MENU_ITEM(function, MSG_WATCH, lcd_return_to_status);
      END_MENU();
    }

    /**
     * UBL Validate Custom Mesh Command
     */
    void _lcd_ubl_validate_custom_mesh() {
      char UBL_LCD_GCODE[24];
      const int temp =
        #if HAS_TEMP_BED
          custom_bed_temp
        #else
          0
        #endif
      ;
      sprintf_P(UBL_LCD_GCODE, PSTR("G28\nG26 C B%i H%i P"), temp, custom_hotend_temp);
      enqueue_and_echo_command(UBL_LCD_GCODE);
    }

    /**
     * UBL Validate Mesh submenu
     */
    void _lcd_ubl_validate_mesh() {
      START_MENU();
      MENU_BACK(MSG_UBL_TOOLS);
      #if HAS_TEMP_BED
        MENU_ITEM(gcode, MSG_UBL_VALIDATE_PLA_MESH, PSTR("G28\nG26 C B" STRINGIFY(PREHEAT_1_TEMP_BED) " H" STRINGIFY(PREHEAT_1_TEMP_HOTEND) " P"));
        MENU_ITEM(gcode, MSG_UBL_VALIDATE_ABS_MESH, PSTR("G28\nG26 C B" STRINGIFY(PREHEAT_2_TEMP_BED) " H" STRINGIFY(PREHEAT_2_TEMP_HOTEND) " P"));
      #else
        MENU_ITEM(gcode, MSG_UBL_VALIDATE_PLA_MESH, PSTR("G28\nG26 C B0 H" STRINGIFY(PREHEAT_1_TEMP_HOTEND) " P"));
        MENU_ITEM(gcode, MSG_UBL_VALIDATE_ABS_MESH, PSTR("G28\nG26 C B0 H" STRINGIFY(PREHEAT_2_TEMP_HOTEND) " P"));
      #endif
      MENU_ITEM(function, MSG_UBL_VALIDATE_CUSTOM_MESH, _lcd_ubl_validate_custom_mesh);
      MENU_ITEM(function, MSG_WATCH, lcd_return_to_status);
      END_MENU();
    }

    /**
     * UBL Grid Leveling Command
     */
    void _lcd_ubl_grid_level_cmd() {
      char UBL_LCD_GCODE[10];
      sprintf_P(UBL_LCD_GCODE, PSTR("G29 J%i"), side_points);
      enqueue_and_echo_command(UBL_LCD_GCODE);
    }

    /**
     * UBL Grid Leveling submenu
     */
    void _lcd_ubl_grid_level() {
      START_MENU();
      MENU_BACK(MSG_UBL_TOOLS);
      MENU_ITEM_EDIT(int3, MSG_UBL_SIDE_POINTS, &side_points, 2, 6);
      MENU_ITEM(function, MSG_UBL_MESH_LEVEL, _lcd_ubl_grid_level_cmd);
      END_MENU();
    }

    /**
     * UBL Mesh Leveling submenu
     */
    void _lcd_ubl_mesh_leveling() {
      START_MENU();
      MENU_BACK(MSG_UBL_TOOLS);
      MENU_ITEM(gcode, MSG_UBL_3POINT_MESH_LEVELING, PSTR("G29 J0"));
      MENU_ITEM(submenu, MSG_UBL_GRID_MESH_LEVELING, _lcd_ubl_grid_level);
      MENU_ITEM(function, MSG_WATCH, lcd_return_to_status);
      END_MENU();
    }

    /**
     * UBL Fill-in Amount Mesh Command
     */
    void _lcd_ubl_fillin_amount_cmd() {
      char UBL_LCD_GCODE[16];
      sprintf_P(UBL_LCD_GCODE, PSTR("G29 P3 R C.%i"), ubl_fillin_amount);
      enqueue_and_echo_command(UBL_LCD_GCODE);
    }

    /**
     * UBL Smart Fill-in Command
     */
    void _lcd_ubl_smart_fillin_cmd() {
      char UBL_LCD_GCODE[12];
      sprintf_P(UBL_LCD_GCODE, PSTR("G29 P3 T0"));
      enqueue_and_echo_command(UBL_LCD_GCODE);
    }

    /**
     * UBL Fill-in Mesh submenu
     */
    void _lcd_ubl_fillin_menu() {
      START_MENU();
      MENU_BACK(MSG_UBL_BUILD_MESH_MENU);
      MENU_ITEM_EDIT(int3, MSG_UBL_FILLIN_AMOUNT, &ubl_fillin_amount, 0, 9);
      MENU_ITEM(function, MSG_UBL_FILLIN_MESH, _lcd_ubl_fillin_amount_cmd);
      MENU_ITEM(function, MSG_UBL_SMART_FILLIN, _lcd_ubl_smart_fillin_cmd);
      MENU_ITEM(gcode, MSG_UBL_MANUAL_FILLIN, PSTR("G29 P2 B T0"));
      MENU_ITEM(function, MSG_WATCH, lcd_return_to_status);
      END_MENU();
    }

    void _lcd_ubl_invalidate() {
      ubl.invalidate();
      SERIAL_PROTOCOLLNPGM("Mesh invalidated.");
    }

    /**
     * UBL Build Mesh submenu
     */
    void _lcd_ubl_build_mesh() {
      START_MENU();
      MENU_BACK(MSG_UBL_TOOLS);
      #if HAS_TEMP_BED
        MENU_ITEM(gcode, MSG_UBL_BUILD_PLA_MESH, PSTR(
          "G28\n"
          "M190 S" STRINGIFY(PREHEAT_1_TEMP_BED) "\n"
          "M109 S" STRINGIFY(PREHEAT_1_TEMP_HOTEND) "\n"
          "G29 P1\n"
          "M104 S0\n"
          "M140 S0"
        ));
        MENU_ITEM(gcode, MSG_UBL_BUILD_ABS_MESH, PSTR(
          "G28\n"
          "M190 S" STRINGIFY(PREHEAT_2_TEMP_BED) "\n"
          "M109 S" STRINGIFY(PREHEAT_2_TEMP_HOTEND) "\n"
          "G29 P1\n"
          "M104 S0\n"
          "M140 S0"
        ));
      #else
        MENU_ITEM(gcode, MSG_UBL_BUILD_PLA_MESH, PSTR(
          "G28\n"
          "M109 S" STRINGIFY(PREHEAT_1_TEMP_HOTEND) "\n"
          "G29 P1\n"
          "M104 S0"
        ));
        MENU_ITEM(gcode, MSG_UBL_BUILD_ABS_MESH, PSTR(
          "G28\n"
          "M109 S" STRINGIFY(PREHEAT_2_TEMP_HOTEND) "\n"
          "G29 P1\n"
          "M104 S0"
        ));
      #endif
      MENU_ITEM(submenu, MSG_UBL_BUILD_CUSTOM_MESH, _lcd_ubl_custom_mesh);
      MENU_ITEM(gcode, MSG_UBL_BUILD_COLD_MESH, PSTR("G28\nG29 P1"));
      MENU_ITEM(submenu, MSG_UBL_FILLIN_MESH, _lcd_ubl_fillin_menu);
      MENU_ITEM(gcode, MSG_UBL_CONTINUE_MESH, PSTR("G29 P1 C"));
      MENU_ITEM(function, MSG_UBL_INVALIDATE_ALL, _lcd_ubl_invalidate);
      MENU_ITEM(gcode, MSG_UBL_INVALIDATE_CLOSEST, PSTR("G29 I"));
      MENU_ITEM(function, MSG_WATCH, lcd_return_to_status);
      END_MENU();
    }

    /**
     * UBL Load Mesh Command
     */
    void _lcd_ubl_load_mesh_cmd() {
      char UBL_LCD_GCODE[8];
      sprintf_P(UBL_LCD_GCODE, PSTR("G29 L%i"), ubl_storage_slot);
      enqueue_and_echo_command(UBL_LCD_GCODE);
    }

    /**
     * UBL Save Mesh Command
     */
    void _lcd_ubl_save_mesh_cmd() {
      char UBL_LCD_GCODE[8];
      sprintf_P(UBL_LCD_GCODE, PSTR("G29 S%i"), ubl_storage_slot);
      enqueue_and_echo_command(UBL_LCD_GCODE);
    }

    /**
     * UBL Mesh Storage submenu
     */
    void _lcd_ubl_storage_mesh() {
      START_MENU();
      MENU_BACK(MSG_UBL_LEVEL_BED);
      MENU_ITEM_EDIT(int3, MSG_UBL_STORAGE_SLOT, &ubl_storage_slot, 0, 9);
      MENU_ITEM(function, MSG_UBL_LOAD_MESH, _lcd_ubl_load_mesh_cmd);
      MENU_ITEM(function, MSG_UBL_SAVE_MESH, _lcd_ubl_save_mesh_cmd);
      END_MENU();
    }

    /**
     * UBL LCD "radar" map homing
     */
    void _lcd_ubl_output_map_lcd();

    void _lcd_ubl_map_homing() {
      if (lcdDrawUpdate) lcd_implementation_drawedit(PSTR(MSG_LEVEL_BED_HOMING), NULL);
      lcdDrawUpdate = LCDVIEW_CALL_NO_REDRAW;
      if (axis_homed[X_AXIS] && axis_homed[Y_AXIS] && axis_homed[Z_AXIS])
        lcd_goto_screen(_lcd_ubl_output_map_lcd);
    }

    /**
     * UBL LCD "radar" map point editing
     */
    void _lcd_ubl_map_lcd_edit_cmd() {
      char ubl_lcd_gcode [50], str[10], str2[10];

      ubl_lcd_map_control = true; // Used for returning to the map screen

      dtostrf(pgm_read_float(&ubl._mesh_index_to_xpos[x_plot]), 0, 2, str);
      dtostrf(pgm_read_float(&ubl._mesh_index_to_ypos[y_plot]), 0, 2, str2);
      snprintf_P(ubl_lcd_gcode, sizeof(ubl_lcd_gcode), PSTR("G29 P4 X%s Y%s R%i"), str, str2, n_edit_pts);
      enqueue_and_echo_command(ubl_lcd_gcode);
    }

<<<<<<< HEAD
=======
  #if ENABLED(DOGLCD)

    /**
     * UBL LCD "radar" map data
     */
    #define MAP_UPPER_LEFT_CORNER_X 35  // These probably should be moved to the .h file  But for now,
    #define MAP_UPPER_LEFT_CORNER_Y 8   // it is easier to play with things having them here
    #define MAP_MAX_PIXELS_X        53
    #define MAP_MAX_PIXELS_Y        49

    void _lcd_ubl_plot_drawing_prep() {
      uint8_t i, j, x_offset, y_offset, x_map_pixels, y_map_pixels,
              pixels_per_X_mesh_pnt, pixels_per_Y_mesh_pnt, inverted_y;

      /*********************************************************/
      /************ Scale the box pixels appropriately *********/
      /*********************************************************/
      x_map_pixels = ((MAP_MAX_PIXELS_X - 4) / (GRID_MAX_POINTS_X)) * (GRID_MAX_POINTS_X);
      y_map_pixels = ((MAP_MAX_PIXELS_Y - 4) / (GRID_MAX_POINTS_Y)) * (GRID_MAX_POINTS_Y);

      pixels_per_X_mesh_pnt = x_map_pixels / (GRID_MAX_POINTS_X);
      pixels_per_Y_mesh_pnt = y_map_pixels / (GRID_MAX_POINTS_Y);

      x_offset = MAP_UPPER_LEFT_CORNER_X + 1 + (MAP_MAX_PIXELS_X - x_map_pixels - 2) / 2;
      y_offset = MAP_UPPER_LEFT_CORNER_Y + 1 + (MAP_MAX_PIXELS_Y - y_map_pixels - 2) / 2;

      /*********************************************************/
      /************ Clear the Mesh Map Box**********************/
      /*********************************************************/

      u8g.setColorIndex(1);  // First draw the bigger box in White so we have a border around the mesh map box
      u8g.drawBox(x_offset - 2, y_offset - 2, x_map_pixels + 4, y_map_pixels + 4);

      u8g.setColorIndex(0);  // Now actually clear the mesh map box
      u8g.drawBox(x_offset, y_offset, x_map_pixels, y_map_pixels);

      /*********************************************************/
      /************ Display Mesh Point Locations ***************/
      /*********************************************************/

      u8g.setColorIndex(1);
      for (i = 0; i < GRID_MAX_POINTS_X; i++) {
        for (j = 0; j < GRID_MAX_POINTS_Y; j++) {
          u8g.drawBox(x_offset + i * pixels_per_X_mesh_pnt + pixels_per_X_mesh_pnt / 2,
                      y_offset + j * pixels_per_Y_mesh_pnt + pixels_per_Y_mesh_pnt / 2, 1, 1);
        }
      }

      /*********************************************************/
      /************ Fill in the Specified Mesh Point ***********/
      /*********************************************************/

      inverted_y = GRID_MAX_POINTS_Y - y_plot - 1;    // The origin is typically in the lower right corner.  We need to
                                                      // invert the Y to get it to plot in the right location.
      u8g.drawBox(x_offset + x_plot * pixels_per_X_mesh_pnt, y_offset + inverted_y * pixels_per_Y_mesh_pnt,
                    pixels_per_X_mesh_pnt, pixels_per_Y_mesh_pnt);

      /*********************************************************/
      /************** Put Relevent Text on Display *************/
      /*********************************************************/

      // Show X and Y positions at top of screen
      u8g.setColorIndex(1);
      u8g.setPrintPos(5, 7);
      lcd_print("X:");
      lcd_print(ftostr32(LOGICAL_X_POSITION(pgm_read_float(&ubl._mesh_index_to_xpos[x_plot]))));
      u8g.setPrintPos(74, 7);
      lcd_print("Y:");
      lcd_print(ftostr32(LOGICAL_Y_POSITION(pgm_read_float(&ubl._mesh_index_to_ypos[y_plot]))));

      // Print plot position
      u8g.setPrintPos(5, 64);
      lcd_print('(');
      u8g.print(x_plot);
      lcd_print(',');
      u8g.print(y_plot);
      lcd_print(')');

      // Show the location value
      u8g.setPrintPos(74, 64);
      lcd_print("Z:");
      if (!isnan(ubl.z_values[x_plot][y_plot])) {
        lcd_print(ftostr43sign(ubl.z_values[x_plot][y_plot]));
      }
      else {
        lcd_print(" -----");
      }
    }

  #endif // DOGLCD

>>>>>>> 2e1b7d3a
    /**
     * UBL LCD Map Movement
     */
    void ubl_map_move_to_xy() {
      current_position[X_AXIS] = LOGICAL_X_POSITION(pgm_read_float(&ubl._mesh_index_to_xpos[x_plot]));
      current_position[Y_AXIS] = LOGICAL_Y_POSITION(pgm_read_float(&ubl._mesh_index_to_ypos[y_plot]));
      planner.buffer_line_kinematic(current_position, MMM_TO_MMS(XY_PROBE_SPEED), active_extruder);
    }

    /**
     * UBL LCD "radar" map
     */
    void set_current_from_steppers_for_axis(const AxisEnum axis);
    void sync_plan_position();

    void _lcd_ubl_output_map_lcd() {
      static int16_t step_scaler = 0;
      int32_t signed_enc_pos;

      defer_return_to_status = true;

      if (axis_known_position[X_AXIS] && axis_known_position[Y_AXIS] && axis_known_position[Z_AXIS]) {

        if (lcd_clicked) { return _lcd_ubl_map_lcd_edit_cmd(); }
        ENCODER_DIRECTION_NORMAL();

        if (encoderPosition) {
          signed_enc_pos = (int32_t)encoderPosition;
          step_scaler += signed_enc_pos;
          x_plot += step_scaler / (ENCODER_STEPS_PER_MENU_ITEM);
          if (abs(step_scaler) >= ENCODER_STEPS_PER_MENU_ITEM)
            step_scaler = 0;
          refresh_cmd_timeout();

          lcdDrawUpdate = LCDVIEW_REDRAW_NOW;
        }

        encoderPosition = 0;

        // Encoder to the right (++)
        if (x_plot >= GRID_MAX_POINTS_X) { x_plot = 0; y_plot++; }
        if (y_plot >= GRID_MAX_POINTS_Y) y_plot = 0;

        // Encoder to the left (--)
        if (x_plot <= GRID_MAX_POINTS_X - (GRID_MAX_POINTS_X + 1)) { x_plot = GRID_MAX_POINTS_X - 1; y_plot--; }
        if (y_plot <= GRID_MAX_POINTS_Y - (GRID_MAX_POINTS_Y + 1)) y_plot = GRID_MAX_POINTS_Y - 1;

        // Prevent underrun/overrun of plot numbers
        x_plot = constrain(x_plot, GRID_MAX_POINTS_X - (GRID_MAX_POINTS_X + 1), GRID_MAX_POINTS_X + 1);
        y_plot = constrain(y_plot, GRID_MAX_POINTS_Y - (GRID_MAX_POINTS_Y + 1), GRID_MAX_POINTS_Y + 1);

        // Determine number of points to edit
        #if IS_KINEMATIC
          n_edit_pts = 9; //TODO: Delta accessible edit points
        #else
          if (x_plot < 1 || x_plot >= GRID_MAX_POINTS_X - 1)
            if (y_plot < 1 || y_plot >= GRID_MAX_POINTS_Y - 1) n_edit_pts = 4; // Corners
            else n_edit_pts = 6;
          else if (y_plot < 1 || y_plot >= GRID_MAX_POINTS_Y - 1) n_edit_pts = 6; // Edges
          else n_edit_pts = 9; // Field
        #endif

        if (lcdDrawUpdate) {
          #if ENABLED(DOGLCD)
            _lcd_ubl_plot_DOGLCD(x_plot, y_plot);
          #else
            _lcd_ubl_plot_HD44780(x_plot, y_plot);
          #endif

          ubl_map_move_to_xy(); // Move to current location

          if (planner.movesplanned() > 1) { // if the nozzle is moving, cancel the move.  There is a new location
            #define ENABLE_STEPPER_DRIVER_INTERRUPT()  SBI(TIMSK1, OCIE1A)
            #define DISABLE_STEPPER_DRIVER_INTERRUPT() CBI(TIMSK1, OCIE1A)
            DISABLE_STEPPER_DRIVER_INTERRUPT();
            while (planner.blocks_queued()) planner.discard_current_block();
            stepper.current_block = NULL;
            planner.clear_block_buffer_runtime();
            ENABLE_STEPPER_DRIVER_INTERRUPT();
            set_current_from_steppers_for_axis(ALL_AXES);
            sync_plan_position();
            ubl_map_move_to_xy(); // Move to new location
          }
        }
        safe_delay(10);
      }
      else lcd_goto_screen(_lcd_ubl_map_homing);
    }

    /**
     * UBL Homing before LCD map
     */
    void _lcd_ubl_output_map_lcd_cmd() {
      if (!(axis_known_position[X_AXIS] && axis_known_position[Y_AXIS] && axis_known_position[Z_AXIS]))
        enqueue_and_echo_commands_P(PSTR("G28"));
      lcd_goto_screen(_lcd_ubl_map_homing);
    }

    /**
     * UBL Output map submenu
     */
    void _lcd_ubl_output_map() {
      START_MENU();
      MENU_BACK(MSG_UBL_LEVEL_BED);
      MENU_ITEM(gcode, MSG_UBL_OUTPUT_MAP_HOST, PSTR("G29 T0"));
      MENU_ITEM(gcode, MSG_UBL_OUTPUT_MAP_CSV, PSTR("G29 T1"));
      MENU_ITEM(gcode, MSG_UBL_OUTPUT_MAP_BACKUP, PSTR("G29 S-1"));
      MENU_ITEM(function, MSG_UBL_OUTPUT_MAP, _lcd_ubl_output_map_lcd_cmd);
      END_MENU();
    }

    /**
     * UBL Tools submenu
     */
    void _lcd_ubl_tools_menu() {
      START_MENU();
      MENU_BACK(MSG_UBL_LEVEL_BED);
      MENU_ITEM(submenu, MSG_UBL_BUILD_MESH_MENU, _lcd_ubl_build_mesh);
      MENU_ITEM(submenu, MSG_UBL_VALIDATE_MESH_MENU, _lcd_ubl_validate_mesh);
      MENU_ITEM(submenu, MSG_UBL_EDIT_MESH_MENU, _lcd_ubl_edit_mesh);
      MENU_ITEM(submenu, MSG_UBL_MESH_LEVELING, _lcd_ubl_mesh_leveling);
      END_MENU();
    }

    /**
     * UBL System submenu
     *
     *  Prepare
     * - Unified Bed Leveling
     *   - Manually Build Mesh
     *   - Activate UBL
     *   - Deactivate UBL
     *   - Mesh Storage
     *       Memory Slot:
     *       Load Bed Mesh
     *       Save Bed Mesh
     *   - Output Map
     *       Topography to Host
     *       CSV for Spreadsheet
     *       Mesh Output Backup
     *       Output to LCD Grid
     *   - UBL Tools
     *     - Build Mesh
     *         Build PLA Mesh
     *         Build ABS Mesh
     *       - Build Custom Mesh
     *           Hotend Temp:
     *           Bed Temp:
     *           Build Custom Mesh
     *         Info Screen
     *       - Build Cold Mesh
     *       - Fill-in Mesh
     *           Fill-in Mesh
     *           Smart Fill-in
     *           Manual Fill-in
     *           Info Screen
     *         Continue Bed Mesh
     *         Invalidate All
     *         Invalidate Closest
     *     - Validate Mesh
     *         PLA Mesh Validation
     *         ABS Mesh Validation
     *       - Custom Mesh Validation
     *           Hotend Temp:
     *           Bed Temp:
     *           Validate Mesh
     *         Info Screen
     *     - Edit Mesh
     *         Fine Tune All
     *         Fine Tune Closest
     *       - Adjust Mesh Height
     *           Height Amount:
     *           Adjust Mesh Height
     *         Info Screen
     *     - Mesh Leveling
     *         3-Point Mesh Leveling
     *       - Grid Mesh Leveling
     *           Side points:
     *           Level Mesh
     *         Info Screen
     *   - Output UBL Info
     */

    void _lcd_ubl_level_bed() {
      START_MENU();
      MENU_BACK(MSG_PREPARE);
      MENU_ITEM(gcode, MSG_UBL_MANUAL_MESH, PSTR("G29 I999\nG29 P2 B T0"));
      MENU_ITEM(gcode, MSG_UBL_ACTIVATE_MESH, PSTR("G29 A"));
      MENU_ITEM(gcode, MSG_UBL_DEACTIVATE_MESH, PSTR("G29 D"));
      MENU_ITEM(submenu, MSG_UBL_STORAGE_MESH_MENU, _lcd_ubl_storage_mesh);
      MENU_ITEM(submenu, MSG_UBL_OUTPUT_MAP, _lcd_ubl_output_map);
      MENU_ITEM(submenu, MSG_UBL_TOOLS, _lcd_ubl_tools_menu);
      MENU_ITEM(gcode, MSG_UBL_INFO_UBL, PSTR("G29 W"));
      END_MENU();
    }

  #endif // AUTO_BED_LEVELING_UBL

  /**
   *
   * "Prepare" submenu
   *
   */

  void lcd_prepare_menu() {
    START_MENU();

    //
    // ^ Main
    //
    MENU_BACK(MSG_MAIN);

    //
    // Move Axis
    //
    #if ENABLED(DELTA)
      if (axis_homed[Z_AXIS])
    #endif
        MENU_ITEM(submenu, MSG_MOVE_AXIS, lcd_move_menu);

    //
    // Auto Home
    //
    MENU_ITEM(gcode, MSG_AUTO_HOME, PSTR("G28"));
    #if ENABLED(INDIVIDUAL_AXIS_HOMING_MENU)
      MENU_ITEM(gcode, MSG_AUTO_HOME_X, PSTR("G28 X"));
      MENU_ITEM(gcode, MSG_AUTO_HOME_Y, PSTR("G28 Y"));
      MENU_ITEM(gcode, MSG_AUTO_HOME_Z, PSTR("G28 Z"));
    #endif

    //
    // Level Bed
    //
    #if ENABLED(AUTO_BED_LEVELING_UBL)
      MENU_ITEM(submenu, MSG_UBL_LEVEL_BED, _lcd_ubl_level_bed);
    #elif ENABLED(LCD_BED_LEVELING)
      #if ENABLED(PROBE_MANUALLY)
        if (!g29_in_progress)
      #endif
      MENU_ITEM(submenu, MSG_BED_LEVELING, lcd_bed_leveling);
    #endif

    #if HAS_M206_COMMAND
      //
      // Set Home Offsets
      //
      MENU_ITEM(function, MSG_SET_HOME_OFFSETS, lcd_set_home_offsets);
      //MENU_ITEM(gcode, MSG_SET_ORIGIN, PSTR("G92 X0 Y0 Z0"));
    #endif

    //
    // Disable Steppers
    //
    MENU_ITEM(gcode, MSG_DISABLE_STEPPERS, PSTR("M84"));

    //
    // Change filament
    //
    #if ENABLED(ADVANCED_PAUSE_FEATURE)
      if (!thermalManager.tooColdToExtrude(active_extruder))
        MENU_ITEM(function, MSG_FILAMENTCHANGE, lcd_enqueue_filament_change);
    #endif

    #if TEMP_SENSOR_0 != 0

      //
      // Cooldown
      //
      bool has_heat = false;
      HOTEND_LOOP() if (thermalManager.target_temperature[HOTEND_INDEX]) { has_heat = true; break; }
      #if HAS_TEMP_BED
        if (thermalManager.target_temperature_bed) has_heat = true;
      #endif
      if (has_heat) MENU_ITEM(function, MSG_COOLDOWN, lcd_cooldown);

      //
      // Preheat for Material 1 and 2
      //
      #if TEMP_SENSOR_1 != 0 || TEMP_SENSOR_2 != 0 || TEMP_SENSOR_3 != 0 || TEMP_SENSOR_4 != 0 || TEMP_SENSOR_BED != 0
        MENU_ITEM(submenu, MSG_PREHEAT_1, lcd_preheat_m1_menu);
        MENU_ITEM(submenu, MSG_PREHEAT_2, lcd_preheat_m2_menu);
      #else
        MENU_ITEM(function, MSG_PREHEAT_1, lcd_preheat_m1_e0_only);
        MENU_ITEM(function, MSG_PREHEAT_2, lcd_preheat_m2_e0_only);
      #endif

    #endif // TEMP_SENSOR_0 != 0

    //
    // BLTouch Self-Test and Reset
    //
    #if ENABLED(BLTOUCH)
      MENU_ITEM(gcode, MSG_BLTOUCH_SELFTEST, PSTR("M280 P" STRINGIFY(Z_ENDSTOP_SERVO_NR) " S" STRINGIFY(BLTOUCH_SELFTEST)));
      if (!endstops.z_probe_enabled && TEST_BLTOUCH())
        MENU_ITEM(gcode, MSG_BLTOUCH_RESET, PSTR("M280 P" STRINGIFY(Z_ENDSTOP_SERVO_NR) " S" STRINGIFY(BLTOUCH_RESET)));
    #endif

    //
    // Switch power on/off
    //
    #if HAS_POWER_SWITCH
      if (powersupply_on)
        MENU_ITEM(gcode, MSG_SWITCH_PS_OFF, PSTR("M81"));
      else
        MENU_ITEM(gcode, MSG_SWITCH_PS_ON, PSTR("M80"));
    #endif

    //
    // Autostart
    //
    #if ENABLED(SDSUPPORT) && ENABLED(MENU_ADDAUTOSTART)
      MENU_ITEM(function, MSG_AUTOSTART, lcd_autostart_sd);
    #endif

    END_MENU();
  }

  float move_menu_scale;

  #if ENABLED(DELTA_CALIBRATION_MENU)

    void lcd_move_z();
    void lcd_delta_calibrate_menu();

    void _lcd_calibrate_homing() {
      if (lcdDrawUpdate) lcd_implementation_drawmenu_static(LCD_HEIGHT >= 4 ? 1 : 0, PSTR(MSG_LEVEL_BED_HOMING));
      lcdDrawUpdate = LCDVIEW_CALL_REDRAW_NEXT;
      if (axis_homed[X_AXIS] && axis_homed[Y_AXIS] && axis_homed[Z_AXIS])
        lcd_goto_previous_menu();
    }

    void _lcd_delta_calibrate_home() {
      #if HAS_LEVELING
        reset_bed_level(); // After calibration bed-level data is no longer valid
      #endif

      enqueue_and_echo_commands_P(PSTR("G28"));
      lcd_goto_screen(_lcd_calibrate_homing);
    }

    // Move directly to the tower position with uninterpolated moves
    // If we used interpolated moves it would cause this to become re-entrant
    void _goto_tower_pos(const float &a) {
      #if HAS_LEVELING
        reset_bed_level(); // After calibration bed-level data is no longer valid
      #endif

      line_to_z(max(Z_HOMING_HEIGHT, Z_CLEARANCE_BETWEEN_PROBES) + (DELTA_PRINTABLE_RADIUS) / 5);

      current_position[X_AXIS] = a < 0 ? LOGICAL_X_POSITION(X_HOME_POS) : cos(RADIANS(a)) * delta_calibration_radius;
      current_position[Y_AXIS] = a < 0 ? LOGICAL_Y_POSITION(Y_HOME_POS) : sin(RADIANS(a)) * delta_calibration_radius;
      line_to_current_z();

      line_to_z(4.0);

      lcd_synchronize();

      move_menu_scale = 0.1;
      lcd_goto_screen(lcd_move_z);
    }

    void _goto_tower_x() { _goto_tower_pos(210); }
    void _goto_tower_y() { _goto_tower_pos(330); }
    void _goto_tower_z() { _goto_tower_pos(90); }
    void _goto_center()  { _goto_tower_pos(-1); }

    void lcd_delta_calibrate_menu() {
      START_MENU();
      MENU_BACK(MSG_MAIN);
      #if ENABLED(DELTA_AUTO_CALIBRATION)
        MENU_ITEM(gcode, MSG_DELTA_AUTO_CALIBRATE, PSTR("G33"));
        MENU_ITEM(gcode, MSG_DELTA_HEIGHT_CALIBRATE, PSTR("G33 P1"));
      #endif
      MENU_ITEM(submenu, MSG_AUTO_HOME, _lcd_delta_calibrate_home);
      if (axis_homed[Z_AXIS]) {
        MENU_ITEM(submenu, MSG_DELTA_CALIBRATE_X, _goto_tower_x);
        MENU_ITEM(submenu, MSG_DELTA_CALIBRATE_Y, _goto_tower_y);
        MENU_ITEM(submenu, MSG_DELTA_CALIBRATE_Z, _goto_tower_z);
        MENU_ITEM(submenu, MSG_DELTA_CALIBRATE_CENTER, _goto_center);
      }
      END_MENU();
    }

  #endif // DELTA_CALIBRATION_MENU

  /**
   * If the most recent manual move hasn't been fed to the planner yet,
   * and the planner can accept one, send immediately
   */
  inline void manage_manual_move() {
    if (manual_move_axis != (int8_t)NO_AXIS && ELAPSED(millis(), manual_move_start_time) && !planner.is_full()) {
      planner.buffer_line_kinematic(current_position, MMM_TO_MMS(manual_feedrate_mm_m[manual_move_axis]), manual_move_e_index);
      manual_move_axis = (int8_t)NO_AXIS;
    }
  }

  /**
   * Set a flag that lcd_update() should start a move
   * to "current_position" after a short delay.
   */
  inline void manual_move_to_current(AxisEnum axis
    #if E_MANUAL > 1
      , int8_t eindex=-1
    #endif
  ) {
    #if E_MANUAL > 1
      if (axis == E_AXIS) manual_move_e_index = eindex >= 0 ? eindex : active_extruder;
    #endif
    manual_move_start_time = millis() + (move_menu_scale < 0.99 ? 0UL : 250UL); // delay for bigger moves
    manual_move_axis = (int8_t)axis;
  }

  /**
   *
   * "Prepare" > "Move Axis" submenu
   *
   */

  void _lcd_move_xyz(const char* name, AxisEnum axis) {
    if (lcd_clicked) { return lcd_goto_previous_menu(); }
    ENCODER_DIRECTION_NORMAL();
    if (encoderPosition) {
      refresh_cmd_timeout();

      float min = current_position[axis] - 1000,
            max = current_position[axis] + 1000;

      #if HAS_SOFTWARE_ENDSTOPS
        // Limit to software endstops, if enabled
        if (soft_endstops_enabled) {
          #if ENABLED(MIN_SOFTWARE_ENDSTOPS)
            min = soft_endstop_min[axis];
          #endif
          #if ENABLED(MAX_SOFTWARE_ENDSTOPS)
            max = soft_endstop_max[axis];
          #endif
        }
      #endif

      // Get the new position
      current_position[axis] += float((int32_t)encoderPosition) * move_menu_scale;

      // Delta limits XY based on the current offset from center
      // This assumes the center is 0,0
      #if ENABLED(DELTA)
        if (axis != Z_AXIS) {
          max = sqrt(sq((float)(DELTA_PRINTABLE_RADIUS)) - sq(current_position[Y_AXIS - axis]));
          min = -max;
        }
      #endif

      // Limit only when trying to move towards the limit
      if ((int32_t)encoderPosition < 0) NOLESS(current_position[axis], min);
      if ((int32_t)encoderPosition > 0) NOMORE(current_position[axis], max);

      manual_move_to_current(axis);

      encoderPosition = 0;
      lcdDrawUpdate = LCDVIEW_REDRAW_NOW;
    }
    if (lcdDrawUpdate) lcd_implementation_drawedit(name, ftostr41sign(current_position[axis]));
  }
  void lcd_move_x() { _lcd_move_xyz(PSTR(MSG_MOVE_X), X_AXIS); }
  void lcd_move_y() { _lcd_move_xyz(PSTR(MSG_MOVE_Y), Y_AXIS); }
  void lcd_move_z() { _lcd_move_xyz(PSTR(MSG_MOVE_Z), Z_AXIS); }
  void _lcd_move_e(
    #if E_MANUAL > 1
      int8_t eindex=-1
    #endif
  ) {
    if (lcd_clicked) { return lcd_goto_previous_menu(); }
    ENCODER_DIRECTION_NORMAL();
    if (encoderPosition) {
      current_position[E_AXIS] += float((int32_t)encoderPosition) * move_menu_scale;
      encoderPosition = 0;
      manual_move_to_current(E_AXIS
        #if E_MANUAL > 1
          , eindex
        #endif
      );
      lcdDrawUpdate = LCDVIEW_REDRAW_NOW;
    }
    if (lcdDrawUpdate) {
      PGM_P pos_label;
      #if E_MANUAL == 1
        pos_label = PSTR(MSG_MOVE_E);
      #else
        switch (eindex) {
          default: pos_label = PSTR(MSG_MOVE_E MSG_MOVE_E1); break;
          case 1: pos_label = PSTR(MSG_MOVE_E MSG_MOVE_E2); break;
          #if E_MANUAL > 2
            case 2: pos_label = PSTR(MSG_MOVE_E MSG_MOVE_E3); break;
            #if E_MANUAL > 3
              case 3: pos_label = PSTR(MSG_MOVE_E MSG_MOVE_E4); break;
              #if E_MANUAL > 4
                case 4: pos_label = PSTR(MSG_MOVE_E MSG_MOVE_E5); break;
              #endif // E_MANUAL > 4
            #endif // E_MANUAL > 3
          #endif // E_MANUAL > 2
        }
      #endif // E_MANUAL > 1
      lcd_implementation_drawedit(pos_label, ftostr41sign(current_position[E_AXIS]));
    }
  }

  void lcd_move_e() { _lcd_move_e(); }
  #if E_MANUAL > 1
    void lcd_move_e0() { _lcd_move_e(0); }
    void lcd_move_e1() { _lcd_move_e(1); }
    #if E_MANUAL > 2
      void lcd_move_e2() { _lcd_move_e(2); }
      #if E_MANUAL > 3
        void lcd_move_e3() { _lcd_move_e(3); }
        #if E_MANUAL > 4
          void lcd_move_e4() { _lcd_move_e(4); }
        #endif // E_MANUAL > 4
      #endif // E_MANUAL > 3
    #endif // E_MANUAL > 2
  #endif // E_MANUAL > 1

  /**
   *
   * "Prepare" > "Move Xmm" > "Move XYZ" submenu
   *
   */

  screenFunc_t _manual_move_func_ptr;

  void lcd_move_menu_10mm() { move_menu_scale = 10.0; lcd_goto_screen(_manual_move_func_ptr); }
  void lcd_move_menu_1mm()  { move_menu_scale =  1.0; lcd_goto_screen(_manual_move_func_ptr); }
  void lcd_move_menu_01mm() { move_menu_scale =  0.1; lcd_goto_screen(_manual_move_func_ptr); }

  void _lcd_move_distance_menu(AxisEnum axis, screenFunc_t func) {
    _manual_move_func_ptr = func;
    START_MENU();
    if (LCD_HEIGHT >= 4) {
      switch(axis) {
        case X_AXIS:
          STATIC_ITEM(MSG_MOVE_X, true, true); break;
        case Y_AXIS:
          STATIC_ITEM(MSG_MOVE_Y, true, true); break;
        case Z_AXIS:
          STATIC_ITEM(MSG_MOVE_Z, true, true); break;
        default:
          STATIC_ITEM(MSG_MOVE_E, true, true); break;
      }
    }
    MENU_BACK(MSG_MOVE_AXIS);
    MENU_ITEM(submenu, MSG_MOVE_10MM, lcd_move_menu_10mm);
    MENU_ITEM(submenu, MSG_MOVE_1MM, lcd_move_menu_1mm);
    MENU_ITEM(submenu, MSG_MOVE_01MM, lcd_move_menu_01mm);
    END_MENU();
  }
  void lcd_move_get_x_amount()        { _lcd_move_distance_menu(X_AXIS, lcd_move_x); }
  void lcd_move_get_y_amount()        { _lcd_move_distance_menu(Y_AXIS, lcd_move_y); }
  void lcd_move_get_z_amount()        { _lcd_move_distance_menu(Z_AXIS, lcd_move_z); }
  void lcd_move_get_e_amount()        { _lcd_move_distance_menu(E_AXIS, lcd_move_e); }
  #if E_MANUAL > 1
    void lcd_move_get_e0_amount()     { _lcd_move_distance_menu(E_AXIS, lcd_move_e0); }
    void lcd_move_get_e1_amount()     { _lcd_move_distance_menu(E_AXIS, lcd_move_e1); }
    #if E_MANUAL > 2
      void lcd_move_get_e2_amount()   { _lcd_move_distance_menu(E_AXIS, lcd_move_e2); }
      #if E_MANUAL > 3
        void lcd_move_get_e3_amount() { _lcd_move_distance_menu(E_AXIS, lcd_move_e3); }
        #if E_MANUAL > 4
          void lcd_move_get_e4_amount() { _lcd_move_distance_menu(E_AXIS, lcd_move_e4); }
        #endif // E_MANUAL > 4
      #endif // E_MANUAL > 3
    #endif // E_MANUAL > 2
  #endif // E_MANUAL > 1

  /**
   *
   * "Prepare" > "Move Axis" submenu
   *
   */

  #if IS_KINEMATIC
    #define _MOVE_XYZ_ALLOWED (axis_homed[X_AXIS] && axis_homed[Y_AXIS] && axis_homed[Z_AXIS])
    #if ENABLED(DELTA)
      #define _MOVE_XY_ALLOWED (current_position[Z_AXIS] <= delta_clip_start_height)
      void lcd_lower_z_to_clip_height() {
        line_to_z(delta_clip_start_height);
        lcd_synchronize();
      }
    #else
      #define _MOVE_XY_ALLOWED true
    #endif
  #else
    #define _MOVE_XYZ_ALLOWED true
    #define _MOVE_XY_ALLOWED true
  #endif

  void lcd_move_menu() {
    START_MENU();
    MENU_BACK(MSG_PREPARE);

    if (_MOVE_XYZ_ALLOWED) {
      if (_MOVE_XY_ALLOWED) {
        MENU_ITEM(submenu, MSG_MOVE_X, lcd_move_get_x_amount);
        MENU_ITEM(submenu, MSG_MOVE_Y, lcd_move_get_y_amount);
      }
      #if ENABLED(DELTA)
        else
          MENU_ITEM(function, MSG_FREE_XY, lcd_lower_z_to_clip_height);
      #endif

      MENU_ITEM(submenu, MSG_MOVE_Z, lcd_move_get_z_amount);
    }
    else
      MENU_ITEM(gcode, MSG_AUTO_HOME, PSTR("G28"));

    #if ENABLED(SWITCHING_EXTRUDER)
      if (active_extruder)
        MENU_ITEM(gcode, MSG_SELECT " " MSG_E1, PSTR("T0"));
      else
        MENU_ITEM(gcode, MSG_SELECT " " MSG_E2, PSTR("T1"));
    #endif

    MENU_ITEM(submenu, MSG_MOVE_E, lcd_move_get_e_amount);
    #if E_MANUAL > 1
      MENU_ITEM(submenu, MSG_MOVE_E MSG_MOVE_E1, lcd_move_get_e0_amount);
      MENU_ITEM(submenu, MSG_MOVE_E MSG_MOVE_E2, lcd_move_get_e1_amount);
      #if E_MANUAL > 2
        MENU_ITEM(submenu, MSG_MOVE_E MSG_MOVE_E3, lcd_move_get_e2_amount);
        #if E_MANUAL > 3
          MENU_ITEM(submenu, MSG_MOVE_E MSG_MOVE_E4, lcd_move_get_e3_amount);
          #if E_MANUAL > 4
            MENU_ITEM(submenu, MSG_MOVE_E MSG_MOVE_E5, lcd_move_get_e4_amount);
          #endif // E_MANUAL > 4
        #endif // E_MANUAL > 3
      #endif // E_MANUAL > 2
    #endif // E_MANUAL > 1

    END_MENU();
  }

  /**
   *
   * "Control" submenu
   *
   */

  #if HAS_LCD_CONTRAST
    void lcd_callback_set_contrast() { set_lcd_contrast(lcd_contrast); }
  #endif

  static void lcd_factory_settings() {
    settings.reset();
    lcd_completion_feedback();
  }

  void lcd_control_menu() {
    START_MENU();
    MENU_BACK(MSG_MAIN);
    MENU_ITEM(submenu, MSG_TEMPERATURE, lcd_control_temperature_menu);
    MENU_ITEM(submenu, MSG_MOTION, lcd_control_motion_menu);
    MENU_ITEM(submenu, MSG_FILAMENT, lcd_control_filament_menu);

    #if HAS_LCD_CONTRAST
      MENU_ITEM_EDIT_CALLBACK(int3, MSG_CONTRAST, (int*)&lcd_contrast, LCD_CONTRAST_MIN, LCD_CONTRAST_MAX, lcd_callback_set_contrast, true);
    #endif
    #if ENABLED(FWRETRACT)
      MENU_ITEM(submenu, MSG_RETRACT, lcd_control_retract_menu);
    #endif
    #if ENABLED(DAC_STEPPER_CURRENT)
      MENU_ITEM(submenu, MSG_DRIVE_STRENGTH, lcd_dac_menu);
    #endif

    #if ENABLED(BLTOUCH)
      MENU_ITEM(submenu, MSG_BLTOUCH, bltouch_menu);
    #endif

    #if ENABLED(EEPROM_SETTINGS)
      MENU_ITEM(function, MSG_STORE_EEPROM, lcd_store_settings);
      MENU_ITEM(function, MSG_LOAD_EEPROM, lcd_load_settings);
    #endif
    MENU_ITEM(function, MSG_RESTORE_FAILSAFE, lcd_factory_settings);
    #if ENABLED(EEPROM_SETTINGS)
      MENU_ITEM(gcode, MSG_INIT_EEPROM, PSTR("M502\nM500")); // TODO: Add "Are You Sure?" step
    #endif

    END_MENU();
  }

  /**
   *
   * "Temperature" submenu
   *
   */

  #if ENABLED(PID_AUTOTUNE_MENU)

    #if ENABLED(PIDTEMP)
      int autotune_temp[HOTENDS] = ARRAY_BY_HOTENDS1(150);
    #endif

    #if ENABLED(PIDTEMPBED)
      int autotune_temp_bed = 70;
    #endif

    void _lcd_autotune(int e) {
      char cmd[30];
      sprintf_P(cmd, PSTR("M303 U1 E%i S%i"), e,
        #if HAS_PID_FOR_BOTH
          e < 0 ? autotune_temp_bed : autotune_temp[e]
        #elif ENABLED(PIDTEMPBED)
          autotune_temp_bed
        #else
          autotune_temp[e]
        #endif
      );
      enqueue_and_echo_command(cmd);
    }

  #endif // PID_AUTOTUNE_MENU

  #if ENABLED(PIDTEMP)

    // Helpers for editing PID Ki & Kd values
    // grab the PID value out of the temp variable; scale it; then update the PID driver
    void copy_and_scalePID_i(int e) {
      #if DISABLED(PID_PARAMS_PER_HOTEND) || HOTENDS == 1
        UNUSED(e);
      #endif
      PID_PARAM(Ki, e) = scalePID_i(raw_Ki);
      thermalManager.updatePID();
    }
    void copy_and_scalePID_d(int e) {
      #if DISABLED(PID_PARAMS_PER_HOTEND) || HOTENDS == 1
        UNUSED(e);
      #endif
      PID_PARAM(Kd, e) = scalePID_d(raw_Kd);
      thermalManager.updatePID();
    }
    #define _DEFINE_PIDTEMP_BASE_FUNCS(N) \
      void copy_and_scalePID_i_E ## N() { copy_and_scalePID_i(N); } \
      void copy_and_scalePID_d_E ## N() { copy_and_scalePID_d(N); }

    #if ENABLED(PID_AUTOTUNE_MENU)
      #define DEFINE_PIDTEMP_FUNCS(N) \
        _DEFINE_PIDTEMP_BASE_FUNCS(N); \
        void lcd_autotune_callback_E ## N() { _lcd_autotune(N); } typedef void _pid_##N##_void
    #else
      #define DEFINE_PIDTEMP_FUNCS(N) _DEFINE_PIDTEMP_BASE_FUNCS(N) typedef void _pid_##N##_void
    #endif

    DEFINE_PIDTEMP_FUNCS(0);
    #if ENABLED(PID_PARAMS_PER_HOTEND)
      #if HOTENDS > 1
        DEFINE_PIDTEMP_FUNCS(1);
        #if HOTENDS > 2
          DEFINE_PIDTEMP_FUNCS(2);
          #if HOTENDS > 3
            DEFINE_PIDTEMP_FUNCS(3);
            #if HOTENDS > 4
              DEFINE_PIDTEMP_FUNCS(4);
            #endif // HOTENDS > 4
          #endif // HOTENDS > 3
        #endif // HOTENDS > 2
      #endif // HOTENDS > 1
    #endif // PID_PARAMS_PER_HOTEND

  #endif // PIDTEMP

  /**
   *
   * "Control" > "Temperature" submenu
   *
   */
  void lcd_control_temperature_menu() {
    START_MENU();

    //
    // ^ Control
    //
    MENU_BACK(MSG_CONTROL);

    //
    // Nozzle:
    // Nozzle [1-5]:
    //
    #if HOTENDS == 1
      MENU_MULTIPLIER_ITEM_EDIT_CALLBACK(int3, MSG_NOZZLE, &thermalManager.target_temperature[0], 0, HEATER_0_MAXTEMP - 15, watch_temp_callback_E0);
    #else // HOTENDS > 1
      MENU_MULTIPLIER_ITEM_EDIT_CALLBACK(int3, MSG_NOZZLE MSG_N1, &thermalManager.target_temperature[0], 0, HEATER_0_MAXTEMP - 15, watch_temp_callback_E0);
      MENU_MULTIPLIER_ITEM_EDIT_CALLBACK(int3, MSG_NOZZLE MSG_N2, &thermalManager.target_temperature[1], 0, HEATER_1_MAXTEMP - 15, watch_temp_callback_E1);
      #if HOTENDS > 2
        MENU_MULTIPLIER_ITEM_EDIT_CALLBACK(int3, MSG_NOZZLE MSG_N3, &thermalManager.target_temperature[2], 0, HEATER_2_MAXTEMP - 15, watch_temp_callback_E2);
        #if HOTENDS > 3
          MENU_MULTIPLIER_ITEM_EDIT_CALLBACK(int3, MSG_NOZZLE MSG_N4, &thermalManager.target_temperature[3], 0, HEATER_3_MAXTEMP - 15, watch_temp_callback_E3);
          #if HOTENDS > 4
            MENU_MULTIPLIER_ITEM_EDIT_CALLBACK(int3, MSG_NOZZLE MSG_N5, &thermalManager.target_temperature[4], 0, HEATER_4_MAXTEMP - 15, watch_temp_callback_E4);
          #endif // HOTENDS > 4
        #endif // HOTENDS > 3
      #endif // HOTENDS > 2
    #endif // HOTENDS > 1

    //
    // Bed:
    //
    #if HAS_TEMP_BED
      MENU_MULTIPLIER_ITEM_EDIT_CALLBACK(int3, MSG_BED, &thermalManager.target_temperature_bed, 0, BED_MAXTEMP - 15, watch_temp_callback_bed);
    #endif

    //
    // Fan Speed:
    //
    #if FAN_COUNT > 0
      #if HAS_FAN0
        #if FAN_COUNT > 1
          #define MSG_1ST_FAN_SPEED MSG_FAN_SPEED " 1"
        #else
          #define MSG_1ST_FAN_SPEED MSG_FAN_SPEED
        #endif
        MENU_MULTIPLIER_ITEM_EDIT(int3, MSG_1ST_FAN_SPEED, &fanSpeeds[0], 0, 255);
      #endif
      #if HAS_FAN1
        MENU_MULTIPLIER_ITEM_EDIT(int3, MSG_FAN_SPEED " 2", &fanSpeeds[1], 0, 255);
      #endif
      #if HAS_FAN2
        MENU_MULTIPLIER_ITEM_EDIT(int3, MSG_FAN_SPEED " 3", &fanSpeeds[2], 0, 255);
      #endif
    #endif // FAN_COUNT > 0

    //
    // Autotemp, Min, Max, Fact
    //
    #if ENABLED(AUTOTEMP) && (TEMP_SENSOR_0 != 0)
      MENU_ITEM_EDIT(bool, MSG_AUTOTEMP, &planner.autotemp_enabled);
      MENU_ITEM_EDIT(float3, MSG_MIN, &planner.autotemp_min, 0, HEATER_0_MAXTEMP - 15);
      MENU_ITEM_EDIT(float3, MSG_MAX, &planner.autotemp_max, 0, HEATER_0_MAXTEMP - 15);
      MENU_ITEM_EDIT(float32, MSG_FACTOR, &planner.autotemp_factor, 0.0, 1.0);
    #endif

    //
    // PID-P, PID-I, PID-D, PID-C, PID Autotune
    // PID-P E1, PID-I E1, PID-D E1, PID-C E1, PID Autotune E1
    // PID-P E2, PID-I E2, PID-D E2, PID-C E2, PID Autotune E2
    // PID-P E3, PID-I E3, PID-D E3, PID-C E3, PID Autotune E3
    // PID-P E4, PID-I E4, PID-D E4, PID-C E4, PID Autotune E4
    // PID-P E5, PID-I E5, PID-D E5, PID-C E5, PID Autotune E5
    //
    #if ENABLED(PIDTEMP)

      #define _PID_BASE_MENU_ITEMS(ELABEL, eindex) \
        raw_Ki = unscalePID_i(PID_PARAM(Ki, eindex)); \
        raw_Kd = unscalePID_d(PID_PARAM(Kd, eindex)); \
        MENU_ITEM_EDIT(float52, MSG_PID_P ELABEL, &PID_PARAM(Kp, eindex), 1, 9990); \
        MENU_ITEM_EDIT_CALLBACK(float52, MSG_PID_I ELABEL, &raw_Ki, 0.01, 9990, copy_and_scalePID_i_E ## eindex); \
        MENU_ITEM_EDIT_CALLBACK(float52, MSG_PID_D ELABEL, &raw_Kd, 1, 9990, copy_and_scalePID_d_E ## eindex)

      #if ENABLED(PID_EXTRUSION_SCALING)
        #define _PID_MENU_ITEMS(ELABEL, eindex) \
          _PID_BASE_MENU_ITEMS(ELABEL, eindex); \
          MENU_ITEM_EDIT(float3, MSG_PID_C ELABEL, &PID_PARAM(Kc, eindex), 1, 9990)
      #else
        #define _PID_MENU_ITEMS(ELABEL, eindex) _PID_BASE_MENU_ITEMS(ELABEL, eindex)
      #endif

      #if ENABLED(PID_AUTOTUNE_MENU)
        #define PID_MENU_ITEMS(ELABEL, eindex) \
          _PID_MENU_ITEMS(ELABEL, eindex); \
          MENU_MULTIPLIER_ITEM_EDIT_CALLBACK(int3, MSG_PID_AUTOTUNE ELABEL, &autotune_temp[eindex], 150, heater_maxtemp[eindex] - 15, lcd_autotune_callback_E ## eindex)
      #else
        #define PID_MENU_ITEMS(ELABEL, eindex) _PID_MENU_ITEMS(ELABEL, eindex)
      #endif

      #if ENABLED(PID_PARAMS_PER_HOTEND) && HOTENDS > 1
        PID_MENU_ITEMS(" " MSG_E1, 0);
        PID_MENU_ITEMS(" " MSG_E2, 1);
        #if HOTENDS > 2
          PID_MENU_ITEMS(" " MSG_E3, 2);
          #if HOTENDS > 3
            PID_MENU_ITEMS(" " MSG_E4, 3);
            #if HOTENDS > 4
              PID_MENU_ITEMS(" " MSG_E5, 4);
            #endif // HOTENDS > 4
          #endif // HOTENDS > 3
        #endif // HOTENDS > 2
      #else // !PID_PARAMS_PER_HOTEND || HOTENDS == 1
        PID_MENU_ITEMS("", 0);
      #endif // !PID_PARAMS_PER_HOTEND || HOTENDS == 1

    #endif // PIDTEMP

    //
    // Preheat Material 1 conf
    //
    MENU_ITEM(submenu, MSG_PREHEAT_1_SETTINGS, lcd_control_temperature_preheat_material1_settings_menu);

    //
    // Preheat Material 2 conf
    //
    MENU_ITEM(submenu, MSG_PREHEAT_2_SETTINGS, lcd_control_temperature_preheat_material2_settings_menu);
    END_MENU();
  }

  void _lcd_control_temperature_preheat_settings_menu(uint8_t material) {
    #if HOTENDS > 4
      #define MINTEMP_ALL MIN5(HEATER_0_MINTEMP, HEATER_1_MINTEMP, HEATER_2_MINTEMP, HEATER_3_MINTEMP, HEATER_4_MINTEMP)
      #define MAXTEMP_ALL MAX5(HEATER_0_MAXTEMP, HEATER_1_MAXTEMP, HEATER_2_MAXTEMP, HEATER_3_MAXTEMP, HEATER_4_MAXTEMP)
    #elif HOTENDS > 3
      #define MINTEMP_ALL MIN4(HEATER_0_MINTEMP, HEATER_1_MINTEMP, HEATER_2_MINTEMP, HEATER_3_MINTEMP)
      #define MAXTEMP_ALL MAX4(HEATER_0_MAXTEMP, HEATER_1_MAXTEMP, HEATER_2_MAXTEMP, HEATER_3_MAXTEMP)
    #elif HOTENDS > 2
      #define MINTEMP_ALL MIN3(HEATER_0_MINTEMP, HEATER_1_MINTEMP, HEATER_2_MINTEMP)
      #define MAXTEMP_ALL MAX3(HEATER_0_MAXTEMP, HEATER_1_MAXTEMP, HEATER_2_MAXTEMP)
    #elif HOTENDS > 1
      #define MINTEMP_ALL min(HEATER_0_MINTEMP, HEATER_1_MINTEMP)
      #define MAXTEMP_ALL max(HEATER_0_MAXTEMP, HEATER_1_MAXTEMP)
    #else
      #define MINTEMP_ALL HEATER_0_MINTEMP
      #define MAXTEMP_ALL HEATER_0_MAXTEMP
    #endif
    START_MENU();
    MENU_BACK(MSG_TEMPERATURE);
    MENU_ITEM_EDIT(int3, MSG_FAN_SPEED, &lcd_preheat_fan_speed[material], 0, 255);
    #if TEMP_SENSOR_0 != 0
      MENU_ITEM_EDIT(int3, MSG_NOZZLE, &lcd_preheat_hotend_temp[material], MINTEMP_ALL, MAXTEMP_ALL - 15);
    #endif
    #if TEMP_SENSOR_BED != 0
      MENU_ITEM_EDIT(int3, MSG_BED, &lcd_preheat_bed_temp[material], BED_MINTEMP, BED_MAXTEMP - 15);
    #endif
    #if ENABLED(EEPROM_SETTINGS)
      MENU_ITEM(function, MSG_STORE_EEPROM, lcd_store_settings);
    #endif
    END_MENU();
  }

  /**
   *
   * "Temperature" > "Preheat Material 1 conf" submenu
   *
   */
  void lcd_control_temperature_preheat_material1_settings_menu() { _lcd_control_temperature_preheat_settings_menu(0); }

  /**
   *
   * "Temperature" > "Preheat Material 2 conf" submenu
   *
   */
  void lcd_control_temperature_preheat_material2_settings_menu() { _lcd_control_temperature_preheat_settings_menu(1); }


  /**
   *
   * "Control" > "Motion" submenu
   *
   */

  void _reset_acceleration_rates() { planner.reset_acceleration_rates(); }
  #if ENABLED(DISTINCT_E_FACTORS)
    void _reset_e_acceleration_rate(const uint8_t e) { if (e == active_extruder) _reset_acceleration_rates(); }
    void _reset_e0_acceleration_rate() { _reset_e_acceleration_rate(0); }
    void _reset_e1_acceleration_rate() { _reset_e_acceleration_rate(1); }
    #if E_STEPPERS > 2
      void _reset_e2_acceleration_rate() { _reset_e_acceleration_rate(2); }
      #if E_STEPPERS > 3
        void _reset_e3_acceleration_rate() { _reset_e_acceleration_rate(3); }
        #if E_STEPPERS > 4
          void _reset_e4_acceleration_rate() { _reset_e_acceleration_rate(4); }
        #endif // E_STEPPERS > 4
      #endif // E_STEPPERS > 3
    #endif // E_STEPPERS > 2
  #endif

  void _planner_refresh_positioning() { planner.refresh_positioning(); }
  #if ENABLED(DISTINCT_E_FACTORS)
    void _planner_refresh_e_positioning(const uint8_t e) {
      if (e == active_extruder)
        _planner_refresh_positioning();
      else
        planner.steps_to_mm[e] = 1.0 / planner.axis_steps_per_mm[e];
    }
    void _planner_refresh_e0_positioning() { _reset_e_acceleration_rate(0); }
    void _planner_refresh_e1_positioning() { _reset_e_acceleration_rate(1); }
    #if E_STEPPERS > 2
      void _planner_refresh_e2_positioning() { _reset_e_acceleration_rate(2); }
      #if E_STEPPERS > 3
        void _planner_refresh_e3_positioning() { _reset_e_acceleration_rate(3); }
        #if E_STEPPERS > 4
          void _planner_refresh_e4_positioning() { _reset_e_acceleration_rate(4); }
        #endif // E_STEPPERS > 4
      #endif // E_STEPPERS > 3
    #endif // E_STEPPERS > 2
  #endif

  // M203 / M205 Velocity options
  void lcd_control_motion_velocity_menu() {
    START_MENU();
    MENU_BACK(MSG_MOTION);

    // M203 Max Feedrate
    MENU_ITEM_EDIT(float3, MSG_VMAX MSG_X, &planner.max_feedrate_mm_s[X_AXIS], 1, 999);
    MENU_ITEM_EDIT(float3, MSG_VMAX MSG_Y, &planner.max_feedrate_mm_s[Y_AXIS], 1, 999);
    MENU_ITEM_EDIT(float3, MSG_VMAX MSG_Z, &planner.max_feedrate_mm_s[Z_AXIS], 1, 999);

    #if ENABLED(DISTINCT_E_FACTORS)
      MENU_ITEM_EDIT(float3, MSG_VMAX MSG_E, &planner.max_feedrate_mm_s[E_AXIS + active_extruder], 1, 999);
      MENU_ITEM_EDIT(float3, MSG_VMAX MSG_E1, &planner.max_feedrate_mm_s[E_AXIS], 1, 999);
      MENU_ITEM_EDIT(float3, MSG_VMAX MSG_E2, &planner.max_feedrate_mm_s[E_AXIS + 1], 1, 999);
      #if E_STEPPERS > 2
        MENU_ITEM_EDIT(float3, MSG_VMAX MSG_E3, &planner.max_feedrate_mm_s[E_AXIS + 2], 1, 999);
        #if E_STEPPERS > 3
          MENU_ITEM_EDIT(float3, MSG_VMAX MSG_E4, &planner.max_feedrate_mm_s[E_AXIS + 3], 1, 999);
          #if E_STEPPERS > 4
            MENU_ITEM_EDIT(float3, MSG_VMAX MSG_E5, &planner.max_feedrate_mm_s[E_AXIS + 4], 1, 999);
          #endif // E_STEPPERS > 4
        #endif // E_STEPPERS > 3
      #endif // E_STEPPERS > 2
    #else
      MENU_ITEM_EDIT(float3, MSG_VMAX MSG_E, &planner.max_feedrate_mm_s[E_AXIS], 1, 999);
    #endif

    // M205 S Min Feedrate
    MENU_ITEM_EDIT(float3, MSG_VMIN, &planner.min_feedrate_mm_s, 0, 999);

    // M205 T Min Travel Feedrate
    MENU_ITEM_EDIT(float3, MSG_VTRAV_MIN, &planner.min_travel_feedrate_mm_s, 0, 999);

    END_MENU();
  }

  // M201 / M204 Accelerations
  void lcd_control_motion_acceleration_menu() {
    START_MENU();
    MENU_BACK(MSG_MOTION);

    // M204 P Acceleration
    MENU_ITEM_EDIT(float5, MSG_ACC, &planner.acceleration, 10, 99000);

    // M204 R Retract Acceleration
    MENU_ITEM_EDIT(float5, MSG_A_RETRACT, &planner.retract_acceleration, 100, 99000);

    // M204 T Travel Acceleration
    MENU_ITEM_EDIT(float5, MSG_A_TRAVEL, &planner.travel_acceleration, 100, 99000);

    // M201 settings
    MENU_ITEM_EDIT_CALLBACK(long5, MSG_AMAX MSG_X, &planner.max_acceleration_mm_per_s2[X_AXIS], 100, 99000, _reset_acceleration_rates);
    MENU_ITEM_EDIT_CALLBACK(long5, MSG_AMAX MSG_Y, &planner.max_acceleration_mm_per_s2[Y_AXIS], 100, 99000, _reset_acceleration_rates);
    MENU_ITEM_EDIT_CALLBACK(long5, MSG_AMAX MSG_Z, &planner.max_acceleration_mm_per_s2[Z_AXIS], 10, 99000, _reset_acceleration_rates);

    #if ENABLED(DISTINCT_E_FACTORS)
      MENU_ITEM_EDIT_CALLBACK(long5, MSG_AMAX MSG_E, &planner.max_acceleration_mm_per_s2[E_AXIS + active_extruder], 100, 99000, _reset_acceleration_rates);
      MENU_ITEM_EDIT_CALLBACK(long5, MSG_AMAX MSG_E1, &planner.max_acceleration_mm_per_s2[E_AXIS], 100, 99000, _reset_e0_acceleration_rate);
      MENU_ITEM_EDIT_CALLBACK(long5, MSG_AMAX MSG_E2, &planner.max_acceleration_mm_per_s2[E_AXIS + 1], 100, 99000, _reset_e1_acceleration_rate);
      #if E_STEPPERS > 2
        MENU_ITEM_EDIT_CALLBACK(long5, MSG_AMAX MSG_E3, &planner.max_acceleration_mm_per_s2[E_AXIS + 2], 100, 99000, _reset_e2_acceleration_rate);
        #if E_STEPPERS > 3
          MENU_ITEM_EDIT_CALLBACK(long5, MSG_AMAX MSG_E4, &planner.max_acceleration_mm_per_s2[E_AXIS + 3], 100, 99000, _reset_e3_acceleration_rate);
          #if E_STEPPERS > 4
            MENU_ITEM_EDIT_CALLBACK(long5, MSG_AMAX MSG_E5, &planner.max_acceleration_mm_per_s2[E_AXIS + 4], 100, 99000, _reset_e4_acceleration_rate);
          #endif // E_STEPPERS > 4
        #endif // E_STEPPERS > 3
      #endif // E_STEPPERS > 2
    #else
      MENU_ITEM_EDIT_CALLBACK(long5, MSG_AMAX MSG_E, &planner.max_acceleration_mm_per_s2[E_AXIS], 100, 99000, _reset_acceleration_rates);
    #endif

    END_MENU();
  }

  // M205 Jerk
  void lcd_control_motion_jerk_menu() {
    START_MENU();
    MENU_BACK(MSG_MOTION);

    MENU_ITEM_EDIT(float3, MSG_VX_JERK, &planner.max_jerk[X_AXIS], 1, 990);
    MENU_ITEM_EDIT(float3, MSG_VY_JERK, &planner.max_jerk[Y_AXIS], 1, 990);
    #if ENABLED(DELTA)
      MENU_ITEM_EDIT(float3, MSG_VZ_JERK, &planner.max_jerk[Z_AXIS], 1, 990);
    #else
      MENU_ITEM_EDIT(float52, MSG_VZ_JERK, &planner.max_jerk[Z_AXIS], 0.1, 990);
    #endif
    MENU_ITEM_EDIT(float3, MSG_VE_JERK, &planner.max_jerk[E_AXIS], 1, 990);

    END_MENU();
  }

  // M92 Steps-per-mm
  void lcd_control_motion_steps_per_mm_menu() {
    START_MENU();
    MENU_BACK(MSG_MOTION);

    MENU_ITEM_EDIT_CALLBACK(float62, MSG_XSTEPS, &planner.axis_steps_per_mm[X_AXIS], 5, 9999, _planner_refresh_positioning);
    MENU_ITEM_EDIT_CALLBACK(float62, MSG_YSTEPS, &planner.axis_steps_per_mm[Y_AXIS], 5, 9999, _planner_refresh_positioning);
    MENU_ITEM_EDIT_CALLBACK(float62, MSG_ZSTEPS, &planner.axis_steps_per_mm[Z_AXIS], 5, 9999, _planner_refresh_positioning);

    #if ENABLED(DISTINCT_E_FACTORS)
      MENU_ITEM_EDIT_CALLBACK(float62, MSG_ESTEPS, &planner.axis_steps_per_mm[E_AXIS + active_extruder], 5, 9999, _planner_refresh_positioning);
      MENU_ITEM_EDIT_CALLBACK(float62, MSG_E1STEPS, &planner.axis_steps_per_mm[E_AXIS], 5, 9999, _planner_refresh_e0_positioning);
      MENU_ITEM_EDIT_CALLBACK(float62, MSG_E2STEPS, &planner.axis_steps_per_mm[E_AXIS + 1], 5, 9999, _planner_refresh_e1_positioning);
      #if E_STEPPERS > 2
        MENU_ITEM_EDIT_CALLBACK(float62, MSG_E3STEPS, &planner.axis_steps_per_mm[E_AXIS + 2], 5, 9999, _planner_refresh_e2_positioning);
        #if E_STEPPERS > 3
          MENU_ITEM_EDIT_CALLBACK(float62, MSG_E4STEPS, &planner.axis_steps_per_mm[E_AXIS + 3], 5, 9999, _planner_refresh_e3_positioning);
          #if E_STEPPERS > 4
            MENU_ITEM_EDIT_CALLBACK(float62, MSG_E5STEPS, &planner.axis_steps_per_mm[E_AXIS + 4], 5, 9999, _planner_refresh_e4_positioning);
          #endif // E_STEPPERS > 4
        #endif // E_STEPPERS > 3
      #endif // E_STEPPERS > 2
    #else
      MENU_ITEM_EDIT_CALLBACK(float62, MSG_ESTEPS, &planner.axis_steps_per_mm[E_AXIS], 5, 9999, _planner_refresh_positioning);
    #endif

    END_MENU();
  }

  void lcd_control_motion_menu() {
    START_MENU();
    MENU_BACK(MSG_CONTROL);

    #if ENABLED(BABYSTEP_ZPROBE_OFFSET)
      MENU_ITEM(submenu, MSG_ZPROBE_ZOFFSET, lcd_babystep_zoffset);
    #elif HAS_BED_PROBE
      MENU_ITEM_EDIT_CALLBACK(float32, MSG_ZPROBE_ZOFFSET, &zprobe_zoffset, Z_PROBE_OFFSET_RANGE_MIN, Z_PROBE_OFFSET_RANGE_MAX, lcd_refresh_zprobe_zoffset);
    #endif

    // M203 / M205 - Feedrate items
    MENU_ITEM(submenu, MSG_VELOCITY, lcd_control_motion_velocity_menu);

    // M201 - Acceleration items
    MENU_ITEM(submenu, MSG_ACCELERATION, lcd_control_motion_acceleration_menu);

    // M205 - Max Jerk
    MENU_ITEM(submenu, MSG_JERK, lcd_control_motion_jerk_menu);

    // M92 - Steps Per mm
    MENU_ITEM(submenu, MSG_STEPS_PER_MM, lcd_control_motion_steps_per_mm_menu);

    // M540 S - Abort on endstop hit when SD printing
    #if ENABLED(ABORT_ON_ENDSTOP_HIT_FEATURE_ENABLED)
      MENU_ITEM_EDIT(bool, MSG_ENDSTOP_ABORT, &stepper.abort_on_endstop_hit);
    #endif

    END_MENU();
  }

  /**
   *
   * "Control" > "Filament" submenu
   *
   */
  void lcd_control_filament_menu() {
    START_MENU();
    MENU_BACK(MSG_CONTROL);

    #if ENABLED(LIN_ADVANCE)
      MENU_ITEM_EDIT(float3, MSG_ADVANCE_K, &planner.extruder_advance_k, 0, 999);
    #endif

    MENU_ITEM_EDIT_CALLBACK(bool, MSG_VOLUMETRIC_ENABLED, &volumetric_enabled, calculate_volumetric_multipliers);

    if (volumetric_enabled) {
      #if EXTRUDERS == 1
        MENU_MULTIPLIER_ITEM_EDIT_CALLBACK(float43, MSG_FILAMENT_DIAM, &filament_size[0], 1.5, 3.25, calculate_volumetric_multipliers);
      #else // EXTRUDERS > 1
        MENU_MULTIPLIER_ITEM_EDIT_CALLBACK(float43, MSG_FILAMENT_DIAM MSG_DIAM_E1, &filament_size[0], 1.5, 3.25, calculate_volumetric_multipliers);
        MENU_MULTIPLIER_ITEM_EDIT_CALLBACK(float43, MSG_FILAMENT_DIAM MSG_DIAM_E2, &filament_size[1], 1.5, 3.25, calculate_volumetric_multipliers);
        #if EXTRUDERS > 2
          MENU_MULTIPLIER_ITEM_EDIT_CALLBACK(float43, MSG_FILAMENT_DIAM MSG_DIAM_E3, &filament_size[2], 1.5, 3.25, calculate_volumetric_multipliers);
          #if EXTRUDERS > 3
            MENU_MULTIPLIER_ITEM_EDIT_CALLBACK(float43, MSG_FILAMENT_DIAM MSG_DIAM_E4, &filament_size[3], 1.5, 3.25, calculate_volumetric_multipliers);
            #if EXTRUDERS > 4
              MENU_MULTIPLIER_ITEM_EDIT_CALLBACK(float43, MSG_FILAMENT_DIAM MSG_DIAM_E5, &filament_size[4], 1.5, 3.25, calculate_volumetric_multipliers);
            #endif // EXTRUDERS > 4
          #endif // EXTRUDERS > 3
        #endif // EXTRUDERS > 2
      #endif // EXTRUDERS > 1
    }

    END_MENU();
  }

  /**
   *
   * "Control" > "Retract" submenu
   *
   */
  #if ENABLED(FWRETRACT)

    void lcd_control_retract_menu() {
      START_MENU();
      MENU_BACK(MSG_CONTROL);
      MENU_ITEM_EDIT(bool, MSG_AUTORETRACT, &autoretract_enabled);
      MENU_ITEM_EDIT(float52, MSG_CONTROL_RETRACT, &retract_length, 0, 100);
      #if EXTRUDERS > 1
        MENU_ITEM_EDIT(float52, MSG_CONTROL_RETRACT_SWAP, &retract_length_swap, 0, 100);
      #endif
      MENU_ITEM_EDIT(float3, MSG_CONTROL_RETRACTF, &retract_feedrate_mm_s, 1, 999);
      MENU_ITEM_EDIT(float52, MSG_CONTROL_RETRACT_ZLIFT, &retract_zlift, 0, 999);
      MENU_ITEM_EDIT(float52, MSG_CONTROL_RETRACT_RECOVER, &retract_recover_length, -100, 100);
      #if EXTRUDERS > 1
        MENU_ITEM_EDIT(float52, MSG_CONTROL_RETRACT_RECOVER_SWAP, &retract_recover_length_swap, -100, 100);
      #endif
      MENU_ITEM_EDIT(float3, MSG_CONTROL_RETRACT_RECOVERF, &retract_recover_feedrate_mm_s, 1, 999);
      END_MENU();
    }

  #endif // FWRETRACT

  #if ENABLED(SDSUPPORT)

    #if !PIN_EXISTS(SD_DETECT)
      void lcd_sd_refresh() {
        card.initsd();
        encoderTopLine = 0;
      }
    #endif

    void lcd_sd_updir() {
      card.updir();
      encoderTopLine = 0;
      screen_changed = true;
      lcdDrawUpdate = LCDVIEW_CLEAR_CALL_REDRAW;
    }

    /**
     *
     * "Print from SD" submenu
     *
     */
    void lcd_sdcard_menu() {
      ENCODER_DIRECTION_MENUS();
      if (!lcdDrawUpdate && !lcd_clicked) return; // nothing to do (so don't thrash the SD card)
      const uint16_t fileCnt = card.getnrfilenames();
      START_MENU();
      MENU_BACK(MSG_MAIN);
      card.getWorkDirName();
      if (card.filename[0] == '/') {
        #if !PIN_EXISTS(SD_DETECT)
          MENU_ITEM(function, LCD_STR_REFRESH MSG_REFRESH, lcd_sd_refresh);
        #endif
      }
      else {
        MENU_ITEM(function, LCD_STR_FOLDER "..", lcd_sd_updir);
      }

      for (uint16_t i = 0; i < fileCnt; i++) {
        if (_menuLineNr == _thisItemNr) {
          const uint16_t nr =
            #if ENABLED(SDCARD_RATHERRECENTFIRST) && DISABLED(SDCARD_SORT_ALPHA)
              fileCnt - 1 -
            #endif
          i;

          #if ENABLED(SDCARD_SORT_ALPHA)
            card.getfilename_sorted(nr);
          #else
            card.getfilename(nr);
          #endif

          if (card.filenameIsDir)
            MENU_ITEM(sddirectory, MSG_CARD_MENU, card.filename, card.longFilename);
          else
            MENU_ITEM(sdfile, MSG_CARD_MENU, card.filename, card.longFilename);
        }
        else {
          MENU_ITEM_DUMMY();
        }
      }
      END_MENU();
    }

  #endif // SDSUPPORT

  #if ENABLED(LCD_INFO_MENU)

    #if ENABLED(PRINTCOUNTER)
      /**
       *
       * About Printer > Statistics submenu
       *
       */
      void lcd_info_stats_menu() {
        if (lcd_clicked) { return lcd_goto_previous_menu(); }

        char buffer[21];
        printStatistics stats = print_job_timer.getStats();

        START_SCREEN();                                                                                // 12345678901234567890
        STATIC_ITEM(MSG_INFO_PRINT_COUNT ": ", false, false, itostr3left(stats.totalPrints));          // Print Count: 999
        STATIC_ITEM(MSG_INFO_COMPLETED_PRINTS": ", false, false, itostr3left(stats.finishedPrints));   // Completed  : 666

        duration_t elapsed = stats.printTime;
        elapsed.toString(buffer);

        STATIC_ITEM(MSG_INFO_PRINT_TIME ": ", false, false);                                           // Total print Time:
        STATIC_ITEM("", false, false, buffer);                                                         // 99y 364d 23h 59m 59s

        elapsed = stats.longestPrint;
        elapsed.toString(buffer);

        STATIC_ITEM(MSG_INFO_PRINT_LONGEST ": ", false, false);                                        // Longest job time:
        STATIC_ITEM("", false, false, buffer);                                                         // 99y 364d 23h 59m 59s

        sprintf_P(buffer, PSTR("%ld.%im"), long(stats.filamentUsed / 1000), int(stats.filamentUsed / 100) % 10);
        STATIC_ITEM(MSG_INFO_PRINT_FILAMENT ": ", false, false);                                       // Extruded total:
        STATIC_ITEM("", false, false, buffer);                                                         // 125m
        END_SCREEN();
      }
    #endif // PRINTCOUNTER

    /**
     *
     * About Printer > Thermistors
     *
     */
    void lcd_info_thermistors_menu() {
      if (lcd_clicked) { return lcd_goto_previous_menu(); }
      START_SCREEN();
      #define THERMISTOR_ID TEMP_SENSOR_0
      #include "thermistornames.h"
      STATIC_ITEM("T0: " THERMISTOR_NAME, false, true);
      STATIC_ITEM(MSG_INFO_MIN_TEMP ": " STRINGIFY(HEATER_0_MINTEMP), false);
      STATIC_ITEM(MSG_INFO_MAX_TEMP ": " STRINGIFY(HEATER_0_MAXTEMP), false);

      #if TEMP_SENSOR_1 != 0
        #undef THERMISTOR_ID
        #define THERMISTOR_ID TEMP_SENSOR_1
        #include "thermistornames.h"
        STATIC_ITEM("T1: " THERMISTOR_NAME, false, true);
        STATIC_ITEM(MSG_INFO_MIN_TEMP ": " STRINGIFY(HEATER_1_MINTEMP), false);
        STATIC_ITEM(MSG_INFO_MAX_TEMP ": " STRINGIFY(HEATER_1_MAXTEMP), false);
      #endif

      #if TEMP_SENSOR_2 != 0
        #undef THERMISTOR_ID
        #define THERMISTOR_ID TEMP_SENSOR_2
        #include "thermistornames.h"
        STATIC_ITEM("T2: " THERMISTOR_NAME, false, true);
        STATIC_ITEM(MSG_INFO_MIN_TEMP ": " STRINGIFY(HEATER_2_MINTEMP), false);
        STATIC_ITEM(MSG_INFO_MAX_TEMP ": " STRINGIFY(HEATER_2_MAXTEMP), false);
      #endif

      #if TEMP_SENSOR_3 != 0
        #undef THERMISTOR_ID
        #define THERMISTOR_ID TEMP_SENSOR_3
        #include "thermistornames.h"
        STATIC_ITEM("T3: " THERMISTOR_NAME, false, true);
        STATIC_ITEM(MSG_INFO_MIN_TEMP ": " STRINGIFY(HEATER_3_MINTEMP), false);
        STATIC_ITEM(MSG_INFO_MAX_TEMP ": " STRINGIFY(HEATER_3_MAXTEMP), false);
      #endif

      #if TEMP_SENSOR_4 != 0
        #undef THERMISTOR_ID
        #define THERMISTOR_ID TEMP_SENSOR_4
        #include "thermistornames.h"
        STATIC_ITEM("T4: " THERMISTOR_NAME, false, true);
        STATIC_ITEM(MSG_INFO_MIN_TEMP ": " STRINGIFY(HEATER_4_MINTEMP), false);
        STATIC_ITEM(MSG_INFO_MAX_TEMP ": " STRINGIFY(HEATER_4_MAXTEMP), false);
      #endif

      #if TEMP_SENSOR_BED != 0
        #undef THERMISTOR_ID
        #define THERMISTOR_ID TEMP_SENSOR_BED
        #include "thermistornames.h"
        STATIC_ITEM("TBed:" THERMISTOR_NAME, false, true);
        STATIC_ITEM(MSG_INFO_MIN_TEMP ": " STRINGIFY(BED_MINTEMP), false);
        STATIC_ITEM(MSG_INFO_MAX_TEMP ": " STRINGIFY(BED_MAXTEMP), false);
      #endif
      END_SCREEN();
    }

    /**
     *
     * About Printer > Board Info
     *
     */
    void lcd_info_board_menu() {
      if (lcd_clicked) { return lcd_goto_previous_menu(); }
      START_SCREEN();
      STATIC_ITEM(BOARD_NAME, true, true);                           // MyPrinterController
      STATIC_ITEM(MSG_INFO_BAUDRATE ": " STRINGIFY(BAUDRATE), true); // Baud: 250000
      STATIC_ITEM(MSG_INFO_PROTOCOL ": " PROTOCOL_VERSION, true);    // Protocol: 1.0
      #if POWER_SUPPLY == 0
        STATIC_ITEM(MSG_INFO_PSU ": Generic", true);
      #elif POWER_SUPPLY == 1
        STATIC_ITEM(MSG_INFO_PSU ": ATX", true);  // Power Supply: ATX
      #elif POWER_SUPPLY == 2
        STATIC_ITEM(MSG_INFO_PSU ": XBox", true); // Power Supply: XBox
      #endif
      END_SCREEN();
    }

    /**
     *
     * About Printer > Printer Info
     *
     */
    void lcd_info_printer_menu() {
      if (lcd_clicked) { return lcd_goto_previous_menu(); }
      START_SCREEN();
      STATIC_ITEM(MSG_MARLIN, true, true);                             // Marlin
      STATIC_ITEM(SHORT_BUILD_VERSION, true);                          // x.x.x-Branch
      STATIC_ITEM(STRING_DISTRIBUTION_DATE, true);                     // YYYY-MM-DD HH:MM
      STATIC_ITEM(MACHINE_NAME, true);                                 // My3DPrinter
      STATIC_ITEM(WEBSITE_URL, true);                                  // www.my3dprinter.com
      STATIC_ITEM(MSG_INFO_EXTRUDERS ": " STRINGIFY(EXTRUDERS), true); // Extruders: 2
      #if ENABLED(AUTO_BED_LEVELING_3POINT)
        STATIC_ITEM(MSG_3POINT_LEVELING, true);                        // 3-Point Leveling
      #elif ENABLED(AUTO_BED_LEVELING_LINEAR)
        STATIC_ITEM(MSG_LINEAR_LEVELING, true);                        // Linear Leveling
      #elif ENABLED(AUTO_BED_LEVELING_BILINEAR)
        STATIC_ITEM(MSG_BILINEAR_LEVELING, true);                      // Bi-linear Leveling
      #elif ENABLED(AUTO_BED_LEVELING_UBL)
        STATIC_ITEM(MSG_UBL_LEVELING, true);                           // Unified Bed Leveling
      #elif ENABLED(MESH_BED_LEVELING)
        STATIC_ITEM(MSG_MESH_LEVELING, true);                          // Mesh Leveling
      #endif
      END_SCREEN();
    }

    /**
     *
     * "About Printer" submenu
     *
     */
    void lcd_info_menu() {
      START_MENU();
      MENU_BACK(MSG_MAIN);
      MENU_ITEM(submenu, MSG_INFO_PRINTER_MENU, lcd_info_printer_menu);        // Printer Info >
      MENU_ITEM(submenu, MSG_INFO_BOARD_MENU, lcd_info_board_menu);            // Board Info >
      MENU_ITEM(submenu, MSG_INFO_THERMISTOR_MENU, lcd_info_thermistors_menu); // Thermistors >
      #if ENABLED(PRINTCOUNTER)
        MENU_ITEM(submenu, MSG_INFO_STATS_MENU, lcd_info_stats_menu);          // Printer Statistics >
      #endif
      END_MENU();
    }
  #endif // LCD_INFO_MENU

  /**
   *
   * Filament Change Feature Screens
   *
   */
  #if ENABLED(ADVANCED_PAUSE_FEATURE)

    // Portions from STATIC_ITEM...
    #define HOTEND_STATUS_ITEM() do { \
      if (_menuLineNr == _thisItemNr) { \
        if (lcdDrawUpdate) { \
          lcd_implementation_drawmenu_static(_lcdLineNr, PSTR(MSG_FILAMENT_CHANGE_NOZZLE), false, true); \
          lcd_implementation_hotend_status(_lcdLineNr); \
        } \
        if (_skipStatic && encoderLine <= _thisItemNr) { \
          encoderPosition += ENCODER_STEPS_PER_MENU_ITEM; \
          ++encoderLine; \
        } \
        lcdDrawUpdate = LCDVIEW_CALL_REDRAW_NEXT; \
      } \
      ++_thisItemNr; \
    }while(0)

    void lcd_advanced_pause_toocold_menu() {
      START_MENU();
      STATIC_ITEM(MSG_HEATING_FAILED_LCD, true, true);
      STATIC_ITEM(MSG_FILAMENT_CHANGE_MINTEMP STRINGIFY(EXTRUDE_MINTEMP) ".", false, false);
      MENU_BACK(MSG_BACK);
      #if LCD_HEIGHT > 4
        STATIC_ITEM(" ");
      #endif
      HOTEND_STATUS_ITEM();
      END_MENU();
    }

    void lcd_advanced_pause_resume_print() {
      advanced_pause_menu_response = ADVANCED_PAUSE_RESPONSE_RESUME_PRINT;
    }

    void lcd_advanced_pause_extrude_more() {
      advanced_pause_menu_response = ADVANCED_PAUSE_RESPONSE_EXTRUDE_MORE;
    }

    void lcd_advanced_pause_option_menu() {
      START_MENU();
      #if LCD_HEIGHT > 2
        STATIC_ITEM(MSG_FILAMENT_CHANGE_OPTION_HEADER, true, false);
      #endif
      MENU_ITEM(function, MSG_FILAMENT_CHANGE_OPTION_RESUME, lcd_advanced_pause_resume_print);
      MENU_ITEM(function, MSG_FILAMENT_CHANGE_OPTION_EXTRUDE, lcd_advanced_pause_extrude_more);
      END_MENU();
    }

    void lcd_advanced_pause_init_message() {
      START_SCREEN();
      STATIC_ITEM(MSG_FILAMENT_CHANGE_HEADER, true, true);
      STATIC_ITEM(MSG_FILAMENT_CHANGE_INIT_1);
      #ifdef MSG_FILAMENT_CHANGE_INIT_2
        STATIC_ITEM(MSG_FILAMENT_CHANGE_INIT_2);
        #define __FC_LINES_A 3
      #else
        #define __FC_LINES_A 2
      #endif
      #ifdef MSG_FILAMENT_CHANGE_INIT_3
        STATIC_ITEM(MSG_FILAMENT_CHANGE_INIT_3);
        #define _FC_LINES_A (__FC_LINES_A + 1)
      #else
        #define _FC_LINES_A __FC_LINES_A
      #endif
      #if LCD_HEIGHT > _FC_LINES_A + 1
        STATIC_ITEM(" ");
      #endif
      HOTEND_STATUS_ITEM();
      END_SCREEN();
    }

    void lcd_advanced_pause_unload_message() {
      START_SCREEN();
      STATIC_ITEM(MSG_FILAMENT_CHANGE_HEADER, true, true);
      STATIC_ITEM(MSG_FILAMENT_CHANGE_UNLOAD_1);
      #ifdef MSG_FILAMENT_CHANGE_UNLOAD_2
        STATIC_ITEM(MSG_FILAMENT_CHANGE_UNLOAD_2);
        #define __FC_LINES_B 3
      #else
        #define __FC_LINES_B 2
      #endif
      #ifdef MSG_FILAMENT_CHANGE_UNLOAD_3
        STATIC_ITEM(MSG_FILAMENT_CHANGE_UNLOAD_3);
        #define _FC_LINES_B (__FC_LINES_B + 1)
      #else
        #define _FC_LINES_B __FC_LINES_B
      #endif
      #if LCD_HEIGHT > _FC_LINES_B + 1
        STATIC_ITEM(" ");
      #endif
      HOTEND_STATUS_ITEM();
      END_SCREEN();
    }

    void lcd_advanced_pause_wait_for_nozzles_to_heat() {
      START_SCREEN();
      STATIC_ITEM(MSG_FILAMENT_CHANGE_HEADER, true, true);
      STATIC_ITEM(MSG_FILAMENT_CHANGE_HEATING_1);
      #ifdef MSG_FILAMENT_CHANGE_HEATING_2
        STATIC_ITEM(MSG_FILAMENT_CHANGE_HEATING_2);
        #define _FC_LINES_C 3
      #else
        #define _FC_LINES_C 2
      #endif
      #if LCD_HEIGHT > _FC_LINES_C + 1
        STATIC_ITEM(" ");
      #endif
      HOTEND_STATUS_ITEM();
      END_SCREEN();
    }

    void lcd_advanced_pause_heat_nozzle() {
      START_SCREEN();
      STATIC_ITEM(MSG_FILAMENT_CHANGE_HEADER, true, true);
      STATIC_ITEM(MSG_FILAMENT_CHANGE_HEAT_1);
      #ifdef MSG_FILAMENT_CHANGE_INSERT_2
        STATIC_ITEM(MSG_FILAMENT_CHANGE_HEAT_2);
        #define _FC_LINES_D 3
      #else
        #define _FC_LINES_D 2
      #endif
      #if LCD_HEIGHT > _FC_LINES_D + 1
        STATIC_ITEM(" ");
      #endif
      HOTEND_STATUS_ITEM();
      END_SCREEN();
    }

    void lcd_advanced_pause_insert_message() {
      START_SCREEN();
      STATIC_ITEM(MSG_FILAMENT_CHANGE_HEADER, true, true);
      STATIC_ITEM(MSG_FILAMENT_CHANGE_INSERT_1);
      #ifdef MSG_FILAMENT_CHANGE_INSERT_2
        STATIC_ITEM(MSG_FILAMENT_CHANGE_INSERT_2);
        #define __FC_LINES_E 3
      #else
        #define __FC_LINES_E 2
      #endif
      #ifdef MSG_FILAMENT_CHANGE_INSERT_3
        STATIC_ITEM(MSG_FILAMENT_CHANGE_INSERT_3);
        #define _FC_LINES_E (__FC_LINES_E + 1)
      #else
        #define _FC_LINES_E __FC_LINES_E
      #endif
      #if LCD_HEIGHT > _FC_LINES_E + 1
        STATIC_ITEM(" ");
      #endif
      HOTEND_STATUS_ITEM();
      END_SCREEN();
    }

    void lcd_advanced_pause_load_message() {
      START_SCREEN();
      STATIC_ITEM(MSG_FILAMENT_CHANGE_HEADER, true, true);
      STATIC_ITEM(MSG_FILAMENT_CHANGE_LOAD_1);
      #ifdef MSG_FILAMENT_CHANGE_LOAD_2
        STATIC_ITEM(MSG_FILAMENT_CHANGE_LOAD_2);
        #define __FC_LINES_F 3
      #else
        #define __FC_LINES_F 2
      #endif
      #ifdef MSG_FILAMENT_CHANGE_LOAD_3
        STATIC_ITEM(MSG_FILAMENT_CHANGE_LOAD_3);
        #define _FC_LINES_F (__FC_LINES_F + 1)
      #else
        #define _FC_LINES_F __FC_LINES_F
      #endif
      #if LCD_HEIGHT > _FC_LINES_F + 1
        STATIC_ITEM(" ");
      #endif
      HOTEND_STATUS_ITEM();
      END_SCREEN();
    }

    void lcd_advanced_pause_extrude_message() {
      START_SCREEN();
      STATIC_ITEM(MSG_FILAMENT_CHANGE_HEADER, true, true);
      STATIC_ITEM(MSG_FILAMENT_CHANGE_EXTRUDE_1);
      #ifdef MSG_FILAMENT_CHANGE_EXTRUDE_2
        STATIC_ITEM(MSG_FILAMENT_CHANGE_EXTRUDE_2);
        #define __FC_LINES_G 3
      #else
        #define __FC_LINES_G 2
      #endif
      #ifdef MSG_FILAMENT_CHANGE_EXTRUDE_3
        STATIC_ITEM(MSG_FILAMENT_CHANGE_EXTRUDE_3);
        #define _FC_LINES_G (__FC_LINES_G + 1)
      #else
        #define _FC_LINES_G __FC_LINES_G
      #endif
      #if LCD_HEIGHT > _FC_LINES_G + 1
        STATIC_ITEM(" ");
      #endif
      HOTEND_STATUS_ITEM();
      END_SCREEN();
    }

    void lcd_advanced_pause_resume_message() {
      START_SCREEN();
      STATIC_ITEM(MSG_FILAMENT_CHANGE_HEADER, true, true);
      STATIC_ITEM(MSG_FILAMENT_CHANGE_RESUME_1);
      #ifdef MSG_FILAMENT_CHANGE_RESUME_2
        STATIC_ITEM(MSG_FILAMENT_CHANGE_RESUME_2);
      #endif
      #ifdef MSG_FILAMENT_CHANGE_RESUME_3
        STATIC_ITEM(MSG_FILAMENT_CHANGE_RESUME_3);
      #endif
      END_SCREEN();
    }

    void lcd_advanced_pause_show_message(const AdvancedPauseMessage message) {
      switch (message) {
        case ADVANCED_PAUSE_MESSAGE_INIT:
          defer_return_to_status = true;
          lcd_goto_screen(lcd_advanced_pause_init_message);
          break;
        case ADVANCED_PAUSE_MESSAGE_UNLOAD:
          defer_return_to_status = true;
          lcd_goto_screen(lcd_advanced_pause_unload_message);
          break;
        case ADVANCED_PAUSE_MESSAGE_INSERT:
          defer_return_to_status = true;
          lcd_goto_screen(lcd_advanced_pause_insert_message);
          break;
        case ADVANCED_PAUSE_MESSAGE_LOAD:
          defer_return_to_status = true;
          lcd_goto_screen(lcd_advanced_pause_load_message);
          break;
        case ADVANCED_PAUSE_MESSAGE_EXTRUDE:
          defer_return_to_status = true;
          lcd_goto_screen(lcd_advanced_pause_extrude_message);
          break;
        case ADVANCED_PAUSE_MESSAGE_CLICK_TO_HEAT_NOZZLE:
          defer_return_to_status = true;
          lcd_goto_screen(lcd_advanced_pause_heat_nozzle);
          break;
        case ADVANCED_PAUSE_MESSAGE_WAIT_FOR_NOZZLES_TO_HEAT:
          defer_return_to_status = true;
          lcd_goto_screen(lcd_advanced_pause_wait_for_nozzles_to_heat);
          break;
        case ADVANCED_PAUSE_MESSAGE_OPTION:
          defer_return_to_status = true;
          advanced_pause_menu_response = ADVANCED_PAUSE_RESPONSE_WAIT_FOR;
          lcd_goto_screen(lcd_advanced_pause_option_menu);
          break;
        case ADVANCED_PAUSE_MESSAGE_RESUME:
          defer_return_to_status = true;
          lcd_goto_screen(lcd_advanced_pause_resume_message);
          break;
        case ADVANCED_PAUSE_MESSAGE_STATUS:
          lcd_return_to_status();
          break;
      }
    }

  #endif // ADVANCED_PAUSE_FEATURE

  /**
   *
   * Functions for editing single values
   *
   * The "DEFINE_MENU_EDIT_TYPE" macro generates the functions needed to edit a numerical value.
   *
   * For example, DEFINE_MENU_EDIT_TYPE(int, int3, itostr3, 1) expands into these functions:
   *
   *   bool _menu_edit_int3();
   *   void menu_edit_int3(); // edit int (interactively)
   *   void menu_edit_callback_int3(); // edit int (interactively) with callback on completion
   *   void _menu_action_setting_edit_int3(const char * const pstr, int * const ptr, const int minValue, const int maxValue);
   *   void menu_action_setting_edit_int3(const char * const pstr, int * const ptr, const int minValue, const int maxValue);
   *   void menu_action_setting_edit_callback_int3(const char * const pstr, int * const ptr, const int minValue, const int maxValue, const screenFunc_t callback, const bool live); // edit int with callback
   *
   * You can then use one of the menu macros to present the edit interface:
   *   MENU_ITEM_EDIT(int3, MSG_SPEED, &feedrate_percentage, 10, 999)
   *
   * This expands into a more primitive menu item:
   *   MENU_ITEM(setting_edit_int3, MSG_SPEED, PSTR(MSG_SPEED), &feedrate_percentage, 10, 999)
   *
   * ...which calls:
   *       menu_action_setting_edit_int3(PSTR(MSG_SPEED), &feedrate_percentage, 10, 999)
   */
  #define DEFINE_MENU_EDIT_TYPE(_type, _name, _strFunc, _scale) \
    bool _menu_edit_ ## _name() { \
      ENCODER_DIRECTION_NORMAL(); \
      if ((int32_t)encoderPosition < 0) encoderPosition = 0; \
      if ((int32_t)encoderPosition > maxEditValue) encoderPosition = maxEditValue; \
      if (lcdDrawUpdate) \
        lcd_implementation_drawedit(editLabel, _strFunc(((_type)((int32_t)encoderPosition + minEditValue)) * (1.0 / _scale))); \
      if (lcd_clicked || (liveEdit && lcdDrawUpdate)) { \
        _type value = ((_type)((int32_t)encoderPosition + minEditValue)) * (1.0 / _scale); \
        if (editValue != NULL) *((_type*)editValue) = value; \
        if (liveEdit) (*callbackFunc)(); \
        if (lcd_clicked) lcd_goto_previous_menu(); \
      } \
      return lcd_clicked; \
    } \
    void menu_edit_ ## _name() { _menu_edit_ ## _name(); } \
    void menu_edit_callback_ ## _name() { if (_menu_edit_ ## _name()) (*callbackFunc)(); } \
    void _menu_action_setting_edit_ ## _name(const char * const pstr, _type* const ptr, const _type minValue, const _type maxValue) { \
      lcd_save_previous_screen(); \
      \
      lcdDrawUpdate = LCDVIEW_CLEAR_CALL_REDRAW; \
      \
      editLabel = pstr; \
      editValue = ptr; \
      minEditValue = minValue * _scale; \
      maxEditValue = maxValue * _scale - minEditValue; \
      encoderPosition = (*ptr) * _scale - minEditValue; \
    } \
    void menu_action_setting_edit_ ## _name(const char * const pstr, _type * const ptr, const _type minValue, const _type maxValue) { \
      _menu_action_setting_edit_ ## _name(pstr, ptr, minValue, maxValue); \
      currentScreen = menu_edit_ ## _name; \
    } \
    void menu_action_setting_edit_callback_ ## _name(const char * const pstr, _type * const ptr, const _type minValue, const _type maxValue, const screenFunc_t callback, const bool live) { \
      _menu_action_setting_edit_ ## _name(pstr, ptr, minValue, maxValue); \
      currentScreen = menu_edit_callback_ ## _name; \
      callbackFunc = callback; \
      liveEdit = live; \
    } \
    typedef void _name

  DEFINE_MENU_EDIT_TYPE(int, int3, itostr3, 1);
  DEFINE_MENU_EDIT_TYPE(float, float3, ftostr3, 1.0);
  DEFINE_MENU_EDIT_TYPE(float, float32, ftostr32, 100.0);
  DEFINE_MENU_EDIT_TYPE(float, float43, ftostr43sign, 1000.0);
  DEFINE_MENU_EDIT_TYPE(float, float5, ftostr5rj, 0.01);
  DEFINE_MENU_EDIT_TYPE(float, float51, ftostr51sign, 10.0);
  DEFINE_MENU_EDIT_TYPE(float, float52, ftostr52sign, 100.0);
  DEFINE_MENU_EDIT_TYPE(float, float62, ftostr62rj, 100.0);
  DEFINE_MENU_EDIT_TYPE(unsigned long, long5, ftostr5rj, 0.01);

  /**
   *
   * Handlers for RepRap World Keypad input
   *
   */
  #if ENABLED(REPRAPWORLD_KEYPAD)
    void _reprapworld_keypad_move(AxisEnum axis, int dir) {
      move_menu_scale = REPRAPWORLD_KEYPAD_MOVE_STEP;
      encoderPosition = dir;
      switch (axis) {
        case X_AXIS: lcd_move_x(); break;
        case Y_AXIS: lcd_move_y(); break;
        case Z_AXIS: lcd_move_z();
        default: break;
      }
    }
    void reprapworld_keypad_move_z_up()    { _reprapworld_keypad_move(Z_AXIS,  1); }
    void reprapworld_keypad_move_z_down()  { _reprapworld_keypad_move(Z_AXIS, -1); }
    void reprapworld_keypad_move_x_left()  { _reprapworld_keypad_move(X_AXIS, -1); }
    void reprapworld_keypad_move_x_right() { _reprapworld_keypad_move(X_AXIS,  1); }
    void reprapworld_keypad_move_y_up()    { _reprapworld_keypad_move(Y_AXIS, -1); }
    void reprapworld_keypad_move_y_down()  { _reprapworld_keypad_move(Y_AXIS,  1); }
    void reprapworld_keypad_move_home()    { enqueue_and_echo_commands_P(PSTR("G28")); } // move all axes home and wait
    void reprapworld_keypad_move_menu()    { lcd_goto_screen(lcd_move_menu); }

    inline void handle_reprapworld_keypad() {

      static uint8_t keypad_debounce = 0;

      if (!REPRAPWORLD_KEYPAD_PRESSED) {
        if (keypad_debounce > 0) keypad_debounce--;
      }
      else if (!keypad_debounce) {
        keypad_debounce = 2;

        if (REPRAPWORLD_KEYPAD_MOVE_MENU)       reprapworld_keypad_move_menu();

        #if DISABLED(DELTA) && Z_HOME_DIR == -1
          if (REPRAPWORLD_KEYPAD_MOVE_Z_UP)     reprapworld_keypad_move_z_up();
        #endif

        if (axis_homed[X_AXIS] && axis_homed[Y_AXIS] && axis_homed[Z_AXIS]) {
          #if ENABLED(DELTA) || Z_HOME_DIR != -1
            if (REPRAPWORLD_KEYPAD_MOVE_Z_UP)   reprapworld_keypad_move_z_up();
          #endif
          if (REPRAPWORLD_KEYPAD_MOVE_Z_DOWN)   reprapworld_keypad_move_z_down();
          if (REPRAPWORLD_KEYPAD_MOVE_X_LEFT)   reprapworld_keypad_move_x_left();
          if (REPRAPWORLD_KEYPAD_MOVE_X_RIGHT)  reprapworld_keypad_move_x_right();
          if (REPRAPWORLD_KEYPAD_MOVE_Y_DOWN)   reprapworld_keypad_move_y_down();
          if (REPRAPWORLD_KEYPAD_MOVE_Y_UP)     reprapworld_keypad_move_y_up();
        }
        else {
          if (REPRAPWORLD_KEYPAD_MOVE_HOME)     reprapworld_keypad_move_home();
        }
      }
    }

  #endif // REPRAPWORLD_KEYPAD

  /**
   *
   * Menu actions
   *
   */
  void _menu_action_back() { lcd_goto_previous_menu(); }
  void menu_action_submenu(screenFunc_t func) { lcd_save_previous_screen(); lcd_goto_screen(func); }
  void menu_action_gcode(const char* pgcode) { enqueue_and_echo_commands_P(pgcode); }
  void menu_action_function(screenFunc_t func) { (*func)(); }

  #if ENABLED(SDSUPPORT)

    void menu_action_sdfile(const char* filename, char* longFilename) {
      UNUSED(longFilename);
      card.openAndPrintFile(filename);
      lcd_return_to_status();
    }

    void menu_action_sddirectory(const char* filename, char* longFilename) {
      UNUSED(longFilename);
      card.chdir(filename);
      encoderPosition = 0;
      screen_changed = true;
      lcdDrawUpdate = LCDVIEW_CLEAR_CALL_REDRAW;
    }

  #endif // SDSUPPORT

  void menu_action_setting_edit_bool(const char* pstr, bool* ptr) { UNUSED(pstr); *ptr ^= true; lcdDrawUpdate = LCDVIEW_CLEAR_CALL_REDRAW; }
  void menu_action_setting_edit_callback_bool(const char* pstr, bool* ptr, screenFunc_t callback) {
    menu_action_setting_edit_bool(pstr, ptr);
    (*callback)();
  }

#endif // ULTIPANEL

void lcd_init() {

  lcd_implementation_init(
    #if ENABLED(LCD_PROGRESS_BAR)
      true
    #endif
  );

  #if ENABLED(NEWPANEL)
    #if BUTTON_EXISTS(EN1)
      SET_INPUT_PULLUP(BTN_EN1);
    #endif

    #if BUTTON_EXISTS(EN2)
      SET_INPUT_PULLUP(BTN_EN2);
    #endif

    #if BUTTON_EXISTS(ENC)
      SET_INPUT_PULLUP(BTN_ENC);
    #endif

    #if ENABLED(REPRAPWORLD_KEYPAD)
      SET_OUTPUT(SHIFT_CLK);
      OUT_WRITE(SHIFT_LD, HIGH);
      SET_INPUT_PULLUP(SHIFT_OUT);
    #endif

    #if BUTTON_EXISTS(UP)
      SET_INPUT(BTN_UP);
    #endif
    #if BUTTON_EXISTS(DWN)
      SET_INPUT(BTN_DWN);
    #endif
    #if BUTTON_EXISTS(LFT)
      SET_INPUT(BTN_LFT);
    #endif
    #if BUTTON_EXISTS(RT)
      SET_INPUT(BTN_RT);
    #endif

  #else // !NEWPANEL

    #if ENABLED(SR_LCD_2W_NL) // Non latching 2 wire shift register
      SET_OUTPUT(SR_DATA_PIN);
      SET_OUTPUT(SR_CLK_PIN);
    #elif defined(SHIFT_CLK)
      SET_OUTPUT(SHIFT_CLK);
      OUT_WRITE(SHIFT_LD, HIGH);
      OUT_WRITE(SHIFT_EN, LOW);
      SET_INPUT_PULLUP(SHIFT_OUT);
    #endif // SR_LCD_2W_NL

  #endif // !NEWPANEL

  #if ENABLED(SDSUPPORT) && PIN_EXISTS(SD_DETECT)
    SET_INPUT_PULLUP(SD_DETECT_PIN);
    lcd_sd_status = 2; // UNKNOWN
  #endif

  #if ENABLED(LCD_HAS_SLOW_BUTTONS)
    slow_buttons = 0;
  #endif

  lcd_buttons_update();

  #if ENABLED(ULTIPANEL)
    encoderDiff = 0;
  #endif
}

int lcd_strlen(const char* s) {
  int i = 0, j = 0;
  while (s[i]) {
    if (PRINTABLE(s[i])) j++;
    i++;
  }
  return j;
}

int lcd_strlen_P(const char* s) {
  int j = 0;
  while (pgm_read_byte(s)) {
    if (PRINTABLE(pgm_read_byte(s))) j++;
    s++;
  }
  return j;
}

bool lcd_blink() {
  static uint8_t blink = 0;
  static millis_t next_blink_ms = 0;
  millis_t ms = millis();
  if (ELAPSED(ms, next_blink_ms)) {
    blink ^= 0xFF;
    next_blink_ms = ms + 1000 - LCD_UPDATE_INTERVAL / 2;
  }
  return blink != 0;
}

/**
 * Update the LCD, read encoder buttons, etc.
 *   - Read button states
 *   - Check the SD Card slot state
 *   - Act on RepRap World keypad input
 *   - Update the encoder position
 *   - Apply acceleration to the encoder position
 *   - Set lcdDrawUpdate = LCDVIEW_CALL_REDRAW_NOW on controller events
 *   - Reset the Info Screen timeout if there's any input
 *   - Update status indicators, if any
 *
 *   Run the current LCD menu handler callback function:
 *   - Call the handler only if lcdDrawUpdate != LCDVIEW_NONE
 *   - Before calling the handler, LCDVIEW_CALL_NO_REDRAW => LCDVIEW_NONE
 *   - Call the menu handler. Menu handlers should do the following:
 *     - If a value changes, set lcdDrawUpdate to LCDVIEW_REDRAW_NOW and draw the value
 *       (Encoder events automatically set lcdDrawUpdate for you.)
 *     - if (lcdDrawUpdate) { redraw }
 *     - Before exiting the handler set lcdDrawUpdate to:
 *       - LCDVIEW_CLEAR_CALL_REDRAW to clear screen and set LCDVIEW_CALL_REDRAW_NEXT.
 *       - LCDVIEW_REDRAW_NOW to draw now (including remaining stripes).
 *       - LCDVIEW_CALL_REDRAW_NEXT to draw now and get LCDVIEW_REDRAW_NOW on the next loop.
 *       - LCDVIEW_CALL_NO_REDRAW to draw now and get LCDVIEW_NONE on the next loop.
 *     - NOTE: For graphical displays menu handlers may be called 2 or more times per loop,
 *             so don't change lcdDrawUpdate without considering this.
 *
 *   After the menu handler callback runs (or not):
 *   - Clear the LCD if lcdDrawUpdate == LCDVIEW_CLEAR_CALL_REDRAW
 *   - Update lcdDrawUpdate for the next loop (i.e., move one state down, usually)
 *
 * No worries. This function is only called from the main thread.
 */
void lcd_update() {

  #if ENABLED(ULTIPANEL)
    static millis_t return_to_status_ms = 0;
    manage_manual_move();

    lcd_buttons_update();

    #if ENABLED(AUTO_BED_LEVELING_UBL)
      const bool UBL_CONDITION = !ubl.has_control_of_lcd_panel;
    #else
      constexpr bool UBL_CONDITION = true;
    #endif

    // If the action button is pressed...
    if (UBL_CONDITION && LCD_CLICKED) {
      if (!wait_for_unclick) {           // If not waiting for a debounce release:
        wait_for_unclick = true;         //  Set debounce flag to ignore continous clicks
        lcd_clicked = !wait_for_user;    //  Keep the click if not waiting for a user-click
        wait_for_user = false;           //  Any click clears wait for user
        lcd_quick_feedback();            //  Always make a click sound
      }
    }
    else wait_for_unclick = false;
  #endif

  #if ENABLED(SDSUPPORT) && PIN_EXISTS(SD_DETECT)

    const bool sd_status = IS_SD_INSERTED;
    if (sd_status != lcd_sd_status && lcd_detected()) {

      if (sd_status) {
        card.initsd();
        if (lcd_sd_status != 2) LCD_MESSAGEPGM(MSG_SD_INSERTED);
      }
      else {
        card.release();
        if (lcd_sd_status != 2) LCD_MESSAGEPGM(MSG_SD_REMOVED);
      }

      lcd_sd_status = sd_status;
      lcdDrawUpdate = LCDVIEW_CLEAR_CALL_REDRAW;
      lcd_implementation_init( // to maybe revive the LCD if static electricity killed it.
        #if ENABLED(LCD_PROGRESS_BAR)
          currentScreen == lcd_status_screen
        #endif
      );
    }

  #endif // SDSUPPORT && SD_DETECT_PIN

  const millis_t ms = millis();
  if (ELAPSED(ms, next_lcd_update_ms)
    #if ENABLED(DOGLCD)
      || drawing_screen
    #endif
    ) {

    next_lcd_update_ms = ms + LCD_UPDATE_INTERVAL;

    #if ENABLED(LCD_HAS_STATUS_INDICATORS)
      lcd_implementation_update_indicators();
    #endif

    #if ENABLED(ULTIPANEL)

      #if ENABLED(LCD_HAS_SLOW_BUTTONS)
        slow_buttons = lcd_implementation_read_slow_buttons(); // buttons which take too long to read in interrupt context
      #endif

      #if ENABLED(REPRAPWORLD_KEYPAD)
        handle_reprapworld_keypad();
      #endif

      bool encoderPastThreshold = (abs(encoderDiff) >= ENCODER_PULSES_PER_STEP);
      if (encoderPastThreshold || lcd_clicked) {
        if (encoderPastThreshold) {
          int32_t encoderMultiplier = 1;

          #if ENABLED(ENCODER_RATE_MULTIPLIER)

            if (encoderRateMultiplierEnabled) {
              int32_t encoderMovementSteps = abs(encoderDiff) / ENCODER_PULSES_PER_STEP;

              if (lastEncoderMovementMillis != 0) {
                // Note that the rate is always calculated between two passes through the
                // loop and that the abs of the encoderDiff value is tracked.
                float encoderStepRate = (float)(encoderMovementSteps) / ((float)(ms - lastEncoderMovementMillis)) * 1000.0;

                if (encoderStepRate >= ENCODER_100X_STEPS_PER_SEC)     encoderMultiplier = 100;
                else if (encoderStepRate >= ENCODER_10X_STEPS_PER_SEC) encoderMultiplier = 10;

                #if ENABLED(ENCODER_RATE_MULTIPLIER_DEBUG)
                  SERIAL_ECHO_START();
                  SERIAL_ECHOPAIR("Enc Step Rate: ", encoderStepRate);
                  SERIAL_ECHOPAIR("  Multiplier: ", encoderMultiplier);
                  SERIAL_ECHOPAIR("  ENCODER_10X_STEPS_PER_SEC: ", ENCODER_10X_STEPS_PER_SEC);
                  SERIAL_ECHOPAIR("  ENCODER_100X_STEPS_PER_SEC: ", ENCODER_100X_STEPS_PER_SEC);
                  SERIAL_EOL();
                #endif // ENCODER_RATE_MULTIPLIER_DEBUG
              }

              lastEncoderMovementMillis = ms;
            } // encoderRateMultiplierEnabled
          #endif // ENCODER_RATE_MULTIPLIER

          encoderPosition += (encoderDiff * encoderMultiplier) / ENCODER_PULSES_PER_STEP;
          encoderDiff = 0;
        }
        return_to_status_ms = ms + LCD_TIMEOUT_TO_STATUS;
        lcdDrawUpdate = LCDVIEW_REDRAW_NOW;
      }
    #endif // ULTIPANEL

    // We arrive here every ~100ms when idling often enough.
    // Instead of tracking the changes simply redraw the Info Screen ~1 time a second.
    static int8_t lcd_status_update_delay = 1; // first update one loop delayed
    if (
      #if ENABLED(ULTIPANEL)
        currentScreen == lcd_status_screen &&
      #endif
      !lcd_status_update_delay--
    ) {
      lcd_status_update_delay = 9
        #if ENABLED(DOGLCD)
          + 3
        #endif
      ;
      max_display_update_time--;
      lcdDrawUpdate = LCDVIEW_REDRAW_NOW;
    }

    // then we want to use 1/2 of the time only.
    uint16_t bbr2 = planner.block_buffer_runtime() >> 1;

    #if ENABLED(DOGLCD)
      if ((lcdDrawUpdate || drawing_screen) && (!bbr2 || (bbr2 > max_display_update_time)))
    #else
      if (lcdDrawUpdate && (!bbr2 || (bbr2 > max_display_update_time)))
    #endif
    {
      #if ENABLED(DOGLCD)
        if (!drawing_screen)
      #endif
        {
          switch (lcdDrawUpdate) {
            case LCDVIEW_CALL_NO_REDRAW:
              lcdDrawUpdate = LCDVIEW_NONE;
              break;
            case LCDVIEW_CLEAR_CALL_REDRAW: // set by handlers, then altered after (rarely occurs here)
            case LCDVIEW_CALL_REDRAW_NEXT:  // set by handlers, then altered after (never occurs here?)
              lcdDrawUpdate = LCDVIEW_REDRAW_NOW;
            case LCDVIEW_REDRAW_NOW:        // set above, or by a handler through LCDVIEW_CALL_REDRAW_NEXT
            case LCDVIEW_NONE:
              break;
          } // switch
        }
      #if ENABLED(ULTIPANEL)
        #define CURRENTSCREEN() (*currentScreen)(), lcd_clicked = false
      #else
        #define CURRENTSCREEN() lcd_status_screen()
      #endif

      #if ENABLED(DOGLCD)  // Changes due to different driver architecture of the DOGM display
        if (!drawing_screen) {
          u8g.firstPage();
          drawing_screen = 1;
        }
        lcd_setFont(FONT_MENU);
        u8g.setColorIndex(1);
        CURRENTSCREEN();
        if (drawing_screen && (drawing_screen = u8g.nextPage())) {
          NOLESS(max_display_update_time, millis() - ms);
          return;
        }
      #else
        CURRENTSCREEN();
      #endif
      NOLESS(max_display_update_time, millis() - ms);
    }

    #if ENABLED(ULTIPANEL)

      // Return to Status Screen after a timeout
      if (currentScreen == lcd_status_screen || defer_return_to_status)
        return_to_status_ms = ms + LCD_TIMEOUT_TO_STATUS;
      else if (ELAPSED(ms, return_to_status_ms))
        lcd_return_to_status();

    #endif // ULTIPANEL

    #if ENABLED(DOGLCD)
      if (!drawing_screen)
    #endif
      {
        switch (lcdDrawUpdate) {
          case LCDVIEW_CLEAR_CALL_REDRAW:
            lcd_implementation_clear();
          case LCDVIEW_CALL_REDRAW_NEXT:
            lcdDrawUpdate = LCDVIEW_REDRAW_NOW;
            break;
          case LCDVIEW_REDRAW_NOW:
            lcdDrawUpdate = LCDVIEW_NONE;
            break;
          case LCDVIEW_NONE:
            break;
        } // switch
      }
  } // ELAPSED(ms, next_lcd_update_ms)
}

void pad_message_string() {
  uint8_t i = 0, j = 0;
  char c;
  while ((c = lcd_status_message[i]) && j < LCD_WIDTH) {
    if (PRINTABLE(c)) j++;
    i++;
  }
  if (true
    #if ENABLED(STATUS_MESSAGE_SCROLLING)
      && j < LCD_WIDTH
    #endif
  ) {
    // pad with spaces to fill up the line
    while (j++ < LCD_WIDTH) lcd_status_message[i++] = ' ';
    // chop off at the edge
    lcd_status_message[i] = '\0';
  }
}

void lcd_finishstatus(const bool persist=false) {

  pad_message_string();

  #if !(ENABLED(LCD_PROGRESS_BAR) && (PROGRESS_MSG_EXPIRE > 0))
    UNUSED(persist);
  #endif

  #if ENABLED(LCD_PROGRESS_BAR)
    progress_bar_ms = millis();
    #if PROGRESS_MSG_EXPIRE > 0
      expire_status_ms = persist ? 0 : progress_bar_ms + PROGRESS_MSG_EXPIRE;
    #endif
  #endif
  lcdDrawUpdate = LCDVIEW_CLEAR_CALL_REDRAW;

  #if ENABLED(FILAMENT_LCD_DISPLAY) && ENABLED(SDSUPPORT)
    previous_lcd_status_ms = millis();  //get status message to show up for a while
  #endif

  #if ENABLED(STATUS_MESSAGE_SCROLLING)
    status_scroll_pos = 0;
  #endif
}

#if ENABLED(LCD_PROGRESS_BAR) && PROGRESS_MSG_EXPIRE > 0
  void dontExpireStatus() { expire_status_ms = 0; }
#endif

bool lcd_hasstatus() { return (lcd_status_message[0] != '\0'); }

void lcd_setstatus(const char * const message, const bool persist) {
  if (lcd_status_message_level > 0) return;
  strncpy(lcd_status_message, message, 3 * (LCD_WIDTH));
  lcd_finishstatus(persist);
}

void lcd_setstatusPGM(const char * const message, int8_t level) {
  if (level < 0) level = lcd_status_message_level = 0;
  if (level < lcd_status_message_level) return;
  lcd_status_message_level = level;
  strncpy_P(lcd_status_message, message, 3 * (LCD_WIDTH));
  lcd_finishstatus(level > 0);
}

void lcd_status_printf_P(const uint8_t level, const char * const fmt, ...) {
  if (level < lcd_status_message_level) return;
  lcd_status_message_level = level;
  va_list args;
  va_start(args, fmt);
  vsnprintf_P(lcd_status_message, 3 * (LCD_WIDTH), fmt, args);
  va_end(args);
  lcd_finishstatus(level > 0);
}

void lcd_setalertstatusPGM(const char * const message) {
  lcd_setstatusPGM(message, 1);
  #if ENABLED(ULTIPANEL)
    lcd_return_to_status();
  #endif
}

void lcd_reset_alert_level() { lcd_status_message_level = 0; }

#if HAS_LCD_CONTRAST

  void set_lcd_contrast(const uint16_t value) {
    lcd_contrast = constrain(value, LCD_CONTRAST_MIN, LCD_CONTRAST_MAX);
    u8g.setContrast(lcd_contrast);
  }

#endif

#if ENABLED(ULTIPANEL)

  /**
   * Setup Rotary Encoder Bit Values (for two pin encoders to indicate movement)
   * These values are independent of which pins are used for EN_A and EN_B indications
   * The rotary encoder part is also independent to the chipset used for the LCD
   */
  #if defined(EN_A) && defined(EN_B)
    #define encrot0 0
    #define encrot1 2
    #define encrot2 3
    #define encrot3 1
  #endif

  #define GET_BUTTON_STATES(DST) \
    uint8_t new_##DST = 0; \
    WRITE(SHIFT_LD, LOW); \
    WRITE(SHIFT_LD, HIGH); \
    for (int8_t i = 0; i < 8; i++) { \
      new_##DST >>= 1; \
      if (READ(SHIFT_OUT)) SBI(new_##DST, 7); \
      WRITE(SHIFT_CLK, HIGH); \
      WRITE(SHIFT_CLK, LOW); \
    } \
    DST = ~new_##DST; //invert it, because a pressed switch produces a logical 0


  /**
   * Read encoder buttons from the hardware registers
   * Warning: This function is called from interrupt context!
   */
  void lcd_buttons_update() {
    static uint8_t lastEncoderBits;
    millis_t now = millis();
    if (ELAPSED(now, next_button_update_ms)) {

      #if ENABLED(NEWPANEL)
        uint8_t newbutton = 0;

        #if BUTTON_EXISTS(EN1)
          if (BUTTON_PRESSED(EN1)) newbutton |= EN_A;
        #endif

        #if BUTTON_EXISTS(EN2)
          if (BUTTON_PRESSED(EN2)) newbutton |= EN_B;
        #endif

        #if BUTTON_EXISTS(ENC)
          if (BUTTON_PRESSED(ENC)) newbutton |= EN_C;
        #endif

        #if LCD_HAS_DIRECTIONAL_BUTTONS

          // Manage directional buttons
          #if ENABLED(REVERSE_MENU_DIRECTION)
            #define _ENCODER_UD_STEPS (ENCODER_STEPS_PER_MENU_ITEM * encoderDirection)
          #else
            #define _ENCODER_UD_STEPS ENCODER_STEPS_PER_MENU_ITEM
          #endif
          #if ENABLED(REVERSE_ENCODER_DIRECTION)
            #define ENCODER_UD_STEPS _ENCODER_UD_STEPS
            #define ENCODER_LR_PULSES ENCODER_PULSES_PER_STEP
          #else
            #define ENCODER_UD_STEPS -(_ENCODER_UD_STEPS)
            #define ENCODER_LR_PULSES -(ENCODER_PULSES_PER_STEP)
          #endif

          if (false) {
            // for the else-ifs below
          }
          #if BUTTON_EXISTS(UP)
            else if (BUTTON_PRESSED(UP)) {
              encoderDiff = -(ENCODER_UD_STEPS);
              next_button_update_ms = now + 300;
            }
          #endif
          #if BUTTON_EXISTS(DWN)
            else if (BUTTON_PRESSED(DWN)) {
              encoderDiff = ENCODER_UD_STEPS;
              next_button_update_ms = now + 300;
            }
          #endif
          #if BUTTON_EXISTS(LFT)
            else if (BUTTON_PRESSED(LFT)) {
              encoderDiff = -(ENCODER_LR_PULSES);
              next_button_update_ms = now + 300;
            }
          #endif
          #if BUTTON_EXISTS(RT)
            else if (BUTTON_PRESSED(RT)) {
              encoderDiff = ENCODER_LR_PULSES;
              next_button_update_ms = now + 300;
            }
          #endif

        #endif // LCD_HAS_DIRECTIONAL_BUTTONS

        buttons = newbutton;
        #if ENABLED(LCD_HAS_SLOW_BUTTONS)
          buttons |= slow_buttons;
        #endif
        #if ENABLED(REPRAPWORLD_KEYPAD)
          GET_BUTTON_STATES(buttons_reprapworld_keypad);
        #endif
      #else
        GET_BUTTON_STATES(buttons);
      #endif // !NEWPANEL

    } // next_button_update_ms

    // Manage encoder rotation
    #if ENABLED(REVERSE_MENU_DIRECTION) && ENABLED(REVERSE_ENCODER_DIRECTION)
      #define ENCODER_DIFF_CW  (encoderDiff -= encoderDirection)
      #define ENCODER_DIFF_CCW (encoderDiff += encoderDirection)
    #elif ENABLED(REVERSE_MENU_DIRECTION)
      #define ENCODER_DIFF_CW  (encoderDiff += encoderDirection)
      #define ENCODER_DIFF_CCW (encoderDiff -= encoderDirection)
    #elif ENABLED(REVERSE_ENCODER_DIRECTION)
      #define ENCODER_DIFF_CW  (encoderDiff--)
      #define ENCODER_DIFF_CCW (encoderDiff++)
    #else
      #define ENCODER_DIFF_CW  (encoderDiff++)
      #define ENCODER_DIFF_CCW (encoderDiff--)
    #endif
    #define ENCODER_SPIN(_E1, _E2) switch (lastEncoderBits) { case _E1: ENCODER_DIFF_CW; break; case _E2: ENCODER_DIFF_CCW; }

    uint8_t enc = 0;
    if (buttons & EN_A) enc |= B01;
    if (buttons & EN_B) enc |= B10;
    if (enc != lastEncoderBits) {
      switch (enc) {
        case encrot0: ENCODER_SPIN(encrot3, encrot1); break;
        case encrot1: ENCODER_SPIN(encrot0, encrot2); break;
        case encrot2: ENCODER_SPIN(encrot1, encrot3); break;
        case encrot3: ENCODER_SPIN(encrot2, encrot0); break;
      }
      #if ENABLED(AUTO_BED_LEVELING_UBL)
        if (ubl.has_control_of_lcd_panel) {
          ubl.encoder_diff = encoderDiff;   // Make the encoder's rotation available to G29's Mesh Editor
          encoderDiff = 0;                  // We are going to lie to the LCD Panel and claim the encoder
                                            // knob has not turned.
        }
      #endif
      lastEncoderBits = enc;
    }
  }

  #if (ENABLED(LCD_I2C_TYPE_MCP23017) || ENABLED(LCD_I2C_TYPE_MCP23008)) && ENABLED(DETECT_DEVICE)
    bool lcd_detected() { return lcd.LcdDetected() == 1; }
  #else
    bool lcd_detected() { return true; }
  #endif

  #if ENABLED(AUTO_BED_LEVELING_UBL)

    void chirp_at_user() {
      #if ENABLED(LCD_USE_I2C_BUZZER)
        lcd.buzz(LCD_FEEDBACK_FREQUENCY_DURATION_MS, LCD_FEEDBACK_FREQUENCY_HZ);
      #elif PIN_EXISTS(BEEPER)
        buzzer.tone(LCD_FEEDBACK_FREQUENCY_DURATION_MS, LCD_FEEDBACK_FREQUENCY_HZ);
      #endif
    }

    bool ubl_lcd_clicked() { return LCD_CLICKED; }

  #endif

#endif // ULTIPANEL

#endif // ULTRA_LCD<|MERGE_RESOLUTION|>--- conflicted
+++ resolved
@@ -2089,100 +2089,97 @@
       enqueue_and_echo_command(ubl_lcd_gcode);
     }
 
-<<<<<<< HEAD
-=======
-  #if ENABLED(DOGLCD)
-
-    /**
-     * UBL LCD "radar" map data
-     */
-    #define MAP_UPPER_LEFT_CORNER_X 35  // These probably should be moved to the .h file  But for now,
-    #define MAP_UPPER_LEFT_CORNER_Y 8   // it is easier to play with things having them here
-    #define MAP_MAX_PIXELS_X        53
-    #define MAP_MAX_PIXELS_Y        49
-
-    void _lcd_ubl_plot_drawing_prep() {
-      uint8_t i, j, x_offset, y_offset, x_map_pixels, y_map_pixels,
-              pixels_per_X_mesh_pnt, pixels_per_Y_mesh_pnt, inverted_y;
-
-      /*********************************************************/
-      /************ Scale the box pixels appropriately *********/
-      /*********************************************************/
-      x_map_pixels = ((MAP_MAX_PIXELS_X - 4) / (GRID_MAX_POINTS_X)) * (GRID_MAX_POINTS_X);
-      y_map_pixels = ((MAP_MAX_PIXELS_Y - 4) / (GRID_MAX_POINTS_Y)) * (GRID_MAX_POINTS_Y);
-
-      pixels_per_X_mesh_pnt = x_map_pixels / (GRID_MAX_POINTS_X);
-      pixels_per_Y_mesh_pnt = y_map_pixels / (GRID_MAX_POINTS_Y);
-
-      x_offset = MAP_UPPER_LEFT_CORNER_X + 1 + (MAP_MAX_PIXELS_X - x_map_pixels - 2) / 2;
-      y_offset = MAP_UPPER_LEFT_CORNER_Y + 1 + (MAP_MAX_PIXELS_Y - y_map_pixels - 2) / 2;
-
-      /*********************************************************/
-      /************ Clear the Mesh Map Box**********************/
-      /*********************************************************/
-
-      u8g.setColorIndex(1);  // First draw the bigger box in White so we have a border around the mesh map box
-      u8g.drawBox(x_offset - 2, y_offset - 2, x_map_pixels + 4, y_map_pixels + 4);
-
-      u8g.setColorIndex(0);  // Now actually clear the mesh map box
-      u8g.drawBox(x_offset, y_offset, x_map_pixels, y_map_pixels);
-
-      /*********************************************************/
-      /************ Display Mesh Point Locations ***************/
-      /*********************************************************/
-
-      u8g.setColorIndex(1);
-      for (i = 0; i < GRID_MAX_POINTS_X; i++) {
-        for (j = 0; j < GRID_MAX_POINTS_Y; j++) {
-          u8g.drawBox(x_offset + i * pixels_per_X_mesh_pnt + pixels_per_X_mesh_pnt / 2,
-                      y_offset + j * pixels_per_Y_mesh_pnt + pixels_per_Y_mesh_pnt / 2, 1, 1);
+    #if ENABLED(DOGLCD)
+
+      /**
+       * UBL LCD "radar" map data
+       */
+      #define MAP_UPPER_LEFT_CORNER_X 35  // These probably should be moved to the .h file  But for now,
+      #define MAP_UPPER_LEFT_CORNER_Y 8   // it is easier to play with things having them here
+      #define MAP_MAX_PIXELS_X        53
+      #define MAP_MAX_PIXELS_Y        49
+
+      void _lcd_ubl_plot_drawing_prep() {
+        uint8_t i, j, x_offset, y_offset, x_map_pixels, y_map_pixels,
+                pixels_per_X_mesh_pnt, pixels_per_Y_mesh_pnt, inverted_y;
+
+        /*********************************************************/
+        /************ Scale the box pixels appropriately *********/
+        /*********************************************************/
+        x_map_pixels = ((MAP_MAX_PIXELS_X - 4) / (GRID_MAX_POINTS_X)) * (GRID_MAX_POINTS_X);
+        y_map_pixels = ((MAP_MAX_PIXELS_Y - 4) / (GRID_MAX_POINTS_Y)) * (GRID_MAX_POINTS_Y);
+
+        pixels_per_X_mesh_pnt = x_map_pixels / (GRID_MAX_POINTS_X);
+        pixels_per_Y_mesh_pnt = y_map_pixels / (GRID_MAX_POINTS_Y);
+
+        x_offset = MAP_UPPER_LEFT_CORNER_X + 1 + (MAP_MAX_PIXELS_X - x_map_pixels - 2) / 2;
+        y_offset = MAP_UPPER_LEFT_CORNER_Y + 1 + (MAP_MAX_PIXELS_Y - y_map_pixels - 2) / 2;
+
+        /*********************************************************/
+        /************ Clear the Mesh Map Box *********************/
+        /*********************************************************/
+
+        u8g.setColorIndex(1);  // First draw the bigger box in White so we have a border around the mesh map box
+        u8g.drawBox(x_offset - 2, y_offset - 2, x_map_pixels + 4, y_map_pixels + 4);
+
+        u8g.setColorIndex(0);  // Now actually clear the mesh map box
+        u8g.drawBox(x_offset, y_offset, x_map_pixels, y_map_pixels);
+
+        /*********************************************************/
+        /************ Display Mesh Point Locations ***************/
+        /*********************************************************/
+
+        u8g.setColorIndex(1);
+        for (i = 0; i < GRID_MAX_POINTS_X; i++) {
+          for (j = 0; j < GRID_MAX_POINTS_Y; j++) {
+            u8g.drawBox(x_offset + i * pixels_per_X_mesh_pnt + pixels_per_X_mesh_pnt / 2,
+                        y_offset + j * pixels_per_Y_mesh_pnt + pixels_per_Y_mesh_pnt / 2, 1, 1);
+          }
+        }
+
+        /*********************************************************/
+        /************ Fill in the Specified Mesh Point ***********/
+        /*********************************************************/
+
+        inverted_y = GRID_MAX_POINTS_Y - y_plot - 1;    // The origin is typically in the lower right corner.  We need to
+                                                        // invert the Y to get it to plot in the right location.
+        u8g.drawBox(x_offset + x_plot * pixels_per_X_mesh_pnt, y_offset + inverted_y * pixels_per_Y_mesh_pnt,
+                      pixels_per_X_mesh_pnt, pixels_per_Y_mesh_pnt);
+
+        /*********************************************************/
+        /************** Put Relevant Text on Display *************/
+        /*********************************************************/
+
+        // Show X and Y positions at top of screen
+        u8g.setColorIndex(1);
+        u8g.setPrintPos(5, 7);
+        lcd_print("X:");
+        lcd_print(ftostr32(LOGICAL_X_POSITION(pgm_read_float(&ubl._mesh_index_to_xpos[x_plot]))));
+        u8g.setPrintPos(74, 7);
+        lcd_print("Y:");
+        lcd_print(ftostr32(LOGICAL_Y_POSITION(pgm_read_float(&ubl._mesh_index_to_ypos[y_plot]))));
+
+        // Print plot position
+        u8g.setPrintPos(5, 64);
+        lcd_print('(');
+        u8g.print(x_plot);
+        lcd_print(',');
+        u8g.print(y_plot);
+        lcd_print(')');
+
+        // Show the location value
+        u8g.setPrintPos(74, 64);
+        lcd_print("Z:");
+        if (!isnan(ubl.z_values[x_plot][y_plot])) {
+          lcd_print(ftostr43sign(ubl.z_values[x_plot][y_plot]));
+        }
+        else {
+          lcd_print(" -----");
         }
       }
 
-      /*********************************************************/
-      /************ Fill in the Specified Mesh Point ***********/
-      /*********************************************************/
-
-      inverted_y = GRID_MAX_POINTS_Y - y_plot - 1;    // The origin is typically in the lower right corner.  We need to
-                                                      // invert the Y to get it to plot in the right location.
-      u8g.drawBox(x_offset + x_plot * pixels_per_X_mesh_pnt, y_offset + inverted_y * pixels_per_Y_mesh_pnt,
-                    pixels_per_X_mesh_pnt, pixels_per_Y_mesh_pnt);
-
-      /*********************************************************/
-      /************** Put Relevent Text on Display *************/
-      /*********************************************************/
-
-      // Show X and Y positions at top of screen
-      u8g.setColorIndex(1);
-      u8g.setPrintPos(5, 7);
-      lcd_print("X:");
-      lcd_print(ftostr32(LOGICAL_X_POSITION(pgm_read_float(&ubl._mesh_index_to_xpos[x_plot]))));
-      u8g.setPrintPos(74, 7);
-      lcd_print("Y:");
-      lcd_print(ftostr32(LOGICAL_Y_POSITION(pgm_read_float(&ubl._mesh_index_to_ypos[y_plot]))));
-
-      // Print plot position
-      u8g.setPrintPos(5, 64);
-      lcd_print('(');
-      u8g.print(x_plot);
-      lcd_print(',');
-      u8g.print(y_plot);
-      lcd_print(')');
-
-      // Show the location value
-      u8g.setPrintPos(74, 64);
-      lcd_print("Z:");
-      if (!isnan(ubl.z_values[x_plot][y_plot])) {
-        lcd_print(ftostr43sign(ubl.z_values[x_plot][y_plot]));
-      }
-      else {
-        lcd_print(" -----");
-      }
-    }
-
-  #endif // DOGLCD
-
->>>>>>> 2e1b7d3a
+    #endif // DOGLCD
+
     /**
      * UBL LCD Map Movement
      */
