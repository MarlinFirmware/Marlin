--- conflicted
+++ resolved
@@ -651,11 +651,7 @@
     #if ENABLED(FILAMENT_LCD_DISPLAY)
       strcpy(wstring, ftostr12ns(filament_width_meas));
       if (parser.volumetric_enabled)
-<<<<<<< HEAD
-        strcpy(mstring, itostr3(100.0 * (planner.volumetric_area_nominal / planner.volumetric_multiplier[FILAMENT_SENSOR_EXTRUDER_NUM])));
-=======
         strcpy(mstring, itostr3(100.0 * planner.volumetric_area_nominal / planner.volumetric_multiplier[FILAMENT_SENSOR_EXTRUDER_NUM]));
->>>>>>> bf6a1816
       else
         strcpy_P(mstring, PSTR("---"));
     #endif
