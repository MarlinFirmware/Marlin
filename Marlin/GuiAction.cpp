#include "GuiAction.h"

#include "Marlin.h"
#include "cardreader.h"
#include "ConfigurationStore.h"
#include "planner.h"
#include "stepper.h"
#include "Serial.h"
#include "Language.h"

#include "GuiManager.h"
#include "TemperatureManager.h"
#include "OffsetManager.h"
#include "AutoLevelManager.h"
#include "PrintManager.h"
#include "StorageManager.h"
#include "SerialManager.h"
#include "LightManager.h"

bool raised = false;
extern bool home_all_axis;
extern bool bed_leveling;
extern const char axis_codes[NUM_AXIS];
extern bool cancel_heatup;
extern bool stop_planner_buffer;
extern bool planner_buffer_stopped;
extern bool stop_buffer;
bool change_filament = false; 
extern uint16_t stop_buffer_code;

static float manual_feedrate[] = MANUAL_FEEDRATE;

bool x_hit = false;
bool y_hit = false;
bool z_hit = false;

float z_offset;

extern float current_position[NUM_AXIS];
extern void clean_up_after_endstop_move();
extern void do_blocking_move_to(float x, float y, float z);
extern void setup_for_endstop_move();
extern float probe_pt(float x, float y, float z_before, int retract_action = 0);

void action_set_temperature(uint16_t degrees)
{
	temp::TemperatureManager::single::instance().setTargetTemperature(degrees);
}

void action_preheat()
{
	temp::TemperatureManager::single::instance().setBlowerControlState(true);
	temp::TemperatureManager::single::instance().setTargetTemperature(PREHEAT_HOTEND_TEMP);
}

void action_cooldown()
{

	temp::TemperatureManager::single::instance().setBlowerControlState(true);
	temp::TemperatureManager::single::instance().setTargetTemperature(0);
}

void action_filament_unload()
{
	action_move_to_filament_change();

	st_synchronize();

	current_position[E_AXIS] += 50.0;
	plan_buffer_line(current_position[X_AXIS], current_position[Y_AXIS], current_position[Z_AXIS],current_position[E_AXIS], 5, active_extruder);
	st_synchronize();

	current_position[E_AXIS] -= 60.0;
	plan_buffer_line(current_position[X_AXIS], current_position[Y_AXIS], current_position[Z_AXIS],current_position[E_AXIS], 5, active_extruder);
	st_synchronize();
}

void action_filament_load()
{
	action_move_to_filament_change();

	st_synchronize();

	current_position[E_AXIS] += 140.0;
	plan_buffer_line(current_position[X_AXIS], current_position[Y_AXIS], current_position[Z_AXIS],current_position[E_AXIS], 5, active_extruder);
	st_synchronize();

	current_position[E_AXIS] -= RETRACT_ON_PAUSE;
	plan_buffer_line(current_position[X_AXIS], current_position[Y_AXIS], current_position[Z_AXIS], current_position[E_AXIS], max_feedrate[E_AXIS], active_extruder);
	st_synchronize();
}

void action_level_plate()
{
	static uint8_t level_plate_step = 0;

	#ifndef ABL_PROBE_PT_4_X
		uint8_t max_steps = 4;
		uint8_t order[4] = {0,1,2,4};
	#else
		uint8_t max_steps = 5;
		uint8_t order[5] = {0,1,2,3,4};
	#endif

	switch (order[level_plate_step])
	{
		case 0:
			lcd_disable_button();

			target[X_AXIS] = plan_get_axis_position(X_AXIS);
			target[Y_AXIS] = plan_get_axis_position(Y_AXIS);
			target[Z_AXIS] = plan_get_axis_position(Z_AXIS);
			target[E_AXIS] = plan_get_axis_position(E_AXIS);

			plan_buffer_line(target[X_AXIS], target[Y_AXIS], target[Z_AXIS], target[E_AXIS], manual_feedrate[X_AXIS] / 60, active_extruder);

			target[Z_AXIS] = 10;
			plan_buffer_line(target[X_AXIS], target[Y_AXIS], target[Z_AXIS], target[E_AXIS], manual_feedrate[X_AXIS] / 60, active_extruder);

			target[X_AXIS] = ABL_PROBE_PT_1_X;
			target[Y_AXIS] = ABL_PROBE_PT_1_Y;
			plan_buffer_line(target[X_AXIS], target[Y_AXIS], target[Z_AXIS], target[E_AXIS], manual_feedrate[X_AXIS] / 60, active_extruder);

			target[Z_AXIS] = 0 + OffsetManager::single::instance().offset();
			plan_buffer_line(target[X_AXIS], target[Y_AXIS], target[Z_AXIS], target[E_AXIS], manual_feedrate[X_AXIS] / 60, active_extruder);
			st_synchronize();

			lcd_enable_button();

			break;

		case 1:
			lcd_disable_button();

			target[X_AXIS] = plan_get_axis_position(X_AXIS);
			target[Y_AXIS] = plan_get_axis_position(Y_AXIS);
			target[Z_AXIS] = plan_get_axis_position(Z_AXIS);
			target[E_AXIS] = plan_get_axis_position(E_AXIS);

			plan_buffer_line(target[X_AXIS], target[Y_AXIS], target[Z_AXIS], target[E_AXIS], manual_feedrate[X_AXIS] / 60, active_extruder);

			target[Z_AXIS] = 10;
			plan_buffer_line(target[X_AXIS], target[Y_AXIS], target[Z_AXIS], target[E_AXIS], manual_feedrate[X_AXIS] / 60, active_extruder);

			target[X_AXIS] = ABL_PROBE_PT_2_X;
			target[Y_AXIS] = ABL_PROBE_PT_2_Y;
			plan_buffer_line(target[X_AXIS], target[Y_AXIS], target[Z_AXIS], target[E_AXIS], manual_feedrate[X_AXIS] / 60, active_extruder);

			target[Z_AXIS] = 0 + OffsetManager::single::instance().offset();
			plan_buffer_line(target[X_AXIS], target[Y_AXIS], target[Z_AXIS], target[E_AXIS], manual_feedrate[X_AXIS] / 60, active_extruder);
			st_synchronize();

			lcd_enable_button();

			break;

		case 2:
			lcd_disable_button();

			target[X_AXIS] = plan_get_axis_position(X_AXIS);
			target[Y_AXIS] = plan_get_axis_position(Y_AXIS);
			target[Z_AXIS] = plan_get_axis_position(Z_AXIS);
			target[E_AXIS] = plan_get_axis_position(E_AXIS);

			plan_buffer_line(target[X_AXIS], target[Y_AXIS], target[Z_AXIS], target[E_AXIS], manual_feedrate[X_AXIS] / 60, active_extruder);

			target[Z_AXIS] = 10;
			plan_buffer_line(target[X_AXIS], target[Y_AXIS], target[Z_AXIS], target[E_AXIS], manual_feedrate[X_AXIS] / 60, active_extruder);

			target[X_AXIS] = ABL_PROBE_PT_3_X;
			target[Y_AXIS] = ABL_PROBE_PT_3_Y;
			plan_buffer_line(target[X_AXIS], target[Y_AXIS], target[Z_AXIS], target[E_AXIS], manual_feedrate[X_AXIS] / 60, active_extruder);

			target[Z_AXIS] = 0 + OffsetManager::single::instance().offset();
			plan_buffer_line(target[X_AXIS], target[Y_AXIS], target[Z_AXIS], target[E_AXIS], manual_feedrate[X_AXIS] / 60, active_extruder);
			st_synchronize();

			lcd_enable_button();

			break;

		case 3:
			#ifdef ABL_PROBE_PT_4_X
				lcd_disable_button();

				target[X_AXIS] = plan_get_axis_position(X_AXIS);
				target[Y_AXIS] = plan_get_axis_position(Y_AXIS);
				target[Z_AXIS] = plan_get_axis_position(Z_AXIS);
				target[E_AXIS] = plan_get_axis_position(E_AXIS);

				plan_buffer_line(target[X_AXIS], target[Y_AXIS], target[Z_AXIS], target[E_AXIS], manual_feedrate[X_AXIS] / 60, active_extruder);

				target[Z_AXIS] = 10;
				plan_buffer_line(target[X_AXIS], target[Y_AXIS], target[Z_AXIS], target[E_AXIS], manual_feedrate[X_AXIS] / 60, active_extruder);

				target[X_AXIS] = ABL_PROBE_PT_4_X;
				target[Y_AXIS] = ABL_PROBE_PT_4_Y;
				plan_buffer_line(target[X_AXIS], target[Y_AXIS], target[Z_AXIS], target[E_AXIS], manual_feedrate[X_AXIS] / 60, active_extruder);

				target[Z_AXIS] = 0 + OffsetManager::single::instance().offset();;
				plan_buffer_line(target[X_AXIS], target[Y_AXIS], target[Z_AXIS], target[E_AXIS], manual_feedrate[X_AXIS] / 60, active_extruder);
				st_synchronize();

				lcd_enable_button();
			#endif // ABL_PROBE_PT_4_X

			break;

		case 4:
			lcd_disable_button();
			lcd_enable_button();

			break;
	}

	level_plate_step = ++level_plate_step % max_steps;
}

void gui_action_homing()
{
	action_homing();
	action_move_to_rest();
}

void gui_action_z_homing()
{
	action_z_homing();
	action_move_to_rest();
}

static void set_bed_level_equation_3pts(float z_at_pt_1, float z_at_pt_2, float z_at_pt_3) 
{

    plan_bed_level_matrix.set_to_identity();

    vector_3 pt1 = vector_3(ABL_PROBE_PT_1_X, ABL_PROBE_PT_1_Y, z_at_pt_1);
    vector_3 pt2 = vector_3(ABL_PROBE_PT_2_X, ABL_PROBE_PT_2_Y, z_at_pt_2);
    vector_3 pt3 = vector_3(ABL_PROBE_PT_3_X, ABL_PROBE_PT_3_Y, z_at_pt_3);

    vector_3 from_2_to_1 = (pt1 - pt2).get_normal();
    vector_3 from_3_to_2 = (pt2 - pt3).get_normal();
    vector_3 planeNormal = vector_3::cross(from_2_to_1, from_3_to_2).get_normal();
    planeNormal = vector_3(planeNormal.x, planeNormal.y, abs(planeNormal.z));

    plan_bed_level_matrix = matrix_3x3::create_look_at(planeNormal);

    vector_3 corrected_position = plan_get_position();
    current_position[X_AXIS] = corrected_position.x;
    current_position[Y_AXIS] = corrected_position.y;
    current_position[Z_AXIS] = corrected_position.z;

    // put the bed at 0 so we don't go below it.
    current_position[Z_AXIS] = zprobe_zoffset;

    plan_set_position(current_position[X_AXIS], current_position[Y_AXIS], current_position[Z_AXIS], current_position[E_AXIS]);
}

void action_get_plane()
{

	#if Z_MIN_PIN == -1
		#error "You must have a Z_MIN endstop in order to enable Auto Bed Leveling feature!!! Z_MIN_PIN must point to a valid hardware pin."
	#endif

	// Prevent user from running a G29 without first homing in X and Y
	if (! (axis_known_position[X_AXIS] && axis_known_position[Y_AXIS]) )
	{
		LCD_MESSAGEPGM(MSG_POSITION_UNKNOWN);
		SERIAL_ECHO_START;
		SERIAL_ECHOLNPGM(MSG_POSITION_UNKNOWN);
		return; // abort G29, since we don't know where we are
	}

	#ifdef Z_PROBE_SLED
		dock_sled(false);
	#endif // Z_PROBE_SLED
	st_synchronize();

	// make sure the bed_level_rotation_matrix is identity or the planner will get it incorectly
	//vector_3 corrected_position = plan_get_position_mm();
	//corrected_position.debug("position before G29");
	plan_bed_level_matrix.set_to_identity();
	vector_3 uncorrected_position = plan_get_position();
	//uncorrected_position.debug("position durring G29");
	current_position[X_AXIS] = uncorrected_position.x;
	current_position[Y_AXIS] = uncorrected_position.y;
	current_position[Z_AXIS] = uncorrected_position.z;
	plan_set_position(current_position[X_AXIS], current_position[Y_AXIS], current_position[Z_AXIS], current_position[E_AXIS]);
	setup_for_endstop_move();

	feedrate = homing_feedrate[Z_AXIS];
	#ifdef AUTO_BED_LEVELING_GRID
		// probe at the points of a lattice grid

		int xGridSpacing = (RIGHT_PROBE_BED_POSITION - LEFT_PROBE_BED_POSITION) / (AUTO_BED_LEVELING_GRID_POINTS-1);
		int yGridSpacing = (BACK_PROBE_BED_POSITION - FRONT_PROBE_BED_POSITION) / (AUTO_BED_LEVELING_GRID_POINTS-1);


		// solve the plane equation ax + by + d = z
		// A is the matrix with rows [x y 1] for all the probed points
		// B is the vector of the Z positions
		// the normal vector to the plane is formed by the coefficients of the plane equation in the standard form, which is Vx*x+Vy*y+Vz*z+d = 0
		// so Vx = -a Vy = -b Vz = 1 (we want the vector facing towards positive Z

		// "A" matrix of the linear system of equations
		double eqnAMatrix[AUTO_BED_LEVELING_GRID_POINTS*AUTO_BED_LEVELING_GRID_POINTS*3];
		// "B" vector of Z points
		double eqnBVector[AUTO_BED_LEVELING_GRID_POINTS*AUTO_BED_LEVELING_GRID_POINTS];


		int probePointCounter = 0;
		bool zig = true;

		for (int yProbe=FRONT_PROBE_BED_POSITION; yProbe <= BACK_PROBE_BED_POSITION; yProbe += yGridSpacing)
		{
			int xProbe, xInc;
			if (zig)
			{
				xProbe = LEFT_PROBE_BED_POSITION;
				//xEnd = RIGHT_PROBE_BED_POSITION;
				xInc = xGridSpacing;
				zig = false;
			}
			else // zag
			{
				xProbe = RIGHT_PROBE_BED_POSITION;
				//xEnd = LEFT_PROBE_BED_POSITION;
				xInc = -xGridSpacing;
				zig = true;
			}

			for (int xCount=0; xCount < AUTO_BED_LEVELING_GRID_POINTS; xCount++)
			{
				float z_before;
				if (probePointCounter == 0)
				{
					// raise before probing
					z_before = Z_RAISE_BEFORE_PROBING;
				}
				else
				{
					// raise extruder
					z_before = current_position[Z_AXIS] + Z_RAISE_BETWEEN_PROBINGS;
				}

				float measured_z;
				//Enhanced G29 - Do not retract servo between probes
				if (code_seen('E') || code_seen('e') )
				{
					if ((yProbe==FRONT_PROBE_BED_POSITION) && (xCount==0))
					{
						measured_z = probe_pt(xProbe, yProbe, z_before,1);
					}
					else if ((yProbe==FRONT_PROBE_BED_POSITION + (yGridSpacing * (AUTO_BED_LEVELING_GRID_POINTS-1))) && (xCount == AUTO_BED_LEVELING_GRID_POINTS-1))
					{
						measured_z = probe_pt(xProbe, yProbe, z_before,3);
					}
					else
					{
						measured_z = probe_pt(xProbe, yProbe, z_before,2);
					}
				} else {
					measured_z = probe_pt(xProbe, yProbe, z_before);
				}

				eqnBVector[probePointCounter] = measured_z;

				eqnAMatrix[probePointCounter + 0*AUTO_BED_LEVELING_GRID_POINTS*AUTO_BED_LEVELING_GRID_POINTS] = xProbe;
				eqnAMatrix[probePointCounter + 1*AUTO_BED_LEVELING_GRID_POINTS*AUTO_BED_LEVELING_GRID_POINTS] = yProbe;
				eqnAMatrix[probePointCounter + 2*AUTO_BED_LEVELING_GRID_POINTS*AUTO_BED_LEVELING_GRID_POINTS] = 1;
				probePointCounter++;
				xProbe += xInc;
			}
		}
		clean_up_after_endstop_move();

		// solve lsq problem
		double *plane_equation_coefficients = qr_solve(AUTO_BED_LEVELING_GRID_POINTS*AUTO_BED_LEVELING_GRID_POINTS, 3, eqnAMatrix, eqnBVector);

		SERIAL_PROTOCOLPGM("Eqn coefficients: a: ");
		SERIAL_PROTOCOL(plane_equation_coefficients[0]);
		SERIAL_PROTOCOLPGM(" b: ");
		SERIAL_PROTOCOL(plane_equation_coefficients[1]);
		SERIAL_PROTOCOLPGM(" d: ");
		SERIAL_PROTOCOLLN(plane_equation_coefficients[2]);


		set_bed_level_equation_lsq(plane_equation_coefficients);

		free(plane_equation_coefficients);

	#else // AUTO_BED_LEVELING_GRID not defined

		// Probe at 3 arbitrary points
		// Enhanced G29

		float z_at_pt_1, z_at_pt_2, z_at_pt_3;

		if (code_seen('E') || code_seen('e')) {
			// probe 1
			z_at_pt_1 = probe_pt(ABL_PROBE_PT_1_X, ABL_PROBE_PT_1_Y, Z_RAISE_BEFORE_PROBING,1);
			// probe 2
			z_at_pt_2 = probe_pt(ABL_PROBE_PT_2_X, ABL_PROBE_PT_2_Y, current_position[Z_AXIS] + Z_RAISE_BETWEEN_PROBINGS,2);
			// probe 3
			z_at_pt_3 = probe_pt(ABL_PROBE_PT_3_X, ABL_PROBE_PT_3_Y, current_position[Z_AXIS] + Z_RAISE_BETWEEN_PROBINGS,3); 
		}
		else
		{
			// probe 1
			z_at_pt_1 = probe_pt(ABL_PROBE_PT_1_X, ABL_PROBE_PT_1_Y, Z_RAISE_BEFORE_PROBING);
			// probe 2
			z_at_pt_2 = probe_pt(ABL_PROBE_PT_2_X, ABL_PROBE_PT_2_Y, current_position[Z_AXIS] + Z_RAISE_BETWEEN_PROBINGS);
			// probe 3
			z_at_pt_3 = probe_pt(ABL_PROBE_PT_3_X, ABL_PROBE_PT_3_Y, current_position[Z_AXIS] + Z_RAISE_BETWEEN_PROBINGS);
		}
		clean_up_after_endstop_move();

		set_bed_level_equation_3pts(z_at_pt_1, z_at_pt_2, z_at_pt_3);

	#endif // AUTO_BED_LEVELING_GRID
	st_synchronize();

	// The following code correct the Z height difference from z-probe position and hotend tip position.
	// The Z height on homing is measured by Z-Probe, but the probe is quite far from the hotend.
	// When the bed is uneven, this height must be corrected.
	float x_tmp, y_tmp, z_tmp, real_z;

	real_z = float(st_get_position(Z_AXIS))/axis_steps_per_unit[Z_AXIS];  //get the real Z (since the auto bed leveling is already correcting the plane)
	x_tmp = current_position[X_AXIS] + X_PROBE_OFFSET_FROM_EXTRUDER;
	y_tmp = current_position[Y_AXIS] + Y_PROBE_OFFSET_FROM_EXTRUDER;
	z_tmp = current_position[Z_AXIS];

	apply_rotation_xyz(plan_bed_level_matrix, x_tmp, y_tmp, z_tmp);         //Apply the correction sending the probe offset
	current_position[Z_AXIS] = real_z -z_tmp + current_position[Z_AXIS];   //The difference is added to current position and sent to planner.
	plan_set_position(current_position[X_AXIS], current_position[Y_AXIS], current_position[Z_AXIS], current_position[E_AXIS]);
	#ifdef Z_PROBE_SLED
		dock_sled(true, -SLED_DOCKING_OFFSET); // correct for over travel.
	#endif // Z_PROBE_SLED
}

void action_correct_movement(float &x_pos, float &y_pos, float &z_pos)
{
	st_synchronize();
	vector_3 update_position = plan_get_position();

	if (checkXminEndstop() == true || checkXmaxEndstop() == true)
	{
		if (update_position.y != getRealPosAxis(Y_AXIS) && y_hit == false)
		{
			y_pos = getRealPosAxis(Y_AXIS);
			plan_set_axis_position(Y_AXIS,y_pos);
		}
		if (update_position.z != getRealPosAxis(Z_AXIS) && z_hit == false)
		{
			z_pos = getRealPosAxis(Z_AXIS);
			plan_set_axis_position(Z_AXIS,z_pos);
		}
		x_hit = true;
		endstops_hit_on_purpose();
	}
	if (checkYminEndstop() == true || checkYmaxEndstop() == true)
	{
		if (update_position.x != getRealPosAxis(X_AXIS) && x_hit == false)
		{
			x_pos = getRealPosAxis(X_AXIS);
			plan_set_axis_position(X_AXIS,x_pos);
		}
		if (update_position.z != getRealPosAxis(Z_AXIS) && z_hit == false)
		{
			z_pos = getRealPosAxis(Z_AXIS);
			plan_set_axis_position(Z_AXIS,z_pos);
		}
		y_hit = true;
		endstops_hit_on_purpose();
	}
	if (checkZminEndstop() == true || checkZmaxEndstop() == true)
	{
		if (update_position.x != getRealPosAxis(X_AXIS) && x_hit == false)
		{
			x_pos = getRealPosAxis(X_AXIS);
			plan_set_axis_position(X_AXIS,x_pos);
		}
		if (update_position.y != getRealPosAxis(Y_AXIS) && y_hit == false)
		{
			y_pos = getRealPosAxis(Y_AXIS);
			plan_set_axis_position(Y_AXIS,y_pos);
		}
		z_hit = true;
		endstops_hit_on_purpose();
	}

	vector_3 update_position_2 = plan_get_position();
	current_position[X_AXIS] = update_position_2.x;
	current_position[Y_AXIS] = update_position_2.y;
	current_position[Z_AXIS] = update_position_2.z;
	st_synchronize();
}

void action_move_axis_to(uint8_t axis, float position)
{
	current_position[axis] = position;
	plan_buffer_line(current_position[X_AXIS], current_position[Y_AXIS], current_position[Z_AXIS], current_position[E_AXIS], manual_feedrate[axis]/60, active_extruder);
}

void action_move_to_rest()
{
	st_synchronize();
	vector_3 update_position = plan_get_position();
	current_position[X_AXIS] = update_position.x;
	current_position[Y_AXIS] = update_position.y;
	current_position[Z_AXIS] = update_position.z;

	enable_endstops(true);

	if (current_position[Z_AXIS] < 20)
	{
		target[Z_AXIS] = 20;
		plan_buffer_line(current_position[X_AXIS], current_position[Y_AXIS], target[Z_AXIS],current_position[E_AXIS], 100, active_extruder);
		st_synchronize();
		vector_3 update_position_2 = plan_get_position();
		current_position[Z_AXIS] = update_position_2.z;
	}

	target[X_AXIS] = POSITION_REST_X;
	target[Y_AXIS] = POSITION_REST_Y;
	plan_buffer_line(target[X_AXIS], target[Y_AXIS], current_position[Z_AXIS],current_position[E_AXIS], 100, active_extruder);
	st_synchronize();

	action_correct_movement(target[X_AXIS], target[Y_AXIS], target[Z_AXIS]);

	plan_buffer_line(target[X_AXIS], target[Y_AXIS], current_position[Z_AXIS],current_position[E_AXIS], 100, active_extruder);
	st_synchronize();

	enable_endstops(false);

	target[Z_AXIS] = POSITION_REST_Z;
	plan_buffer_line(target[X_AXIS], target[Y_AXIS], target[Z_AXIS],current_position[E_AXIS], 100, active_extruder);
	st_synchronize();

	vector_3 update_position_3 = plan_get_position();
	current_position[X_AXIS] = update_position_3.x;
	current_position[Y_AXIS] = update_position_3.y;
	current_position[Z_AXIS] = update_position_3.z;

	x_hit = false;
	y_hit = false;
	z_hit = false;
}

void action_move_to_filament_change()
{
	st_synchronize();

	vector_3 update_position = plan_get_position();
	current_position[X_AXIS] = update_position.x;
	current_position[Y_AXIS] = update_position.y;
	current_position[Z_AXIS] = update_position.z;

	if ((change_filament == false) || (current_position[Z_AXIS] < POSITION_FILAMENT_Z))
	{
		current_position[Z_AXIS] = POSITION_FILAMENT_Z;
		plan_buffer_line(current_position[X_AXIS], current_position[Y_AXIS], current_position[Z_AXIS],current_position[E_AXIS], 60, active_extruder);
		st_synchronize();
	}

	current_position[X_AXIS] = POSITION_FILAMENT_X;
	current_position[Y_AXIS] = POSITION_FILAMENT_Y;
	plan_buffer_line(current_position[X_AXIS], current_position[Y_AXIS], current_position[Z_AXIS],current_position[E_AXIS], 100, active_extruder);

	st_synchronize();
}

void action_start_print()
{
	temp::TemperatureManager::single::instance().setBlowerControlState(false);

#ifdef FAN_BOX_PIN
	digitalWrite(FAN_BOX_PIN, HIGH);
#endif //FAN_BOX_PIN

	bool serial_printing = true;

	char cmd[30];
	char* c;

	if(PrintManager::single::instance().state() == PRINTING)
	{
		serial_printing = false;

		strcpy(cmd, card.longFilename);
		for (c = &cmd[0]; *c; c++)
		{
			if ((uint8_t)*c > 127)
			{
				SERIAL_ECHOLN(MSG_SD_BAD_FILENAME);
				return;
			}
		}

		sprintf_P(cmd, PSTR("M23 %s"), card.filename);
	}

	fanSpeed = PREHEAT_FAN_SPEED;

#ifdef DOGLCD
	PrintManager::single::instance().state(HOMING);
#endif // DOGLCD
	action_homing();

	if (bed_leveling == true || (bed_leveling == false && AutoLevelManager::single::instance().state() == true))
	{
#ifdef DOGLCD
		PrintManager::single::instance().state(LEVELING);
#endif //DOGLCD
		action_get_plane();
	}

	action_move_to_rest();

	if(serial_printing == false)
	{
		for(c = &cmd[4]; *c; c++)
		*c = tolower(*c);
		enquecommand(cmd);
	}

#ifdef DOGLCD
		PrintManager::single::instance().state(READY);
#endif //DOGLCD

	enquecommand_P(PSTR("G90"));
	enquecommand_P(PSTR("G92 E0"));

	if(serial_printing == false)
	{
		enquecommand_P(PSTR("M24"));
	}
}

void action_stop_print()
{
	plan_bed_level_matrix.set_to_identity();

	flush_commands();
	stop_planner_buffer = true;
	quickStop();

	temp::TemperatureManager::single::instance().setBlowerControlState(true);
#ifdef FAN_BOX_PIN
	digitalWrite(FAN_BOX_PIN, LOW);
#endif //FAN_BOX_PIN

	if(card.sdprinting == true || stop_buffer_code == 1)
	{
		card.sdprinting = false;
		card.closefile();
	}

<<<<<<< HEAD
	action_preheat();

	set_relative_mode(false);

=======
>>>>>>> 765276fa
	plan_reset_position();

	current_position[X_AXIS] = plan_get_axis_position(X_AXIS);
	current_position[Y_AXIS] = plan_get_axis_position(Y_AXIS);
	current_position[Z_AXIS] = plan_get_axis_position(Z_AXIS);
	current_position[E_AXIS] = plan_get_axis_position(E_AXIS);

	target[E_AXIS] = current_position[E_AXIS] - RETRACT_ON_PAUSE;
	plan_buffer_line(current_position[X_AXIS], current_position[Y_AXIS], current_position[Z_AXIS], target[E_AXIS], max_feedrate[E_AXIS], active_extruder);
	st_synchronize();

	target[Z_AXIS] = current_position[Z_AXIS] + 10;
	plan_buffer_line(current_position[X_AXIS], current_position[Y_AXIS], target[Z_AXIS], target[E_AXIS], max_feedrate[Z_AXIS], active_extruder);
	st_synchronize();

	current_position[Z_AXIS] = plan_get_axis_position(Z_AXIS);
	current_position[E_AXIS] = plan_get_axis_position(E_AXIS);

	target[X_AXIS] = POSITION_REST_X;
	target[Y_AXIS] = POSITION_REST_Y;

	action_preheat();

	flush_commands();
	quickStop();


#if X_MAX_POS < 250
	target[Z_AXIS] += 20;
#else // X_MAX_POS < 250*/
	target[Z_AXIS] = Z_MAX_POS;
#endif // X_MAX_POS < 250

	if (current_position[Z_AXIS] > Z_MAX_POS)
	{
		target[Z_AXIS] = Z_MAX_POS;
	}
	enable_endstops(true);

	plan_buffer_line(target[X_AXIS], target[Y_AXIS], target[Z_AXIS], current_position[E_AXIS], manual_feedrate[X_AXIS] / 60, active_extruder);
	st_synchronize();

	action_correct_movement(target[X_AXIS], target[Y_AXIS], target[Z_AXIS]);

	plan_buffer_line(target[X_AXIS], target[Y_AXIS], target[Z_AXIS], current_position[E_AXIS], manual_feedrate[X_AXIS] / 60, active_extruder);
	st_synchronize();

	action_correct_movement(target[X_AXIS], target[Y_AXIS], target[Z_AXIS]);

	plan_buffer_line(target[X_AXIS], target[Y_AXIS], target[Z_AXIS], current_position[E_AXIS], manual_feedrate[X_AXIS] / 60, active_extruder);
	st_synchronize();

	enable_endstops(false);

	current_position[X_AXIS] = plan_get_axis_position(X_AXIS);
	current_position[Y_AXIS] = plan_get_axis_position(Y_AXIS);
	current_position[Z_AXIS] = plan_get_axis_position(Z_AXIS);
	current_position[E_AXIS] = plan_get_axis_position(E_AXIS);

	if (SD_FINISHED_STEPPERRELEASE)
	{
		enquecommand_P(PSTR(SD_FINISHED_RELEASECOMMAND));
	}
	// autotempShutdown();

	cancel_heatup = true;
	x_hit = false;
	y_hit = false;
	z_hit = false;

	PrintManager::knownPosition(true);
}

void action_finish_print()
{
	action_stop_print();
	action_cooldown();
}

extern float target[4];
extern float lastpos[4];

void action_pause_print()
{
	lcd_disable_button();
	change_filament = true;
	card.sdprinting = false;
	stop_buffer = true;
	stop_buffer_code = 1;
}

void action_resume_print()
{
	lcd_disable_button();

	plan_buffer_line(lastpos[X_AXIS], lastpos[Y_AXIS], current_position[Z_AXIS], current_position[E_AXIS], 100, active_extruder); //move xy back
	plan_buffer_line(lastpos[X_AXIS], lastpos[Y_AXIS], lastpos[Z_AXIS], current_position[E_AXIS], 60, active_extruder); //move z back

	st_synchronize();

	vector_3 update_position = plan_get_position();
	current_position[X_AXIS] = update_position.x;
	current_position[Y_AXIS] = update_position.y;
	current_position[Z_AXIS] = update_position.z;

	current_position[E_AXIS] += EXTRUDE_ON_RESUME;
	plan_buffer_line(current_position[X_AXIS], current_position[Y_AXIS], current_position[Z_AXIS], current_position[E_AXIS], 50, active_extruder);
	st_synchronize();

	plan_set_e_position(lastpos[E_AXIS]);

	card.sdprinting = true;
	lcd_enable_button();
	stop_buffer = false;
	change_filament = false;
}

void action_set_feedrate_multiply(uint16_t value)
{
	feedmultiply = value;
}

uint16_t action_get_feedrate_multiply()
{
	return feedmultiply;
}

void action_offset()
{
	st_synchronize();
	// make sure the bed_level_rotation_matrix is identity or the planner will get it incorectly
	plan_bed_level_matrix.set_to_identity();
	vector_3 uncorrected_position = plan_get_position();
	current_position[X_AXIS] = uncorrected_position.x;
	current_position[Y_AXIS] = uncorrected_position.y;
	current_position[Z_AXIS] = 0;
	float z_saved_homing = current_position[Z_AXIS];
	plan_set_position(current_position[X_AXIS], current_position[Y_AXIS], current_position[Z_AXIS], current_position[E_AXIS]);
	setup_for_endstop_move();

	feedrate = homing_feedrate[Z_AXIS];

	// Probe at 3 arbitrary points
	// probe 1
	float z_at_pt_1 = probe_pt(ABL_PROBE_PT_1_X, ABL_PROBE_PT_1_Y, Z_RAISE_BEFORE_PROBING);
	// probe 2
	float z_at_pt_2 = probe_pt(ABL_PROBE_PT_2_X, ABL_PROBE_PT_2_Y, current_position[Z_AXIS] + Z_RAISE_BETWEEN_PROBINGS);
	// probe 3
	float z_at_pt_3 = probe_pt(ABL_PROBE_PT_3_X, ABL_PROBE_PT_3_Y, current_position[Z_AXIS] + Z_RAISE_BETWEEN_PROBINGS);

	clean_up_after_endstop_move(); //Dissable endstops

	plan_bed_level_matrix.set_to_identity();

	vector_3 pt1 = vector_3(ABL_PROBE_PT_1_X, ABL_PROBE_PT_1_Y, z_at_pt_1);
	vector_3 pt2 = vector_3(ABL_PROBE_PT_2_X, ABL_PROBE_PT_2_Y, z_at_pt_2);
	vector_3 pt3 = vector_3(ABL_PROBE_PT_3_X, ABL_PROBE_PT_3_Y, z_at_pt_3);

	vector_3 from_2_to_1 = (pt1 - pt2).get_normal();
	vector_3 from_3_to_2 = (pt2 - pt3).get_normal();
	vector_3 planeNormal = vector_3::cross(from_2_to_1, from_3_to_2).get_normal();

	planeNormal = vector_3(planeNormal.x, planeNormal.y, abs(planeNormal.z));

	current_position[X_AXIS] = Z_SAFE_HOMING_X_POINT;
	current_position[Y_AXIS] = Z_SAFE_HOMING_Y_POINT;
	do_blocking_move_to(current_position[X_AXIS], current_position[Y_AXIS], Z_RAISE_BETWEEN_PROBINGS);

	current_position[Z_AXIS] = z_saved_homing;
	do_blocking_move_to(current_position[X_AXIS], current_position[Y_AXIS], current_position[Z_AXIS]);

	plan_bed_level_matrix = matrix_3x3::create_look_at(planeNormal);
	vector_3 vector_offsets = vector_3(X_PROBE_OFFSET_FROM_EXTRUDER, Y_PROBE_OFFSET_FROM_EXTRUDER, 0);
	
	apply_rotation_xyz(plan_bed_level_matrix, vector_offsets.x, vector_offsets.y, vector_offsets.z);
	z_offset = vector_offsets.z;

	plan_bed_level_matrix.set_to_identity();
	current_position[Z_AXIS] = plan_get_axis_position(Z_AXIS);
}

void action_offset_homing()
{
	zprobe_zoffset = Z_PROBE_OFFSET_FROM_EXTRUDER;
	action_homing();
}

void action_set_offset(uint8_t axis, float value)
{
	action_move_axis_to(Z_AXIS,-value);
	zprobe_zoffset = value + z_offset;
	OffsetManager::single::instance().offset(zprobe_zoffset);
}

void action_save_offset()
{
	OffsetManager::single::instance().saveOffset();
	action_z_homing();
	action_move_to_rest();
}

void action_wizard_init()
{
	PrintManager::single::instance().state(INITIALIZING);
	LightManager::single::instance().state(true);
	SerialManager::single::instance().state(true);
}

void action_wizard_finish()
{
	//Set printer as initialized
	eeprom::StorageManager::single::instance().setInitialized();

	//Set default values
	PrintManager::single::instance().state(STOPPED);
	AutoLevelManager::single::instance().state(true);

	//Reset inactivity
	PrintManager::resetInactivity();
}

bool action_check_preheat_temp()
{
	if(temp::TemperatureManager::single::instance().getTargetTemperature() >= PREHEAT_HOTEND_TEMP)
	{
		return true;
	}
	else
	{
		return false;
	}
}

bool action_check_cooling()
{
	if(temp::TemperatureManager::single::instance().getTargetTemperature() <= temp::TemperatureManager::single::instance().getCurrentTemperature())
	{
		return true;
	}
	else
	{
		return false;
	}
}

void action_close_inactivity()
{
	PrintManager::single::instance().state(STOPPED);
}

void action_erase_EEPROM()
{
	lcd_disable_button();
	eeprom::StorageManager::eraseEEPROM();
	RESET();
}<|MERGE_RESOLUTION|>--- conflicted
+++ resolved
@@ -656,13 +656,8 @@
 		card.closefile();
 	}
 
-<<<<<<< HEAD
-	action_preheat();
-
 	set_relative_mode(false);
 
-=======
->>>>>>> 765276fa
 	plan_reset_position();
 
 	current_position[X_AXIS] = plan_get_axis_position(X_AXIS);
