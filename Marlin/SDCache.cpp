///////////////////////////////////////////////////////////////////////////////
/// \file SDCache.cpp
///
/// \author Koldo Imanol de Miguel
///         Ruy Garcia
///
/// \brief SD file list cache.
///
/// Copyright (c) 2015 BQ - Mundo Reader S.L.
/// http://www.bq.com
///
/// This file is free software; you can redistribute it and/or modify
/// it under the terms of either the GNU General Public License version 2 or 
/// later or the GNU Lesser General Public License version 2.1 or later, both
/// as published by the Free Software Foundation.
///
/// THE SOFTWARE IS PROVIDED "AS IS", WITHOUT WARRANTY OF ANY KIND, EXPRESS OR 
/// IMPLIED, INCLUDING BUT NOT LIMITED TO THE WARRANTIES OF MERCHANTABILITY, 
/// FITNESS FOR A PARTICULAR PURPOSE AND NONINFRINGEMENT. IN NO EVENT SHALL 
/// THE AUTHORS OR COPYRIGHT HOLDERS BE LIABLE FOR ANY CLAIM, DAMAGES OR OTHER 
/// LIABILITY, WHETHER IN AN ACTION OF CONTRACT, TORT OR OTHERWISE, ARISING 
/// FROM, OUT OF OR IN CONNECTION WITH THE SOFTWARE OR THE USE OR OTHER 
/// DEALINGS IN THE SOFTWARE.
///////////////////////////////////////////////////////////////////////////////

#include "SDCache.h"
#include "cardreader.h"

//review for all data
SDCache::SDCache()
	: m_cache_update(true)
	, m_index(0)
	, m_cache_size(0)
	, m_list_length(0)
	, m_selected_file(0)
	, m_window_size(0) 
	, m_directory_depth(0)
	, m_window_is_centered(false)
	, m_window_offset(0)
{ 
	card.initsd();
}

SDCache::~SDCache()
{
}

void SDCache::reloadCache()
{
	card.reloadDir();
	
	m_index = 0;
	m_selected_file = 0;
	m_list_length = card.getnrfilenames() + 1;

	if (m_list_length < LCD_HEIGHT) 
	{
		m_window_size = m_list_length;
		m_cache_size = m_list_length;
	} 
	else if (m_list_length < SD_CACHE_SIZE) 
	{
		m_window_size = LCD_HEIGHT;
		m_cache_size = m_list_length;
	} 
	else
	{
		m_window_size = LCD_HEIGHT;
		m_cache_size = SD_CACHE_SIZE;
	}

	window_cache_end = window_cache_begin + m_window_size;

	// Set the edges of the windows
	m_window_min = 0;
	m_window_max = m_window_size - 1;
	m_cache_min = 0;
	m_cache_max = m_cache_size - 1;

	// The content of the cache must be updated
	m_cache_update = true;
	updateCachePosition(0);
}

bool SDCache::updateCachePosition(int16_t index)
{	
	//return_value is set to true if window has moved
    bool return_value = false;
    bool update_window = false;
	
	if(index < m_window_offset)
	{
		//~ SERIAL_ECHOLN("bottom reached");
		m_window_min = 0;
		m_window_max = m_window_size - 1;
	}
	else if (index + m_window_offset > m_list_length-2)
	{
		//~ SERIAL_ECHOLN("top reached");
		m_window_max = m_list_length - 1;
		m_window_min = m_window_max - (m_window_size - 1);
	}
	else
	{
		m_window_min = index - m_window_offset;
		m_window_max = index + m_window_offset;
	}
	
	if(index != m_index)
	{
		update_window = true;
		
		if (m_window_min < m_cache_min)
		{
			if(m_window_max >= m_cache_size)
			{
				m_cache_max = m_window_max;
				m_cache_min = m_cache_max - (m_cache_size - 1);
				return_value = true;
				m_cache_update = true;
			}
			else
			{
				m_cache_min = 0;
				m_cache_max = m_cache_min + (m_cache_size - 1);
				return_value = true; 	// for 1st gen, review if needed
				m_cache_update = true;	
			}
			
		}
		else if(m_window_max > m_cache_max)
		{
			if(m_window_min <= m_list_length - m_cache_size)
			{
				m_cache_min = m_window_min;
				m_cache_max = m_cache_min + (m_cache_size - 1);
				return_value = true;	// for 1st gen, review if needed
				m_cache_update = true;
			}
			else
			{
				m_cache_max = m_list_length-1;
				m_cache_min = m_cache_max - (m_cache_size - 1);
				return_value = true;
				m_cache_update = true;
			}
		}
		
		window_cache_begin = m_cache + (m_window_min - m_cache_min);
		window_cache_end = window_cache_begin + m_window_size;
		
		m_selected_file = index - m_cache_min;
		m_index = index;
		
	}
	
	if(m_cache_update == true)
	{		
		memset(m_cache, 0, sizeof(m_cache));
		
		int8_t cache_position = m_cache_size;
		uint16_t file_to_read = m_list_length - m_cache_max - 1; // + 2;
		
		while(cache_position > 0)
		{
			if(file_to_read == m_list_length-1)
			{
<<<<<<< HEAD
				if(getFolderIsRoot())
				{
					m_cache[0].type = BACK_ENTRY;
					strcpy(m_cache[0].longFilename, "Back");
					strcpy(m_cache[0].filename, "Back");
				}
				else
				{
					m_cache[0].type = UPDIR_ENTRY;
					strcpy(m_cache[0].longFilename, "..");
					strcpy(m_cache[0].filename, "..");
				}
				
				break;
			}			
			
			card.getfilename(file_to_read);
			
			
			if (card.filenameIsDir) 
			{
				m_cache[cache_position-1].type = FOLDER_ENTRY;				
			}
			else 
			{
				m_cache[cache_position-1].type = FILE_ENTRY;
=======
				m_cache[i].type = FOLDER_ENTRY;
			} 
			else 
			{
				m_cache[i].type = FILE_ENTRY;
			}
			
			if(strlen(card.longFilename) == 0)
			{
				strcpy(m_cache[i].longFilename, card.filename);
			}
			else
			{
				strcpy(m_cache[i].longFilename, card.longFilename);
>>>>>>> 6aff0218
			}
			
			strcpy(m_cache[cache_position-1].filename, card.filename);
			if(strlen(card.longFilename) == 0)
			{
				strcpy(m_cache[cache_position-1].longFilename, card.filename);
			}
			else
			{
				strcpy(m_cache[cache_position-1].longFilename, card.longFilename);
			}
						
			++file_to_read;
			--cache_position;
		}
	}
	
	if(update_window || m_cache_update)
	{		
		window_cache_begin = m_cache + (m_window_min - m_cache_min);
		window_cache_end = window_cache_begin + m_window_size;

		// The content of the cache is up-to-date
		m_cache_update = false;
	}
    
	return return_value;
}


CacheEntryType_t SDCache::press(uint16_t index)
{	
	//first a check for possible update
	updateCachePosition(index);

	char* c;
	char cmd[LONG_FILENAME_LENGTH];
	strcpy(cmd, getSelectedEntry()->longFilename);
	
	//check first for name validity
	for (c = &cmd[0]; *c; c++)
	{
		if ((uint8_t)*c > 127)
		{
			return CacheEntryType_t::INVALID_NAME;
		}
	}
		
	switch(getSelectedEntry()->type)
	{
		//cases handled outside of SDCache
		case FILE_ENTRY:
			card.getfilename(m_list_length - m_index - 1);
		case BACK_ENTRY:
			return getSelectedEntry()->type; 
			break;
		
		//Cases handled internally
		case UPDIR_ENTRY: 
		case FOLDER_ENTRY: 
			changeDir();
			return CacheEntryType_t::NOACTION; 
			break;
	}
}

void SDCache::returnToRoot()
{
	card.initsd();
	
	m_cache_update = true;
	m_index = 0;
	m_directory_depth = 0;
	
	reloadCache();
}

void SDCache::setWindowCentered()
{
#ifdef DOGLCD 
	m_window_is_centered = true; 
	m_window_offset = 2; 
#endif
}

void SDCache::changeDir()
{
	if(getSelectedEntry()->type == FOLDER_ENTRY)
	{
		if(m_directory_depth < MAX_DIR_DEPTH-1)
		{
			++m_directory_depth;
			if(strlen(getSelectedEntry()->longFilename) != 0)
			{
				strncpy(m_directory, getSelectedEntry()->longFilename, 19);
			}
			else
			{
				strcpy(m_directory, getSelectedEntry()->filename);
			}
			card.chdir(getSelectedEntry()->filename);
			
			reloadCache();
		}
	}
	else //return to previous directory
	{
		--m_directory_depth;
		card.updir();
		updateDirectoryName();
		reloadCache();
	}
}

void SDCache::updateDirectoryName()
{
	char curDir[13];
	card.getCurrentDirName();
	strcpy(curDir, card.filename);
	
	if(card.filename[0] == '/')
	{
		m_directory_depth = 0;
		m_directory[0] = '/';
		return;
	}
	
	card.updir();
	uint8_t folderLength = card.getnrfilenames();
	uint8_t i = 0;
	
	while(i < folderLength)
	{
		card.getfilename(i);
		if(strcmp(curDir, card.filename) == 0)
		{
			if(strlen(card.longFilename) != 0)
			{
				strncpy(m_directory, card.longFilename, 19);
				m_directory[19] = '\0';
			}
			else
			{
				strcpy(m_directory, card.filename);
			}

			card.chdir(curDir);
			return;
		}
		
		i++;
	}
	
	SERIAL_ECHOLNPGM("dir not found");
}<|MERGE_RESOLUTION|>--- conflicted
+++ resolved
@@ -165,7 +165,7 @@
 		{
 			if(file_to_read == m_list_length-1)
 			{
-<<<<<<< HEAD
+//~ <<<<<<< HEAD
 				if(getFolderIsRoot())
 				{
 					m_cache[0].type = BACK_ENTRY;
@@ -192,22 +192,6 @@
 			else 
 			{
 				m_cache[cache_position-1].type = FILE_ENTRY;
-=======
-				m_cache[i].type = FOLDER_ENTRY;
-			} 
-			else 
-			{
-				m_cache[i].type = FILE_ENTRY;
-			}
-			
-			if(strlen(card.longFilename) == 0)
-			{
-				strcpy(m_cache[i].longFilename, card.filename);
-			}
-			else
-			{
-				strcpy(m_cache[i].longFilename, card.longFilename);
->>>>>>> 6aff0218
 			}
 			
 			strcpy(m_cache[cache_position-1].filename, card.filename);
