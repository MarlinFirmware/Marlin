/**
 * Marlin 3D Printer Firmware
 * Copyright (C) 2016 MarlinFirmware [https://github.com/MarlinFirmware/Marlin]
 *
 * Based on Sprinter and grbl.
 * Copyright (C) 2011 Camiel Gubbels / Erik van der Zalm
 *
 * This program is free software: you can redistribute it and/or modify
 * it under the terms of the GNU General Public License as published by
 * the Free Software Foundation, either version 3 of the License, or
 * (at your option) any later version.
 *
 * This program is distributed in the hope that it will be useful,
 * but WITHOUT ANY WARRANTY; without even the implied warranty of
 * MERCHANTABILITY or FITNESS FOR A PARTICULAR PURPOSE.  See the
 * GNU General Public License for more details.
 *
 * You should have received a copy of the GNU General Public License
 * along with this program.  If not, see <http://www.gnu.org/licenses/>.
 *
 */

#ifndef ULTRALCD_IMPL_HD44780_H
#define ULTRALCD_IMPL_HD44780_H

/**
 * Implementation of the LCD display routines for a Hitachi HD44780 display.
 * These are the most common LCD character displays.
 */

#include "lcdprint.h"

#include "utility.h"
#include "duration_t.h"

extern volatile uint8_t buttons;  //an extended version of the last checked buttons in a bit array.

////////////////////////////////////
// Setup button and encode mappings for each panel (into 'buttons' variable
//
// This is just to map common functions (across different panels) onto the same
// macro name. The mapping is independent of whether the button is directly connected or
// via a shift/i2c register.

#if ENABLED(ULTIPANEL)

  //
  // Setup other button mappings of each panel
  //
  #if ENABLED(LCD_I2C_VIKI)
    #define B_I2C_BTN_OFFSET 3 // (the first three bit positions reserved for EN_A, EN_B, EN_C)

    // button and encoder bit positions within 'buttons'
    #define B_LE (BUTTON_LEFT<<B_I2C_BTN_OFFSET)    // The remaining normalized buttons are all read via I2C
    #define B_UP (BUTTON_UP<<B_I2C_BTN_OFFSET)
    #define B_MI (BUTTON_SELECT<<B_I2C_BTN_OFFSET)
    #define B_DW (BUTTON_DOWN<<B_I2C_BTN_OFFSET)
    #define B_RI (BUTTON_RIGHT<<B_I2C_BTN_OFFSET)

    #if BUTTON_EXISTS(ENC)
      // the pause/stop/restart button is connected to BTN_ENC when used
      #define B_ST (EN_C)                            // Map the pause/stop/resume button into its normalized functional name
      #undef LCD_CLICKED
      #define LCD_CLICKED (buttons&(B_MI|B_RI|B_ST)) // pause/stop button also acts as click until we implement proper pause/stop.
    #else
      #undef LCD_CLICKED
      #define LCD_CLICKED (buttons&(B_MI|B_RI))
    #endif

    // I2C buttons take too long to read inside an interrupt context and so we read them during lcd_update
    #define LCD_HAS_SLOW_BUTTONS

  #elif ENABLED(LCD_I2C_PANELOLU2)

    #if !BUTTON_EXISTS(ENC) // Use I2C if not directly connected to a pin

      #define B_I2C_BTN_OFFSET 3 // (the first three bit positions reserved for EN_A, EN_B, EN_C)

      #define B_MI (PANELOLU2_ENCODER_C<<B_I2C_BTN_OFFSET) // requires LiquidTWI2 library v1.2.3 or later

      #undef LCD_CLICKED
      #define LCD_CLICKED (buttons & B_MI)

      // I2C buttons take too long to read inside an interrupt context and so we read them during lcd_update
      #define LCD_HAS_SLOW_BUTTONS

    #endif

  #elif DISABLED(NEWPANEL) // old style ULTIPANEL
    // Shift register bits correspond to buttons:
    #define BL_LE 7   // Left
    #define BL_UP 6   // Up
    #define BL_MI 5   // Middle
    #define BL_DW 4   // Down
    #define BL_RI 3   // Right
    #define BL_ST 2   // Red Button
    #define B_LE (_BV(BL_LE))
    #define B_UP (_BV(BL_UP))
    #define B_MI (_BV(BL_MI))
    #define B_DW (_BV(BL_DW))
    #define B_RI (_BV(BL_RI))
    #define B_ST (_BV(BL_ST))
    #define LCD_CLICKED ((buttons & B_MI) || (buttons & B_ST))
  #endif

#endif //ULTIPANEL

////////////////////////////////////
// Create LCD class instance and chipset-specific information
#if ENABLED(LCD_I2C_TYPE_PCF8575)
  // note: these are register mapped pins on the PCF8575 controller not Arduino pins
  #define LCD_I2C_PIN_BL  3
  #define LCD_I2C_PIN_EN  2
  #define LCD_I2C_PIN_RW  1
  #define LCD_I2C_PIN_RS  0
  #define LCD_I2C_PIN_D4  4
  #define LCD_I2C_PIN_D5  5
  #define LCD_I2C_PIN_D6  6
  #define LCD_I2C_PIN_D7  7

  #include <Wire.h>
  #include <LCD.h>
  #include <LiquidCrystal_I2C.h>
  #define LCD_CLASS LiquidCrystal_I2C
  LCD_CLASS lcd(LCD_I2C_ADDRESS, LCD_I2C_PIN_EN, LCD_I2C_PIN_RW, LCD_I2C_PIN_RS, LCD_I2C_PIN_D4, LCD_I2C_PIN_D5, LCD_I2C_PIN_D6, LCD_I2C_PIN_D7);

#elif ENABLED(LCD_I2C_TYPE_MCP23017)
  //for the LED indicators (which maybe mapped to different things in lcd_implementation_update_indicators())
  #define LED_A 0x04 //100
  #define LED_B 0x02 //010
  #define LED_C 0x01 //001

  #define LCD_HAS_STATUS_INDICATORS

  #include <Wire.h>
  #include <LiquidTWI2.h>
  #define LCD_CLASS LiquidTWI2
  #if ENABLED(DETECT_DEVICE)
    LCD_CLASS lcd(LCD_I2C_ADDRESS, 1);
  #else
    LCD_CLASS lcd(LCD_I2C_ADDRESS);
  #endif

#elif ENABLED(LCD_I2C_TYPE_MCP23008)
  #include <Wire.h>
  #include <LiquidTWI2.h>
  #define LCD_CLASS LiquidTWI2
  #if ENABLED(DETECT_DEVICE)
    LCD_CLASS lcd(LCD_I2C_ADDRESS, 1);
  #else
    LCD_CLASS lcd(LCD_I2C_ADDRESS);
  #endif

#elif ENABLED(LCD_I2C_TYPE_PCA8574)
  #include <LiquidCrystal_I2C.h>
  #define LCD_CLASS LiquidCrystal_I2C
  LCD_CLASS lcd(LCD_I2C_ADDRESS, LCD_WIDTH, LCD_HEIGHT);

// 2 wire Non-latching LCD SR from:
// https://bitbucket.org/fmalpartida/new-liquidcrystal/wiki/schematics#!shiftregister-connection
#elif ENABLED(SR_LCD_2W_NL)
  extern "C" void __cxa_pure_virtual() { while (1); }
  #include <LCD.h>
  #include <LiquidCrystal_SR.h>
  #define LCD_CLASS LiquidCrystal_SR
  LCD_CLASS lcd(SR_DATA_PIN, SR_CLK_PIN);
#elif ENABLED(LCM1602)
  #include <Wire.h>
  #include <LCD.h>
  #include <LiquidCrystal_I2C.h>
  #define LCD_CLASS LiquidCrystal_I2C
  LCD_CLASS lcd(0x27, 2, 1, 0, 4, 5, 6, 7, 3, POSITIVE);
#else
  // Standard directly connected LCD implementations
  #include <LiquidCrystal.h>
  #define LCD_CLASS LiquidCrystal
  LCD_CLASS lcd(LCD_PINS_RS, LCD_PINS_ENABLE, LCD_PINS_D4, LCD_PINS_D5, LCD_PINS_D6, LCD_PINS_D7); //RS,Enable,D4,D5,D6,D7
#endif

#include "lcdprint.h"

#if ENABLED(LCD_PROGRESS_BAR)
  static millis_t progress_bar_ms = 0;
  #if PROGRESS_MSG_EXPIRE > 0
    static millis_t expire_status_ms = 0;
  #endif
  #define LCD_STR_PROGRESS  "\x03\x04\x05"
#endif

#if ENABLED(LCD_HAS_STATUS_INDICATORS)
  static void lcd_implementation_update_indicators();
#endif

static void lcd_set_custom_characters(
  #if ENABLED(LCD_PROGRESS_BAR)
    bool info_screen_charset = true
  #endif
) {
  static byte bedTemp[8] = {
    B00000,
    B11111,
    B10101,
    B10001,
    B10101,
    B11111,
    B00000,
    B00000
  }; //thanks Sonny Mounicou
  static byte degree[8] = {
    B01100,
    B10010,
    B10010,
    B01100,
    B00000,
    B00000,
    B00000,
    B00000
  };
  static byte thermometer[8] = {
    B00100,
    B01010,
    B01010,
    B01010,
    B01010,
    B10001,
    B10001,
    B01110
  };
  static byte feedrate[8] = {
    B11100,
    B10000,
    B11000,
    B10111,
    B00101,
    B00110,
    B00101,
    B00000
  }; //thanks Sonny Mounicou
  static byte clock[8] = {
    B00000,
    B01110,
    B10011,
    B10101,
    B10001,
    B01110,
    B00000,
    B00000
  }; //thanks Sonny Mounicou

  lcd.createChar(LCD_STR_BEDTEMP[0], bedTemp);
  lcd.createChar(LCD_STR_DEGREE[0], degree);
  lcd.createChar(LCD_STR_THERMOMETER[0], thermometer);
  lcd.createChar(LCD_STR_FEEDRATE[0], feedrate);
  lcd.createChar(LCD_STR_CLOCK[0], clock);

  #if ENABLED(SDSUPPORT)
    static byte uplevel[8] = {
      B00100,
      B01110,
      B11111,
      B00100,
      B11100,
      B00000,
      B00000,
      B00000
    }; //thanks joris
    static byte refresh[8] = {
      B00000,
      B00110,
      B11001,
      B11000,
      B00011,
      B10011,
      B01100,
      B00000,
    }; //thanks joris
    static byte folder[8] = {
      B00000,
      B11100,
      B11111,
      B10001,
      B10001,
      B11111,
      B00000,
      B00000
    }; //thanks joris

    #if ENABLED(LCD_PROGRESS_BAR)
      static byte progress[3][8] = { {
        B00000,
        B10000,
        B10000,
        B10000,
        B10000,
        B10000,
        B10000,
        B00000
      }, {
        B00000,
        B10100,
        B10100,
        B10100,
        B10100,
        B10100,
        B10100,
        B00000
      }, {
        B00000,
        B10101,
        B10101,
        B10101,
        B10101,
        B10101,
        B10101,
        B00000
      } };
      static bool char_mode = false;
      if (info_screen_charset != char_mode) {
        char_mode = info_screen_charset;
        if (info_screen_charset) { // Progress bar characters for info screen
          for (int i = 3; i--;) lcd.createChar(LCD_STR_PROGRESS[i], progress[i]);
        }
        else { // Custom characters for submenus
          lcd.createChar(LCD_STR_UPLEVEL[0], uplevel);
          lcd.createChar(LCD_STR_REFRESH[0], refresh);
          lcd.createChar(LCD_STR_FOLDER[0], folder);
        }
      }
    #else
      lcd.createChar(LCD_STR_UPLEVEL[0], uplevel);
      lcd.createChar(LCD_STR_REFRESH[0], refresh);
      lcd.createChar(LCD_STR_FOLDER[0], folder);
    #endif

  #endif
}

static void lcd_implementation_init(
  #if ENABLED(LCD_PROGRESS_BAR)
    bool info_screen_charset = true
  #endif
) {

  #if ENABLED(LCD_I2C_TYPE_PCF8575)
    lcd.begin(LCD_WIDTH, LCD_HEIGHT);
    #ifdef LCD_I2C_PIN_BL
      lcd.setBacklightPin(LCD_I2C_PIN_BL, POSITIVE);
      lcd.setBacklight(HIGH);
    #endif

  #elif ENABLED(LCD_I2C_TYPE_MCP23017)
    lcd.setMCPType(LTI_TYPE_MCP23017);
    lcd.begin(LCD_WIDTH, LCD_HEIGHT);
    lcd_implementation_update_indicators();

  #elif ENABLED(LCD_I2C_TYPE_MCP23008)
    lcd.setMCPType(LTI_TYPE_MCP23008);
    lcd.begin(LCD_WIDTH, LCD_HEIGHT);

  #elif ENABLED(LCD_I2C_TYPE_PCA8574)
    lcd.init();
    lcd.backlight();

  #else
    lcd.begin(LCD_WIDTH, LCD_HEIGHT);
  #endif

  lcd_set_custom_characters(
    #if ENABLED(LCD_PROGRESS_BAR)
      info_screen_charset
    #endif
  );

  lcd.clear();
}

static void lcd_implementation_clear() { lcd.clear(); }

<<<<<<< HEAD
=======
/* Arduino < 1.0.0 is missing a function to print PROGMEM strings, so we need to implement our own */
void lcd_printPGM(const char *str) {
  for (; char c = pgm_read_byte(str); ++str) charset_mapper(c);
}

void lcd_print(const char* str) {
  for (uint8_t i = 0; char c = str[i]; ++i) charset_mapper(c);
}

void lcd_print(char c) { charset_mapper(c); }

>>>>>>> 48e14d04
#if ENABLED(SHOW_BOOTSCREEN)

  void lcd_erase_line(int line) {
    lcd_moveto (0, line);
    for (int i = 0; i < LCD_WIDTH; i++)
      lcd_print_wchar (' ');
  }

  // Scroll the PSTR 'text' in a 'len' wide field for 'time' milliseconds at position col,line
  void lcd_scroll(int col, int line, const char* text, int len, int time) {
#if 1
    lcd_print (text);
#else
    char tmp[LCD_WIDTH + 1] = {0};
    int n = max(strlen_P(text) - len, 0);
    for (int i = 0; i <= n; i++) {
      utf8_strncpy_p(tmp, text + i, min(len, LCD_WIDTH));
      lcd_moveto (col, line);
      lcd_print(tmp);
      delay(time / max(n, 1));
    }
#endif
  }

  static void logo_lines(const char *extra) {
    int indent = (LCD_WIDTH - 8 - utf8_strlen_p(extra)) / 2;
    lcd_moveto (indent, 0); lcd.print('\x00'); lcd_printPGM(PSTR( "------" ));  lcd.print('\x01');
    lcd_moveto (indent, 1);                    lcd_printPGM(PSTR("|Marlin|"));  lcd_printPGM(extra);
    lcd_moveto (indent, 2); lcd.print('\x02'); lcd_printPGM(PSTR( "------" ));  lcd.print('\x03');
  }

  void bootscreen() {
    byte top_left[8] = {
      B00000,
      B00000,
      B00000,
      B00000,
      B00001,
      B00010,
      B00100,
      B00100
    };
    byte top_right[8] = {
      B00000,
      B00000,
      B00000,
      B11100,
      B11100,
      B01100,
      B00100,
      B00100
    };
    byte botom_left[8] = {
      B00100,
      B00010,
      B00001,
      B00000,
      B00000,
      B00000,
      B00000,
      B00000
    };
    byte botom_right[8] = {
      B00100,
      B01000,
      B10000,
      B00000,
      B00000,
      B00000,
      B00000,
      B00000
    };
    lcd.createChar(0, top_left);
    lcd.createChar(1, top_right);
    lcd.createChar(2, botom_left);
    lcd.createChar(3, botom_right);

    lcd.clear();

    #define LCD_EXTRA_SPACE (LCD_WIDTH-8)

    #define CENTER_OR_SCROLL(STRING,DELAY) \
      lcd_erase_line(3); \
      if (utf8_strlen(STRING) <= LCD_WIDTH) { \
        lcd_moveto ((LCD_WIDTH - utf8_strlen_p(PSTR(STRING))) / 2, 3); \
        lcd_printPGM(PSTR(STRING)); \
        safe_delay(DELAY); \
      } \
      else { \
        lcd_scroll(0, 3, PSTR(STRING), LCD_WIDTH, DELAY); \
      }

    #ifdef STRING_SPLASH_LINE1
      //
      // Show the Marlin logo with splash line 1
      //
      if (LCD_EXTRA_SPACE >= utf8_strlen(STRING_SPLASH_LINE1) + 1) {
        //
        // Show the Marlin logo, splash line1, and splash line 2
        //
        logo_lines(PSTR(" " STRING_SPLASH_LINE1));
        #ifdef STRING_SPLASH_LINE2
          CENTER_OR_SCROLL(STRING_SPLASH_LINE2, 2000);
        #else
          safe_delay(2000);
        #endif
      }
      else {
        //
        // Show the Marlin logo with splash line 1
        // After a delay show splash line 2, if it exists
        //
        #ifdef STRING_SPLASH_LINE2
          #define _SPLASH_WAIT_1 1500
        #else
          #define _SPLASH_WAIT_1 2000
        #endif
        logo_lines(PSTR(""));
        CENTER_OR_SCROLL(STRING_SPLASH_LINE1, _SPLASH_WAIT_1);
        #ifdef STRING_SPLASH_LINE2
          CENTER_OR_SCROLL(STRING_SPLASH_LINE2, 1500);
        #endif
      }
    #elif defined(STRING_SPLASH_LINE2)
      //
      // Show splash line 2 only, alongside the logo if possible
      //
      if (LCD_EXTRA_SPACE >= utf8_strlen(STRING_SPLASH_LINE2) + 1) {
        logo_lines(PSTR(" " STRING_SPLASH_LINE2));
        safe_delay(2000);
      }
      else {
        logo_lines(PSTR(""));
        CENTER_OR_SCROLL(STRING_SPLASH_LINE2, 2000);
      }
    #else
      //
      // Show only the Marlin logo
      //
      logo_lines(PSTR(""));
      safe_delay(2000);
    #endif

    lcd_set_custom_characters(
      #if ENABLED(LCD_PROGRESS_BAR)
        false
      #endif
    );
  }

#endif // SHOW_BOOTSCREEN

void lcd_kill_screen() {
  lcd_moveto (0, 0);
  lcd_print(lcd_status_message);
  #if LCD_HEIGHT < 4
    lcd_moveto (0, 2);
  #else
    lcd_moveto (0, 2);
    lcd_printPGM(PSTR(MSG_HALTED));
    lcd_moveto (0, 3);
  #endif
  lcd_printPGM(PSTR(MSG_PLEASE_RESET));
}

FORCE_INLINE void _draw_axis_label(AxisEnum axis, const char *pstr, bool blink) {
  if (blink)
    lcd_printPGM(pstr);
  else {
    if (!axis_homed[axis])
      lcd.print('?');
    else {
      #if DISABLED(DISABLE_REDUCED_ACCURACY_WARNING)
        if (!axis_known_position[axis])
          lcd.print(' ');
        else
      #endif
      lcd_printPGM(pstr);
    }
  }
}

/**
Possible status screens:
16x2   |000/000 B000/000|
       |0123456789012345|

16x4   |000/000 B000/000|
       |SD100%  Z 000.00|
       |F100%     T--:--|
       |0123456789012345|

20x2   |T000/000D B000/000D |
       |01234567890123456789|

20x4   |T000/000D B000/000D |
       |X 000 Y 000 Z 000.00|
       |F100%  SD100% T--:--|
       |01234567890123456789|

20x4   |T000/000D B000/000D |
       |T000/000D   Z 000.00|
       |F100%  SD100% T--:--|
       |01234567890123456789|
*/
static void lcd_implementation_status_screen() {

  #define LCD_TEMP_ONLY(T1,T2) \
    lcd.print(itostr3(T1 + 0.5)); \
    lcd.print('/'); \
    lcd.print(itostr3left(T2 + 0.5))

  #define LCD_TEMP(T1,T2,PREFIX) \
    lcd.print(PREFIX); \
    LCD_TEMP_ONLY(T1,T2); \
    lcd_printPGM(PSTR(LCD_STR_DEGREE " ")); \
    if (T2 < 10) lcd.print(' ')

  //
  // Line 1
  //

  lcd_moveto (0, 0);

  #if LCD_WIDTH < 20

    //
    // Hotend 0 Temperature
    //
    LCD_TEMP_ONLY(thermalManager.degHotend(0), thermalManager.degTargetHotend(0));

    //
    // Hotend 1 or Bed Temperature
    //
    #if HOTENDS > 1 || TEMP_SENSOR_BED != 0

      lcd_moveto (8, 0);
      #if HOTENDS > 1
        lcd.print(LCD_STR_THERMOMETER[0]);
        LCD_TEMP_ONLY(thermalManager.degHotend(1), thermalManager.degTargetHotend(1));
      #else
        lcd.print(LCD_STR_BEDTEMP[0]);
        LCD_TEMP_ONLY(thermalManager.degBed(), thermalManager.degTargetBed());
      #endif

    #endif // HOTENDS > 1 || TEMP_SENSOR_BED != 0

  #else // LCD_WIDTH >= 20

    //
    // Hotend 0 Temperature
    //
    LCD_TEMP(thermalManager.degHotend(0), thermalManager.degTargetHotend(0), LCD_STR_THERMOMETER[0]);

    //
    // Hotend 1 or Bed Temperature
    //
    #if HOTENDS > 1 || TEMP_SENSOR_BED != 0
      lcd_moveto (10, 0);
      #if HOTENDS > 1
        LCD_TEMP(thermalManager.degHotend(1), thermalManager.degTargetHotend(1), LCD_STR_THERMOMETER[0]);
      #else
        LCD_TEMP(thermalManager.degBed(), thermalManager.degTargetBed(), LCD_STR_BEDTEMP[0]);
      #endif

    #endif  // HOTENDS > 1 || TEMP_SENSOR_BED != 0

  #endif // LCD_WIDTH >= 20

  //
  // Line 2
  //

  #if LCD_HEIGHT > 2

    bool blink = lcd_blink();

    #if LCD_WIDTH < 20

      #if ENABLED(SDSUPPORT)
        lcd_moveto (0, 2);
        lcd_printPGM(PSTR("SD"));
        if (IS_SD_PRINTING)
          lcd.print(itostr3(card.percentDone()));
        else
          lcd_printPGM(PSTR("---"));
          lcd.print('%');
      #endif // SDSUPPORT

    #else // LCD_WIDTH >= 20

      lcd_moveto (0, 1);

      #if HOTENDS > 1 && TEMP_SENSOR_BED != 0

        // If we both have a 2nd extruder and a heated bed,
        // show the heated bed temp on the left,
        // since the first line is filled with extruder temps
        LCD_TEMP(thermalManager.degBed(), thermalManager.degTargetBed(), LCD_STR_BEDTEMP[0]);

      #else
        // Before homing the axis letters are blinking 'X' <-> '?'.
        // When axis is homed but axis_known_position is false the axis letters are blinking 'X' <-> ' '.
        // When everything is ok you see a constant 'X'.

        _draw_axis_label(X_AXIS, PSTR(MSG_X), blink);
        lcd.print(ftostr4sign(current_position[X_AXIS]));

        lcd.print(' ');

        _draw_axis_label(Y_AXIS, PSTR(MSG_Y), blink);
        lcd.print(ftostr4sign(current_position[Y_AXIS]));

      #endif // HOTENDS > 1 || TEMP_SENSOR_BED != 0

    #endif // LCD_WIDTH >= 20

    lcd_moveto (LCD_WIDTH - 8, 1);
    _draw_axis_label(Z_AXIS, PSTR(MSG_Z), blink);
    lcd.print(ftostr52sp(current_position[Z_AXIS] + 0.00001));

  #endif // LCD_HEIGHT > 2

  //
  // Line 3
  //

  #if LCD_HEIGHT > 3

    lcd_moveto (0, 2);
    lcd.print(LCD_STR_FEEDRATE[0]);
    lcd.print(itostr3(feedrate_percentage));
    lcd.print('%');

    #if LCD_WIDTH > 19 && ENABLED(SDSUPPORT)

      lcd_moveto (7, 2);
      lcd_printPGM(PSTR("SD"));
      if (IS_SD_PRINTING)
        lcd.print(itostr3(card.percentDone()));
      else
        lcd_printPGM(PSTR("---"));
      lcd.print('%');

    #endif // LCD_WIDTH > 19 && SDSUPPORT

    lcd_moveto (LCD_WIDTH - 6, 2);
    lcd.print(LCD_STR_CLOCK[0]);

    char buffer[10];
    duration_t elapsed = print_job_timer.duration();
    elapsed.toDigital(buffer);
    lcd_print(buffer);

  #endif // LCD_HEIGHT > 3

  //
  // Last Line
  // Status Message (which may be a Progress Bar or Filament display)
  //

  lcd_moveto (0, LCD_HEIGHT - 1);

  #if ENABLED(LCD_PROGRESS_BAR)

    if (card.isFileOpen()) {
      // Draw the progress bar if the message has shown long enough
      // or if there is no message set.
      if (ELAPSED(millis(), progress_bar_ms + PROGRESS_BAR_MSG_TIME) || !lcd_status_message[0]) {
        int tix = (int)(card.percentDone() * (LCD_WIDTH) * 3) / 100,
          cel = tix / 3, rem = tix % 3, i = LCD_WIDTH;
        char msg[LCD_WIDTH + 1], b = ' ';
        msg[i] = '\0';
        while (i--) {
          if (i == cel - 1)
            b = LCD_STR_PROGRESS[2];
          else if (i == cel && rem != 0)
            b = LCD_STR_PROGRESS[rem - 1];
          msg[i] = b;
        }
        lcd.print(msg);
        return;
      }
    } //card.isFileOpen

  #elif ENABLED(FILAMENT_LCD_DISPLAY)

    // Show Filament Diameter and Volumetric Multiplier %
    // After allowing lcd_status_message to show for 5 seconds
    if (ELAPSED(millis(), previous_lcd_status_ms + 5000UL)) {
      lcd_printPGM(PSTR("Dia "));
      lcd.print(ftostr12ns(filament_width_meas));
      lcd_printPGM(PSTR(" V"));
      lcd.print(itostr3(100.0 * volumetric_multiplier[FILAMENT_SENSOR_EXTRUDER_NUM]));
      lcd.print('%');
      return;
    }

  #endif // FILAMENT_LCD_DISPLAY

  lcd_print(lcd_status_message);
}

#if ENABLED(ULTIPANEL)

  #if ENABLED(LCD_INFO_MENU) || ENABLED(FILAMENT_CHANGE_FEATURE)

    static void lcd_implementation_drawmenu_static(uint8_t row, const char* pstr, bool center=true, bool invert=false, const char *valstr=NULL) {
      UNUSED(invert);
      char c;
      int8_t n = LCD_WIDTH;
      int8_t u8len;
      lcd_moveto (0, row);
      for (int i = 0; i < n; i ++) lcd.print(' ');
      lcd_moveto (0, row);
      u8len = utf8_strlen_p(pstr);
      if (center && !valstr) {
        int8_t pad = (LCD_WIDTH - u8len) / 2;
        while (--pad >= 0) { lcd.print(' '); n--; }
      }
<<<<<<< HEAD
      lcd_printstr_P (pstr, n);
      if (valstr) {
        lcd_print (valstr);
=======
      while (n > 0 && (c = pgm_read_byte(pstr))) {
        n -= charset_mapper(c);
        pstr++;
      }
      if (valstr) while (n > 0 && (c = *valstr)) {
        n -= charset_mapper(c);
        valstr++;
>>>>>>> 48e14d04
      }
    }

  #endif // LCD_INFO_MENU || FILAMENT_CHANGE_FEATURE

  static void lcd_implementation_drawmenu_generic(bool sel, uint8_t row, const char* pstr, char pre_char, char post_char) {
    char c;
    uint8_t n = LCD_WIDTH - 2;
<<<<<<< HEAD
    lcd_moveto (0, row);
    for (int i = 0; i < n; i ++) lcd.print(' ');
=======
    lcd.setCursor(0, row);
    lcd.print(sel ? pre_char : ' ');
    while ((c = pgm_read_byte(pstr)) && n > 0) {
      n -= charset_mapper(c);
      pstr++;
    }
    while (n--) lcd.print(' ');
>>>>>>> 48e14d04
    lcd.print(post_char);
    lcd_moveto (0, row);
    lcd.print(sel ? pre_char : ' ');
    lcd_printstr_P (pstr, n);
  }

  static void lcd_implementation_drawmenu_setting_edit_generic(bool sel, uint8_t row, const char* pstr, char pre_char, char* data) {
    char c;
    uint8_t n = LCD_WIDTH - 2 - utf8_strlen(data);
    lcd_moveto (0, row);
    for (int i = 0; i < n; i ++) lcd.print(' ');
    lcd_print(data);
    lcd_moveto (0, row);
    lcd.print(sel ? pre_char : ' ');
<<<<<<< HEAD
    lcd_printstr_P (pstr, n);
=======
    while ((c = pgm_read_byte(pstr)) && n > 0) {
      n -= charset_mapper(c);
      pstr++;
    }
>>>>>>> 48e14d04
    lcd.print(':');
  }
  static void lcd_implementation_drawmenu_setting_edit_generic_P(bool sel, uint8_t row, const char* pstr, char pre_char, const char* data) {
    char c;
    uint8_t n = LCD_WIDTH - 2 - utf8_strlen_p(data);
    lcd_moveto (0, row);
    for (int i = 0; i < n; i ++) lcd.print(' ');
    lcd_printPGM(data);
    lcd_moveto (0, row);
    lcd.print(sel ? pre_char : ' ');
<<<<<<< HEAD
    lcd_printstr_P (pstr, n);
=======
    while ((c = pgm_read_byte(pstr)) && n > 0) {
      n -= charset_mapper(c);
      pstr++;
    }
>>>>>>> 48e14d04
    lcd.print(':');
  }

  #define lcd_implementation_drawmenu_setting_edit_int3(sel, row, pstr, pstr2, data, minValue, maxValue) lcd_implementation_drawmenu_setting_edit_generic(sel, row, pstr, '>', itostr3(*(data)))
  #define lcd_implementation_drawmenu_setting_edit_float3(sel, row, pstr, pstr2, data, minValue, maxValue) lcd_implementation_drawmenu_setting_edit_generic(sel, row, pstr, '>', ftostr3(*(data)))
  #define lcd_implementation_drawmenu_setting_edit_float32(sel, row, pstr, pstr2, data, minValue, maxValue) lcd_implementation_drawmenu_setting_edit_generic(sel, row, pstr, '>', ftostr32(*(data)))
  #define lcd_implementation_drawmenu_setting_edit_float43(sel, row, pstr, pstr2, data, minValue, maxValue) lcd_implementation_drawmenu_setting_edit_generic(sel, row, pstr, '>', ftostr43sign(*(data)))
  #define lcd_implementation_drawmenu_setting_edit_float5(sel, row, pstr, pstr2, data, minValue, maxValue) lcd_implementation_drawmenu_setting_edit_generic(sel, row, pstr, '>', ftostr5rj(*(data)))
  #define lcd_implementation_drawmenu_setting_edit_float52(sel, row, pstr, pstr2, data, minValue, maxValue) lcd_implementation_drawmenu_setting_edit_generic(sel, row, pstr, '>', ftostr52sign(*(data)))
  #define lcd_implementation_drawmenu_setting_edit_float51(sel, row, pstr, pstr2, data, minValue, maxValue) lcd_implementation_drawmenu_setting_edit_generic(sel, row, pstr, '>', ftostr51sign(*(data)))
  #define lcd_implementation_drawmenu_setting_edit_long5(sel, row, pstr, pstr2, data, minValue, maxValue) lcd_implementation_drawmenu_setting_edit_generic(sel, row, pstr, '>', ftostr5rj(*(data)))
  #define lcd_implementation_drawmenu_setting_edit_bool(sel, row, pstr, pstr2, data) lcd_implementation_drawmenu_setting_edit_generic_P(sel, row, pstr, '>', (*(data))?PSTR(MSG_ON):PSTR(MSG_OFF))

  //Add version for callback functions
  #define lcd_implementation_drawmenu_setting_edit_callback_int3(sel, row, pstr, pstr2, data, minValue, maxValue, callback) lcd_implementation_drawmenu_setting_edit_generic(sel, row, pstr, '>', itostr3(*(data)))
  #define lcd_implementation_drawmenu_setting_edit_callback_float3(sel, row, pstr, pstr2, data, minValue, maxValue, callback) lcd_implementation_drawmenu_setting_edit_generic(sel, row, pstr, '>', ftostr3(*(data)))
  #define lcd_implementation_drawmenu_setting_edit_callback_float32(sel, row, pstr, pstr2, data, minValue, maxValue, callback) lcd_implementation_drawmenu_setting_edit_generic(sel, row, pstr, '>', ftostr32(*(data)))
  #define lcd_implementation_drawmenu_setting_edit_callback_float43(sel, row, pstr, pstr2, data, minValue, maxValue, callback) lcd_implementation_drawmenu_setting_edit_generic(sel, row, pstr, '>', ftostr43sign(*(data)))
  #define lcd_implementation_drawmenu_setting_edit_callback_float5(sel, row, pstr, pstr2, data, minValue, maxValue, callback) lcd_implementation_drawmenu_setting_edit_generic(sel, row, pstr, '>', ftostr5rj(*(data)))
  #define lcd_implementation_drawmenu_setting_edit_callback_float52(sel, row, pstr, pstr2, data, minValue, maxValue, callback) lcd_implementation_drawmenu_setting_edit_generic(sel, row, pstr, '>', ftostr52sign(*(data)))
  #define lcd_implementation_drawmenu_setting_edit_callback_float51(sel, row, pstr, pstr2, data, minValue, maxValue, callback) lcd_implementation_drawmenu_setting_edit_generic(sel, row, pstr, '>', ftostr51sign(*(data)))
  #define lcd_implementation_drawmenu_setting_edit_callback_long5(sel, row, pstr, pstr2, data, minValue, maxValue, callback) lcd_implementation_drawmenu_setting_edit_generic(sel, row, pstr, '>', ftostr5rj(*(data)))
  #define lcd_implementation_drawmenu_setting_edit_callback_bool(sel, row, pstr, pstr2, data, callback) lcd_implementation_drawmenu_setting_edit_generic_P(sel, row, pstr, '>', (*(data))?PSTR(MSG_ON):PSTR(MSG_OFF))

  void lcd_implementation_drawedit(const char* pstr, const char* value=NULL) {
    lcd_moveto (1, 1);
    lcd_printPGM(pstr);
    if (value != NULL) {
      lcd.print(':');
      lcd_moveto (LCD_WIDTH - utf8_strlen(value), 1);
      lcd_print(value);
    }
  }

  #if ENABLED(SDSUPPORT)

    static void lcd_implementation_drawmenu_sd(bool sel, uint8_t row, const char* pstr, const char* filename, char* longFilename, uint8_t concat, char post_char) {
      UNUSED(pstr);
      char c;
      uint8_t n = LCD_WIDTH - concat;
      lcd_moveto (0, row);
      for (int i = 0; i < n; i ++) lcd.print(' ');
      lcd.print(post_char);
      lcd_moveto (0, row);
      lcd.print(sel ? '>' : ' ');
      if (longFilename[0]) {
        filename = longFilename;
        longFilename[n] = '\0';
      }
<<<<<<< HEAD
      lcd_printstr (filename, n);
=======
      while ((c = *filename) && n > 0) {
        n -= charset_mapper(c);
        filename++;
      }
      while (n--) lcd.print(' ');
      lcd.print(post_char);
>>>>>>> 48e14d04
    }

    static void lcd_implementation_drawmenu_sdfile(bool sel, uint8_t row, const char* pstr, const char* filename, char* longFilename) {
      lcd_implementation_drawmenu_sd(sel, row, pstr, filename, longFilename, 2, ' ');
    }

    static void lcd_implementation_drawmenu_sddirectory(bool sel, uint8_t row, const char* pstr, const char* filename, char* longFilename) {
      lcd_implementation_drawmenu_sd(sel, row, pstr, filename, longFilename, 2, LCD_STR_FOLDER[0]);
    }

  #endif // SDSUPPORT

  #define lcd_implementation_drawmenu_back(sel, row, pstr) lcd_implementation_drawmenu_generic(sel, row, pstr, LCD_STR_UPLEVEL[0], LCD_STR_UPLEVEL[0])
  #define lcd_implementation_drawmenu_submenu(sel, row, pstr, data) lcd_implementation_drawmenu_generic(sel, row, pstr, '>', LCD_STR_ARROW_RIGHT[0])
  #define lcd_implementation_drawmenu_gcode(sel, row, pstr, gcode) lcd_implementation_drawmenu_generic(sel, row, pstr, '>', ' ')
  #define lcd_implementation_drawmenu_function(sel, row, pstr, data) lcd_implementation_drawmenu_generic(sel, row, pstr, '>', ' ')

  #if ENABLED(LCD_HAS_SLOW_BUTTONS)

    extern millis_t next_button_update_ms;

    static uint8_t lcd_implementation_read_slow_buttons() {
      #if ENABLED(LCD_I2C_TYPE_MCP23017)
        // Reading these buttons this is likely to be too slow to call inside interrupt context
        // so they are called during normal lcd_update
        uint8_t slow_bits = lcd.readButtons() << B_I2C_BTN_OFFSET;
        #if ENABLED(LCD_I2C_VIKI)
          if ((slow_bits & (B_MI | B_RI)) && PENDING(millis(), next_button_update_ms)) // LCD clicked
            slow_bits &= ~(B_MI | B_RI); // Disable LCD clicked buttons if screen is updated
        #endif // LCD_I2C_VIKI
        return slow_bits;
      #endif // LCD_I2C_TYPE_MCP23017
    }

  #endif // LCD_HAS_SLOW_BUTTONS

#endif // ULTIPANEL

#if ENABLED(LCD_HAS_STATUS_INDICATORS)

  static void lcd_implementation_update_indicators() {
    // Set the LEDS - referred to as backlights by the LiquidTWI2 library
    static uint8_t ledsprev = 0;
    uint8_t leds = 0;

    if (thermalManager.degTargetBed() > 0) leds |= LED_A;

    if (thermalManager.degTargetHotend(0) > 0) leds |= LED_B;

    #if FAN_COUNT > 0
      if (0
        #if HAS_FAN0
          || fanSpeeds[0]
        #endif
        #if HAS_FAN1
          || fanSpeeds[1]
        #endif
        #if HAS_FAN2
          || fanSpeeds[2]
        #endif
      ) leds |= LED_C;
    #endif // FAN_COUNT > 0

    #if HOTENDS > 1
      if (thermalManager.degTargetHotend(1) > 0) leds |= LED_C;
    #endif

    if (leds != ledsprev) {
      lcd.setBacklight(leds);
      ledsprev = leds;
    }

  }

#endif // LCD_HAS_STATUS_INDICATORS

#endif // ULTRALCD_IMPL_HD44780_H<|MERGE_RESOLUTION|>--- conflicted
+++ resolved
@@ -376,20 +376,6 @@
 
 static void lcd_implementation_clear() { lcd.clear(); }
 
-<<<<<<< HEAD
-=======
-/* Arduino < 1.0.0 is missing a function to print PROGMEM strings, so we need to implement our own */
-void lcd_printPGM(const char *str) {
-  for (; char c = pgm_read_byte(str); ++str) charset_mapper(c);
-}
-
-void lcd_print(const char* str) {
-  for (uint8_t i = 0; char c = str[i]; ++i) charset_mapper(c);
-}
-
-void lcd_print(char c) { charset_mapper(c); }
-
->>>>>>> 48e14d04
 #if ENABLED(SHOW_BOOTSCREEN)
 
   void lcd_erase_line(int line) {
@@ -810,19 +796,9 @@
         int8_t pad = (LCD_WIDTH - u8len) / 2;
         while (--pad >= 0) { lcd.print(' '); n--; }
       }
-<<<<<<< HEAD
-      lcd_printstr_P (pstr, n);
+      n = n - lcd_printstr_P (pstr, n);
       if (valstr) {
-        lcd_print (valstr);
-=======
-      while (n > 0 && (c = pgm_read_byte(pstr))) {
-        n -= charset_mapper(c);
-        pstr++;
-      }
-      if (valstr) while (n > 0 && (c = *valstr)) {
-        n -= charset_mapper(c);
-        valstr++;
->>>>>>> 48e14d04
+        lcd_printstr (valstr, n);
       }
     }
 
@@ -831,18 +807,8 @@
   static void lcd_implementation_drawmenu_generic(bool sel, uint8_t row, const char* pstr, char pre_char, char post_char) {
     char c;
     uint8_t n = LCD_WIDTH - 2;
-<<<<<<< HEAD
     lcd_moveto (0, row);
     for (int i = 0; i < n; i ++) lcd.print(' ');
-=======
-    lcd.setCursor(0, row);
-    lcd.print(sel ? pre_char : ' ');
-    while ((c = pgm_read_byte(pstr)) && n > 0) {
-      n -= charset_mapper(c);
-      pstr++;
-    }
-    while (n--) lcd.print(' ');
->>>>>>> 48e14d04
     lcd.print(post_char);
     lcd_moveto (0, row);
     lcd.print(sel ? pre_char : ' ');
@@ -857,14 +823,7 @@
     lcd_print(data);
     lcd_moveto (0, row);
     lcd.print(sel ? pre_char : ' ');
-<<<<<<< HEAD
     lcd_printstr_P (pstr, n);
-=======
-    while ((c = pgm_read_byte(pstr)) && n > 0) {
-      n -= charset_mapper(c);
-      pstr++;
-    }
->>>>>>> 48e14d04
     lcd.print(':');
   }
   static void lcd_implementation_drawmenu_setting_edit_generic_P(bool sel, uint8_t row, const char* pstr, char pre_char, const char* data) {
@@ -875,14 +834,7 @@
     lcd_printPGM(data);
     lcd_moveto (0, row);
     lcd.print(sel ? pre_char : ' ');
-<<<<<<< HEAD
     lcd_printstr_P (pstr, n);
-=======
-    while ((c = pgm_read_byte(pstr)) && n > 0) {
-      n -= charset_mapper(c);
-      pstr++;
-    }
->>>>>>> 48e14d04
     lcd.print(':');
   }
 
@@ -932,16 +884,7 @@
         filename = longFilename;
         longFilename[n] = '\0';
       }
-<<<<<<< HEAD
       lcd_printstr (filename, n);
-=======
-      while ((c = *filename) && n > 0) {
-        n -= charset_mapper(c);
-        filename++;
-      }
-      while (n--) lcd.print(' ');
-      lcd.print(post_char);
->>>>>>> 48e14d04
     }
 
     static void lcd_implementation_drawmenu_sdfile(bool sel, uint8_t row, const char* pstr, const char* filename, char* longFilename) {
