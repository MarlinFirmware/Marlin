/**
 * Marlin 3D Printer Firmware
 * Copyright (c) 2020 MarlinFirmware [https://github.com/MarlinFirmware/Marlin]
 *
 * Based on Sprinter and grbl.
 * Copyright (c) 2011 Camiel Gubbels / Erik van der Zalm
 *
 * This program is free software: you can redistribute it and/or modify
 * it under the terms of the GNU General Public License as published by
 * the Free Software Foundation, either version 3 of the License, or
 * (at your option) any later version.
 *
 * This program is distributed in the hope that it will be useful,
 * but WITHOUT ANY WARRANTY; without even the implied warranty of
 * MERCHANTABILITY or FITNESS FOR A PARTICULAR PURPOSE.  See the
 * GNU General Public License for more details.
 *
 * You should have received a copy of the GNU General Public License
 * along with this program.  If not, see <https://www.gnu.org/licenses/>.
 *
 */

#include "../../inc/MarlinConfig.h"

#include "../gcode.h"

#include "../../module/endstops.h"
#include "../../module/planner.h"
#include "../../module/stepper.h" // for various

#if HAS_MULTI_HOTEND
  #include "../../module/tool_change.h"
#endif

#if HAS_LEVELING
  #include "../../feature/bedlevel/bedlevel.h"
#endif

#if ENABLED(SENSORLESS_HOMING)
  #include "../../feature/tmc_util.h"
#endif

#include "../../module/probe.h"

#if ENABLED(BLTOUCH)
  #include "../../feature/bltouch.h"
#endif

#include "../../lcd/marlinui.h"

#if ENABLED(EXTENSIBLE_UI)
  #include "../../lcd/extui/ui_api.h"
#elif ENABLED(DWIN_CREALITY_LCD)
  #include "../../lcd/e3v2/creality/dwin.h"
#elif ENABLED(DWIN_LCD_PROUI)
  #include "../../lcd/e3v2/proui/dwin.h"
#endif

#if ENABLED(LASER_FEATURE)
  #include "../../feature/spindle_laser.h"
#endif

#if ENABLED(E3S1PRO_RTS)
  #include "../../lcd/rts/e3s1pro/lcd_rts.h"
#endif

#define DEBUG_OUT ENABLED(DEBUG_LEVELING_FEATURE)
#include "../../core/debug_out.h"

#if ENABLED(QUICK_HOME)

  static void quick_home_xy() {

    // Pretend the current position is 0,0
    current_position.set(0.0, 0.0);
    sync_plan_position();

    const int x_axis_home_dir = TOOL_X_HOME_DIR(active_extruder);

    // Use a higher diagonal feedrate so axes move at homing speed
    const float minfr = _MIN(homing_feedrate(X_AXIS), homing_feedrate(Y_AXIS)),
                fr_mm_s = HYPOT(minfr, minfr);

    #if ENABLED(SENSORLESS_HOMING)
      sensorless_t stealth_states {
        NUM_AXIS_LIST(
          TERN0(X_SENSORLESS, tmc_enable_stallguard(stepperX)),
          TERN0(Y_SENSORLESS, tmc_enable_stallguard(stepperY)),
          false, false, false, false, false, false, false
        )
        , TERN0(X2_SENSORLESS, tmc_enable_stallguard(stepperX2))
        , TERN0(Y2_SENSORLESS, tmc_enable_stallguard(stepperY2))
      };
    #endif

    do_blocking_move_to_xy(1.5 * max_length(X_AXIS) * x_axis_home_dir, 1.5 * max_length(Y_AXIS) * Y_HOME_DIR, fr_mm_s);

    endstops.validate_homing_move();

    current_position.set(0.0, 0.0);

    #if ENABLED(SENSORLESS_HOMING) && DISABLED(ENDSTOPS_ALWAYS_ON_DEFAULT)
      TERN_(X_SENSORLESS, tmc_disable_stallguard(stepperX, stealth_states.x));
      TERN_(X2_SENSORLESS, tmc_disable_stallguard(stepperX2, stealth_states.x2));
      TERN_(Y_SENSORLESS, tmc_disable_stallguard(stepperY, stealth_states.y));
      TERN_(Y2_SENSORLESS, tmc_disable_stallguard(stepperY2, stealth_states.y2));
    #endif
  }

#endif // QUICK_HOME

#if ENABLED(Z_SAFE_HOMING)

  inline void home_z_safely() {
    DEBUG_SECTION(log_G28, "home_z_safely", DEBUGGING(LEVELING));

    // Disallow Z homing if X or Y homing is needed
    if (homing_needed_error(_BV(X_AXIS) | _BV(Y_AXIS))) return;

    sync_plan_position();

    /**
     * Move the Z probe (or just the nozzle) to the safe homing point
     * (Z is already at the right height)
     */
    constexpr xy_float_t safe_homing_xy = { Z_SAFE_HOMING_X_POINT, Z_SAFE_HOMING_Y_POINT };
    destination.set(safe_homing_xy, current_position.z);

    TERN_(HOMING_Z_WITH_PROBE, destination -= probe.offset_xy);

    if (position_is_reachable(destination)) {

      if (DEBUGGING(LEVELING)) DEBUG_POS("home_z_safely", destination);

      // Free the active extruder for movement
      TERN_(DUAL_X_CARRIAGE, idex_set_parked(false));

      TERN_(SENSORLESS_HOMING, safe_delay(500)); // Short delay needed to settle

      do_blocking_move_to_xy(destination);
      homeaxis(Z_AXIS);
    }
    else {
      LCD_MESSAGE(MSG_ZPROBE_OUT);
      SERIAL_ECHO_MSG(STR_ZPROBE_OUT_SER);
    }
  }

#endif // Z_SAFE_HOMING

#if ENABLED(IMPROVE_HOMING_RELIABILITY)

  motion_state_t begin_slow_homing() {
    motion_state_t motion_state{0};
    motion_state.acceleration.set(planner.settings.max_acceleration_mm_per_s2[X_AXIS],
                                 planner.settings.max_acceleration_mm_per_s2[Y_AXIS]
                                 OPTARG(DELTA, planner.settings.max_acceleration_mm_per_s2[Z_AXIS])
                               );
    planner.settings.max_acceleration_mm_per_s2[X_AXIS] = 100;
    planner.settings.max_acceleration_mm_per_s2[Y_AXIS] = 100;
    TERN_(DELTA, planner.settings.max_acceleration_mm_per_s2[Z_AXIS] = 100);
    #if ENABLED(CLASSIC_JERK)
      motion_state.jerk_state = planner.max_jerk;
      planner.max_jerk.set(0, 0 OPTARG(DELTA, 0));
    #endif
    planner.refresh_acceleration_rates();
    return motion_state;
  }

  void end_slow_homing(const motion_state_t &motion_state) {
    planner.settings.max_acceleration_mm_per_s2[X_AXIS] = motion_state.acceleration.x;
    planner.settings.max_acceleration_mm_per_s2[Y_AXIS] = motion_state.acceleration.y;
    TERN_(DELTA, planner.settings.max_acceleration_mm_per_s2[Z_AXIS] = motion_state.acceleration.z);
    TERN_(CLASSIC_JERK, planner.max_jerk = motion_state.jerk_state);
    planner.refresh_acceleration_rates();
  }

#endif // IMPROVE_HOMING_RELIABILITY

/**
 * G28: Home all axes according to settings
 *
 * Parameters
 *
 *  None  Home to all axes with no parameters.
 *        With QUICK_HOME enabled XY will home together, then Z.
 *
 *  L<bool>   Force leveling state ON (if possible) or OFF after homing (Requires RESTORE_LEVELING_AFTER_G28 or ENABLE_LEVELING_AFTER_G28)
 *  O         Home only if the position is not known and trusted
 *  R<linear> Raise by n mm/inches before homing
 *
 * Cartesian/SCARA parameters
 *
 *  X   Home to the X endstop
 *  Y   Home to the Y endstop
 *  Z   Home to the Z endstop
 */
void GcodeSuite::G28() {
  DEBUG_SECTION(log_G28, "G28", DEBUGGING(LEVELING));
  if (DEBUGGING(LEVELING)) log_machine_info();

  #if ENABLED(MARLIN_DEV_MODE)
    if (parser.seen_test('S')) {
      LOOP_NUM_AXES(a) set_axis_is_at_home((AxisEnum)a);
      sync_plan_position();
      SERIAL_ECHOLNPGM("Simulated Homing");
      report_current_position();
      return;
    }
  #endif

  /**
   * Set the laser power to false to stop the planner from processing the current power setting.
   */
  #if ENABLED(LASER_FEATURE)
    planner.laser_inline.status.isPowered = false;
  #endif

  // Home (O)nly if position is unknown
  if (!axes_should_home() && parser.seen_test('O')) {
    if (DEBUGGING(LEVELING)) DEBUG_ECHOLNPGM("> homing not needed, skip");
    return;
  }

  #if ENABLED(FULL_REPORT_TO_HOST_FEATURE)
    const M_StateEnum old_grblstate = M_State_grbl;
    set_and_report_grblstate(M_HOMING);
  #endif

  TERN_(E3S1PRO_RTS, home_flag = true);
  TERN_(HAS_DWIN_E3V2_BASIC, dwinHomingStart());
  TERN_(EXTENSIBLE_UI, ExtUI::onHomingStart());

  planner.synchronize();          // Wait for planner moves to finish!

  // Count this command as movement / activity
  reset_stepper_timeout();

  #if NUM_AXES

    #if ENABLED(DUAL_X_CARRIAGE)
      bool IDEX_saved_duplication_state = extruder_duplication_enabled;
      DualXMode IDEX_saved_mode = dual_x_carriage_mode;
    #endif

    SET_SOFT_ENDSTOP_LOOSE(false);  // Reset a leftover 'loose' motion state

    // Disable the leveling matrix before homing
    #if CAN_SET_LEVELING_AFTER_G28
      const bool leveling_restore_state = parser.boolval('L', TERN1(RESTORE_LEVELING_AFTER_G28, planner.leveling_active));
    #endif

    // Cancel any prior G29 session
    TERN_(PROBE_MANUALLY, g29_in_progress = false);

    // Disable leveling before homing
    TERN_(HAS_LEVELING, set_bed_leveling_enabled(false));

    // Reset to the XY plane
    TERN_(CNC_WORKSPACE_PLANES, workspace_plane = PLANE_XY);

    #define _OR_HAS_CURR_HOME(N) HAS_CURRENT_HOME(N) ||
    #if MAIN_AXIS_MAP(_OR_HAS_CURR_HOME) MAP(_OR_HAS_CURR_HOME, X2, Y2, Z2, Z3, Z4) 0
      #define HAS_HOMING_CURRENT 1
    #endif

    #if HAS_HOMING_CURRENT

      #if ENABLED(DEBUG_LEVELING_FEATURE)
        auto debug_current = [](FSTR_P const s, const int16_t a, const int16_t b) {
          if (DEBUGGING(LEVELING)) { DEBUG_ECHOLN(s, F(" current: "), a, F(" -> "), b); }
        };
      #else
        #define debug_current(...)
      #endif

      #define _SAVE_SET_CURRENT(A) \
        const int16_t saved_current_##A = stepper##A.getMilliamps(); \
        stepper##A.rms_current(A##_CURRENT_HOME); \
        debug_current(F(STR_##A), saved_current_##A, A##_CURRENT_HOME)

      #if HAS_CURRENT_HOME(X)
        _SAVE_SET_CURRENT(X);
      #endif
      #if HAS_CURRENT_HOME(X2)
        _SAVE_SET_CURRENT(X2);
      #endif
      #if HAS_CURRENT_HOME(Y)
        _SAVE_SET_CURRENT(Y);
      #endif
      #if HAS_CURRENT_HOME(Y2)
        _SAVE_SET_CURRENT(Y2);
      #endif
      #if HAS_CURRENT_HOME(Z)
        _SAVE_SET_CURRENT(Z);
      #endif
      #if HAS_CURRENT_HOME(Z2)
        _SAVE_SET_CURRENT(Z2);
      #endif
      #if HAS_CURRENT_HOME(Z3)
        _SAVE_SET_CURRENT(Z3);
      #endif
      #if HAS_CURRENT_HOME(Z4)
        _SAVE_SET_CURRENT(Z4);
      #endif
      #if HAS_CURRENT_HOME(I)
        _SAVE_SET_CURRENT(I);
      #endif
      #if HAS_CURRENT_HOME(J)
        _SAVE_SET_CURRENT(J);
      #endif
      #if HAS_CURRENT_HOME(K)
        _SAVE_SET_CURRENT(K);
      #endif
      #if HAS_CURRENT_HOME(U)
        _SAVE_SET_CURRENT(U);
      #endif
      #if HAS_CURRENT_HOME(V)
        _SAVE_SET_CURRENT(V);
      #endif
      #if HAS_CURRENT_HOME(W)
        _SAVE_SET_CURRENT(W);
      #endif
      #if SENSORLESS_STALLGUARD_DELAY
        safe_delay(SENSORLESS_STALLGUARD_DELAY); // Short delay needed to settle
      #endif
    #endif // HAS_HOMING_CURRENT

    #if ENABLED(IMPROVE_HOMING_RELIABILITY)
      motion_state_t saved_motion_state = begin_slow_homing();
    #endif

    // Always home with tool 0 active
    #if HAS_MULTI_HOTEND
      #if DISABLED(DELTA) || ENABLED(DELTA_HOME_TO_SAFE_ZONE)
        const uint8_t old_tool_index = active_extruder;
      #endif
      // PARKING_EXTRUDER homing requires different handling of movement / solenoid activation, depending on the side of homing
      #if ENABLED(PARKING_EXTRUDER)
        const bool pe_final_change_must_unpark = parking_extruder_unpark_after_homing(old_tool_index, X_HOME_DIR + 1 == old_tool_index * 2);
      #endif
      tool_change(0, true);
    #endif

    TERN_(HAS_DUPLICATION_MODE, set_duplication_enabled(false));

    remember_feedrate_scaling_off();

    endstops.enable(true); // Enable endstops for next homing move

    #if HAS_Z_AXIS
      bool finalRaiseZ = false;
    #endif

    #if ENABLED(DELTA)

      constexpr bool doZ = true; // for NANODLP_Z_SYNC if your DLP is on a DELTA

      home_delta();

      TERN_(IMPROVE_HOMING_RELIABILITY, end_slow_homing(saved_motion_state));

    #elif ENABLED(AXEL_TPARA)

      constexpr bool doZ = true; // for NANODLP_Z_SYNC if your DLP is on a TPARA

      home_TPARA();

    #else // !DELTA && !AXEL_TPARA

      #define _UNSAFE(A) (homeZ && TERN0(Z_SAFE_HOMING, axes_should_home(_BV(A##_AXIS))))

      const bool homeZ = TERN0(HAS_Z_AXIS, parser.seen_test('Z')),
                 NUM_AXIS_LIST_(             // Other axes should be homed before Z safe-homing
                   needX = _UNSAFE(X), needY = _UNSAFE(Y), needZ = false, // UNUSED
                   needI = _UNSAFE(I), needJ = _UNSAFE(J), needK = _UNSAFE(K),
                   needU = _UNSAFE(U), needV = _UNSAFE(V), needW = _UNSAFE(W)
                 )
                 NUM_AXIS_LIST_(             // Home each axis if needed or flagged
                   homeX = needX || parser.seen_test('X'),
                   homeY = needY || parser.seen_test('Y'),
                   homeZZ = homeZ,
                   homeI = needI || parser.seen_test(AXIS4_NAME), homeJ = needJ || parser.seen_test(AXIS5_NAME),
                   homeK = needK || parser.seen_test(AXIS6_NAME), homeU = needU || parser.seen_test(AXIS7_NAME),
                   homeV = needV || parser.seen_test(AXIS8_NAME), homeW = needW || parser.seen_test(AXIS9_NAME)
                 )
                 home_all = NUM_AXIS_GANG_(  // Home-all if all or none are flagged
                      homeX == homeX, && homeY == homeX, && homeZ == homeX,
                   && homeI == homeX, && homeJ == homeX, && homeK == homeX,
                   && homeU == homeX, && homeV == homeX, && homeW == homeX
                 )
                 NUM_AXIS_LIST(
                   doX = home_all || homeX, doY = home_all || homeY, doZ = home_all || homeZ,
                   doI = home_all || homeI, doJ = home_all || homeJ, doK = home_all || homeK,
                   doU = home_all || homeU, doV = home_all || homeV, doW = home_all || homeW
                 );

      #if !HAS_Y_AXIS
        constexpr bool doY = false;
      #endif

      #if HAS_Z_AXIS

        UNUSED(needZ); UNUSED(homeZZ);

        // Z may home first, e.g., when homing away from the bed.
        // This is also permitted when homing with a Z endstop.
        if (TERN0(HOME_Z_FIRST, doZ)) homeaxis(Z_AXIS);

        // 'R' to specify a specific raise. 'R0' indicates no raise, e.g., for recovery.resume
        // When 'R0' is used, there should already be adequate clearance, e.g., from homing Z to max.
        const bool seenR = parser.seenval('R');

        // Use raise given by 'R' or Z_CLEARANCE_FOR_HOMING (above the probe trigger point)
        float z_homing_height = seenR ? parser.value_linear_units() : Z_CLEARANCE_FOR_HOMING;

        // Check for any lateral motion that might require clearance
        const bool may_skate = seenR NUM_AXIS_GANG(|| doX, || doY, || TERN0(Z_SAFE_HOMING, doZ), || doI, || doJ, || doK, || doU, || doV, || doW);

        if (seenR && z_homing_height == 0) {
          if (DEBUGGING(LEVELING)) DEBUG_ECHOLNPGM("R0 = No Z raise");
        }
        else {
          bool with_probe = ENABLED(HOMING_Z_WITH_PROBE);
          // Raise above the current Z (which should be synced in the planner)
          // The "height" for Z is a coordinate. But if Z is not trusted/homed make it relative.
          if (seenR || !TERN(HOME_AFTER_DEACTIVATE, axis_is_trusted, axis_was_homed)(Z_AXIS)) {
            z_homing_height += current_position.z;
            with_probe = false;
          }

          if (may_skate) {
            // Apply Z clearance before doing any lateral motion
            if (DEBUGGING(LEVELING)) DEBUG_ECHOLNPGM("Raise Z before homing:");
            do_z_clearance(z_homing_height, with_probe);
          }
        }

        // Init BLTouch ahead of any lateral motion, even if not homing with the probe
        TERN_(BLTOUCH, if (may_skate) bltouch.init());

      #endif // HAS_Z_AXIS

      // Diagonal move first if both are homing
      TERN_(QUICK_HOME, if (doX && doY) quick_home_xy());

      #if HAS_Y_AXIS
        // Home Y (before X)
        if (ENABLED(HOME_Y_BEFORE_X) && (doY || TERN0(CODEPENDENT_XY_HOMING, doX)))
          homeaxis(Y_AXIS);
      #endif

      // Home X
      #if HAS_X_AXIS
        if (doX || (doY && ENABLED(CODEPENDENT_XY_HOMING) && DISABLED(HOME_Y_BEFORE_X))) {

          #if ENABLED(DUAL_X_CARRIAGE)

            // Always home the 2nd (right) extruder first
            active_extruder = 1;
            homeaxis(X_AXIS);

            // Remember this extruder's position for later tool change
            inactive_extruder_x = current_position.x;

            // Home the 1st (left) extruder
            active_extruder = 0;
            homeaxis(X_AXIS);

            // Consider the active extruder to be in its "parked" position
            idex_set_parked();

          #else

            homeaxis(X_AXIS);

          #endif
        }
      #endif // HAS_X_AXIS

      #if ALL(FOAMCUTTER_XYUV, HAS_I_AXIS)
        // Home I (after X)
        if (doI) homeaxis(I_AXIS);
      #endif

      #if HAS_Y_AXIS
        // Home Y (after X)
        if (DISABLED(HOME_Y_BEFORE_X) && doY)
          homeaxis(Y_AXIS);
      #endif

      #if ALL(FOAMCUTTER_XYUV, HAS_J_AXIS)
        // Home J (after Y)
        if (doJ) homeaxis(J_AXIS);
      #endif

      TERN_(IMPROVE_HOMING_RELIABILITY, end_slow_homing(saved_motion_state));

      #if ENABLED(FOAMCUTTER_XYUV)

        // Skip homing of unused Z axis for foamcutters
        if (doZ) set_axis_is_at_home(Z_AXIS);

      #elif HAS_Z_AXIS

        // Home Z last if homing towards the bed
        #if DISABLED(HOME_Z_FIRST)
          if (doZ) {
            #if ANY(Z_MULTI_ENDSTOPS, Z_STEPPER_AUTO_ALIGN)
              stepper.set_all_z_lock(false);
              stepper.set_separate_multi_axis(false);
            #endif

            #if ENABLED(Z_SAFE_HOMING)
              if (TERN1(POWER_LOSS_RECOVERY, !parser.seen_test('H'))) home_z_safely(); else homeaxis(Z_AXIS);
            #else
              homeaxis(Z_AXIS);
            #endif

            #if ANY(Z_HOME_TO_MIN, ALLOW_Z_AFTER_HOMING)
              finalRaiseZ = true;
            #endif
          }
        #endif

        SECONDARY_AXIS_CODE(
          if (doI) homeaxis(I_AXIS),
          if (doJ) homeaxis(J_AXIS),
          if (doK) homeaxis(K_AXIS),
          if (doU) homeaxis(U_AXIS),
          if (doV) homeaxis(V_AXIS),
          if (doW) homeaxis(W_AXIS)
        );

      #endif // HAS_Z_AXIS

      sync_plan_position();

    #endif

    /**
     * Preserve DXC mode across a G28 for IDEX printers in DXC_DUPLICATION_MODE.
     * This is important because it lets a user use the LCD Panel to set an IDEX Duplication mode, and
     * then print a standard G-Code file that contains a single print that does a G28 and has no other
     * IDEX specific commands in it.
     */
    #if ENABLED(DUAL_X_CARRIAGE)

      if (idex_is_duplicating()) {

        TERN_(IMPROVE_HOMING_RELIABILITY, saved_motion_state = begin_slow_homing());

        // Always home the 2nd (right) extruder first
        active_extruder = 1;
        homeaxis(X_AXIS);

        // Remember this extruder's position for later tool change
        inactive_extruder_x = current_position.x;

        // Home the 1st (left) extruder
        active_extruder = 0;
        homeaxis(X_AXIS);

        // Consider the active extruder to be parked
        idex_set_parked();

        dual_x_carriage_mode = IDEX_saved_mode;
        set_duplication_enabled(IDEX_saved_duplication_state);

        TERN_(IMPROVE_HOMING_RELIABILITY, end_slow_homing(saved_motion_state));
      }

    #endif // DUAL_X_CARRIAGE

    endstops.not_homing();

    // Clear endstop state for polled stallGuard endstops
    TERN_(SPI_ENDSTOPS, endstops.clear_endstop_state());

    #if HAS_HOMING_CURRENT
      if (DEBUGGING(LEVELING)) DEBUG_ECHOLNPGM("Restore driver current...");
      #if HAS_CURRENT_HOME(X)
        stepperX.rms_current(saved_current_X);
      #endif
      #if HAS_CURRENT_HOME(X2)
        stepperX2.rms_current(saved_current_X2);
      #endif
      #if HAS_CURRENT_HOME(Y)
        stepperY.rms_current(saved_current_Y);
      #endif
      #if HAS_CURRENT_HOME(Y2)
        stepperY2.rms_current(saved_current_Y2);
      #endif
      #if HAS_CURRENT_HOME(Z)
        stepperZ.rms_current(saved_current_Z);
      #endif
      #if HAS_CURRENT_HOME(Z2)
        stepperZ2.rms_current(saved_current_Z2);
      #endif
      #if HAS_CURRENT_HOME(Z3)
        stepperZ3.rms_current(saved_current_Z3);
      #endif
      #if HAS_CURRENT_HOME(Z4)
        stepperZ4.rms_current(saved_current_Z4);
      #endif
      #if HAS_CURRENT_HOME(I)
        stepperI.rms_current(saved_current_I);
      #endif
      #if HAS_CURRENT_HOME(J)
        stepperJ.rms_current(saved_current_J);
      #endif
      #if HAS_CURRENT_HOME(K)
        stepperK.rms_current(saved_current_K);
      #endif
      #if HAS_CURRENT_HOME(U)
        stepperU.rms_current(saved_current_U);
      #endif
      #if HAS_CURRENT_HOME(V)
        stepperV.rms_current(saved_current_V);
      #endif
      #if HAS_CURRENT_HOME(W)
        stepperW.rms_current(saved_current_W);
      #endif
      #if SENSORLESS_STALLGUARD_DELAY
        safe_delay(SENSORLESS_STALLGUARD_DELAY); // Short delay needed to settle
      #endif
    #endif // HAS_HOMING_CURRENT

    // Move to a height where we can use the full xy-area
    TERN_(DELTA_HOME_TO_SAFE_ZONE, do_blocking_move_to_z(delta_clip_start_height));

    #if HAS_Z_AXIS
      // Move to the configured Z only if Z was homed to MIN, because machines that
      // home to MAX historically expect 'G28 Z' to be safe to use at the end of a
      // print, and do_move_after_z_homing is not very nuanced.
      if (finalRaiseZ) do_move_after_z_homing();
    #endif

    TERN_(CAN_SET_LEVELING_AFTER_G28, if (leveling_restore_state) set_bed_leveling_enabled());

    // Restore the active tool after homing
    #if HAS_MULTI_HOTEND && (DISABLED(DELTA) || ENABLED(DELTA_HOME_TO_SAFE_ZONE))
      tool_change(old_tool_index, TERN(PARKING_EXTRUDER, !pe_final_change_must_unpark, DISABLED(DUAL_X_CARRIAGE)));   // Do move if one of these
    #endif

    #ifdef XY_AFTER_HOMING
      if (!axes_should_home(_BV(X_AXIS) | _BV(Y_AXIS)))
        do_blocking_move_to(xy_pos_t(XY_AFTER_HOMING));
    #endif

    restore_feedrate_and_scaling();

    if (ENABLED(NANODLP_Z_SYNC) && (ENABLED(NANODLP_ALL_AXIS) || TERN0(HAS_Z_AXIS, doZ)))
      SERIAL_ECHOLNPGM(STR_Z_MOVE_COMP);

  #endif // NUM_AXES

  ui.refresh();

  TERN_(HAS_DWIN_E3V2_BASIC, dwinHomingDone());
  TERN_(EXTENSIBLE_UI, ExtUI::onHomingDone());

  #if ENABLED(E3S1PRO_RTS)
    RTS_MoveAxisHoming();
    rts.sendData(0, MOTOR_FREE_ICON_VP);
    home_flag = false;
  #endif

  report_current_position();

  TERN_(FULL_REPORT_TO_HOST_FEATURE, set_and_report_grblstate(old_grblstate));

<<<<<<< HEAD
  #if ENABLED(E3S1PRO_RTS)
    const bool is_laser = TERN0(HAS_LASER_E3S1PRO, laser_device.is_laser_device());
    if (is_laser) {
      do_blocking_move_to_xy(0, 10, homing_feedrate(X_AXIS));
    }
    else {
      RTS_MoveAxisHoming();
      rts.sendData(0, MOTOR_FREE_ICON_VP);
    }
  #endif
=======
  #ifdef EVENT_GCODE_AFTER_HOMING
    gcode.process_subcommands_now(F(EVENT_GCODE_AFTER_HOMING));
  #endif

>>>>>>> 0c3d1cf5
}<|MERGE_RESOLUTION|>--- conflicted
+++ resolved
@@ -670,7 +670,6 @@
 
   TERN_(FULL_REPORT_TO_HOST_FEATURE, set_and_report_grblstate(old_grblstate));
 
-<<<<<<< HEAD
   #if ENABLED(E3S1PRO_RTS)
     const bool is_laser = TERN0(HAS_LASER_E3S1PRO, laser_device.is_laser_device());
     if (is_laser) {
@@ -681,10 +680,8 @@
       rts.sendData(0, MOTOR_FREE_ICON_VP);
     }
   #endif
-=======
+
   #ifdef EVENT_GCODE_AFTER_HOMING
     gcode.process_subcommands_now(F(EVENT_GCODE_AFTER_HOMING));
   #endif
-
->>>>>>> 0c3d1cf5
 }