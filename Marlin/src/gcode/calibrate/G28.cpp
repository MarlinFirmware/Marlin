/**
 * Marlin 3D Printer Firmware
 * Copyright (c) 2020 MarlinFirmware [https://github.com/MarlinFirmware/Marlin]
 *
 * Based on Sprinter and grbl.
 * Copyright (c) 2011 Camiel Gubbels / Erik van der Zalm
 *
 * This program is free software: you can redistribute it and/or modify
 * it under the terms of the GNU General Public License as published by
 * the Free Software Foundation, either version 3 of the License, or
 * (at your option) any later version.
 *
 * This program is distributed in the hope that it will be useful,
 * but WITHOUT ANY WARRANTY; without even the implied warranty of
 * MERCHANTABILITY or FITNESS FOR A PARTICULAR PURPOSE.  See the
 * GNU General Public License for more details.
 *
 * You should have received a copy of the GNU General Public License
 * along with this program.  If not, see <https://www.gnu.org/licenses/>.
 *
 */

#include "../../inc/MarlinConfig.h"

#include "../gcode.h"

#include "../../module/stepper.h"
#include "../../module/endstops.h"

#if HAS_MULTI_HOTEND
  #include "../../module/tool_change.h"
#endif

#if HAS_LEVELING
  #include "../../feature/bedlevel/bedlevel.h"
#endif

#if ENABLED(SENSORLESS_HOMING)
  #include "../../feature/tmc_util.h"
#endif

#include "../../module/probe.h"

#if ENABLED(BLTOUCH)
  #include "../../feature/bltouch.h"
#endif

#include "../../lcd/marlinui.h"

#if ENABLED(EXTENSIBLE_UI)
  #include "../../lcd/extui/ui_api.h"
#elif ENABLED(DWIN_CREALITY_LCD)
  #include "../../lcd/e3v2/creality/dwin.h"
#elif ENABLED(DWIN_CREALITY_LCD_ENHANCED)
  #include "../../lcd/e3v2/enhanced/dwin.h"
#endif

#if HAS_L64XX                         // set L6470 absolute position registers to counts
  #include "../../libs/L64XX/L64XX_Marlin.h"
#endif

#if ENABLED(LASER_MOVE_G28_OFF)
  #include "../../feature/spindle_laser.h"
#endif

#define DEBUG_OUT ENABLED(DEBUG_LEVELING_FEATURE)
#include "../../core/debug_out.h"

#if ENABLED(QUICK_HOME)

  static void quick_home_xy() {

    // Pretend the current position is 0,0
    current_position.set(0.0, 0.0);
    sync_plan_position();

    const int x_axis_home_dir = TOOL_X_HOME_DIR(active_extruder);

    const float mlx = max_length(X_AXIS),
                mly = max_length(Y_AXIS),
                mlratio = mlx > mly ? mly / mlx : mlx / mly,
                fr_mm_s = _MIN(homing_feedrate(X_AXIS), homing_feedrate(Y_AXIS)) * SQRT(sq(mlratio) + 1.0);

    #if ENABLED(SENSORLESS_HOMING)
      sensorless_t stealth_states {
          tmc_enable_stallguard(stepperX)
        , tmc_enable_stallguard(stepperY)
        , false
        , false
          #if AXIS_HAS_STALLGUARD(X2)
            || tmc_enable_stallguard(stepperX2)
          #endif
        , false
          #if AXIS_HAS_STALLGUARD(Y2)
            || tmc_enable_stallguard(stepperY2)
          #endif
      };
    #endif

    do_blocking_move_to_xy(1.5 * mlx * x_axis_home_dir, 1.5 * mly * Y_HOME_DIR, fr_mm_s);

    endstops.validate_homing_move();

    current_position.set(0.0, 0.0);

    #if ENABLED(SENSORLESS_HOMING) && DISABLED(ENDSTOPS_ALWAYS_ON_DEFAULT)
      tmc_disable_stallguard(stepperX, stealth_states.x);
      tmc_disable_stallguard(stepperY, stealth_states.y);
      #if AXIS_HAS_STALLGUARD(X2)
        tmc_disable_stallguard(stepperX2, stealth_states.x2);
      #endif
      #if AXIS_HAS_STALLGUARD(Y2)
        tmc_disable_stallguard(stepperY2, stealth_states.y2);
      #endif
    #endif
  }

#endif // QUICK_HOME

#if ENABLED(Z_SAFE_HOMING)

  inline void home_z_safely() {
    DEBUG_SECTION(log_G28, "home_z_safely", DEBUGGING(LEVELING));

    // Disallow Z homing if X or Y homing is needed
    if (homing_needed_error(_BV(X_AXIS) | _BV(Y_AXIS))) return;

    sync_plan_position();

    /**
     * Move the Z probe (or just the nozzle) to the safe homing point
     * (Z is already at the right height)
     */
    constexpr xy_float_t safe_homing_xy = { Z_SAFE_HOMING_X_POINT, Z_SAFE_HOMING_Y_POINT };
    #if HAS_HOME_OFFSET
      xy_float_t okay_homing_xy = safe_homing_xy;
      okay_homing_xy -= home_offset;
    #else
      constexpr xy_float_t okay_homing_xy = safe_homing_xy;
    #endif

    destination.set(okay_homing_xy, current_position.z);

    TERN_(HOMING_Z_WITH_PROBE, destination -= probe.offset_xy);

    if (position_is_reachable(destination)) {

      if (DEBUGGING(LEVELING)) DEBUG_POS("home_z_safely", destination);

      // Free the active extruder for movement
      TERN_(DUAL_X_CARRIAGE, idex_set_parked(false));

      TERN_(SENSORLESS_HOMING, safe_delay(500)); // Short delay needed to settle

      do_blocking_move_to_xy(destination);
      homeaxis(Z_AXIS);
    }
    else {
      LCD_MESSAGEPGM(MSG_ZPROBE_OUT);
      SERIAL_ECHO_MSG(STR_ZPROBE_OUT_SER);
    }
  }

#endif // Z_SAFE_HOMING

#if ENABLED(IMPROVE_HOMING_RELIABILITY)

  motion_state_t begin_slow_homing() {
    motion_state_t motion_state{0};
    motion_state.acceleration.set(planner.settings.max_acceleration_mm_per_s2[X_AXIS],
                                 planner.settings.max_acceleration_mm_per_s2[Y_AXIS]
                                 OPTARG(DELTA, planner.settings.max_acceleration_mm_per_s2[Z_AXIS])
                               );
    planner.settings.max_acceleration_mm_per_s2[X_AXIS] = 100;
    planner.settings.max_acceleration_mm_per_s2[Y_AXIS] = 100;
    TERN_(DELTA, planner.settings.max_acceleration_mm_per_s2[Z_AXIS] = 100);
    #if HAS_CLASSIC_JERK
      motion_state.jerk_state = planner.max_jerk;
      planner.max_jerk.set(0, 0 OPTARG(DELTA, 0));
    #endif
    planner.reset_acceleration_rates();
    return motion_state;
  }

  void end_slow_homing(const motion_state_t &motion_state) {
    planner.settings.max_acceleration_mm_per_s2[X_AXIS] = motion_state.acceleration.x;
    planner.settings.max_acceleration_mm_per_s2[Y_AXIS] = motion_state.acceleration.y;
    TERN_(DELTA, planner.settings.max_acceleration_mm_per_s2[Z_AXIS] = motion_state.acceleration.z);
    TERN_(HAS_CLASSIC_JERK, planner.max_jerk = motion_state.jerk_state);
    planner.reset_acceleration_rates();
  }

#endif // IMPROVE_HOMING_RELIABILITY

/**
 * G28: Home all axes according to settings
 *
 * Parameters
 *
 *  None  Home to all axes with no parameters.
 *        With QUICK_HOME enabled XY will home together, then Z.
 *
 *  L<bool>   Force leveling state ON (if possible) or OFF after homing (Requires RESTORE_LEVELING_AFTER_G28 or ENABLE_LEVELING_AFTER_G28)
 *  O         Home only if the position is not known and trusted
 *  R<linear> Raise by n mm/inches before homing
 *
 * Cartesian/SCARA parameters
 *
 *  X   Home to the X endstop
 *  Y   Home to the Y endstop
 *  Z   Home to the Z endstop
 */
void GcodeSuite::G28() {
  DEBUG_SECTION(log_G28, "G28", DEBUGGING(LEVELING));
  if (DEBUGGING(LEVELING)) log_machine_info();

  TERN_(LASER_MOVE_G28_OFF, cutter.set_inline_enabled(false));  // turn off laser

  TERN_(FULL_REPORT_TO_HOST_FEATURE, set_and_report_grblstate(M_HOMING));

  #if ENABLED(DUAL_X_CARRIAGE)
    bool IDEX_saved_duplication_state = extruder_duplication_enabled;
    DualXMode IDEX_saved_mode = dual_x_carriage_mode;
  #endif

  #if ENABLED(MARLIN_DEV_MODE)
    if (parser.seen_test('S')) {
      LOOP_LINEAR_AXES(a) set_axis_is_at_home((AxisEnum)a);
      sync_plan_position();
      SERIAL_ECHOLNPGM("Simulated Homing");
      report_current_position();
      return;
    }
  #endif

  // Home (O)nly if position is unknown
  if (!axes_should_home() && parser.seen_test('O')) {
    if (DEBUGGING(LEVELING)) DEBUG_ECHOLNPGM("> homing not needed, skip");
    return;
  }

  TERN_(HAS_DWIN_E3V2_BASIC, DWIN_StartHoming());
  TERN_(EXTENSIBLE_UI, ExtUI::onHomingStart());

  planner.synchronize();          // Wait for planner moves to finish!

  SET_SOFT_ENDSTOP_LOOSE(false);  // Reset a leftover 'loose' motion state

  // Disable the leveling matrix before homing
  #if CAN_SET_LEVELING_AFTER_G28
    const bool leveling_restore_state = parser.boolval('L', TERN1(RESTORE_LEVELING_AFTER_G28, planner.leveling_active));
  #endif

  // Cancel any prior G29 session
  TERN_(PROBE_MANUALLY, g29_in_progress = false);

  // Disable leveling before homing
  TERN_(HAS_LEVELING, set_bed_leveling_enabled(false));

  // Reset to the XY plane
  TERN_(CNC_WORKSPACE_PLANES, workspace_plane = PLANE_XY);

  // Count this command as movement / activity
  reset_stepper_timeout();

  #define HAS_CURRENT_HOME(N) (defined(N##_CURRENT_HOME) && N##_CURRENT_HOME != N##_CURRENT)
  #if HAS_CURRENT_HOME(X) || HAS_CURRENT_HOME(X2) || HAS_CURRENT_HOME(Y) || HAS_CURRENT_HOME(Y2) || (ENABLED(DELTA) && HAS_CURRENT_HOME(Z))
    #define HAS_HOMING_CURRENT 1
  #endif

  #if HAS_HOMING_CURRENT
    auto debug_current = [](PGM_P const s, const int16_t a, const int16_t b) {
<<<<<<< HEAD
      DEBUG_ECHOPGM_P(s); DEBUG_ECHOLNPAIR(" current: ", a, " -> ", b);
=======
      DEBUG_ECHOPGM_P(s); DEBUG_ECHOLNPGM(" current: ", a, " -> ", b);
>>>>>>> ee26fd0e
    };
    #if HAS_CURRENT_HOME(X)
      const int16_t tmc_save_current_X = stepperX.getMilliamps();
      stepperX.rms_current(X_CURRENT_HOME);
      if (DEBUGGING(LEVELING)) debug_current(PSTR("X"), tmc_save_current_X, X_CURRENT_HOME);
    #endif
    #if HAS_CURRENT_HOME(X2)
      const int16_t tmc_save_current_X2 = stepperX2.getMilliamps();
      stepperX2.rms_current(X2_CURRENT_HOME);
      if (DEBUGGING(LEVELING)) debug_current(PSTR("X2"), tmc_save_current_X2, X2_CURRENT_HOME);
    #endif
    #if HAS_CURRENT_HOME(Y)
      const int16_t tmc_save_current_Y = stepperY.getMilliamps();
      stepperY.rms_current(Y_CURRENT_HOME);
      if (DEBUGGING(LEVELING)) debug_current(PSTR("Y"), tmc_save_current_Y, Y_CURRENT_HOME);
    #endif
    #if HAS_CURRENT_HOME(Y2)
      const int16_t tmc_save_current_Y2 = stepperY2.getMilliamps();
      stepperY2.rms_current(Y2_CURRENT_HOME);
      if (DEBUGGING(LEVELING)) debug_current(PSTR("Y2"), tmc_save_current_Y2, Y2_CURRENT_HOME);
    #endif
    #if HAS_CURRENT_HOME(Z) && ENABLED(DELTA)
      const int16_t tmc_save_current_Z = stepperZ.getMilliamps();
      stepperZ.rms_current(Z_CURRENT_HOME);
      if (DEBUGGING(LEVELING)) debug_current(PSTR("Z"), tmc_save_current_Z, Z_CURRENT_HOME);
    #endif
  #endif

  #if ENABLED(IMPROVE_HOMING_RELIABILITY)
    motion_state_t saved_motion_state = begin_slow_homing();
  #endif

  // Always home with tool 0 active
  #if HAS_MULTI_HOTEND
    #if DISABLED(DELTA) || ENABLED(DELTA_HOME_TO_SAFE_ZONE)
      const uint8_t old_tool_index = active_extruder;
    #endif
    // PARKING_EXTRUDER homing requires different handling of movement / solenoid activation, depending on the side of homing
    #if ENABLED(PARKING_EXTRUDER)
      const bool pe_final_change_must_unpark = parking_extruder_unpark_after_homing(old_tool_index, X_HOME_DIR + 1 == old_tool_index * 2);
    #endif
    tool_change(0, true);
  #endif

  TERN_(HAS_DUPLICATION_MODE, set_duplication_enabled(false));

  remember_feedrate_scaling_off();

  endstops.enable(true); // Enable endstops for next homing move

  #if ENABLED(DELTA)

    constexpr bool doZ = true; // for NANODLP_Z_SYNC if your DLP is on a DELTA

    home_delta();

    TERN_(IMPROVE_HOMING_RELIABILITY, end_slow_homing(saved_motion_state));

  #elif ENABLED(AXEL_TPARA)

    constexpr bool doZ = true; // for NANODLP_Z_SYNC if your DLP is on a TPARA

    home_TPARA();

  #else

    #define _UNSAFE(A) (homeZ && TERN0(Z_SAFE_HOMING, axes_should_home(_BV(A##_AXIS))))

    const bool homeZ = TERN0(HAS_Z_AXIS, parser.seen_test('Z')),
               LINEAR_AXIS_LIST(              // Other axes should be homed before Z safe-homing
                 needX = _UNSAFE(X), needY = _UNSAFE(Y), needZ = false, // UNUSED
                 needI = _UNSAFE(I), needJ = _UNSAFE(J), needK = _UNSAFE(K)
               ),
               LINEAR_AXIS_LIST(              // Home each axis if needed or flagged
                 homeX = needX || parser.seen_test('X'),
                 homeY = needY || parser.seen_test('Y'),
                 homeZZ = homeZ,
                 homeI = needI || parser.seen_test(AXIS4_NAME), homeJ = needJ || parser.seen_test(AXIS5_NAME), homeK = needK || parser.seen_test(AXIS6_NAME),
               ),
               home_all = LINEAR_AXIS_GANG(   // Home-all if all or none are flagged
                    homeX == homeX, && homeY == homeX, && homeZ == homeX,
                 && homeI == homeX, && homeJ == homeX, && homeK == homeX
               ),
               LINEAR_AXIS_LIST(
                 doX = home_all || homeX, doY = home_all || homeY, doZ = home_all || homeZ,
                 doI = home_all || homeI, doJ = home_all || homeJ, doK = home_all || homeK
               );

    #if HAS_Z_AXIS
      UNUSED(needZ); UNUSED(homeZZ);
    #else
      constexpr bool doZ = false;
    #endif

    TERN_(HOME_Z_FIRST, if (doZ) homeaxis(Z_AXIS));

    const float z_homing_height = parser.seenval('R') ? parser.value_linear_units() : Z_HOMING_HEIGHT;

    if (z_homing_height && (LINEAR_AXIS_GANG(doX, || doY, || TERN0(Z_SAFE_HOMING, doZ), || doI, || doJ, || doK))) {
      // Raise Z before homing any other axes and z is not already high enough (never lower z)
      if (DEBUGGING(LEVELING)) DEBUG_ECHOLNPGM("Raise Z (before homing) by ", z_homing_height);
      do_z_clearance(z_homing_height);
      TERN_(BLTOUCH, bltouch.init());
    }

    // Diagonal move first if both are homing
    TERN_(QUICK_HOME, if (doX && doY) quick_home_xy());

    // Home Y (before X)
    if (ENABLED(HOME_Y_BEFORE_X) && (doY || TERN0(CODEPENDENT_XY_HOMING, doX)))
      homeaxis(Y_AXIS);

    // Home X
    if (doX || (doY && ENABLED(CODEPENDENT_XY_HOMING) && DISABLED(HOME_Y_BEFORE_X))) {

      #if ENABLED(DUAL_X_CARRIAGE)

        // Always home the 2nd (right) extruder first
        active_extruder = 1;
        homeaxis(X_AXIS);

        // Remember this extruder's position for later tool change
        inactive_extruder_x = current_position.x;

        // Home the 1st (left) extruder
        active_extruder = 0;
        homeaxis(X_AXIS);

        // Consider the active extruder to be in its "parked" position
        idex_set_parked();

      #else

        homeaxis(X_AXIS);

      #endif
    }

    // Home Y (after X)
    if (DISABLED(HOME_Y_BEFORE_X) && doY)
      homeaxis(Y_AXIS);

    TERN_(IMPROVE_HOMING_RELIABILITY, end_slow_homing(saved_motion_state));

    // Home Z last if homing towards the bed
    #if HAS_Z_AXIS && DISABLED(HOME_Z_FIRST)
      if (doZ) {
        #if EITHER(Z_MULTI_ENDSTOPS, Z_STEPPER_AUTO_ALIGN)
          stepper.set_all_z_lock(false);
          stepper.set_separate_multi_axis(false);
        #endif

        TERN(Z_SAFE_HOMING, home_z_safely(), homeaxis(Z_AXIS));
        probe.move_z_after_homing();
      }
    #endif

    #if LINEAR_AXES >= 4
      if (doI) homeaxis(I_AXIS);
    #endif
    #if LINEAR_AXES >= 5
      if (doJ) homeaxis(J_AXIS);
    #endif
    #if LINEAR_AXES >= 6
      if (doK) homeaxis(K_AXIS);
    #endif

    sync_plan_position();

  #endif

  /**
   * Preserve DXC mode across a G28 for IDEX printers in DXC_DUPLICATION_MODE.
   * This is important because it lets a user use the LCD Panel to set an IDEX Duplication mode, and
   * then print a standard GCode file that contains a single print that does a G28 and has no other
   * IDEX specific commands in it.
   */
  #if ENABLED(DUAL_X_CARRIAGE)

    if (idex_is_duplicating()) {

      TERN_(IMPROVE_HOMING_RELIABILITY, saved_motion_state = begin_slow_homing());

      // Always home the 2nd (right) extruder first
      active_extruder = 1;
      homeaxis(X_AXIS);

      // Remember this extruder's position for later tool change
      inactive_extruder_x = current_position.x;

      // Home the 1st (left) extruder
      active_extruder = 0;
      homeaxis(X_AXIS);

      // Consider the active extruder to be parked
      idex_set_parked();

      dual_x_carriage_mode = IDEX_saved_mode;
      set_duplication_enabled(IDEX_saved_duplication_state);

      TERN_(IMPROVE_HOMING_RELIABILITY, end_slow_homing(saved_motion_state));
    }

  #endif // DUAL_X_CARRIAGE

  endstops.not_homing();

  // Clear endstop state for polled stallGuard endstops
  TERN_(SPI_ENDSTOPS, endstops.clear_endstop_state());

  // Move to a height where we can use the full xy-area
  TERN_(DELTA_HOME_TO_SAFE_ZONE, do_blocking_move_to_z(delta_clip_start_height));

  TERN_(CAN_SET_LEVELING_AFTER_G28, if (leveling_restore_state) set_bed_leveling_enabled());

  restore_feedrate_and_scaling();

  // Restore the active tool after homing
  #if HAS_MULTI_HOTEND && (DISABLED(DELTA) || ENABLED(DELTA_HOME_TO_SAFE_ZONE))
    tool_change(old_tool_index, TERN(PARKING_EXTRUDER, !pe_final_change_must_unpark, DISABLED(DUAL_X_CARRIAGE)));   // Do move if one of these
  #endif

  #if HAS_HOMING_CURRENT
    if (DEBUGGING(LEVELING)) DEBUG_ECHOLNPGM("Restore driver current...");
    #if HAS_CURRENT_HOME(X)
      stepperX.rms_current(tmc_save_current_X);
    #endif
    #if HAS_CURRENT_HOME(X2)
      stepperX2.rms_current(tmc_save_current_X2);
    #endif
    #if HAS_CURRENT_HOME(Y)
      stepperY.rms_current(tmc_save_current_Y);
    #endif
    #if HAS_CURRENT_HOME(Y2)
      stepperY2.rms_current(tmc_save_current_Y2);
    #endif
    #if HAS_CURRENT_HOME(Z) && ENABLED(DELTA)
      stepperZ.rms_current(tmc_save_current_Z);
    #endif
    #if HAS_CURRENT_HOME(I)
      stepperI.rms_current(tmc_save_current_I);
    #endif
    #if HAS_CURRENT_HOME(J)
      stepperJ.rms_current(tmc_save_current_J);
    #endif
    #if HAS_CURRENT_HOME(K)
      stepperK.rms_current(tmc_save_current_K);
    #endif
  #endif // HAS_HOMING_CURRENT

  ui.refresh();

  TERN_(HAS_DWIN_E3V2_BASIC, DWIN_CompletedHoming());
  TERN_(EXTENSIBLE_UI, ExtUI::onHomingComplete());

  report_current_position();

  if (ENABLED(NANODLP_Z_SYNC) && (doZ || ENABLED(NANODLP_ALL_AXIS)))
    SERIAL_ECHOLNPGM(STR_Z_MOVE_COMP);

  TERN_(FULL_REPORT_TO_HOST_FEATURE, set_and_report_grblstate(M_IDLE));

  #if HAS_L64XX
    // Set L6470 absolute position registers to counts
    // constexpr *might* move this to PROGMEM.
    // If not, this will need a PROGMEM directive and an accessor.
    #define _EN_ITEM(N) , E_AXIS
    static constexpr AxisEnum L64XX_axis_xref[MAX_L64XX] = {
      LINEAR_AXIS_LIST(X_AXIS, Y_AXIS, Z_AXIS, I_AXIS, J_AXIS, K_AXIS),
      X_AXIS, Y_AXIS, Z_AXIS, Z_AXIS, Z_AXIS
      REPEAT(E_STEPPERS, _EN_ITEM)
    };
    #undef _EN_ITEM
    for (uint8_t j = 1; j <= L64XX::chain[0]; j++) {
      const uint8_t cv = L64XX::chain[j];
      L64xxManager.set_param((L64XX_axis_t)cv, L6470_ABS_POS, stepper.position(L64XX_axis_xref[cv]));
    }
  #endif
}<|MERGE_RESOLUTION|>--- conflicted
+++ resolved
@@ -270,11 +270,7 @@
 
   #if HAS_HOMING_CURRENT
     auto debug_current = [](PGM_P const s, const int16_t a, const int16_t b) {
-<<<<<<< HEAD
-      DEBUG_ECHOPGM_P(s); DEBUG_ECHOLNPAIR(" current: ", a, " -> ", b);
-=======
       DEBUG_ECHOPGM_P(s); DEBUG_ECHOLNPGM(" current: ", a, " -> ", b);
->>>>>>> ee26fd0e
     };
     #if HAS_CURRENT_HOME(X)
       const int16_t tmc_save_current_X = stepperX.getMilliamps();
