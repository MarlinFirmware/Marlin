/**
 * Marlin 3D Printer Firmware
 * Copyright (c) 2020 MarlinFirmware [https://github.com/MarlinFirmware/Marlin]
 *
 * Based on Sprinter and grbl.
 * Copyright (c) 2011 Camiel Gubbels / Erik van der Zalm
 *
 * This program is free software: you can redistribute it and/or modify
 * it under the terms of the GNU General Public License as published by
 * the Free Software Foundation, either version 3 of the License, or
 * (at your option) any later version.
 *
 * This program is distributed in the hope that it will be useful,
 * but WITHOUT ANY WARRANTY; without even the implied warranty of
 * MERCHANTABILITY or FITNESS FOR A PARTICULAR PURPOSE.  See the
 * GNU General Public License for more details.
 *
 * You should have received a copy of the GNU General Public License
 * along with this program.  If not, see <https://www.gnu.org/licenses/>.
 *
 */

#include "../../inc/MarlinConfig.h"

#include "../gcode.h"

#include "../../module/stepper.h"
#include "../../module/endstops.h"

#if HAS_MULTI_HOTEND
  #include "../../module/tool_change.h"
#endif

#if HAS_LEVELING
  #include "../../feature/bedlevel/bedlevel.h"
#endif

#if ENABLED(SENSORLESS_HOMING)
  #include "../../feature/tmc_util.h"
#endif

#include "../../module/probe.h"

#if ENABLED(BLTOUCH)
  #include "../../feature/bltouch.h"
#endif

#include "../../lcd/marlinui.h"
#if ENABLED(DWIN_CREALITY_LCD)
  #include "../../lcd/dwin/e3v2/dwin.h"
#endif

#if ENABLED(EXTENSIBLE_UI)
  #include "../../lcd/extui/ui_api.h"
#endif

#if HAS_L64XX                         // set L6470 absolute position registers to counts
  #include "../../libs/L64XX/L64XX_Marlin.h"
#endif

#if ENABLED(LASER_MOVE_G28_OFF)
  #include "../../feature/spindle_laser.h"
#endif

#define DEBUG_OUT ENABLED(DEBUG_LEVELING_FEATURE)
#include "../../core/debug_out.h"

#if ENABLED(QUICK_HOME)

  static void quick_home_xy() {

    // Pretend the current position is 0,0
    current_position.set(0.0, 0.0);
    sync_plan_position();

    const int x_axis_home_dir = TOOL_X_HOME_DIR(active_extruder);

    const float mlx = max_length(X_AXIS),
                mly = max_length(Y_AXIS),
                mlratio = mlx > mly ? mly / mlx : mlx / mly,
                fr_mm_s = _MIN(homing_feedrate(X_AXIS), homing_feedrate(Y_AXIS)) * SQRT(sq(mlratio) + 1.0);

    #if ENABLED(SENSORLESS_HOMING)
      sensorless_t stealth_states {
          tmc_enable_stallguard(stepperX)
        , tmc_enable_stallguard(stepperY)
        , false
        , false
          #if AXIS_HAS_STALLGUARD(X2)
            || tmc_enable_stallguard(stepperX2)
          #endif
        , false
          #if AXIS_HAS_STALLGUARD(Y2)
            || tmc_enable_stallguard(stepperY2)
          #endif
      };
    #endif

    do_blocking_move_to_xy(1.5 * mlx * x_axis_home_dir, 1.5 * mly * Y_HOME_DIR, fr_mm_s);

    endstops.validate_homing_move();

    current_position.set(0.0, 0.0);

    #if ENABLED(SENSORLESS_HOMING) && DISABLED(ENDSTOPS_ALWAYS_ON_DEFAULT)
      tmc_disable_stallguard(stepperX, stealth_states.x);
      tmc_disable_stallguard(stepperY, stealth_states.y);
      #if AXIS_HAS_STALLGUARD(X2)
        tmc_disable_stallguard(stepperX2, stealth_states.x2);
      #endif
      #if AXIS_HAS_STALLGUARD(Y2)
        tmc_disable_stallguard(stepperY2, stealth_states.y2);
      #endif
    #endif
  }

#endif // QUICK_HOME

#if ENABLED(Z_SAFE_HOMING)

  inline void home_z_safely() {
    DEBUG_SECTION(log_G28, "home_z_safely", DEBUGGING(LEVELING));

    // Disallow Z homing if X or Y homing is needed
    if (homing_needed_error(_BV(X_AXIS) | _BV(Y_AXIS))) return;

    sync_plan_position();

    /**
     * Move the Z probe (or just the nozzle) to the safe homing point
     * (Z is already at the right height)
     */
    constexpr xy_float_t safe_homing_xy = { Z_SAFE_HOMING_X_POINT, Z_SAFE_HOMING_Y_POINT };
    #if HAS_HOME_OFFSET
      xy_float_t okay_homing_xy = safe_homing_xy;
      okay_homing_xy -= home_offset;
    #else
      constexpr xy_float_t okay_homing_xy = safe_homing_xy;
    #endif

    destination.set(okay_homing_xy, current_position.z);

    TERN_(HOMING_Z_WITH_PROBE, destination -= probe.offset_xy);

    if (position_is_reachable(destination)) {

      if (DEBUGGING(LEVELING)) DEBUG_POS("home_z_safely", destination);

      // Free the active extruder for movement
      TERN_(DUAL_X_CARRIAGE, idex_set_parked(false));

      TERN_(SENSORLESS_HOMING, safe_delay(500)); // Short delay needed to settle

      do_blocking_move_to_xy(destination);
      homeaxis(Z_AXIS);
    }
    else {
      LCD_MESSAGEPGM(MSG_ZPROBE_OUT);
      SERIAL_ECHO_MSG(STR_ZPROBE_OUT_SER);
    }
  }

#endif // Z_SAFE_HOMING

#if ENABLED(IMPROVE_HOMING_RELIABILITY)

  slow_homing_t begin_slow_homing() {
    slow_homing_t slow_homing{0};
    slow_homing.acceleration.set(planner.settings.max_acceleration_mm_per_s2[X_AXIS],
                                 planner.settings.max_acceleration_mm_per_s2[Y_AXIS]);
    planner.settings.max_acceleration_mm_per_s2[X_AXIS] = 100;
    planner.settings.max_acceleration_mm_per_s2[Y_AXIS] = 100;
    #if HAS_CLASSIC_JERK
      slow_homing.jerk_xy = planner.max_jerk;
      planner.max_jerk.set(0, 0);
    #endif
    planner.reset_acceleration_rates();
    return slow_homing;
  }

  void end_slow_homing(const slow_homing_t &slow_homing) {
    planner.settings.max_acceleration_mm_per_s2[X_AXIS] = slow_homing.acceleration.x;
    planner.settings.max_acceleration_mm_per_s2[Y_AXIS] = slow_homing.acceleration.y;
    TERN_(HAS_CLASSIC_JERK, planner.max_jerk = slow_homing.jerk_xy);
    planner.reset_acceleration_rates();
  }

#endif // IMPROVE_HOMING_RELIABILITY

/**
 * G28: Home all axes according to settings
 *
 * Parameters
 *
 *  None  Home to all axes with no parameters.
 *        With QUICK_HOME enabled XY will home together, then Z.
 *
 *  O   Home only if position is unknown
 *
 *  Rn  Raise by n mm/inches before homing
 *
 * Cartesian/SCARA parameters
 *
 *  X   Home to the X endstop
 *  Y   Home to the Y endstop
 *  Z   Home to the Z endstop
 */
void GcodeSuite::G28() {
  DEBUG_SECTION(log_G28, "G28", DEBUGGING(LEVELING));
  if (DEBUGGING(LEVELING)) log_machine_info();

  TERN_(LASER_MOVE_G28_OFF, cutter.set_inline_enabled(false));  // turn off laser

  TERN_(FULL_REPORT_TO_HOST_FEATURE, set_and_report_grblstate(M_HOMING));

  #if ENABLED(DUAL_X_CARRIAGE)
    bool IDEX_saved_duplication_state = extruder_duplication_enabled;
    DualXMode IDEX_saved_mode = dual_x_carriage_mode;
  #endif

  #if ENABLED(MARLIN_DEV_MODE)
<<<<<<< HEAD
    if (parser.seen('S')) {
      LOOP_XYZ(a) set_axis_is_at_home((AxisEnum)a);
=======
    if (parser.seen_test('S')) {
      LOOP_LINEAR_AXES(a) set_axis_is_at_home((AxisEnum)a);
>>>>>>> 781b3470
      sync_plan_position();
      SERIAL_ECHOLNPGM("Simulated Homing");
      report_current_position();
      return;
    }
  #endif

  // Home (O)nly if position is unknown
  if (!axes_should_home() && parser.boolval('O')) {
    if (DEBUGGING(LEVELING)) DEBUG_ECHOLNPGM("> homing not needed, skip");
    return;
  }

  TERN_(DWIN_CREALITY_LCD, DWIN_StartHoming());
  TERN_(EXTENSIBLE_UI, ExtUI::onHomingStart());

  planner.synchronize();          // Wait for planner moves to finish!

  SET_SOFT_ENDSTOP_LOOSE(false);  // Reset a leftover 'loose' motion state

  // Disable the leveling matrix before homing
  #if HAS_LEVELING
    const bool leveling_restore_state = parser.boolval('L', TERN(RESTORE_LEVELING_AFTER_G28, planner.leveling_active, ENABLED(ENABLE_LEVELING_AFTER_G28)));
    IF_ENABLED(PROBE_MANUALLY, g29_in_progress = false); // Cancel the active G29 session
    set_bed_leveling_enabled(false);
  #endif

  // Reset to the XY plane
  TERN_(CNC_WORKSPACE_PLANES, workspace_plane = PLANE_XY);

  // Count this command as movement / activity
  reset_stepper_timeout();

  #define HAS_CURRENT_HOME(N) (defined(N##_CURRENT_HOME) && N##_CURRENT_HOME != N##_CURRENT)
  #if HAS_CURRENT_HOME(X) || HAS_CURRENT_HOME(X2) || HAS_CURRENT_HOME(Y) || HAS_CURRENT_HOME(Y2)
    #define HAS_HOMING_CURRENT 1
  #endif

  #if HAS_HOMING_CURRENT
    auto debug_current = [](PGM_P const s, const int16_t a, const int16_t b){
      DEBUG_ECHOPGM_P(s); DEBUG_ECHOLNPAIR(" current: ", a, " -> ", b);
    };
    #if HAS_CURRENT_HOME(X)
      const int16_t tmc_save_current_X = stepperX.getMilliamps();
      stepperX.rms_current(X_CURRENT_HOME);
      if (DEBUGGING(LEVELING)) debug_current(PSTR("X"), tmc_save_current_X, X_CURRENT_HOME);
    #endif
    #if HAS_CURRENT_HOME(X2)
      const int16_t tmc_save_current_X2 = stepperX2.getMilliamps();
      stepperX2.rms_current(X2_CURRENT_HOME);
      if (DEBUGGING(LEVELING)) debug_current(PSTR("X2"), tmc_save_current_X2, X2_CURRENT_HOME);
    #endif
    #if HAS_CURRENT_HOME(Y)
      const int16_t tmc_save_current_Y = stepperY.getMilliamps();
      stepperY.rms_current(Y_CURRENT_HOME);
      if (DEBUGGING(LEVELING)) debug_current(PSTR("Y"), tmc_save_current_Y, Y_CURRENT_HOME);
    #endif
    #if HAS_CURRENT_HOME(Y2)
      const int16_t tmc_save_current_Y2 = stepperY2.getMilliamps();
      stepperY2.rms_current(Y2_CURRENT_HOME);
      if (DEBUGGING(LEVELING)) debug_current(PSTR("Y2"), tmc_save_current_Y2, Y2_CURRENT_HOME);
    #endif
  #endif

  TERN_(IMPROVE_HOMING_RELIABILITY, slow_homing_t slow_homing = begin_slow_homing());

  // Always home with tool 0 active
  #if HAS_MULTI_HOTEND
    #if DISABLED(DELTA) || ENABLED(DELTA_HOME_TO_SAFE_ZONE)
      const uint8_t old_tool_index = active_extruder;
    #endif
    // PARKING_EXTRUDER homing requires different handling of movement / solenoid activation, depending on the side of homing
    #if ENABLED(PARKING_EXTRUDER)
      const bool pe_final_change_must_unpark = parking_extruder_unpark_after_homing(old_tool_index, X_HOME_DIR + 1 == old_tool_index * 2);
    #endif
    tool_change(0, true);
  #endif

  TERN_(HAS_DUPLICATION_MODE, set_duplication_enabled(false));

  remember_feedrate_scaling_off();

  endstops.enable(true); // Enable endstops for next homing move

  #if ENABLED(DELTA)

    constexpr bool doZ = true; // for NANODLP_Z_SYNC if your DLP is on a DELTA

    home_delta();

    TERN_(IMPROVE_HOMING_RELIABILITY, end_slow_homing(slow_homing));

  #elif ENABLED(AXEL_TPARA)

    constexpr bool doZ = true; // for NANODLP_Z_SYNC if your DLP is on a TPARA

    home_TPARA();

  #else

    const bool homeZ = parser.seen('Z'),
               needX = homeZ && TERN0(Z_SAFE_HOMING, axes_should_home(_BV(X_AXIS))),
               needY = homeZ && TERN0(Z_SAFE_HOMING, axes_should_home(_BV(Y_AXIS))),
               homeX = needX || parser.seen('X'), homeY = needY || parser.seen('Y'),
               home_all = homeX == homeY && homeX == homeZ, // All or None
               doX = home_all || homeX, doY = home_all || homeY, doZ = home_all || homeZ;

    #if ENABLED(HOME_Z_FIRST)

      if (doZ) homeaxis(Z_AXIS);

    #endif

    const float z_homing_height = parser.seenval('R') ? parser.value_linear_units() : Z_HOMING_HEIGHT;

    if (z_homing_height && (doX || doY || TERN0(Z_SAFE_HOMING, doZ))) {
      // Raise Z before homing any other axes and z is not already high enough (never lower z)
      if (DEBUGGING(LEVELING)) DEBUG_ECHOLNPAIR("Raise Z (before homing) by ", z_homing_height);
      do_z_clearance(z_homing_height);
      TERN_(BLTOUCH, bltouch.init());
    }

    #if ENABLED(QUICK_HOME)

      if (doX && doY) quick_home_xy();

    #endif

    // Home Y (before X)
    if (ENABLED(HOME_Y_BEFORE_X) && (doY || TERN0(CODEPENDENT_XY_HOMING, doX)))
      homeaxis(Y_AXIS);

    // Home X
    if (doX || (doY && ENABLED(CODEPENDENT_XY_HOMING) && DISABLED(HOME_Y_BEFORE_X))) {

      #if ENABLED(DUAL_X_CARRIAGE)

        // Always home the 2nd (right) extruder first
        active_extruder = 1;
        homeaxis(X_AXIS);

        // Remember this extruder's position for later tool change
        inactive_extruder_x = current_position.x;

        // Home the 1st (left) extruder
        active_extruder = 0;
        homeaxis(X_AXIS);

        // Consider the active extruder to be in its "parked" position
        idex_set_parked();

      #else

        homeaxis(X_AXIS);

      #endif
    }

    // Home Y (after X)
    if (DISABLED(HOME_Y_BEFORE_X) && doY)
      homeaxis(Y_AXIS);

    TERN_(IMPROVE_HOMING_RELIABILITY, end_slow_homing(slow_homing));

    // Home Z last if homing towards the bed
    #if DISABLED(HOME_Z_FIRST)
      if (doZ) {
        #if EITHER(Z_MULTI_ENDSTOPS, Z_STEPPER_AUTO_ALIGN)
          stepper.set_all_z_lock(false);
          stepper.set_separate_multi_axis(false);
        #endif

        TERN(Z_SAFE_HOMING, home_z_safely(), homeaxis(Z_AXIS));
        probe.move_z_after_homing();
        #if ENABLED (Homing_complete_message)
          SERIAL_ECHO_MSG("Homing complete " ); //changed added
        #endif
      }
    #endif

    sync_plan_position();

  #endif

  /**
   * Preserve DXC mode across a G28 for IDEX printers in DXC_DUPLICATION_MODE.
   * This is important because it lets a user use the LCD Panel to set an IDEX Duplication mode, and
   * then print a standard GCode file that contains a single print that does a G28 and has no other
   * IDEX specific commands in it.
   */
  #if ENABLED(DUAL_X_CARRIAGE)

    if (idex_is_duplicating()) {

      TERN_(IMPROVE_HOMING_RELIABILITY, slow_homing = begin_slow_homing());

      // Always home the 2nd (right) extruder first
      active_extruder = 1;
      homeaxis(X_AXIS);

      // Remember this extruder's position for later tool change
      inactive_extruder_x = current_position.x;

      // Home the 1st (left) extruder
      active_extruder = 0;
      homeaxis(X_AXIS);

      // Consider the active extruder to be parked
      idex_set_parked();

      dual_x_carriage_mode = IDEX_saved_mode;
      set_duplication_enabled(IDEX_saved_duplication_state);

      TERN_(IMPROVE_HOMING_RELIABILITY, end_slow_homing(slow_homing));
    }

  #endif // DUAL_X_CARRIAGE

  endstops.not_homing();

  // Clear endstop state for polled stallGuard endstops
  TERN_(SPI_ENDSTOPS, endstops.clear_endstop_state());

  #if BOTH(DELTA, DELTA_HOME_TO_SAFE_ZONE)
    // move to a height where we can use the full xy-area
    do_blocking_move_to_z(delta_clip_start_height);
  #endif

  TERN_(HAS_LEVELING, set_bed_leveling_enabled(leveling_restore_state));

  restore_feedrate_and_scaling();

  // Restore the active tool after homing
  #if HAS_MULTI_HOTEND && (DISABLED(DELTA) || ENABLED(DELTA_HOME_TO_SAFE_ZONE))
    tool_change(old_tool_index, TERN(PARKING_EXTRUDER, !pe_final_change_must_unpark, DISABLED(DUAL_X_CARRIAGE)));   // Do move if one of these
  #endif

  #if HAS_HOMING_CURRENT
    if (DEBUGGING(LEVELING)) DEBUG_ECHOLNPGM("Restore driver current...");
    #if HAS_CURRENT_HOME(X)
      stepperX.rms_current(tmc_save_current_X);
    #endif
    #if HAS_CURRENT_HOME(X2)
      stepperX2.rms_current(tmc_save_current_X2);
    #endif
    #if HAS_CURRENT_HOME(Y)
      stepperY.rms_current(tmc_save_current_Y);
    #endif
    #if HAS_CURRENT_HOME(Y2)
      stepperY2.rms_current(tmc_save_current_Y2);
    #endif
  #endif

  ui.refresh();

  TERN_(DWIN_CREALITY_LCD, DWIN_CompletedHoming());
  TERN_(EXTENSIBLE_UI, ExtUI::onHomingComplete());

  report_current_position();

  if (ENABLED(NANODLP_Z_SYNC) && (doZ || ENABLED(NANODLP_ALL_AXIS)))
    SERIAL_ECHOLNPGM(STR_Z_MOVE_COMP);

  TERN_(FULL_REPORT_TO_HOST_FEATURE, set_and_report_grblstate(M_IDLE));

  #if HAS_L64XX
    // Set L6470 absolute position registers to counts
    // constexpr *might* move this to PROGMEM.
    // If not, this will need a PROGMEM directive and an accessor.
    static constexpr AxisEnum L64XX_axis_xref[MAX_L64XX] = {
      X_AXIS, Y_AXIS, Z_AXIS,
      X_AXIS, Y_AXIS, Z_AXIS, Z_AXIS,
      E_AXIS, E_AXIS, E_AXIS, E_AXIS, E_AXIS, E_AXIS
    };
    for (uint8_t j = 1; j <= L64XX::chain[0]; j++) {
      const uint8_t cv = L64XX::chain[j];
      L64xxManager.set_param((L64XX_axis_t)cv, L6470_ABS_POS, stepper.position(L64XX_axis_xref[cv]));
    }
  #endif
}<|MERGE_RESOLUTION|>--- conflicted
+++ resolved
@@ -219,13 +219,8 @@
   #endif
 
   #if ENABLED(MARLIN_DEV_MODE)
-<<<<<<< HEAD
-    if (parser.seen('S')) {
-      LOOP_XYZ(a) set_axis_is_at_home((AxisEnum)a);
-=======
     if (parser.seen_test('S')) {
       LOOP_LINEAR_AXES(a) set_axis_is_at_home((AxisEnum)a);
->>>>>>> 781b3470
       sync_plan_position();
       SERIAL_ECHOLNPGM("Simulated Homing");
       report_current_position();
