/**
 * Marlin 3D Printer Firmware
 * Copyright (c) 2020 MarlinFirmware [https://github.com/MarlinFirmware/Marlin]
 *
 * Based on Sprinter and grbl.
 * Copyright (c) 2011 Camiel Gubbels / Erik van der Zalm
 *
 * This program is free software: you can redistribute it and/or modify
 * it under the terms of the GNU General Public License as published by
 * the Free Software Foundation, either version 3 of the License, or
 * (at your option) any later version.
 *
 * This program is distributed in the hope that it will be useful,
 * but WITHOUT ANY WARRANTY; without even the implied warranty of
 * MERCHANTABILITY or FITNESS FOR A PARTICULAR PURPOSE.  See the
 * GNU General Public License for more details.
 *
 * You should have received a copy of the GNU General Public License
 * along with this program.  If not, see <https://www.gnu.org/licenses/>.
 *
 */

#include "../../inc/MarlinConfig.h"

#include "../gcode.h"

#include "../../module/stepper.h"
#include "../../module/endstops.h"

#if HAS_MULTI_HOTEND
  #include "../../module/tool_change.h"
#endif

#if HAS_LEVELING
  #include "../../feature/bedlevel/bedlevel.h"
#endif

#if ENABLED(SENSORLESS_HOMING)
  #include "../../feature/tmc_util.h"
#endif

#include "../../module/probe.h"

#if ENABLED(BLTOUCH)
  #include "../../feature/bltouch.h"
#endif

#include "../../lcd/marlinui.h"
#if ENABLED(DWIN_CREALITY_LCD)
  #include "../../lcd/dwin/e3v2/dwin.h"
#endif

#if ENABLED(EXTENSIBLE_UI)
  #include "../../lcd/extui/ui_api.h"
#endif

#if HAS_L64XX                         // set L6470 absolute position registers to counts
  #include "../../libs/L64XX/L64XX_Marlin.h"
#endif

#if ENABLED(LASER_MOVE_G28_OFF)
  #include "../../feature/spindle_laser.h"
#endif

#define DEBUG_OUT ENABLED(DEBUG_LEVELING_FEATURE)
#include "../../core/debug_out.h"

#if ENABLED(QUICK_HOME)

  static void quick_home_xy() {

    // Pretend the current position is 0,0
    current_position.set(0.0, 0.0);
    sync_plan_position();

    const int x_axis_home_dir = TOOL_X_HOME_DIR(active_extruder);

    const float mlx = max_length(X_AXIS),
                mly = max_length(Y_AXIS),
                mlratio = mlx > mly ? mly / mlx : mlx / mly,
                fr_mm_s = _MIN(homing_feedrate(X_AXIS), homing_feedrate(Y_AXIS)) * SQRT(sq(mlratio) + 1.0);

    #if ENABLED(SENSORLESS_HOMING)
      sensorless_t stealth_states {
          tmc_enable_stallguard(stepperX)
        , tmc_enable_stallguard(stepperY)
        , false
        , false
          #if AXIS_HAS_STALLGUARD(X2)
            || tmc_enable_stallguard(stepperX2)
          #endif
        , false
          #if AXIS_HAS_STALLGUARD(Y2)
            || tmc_enable_stallguard(stepperY2)
          #endif
      };
    #endif

    do_blocking_move_to_xy(1.5 * mlx * x_axis_home_dir, 1.5 * mly * Y_HOME_DIR, fr_mm_s);

    endstops.validate_homing_move();

    current_position.set(0.0, 0.0);

    #if ENABLED(SENSORLESS_HOMING) && DISABLED(ENDSTOPS_ALWAYS_ON_DEFAULT)
      tmc_disable_stallguard(stepperX, stealth_states.x);
      tmc_disable_stallguard(stepperY, stealth_states.y);
      #if AXIS_HAS_STALLGUARD(X2)
        tmc_disable_stallguard(stepperX2, stealth_states.x2);
      #endif
      #if AXIS_HAS_STALLGUARD(Y2)
        tmc_disable_stallguard(stepperY2, stealth_states.y2);
      #endif
    #endif
  }

#endif // QUICK_HOME

#if ENABLED(Z_SAFE_HOMING)

  inline void home_z_safely() {
    DEBUG_SECTION(log_G28, "home_z_safely", DEBUGGING(LEVELING));

    // Disallow Z homing if X or Y homing is needed
    if (homing_needed_error(_BV(X_AXIS) | _BV(Y_AXIS))) return;

    sync_plan_position();

    /**
     * Move the Z probe (or just the nozzle) to the safe homing point
     * (Z is already at the right height)
     */
    constexpr xy_float_t safe_homing_xy = { Z_SAFE_HOMING_X_POINT, Z_SAFE_HOMING_Y_POINT };
    #if HAS_HOME_OFFSET
      xy_float_t okay_homing_xy = safe_homing_xy;
      okay_homing_xy -= home_offset;
    #else
      constexpr xy_float_t okay_homing_xy = safe_homing_xy;
    #endif

    destination.set(okay_homing_xy, current_position.z);

    TERN_(HOMING_Z_WITH_PROBE, destination -= probe.offset_xy);

    if (position_is_reachable(destination)) {

      if (DEBUGGING(LEVELING)) DEBUG_POS("home_z_safely", destination);

      // Free the active extruder for movement
      TERN_(DUAL_X_CARRIAGE, idex_set_parked(false));

      TERN_(SENSORLESS_HOMING, safe_delay(500)); // Short delay needed to settle

      do_blocking_move_to_xy(destination);
      homeaxis(Z_AXIS);
    }
    else {
      LCD_MESSAGEPGM(MSG_ZPROBE_OUT);
      SERIAL_ECHO_MSG(STR_ZPROBE_OUT_SER);
    }
  }

#endif // Z_SAFE_HOMING

#if ENABLED(IMPROVE_HOMING_RELIABILITY)

  slow_homing_t begin_slow_homing() {
    slow_homing_t slow_homing{0};
    slow_homing.acceleration.set(planner.settings.max_acceleration_mm_per_s2[X_AXIS],
                                 planner.settings.max_acceleration_mm_per_s2[Y_AXIS],
                                 planner.settings.max_acceleration_mm_per_s2[Z_AXIS]);      
    planner.settings.max_acceleration_mm_per_s2[X_AXIS] = 100;
    planner.settings.max_acceleration_mm_per_s2[Y_AXIS] = 100;
    TERN_(DELTA, planner.settings.max_acceleration_mm_per_s2[Z_AXIS] = 100);  
    #if HAS_CLASSIC_JERK
      slow_homing.jerk_xyz = planner.max_jerk;
      TERN(DELTA, planner.max_jerk.set(0, 0, 0), planner.max_jerk.set(0, 0));  
    #endif
    planner.reset_acceleration_rates();
    return slow_homing;
  }

  void end_slow_homing(const slow_homing_t &slow_homing) {
    planner.settings.max_acceleration_mm_per_s2[X_AXIS] = slow_homing.acceleration.x;
    planner.settings.max_acceleration_mm_per_s2[Y_AXIS] = slow_homing.acceleration.y;
    TERN_(DELTA, planner.settings.max_acceleration_mm_per_s2[Z_AXIS] = slow_homing.acceleration.z);  
    TERN_(HAS_CLASSIC_JERK, planner.max_jerk = slow_homing.jerk_xyz);
    planner.reset_acceleration_rates();
  }

#endif // IMPROVE_HOMING_RELIABILITY

/**
 * G28: Home all axes according to settings
 *
 * Parameters
 *
 *  None  Home to all axes with no parameters.
 *        With QUICK_HOME enabled XY will home together, then Z.
 *
 *  O   Home only if position is unknown
 *
 *  Rn  Raise by n mm/inches before homing
 *
 * Cartesian/SCARA parameters
 *
 *  X   Home to the X endstop
 *  Y   Home to the Y endstop
 *  Z   Home to the Z endstop
 */
void GcodeSuite::G28() {
  DEBUG_SECTION(log_G28, "G28", DEBUGGING(LEVELING));
  if (DEBUGGING(LEVELING)) log_machine_info();

  TERN_(LASER_MOVE_G28_OFF, cutter.set_inline_enabled(false));  // turn off laser

  TERN_(FULL_REPORT_TO_HOST_FEATURE, set_and_report_grblstate(M_HOMING));

  #if ENABLED(DUAL_X_CARRIAGE)
    bool IDEX_saved_duplication_state = extruder_duplication_enabled;
    DualXMode IDEX_saved_mode = dual_x_carriage_mode;
  #endif

  #if ENABLED(MARLIN_DEV_MODE)
    if (parser.seen_test('S')) {
      LOOP_LINEAR_AXES(a) set_axis_is_at_home((AxisEnum)a);
      sync_plan_position();
      SERIAL_ECHOLNPGM("Simulated Homing");
      report_current_position();
      return;
    }
  #endif

  // Home (O)nly if position is unknown
  if (!axes_should_home() && parser.boolval('O')) {
    if (DEBUGGING(LEVELING)) DEBUG_ECHOLNPGM("> homing not needed, skip");
    return;
  }

  TERN_(DWIN_CREALITY_LCD, DWIN_StartHoming());
  TERN_(EXTENSIBLE_UI, ExtUI::onHomingStart());

  planner.synchronize();          // Wait for planner moves to finish!

  SET_SOFT_ENDSTOP_LOOSE(false);  // Reset a leftover 'loose' motion state

  // Disable the leveling matrix before homing
  #if HAS_LEVELING
    const bool leveling_restore_state = parser.boolval('L', TERN(RESTORE_LEVELING_AFTER_G28, planner.leveling_active, ENABLED(ENABLE_LEVELING_AFTER_G28)));
    IF_ENABLED(PROBE_MANUALLY, g29_in_progress = false); // Cancel the active G29 session
    set_bed_leveling_enabled(false);
  #endif

  // Reset to the XY plane
  TERN_(CNC_WORKSPACE_PLANES, workspace_plane = PLANE_XY);

  // Count this command as movement / activity
  reset_stepper_timeout();

  #define HAS_CURRENT_HOME(N) (defined(N##_CURRENT_HOME) && N##_CURRENT_HOME != N##_CURRENT)
  #if HAS_CURRENT_HOME(X) || HAS_CURRENT_HOME(X2) || HAS_CURRENT_HOME(Y) || HAS_CURRENT_HOME(Y2)
    #define HAS_HOMING_CURRENT 1
  #endif

  #if HAS_HOMING_CURRENT
    auto debug_current = [](PGM_P const s, const int16_t a, const int16_t b){
      DEBUG_ECHOPGM_P(s); DEBUG_ECHOLNPAIR(" current: ", a, " -> ", b);
    };
    #if HAS_CURRENT_HOME(X)
      const int16_t tmc_save_current_X = stepperX.getMilliamps();
      stepperX.rms_current(X_CURRENT_HOME);
      if (DEBUGGING(LEVELING)) debug_current(PSTR("X"), tmc_save_current_X, X_CURRENT_HOME);
    #endif
    #if HAS_CURRENT_HOME(X2)
      const int16_t tmc_save_current_X2 = stepperX2.getMilliamps();
      stepperX2.rms_current(X2_CURRENT_HOME);
      if (DEBUGGING(LEVELING)) debug_current(PSTR("X2"), tmc_save_current_X2, X2_CURRENT_HOME);
    #endif
    #if HAS_CURRENT_HOME(Y)
      const int16_t tmc_save_current_Y = stepperY.getMilliamps();
      stepperY.rms_current(Y_CURRENT_HOME);
      if (DEBUGGING(LEVELING)) debug_current(PSTR("Y"), tmc_save_current_Y, Y_CURRENT_HOME);
    #endif
    #if HAS_CURRENT_HOME(Y2)
      const int16_t tmc_save_current_Y2 = stepperY2.getMilliamps();
      stepperY2.rms_current(Y2_CURRENT_HOME);
      if (DEBUGGING(LEVELING)) debug_current(PSTR("Y2"), tmc_save_current_Y2, Y2_CURRENT_HOME);
    #endif
    #if HAS_CURRENT_HOME(Z) && ENABLED(DELTA)
      const int16_t tmc_save_current_Z = stepperZ.getMilliamps();
      stepperZ.rms_current(Z_CURRENT_HOME);
      if (DEBUGGING(LEVELING)) debug_current(PSTR("Z"), tmc_save_current_Z, Z_CURRENT_HOME);
    #endif 
  #endif

  TERN_(IMPROVE_HOMING_RELIABILITY, slow_homing_t slow_homing = begin_slow_homing());

  // Always home with tool 0 active
  #if HAS_MULTI_HOTEND
    #if DISABLED(DELTA) || ENABLED(DELTA_HOME_TO_SAFE_ZONE)
      const uint8_t old_tool_index = active_extruder;
    #endif
    // PARKING_EXTRUDER homing requires different handling of movement / solenoid activation, depending on the side of homing
    #if ENABLED(PARKING_EXTRUDER)
      const bool pe_final_change_must_unpark = parking_extruder_unpark_after_homing(old_tool_index, X_HOME_DIR + 1 == old_tool_index * 2);
    #endif
    tool_change(0, true);
  #endif

  TERN_(HAS_DUPLICATION_MODE, set_duplication_enabled(false));

  remember_feedrate_scaling_off();

  endstops.enable(true); // Enable endstops for next homing move

  #if ENABLED(DELTA)

    constexpr bool doZ = true; // for NANODLP_Z_SYNC if your DLP is on a DELTA

    home_delta();

    TERN_(IMPROVE_HOMING_RELIABILITY, end_slow_homing(slow_homing));

  #elif ENABLED(AXEL_TPARA)

    constexpr bool doZ = true; // for NANODLP_Z_SYNC if your DLP is on a TPARA

    home_TPARA();

  #else

    #define _UNSAFE(A) (homeZ && TERN0(Z_SAFE_HOMING, axes_should_home(_BV(A##_AXIS))))

    const bool homeZ = TERN0(HAS_Z_AXIS, parser.seen_test('Z')),
               LINEAR_AXIS_LIST(              // Other axes should be homed before Z safe-homing
                 needX = _UNSAFE(X), needY = _UNSAFE(Y), needZ = false, // UNUSED
                 needI = _UNSAFE(I), needJ = _UNSAFE(J), needK = _UNSAFE(K)
               ),
               LINEAR_AXIS_LIST(              // Home each axis if needed or flagged
                 homeX = needX || parser.seen_test('X'),
                 homeY = needY || parser.seen_test('Y'),
                 homeZZ = homeZ,
                 homeI = needI || parser.seen_test(AXIS4_NAME), homeJ = needJ || parser.seen_test(AXIS5_NAME), homeK = needK || parser.seen_test(AXIS6_NAME),
               ),
               home_all = LINEAR_AXIS_GANG(   // Home-all if all or none are flagged
                    homeX == homeX, && homeY == homeX, && homeZ == homeX,
                 && homeI == homeX, && homeJ == homeX, && homeK == homeX
               ),
               LINEAR_AXIS_LIST(
                 doX = home_all || homeX, doY = home_all || homeY, doZ = home_all || homeZ,
                 doI = home_all || homeI, doJ = home_all || homeJ, doK = home_all || homeK
               );

    #if HAS_Z_AXIS
      UNUSED(needZ); UNUSED(homeZZ);
    #else
      constexpr bool doZ = false;
    #endif

    TERN_(HOME_Z_FIRST, if (doZ) homeaxis(Z_AXIS));

    const float z_homing_height = parser.seenval('R') ? parser.value_linear_units() : Z_HOMING_HEIGHT;

    if (z_homing_height && (0 LINEAR_AXIS_GANG(|| doX, || doY, || TERN0(Z_SAFE_HOMING, doZ), || doI, || doJ, || doK))) {
      // Raise Z before homing any other axes and z is not already high enough (never lower z)
      if (DEBUGGING(LEVELING)) DEBUG_ECHOLNPAIR("Raise Z (before homing) by ", z_homing_height);
      do_z_clearance(z_homing_height);
      TERN_(BLTOUCH, bltouch.init());
    }

    TERN_(QUICK_HOME, if (doX && doY) quick_home_xy());

    // Home Y (before X)
    if (ENABLED(HOME_Y_BEFORE_X) && (doY || TERN0(CODEPENDENT_XY_HOMING, doX)))
      homeaxis(Y_AXIS);

    // Home X
    if (doX || (doY && ENABLED(CODEPENDENT_XY_HOMING) && DISABLED(HOME_Y_BEFORE_X))) {

      #if ENABLED(DUAL_X_CARRIAGE)

        // Always home the 2nd (right) extruder first
        active_extruder = 1;
        homeaxis(X_AXIS);

        // Remember this extruder's position for later tool change
        inactive_extruder_x = current_position.x;

        // Home the 1st (left) extruder
        active_extruder = 0;
        homeaxis(X_AXIS);

        // Consider the active extruder to be in its "parked" position
        idex_set_parked();

      #else

        homeaxis(X_AXIS);

      #endif
    }

    // Home Y (after X)
    if (DISABLED(HOME_Y_BEFORE_X) && doY)
      homeaxis(Y_AXIS);

    TERN_(IMPROVE_HOMING_RELIABILITY, end_slow_homing(slow_homing));

    // Home Z last if homing towards the bed
    #if HAS_Z_AXIS && DISABLED(HOME_Z_FIRST)
      if (doZ) {
        #if EITHER(Z_MULTI_ENDSTOPS, Z_STEPPER_AUTO_ALIGN)
          stepper.set_all_z_lock(false);
          stepper.set_separate_multi_axis(false);
        #endif

        TERN(Z_SAFE_HOMING, home_z_safely(), homeaxis(Z_AXIS));
        probe.move_z_after_homing();
      }
    #endif

    #if LINEAR_AXES >= 4
      if (doI) homeaxis(I_AXIS);
    #endif
    #if LINEAR_AXES >= 5
      if (doJ) homeaxis(J_AXIS);
    #endif
    #if LINEAR_AXES >= 6
      if (doK) homeaxis(K_AXIS);
    #endif

    sync_plan_position();

  #endif

  /**
   * Preserve DXC mode across a G28 for IDEX printers in DXC_DUPLICATION_MODE.
   * This is important because it lets a user use the LCD Panel to set an IDEX Duplication mode, and
   * then print a standard GCode file that contains a single print that does a G28 and has no other
   * IDEX specific commands in it.
   */
  #if ENABLED(DUAL_X_CARRIAGE)

    if (idex_is_duplicating()) {

      TERN_(IMPROVE_HOMING_RELIABILITY, slow_homing = begin_slow_homing());

      // Always home the 2nd (right) extruder first
      active_extruder = 1;
      homeaxis(X_AXIS);

      // Remember this extruder's position for later tool change
      inactive_extruder_x = current_position.x;

      // Home the 1st (left) extruder
      active_extruder = 0;
      homeaxis(X_AXIS);

      // Consider the active extruder to be parked
      idex_set_parked();

      dual_x_carriage_mode = IDEX_saved_mode;
      set_duplication_enabled(IDEX_saved_duplication_state);

      TERN_(IMPROVE_HOMING_RELIABILITY, end_slow_homing(slow_homing));
    }

  #endif // DUAL_X_CARRIAGE

  endstops.not_homing();

  // Clear endstop state for polled stallGuard endstops
  TERN_(SPI_ENDSTOPS, endstops.clear_endstop_state());

  #if BOTH(DELTA, DELTA_HOME_TO_SAFE_ZONE)
    // move to a height where we can use the full xy-area
    do_blocking_move_to_z(delta_clip_start_height);
  #endif

  TERN_(HAS_LEVELING, set_bed_leveling_enabled(leveling_restore_state));

  restore_feedrate_and_scaling();

  // Restore the active tool after homing
  #if HAS_MULTI_HOTEND && (DISABLED(DELTA) || ENABLED(DELTA_HOME_TO_SAFE_ZONE))
    tool_change(old_tool_index, TERN(PARKING_EXTRUDER, !pe_final_change_must_unpark, DISABLED(DUAL_X_CARRIAGE)));   // Do move if one of these
  #endif

  #if HAS_HOMING_CURRENT
    if (DEBUGGING(LEVELING)) DEBUG_ECHOLNPGM("Restore driver current...");
    #if HAS_CURRENT_HOME(X)
      stepperX.rms_current(tmc_save_current_X);
    #endif
    #if HAS_CURRENT_HOME(X2)
      stepperX2.rms_current(tmc_save_current_X2);
    #endif
    #if HAS_CURRENT_HOME(Y)
      stepperY.rms_current(tmc_save_current_Y);
    #endif
    #if HAS_CURRENT_HOME(Y2)
      stepperY2.rms_current(tmc_save_current_Y2);
    #endif
<<<<<<< HEAD
    #if HAS_CURRENT_HOME(Z) && ENABLED(DELTA)       
      stepperZ.rms_current(tmc_save_current_Z);
    #endif
  #endif
=======
    #if HAS_CURRENT_HOME(I)
      stepperI.rms_current(tmc_save_current_I);
    #endif
    #if HAS_CURRENT_HOME(J)
      stepperJ.rms_current(tmc_save_current_J);
    #endif
    #if HAS_CURRENT_HOME(K)
      stepperK.rms_current(tmc_save_current_K);
    #endif
  #endif // HAS_HOMING_CURRENT
>>>>>>> 3c522fff

  ui.refresh();

  TERN_(DWIN_CREALITY_LCD, DWIN_CompletedHoming());
  TERN_(EXTENSIBLE_UI, ExtUI::onHomingComplete());

  report_current_position();

  if (ENABLED(NANODLP_Z_SYNC) && (doZ || ENABLED(NANODLP_ALL_AXIS)))
    SERIAL_ECHOLNPGM(STR_Z_MOVE_COMP);

  TERN_(FULL_REPORT_TO_HOST_FEATURE, set_and_report_grblstate(M_IDLE));

  #if HAS_L64XX
    // Set L6470 absolute position registers to counts
    // constexpr *might* move this to PROGMEM.
    // If not, this will need a PROGMEM directive and an accessor.
    #define _EN_ITEM(N) , E_AXIS
    static constexpr AxisEnum L64XX_axis_xref[MAX_L64XX] = {
      LINEAR_AXIS_LIST(X_AXIS, Y_AXIS, Z_AXIS, I_AXIS, J_AXIS, K_AXIS),
      X_AXIS, Y_AXIS, Z_AXIS, Z_AXIS, Z_AXIS
      REPEAT(E_STEPPERS, _EN_ITEM)
    };
    #undef _EN_ITEM
    for (uint8_t j = 1; j <= L64XX::chain[0]; j++) {
      const uint8_t cv = L64XX::chain[j];
      L64xxManager.set_param((L64XX_axis_t)cv, L6470_ABS_POS, stepper.position(L64XX_axis_xref[cv]));
    }
  #endif
}<|MERGE_RESOLUTION|>--- conflicted
+++ resolved
@@ -500,12 +500,9 @@
     #if HAS_CURRENT_HOME(Y2)
       stepperY2.rms_current(tmc_save_current_Y2);
     #endif
-<<<<<<< HEAD
     #if HAS_CURRENT_HOME(Z) && ENABLED(DELTA)       
       stepperZ.rms_current(tmc_save_current_Z);
     #endif
-  #endif
-=======
     #if HAS_CURRENT_HOME(I)
       stepperI.rms_current(tmc_save_current_I);
     #endif
@@ -516,7 +513,6 @@
       stepperK.rms_current(tmc_save_current_K);
     #endif
   #endif // HAS_HOMING_CURRENT
->>>>>>> 3c522fff
 
   ui.refresh();
 
