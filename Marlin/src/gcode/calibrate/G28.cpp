--- conflicted
+++ resolved
@@ -232,10 +232,7 @@
     return;
   }
 
-<<<<<<< HEAD
-=======
   TERN_(DWIN_CREALITY_LCD, DWIN_StartHoming());
->>>>>>> 139a33c9
   TERN_(EXTENSIBLE_UI, ExtUI::onHomingStart());
 
   planner.synchronize();          // Wait for planner moves to finish!
