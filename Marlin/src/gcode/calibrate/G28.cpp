--- conflicted
+++ resolved
@@ -321,13 +321,9 @@
       stepperW.rms_current(W_CURRENT_HOME);
       if (DEBUGGING(LEVELING)) debug_current(F(STR_W), tmc_save_current_W, W_CURRENT_HOME);
     #endif
-<<<<<<< HEAD
-    safe_delay(SENSORLESS_STALLGUARD_DELAY); // Short delay needed to settle
-=======
     #if SENSORLESS_STALLGUARD_DELAY
       safe_delay(SENSORLESS_STALLGUARD_DELAY); // Short delay needed to settle
     #endif
->>>>>>> ec7cc598
   #endif
 
   #if ENABLED(IMPROVE_HOMING_RELIABILITY)
@@ -583,13 +579,9 @@
     #if HAS_CURRENT_HOME(W)
       stepperW.rms_current(tmc_save_current_W);
     #endif
-<<<<<<< HEAD
-    safe_delay(SENSORLESS_STALLGUARD_DELAY); // Short delay needed to settle
-=======
     #if SENSORLESS_STALLGUARD_DELAY
       safe_delay(SENSORLESS_STALLGUARD_DELAY); // Short delay needed to settle
     #endif
->>>>>>> ec7cc598
   #endif // HAS_HOMING_CURRENT
 
   ui.refresh();
