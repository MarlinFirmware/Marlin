--- conflicted
+++ resolved
@@ -512,29 +512,21 @@
             #endif
 
             #if ENABLED(Z_SAFE_HOMING)
-              if (TERN1(POWER_LOSS_RECOVERY, !parser.seen_test('H'))) home_z_safely(); else homeaxis(Z_AXIS);
+              // H means hold the current X/Y position when probing.
+              // Otherwise move to the define safe X/Y position before homing Z.
+              if (!parser.seen_test('H'))
+                home_z_safely();
+              else
+                homeaxis(Z_AXIS);
             #else
               homeaxis(Z_AXIS);
             #endif
 
-<<<<<<< HEAD
-          #if ENABLED(Z_SAFE_HOMING)
-            // H means hold the current X/Y position when probing, if not
-            // specified, move to the define safe X/Y position before homing Z.
-            if (!parser.seen_test('H'))
-              home_z_safely();
-            else
-              homeaxis(Z_AXIS);
-          #else
-            homeaxis(Z_AXIS);
-          #endif
-=======
             #if ANY(Z_HOME_TO_MIN, ALLOW_Z_AFTER_HOMING)
               finalRaiseZ = true;
             #endif
           }
         #endif
->>>>>>> aaa59085
 
         SECONDARY_AXIS_CODE(
           if (doI) homeaxis(I_AXIS),
