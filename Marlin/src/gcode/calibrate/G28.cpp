/**
 * Marlin 3D Printer Firmware
 * Copyright (c) 2020 MarlinFirmware [https://github.com/MarlinFirmware/Marlin]
 *
 * Based on Sprinter and grbl.
 * Copyright (c) 2011 Camiel Gubbels / Erik van der Zalm
 *
 * This program is free software: you can redistribute it and/or modify
 * it under the terms of the GNU General Public License as published by
 * the Free Software Foundation, either version 3 of the License, or
 * (at your option) any later version.
 *
 * This program is distributed in the hope that it will be useful,
 * but WITHOUT ANY WARRANTY; without even the implied warranty of
 * MERCHANTABILITY or FITNESS FOR A PARTICULAR PURPOSE.  See the
 * GNU General Public License for more details.
 *
 * You should have received a copy of the GNU General Public License
 * along with this program.  If not, see <https://www.gnu.org/licenses/>.
 *
 */

#include "../../inc/MarlinConfig.h"

#include "../gcode.h"

#include "../../module/stepper.h"
#include "../../module/endstops.h"

#if HAS_MULTI_HOTEND
  #include "../../module/tool_change.h"
#endif

#if HAS_LEVELING
  #include "../../feature/bedlevel/bedlevel.h"
#endif

#if ENABLED(SENSORLESS_HOMING)
  #include "../../feature/tmc_util.h"
#endif

#include "../../module/probe.h"

#if ENABLED(BLTOUCH)
  #include "../../feature/bltouch.h"
#endif

#include "../../lcd/marlinui.h"

#if ENABLED(EXTENSIBLE_UI)
  #include "../../lcd/extui/ui_api.h"
#elif ENABLED(DWIN_CREALITY_LCD)
  #include "../../lcd/e3v2/creality/dwin.h"
#elif ENABLED(DWIN_LCD_PROUI)
  #include "../../lcd/e3v2/proui/dwin.h"
#endif

<<<<<<< HEAD
#if ENABLED(LASER_MOVE_G28_OFF)
=======
#if HAS_L64XX                         // set L6470 absolute position registers to counts
  #include "../../libs/L64XX/L64XX_Marlin.h"
#endif

#if ENABLED(LASER_FEATURE)
>>>>>>> 2dc543c4
  #include "../../feature/spindle_laser.h"
#endif

#define DEBUG_OUT ENABLED(DEBUG_LEVELING_FEATURE)
#include "../../core/debug_out.h"

#if ENABLED(QUICK_HOME)

  static void quick_home_xy() {

    // Pretend the current position is 0,0
    current_position.set(0.0, 0.0);
    sync_plan_position();

    const int x_axis_home_dir = TOOL_X_HOME_DIR(active_extruder);

    // Use a higher diagonal feedrate so axes move at homing speed
    const float minfr = _MIN(homing_feedrate(X_AXIS), homing_feedrate(Y_AXIS)),
                fr_mm_s = HYPOT(minfr, minfr);

    #if ENABLED(SENSORLESS_HOMING)
      sensorless_t stealth_states {
        NUM_AXIS_LIST(
          TERN0(X_SENSORLESS, tmc_enable_stallguard(stepperX)),
          TERN0(Y_SENSORLESS, tmc_enable_stallguard(stepperY)),
          false, false, false, false
        )
        , TERN0(X2_SENSORLESS, tmc_enable_stallguard(stepperX2))
        , TERN0(Y2_SENSORLESS, tmc_enable_stallguard(stepperY2))
      };
    #endif

    do_blocking_move_to_xy(1.5 * max_length(X_AXIS) * x_axis_home_dir, 1.5 * max_length(Y_AXIS) * Y_HOME_DIR, fr_mm_s);

    endstops.validate_homing_move();

    current_position.set(0.0, 0.0);

    #if ENABLED(SENSORLESS_HOMING) && DISABLED(ENDSTOPS_ALWAYS_ON_DEFAULT)
      TERN_(X_SENSORLESS, tmc_disable_stallguard(stepperX, stealth_states.x));
      TERN_(X2_SENSORLESS, tmc_disable_stallguard(stepperX2, stealth_states.x2));
      TERN_(Y_SENSORLESS, tmc_disable_stallguard(stepperY, stealth_states.y));
      TERN_(Y2_SENSORLESS, tmc_disable_stallguard(stepperY2, stealth_states.y2));
    #endif
  }

#endif // QUICK_HOME

#if ENABLED(Z_SAFE_HOMING)

  inline void home_z_safely() {
    DEBUG_SECTION(log_G28, "home_z_safely", DEBUGGING(LEVELING));

    // Disallow Z homing if X or Y homing is needed
    if (homing_needed_error(_BV(X_AXIS) | _BV(Y_AXIS))) return;

    sync_plan_position();

    /**
     * Move the Z probe (or just the nozzle) to the safe homing point
     * (Z is already at the right height)
     */
    constexpr xy_float_t safe_homing_xy = { Z_SAFE_HOMING_X_POINT, Z_SAFE_HOMING_Y_POINT };
    #if HAS_HOME_OFFSET
      xy_float_t okay_homing_xy = safe_homing_xy;
      okay_homing_xy -= home_offset;
    #else
      constexpr xy_float_t okay_homing_xy = safe_homing_xy;
    #endif

    destination.set(okay_homing_xy, current_position.z);

    TERN_(HOMING_Z_WITH_PROBE, destination -= probe.offset_xy);

    if (position_is_reachable(destination)) {

      if (DEBUGGING(LEVELING)) DEBUG_POS("home_z_safely", destination);

      // Free the active extruder for movement
      TERN_(DUAL_X_CARRIAGE, idex_set_parked(false));

      TERN_(SENSORLESS_HOMING, safe_delay(500)); // Short delay needed to settle

      do_blocking_move_to_xy(destination);
      homeaxis(Z_AXIS);
    }
    else {
      LCD_MESSAGE(MSG_ZPROBE_OUT);
      SERIAL_ECHO_MSG(STR_ZPROBE_OUT_SER);
    }
  }

#endif // Z_SAFE_HOMING

#if ENABLED(IMPROVE_HOMING_RELIABILITY)

  motion_state_t begin_slow_homing() {
    motion_state_t motion_state{0};
    motion_state.acceleration.set(planner.settings.max_acceleration_mm_per_s2[X_AXIS],
                                 planner.settings.max_acceleration_mm_per_s2[Y_AXIS]
                                 OPTARG(DELTA, planner.settings.max_acceleration_mm_per_s2[Z_AXIS])
                               );
    planner.settings.max_acceleration_mm_per_s2[X_AXIS] = 100;
    planner.settings.max_acceleration_mm_per_s2[Y_AXIS] = 100;
    TERN_(DELTA, planner.settings.max_acceleration_mm_per_s2[Z_AXIS] = 100);
    #if HAS_CLASSIC_JERK
      motion_state.jerk_state = planner.max_jerk;
      planner.max_jerk.set(0, 0 OPTARG(DELTA, 0));
    #endif
    planner.refresh_acceleration_rates();
    return motion_state;
  }

  void end_slow_homing(const motion_state_t &motion_state) {
    planner.settings.max_acceleration_mm_per_s2[X_AXIS] = motion_state.acceleration.x;
    planner.settings.max_acceleration_mm_per_s2[Y_AXIS] = motion_state.acceleration.y;
    TERN_(DELTA, planner.settings.max_acceleration_mm_per_s2[Z_AXIS] = motion_state.acceleration.z);
    TERN_(HAS_CLASSIC_JERK, planner.max_jerk = motion_state.jerk_state);
    planner.refresh_acceleration_rates();
  }

#endif // IMPROVE_HOMING_RELIABILITY

/**
 * G28: Home all axes according to settings
 *
 * Parameters
 *
 *  None  Home to all axes with no parameters.
 *        With QUICK_HOME enabled XY will home together, then Z.
 *
 *  L<bool>   Force leveling state ON (if possible) or OFF after homing (Requires RESTORE_LEVELING_AFTER_G28 or ENABLE_LEVELING_AFTER_G28)
 *  O         Home only if the position is not known and trusted
 *  R<linear> Raise by n mm/inches before homing
 *
 * Cartesian/SCARA parameters
 *
 *  X   Home to the X endstop
 *  Y   Home to the Y endstop
 *  Z   Home to the Z endstop
 */
void GcodeSuite::G28() {
  DEBUG_SECTION(log_G28, "G28", DEBUGGING(LEVELING));
  if (DEBUGGING(LEVELING)) log_machine_info();

  /*
   * Set the laser power to false to stop the planner from processing the current power setting.
   */
  #if ENABLED(LASER_FEATURE)
    planner.laser_inline.status.isPowered = false;
  #endif

  #if ENABLED(DUAL_X_CARRIAGE)
    bool IDEX_saved_duplication_state = extruder_duplication_enabled;
    DualXMode IDEX_saved_mode = dual_x_carriage_mode;
  #endif

  #if ENABLED(MARLIN_DEV_MODE)
    if (parser.seen_test('S')) {
      LOOP_NUM_AXES(a) set_axis_is_at_home((AxisEnum)a);
      sync_plan_position();
      SERIAL_ECHOLNPGM("Simulated Homing");
      report_current_position();
      return;
    }
  #endif

  // Home (O)nly if position is unknown
  if (!axes_should_home() && parser.seen_test('O')) {
    if (DEBUGGING(LEVELING)) DEBUG_ECHOLNPGM("> homing not needed, skip");
    return;
  }

  #if ENABLED(FULL_REPORT_TO_HOST_FEATURE)
    const M_StateEnum old_grblstate = M_State_grbl;
    set_and_report_grblstate(M_HOMING);
  #endif

  TERN_(HAS_DWIN_E3V2_BASIC, DWIN_HomingStart());
  TERN_(EXTENSIBLE_UI, ExtUI::onHomingStart());

  planner.synchronize();          // Wait for planner moves to finish!

  SET_SOFT_ENDSTOP_LOOSE(false);  // Reset a leftover 'loose' motion state

  // Disable the leveling matrix before homing
  #if CAN_SET_LEVELING_AFTER_G28
    const bool leveling_restore_state = parser.boolval('L', TERN1(RESTORE_LEVELING_AFTER_G28, planner.leveling_active));
  #endif

  // Cancel any prior G29 session
  TERN_(PROBE_MANUALLY, g29_in_progress = false);

  // Disable leveling before homing
  TERN_(HAS_LEVELING, set_bed_leveling_enabled(false));

  // Reset to the XY plane
  TERN_(CNC_WORKSPACE_PLANES, workspace_plane = PLANE_XY);

  // Count this command as movement / activity
  reset_stepper_timeout();

  #define HAS_CURRENT_HOME(N) (defined(N##_CURRENT_HOME) && N##_CURRENT_HOME != N##_CURRENT)
  #if HAS_CURRENT_HOME(X) || HAS_CURRENT_HOME(X2) || HAS_CURRENT_HOME(Y) || HAS_CURRENT_HOME(Y2) || (ENABLED(DELTA) && HAS_CURRENT_HOME(Z)) || HAS_CURRENT_HOME(I) || HAS_CURRENT_HOME(J) || HAS_CURRENT_HOME(K) || HAS_CURRENT_HOME(U) || HAS_CURRENT_HOME(V) || HAS_CURRENT_HOME(W)
    #define HAS_HOMING_CURRENT 1
  #endif

  #if HAS_HOMING_CURRENT
    auto debug_current = [](FSTR_P const s, const int16_t a, const int16_t b) {
      DEBUG_ECHOF(s); DEBUG_ECHOLNPGM(" current: ", a, " -> ", b);
    };
    #if HAS_CURRENT_HOME(X)
      const int16_t tmc_save_current_X = stepperX.getMilliamps();
      stepperX.rms_current(X_CURRENT_HOME);
      if (DEBUGGING(LEVELING)) debug_current(F(STR_X), tmc_save_current_X, X_CURRENT_HOME);
    #endif
    #if HAS_CURRENT_HOME(X2)
      const int16_t tmc_save_current_X2 = stepperX2.getMilliamps();
      stepperX2.rms_current(X2_CURRENT_HOME);
      if (DEBUGGING(LEVELING)) debug_current(F(STR_X2), tmc_save_current_X2, X2_CURRENT_HOME);
    #endif
    #if HAS_CURRENT_HOME(Y)
      const int16_t tmc_save_current_Y = stepperY.getMilliamps();
      stepperY.rms_current(Y_CURRENT_HOME);
      if (DEBUGGING(LEVELING)) debug_current(F(STR_Y), tmc_save_current_Y, Y_CURRENT_HOME);
    #endif
    #if HAS_CURRENT_HOME(Y2)
      const int16_t tmc_save_current_Y2 = stepperY2.getMilliamps();
      stepperY2.rms_current(Y2_CURRENT_HOME);
      if (DEBUGGING(LEVELING)) debug_current(F(STR_Y2), tmc_save_current_Y2, Y2_CURRENT_HOME);
    #endif
    #if HAS_CURRENT_HOME(Z) && ENABLED(DELTA)
      const int16_t tmc_save_current_Z = stepperZ.getMilliamps();
      stepperZ.rms_current(Z_CURRENT_HOME);
      if (DEBUGGING(LEVELING)) debug_current(F(STR_Z), tmc_save_current_Z, Z_CURRENT_HOME);
    #endif
    #if HAS_CURRENT_HOME(I)
      const int16_t tmc_save_current_I = stepperI.getMilliamps();
      stepperI.rms_current(I_CURRENT_HOME);
      if (DEBUGGING(LEVELING)) debug_current(F(STR_I), tmc_save_current_I, I_CURRENT_HOME);
    #endif
    #if HAS_CURRENT_HOME(J)
      const int16_t tmc_save_current_J = stepperJ.getMilliamps();
      stepperJ.rms_current(J_CURRENT_HOME);
      if (DEBUGGING(LEVELING)) debug_current(F(STR_J), tmc_save_current_J, J_CURRENT_HOME);
    #endif
    #if HAS_CURRENT_HOME(K)
      const int16_t tmc_save_current_K = stepperK.getMilliamps();
      stepperK.rms_current(K_CURRENT_HOME);
      if (DEBUGGING(LEVELING)) debug_current(F(STR_K), tmc_save_current_K, K_CURRENT_HOME);
    #endif
    #if HAS_CURRENT_HOME(U)
      const int16_t tmc_save_current_U = stepperU.getMilliamps();
      stepperU.rms_current(U_CURRENT_HOME);
      if (DEBUGGING(LEVELING)) debug_current(F(STR_U), tmc_save_current_U, U_CURRENT_HOME);
    #endif
    #if HAS_CURRENT_HOME(V)
      const int16_t tmc_save_current_V = stepperV.getMilliamps();
      stepperV.rms_current(V_CURRENT_HOME);
      if (DEBUGGING(LEVELING)) debug_current(F(STR_V), tmc_save_current_V, V_CURRENT_HOME);
    #endif
    #if HAS_CURRENT_HOME(W)
      const int16_t tmc_save_current_W = stepperW.getMilliamps();
      stepperW.rms_current(W_CURRENT_HOME);
      if (DEBUGGING(LEVELING)) debug_current(F(STR_W), tmc_save_current_W, W_CURRENT_HOME);
    #endif
    #if SENSORLESS_STALLGUARD_DELAY
      safe_delay(SENSORLESS_STALLGUARD_DELAY); // Short delay needed to settle
    #endif
  #endif

  #if ENABLED(IMPROVE_HOMING_RELIABILITY)
    motion_state_t saved_motion_state = begin_slow_homing();
  #endif

  // Always home with tool 0 active
  #if HAS_MULTI_HOTEND
    #if DISABLED(DELTA) || ENABLED(DELTA_HOME_TO_SAFE_ZONE)
      const uint8_t old_tool_index = active_extruder;
    #endif
    // PARKING_EXTRUDER homing requires different handling of movement / solenoid activation, depending on the side of homing
    #if ENABLED(PARKING_EXTRUDER)
      const bool pe_final_change_must_unpark = parking_extruder_unpark_after_homing(old_tool_index, X_HOME_DIR + 1 == old_tool_index * 2);
    #endif
    tool_change(0, true);
  #endif

  TERN_(HAS_DUPLICATION_MODE, set_duplication_enabled(false));

  remember_feedrate_scaling_off();

  endstops.enable(true); // Enable endstops for next homing move

  #if ENABLED(DELTA)

    constexpr bool doZ = true; // for NANODLP_Z_SYNC if your DLP is on a DELTA

    home_delta();

    TERN_(IMPROVE_HOMING_RELIABILITY, end_slow_homing(saved_motion_state));

  #elif ENABLED(AXEL_TPARA)

    constexpr bool doZ = true; // for NANODLP_Z_SYNC if your DLP is on a TPARA

    home_TPARA();

  #else

    #define _UNSAFE(A) (homeZ && TERN0(Z_SAFE_HOMING, axes_should_home(_BV(A##_AXIS))))

    const bool homeZ = TERN0(HAS_Z_AXIS, parser.seen_test('Z')),
               NUM_AXIS_LIST(              // Other axes should be homed before Z safe-homing
                 needX = _UNSAFE(X), needY = _UNSAFE(Y), needZ = false, // UNUSED
                 needI = _UNSAFE(I), needJ = _UNSAFE(J), needK = _UNSAFE(K),
                 needU = _UNSAFE(U), needV = _UNSAFE(V), needW = _UNSAFE(W)
               ),
               NUM_AXIS_LIST(              // Home each axis if needed or flagged
                 homeX = needX || parser.seen_test('X'),
                 homeY = needY || parser.seen_test('Y'),
                 homeZZ = homeZ,
                 homeI = needI || parser.seen_test(AXIS4_NAME), homeJ = needJ || parser.seen_test(AXIS5_NAME),
                 homeK = needK || parser.seen_test(AXIS6_NAME), homeU = needU || parser.seen_test(AXIS7_NAME),
                 homeV = needV || parser.seen_test(AXIS8_NAME), homeW = needW || parser.seen_test(AXIS9_NAME)
               ),
               home_all = NUM_AXIS_GANG(   // Home-all if all or none are flagged
                    homeX == homeX, && homeY == homeX, && homeZ == homeX,
                 && homeI == homeX, && homeJ == homeX, && homeK == homeX,
                 && homeU == homeX, && homeV == homeX, && homeW == homeX
               ),
               NUM_AXIS_LIST(
                 doX = home_all || homeX, doY = home_all || homeY, doZ = home_all || homeZ,
                 doI = home_all || homeI, doJ = home_all || homeJ, doK = home_all || homeK,
                 doU = home_all || homeU, doV = home_all || homeV, doW = home_all || homeW
               );

    #if HAS_Z_AXIS
      UNUSED(needZ); UNUSED(homeZZ);
    #else
      constexpr bool doZ = false;
    #endif

    TERN_(HOME_Z_FIRST, if (doZ) homeaxis(Z_AXIS));

    const bool seenR = parser.seenval('R');
    const float z_homing_height = seenR ? parser.value_linear_units() : Z_HOMING_HEIGHT;

    if (z_homing_height && (seenR || NUM_AXIS_GANG(doX, || doY, || TERN0(Z_SAFE_HOMING, doZ), || doI, || doJ, || doK, || doU, || doV, || doW))) {
      // Raise Z before homing any other axes and z is not already high enough (never lower z)
      if (DEBUGGING(LEVELING)) DEBUG_ECHOLNPGM("Raise Z (before homing) by ", z_homing_height);
      do_z_clearance(z_homing_height);
      TERN_(BLTOUCH, bltouch.init());
    }

    // Diagonal move first if both are homing
    TERN_(QUICK_HOME, if (doX && doY) quick_home_xy());

    // Home Y (before X)
    if (ENABLED(HOME_Y_BEFORE_X) && (doY || TERN0(CODEPENDENT_XY_HOMING, doX)))
      homeaxis(Y_AXIS);

    // Home X
    if (doX || (doY && ENABLED(CODEPENDENT_XY_HOMING) && DISABLED(HOME_Y_BEFORE_X))) {

      #if ENABLED(DUAL_X_CARRIAGE)

        // Always home the 2nd (right) extruder first
        active_extruder = 1;
        homeaxis(X_AXIS);

        // Remember this extruder's position for later tool change
        inactive_extruder_x = current_position.x;

        // Home the 1st (left) extruder
        active_extruder = 0;
        homeaxis(X_AXIS);

        // Consider the active extruder to be in its "parked" position
        idex_set_parked();

      #else

        homeaxis(X_AXIS);

      #endif
    }

    #if BOTH(FOAMCUTTER_XYUV, HAS_I_AXIS)
      // Home I (after X)
      if (doI) homeaxis(I_AXIS);
    #endif

    // Home Y (after X)
    if (DISABLED(HOME_Y_BEFORE_X) && doY)
      homeaxis(Y_AXIS);

    #if BOTH(FOAMCUTTER_XYUV, HAS_J_AXIS)
      // Home J (after Y)
      if (doJ) homeaxis(J_AXIS);
    #endif

    TERN_(IMPROVE_HOMING_RELIABILITY, end_slow_homing(saved_motion_state));

    #if ENABLED(FOAMCUTTER_XYUV)
      // skip homing of unused Z axis for foamcutters
      if (doZ) set_axis_is_at_home(Z_AXIS);
    #else
      // Home Z last if homing towards the bed
      #if HAS_Z_AXIS && DISABLED(HOME_Z_FIRST)
        if (doZ) {
          #if EITHER(Z_MULTI_ENDSTOPS, Z_STEPPER_AUTO_ALIGN)
            stepper.set_all_z_lock(false);
            stepper.set_separate_multi_axis(false);
          #endif

          #if ENABLED(Z_SAFE_HOMING)
            if (TERN1(POWER_LOSS_RECOVERY, !parser.seen_test('H'))) home_z_safely(); else homeaxis(Z_AXIS);
          #else
            homeaxis(Z_AXIS);
          #endif
          probe.move_z_after_homing();
        }
      #endif

      SECONDARY_AXIS_CODE(
        if (doI) homeaxis(I_AXIS),
        if (doJ) homeaxis(J_AXIS),
        if (doK) homeaxis(K_AXIS),
        if (doU) homeaxis(U_AXIS),
        if (doV) homeaxis(V_AXIS),
        if (doW) homeaxis(W_AXIS)
      );
    #endif

    sync_plan_position();

  #endif

  /**
   * Preserve DXC mode across a G28 for IDEX printers in DXC_DUPLICATION_MODE.
   * This is important because it lets a user use the LCD Panel to set an IDEX Duplication mode, and
   * then print a standard GCode file that contains a single print that does a G28 and has no other
   * IDEX specific commands in it.
   */
  #if ENABLED(DUAL_X_CARRIAGE)

    if (idex_is_duplicating()) {

      TERN_(IMPROVE_HOMING_RELIABILITY, saved_motion_state = begin_slow_homing());

      // Always home the 2nd (right) extruder first
      active_extruder = 1;
      homeaxis(X_AXIS);

      // Remember this extruder's position for later tool change
      inactive_extruder_x = current_position.x;

      // Home the 1st (left) extruder
      active_extruder = 0;
      homeaxis(X_AXIS);

      // Consider the active extruder to be parked
      idex_set_parked();

      dual_x_carriage_mode = IDEX_saved_mode;
      set_duplication_enabled(IDEX_saved_duplication_state);

      TERN_(IMPROVE_HOMING_RELIABILITY, end_slow_homing(saved_motion_state));
    }

  #endif // DUAL_X_CARRIAGE

  endstops.not_homing();

  // Clear endstop state for polled stallGuard endstops
  TERN_(SPI_ENDSTOPS, endstops.clear_endstop_state());

  // Move to a height where we can use the full xy-area
  TERN_(DELTA_HOME_TO_SAFE_ZONE, do_blocking_move_to_z(delta_clip_start_height));

  TERN_(CAN_SET_LEVELING_AFTER_G28, if (leveling_restore_state) set_bed_leveling_enabled());

  restore_feedrate_and_scaling();

  // Restore the active tool after homing
  #if HAS_MULTI_HOTEND && (DISABLED(DELTA) || ENABLED(DELTA_HOME_TO_SAFE_ZONE))
    tool_change(old_tool_index, TERN(PARKING_EXTRUDER, !pe_final_change_must_unpark, DISABLED(DUAL_X_CARRIAGE)));   // Do move if one of these
  #endif

  #if HAS_HOMING_CURRENT
    if (DEBUGGING(LEVELING)) DEBUG_ECHOLNPGM("Restore driver current...");
    #if HAS_CURRENT_HOME(X)
      stepperX.rms_current(tmc_save_current_X);
    #endif
    #if HAS_CURRENT_HOME(X2)
      stepperX2.rms_current(tmc_save_current_X2);
    #endif
    #if HAS_CURRENT_HOME(Y)
      stepperY.rms_current(tmc_save_current_Y);
    #endif
    #if HAS_CURRENT_HOME(Y2)
      stepperY2.rms_current(tmc_save_current_Y2);
    #endif
    #if HAS_CURRENT_HOME(Z) && ENABLED(DELTA)
      stepperZ.rms_current(tmc_save_current_Z);
    #endif
    #if HAS_CURRENT_HOME(I)
      stepperI.rms_current(tmc_save_current_I);
    #endif
    #if HAS_CURRENT_HOME(J)
      stepperJ.rms_current(tmc_save_current_J);
    #endif
    #if HAS_CURRENT_HOME(K)
      stepperK.rms_current(tmc_save_current_K);
    #endif
    #if HAS_CURRENT_HOME(U)
      stepperU.rms_current(tmc_save_current_U);
    #endif
    #if HAS_CURRENT_HOME(V)
      stepperV.rms_current(tmc_save_current_V);
    #endif
    #if HAS_CURRENT_HOME(W)
      stepperW.rms_current(tmc_save_current_W);
    #endif
    #if SENSORLESS_STALLGUARD_DELAY
      safe_delay(SENSORLESS_STALLGUARD_DELAY); // Short delay needed to settle
    #endif
  #endif // HAS_HOMING_CURRENT

  ui.refresh();

  TERN_(HAS_DWIN_E3V2_BASIC, DWIN_HomingDone());
  TERN_(EXTENSIBLE_UI, ExtUI::onHomingDone());

  report_current_position();

  if (ENABLED(NANODLP_Z_SYNC) && (doZ || ENABLED(NANODLP_ALL_AXIS)))
    SERIAL_ECHOLNPGM(STR_Z_MOVE_COMP);

  TERN_(FULL_REPORT_TO_HOST_FEATURE, set_and_report_grblstate(old_grblstate));

}<|MERGE_RESOLUTION|>--- conflicted
+++ resolved
@@ -55,15 +55,7 @@
   #include "../../lcd/e3v2/proui/dwin.h"
 #endif
 
-<<<<<<< HEAD
-#if ENABLED(LASER_MOVE_G28_OFF)
-=======
-#if HAS_L64XX                         // set L6470 absolute position registers to counts
-  #include "../../libs/L64XX/L64XX_Marlin.h"
-#endif
-
 #if ENABLED(LASER_FEATURE)
->>>>>>> 2dc543c4
   #include "../../feature/spindle_laser.h"
 #endif
 
