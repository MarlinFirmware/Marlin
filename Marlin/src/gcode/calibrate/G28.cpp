/**
 * Marlin 3D Printer Firmware
 * Copyright (c) 2020 MarlinFirmware [https://github.com/MarlinFirmware/Marlin]
 *
 * Based on Sprinter and grbl.
 * Copyright (c) 2011 Camiel Gubbels / Erik van der Zalm
 *
 * This program is free software: you can redistribute it and/or modify
 * it under the terms of the GNU General Public License as published by
 * the Free Software Foundation, either version 3 of the License, or
 * (at your option) any later version.
 *
 * This program is distributed in the hope that it will be useful,
 * but WITHOUT ANY WARRANTY; without even the implied warranty of
 * MERCHANTABILITY or FITNESS FOR A PARTICULAR PURPOSE.  See the
 * GNU General Public License for more details.
 *
 * You should have received a copy of the GNU General Public License
 * along with this program.  If not, see <https://www.gnu.org/licenses/>.
 *
 */

#include "../../inc/MarlinConfig.h"

#include "../gcode.h"

#include "../../module/endstops.h"
#include "../../module/planner.h"
#include "../../module/stepper.h" // for various

#if HAS_MULTI_HOTEND
  #include "../../module/tool_change.h"
#endif

#if HAS_LEVELING
  #include "../../feature/bedlevel/bedlevel.h"
#endif

#if ENABLED(SENSORLESS_HOMING)
  #include "../../feature/tmc_util.h"
#endif

#include "../../module/probe.h"

#if ENABLED(BLTOUCH)
  #include "../../feature/bltouch.h"
#endif

#include "../../lcd/marlinui.h"

#if ENABLED(EXTENSIBLE_UI)
  #include "../../lcd/extui/ui_api.h"
#elif ENABLED(DWIN_CREALITY_LCD)
  #include "../../lcd/e3v2/creality/dwin.h"
#elif ENABLED(DWIN_LCD_PROUI)
  #include "../../lcd/e3v2/proui/dwin.h"
#elif ENABLED(SOVOL_SV06_RTS)
  #include "../../lcd/sovol_rts/sovol_rts.h"
#endif

#if ENABLED(LASER_FEATURE)
  #include "../../feature/spindle_laser.h"
#endif

#define DEBUG_OUT ENABLED(DEBUG_LEVELING_FEATURE)
#include "../../core/debug_out.h"

#if ENABLED(QUICK_HOME)

  static void quick_home_xy() {

    // Pretend the current position is 0,0
    current_position.set(0.0, 0.0);
    sync_plan_position();

    const int x_axis_home_dir = TOOL_X_HOME_DIR(active_extruder);

    // Use a higher diagonal feedrate so axes move at homing speed
    const float minfr = _MIN(homing_feedrate(X_AXIS), homing_feedrate(Y_AXIS)),
                fr_mm_s = HYPOT(minfr, minfr);

    #if ENABLED(SENSORLESS_HOMING)
      sensorless_t stealth_states {
        NUM_AXIS_LIST(
          TERN0(X_SENSORLESS, tmc_enable_stallguard(stepperX)),
          TERN0(Y_SENSORLESS, tmc_enable_stallguard(stepperY)),
          false, false, false, false, false, false, false
        )
        , TERN0(X2_SENSORLESS, tmc_enable_stallguard(stepperX2))
        , TERN0(Y2_SENSORLESS, tmc_enable_stallguard(stepperY2))
      };
    #endif

    do_blocking_move_to_xy(1.5 * max_length(X_AXIS) * x_axis_home_dir, 1.5 * max_length(Y_AXIS) * Y_HOME_DIR, fr_mm_s);

    endstops.validate_homing_move();

    current_position.set(0.0, 0.0);

    #if ENABLED(SENSORLESS_HOMING) && DISABLED(ENDSTOPS_ALWAYS_ON_DEFAULT)
      TERN_(X_SENSORLESS, tmc_disable_stallguard(stepperX, stealth_states.x));
      TERN_(X2_SENSORLESS, tmc_disable_stallguard(stepperX2, stealth_states.x2));
      TERN_(Y_SENSORLESS, tmc_disable_stallguard(stepperY, stealth_states.y));
      TERN_(Y2_SENSORLESS, tmc_disable_stallguard(stepperY2, stealth_states.y2));
    #endif
  }

#endif // QUICK_HOME

#if ENABLED(Z_SAFE_HOMING)

  inline void home_z_safely() {
    DEBUG_SECTION(log_G28, "home_z_safely", DEBUGGING(LEVELING));

    // Disallow Z homing if X or Y homing is needed
    if (homing_needed_error(_BV(X_AXIS) | _BV(Y_AXIS))) return;

    sync_plan_position();

    /**
     * Move the Z probe (or just the nozzle) to the safe homing point
     * (Z is already at the right height)
     */
    constexpr xy_float_t safe_homing_xy = { Z_SAFE_HOMING_X_POINT, Z_SAFE_HOMING_Y_POINT };
    #if HAS_HOME_OFFSET && DISABLED(Z_SAFE_HOMING_POINT_ABSOLUTE)
      xy_float_t okay_homing_xy = safe_homing_xy;
      okay_homing_xy -= home_offset;
    #else
      constexpr xy_float_t okay_homing_xy = safe_homing_xy;
    #endif

    destination.set(okay_homing_xy, current_position.z);

    TERN_(HOMING_Z_WITH_PROBE, destination -= probe.offset_xy);

    if (position_is_reachable(destination)) {

      if (DEBUGGING(LEVELING)) DEBUG_POS("home_z_safely", destination);

      // Free the active extruder for movement
      TERN_(DUAL_X_CARRIAGE, idex_set_parked(false));

      TERN_(SENSORLESS_HOMING, safe_delay(500)); // Short delay needed to settle

      do_blocking_move_to_xy(destination);
      homeaxis(Z_AXIS);
    }
    else {
      LCD_MESSAGE(MSG_ZPROBE_OUT);
      SERIAL_ECHO_MSG(STR_ZPROBE_OUT_SER);
    }
  }

#endif // Z_SAFE_HOMING

#if ENABLED(IMPROVE_HOMING_RELIABILITY)

  motion_state_t begin_slow_homing() {
    motion_state_t motion_state{0};
    motion_state.acceleration.set(planner.settings.max_acceleration_mm_per_s2[X_AXIS],
                                 planner.settings.max_acceleration_mm_per_s2[Y_AXIS]
                                 OPTARG(DELTA, planner.settings.max_acceleration_mm_per_s2[Z_AXIS])
                               );
    planner.settings.max_acceleration_mm_per_s2[X_AXIS] = 100;
    planner.settings.max_acceleration_mm_per_s2[Y_AXIS] = 100;
    TERN_(DELTA, planner.settings.max_acceleration_mm_per_s2[Z_AXIS] = 100);
    #if HAS_CLASSIC_JERK
      motion_state.jerk_state = planner.max_jerk;
      planner.max_jerk.set(0, 0 OPTARG(DELTA, 0));
    #endif
    planner.refresh_acceleration_rates();
    return motion_state;
  }

  void end_slow_homing(const motion_state_t &motion_state) {
    planner.settings.max_acceleration_mm_per_s2[X_AXIS] = motion_state.acceleration.x;
    planner.settings.max_acceleration_mm_per_s2[Y_AXIS] = motion_state.acceleration.y;
    TERN_(DELTA, planner.settings.max_acceleration_mm_per_s2[Z_AXIS] = motion_state.acceleration.z);
    TERN_(HAS_CLASSIC_JERK, planner.max_jerk = motion_state.jerk_state);
    planner.refresh_acceleration_rates();
  }

#endif // IMPROVE_HOMING_RELIABILITY

/**
 * G28: Home all axes according to settings
 *
 * Parameters
 *
 *  None  Home to all axes with no parameters.
 *        With QUICK_HOME enabled XY will home together, then Z.
 *
 *  L<bool>   Force leveling state ON (if possible) or OFF after homing (Requires RESTORE_LEVELING_AFTER_G28 or ENABLE_LEVELING_AFTER_G28)
 *  O         Home only if the position is not known and trusted
 *  R<linear> Raise by n mm/inches before homing
 *
 * Cartesian/SCARA parameters
 *
 *  X   Home to the X endstop
 *  Y   Home to the Y endstop
 *  Z   Home to the Z endstop
 */
void GcodeSuite::G28() {
  DEBUG_SECTION(log_G28, "G28", DEBUGGING(LEVELING));
  if (DEBUGGING(LEVELING)) log_machine_info();

  #if ENABLED(MARLIN_DEV_MODE)
    if (parser.seen_test('S')) {
      LOOP_NUM_AXES(a) set_axis_is_at_home((AxisEnum)a);
      sync_plan_position();
      SERIAL_ECHOLNPGM("Simulated Homing");
      report_current_position();
      return;
    }
  #endif

  /**
   * Set the laser power to false to stop the planner from processing the current power setting.
   */
  #if ENABLED(LASER_FEATURE)
    planner.laser_inline.status.isPowered = false;
  #endif

  // Home (O)nly if position is unknown
  if (!axes_should_home() && parser.seen_test('O')) {
    if (DEBUGGING(LEVELING)) DEBUG_ECHOLNPGM("> homing not needed, skip");
    return;
  }

  #if ENABLED(FULL_REPORT_TO_HOST_FEATURE)
    const M_StateEnum old_grblstate = M_State_grbl;
    set_and_report_grblstate(M_HOMING);
  #endif

  TERN_(HAS_DWIN_E3V2_BASIC, dwinHomingStart());
  TERN_(EXTENSIBLE_UI, ExtUI::onHomingStart());

  planner.synchronize();          // Wait for planner moves to finish!

  // Count this command as movement / activity
  reset_stepper_timeout();

  #if NUM_AXES

    #if ENABLED(DUAL_X_CARRIAGE)
      bool IDEX_saved_duplication_state = extruder_duplication_enabled;
      DualXMode IDEX_saved_mode = dual_x_carriage_mode;
    #endif

    SET_SOFT_ENDSTOP_LOOSE(false);  // Reset a leftover 'loose' motion state

    // Disable the leveling matrix before homing
    #if CAN_SET_LEVELING_AFTER_G28
      const bool leveling_restore_state = parser.boolval('L', TERN1(RESTORE_LEVELING_AFTER_G28, planner.leveling_active));
    #endif

    // Cancel any prior G29 session
    TERN_(PROBE_MANUALLY, g29_in_progress = false);

    // Disable leveling before homing
    TERN_(HAS_LEVELING, set_bed_leveling_enabled(false));

    // Reset to the XY plane
    TERN_(CNC_WORKSPACE_PLANES, workspace_plane = PLANE_XY);

    #define HAS_CURRENT_HOME(N) (defined(N##_CURRENT_HOME) && N##_CURRENT_HOME != N##_CURRENT)
    #if HAS_CURRENT_HOME(X) || HAS_CURRENT_HOME(X2) || HAS_CURRENT_HOME(Y) || HAS_CURRENT_HOME(Y2) || (ENABLED(DELTA) && HAS_CURRENT_HOME(Z)) || HAS_CURRENT_HOME(I) || HAS_CURRENT_HOME(J) || HAS_CURRENT_HOME(K) || HAS_CURRENT_HOME(U) || HAS_CURRENT_HOME(V) || HAS_CURRENT_HOME(W)
      #define HAS_HOMING_CURRENT 1
    #endif

    #if HAS_HOMING_CURRENT
      auto debug_current = [](FSTR_P const s, const int16_t a, const int16_t b) {
        DEBUG_ECHOLN(s, F(" current: "), a, F(" -> "), b);
      };
      #if HAS_CURRENT_HOME(X)
        const int16_t tmc_save_current_X = stepperX.getMilliamps();
        stepperX.rms_current(X_CURRENT_HOME);
        if (DEBUGGING(LEVELING)) debug_current(F(STR_X), tmc_save_current_X, X_CURRENT_HOME);
      #endif
      #if HAS_CURRENT_HOME(X2)
        const int16_t tmc_save_current_X2 = stepperX2.getMilliamps();
        stepperX2.rms_current(X2_CURRENT_HOME);
        if (DEBUGGING(LEVELING)) debug_current(F(STR_X2), tmc_save_current_X2, X2_CURRENT_HOME);
      #endif
      #if HAS_CURRENT_HOME(Y)
        const int16_t tmc_save_current_Y = stepperY.getMilliamps();
        stepperY.rms_current(Y_CURRENT_HOME);
        if (DEBUGGING(LEVELING)) debug_current(F(STR_Y), tmc_save_current_Y, Y_CURRENT_HOME);
      #endif
      #if HAS_CURRENT_HOME(Y2)
        const int16_t tmc_save_current_Y2 = stepperY2.getMilliamps();
        stepperY2.rms_current(Y2_CURRENT_HOME);
        if (DEBUGGING(LEVELING)) debug_current(F(STR_Y2), tmc_save_current_Y2, Y2_CURRENT_HOME);
      #endif
      #if HAS_CURRENT_HOME(Z) && ENABLED(DELTA)
        const int16_t tmc_save_current_Z = stepperZ.getMilliamps();
        stepperZ.rms_current(Z_CURRENT_HOME);
        if (DEBUGGING(LEVELING)) debug_current(F(STR_Z), tmc_save_current_Z, Z_CURRENT_HOME);
      #endif
      #if HAS_CURRENT_HOME(I)
        const int16_t tmc_save_current_I = stepperI.getMilliamps();
        stepperI.rms_current(I_CURRENT_HOME);
        if (DEBUGGING(LEVELING)) debug_current(F(STR_I), tmc_save_current_I, I_CURRENT_HOME);
      #endif
      #if HAS_CURRENT_HOME(J)
        const int16_t tmc_save_current_J = stepperJ.getMilliamps();
        stepperJ.rms_current(J_CURRENT_HOME);
        if (DEBUGGING(LEVELING)) debug_current(F(STR_J), tmc_save_current_J, J_CURRENT_HOME);
      #endif
      #if HAS_CURRENT_HOME(K)
        const int16_t tmc_save_current_K = stepperK.getMilliamps();
        stepperK.rms_current(K_CURRENT_HOME);
        if (DEBUGGING(LEVELING)) debug_current(F(STR_K), tmc_save_current_K, K_CURRENT_HOME);
      #endif
      #if HAS_CURRENT_HOME(U)
        const int16_t tmc_save_current_U = stepperU.getMilliamps();
        stepperU.rms_current(U_CURRENT_HOME);
        if (DEBUGGING(LEVELING)) debug_current(F(STR_U), tmc_save_current_U, U_CURRENT_HOME);
      #endif
      #if HAS_CURRENT_HOME(V)
        const int16_t tmc_save_current_V = stepperV.getMilliamps();
        stepperV.rms_current(V_CURRENT_HOME);
        if (DEBUGGING(LEVELING)) debug_current(F(STR_V), tmc_save_current_V, V_CURRENT_HOME);
      #endif
      #if HAS_CURRENT_HOME(W)
        const int16_t tmc_save_current_W = stepperW.getMilliamps();
        stepperW.rms_current(W_CURRENT_HOME);
        if (DEBUGGING(LEVELING)) debug_current(F(STR_W), tmc_save_current_W, W_CURRENT_HOME);
      #endif
      #if SENSORLESS_STALLGUARD_DELAY
        safe_delay(SENSORLESS_STALLGUARD_DELAY); // Short delay needed to settle
      #endif
    #endif // HAS_HOMING_CURRENT

    #if ENABLED(IMPROVE_HOMING_RELIABILITY)
      motion_state_t saved_motion_state = begin_slow_homing();
    #endif

    // Always home with tool 0 active
    #if HAS_MULTI_HOTEND
      #if DISABLED(DELTA) || ENABLED(DELTA_HOME_TO_SAFE_ZONE)
        const uint8_t old_tool_index = active_extruder;
      #endif
      // PARKING_EXTRUDER homing requires different handling of movement / solenoid activation, depending on the side of homing
      #if ENABLED(PARKING_EXTRUDER)
        const bool pe_final_change_must_unpark = parking_extruder_unpark_after_homing(old_tool_index, X_HOME_DIR + 1 == old_tool_index * 2);
      #endif
      tool_change(0, true);
    #endif

    TERN_(HAS_DUPLICATION_MODE, set_duplication_enabled(false));

    remember_feedrate_scaling_off();

    endstops.enable(true); // Enable endstops for next homing move

    bool finalRaiseZ = false;

    #if ENABLED(DELTA)

      constexpr bool doZ = true; // for NANODLP_Z_SYNC if your DLP is on a DELTA

      home_delta();

      TERN_(IMPROVE_HOMING_RELIABILITY, end_slow_homing(saved_motion_state));

    #elif ENABLED(AXEL_TPARA)

      constexpr bool doZ = true; // for NANODLP_Z_SYNC if your DLP is on a TPARA

      home_TPARA();

    #else // !DELTA && !AXEL_TPARA

      #define _UNSAFE(A) (homeZ && TERN0(Z_SAFE_HOMING, axes_should_home(_BV(A##_AXIS))))

      const bool homeZ = TERN0(HAS_Z_AXIS, parser.seen_test('Z')),
                 NUM_AXIS_LIST_(             // Other axes should be homed before Z safe-homing
                   needX = _UNSAFE(X), needY = _UNSAFE(Y), needZ = false, // UNUSED
                   needI = _UNSAFE(I), needJ = _UNSAFE(J), needK = _UNSAFE(K),
                   needU = _UNSAFE(U), needV = _UNSAFE(V), needW = _UNSAFE(W)
                 )
                 NUM_AXIS_LIST_(             // Home each axis if needed or flagged
                   homeX = needX || parser.seen_test('X'),
                   homeY = needY || parser.seen_test('Y'),
                   homeZZ = homeZ,
                   homeI = needI || parser.seen_test(AXIS4_NAME), homeJ = needJ || parser.seen_test(AXIS5_NAME),
                   homeK = needK || parser.seen_test(AXIS6_NAME), homeU = needU || parser.seen_test(AXIS7_NAME),
                   homeV = needV || parser.seen_test(AXIS8_NAME), homeW = needW || parser.seen_test(AXIS9_NAME)
                 )
                 home_all = NUM_AXIS_GANG_(  // Home-all if all or none are flagged
                      homeX == homeX, && homeY == homeX, && homeZ == homeX,
                   && homeI == homeX, && homeJ == homeX, && homeK == homeX,
                   && homeU == homeX, && homeV == homeX, && homeW == homeX
                 )
                 NUM_AXIS_LIST(
                   doX = home_all || homeX, doY = home_all || homeY, doZ = home_all || homeZ,
                   doI = home_all || homeI, doJ = home_all || homeJ, doK = home_all || homeK,
                   doU = home_all || homeU, doV = home_all || homeV, doW = home_all || homeW
                 );

      #if !HAS_Y_AXIS
        constexpr bool doY = false;
      #endif

      #if HAS_Z_AXIS

        UNUSED(needZ); UNUSED(homeZZ);

        // Z may home first, e.g., when homing away from the bed.
        // This is also permitted when homing with a Z endstop.
        if (TERN0(HOME_Z_FIRST, doZ)) homeaxis(Z_AXIS);

        // 'R' to specify a specific raise. 'R0' indicates no raise, e.g., for recovery.resume
        // When 'R0' is used, there should already be adequate clearance, e.g., from homing Z to max.
        const bool seenR = parser.seenval('R');

        // Use raise given by 'R' or Z_CLEARANCE_FOR_HOMING (above the probe trigger point)
        float z_homing_height = seenR ? parser.value_linear_units() : Z_CLEARANCE_FOR_HOMING;

        // Check for any lateral motion that might require clearance
        const bool may_skate = seenR NUM_AXIS_GANG(|| doX, || doY, || TERN0(Z_SAFE_HOMING, doZ), || doI, || doJ, || doK, || doU, || doV, || doW);

        if (seenR && z_homing_height == 0) {
          if (DEBUGGING(LEVELING)) DEBUG_ECHOLNPGM("R0 = No Z raise");
        }
        else {
          bool with_probe = ENABLED(HOMING_Z_WITH_PROBE);
          // Raise above the current Z (which should be synced in the planner)
          // The "height" for Z is a coordinate. But if Z is not trusted/homed make it relative.
          if (seenR || !TERN(HOME_AFTER_DEACTIVATE, axis_is_trusted, axis_was_homed)(Z_AXIS)) {
            z_homing_height += current_position.z;
            with_probe = false;
          }

          if (may_skate) {
            // Apply Z clearance before doing any lateral motion
            if (DEBUGGING(LEVELING)) DEBUG_ECHOLNPGM("Raise Z before homing:");
            do_z_clearance(z_homing_height, with_probe);
          }
        }

        // Init BLTouch ahead of any lateral motion, even if not homing with the probe
        TERN_(BLTOUCH, if (may_skate) bltouch.init());

      #endif // HAS_Z_AXIS

      // Diagonal move first if both are homing
      TERN_(QUICK_HOME, if (doX && doY) quick_home_xy());

      #if HAS_Y_AXIS
        // Home Y (before X)
        if (ENABLED(HOME_Y_BEFORE_X) && (doY || TERN0(CODEPENDENT_XY_HOMING, doX)))
          homeaxis(Y_AXIS);
      #endif

      // Home X
      #if HAS_X_AXIS
        if (doX || (doY && ENABLED(CODEPENDENT_XY_HOMING) && DISABLED(HOME_Y_BEFORE_X))) {

          #if ENABLED(DUAL_X_CARRIAGE)

            // Always home the 2nd (right) extruder first
            active_extruder = 1;
            homeaxis(X_AXIS);

            // Remember this extruder's position for later tool change
            inactive_extruder_x = current_position.x;

            // Home the 1st (left) extruder
            active_extruder = 0;
            homeaxis(X_AXIS);

            // Consider the active extruder to be in its "parked" position
            idex_set_parked();

          #else

            homeaxis(X_AXIS);

          #endif
        }
      #endif // HAS_X_AXIS

      #if ALL(FOAMCUTTER_XYUV, HAS_I_AXIS)
        // Home I (after X)
        if (doI) homeaxis(I_AXIS);
      #endif

      #if HAS_Y_AXIS
        // Home Y (after X)
        if (DISABLED(HOME_Y_BEFORE_X) && doY)
          homeaxis(Y_AXIS);
      #endif

      #if ALL(FOAMCUTTER_XYUV, HAS_J_AXIS)
        // Home J (after Y)
        if (doJ) homeaxis(J_AXIS);
      #endif

      TERN_(IMPROVE_HOMING_RELIABILITY, end_slow_homing(saved_motion_state));

      #if ENABLED(FOAMCUTTER_XYUV)

        // Skip homing of unused Z axis for foamcutters
        if (doZ) set_axis_is_at_home(Z_AXIS);

      #elif HAS_Z_AXIS

        // Home Z last if homing towards the bed
        #if DISABLED(HOME_Z_FIRST)
          if (doZ) {
            #if ANY(Z_MULTI_ENDSTOPS, Z_STEPPER_AUTO_ALIGN)
              stepper.set_all_z_lock(false);
              stepper.set_separate_multi_axis(false);
            #endif

            #if ENABLED(Z_SAFE_HOMING)
              if (TERN1(POWER_LOSS_RECOVERY, !parser.seen_test('H'))) home_z_safely(); else homeaxis(Z_AXIS);
            #else
              homeaxis(Z_AXIS);
            #endif

            #if ANY(Z_HOME_TO_MIN, ALLOW_Z_AFTER_HOMING)
              finalRaiseZ = true;
            #endif
          }
        #endif

        SECONDARY_AXIS_CODE(
          if (doI) homeaxis(I_AXIS),
          if (doJ) homeaxis(J_AXIS),
          if (doK) homeaxis(K_AXIS),
          if (doU) homeaxis(U_AXIS),
          if (doV) homeaxis(V_AXIS),
          if (doW) homeaxis(W_AXIS)
        );

      #endif // HAS_Z_AXIS

      sync_plan_position();

    #endif

    /**
     * Preserve DXC mode across a G28 for IDEX printers in DXC_DUPLICATION_MODE.
     * This is important because it lets a user use the LCD Panel to set an IDEX Duplication mode, and
     * then print a standard GCode file that contains a single print that does a G28 and has no other
     * IDEX specific commands in it.
     */
    #if ENABLED(DUAL_X_CARRIAGE)

      if (idex_is_duplicating()) {

        TERN_(IMPROVE_HOMING_RELIABILITY, saved_motion_state = begin_slow_homing());

        // Always home the 2nd (right) extruder first
        active_extruder = 1;
        homeaxis(X_AXIS);

        // Remember this extruder's position for later tool change
        inactive_extruder_x = current_position.x;

        // Home the 1st (left) extruder
        active_extruder = 0;
        homeaxis(X_AXIS);

        // Consider the active extruder to be parked
        idex_set_parked();

        dual_x_carriage_mode = IDEX_saved_mode;
        set_duplication_enabled(IDEX_saved_duplication_state);

        TERN_(IMPROVE_HOMING_RELIABILITY, end_slow_homing(saved_motion_state));
      }

    #endif // DUAL_X_CARRIAGE

    endstops.not_homing();

    // Clear endstop state for polled stallGuard endstops
    TERN_(SPI_ENDSTOPS, endstops.clear_endstop_state());

    #if HAS_HOMING_CURRENT
      if (DEBUGGING(LEVELING)) DEBUG_ECHOLNPGM("Restore driver current...");
      #if HAS_CURRENT_HOME(X)
        stepperX.rms_current(tmc_save_current_X);
      #endif
      #if HAS_CURRENT_HOME(X2)
        stepperX2.rms_current(tmc_save_current_X2);
      #endif
      #if HAS_CURRENT_HOME(Y)
        stepperY.rms_current(tmc_save_current_Y);
      #endif
      #if HAS_CURRENT_HOME(Y2)
        stepperY2.rms_current(tmc_save_current_Y2);
      #endif
      #if HAS_CURRENT_HOME(Z) && ENABLED(DELTA)
        stepperZ.rms_current(tmc_save_current_Z);
      #endif
      #if HAS_CURRENT_HOME(I)
        stepperI.rms_current(tmc_save_current_I);
      #endif
      #if HAS_CURRENT_HOME(J)
        stepperJ.rms_current(tmc_save_current_J);
      #endif
      #if HAS_CURRENT_HOME(K)
        stepperK.rms_current(tmc_save_current_K);
      #endif
      #if HAS_CURRENT_HOME(U)
        stepperU.rms_current(tmc_save_current_U);
      #endif
      #if HAS_CURRENT_HOME(V)
        stepperV.rms_current(tmc_save_current_V);
      #endif
      #if HAS_CURRENT_HOME(W)
        stepperW.rms_current(tmc_save_current_W);
      #endif
      #if SENSORLESS_STALLGUARD_DELAY
        safe_delay(SENSORLESS_STALLGUARD_DELAY); // Short delay needed to settle
      #endif
    #endif // HAS_HOMING_CURRENT

    // Move to a height where we can use the full xy-area
    TERN_(DELTA_HOME_TO_SAFE_ZONE, do_blocking_move_to_z(delta_clip_start_height));

    // Move to the configured Z only if Z was homed to MIN, because machines that
    // home to MAX historically expect 'G28 Z' to be safe to use at the end of a
    // print, and do_move_after_z_homing is not very nuanced.
    if (finalRaiseZ) do_move_after_z_homing();

    TERN_(CAN_SET_LEVELING_AFTER_G28, if (leveling_restore_state) set_bed_leveling_enabled());

    // Restore the active tool after homing
    #if HAS_MULTI_HOTEND && (DISABLED(DELTA) || ENABLED(DELTA_HOME_TO_SAFE_ZONE))
      tool_change(old_tool_index, TERN(PARKING_EXTRUDER, !pe_final_change_must_unpark, DISABLED(DUAL_X_CARRIAGE)));   // Do move if one of these
    #endif

    restore_feedrate_and_scaling();

    if (ENABLED(NANODLP_Z_SYNC) && (ENABLED(NANODLP_ALL_AXIS) || TERN0(HAS_Z_AXIS, doZ)))
      SERIAL_ECHOLNPGM(STR_Z_MOVE_COMP);

  #endif // NUM_AXES

  ui.refresh();

<<<<<<< HEAD
  TERN_(HAS_DWIN_E3V2_BASIC, DWIN_HomingDone());
  TERN_(SOVOL_SV06_RTS, RTS_MoveAxisHoming());
=======
  TERN_(HAS_DWIN_E3V2_BASIC, dwinHomingDone());
>>>>>>> f766a90f
  TERN_(EXTENSIBLE_UI, ExtUI::onHomingDone());

  report_current_position();

  TERN_(FULL_REPORT_TO_HOST_FEATURE, set_and_report_grblstate(old_grblstate));

}<|MERGE_RESOLUTION|>--- conflicted
+++ resolved
@@ -645,12 +645,8 @@
 
   ui.refresh();
 
-<<<<<<< HEAD
-  TERN_(HAS_DWIN_E3V2_BASIC, DWIN_HomingDone());
+  TERN_(HAS_DWIN_E3V2_BASIC, dwinHomingDone());
   TERN_(SOVOL_SV06_RTS, RTS_MoveAxisHoming());
-=======
-  TERN_(HAS_DWIN_E3V2_BASIC, dwinHomingDone());
->>>>>>> f766a90f
   TERN_(EXTENSIBLE_UI, ExtUI::onHomingDone());
 
   report_current_position();
