/**
 * Marlin 3D Printer Firmware
 * Copyright (c) 2020 MarlinFirmware [https://github.com/MarlinFirmware/Marlin]
 *
 * Based on Sprinter and grbl.
 * Copyright (c) 2011 Camiel Gubbels / Erik van der Zalm
 *
 * This program is free software: you can redistribute it and/or modify
 * it under the terms of the GNU General Public License as published by
 * the Free Software Foundation, either version 3 of the License, or
 * (at your option) any later version.
 *
 * This program is distributed in the hope that it will be useful,
 * but WITHOUT ANY WARRANTY; without even the implied warranty of
 * MERCHANTABILITY or FITNESS FOR A PARTICULAR PURPOSE.  See the
 * GNU General Public License for more details.
 *
 * You should have received a copy of the GNU General Public License
 * along with this program.  If not, see <https://www.gnu.org/licenses/>.
 *
 */

#include "../../inc/MarlinConfig.h"

#include "../gcode.h"

#include "../../module/endstops.h"
#include "../../module/planner.h"
#include "../../module/stepper.h" // for various

#if HAS_HOMING_CURRENT
  #include "../../module/motion.h" // for set/restore_homing_current
#endif

#if HAS_MULTI_HOTEND
  #include "../../module/tool_change.h"
#endif

#if HAS_LEVELING
  #include "../../feature/bedlevel/bedlevel.h"
#endif

#if ENABLED(SENSORLESS_HOMING)
  #include "../../feature/tmc_util.h"
#endif

#if HAS_BED_PROBE
  #include "../../module/probe.h"
#endif

#if ENABLED(BLTOUCH)
  #include "../../feature/bltouch.h"
#endif

#include "../../lcd/marlinui.h"

#if ENABLED(EXTENSIBLE_UI)
  #include "../../lcd/extui/ui_api.h"
#elif ENABLED(DWIN_CREALITY_LCD)
  #include "../../lcd/e3v2/creality/dwin.h"
#elif ENABLED(SOVOL_SV06_RTS)
  #include "../../lcd/sovol_rts/sovol_rts.h"
#endif

#if ENABLED(LASER_FEATURE)
  #include "../../feature/spindle_laser.h"
#endif

#define DEBUG_OUT ENABLED(DEBUG_LEVELING_FEATURE)
#include "../../core/debug_out.h"

#if ENABLED(QUICK_HOME)

  static void quick_home_xy() {

    // Pretend the current position is 0,0
    current_position.set(0.0, 0.0);
    sync_plan_position();

    const int x_axis_home_dir = TOOL_X_HOME_DIR(active_extruder);

    // Use a higher diagonal feedrate so axes move at homing speed
    const float minfr = _MIN(homing_feedrate(X_AXIS), homing_feedrate(Y_AXIS)),
                fr_mm_s = HYPOT(minfr, minfr);

    // Set homing current to X and Y axis if defined
    #if HAS_CURRENT_HOME(X)
      set_homing_current(X_AXIS);
    #endif
    #if HAS_CURRENT_HOME(Y) && NONE(CORE_IS_XY, MARKFORGED_XY, MARKFORGED_YX)
      set_homing_current(Y_AXIS);
    #endif

    #if ENABLED(SENSORLESS_HOMING)
      sensorless_t stealth_states {
        NUM_AXIS_LIST(
          TERN0(X_SENSORLESS, tmc_enable_stallguard(stepperX)),
          TERN0(Y_SENSORLESS, tmc_enable_stallguard(stepperY)),
          false, false, false, false, false, false, false
        )
        , TERN0(X2_SENSORLESS, tmc_enable_stallguard(stepperX2))
        , TERN0(Y2_SENSORLESS, tmc_enable_stallguard(stepperY2))
      };
    #endif

    do_blocking_move_to_xy(1.5 * max_length(X_AXIS) * x_axis_home_dir, 1.5 * max_length(Y_AXIS) * Y_HOME_DIR, fr_mm_s);

    endstops.validate_homing_move();

    current_position.set(0.0, 0.0);

    #if HAS_CURRENT_HOME(X)
      restore_homing_current(X_AXIS);
    #endif
    #if HAS_CURRENT_HOME(Y) && NONE(CORE_IS_XY, MARKFORGED_XY, MARKFORGED_YX)
      restore_homing_current(Y_AXIS);
    #endif

    #if ENABLED(SENSORLESS_HOMING) && DISABLED(ENDSTOPS_ALWAYS_ON_DEFAULT)
      TERN_(X_SENSORLESS, tmc_disable_stallguard(stepperX, stealth_states.x));
      TERN_(X2_SENSORLESS, tmc_disable_stallguard(stepperX2, stealth_states.x2));
      TERN_(Y_SENSORLESS, tmc_disable_stallguard(stepperY, stealth_states.y));
      TERN_(Y2_SENSORLESS, tmc_disable_stallguard(stepperY2, stealth_states.y2));
    #endif
  }

#endif // QUICK_HOME

#if ENABLED(Z_SAFE_HOMING)

  inline void home_z_safely() {
    DEBUG_SECTION(log_G28, "home_z_safely", DEBUGGING(LEVELING));

    // Disallow Z homing if X or Y homing is needed
    if (homing_needed_error(_BV(X_AXIS) | _BV(Y_AXIS))) return;

    sync_plan_position();

    /**
     * Move the Z probe (or just the nozzle) to the safe homing point
     * (Z is already at the right height)
     */
    constexpr xy_float_t safe_homing_xy = { Z_SAFE_HOMING_X_POINT, Z_SAFE_HOMING_Y_POINT };
    destination.set(safe_homing_xy, current_position.z);

    TERN_(HOMING_Z_WITH_PROBE, destination -= probe.offset_xy);

    if (position_is_reachable(destination)) {

      if (DEBUGGING(LEVELING)) DEBUG_POS("home_z_safely", destination);

      // Free the active extruder for movement
      TERN_(DUAL_X_CARRIAGE, idex_set_parked(false));

      TERN_(SENSORLESS_HOMING, safe_delay(500)); // Short delay needed to settle

      do_blocking_move_to_xy(destination);
      homeaxis(Z_AXIS);
    }
    else {
      LCD_MESSAGE(MSG_ZPROBE_OUT);
      SERIAL_ECHO_MSG(STR_ZPROBE_OUT_SER);
    }
  }

#endif // Z_SAFE_HOMING

#if ENABLED(IMPROVE_HOMING_RELIABILITY)

  motion_state_t begin_slow_homing() {
    motion_state_t motion_state{0};
    motion_state.acceleration.set(planner.settings.max_acceleration_mm_per_s2[X_AXIS],
                                 planner.settings.max_acceleration_mm_per_s2[Y_AXIS]
                                 OPTARG(DELTA, planner.settings.max_acceleration_mm_per_s2[Z_AXIS])
                               );
    planner.settings.max_acceleration_mm_per_s2[X_AXIS] = 100;
    planner.settings.max_acceleration_mm_per_s2[Y_AXIS] = 100;
    TERN_(DELTA, planner.settings.max_acceleration_mm_per_s2[Z_AXIS] = 100);
    #if ENABLED(CLASSIC_JERK)
      motion_state.jerk_state = planner.max_jerk;
      planner.max_jerk.set(0, 0 OPTARG(DELTA, 0));
    #endif
    planner.refresh_acceleration_rates();
    return motion_state;
  }

  void end_slow_homing(const motion_state_t &motion_state) {
    planner.settings.max_acceleration_mm_per_s2[X_AXIS] = motion_state.acceleration.x;
    planner.settings.max_acceleration_mm_per_s2[Y_AXIS] = motion_state.acceleration.y;
    TERN_(DELTA, planner.settings.max_acceleration_mm_per_s2[Z_AXIS] = motion_state.acceleration.z);
    TERN_(CLASSIC_JERK, planner.max_jerk = motion_state.jerk_state);
    planner.refresh_acceleration_rates();
  }

#endif // IMPROVE_HOMING_RELIABILITY

/**
 * G28: Home all axes according to settings
 *
 * Parameters
 *
 *  None  Home to all axes with no parameters.
 *        With QUICK_HOME enabled XY will home together, then Z.
 *
 *  L<bool>   Force leveling state ON (if possible) or OFF after homing (Requires RESTORE_LEVELING_AFTER_G28 or ENABLE_LEVELING_AFTER_G28)
 *  O         Home only if the position is not known and trusted
 *  R<linear> Raise by n mm/inches before homing
 *  H         Hold the current X/Y position when executing a home Z, or if
 *            multiple axes are homed, the position when Z home is executed.
 *            When using a probe for Z Home, positions close to the edge may
 *            fail with position unreachable due to probe/nozzle offset.  This
 *            can be used to avoid a model.
 *
 * Cartesian/SCARA parameters
 *
 *  X   Home to the X endstop
 *  Y   Home to the Y endstop
 *  Z   Home to the Z endstop
 */
void GcodeSuite::G28() {
  DEBUG_SECTION(log_G28, "G28", DEBUGGING(LEVELING));
  if (DEBUGGING(LEVELING)) log_machine_info();

  #if ENABLED(MARLIN_DEV_MODE)
    if (parser.seen_test('S')) {
      LOOP_NUM_AXES(a) set_axis_is_at_home((AxisEnum)a);
      sync_plan_position();
      SERIAL_ECHOLNPGM("Simulated Homing");
      report_current_position();
      return;
    }
  #endif

  /**
   * Set the laser power to false to stop the planner from processing the current power setting.
   */
  #if ENABLED(LASER_FEATURE)
    planner.laser_inline.status.isPowered = false;
  #endif

  // Home (O)nly if position is unknown
  if (!axes_should_home() && parser.seen_test('O')) {
    if (DEBUGGING(LEVELING)) DEBUG_ECHOLNPGM("> homing not needed, skip");
    return;
  }

  #if ENABLED(FULL_REPORT_TO_HOST_FEATURE)
    const M_StateEnum old_grblstate = M_State_grbl;
    set_and_report_grblstate(M_HOMING);
  #endif

  TERN_(DWIN_CREALITY_LCD, dwinHomingStart());
  TERN_(EXTENSIBLE_UI, ExtUI::onHomingStart());

  planner.synchronize();          // Wait for planner moves to finish!

  // Count this command as movement / activity
  reset_stepper_timeout();

  #if NUM_AXES

    #if ENABLED(DUAL_X_CARRIAGE)
      bool IDEX_saved_duplication_state = extruder_duplication_enabled;
      DualXMode IDEX_saved_mode = dual_x_carriage_mode;
    #endif

    SET_SOFT_ENDSTOP_LOOSE(false);  // Reset a leftover 'loose' motion state

    // Disable the leveling matrix before homing
    #if CAN_SET_LEVELING_AFTER_G28
      const bool leveling_restore_state = parser.boolval('L', TERN1(RESTORE_LEVELING_AFTER_G28, planner.leveling_active));
    #endif

    // Cancel any prior G29 session
    TERN_(PROBE_MANUALLY, g29_in_progress = false);

    // Disable leveling before homing
    TERN_(HAS_LEVELING, set_bed_leveling_enabled(false));

    // Reset to the XY plane
    TERN_(CNC_WORKSPACE_PLANES, workspace_plane = PLANE_XY);

    #if ENABLED(IMPROVE_HOMING_RELIABILITY)
      motion_state_t saved_motion_state = begin_slow_homing();
    #endif

    // Always home with tool 0 active
    #if HAS_MULTI_HOTEND
      #if DISABLED(DELTA) || ENABLED(DELTA_HOME_TO_SAFE_ZONE)
        const uint8_t old_tool_index = active_extruder;
      #endif
      // PARKING_EXTRUDER homing requires different handling of movement / solenoid activation, depending on the side of homing
      #if ENABLED(PARKING_EXTRUDER)
        const bool pe_final_change_must_unpark = parking_extruder_unpark_after_homing(old_tool_index, X_HOME_DIR + 1 == old_tool_index * 2);
      #endif
      tool_change(0, true);
    #endif

    TERN_(HAS_DUPLICATION_MODE, set_duplication_enabled(false));

    remember_feedrate_scaling_off();

    endstops.enable(true); // Enable endstops for next homing move

    #if HAS_Z_AXIS
      bool finalRaiseZ = false;
    #endif

    // Allow 'G28 F<feedrate>' to override specified homing axes
    #if ENABLED(EDITABLE_HOMING_FEEDRATE)
      REMEMBER(fr, homing_feedrate_mm_m);
      float override_fr_units_min = parser.floatval('F');
      NOLESS(override_fr_units_min, 0.0f);
      #define SET_AXIS_FR(A) homing_feedrate_mm_m.A = A##_AXIS_UNIT(override_fr_units_min);
    #else
      constexpr float override_fr_units_min = 0.0f;
      #define SET_AXIS_FR(...) NOOP;
    #endif

    #if ENABLED(DELTA)

      if (override_fr_units_min) { MAP(SET_AXIS_FR, X, Y, Z); }

      constexpr bool doZ = true; // for NANODLP_Z_SYNC if your DLP is on a DELTA

      home_delta();

      TERN_(IMPROVE_HOMING_RELIABILITY, end_slow_homing(saved_motion_state));

    #elif ENABLED(AXEL_TPARA)

      if (override_fr_units_min) { MAP(SET_AXIS_FR, X, Y, Z); }

      constexpr bool doZ = true; // for NANODLP_Z_SYNC if your DLP is on a TPARA

      home_TPARA();

    #else // !DELTA && !AXEL_TPARA

      #define _UNSAFE(A) TERN0(Z_SAFE_HOMING, homeZZ && axis_should_home(_AXIS(A)))

      const bool homeZZ = TERN0(HAS_Z_AXIS, parser.seen_test('Z')),
                 NUM_AXIS_LIST_(             // Other axes should be homed before Z safe-homing
                   needX = _UNSAFE(X), needY = _UNSAFE(Y), needZ = false, // UNUSED
                   needI = _UNSAFE(I), needJ = _UNSAFE(J), needK = _UNSAFE(K),
                   needU = _UNSAFE(U), needV = _UNSAFE(V), needW = _UNSAFE(W)
                 )
                 NUM_AXIS_LIST_(             // Home each axis if needed or flagged
<<<<<<< HEAD
                   seenX = parser.seen_test('X'),
                   seenY = parser.seen_test('Y'),
                   seenZ = homeZZ,
                   seenI = parser.seen_test(AXIS4_NAME), seenJ = parser.seen_test(AXIS5_NAME),
                   seenK = parser.seen_test(AXIS6_NAME), seenU = parser.seen_test(AXIS7_NAME),
                   seenV = parser.seen_test(AXIS8_NAME), seenW = parser.seen_test(AXIS9_NAME)
                 )
                 NUM_AXIS_LIST_(             // Home each axis if needed or flagged
                   homeX = needX || seenX,
                   homeY = needY || seenY,
                   homeZ = homeZZ,
                   homeI = needI || seenI, homeJ = needJ || seenJ,
                   homeK = needK || seenK, homeU = needU || seenU,
                   homeV = needV || seenV, homeW = needW || seenW
=======
                   homeX = needX || parser.seen_test('X'),
                   homeY = needY || parser.seen_test('Y'),
                   homeZ = homeZZ,
                   homeI = needI || parser.seen_test(AXIS4_NAME), homeJ = needJ || parser.seen_test(AXIS5_NAME),
                   homeK = needK || parser.seen_test(AXIS6_NAME), homeU = needU || parser.seen_test(AXIS7_NAME),
                   homeV = needV || parser.seen_test(AXIS8_NAME), homeW = needW || parser.seen_test(AXIS9_NAME)
>>>>>>> f5d5b0a8
                 )
                 home_all = NUM_AXIS_GANG_(  // Home-all if all or none are flagged
                      homeX == homeX, && homeY == homeX, && homeZ == homeX,
                   && homeI == homeX, && homeJ == homeX, && homeK == homeX,
                   && homeU == homeX, && homeV == homeX, && homeW == homeX
                 )
                 NUM_AXIS_LIST(
                   doX = home_all || homeX, doY = home_all || homeY, doZ = home_all || homeZ,
                   doI = home_all || homeI, doJ = home_all || homeJ, doK = home_all || homeK,
                   doU = home_all || homeU, doV = home_all || homeV, doW = home_all || homeW
                 );

      #if !HAS_Y_AXIS
        constexpr bool doY = false;
      #endif

      // Override any specified axes, or just XY for "home all"
      #define OVERRIDE_AXIS_FR(A) \
       if (override_fr_units_min && (seen##A || \
         (home_all && TERN1(HAS_X_AXIS, _AXIS(A) == X_AXIS) && TERN1(HAS_Y_AXIS, _AXIS(A) == Y_AXIS)) \
       )) SET_AXIS_FR(A);

      TERN_(HAS_X_AXIS, OVERRIDE_AXIS_FR(X));
      TERN_(HAS_Y_AXIS, OVERRIDE_AXIS_FR(Y));
      TERN_(HAS_Z_AXIS, OVERRIDE_AXIS_FR(Z));

      #if HAS_Z_AXIS

<<<<<<< HEAD
        UNUSED(needZ); UNUSED(homeZ);
=======
        UNUSED(needZ);
>>>>>>> f5d5b0a8

        // Z may home first, e.g., when homing away from the bed.
        // This is also permitted when homing with a Z endstop.
        if (TERN0(HOME_Z_FIRST, doZ)) homeaxis(Z_AXIS);

        // 'R' to specify a specific raise. 'R0' indicates no raise, e.g., for recovery.resume
        // When 'R0' is used, there should already be adequate clearance, e.g., from homing Z to max.
        const bool seenR = parser.seenval('R');

        // Use raise given by 'R' or Z_CLEARANCE_FOR_HOMING (above the probe trigger point)
        float z_homing_height = seenR ? parser.value_linear_units() : Z_CLEARANCE_FOR_HOMING;

        // Check for any lateral motion that might require clearance
        const bool may_skate = seenR NUM_AXIS_GANG(|| doX, || doY, || TERN0(Z_SAFE_HOMING, doZ), || doI, || doJ, || doK, || doU, || doV, || doW);

        if (seenR && z_homing_height == 0) {
          if (DEBUGGING(LEVELING)) DEBUG_ECHOLNPGM("R0 = No Z raise");
        }
        else {
          bool with_probe = ENABLED(HOMING_Z_WITH_PROBE);
          // Raise above the current Z (which should be synced in the planner)
          // The "height" for Z is a coordinate. But if Z is not trusted/homed make it relative.
          if (seenR || !(z_min_trusted || axis_should_home(Z_AXIS))) {
            z_homing_height += current_position.z;
            with_probe = false;
          }

          if (may_skate) {
            // Apply Z clearance before doing any lateral motion
            if (DEBUGGING(LEVELING)) DEBUG_ECHOLNPGM("Raise Z before homing:");
            do_z_clearance(z_homing_height, with_probe);
          }
        }

        // Init BLTouch ahead of any lateral motion, even if not homing with the probe
        TERN_(BLTOUCH, if (may_skate) bltouch.init());

      #endif // HAS_Z_AXIS

      // Diagonal move first if both are homing
      TERN_(QUICK_HOME, if (doX && doY) quick_home_xy());

      #if HAS_Y_AXIS
        // Home Y (before X)
        if (ENABLED(HOME_Y_BEFORE_X) && (doY || TERN0(CODEPENDENT_XY_HOMING, doX)))
          homeaxis(Y_AXIS);
      #endif

      // Home X
      #if HAS_X_AXIS
        if (doX || (doY && ENABLED(CODEPENDENT_XY_HOMING) && DISABLED(HOME_Y_BEFORE_X))) {

          #if ENABLED(DUAL_X_CARRIAGE)

            // Always home the 2nd (right) extruder first
            active_extruder = 1;
            homeaxis(X_AXIS);

            // Remember this extruder's position for later tool change
            inactive_extruder_x = current_position.x;

            // Home the 1st (left) extruder
            active_extruder = 0;
            homeaxis(X_AXIS);

            // Consider the active extruder to be in its "parked" position
            idex_set_parked();

          #else

            homeaxis(X_AXIS);

          #endif
        }
      #endif // HAS_X_AXIS

      #if ALL(FOAMCUTTER_XYUV, HAS_I_AXIS)
        // Home I (after X)
        if (doI) { OVERRIDE_AXIS_FR(I); homeaxis(I_AXIS); }
      #endif

      #if HAS_Y_AXIS
        // Home Y (after X)
        if (DISABLED(HOME_Y_BEFORE_X) && doY) homeaxis(Y_AXIS);
      #endif

      #if ALL(FOAMCUTTER_XYUV, HAS_J_AXIS)
        // Home J (after Y)
        if (doJ) { OVERRIDE_AXIS_FR(J); homeaxis(J_AXIS); }
      #endif

      TERN_(IMPROVE_HOMING_RELIABILITY, end_slow_homing(saved_motion_state));

      #if ENABLED(FOAMCUTTER_XYUV)

        // Skip homing of unused Z axis for foamcutters
        if (doZ) set_axis_is_at_home(Z_AXIS);

      #elif HAS_Z_AXIS

        // Home Z last if homing towards the bed
        #if DISABLED(HOME_Z_FIRST)
          if (doZ) {
            #if ANY(Z_MULTI_ENDSTOPS, Z_STEPPER_AUTO_ALIGN)
              stepper.set_all_z_lock(false);
              stepper.set_separate_multi_axis(false);
            #endif

            #if ENABLED(Z_SAFE_HOMING)
              // H means hold the current X/Y position when probing.
              // Otherwise move to the define safe X/Y position before homing Z.
              if (!parser.seen_test('H'))
                home_z_safely();
              else
                homeaxis(Z_AXIS);
            #else
              homeaxis(Z_AXIS);
            #endif

            #if ANY(Z_HOME_TO_MIN, ALLOW_Z_AFTER_HOMING)
              finalRaiseZ = true;
            #endif
          }
        #endif

        #define _HOME_AXIS(A) if (do##A) homeaxis(_AXIS(A));
        SECONDARY_AXIS_MAP(OVERRIDE_AXIS_FR);
        SECONDARY_AXIS_MAP(_HOME_AXIS);

      #endif // HAS_Z_AXIS

      sync_plan_position();

    #endif

    /**
     * Preserve DXC mode across a G28 for IDEX printers in DXC_DUPLICATION_MODE.
     * This is important because it lets a user use the LCD Panel to set an IDEX Duplication mode, and
     * then print a standard G-Code file that contains a single print that does a G28 and has no other
     * IDEX specific commands in it.
     */
    #if ENABLED(DUAL_X_CARRIAGE)

      if (idex_is_duplicating()) {

        TERN_(IMPROVE_HOMING_RELIABILITY, saved_motion_state = begin_slow_homing());

        // Always home the 2nd (right) extruder first
        active_extruder = 1;
        homeaxis(X_AXIS);

        // Remember this extruder's position for later tool change
        inactive_extruder_x = current_position.x;

        // Home the 1st (left) extruder
        active_extruder = 0;
        homeaxis(X_AXIS);

        // Consider the active extruder to be parked
        idex_set_parked();

        dual_x_carriage_mode = IDEX_saved_mode;
        set_duplication_enabled(IDEX_saved_duplication_state);

        TERN_(IMPROVE_HOMING_RELIABILITY, end_slow_homing(saved_motion_state));
      }

    #endif // DUAL_X_CARRIAGE

    endstops.not_homing();

    // Restore feedrates before any machine-dependent moves
    TERN_(EDITABLE_HOMING_FEEDRATE, RESTORE(fr));

    // Clear endstop state for polled stallGuard endstops
    TERN_(SPI_ENDSTOPS, endstops.clear_endstop_state());

    // Move to a height where we can use the full xy-area
    TERN_(DELTA_HOME_TO_SAFE_ZONE, do_blocking_move_to_z(delta_clip_start_height));

    #if HAS_Z_AXIS
      // Move to the configured Z only if Z was homed to MIN, because machines that
      // home to MAX historically expect 'G28 Z' to be safe to use at the end of a
      // print, and do_move_after_z_homing is not very nuanced.
      if (finalRaiseZ) do_move_after_z_homing();
    #endif

    TERN_(CAN_SET_LEVELING_AFTER_G28, if (leveling_restore_state) set_bed_leveling_enabled());

    // Restore the active tool after homing
    #if HAS_MULTI_HOTEND && (DISABLED(DELTA) || ENABLED(DELTA_HOME_TO_SAFE_ZONE))
      tool_change(old_tool_index, TERN(PARKING_EXTRUDER, !pe_final_change_must_unpark, DISABLED(DUAL_X_CARRIAGE)));   // Do move if one of these
    #endif

    #ifdef XY_AFTER_HOMING
      if (!axes_should_home(_BV(X_AXIS) | _BV(Y_AXIS)))
        do_blocking_move_to(xy_pos_t(XY_AFTER_HOMING));
    #endif

    restore_feedrate_and_scaling();

    if (ENABLED(NANODLP_Z_SYNC) && (ENABLED(NANODLP_ALL_AXIS) || TERN0(HAS_Z_AXIS, doZ)))
      SERIAL_ECHOLNPGM(STR_Z_MOVE_COMP);

  #endif // NUM_AXES

  ui.refresh();

  TERN_(SOVOL_SV06_RTS, RTS_MoveAxisHoming());
  TERN_(DWIN_CREALITY_LCD, dwinHomingDone());
  TERN_(EXTENSIBLE_UI, ExtUI::onHomingDone());

  report_current_position();

  TERN_(FULL_REPORT_TO_HOST_FEATURE, set_and_report_grblstate(old_grblstate));

  #ifdef EVENT_GCODE_AFTER_HOMING
    gcode.process_subcommands_now(F(EVENT_GCODE_AFTER_HOMING));
  #endif

}<|MERGE_RESOLUTION|>--- conflicted
+++ resolved
@@ -346,7 +346,6 @@
                    needU = _UNSAFE(U), needV = _UNSAFE(V), needW = _UNSAFE(W)
                  )
                  NUM_AXIS_LIST_(             // Home each axis if needed or flagged
-<<<<<<< HEAD
                    seenX = parser.seen_test('X'),
                    seenY = parser.seen_test('Y'),
                    seenZ = homeZZ,
@@ -361,14 +360,6 @@
                    homeI = needI || seenI, homeJ = needJ || seenJ,
                    homeK = needK || seenK, homeU = needU || seenU,
                    homeV = needV || seenV, homeW = needW || seenW
-=======
-                   homeX = needX || parser.seen_test('X'),
-                   homeY = needY || parser.seen_test('Y'),
-                   homeZ = homeZZ,
-                   homeI = needI || parser.seen_test(AXIS4_NAME), homeJ = needJ || parser.seen_test(AXIS5_NAME),
-                   homeK = needK || parser.seen_test(AXIS6_NAME), homeU = needU || parser.seen_test(AXIS7_NAME),
-                   homeV = needV || parser.seen_test(AXIS8_NAME), homeW = needW || parser.seen_test(AXIS9_NAME)
->>>>>>> f5d5b0a8
                  )
                  home_all = NUM_AXIS_GANG_(  // Home-all if all or none are flagged
                       homeX == homeX, && homeY == homeX, && homeZ == homeX,
@@ -397,11 +388,7 @@
 
       #if HAS_Z_AXIS
 
-<<<<<<< HEAD
-        UNUSED(needZ); UNUSED(homeZ);
-=======
         UNUSED(needZ);
->>>>>>> f5d5b0a8
 
         // Z may home first, e.g., when homing away from the bed.
         // This is also permitted when homing with a Z endstop.
