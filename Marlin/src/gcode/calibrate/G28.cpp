/**
 * Marlin 3D Printer Firmware
 * Copyright (c) 2020 MarlinFirmware [https://github.com/MarlinFirmware/Marlin]
 *
 * Based on Sprinter and grbl.
 * Copyright (c) 2011 Camiel Gubbels / Erik van der Zalm
 *
 * This program is free software: you can redistribute it and/or modify
 * it under the terms of the GNU General Public License as published by
 * the Free Software Foundation, either version 3 of the License, or
 * (at your option) any later version.
 *
 * This program is distributed in the hope that it will be useful,
 * but WITHOUT ANY WARRANTY; without even the implied warranty of
 * MERCHANTABILITY or FITNESS FOR A PARTICULAR PURPOSE.  See the
 * GNU General Public License for more details.
 *
 * You should have received a copy of the GNU General Public License
 * along with this program.  If not, see <https://www.gnu.org/licenses/>.
 *
 */

#include "../../inc/MarlinConfig.h"

#include "../gcode.h"

#include "../../module/endstops.h"
#include "../../module/planner.h"
#include "../../module/stepper.h" // for various

#if HAS_MULTI_HOTEND
  #include "../../module/tool_change.h"
#endif

#if HAS_LEVELING
  #include "../../feature/bedlevel/bedlevel.h"
#endif

#if ENABLED(BD_SENSOR)
  #include "../../feature/bedlevel/bdl/bdl.h"
#endif

#if ENABLED(SENSORLESS_HOMING)
  #include "../../feature/tmc_util.h"
#endif

#include "../../module/probe.h"

#if ENABLED(BLTOUCH)
  #include "../../feature/bltouch.h"
#endif

#include "../../lcd/marlinui.h"

#if ENABLED(EXTENSIBLE_UI)
  #include "../../lcd/extui/ui_api.h"
#elif ENABLED(DWIN_CREALITY_LCD)
  #include "../../lcd/e3v2/creality/dwin.h"
#elif ENABLED(DWIN_LCD_PROUI)
  #include "../../lcd/e3v2/proui/dwin.h"
#endif

#if ENABLED(LASER_FEATURE)
  #include "../../feature/spindle_laser.h"
#endif

#define DEBUG_OUT ENABLED(DEBUG_LEVELING_FEATURE)
#include "../../core/debug_out.h"

#if ENABLED(QUICK_HOME)

  static void quick_home_xy() {

    // Pretend the current position is 0,0
    current_position.set(0.0, 0.0);
    sync_plan_position();

    const int x_axis_home_dir = TOOL_X_HOME_DIR(active_extruder);

    // Use a higher diagonal feedrate so axes move at homing speed
    const float minfr = _MIN(homing_feedrate(X_AXIS), homing_feedrate(Y_AXIS)),
                fr_mm_s = HYPOT(minfr, minfr);

    #if ENABLED(SENSORLESS_HOMING)
      sensorless_t stealth_states {
        NUM_AXIS_LIST(
          TERN0(X_SENSORLESS, tmc_enable_stallguard(stepperX)),
          TERN0(Y_SENSORLESS, tmc_enable_stallguard(stepperY)),
          false, false, false, false, false, false, false
        )
        , TERN0(X2_SENSORLESS, tmc_enable_stallguard(stepperX2))
        , TERN0(Y2_SENSORLESS, tmc_enable_stallguard(stepperY2))
      };
    #endif

    do_blocking_move_to_xy(1.5 * max_length(X_AXIS) * x_axis_home_dir, 1.5 * max_length(Y_AXIS) * Y_HOME_DIR, fr_mm_s);

    endstops.validate_homing_move();

    current_position.set(0.0, 0.0);

    #if ENABLED(SENSORLESS_HOMING) && DISABLED(ENDSTOPS_ALWAYS_ON_DEFAULT)
      TERN_(X_SENSORLESS, tmc_disable_stallguard(stepperX, stealth_states.x));
      TERN_(X2_SENSORLESS, tmc_disable_stallguard(stepperX2, stealth_states.x2));
      TERN_(Y_SENSORLESS, tmc_disable_stallguard(stepperY, stealth_states.y));
      TERN_(Y2_SENSORLESS, tmc_disable_stallguard(stepperY2, stealth_states.y2));
    #endif
  }

#endif // QUICK_HOME

#if ENABLED(Z_SAFE_HOMING)

  inline void home_z_safely() {
    DEBUG_SECTION(log_G28, "home_z_safely", DEBUGGING(LEVELING));

    // Disallow Z homing if X or Y homing is needed
    if (homing_needed_error(_BV(X_AXIS) | _BV(Y_AXIS))) return;

    sync_plan_position();

    /**
     * Move the Z probe (or just the nozzle) to the safe homing point
     * (Z is already at the right height)
     */
    constexpr xy_float_t safe_homing_xy = { Z_SAFE_HOMING_X_POINT, Z_SAFE_HOMING_Y_POINT };
    #if HAS_HOME_OFFSET && DISABLED(Z_SAFE_HOMING_POINT_ABSOLUTE)
      xy_float_t okay_homing_xy = safe_homing_xy;
      okay_homing_xy -= home_offset;
    #else
      constexpr xy_float_t okay_homing_xy = safe_homing_xy;
    #endif

    destination.set(okay_homing_xy, current_position.z);

    TERN_(HOMING_Z_WITH_PROBE, destination -= probe.offset_xy);

    if (position_is_reachable(destination)) {

      if (DEBUGGING(LEVELING)) DEBUG_POS("home_z_safely", destination);

      // Free the active extruder for movement
      TERN_(DUAL_X_CARRIAGE, idex_set_parked(false));

      TERN_(SENSORLESS_HOMING, safe_delay(500)); // Short delay needed to settle

      do_blocking_move_to_xy(destination);
      homeaxis(Z_AXIS);
    }
    else {
      LCD_MESSAGE(MSG_ZPROBE_OUT);
      SERIAL_ECHO_MSG(STR_ZPROBE_OUT_SER);
    }
  }

#endif // Z_SAFE_HOMING

#if ENABLED(IMPROVE_HOMING_RELIABILITY)

  motion_state_t begin_slow_homing() {
    motion_state_t motion_state{0};
    motion_state.acceleration.set(planner.settings.max_acceleration_mm_per_s2[X_AXIS],
                                 planner.settings.max_acceleration_mm_per_s2[Y_AXIS]
                                 OPTARG(DELTA, planner.settings.max_acceleration_mm_per_s2[Z_AXIS])
                               );
    planner.settings.max_acceleration_mm_per_s2[X_AXIS] = 100;
    planner.settings.max_acceleration_mm_per_s2[Y_AXIS] = 100;
    TERN_(DELTA, planner.settings.max_acceleration_mm_per_s2[Z_AXIS] = 100);
    #if HAS_CLASSIC_JERK
      motion_state.jerk_state = planner.max_jerk;
      planner.max_jerk.set(0, 0 OPTARG(DELTA, 0));
    #endif
    planner.refresh_acceleration_rates();
    return motion_state;
  }

  void end_slow_homing(const motion_state_t &motion_state) {
    planner.settings.max_acceleration_mm_per_s2[X_AXIS] = motion_state.acceleration.x;
    planner.settings.max_acceleration_mm_per_s2[Y_AXIS] = motion_state.acceleration.y;
    TERN_(DELTA, planner.settings.max_acceleration_mm_per_s2[Z_AXIS] = motion_state.acceleration.z);
    TERN_(HAS_CLASSIC_JERK, planner.max_jerk = motion_state.jerk_state);
    planner.refresh_acceleration_rates();
  }

#endif // IMPROVE_HOMING_RELIABILITY

/**
 * G28: Home all axes according to settings
 *
 * Parameters
 *
 *  None  Home to all axes with no parameters.
 *        With QUICK_HOME enabled XY will home together, then Z.
 *
 *  L<bool>   Force leveling state ON (if possible) or OFF after homing (Requires RESTORE_LEVELING_AFTER_G28 or ENABLE_LEVELING_AFTER_G28)
 *  O         Home only if the position is not known and trusted
 *  R<linear> Raise by n mm/inches before homing
 *  H         Hold the current X/Y position when executing a home Z, or if
 *            multiple axes are homed, the position when Z home is executed.
 *            When using a probe for Z Home, positions close to the edge may
 *            fail with position unreachable due to probe/nozzle offset.  This
 *            can be used to avoid a model.  
 *
 * Cartesian/SCARA parameters
 *
 *  X   Home to the X endstop
 *  Y   Home to the Y endstop
 *  Z   Home to the Z endstop
 */
void GcodeSuite::G28() {
  DEBUG_SECTION(log_G28, "G28", DEBUGGING(LEVELING));
  if (DEBUGGING(LEVELING)) log_machine_info();

  TERN_(BD_SENSOR, bdl.config_state = 0);

  /**
   * Set the laser power to false to stop the planner from processing the current power setting.
   */
  #if ENABLED(LASER_FEATURE)
    planner.laser_inline.status.isPowered = false;
  #endif

  #if ENABLED(DUAL_X_CARRIAGE)
    bool IDEX_saved_duplication_state = extruder_duplication_enabled;
    DualXMode IDEX_saved_mode = dual_x_carriage_mode;
  #endif

  #if ENABLED(MARLIN_DEV_MODE)
    if (parser.seen_test('S')) {
      LOOP_NUM_AXES(a) set_axis_is_at_home((AxisEnum)a);
      sync_plan_position();
      SERIAL_ECHOLNPGM("Simulated Homing");
      report_current_position();
      return;
    }
  #endif

  // Home (O)nly if position is unknown
  if (!axes_should_home() && parser.seen_test('O')) {
    if (DEBUGGING(LEVELING)) DEBUG_ECHOLNPGM("> homing not needed, skip");
    return;
  }

  #if ENABLED(FULL_REPORT_TO_HOST_FEATURE)
    const M_StateEnum old_grblstate = M_State_grbl;
    set_and_report_grblstate(M_HOMING);
  #endif

  TERN_(HAS_DWIN_E3V2_BASIC, DWIN_HomingStart());
  TERN_(EXTENSIBLE_UI, ExtUI::onHomingStart());

  planner.synchronize();          // Wait for planner moves to finish!

  SET_SOFT_ENDSTOP_LOOSE(false);  // Reset a leftover 'loose' motion state

  // Disable the leveling matrix before homing
  #if CAN_SET_LEVELING_AFTER_G28
    const bool leveling_restore_state = parser.boolval('L', TERN1(RESTORE_LEVELING_AFTER_G28, planner.leveling_active));
  #endif

  // Cancel any prior G29 session
  TERN_(PROBE_MANUALLY, g29_in_progress = false);

  // Disable leveling before homing
  TERN_(HAS_LEVELING, set_bed_leveling_enabled(false));

  // Reset to the XY plane
  TERN_(CNC_WORKSPACE_PLANES, workspace_plane = PLANE_XY);

  // Count this command as movement / activity
  reset_stepper_timeout();

  #define HAS_CURRENT_HOME(N) (defined(N##_CURRENT_HOME) && N##_CURRENT_HOME != N##_CURRENT)
  #if HAS_CURRENT_HOME(X) || HAS_CURRENT_HOME(X2) || HAS_CURRENT_HOME(Y) || HAS_CURRENT_HOME(Y2) || (ENABLED(DELTA) && HAS_CURRENT_HOME(Z)) || HAS_CURRENT_HOME(I) || HAS_CURRENT_HOME(J) || HAS_CURRENT_HOME(K) || HAS_CURRENT_HOME(U) || HAS_CURRENT_HOME(V) || HAS_CURRENT_HOME(W)
    #define HAS_HOMING_CURRENT 1
  #endif

  #if HAS_HOMING_CURRENT
    auto debug_current = [](FSTR_P const s, const int16_t a, const int16_t b) {
      DEBUG_ECHOF(s); DEBUG_ECHOLNPGM(" current: ", a, " -> ", b);
    };
    #if HAS_CURRENT_HOME(X)
      const int16_t tmc_save_current_X = stepperX.getMilliamps();
      stepperX.rms_current(X_CURRENT_HOME);
      if (DEBUGGING(LEVELING)) debug_current(F(STR_X), tmc_save_current_X, X_CURRENT_HOME);
    #endif
    #if HAS_CURRENT_HOME(X2)
      const int16_t tmc_save_current_X2 = stepperX2.getMilliamps();
      stepperX2.rms_current(X2_CURRENT_HOME);
      if (DEBUGGING(LEVELING)) debug_current(F(STR_X2), tmc_save_current_X2, X2_CURRENT_HOME);
    #endif
    #if HAS_CURRENT_HOME(Y)
      const int16_t tmc_save_current_Y = stepperY.getMilliamps();
      stepperY.rms_current(Y_CURRENT_HOME);
      if (DEBUGGING(LEVELING)) debug_current(F(STR_Y), tmc_save_current_Y, Y_CURRENT_HOME);
    #endif
    #if HAS_CURRENT_HOME(Y2)
      const int16_t tmc_save_current_Y2 = stepperY2.getMilliamps();
      stepperY2.rms_current(Y2_CURRENT_HOME);
      if (DEBUGGING(LEVELING)) debug_current(F(STR_Y2), tmc_save_current_Y2, Y2_CURRENT_HOME);
    #endif
    #if HAS_CURRENT_HOME(Z) && ENABLED(DELTA)
      const int16_t tmc_save_current_Z = stepperZ.getMilliamps();
      stepperZ.rms_current(Z_CURRENT_HOME);
      if (DEBUGGING(LEVELING)) debug_current(F(STR_Z), tmc_save_current_Z, Z_CURRENT_HOME);
    #endif
    #if HAS_CURRENT_HOME(I)
      const int16_t tmc_save_current_I = stepperI.getMilliamps();
      stepperI.rms_current(I_CURRENT_HOME);
      if (DEBUGGING(LEVELING)) debug_current(F(STR_I), tmc_save_current_I, I_CURRENT_HOME);
    #endif
    #if HAS_CURRENT_HOME(J)
      const int16_t tmc_save_current_J = stepperJ.getMilliamps();
      stepperJ.rms_current(J_CURRENT_HOME);
      if (DEBUGGING(LEVELING)) debug_current(F(STR_J), tmc_save_current_J, J_CURRENT_HOME);
    #endif
    #if HAS_CURRENT_HOME(K)
      const int16_t tmc_save_current_K = stepperK.getMilliamps();
      stepperK.rms_current(K_CURRENT_HOME);
      if (DEBUGGING(LEVELING)) debug_current(F(STR_K), tmc_save_current_K, K_CURRENT_HOME);
    #endif
    #if HAS_CURRENT_HOME(U)
      const int16_t tmc_save_current_U = stepperU.getMilliamps();
      stepperU.rms_current(U_CURRENT_HOME);
      if (DEBUGGING(LEVELING)) debug_current(F(STR_U), tmc_save_current_U, U_CURRENT_HOME);
    #endif
    #if HAS_CURRENT_HOME(V)
      const int16_t tmc_save_current_V = stepperV.getMilliamps();
      stepperV.rms_current(V_CURRENT_HOME);
      if (DEBUGGING(LEVELING)) debug_current(F(STR_V), tmc_save_current_V, V_CURRENT_HOME);
    #endif
    #if HAS_CURRENT_HOME(W)
      const int16_t tmc_save_current_W = stepperW.getMilliamps();
      stepperW.rms_current(W_CURRENT_HOME);
      if (DEBUGGING(LEVELING)) debug_current(F(STR_W), tmc_save_current_W, W_CURRENT_HOME);
    #endif
    #if SENSORLESS_STALLGUARD_DELAY
      safe_delay(SENSORLESS_STALLGUARD_DELAY); // Short delay needed to settle
    #endif
  #endif

  #if ENABLED(IMPROVE_HOMING_RELIABILITY)
    motion_state_t saved_motion_state = begin_slow_homing();
  #endif

  // Always home with tool 0 active
  #if HAS_MULTI_HOTEND
    #if DISABLED(DELTA) || ENABLED(DELTA_HOME_TO_SAFE_ZONE)
      const uint8_t old_tool_index = active_extruder;
    #endif
    // PARKING_EXTRUDER homing requires different handling of movement / solenoid activation, depending on the side of homing
    #if ENABLED(PARKING_EXTRUDER)
      const bool pe_final_change_must_unpark = parking_extruder_unpark_after_homing(old_tool_index, X_HOME_DIR + 1 == old_tool_index * 2);
    #endif
    tool_change(0, true);
  #endif

  TERN_(HAS_DUPLICATION_MODE, set_duplication_enabled(false));

  remember_feedrate_scaling_off();

  endstops.enable(true); // Enable endstops for next homing move

  bool finalRaiseZ = false;

  #if ENABLED(DELTA)

    constexpr bool doZ = true; // for NANODLP_Z_SYNC if your DLP is on a DELTA

    home_delta();

    TERN_(IMPROVE_HOMING_RELIABILITY, end_slow_homing(saved_motion_state));

  #elif ENABLED(AXEL_TPARA)

    constexpr bool doZ = true; // for NANODLP_Z_SYNC if your DLP is on a TPARA

    home_TPARA();

  #else

    #define _UNSAFE(A) (homeZ && TERN0(Z_SAFE_HOMING, axes_should_home(_BV(A##_AXIS))))

    const bool homeZ = TERN0(HAS_Z_AXIS, parser.seen_test('Z')),
               NUM_AXIS_LIST(              // Other axes should be homed before Z safe-homing
                 needX = _UNSAFE(X), needY = _UNSAFE(Y), needZ = false, // UNUSED
                 needI = _UNSAFE(I), needJ = _UNSAFE(J), needK = _UNSAFE(K),
                 needU = _UNSAFE(U), needV = _UNSAFE(V), needW = _UNSAFE(W)
               ),
               NUM_AXIS_LIST(              // Home each axis if needed or flagged
                 homeX = needX || parser.seen_test('X'),
                 homeY = needY || parser.seen_test('Y'),
                 homeZZ = homeZ,
                 homeI = needI || parser.seen_test(AXIS4_NAME), homeJ = needJ || parser.seen_test(AXIS5_NAME),
                 homeK = needK || parser.seen_test(AXIS6_NAME), homeU = needU || parser.seen_test(AXIS7_NAME),
                 homeV = needV || parser.seen_test(AXIS8_NAME), homeW = needW || parser.seen_test(AXIS9_NAME)
               ),
               home_all = NUM_AXIS_GANG(   // Home-all if all or none are flagged
                    homeX == homeX, && homeY == homeX, && homeZ == homeX,
                 && homeI == homeX, && homeJ == homeX, && homeK == homeX,
                 && homeU == homeX, && homeV == homeX, && homeW == homeX
               ),
               NUM_AXIS_LIST(
                 doX = home_all || homeX, doY = home_all || homeY, doZ = home_all || homeZ,
                 doI = home_all || homeI, doJ = home_all || homeJ, doK = home_all || homeK,
                 doU = home_all || homeU, doV = home_all || homeV, doW = home_all || homeW
               );

    #if !HAS_Y_AXIS
      constexpr bool doY = false;
    #endif

    #if HAS_Z_AXIS

      UNUSED(needZ); UNUSED(homeZZ);

      // Z may home first, e.g., when homing away from the bed.
      // This is also permitted when homing with a Z endstop.
      if (TERN0(HOME_Z_FIRST, doZ)) homeaxis(Z_AXIS);

      // 'R' to specify a specific raise. 'R0' indicates no raise, e.g., for recovery.resume
      // When 'R0' is used, there should already be adequate clearance, e.g., from homing Z to max.
      const bool seenR = parser.seenval('R');

      // Use raise given by 'R' or Z_CLEARANCE_FOR_HOMING (above the probe trigger point)
      float z_homing_height = seenR ? parser.value_linear_units() : Z_CLEARANCE_FOR_HOMING;

      // Check for any lateral motion that might require clearance
      const bool may_skate = seenR || NUM_AXIS_GANG(doX, || doY, || TERN0(Z_SAFE_HOMING, doZ), || doI, || doJ, || doK, || doU, || doV, || doW);

      if (seenR && z_homing_height == 0) {
        if (DEBUGGING(LEVELING)) DEBUG_ECHOLNPGM("R0 = No Z raise");
      }
      else {
        bool with_probe = ENABLED(HOMING_Z_WITH_PROBE);
        // Raise above the current Z (which should be synced in the planner)
        // The "height" for Z is a coordinate. But if Z is not trusted/homed make it relative.
        if (seenR || !TERN(HOME_AFTER_DEACTIVATE, axis_is_trusted, axis_was_homed)(Z_AXIS)) {
          z_homing_height += current_position.z;
          with_probe = false;
        }

        if (may_skate) {
          // Apply Z clearance before doing any lateral motion
          if (DEBUGGING(LEVELING)) DEBUG_ECHOLNPGM("Raise Z before homing:");
          do_z_clearance(z_homing_height, with_probe);
        }
      }

      // Init BLTouch ahead of any lateral motion, even if not homing with the probe
      TERN_(BLTOUCH, if (may_skate) bltouch.init());

    #endif // HAS_Z_AXIS

    // Diagonal move first if both are homing
    TERN_(QUICK_HOME, if (doX && doY) quick_home_xy());

    #if HAS_Y_AXIS
      // Home Y (before X)
      if (ENABLED(HOME_Y_BEFORE_X) && (doY || TERN0(CODEPENDENT_XY_HOMING, doX)))
        homeaxis(Y_AXIS);
    #endif

    // Home X
    if (doX || (doY && ENABLED(CODEPENDENT_XY_HOMING) && DISABLED(HOME_Y_BEFORE_X))) {

      #if ENABLED(DUAL_X_CARRIAGE)

        // Always home the 2nd (right) extruder first
        active_extruder = 1;
        homeaxis(X_AXIS);

        // Remember this extruder's position for later tool change
        inactive_extruder_x = current_position.x;

        // Home the 1st (left) extruder
        active_extruder = 0;
        homeaxis(X_AXIS);

        // Consider the active extruder to be in its "parked" position
        idex_set_parked();

      #else

        homeaxis(X_AXIS);

      #endif
    }

    #if BOTH(FOAMCUTTER_XYUV, HAS_I_AXIS)
      // Home I (after X)
      if (doI) homeaxis(I_AXIS);
    #endif

    #if HAS_Y_AXIS
      // Home Y (after X)
      if (DISABLED(HOME_Y_BEFORE_X) && doY)
        homeaxis(Y_AXIS);
    #endif

    #if BOTH(FOAMCUTTER_XYUV, HAS_J_AXIS)
      // Home J (after Y)
      if (doJ) homeaxis(J_AXIS);
    #endif

    TERN_(IMPROVE_HOMING_RELIABILITY, end_slow_homing(saved_motion_state));

    #if ENABLED(FOAMCUTTER_XYUV)

      // Skip homing of unused Z axis for foamcutters
      if (doZ) set_axis_is_at_home(Z_AXIS);

    #elif HAS_Z_AXIS

      // Home Z last if homing towards the bed
      #if DISABLED(HOME_Z_FIRST)
        if (doZ) {
          #if EITHER(Z_MULTI_ENDSTOPS, Z_STEPPER_AUTO_ALIGN)
            stepper.set_all_z_lock(false);
            stepper.set_separate_multi_axis(false);
          #endif

          #if ENABLED(Z_SAFE_HOMING)
            // H means hold the current X/Y position when probing, if not
            // specified, move to the define safe X/Y position before homing Z.
            if (!parser.seen_test('H'))
              home_z_safely();
            else
              homeaxis(Z_AXIS);
          #else
            homeaxis(Z_AXIS);
          #endif

<<<<<<< HEAD
          probe.move_z_after_homing();
=======
          #if EITHER(Z_HOME_TO_MIN, ALLOW_Z_AFTER_HOMING)
            finalRaiseZ = true;
          #endif
>>>>>>> c5a2e416
        }
      #endif

      SECONDARY_AXIS_CODE(
        if (doI) homeaxis(I_AXIS),
        if (doJ) homeaxis(J_AXIS),
        if (doK) homeaxis(K_AXIS),
        if (doU) homeaxis(U_AXIS),
        if (doV) homeaxis(V_AXIS),
        if (doW) homeaxis(W_AXIS)
      );

    #endif // HAS_Z_AXIS

    sync_plan_position();

  #endif

  /**
   * Preserve DXC mode across a G28 for IDEX printers in DXC_DUPLICATION_MODE.
   * This is important because it lets a user use the LCD Panel to set an IDEX Duplication mode, and
   * then print a standard GCode file that contains a single print that does a G28 and has no other
   * IDEX specific commands in it.
   */
  #if ENABLED(DUAL_X_CARRIAGE)

    if (idex_is_duplicating()) {

      TERN_(IMPROVE_HOMING_RELIABILITY, saved_motion_state = begin_slow_homing());

      // Always home the 2nd (right) extruder first
      active_extruder = 1;
      homeaxis(X_AXIS);

      // Remember this extruder's position for later tool change
      inactive_extruder_x = current_position.x;

      // Home the 1st (left) extruder
      active_extruder = 0;
      homeaxis(X_AXIS);

      // Consider the active extruder to be parked
      idex_set_parked();

      dual_x_carriage_mode = IDEX_saved_mode;
      set_duplication_enabled(IDEX_saved_duplication_state);

      TERN_(IMPROVE_HOMING_RELIABILITY, end_slow_homing(saved_motion_state));
    }

  #endif // DUAL_X_CARRIAGE

  endstops.not_homing();

  // Clear endstop state for polled stallGuard endstops
  TERN_(SPI_ENDSTOPS, endstops.clear_endstop_state());

  #if HAS_HOMING_CURRENT
    if (DEBUGGING(LEVELING)) DEBUG_ECHOLNPGM("Restore driver current...");
    #if HAS_CURRENT_HOME(X)
      stepperX.rms_current(tmc_save_current_X);
    #endif
    #if HAS_CURRENT_HOME(X2)
      stepperX2.rms_current(tmc_save_current_X2);
    #endif
    #if HAS_CURRENT_HOME(Y)
      stepperY.rms_current(tmc_save_current_Y);
    #endif
    #if HAS_CURRENT_HOME(Y2)
      stepperY2.rms_current(tmc_save_current_Y2);
    #endif
    #if HAS_CURRENT_HOME(Z) && ENABLED(DELTA)
      stepperZ.rms_current(tmc_save_current_Z);
    #endif
    #if HAS_CURRENT_HOME(I)
      stepperI.rms_current(tmc_save_current_I);
    #endif
    #if HAS_CURRENT_HOME(J)
      stepperJ.rms_current(tmc_save_current_J);
    #endif
    #if HAS_CURRENT_HOME(K)
      stepperK.rms_current(tmc_save_current_K);
    #endif
    #if HAS_CURRENT_HOME(U)
      stepperU.rms_current(tmc_save_current_U);
    #endif
    #if HAS_CURRENT_HOME(V)
      stepperV.rms_current(tmc_save_current_V);
    #endif
    #if HAS_CURRENT_HOME(W)
      stepperW.rms_current(tmc_save_current_W);
    #endif
    #if SENSORLESS_STALLGUARD_DELAY
      safe_delay(SENSORLESS_STALLGUARD_DELAY); // Short delay needed to settle
    #endif
  #endif // HAS_HOMING_CURRENT

  // Move to a height where we can use the full xy-area
  TERN_(DELTA_HOME_TO_SAFE_ZONE, do_blocking_move_to_z(delta_clip_start_height));

  // Move to the configured Z only if Z was homed to MIN, because machines that
  // home to MAX historically expect 'G28 Z' to be safe to use at the end of a
  // print, and do_move_after_z_homing is not very nuanced.
  if (finalRaiseZ) do_move_after_z_homing();

  TERN_(CAN_SET_LEVELING_AFTER_G28, if (leveling_restore_state) set_bed_leveling_enabled());

  // Restore the active tool after homing
  #if HAS_MULTI_HOTEND && (DISABLED(DELTA) || ENABLED(DELTA_HOME_TO_SAFE_ZONE))
    tool_change(old_tool_index, TERN(PARKING_EXTRUDER, !pe_final_change_must_unpark, DISABLED(DUAL_X_CARRIAGE)));   // Do move if one of these
  #endif

  restore_feedrate_and_scaling();

  ui.refresh();

  TERN_(HAS_DWIN_E3V2_BASIC, DWIN_HomingDone());
  TERN_(EXTENSIBLE_UI, ExtUI::onHomingDone());

  report_current_position();

  if (ENABLED(NANODLP_Z_SYNC) && (ENABLED(NANODLP_ALL_AXIS) || TERN0(HAS_Z_AXIS, doZ)))
    SERIAL_ECHOLNPGM(STR_Z_MOVE_COMP);

  TERN_(FULL_REPORT_TO_HOST_FEATURE, set_and_report_grblstate(old_grblstate));

}<|MERGE_RESOLUTION|>--- conflicted
+++ resolved
@@ -199,7 +199,7 @@
  *            multiple axes are homed, the position when Z home is executed.
  *            When using a probe for Z Home, positions close to the edge may
  *            fail with position unreachable due to probe/nozzle offset.  This
- *            can be used to avoid a model.  
+ *            can be used to avoid a model.
  *
  * Cartesian/SCARA parameters
  *
@@ -531,13 +531,9 @@
             homeaxis(Z_AXIS);
           #endif
 
-<<<<<<< HEAD
-          probe.move_z_after_homing();
-=======
           #if EITHER(Z_HOME_TO_MIN, ALLOW_Z_AFTER_HOMING)
             finalRaiseZ = true;
           #endif
->>>>>>> c5a2e416
         }
       #endif
 
