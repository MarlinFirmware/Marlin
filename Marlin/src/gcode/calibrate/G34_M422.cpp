/**
 * Marlin 3D Printer Firmware
 * Copyright (c) 2020 MarlinFirmware [https://github.com/MarlinFirmware/Marlin]
 *
 * Based on Sprinter and grbl.
 * Copyright (c) 2011 Camiel Gubbels / Erik van der Zalm
 *
 * This program is free software: you can redistribute it and/or modify
 * it under the terms of the GNU General Public License as published by
 * the Free Software Foundation, either version 3 of the License, or
 * (at your option) any later version.
 *
 * This program is distributed in the hope that it will be useful,
 * but WITHOUT ANY WARRANTY; without even the implied warranty of
 * MERCHANTABILITY or FITNESS FOR A PARTICULAR PURPOSE.  See the
 * GNU General Public License for more details.
 *
 * You should have received a copy of the GNU General Public License
 * along with this program.  If not, see <https://www.gnu.org/licenses/>.
 *
 */

#include "../../inc/MarlinConfigPre.h"

#if ANY(Z_MULTI_ENDSTOPS, Z_STEPPER_AUTO_ALIGN)

#include "../../feature/z_stepper_align.h"

#include "../gcode.h"
#include "../../module/motion.h"
#include "../../module/stepper.h"
#include "../../module/planner.h"
#include "../../module/probe.h"
#include "../../lcd/marlinui.h" // for LCD_MESSAGE

#if HAS_LEVELING
  #include "../../feature/bedlevel/bedlevel.h"
#endif

#if HAS_Z_STEPPER_ALIGN_STEPPER_XY
  #include "../../libs/least_squares_fit.h"
#endif

#if ENABLED(BLTOUCH)
  #include "../../feature/bltouch.h"
#endif

#define DEBUG_OUT ENABLED(DEBUG_LEVELING_FEATURE)
#include "../../core/debug_out.h"

#if NUM_Z_STEPPERS >= 3
  #define TRIPLE_Z 1
  #if NUM_Z_STEPPERS >= 4
    #define QUAD_Z 1
  #endif
#endif

/**
 * G34: Z-Stepper automatic alignment
 *
 * Manual stepper lock controls (reset by G28):
 *   L                 Unlock all steppers
 *   Z<1-4>            Z stepper to lock / unlock
 *   S<state>          0=UNLOCKED 1=LOCKED. If omitted, assume LOCKED.
 *
 *   Examples:
 *     G34 Z1     ; Lock Z1
 *     G34 L Z2   ; Unlock all, then lock Z2
 *     G34 Z2 S0  ; Unlock Z2
 *
 * With Z_STEPPER_AUTO_ALIGN:
 *   I<iterations>     Number of tests. If omitted, Z_STEPPER_ALIGN_ITERATIONS.
 *   T<accuracy>       Target Accuracy factor. If omitted, Z_STEPPER_ALIGN_ACC.
 *   A<amplification>  Provide an Amplification value. If omitted, Z_STEPPER_ALIGN_AMP.
 *   R                 Flag to recalculate points based on current probe offsets
 */
void GcodeSuite::G34() {

  DEBUG_SECTION(log_G34, "G34", DEBUGGING(LEVELING));
  if (DEBUGGING(LEVELING)) log_machine_info();

  planner.synchronize();  // Prevent damage

  const bool seenL = parser.seen('L');
  if (seenL) stepper.set_all_z_lock(false);

  const bool seenZ = parser.seenval('Z');
  if (seenZ) {
    const bool state = parser.boolval('S', true);
    switch (parser.intval('Z')) {
      case 1: stepper.set_z1_lock(state); break;
      case 2: stepper.set_z2_lock(state); break;
      #if TRIPLE_Z
        case 3: stepper.set_z3_lock(state); break;
        #if QUAD_Z
          case 4: stepper.set_z4_lock(state); break;
        #endif
      #endif
    }
  }

  if (seenL || seenZ) {
    stepper.set_separate_multi_axis(seenZ);
    return;
  }

  #if ENABLED(Z_STEPPER_AUTO_ALIGN)

    do { // break out on error

      const int8_t z_auto_align_iterations = parser.intval('I', Z_STEPPER_ALIGN_ITERATIONS);
      if (!WITHIN(z_auto_align_iterations, 1, 30)) {
        SERIAL_ECHOLNPGM(GCODE_ERR_MSG("(I)teration out of bounds (1-30)."));
        break;
      }

      const float z_auto_align_accuracy = parser.floatval('T', Z_STEPPER_ALIGN_ACC);
<<<<<<< HEAD
      if (!WITHIN(z_auto_align_accuracy, 0.001f, 1.0f)) {
        SERIAL_ECHOLNPGM(GCODE_ERR_MSG("(T)arget accuracy out of bounds (0.001-1.0)."));
=======
      if (!WITHIN(z_auto_align_accuracy, 0.01f, 1.0f)) {
        SERIAL_ECHOLNPGM(GCODE_ERR_MSG("(T)arget accuracy out of bounds (0.01-1.0)."));
>>>>>>> 351a1a13
        break;
      }

      const float z_auto_align_amplification = TERN(HAS_Z_STEPPER_ALIGN_STEPPER_XY, Z_STEPPER_ALIGN_AMP, parser.floatval('A', Z_STEPPER_ALIGN_AMP));
      if (!WITHIN(ABS(z_auto_align_amplification), 0.5f, 2.0f)) {
        SERIAL_ECHOLNPGM(GCODE_ERR_MSG("(A)mplification out of bounds (0.5-2.0)."));
        break;
      }

      if (parser.seen('R')) z_stepper_align.reset_to_default();

      const ProbePtRaise raise_after = parser.boolval('E') ? PROBE_PT_STOW : PROBE_PT_RAISE;

      // Disable the leveling matrix before auto-aligning
      #if HAS_LEVELING
        #if ENABLED(RESTORE_LEVELING_AFTER_G34)
          const bool leveling_was_active = planner.leveling_active;
        #endif
        set_bed_leveling_enabled(false);
      #endif

      TERN_(CNC_WORKSPACE_PLANES, workspace_plane = PLANE_XY);

      probe.use_probing_tool();

      TERN_(HAS_DUPLICATION_MODE, set_duplication_enabled(false));

      // Compute a worst-case clearance height to probe from. After the first
      // iteration this will be re-calculated based on the actual bed position
      auto magnitude2 = [&](const uint8_t i, const uint8_t j) {
        const xy_pos_t diff = z_stepper_align.xy[i] - z_stepper_align.xy[j];
        return HYPOT2(diff.x, diff.y);
      };
      const float zoffs = (probe.offset.z < 0) ? -probe.offset.z : 0.0f;
      float z_probe = (Z_TWEEN_SAFE_CLEARANCE + zoffs) + (G34_MAX_GRADE) * 0.01f * SQRT(_MAX(0, magnitude2(0, 1)
        #if TRIPLE_Z
          , magnitude2(2, 1), magnitude2(2, 0)
          #if QUAD_Z
            , magnitude2(3, 2), magnitude2(3, 1), magnitude2(3, 0)
          #endif
        #endif
      ));

      // Home before the alignment procedure
      home_if_needed();

      #if !HAS_Z_STEPPER_ALIGN_STEPPER_XY
        float last_z_align_move[NUM_Z_STEPPERS] = ARRAY_N_1(NUM_Z_STEPPERS, 10000.0f);
      #else
        float last_z_align_level_indicator = 10000.0f;
      #endif
      float z_measured[NUM_Z_STEPPERS] = { 0 },
            z_maxdiff = 0.0f,
            amplification = z_auto_align_amplification;

      #if !HAS_Z_STEPPER_ALIGN_STEPPER_XY
        bool adjustment_reverse = false;
      #endif

      #if HAS_STATUS_MESSAGE
        PGM_P const msg_iteration = GET_TEXT(MSG_ITERATION);
        const uint8_t iter_str_len = strlen_P(msg_iteration);
      #endif

      // Final z and iteration values will be used after breaking the loop
      float z_measured_min;
      uint8_t iteration = 0;
      bool err_break = false; // To break out of nested loops
      while (iteration < z_auto_align_iterations) {
        if (DEBUGGING(LEVELING)) DEBUG_ECHOLNPGM("> probing all positions.");

        const int iter = iteration + 1;
        SERIAL_ECHOLNPGM("\nG34 Iteration: ", iter);
        #if HAS_STATUS_MESSAGE
          char str[iter_str_len + 2 + 1];
          sprintf_P(str, msg_iteration, iter);
          ui.set_status(str);
        #endif

        // Initialize minimum value
        z_measured_min =  100000.0f;
        float z_measured_max = -100000.0f;

        // Probe all positions (one per Z-Stepper)
        for (uint8_t i = 0; i < NUM_Z_STEPPERS; ++i) {
          // iteration odd/even --> downward / upward stepper sequence
          const uint8_t iprobe = (iteration & 1) ? NUM_Z_STEPPERS - 1 - i : i;

          xy_pos_t &ppos = z_stepper_align.xy[iprobe];

          if (DEBUGGING(LEVELING)) DEBUG_ECHOLNPGM_P(PSTR("Probing X"), ppos.x, SP_Y_STR, ppos.y);

          // Probe a Z height for each stepper.
          // Probing sanity check is disabled, as it would trigger even in normal cases because
          // current_position.z has been manually altered in the "dirty trick" above.
          const float z_probed_height = probe.probe_at_point(DIFF_TERN(HAS_HOME_OFFSET, ppos, xy_pos_t(home_offset)), raise_after, 0, true, false, (Z_PROBE_LOW_POINT) - z_probe * 0.5f, z_probe * 0.5f);
          if (isnan(z_probed_height)) {
            SERIAL_ECHOLNPGM(STR_ERR_PROBING_FAILED);
            LCD_MESSAGE(MSG_LCD_PROBING_FAILED);
            err_break = true;
            break;
          }

          // Add height to each value, to provide a more useful target height for
          // the next iteration of probing. This allows adjustments to be made away from the bed.
          z_measured[iprobe] = z_probed_height + (Z_TWEEN_SAFE_CLEARANCE + zoffs); //do we need to add the clearance to this?

          if (DEBUGGING(LEVELING)) DEBUG_ECHOLNPGM("> Z", iprobe + 1, " measured position is ", z_measured[iprobe]);

          // Remember the minimum measurement to calculate the correction later on
          z_measured_min = _MIN(z_measured_min, z_measured[iprobe]);
          z_measured_max = _MAX(z_measured_max, z_measured[iprobe]);
        } // for (i)

        if (err_break) break;

        // Adapt the next probe clearance height based on the new measurements.
        // Safe_height = lowest distance to bed (= highest measurement) plus highest measured misalignment.
        z_maxdiff = z_measured_max - z_measured_min;
        z_probe = (Z_TWEEN_SAFE_CLEARANCE + zoffs) + z_measured_max + z_maxdiff; //Not sure we need z_maxdiff, but leaving it in for safety.

        #if HAS_Z_STEPPER_ALIGN_STEPPER_XY
          // Replace the initial values in z_measured with calculated heights at
          // each stepper position. This allows the adjustment algorithm to be
          // shared between both possible probing mechanisms.

          // This must be done after the next z_probe height is calculated, so that
          // the height is calculated from actual print area positions, and not
          // extrapolated motor movements.

          // Compute the least-squares fit for all probed points.
          // Calculate the Z position of each stepper and store it in z_measured.
          // This allows the actual adjustment logic to be shared by both algorithms.
          linear_fit_data lfd;
          incremental_LSF_reset(&lfd);
          for (uint8_t i = 0; i < NUM_Z_STEPPERS; ++i) {
            SERIAL_ECHOLNPGM("PROBEPT_", i, ": ", z_measured[i]);
            incremental_LSF(&lfd, z_stepper_align.xy[i], z_measured[i]);
          }
          finish_incremental_LSF(&lfd);

          z_measured_min = 100000.0f;
          for (uint8_t i = 0; i < NUM_Z_STEPPERS; ++i) {
            z_measured[i] = -(lfd.A * z_stepper_align.stepper_xy[i].x + lfd.B * z_stepper_align.stepper_xy[i].y + lfd.D);
            z_measured_min = _MIN(z_measured_min, z_measured[i]);
          }

          SERIAL_ECHOLNPGM(
            LIST_N(DOUBLE(NUM_Z_STEPPERS),
              "Calculated Z1=", z_measured[0],
                        " Z2=", z_measured[1],
                        " Z3=", z_measured[2],
                        " Z4=", z_measured[3]
            )
          );
        #endif

        SERIAL_EOL();

        SString<15 + TERN0(TRIPLE_Z, 30) + TERN0(QUAD_Z, 45)> msg(F("1:2="), p_float_t(ABS(z_measured[1] - z_measured[0]), 3));
        #if TRIPLE_Z
          msg.append(F(" 3-2="), p_float_t(ABS(z_measured[2] - z_measured[1]), 3))
             .append(F(" 3-1="), p_float_t(ABS(z_measured[2] - z_measured[0]), 3));
        #endif
        #if QUAD_Z
          msg.append(F(" 4-3="), p_float_t(ABS(z_measured[3] - z_measured[2]), 3))
             .append(F(" 4-2="), p_float_t(ABS(z_measured[3] - z_measured[1]), 3))
             .append(F(" 4-1="), p_float_t(ABS(z_measured[3] - z_measured[0]), 3));
        #endif

        msg.echoln();
        ui.set_status(msg);

        auto decreasing_accuracy = [](const_float_t v1, const_float_t v2) {
          if (v1 < v2 * 0.7f) {
            SERIAL_ECHOLNPGM("Decreasing Accuracy Detected.");
            LCD_MESSAGE(MSG_DECREASING_ACCURACY);
            return true;
          }
          return false;
        };

        #if HAS_Z_STEPPER_ALIGN_STEPPER_XY
          // Check if the applied corrections go in the correct direction.
          // Calculate the sum of the absolute deviations from the mean of the probe measurements.
          // Compare to the last iteration to ensure it's getting better.

          // Calculate mean value as a reference
          float z_measured_mean = 0.0f;
          for (uint8_t zstepper = 0; zstepper < NUM_Z_STEPPERS; ++zstepper) z_measured_mean += z_measured[zstepper];
          z_measured_mean /= NUM_Z_STEPPERS;

          // Calculate the sum of the absolute deviations from the mean value
          float z_align_level_indicator = 0.0f;
          for (uint8_t zstepper = 0; zstepper < NUM_Z_STEPPERS; ++zstepper)
            z_align_level_indicator += ABS(z_measured[zstepper] - z_measured_mean);

          // If it's getting worse, stop and throw an error
          err_break = decreasing_accuracy(last_z_align_level_indicator, z_align_level_indicator);
          if (err_break) break;

          last_z_align_level_indicator = z_align_level_indicator;
        #endif

        // The following correction actions are to be enabled for select Z-steppers only
        stepper.set_separate_multi_axis(true);

        bool success_break = true;
        // Correct the individual stepper offsets
        for (uint8_t zstepper = 0; zstepper < NUM_Z_STEPPERS; ++zstepper) {
          // Calculate current stepper move
          float z_align_move = z_measured[zstepper] - z_measured_min;
          const float z_align_abs = ABS(z_align_move);

          #if !HAS_Z_STEPPER_ALIGN_STEPPER_XY
            // Optimize one iteration's correction based on the first measurements
            if (z_align_abs) amplification = (iteration == 1) ? _MIN(last_z_align_move[zstepper] / z_align_abs, 2.0f) : z_auto_align_amplification;

            // Check for less accuracy compared to last move
            if (decreasing_accuracy(last_z_align_move[zstepper], z_align_abs)) {
              if (DEBUGGING(LEVELING)) DEBUG_ECHOLNPGM("> Z", zstepper + 1, " last_z_align_move = ", last_z_align_move[zstepper]);
              if (DEBUGGING(LEVELING)) DEBUG_ECHOLNPGM("> Z", zstepper + 1, " z_align_abs = ", z_align_abs);
              adjustment_reverse = !adjustment_reverse;
            }

            // Remember the alignment for the next iteration, but only if steppers move,
            // otherwise it would be just zero (in case this stepper was at z_measured_min already)
            if (z_align_abs > 0) last_z_align_move[zstepper] = z_align_abs;
          #endif

          // Stop early if all measured points achieve accuracy target
          if (z_align_abs > z_auto_align_accuracy) success_break = false;

          if (DEBUGGING(LEVELING)) DEBUG_ECHOLNPGM("> Z", zstepper + 1, " corrected by ", z_align_move);

          // Lock all steppers except one
          stepper.set_all_z_lock(true, zstepper);

          #if !HAS_Z_STEPPER_ALIGN_STEPPER_XY
            // Decreasing accuracy was detected so move was inverted.
            // Will match reversed Z steppers on dual steppers. Triple will need more work to map.
            if (adjustment_reverse) {
              z_align_move = -z_align_move;
              if (DEBUGGING(LEVELING)) DEBUG_ECHOLNPGM("> Z", zstepper + 1, " correction reversed to ", z_align_move);
            }
          #endif

          // Do a move to correct part of the misalignment for the current stepper
          do_blocking_move_to_z(amplification * z_align_move + current_position.z);
        } // for (zstepper)

        // Back to normal stepper operations
        stepper.set_all_z_lock(false);
        stepper.set_separate_multi_axis(false);

        if (err_break) break;

        if (success_break) {
          SERIAL_ECHOLNPGM("Target accuracy achieved.");
          LCD_MESSAGE(MSG_ACCURACY_ACHIEVED);
          break;
        }

        iteration++;
      } // while (iteration < z_auto_align_iterations)

      if (err_break)
        SERIAL_ECHOLNPGM("G34 aborted.");
      else {
        SERIAL_ECHOLNPGM("Did ", iteration + (iteration != z_auto_align_iterations), " of ", z_auto_align_iterations);
        SERIAL_ECHOLNPGM("Accuracy: ", p_float_t(z_maxdiff, 2));
      }

      // Stow the probe because the last call to probe.probe_at_point(...)
      // leaves the probe deployed when it's successful.
      IF_DISABLED(TOUCH_MI_PROBE, probe.stow());

      #if ENABLED(HOME_AFTER_G34)
        // Home Z after the alignment procedure
        process_subcommands_now(F("G28Z"));
      #else
        // Use the probed height from the last iteration to determine the Z height.
        // z_measured_min is used, because all steppers are aligned to z_measured_min.
        // Ideally, this would be equal to the 'z_probe * 0.5f' which was added earlier.
        current_position.z -= z_measured_min - (Z_TWEEN_SAFE_CLEARANCE + zoffs); //we shouldn't want to subtract the clearance from here right? (Depends if we added it further up)
        sync_plan_position();
      #endif

      probe.use_probing_tool(false);

      #if ALL(HAS_LEVELING, RESTORE_LEVELING_AFTER_G34)
        set_bed_leveling_enabled(leveling_was_active);
      #endif

    }while(0);

    probe.use_probing_tool(false);

  #endif // Z_STEPPER_AUTO_ALIGN
}

#endif // Z_MULTI_ENDSTOPS || Z_STEPPER_AUTO_ALIGN

#if ENABLED(Z_STEPPER_AUTO_ALIGN)

/**
 * M422: Set a Z-Stepper automatic alignment XY point.
 *       Use repeatedly to set multiple points.
 *
 *   S<index> : Index of the probe point to set
 *
 * With Z_STEPPER_ALIGN_STEPPER_XY:
 *   W<index> : Index of the Z stepper position to set
 *              The W and S parameters may not be combined.
 *
 * S and W require an X and/or Y parameter
 *   X<pos>   : X position to set (Unchanged if omitted)
 *   Y<pos>   : Y position to set (Unchanged if omitted)
 *
 * R : Recalculate points based on current probe offsets
 */
void GcodeSuite::M422() {

  if (!parser.seen_any()) return M422_report();

  if (parser.seen('R')) {
    z_stepper_align.reset_to_default();
    return;
  }

  const bool is_probe_point = parser.seen_test('S');

  if (TERN0(HAS_Z_STEPPER_ALIGN_STEPPER_XY, is_probe_point && parser.seen_test('W'))) {
    SERIAL_ECHOLNPGM(GCODE_ERR_MSG("(S) and (W) may not be combined."));
    return;
  }

  xy_pos_t * const pos_dest = (
    TERN_(HAS_Z_STEPPER_ALIGN_STEPPER_XY, !is_probe_point ? z_stepper_align.stepper_xy :)
    z_stepper_align.xy
  );

  if (!is_probe_point && TERN1(HAS_Z_STEPPER_ALIGN_STEPPER_XY, !parser.seen_test('W'))) {
    SERIAL_ECHOLNPGM(GCODE_ERR_MSG("(S)" TERN_(HAS_Z_STEPPER_ALIGN_STEPPER_XY, " or (W)") " is required."));
    return;
  }

  // Get the Probe Position Index or Z Stepper Index
  int8_t position_index = 1;
  FSTR_P err_string = F("?(S) Probe-position");
  if (is_probe_point)
    position_index = parser.intval('S');
  else {
    #if HAS_Z_STEPPER_ALIGN_STEPPER_XY
      err_string = F("?(W) Z-stepper");
      position_index = parser.intval('W');
    #endif
  }

  if (!WITHIN(position_index, 1, NUM_Z_STEPPERS)) {
    SERIAL_ECHOLN(err_string, F(" index invalid (1.." STRINGIFY(NUM_Z_STEPPERS) ")."));
    return;
  }

  --position_index;

  const xy_pos_t pos = {
    parser.floatval('X', pos_dest[position_index].x),
    parser.floatval('Y', pos_dest[position_index].y)
  };

  if (is_probe_point) {
    if (!probe.can_reach(pos.x, Y_CENTER)) {
      SERIAL_ECHOLNPGM(GCODE_ERR_MSG("(X) out of bounds."));
      return;
    }
    if (!probe.can_reach(pos)) {
      SERIAL_ECHOLNPGM(GCODE_ERR_MSG("(Y) out of bounds."));
      return;
    }
  }

  pos_dest[position_index] = pos;
}

void GcodeSuite::M422_report(const bool forReplay/*=true*/) {
  TERN_(MARLIN_SMALL_BUILD, return);

  report_heading(forReplay, F(STR_Z_AUTO_ALIGN));
  for (uint8_t i = 0; i < NUM_Z_STEPPERS; ++i) {
    report_echo_start(forReplay);
    SERIAL_ECHOLNPGM_P(
      PSTR("  M422 S"), i + 1,
      SP_X_STR, z_stepper_align.xy[i].x,
      SP_Y_STR, z_stepper_align.xy[i].y
    );
  }
  #if HAS_Z_STEPPER_ALIGN_STEPPER_XY
    for (uint8_t i = 0; i < NUM_Z_STEPPERS; ++i) {
      report_echo_start(forReplay);
      SERIAL_ECHOLNPGM_P(
        PSTR("  M422 W"), i + 1,
        SP_X_STR, z_stepper_align.stepper_xy[i].x,
        SP_Y_STR, z_stepper_align.stepper_xy[i].y
      );
    }
  #endif
}

#endif // Z_STEPPER_AUTO_ALIGN<|MERGE_RESOLUTION|>--- conflicted
+++ resolved
@@ -115,13 +115,8 @@
       }
 
       const float z_auto_align_accuracy = parser.floatval('T', Z_STEPPER_ALIGN_ACC);
-<<<<<<< HEAD
       if (!WITHIN(z_auto_align_accuracy, 0.001f, 1.0f)) {
         SERIAL_ECHOLNPGM(GCODE_ERR_MSG("(T)arget accuracy out of bounds (0.001-1.0)."));
-=======
-      if (!WITHIN(z_auto_align_accuracy, 0.01f, 1.0f)) {
-        SERIAL_ECHOLNPGM(GCODE_ERR_MSG("(T)arget accuracy out of bounds (0.01-1.0)."));
->>>>>>> 351a1a13
         break;
       }
 
