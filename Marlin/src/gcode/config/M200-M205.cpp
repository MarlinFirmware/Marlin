--- conflicted
+++ resolved
@@ -122,11 +122,7 @@
  *  S<percent> : Speed factor percentage.
  */
 void GcodeSuite::M201() {
-<<<<<<< HEAD
-  if (!parser.seen("T" STR_AXES_LOGICAL))
-=======
   if (!parser.seen("T" STR_AXES_LOGICAL TERN_(XY_FREQUENCY_LIMIT, "FS")))
->>>>>>> ca06c6ea
     return M201_report();
 
   const int8_t target_extruder = get_target_extruder_from_command();
