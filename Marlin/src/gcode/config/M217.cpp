/**
 * Marlin 3D Printer Firmware
 * Copyright (c) 2020 MarlinFirmware [https://github.com/MarlinFirmware/Marlin]
 *
 * Based on Sprinter and grbl.
 * Copyright (c) 2011 Camiel Gubbels / Erik van der Zalm
 *
 * This program is free software: you can redistribute it and/or modify
 * it under the terms of the GNU General Public License as published by
 * the Free Software Foundation, either version 3 of the License, or
 * (at your option) any later version.
 *
 * This program is distributed in the hope that it will be useful,
 * but WITHOUT ANY WARRANTY; without even the implied warranty of
 * MERCHANTABILITY or FITNESS FOR A PARTICULAR PURPOSE.  See the
 * GNU General Public License for more details.
 *
 * You should have received a copy of the GNU General Public License
 * along with this program.  If not, see <https://www.gnu.org/licenses/>.
 *
 */

#include "../../inc/MarlinConfigPre.h"

#if HAS_MULTI_EXTRUDER

#include "../gcode.h"
#include "../../module/tool_change.h"

#if ENABLED(TOOLCHANGE_MIGRATION_FEATURE)
  #include "../../module/motion.h"
#endif

#include "../../MarlinCore.h" // for SP_X_STR, etc.

<<<<<<< HEAD
void M217_report(const bool eeprom=false) {

  #if ENABLED(TOOLCHANGE_FILAMENT_SWAP)
    SERIAL_ECHOPGM_P(eeprom ? PSTR("  M217") : PSTR("Toolchange:"));
    SERIAL_ECHOPAIR(" S", LINEAR_UNIT(toolchange_settings.swap_length));
    SERIAL_ECHOPAIR_P(SP_B_STR, LINEAR_UNIT(toolchange_settings.extra_resume),
                      SP_E_STR, LINEAR_UNIT(toolchange_settings.extra_prime),
                      SP_P_STR, LINEAR_UNIT(toolchange_settings.prime_speed));
    SERIAL_ECHOPAIR(" R", LINEAR_UNIT(toolchange_settings.retract_speed),
                    " U", LINEAR_UNIT(toolchange_settings.unretract_speed),
                    " F", toolchange_settings.fan_speed,
                    " D", toolchange_settings.fan_time);

    #if ENABLED(TOOLCHANGE_MIGRATION_FEATURE)
      SERIAL_ECHOPAIR(" A", migration.automode);
      SERIAL_ECHOPAIR(" L", LINEAR_UNIT(migration.last));
    #endif

    #if ENABLED(TOOLCHANGE_PARK)
      SERIAL_ECHOPAIR(" W", LINEAR_UNIT(toolchange_settings.enable_park));
      SERIAL_ECHOPAIR_P(SP_X_STR, LINEAR_UNIT(toolchange_settings.change_point.x));
      SERIAL_ECHOPAIR_P(SP_Y_STR, LINEAR_UNIT(toolchange_settings.change_point.y));
    #endif

    #if ENABLED(TOOLCHANGE_FS_PRIME_FIRST_USED)
      SERIAL_ECHOPAIR(" V", LINEAR_UNIT(enable_first_prime));
    #endif

  #else

    UNUSED(eeprom);

  #endif

  SERIAL_ECHOPAIR_P(SP_Z_STR, LINEAR_UNIT(toolchange_settings.z_raise));
  SERIAL_EOL();
}

=======
>>>>>>> ab46b7e2
/**
 * M217 - Set toolchange parameters
 *
 *  // Tool change command
 *  Q           Prime active tool and exit
 *
 *  // Tool change settings
<<<<<<< HEAD
 *  S[linear]     Swap length
 *  B[linear]     Extra Swap resume length
 *  E[linear]     Extra Prime length (as used by M217 Q)
 *  P[linear/min] Prime speed
 *  R[linear/min] Retract speed
 *  U[linear/min] UnRetract speed
 *  V[linear]     0/1 Enable auto prime first extruder used
 *  W[linear]     0/1 Enable park & Z Raise
 *  X[linear]     Park X (Requires TOOLCHANGE_PARK)
 *  Y[linear]     Park Y (Requires TOOLCHANGE_PARK)
 *  Z[linear]     Z Raise
 *  F[speed]      Fan Speed 0-255
 *  D[seconds]    Fan time
=======
 *  S[linear]   Swap length
 *  B[linear]   Extra Swap length
 *  E[linear]   Prime length
 *  P[linear/m] Prime speed
 *  R[linear/m] Retract speed
 *  U[linear/m] UnRetract speed
 *  V[linear]   0/1 Enable auto prime first extruder used
 *  W[linear]   0/1 Enable park & Z Raise
 *  X[linear]   Park X (Requires TOOLCHANGE_PARK)
 *  Y[linear]   Park Y (Requires TOOLCHANGE_PARK)
 *  I[linear]   Park I (Requires TOOLCHANGE_PARK and LINEAR_AXES >= 4)
 *  J[linear]   Park J (Requires TOOLCHANGE_PARK and LINEAR_AXES >= 5)
 *  K[linear]   Park K (Requires TOOLCHANGE_PARK and LINEAR_AXES >= 6)
 *  Z[linear]   Z Raise
 *  F[linear]   Fan Speed 0-255
 *  G[linear/s] Fan time
>>>>>>> ab46b7e2
 *
 * Tool migration settings
 *  A[0|1]      Enable auto-migration on runout
 *  L[index]    Last extruder to use for auto-migration
 *
 * Tool migration command
 *  T[index]    Migrate to next extruder or the given extruder
 */
void GcodeSuite::M217() {

  #if ENABLED(TOOLCHANGE_FILAMENT_SWAP)

    static constexpr float max_extrude = TERN(PREVENT_LENGTHY_EXTRUDE, EXTRUDE_MAXLENGTH, 500);

    if (parser.seen('Q')) { tool_change_prime(); return; }

    if (parser.seenval('S')) { const float v = parser.value_linear_units(); toolchange_settings.swap_length = constrain(v, 0, max_extrude); }
    if (parser.seenval('B')) { const float v = parser.value_linear_units(); toolchange_settings.extra_resume = constrain(v, -10, 10); }
    if (parser.seenval('E')) { const float v = parser.value_linear_units(); toolchange_settings.extra_prime = constrain(v, 0, max_extrude); }
    if (parser.seenval('P')) { const int16_t v = parser.value_linear_units(); toolchange_settings.prime_speed = constrain(v, 10, 5400); }
    if (parser.seenval('R')) { const int16_t v = parser.value_linear_units(); toolchange_settings.retract_speed = constrain(v, 10, 5400); }
    if (parser.seenval('U')) { const int16_t v = parser.value_linear_units(); toolchange_settings.unretract_speed = constrain(v, 10, 5400); }
    #if TOOLCHANGE_FS_FAN >= 0 && HAS_FAN
      if (parser.seenval('F')) { const int16_t v = parser.value_linear_units(); toolchange_settings.fan_speed = constrain(v, 0, 255); }
      if (parser.seenval('D')) { const int16_t v = parser.value_linear_units(); toolchange_settings.fan_time = constrain(v, 1, 30); }
    #endif
  #endif

  #if ENABLED(TOOLCHANGE_FS_PRIME_FIRST_USED)
    if (parser.seenval('V')) { enable_first_prime = parser.value_linear_units(); }
  #endif

  #if ENABLED(TOOLCHANGE_PARK)
    if (parser.seenval('W')) { toolchange_settings.enable_park = parser.value_linear_units(); }
    if (parser.seenval('X')) { const int16_t v = parser.value_linear_units(); toolchange_settings.change_point.x = constrain(v, X_MIN_POS, X_MAX_POS); }
    #if HAS_Y_AXIS
      if (parser.seenval('Y')) { const int16_t v = parser.value_linear_units(); toolchange_settings.change_point.y = constrain(v, Y_MIN_POS, Y_MAX_POS); }
    #endif
    #if HAS_I_AXIS
      if (parser.seenval('I')) { const int16_t v = parser.value_linear_units(); toolchange_settings.change_point.i = constrain(v, I_MIN_POS, I_MAX_POS); }
    #endif
    #if HAS_J_AXIS
      if (parser.seenval('J')) { const int16_t v = parser.value_linear_units(); toolchange_settings.change_point.j = constrain(v, J_MIN_POS, J_MAX_POS); }
    #endif
    #if HAS_K_AXIS
      if (parser.seenval('K')) { const int16_t v = parser.value_linear_units(); toolchange_settings.change_point.k = constrain(v, K_MIN_POS, K_MAX_POS); }
    #endif
  #endif

  #if HAS_Z_AXIS
    if (parser.seenval('Z')) { toolchange_settings.z_raise = parser.value_linear_units(); }
  #endif

  #if ENABLED(TOOLCHANGE_MIGRATION_FEATURE)
    migration.target = 0;       // 0 = disabled

    if (parser.seenval('L')) {  // Last
      const int16_t lval = parser.value_int();
      if (WITHIN(lval, 0, EXTRUDERS - 1)) {
        migration.last = lval;
        migration.automode = (active_extruder < migration.last);
      }
    }

    if (parser.seen('A'))       // Auto on/off
      migration.automode = parser.value_bool();

    if (parser.seen('T')) {     // Migrate now
      if (parser.has_value()) {
        const int16_t tval = parser.value_int();
        if (WITHIN(tval, 0, EXTRUDERS - 1) && tval != active_extruder) {
          migration.target = tval + 1;
          extruder_migration();
          migration.target = 0; // disable
          return;
        }
        else
          migration.target = 0; // disable
      }
      else {
        extruder_migration();
        return;
      }
    }

  #endif

  M217_report();
}

void GcodeSuite::M217_report(const bool forReplay/*=true*/) {
  report_heading_etc(forReplay, F(STR_TOOL_CHANGING));

  SERIAL_ECHOPGM("  M217");

  #if ENABLED(TOOLCHANGE_FILAMENT_SWAP)
    SERIAL_ECHOPGM(" S", LINEAR_UNIT(toolchange_settings.swap_length));
    SERIAL_ECHOPGM_P(SP_B_STR, LINEAR_UNIT(toolchange_settings.extra_resume),
                     SP_E_STR, LINEAR_UNIT(toolchange_settings.extra_prime),
                     SP_P_STR, LINEAR_UNIT(toolchange_settings.prime_speed));
    SERIAL_ECHOPGM(" R", LINEAR_UNIT(toolchange_settings.retract_speed),
                   " U", LINEAR_UNIT(toolchange_settings.unretract_speed),
                   " F", toolchange_settings.fan_speed,
                   " G", toolchange_settings.fan_time);

    #if ENABLED(TOOLCHANGE_MIGRATION_FEATURE)
      SERIAL_ECHOPGM(" A", migration.automode);
      SERIAL_ECHOPGM(" L", LINEAR_UNIT(migration.last));
    #endif

    #if ENABLED(TOOLCHANGE_PARK)
    {
      SERIAL_ECHOPGM(" W", LINEAR_UNIT(toolchange_settings.enable_park));
      SERIAL_ECHOPGM_P(
            SP_X_STR, LINEAR_UNIT(toolchange_settings.change_point.x)
        #if HAS_Y_AXIS
          , SP_Y_STR, LINEAR_UNIT(toolchange_settings.change_point.y)
        #endif
        #if HAS_I_AXIS
          , SP_I_STR, LINEAR_UNIT(toolchange_settings.change_point.i)
        #endif
        #if HAS_J_AXIS
          , SP_J_STR, LINEAR_UNIT(toolchange_settings.change_point.j)
        #endif
        #if HAS_K_AXIS
          , SP_K_STR, LINEAR_UNIT(toolchange_settings.change_point.k)
        #endif
      );
    }
    #endif

    #if ENABLED(TOOLCHANGE_FS_PRIME_FIRST_USED)
      SERIAL_ECHOPGM(" V", LINEAR_UNIT(enable_first_prime));
    #endif

  #endif

  SERIAL_ECHOLNPGM_P(SP_Z_STR, LINEAR_UNIT(toolchange_settings.z_raise));
}

#endif // HAS_MULTI_EXTRUDER<|MERGE_RESOLUTION|>--- conflicted
+++ resolved
@@ -33,47 +33,6 @@
 
 #include "../../MarlinCore.h" // for SP_X_STR, etc.
 
-<<<<<<< HEAD
-void M217_report(const bool eeprom=false) {
-
-  #if ENABLED(TOOLCHANGE_FILAMENT_SWAP)
-    SERIAL_ECHOPGM_P(eeprom ? PSTR("  M217") : PSTR("Toolchange:"));
-    SERIAL_ECHOPAIR(" S", LINEAR_UNIT(toolchange_settings.swap_length));
-    SERIAL_ECHOPAIR_P(SP_B_STR, LINEAR_UNIT(toolchange_settings.extra_resume),
-                      SP_E_STR, LINEAR_UNIT(toolchange_settings.extra_prime),
-                      SP_P_STR, LINEAR_UNIT(toolchange_settings.prime_speed));
-    SERIAL_ECHOPAIR(" R", LINEAR_UNIT(toolchange_settings.retract_speed),
-                    " U", LINEAR_UNIT(toolchange_settings.unretract_speed),
-                    " F", toolchange_settings.fan_speed,
-                    " D", toolchange_settings.fan_time);
-
-    #if ENABLED(TOOLCHANGE_MIGRATION_FEATURE)
-      SERIAL_ECHOPAIR(" A", migration.automode);
-      SERIAL_ECHOPAIR(" L", LINEAR_UNIT(migration.last));
-    #endif
-
-    #if ENABLED(TOOLCHANGE_PARK)
-      SERIAL_ECHOPAIR(" W", LINEAR_UNIT(toolchange_settings.enable_park));
-      SERIAL_ECHOPAIR_P(SP_X_STR, LINEAR_UNIT(toolchange_settings.change_point.x));
-      SERIAL_ECHOPAIR_P(SP_Y_STR, LINEAR_UNIT(toolchange_settings.change_point.y));
-    #endif
-
-    #if ENABLED(TOOLCHANGE_FS_PRIME_FIRST_USED)
-      SERIAL_ECHOPAIR(" V", LINEAR_UNIT(enable_first_prime));
-    #endif
-
-  #else
-
-    UNUSED(eeprom);
-
-  #endif
-
-  SERIAL_ECHOPAIR_P(SP_Z_STR, LINEAR_UNIT(toolchange_settings.z_raise));
-  SERIAL_EOL();
-}
-
-=======
->>>>>>> ab46b7e2
 /**
  * M217 - Set toolchange parameters
  *
@@ -81,7 +40,6 @@
  *  Q           Prime active tool and exit
  *
  *  // Tool change settings
-<<<<<<< HEAD
  *  S[linear]     Swap length
  *  B[linear]     Extra Swap resume length
  *  E[linear]     Extra Prime length (as used by M217 Q)
@@ -92,27 +50,12 @@
  *  W[linear]     0/1 Enable park & Z Raise
  *  X[linear]     Park X (Requires TOOLCHANGE_PARK)
  *  Y[linear]     Park Y (Requires TOOLCHANGE_PARK)
+ *  I[linear]     Park I (Requires TOOLCHANGE_PARK and LINEAR_AXES >= 4)
+ *  J[linear]     Park J (Requires TOOLCHANGE_PARK and LINEAR_AXES >= 5)
+ *  K[linear]     Park K (Requires TOOLCHANGE_PARK and LINEAR_AXES >= 6)
  *  Z[linear]     Z Raise
  *  F[speed]      Fan Speed 0-255
  *  D[seconds]    Fan time
-=======
- *  S[linear]   Swap length
- *  B[linear]   Extra Swap length
- *  E[linear]   Prime length
- *  P[linear/m] Prime speed
- *  R[linear/m] Retract speed
- *  U[linear/m] UnRetract speed
- *  V[linear]   0/1 Enable auto prime first extruder used
- *  W[linear]   0/1 Enable park & Z Raise
- *  X[linear]   Park X (Requires TOOLCHANGE_PARK)
- *  Y[linear]   Park Y (Requires TOOLCHANGE_PARK)
- *  I[linear]   Park I (Requires TOOLCHANGE_PARK and LINEAR_AXES >= 4)
- *  J[linear]   Park J (Requires TOOLCHANGE_PARK and LINEAR_AXES >= 5)
- *  K[linear]   Park K (Requires TOOLCHANGE_PARK and LINEAR_AXES >= 6)
- *  Z[linear]   Z Raise
- *  F[linear]   Fan Speed 0-255
- *  G[linear/s] Fan time
->>>>>>> ab46b7e2
  *
  * Tool migration settings
  *  A[0|1]      Enable auto-migration on runout
@@ -216,7 +159,7 @@
     SERIAL_ECHOPGM(" R", LINEAR_UNIT(toolchange_settings.retract_speed),
                    " U", LINEAR_UNIT(toolchange_settings.unretract_speed),
                    " F", toolchange_settings.fan_speed,
-                   " G", toolchange_settings.fan_time);
+                   " D", toolchange_settings.fan_time);
 
     #if ENABLED(TOOLCHANGE_MIGRATION_FEATURE)
       SERIAL_ECHOPGM(" A", migration.automode);
