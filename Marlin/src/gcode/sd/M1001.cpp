--- conflicted
+++ resolved
@@ -108,13 +108,8 @@
     process_subcommands_now(F(SD_FINISHED_RELEASECOMMAND));
   #endif
 
-<<<<<<< HEAD
   TERN_(EXTENSIBLE_UI, ExtUI::onPrintDone());
-  TERN_(DWIN_CREALITY_LCD_ENHANCED, DWIN_Print_Finished());
-=======
-  TERN_(EXTENSIBLE_UI, ExtUI::onPrintFinished());
   TERN_(DWIN_LCD_PROUI, DWIN_Print_Finished());
->>>>>>> 5bbb345b
 
   // Re-select the last printed file in the UI
   TERN_(SD_REPRINT_LAST_SELECTED_FILE, ui.reselect_last_file());
