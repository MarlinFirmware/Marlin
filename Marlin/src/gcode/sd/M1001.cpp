--- conflicted
+++ resolved
@@ -65,11 +65,8 @@
  * M1001: Execute actions for SD print completion
  */
 void GcodeSuite::M1001() {
-<<<<<<< HEAD
-=======
   planner.synchronize();
 
->>>>>>> b65cdbed
   // SD Printing is finished when the queue reaches M1001
   card.flag.sdprinting = card.flag.sdprintdone = false;
 
