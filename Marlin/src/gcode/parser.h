--- conflicted
+++ resolved
@@ -84,12 +84,8 @@
   static char *command_ptr,               // The command, so it can be echoed
               *string_arg,                // string of command line
               command_letter;             // G, M, or T
-<<<<<<< HEAD
-  static int codenum;                     // 123
-  static int numchars;                     // 123
-=======
+  static int numchars;                    // Total command characters
   static uint16_t codenum;                // 123
->>>>>>> 0d2645b3
   #if ENABLED(USE_GCODE_SUBCODES)
     static uint8_t subcode;               // .1
   #endif
