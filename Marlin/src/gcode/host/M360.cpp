--- conflicted
+++ resolved
@@ -34,16 +34,10 @@
 
 static void config_prefix(PGM_P const name, PGM_P const pref=nullptr, const int8_t ind=-1) {
   SERIAL_ECHOPGM("Config:");
-<<<<<<< HEAD
   if (pref) SERIAL_ECHOPGM_P(pref);
   if (ind >= 0) { SERIAL_ECHO(ind); SERIAL_CHAR(':'); }
-  SERIAL_ECHOPAIR_P(name, AS_CHAR(':'));
-=======
-  if (pref) serialprintPGM(pref);
-  if (ind >= 0) { SERIAL_ECHO(ind); SERIAL_CHAR(':'); }
-  serialprintPGM(name);
+  SERIAL_ECHOPGM_P(name);
   SERIAL_CHAR(':');
->>>>>>> f0b662ff
 }
 static void config_line(PGM_P const name, const float val, PGM_P const pref=nullptr, const int8_t ind=-1) {
   config_prefix(name, pref, ind);
