/**
 * Marlin 3D Printer Firmware
 * Copyright (c) 2020 MarlinFirmware [https://github.com/MarlinFirmware/Marlin]
 *
 * Based on Sprinter and grbl.
 * Copyright (c) 2011 Camiel Gubbels / Erik van der Zalm
 *
 * This program is free software: you can redistribute it and/or modify
 * it under the terms of the GNU General Public License as published by
 * the Free Software Foundation, either version 3 of the License, or
 * (at your option) any later version.
 *
 * This program is distributed in the hope that it will be useful,
 * but WITHOUT ANY WARRANTY; without even the implied warranty of
 * MERCHANTABILITY or FITNESS FOR A PARTICULAR PURPOSE.  See the
 * GNU General Public License for more details.
 *
 * You should have received a copy of the GNU General Public License
 * along with this program.  If not, see <https://www.gnu.org/licenses/>.
 *
 */

#include "../gcode.h"
#include "../../inc/MarlinConfig.h"
#include "../queue.h"           // for getting the command port


#if ENABLED(M115_GEOMETRY_REPORT)
  #include "../../module/motion.h"
#endif

#if ENABLED(CASE_LIGHT_ENABLE)
  #include "../../feature/caselight.h"
#endif

//#define MINIMAL_CAP_LINES // Don't even mention the disabled capabilities

#if ENABLED(EXTENDED_CAPABILITIES_REPORT)
<<<<<<< HEAD
  static void cap_line(PGM_P const name, bool ena=false) {
    if (ENABLED(MINIMAL_CAP_LINES) && !ena) return;
=======
  static void cap_line(FSTR_P const name, bool ena=false) {
>>>>>>> 1dd9adbf
    SERIAL_ECHOPGM("Cap:");
    SERIAL_ECHOF(name);
    SERIAL_CHAR(':', '0' + ena);
    SERIAL_EOL();
  }
#endif

/**
 * M115: Capabilities string and extended capabilities report
 *       If a capability is not reported, hosts should assume
 *       the capability is not present.
 */
void GcodeSuite::M115() {
  SERIAL_ECHOLNPGM(
    "FIRMWARE_NAME:Marlin " DETAILED_BUILD_VERSION " (" __DATE__ " " __TIME__ ") "
    "SOURCE_CODE_URL:" SOURCE_CODE_URL " "
    "PROTOCOL_VERSION:" PROTOCOL_VERSION " "
    "MACHINE_TYPE:" MACHINE_NAME " "
    "EXTRUDER_COUNT:" STRINGIFY(EXTRUDERS) " "
    #if LINEAR_AXES != XYZ
      "AXIS_COUNT:" STRINGIFY(LINEAR_AXES) " "
    #endif
    #ifdef MACHINE_UUID
      "UUID:" MACHINE_UUID
    #endif
  );

  #if ENABLED(EXTENDED_CAPABILITIES_REPORT)

    // The port that sent M115
    serial_index_t port = queue.ring_buffer.command_port();

    // PAREN_COMMENTS
    TERN_(PAREN_COMMENTS, cap_line(F("PAREN_COMMENTS"), true));

    // QUOTED_STRINGS
    TERN_(GCODE_QUOTED_STRINGS, cap_line(F("QUOTED_STRINGS"), true));

    // SERIAL_XON_XOFF
    cap_line(F("SERIAL_XON_XOFF"), ENABLED(SERIAL_XON_XOFF));

    // BINARY_FILE_TRANSFER (M28 B1)
    cap_line(F("BINARY_FILE_TRANSFER"), ENABLED(BINARY_FILE_TRANSFER)); // TODO: Use SERIAL_IMPL.has_feature(port, SerialFeature::BinaryFileTransfer) once implemented

    // EEPROM (M500, M501)
    cap_line(F("EEPROM"), ENABLED(EEPROM_SETTINGS));

    // Volumetric Extrusion (M200)
    cap_line(F("VOLUMETRIC"), DISABLED(NO_VOLUMETRICS));

    // AUTOREPORT_POS (M154)
    cap_line(F("AUTOREPORT_POS"), ENABLED(AUTO_REPORT_POSITION));

    // AUTOREPORT_TEMP (M155)
    cap_line(F("AUTOREPORT_TEMP"), ENABLED(AUTO_REPORT_TEMPERATURES));

    // PROGRESS (M530 S L, M531 <file>, M532 X L)
    cap_line(F("PROGRESS"));

    // Print Job timer M75, M76, M77
    cap_line(F("PRINT_JOB"), true);

    // AUTOLEVEL (G29)
    cap_line(F("AUTOLEVEL"), ENABLED(HAS_AUTOLEVEL));

    // RUNOUT (M412, M600)
    cap_line(F("RUNOUT"), ENABLED(FILAMENT_RUNOUT_SENSOR));

    // Z_PROBE (G30)
    cap_line(F("Z_PROBE"), ENABLED(HAS_BED_PROBE));

    // MESH_REPORT (M420 V)
    cap_line(F("LEVELING_DATA"), ENABLED(HAS_LEVELING));

    // BUILD_PERCENT (M73)
    cap_line(F("BUILD_PERCENT"), ENABLED(LCD_SET_PROGRESS_MANUALLY));

    // SOFTWARE_POWER (M80, M81)
    cap_line(F("SOFTWARE_POWER"), ENABLED(PSU_CONTROL));

    // TOGGLE_LIGHTS (M355)
    cap_line(F("TOGGLE_LIGHTS"), ENABLED(CASE_LIGHT_ENABLE));
    cap_line(F("CASE_LIGHT_BRIGHTNESS"), TERN0(CASE_LIGHT_ENABLE, caselight.has_brightness()));

    // EMERGENCY_PARSER (M108, M112, M410, M876)
    cap_line(F("EMERGENCY_PARSER"), ENABLED(EMERGENCY_PARSER));

    // HOST ACTION COMMANDS (paused, resume, resumed, cancel, etc.)
    cap_line(F("HOST_ACTION_COMMANDS"), ENABLED(HOST_ACTION_COMMANDS));

    // PROMPT SUPPORT (M876)
    cap_line(F("PROMPT_SUPPORT"), ENABLED(HOST_PROMPT_SUPPORT));

    // SDCARD (M20, M23, M24, etc.)
    cap_line(F("SDCARD"), ENABLED(SDSUPPORT));

    // REPEAT (M808)
    cap_line(F("REPEAT"), ENABLED(GCODE_REPEAT_MARKERS));

    // SD_WRITE (M928, M28, M29)
    cap_line(F("SD_WRITE"), ENABLED(SDSUPPORT) && DISABLED(SDCARD_READONLY));

    // AUTOREPORT_SD_STATUS (M27 extension)
    cap_line(F("AUTOREPORT_SD_STATUS"), ENABLED(AUTO_REPORT_SD_STATUS));

    // LONG_FILENAME_HOST_SUPPORT (M33)
    cap_line(F("LONG_FILENAME"), ENABLED(LONG_FILENAME_HOST_SUPPORT));

    // EXTENDED_M20 (M20 L)
    cap_line(F("EXTENDED_M20"), ENABLED(LONG_FILENAME_HOST_SUPPORT));

    // THERMAL_PROTECTION
    cap_line(F("THERMAL_PROTECTION"), ENABLED(THERMALLY_SAFE));

    // MOTION_MODES (M80-M89)
    cap_line(F("MOTION_MODES"), ENABLED(GCODE_MOTION_MODES));

    // ARC_SUPPORT (G2-G3)
    cap_line(F("ARCS"), ENABLED(ARC_SUPPORT));

    // BABYSTEPPING (M290)
    cap_line(F("BABYSTEPPING"), ENABLED(BABYSTEPPING));

    // CHAMBER_TEMPERATURE (M141, M191)
    cap_line(F("CHAMBER_TEMPERATURE"), ENABLED(HAS_HEATED_CHAMBER));

    // COOLER_TEMPERATURE (M143, M193)
    cap_line(F("COOLER_TEMPERATURE"), ENABLED(HAS_COOLER));

    // MEATPACK Compression
    cap_line(F("MEATPACK"), SERIAL_IMPL.has_feature(port, SerialFeature::MeatPack));

    // CONFIG_EXPORT
    cap_line(PSTR("CONFIG_EXPORT"), ENABLED(CONFIG_EMBED_AND_SAVE_TO_SD));

    // Machine Geometry
    #if ENABLED(M115_GEOMETRY_REPORT)
      const xyz_pos_t bmin = { 0, 0, 0 },
                      bmax = { X_BED_SIZE , Y_BED_SIZE, Z_MAX_POS },
                      dmin = { X_MIN_POS, Y_MIN_POS, Z_MIN_POS },
                      dmax = { X_MAX_POS, Y_MAX_POS, Z_MAX_POS };
      xyz_pos_t cmin = bmin, cmax = bmax;
      apply_motion_limits(cmin);
      apply_motion_limits(cmax);
      const xyz_pos_t lmin = dmin.asLogical(), lmax = dmax.asLogical(),
                      wmin = cmin.asLogical(), wmax = cmax.asLogical();
      SERIAL_ECHOLNPGM(
        "area:{"
          "full:{"
            "min:{x:", lmin.x, ",y:", lmin.y, ",z:", lmin.z, "},"
            "max:{x:", lmax.x, ",y:", lmax.y, ",z:", lmax.z, "}"
          "},"
          "work:{"
            "min:{x:", wmin.x, ",y:", wmin.y, ",z:", wmin.z, "},"
            "max:{x:", wmax.x, ",y:", wmax.y, ",z:", wmax.z, "}",
          "}"
        "}"
      );
    #endif

  #endif // EXTENDED_CAPABILITIES_REPORT
}<|MERGE_RESOLUTION|>--- conflicted
+++ resolved
@@ -24,7 +24,6 @@
 #include "../../inc/MarlinConfig.h"
 #include "../queue.h"           // for getting the command port
 
-
 #if ENABLED(M115_GEOMETRY_REPORT)
   #include "../../module/motion.h"
 #endif
@@ -36,12 +35,8 @@
 //#define MINIMAL_CAP_LINES // Don't even mention the disabled capabilities
 
 #if ENABLED(EXTENDED_CAPABILITIES_REPORT)
-<<<<<<< HEAD
-  static void cap_line(PGM_P const name, bool ena=false) {
+  static void cap_line(FSTR_P const name, bool ena=false) {
     if (ENABLED(MINIMAL_CAP_LINES) && !ena) return;
-=======
-  static void cap_line(FSTR_P const name, bool ena=false) {
->>>>>>> 1dd9adbf
     SERIAL_ECHOPGM("Cap:");
     SERIAL_ECHOF(name);
     SERIAL_CHAR(':', '0' + ena);
