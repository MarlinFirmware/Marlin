--- conflicted
+++ resolved
@@ -93,11 +93,7 @@
                       v = TERN0(HAS_EXTRUDERS, i == E_AXIS) ? l : LOGICAL_TO_NATIVE(l, i),  // Axis position in NATIVE space (applying the existing offset)
                       d = v - current_position[i];                    // How much is the current axis position altered by?
           if (!NEAR_ZERO(d)) {
-<<<<<<< HEAD
-            #if HAS_POSITION_SHIFT && !IS_SCARA && !ENABLED(POLARGRAPH)                       // When using workspaces...
-=======
             #if HAS_POSITION_SHIFT && NONE(IS_SCARA, POLARGRAPH)      // When using workspaces...
->>>>>>> 546b3066
               if (TERN1(HAS_EXTRUDERS, i != E_AXIS)) {
                 position_shift[i] += d;                               // ...most axes offset the workspace...
                 update_workspace_offset((AxisEnum)i);
