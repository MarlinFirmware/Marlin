--- conflicted
+++ resolved
@@ -357,18 +357,6 @@
       raw[axis_p] = center_P + rvec.a;
       raw[axis_q] = center_Q + rvec.b;
       ARC_LIJKUVWE_CODE(
-<<<<<<< HEAD
-        #if ENABLED(AUTO_BED_LEVELING_UBL)
-          raw[axis_l] = start_L,
-          raw.i = start_I, raw.j = start_J, raw.k = start_K,
-          raw.u = start_U, raw.v = start_V, raw.w = start_W
-        #else
-          raw[axis_l] += per_segment_L,
-          raw.i += per_segment_I, raw.j += per_segment_J, raw.k += per_segment_K,
-          raw.u += per_segment_U, raw.v += per_segment_V, raw.w += per_segment_W
-        #endif
-        , raw.e += extruder_per_segment
-=======
         raw[axis_l] = start_L + per_segment_L * i,
         raw.i       = start_I + per_segment_I * i,
         raw.j       = start_J + per_segment_J * i,
@@ -377,7 +365,6 @@
         raw.v       = start_V + per_segment_V * i,
         raw.w       = start_W + per_segment_W * i,
         raw.e       = start_E + per_segment_E * i
->>>>>>> d69ce775
       );
 
       apply_motion_limits(raw);
