--- conflicted
+++ resolved
@@ -87,7 +87,7 @@
     }
   #endif
 
-  if (!parser.seen(NUM_AXIS_GANG("X", "Y", "Z", STR_I, STR_J, STR_K, STR_U, STR_V, STR_W)) || parser.seen('R')) {
+  if (!parser.seen(STR_AXES_MAIN) || parser.seen('R')) {
     SERIAL_ECHO_START();
 
     #if ENABLED(BABYSTEP_ZPROBE_OFFSET)
@@ -110,12 +110,8 @@
     }
     #endif
 
-    #if ENABLED(MESH_BED_LEVELING)
-<<<<<<< HEAD
-      SERIAL_ECHOLNPAIR("MBL Adjust Z", planner.mesh_z_offset);
-=======
-      SERIAL_ECHOLNPGM("MBL Adjust Z", bedlevel.z_offset);
->>>>>>> 639b1f64
+    #if ENABLED(ENABLE_MESH_Z_OFFSET)
+      SERIAL_ECHOLNPGM("Mesh Z Offset", bedlevel.z_offset);
     #endif
 
     #if ENABLED(BABYSTEP_DISPLAY_TOTAL)
