/**
 * Marlin 3D Printer Firmware
 * Copyright (c) 2020 MarlinFirmware [https://github.com/MarlinFirmware/Marlin]
 *
 * Based on Sprinter and grbl.
 * Copyright (c) 2011 Camiel Gubbels / Erik van der Zalm
 *
 * This program is free software: you can redistribute it and/or modify
 * it under the terms of the GNU General Public License as published by
 * the Free Software Foundation, either version 3 of the License, or
 * (at your option) any later version.
 *
 * This program is distributed in the hope that it will be useful,
 * but WITHOUT ANY WARRANTY; without even the implied warranty of
 * MERCHANTABILITY or FITNESS FOR A PARTICULAR PURPOSE.  See the
 * GNU General Public License for more details.
 *
 * You should have received a copy of the GNU General Public License
 * along with this program.  If not, see <https://www.gnu.org/licenses/>.
 *
 */

/**
 * parser.cpp - Parser for a GCode line, providing a parameter interface.
 */

#include "parser.h"

#include "../MarlinCore.h"

// Must be declared for allocation and to satisfy the linker
// Zero values need no initialization.

bool GCodeParser::volumetric_enabled;

#if ENABLED(INCH_MODE_SUPPORT)
  float GCodeParser::linear_unit_factor, GCodeParser::volumetric_unit_factor;
#endif

#if ENABLED(TEMPERATURE_UNITS_SUPPORT)
  TempUnit GCodeParser::input_temp_units = TEMPUNIT_C;
#endif

char *GCodeParser::command_ptr,
     *GCodeParser::string_arg,
     *GCodeParser::value_ptr;
char GCodeParser::command_letter;
uint16_t GCodeParser::codenum;

#if USE_GCODE_SUBCODES
  uint8_t GCodeParser::subcode;
#endif

#if ENABLED(GCODE_MOTION_MODES)
  int16_t GCodeParser::motion_mode_codenum = -1;
  #if USE_GCODE_SUBCODES
    uint8_t GCodeParser::motion_mode_subcode;
  #endif
#endif

#if ENABLED(FASTER_GCODE_PARSER)
  // Optimized Parameters
  uint32_t GCodeParser::codebits;  // found bits
  uint8_t GCodeParser::param[26];  // parameter offsets from command_ptr
#else
  char *GCodeParser::command_args; // start of parameters
#endif

// Create a global instance of the GCode parser singleton
GCodeParser parser;

/**
 * Clear all code-seen (and value pointers)
 *
 * Since each param is set/cleared on seen codes,
 * this may be optimized by commenting out ZERO(param)
 */
void GCodeParser::reset() {
  string_arg = nullptr;                 // No whole line argument
  command_letter = '?';                 // No command letter
  codenum = 0;                          // No command code
  TERN_(USE_GCODE_SUBCODES, subcode = 0); // No command sub-code
  #if ENABLED(FASTER_GCODE_PARSER)
    codebits = 0;                       // No codes yet
    //ZERO(param);                      // No parameters (should be safe to comment out this line)
  #endif
}

#if ENABLED(GCODE_QUOTED_STRINGS)

  // Pass the address after the first quote (if any)
  char* GCodeParser::unescape_string(char* &src) {
    if (*src == '"') ++src;     // Skip the leading quote
    char * const out = src;     // Start of the string
    char *dst = src;            // Prepare to unescape and terminate
    for (;;) {
      char c = *src++;          // Get the next char
      switch (c) {
        case '\\': c = *src++; break; // Get the escaped char
        case '"' : c = '\0'; break;   // Convert bare quote to nul
      }
      if (!(*dst++ = c)) break; // Copy and break on nul
    }
    return out;
  }

#endif

/**
 * Populate the command line state (command_letter, codenum, subcode, and string_arg)
 * by parsing a single line of GCode. 58 bytes of SRAM are used to speed up seen/value.
 */
void GCodeParser::parse(char *p) {

  reset(); // No codes to report

  auto uppercase = [](char c) {
    if (TERN0(GCODE_CASE_INSENSITIVE, WITHIN(c, 'a', 'z')))
      c += 'A' - 'a';
    return c;
  };

  // Skip spaces
  while (*p == ' ') ++p;

  // Skip N[-0-9] if included in the command line
  if (uppercase(*p) == 'N' && NUMERIC_SIGNED(p[1])) {
    //TERN_(FASTER_GCODE_PARSER, set('N', p + 1)); // (optional) Set the 'N' parameter value
    p += 2;                  // skip N[-0-9]
    while (NUMERIC(*p)) ++p; // skip [0-9]*
    while (*p == ' ')   ++p; // skip [ ]*
  }

  // *p now points to the current command, which should be G, M, or T
  command_ptr = p;

  // Get the command letter, which must be G, M, or T
  const char letter = uppercase(*p++);

  // Nullify asterisk and trailing whitespace
  char *starpos = strchr(p, '*');
  if (starpos) {
    --starpos;                          // *
    while (*starpos == ' ') --starpos;  // spaces...
    starpos[1] = '\0';
  }

  #if ANY(MARLIN_DEV_MODE, SWITCHING_TOOLHEAD, MAGNETIC_SWITCHING_TOOLHEAD, ELECTROMAGNETIC_SWITCHING_TOOLHEAD)
    #define SIGNED_CODENUM 1
  #endif

  /**
   * Screen for good command letters.
   * With Realtime Reporting, commands S000, P000, and R000 are allowed.
   */
  #if ENABLED(REALTIME_REPORTING_COMMANDS)
    switch (letter) {
      case 'P': case 'R' ... 'S': {
        uint8_t digits = 0;
        char *a = p;
        while (*a++ == '0') digits++; // Count up '0' characters
        if (digits == 3) {            // Three '0' digits is a good command
          codenum = 0;
          command_letter = letter;
          return;
        }
      }
    }
  #endif

  /**
   * Screen for good command letters. G, M, and T are always accepted.
   * With Motion Modes enabled any axis letter can come first.
   */
  switch (letter) {
<<<<<<< HEAD
    case 'G': case 'M': case 'T': TERN_(MARLIN_DEV_MODE, case 'D':) TERN_(DWIN_CREALITY_LCD, case 'C':)
=======
    case 'G': case 'M': case 'T': TERN_(MARLIN_DEV_MODE, case 'D':) {
>>>>>>> 9c61e6f1
      // Skip spaces to get the numeric part
      while (*p == ' ') p++;

      #if HAS_PRUSA_MMU2
        if (letter == 'T') {
          // check for special MMU2 T?/Tx/Tc commands
          if (*p == '?' || *p == 'x' || *p == 'c') {
            command_letter = letter;
            string_arg = p;
            return;
          }
        }
      #endif

      // Bail if there's no command code number
      if (!TERN(SIGNED_CODENUM, NUMERIC_SIGNED(*p), NUMERIC(*p))) return;

      // Save the command letter at this point
      // A '?' signifies an unknown command
      command_letter = letter;

      #if ENABLED(SIGNED_CODENUM)
        int sign = 1; // Allow for a negative code like D-1 or T-1
        if (*p == '-') { sign = -1; ++p; }
      #endif

      // Get the code number - integer digits only
      codenum = 0;

      do { codenum = codenum * 10 + *p++ - '0'; } while (NUMERIC(*p));

      // Apply the sign, if any
      TERN_(SIGNED_CODENUM, codenum *= sign);

      // Allow for decimal point in command
      #if USE_GCODE_SUBCODES
        if (*p == '.') {
          p++;
          while (NUMERIC(*p))
            subcode = subcode * 10 + *p++ - '0';
        }
      #endif

      // Skip all spaces to get to the first argument, or nul
      while (*p == ' ') p++;

      #if ENABLED(GCODE_MOTION_MODES)
        if (letter == 'G'
          && (codenum <= TERN(ARC_SUPPORT, 3, 1) || codenum == 5 || TERN0(G38_PROBE_TARGET, codenum == 38))
        ) {
          motion_mode_codenum = codenum;
          TERN_(USE_GCODE_SUBCODES, motion_mode_subcode = subcode);
        }
      #endif

      } break;

    #if ENABLED(GCODE_MOTION_MODES)

      #if EITHER(BEZIER_CURVE_SUPPORT, ARC_SUPPORT)
        case 'I' ... 'J': case 'P':
          if (TERN1(BEZIER_CURVE_SUPPORT, motion_mode_codenum != 5)
            && TERN1(ARC_P_CIRCLES, !WITHIN(motion_mode_codenum, 2, 3))
          ) return;
      #endif

      #if ENABLED(BEZIER_CURVE_SUPPORT)
        case 'Q': if (motion_mode_codenum != 5) return;
      #endif

      #if ENABLED(ARC_SUPPORT)
        case 'R': if (!WITHIN(motion_mode_codenum, 2, 3)) return;
      #endif

      case 'X' ... 'Z': case 'E' ... 'F':
        if (motion_mode_codenum < 0) return;
        command_letter = 'G';
        codenum = motion_mode_codenum;
        TERN_(USE_GCODE_SUBCODES, subcode = motion_mode_subcode);
        p--; // Back up one character to use the current parameter
        break;

    #endif

    default: return;
  }

  // The command parameters (if any) start here, for sure!

  IF_DISABLED(FASTER_GCODE_PARSER, command_args = p); // Scan for parameters in seen()

  // Only use string_arg for these M codes
  if (letter == 'M') switch (codenum) {
    TERN_(GCODE_MACROS, case 810 ... 819:)
    TERN_(EXPECTED_PRINTER_CHECK, case 16:)
    case 23: case 28: case 30: case 117 ... 118: case 928:
      string_arg = unescape_string(p);
      return;
    default: break;
  }

  #if ENABLED(DEBUG_GCODE_PARSER)
    const bool debug = codenum == 800;
  #endif

  /**
   * Find all parameters, set flags and pointers for fast parsing
   *
   * Most codes ignore 'string_arg', but those that want a string will get the right pointer.
   * The following loop assigns the first "parameter" having no numeric value to 'string_arg'.
   * This allows M0/M1 with expire time to work: "M0 S5 You Win!"
   * For 'M118' you must use 'E1' and 'A1' rather than just 'E' or 'A'
   */
  #if ENABLED(GCODE_QUOTED_STRINGS)
    bool quoted_string_arg = false;
  #endif
  string_arg = nullptr;
  while (const char param = uppercase(*p++)) {  // Get the next parameter. A NUL ends the loop

    // Special handling for M32 [P] !/path/to/file.g#
    // The path must be the last parameter
    if (param == '!' && is_command('M', 32)) {
      string_arg = p;                           // Name starts after '!'
      char * const lb = strchr(p, '#');         // Already seen '#' as SD char (to pause buffering)
      if (lb) *lb = '\0';                       // Safe to mark the end of the filename
      return;
    }

    #if ENABLED(GCODE_QUOTED_STRINGS)
      if (!quoted_string_arg && param == '"') {
        quoted_string_arg = true;
        string_arg = unescape_string(p);
      }
    #endif

    #if ENABLED(FASTER_GCODE_PARSER)
      // Arguments MUST be uppercase for fast GCode parsing
      #define PARAM_OK(P) WITHIN((P), 'A', 'Z')
    #else
      #define PARAM_OK(P) true
    #endif

    if (PARAM_OK(param)) {

      while (*p == ' ') p++;                    // Skip spaces between parameters & values

      #if ENABLED(GCODE_QUOTED_STRINGS)
        const bool is_str = (*p == '"'), has_val = is_str || valid_float(p);
        char * const valptr = has_val ? is_str ? unescape_string(p) : p : nullptr;
      #else
        const bool has_val = valid_float(p);
        #if ENABLED(FASTER_GCODE_PARSER)
          char * const valptr = has_val ? p : nullptr;
        #endif
      #endif

      #if ENABLED(DEBUG_GCODE_PARSER)
        if (debug) {
          SERIAL_ECHOPAIR("Got param ", AS_CHAR(param), " at index ", p - command_ptr - 1);
          if (has_val) SERIAL_ECHOPGM(" (has_val)");
        }
      #endif

      if (!has_val && !string_arg) {            // No value? First time, keep as string_arg
        string_arg = p - 1;
        #if ENABLED(DEBUG_GCODE_PARSER)
          if (debug) SERIAL_ECHOPAIR(" string_arg: ", hex_address((void*)string_arg)); // DEBUG
        #endif
      }

      if (TERN0(DEBUG_GCODE_PARSER, debug)) SERIAL_EOL();

      TERN_(FASTER_GCODE_PARSER, set(param, valptr)); // Set parameter exists and pointer (nullptr for no value)
    }
    else if (!string_arg) {                     // Not A-Z? First time, keep as the string_arg
      string_arg = p - 1;
      #if ENABLED(DEBUG_GCODE_PARSER)
        if (debug) SERIAL_ECHOPAIR(" string_arg: ", hex_address((void*)string_arg)); // DEBUG
      #endif
    }

    if (!WITHIN(*p, 'A', 'Z')) {                // Another parameter right away?
      while (*p && DECIMAL_SIGNED(*p)) p++;     // Skip over the value section of a parameter
      while (*p == ' ') p++;                    // Skip over all spaces
    }
  }
}

#if ENABLED(CNC_COORDINATE_SYSTEMS)

  // Parse the next parameter as a new command
  bool GCodeParser::chain() {
    #if ENABLED(FASTER_GCODE_PARSER)
      char *next_command = command_ptr;
      if (next_command) {
        while (*next_command && *next_command != ' ') ++next_command;
        while (*next_command == ' ') ++next_command;
        if (!*next_command) next_command = nullptr;
      }
    #else
      const char *next_command = command_args;
    #endif
    if (next_command) parse(next_command);
    return !!next_command;
  }

#endif // CNC_COORDINATE_SYSTEMS

void GCodeParser::unknown_command_warning() {
  SERIAL_ECHO_MSG(STR_UNKNOWN_COMMAND, command_ptr, "\"");
}

#if ENABLED(DEBUG_GCODE_PARSER)

  void GCodeParser::debug() {
    SERIAL_ECHOPAIR("Command: ", command_ptr, " (", command_letter);
    SERIAL_ECHO(codenum);
    SERIAL_ECHOLNPGM(")");
    #if ENABLED(FASTER_GCODE_PARSER)
      SERIAL_ECHOPGM(" args: { ");
      for (char c = 'A'; c <= 'Z'; ++c) if (seen(c)) SERIAL_CHAR(c, ' ');
      SERIAL_CHAR('}');
    #else
      SERIAL_ECHOPAIR(" args: { ", command_args, " }");
    #endif
    if (string_arg) {
      SERIAL_ECHOPAIR(" string: \"", string_arg);
      SERIAL_CHAR('"');
    }
    SERIAL_ECHOLNPGM("\n");
    for (char c = 'A'; c <= 'Z'; ++c) {
      if (seen(c)) {
        SERIAL_ECHOPAIR("Code '", c); SERIAL_ECHOPGM("':");
        if (has_value()) {
          SERIAL_ECHOLNPAIR(
            "\n    float: ", value_float(),
            "\n     long: ", value_long(),
            "\n    ulong: ", value_ulong(),
            "\n   millis: ", value_millis(),
            "\n   sec-ms: ", value_millis_from_seconds(),
            "\n      int: ", value_int(),
            "\n   ushort: ", value_ushort(),
            "\n     byte: ", value_byte(),
            "\n     bool: ", value_bool(),
            "\n   linear: ", value_linear_units(),
            "\n  celsius: ", value_celsius()
          );
        }
        else
          SERIAL_ECHOLNPGM(" (no value)");
      }
    }
  }

#endif // DEBUG_GCODE_PARSER<|MERGE_RESOLUTION|>--- conflicted
+++ resolved
@@ -173,11 +173,7 @@
    * With Motion Modes enabled any axis letter can come first.
    */
   switch (letter) {
-<<<<<<< HEAD
-    case 'G': case 'M': case 'T': TERN_(MARLIN_DEV_MODE, case 'D':) TERN_(DWIN_CREALITY_LCD, case 'C':)
-=======
-    case 'G': case 'M': case 'T': TERN_(MARLIN_DEV_MODE, case 'D':) {
->>>>>>> 9c61e6f1
+    case 'G': case 'M': case 'T': TERN_(MARLIN_DEV_MODE, case 'D':) TERN_(DWIN_CREALITY_LCD, case 'C':) {
       // Skip spaces to get the numeric part
       while (*p == ' ') p++;
 
@@ -233,7 +229,7 @@
         }
       #endif
 
-      } break;
+    } break;
 
     #if ENABLED(GCODE_MOTION_MODES)
 
