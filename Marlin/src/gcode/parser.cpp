--- conflicted
+++ resolved
@@ -46,12 +46,8 @@
      *GCodeParser::value_ptr;
 char GCodeParser::command_letter;
 uint16_t GCodeParser::codenum;
-<<<<<<< HEAD
-#if ENABLED(USE_GCODE_SUBCODES)
-=======
 
 #if USE_GCODE_SUBCODES
->>>>>>> e8ca077f
   uint8_t GCodeParser::subcode;
 #endif
 
