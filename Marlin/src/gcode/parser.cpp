--- conflicted
+++ resolved
@@ -155,12 +155,7 @@
    * With Realtime Reporting, commands S000, P000, and R000 are allowed.
    */
   switch (letter) {
-<<<<<<< HEAD
-
     case 'G': case 'M': case 'T': TERN_(HAS_PROBE_SETTINGS, case 'C':) TERN_(MARLIN_DEV_MODE, case 'D':)
-=======
-    case 'G': case 'M': case 'T': TERN_(MARLIN_DEV_MODE, case 'D':)
->>>>>>> 464b2242
       // Skip spaces to get the numeric part
       while (*p == ' ') p++;
 
