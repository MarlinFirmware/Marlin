/**
 * Marlin 3D Printer Firmware
 * Copyright (c) 2020 MarlinFirmware [https://github.com/MarlinFirmware/Marlin]
 *
 * Based on Sprinter and grbl.
 * Copyright (c) 2011 Camiel Gubbels / Erik van der Zalm
 *
 * This program is free software: you can redistribute it and/or modify
 * it under the terms of the GNU General Public License as published by
 * the Free Software Foundation, either version 3 of the License, or
 * (at your option) any later version.
 *
 * This program is distributed in the hope that it will be useful,
 * but WITHOUT ANY WARRANTY; without even the implied warranty of
 * MERCHANTABILITY or FITNESS FOR A PARTICULAR PURPOSE.  See the
 * GNU General Public License for more details.
 *
 * You should have received a copy of the GNU General Public License
 * along with this program.  If not, see <https://www.gnu.org/licenses/>.
 *
 */

/**
 * G29.cpp - Auto Bed Leveling
 */

#include "../../../inc/MarlinConfig.h"

#if HAS_ABL_NOT_UBL

#include "../../gcode.h"
#include "../../../feature/bedlevel/bedlevel.h"
#include "../../../module/motion.h"
#include "../../../module/planner.h"
#include "../../../module/probe.h"
#include "../../queue.h"

#if ENABLED(AUTO_BED_LEVELING_LINEAR)
  #include "../../../libs/least_squares_fit.h"
#endif

#if ABL_PLANAR
  #include "../../../libs/vector_3.h"
#endif
#if ENABLED(BD_SENSOR_PROBE_NO_STOP)
  #include "../../../feature/bedlevel/bdl/bdl.h"
#endif

#include "../../../lcd/marlinui.h"
#if ENABLED(EXTENSIBLE_UI)
  #include "../../../lcd/extui/ui_api.h"
#elif ENABLED(DWIN_CREALITY_LCD)
  #include "../../../lcd/e3v2/creality/dwin.h"
#endif

#define DEBUG_OUT ENABLED(DEBUG_LEVELING_FEATURE)
#include "../../../core/debug_out.h"

#if ABL_USES_GRID
  #if ENABLED(PROBE_Y_FIRST)
    #define PR_OUTER_VAR  abl.meshCount.x
    #define PR_OUTER_SIZE abl.grid_points.x
    #define PR_INNER_VAR  abl.meshCount.y
    #define PR_INNER_SIZE abl.grid_points.y
  #else
    #define PR_OUTER_VAR  abl.meshCount.y
    #define PR_OUTER_SIZE abl.grid_points.y
    #define PR_INNER_VAR  abl.meshCount.x
    #define PR_INNER_SIZE abl.grid_points.x
  #endif
#endif

/**
 * @brief Do some things before returning from G29.
 * @param retry : true if the G29 can and should be retried. false if the failure is too serious.
 * @param   did : true if the leveling procedure completed successfully.
 */
static void pre_g29_return(const bool retry, const bool did) {
  if (!retry) {
    TERN_(FULL_REPORT_TO_HOST_FEATURE, set_and_report_grblstate(M_IDLE, false));
  }
<<<<<<< HEAD
  #if DISABLED(G29_RETRY_AND_RECOVER)
    if (!retry || did) {
      TERN_(HAS_DWIN_E3V2_BASIC, dwinLevelingDone());
      TERN_(EXTENSIBLE_UI, ExtUI::onLevelingDone());
    }
  #endif
=======
  if (did) {
    TERN_(DWIN_CREALITY_LCD, dwinLevelingDone());
    TERN_(EXTENSIBLE_UI, ExtUI::onLevelingDone());
  }
>>>>>>> bab19173
}

#define G29_RETURN(retry, did) do{ \
  pre_g29_return(TERN0(G29_RETRY_AND_RECOVER, retry), did); \
  return TERN_(G29_RETRY_AND_RECOVER, retry); \
}while(0)

// For manual probing values persist over multiple G29
class G29_State {
public:
  int       verbose_level;
  xy_pos_t  probePos;
  float     measured_z;
  bool      dryrun,
            reenable;

  #if ANY(PROBE_MANUALLY, AUTO_BED_LEVELING_LINEAR)
    int abl_probe_index;
  #endif

  #if ENABLED(AUTO_BED_LEVELING_LINEAR)
    grid_count_t abl_points;
  #elif ENABLED(AUTO_BED_LEVELING_3POINT)
    static constexpr grid_count_t abl_points = 3;
  #elif ABL_USES_GRID
    static constexpr grid_count_t abl_points = GRID_MAX_POINTS;
  #endif

  #if ABL_USES_GRID

    xy_int8_t meshCount;

    xy_pos_t probe_position_lf,
             probe_position_rb;

    xy_float_t gridSpacing; // = { 0.0f, 0.0f }

    #if ENABLED(AUTO_BED_LEVELING_LINEAR)
      bool                topography_map;
      xy_uint8_t          grid_points;
    #else // Bilinear
      static constexpr xy_uint8_t grid_points = { GRID_MAX_POINTS_X, GRID_MAX_POINTS_Y };
    #endif

    #if ENABLED(AUTO_BED_LEVELING_BILINEAR)
      float Z_offset;
      bed_mesh_t z_values;
    #endif

    #if ENABLED(AUTO_BED_LEVELING_LINEAR)
      int indexIntoAB[GRID_MAX_POINTS_X][GRID_MAX_POINTS_Y];
      float eqnAMatrix[GRID_MAX_POINTS * 3],  // "A" matrix of the linear system of equations
            eqnBVector[GRID_MAX_POINTS],      // "B" vector of Z points
            mean;
    #endif
  #endif
};

#if ABL_USES_GRID && ANY(AUTO_BED_LEVELING_3POINT, AUTO_BED_LEVELING_BILINEAR)
  constexpr xy_uint8_t G29_State::grid_points;
  constexpr grid_count_t G29_State::abl_points;
#endif

/**
 * G29: Detailed Z probe, probes the bed at 3 or more points.
 *      Will fail if the printer has not been homed with G28.
 *
 * Enhanced G29 Auto Bed Leveling Probe Routine
 *
 *  O  Auto-level only if needed
 *
 *  D  Dry-Run mode. Just evaluate the bed Topology - Don't apply
 *     or alter the bed level data. Useful to check the topology
 *     after a first run of G29.
 *
 *  J  Jettison current bed leveling data
 *
 *  V  Set the verbose level (0-4). Example: "G29 V3"
 *
 * Parameters With LINEAR leveling only:
 *
 *  P  Set the size of the grid that will be probed (P x P points).
 *     Example: "G29 P4"
 *
 *  X  Set the X size of the grid that will be probed (X x Y points).
 *     Example: "G29 X7 Y5"
 *
 *  Y  Set the Y size of the grid that will be probed (X x Y points).
 *
 *  T  Generate a Bed Topology Report. Example: "G29 P5 T" for a detailed report.
 *     This is useful for manual bed leveling and finding flaws in the bed (to
 *     assist with part placement).
 *     Not supported by non-linear delta printer bed leveling.
 *
 * Parameters With LINEAR and BILINEAR leveling only:
 *
 *  S  Set the XY travel speed between probe points (in units/min)
 *
 *  H  Set bounds to a centered square H x H units in size
 *
 *     -or-
 *
 *  F  Set the Front limit of the probing grid
 *  B  Set the Back limit of the probing grid
 *  L  Set the Left limit of the probing grid
 *  R  Set the Right limit of the probing grid
 *
 * Parameters with DEBUG_LEVELING_FEATURE only:
 *
 *  C  Make a totally fake grid with no actual probing.
 *     For use in testing when no probing is possible.
 *
 * Parameters with BILINEAR leveling only:
 *
 *  Z  Supply an additional Z probe offset
 *
 * Extra parameters with PROBE_MANUALLY:
 *
 *  To do manual probing simply repeat G29 until the procedure is complete.
 *  The first G29 accepts parameters. 'G29 Q' for status, 'G29 A' to abort.
 *
 *  Q  Query leveling and G29 state
 *
 *  A  Abort current leveling procedure
 *
 * Extra parameters with BILINEAR only:
 *
 *  W  Write a mesh point. (If G29 is idle.)
 *  I  X index for mesh point
 *  J  Y index for mesh point
 *  X  X for mesh point, overrides I
 *  Y  Y for mesh point, overrides J
 *  Z  Z for mesh point. Otherwise, raw current Z.
 *
 * Without PROBE_MANUALLY:
 *
 *  E  By default G29 will engage the Z probe, test the bed, then disengage.
 *     Include "E" to engage/disengage the Z probe for each sample.
 *     There's no extra effect if you have a fixed Z probe.
 */
G29_TYPE GcodeSuite::G29() {

  DEBUG_SECTION(log_G29, "G29", DEBUGGING(LEVELING));

  // Leveling state is persistent when done manually with multiple G29 commands
  TERN_(PROBE_MANUALLY, static) G29_State abl;

  // Keep powered steppers from timing out
  reset_stepper_timeout();

  // Q = Query leveling and G29 state
  const bool seenQ = ANY(DEBUG_LEVELING_FEATURE, PROBE_MANUALLY) && parser.seen_test('Q');

  // G29 Q is also available if debugging
  #if ENABLED(DEBUG_LEVELING_FEATURE)
    if (seenQ || DEBUGGING(LEVELING)) log_machine_info();
    if (DISABLED(PROBE_MANUALLY) && seenQ) G29_RETURN(false, false);
  #endif

  // A = Abort manual probing
  // C<bool> = Generate fake probe points (DEBUG_LEVELING_FEATURE)
  const bool seenA = TERN0(PROBE_MANUALLY, parser.seen_test('A')),
         no_action = seenA || seenQ,
              faux = ENABLED(DEBUG_LEVELING_FEATURE) && DISABLED(PROBE_MANUALLY) ? parser.boolval('C') : no_action;

  // O = Don't level if leveling is already active
  if (!no_action && planner.leveling_active && parser.boolval('O')) {
    if (DEBUGGING(LEVELING)) DEBUG_ECHOLNPGM("> Auto-level not needed, skip");
    G29_RETURN(false, false);
  }

  // Send 'N' to force homing before G29 (internal only)
  if (parser.seen_test('N'))
    process_subcommands_now(TERN(CAN_SET_LEVELING_AFTER_G28, F("G28L0"), FPSTR(G28_STR)));

  // Don't allow auto-leveling without homing first
  if (homing_needed_error()) G29_RETURN(false, false);

  // 3-point leveling gets points from the probe class
  #if ENABLED(AUTO_BED_LEVELING_3POINT)
    vector_3 points[3];
    probe.get_three_points(points);
  #endif

  // Storage for ABL Linear results
  #if ENABLED(AUTO_BED_LEVELING_LINEAR)
    struct linear_fit_data lsf_results;
  #endif

  // Set and report "probing" state to host
  TERN_(FULL_REPORT_TO_HOST_FEATURE, set_and_report_grblstate(M_PROBE, false));

  /**
   * On the initial G29 fetch command parameters.
   */
  if (!g29_in_progress) {

    probe.use_probing_tool();

    #if ANY(PROBE_MANUALLY, AUTO_BED_LEVELING_LINEAR)
      abl.abl_probe_index = -1;
    #endif

    abl.reenable = planner.leveling_active;

    #if ENABLED(AUTO_BED_LEVELING_BILINEAR)

      const bool seen_w = parser.seen_test('W');
      if (seen_w) {
        if (!leveling_is_valid()) {
          SERIAL_ERROR_MSG("No bilinear grid");
          G29_RETURN(false, false);
        }

        const float rz = parser.seenval('Z') ? RAW_Z_POSITION(parser.value_linear_units()) : current_position.z;
        if (!WITHIN(rz, -10, 10)) {
          SERIAL_ERROR_MSG("Bad Z value");
          G29_RETURN(false, false);
        }

        const float rx = RAW_X_POSITION(parser.linearval('X', NAN)),
                    ry = RAW_Y_POSITION(parser.linearval('Y', NAN));
        int8_t i = parser.byteval('I', -1), j = parser.byteval('J', -1);

        #pragma GCC diagnostic push
        #pragma GCC diagnostic ignored "-Wmaybe-uninitialized"

        if (!isnan(rx) && !isnan(ry)) {
          // Get nearest i / j from rx / ry
          i = (rx - bedlevel.grid_start.x) / bedlevel.grid_spacing.x + 0.5f;
          j = (ry - bedlevel.grid_start.y) / bedlevel.grid_spacing.y + 0.5f;
          LIMIT(i, 0, (GRID_MAX_POINTS_X) - 1);
          LIMIT(j, 0, (GRID_MAX_POINTS_Y) - 1);
        }

        #pragma GCC diagnostic pop

        if (WITHIN(i, 0, (GRID_MAX_POINTS_X) - 1) && WITHIN(j, 0, (GRID_MAX_POINTS_Y) - 1)) {
          set_bed_leveling_enabled(false);
          bedlevel.z_values[i][j] = rz;
          bedlevel.refresh_bed_level();
          TERN_(EXTENSIBLE_UI, ExtUI::onMeshUpdate(i, j, rz));
          if (abl.reenable) {
            set_bed_leveling_enabled(true);
            report_current_position();
          }
        }
        G29_RETURN(false, false);
      } // parser.seen_test('W')

    #else

      constexpr bool seen_w = false;

    #endif

    // Jettison bed leveling data
    if (!seen_w && parser.seen_test('J')) {
      reset_bed_level();
      G29_RETURN(false, false);
    }

    abl.verbose_level = parser.intval('V');
    if (!WITHIN(abl.verbose_level, 0, 4)) {
      SERIAL_ECHOLNPGM(GCODE_ERR_MSG("(V)erbose level implausible (0-4)."));
      G29_RETURN(false, false);
    }

    abl.dryrun = parser.boolval('D') || TERN0(PROBE_MANUALLY, no_action);

    #if ENABLED(AUTO_BED_LEVELING_LINEAR)

      incremental_LSF_reset(&lsf_results);

      abl.topography_map = abl.verbose_level > 2 || parser.boolval('T');

      // X and Y specify points in each direction, overriding the default
      // These values may be saved with the completed mesh
      abl.grid_points.set(
        parser.byteval('X', GRID_MAX_POINTS_X),
        parser.byteval('Y', GRID_MAX_POINTS_Y)
      );
      if (parser.seenval('P')) abl.grid_points.x = abl.grid_points.y = parser.value_int();

      if (!WITHIN(abl.grid_points.x, 2, GRID_MAX_POINTS_X)) {
        SERIAL_ECHOLNPGM(GCODE_ERR_MSG("Probe points (X) implausible (2-" STRINGIFY(GRID_MAX_POINTS_X) ")."));
        G29_RETURN(false, false);
      }
      if (!WITHIN(abl.grid_points.y, 2, GRID_MAX_POINTS_Y)) {
        SERIAL_ECHOLNPGM(GCODE_ERR_MSG("Probe points (Y) implausible (2-" STRINGIFY(GRID_MAX_POINTS_Y) ")."));
        G29_RETURN(false, false);
      }

      abl.abl_points = abl.grid_points.x * abl.grid_points.y;
      abl.mean = 0;

    #elif ENABLED(AUTO_BED_LEVELING_BILINEAR)

      abl.Z_offset = parser.linearval('Z');

    #endif

    #if ABL_USES_GRID

      xy_probe_feedrate_mm_s = MMM_TO_MMS(parser.linearval('S', XY_PROBE_FEEDRATE));

      const float x_min = probe.min_x(), x_max = probe.max_x(),
                  y_min = probe.min_y(), y_max = probe.max_y();

      if (parser.seen('H')) {
        const int16_t size = (int16_t)parser.value_linear_units();
        abl.probe_position_lf.set(_MAX((X_CENTER) - size / 2, x_min), _MAX((Y_CENTER) - size / 2, y_min));
        abl.probe_position_rb.set(_MIN(abl.probe_position_lf.x + size, x_max), _MIN(abl.probe_position_lf.y + size, y_max));
      }
      else {
        abl.probe_position_lf.set(parser.linearval('L', x_min), parser.linearval('F', y_min));
        abl.probe_position_rb.set(parser.linearval('R', x_max), parser.linearval('B', y_max));
      }

      if (!probe.good_bounds(abl.probe_position_lf, abl.probe_position_rb)) {
        if (DEBUGGING(LEVELING)) {
          DEBUG_ECHOLNPGM("G29 L", abl.probe_position_lf.x, " R", abl.probe_position_rb.x,
                             " F", abl.probe_position_lf.y, " B", abl.probe_position_rb.y);
        }
        SERIAL_ECHOLNPGM(GCODE_ERR_MSG(" (L,R,F,B) out of bounds."));
        G29_RETURN(false, false);
      }

      // Probe at the points of a lattice grid
      abl.gridSpacing.set((abl.probe_position_rb.x - abl.probe_position_lf.x) / (abl.grid_points.x - 1),
                          (abl.probe_position_rb.y - abl.probe_position_lf.y) / (abl.grid_points.y - 1));

    #endif // ABL_USES_GRID

    if (abl.verbose_level > 0) {
      SERIAL_ECHOPGM("G29 Auto Bed Leveling");
      if (abl.dryrun) SERIAL_ECHOPGM(" (DRYRUN)");
      SERIAL_EOL();
    }

    planner.synchronize();

    #if ENABLED(AUTO_BED_LEVELING_3POINT)
      if (DEBUGGING(LEVELING)) DEBUG_ECHOLNPGM("> 3-point Leveling");
      points[0].z = points[1].z = points[2].z = 0;  // Probe at 3 arbitrary points
    #endif

    TERN_(EXTENSIBLE_UI, ExtUI::onLevelingStart());

    if (!faux) {
      remember_feedrate_scaling_off();

      #if ENABLED(PREHEAT_BEFORE_LEVELING)
        if (!abl.dryrun) probe.preheat_for_probing(LEVELING_NOZZLE_TEMP,
          TERN(EXTENSIBLE_UI, ExtUI::getLevelingBedTemp(), LEVELING_BED_TEMP)
        );
      #endif
    }

    // Position bed horizontally and Z probe vertically.
    #if HAS_SAFE_BED_LEVELING
      xyze_pos_t safe_position = current_position;
      #ifdef SAFE_BED_LEVELING_START_X
        safe_position.x = SAFE_BED_LEVELING_START_X;
      #endif
      #ifdef SAFE_BED_LEVELING_START_Y
        safe_position.y = SAFE_BED_LEVELING_START_Y;
      #endif
      #ifdef SAFE_BED_LEVELING_START_Z
        safe_position.z = SAFE_BED_LEVELING_START_Z;
      #endif
      #ifdef SAFE_BED_LEVELING_START_I
        safe_position.i = SAFE_BED_LEVELING_START_I;
      #endif
      #ifdef SAFE_BED_LEVELING_START_J
        safe_position.j = SAFE_BED_LEVELING_START_J;
      #endif
      #ifdef SAFE_BED_LEVELING_START_K
        safe_position.k = SAFE_BED_LEVELING_START_K;
      #endif
      #ifdef SAFE_BED_LEVELING_START_U
        safe_position.u = SAFE_BED_LEVELING_START_U;
      #endif
      #ifdef SAFE_BED_LEVELING_START_V
        safe_position.v = SAFE_BED_LEVELING_START_V;
      #endif
      #ifdef SAFE_BED_LEVELING_START_W
        safe_position.w = SAFE_BED_LEVELING_START_W;
      #endif

      do_blocking_move_to(safe_position);
    #endif // HAS_SAFE_BED_LEVELING

    // Disable auto bed leveling during G29.
    // Be formal so G29 can be done successively without G28.
    if (!no_action) set_bed_leveling_enabled(false);

    // Deploy certain probes before starting probing
    #if ENABLED(BLTOUCH) || ALL(HAS_Z_SERVO_PROBE, Z_SERVO_INTERMEDIATE_STOW)
      do_z_clearance(Z_CLEARANCE_DEPLOY_PROBE);
    #elif HAS_BED_PROBE
      if (probe.deploy()) { // (returns true on deploy failure)
        set_bed_leveling_enabled(abl.reenable);
        G29_RETURN(false, true);
      }
    #endif

    #if ENABLED(AUTO_BED_LEVELING_BILINEAR)
      if (!abl.dryrun && (abl.gridSpacing != bedlevel.grid_spacing || abl.probe_position_lf != bedlevel.grid_start)) {
        reset_bed_level();      // Reset grid to 0.0 or "not probed". (Also disables ABL)
        abl.reenable = false;   // Can't re-enable (on error) until the new grid is written
      }
      // Pre-populate local Z values from the stored mesh
      TERN_(IS_KINEMATIC, COPY(abl.z_values, bedlevel.z_values));
    #endif

  } // !g29_in_progress

  #if ENABLED(PROBE_MANUALLY)

    // For manual probing, get the next index to probe now.
    // On the first probe this will be incremented to 0.
    if (!no_action) {
      ++abl.abl_probe_index;
      g29_in_progress = true;
    }

    // Abort current G29 procedure, go back to idle state
    if (seenA && g29_in_progress) {
      SERIAL_ECHOLNPGM("Manual G29 aborted");
      SET_SOFT_ENDSTOP_LOOSE(false);
      set_bed_leveling_enabled(abl.reenable);
      g29_in_progress = false;
      TERN_(LCD_BED_LEVELING, ui.wait_for_move = false);
    }

    // Query G29 status
    if (abl.verbose_level || seenQ) {
      SERIAL_ECHOPGM("Manual G29 ");
      if (g29_in_progress)
        SERIAL_ECHOLNPGM("point ", _MIN(abl.abl_probe_index + 1, abl.abl_points), " of ", abl.abl_points);
      else
        SERIAL_ECHOLNPGM("idle");
    }

    // For 'A' or 'Q' exit with success state
    if (no_action) G29_RETURN(false, true);

    if (abl.abl_probe_index == 0) {
      // For the initial G29 S2 save software endstop state
      SET_SOFT_ENDSTOP_LOOSE(true);
      // Move close to the bed before the first point
      do_blocking_move_to_z(0);
    }
    else {

      #if ANY(AUTO_BED_LEVELING_LINEAR, AUTO_BED_LEVELING_3POINT)
        const uint16_t index = abl.abl_probe_index - 1;
      #endif

      // For G29 after adjusting Z.
      // Save the previous Z before going to the next point
      abl.measured_z = current_position.z;

      #if ENABLED(AUTO_BED_LEVELING_LINEAR)

        abl.mean += abl.measured_z;
        abl.eqnBVector[index] = abl.measured_z;
        abl.eqnAMatrix[index + 0 * abl.abl_points] = abl.probePos.x;
        abl.eqnAMatrix[index + 1 * abl.abl_points] = abl.probePos.y;
        abl.eqnAMatrix[index + 2 * abl.abl_points] = 1;

        incremental_LSF(&lsf_results, abl.probePos, abl.measured_z);

      #elif ENABLED(AUTO_BED_LEVELING_3POINT)

        points[index].z = abl.measured_z;

      #elif ENABLED(AUTO_BED_LEVELING_BILINEAR)

        const float newz = abl.measured_z + abl.Z_offset;
        abl.z_values[abl.meshCount.x][abl.meshCount.y] = newz;
        TERN_(EXTENSIBLE_UI, ExtUI::onMeshUpdate(abl.meshCount, newz));

        if (DEBUGGING(LEVELING)) DEBUG_ECHOLNPGM_P(PSTR("Save X"), abl.meshCount.x, SP_Y_STR, abl.meshCount.y, SP_Z_STR, abl.measured_z + abl.Z_offset);

      #endif
    }

    //
    // If there's another point to sample, move there with optional lift.
    //

    #if ABL_USES_GRID

      // Skip any unreachable points
      while (abl.abl_probe_index < abl.abl_points) {

        // Set abl.meshCount.x, abl.meshCount.y based on abl.abl_probe_index, with zig-zag
        PR_OUTER_VAR = abl.abl_probe_index / PR_INNER_SIZE;
        PR_INNER_VAR = abl.abl_probe_index - (PR_OUTER_VAR * PR_INNER_SIZE);

        // Probe in reverse order for every other row/column
        const bool zig = (PR_OUTER_VAR & 1); // != ((PR_OUTER_SIZE) & 1);
        if (zig) PR_INNER_VAR = (PR_INNER_SIZE - 1) - PR_INNER_VAR;

        abl.probePos = abl.probe_position_lf + abl.gridSpacing * abl.meshCount.asFloat();

        TERN_(AUTO_BED_LEVELING_LINEAR, abl.indexIntoAB[abl.meshCount.x][abl.meshCount.y] = abl.abl_probe_index);

        // Keep looping till a reachable point is found
        if (position_is_reachable(abl.probePos)) break;
        ++abl.abl_probe_index;
      }

      // Is there a next point to move to?
      if (abl.abl_probe_index < abl.abl_points) {
        _manual_goto_xy(abl.probePos); // Can be used here too!
        // Disable software endstops to allow manual adjustment
        // If G29 is not completed, they will not be re-enabled
        SET_SOFT_ENDSTOP_LOOSE(true);
        G29_RETURN(false, true);
      }
      else {
        // Leveling done! Fall through to G29 finishing code below
        SERIAL_ECHOLNPGM("Grid probing done.");
        // Re-enable software endstops, if needed
        SET_SOFT_ENDSTOP_LOOSE(false);
      }

    #elif ENABLED(AUTO_BED_LEVELING_3POINT)

      // Probe at 3 arbitrary points
      if (abl.abl_probe_index < abl.abl_points) {
        abl.probePos = xy_pos_t(points[abl.abl_probe_index]);
        _manual_goto_xy(abl.probePos);
        // Disable software endstops to allow manual adjustment
        // If G29 is not completed, they will not be re-enabled
        SET_SOFT_ENDSTOP_LOOSE(true);
        G29_RETURN(false, true);
      }
      else {

        SERIAL_ECHOLNPGM("3-point probing done.");

        // Re-enable software endstops, if needed
        SET_SOFT_ENDSTOP_LOOSE(false);

        if (!abl.dryrun) {
          vector_3 planeNormal = vector_3::cross(points[0] - points[1], points[2] - points[1]).get_normal();
          if (planeNormal.z < 0) planeNormal *= -1;
          planner.bed_level_matrix = matrix_3x3::create_look_at(planeNormal);

          // Can't re-enable (on error) until the new grid is written
          abl.reenable = false;
        }

      }

    #endif // AUTO_BED_LEVELING_3POINT

  #else // !PROBE_MANUALLY
  {
    const ProbePtRaise raise_after = parser.boolval('E') ? PROBE_PT_STOW : PROBE_PT_RAISE;

    abl.measured_z = 0;

    #if ABL_USES_GRID

      bool zig = PR_OUTER_SIZE & 1;  // Always end at RIGHT and BACK_PROBE_BED_POSITION

      // Outer loop is X with PROBE_Y_FIRST enabled
      // Outer loop is Y with PROBE_Y_FIRST disabled
      for (PR_OUTER_VAR = 0; PR_OUTER_VAR < PR_OUTER_SIZE && !isnan(abl.measured_z); PR_OUTER_VAR++) {

        int8_t inStart, inStop, inInc;

        if (zig) {                      // Zig away from origin
          inStart = 0;                  // Left or front
          inStop = PR_INNER_SIZE;       // Right or back
          inInc = 1;                    // Zig right
        }
        else {                          // Zag towards origin
          inStart = PR_INNER_SIZE - 1;  // Right or back
          inStop = -1;                  // Left or front
          inInc = -1;                   // Zag left
        }

        zig ^= true; // zag

        // An index to print current state
        grid_count_t pt_index = (PR_OUTER_VAR) * (PR_INNER_SIZE) + 1;

        // Inner loop is Y with PROBE_Y_FIRST enabled
        // Inner loop is X with PROBE_Y_FIRST disabled
        for (PR_INNER_VAR = inStart; PR_INNER_VAR != inStop; pt_index++, PR_INNER_VAR += inInc) {

          abl.probePos = abl.probe_position_lf + abl.gridSpacing * abl.meshCount.asFloat();

          TERN_(AUTO_BED_LEVELING_LINEAR, abl.indexIntoAB[abl.meshCount.x][abl.meshCount.y] = ++abl.abl_probe_index); // 0...

          // Avoid probing outside the round or hexagonal area
          if (TERN0(IS_KINEMATIC, !probe.can_reach(abl.probePos))) continue;

          if (abl.verbose_level) SERIAL_ECHOLNPGM("Probing mesh point ", pt_index, "/", abl.abl_points, ".");
          TERN_(HAS_STATUS_MESSAGE, ui.status_printf(0, F(S_FMT " %i/%i"), GET_TEXT_F(MSG_PROBING_POINT), int(pt_index), int(abl.abl_points)));

          #if ENABLED(BD_SENSOR_PROBE_NO_STOP)
            if (PR_INNER_VAR == inStart) {
              char tmp_1[32];

              // move to the start point of new line
              abl.measured_z = faux ? 0.001f * random(-100, 101) : probe.probe_at_point(abl.probePos, raise_after, abl.verbose_level);
              // Go to the end of the row/column ... and back up by one
              // TODO: Why not just use... PR_INNER_VAR = inStop - inInc
              for (PR_INNER_VAR = inStart; PR_INNER_VAR != inStop; PR_INNER_VAR += inInc);
              PR_INNER_VAR -= inInc;

              // Get the coordinate of the resulting grid point
              abl.probePos = abl.probe_position_lf + abl.gridSpacing * abl.meshCount.asFloat();

              // Coordinate that puts the probe at the grid point
              abl.probePos -= probe.offset_xy;

              // Put a G1 move into the buffer
              // TODO: Instead of G1, we can just add the move directly to the planner...
              //  {
              //  destination = current_position; destination = abl.probePos;
              //  REMEMBER(fr, feedrate_mm_s, XY_PROBE_FEEDRATE_MM_S);
              //  prepare_line_to_destination();
              //  }
              sprintf_P(tmp_1, PSTR("G1X%d.%d Y%d.%d F%d"),
                int(abl.probePos.x), int(abl.probePos.x * 10) % 10,
                int(abl.probePos.y), int(abl.probePos.y * 10) % 10,
                XY_PROBE_FEEDRATE
              );
              gcode.process_subcommands_now(tmp_1);

              if (DEBUGGING(LEVELING)) SERIAL_ECHOLNPGM("destX: ", abl.probePos.x, " Y:", abl.probePos.y);

              // Reset the inner counter back to the start
              PR_INNER_VAR = inStart;

              // Get the coordinate of the start of the row/column
              abl.probePos = abl.probe_position_lf + abl.gridSpacing * abl.meshCount.asFloat();
            }

            // Wait around until the real axis position reaches the comparison point
            // TODO: Use NEAR() because float is imprecise
            constexpr AxisEnum axis = TERN(PROBE_Y_FIRST, Y_AXIS, X_AXIS);
            const float cmp = abl.probePos[axis] - probe.offset_xy[axis];
            float pos;
            for (;;) {
              pos = planner.get_axis_position_mm(axis);
              if (inInc > 0 ? (pos >= cmp) : (pos <= cmp)) break;
              idle_no_sleep();
            }
            //if (DEBUGGING(LEVELING)) DEBUG_ECHOLNPGM_P(axis == Y_AXIS ? PSTR("Y=") : PSTR("X=", pos);

            safe_delay(4);
            abl.measured_z = current_position.z - bdl.read();
            if (DEBUGGING(LEVELING)) SERIAL_ECHOLNPGM("x_cur ", planner.get_axis_position_mm(X_AXIS), " z ", abl.measured_z);

          #else // !BD_SENSOR_PROBE_NO_STOP

            abl.measured_z = faux ? 0.001f * random(-100, 101) : probe.probe_at_point(abl.probePos, raise_after, abl.verbose_level);

          #endif

          if (isnan(abl.measured_z)) {
            set_bed_leveling_enabled(abl.reenable);
            break; // Breaks out of both loops
          }

          #if ENABLED(AUTO_BED_LEVELING_LINEAR)

            abl.mean += abl.measured_z;
            abl.eqnBVector[abl.abl_probe_index] = abl.measured_z;
            abl.eqnAMatrix[abl.abl_probe_index + 0 * abl.abl_points] = abl.probePos.x;
            abl.eqnAMatrix[abl.abl_probe_index + 1 * abl.abl_points] = abl.probePos.y;
            abl.eqnAMatrix[abl.abl_probe_index + 2 * abl.abl_points] = 1;

            incremental_LSF(&lsf_results, abl.probePos, abl.measured_z);

          #elif ENABLED(AUTO_BED_LEVELING_BILINEAR)

            const float z = abl.measured_z + abl.Z_offset;
            abl.z_values[abl.meshCount.x][abl.meshCount.y] = z;
            TERN_(EXTENSIBLE_UI, ExtUI::onMeshUpdate(abl.meshCount, z));

          #endif

          abl.reenable = false; // Don't re-enable after modifying the mesh
          idle_no_sleep();

        } // inner
      } // outer

    #elif ENABLED(AUTO_BED_LEVELING_3POINT)

      // Probe at 3 arbitrary points

      for (uint8_t i = 0; i < 3; ++i) {
        if (abl.verbose_level) SERIAL_ECHOLNPGM("Probing point ", i + 1, "/3.");
        TERN_(HAS_STATUS_MESSAGE, ui.status_printf(0, F(S_FMT " %i/3"), GET_TEXT_F(MSG_PROBING_POINT), int(i + 1)));

        // Retain the last probe position
        abl.probePos = xy_pos_t(points[i]);
        abl.measured_z = faux ? 0.001 * random(-100, 101) : probe.probe_at_point(abl.probePos, raise_after, abl.verbose_level);
        if (isnan(abl.measured_z)) {
          set_bed_leveling_enabled(abl.reenable);
          break;
        }
        points[i].z = abl.measured_z;
      }

      if (!abl.dryrun && !isnan(abl.measured_z)) {
        vector_3 planeNormal = vector_3::cross(points[0] - points[1], points[2] - points[1]).get_normal();
        if (planeNormal.z < 0) planeNormal *= -1;
        planner.bed_level_matrix = matrix_3x3::create_look_at(planeNormal);

        // Can't re-enable (on error) until the new grid is written
        abl.reenable = false;
      }

    #endif // AUTO_BED_LEVELING_3POINT

    TERN_(HAS_STATUS_MESSAGE, ui.reset_status());

    // Stow the probe. No raise for FIX_MOUNTED_PROBE.
    if (probe.stow()) {
      set_bed_leveling_enabled(abl.reenable);
      abl.measured_z = NAN;
    }
  }
  #endif // !PROBE_MANUALLY

  //
  // G29 Finishing Code
  //
  // Unless this is a dry run, auto bed leveling will
  // definitely be enabled after this point.
  //
  // If code above wants to continue leveling, it should
  // return or loop before this point.
  //

  if (DEBUGGING(LEVELING)) DEBUG_POS("> probing complete", current_position);

  #if ENABLED(PROBE_MANUALLY)
    g29_in_progress = false;
    TERN_(LCD_BED_LEVELING, ui.wait_for_move = false);
  #endif

  // Calculate leveling, print reports, correct the position
  if (!isnan(abl.measured_z)) {
    #if ENABLED(AUTO_BED_LEVELING_BILINEAR)

      if (abl.dryrun)
        bedlevel.print_leveling_grid(&abl.z_values);
      else {
        bedlevel.set_grid(abl.gridSpacing, abl.probe_position_lf);
        COPY(bedlevel.z_values, abl.z_values);
        TERN_(IS_KINEMATIC, bedlevel.extrapolate_unprobed_bed_level());
        bedlevel.refresh_bed_level();

        bedlevel.print_leveling_grid();
      }

    #elif ENABLED(AUTO_BED_LEVELING_LINEAR)

      // For LINEAR leveling calculate matrix, print reports, correct the position

      /**
       * solve the plane equation ax + by + d = z
       * A is the matrix with rows [x y 1] for all the probed points
       * B is the vector of the Z positions
       * the normal vector to the plane is formed by the coefficients of the
       * plane equation in the standard form, which is Vx*x+Vy*y+Vz*z+d = 0
       * so Vx = -a Vy = -b Vz = 1 (we want the vector facing towards positive Z
       */
      struct { float a, b, d; } plane_equation_coefficients;

      finish_incremental_LSF(&lsf_results);
      plane_equation_coefficients.a = -lsf_results.A;  // We should be able to eliminate the '-' on these three lines and down below
      plane_equation_coefficients.b = -lsf_results.B;  // but that is not yet tested.
      plane_equation_coefficients.d = -lsf_results.D;

      abl.mean /= abl.abl_points;

      if (abl.verbose_level) {
        SERIAL_ECHOPGM("Eqn coefficients: a: ", p_float_t(plane_equation_coefficients.a, 8),
                                        " b: ", p_float_t(plane_equation_coefficients.b, 8),
                                        " d: ", p_float_t(plane_equation_coefficients.d, 8));
        if (abl.verbose_level > 2)
          SERIAL_ECHOPGM("\nMean of sampled points: ", p_float_t(abl.mean, 8));
        SERIAL_EOL();
      }

      // Create the matrix but don't correct the position yet
      if (!abl.dryrun)
        planner.bed_level_matrix = matrix_3x3::create_look_at(
          vector_3(-plane_equation_coefficients.a, -plane_equation_coefficients.b, 1)    // We can eliminate the '-' here and up above
        );

      // Show the Topography map if enabled
      if (abl.topography_map) {

        float min_diff = 999;

        auto print_topo_map = [&](FSTR_P const title, const bool get_min) {
          SERIAL_ECHO(title);
          for (int8_t yy = abl.grid_points.y - 1; yy >= 0; yy--) {
            for (uint8_t xx = 0; xx < abl.grid_points.x; ++xx) {
              const int ind = abl.indexIntoAB[xx][yy];
              xyz_float_t tmp = { abl.eqnAMatrix[ind + 0 * abl.abl_points],
                                  abl.eqnAMatrix[ind + 1 * abl.abl_points], 0 };
              planner.bed_level_matrix.apply_rotation_xyz(tmp.x, tmp.y, tmp.z);
              if (get_min) NOMORE(min_diff, abl.eqnBVector[ind] - tmp.z);
              const float subval = get_min ? abl.mean : tmp.z + min_diff,
                            diff = abl.eqnBVector[ind] - subval;
              SERIAL_CHAR(' '); if (diff >= 0.0) SERIAL_CHAR('+');   // Include + for column alignment
              SERIAL_ECHO(p_float_t(diff, 5));
            } // xx
            SERIAL_EOL();
          } // yy
          SERIAL_EOL();
        };

        print_topo_map(F("\nBed Height Topography:\n"
                           "   +--- BACK --+\n"
                           "   |           |\n"
                           " L |    (+)    | R\n"
                           " E |           | I\n"
                           " F | (-) N (+) | G\n"
                           " T |           | H\n"
                           "   |    (-)    | T\n"
                           "   |           |\n"
                           "   O-- FRONT --+\n"
                           " (0,0)\n"), true);
        if (abl.verbose_level > 3)
          print_topo_map(F("\nCorrected Bed Height vs. Bed Topology:\n"), false);

      } // abl.topography_map

    #endif // AUTO_BED_LEVELING_LINEAR

    #if ABL_PLANAR

      // For LINEAR and 3POINT leveling correct the current position

      if (abl.verbose_level > 0)
        planner.bed_level_matrix.debug(F("\n\nBed Level Correction Matrix:"));

      if (!abl.dryrun) {
        //
        // Correct the current XYZ position based on the tilted plane.
        //

        if (DEBUGGING(LEVELING)) DEBUG_POS("G29 uncorrected XYZ", current_position);

        xyze_pos_t converted = current_position;
        planner.force_unapply_leveling(converted); // use conversion machinery

        // Use the last measured distance to the bed, if possible
        if ( NEAR(current_position.x, abl.probePos.x - probe.offset_xy.x)
          && NEAR(current_position.y, abl.probePos.y - probe.offset_xy.y)
        ) {
          const float simple_z = current_position.z - abl.measured_z;
          if (DEBUGGING(LEVELING)) DEBUG_ECHOLNPGM("Probed Z", simple_z, "  Matrix Z", converted.z, "  Discrepancy ", simple_z - converted.z);
          converted.z = simple_z;
        }

        // The rotated XY and corrected Z are now current_position
        current_position = converted;

        if (DEBUGGING(LEVELING)) DEBUG_POS("G29 corrected XYZ", current_position);

        abl.reenable = true;
      }

      // Auto Bed Leveling is complete! Enable if possible.
      if (abl.reenable) {
        planner.leveling_active = true;
        sync_plan_position();
      }

    #elif ENABLED(AUTO_BED_LEVELING_BILINEAR)

      // Auto Bed Leveling is complete! Enable if possible.
      if (!abl.dryrun || abl.reenable) set_bed_leveling_enabled(true);

    #endif

  } // !isnan(abl.measured_z)

  // Restore state after probing
  if (!faux) restore_feedrate_and_scaling();

  TERN_(HAS_BED_PROBE, probe.move_z_after_probing());

  #ifdef EVENT_GCODE_AFTER_G29
    if (DEBUGGING(LEVELING)) DEBUG_ECHOLNPGM("Z Probe End Script: ", EVENT_GCODE_AFTER_G29);
    planner.synchronize();
    process_subcommands_now(F(EVENT_GCODE_AFTER_G29));
  #endif

  probe.use_probing_tool(false);

  report_current_position();

  G29_RETURN(isnan(abl.measured_z), true);
}

#endif // HAS_ABL_NOT_UBL<|MERGE_RESOLUTION|>--- conflicted
+++ resolved
@@ -79,19 +79,12 @@
   if (!retry) {
     TERN_(FULL_REPORT_TO_HOST_FEATURE, set_and_report_grblstate(M_IDLE, false));
   }
-<<<<<<< HEAD
   #if DISABLED(G29_RETRY_AND_RECOVER)
     if (!retry || did) {
-      TERN_(HAS_DWIN_E3V2_BASIC, dwinLevelingDone());
+      TERN_(DWIN_CREALITY_LCD, dwinLevelingDone());
       TERN_(EXTENSIBLE_UI, ExtUI::onLevelingDone());
     }
   #endif
-=======
-  if (did) {
-    TERN_(DWIN_CREALITY_LCD, dwinLevelingDone());
-    TERN_(EXTENSIBLE_UI, ExtUI::onLevelingDone());
-  }
->>>>>>> bab19173
 }
 
 #define G29_RETURN(retry, did) do{ \
