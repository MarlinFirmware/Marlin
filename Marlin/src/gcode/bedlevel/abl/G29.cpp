--- conflicted
+++ resolved
@@ -379,29 +379,14 @@
       // U specifies GRID_MIN_SPACING
       // X and Y specify points in each direction, overriding the default
       // These values may be saved with the completed mesh
-<<<<<<< HEAD
       if (parser.seenval('U')) {
-        abl.gridSpacing.set(parser.value_linear_units(), parser.value_linear_units()); // override GRID_MIN_SPACING
+        const float u = parser.value_linear_units();
+        abl.gridSpacing.set(u, u); // override GRID_MIN_SPACING
       }
 
       if (parser.seenval('P')) {
         abl.grid_points.x = abl.grid_points.y = parser.value_int(); // override GRID_MAX_POINTS_[XY]
-        abl.gridSpacing.set(0,0); // hard override, spacing will be ignored
-=======
-      abl.grid_points.set(
-        parser.byteval('X', GRID_MAX_POINTS_X),
-        parser.byteval('Y', GRID_MAX_POINTS_Y)
-      );
-      if (parser.seenval('P')) abl.grid_points.x = abl.grid_points.y = parser.value_int();
-
-      if (!WITHIN(abl.grid_points.x, 2, GRID_MAX_POINTS_X)) {
-        SERIAL_ECHOLNPGM("?Probe points (", 'X', ") implausible (2-", GRID_MAX_POINTS_X, ").");
-        G29_RETURN(false, false);
-      }
-      if (!WITHIN(abl.grid_points.y, 2, GRID_MAX_POINTS_Y)) {
-        SERIAL_ECHOLNPGM("?Probe points (", 'Y', ") implausible (2-", GRID_MAX_POINTS_Y, ").");
-        G29_RETURN(false, false);
->>>>>>> a4800fff
+        abl.gridSpacing.set(0, 0); // hard override, spacing will be ignored
       }
 
       if (parser.seenval('X')) { // same as for P but affects X only
