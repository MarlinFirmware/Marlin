--- conflicted
+++ resolved
@@ -418,11 +418,7 @@
       remember_feedrate_scaling_off();
 
       #if ENABLED(PREHEAT_BEFORE_LEVELING)
-<<<<<<< HEAD
-        if (!dryrun) probe.preheat_for_probing(probe.settings.preheat_hotend_temp, probe.settings.preheat_bed_temp);
-=======
-        if (!abl.dryrun) probe.preheat_for_probing(LEVELING_NOZZLE_TEMP, LEVELING_BED_TEMP);
->>>>>>> 600ef1e4
+        if (!abl.dryrun) probe.preheat_for_probing(probe.settings.preheat_hotend_temp, probe.settings.preheat_bed_temp);
       #endif
     }
 
@@ -521,16 +517,9 @@
 
       #elif ENABLED(AUTO_BED_LEVELING_BILINEAR)
 
-<<<<<<< HEAD
-        const float newz = measured_z + zoffset;
-        z_values[meshCount.x][meshCount.y] = newz;
-
-        TERN_(EXTENSIBLE_UI, ExtUI::onMeshUpdate(meshCount, newz));
-=======
         const float newz = abl.measured_z + abl.Z_offset;
         z_values[abl.meshCount.x][abl.meshCount.y] = newz;
         TERN_(EXTENSIBLE_UI, ExtUI::onMeshUpdate(abl.meshCount, newz));
->>>>>>> 600ef1e4
 
         if (DEBUGGING(LEVELING)) DEBUG_ECHOLNPAIR_P(PSTR("Save X"), abl.meshCount.x, SP_Y_STR, abl.meshCount.y, SP_Z_STR, abl.measured_z + abl.Z_offset);
 
@@ -618,22 +607,14 @@
 
     const ProbePtRaise raise_after = parser.boolval('E') ? PROBE_PT_STOW : PROBE_PT_RAISE;
 
-<<<<<<< HEAD
-    measured_z = 0;
-
-    #if ABL_GRID
+    abl.measured_z = 0;
+
+    #if ABL_USES_GRID
       #if ENABLED(DGUS_LCD_UI_CREALITY_TOUCH)
         bool zig = 1;
       #else
         bool zig = (PR_OUTER_END & 1); // Always end at RIGHT and BACK_PROBE_BED_POSITION
       #endif
-=======
-    abl.measured_z = 0;
-
-    #if ABL_USES_GRID
->>>>>>> 600ef1e4
-
-      bool zig = PR_OUTER_SIZE & 1;  // Always end at RIGHT and BACK_PROBE_BED_POSITION
 
       abl.measured_z = 0;
 
@@ -643,15 +624,15 @@
 
         int8_t inStart, inStop, inInc;
 
-        if (zig) {                      // Zig away from origin
-          inStart = 0;                  // Left or front
+        if (zig) {                    // Zig away from origin
+          inStart = 0;                // Left or front
           inStop = PR_INNER_SIZE;       // Right or back
-          inInc = 1;                    // Zig right
+          inInc = 1;                  // Zig right
         }
-        else {                          // Zag towards origin
+        else {                        // Zag towards origin
           inStart = PR_INNER_SIZE - 1;  // Right or back
-          inStop = -1;                  // Left or front
-          inInc = -1;                   // Zag left
+          inStop = -1;                // Left or front
+          inInc = -1;                 // Zag left
         }
 
         zig ^= true; // zag
@@ -928,7 +909,6 @@
 
   report_current_position();
 
-<<<<<<< HEAD
 #if ENABLED(PROBING_HEATERS_OFF)
   // If we're going to print then we must ensure we are back on temperature before we continue
   if (respect_leveling_heatup_settings && TERN1(HAS_PROBE_SETTINGS, probe.settings.turn_heaters_off && probe.settings.stabilize_temperatures_after_probing) && (queue.has_commands_queued() || planner.has_blocks_queued() || print_job_timer.isRunning())) {
@@ -940,10 +920,7 @@
   }
 #endif
 
-  G29_RETURN(isnan(measured_z));
-=======
   G29_RETURN(isnan(abl.measured_z));
->>>>>>> 600ef1e4
 }
 
 #endif // HAS_ABL_NOT_UBL