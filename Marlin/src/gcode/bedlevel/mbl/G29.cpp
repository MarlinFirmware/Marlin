/**
 * Marlin 3D Printer Firmware
 * Copyright (c) 2020 MarlinFirmware [https://github.com/MarlinFirmware/Marlin]
 *
 * Based on Sprinter and grbl.
 * Copyright (c) 2011 Camiel Gubbels / Erik van der Zalm
 *
 * This program is free software: you can redistribute it and/or modify
 * it under the terms of the GNU General Public License as published by
 * the Free Software Foundation, either version 3 of the License, or
 * (at your option) any later version.
 *
 * This program is distributed in the hope that it will be useful,
 * but WITHOUT ANY WARRANTY; without even the implied warranty of
 * MERCHANTABILITY or FITNESS FOR A PARTICULAR PURPOSE.  See the
 * GNU General Public License for more details.
 *
 * You should have received a copy of the GNU General Public License
 * along with this program.  If not, see <https://www.gnu.org/licenses/>.
 *
 */

/**
 * G29.cpp - Mesh Bed Leveling
 */

#include "../../../inc/MarlinConfig.h"

#if ENABLED(MESH_BED_LEVELING)

#include "../../../feature/bedlevel/bedlevel.h"

#include "../../gcode.h"
#include "../../queue.h"

#include "../../../libs/buzzer.h"
#include "../../../lcd/marlinui.h"
#include "../../../module/motion.h"
#include "../../../module/stepper.h"

#if ENABLED(EXTENSIBLE_UI)
  #include "../../../lcd/extui/ui_api.h"
#elif ENABLED(DWIN_LCD_PROUI)
  #include "../../../lcd/e3v2/proui/dwin.h"
#endif

#define DEBUG_OUT ENABLED(DEBUG_LEVELING_FEATURE)
#include "../../../core/debug_out.h"

// Save 130 bytes with non-duplication of PSTR
inline void echo_not_entered(const char c) { SERIAL_CHAR(c); SERIAL_ECHOLNPGM(" not entered."); }

/**
 * G29: Mesh-based Z probe, probes a grid and produces a
 *      mesh to compensate for variable bed height
 *
 * Parameters With MESH_BED_LEVELING:
 *
 *  S0              Report the current mesh values
 *  S1              Start probing mesh points
 *  S2              Probe the next mesh point
 *  S3 In Jn Zn.nn  Manually modify a single point
 *  S4 Zn.nn        Set z offset. Positive away from bed, negative closer to bed.
 *  S5              Reset and disable mesh
 */
void GcodeSuite::G29() {
  DEBUG_SECTION(log_G29, "G29", true);

  // G29 Q is also available if debugging
  #if ENABLED(DEBUG_LEVELING_FEATURE)
    const bool seenQ = parser.seen_test('Q');
    if (seenQ || DEBUGGING(LEVELING)) {
      log_machine_info();
      if (seenQ) return;
    }
  #endif

  static int mbl_probe_index = -1;

  MeshLevelingState state = (MeshLevelingState)parser.byteval('S', (int8_t)MeshReport);
  if (!WITHIN(state, 0, 5)) {
    SERIAL_ECHOLNPGM("S out of range (0-5).");
    return;
  }

  TERN_(FULL_REPORT_TO_HOST_FEATURE, set_and_report_grblstate(M_PROBE));

  int8_t ix, iy;
  ix = iy = 0;

  switch (state) {
    case MeshReport:
      SERIAL_ECHOPGM("Mesh Bed Leveling ");
      if (leveling_is_valid()) {
        serialprintln_onoff(planner.leveling_active);
        mbl.report_mesh();
      }
      else
        SERIAL_ECHOLNPGM("has no data.");
      break;

    case MeshStart:
      mbl.reset();
      mbl_probe_index = 0;
      if (!ui.wait_for_move) {
        queue.inject(parser.seen_test('N') ? F("G28" TERN(CAN_SET_LEVELING_AFTER_G28, "L0", "") "\nG29S2") : F("G29S2"));
<<<<<<< HEAD
        TERN_(EXTENSIBLE_UI, ExtUI::onLevelingStart());
=======
        TERN_(EXTENSIBLE_UI, ExtUI::onMeshLevelingStart());
        TERN_(DWIN_LCD_PROUI, DWIN_MeshLevelingStart());
>>>>>>> 5bbb345b
        return;
      }
      state = MeshNext;

    case MeshNext:
      if (mbl_probe_index < 0) {
        SERIAL_ECHOLNPGM("Start mesh probing with \"G29 S1\" first.");
        return;
      }
      // For each G29 S2...
      if (mbl_probe_index == 0) {
        // Move close to the bed before the first point
        do_blocking_move_to_z(0.4f
          #ifdef MANUAL_PROBE_START_Z
            + (MANUAL_PROBE_START_Z) - 0.4f
          #endif
        );
      }
      else {
        // Save Z for the previous mesh position
        mbl.set_zigzag_z(mbl_probe_index - 1, current_position.z);
        TERN_(EXTENSIBLE_UI, ExtUI::onMeshUpdate(ix, iy, current_position.z));
        TERN_(DWIN_LCD_PROUI, DWIN_MeshUpdate(_MIN(mbl_probe_index, GRID_MAX_POINTS), int(GRID_MAX_POINTS), current_position.z));
        SET_SOFT_ENDSTOP_LOOSE(false);
      }
      // If there's another point to sample, move there with optional lift.
      if (mbl_probe_index < (GRID_MAX_POINTS)) {
        // Disable software endstops to allow manual adjustment
        // If G29 is left hanging without completion they won't be re-enabled!
        SET_SOFT_ENDSTOP_LOOSE(true);
        mbl.zigzag(mbl_probe_index++, ix, iy);
        _manual_goto_xy({ mbl.index_to_xpos[ix], mbl.index_to_ypos[iy] });
      }
      else {
        // Move to the after probing position
        current_position.z = (
          #ifdef Z_AFTER_PROBING
            Z_AFTER_PROBING
          #else
            Z_CLEARANCE_BETWEEN_MANUAL_PROBES
          #endif
        );
        line_to_current_position();
        planner.synchronize();

        // After recording the last point, activate home and activate
        mbl_probe_index = -1;
        SERIAL_ECHOLNPGM("Mesh probing done.");
        TERN_(HAS_STATUS_MESSAGE, LCD_MESSAGE(MSG_MESH_DONE));
        BUZZ(100, 659);
        BUZZ(100, 698);

        TERN_(EXTENSIBLE_UI, ExtUI::onLevelingDone());

        home_all_axes();
        set_bed_leveling_enabled(true);

        #if ENABLED(MESH_G28_REST_ORIGIN)
          current_position.z = 0;
          line_to_current_position(homing_feedrate(Z_AXIS));
          planner.synchronize();
        #endif

        TERN_(LCD_BED_LEVELING, ui.wait_for_move = false);
      }
      break;

    case MeshSet:
      if (parser.seenval('I')) {
        ix = parser.value_int();
        if (!WITHIN(ix, 0, (GRID_MAX_POINTS_X) - 1)) {
          SERIAL_ECHOLNPGM("I out of range (0-", (GRID_MAX_POINTS_X) - 1, ")");
          return;
        }
      }
      else
        return echo_not_entered('J');

      if (parser.seenval('J')) {
        iy = parser.value_int();
        if (!WITHIN(iy, 0, (GRID_MAX_POINTS_Y) - 1)) {
          SERIAL_ECHOLNPGM("J out of range (0-", (GRID_MAX_POINTS_Y) - 1, ")");
          return;
        }
      }
      else
        return echo_not_entered('J');

      if (parser.seenval('Z')) {
        mbl.z_values[ix][iy] = parser.value_linear_units();
        TERN_(EXTENSIBLE_UI, ExtUI::onMeshUpdate(ix, iy, mbl.z_values[ix][iy]));
        TERN_(DWIN_LCD_PROUI, DWIN_MeshUpdate(ix, iy, mbl.z_values[ix][iy]));
      }
      else
        return echo_not_entered('Z');
      break;

    case MeshSetZOffset:
      if (parser.seenval('Z'))
        mbl.z_offset = parser.value_linear_units();
      else
        return echo_not_entered('Z');
      break;

    case MeshReset:
      reset_bed_level();
      break;

  } // switch(state)

  if (state == MeshNext) {
    SERIAL_ECHOLNPGM("MBL G29 point ", _MIN(mbl_probe_index, GRID_MAX_POINTS), " of ", GRID_MAX_POINTS);
    if (mbl_probe_index > 0) TERN_(HAS_STATUS_MESSAGE, ui.status_printf(0, F(S_FMT " %i/%i"), GET_TEXT(MSG_PROBING_POINT), _MIN(mbl_probe_index, GRID_MAX_POINTS), int(GRID_MAX_POINTS)));
  }

  report_current_position();

  TERN_(FULL_REPORT_TO_HOST_FEATURE, set_and_report_grblstate(M_IDLE));
}

#endif // MESH_BED_LEVELING<|MERGE_RESOLUTION|>--- conflicted
+++ resolved
@@ -104,12 +104,8 @@
       mbl_probe_index = 0;
       if (!ui.wait_for_move) {
         queue.inject(parser.seen_test('N') ? F("G28" TERN(CAN_SET_LEVELING_AFTER_G28, "L0", "") "\nG29S2") : F("G29S2"));
-<<<<<<< HEAD
         TERN_(EXTENSIBLE_UI, ExtUI::onLevelingStart());
-=======
-        TERN_(EXTENSIBLE_UI, ExtUI::onMeshLevelingStart());
         TERN_(DWIN_LCD_PROUI, DWIN_MeshLevelingStart());
->>>>>>> 5bbb345b
         return;
       }
       state = MeshNext;
