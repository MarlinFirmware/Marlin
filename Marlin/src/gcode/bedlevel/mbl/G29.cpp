/**
 * Marlin 3D Printer Firmware
 * Copyright (c) 2020 MarlinFirmware [https://github.com/MarlinFirmware/Marlin]
 *
 * Based on Sprinter and grbl.
 * Copyright (c) 2011 Camiel Gubbels / Erik van der Zalm
 *
 * This program is free software: you can redistribute it and/or modify
 * it under the terms of the GNU General Public License as published by
 * the Free Software Foundation, either version 3 of the License, or
 * (at your option) any later version.
 *
 * This program is distributed in the hope that it will be useful,
 * but WITHOUT ANY WARRANTY; without even the implied warranty of
 * MERCHANTABILITY or FITNESS FOR A PARTICULAR PURPOSE.  See the
 * GNU General Public License for more details.
 *
 * You should have received a copy of the GNU General Public License
 * along with this program.  If not, see <https://www.gnu.org/licenses/>.
 *
 */

/**
 * G29.cpp - Mesh Bed Leveling
 */

#include "../../../inc/MarlinConfig.h"

#if ENABLED(MESH_BED_LEVELING)

#include "../../../feature/bedlevel/bedlevel.h"

#include "../../gcode.h"
#include "../../queue.h"

#include "../../../libs/buzzer.h"
#include "../../../lcd/marlinui.h"
#include "../../../module/motion.h"
#include "../../../module/stepper.h"

#if ENABLED(EXTENSIBLE_UI)
  #include "../../../lcd/extui/ui_api.h"
#elif ENABLED(DWIN_CREALITY_LCD_ENHANCED)
  #include "../../../lcd/e3v2/enhanced/dwin.h"
#endif

#if ENABLED(DWIN_CREALITY_LCD)
  #include "../../../lcd/e3v2/enhanced/dwin.h"
#endif

#define DEBUG_OUT ENABLED(DEBUG_LEVELING_FEATURE)
#include "../../../core/debug_out.h"

// Save 130 bytes with non-duplication of PSTR
inline void echo_not_entered(const char c) { SERIAL_CHAR(c); SERIAL_ECHOLNPGM(" not entered."); }

/**
 * G29: Mesh-based Z probe, probes a grid and produces a
 *      mesh to compensate for variable bed height
 *
 * Parameters With MESH_BED_LEVELING:
 *
 *  S0              Report the current mesh values
 *  S1              Start probing mesh points
 *  S2              Probe the next mesh point
 *  S3 In Jn Zn.nn  Manually modify a single point
 *  S4 Zn.nn        Set z offset. Positive away from bed, negative closer to bed.
 *  S5              Reset and disable mesh
 */
void GcodeSuite::G29() {
  DEBUG_SECTION(log_G29, "G29", true);

  // G29 Q is also available if debugging
  #if ENABLED(DEBUG_LEVELING_FEATURE)
    const bool seenQ = parser.seen_test('Q');
    if (seenQ || DEBUGGING(LEVELING)) {
      log_machine_info();
      if (seenQ) return;
    }
  #endif

  TERN_(FULL_REPORT_TO_HOST_FEATURE, set_and_report_grblstate(M_PROBE));

  static int mbl_probe_index = -1;

  MeshLevelingState state = (MeshLevelingState)parser.byteval('S', (int8_t)MeshReport);
  if (!WITHIN(state, 0, 5)) {
    SERIAL_ECHOLNPGM("S out of range (0-5).");
    return;
  }

  int8_t ix, iy;
  ix = iy = 0;

  switch (state) {
    case MeshReport:
      SERIAL_ECHOPGM("Mesh Bed Leveling ");
      if (leveling_is_valid()) {
        serialprintln_onoff(planner.leveling_active);
        mbl.report_mesh();
      }
      else
        SERIAL_ECHOLNPGM("has no data.");
      break;

    case MeshStart:
      mbl.reset();
      mbl_probe_index = 0;
      if (!ui.wait_for_move) {
        queue.inject_P(parser.seen_test('N') ? PSTR("G28" TERN(CAN_SET_LEVELING_AFTER_G28, "L0", "") "\nG29S2") : PSTR("G29S2"));
        TERN_(EXTENSIBLE_UI, ExtUI::onMeshLevelingStart());
        return;
      }
      state = MeshNext;

    case MeshNext:
      if (mbl_probe_index < 0) {
        SERIAL_ECHOLNPGM("Start mesh probing with \"G29 S1\" first.");
        return;
      }
      // For each G29 S2...
      if (mbl_probe_index == 0) {
        // Move close to the bed before the first point
        do_blocking_move_to_z(0.4f
          #ifdef MANUAL_PROBE_START_Z
            + (MANUAL_PROBE_START_Z) - 0.4f
          #endif
        );
      }
      else {
        // Save Z for the previous mesh position
        mbl.set_zigzag_z(mbl_probe_index - 1, current_position.z);
        TERN_(EXTENSIBLE_UI, ExtUI::onMeshUpdate(ix, iy, current_position.z));
        SET_SOFT_ENDSTOP_LOOSE(false);
      }
      // If there's another point to sample, move there with optional lift.
      if (mbl_probe_index < (GRID_MAX_POINTS)) {
        // Disable software endstops to allow manual adjustment
        // If G29 is left hanging without completion they won't be re-enabled!
        SET_SOFT_ENDSTOP_LOOSE(true);
        mbl.zigzag(mbl_probe_index++, ix, iy);
        _manual_goto_xy({ mbl.index_to_xpos[ix], mbl.index_to_ypos[iy] });
      }
      else {
        // Move to the after probing position
        current_position.z = (
          #ifdef Z_AFTER_PROBING
            Z_AFTER_PROBING
          #else
            Z_CLEARANCE_BETWEEN_MANUAL_PROBES
          #endif
        );
        line_to_current_position();
        planner.synchronize();

        // After recording the last point, activate home and activate
        mbl_probe_index = -1;
        SERIAL_ECHOLNPGM("Mesh probing done.");
        TERN_(HAS_STATUS_MESSAGE, ui.set_status(GET_TEXT(MSG_MESH_DONE)));
        BUZZ(100, 659);
        BUZZ(100, 698);

        home_all_axes();
        set_bed_leveling_enabled(true);

        #if ENABLED(MESH_G28_REST_ORIGIN)
          current_position.z = 0;
          line_to_current_position(homing_feedrate(Z_AXIS));
          planner.synchronize();
        #endif

        TERN_(LCD_BED_LEVELING, ui.wait_for_move = false);
      }
      break;

    case MeshSet:
      if (parser.seenval('I')) {
        ix = parser.value_int();
        if (!WITHIN(ix, 0, (GRID_MAX_POINTS_X) - 1)) {
          SERIAL_ECHOLNPGM("I out of range (0-", (GRID_MAX_POINTS_X) - 1, ")");
          return;
        }
      }
      else
        return echo_not_entered('J');

      if (parser.seenval('J')) {
        iy = parser.value_int();
        if (!WITHIN(iy, 0, (GRID_MAX_POINTS_Y) - 1)) {
          SERIAL_ECHOLNPGM("J out of range (0-", (GRID_MAX_POINTS_Y) - 1, ")");
          return;
        }
      }
      else
        return echo_not_entered('J');

      if (parser.seenval('Z')) {
        mbl.z_values[ix][iy] = parser.value_linear_units();
        TERN_(EXTENSIBLE_UI, ExtUI::onMeshUpdate(ix, iy, mbl.z_values[ix][iy]));
<<<<<<< HEAD
        TERN_(DWIN_CREALITY_LCD, DWIN_MeshUpdate(ix, iy, mbl.z_values[ix][iy]));
=======
        TERN_(DWIN_CREALITY_LCD_ENHANCED, DWIN_MeshUpdate(ix, iy, mbl.z_values[ix][iy]));
>>>>>>> c2e4b162
      }
      else
        return echo_not_entered('Z');
      break;

    case MeshSetZOffset:
      if (parser.seenval('Z'))
        mbl.z_offset = parser.value_linear_units();
      else
        return echo_not_entered('Z');
      break;

    case MeshReset:
      reset_bed_level();
      break;

  } // switch(state)

  if (state == MeshNext) {
    SERIAL_ECHOLNPGM("MBL G29 point ", _MIN(mbl_probe_index, GRID_MAX_POINTS), " of ", GRID_MAX_POINTS);
    if (mbl_probe_index > 0) TERN_(HAS_STATUS_MESSAGE, ui.status_printf_P(0, PSTR(S_FMT " %i/%i"), GET_TEXT(MSG_PROBING_POINT), _MIN(mbl_probe_index, GRID_MAX_POINTS), int(GRID_MAX_POINTS)));
  }

  report_current_position();

  TERN_(FULL_REPORT_TO_HOST_FEATURE, set_and_report_grblstate(M_IDLE));
}

#endif // MESH_BED_LEVELING<|MERGE_RESOLUTION|>--- conflicted
+++ resolved
@@ -41,10 +41,6 @@
 #if ENABLED(EXTENSIBLE_UI)
   #include "../../../lcd/extui/ui_api.h"
 #elif ENABLED(DWIN_CREALITY_LCD_ENHANCED)
-  #include "../../../lcd/e3v2/enhanced/dwin.h"
-#endif
-
-#if ENABLED(DWIN_CREALITY_LCD)
   #include "../../../lcd/e3v2/enhanced/dwin.h"
 #endif
 
@@ -197,11 +193,7 @@
       if (parser.seenval('Z')) {
         mbl.z_values[ix][iy] = parser.value_linear_units();
         TERN_(EXTENSIBLE_UI, ExtUI::onMeshUpdate(ix, iy, mbl.z_values[ix][iy]));
-<<<<<<< HEAD
-        TERN_(DWIN_CREALITY_LCD, DWIN_MeshUpdate(ix, iy, mbl.z_values[ix][iy]));
-=======
         TERN_(DWIN_CREALITY_LCD_ENHANCED, DWIN_MeshUpdate(ix, iy, mbl.z_values[ix][iy]));
->>>>>>> c2e4b162
       }
       else
         return echo_not_entered('Z');
