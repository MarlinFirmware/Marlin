--- conflicted
+++ resolved
@@ -112,11 +112,7 @@
         SET_SOFT_ENDSTOP_LOOSE(false);
       }
       // If there's another point to sample, move there with optional lift.
-<<<<<<< HEAD
-      if (mbl_probe_index < GRID_MAX_POINTS) {
-=======
       if (mbl_probe_index < (GRID_MAX_POINTS)) {
->>>>>>> 082fce5e
         // Disable software endstops to allow manual adjustment
         // If G29 is left hanging without completion they won't be re-enabled!
         SET_SOFT_ENDSTOP_LOOSE(true);
