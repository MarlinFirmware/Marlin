/**
 * Marlin 3D Printer Firmware
 * Copyright (c) 2020 MarlinFirmware [https://github.com/MarlinFirmware/Marlin]
 *
 * Based on Sprinter and grbl.
 * Copyright (c) 2011 Camiel Gubbels / Erik van der Zalm
 *
 * This program is free software: you can redistribute it and/or modify
 * it under the terms of the GNU General Public License as published by
 * the Free Software Foundation, either version 3 of the License, or
 * (at your option) any later version.
 *
 * This program is distributed in the hope that it will be useful,
 * but WITHOUT ANY WARRANTY; without even the implied warranty of
 * MERCHANTABILITY or FITNESS FOR A PARTICULAR PURPOSE.  See the
 * GNU General Public License for more details.
 *
 * You should have received a copy of the GNU General Public License
 * along with this program.  If not, see <https://www.gnu.org/licenses/>.
 *
 */

/**
 * queue.cpp - The G-code command queue
 */

#include "queue.h"
GCodeQueue queue;

#include "gcode.h"

#include "../lcd/marlinui.h"
#include "../sd/cardreader.h"
#include "../module/motion.h"
#include "../module/planner.h"
#include "../module/temperature.h"
#include "../MarlinCore.h"
#include "../core/bug_on.h"

#if ENABLED(PRINTER_EVENT_LEDS)
  #include "../feature/leds/printer_event_leds.h"
#endif

#if HAS_ETHERNET
  #include "../feature/ethernet.h"
#endif

#if ENABLED(BINARY_FILE_TRANSFER)
  #include "../feature/binary_stream.h"
#endif

#if ENABLED(POWER_LOSS_RECOVERY)
  #include "../feature/powerloss.h"
#endif

#if ENABLED(GCODE_REPEAT_MARKERS)
  #include "../feature/repeat.h"
#endif

// Frequently used G-code strings
PGMSTR(G28_STR, "G28");

GCodeQueue::SerialState GCodeQueue::serial_state[NUM_SERIAL] = { 0 };
GCodeQueue::RingBuffer GCodeQueue::ring_buffer = { 0 };

#if NO_TIMEOUTS > 0
  static millis_t last_command_time = 0;
#endif

/**
 * Track buffer underruns
 */
#if ENABLED(BUFFER_MONITORING)
  uint32_t GCodeQueue::command_buffer_underruns = 0,
           GCodeQueue::planner_buffer_underruns = 0;
  bool GCodeQueue::command_buffer_empty = false,
       GCodeQueue::planner_buffer_empty = false;
  millis_t GCodeQueue::max_command_buffer_empty_duration = 0,
           GCodeQueue::max_planner_buffer_empty_duration = 0,
           GCodeQueue::command_buffer_empty_at = 0,
           GCodeQueue::planner_buffer_empty_at = 0;

  uint8_t GCodeQueue::auto_buffer_report_interval;
  millis_t GCodeQueue::next_buffer_report_ms;
#endif

/**
 * Serial command injection
 */

/**
 * Next Injected PROGMEM Command pointer. (nullptr == empty)
 * Internal commands are enqueued ahead of serial / SD commands.
 */
PGM_P GCodeQueue::injected_commands_P; // = nullptr

/**
 * Injected SRAM Commands
 */
char GCodeQueue::injected_commands[64]; // = { 0 }

void GCodeQueue::RingBuffer::commit_command(bool skip_ok
  OPTARG(HAS_MULTI_SERIAL, serial_index_t serial_ind/*=-1*/)
) {
  commands[index_w].skip_ok = skip_ok;
  TERN_(HAS_MULTI_SERIAL, commands[index_w].port = serial_ind);
  TERN_(POWER_LOSS_RECOVERY, recovery.commit_sdpos(index_w));
  advance_pos(index_w, 1);
}

/**
 * Copy a command from RAM into the main command buffer.
 * Return true if the command was successfully added.
 * Return false for a full buffer, or if the 'command' is a comment.
 */
bool GCodeQueue::RingBuffer::enqueue(const char *cmd, bool skip_ok/*=true*/
  OPTARG(HAS_MULTI_SERIAL, serial_index_t serial_ind/*=-1*/)
) {
  if (*cmd == ';' || length >= BUFSIZE) return false;
  strcpy(commands[index_w].buffer, cmd);
  commit_command(skip_ok OPTARG(HAS_MULTI_SERIAL, serial_ind));
  return true;
}

/**
 * Enqueue with Serial Echo
 * Return true if the command was consumed
 */
bool GCodeQueue::enqueue_one(const char *cmd) {
  //SERIAL_ECHOLNPGM("enqueue_one(\"", cmd, "\")");

  if (*cmd == 0 || ISEOL(*cmd)) return true;

  if (ring_buffer.enqueue(cmd)) {
    SERIAL_ECHO_MSG(STR_ENQUEUEING, cmd, "\"");
    return true;
  }
  return false;
}

/**
 * Process the next "immediate" command from PROGMEM.
 * Return 'true' if any commands were processed.
 */
bool GCodeQueue::process_injected_command_P() {
  if (!injected_commands_P) return false;

  char c;
  size_t i = 0;
  while ((c = pgm_read_byte(&injected_commands_P[i])) && c != '\n') i++;

  // Extract current command and move pointer to next command
  char cmd[i + 1];
  memcpy_P(cmd, injected_commands_P, i);
  cmd[i] = '\0';
  injected_commands_P = c ? injected_commands_P + i + 1 : nullptr;

  // Execute command if non-blank
  if (i) {
    parser.parse(cmd);
    gcode.process_parsed_command();
  }
  return true;
}

/**
 * Process the next "immediate" command from SRAM.
 * Return 'true' if any commands were processed.
 */
bool GCodeQueue::process_injected_command() {
  if (injected_commands[0] == '\0') return false;

  char c;
  size_t i = 0;
  while ((c = injected_commands[i]) && c != '\n') i++;

  // Execute a non-blank command
  if (i) {
    injected_commands[i] = '\0';
    parser.parse(injected_commands);
    gcode.process_parsed_command();
  }

  // Copy the next command into place
  for (
    uint8_t d = 0, s = i + !!c;                     // dst, src
    (injected_commands[d] = injected_commands[s]);  // copy, exit if 0
    d++, s++                                        // next dst, src
  );

  return true;
}

/**
 * Enqueue and return only when commands are actually enqueued.
 * Never call this from a G-code handler!
 */
void GCodeQueue::enqueue_one_now(const char *cmd) { while (!enqueue_one(cmd)) idle(); }

/**
 * Attempt to enqueue a single G-code command
 * and return 'true' if successful.
 */
bool GCodeQueue::enqueue_one_P(PGM_P const pgcode) {
  size_t i = 0;
  PGM_P p = pgcode;
  char c;
  while ((c = pgm_read_byte(&p[i])) && c != '\n') i++;
  char cmd[i + 1];
  memcpy_P(cmd, p, i);
  cmd[i] = '\0';
  return ring_buffer.enqueue(cmd);
}

/**
 * Enqueue from program memory and return only when commands are actually enqueued
 * Never call this from a G-code handler!
 */
void GCodeQueue::enqueue_now_P(PGM_P const pgcode) {
  size_t i = 0;
  PGM_P p = pgcode;
  for (;;) {
    char c;
    while ((c = pgm_read_byte(&p[i])) && c != '\n') i++;
    char cmd[i + 1];
    memcpy_P(cmd, p, i);
    cmd[i] = '\0';
    enqueue_one_now(cmd);
    if (!c) break;
    p += i + 1;
  }
}

/**
 * Send an "ok" message to the host, indicating
 * that a command was successfully processed.
 *
 * If ADVANCED_OK is enabled also include:
 *   N<int>  Line number of the command, if any
 *   P<int>  Planner space remaining
 *   B<int>  Block queue space remaining
 */
void GCodeQueue::RingBuffer::ok_to_send() {
  #if NO_TIMEOUTS > 0
    // Start counting from the last command's execution
    last_command_time = millis();
  #endif
  CommandLine &command = commands[index_r];
  #if HAS_MULTI_SERIAL
    const serial_index_t serial_ind = command.port;
    if (!serial_ind.valid()) return;              // Optimization here, skip processing if it's not going anywhere
    PORT_REDIRECT(SERIAL_PORTMASK(serial_ind));   // Reply to the serial port that sent the command
  #endif
  if (command.skip_ok) return;
  SERIAL_ECHOPGM(STR_OK);
  #if ENABLED(ADVANCED_OK)
    char* p = command.buffer;
    if (*p == 'N') {
      SERIAL_CHAR(' ', *p++);
      while (NUMERIC_SIGNED(*p))
        SERIAL_CHAR(*p++);
    }
    SERIAL_ECHOPGM_P(SP_P_STR, planner.moves_free(), SP_B_STR, BUFSIZE - length);
  #endif
  SERIAL_EOL();
}

/**
 * Send a "Resend: nnn" message to the host to
 * indicate that a command needs to be re-sent.
 */
void GCodeQueue::flush_and_request_resend(const serial_index_t serial_ind) {
  #if HAS_MULTI_SERIAL
    if (!serial_ind.valid()) return;              // Optimization here, skip if the command came from SD or Flash Drive
    PORT_REDIRECT(SERIAL_PORTMASK(serial_ind));   // Reply to the serial port that sent the command
  #endif
  SERIAL_FLUSH();
  SERIAL_ECHOLNPGM(STR_RESEND, serial_state[serial_ind.index].last_N + 1);
  SERIAL_ECHOLNPGM(STR_OK);
}

static bool serial_data_available(serial_index_t index) {
  const int a = SERIAL_IMPL.available(index);
  #if BOTH(RX_BUFFER_MONITOR, RX_BUFFER_SIZE)
    if (a > RX_BUFFER_SIZE - 2) {
      PORT_REDIRECT(SERIAL_PORTMASK(index));
      SERIAL_ERROR_MSG("RX BUF overflow, increase RX_BUFFER_SIZE: ", a);
    }
  #endif
  return a > 0;
}

#if NO_TIMEOUTS > 0
  // Multiserial already handles dispatch to/from multiple ports
  static bool any_serial_data_available() {
    LOOP_L_N(p, NUM_SERIAL)
      if (serial_data_available(p))
        return true;
    return false;
  }
#endif

inline int read_serial(const serial_index_t index) { return SERIAL_IMPL.read(index); }

void GCodeQueue::gcode_line_error(PGM_P const err, const serial_index_t serial_ind) {
  PORT_REDIRECT(SERIAL_PORTMASK(serial_ind)); // Reply to the serial port that sent the command
  SERIAL_ERROR_START();
  SERIAL_ECHOLNPGM_P(err, serial_state[serial_ind.index].last_N);
  while (read_serial(serial_ind) != -1) { /* nada */ } // Clear out the RX buffer. Why don't use flush here ?
  flush_and_request_resend(serial_ind);
  serial_state[serial_ind.index].count = 0;
}

FORCE_INLINE bool is_M29(const char * const cmd) {  // matches "M29" & "M29 ", but not "M290", etc
  const char * const m29 = strstr_P(cmd, PSTR("M29"));
  return m29 && !NUMERIC(m29[3]);
}

#define PS_NORMAL 0
#define PS_EOL    1
#define PS_QUOTED 2
#define PS_PAREN  3
#define PS_ESC    4

inline void process_stream_char(const char c, uint8_t &sis, char (&buff)[MAX_CMD_SIZE], int &ind) {

  if (sis == PS_EOL) return;    // EOL comment or overflow

  #if ENABLED(PAREN_COMMENTS)
    else if (sis == PS_PAREN) { // Inline comment
      if (c == ')') sis = PS_NORMAL;
      return;
    }
  #endif

  else if (sis >= PS_ESC)       // End escaped char
    sis -= PS_ESC;

  else if (c == '\\') {         // Start escaped char
    sis += PS_ESC;
    if (sis == PS_ESC) return;  // Keep if quoting
  }

  #if ENABLED(GCODE_QUOTED_STRINGS)

    else if (sis == PS_QUOTED) {
      if (c == '"') sis = PS_NORMAL; // End quoted string
    }
    else if (c == '"')          // Start quoted string
      sis = PS_QUOTED;

  #endif

  else if (c == ';') {          // Start end-of-line comment
    sis = PS_EOL;
    return;
  }

  #if ENABLED(PAREN_COMMENTS)
    else if (c == '(') {        // Start inline comment
      sis = PS_PAREN;
      return;
    }
  #endif

  // Backspace erases previous characters
  if (c == 0x08) {
    if (ind) buff[--ind] = '\0';
  }
  else {
    buff[ind++] = c;
    if (ind >= MAX_CMD_SIZE - 1)
      sis = PS_EOL;             // Skip the rest on overflow
  }
}

/**
 * Handle a line being completed. For an empty line
 * keep sensor readings going and watchdog alive.
 */
inline bool process_line_done(uint8_t &sis, char (&buff)[MAX_CMD_SIZE], int &ind) {
  sis = PS_NORMAL;                    // "Normal" Serial Input State
  buff[ind] = '\0';                   // Of course, I'm a Terminator.
  const bool is_empty = (ind == 0);   // An empty line?
  if (is_empty)
    thermalManager.manage_heater();   // Keep sensors satisfied
  else
    ind = 0;                          // Start a new line
  return is_empty;                    // Inform the caller
}

/**
 * Get all commands waiting on the serial port and queue them.
 * Exit when the buffer is full or when no more characters are
 * left on the serial port.
 */
void GCodeQueue::get_serial_commands() {
  #if ENABLED(BINARY_FILE_TRANSFER)
    if (card.flag.binary_mode) {
      /**
       * For binary stream file transfer, use serial_line_buffer as the working
       * receive buffer (which limits the packet size to MAX_CMD_SIZE).
       * The receive buffer also limits the packet size for reliable transmission.
       */
      binaryStream[card.transfer_port_index.index].receive(serial_state[card.transfer_port_index.index].line_buffer);
      return;
    }
  #endif

  // If the command buffer is empty for too long,
  // send "wait" to indicate Marlin is still waiting.
  #if NO_TIMEOUTS > 0
    const millis_t ms = millis();
    if (ring_buffer.empty() && !any_serial_data_available() && ELAPSED(ms, last_command_time + NO_TIMEOUTS)) {
      SERIAL_ECHOLNPGM(STR_WAIT);
      last_command_time = ms;
    }
  #endif

  // Loop while serial characters are incoming and the queue is not full
  for (bool hadData = true; hadData;) {
    // Unless a serial port has data, this will exit on next iteration
    hadData = false;

    LOOP_L_N(p, NUM_SERIAL) {
      // Check if the queue is full and exit if it is.
      if (ring_buffer.full()) return;

      // No data for this port ? Skip it
      if (!serial_data_available(p)) continue;

      // Ok, we have some data to process, let's make progress here
      hadData = true;

      const int c = read_serial(p);
      if (c < 0) {
        // This should never happen, let's log it
        PORT_REDIRECT(SERIAL_PORTMASK(p));     // Reply to the serial port that sent the command
        // Crash here to get more information why it failed
        BUG_ON("SP available but read -1");
        SERIAL_ERROR_MSG(STR_ERR_SERIAL_MISMATCH);
        SERIAL_FLUSH();
        continue;
      }

      const char serial_char = (char)c;
      SerialState &serial = serial_state[p];

      if (ISEOL(serial_char)) {

        // Reset our state, continue if the line was empty
        if (process_line_done(serial.input_state, serial.line_buffer, serial.count))
          continue;

        char* command = serial.line_buffer;

        while (*command == ' ') command++;                   // Skip leading spaces
        char *npos = (*command == 'N') ? command : nullptr;  // Require the N parameter to start the line

        if (npos) {

          const bool M110 = !!strstr_P(command, PSTR("M110"));

          if (M110) {
            char* n2pos = strchr(command + 4, 'N');
            if (n2pos) npos = n2pos;
          }

          const long gcode_N = strtol(npos + 1, nullptr, 10);

          if (gcode_N != serial.last_N + 1 && !M110) {
            // In case of error on a serial port, don't prevent other serial port from making progress
            gcode_line_error(PSTR(STR_ERR_LINE_NO), p);
            break;
          }

          char *apos = strrchr(command, '*');
          if (apos) {
            uint8_t checksum = 0, count = uint8_t(apos - command);
            while (count) checksum ^= command[--count];
            if (strtol(apos + 1, nullptr, 10) != checksum) {
              // In case of error on a serial port, don't prevent other serial port from making progress
              gcode_line_error(PSTR(STR_ERR_CHECKSUM_MISMATCH), p);
              break;
            }
          }
          else {
            // In case of error on a serial port, don't prevent other serial port from making progress
            gcode_line_error(PSTR(STR_ERR_NO_CHECKSUM), p);
            break;
          }

          serial.last_N = gcode_N;
        }
        #if ENABLED(SDSUPPORT)
          // Pronterface "M29" and "M29 " has no line number
          else if (card.flag.saving && !is_M29(command)) {
            gcode_line_error(PSTR(STR_ERR_NO_CHECKSUM), p);
            break;
          }
        #endif

        //
        // Movement commands give an alert when the machine is stopped
        //

        if (IsStopped()) {
          char* gpos = strchr(command, 'G');
          if (gpos) {
            switch (strtol(gpos + 1, nullptr, 10)) {
              case 0 ... 1:
              TERN_(ARC_SUPPORT, case 2 ... 3:)
              TERN_(BEZIER_CURVE_SUPPORT, case 5:)
                PORT_REDIRECT(SERIAL_PORTMASK(p));     // Reply to the serial port that sent the command
                SERIAL_ECHOLNPGM(STR_ERR_STOPPED);
                LCD_MESSAGEPGM(MSG_STOPPED);
                break;
            }
          }
        }

        #if DISABLED(EMERGENCY_PARSER)
          // Process critical commands early
          if (command[0] == 'M') switch (command[3]) {
            case '8': if (command[2] == '0' && command[1] == '1') { wait_for_heatup = false; TERN_(HAS_LCD_MENU, wait_for_user = false); } break;
            case '2': if (command[2] == '1' && command[1] == '1') kill(M112_KILL_STR, nullptr, true); break;
            case '0': if (command[1] == '4' && command[2] == '1') quickstop_stepper(); break;
          }
        #endif

        #if NO_TIMEOUTS > 0
          last_command_time = ms;
        #endif

        // Add the command to the queue
        ring_buffer.enqueue(serial.line_buffer, false OPTARG(HAS_MULTI_SERIAL, p));
      }
      else
        process_stream_char(serial_char, serial.input_state, serial.line_buffer, serial.count);

    } // NUM_SERIAL loop
  } // queue has space, serial has data
}

#if ENABLED(SDSUPPORT)

  /**
   * Get lines from the SD Card until the command buffer is full
   * or until the end of the file is reached. Because this method
   * always receives complete command-lines, they can go directly
   * into the main command queue.
   */
  inline void GCodeQueue::get_sdcard_commands() {
    static uint8_t sd_input_state = PS_NORMAL;

    // Get commands if there are more in the file
    if (!IS_SD_FETCHING()) return;

    int sd_count = 0;
    while (!ring_buffer.full() && !card.eof()) {
      const int16_t n = card.get();
      const bool card_eof = card.eof();
      if (n < 0 && !card_eof) { SERIAL_ERROR_MSG(STR_SD_ERR_READ); continue; }

      CommandLine &command = ring_buffer.commands[ring_buffer.index_w];
      const char sd_char = (char)n;
      const bool is_eol = ISEOL(sd_char);
      if (is_eol || card_eof) {

        // Reset stream state, terminate the buffer, and commit a non-empty command
        if (!is_eol && sd_count) ++sd_count;          // End of file with no newline
        if (!process_line_done(sd_input_state, command.buffer, sd_count)) {

          // M808 L saves the sdpos of the next line. M808 loops to a new sdpos.
          TERN_(GCODE_REPEAT_MARKERS, repeat.early_parse_M808(command.buffer));

          #if DISABLED(PARK_HEAD_ON_PAUSE)
            // When M25 is non-blocking it can still suspend SD commands
            // Otherwise the M125 handler needs to know SD printing is active
            if (command.buffer[0] == 'M' && command.buffer[1] == '2' && command.buffer[2] == '5' && !NUMERIC(command.buffer[3]))
              card.pauseSDPrint();
          #endif

          // Put the new command into the buffer (no "ok" sent)
          ring_buffer.commit_command(true);

          // Prime Power-Loss Recovery for the NEXT commit_command
          TERN_(POWER_LOSS_RECOVERY, recovery.cmd_sdpos = card.getIndex());
        }

        if (card.eof()) card.fileHasFinished();         // Handle end of file reached
      }
      else
        process_stream_char(sd_char, sd_input_state, command.buffer, sd_count);
    }
  }

#endif // SDSUPPORT

/**
 * Add to the circular command queue the next command from:
 *  - The command-injection queues (injected_commands_P, injected_commands)
 *  - The active serial input (usually USB)
 *  - The SD card file being actively printed
 */
void GCodeQueue::get_available_commands() {
  if (ring_buffer.full()) return;

  get_serial_commands();

  TERN_(SDSUPPORT, get_sdcard_commands());
}

/**
 * Run the entire queue in-place. Blocks SD completion/abort until complete.
 */
void GCodeQueue::exhaust() {
  while (ring_buffer.occupied()) advance();
  planner.synchronize();
}

/**
 * Get the next command in the queue, optionally log it to SD, then dispatch it
 */
void GCodeQueue::advance() {

  // Process immediate commands
  if (process_injected_command_P() || process_injected_command()) return;

  // Return if the G-code buffer is empty
  if (ring_buffer.empty()) {
    #if ENABLED(BUFFER_MONITORING)
      if (!command_buffer_empty) {
        command_buffer_empty = true;
        command_buffer_underruns++;
        command_buffer_empty_at = millis();
      }
    #endif
    return;
  }

  #if ENABLED(BUFFER_MONITORING)
    if (command_buffer_empty) {
      command_buffer_empty = false;
      const millis_t command_buffer_empty_duration = millis() - command_buffer_empty_at;
      NOLESS(max_command_buffer_empty_duration, command_buffer_empty_duration);
    }
  #endif

  #if ENABLED(SDSUPPORT)

    if (card.flag.saving) {
      char * const cmd = ring_buffer.peek_next_command_string();
      if (is_M29(cmd)) {
        // M29 closes the file
        card.closefile();
        SERIAL_ECHOLNPGM(STR_FILE_SAVED);

        #if !defined(__AVR__) || !defined(USBCON)
          #if ENABLED(SERIAL_STATS_DROPPED_RX)
            SERIAL_ECHOLNPGM("Dropped bytes: ", MYSERIAL1.dropped());
          #endif
          #if ENABLED(SERIAL_STATS_MAX_RX_QUEUED)
            SERIAL_ECHOLNPGM("Max RX Queue Size: ", MYSERIAL1.rxMaxEnqueued());
          #endif
        #endif

        ok_to_send();
      }
      else {
        // Write the string from the read buffer to SD
        card.write_command(cmd);
        if (card.flag.logging)
          gcode.process_next_command(); // The card is saving because it's logging
        else
          ok_to_send();
      }
    }
    else
      gcode.process_next_command();

  #else

    gcode.process_next_command();

  #endif // SDSUPPORT

  // The queue may be reset by a command handler or by code invoked by idle() within a handler
  ring_buffer.advance_pos(ring_buffer.index_r, -1);
}

#if ENABLED(BUFFER_MONITORING)

  void GCodeQueue::report_buffer_statistics() {
<<<<<<< HEAD
    SERIAL_ECHOLNPAIR("D576"
=======
    SERIAL_ECHOLNPGM("D576"
>>>>>>> ee26fd0e
      " P:", planner.moves_free(),         " ", -queue.planner_buffer_underruns, " (", queue.max_planner_buffer_empty_duration, ")"
      " B:", BUFSIZE - ring_buffer.length, " ", -queue.command_buffer_underruns, " (", queue.max_command_buffer_empty_duration, ")"
    );
    command_buffer_underruns = planner_buffer_underruns = 0;
    max_command_buffer_empty_duration = max_planner_buffer_empty_duration = 0;
  }

  void GCodeQueue::auto_report_buffer_statistics() {
    // Bit of a hack to try to catch planner buffer underruns without having logic
    // running inside Stepper::block_phase_isr
    const millis_t ms = millis();
    if (planner.movesplanned() == 0) {
      if (!planner_buffer_empty) { // the planner buffer wasn't empty, but now it is
        planner_buffer_empty = true;
        planner_buffer_underruns++;
        planner_buffer_empty_at = ms;
      }
    }
    else if (planner_buffer_empty) { // the planner buffer was empty, but now it's not
      planner_buffer_empty = false;
      const millis_t planner_buffer_empty_duration = ms - planner_buffer_empty_at;
      NOLESS(max_planner_buffer_empty_duration, planner_buffer_empty_duration); // if it's longer than the currently tracked max duration, replace it
    }

    if (queue.auto_buffer_report_interval && ELAPSED(ms, queue.next_buffer_report_ms)) {
      queue.next_buffer_report_ms = ms + 1000UL * queue.auto_buffer_report_interval;
      PORT_REDIRECT(SERIAL_BOTH);
      report_buffer_statistics();
      PORT_RESTORE();
    }
  }

#endif // BUFFER_MONITORING<|MERGE_RESOLUTION|>--- conflicted
+++ resolved
@@ -692,11 +692,7 @@
 #if ENABLED(BUFFER_MONITORING)
 
   void GCodeQueue::report_buffer_statistics() {
-<<<<<<< HEAD
-    SERIAL_ECHOLNPAIR("D576"
-=======
     SERIAL_ECHOLNPGM("D576"
->>>>>>> ee26fd0e
       " P:", planner.moves_free(),         " ", -queue.planner_buffer_underruns, " (", queue.max_planner_buffer_empty_duration, ")"
       " B:", BUFSIZE - ring_buffer.length, " ", -queue.command_buffer_underruns, " (", queue.max_command_buffer_empty_duration, ")"
     );
