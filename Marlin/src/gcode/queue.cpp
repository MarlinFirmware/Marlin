--- conflicted
+++ resolved
@@ -68,16 +68,6 @@
 #endif
 
 /**
- * Serial command injection
- */
-
-<<<<<<< HEAD
-// Number of characters read in the current line of serial input
-static int serial_count[NUM_SERIAL] = { 0 };
-
-bool send_ok[BUFSIZE];
-
-/* 
  * Track buffer underruns
  */
 #if ENABLED(BUFFER_MONITORING)
@@ -95,8 +85,6 @@
   millis_t GCodeQueue::next_buffer_report_ms;
 #endif
 
-=======
->>>>>>> 73f64261
 /**
  * Next Injected PROGMEM Command pointer. (nullptr == empty)
  * Internal commands are enqueued ahead of serial / SD commands.
@@ -654,8 +642,7 @@
   if (process_injected_command_P() || process_injected_command()) return;
 
   // Return if the G-code buffer is empty
-<<<<<<< HEAD
-  if (!length) {
+  if (ring_buffer.empty()) {
     #if ENABLED(BUFFER_MONITORING)
       if (!command_buffer_empty) {
         command_buffer_empty = true;
@@ -676,10 +663,6 @@
       command_buffer_empty = false;
     }
   #endif
-
-=======
-  if (ring_buffer.empty()) return;
->>>>>>> 73f64261
 
   #if ENABLED(SDSUPPORT)
 
@@ -720,10 +703,7 @@
   #endif // SDSUPPORT
 
   // The queue may be reset by a command handler or by code invoked by idle() within a handler
-<<<<<<< HEAD
-  --length;
-  if (++index_r >= BUFSIZE) index_r = 0;
-
+  ring_buffer.advance_pos(ring_buffer.index_r, -1);
 }
 
 #if ENABLED(BUFFER_MONITORING)
@@ -773,8 +753,4 @@
   }
 }
 
-#endif
-=======
-  ring_buffer.advance_pos(ring_buffer.index_r, -1);
-}
->>>>>>> 73f64261
+#endif