--- conflicted
+++ resolved
@@ -283,16 +283,6 @@
   return a > 0;
 }
 
-<<<<<<< HEAD
-// Multiserial already handles dispatch to/from multiple ports
-static bool any_serial_data_available() {
-  LOOP_L_N(p, NUM_SERIAL)
-    if (serial_data_available(p))
-      return true;
-  
-  return false;
-}
-=======
 #if NO_TIMEOUTS > 0
   // Multiserial already handles dispatch to/from multiple ports
   static bool any_serial_data_available() {
@@ -302,7 +292,6 @@
     return false;
   }
 #endif
->>>>>>> ad907a51
 
 inline int read_serial(const serial_index_t index) { return SERIAL_IMPL.read(index); }
 
