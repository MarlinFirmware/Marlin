/**
 * Marlin 3D Printer Firmware
 * Copyright (c) 2020 MarlinFirmware [https://github.com/MarlinFirmware/Marlin]
 *
 * Based on Sprinter and grbl.
 * Copyright (c) 2011 Camiel Gubbels / Erik van der Zalm
 *
 * This program is free software: you can redistribute it and/or modify
 * it under the terms of the GNU General Public License as published by
 * the Free Software Foundation, either version 3 of the License, or
 * (at your option) any later version.
 *
 * This program is distributed in the hope that it will be useful,
 * but WITHOUT ANY WARRANTY; without even the implied warranty of
 * MERCHANTABILITY or FITNESS FOR A PARTICULAR PURPOSE.  See the
 * GNU General Public License for more details.
 *
 * You should have received a copy of the GNU General Public License
 * along with this program.  If not, see <https://www.gnu.org/licenses/>.
 *
 */
#include "../inc/MarlinConfigPre.h"

#if ENABLED(MARLIN_DEV_MODE)

  #include "gcode.h"
  #include "../module/settings.h"
  #include "../module/temperature.h"
  #include "../libs/hex_print.h"
  #include "../HAL/shared/eeprom_if.h"
  #include "../HAL/shared/Delay.h"
  #include "../sd/cardreader.h"
<<<<<<< HEAD
=======
  #include "../MarlinCore.h" // for kill
>>>>>>> 4428affc

  extern void dump_delay_accuracy_check();

  /**
   * Dn: G-code for development and testing
   *
   * See https://reprap.org/wiki/G-code#D:_Debug_codes
   *
   * Put whatever else you need here to test ongoing development.
   */
  void GcodeSuite::D(const int16_t dcode) {
    switch (dcode) {

      case -1:
        for (;;) { /* loop forever (watchdog reset) */ }

      case 0:
        HAL_reboot();
        break;

      case 10:
        kill(PSTR("D10"), PSTR("KILL TEST"), parser.seen('P'));
        break;

      case 1: {
        // Zero or pattern-fill the EEPROM data
        #if ENABLED(EEPROM_SETTINGS)
          persistentStore.access_start();
          size_t total = persistentStore.capacity();
          int pos = 0;
          const uint8_t value = 0x0;
          while (total--) persistentStore.write_data(pos, &value, 1);
          persistentStore.access_finish();
        #else
          settings.reset();
          settings.save();
        #endif
        HAL_reboot();
      } break;

      case 2: { // D2 Read / Write SRAM
        #define SRAM_SIZE 8192
        uint8_t *pointer = parser.hex_adr_val('A');
        uint16_t len = parser.ushortval('C', 1);
        uintptr_t addr = (uintptr_t)pointer;
        NOMORE(addr, size_t(SRAM_SIZE - 1));
        NOMORE(len, SRAM_SIZE - addr);
        if (parser.seenval('X')) {
          // Write the hex bytes after the X
          uint16_t val = parser.hex_val('X');
          while (len--) {
            *pointer = val;
            pointer++;
          }
        }
        else {
          while (len--) print_hex_byte(*(pointer++));
          SERIAL_EOL();
        }
      } break;

      #if ENABLED(EEPROM_SETTINGS)
        case 3: { // D3 Read / Write EEPROM
          uint8_t *pointer = parser.hex_adr_val('A');
          uint16_t len = parser.ushortval('C', 1);
          uintptr_t addr = (uintptr_t)pointer;
          NOMORE(addr, size_t(persistentStore.capacity() - 1));
          NOMORE(len, persistentStore.capacity() - addr);
          if (parser.seenval('X')) {
            uint16_t val = parser.hex_val('X');
            #if ENABLED(EEPROM_SETTINGS)
              persistentStore.access_start();
              while (len--) {
                int pos = 0;
                persistentStore.write_data(pos, (uint8_t *)&val, sizeof(val));
              }
              SERIAL_EOL();
              persistentStore.access_finish();
            #else
              SERIAL_ECHOLNPGM("NO EEPROM");
            #endif
          }
          else {
            // Read bytes from EEPROM
            #if ENABLED(EEPROM_SETTINGS)
              persistentStore.access_start();
              int pos = 0;
              uint8_t val;
              while (len--) if (!persistentStore.read_data(pos, &val, 1)) print_hex_byte(val);
              SERIAL_EOL();
              persistentStore.access_finish();
            #else
              SERIAL_ECHOLNPGM("NO EEPROM");
              len = 0;
            #endif
            SERIAL_EOL();
          }
        } break;
      #endif

      case 4: { // D4 Read / Write PIN
        //const bool is_out = parser.boolval('F');
        //const uint8_t pin = parser.byteval('P'),
        //              val = parser.byteval('V', LOW);
        if (parser.seenval('X')) {
          // TODO: Write the hex bytes after the X
          //while (len--) {
          //}
        }
        else {
          //while (len--) {
          //// TODO: Read bytes from EEPROM
          //  print_hex_byte(eeprom_read_byte(adr++));
          //}
          SERIAL_EOL();
        }
      } break;

      case 5: { // D5 Read / Write onboard Flash
        #define FLASH_SIZE 1024
        uint8_t *pointer = parser.hex_adr_val('A');
        uint16_t len = parser.ushortval('C', 1);
        uintptr_t addr = (uintptr_t)pointer;
        NOMORE(addr, size_t(FLASH_SIZE - 1));
        NOMORE(len, FLASH_SIZE - addr);
        if (parser.seenval('X')) {
          // TODO: Write the hex bytes after the X
          //while (len--) {}
        }
        else {
          //while (len--) {
          //// TODO: Read bytes from EEPROM
          //  print_hex_byte(eeprom_read_byte(adr++));
          //}
          SERIAL_EOL();
        }
      } break;

      case 6: // D6 Check delay loop accuracy
        dump_delay_accuracy_check();
        break;

      case 7: // D7 dump the current serial port type (hence configuration)
        SERIAL_ECHOLNPAIR("Current serial configuration RX_BS:", RX_BUFFER_SIZE, ", TX_BS:", TX_BUFFER_SIZE);
        SERIAL_ECHOLN(gtn(&SERIAL_IMPL));
        break;

      case 100: { // D100 Disable heaters and attempt a hard hang (Watchdog Test)
        SERIAL_ECHOLNPGM("Disabling heaters and attempting to trigger Watchdog");
        SERIAL_ECHOLNPGM("(USE_WATCHDOG " TERN(USE_WATCHDOG, "ENABLED", "DISABLED") ")");
        thermalManager.disable_all_heaters();
        delay(1000); // Allow time to print
        DISABLE_ISRS();
        // Use a low-level delay that does not rely on interrupts to function
        // Do not spin forever, to avoid thermal risks if heaters are enabled and
        // watchdog does not work.
        for (int i = 10000; i--;) DELAY_US(1000UL);
        ENABLE_ISRS();
        SERIAL_ECHOLNPGM("FAILURE: Watchdog did not trigger board reset.");
      } break;

      #if ENABLED(SDSUPPORT)

        case 101: { // D101 Test SD Write
          card.openFileWrite("test.gco");
          if (!card.isFileOpen()) {
            SERIAL_ECHOLNPAIR("Failed to open test.gco to write.");
            return;
          }
          __attribute__((aligned(sizeof(size_t)))) uint8_t buf[512];

          uint16_t c;
          for (c = 0; c < COUNT(buf); c++)
            buf[c] = 'A' + (c % ('Z' - 'A'));

          c = 1024 * 4;
          while (c--) {
            TERN_(USE_WATCHDOG, watchdog_refresh());
            card.write(buf, COUNT(buf));
          }
          SERIAL_ECHOLNPGM(" done");
          card.closefile();
        } break;

        case 102: { // D102 Test SD Read
<<<<<<< HEAD
          card.openFileRead("test.gco");
=======
          char testfile[] = "test.gco";
          card.openFileRead(testfile);
>>>>>>> 4428affc
          if (!card.isFileOpen()) {
            SERIAL_ECHOLNPAIR("Failed to open test.gco to read.");
            return;
          }
          __attribute__((aligned(sizeof(size_t)))) uint8_t buf[512];
          uint16_t c = 1024 * 4;
          while (c--) {
            TERN_(USE_WATCHDOG, watchdog_refresh());
            card.read(buf, COUNT(buf));
            bool error = false;
            for (uint16_t i = 0; i < COUNT(buf); i++) {
              if (buf[i] != ('A' + (i % ('Z' - 'A')))) {
                error = true;
                break;
              }
            }
            if (error) {
              SERIAL_ECHOLNPGM(" Read error!");
              break;
            }
          }
          SERIAL_ECHOLNPGM(" done");
          card.closefile();
        } break;

      #endif // SDSUPPORT

      #if ENABLED(POSTMORTEM_DEBUGGING)

        case 451: { // Trigger all kind of faults to test exception catcher
          SERIAL_ECHOLNPGM("Disabling heaters");
          thermalManager.disable_all_heaters();
          delay(1000); // Allow time to print
          volatile uint8_t type[5] = { parser.byteval('T', 1) };

          // The code below is obviously wrong and it's full of quirks to fool the compiler from optimizing away the code
          switch (type[0]) {
            case 1: default: *(int*)0 = 451; break; // Write at bad address
            case 2: { volatile int a = 0; volatile int b = 452 / a; *(int*)&a = b; } break; // Divide by zero (some CPUs accept this, like ARM)
            case 3: { *(uint32_t*)&type[1] = 453; volatile int a = *(int*)&type[1]; type[0] = a / 255; } break; // Unaligned access (some CPUs accept this)
            case 4: { volatile void (*func)() = (volatile void (*)()) 0xE0000000; func(); } break; // Invalid instruction
          }
          break;
        }

      #endif
    }
  }

#endif<|MERGE_RESOLUTION|>--- conflicted
+++ resolved
@@ -30,10 +30,7 @@
   #include "../HAL/shared/eeprom_if.h"
   #include "../HAL/shared/Delay.h"
   #include "../sd/cardreader.h"
-<<<<<<< HEAD
-=======
   #include "../MarlinCore.h" // for kill
->>>>>>> 4428affc
 
   extern void dump_delay_accuracy_check();
 
@@ -219,12 +216,8 @@
         } break;
 
         case 102: { // D102 Test SD Read
-<<<<<<< HEAD
-          card.openFileRead("test.gco");
-=======
           char testfile[] = "test.gco";
           card.openFileRead(testfile);
->>>>>>> 4428affc
           if (!card.isFileOpen()) {
             SERIAL_ECHOLNPAIR("Failed to open test.gco to read.");
             return;
