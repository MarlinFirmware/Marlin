--- conflicted
+++ resolved
@@ -112,21 +112,6 @@
  */
 void GcodeSuite::M17() {
   if (parser.seen_axis()) {
-<<<<<<< HEAD
-    LOGICAL_AXIS_CODE(
-      if (TERN0(HAS_E_STEPPER_ENABLE, parser.seen_test('E'))) enable_e_steppers(),
-      if (parser.seen_test('X'))        ENABLE_AXIS_X(),
-      if (parser.seen_test('Y'))        ENABLE_AXIS_Y(),
-      if (parser.seen_test('Z'))        ENABLE_AXIS_Z(),
-      if (parser.seen_test(AXIS4_NAME)) ENABLE_AXIS_I(),
-      if (parser.seen_test(AXIS5_NAME)) ENABLE_AXIS_J(),
-      if (parser.seen_test(AXIS6_NAME)) ENABLE_AXIS_K(),
-      if (parser.seen_test(AXIS7_NAME)) ENABLE_AXIS_M(),
-      if (parser.seen_test(AXIS8_NAME)) ENABLE_AXIS_O(),
-      if (parser.seen_test(AXIS9_NAME)) ENABLE_AXIS_Q()
-
-    );
-=======
     if (any_enable_overlap())
       do_enable(selected_axis_bits());
     else {
@@ -146,10 +131,12 @@
         if (parser.seen_test('Z'))        stepper.enable_axis(Z_AXIS),
         if (parser.seen_test(AXIS4_NAME)) stepper.enable_axis(I_AXIS),
         if (parser.seen_test(AXIS5_NAME)) stepper.enable_axis(J_AXIS),
-        if (parser.seen_test(AXIS6_NAME)) stepper.enable_axis(K_AXIS)
+        if (parser.seen_test(AXIS6_NAME)) stepper.enable_axis(K_AXIS),
+        if (parser.seen_test(AXIS7_NAME)) stepper.enable_axis(M_AXIS),
+        if (parser.seen_test(AXIS8_NAME)) stepper.enable_axis(O_AXIS),
+        if (parser.seen_test(AXIS9_NAME)) stepper.enable_axis(Q_AXIS)
       );
     }
->>>>>>> 33e0855e
   }
   else {
     LCD_MESSAGEPGM(MSG_NO_MOVE);
@@ -234,20 +221,6 @@
   else {
     if (parser.seen_axis()) {
       planner.synchronize();
-<<<<<<< HEAD
-      LOGICAL_AXIS_CODE(
-        if (TERN0(HAS_E_STEPPER_ENABLE, parser.seen_test('E'))) disable_e_steppers(),
-        if (parser.seen_test('X'))        DISABLE_AXIS_X(),
-        if (parser.seen_test('Y'))        DISABLE_AXIS_Y(),
-        if (parser.seen_test('Z'))        DISABLE_AXIS_Z(),
-        if (parser.seen_test(AXIS4_NAME)) DISABLE_AXIS_I(),
-        if (parser.seen_test(AXIS5_NAME)) DISABLE_AXIS_J(),
-        if (parser.seen_test(AXIS6_NAME)) DISABLE_AXIS_K(),
-        if (parser.seen_test(AXIS7_NAME)) DISABLE_AXIS_M(),
-        if (parser.seen_test(AXIS8_NAME)) DISABLE_AXIS_O(),
-        if (parser.seen_test(AXIS9_NAME)) DISABLE_AXIS_Q()
-      );
-=======
       if (any_enable_overlap())
         try_to_disable(selected_axis_bits());
       else {
@@ -265,10 +238,12 @@
           if (parser.seen_test('Z'))        stepper.disable_axis(Z_AXIS),
           if (parser.seen_test(AXIS4_NAME)) stepper.disable_axis(I_AXIS),
           if (parser.seen_test(AXIS5_NAME)) stepper.disable_axis(J_AXIS),
-          if (parser.seen_test(AXIS6_NAME)) stepper.disable_axis(K_AXIS)
+          if (parser.seen_test(AXIS6_NAME)) stepper.disable_axis(K_AXIS),
+          if (parser.seen_test(AXIS7_NAME)) stepper.disable_axis(M_AXIS),
+          if (parser.seen_test(AXIS8_NAME)) stepper.disable_axis(O_AXIS),
+          if (parser.seen_test(AXIS9_NAME)) stepper.disable_axis(Q_AXIS)
         );
       }
->>>>>>> 33e0855e
     }
     else
       planner.finish_and_disable();
