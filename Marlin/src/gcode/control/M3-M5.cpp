/**
 * Marlin 3D Printer Firmware
 * Copyright (c) 2020 MarlinFirmware [https://github.com/MarlinFirmware/Marlin]
 *
 * Based on Sprinter and grbl.
 * Copyright (c) 2011 Camiel Gubbels / Erik van der Zalm
 *
 * This program is free software: you can redistribute it and/or modify
 * it under the terms of the GNU General Public License as published by
 * the Free Software Foundation, either version 3 of the License, or
 * (at your option) any later version.
 *
 * This program is distributed in the hope that it will be useful,
 * but WITHOUT ANY WARRANTY; without even the implied warranty of
 * MERCHANTABILITY or FITNESS FOR A PARTICULAR PURPOSE.  See the
 * GNU General Public License for more details.
 *
 * You should have received a copy of the GNU General Public License
 * along with this program.  If not, see <https://www.gnu.org/licenses/>.
 *
 */

#include "../../inc/MarlinConfig.h"

#if HAS_CUTTER

#include "../gcode.h"
#include "../../feature/spindle_laser.h"
#include "../../module/stepper.h"

/**
 * Laser:
 *  M3 - Laser ON/Power (Ramped power)
 *  M4 - Laser ON/Power (Ramped power)
 *  M5 - Set power output to 0 (leaving inline mode unchanged).
 *
 *  M3I - Enable continuous inline power to be processed by the planner, with power
 *        calculated and set in the planner blocks, processed inline during stepping.
 *        Within inline mode M3 S-Values will set the power for the next moves e.g. G1 X10 Y10 powers on with the last S-Value.
 *        M3I must be set before using planner-synced M3 inline S-Values (LASER_POWER_SYNC).
 *
 *  M4I - Set dynamic mode which calculates laser power OCR based on the current feedrate.
 *
 *  M5I - Clear inline mode and set power to 0.
 *
 * Spindle:
 *  M3 - Spindle ON (Clockwise)
 *  M4 - Spindle ON (Counter-clockwise)
 *  M5 - Spindle OFF
 *
 * Parameters:
 *  S<power> - Set power. S0 will turn the spindle/laser off.
 *
 *  If no PWM pin is defined then M3/M4 just turns it on or off.
 *
 *  At least 12.8kHz (50Hz * 256) is needed for Spindle PWM.
 *  Hardware PWM is required on AVR. ISRs are too slow.
 *
 * NOTE: WGM for timers 3, 4, and 5 must be either Mode 1 or Mode 5.
 *       No other settings give a PWM signal that goes from 0 to 5 volts.
 *
 *       The system automatically sets WGM to Mode 1, so no special
 *       initialization is needed.
 *
 *       WGM bits for timer 2 are automatically set by the system to
 *       Mode 1. This produces an acceptable 0 to 5 volt signal.
 *       No special initialization is needed.
 *
 * NOTE: A minimum PWM frequency of 50 Hz is needed. All prescaler
 *       factors for timers 2, 3, 4, and 5 are acceptable.
 *
 *  SPINDLE_LASER_ENA_PIN needs an external pullup or it may power on
 *  the spindle/laser during power-up or when connecting to the host
 *  (usually goes through a reset which sets all I/O pins to tri-state)
 *
 *  PWM duty cycle goes from 0 (off) to 255 (always on).
 */
void GcodeSuite::M3_M4(const bool is_M4) {
<<<<<<< HEAD
  if (cutter.cutter_mode == CUTTER_MODE_STANDARD)
    planner.synchronize();   // Wait for previous movement commands (G0/G1/G2/G3) to complete before changing power
=======
  #if LASER_SAFETY_TIMEOUT_MS > 0
    reset_stepper_timeout(); // Reset timeout to allow subsequent G-code to power the laser (imm.)
  #endif

  #if EITHER(SPINDLE_LASER_USE_PWM, SPINDLE_SERVO)
    auto get_s_power = [] {
      if (parser.seenval('S')) {
        const float spwr = parser.value_float();
        #if ENABLED(SPINDLE_SERVO)
          cutter.unitPower = spwr;
        #else
          cutter.unitPower = TERN(SPINDLE_LASER_USE_PWM,
                                cutter.power_to_range(cutter_power_t(round(spwr))),
                                spwr > 0 ? 255 : 0);
        #endif
      }
      else
        cutter.unitPower = cutter.cpwr_to_upwr(SPEED_POWER_STARTUP);
      return cutter.unitPower;
    };
  #endif
>>>>>>> 30a7c4ca

  #if ENABLED(LASER_FEATURE)
    if (parser.seen_test('I')) {
      cutter.cutter_mode = is_M4 ? CUTTER_MODE_DYNAMIC : CUTTER_MODE_CONTINUOUS;
      cutter.inline_power(0);
      cutter.set_enabled(true);
    }
  #endif

  auto get_s_power = [] {
    float u;
    if (parser.seenval('S')) {
      const float v = parser.value_float();
      u = TERN(LASER_POWER_TRAP, v, cutter.power_to_range(v));
    }
    else if (cutter.cutter_mode == CUTTER_MODE_STANDARD)
      u = cutter.cpwr_to_upwr(SPEED_POWER_STARTUP);

    cutter.menuPower = cutter.unitPower = u;

    // PWM not implied, power converted to OCR from unit definition and on/off if not PWM.
    cutter.power = TERN(SPINDLE_LASER_USE_PWM, cutter.upower_to_ocr(u), u > 0 ? 255 : 0);
    return u;
  };

  if (cutter.cutter_mode == CUTTER_MODE_CONTINUOUS || cutter.cutter_mode == CUTTER_MODE_DYNAMIC) {  // Laser power in inline mode
    #if ENABLED(LASER_FEATURE)
      planner.laser_inline.status.isPowered = true;                                                 // M3 or M4 is powered either way
      get_s_power();                                                                                // Update cutter.power if seen
      #if ENABLED(LASER_POWER_SYNC)
        // With power sync we only set power so it does not effect queued inline power sets
        planner.buffer_sync_block(BLOCK_FLAG_LASER_PWR);                                            // Send the flag, queueing inline power
      #else
        planner.synchronize();
        cutter.inline_power(cutter.power);
      #endif
    #endif
  }
  else {
    cutter.set_enabled(true);
    get_s_power();
    cutter.apply_power(
      #if ENABLED(SPINDLE_SERVO)
        cutter.unitPower
      #elif ENABLED(SPINDLE_LASER_USE_PWM)
        cutter.upower_to_ocr(cutter.unitPower)
      #else
        cutter.unitPower > 0 ? 255 : 0
      #endif
    );
    TERN_(SPINDLE_CHANGE_DIR, cutter.set_reverse(is_M4));
  }
}

/**
 * M5 - Cutter OFF (when moves are complete)
 */
void GcodeSuite::M5() {
  planner.synchronize();
  cutter.power = 0;
  cutter.apply_power(0);                          // M5 just kills power, leaving inline mode unchanged
  if (cutter.cutter_mode != CUTTER_MODE_STANDARD) {
    if (parser.seen_test('I')) {
      TERN_(LASER_FEATURE, cutter.inline_power(cutter.power));
      cutter.set_enabled(false);                  // Needs to happen while we are in inline mode to clear inline power.
      cutter.cutter_mode = CUTTER_MODE_STANDARD;  // Switch from inline to standard mode.
    }
  }
  cutter.set_enabled(false);                      // Disable enable output setting
}

#endif // HAS_CUTTER<|MERGE_RESOLUTION|>--- conflicted
+++ resolved
@@ -76,32 +76,12 @@
  *  PWM duty cycle goes from 0 (off) to 255 (always on).
  */
 void GcodeSuite::M3_M4(const bool is_M4) {
-<<<<<<< HEAD
+  #if LASER_SAFETY_TIMEOUT_MS > 0
+    reset_stepper_timeout(); // Reset timeout to allow subsequent G-code to power the laser (imm.)
+  #endif 
+  
   if (cutter.cutter_mode == CUTTER_MODE_STANDARD)
     planner.synchronize();   // Wait for previous movement commands (G0/G1/G2/G3) to complete before changing power
-=======
-  #if LASER_SAFETY_TIMEOUT_MS > 0
-    reset_stepper_timeout(); // Reset timeout to allow subsequent G-code to power the laser (imm.)
-  #endif
-
-  #if EITHER(SPINDLE_LASER_USE_PWM, SPINDLE_SERVO)
-    auto get_s_power = [] {
-      if (parser.seenval('S')) {
-        const float spwr = parser.value_float();
-        #if ENABLED(SPINDLE_SERVO)
-          cutter.unitPower = spwr;
-        #else
-          cutter.unitPower = TERN(SPINDLE_LASER_USE_PWM,
-                                cutter.power_to_range(cutter_power_t(round(spwr))),
-                                spwr > 0 ? 255 : 0);
-        #endif
-      }
-      else
-        cutter.unitPower = cutter.cpwr_to_upwr(SPEED_POWER_STARTUP);
-      return cutter.unitPower;
-    };
-  #endif
->>>>>>> 30a7c4ca
 
   #if ENABLED(LASER_FEATURE)
     if (parser.seen_test('I')) {
