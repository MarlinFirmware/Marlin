--- conflicted
+++ resolved
@@ -55,7 +55,7 @@
   }
   else {
     SERIAL_ECHOPGM(STR_DEBUG_OFF);
-    #if !IS_AT90USB
+    #if !defined(__AVR__) || !defined(USBCON)
       #if ENABLED(SERIAL_STATS_RX_BUFFER_OVERRUNS)
         SERIAL_ECHOPAIR("\nBuffer Overruns: ", MYSERIAL1.buffer_overruns());
       #endif
@@ -71,11 +71,7 @@
       #if ENABLED(SERIAL_STATS_MAX_RX_QUEUED)
         SERIAL_ECHOPAIR("\nMax RX Queue Size: ", MYSERIAL1.rxMaxEnqueued());
       #endif
-<<<<<<< HEAD
-    #endif // !IS_AT90USB
-=======
     #endif // !__AVR__ || !USBCON
->>>>>>> 082fce5e
   }
   SERIAL_EOL();
 }