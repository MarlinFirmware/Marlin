/**
 * Marlin 3D Printer Firmware
 * Copyright (c) 2020 MarlinFirmware [https://github.com/MarlinFirmware/Marlin]
 *
 * Based on Sprinter and grbl.
 * Copyright (c) 2011 Camiel Gubbels / Erik van der Zalm
 *
 * This program is free software: you can redistribute it and/or modify
 * it under the terms of the GNU General Public License as published by
 * the Free Software Foundation, either version 3 of the License, or
 * (at your option) any later version.
 *
 * This program is distributed in the hope that it will be useful,
 * but WITHOUT ANY WARRANTY; without even the implied warranty of
 * MERCHANTABILITY or FITNESS FOR A PARTICULAR PURPOSE.  See the
 * GNU General Public License for more details.
 *
 * You should have received a copy of the GNU General Public License
 * along with this program.  If not, see <https://www.gnu.org/licenses/>.
 *
 */

#include "../../inc/MarlinConfig.h"

#if HAS_FAN

#include "../gcode.h"
#include "../../module/motion.h"
#include "../../module/temperature.h"

#if ENABLED(LASER_SYNCHRONOUS_M106_M107)
  #include "../../module/planner.h"
#endif

#if HAS_PREHEAT
  #include "../../lcd/marlinui.h"
#endif

#define _ALT_P TERN(SINGLENOZZLE, 0, _MIN(active_extruder, FAN_COUNT - 1))

/**
 * M106: Set Fan Speed
 *
 *  I<index> Material Preset index (if material presets are defined)
 *  S<int>   Speed between 0-255
 *  P<index> Fan index, if more than one fan
 *
 * With EXTRA_FAN_SPEED enabled:
 *
 *  T<int>   Restore/Use/Set Temporary Speed:
 *           1     = Restore previous speed after T2
 *           2     = Use temporary speed set with T3-255
 *           3-255 = Set the speed for use with T2
 */
void GcodeSuite::M106() {
  const uint8_t pfan = parser.byteval('P', _ALT_P);
<<<<<<< HEAD
  if (pfan >= FAN_COUNT) return;
  #if REDUNDANT_PART_COOLING_FAN
    if (pfan == REDUNDANT_PART_COOLING_FAN) return;
  #endif
=======
  if (pfan >= _CNT_P) return;
  if (FAN_IS_REDUNDANT(pfan)) return;
>>>>>>> 50041595

  #if ENABLED(EXTRA_FAN_SPEED)
    const uint16_t t = parser.intval('T');
    if (t > 0) return thermalManager.set_temp_fan_speed(pfan, t);
  #endif

  const uint16_t dspeed = parser.seen_test('A') ? thermalManager.fan_speed[active_extruder] : 255;

  uint16_t speed = dspeed;

  // Accept 'I' if temperature presets are defined
  #if HAS_PREHEAT
    const bool got_preset = parser.seenval('I');
    if (got_preset) speed = ui.material_preset[_MIN(parser.value_byte(), PREHEAT_COUNT - 1)].fan_speed;
  #else
    constexpr bool got_preset = false;
  #endif

  if (!got_preset && parser.seenval('S'))
    speed = parser.value_ushort();

  TERN_(FOAMCUTTER_XYUV, speed *= 2.55f); // Get command in % of max heat

  // Set speed, with constraint
  thermalManager.set_fan_speed(pfan, speed);

  TERN_(LASER_SYNCHRONOUS_M106_M107, planner.buffer_sync_block(BLOCK_BIT_SYNC_FANS));

  if (TERN0(DUAL_X_CARRIAGE, idex_is_duplicating()))  // pfan == 0 when duplicating
    thermalManager.set_fan_speed(1 - pfan, speed);
}

/**
 * M107: Fan Off
 */
void GcodeSuite::M107() {
  const uint8_t pfan = parser.byteval('P', _ALT_P);
<<<<<<< HEAD
  if (pfan >= FAN_COUNT) return;
  #if REDUNDANT_PART_COOLING_FAN
    if (pfan == REDUNDANT_PART_COOLING_FAN) return;
  #endif
=======
  if (pfan >= _CNT_P) return;
  if (FAN_IS_REDUNDANT(pfan)) return;
>>>>>>> 50041595

  thermalManager.set_fan_speed(pfan, 0);

  if (TERN0(DUAL_X_CARRIAGE, idex_is_duplicating()))  // pfan == 0 when duplicating
    thermalManager.set_fan_speed(1 - pfan, 0);

  TERN_(LASER_SYNCHRONOUS_M106_M107, planner.buffer_sync_block(BLOCK_BIT_SYNC_FANS));
}

#endif // HAS_FAN<|MERGE_RESOLUTION|>--- conflicted
+++ resolved
@@ -54,15 +54,8 @@
  */
 void GcodeSuite::M106() {
   const uint8_t pfan = parser.byteval('P', _ALT_P);
-<<<<<<< HEAD
   if (pfan >= FAN_COUNT) return;
-  #if REDUNDANT_PART_COOLING_FAN
-    if (pfan == REDUNDANT_PART_COOLING_FAN) return;
-  #endif
-=======
-  if (pfan >= _CNT_P) return;
   if (FAN_IS_REDUNDANT(pfan)) return;
->>>>>>> 50041595
 
   #if ENABLED(EXTRA_FAN_SPEED)
     const uint16_t t = parser.intval('T');
@@ -100,15 +93,8 @@
  */
 void GcodeSuite::M107() {
   const uint8_t pfan = parser.byteval('P', _ALT_P);
-<<<<<<< HEAD
   if (pfan >= FAN_COUNT) return;
-  #if REDUNDANT_PART_COOLING_FAN
-    if (pfan == REDUNDANT_PART_COOLING_FAN) return;
-  #endif
-=======
-  if (pfan >= _CNT_P) return;
   if (FAN_IS_REDUNDANT(pfan)) return;
->>>>>>> 50041595
 
   thermalManager.set_fan_speed(pfan, 0);
 
