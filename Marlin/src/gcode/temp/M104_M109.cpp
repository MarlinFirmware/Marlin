/**
 * Marlin 3D Printer Firmware
 * Copyright (c) 2020 MarlinFirmware [https://github.com/MarlinFirmware/Marlin]
 *
 * Based on Sprinter and grbl.
 * Copyright (c) 2011 Camiel Gubbels / Erik van der Zalm
 *
 * This program is free software: you can redistribute it and/or modify
 * it under the terms of the GNU General Public License as published by
 * the Free Software Foundation, either version 3 of the License, or
 * (at your option) any later version.
 *
 * This program is distributed in the hope that it will be useful,
 * but WITHOUT ANY WARRANTY; without even the implied warranty of
 * MERCHANTABILITY or FITNESS FOR A PARTICULAR PURPOSE.  See the
 * GNU General Public License for more details.
 *
 * You should have received a copy of the GNU General Public License
 * along with this program.  If not, see <https://www.gnu.org/licenses/>.
 *
 */

/**
 * gcode/temp/M104_M109.cpp
 *
 * Hotend target temperature control
 */

#include "../../inc/MarlinConfigPre.h"

#if HAS_HOTEND

#include "../gcode.h"
#include "../../module/temperature.h"
#include "../../module/motion.h"
#include "../../module/planner.h"
#include "../../lcd/marlinui.h"

#include "../../MarlinCore.h" // for startOrResumeJob, etc.

#if ENABLED(E3S1PRO_RTS)
  #include "../../lcd/rts/e3s1pro/lcd_rts.h"
#endif

#if ENABLED(PRINTJOB_TIMER_AUTOSTART)
  #include "../../module/printcounter.h"
  #if ENABLED(CANCEL_OBJECTS)
    #include "../../feature/cancel_object.h"
  #endif
#endif

<<<<<<< HEAD
#if ENABLED(SINGLENOZZLE_STANDBY_TEMP)
  #include "../../module/tool_change.h"
#endif

#if HAS_LASER_E3S1PRO
  #include "../../feature/spindle_laser.h"
#endif

=======
>>>>>>> 0c3d1cf5
/**
 * M104: Set Hotend Temperature target and return immediately
 * M109: Set Hotend Temperature target and wait
 *
 * Parameters
 *  I<preset> : Material Preset index (if material presets are defined)
 *  T<index>  : Tool index. If omitted, applies to the active tool
 *  S<target> : The target temperature in current units. For M109, only wait when heating up.
 *
 * With AUTOTEMP...
 *  F<factor> : Autotemp Scaling Factor. Set non-zero to enable Auto-temp.
 *  S<min>    : Minimum temperature, in current units.
 *  B<max>    : Maximum temperature, in current units.
 *
 * M109 Parameters
 *  R<target> : The target temperature in current units. Wait for heating and cooling.
 *
 * Examples
 *  M104 S100 : Set target to 100° and return.
 *  M109 R150 : Set target to 150°. Wait until the hotend gets close to 150°.
 *
 * With PRINTJOB_TIMER_AUTOSTART turning on heaters will start the print job timer
 *  (used by printingIsActive, etc.) and turning off heaters will stop the timer.
 */
void GcodeSuite::M104_M109(const bool isM109) {

  if (DEBUGGING(DRYRUN)) return;

  if (TERN0(HAS_LASER_E3S1PRO, laser_device.is_laser_device())) return;

  #if ENABLED(MIXING_EXTRUDER) && MIXING_VIRTUAL_TOOLS > 1
    constexpr int8_t target_extruder = 0;
  #else
    const int8_t target_extruder = get_target_extruder_from_command();
    if (target_extruder < 0) return;
  #endif

  bool got_temp = false;
  celsius_t temp = 0;

  // Accept 'I' if temperature presets are defined
  #if HAS_PREHEAT
    got_temp = parser.seenval('I');
    if (got_temp) {
      const uint8_t index = parser.value_byte();
      temp = ui.material_preset[_MIN(index, PREHEAT_COUNT - 1)].hotend_temp;
    }
  #endif

  // Get the temperature from 'S' or 'R'
  bool no_wait_for_cooling = false;
  if (!got_temp) {
    no_wait_for_cooling = parser.seenval('S');
    got_temp = no_wait_for_cooling || (isM109 && parser.seenval('R'));
    if (got_temp) temp = parser.value_celsius();
  }

  if (got_temp) {
    #if ENABLED(SINGLENOZZLE_STANDBY_TEMP)
      thermalManager.singlenozzle_temp[target_extruder] = temp;
      if (target_extruder != active_extruder) return;
    #endif
    thermalManager.setTargetHotend(temp, target_extruder);

    //TERN_(E3S1PRO_RTS, temphot = temp); // to be fixed

    #if ENABLED(DUAL_X_CARRIAGE)
      if (idex_is_duplicating() && target_extruder == 0)
        thermalManager.setTargetHotend(temp ? temp + duplicate_extruder_temp_offset : 0, 1);
    #endif

    #if ENABLED(PRINTJOB_TIMER_AUTOSTART)
      /**
       * Use half EXTRUDE_MINTEMP to allow nozzles to be put into hot
       * standby mode, (e.g., in a dual extruder setup) without affecting
       * the running print timer.
       */
      thermalManager.auto_job_check_timer(isM109, true);
    #endif

    if (thermalManager.isHeatingHotend(target_extruder) || !no_wait_for_cooling)
      thermalManager.set_heating_message(target_extruder, !isM109 && got_temp);
  }

  TERN_(AUTOTEMP, planner.autotemp_M104_M109());

  if (isM109 && got_temp)
    (void)thermalManager.wait_for_hotend(target_extruder, no_wait_for_cooling);
}

#endif // HAS_HOTEND<|MERGE_RESOLUTION|>--- conflicted
+++ resolved
@@ -42,6 +42,10 @@
   #include "../../lcd/rts/e3s1pro/lcd_rts.h"
 #endif
 
+#if HAS_LASER_E3S1PRO
+  #include "../../feature/spindle_laser.h"
+#endif
+
 #if ENABLED(PRINTJOB_TIMER_AUTOSTART)
   #include "../../module/printcounter.h"
   #if ENABLED(CANCEL_OBJECTS)
@@ -49,17 +53,6 @@
   #endif
 #endif
 
-<<<<<<< HEAD
-#if ENABLED(SINGLENOZZLE_STANDBY_TEMP)
-  #include "../../module/tool_change.h"
-#endif
-
-#if HAS_LASER_E3S1PRO
-  #include "../../feature/spindle_laser.h"
-#endif
-
-=======
->>>>>>> 0c3d1cf5
 /**
  * M104: Set Hotend Temperature target and return immediately
  * M109: Set Hotend Temperature target and wait
