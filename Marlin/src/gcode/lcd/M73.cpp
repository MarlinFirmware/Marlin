/**
 * Marlin 3D Printer Firmware
 * Copyright (c) 2020 MarlinFirmware [https://github.com/MarlinFirmware/Marlin]
 *
 * Based on Sprinter and grbl.
 * Copyright (c) 2011 Camiel Gubbels / Erik van der Zalm
 *
 * This program is free software: you can redistribute it and/or modify
 * it under the terms of the GNU General Public License as published by
 * the Free Software Foundation, either version 3 of the License, or
 * (at your option) any later version.
 *
 * This program is distributed in the hope that it will be useful,
 * but WITHOUT ANY WARRANTY; without even the implied warranty of
 * MERCHANTABILITY or FITNESS FOR A PARTICULAR PURPOSE.  See the
 * GNU General Public License for more details.
 *
 * You should have received a copy of the GNU General Public License
 * along with this program.  If not, see <https://www.gnu.org/licenses/>.
 *
 */

#include "../../inc/MarlinConfig.h"

#if ENABLED(SET_PROGRESS_MANUALLY)

#include "../gcode.h"
#include "../../lcd/marlinui.h"
#include "../../sd/cardreader.h"
#include "../../libs/numtostr.h"

#if ENABLED(DWIN_LCD_PROUI)
  #include "../../lcd/e3v2/proui/dwin.h"
#endif

#if ENABLED(E3S1PRO_RTS)
  #include "../../lcd/rts/e3s1pro/lcd_rts.h"
#endif

/**
 * M73: Set percentage complete (for display on LCD)
 *
 * Example:
 *   M73 P25.63 ; Set progress to 25.63%
 *   M73 R456   ; Set remaining time to 456 minutes
 *   M73 C12    ; Set next interaction countdown to 12 minutes
 *   M73        ; Report current values
 *
 * M73 Progress: ---%; Time left: -----m; Change: -----m;
 *
 * When PRINT_PROGRESS_SHOW_DECIMALS is enabled - reports percent with 100% / 23.4% / 3.45% format
 *
 */
void GcodeSuite::M73() {

<<<<<<< HEAD
  #if ENABLED(DWIN_LCD_PROUI)

    DWIN_M73();

  #else

    #if ENABLED(SET_PROGRESS_PERCENT)
      if (parser.seenval('P')){

        #if ENABLED(E3S1PRO_RTS)
          if (parser.value_byte() == 0)
            last_start_time = HAL_GetTick();
        #endif

        ui.set_progress((PROGRESS_SCALE) > 1
          ? parser.value_float() * (PROGRESS_SCALE)
          : parser.value_byte()
        );
      }
    #endif

    #if ENABLED(SET_REMAINING_TIME)
      if (parser.seenval('R')) ui.set_remaining_time(60 * parser.value_ulong());
    #endif
=======
  #if ENABLED(SET_PROGRESS_PERCENT)
    if (parser.seenval('P'))
      ui.set_progress((PROGRESS_SCALE) > 1
        ? parser.value_float() * (PROGRESS_SCALE)
        : parser.value_byte()
      );
  #endif
>>>>>>> 2a88e760

  #if ENABLED(SET_REMAINING_TIME)
    if (parser.seenval('R')) ui.set_remaining_time(60 * parser.value_ulong());
  #endif

  #if ENABLED(SET_INTERACTION_TIME)
    if (parser.seenval('C')) ui.set_interaction_time(60 * parser.value_ulong());
  #endif

  #if ENABLED(M73_REPORT)
    if (TERN1(M73_REPORT_SD_ONLY, IS_SD_PRINTING())) {
      SERIAL_ECHO_START();
      SERIAL_ECHOPGM(" M73");
      #if ENABLED(SET_PROGRESS_PERCENT)
        SERIAL_ECHOPGM(" Progress: ", TERN(PRINT_PROGRESS_SHOW_DECIMALS, permyriadtostr4(ui.get_progress_permyriad()), ui.get_progress_percent()), "%;");
      #endif
      #if ENABLED(SET_REMAINING_TIME)
        SERIAL_ECHOPGM(" Time left: ", ui.remaining_time / 60, "m;");
      #endif
      #if ENABLED(SET_INTERACTION_TIME)
        SERIAL_ECHOPGM(" Change: ", ui.interaction_time / 60, "m;");
      #endif
      SERIAL_EOL();
    }
  #endif
}

#endif // SET_PROGRESS_MANUALLY<|MERGE_RESOLUTION|>--- conflicted
+++ resolved
@@ -53,40 +53,18 @@
  */
 void GcodeSuite::M73() {
 
-<<<<<<< HEAD
-  #if ENABLED(DWIN_LCD_PROUI)
-
-    DWIN_M73();
-
-  #else
-
-    #if ENABLED(SET_PROGRESS_PERCENT)
-      if (parser.seenval('P')){
-
-        #if ENABLED(E3S1PRO_RTS)
-          if (parser.value_byte() == 0)
-            last_start_time = HAL_GetTick();
-        #endif
-
-        ui.set_progress((PROGRESS_SCALE) > 1
-          ? parser.value_float() * (PROGRESS_SCALE)
-          : parser.value_byte()
-        );
-      }
-    #endif
-
-    #if ENABLED(SET_REMAINING_TIME)
-      if (parser.seenval('R')) ui.set_remaining_time(60 * parser.value_ulong());
-    #endif
-=======
   #if ENABLED(SET_PROGRESS_PERCENT)
-    if (parser.seenval('P'))
+    if (parser.seenval('P')) {
+      #if ENABLED(E3S1PRO_RTS)
+        if (parser.value_byte() == 0)
+          last_start_time = HAL_GetTick();
+      #endif
       ui.set_progress((PROGRESS_SCALE) > 1
         ? parser.value_float() * (PROGRESS_SCALE)
         : parser.value_byte()
       );
+    }
   #endif
->>>>>>> 2a88e760
 
   #if ENABLED(SET_REMAINING_TIME)
     if (parser.seenval('R')) ui.set_remaining_time(60 * parser.value_ulong());
