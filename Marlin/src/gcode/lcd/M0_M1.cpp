--- conflicted
+++ resolved
@@ -36,11 +36,7 @@
 #elif ENABLED(EXTENSIBLE_UI)
   #include "../../lcd/extui/ui_api.h"
 #elif ENABLED(DWIN_CREALITY_LCD)
-<<<<<<< HEAD
   #include "../../lcd/e3v2/enhanced/dwin.h"
-=======
-  #include "../../lcd/e3v2/creality/dwin.h"
->>>>>>> 5d2b8698
 #endif
 
 #if ENABLED(HOST_PROMPT_SUPPORT)
@@ -75,10 +71,7 @@
     else
       ExtUI::onUserConfirmRequired_P(GET_TEXT(MSG_USERWAIT));
   #elif ENABLED(DWIN_CREALITY_LCD)
-    if (parser.string_arg)
-      DWIN_Popup_Confirm(ICON_BLTouch, parser.string_arg, GET_TEXT(MSG_USERWAIT));
-    else
-      DWIN_Popup_Confirm(ICON_BLTouch, GET_TEXT(MSG_STOPPED), GET_TEXT(MSG_USERWAIT));
+    DWIN_Popup_Confirm(ICON_BLTouch, parser.string_arg ?: GET_TEXT(MSG_STOPPED), GET_TEXT(MSG_USERWAIT));
   #else
 
     if (parser.string_arg) {
