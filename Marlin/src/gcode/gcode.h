/**
 * Marlin 3D Printer Firmware
 * Copyright (c) 2020 MarlinFirmware [https://github.com/MarlinFirmware/Marlin]
 *
 * Based on Sprinter and grbl.
 * Copyright (c) 2011 Camiel Gubbels / Erik van der Zalm
 *
 * This program is free software: you can redistribute it and/or modify
 * it under the terms of the GNU General Public License as published by
 * the Free Software Foundation, either version 3 of the License, or
 * (at your option) any later version.
 *
 * This program is distributed in the hope that it will be useful,
 * but WITHOUT ANY WARRANTY; without even the implied warranty of
 * MERCHANTABILITY or FITNESS FOR A PARTICULAR PURPOSE.  See the
 * GNU General Public License for more details.
 *
 * You should have received a copy of the GNU General Public License
 * along with this program.  If not, see <https://www.gnu.org/licenses/>.
 *
 */
#pragma once

/**
 * gcode.h - Temporary container for all gcode handlers
 */

/**
 * -----------------
 * G-Codes in Marlin
 * -----------------
 *
 * Helpful G-code references:
 *  - https://marlinfw.org/meta/gcode
 *  - https://reprap.org/wiki/G-code
 *  - https://linuxcnc.org/docs/html/gcode.html
 *
 * Help to document Marlin's G-codes online:
 *  - https://github.com/MarlinFirmware/MarlinDocumentation
 *
 * -----------------
 *
 * "G" Codes
 *
 * G0   -> G1
 * G1   - Coordinated Movement X Y Z E
 * G2   - CW ARC
 * G3   - CCW ARC
 * G4   - Dwell S<seconds> or P<milliseconds>
 * G5   - Cubic B-spline with XYZE destination and IJPQ offsets
 * G10  - Retract filament according to settings of M207 (Requires FWRETRACT)
 * G11  - Retract recover filament according to settings of M208 (Requires FWRETRACT)
 * G12  - Clean tool (Requires NOZZLE_CLEAN_FEATURE)
 * G17  - Select Plane XY (Requires CNC_WORKSPACE_PLANES)
 * G18  - Select Plane ZX (Requires CNC_WORKSPACE_PLANES)
 * G19  - Select Plane YZ (Requires CNC_WORKSPACE_PLANES)
 * G20  - Set input units to inches (Requires INCH_MODE_SUPPORT)
 * G21  - Set input units to millimeters (Requires INCH_MODE_SUPPORT)
 * G26  - Mesh Validation Pattern (Requires G26_MESH_VALIDATION)
 * G27  - Park Nozzle (Requires NOZZLE_PARK_FEATURE)
 * G28  - Home one or more axes
 * G29  - Start or continue the bed leveling probe procedure (Requires bed leveling)
 * G30  - Single Z probe, probes bed at X Y location (defaults to current XY location)
 * G31  - Dock sled (Z_PROBE_SLED only)
 * G32  - Undock sled (Z_PROBE_SLED only)
 * G33  - Delta Auto-Calibration (Requires DELTA_AUTO_CALIBRATION)
 * G34  - Z Stepper automatic alignment using probe: I<iterations> T<accuracy> A<amplification> (Requires Z_STEPPER_AUTO_ALIGN)
 * G35  - Read bed corners to help adjust bed screws: T<screw_thread> (Requires ASSISTED_TRAMMING)
 * G38  - Probe in any direction using the Z_MIN_PROBE (Requires G38_PROBE_TARGET)
 * G42  - Coordinated move to a mesh point (Requires MESH_BED_LEVELING, AUTO_BED_LEVELING_BLINEAR, or AUTO_BED_LEVELING_UBL)
 * G60  - Save current position. (Requires SAVED_POSITIONS)
 * G61  - Apply/restore saved coordinates. (Requires SAVED_POSITIONS)
 * G76  - Calibrate first layer temperature offsets. (Requires PROBE_TEMP_COMPENSATION)
 * G80  - Cancel current motion mode (Requires GCODE_MOTION_MODES)
 * G81  - Drilling Cycle (Requires CNC_DRILLING_CYCLE)
 * G90  - Use Absolute Coordinates
 * G91  - Use Relative Coordinates
 * G92  - Set current position to coordinates given
 *
 * "M" Codes
 *
 * M0   - Unconditional stop - Wait for user to press a button on the LCD (Only if ULTRA_LCD is enabled)
 * M1   -> M0
 * M3   - Turn ON Laser | Spindle (clockwise), set Power | Speed. (Requires SPINDLE_FEATURE or LASER_FEATURE)
 * M4   - Turn ON Laser | Spindle (counter-clockwise), set Power | Speed. (Requires SPINDLE_FEATURE or LASER_FEATURE)
 * M5   - Turn OFF Laser | Spindle. (Requires SPINDLE_FEATURE or LASER_FEATURE)
 * M7   - Turn mist coolant ON. (Requires COOLANT_CONTROL)
 * M8   - Turn flood coolant ON. (Requires COOLANT_CONTROL)
 * M9   - Turn coolant OFF. (Requires COOLANT_CONTROL)
 * M12  - Set up closed loop control system. (Requires EXTERNAL_CLOSED_LOOP_CONTROLLER)
 * M16  - Expected printer check. (Requires EXPECTED_PRINTER_CHECK)
 * M17  - Enable/Power all stepper motors
 * M18  - Disable all stepper motors; same as M84
 * M20  - List SD card. (Requires SDSUPPORT)
 * M21  - Init SD card. (Requires SDSUPPORT)
 * M22  - Release SD card. (Requires SDSUPPORT)
 * M23  - Select SD file: "M23 /path/file.gco". (Requires SDSUPPORT)
 * M24  - Start/resume SD print. (Requires SDSUPPORT)
 * M25  - Pause SD print. (Requires SDSUPPORT)
 * M26  - Set SD position in bytes: "M26 S12345". (Requires SDSUPPORT)
 * M27  - Report SD print status. (Requires SDSUPPORT)
 *        OR, with 'S<seconds>' set the SD status auto-report interval. (Requires AUTO_REPORT_SD_STATUS)
 *        OR, with 'C' get the current filename.
 * M28  - Start SD write: "M28 /path/file.gco". (Requires SDSUPPORT)
 * M29  - Stop SD write. (Requires SDSUPPORT)
 * M30  - Delete file from SD: "M30 /path/file.gco"
 * M31  - Report time since last M109 or SD card start to serial.
 * M32  - Select file and start SD print: "M32 [S<bytepos>] !/path/file.gco#". (Requires SDSUPPORT)
 *        Use P to run other files as sub-programs: "M32 P !filename#"
 *        The '#' is necessary when calling from within sd files, as it stops buffer prereading
 * M33  - Get the longname version of a path. (Requires LONG_FILENAME_HOST_SUPPORT)
 * M34  - Set SD Card sorting options. (Requires SDCARD_SORT_ALPHA)
 * M42  - Change pin status via gcode: M42 P<pin> S<value>. LED pin assumed if P is omitted. (Requires DIRECT_PIN_CONTROL)
 * M43  - Display pin status, watch pins for changes, watch endstops & toggle LED, Z servo probe test, toggle pins
 * M48  - Measure Z Probe repeatability: M48 P<points> X<pos> Y<pos> V<level> E<engage> L<legs> S<chizoid>. (Requires Z_MIN_PROBE_REPEATABILITY_TEST)
 * M73  - Set the progress percentage. (Requires LCD_SET_PROGRESS_MANUALLY)
 * M75  - Start the print job timer.
 * M76  - Pause the print job timer.
 * M77  - Stop the print job timer.
 * M78  - Show statistical information about the print jobs. (Requires PRINTCOUNTER)
 * M80  - Turn on Power Supply. (Requires PSU_CONTROL)
 * M81  - Turn off Power Supply. (Requires PSU_CONTROL)
 * M82  - Set E codes absolute (default).
 * M83  - Set E codes relative while in Absolute (G90) mode.
 * M84  - Disable steppers until next move, or use S<seconds> to specify an idle
 *        duration after which steppers should turn off. S0 disables the timeout.
 * M85  - Set inactivity shutdown timer with parameter S<seconds>. To disable set zero (default)
 * M92  - Set planner.settings.axis_steps_per_mm for one or more axes.
 * M100 - Watch Free Memory (for debugging) (Requires M100_FREE_MEMORY_WATCHER)
 * M104 - Set extruder target temp.
 * M105 - Report current temperatures.
 * M106 - Set print fan speed.
 * M107 - Print fan off.
 * M108 - Break out of heating loops (M109, M190, M303). With no controller, breaks out of M0/M1. (Requires EMERGENCY_PARSER)
 * M109 - S<temp> Wait for extruder current temp to reach target temp. ** Wait only when heating! **
 *        R<temp> Wait for extruder current temp to reach target temp. ** Wait for heating or cooling. **
 *        If AUTOTEMP is enabled, S<mintemp> B<maxtemp> F<factor>. Exit autotemp by any M109 without F
 * M110 - Set the current line number. (Used by host printing)
 * M111 - Set debug flags: "M111 S<flagbits>". See flag bits defined in enum.h.
 * M112 - Full Shutdown.
 * M113 - Get or set the timeout interval for Host Keepalive "busy" messages. (Requires HOST_KEEPALIVE_FEATURE)
 * M114 - Report current position.
 * M115 - Report capabilities. (Extended capabilities requires EXTENDED_CAPABILITIES_REPORT)
 * M117 - Display a message on the controller screen. (Requires an LCD)
 * M118 - Display a message in the host console.
 * M119 - Report endstops status.
 * M120 - Enable endstops detection.
 * M121 - Disable endstops detection.
 * M122 - Debug stepper (Requires at least one _DRIVER_TYPE defined as TMC2130/2160/5130/5160/2208/2209/2660 or L6470)
 * M125 - Save current position and move to filament change position. (Requires PARK_HEAD_ON_PAUSE)
 * M126 - Solenoid Air Valve Open. (Requires BARICUDA)
 * M127 - Solenoid Air Valve Closed. (Requires BARICUDA)
 * M128 - EtoP Open. (Requires BARICUDA)
 * M129 - EtoP Closed. (Requires BARICUDA)
 * M140 - Set bed target temp. S<temp>
 * M141 - Set heated chamber target temp. S<temp> (Requires a chamber heater)
 * M145 - Set heatup values for materials on the LCD. H<hotend> B<bed> F<fan speed> for S<material> (0=PLA, 1=ABS)
 * M149 - Set temperature units. (Requires TEMPERATURE_UNITS_SUPPORT)
 * M150 - Set Status LED Color as R<red> U<green> B<blue> W<white> P<bright>. Values 0-255. (Requires BLINKM, RGB_LED, RGBW_LED, NEOPIXEL_LED, PCA9533, or PCA9632).
 * M155 - Auto-report temperatures with interval of S<seconds>. (Requires AUTO_REPORT_TEMPERATURES)
 * M163 - Set a single proportion for a mixing extruder. (Requires MIXING_EXTRUDER)
 * M164 - Commit the mix and save to a virtual tool (current, or as specified by 'S'). (Requires MIXING_EXTRUDER)
 * M165 - Set the mix for the mixing extruder (and current virtual tool) with parameters ABCDHI. (Requires MIXING_EXTRUDER and DIRECT_MIXING_IN_G1)
 * M166 - Set the Gradient Mix for the mixing extruder. (Requires GRADIENT_MIX)
 * M190 - S<temp> Wait for bed current temp to reach target temp. ** Wait only when heating! **
 *        R<temp> Wait for bed current temp to reach target temp. ** Wait for heating or cooling. **
 * M200 - Set filament diameter, D<diameter>, setting E axis units to cubic. (Use S0 to revert to linear units.)
 * M201 - Set max acceleration in units/s^2 for print moves: "M201 X<accel> Y<accel> Z<accel> E<accel>"
 * M202 - Set max acceleration in units/s^2 for travel moves: "M202 X<accel> Y<accel> Z<accel> E<accel>" ** UNUSED IN MARLIN! **
 * M203 - Set maximum feedrate: "M203 X<fr> Y<fr> Z<fr> E<fr>" in units/sec.
 * M204 - Set default acceleration in units/sec^2: P<printing> R<extruder_only> T<travel>
 * M205 - Set advanced settings. Current units apply:
            S<print> T<travel> minimum speeds
            B<minimum segment time>
            X<max X jerk>, Y<max Y jerk>, Z<max Z jerk>, E<max E jerk>
 * M206 - Set additional homing offset. (Disabled by NO_WORKSPACE_OFFSETS or DELTA)
 * M207 - Set Retract Length: S<length>, Feedrate: F<units/min>, and Z lift: Z<distance>. (Requires FWRETRACT)
 * M208 - Set Recover (unretract) Additional (!) Length: S<length> and Feedrate: F<units/min>. (Requires FWRETRACT)
 * M209 - Turn Automatic Retract Detection on/off: S<0|1> (For slicers that don't support G10/11). (Requires FWRETRACT_AUTORETRACT)
          Every normal extrude-only move will be classified as retract depending on the direction.
 * M211 - Enable, Disable, and/or Report software endstops: S<0|1> (Requires MIN_SOFTWARE_ENDSTOPS or MAX_SOFTWARE_ENDSTOPS)
 * M217 - Set filament swap parameters: "M217 S<length> P<feedrate> R<feedrate>". (Requires SINGLENOZZLE)
 * M218 - Set/get a tool offset: "M218 T<index> X<offset> Y<offset>". (Requires 2 or more extruders)
 * M220 - Set Feedrate Percentage: "M220 S<percent>" (i.e., "FR" on the LCD)
 *        Use "M220 B" to back up the Feedrate Percentage and "M220 R" to restore it. (Requires an MMU_MODEL version 2 or 2S)
 * M221 - Set Flow Percentage: "M221 S<percent>"
 * M226 - Wait until a pin is in a given state: "M226 P<pin> S<state>" (Requires DIRECT_PIN_CONTROL)
 * M240 - Trigger a camera to take a photograph. (Requires PHOTO_GCODE)
 * M250 - Set LCD contrast: "M250 C<contrast>" (0-63). (Requires LCD support)
 * M260 - i2c Send Data (Requires EXPERIMENTAL_I2CBUS)
 * M261 - i2c Request Data (Requires EXPERIMENTAL_I2CBUS)
 * M280 - Set servo position absolute: "M280 P<index> S<angle|µs>". (Requires servos)
 * M281 - Set servo min|max position: "M281 P<index> L<min> U<max>". (Requires EDITABLE_SERVO_ANGLES)
 * M290 - Babystepping (Requires BABYSTEPPING)
 * M300 - Play beep sound S<frequency Hz> P<duration ms>
 * M301 - Set PID parameters P I and D. (Requires PIDTEMP)
 * M302 - Allow cold extrudes, or set the minimum extrude S<temperature>. (Requires PREVENT_COLD_EXTRUSION)
 * M303 - PID relay autotune S<temperature> sets the target temperature. Default 150C. (Requires PIDTEMP)
 * M304 - Set bed PID parameters P I and D. (Requires PIDTEMPBED)
 * M305 - Set user thermistor parameters R T and P. (Requires TEMP_SENSOR_x 1000)
 * M350 - Set microstepping mode. (Requires digital microstepping pins.)
 * M351 - Toggle MS1 MS2 pins directly. (Requires digital microstepping pins.)
 * M355 - Set Case Light on/off and set brightness. (Requires CASE_LIGHT_PIN)
 * M380 - Activate solenoid on active extruder. (Requires EXT_SOLENOID)
 * M381 - Disable all solenoids. (Requires EXT_SOLENOID)
 * M400 - Finish all moves.
 * M401 - Deploy and activate Z probe. (Requires a probe)
 * M402 - Deactivate and stow Z probe. (Requires a probe)
 * M403 - Set filament type for PRUSA MMU2
 * M404 - Display or set the Nominal Filament Width: "W<diameter>". (Requires FILAMENT_WIDTH_SENSOR)
 * M405 - Enable Filament Sensor flow control. "M405 D<delay_cm>". (Requires FILAMENT_WIDTH_SENSOR)
 * M406 - Disable Filament Sensor flow control. (Requires FILAMENT_WIDTH_SENSOR)
 * M407 - Display measured filament diameter in millimeters. (Requires FILAMENT_WIDTH_SENSOR)
 * M410 - Quickstop. Abort all planned moves.
 * M412 - Enable / Disable Filament Runout Detection. (Requires FILAMENT_RUNOUT_SENSOR)
 * M413 - Enable / Disable Power-Loss Recovery. (Requires POWER_LOSS_RECOVERY)
 * M420 - Enable/Disable Leveling (with current values) S1=enable S0=disable (Requires MESH_BED_LEVELING or ABL)
 * M421 - Set a single Z coordinate in the Mesh Leveling grid. X<units> Y<units> Z<units> (Requires MESH_BED_LEVELING, AUTO_BED_LEVELING_BILINEAR, or AUTO_BED_LEVELING_UBL)
 * M422 - Set Z Stepper automatic alignment position using probe. X<units> Y<units> A<axis> (Requires Z_STEPPER_AUTO_ALIGN)
 * M425 - Enable/Disable and tune backlash correction. (Requires BACKLASH_COMPENSATION and BACKLASH_GCODE)
 * M428 - Set the home_offset based on the current_position. Nearest edge applies. (Disabled by NO_WORKSPACE_OFFSETS or DELTA)
 * M430 - Read the system current, voltage, and power (Requires POWER_MONITOR_CURRENT, POWER_MONITOR_VOLTAGE, or POWER_MONITOR_FIXED_VOLTAGE)
 * M486 - Identify and cancel objects. (Requires CANCEL_OBJECTS)
 * M500 - Store parameters in EEPROM. (Requires EEPROM_SETTINGS)
 * M501 - Restore parameters from EEPROM. (Requires EEPROM_SETTINGS)
 * M502 - Revert to the default "factory settings". ** Does not write them to EEPROM! **
 * M503 - Print the current settings (in memory): "M503 S<verbose>". S0 specifies compact output.
 * M504 - Validate EEPROM contents. (Requires EEPROM_SETTINGS)
 * M510 - Lock Printer
 * M511 - Unlock Printer
 * M512 - Set/Change/Remove Password
 * M524 - Abort the current SD print job started with M24. (Requires SDSUPPORT)
 * M540 - Enable/disable SD card abort on endstop hit: "M540 S<state>". (Requires SD_ABORT_ON_ENDSTOP_HIT)
 * M552 - Get or set IP address. Enable/disable network interface. (Requires enabled Ethernet port)
 * M553 - Get or set IP netmask. (Requires enabled Ethernet port)
 * M554 - Get or set IP gateway. (Requires enabled Ethernet port)
 * M569 - Enable stealthChop on an axis. (Requires at least one _DRIVER_TYPE to be TMC2130/2160/2208/2209/5130/5160)
 * M600 - Pause for filament change: "M600 X<pos> Y<pos> Z<raise> E<first_retract> L<later_retract>". (Requires ADVANCED_PAUSE_FEATURE)
 * M603 - Configure filament change: "M603 T<tool> U<unload_length> L<load_length>". (Requires ADVANCED_PAUSE_FEATURE)
 * M605 - Set Dual X-Carriage movement mode: "M605 S<mode> [X<x_offset>] [R<temp_offset>]". (Requires DUAL_X_CARRIAGE)
 * M665 - Set delta configurations: "M665 H<delta height> L<diagonal rod> R<delta radius> S<segments/s> B<calibration radius> X<Alpha angle trim> Y<Beta angle trim> Z<Gamma angle trim> (Requires DELTA)
 * M666 - Set/get offsets for delta (Requires DELTA) or dual endstops. (Requires [XYZ]_DUAL_ENDSTOPS)
 * M672 - Set/Reset Duet Smart Effector's sensitivity. (Requires DUET_SMART_EFFECTOR and SMART_EFFECTOR_MOD_PIN)
 * M701 - Load filament (Requires FILAMENT_LOAD_UNLOAD_GCODES)
 * M702 - Unload filament (Requires FILAMENT_LOAD_UNLOAD_GCODES)
 * M808 - Set or Goto a Repeat Marker (Requires GCODE_REPEAT_MARKERS)
 * M810-M819 - Define/execute a G-code macro (Requires GCODE_MACROS)
 * M851 - Set Z probe's XYZ offsets in current units. (Negative values: X=left, Y=front, Z=below)
 * M852 - Set skew factors: "M852 [I<xy>] [J<xz>] [K<yz>]". (Requires SKEW_CORRECTION_GCODE, and SKEW_CORRECTION_FOR_Z for IJ)
 * M860 - Report the position of position encoder modules.
 * M861 - Report the status of position encoder modules.
 * M862 - Perform an axis continuity test for position encoder modules.
 * M863 - Perform steps-per-mm calibration for position encoder modules.
 * M864 - Change position encoder module I2C address.
 * M865 - Check position encoder module firmware version.
 * M866 - Report or reset position encoder module error count.
 * M867 - Enable/disable or toggle error correction for position encoder modules.
 * M868 - Report or set position encoder module error correction threshold.
 * M869 - Report position encoder module error.
 * M871 - Print/reset/clear first layer temperature offset values. (Requires PROBE_TEMP_COMPENSATION)
 * M192 - Wait for probe temp (Requires PROBE_TEMP_COMPENSATION)
 * M876 - Handle Prompt Response. (Requires HOST_PROMPT_SUPPORT and not EMERGENCY_PARSER)
 * M900 - Get or Set Linear Advance K-factor. (Requires LIN_ADVANCE)
 * M906 - Set or get motor current in milliamps using axis codes X, Y, Z, E. Report values if no axis codes given. (Requires at least one _DRIVER_TYPE defined as TMC2130/2160/5130/5160/2208/2209/2660 or L6470)
 * M907 - Set digital trimpot motor current using axis codes. (Requires a board with digital trimpots)
 * M908 - Control digital trimpot directly. (Requires HAS_MOTOR_CURRENT_DAC or DIGIPOTSS_PIN)
 * M909 - Print digipot/DAC current value. (Requires HAS_MOTOR_CURRENT_DAC)
 * M910 - Commit digipot/DAC value to external EEPROM via I2C. (Requires HAS_MOTOR_CURRENT_DAC)
 * M911 - Report stepper driver overtemperature pre-warn condition. (Requires at least one _DRIVER_TYPE defined as TMC2130/2160/5130/5160/2208/2209/2660)
 * M912 - Clear stepper driver overtemperature pre-warn condition flag. (Requires at least one _DRIVER_TYPE defined as TMC2130/2160/5130/5160/2208/2209/2660)
 * M913 - Set HYBRID_THRESHOLD speed. (Requires HYBRID_THRESHOLD)
 * M914 - Set StallGuard sensitivity. (Requires SENSORLESS_HOMING or SENSORLESS_PROBING)
 * M916 - L6470 tuning: Increase KVAL_HOLD until thermal warning. (Requires at least one _DRIVER_TYPE L6470)
 * M917 - L6470 tuning: Find minimum current thresholds. (Requires at least one _DRIVER_TYPE L6470)
 * M918 - L6470 tuning: Increase speed until max or error. (Requires at least one _DRIVER_TYPE L6470)
 * M951 - Set Magnetic Parking Extruder parameters. (Requires MAGNETIC_PARKING_EXTRUDER)
 * M7219 - Control Max7219 Matrix LEDs. (Requires MAX7219_GCODE)
 *
 * M360 - SCARA calibration: Move to cal-position ThetaA (0 deg calibration)
 * M361 - SCARA calibration: Move to cal-position ThetaB (90 deg calibration - steps per degree)
 * M362 - SCARA calibration: Move to cal-position PsiA (0 deg calibration)
 * M363 - SCARA calibration: Move to cal-position PsiB (90 deg calibration - steps per degree)
 * M364 - SCARA calibration: Move to cal-position PSIC (90 deg to Theta calibration position)
 *
 * ************ Custom codes - This can change to suit future G-code regulations
 * G425 - Calibrate using a conductive object. (Requires CALIBRATION_GCODE)
 * M928 - Start SD logging: "M928 filename.gco". Stop with M29. (Requires SDSUPPORT)
 * M993 - Backup SPI Flash to SD
 * M994 - Load a Backup from SD to SPI Flash
 * M995 - Touch screen calibration for TFT display
 * M997 - Perform in-application firmware update
 * M999 - Restart after being stopped by error
 * D... - Custom Development G-code. Add hooks to 'gcode_D.cpp' for developers to test features. (Requires MARLIN_DEV_MODE)
 *
 * "T" Codes
 *
 * T0-T3 - Select an extruder (tool) by index: "T<n> F<units/min>"
 */

#include "../inc/MarlinConfig.h"
#include "parser.h"

#if ENABLED(I2C_POSITION_ENCODERS)
  #include "../feature/encoder_i2c.h"
#endif

#if IS_SCARA || defined(G0_FEEDRATE)
  #define HAS_FAST_MOVES 1
#endif

enum AxisRelative : uint8_t { REL_X, REL_Y, REL_Z, REL_E, E_MODE_ABS, E_MODE_REL };

class GcodeSuite {
public:

  static uint8_t axis_relative;

  static inline bool axis_is_relative(const AxisEnum a) {
    if (a == E_AXIS) {
      if (TEST(axis_relative, E_MODE_REL)) return true;
      if (TEST(axis_relative, E_MODE_ABS)) return false;
    }
    return TEST(axis_relative, a);
  }
  static inline void set_relative_mode(const bool rel) {
    axis_relative = rel ? _BV(REL_X) | _BV(REL_Y) | _BV(REL_Z) | _BV(REL_E) : 0;
  }
  static inline void set_e_relative() {
    CBI(axis_relative, E_MODE_ABS);
    SBI(axis_relative, E_MODE_REL);
  }
  static inline void set_e_absolute() {
    CBI(axis_relative, E_MODE_REL);
    SBI(axis_relative, E_MODE_ABS);
  }

  #if ENABLED(CNC_WORKSPACE_PLANES)
    /**
     * Workspace planes only apply to G2/G3 moves
     * (and "canned cycles" - not a current feature)
     */
    enum WorkspacePlane : char { PLANE_XY, PLANE_ZX, PLANE_YZ };
    static WorkspacePlane workspace_plane;
  #endif

  #define MAX_COORDINATE_SYSTEMS 9
  #if ENABLED(CNC_COORDINATE_SYSTEMS)
    static int8_t active_coordinate_system;
    static xyz_pos_t coordinate_system[MAX_COORDINATE_SYSTEMS];
    static bool select_coordinate_system(const int8_t _new);
  #endif

  static millis_t previous_move_ms, max_inactive_time, stepper_inactive_time;
  FORCE_INLINE static void reset_stepper_timeout(const millis_t ms=millis()) { previous_move_ms = ms; }
  FORCE_INLINE static bool stepper_max_timed_out(const millis_t ms=millis()) {
    return max_inactive_time && ELAPSED(ms, previous_move_ms + max_inactive_time);
  }
  FORCE_INLINE static bool stepper_inactive_timeout(const millis_t ms=millis()) {
    return ELAPSED(ms, previous_move_ms + stepper_inactive_time);
  }

  static int8_t get_target_extruder_from_command();
  static int8_t get_target_e_stepper_from_command();
  static void get_destination_from_command();

  static void process_parsed_command(const bool no_ok=false);
  static void process_next_command();

  // Execute G-code in-place, preserving current G-code parameters
  static void process_subcommands_now_P(PGM_P pgcode);
  static void process_subcommands_now(char * gcode);

  static inline void home_all_axes() {
    extern const char G28_STR[];
    process_subcommands_now_P(G28_STR);
  }

  #if EITHER(HAS_AUTO_REPORTING, HOST_KEEPALIVE_FEATURE)
    static bool autoreport_paused;
    static inline bool set_autoreport_paused(const bool p) {
      const bool was = autoreport_paused;
      autoreport_paused = p;
      return was;
    }
  #else
    static constexpr bool autoreport_paused = false;
    static inline bool set_autoreport_paused(const bool) { return false; }
  #endif

  #if ENABLED(HOST_KEEPALIVE_FEATURE)
    /**
     * States for managing Marlin and host communication
     * Marlin sends messages if blocked or busy
     */
    enum MarlinBusyState : char {
      NOT_BUSY,           // Not in a handler
      IN_HANDLER,         // Processing a GCode
      IN_PROCESS,         // Known to be blocking command input (as in G29)
      PAUSED_FOR_USER,    // Blocking pending any input
      PAUSED_FOR_INPUT    // Blocking pending text input (concept)
    };

    static MarlinBusyState busy_state;
    static uint8_t host_keepalive_interval;

    static void host_keepalive();

    #define KEEPALIVE_STATE(N) REMEMBER(_KA_, gcode.busy_state, gcode.N)
  #else
    #define KEEPALIVE_STATE(N) NOOP
  #endif

  static void dwell(millis_t time);

private:

  TERN_(MARLIN_DEV_MODE, static void D(const int16_t dcode));

  static void G0_G1(TERN_(HAS_FAST_MOVES, const bool fast_move=false));

  TERN_(ARC_SUPPORT, static void G2_G3(const bool clockwise));

  static void G4();

  TERN_(BEZIER_CURVE_SUPPORT, static void G5());

  TERN_(DIRECT_STEPPING, static void G6());

  #if ENABLED(FWRETRACT)
    static void G10();
    static void G11();
  #endif

  TERN_(NOZZLE_CLEAN_FEATURE, static void G12());

  #if ENABLED(CNC_WORKSPACE_PLANES)
    static void G17();
    static void G18();
    static void G19();
  #endif

  #if ENABLED(INCH_MODE_SUPPORT)
    static void G20();
    static void G21();
  #endif

  TERN_(G26_MESH_VALIDATION, static void G26());

  TERN_(NOZZLE_PARK_FEATURE, static void G27());

  static void G28();

  #if HAS_LEVELING
    #if ENABLED(G29_RETRY_AND_RECOVER)
      static void G29_with_retry();
      #define G29_TYPE bool
    #else
      #define G29_TYPE void
    #endif
    static G29_TYPE G29();
  #endif

  #if HAS_BED_PROBE
    static void G30();
    #if ENABLED(Z_PROBE_SLED)
      static void G31();
      static void G32();
    #endif
  #endif

  TERN_(DELTA_AUTO_CALIBRATION, static void G33());

  #if ANY(Z_MULTI_ENDSTOPS, Z_STEPPER_AUTO_ALIGN, MECHANICAL_GANTRY_CALIBRATION)
    static void G34();
  #endif

  TERN_(Z_STEPPER_AUTO_ALIGN, static void M422());

  TERN_(ASSISTED_TRAMMING, static void G35());

  TERN_(G38_PROBE_TARGET, static void G38(const int8_t subcode));

  TERN_(HAS_MESH, static void G42());

  #if ENABLED(CNC_COORDINATE_SYSTEMS)
    static void G53();
    static void G54();
    static void G55();
    static void G56();
    static void G57();
    static void G58();
    static void G59();
  #endif

  TERN_(PROBE_TEMP_COMPENSATION, static void G76());

  #if SAVED_POSITIONS
    static void G60();
    static void G61();
  #endif

<<<<<<< HEAD
  #if ENABLED(CNC_DRILLING_CYCLE)
    static void G81();
  #endif
=======
  TERN_(GCODE_MOTION_MODES, static void G80());
>>>>>>> 8fd8772a

  static void G92();

  TERN_(CALIBRATION_GCODE, static void G425());

  TERN_(HAS_RESUME_CONTINUE, static void M0_M1());

  #if HAS_CUTTER
    static void M3_M4(const bool is_M4);
    static void M5();
  #endif

  #if ENABLED(COOLANT_CONTROL)
    TERN_(COOLANT_MIST, static void M7());
    TERN_(COOLANT_FLOOD, static void M8());
    static void M9();
  #endif

  TERN_(EXTERNAL_CLOSED_LOOP_CONTROLLER, static void M12());

  TERN_(EXPECTED_PRINTER_CHECK, static void M16());

  static void M17();

  static void M18_M84();

  #if ENABLED(SDSUPPORT)
    static void M20();
    static void M21();
    static void M22();
    static void M23();
    static void M24();
    static void M25();
    static void M26();
    static void M27();
    static void M28();
    static void M29();
    static void M30();
  #endif

  static void M31();

  #if ENABLED(SDSUPPORT)
    TERN_(HAS_MEDIA_SUBCALLS, static void M32());
    TERN_(LONG_FILENAME_HOST_SUPPORT, static void M33());
    #if BOTH(SDCARD_SORT_ALPHA, SDSORT_GCODE)
      static void M34();
    #endif
  #endif

  TERN_(DIRECT_PIN_CONTROL, static void M42());
  TERN_(PINS_DEBUGGING, static void M43());

  TERN_(Z_MIN_PROBE_REPEATABILITY_TEST, static void M48());

  TERN_(LCD_SET_PROGRESS_MANUALLY, static void M73());

  static void M75();
  static void M76();
  static void M77();

  TERN_(PRINTCOUNTER, static void M78());

  TERN_(PSU_CONTROL, static void M80());

  static void M81();
  static void M82();
  static void M83();
  static void M85();
  static void M92();

  TERN_(M100_FREE_MEMORY_WATCHER, static void M100());

  #if EXTRUDERS
    static void M104();
    static void M109();
  #endif

  static void M105();

  #if HAS_FAN
    static void M106();
    static void M107();
  #endif

  #if DISABLED(EMERGENCY_PARSER)
    static void M108();
    static void M112();
    static void M410();
    TERN_(HOST_PROMPT_SUPPORT, static void M876());
  #endif

  static void M110();
  static void M111();

  TERN_(HOST_KEEPALIVE_FEATURE, static void M113());

  static void M114();
  static void M115();
  static void M117();
  static void M118();
  static void M119();
  static void M120();
  static void M121();

  TERN_(PARK_HEAD_ON_PAUSE, static void M125());

  #if ENABLED(BARICUDA)
    #if HAS_HEATER_1
      static void M126();
      static void M127();
    #endif
    #if HAS_HEATER_2
      static void M128();
      static void M129();
    #endif
  #endif

  #if HAS_HEATED_BED
    static void M140();
    static void M190();
  #endif

  #if HAS_HEATED_CHAMBER
    static void M141();
    static void M191();
  #endif

  #if PREHEAT_COUNT
    static void M145();
  #endif

  TERN_(TEMPERATURE_UNITS_SUPPORT, static void M149());

  TERN_(HAS_COLOR_LEDS, static void M150());

  #if BOTH(AUTO_REPORT_TEMPERATURES, HAS_TEMP_SENSOR)
    static void M155();
  #endif

  #if ENABLED(MIXING_EXTRUDER)
    static void M163();
    static void M164();
    TERN_(DIRECT_MIXING_IN_G1, static void M165());
    TERN_(GRADIENT_MIX, static void M166());
  #endif

  static void M200();
  static void M201();

  #if 0
    static void M202(); // Not used for Sprinter/grbl gen6
  #endif

  static void M203();
  static void M204();
  static void M205();

  TERN_(HAS_M206_COMMAND, static void M206());

  #if ENABLED(FWRETRACT)
    static void M207();
    static void M208();
    TERN_(FWRETRACT_AUTORETRACT, static void M209());
  #endif

  static void M211();

  TERN_(HAS_MULTI_EXTRUDER, static void M217());

  TERN_(HAS_HOTEND_OFFSET, static void M218());

  static void M220();

  #if EXTRUDERS
    static void M221();
  #endif

  TERN_(DIRECT_PIN_CONTROL, static void M226());

  TERN_(PHOTO_GCODE, static void M240());

  TERN_(HAS_LCD_CONTRAST, static void M250());

  #if ENABLED(EXPERIMENTAL_I2CBUS)
    static void M260();
    static void M261();
  #endif

  #if HAS_SERVOS
    static void M280();
    TERN_(EDITABLE_SERVO_ANGLES, static void M281());
  #endif

  TERN_(BABYSTEPPING, static void M290());

  TERN_(HAS_BUZZER, static void M300());

  TERN_(PIDTEMP, static void M301());

  TERN_(PREVENT_COLD_EXTRUSION, static void M302());

  TERN_(HAS_PID_HEATING, static void M303());

  TERN_(PIDTEMPBED, static void M304());

  TERN_(HAS_USER_THERMISTORS, static void M305());

  #if HAS_MICROSTEPS
    static void M350();
    static void M351();
  #endif

  TERN_(CASE_LIGHT_ENABLE, static void M355());

  TERN_(REPETIER_GCODE_M360, static void M360());

  #if ENABLED(MORGAN_SCARA)
    static bool M360();
    static bool M361();
    static bool M362();
    static bool M363();
    static bool M364();
  #endif

  #if EITHER(EXT_SOLENOID, MANUAL_SOLENOID_CONTROL)
    static void M380();
    static void M381();
  #endif

  static void M400();

  #if HAS_BED_PROBE
    static void M401();
    static void M402();
  #endif

  TERN_(HAS_PRUSA_MMU2, static void M403());

  #if ENABLED(FILAMENT_WIDTH_SENSOR)
    static void M404();
    static void M405();
    static void M406();
    static void M407();
  #endif

  TERN_(HAS_FILAMENT_SENSOR, static void M412());

  #if HAS_LEVELING
    static void M420();
    static void M421();
  #endif

  TERN_(BACKLASH_GCODE, static void M425());

  TERN_(HAS_M206_COMMAND, static void M428());

  TERN_(HAS_POWER_MONITOR, static void M430());

  TERN_(CANCEL_OBJECTS, static void M486());

  static void M500();
  static void M501();
  static void M502();
  #if DISABLED(DISABLE_M503)
    static void M503();
  #endif
  TERN_(EEPROM_SETTINGS, static void M504());

  #if ENABLED(PASSWORD_FEATURE)
    static void M510();
    TERN_(PASSWORD_UNLOCK_GCODE, static void M511());
    TERN_(PASSWORD_CHANGE_GCODE, static void M512());
  #endif

  TERN_(SDSUPPORT, static void M524());

  TERN_(SD_ABORT_ON_ENDSTOP_HIT, static void M540());

  #if HAS_ETHERNET
    static void M552();
    static void M553();
    static void M554();
  #endif

  TERN_(BAUD_RATE_GCODE, static void M575());

  #if ENABLED(ADVANCED_PAUSE_FEATURE)
    static void M600();
    static void M603();
  #endif

  TERN_(HAS_DUPLICATION_MODE, static void M605());

  TERN_(IS_KINEMATIC, static void M665());

  #if ENABLED(DELTA) || HAS_EXTRA_ENDSTOPS
    static void M666();
  #endif

  #if ENABLED(DUET_SMART_EFFECTOR) && PIN_EXISTS(SMART_EFFECTOR_MOD)
    static void M672();
  #endif

  #if ENABLED(FILAMENT_LOAD_UNLOAD_GCODES)
    static void M701();
    static void M702();
  #endif

  TERN_(GCODE_REPEAT_MARKERS, static void M808());

  TERN_(GCODE_MACROS, static void M810_819());

  TERN_(HAS_BED_PROBE, static void M851());

  TERN_(SKEW_CORRECTION_GCODE, static void M852());

  #if ENABLED(I2C_POSITION_ENCODERS)
    FORCE_INLINE static void M860() { I2CPEM.M860(); }
    FORCE_INLINE static void M861() { I2CPEM.M861(); }
    FORCE_INLINE static void M862() { I2CPEM.M862(); }
    FORCE_INLINE static void M863() { I2CPEM.M863(); }
    FORCE_INLINE static void M864() { I2CPEM.M864(); }
    FORCE_INLINE static void M865() { I2CPEM.M865(); }
    FORCE_INLINE static void M866() { I2CPEM.M866(); }
    FORCE_INLINE static void M867() { I2CPEM.M867(); }
    FORCE_INLINE static void M868() { I2CPEM.M868(); }
    FORCE_INLINE static void M869() { I2CPEM.M869(); }
  #endif

  #if ENABLED(PROBE_TEMP_COMPENSATION)
    static void M192();
    static void M871();
  #endif

  TERN_(LIN_ADVANCE, static void M900());

  #if HAS_TRINAMIC_CONFIG
    static void M122();
    static void M906();
    TERN_(HAS_STEALTHCHOP, static void M569());
    #if ENABLED(MONITOR_DRIVER_STATUS)
      static void M911();
      static void M912();
    #endif
    TERN_(HYBRID_THRESHOLD, static void M913());
    TERN_(USE_SENSORLESS, static void M914());
  #endif

  #if HAS_L64XX
    static void M122();
    static void M906();
    static void M916();
    static void M917();
    static void M918();
  #endif

  #if ANY(HAS_MOTOR_CURRENT_SPI, HAS_MOTOR_CURRENT_PWM, HAS_MOTOR_CURRENT_I2C, HAS_MOTOR_CURRENT_DAC)
    static void M907();
    #if EITHER(HAS_MOTOR_CURRENT_SPI, HAS_MOTOR_CURRENT_DAC)
      static void M908();
      #if ENABLED(HAS_MOTOR_CURRENT_DAC)
        static void M909();
        static void M910();
      #endif
    #endif
  #endif

  TERN_(SDSUPPORT, static void M928());

  TERN_(MAGNETIC_PARKING_EXTRUDER, static void M951());

  TERN_(TOUCH_SCREEN_CALIBRATION, static void M995());

  #if BOTH(HAS_SPI_FLASH, SDSUPPORT)
    static void M993();
    static void M994();
  #endif

  TERN_(PLATFORM_M997_SUPPORT, static void M997());

  static void M999();

  #if ENABLED(POWER_LOSS_RECOVERY)
    static void M413();
    static void M1000();
  #endif

  TERN_(SDSUPPORT, static void M1001());

  TERN_(MAX7219_GCODE, static void M7219());

  TERN_(CONTROLLER_FAN_EDITABLE, static void M710());

  static void T(const int8_t tool_index);

};

extern GcodeSuite gcode;<|MERGE_RESOLUTION|>--- conflicted
+++ resolved
@@ -499,13 +499,9 @@
     static void G61();
   #endif
 
-<<<<<<< HEAD
-  #if ENABLED(CNC_DRILLING_CYCLE)
-    static void G81();
-  #endif
-=======
   TERN_(GCODE_MOTION_MODES, static void G80());
->>>>>>> 8fd8772a
+
+  TERN_(CNC_DRILLING_CYCLE, static void G81());
 
   static void G92();
 
