/**
 * Marlin 3D Printer Firmware
 * Copyright (c) 2020 MarlinFirmware [https://github.com/MarlinFirmware/Marlin]
 *
 * Based on Sprinter and grbl.
 * Copyright (c) 2011 Camiel Gubbels / Erik van der Zalm
 *
 * This program is free software: you can redistribute it and/or modify
 * it under the terms of the GNU General Public License as published by
 * the Free Software Foundation, either version 3 of the License, or
 * (at your option) any later version.
 *
 * This program is distributed in the hope that it will be useful,
 * but WITHOUT ANY WARRANTY; without even the implied warranty of
 * MERCHANTABILITY or FITNESS FOR A PARTICULAR PURPOSE.  See the
 * GNU General Public License for more details.
 *
 * You should have received a copy of the GNU General Public License
 * along with this program.  If not, see <https://www.gnu.org/licenses/>.
 *
 */
#pragma once

/**
 * -----------------
 * G-Codes in Marlin
 * -----------------
 *
 * Helpful G-code references:
 *  - https://marlinfw.org/meta/gcode
 *  - https://reprap.org/wiki/G-code
 *  - https://linuxcnc.org/docs/html/gcode.html
 *
 * Help to document Marlin's G-codes online:
 *  - https://github.com/MarlinFirmware/MarlinDocumentation
 *
 * -----------------
 *
 * "G" Codes
 *
 * G0   -> G1
 * G1   - Coordinated Movement X Y Z E
 * G2   - CW ARC
 * G3   - CCW ARC
 * G4   - Dwell S<seconds> or P<milliseconds>
 * G5   - Cubic B-spline with XYZE destination and IJPQ offsets
 * G10  - Retract filament according to settings of M207 (Requires FWRETRACT)
 * G11  - Retract recover filament according to settings of M208 (Requires FWRETRACT)
 * G12  - Clean tool (Requires NOZZLE_CLEAN_FEATURE)
 * G17  - Select Plane XY (Requires CNC_WORKSPACE_PLANES)
 * G18  - Select Plane ZX (Requires CNC_WORKSPACE_PLANES)
 * G19  - Select Plane YZ (Requires CNC_WORKSPACE_PLANES)
 * G20  - Set input units to inches (Requires INCH_MODE_SUPPORT)
 * G21  - Set input units to millimeters (Requires INCH_MODE_SUPPORT)
 * G26  - Mesh Validation Pattern (Requires G26_MESH_VALIDATION)
 * G27  - Park Nozzle (Requires NOZZLE_PARK_FEATURE)
 * G28  - Home one or more axes
 * G29  - Start or continue the bed leveling probe procedure (Requires bed leveling)
 * G30  - Single Z probe, probes bed at X Y location (defaults to current XY location)
 * G31  - Dock sled (Z_PROBE_SLED only)
 * G32  - Undock sled (Z_PROBE_SLED only)
 * G33  - Delta Auto-Calibration (Requires DELTA_AUTO_CALIBRATION)
 * G34  - Z Stepper automatic alignment using probe: I<iterations> T<accuracy> A<amplification> (Requires Z_STEPPER_AUTO_ALIGN)
 * G35  - Read bed corners to help adjust bed screws: T<screw_thread> (Requires ASSISTED_TRAMMING)
 * G38  - Probe in any direction using the Z_MIN_PROBE (Requires G38_PROBE_TARGET)
 * G42  - Coordinated move to a mesh point (Requires MESH_BED_LEVELING, AUTO_BED_LEVELING_BLINEAR, or AUTO_BED_LEVELING_UBL)
 * G60  - Save current position. (Requires SAVED_POSITIONS)
 * G61  - Apply/restore saved coordinates. (Requires SAVED_POSITIONS)
 * G76  - Calibrate first layer temperature offsets. (Requires PTC_PROBE and PTC_BED)
 * G80  - Cancel current motion mode (Requires GCODE_MOTION_MODES)
 * G90  - Use Absolute Coordinates
 * G91  - Use Relative Coordinates
 * G92  - Set current position to coordinates given
 *
 * "M" Codes
 *
 * M0   - Unconditional stop - Wait for user to press a button on the LCD (Only if ULTRA_LCD is enabled)
 * M1   -> M0
 * M3   - Turn ON Laser | Spindle (clockwise), set Power | Speed. (Requires SPINDLE_FEATURE or LASER_FEATURE)
 * M4   - Turn ON Laser | Spindle (counter-clockwise), set Power | Speed. (Requires SPINDLE_FEATURE or LASER_FEATURE)
 * M5   - Turn OFF Laser | Spindle. (Requires SPINDLE_FEATURE or LASER_FEATURE)
 * M7   - Turn mist coolant ON. (Requires COOLANT_CONTROL)
 * M8   - Turn flood coolant ON. (Requires COOLANT_CONTROL)
 * M9   - Turn coolant OFF. (Requires COOLANT_CONTROL)
 * M10  - Turn Vacuum or Blower motor ON (Requires AIR_EVACUATION)
 * M11  - Turn Vacuum or Blower motor OFF (Requires AIR_EVACUATION)
 * M12  - Set up closed loop control system. (Requires EXTERNAL_CLOSED_LOOP_CONTROLLER)
 * M16  - Expected printer check. (Requires EXPECTED_PRINTER_CHECK)
 * M17  - Enable/Power all stepper motors
 * M18  - Disable all stepper motors; same as M84
 *
 *** Print from Media (SDSUPPORT) ***
 * M20  - List SD card. (Requires SDSUPPORT)
 * M21  - Init SD card. (Requires SDSUPPORT) With MULTI_VOLUME select a drive with `M21 Pn` / 'M21 S' / 'M21 U'.
 * M22  - Release SD card. (Requires SDSUPPORT)
 * M23  - Select SD file: "M23 /path/file.gco". (Requires SDSUPPORT)
 * M24  - Start/resume SD print. (Requires SDSUPPORT)
 * M25  - Pause SD print. (Requires SDSUPPORT)
 * M26  - Set SD position in bytes: "M26 S12345". (Requires SDSUPPORT)
 * M27  - Report SD print status. (Requires SDSUPPORT)
 *        OR, with 'S<seconds>' set the SD status auto-report interval. (Requires AUTO_REPORT_SD_STATUS)
 *        OR, with 'C' get the current filename.
 * M28  - Start SD write: "M28 /path/file.gco". (Requires SDSUPPORT)
 * M29  - Stop SD write. (Requires SDSUPPORT)
 * M30  - Delete file from SD: "M30 /path/file.gco" (Requires SDSUPPORT)
 * M31  - Report time since last M109 or SD card start to serial.
 * M32  - Select file and start SD print: "M32 [S<bytepos>] !/path/file.gco#". (Requires SDSUPPORT)
 *        Use P to run other files as sub-programs: "M32 P !filename#"
 *        The '#' is necessary when calling from within sd files, as it stops buffer prereading
 * M33  - Get the longname version of a path. (Requires LONG_FILENAME_HOST_SUPPORT)
 * M34  - Set SD Card sorting options. (Requires SDCARD_SORT_ALPHA)
 *
 * M42  - Change pin status via gcode: M42 P<pin> S<value>. LED pin assumed if P is omitted. (Requires DIRECT_PIN_CONTROL)
 * M43  - Display pin status, watch pins for changes, watch endstops & toggle LED, Z servo probe test, toggle pins (Requires PINS_DEBUGGING)
 * M48  - Measure Z Probe repeatability: M48 P<points> X<pos> Y<pos> V<level> E<engage> L<legs> S<chizoid>. (Requires Z_MIN_PROBE_REPEATABILITY_TEST)
 *
 * M73  - Set the progress percentage. (Requires LCD_SET_PROGRESS_MANUALLY)
 * M75  - Start the print job timer.
 * M76  - Pause the print job timer.
 * M77  - Stop the print job timer.
 * M78  - Show statistical information about the print jobs. (Requires PRINTCOUNTER)
 *
 * M80  - Turn on Power Supply. (Requires PSU_CONTROL)
 * M81  - Turn off Power Supply. (Requires PSU_CONTROL)
 *
 * M82  - Set E codes absolute (default).
 * M83  - Set E codes relative while in Absolute (G90) mode.
 * M84  - Disable steppers until next move, or use S<seconds> to specify an idle
 *        duration after which steppers should turn off. S0 disables the timeout.
 * M85  - Set inactivity shutdown timer with parameter S<seconds>. To disable set zero (default)
 * M92  - Set planner.settings.axis_steps_per_mm for one or more axes.
 *
 * M100 - Watch Free Memory (for debugging) (Requires M100_FREE_MEMORY_WATCHER)
 *
 * M104 - Set extruder target temp.
 * M105 - Report current temperatures.
 * M106 - Set print fan speed.
 * M107 - Print fan off.
 * M108 - Break out of heating loops (M109, M190, M303). With no controller, breaks out of M0/M1. (Requires EMERGENCY_PARSER)
 * M109 - S<temp> Wait for extruder current temp to reach target temp. ** Wait only when heating! **
 *        R<temp> Wait for extruder current temp to reach target temp. ** Wait for heating or cooling. **
 *        If AUTOTEMP is enabled, S<mintemp> B<maxtemp> F<factor>. Exit autotemp by any M109 without F
 *
 * M110 - Set the current line number. (Used by host printing)
 * M111 - Set debug flags: "M111 S<flagbits>". See flag bits defined in enum.h.
 * M112 - Full Shutdown.
 *
 * M113 - Get or set the timeout interval for Host Keepalive "busy" messages. (Requires HOST_KEEPALIVE_FEATURE)
 * M114 - Report current position.
 * M115 - Report capabilities. (Extended capabilities requires EXTENDED_CAPABILITIES_REPORT)
 * M117 - Display a message on the controller screen. (Requires an LCD)
 * M118 - Display a message in the host console.
 *
 * M119 - Report endstops status.
 * M120 - Enable endstops detection.
 * M121 - Disable endstops detection.
 *
 * M122 - Debug stepper (Requires at least one _DRIVER_TYPE defined as TMC2130/2160/5130/5160/2208/2209/2660 or L6470)
 * M123 - Report fan tachometers. (Requires En_FAN_TACHO_PIN) Optionally set auto-report interval. (Requires AUTO_REPORT_FANS)
 * M125 - Save current position and move to filament change position. (Requires PARK_HEAD_ON_PAUSE)
 *
 * M126 - Solenoid Air Valve Open. (Requires BARICUDA)
 * M127 - Solenoid Air Valve Closed. (Requires BARICUDA)
 * M128 - EtoP Open. (Requires BARICUDA)
 * M129 - EtoP Closed. (Requires BARICUDA)
 *
 * M140 - Set bed target temp. S<temp>
 * M141 - Set heated chamber target temp. S<temp> (Requires a chamber heater)
 * M143 - Set cooler target temp. S<temp> (Requires a laser cooling device)
 * M145 - Set heatup values for materials on the LCD. H<hotend> B<bed> F<fan speed> for S<material> (0=PLA, 1=ABS)
 * M149 - Set temperature units. (Requires TEMPERATURE_UNITS_SUPPORT)
 * M150 - Set Status LED Color as R<red> U<green> B<blue> W<white> P<bright>. Values 0-255. (Requires BLINKM, RGB_LED, RGBW_LED, NEOPIXEL_LED, PCA9533, or PCA9632).
 * M154 - Auto-report position with interval of S<seconds>. (Requires AUTO_REPORT_POSITION)
 * M155 - Auto-report temperatures with interval of S<seconds>. (Requires AUTO_REPORT_TEMPERATURES)
 * M163 - Set a single proportion for a mixing extruder. (Requires MIXING_EXTRUDER)
 * M164 - Commit the mix and save to a virtual tool (current, or as specified by 'S'). (Requires MIXING_EXTRUDER)
 * M165 - Set the mix for the mixing extruder (and current virtual tool) with parameters ABCDHI. (Requires MIXING_EXTRUDER and DIRECT_MIXING_IN_G1)
 * M166 - Set the Gradient Mix for the mixing extruder. (Requires GRADIENT_MIX)
 * M190 - Set bed target temperature and wait. R<temp> Set target temperature and wait. S<temp> Set, but only wait when heating. (Requires TEMP_SENSOR_BED)
 * M192 - Wait for probe to reach target temperature. (Requires TEMP_SENSOR_PROBE)
 * M193 - R<temp> Wait for cooler to reach target temp. ** Wait for cooling. **
 * M200 - Set filament diameter, D<diameter>, setting E axis units to cubic. (Use S0 to revert to linear units.)
 * M201 - Set max acceleration in units/s^2 for print moves: "M201 X<accel> Y<accel> Z<accel> E<accel>"
 * M202 - Set max acceleration in units/s^2 for travel moves: "M202 X<accel> Y<accel> Z<accel> E<accel>" ** UNUSED IN MARLIN! **
 * M203 - Set maximum feedrate: "M203 X<fr> Y<fr> Z<fr> E<fr>" in units/sec.
 * M204 - Set default acceleration in units/sec^2: P<printing> R<extruder_only> T<travel>
 * M205 - Set advanced settings. Current units apply:
            S<print> T<travel> minimum speeds
            B<minimum segment time>
            X<max X jerk>, Y<max Y jerk>, Z<max Z jerk>, E<max E jerk>
 * M206 - Set additional homing offset. (Disabled by NO_WORKSPACE_OFFSETS or DELTA)
 * M207 - Set Retract Length: S<length>, Feedrate: F<units/min>, and Z lift: Z<distance>. (Requires FWRETRACT)
 * M208 - Set Recover (unretract) Additional (!) Length: S<length> and Feedrate: F<units/min>. (Requires FWRETRACT)
 * M209 - Turn Automatic Retract Detection on/off: S<0|1> (For slicers that don't support G10/11). (Requires FWRETRACT_AUTORETRACT)
          Every normal extrude-only move will be classified as retract depending on the direction.
 * M211 - Enable, Disable, and/or Report software endstops: S<0|1> (Requires MIN_SOFTWARE_ENDSTOPS or MAX_SOFTWARE_ENDSTOPS)
 * M217 - Set filament swap parameters: "M217 S<length> P<feedrate> R<feedrate>". (Requires SINGLENOZZLE)
 * M218 - Set/get a tool offset: "M218 T<index> X<offset> Y<offset>". (Requires 2 or more extruders)
 * M220 - Set Feedrate Percentage: "M220 S<percent>" (i.e., "FR" on the LCD)
 *        Use "M220 B" to back up the Feedrate Percentage and "M220 R" to restore it. (Requires an MMU_MODEL version 2 or 2S)
 * M221 - Set Flow Percentage: "M221 S<percent>" (Requires an extruder)
 * M226 - Wait until a pin is in a given state: "M226 P<pin> S<state>" (Requires DIRECT_PIN_CONTROL)
 * M240 - Trigger a camera to take a photograph. (Requires PHOTO_GCODE)
 * M250 - Set LCD contrast: "M250 C<contrast>" (0-63). (Requires LCD support)
 * M255 - Set LCD sleep time: "M255 S<minutes>" (0-99). (Requires an LCD with brightness or sleep/wake)
 * M256 - Set LCD brightness: "M256 B<brightness>" (0-255). (Requires an LCD with brightness control)
 * M260 - i2c Send Data (Requires EXPERIMENTAL_I2CBUS)
 * M261 - i2c Request Data (Requires EXPERIMENTAL_I2CBUS)
 * M280 - Set servo position absolute: "M280 P<index> S<angle|µs>". (Requires servos)
 * M281 - Set servo min|max position: "M281 P<index> L<min> U<max>". (Requires EDITABLE_SERVO_ANGLES)
 * M282 - Detach servo: "M282 P<index>". (Requires SERVO_DETACH_GCODE)
 * M290 - Babystepping (Requires BABYSTEPPING)
 * M300 - Play beep sound S<frequency Hz> P<duration ms>
 * M301 - Set PID parameters P I and D. (Requires PIDTEMP)
 * M302 - Allow cold extrudes, or set the minimum extrude S<temperature>. (Requires PREVENT_COLD_EXTRUSION)
 * M303 - PID relay autotune S<temperature> sets the target temperature. Default 150C. (Requires PIDTEMP)
 * M304 - Set bed PID parameters P I and D. (Requires PIDTEMPBED)
 * M305 - Set user thermistor parameters R T and P. (Requires TEMP_SENSOR_x 1000)
 * M306 - MPC autotune. (Requires MPCTEMP)
 * M309 - Set chamber PID parameters P I and D. (Requires PIDTEMPCHAMBER)
 * M350 - Set microstepping mode. (Requires digital microstepping pins.)
 * M351 - Toggle MS1 MS2 pins directly. (Requires digital microstepping pins.)
 * M355 - Set Case Light on/off and set brightness. (Requires CASE_LIGHT_PIN)
 * M380 - Activate solenoid on active tool (Requires EXT_SOLENOID) or the tool specified by 'S' (Requires MANUAL_SOLENOID_CONTROL).
 * M381 - Disable solenoids on all tools (Requires EXT_SOLENOID) or the tool specified by 'S' (Requires MANUAL_SOLENOID_CONTROL).
 * M400 - Finish all moves.
 * M401 - Deploy and activate Z probe. (Requires a probe)
 * M402 - Deactivate and stow Z probe. (Requires a probe)
 * M403 - Set filament type for PRUSA MMU2
 * M404 - Display or set the Nominal Filament Width: "W<diameter>". (Requires FILAMENT_WIDTH_SENSOR)
 * M405 - Enable Filament Sensor flow control. "M405 D<delay_cm>". (Requires FILAMENT_WIDTH_SENSOR)
 * M406 - Disable Filament Sensor flow control. (Requires FILAMENT_WIDTH_SENSOR)
 * M407 - Display measured filament diameter in millimeters. (Requires FILAMENT_WIDTH_SENSOR)
 * M410 - Quickstop. Abort all planned moves.
 * M412 - Enable / Disable Filament Runout Detection. (Requires FILAMENT_RUNOUT_SENSOR)
 * M413 - Enable / Disable Power-Loss Recovery. (Requires POWER_LOSS_RECOVERY)
 * M414 - Set language by index. (Requires LCD_LANGUAGE_2...)
 * M420 - Enable/Disable Leveling (with current values) S1=enable S0=disable (Requires MESH_BED_LEVELING or ABL)
 * M421 - Set a single Z coordinate in the Mesh Leveling grid. X<units> Y<units> Z<units> (Requires MESH_BED_LEVELING, AUTO_BED_LEVELING_BILINEAR, or AUTO_BED_LEVELING_UBL)
 * M422 - Set Z Stepper automatic alignment position using probe. X<units> Y<units> A<axis> (Requires Z_STEPPER_AUTO_ALIGN)
 * M425 - Enable/Disable and tune backlash correction. (Requires BACKLASH_COMPENSATION and BACKLASH_GCODE)
 * M428 - Set the home_offset based on the current_position. Nearest edge applies. (Disabled by NO_WORKSPACE_OFFSETS or DELTA)
 * M430 - Read the system current, voltage, and power (Requires POWER_MONITOR_CURRENT, POWER_MONITOR_VOLTAGE, or POWER_MONITOR_FIXED_VOLTAGE)
 * M486 - Identify and cancel objects. (Requires CANCEL_OBJECTS)
 * M500 - Store parameters in EEPROM. (Requires EEPROM_SETTINGS)
 * M501 - Restore parameters from EEPROM. (Requires EEPROM_SETTINGS)
 * M502 - Revert to the default "factory settings". ** Does not write them to EEPROM! **
 * M503 - Print the current settings (in memory): "M503 S<verbose>". S0 specifies compact output.
 * M504 - Validate EEPROM contents. (Requires EEPROM_SETTINGS)
 * M510 - Lock Printer (Requires PASSWORD_FEATURE)
 * M511 - Unlock Printer (Requires PASSWORD_UNLOCK_GCODE)
 * M512 - Set/Change/Remove Password (Requires PASSWORD_CHANGE_GCODE)
 * M524 - Abort the current SD print job started with M24. (Requires SDSUPPORT)
 * M540 - Enable/disable SD card abort on endstop hit: "M540 S<state>". (Requires SD_ABORT_ON_ENDSTOP_HIT)
 * M552 - Get or set IP address. Enable/disable network interface. (Requires enabled Ethernet port)
 * M553 - Get or set IP netmask. (Requires enabled Ethernet port)
 * M554 - Get or set IP gateway. (Requires enabled Ethernet port)
 * M569 - Enable stealthChop on an axis. (Requires at least one _DRIVER_TYPE to be TMC2130/2160/2208/2209/5130/5160)
 * M575 - Change the serial baud rate. (Requires BAUD_RATE_GCODE)
 * M600 - Pause for filament change: "M600 X<pos> Y<pos> Z<raise> E<first_retract> L<later_retract>". (Requires ADVANCED_PAUSE_FEATURE)
 * M603 - Configure filament change: "M603 T<tool> U<unload_length> L<load_length>". (Requires ADVANCED_PAUSE_FEATURE)
 * M605 - Set Dual X-Carriage movement mode: "M605 S<mode> [X<x_offset>] [R<temp_offset>]". (Requires DUAL_X_CARRIAGE)
 * M665 - Set delta configurations: "M665 H<delta height> L<diagonal rod> R<delta radius> S<segments/s> B<calibration radius> X<Alpha angle trim> Y<Beta angle trim> Z<Gamma angle trim> (Requires DELTA)
 *        Set SCARA configurations: "M665 S<segments-per-second> P<theta-psi-offset> T<theta-offset> Z<z-offset> (Requires MORGAN_SCARA or MP_SCARA)
 * M666 - Set/get offsets for delta (Requires DELTA) or dual endstops. (Requires [XYZ]_DUAL_ENDSTOPS)
 * M672 - Set/Reset Duet Smart Effector's sensitivity. (Requires DUET_SMART_EFFECTOR and SMART_EFFECTOR_MOD_PIN)
 * M701 - Load filament (Requires FILAMENT_LOAD_UNLOAD_GCODES)
 * M702 - Unload filament (Requires FILAMENT_LOAD_UNLOAD_GCODES)
 * M808 - Set or Goto a Repeat Marker (Requires GCODE_REPEAT_MARKERS)
 * M810-M819 - Define/execute a G-code macro (Requires GCODE_MACROS)
 * M851 - Set Z probe's XYZ offsets in current units. (Negative values: X=left, Y=front, Z=below)
 * M852 - Set skew factors: "M852 [I<xy>] [J<xz>] [K<yz>]". (Requires SKEW_CORRECTION_GCODE, plus SKEW_CORRECTION_FOR_Z for IJ)
 *
 *** I2C_POSITION_ENCODERS ***
 * M860 - Report the position of position encoder modules.
 * M861 - Report the status of position encoder modules.
 * M862 - Perform an axis continuity test for position encoder modules.
 * M863 - Perform steps-per-mm calibration for position encoder modules.
 * M864 - Change position encoder module I2C address.
 * M865 - Check position encoder module firmware version.
 * M866 - Report or reset position encoder module error count.
 * M867 - Enable/disable or toggle error correction for position encoder modules.
 * M868 - Report or set position encoder module error correction threshold.
 * M869 - Report position encoder module error.
 *
 * M871 - Print/reset/clear first layer temperature offset values. (Requires PTC_PROBE, PTC_BED, or PTC_HOTEND)
 * M876 - Handle Prompt Response. (Requires HOST_PROMPT_SUPPORT and not EMERGENCY_PARSER)
 * M900 - Get or Set Linear Advance K-factor. (Requires LIN_ADVANCE)
 * M906 - Set or get motor current in milliamps using axis codes XYZE, etc. Report values if no axis codes given. (Requires at least one _DRIVER_TYPE defined as TMC2130/2160/5130/5160/2208/2209/2660 or L6470)
 * M907 - Set digital trimpot motor current using axis codes. (Requires a board with digital trimpots)
 * M908 - Control digital trimpot directly. (Requires HAS_MOTOR_CURRENT_DAC or DIGIPOTSS_PIN)
 * M909 - Print digipot/DAC current value. (Requires HAS_MOTOR_CURRENT_DAC)
 * M910 - Commit digipot/DAC value to external EEPROM via I2C. (Requires HAS_MOTOR_CURRENT_DAC)
 * M911 - Report stepper driver overtemperature pre-warn condition. (Requires at least one _DRIVER_TYPE defined as TMC2130/2160/5130/5160/2208/2209/2660)
 * M912 - Clear stepper driver overtemperature pre-warn condition flag. (Requires at least one _DRIVER_TYPE defined as TMC2130/2160/5130/5160/2208/2209/2660)
 * M913 - Set HYBRID_THRESHOLD speed. (Requires HYBRID_THRESHOLD)
 * M914 - Set StallGuard sensitivity. (Requires SENSORLESS_HOMING or SENSORLESS_PROBING)
 * M916 - L6470 tuning: Increase KVAL_HOLD until thermal warning. (Requires at least one _DRIVER_TYPE L6470)
 * M917 - L6470 tuning: Find minimum current thresholds. (Requires at least one _DRIVER_TYPE L6470)
 * M918 - L6470 tuning: Increase speed until max or error. (Requires at least one _DRIVER_TYPE L6470)
 * M919 - Get or Set motor Chopper Times (time_off, hysteresis_end, hysteresis_start) using axis codes XYZE, etc. If no parameters are given, report. (Requires at least one _DRIVER_TYPE defined as TMC2130/2160/5130/5160/2208/2209/2660)
 * M951 - Set Magnetic Parking Extruder parameters. (Requires MAGNETIC_PARKING_EXTRUDER)
 * M3426 - Read MCP3426 ADC over I2C. (Requires HAS_MCP3426_ADC)
 * M7219 - Control Max7219 Matrix LEDs. (Requires MAX7219_GCODE)
 *
 *** SCARA ***
 * M360 - SCARA calibration: Move to cal-position ThetaA (0 deg calibration)
 * M361 - SCARA calibration: Move to cal-position ThetaB (90 deg calibration - steps per degree)
 * M362 - SCARA calibration: Move to cal-position PsiA (0 deg calibration)
 * M363 - SCARA calibration: Move to cal-position PsiB (90 deg calibration - steps per degree)
 * M364 - SCARA calibration: Move to cal-position PSIC (90 deg to Theta calibration position)
 *
 *** Custom codes (can be changed to suit future G-code standards) ***
 * G425 - Calibrate using a conductive object. (Requires CALIBRATION_GCODE)
 * M928 - Start SD logging: "M928 filename.gco". Stop with M29. (Requires SDSUPPORT)
 * M993 - Backup SPI Flash to SD
 * M994 - Load a Backup from SD to SPI Flash
 * M995 - Touch screen calibration for TFT display
 * M997 - Perform in-application firmware update
 * M999 - Restart after being stopped by error
 *
 * D... - Custom Development G-code. Add hooks to 'gcode_D.cpp' for developers to test features. (Requires MARLIN_DEV_MODE)
 *        D576 - Set buffer monitoring options. (Requires BUFFER_MONITORING)
 *
 *** "T" Codes ***
 *
 * T0-T3 - Select an extruder (tool) by index: "T<n> F<units/min>"
 */

#include "../inc/MarlinConfig.h"
#include "parser.h"

#if ENABLED(I2C_POSITION_ENCODERS)
  #include "../feature/encoder_i2c.h"
#endif

#if IS_SCARA || defined(G0_FEEDRATE)
  #define HAS_FAST_MOVES 1
#endif

enum AxisRelative : uint8_t {
  LOGICAL_AXIS_LIST(REL_E, REL_X, REL_Y, REL_Z, REL_I, REL_J, REL_K, REL_U, REL_V, REL_W)
  #if HAS_EXTRUDERS
    , E_MODE_ABS, E_MODE_REL
  #endif
};

extern const char G28_STR[];

class GcodeSuite {
public:

  static axis_bits_t axis_relative;

  static bool axis_is_relative(const AxisEnum a) {
    #if HAS_EXTRUDERS
      if (a == E_AXIS) {
        if (TEST(axis_relative, E_MODE_REL)) return true;
        if (TEST(axis_relative, E_MODE_ABS)) return false;
      }
    #endif
    return TEST(axis_relative, a);
  }
  static void set_relative_mode(const bool rel) {
    axis_relative = rel ? (0 LOGICAL_AXIS_GANG(
      | _BV(REL_E),
      | _BV(REL_X), | _BV(REL_Y), | _BV(REL_Z),
      | _BV(REL_I), | _BV(REL_J), | _BV(REL_K),
      | _BV(REL_U), | _BV(REL_V), | _BV(REL_W)
    )) : 0;
  }
  #if HAS_EXTRUDERS
    static void set_e_relative() {
      CBI(axis_relative, E_MODE_ABS);
      SBI(axis_relative, E_MODE_REL);
    }
    static void set_e_absolute() {
      CBI(axis_relative, E_MODE_REL);
      SBI(axis_relative, E_MODE_ABS);
    }
  #endif

  #if ENABLED(CNC_WORKSPACE_PLANES)
    /**
     * Workspace planes only apply to G2/G3 moves
     * (and "canned cycles" - not a current feature)
     */
    enum WorkspacePlane : char { PLANE_XY, PLANE_ZX, PLANE_YZ };
    static WorkspacePlane workspace_plane;
  #endif

  #define MAX_COORDINATE_SYSTEMS 9
  #if ENABLED(CNC_COORDINATE_SYSTEMS)
    static int8_t active_coordinate_system;
    static xyz_pos_t coordinate_system[MAX_COORDINATE_SYSTEMS];
    static bool select_coordinate_system(const int8_t _new);
  #endif

  static millis_t previous_move_ms, max_inactive_time, stepper_inactive_time;
  FORCE_INLINE static void reset_stepper_timeout(const millis_t ms=millis()) { previous_move_ms = ms; }
  FORCE_INLINE static bool stepper_max_timed_out(const millis_t ms=millis()) {
    return max_inactive_time && ELAPSED(ms, previous_move_ms + max_inactive_time);
  }
  FORCE_INLINE static bool stepper_inactive_timeout(const millis_t ms=millis()) {
    return ELAPSED(ms, previous_move_ms + stepper_inactive_time);
  }

  static void report_echo_start(const bool forReplay);
  static void report_heading(const bool forReplay, FSTR_P const fstr, const bool eol=true);
  static void report_heading_etc(const bool forReplay, FSTR_P const fstr, const bool eol=true) {
    report_heading(forReplay, fstr, eol);
    report_echo_start(forReplay);
  }
  static void say_units();

  static int8_t get_target_extruder_from_command();
  static int8_t get_target_e_stepper_from_command(const int8_t dval=-1);
  static void get_destination_from_command();

  static void process_parsed_command(const bool no_ok=false);
  static void process_next_command();

  // Execute G-code in-place, preserving current G-code parameters
  static void process_subcommands_now(FSTR_P fgcode);
  static void process_subcommands_now(char * gcode);

  static void home_all_axes(const bool keep_leveling=false) {
    process_subcommands_now(keep_leveling ? FPSTR(G28_STR) : TERN(CAN_SET_LEVELING_AFTER_G28, F("G28L0"), FPSTR(G28_STR)));
  }

  #if EITHER(HAS_AUTO_REPORTING, HOST_KEEPALIVE_FEATURE)
    static bool autoreport_paused;
    static bool set_autoreport_paused(const bool p) {
      const bool was = autoreport_paused;
      autoreport_paused = p;
      return was;
    }
  #else
    static constexpr bool autoreport_paused = false;
    static bool set_autoreport_paused(const bool) { return false; }
  #endif

  #if ENABLED(HOST_KEEPALIVE_FEATURE)
    /**
     * States for managing Marlin and host communication
     * Marlin sends messages if blocked or busy
     */
    enum MarlinBusyState : char {
      NOT_BUSY,           // Not in a handler
      IN_HANDLER,         // Processing a GCode
      IN_PROCESS,         // Known to be blocking command input (as in G29)
      PAUSED_FOR_USER,    // Blocking pending any input
      PAUSED_FOR_INPUT    // Blocking pending text input (concept)
    };

    static MarlinBusyState busy_state;
    static uint8_t host_keepalive_interval;

    static void host_keepalive();
    static bool host_keepalive_is_paused() { return busy_state >= PAUSED_FOR_USER; }

    #define KEEPALIVE_STATE(N) REMEMBER(_KA_, gcode.busy_state, gcode.N)
  #else
    #define KEEPALIVE_STATE(N) NOOP
  #endif

  static void dwell(millis_t time);

private:

  friend class MarlinSettings;

  #if ENABLED(MARLIN_DEV_MODE)
    static void D(const int16_t dcode);
  #endif

  static void G0_G1(TERN_(HAS_FAST_MOVES, const bool fast_move=false));

  #if ENABLED(ARC_SUPPORT)
    static void G2_G3(const bool clockwise);
  #endif

  static void G4();

  #if ENABLED(BEZIER_CURVE_SUPPORT)
    static void G5();
  #endif

  #if ENABLED(DIRECT_STEPPING)
    static void G6();
  #endif

  #if ENABLED(FWRETRACT)
    static void G10();
    static void G11();
  #endif

  #if ENABLED(NOZZLE_CLEAN_FEATURE)
    static void G12();
  #endif

  #if ENABLED(CNC_WORKSPACE_PLANES)
    static void G17();
    static void G18();
    static void G19();
  #endif

  #if ENABLED(INCH_MODE_SUPPORT)
    static void G20();
    static void G21();
  #endif

  #if ENABLED(G26_MESH_VALIDATION)
    static void G26();
  #endif

  #if ENABLED(NOZZLE_PARK_FEATURE)
    static void G27();
  #endif

  static void G28();

  #if HAS_LEVELING
    #if ENABLED(G29_RETRY_AND_RECOVER)
      static void event_probe_failure();
      static void event_probe_recover();
      static void G29_with_retry();
      #define G29_TYPE bool
    #else
      #define G29_TYPE void
    #endif
    static G29_TYPE G29();
  #endif

  #if HAS_BED_PROBE
    static void G30();
    #if ENABLED(Z_PROBE_SLED)
      static void G31();
      static void G32();
    #endif
  #endif

  #if ENABLED(DELTA_AUTO_CALIBRATION)
    static void G33();
  #endif

  #if ANY(Z_MULTI_ENDSTOPS, Z_STEPPER_AUTO_ALIGN, MECHANICAL_GANTRY_CALIBRATION)
    static void G34();
  #endif

  #if ENABLED(Z_STEPPER_AUTO_ALIGN)
    static void M422();
    static void M422_report(const bool forReplay=true);
  #endif

  #if ENABLED(ASSISTED_TRAMMING)
    static void G35();
  #endif

  #if ENABLED(G38_PROBE_TARGET)
    static void G38(const int8_t subcode);
  #endif

  #if HAS_MESH
    static void G42();
  #endif

  #if ENABLED(CNC_COORDINATE_SYSTEMS)
    static void G53();
    static void G54();
    static void G55();
    static void G56();
    static void G57();
    static void G58();
    static void G59();
  #endif

  #if BOTH(PTC_PROBE, PTC_BED)
    static void G76();
  #endif

  #if SAVED_POSITIONS
    static void G60();
    static void G61();
  #endif

  #if ENABLED(GCODE_MOTION_MODES)
    static void G80();
  #endif

  static void G92();

  #if ENABLED(CALIBRATION_GCODE)
    static void G425();
  #endif

  #if HAS_RESUME_CONTINUE
    static void M0_M1();
  #endif

  #if HAS_CUTTER
    static void M3_M4(const bool is_M4);
    static void M5();
  #endif

  #if ENABLED(COOLANT_MIST)
    static void M7();
  #endif

  #if EITHER(AIR_ASSIST, COOLANT_FLOOD)
    static void M8();
  #endif

  #if EITHER(AIR_ASSIST, COOLANT_CONTROL)
    static void M9();
  #endif

  #if ENABLED(AIR_EVACUATION)
    static void M10();
    static void M11();
  #endif

  #if ENABLED(EXTERNAL_CLOSED_LOOP_CONTROLLER)
    static void M12();
  #endif

  #if ENABLED(EXPECTED_PRINTER_CHECK)
    static void M16();
  #endif

  static void M17();

  static void M18_M84();

  #if ENABLED(SDSUPPORT)
    static void M20();
    static void M21();
    static void M22();
    static void M23();
    static void M24();
    static void M25();
    static void M26();
    static void M27();
    static void M28();
    static void M29();
    static void M30();
  #endif

  static void M31();

  #if ENABLED(SDSUPPORT)
    #if HAS_MEDIA_SUBCALLS
      static void M32();
    #endif
    #if ENABLED(LONG_FILENAME_HOST_SUPPORT)
      static void M33();
    #endif
    #if BOTH(SDCARD_SORT_ALPHA, SDSORT_GCODE)
      static void M34();
    #endif
  #endif

  #if ENABLED(DIRECT_PIN_CONTROL)
    static void M42();
  #endif
  #if ENABLED(PINS_DEBUGGING)
    static void M43();
  #endif

  #if ENABLED(Z_MIN_PROBE_REPEATABILITY_TEST)
    static void M48();
  #endif

  #if ENABLED(LCD_SET_PROGRESS_MANUALLY)
    static void M73();
  #endif

  static void M75();
  static void M76();
  static void M77();

  #if ENABLED(PRINTCOUNTER)
    static void M78();
  #endif

  #if ENABLED(PSU_CONTROL)
    static void M80();
  #endif
  static void M81();

  #if HAS_EXTRUDERS
    static void M82();
    static void M83();
  #endif

  static void M85();
  static void M92();
  static void M92_report(const bool forReplay=true, const int8_t e=-1);

  #if ENABLED(M100_FREE_MEMORY_WATCHER)
    static void M100();
  #endif

  #if HAS_EXTRUDERS
    static void M104_M109(const bool isM109);
    FORCE_INLINE static void M104() { M104_M109(false); }
    FORCE_INLINE static void M109() { M104_M109(true); }
  #endif

  static void M105();

  #if HAS_FAN
    static void M106();
    static void M107();
  #endif

  #if DISABLED(EMERGENCY_PARSER)
    static void M108();
    static void M112();
    static void M410();
    #if ENABLED(HOST_PROMPT_SUPPORT)
      static void M876();
    #endif
  #endif

  static void M110();
  static void M111();

  #if ENABLED(HOST_KEEPALIVE_FEATURE)
    static void M113();
  #endif

  static void M114();
  static void M115();

  #if HAS_STATUS_MESSAGE
    static void M117();
  #endif

  static void M118();
  static void M119();
  static void M120();
  static void M121();

  #if HAS_FANCHECK
    static void M123();
  #endif

  #if ENABLED(PARK_HEAD_ON_PAUSE)
    static void M125();
  #endif

  #if ENABLED(BARICUDA)
    #if HAS_HEATER_1
      static void M126();
      static void M127();
    #endif
    #if HAS_HEATER_2
      static void M128();
      static void M129();
    #endif
  #endif

  #if HAS_HEATED_BED
    static void M140_M190(const bool isM190);
    FORCE_INLINE static void M140() { M140_M190(false); }
    FORCE_INLINE static void M190() { M140_M190(true); }
  #endif

  #if HAS_HEATED_CHAMBER
    static void M141();
    static void M191();
  #endif

  #if HAS_TEMP_PROBE
    static void M192();
  #endif

  #if HAS_COOLER
    static void M143();
    static void M193();
  #endif

  #if HAS_PREHEAT
    static void M145();
    static void M145_report(const bool forReplay=true);
  #endif

  #if ENABLED(TEMPERATURE_UNITS_SUPPORT)
    static void M149();
    static void M149_report(const bool forReplay=true);
  #endif

  #if HAS_COLOR_LEDS
    static void M150();
  #endif

  #if ENABLED(AUTO_REPORT_POSITION)
    static void M154();
  #endif

  #if BOTH(AUTO_REPORT_TEMPERATURES, HAS_TEMP_SENSOR)
    static void M155();
  #endif

  #if ENABLED(MIXING_EXTRUDER)
    static void M163();
    static void M164();
    #if ENABLED(DIRECT_MIXING_IN_G1)
      static void M165();
    #endif
    #if ENABLED(GRADIENT_MIX)
      static void M166();
    #endif
  #endif

  #if DISABLED(NO_VOLUMETRICS)
    static void M200();
    static void M200_report(const bool forReplay=true);
  #endif
  static void M201();
  static void M201_report(const bool forReplay=true);

  #if 0
    static void M202(); // Not used for Sprinter/grbl gen6
  #endif

  static void M203();
  static void M203_report(const bool forReplay=true);
  static void M204();
  static void M204_report(const bool forReplay=true);
  static void M205();
  static void M205_report(const bool forReplay=true);

  #if HAS_M206_COMMAND
    static void M206();
    static void M206_report(const bool forReplay=true);
  #endif

  #if ENABLED(FWRETRACT)
    static void M207();
    static void M207_report(const bool forReplay=true);
    static void M208();
    static void M208_report(const bool forReplay=true);
    #if ENABLED(FWRETRACT_AUTORETRACT)
      static void M209();
      static void M209_report(const bool forReplay=true);
    #endif
  #endif

  static void M211();
  static void M211_report(const bool forReplay=true);

  #if HAS_MULTI_EXTRUDER
    static void M217();
    static void M217_report(const bool forReplay=true);
  #endif

  #if HAS_HOTEND_OFFSET
    static void M218();
    static void M218_report(const bool forReplay=true);
  #endif

  static void M220();

  #if HAS_EXTRUDERS
    static void M221();
  #endif

  #if ENABLED(DIRECT_PIN_CONTROL)
    static void M226();
  #endif

  #if ENABLED(PHOTO_GCODE)
    static void M240();
  #endif

  #if HAS_LCD_CONTRAST
    static void M250();
    static void M250_report(const bool forReplay=true);
  #endif

  #if HAS_DISPLAY_SLEEP
    static void M255();
    static void M255_report(const bool forReplay=true);
  #endif

  #if HAS_LCD_BRIGHTNESS
    static void M256();
    static void M256_report(const bool forReplay=true);
  #endif

  #if ENABLED(EXPERIMENTAL_I2CBUS)
    static void M260();
    static void M261();
  #endif

  #if HAS_SERVOS
    static void M280();
    #if ENABLED(EDITABLE_SERVO_ANGLES)
      static void M281();
      static void M281_report(const bool forReplay=true);
    #endif
    #if ENABLED(SERVO_DETACH_GCODE)
      static void M282();
    #endif
  #endif

  #if ENABLED(BABYSTEPPING)
    static void M290();
  #endif

  #if HAS_BUZZER
    static void M300();
  #endif

  #if ENABLED(PIDTEMP)
    static void M301();
    static void M301_report(const bool forReplay=true E_OPTARG(const int8_t eindex=-1));
  #endif

  #if ENABLED(PREVENT_COLD_EXTRUSION)
    static void M302();
  #endif

  #if HAS_PID_HEATING
    static void M303();
  #endif

  #if ENABLED(PIDTEMPBED)
    static void M304();
    static void M304_report(const bool forReplay=true);
  #endif

  #if HAS_USER_THERMISTORS
    static void M305();
  #endif

  #if ENABLED(MPCTEMP)
    static void M306();
    static void M306_report(const bool forReplay=true);
  #endif

  #if ENABLED(PIDTEMPCHAMBER)
    static void M309();
    static void M309_report(const bool forReplay=true);
  #endif

  #if HAS_MICROSTEPS
    static void M350();
    static void M351();
  #endif

  #if ENABLED(CASE_LIGHT_ENABLE)
    static void M355();
  #endif

  #if ENABLED(REPETIER_GCODE_M360)
    static void M360();
  #endif

  #if ENABLED(MORGAN_SCARA)
    static bool M360();
    static bool M361();
    static bool M362();
    static bool M363();
    static bool M364();
  #endif

  #if EITHER(EXT_SOLENOID, MANUAL_SOLENOID_CONTROL)
    static void M380();
    static void M381();
  #endif

  static void M400();

  #if HAS_BED_PROBE
    static void M401();
    static void M402();
  #endif

  #if HAS_PRUSA_MMU2
    static void M403();
  #endif

  #if ENABLED(FILAMENT_WIDTH_SENSOR)
    static void M404();
    static void M405();
    static void M406();
    static void M407();
  #endif

  #if HAS_FILAMENT_SENSOR
    static void M412();
    static void M412_report(const bool forReplay=true);
  #endif

  #if HAS_MULTI_LANGUAGE
    static void M414();
    static void M414_report(const bool forReplay=true);
  #endif

  #if HAS_LEVELING
    static void M420();
    static void M420_report(const bool forReplay=true);
    static void M421();
  #endif

<<<<<<< HEAD
  TERN_(ENABLE_MESH_Z_OFFSET, static void M423());

  TERN_(BACKLASH_GCODE, static void M425());
=======
  #if ENABLED(BACKLASH_GCODE)
    static void M425();
    static void M425_report(const bool forReplay=true);
  #endif
>>>>>>> 639b1f64

  #if HAS_M206_COMMAND
    static void M428();
  #endif

  #if HAS_POWER_MONITOR
    static void M430();
  #endif

  #if ENABLED(CANCEL_OBJECTS)
    static void M486();
  #endif

  static void M500();
  static void M501();
  static void M502();
<<<<<<< HEAD
  IF_DISABLED(DISABLE_M503, static void M503());
  TERN_(EEPROM_SETTINGS, static void M504());
=======
  #if DISABLED(DISABLE_M503)
    static void M503();
  #endif
  #if ENABLED(EEPROM_SETTINGS)
    static void M504();
  #endif
>>>>>>> 639b1f64

  #if ENABLED(PASSWORD_FEATURE)
    static void M510();
    #if ENABLED(PASSWORD_UNLOCK_GCODE)
      static void M511();
    #endif
    #if ENABLED(PASSWORD_CHANGE_GCODE)
      static void M512();
    #endif
  #endif

  #if ENABLED(SDSUPPORT)
    static void M524();
  #endif

  #if ENABLED(SD_ABORT_ON_ENDSTOP_HIT)
    static void M540();
  #endif

  #if HAS_ETHERNET
    static void M552();
    static void M552_report();
    static void M553();
    static void M553_report();
    static void M554();
    static void M554_report();
  #endif

  #if HAS_STEALTHCHOP
    static void M569();
    static void M569_report(const bool forReplay=true);
  #endif

  #if ENABLED(BAUD_RATE_GCODE)
    static void M575();
  #endif

  #if ENABLED(ADVANCED_PAUSE_FEATURE)
    static void M600();
    static void M603();
    static void M603_report(const bool forReplay=true);
  #endif

  #if HAS_DUPLICATION_MODE
    static void M605();
  #endif

  #if IS_KINEMATIC
    static void M665();
    static void M665_report(const bool forReplay=true);
  #endif

  #if EITHER(DELTA, HAS_EXTRA_ENDSTOPS)
    static void M666();
    static void M666_report(const bool forReplay=true);
  #endif

  #if ENABLED(DUET_SMART_EFFECTOR) && PIN_EXISTS(SMART_EFFECTOR_MOD)
    static void M672();
  #endif

  #if ENABLED(FILAMENT_LOAD_UNLOAD_GCODES)
    static void M701();
    static void M702();
  #endif

  #if ENABLED(GCODE_REPEAT_MARKERS)
    static void M808();
  #endif

  #if ENABLED(GCODE_MACROS)
    static void M810_819();
  #endif

  #if HAS_BED_PROBE
    static void M851();
    static void M851_report(const bool forReplay=true);
  #endif

  #if ENABLED(SKEW_CORRECTION_GCODE)
    static void M852();
    static void M852_report(const bool forReplay=true);
  #endif

  #if ENABLED(I2C_POSITION_ENCODERS)
    FORCE_INLINE static void M860() { I2CPEM.M860(); }
    FORCE_INLINE static void M861() { I2CPEM.M861(); }
    FORCE_INLINE static void M862() { I2CPEM.M862(); }
    FORCE_INLINE static void M863() { I2CPEM.M863(); }
    FORCE_INLINE static void M864() { I2CPEM.M864(); }
    FORCE_INLINE static void M865() { I2CPEM.M865(); }
    FORCE_INLINE static void M866() { I2CPEM.M866(); }
    FORCE_INLINE static void M867() { I2CPEM.M867(); }
    FORCE_INLINE static void M868() { I2CPEM.M868(); }
    FORCE_INLINE static void M869() { I2CPEM.M869(); }
  #endif

  #if HAS_PTC
    static void M871();
  #endif

  #if ENABLED(LIN_ADVANCE)
    static void M900();
    static void M900_report(const bool forReplay=true);
  #endif

  #if HAS_TRINAMIC_CONFIG
    static void M122();
    static void M906();
    static void M906_report(const bool forReplay=true);
    #if ENABLED(MONITOR_DRIVER_STATUS)
      static void M911();
      static void M912();
    #endif
    #if ENABLED(HYBRID_THRESHOLD)
      static void M913();
      static void M913_report(const bool forReplay=true);
    #endif
    #if USE_SENSORLESS
      static void M914();
      static void M914_report(const bool forReplay=true);
    #endif
    static void M919();
  #endif

  #if HAS_L64XX
    static void M122();
    static void M906();
    static void M916();
    static void M917();
    static void M918();
  #endif

  #if HAS_MOTOR_CURRENT_SPI || HAS_MOTOR_CURRENT_PWM || HAS_MOTOR_CURRENT_I2C || HAS_MOTOR_CURRENT_DAC
    static void M907();
    #if HAS_MOTOR_CURRENT_SPI || HAS_MOTOR_CURRENT_PWM
      static void M907_report(const bool forReplay=true);
    #endif
  #endif
  #if HAS_MOTOR_CURRENT_SPI || HAS_MOTOR_CURRENT_DAC
    static void M908();
  #endif
  #if HAS_MOTOR_CURRENT_DAC
    static void M909();
    static void M910();
  #endif

  #if ENABLED(SDSUPPORT)
    static void M928();
  #endif

  #if ENABLED(MAGNETIC_PARKING_EXTRUDER)
    static void M951();
  #endif

  #if ENABLED(TOUCH_SCREEN_CALIBRATION)
    static void M995();
  #endif

  #if BOTH(HAS_SPI_FLASH, SDSUPPORT)
    static void M993();
    static void M994();
  #endif

  #if ENABLED(PLATFORM_M997_SUPPORT)
    static void M997();
  #endif

  static void M999();

  #if ENABLED(POWER_LOSS_RECOVERY)
    static void M413();
    static void M413_report(const bool forReplay=true);
    static void M1000();
  #endif

  #if ENABLED(X_AXIS_TWIST_COMPENSATION)
    static void M423();
    static void M423_report(const bool forReplay=true);
  #endif

  #if ENABLED(SDSUPPORT)
    static void M1001();
  #endif

  #if ENABLED(DGUS_LCD_UI_MKS)
    static void M1002();
  #endif

  #if ENABLED(UBL_MESH_WIZARD)
    static void M1004();
  #endif

  #if ENABLED(HAS_MCP3426_ADC)
    static void M3426();
  #endif

  #if ENABLED(MAX7219_GCODE)
    static void M7219();
  #endif

  #if ENABLED(CONTROLLER_FAN_EDITABLE)
    static void M710();
    static void M710_report(const bool forReplay=true);
  #endif

  static void T(const int8_t tool_index);

};

extern GcodeSuite gcode;<|MERGE_RESOLUTION|>--- conflicted
+++ resolved
@@ -1006,16 +1006,14 @@
     static void M421();
   #endif
 
-<<<<<<< HEAD
-  TERN_(ENABLE_MESH_Z_OFFSET, static void M423());
-
-  TERN_(BACKLASH_GCODE, static void M425());
-=======
+  #if ENABLED(ENABLE_MESH_Z_OFFSET)
+    static void M423();
+  #endif
+
   #if ENABLED(BACKLASH_GCODE)
     static void M425();
     static void M425_report(const bool forReplay=true);
   #endif
->>>>>>> 639b1f64
 
   #if HAS_M206_COMMAND
     static void M428();
@@ -1032,17 +1030,12 @@
   static void M500();
   static void M501();
   static void M502();
-<<<<<<< HEAD
-  IF_DISABLED(DISABLE_M503, static void M503());
-  TERN_(EEPROM_SETTINGS, static void M504());
-=======
   #if DISABLED(DISABLE_M503)
     static void M503();
   #endif
   #if ENABLED(EEPROM_SETTINGS)
     static void M504();
   #endif
->>>>>>> 639b1f64
 
   #if ENABLED(PASSWORD_FEATURE)
     static void M510();
