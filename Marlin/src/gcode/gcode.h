/**
 * Marlin 3D Printer Firmware
 * Copyright (c) 2020 MarlinFirmware [https://github.com/MarlinFirmware/Marlin]
 *
 * Based on Sprinter and grbl.
 * Copyright (c) 2011 Camiel Gubbels / Erik van der Zalm
 *
 * This program is free software: you can redistribute it and/or modify
 * it under the terms of the GNU General Public License as published by
 * the Free Software Foundation, either version 3 of the License, or
 * (at your option) any later version.
 *
 * This program is distributed in the hope that it will be useful,
 * but WITHOUT ANY WARRANTY; without even the implied warranty of
 * MERCHANTABILITY or FITNESS FOR A PARTICULAR PURPOSE.  See the
 * GNU General Public License for more details.
 *
 * You should have received a copy of the GNU General Public License
 * along with this program.  If not, see <http://www.gnu.org/licenses/>.
 *
 */
#pragma once

/**
 * gcode.h - Temporary container for all gcode handlers
 */

/**
 * -----------------
 * G-Codes in Marlin
 * -----------------
 *
 * Helpful G-code references:
 *  - https://marlinfw.org/meta/gcode
 *  - https://reprap.org/wiki/G-code
 *  - http://linuxcnc.org/docs/html/gcode.html
 *
 * Help to document Marlin's G-codes online:
 *  - https://github.com/MarlinFirmware/MarlinDocumentation
 *
 * -----------------
 *
 * "G" Codes
 *
 * G0   -> G1
 * G1   - Coordinated Movement X Y Z E
 * G2   - CW ARC
 * G3   - CCW ARC
 * G4   - Dwell S<seconds> or P<milliseconds>
 * G5   - Cubic B-spline with XYZE destination and IJPQ offsets
 * G10  - Retract filament according to settings of M207 (Requires FWRETRACT)
 * G11  - Retract recover filament according to settings of M208 (Requires FWRETRACT)
 * G12  - Clean tool (Requires NOZZLE_CLEAN_FEATURE)
 * G17  - Select Plane XY (Requires CNC_WORKSPACE_PLANES)
 * G18  - Select Plane ZX (Requires CNC_WORKSPACE_PLANES)
 * G19  - Select Plane YZ (Requires CNC_WORKSPACE_PLANES)
 * G20  - Set input units to inches (Requires INCH_MODE_SUPPORT)
 * G21  - Set input units to millimeters (Requires INCH_MODE_SUPPORT)
 * G26  - Mesh Validation Pattern (Requires G26_MESH_VALIDATION)
 * G27  - Park Nozzle (Requires NOZZLE_PARK_FEATURE)
 * G28  - Home one or more axes
 * G29  - Start or continue the bed leveling probe procedure (Requires bed leveling)
 * G30  - Single Z probe, probes bed at X Y location (defaults to current XY location)
 * G31  - Dock sled (Z_PROBE_SLED only)
 * G32  - Undock sled (Z_PROBE_SLED only)
 * G33  - Delta Auto-Calibration (Requires DELTA_AUTO_CALIBRATION)
 * G34  - Z Stepper automatic alignment using probe: I<iterations> T<accuracy> A<amplification> (Requires Z_STEPPER_AUTO_ALIGN)
 * G38  - Probe in any direction using the Z_MIN_PROBE (Requires G38_PROBE_TARGET)
 * G42  - Coordinated move to a mesh point (Requires MESH_BED_LEVELING, AUTO_BED_LEVELING_BLINEAR, or AUTO_BED_LEVELING_UBL)
 * G60  - Save current position. (Requires SAVED_POSITIONS)
 * G61  - Apply/restore saved coordinates. (Requires SAVED_POSITIONS)
 * G76  - Calibrate first layer temperature offsets. (Requires PROBE_TEMP_COMPENSATION)
 * G80  - Cancel current motion mode (Requires GCODE_MOTION_MODES)
 * G81  - Drilling Cycles - drilling (Requires DRILLING_CANNED_CYCLES)
 * G82  - Drilling Cycles - spot drill (Requires DRILLING_CANNED_CYCLES)
 * G83  - Drilling Cycles - pecking (Requires DRILLING_CANNED_CYCLES)																			  
 * G90  - Use Absolute Coordinates
 * G91  - Use Relative Coordinates
 * G92  - Set current position to coordinates given
 *
 * "M" Codes
 *
 * M0   - Unconditional stop - Wait for user to press a button on the LCD (Only if ULTRA_LCD is enabled)
 * M1   -> M0
 * M3   - Turn ON Laser | Spindle (clockwise), set Power | Speed. (Requires SPINDLE_FEATURE or LASER_FEATURE)
 * M4   - Turn ON Laser | Spindle (counter-clockwise), set Power | Speed. (Requires SPINDLE_FEATURE or LASER_FEATURE)
 * M5   - Turn OFF Laser | Spindle. (Requires SPINDLE_FEATURE or LASER_FEATURE)
 * M7   - Turn mist coolant ON. (Requires COOLANT_CONTROL)
 * M8   - Turn flood coolant ON. (Requires COOLANT_CONTROL)
 * M9   - Turn coolant OFF. (Requires COOLANT_CONTROL)
 * M12  - Set up closed loop control system. (Requires EXTERNAL_CLOSED_LOOP_CONTROLLER)
 * M16  - Expected printer check. (Requires EXPECTED_PRINTER_CHECK)
 * M17  - Enable/Power all stepper motors
 * M18  - Disable all stepper motors; same as M84
 * M20  - List SD card. (Requires SDSUPPORT)
 * M21  - Init SD card. (Requires SDSUPPORT)
 * M22  - Release SD card. (Requires SDSUPPORT)
 * M23  - Select SD file: "M23 /path/file.gco". (Requires SDSUPPORT)
 * M24  - Start/resume SD print. (Requires SDSUPPORT)
 * M25  - Pause SD print. (Requires SDSUPPORT)
 * M26  - Set SD position in bytes: "M26 S12345". (Requires SDSUPPORT)
 * M27  - Report SD print status. (Requires SDSUPPORT)
 *        OR, with 'S<seconds>' set the SD status auto-report interval. (Requires AUTO_REPORT_SD_STATUS)
 *        OR, with 'C' get the current filename.
 * M28  - Start SD write: "M28 /path/file.gco". (Requires SDSUPPORT)
 * M29  - Stop SD write. (Requires SDSUPPORT)
 * M30  - Delete file from SD: "M30 /path/file.gco"
 * M31  - Report time since last M109 or SD card start to serial.
 * M32  - Select file and start SD print: "M32 [S<bytepos>] !/path/file.gco#". (Requires SDSUPPORT)
 *        Use P to run other files as sub-programs: "M32 P !filename#"
 *        The '#' is necessary when calling from within sd files, as it stops buffer prereading
 * M33  - Get the longname version of a path. (Requires LONG_FILENAME_HOST_SUPPORT)
 * M34  - Set SD Card sorting options. (Requires SDCARD_SORT_ALPHA)
 * M42  - Change pin status via gcode: M42 P<pin> S<value>. LED pin assumed if P is omitted.
 * M43  - Display pin status, watch pins for changes, watch endstops & toggle LED, Z servo probe test, toggle pins
 * M48  - Measure Z Probe repeatability: M48 P<points> X<pos> Y<pos> V<level> E<engage> L<legs> S<chizoid>. (Requires Z_MIN_PROBE_REPEATABILITY_TEST)
 * M73  - Set the progress percentage. (Requires LCD_SET_PROGRESS_MANUALLY)
 * M75  - Start the print job timer.
 * M76  - Pause the print job timer.
 * M77  - Stop the print job timer.
 * M78  - Show statistical information about the print jobs. (Requires PRINTCOUNTER)
 * M80  - Turn on Power Supply. (Requires PSU_CONTROL)
 * M81  - Turn off Power Supply. (Requires PSU_CONTROL)
 * M82  - Set E codes absolute (default).
 * M83  - Set E codes relative while in Absolute (G90) mode.
 * M84  - Disable steppers until next move, or use S<seconds> to specify an idle
 *        duration after which steppers should turn off. S0 disables the timeout.
 * M85  - Set inactivity shutdown timer with parameter S<seconds>. To disable set zero (default)
 * M92  - Set planner.settings.axis_steps_per_mm for one or more axes.
 * M100 - Watch Free Memory (for debugging) (Requires M100_FREE_MEMORY_WATCHER)
 * M104 - Set extruder target temp.
 * M105 - Report current temperatures.
 * M106 - Set print fan speed.
 * M107 - Print fan off.
 * M108 - Break out of heating loops (M109, M190, M303). With no controller, breaks out of M0/M1. (Requires EMERGENCY_PARSER)
 * M109 - S<temp> Wait for extruder current temp to reach target temp. ** Wait only when heating! **
 *        R<temp> Wait for extruder current temp to reach target temp. ** Wait for heating or cooling. **
 *        If AUTOTEMP is enabled, S<mintemp> B<maxtemp> F<factor>. Exit autotemp by any M109 without F
 * M110 - Set the current line number. (Used by host printing)
 * M111 - Set debug flags: "M111 S<flagbits>". See flag bits defined in enum.h.
 * M112 - Full Shutdown.
 * M113 - Get or set the timeout interval for Host Keepalive "busy" messages. (Requires HOST_KEEPALIVE_FEATURE)
 * M114 - Report current position.
 * M115 - Report capabilities. (Extended capabilities requires EXTENDED_CAPABILITIES_REPORT)
 * M117 - Display a message on the controller screen. (Requires an LCD)
 * M118 - Display a message in the host console.
 * M119 - Report endstops status.
 * M120 - Enable endstops detection.
 * M121 - Disable endstops detection.
 * M122 - Debug stepper (Requires at least one _DRIVER_TYPE defined as TMC2130/2160/5130/5160/2208/2209/2660 or L6470)
 * M125 - Save current position and move to filament change position. (Requires PARK_HEAD_ON_PAUSE)
 * M126 - Solenoid Air Valve Open. (Requires BARICUDA)
 * M127 - Solenoid Air Valve Closed. (Requires BARICUDA)
 * M128 - EtoP Open. (Requires BARICUDA)
 * M129 - EtoP Closed. (Requires BARICUDA)
 * M140 - Set bed target temp. S<temp>
 * M141 - Set heated chamber target temp. S<temp> (Requires a chamber heater)
 * M145 - Set heatup values for materials on the LCD. H<hotend> B<bed> F<fan speed> for S<material> (0=PLA, 1=ABS)
 * M149 - Set temperature units. (Requires TEMPERATURE_UNITS_SUPPORT)
 * M150 - Set Status LED Color as R<red> U<green> B<blue> P<bright>. Values 0-255. (Requires BLINKM, RGB_LED, RGBW_LED, NEOPIXEL_LED, PCA9533, or PCA9632).
 * M155 - Auto-report temperatures with interval of S<seconds>. (Requires AUTO_REPORT_TEMPERATURES)
 * M163 - Set a single proportion for a mixing extruder. (Requires MIXING_EXTRUDER)
 * M164 - Commit the mix and save to a virtual tool (current, or as specified by 'S'). (Requires MIXING_EXTRUDER)
 * M165 - Set the mix for the mixing extruder (and current virtual tool) with parameters ABCDHI. (Requires MIXING_EXTRUDER and DIRECT_MIXING_IN_G1)
 * M166 - Set the Gradient Mix for the mixing extruder. (Requires GRADIENT_MIX)
 * M168 - Set 5 axis motion on CNC. (Requires MIXING_EXTRUDER and CNC_5X)
 * M190 - S<temp> Wait for bed current temp to reach target temp. ** Wait only when heating! **
 *        R<temp> Wait for bed current temp to reach target temp. ** Wait for heating or cooling. **
 * M200 - Set filament diameter, D<diameter>, setting E axis units to cubic. (Use S0 to revert to linear units.)
 * M201 - Set max acceleration in units/s^2 for print moves: "M201 X<accel> Y<accel> Z<accel> E<accel>"
 * M202 - Set max acceleration in units/s^2 for travel moves: "M202 X<accel> Y<accel> Z<accel> E<accel>" ** UNUSED IN MARLIN! **
 * M203 - Set maximum feedrate: "M203 X<fr> Y<fr> Z<fr> E<fr>" in units/sec.
 * M204 - Set default acceleration in units/sec^2: P<printing> R<extruder_only> T<travel>
 * M205 - Set advanced settings. Current units apply:
            S<print> T<travel> minimum speeds
            B<minimum segment time>
            X<max X jerk>, Y<max Y jerk>, Z<max Z jerk>, E<max E jerk>
 * M206 - Set additional homing offset. (Disabled by NO_WORKSPACE_OFFSETS or DELTA)
 * M207 - Set Retract Length: S<length>, Feedrate: F<units/min>, and Z lift: Z<distance>. (Requires FWRETRACT)
 * M208 - Set Recover (unretract) Additional (!) Length: S<length> and Feedrate: F<units/min>. (Requires FWRETRACT)
 * M209 - Turn Automatic Retract Detection on/off: S<0|1> (For slicers that don't support G10/11). (Requires FWRETRACT_AUTORETRACT)
          Every normal extrude-only move will be classified as retract depending on the direction.
 * M211 - Enable, Disable, and/or Report software endstops: S<0|1> (Requires MIN_SOFTWARE_ENDSTOPS or MAX_SOFTWARE_ENDSTOPS)
 * M217 - Set filament swap parameters: "M217 S<length> P<feedrate> R<feedrate>". (Requires SINGLENOZZLE)
 * M218 - Set/get a tool offset: "M218 T<index> X<offset> Y<offset>". (Requires 2 or more extruders)
 * M220 - Set Feedrate Percentage: "M220 S<percent>" (i.e., "FR" on the LCD)
 *        Use "M220 B" to back up the Feedrate Percentage and "M220 R" to restore it. (Requires PRUSA_MMU2)
 * M221 - Set Flow Percentage: "M221 S<percent>"
 * M226 - Wait until a pin is in a given state: "M226 P<pin> S<state>"
 * M240 - Trigger a camera to take a photograph. (Requires PHOTO_GCODE)
 * M250 - Set LCD contrast: "M250 C<contrast>" (0-63). (Requires LCD support)
 * M260 - i2c Send Data (Requires EXPERIMENTAL_I2CBUS)
 * M261 - i2c Request Data (Requires EXPERIMENTAL_I2CBUS)
 * M280 - Set servo position absolute: "M280 P<index> S<angle|µs>". (Requires servos)
 * M281 - Set servo min|max position: "M281 P<index> L<min> U<max>". (Requires EDITABLE_SERVO_ANGLES)
 * M290 - Babystepping (Requires BABYSTEPPING)
 * M300 - Play beep sound S<frequency Hz> P<duration ms>
 * M301 - Set PID parameters P I and D. (Requires PIDTEMP)
 * M302 - Allow cold extrudes, or set the minimum extrude S<temperature>. (Requires PREVENT_COLD_EXTRUSION)
 * M303 - PID relay autotune S<temperature> sets the target temperature. Default 150C. (Requires PIDTEMP)
 * M304 - Set bed PID parameters P I and D. (Requires PIDTEMPBED)
 * M305 - Set user thermistor parameters R T and P. (Requires TEMP_SENSOR_x 1000)
 * M350 - Set microstepping mode. (Requires digital microstepping pins.)
 * M351 - Toggle MS1 MS2 pins directly. (Requires digital microstepping pins.)
 * M355 - Set Case Light on/off and set brightness. (Requires CASE_LIGHT_PIN)
 * M380 - Activate solenoid on active extruder. (Requires EXT_SOLENOID)
 * M381 - Disable all solenoids. (Requires EXT_SOLENOID)
 * M400 - Finish all moves.
 * M401 - Deploy and activate Z probe. (Requires a probe)
 * M402 - Deactivate and stow Z probe. (Requires a probe)
 * M403 - Set filament type for PRUSA MMU2
 * M404 - Display or set the Nominal Filament Width: "W<diameter>". (Requires FILAMENT_WIDTH_SENSOR)
 * M405 - Enable Filament Sensor flow control. "M405 D<delay_cm>". (Requires FILAMENT_WIDTH_SENSOR)
 * M406 - Disable Filament Sensor flow control. (Requires FILAMENT_WIDTH_SENSOR)
 * M407 - Display measured filament diameter in millimeters. (Requires FILAMENT_WIDTH_SENSOR)
 * M410 - Quickstop. Abort all planned moves.
 * M412 - Enable / Disable Filament Runout Detection. (Requires FILAMENT_RUNOUT_SENSOR)
 * M413 - Enable / Disable Power-Loss Recovery. (Requires POWER_LOSS_RECOVERY)
 * M420 - Enable/Disable Leveling (with current values) S1=enable S0=disable (Requires MESH_BED_LEVELING or ABL)
 * M421 - Set a single Z coordinate in the Mesh Leveling grid. X<units> Y<units> Z<units> (Requires MESH_BED_LEVELING, AUTO_BED_LEVELING_BILINEAR, or AUTO_BED_LEVELING_UBL)
 * M422 - Set Z Stepper automatic alignment position using probe. X<units> Y<units> A<axis> (Requires Z_STEPPER_AUTO_ALIGN)
 * M425 - Enable/Disable and tune backlash correction. (Requires BACKLASH_COMPENSATION and BACKLASH_GCODE)
 * M428 - Set the home_offset based on the current_position. Nearest edge applies. (Disabled by NO_WORKSPACE_OFFSETS or DELTA)
 * M486 - Identify and cancel objects. (Requires CANCEL_OBJECTS)
 * M500 - Store parameters in EEPROM. (Requires EEPROM_SETTINGS)
 * M501 - Restore parameters from EEPROM. (Requires EEPROM_SETTINGS)
 * M502 - Revert to the default "factory settings". ** Does not write them to EEPROM! **
 * M503 - Print the current settings (in memory): "M503 S<verbose>". S0 specifies compact output.
 * M504 - Validate EEPROM contents. (Requires EEPROM_SETTINGS)
 * M524 - Abort the current SD print job started with M24. (Requires SDSUPPORT)
 * M540 - Enable/disable SD card abort on endstop hit: "M540 S<state>". (Requires SD_ABORT_ON_ENDSTOP_HIT)
 * M569 - Enable stealthChop on an axis. (Requires at least one _DRIVER_TYPE to be TMC2130/2160/2208/2209/5130/5160)
 * M600 - Pause for filament change: "M600 X<pos> Y<pos> Z<raise> E<first_retract> L<later_retract>". (Requires ADVANCED_PAUSE_FEATURE)
 * M603 - Configure filament change: "M603 T<tool> U<unload_length> L<load_length>". (Requires ADVANCED_PAUSE_FEATURE)
 * M605 - Set Dual X-Carriage movement mode: "M605 S<mode> [X<x_offset>] [R<temp_offset>]". (Requires DUAL_X_CARRIAGE)
 * M665 - Set delta configurations: "M665 H<delta height> L<diagonal rod> R<delta radius> S<segments/s> B<calibration radius> X<Alpha angle trim> Y<Beta angle trim> Z<Gamma angle trim> (Requires DELTA)
 * M666 - Set/get offsets for delta (Requires DELTA) or dual endstops. (Requires [XYZ]_DUAL_ENDSTOPS)
 * M672 - Set/Reset Duet Smart Effector's sensitivity. (Requires SMART_EFFECTOR and SMART_EFFECTOR_MOD_PIN)
 * M701 - Load filament (Requires FILAMENT_LOAD_UNLOAD_GCODES)
 * M702 - Unload filament (Requires FILAMENT_LOAD_UNLOAD_GCODES)
 * M810-M819 - Define/execute a G-code macro (Requires GCODE_MACROS)
 * M851 - Set Z probe's XYZ offsets in current units. (Negative values: X=left, Y=front, Z=below)
 * M852 - Set skew factors: "M852 [I<xy>] [J<xz>] [K<yz>]". (Requires SKEW_CORRECTION_GCODE, and SKEW_CORRECTION_FOR_Z for IJ)
 * M860 - Report the position of position encoder modules.
 * M861 - Report the status of position encoder modules.
 * M862 - Perform an axis continuity test for position encoder modules.
 * M863 - Perform steps-per-mm calibration for position encoder modules.
 * M864 - Change position encoder module I2C address.
 * M865 - Check position encoder module firmware version.
 * M866 - Report or reset position encoder module error count.
 * M867 - Enable/disable or toggle error correction for position encoder modules.
 * M868 - Report or set position encoder module error correction threshold.
 * M869 - Report position encoder module error.
 * M871 - Print/reset/clear first layer temperature offset values. (Requires PROBE_TEMP_COMPENSATION)
 * M876 - Handle Prompt Response. (Requires HOST_PROMPT_SUPPORT and not EMERGENCY_PARSER)
 * M900 - Get or Set Linear Advance K-factor. (Requires LIN_ADVANCE)
 * M906 - Set or get motor current in milliamps using axis codes X, Y, Z, E. Report values if no axis codes given. (Requires at least one _DRIVER_TYPE defined as TMC2130/2160/5130/5160/2208/2209/2660 or L6470)
 * M907 - Set digital trimpot motor current using axis codes. (Requires a board with digital trimpots)
 * M908 - Control digital trimpot directly. (Requires DAC_STEPPER_CURRENT or DIGIPOTSS_PIN)
 * M909 - Print digipot/DAC current value. (Requires DAC_STEPPER_CURRENT)
 * M910 - Commit digipot/DAC value to external EEPROM via I2C. (Requires DAC_STEPPER_CURRENT)
 * M911 - Report stepper driver overtemperature pre-warn condition. (Requires at least one _DRIVER_TYPE defined as TMC2130/2160/5130/5160/2208/2209/2660)
 * M912 - Clear stepper driver overtemperature pre-warn condition flag. (Requires at least one _DRIVER_TYPE defined as TMC2130/2160/5130/5160/2208/2209/2660)
 * M913 - Set HYBRID_THRESHOLD speed. (Requires HYBRID_THRESHOLD)
 * M914 - Set StallGuard sensitivity. (Requires SENSORLESS_HOMING or SENSORLESS_PROBING)
 * M916 - L6470 tuning: Increase KVAL_HOLD until thermal warning. (Requires at least one _DRIVER_TYPE L6470)
 * M917 - L6470 tuning: Find minimum current thresholds. (Requires at least one _DRIVER_TYPE L6470)
 * M918 - L6470 tuning: Increase speed until max or error. (Requires at least one _DRIVER_TYPE L6470)
 * M951 - Set Magnetic Parking Extruder parameters. (Requires MAGNETIC_PARKING_EXTRUDER)
 * M7219 - Control Max7219 Matrix LEDs. (Requires MAX7219_GCODE)
 *
 * M360 - SCARA calibration: Move to cal-position ThetaA (0 deg calibration)
 * M361 - SCARA calibration: Move to cal-position ThetaB (90 deg calibration - steps per degree)
 * M362 - SCARA calibration: Move to cal-position PsiA (0 deg calibration)
 * M363 - SCARA calibration: Move to cal-position PsiB (90 deg calibration - steps per degree)
 * M364 - SCARA calibration: Move to cal-position PSIC (90 deg to Theta calibration position)
 *
 * ************ Custom codes - This can change to suit future G-code regulations
 * G425 - Calibrate using a conductive object. (Requires CALIBRATION_GCODE)
 * M928 - Start SD logging: "M928 filename.gco". Stop with M29. (Requires SDSUPPORT)
 * M997 - Perform in-application firmware update
 * M999 - Restart after being stopped by error
 *
 * "T" Codes
 *
 * T0-T3 - Select an extruder (tool) by index: "T<n> F<units/min>"
 *
 */

#include "../inc/MarlinConfig.h"
#include "parser.h"

#if ENABLED(I2C_POSITION_ENCODERS)
  #include "../feature/encoder_i2c.h"
#endif

enum AxisRelative : uint8_t { REL_X, REL_Y, REL_Z, REL_E, E_MODE_ABS, E_MODE_REL };

class GcodeSuite {
public:

  static uint8_t axis_relative;

  static inline bool axis_is_relative(const AxisEnum a) {
    if (a == E_AXIS) {
      if (TEST(axis_relative, E_MODE_REL)) return true;
      if (TEST(axis_relative, E_MODE_ABS)) return false;
    }
    return TEST(axis_relative, a);
  }
  static inline void set_relative_mode(const bool rel) {
    axis_relative = rel ? _BV(REL_X) | _BV(REL_Y) | _BV(REL_Z) | _BV(REL_E) : 0;
  }
  static inline void set_e_relative() {
    CBI(axis_relative, E_MODE_ABS);
    SBI(axis_relative, E_MODE_REL);
  }
  static inline void set_e_absolute() {
    CBI(axis_relative, E_MODE_REL);
    SBI(axis_relative, E_MODE_ABS);
  }

  #if ENABLED(CNC_WORKSPACE_PLANES)
    /**
     * Workspace planes only apply to G2/G3 moves
     * (and "canned cycles" - not a current feature)
     */
    enum WorkspacePlane : char { PLANE_XY, PLANE_ZX, PLANE_YZ };
    static WorkspacePlane workspace_plane;
  #endif

  #define MAX_COORDINATE_SYSTEMS 9
  #if ENABLED(CNC_COORDINATE_SYSTEMS)
    static int8_t active_coordinate_system;
    static xyz_pos_t coordinate_system[MAX_COORDINATE_SYSTEMS];
    static bool select_coordinate_system(const int8_t _new);
  #endif

  static millis_t previous_move_ms;
  FORCE_INLINE static void reset_stepper_timeout() { previous_move_ms = millis(); }

  static int8_t get_target_extruder_from_command();
  static int8_t get_target_e_stepper_from_command();
  static void get_destination_from_command();

  static void process_parsed_command(const bool no_ok=false);
  static void process_next_command();

  // Execute G-code in-place, preserving current G-code parameters
  static void process_subcommands_now_P(PGM_P pgcode);
  static void process_subcommands_now(char * gcode);

  static inline void home_all_axes() {
    extern const char G28_STR[];
    process_subcommands_now_P(G28_STR);
  }

  #if EITHER(HAS_AUTO_REPORTING, HOST_KEEPALIVE_FEATURE)
    static bool autoreport_paused;
    static inline bool set_autoreport_paused(const bool p) {
      const bool was = autoreport_paused;
      autoreport_paused = p;
      return was;
    }
  #else
    static constexpr bool autoreport_paused = false;
    static inline bool set_autoreport_paused(const bool) { return false; }
  #endif

  #if ENABLED(HOST_KEEPALIVE_FEATURE)
    /**
     * States for managing Marlin and host communication
     * Marlin sends messages if blocked or busy
     */
    enum MarlinBusyState : char {
      NOT_BUSY,           // Not in a handler
      IN_HANDLER,         // Processing a GCode
      IN_PROCESS,         // Known to be blocking command input (as in G29)
      PAUSED_FOR_USER,    // Blocking pending any input
      PAUSED_FOR_INPUT    // Blocking pending text input (concept)
    };

    static MarlinBusyState busy_state;
    static uint8_t host_keepalive_interval;

    static void host_keepalive();

    #define KEEPALIVE_STATE(N) REMEMBER(_KA_, gcode.busy_state, gcode.N)
  #else
    #define KEEPALIVE_STATE(N) NOOP
  #endif

  static void dwell(millis_t time);

private:

  static void G0_G1(
    #if IS_SCARA || defined(G0_FEEDRATE)
      const bool fast_move=false
    #endif
  );

  TERN_(ARC_SUPPORT, static void G2_G3(const bool clockwise));

  static void G4();

  TERN_(BEZIER_CURVE_SUPPORT, static void G5());

  TERN_(DIRECT_STEPPING, static void G6());

  #if ENABLED(FWRETRACT)
    static void G10();
    static void G11();
  #endif

  TERN_(NOZZLE_CLEAN_FEATURE, static void G12());

  #if ENABLED(CNC_WORKSPACE_PLANES)
    static void G17();
    static void G18();
    static void G19();
  #endif

  #if ENABLED(INCH_MODE_SUPPORT)
    static void G20();
    static void G21();
  #endif

  TERN_(G26_MESH_VALIDATION, static void G26());

  TERN_(NOZZLE_PARK_FEATURE, static void G27());

  static void G28();

  #if HAS_LEVELING
    #if ENABLED(G29_RETRY_AND_RECOVER)
      static void G29_with_retry();
      #define G29_TYPE bool
    #else
      #define G29_TYPE void
    #endif
    static G29_TYPE G29();
  #endif

  #if HAS_BED_PROBE
    static void G30();
    #if ENABLED(Z_PROBE_SLED)
      static void G31();
      static void G32();
    #endif
  #endif

  TERN_(DELTA_AUTO_CALIBRATION, static void G33());

  #if ENABLED(Z_STEPPER_AUTO_ALIGN)
    static void G34();
    static void M422();
  #endif

  TERN_(G38_PROBE_TARGET, static void G38(const int8_t subcode));

  TERN_(HAS_MESH, static void G42());

  #if ENABLED(CNC_COORDINATE_SYSTEMS)
    static void G53();
    static void G54();
    static void G55();
    static void G56();
    static void G57();
    static void G58();
    static void G59();
  #endif

  TERN_(PROBE_TEMP_COMPENSATION, static void G76());

  #if SAVED_POSITIONS
    static void G60();
    static void G61();
  #endif

  TERN_(GCODE_MOTION_MODES, static void G80());

  #if ENABLED(DRILLING_CANNED_CYCLES)
    static void G81();
    static void G82();
    static void G83();
  #endif

  static void G92();

  TERN_(CALIBRATION_GCODE, static void G425());

  TERN_(HAS_RESUME_CONTINUE, static void M0_M1());

  #if HAS_CUTTER
    static void M3_M4(const bool is_M4);
    static void M5();
  #endif

  #if ENABLED(COOLANT_CONTROL)
    TERN_(COOLANT_MIST, static void M7());
    TERN_(COOLANT_FLOOD, static void M8());
    static void M9();
  #endif

  TERN_(EXTERNAL_CLOSED_LOOP_CONTROLLER, static void M12());

  TERN_(EXPECTED_PRINTER_CHECK, static void M16());

  static void M17();

  static void M18_M84();

  #if ENABLED(SDSUPPORT)
    static void M20();
    static void M21();
    static void M22();
    static void M23();
    static void M24();
    static void M25();
    static void M26();
    static void M27();
    static void M28();
    static void M29();
    static void M30();
  #endif

  static void M31();

  #if ENABLED(SDSUPPORT)
    static void M32();
    TERN_(LONG_FILENAME_HOST_SUPPORT, static void M33());
    #if BOTH(SDCARD_SORT_ALPHA, SDSORT_GCODE)
      static void M34();
    #endif
  #endif

  static void M42();

  TERN_(PINS_DEBUGGING, static void M43());

  TERN_(Z_MIN_PROBE_REPEATABILITY_TEST, static void M48());

  TERN_(LCD_SET_PROGRESS_MANUALLY, static void M73());

  static void M75();
  static void M76();
  static void M77();

  TERN_(PRINTCOUNTER, static void M78());

  TERN_(PSU_CONTROL, static void M80());

  static void M81();
  static void M82();
  static void M83();
  static void M85();
  static void M92();

  TERN_(M100_FREE_MEMORY_WATCHER, static void M100());

  #if EXTRUDERS
    static void M104();
    static void M109();
  #endif

  static void M105();

  #if HAS_FAN
    static void M106();
    static void M107();
  #endif

  #if DISABLED(EMERGENCY_PARSER)
    static void M108();
    static void M112();
    static void M410();
    TERN_(HOST_PROMPT_SUPPORT, static void M876());
  #endif

  static void M110();
  static void M111();

  TERN_(HOST_KEEPALIVE_FEATURE, static void M113());

  static void M114();
  static void M115();
  static void M117();
  static void M118();
  static void M119();
  static void M120();
  static void M121();

  TERN_(PARK_HEAD_ON_PAUSE, static void M125());

  #if ENABLED(BARICUDA)
    #if HAS_HEATER_1
      static void M126();
      static void M127();
    #endif
    #if HAS_HEATER_2
      static void M128();
      static void M129();
    #endif
  #endif

  #if HAS_HEATED_BED
    static void M140();
    static void M190();
  #endif

  #if HAS_HEATED_CHAMBER
    static void M141();
    static void M191();
  #endif

  #if HAS_HOTEND && HAS_LCD_MENU
    static void M145();
  #endif

  TERN_(TEMPERATURE_UNITS_SUPPORT, static void M149());

  TERN_(HAS_COLOR_LEDS, static void M150());

  #if BOTH(AUTO_REPORT_TEMPERATURES, HAS_TEMP_SENSOR)
    static void M155();
  #endif

  #if ENABLED(MIXING_EXTRUDER)
    static void M163();
    static void M164();
<<<<<<< HEAD
    #if ENABLED(DIRECT_MIXING_IN_G1)
      static void M165();
    #endif
    #if ENABLED(GRADIENT_MIX)
      static void M166();
    #endif
    #if ENABLED(CNC_5X)
    static void M167();
    static void M168();
    #endif	
=======
    TERN_(DIRECT_MIXING_IN_G1, static void M165());
    TERN_(GRADIENT_MIX, static void M166());
>>>>>>> 76a65ffe
  #endif

  static void M200();
  static void M201();

  #if 0
    static void M202(); // Not used for Sprinter/grbl gen6
  #endif

  static void M203();
  static void M204();
  static void M205();

  TERN_(HAS_M206_COMMAND, static void M206());

  #if ENABLED(FWRETRACT)
    static void M207();
    static void M208();
    TERN_(FWRETRACT_AUTORETRACT, static void M209());
  #endif

  static void M211();

  #if EXTRUDERS > 1
    static void M217();
  #endif

  TERN_(HAS_HOTEND_OFFSET, static void M218());

  static void M220();

  #if EXTRUDERS
    static void M221();
  #endif

  static void M226();

  TERN_(PHOTO_GCODE, static void M240());

  TERN_(HAS_LCD_CONTRAST, static void M250());

  #if ENABLED(EXPERIMENTAL_I2CBUS)
    static void M260();
    static void M261();
  #endif

  #if HAS_SERVOS
    static void M280();
    TERN_(EDITABLE_SERVO_ANGLES, static void M281());
  #endif

  TERN_(BABYSTEPPING, static void M290());

  TERN_(HAS_BUZZER, static void M300());

  TERN_(PIDTEMP, static void M301());

  TERN_(PREVENT_COLD_EXTRUSION, static void M302());

  TERN_(HAS_PID_HEATING, static void M303());

  TERN_(PIDTEMPBED, static void M304());

  TERN_(HAS_USER_THERMISTORS, static void M305());

  #if HAS_MICROSTEPS
    static void M350();
    static void M351();
  #endif

  TERN_(HAS_CASE_LIGHT, static void M355());

  TERN_(REPETIER_GCODE_M360, static void M360());

  #if ENABLED(MORGAN_SCARA)
    static bool M360();
    static bool M361();
    static bool M362();
    static bool M363();
    static bool M364();
  #endif

  #if EITHER(EXT_SOLENOID, MANUAL_SOLENOID_CONTROL)
    static void M380();
    static void M381();
  #endif

  static void M400();

  #if HAS_BED_PROBE
    static void M401();
    static void M402();
  #endif

  TERN_(PRUSA_MMU2, static void M403());

  #if ENABLED(FILAMENT_WIDTH_SENSOR)
    static void M404();
    static void M405();
    static void M406();
    static void M407();
  #endif

  TERN_(HAS_FILAMENT_SENSOR, static void M412());

  #if HAS_LEVELING
    static void M420();
    static void M421();
  #endif

  TERN_(BACKLASH_GCODE, static void M425());

  TERN_(HAS_M206_COMMAND, static void M428());

  TERN_(CANCEL_OBJECTS, static void M486());

  static void M500();
  static void M501();
  static void M502();
  #if DISABLED(DISABLE_M503)
    static void M503();
  #endif
  TERN_(EEPROM_SETTINGS, static void M504());

  TERN_(SDSUPPORT, static void M524());

  TERN_(SD_ABORT_ON_ENDSTOP_HIT, static void M540());

  TERN_(BAUD_RATE_GCODE, static void M575());

  #if ENABLED(ADVANCED_PAUSE_FEATURE)
    static void M600();
    static void M603();
  #endif

  TERN_(HAS_DUPLICATION_MODE, static void M605());

  TERN_(IS_KINEMATIC, static void M665());

  #if ENABLED(DELTA) || HAS_EXTRA_ENDSTOPS
    static void M666();
  #endif

  #if ENABLED(SMART_EFFECTOR) && PIN_EXISTS(SMART_EFFECTOR_MOD)
    static void M672();
  #endif

  #if ENABLED(FILAMENT_LOAD_UNLOAD_GCODES)
    static void M701();
    static void M702();
  #endif

  TERN_(GCODE_MACROS, static void M810_819());

  TERN_(HAS_BED_PROBE, static void M851());

  TERN_(SKEW_CORRECTION_GCODE, static void M852());

  #if ENABLED(I2C_POSITION_ENCODERS)
    FORCE_INLINE static void M860() { I2CPEM.M860(); }
    FORCE_INLINE static void M861() { I2CPEM.M861(); }
    FORCE_INLINE static void M862() { I2CPEM.M862(); }
    FORCE_INLINE static void M863() { I2CPEM.M863(); }
    FORCE_INLINE static void M864() { I2CPEM.M864(); }
    FORCE_INLINE static void M865() { I2CPEM.M865(); }
    FORCE_INLINE static void M866() { I2CPEM.M866(); }
    FORCE_INLINE static void M867() { I2CPEM.M867(); }
    FORCE_INLINE static void M868() { I2CPEM.M868(); }
    FORCE_INLINE static void M869() { I2CPEM.M869(); }
  #endif

  TERN_(PROBE_TEMP_COMPENSATION, static void M871());

  TERN_(LIN_ADVANCE, static void M900());

  #if HAS_TRINAMIC_CONFIG
    static void M122();
    static void M906();
    TERN_(HAS_STEALTHCHOP, static void M569());
    #if ENABLED(MONITOR_DRIVER_STATUS)
      static void M911();
      static void M912();
    #endif
    TERN_(HYBRID_THRESHOLD, static void M913());
    TERN_(USE_SENSORLESS, static void M914());
  #endif

  #if HAS_L64XX
    static void M122();
    static void M906();
    static void M916();
    static void M917();
    static void M918();
  #endif

  #if ANY(HAS_DIGIPOTSS, HAS_MOTOR_CURRENT_PWM, HAS_I2C_DIGIPOT, DAC_STEPPER_CURRENT)
    static void M907();
    #if EITHER(HAS_DIGIPOTSS, DAC_STEPPER_CURRENT)
      static void M908();
      #if ENABLED(DAC_STEPPER_CURRENT)
        static void M909();
        static void M910();
      #endif
    #endif
  #endif

  TERN_(SDSUPPORT, static void M928());

  TERN_(MAGNETIC_PARKING_EXTRUDER, static void M951());

  TERN_(PLATFORM_M997_SUPPORT, static void M997());

  static void M999();

  #if ENABLED(POWER_LOSS_RECOVERY)
    static void M413();
    static void M1000();
  #endif

  TERN_(SDSUPPORT, static void M1001());

  TERN_(MAX7219_GCODE, static void M7219());

  TERN_(CONTROLLER_FAN_EDITABLE, static void M710());

  static void T(const uint8_t tool_index);

};

extern GcodeSuite gcode;<|MERGE_RESOLUTION|>--- conflicted
+++ resolved
@@ -629,21 +629,12 @@
   #if ENABLED(MIXING_EXTRUDER)
     static void M163();
     static void M164();
-<<<<<<< HEAD
-    #if ENABLED(DIRECT_MIXING_IN_G1)
-      static void M165();
+    TERN_(DIRECT_MIXING_IN_G1, static void M165());
+    TERN_(GRADIENT_MIX,        static void M166());
+    #if ENABLED(CNC_5X)
+      static void M167();
+      static void M168();
     #endif
-    #if ENABLED(GRADIENT_MIX)
-      static void M166();
-    #endif
-    #if ENABLED(CNC_5X)
-    static void M167();
-    static void M168();
-    #endif	
-=======
-    TERN_(DIRECT_MIXING_IN_G1, static void M165());
-    TERN_(GRADIENT_MIX, static void M166());
->>>>>>> 76a65ffe
   #endif
 
   static void M200();
