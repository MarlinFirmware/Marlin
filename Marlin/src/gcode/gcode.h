/**
 * Marlin 3D Printer Firmware
 * Copyright (c) 2020 MarlinFirmware [https://github.com/MarlinFirmware/Marlin]
 *
 * Based on Sprinter and grbl.
 * Copyright (c) 2011 Camiel Gubbels / Erik van der Zalm
 *
 * This program is free software: you can redistribute it and/or modify
 * it under the terms of the GNU General Public License as published by
 * the Free Software Foundation, either version 3 of the License, or
 * (at your option) any later version.
 *
 * This program is distributed in the hope that it will be useful,
 * but WITHOUT ANY WARRANTY; without even the implied warranty of
 * MERCHANTABILITY or FITNESS FOR A PARTICULAR PURPOSE.  See the
 * GNU General Public License for more details.
 *
 * You should have received a copy of the GNU General Public License
 * along with this program.  If not, see <https://www.gnu.org/licenses/>.
 *
 */
#pragma once

/**
 * gcode.h - Temporary container for all gcode handlers
 */

/**
 * -----------------
 * G-Codes in Marlin
 * -----------------
 *
 * Helpful G-code references:
 *  - https://marlinfw.org/meta/gcode
 *  - https://reprap.org/wiki/G-code
 *  - https://linuxcnc.org/docs/html/gcode.html
 *
 * Help to document Marlin's G-codes online:
 *  - https://github.com/MarlinFirmware/MarlinDocumentation
 *
 * -----------------
 *
 * "G" Codes
 *
 * G0   -> G1
 * G1   - Coordinated Movement X Y Z E
 * G2   - CW ARC
 * G3   - CCW ARC
 * G4   - Dwell S<seconds> or P<milliseconds>
 * G5   - Cubic B-spline with XYZE destination and IJPQ offsets
 * G10  - Retract filament according to settings of M207 (Requires FWRETRACT)
 * G11  - Retract recover filament according to settings of M208 (Requires FWRETRACT)
 * G12  - Clean tool (Requires NOZZLE_CLEAN_FEATURE)
 * G17  - Select Plane XY (Requires CNC_WORKSPACE_PLANES)
 * G18  - Select Plane ZX (Requires CNC_WORKSPACE_PLANES)
 * G19  - Select Plane YZ (Requires CNC_WORKSPACE_PLANES)
 * G20  - Set input units to inches (Requires INCH_MODE_SUPPORT)
 * G21  - Set input units to millimeters (Requires INCH_MODE_SUPPORT)
 * G26  - Mesh Validation Pattern (Requires G26_MESH_VALIDATION)
 * G27  - Park Nozzle (Requires NOZZLE_PARK_FEATURE)
 * G28  - Home one or more axes
 * G29  - Start or continue the bed leveling probe procedure (Requires bed leveling)
 * G30  - Single Z probe, probes bed at X Y location (defaults to current XY location)
 * G31  - Dock sled (Z_PROBE_SLED only)
 * G32  - Undock sled (Z_PROBE_SLED only)
 * G33  - Delta Auto-Calibration (Requires DELTA_AUTO_CALIBRATION)
 * G34  - Z Stepper automatic alignment using probe: I<iterations> T<accuracy> A<amplification> (Requires Z_STEPPER_AUTO_ALIGN)
 * G35  - Read bed corners to help adjust bed screws: T<screw_thread> (Requires ASSISTED_TRAMMING)
 * G38  - Probe in any direction using the Z_MIN_PROBE (Requires G38_PROBE_TARGET)
 * G42  - Coordinated move to a mesh point (Requires MESH_BED_LEVELING, AUTO_BED_LEVELING_BLINEAR, or AUTO_BED_LEVELING_UBL)
 * G60  - Save current position. (Requires SAVED_POSITIONS)
 * G61  - Apply/restore saved coordinates. (Requires SAVED_POSITIONS)
 * G76  - Calibrate first layer temperature offsets. (Requires PROBE_TEMP_COMPENSATION)
 * G80  - Cancel current motion mode (Requires GCODE_MOTION_MODES)
 * G90  - Use Absolute Coordinates
 * G91  - Use Relative Coordinates
 * G92  - Set current position to coordinates given
 *
 * "M" Codes
 *
 * M0   - Unconditional stop - Wait for user to press a button on the LCD (Only if ULTRA_LCD is enabled)
 * M1   -> M0
 * M3   - Turn ON Laser | Spindle (clockwise), set Power | Speed. (Requires SPINDLE_FEATURE or LASER_FEATURE)
 * M4   - Turn ON Laser | Spindle (counter-clockwise), set Power | Speed. (Requires SPINDLE_FEATURE or LASER_FEATURE)
 * M5   - Turn OFF Laser | Spindle. (Requires SPINDLE_FEATURE or LASER_FEATURE)
 * M7   - Turn mist coolant ON. (Requires COOLANT_CONTROL)
 * M8   - Turn flood coolant ON. (Requires COOLANT_CONTROL)
 * M9   - Turn coolant OFF. (Requires COOLANT_CONTROL)
 * M10  - Turn Vacuum or Blower motor ON (Requires AIR_EVACUATION)
 * M11  - Turn Vacuum or Blower motor OFF (Requires AIR_EVACUATION)
 * M12  - Set up closed loop control system. (Requires EXTERNAL_CLOSED_LOOP_CONTROLLER)
 * M16  - Expected printer check. (Requires EXPECTED_PRINTER_CHECK)
 * M17  - Enable/Power all stepper motors
 * M18  - Disable all stepper motors; same as M84
 * M20  - List SD card. (Requires SDSUPPORT)
 * M21  - Init SD card. (Requires SDSUPPORT)
 * M22  - Release SD card. (Requires SDSUPPORT)
 * M23  - Select SD file: "M23 /path/file.gco". (Requires SDSUPPORT)
 * M24  - Start/resume SD print. (Requires SDSUPPORT)
 * M25  - Pause SD print. (Requires SDSUPPORT)
 * M26  - Set SD position in bytes: "M26 S12345". (Requires SDSUPPORT)
 * M27  - Report SD print status. (Requires SDSUPPORT)
 *        OR, with 'S<seconds>' set the SD status auto-report interval. (Requires AUTO_REPORT_SD_STATUS)
 *        OR, with 'C' get the current filename.
 * M28  - Start SD write: "M28 /path/file.gco". (Requires SDSUPPORT)
 * M29  - Stop SD write. (Requires SDSUPPORT)
 * M30  - Delete file from SD: "M30 /path/file.gco"
 * M31  - Report time since last M109 or SD card start to serial.
 * M32  - Select file and start SD print: "M32 [S<bytepos>] !/path/file.gco#". (Requires SDSUPPORT)
 *        Use P to run other files as sub-programs: "M32 P !filename#"
 *        The '#' is necessary when calling from within sd files, as it stops buffer prereading
 * M33  - Get the longname version of a path. (Requires LONG_FILENAME_HOST_SUPPORT)
 * M34  - Set SD Card sorting options. (Requires SDCARD_SORT_ALPHA)
 * M42  - Change pin status via gcode: M42 P<pin> S<value>. LED pin assumed if P is omitted. (Requires DIRECT_PIN_CONTROL)
 * M43  - Display pin status, watch pins for changes, watch endstops & toggle LED, Z servo probe test, toggle pins
 * M48  - Measure Z Probe repeatability: M48 P<points> X<pos> Y<pos> V<level> E<engage> L<legs> S<chizoid>. (Requires Z_MIN_PROBE_REPEATABILITY_TEST)
 * M73  - Set the progress percentage. (Requires LCD_SET_PROGRESS_MANUALLY)
 * M75  - Start the print job timer.
 * M76  - Pause the print job timer.
 * M77  - Stop the print job timer.
 * M78  - Show statistical information about the print jobs. (Requires PRINTCOUNTER)
 * M80  - Turn on Power Supply. (Requires PSU_CONTROL)
 * M81  - Turn off Power Supply. (Requires PSU_CONTROL)
 * M82  - Set E codes absolute (default).
 * M83  - Set E codes relative while in Absolute (G90) mode.
 * M84  - Disable steppers until next move, or use S<seconds> to specify an idle
 *        duration after which steppers should turn off. S0 disables the timeout.
 * M85  - Set inactivity shutdown timer with parameter S<seconds>. To disable set zero (default)
 * M92  - Set planner.settings.axis_steps_per_mm for one or more axes.
 * M100 - Watch Free Memory (for debugging) (Requires M100_FREE_MEMORY_WATCHER)
 * M104 - Set extruder target temp.
 * M105 - Report current temperatures.
 * M106 - Set print fan speed.
 * M107 - Print fan off.
 * M108 - Break out of heating loops (M109, M190, M303). With no controller, breaks out of M0/M1. (Requires EMERGENCY_PARSER)
 * M109 - S<temp> Wait for extruder current temp to reach target temp. ** Wait only when heating! **
 *        R<temp> Wait for extruder current temp to reach target temp. ** Wait for heating or cooling. **
 *        If AUTOTEMP is enabled, S<mintemp> B<maxtemp> F<factor>. Exit autotemp by any M109 without F
 * M110 - Set the current line number. (Used by host printing)
 * M111 - Set debug flags: "M111 S<flagbits>". See flag bits defined in enum.h.
 * M112 - Full Shutdown.
 * M113 - Get or set the timeout interval for Host Keepalive "busy" messages. (Requires HOST_KEEPALIVE_FEATURE)
 * M114 - Report current position.
 * M115 - Report capabilities. (Extended capabilities requires EXTENDED_CAPABILITIES_REPORT)
 * M117 - Display a message on the controller screen. (Requires an LCD)
 * M118 - Display a message in the host console.
 * M119 - Report endstops status.
 * M120 - Enable endstops detection.
 * M121 - Disable endstops detection.
 * M122 - Debug stepper (Requires at least one _DRIVER_TYPE defined as TMC2130/2160/5130/5160/2208/2209/2660 or L6470)
 * M125 - Save current position and move to filament change position. (Requires PARK_HEAD_ON_PAUSE)
 * M126 - Solenoid Air Valve Open. (Requires BARICUDA)
 * M127 - Solenoid Air Valve Closed. (Requires BARICUDA)
 * M128 - EtoP Open. (Requires BARICUDA)
 * M129 - EtoP Closed. (Requires BARICUDA)
 * M140 - Set bed target temp. S<temp>
 * M141 - Set heated chamber target temp. S<temp> (Requires a chamber heater)
 * M143 - Set cooler target temp. S<temp> (Requires a laser cooling device)
 * M145 - Set heatup values for materials on the LCD. H<hotend> B<bed> F<fan speed> for S<material> (0=PLA, 1=ABS)
 * M149 - Set temperature units. (Requires TEMPERATURE_UNITS_SUPPORT)
 * M150 - Set Status LED Color as R<red> U<green> B<blue> W<white> P<bright>. Values 0-255. (Requires BLINKM, RGB_LED, RGBW_LED, NEOPIXEL_LED, PCA9533, or PCA9632).
 * M155 - Auto-report temperatures with interval of S<seconds>. (Requires AUTO_REPORT_TEMPERATURES)
 * M163 - Set a single proportion for a mixing extruder. (Requires MIXING_EXTRUDER)
 * M164 - Commit the mix and save to a virtual tool (current, or as specified by 'S'). (Requires MIXING_EXTRUDER)
 * M165 - Set the mix for the mixing extruder (and current virtual tool) with parameters ABCDHI. (Requires MIXING_EXTRUDER and DIRECT_MIXING_IN_G1)
 * M166 - Set the Gradient Mix for the mixing extruder. (Requires GRADIENT_MIX)
 * M190 - S<temp> Wait for bed current temp to reach target temp. ** Wait only when heating! **
 *        R<temp> Wait for bed current temp to reach target temp. ** Wait for heating or cooling. **
 * M193 - R<temp> Wait for cooler temp to reach target temp. ** Wait for cooling. **
 * M200 - Set filament diameter, D<diameter>, setting E axis units to cubic. (Use S0 to revert to linear units.)
 * M201 - Set max acceleration in units/s^2 for print moves: "M201 X<accel> Y<accel> Z<accel> E<accel>"
 * M202 - Set max acceleration in units/s^2 for travel moves: "M202 X<accel> Y<accel> Z<accel> E<accel>" ** UNUSED IN MARLIN! **
 * M203 - Set maximum feedrate: "M203 X<fr> Y<fr> Z<fr> E<fr>" in units/sec.
 * M204 - Set default acceleration in units/sec^2: P<printing> R<extruder_only> T<travel>
 * M205 - Set advanced settings. Current units apply:
            S<print> T<travel> minimum speeds
            B<minimum segment time>
            X<max X jerk>, Y<max Y jerk>, Z<max Z jerk>, E<max E jerk>
 * M206 - Set additional homing offset. (Disabled by NO_WORKSPACE_OFFSETS or DELTA)
 * M207 - Set Retract Length: S<length>, Feedrate: F<units/min>, and Z lift: Z<distance>. (Requires FWRETRACT)
 * M208 - Set Recover (unretract) Additional (!) Length: S<length> and Feedrate: F<units/min>. (Requires FWRETRACT)
 * M209 - Turn Automatic Retract Detection on/off: S<0|1> (For slicers that don't support G10/11). (Requires FWRETRACT_AUTORETRACT)
          Every normal extrude-only move will be classified as retract depending on the direction.
 * M211 - Enable, Disable, and/or Report software endstops: S<0|1> (Requires MIN_SOFTWARE_ENDSTOPS or MAX_SOFTWARE_ENDSTOPS)
 * M217 - Set filament swap parameters: "M217 S<length> P<feedrate> R<feedrate>". (Requires SINGLENOZZLE)
 * M218 - Set/get a tool offset: "M218 T<index> X<offset> Y<offset>". (Requires 2 or more extruders)
 * M220 - Set Feedrate Percentage: "M220 S<percent>" (i.e., "FR" on the LCD)
 *        Use "M220 B" to back up the Feedrate Percentage and "M220 R" to restore it. (Requires an MMU_MODEL version 2 or 2S)
 * M221 - Set Flow Percentage: "M221 S<percent>"
 * M226 - Wait until a pin is in a given state: "M226 P<pin> S<state>" (Requires DIRECT_PIN_CONTROL)
 * M240 - Trigger a camera to take a photograph. (Requires PHOTO_GCODE)
 * M250 - Set LCD contrast: "M250 C<contrast>" (0-63). (Requires LCD support)
 * M251 - Set LCD brightness: "M251 B<brightness>" (0-255). (Requires Creality DWIN Display)
 * M260 - i2c Send Data (Requires EXPERIMENTAL_I2CBUS)
 * M261 - i2c Request Data (Requires EXPERIMENTAL_I2CBUS)
 * M280 - Set servo position absolute: "M280 P<index> S<angle|µs>". (Requires servos)
 * M281 - Set servo min|max position: "M281 P<index> L<min> U<max>". (Requires EDITABLE_SERVO_ANGLES)
 * M290 - Babystepping (Requires BABYSTEPPING)
 * M300 - Play beep sound S<frequency Hz> P<duration ms>
 * M301 - Set PID parameters P I and D. (Requires PIDTEMP)
 * M302 - Allow cold extrudes, or set the minimum extrude S<temperature>. (Requires PREVENT_COLD_EXTRUSION)
 * M303 - PID relay autotune S<temperature> sets the target temperature. Default 150C. (Requires PIDTEMP)
 * M304 - Set bed PID parameters P I and D. (Requires PIDTEMPBED)
 * M305 - Set user thermistor parameters R T and P. (Requires TEMP_SENSOR_x 1000)
 * M309 - Set chamber PID parameters P I and D. (Requires PIDTEMPCHAMBER)
 * M350 - Set microstepping mode. (Requires digital microstepping pins.)
 * M351 - Toggle MS1 MS2 pins directly. (Requires digital microstepping pins.)
 * M355 - Set Case Light on/off and set brightness. (Requires CASE_LIGHT_PIN)
 * M380 - Activate solenoid on active extruder. (Requires EXT_SOLENOID)
 * M381 - Disable all solenoids. (Requires EXT_SOLENOID)
 * M400 - Finish all moves.
 * M401 - Deploy and activate Z probe. (Requires a probe)
 * M402 - Deactivate and stow Z probe. (Requires a probe)
 * M403 - Set filament type for PRUSA MMU2
 * M404 - Display or set the Nominal Filament Width: "W<diameter>". (Requires FILAMENT_WIDTH_SENSOR)
 * M405 - Enable Filament Sensor flow control. "M405 D<delay_cm>". (Requires FILAMENT_WIDTH_SENSOR)
 * M406 - Disable Filament Sensor flow control. (Requires FILAMENT_WIDTH_SENSOR)
 * M407 - Display measured filament diameter in millimeters. (Requires FILAMENT_WIDTH_SENSOR)
 * M410 - Quickstop. Abort all planned moves.
 * M412 - Enable / Disable Filament Runout Detection. (Requires FILAMENT_RUNOUT_SENSOR)
 * M413 - Enable / Disable Power-Loss Recovery. (Requires POWER_LOSS_RECOVERY)
 * M414 - Set language by index. (Requires LCD_LANGUAGE_2...)
 * M420 - Enable/Disable Leveling (with current values) S1=enable S0=disable (Requires MESH_BED_LEVELING or ABL)
 * M421 - Set a single Z coordinate in the Mesh Leveling grid. X<units> Y<units> Z<units> (Requires MESH_BED_LEVELING, AUTO_BED_LEVELING_BILINEAR, or AUTO_BED_LEVELING_UBL)
 * M422 - Set Z Stepper automatic alignment position using probe. X<units> Y<units> A<axis> (Requires Z_STEPPER_AUTO_ALIGN)
 * M425 - Enable/Disable and tune backlash correction. (Requires BACKLASH_COMPENSATION and BACKLASH_GCODE)
 * M428 - Set the home_offset based on the current_position. Nearest edge applies. (Disabled by NO_WORKSPACE_OFFSETS or DELTA)
 * M430 - Read the system current, voltage, and power (Requires POWER_MONITOR_CURRENT, POWER_MONITOR_VOLTAGE, or POWER_MONITOR_FIXED_VOLTAGE)
 * M486 - Identify and cancel objects. (Requires CANCEL_OBJECTS)
 * M500 - Store parameters in EEPROM. (Requires EEPROM_SETTINGS)
 * M501 - Restore parameters from EEPROM. (Requires EEPROM_SETTINGS)
 * M502 - Revert to the default "factory settings". ** Does not write them to EEPROM! **
 * M503 - Print the current settings (in memory): "M503 S<verbose>". S0 specifies compact output.
 * M504 - Validate EEPROM contents. (Requires EEPROM_SETTINGS)
 * M510 - Lock Printer
 * M511 - Unlock Printer
 * M512 - Set/Change/Remove Password
 * M524 - Abort the current SD print job started with M24. (Requires SDSUPPORT)
 * M540 - Enable/disable SD card abort on endstop hit: "M540 S<state>". (Requires SD_ABORT_ON_ENDSTOP_HIT)
 * M552 - Get or set IP address. Enable/disable network interface. (Requires enabled Ethernet port)
 * M553 - Get or set IP netmask. (Requires enabled Ethernet port)
 * M554 - Get or set IP gateway. (Requires enabled Ethernet port)
 * M569 - Enable stealthChop on an axis. (Requires at least one _DRIVER_TYPE to be TMC2130/2160/2208/2209/5130/5160)
 * M600 - Pause for filament change: "M600 X<pos> Y<pos> Z<raise> E<first_retract> L<later_retract>". (Requires ADVANCED_PAUSE_FEATURE)
 * M603 - Configure filament change: "M603 T<tool> U<unload_length> L<load_length>". (Requires ADVANCED_PAUSE_FEATURE)
 * M605 - Set Dual X-Carriage movement mode: "M605 S<mode> [X<x_offset>] [R<temp_offset>]". (Requires DUAL_X_CARRIAGE)
 * M665 - Set delta configurations: "M665 H<delta height> L<diagonal rod> R<delta radius> S<segments/s> B<calibration radius> X<Alpha angle trim> Y<Beta angle trim> Z<Gamma angle trim> (Requires DELTA)
 * M666 - Set/get offsets for delta (Requires DELTA) or dual endstops. (Requires [XYZ]_DUAL_ENDSTOPS)
 * M672 - Set/Reset Duet Smart Effector's sensitivity. (Requires DUET_SMART_EFFECTOR and SMART_EFFECTOR_MOD_PIN)
 * M701 - Load filament (Requires FILAMENT_LOAD_UNLOAD_GCODES)
 * M702 - Unload filament (Requires FILAMENT_LOAD_UNLOAD_GCODES)
 * M808 - Set or Goto a Repeat Marker (Requires GCODE_REPEAT_MARKERS)
 * M810-M819 - Define/execute a G-code macro (Requires GCODE_MACROS)
 * M851 - Set Z probe's XYZ offsets in current units. (Negative values: X=left, Y=front, Z=below)
 * M852 - Set skew factors: "M852 [I<xy>] [J<xz>] [K<yz>]". (Requires SKEW_CORRECTION_GCODE, and SKEW_CORRECTION_FOR_Z for IJ)
 * M860 - Report the position of position encoder modules.
 * M861 - Report the status of position encoder modules.
 * M862 - Perform an axis continuity test for position encoder modules.
 * M863 - Perform steps-per-mm calibration for position encoder modules.
 * M864 - Change position encoder module I2C address.
 * M865 - Check position encoder module firmware version.
 * M866 - Report or reset position encoder module error count.
 * M867 - Enable/disable or toggle error correction for position encoder modules.
 * M868 - Report or set position encoder module error correction threshold.
 * M869 - Report position encoder module error.
 * M871 - Print/reset/clear first layer temperature offset values. (Requires PROBE_TEMP_COMPENSATION)
 * M192 - Wait for probe temp (Requires PROBE_TEMP_COMPENSATION)
 * M876 - Handle Prompt Response. (Requires HOST_PROMPT_SUPPORT and not EMERGENCY_PARSER)
 * M900 - Get or Set Linear Advance K-factor. (Requires LIN_ADVANCE)
 * M906 - Set or get motor current in milliamps using axis codes X, Y, Z, E. Report values if no axis codes given. (Requires at least one _DRIVER_TYPE defined as TMC2130/2160/5130/5160/2208/2209/2660 or L6470)
 * M907 - Set digital trimpot motor current using axis codes. (Requires a board with digital trimpots)
 * M908 - Control digital trimpot directly. (Requires HAS_MOTOR_CURRENT_DAC or DIGIPOTSS_PIN)
 * M909 - Print digipot/DAC current value. (Requires HAS_MOTOR_CURRENT_DAC)
 * M910 - Commit digipot/DAC value to external EEPROM via I2C. (Requires HAS_MOTOR_CURRENT_DAC)
 * M911 - Report stepper driver overtemperature pre-warn condition. (Requires at least one _DRIVER_TYPE defined as TMC2130/2160/5130/5160/2208/2209/2660)
 * M912 - Clear stepper driver overtemperature pre-warn condition flag. (Requires at least one _DRIVER_TYPE defined as TMC2130/2160/5130/5160/2208/2209/2660)
 * M913 - Set HYBRID_THRESHOLD speed. (Requires HYBRID_THRESHOLD)
 * M914 - Set StallGuard sensitivity. (Requires SENSORLESS_HOMING or SENSORLESS_PROBING)
 * M916 - L6470 tuning: Increase KVAL_HOLD until thermal warning. (Requires at least one _DRIVER_TYPE L6470)
 * M917 - L6470 tuning: Find minimum current thresholds. (Requires at least one _DRIVER_TYPE L6470)
 * M918 - L6470 tuning: Increase speed until max or error. (Requires at least one _DRIVER_TYPE L6470)
 * M951 - Set Magnetic Parking Extruder parameters. (Requires MAGNETIC_PARKING_EXTRUDER)
 * M7219 - Control Max7219 Matrix LEDs. (Requires MAX7219_GCODE)
 *
 * M360 - SCARA calibration: Move to cal-position ThetaA (0 deg calibration)
 * M361 - SCARA calibration: Move to cal-position ThetaB (90 deg calibration - steps per degree)
 * M362 - SCARA calibration: Move to cal-position PsiA (0 deg calibration)
 * M363 - SCARA calibration: Move to cal-position PsiB (90 deg calibration - steps per degree)
 * M364 - SCARA calibration: Move to cal-position PSIC (90 deg to Theta calibration position)
 *
 * ************ Custom codes - This can change to suit future G-code regulations
 * G425 - Calibrate using a conductive object. (Requires CALIBRATION_GCODE)
 * M928 - Start SD logging: "M928 filename.gco". Stop with M29. (Requires SDSUPPORT)
 * M993 - Backup SPI Flash to SD
 * M994 - Load a Backup from SD to SPI Flash
 * M995 - Touch screen calibration for TFT display
 * M997 - Perform in-application firmware update
 * M999 - Restart after being stopped by error
 * D... - Custom Development G-code. Add hooks to 'gcode_D.cpp' for developers to test features. (Requires MARLIN_DEV_MODE)
 *
 * "T" Codes
 *
 * T0-T3 - Select an extruder (tool) by index: "T<n> F<units/min>"
 */

#include "../inc/MarlinConfig.h"
#include "parser.h"

#if ENABLED(I2C_POSITION_ENCODERS)
  #include "../feature/encoder_i2c.h"
#endif

#if IS_SCARA || defined(G0_FEEDRATE)
  #define HAS_FAST_MOVES 1
#endif

enum AxisRelative : uint8_t { REL_X, REL_Y, REL_Z, REL_E, E_MODE_ABS, E_MODE_REL };

extern const char G28_STR[];

class GcodeSuite {
public:

  static uint8_t axis_relative;

  static inline bool axis_is_relative(const AxisEnum a) {
    if (a == E_AXIS) {
      if (TEST(axis_relative, E_MODE_REL)) return true;
      if (TEST(axis_relative, E_MODE_ABS)) return false;
    }
    return TEST(axis_relative, a);
  }
  static inline void set_relative_mode(const bool rel) {
    axis_relative = rel ? _BV(REL_X) | _BV(REL_Y) | _BV(REL_Z) | _BV(REL_E) : 0;
  }
  static inline void set_e_relative() {
    CBI(axis_relative, E_MODE_ABS);
    SBI(axis_relative, E_MODE_REL);
  }
  static inline void set_e_absolute() {
    CBI(axis_relative, E_MODE_REL);
    SBI(axis_relative, E_MODE_ABS);
  }

  #if ENABLED(CNC_WORKSPACE_PLANES)
    /**
     * Workspace planes only apply to G2/G3 moves
     * (and "canned cycles" - not a current feature)
     */
    enum WorkspacePlane : char { PLANE_XY, PLANE_ZX, PLANE_YZ };
    static WorkspacePlane workspace_plane;
  #endif

  #define MAX_COORDINATE_SYSTEMS 9
  #if ENABLED(CNC_COORDINATE_SYSTEMS)
    static int8_t active_coordinate_system;
    static xyz_pos_t coordinate_system[MAX_COORDINATE_SYSTEMS];
    static bool select_coordinate_system(const int8_t _new);
  #endif

  static millis_t previous_move_ms, max_inactive_time, stepper_inactive_time;
  FORCE_INLINE static void reset_stepper_timeout(const millis_t ms=millis()) { previous_move_ms = ms; }
  FORCE_INLINE static bool stepper_max_timed_out(const millis_t ms=millis()) {
    return max_inactive_time && ELAPSED(ms, previous_move_ms + max_inactive_time);
  }
  FORCE_INLINE static bool stepper_inactive_timeout(const millis_t ms=millis()) {
    return ELAPSED(ms, previous_move_ms + stepper_inactive_time);
  }

  static int8_t get_target_extruder_from_command();
  static int8_t get_target_e_stepper_from_command();
  static void get_destination_from_command();

  static void process_parsed_command(const bool no_ok=false);
  static void process_next_command();

  // Execute G-code in-place, preserving current G-code parameters
  static void process_subcommands_now_P(PGM_P pgcode);
  static void process_subcommands_now(char * gcode);

  static inline void home_all_axes(const bool keep_leveling=false) {
    process_subcommands_now_P(keep_leveling ? G28_STR : TERN(G28_L0_ENSURES_LEVELING_OFF, PSTR("G28L0"), G28_STR));
  }

  #if EITHER(HAS_AUTO_REPORTING, HOST_KEEPALIVE_FEATURE)
    static bool autoreport_paused;
    static inline bool set_autoreport_paused(const bool p) {
      const bool was = autoreport_paused;
      autoreport_paused = p;
      return was;
    }
  #else
    static constexpr bool autoreport_paused = false;
    static inline bool set_autoreport_paused(const bool) { return false; }
  #endif

  #if ENABLED(HOST_KEEPALIVE_FEATURE)
    /**
     * States for managing Marlin and host communication
     * Marlin sends messages if blocked or busy
     */
    enum MarlinBusyState : char {
      NOT_BUSY,           // Not in a handler
      IN_HANDLER,         // Processing a GCode
      IN_PROCESS,         // Known to be blocking command input (as in G29)
      PAUSED_FOR_USER,    // Blocking pending any input
      PAUSED_FOR_INPUT    // Blocking pending text input (concept)
    };

    static MarlinBusyState busy_state;
    static uint8_t host_keepalive_interval;

    static void host_keepalive();

    #define KEEPALIVE_STATE(N) REMEMBER(_KA_, gcode.busy_state, gcode.N)
  #else
    #define KEEPALIVE_STATE(N) NOOP
  #endif

  static void dwell(millis_t time);

private:

  #if ENABLED(MARLIN_DEV_MODE)
    static void D(const int16_t dcode);
  #endif

  static void G0_G1(TERN_(HAS_FAST_MOVES, const bool fast_move=false));

  #if ENABLED(ARC_SUPPORT)
    static void G2_G3(const bool clockwise);
  #endif

  static void G4();

  #if ENABLED(BEZIER_CURVE_SUPPORT)
    static void G5();
  #endif

  #if ENABLED(DIRECT_STEPPING)
    static void G6();
  #endif

  #if ENABLED(FWRETRACT)
    static void G10();
    static void G11();
  #endif

  #if ENABLED(NOZZLE_CLEAN_FEATURE)
    static void G12();
  #endif

  #if ENABLED(CNC_WORKSPACE_PLANES)
    static void G17();
    static void G18();
    static void G19();
  #endif

  #if ENABLED(INCH_MODE_SUPPORT)
    static void G20();
    static void G21();
  #endif

  #if ENABLED(G26_MESH_VALIDATION)
    static void G26();
  #endif

  #if ENABLED(NOZZLE_PARK_FEATURE)
    static void G27();
  #endif

  static void G28();

  #if HAS_LEVELING
    #if ENABLED(G29_RETRY_AND_RECOVER)
      static void event_probe_failure();
      static void event_probe_recover();
      static void G29_with_retry();
      #define G29_TYPE bool
    #else
      #define G29_TYPE void
    #endif
    static G29_TYPE G29();
  #endif

  #if HAS_BED_PROBE
    static void G30();
    #if ENABLED(Z_PROBE_SLED)
      static void G31();
      static void G32();
    #endif
  #endif

  #if ENABLED(DELTA_AUTO_CALIBRATION)
    static void G33();
  #endif

  #if ANY(Z_MULTI_ENDSTOPS, Z_STEPPER_AUTO_ALIGN, MECHANICAL_GANTRY_CALIBRATION)
    static void G34();
  #endif

  #if ENABLED(Z_STEPPER_AUTO_ALIGN)
    static void M422();
  #endif

  #if ENABLED(ASSISTED_TRAMMING)
    static void G35();
  #endif

  #if ENABLED(G38_PROBE_TARGET)
    static void G38(const int8_t subcode);
  #endif

  #if ENABLED(HAS_MESH)
    static void G42();
  #endif

  #if ENABLED(CNC_COORDINATE_SYSTEMS)
    static void G53();
    static void G54();
    static void G55();
    static void G56();
    static void G57();
    static void G58();
    static void G59();
  #endif

  #if ENABLED(PROBE_TEMP_COMPENSATION)
    static void G76();
  #endif

  #if SAVED_POSITIONS
    static void G60();
    static void G61();
  #endif

  #if ENABLED(GCODE_MOTION_MODES)
    static void G80();
  #endif

  static void G92();

  #if ENABLED(CALIBRATION_GCODE)
    static void G425();
  #endif

  #if ENABLED(HAS_RESUME_CONTINUE)
    static void M0_M1();
  #endif

  #if HAS_CUTTER
    static void M3_M4(const bool is_M4);
    static void M5();
    #if ENABLED(AIR_EVACUATION)
      static void M10();
      static void M11();
    #endif
  #endif

  #if ENABLED(COOLANT_CONTROL)
    #if ENABLED(COOLANT_MIST)
      static void M7();
    #endif
    #if ENABLED(COOLANT_FLOOD)
      static void M8();
    #endif
    static void M9();
  #endif

  #if ENABLED(EXTERNAL_CLOSED_LOOP_CONTROLLER)
    static void M12();
  #endif

  #if ENABLED(EXPECTED_PRINTER_CHECK)
    static void M16();
  #endif

  static void M17();

  static void M18_M84();

  #if ENABLED(SDSUPPORT)
    static void M20();
    static void M21();
    static void M22();
    static void M23();
    static void M24();
    static void M25();
    static void M26();
    static void M27();
    static void M28();
    static void M29();
    static void M30();
  #endif

  static void M31();

  #if ENABLED(SDSUPPORT)
    #if ENABLED(HAS_MEDIA_SUBCALLS)
      static void M32();
    #endif
    #if ENABLED(LONG_FILENAME_HOST_SUPPORT)
      static void M33();
    #endif
    #if BOTH(SDCARD_SORT_ALPHA, SDSORT_GCODE)
      static void M34();
    #endif
  #endif

  #if ENABLED(DIRECT_PIN_CONTROL)
    static void M42();
  #endif
  #if ENABLED(PINS_DEBUGGING)
    static void M43();
  #endif

  #if ENABLED(Z_MIN_PROBE_REPEATABILITY_TEST)
    static void M48();
  #endif

  #if ENABLED(LCD_SET_PROGRESS_MANUALLY)
    static void M73();
  #endif

  static void M75();
  static void M76();
  static void M77();

  #if ENABLED(PRINTCOUNTER)
    static void M78();
  #endif

  #if ENABLED(PSU_CONTROL)
    static void M80();
  #endif

  static void M81();
  static void M82();
  static void M83();
  static void M85();
  static void M92();

  #if ENABLED(M100_FREE_MEMORY_WATCHER)
    static void M100();
  #endif

  #if EXTRUDERS
    static void M104();
    static void M109();
  #endif

  static void M105();

  #if HAS_FAN
    static void M106();
    static void M107();
  #endif

  #if DISABLED(EMERGENCY_PARSER)
    static void M108();
    static void M112();
    static void M410();
    #if ENABLED(HOST_PROMPT_SUPPORT)
      static void M876();
    #endif
  #endif

  static void M110();
  static void M111();

  #if ENABLED(HOST_KEEPALIVE_FEATURE)
    static void M113();
  #endif

  static void M114();
  static void M115();
  static void M117();
  static void M118();
  static void M119();
  static void M120();
  static void M121();

  #if ENABLED(PARK_HEAD_ON_PAUSE)
    static void M125();
  #endif

  #if ENABLED(BARICUDA)
    #if HAS_HEATER_1
      static void M126();
      static void M127();
    #endif
    #if HAS_HEATER_2
      static void M128();
      static void M129();
    #endif
  #endif

  #if HAS_HEATED_BED
    static void M140();
    static void M190();
  #endif

  #if HAS_HEATED_CHAMBER
    static void M141();
    static void M191();
  #endif

  #if HAS_COOLER
    static void M143();
    static void M193();
  #endif

  #if PREHEAT_COUNT
    static void M145();
  #endif

  #if ENABLED(TEMPERATURE_UNITS_SUPPORT)
    static void M149();
  #endif

  #if ENABLED(HAS_COLOR_LEDS)
    static void M150();
  #endif

  #if BOTH(AUTO_REPORT_TEMPERATURES, HAS_TEMP_SENSOR)
    static void M155();
  #endif

  #if ENABLED(MIXING_EXTRUDER)
    static void M163();
    static void M164();
    #if ENABLED(DIRECT_MIXING_IN_G1)
      static void M165();
    #endif
    #if ENABLED(GRADIENT_MIX)
      static void M166();
    #endif
  #endif

  static void M200();
  static void M201();

  #if 0
    static void M202(); // Not used for Sprinter/grbl gen6
  #endif

  static void M203();
  static void M204();
  static void M205();

  #if ENABLED(HAS_M206_COMMAND)
    static void M206();
  #endif

  #if ENABLED(FWRETRACT)
    static void M207();
    static void M208();
    #if ENABLED(FWRETRACT_AUTORETRACT)
      static void M209();
    #endif
  #endif

  static void M211();

  #if ENABLED(HAS_MULTI_EXTRUDER)
    static void M217();
  #endif

  #if ENABLED(HAS_HOTEND_OFFSET)
    static void M218();
  #endif

  static void M220();

  #if EXTRUDERS
    static void M221();
  #endif

  #if ENABLED(DIRECT_PIN_CONTROL)
    static void M226();
  #endif

  #if ENABLED(PHOTO_GCODE)
    static void M240();
  #endif

  #if ENABLED(HAS_LCD_CONTRAST)
    static void M250();
  #endif

  #if HAS_LCD_BRIGHTNESS
    static void M251();
  #endif

  #if ENABLED(EXPERIMENTAL_I2CBUS)
    static void M260();
    static void M261();
  #endif

  #if HAS_SERVOS
    static void M280();
    #if ENABLED(EDITABLE_SERVO_ANGLES)
      static void M281();
    #endif
  #endif

  #if ENABLED(BABYSTEPPING)
    static void M290();
  #endif

  #if ENABLED(HAS_BUZZER)
    static void M300();
  #endif

  #if ENABLED(PIDTEMP)
    static void M301();
  #endif

  #if ENABLED(PREVENT_COLD_EXTRUSION)
    static void M302();
  #endif

  #if ENABLED(HAS_PID_HEATING)
    static void M303();
  #endif

  #if ENABLED(PIDTEMPBED)
    static void M304();
  #endif

  #if ENABLED(HAS_USER_THERMISTORS)
    static void M305();
  #endif

  #if ENABLED(PIDTEMPCHAMBER)
    static void M309();
  #endif

  #if HAS_MICROSTEPS
    static void M350();
    static void M351();
  #endif

  #if ENABLED(CASE_LIGHT_ENABLE)
    static void M355();
  #endif

  #if ENABLED(REPETIER_GCODE_M360)
    static void M360();
  #endif

  #if ENABLED(MORGAN_SCARA)
    static bool M360();
    static bool M361();
    static bool M362();
    static bool M363();
    static bool M364();
  #endif

  #if EITHER(EXT_SOLENOID, MANUAL_SOLENOID_CONTROL)
    static void M380();
    static void M381();
  #endif

  static void M400();

  #if HAS_BED_PROBE
    static void M401();
    static void M402();
  #endif

  #if ENABLED(HAS_PRUSA_MMU2)
    static void M403();
  #endif

  #if ENABLED(FILAMENT_WIDTH_SENSOR)
    static void M404();
    static void M405();
    static void M406();
    static void M407();
  #endif

  #if ENABLED(HAS_FILAMENT_SENSOR)
    static void M412();
  #endif

  #if ENABLED(HAS_MULTI_LANGUAGE)
    static void M414();
  #endif

  #if HAS_LEVELING
    static void M420();
    static void M421();
  #endif

  #if ENABLED(BACKLASH_GCODE)
    static void M425();
  #endif

  #if ENABLED(HAS_M206_COMMAND)
    static void M428();
  #endif

  #if ENABLED(HAS_POWER_MONITOR)
    static void M430();
  #endif

  #if ENABLED(CANCEL_OBJECTS)
    static void M486();
  #endif

  static void M500();
  static void M501();
  static void M502();
  #if DISABLED(DISABLE_M503)
    static void M503();
  #endif
  #if ENABLED(EEPROM_SETTINGS)
    static void M504();
  #endif

  #if ENABLED(PASSWORD_FEATURE)
    static void M510();
    #if ENABLED(PASSWORD_UNLOCK_GCODE)
      static void M511();
    #endif
    #if ENABLED(PASSWORD_CHANGE_GCODE)
      static void M512();
    #endif
  #endif

  #if ENABLED(SDSUPPORT)
    static void M524();
  #endif

  #if ENABLED(SD_ABORT_ON_ENDSTOP_HIT)
    static void M540();
  #endif

  #if HAS_ETHERNET
    static void M552();
    static void M553();
    static void M554();
  #endif

  #if ENABLED(BAUD_RATE_GCODE)
    static void M575();
  #endif

  #if ENABLED(ADVANCED_PAUSE_FEATURE)
    static void M600();
    static void M603();
  #endif

  #if ENABLED(HAS_DUPLICATION_MODE)
    static void M605();
  #endif

  #if ENABLED(IS_KINEMATIC)
    static void M665();
  #endif

  #if ENABLED(DELTA) || HAS_EXTRA_ENDSTOPS
    static void M666();
  #endif

  #if ENABLED(DUET_SMART_EFFECTOR) && PIN_EXISTS(SMART_EFFECTOR_MOD)
    static void M672();
  #endif

  #if ENABLED(FILAMENT_LOAD_UNLOAD_GCODES)
    static void M701();
    static void M702();
  #endif

  #if ENABLED(GCODE_REPEAT_MARKERS)
    static void M808();
  #endif

  #if ENABLED(GCODE_MACROS)
    static void M810_819();
  #endif

  #if ENABLED(HAS_BED_PROBE)
    static void M851();
  #endif

  #if ENABLED(SKEW_CORRECTION_GCODE)
    static void M852();
  #endif

  #if ENABLED(I2C_POSITION_ENCODERS)
    FORCE_INLINE static void M860() { I2CPEM.M860(); }
    FORCE_INLINE static void M861() { I2CPEM.M861(); }
    FORCE_INLINE static void M862() { I2CPEM.M862(); }
    FORCE_INLINE static void M863() { I2CPEM.M863(); }
    FORCE_INLINE static void M864() { I2CPEM.M864(); }
    FORCE_INLINE static void M865() { I2CPEM.M865(); }
    FORCE_INLINE static void M866() { I2CPEM.M866(); }
    FORCE_INLINE static void M867() { I2CPEM.M867(); }
    FORCE_INLINE static void M868() { I2CPEM.M868(); }
    FORCE_INLINE static void M869() { I2CPEM.M869(); }
  #endif

  #if ENABLED(PROBE_TEMP_COMPENSATION)
    static void M192();
    static void M871();
  #endif

  #if ENABLED(LIN_ADVANCE)
    static void M900();
  #endif

  #if HAS_TRINAMIC_CONFIG
    static void M122();
    static void M906();
    #if ENABLED(HAS_STEALTHCHOP)
      static void M569();
    #endif
    #if ENABLED(MONITOR_DRIVER_STATUS)
      static void M911();
      static void M912();
    #endif
    #if ENABLED(HYBRID_THRESHOLD)
      static void M913();
    #endif
    #if ENABLED(USE_SENSORLESS)
      static void M914();
    #endif
  #endif

  #if HAS_L64XX
    static void M122();
    static void M906();
    static void M916();
    static void M917();
    static void M918();
  #endif

  #if ANY(HAS_MOTOR_CURRENT_SPI, HAS_MOTOR_CURRENT_PWM, HAS_MOTOR_CURRENT_I2C, HAS_MOTOR_CURRENT_DAC)
    static void M907();
    #if EITHER(HAS_MOTOR_CURRENT_SPI, HAS_MOTOR_CURRENT_DAC)
      static void M908();
      #if ENABLED(HAS_MOTOR_CURRENT_DAC)
        static void M909();
        static void M910();
      #endif
    #endif
  #endif

  #if ENABLED(SDSUPPORT)
    static void M928();
  #endif

  #if ENABLED(MAGNETIC_PARKING_EXTRUDER)
    static void M951();
  #endif

  #if ENABLED(TOUCH_SCREEN_CALIBRATION)
    static void M995();
  #endif

  #if BOTH(HAS_SPI_FLASH, SDSUPPORT)
    static void M993();
    static void M994();
  #endif

  #if ENABLED(PLATFORM_M997_SUPPORT)
    static void M997();
  #endif

  static void M999();

  #if ENABLED(POWER_LOSS_RECOVERY)
    static void M413();
    static void M1000();
  #endif

  #if ENABLED(SDSUPPORT)
    static void M1001();
  #endif

  #if ENABLED(DGUS_LCD_UI_MKS)
    static void M1002();
  #endif

<<<<<<< HEAD
=======
  #if ENABLED(UBL_MESH_WIZARD)
    static void M1004();
  #endif

>>>>>>> 4428affc
  #if ENABLED(MAX7219_GCODE)
    static void M7219();
  #endif

  #if ENABLED(CONTROLLER_FAN_EDITABLE)
    static void M710();
  #endif

  static void T(const int8_t tool_index);

};

extern GcodeSuite gcode;<|MERGE_RESOLUTION|>--- conflicted
+++ resolved
@@ -1084,13 +1084,10 @@
     static void M1002();
   #endif
 
-<<<<<<< HEAD
-=======
   #if ENABLED(UBL_MESH_WIZARD)
     static void M1004();
   #endif
 
->>>>>>> 4428affc
   #if ENABLED(MAX7219_GCODE)
     static void M7219();
   #endif
