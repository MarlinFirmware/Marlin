/**
 * Marlin 3D Printer Firmware
 * Copyright (c) 2020 MarlinFirmware [https://github.com/MarlinFirmware/Marlin]
 *
 * Based on Sprinter and grbl.
 * Copyright (c) 2011 Camiel Gubbels / Erik van der Zalm
 *
 * This program is free software: you can redistribute it and/or modify
 * it under the terms of the GNU General Public License as published by
 * the Free Software Foundation, either version 3 of the License, or
 * (at your option) any later version.
 *
 * This program is distributed in the hope that it will be useful,
 * but WITHOUT ANY WARRANTY; without even the implied warranty of
 * MERCHANTABILITY or FITNESS FOR A PARTICULAR PURPOSE.  See the
 * GNU General Public License for more details.
 *
 * You should have received a copy of the GNU General Public License
 * along with this program.  If not, see <https://www.gnu.org/licenses/>.
 *
 */
#pragma once

/**
 * gcode.h - Temporary container for all gcode handlers
 */

/**
 * -----------------
 * G-Codes in Marlin
 * -----------------
 *
 * Helpful G-code references:
 *  - https://marlinfw.org/meta/gcode
 *  - https://reprap.org/wiki/G-code
 *  - https://linuxcnc.org/docs/html/gcode.html
 *
 * Help to document Marlin's G-codes online:
 *  - https://github.com/MarlinFirmware/MarlinDocumentation
 *
 * -----------------
 *
 * "G" Codes
 *
 * G0   -> G1
 * G1   - Coordinated Movement X Y Z E
 * G2   - CW ARC
 * G3   - CCW ARC
 * G4   - Dwell S<seconds> or P<milliseconds>
 * G5   - Cubic B-spline with XYZE destination and IJPQ offsets
 * G10  - Retract filament according to settings of M207 (Requires FWRETRACT)
 * G11  - Retract recover filament according to settings of M208 (Requires FWRETRACT)
 * G12  - Clean tool (Requires NOZZLE_CLEAN_FEATURE)
 * G17  - Select Plane XY (Requires CNC_WORKSPACE_PLANES)
 * G18  - Select Plane ZX (Requires CNC_WORKSPACE_PLANES)
 * G19  - Select Plane YZ (Requires CNC_WORKSPACE_PLANES)
 * G20  - Set input units to inches (Requires INCH_MODE_SUPPORT)
 * G21  - Set input units to millimeters (Requires INCH_MODE_SUPPORT)
 * G26  - Mesh Validation Pattern (Requires G26_MESH_VALIDATION)
 * G27  - Park Nozzle (Requires NOZZLE_PARK_FEATURE)
 * G28  - Home one or more axes
 * G29  - Start or continue the bed leveling probe procedure (Requires bed leveling)
 * G30  - Single Z probe, probes bed at X Y location (defaults to current XY location)
 * G31  - Dock sled (Z_PROBE_SLED only)
 * G32  - Undock sled (Z_PROBE_SLED only)
 * G33  - Delta Auto-Calibration (Requires DELTA_AUTO_CALIBRATION)
 * G34  - Z Stepper automatic alignment using probe: I<iterations> T<accuracy> A<amplification> (Requires Z_STEPPER_AUTO_ALIGN)
 * G35  - Read bed corners to help adjust bed screws: T<screw_thread> (Requires ASSISTED_TRAMMING)
 * G38  - Probe in any direction using the Z_MIN_PROBE (Requires G38_PROBE_TARGET)
 * G42  - Coordinated move to a mesh point (Requires MESH_BED_LEVELING, AUTO_BED_LEVELING_BLINEAR, or AUTO_BED_LEVELING_UBL)
 * G60  - Save current position. (Requires SAVED_POSITIONS)
 * G61  - Apply/restore saved coordinates. (Requires SAVED_POSITIONS)
 * G76  - Calibrate first layer temperature offsets. (Requires PROBE_TEMP_COMPENSATION)
 * G80  - Cancel current motion mode (Requires GCODE_MOTION_MODES)
 * G90  - Use Absolute Coordinates
 * G91  - Use Relative Coordinates
 * G92  - Set current position to coordinates given
 *
 * "M" Codes
 *
 * M0   - Unconditional stop - Wait for user to press a button on the LCD (Only if ULTRA_LCD is enabled)
 * M1   -> M0
 * M3   - Turn ON Laser | Spindle (clockwise), set Power | Speed. (Requires SPINDLE_FEATURE or LASER_FEATURE)
 * M4   - Turn ON Laser | Spindle (counter-clockwise), set Power | Speed. (Requires SPINDLE_FEATURE or LASER_FEATURE)
 * M5   - Turn OFF Laser | Spindle. (Requires SPINDLE_FEATURE or LASER_FEATURE)
 * M7   - Turn mist coolant ON. (Requires COOLANT_CONTROL)
 * M8   - Turn flood coolant ON. (Requires COOLANT_CONTROL)
 * M9   - Turn coolant OFF. (Requires COOLANT_CONTROL)
 * M10  - Turn Vacuum or Blower motor ON (Requires AIR_EVACUATION)
 * M11  - Turn Vacuum or Blower motor OFF (Requires AIR_EVACUATION)
 * M12  - Set up closed loop control system. (Requires EXTERNAL_CLOSED_LOOP_CONTROLLER)
 * M16  - Expected printer check. (Requires EXPECTED_PRINTER_CHECK)
 * M17  - Enable/Power all stepper motors
 * M18  - Disable all stepper motors; same as M84
 * M20  - List SD card. (Requires SDSUPPORT)
 * M21  - Init SD card. (Requires SDSUPPORT)
 * M22  - Release SD card. (Requires SDSUPPORT)
 * M23  - Select SD file: "M23 /path/file.gco". (Requires SDSUPPORT)
 * M24  - Start/resume SD print. (Requires SDSUPPORT)
 * M25  - Pause SD print. (Requires SDSUPPORT)
 * M26  - Set SD position in bytes: "M26 S12345". (Requires SDSUPPORT)
 * M27  - Report SD print status. (Requires SDSUPPORT)
 *        OR, with 'S<seconds>' set the SD status auto-report interval. (Requires AUTO_REPORT_SD_STATUS)
 *        OR, with 'C' get the current filename.
 * M28  - Start SD write: "M28 /path/file.gco". (Requires SDSUPPORT)
 * M29  - Stop SD write. (Requires SDSUPPORT)
 * M30  - Delete file from SD: "M30 /path/file.gco"
 * M31  - Report time since last M109 or SD card start to serial.
 * M32  - Select file and start SD print: "M32 [S<bytepos>] !/path/file.gco#". (Requires SDSUPPORT)
 *        Use P to run other files as sub-programs: "M32 P !filename#"
 *        The '#' is necessary when calling from within sd files, as it stops buffer prereading
 * M33  - Get the longname version of a path. (Requires LONG_FILENAME_HOST_SUPPORT)
 * M34  - Set SD Card sorting options. (Requires SDCARD_SORT_ALPHA)
 * M42  - Change pin status via gcode: M42 P<pin> S<value>. LED pin assumed if P is omitted. (Requires DIRECT_PIN_CONTROL)
 * M43  - Display pin status, watch pins for changes, watch endstops & toggle LED, Z servo probe test, toggle pins
 * M48  - Measure Z Probe repeatability: M48 P<points> X<pos> Y<pos> V<level> E<engage> L<legs> S<chizoid>. (Requires Z_MIN_PROBE_REPEATABILITY_TEST)
 * M73  - Set the progress percentage. (Requires LCD_SET_PROGRESS_MANUALLY)
 * M75  - Start the print job timer.
 * M76  - Pause the print job timer.
 * M77  - Stop the print job timer.
 * M78  - Show statistical information about the print jobs. (Requires PRINTCOUNTER)
 * M80  - Turn on Power Supply. (Requires PSU_CONTROL)
 * M81  - Turn off Power Supply. (Requires PSU_CONTROL)
 * M82  - Set E codes absolute (default).
 * M83  - Set E codes relative while in Absolute (G90) mode.
 * M84  - Disable steppers until next move, or use S<seconds> to specify an idle
 *        duration after which steppers should turn off. S0 disables the timeout.
 * M85  - Set inactivity shutdown timer with parameter S<seconds>. To disable set zero (default)
 * M92  - Set planner.settings.axis_steps_per_mm for one or more axes.
 * M100 - Watch Free Memory (for debugging) (Requires M100_FREE_MEMORY_WATCHER)
 * M104 - Set extruder target temp.
 * M105 - Report current temperatures.
 * M106 - Set print fan speed.
 * M107 - Print fan off.
 * M108 - Break out of heating loops (M109, M190, M303). With no controller, breaks out of M0/M1. (Requires EMERGENCY_PARSER)
 * M109 - S<temp> Wait for extruder current temp to reach target temp. ** Wait only when heating! **
 *        R<temp> Wait for extruder current temp to reach target temp. ** Wait for heating or cooling. **
 *        If AUTOTEMP is enabled, S<mintemp> B<maxtemp> F<factor>. Exit autotemp by any M109 without F
 * M110 - Set the current line number. (Used by host printing)
 * M111 - Set debug flags: "M111 S<flagbits>". See flag bits defined in enum.h.
 * M112 - Full Shutdown.
 * M113 - Get or set the timeout interval for Host Keepalive "busy" messages. (Requires HOST_KEEPALIVE_FEATURE)
 * M114 - Report current position.
 * M115 - Report capabilities. (Extended capabilities requires EXTENDED_CAPABILITIES_REPORT)
 * M117 - Display a message on the controller screen. (Requires an LCD)
 * M118 - Display a message in the host console.
 * M119 - Report endstops status.
 * M120 - Enable endstops detection.
 * M121 - Disable endstops detection.
 * M122 - Debug stepper (Requires at least one _DRIVER_TYPE defined as TMC2130/2160/5130/5160/2208/2209/2660 or L6470)
 * M125 - Save current position and move to filament change position. (Requires PARK_HEAD_ON_PAUSE)
 * M126 - Solenoid Air Valve Open. (Requires BARICUDA)
 * M127 - Solenoid Air Valve Closed. (Requires BARICUDA)
 * M128 - EtoP Open. (Requires BARICUDA)
 * M129 - EtoP Closed. (Requires BARICUDA)
 * M140 - Set bed target temp. S<temp>
 * M141 - Set heated chamber target temp. S<temp> (Requires a chamber heater)
 * M143 - Set cooler target temp. S<temp> (Requires a laser cooling device)
 * M145 - Set heatup values for materials on the LCD. H<hotend> B<bed> F<fan speed> for S<material> (0=PLA, 1=ABS)
 * M149 - Set temperature units. (Requires TEMPERATURE_UNITS_SUPPORT)
 * M150 - Set Status LED Color as R<red> U<green> B<blue> W<white> P<bright>. Values 0-255. (Requires BLINKM, RGB_LED, RGBW_LED, NEOPIXEL_LED, PCA9533, or PCA9632).
 * M155 - Auto-report temperatures with interval of S<seconds>. (Requires AUTO_REPORT_TEMPERATURES)
 * M163 - Set a single proportion for a mixing extruder. (Requires MIXING_EXTRUDER)
 * M164 - Commit the mix and save to a virtual tool (current, or as specified by 'S'). (Requires MIXING_EXTRUDER)
 * M165 - Set the mix for the mixing extruder (and current virtual tool) with parameters ABCDHI. (Requires MIXING_EXTRUDER and DIRECT_MIXING_IN_G1)
 * M166 - Set the Gradient Mix for the mixing extruder. (Requires GRADIENT_MIX)
 * M190 - S<temp> Wait for bed current temp to reach target temp. ** Wait only when heating! **
 *        R<temp> Wait for bed current temp to reach target temp. ** Wait for heating or cooling. **
 * M193 - R<temp> Wait for cooler temp to reach target temp. ** Wait for cooling. **
 * M200 - Set filament diameter, D<diameter>, setting E axis units to cubic. (Use S0 to revert to linear units.)
 * M201 - Set max acceleration in units/s^2 for print moves: "M201 X<accel> Y<accel> Z<accel> E<accel>"
 * M202 - Set max acceleration in units/s^2 for travel moves: "M202 X<accel> Y<accel> Z<accel> E<accel>" ** UNUSED IN MARLIN! **
 * M203 - Set maximum feedrate: "M203 X<fr> Y<fr> Z<fr> E<fr>" in units/sec.
 * M204 - Set default acceleration in units/sec^2: P<printing> R<extruder_only> T<travel>
 * M205 - Set advanced settings. Current units apply:
            S<print> T<travel> minimum speeds
            B<minimum segment time>
            X<max X jerk>, Y<max Y jerk>, Z<max Z jerk>, E<max E jerk>
 * M206 - Set additional homing offset. (Disabled by NO_WORKSPACE_OFFSETS or DELTA)
 * M207 - Set Retract Length: S<length>, Feedrate: F<units/min>, and Z lift: Z<distance>. (Requires FWRETRACT)
 * M208 - Set Recover (unretract) Additional (!) Length: S<length> and Feedrate: F<units/min>. (Requires FWRETRACT)
 * M209 - Turn Automatic Retract Detection on/off: S<0|1> (For slicers that don't support G10/11). (Requires FWRETRACT_AUTORETRACT)
          Every normal extrude-only move will be classified as retract depending on the direction.
 * M211 - Enable, Disable, and/or Report software endstops: S<0|1> (Requires MIN_SOFTWARE_ENDSTOPS or MAX_SOFTWARE_ENDSTOPS)
 * M217 - Set filament swap parameters: "M217 S<length> P<feedrate> R<feedrate>". (Requires SINGLENOZZLE)
 * M218 - Set/get a tool offset: "M218 T<index> X<offset> Y<offset>". (Requires 2 or more extruders)
 * M220 - Set Feedrate Percentage: "M220 S<percent>" (i.e., "FR" on the LCD)
 *        Use "M220 B" to back up the Feedrate Percentage and "M220 R" to restore it. (Requires an MMU_MODEL version 2 or 2S)
 * M221 - Set Flow Percentage: "M221 S<percent>"
 * M226 - Wait until a pin is in a given state: "M226 P<pin> S<state>" (Requires DIRECT_PIN_CONTROL)
 * M240 - Trigger a camera to take a photograph. (Requires PHOTO_GCODE)
 * M250 - Set LCD contrast: "M250 C<contrast>" (0-63). (Requires LCD support)
 * M260 - i2c Send Data (Requires EXPERIMENTAL_I2CBUS)
 * M261 - i2c Request Data (Requires EXPERIMENTAL_I2CBUS)
 * M280 - Set servo position absolute: "M280 P<index> S<angle|µs>". (Requires servos)
 * M281 - Set servo min|max position: "M281 P<index> L<min> U<max>". (Requires EDITABLE_SERVO_ANGLES)
 * M290 - Babystepping (Requires BABYSTEPPING)
 * M300 - Play beep sound S<frequency Hz> P<duration ms>
 * M301 - Set PID parameters P I and D. (Requires PIDTEMP)
 * M302 - Allow cold extrudes, or set the minimum extrude S<temperature>. (Requires PREVENT_COLD_EXTRUSION)
 * M303 - PID relay autotune S<temperature> sets the target temperature. Default 150C. (Requires PIDTEMP)
 * M304 - Set bed PID parameters P I and D. (Requires PIDTEMPBED)
 * M305 - Set user thermistor parameters R T and P. (Requires TEMP_SENSOR_x 1000)
 * M309 - Set chamber PID parameters P I and D. (Requires PIDTEMPCHAMBER)
 * M350 - Set microstepping mode. (Requires digital microstepping pins.)
 * M351 - Toggle MS1 MS2 pins directly. (Requires digital microstepping pins.)
 * M355 - Set Case Light on/off and set brightness. (Requires CASE_LIGHT_PIN)
 * M380 - Activate solenoid on active extruder. (Requires EXT_SOLENOID)
 * M381 - Disable all solenoids. (Requires EXT_SOLENOID)
 * M400 - Finish all moves.
 * M401 - Deploy and activate Z probe. (Requires a probe)
 * M402 - Deactivate and stow Z probe. (Requires a probe)
 * M403 - Set filament type for PRUSA MMU2
 * M404 - Display or set the Nominal Filament Width: "W<diameter>". (Requires FILAMENT_WIDTH_SENSOR)
 * M405 - Enable Filament Sensor flow control. "M405 D<delay_cm>". (Requires FILAMENT_WIDTH_SENSOR)
 * M406 - Disable Filament Sensor flow control. (Requires FILAMENT_WIDTH_SENSOR)
 * M407 - Display measured filament diameter in millimeters. (Requires FILAMENT_WIDTH_SENSOR)
 * M410 - Quickstop. Abort all planned moves.
 * M412 - Enable / Disable Filament Runout Detection. (Requires FILAMENT_RUNOUT_SENSOR)
 * M413 - Enable / Disable Power-Loss Recovery. (Requires POWER_LOSS_RECOVERY)
 * M414 - Set language by index. (Requires LCD_LANGUAGE_2...)
 * M420 - Enable/Disable Leveling (with current values) S1=enable S0=disable (Requires MESH_BED_LEVELING or ABL)
 * M421 - Set a single Z coordinate in the Mesh Leveling grid. X<units> Y<units> Z<units> (Requires MESH_BED_LEVELING, AUTO_BED_LEVELING_BILINEAR, or AUTO_BED_LEVELING_UBL)
 * M422 - Set Z Stepper automatic alignment position using probe. X<units> Y<units> A<axis> (Requires Z_STEPPER_AUTO_ALIGN)
 * M425 - Enable/Disable and tune backlash correction. (Requires BACKLASH_COMPENSATION and BACKLASH_GCODE)
 * M428 - Set the home_offset based on the current_position. Nearest edge applies. (Disabled by NO_WORKSPACE_OFFSETS or DELTA)
 * M430 - Read the system current, voltage, and power (Requires POWER_MONITOR_CURRENT, POWER_MONITOR_VOLTAGE, or POWER_MONITOR_FIXED_VOLTAGE)
 * M486 - Identify and cancel objects. (Requires CANCEL_OBJECTS)
 * M500 - Store parameters in EEPROM. (Requires EEPROM_SETTINGS)
 * M501 - Restore parameters from EEPROM. (Requires EEPROM_SETTINGS)
 * M502 - Revert to the default "factory settings". ** Does not write them to EEPROM! **
 * M503 - Print the current settings (in memory): "M503 S<verbose>". S0 specifies compact output.
 * M504 - Validate EEPROM contents. (Requires EEPROM_SETTINGS)
 * M510 - Lock Printer
 * M511 - Unlock Printer
 * M512 - Set/Change/Remove Password
 * M524 - Abort the current SD print job started with M24. (Requires SDSUPPORT)
 * M540 - Enable/disable SD card abort on endstop hit: "M540 S<state>". (Requires SD_ABORT_ON_ENDSTOP_HIT)
 * M552 - Get or set IP address. Enable/disable network interface. (Requires enabled Ethernet port)
 * M553 - Get or set IP netmask. (Requires enabled Ethernet port)
 * M554 - Get or set IP gateway. (Requires enabled Ethernet port)
 * M569 - Enable stealthChop on an axis. (Requires at least one _DRIVER_TYPE to be TMC2130/2160/2208/2209/5130/5160)
 * M600 - Pause for filament change: "M600 X<pos> Y<pos> Z<raise> E<first_retract> L<later_retract>". (Requires ADVANCED_PAUSE_FEATURE)
 * M603 - Configure filament change: "M603 T<tool> U<unload_length> L<load_length>". (Requires ADVANCED_PAUSE_FEATURE)
 * M605 - Set Dual X-Carriage movement mode: "M605 S<mode> [X<x_offset>] [R<temp_offset>]". (Requires DUAL_X_CARRIAGE)
 * M665 - Set delta configurations: "M665 H<delta height> L<diagonal rod> R<delta radius> S<segments/s> B<calibration radius> X<Alpha angle trim> Y<Beta angle trim> Z<Gamma angle trim> (Requires DELTA)
 * M666 - Set/get offsets for delta (Requires DELTA) or dual endstops. (Requires [XYZ]_DUAL_ENDSTOPS)
 * M672 - Set/Reset Duet Smart Effector's sensitivity. (Requires DUET_SMART_EFFECTOR and SMART_EFFECTOR_MOD_PIN)
 * M701 - Load filament (Requires FILAMENT_LOAD_UNLOAD_GCODES)
 * M702 - Unload filament (Requires FILAMENT_LOAD_UNLOAD_GCODES)
 * M808 - Set or Goto a Repeat Marker (Requires GCODE_REPEAT_MARKERS)
 * M810-M819 - Define/execute a G-code macro (Requires GCODE_MACROS)
 * M851 - Set Z probe's XYZ offsets in current units. (Negative values: X=left, Y=front, Z=below)
 * M852 - Set skew factors: "M852 [I<xy>] [J<xz>] [K<yz>]". (Requires SKEW_CORRECTION_GCODE, and SKEW_CORRECTION_FOR_Z for IJ)
 * M860 - Report the position of position encoder modules.
 * M861 - Report the status of position encoder modules.
 * M862 - Perform an axis continuity test for position encoder modules.
 * M863 - Perform steps-per-mm calibration for position encoder modules.
 * M864 - Change position encoder module I2C address.
 * M865 - Check position encoder module firmware version.
 * M866 - Report or reset position encoder module error count.
 * M867 - Enable/disable or toggle error correction for position encoder modules.
 * M868 - Report or set position encoder module error correction threshold.
 * M869 - Report position encoder module error.
 * M871 - Print/reset/clear first layer temperature offset values. (Requires PROBE_TEMP_COMPENSATION)
 * M192 - Wait for probe temp (Requires PROBE_TEMP_COMPENSATION)
 * M876 - Handle Prompt Response. (Requires HOST_PROMPT_SUPPORT and not EMERGENCY_PARSER)
 * M900 - Get or Set Linear Advance K-factor. (Requires LIN_ADVANCE)
 * M906 - Set or get motor current in milliamps using axis codes X, Y, Z, E. Report values if no axis codes given. (Requires at least one _DRIVER_TYPE defined as TMC2130/2160/5130/5160/2208/2209/2660 or L6470)
 * M907 - Set digital trimpot motor current using axis codes. (Requires a board with digital trimpots)
 * M908 - Control digital trimpot directly. (Requires HAS_MOTOR_CURRENT_DAC or DIGIPOTSS_PIN)
 * M909 - Print digipot/DAC current value. (Requires HAS_MOTOR_CURRENT_DAC)
 * M910 - Commit digipot/DAC value to external EEPROM via I2C. (Requires HAS_MOTOR_CURRENT_DAC)
 * M911 - Report stepper driver overtemperature pre-warn condition. (Requires at least one _DRIVER_TYPE defined as TMC2130/2160/5130/5160/2208/2209/2660)
 * M912 - Clear stepper driver overtemperature pre-warn condition flag. (Requires at least one _DRIVER_TYPE defined as TMC2130/2160/5130/5160/2208/2209/2660)
 * M913 - Set HYBRID_THRESHOLD speed. (Requires HYBRID_THRESHOLD)
 * M914 - Set StallGuard sensitivity. (Requires SENSORLESS_HOMING or SENSORLESS_PROBING)
 * M916 - L6470 tuning: Increase KVAL_HOLD until thermal warning. (Requires at least one _DRIVER_TYPE L6470)
 * M917 - L6470 tuning: Find minimum current thresholds. (Requires at least one _DRIVER_TYPE L6470)
 * M918 - L6470 tuning: Increase speed until max or error. (Requires at least one _DRIVER_TYPE L6470)
 * M951 - Set Magnetic Parking Extruder parameters. (Requires MAGNETIC_PARKING_EXTRUDER)
 * M7219 - Control Max7219 Matrix LEDs. (Requires MAX7219_GCODE)
 *
 * M360 - SCARA calibration: Move to cal-position ThetaA (0 deg calibration)
 * M361 - SCARA calibration: Move to cal-position ThetaB (90 deg calibration - steps per degree)
 * M362 - SCARA calibration: Move to cal-position PsiA (0 deg calibration)
 * M363 - SCARA calibration: Move to cal-position PsiB (90 deg calibration - steps per degree)
 * M364 - SCARA calibration: Move to cal-position PSIC (90 deg to Theta calibration position)
 *
 * ************ Custom codes - This can change to suit future G-code regulations
 * G425 - Calibrate using a conductive object. (Requires CALIBRATION_GCODE)
 * M928 - Start SD logging: "M928 filename.gco". Stop with M29. (Requires SDSUPPORT)
 * M993 - Backup SPI Flash to SD
 * M994 - Load a Backup from SD to SPI Flash
 * M995 - Touch screen calibration for TFT display
 * M997 - Perform in-application firmware update
 * M999 - Restart after being stopped by error
 * D... - Custom Development G-code. Add hooks to 'gcode_D.cpp' for developers to test features. (Requires MARLIN_DEV_MODE)
 *
 * "T" Codes
 *
 * T0-T3 - Select an extruder (tool) by index: "T<n> F<units/min>"
 */

#include "../inc/MarlinConfig.h"
#include "parser.h"

#if ENABLED(I2C_POSITION_ENCODERS)
  #include "../feature/encoder_i2c.h"
#endif

#if IS_SCARA || defined(G0_FEEDRATE)
  #define HAS_FAST_MOVES 1
#endif

enum AxisRelative : uint8_t { REL_X, REL_Y, REL_Z, REL_E, E_MODE_ABS, E_MODE_REL };

extern const char G28_STR[];

class GcodeSuite {
public:

  static uint8_t axis_relative;

  static inline bool axis_is_relative(const AxisEnum a) {
    if (a == E_AXIS) {
      if (TEST(axis_relative, E_MODE_REL)) return true;
      if (TEST(axis_relative, E_MODE_ABS)) return false;
    }
    return TEST(axis_relative, a);
  }
  static inline void set_relative_mode(const bool rel) {
    axis_relative = rel ? _BV(REL_X) | _BV(REL_Y) | _BV(REL_Z) | _BV(REL_E) : 0;
  }
  static inline void set_e_relative() {
    CBI(axis_relative, E_MODE_ABS);
    SBI(axis_relative, E_MODE_REL);
  }
  static inline void set_e_absolute() {
    CBI(axis_relative, E_MODE_REL);
    SBI(axis_relative, E_MODE_ABS);
  }

  #if ENABLED(CNC_WORKSPACE_PLANES)
    /**
     * Workspace planes only apply to G2/G3 moves
     * (and "canned cycles" - not a current feature)
     */
    enum WorkspacePlane : char { PLANE_XY, PLANE_ZX, PLANE_YZ };
    static WorkspacePlane workspace_plane;
  #endif

  #define MAX_COORDINATE_SYSTEMS 9
  #if ENABLED(CNC_COORDINATE_SYSTEMS)
    static int8_t active_coordinate_system;
    static xyz_pos_t coordinate_system[MAX_COORDINATE_SYSTEMS];
    static bool select_coordinate_system(const int8_t _new);
  #endif

  static millis_t previous_move_ms, max_inactive_time, stepper_inactive_time;
  FORCE_INLINE static void reset_stepper_timeout(const millis_t ms=millis()) { previous_move_ms = ms; }
  FORCE_INLINE static bool stepper_max_timed_out(const millis_t ms=millis()) {
    return max_inactive_time && ELAPSED(ms, previous_move_ms + max_inactive_time);
  }
  FORCE_INLINE static bool stepper_inactive_timeout(const millis_t ms=millis()) {
    return ELAPSED(ms, previous_move_ms + stepper_inactive_time);
  }

  static int8_t get_target_extruder_from_command();
  static int8_t get_target_e_stepper_from_command();
  static void get_destination_from_command();

  static void process_parsed_command(const bool no_ok=false);
  static void process_next_command();

  // Execute G-code in-place, preserving current G-code parameters
  static void process_subcommands_now_P(PGM_P pgcode);
  static void process_subcommands_now(char * gcode);

  static inline void home_all_axes(const bool keep_leveling=false) {
    process_subcommands_now_P(keep_leveling ? G28_STR : TERN(G28_L0_ENSURES_LEVELING_OFF, PSTR("G28L0"), G28_STR));
  }

  #if EITHER(HAS_AUTO_REPORTING, HOST_KEEPALIVE_FEATURE)
    static bool autoreport_paused;
    static inline bool set_autoreport_paused(const bool p) {
      const bool was = autoreport_paused;
      autoreport_paused = p;
      return was;
    }
  #else
    static constexpr bool autoreport_paused = false;
    static inline bool set_autoreport_paused(const bool) { return false; }
  #endif

  #if ENABLED(HOST_KEEPALIVE_FEATURE)
    /**
     * States for managing Marlin and host communication
     * Marlin sends messages if blocked or busy
     */
    enum MarlinBusyState : char {
      NOT_BUSY,           // Not in a handler
      IN_HANDLER,         // Processing a GCode
      IN_PROCESS,         // Known to be blocking command input (as in G29)
      PAUSED_FOR_USER,    // Blocking pending any input
      PAUSED_FOR_INPUT    // Blocking pending text input (concept)
    };

    static MarlinBusyState busy_state;
    static uint8_t host_keepalive_interval;

    static void host_keepalive();

    #define KEEPALIVE_STATE(N) REMEMBER(_KA_, gcode.busy_state, gcode.N)
  #else
    #define KEEPALIVE_STATE(N) NOOP
  #endif

  static void dwell(millis_t time);

private:

<<<<<<< HEAD
  TERN_(MARLIN_DEV_MODE, static void D(const int16_t dcode));
=======
  #if ENABLED(MARLIN_DEV_MODE)
    static void D(const int16_t dcode);
  #endif
>>>>>>> 082fce5e

  static void G0_G1(TERN_(HAS_FAST_MOVES, const bool fast_move=false));

  #if ENABLED(ARC_SUPPORT)
    static void G2_G3(const bool clockwise);
  #endif

  static void G4();

  #if ENABLED(BEZIER_CURVE_SUPPORT)
    static void G5();
  #endif

  #if ENABLED(DIRECT_STEPPING)
    static void G6();
  #endif

  #if ENABLED(FWRETRACT)
    static void G10();
    static void G11();
  #endif

  #if ENABLED(NOZZLE_CLEAN_FEATURE)
    static void G12();
  #endif

  #if ENABLED(CNC_WORKSPACE_PLANES)
    static void G17();
    static void G18();
    static void G19();
  #endif

  #if ENABLED(INCH_MODE_SUPPORT)
    static void G20();
    static void G21();
  #endif

  #if ENABLED(G26_MESH_VALIDATION)
    static void G26();
  #endif

  #if ENABLED(NOZZLE_PARK_FEATURE)
    static void G27();
  #endif

  static void G28();

  #if HAS_LEVELING
    #if ENABLED(G29_RETRY_AND_RECOVER)
      static void event_probe_failure();
      static void event_probe_recover();
      static void G29_with_retry();
      #define G29_TYPE bool
    #else
      #define G29_TYPE void
    #endif
    static G29_TYPE G29();
  #endif

  #if HAS_BED_PROBE
    static void G30();
    #if ENABLED(Z_PROBE_SLED)
      static void G31();
      static void G32();
    #endif
  #endif

  #if ENABLED(DELTA_AUTO_CALIBRATION)
    static void G33();
  #endif

<<<<<<< HEAD
  #if EITHER(Z_STEPPER_AUTO_ALIGN, MECHANICAL_GANTRY_CALIBRATION)
    static void G34();
  #endif

  TERN_(Z_STEPPER_AUTO_ALIGN, static void M422());

  TERN_(ASSISTED_TRAMMING, static void G35());
=======
  #if ANY(Z_MULTI_ENDSTOPS, Z_STEPPER_AUTO_ALIGN, MECHANICAL_GANTRY_CALIBRATION)
    static void G34();
  #endif

  #if ENABLED(Z_STEPPER_AUTO_ALIGN)
    static void M422();
  #endif

  #if ENABLED(ASSISTED_TRAMMING)
    static void G35();
  #endif
>>>>>>> 082fce5e

  #if ENABLED(G38_PROBE_TARGET)
    static void G38(const int8_t subcode);
  #endif

  #if ENABLED(HAS_MESH)
    static void G42();
  #endif

  #if ENABLED(CNC_COORDINATE_SYSTEMS)
    static void G53();
    static void G54();
    static void G55();
    static void G56();
    static void G57();
    static void G58();
    static void G59();
  #endif

  #if ENABLED(PROBE_TEMP_COMPENSATION)
    static void G76();
  #endif

  #if SAVED_POSITIONS
    static void G60();
    static void G61();
  #endif

  #if ENABLED(GCODE_MOTION_MODES)
    static void G80();
  #endif

  static void G92();

  #if ENABLED(CALIBRATION_GCODE)
    static void G425();
  #endif

  #if ENABLED(HAS_RESUME_CONTINUE)
    static void M0_M1();
  #endif

  #if HAS_CUTTER
    static void M3_M4(const bool is_M4);
    static void M5();
    #if ENABLED(AIR_EVACUATION)
      static void M10();
      static void M11();
    #endif
  #endif

  #if ENABLED(COOLANT_CONTROL)
    #if ENABLED(COOLANT_MIST)
      static void M7();
    #endif
    #if ENABLED(COOLANT_FLOOD)
      static void M8();
    #endif
    static void M9();
  #endif

  #if ENABLED(EXTERNAL_CLOSED_LOOP_CONTROLLER)
    static void M12();
  #endif

  #if ENABLED(EXPECTED_PRINTER_CHECK)
    static void M16();
  #endif

  static void M17();

  static void M18_M84();

  #if ENABLED(SDSUPPORT)
    static void M20();
    static void M21();
    static void M22();
    static void M23();
    static void M24();
    static void M25();
    static void M26();
    static void M27();
    static void M28();
    static void M29();
    static void M30();
  #endif

  static void M31();

  #if ENABLED(SDSUPPORT)
    #if ENABLED(HAS_MEDIA_SUBCALLS)
      static void M32();
    #endif
    #if ENABLED(LONG_FILENAME_HOST_SUPPORT)
      static void M33();
    #endif
    #if BOTH(SDCARD_SORT_ALPHA, SDSORT_GCODE)
      static void M34();
    #endif
  #endif

<<<<<<< HEAD
  TERN_(DIRECT_PIN_CONTROL, static void M42());
  TERN_(PINS_DEBUGGING, static void M43());
=======
  #if ENABLED(DIRECT_PIN_CONTROL)
    static void M42();
  #endif
  #if ENABLED(PINS_DEBUGGING)
    static void M43();
  #endif
>>>>>>> 082fce5e

  #if ENABLED(Z_MIN_PROBE_REPEATABILITY_TEST)
    static void M48();
  #endif

  #if ENABLED(LCD_SET_PROGRESS_MANUALLY)
    static void M73();
  #endif

  static void M75();
  static void M76();
  static void M77();

  #if ENABLED(PRINTCOUNTER)
    static void M78();
  #endif

  #if ENABLED(PSU_CONTROL)
    static void M80();
  #endif

  static void M81();
  static void M82();
  static void M83();
  static void M85();
  static void M92();

  #if ENABLED(M100_FREE_MEMORY_WATCHER)
    static void M100();
  #endif

  #if EXTRUDERS
    static void M104();
    static void M109();
  #endif

  static void M105();

  #if HAS_FAN
    static void M106();
    static void M107();
  #endif

  #if DISABLED(EMERGENCY_PARSER)
    static void M108();
    static void M112();
    static void M410();
    #if ENABLED(HOST_PROMPT_SUPPORT)
      static void M876();
    #endif
  #endif

  static void M110();
  static void M111();

  #if ENABLED(HOST_KEEPALIVE_FEATURE)
    static void M113();
  #endif

  static void M114();
  static void M115();
  static void M117();
  static void M118();
  static void M119();
  static void M120();
  static void M121();

  #if ENABLED(PARK_HEAD_ON_PAUSE)
    static void M125();
  #endif

  #if ENABLED(BARICUDA)
    #if HAS_HEATER_1
      static void M126();
      static void M127();
    #endif
    #if HAS_HEATER_2
      static void M128();
      static void M129();
    #endif
  #endif

  #if HAS_HEATED_BED
    static void M140();
    static void M190();
  #endif

  #if HAS_HEATED_CHAMBER
    static void M141();
    static void M191();
  #endif

  #if HAS_COOLER
    static void M143();
    static void M193();
  #endif

  #if PREHEAT_COUNT
    static void M145();
  #endif

  #if ENABLED(TEMPERATURE_UNITS_SUPPORT)
    static void M149();
  #endif

  #if ENABLED(HAS_COLOR_LEDS)
    static void M150();
  #endif

  #if BOTH(AUTO_REPORT_TEMPERATURES, HAS_TEMP_SENSOR)
    static void M155();
  #endif

  #if ENABLED(MIXING_EXTRUDER)
    static void M163();
    static void M164();
    #if ENABLED(DIRECT_MIXING_IN_G1)
      static void M165();
    #endif
    #if ENABLED(GRADIENT_MIX)
      static void M166();
    #endif
  #endif

  static void M200();
  static void M201();

  #if 0
    static void M202(); // Not used for Sprinter/grbl gen6
  #endif

  static void M203();
  static void M204();
  static void M205();

  #if ENABLED(HAS_M206_COMMAND)
    static void M206();
  #endif

  #if ENABLED(FWRETRACT)
    static void M207();
    static void M208();
    #if ENABLED(FWRETRACT_AUTORETRACT)
      static void M209();
    #endif
  #endif

  static void M211();

  #if ENABLED(HAS_MULTI_EXTRUDER)
    static void M217();
  #endif

  #if ENABLED(HAS_HOTEND_OFFSET)
    static void M218();
  #endif

  static void M220();

  #if EXTRUDERS
    static void M221();
  #endif

<<<<<<< HEAD
  TERN_(DIRECT_PIN_CONTROL, static void M226());
=======
  #if ENABLED(DIRECT_PIN_CONTROL)
    static void M226();
  #endif
>>>>>>> 082fce5e

  #if ENABLED(PHOTO_GCODE)
    static void M240();
  #endif

  #if ENABLED(HAS_LCD_CONTRAST)
    static void M250();
  #endif

  #if ENABLED(EXPERIMENTAL_I2CBUS)
    static void M260();
    static void M261();
  #endif

  #if HAS_SERVOS
    static void M280();
    #if ENABLED(EDITABLE_SERVO_ANGLES)
      static void M281();
    #endif
  #endif

  #if ENABLED(BABYSTEPPING)
    static void M290();
  #endif

  #if ENABLED(HAS_BUZZER)
    static void M300();
  #endif

  #if ENABLED(PIDTEMP)
    static void M301();
  #endif

  #if ENABLED(PREVENT_COLD_EXTRUSION)
    static void M302();
  #endif

  #if ENABLED(HAS_PID_HEATING)
    static void M303();
  #endif

  #if ENABLED(PIDTEMPBED)
    static void M304();
  #endif

  #if ENABLED(HAS_USER_THERMISTORS)
    static void M305();
  #endif

  #if ENABLED(PIDTEMPCHAMBER)
    static void M309();
  #endif

  #if HAS_MICROSTEPS
    static void M350();
    static void M351();
  #endif

  #if ENABLED(CASE_LIGHT_ENABLE)
    static void M355();
  #endif

  #if ENABLED(REPETIER_GCODE_M360)
    static void M360();
  #endif

  #if ENABLED(MORGAN_SCARA)
    static bool M360();
    static bool M361();
    static bool M362();
    static bool M363();
    static bool M364();
  #endif

  #if EITHER(EXT_SOLENOID, MANUAL_SOLENOID_CONTROL)
    static void M380();
    static void M381();
  #endif

  static void M400();

  #if HAS_BED_PROBE
    static void M401();
    static void M402();
  #endif

  #if ENABLED(HAS_PRUSA_MMU2)
    static void M403();
  #endif

  #if ENABLED(FILAMENT_WIDTH_SENSOR)
    static void M404();
    static void M405();
    static void M406();
    static void M407();
  #endif

  #if ENABLED(HAS_FILAMENT_SENSOR)
    static void M412();
  #endif

  #if ENABLED(HAS_MULTI_LANGUAGE)
    static void M414();
  #endif

  #if HAS_LEVELING
    static void M420();
    static void M421();
  #endif

  #if ENABLED(BACKLASH_GCODE)
    static void M425();
  #endif

  #if ENABLED(HAS_M206_COMMAND)
    static void M428();
  #endif

  #if ENABLED(HAS_POWER_MONITOR)
    static void M430();
  #endif

  #if ENABLED(CANCEL_OBJECTS)
    static void M486();
  #endif

  static void M500();
  static void M501();
  static void M502();
  #if DISABLED(DISABLE_M503)
    static void M503();
  #endif
  #if ENABLED(EEPROM_SETTINGS)
    static void M504();
  #endif

  #if ENABLED(PASSWORD_FEATURE)
    static void M510();
    #if ENABLED(PASSWORD_UNLOCK_GCODE)
      static void M511();
    #endif
    #if ENABLED(PASSWORD_CHANGE_GCODE)
      static void M512();
    #endif
  #endif

  #if ENABLED(SDSUPPORT)
    static void M524();
  #endif

  #if ENABLED(SD_ABORT_ON_ENDSTOP_HIT)
    static void M540();
  #endif

  #if HAS_ETHERNET
    static void M552();
    static void M553();
    static void M554();
  #endif

  #if ENABLED(BAUD_RATE_GCODE)
    static void M575();
  #endif

  #if ENABLED(ADVANCED_PAUSE_FEATURE)
    static void M600();
    static void M603();
  #endif

  #if ENABLED(HAS_DUPLICATION_MODE)
    static void M605();
  #endif

  #if ENABLED(IS_KINEMATIC)
    static void M665();
  #endif

  #if ENABLED(DELTA) || HAS_EXTRA_ENDSTOPS
    static void M666();
  #endif

  #if ENABLED(DUET_SMART_EFFECTOR) && PIN_EXISTS(SMART_EFFECTOR_MOD)
    static void M672();
  #endif

  #if ENABLED(FILAMENT_LOAD_UNLOAD_GCODES)
    static void M701();
    static void M702();
  #endif

  #if ENABLED(GCODE_REPEAT_MARKERS)
    static void M808();
  #endif

  #if ENABLED(GCODE_MACROS)
    static void M810_819();
  #endif

  #if ENABLED(HAS_BED_PROBE)
    static void M851();
  #endif

  #if ENABLED(SKEW_CORRECTION_GCODE)
    static void M852();
  #endif

  #if ENABLED(I2C_POSITION_ENCODERS)
    FORCE_INLINE static void M860() { I2CPEM.M860(); }
    FORCE_INLINE static void M861() { I2CPEM.M861(); }
    FORCE_INLINE static void M862() { I2CPEM.M862(); }
    FORCE_INLINE static void M863() { I2CPEM.M863(); }
    FORCE_INLINE static void M864() { I2CPEM.M864(); }
    FORCE_INLINE static void M865() { I2CPEM.M865(); }
    FORCE_INLINE static void M866() { I2CPEM.M866(); }
    FORCE_INLINE static void M867() { I2CPEM.M867(); }
    FORCE_INLINE static void M868() { I2CPEM.M868(); }
    FORCE_INLINE static void M869() { I2CPEM.M869(); }
  #endif

  #if ENABLED(PROBE_TEMP_COMPENSATION)
    static void M192();
    static void M871();
  #endif

  #if ENABLED(LIN_ADVANCE)
    static void M900();
  #endif

  #if HAS_TRINAMIC_CONFIG
    static void M122();
    static void M906();
    #if ENABLED(HAS_STEALTHCHOP)
      static void M569();
    #endif
    #if ENABLED(MONITOR_DRIVER_STATUS)
      static void M911();
      static void M912();
    #endif
    #if ENABLED(HYBRID_THRESHOLD)
      static void M913();
    #endif
    #if ENABLED(USE_SENSORLESS)
      static void M914();
    #endif
  #endif

  #if HAS_L64XX
    static void M122();
    static void M906();
    static void M916();
    static void M917();
    static void M918();
  #endif

  #if ANY(HAS_MOTOR_CURRENT_SPI, HAS_MOTOR_CURRENT_PWM, HAS_MOTOR_CURRENT_I2C, HAS_MOTOR_CURRENT_DAC)
    static void M907();
    #if EITHER(HAS_MOTOR_CURRENT_SPI, HAS_MOTOR_CURRENT_DAC)
      static void M908();
      #if ENABLED(HAS_MOTOR_CURRENT_DAC)
        static void M909();
        static void M910();
      #endif
    #endif
  #endif

  #if ENABLED(SDSUPPORT)
    static void M928();
  #endif

  #if ENABLED(MAGNETIC_PARKING_EXTRUDER)
    static void M951();
  #endif

  #if ENABLED(TOUCH_SCREEN_CALIBRATION)
    static void M995();
  #endif

  #if BOTH(HAS_SPI_FLASH, SDSUPPORT)
    static void M993();
    static void M994();
  #endif

  #if ENABLED(PLATFORM_M997_SUPPORT)
    static void M997();
  #endif

  static void M999();

  #if ENABLED(POWER_LOSS_RECOVERY)
    static void M413();
    static void M1000();
  #endif

  #if ENABLED(SDSUPPORT)
    static void M1001();
  #endif

  #if ENABLED(DGUS_LCD_UI_MKS)
    static void M1002();
  #endif

  #if ENABLED(MAX7219_GCODE)
    static void M7219();
  #endif

  #if ENABLED(CONTROLLER_FAN_EDITABLE)
    static void M710();
  #endif

  static void T(const int8_t tool_index);

};

extern GcodeSuite gcode;<|MERGE_RESOLUTION|>--- conflicted
+++ resolved
@@ -420,13 +420,9 @@
 
 private:
 
-<<<<<<< HEAD
-  TERN_(MARLIN_DEV_MODE, static void D(const int16_t dcode));
-=======
   #if ENABLED(MARLIN_DEV_MODE)
     static void D(const int16_t dcode);
   #endif
->>>>>>> 082fce5e
 
   static void G0_G1(TERN_(HAS_FAST_MOVES, const bool fast_move=false));
 
@@ -498,15 +494,6 @@
     static void G33();
   #endif
 
-<<<<<<< HEAD
-  #if EITHER(Z_STEPPER_AUTO_ALIGN, MECHANICAL_GANTRY_CALIBRATION)
-    static void G34();
-  #endif
-
-  TERN_(Z_STEPPER_AUTO_ALIGN, static void M422());
-
-  TERN_(ASSISTED_TRAMMING, static void G35());
-=======
   #if ANY(Z_MULTI_ENDSTOPS, Z_STEPPER_AUTO_ALIGN, MECHANICAL_GANTRY_CALIBRATION)
     static void G34();
   #endif
@@ -518,7 +505,6 @@
   #if ENABLED(ASSISTED_TRAMMING)
     static void G35();
   #endif
->>>>>>> 082fce5e
 
   #if ENABLED(G38_PROBE_TARGET)
     static void G38(const int8_t subcode);
@@ -620,17 +606,12 @@
     #endif
   #endif
 
-<<<<<<< HEAD
-  TERN_(DIRECT_PIN_CONTROL, static void M42());
-  TERN_(PINS_DEBUGGING, static void M43());
-=======
   #if ENABLED(DIRECT_PIN_CONTROL)
     static void M42();
   #endif
   #if ENABLED(PINS_DEBUGGING)
     static void M43();
   #endif
->>>>>>> 082fce5e
 
   #if ENABLED(Z_MIN_PROBE_REPEATABILITY_TEST)
     static void M48();
@@ -794,13 +775,9 @@
     static void M221();
   #endif
 
-<<<<<<< HEAD
-  TERN_(DIRECT_PIN_CONTROL, static void M226());
-=======
   #if ENABLED(DIRECT_PIN_CONTROL)
     static void M226();
   #endif
->>>>>>> 082fce5e
 
   #if ENABLED(PHOTO_GCODE)
     static void M240();
