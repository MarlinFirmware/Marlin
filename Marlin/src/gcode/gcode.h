--- conflicted
+++ resolved
@@ -74,11 +74,7 @@
  * G80  - Cancel current motion mode (Requires GCODE_MOTION_MODES)
  * G81  - Drilling Cycles - drilling (Requires DRILLING_CANNED_CYCLES)
  * G82  - Drilling Cycles - spot drill (Requires DRILLING_CANNED_CYCLES)
-<<<<<<< HEAD
- * G83  - Drilling Cycles - pecking (Requires DRILLING_CANNED_CYCLES)																			  
-=======
  * G83  - Drilling Cycles - pecking (Requires DRILLING_CANNED_CYCLES)
->>>>>>> 979ba384
  * G90  - Use Absolute Coordinates
  * G91  - Use Relative Coordinates
  * G92  - Set current position to coordinates given
@@ -166,7 +162,6 @@
  * M145 - Set heatup values for materials on the LCD. H<hotend> B<bed> F<fan speed> for S<material> (0=PLA, 1=ABS)
  * M149 - Set temperature units. (Requires TEMPERATURE_UNITS_SUPPORT)
  * M150 - Set Status LED Color as R<red> U<green> B<blue> W<white> P<bright>. Values 0-255. (Requires BLINKM, RGB_LED, RGBW_LED, NEOPIXEL_LED, PCA9533, or PCA9632).
- * M154 - Auto-report position with interval of S<seconds>. (Requires AUTO_REPORT_POSITION)
  * M155 - Auto-report temperatures with interval of S<seconds>. (Requires AUTO_REPORT_TEMPERATURES)
  * M163 - Set a single proportion for a mixing extruder. (Requires MIXING_EXTRUDER)
  * M164 - Commit the mix and save to a virtual tool (current, or as specified by 'S'). (Requires MIXING_EXTRUDER)
@@ -736,10 +731,6 @@
     static void M150();
   #endif
 
-  #if ENABLED(AUTO_REPORT_POSITION)
-    static void M154();
-  #endif
-
   #if BOTH(AUTO_REPORT_TEMPERATURES, HAS_TEMP_SENSOR)
     static void M155();
   #endif
@@ -754,15 +745,9 @@
       static void M166();
     #endif
     #if ENABLED(CNC_5X)
-<<<<<<< HEAD
-    static void M167();
-    static void M168();
-    #endif	
-=======
       static void M167();
       static void M168();
     #endif
->>>>>>> 979ba384
   #endif
 
   static void M200();
