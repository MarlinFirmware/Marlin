--- conflicted
+++ resolved
@@ -929,14 +929,13 @@
         case 575: M575(); break;                                  // M575: Set serial baudrate
       #endif
 
-<<<<<<< HEAD
       #if HAS_FILAMENT_SENSOR
-        case 412: M412(); break;                                  // Alias to M591
-        case 591: M591(); break;                                  // M591 Configure filament runout detection
-=======
+        case 412: M412(); break;                                  // M412: Alias for M591
+        case 591: M591(); break;                                  // M591: Configure filament runout detection
+      #endif
+
       #if HAS_SHAPING
         case 593: M593(); break;                                  // M593: Set Input Shaping parameters
->>>>>>> cadb1a07
       #endif
 
       #if ENABLED(ADVANCED_PAUSE_FEATURE)
