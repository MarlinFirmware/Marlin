--- conflicted
+++ resolved
@@ -294,12 +294,8 @@
     }
   #endif
 
-<<<<<<< HEAD
-  // Handle a known G, M, or T  // D for debug and C for Creality
-=======
   // Handle a known command or reply "unknown command"
 
->>>>>>> 09de17fb
   switch (parser.command_letter) {
 
     case 'G': switch (parser.codenum) {
@@ -1006,13 +1002,12 @@
       case 'D': D(parser.codenum); break;                         // Dn: Debug codes
     #endif
 
-<<<<<<< HEAD
+    #if ENABLED(REALTIME_REPORTING_COMMANDS)
+      case 'S': case 'P': case 'R': break;                        // Invalid S, P, R commands already filtered
+    #endif
+
     #if ENABLED(DWIN_CREALITY_LCD)
       case 'C' : DWIN_Gcode(parser.codenum); break;               // Cn: Creality DWIN special Gcode
-=======
-    #if ENABLED(REALTIME_REPORTING_COMMANDS)
-      case 'S': case 'P': case 'R': break;                        // Invalid S, P, R commands already filtered
->>>>>>> 09de17fb
     #endif
 
     default:
