/**
 * Marlin 3D Printer Firmware
 * Copyright (c) 2020 MarlinFirmware [https://github.com/MarlinFirmware/Marlin]
 *
 * Based on Sprinter and grbl.
 * Copyright (c) 2011 Camiel Gubbels / Erik van der Zalm
 *
 * This program is free software: you can redistribute it and/or modify
 * it under the terms of the GNU General Public License as published by
 * the Free Software Foundation, either version 3 of the License, or
 * (at your option) any later version.
 *
 * This program is distributed in the hope that it will be useful,
 * but WITHOUT ANY WARRANTY; without even the implied warranty of
 * MERCHANTABILITY or FITNESS FOR A PARTICULAR PURPOSE.  See the
 * GNU General Public License for more details.
 *
 * You should have received a copy of the GNU General Public License
 * along with this program.  If not, see <https://www.gnu.org/licenses/>.
 *
 */

/**
 * gcode.cpp - Temporary container for all G-code handlers
 *             Most will migrate to classes, by feature.
 */

#include "gcode.h"
GcodeSuite gcode;

#if ENABLED(WIFI_CUSTOM_COMMAND)
  extern bool wifi_custom_command(char * const command_ptr);
#endif

#include "parser.h"
#include "queue.h"
#include "../module/motion.h"

#if ENABLED(PRINTCOUNTER)
  #include "../module/printcounter.h"
#endif

#if ENABLED(HOST_ACTION_COMMANDS)
  #include "../feature/host_actions.h"
#endif

#if ENABLED(POWER_LOSS_RECOVERY)
  #include "../sd/cardreader.h"
  #include "../feature/powerloss.h"
#endif

#if ENABLED(CANCEL_OBJECTS)
  #include "../feature/cancel_object.h"
#endif

#if ENABLED(LASER_FEATURE)
  #include "../feature/spindle_laser.h"
#endif

#if ENABLED(FLOWMETER_SAFETY)
  #include "../feature/cooler.h"
#endif

#if ENABLED(PASSWORD_FEATURE)
  #include "../feature/password/password.h"
#endif

#if HAS_FANCHECK
  #include "../feature/fancheck.h"
#endif

#include "../MarlinCore.h" // for idle, kill

// Inactivity shutdown
millis_t GcodeSuite::previous_move_ms = 0,
         GcodeSuite::max_inactive_time = 0;

#if HAS_DISABLE_INACTIVE_AXIS
  millis_t GcodeSuite::stepper_inactive_time = SEC_TO_MS(DEFAULT_STEPPER_DEACTIVE_TIME);
#endif

// Relative motion mode for each logical axis
static constexpr xyze_bool_t ar_init = AXIS_RELATIVE_MODES;
axis_bits_t GcodeSuite::axis_relative = 0 LOGICAL_AXIS_GANG(
  | (ar_init.e << REL_E),
  | (ar_init.x << REL_X),
  | (ar_init.y << REL_Y),
  | (ar_init.z << REL_Z),
  | (ar_init.i << REL_I),
  | (ar_init.j << REL_J),
  | (ar_init.k << REL_K),
  | (ar_init.u << REL_U),
  | (ar_init.v << REL_V),
  | (ar_init.w << REL_W)
);

#if EITHER(HAS_AUTO_REPORTING, HOST_KEEPALIVE_FEATURE)
  bool GcodeSuite::autoreport_paused; // = false
#endif

#if ENABLED(HOST_KEEPALIVE_FEATURE)
  GcodeSuite::MarlinBusyState GcodeSuite::busy_state = NOT_BUSY;
  uint8_t GcodeSuite::host_keepalive_interval = DEFAULT_KEEPALIVE_INTERVAL;
#endif

#if ENABLED(CNC_WORKSPACE_PLANES)
  GcodeSuite::WorkspacePlane GcodeSuite::workspace_plane = PLANE_XY;
#endif

#if ENABLED(CNC_COORDINATE_SYSTEMS)
  int8_t GcodeSuite::active_coordinate_system = -1; // machine space
  xyz_pos_t GcodeSuite::coordinate_system[MAX_COORDINATE_SYSTEMS];
#endif

void GcodeSuite::report_echo_start(const bool forReplay) { if (!forReplay) SERIAL_ECHO_START(); }
void GcodeSuite::report_heading(const bool forReplay, FSTR_P const fstr, const bool eol/*=true*/) {
  if (forReplay) return;
  if (fstr) {
    SERIAL_ECHO_START();
    SERIAL_ECHOPGM("; ");
    SERIAL_ECHOF(fstr);
  }
  if (eol) { SERIAL_CHAR(':'); SERIAL_EOL(); }
}

void GcodeSuite::say_units() {
  SERIAL_ECHOLNPGM_P(
    TERN_(INCH_MODE_SUPPORT, parser.linear_unit_factor != 1.0 ? PSTR(" (in)") :)
    PSTR(" (mm)")
  );
}

/**
 * Get the target extruder from the T parameter or the active_extruder
 * Return -1 if the T parameter is out of range
 */
int8_t GcodeSuite::get_target_extruder_from_command() {
  if (parser.seenval('T')) {
    const int8_t e = parser.value_byte();
    if (e < EXTRUDERS) return e;
    SERIAL_ECHO_START();
    SERIAL_CHAR('M'); SERIAL_ECHO(parser.codenum);
    SERIAL_ECHOLNPGM(" " STR_INVALID_EXTRUDER " ", e);
    return -1;
  }
  return active_extruder;
}

/**
 * Get the target E stepper from the 'T' parameter.
 * If there is no 'T' parameter then dval will be substituted.
 * Returns -1 if the resulting E stepper index is out of range.
 */
int8_t GcodeSuite::get_target_e_stepper_from_command(const int8_t dval/*=-1*/) {
  const int8_t e = parser.intval('T', dval);
  if (WITHIN(e, 0, E_STEPPERS - 1)) return e;
  if (dval == -2) return dval;

  SERIAL_ECHO_START();
  SERIAL_CHAR('M'); SERIAL_ECHO(parser.codenum);
  if (e == -1)
    SERIAL_ECHOLNPGM(" " STR_E_STEPPER_NOT_SPECIFIED);
  else
    SERIAL_ECHOLNPGM(" " STR_INVALID_E_STEPPER " ", e);
  return -1;
}

/**
 * Set XYZ...E destination and feedrate from the current GCode command
 *
 *  - Set destination from included axis codes
 *  - Set to current for missing axis codes
 *  - Set the feedrate, if included
 */
void GcodeSuite::get_destination_from_command() {
  xyze_bool_t seen{false};

  #if ENABLED(CANCEL_OBJECTS)
    const bool &skip_move = cancelable.skipping;
  #else
    constexpr bool skip_move = false;
  #endif

  // Get new XYZ position, whether absolute or relative
  LOOP_NUM_AXES(i) {
    if ( (seen[i] = parser.seenval(AXIS_CHAR(i))) ) {
      const float v = parser.value_axis_units((AxisEnum)i);
      if (skip_move)
        destination[i] = current_position[i];
      else
        destination[i] = axis_is_relative(AxisEnum(i)) ? current_position[i] + v : LOGICAL_TO_NATIVE(v, i);
    }
    else
      destination[i] = current_position[i];
  }

  #if HAS_EXTRUDERS
    // Get new E position, whether absolute or relative
    if ( (seen.e = parser.seenval('E')) ) {
      const float v = parser.value_axis_units(E_AXIS);
      destination.e = axis_is_relative(E_AXIS) ? current_position.e + v : v;
    }
    else
      destination.e = current_position.e;
  #endif

  #if ENABLED(POWER_LOSS_RECOVERY) && !PIN_EXISTS(POWER_LOSS)
    // Only update power loss recovery on moves with E
    if (recovery.enabled && IS_SD_PRINTING() && seen.e && (seen.x || seen.y))
      recovery.save();
  #endif

  if (parser.floatval('F') > 0) {
    feedrate_mm_s = parser.value_feedrate();
    // Update the cutter feed rate for use by M4 I set inline moves.
    TERN_(LASER_FEATURE, cutter.feedrate_mm_m = MMS_TO_MMM(feedrate_mm_s));
  }

  #if BOTH(PRINTCOUNTER, HAS_EXTRUDERS)
    if (!DEBUGGING(DRYRUN) && !skip_move)
      print_job_timer.incFilamentUsed(destination.e - current_position.e);
  #endif

  // Get ABCDHI mixing factors
  #if BOTH(MIXING_EXTRUDER, DIRECT_MIXING_IN_G1)
    M165();
  #endif

  #if ENABLED(LASER_FEATURE)
    if (cutter.cutter_mode == CUTTER_MODE_CONTINUOUS || cutter.cutter_mode == CUTTER_MODE_DYNAMIC) {
      // Set the cutter power in the planner to configure this move
      cutter.last_feedrate_mm_m = 0;
      if (WITHIN(parser.codenum, 1, TERN(ARC_SUPPORT, 3, 1)) || TERN0(BEZIER_CURVE_SUPPORT, parser.codenum == 5)) {
        planner.laser_inline.status.isPowered = true;
        if (parser.seen('I')) cutter.set_enabled(true);       // This is set for backward LightBurn compatibility.
        if (parser.seenval('S')) {
          const float v = parser.value_float(),
                      u = TERN(LASER_POWER_TRAP, v, cutter.power_to_range(v));
          cutter.menuPower = cutter.unitPower = u;
          cutter.inline_power(TERN(SPINDLE_LASER_USE_PWM, cutter.upower_to_ocr(u), u > 0 ? 255 : 0));
        }
      }
      else if (parser.codenum == 0) {
        // For dynamic mode we need to flag isPowered off, dynamic power is calculated in the stepper based on feedrate.
        if (cutter.cutter_mode == CUTTER_MODE_DYNAMIC) planner.laser_inline.status.isPowered = false;
        cutter.inline_power(0); // This is planner-based so only set power and do not disable inline control flags.
      }
    }
    else if (parser.codenum == 0)
      cutter.apply_power(0);
  #endif // LASER_FEATURE
}

/**
 * Dwell waits immediately. It does not synchronize. Use M400 instead of G4
 */
void GcodeSuite::dwell(millis_t time) {
  time += millis();
  while (PENDING(millis(), time)) idle();
}

/**
 * When G29_RETRY_AND_RECOVER is enabled, call G29() in
 * a loop with recovery and retry handling.
 */
#if ENABLED(G29_RETRY_AND_RECOVER)

  void GcodeSuite::event_probe_recover() {
    TERN_(HOST_PROMPT_SUPPORT, hostui.prompt_do(PROMPT_INFO, F("G29 Retrying"), FPSTR(DISMISS_STR)));
    #ifdef ACTION_ON_G29_RECOVER
      hostui.g29_recover();
    #endif
    #ifdef G29_RECOVER_COMMANDS
      process_subcommands_now(F(G29_RECOVER_COMMANDS));
    #endif
  }

  #if ENABLED(G29_HALT_ON_FAILURE)
    #include "../lcd/marlinui.h"
  #endif

  void GcodeSuite::event_probe_failure() {
    #ifdef ACTION_ON_G29_FAILURE
      hostui.g29_failure();
    #endif
    #ifdef G29_FAILURE_COMMANDS
      process_subcommands_now(F(G29_FAILURE_COMMANDS));
    #endif
    #if ENABLED(G29_HALT_ON_FAILURE)
      #ifdef ACTION_ON_CANCEL
        hostui.cancel();
      #endif
      kill(GET_TEXT_F(MSG_LCD_PROBING_FAILED));
    #endif
  }

  #ifndef G29_MAX_RETRIES
    #define G29_MAX_RETRIES 0
  #endif

  void GcodeSuite::G29_with_retry() {
    uint8_t retries = G29_MAX_RETRIES;
    while (G29()) { // G29 should return true for failed probes ONLY
      if (retries) {
        event_probe_recover();
        --retries;
      }
      else {
        event_probe_failure();
        return;
      }
    }

    TERN_(HOST_PROMPT_SUPPORT, hostui.prompt_end());

    #ifdef G29_SUCCESS_COMMANDS
      process_subcommands_now(F(G29_SUCCESS_COMMANDS));
    #endif
  }

#endif // G29_RETRY_AND_RECOVER

/**
 * Process the parsed command and dispatch it to its handler
 */
void GcodeSuite::process_parsed_command(const bool no_ok/*=false*/) {
  TERN_(HAS_FANCHECK, fan_check.check_deferred_error());

  KEEPALIVE_STATE(IN_HANDLER);

 /**
  * Block all Gcodes except M511 Unlock Printer, if printer is locked
  * Will still block Gcodes if M511 is disabled, in which case the printer should be unlocked via LCD Menu
  */
  #if ENABLED(PASSWORD_FEATURE)
    if (password.is_locked && !parser.is_command('M', 511)) {
      SERIAL_ECHO_MSG(STR_PRINTER_LOCKED);
      if (!no_ok) queue.ok_to_send();
      return;
    }
  #endif

  #if ENABLED(FLOWMETER_SAFETY)
    if (cooler.flowfault) {
      SERIAL_ECHO_MSG(STR_FLOWMETER_FAULT);
      return;
    }
  #endif

  // Handle a known command or reply "unknown command"

  switch (parser.command_letter) {

    case 'G': switch (parser.codenum) {

      case 0: case 1:                                             // G0: Fast Move, G1: Linear Move
        G0_G1(TERN_(HAS_FAST_MOVES, parser.codenum == 0)); break;

      #if ENABLED(ARC_SUPPORT) && DISABLED(SCARA)
        case 2: case 3: G2_G3(parser.codenum == 2); break;        // G2: CW ARC, G3: CCW ARC
      #endif

      case 4: G4(); break;                                        // G4: Dwell

      #if ENABLED(BEZIER_CURVE_SUPPORT)
        case 5: G5(); break;                                      // G5: Cubic B_spline
      #endif

      #if ENABLED(DIRECT_STEPPING)
        case 6: G6(); break;                                      // G6: Direct Stepper Move
      #endif

      #if ENABLED(FWRETRACT)
        case 10: G10(); break;                                    // G10: Retract / Swap Retract
        case 11: G11(); break;                                    // G11: Recover / Swap Recover
      #endif

      #if ENABLED(NOZZLE_CLEAN_FEATURE)
        case 12: G12(); break;                                    // G12: Nozzle Clean
      #endif

      #if ENABLED(CNC_WORKSPACE_PLANES)
        case 17: G17(); break;                                    // G17: Select Plane XY
        case 18: G18(); break;                                    // G18: Select Plane ZX
        case 19: G19(); break;                                    // G19: Select Plane YZ
      #endif

      #if ENABLED(INCH_MODE_SUPPORT)
        case 20: G20(); break;                                    // G20: Inch Mode
        case 21: G21(); break;                                    // G21: MM Mode
      #else
        case 21: NOOP; break;                                     // No error on unknown G21
      #endif

      #if ENABLED(G26_MESH_VALIDATION)
        case 26: G26(); break;                                    // G26: Mesh Validation Pattern generation
      #endif

      #if ENABLED(NOZZLE_PARK_FEATURE)
        case 27: G27(); break;                                    // G27: Nozzle Park
      #endif

      case 28: G28(); break;                                      // G28: Home one or more axes

      #if HAS_LEVELING
        case 29:                                                  // G29: Bed leveling calibration
          TERN(G29_RETRY_AND_RECOVER, G29_with_retry, G29)();
          break;
      #endif

      #if HAS_BED_PROBE
        case 30: G30(); break;                                    // G30: Single Z probe
        #if ENABLED(Z_PROBE_SLED)
          case 31: G31(); break;                                  // G31: dock the sled
          case 32: G32(); break;                                  // G32: undock the sled
        #endif
      #endif

      #if ENABLED(DELTA_AUTO_CALIBRATION)
        case 33: G33(); break;                                    // G33: Delta Auto-Calibration
      #endif

      #if ANY(Z_MULTI_ENDSTOPS, Z_STEPPER_AUTO_ALIGN, MECHANICAL_GANTRY_CALIBRATION)
        case 34: G34(); break;                                    // G34: Z Stepper automatic alignment using probe
      #endif

      #if ENABLED(ASSISTED_TRAMMING)
        case 35: G35(); break;                                    // G35: Read four bed corners to help adjust bed screws
      #endif

      #if ENABLED(G38_PROBE_TARGET)
        case 38:                                                  // G38.2, G38.3: Probe towards target
          if (WITHIN(parser.subcode, 2, TERN(G38_PROBE_AWAY, 5, 3)))
            G38(parser.subcode);                                  // G38.4, G38.5: Probe away from target
          break;
      #endif

      #if HAS_MESH
        case 42: G42(); break;                                    // G42: Coordinated move to a mesh point
      #endif

      #if ENABLED(CNC_COORDINATE_SYSTEMS)
        case 53: G53(); break;                                    // G53: (prefix) Apply native workspace
        case 54: G54(); break;                                    // G54: Switch to Workspace 1
        case 55: G55(); break;                                    // G55: Switch to Workspace 2
        case 56: G56(); break;                                    // G56: Switch to Workspace 3
        case 57: G57(); break;                                    // G57: Switch to Workspace 4
        case 58: G58(); break;                                    // G58: Switch to Workspace 5
        case 59: G59(); break;                                    // G59.0 - G59.3: Switch to Workspace 6-9
      #endif

      #if SAVED_POSITIONS
        case 60: G60(); break;                                    // G60:  save current position
        case 61: G61(); break;                                    // G61:  Apply/restore saved coordinates.
      #endif

      #if BOTH(PTC_PROBE, PTC_BED)
        case 76: G76(); break;                                    // G76: Calibrate first layer compensation values
      #endif

      #if ENABLED(GCODE_MOTION_MODES)
        case 80: G80(); break;                                    // G80: Reset the current motion mode
      #endif

      case 90: set_relative_mode(false); break;                   // G90: Absolute Mode
      case 91: set_relative_mode(true);  break;                   // G91: Relative Mode

      case 92: G92(); break;                                      // G92: Set current axis position(s)

      #if ENABLED(CALIBRATION_GCODE)
        case 425: G425(); break;                                  // G425: Perform calibration with calibration cube
      #endif

      #if ENABLED(DEBUG_GCODE_PARSER)
        case 800: parser.debug(); break;                          // G800: GCode Parser Test for G
      #endif

      default: parser.unknown_command_warning(); break;
    }
    break;

    case 'M': switch (parser.codenum) {

      #if HAS_RESUME_CONTINUE
        case 0:                                                   // M0: Unconditional stop - Wait for user button press on LCD
        case 1: M0_M1(); break;                                   // M1: Conditional stop - Wait for user button press on LCD
      #endif

      #if HAS_CUTTER
        case 3: M3_M4(false); break;                              // M3: Turn ON Laser | Spindle (clockwise), set Power | Speed
        case 4: M3_M4(true ); break;                              // M4: Turn ON Laser | Spindle (counter-clockwise), set Power | Speed
        case 5: M5(); break;                                      // M5: Turn OFF Laser | Spindle
      #endif

      #if ENABLED(COOLANT_MIST)
        case 7: M7(); break;                                      // M7: Coolant Mist ON
      #endif

      #if EITHER(AIR_ASSIST, COOLANT_FLOOD)
        case 8: M8(); break;                                      // M8: Air Assist / Coolant Flood ON
      #endif

      #if EITHER(AIR_ASSIST, COOLANT_CONTROL)
        case 9: M9(); break;                                      // M9: Air Assist / Coolant OFF
      #endif

      #if ENABLED(AIR_EVACUATION)
        case 10: M10(); break;                                    // M10: Vacuum or Blower motor ON
        case 11: M11(); break;                                    // M11: Vacuum or Blower motor OFF
      #endif

      #if ENABLED(EXTERNAL_CLOSED_LOOP_CONTROLLER)
        case 12: M12(); break;                                    // M12: Synchronize and optionally force a CLC set
      #endif

      #if ENABLED(EXPECTED_PRINTER_CHECK)
        case 16: M16(); break;                                    // M16: Expected printer check
      #endif

      case 17: M17(); break;                                      // M17: Enable all stepper motors

      #if ENABLED(SDSUPPORT)
        case 20: M20(); break;                                    // M20: List SD card
        case 21: M21(); break;                                    // M21: Init SD card
        case 22: M22(); break;                                    // M22: Release SD card
        case 23: M23(); break;                                    // M23: Select file
        case 24: M24(); break;                                    // M24: Start SD print
        case 25: M25(); break;                                    // M25: Pause SD print
        case 26: M26(); break;                                    // M26: Set SD index
        case 27: M27(); break;                                    // M27: Get SD status
        case 28: M28(); break;                                    // M28: Start SD write
        case 29: M29(); break;                                    // M29: Stop SD write
        case 30: M30(); break;                                    // M30 <filename> Delete File

        #if HAS_MEDIA_SUBCALLS
          case 32: M32(); break;                                  // M32: Select file and start SD print
        #endif

        #if ENABLED(LONG_FILENAME_HOST_SUPPORT)
          case 33: M33(); break;                                  // M33: Get the long full path to a file or folder
        #endif

        #if BOTH(SDCARD_SORT_ALPHA, SDSORT_GCODE)
          case 34: M34(); break;                                  // M34: Set SD card sorting options
        #endif

        case 928: M928(); break;                                  // M928: Start SD write
      #endif // SDSUPPORT

      case 31: M31(); break;                                      // M31: Report time since the start of SD print or last M109

      #if ENABLED(DIRECT_PIN_CONTROL)
        case 42: M42(); break;                                    // M42: Change pin state
      #endif

      #if ENABLED(PINS_DEBUGGING)
        case 43: M43(); break;                                    // M43: Read pin state
      #endif

      #if ENABLED(Z_MIN_PROBE_REPEATABILITY_TEST)
        case 48: M48(); break;                                    // M48: Z probe repeatability test
      #endif

      #if ENABLED(SET_PROGRESS_MANUALLY)
        case 73: M73(); break;                                    // M73: Set progress percentage
      #endif

      case 75: M75(); break;                                      // M75: Start print timer
      case 76: M76(); break;                                      // M76: Pause print timer
      case 77: M77(); break;                                      // M77: Stop print timer

      #if ENABLED(PRINTCOUNTER)
        case 78: M78(); break;                                    // M78: Show print statistics
      #endif

      #if ENABLED(M100_FREE_MEMORY_WATCHER)
        case 100: M100(); break;                                  // M100: Free Memory Report
      #endif

      #if ENABLED(BD_SENSOR)
        case 102: M102(); break;                                  // M102: Configure Bed Distance Sensor
      #endif

      #if HAS_EXTRUDERS
        case 104: M104(); break;                                  // M104: Set hot end temperature
        case 109: M109(); break;                                  // M109: Wait for hotend temperature to reach target
      #endif

      case 105: M105(); return;                                   // M105: Report Temperatures (and say "ok")

      #if HAS_FAN
        case 106: M106(); break;                                  // M106: Fan On
        case 107: M107(); break;                                  // M107: Fan Off
      #endif

      case 110: M110(); break;                                    // M110: Set Current Line Number
      case 111: M111(); break;                                    // M111: Set debug level

      #if DISABLED(EMERGENCY_PARSER)
        case 108: M108(); break;                                  // M108: Cancel Waiting
        case 112: M112(); break;                                  // M112: Full Shutdown
        case 410: M410(); break;                                  // M410: Quickstop - Abort all the planned moves.
<<<<<<< HEAD
        TERN_(HOST_PROMPT_SUPPORT, case 876: M876();)                     // M876: Handle Host prompt responses
=======
        #if ENABLED(HOST_PROMPT_SUPPORT)
          case 876: M876(); break;                                // M876: Handle Host prompt responses
        #endif
>>>>>>> bbf4bcf5
      #else
        case 108: case 112: case 410:
        break;
        TERN_(HOST_PROMPT_SUPPORT, case 876: M876();)
      #endif

      #if ENABLED(HOST_KEEPALIVE_FEATURE)
        case 113: M113(); break;                                  // M113: Set Host Keepalive interval
      #endif

      #if HAS_FANCHECK
        case 123: M123(); break;                                  // M123: Report fan states or set fans auto-report interval
      #endif

      #if HAS_HEATED_BED
        case 140: M140(); break;                                  // M140: Set bed temperature
        case 190: M190(); break;                                  // M190: Wait for bed temperature to reach target
      #endif

      #if HAS_HEATED_CHAMBER
        case 141: M141(); break;                                  // M141: Set chamber temperature
        case 191: M191(); break;                                  // M191: Wait for chamber temperature to reach target
      #endif

      #if HAS_TEMP_PROBE
        case 192: M192(); break;                                  // M192: Wait for probe temp
      #endif

      #if HAS_COOLER
        case 143: M143(); break;                                  // M143: Set cooler temperature
        case 193: M193(); break;                                  // M193: Wait for cooler temperature to reach target
      #endif

      #if ENABLED(AUTO_REPORT_POSITION)
        case 154: M154(); break;                                  // M154: Set position auto-report interval
      #endif

      #if BOTH(AUTO_REPORT_TEMPERATURES, HAS_TEMP_SENSOR)
        case 155: M155(); break;                                  // M155: Set temperature auto-report interval
      #endif

      #if ENABLED(PARK_HEAD_ON_PAUSE)
        case 125: M125(); break;                                  // M125: Store current position and move to filament change position
      #endif

      #if ENABLED(BARICUDA)
        // PWM for HEATER_1_PIN
        #if HAS_HEATER_1
          case 126: M126(); break;                                // M126: valve open
          case 127: M127(); break;                                // M127: valve closed
        #endif

        // PWM for HEATER_2_PIN
        #if HAS_HEATER_2
          case 128: M128(); break;                                // M128: valve open
          case 129: M129(); break;                                // M129: valve closed
        #endif
      #endif // BARICUDA

      #if ENABLED(PSU_CONTROL)
        case 80: M80(); break;                                    // M80: Turn on Power Supply
      #endif
      case 81: M81(); break;                                      // M81: Turn off Power, including Power Supply, if possible

      #if HAS_EXTRUDERS
        case 82: M82(); break;                                    // M82: Set E axis normal mode (same as other axes)
        case 83: M83(); break;                                    // M83: Set E axis relative mode
      #endif
      case 18: case 84: M18_M84(); break;                         // M18/M84: Disable Steppers / Set Timeout
      case 85: M85(); break;                                      // M85: Set inactivity stepper shutdown timeout
      case 92: M92(); break;                                      // M92: Set the steps-per-unit for one or more axes
      case 114: M114(); break;                                    // M114: Report current position
      case 115: M115(); break;                                    // M115: Report capabilities

      case 117: TERN_(HAS_STATUS_MESSAGE, M117()); break;         // M117: Set LCD message text, if possible

      case 118: M118(); break;                                    // M118: Display a message in the host console
      case 119: M119(); break;                                    // M119: Report endstop states
      case 120: M120(); break;                                    // M120: Enable endstops
      case 121: M121(); break;                                    // M121: Disable endstops

      #if HAS_PREHEAT
        case 145: M145(); break;                                  // M145: Set material heatup parameters
      #endif

      #if ENABLED(TEMPERATURE_UNITS_SUPPORT)
        case 149: M149(); break;                                  // M149: Set temperature units
      #endif

      #if HAS_COLOR_LEDS
        case 150: M150(); break;                                  // M150: Set Status LED Color
      #endif

      #if ENABLED(MIXING_EXTRUDER)
        case 163: M163(); break;                                  // M163: Set a component weight for mixing extruder
        case 164: M164(); break;                                  // M164: Save current mix as a virtual extruder
        #if ENABLED(DIRECT_MIXING_IN_G1)
          case 165: M165(); break;                                // M165: Set multiple mix weights
        #endif
        #if ENABLED(GRADIENT_MIX)
          case 166: M166(); break;                                // M166: Set Gradient Mix
        #endif
      #endif

      #if DISABLED(NO_VOLUMETRICS)
        case 200: M200(); break;                                  // M200: Set filament diameter, E to cubic units
      #endif

      case 201: M201(); break;                                    // M201: Set max acceleration for print moves (units/s^2)

      #if 0
        case 202: M202(); break;                                  // M202: Not used for Sprinter/grbl gen6
      #endif

      case 203: M203(); break;                                    // M203: Set max feedrate (units/sec)
      case 204: M204(); break;                                    // M204: Set acceleration
      case 205: M205(); break;                                    // M205: Set advanced settings

      #if HAS_M206_COMMAND
        case 206: M206(); break;                                  // M206: Set home offsets
      #endif

      #if ENABLED(FWRETRACT)
        case 207: M207(); break;                                  // M207: Set Retract Length, Feedrate, and Z lift
        case 208: M208(); break;                                  // M208: Set Recover (unretract) Additional Length and Feedrate
        #if ENABLED(FWRETRACT_AUTORETRACT)
          case 209:
            if (MIN_AUTORETRACT <= MAX_AUTORETRACT) M209();       // M209: Turn Automatic Retract Detection on/off
            break;
        #endif
      #endif

      #if HAS_SOFTWARE_ENDSTOPS
        case 211: M211(); break;                                  // M211: Enable, Disable, and/or Report software endstops
      #endif

      #if HAS_MULTI_EXTRUDER
        case 217: M217(); break;                                  // M217: Set filament swap parameters
      #endif

      #if HAS_HOTEND_OFFSET
        case 218: M218(); break;                                  // M218: Set a tool offset
      #endif

      case 220: M220(); break;                                    // M220: Set Feedrate Percentage: S<percent> ("FR" on your LCD)

      #if HAS_EXTRUDERS
        case 221: M221(); break;                                  // M221: Set Flow Percentage
      #endif

      #if ENABLED(DIRECT_PIN_CONTROL)
        case 226: M226(); break;                                  // M226: Wait until a pin reaches a state
      #endif

      #if HAS_SERVOS
        case 280: M280(); break;                                  // M280: Set servo position absolute
        #if ENABLED(EDITABLE_SERVO_ANGLES)
          case 281: M281(); break;                                // M281: Set servo angles
        #endif
        #if ENABLED(SERVO_DETACH_GCODE)
          case 282: M282(); break;                                // M282: Detach servo
        #endif
      #endif

      #if ENABLED(BABYSTEPPING)
        case 290: M290(); break;                                  // M290: Babystepping
      #endif

      #if HAS_SOUND
        case 300: M300(); break;                                  // M300: Play beep tone
      #endif

      #if ENABLED(PIDTEMP)
        case 301: M301(); break;                                  // M301: Set hotend PID parameters
      #endif

      #if ENABLED(PIDTEMPBED)
        case 304: M304(); break;                                  // M304: Set bed PID parameters
      #endif

      #if ENABLED(PIDTEMPCHAMBER)
        case 309: M309(); break;                                  // M309: Set chamber PID parameters
      #endif

      #if ENABLED(PHOTO_GCODE)
        case 240: M240(); break;                                  // M240: Trigger a camera
      #endif

      #if HAS_LCD_CONTRAST
        case 250: M250(); break;                                  // M250: Set LCD contrast
      #endif

      #if HAS_GCODE_M255
        case 255: M255(); break;                                  // M255: Set LCD Sleep/Backlight Timeout (Minutes)
      #endif

      #if HAS_LCD_BRIGHTNESS
        case 256: M256(); break;                                  // M256: Set LCD brightness
      #endif

      #if ENABLED(EXPERIMENTAL_I2CBUS)
        case 260: M260(); break;                                  // M260: Send data to an i2c slave
        case 261: M261(); break;                                  // M261: Request data from an i2c slave
      #endif

      #if ENABLED(PREVENT_COLD_EXTRUSION)
        case 302: M302(); break;                                  // M302: Allow cold extrudes (set the minimum extrude temperature)
      #endif

      #if HAS_PID_HEATING
        case 303: M303(); break;                                  // M303: PID autotune
      #endif

      #if HAS_USER_THERMISTORS
        case 305: M305(); break;                                  // M305: Set user thermistor parameters
      #endif

      #if ENABLED(MPCTEMP)
        case 306: M306(); break;                                  // M306: MPC autotune
      #endif

      #if ENABLED(REPETIER_GCODE_M360)
        case 360: M360(); break;                                  // M360: Firmware settings
      #endif

      #if ENABLED(MORGAN_SCARA)
        case 360: if (M360()) return; break;                      // M360: SCARA Theta pos1
        case 361: if (M361()) return; break;                      // M361: SCARA Theta pos2
        case 362: if (M362()) return; break;                      // M362: SCARA Psi pos1
        case 363: if (M363()) return; break;                      // M363: SCARA Psi pos2
        case 364: if (M364()) return; break;                      // M364: SCARA Psi pos3 (90 deg to Theta)
      #endif

      #if EITHER(EXT_SOLENOID, MANUAL_SOLENOID_CONTROL)
        case 380: M380(); break;                                  // M380: Activate solenoid on active (or specified) extruder
        case 381: M381(); break;                                  // M381: Disable all solenoids or, if MANUAL_SOLENOID_CONTROL, active (or specified) solenoid
      #endif

      case 400: M400(); break;                                    // M400: Finish all moves

      #if HAS_BED_PROBE
        case 401: M401(); break;                                  // M401: Deploy probe
        case 402: M402(); break;                                  // M402: Stow probe
      #endif

      #if HAS_PRUSA_MMU2
        case 403: M403(); break;
      #endif

      #if ENABLED(FILAMENT_WIDTH_SENSOR)
        case 404: M404(); break;                                  // M404: Enter the nominal filament width (3mm, 1.75mm ) N<3.0> or display nominal filament width
        case 405: M405(); break;                                  // M405: Turn on filament sensor for control
        case 406: M406(); break;                                  // M406: Turn off filament sensor for control
        case 407: M407(); break;                                  // M407: Display measured filament diameter
      #endif

      #if HAS_FILAMENT_SENSOR
        case 412: M412(); break;                                  // M412: Enable/Disable filament runout detection
      #endif

      #if HAS_MULTI_LANGUAGE
        case 414: M414(); break;                                  // M414: Select multi language menu
      #endif

      #if HAS_LEVELING
        case 420: M420(); break;                                  // M420: Enable/Disable Bed Leveling
      #endif

      #if HAS_MESH
        case 421: M421(); break;                                  // M421: Set a Mesh Bed Leveling Z coordinate
      #endif

      #if ENABLED(X_AXIS_TWIST_COMPENSATION)
        case 423: M423(); break;                                  // M423: Reset, modify, or report X-Twist Compensation data
      #endif

      #if ENABLED(BACKLASH_GCODE)
        case 425: M425(); break;                                  // M425: Tune backlash compensation
      #endif

      #if HAS_M206_COMMAND
        case 428: M428(); break;                                  // M428: Apply current_position to home_offset
      #endif

      #if HAS_POWER_MONITOR
        case 430: M430(); break;                                  // M430: Read the system current (A), voltage (V), and power (W)
      #endif

      #if ENABLED(CANCEL_OBJECTS)
        case 486: M486(); break;                                  // M486: Identify and cancel objects
      #endif

      case 500: M500(); break;                                    // M500: Store settings in EEPROM
      case 501: M501(); break;                                    // M501: Read settings from EEPROM
      case 502: M502(); break;                                    // M502: Revert to default settings
      #if DISABLED(DISABLE_M503)
        case 503: M503(); break;                                  // M503: print settings currently in memory
      #endif
      #if ENABLED(EEPROM_SETTINGS)
        case 504: M504(); break;                                  // M504: Validate EEPROM contents
      #endif

      #if ENABLED(PASSWORD_FEATURE)
        case 510: M510(); break;                                  // M510: Lock Printer
        #if ENABLED(PASSWORD_UNLOCK_GCODE)
          case 511: M511(); break;                                // M511: Unlock Printer
        #endif
        #if ENABLED(PASSWORD_CHANGE_GCODE)
          case 512: M512(); break;                                // M512: Set/Change/Remove Password
        #endif
      #endif

      #if ENABLED(SDSUPPORT)
        case 524: M524(); break;                                  // M524: Abort the current SD print job
      #endif

      #if ENABLED(SD_ABORT_ON_ENDSTOP_HIT)
        case 540: M540(); break;                                  // M540: Set abort on endstop hit for SD printing
      #endif

      #if HAS_ETHERNET
        case 552: M552(); break;                                  // M552: Set IP address
        case 553: M553(); break;                                  // M553: Set gateway
        case 554: M554(); break;                                  // M554: Set netmask
      #endif

      #if ENABLED(BAUD_RATE_GCODE)
        case 575: M575(); break;                                  // M575: Set serial baudrate
      #endif

      #if ENABLED(ADVANCED_PAUSE_FEATURE)
        case 600: M600(); break;                                  // M600: Pause for Filament Change
        case 603: M603(); break;                                  // M603: Configure Filament Change
      #endif

      #if HAS_DUPLICATION_MODE
        case 605: M605(); break;                                  // M605: Set Dual X Carriage movement mode
      #endif

      #if IS_KINEMATIC
        case 665: M665(); break;                                  // M665: Set Kinematics parameters
      #endif

      #if ENABLED(DELTA) || HAS_EXTRA_ENDSTOPS
        case 666: M666(); break;                                  // M666: Set delta or multiple endstop adjustment
      #endif

      #if ENABLED(DUET_SMART_EFFECTOR) && PIN_EXISTS(SMART_EFFECTOR_MOD)
        case 672: M672(); break;                                  // M672: Set/clear Duet Smart Effector sensitivity
      #endif

      #if ENABLED(FILAMENT_LOAD_UNLOAD_GCODES)
        case 701: M701(); break;                                  // M701: Load Filament
        case 702: M702(); break;                                  // M702: Unload Filament
      #endif

      #if ENABLED(CONTROLLER_FAN_EDITABLE)
        case 710: M710(); break;                                  // M710: Set Controller Fan settings
      #endif

      #if ENABLED(GCODE_MACROS)
        case 810: case 811: case 812: case 813: case 814:
        case 815: case 816: case 817: case 818: case 819:
        M810_819(); break;                                        // M810-M819: Define/execute G-code macro
      #endif

      #if HAS_BED_PROBE
        case 851: M851(); break;                                  // M851: Set Z Probe Z Offset
      #endif

      #if ENABLED(SKEW_CORRECTION_GCODE)
        case 852: M852(); break;                                  // M852: Set Skew factors
      #endif

      #if HAS_PTC
        case 871: M871(); break;                                  // M871: Print/reset/clear first layer temperature offset values
      #endif

      #if ENABLED(LIN_ADVANCE)
        case 900: M900(); break;                                  // M900: Set advance K factor.
      #endif

      #if ANY(HAS_MOTOR_CURRENT_SPI, HAS_MOTOR_CURRENT_PWM, HAS_MOTOR_CURRENT_I2C, HAS_MOTOR_CURRENT_DAC)
        case 907: M907(); break;                                  // M907: Set digital trimpot motor current using axis codes.
        #if EITHER(HAS_MOTOR_CURRENT_SPI, HAS_MOTOR_CURRENT_DAC)
          case 908: M908(); break;                                // M908: Control digital trimpot directly.
          #if HAS_MOTOR_CURRENT_DAC
            case 909: M909(); break;                              // M909: Print digipot/DAC current value
            case 910: M910(); break;                              // M910: Commit digipot/DAC value to external EEPROM
          #endif
        #endif
      #endif

      #if HAS_TRINAMIC_CONFIG
        case 122: M122(); break;                                  // M122: Report driver configuration and status
        case 906: M906(); break;                                  // M906: Set motor current in milliamps using axis codes X, Y, Z, E
        #if HAS_STEALTHCHOP
          case 569: M569(); break;                                // M569: Enable stealthChop on an axis.
        #endif
        #if ENABLED(MONITOR_DRIVER_STATUS)
          case 911: M911(); break;                                // M911: Report TMC2130 prewarn triggered flags
          case 912: M912(); break;                                // M912: Clear TMC2130 prewarn triggered flags
        #endif
        #if ENABLED(HYBRID_THRESHOLD)
          case 913: M913(); break;                                // M913: Set HYBRID_THRESHOLD speed.
        #endif
        #if USE_SENSORLESS
          case 914: M914(); break;                                // M914: Set StallGuard sensitivity.
        #endif
        case 919: M919(); break;                                  // M919: Set stepper Chopper Times
      #endif

      #if HAS_MICROSTEPS
        case 350: M350(); break;                                  // M350: Set microstepping mode. Warning: Steps per unit remains unchanged. S code sets stepping mode for all drivers.
        case 351: M351(); break;                                  // M351: Toggle MS1 MS2 pins directly, S# determines MS1 or MS2, X# sets the pin high/low.
      #endif

      #if ENABLED(CASE_LIGHT_ENABLE)
        case 355: M355(); break;                                  // M355: Set case light brightness
      #endif

      #if ENABLED(DEBUG_GCODE_PARSER)
        case 800: parser.debug(); break;                          // M800: GCode Parser Test for M
      #endif

      #if ENABLED(GCODE_REPEAT_MARKERS)
        case 808: M808(); break;                                  // M808: Set / Goto repeat markers
      #endif

      #if ENABLED(I2C_POSITION_ENCODERS)
        case 860: M860(); break;                                  // M860: Report encoder module position
        case 861: M861(); break;                                  // M861: Report encoder module status
        case 862: M862(); break;                                  // M862: Perform axis test
        case 863: M863(); break;                                  // M863: Calibrate steps/mm
        case 864: M864(); break;                                  // M864: Change module address
        case 865: M865(); break;                                  // M865: Check module firmware version
        case 866: M866(); break;                                  // M866: Report axis error count
        case 867: M867(); break;                                  // M867: Toggle error correction
        case 868: M868(); break;                                  // M868: Set error correction threshold
        case 869: M869(); break;                                  // M869: Report axis error
      #endif

      #if ENABLED(MAGNETIC_PARKING_EXTRUDER)
        case 951: M951(); break;                                  // M951: Set Magnetic Parking Extruder parameters
      #endif

      #if ENABLED(Z_STEPPER_AUTO_ALIGN)
        case 422: M422(); break;                                  // M422: Set Z Stepper automatic alignment position using probe
      #endif

      #if ALL(HAS_SPI_FLASH, SDSUPPORT, MARLIN_DEV_MODE)
        case 993: M993(); break;                                  // M993: Backup SPI Flash to SD
        case 994: M994(); break;                                  // M994: Load a Backup from SD to SPI Flash
      #endif

      #if ENABLED(TOUCH_SCREEN_CALIBRATION)
        case 995: M995(); break;                                  // M995: Touch screen calibration for TFT display
      #endif

      #if ENABLED(PLATFORM_M997_SUPPORT)
        case 997: M997(); break;                                  // M997: Perform in-application firmware update
      #endif

      case 999: M999(); break;                                    // M999: Restart after being Stopped

      #if ENABLED(POWER_LOSS_RECOVERY)
        case 413: M413(); break;                                  // M413: Enable/disable/query Power-Loss Recovery
        case 1000: M1000(); break;                                // M1000: [INTERNAL] Resume from power-loss
      #endif

      #if ENABLED(SDSUPPORT)
        case 1001: M1001(); break;                                // M1001: [INTERNAL] Handle SD completion
      #endif

      #if ENABLED(DGUS_LCD_UI_MKS)
        case 1002: M1002(); break;                                // M1002: [INTERNAL] Tool-change and Relative E Move
      #endif

      #if ENABLED(UBL_MESH_WIZARD)
        case 1004: M1004(); break;                                // M1004: UBL Mesh Wizard
      #endif

      #if ENABLED(MAX7219_GCODE)
        case 7219: M7219(); break;                                // M7219: Set LEDs, columns, and rows
      #endif

      #if ENABLED(HAS_MCP3426_ADC)
        case 3426: M3426(); break;                                // M3426: Read MCP3426 ADC (over i2c)
      #endif

      default: parser.unknown_command_warning(); break;
    }
    break;

    case 'T': T(parser.codenum); break;                           // Tn: Tool Change

    #if ENABLED(MARLIN_DEV_MODE)
      case 'D': D(parser.codenum); break;                         // Dn: Debug codes
    #endif

    #if ENABLED(REALTIME_REPORTING_COMMANDS)
      case 'S': case 'P': case 'R': break;                        // Invalid S, P, R commands already filtered
    #endif

    default:
      #if ENABLED(WIFI_CUSTOM_COMMAND)
        if (wifi_custom_command(parser.command_ptr)) break;
      #endif
      parser.unknown_command_warning();
  }

  if (!no_ok) queue.ok_to_send();

  SERIAL_OUT(msgDone); // Call the msgDone serial hook to signal command processing done
}

#if ENABLED(M100_FREE_MEMORY_DUMPER)
  void M100_dump_routine(FSTR_P const title, const char * const start, const uintptr_t size);
#endif

/**
 * Process a single command and dispatch it to its handler
 * This is called from the main loop()
 */
void GcodeSuite::process_next_command() {
  GCodeQueue::CommandLine &command = queue.ring_buffer.peek_next_command();

  PORT_REDIRECT(SERIAL_PORTMASK(command.port));

  TERN_(POWER_LOSS_RECOVERY, recovery.queue_index_r = queue.ring_buffer.index_r);

  if (DEBUGGING(ECHO)) {
    SERIAL_ECHO_START();
    SERIAL_ECHOLN(command.buffer);
    #if ENABLED(M100_FREE_MEMORY_DUMPER)
      SERIAL_ECHOPGM("slot:", queue.ring_buffer.index_r);
      M100_dump_routine(F("   Command Queue:"), (const char*)&queue.ring_buffer, sizeof(queue.ring_buffer));
    #endif
  }

  // Parse the next command in the queue
  parser.parse(command.buffer);
  process_parsed_command();
}

#pragma GCC diagnostic push
#if GCC_VERSION >= 80000
  #pragma GCC diagnostic ignored "-Wstringop-truncation"
#endif

/**
 * Run a series of commands, bypassing the command queue to allow
 * G-code "macros" to be called from within other G-code handlers.
 */
void GcodeSuite::process_subcommands_now(FSTR_P fgcode) {
  PGM_P pgcode = FTOP(fgcode);
  char * const saved_cmd = parser.command_ptr;        // Save the parser state
  for (;;) {
    PGM_P const delim = strchr_P(pgcode, '\n');       // Get address of next newline
    const size_t len = delim ? delim - pgcode : strlen_P(pgcode); // Get the command length
    char cmd[len + 1];                                // Allocate a stack buffer
    strncpy_P(cmd, pgcode, len);                      // Copy the command to the stack
    cmd[len] = '\0';                                  // End with a nul
    parser.parse(cmd);                                // Parse the command
    process_parsed_command(true);                     // Process it (no "ok")
    if (!delim) break;                                // Last command?
    pgcode = delim + 1;                               // Get the next command
  }
  parser.parse(saved_cmd);                            // Restore the parser state
}

#pragma GCC diagnostic pop

void GcodeSuite::process_subcommands_now(char * gcode) {
  char * const saved_cmd = parser.command_ptr;        // Save the parser state
  for (;;) {
    char * const delim = strchr(gcode, '\n');         // Get address of next newline
    if (delim) *delim = '\0';                         // Replace with nul
    parser.parse(gcode);                              // Parse the current command
    process_parsed_command(true);                     // Process it (no "ok")
    if (!delim) break;                                // Last command?
    *delim = '\n';                                    // Put back the newline
    gcode = delim + 1;                                // Get the next command
  }
  parser.parse(saved_cmd);                            // Restore the parser state
}

#if ENABLED(HOST_KEEPALIVE_FEATURE)

  /**
   * Output a "busy" message at regular intervals
   * while the machine is not accepting commands.
   */
  void GcodeSuite::host_keepalive() {
    const millis_t ms = millis();
    static millis_t next_busy_signal_ms = 0;
    if (!autoreport_paused && host_keepalive_interval && busy_state != NOT_BUSY) {
      if (PENDING(ms, next_busy_signal_ms)) return;
      PORT_REDIRECT(SerialMask::All);
      switch (busy_state) {
        case IN_HANDLER:
        case IN_PROCESS:
          SERIAL_ECHO_MSG(STR_BUSY_PROCESSING);
          TERN_(FULL_REPORT_TO_HOST_FEATURE, report_current_position_moving());
          break;
        case PAUSED_FOR_USER:
          SERIAL_ECHO_MSG(STR_BUSY_PAUSED_FOR_USER);
          TERN_(FULL_REPORT_TO_HOST_FEATURE, set_and_report_grblstate(M_HOLD));
          break;
        case PAUSED_FOR_INPUT:
          SERIAL_ECHO_MSG(STR_BUSY_PAUSED_FOR_INPUT);
          TERN_(FULL_REPORT_TO_HOST_FEATURE, set_and_report_grblstate(M_HOLD));
          break;
        default:
          break;
      }
    }
    next_busy_signal_ms = ms + SEC_TO_MS(host_keepalive_interval);
  }

#endif // HOST_KEEPALIVE_FEATURE<|MERGE_RESOLUTION|>--- conflicted
+++ resolved
@@ -600,13 +600,9 @@
         case 108: M108(); break;                                  // M108: Cancel Waiting
         case 112: M112(); break;                                  // M112: Full Shutdown
         case 410: M410(); break;                                  // M410: Quickstop - Abort all the planned moves.
-<<<<<<< HEAD
-        TERN_(HOST_PROMPT_SUPPORT, case 876: M876();)                     // M876: Handle Host prompt responses
-=======
         #if ENABLED(HOST_PROMPT_SUPPORT)
           case 876: M876(); break;                                // M876: Handle Host prompt responses
         #endif
->>>>>>> bbf4bcf5
       #else
         case 108: case 112: case 410:
         break;
