--- conflicted
+++ resolved
@@ -77,11 +77,7 @@
     const ProbePtRaise raise_after = parser.boolval('E', true) ? PROBE_PT_STOW : PROBE_PT_NONE;
 
     TERN_(HAS_PTC, ptc.set_enabled(!parser.seen('C') || parser.value_bool()));
-<<<<<<< HEAD
-    const float measured_z = probe.probe_at_point(probepos, raise_after, 1);
-=======
     const float measured_z = probe.probe_at_point(probepos, raise_after);
->>>>>>> c5a2e416
     TERN_(HAS_PTC, ptc.set_enabled(true));
     if (!isnan(measured_z)) {
       SERIAL_ECHOLNPGM("Bed X: ", probepos.asLogical().x, " Y: ", probepos.asLogical().y, " Z: ", measured_z);
