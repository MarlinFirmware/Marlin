--- conflicted
+++ resolved
@@ -64,11 +64,8 @@
 /**
  * M1000: Resume from power-loss (undocumented)
  *   - With 'S' go to the Resume/Cancel menu
-<<<<<<< HEAD
+ *     ...unless the bed temperature is already above a configured minimum temperature.
  *   - With 'C' execute a cancel selection
-=======
- *     ...unless the bed temperature is already above a configured minimum temperature.
->>>>>>> f44f9eb9
  *   - With no parameters, run recovery commands
  */
 void GcodeSuite::M1000() {
