--- conflicted
+++ resolved
@@ -25,11 +25,7 @@
  * Release version. Leave the Marlin version or apply a custom scheme.
  */
 #ifndef SHORT_BUILD_VERSION
-<<<<<<< HEAD
   #define SHORT_BUILD_VERSION "2.0.6"
-=======
-  #define SHORT_BUILD_VERSION "2.0.5.3"
->>>>>>> a53e7325
 #endif
 
 /**
