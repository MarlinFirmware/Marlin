--- conflicted
+++ resolved
@@ -25,11 +25,7 @@
  * Release version. Leave the Marlin version or apply a custom scheme.
  */
 #ifndef SHORT_BUILD_VERSION
-<<<<<<< HEAD
-  #define SHORT_BUILD_VERSION "bugfix-2.0.x"
-=======
   #define SHORT_BUILD_VERSION "2.0.9.2"
->>>>>>> ee26fd0e
 #endif
 
 /**
@@ -46,11 +42,7 @@
  * version was tagged.
  */
 #ifndef STRING_DISTRIBUTION_DATE
-<<<<<<< HEAD
-  #define STRING_DISTRIBUTION_DATE "2021-07-25"
-=======
   #define STRING_DISTRIBUTION_DATE "2021-09-03"
->>>>>>> ee26fd0e
 #endif
 
 /**
