--- conflicted
+++ resolved
@@ -42,11 +42,7 @@
  * version was tagged.
  */
 #ifndef STRING_DISTRIBUTION_DATE
-<<<<<<< HEAD
-  #define STRING_DISTRIBUTION_DATE "2021-07-20"
-=======
   #define STRING_DISTRIBUTION_DATE "2021-08-03"
->>>>>>> 092b5942
 #endif
 
 /**
