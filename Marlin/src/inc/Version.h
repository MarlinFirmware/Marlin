/**
 * Marlin 3D Printer Firmware
 * Copyright (c) 2020 MarlinFirmware [https://github.com/MarlinFirmware/Marlin]
 *
 * Based on Sprinter and grbl.
 * Copyright (c) 2011 Camiel Gubbels / Erik van der Zalm
 *
 * This program is free software: you can redistribute it and/or modify
 * it under the terms of the GNU General Public License as published by
 * the Free Software Foundation, either version 3 of the License, or
 * (at your option) any later version.
 *
 * This program is distributed in the hope that it will be useful,
 * but WITHOUT ANY WARRANTY; without even the implied warranty of
 * MERCHANTABILITY or FITNESS FOR A PARTICULAR PURPOSE.  See the
 * GNU General Public License for more details.
 *
 * You should have received a copy of the GNU General Public License
 * along with this program.  If not, see <http://www.gnu.org/licenses/>.
 *
 */
#pragma once

/**
 * Release version. Leave the Marlin version or apply a custom scheme.
 */
#ifndef SHORT_BUILD_VERSION
  #define SHORT_BUILD_VERSION "2.0.7.2"
#endif

/**
 * Verbose version identifier containing a unique identifier, such as the
 * vendor name, download location, GitHub account, etc.
 */
#ifndef DETAILED_BUILD_VERSION
  #define DETAILED_BUILD_VERSION SHORT_BUILD_VERSION " (GitHub)"
#endif

/**
 * The STRING_DISTRIBUTION_DATE represents when the binary file was built,
 * here we define this default string as the date where the latest release
 * version was tagged.
 */
#ifndef STRING_DISTRIBUTION_DATE
  #define STRING_DISTRIBUTION_DATE "2020-12-29"
#endif

/**
 * Minimum Configuration.h and Configuration_adv.h file versions.
 * Set based on the release version number. Used to catch an attempt to use
 * older configurations. Override these if using a custom versioning scheme
 * to alert users to major changes.
 */

#define MARLIN_HEX_VERSION 020008
#ifndef REQUIRED_CONFIGURATION_H_VERSION
  #define REQUIRED_CONFIGURATION_H_VERSION MARLIN_HEX_VERSION
#endif
#ifndef REQUIRED_CONFIGURATION_ADV_H_VERSION
  #define REQUIRED_CONFIGURATION_ADV_H_VERSION MARLIN_HEX_VERSION
#endif

/**
 * The protocol for communication to the host. Protocol indicates communication
 * standards such as the use of ASCII, "echo:" and "error:" line prefixes, etc.
 * (Other behaviors are given by the firmware version and capabilities report.)
 */
#ifndef PROTOCOL_VERSION
  #define PROTOCOL_VERSION "1.0"
#endif

/**
 * Define a generic printer name to be output to the LCD after booting Marlin.
 */
#ifndef MACHINE_NAME
  #define MACHINE_NAME "3D Printer"
#endif

/**
 * Website where users can find Marlin source code for the binary installed on the
 * device. Override this if you provide public source code download. (GPLv3 requires
 * providing the source code to your customers.)
 */
#ifndef SOURCE_CODE_URL
  #define SOURCE_CODE_URL "github.com/MarlinFirmware/Marlin"
#endif

/**
 * Default generic printer UUID.
 */
#ifndef DEFAULT_MACHINE_UUID
  #define DEFAULT_MACHINE_UUID "cede2a2f-41a2-4748-9b12-c55c62f367ff"
#endif

  /**
   * The WEBSITE_URL is the location where users can get more information such as
   * documentation about a specific Marlin release. Displayed in the Info Menu.
   */
#ifndef WEBSITE_URL
<<<<<<< HEAD
  #define WEBSITE_URL "http://marlinfw.org"
=======
  #define WEBSITE_URL "marlinfw.org"
>>>>>>> b421de66
#endif

/**
 * Set the vendor info the serial USB interface, if changable
 * Currently only supported by DUE platform
 */
#ifndef USB_DEVICE_VENDOR_ID
  #define  USB_DEVICE_VENDOR_ID           0x03EB /* ATMEL VID */
#endif
#ifndef USB_DEVICE_PRODUCT_ID
  #define  USB_DEVICE_PRODUCT_ID          0x2424 /* MSC / CDC */
#endif
//! USB Device string definitions (Optional)
#ifndef USB_DEVICE_MANUFACTURE_NAME
  #define  USB_DEVICE_MANUFACTURE_NAME    WEBSITE_URL
#endif
#ifdef CUSTOM_MACHINE_NAME
  #define  USB_DEVICE_PRODUCT_NAME        CUSTOM_MACHINE_NAME
#else
  #define  USB_DEVICE_PRODUCT_NAME        MACHINE_NAME
#endif
#define  USB_DEVICE_SERIAL_NAME           "123985739853"<|MERGE_RESOLUTION|>--- conflicted
+++ resolved
@@ -97,11 +97,7 @@
    * documentation about a specific Marlin release. Displayed in the Info Menu.
    */
 #ifndef WEBSITE_URL
-<<<<<<< HEAD
-  #define WEBSITE_URL "http://marlinfw.org"
-=======
   #define WEBSITE_URL "marlinfw.org"
->>>>>>> b421de66
 #endif
 
 /**
