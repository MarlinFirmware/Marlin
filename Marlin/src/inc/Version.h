/**
 * Marlin 3D Printer Firmware
 * Copyright (c) 2020 MarlinFirmware [https://github.com/MarlinFirmware/Marlin]
 *
 * Based on Sprinter and grbl.
 * Copyright (c) 2011 Camiel Gubbels / Erik van der Zalm
 *
 * This program is free software: you can redistribute it and/or modify
 * it under the terms of the GNU General Public License as published by
 * the Free Software Foundation, either version 3 of the License, or
 * (at your option) any later version.
 *
 * This program is distributed in the hope that it will be useful,
 * but WITHOUT ANY WARRANTY; without even the implied warranty of
 * MERCHANTABILITY or FITNESS FOR A PARTICULAR PURPOSE.  See the
 * GNU General Public License for more details.
 *
 * You should have received a copy of the GNU General Public License
 * along with this program.  If not, see <https://www.gnu.org/licenses/>.
 *
 */
#pragma once

/**
 * Release version. Leave the Marlin version or apply a custom scheme.
 */
#ifndef SHORT_BUILD_VERSION
  #define SHORT_BUILD_VERSION "2.0.6.1"
#endif

/**
 * Verbose version identifier containing a unique identifier, such as the
 * vendor name, download location, GitHub account, etc.
 */
#ifndef DETAILED_BUILD_VERSION
  #define DETAILED_BUILD_VERSION SHORT_BUILD_VERSION
#endif

/**
 * The STRING_DISTRIBUTION_DATE represents when the binary file was built,
 * here we define this default string as the date where the latest release
 * version was tagged.
 */
#ifndef STRING_DISTRIBUTION_DATE
<<<<<<< HEAD
  #define STRING_DISTRIBUTION_DATE "2020-08-28"
=======
  #define STRING_DISTRIBUTION_DATE "2020-11-06"
>>>>>>> c574bcce
#endif

/**
 * Minimum Configuration.h and Configuration_adv.h file versions.
 * Set based on the release version number. Used to catch an attempt to use
 * older configurations. Override these if using a custom versioning scheme
 * to alert users to major changes.
 */

<<<<<<< HEAD
#define MARLIN_HEX_VERSION 020006
=======
#define MARLIN_HEX_VERSION 020008
>>>>>>> c574bcce
#ifndef REQUIRED_CONFIGURATION_H_VERSION
  #define REQUIRED_CONFIGURATION_H_VERSION MARLIN_HEX_VERSION
#endif
#ifndef REQUIRED_CONFIGURATION_ADV_H_VERSION
  #define REQUIRED_CONFIGURATION_ADV_H_VERSION MARLIN_HEX_VERSION
#endif

/**
 * The protocol for communication to the host. Protocol indicates communication
 * standards such as the use of ASCII, "echo:" and "error:" line prefixes, etc.
 * (Other behaviors are given by the firmware version and capabilities report.)
 */
#ifndef PROTOCOL_VERSION
  #define PROTOCOL_VERSION "1.0"
#endif

/**
 * Define a generic printer name to be output to the LCD after booting Marlin.
 */
#ifndef MACHINE_NAME
  #define MACHINE_NAME "3D Printer"
#endif

/**
 * Website where users can find Marlin source code for the binary installed on the
 * device. Override this if you provide public source code download. (GPLv3 requires
 * providing the source code to your customers.)
 */
#ifndef SOURCE_CODE_URL
  #define SOURCE_CODE_URL "https://github.com/MarlinFirmware/Marlin"
#endif

/**
 * Default generic printer UUID.
 */
#ifndef DEFAULT_MACHINE_UUID
  #define DEFAULT_MACHINE_UUID "cede2a2f-41a2-4748-9b12-c55c62f367ff"
#endif

  /**
   * The WEBSITE_URL is the location where users can get more information such as
   * documentation about a specific Marlin release. Displayed in the Info Menu.
   */
#ifndef WEBSITE_URL
  #define WEBSITE_URL "https://marlinfw.org"
#endif

/**
 * Set the vendor info the serial USB interface, if changable
 * Currently only supported by DUE platform
 */
#ifndef USB_DEVICE_VENDOR_ID
  #define  USB_DEVICE_VENDOR_ID           0x03EB /* ATMEL VID */
#endif
#ifndef USB_DEVICE_PRODUCT_ID
  #define  USB_DEVICE_PRODUCT_ID          0x2424 /* MSC / CDC */
#endif
//! USB Device string definitions (Optional)
#ifndef USB_DEVICE_MANUFACTURE_NAME
  #define  USB_DEVICE_MANUFACTURE_NAME    WEBSITE_URL
#endif
#ifdef CUSTOM_MACHINE_NAME
  #define  USB_DEVICE_PRODUCT_NAME        CUSTOM_MACHINE_NAME
#else
  #define  USB_DEVICE_PRODUCT_NAME        MACHINE_NAME
#endif
#define  USB_DEVICE_SERIAL_NAME           "123985739853"<|MERGE_RESOLUTION|>--- conflicted
+++ resolved
@@ -25,7 +25,7 @@
  * Release version. Leave the Marlin version or apply a custom scheme.
  */
 #ifndef SHORT_BUILD_VERSION
-  #define SHORT_BUILD_VERSION "2.0.6.1"
+  #define SHORT_BUILD_VERSION "bugfix-2.0.x"
 #endif
 
 /**
@@ -42,11 +42,7 @@
  * version was tagged.
  */
 #ifndef STRING_DISTRIBUTION_DATE
-<<<<<<< HEAD
-  #define STRING_DISTRIBUTION_DATE "2020-08-28"
-=======
   #define STRING_DISTRIBUTION_DATE "2020-11-06"
->>>>>>> c574bcce
 #endif
 
 /**
@@ -56,11 +52,7 @@
  * to alert users to major changes.
  */
 
-<<<<<<< HEAD
-#define MARLIN_HEX_VERSION 020006
-=======
 #define MARLIN_HEX_VERSION 020008
->>>>>>> c574bcce
 #ifndef REQUIRED_CONFIGURATION_H_VERSION
   #define REQUIRED_CONFIGURATION_H_VERSION MARLIN_HEX_VERSION
 #endif
