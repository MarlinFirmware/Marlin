/**
 * Marlin 3D Printer Firmware
 * Copyright (c) 2023 MarlinFirmware [https://github.com/MarlinFirmware/Marlin]
 *
 * Based on Sprinter and grbl.
 * Copyright (c) 2011 Camiel Gubbels / Erik van der Zalm
 *
 * This program is free software: you can redistribute it and/or modify
 * it under the terms of the GNU General Public License as published by
 * the Free Software Foundation, either version 3 of the License, or
 * (at your option) any later version.
 *
 * This program is distributed in the hope that it will be useful,
 * but WITHOUT ANY WARRANTY; without even the implied warranty of
 * MERCHANTABILITY or FITNESS FOR A PARTICULAR PURPOSE.  See the
 * GNU General Public License for more details.
 *
 * You should have received a copy of the GNU General Public License
 * along with this program.  If not, see <https://www.gnu.org/licenses/>.
 *
 */
#pragma once

/**
 * Changes.h
 *
 * Alert about Configuration changes at compile-time.
 */

/**
 * Warnings for old configurations
 */
#ifdef GITHUB_ACTION
  // Skip change alerts during CI Test
#elif WATCH_TEMP_PERIOD > 500
  #error "WATCH_TEMP_PERIOD now uses seconds instead of milliseconds."
#elif DISABLED(THERMAL_PROTECTION_HOTENDS) && (defined(WATCH_TEMP_PERIOD) || defined(THERMAL_PROTECTION_PERIOD))
  #error "Thermal Runaway Protection for hotends is now enabled with THERMAL_PROTECTION_HOTENDS."
#elif DISABLED(THERMAL_PROTECTION_BED) && defined(THERMAL_PROTECTION_BED_PERIOD)
  #error "Thermal Runaway Protection for the bed is now enabled with THERMAL_PROTECTION_BED."
#elif defined(NO_FAN_SLOWING_IN_PID_TUNING)
  #error "NO_FAN_SLOWING_IN_PID_TUNING is now TEMP_TUNING_MAINTAIN_FAN."
#elif (CORE_IS_XZ || CORE_IS_YZ) && ENABLED(Z_LATE_ENABLE)
  #error "Z_LATE_ENABLE can't be used with COREXZ, COREZX, COREYZ, or COREZY."
#elif defined(X_HOME_RETRACT_MM)
  #error "[XYZ]_HOME_RETRACT_MM settings have been renamed [XYZ]_HOME_BUMP_MM."
#elif defined(SDCARDDETECTINVERTED)
  #error "SDCARDDETECTINVERTED is now SD_DETECT_STATE (HIGH)."
#elif defined(SD_DETECT_INVERTED)
  #error "SD_DETECT_INVERTED is now SD_DETECT_STATE (HIGH)."
#elif defined(BTENABLED)
  #error "BTENABLED is now BLUETOOTH."
#elif defined(CUSTOM_MENDEL_NAME)
  #error "CUSTOM_MENDEL_NAME is now CUSTOM_MACHINE_NAME."
#elif defined(HAS_AUTOMATIC_VERSIONING)
  #error "HAS_AUTOMATIC_VERSIONING is now CUSTOM_VERSION_FILE."
#elif defined(USE_AUTOMATIC_VERSIONING)
  #error "USE_AUTOMATIC_VERSIONING is now CUSTOM_VERSION_FILE."
#elif defined(SDSLOW)
  #error "SDSLOW deprecated. Set SD_SPI_SPEED to SPI_HALF_SPEED instead."
#elif defined(SDEXTRASLOW)
  #error "SDEXTRASLOW deprecated. Set SD_SPI_SPEED to SPI_QUARTER_SPEED instead."
#elif defined(FILAMENT_SENSOR)
  #error "FILAMENT_SENSOR is now FILAMENT_WIDTH_SENSOR."
#elif defined(ENDSTOPPULLUP_FIL_RUNOUT)
  #error "ENDSTOPPULLUP_FIL_RUNOUT is now FIL_RUNOUT_PULLUP."
#elif defined(DISABLE_MAX_ENDSTOPS) || defined(DISABLE_MIN_ENDSTOPS)
  #error "DISABLE_MAX_ENDSTOPS and DISABLE_MIN_ENDSTOPS deprecated. Endstops are automatically determined."
#elif defined(LANGUAGE_INCLUDE)
  #error "LANGUAGE_INCLUDE has been replaced by LCD_LANGUAGE."
#elif defined(EXTRUDER_OFFSET_X) || defined(EXTRUDER_OFFSET_Y)
  #error "EXTRUDER_OFFSET_[XY] is deprecated. Use HOTEND_OFFSET_[XY] instead."
#elif defined(PID_PARAMS_PER_EXTRUDER)
  #error "PID_PARAMS_PER_EXTRUDER is deprecated. Use PID_PARAMS_PER_HOTEND instead."
#elif defined(EXTRUDER_WATTS) || defined(BED_WATTS)
  #error "EXTRUDER_WATTS and BED_WATTS are deprecated and should be removed."
#elif defined(SERVO_ENDSTOP_ANGLES)
  #error "SERVO_ENDSTOP_ANGLES is deprecated. Use Z_SERVO_ANGLES instead."
#elif defined(X_ENDSTOP_SERVO_NR) || defined(Y_ENDSTOP_SERVO_NR)
  #error "X_ENDSTOP_SERVO_NR and Y_ENDSTOP_SERVO_NR are deprecated and should be removed."
#elif defined(Z_ENDSTOP_SERVO_NR)
  #error "Z_ENDSTOP_SERVO_NR is now Z_PROBE_SERVO_NR."
#elif defined(DEFAULT_XYJERK)
  #error "DEFAULT_XYJERK is deprecated. Use DEFAULT_XJERK and DEFAULT_YJERK instead."
#elif defined(XY_TRAVEL_SPEED)
  #error "XY_TRAVEL_SPEED is now XY_PROBE_FEEDRATE."
#elif defined(XY_PROBE_SPEED)
  #error "XY_PROBE_SPEED is now XY_PROBE_FEEDRATE."
#elif defined(Z_PROBE_SPEED_FAST)
  #error "Z_PROBE_SPEED_FAST is now Z_PROBE_FEEDRATE_FAST."
#elif defined(Z_PROBE_SPEED_SLOW)
  #error "Z_PROBE_SPEED_SLOW is now Z_PROBE_FEEDRATE_SLOW."
#elif defined(PROBE_SERVO_DEACTIVATION_DELAY)
  #error "PROBE_SERVO_DEACTIVATION_DELAY is deprecated. Use DEACTIVATE_SERVOS_AFTER_MOVE instead."
#elif defined(SERVO_DEACTIVATION_DELAY)
  #error "SERVO_DEACTIVATION_DELAY is now SERVO_DELAY."
#elif ENABLED(FILAMENTCHANGEENABLE)
  #error "FILAMENTCHANGEENABLE is now ADVANCED_PAUSE_FEATURE."
#elif ENABLED(FILAMENT_CHANGE_FEATURE)
  #error "FILAMENT_CHANGE_FEATURE is now ADVANCED_PAUSE_FEATURE."
#elif defined(FILAMENT_CHANGE_X_POS) || defined(FILAMENT_CHANGE_Y_POS)
  #error "FILAMENT_CHANGE_[XY]_POS is now set with NOZZLE_PARK_POINT."
#elif defined(FILAMENT_CHANGE_Z_ADD)
  #error "FILAMENT_CHANGE_Z_ADD is now set with NOZZLE_PARK_POINT."
#elif defined(FILAMENT_CHANGE_XY_FEEDRATE)
  #error "FILAMENT_CHANGE_XY_FEEDRATE is now NOZZLE_PARK_XY_FEEDRATE."
#elif defined(FILAMENT_CHANGE_Z_FEEDRATE)
  #error "FILAMENT_CHANGE_Z_FEEDRATE is now NOZZLE_PARK_Z_FEEDRATE."
#elif defined(PAUSE_PARK_X_POS) || defined(PAUSE_PARK_Y_POS)
  #error "PAUSE_PARK_[XY]_POS is now set with NOZZLE_PARK_POINT."
#elif defined(PAUSE_PARK_Z_ADD)
  #error "PAUSE_PARK_Z_ADD is now set with NOZZLE_PARK_POINT."
#elif defined(PAUSE_PARK_XY_FEEDRATE)
  #error "PAUSE_PARK_XY_FEEDRATE is now NOZZLE_PARK_XY_FEEDRATE."
#elif defined(PAUSE_PARK_Z_FEEDRATE)
  #error "PAUSE_PARK_Z_FEEDRATE is now NOZZLE_PARK_Z_FEEDRATE."
#elif defined(FILAMENT_CHANGE_RETRACT_FEEDRATE)
  #error "FILAMENT_CHANGE_RETRACT_FEEDRATE is now PAUSE_PARK_RETRACT_FEEDRATE."
#elif defined(FILAMENT_CHANGE_RETRACT_LENGTH)
  #error "FILAMENT_CHANGE_RETRACT_LENGTH is now PAUSE_PARK_RETRACT_LENGTH."
#elif defined(FILAMENT_CHANGE_EXTRUDE_FEEDRATE)
  #error "FILAMENT_CHANGE_EXTRUDE_FEEDRATE is now ADVANCED_PAUSE_PURGE_FEEDRATE."
#elif defined(ADVANCED_PAUSE_EXTRUDE_FEEDRATE)
  #error "ADVANCED_PAUSE_EXTRUDE_FEEDRATE is now ADVANCED_PAUSE_PURGE_FEEDRATE."
#elif defined(FILAMENT_CHANGE_EXTRUDE_LENGTH)
  #error "FILAMENT_CHANGE_EXTRUDE_LENGTH is now ADVANCED_PAUSE_PURGE_LENGTH."
#elif defined(ADVANCED_PAUSE_EXTRUDE_LENGTH)
  #error "ADVANCED_PAUSE_EXTRUDE_LENGTH is now ADVANCED_PAUSE_PURGE_LENGTH."
#elif defined(FILAMENT_CHANGE_NOZZLE_TIMEOUT)
  #error "FILAMENT_CHANGE_NOZZLE_TIMEOUT is now PAUSE_PARK_NOZZLE_TIMEOUT."
#elif defined(FILAMENT_CHANGE_NUMBER_OF_ALERT_BEEPS)
  #error "FILAMENT_CHANGE_NUMBER_OF_ALERT_BEEPS is now FILAMENT_CHANGE_ALERT_BEEPS."
#elif defined(FILAMENT_CHANGE_NO_STEPPER_TIMEOUT)
  #error "FILAMENT_CHANGE_NO_STEPPER_TIMEOUT is now PAUSE_PARK_NO_STEPPER_TIMEOUT."
#elif defined(PLA_PREHEAT_HOTEND_TEMP)
  #error "PLA_PREHEAT_HOTEND_TEMP is now PREHEAT_1_TEMP_HOTEND."
#elif defined(PLA_PREHEAT_HPB_TEMP)
  #error "PLA_PREHEAT_HPB_TEMP is now PREHEAT_1_TEMP_BED."
#elif defined(PLA_PREHEAT_FAN_SPEED)
  #error "PLA_PREHEAT_FAN_SPEED is now PREHEAT_1_FAN_SPEED."
#elif defined(ABS_PREHEAT_HOTEND_TEMP)
  #error "ABS_PREHEAT_HOTEND_TEMP is now PREHEAT_2_TEMP_HOTEND."
#elif defined(ABS_PREHEAT_HPB_TEMP)
  #error "ABS_PREHEAT_HPB_TEMP is now PREHEAT_2_TEMP_BED."
#elif defined(ABS_PREHEAT_FAN_SPEED)
  #error "ABS_PREHEAT_FAN_SPEED is now PREHEAT_2_FAN_SPEED."
#elif defined(ENDSTOPS_ONLY_FOR_HOMING)
  #error "ENDSTOPS_ONLY_FOR_HOMING is deprecated. Use (disable) ENDSTOPS_ALWAYS_ON_DEFAULT instead."
#elif defined(HOMING_FEEDRATE)
  #error "HOMING_FEEDRATE is now set using the HOMING_FEEDRATE_MM_M array instead."
#elif (defined(HOMING_FEEDRATE_XY) || defined(HOMING_FEEDRATE_Z)) && !defined(HOMING_FEEDRATE_MM_M)
  #error "HOMING_FEEDRATE_XY and HOMING_FEEDRATE_Z are now set using the HOMING_FEEDRATE_MM_M array instead."
#elif defined(MANUAL_HOME_POSITIONS)
  #error "MANUAL_HOME_POSITIONS is deprecated. Set MANUAL_[XYZ]_HOME_POS as-needed instead."
#elif defined(PID_ADD_EXTRUSION_RATE)
  #error "PID_ADD_EXTRUSION_RATE is now PID_EXTRUSION_SCALING and is DISABLED by default."
#elif defined(Z_RAISE_BEFORE_HOMING)
  #error "Z_RAISE_BEFORE_HOMING is now Z_CLEARANCE_FOR_HOMING."
#elif defined(MIN_Z_HEIGHT_FOR_HOMING)
  #error "MIN_Z_HEIGHT_FOR_HOMING is now Z_CLEARANCE_FOR_HOMING."
#elif defined(Z_HOMING_HEIGHT)
  #error "Z_HOMING_HEIGHT is now Z_CLEARANCE_FOR_HOMING."
#elif defined(Z_RAISE_BEFORE_PROBING) || defined(Z_RAISE_AFTER_PROBING)
  #error "Z_RAISE_(BEFORE|AFTER)_PROBING are deprecated. Use Z_CLEARANCE_DEPLOY_PROBE and Z_AFTER_PROBING instead."
#elif defined(Z_RAISE_PROBE_DEPLOY_STOW) || defined(Z_RAISE_BETWEEN_PROBINGS)
  #error "Z_RAISE_PROBE_DEPLOY_STOW and Z_RAISE_BETWEEN_PROBINGS are now Z_CLEARANCE_DEPLOY_PROBE and Z_CLEARANCE_BETWEEN_PROBES."
#elif defined(Z_PROBE_DEPLOY_HEIGHT) || defined(Z_PROBE_TRAVEL_HEIGHT)
  #error "Z_PROBE_DEPLOY_HEIGHT and Z_PROBE_TRAVEL_HEIGHT are now Z_CLEARANCE_DEPLOY_PROBE and Z_CLEARANCE_BETWEEN_PROBES."
#elif defined(MANUAL_BED_LEVELING)
  #error "MANUAL_BED_LEVELING is now LCD_BED_LEVELING."
#elif defined(MESH_HOME_SEARCH_Z)
  #error "MESH_HOME_SEARCH_Z is now LCD_PROBE_Z_RANGE."
#elif defined(MANUAL_PROBE_Z_RANGE)
  #error "MANUAL_PROBE_Z_RANGE is now LCD_PROBE_Z_RANGE."
#elif !defined(MIN_STEPS_PER_SEGMENT)
  #error "Please replace 'const int dropsegments' with '#define MIN_STEPS_PER_SEGMENT' (and increase by 1)."
#elif MIN_STEPS_PER_SEGMENT <= 0
  #error "MIN_STEPS_PER_SEGMENT must be at least 1."
#elif defined(PREVENT_DANGEROUS_EXTRUDE)
  #error "PREVENT_DANGEROUS_EXTRUDE is now PREVENT_COLD_EXTRUSION."
#elif defined(SCARA)
  #error "SCARA is now MORGAN_SCARA."
#elif defined(ENABLE_AUTO_BED_LEVELING)
  #error "ENABLE_AUTO_BED_LEVELING is deprecated. Specify AUTO_BED_LEVELING_LINEAR, AUTO_BED_LEVELING_BILINEAR, or AUTO_BED_LEVELING_3POINT."
#elif defined(AUTO_BED_LEVELING_FEATURE)
  #error "AUTO_BED_LEVELING_FEATURE is deprecated. Specify AUTO_BED_LEVELING_LINEAR, AUTO_BED_LEVELING_BILINEAR, or AUTO_BED_LEVELING_3POINT."
#elif defined(ABL_GRID_POINTS)
  #error "ABL_GRID_POINTS is now GRID_MAX_POINTS_X and GRID_MAX_POINTS_Y."
#elif defined(ABL_GRID_POINTS_X) || defined(ABL_GRID_POINTS_Y)
  #error "ABL_GRID_POINTS_[XY] is now GRID_MAX_POINTS_[XY]."
#elif defined(ABL_GRID_MAX_POINTS_X) || defined(ABL_GRID_MAX_POINTS_Y)
  #error "ABL_GRID_MAX_POINTS_[XY] is now GRID_MAX_POINTS_[XY]."
#elif defined(MESH_NUM_X_POINTS) || defined(MESH_NUM_Y_POINTS)
  #error "MESH_NUM_[XY]_POINTS is now GRID_MAX_POINTS_[XY]."
#elif defined(UBL_MESH_NUM_X_POINTS) || defined(UBL_MESH_NUM_Y_POINTS)
  #error "UBL_MESH_NUM_[XY]_POINTS is now GRID_MAX_POINTS_[XY]."
#elif defined(UBL_G26_MESH_VALIDATION)
  #error "UBL_G26_MESH_VALIDATION is now G26_MESH_VALIDATION."
#elif defined(UBL_MESH_EDIT_ENABLED)
  #error "UBL_MESH_EDIT_ENABLED is now G26_MESH_VALIDATION."
#elif defined(UBL_MESH_EDITING)
  #error "UBL_MESH_EDITING is now G26_MESH_VALIDATION."
#elif defined(BLTOUCH_HEATERS_OFF)
  #error "BLTOUCH_HEATERS_OFF is now PROBING_HEATERS_OFF."
#elif defined(BLTOUCH_V3)
  #error "BLTOUCH_V3 is obsolete."
#elif defined(BLTOUCH_FORCE_OPEN_DRAIN_MODE)
  #error "BLTOUCH_FORCE_OPEN_DRAIN_MODE is obsolete."
#elif defined(BEEPER)
  #error "BEEPER is now BEEPER_PIN."
#elif defined(SDCARDDETECT)
  #error "SDCARDDETECT is now SD_DETECT_PIN."
#elif defined(STAT_LED_RED) || defined(STAT_LED_BLUE)
  #error "STAT_LED_RED/STAT_LED_BLUE are now STAT_LED_RED_PIN/STAT_LED_BLUE_PIN."
#elif defined(LCD_PIN_BL)
  #error "LCD_PIN_BL is now LCD_BACKLIGHT_PIN."
#elif defined(LCD_PIN_RESET)
  #error "LCD_PIN_RESET is now LCD_RESET_PIN."
#elif defined(EXTRUDER_0_AUTO_FAN_PIN) || defined(EXTRUDER_1_AUTO_FAN_PIN) || defined(EXTRUDER_2_AUTO_FAN_PIN) || defined(EXTRUDER_3_AUTO_FAN_PIN)
  #error "EXTRUDER_[0123]_AUTO_FAN_PIN is now E[0123]_AUTO_FAN_PIN."
#elif defined(min_software_endstops) || defined(max_software_endstops)
  #error "(min|max)_software_endstops are now (MIN|MAX)_SOFTWARE_ENDSTOPS."
#elif ENABLED(Z_PROBE_SLED) && defined(SLED_PIN)
  #error "Replace SLED_PIN with SOL1_PIN (applies to both Z_PROBE_SLED and SOLENOID_PROBE)."
#elif defined(CONTROLLERFAN_PIN)
  #error "CONTROLLERFAN_PIN is now CONTROLLER_FAN_PIN, enabled with USE_CONTROLLER_FAN."
#elif defined(CONTROLLERFAN_SPEED)
  #error "CONTROLLERFAN_SPEED is now CONTROLLERFAN_SPEED_ACTIVE."
#elif defined(CONTROLLERFAN_SECS)
  #error "CONTROLLERFAN_SECS is now CONTROLLERFAN_IDLE_TIME."
#elif defined(MIN_RETRACT)
  #error "MIN_RETRACT is now MIN_AUTORETRACT and MAX_AUTORETRACT."
#elif defined(ADVANCE)
  #error "ADVANCE is now LIN_ADVANCE."
#elif defined(LIN_ADVANCE_E_D_RATIO)
  #error "LIN_ADVANCE (1.5) no longer uses LIN_ADVANCE_E_D_RATIO."
#elif defined(NEOPIXEL_RGBW_LED)
  #error "NEOPIXEL_RGBW_LED is now NEOPIXEL_LED."
#elif ENABLED(DELTA) && defined(DELTA_PROBEABLE_RADIUS)
  #error "Remove DELTA_PROBEABLE_RADIUS and use PROBING_MARGIN to inset the probe area instead."
#elif ENABLED(DELTA) && defined(DELTA_CALIBRATION_RADIUS)
  #error "Remove DELTA_CALIBRATION_RADIUS and use PROBING_MARGIN to inset the probe area instead."
#elif defined(UBL_MESH_INSET)
  #error "UBL_MESH_INSET is now just MESH_INSET."
#elif defined(UBL_MESH_MIN_X) || defined(UBL_MESH_MIN_Y) || defined(UBL_MESH_MAX_X) || defined(UBL_MESH_MAX_Y)
  #error "UBL_MESH_(MIN|MAX)_[XY] is now just MESH_(MIN|MAX)_[XY]."
#elif defined(ABL_PROBE_PT_1_X) || defined(ABL_PROBE_PT_1_Y) || defined(ABL_PROBE_PT_2_X) || defined(ABL_PROBE_PT_2_Y) || defined(ABL_PROBE_PT_3_X) || defined(ABL_PROBE_PT_3_Y)
  #error "ABL_PROBE_PT_[123]_[XY] is no longer required. Please remove it."
#elif defined(UBL_PROBE_PT_1_X) || defined(UBL_PROBE_PT_1_Y) || defined(UBL_PROBE_PT_2_X) || defined(UBL_PROBE_PT_2_Y) || defined(UBL_PROBE_PT_3_X) || defined(UBL_PROBE_PT_3_Y)
  #error "UBL_PROBE_PT_[123]_[XY] is no longer required. Please remove it."
#elif defined(MIN_PROBE_EDGE)
  #error "MIN_PROBE_EDGE is now called PROBING_MARGIN."
#elif defined(MIN_PROBE_EDGE_LEFT)
  #error "MIN_PROBE_EDGE_LEFT is now called PROBING_MARGIN_LEFT."
#elif defined(MIN_PROBE_EDGE_RIGHT)
  #error "MIN_PROBE_EDGE_RIGHT is now called PROBING_MARGIN_RIGHT."
#elif defined(MIN_PROBE_EDGE_FRONT)
  #error "MIN_PROBE_EDGE_FRONT is now called PROBING_MARGIN_FRONT."
#elif defined(MIN_PROBE_EDGE_BACK)
  #error "MIN_PROBE_EDGE_BACK is now called PROBING_MARGIN_BACK."
#elif defined(LEFT_PROBE_BED_POSITION)
  #error "LEFT_PROBE_BED_POSITION is obsolete. Set a margin with PROBING_MARGIN or PROBING_MARGIN_LEFT instead."
#elif defined(RIGHT_PROBE_BED_POSITION)
  #error "RIGHT_PROBE_BED_POSITION is obsolete. Set a margin with PROBING_MARGIN or PROBING_MARGIN_RIGHT instead."
#elif defined(FRONT_PROBE_BED_POSITION)
  #error "FRONT_PROBE_BED_POSITION is obsolete. Set a margin with PROBING_MARGIN or PROBING_MARGIN_FRONT instead."
#elif defined(BACK_PROBE_BED_POSITION)
  #error "BACK_PROBE_BED_POSITION is obsolete. Set a margin with PROBING_MARGIN or PROBING_MARGIN_BACK instead."
#elif defined(ENABLE_MESH_EDIT_GFX_OVERLAY)
  #error "ENABLE_MESH_EDIT_GFX_OVERLAY is now MESH_EDIT_GFX_OVERLAY."
#elif defined(BABYSTEP_ZPROBE_GFX_REVERSE)
  #error "BABYSTEP_ZPROBE_GFX_REVERSE is now set by OVERLAY_GFX_REVERSE."
#elif defined(UBL_GRANULAR_SEGMENTATION_FOR_CARTESIAN)
  #error "UBL_GRANULAR_SEGMENTATION_FOR_CARTESIAN is now SEGMENT_LEVELED_MOVES."
#elif HAS_PID_HEATING && (defined(K1) || !defined(PID_K1))
  #error "K1 is now PID_K1."
#elif defined(PROBE_DOUBLE_TOUCH)
  #error "PROBE_DOUBLE_TOUCH is now MULTIPLE_PROBING."
#elif defined(ANET_KEYPAD_LCD)
  #error "ANET_KEYPAD_LCD is now ZONESTAR_LCD."
#elif defined(LCD_I2C_SAINSMART_YWROBOT)
  #error "LCD_I2C_SAINSMART_YWROBOT is now LCD_SAINSMART_I2C_(1602|2004)."
#elif defined(MEASURED_LOWER_LIMIT) || defined(MEASURED_UPPER_LIMIT)
  #error "MEASURED_(UPPER|LOWER)_LIMIT is now FILWIDTH_ERROR_MARGIN."
#elif defined(HAVE_TMCDRIVER)
  #error "HAVE_TMCDRIVER is now [AXIS]_DRIVER_TYPE TMC26X."
#elif defined(STEALTHCHOP)
  #error "STEALTHCHOP is now STEALTHCHOP_(XY|Z|E)."
#elif defined(HAVE_TMC26X)
  #error "HAVE_TMC26X is now [AXIS]_DRIVER_TYPE TMC26X."
#elif defined(HAVE_TMC2130)
  #error "HAVE_TMC2130 is now [AXIS]_DRIVER_TYPE TMC2130."
#elif defined(HAVE_TMC2208)
  #error "HAVE_TMC2208 is now [AXIS]_DRIVER_TYPE TMC2208."
#elif defined(HAVE_L6470DRIVER)
  #error "HAVE_L6470DRIVER is obsolete. L64xx stepper drivers are no longer supported in Marlin."
#elif defined(X_IS_TMC) || defined(X2_IS_TMC) || defined(Y_IS_TMC) || defined(Y2_IS_TMC) || defined(Z_IS_TMC) || defined(Z2_IS_TMC) || defined(Z3_IS_TMC) \
   || defined(E0_IS_TMC) || defined(E1_IS_TMC) || defined(E2_IS_TMC) || defined(E3_IS_TMC) || defined(E4_IS_TMC) || defined(E5_IS_TMC) || defined(E6_IS_TMC) || defined(E7_IS_TMC)
  #error "[AXIS]_IS_TMC is now [AXIS]_DRIVER_TYPE TMC26X."
#elif defined(X_IS_TMC26X) || defined(X2_IS_TMC26X) || defined(Y_IS_TMC26X) || defined(Y2_IS_TMC26X) || defined(Z_IS_TMC26X) || defined(Z2_IS_TMC26X) || defined(Z3_IS_TMC26X) \
   || defined(E0_IS_TMC26X) || defined(E1_IS_TMC26X) || defined(E2_IS_TMC26X) || defined(E3_IS_TMC26X) || defined(E4_IS_TMC26X) || defined(E5_IS_TMC26X) || defined(E6_IS_TMC26X) || defined(E7_IS_TMC26X)
  #error "[AXIS]_IS_TMC26X is now [AXIS]_DRIVER_TYPE TMC26X."
#elif defined(X_IS_TMC2130) || defined(X2_IS_TMC2130) || defined(Y_IS_TMC2130) || defined(Y2_IS_TMC2130) || defined(Z_IS_TMC2130) || defined(Z2_IS_TMC2130) || defined(Z3_IS_TMC2130) \
   || defined(E0_IS_TMC2130) || defined(E1_IS_TMC2130) || defined(E2_IS_TMC2130) || defined(E3_IS_TMC2130) || defined(E4_IS_TMC2130) || defined(E5_IS_TMC2130) || defined(E6_IS_TMC2130) || defined(E7_IS_TMC2130)
  #error "[AXIS]_IS_TMC2130 is now [AXIS]_DRIVER_TYPE TMC2130."
#elif defined(X_IS_TMC2208) || defined(X2_IS_TMC2208) || defined(Y_IS_TMC2208) || defined(Y2_IS_TMC2208) || defined(Z_IS_TMC2208) || defined(Z2_IS_TMC2208) || defined(Z3_IS_TMC2208) \
   || defined(E0_IS_TMC2208) || defined(E1_IS_TMC2208) || defined(E2_IS_TMC2208) || defined(E3_IS_TMC2208) || defined(E4_IS_TMC2208) || defined(E5_IS_TMC2208) || defined(E6_IS_TMC2208) || defined(E7_IS_TMC2208)
  #error "[AXIS]_IS_TMC2208 is now [AXIS]_DRIVER_TYPE TMC2208."
#elif defined(AUTOMATIC_CURRENT_CONTROL)
  #error "AUTOMATIC_CURRENT_CONTROL is now MONITOR_DRIVER_STATUS."
#elif defined(FILAMENT_CHANGE_LOAD_LENGTH)
  #error "FILAMENT_CHANGE_LOAD_LENGTH is now FILAMENT_CHANGE_FAST_LOAD_LENGTH."
#elif defined(LEVEL_CORNERS_INSET)
  #error "LEVEL_CORNERS_INSET is now BED_TRAMMING_INSET_LFRB."
#elif defined(BEZIER_JERK_CONTROL)
  #error "BEZIER_JERK_CONTROL is now S_CURVE_ACCELERATION."
#elif HAS_JUNCTION_DEVIATION && defined(JUNCTION_DEVIATION_FACTOR)
  #error "JUNCTION_DEVIATION_FACTOR is now JUNCTION_DEVIATION_MM."
#elif defined(JUNCTION_ACCELERATION_FACTOR)
  #error "JUNCTION_ACCELERATION_FACTOR is obsolete. Delete it from Configuration_adv.h."
#elif defined(JUNCTION_ACCELERATION)
  #error "JUNCTION_ACCELERATION is obsolete. Delete it from Configuration_adv.h."
#elif defined(MAX7219_DEBUG_STEPPER_HEAD)
  #error "MAX7219_DEBUG_STEPPER_HEAD is now MAX7219_DEBUG_PLANNER_HEAD."
#elif defined(MAX7219_DEBUG_STEPPER_TAIL)
  #error "MAX7219_DEBUG_STEPPER_TAIL is now MAX7219_DEBUG_PLANNER_TAIL."
#elif defined(MAX7219_DEBUG_STEPPER_QUEUE)
  #error "MAX7219_DEBUG_STEPPER_QUEUE is now MAX7219_DEBUG_PLANNER_QUEUE."
#elif defined(ENDSTOP_NOISE_FILTER)
  #error "ENDSTOP_NOISE_FILTER is now ENDSTOP_NOISE_THRESHOLD [2-7]."
#elif defined(RETRACT_ZLIFT)
  #error "RETRACT_ZLIFT is now RETRACT_ZRAISE."
#elif defined(TOOLCHANGE_FS_INIT_BEFORE_SWAP)
  #error "TOOLCHANGE_FS_INIT_BEFORE_SWAP is now TOOLCHANGE_FS_SLOW_FIRST_PRIME."
#elif defined(TOOLCHANGE_PARK_ZLIFT) || defined(TOOLCHANGE_UNPARK_ZLIFT)
  #error "TOOLCHANGE_PARK_ZLIFT and TOOLCHANGE_UNPARK_ZLIFT are now TOOLCHANGE_ZRAISE."
#elif defined(SINGLENOZZLE_TOOLCHANGE_ZRAISE)
  #error "SINGLENOZZLE_TOOLCHANGE_ZRAISE is now TOOLCHANGE_ZRAISE."
#elif defined(SINGLENOZZLE_SWAP_LENGTH)
  #error "SINGLENOZZLE_SWAP_LENGTH is now TOOLCHANGE_FIL_SWAP_LENGTH."
#elif defined(SINGLENOZZLE_SWAP_RETRACT_SPEED)
  #error "SINGLENOZZLE_SWAP_RETRACT_SPEED is now TOOLCHANGE_FIL_SWAP_RETRACT_SPEED."
#elif defined(SINGLENOZZLE_SWAP_PRIME_SPEED)
  #error "SINGLENOZZLE_SWAP_PRIME_SPEED is now TOOLCHANGE_FIL_SWAP_PRIME_SPEED."
#elif defined(SINGLENOZZLE_SWAP_PARK)
  #error "SINGLENOZZLE_SWAP_PARK is now TOOLCHANGE_PARK."
#elif defined(SINGLENOZZLE_TOOLCHANGE_XY)
  #error "SINGLENOZZLE_TOOLCHANGE_XY is now TOOLCHANGE_PARK_XY."
#elif defined(SINGLENOZZLE_PARK_XY_FEEDRATE)
  #error "SINGLENOZZLE_PARK_XY_FEEDRATE is now TOOLCHANGE_PARK_XY_FEEDRATE."
#elif defined(PARKING_EXTRUDER_SECURITY_RAISE)
  #error "PARKING_EXTRUDER_SECURITY_RAISE is now TOOLCHANGE_ZRAISE."
#elif defined(SWITCHING_TOOLHEAD_SECURITY_RAISE)
  #error "SWITCHING_TOOLHEAD_SECURITY_RAISE is now TOOLCHANGE_ZRAISE."
#elif defined(G0_FEEDRATE) && G0_FEEDRATE == 0
  #error "G0_FEEDRATE is now used to set the G0 feedrate."
#elif defined(MBL_Z_STEP)
  #error "MBL_Z_STEP is now MESH_EDIT_Z_STEP."
#elif defined(CHDK)
  #error "CHDK is now CHDK_PIN."
#elif ANY_PIN( \
        MAX6675_SS, MAX6675_SS2, MAX6675_SS3, MAX6675_CS, MAX6675_CS2, MAX6675_CS3,\
        MAX31855_SS, MAX31855_SS2, MAX31855_SS3, MAX31855_CS, MAX31855_CS2, MAX31855_CS3, \
        MAX31865_SS, MAX31865_SS2, MAX31865_SS3, MAX31865_CS, MAX31865_CS2, MAX31865_CS3)
  #warning "MAX*_SS_PIN, MAX*_SS2_PIN, MAX*_SS3_PIN, MAX*_CS_PIN, MAX*_CS2_PIN, and MAX*_CS3_PIN, are obsolete. Please use TEMP_0_CS_PIN/TEMP_1_CS_PIN/TEMP_2_CS_PIN instead."
#elif ANY_PIN(MAX6675_SCK, MAX31855_SCK, MAX31865_SCK)
  #warning "MAX*_SCK_PIN is obsolete. Please use TEMP_0_SCK_PIN/TEMP_1_SCK_PIN/TEMP_2_SCK_PIN instead."
#elif ANY_PIN(MAX6675_MISO, MAX6675_DO, MAX31855_MISO, MAX31855_DO, MAX31865_MISO, MAX31865_DO)
  #warning "MAX*_MISO_PIN and MAX*_DO_PIN are obsolete. Please use TEMP_0_MISO_PIN/TEMP_1_MISO_PIN/TEMP_2_MISO_PIN instead."
#elif PIN_EXISTS(MAX31865_MOSI)
  #warning "MAX31865_MOSI_PIN is obsolete. Please use TEMP_0_MOSI_PIN/TEMP_1_MOSI_PIN/TEMP_2_MOSI_PIN instead."
#elif ANY_PIN(THERMO_CS1_PIN, THERMO_CS2_PIN, THERMO_CS3_PIN, THERMO_DO_PIN, THERMO_SCK_PIN)
  #error "THERMO_*_PIN is now TEMP_n_CS_PIN, TEMP_n_SCK_PIN, TEMP_n_MOSI_PIN, TEMP_n_MISO_PIN."
#elif defined(MAX31865_SENSOR_OHMS)
  #error "MAX31865_SENSOR_OHMS is now MAX31865_SENSOR_OHMS_0."
#elif defined(MAX31865_CALIBRATION_OHMS)
  #error "MAX31865_CALIBRATION_OHMS is now MAX31865_CALIBRATION_OHMS_0."
#elif defined(SPINDLE_LASER_ENABLE)
  #error "SPINDLE_LASER_ENABLE is now SPINDLE_FEATURE or LASER_FEATURE."
#elif defined(SPINDLE_LASER_ENABLE_PIN)
  #error "SPINDLE_LASER_ENABLE_PIN is now SPINDLE_LASER_ENA_PIN."
#elif defined(SPINDLE_DIR_CHANGE)
  #error "SPINDLE_DIR_CHANGE is now SPINDLE_CHANGE_DIR."
#elif defined(SPINDLE_STOP_ON_DIR_CHANGE)
  #error "SPINDLE_STOP_ON_DIR_CHANGE is now SPINDLE_CHANGE_DIR_STOP."
#elif defined(SPINDLE_LASER_ACTIVE_HIGH)
  #error "SPINDLE_LASER_ACTIVE_HIGH is now SPINDLE_LASER_ACTIVE_STATE."
#elif defined(SPINDLE_LASER_ENABLE_INVERT)
  #error "SPINDLE_LASER_ENABLE_INVERT is now SPINDLE_LASER_ACTIVE_STATE."
#elif defined(LASER_POWER_INLINE)
  #error "LASER_POWER_INLINE is not required, inline mode is enabled with 'M3 I' and disabled with 'M5 I'."
#elif defined(LASER_POWER_INLINE_TRAPEZOID)
  #error "LASER_POWER_INLINE_TRAPEZOID is now LASER_POWER_TRAP."
#elif defined(LASER_POWER_INLINE_TRAPEZOID_CONT)
  #error "LASER_POWER_INLINE_TRAPEZOID_CONT is replaced with LASER_POWER_TRAP."
#elif defined(LASER_POWER_INLINE_TRAPEZOID_PER)
  #error "LASER_POWER_INLINE_TRAPEZOID_CONT_PER  replaced with LASER_POWER_TRAP."
#elif defined(LASER_POWER_INLINE_CONTINUOUS)
  #error "LASER_POWER_INLINE_CONTINUOUS is not required, inline mode is enabled with 'M3 I' and disabled with 'M5 I'."
#elif defined(CUTTER_POWER_DISPLAY)
  #error "CUTTER_POWER_DISPLAY is now CUTTER_POWER_UNIT."
#elif defined(CHAMBER_HEATER_PIN)
  #error "CHAMBER_HEATER_PIN is now HEATER_CHAMBER_PIN."
#elif defined(TMC_Z_CALIBRATION)
  #error "TMC_Z_CALIBRATION has been deprecated in favor of MECHANICAL_GANTRY_CALIBRATION."
#elif defined(Z_MIN_PROBE_ENDSTOP)
  #error "Z_MIN_PROBE_ENDSTOP is no longer required. Please remove it."
#elif defined(DUAL_NOZZLE_DUPLICATION_MODE)
  #error "DUAL_NOZZLE_DUPLICATION_MODE is now MULTI_NOZZLE_DUPLICATION."
#elif defined(MENU_ITEM_CASE_LIGHT)
  #error "MENU_ITEM_CASE_LIGHT is now CASE_LIGHT_MENU."
#elif defined(CASE_LIGHT_NEOPIXEL_COLOR)
  #error "CASE_LIGHT_NEOPIXEL_COLOR is now CASE_LIGHT_DEFAULT_COLOR."
#elif defined(ABORT_ON_ENDSTOP_HIT_FEATURE_ENABLED)
  #error "ABORT_ON_ENDSTOP_HIT_FEATURE_ENABLED is now SD_ABORT_ON_ENDSTOP_HIT."
#elif defined(LPC_SD_LCD) || defined(LPC_SD_ONBOARD) || defined(LPC_SD_CUSTOM_CABLE)
  #error "LPC_SD_(LCD|ONBOARD|CUSTOM_CABLE) are now SDCARD_CONNECTION."
#elif defined(USB_SD_DISABLED)
  #error "USB_SD_DISABLED is now NO_SD_HOST_DRIVE."
#elif defined(USB_SD_ONBOARD)
  #error "USB_SD_ONBOARD is obsolete. Disable NO_SD_HOST_DRIVE instead."
#elif defined(PSU_ACTIVE_HIGH)
  #error "PSU_ACTIVE_HIGH is now PSU_ACTIVE_STATE."
#elif POWER_SUPPLY == 1
  #error "Replace POWER_SUPPLY 1 by enabling PSU_CONTROL and setting PSU_ACTIVE_STATE to 'LOW'."
#elif POWER_SUPPLY == 2
  #error "Replace POWER_SUPPLY 2 by enabling PSU_CONTROL and setting PSU_ACTIVE_STATE to 'HIGH'."
#elif defined(POWER_SUPPLY)
  #error "POWER_SUPPLY is now obsolete. Please remove it."
#elif defined(MKS_ROBIN_TFT)
  #error "MKS_ROBIN_TFT is now FSMC_GRAPHICAL_TFT."
#elif defined(SDPOWER)
  #error "SDPOWER is now SDPOWER_PIN."
#elif defined(STRING_SPLASH_LINE1) || defined(STRING_SPLASH_LINE2)
  #error "STRING_SPLASH_LINE[12] are now obsolete. Please remove them."
#elif defined(Z_PROBE_ALLEN_KEY_DEPLOY_1_X) || defined(Z_PROBE_ALLEN_KEY_STOW_1_X)
  #error "Z_PROBE_ALLEN_KEY_(DEPLOY|STOW) coordinates are now a single setting."
#elif defined(X_PROBE_OFFSET_FROM_EXTRUDER) || defined(Y_PROBE_OFFSET_FROM_EXTRUDER) || defined(Z_PROBE_OFFSET_FROM_EXTRUDER)
  #error "[XYZ]_PROBE_OFFSET_FROM_EXTRUDER is now NOZZLE_TO_PROBE_OFFSET."
#elif defined(MIN_PROBE_X) || defined(MIN_PROBE_Y) || defined(MAX_PROBE_X) || defined(MAX_PROBE_Y)
  #error "(MIN|MAX)_PROBE_[XY] are now calculated at runtime. Please remove them."
#elif defined(Z_STEPPER_ALIGN_X) || defined(Z_STEPPER_ALIGN_X)
  #error "Z_STEPPER_ALIGN_X and Z_STEPPER_ALIGN_Y are now combined as Z_STEPPER_ALIGN_XY."
#elif defined(JUNCTION_DEVIATION)
  #error "JUNCTION_DEVIATION is no longer required. (See CLASSIC_JERK). Please remove it."
#elif defined(BABYSTEP_MULTIPLICATOR)
  #error "BABYSTEP_MULTIPLICATOR is now BABYSTEP_MULTIPLICATOR_[XY|Z]."
#elif defined(LULZBOT_TOUCH_UI)
  #error "LULZBOT_TOUCH_UI is now TOUCH_UI_FTDI_EVE."
#elif defined(PS_DEFAULT_OFF)
  #error "PS_DEFAULT_OFF is now PSU_DEFAULT_OFF."
#elif defined(FILAMENT_UNLOAD_RETRACT_LENGTH)
  #error "FILAMENT_UNLOAD_RETRACT_LENGTH is now FILAMENT_UNLOAD_PURGE_RETRACT."
#elif defined(FILAMENT_UNLOAD_DELAY)
  #error "FILAMENT_UNLOAD_DELAY is now FILAMENT_UNLOAD_PURGE_DELAY."
#elif defined(HOME_USING_SPREADCYCLE)
  #error "HOME_USING_SPREADCYCLE is now obsolete. Please remove it."
#elif defined(DGUS_LCD)
  #error "DGUS_LCD is now DGUS_LCD_UI ORIGIN|FYSETC|HIPRECY)."
#elif defined(DGUS_SERIAL_PORT)
  #error "DGUS_SERIAL_PORT is now LCD_SERIAL_PORT."
#elif defined(DGUS_BAUDRATE)
  #error "DGUS_BAUDRATE is now LCD_BAUDRATE."
#elif defined(DGUS_STATS_RX_BUFFER_OVERRUNS)
  #error "DGUS_STATS_RX_BUFFER_OVERRUNS is now STATS_RX_BUFFER_OVERRUNS."
#elif defined(ANYCUBIC_LCD_SERIAL_PORT)
  #error "ANYCUBIC_LCD_SERIAL_PORT is now LCD_SERIAL_PORT."
#elif defined(INTERNAL_SERIAL_PORT)
  #error "INTERNAL_SERIAL_PORT is now MMU2_SERIAL_PORT."
#elif defined(X_DUAL_ENDSTOPS_ADJUSTMENT) || defined(Y_DUAL_ENDSTOPS_ADJUSTMENT) || defined(Z_DUAL_ENDSTOPS_ADJUSTMENT)
  #error "[XYZ]_DUAL_ENDSTOPS_ADJUSTMENT is now [XYZ]2_ENDSTOP_ADJUSTMENT."
#elif defined(Z_TRIPLE_ENDSTOPS_ADJUSTMENT2) || defined(Z_TRIPLE_ENDSTOPS_ADJUSTMENT3)
  #error "Z_TRIPLE_ENDSTOPS_ADJUSTMENT[23] is now Z[23]_ENDSTOP_ADJUSTMENT."
#elif defined(Z_QUAD_ENDSTOPS_ADJUSTMENT2) || defined(Z_QUAD_ENDSTOPS_ADJUSTMENT3) || defined(Z_QUAD_ENDSTOPS_ADJUSTMENT4)
  #error "Z_QUAD_ENDSTOPS_ADJUSTMENT[234] is now Z[234]_ENDSTOP_ADJUSTMENT."
#elif defined(Z_DUAL_STEPPER_DRIVERS)
  #error "Z_DUAL_STEPPER_DRIVERS is no longer needed and should be removed."
#elif defined(Z_TRIPLE_STEPPER_DRIVERS)
  #error "Z_TRIPLE_STEPPER_DRIVERS is no longer needed and should be removed."
#elif defined(Z_QUAD_STEPPER_DRIVERS)
  #error "Z_QUAD_STEPPER_DRIVERS is no longer needed and should be removed."
#elif defined(Z_DUAL_ENDSTOPS) || defined(Z_TRIPLE_ENDSTOPS) || defined(Z_QUAD_ENDSTOPS)
  #error "Z_(DUAL|TRIPLE|QUAD)_ENDSTOPS is now Z_MULTI_ENDSTOPS."
#elif defined(DUGS_UI_MOVE_DIS_OPTION)
  #error "DUGS_UI_MOVE_DIS_OPTION is spelled DGUS_UI_MOVE_DIS_OPTION."
#elif defined(ORIG_E0_AUTO_FAN_PIN) || defined(ORIG_E1_AUTO_FAN_PIN) || defined(ORIG_E2_AUTO_FAN_PIN) || defined(ORIG_E3_AUTO_FAN_PIN) || defined(ORIG_E4_AUTO_FAN_PIN) || defined(ORIG_E5_AUTO_FAN_PIN) || defined(ORIG_E6_AUTO_FAN_PIN) || defined(ORIG_E7_AUTO_FAN_PIN)
  #error "ORIG_Ex_AUTO_FAN_PIN is now just Ex_AUTO_FAN_PIN."
#elif defined(ORIG_CHAMBER_AUTO_FAN_PIN)
  #error "ORIG_CHAMBER_AUTO_FAN_PIN is now just CHAMBER_AUTO_FAN_PIN."
#elif defined(HOMING_BACKOFF_MM)
  #error "HOMING_BACKOFF_MM is now HOMING_BACKOFF_POST_MM."
#elif defined(X_HOME_BUMP_MM) || defined(Y_HOME_BUMP_MM) || defined(Z_HOME_BUMP_MM)
  #error "[XYZ]_HOME_BUMP_MM is now HOMING_BUMP_MM."
#elif defined(DIGIPOT_I2C)
  #error "DIGIPOT_I2C is now DIGIPOT_MCP4451 (or DIGIPOT_MCP4018)."
#elif defined(TOUCH_BUTTONS)
  #error "TOUCH_BUTTONS is now TOUCH_SCREEN."
#elif defined(LCD_FULL_PIXEL_HEIGHT) || defined(LCD_FULL_PIXEL_WIDTH)
  #error "LCD_FULL_PIXEL_(WIDTH|HEIGHT) is deprecated and should be removed."
#elif defined(FSMC_UPSCALE)
  #error "FSMC_UPSCALE is now GRAPHICAL_TFT_UPSCALE."
#elif defined(ANYCUBIC_TFT_MODEL)
  #error "ANYCUBIC_TFT_MODEL is now ANYCUBIC_LCD_I3MEGA."
#elif defined(EVENT_GCODE_SD_STOP)
  #error "EVENT_GCODE_SD_STOP is now EVENT_GCODE_SD_ABORT."
#elif defined(GRAPHICAL_TFT_ROTATE_180)
  #error "GRAPHICAL_TFT_ROTATE_180 is now TFT_ROTATION set to TFT_ROTATE_180."
#elif defined(PROBE_OFFSET_START)
  #error "PROBE_OFFSET_START is now PROBE_OFFSET_WIZARD_START_Z."
#elif defined(POWER_LOSS_PULL)
  #error "POWER_LOSS_PULL is now specifically POWER_LOSS_PULL(UP|DOWN)."
#elif defined(SHORT_MANUAL_Z_MOVE)
  #error "SHORT_MANUAL_Z_MOVE is now FINE_MANUAL_MOVE, applying to Z on most printers."
#elif defined(FIL_RUNOUT_INVERTING)
  #if FIL_RUNOUT_INVERTING
    #error "FIL_RUNOUT_INVERTING true is now FIL_RUNOUT_STATE HIGH."
  #else
    #error "FIL_RUNOUT_INVERTING false is now FIL_RUNOUT_STATE LOW."
  #endif
#elif defined(ASSISTED_TRAMMING_MENU_ITEM)
  #error "ASSISTED_TRAMMING_MENU_ITEM is deprecated and should be removed."
#elif defined(UNKNOWN_Z_NO_RAISE)
  #error "UNKNOWN_Z_NO_RAISE is replaced by setting Z_IDLE_HEIGHT to Z_MAX_POS."
#elif defined(Z_AFTER_DEACTIVATE)
  #error "Z_AFTER_DEACTIVATE is replaced by Z_IDLE_HEIGHT."
#elif defined(MEATPACK)
  #error "MEATPACK is now enabled with MEATPACK_ON_SERIAL_PORT_1, MEATPACK_ON_SERIAL_PORT_2, etc."
#elif defined(CUSTOM_USER_MENUS)
  #error "CUSTOM_USER_MENUS has been replaced by CUSTOM_MENU_MAIN and CUSTOM_MENU_CONFIG."
#elif defined(MKS_LCD12864)
  #error "MKS_LCD12864 is now MKS_LCD12864A or MKS_LCD12864B."
#elif defined(DOGM_SD_PERCENT)
  #error "DOGM_SD_PERCENT is now SHOW_PROGRESS_PERCENT."
#elif defined(NEOPIXEL_BKGD_LED_INDEX)
  #error "NEOPIXEL_BKGD_LED_INDEX is now NEOPIXEL_BKGD_INDEX_FIRST."
#elif defined(TEMP_SENSOR_1_AS_REDUNDANT)
  #error "TEMP_SENSOR_1_AS_REDUNDANT is now TEMP_SENSOR_REDUNDANT, with associated TEMP_SENSOR_REDUNDANT_* config."
#elif defined(MAX_REDUNDANT_TEMP_SENSOR_DIFF)
  #error "MAX_REDUNDANT_TEMP_SENSOR_DIFF is now TEMP_SENSOR_REDUNDANT_MAX_DIFF"
#elif defined(LCD_ALEPHOBJECTS_CLCD_UI)
  #error "LCD_ALEPHOBJECTS_CLCD_UI is now LCD_LULZBOT_CLCD_UI."
#elif defined(MIN_ARC_SEGMENTS)
  #error "MIN_ARC_SEGMENTS is now MIN_CIRCLE_SEGMENTS."
#elif defined(ARC_SEGMENTS_PER_R)
  #error "ARC_SUPPORT no longer uses ARC_SEGMENTS_PER_R."
#elif ENABLED(ARC_SUPPORT) && (!defined(MIN_ARC_SEGMENT_MM) || !defined(MAX_ARC_SEGMENT_MM))
  #error "ARC_SUPPORT now requires MIN_ARC_SEGMENT_MM and MAX_ARC_SEGMENT_MM."
#elif defined(LASER_POWER_INLINE)
  #error "LASER_POWER_INLINE is obsolete."
#elif defined(SPINDLE_LASER_PWM)
  #error "SPINDLE_LASER_PWM (true) is now set with SPINDLE_LASER_USE_PWM (enabled)."
#elif ANY(IS_RAMPS_EEB, IS_RAMPS_EEF, IS_RAMPS_EFB, IS_RAMPS_EFF, IS_RAMPS_SF)
  #error "The IS_RAMPS_* conditionals (for heater/fan/bed pins) are now called FET_ORDER_*."
#elif defined(PROBE_TEMP_COMPENSATION)
  #error "PROBE_TEMP_COMPENSATION is now set using the PTC_PROBE, PTC_BED, PTC_HOTEND options."
#elif defined(BTC_PROBE_TEMP)
  #error "BTC_PROBE_TEMP is now PTC_PROBE_TEMP."
#elif defined(LCD_SCREEN_ROT_90)
  #error "LCD_SCREEN_ROT_90 is now LCD_SCREEN_ROTATE with a value of 90."
#elif defined(LCD_SCREEN_ROT_180)
  #error "LCD_SCREEN_ROT_180 is now LCD_SCREEN_ROTATE with a value of 180."
#elif defined(LCD_SCREEN_ROT_270)
  #error "LCD_SCREEN_ROT_270 is now LCD_SCREEN_ROTATE with a value of 270."
#elif defined(DEFAULT_LCD_BRIGHTNESS)
  #error "DEFAULT_LCD_BRIGHTNESS is now LCD_BRIGHTNESS_DEFAULT."
#elif defined(NOZZLE_PARK_X_ONLY)
  #error "NOZZLE_PARK_X_ONLY is now NOZZLE_PARK_MOVE 1."
#elif defined(NOZZLE_PARK_Y_ONLY)
  #error "NOZZLE_PARK_Y_ONLY is now NOZZLE_PARK_MOVE 2."
#elif defined(Z_STEPPER_ALIGN_KNOWN_STEPPER_POSITIONS)
  #error "Z_STEPPER_ALIGN_KNOWN_STEPPER_POSITIONS is now just Z_STEPPER_ALIGN_STEPPER_XY."
#elif defined(DWIN_CREALITY_LCD_ENHANCED)
  #error "DWIN_CREALITY_LCD_ENHANCED is now DWIN_LCD_PROUI."
#elif defined(LINEAR_AXES)
  #error "LINEAR_AXES is now NUM_AXES (to account for rotational axes)."
#elif defined(X_DUAL_STEPPER_DRIVERS)
  #error "X_DUAL_STEPPER_DRIVERS is no longer needed and should be removed."
#elif defined(Y_DUAL_STEPPER_DRIVERS)
  #error "Y_DUAL_STEPPER_DRIVERS is no longer needed and should be removed."
#elif defined(NUM_Z_STEPPER_DRIVERS)
  #error "NUM_Z_STEPPER_DRIVERS is no longer needed and should be removed."
#elif defined(LEVEL_BED_CORNERS)
  #error "LEVEL_BED_CORNERS is now LCD_BED_TRAMMING."
#elif defined(LEVEL_CORNERS_INSET_LFRB) || defined(LEVEL_CORNERS_HEIGHT) || defined(LEVEL_CORNERS_Z_HOP) || defined(LEVEL_CORNERS_USE_PROBE) || defined(LEVEL_CORNERS_PROBE_TOLERANCE) || defined(LEVEL_CORNERS_VERIFY_RAISED) || defined(LEVEL_CORNERS_AUDIO_FEEDBACK)
  #error "LEVEL_CORNERS_* settings have been renamed BED_TRAMMING_*."
#elif defined(LEVEL_CENTER_TOO)
  #error "LEVEL_CENTER_TOO is now BED_TRAMMING_INCLUDE_CENTER."
#elif defined(TOUCH_IDLE_SLEEP)
  #error "TOUCH_IDLE_SLEEP (seconds) is now TOUCH_IDLE_SLEEP_MINS (minutes)."
#elif defined(LCD_BACKLIGHT_TIMEOUT)
  #error "LCD_BACKLIGHT_TIMEOUT (seconds) is now LCD_BACKLIGHT_TIMEOUT_MINS (minutes)."
#elif defined(LCD_SET_PROGRESS_MANUALLY)
  #error "LCD_SET_PROGRESS_MANUALLY is now SET_PROGRESS_MANUALLY."
#elif defined(USE_M73_REMAINING_TIME)
  #error "USE_M73_REMAINING_TIME is now SET_REMAINING_TIME."
#elif defined(SHOW_SD_PERCENT)
  #error "SHOW_SD_PERCENT is now SHOW_PROGRESS_PERCENT."
#elif defined(LIN_ADVANCE_K)
  #error "LIN_ADVANCE_K is now ADVANCE_K."
#elif defined(EXTRA_LIN_ADVANCE_K)
  #error "EXTRA_LIN_ADVANCE_K is now ADVANCE_K_EXTRA."
#elif defined(POLAR_SEGMENTS_PER_SECOND) || defined(DELTA_SEGMENTS_PER_SECOND)  || defined(SCARA_SEGMENTS_PER_SECOND) || defined(TPARA_SEGMENTS_PER_SECOND)
  #error "(POLAR|DELTA|SCARA|TPARA)_SEGMENTS_PER_SECOND is now DEFAULT_SEGMENTS_PER_SECOND."
#elif defined(TMC_SW_MOSI) || defined(TMC_SW_MISO) || defined(TMC_SW_SCK)
  #error "TMC_SW_(MOSI|MISO|SCK) is now TMC_SPI_(MOSI|MISO|SCK)."
#elif ANY(DGUS_LCD_UI_ORIGIN, DGUS_LCD_UI_FYSETC, DGUS_LCD_UI_HIPRECY, DGUS_LCD_UI_MKS, DGUS_LCD_UI_RELOADED) && !defined(DGUS_LCD_UI)
  #error "DGUS_LCD_UI_[TYPE] is now set using DGUS_LCD_UI TYPE."
#elif defined(DELTA_PRINTABLE_RADIUS)
  #error "DELTA_PRINTABLE_RADIUS is now PRINTABLE_RADIUS."
#elif defined(SCARA_PRINTABLE_RADIUS)
  #error "SCARA_PRINTABLE_RADIUS is now PRINTABLE_RADIUS."
#elif defined(SCARA_FEEDRATE_SCALING)
  #error "SCARA_FEEDRATE_SCALING is now FEEDRATE_SCALING."
#elif defined(MILLISECONDS_PREHEAT_TIME)
  #error "MILLISECONDS_PREHEAT_TIME is now PREHEAT_TIME_HOTEND_MS."
#elif defined(EXPERIMENTAL_SCURVE)
  #error "EXPERIMENTAL_SCURVE is no longer needed and should be removed."
#elif defined(BABYSTEP_ZPROBE_GFX_OVERLAY)
  #error "BABYSTEP_ZPROBE_GFX_OVERLAY is now BABYSTEP_GFX_OVERLAY."
#elif defined(DISABLE_INACTIVE_EXTRUDER)
  #error "DISABLE_INACTIVE_EXTRUDER is now DISABLE_OTHER_EXTRUDERS."
#elif defined(INVERT_X_STEP_PIN) || defined(INVERT_Y_STEP_PIN) || defined(INVERT_Z_STEP_PIN) || defined(INVERT_I_STEP_PIN) || defined(INVERT_J_STEP_PIN) || defined(INVERT_K_STEP_PIN) || defined(INVERT_U_STEP_PIN) || defined(INVERT_V_STEP_PIN) || defined(INVERT_W_STEP_PIN) || defined(INVERT_E_STEP_PIN)
  #error "INVERT_*_STEP_PIN true is now STEP_STATE_* LOW, and INVERT_*_STEP_PIN false is now STEP_STATE_* HIGH."
#elif defined(PROBE_PT_1_X) || defined(PROBE_PT_1_Y) || defined(PROBE_PT_2_X) || defined(PROBE_PT_2_Y) || defined(PROBE_PT_3_X) || defined(PROBE_PT_3_Y)
  #error "PROBE_PT_[123]_[XY] is now defined using PROBE_PT_[123] with an array { x, y }."
#elif defined(SQUARE_WAVE_STEPPING)
  #error "SQUARE_WAVE_STEPPING is now EDGE_STEPPING."
#elif defined(FAN_PIN)
  #error "FAN_PIN is now FAN0_PIN."
#elif defined(X_MIN_ENDSTOP_INVERTING) || defined(Y_MIN_ENDSTOP_INVERTING) || defined(Z_MIN_ENDSTOP_INVERTING) \
   || defined(I_MIN_ENDSTOP_INVERTING) || defined(J_MIN_ENDSTOP_INVERTING) || defined(K_MIN_ENDSTOP_INVERTING) \
   || defined(U_MIN_ENDSTOP_INVERTING) || defined(V_MIN_ENDSTOP_INVERTING) || defined(W_MIN_ENDSTOP_INVERTING) \
   || defined(X_MAX_ENDSTOP_INVERTING) || defined(Y_MAX_ENDSTOP_INVERTING) || defined(Z_MAX_ENDSTOP_INVERTING) \
   || defined(I_MAX_ENDSTOP_INVERTING) || defined(J_MAX_ENDSTOP_INVERTING) || defined(K_MAX_ENDSTOP_INVERTING) \
   || defined(U_MAX_ENDSTOP_INVERTING) || defined(V_MAX_ENDSTOP_INVERTING) || defined(W_MAX_ENDSTOP_INVERTING) \
   || defined(Z_MIN_PROBE_ENDSTOP_INVERTING)
  #error "*_ENDSTOP_INVERTING false/true is now set with *_ENDSTOP_HIT_STATE HIGH/LOW."
#elif defined(DISABLE_INACTIVE_X) || defined(DISABLE_INACTIVE_Y) || defined(DISABLE_INACTIVE_Z) \
   || defined(DISABLE_INACTIVE_I) || defined(DISABLE_INACTIVE_J) || defined(DISABLE_INACTIVE_K) \
   || defined(DISABLE_INACTIVE_U) || defined(DISABLE_INACTIVE_V) || defined(DISABLE_INACTIVE_W) || defined(DISABLE_INACTIVE_E)
  #error "DISABLE_INACTIVE_[XYZIJKUVWE] is now DISABLE_IDLE_[XYZIJKUVWE]."
#elif defined(DEFAULT_STEPPER_DEACTIVE_TIME)
  #error "DEFAULT_STEPPER_DEACTIVE_TIME is now DEFAULT_STEPPER_TIMEOUT_SEC."
#elif defined(TFT_SHARED_SPI)
  #error "TFT_SHARED_SPI is now TFT_SHARED_IO."
#elif defined(LCD_PINS_ENABLE)
  #error "LCD_PINS_ENABLE is now LCD_PINS_EN."
#elif ANY(USE_XMIN_PLUG, USE_XMAX_PLUG, USE_YMIN_PLUG, USE_YMAX_PLUG, USE_ZMIN_PLUG, USE_ZMAX_PLUG, \
          USE_IMIN_PLUG, USE_IMAX_PLUG, USE_JMIN_PLUG, USE_JMAX_PLUG, USE_KMIN_PLUG, USE_KMAX_PLUG, \
          USE_UMIN_PLUG, USE_UMAX_PLUG, USE_VMIN_PLUG, USE_VMAX_PLUG, USE_WMIN_PLUG, USE_WMAX_PLUG)
  #error "USE_*_PLUG settings are no longer needed and should be removed."
#elif defined(X2_USE_ENDSTOP)
  #error "X2_USE_ENDSTOP is obsolete. Instead set X2_STOP_PIN directly. (e.g., 'X2_USE_ENDSTOP _XMAX_' becomes 'X2_STOP_PIN X_MAX_PIN')"
#elif defined(Y2_USE_ENDSTOP)
  #error "Y2_USE_ENDSTOP is obsolete. Instead set Y2_STOP_PIN directly. (e.g., 'Y2_USE_ENDSTOP _YMAX_' becomes 'Y2_STOP_PIN Y_MAX_PIN')"
#elif defined(Z2_USE_ENDSTOP)
  #error "Z2_USE_ENDSTOP is obsolete. Instead set Z2_STOP_PIN directly. (e.g., 'Z2_USE_ENDSTOP _ZMAX_' becomes 'Z2_STOP_PIN Z_MAX_PIN')"
#elif defined(Z3_USE_ENDSTOP)
  #error "Z3_USE_ENDSTOP is obsolete. Instead set Z2_STOP_PIN directly. (e.g., 'Z3_USE_ENDSTOP _ZMAX_' becomes 'Z3_STOP_PIN Z_MAX_PIN')"
#elif defined(Z4_USE_ENDSTOP)
  #error "Z4_USE_ENDSTOP is obsolete. Instead set Z4_STOP_PIN directly. (e.g., 'Z4_USE_ENDSTOP _ZMAX_' becomes 'Z4_STOP_PIN Z_MAX_PIN')"
#elif defined(INTEGRATED_BABYSTEPPING)
  #error "INTEGRATED_BABYSTEPPING is no longer needed and should be removed."
#elif defined(FOLDER_SORTING)
  #error "FOLDER_SORTING is now SDSORT_FOLDERS."
#elif defined(BTT_MINI_12864_V1)
  #error "BTT_MINI_12864_V1 is now BTT_MINI_12864."
#elif defined(Z_PROBE_OFFSET_RANGE_MIN) || defined(Z_PROBE_OFFSET_RANGE_MAX)
  #error "Z_PROBE_OFFSET_RANGE_(MIN|MAX) is now PROBE_OFFSET_Z(MIN|MAX)."
#elif defined(LARGE_MOVE_ITEMS)
  #error "LARGE_MOVE_ITEMS is obsolete. Instead define MANUAL_MOVE_DISTANCE_MM and MANUAL_MOVE_DISTANCE_IN."
<<<<<<< HEAD
#elif defined(ANET_FULL_GRAPHICS_LCD_ALT_WIRING)
  #error "ANET_FULL_GRAPHICS_LCD_ALT_WIRING is now CTC_A10S_A13."
=======
#elif defined(SDIO_SUPPORT)
  #error "SDIO_SUPPORT is now ONBOARD_SDIO."
>>>>>>> 22035051
#endif

// L64xx stepper drivers have been removed
#define _L6470              0x6470
#define _L6474              0x6474
#define _L6480              0x6480
#define _POWERSTEP01        0xF00D
#if HAS_DRIVER(L6470)
  #error "L6470 stepper drivers are no longer supported in Marlin."
#elif HAS_DRIVER(L6474)
  #error "L6474 stepper drivers are no longer supported in Marlin."
#elif HAS_DRIVER(L6480)
  #error "L6480 stepper drivers are no longer supported in Marlin."
#elif HAS_DRIVER(POWERSTEP01)
  #error "POWERSTEP01 stepper drivers are no longer supported in Marlin."
#endif
#undef _L6470
#undef _L6474
#undef _L6480
#undef _POWERSTEP01<|MERGE_RESOLUTION|>--- conflicted
+++ resolved
@@ -669,13 +669,10 @@
   #error "Z_PROBE_OFFSET_RANGE_(MIN|MAX) is now PROBE_OFFSET_Z(MIN|MAX)."
 #elif defined(LARGE_MOVE_ITEMS)
   #error "LARGE_MOVE_ITEMS is obsolete. Instead define MANUAL_MOVE_DISTANCE_MM and MANUAL_MOVE_DISTANCE_IN."
-<<<<<<< HEAD
+#elif defined(SDIO_SUPPORT)
+  #error "SDIO_SUPPORT is now ONBOARD_SDIO."
 #elif defined(ANET_FULL_GRAPHICS_LCD_ALT_WIRING)
   #error "ANET_FULL_GRAPHICS_LCD_ALT_WIRING is now CTC_A10S_A13."
-=======
-#elif defined(SDIO_SUPPORT)
-  #error "SDIO_SUPPORT is now ONBOARD_SDIO."
->>>>>>> 22035051
 #endif
 
 // L64xx stepper drivers have been removed
