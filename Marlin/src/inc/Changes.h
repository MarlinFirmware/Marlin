--- conflicted
+++ resolved
@@ -681,15 +681,12 @@
   #error "Z_PROBE_OFFSET_RANGE_(MIN|MAX) is now PROBE_OFFSET_Z(MIN|MAX)."
 #elif defined(LARGE_MOVE_ITEMS)
   #error "LARGE_MOVE_ITEMS is obsolete. Instead define MANUAL_MOVE_DISTANCE_MM and MANUAL_MOVE_DISTANCE_IN."
-<<<<<<< HEAD
-#elif defined(Z_PROBE_END_SCRIPT)
-  #error "Z_PROBE_END_SCRIPT is now EVENT_GCODE_AFTER_G29."
-=======
 #elif defined(SDIO_SUPPORT)
   #error "SDIO_SUPPORT is now ONBOARD_SDIO."
 #elif defined(ANET_FULL_GRAPHICS_LCD_ALT_WIRING)
   #error "ANET_FULL_GRAPHICS_LCD_ALT_WIRING is now CTC_A10S_A13."
->>>>>>> 5987a546
+#elif defined(Z_PROBE_END_SCRIPT)
+  #error "Z_PROBE_END_SCRIPT is now EVENT_GCODE_AFTER_G29."
 #endif
 
 // Changes to Probe Temp Compensation (#17392)
