--- conflicted
+++ resolved
@@ -747,10 +747,10 @@
   #warning "MULTISTEPPING_LIMIT has been automatically set to 128. Use a lower value if the machine is slow to respond."
 #endif
 
-<<<<<<< HEAD
 #if ENABLED(CNC_ABORT_ON_ENDSTOP_HIT) && DISABLED(HOME_Z_FIRST)
   #warning "CNC usually homes Z first to clear the workpiece + clamps. Enable HOME_Z_FIRST if you require this behavior."
-=======
+#endif
+
 #if SDSORT_CACHE_VFATS_WARNING
   #warning "SDSORT_CACHE_VFATS has been reduced to VFAT_ENTRIES_LIMIT."
 #endif
@@ -763,5 +763,4 @@
  */
 #ifdef STM32F4_UPDATE_FOLDER
   #warning "Place the firmware bin file in a folder named 'STM32F4_UPDATE' on the SD card. Install with 'M936 V2'."
->>>>>>> 7707cbf3
 #endif