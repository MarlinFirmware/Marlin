--- conflicted
+++ resolved
@@ -560,12 +560,10 @@
   #warning "Disabled CONFIGURATION_EMBEDDING because the target usually has less flash storage. Define FORCE_CONFIG_EMBED to override."
 #endif
 
-<<<<<<< HEAD
+#if HAS_LCD_CONTRAST && LCD_CONTRAST_MIN >= LCD_CONTRAST_MAX
+  #warning "Contrast cannot be changed when LCD_CONTRAST_MIN >= LCD_CONTRAST_MAX."
+#endif
+
 #if ENABLED(__STM32F1__)
   #warning "Maple build environments are obsolete and are being phased out. Please use the non maple build environment and report any issues."
-#endif
-=======
-#if HAS_LCD_CONTRAST && LCD_CONTRAST_MIN >= LCD_CONTRAST_MAX
-  #warning "Contrast cannot be changed when LCD_CONTRAST_MIN >= LCD_CONTRAST_MAX."
-#endif
->>>>>>> c61a692e
+#endif