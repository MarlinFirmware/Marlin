--- conflicted
+++ resolved
@@ -564,10 +564,6 @@
   #warning "Contrast cannot be changed when LCD_CONTRAST_MIN >= LCD_CONTRAST_MAX."
 #endif
 
-<<<<<<< HEAD
-#if ENABLED(__STM32F1__)
-  #warning "Maple build environments are obsolete and are being phased out. Please use the non maple build environment and report any issues."
-=======
 /**
  * FYSETC backlighting
  */
@@ -583,5 +579,11 @@
 
 #if EITHER(FYSETC_242_OLED_12864, FYSETC_MINI_12864) && BOTH(PSU_CONTROL, HAS_COLOR_LEDS) && !LED_POWEROFF_TIMEOUT
   #warning "Your FYSETC display with PSU_CONTROL works best with LED_POWEROFF_TIMEOUT."
->>>>>>> e4658c32
+#endif
+
+/**
+ * Maple environent
+ */
+#if ENABLED(__STM32F1__)
+  #warning "Maple build environments are obsolete and are being phased out. Please use the non maple build environment and report any issues."
 #endif