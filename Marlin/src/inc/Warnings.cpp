--- conflicted
+++ resolved
@@ -491,11 +491,10 @@
   #warning "Creality 4.2.2 boards may have A4988 or TMC2208_STANDALONE drivers. Check your board and make sure to select the correct DRIVER_TYPE!"
 #endif
 
-<<<<<<< HEAD
 #if PRINTCOUNTER_SYNC
   #warning "To prevent step loss, motion will pause for PRINTCOUNTER auto-save."
-=======
+#endif
+
 #if HOMING_Z_WITH_PROBE && IS_CARTESIAN && DISABLED(Z_SAFE_HOMING)
   #error "Z_SAFE_HOMING is recommended when homing with a probe. Enable Z_SAFE_HOMING or comment out this line to continue."
->>>>>>> 4dd1f092
 #endif