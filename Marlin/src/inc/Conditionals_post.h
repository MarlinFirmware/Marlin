/**
 * Marlin 3D Printer Firmware
 * Copyright (c) 2020 MarlinFirmware [https://github.com/MarlinFirmware/Marlin]
 *
 * Based on Sprinter and grbl.
 * Copyright (c) 2011 Camiel Gubbels / Erik van der Zalm
 *
 * This program is free software: you can redistribute it and/or modify
 * it under the terms of the GNU General Public License as published by
 * the Free Software Foundation, either version 3 of the License, or
 * (at your option) any later version.
 *
 * This program is distributed in the hope that it will be useful,
 * but WITHOUT ANY WARRANTY; without even the implied warranty of
 * MERCHANTABILITY or FITNESS FOR A PARTICULAR PURPOSE.  See the
 * GNU General Public License for more details.
 *
 * You should have received a copy of the GNU General Public License
 * along with this program.  If not, see <https://www.gnu.org/licenses/>.
 *
 */
#pragma once

/**
 * Conditionals_post.h
 * Defines that depend on configuration but are not editable.
 */

#ifdef GITHUB_ACTIONS
  // Extras for CI testing
#endif

// ADC
#ifdef BOARD_ADC_VREF
  #define ADC_VREF BOARD_ADC_VREF
#else
  #define ADC_VREF HAL_ADC_VREF
#endif

// Linear advance uses Jerk since E is an isolated axis
#if BOTH(HAS_JUNCTION_DEVIATION, LIN_ADVANCE)
  #define HAS_LINEAR_E_JERK 1
#endif

// Determine which type of 'EEPROM' is in use
#if ENABLED(EEPROM_SETTINGS)
  // EEPROM type may be defined by compile flags, configs, HALs, or pins
  // Set additional flags to let HALs choose in their Conditionals_post.h
  #if ANY(FLASH_EEPROM_EMULATION, SRAM_EEPROM_EMULATION, SDCARD_EEPROM_EMULATION, QSPI_EEPROM)
    #define USE_EMULATED_EEPROM 1
  #elif ANY(I2C_EEPROM, SPI_EEPROM)
    #define USE_WIRED_EEPROM    1
  #elif ENABLED(IIC_BL24CXX_EEPROM)
    // nothing
  #else
    #define USE_FALLBACK_EEPROM 1
  #endif
#else
  #undef I2C_EEPROM
  #undef SPI_EEPROM
  #undef QSPI_EEPROM
  #undef SDCARD_EEPROM_EMULATION
  #undef SRAM_EEPROM_EMULATION
  #undef FLASH_EEPROM_EMULATION
  #undef IIC_BL24CXX_EEPROM
#endif

#ifdef TEENSYDUINO
  #undef max
  #define max(a,b) ((a)>(b)?(a):(b))
  #undef min
  #define min(a,b) ((a)<(b)?(a):(b))

  #undef NOT_A_PIN    // Override Teensyduino legacy CapSense define work-around
  #define NOT_A_PIN 0 // For PINS_DEBUGGING
#endif

/**
 * Axis lengths and center
 */
#define X_MAX_LENGTH (X_MAX_POS - (X_MIN_POS))
#define Y_MAX_LENGTH (Y_MAX_POS - (Y_MIN_POS))
#define Z_MAX_LENGTH (Z_MAX_POS - (Z_MIN_POS))

// Defined only if the sanity-check is bypassed
#ifndef X_BED_SIZE
  #define X_BED_SIZE X_MAX_LENGTH
#endif
#ifndef Y_BED_SIZE
  #define Y_BED_SIZE Y_MAX_LENGTH
#endif

// Require 0,0 bed center for Delta and SCARA
#if IS_KINEMATIC
  #define BED_CENTER_AT_0_0
#endif

// Define center values for future use
#define _X_HALF_BED ((X_BED_SIZE) / 2)
#define _Y_HALF_BED ((Y_BED_SIZE) / 2)
#define X_CENTER TERN(BED_CENTER_AT_0_0, 0, _X_HALF_BED)
#define Y_CENTER TERN(BED_CENTER_AT_0_0, 0, _Y_HALF_BED)
#define XY_CENTER { X_CENTER, Y_CENTER }

// Get the linear boundaries of the bed
#define X_MIN_BED (X_CENTER - _X_HALF_BED)
#define X_MAX_BED (X_MIN_BED + X_BED_SIZE)
#define Y_MIN_BED (Y_CENTER - _Y_HALF_BED)
#define Y_MAX_BED (Y_MIN_BED + Y_BED_SIZE)

/**
 * Dual X Carriage
 */
#if ENABLED(DUAL_X_CARRIAGE)
  #ifndef X1_MIN_POS
    #define X1_MIN_POS X_MIN_POS
  #endif
  #ifndef X1_MAX_POS
    #define X1_MAX_POS X_BED_SIZE
  #endif
#endif

// Calibration codes only for non-core axes
#if EITHER(BACKLASH_GCODE, CALIBRATION_GCODE)
  #if EITHER(IS_CORE, MARKFORGED_XY)
    #define CAN_CALIBRATE(A,B) (_AXIS(A) == B)
  #else
    #define CAN_CALIBRATE(A,B) 1
  #endif
#endif
#define AXIS_CAN_CALIBRATE(A) CAN_CALIBRATE(A,NORMAL_AXIS)

/**
 * No adjustable bed on non-cartesians
 */
#if IS_KINEMATIC
  #undef LEVEL_BED_CORNERS
#endif

/**
 * SCARA cannot use SLOWDOWN and requires QUICKHOME
 * Printable radius assumes joints can fully extend
 */
#if IS_SCARA
  #undef SLOWDOWN
  #if DISABLED(AXEL_TPARA)
    #define QUICK_HOME
  #endif
  #define SCARA_PRINTABLE_RADIUS (SCARA_LINKAGE_1 + SCARA_LINKAGE_2)
#endif

/**
 * Set the home position based on settings or manual overrides
 */
#ifdef MANUAL_X_HOME_POS
  #define X_HOME_POS MANUAL_X_HOME_POS
#else
  #define X_END_POS (X_HOME_DIR < 0 ? X_MIN_POS : X_MAX_POS)
  #if ENABLED(BED_CENTER_AT_0_0)
    #define X_HOME_POS TERN(DELTA, 0, X_END_POS)
  #else
    #define X_HOME_POS TERN(DELTA, X_MIN_POS + (X_BED_SIZE) * 0.5, X_END_POS)
  #endif
#endif

#ifdef MANUAL_Y_HOME_POS
  #define Y_HOME_POS MANUAL_Y_HOME_POS
#else
  #define Y_END_POS (Y_HOME_DIR < 0 ? Y_MIN_POS : Y_MAX_POS)
  #if ENABLED(BED_CENTER_AT_0_0)
    #define Y_HOME_POS TERN(DELTA, 0, Y_END_POS)
  #else
    #define Y_HOME_POS TERN(DELTA, Y_MIN_POS + (Y_BED_SIZE) * 0.5, Y_END_POS)
  #endif
#endif

#ifdef MANUAL_Z_HOME_POS
  #define Z_HOME_POS MANUAL_Z_HOME_POS
#else
  #define Z_HOME_POS (Z_HOME_DIR < 0 ? Z_MIN_POS : Z_MAX_POS)
#endif

/**
 * If DELTA_HEIGHT isn't defined use the old setting
 */
#if ENABLED(DELTA) && !defined(DELTA_HEIGHT)
  #define DELTA_HEIGHT Z_HOME_POS
#endif

/**
 * Z Sled Probe requires Z_SAFE_HOMING
 */
#if ENABLED(Z_PROBE_SLED)
  #define Z_SAFE_HOMING
#endif

/**
 * DELTA should ignore Z_SAFE_HOMING and SLOWDOWN
 */
#if ENABLED(DELTA)
  #undef Z_SAFE_HOMING
  #undef SLOWDOWN
#endif

#ifndef MESH_INSET
  #define MESH_INSET 0
#endif

/**
 * Safe Homing Options
 */
#if ENABLED(Z_SAFE_HOMING)
  #if ENABLED(AUTO_BED_LEVELING_UBL)
    // Home close to center so grid points have z heights very close to 0
    #define _SAFE_POINT(A) (((GRID_MAX_POINTS_##A) / 2) * (A##_BED_SIZE - 2 * (MESH_INSET)) / (GRID_MAX_POINTS_##A - 1) + MESH_INSET)
  #else
    #define _SAFE_POINT(A) A##_CENTER
  #endif
  #ifndef Z_SAFE_HOMING_X_POINT
    #define Z_SAFE_HOMING_X_POINT _SAFE_POINT(X)
  #endif
  #ifndef Z_SAFE_HOMING_Y_POINT
    #define Z_SAFE_HOMING_Y_POINT _SAFE_POINT(Y)
  #endif
#endif

/**
 * Host keep alive
 */
#ifndef DEFAULT_KEEPALIVE_INTERVAL
  #define DEFAULT_KEEPALIVE_INTERVAL 2
#endif

/**
 * Provide a MAX_AUTORETRACT for older configs
 */
#if ENABLED(FWRETRACT) && !defined(MAX_AUTORETRACT)
  #define MAX_AUTORETRACT 99
#endif

/**
 * Provide a DEFAULT_VOLUMETRIC_EXTRUDER_LIMIT in case NO_VOLUMETRICS is enabled
 */
#ifndef DEFAULT_VOLUMETRIC_EXTRUDER_LIMIT
  #define DEFAULT_VOLUMETRIC_EXTRUDER_LIMIT 0.00
#endif

/**
 * LCD Contrast for Graphical Displays
 */
#if ENABLED(CARTESIO_UI)
  #define _LCD_CONTRAST_MIN   60
  #define _LCD_CONTRAST_INIT  90
  #define _LCD_CONTRAST_MAX  140
#elif ENABLED(miniVIKI)
  #define _LCD_CONTRAST_MIN   75
  #define _LCD_CONTRAST_INIT  95
  #define _LCD_CONTRAST_MAX  115
#elif ENABLED(VIKI2)
  #define _LCD_CONTRAST_INIT 140
#elif ENABLED(ELB_FULL_GRAPHIC_CONTROLLER)
  #define _LCD_CONTRAST_MIN   90
  #define _LCD_CONTRAST_INIT 110
  #define _LCD_CONTRAST_MAX  130
#elif ENABLED(AZSMZ_12864)
  #define _LCD_CONTRAST_MIN  120
  #define _LCD_CONTRAST_INIT 190
#elif ENABLED(MKS_LCD12864)
  #define _LCD_CONTRAST_MIN  120
  #define _LCD_CONTRAST_INIT 205
#elif EITHER(MKS_MINI_12864, ENDER2_STOCKDISPLAY)
  #define _LCD_CONTRAST_MIN  120
  #define _LCD_CONTRAST_INIT 195
#elif ENABLED(FYSETC_MINI_12864)
  #define _LCD_CONTRAST_INIT 220
#elif ENABLED(ULTI_CONTROLLER)
  #define _LCD_CONTRAST_INIT 127
  #define _LCD_CONTRAST_MAX  254
#elif ENABLED(MAKRPANEL)
  #define _LCD_CONTRAST_INIT  17
#elif ENABLED(MINIPANEL)
  #define _LCD_CONTRAST_INIT 150
#elif ENABLED(ZONESTAR_12864OLED)
  #define _LCD_CONTRAST_MIN   64
  #define _LCD_CONTRAST_INIT 128
  #define _LCD_CONTRAST_MAX  255
#elif IS_TFTGLCD_PANEL
  #define _LCD_CONTRAST_MIN    0
  #define _LCD_CONTRAST_INIT 250
  #define _LCD_CONTRAST_MAX  255
#endif

#ifdef _LCD_CONTRAST_INIT
  #define HAS_LCD_CONTRAST 1
#endif

#if HAS_LCD_CONTRAST
  #ifndef LCD_CONTRAST_MIN
    #ifdef _LCD_CONTRAST_MIN
      #define LCD_CONTRAST_MIN _LCD_CONTRAST_MIN
    #else
      #define LCD_CONTRAST_MIN 0
    #endif
  #endif
  #ifndef LCD_CONTRAST_INIT
    #define LCD_CONTRAST_INIT _LCD_CONTRAST_INIT
  #endif
  #ifndef LCD_CONTRAST_MAX
    #ifdef _LCD_CONTRAST_MAX
      #define LCD_CONTRAST_MAX _LCD_CONTRAST_MAX
    #elif _LCD_CONTRAST_INIT > 63
      #define LCD_CONTRAST_MAX 255
    #else
      #define LCD_CONTRAST_MAX 63   // ST7567 6-bits contrast
    #endif
  #endif
  #ifndef DEFAULT_LCD_CONTRAST
    #define DEFAULT_LCD_CONTRAST LCD_CONTRAST_INIT
  #endif
#endif

/**
 * Override the SD_DETECT_STATE set in Configuration_adv.h
 * and enable sharing of onboard SD host drives (all platforms but AGCM4)
 */
#if ENABLED(SDSUPPORT)

  // Extender cable doesn't support SD_DETECT_PIN
  #if ENABLED(NO_SD_DETECT)
    #undef SD_DETECT_PIN
  #endif

  #if HAS_SD_HOST_DRIVE && SD_CONNECTION_IS(ONBOARD)
    //
    // The external SD card is not used. Hardware SPI is used to access the card.
    // When sharing the SD card with a PC we want the menu options to
    // mount/unmount the card and refresh it. So we disable card detect.
    //
    #undef SD_DETECT_PIN
    #define HAS_SHARED_MEDIA 1
  #endif

  #if PIN_EXISTS(SD_DETECT)
    #if HAS_LCD_MENU && (SD_CONNECTION_IS(LCD) || !defined(SDCARD_CONNECTION))
      #undef SD_DETECT_STATE
      #if ENABLED(ELB_FULL_GRAPHIC_CONTROLLER)
        #define SD_DETECT_STATE HIGH
      #endif
    #endif
    #ifndef SD_DETECT_STATE
      #define SD_DETECT_STATE LOW
    #endif
  #endif
#endif

#if ANY(HAS_GRAPHICAL_TFT, LCD_USE_DMA_FSMC, HAS_FSMC_GRAPHICAL_TFT, HAS_SPI_GRAPHICAL_TFT) || !PIN_EXISTS(SD_DETECT)
  #define NO_LCD_REINIT 1  // Suppress LCD re-initialization
#endif

/**
 * Set defaults for missing (newer) options
 */
#ifndef DISABLE_INACTIVE_X
  #define DISABLE_INACTIVE_X DISABLE_X
#endif
#ifndef DISABLE_INACTIVE_Y
  #define DISABLE_INACTIVE_Y DISABLE_Y
#endif
#ifndef DISABLE_INACTIVE_Z
  #define DISABLE_INACTIVE_Z DISABLE_Z
#endif
#ifndef DISABLE_INACTIVE_E
  #define DISABLE_INACTIVE_E DISABLE_E
#endif

/**
 * Power Supply
 */
#ifndef PSU_NAME
  #if DISABLED(PSU_CONTROL)
    #define PSU_NAME "Generic"  // No control
  #elif PSU_ACTIVE_STATE
    #define PSU_NAME "XBox"     // X-Box 360 (203W)
  #else
    #define PSU_NAME "ATX"      // ATX style
  #endif
#endif

#if ENABLED(PSU_CONTROL)
  #ifndef PSU_POWERUP_DELAY
    #define PSU_POWERUP_DELAY 250
  #endif
  #ifndef POWER_OFF_DELAY
    #define POWER_OFF_DELAY   0
  #endif
#endif

/**
 * Temp Sensor defines
 */

#define ANY_TEMP_SENSOR_IS(n) (TEMP_SENSOR_0 == (n) || TEMP_SENSOR_1 == (n) || TEMP_SENSOR_2 == (n) || TEMP_SENSOR_3 == (n) || TEMP_SENSOR_4 == (n) || TEMP_SENSOR_5 == (n) || TEMP_SENSOR_6 == (n) || TEMP_SENSOR_7 == (n) || TEMP_SENSOR_BED == (n) || TEMP_SENSOR_PROBE == (n) || TEMP_SENSOR_CHAMBER == (n) || TEMP_SENSOR_COOLER == (n))

#if ANY_TEMP_SENSOR_IS(1000)
  #define HAS_USER_THERMISTORS 1
#endif

#if TEMP_SENSOR_0 == -5 || TEMP_SENSOR_0 == -3 || TEMP_SENSOR_0 == -2
  #define TEMP_SENSOR_0_IS_MAX_TC 1
  #define HAS_MAX_TC 1
  #if TEMP_SENSOR_0 == -3
    #define TEMP_SENSOR_0_MAX_TC_TMIN -270
    #define TEMP_SENSOR_0_MAX_TC_TMAX 1800
  #else
    #define TEMP_SENSOR_0_MAX_TC_TMIN    0
    #define TEMP_SENSOR_0_MAX_TC_TMAX 1024
  #endif
  #if TEMP_SENSOR_0 == -5
    #define TEMP_SENSOR_0_IS_MAX31865 1
  #elif TEMP_SENSOR_0 == -3
    #define TEMP_SENSOR_0_IS_MAX31855 1
  #elif TEMP_SENSOR_0 == -2
    #define TEMP_SENSOR_0_IS_MAX6675 1
  #endif
#elif TEMP_SENSOR_0 == -4
  #define TEMP_SENSOR_0_IS_AD8495 1
#elif TEMP_SENSOR_0 == -1
  #define TEMP_SENSOR_0_IS_AD595 1
#elif TEMP_SENSOR_0 > 0
  #define TEMP_SENSOR_0_THERMISTOR_ID TEMP_SENSOR_0
  #define TEMP_SENSOR_0_IS_THERMISTOR 1
  #if TEMP_SENSOR_0 == 1000
    #define TEMP_SENSOR_0_IS_CUSTOM 1
  #elif TEMP_SENSOR_0 == 998 || TEMP_SENSOR_0 == 999
    #define TEMP_SENSOR_0_IS_DUMMY 1
  #endif
#else
  #undef HEATER_0_MINTEMP
  #undef HEATER_0_MAXTEMP
#endif

#if TEMP_SENSOR_1 == -5 || TEMP_SENSOR_1 == -3 || TEMP_SENSOR_1 == -2
  #define TEMP_SENSOR_1_IS_MAX_TC 1
  #define HAS_MAX_TC 1
  #if TEMP_SENSOR_1 == -3
    #define TEMP_SENSOR_1_MAX_TC_TMIN -270
    #define TEMP_SENSOR_1_MAX_TC_TMAX 1800
  #else
    #define TEMP_SENSOR_1_MAX_TC_TMIN    0
    #define TEMP_SENSOR_1_MAX_TC_TMAX 1024
  #endif
  #if TEMP_SENSOR_1 == -5
    #define TEMP_SENSOR_1_IS_MAX31865 1
  #elif TEMP_SENSOR_1 == -3
    #define TEMP_SENSOR_1_IS_MAX31855 1
  #elif TEMP_SENSOR_1 == -2
    #define TEMP_SENSOR_1_IS_MAX6675 1
  #endif
  #if TEMP_SENSOR_1 != TEMP_SENSOR_0
    #if   TEMP_SENSOR_1 == -5
      #error "If MAX31865 Thermocouple (-5) is used for TEMP_SENSOR_1 then TEMP_SENSOR_0 must match."
    #elif TEMP_SENSOR_1 == -3
      #error "If MAX31855 Thermocouple (-3) is used for TEMP_SENSOR_1 then TEMP_SENSOR_0 must match."
    #elif TEMP_SENSOR_1 == -2
      #error "If MAX6675 Thermocouple (-2) is used for TEMP_SENSOR_1 then TEMP_SENSOR_0 must match."
    #endif
  #endif
#elif TEMP_SENSOR_1 == -4
  #define TEMP_SENSOR_1_IS_AD8495 1
#elif TEMP_SENSOR_1 == -1
  #define TEMP_SENSOR_1_IS_AD595 1
#elif TEMP_SENSOR_1 > 0
  #define TEMP_SENSOR_1_THERMISTOR_ID TEMP_SENSOR_1
  #define TEMP_SENSOR_1_IS_THERMISTOR 1
  #if TEMP_SENSOR_1 == 1000
    #define TEMP_SENSOR_1_IS_CUSTOM 1
  #elif TEMP_SENSOR_1 == 998 || TEMP_SENSOR_1 == 999
    #define TEMP_SENSOR_1_IS_DUMMY 1
  #endif
#else
  #undef HEATER_1_MINTEMP
  #undef HEATER_1_MAXTEMP
#endif

#if TEMP_SENSOR_0_IS_MAX31855 || TEMP_SENSOR_1_IS_MAX31855
  #define HAS_MAX31855 1
#endif
#if TEMP_SENSOR_0_IS_MAX31865 || TEMP_SENSOR_1_IS_MAX31865
  #define HAS_MAX31865 1
#endif
#if TEMP_SENSOR_0_IS_MAX6675 || TEMP_SENSOR_1_IS_MAX6675
  #define HAS_MAX6675 1
#endif

//
// Compatibility layer for MAX (SPI) temp boards
//
#if PIN_EXISTS(MAX6675_SS)
  #if TEMP_SENSOR_0_IS_MAX31855
    #define MAX31855_CS_PIN MAX6675_SS_PIN
  #elif TEMP_SENSOR_0_IS_MAX31865
    #define MAX31865_CS_PIN MAX6675_SS_PIN
  #elif TEMP_SENSOR_0_IS_MAX6675
    #define MAX6675_CS_PIN MAX6675_SS_PIN
  #endif
#endif

#if PIN_EXISTS(MAX6675_SS2)
  #if TEMP_SENSOR_1_IS_MAX31855
    #define MAX31855_CS2_PIN MAX6675_SS2_PIN
  #elif TEMP_SENSOR_1_IS_MAX31865
    #define MAX31865_CS2_PIN MAX6675_SS2_PIN
  #elif TEMP_SENSOR_1_IS_MAX6675
    #define MAX6675_CS2_PIN MAX6675_SS2_PIN
  #endif
#endif

#if PIN_EXISTS(MAX6675_DO)
  #if HAS_MAX31855
    #define MAX31855_MISO_PIN MAX6675_DO_PIN
  #elif HAS_MAX31865
    #define MAX31865_MISO_PIN MAX6675_DO_PIN
  #elif HAS_MAX6675
    #define MAX6675_MISO_PIN MAX6675_DO_PIN
  #endif
#endif

#if PIN_EXISTS(MAX6675_SCK)
  #if HAS_MAX31855
    #define MAX31855_SCK_PIN MAX6675_SCK_PIN
  #elif HAS_MAX31865
    #define MAX31865_SCK_PIN MAX6675_SCK_PIN
  #endif
#endif

// Compatibility Layer for use when HAL manipulates PINS for MAX31855 and MAX6675
#if PIN_EXISTS(MAX31855_CS) && !PIN_EXISTS(MAX6675_SS)
  #define MAX6675_SS_PIN MAX31855_CS_PIN
#endif
#if PIN_EXISTS(MAX31855_CS2) && !PIN_EXISTS(MAX6675_SS2)
  #define MAX6675_SS2_PIN MAX31855_CS2_PIN
#endif
#if PIN_EXISTS(MAX6675_CS) && !PIN_EXISTS(MAX6675_SS)
  #define MAX6675_SS_PIN MAX6675_CS_PIN
#endif
#if PIN_EXISTS(MAX6675_CS2) && !PIN_EXISTS(MAX6675_SS2)
  #define MAX6675_SS2_PIN MAX6675_CS2_PIN
#endif
#if PIN_EXISTS(MAX31855_MISO) && !PIN_EXISTS(MAX6675_DO)
  #define MAX6675_DO_PIN MAX31855_MISO_PIN
#endif
#if PIN_EXISTS(MAX6675_MISO) && !PIN_EXISTS(MAX6675_DO)
  #define MAX6675_DO_PIN MAX6675_MISO_PIN
#endif
#if PIN_EXISTS(MAX31855_SCK) && !PIN_EXISTS(MAX6675_SCK)
  #define MAX6675_SCK_PIN MAX31855_SCK_PIN
#endif

//
// User-defined thermocouple libraries
//
// Add LIB_MAX6675 / LIB_MAX31855 / LIB_MAX31865 to the build_flags
// to select a USER library for MAX6675, MAX31855, MAX31865
//
#if BOTH(HAS_MAX6675, LIB_MAX6675)
  #define LIB_USR_MAX6675 1
#endif
#if BOTH(HAS_MAX31855, LIB_MAX31855)
  #define LIB_USR_MAX31855 1
#endif
#if HAS_MAX31865
  #if ENABLED(LIB_MAX31865)
    #define LIB_USR_MAX31865 1
  #else
    #define LIB_ADAFRUIT_MAX31865 1
  #endif
#endif

#if TEMP_SENSOR_2 == -4
  #define TEMP_SENSOR_2_IS_AD8495 1
#elif TEMP_SENSOR_2 == -3
  #error "MAX31855 Thermocouples (-3) not supported for TEMP_SENSOR_2."
#elif TEMP_SENSOR_2 == -2
  #error "MAX6675 Thermocouples (-2) not supported for TEMP_SENSOR_2."
#elif TEMP_SENSOR_2 == -1
  #define TEMP_SENSOR_2_IS_AD595 1
#elif TEMP_SENSOR_2 > 0
  #define TEMP_SENSOR_2_THERMISTOR_ID TEMP_SENSOR_2
  #define TEMP_SENSOR_2_IS_THERMISTOR 1
  #if TEMP_SENSOR_2 == 1000
    #define TEMP_SENSOR_2_IS_CUSTOM 1
  #elif TEMP_SENSOR_2 == 998 || TEMP_SENSOR_2 == 999
    #define TEMP_SENSOR_2_IS_DUMMY 1
  #endif
#else
  #undef HEATER_2_MINTEMP
  #undef HEATER_2_MAXTEMP
#endif

#if TEMP_SENSOR_3 == -4
  #define TEMP_SENSOR_3_IS_AD8495 1
#elif TEMP_SENSOR_3 == -3
  #error "MAX31855 Thermocouples (-3) not supported for TEMP_SENSOR_3."
#elif TEMP_SENSOR_3 == -2
  #error "MAX6675 Thermocouples (-2) not supported for TEMP_SENSOR_3."
#elif TEMP_SENSOR_3 == -1
  #define TEMP_SENSOR_3_IS_AD595 1
#elif TEMP_SENSOR_3 > 0
  #define TEMP_SENSOR_3_THERMISTOR_ID TEMP_SENSOR_3
  #define TEMP_SENSOR_3_IS_THERMISTOR 1
  #if TEMP_SENSOR_3 == 1000
    #define TEMP_SENSOR_3_IS_CUSTOM 1
  #elif TEMP_SENSOR_3 == 998 || TEMP_SENSOR_3 == 999
    #define TEMP_SENSOR_3_IS_DUMMY 1
  #endif
#else
  #undef HEATER_3_MINTEMP
  #undef HEATER_3_MAXTEMP
#endif

#if TEMP_SENSOR_4 == -4
  #define TEMP_SENSOR_4_IS_AD8495 1
#elif TEMP_SENSOR_4 == -3
  #error "MAX31855 Thermocouples (-3) not supported for TEMP_SENSOR_4."
#elif TEMP_SENSOR_4 == -2
  #error "MAX6675 Thermocouples (-2) not supported for TEMP_SENSOR_4."
#elif TEMP_SENSOR_4 == -1
  #define TEMP_SENSOR_4_IS_AD595 1
#elif TEMP_SENSOR_4 > 0
  #define TEMP_SENSOR_4_THERMISTOR_ID TEMP_SENSOR_4
  #define TEMP_SENSOR_4_IS_THERMISTOR 1
  #if TEMP_SENSOR_4 == 1000
    #define TEMP_SENSOR_4_IS_CUSTOM 1
  #elif TEMP_SENSOR_4 == 998 || TEMP_SENSOR_4 == 999
    #define TEMP_SENSOR_4_IS_DUMMY 1
  #endif
#else
  #undef HEATER_4_MINTEMP
  #undef HEATER_4_MAXTEMP
#endif

#if TEMP_SENSOR_5 == -4
  #define TEMP_SENSOR_5_IS_AD8495 1
#elif TEMP_SENSOR_5 == -3
  #error "MAX31855 Thermocouples (-3) not supported for TEMP_SENSOR_5."
#elif TEMP_SENSOR_5 == -2
  #error "MAX6675 Thermocouples (-2) not supported for TEMP_SENSOR_5."
#elif TEMP_SENSOR_5 == -1
  #define TEMP_SENSOR_5_IS_AD595 1
#elif TEMP_SENSOR_5 > 0
  #define TEMP_SENSOR_5_THERMISTOR_ID TEMP_SENSOR_5
  #define TEMP_SENSOR_5_IS_THERMISTOR 1
  #if TEMP_SENSOR_5 == 1000
    #define TEMP_SENSOR_5_IS_CUSTOM 1
  #elif TEMP_SENSOR_5 == 998 || TEMP_SENSOR_5 == 999
    #define TEMP_SENSOR_5_IS_DUMMY 1
  #endif
#else
  #undef HEATER_5_MINTEMP
  #undef HEATER_5_MAXTEMP
#endif

#if TEMP_SENSOR_6 == -4
  #define TEMP_SENSOR_6_IS_AD8495 1
#elif TEMP_SENSOR_6 == -3
  #error "MAX31855 Thermocouples (-3) not supported for TEMP_SENSOR_6."
#elif TEMP_SENSOR_6 == -2
  #error "MAX6675 Thermocouples (-2) not supported for TEMP_SENSOR_6."
#elif TEMP_SENSOR_6 == -1
  #define TEMP_SENSOR_6_IS_AD595 1
#elif TEMP_SENSOR_6 > 0
  #define TEMP_SENSOR_6_THERMISTOR_ID TEMP_SENSOR_6
  #define TEMP_SENSOR_6_IS_THERMISTOR 1
  #if TEMP_SENSOR_6 == 1000
    #define TEMP_SENSOR_6_IS_CUSTOM 1
  #elif TEMP_SENSOR_6 == 998 || TEMP_SENSOR_6 == 999
    #define TEMP_SENSOR_6_IS_DUMMY 1
  #endif
#else
  #undef HEATER_6_MINTEMP
  #undef HEATER_6_MAXTEMP
#endif

#if TEMP_SENSOR_7 == -4
  #define TEMP_SENSOR_7_IS_AD8495 1
#elif TEMP_SENSOR_7 == -3
  #error "MAX31855 Thermocouples (-3) not supported for TEMP_SENSOR_7."
#elif TEMP_SENSOR_7 == -2
  #error "MAX7775 Thermocouples (-2) not supported for TEMP_SENSOR_7."
#elif TEMP_SENSOR_7 == -1
  #define TEMP_SENSOR_7_IS_AD595 1
#elif TEMP_SENSOR_7 > 0
  #define TEMP_SENSOR_7_THERMISTOR_ID TEMP_SENSOR_7
  #define TEMP_SENSOR_7_IS_THERMISTOR 1
  #if TEMP_SENSOR_7 == 1000
    #define TEMP_SENSOR_7_IS_CUSTOM 1
  #elif TEMP_SENSOR_7 == 998 || TEMP_SENSOR_7 == 999
    #define TEMP_SENSOR_7_IS_DUMMY 1
  #endif
#else
  #undef HEATER_7_MINTEMP
  #undef HEATER_7_MAXTEMP
#endif

#if TEMP_SENSOR_BED == -4
  #define TEMP_SENSOR_BED_IS_AD8495 1
#elif TEMP_SENSOR_BED == -3
  #error "MAX31855 Thermocouples (-3) not supported for TEMP_SENSOR_BED."
#elif TEMP_SENSOR_BED == -2
  #error "MAX6675 Thermocouples (-2) not supported for TEMP_SENSOR_BED."
#elif TEMP_SENSOR_BED == -1
  #define TEMP_SENSOR_BED_IS_AD595 1
#elif TEMP_SENSOR_BED > 0
  #define TEMP_SENSOR_BED_THERMISTOR_ID TEMP_SENSOR_BED
  #define TEMP_SENSOR_BED_IS_THERMISTOR 1
  #if TEMP_SENSOR_BED == 1000
    #define TEMP_SENSOR_BED_IS_CUSTOM 1
  #elif TEMP_SENSOR_BED == 998 || TEMP_SENSOR_BED == 999
    #define TEMP_SENSOR_BED_IS_DUMMY 1
  #endif
#else
  #undef BED_MINTEMP
  #undef BED_MAXTEMP
#endif

#if TEMP_SENSOR_CHAMBER == -4
  #define TEMP_SENSOR_CHAMBER_IS_AD8495 1
#elif TEMP_SENSOR_CHAMBER == -3
  #error "MAX31855 Thermocouples (-3) not supported for TEMP_SENSOR_CHAMBER."
#elif TEMP_SENSOR_CHAMBER == -2
  #error "MAX6675 Thermocouples (-2) not supported for TEMP_SENSOR_CHAMBER."
#elif TEMP_SENSOR_CHAMBER == -1
  #define TEMP_SENSOR_CHAMBER_IS_AD595 1
#elif TEMP_SENSOR_CHAMBER > 0
  #define TEMP_SENSOR_CHAMBER_THERMISTOR_ID TEMP_SENSOR_CHAMBER
  #define TEMP_SENSOR_CHAMBER_IS_THERMISTOR 1
  #if TEMP_SENSOR_CHAMBER == 1000
    #define TEMP_SENSOR_CHAMBER_IS_CUSTOM 1
  #elif TEMP_SENSOR_CHAMBER == 998 || TEMP_SENSOR_CHAMBER == 999
    #define TEMP_SENSOR_CHAMBER_IS_DUMMY 1
  #endif
#else
  #undef CHAMBER_MINTEMP
  #undef CHAMBER_MAXTEMP
#endif

#if TEMP_SENSOR_COOLER == -4
  #define COOLER_USES_AD8495 1
#elif TEMP_SENSOR_COOLER == -3
  #error "MAX31855 Thermocouples (-3) not supported for TEMP_SENSOR_COOLER."
#elif TEMP_SENSOR_COOLER == -2
  #error "MAX6675 Thermocouples (-2) not supported for TEMP_SENSOR_COOLER."
#elif TEMP_SENSOR_COOLER == -1
  #define COOLER_USES_AD595 1
#elif TEMP_SENSOR_COOLER > 0
  #define TEMP_SENSOR_COOLER_THERMISTOR_ID TEMP_SENSOR_COOLER
  #define TEMP_SENSOR_COOLER_IS_THERMISTOR 1
  #if TEMP_SENSOR_COOLER == 1000
    #define COOLER_USER_THERMISTOR 1
  #elif TEMP_SENSOR_COOLER == 998 || TEMP_SENSOR_COOLER == 999
    #define COOLER_DUMMY_THERMISTOR 1
  #endif
#else
  #undef COOLER_MINTEMP
  #undef COOLER_MAXTEMP
#endif

#if TEMP_SENSOR_PROBE == -4
  #define TEMP_SENSOR_PROBE_IS_AD8495 1
#elif TEMP_SENSOR_PROBE == -3
  #error "MAX31855 Thermocouples (-3) not supported for TEMP_SENSOR_PROBE."
#elif TEMP_SENSOR_PROBE == -2
  #error "MAX6675 Thermocouples (-2) not supported for TEMP_SENSOR_PROBE."
#elif TEMP_SENSOR_PROBE == -1
  #define TEMP_SENSOR_PROBE_IS_AD595 1
#elif TEMP_SENSOR_PROBE > 0
  #define TEMP_SENSOR_PROBE_THERMISTOR_ID TEMP_SENSOR_PROBE
  #define TEMP_SENSOR_PROBE_IS_THERMISTOR 1
  #if TEMP_SENSOR_PROBE == 1000
    #define TEMP_SENSOR_PROBE_IS_CUSTOM 1
  #elif TEMP_SENSOR_PROBE == 998 || TEMP_SENSOR_PROBE == 999
    #define TEMP_SENSOR_PROBE_IS_DUMMY 1
  #endif
#endif

/**
 * X_DUAL_ENDSTOPS endstop reassignment
 */
#if ENABLED(X_DUAL_ENDSTOPS)
  #if X_HOME_DIR > 0
    #ifndef X2_MAX_ENDSTOP_INVERTING
      #if X2_USE_ENDSTOP == _XMIN_
        #define X2_MAX_ENDSTOP_INVERTING X_MIN_ENDSTOP_INVERTING
      #elif X2_USE_ENDSTOP == _XMAX_
        #define X2_MAX_ENDSTOP_INVERTING X_MAX_ENDSTOP_INVERTING
      #elif X2_USE_ENDSTOP == _YMIN_
        #define X2_MAX_ENDSTOP_INVERTING Y_MIN_ENDSTOP_INVERTING
      #elif X2_USE_ENDSTOP == _YMAX_
        #define X2_MAX_ENDSTOP_INVERTING Y_MAX_ENDSTOP_INVERTING
      #elif X2_USE_ENDSTOP == _ZMIN_
        #define X2_MAX_ENDSTOP_INVERTING Z_MIN_ENDSTOP_INVERTING
      #elif X2_USE_ENDSTOP == _ZMAX_
        #define X2_MAX_ENDSTOP_INVERTING Z_MAX_ENDSTOP_INVERTING
      #else
        #define X2_MAX_ENDSTOP_INVERTING false
      #endif
    #endif
    #ifndef X2_MAX_PIN
      #if X2_USE_ENDSTOP == _XMIN_
        #define X2_MAX_PIN X_MIN_PIN
      #elif X2_USE_ENDSTOP == _XMAX_
        #define X2_MAX_PIN X_MAX_PIN
      #elif X2_USE_ENDSTOP == _YMIN_
        #define X2_MAX_PIN Y_MIN_PIN
      #elif X2_USE_ENDSTOP == _YMAX_
        #define X2_MAX_PIN Y_MAX_PIN
      #elif X2_USE_ENDSTOP == _ZMIN_
        #define X2_MAX_PIN Z_MIN_PIN
      #elif X2_USE_ENDSTOP == _ZMAX_
        #define X2_MAX_PIN Z_MAX_PIN
      #elif X2_USE_ENDSTOP == _XDIAG_
        #define X2_MAX_PIN X_DIAG_PIN
      #elif X2_USE_ENDSTOP == _YDIAG_
        #define X2_MAX_PIN Y_DIAG_PIN
      #elif X2_USE_ENDSTOP == _ZDIAG_
        #define X2_MAX_PIN Z_DIAG_PIN
      #elif X2_USE_ENDSTOP == _E0DIAG_
        #define X2_MAX_PIN E0_DIAG_PIN
      #elif X2_USE_ENDSTOP == _E1DIAG_
        #define X2_MAX_PIN E1_DIAG_PIN
      #elif X2_USE_ENDSTOP == _E2DIAG_
        #define X2_MAX_PIN E2_DIAG_PIN
      #elif X2_USE_ENDSTOP == _E3DIAG_
        #define X2_MAX_PIN E3_DIAG_PIN
      #elif X2_USE_ENDSTOP == _E4DIAG_
        #define X2_MAX_PIN E4_DIAG_PIN
      #elif X2_USE_ENDSTOP == _E5DIAG_
        #define X2_MAX_PIN E5_DIAG_PIN
      #elif X2_USE_ENDSTOP == _E6DIAG_
        #define X2_MAX_PIN E6_DIAG_PIN
      #elif X2_USE_ENDSTOP == _E7DIAG_
        #define X2_MAX_PIN E7_DIAG_PIN
      #endif
    #endif
    #ifndef X2_MIN_ENDSTOP_INVERTING
      #define X2_MIN_ENDSTOP_INVERTING false
    #endif
  #else
    #ifndef X2_MIN_ENDSTOP_INVERTING
      #if X2_USE_ENDSTOP == _XMIN_
        #define X2_MIN_ENDSTOP_INVERTING X_MIN_ENDSTOP_INVERTING
      #elif X2_USE_ENDSTOP == _XMAX_
        #define X2_MIN_ENDSTOP_INVERTING X_MAX_ENDSTOP_INVERTING
      #elif X2_USE_ENDSTOP == _YMIN_
        #define X2_MIN_ENDSTOP_INVERTING Y_MIN_ENDSTOP_INVERTING
      #elif X2_USE_ENDSTOP == _YMAX_
        #define X2_MIN_ENDSTOP_INVERTING Y_MAX_ENDSTOP_INVERTING
      #elif X2_USE_ENDSTOP == _ZMIN_
        #define X2_MIN_ENDSTOP_INVERTING Z_MIN_ENDSTOP_INVERTING
      #elif X2_USE_ENDSTOP == _ZMAX_
        #define X2_MIN_ENDSTOP_INVERTING Z_MAX_ENDSTOP_INVERTING
      #else
        #define X2_MIN_ENDSTOP_INVERTING false
      #endif
    #endif
    #ifndef X2_MIN_PIN
      #if X2_USE_ENDSTOP == _XMIN_
        #define X2_MIN_PIN X_MIN_PIN
      #elif X2_USE_ENDSTOP == _XMAX_
        #define X2_MIN_PIN X_MAX_PIN
      #elif X2_USE_ENDSTOP == _YMIN_
        #define X2_MIN_PIN Y_MIN_PIN
      #elif X2_USE_ENDSTOP == _YMAX_
        #define X2_MIN_PIN Y_MAX_PIN
      #elif X2_USE_ENDSTOP == _ZMIN_
        #define X2_MIN_PIN Z_MIN_PIN
      #elif X2_USE_ENDSTOP == _ZMAX_
        #define X2_MIN_PIN Z_MAX_PIN
      #elif X2_USE_ENDSTOP == _XDIAG_
        #define X2_MIN_PIN X_DIAG_PIN
      #elif X2_USE_ENDSTOP == _YDIAG_
        #define X2_MIN_PIN Y_DIAG_PIN
      #elif X2_USE_ENDSTOP == _ZDIAG_
        #define X2_MIN_PIN Z_DIAG_PIN
      #elif X2_USE_ENDSTOP == _E0DIAG_
        #define X2_MIN_PIN E0_DIAG_PIN
      #elif X2_USE_ENDSTOP == _E1DIAG_
        #define X2_MIN_PIN E1_DIAG_PIN
      #elif X2_USE_ENDSTOP == _E2DIAG_
        #define X2_MIN_PIN E2_DIAG_PIN
      #elif X2_USE_ENDSTOP == _E3DIAG_
        #define X2_MIN_PIN E3_DIAG_PIN
      #elif X2_USE_ENDSTOP == _E4DIAG_
        #define X2_MIN_PIN E4_DIAG_PIN
      #elif X2_USE_ENDSTOP == _E5DIAG_
        #define X2_MIN_PIN E5_DIAG_PIN
      #elif X2_USE_ENDSTOP == _E6DIAG_
        #define X2_MIN_PIN E6_DIAG_PIN
      #elif X2_USE_ENDSTOP == _E7DIAG_
        #define X2_MIN_PIN E7_DIAG_PIN
      #endif
    #endif
    #ifndef X2_MAX_ENDSTOP_INVERTING
      #define X2_MAX_ENDSTOP_INVERTING false
    #endif
  #endif
#endif

/**
 * Y_DUAL_ENDSTOPS endstop reassignment
 */
#if ENABLED(Y_DUAL_ENDSTOPS)
  #if Y_HOME_DIR > 0
    #ifndef Y2_MAX_ENDSTOP_INVERTING
      #if Y2_USE_ENDSTOP == _XMIN_
        #define Y2_MAX_ENDSTOP_INVERTING X_MIN_ENDSTOP_INVERTING
      #elif Y2_USE_ENDSTOP == _XMAX_
        #define Y2_MAX_ENDSTOP_INVERTING X_MAX_ENDSTOP_INVERTING
      #elif Y2_USE_ENDSTOP == _YMIN_
        #define Y2_MAX_ENDSTOP_INVERTING Y_MIN_ENDSTOP_INVERTING
      #elif Y2_USE_ENDSTOP == _YMAX_
        #define Y2_MAX_ENDSTOP_INVERTING Y_MAX_ENDSTOP_INVERTING
      #elif Y2_USE_ENDSTOP == _ZMIN_
        #define Y2_MAX_ENDSTOP_INVERTING Z_MIN_ENDSTOP_INVERTING
      #elif Y2_USE_ENDSTOP == _ZMAX_
        #define Y2_MAX_ENDSTOP_INVERTING Z_MAX_ENDSTOP_INVERTING
      #else
        #define Y2_MAX_ENDSTOP_INVERTING false
      #endif
    #endif
    #ifndef Y2_MAX_PIN
      #if Y2_USE_ENDSTOP == _XMIN_
        #define Y2_MAX_PIN X_MIN_PIN
      #elif Y2_USE_ENDSTOP == _XMAX_
        #define Y2_MAX_PIN X_MAX_PIN
      #elif Y2_USE_ENDSTOP == _YMIN_
        #define Y2_MAX_PIN Y_MIN_PIN
      #elif Y2_USE_ENDSTOP == _YMAX_
        #define Y2_MAX_PIN Y_MAX_PIN
      #elif Y2_USE_ENDSTOP == _ZMIN_
        #define Y2_MAX_PIN Z_MIN_PIN
      #elif Y2_USE_ENDSTOP == _ZMAX_
        #define Y2_MAX_PIN Z_MAX_PIN
      #elif Y2_USE_ENDSTOP == _XDIAG_
        #define Y2_MAX_PIN X_DIAG_PIN
      #elif Y2_USE_ENDSTOP == _YDIAG_
        #define Y2_MAX_PIN Y_DIAG_PIN
      #elif Y2_USE_ENDSTOP == _ZDIAG_
        #define Y2_MAX_PIN Z_DIAG_PIN
      #elif Y2_USE_ENDSTOP == _E0DIAG_
        #define Y2_MAX_PIN E0_DIAG_PIN
      #elif Y2_USE_ENDSTOP == _E1DIAG_
        #define Y2_MAX_PIN E1_DIAG_PIN
      #elif Y2_USE_ENDSTOP == _E2DIAG_
        #define Y2_MAX_PIN E2_DIAG_PIN
      #elif Y2_USE_ENDSTOP == _E3DIAG_
        #define Y2_MAX_PIN E3_DIAG_PIN
      #elif Y2_USE_ENDSTOP == _E4DIAG_
        #define Y2_MAX_PIN E4_DIAG_PIN
      #elif Y2_USE_ENDSTOP == _E5DIAG_
        #define Y2_MAX_PIN E5_DIAG_PIN
      #elif Y2_USE_ENDSTOP == _E6DIAG_
        #define Y2_MAX_PIN E6_DIAG_PIN
      #elif Y2_USE_ENDSTOP == _E7DIAG_
        #define Y2_MAX_PIN E7_DIAG_PIN
      #endif
    #endif
    #ifndef Y2_MIN_ENDSTOP_INVERTING
      #define Y2_MIN_ENDSTOP_INVERTING false
    #endif
  #else
    #ifndef Y2_MIN_ENDSTOP_INVERTING
      #if Y2_USE_ENDSTOP == _XMIN_
        #define Y2_MIN_ENDSTOP_INVERTING X_MIN_ENDSTOP_INVERTING
      #elif Y2_USE_ENDSTOP == _XMAX_
        #define Y2_MIN_ENDSTOP_INVERTING X_MAX_ENDSTOP_INVERTING
      #elif Y2_USE_ENDSTOP == _YMIN_
        #define Y2_MIN_ENDSTOP_INVERTING Y_MIN_ENDSTOP_INVERTING
      #elif Y2_USE_ENDSTOP == _YMAX_
        #define Y2_MIN_ENDSTOP_INVERTING Y_MAX_ENDSTOP_INVERTING
      #elif Y2_USE_ENDSTOP == _ZMIN_
        #define Y2_MIN_ENDSTOP_INVERTING Z_MIN_ENDSTOP_INVERTING
      #elif Y2_USE_ENDSTOP == _ZMAX_
        #define Y2_MIN_ENDSTOP_INVERTING Z_MAX_ENDSTOP_INVERTING
      #else
        #define Y2_MIN_ENDSTOP_INVERTING false
      #endif
    #endif
    #ifndef Y2_MIN_PIN
      #if Y2_USE_ENDSTOP == _XMIN_
        #define Y2_MIN_PIN X_MIN_PIN
      #elif Y2_USE_ENDSTOP == _XMAX_
        #define Y2_MIN_PIN X_MAX_PIN
      #elif Y2_USE_ENDSTOP == _YMIN_
        #define Y2_MIN_PIN Y_MIN_PIN
      #elif Y2_USE_ENDSTOP == _YMAX_
        #define Y2_MIN_PIN Y_MAX_PIN
      #elif Y2_USE_ENDSTOP == _ZMIN_
        #define Y2_MIN_PIN Z_MIN_PIN
      #elif Y2_USE_ENDSTOP == _ZMAX_
        #define Y2_MIN_PIN Z_MAX_PIN
      #elif Y2_USE_ENDSTOP == _XDIAG_
        #define Y2_MIN_PIN X_DIAG_PIN
      #elif Y2_USE_ENDSTOP == _YDIAG_
        #define Y2_MIN_PIN Y_DIAG_PIN
      #elif Y2_USE_ENDSTOP == _ZDIAG_
        #define Y2_MIN_PIN Z_DIAG_PIN
      #elif Y2_USE_ENDSTOP == _E0DIAG_
        #define Y2_MIN_PIN E0_DIAG_PIN
      #elif Y2_USE_ENDSTOP == _E1DIAG_
        #define Y2_MIN_PIN E1_DIAG_PIN
      #elif Y2_USE_ENDSTOP == _E2DIAG_
        #define Y2_MIN_PIN E2_DIAG_PIN
      #elif Y2_USE_ENDSTOP == _E3DIAG_
        #define Y2_MIN_PIN E3_DIAG_PIN
      #elif Y2_USE_ENDSTOP == _E4DIAG_
        #define Y2_MIN_PIN E4_DIAG_PIN
      #elif Y2_USE_ENDSTOP == _E5DIAG_
        #define Y2_MIN_PIN E5_DIAG_PIN
      #elif Y2_USE_ENDSTOP == _E6DIAG_
        #define Y2_MIN_PIN E6_DIAG_PIN
      #elif Y2_USE_ENDSTOP == _E7DIAG_
        #define Y2_MIN_PIN E7_DIAG_PIN
      #endif
    #endif
    #ifndef Y2_MAX_ENDSTOP_INVERTING
      #define Y2_MAX_ENDSTOP_INVERTING false
    #endif
  #endif
#endif

/**
 * Z_MULTI_ENDSTOPS endstop reassignment
 */
#if ENABLED(Z_MULTI_ENDSTOPS)

  #if Z_HOME_DIR > 0
    #ifndef Z2_MAX_ENDSTOP_INVERTING
      #if Z2_USE_ENDSTOP == _XMIN_
        #define Z2_MAX_ENDSTOP_INVERTING X_MIN_ENDSTOP_INVERTING
      #elif Z2_USE_ENDSTOP == _XMAX_
        #define Z2_MAX_ENDSTOP_INVERTING X_MAX_ENDSTOP_INVERTING
      #elif Z2_USE_ENDSTOP == _YMIN_
        #define Z2_MAX_ENDSTOP_INVERTING Y_MIN_ENDSTOP_INVERTING
      #elif Z2_USE_ENDSTOP == _YMAX_
        #define Z2_MAX_ENDSTOP_INVERTING Y_MAX_ENDSTOP_INVERTING
      #elif Z2_USE_ENDSTOP == _ZMIN_
        #define Z2_MAX_ENDSTOP_INVERTING Z_MIN_ENDSTOP_INVERTING
      #elif Z2_USE_ENDSTOP == _ZMAX_
        #define Z2_MAX_ENDSTOP_INVERTING Z_MAX_ENDSTOP_INVERTING
      #else
        #define Z2_MAX_ENDSTOP_INVERTING false
      #endif
    #endif
    #ifndef Z2_MAX_PIN
      #if Z2_USE_ENDSTOP == _XMIN_
        #define Z2_MAX_PIN X_MIN_PIN
      #elif Z2_USE_ENDSTOP == _XMAX_
        #define Z2_MAX_PIN X_MAX_PIN
      #elif Z2_USE_ENDSTOP == _YMIN_
        #define Z2_MAX_PIN Y_MIN_PIN
      #elif Z2_USE_ENDSTOP == _YMAX_
        #define Z2_MAX_PIN Y_MAX_PIN
      #elif Z2_USE_ENDSTOP == _ZMIN_
        #define Z2_MAX_PIN Z_MIN_PIN
      #elif Z2_USE_ENDSTOP == _ZMAX_
        #define Z2_MAX_PIN Z_MAX_PIN
      #elif Z2_USE_ENDSTOP == _XDIAG_
        #define Z2_MAX_PIN X_DIAG_PIN
      #elif Z2_USE_ENDSTOP == _YDIAG_
        #define Z2_MAX_PIN Y_DIAG_PIN
      #elif Z2_USE_ENDSTOP == _ZDIAG_
        #define Z2_MAX_PIN Z_DIAG_PIN
      #elif Z2_USE_ENDSTOP == _E0DIAG_
        #define Z2_MAX_PIN E0_DIAG_PIN
      #elif Z2_USE_ENDSTOP == _E1DIAG_
        #define Z2_MAX_PIN E1_DIAG_PIN
      #elif Z2_USE_ENDSTOP == _E2DIAG_
        #define Z2_MAX_PIN E2_DIAG_PIN
      #elif Z2_USE_ENDSTOP == _E3DIAG_
        #define Z2_MAX_PIN E3_DIAG_PIN
      #elif Z2_USE_ENDSTOP == _E4DIAG_
        #define Z2_MAX_PIN E4_DIAG_PIN
      #elif Z2_USE_ENDSTOP == _E5DIAG_
        #define Z2_MAX_PIN E5_DIAG_PIN
      #elif Z2_USE_ENDSTOP == _E6DIAG_
        #define Z2_MAX_PIN E6_DIAG_PIN
      #elif Z2_USE_ENDSTOP == _E7DIAG_
        #define Z2_MAX_PIN E7_DIAG_PIN
      #endif
    #endif
    #ifndef Z2_MIN_ENDSTOP_INVERTING
      #define Z2_MIN_ENDSTOP_INVERTING false
    #endif
  #else
    #ifndef Z2_MIN_ENDSTOP_INVERTING
      #if Z2_USE_ENDSTOP == _XMIN_
        #define Z2_MIN_ENDSTOP_INVERTING X_MIN_ENDSTOP_INVERTING
      #elif Z2_USE_ENDSTOP == _XMAX_
        #define Z2_MIN_ENDSTOP_INVERTING X_MAX_ENDSTOP_INVERTING
      #elif Z2_USE_ENDSTOP == _YMIN_
        #define Z2_MIN_ENDSTOP_INVERTING Y_MIN_ENDSTOP_INVERTING
      #elif Z2_USE_ENDSTOP == _YMAX_
        #define Z2_MIN_ENDSTOP_INVERTING Y_MAX_ENDSTOP_INVERTING
      #elif Z2_USE_ENDSTOP == _ZMIN_
        #define Z2_MIN_ENDSTOP_INVERTING Z_MIN_ENDSTOP_INVERTING
      #elif Z2_USE_ENDSTOP == _ZMAX_
        #define Z2_MIN_ENDSTOP_INVERTING Z_MAX_ENDSTOP_INVERTING
      #else
        #define Z2_MIN_ENDSTOP_INVERTING false
      #endif
    #endif
    #ifndef Z2_MIN_PIN
      #if Z2_USE_ENDSTOP == _XMIN_
        #define Z2_MIN_PIN X_MIN_PIN
      #elif Z2_USE_ENDSTOP == _XMAX_
        #define Z2_MIN_PIN X_MAX_PIN
      #elif Z2_USE_ENDSTOP == _YMIN_
        #define Z2_MIN_PIN Y_MIN_PIN
      #elif Z2_USE_ENDSTOP == _YMAX_
        #define Z2_MIN_PIN Y_MAX_PIN
      #elif Z2_USE_ENDSTOP == _ZMIN_
        #define Z2_MIN_PIN Z_MIN_PIN
      #elif Z2_USE_ENDSTOP == _ZMAX_
        #define Z2_MIN_PIN Z_MAX_PIN
      #elif Z2_USE_ENDSTOP == _XDIAG_
        #define Z2_MIN_PIN X_DIAG_PIN
      #elif Z2_USE_ENDSTOP == _YDIAG_
        #define Z2_MIN_PIN Y_DIAG_PIN
      #elif Z2_USE_ENDSTOP == _ZDIAG_
        #define Z2_MIN_PIN Z_DIAG_PIN
      #elif Z2_USE_ENDSTOP == _E0DIAG_
        #define Z2_MIN_PIN E0_DIAG_PIN
      #elif Z2_USE_ENDSTOP == _E1DIAG_
        #define Z2_MIN_PIN E1_DIAG_PIN
      #elif Z2_USE_ENDSTOP == _E2DIAG_
        #define Z2_MIN_PIN E2_DIAG_PIN
      #elif Z2_USE_ENDSTOP == _E3DIAG_
        #define Z2_MIN_PIN E3_DIAG_PIN
      #elif Z2_USE_ENDSTOP == _E4DIAG_
        #define Z2_MIN_PIN E4_DIAG_PIN
      #elif Z2_USE_ENDSTOP == _E5DIAG_
        #define Z2_MIN_PIN E5_DIAG_PIN
      #elif Z2_USE_ENDSTOP == _E6DIAG_
        #define Z2_MIN_PIN E6_DIAG_PIN
      #elif Z2_USE_ENDSTOP == _E7DIAG_
        #define Z2_MIN_PIN E7_DIAG_PIN
      #endif
    #endif
    #ifndef Z2_MAX_ENDSTOP_INVERTING
      #define Z2_MAX_ENDSTOP_INVERTING false
    #endif
  #endif

  #if NUM_Z_STEPPER_DRIVERS >= 3
    #if Z_HOME_DIR > 0
      #ifndef Z3_MAX_ENDSTOP_INVERTING
        #if Z3_USE_ENDSTOP == _XMIN_
          #define Z3_MAX_ENDSTOP_INVERTING X_MIN_ENDSTOP_INVERTING
        #elif Z3_USE_ENDSTOP == _XMAX_
          #define Z3_MAX_ENDSTOP_INVERTING X_MAX_ENDSTOP_INVERTING
        #elif Z3_USE_ENDSTOP == _YMIN_
          #define Z3_MAX_ENDSTOP_INVERTING Y_MIN_ENDSTOP_INVERTING
        #elif Z3_USE_ENDSTOP == _YMAX_
          #define Z3_MAX_ENDSTOP_INVERTING Y_MAX_ENDSTOP_INVERTING
        #elif Z3_USE_ENDSTOP == _ZMIN_
          #define Z3_MAX_ENDSTOP_INVERTING Z_MIN_ENDSTOP_INVERTING
        #elif Z3_USE_ENDSTOP == _ZMAX_
          #define Z3_MAX_ENDSTOP_INVERTING Z_MAX_ENDSTOP_INVERTING
        #else
          #define Z3_MAX_ENDSTOP_INVERTING false
        #endif
      #endif
      #ifndef Z3_MAX_PIN
        #if Z3_USE_ENDSTOP == _XMIN_
          #define Z3_MAX_PIN X_MIN_PIN
        #elif Z3_USE_ENDSTOP == _XMAX_
          #define Z3_MAX_PIN X_MAX_PIN
        #elif Z3_USE_ENDSTOP == _YMIN_
          #define Z3_MAX_PIN Y_MIN_PIN
        #elif Z3_USE_ENDSTOP == _YMAX_
          #define Z3_MAX_PIN Y_MAX_PIN
        #elif Z3_USE_ENDSTOP == _ZMIN_
          #define Z3_MAX_PIN Z_MIN_PIN
        #elif Z3_USE_ENDSTOP == _ZMAX_
          #define Z3_MAX_PIN Z_MAX_PIN
        #elif Z3_USE_ENDSTOP == _XDIAG_
          #define Z3_MAX_PIN X_DIAG_PIN
        #elif Z3_USE_ENDSTOP == _YDIAG_
          #define Z3_MAX_PIN Y_DIAG_PIN
        #elif Z3_USE_ENDSTOP == _ZDIAG_
          #define Z3_MAX_PIN Z_DIAG_PIN
        #elif Z3_USE_ENDSTOP == _E0DIAG_
          #define Z3_MAX_PIN E0_DIAG_PIN
        #elif Z3_USE_ENDSTOP == _E1DIAG_
          #define Z3_MAX_PIN E1_DIAG_PIN
        #elif Z3_USE_ENDSTOP == _E2DIAG_
          #define Z3_MAX_PIN E2_DIAG_PIN
        #elif Z3_USE_ENDSTOP == _E3DIAG_
          #define Z3_MAX_PIN E3_DIAG_PIN
        #elif Z3_USE_ENDSTOP == _E4DIAG_
          #define Z3_MAX_PIN E4_DIAG_PIN
        #elif Z3_USE_ENDSTOP == _E5DIAG_
          #define Z3_MAX_PIN E5_DIAG_PIN
        #elif Z3_USE_ENDSTOP == _E6DIAG_
          #define Z3_MAX_PIN E6_DIAG_PIN
        #elif Z3_USE_ENDSTOP == _E7DIAG_
          #define Z3_MAX_PIN E7_DIAG_PIN
        #endif
      #endif
      #ifndef Z3_MIN_ENDSTOP_INVERTING
        #define Z3_MIN_ENDSTOP_INVERTING false
      #endif
    #else
      #ifndef Z3_MIN_ENDSTOP_INVERTING
        #if Z3_USE_ENDSTOP == _XMIN_
          #define Z3_MIN_ENDSTOP_INVERTING X_MIN_ENDSTOP_INVERTING
        #elif Z3_USE_ENDSTOP == _XMAX_
          #define Z3_MIN_ENDSTOP_INVERTING X_MAX_ENDSTOP_INVERTING
        #elif Z3_USE_ENDSTOP == _YMIN_
          #define Z3_MIN_ENDSTOP_INVERTING Y_MIN_ENDSTOP_INVERTING
        #elif Z3_USE_ENDSTOP == _YMAX_
          #define Z3_MIN_ENDSTOP_INVERTING Y_MAX_ENDSTOP_INVERTING
        #elif Z3_USE_ENDSTOP == _ZMIN_
          #define Z3_MIN_ENDSTOP_INVERTING Z_MIN_ENDSTOP_INVERTING
        #elif Z3_USE_ENDSTOP == _ZMAX_
          #define Z3_MIN_ENDSTOP_INVERTING Z_MAX_ENDSTOP_INVERTING
        #else
          #define Z3_MIN_ENDSTOP_INVERTING false
        #endif
      #endif
      #ifndef Z3_MIN_PIN
        #if Z3_USE_ENDSTOP == _XMIN_
          #define Z3_MIN_PIN X_MIN_PIN
        #elif Z3_USE_ENDSTOP == _XMAX_
          #define Z3_MIN_PIN X_MAX_PIN
        #elif Z3_USE_ENDSTOP == _YMIN_
          #define Z3_MIN_PIN Y_MIN_PIN
        #elif Z3_USE_ENDSTOP == _YMAX_
          #define Z3_MIN_PIN Y_MAX_PIN
        #elif Z3_USE_ENDSTOP == _ZMIN_
          #define Z3_MIN_PIN Z_MIN_PIN
        #elif Z3_USE_ENDSTOP == _ZMAX_
          #define Z3_MIN_PIN Z_MAX_PIN
        #elif Z3_USE_ENDSTOP == _XDIAG_
          #define Z3_MIN_PIN X_DIAG_PIN
        #elif Z3_USE_ENDSTOP == _YDIAG_
          #define Z3_MIN_PIN Y_DIAG_PIN
        #elif Z3_USE_ENDSTOP == _ZDIAG_
          #define Z3_MIN_PIN Z_DIAG_PIN
        #elif Z3_USE_ENDSTOP == _E0DIAG_
          #define Z3_MIN_PIN E0_DIAG_PIN
        #elif Z3_USE_ENDSTOP == _E1DIAG_
          #define Z3_MIN_PIN E1_DIAG_PIN
        #elif Z3_USE_ENDSTOP == _E2DIAG_
          #define Z3_MIN_PIN E2_DIAG_PIN
        #elif Z3_USE_ENDSTOP == _E3DIAG_
          #define Z3_MIN_PIN E3_DIAG_PIN
        #elif Z3_USE_ENDSTOP == _E4DIAG_
          #define Z3_MIN_PIN E4_DIAG_PIN
        #elif Z3_USE_ENDSTOP == _E5DIAG_
          #define Z3_MIN_PIN E5_DIAG_PIN
        #elif Z3_USE_ENDSTOP == _E6DIAG_
          #define Z3_MIN_PIN E6_DIAG_PIN
        #elif Z3_USE_ENDSTOP == _E7DIAG_
          #define Z3_MIN_PIN E7_DIAG_PIN
        #endif
      #endif
      #ifndef Z3_MAX_ENDSTOP_INVERTING
        #define Z3_MAX_ENDSTOP_INVERTING false
      #endif
    #endif
  #endif

  #if NUM_Z_STEPPER_DRIVERS >= 4
    #if Z_HOME_DIR > 0
      #ifndef Z4_MAX_ENDSTOP_INVERTING
        #if Z4_USE_ENDSTOP == _XMIN_
          #define Z4_MAX_ENDSTOP_INVERTING X_MIN_ENDSTOP_INVERTING
        #elif Z4_USE_ENDSTOP == _XMAX_
          #define Z4_MAX_ENDSTOP_INVERTING X_MAX_ENDSTOP_INVERTING
        #elif Z4_USE_ENDSTOP == _YMIN_
          #define Z4_MAX_ENDSTOP_INVERTING Y_MIN_ENDSTOP_INVERTING
        #elif Z4_USE_ENDSTOP == _YMAX_
          #define Z4_MAX_ENDSTOP_INVERTING Y_MAX_ENDSTOP_INVERTING
        #elif Z4_USE_ENDSTOP == _ZMIN_
          #define Z4_MAX_ENDSTOP_INVERTING Z_MIN_ENDSTOP_INVERTING
        #elif Z4_USE_ENDSTOP == _ZMAX_
          #define Z4_MAX_ENDSTOP_INVERTING Z_MAX_ENDSTOP_INVERTING
        #else
          #define Z4_MAX_ENDSTOP_INVERTING false
        #endif
      #endif
      #ifndef Z4_MAX_PIN
        #if Z4_USE_ENDSTOP == _XMIN_
          #define Z4_MAX_PIN X_MIN_PIN
        #elif Z4_USE_ENDSTOP == _XMAX_
          #define Z4_MAX_PIN X_MAX_PIN
        #elif Z4_USE_ENDSTOP == _YMIN_
          #define Z4_MAX_PIN Y_MIN_PIN
        #elif Z4_USE_ENDSTOP == _YMAX_
          #define Z4_MAX_PIN Y_MAX_PIN
        #elif Z4_USE_ENDSTOP == _ZMIN_
          #define Z4_MAX_PIN Z_MIN_PIN
        #elif Z4_USE_ENDSTOP == _ZMAX_
          #define Z4_MAX_PIN Z_MAX_PIN
        #elif Z4_USE_ENDSTOP == _XDIAG_
          #define Z4_MAX_PIN X_DIAG_PIN
        #elif Z4_USE_ENDSTOP == _YDIAG_
          #define Z4_MAX_PIN Y_DIAG_PIN
        #elif Z4_USE_ENDSTOP == _ZDIAG_
          #define Z4_MAX_PIN Z_DIAG_PIN
        #elif Z4_USE_ENDSTOP == _E0DIAG_
          #define Z4_MAX_PIN E0_DIAG_PIN
        #elif Z4_USE_ENDSTOP == _E1DIAG_
          #define Z4_MAX_PIN E1_DIAG_PIN
        #elif Z4_USE_ENDSTOP == _E2DIAG_
          #define Z4_MAX_PIN E2_DIAG_PIN
        #elif Z4_USE_ENDSTOP == _E3DIAG_
          #define Z4_MAX_PIN E3_DIAG_PIN
        #elif Z4_USE_ENDSTOP == _E4DIAG_
          #define Z4_MAX_PIN E4_DIAG_PIN
        #elif Z4_USE_ENDSTOP == _E5DIAG_
          #define Z4_MAX_PIN E5_DIAG_PIN
        #elif Z4_USE_ENDSTOP == _E6DIAG_
          #define Z4_MAX_PIN E6_DIAG_PIN
        #elif Z4_USE_ENDSTOP == _E7DIAG_
          #define Z4_MAX_PIN E7_DIAG_PIN
        #endif
      #endif
      #ifndef Z4_MIN_ENDSTOP_INVERTING
        #define Z4_MIN_ENDSTOP_INVERTING false
      #endif
    #else
      #ifndef Z4_MIN_ENDSTOP_INVERTING
        #if Z4_USE_ENDSTOP == _XMIN_
          #define Z4_MIN_ENDSTOP_INVERTING X_MIN_ENDSTOP_INVERTING
        #elif Z4_USE_ENDSTOP == _XMAX_
          #define Z4_MIN_ENDSTOP_INVERTING X_MAX_ENDSTOP_INVERTING
        #elif Z4_USE_ENDSTOP == _YMIN_
          #define Z4_MIN_ENDSTOP_INVERTING Y_MIN_ENDSTOP_INVERTING
        #elif Z4_USE_ENDSTOP == _YMAX_
          #define Z4_MIN_ENDSTOP_INVERTING Y_MAX_ENDSTOP_INVERTING
        #elif Z4_USE_ENDSTOP == _ZMIN_
          #define Z4_MIN_ENDSTOP_INVERTING Z_MIN_ENDSTOP_INVERTING
        #elif Z4_USE_ENDSTOP == _ZMAX_
          #define Z4_MIN_ENDSTOP_INVERTING Z_MAX_ENDSTOP_INVERTING
        #else
          #define Z4_MIN_ENDSTOP_INVERTING false
        #endif
      #endif
      #ifndef Z4_MIN_PIN
        #if Z4_USE_ENDSTOP == _XMIN_
          #define Z4_MIN_PIN X_MIN_PIN
        #elif Z4_USE_ENDSTOP == _XMAX_
          #define Z4_MIN_PIN X_MAX_PIN
        #elif Z4_USE_ENDSTOP == _YMIN_
          #define Z4_MIN_PIN Y_MIN_PIN
        #elif Z4_USE_ENDSTOP == _YMAX_
          #define Z4_MIN_PIN Y_MAX_PIN
        #elif Z4_USE_ENDSTOP == _ZMIN_
          #define Z4_MIN_PIN Z_MIN_PIN
        #elif Z4_USE_ENDSTOP == _ZMAX_
          #define Z4_MIN_PIN Z_MAX_PIN
        #elif Z4_USE_ENDSTOP == _XDIAG_
          #define Z4_MIN_PIN X_DIAG_PIN
        #elif Z4_USE_ENDSTOP == _YDIAG_
          #define Z4_MIN_PIN Y_DIAG_PIN
        #elif Z4_USE_ENDSTOP == _ZDIAG_
          #define Z4_MIN_PIN Z_DIAG_PIN
        #elif Z4_USE_ENDSTOP == _E0DIAG_
          #define Z4_MIN_PIN E0_DIAG_PIN
        #elif Z4_USE_ENDSTOP == _E1DIAG_
          #define Z4_MIN_PIN E1_DIAG_PIN
        #elif Z4_USE_ENDSTOP == _E2DIAG_
          #define Z4_MIN_PIN E2_DIAG_PIN
        #elif Z4_USE_ENDSTOP == _E3DIAG_
          #define Z4_MIN_PIN E3_DIAG_PIN
        #elif Z4_USE_ENDSTOP == _E4DIAG_
          #define Z4_MIN_PIN E4_DIAG_PIN
        #elif Z4_USE_ENDSTOP == _E5DIAG_
          #define Z4_MIN_PIN E5_DIAG_PIN
        #elif Z4_USE_ENDSTOP == _E6DIAG_
          #define Z4_MIN_PIN E6_DIAG_PIN
        #elif Z4_USE_ENDSTOP == _E7DIAG_
          #define Z4_MIN_PIN E7_DIAG_PIN
        #endif
      #endif
      #ifndef Z4_MAX_ENDSTOP_INVERTING
        #define Z4_MAX_ENDSTOP_INVERTING false
      #endif
    #endif
  #endif

#endif // Z_MULTI_ENDSTOPS

/**
 * Set ENDSTOPPULLUPS for active endstop switches
 */
#if ENABLED(ENDSTOPPULLUPS)
  #if ENABLED(USE_XMAX_PLUG)
    #define ENDSTOPPULLUP_XMAX
  #endif
  #if ENABLED(USE_YMAX_PLUG)
    #define ENDSTOPPULLUP_YMAX
  #endif
  #if ENABLED(USE_ZMAX_PLUG)
    #define ENDSTOPPULLUP_ZMAX
  #endif
  #if ENABLED(USE_XMIN_PLUG)
    #define ENDSTOPPULLUP_XMIN
  #endif
  #if ENABLED(USE_YMIN_PLUG)
    #define ENDSTOPPULLUP_YMIN
  #endif
  #if ENABLED(USE_ZMIN_PLUG)
    #define ENDSTOPPULLUP_ZMIN
  #endif
#endif

/**
 * Set ENDSTOPPULLDOWNS for active endstop switches
 */
#if ENABLED(ENDSTOPPULLDOWNS)
  #if ENABLED(USE_XMAX_PLUG)
    #define ENDSTOPPULLDOWN_XMAX
  #endif
  #if ENABLED(USE_YMAX_PLUG)
    #define ENDSTOPPULLDOWN_YMAX
  #endif
  #if ENABLED(USE_ZMAX_PLUG)
    #define ENDSTOPPULLDOWN_ZMAX
  #endif
  #if ENABLED(USE_XMIN_PLUG)
    #define ENDSTOPPULLDOWN_XMIN
  #endif
  #if ENABLED(USE_YMIN_PLUG)
    #define ENDSTOPPULLDOWN_YMIN
  #endif
  #if ENABLED(USE_ZMIN_PLUG)
    #define ENDSTOPPULLDOWN_ZMIN
  #endif
#endif

/**
 * Shorthand for pin tests, used wherever needed
 */

// Steppers
#if PIN_EXISTS(X_ENABLE) || (ENABLED(SOFTWARE_DRIVER_ENABLE) && AXIS_IS_TMC(X))
  #define HAS_X_ENABLE 1
#endif
#if PIN_EXISTS(X_DIR)
  #define HAS_X_DIR 1
#endif
#if PIN_EXISTS(X_STEP)
  #define HAS_X_STEP 1
#endif
#if PIN_EXISTS(X_MS1)
  #define HAS_X_MS_PINS 1
#endif

#if PIN_EXISTS(X2_ENABLE) || (ENABLED(SOFTWARE_DRIVER_ENABLE) && AXIS_IS_TMC(X2))
  #define HAS_X2_ENABLE 1
#endif
#if PIN_EXISTS(X2_DIR)
  #define HAS_X2_DIR 1
#endif
#if PIN_EXISTS(X2_STEP)
  #define HAS_X2_STEP 1
#endif
#if PIN_EXISTS(X2_MS1)
  #define HAS_X2_MS_PINS 1
#endif

#if PIN_EXISTS(Y_ENABLE) || (ENABLED(SOFTWARE_DRIVER_ENABLE) && AXIS_IS_TMC(Y))
  #define HAS_Y_ENABLE 1
#endif
#if PIN_EXISTS(Y_DIR)
  #define HAS_Y_DIR 1
#endif
#if PIN_EXISTS(Y_STEP)
  #define HAS_Y_STEP 1
#endif
#if PIN_EXISTS(Y_MS1)
  #define HAS_Y_MS_PINS 1
#endif

#if PIN_EXISTS(Y2_ENABLE) || (ENABLED(SOFTWARE_DRIVER_ENABLE) && AXIS_IS_TMC(Y2))
  #define HAS_Y2_ENABLE 1
#endif
#if PIN_EXISTS(Y2_DIR)
  #define HAS_Y2_DIR 1
#endif
#if PIN_EXISTS(Y2_STEP)
  #define HAS_Y2_STEP 1
#endif
#if PIN_EXISTS(Y2_MS1)
  #define HAS_Y2_MS_PINS 1
#endif

#if PIN_EXISTS(Z_ENABLE) || (ENABLED(SOFTWARE_DRIVER_ENABLE) && AXIS_IS_TMC(Z))
  #define HAS_Z_ENABLE 1
#endif
#if PIN_EXISTS(Z_DIR)
  #define HAS_Z_DIR 1
#endif
#if PIN_EXISTS(Z_STEP)
  #define HAS_Z_STEP 1
#endif
#if PIN_EXISTS(Z_MS1)
  #define HAS_Z_MS_PINS 1
#endif

#if PIN_EXISTS(Z2_ENABLE) || (ENABLED(SOFTWARE_DRIVER_ENABLE) && AXIS_IS_TMC(Z2))
  #define HAS_Z2_ENABLE 1
#endif
#if PIN_EXISTS(Z2_DIR)
  #define HAS_Z2_DIR 1
#endif
#if PIN_EXISTS(Z2_STEP)
  #define HAS_Z2_STEP 1
#endif
#if PIN_EXISTS(Z2_MS1)
  #define HAS_Z2_MS_PINS 1
#endif

#if PIN_EXISTS(Z3_ENABLE) || (ENABLED(SOFTWARE_DRIVER_ENABLE) && AXIS_IS_TMC(Z3))
  #define HAS_Z3_ENABLE 1
#endif
#if PIN_EXISTS(Z3_DIR)
  #define HAS_Z3_DIR 1
#endif
#if PIN_EXISTS(Z3_STEP)
  #define HAS_Z3_STEP 1
#endif
#if PIN_EXISTS(Z3_MS1)
  #define HAS_Z3_MS_PINS 1
#endif

#if PIN_EXISTS(Z4_ENABLE) || (ENABLED(SOFTWARE_DRIVER_ENABLE) && AXIS_IS_TMC(Z4))
  #define HAS_Z4_ENABLE 1
#endif
#if PIN_EXISTS(Z4_DIR)
  #define HAS_Z4_DIR 1
#endif
#if PIN_EXISTS(Z4_STEP)
  #define HAS_Z4_STEP 1
#endif
#if PIN_EXISTS(Z4_MS1)
  #define HAS_Z4_MS_PINS 1
#endif

// Extruder steppers and solenoids
#if PIN_EXISTS(E0_ENABLE) || (ENABLED(SOFTWARE_DRIVER_ENABLE) && AXIS_IS_TMC(E0))
  #define HAS_E0_ENABLE 1
#endif
#if PIN_EXISTS(E0_DIR)
  #define HAS_E0_DIR 1
#endif
#if PIN_EXISTS(E0_STEP)
  #define HAS_E0_STEP 1
#endif
#if PIN_EXISTS(E0_MS1)
  #define HAS_E0_MS_PINS 1
#endif
#if PIN_EXISTS(SOL0)
  #define HAS_SOLENOID_0 1
#endif

#if PIN_EXISTS(E1_ENABLE) || (ENABLED(SOFTWARE_DRIVER_ENABLE) && AXIS_IS_TMC(E1))
  #define HAS_E1_ENABLE 1
#endif
#if PIN_EXISTS(E1_DIR)
  #define HAS_E1_DIR 1
#endif
#if PIN_EXISTS(E1_STEP)
  #define HAS_E1_STEP 1
#endif
#if PIN_EXISTS(E1_MS1)
  #define HAS_E1_MS_PINS 1
#endif
#if PIN_EXISTS(SOL1)
  #define HAS_SOLENOID_1 1
#endif

#if PIN_EXISTS(E2_ENABLE) || (ENABLED(SOFTWARE_DRIVER_ENABLE) && AXIS_IS_TMC(E2))
  #define HAS_E2_ENABLE 1
#endif
#if PIN_EXISTS(E2_DIR)
  #define HAS_E2_DIR 1
#endif
#if PIN_EXISTS(E2_STEP)
  #define HAS_E2_STEP 1
#endif
#if PIN_EXISTS(E2_MS1)
  #define HAS_E2_MS_PINS 1
#endif
#if PIN_EXISTS(SOL2)
  #define HAS_SOLENOID_2 1
#endif

#if PIN_EXISTS(E3_ENABLE) || (ENABLED(SOFTWARE_DRIVER_ENABLE) && AXIS_IS_TMC(E3))
  #define HAS_E3_ENABLE 1
#endif
#if PIN_EXISTS(E3_DIR)
  #define HAS_E3_DIR 1
#endif
#if PIN_EXISTS(E3_STEP)
  #define HAS_E3_STEP 1
#endif
#if PIN_EXISTS(E3_MS1)
  #define HAS_E3_MS_PINS 1
#endif
#if PIN_EXISTS(SOL3)
  #define HAS_SOLENOID_3 1
#endif

#if PIN_EXISTS(E4_ENABLE) || (ENABLED(SOFTWARE_DRIVER_ENABLE) && AXIS_IS_TMC(E4))
  #define HAS_E4_ENABLE 1
#endif
#if PIN_EXISTS(E4_DIR)
  #define HAS_E4_DIR 1
#endif
#if PIN_EXISTS(E4_STEP)
  #define HAS_E4_STEP 1
#endif
#if PIN_EXISTS(E4_MS1)
  #define HAS_E4_MS_PINS 1
#endif
#if PIN_EXISTS(SOL4)
  #define HAS_SOLENOID_4 1
#endif

#if PIN_EXISTS(E5_ENABLE) || (ENABLED(SOFTWARE_DRIVER_ENABLE) && AXIS_IS_TMC(E5))
  #define HAS_E5_ENABLE 1
#endif
#if PIN_EXISTS(E5_DIR)
  #define HAS_E5_DIR 1
#endif
#if PIN_EXISTS(E5_STEP)
  #define HAS_E5_STEP 1
#endif
#if PIN_EXISTS(E5_MS1)
  #define HAS_E5_MS_PINS 1
#endif
#if PIN_EXISTS(SOL5)
  #define HAS_SOLENOID_5 1
#endif

#if PIN_EXISTS(E6_ENABLE) || (ENABLED(SOFTWARE_DRIVER_ENABLE) && AXIS_IS_TMC(E6))
  #define HAS_E6_ENABLE 1
#endif
#if PIN_EXISTS(E6_DIR)
  #define HAS_E6_DIR 1
#endif
#if PIN_EXISTS(E6_STEP)
  #define HAS_E6_STEP 1
#endif
#if PIN_EXISTS(E6_MS1)
  #define HAS_E6_MS_PINS 1
#endif
#if PIN_EXISTS(SOL6)
  #define HAS_SOLENOID_6 1
#endif

#if PIN_EXISTS(E7_ENABLE) || (ENABLED(SOFTWARE_DRIVER_ENABLE) && AXIS_IS_TMC(E7))
  #define HAS_E7_ENABLE 1
#endif
#if PIN_EXISTS(E7_DIR)
  #define HAS_E7_DIR 1
#endif
#if PIN_EXISTS(E7_STEP)
  #define HAS_E7_STEP 1
#endif
#if PIN_EXISTS(E7_MS1)
  #define HAS_E7_MS_PINS 1
#endif
#if PIN_EXISTS(SOL7)
  #define HAS_SOLENOID_7 1
#endif

//
// Trinamic Stepper Drivers
//

#if HAS_TRINAMIC_CONFIG
  #if ANY(STEALTHCHOP_XY, STEALTHCHOP_Z, STEALTHCHOP_E)
    #define STEALTHCHOP_ENABLED 1
  #endif
  #if EITHER(SENSORLESS_HOMING, SENSORLESS_PROBING)
    #define USE_SENSORLESS 1
  #endif
  // Disable Z axis sensorless homing if a probe is used to home the Z axis
  #if HOMING_Z_WITH_PROBE
    #undef Z_STALL_SENSITIVITY
    #undef Z2_STALL_SENSITIVITY
    #undef Z3_STALL_SENSITIVITY
    #undef Z4_STALL_SENSITIVITY
  #endif
  #if defined(X_STALL_SENSITIVITY)  && AXIS_HAS_STALLGUARD(X)
    #define X_SENSORLESS 1
  #endif
  #if defined(X2_STALL_SENSITIVITY) && AXIS_HAS_STALLGUARD(X2)
    #define X2_SENSORLESS 1
  #endif
  #if defined(Y_STALL_SENSITIVITY)  && AXIS_HAS_STALLGUARD(Y)
    #define Y_SENSORLESS 1
  #endif
  #if defined(Y2_STALL_SENSITIVITY) && AXIS_HAS_STALLGUARD(Y2)
    #define Y2_SENSORLESS 1
  #endif
  #if defined(Z_STALL_SENSITIVITY)  && AXIS_HAS_STALLGUARD(Z)
    #define Z_SENSORLESS 1
  #endif
  #if defined(Z2_STALL_SENSITIVITY) && AXIS_HAS_STALLGUARD(Z2)
    #define Z2_SENSORLESS 1
  #endif
  #if defined(Z3_STALL_SENSITIVITY) && AXIS_HAS_STALLGUARD(Z3)
    #define Z3_SENSORLESS 1
  #endif
  #if defined(Z4_STALL_SENSITIVITY) && AXIS_HAS_STALLGUARD(Z4)
    #define Z4_SENSORLESS 1
  #endif
  #if ENABLED(SPI_ENDSTOPS)
    #define X_SPI_SENSORLESS X_SENSORLESS
    #define Y_SPI_SENSORLESS Y_SENSORLESS
    #define Z_SPI_SENSORLESS Z_SENSORLESS
  #endif
  #ifndef X_INTERPOLATE
    #define X_INTERPOLATE INTERPOLATE
  #endif
  #ifndef X2_INTERPOLATE
    #define X2_INTERPOLATE INTERPOLATE
  #endif
  #ifndef Y_INTERPOLATE
    #define Y_INTERPOLATE INTERPOLATE
  #endif
  #ifndef Y2_INTERPOLATE
    #define Y2_INTERPOLATE INTERPOLATE
  #endif
  #ifndef Z_INTERPOLATE
    #define Z_INTERPOLATE INTERPOLATE
  #endif
  #ifndef Z2_INTERPOLATE
    #define Z2_INTERPOLATE INTERPOLATE
  #endif
  #ifndef Z3_INTERPOLATE
    #define Z3_INTERPOLATE INTERPOLATE
  #endif
  #ifndef Z4_INTERPOLATE
    #define Z4_INTERPOLATE INTERPOLATE
  #endif
  #ifndef E0_INTERPOLATE
    #define E0_INTERPOLATE INTERPOLATE
  #endif
  #ifndef E1_INTERPOLATE
    #define E1_INTERPOLATE INTERPOLATE
  #endif
  #ifndef E2_INTERPOLATE
    #define E2_INTERPOLATE INTERPOLATE
  #endif
  #ifndef E3_INTERPOLATE
    #define E3_INTERPOLATE INTERPOLATE
  #endif
  #ifndef E4_INTERPOLATE
    #define E4_INTERPOLATE INTERPOLATE
  #endif
  #ifndef E5_INTERPOLATE
    #define E5_INTERPOLATE INTERPOLATE
  #endif
  #ifndef E6_INTERPOLATE
    #define E6_INTERPOLATE INTERPOLATE
  #endif
  #ifndef E7_INTERPOLATE
    #define E7_INTERPOLATE INTERPOLATE
  #endif
  #ifndef X_SLAVE_ADDRESS
    #define X_SLAVE_ADDRESS  0
  #endif
  #ifndef Y_SLAVE_ADDRESS
    #define Y_SLAVE_ADDRESS  0
  #endif
  #ifndef Z_SLAVE_ADDRESS
    #define Z_SLAVE_ADDRESS  0
  #endif
  #ifndef X2_SLAVE_ADDRESS
    #define X2_SLAVE_ADDRESS 0
  #endif
  #ifndef Y2_SLAVE_ADDRESS
    #define Y2_SLAVE_ADDRESS 0
  #endif
  #ifndef Z2_SLAVE_ADDRESS
    #define Z2_SLAVE_ADDRESS 0
  #endif
  #ifndef Z3_SLAVE_ADDRESS
    #define Z3_SLAVE_ADDRESS 0
  #endif
  #ifndef Z4_SLAVE_ADDRESS
    #define Z4_SLAVE_ADDRESS 0
  #endif
  #ifndef E0_SLAVE_ADDRESS
    #define E0_SLAVE_ADDRESS 0
  #endif
  #ifndef E1_SLAVE_ADDRESS
    #define E1_SLAVE_ADDRESS 0
  #endif
  #ifndef E2_SLAVE_ADDRESS
    #define E2_SLAVE_ADDRESS 0
  #endif
  #ifndef E3_SLAVE_ADDRESS
    #define E3_SLAVE_ADDRESS 0
  #endif
  #ifndef E4_SLAVE_ADDRESS
    #define E4_SLAVE_ADDRESS 0
  #endif
  #ifndef E5_SLAVE_ADDRESS
    #define E5_SLAVE_ADDRESS 0
  #endif
  #ifndef E6_SLAVE_ADDRESS
    #define E6_SLAVE_ADDRESS 0
  #endif
  #ifndef E7_SLAVE_ADDRESS
    #define E7_SLAVE_ADDRESS 0
  #endif
#endif

#if (HAS_E_DRIVER(TMC2660) \
  || ( E0_ENABLE_PIN != X_ENABLE_PIN && E1_ENABLE_PIN != X_ENABLE_PIN   \
    && E0_ENABLE_PIN != Y_ENABLE_PIN && E1_ENABLE_PIN != Y_ENABLE_PIN ) )
  #define HAS_E_STEPPER_ENABLE 1
#endif

#if ANY_AXIS_HAS(HW_SERIAL)
  #define HAS_TMC_HW_SERIAL 1
#endif
#if ANY_AXIS_HAS(SW_SERIAL)
  #define HAS_TMC_SW_SERIAL 1
#endif

//
// Endstops and bed probe
//

// Is an endstop plug used for extra Z endstops or the probe?
#define IS_PROBE_PIN(A,M) (HAS_CUSTOM_PROBE_PIN && Z_MIN_PROBE_PIN == A##_##M##_PIN)
#define IS_X2_ENDSTOP(A,M) (ENABLED(X_DUAL_ENDSTOPS) && X2_USE_ENDSTOP == _##A##M##_)
#define IS_Y2_ENDSTOP(A,M) (ENABLED(Y_DUAL_ENDSTOPS) && Y2_USE_ENDSTOP == _##A##M##_)
#define IS_Z2_ENDSTOP(A,M) (ENABLED(Z_MULTI_ENDSTOPS) && Z2_USE_ENDSTOP == _##A##M##_)
#define IS_Z3_ENDSTOP(A,M) (ENABLED(Z_MULTI_ENDSTOPS) && NUM_Z_STEPPER_DRIVERS >= 3 && Z3_USE_ENDSTOP == _##A##M##_)
#define IS_Z4_ENDSTOP(A,M) (ENABLED(Z_MULTI_ENDSTOPS) && NUM_Z_STEPPER_DRIVERS >= 4 && Z4_USE_ENDSTOP == _##A##M##_)

#define _HAS_STOP(A,M) (PIN_EXISTS(A##_##M) && !IS_PROBE_PIN(A,M) && !IS_X2_ENDSTOP(A,M) && !IS_Y2_ENDSTOP(A,M) && !IS_Z2_ENDSTOP(A,M) && !IS_Z3_ENDSTOP(A,M) && !IS_Z4_ENDSTOP(A,M))
#if _HAS_STOP(X,MIN)
  #define HAS_X_MIN 1
#endif
#if _HAS_STOP(X,MAX)
  #define HAS_X_MAX 1
#endif
#if _HAS_STOP(Y,MIN)
  #define HAS_Y_MIN 1
#endif
#if _HAS_STOP(Y,MAX)
  #define HAS_Y_MAX 1
#endif
#if _HAS_STOP(Z,MIN)
  #define HAS_Z_MIN 1
#endif
#if _HAS_STOP(Z,MAX)
  #define HAS_Z_MAX 1
#endif
#if _HAS_STOP(X,STOP)
  #define HAS_X_STOP 1
#endif
#if _HAS_STOP(Y,STOP)
  #define HAS_Y_STOP 1
#endif
#if _HAS_STOP(Z,STOP)
  #define HAS_Z_STOP 1
#endif
#if PIN_EXISTS(X2_MIN)
  #define HAS_X2_MIN 1
#endif
#if PIN_EXISTS(X2_MAX)
  #define HAS_X2_MAX 1
#endif
#if PIN_EXISTS(Y2_MIN)
  #define HAS_Y2_MIN 1
#endif
#if PIN_EXISTS(Y2_MAX)
  #define HAS_Y2_MAX 1
#endif
#if PIN_EXISTS(Z2_MIN)
  #define HAS_Z2_MIN 1
#endif
#if PIN_EXISTS(Z2_MAX)
  #define HAS_Z2_MAX 1
#endif
#if PIN_EXISTS(Z3_MIN)
  #define HAS_Z3_MIN 1
#endif
#if PIN_EXISTS(Z3_MAX)
  #define HAS_Z3_MAX 1
#endif
#if PIN_EXISTS(Z4_MIN)
  #define HAS_Z4_MIN 1
#endif
#if PIN_EXISTS(Z4_MAX)
  #define HAS_Z4_MAX 1
#endif
#if HAS_CUSTOM_PROBE_PIN && PIN_EXISTS(Z_MIN_PROBE)
  #define HAS_Z_MIN_PROBE_PIN 1
#endif

//
// ADC Temp Sensors (Thermistor or Thermocouple with amplifier ADC interface)
//
#define HAS_ADC_TEST(P) (PIN_EXISTS(TEMP_##P) && TEMP_SENSOR_##P != 0 && NONE(TEMP_SENSOR_##P##_IS_MAX_TC, TEMP_SENSOR_##P##_IS_DUMMY))
#if HAS_ADC_TEST(0)
  #define HAS_TEMP_ADC_0 1
#endif
#if HAS_ADC_TEST(1)
  #define HAS_TEMP_ADC_1 1
#endif
#if HAS_ADC_TEST(2)
  #define HAS_TEMP_ADC_2 1
#endif
#if HAS_ADC_TEST(3)
  #define HAS_TEMP_ADC_3 1
#endif
#if HAS_ADC_TEST(4)
  #define HAS_TEMP_ADC_4 1
#endif
#if HAS_ADC_TEST(5)
  #define HAS_TEMP_ADC_5 1
#endif
#if HAS_ADC_TEST(6)
  #define HAS_TEMP_ADC_6 1
#endif
#if HAS_ADC_TEST(7)
  #define HAS_TEMP_ADC_7 1
#endif
#if HAS_ADC_TEST(BED)
  #define HAS_TEMP_ADC_BED 1
#endif
#if HAS_ADC_TEST(PROBE)
  #define HAS_TEMP_ADC_PROBE 1
#endif
#if HAS_ADC_TEST(CHAMBER)
  #define HAS_TEMP_ADC_CHAMBER 1
#endif
#if HAS_ADC_TEST(COOLER)
  #define HAS_TEMP_ADC_COOLER 1
#endif

#define HAS_TEMP(N) ANY(HAS_TEMP_ADC_##N, TEMP_SENSOR_##N##_IS_MAX_TC, TEMP_SENSOR_##N##_IS_DUMMY)
#if HAS_HOTEND && HAS_TEMP(0)
  #define HAS_TEMP_HOTEND 1
#endif
#if HAS_TEMP(BED)
  #define HAS_TEMP_BED 1
#endif
#if HAS_TEMP(PROBE)
  #define HAS_TEMP_PROBE 1
#endif
#if HAS_TEMP(CHAMBER)
  #define HAS_TEMP_CHAMBER 1
#endif
#if HAS_TEMP(COOLER)
  #define HAS_TEMP_COOLER 1
#endif

#if ENABLED(JOYSTICK)
  #if PIN_EXISTS(JOY_X)
    #define HAS_JOY_ADC_X 1
  #endif
  #if PIN_EXISTS(JOY_Y)
    #define HAS_JOY_ADC_Y 1
  #endif
  #if PIN_EXISTS(JOY_Z)
    #define HAS_JOY_ADC_Z 1
  #endif
  #if PIN_EXISTS(JOY_EN)
    #define HAS_JOY_ADC_EN 1
  #endif
#endif

// Heaters
#if PIN_EXISTS(HEATER_0)
  #define HAS_HEATER_0 1
#endif
#if PIN_EXISTS(HEATER_1)
  #define HAS_HEATER_1 1
#endif
#if PIN_EXISTS(HEATER_2)
  #define HAS_HEATER_2 1
#endif
#if PIN_EXISTS(HEATER_3)
  #define HAS_HEATER_3 1
#endif
#if PIN_EXISTS(HEATER_4)
  #define HAS_HEATER_4 1
#endif
#if PIN_EXISTS(HEATER_5)
  #define HAS_HEATER_5 1
#endif
#if PIN_EXISTS(HEATER_6)
  #define HAS_HEATER_6 1
#endif
#if PIN_EXISTS(HEATER_7)
  #define HAS_HEATER_7 1
#endif
#if PIN_EXISTS(HEATER_BED)
  #define HAS_HEATER_BED 1
#endif

// Shorthand for common combinations
#if HAS_TEMP_BED && HAS_HEATER_BED
  #define HAS_HEATED_BED 1
  #ifndef BED_OVERSHOOT
    #define BED_OVERSHOOT 10
  #endif
  #define BED_MAX_TARGET (BED_MAXTEMP - (BED_OVERSHOOT))
#else
  #undef PIDTEMPBED
#endif

#if HAS_HEATED_BED || HAS_TEMP_CHAMBER
  #define BED_OR_CHAMBER 1
#endif
#if HAS_TEMP_COOLER && PIN_EXISTS(COOLER)
  #define HAS_COOLER 1
#endif
#if HAS_TEMP_HOTEND || BED_OR_CHAMBER || HAS_TEMP_PROBE || HAS_TEMP_COOLER
  #define HAS_TEMP_SENSOR 1
#endif

#if HAS_TEMP_CHAMBER && PIN_EXISTS(HEATER_CHAMBER)
  #define HAS_HEATED_CHAMBER 1
  #ifndef CHAMBER_OVERSHOOT
    #define CHAMBER_OVERSHOOT 10
  #endif
  #define CHAMBER_MAX_TARGET (CHAMBER_MAXTEMP - (CHAMBER_OVERSHOOT))
#else
  #undef PIDTEMPCHAMBER
#endif

// PID heating
#if ANY(PIDTEMP, PIDTEMPBED, PIDTEMPCHAMBER)
  #define HAS_PID_HEATING 1
#endif

// Thermal protection
#if BOTH(HAS_HEATED_BED, THERMAL_PROTECTION_BED)
  #define HAS_THERMALLY_PROTECTED_BED 1
#endif
#if ENABLED(THERMAL_PROTECTION_HOTENDS) && WATCH_TEMP_PERIOD > 0
  #define WATCH_HOTENDS 1
#endif
#if HAS_THERMALLY_PROTECTED_BED && WATCH_BED_TEMP_PERIOD > 0
  #define WATCH_BED 1
#endif
#if BOTH(HAS_HEATED_CHAMBER, THERMAL_PROTECTION_CHAMBER) && WATCH_CHAMBER_TEMP_PERIOD > 0
  #define WATCH_CHAMBER 1
#endif
#if BOTH(HAS_COOLER, THERMAL_PROTECTION_COOLER) && WATCH_COOLER_TEMP_PERIOD > 0
  #define WATCH_COOLER 1
#endif
#if  (ENABLED(THERMAL_PROTECTION_HOTENDS) || !EXTRUDERS) \
  && (ENABLED(THERMAL_PROTECTION_BED)     || !HAS_HEATED_BED) \
  && (ENABLED(THERMAL_PROTECTION_CHAMBER) || !HAS_HEATED_CHAMBER) \
  && (ENABLED(THERMAL_PROTECTION_COOLER) || !HAS_COOLER)
  #define THERMALLY_SAFE 1
#endif

// Auto fans
#if HAS_HOTEND && PIN_EXISTS(E0_AUTO_FAN)
  #define HAS_AUTO_FAN_0 1
#endif
#if HAS_MULTI_HOTEND && PIN_EXISTS(E1_AUTO_FAN)
  #define HAS_AUTO_FAN_1 1
#endif
#if HOTENDS > 2 && PIN_EXISTS(E2_AUTO_FAN)
  #define HAS_AUTO_FAN_2 1
#endif
#if HOTENDS > 3 && PIN_EXISTS(E3_AUTO_FAN)
  #define HAS_AUTO_FAN_3 1
#endif
#if HOTENDS > 4 && PIN_EXISTS(E4_AUTO_FAN)
  #define HAS_AUTO_FAN_4 1
#endif
#if HOTENDS > 5 && PIN_EXISTS(E5_AUTO_FAN)
  #define HAS_AUTO_FAN_5 1
#endif
#if HOTENDS > 6 && PIN_EXISTS(E6_AUTO_FAN)
  #define HAS_AUTO_FAN_6 1
#endif
#if HOTENDS > 7 && PIN_EXISTS(E7_AUTO_FAN)
  #define HAS_AUTO_FAN_7 1
#endif
#if HAS_TEMP_CHAMBER && PIN_EXISTS(CHAMBER_AUTO_FAN)
  #define HAS_AUTO_CHAMBER_FAN 1
#endif
#if HAS_TEMP_COOLER && PIN_EXISTS(COOLER_AUTO_FAN)
  #define HAS_AUTO_COOLER_FAN 1
#endif

#if ANY(HAS_AUTO_FAN_0, HAS_AUTO_FAN_1, HAS_AUTO_FAN_2, HAS_AUTO_FAN_3, HAS_AUTO_FAN_4, HAS_AUTO_FAN_5, HAS_AUTO_FAN_6, HAS_AUTO_FAN_7, HAS_AUTO_CHAMBER_FAN, HAS_AUTO_COOLER_FAN)
  #define HAS_AUTO_FAN 1
#endif
#define _FANOVERLAP(A,B) (A##_AUTO_FAN_PIN == E##B##_AUTO_FAN_PIN)
#if HAS_AUTO_FAN && (_FANOVERLAP(CHAMBER,0) || _FANOVERLAP(CHAMBER,1) || _FANOVERLAP(CHAMBER,2) || _FANOVERLAP(CHAMBER,3) || _FANOVERLAP(CHAMBER,4) || _FANOVERLAP(CHAMBER,5) || _FANOVERLAP(CHAMBER,6) || _FANOVERLAP(CHAMBER,7))
  #define AUTO_CHAMBER_IS_E 1
#endif

#if !HAS_TEMP_SENSOR
  #undef AUTO_REPORT_TEMPERATURES
#endif
#if EITHER(AUTO_REPORT_TEMPERATURES, AUTO_REPORT_SD_STATUS)
  #define HAS_AUTO_REPORTING 1
#endif

#if !HAS_AUTO_CHAMBER_FAN || AUTO_CHAMBER_IS_E
  #undef AUTO_POWER_CHAMBER_FAN
#endif

// Print Cooling fans (limit)
#ifdef NUM_M106_FANS
  #define MAX_FANS NUM_M106_FANS
#else
  #define MAX_FANS 8  // Max supported fans
#endif

#define _NOT_E_AUTO(N,F) (E##N##_AUTO_FAN_PIN != FAN##F##_PIN)
#define _HAS_FAN(F) (PIN_EXISTS(FAN##F) \
                     && CONTROLLER_FAN_PIN != FAN##F##_PIN \
                     && _NOT_E_AUTO(0,F) \
                     && _NOT_E_AUTO(1,F) \
                     && _NOT_E_AUTO(2,F) \
                     && _NOT_E_AUTO(3,F) \
                     && _NOT_E_AUTO(4,F) \
                     && _NOT_E_AUTO(5,F) \
                     && _NOT_E_AUTO(6,F) \
                     && _NOT_E_AUTO(7,F) \
                     && F < MAX_FANS)
#if PIN_EXISTS(FAN)
  #define HAS_FAN0 1
#endif
#if _HAS_FAN(1)
  #define HAS_FAN1 1
#endif
#if _HAS_FAN(2)
  #define HAS_FAN2 1
#endif
#if _HAS_FAN(3)
  #define HAS_FAN3 1
#endif
#if _HAS_FAN(4)
  #define HAS_FAN4 1
#endif
#if _HAS_FAN(5)
  #define HAS_FAN5 1
#endif
#if _HAS_FAN(6)
  #define HAS_FAN6 1
#endif
#if _HAS_FAN(7)
  #define HAS_FAN7 1
#endif
#undef _NOT_E_AUTO
#undef _HAS_FAN
#if PIN_EXISTS(CONTROLLER_FAN)
  #define HAS_CONTROLLER_FAN 1
#endif

#if BED_OR_CHAMBER || HAS_FAN0
  #define BED_OR_CHAMBER_OR_FAN 1
#endif

// Servos
#if PIN_EXISTS(SERVO0) && NUM_SERVOS > 0
  #define HAS_SERVO_0 1
#endif
#if PIN_EXISTS(SERVO1) && NUM_SERVOS > 1
  #define HAS_SERVO_1 1
#endif
#if PIN_EXISTS(SERVO2) && NUM_SERVOS > 2
  #define HAS_SERVO_2 1
#endif
#if PIN_EXISTS(SERVO3) && NUM_SERVOS > 3
  #define HAS_SERVO_3 1
#endif
#if NUM_SERVOS > 0
  #define HAS_SERVOS 1
#endif
#if HAS_SERVOS && defined(PAUSE_SERVO_OUTPUT) && defined(RESUME_SERVO_OUTPUT)
  #define HAS_PAUSE_SERVO_OUTPUT 1
#endif

// Sensors
#if PIN_EXISTS(FILWIDTH)
  #define HAS_FILAMENT_WIDTH_SENSOR 1
#endif

// User Interface
#if PIN_EXISTS(HOME)
  #define HAS_HOME 1
#endif
#if PIN_EXISTS(KILL)
  #define HAS_KILL 1
#endif
#if PIN_EXISTS(SUICIDE)
  #define HAS_SUICIDE 1
#endif
#if PIN_EXISTS(PHOTOGRAPH)
  #define HAS_PHOTOGRAPH 1
#endif

// Digital control
#if PIN_EXISTS(STEPPER_RESET)
  #define HAS_STEPPER_RESET 1
#endif
#if PIN_EXISTS(DIGIPOTSS)
  #define HAS_MOTOR_CURRENT_SPI 1
#endif
#if ANY_PIN(MOTOR_CURRENT_PWM_X, MOTOR_CURRENT_PWM_Y, MOTOR_CURRENT_PWM_XY, MOTOR_CURRENT_PWM_Z, MOTOR_CURRENT_PWM_E)
  #define HAS_MOTOR_CURRENT_PWM 1
#endif

#if ANY(HAS_Z_MS_PINS, HAS_Z2_MS_PINS, HAS_Z3_MS_PINS, HAS_Z4_MS_PINS)
  #define HAS_SOME_Z_MS_PINS 1
#endif
#if ANY(HAS_E0_MS_PINS, HAS_E1_MS_PINS, HAS_E2_MS_PINS, HAS_E3_MS_PINS, HAS_E4_MS_PINS, HAS_E5_MS_PINS, HAS_E6_MS_PINS, HAS_E7_MS_PINS)
  #define HAS_SOME_E_MS_PINS 1
#endif
#if ANY(HAS_X_MS_PINS, HAS_X2_MS_PINS, HAS_Y_MS_PINS, HAS_Y2_MS_PINS, HAS_SOME_Z_MS_PINS, HAS_SOME_E_MS_PINS)
  #define HAS_MICROSTEPS 1
#endif

#if HAS_MICROSTEPS

  // MS1 MS2 MS3 Stepper Driver Microstepping mode table
  #ifndef MICROSTEP1
    #define MICROSTEP1 LOW,LOW,LOW
  #endif
  #if ENABLED(HEROIC_STEPPER_DRIVERS)
    #ifndef MICROSTEP128
      #define MICROSTEP128 LOW,HIGH,LOW
    #endif
  #else
    #ifndef MICROSTEP2
      #define MICROSTEP2 HIGH,LOW,LOW
    #endif
    #ifndef MICROSTEP4
      #define MICROSTEP4 LOW,HIGH,LOW
    #endif
  #endif
  #ifndef MICROSTEP8
    #define MICROSTEP8 HIGH,HIGH,LOW
  #endif
  #ifdef __SAM3X8E__
    #if MB(ALLIGATOR)
      #ifndef MICROSTEP16
        #define MICROSTEP16 LOW,LOW,LOW
      #endif
      #ifndef MICROSTEP32
        #define MICROSTEP32 HIGH,HIGH,LOW
      #endif
    #else
      #ifndef MICROSTEP16
        #define MICROSTEP16 HIGH,HIGH,LOW
      #endif
    #endif
  #else
    #ifndef MICROSTEP16
      #define MICROSTEP16 HIGH,HIGH,LOW
    #endif
  #endif

  #ifdef MICROSTEP1
    #define HAS_MICROSTEP1 1
  #endif
  #ifdef MICROSTEP2
    #define HAS_MICROSTEP2 1
  #endif
  #ifdef MICROSTEP4
    #define HAS_MICROSTEP4 1
  #endif
  #ifdef MICROSTEP8
    #define HAS_MICROSTEP8 1
  #endif
  #ifdef MICROSTEP16
    #define HAS_MICROSTEP16 1
  #endif
  #ifdef MICROSTEP32
    #define HAS_MICROSTEP32 1
  #endif
  #ifdef MICROSTEP64
    #define HAS_MICROSTEP64 1
  #endif
  #ifdef MICROSTEP128
    #define HAS_MICROSTEP128 1
  #endif

#endif // HAS_MICROSTEPS

/**
 * Heater signal inversion defaults
 */

#if HAS_HEATER_0 && !defined(HEATER_0_INVERTING)
  #define HEATER_0_INVERTING false
#endif
#if HAS_HEATER_1 && !defined(HEATER_1_INVERTING)
  #define HEATER_1_INVERTING false
#endif
#if HAS_HEATER_2 && !defined(HEATER_2_INVERTING)
  #define HEATER_2_INVERTING false
#endif
#if HAS_HEATER_3 && !defined(HEATER_3_INVERTING)
  #define HEATER_3_INVERTING false
#endif
#if HAS_HEATER_4 && !defined(HEATER_4_INVERTING)
  #define HEATER_4_INVERTING false
#endif
#if HAS_HEATER_5 && !defined(HEATER_5_INVERTING)
  #define HEATER_5_INVERTING false
#endif
#if HAS_HEATER_6 && !defined(HEATER_6_INVERTING)
  #define HEATER_6_INVERTING false
#endif
#if HAS_HEATER_7 && !defined(HEATER_7_INVERTING)
  #define HEATER_7_INVERTING false
#endif

/**
 * Helper Macros for heaters and extruder fan
 */

#define WRITE_HEATER_0P(v) WRITE(HEATER_0_PIN, (v) ^ HEATER_0_INVERTING)
#if EITHER(HAS_MULTI_HOTEND, HEATERS_PARALLEL)
  #define WRITE_HEATER_1(v) WRITE(HEATER_1_PIN, (v) ^ HEATER_1_INVERTING)
  #if HOTENDS > 2
    #define WRITE_HEATER_2(v) WRITE(HEATER_2_PIN, (v) ^ HEATER_2_INVERTING)
    #if HOTENDS > 3
      #define WRITE_HEATER_3(v) WRITE(HEATER_3_PIN, (v) ^ HEATER_3_INVERTING)
      #if HOTENDS > 4
        #define WRITE_HEATER_4(v) WRITE(HEATER_4_PIN, (v) ^ HEATER_4_INVERTING)
        #if HOTENDS > 5
          #define WRITE_HEATER_5(v) WRITE(HEATER_5_PIN, (v) ^ HEATER_5_INVERTING)
          #if HOTENDS > 6
            #define WRITE_HEATER_6(v) WRITE(HEATER_6_PIN, (v) ^ HEATER_6_INVERTING)
            #if HOTENDS > 7
              #define WRITE_HEATER_7(v) WRITE(HEATER_7_PIN, (v) ^ HEATER_7_INVERTING)
            #endif // HOTENDS > 7
          #endif // HOTENDS > 6
        #endif // HOTENDS > 5
      #endif // HOTENDS > 4
    #endif // HOTENDS > 3
  #endif // HOTENDS > 2
#endif // HAS_MULTI_HOTEND || HEATERS_PARALLEL
#if ENABLED(HEATERS_PARALLEL)
  #define WRITE_HEATER_0(v) { WRITE_HEATER_0P(v); WRITE_HEATER_1(v); }
#else
  #define WRITE_HEATER_0(v) WRITE_HEATER_0P(v)
#endif

#ifndef MIN_POWER
  #define MIN_POWER 0
#endif

/**
 * Heated bed requires settings
 */
#if HAS_HEATED_BED
  #ifndef MIN_BED_POWER
    #define MIN_BED_POWER 0
  #endif
  #ifndef MAX_BED_POWER
    #define MAX_BED_POWER 255
  #endif
  #ifndef HEATER_BED_INVERTING
    #define HEATER_BED_INVERTING false
  #endif
  #define WRITE_HEATER_BED(v) WRITE(HEATER_BED_PIN, (v) ^ HEATER_BED_INVERTING)
#endif

/**
 * Heated chamber requires settings
 */
#if HAS_HEATED_CHAMBER
  #ifndef MIN_CHAMBER_POWER
    #define MIN_CHAMBER_POWER 0
  #endif
  #ifndef MAX_CHAMBER_POWER
    #define MAX_CHAMBER_POWER 255
  #endif
  #ifndef HEATER_CHAMBER_INVERTING
    #define HEATER_CHAMBER_INVERTING false
  #endif
  #define WRITE_HEATER_CHAMBER(v) WRITE(HEATER_CHAMBER_PIN, (v) ^ HEATER_CHAMBER_INVERTING)
#endif

/**
 * Laser Cooling requires settings
 */
#if HAS_COOLER
  #ifndef MAX_COOLER_POWER
    #define MAX_COOLER_POWER 255
  #endif
  #ifndef COOLER_INVERTING
    #define COOLER_INVERTING true
  #endif
  #define WRITE_HEATER_COOLER(v) WRITE(COOLER_PIN, (v) ^ COOLER_INVERTING)
#endif

#if HAS_HOTEND || HAS_HEATED_BED || HAS_HEATED_CHAMBER || HAS_COOLER
  #define HAS_TEMPERATURE 1
#endif

#if HAS_TEMPERATURE && ANY(HAS_LCD_MENU, DWIN_CREALITY_LCD, DGUS_LCD_UI_CREALITY_TOUCH)
  #ifdef PREHEAT_5_LABEL
    #define PREHEAT_COUNT 5
  #elif defined(PREHEAT_4_LABEL)
    #define PREHEAT_COUNT 4
  #elif defined(PREHEAT_3_LABEL)
    #define PREHEAT_COUNT 3
  #elif defined(PREHEAT_2_LABEL)
    #define PREHEAT_COUNT 2
  #elif defined(PREHEAT_1_LABEL)
    #define PREHEAT_COUNT 1
  #endif
#endif

#if !PREHEAT_COUNT
  #undef PREHEAT_SHORTCUT_MENU_ITEM
#endif

/**
 * Up to 3 PWM fans
 */
#ifndef FAN_INVERTING
  #define FAN_INVERTING false
#endif

#if HAS_FAN7
  #define FAN_COUNT 8
#elif HAS_FAN6
  #define FAN_COUNT 7
#elif HAS_FAN5
  #define FAN_COUNT 6
#elif HAS_FAN4
  #define FAN_COUNT 5
#elif HAS_FAN3
  #define FAN_COUNT 4
#elif HAS_FAN2
  #define FAN_COUNT 3
#elif HAS_FAN1
  #define FAN_COUNT 2
#elif HAS_FAN0
  #define FAN_COUNT 1
#else
  #define FAN_COUNT 0
#endif

#if FAN_COUNT > 0
  #define HAS_FAN 1
#endif

/**
 * Part Cooling fan multipliexer
 */
#if PIN_EXISTS(FANMUX0)
  #define HAS_FANMUX 1
#endif

/**
 * MIN/MAX fan PWM scaling
 */
#ifndef FAN_OFF_PWM
  #define FAN_OFF_PWM 0
#endif
#ifndef FAN_MIN_PWM
  #if FAN_OFF_PWM > 0
    #define FAN_MIN_PWM (FAN_OFF_PWM + 1)
  #else
    #define FAN_MIN_PWM 0
  #endif
#endif
#ifndef FAN_MAX_PWM
  #define FAN_MAX_PWM 255
#endif
#if FAN_MIN_PWM < 0 || FAN_MIN_PWM > 255
  #error "FAN_MIN_PWM must be a value from 0 to 255."
#elif FAN_MAX_PWM < 0 || FAN_MAX_PWM > 255
  #error "FAN_MAX_PWM must be a value from 0 to 255."
#elif FAN_MIN_PWM > FAN_MAX_PWM
  #error "FAN_MIN_PWM must be less than or equal to FAN_MAX_PWM."
#elif FAN_OFF_PWM > FAN_MIN_PWM
  #error "FAN_OFF_PWM must be less than or equal to FAN_MIN_PWM."
#endif

/**
 * FAST PWM FAN Settings
 */
#if ENABLED(FAST_PWM_FAN) && !defined(FAST_PWM_FAN_FREQUENCY)
  #define FAST_PWM_FAN_FREQUENCY ((F_CPU) / (2 * 255 * 1)) // Fan frequency default
#endif

/**
 * MIN/MAX case light PWM scaling
 */
#if ENABLED(CASE_LIGHT_ENABLE)
  #ifndef CASE_LIGHT_MAX_PWM
    #define CASE_LIGHT_MAX_PWM 255
  #elif !WITHIN(CASE_LIGHT_MAX_PWM, 1, 255)
    #error "CASE_LIGHT_MAX_PWM must be a value from 1 to 255."
  #endif
#endif

/**
 * Bed Probe dependencies
 */
#if HAS_BED_PROBE
  #if BOTH(ENDSTOPPULLUPS, HAS_Z_MIN_PROBE_PIN)
    #define ENDSTOPPULLUP_ZMIN_PROBE
  #endif
  #ifndef Z_PROBE_OFFSET_RANGE_MIN
    #define Z_PROBE_OFFSET_RANGE_MIN -20
  #endif
  #ifndef Z_PROBE_OFFSET_RANGE_MAX
    #define Z_PROBE_OFFSET_RANGE_MAX 20
  #endif
  #ifndef XY_PROBE_FEEDRATE
    #define XY_PROBE_FEEDRATE ((homing_feedrate_mm_m.x + homing_feedrate_mm_m.y) / 2)
  #endif
  #ifndef NOZZLE_TO_PROBE_OFFSET
    #define NOZZLE_TO_PROBE_OFFSET { 0, 0, 0 }
  #endif
#else
  #undef NOZZLE_TO_PROBE_OFFSET
#endif

/**
 * XYZ Bed Skew Correction
 */
#if ENABLED(SKEW_CORRECTION)
  #define SKEW_FACTOR_MIN -1
  #define SKEW_FACTOR_MAX 1

  #define _GET_SIDE(a,b,c) (SQRT(2*sq(a)+2*sq(b)-4*sq(c))*0.5)
  #define _SKEW_SIDE(a,b,c) tan(M_PI*0.5-acos((sq(a)-sq(b)-sq(c))/(2*c*b)))
  #define _SKEW_FACTOR(a,b,c) _SKEW_SIDE(float(a),_GET_SIDE(float(a),float(b),float(c)),float(c))

  #ifndef XY_SKEW_FACTOR
    #if defined(XY_DIAG_AC) && defined(XY_DIAG_BD) && defined(XY_SIDE_AD)
      #define XY_SKEW_FACTOR _SKEW_FACTOR(XY_DIAG_AC, XY_DIAG_BD, XY_SIDE_AD)
    #else
      #define XY_SKEW_FACTOR 0.0
    #endif
  #endif
  #ifndef XZ_SKEW_FACTOR
    #if defined(XY_SIDE_AD) && !defined(XZ_SIDE_AD)
      #define XZ_SIDE_AD XY_SIDE_AD
    #endif
    #if defined(XZ_DIAG_AC) && defined(XZ_DIAG_BD) && defined(XZ_SIDE_AD)
      #define XZ_SKEW_FACTOR _SKEW_FACTOR(XZ_DIAG_AC, XZ_DIAG_BD, XZ_SIDE_AD)
    #else
      #define XZ_SKEW_FACTOR 0.0
    #endif
  #endif
  #ifndef YZ_SKEW_FACTOR
    #if defined(YZ_DIAG_AC) && defined(YZ_DIAG_BD) && defined(YZ_SIDE_AD)
      #define YZ_SKEW_FACTOR _SKEW_FACTOR(YZ_DIAG_AC, YZ_DIAG_BD, YZ_SIDE_AD)
    #else
      #define YZ_SKEW_FACTOR 0.0
    #endif
  #endif
#endif // SKEW_CORRECTION

/**
 * Heater, Fan, and Probe interactions
 */
#if FAN_COUNT == 0
  #undef PROBING_FANS_OFF
  #undef ADAPTIVE_FAN_SLOWING
  #undef NO_FAN_SLOWING_IN_PID_TUNING
#endif

#if HAS_BED_PROBE && (EITHER(PROBING_HEATERS_OFF, PROBING_FANS_OFF) || DELAY_BEFORE_PROBING > 0)
  #define HAS_QUIET_PROBING 1
#endif
#if EITHER(ADVANCED_PAUSE_FEATURE, PROBING_HEATERS_OFF)
  #define HEATER_IDLE_HANDLER 1
#endif

#if ENABLED(ADVANCED_PAUSE_FEATURE) && !defined(FILAMENT_CHANGE_SLOW_LOAD_LENGTH)
  #define FILAMENT_CHANGE_SLOW_LOAD_LENGTH 0
#endif

#if HAS_MULTI_EXTRUDER && !defined(TOOLCHANGE_FS_EXTRA_PRIME)
  #define TOOLCHANGE_FS_EXTRA_PRIME 0
#endif

/**
 * Only constrain Z on DELTA / SCARA machines
 */
#if IS_KINEMATIC
  #undef MIN_SOFTWARE_ENDSTOP_X
  #undef MIN_SOFTWARE_ENDSTOP_Y
  #undef MAX_SOFTWARE_ENDSTOP_X
  #undef MAX_SOFTWARE_ENDSTOP_Y
#endif

/**
 * Bed Probing bounds
 */

#ifndef PROBING_MARGIN
  #define PROBING_MARGIN 0
#endif

#if IS_KINEMATIC
  #undef PROBING_MARGIN_LEFT
  #undef PROBING_MARGIN_RIGHT
  #undef PROBING_MARGIN_FRONT
  #undef PROBING_MARGIN_BACK
  #define PROBING_MARGIN_LEFT 0
  #define PROBING_MARGIN_RIGHT 0
  #define PROBING_MARGIN_FRONT 0
  #define PROBING_MARGIN_BACK 0
#else
  #ifndef PROBING_MARGIN_LEFT
    #define PROBING_MARGIN_LEFT PROBING_MARGIN
  #endif
  #ifndef PROBING_MARGIN_RIGHT
    #define PROBING_MARGIN_RIGHT PROBING_MARGIN
  #endif
  #ifndef PROBING_MARGIN_FRONT
    #define PROBING_MARGIN_FRONT PROBING_MARGIN
  #endif
  #ifndef PROBING_MARGIN_BACK
    #define PROBING_MARGIN_BACK PROBING_MARGIN
  #endif
#endif

#if ENABLED(DELTA)
  /**
   * Delta radius/rod trimmers/angle trimmers
   */
  #ifndef DELTA_ENDSTOP_ADJ
    #define DELTA_ENDSTOP_ADJ { 0, 0, 0 }
  #endif
  #ifndef DELTA_TOWER_ANGLE_TRIM
    #define DELTA_TOWER_ANGLE_TRIM { 0, 0, 0 }
  #endif
  #ifndef DELTA_RADIUS_TRIM_TOWER
    #define DELTA_RADIUS_TRIM_TOWER { 0, 0, 0 }
  #endif
  #ifndef DELTA_DIAGONAL_ROD_TRIM_TOWER
    #define DELTA_DIAGONAL_ROD_TRIM_TOWER { 0, 0, 0 }
  #endif
#endif

#ifndef DEFAULT_LEVELING_FADE_HEIGHT
  #define DEFAULT_LEVELING_FADE_HEIGHT 0.0
#endif

#if ENABLED(SEGMENT_LEVELED_MOVES) && !defined(LEVELED_SEGMENT_LENGTH)
  #define LEVELED_SEGMENT_LENGTH 5
#endif

/**
 * Default mesh area is an area with an inset margin on the print area.
 */
#if EITHER(MESH_BED_LEVELING, AUTO_BED_LEVELING_UBL)
  #if IS_KINEMATIC
    // Probing points may be verified at compile time within the radius
    // using static_assert(HYPOT2(X2-X1,Y2-Y1)<=sq(DELTA_PRINTABLE_RADIUS),"bad probe point!")
    // so that may be added to SanityCheck.h in the future.
    #define _MESH_MIN_X (X_MIN_BED + MESH_INSET)
    #define _MESH_MIN_Y (Y_MIN_BED + MESH_INSET)
    #define _MESH_MAX_X (X_MAX_BED - (MESH_INSET))
    #define _MESH_MAX_Y (Y_MAX_BED - (MESH_INSET))
  #else
    // Boundaries for Cartesian probing based on set limits
    #define _MESH_MIN_X (_MAX(X_MIN_BED + MESH_INSET, X_MIN_POS))  // UBL is careful not to probe off the bed.  It does not
    #define _MESH_MIN_Y (_MAX(Y_MIN_BED + MESH_INSET, Y_MIN_POS))  // need NOZZLE_TO_PROBE_OFFSET in the mesh dimensions
    #define _MESH_MAX_X (_MIN(X_MAX_BED - (MESH_INSET), X_MAX_POS))
    #define _MESH_MAX_Y (_MIN(Y_MAX_BED - (MESH_INSET), Y_MAX_POS))
  #endif

  // These may be overridden in Configuration.h if a smaller area is desired
  #ifndef MESH_MIN_X
    #define MESH_MIN_X _MESH_MIN_X
  #endif
  #ifndef MESH_MIN_Y
    #define MESH_MIN_Y _MESH_MIN_Y
  #endif
  #ifndef MESH_MAX_X
    #define MESH_MAX_X _MESH_MAX_X
  #endif
  #ifndef MESH_MAX_Y
    #define MESH_MAX_Y _MESH_MAX_Y
  #endif
#else
  #undef MESH_MIN_X
  #undef MESH_MIN_Y
  #undef MESH_MAX_X
  #undef MESH_MAX_Y
#endif

#define _POINT_COUNT (defined(PROBE_PT_1_X) + defined(PROBE_PT_2_X) + defined(PROBE_PT_3_X) + defined(PROBE_PT_1_Y) + defined(PROBE_PT_2_Y) + defined(PROBE_PT_3_Y))
#if _POINT_COUNT == 6
  #define HAS_FIXED_3POINT 1
#elif _POINT_COUNT > 0
  #error "For 3-Point Leveling all XY points must be defined (or none for the defaults)."
#endif
#undef _POINT_COUNT

/**
 * Buzzer/Speaker
 */
#if PIN_EXISTS(BEEPER)
  #define USE_BEEPER 1
#endif
#if USE_BEEPER || ANY(LCD_USE_I2C_BUZZER, DGUS_LCD_UI_CREALITY_TOUCH, PCA9632_BUZZER)
  #define HAS_BUZZER 1
#endif

#if ENABLED(LCD_USE_I2C_BUZZER)
  #ifndef LCD_FEEDBACK_FREQUENCY_HZ
    #define LCD_FEEDBACK_FREQUENCY_HZ 1000
  #endif
  #ifndef LCD_FEEDBACK_FREQUENCY_DURATION_MS
    #define LCD_FEEDBACK_FREQUENCY_DURATION_MS 100
  #endif
#elif HAS_BUZZER
  #ifndef LCD_FEEDBACK_FREQUENCY_HZ
    #define LCD_FEEDBACK_FREQUENCY_HZ 5000
  #endif
  #ifndef LCD_FEEDBACK_FREQUENCY_DURATION_MS
    #define LCD_FEEDBACK_FREQUENCY_DURATION_MS 2
  #endif
#endif

#if HAS_BUZZER
  #if LCD_FEEDBACK_FREQUENCY_DURATION_MS && LCD_FEEDBACK_FREQUENCY_HZ
    #define HAS_CHIRP 1
  #endif
#else
  #undef SOUND_MENU_ITEM   // No buzzer menu item without a buzzer
#endif

/**
 * Make sure DOGLCD_SCK and DOGLCD_MOSI are defined.
 */
#if HAS_MARLINUI_U8GLIB
  #ifndef DOGLCD_SCK
    #define DOGLCD_SCK  SD_SCK_PIN
  #endif
  #ifndef DOGLCD_MOSI
    #define DOGLCD_MOSI SD_MOSI_PIN
  #endif
#endif

/**
 * Z_HOMING_HEIGHT / Z_CLEARANCE_BETWEEN_PROBES
 */
#ifndef Z_HOMING_HEIGHT
  #ifdef Z_CLEARANCE_BETWEEN_PROBES
    #define Z_HOMING_HEIGHT Z_CLEARANCE_BETWEEN_PROBES
  #else
    #define Z_HOMING_HEIGHT 0
  #endif
#endif

#if PROBE_SELECTED
  #ifndef Z_CLEARANCE_BETWEEN_PROBES
    #define Z_CLEARANCE_BETWEEN_PROBES Z_HOMING_HEIGHT
  #endif
  #if Z_CLEARANCE_BETWEEN_PROBES > Z_HOMING_HEIGHT
    #define MANUAL_PROBE_HEIGHT Z_CLEARANCE_BETWEEN_PROBES
  #else
    #define MANUAL_PROBE_HEIGHT Z_HOMING_HEIGHT
  #endif
  #ifndef Z_CLEARANCE_MULTI_PROBE
    #define Z_CLEARANCE_MULTI_PROBE Z_CLEARANCE_BETWEEN_PROBES
  #endif
  #if ENABLED(BLTOUCH) && !defined(BLTOUCH_DELAY)
    #define BLTOUCH_DELAY 500
  #endif
#endif

#if !defined(MANUAL_PROBE_START_Z) && defined(Z_CLEARANCE_BETWEEN_PROBES)
  #define MANUAL_PROBE_START_Z Z_CLEARANCE_BETWEEN_PROBES
#endif

#ifndef __SAM3X8E__ //todo: hal: broken hal encapsulation
  #undef UI_VOLTAGE_LEVEL
  #undef RADDS_DISPLAY
  #undef MOTOR_CURRENT
#endif

// Updated G92 behavior shifts the workspace
#if DISABLED(NO_WORKSPACE_OFFSETS)
  #define HAS_POSITION_SHIFT 1
  #if IS_CARTESIAN
    #define HAS_HOME_OFFSET 1       // The home offset also shifts the coordinate space
    #define HAS_WORKSPACE_OFFSET 1  // Cumulative offset to workspace to save some calculation
    #define HAS_M206_COMMAND 1      // M206 sets the home offset for Cartesian machines
  #elif IS_SCARA
    #define HAS_SCARA_OFFSET 1      // The SCARA home offset applies only on G28
  #endif
#endif

// LCD timeout to status screen default is 15s
#ifndef LCD_TIMEOUT_TO_STATUS
  #define LCD_TIMEOUT_TO_STATUS 15000
#endif

// Add commands that need sub-codes to this list
#if ANY(G38_PROBE_TARGET, CNC_COORDINATE_SYSTEMS, POWER_LOSS_RECOVERY)
  #define USE_GCODE_SUBCODES 1
#endif

// Parking Extruder
#if ENABLED(PARKING_EXTRUDER)
  #ifndef PARKING_EXTRUDER_GRAB_DISTANCE
    #define PARKING_EXTRUDER_GRAB_DISTANCE 0
  #endif
  #ifndef PARKING_EXTRUDER_SOLENOIDS_PINS_ACTIVE
    #define PARKING_EXTRUDER_SOLENOIDS_PINS_ACTIVE HIGH
  #endif
#endif

// Number of VFAT entries used. Each entry has 13 UTF-16 characters
#if EITHER(SCROLL_LONG_FILENAMES, DWIN_CREALITY_LCD)
  #define MAX_VFAT_ENTRIES (5)
#else
  #define MAX_VFAT_ENTRIES (2)
#endif

// Nozzle park for Delta
#if BOTH(NOZZLE_PARK_FEATURE, DELTA)
  #undef NOZZLE_PARK_Z_FEEDRATE
  #define NOZZLE_PARK_Z_FEEDRATE NOZZLE_PARK_XY_FEEDRATE
#endif

// Force SDCARD_SORT_ALPHA to be enabled for Graphical LCD on LPC1768
// on boards where SD card and LCD display share the same SPI bus
// because of a bug in the shared SPI implementation. (See #8122)
#if defined(TARGET_LPC1768) && IS_RRD_FG_SC && (SD_SCK_PIN == LCD_PINS_D4)
  #define SDCARD_SORT_ALPHA         // Keep one directory level in RAM. Changing directory levels
                                    // may still glitch the screen, but LCD updates clean it up.
  #undef SDSORT_LIMIT
  #undef SDSORT_USES_RAM
  #undef SDSORT_USES_STACK
  #undef SDSORT_CACHE_NAMES
  #define SDSORT_LIMIT       64
  #define SDSORT_USES_RAM    true
  #define SDSORT_USES_STACK  false
  #define SDSORT_CACHE_NAMES true
  #ifndef FOLDER_SORTING
    #define FOLDER_SORTING     -1
  #endif
  #ifndef SDSORT_GCODE
    #define SDSORT_GCODE       false
  #endif
  #ifndef SDSORT_DYNAMIC_RAM
    #define SDSORT_DYNAMIC_RAM false
  #endif
  #ifndef SDSORT_CACHE_VFATS
    #define SDSORT_CACHE_VFATS 2
  #endif
#endif

// Fallback SPI Speed for SD
#if ENABLED(SDSUPPORT) && !defined(SD_SPI_SPEED)
  #define SD_SPI_SPEED SPI_FULL_SPEED
#endif

// Defined here to catch the above defines
#if ENABLED(SDCARD_SORT_ALPHA) && (FOLDER_SORTING || ENABLED(SDSORT_GCODE))
  #define HAS_FOLDER_SORTING 1
#endif

#if HAS_WIRED_LCD
  // Get LCD character width/height, which may be overridden by pins, configs, etc.
  #ifndef LCD_WIDTH
    #if HAS_MARLINUI_U8GLIB
      #define LCD_WIDTH 21
    #else
      #define LCD_WIDTH TERN(IS_ULTIPANEL, 20, 16)
    #endif
  #endif
  #ifndef LCD_HEIGHT
    #if HAS_MARLINUI_U8GLIB
      #define LCD_HEIGHT 5
    #else
      #define LCD_HEIGHT TERN(IS_ULTIPANEL, 4, 2)
    #endif
  #endif
#endif

#if BUTTONS_EXIST(EN1, EN2, ENC)
  #define HAS_ROTARY_ENCODER 1
<<<<<<< HEAD
#endif

#if !NUM_SERIAL
  #undef BAUD_RATE_GCODE
#elif NUM_SERIAL > 1
  #define HAS_MULTI_SERIAL 1
#endif

#if ANY(PROBING_HEATERS_OFF, PREHEAT_BEFORE_PROBING)
  #define HAS_PROBE_SETTINGS 1
=======
>>>>>>> ad907a51
#endif<|MERGE_RESOLUTION|>--- conflicted
+++ resolved
@@ -2905,17 +2905,8 @@
 
 #if BUTTONS_EXIST(EN1, EN2, ENC)
   #define HAS_ROTARY_ENCODER 1
-<<<<<<< HEAD
-#endif
-
-#if !NUM_SERIAL
-  #undef BAUD_RATE_GCODE
-#elif NUM_SERIAL > 1
-  #define HAS_MULTI_SERIAL 1
 #endif
 
 #if ANY(PROBING_HEATERS_OFF, PREHEAT_BEFORE_PROBING)
   #define HAS_PROBE_SETTINGS 1
-=======
->>>>>>> ad907a51
 #endif