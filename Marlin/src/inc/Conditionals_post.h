--- conflicted
+++ resolved
@@ -2832,11 +2832,7 @@
   #define HAS_TEMPERATURE 1
 #endif
 
-<<<<<<< HEAD
-#if HAS_TEMPERATURE && ANY(HAS_LCD_MENU, DWIN_CREALITY_LCD, DGUS_LCD_UI_CREALITY_TOUCH)
-=======
-#if HAS_TEMPERATURE && EITHER(HAS_LCD_MENU, HAS_DWIN_E3V2)
->>>>>>> bcfaf399
+#if HAS_TEMPERATURE && ANY(HAS_LCD_MENU, HAS_DWIN_E3V2, DGUS_LCD_UI_CREALITY_TOUCH)
   #ifdef PREHEAT_6_LABEL
     #define PREHEAT_COUNT 6
   #elif defined(PREHEAT_5_LABEL)
