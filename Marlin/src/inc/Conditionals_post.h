/**
 * Marlin 3D Printer Firmware
 * Copyright (c) 2020 MarlinFirmware [https://github.com/MarlinFirmware/Marlin]
 *
 * Based on Sprinter and grbl.
 * Copyright (c) 2011 Camiel Gubbels / Erik van der Zalm
 *
 * This program is free software: you can redistribute it and/or modify
 * it under the terms of the GNU General Public License as published by
 * the Free Software Foundation, either version 3 of the License, or
 * (at your option) any later version.
 *
 * This program is distributed in the hope that it will be useful,
 * but WITHOUT ANY WARRANTY; without even the implied warranty of
 * MERCHANTABILITY or FITNESS FOR A PARTICULAR PURPOSE.  See the
 * GNU General Public License for more details.
 *
 * You should have received a copy of the GNU General Public License
 * along with this program.  If not, see <https://www.gnu.org/licenses/>.
 *
 */
#pragma once

/**
 * Conditionals_post.h
 * Internal defines that depend on Configurations and Pins but are not user-editable.
 */

#ifdef GITHUB_ACTIONS
  // Extras for CI testing
#endif

// ADC
#ifdef BOARD_ADC_VREF
  #define ADC_VREF BOARD_ADC_VREF
#else
  #define ADC_VREF HAL_ADC_VREF
#endif

// Linear advance uses Jerk since E is an isolated axis
#if BOTH(HAS_JUNCTION_DEVIATION, LIN_ADVANCE)
  #define HAS_LINEAR_E_JERK 1
#endif

// Determine which type of 'EEPROM' is in use
#if ENABLED(EEPROM_SETTINGS)
  // EEPROM type may be defined by compile flags, configs, HALs, or pins
  // Set additional flags to let HALs choose in their Conditionals_post.h
  #if ANY(FLASH_EEPROM_EMULATION, SRAM_EEPROM_EMULATION, SDCARD_EEPROM_EMULATION, QSPI_EEPROM)
    #define USE_EMULATED_EEPROM 1
  #elif EITHER(I2C_EEPROM, SPI_EEPROM)
    #define USE_WIRED_EEPROM    1
  #elif ENABLED(IIC_BL24CXX_EEPROM)
    // nothing
  #else
    #define USE_FALLBACK_EEPROM 1
  #endif
#else
  #undef I2C_EEPROM
  #undef SPI_EEPROM
  #undef QSPI_EEPROM
  #undef SDCARD_EEPROM_EMULATION
  #undef SRAM_EEPROM_EMULATION
  #undef FLASH_EEPROM_EMULATION
  #undef IIC_BL24CXX_EEPROM
#endif

#ifdef TEENSYDUINO
  #undef max
  #define max(a,b) ((a)>(b)?(a):(b))
  #undef min
  #define min(a,b) ((a)<(b)?(a):(b))

  #undef NOT_A_PIN    // Override Teensyduino legacy CapSense define work-around
  #define NOT_A_PIN 0 // For PINS_DEBUGGING
#endif

/**
 * Axis lengths and center
 */
#if HAS_I_AXIS && !defined(AXIS4_NAME)
  #define AXIS4_NAME 'A'
#endif
#if HAS_J_AXIS && !defined(AXIS5_NAME)
  #define AXIS5_NAME 'B'
#endif
#if HAS_K_AXIS && !defined(AXIS6_NAME)
  #define AXIS6_NAME 'C'
#endif
#if HAS_U_AXIS && !defined(AXIS7_NAME)
  #define AXIS7_NAME 'U'
#endif
#if HAS_V_AXIS && !defined(AXIS8_NAME)
  #define AXIS8_NAME 'V'
#endif
#if HAS_W_AXIS && !defined(AXIS9_NAME)
  #define AXIS9_NAME 'W'
#endif

#if ANY(AXIS4_ROTATES, AXIS5_ROTATES, AXIS6_ROTATES, AXIS7_ROTATES, AXIS8_ROTATES, AXIS9_ROTATES)
  #define HAS_ROTATIONAL_AXES 1
#endif

#define X_MAX_LENGTH (X_MAX_POS - (X_MIN_POS))
#if HAS_Y_AXIS
  #define Y_MAX_LENGTH (Y_MAX_POS - (Y_MIN_POS))
#endif
#if HAS_Z_AXIS
  #define Z_MAX_LENGTH (Z_MAX_POS - (Z_MIN_POS))
#else
  #undef CONTROLLER_FAN_USE_Z_ONLY
#endif
#if HAS_I_AXIS
  #define I_MAX_LENGTH (I_MAX_POS - (I_MIN_POS))
#endif
#if HAS_J_AXIS
  #define J_MAX_LENGTH (J_MAX_POS - (J_MIN_POS))
#endif
#if HAS_K_AXIS
  #define K_MAX_LENGTH (K_MAX_POS - (K_MIN_POS))
#endif
#if HAS_U_AXIS
  #define U_MAX_LENGTH (U_MAX_POS - (U_MIN_POS))
#endif
#if HAS_V_AXIS
  #define V_MAX_LENGTH (V_MAX_POS - (V_MIN_POS))
#endif
#if HAS_W_AXIS
  #define W_MAX_LENGTH (W_MAX_POS - (W_MIN_POS))
#endif

// Defined only if the sanity-check is bypassed
#ifndef X_BED_SIZE
  #define X_BED_SIZE X_MAX_LENGTH
#endif
#if HAS_Y_AXIS && !defined(Y_BED_SIZE)
  #define Y_BED_SIZE Y_MAX_LENGTH
#endif
#if HAS_I_AXIS && !defined(I_BED_SIZE)
  #define I_BED_SIZE I_MAX_LENGTH
#endif
#if HAS_J_AXIS && !defined(J_BED_SIZE)
  #define J_BED_SIZE J_MAX_LENGTH
#endif
#if HAS_K_AXIS && !defined(K_BED_SIZE)
  #define K_BED_SIZE K_MAX_LENGTH
#endif
#if HAS_U_AXIS && !defined(U_BED_SIZE)
  #define U_BED_SIZE U_MAX_LENGTH
#endif
#if HAS_V_AXIS && !defined(V_BED_SIZE)
  #define V_BED_SIZE V_MAX_LENGTH
#endif
#if HAS_W_AXIS && !defined(W_BED_SIZE)
  #define W_BED_SIZE W_MAX_LENGTH
#endif

// Require 0,0 bed center for Delta, SCARA, and Polargraph
#if IS_KINEMATIC
  #define BED_CENTER_AT_0_0
#endif

// Define center values for future use
#define _X_HALF_BED ((X_BED_SIZE) / 2)
#if HAS_Y_AXIS
  #define _Y_HALF_BED ((Y_BED_SIZE) / 2)
#endif
#if HAS_I_AXIS
  #define _I_HALF_IMAX ((I_BED_SIZE) / 2)
#endif
#if HAS_J_AXIS
  #define _J_HALF_JMAX ((J_BED_SIZE) / 2)
#endif
#if HAS_K_AXIS
  #define _K_HALF_KMAX ((K_BED_SIZE) / 2)
#endif
#if HAS_U_AXIS
  #define _U_HALF_UMAX ((U_BED_SIZE) / 2)
#endif
#if HAS_V_AXIS
  #define _V_HALF_VMAX ((V_BED_SIZE) / 2)
#endif
#if HAS_W_AXIS
  #define _W_HALF_WMAX ((W_BED_SIZE) / 2)
#endif

#define X_CENTER TERN(BED_CENTER_AT_0_0, 0, _X_HALF_BED)
#if HAS_Y_AXIS
  #define Y_CENTER TERN(BED_CENTER_AT_0_0, 0, _Y_HALF_BED)
  #define XY_CENTER { X_CENTER, Y_CENTER }
#endif
#if HAS_I_AXIS
  #define I_CENTER TERN(BED_CENTER_AT_0_0, 0, _I_HALF_BED)
#endif
#if HAS_J_AXIS
  #define J_CENTER TERN(BED_CENTER_AT_0_0, 0, _J_HALF_BED)
#endif
#if HAS_K_AXIS
  #define K_CENTER TERN(BED_CENTER_AT_0_0, 0, _K_HALF_BED)
#endif
#if HAS_U_AXIS
  #define U_CENTER TERN(BED_CENTER_AT_0_0, 0, _U_HALF_BED)
#endif
#if HAS_V_AXIS
  #define V_CENTER TERN(BED_CENTER_AT_0_0, 0, _V_HALF_BED)
#endif
#if HAS_W_AXIS
  #define W_CENTER TERN(BED_CENTER_AT_0_0, 0, _W_HALF_BED)
#endif

// Get the linear boundaries of the bed
#define X_MIN_BED (X_CENTER - _X_HALF_BED)
#define X_MAX_BED (X_MIN_BED + X_BED_SIZE)
#if HAS_Y_AXIS
  #define Y_MIN_BED (Y_CENTER - _Y_HALF_BED)
  #define Y_MAX_BED (Y_MIN_BED + Y_BED_SIZE)
#endif
#if HAS_I_AXIS
  #define I_MINIM (I_CENTER - _I_HALF_BED_SIZE)
  #define I_MAXIM (I_MINIM + I_BED_SIZE)
#endif
#if HAS_J_AXIS
  #define J_MINIM (J_CENTER - _J_HALF_BED_SIZE)
  #define J_MAXIM (J_MINIM + J_BED_SIZE)
#endif
#if HAS_K_AXIS
  #define K_MINIM (K_CENTER - _K_HALF_BED_SIZE)
  #define K_MAXIM (K_MINIM + K_BED_SIZE)
#endif
#if HAS_U_AXIS
  #define U_MINIM (U_CENTER - _U_HALF_BED_SIZE)
  #define U_MAXIM (U_MINIM + U_BED_SIZE)
#endif
#if HAS_V_AXIS
  #define V_MINIM (V_CENTER - _V_HALF_BED_SIZE)
  #define V_MAXIM (V_MINIM + V_BED_SIZE)
#endif
#if HAS_W_AXIS
  #define W_MINIM (W_CENTER - _W_HALF_BED_SIZE)
  #define W_MAXIM (W_MINIM + W_BED_SIZE)
#endif

/**
 * Dual X Carriage
 */
#if ENABLED(DUAL_X_CARRIAGE)
  #ifndef X1_MIN_POS
    #define X1_MIN_POS X_MIN_POS
  #endif
  #ifndef X1_MAX_POS
    #define X1_MAX_POS X_BED_SIZE
  #endif
#endif

// Calibration codes only for non-core axes
#if EITHER(BACKLASH_GCODE, CALIBRATION_GCODE)
  #if ANY(IS_CORE, MARKFORGED_XY, MARKFORGED_YX)
    #define CAN_CALIBRATE(A,B) (_AXIS(A) == B)
  #else
    #define CAN_CALIBRATE(A,B) true
  #endif
#endif
#define AXIS_CAN_CALIBRATE(A) CAN_CALIBRATE(A,NORMAL_AXIS)

/**
 * No adjustable bed on non-cartesians
 */
#if IS_KINEMATIC
  #undef LCD_BED_TRAMMING
#endif

/**
 * SCARA cannot use SLOWDOWN and requires QUICKHOME
 * Printable radius assumes joints can fully extend
 */
#if IS_SCARA
  #undef SLOWDOWN
  #if ENABLED(AXEL_TPARA)
    #define SCARA_PRINTABLE_RADIUS (TPARA_LINKAGE_1 + TPARA_LINKAGE_2)
  #else
    #define QUICK_HOME
    #define SCARA_PRINTABLE_RADIUS (SCARA_LINKAGE_1 + SCARA_LINKAGE_2)
  #endif
#endif

/**
 * Set the home position based on settings or manual overrides
 */
#ifdef MANUAL_X_HOME_POS
  #define X_HOME_POS MANUAL_X_HOME_POS
#else
  #define X_END_POS TERN(X_HOME_TO_MIN, X_MIN_POS, X_MAX_POS)
  #if ENABLED(BED_CENTER_AT_0_0)
    #define X_HOME_POS TERN(DELTA, 0, X_END_POS)
  #else
    #define X_HOME_POS TERN(DELTA, X_MIN_POS + (X_BED_SIZE) * 0.5, X_END_POS)
  #endif
#endif

#if HAS_Y_AXIS
  #ifdef MANUAL_Y_HOME_POS
    #define Y_HOME_POS MANUAL_Y_HOME_POS
  #else
    #define Y_END_POS TERN(Y_HOME_TO_MIN, Y_MIN_POS, Y_MAX_POS)
    #if ENABLED(BED_CENTER_AT_0_0)
      #define Y_HOME_POS TERN(DELTA, 0, Y_END_POS)
    #else
      #define Y_HOME_POS TERN(DELTA, Y_MIN_POS + (Y_BED_SIZE) * 0.5, Y_END_POS)
    #endif
  #endif
#endif

#ifdef MANUAL_Z_HOME_POS
  #define Z_HOME_POS MANUAL_Z_HOME_POS
#else
  #define Z_HOME_POS TERN(Z_HOME_TO_MIN, Z_MIN_POS, Z_MAX_POS)
#endif

#if HAS_I_AXIS
  #ifdef MANUAL_I_HOME_POS
    #define I_HOME_POS MANUAL_I_HOME_POS
  #else
    #define I_HOME_POS TERN(I_HOME_TO_MIN, I_MIN_POS, I_MAX_POS)
  #endif
#endif
#if HAS_J_AXIS
  #ifdef MANUAL_J_HOME_POS
    #define J_HOME_POS MANUAL_J_HOME_POS
  #else
    #define J_HOME_POS TERN(J_HOME_TO_MIN, J_MIN_POS, J_MAX_POS)
  #endif
#endif
#if HAS_K_AXIS
  #ifdef MANUAL_K_HOME_POS
    #define K_HOME_POS MANUAL_K_HOME_POS
  #else
    #define K_HOME_POS TERN(K_HOME_TO_MIN, K_MIN_POS, K_MAX_POS)
  #endif
#endif
#if HAS_U_AXIS
  #ifdef MANUAL_U_HOME_POS
    #define U_HOME_POS MANUAL_U_HOME_POS
  #else
    #define U_HOME_POS (U_HOME_DIR < 0 ? U_MIN_POS : U_MAX_POS)
  #endif
#endif
#if HAS_V_AXIS
  #ifdef MANUAL_V_HOME_POS
    #define V_HOME_POS MANUAL_V_HOME_POS
  #else
    #define V_HOME_POS (V_HOME_DIR < 0 ? V_MIN_POS : V_MAX_POS)
  #endif
#endif
#if HAS_W_AXIS
  #ifdef MANUAL_W_HOME_POS
    #define W_HOME_POS MANUAL_W_HOME_POS
  #else
    #define W_HOME_POS (W_HOME_DIR < 0 ? W_MIN_POS : W_MAX_POS)
  #endif
#endif

/**
 * If DELTA_HEIGHT isn't defined use the old setting
 */
#if ENABLED(DELTA) && !defined(DELTA_HEIGHT)
  #define DELTA_HEIGHT Z_HOME_POS
#endif

/**
 * Z Sled Probe requires Z_SAFE_HOMING
 */
#if ENABLED(Z_PROBE_SLED)
  #define Z_SAFE_HOMING
#endif

/**
 * DELTA should ignore Z_SAFE_HOMING and SLOWDOWN
 */
#if ENABLED(DELTA)
  #undef Z_SAFE_HOMING
  #undef SLOWDOWN
#endif

#ifndef MESH_INSET
  #define MESH_INSET 0
#endif

/**
 * Safe Homing Options
 */
#if ENABLED(Z_SAFE_HOMING)
  #if ENABLED(AUTO_BED_LEVELING_UBL)
    // Home close to center so grid points have z heights very close to 0
    #define _SAFE_POINT(A) (((GRID_MAX_POINTS_##A) / 2) * (A##_BED_SIZE - 2 * (MESH_INSET)) / (GRID_MAX_POINTS_##A - 1) + MESH_INSET)
  #else
    #define _SAFE_POINT(A) A##_CENTER
  #endif
  #ifndef Z_SAFE_HOMING_X_POINT
    #define Z_SAFE_HOMING_X_POINT _SAFE_POINT(X)
  #endif
  #ifndef Z_SAFE_HOMING_Y_POINT
    #define Z_SAFE_HOMING_Y_POINT _SAFE_POINT(Y)
  #endif
#endif

#ifdef GRID_MAX_POINTS_X
  #define GRID_MAX_CELLS_X (GRID_MAX_POINTS_X - 1)
  #define GRID_MAX_CELLS_Y (GRID_MAX_POINTS_Y - 1)
#endif

/**
 * Host keep alive
 */
#ifndef DEFAULT_KEEPALIVE_INTERVAL
  #define DEFAULT_KEEPALIVE_INTERVAL 2
#endif

/**
 * Provide a MAX_AUTORETRACT for older configs
 */
#if ENABLED(FWRETRACT) && !defined(MAX_AUTORETRACT)
  #define MAX_AUTORETRACT 99
#endif

/**
 * Provide a DEFAULT_VOLUMETRIC_EXTRUDER_LIMIT in case NO_VOLUMETRICS is enabled
 */
#ifndef DEFAULT_VOLUMETRIC_EXTRUDER_LIMIT
  #define DEFAULT_VOLUMETRIC_EXTRUDER_LIMIT 0.00
#endif

/**
 * LCD Contrast for Graphical Displays
 */
#if ENABLED(CARTESIO_UI)
  #define _LCD_CONTRAST_MIN   60
  #define _LCD_CONTRAST_INIT  90
  #define _LCD_CONTRAST_MAX  140
#elif ENABLED(miniVIKI)
  #define _LCD_CONTRAST_MIN   75
  #define _LCD_CONTRAST_INIT  95
  #define _LCD_CONTRAST_MAX  115
#elif ENABLED(VIKI2)
  #define _LCD_CONTRAST_INIT 140
#elif ENABLED(WYH_L12864)
  #define _LCD_CONTRAST_INIT 190
#elif ENABLED(ELB_FULL_GRAPHIC_CONTROLLER)
  #define _LCD_CONTRAST_MIN   90
  #define _LCD_CONTRAST_INIT 110
  #define _LCD_CONTRAST_MAX  130
#elif ENABLED(AZSMZ_12864)
  #define _LCD_CONTRAST_MIN  120
  #define _LCD_CONTRAST_INIT 190
#elif EITHER(MKS_LCD12864A, MKS_LCD12864B)
  #define _LCD_CONTRAST_MIN  120
  #define _LCD_CONTRAST_INIT 205
#elif EITHER(MKS_MINI_12864, ENDER2_STOCKDISPLAY)
  #define _LCD_CONTRAST_MIN  120
  #define _LCD_CONTRAST_INIT 195
#elif EITHER(MKS_MINI_12864_V3, BTT_MINI_12864_V1)
  #define _LCD_CONTRAST_MIN  255
  #define _LCD_CONTRAST_INIT 255
#elif ENABLED(FYSETC_MINI_12864)
  #define _LCD_CONTRAST_MIN  180
  #define _LCD_CONTRAST_INIT 220
#elif ENABLED(ULTI_CONTROLLER)
  #define _LCD_CONTRAST_INIT 127
  #define _LCD_CONTRAST_MAX  254
#elif ENABLED(MAKRPANEL)
  #define _LCD_CONTRAST_INIT  17
#elif ENABLED(MINIPANEL)
  #define _LCD_CONTRAST_INIT 150
#elif ENABLED(ZONESTAR_12864OLED)
  #define _LCD_CONTRAST_MIN   64
  #define _LCD_CONTRAST_INIT 128
#elif ENABLED(EMOTION_TECH_LCD)
  #define _LCD_CONTRAST_INIT 140
#elif IS_TFTGLCD_PANEL
  #define _LCD_CONTRAST_INIT 250
#endif

#ifdef _LCD_CONTRAST_INIT
  #define HAS_LCD_CONTRAST 1
  #ifndef LCD_CONTRAST_MIN
    #ifdef _LCD_CONTRAST_MIN
      #define LCD_CONTRAST_MIN _LCD_CONTRAST_MIN
    #else
      #define LCD_CONTRAST_MIN 0
    #endif
  #endif
  #ifndef LCD_CONTRAST_INIT
    #define LCD_CONTRAST_INIT _LCD_CONTRAST_INIT
  #endif
  #ifndef LCD_CONTRAST_MAX
    #ifdef _LCD_CONTRAST_MAX
      #define LCD_CONTRAST_MAX _LCD_CONTRAST_MAX
    #elif _LCD_CONTRAST_INIT > 63
      #define LCD_CONTRAST_MAX 255
    #else
      #define LCD_CONTRAST_MAX 63   // ST7567 6-bits contrast
    #endif
  #endif
  #ifndef LCD_CONTRAST_DEFAULT
    #define LCD_CONTRAST_DEFAULT LCD_CONTRAST_INIT
  #endif
#endif

/**
 * Override the SD_DETECT_STATE set in Configuration_adv.h
 * and enable sharing of onboard SD host drives (all platforms but AGCM4)
 */
#if ENABLED(SDSUPPORT)

  #if HAS_SD_HOST_DRIVE && SD_CONNECTION_IS(ONBOARD)
    //
    // The external SD card is not used. Hardware SPI is used to access the card.
    // When sharing the SD card with a PC we want the menu options to
    // mount/unmount the card and refresh it. So we disable card detect.
    //
    #undef SD_DETECT_PIN
    #define HAS_SHARED_MEDIA 1
  #endif

  // Extender cable doesn't support SD_DETECT_PIN
  #if ENABLED(NO_SD_DETECT)
    #undef SD_DETECT_PIN
  #endif

  // Not onboard or custom cable
  #if SD_CONNECTION_IS(LCD) || !defined(SDCARD_CONNECTION)
    #define SD_CONNECTION_TYPICAL 1
  #endif

  // Set SD_DETECT_STATE based on hardware if not overridden
  #if PIN_EXISTS(SD_DETECT)
    #define HAS_SD_DETECT 1
    #ifndef SD_DETECT_STATE
      #if ALL(SD_CONNECTION_TYPICAL, HAS_MARLINUI_MENU, ELB_FULL_GRAPHIC_CONTROLLER)
        #define SD_DETECT_STATE HIGH
      #else
        #define SD_DETECT_STATE LOW
      #endif
    #endif
  #endif

  #if DISABLED(USB_FLASH_DRIVE_SUPPORT) || BOTH(MULTI_VOLUME, VOLUME_SD_ONBOARD)
    #if ENABLED(SDIO_SUPPORT)
      #define NEED_SD2CARD_SDIO 1
    #else
      #define NEED_SD2CARD_SPI 1
    #endif
  #endif

  #if HAS_SD_DETECT && NONE(HAS_GRAPHICAL_TFT, LCD_USE_DMA_FSMC, HAS_FSMC_GRAPHICAL_TFT, HAS_SPI_GRAPHICAL_TFT, IS_DWIN_MARLINUI, EXTENSIBLE_UI, HAS_DWIN_E3V2)
    #define REINIT_NOISY_LCD 1  // Have the LCD re-init on SD insertion
  #endif

#endif

/**
 * Power Supply
 */
#ifndef PSU_NAME
  #if DISABLED(PSU_CONTROL)
    #define PSU_NAME "Generic"  // No control
  #elif PSU_ACTIVE_STATE
    #define PSU_NAME "XBox"     // X-Box 360 (203W)
  #else
    #define PSU_NAME "ATX"      // ATX style
  #endif
#endif

#if ENABLED(PSU_CONTROL)
  #ifndef PSU_POWERUP_DELAY
    #define PSU_POWERUP_DELAY 250
  #endif
  #ifndef POWER_OFF_DELAY
    #define POWER_OFF_DELAY   0
  #endif
#endif

/**
 * Temp Sensor defines; set up pins as needed.
 */

// Usurp a sensor to do redundant readings
#if TEMP_SENSOR_REDUNDANT
  #ifndef TEMP_SENSOR_REDUNDANT_SOURCE
    #define TEMP_SENSOR_REDUNDANT_SOURCE E1
  #endif
  #ifndef TEMP_SENSOR_REDUNDANT_TARGET
    #define TEMP_SENSOR_REDUNDANT_TARGET E0
  #endif
  #if !PIN_EXISTS(TEMP_REDUNDANT)
    #ifndef TEMP_SENSOR_REDUNDANT_MAX_DIFF
      #define TEMP_SENSOR_REDUNDANT_MAX_DIFF 10
    #endif
    #if REDUNDANT_TEMP_MATCH(SOURCE, BOARD)
      #if !PIN_EXISTS(TEMP_BOARD)
        #error "TEMP_SENSOR_REDUNDANT_SOURCE set to BOARD requires TEMP_BOARD_PIN."
      #else
        #define TEMP_REDUNDANT_PIN TEMP_BOARD_PIN
      #endif
    #elif REDUNDANT_TEMP_MATCH(SOURCE, COOLER)
      #if !PIN_EXISTS(TEMP_COOLER)
        #error "TEMP_SENSOR_REDUNDANT_SOURCE set to COOLER requires TEMP_COOLER_PIN."
      #else
        #define TEMP_REDUNDANT_PIN TEMP_COOLER_PIN
      #endif
    #elif REDUNDANT_TEMP_MATCH(SOURCE, PROBE)
      #if !PIN_EXISTS(TEMP_PROBE)
        #error "TEMP_SENSOR_REDUNDANT_SOURCE set to PROBE requires TEMP_PROBE_PIN."
      #else
        #define TEMP_REDUNDANT_PIN TEMP_PROBE_PIN
      #endif
    #elif REDUNDANT_TEMP_MATCH(SOURCE, CHAMBER)
      #if !PIN_EXISTS(TEMP_CHAMBER)
        #error "TEMP_SENSOR_REDUNDANT_SOURCE set to CHAMBER requires TEMP_CHAMBER_PIN."
      #else
        #define TEMP_REDUNDANT_PIN TEMP_CHAMBER_PIN
      #endif
    #elif REDUNDANT_TEMP_MATCH(SOURCE, BED)
      #if !PIN_EXISTS(TEMP_BED)
        #error "TEMP_SENSOR_REDUNDANT_SOURCE set to BED requires TEMP_BED_PIN."
      #else
        #define TEMP_REDUNDANT_PIN TEMP_BED_PIN
      #endif
    #elif REDUNDANT_TEMP_MATCH(SOURCE, E0)
      #if !PIN_EXISTS(TEMP_0)
        #error "TEMP_SENSOR_REDUNDANT_SOURCE set to E0 requires TEMP_0_PIN."
      #else
        #define TEMP_REDUNDANT_PIN TEMP_0_PIN
      #endif
    #elif REDUNDANT_TEMP_MATCH(SOURCE, E1)
      #if !PIN_EXISTS(TEMP_1)
        #error "TEMP_SENSOR_REDUNDANT_SOURCE set to E1 requires TEMP_1_PIN."
      #else
        #define TEMP_REDUNDANT_PIN TEMP_1_PIN
      #endif
    #elif REDUNDANT_TEMP_MATCH(SOURCE, E2)
      #if !PIN_EXISTS(TEMP_2)
        #error "TEMP_SENSOR_REDUNDANT_SOURCE set to E2 requires TEMP_2_PIN."
      #else
        #define TEMP_REDUNDANT_PIN TEMP_2_PIN
      #endif
    #elif REDUNDANT_TEMP_MATCH(SOURCE, E3)
      #if !PIN_EXISTS(TEMP_3)
        #error "TEMP_SENSOR_REDUNDANT_SOURCE set to E3 requires TEMP_3_PIN."
      #else
        #define TEMP_REDUNDANT_PIN TEMP_3_PIN
      #endif
    #elif REDUNDANT_TEMP_MATCH(SOURCE, E4)
      #if !PIN_EXISTS(TEMP_4)
        #error "TEMP_SENSOR_REDUNDANT_SOURCE set to E4 requires TEMP_4_PIN."
      #else
        #define TEMP_REDUNDANT_PIN TEMP_4_PIN
      #endif
    #elif REDUNDANT_TEMP_MATCH(SOURCE, E5)
      #if !PIN_EXISTS(TEMP_5)
        #error "TEMP_SENSOR_REDUNDANT_SOURCE set to E5 requires TEMP_5_PIN."
      #else
        #define TEMP_REDUNDANT_PIN TEMP_5_PIN
      #endif
    #elif REDUNDANT_TEMP_MATCH(SOURCE, E6)
      #if !PIN_EXISTS(TEMP_6)
        #error "TEMP_SENSOR_REDUNDANT_SOURCE set to E6 requires TEMP_6_PIN."
      #else
        #define TEMP_REDUNDANT_PIN TEMP_6_PIN
      #endif
    #elif REDUNDANT_TEMP_MATCH(SOURCE, E7)
      #if !PIN_EXISTS(TEMP_7)
        #error "TEMP_SENSOR_REDUNDANT_SOURCE set to E7 requires TEMP_7_PIN."
      #else
        #define TEMP_REDUNDANT_PIN TEMP_7_PIN
      #endif
    #endif
  #endif
#endif

/**
 * Compatibility layer for MAX (SPI) temp boards
 */
#if HAS_MAX_TC

  // Translate old _SS, _CS, _SCK, _DO, _DI, _MISO, and _MOSI PIN defines.
  #if TEMP_SENSOR_IS_MAX_TC(0) || (TEMP_SENSOR_IS_MAX_TC(REDUNDANT) && REDUNDANT_TEMP_MATCH(SOURCE, E1))

    #if !PIN_EXISTS(TEMP_0_CS) // SS, CS
      #if PIN_EXISTS(MAX6675_SS)
        #define TEMP_0_CS_PIN MAX6675_SS_PIN
      #elif PIN_EXISTS(MAX6675_CS)
        #define TEMP_0_CS_PIN MAX6675_CS_PIN
      #elif PIN_EXISTS(MAX31855_SS)
        #define TEMP_0_CS_PIN MAX31855_SS_PIN
      #elif PIN_EXISTS(MAX31855_CS)
        #define TEMP_0_CS_PIN MAX31855_CS_PIN
      #elif PIN_EXISTS(MAX31865_SS)
        #define TEMP_0_CS_PIN MAX31865_SS_PIN
      #elif PIN_EXISTS(MAX31865_CS)
        #define TEMP_0_CS_PIN MAX31865_CS_PIN
      #endif
    #endif

    #if TEMP_SENSOR_0_IS_MAX6675
      #if !PIN_EXISTS(TEMP_0_MISO) // DO
        #if PIN_EXISTS(MAX6675_MISO)
          #define TEMP_0_MISO_PIN MAX6675_MISO_PIN
        #elif PIN_EXISTS(MAX6675_DO)
          #define TEMP_0_MISO_PIN MAX6675_DO_PIN
        #endif
      #endif
      #if !PIN_EXISTS(TEMP_0_SCK) && PIN_EXISTS(MAX6675_SCK)
        #define TEMP_0_SCK_PIN MAX6675_SCK_PIN
      #endif

    #elif TEMP_SENSOR_0_IS_MAX31855
      #if !PIN_EXISTS(TEMP_0_MISO) // DO
        #if PIN_EXISTS(MAX31855_MISO)
          #define TEMP_0_MISO_PIN MAX31855_MISO_PIN
        #elif PIN_EXISTS(MAX31855_DO)
          #define TEMP_0_MISO_PIN MAX31855_DO_PIN
        #endif
      #endif
      #if !PIN_EXISTS(TEMP_0_SCK) && PIN_EXISTS(MAX31855_SCK)
        #define TEMP_0_SCK_PIN MAX31855_SCK_PIN
      #endif

    #elif TEMP_SENSOR_0_IS_MAX31865
      #if !PIN_EXISTS(TEMP_0_MISO) // DO
        #if PIN_EXISTS(MAX31865_MISO)
          #define TEMP_0_MISO_PIN MAX31865_MISO_PIN
        #elif PIN_EXISTS(MAX31865_DO)
          #define TEMP_0_MISO_PIN MAX31865_DO_PIN
        #endif
      #endif
      #if !PIN_EXISTS(TEMP_0_SCK) && PIN_EXISTS(MAX31865_SCK)
        #define TEMP_0_SCK_PIN MAX31865_SCK_PIN
      #endif
      #if !PIN_EXISTS(TEMP_0_MOSI) && PIN_EXISTS(MAX31865_MOSI) // MOSI for '65 only
        #define TEMP_0_MOSI_PIN MAX31865_MOSI_PIN
      #endif
    #endif

    // Software SPI - enable if MISO/SCK are defined.
    #if PIN_EXISTS(TEMP_0_MISO) && PIN_EXISTS(TEMP_0_SCK) && DISABLED(TEMP_SENSOR_0_FORCE_HW_SPI)
      #if TEMP_SENSOR_0_IS_MAX31865 && !PIN_EXISTS(TEMP_0_MOSI)
        #error "TEMP_SENSOR_0 MAX31865 requires TEMP_0_MOSI_PIN defined for Software SPI. To use Hardware SPI instead, undefine MISO/SCK or enable TEMP_SENSOR_0_FORCE_HW_SPI."
      #else
        #define TEMP_SENSOR_0_HAS_SPI_PINS 1
      #endif
    #endif

  #endif // TEMP_SENSOR_IS_MAX_TC(0)

  #if TEMP_SENSOR_IS_MAX_TC(1) || (TEMP_SENSOR_IS_MAX_TC(REDUNDANT) && REDUNDANT_TEMP_MATCH(SOURCE, E1))

    #if !PIN_EXISTS(TEMP_1_CS) // SS2, CS2
      #if PIN_EXISTS(MAX6675_SS2)
        #define TEMP_1_CS_PIN MAX6675_SS2_PIN
      #elif PIN_EXISTS(MAX6675_CS)
        #define TEMP_1_CS_PIN MAX6675_CS2_PIN
      #elif PIN_EXISTS(MAX31855_SS2)
        #define TEMP_1_CS_PIN MAX31855_SS2_PIN
      #elif PIN_EXISTS(MAX31855_CS2)
        #define TEMP_1_CS_PIN MAX31855_CS2_PIN
      #elif PIN_EXISTS(MAX31865_SS2)
        #define TEMP_1_CS_PIN MAX31865_SS2_PIN
      #elif PIN_EXISTS(MAX31865_CS2)
        #define TEMP_1_CS_PIN MAX31865_CS2_PIN
      #endif
    #endif

    #if TEMP_SENSOR_1_IS_MAX6675
      #if !PIN_EXISTS(TEMP_1_MISO) // DO
        #if PIN_EXISTS(MAX6675_MISO)
          #define TEMP_1_MISO_PIN MAX6675_MISO_PIN
        #elif PIN_EXISTS(MAX6675_DO)
          #define TEMP_1_MISO_PIN MAX6675_DO_PIN
        #endif
      #endif
      #if !PIN_EXISTS(TEMP_1_SCK) && PIN_EXISTS(MAX6675_SCK)
        #define TEMP_1_SCK_PIN MAX6675_SCK_PIN
      #endif

    #elif TEMP_SENSOR_1_IS_MAX31855
      #if !PIN_EXISTS(TEMP_1_MISO) // DO
        #if PIN_EXISTS(MAX31855_MISO)
          #define TEMP_1_MISO_PIN MAX31855_MISO_PIN
        #elif PIN_EXISTS(MAX31855_DO)
          #define TEMP_1_MISO_PIN MAX31855_DO_PIN
        #endif
      #endif
      #if !PIN_EXISTS(TEMP_1_SCK) && PIN_EXISTS(MAX31855_SCK)
        #define TEMP_1_SCK_PIN MAX31855_SCK_PIN
      #endif

    #elif TEMP_SENSOR_1_IS_MAX31865
      #if !PIN_EXISTS(TEMP_1_MISO) // DO
        #if PIN_EXISTS(MAX31865_MISO)
          #define TEMP_1_MISO_PIN MAX31865_MISO_PIN
        #elif PIN_EXISTS(MAX31865_DO)
          #define TEMP_1_MISO_PIN MAX31865_DO_PIN
        #endif
      #endif
      #if !PIN_EXISTS(TEMP_1_SCK) && PIN_EXISTS(MAX31865_SCK)
        #define TEMP_1_SCK_PIN MAX31865_SCK_PIN
      #endif
      #if !PIN_EXISTS(TEMP_1_MOSI) && PIN_EXISTS(MAX31865_MOSI) // MOSI for '65 only
        #define TEMP_1_MOSI_PIN MAX31865_MOSI_PIN
      #endif
    #endif

    // Software SPI - enable if MISO/SCK are defined.
    #if PIN_EXISTS(TEMP_1_MISO) && PIN_EXISTS(TEMP_1_SCK) && DISABLED(TEMP_SENSOR_1_FORCE_HW_SPI)
      #if TEMP_SENSOR_1_IS_MAX31865 && !PIN_EXISTS(TEMP_1_MOSI)
        #error "TEMP_SENSOR_1 MAX31865 requires TEMP_1_MOSI_PIN defined for Software SPI. To use Hardware SPI instead, undefine MISO/SCK or enable TEMP_SENSOR_1_FORCE_HW_SPI."
      #else
        #define TEMP_SENSOR_1_HAS_SPI_PINS 1
      #endif
    #endif

  #endif // TEMP_SENSOR_IS_MAX_TC(1)

  #if TEMP_SENSOR_IS_MAX_TC(2) || (TEMP_SENSOR_IS_MAX_TC(REDUNDANT) && REDUNDANT_TEMP_MATCH(SOURCE, E2))

    #if !PIN_EXISTS(TEMP_2_CS) // SS3, CS3
      #if PIN_EXISTS(MAX6675_SS3)
        #define TEMP_2_CS_PIN MAX6675_SS3_PIN
      #elif PIN_EXISTS(MAX6675_CS)
        #define TEMP_2_CS_PIN MAX6675_CS3_PIN
      #elif PIN_EXISTS(MAX31855_SS3)
        #define TEMP_2_CS_PIN MAX31855_SS3_PIN
      #elif PIN_EXISTS(MAX31855_CS3)
        #define TEMP_2_CS_PIN MAX31855_CS3_PIN
      #elif PIN_EXISTS(MAX31865_SS3)
        #define TEMP_2_CS_PIN MAX31865_SS3_PIN
      #elif PIN_EXISTS(MAX31865_CS3)
        #define TEMP_2_CS_PIN MAX31865_CS3_PIN
      #endif
    #endif

    #if TEMP_SENSOR_2_IS_MAX6675
      #if !PIN_EXISTS(TEMP_2_MISO) // DO
        #if PIN_EXISTS(MAX6675_MISO)
          #define TEMP_2_MISO_PIN MAX6675_MISO_PIN
        #elif PIN_EXISTS(MAX6675_DO)
          #define TEMP_2_MISO_PIN MAX6675_DO_PIN
        #endif
      #endif
      #if !PIN_EXISTS(TEMP_2_SCK) && PIN_EXISTS(MAX6675_SCK)
        #define TEMP_2_SCK_PIN MAX6675_SCK_PIN
      #endif

    #elif TEMP_SENSOR_2_IS_MAX31855
      #if !PIN_EXISTS(TEMP_2_MISO) // DO
        #if PIN_EXISTS(MAX31855_MISO)
          #define TEMP_2_MISO_PIN MAX31855_MISO_PIN
        #elif PIN_EXISTS(MAX31855_DO)
          #define TEMP_2_MISO_PIN MAX31855_DO_PIN
        #endif
      #endif
      #if !PIN_EXISTS(TEMP_2_SCK) && PIN_EXISTS(MAX31855_SCK)
        #define TEMP_2_SCK_PIN MAX31855_SCK_PIN
      #endif

    #elif TEMP_SENSOR_2_IS_MAX31865
      #if !PIN_EXISTS(TEMP_2_MISO) // DO
        #if PIN_EXISTS(MAX31865_MISO)
          #define TEMP_2_MISO_PIN MAX31865_MISO_PIN
        #elif PIN_EXISTS(MAX31865_DO)
          #define TEMP_2_MISO_PIN MAX31865_DO_PIN
        #endif
      #endif
      #if !PIN_EXISTS(TEMP_2_SCK) && PIN_EXISTS(MAX31865_SCK)
        #define TEMP_2_SCK_PIN MAX31865_SCK_PIN
      #endif
      #if !PIN_EXISTS(TEMP_2_MOSI) && PIN_EXISTS(MAX31865_MOSI) // MOSI for '65 only
        #define TEMP_2_MOSI_PIN MAX31865_MOSI_PIN
      #endif
    #endif

    // Software SPI - enable if MISO/SCK are defined.
    #if PIN_EXISTS(TEMP_2_MISO) && PIN_EXISTS(TEMP_2_SCK) && DISABLED(TEMP_SENSOR_2_FORCE_HW_SPI)
      #if TEMP_SENSOR_2_IS_MAX31865 && !PIN_EXISTS(TEMP_2_MOSI)
        #error "TEMP_SENSOR_2 MAX31865 requires TEMP_2_MOSI_PIN defined for Software SPI. To use Hardware SPI instead, undefine MISO/SCK or enable TEMP_SENSOR_2_FORCE_HW_SPI."
      #else
        #define TEMP_SENSOR_2_HAS_SPI_PINS 1
      #endif
    #endif

  #endif // TEMP_SENSOR_IS_MAX_TC(2)

  //
  // User-defined thermocouple libraries
  //
  // Add LIB_MAX6675 / LIB_MAX31855 / LIB_MAX31865 to the build_flags
  // to select a USER library for MAX6675, MAX31855, MAX31865
  //
  #if BOTH(HAS_MAX6675, LIB_MAX6675)
    #define USE_LIB_MAX6675 1
  #endif
  #if BOTH(HAS_MAX31855, LIB_MAX31855)
    #define USE_ADAFRUIT_MAX31855 1
  #endif
  #if BOTH(HAS_MAX31865, LIB_MAX31865)
    #define USE_ADAFRUIT_MAX31865 1
  #elif HAS_MAX31865
    #define LIB_INTERNAL_MAX31865 1
  #endif

#endif // HAS_MAX_TC

/**
 * X_DUAL_ENDSTOPS endstop reassignment
 */
#if ENABLED(X_DUAL_ENDSTOPS)
  #if X_HOME_TO_MAX
    #ifndef X2_MAX_ENDSTOP_INVERTING
      #if X2_USE_ENDSTOP == _XMIN_
        #define X2_MAX_ENDSTOP_INVERTING X_MIN_ENDSTOP_INVERTING
      #elif X2_USE_ENDSTOP == _XMAX_
        #define X2_MAX_ENDSTOP_INVERTING X_MAX_ENDSTOP_INVERTING
      #elif X2_USE_ENDSTOP == _YMIN_
        #define X2_MAX_ENDSTOP_INVERTING Y_MIN_ENDSTOP_INVERTING
      #elif X2_USE_ENDSTOP == _YMAX_
        #define X2_MAX_ENDSTOP_INVERTING Y_MAX_ENDSTOP_INVERTING
      #elif X2_USE_ENDSTOP == _ZMIN_
        #define X2_MAX_ENDSTOP_INVERTING Z_MIN_ENDSTOP_INVERTING
      #elif X2_USE_ENDSTOP == _ZMAX_
        #define X2_MAX_ENDSTOP_INVERTING Z_MAX_ENDSTOP_INVERTING
<<<<<<< HEAD
      #else
        #define X2_MAX_ENDSTOP_INVERTING false
      #endif
    #endif
    #if PIN_EXISTS(X2_STOP) && !PIN_EXISTS(X2_MAX)
      #undef X2_MAX_PIN
      #define X2_MAX_PIN X2_STOP_PIN
    #endif
    #if !ANY_PIN(X2_MAX, X2_STOP)
      #undef X2_MAX_PIN
      #if X2_USE_ENDSTOP == _XMIN_
        #define X2_MAX_PIN X_MIN_PIN
      #elif X2_USE_ENDSTOP == _XMAX_
        #define X2_MAX_PIN X_MAX_PIN
      #elif X2_USE_ENDSTOP == _XSTOP_
        #define X2_MAX_PIN X_STOP_PIN
      #elif X2_USE_ENDSTOP == _YMIN_
        #define X2_MAX_PIN Y_MIN_PIN
      #elif X2_USE_ENDSTOP == _YMAX_
        #define X2_MAX_PIN Y_MAX_PIN
      #elif X2_USE_ENDSTOP == _YSTOP_
        #define X2_MAX_PIN Y_STOP_PIN
      #elif X2_USE_ENDSTOP == _ZMIN_
        #define X2_MAX_PIN Z_MIN_PIN
      #elif X2_USE_ENDSTOP == _ZMAX_
        #define X2_MAX_PIN Z_MAX_PIN
      #elif X2_USE_ENDSTOP == _ZSTOP_
        #define X2_MAX_PIN Z_STOP_PIN
      #elif X2_USE_ENDSTOP == _XDIAG_
        #define X2_MAX_PIN X_DIAG_PIN
      #elif X2_USE_ENDSTOP == _YDIAG_
        #define X2_MAX_PIN Y_DIAG_PIN
      #elif X2_USE_ENDSTOP == _ZDIAG_
        #define X2_MAX_PIN Z_DIAG_PIN
      #elif X2_USE_ENDSTOP == _E0DIAG_
        #define X2_MAX_PIN E0_DIAG_PIN
      #elif X2_USE_ENDSTOP == _E1DIAG_
        #define X2_MAX_PIN E1_DIAG_PIN
      #elif X2_USE_ENDSTOP == _E2DIAG_
        #define X2_MAX_PIN E2_DIAG_PIN
      #elif X2_USE_ENDSTOP == _E3DIAG_
        #define X2_MAX_PIN E3_DIAG_PIN
      #elif X2_USE_ENDSTOP == _E4DIAG_
        #define X2_MAX_PIN E4_DIAG_PIN
      #elif X2_USE_ENDSTOP == _E5DIAG_
        #define X2_MAX_PIN E5_DIAG_PIN
      #elif X2_USE_ENDSTOP == _E6DIAG_
        #define X2_MAX_PIN E6_DIAG_PIN
      #elif X2_USE_ENDSTOP == _E7DIAG_
        #define X2_MAX_PIN E7_DIAG_PIN
=======
>>>>>>> cadb1a07
      #endif
    #endif
  #else
    #ifndef X2_MIN_ENDSTOP_INVERTING
      #if X2_USE_ENDSTOP == _XMIN_
        #define X2_MIN_ENDSTOP_INVERTING X_MIN_ENDSTOP_INVERTING
      #elif X2_USE_ENDSTOP == _XMAX_
        #define X2_MIN_ENDSTOP_INVERTING X_MAX_ENDSTOP_INVERTING
      #elif X2_USE_ENDSTOP == _YMIN_
        #define X2_MIN_ENDSTOP_INVERTING Y_MIN_ENDSTOP_INVERTING
      #elif X2_USE_ENDSTOP == _YMAX_
        #define X2_MIN_ENDSTOP_INVERTING Y_MAX_ENDSTOP_INVERTING
      #elif X2_USE_ENDSTOP == _ZMIN_
        #define X2_MIN_ENDSTOP_INVERTING Z_MIN_ENDSTOP_INVERTING
      #elif X2_USE_ENDSTOP == _ZMAX_
        #define X2_MIN_ENDSTOP_INVERTING Z_MAX_ENDSTOP_INVERTING
<<<<<<< HEAD
      #else
        #define X2_MIN_ENDSTOP_INVERTING false
      #endif
    #endif
    #if PIN_EXISTS(X2_STOP) && !PIN_EXISTS(X2_MIN)
      #undef X2_MIN_PIN
      #define X2_MIN_PIN X2_STOP_PIN
    #endif
    #if !ANY_PIN(X2_MIN, X2_STOP)
      #undef X2_MIN_PIN
      #if X2_USE_ENDSTOP == _XMIN_
        #define X2_MIN_PIN X_MIN_PIN
      #elif X2_USE_ENDSTOP == _XMAX_
        #define X2_MIN_PIN X_MAX_PIN
      #elif X2_USE_ENDSTOP == _XSTOP_
        #define X2_MIN_PIN X_STOP_PIN
      #elif X2_USE_ENDSTOP == _YMIN_
        #define X2_MIN_PIN Y_MIN_PIN
      #elif X2_USE_ENDSTOP == _YMAX_
        #define X2_MIN_PIN Y_MAX_PIN
      #elif X2_USE_ENDSTOP == _YSTOP_
        #define X2_MIN_PIN Y_STOP_PIN
      #elif X2_USE_ENDSTOP == _ZMIN_
        #define X2_MIN_PIN Z_MIN_PIN
      #elif X2_USE_ENDSTOP == _ZMAX_
        #define X2_MIN_PIN Z_MAX_PIN
      #elif X2_USE_ENDSTOP == _ZSTOP_
        #define X2_MIN_PIN Z_STOP_PIN
      #elif X2_USE_ENDSTOP == _XDIAG_
        #define X2_MIN_PIN X_DIAG_PIN
      #elif X2_USE_ENDSTOP == _YDIAG_
        #define X2_MIN_PIN Y_DIAG_PIN
      #elif X2_USE_ENDSTOP == _ZDIAG_
        #define X2_MIN_PIN Z_DIAG_PIN
      #elif X2_USE_ENDSTOP == _E0DIAG_
        #define X2_MIN_PIN E0_DIAG_PIN
      #elif X2_USE_ENDSTOP == _E1DIAG_
        #define X2_MIN_PIN E1_DIAG_PIN
      #elif X2_USE_ENDSTOP == _E2DIAG_
        #define X2_MIN_PIN E2_DIAG_PIN
      #elif X2_USE_ENDSTOP == _E3DIAG_
        #define X2_MIN_PIN E3_DIAG_PIN
      #elif X2_USE_ENDSTOP == _E4DIAG_
        #define X2_MIN_PIN E4_DIAG_PIN
      #elif X2_USE_ENDSTOP == _E5DIAG_
        #define X2_MIN_PIN E5_DIAG_PIN
      #elif X2_USE_ENDSTOP == _E6DIAG_
        #define X2_MIN_PIN E6_DIAG_PIN
      #elif X2_USE_ENDSTOP == _E7DIAG_
        #define X2_MIN_PIN E7_DIAG_PIN
=======
>>>>>>> cadb1a07
      #endif
    #endif
  #endif
  #ifndef X2_MAX_ENDSTOP_INVERTING
    #define X2_MAX_ENDSTOP_INVERTING false
  #endif
  #ifndef X2_MIN_ENDSTOP_INVERTING
    #define X2_MIN_ENDSTOP_INVERTING false
  #endif
#endif

/**
 * Y_DUAL_ENDSTOPS endstop reassignment
 */
#if ENABLED(Y_DUAL_ENDSTOPS)
  #if Y_HOME_TO_MAX
    #ifndef Y2_MAX_ENDSTOP_INVERTING
      #if Y2_USE_ENDSTOP == _XMIN_
        #define Y2_MAX_ENDSTOP_INVERTING X_MIN_ENDSTOP_INVERTING
      #elif Y2_USE_ENDSTOP == _XMAX_
        #define Y2_MAX_ENDSTOP_INVERTING X_MAX_ENDSTOP_INVERTING
      #elif Y2_USE_ENDSTOP == _YMIN_
        #define Y2_MAX_ENDSTOP_INVERTING Y_MIN_ENDSTOP_INVERTING
      #elif Y2_USE_ENDSTOP == _YMAX_
        #define Y2_MAX_ENDSTOP_INVERTING Y_MAX_ENDSTOP_INVERTING
      #elif Y2_USE_ENDSTOP == _ZMIN_
        #define Y2_MAX_ENDSTOP_INVERTING Z_MIN_ENDSTOP_INVERTING
      #elif Y2_USE_ENDSTOP == _ZMAX_
        #define Y2_MAX_ENDSTOP_INVERTING Z_MAX_ENDSTOP_INVERTING
<<<<<<< HEAD
      #else
        #define Y2_MAX_ENDSTOP_INVERTING false
      #endif
    #endif
    #if PIN_EXISTS(Y2_STOP) && !PIN_EXISTS(Y2_MAX)
      #undef Y2_MAX_PIN
      #define Y2_MAX_PIN Y2_STOP_PIN
    #endif
    #if !ANY_PIN(Y2_MAX, Y2_STOP)
      #undef Y2_MAX_PIN
      #if Y2_USE_ENDSTOP == _XMIN_
        #define Y2_MAX_PIN X_MIN_PIN
      #elif Y2_USE_ENDSTOP == _XMAX_
        #define Y2_MAX_PIN X_MAX_PIN
      #elif Y2_USE_ENDSTOP == _XSTOP_
        #define Y2_MAX_PIN X_STOP_PIN
      #elif Y2_USE_ENDSTOP == _YMIN_
        #define Y2_MAX_PIN Y_MIN_PIN
      #elif Y2_USE_ENDSTOP == _YMAX_
        #define Y2_MAX_PIN Y_MAX_PIN
      #elif Y2_USE_ENDSTOP == _YSTOP_
        #define Y2_MAX_PIN Y_STOP_PIN
      #elif Y2_USE_ENDSTOP == _ZMIN_
        #define Y2_MAX_PIN Z_MIN_PIN
      #elif Y2_USE_ENDSTOP == _ZMAX_
        #define Y2_MAX_PIN Z_MAX_PIN
      #elif Y2_USE_ENDSTOP == _ZSTOP_
        #define Y2_MAX_PIN Z_STOP_PIN
      #elif Y2_USE_ENDSTOP == _XDIAG_
        #define Y2_MAX_PIN X_DIAG_PIN
      #elif Y2_USE_ENDSTOP == _YDIAG_
        #define Y2_MAX_PIN Y_DIAG_PIN
      #elif Y2_USE_ENDSTOP == _ZDIAG_
        #define Y2_MAX_PIN Z_DIAG_PIN
      #elif Y2_USE_ENDSTOP == _E0DIAG_
        #define Y2_MAX_PIN E0_DIAG_PIN
      #elif Y2_USE_ENDSTOP == _E1DIAG_
        #define Y2_MAX_PIN E1_DIAG_PIN
      #elif Y2_USE_ENDSTOP == _E2DIAG_
        #define Y2_MAX_PIN E2_DIAG_PIN
      #elif Y2_USE_ENDSTOP == _E3DIAG_
        #define Y2_MAX_PIN E3_DIAG_PIN
      #elif Y2_USE_ENDSTOP == _E4DIAG_
        #define Y2_MAX_PIN E4_DIAG_PIN
      #elif Y2_USE_ENDSTOP == _E5DIAG_
        #define Y2_MAX_PIN E5_DIAG_PIN
      #elif Y2_USE_ENDSTOP == _E6DIAG_
        #define Y2_MAX_PIN E6_DIAG_PIN
      #elif Y2_USE_ENDSTOP == _E7DIAG_
        #define Y2_MAX_PIN E7_DIAG_PIN
=======
>>>>>>> cadb1a07
      #endif
    #endif
  #else
    #ifndef Y2_MIN_ENDSTOP_INVERTING
      #if Y2_USE_ENDSTOP == _XMIN_
        #define Y2_MIN_ENDSTOP_INVERTING X_MIN_ENDSTOP_INVERTING
      #elif Y2_USE_ENDSTOP == _XMAX_
        #define Y2_MIN_ENDSTOP_INVERTING X_MAX_ENDSTOP_INVERTING
      #elif Y2_USE_ENDSTOP == _YMIN_
        #define Y2_MIN_ENDSTOP_INVERTING Y_MIN_ENDSTOP_INVERTING
      #elif Y2_USE_ENDSTOP == _YMAX_
        #define Y2_MIN_ENDSTOP_INVERTING Y_MAX_ENDSTOP_INVERTING
      #elif Y2_USE_ENDSTOP == _ZMIN_
        #define Y2_MIN_ENDSTOP_INVERTING Z_MIN_ENDSTOP_INVERTING
      #elif Y2_USE_ENDSTOP == _ZMAX_
        #define Y2_MIN_ENDSTOP_INVERTING Z_MAX_ENDSTOP_INVERTING
<<<<<<< HEAD
      #else
        #define Y2_MIN_ENDSTOP_INVERTING false
      #endif
    #endif
    #if PIN_EXISTS(Y2_STOP) && !PIN_EXISTS(Y2_MIN)
      #undef Y2_MIN_PIN
      #define Y2_MIN_PIN Y2_STOP_PIN
    #endif
    #if !ANY_PIN(Y2_MIN, Y2_STOP)
      #undef Y2_MIN_PIN
      #if Y2_USE_ENDSTOP == _XMIN_
        #define Y2_MIN_PIN X_MIN_PIN
      #elif Y2_USE_ENDSTOP == _XMAX_
        #define Y2_MIN_PIN X_MAX_PIN
      #elif Y2_USE_ENDSTOP == _XSTOP_
        #define Y2_MIN_PIN X_STOP_PIN
      #elif Y2_USE_ENDSTOP == _YMIN_
        #define Y2_MIN_PIN Y_MIN_PIN
      #elif Y2_USE_ENDSTOP == _YMAX_
        #define Y2_MIN_PIN Y_MAX_PIN
      #elif Y2_USE_ENDSTOP == _YSTOP_
        #define Y2_MIN_PIN Y_STOP_PIN
      #elif Y2_USE_ENDSTOP == _ZMIN_
        #define Y2_MIN_PIN Z_MIN_PIN
      #elif Y2_USE_ENDSTOP == _ZMAX_
        #define Y2_MIN_PIN Z_MAX_PIN
      #elif Y2_USE_ENDSTOP == _ZSTOP_
        #define Y2_MIN_PIN Z_STOP_PIN
      #elif Y2_USE_ENDSTOP == _XDIAG_
        #define Y2_MIN_PIN X_DIAG_PIN
      #elif Y2_USE_ENDSTOP == _YDIAG_
        #define Y2_MIN_PIN Y_DIAG_PIN
      #elif Y2_USE_ENDSTOP == _ZDIAG_
        #define Y2_MIN_PIN Z_DIAG_PIN
      #elif Y2_USE_ENDSTOP == _E0DIAG_
        #define Y2_MIN_PIN E0_DIAG_PIN
      #elif Y2_USE_ENDSTOP == _E1DIAG_
        #define Y2_MIN_PIN E1_DIAG_PIN
      #elif Y2_USE_ENDSTOP == _E2DIAG_
        #define Y2_MIN_PIN E2_DIAG_PIN
      #elif Y2_USE_ENDSTOP == _E3DIAG_
        #define Y2_MIN_PIN E3_DIAG_PIN
      #elif Y2_USE_ENDSTOP == _E4DIAG_
        #define Y2_MIN_PIN E4_DIAG_PIN
      #elif Y2_USE_ENDSTOP == _E5DIAG_
        #define Y2_MIN_PIN E5_DIAG_PIN
      #elif Y2_USE_ENDSTOP == _E6DIAG_
        #define Y2_MIN_PIN E6_DIAG_PIN
      #elif Y2_USE_ENDSTOP == _E7DIAG_
        #define Y2_MIN_PIN E7_DIAG_PIN
=======
>>>>>>> cadb1a07
      #endif
    #endif
  #endif
  #ifndef Y2_MAX_ENDSTOP_INVERTING
    #define Y2_MAX_ENDSTOP_INVERTING false
  #endif
  #ifndef Y2_MIN_ENDSTOP_INVERTING
    #define Y2_MIN_ENDSTOP_INVERTING false
  #endif
#endif

/**
 * Z_MULTI_ENDSTOPS endstop reassignment
 */
#if ENABLED(Z_MULTI_ENDSTOPS)

  #if Z_HOME_TO_MAX
    #ifndef Z2_MAX_ENDSTOP_INVERTING
      #if Z2_USE_ENDSTOP == _XMIN_
        #define Z2_MAX_ENDSTOP_INVERTING X_MIN_ENDSTOP_INVERTING
      #elif Z2_USE_ENDSTOP == _XMAX_
        #define Z2_MAX_ENDSTOP_INVERTING X_MAX_ENDSTOP_INVERTING
      #elif Z2_USE_ENDSTOP == _YMIN_
        #define Z2_MAX_ENDSTOP_INVERTING Y_MIN_ENDSTOP_INVERTING
      #elif Z2_USE_ENDSTOP == _YMAX_
        #define Z2_MAX_ENDSTOP_INVERTING Y_MAX_ENDSTOP_INVERTING
      #elif Z2_USE_ENDSTOP == _ZMIN_
        #define Z2_MAX_ENDSTOP_INVERTING Z_MIN_ENDSTOP_INVERTING
      #elif Z2_USE_ENDSTOP == _ZMAX_
        #define Z2_MAX_ENDSTOP_INVERTING Z_MAX_ENDSTOP_INVERTING
      #endif
    #endif
<<<<<<< HEAD
    #if PIN_EXISTS(Z2_STOP) && !PIN_EXISTS(Z2_MAX)
      #undef Z2_MAX_PIN
      #define Z2_MAX_PIN Z2_STOP_PIN
    #endif
    #if !ANY_PIN(Z2_MAX, Z2_STOP)
      #undef Z2_MAX_PIN
      #if Z2_USE_ENDSTOP == _XMIN_
        #define Z2_MAX_PIN X_MIN_PIN
      #elif Z2_USE_ENDSTOP == _XMAX_
        #define Z2_MAX_PIN X_MAX_PIN
      #elif Z2_USE_ENDSTOP == _XSTOP_
        #define Z2_MAX_PIN X_STOP_PIN
      #elif Z2_USE_ENDSTOP == _YMIN_
        #define Z2_MAX_PIN Y_MIN_PIN
      #elif Z2_USE_ENDSTOP == _YMAX_
        #define Z2_MAX_PIN Y_MAX_PIN
      #elif Z2_USE_ENDSTOP == _YSTOP_
        #define Z2_MAX_PIN Y_STOP_PIN
      #elif Z2_USE_ENDSTOP == _ZMIN_
        #define Z2_MAX_PIN Z_MIN_PIN
      #elif Z2_USE_ENDSTOP == _ZMAX_
        #define Z2_MAX_PIN Z_MAX_PIN
      #elif Z2_USE_ENDSTOP == _ZSTOP_
        #define Z2_MAX_PIN Z_STOP_PIN
      #elif Z2_USE_ENDSTOP == _XDIAG_
        #define Z2_MAX_PIN X_DIAG_PIN
      #elif Z2_USE_ENDSTOP == _YDIAG_
        #define Z2_MAX_PIN Y_DIAG_PIN
      #elif Z2_USE_ENDSTOP == _ZDIAG_
        #define Z2_MAX_PIN Z_DIAG_PIN
      #elif Z2_USE_ENDSTOP == _E0DIAG_
        #define Z2_MAX_PIN E0_DIAG_PIN
      #elif Z2_USE_ENDSTOP == _E1DIAG_
        #define Z2_MAX_PIN E1_DIAG_PIN
      #elif Z2_USE_ENDSTOP == _E2DIAG_
        #define Z2_MAX_PIN E2_DIAG_PIN
      #elif Z2_USE_ENDSTOP == _E3DIAG_
        #define Z2_MAX_PIN E3_DIAG_PIN
      #elif Z2_USE_ENDSTOP == _E4DIAG_
        #define Z2_MAX_PIN E4_DIAG_PIN
      #elif Z2_USE_ENDSTOP == _E5DIAG_
        #define Z2_MAX_PIN E5_DIAG_PIN
      #elif Z2_USE_ENDSTOP == _E6DIAG_
        #define Z2_MAX_PIN E6_DIAG_PIN
      #elif Z2_USE_ENDSTOP == _E7DIAG_
        #define Z2_MAX_PIN E7_DIAG_PIN
      #endif
    #endif
    #ifndef Z2_MIN_ENDSTOP_INVERTING
      #define Z2_MIN_ENDSTOP_INVERTING false
    #endif
=======
>>>>>>> cadb1a07
  #else
    #ifndef Z2_MIN_ENDSTOP_INVERTING
      #if Z2_USE_ENDSTOP == _XMIN_
        #define Z2_MIN_ENDSTOP_INVERTING X_MIN_ENDSTOP_INVERTING
      #elif Z2_USE_ENDSTOP == _XMAX_
        #define Z2_MIN_ENDSTOP_INVERTING X_MAX_ENDSTOP_INVERTING
      #elif Z2_USE_ENDSTOP == _YMIN_
        #define Z2_MIN_ENDSTOP_INVERTING Y_MIN_ENDSTOP_INVERTING
      #elif Z2_USE_ENDSTOP == _YMAX_
        #define Z2_MIN_ENDSTOP_INVERTING Y_MAX_ENDSTOP_INVERTING
      #elif Z2_USE_ENDSTOP == _ZMIN_
        #define Z2_MIN_ENDSTOP_INVERTING Z_MIN_ENDSTOP_INVERTING
      #elif Z2_USE_ENDSTOP == _ZMAX_
        #define Z2_MIN_ENDSTOP_INVERTING Z_MAX_ENDSTOP_INVERTING
<<<<<<< HEAD
      #else
        #define Z2_MIN_ENDSTOP_INVERTING false
      #endif
    #endif
    #if PIN_EXISTS(Z2_STOP) && !PIN_EXISTS(Z2_MIN)
      #undef Z2_MIN_PIN
      #define Z2_MIN_PIN Z2_STOP_PIN
    #endif
    #if !ANY_PIN(Z2_MIN, Z2_STOP)
      #undef Z2_MIN_PIN
      #if Z2_USE_ENDSTOP == _XMIN_
        #define Z2_MIN_PIN X_MIN_PIN
      #elif Z2_USE_ENDSTOP == _XMAX_
        #define Z2_MIN_PIN X_MAX_PIN
      #elif Z2_USE_ENDSTOP == _XSTOP_
        #define Z2_MIN_PIN X_STOP_PIN
      #elif Z2_USE_ENDSTOP == _YMIN_
        #define Z2_MIN_PIN Y_MIN_PIN
      #elif Z2_USE_ENDSTOP == _YMAX_
        #define Z2_MIN_PIN Y_MAX_PIN
      #elif Z2_USE_ENDSTOP == _YSTOP_
        #define Z2_MIN_PIN Y_STOP_PIN
      #elif Z2_USE_ENDSTOP == _ZMIN_
        #define Z2_MIN_PIN Z_MIN_PIN
      #elif Z2_USE_ENDSTOP == _ZMAX_
        #define Z2_MIN_PIN Z_MAX_PIN
      #elif Z2_USE_ENDSTOP == _ZSTOP_
        #define Z2_MIN_PIN Z_STOP_PIN
      #elif Z2_USE_ENDSTOP == _XDIAG_
        #define Z2_MIN_PIN X_DIAG_PIN
      #elif Z2_USE_ENDSTOP == _YDIAG_
        #define Z2_MIN_PIN Y_DIAG_PIN
      #elif Z2_USE_ENDSTOP == _ZDIAG_
        #define Z2_MIN_PIN Z_DIAG_PIN
      #elif Z2_USE_ENDSTOP == _E0DIAG_
        #define Z2_MIN_PIN E0_DIAG_PIN
      #elif Z2_USE_ENDSTOP == _E1DIAG_
        #define Z2_MIN_PIN E1_DIAG_PIN
      #elif Z2_USE_ENDSTOP == _E2DIAG_
        #define Z2_MIN_PIN E2_DIAG_PIN
      #elif Z2_USE_ENDSTOP == _E3DIAG_
        #define Z2_MIN_PIN E3_DIAG_PIN
      #elif Z2_USE_ENDSTOP == _E4DIAG_
        #define Z2_MIN_PIN E4_DIAG_PIN
      #elif Z2_USE_ENDSTOP == _E5DIAG_
        #define Z2_MIN_PIN E5_DIAG_PIN
      #elif Z2_USE_ENDSTOP == _E6DIAG_
        #define Z2_MIN_PIN E6_DIAG_PIN
      #elif Z2_USE_ENDSTOP == _E7DIAG_
        #define Z2_MIN_PIN E7_DIAG_PIN
=======
>>>>>>> cadb1a07
      #endif
    #endif
  #endif
  #ifndef Z2_MAX_ENDSTOP_INVERTING
    #define Z2_MAX_ENDSTOP_INVERTING false
  #endif
  #ifndef Z2_MIN_ENDSTOP_INVERTING
    #define Z2_MIN_ENDSTOP_INVERTING false
  #endif

  #if NUM_Z_STEPPERS >= 3
    #if Z_HOME_TO_MAX
      #ifndef Z3_MAX_ENDSTOP_INVERTING
        #if Z3_USE_ENDSTOP == _XMIN_
          #define Z3_MAX_ENDSTOP_INVERTING X_MIN_ENDSTOP_INVERTING
        #elif Z3_USE_ENDSTOP == _XMAX_
          #define Z3_MAX_ENDSTOP_INVERTING X_MAX_ENDSTOP_INVERTING
        #elif Z3_USE_ENDSTOP == _YMIN_
          #define Z3_MAX_ENDSTOP_INVERTING Y_MIN_ENDSTOP_INVERTING
        #elif Z3_USE_ENDSTOP == _YMAX_
          #define Z3_MAX_ENDSTOP_INVERTING Y_MAX_ENDSTOP_INVERTING
        #elif Z3_USE_ENDSTOP == _ZMIN_
          #define Z3_MAX_ENDSTOP_INVERTING Z_MIN_ENDSTOP_INVERTING
        #elif Z3_USE_ENDSTOP == _ZMAX_
          #define Z3_MAX_ENDSTOP_INVERTING Z_MAX_ENDSTOP_INVERTING
<<<<<<< HEAD
        #else
          #define Z3_MAX_ENDSTOP_INVERTING false
        #endif
      #endif
      #if PIN_EXISTS(Z3_STOP) && !PIN_EXISTS(Z3_MAX)
        #undef Z3_MAX_PIN
        #define Z3_MAX_PIN Z3_STOP_PIN
      #endif
      #if !ANY_PIN(Z3_MAX, Z3_STOP)
        #undef Z3_MAX_PIN
        #if Z3_USE_ENDSTOP == _XMIN_
          #define Z3_MAX_PIN X_MIN_PIN
        #elif Z3_USE_ENDSTOP == _XMAX_
          #define Z3_MAX_PIN X_MAX_PIN
        #elif Z3_USE_ENDSTOP == _XSTOP_
          #define Z3_MAX_PIN X_STOP_PIN
        #elif Z3_USE_ENDSTOP == _YMIN_
          #define Z3_MAX_PIN Y_MIN_PIN
        #elif Z3_USE_ENDSTOP == _YMAX_
          #define Z3_MAX_PIN Y_MAX_PIN
        #elif Z3_USE_ENDSTOP == _YSTOP_
          #define Z3_MAX_PIN Y_STOP_PIN
        #elif Z3_USE_ENDSTOP == _ZMIN_
          #define Z3_MAX_PIN Z_MIN_PIN
        #elif Z3_USE_ENDSTOP == _ZMAX_
          #define Z3_MAX_PIN Z_MAX_PIN
        #elif Z3_USE_ENDSTOP == _ZSTOP_
          #define Z3_MAX_PIN Z_STOP_PIN
        #elif Z3_USE_ENDSTOP == _XDIAG_
          #define Z3_MAX_PIN X_DIAG_PIN
        #elif Z3_USE_ENDSTOP == _YDIAG_
          #define Z3_MAX_PIN Y_DIAG_PIN
        #elif Z3_USE_ENDSTOP == _ZDIAG_
          #define Z3_MAX_PIN Z_DIAG_PIN
        #elif Z3_USE_ENDSTOP == _E0DIAG_
          #define Z3_MAX_PIN E0_DIAG_PIN
        #elif Z3_USE_ENDSTOP == _E1DIAG_
          #define Z3_MAX_PIN E1_DIAG_PIN
        #elif Z3_USE_ENDSTOP == _E2DIAG_
          #define Z3_MAX_PIN E2_DIAG_PIN
        #elif Z3_USE_ENDSTOP == _E3DIAG_
          #define Z3_MAX_PIN E3_DIAG_PIN
        #elif Z3_USE_ENDSTOP == _E4DIAG_
          #define Z3_MAX_PIN E4_DIAG_PIN
        #elif Z3_USE_ENDSTOP == _E5DIAG_
          #define Z3_MAX_PIN E5_DIAG_PIN
        #elif Z3_USE_ENDSTOP == _E6DIAG_
          #define Z3_MAX_PIN E6_DIAG_PIN
        #elif Z3_USE_ENDSTOP == _E7DIAG_
          #define Z3_MAX_PIN E7_DIAG_PIN
=======
>>>>>>> cadb1a07
        #endif
      #endif
    #else
      #ifndef Z3_MIN_ENDSTOP_INVERTING
        #if Z3_USE_ENDSTOP == _XMIN_
          #define Z3_MIN_ENDSTOP_INVERTING X_MIN_ENDSTOP_INVERTING
        #elif Z3_USE_ENDSTOP == _XMAX_
          #define Z3_MIN_ENDSTOP_INVERTING X_MAX_ENDSTOP_INVERTING
        #elif Z3_USE_ENDSTOP == _YMIN_
          #define Z3_MIN_ENDSTOP_INVERTING Y_MIN_ENDSTOP_INVERTING
        #elif Z3_USE_ENDSTOP == _YMAX_
          #define Z3_MIN_ENDSTOP_INVERTING Y_MAX_ENDSTOP_INVERTING
        #elif Z3_USE_ENDSTOP == _ZMIN_
          #define Z3_MIN_ENDSTOP_INVERTING Z_MIN_ENDSTOP_INVERTING
        #elif Z3_USE_ENDSTOP == _ZMAX_
          #define Z3_MIN_ENDSTOP_INVERTING Z_MAX_ENDSTOP_INVERTING
<<<<<<< HEAD
        #else
          #define Z3_MIN_ENDSTOP_INVERTING false
        #endif
      #endif
      #if PIN_EXISTS(Z3_STOP) && !PIN_EXISTS(Z3_MIN)
        #undef Z3_MIN_PIN
        #define Z3_MIN_PIN Z3_STOP_PIN
      #endif
      #if !ANY_PIN(Z3_MIN, Z3_STOP)
        #undef Z3_MIN_PIN
        #if Z3_USE_ENDSTOP == _XMIN_
          #define Z3_MIN_PIN X_MIN_PIN
        #elif Z3_USE_ENDSTOP == _XMAX_
          #define Z3_MIN_PIN X_MAX_PIN
        #elif Z3_USE_ENDSTOP == _XSTOP_
          #define Z3_MIN_PIN X_STOP_PIN
        #elif Z3_USE_ENDSTOP == _YMIN_
          #define Z3_MIN_PIN Y_MIN_PIN
        #elif Z3_USE_ENDSTOP == _YMAX_
          #define Z3_MIN_PIN Y_MAX_PIN
        #elif Z3_USE_ENDSTOP == _YSTOP_
          #define Z3_MIN_PIN Y_STOP_PIN
        #elif Z3_USE_ENDSTOP == _ZMIN_
          #define Z3_MIN_PIN Z_MIN_PIN
        #elif Z3_USE_ENDSTOP == _ZMAX_
          #define Z3_MIN_PIN Z_MAX_PIN
        #elif Z3_USE_ENDSTOP == _ZSTOP_
          #define Z3_MIN_PIN Z_STOP_PIN
        #elif Z3_USE_ENDSTOP == _XDIAG_
          #define Z3_MIN_PIN X_DIAG_PIN
        #elif Z3_USE_ENDSTOP == _YDIAG_
          #define Z3_MIN_PIN Y_DIAG_PIN
        #elif Z3_USE_ENDSTOP == _ZDIAG_
          #define Z3_MIN_PIN Z_DIAG_PIN
        #elif Z3_USE_ENDSTOP == _E0DIAG_
          #define Z3_MIN_PIN E0_DIAG_PIN
        #elif Z3_USE_ENDSTOP == _E1DIAG_
          #define Z3_MIN_PIN E1_DIAG_PIN
        #elif Z3_USE_ENDSTOP == _E2DIAG_
          #define Z3_MIN_PIN E2_DIAG_PIN
        #elif Z3_USE_ENDSTOP == _E3DIAG_
          #define Z3_MIN_PIN E3_DIAG_PIN
        #elif Z3_USE_ENDSTOP == _E4DIAG_
          #define Z3_MIN_PIN E4_DIAG_PIN
        #elif Z3_USE_ENDSTOP == _E5DIAG_
          #define Z3_MIN_PIN E5_DIAG_PIN
        #elif Z3_USE_ENDSTOP == _E6DIAG_
          #define Z3_MIN_PIN E6_DIAG_PIN
        #elif Z3_USE_ENDSTOP == _E7DIAG_
          #define Z3_MIN_PIN E7_DIAG_PIN
=======
>>>>>>> cadb1a07
        #endif
      #endif
    #endif
    #ifndef Z3_MAX_ENDSTOP_INVERTING
      #define Z3_MAX_ENDSTOP_INVERTING false
    #endif
    #ifndef Z3_MIN_ENDSTOP_INVERTING
      #define Z3_MIN_ENDSTOP_INVERTING false
    #endif
  #endif

  #if NUM_Z_STEPPERS >= 4
    #if Z_HOME_TO_MAX
      #ifndef Z4_MAX_ENDSTOP_INVERTING
        #if Z4_USE_ENDSTOP == _XMIN_
          #define Z4_MAX_ENDSTOP_INVERTING X_MIN_ENDSTOP_INVERTING
        #elif Z4_USE_ENDSTOP == _XMAX_
          #define Z4_MAX_ENDSTOP_INVERTING X_MAX_ENDSTOP_INVERTING
        #elif Z4_USE_ENDSTOP == _YMIN_
          #define Z4_MAX_ENDSTOP_INVERTING Y_MIN_ENDSTOP_INVERTING
        #elif Z4_USE_ENDSTOP == _YMAX_
          #define Z4_MAX_ENDSTOP_INVERTING Y_MAX_ENDSTOP_INVERTING
        #elif Z4_USE_ENDSTOP == _ZMIN_
          #define Z4_MAX_ENDSTOP_INVERTING Z_MIN_ENDSTOP_INVERTING
        #elif Z4_USE_ENDSTOP == _ZMAX_
          #define Z4_MAX_ENDSTOP_INVERTING Z_MAX_ENDSTOP_INVERTING
<<<<<<< HEAD
        #else
          #define Z4_MAX_ENDSTOP_INVERTING false
        #endif
      #endif
      #if PIN_EXISTS(Z4_STOP) && !PIN_EXISTS(Z4_MAX)
        #undef Z4_MAX_PIN
        #define Z4_MAX_PIN Z4_STOP_PIN
      #endif
      #if !ANY_PIN(Z4_MAX, Z4_STOP)
        #undef Z4_MAX_PIN
        #if Z4_USE_ENDSTOP == _XMIN_
          #define Z4_MAX_PIN X_MIN_PIN
        #elif Z4_USE_ENDSTOP == _XMAX_
          #define Z4_MAX_PIN X_MAX_PIN
        #elif Z4_USE_ENDSTOP == _XSTOP_
          #define Z4_MAX_PIN X_STOP_PIN
        #elif Z4_USE_ENDSTOP == _YMIN_
          #define Z4_MAX_PIN Y_MIN_PIN
        #elif Z4_USE_ENDSTOP == _YMAX_
          #define Z4_MAX_PIN Y_MAX_PIN
        #elif Z4_USE_ENDSTOP == _YSTOP_
          #define Z4_MAX_PIN Y_STOP_PIN
        #elif Z4_USE_ENDSTOP == _ZMIN_
          #define Z4_MAX_PIN Z_MIN_PIN
        #elif Z4_USE_ENDSTOP == _ZMAX_
          #define Z4_MAX_PIN Z_MAX_PIN
        #elif Z4_USE_ENDSTOP == _ZSTOP_
          #define Z4_MAX_PIN Z_STOP_PIN
        #elif Z4_USE_ENDSTOP == _XDIAG_
          #define Z4_MAX_PIN X_DIAG_PIN
        #elif Z4_USE_ENDSTOP == _YDIAG_
          #define Z4_MAX_PIN Y_DIAG_PIN
        #elif Z4_USE_ENDSTOP == _ZDIAG_
          #define Z4_MAX_PIN Z_DIAG_PIN
        #elif Z4_USE_ENDSTOP == _E0DIAG_
          #define Z4_MAX_PIN E0_DIAG_PIN
        #elif Z4_USE_ENDSTOP == _E1DIAG_
          #define Z4_MAX_PIN E1_DIAG_PIN
        #elif Z4_USE_ENDSTOP == _E2DIAG_
          #define Z4_MAX_PIN E2_DIAG_PIN
        #elif Z4_USE_ENDSTOP == _E3DIAG_
          #define Z4_MAX_PIN E3_DIAG_PIN
        #elif Z4_USE_ENDSTOP == _E4DIAG_
          #define Z4_MAX_PIN E4_DIAG_PIN
        #elif Z4_USE_ENDSTOP == _E5DIAG_
          #define Z4_MAX_PIN E5_DIAG_PIN
        #elif Z4_USE_ENDSTOP == _E6DIAG_
          #define Z4_MAX_PIN E6_DIAG_PIN
        #elif Z4_USE_ENDSTOP == _E7DIAG_
          #define Z4_MAX_PIN E7_DIAG_PIN
=======
>>>>>>> cadb1a07
        #endif
      #endif
    #else
      #ifndef Z4_MIN_ENDSTOP_INVERTING
        #if Z4_USE_ENDSTOP == _XMIN_
          #define Z4_MIN_ENDSTOP_INVERTING X_MIN_ENDSTOP_INVERTING
        #elif Z4_USE_ENDSTOP == _XMAX_
          #define Z4_MIN_ENDSTOP_INVERTING X_MAX_ENDSTOP_INVERTING
        #elif Z4_USE_ENDSTOP == _YMIN_
          #define Z4_MIN_ENDSTOP_INVERTING Y_MIN_ENDSTOP_INVERTING
        #elif Z4_USE_ENDSTOP == _YMAX_
          #define Z4_MIN_ENDSTOP_INVERTING Y_MAX_ENDSTOP_INVERTING
        #elif Z4_USE_ENDSTOP == _ZMIN_
          #define Z4_MIN_ENDSTOP_INVERTING Z_MIN_ENDSTOP_INVERTING
        #elif Z4_USE_ENDSTOP == _ZMAX_
          #define Z4_MIN_ENDSTOP_INVERTING Z_MAX_ENDSTOP_INVERTING
<<<<<<< HEAD
        #else
          #define Z4_MIN_ENDSTOP_INVERTING false
        #endif
      #endif
      #if PIN_EXISTS(Z4_STOP) && !PIN_EXISTS(Z4_MIN)
        #undef Z4_MIN_PIN
        #define Z4_MIN_PIN Z4_STOP_PIN
      #endif
      #if !ANY_PIN(Z4_MIN, Z4_STOP)
        #undef Z4_MIN_PIN
        #if Z4_USE_ENDSTOP == _XMIN_
          #define Z4_MIN_PIN X_MIN_PIN
        #elif Z4_USE_ENDSTOP == _XMAX_
          #define Z4_MIN_PIN X_MAX_PIN
        #elif Z4_USE_ENDSTOP == _XSTOP_
          #define Z4_MIN_PIN X_STOP_PIN
        #elif Z4_USE_ENDSTOP == _YMIN_
          #define Z4_MIN_PIN Y_MIN_PIN
        #elif Z4_USE_ENDSTOP == _YMAX_
          #define Z4_MIN_PIN Y_MAX_PIN
        #elif Z4_USE_ENDSTOP == _YSTOP_
          #define Z4_MIN_PIN Y_STOP_PIN
        #elif Z4_USE_ENDSTOP == _ZMIN_
          #define Z4_MIN_PIN Z_MIN_PIN
        #elif Z4_USE_ENDSTOP == _ZMAX_
          #define Z4_MIN_PIN Z_MAX_PIN
        #elif Z4_USE_ENDSTOP == _ZSTOP_
          #define Z4_MIN_PIN Z_STOP_PIN
        #elif Z4_USE_ENDSTOP == _XDIAG_
          #define Z4_MIN_PIN X_DIAG_PIN
        #elif Z4_USE_ENDSTOP == _YDIAG_
          #define Z4_MIN_PIN Y_DIAG_PIN
        #elif Z4_USE_ENDSTOP == _ZDIAG_
          #define Z4_MIN_PIN Z_DIAG_PIN
        #elif Z4_USE_ENDSTOP == _E0DIAG_
          #define Z4_MIN_PIN E0_DIAG_PIN
        #elif Z4_USE_ENDSTOP == _E1DIAG_
          #define Z4_MIN_PIN E1_DIAG_PIN
        #elif Z4_USE_ENDSTOP == _E2DIAG_
          #define Z4_MIN_PIN E2_DIAG_PIN
        #elif Z4_USE_ENDSTOP == _E3DIAG_
          #define Z4_MIN_PIN E3_DIAG_PIN
        #elif Z4_USE_ENDSTOP == _E4DIAG_
          #define Z4_MIN_PIN E4_DIAG_PIN
        #elif Z4_USE_ENDSTOP == _E5DIAG_
          #define Z4_MIN_PIN E5_DIAG_PIN
        #elif Z4_USE_ENDSTOP == _E6DIAG_
          #define Z4_MIN_PIN E6_DIAG_PIN
        #elif Z4_USE_ENDSTOP == _E7DIAG_
          #define Z4_MIN_PIN E7_DIAG_PIN
=======
>>>>>>> cadb1a07
        #endif
      #endif
    #endif
    #ifndef Z4_MAX_ENDSTOP_INVERTING
      #define Z4_MAX_ENDSTOP_INVERTING false
    #endif
    #ifndef Z4_MIN_ENDSTOP_INVERTING
      #define Z4_MIN_ENDSTOP_INVERTING false
    #endif
  #endif

#endif // Z_MULTI_ENDSTOPS

/**
 * Set ENDSTOPPULLUPS for active endstop switches
 */
#if ENABLED(ENDSTOPPULLUPS)
  #if ENABLED(USE_XMAX_PLUG)
    #define ENDSTOPPULLUP_XMAX
  #endif
  #if ENABLED(USE_YMAX_PLUG)
    #define ENDSTOPPULLUP_YMAX
  #endif
  #if ENABLED(USE_ZMAX_PLUG)
    #define ENDSTOPPULLUP_ZMAX
  #endif
  #if ENABLED(USE_IMAX_PLUG)
    #define ENDSTOPPULLUP_IMAX
  #endif
  #if ENABLED(USE_JMAX_PLUG)
    #define ENDSTOPPULLUP_JMAX
  #endif
  #if ENABLED(USE_KMAX_PLUG)
    #define ENDSTOPPULLUP_KMAX
  #endif
  #if ENABLED(USE_UMAX_PLUG)
    #define ENDSTOPPULLUP_UMAX
  #endif
  #if ENABLED(USE_VMAX_PLUG)
    #define ENDSTOPPULLUP_VMAX
  #endif
  #if ENABLED(USE_WMAX_PLUG)
    #define ENDSTOPPULLUP_WMAX
  #endif
  #if ENABLED(USE_XMIN_PLUG)
    #define ENDSTOPPULLUP_XMIN
  #endif
  #if ENABLED(USE_YMIN_PLUG)
    #define ENDSTOPPULLUP_YMIN
  #endif
  #if ENABLED(USE_ZMIN_PLUG)
    #define ENDSTOPPULLUP_ZMIN
  #endif
  #if ENABLED(USE_IMIN_PLUG)
    #define ENDSTOPPULLUP_IMIN
  #endif
  #if ENABLED(USE_JMIN_PLUG)
    #define ENDSTOPPULLUP_JMIN
  #endif
  #if ENABLED(USE_KMIN_PLUG)
    #define ENDSTOPPULLUP_KMIN
  #endif
  #if ENABLED(USE_UMIN_PLUG)
    #define ENDSTOPPULLUP_UMIN
  #endif
  #if ENABLED(USE_VMIN_PLUG)
    #define ENDSTOPPULLUP_VMIN
  #endif
  #if ENABLED(USE_WMIN_PLUG)
    #define ENDSTOPPULLUP_WMIN
  #endif
#endif

/**
 * Set ENDSTOPPULLDOWNS for active endstop switches
 */
#if ENABLED(ENDSTOPPULLDOWNS)
  #if ENABLED(USE_XMAX_PLUG)
    #define ENDSTOPPULLDOWN_XMAX
  #endif
  #if ENABLED(USE_YMAX_PLUG)
    #define ENDSTOPPULLDOWN_YMAX
  #endif
  #if ENABLED(USE_ZMAX_PLUG)
    #define ENDSTOPPULLDOWN_ZMAX
  #endif
  #if ENABLED(USE_XMIN_PLUG)
    #define ENDSTOPPULLDOWN_XMIN
  #endif
  #if ENABLED(USE_YMIN_PLUG)
    #define ENDSTOPPULLDOWN_YMIN
  #endif
  #if ENABLED(USE_ZMIN_PLUG)
    #define ENDSTOPPULLDOWN_ZMIN
  #endif
#endif

/**
 * Shorthand for pin tests, used wherever needed
 */

// Steppers
#if PIN_EXISTS(X_ENABLE) || (ENABLED(SOFTWARE_DRIVER_ENABLE) && AXIS_IS_TMC(X))
  #define HAS_X_ENABLE 1
#endif
#if PIN_EXISTS(X_DIR)
  #define HAS_X_DIR 1
#endif
#if PIN_EXISTS(X_STEP)
  #define HAS_X_STEP 1
#endif
#if PIN_EXISTS(X_MS1)
  #define HAS_X_MS_PINS 1
#endif

#if PIN_EXISTS(X2_ENABLE) || (ENABLED(SOFTWARE_DRIVER_ENABLE) && AXIS_IS_TMC(X2))
  #define HAS_X2_ENABLE 1
#endif
#if PIN_EXISTS(X2_DIR)
  #define HAS_X2_DIR 1
#endif
#if PIN_EXISTS(X2_STEP)
  #define HAS_X2_STEP 1
#endif
#if PIN_EXISTS(X2_MS1)
  #define HAS_X2_MS_PINS 1
#endif

/**
 * Set defaults for missing (newer) options
 */
#if !defined(DISABLE_INACTIVE_X) && ENABLED(DISABLE_X)
  #define DISABLE_INACTIVE_X 1
#endif

#if HAS_Y_AXIS
  #if PIN_EXISTS(Y_ENABLE) || (ENABLED(SOFTWARE_DRIVER_ENABLE) && AXIS_IS_TMC(Y))
    #define HAS_Y_ENABLE 1
  #endif
  #if PIN_EXISTS(Y_DIR)
    #define HAS_Y_DIR 1
  #endif
  #if PIN_EXISTS(Y_STEP)
    #define HAS_Y_STEP 1
  #endif
  #if PIN_EXISTS(Y_MS1)
    #define HAS_Y_MS_PINS 1
  #endif

  #if PIN_EXISTS(Y2_ENABLE) || (ENABLED(SOFTWARE_DRIVER_ENABLE) && AXIS_IS_TMC(Y2))
    #define HAS_Y2_ENABLE 1
  #endif
  #if PIN_EXISTS(Y2_DIR)
    #define HAS_Y2_DIR 1
  #endif
  #if PIN_EXISTS(Y2_STEP)
    #define HAS_Y2_STEP 1
  #endif
  #if PIN_EXISTS(Y2_MS1)
    #define HAS_Y2_MS_PINS 1
  #endif
  #if !defined(DISABLE_INACTIVE_Y) && ENABLED(DISABLE_Y)
    #define DISABLE_INACTIVE_Y 1
  #endif
#else
  #undef DISABLE_INACTIVE_Y
#endif

#if HAS_Z_AXIS
  #if PIN_EXISTS(Z_ENABLE) || (ENABLED(SOFTWARE_DRIVER_ENABLE) && AXIS_IS_TMC(Z))
    #define HAS_Z_ENABLE 1
  #endif
  #if PIN_EXISTS(Z_DIR)
    #define HAS_Z_DIR 1
  #endif
  #if PIN_EXISTS(Z_STEP)
    #define HAS_Z_STEP 1
  #endif
  #if PIN_EXISTS(Z_MS1)
    #define HAS_Z_MS_PINS 1
  #endif
  #if !defined(DISABLE_INACTIVE_Z) && ENABLED(DISABLE_Z)
    #define DISABLE_INACTIVE_Z 1
  #endif
#else
  #undef DISABLE_INACTIVE_Z
#endif

#if NUM_Z_STEPPERS >= 2
  #if PIN_EXISTS(Z2_ENABLE) || (ENABLED(SOFTWARE_DRIVER_ENABLE) && AXIS_IS_TMC(Z2))
    #define HAS_Z2_ENABLE 1
  #endif
  #if PIN_EXISTS(Z2_DIR)
    #define HAS_Z2_DIR 1
  #endif
  #if PIN_EXISTS(Z2_STEP)
    #define HAS_Z2_STEP 1
  #endif
  #if PIN_EXISTS(Z2_MS1)
    #define HAS_Z2_MS_PINS 1
  #endif
#endif

#if NUM_Z_STEPPERS >= 3
  #if PIN_EXISTS(Z3_ENABLE) || (ENABLED(SOFTWARE_DRIVER_ENABLE) && AXIS_IS_TMC(Z3))
    #define HAS_Z3_ENABLE 1
  #endif
  #if PIN_EXISTS(Z3_DIR)
    #define HAS_Z3_DIR 1
  #endif
  #if PIN_EXISTS(Z3_STEP)
    #define HAS_Z3_STEP 1
  #endif
  #if PIN_EXISTS(Z3_MS1)
    #define HAS_Z3_MS_PINS 1
  #endif
#endif

#if NUM_Z_STEPPERS >= 4
  #if PIN_EXISTS(Z4_ENABLE) || (ENABLED(SOFTWARE_DRIVER_ENABLE) && AXIS_IS_TMC(Z4))
    #define HAS_Z4_ENABLE 1
  #endif
  #if PIN_EXISTS(Z4_DIR)
    #define HAS_Z4_DIR 1
  #endif
  #if PIN_EXISTS(Z4_STEP)
    #define HAS_Z4_STEP 1
  #endif
  #if PIN_EXISTS(Z4_MS1)
    #define HAS_Z4_MS_PINS 1
  #endif
#endif

#if HAS_I_AXIS
  #if PIN_EXISTS(I_ENABLE) || (ENABLED(SOFTWARE_DRIVER_ENABLE) && AXIS_IS_TMC(I))
    #define HAS_I_ENABLE 1
  #endif
  #if PIN_EXISTS(I_DIR)
    #define HAS_I_DIR 1
  #endif
  #if PIN_EXISTS(I_STEP)
    #define HAS_I_STEP 1
  #endif
  #if PIN_EXISTS(I_MS1)
    #define HAS_I_MS_PINS 1
  #endif
  #if !defined(DISABLE_INACTIVE_I) && ENABLED(DISABLE_I)
    #define DISABLE_INACTIVE_I 1
  #endif
#else
  #undef DISABLE_INACTIVE_I
#endif

#if HAS_J_AXIS
  #if PIN_EXISTS(J_ENABLE) || (ENABLED(SOFTWARE_DRIVER_ENABLE) && AXIS_IS_TMC(J))
    #define HAS_J_ENABLE 1
  #endif
  #if PIN_EXISTS(J_DIR)
    #define HAS_J_DIR 1
  #endif
  #if PIN_EXISTS(J_STEP)
    #define HAS_J_STEP 1
  #endif
  #if PIN_EXISTS(J_MS1)
    #define HAS_J_MS_PINS 1
  #endif
  #if !defined(DISABLE_INACTIVE_J) && ENABLED(DISABLE_J)
    #define DISABLE_INACTIVE_J 1
  #endif
#else
  #undef DISABLE_INACTIVE_J
#endif

#if HAS_K_AXIS
  #if PIN_EXISTS(K_ENABLE) || (ENABLED(SOFTWARE_DRIVER_ENABLE) && AXIS_IS_TMC(K))
    #define HAS_K_ENABLE 1
  #endif
  #if PIN_EXISTS(K_DIR)
    #define HAS_K_DIR 1
  #endif
  #if PIN_EXISTS(K_STEP)
    #define HAS_K_STEP 1
  #endif
  #if PIN_EXISTS(K_MS1)
    #define HAS_K_MS_PINS 1
  #endif
  #if !defined(DISABLE_INACTIVE_K) && ENABLED(DISABLE_K)
    #define DISABLE_INACTIVE_K 1
  #endif
#else
  #undef DISABLE_INACTIVE_K
#endif

#if HAS_U_AXIS
  #if PIN_EXISTS(U_ENABLE) || (ENABLED(SOFTWARE_DRIVER_ENABLE) && AXIS_IS_TMC(U))
    #define HAS_U_ENABLE 1
  #endif
  #if PIN_EXISTS(U_DIR)
    #define HAS_U_DIR 1
  #endif
  #if PIN_EXISTS(U_STEP)
    #define HAS_U_STEP 1
  #endif
  #if PIN_EXISTS(U_MS1)
    #define HAS_U_MS_PINS 1
  #endif
  #if !defined(DISABLE_INACTIVE_U) && ENABLED(DISABLE_U)
    #define DISABLE_INACTIVE_U 1
  #endif
#else
  #undef DISABLE_INACTIVE_U
#endif

#if HAS_V_AXIS
  #if PIN_EXISTS(V_ENABLE) || (ENABLED(SOFTWARE_DRIVER_ENABLE) && AXIS_IS_TMC(V))
    #define HAS_V_ENABLE 1
  #endif
  #if PIN_EXISTS(V_DIR)
    #define HAS_V_DIR 1
  #endif
  #if PIN_EXISTS(V_STEP)
    #define HAS_V_STEP 1
  #endif
  #if PIN_EXISTS(V_MS1)
    #define HAS_V_MS_PINS 1
  #endif
  #if !defined(DISABLE_INACTIVE_V) && ENABLED(DISABLE_V)
    #define DISABLE_INACTIVE_V 1
  #endif
#else
  #undef DISABLE_INACTIVE_V
#endif

#if HAS_W_AXIS
  #if PIN_EXISTS(W_ENABLE) || (ENABLED(SOFTWARE_DRIVER_ENABLE) && AXIS_IS_TMC(W))
    #define HAS_W_ENABLE 1
  #endif
  #if PIN_EXISTS(W_DIR)
    #define HAS_W_DIR 1
  #endif
  #if PIN_EXISTS(W_STEP)
    #define HAS_W_STEP 1
  #endif
  #if PIN_EXISTS(W_MS1)
    #define HAS_W_MS_PINS 1
  #endif
  #if !defined(DISABLE_INACTIVE_W) && ENABLED(DISABLE_W)
    #define DISABLE_INACTIVE_W 1
  #endif
#else
  #undef DISABLE_INACTIVE_W
#endif

// Extruder steppers and solenoids
#if HAS_EXTRUDERS

  #if PIN_EXISTS(E0_ENABLE) || (ENABLED(SOFTWARE_DRIVER_ENABLE) && AXIS_IS_TMC(E0))
    #define HAS_E0_ENABLE 1
  #endif
  #if PIN_EXISTS(E0_DIR)
    #define HAS_E0_DIR 1
  #endif
  #if PIN_EXISTS(E0_STEP)
    #define HAS_E0_STEP 1
  #endif
  #if PIN_EXISTS(E0_MS1)
    #define HAS_E0_MS_PINS 1
  #endif

  #if E_STEPPERS > 1 || ENABLED(E_DUAL_STEPPER_DRIVERS)
    #if PIN_EXISTS(E1_ENABLE) || (ENABLED(SOFTWARE_DRIVER_ENABLE) && AXIS_IS_TMC(E1))
      #define HAS_E1_ENABLE 1
    #endif
    #if PIN_EXISTS(E1_DIR)
      #define HAS_E1_DIR 1
    #endif
    #if PIN_EXISTS(E1_STEP)
      #define HAS_E1_STEP 1
    #endif
    #if PIN_EXISTS(E1_MS1)
      #define HAS_E1_MS_PINS 1
    #endif
  #endif

  #if E_STEPPERS > 2
    #if PIN_EXISTS(E2_ENABLE) || (ENABLED(SOFTWARE_DRIVER_ENABLE) && AXIS_IS_TMC(E2))
      #define HAS_E2_ENABLE 1
    #endif
    #if PIN_EXISTS(E2_DIR)
      #define HAS_E2_DIR 1
    #endif
    #if PIN_EXISTS(E2_STEP)
      #define HAS_E2_STEP 1
    #endif
    #if PIN_EXISTS(E2_MS1)
      #define HAS_E2_MS_PINS 1
    #endif
  #endif

  #if E_STEPPERS > 3
    #if PIN_EXISTS(E3_ENABLE) || (ENABLED(SOFTWARE_DRIVER_ENABLE) && AXIS_IS_TMC(E3))
      #define HAS_E3_ENABLE 1
    #endif
    #if PIN_EXISTS(E3_DIR)
      #define HAS_E3_DIR 1
    #endif
    #if PIN_EXISTS(E3_STEP)
      #define HAS_E3_STEP 1
    #endif
    #if PIN_EXISTS(E3_MS1)
      #define HAS_E3_MS_PINS 1
    #endif
  #endif

  #if E_STEPPERS > 4
    #if PIN_EXISTS(E4_ENABLE) || (ENABLED(SOFTWARE_DRIVER_ENABLE) && AXIS_IS_TMC(E4))
      #define HAS_E4_ENABLE 1
    #endif
    #if PIN_EXISTS(E4_DIR)
      #define HAS_E4_DIR 1
    #endif
    #if PIN_EXISTS(E4_STEP)
      #define HAS_E4_STEP 1
    #endif
    #if PIN_EXISTS(E4_MS1)
      #define HAS_E4_MS_PINS 1
    #endif
  #endif

  #if E_STEPPERS > 5
    #if PIN_EXISTS(E5_ENABLE) || (ENABLED(SOFTWARE_DRIVER_ENABLE) && AXIS_IS_TMC(E5))
      #define HAS_E5_ENABLE 1
    #endif
    #if PIN_EXISTS(E5_DIR)
      #define HAS_E5_DIR 1
    #endif
    #if PIN_EXISTS(E5_STEP)
      #define HAS_E5_STEP 1
    #endif
    #if PIN_EXISTS(E5_MS1)
      #define HAS_E5_MS_PINS 1
    #endif
  #endif

  #if E_STEPPERS > 6
    #if PIN_EXISTS(E6_ENABLE) || (ENABLED(SOFTWARE_DRIVER_ENABLE) && AXIS_IS_TMC(E6))
      #define HAS_E6_ENABLE 1
    #endif
    #if PIN_EXISTS(E6_DIR)
      #define HAS_E6_DIR 1
    #endif
    #if PIN_EXISTS(E6_STEP)
      #define HAS_E6_STEP 1
    #endif
    #if PIN_EXISTS(E6_MS1)
      #define HAS_E6_MS_PINS 1
    #endif
  #endif

  #if E_STEPPERS > 7
    #if PIN_EXISTS(E7_ENABLE) || (ENABLED(SOFTWARE_DRIVER_ENABLE) && AXIS_IS_TMC(E7))
      #define HAS_E7_ENABLE 1
    #endif
    #if PIN_EXISTS(E7_DIR)
      #define HAS_E7_DIR 1
    #endif
    #if PIN_EXISTS(E7_STEP)
      #define HAS_E7_STEP 1
    #endif
    #if PIN_EXISTS(E7_MS1)
      #define HAS_E7_MS_PINS 1
    #endif
  #endif

  #if !defined(DISABLE_INACTIVE_E) && ENABLED(DISABLE_E)
    #define DISABLE_INACTIVE_E 1
  #endif
#else
  #undef DISABLE_INACTIVE_E
#endif // HAS_EXTRUDERS

/**
 * Set solenoid flags if any features use solenoids
 *   - EXT_SOLENOID (M380, M381) to enable/disable the extruder solenoid
 *   - MANUAL_SOLENOID_CONTROL (M380, M381) to enable/disable solenoids by index
 *   - PARKING_EXTRUDER uses SOL0_PIN and SOL1_PIN
 *   - SOLENOID_PROBE uses SOL1_PIN
 *   - Z_PROBE_SLED uses SOL1_PIN, when defined (unless EXT_SOLENOID is enabled)
 */
#if ANY(EXT_SOLENOID, MANUAL_SOLENOID_CONTROL, PARKING_EXTRUDER, SOLENOID_PROBE, Z_PROBE_SLED)
  #if PIN_EXISTS(SOL0) && (EITHER(MANUAL_SOLENOID_CONTROL, PARKING_EXTRUDER) || BOTH(EXT_SOLENOID, HAS_EXTRUDERS))
    #define HAS_SOLENOID_0 1
  #endif
  #if PIN_EXISTS(SOL1) && (ANY(MANUAL_SOLENOID_CONTROL, PARKING_EXTRUDER, SOLENOID_PROBE, Z_PROBE_SLED) || TERN0(EXT_SOLENOID, E_STEPPERS > 1))
    #define HAS_SOLENOID_1 1
  #endif
  #if PIN_EXISTS(SOL2) && (ENABLED(MANUAL_SOLENOID_CONTROL) || TERN0(EXT_SOLENOID, E_STEPPERS > 2))
    #define HAS_SOLENOID_2 2
  #endif
  #if PIN_EXISTS(SOL3) && (ENABLED(MANUAL_SOLENOID_CONTROL) || TERN0(EXT_SOLENOID, E_STEPPERS > 3))
    #define HAS_SOLENOID_3 3
  #endif
  #if PIN_EXISTS(SOL4) && (ENABLED(MANUAL_SOLENOID_CONTROL) || TERN0(EXT_SOLENOID, E_STEPPERS > 4))
    #define HAS_SOLENOID_4 4
  #endif
  #if PIN_EXISTS(SOL5) && (ENABLED(MANUAL_SOLENOID_CONTROL) || TERN0(EXT_SOLENOID, E_STEPPERS > 5))
    #define HAS_SOLENOID_5 5
  #endif
  #if PIN_EXISTS(SOL6) && (ENABLED(MANUAL_SOLENOID_CONTROL) || TERN0(EXT_SOLENOID, E_STEPPERS > 6))
    #define HAS_SOLENOID_6 6
  #endif
  #if PIN_EXISTS(SOL7) && (ENABLED(MANUAL_SOLENOID_CONTROL) || TERN0(EXT_SOLENOID, E_STEPPERS > 7))
    #define HAS_SOLENOID_7 7
  #endif
#endif

//
// Trinamic Stepper Drivers
//

#if HAS_TRINAMIC_CONFIG
  #if ANY(STEALTHCHOP_E, STEALTHCHOP_XY, STEALTHCHOP_Z, STEALTHCHOP_I, STEALTHCHOP_J, STEALTHCHOP_K, STEALTHCHOP_U, STEALTHCHOP_V, STEALTHCHOP_W)
    #define STEALTHCHOP_ENABLED 1
  #endif
  #if EITHER(SENSORLESS_HOMING, SENSORLESS_PROBING)
    #define USE_SENSORLESS 1
  #endif
  // Disable Z axis sensorless homing if a probe is used to home the Z axis
  #if HOMING_Z_WITH_PROBE
    #undef Z_STALL_SENSITIVITY
    #undef Z2_STALL_SENSITIVITY
    #undef Z3_STALL_SENSITIVITY
    #undef Z4_STALL_SENSITIVITY
  #endif

  #if AXIS_IS_TMC(X)
    #if defined(X_STALL_SENSITIVITY) && AXIS_HAS_STALLGUARD(X)
      #define X_SENSORLESS 1
    #endif
    #if AXIS_HAS_STEALTHCHOP(X)
      #define X_HAS_STEALTHCHOP 1
    #endif
    #if ENABLED(SPI_ENDSTOPS)
      #define X_SPI_SENSORLESS X_SENSORLESS
    #endif
    #ifndef X_INTERPOLATE
      #define X_INTERPOLATE INTERPOLATE
    #endif
    #ifndef X_HOLD_MULTIPLIER
      #define X_HOLD_MULTIPLIER HOLD_MULTIPLIER
    #endif
    #ifndef X_SLAVE_ADDRESS
      #define X_SLAVE_ADDRESS 0
    #endif
  #endif

  #if AXIS_IS_TMC(X2)
    #if defined(X2_STALL_SENSITIVITY) && AXIS_HAS_STALLGUARD(X2)
      #define X2_SENSORLESS 1
    #endif
    #if AXIS_HAS_STEALTHCHOP(X2)
      #define X2_HAS_STEALTHCHOP 1
    #endif
    #ifndef X2_INTERPOLATE
      #define X2_INTERPOLATE X_INTERPOLATE
    #endif
    #ifndef X2_HOLD_MULTIPLIER
      #define X2_HOLD_MULTIPLIER X_HOLD_MULTIPLIER
    #endif
    #ifndef X2_SLAVE_ADDRESS
      #define X2_SLAVE_ADDRESS 0
    #endif
  #endif

  #if AXIS_IS_TMC(Y)
    #if defined(Y_STALL_SENSITIVITY) && AXIS_HAS_STALLGUARD(Y)
      #define Y_SENSORLESS 1
    #endif
    #if AXIS_HAS_STEALTHCHOP(Y)
      #define Y_HAS_STEALTHCHOP 1
    #endif
    #if ENABLED(SPI_ENDSTOPS)
      #define Y_SPI_SENSORLESS Y_SENSORLESS
    #endif
    #ifndef Y_INTERPOLATE
      #define Y_INTERPOLATE INTERPOLATE
    #endif
    #ifndef Y_HOLD_MULTIPLIER
      #define Y_HOLD_MULTIPLIER HOLD_MULTIPLIER
    #endif
    #ifndef Y_SLAVE_ADDRESS
      #define Y_SLAVE_ADDRESS 0
    #endif
    #if HAS_DUAL_Y_STEPPERS
      #if defined(Y2_STALL_SENSITIVITY) && AXIS_HAS_STALLGUARD(Y2)
        #define Y2_SENSORLESS 1
      #endif
      #if AXIS_HAS_STEALTHCHOP(Y2)
        #define Y2_HAS_STEALTHCHOP 1
      #endif
      #ifndef Y2_INTERPOLATE
        #define Y2_INTERPOLATE Y_INTERPOLATE
      #endif
      #ifndef Y2_HOLD_MULTIPLIER
        #define Y2_HOLD_MULTIPLIER Y_HOLD_MULTIPLIER
      #endif
      #ifndef Y2_SLAVE_ADDRESS
        #define Y2_SLAVE_ADDRESS 0
      #endif
    #endif
    #if HAS_U_AXIS
      #define U_SPI_SENSORLESS U_SENSORLESS
    #endif
    #if HAS_V_AXIS
      #define V_SPI_SENSORLESS V_SENSORLESS
    #endif
    #if HAS_W_AXIS
      #define W_SPI_SENSORLESS W_SENSORLESS
    #endif
  #endif

  #if AXIS_IS_TMC(Z)
    #if defined(Z_STALL_SENSITIVITY) && AXIS_HAS_STALLGUARD(Z)
      #define Z_SENSORLESS 1
    #endif
    #if AXIS_HAS_STEALTHCHOP(Z)
      #define Z_HAS_STEALTHCHOP 1
    #endif
    #if ENABLED(SPI_ENDSTOPS)
      #define Z_SPI_SENSORLESS Z_SENSORLESS
    #endif
    #ifndef Z_INTERPOLATE
      #define Z_INTERPOLATE INTERPOLATE
    #endif
    #ifndef Z_HOLD_MULTIPLIER
      #define Z_HOLD_MULTIPLIER HOLD_MULTIPLIER
    #endif
    #ifndef Z_SLAVE_ADDRESS
      #define Z_SLAVE_ADDRESS 0
    #endif
    #if NUM_Z_STEPPERS >= 2
      #if defined(Z2_STALL_SENSITIVITY) && AXIS_HAS_STALLGUARD(Z2)
        #define Z2_SENSORLESS 1
      #endif
      #if AXIS_HAS_STEALTHCHOP(Z2)
        #define Z2_HAS_STEALTHCHOP 1
      #endif
      #ifndef Z2_INTERPOLATE
        #define Z2_INTERPOLATE Z_INTERPOLATE
      #endif
      #ifndef Z2_HOLD_MULTIPLIER
        #define Z2_HOLD_MULTIPLIER Z_HOLD_MULTIPLIER
      #endif
      #ifndef Z2_SLAVE_ADDRESS
        #define Z2_SLAVE_ADDRESS 0
      #endif
    #endif
    #if NUM_Z_STEPPERS >= 3
      #if defined(Z3_STALL_SENSITIVITY) && AXIS_HAS_STALLGUARD(Z3)
        #define Z3_SENSORLESS 1
      #endif
      #if AXIS_HAS_STEALTHCHOP(Z3)
        #define Z3_HAS_STEALTHCHOP 1
      #endif
      #ifndef Z3_INTERPOLATE
        #define Z3_INTERPOLATE Z_INTERPOLATE
      #endif
      #ifndef Z3_HOLD_MULTIPLIER
        #define Z3_HOLD_MULTIPLIER Z_HOLD_MULTIPLIER
      #endif
      #ifndef Z3_SLAVE_ADDRESS
        #define Z3_SLAVE_ADDRESS 0
      #endif
    #endif
    #if NUM_Z_STEPPERS >= 4
      #if defined(Z4_STALL_SENSITIVITY) && AXIS_HAS_STALLGUARD(Z4)
        #define Z4_SENSORLESS 1
      #endif
      #if AXIS_HAS_STEALTHCHOP(Z4)
        #define Z4_HAS_STEALTHCHOP 1
      #endif
      #ifndef Z4_INTERPOLATE
        #define Z4_INTERPOLATE Z_INTERPOLATE
      #endif
      #ifndef Z4_HOLD_MULTIPLIER
        #define Z4_HOLD_MULTIPLIER Z_HOLD_MULTIPLIER
      #endif
      #ifndef Z4_SLAVE_ADDRESS
        #define Z4_SLAVE_ADDRESS 0
      #endif
    #endif
  #endif

  #if AXIS_IS_TMC(I)
    #if defined(I_STALL_SENSITIVITY) && AXIS_HAS_STALLGUARD(I)
      #define I_SENSORLESS 1
    #endif
    #if AXIS_HAS_STEALTHCHOP(I)
      #define I_HAS_STEALTHCHOP 1
    #endif
    #if ENABLED(SPI_ENDSTOPS)
      #define I_SPI_SENSORLESS I_SENSORLESS
    #endif
    #ifndef I_INTERPOLATE
      #define I_INTERPOLATE INTERPOLATE
    #endif
    #ifndef I_HOLD_MULTIPLIER
      #define I_HOLD_MULTIPLIER HOLD_MULTIPLIER
    #endif
    #ifndef I_SLAVE_ADDRESS
      #define I_SLAVE_ADDRESS 0
    #endif
  #endif

  #if AXIS_IS_TMC(J)
    #if defined(J_STALL_SENSITIVITY) && AXIS_HAS_STALLGUARD(J)
      #define J_SENSORLESS 1
    #endif
    #if AXIS_HAS_STEALTHCHOP(J)
      #define J_HAS_STEALTHCHOP 1
    #endif
    #if ENABLED(SPI_ENDSTOPS)
      #define J_SPI_SENSORLESS J_SENSORLESS
    #endif
    #ifndef J_INTERPOLATE
      #define J_INTERPOLATE INTERPOLATE
    #endif
    #ifndef J_HOLD_MULTIPLIER
      #define J_HOLD_MULTIPLIER HOLD_MULTIPLIER
    #endif
    #ifndef J_SLAVE_ADDRESS
      #define J_SLAVE_ADDRESS 0
    #endif
  #endif

  #if AXIS_IS_TMC(K)
    #if defined(K_STALL_SENSITIVITY) && AXIS_HAS_STALLGUARD(K)
      #define K_SENSORLESS 1
    #endif
    #if AXIS_HAS_STEALTHCHOP(K)
      #define K_HAS_STEALTHCHOP 1
    #endif
    #if ENABLED(SPI_ENDSTOPS)
      #define K_SPI_SENSORLESS K_SENSORLESS
    #endif
    #ifndef K_INTERPOLATE
      #define K_INTERPOLATE INTERPOLATE
    #endif
    #ifndef K_HOLD_MULTIPLIER
      #define K_HOLD_MULTIPLIER HOLD_MULTIPLIER
    #endif
    #ifndef K_SLAVE_ADDRESS
      #define K_SLAVE_ADDRESS 0
    #endif
  #endif

  #if AXIS_IS_TMC(U)
    #if defined(U_STALL_SENSITIVITY) && AXIS_HAS_STALLGUARD(U)
      #define U_SENSORLESS 1
    #endif
    #if AXIS_HAS_STEALTHCHOP(U)
      #define U_HAS_STEALTHCHOP 1
    #endif
    #if ENABLED(SPI_ENDSTOPS)
      #define U_SPI_SENSORLESS U_SENSORLESS
    #endif
    #ifndef U_INTERPOLATE
      #define U_INTERPOLATE INTERPOLATE
    #endif
    #ifndef U_HOLD_MULTIPLIER
      #define U_HOLD_MULTIPLIER HOLD_MULTIPLIER
    #endif
    #ifndef U_SLAVE_ADDRESS
      #define U_SLAVE_ADDRESS 0
    #endif
  #endif

  #if AXIS_IS_TMC(V)
    #if defined(V_STALL_SENSITIVITY) && AXIS_HAS_STALLGUARD(V)
      #define V_SENSORLESS 1
    #endif
    #if AXIS_HAS_STEALTHCHOP(V)
      #define V_HAS_STEALTHCHOP 1
    #endif
    #if ENABLED(SPI_ENDSTOPS)
      #define V_SPI_SENSORLESS V_SENSORLESS
    #endif
    #ifndef V_INTERPOLATE
      #define V_INTERPOLATE INTERPOLATE
    #endif
    #ifndef V_HOLD_MULTIPLIER
      #define V_HOLD_MULTIPLIER HOLD_MULTIPLIER
    #endif
    #ifndef V_SLAVE_ADDRESS
      #define V_SLAVE_ADDRESS 0
    #endif
  #endif

  #if AXIS_IS_TMC(W)
    #if defined(W_STALL_SENSITIVITY) && AXIS_HAS_STALLGUARD(W)
      #define W_SENSORLESS 1
    #endif
    #if AXIS_HAS_STEALTHCHOP(W)
      #define W_HAS_STEALTHCHOP 1
    #endif
    #if ENABLED(SPI_ENDSTOPS)
      #define W_SPI_SENSORLESS W_SENSORLESS
    #endif
    #ifndef W_INTERPOLATE
      #define W_INTERPOLATE INTERPOLATE
    #endif
    #ifndef W_HOLD_MULTIPLIER
      #define W_HOLD_MULTIPLIER HOLD_MULTIPLIER
    #endif
    #ifndef W_SLAVE_ADDRESS
      #define W_SLAVE_ADDRESS 0
    #endif
  #endif

  #if AXIS_IS_TMC(E0)
    #if AXIS_HAS_STEALTHCHOP(E0)
      #define E0_HAS_STEALTHCHOP 1
    #endif
    #ifndef E0_INTERPOLATE
      #define E0_INTERPOLATE INTERPOLATE
    #endif
    #ifndef E0_HOLD_MULTIPLIER
      #define E0_HOLD_MULTIPLIER HOLD_MULTIPLIER
    #endif
    #ifndef E0_SLAVE_ADDRESS
      #define E0_SLAVE_ADDRESS 0
    #endif
  #endif
  #if AXIS_IS_TMC(E1)
    #if AXIS_HAS_STEALTHCHOP(E1)
      #define E1_HAS_STEALTHCHOP 1
    #endif
    #ifndef E1_INTERPOLATE
      #define E1_INTERPOLATE E0_INTERPOLATE
    #endif
    #ifndef E1_HOLD_MULTIPLIER
      #define E1_HOLD_MULTIPLIER E0_HOLD_MULTIPLIER
    #endif
    #ifndef E1_SLAVE_ADDRESS
      #define E1_SLAVE_ADDRESS 0
    #endif
  #endif
  #if AXIS_IS_TMC(E2)
    #if AXIS_HAS_STEALTHCHOP(E2)
      #define E2_HAS_STEALTHCHOP 1
    #endif
    #ifndef E2_INTERPOLATE
      #define E2_INTERPOLATE E0_INTERPOLATE
    #endif
    #ifndef E2_HOLD_MULTIPLIER
      #define E2_HOLD_MULTIPLIER E0_HOLD_MULTIPLIER
    #endif
    #ifndef E2_SLAVE_ADDRESS
      #define E2_SLAVE_ADDRESS 0
    #endif
  #endif
  #if AXIS_IS_TMC(E3)
    #if AXIS_HAS_STEALTHCHOP(E3)
      #define E3_HAS_STEALTHCHOP 1
    #endif
    #ifndef E3_INTERPOLATE
      #define E3_INTERPOLATE E0_INTERPOLATE
    #endif
    #ifndef E3_HOLD_MULTIPLIER
      #define E3_HOLD_MULTIPLIER E0_HOLD_MULTIPLIER
    #endif
    #ifndef E3_SLAVE_ADDRESS
      #define E3_SLAVE_ADDRESS 0
    #endif
  #endif
  #if AXIS_IS_TMC(E4)
    #if AXIS_HAS_STEALTHCHOP(E4)
      #define E4_HAS_STEALTHCHOP 1
    #endif
    #ifndef E4_INTERPOLATE
      #define E4_INTERPOLATE E0_INTERPOLATE
    #endif
    #ifndef E4_HOLD_MULTIPLIER
      #define E4_HOLD_MULTIPLIER E0_HOLD_MULTIPLIER
    #endif
    #ifndef E4_SLAVE_ADDRESS
      #define E4_SLAVE_ADDRESS 0
    #endif
  #endif
  #if AXIS_IS_TMC(E5)
    #if AXIS_HAS_STEALTHCHOP(E5)
      #define E5_HAS_STEALTHCHOP 1
    #endif
    #ifndef E5_INTERPOLATE
      #define E5_INTERPOLATE E0_INTERPOLATE
    #endif
    #ifndef E5_HOLD_MULTIPLIER
      #define E5_HOLD_MULTIPLIER E0_HOLD_MULTIPLIER
    #endif
    #ifndef E5_SLAVE_ADDRESS
      #define E5_SLAVE_ADDRESS 0
    #endif
  #endif
  #if AXIS_IS_TMC(E6)
    #if AXIS_HAS_STEALTHCHOP(E6)
      #define E6_HAS_STEALTHCHOP 1
    #endif
    #ifndef E6_INTERPOLATE
      #define E6_INTERPOLATE E0_INTERPOLATE
    #endif
    #ifndef E6_HOLD_MULTIPLIER
      #define E6_HOLD_MULTIPLIER E0_HOLD_MULTIPLIER
    #endif
    #ifndef E6_SLAVE_ADDRESS
      #define E6_SLAVE_ADDRESS 0
    #endif
  #endif
  #if AXIS_IS_TMC(E7)
    #if AXIS_HAS_STEALTHCHOP(E7)
      #define E7_HAS_STEALTHCHOP 1
    #endif
    #ifndef E7_INTERPOLATE
      #define E7_INTERPOLATE E0_INTERPOLATE
    #endif
    #ifndef E7_HOLD_MULTIPLIER
      #define E7_HOLD_MULTIPLIER E0_HOLD_MULTIPLIER
    #endif
    #ifndef E7_SLAVE_ADDRESS
      #define E7_SLAVE_ADDRESS 0
    #endif
  #endif
#endif // HAS_TRINAMIC_CONFIG

#if ANY_AXIS_HAS(HW_SERIAL)
  #define HAS_TMC_HW_SERIAL 1
#endif
#if ANY_AXIS_HAS(SW_SERIAL)
  #define HAS_TMC_SW_SERIAL 1
#endif

#if DISABLED(SENSORLESS_HOMING)
  #undef SENSORLESS_BACKOFF_MM
#endif

//
// Set USING_HW_SERIALn flags for used Serial Ports
//

// Flag the indexed hardware serial ports in use
#define SERIAL_IN_USE(N) (   (defined(SERIAL_PORT)      && N == SERIAL_PORT) \
                          || (defined(SERIAL_PORT_2)    && N == SERIAL_PORT_2) \
                          || (defined(SERIAL_PORT_3)    && N == SERIAL_PORT_3) \
                          || (defined(MMU2_SERIAL_PORT) && N == MMU2_SERIAL_PORT) \
                          || (defined(LCD_SERIAL_PORT)  && N == LCD_SERIAL_PORT) )

// Flag the named hardware serial ports in use
#define TMC_UART_IS(A,N) (defined(A##_HARDWARE_SERIAL) && (CAT(HW_,A##_HARDWARE_SERIAL) == HW_Serial##N || CAT(HW_,A##_HARDWARE_SERIAL) == HW_MSerial##N))
#define ANY_SERIAL_IS(N) (  SERIAL_IN_USE(N) \
                         || TMC_UART_IS(X,  N) || TMC_UART_IS(Y , N) || TMC_UART_IS(Z , N) \
                         || TMC_UART_IS(I,  N) || TMC_UART_IS(J , N) || TMC_UART_IS(K , N) \
                         || TMC_UART_IS(U,  N) || TMC_UART_IS(V , N) || TMC_UART_IS(W , N) \
                         || TMC_UART_IS(X2, N) || TMC_UART_IS(Y2, N) || TMC_UART_IS(Z2, N) || TMC_UART_IS(Z3, N) || TMC_UART_IS(Z4, N) \
                         || TMC_UART_IS(E0, N) || TMC_UART_IS(E1, N) || TMC_UART_IS(E2, N) || TMC_UART_IS(E3, N) || TMC_UART_IS(E4, N) )

#define HW_Serial    501
#define HW_Serial0   502
#define HW_Serial1   503
#define HW_Serial2   504
#define HW_Serial3   505
#define HW_Serial4   506
#define HW_Serial5   507
#define HW_Serial6   508
#define HW_MSerial0  509
#define HW_MSerial1  510
#define HW_MSerial2  511
#define HW_MSerial3  512
#define HW_MSerial4  513
#define HW_MSerial5  514
#define HW_MSerial6  515
#define HW_MSerial7  516
#define HW_MSerial8  517
#define HW_MSerial9  518
#define HW_MSerial10 519

#if SERIAL_IN_USE(-1)
  #define USING_HW_SERIALUSB 1
#endif
#if ANY_SERIAL_IS(0)
  #define USING_HW_SERIAL0 1
#endif
#if ANY_SERIAL_IS(1)
  #define USING_HW_SERIAL1 1
#endif
#if ANY_SERIAL_IS(2)
  #define USING_HW_SERIAL2 1
#endif
#if ANY_SERIAL_IS(3)
  #define USING_HW_SERIAL3 1
#endif
#if ANY_SERIAL_IS(4)
  #define USING_HW_SERIAL4 1
#endif
#if ANY_SERIAL_IS(5)
  #define USING_HW_SERIAL5 1
#endif
#if ANY_SERIAL_IS(6)
  #define USING_HW_SERIAL6 1
#endif
#if ANY_SERIAL_IS(7)
  #define USING_HW_SERIAL7 1
#endif
#if ANY_SERIAL_IS(8)
  #define USING_HW_SERIAL8 1
#endif
#if ANY_SERIAL_IS(9)
  #define USING_HW_SERIAL9 1
#endif
#if ANY_SERIAL_IS(10)
  #define USING_HW_SERIAL10 1
#endif

#undef HW_Serial
#undef HW_Serial0
#undef HW_Serial1
#undef HW_Serial2
#undef HW_Serial3
#undef HW_Serial4
#undef HW_Serial5
#undef HW_Serial6
#undef HW_MSerial0
#undef HW_MSerial1
#undef HW_MSerial2
#undef HW_MSerial3
#undef HW_MSerial4
#undef HW_MSerial5
#undef HW_MSerial6
#undef HW_MSerial7
#undef HW_MSerial8
#undef HW_MSerial9
#undef HW_MSerial10

#undef _SERIAL_ID
#undef _TMC_UART_IS
#undef TMC_UART_IS
#undef ANY_SERIAL_IS

// Clean up unused ESP_WIFI pins
#ifdef ESP_WIFI_MODULE_COM
  #if !SERIAL_IN_USE(ESP_WIFI_MODULE_COM)
    #undef ESP_WIFI_MODULE_COM
    #undef ESP_WIFI_MODULE_BAUDRATE
    #undef ESP_WIFI_MODULE_RESET_PIN
    #undef ESP_WIFI_MODULE_ENABLE_PIN
    #undef ESP_WIFI_MODULE_TXD_PIN
    #undef ESP_WIFI_MODULE_RXD_PIN
    #undef ESP_WIFI_MODULE_GPIO0_PIN
    #undef ESP_WIFI_MODULE_GPIO2_PIN
    #undef ESP_WIFI_MODULE_GPIO4_PIN
  #endif
#endif

//
// Endstops and bed probe
//

// Is an endstop plug used for extra Z endstops or the probe?
#define IS_PROBE_PIN(A,M) (USES_Z_MIN_PROBE_PIN && Z_MIN_PROBE_PIN == A##_##M##_PIN)
#define IS_X2_ENDSTOP(A,M) (ENABLED(X_DUAL_ENDSTOPS) && X2_USE_ENDSTOP == _##A##M##_)
#define IS_Y2_ENDSTOP(A,M) (ENABLED(Y_DUAL_ENDSTOPS) && Y2_USE_ENDSTOP == _##A##M##_)
#define IS_Z2_ENDSTOP(A,M) (ENABLED(Z_MULTI_ENDSTOPS) && Z2_USE_ENDSTOP == _##A##M##_)
#define IS_Z3_ENDSTOP(A,M) (ENABLED(Z_MULTI_ENDSTOPS) && NUM_Z_STEPPERS >= 3 && Z3_USE_ENDSTOP == _##A##M##_)
#define IS_Z4_ENDSTOP(A,M) (ENABLED(Z_MULTI_ENDSTOPS) && NUM_Z_STEPPERS >= 4 && Z4_USE_ENDSTOP == _##A##M##_)

#define _HAS_STOP(A,M) (PIN_EXISTS(A##_##M) && !IS_PROBE_PIN(A,M) && !IS_X2_ENDSTOP(A,M) && !IS_Y2_ENDSTOP(A,M) && !IS_Z2_ENDSTOP(A,M) && !IS_Z3_ENDSTOP(A,M) && !IS_Z4_ENDSTOP(A,M))
#if _HAS_STOP(X,MIN)
  #define HAS_X_MIN 1
#endif
#if _HAS_STOP(X,MAX)
  #define HAS_X_MAX 1
#endif
#if _HAS_STOP(Y,MIN)
  #define HAS_Y_MIN 1
#endif
#if _HAS_STOP(Y,MAX)
  #define HAS_Y_MAX 1
#endif
#if _HAS_STOP(Z,MIN)
  #define HAS_Z_MIN 1
#endif
#if _HAS_STOP(Z,MAX)
  #define HAS_Z_MAX 1
#endif
#if _HAS_STOP(I,MIN)
  #define HAS_I_MIN 1
#endif
#if _HAS_STOP(I,MAX)
  #define HAS_I_MAX 1
#endif
#if _HAS_STOP(J,MIN)
  #define HAS_J_MIN 1
#endif
#if _HAS_STOP(J,MAX)
  #define HAS_J_MAX 1
#endif
#if _HAS_STOP(K,MIN)
  #define HAS_K_MIN 1
#endif
#if _HAS_STOP(K,MAX)
  #define HAS_K_MAX 1
#endif
#if _HAS_STOP(U,MIN)
  #define HAS_U_MIN 1
#endif
#if _HAS_STOP(U,MAX)
  #define HAS_U_MAX 1
#endif
#if _HAS_STOP(V,MIN)
  #define HAS_V_MIN 1
#endif
#if _HAS_STOP(V,MAX)
  #define HAS_V_MAX 1
#endif
#if _HAS_STOP(W,MIN)
  #define HAS_W_MIN 1
#endif
#if _HAS_STOP(W,MAX)
  #define HAS_W_MAX 1
#endif
#if PIN_EXISTS(X2_MIN)
  #define HAS_X2_MIN 1
#endif
#if PIN_EXISTS(X2_MAX)
  #define HAS_X2_MAX 1
#endif
#if PIN_EXISTS(Y2_MIN)
  #define HAS_Y2_MIN 1
#endif
#if PIN_EXISTS(Y2_MAX)
  #define HAS_Y2_MAX 1
#endif
#if PIN_EXISTS(Z2_MIN)
  #define HAS_Z2_MIN 1
#endif
#if PIN_EXISTS(Z2_MAX)
  #define HAS_Z2_MAX 1
#endif
#if PIN_EXISTS(Z3_MIN)
  #define HAS_Z3_MIN 1
#endif
#if PIN_EXISTS(Z3_MAX)
  #define HAS_Z3_MAX 1
#endif
#if PIN_EXISTS(Z4_MIN)
  #define HAS_Z4_MIN 1
#endif
#if PIN_EXISTS(Z4_MAX)
  #define HAS_Z4_MAX 1
#endif

#if HAS_BED_PROBE && PIN_EXISTS(Z_MIN_PROBE)
  #define HAS_Z_MIN_PROBE_PIN 1
#endif

#undef _HAS_STOP
#undef IS_PROBE_PIN
#undef IS_X2_ENDSTOP
#undef IS_Y2_ENDSTOP
#undef IS_Z2_ENDSTOP
#undef IS_Z3_ENDSTOP
#undef IS_Z4_ENDSTOP

//
// ADC Temp Sensors (Thermistor or Thermocouple with amplifier ADC interface)
//
#define HAS_ADC_TEST(P) (TEMP_SENSOR(P) && PIN_EXISTS(TEMP_##P) && !TEMP_SENSOR_IS_MAX_TC(P) && !TEMP_SENSOR_##P##_IS_DUMMY)
#if HOTENDS > 0 && HAS_ADC_TEST(0)
  #define HAS_TEMP_ADC_0 1
#endif
#if HOTENDS > 1 && HAS_ADC_TEST(1)
  #define HAS_TEMP_ADC_1 1
#endif
#if HOTENDS > 2 && HAS_ADC_TEST(2)
  #define HAS_TEMP_ADC_2 1
#endif
#if HOTENDS > 3 && HAS_ADC_TEST(3)
  #define HAS_TEMP_ADC_3 1
#endif
#if HOTENDS > 4 && HAS_ADC_TEST(4)
  #define HAS_TEMP_ADC_4 1
#endif
#if HOTENDS > 5 && HAS_ADC_TEST(5)
  #define HAS_TEMP_ADC_5 1
#endif
#if HOTENDS > 6 && HAS_ADC_TEST(6)
  #define HAS_TEMP_ADC_6 1
#endif
#if HOTENDS > 7 && HAS_ADC_TEST(7)
  #define HAS_TEMP_ADC_7 1
#endif
#if HAS_ADC_TEST(BED)
  #define HAS_TEMP_ADC_BED 1
#endif
#if HAS_ADC_TEST(PROBE)
  #define HAS_TEMP_ADC_PROBE 1
#endif
#if HAS_ADC_TEST(CHAMBER)
  #define HAS_TEMP_ADC_CHAMBER 1
#endif
#if HAS_ADC_TEST(COOLER)
  #define HAS_TEMP_ADC_COOLER 1
#endif
#if HAS_ADC_TEST(BOARD)
  #define HAS_TEMP_ADC_BOARD 1
#endif
#if HAS_ADC_TEST(REDUNDANT)
  #define HAS_TEMP_ADC_REDUNDANT 1
#endif

#define HAS_TEMP(N) (TEMP_SENSOR_IS_MAX_TC(N) || EITHER(HAS_TEMP_ADC_##N, TEMP_SENSOR_##N##_IS_DUMMY))
#if HAS_HOTEND && HAS_TEMP(0)
  #define HAS_TEMP_HOTEND 1
#endif
#if HAS_TEMP(BED)
  #define HAS_TEMP_BED 1
#endif
#if HAS_TEMP(CHAMBER)
  #define HAS_TEMP_CHAMBER 1
#endif
#if HAS_TEMP(PROBE)
  #define HAS_TEMP_PROBE 1
#endif
#if HAS_TEMP(COOLER)
  #define HAS_TEMP_COOLER 1
#endif
#if HAS_TEMP(BOARD)
  #define HAS_TEMP_BOARD 1
#endif
#if HAS_TEMP(REDUNDANT)
  #define HAS_TEMP_REDUNDANT 1
#endif

#if ENABLED(JOYSTICK)
  #if PIN_EXISTS(JOY_X)
    #define HAS_JOY_ADC_X 1
  #endif
  #if PIN_EXISTS(JOY_Y)
    #define HAS_JOY_ADC_Y 1
  #endif
  #if PIN_EXISTS(JOY_Z)
    #define HAS_JOY_ADC_Z 1
  #endif
  #if PIN_EXISTS(JOY_EN)
    #define HAS_JOY_ADC_EN 1
  #endif
#endif

// Heaters
#if PIN_EXISTS(HEATER_0)
  #define HAS_HEATER_0 1
#endif
#if PIN_EXISTS(HEATER_1)
  #define HAS_HEATER_1 1
#endif
#if PIN_EXISTS(HEATER_2)
  #define HAS_HEATER_2 1
#endif
#if PIN_EXISTS(HEATER_3)
  #define HAS_HEATER_3 1
#endif
#if PIN_EXISTS(HEATER_4)
  #define HAS_HEATER_4 1
#endif
#if PIN_EXISTS(HEATER_5)
  #define HAS_HEATER_5 1
#endif
#if PIN_EXISTS(HEATER_6)
  #define HAS_HEATER_6 1
#endif
#if PIN_EXISTS(HEATER_7)
  #define HAS_HEATER_7 1
#endif
#if PIN_EXISTS(HEATER_BED)
  #define HAS_HEATER_BED 1
#endif

// Shorthand for common combinations
#if HAS_TEMP_BED && HAS_HEATER_BED
  #define HAS_HEATED_BED 1
  #ifndef BED_OVERSHOOT
    #define BED_OVERSHOOT 10
  #endif
  #define BED_MAX_TARGET (BED_MAXTEMP - (BED_OVERSHOOT))
#else
  #undef PIDTEMPBED
#endif

#if HAS_TEMP_COOLER && PIN_EXISTS(COOLER)
  #define HAS_COOLER 1
  #ifndef COOLER_OVERSHOOT
    #define COOLER_OVERSHOOT 2
  #endif
  #define COOLER_MIN_TARGET (COOLER_MINTEMP + (COOLER_OVERSHOOT))
  #define COOLER_MAX_TARGET (COOLER_MAXTEMP - (COOLER_OVERSHOOT))
#endif

#if HAS_HEATED_BED || HAS_TEMP_CHAMBER
  #define BED_OR_CHAMBER 1
#endif

#if HAS_TEMP_HOTEND || BED_OR_CHAMBER || HAS_TEMP_PROBE || HAS_TEMP_COOLER || HAS_TEMP_BOARD
  #define HAS_TEMP_SENSOR 1
#endif

#if HAS_TEMP_CHAMBER && PIN_EXISTS(HEATER_CHAMBER)
  #define HAS_HEATED_CHAMBER 1
  #ifndef CHAMBER_OVERSHOOT
    #define CHAMBER_OVERSHOOT 10
  #endif
  #define CHAMBER_MAX_TARGET (CHAMBER_MAXTEMP - (CHAMBER_OVERSHOOT))
#else
  #undef PIDTEMPCHAMBER
#endif

// PID heating
#if ANY(PIDTEMP, PIDTEMPBED, PIDTEMPCHAMBER)
  #define HAS_PID_HEATING 1
#endif

// Thermal protection
#if !HAS_HEATED_BED
  #undef THERMAL_PROTECTION_BED
#endif
#if ENABLED(THERMAL_PROTECTION_HOTENDS) && WATCH_TEMP_PERIOD > 0
  #define WATCH_HOTENDS 1
#endif
#if ENABLED(THERMAL_PROTECTION_BED) && WATCH_BED_TEMP_PERIOD > 0
  #define WATCH_BED 1
#endif
#if BOTH(HAS_HEATED_CHAMBER, THERMAL_PROTECTION_CHAMBER) && WATCH_CHAMBER_TEMP_PERIOD > 0
  #define WATCH_CHAMBER 1
#endif
#if BOTH(HAS_COOLER, THERMAL_PROTECTION_COOLER) && WATCH_COOLER_TEMP_PERIOD > 0
  #define WATCH_COOLER 1
#endif
#if NONE(THERMAL_PROTECTION_HOTENDS, THERMAL_PROTECTION_CHAMBER, THERMAL_PROTECTION_BED, THERMAL_PROTECTION_COOLER)
  #undef THERMAL_PROTECTION_VARIANCE_MONITOR
#endif
#if  (ENABLED(THERMAL_PROTECTION_HOTENDS) || !EXTRUDERS) \
  && (ENABLED(THERMAL_PROTECTION_BED)     || !HAS_HEATED_BED) \
  && (ENABLED(THERMAL_PROTECTION_CHAMBER) || !HAS_HEATED_CHAMBER) \
  && (ENABLED(THERMAL_PROTECTION_COOLER)  || !HAS_COOLER)
  #define THERMALLY_SAFE 1
#endif

// Auto fans
#if HAS_HOTEND && PIN_EXISTS(E0_AUTO_FAN)
  #define HAS_AUTO_FAN_0 1
#endif
#if HAS_MULTI_HOTEND && PIN_EXISTS(E1_AUTO_FAN)
  #define HAS_AUTO_FAN_1 1
#endif
#if HOTENDS > 2 && PIN_EXISTS(E2_AUTO_FAN)
  #define HAS_AUTO_FAN_2 1
#endif
#if HOTENDS > 3 && PIN_EXISTS(E3_AUTO_FAN)
  #define HAS_AUTO_FAN_3 1
#endif
#if HOTENDS > 4 && PIN_EXISTS(E4_AUTO_FAN)
  #define HAS_AUTO_FAN_4 1
#endif
#if HOTENDS > 5 && PIN_EXISTS(E5_AUTO_FAN)
  #define HAS_AUTO_FAN_5 1
#endif
#if HOTENDS > 6 && PIN_EXISTS(E6_AUTO_FAN)
  #define HAS_AUTO_FAN_6 1
#endif
#if HOTENDS > 7 && PIN_EXISTS(E7_AUTO_FAN)
  #define HAS_AUTO_FAN_7 1
#endif
#if HAS_TEMP_CHAMBER && PIN_EXISTS(CHAMBER_AUTO_FAN)
  #define HAS_AUTO_CHAMBER_FAN 1
#endif
#if HAS_TEMP_COOLER && PIN_EXISTS(COOLER_AUTO_FAN)
  #define HAS_AUTO_COOLER_FAN 1
#endif

#if ANY(HAS_AUTO_FAN_0, HAS_AUTO_FAN_1, HAS_AUTO_FAN_2, HAS_AUTO_FAN_3, HAS_AUTO_FAN_4, HAS_AUTO_FAN_5, HAS_AUTO_FAN_6, HAS_AUTO_FAN_7, HAS_AUTO_CHAMBER_FAN, HAS_AUTO_COOLER_FAN)
  #define HAS_AUTO_FAN 1
#endif
#define _FANOVERLAP(A,B) (A##_AUTO_FAN_PIN == E##B##_AUTO_FAN_PIN)
#if HAS_AUTO_FAN && (_FANOVERLAP(CHAMBER,0) || _FANOVERLAP(CHAMBER,1) || _FANOVERLAP(CHAMBER,2) || _FANOVERLAP(CHAMBER,3) || _FANOVERLAP(CHAMBER,4) || _FANOVERLAP(CHAMBER,5) || _FANOVERLAP(CHAMBER,6) || _FANOVERLAP(CHAMBER,7))
  #define AUTO_CHAMBER_IS_E 1
#endif

// Fans check
#if HAS_HOTEND && PIN_EXISTS(E0_FAN_TACHO)
  #define HAS_E0_FAN_TACHO 1
#endif
#if HOTENDS > 1 && PIN_EXISTS(E1_FAN_TACHO)
  #define HAS_E1_FAN_TACHO 1
#endif
#if HOTENDS > 2 && PIN_EXISTS(E2_FAN_TACHO)
  #define HAS_E2_FAN_TACHO 1
#endif
#if HOTENDS > 3 && PIN_EXISTS(E3_FAN_TACHO)
  #define HAS_E3_FAN_TACHO 1
#endif
#if HOTENDS > 4 && PIN_EXISTS(E4_FAN_TACHO)
  #define HAS_E4_FAN_TACHO 1
#endif
#if HOTENDS > 5 && PIN_EXISTS(E5_FAN_TACHO)
  #define HAS_E5_FAN_TACHO 1
#endif
#if HOTENDS > 6 && PIN_EXISTS(E6_FAN_TACHO)
  #define HAS_E6_FAN_TACHO 1
#endif
#if HOTENDS > 7 && PIN_EXISTS(E7_FAN_TACHO)
  #define HAS_E7_FAN_TACHO 1
#endif
#if ANY(HAS_E0_FAN_TACHO, HAS_E1_FAN_TACHO, HAS_E2_FAN_TACHO, HAS_E3_FAN_TACHO, HAS_E4_FAN_TACHO, HAS_E5_FAN_TACHO, HAS_E6_FAN_TACHO, HAS_E7_FAN_TACHO)
  #define HAS_FANCHECK 1
  #if HAS_AUTO_FAN && EXTRUDER_AUTO_FAN_SPEED != 255 && DISABLED(FOURWIRES_FANS)
    #define HAS_PWMFANCHECK 1
  #endif
#endif

#if !HAS_TEMP_SENSOR
  #undef AUTO_REPORT_TEMPERATURES
#endif
#if ANY(AUTO_REPORT_TEMPERATURES, AUTO_REPORT_SD_STATUS, AUTO_REPORT_POSITION, AUTO_REPORT_FANS)
  #define HAS_AUTO_REPORTING 1
#endif

#if !HAS_AUTO_CHAMBER_FAN || AUTO_CHAMBER_IS_E
  #undef AUTO_POWER_CHAMBER_FAN
#endif

// Print Cooling fans (limit)
#ifdef NUM_M106_FANS
  #define MAX_FANS NUM_M106_FANS
#else
  #define MAX_FANS 8  // Max supported fans
#endif

#define _NOT_E_AUTO(N,F) (E##N##_AUTO_FAN_PIN != FAN##F##_PIN)
#define _HAS_FAN(F) (PIN_EXISTS(FAN##F) \
                     && CONTROLLER_FAN_PIN != FAN##F##_PIN \
                     && _NOT_E_AUTO(0,F) \
                     && _NOT_E_AUTO(1,F) \
                     && _NOT_E_AUTO(2,F) \
                     && _NOT_E_AUTO(3,F) \
                     && _NOT_E_AUTO(4,F) \
                     && _NOT_E_AUTO(5,F) \
                     && _NOT_E_AUTO(6,F) \
                     && _NOT_E_AUTO(7,F) \
                     && F < MAX_FANS)
#if PIN_EXISTS(FAN)
  #define HAS_FAN0 1
#endif
#if _HAS_FAN(1)
  #define HAS_FAN1 1
#endif
#if _HAS_FAN(2)
  #define HAS_FAN2 1
#endif
#if _HAS_FAN(3)
  #define HAS_FAN3 1
#endif
#if _HAS_FAN(4)
  #define HAS_FAN4 1
#endif
#if _HAS_FAN(5)
  #define HAS_FAN5 1
#endif
#if _HAS_FAN(6)
  #define HAS_FAN6 1
#endif
#if _HAS_FAN(7)
  #define HAS_FAN7 1
#endif
#undef _NOT_E_AUTO
#undef _HAS_FAN

#if BED_OR_CHAMBER || HAS_FAN0
  #define BED_OR_CHAMBER_OR_FAN 1
#endif

/**
 * Up to 3 PWM fans
 */
#ifndef FAN_INVERTING
  #define FAN_INVERTING false
#endif

#if HAS_FAN7
  #define FAN_COUNT 8
#elif HAS_FAN6
  #define FAN_COUNT 7
#elif HAS_FAN5
  #define FAN_COUNT 6
#elif HAS_FAN4
  #define FAN_COUNT 5
#elif HAS_FAN3
  #define FAN_COUNT 4
#elif HAS_FAN2
  #define FAN_COUNT 3
#elif HAS_FAN1
  #define FAN_COUNT 2
#elif HAS_FAN0
  #define FAN_COUNT 1
#else
  #define FAN_COUNT 0
#endif

#if FAN_COUNT > 0
  #define HAS_FAN 1
#endif

/**
 * Part Cooling fan multipliexer
 */
#if PIN_EXISTS(FANMUX0)
  #define HAS_FANMUX 1
#endif

/**
 * MIN/MAX fan PWM scaling
 */
#ifndef FAN_OFF_PWM
  #define FAN_OFF_PWM 0
#endif
#ifndef FAN_MIN_PWM
  #if FAN_OFF_PWM > 0
    #define FAN_MIN_PWM (FAN_OFF_PWM + 1)
  #else
    #define FAN_MIN_PWM 0
  #endif
#endif
#ifndef FAN_MAX_PWM
  #define FAN_MAX_PWM 255
#endif
#if FAN_MIN_PWM < 0 || FAN_MIN_PWM > 255
  #error "FAN_MIN_PWM must be a value from 0 to 255."
#elif FAN_MAX_PWM < 0 || FAN_MAX_PWM > 255
  #error "FAN_MAX_PWM must be a value from 0 to 255."
#elif FAN_MIN_PWM > FAN_MAX_PWM
  #error "FAN_MIN_PWM must be less than or equal to FAN_MAX_PWM."
#elif FAN_OFF_PWM > FAN_MIN_PWM
  #error "FAN_OFF_PWM must be less than or equal to FAN_MIN_PWM."
#endif

/**
 * Controller Fan Settings
 */
#if PIN_EXISTS(CONTROLLER_FAN)
  #define HAS_CONTROLLER_FAN 1
  #if CONTROLLER_FAN_MIN_BOARD_TEMP
    #define HAS_CONTROLLER_FAN_MIN_BOARD_TEMP 1
  #endif
#endif

#if HAS_CONTROLLER_FAN
  #if ENABLED(CONTROLLER_FAN_USE_BOARD_TEMP)
    #define HAS_CONTROLLER_FAN_BOARD_TEMP_TRIGGER 1
    #ifndef CONTROLLER_FAN_TRIGGER_TEMP
      #define CONTROLLER_FAN_TRIGGER_TEMP 30
    #endif
  #else
    #undef CONTROLLER_FAN_TRIGGER_TEMP
  #endif
#endif

// Servos
#if PIN_EXISTS(SERVO0) && NUM_SERVOS > 0
  #define HAS_SERVO_0 1
#endif
#if PIN_EXISTS(SERVO1) && NUM_SERVOS > 1
  #define HAS_SERVO_1 1
#endif
#if PIN_EXISTS(SERVO2) && NUM_SERVOS > 2
  #define HAS_SERVO_2 1
#endif
#if PIN_EXISTS(SERVO3) && NUM_SERVOS > 3
  #define HAS_SERVO_3 1
#endif
#if NUM_SERVOS > 0
  #define HAS_SERVOS 1
  #if defined(PAUSE_SERVO_OUTPUT) && defined(RESUME_SERVO_OUTPUT)
    #define HAS_PAUSE_SERVO_OUTPUT 1
  #endif
#else
  #undef SERVO_DELAY
  #undef DEACTIVATE_SERVOS_AFTER_MOVE
  #undef EDITABLE_SERVO_ANGLES
  #undef SERVO_DETACH_GCODE
#endif

// Sensors
#if PIN_EXISTS(FILWIDTH)
  #define HAS_FILAMENT_WIDTH_SENSOR 1
#endif

// User Interface
#if ENABLED(FREEZE_FEATURE) && !PIN_EXISTS(FREEZE) && PIN_EXISTS(KILL)
  #define FREEZE_PIN KILL_PIN
#elif PIN_EXISTS(KILL) && TERN1(FREEZE_FEATURE, KILL_PIN != FREEZE_PIN)
  #define HAS_KILL 1
#endif
#if PIN_EXISTS(HOME)
  #define HAS_HOME 1
#endif
#if PIN_EXISTS(SUICIDE)
  #define HAS_SUICIDE 1
#endif
#if PIN_EXISTS(PHOTOGRAPH)
  #define HAS_PHOTOGRAPH 1
#endif

// Digital control
#if PIN_EXISTS(STEPPER_RESET)
  #define HAS_STEPPER_RESET 1
#endif
#if PIN_EXISTS(DIGIPOTSS)
  #define HAS_MOTOR_CURRENT_SPI 1
#endif
#if HAS_EXTRUDERS && PIN_EXISTS(MOTOR_CURRENT_PWM_E)
  #define HAS_MOTOR_CURRENT_PWM_E 1
#endif
#if HAS_MOTOR_CURRENT_PWM_E || ANY_PIN(MOTOR_CURRENT_PWM_X, MOTOR_CURRENT_PWM_Y, MOTOR_CURRENT_PWM_XY, MOTOR_CURRENT_PWM_Z, MOTOR_CURRENT_PWM_I, MOTOR_CURRENT_PWM_J, MOTOR_CURRENT_PWM_K, MOTOR_CURRENT_PWM_U, MOTOR_CURRENT_PWM_V, MOTOR_CURRENT_PWM_W)
  #define HAS_MOTOR_CURRENT_PWM 1
#endif

#if ANY(HAS_Z_MS_PINS, HAS_Z2_MS_PINS, HAS_Z3_MS_PINS, HAS_Z4_MS_PINS)
  #define HAS_SOME_Z_MS_PINS 1
#endif
#if ANY(HAS_E0_MS_PINS, HAS_E1_MS_PINS, HAS_E2_MS_PINS, HAS_E3_MS_PINS, HAS_E4_MS_PINS, HAS_E5_MS_PINS, HAS_E6_MS_PINS, HAS_E7_MS_PINS)
  #define HAS_SOME_E_MS_PINS 1
#endif
#if ANY(HAS_X_MS_PINS, HAS_X2_MS_PINS, HAS_Y_MS_PINS, HAS_Y2_MS_PINS, HAS_SOME_Z_MS_PINS, HAS_I_MS_PINS, HAS_J_MS_PINS, HAS_K_MS_PINS, HAS_U_MS_PINS, HAS_V_MS_PINS, HAS_W_MS_PINS, HAS_SOME_E_MS_PINS)
  #define HAS_MICROSTEPS 1
#endif

/**
 * Heater signal inversion defaults
 */

#if HAS_HEATER_0 && !defined(HEATER_0_INVERTING)
  #define HEATER_0_INVERTING false
#endif
#if HAS_HEATER_1 && !defined(HEATER_1_INVERTING)
  #define HEATER_1_INVERTING false
#endif
#if HAS_HEATER_2 && !defined(HEATER_2_INVERTING)
  #define HEATER_2_INVERTING false
#endif
#if HAS_HEATER_3 && !defined(HEATER_3_INVERTING)
  #define HEATER_3_INVERTING false
#endif
#if HAS_HEATER_4 && !defined(HEATER_4_INVERTING)
  #define HEATER_4_INVERTING false
#endif
#if HAS_HEATER_5 && !defined(HEATER_5_INVERTING)
  #define HEATER_5_INVERTING false
#endif
#if HAS_HEATER_6 && !defined(HEATER_6_INVERTING)
  #define HEATER_6_INVERTING false
#endif
#if HAS_HEATER_7 && !defined(HEATER_7_INVERTING)
  #define HEATER_7_INVERTING false
#endif

/**
 * Helper Macros for heaters and extruder fan
 */

#define WRITE_HEATER_0P(v) WRITE(HEATER_0_PIN, (v) ^ HEATER_0_INVERTING)
#if EITHER(HAS_MULTI_HOTEND, HEATERS_PARALLEL)
  #define WRITE_HEATER_1(v) WRITE(HEATER_1_PIN, (v) ^ HEATER_1_INVERTING)
  #if HOTENDS > 2
    #define WRITE_HEATER_2(v) WRITE(HEATER_2_PIN, (v) ^ HEATER_2_INVERTING)
    #if HOTENDS > 3
      #define WRITE_HEATER_3(v) WRITE(HEATER_3_PIN, (v) ^ HEATER_3_INVERTING)
      #if HOTENDS > 4
        #define WRITE_HEATER_4(v) WRITE(HEATER_4_PIN, (v) ^ HEATER_4_INVERTING)
        #if HOTENDS > 5
          #define WRITE_HEATER_5(v) WRITE(HEATER_5_PIN, (v) ^ HEATER_5_INVERTING)
          #if HOTENDS > 6
            #define WRITE_HEATER_6(v) WRITE(HEATER_6_PIN, (v) ^ HEATER_6_INVERTING)
            #if HOTENDS > 7
              #define WRITE_HEATER_7(v) WRITE(HEATER_7_PIN, (v) ^ HEATER_7_INVERTING)
            #endif // HOTENDS > 7
          #endif // HOTENDS > 6
        #endif // HOTENDS > 5
      #endif // HOTENDS > 4
    #endif // HOTENDS > 3
  #endif // HOTENDS > 2
#endif // HAS_MULTI_HOTEND || HEATERS_PARALLEL
#if ENABLED(HEATERS_PARALLEL)
  #define WRITE_HEATER_0(v) { WRITE_HEATER_0P(v); WRITE_HEATER_1(v); }
#else
  #define WRITE_HEATER_0(v) WRITE_HEATER_0P(v)
#endif

#ifndef MIN_POWER
  #define MIN_POWER 0
#endif

/**
 * Heated bed requires settings
 */
#if HAS_HEATED_BED
  #ifndef MIN_BED_POWER
    #define MIN_BED_POWER 0
  #endif
  #ifndef MAX_BED_POWER
    #define MAX_BED_POWER 255
  #endif
  #ifndef HEATER_BED_INVERTING
    #define HEATER_BED_INVERTING false
  #endif
  #define WRITE_HEATER_BED(v) WRITE(HEATER_BED_PIN, (v) ^ HEATER_BED_INVERTING)
#endif

/**
 * Heated chamber requires settings
 */
#if HAS_HEATED_CHAMBER
  #ifndef MIN_CHAMBER_POWER
    #define MIN_CHAMBER_POWER 0
  #endif
  #ifndef MAX_CHAMBER_POWER
    #define MAX_CHAMBER_POWER 255
  #endif
  #ifndef HEATER_CHAMBER_INVERTING
    #define HEATER_CHAMBER_INVERTING false
  #endif
  #define WRITE_HEATER_CHAMBER(v) WRITE(HEATER_CHAMBER_PIN, (v) ^ HEATER_CHAMBER_INVERTING)
#endif

/**
 * Laser Cooling requires settings
 */
#if HAS_COOLER
  #ifndef MAX_COOLER_POWER
    #define MAX_COOLER_POWER 255
  #endif
  #ifndef COOLER_INVERTING
    #define COOLER_INVERTING true
  #endif
  #define WRITE_HEATER_COOLER(v) WRITE(COOLER_PIN, (v) ^ COOLER_INVERTING)
#endif

#if HAS_HOTEND || HAS_HEATED_BED || HAS_HEATED_CHAMBER || HAS_COOLER
  #define HAS_TEMPERATURE 1
#endif

#if HAS_TEMPERATURE && ANY(HAS_MARLINUI_MENU, HAS_DWIN_E3V2, HAS_DGUS_LCD_CLASSIC)
  #ifdef PREHEAT_10_LABEL
    #define PREHEAT_COUNT 10
  #elif defined(PREHEAT_9_LABEL)
    #define PREHEAT_COUNT 9
  #elif defined(PREHEAT_8_LABEL)
    #define PREHEAT_COUNT 8
  #elif defined(PREHEAT_7_LABEL)
    #define PREHEAT_COUNT 7
  #elif defined(PREHEAT_6_LABEL)
    #define PREHEAT_COUNT 6
  #elif defined(PREHEAT_5_LABEL)
    #define PREHEAT_COUNT 5
  #elif defined(PREHEAT_4_LABEL)
    #define PREHEAT_COUNT 4
  #elif defined(PREHEAT_3_LABEL)
    #define PREHEAT_COUNT 3
  #elif defined(PREHEAT_2_LABEL)
    #define PREHEAT_COUNT 2
  #elif defined(PREHEAT_1_LABEL)
    #define PREHEAT_COUNT 1
  #endif
  #if PREHEAT_COUNT && ANY(HAS_HOTEND, HAS_HEATED_BED, HAS_FAN)
    #define HAS_PREHEAT 1
  #endif
#endif

#if !HAS_PREHEAT
  #undef PREHEAT_SHORTCUT_MENU_ITEM
  #undef DGUS_PREHEAT_UI
#endif

/**
 * MIN/MAX case light PWM scaling
 */
#if ENABLED(CASE_LIGHT_ENABLE)
  #ifndef CASE_LIGHT_MAX_PWM
    #define CASE_LIGHT_MAX_PWM 255
  #elif !WITHIN(CASE_LIGHT_MAX_PWM, 1, 255)
    #error "CASE_LIGHT_MAX_PWM must be a value from 1 to 255."
  #endif
#endif

/**
 * Bed Probe dependencies
 */
#if EITHER(MESH_BED_LEVELING, HAS_BED_PROBE)
  #ifndef Z_PROBE_OFFSET_RANGE_MIN
    #define Z_PROBE_OFFSET_RANGE_MIN -20
  #endif
  #ifndef Z_PROBE_OFFSET_RANGE_MAX
    #define Z_PROBE_OFFSET_RANGE_MAX 20
  #endif
#endif
#if HAS_BED_PROBE
  #if BOTH(ENDSTOPPULLUPS, HAS_Z_MIN_PROBE_PIN)
    #define ENDSTOPPULLUP_ZMIN_PROBE
  #endif
  #ifndef XY_PROBE_FEEDRATE
    #define XY_PROBE_FEEDRATE ((homing_feedrate_mm_m.x + homing_feedrate_mm_m.y) / 2)
  #endif
  #ifndef NOZZLE_TO_PROBE_OFFSET
    #define NOZZLE_TO_PROBE_OFFSET { 0, 0, 0 }
  #endif
#else
  #undef NOZZLE_TO_PROBE_OFFSET
  #undef PROBING_STEPPERS_OFF
#endif

/**
 * XYZ Bed Skew Correction
 */
#if ENABLED(SKEW_CORRECTION)
  #define SKEW_FACTOR_MIN -1
  #define SKEW_FACTOR_MAX 1

  #define _GET_SIDE(a,b,c) (SQRT(2*sq(a)+2*sq(b)-4*sq(c))*0.5)
  #define _SKEW_SIDE(a,b,c) tan(M_PI*0.5-acos((sq(a)-sq(b)-sq(c))/(2*c*b)))
  #define _SKEW_FACTOR(a,b,c) _SKEW_SIDE(float(a),_GET_SIDE(float(a),float(b),float(c)),float(c))

  #ifndef XY_SKEW_FACTOR
    #if defined(XY_DIAG_AC) && defined(XY_DIAG_BD) && defined(XY_SIDE_AD)
      #define XY_SKEW_FACTOR _SKEW_FACTOR(XY_DIAG_AC, XY_DIAG_BD, XY_SIDE_AD)
    #else
      #define XY_SKEW_FACTOR 0.0
    #endif
  #endif
  #ifndef XZ_SKEW_FACTOR
    #if defined(XY_SIDE_AD) && !defined(XZ_SIDE_AD)
      #define XZ_SIDE_AD XY_SIDE_AD
    #endif
    #if defined(XZ_DIAG_AC) && defined(XZ_DIAG_BD) && defined(XZ_SIDE_AD)
      #define XZ_SKEW_FACTOR _SKEW_FACTOR(XZ_DIAG_AC, XZ_DIAG_BD, XZ_SIDE_AD)
    #else
      #define XZ_SKEW_FACTOR 0.0
    #endif
  #endif
  #ifndef YZ_SKEW_FACTOR
    #if defined(YZ_DIAG_AC) && defined(YZ_DIAG_BD) && defined(YZ_SIDE_AD)
      #define YZ_SKEW_FACTOR _SKEW_FACTOR(YZ_DIAG_AC, YZ_DIAG_BD, YZ_SIDE_AD)
    #else
      #define YZ_SKEW_FACTOR 0.0
    #endif
  #endif
#endif // SKEW_CORRECTION

/**
 * Heater, Fan, and Probe interactions
 */
#if !HAS_FAN
  #undef ADAPTIVE_FAN_SLOWING
  #undef NO_FAN_SLOWING_IN_PID_TUNING
#endif
#if !BOTH(HAS_BED_PROBE, HAS_FAN)
  #undef PROBING_FANS_OFF
#endif
#if !BOTH(HAS_BED_PROBE, HAS_EXTRUDERS)
  #undef PROBING_ESTEPPERS_OFF
#elif ENABLED(PROBING_STEPPERS_OFF)
  // PROBING_STEPPERS_OFF implies PROBING_ESTEPPERS_OFF, make sure it is defined
  #define PROBING_ESTEPPERS_OFF
#endif
#if EITHER(ADVANCED_PAUSE_FEATURE, PROBING_HEATERS_OFF)
  #define HEATER_IDLE_HANDLER 1
#endif
#if HAS_BED_PROBE && (ANY(PROBING_HEATERS_OFF, PROBING_STEPPERS_OFF, PROBING_ESTEPPERS_OFF, PROBING_FANS_OFF) || DELAY_BEFORE_PROBING > 0)
  #define HAS_QUIET_PROBING 1
#endif

/**
 * Advanced Pause - Filament Change
 */
#if ENABLED(ADVANCED_PAUSE_FEATURE)
  #if ANY(HAS_MARLINUI_MENU, EXTENSIBLE_UI, DWIN_LCD_PROUI, DWIN_CREALITY_LCD_JYERSUI) || BOTH(EMERGENCY_PARSER, HOST_PROMPT_SUPPORT)
    #define M600_PURGE_MORE_RESUMABLE 1
  #endif
  #ifndef FILAMENT_CHANGE_SLOW_LOAD_LENGTH
    #define FILAMENT_CHANGE_SLOW_LOAD_LENGTH 0
  #endif
#endif

#if HAS_MULTI_EXTRUDER && !defined(TOOLCHANGE_FS_EXTRA_PRIME)
  #define TOOLCHANGE_FS_EXTRA_PRIME 0
#endif

/**
 * Only constrain Z on DELTA / SCARA machines
 */
#if IS_KINEMATIC
  #undef MIN_SOFTWARE_ENDSTOP_X
  #undef MIN_SOFTWARE_ENDSTOP_Y
  #undef MAX_SOFTWARE_ENDSTOP_X
  #undef MAX_SOFTWARE_ENDSTOP_Y
#endif

/**
 * Bed Probing bounds
 */

#ifndef PROBING_MARGIN
  #define PROBING_MARGIN 0
#endif

#if IS_KINEMATIC
  #undef PROBING_MARGIN_LEFT
  #undef PROBING_MARGIN_RIGHT
  #undef PROBING_MARGIN_FRONT
  #undef PROBING_MARGIN_BACK
  #define PROBING_MARGIN_LEFT 0
  #define PROBING_MARGIN_RIGHT 0
  #define PROBING_MARGIN_FRONT 0
  #define PROBING_MARGIN_BACK 0
#else
  #ifndef PROBING_MARGIN_LEFT
    #define PROBING_MARGIN_LEFT PROBING_MARGIN
  #endif
  #ifndef PROBING_MARGIN_RIGHT
    #define PROBING_MARGIN_RIGHT PROBING_MARGIN
  #endif
  #ifndef PROBING_MARGIN_FRONT
    #define PROBING_MARGIN_FRONT PROBING_MARGIN
  #endif
  #ifndef PROBING_MARGIN_BACK
    #define PROBING_MARGIN_BACK PROBING_MARGIN
  #endif
#endif

#if ENABLED(DELTA)
  /**
   * Delta radius/rod trimmers/angle trimmers
   */
  #ifndef DELTA_ENDSTOP_ADJ
    #define DELTA_ENDSTOP_ADJ { 0, 0, 0 }
  #endif
  #ifndef DELTA_TOWER_ANGLE_TRIM
    #define DELTA_TOWER_ANGLE_TRIM { 0, 0, 0 }
  #endif
  #ifndef DELTA_RADIUS_TRIM_TOWER
    #define DELTA_RADIUS_TRIM_TOWER { 0, 0, 0 }
  #endif
  #ifndef DELTA_DIAGONAL_ROD_TRIM_TOWER
    #define DELTA_DIAGONAL_ROD_TRIM_TOWER { 0, 0, 0 }
  #endif
#endif

#ifndef DEFAULT_LEVELING_FADE_HEIGHT
  #define DEFAULT_LEVELING_FADE_HEIGHT 0.0
#endif

#if ENABLED(SEGMENT_LEVELED_MOVES) && !defined(LEVELED_SEGMENT_LENGTH)
  #define LEVELED_SEGMENT_LENGTH 5
#endif

/**
 * Default mesh area is an area with an inset margin on the print area.
 */
#if EITHER(MESH_BED_LEVELING, AUTO_BED_LEVELING_UBL)
  #if IS_KINEMATIC
    // Probing points may be verified at compile time within the radius
    // using static_assert(HYPOT2(X2-X1,Y2-Y1)<=sq(DELTA_PRINTABLE_RADIUS),"bad probe point!")
    // so that may be added to SanityCheck.h in the future.
    #define _MESH_MIN_X (X_MIN_BED + MESH_INSET)
    #define _MESH_MIN_Y (Y_MIN_BED + MESH_INSET)
    #define _MESH_MAX_X (X_MAX_BED - (MESH_INSET))
    #define _MESH_MAX_Y (Y_MAX_BED - (MESH_INSET))
  #else
    // Boundaries for Cartesian probing based on set limits
    #define _MESH_MIN_X (_MAX(X_MIN_BED + MESH_INSET, X_MIN_POS))  // UBL is careful not to probe off the bed.  It does not
    #define _MESH_MIN_Y (_MAX(Y_MIN_BED + MESH_INSET, Y_MIN_POS))  // need NOZZLE_TO_PROBE_OFFSET in the mesh dimensions
    #define _MESH_MAX_X (_MIN(X_MAX_BED - (MESH_INSET), X_MAX_POS))
    #define _MESH_MAX_Y (_MIN(Y_MAX_BED - (MESH_INSET), Y_MAX_POS))
  #endif

  // These may be overridden in Configuration.h if a smaller area is desired
  #ifndef MESH_MIN_X
    #define MESH_MIN_X _MESH_MIN_X
  #endif
  #ifndef MESH_MIN_Y
    #define MESH_MIN_Y _MESH_MIN_Y
  #endif
  #ifndef MESH_MAX_X
    #define MESH_MAX_X _MESH_MAX_X
  #endif
  #ifndef MESH_MAX_Y
    #define MESH_MAX_Y _MESH_MAX_Y
  #endif
#else
  #undef MESH_MIN_X
  #undef MESH_MIN_Y
  #undef MESH_MAX_X
  #undef MESH_MAX_Y
#endif

#define _POINT_COUNT (defined(PROBE_PT_1_X) + defined(PROBE_PT_2_X) + defined(PROBE_PT_3_X) + defined(PROBE_PT_1_Y) + defined(PROBE_PT_2_Y) + defined(PROBE_PT_3_Y))
#if _POINT_COUNT == 6
  #define HAS_FIXED_3POINT 1
#elif _POINT_COUNT > 0
  #error "For 3-Point Leveling all XY points must be defined (or none for the defaults)."
#endif
#undef _POINT_COUNT

/**
 * Buzzer/Speaker
 */
#if PIN_EXISTS(BEEPER)
  #define HAS_BEEPER 1
#endif
#if ANY(IS_TFTGLCD_PANEL, PCA9632_BUZZER, LCD_USE_I2C_BUZZER)
  #define USE_MARLINUI_BUZZER 1
#endif
#if EITHER(HAS_BEEPER, USE_MARLINUI_BUZZER)
  #define HAS_SOUND 1
#endif

#if ENABLED(LCD_USE_I2C_BUZZER)
  #ifndef LCD_FEEDBACK_FREQUENCY_HZ
    #define LCD_FEEDBACK_FREQUENCY_HZ 1000
  #endif
  #ifndef LCD_FEEDBACK_FREQUENCY_DURATION_MS
    #define LCD_FEEDBACK_FREQUENCY_DURATION_MS 100
  #endif
#elif HAS_SOUND
  #ifndef LCD_FEEDBACK_FREQUENCY_HZ
    #define LCD_FEEDBACK_FREQUENCY_HZ 5000
  #endif
  #ifndef LCD_FEEDBACK_FREQUENCY_DURATION_MS
    #define LCD_FEEDBACK_FREQUENCY_DURATION_MS 2
  #endif
#endif

#if HAS_SOUND
  #if LCD_FEEDBACK_FREQUENCY_DURATION_MS && LCD_FEEDBACK_FREQUENCY_HZ
    #define HAS_CHIRP 1
  #endif
#else
  #undef SOUND_MENU_ITEM   // No buzzer menu item without a buzzer
  #undef SOUND_ON_DEFAULT
#endif

/**
 * Make sure DOGLCD_SCK and DOGLCD_MOSI are defined.
 */
#if HAS_MARLINUI_U8GLIB
  #ifndef DOGLCD_SCK
    #define DOGLCD_SCK  SD_SCK_PIN
  #endif
  #ifndef DOGLCD_MOSI
    #define DOGLCD_MOSI SD_MOSI_PIN
  #endif
#endif

/**
 * Z_HOMING_HEIGHT / Z_CLEARANCE_BETWEEN_PROBES
 */
#ifndef Z_HOMING_HEIGHT
  #ifdef Z_CLEARANCE_BETWEEN_PROBES
    #define Z_HOMING_HEIGHT Z_CLEARANCE_BETWEEN_PROBES
  #else
    #define Z_HOMING_HEIGHT 0
  #endif
#endif

#if PROBE_SELECTED
  #ifndef Z_CLEARANCE_BETWEEN_PROBES
    #define Z_CLEARANCE_BETWEEN_PROBES Z_HOMING_HEIGHT
  #endif
  #if Z_CLEARANCE_BETWEEN_PROBES > Z_HOMING_HEIGHT
    #define Z_CLEARANCE_BETWEEN_MANUAL_PROBES Z_CLEARANCE_BETWEEN_PROBES
  #else
    #define Z_CLEARANCE_BETWEEN_MANUAL_PROBES Z_HOMING_HEIGHT
  #endif
  #ifndef Z_CLEARANCE_MULTI_PROBE
    #define Z_CLEARANCE_MULTI_PROBE Z_CLEARANCE_BETWEEN_PROBES
  #endif
  #if ENABLED(BLTOUCH) && !defined(BLTOUCH_DELAY)
    #define BLTOUCH_DELAY 500
  #endif
#endif

// Define a starting height for measuring manual probe points
#ifndef MANUAL_PROBE_START_Z
  #if EITHER(MESH_BED_LEVELING, PROBE_MANUALLY)
    // Leave MANUAL_PROBE_START_Z undefined so the prior Z height will be used.
    // Note: If Z_CLEARANCE_BETWEEN_MANUAL_PROBES is 0 there will be no raise between points
  #elif ENABLED(AUTO_BED_LEVELING_UBL) && defined(Z_CLEARANCE_BETWEEN_PROBES)
    #define MANUAL_PROBE_START_Z Z_CLEARANCE_BETWEEN_PROBES
  #endif
#endif

#ifndef __SAM3X8E__ //todo: hal: broken hal encapsulation
  #undef UI_VOLTAGE_LEVEL
  #undef RADDS_DISPLAY
  #undef MOTOR_CURRENT
#endif

// Updated G92 behavior shifts the workspace
#if DISABLED(NO_WORKSPACE_OFFSETS)
  #define HAS_POSITION_SHIFT 1
  #if IS_CARTESIAN
    #define HAS_HOME_OFFSET 1       // The home offset also shifts the coordinate space
    #define HAS_WORKSPACE_OFFSET 1  // Cumulative offset to workspace to save some calculation
    #define HAS_M206_COMMAND 1      // M206 sets the home offset for Cartesian machines
  #elif IS_SCARA
    #define HAS_SCARA_OFFSET 1      // The SCARA home offset applies only on G28
  #endif
#endif

#if EITHER(HAS_MARLINUI_MENU, TOUCH_UI_FTDI_EVE)
  // LCD timeout to status screen default is 15s
  #ifndef LCD_TIMEOUT_TO_STATUS
    #define LCD_TIMEOUT_TO_STATUS 15000
  #endif
  #if LCD_TIMEOUT_TO_STATUS
    #define HAS_SCREEN_TIMEOUT 1
  #endif
#endif

// Add commands that need sub-codes to this list
#if ANY(G38_PROBE_TARGET, CNC_COORDINATE_SYSTEMS, POWER_LOSS_RECOVERY)
  #define USE_GCODE_SUBCODES 1
#endif

// Parking Extruder
#if ENABLED(PARKING_EXTRUDER)
  #ifndef PARKING_EXTRUDER_GRAB_DISTANCE
    #define PARKING_EXTRUDER_GRAB_DISTANCE 0
  #endif
  #ifndef PARKING_EXTRUDER_SOLENOIDS_PINS_ACTIVE
    #define PARKING_EXTRUDER_SOLENOIDS_PINS_ACTIVE HIGH
  #endif
#endif

// Number of VFAT entries used. Each entry has 13 UTF-16 characters
#if EITHER(SCROLL_LONG_FILENAMES, HAS_DWIN_E3V2)
  #define MAX_VFAT_ENTRIES (5)
#else
  #define MAX_VFAT_ENTRIES (2)
#endif

// Nozzle park for Delta
#if BOTH(NOZZLE_PARK_FEATURE, DELTA)
  #undef NOZZLE_PARK_Z_FEEDRATE
  #define NOZZLE_PARK_Z_FEEDRATE NOZZLE_PARK_XY_FEEDRATE
#endif

// Force SDCARD_SORT_ALPHA to be enabled for Graphical LCD on LPC1768
// on boards where SD card and LCD display share the same SPI bus
// because of a bug in the shared SPI implementation. (See #8122)
#if defined(TARGET_LPC1768) && IS_RRD_FG_SC && (SD_SCK_PIN == LCD_PINS_D4)
  #define SDCARD_SORT_ALPHA         // Keep one directory level in RAM. Changing directory levels
                                    // may still glitch the screen, but LCD updates clean it up.
  #undef SDSORT_LIMIT
  #undef SDSORT_USES_RAM
  #undef SDSORT_USES_STACK
  #undef SDSORT_CACHE_NAMES
  #define SDSORT_LIMIT       64
  #define SDSORT_USES_RAM    true
  #define SDSORT_USES_STACK  false
  #define SDSORT_CACHE_NAMES true
  #ifndef FOLDER_SORTING
    #define FOLDER_SORTING     -1
  #endif
  #ifndef SDSORT_GCODE
    #define SDSORT_GCODE       false
  #endif
  #ifndef SDSORT_DYNAMIC_RAM
    #define SDSORT_DYNAMIC_RAM false
  #endif
  #ifndef SDSORT_CACHE_VFATS
    #define SDSORT_CACHE_VFATS 2
  #endif
#endif

// Fallback SPI Speed for SD
#if ENABLED(SDSUPPORT) && !defined(SD_SPI_SPEED)
  #define SD_SPI_SPEED SPI_FULL_SPEED
#endif

#if HAS_WIRED_LCD
  // Get LCD character width/height, which may be overridden by pins, configs, etc.
  #ifndef LCD_WIDTH
    #if HAS_MARLINUI_U8GLIB
      #define LCD_WIDTH 21
    #elif IS_DWIN_MARLINUI
      // Defined by header
    #else
      #define LCD_WIDTH TERN(IS_ULTIPANEL, 20, 16)
    #endif
  #endif
  #ifndef LCD_HEIGHT
    #if HAS_MARLINUI_U8GLIB
      #define LCD_HEIGHT 5
    #elif IS_DWIN_MARLINUI
      // Defined by header
    #else
      #define LCD_HEIGHT TERN(IS_ULTIPANEL, 4, 2)
    #endif
  #endif
#endif

#if BUTTONS_EXIST(EN1, EN2, ENC)
  #define HAS_ROTARY_ENCODER 1
#endif

#if PIN_EXISTS(SAFE_POWER) && DISABLED(DISABLE_DRIVER_SAFE_POWER_PROTECT)
  #define HAS_DRIVER_SAFE_POWER_PROTECT 1
#endif

#if ANY(ENDSTOPPULLDOWNS, ENDSTOPPULLDOWN_ZMIN_PROBE, \
    ENDSTOPPULLDOWN_XMIN, ENDSTOPPULLDOWN_YMIN, ENDSTOPPULLDOWN_ZMIN, \
    ENDSTOPPULLDOWN_IMIN, ENDSTOPPULLDOWN_JMIN, ENDSTOPPULLDOWN_KMIN, \
    ENDSTOPPULLDOWN_XMAX, ENDSTOPPULLDOWN_YMAX, ENDSTOPPULLDOWN_ZMAX, \
    ENDSTOPPULLDOWN_IMAX, ENDSTOPPULLDOWN_JMAX, ENDSTOPPULLDOWN_KMAX, \
    POWER_LOSS_PULLDOWN, CALIBRATION_PIN_PULLDOWN, FIL_RUNOUT_PULLDOWN, \
    FIL_RUNOUT1_PULLDOWN, FIL_RUNOUT2_PULLDOWN, FIL_RUNOUT3_PULLDOWN, FIL_RUNOUT4_PULLDOWN, \
    FIL_RUNOUT5_PULLDOWN, FIL_RUNOUT6_PULLDOWN, FIL_RUNOUT7_PULLDOWN, FIL_RUNOUT8_PULLDOWN)
  #define USING_PULLDOWNS 1
#endif<|MERGE_RESOLUTION|>--- conflicted
+++ resolved
@@ -928,59 +928,12 @@
         #define X2_MAX_ENDSTOP_INVERTING Z_MIN_ENDSTOP_INVERTING
       #elif X2_USE_ENDSTOP == _ZMAX_
         #define X2_MAX_ENDSTOP_INVERTING Z_MAX_ENDSTOP_INVERTING
-<<<<<<< HEAD
-      #else
-        #define X2_MAX_ENDSTOP_INVERTING false
-      #endif
-    #endif
-    #if PIN_EXISTS(X2_STOP) && !PIN_EXISTS(X2_MAX)
+      #endif
+    #endif
+    #if !PIN_EXISTS(X2_MAX)
       #undef X2_MAX_PIN
-      #define X2_MAX_PIN X2_STOP_PIN
-    #endif
-    #if !ANY_PIN(X2_MAX, X2_STOP)
-      #undef X2_MAX_PIN
-      #if X2_USE_ENDSTOP == _XMIN_
-        #define X2_MAX_PIN X_MIN_PIN
-      #elif X2_USE_ENDSTOP == _XMAX_
-        #define X2_MAX_PIN X_MAX_PIN
-      #elif X2_USE_ENDSTOP == _XSTOP_
-        #define X2_MAX_PIN X_STOP_PIN
-      #elif X2_USE_ENDSTOP == _YMIN_
-        #define X2_MAX_PIN Y_MIN_PIN
-      #elif X2_USE_ENDSTOP == _YMAX_
-        #define X2_MAX_PIN Y_MAX_PIN
-      #elif X2_USE_ENDSTOP == _YSTOP_
-        #define X2_MAX_PIN Y_STOP_PIN
-      #elif X2_USE_ENDSTOP == _ZMIN_
-        #define X2_MAX_PIN Z_MIN_PIN
-      #elif X2_USE_ENDSTOP == _ZMAX_
-        #define X2_MAX_PIN Z_MAX_PIN
-      #elif X2_USE_ENDSTOP == _ZSTOP_
-        #define X2_MAX_PIN Z_STOP_PIN
-      #elif X2_USE_ENDSTOP == _XDIAG_
-        #define X2_MAX_PIN X_DIAG_PIN
-      #elif X2_USE_ENDSTOP == _YDIAG_
-        #define X2_MAX_PIN Y_DIAG_PIN
-      #elif X2_USE_ENDSTOP == _ZDIAG_
-        #define X2_MAX_PIN Z_DIAG_PIN
-      #elif X2_USE_ENDSTOP == _E0DIAG_
-        #define X2_MAX_PIN E0_DIAG_PIN
-      #elif X2_USE_ENDSTOP == _E1DIAG_
-        #define X2_MAX_PIN E1_DIAG_PIN
-      #elif X2_USE_ENDSTOP == _E2DIAG_
-        #define X2_MAX_PIN E2_DIAG_PIN
-      #elif X2_USE_ENDSTOP == _E3DIAG_
-        #define X2_MAX_PIN E3_DIAG_PIN
-      #elif X2_USE_ENDSTOP == _E4DIAG_
-        #define X2_MAX_PIN E4_DIAG_PIN
-      #elif X2_USE_ENDSTOP == _E5DIAG_
-        #define X2_MAX_PIN E5_DIAG_PIN
-      #elif X2_USE_ENDSTOP == _E6DIAG_
-        #define X2_MAX_PIN E6_DIAG_PIN
-      #elif X2_USE_ENDSTOP == _E7DIAG_
-        #define X2_MAX_PIN E7_DIAG_PIN
-=======
->>>>>>> cadb1a07
+      #if PIN_EXISTS(X2_STOP)
+        #define X2_MAX_PIN X2_STOP_PIN
       #endif
     #endif
   #else
@@ -997,59 +950,12 @@
         #define X2_MIN_ENDSTOP_INVERTING Z_MIN_ENDSTOP_INVERTING
       #elif X2_USE_ENDSTOP == _ZMAX_
         #define X2_MIN_ENDSTOP_INVERTING Z_MAX_ENDSTOP_INVERTING
-<<<<<<< HEAD
-      #else
-        #define X2_MIN_ENDSTOP_INVERTING false
-      #endif
-    #endif
-    #if PIN_EXISTS(X2_STOP) && !PIN_EXISTS(X2_MIN)
+      #endif
+    #endif
+    #if !PIN_EXISTS(X2_MIN)
       #undef X2_MIN_PIN
-      #define X2_MIN_PIN X2_STOP_PIN
-    #endif
-    #if !ANY_PIN(X2_MIN, X2_STOP)
-      #undef X2_MIN_PIN
-      #if X2_USE_ENDSTOP == _XMIN_
-        #define X2_MIN_PIN X_MIN_PIN
-      #elif X2_USE_ENDSTOP == _XMAX_
-        #define X2_MIN_PIN X_MAX_PIN
-      #elif X2_USE_ENDSTOP == _XSTOP_
-        #define X2_MIN_PIN X_STOP_PIN
-      #elif X2_USE_ENDSTOP == _YMIN_
-        #define X2_MIN_PIN Y_MIN_PIN
-      #elif X2_USE_ENDSTOP == _YMAX_
-        #define X2_MIN_PIN Y_MAX_PIN
-      #elif X2_USE_ENDSTOP == _YSTOP_
-        #define X2_MIN_PIN Y_STOP_PIN
-      #elif X2_USE_ENDSTOP == _ZMIN_
-        #define X2_MIN_PIN Z_MIN_PIN
-      #elif X2_USE_ENDSTOP == _ZMAX_
-        #define X2_MIN_PIN Z_MAX_PIN
-      #elif X2_USE_ENDSTOP == _ZSTOP_
-        #define X2_MIN_PIN Z_STOP_PIN
-      #elif X2_USE_ENDSTOP == _XDIAG_
-        #define X2_MIN_PIN X_DIAG_PIN
-      #elif X2_USE_ENDSTOP == _YDIAG_
-        #define X2_MIN_PIN Y_DIAG_PIN
-      #elif X2_USE_ENDSTOP == _ZDIAG_
-        #define X2_MIN_PIN Z_DIAG_PIN
-      #elif X2_USE_ENDSTOP == _E0DIAG_
-        #define X2_MIN_PIN E0_DIAG_PIN
-      #elif X2_USE_ENDSTOP == _E1DIAG_
-        #define X2_MIN_PIN E1_DIAG_PIN
-      #elif X2_USE_ENDSTOP == _E2DIAG_
-        #define X2_MIN_PIN E2_DIAG_PIN
-      #elif X2_USE_ENDSTOP == _E3DIAG_
-        #define X2_MIN_PIN E3_DIAG_PIN
-      #elif X2_USE_ENDSTOP == _E4DIAG_
-        #define X2_MIN_PIN E4_DIAG_PIN
-      #elif X2_USE_ENDSTOP == _E5DIAG_
-        #define X2_MIN_PIN E5_DIAG_PIN
-      #elif X2_USE_ENDSTOP == _E6DIAG_
-        #define X2_MIN_PIN E6_DIAG_PIN
-      #elif X2_USE_ENDSTOP == _E7DIAG_
-        #define X2_MIN_PIN E7_DIAG_PIN
-=======
->>>>>>> cadb1a07
+      #if PIN_EXISTS(X2_STOP)
+        #define X2_MIN_PIN X2_STOP_PIN
       #endif
     #endif
   #endif
@@ -1079,59 +985,12 @@
         #define Y2_MAX_ENDSTOP_INVERTING Z_MIN_ENDSTOP_INVERTING
       #elif Y2_USE_ENDSTOP == _ZMAX_
         #define Y2_MAX_ENDSTOP_INVERTING Z_MAX_ENDSTOP_INVERTING
-<<<<<<< HEAD
-      #else
-        #define Y2_MAX_ENDSTOP_INVERTING false
-      #endif
-    #endif
-    #if PIN_EXISTS(Y2_STOP) && !PIN_EXISTS(Y2_MAX)
+      #endif
+    #endif
+    #if !PIN_EXISTS(Y2_MAX)
       #undef Y2_MAX_PIN
-      #define Y2_MAX_PIN Y2_STOP_PIN
-    #endif
-    #if !ANY_PIN(Y2_MAX, Y2_STOP)
-      #undef Y2_MAX_PIN
-      #if Y2_USE_ENDSTOP == _XMIN_
-        #define Y2_MAX_PIN X_MIN_PIN
-      #elif Y2_USE_ENDSTOP == _XMAX_
-        #define Y2_MAX_PIN X_MAX_PIN
-      #elif Y2_USE_ENDSTOP == _XSTOP_
-        #define Y2_MAX_PIN X_STOP_PIN
-      #elif Y2_USE_ENDSTOP == _YMIN_
-        #define Y2_MAX_PIN Y_MIN_PIN
-      #elif Y2_USE_ENDSTOP == _YMAX_
-        #define Y2_MAX_PIN Y_MAX_PIN
-      #elif Y2_USE_ENDSTOP == _YSTOP_
-        #define Y2_MAX_PIN Y_STOP_PIN
-      #elif Y2_USE_ENDSTOP == _ZMIN_
-        #define Y2_MAX_PIN Z_MIN_PIN
-      #elif Y2_USE_ENDSTOP == _ZMAX_
-        #define Y2_MAX_PIN Z_MAX_PIN
-      #elif Y2_USE_ENDSTOP == _ZSTOP_
-        #define Y2_MAX_PIN Z_STOP_PIN
-      #elif Y2_USE_ENDSTOP == _XDIAG_
-        #define Y2_MAX_PIN X_DIAG_PIN
-      #elif Y2_USE_ENDSTOP == _YDIAG_
-        #define Y2_MAX_PIN Y_DIAG_PIN
-      #elif Y2_USE_ENDSTOP == _ZDIAG_
-        #define Y2_MAX_PIN Z_DIAG_PIN
-      #elif Y2_USE_ENDSTOP == _E0DIAG_
-        #define Y2_MAX_PIN E0_DIAG_PIN
-      #elif Y2_USE_ENDSTOP == _E1DIAG_
-        #define Y2_MAX_PIN E1_DIAG_PIN
-      #elif Y2_USE_ENDSTOP == _E2DIAG_
-        #define Y2_MAX_PIN E2_DIAG_PIN
-      #elif Y2_USE_ENDSTOP == _E3DIAG_
-        #define Y2_MAX_PIN E3_DIAG_PIN
-      #elif Y2_USE_ENDSTOP == _E4DIAG_
-        #define Y2_MAX_PIN E4_DIAG_PIN
-      #elif Y2_USE_ENDSTOP == _E5DIAG_
-        #define Y2_MAX_PIN E5_DIAG_PIN
-      #elif Y2_USE_ENDSTOP == _E6DIAG_
-        #define Y2_MAX_PIN E6_DIAG_PIN
-      #elif Y2_USE_ENDSTOP == _E7DIAG_
-        #define Y2_MAX_PIN E7_DIAG_PIN
-=======
->>>>>>> cadb1a07
+      #if PIN_EXISTS(Y2_STOP)
+        #define Y2_MAX_PIN Y2_STOP_PIN
       #endif
     #endif
   #else
@@ -1148,59 +1007,12 @@
         #define Y2_MIN_ENDSTOP_INVERTING Z_MIN_ENDSTOP_INVERTING
       #elif Y2_USE_ENDSTOP == _ZMAX_
         #define Y2_MIN_ENDSTOP_INVERTING Z_MAX_ENDSTOP_INVERTING
-<<<<<<< HEAD
-      #else
-        #define Y2_MIN_ENDSTOP_INVERTING false
-      #endif
-    #endif
-    #if PIN_EXISTS(Y2_STOP) && !PIN_EXISTS(Y2_MIN)
+      #endif
+    #endif
+    #if !PIN_EXISTS(Y2_MIN)
       #undef Y2_MIN_PIN
-      #define Y2_MIN_PIN Y2_STOP_PIN
-    #endif
-    #if !ANY_PIN(Y2_MIN, Y2_STOP)
-      #undef Y2_MIN_PIN
-      #if Y2_USE_ENDSTOP == _XMIN_
-        #define Y2_MIN_PIN X_MIN_PIN
-      #elif Y2_USE_ENDSTOP == _XMAX_
-        #define Y2_MIN_PIN X_MAX_PIN
-      #elif Y2_USE_ENDSTOP == _XSTOP_
-        #define Y2_MIN_PIN X_STOP_PIN
-      #elif Y2_USE_ENDSTOP == _YMIN_
-        #define Y2_MIN_PIN Y_MIN_PIN
-      #elif Y2_USE_ENDSTOP == _YMAX_
-        #define Y2_MIN_PIN Y_MAX_PIN
-      #elif Y2_USE_ENDSTOP == _YSTOP_
-        #define Y2_MIN_PIN Y_STOP_PIN
-      #elif Y2_USE_ENDSTOP == _ZMIN_
-        #define Y2_MIN_PIN Z_MIN_PIN
-      #elif Y2_USE_ENDSTOP == _ZMAX_
-        #define Y2_MIN_PIN Z_MAX_PIN
-      #elif Y2_USE_ENDSTOP == _ZSTOP_
-        #define Y2_MIN_PIN Z_STOP_PIN
-      #elif Y2_USE_ENDSTOP == _XDIAG_
-        #define Y2_MIN_PIN X_DIAG_PIN
-      #elif Y2_USE_ENDSTOP == _YDIAG_
-        #define Y2_MIN_PIN Y_DIAG_PIN
-      #elif Y2_USE_ENDSTOP == _ZDIAG_
-        #define Y2_MIN_PIN Z_DIAG_PIN
-      #elif Y2_USE_ENDSTOP == _E0DIAG_
-        #define Y2_MIN_PIN E0_DIAG_PIN
-      #elif Y2_USE_ENDSTOP == _E1DIAG_
-        #define Y2_MIN_PIN E1_DIAG_PIN
-      #elif Y2_USE_ENDSTOP == _E2DIAG_
-        #define Y2_MIN_PIN E2_DIAG_PIN
-      #elif Y2_USE_ENDSTOP == _E3DIAG_
-        #define Y2_MIN_PIN E3_DIAG_PIN
-      #elif Y2_USE_ENDSTOP == _E4DIAG_
-        #define Y2_MIN_PIN E4_DIAG_PIN
-      #elif Y2_USE_ENDSTOP == _E5DIAG_
-        #define Y2_MIN_PIN E5_DIAG_PIN
-      #elif Y2_USE_ENDSTOP == _E6DIAG_
-        #define Y2_MIN_PIN E6_DIAG_PIN
-      #elif Y2_USE_ENDSTOP == _E7DIAG_
-        #define Y2_MIN_PIN E7_DIAG_PIN
-=======
->>>>>>> cadb1a07
+      #if PIN_EXISTS(Y2_STOP)
+        #define Y2_MIN_PIN Y2_STOP_PIN
       #endif
     #endif
   #endif
@@ -1233,60 +1045,12 @@
         #define Z2_MAX_ENDSTOP_INVERTING Z_MAX_ENDSTOP_INVERTING
       #endif
     #endif
-<<<<<<< HEAD
-    #if PIN_EXISTS(Z2_STOP) && !PIN_EXISTS(Z2_MAX)
+    #if !PIN_EXISTS(Z2_MAX)
       #undef Z2_MAX_PIN
-      #define Z2_MAX_PIN Z2_STOP_PIN
-    #endif
-    #if !ANY_PIN(Z2_MAX, Z2_STOP)
-      #undef Z2_MAX_PIN
-      #if Z2_USE_ENDSTOP == _XMIN_
-        #define Z2_MAX_PIN X_MIN_PIN
-      #elif Z2_USE_ENDSTOP == _XMAX_
-        #define Z2_MAX_PIN X_MAX_PIN
-      #elif Z2_USE_ENDSTOP == _XSTOP_
-        #define Z2_MAX_PIN X_STOP_PIN
-      #elif Z2_USE_ENDSTOP == _YMIN_
-        #define Z2_MAX_PIN Y_MIN_PIN
-      #elif Z2_USE_ENDSTOP == _YMAX_
-        #define Z2_MAX_PIN Y_MAX_PIN
-      #elif Z2_USE_ENDSTOP == _YSTOP_
-        #define Z2_MAX_PIN Y_STOP_PIN
-      #elif Z2_USE_ENDSTOP == _ZMIN_
-        #define Z2_MAX_PIN Z_MIN_PIN
-      #elif Z2_USE_ENDSTOP == _ZMAX_
-        #define Z2_MAX_PIN Z_MAX_PIN
-      #elif Z2_USE_ENDSTOP == _ZSTOP_
-        #define Z2_MAX_PIN Z_STOP_PIN
-      #elif Z2_USE_ENDSTOP == _XDIAG_
-        #define Z2_MAX_PIN X_DIAG_PIN
-      #elif Z2_USE_ENDSTOP == _YDIAG_
-        #define Z2_MAX_PIN Y_DIAG_PIN
-      #elif Z2_USE_ENDSTOP == _ZDIAG_
-        #define Z2_MAX_PIN Z_DIAG_PIN
-      #elif Z2_USE_ENDSTOP == _E0DIAG_
-        #define Z2_MAX_PIN E0_DIAG_PIN
-      #elif Z2_USE_ENDSTOP == _E1DIAG_
-        #define Z2_MAX_PIN E1_DIAG_PIN
-      #elif Z2_USE_ENDSTOP == _E2DIAG_
-        #define Z2_MAX_PIN E2_DIAG_PIN
-      #elif Z2_USE_ENDSTOP == _E3DIAG_
-        #define Z2_MAX_PIN E3_DIAG_PIN
-      #elif Z2_USE_ENDSTOP == _E4DIAG_
-        #define Z2_MAX_PIN E4_DIAG_PIN
-      #elif Z2_USE_ENDSTOP == _E5DIAG_
-        #define Z2_MAX_PIN E5_DIAG_PIN
-      #elif Z2_USE_ENDSTOP == _E6DIAG_
-        #define Z2_MAX_PIN E6_DIAG_PIN
-      #elif Z2_USE_ENDSTOP == _E7DIAG_
-        #define Z2_MAX_PIN E7_DIAG_PIN
-      #endif
-    #endif
-    #ifndef Z2_MIN_ENDSTOP_INVERTING
-      #define Z2_MIN_ENDSTOP_INVERTING false
-    #endif
-=======
->>>>>>> cadb1a07
+      #if PIN_EXISTS(Z2_STOP)
+        #define Z2_MAX_PIN Z2_STOP_PIN
+      #endif
+    #endif
   #else
     #ifndef Z2_MIN_ENDSTOP_INVERTING
       #if Z2_USE_ENDSTOP == _XMIN_
@@ -1301,59 +1065,12 @@
         #define Z2_MIN_ENDSTOP_INVERTING Z_MIN_ENDSTOP_INVERTING
       #elif Z2_USE_ENDSTOP == _ZMAX_
         #define Z2_MIN_ENDSTOP_INVERTING Z_MAX_ENDSTOP_INVERTING
-<<<<<<< HEAD
-      #else
-        #define Z2_MIN_ENDSTOP_INVERTING false
-      #endif
-    #endif
-    #if PIN_EXISTS(Z2_STOP) && !PIN_EXISTS(Z2_MIN)
+      #endif
+    #endif
+    #if !PIN_EXISTS(Z2_MIN)
       #undef Z2_MIN_PIN
-      #define Z2_MIN_PIN Z2_STOP_PIN
-    #endif
-    #if !ANY_PIN(Z2_MIN, Z2_STOP)
-      #undef Z2_MIN_PIN
-      #if Z2_USE_ENDSTOP == _XMIN_
-        #define Z2_MIN_PIN X_MIN_PIN
-      #elif Z2_USE_ENDSTOP == _XMAX_
-        #define Z2_MIN_PIN X_MAX_PIN
-      #elif Z2_USE_ENDSTOP == _XSTOP_
-        #define Z2_MIN_PIN X_STOP_PIN
-      #elif Z2_USE_ENDSTOP == _YMIN_
-        #define Z2_MIN_PIN Y_MIN_PIN
-      #elif Z2_USE_ENDSTOP == _YMAX_
-        #define Z2_MIN_PIN Y_MAX_PIN
-      #elif Z2_USE_ENDSTOP == _YSTOP_
-        #define Z2_MIN_PIN Y_STOP_PIN
-      #elif Z2_USE_ENDSTOP == _ZMIN_
-        #define Z2_MIN_PIN Z_MIN_PIN
-      #elif Z2_USE_ENDSTOP == _ZMAX_
-        #define Z2_MIN_PIN Z_MAX_PIN
-      #elif Z2_USE_ENDSTOP == _ZSTOP_
-        #define Z2_MIN_PIN Z_STOP_PIN
-      #elif Z2_USE_ENDSTOP == _XDIAG_
-        #define Z2_MIN_PIN X_DIAG_PIN
-      #elif Z2_USE_ENDSTOP == _YDIAG_
-        #define Z2_MIN_PIN Y_DIAG_PIN
-      #elif Z2_USE_ENDSTOP == _ZDIAG_
-        #define Z2_MIN_PIN Z_DIAG_PIN
-      #elif Z2_USE_ENDSTOP == _E0DIAG_
-        #define Z2_MIN_PIN E0_DIAG_PIN
-      #elif Z2_USE_ENDSTOP == _E1DIAG_
-        #define Z2_MIN_PIN E1_DIAG_PIN
-      #elif Z2_USE_ENDSTOP == _E2DIAG_
-        #define Z2_MIN_PIN E2_DIAG_PIN
-      #elif Z2_USE_ENDSTOP == _E3DIAG_
-        #define Z2_MIN_PIN E3_DIAG_PIN
-      #elif Z2_USE_ENDSTOP == _E4DIAG_
-        #define Z2_MIN_PIN E4_DIAG_PIN
-      #elif Z2_USE_ENDSTOP == _E5DIAG_
-        #define Z2_MIN_PIN E5_DIAG_PIN
-      #elif Z2_USE_ENDSTOP == _E6DIAG_
-        #define Z2_MIN_PIN E6_DIAG_PIN
-      #elif Z2_USE_ENDSTOP == _E7DIAG_
-        #define Z2_MIN_PIN E7_DIAG_PIN
-=======
->>>>>>> cadb1a07
+      #if PIN_EXISTS(Z2_STOP)
+        #define Z2_MIN_PIN Z2_STOP_PIN
       #endif
     #endif
   #endif
@@ -1379,59 +1096,12 @@
           #define Z3_MAX_ENDSTOP_INVERTING Z_MIN_ENDSTOP_INVERTING
         #elif Z3_USE_ENDSTOP == _ZMAX_
           #define Z3_MAX_ENDSTOP_INVERTING Z_MAX_ENDSTOP_INVERTING
-<<<<<<< HEAD
-        #else
-          #define Z3_MAX_ENDSTOP_INVERTING false
         #endif
       #endif
-      #if PIN_EXISTS(Z3_STOP) && !PIN_EXISTS(Z3_MAX)
+      #if !PIN_EXISTS(Z3_MAX)
         #undef Z3_MAX_PIN
-        #define Z3_MAX_PIN Z3_STOP_PIN
-      #endif
-      #if !ANY_PIN(Z3_MAX, Z3_STOP)
-        #undef Z3_MAX_PIN
-        #if Z3_USE_ENDSTOP == _XMIN_
-          #define Z3_MAX_PIN X_MIN_PIN
-        #elif Z3_USE_ENDSTOP == _XMAX_
-          #define Z3_MAX_PIN X_MAX_PIN
-        #elif Z3_USE_ENDSTOP == _XSTOP_
-          #define Z3_MAX_PIN X_STOP_PIN
-        #elif Z3_USE_ENDSTOP == _YMIN_
-          #define Z3_MAX_PIN Y_MIN_PIN
-        #elif Z3_USE_ENDSTOP == _YMAX_
-          #define Z3_MAX_PIN Y_MAX_PIN
-        #elif Z3_USE_ENDSTOP == _YSTOP_
-          #define Z3_MAX_PIN Y_STOP_PIN
-        #elif Z3_USE_ENDSTOP == _ZMIN_
-          #define Z3_MAX_PIN Z_MIN_PIN
-        #elif Z3_USE_ENDSTOP == _ZMAX_
-          #define Z3_MAX_PIN Z_MAX_PIN
-        #elif Z3_USE_ENDSTOP == _ZSTOP_
-          #define Z3_MAX_PIN Z_STOP_PIN
-        #elif Z3_USE_ENDSTOP == _XDIAG_
-          #define Z3_MAX_PIN X_DIAG_PIN
-        #elif Z3_USE_ENDSTOP == _YDIAG_
-          #define Z3_MAX_PIN Y_DIAG_PIN
-        #elif Z3_USE_ENDSTOP == _ZDIAG_
-          #define Z3_MAX_PIN Z_DIAG_PIN
-        #elif Z3_USE_ENDSTOP == _E0DIAG_
-          #define Z3_MAX_PIN E0_DIAG_PIN
-        #elif Z3_USE_ENDSTOP == _E1DIAG_
-          #define Z3_MAX_PIN E1_DIAG_PIN
-        #elif Z3_USE_ENDSTOP == _E2DIAG_
-          #define Z3_MAX_PIN E2_DIAG_PIN
-        #elif Z3_USE_ENDSTOP == _E3DIAG_
-          #define Z3_MAX_PIN E3_DIAG_PIN
-        #elif Z3_USE_ENDSTOP == _E4DIAG_
-          #define Z3_MAX_PIN E4_DIAG_PIN
-        #elif Z3_USE_ENDSTOP == _E5DIAG_
-          #define Z3_MAX_PIN E5_DIAG_PIN
-        #elif Z3_USE_ENDSTOP == _E6DIAG_
-          #define Z3_MAX_PIN E6_DIAG_PIN
-        #elif Z3_USE_ENDSTOP == _E7DIAG_
-          #define Z3_MAX_PIN E7_DIAG_PIN
-=======
->>>>>>> cadb1a07
+        #if PIN_EXISTS(Z3_STOP)
+          #define Z3_MAX_PIN Z3_STOP_PIN
         #endif
       #endif
     #else
@@ -1448,59 +1118,12 @@
           #define Z3_MIN_ENDSTOP_INVERTING Z_MIN_ENDSTOP_INVERTING
         #elif Z3_USE_ENDSTOP == _ZMAX_
           #define Z3_MIN_ENDSTOP_INVERTING Z_MAX_ENDSTOP_INVERTING
-<<<<<<< HEAD
-        #else
-          #define Z3_MIN_ENDSTOP_INVERTING false
         #endif
       #endif
-      #if PIN_EXISTS(Z3_STOP) && !PIN_EXISTS(Z3_MIN)
+      #if !PIN_EXISTS(Z3_MIN)
         #undef Z3_MIN_PIN
-        #define Z3_MIN_PIN Z3_STOP_PIN
-      #endif
-      #if !ANY_PIN(Z3_MIN, Z3_STOP)
-        #undef Z3_MIN_PIN
-        #if Z3_USE_ENDSTOP == _XMIN_
-          #define Z3_MIN_PIN X_MIN_PIN
-        #elif Z3_USE_ENDSTOP == _XMAX_
-          #define Z3_MIN_PIN X_MAX_PIN
-        #elif Z3_USE_ENDSTOP == _XSTOP_
-          #define Z3_MIN_PIN X_STOP_PIN
-        #elif Z3_USE_ENDSTOP == _YMIN_
-          #define Z3_MIN_PIN Y_MIN_PIN
-        #elif Z3_USE_ENDSTOP == _YMAX_
-          #define Z3_MIN_PIN Y_MAX_PIN
-        #elif Z3_USE_ENDSTOP == _YSTOP_
-          #define Z3_MIN_PIN Y_STOP_PIN
-        #elif Z3_USE_ENDSTOP == _ZMIN_
-          #define Z3_MIN_PIN Z_MIN_PIN
-        #elif Z3_USE_ENDSTOP == _ZMAX_
-          #define Z3_MIN_PIN Z_MAX_PIN
-        #elif Z3_USE_ENDSTOP == _ZSTOP_
-          #define Z3_MIN_PIN Z_STOP_PIN
-        #elif Z3_USE_ENDSTOP == _XDIAG_
-          #define Z3_MIN_PIN X_DIAG_PIN
-        #elif Z3_USE_ENDSTOP == _YDIAG_
-          #define Z3_MIN_PIN Y_DIAG_PIN
-        #elif Z3_USE_ENDSTOP == _ZDIAG_
-          #define Z3_MIN_PIN Z_DIAG_PIN
-        #elif Z3_USE_ENDSTOP == _E0DIAG_
-          #define Z3_MIN_PIN E0_DIAG_PIN
-        #elif Z3_USE_ENDSTOP == _E1DIAG_
-          #define Z3_MIN_PIN E1_DIAG_PIN
-        #elif Z3_USE_ENDSTOP == _E2DIAG_
-          #define Z3_MIN_PIN E2_DIAG_PIN
-        #elif Z3_USE_ENDSTOP == _E3DIAG_
-          #define Z3_MIN_PIN E3_DIAG_PIN
-        #elif Z3_USE_ENDSTOP == _E4DIAG_
-          #define Z3_MIN_PIN E4_DIAG_PIN
-        #elif Z3_USE_ENDSTOP == _E5DIAG_
-          #define Z3_MIN_PIN E5_DIAG_PIN
-        #elif Z3_USE_ENDSTOP == _E6DIAG_
-          #define Z3_MIN_PIN E6_DIAG_PIN
-        #elif Z3_USE_ENDSTOP == _E7DIAG_
-          #define Z3_MIN_PIN E7_DIAG_PIN
-=======
->>>>>>> cadb1a07
+        #if PIN_EXISTS(Z3_STOP)
+          #define Z3_MIN_PIN Z3_STOP_PIN
         #endif
       #endif
     #endif
@@ -1527,59 +1150,12 @@
           #define Z4_MAX_ENDSTOP_INVERTING Z_MIN_ENDSTOP_INVERTING
         #elif Z4_USE_ENDSTOP == _ZMAX_
           #define Z4_MAX_ENDSTOP_INVERTING Z_MAX_ENDSTOP_INVERTING
-<<<<<<< HEAD
-        #else
-          #define Z4_MAX_ENDSTOP_INVERTING false
         #endif
       #endif
-      #if PIN_EXISTS(Z4_STOP) && !PIN_EXISTS(Z4_MAX)
+      #if !PIN_EXISTS(Z4_MAX)
         #undef Z4_MAX_PIN
-        #define Z4_MAX_PIN Z4_STOP_PIN
-      #endif
-      #if !ANY_PIN(Z4_MAX, Z4_STOP)
-        #undef Z4_MAX_PIN
-        #if Z4_USE_ENDSTOP == _XMIN_
-          #define Z4_MAX_PIN X_MIN_PIN
-        #elif Z4_USE_ENDSTOP == _XMAX_
-          #define Z4_MAX_PIN X_MAX_PIN
-        #elif Z4_USE_ENDSTOP == _XSTOP_
-          #define Z4_MAX_PIN X_STOP_PIN
-        #elif Z4_USE_ENDSTOP == _YMIN_
-          #define Z4_MAX_PIN Y_MIN_PIN
-        #elif Z4_USE_ENDSTOP == _YMAX_
-          #define Z4_MAX_PIN Y_MAX_PIN
-        #elif Z4_USE_ENDSTOP == _YSTOP_
-          #define Z4_MAX_PIN Y_STOP_PIN
-        #elif Z4_USE_ENDSTOP == _ZMIN_
-          #define Z4_MAX_PIN Z_MIN_PIN
-        #elif Z4_USE_ENDSTOP == _ZMAX_
-          #define Z4_MAX_PIN Z_MAX_PIN
-        #elif Z4_USE_ENDSTOP == _ZSTOP_
-          #define Z4_MAX_PIN Z_STOP_PIN
-        #elif Z4_USE_ENDSTOP == _XDIAG_
-          #define Z4_MAX_PIN X_DIAG_PIN
-        #elif Z4_USE_ENDSTOP == _YDIAG_
-          #define Z4_MAX_PIN Y_DIAG_PIN
-        #elif Z4_USE_ENDSTOP == _ZDIAG_
-          #define Z4_MAX_PIN Z_DIAG_PIN
-        #elif Z4_USE_ENDSTOP == _E0DIAG_
-          #define Z4_MAX_PIN E0_DIAG_PIN
-        #elif Z4_USE_ENDSTOP == _E1DIAG_
-          #define Z4_MAX_PIN E1_DIAG_PIN
-        #elif Z4_USE_ENDSTOP == _E2DIAG_
-          #define Z4_MAX_PIN E2_DIAG_PIN
-        #elif Z4_USE_ENDSTOP == _E3DIAG_
-          #define Z4_MAX_PIN E3_DIAG_PIN
-        #elif Z4_USE_ENDSTOP == _E4DIAG_
-          #define Z4_MAX_PIN E4_DIAG_PIN
-        #elif Z4_USE_ENDSTOP == _E5DIAG_
-          #define Z4_MAX_PIN E5_DIAG_PIN
-        #elif Z4_USE_ENDSTOP == _E6DIAG_
-          #define Z4_MAX_PIN E6_DIAG_PIN
-        #elif Z4_USE_ENDSTOP == _E7DIAG_
-          #define Z4_MAX_PIN E7_DIAG_PIN
-=======
->>>>>>> cadb1a07
+        #if PIN_EXISTS(Z4_STOP)
+          #define Z4_MAX_PIN Z4_STOP_PIN
         #endif
       #endif
     #else
@@ -1596,59 +1172,12 @@
           #define Z4_MIN_ENDSTOP_INVERTING Z_MIN_ENDSTOP_INVERTING
         #elif Z4_USE_ENDSTOP == _ZMAX_
           #define Z4_MIN_ENDSTOP_INVERTING Z_MAX_ENDSTOP_INVERTING
-<<<<<<< HEAD
-        #else
-          #define Z4_MIN_ENDSTOP_INVERTING false
         #endif
       #endif
-      #if PIN_EXISTS(Z4_STOP) && !PIN_EXISTS(Z4_MIN)
+      #if !PIN_EXISTS(Z4_MIN)
         #undef Z4_MIN_PIN
-        #define Z4_MIN_PIN Z4_STOP_PIN
-      #endif
-      #if !ANY_PIN(Z4_MIN, Z4_STOP)
-        #undef Z4_MIN_PIN
-        #if Z4_USE_ENDSTOP == _XMIN_
-          #define Z4_MIN_PIN X_MIN_PIN
-        #elif Z4_USE_ENDSTOP == _XMAX_
-          #define Z4_MIN_PIN X_MAX_PIN
-        #elif Z4_USE_ENDSTOP == _XSTOP_
-          #define Z4_MIN_PIN X_STOP_PIN
-        #elif Z4_USE_ENDSTOP == _YMIN_
-          #define Z4_MIN_PIN Y_MIN_PIN
-        #elif Z4_USE_ENDSTOP == _YMAX_
-          #define Z4_MIN_PIN Y_MAX_PIN
-        #elif Z4_USE_ENDSTOP == _YSTOP_
-          #define Z4_MIN_PIN Y_STOP_PIN
-        #elif Z4_USE_ENDSTOP == _ZMIN_
-          #define Z4_MIN_PIN Z_MIN_PIN
-        #elif Z4_USE_ENDSTOP == _ZMAX_
-          #define Z4_MIN_PIN Z_MAX_PIN
-        #elif Z4_USE_ENDSTOP == _ZSTOP_
-          #define Z4_MIN_PIN Z_STOP_PIN
-        #elif Z4_USE_ENDSTOP == _XDIAG_
-          #define Z4_MIN_PIN X_DIAG_PIN
-        #elif Z4_USE_ENDSTOP == _YDIAG_
-          #define Z4_MIN_PIN Y_DIAG_PIN
-        #elif Z4_USE_ENDSTOP == _ZDIAG_
-          #define Z4_MIN_PIN Z_DIAG_PIN
-        #elif Z4_USE_ENDSTOP == _E0DIAG_
-          #define Z4_MIN_PIN E0_DIAG_PIN
-        #elif Z4_USE_ENDSTOP == _E1DIAG_
-          #define Z4_MIN_PIN E1_DIAG_PIN
-        #elif Z4_USE_ENDSTOP == _E2DIAG_
-          #define Z4_MIN_PIN E2_DIAG_PIN
-        #elif Z4_USE_ENDSTOP == _E3DIAG_
-          #define Z4_MIN_PIN E3_DIAG_PIN
-        #elif Z4_USE_ENDSTOP == _E4DIAG_
-          #define Z4_MIN_PIN E4_DIAG_PIN
-        #elif Z4_USE_ENDSTOP == _E5DIAG_
-          #define Z4_MIN_PIN E5_DIAG_PIN
-        #elif Z4_USE_ENDSTOP == _E6DIAG_
-          #define Z4_MIN_PIN E6_DIAG_PIN
-        #elif Z4_USE_ENDSTOP == _E7DIAG_
-          #define Z4_MIN_PIN E7_DIAG_PIN
-=======
->>>>>>> cadb1a07
+        #if PIN_EXISTS(Z4_STOP)
+          #define Z4_MIN_PIN Z4_STOP_PIN
         #endif
       #endif
     #endif
