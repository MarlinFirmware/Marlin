--- conflicted
+++ resolved
@@ -88,16 +88,16 @@
   #define AXIS6_NAME 'C'
 #endif
 #ifndef AXIS7_NAME
-  #define AXIS7_NAME 'U'  
+  #define AXIS7_NAME 'U'
 #endif
 #ifndef AXIS8_NAME
-  #define AXIS8_NAME 'V'  
+  #define AXIS8_NAME 'V'
 #endif
 #ifndef AXIS9_NAME
-  #define AXIS9_NAME 'W'  
+  #define AXIS9_NAME 'W'
 #endif
 #ifndef AXIS10_NAME
-  #define AXIS10_NAME 'D'  
+  #define AXIS10_NAME 'D'
 #endif
 
 #define X_MAX_LENGTH (X_MAX_POS - (X_MIN_POS))
@@ -2167,7 +2167,6 @@
   #endif
   #if LINEAR_AXES >= 6 && !defined(K_INTERPOLATE)
     #define K_INTERPOLATE INTERPOLATE
-<<<<<<< HEAD
   #endif
   #if LINEAR_AXES >= 7 && !defined(M_INTERPOLATE)
     #define M_INTERPOLATE INTERPOLATE
@@ -2180,8 +2179,6 @@
   #endif
   #if LINEAR_AXES >= 10 && !defined(Q_INTERPOLATE)
     #define Q_INTERPOLATE INTERPOLATE
-=======
->>>>>>> dc5bef62
   #endif
   #ifndef E0_INTERPOLATE
     #define E0_INTERPOLATE INTERPOLATE
@@ -2942,11 +2939,7 @@
 #if HAS_EXTRUDERS && PIN_EXISTS(MOTOR_CURRENT_PWM_E)
   #define HAS_MOTOR_CURRENT_PWM_E 1
 #endif
-<<<<<<< HEAD
 #if HAS_MOTOR_CURRENT_PWM_E || ANY_PIN(MOTOR_CURRENT_PWM_X, MOTOR_CURRENT_PWM_Y, MOTOR_CURRENT_PWM_XY, MOTOR_CURRENT_PWM_Z, MOTOR_CURRENT_PWM_I, MOTOR_CURRENT_PWM_J, MOTOR_CURRENT_PWM_K, MOTOR_CURRENT_PWM_M, MOTOR_CURRENT_PWM_O, MOTOR_CURRENT_PWM_P, MOTOR_CURRENT_PWM_Q)
-=======
-#if HAS_MOTOR_CURRENT_PWM_E || ANY_PIN(MOTOR_CURRENT_PWM_X, MOTOR_CURRENT_PWM_Y, MOTOR_CURRENT_PWM_XY, MOTOR_CURRENT_PWM_Z, MOTOR_CURRENT_PWM_I, MOTOR_CURRENT_PWM_J, MOTOR_CURRENT_PWM_K)
->>>>>>> dc5bef62
   #define HAS_MOTOR_CURRENT_PWM 1
 #endif
 
