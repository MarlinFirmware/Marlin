/**
 * Marlin 3D Printer Firmware
 * Copyright (c) 2020 MarlinFirmware [https://github.com/MarlinFirmware/Marlin]
 *
 * Based on Sprinter and grbl.
 * Copyright (c) 2011 Camiel Gubbels / Erik van der Zalm
 *
 * This program is free software: you can redistribute it and/or modify
 * it under the terms of the GNU General Public License as published by
 * the Free Software Foundation, either version 3 of the License, or
 * (at your option) any later version.
 *
 * This program is distributed in the hope that it will be useful,
 * but WITHOUT ANY WARRANTY; without even the implied warranty of
 * MERCHANTABILITY or FITNESS FOR A PARTICULAR PURPOSE.  See the
 * GNU General Public License for more details.
 *
 * You should have received a copy of the GNU General Public License
 * along with this program.  If not, see <https://www.gnu.org/licenses/>.
 *
 */
#pragma once

/**
 * Conditionals_post.h
 * Defines that depend on configuration but are not editable.
 */

#ifdef GITHUB_ACTIONS
  // Extras for CI testing
#endif

// ADC
#ifdef BOARD_ADC_VREF
  #define ADC_VREF BOARD_ADC_VREF
#else
  #define ADC_VREF HAL_ADC_VREF
#endif

// Linear advance uses Jerk since E is an isolated axis
#if BOTH(HAS_JUNCTION_DEVIATION, LIN_ADVANCE)
  #define HAS_LINEAR_E_JERK 1
#endif

// Determine which type of 'EEPROM' is in use
#if ENABLED(EEPROM_SETTINGS)
  // EEPROM type may be defined by compile flags, configs, HALs, or pins
  // Set additional flags to let HALs choose in their Conditionals_post.h
  #if ANY(FLASH_EEPROM_EMULATION, SRAM_EEPROM_EMULATION, SDCARD_EEPROM_EMULATION, QSPI_EEPROM)
    #define USE_EMULATED_EEPROM 1
  #elif ANY(I2C_EEPROM, SPI_EEPROM)
    #define USE_WIRED_EEPROM    1
  #elif ENABLED(IIC_BL24CXX_EEPROM)
    // nothing
  #else
    #define USE_FALLBACK_EEPROM 1
  #endif
#else
  #undef I2C_EEPROM
  #undef SPI_EEPROM
  #undef QSPI_EEPROM
  #undef SDCARD_EEPROM_EMULATION
  #undef SRAM_EEPROM_EMULATION
  #undef FLASH_EEPROM_EMULATION
  #undef IIC_BL24CXX_EEPROM
#endif

#ifdef TEENSYDUINO
  #undef max
  #define max(a,b) ((a)>(b)?(a):(b))
  #undef min
  #define min(a,b) ((a)<(b)?(a):(b))

  #undef NOT_A_PIN    // Override Teensyduino legacy CapSense define work-around
  #define NOT_A_PIN 0 // For PINS_DEBUGGING
#endif

/**
 * Axis lengths and center
 */
#ifndef AXIS4_NAME
  #define AXIS4_NAME 'A'
#endif
#ifndef AXIS5_NAME
  #define AXIS5_NAME 'B'
#endif
#ifndef AXIS6_NAME
  #define AXIS6_NAME 'C'
#endif

#define X_MAX_LENGTH (X_MAX_POS - (X_MIN_POS))
#if HAS_Y_AXIS
  #define Y_MAX_LENGTH (Y_MAX_POS - (Y_MIN_POS))
#endif
#if HAS_Z_AXIS
  #define Z_MAX_LENGTH (Z_MAX_POS - (Z_MIN_POS))
#endif
#if LINEAR_AXES >= 4
  #define I_MAX_LENGTH (I_MAX_POS - (I_MIN_POS))
#endif
#if LINEAR_AXES >= 5
  #define J_MAX_LENGTH (J_MAX_POS - (J_MIN_POS))
#endif
#if LINEAR_AXES >= 6
  #define K_MAX_LENGTH (K_MAX_POS - (K_MIN_POS))
#endif

// Defined only if the sanity-check is bypassed
#ifndef X_BED_SIZE
  #define X_BED_SIZE X_MAX_LENGTH
#endif
#if HAS_Y_AXIS && !defined(Y_BED_SIZE)
  #define Y_BED_SIZE Y_MAX_LENGTH
#endif
#if LINEAR_AXES >= 4 && !defined(I_BED_SIZE)
  #define I_BED_SIZE I_MAX_LENGTH
#endif
#if LINEAR_AXES >= 5 && !defined(J_BED_SIZE)
  #define J_BED_SIZE J_MAX_LENGTH
#endif
#if LINEAR_AXES >= 6 && !defined(K_BED_SIZE)
  #define K_BED_SIZE K_MAX_LENGTH
#endif

// Require 0,0 bed center for Delta and SCARA
#if IS_KINEMATIC
  #define BED_CENTER_AT_0_0
#endif

// Define center values for future use
#define _X_HALF_BED ((X_BED_SIZE) / 2)
#if HAS_Y_AXIS
  #define _Y_HALF_BED ((Y_BED_SIZE) / 2)
#endif
#if LINEAR_AXES >= 4
  #define _I_HALF_IMAX ((I_BED_SIZE) / 2)
#endif
#if LINEAR_AXES >= 5
  #define _J_HALF_JMAX ((J_BED_SIZE) / 2)
#endif
#if LINEAR_AXES >= 6
  #define _K_HALF_KMAX ((K_BED_SIZE) / 2)
#endif

#define X_CENTER TERN(BED_CENTER_AT_0_0, 0, _X_HALF_BED)
#if HAS_Y_AXIS
  #define Y_CENTER TERN(BED_CENTER_AT_0_0, 0, _Y_HALF_BED)
  #define XY_CENTER { X_CENTER, Y_CENTER }
#endif
#if LINEAR_AXES >= 4
  #define I_CENTER TERN(BED_CENTER_AT_0_0, 0, _I_HALF_BED)
#endif
#if LINEAR_AXES >= 5
  #define J_CENTER TERN(BED_CENTER_AT_0_0, 0, _J_HALF_BED)
#endif
#if LINEAR_AXES >= 6
  #define K_CENTER TERN(BED_CENTER_AT_0_0, 0, _K_HALF_BED)
#endif

// Get the linear boundaries of the bed
#define X_MIN_BED (X_CENTER - _X_HALF_BED)
#define X_MAX_BED (X_MIN_BED + X_BED_SIZE)
#if HAS_Y_AXIS
  #define Y_MIN_BED (Y_CENTER - _Y_HALF_BED)
  #define Y_MAX_BED (Y_MIN_BED + Y_BED_SIZE)
#endif
#if LINEAR_AXES >= 4
  #define I_MINIM (I_CENTER - _I_HALF_BED_SIZE)
  #define I_MAXIM (I_MINIM + I_BED_SIZE)
#endif
#if LINEAR_AXES >= 5
  #define J_MINIM (J_CENTER - _J_HALF_BED_SIZE)
  #define J_MAXIM (J_MINIM + J_BED_SIZE)
#endif
#if LINEAR_AXES >= 6
  #define K_MINIM (K_CENTER - _K_HALF_BED_SIZE)
  #define K_MAXIM (K_MINIM + K_BED_SIZE)
#endif

/**
 * Dual X Carriage
 */
#if ENABLED(DUAL_X_CARRIAGE)
  #ifndef X1_MIN_POS
    #define X1_MIN_POS X_MIN_POS
  #endif
  #ifndef X1_MAX_POS
    #define X1_MAX_POS X_BED_SIZE
  #endif
#endif

// Calibration codes only for non-core axes
#if EITHER(BACKLASH_GCODE, CALIBRATION_GCODE)
  #if EITHER(IS_CORE, MARKFORGED_XY)
    #define CAN_CALIBRATE(A,B) (_AXIS(A) == B)
  #else
    #define CAN_CALIBRATE(A,B) true
  #endif
#endif
#define AXIS_CAN_CALIBRATE(A) CAN_CALIBRATE(A,NORMAL_AXIS)

/**
 * No adjustable bed on non-cartesians
 */
#if IS_KINEMATIC
  #undef LEVEL_BED_CORNERS
#endif

/**
 * SCARA cannot use SLOWDOWN and requires QUICKHOME
 * Printable radius assumes joints can fully extend
 */
#if IS_SCARA
  #undef SLOWDOWN
  #if DISABLED(AXEL_TPARA)
    #define QUICK_HOME
  #endif
  #define SCARA_PRINTABLE_RADIUS (SCARA_LINKAGE_1 + SCARA_LINKAGE_2)
#endif

/**
 * Set the home position based on settings or manual overrides
 */
#ifdef MANUAL_X_HOME_POS
  #define X_HOME_POS MANUAL_X_HOME_POS
#else
  #define X_END_POS TERN(X_HOME_TO_MIN, X_MIN_POS, X_MAX_POS)
  #if ENABLED(BED_CENTER_AT_0_0)
    #define X_HOME_POS TERN(DELTA, 0, X_END_POS)
  #else
    #define X_HOME_POS TERN(DELTA, X_MIN_POS + (X_BED_SIZE) * 0.5, X_END_POS)
  #endif
#endif

#if HAS_Y_AXIS
  #ifdef MANUAL_Y_HOME_POS
    #define Y_HOME_POS MANUAL_Y_HOME_POS
  #else
    #define Y_END_POS TERN(Y_HOME_TO_MIN, Y_MIN_POS, Y_MAX_POS)
    #if ENABLED(BED_CENTER_AT_0_0)
      #define Y_HOME_POS TERN(DELTA, 0, Y_END_POS)
    #else
      #define Y_HOME_POS TERN(DELTA, Y_MIN_POS + (Y_BED_SIZE) * 0.5, Y_END_POS)
    #endif
  #endif
#endif

#ifdef MANUAL_Z_HOME_POS
  #define Z_HOME_POS MANUAL_Z_HOME_POS
#else
  #define Z_HOME_POS TERN(Z_HOME_TO_MIN, Z_MIN_POS, Z_MAX_POS)
#endif

#if LINEAR_AXES >= 4
  #ifdef MANUAL_I_HOME_POS
    #define I_HOME_POS MANUAL_I_HOME_POS
  #else
    #define I_HOME_POS TERN(I_HOME_TO_MIN, I_MIN_POS, I_MAX_POS)
  #endif
#endif
#if LINEAR_AXES >= 5
  #ifdef MANUAL_J_HOME_POS
    #define J_HOME_POS MANUAL_J_HOME_POS
  #else
    #define J_HOME_POS TERN(J_HOME_TO_MIN, J_MIN_POS, J_MAX_POS)
  #endif
#endif
#if LINEAR_AXES >= 6
  #ifdef MANUAL_K_HOME_POS
    #define K_HOME_POS MANUAL_K_HOME_POS
  #else
    #define K_HOME_POS TERN(K_HOME_TO_MIN, K_MIN_POS, K_MAX_POS)
  #endif
#endif

/**
 * If DELTA_HEIGHT isn't defined use the old setting
 */
#if ENABLED(DELTA) && !defined(DELTA_HEIGHT)
  #define DELTA_HEIGHT Z_HOME_POS
#endif

/**
 * Z Sled Probe requires Z_SAFE_HOMING
 */
#if ENABLED(Z_PROBE_SLED)
  #define Z_SAFE_HOMING
#endif

/**
 * DELTA should ignore Z_SAFE_HOMING and SLOWDOWN
 */
#if ENABLED(DELTA)
  #undef Z_SAFE_HOMING
  #undef SLOWDOWN
#endif

#ifndef MESH_INSET
  #define MESH_INSET 0
#endif

/**
 * Safe Homing Options
 */
#if ENABLED(Z_SAFE_HOMING)
  #if ENABLED(AUTO_BED_LEVELING_UBL)
    // Home close to center so grid points have z heights very close to 0
    #define _SAFE_POINT(A) (((GRID_MAX_POINTS_##A) / 2) * (A##_BED_SIZE - 2 * (MESH_INSET)) / (GRID_MAX_POINTS_##A - 1) + MESH_INSET)
  #else
    #define _SAFE_POINT(A) A##_CENTER
  #endif
  #ifndef Z_SAFE_HOMING_X_POINT
    #define Z_SAFE_HOMING_X_POINT _SAFE_POINT(X)
  #endif
  #ifndef Z_SAFE_HOMING_Y_POINT
    #define Z_SAFE_HOMING_Y_POINT _SAFE_POINT(Y)
  #endif
#endif

#ifdef GRID_MAX_POINTS_X
  #define GRID_MAX_CELLS_X (GRID_MAX_POINTS_X - 1)
  #define GRID_MAX_CELLS_Y (GRID_MAX_POINTS_Y - 1)
#endif

/**
 * Host keep alive
 */
#ifndef DEFAULT_KEEPALIVE_INTERVAL
  #define DEFAULT_KEEPALIVE_INTERVAL 2
#endif

/**
 * Provide a MAX_AUTORETRACT for older configs
 */
#if ENABLED(FWRETRACT) && !defined(MAX_AUTORETRACT)
  #define MAX_AUTORETRACT 99
#endif

/**
 * Provide a DEFAULT_VOLUMETRIC_EXTRUDER_LIMIT in case NO_VOLUMETRICS is enabled
 */
#ifndef DEFAULT_VOLUMETRIC_EXTRUDER_LIMIT
  #define DEFAULT_VOLUMETRIC_EXTRUDER_LIMIT 0.00
#endif

/**
 * LCD Contrast for Graphical Displays
 */
#if ENABLED(CARTESIO_UI)
  #define _LCD_CONTRAST_MIN   60
  #define _LCD_CONTRAST_INIT  90
  #define _LCD_CONTRAST_MAX  140
#elif ENABLED(miniVIKI)
  #define _LCD_CONTRAST_MIN   75
  #define _LCD_CONTRAST_INIT  95
  #define _LCD_CONTRAST_MAX  115
#elif ENABLED(VIKI2)
  #define _LCD_CONTRAST_INIT 140
#elif ENABLED(ELB_FULL_GRAPHIC_CONTROLLER)
  #define _LCD_CONTRAST_MIN   90
  #define _LCD_CONTRAST_INIT 110
  #define _LCD_CONTRAST_MAX  130
#elif ENABLED(AZSMZ_12864)
  #define _LCD_CONTRAST_MIN  120
  #define _LCD_CONTRAST_INIT 190
#elif EITHER(MKS_LCD12864A, MKS_LCD12864B)
  #define _LCD_CONTRAST_MIN  120
  #define _LCD_CONTRAST_INIT 205
#elif EITHER(MKS_MINI_12864, ENDER2_STOCKDISPLAY)
  #define _LCD_CONTRAST_MIN  120
  #define _LCD_CONTRAST_INIT 195
#elif ENABLED(MKS_MINI_12864_V3)
  #define _LCD_CONTRAST_MIN  255
  #define _LCD_CONTRAST_INIT 255
  #define _LCD_CONTRAST_MAX  255
#elif ENABLED(FYSETC_MINI_12864)
  #define _LCD_CONTRAST_INIT 220
#elif ENABLED(ULTI_CONTROLLER)
  #define _LCD_CONTRAST_INIT 127
  #define _LCD_CONTRAST_MAX  254
#elif ENABLED(MAKRPANEL)
  #define _LCD_CONTRAST_INIT  17
#elif ENABLED(MINIPANEL)
  #define _LCD_CONTRAST_INIT 150
#elif ENABLED(ZONESTAR_12864OLED)
  #define _LCD_CONTRAST_MIN   64
  #define _LCD_CONTRAST_INIT 128
  #define _LCD_CONTRAST_MAX  255
#elif IS_TFTGLCD_PANEL
  #define _LCD_CONTRAST_MIN    0
  #define _LCD_CONTRAST_INIT 250
  #define _LCD_CONTRAST_MAX  255
#endif

#ifdef _LCD_CONTRAST_INIT
  #define HAS_LCD_CONTRAST 1
#endif

#if HAS_LCD_CONTRAST
  #ifndef LCD_CONTRAST_MIN
    #ifdef _LCD_CONTRAST_MIN
      #define LCD_CONTRAST_MIN _LCD_CONTRAST_MIN
    #else
      #define LCD_CONTRAST_MIN 0
    #endif
  #endif
  #ifndef LCD_CONTRAST_INIT
    #define LCD_CONTRAST_INIT _LCD_CONTRAST_INIT
  #endif
  #ifndef LCD_CONTRAST_MAX
    #ifdef _LCD_CONTRAST_MAX
      #define LCD_CONTRAST_MAX _LCD_CONTRAST_MAX
    #elif _LCD_CONTRAST_INIT > 63
      #define LCD_CONTRAST_MAX 255
    #else
      #define LCD_CONTRAST_MAX 63   // ST7567 6-bits contrast
    #endif
  #endif
  #ifndef DEFAULT_LCD_CONTRAST
    #define DEFAULT_LCD_CONTRAST LCD_CONTRAST_INIT
  #endif
#endif

#if ENABLED(DWIN_CREALITY_LCD)
  #define HAS_LCD_BRIGHTNESS 1
  #define MAX_LCD_BRIGHTNESS  255
  #define MIN_LCD_BRIGHTNESS  1
  #define DEFAULT_LCD_BRIGHTNESS 255
#endif

/**
 * Override the SD_DETECT_STATE set in Configuration_adv.h
 * and enable sharing of onboard SD host drives (all platforms but AGCM4)
 */
#if ENABLED(SDSUPPORT)

  #if HAS_SD_HOST_DRIVE && SD_CONNECTION_IS(ONBOARD)
    //
    // The external SD card is not used. Hardware SPI is used to access the card.
    // When sharing the SD card with a PC we want the menu options to
    // mount/unmount the card and refresh it. So we disable card detect.
    //
    #undef SD_DETECT_PIN
    #define HAS_SHARED_MEDIA 1
  #endif

  // Set SD_DETECT_STATE based on hardware if not overridden
  #if PIN_EXISTS(SD_DETECT) && !defined(SD_DETECT_STATE)
    #if BOTH(HAS_LCD_MENU, ELB_FULL_GRAPHIC_CONTROLLER) && (SD_CONNECTION_IS(LCD) || !defined(SDCARD_CONNECTION))
      #define SD_DETECT_STATE HIGH
    #else
      #define SD_DETECT_STATE LOW
    #endif
  #endif

  // Extender cable doesn't support SD_DETECT_PIN
  #if ENABLED(NO_SD_DETECT)
    #undef SD_DETECT_PIN
  #endif

  #if DISABLED(USB_FLASH_DRIVE_SUPPORT) || BOTH(MULTI_VOLUME, VOLUME_SD_ONBOARD)
    #if ENABLED(SDIO_SUPPORT)
      #define NEED_SD2CARD_SDIO 1
    #else
      #define NEED_SD2CARD_SPI 1
    #endif
  #endif

#endif

#if ANY(HAS_GRAPHICAL_TFT, LCD_USE_DMA_FSMC, HAS_FSMC_GRAPHICAL_TFT, HAS_SPI_GRAPHICAL_TFT) || !PIN_EXISTS(SD_DETECT)
  #define NO_LCD_REINIT 1  // Suppress LCD re-initialization
#endif

/**
 * Set defaults for missing (newer) options
 */
#ifndef DISABLE_INACTIVE_X
  #define DISABLE_INACTIVE_X DISABLE_X
#endif
#if HAS_Y_AXIS && !defined(DISABLE_INACTIVE_Y)
  #define DISABLE_INACTIVE_Y DISABLE_Y
#endif
#if HAS_Z_AXIS && !defined(DISABLE_INACTIVE_Z)
  #define DISABLE_INACTIVE_Z DISABLE_Z
#endif
#ifndef DISABLE_INACTIVE_E
  #define DISABLE_INACTIVE_E DISABLE_E
#endif
#if LINEAR_AXES >= 4 && !defined(DISABLE_INACTIVE_I)
  #define DISABLE_INACTIVE_I DISABLE_I
#endif
#if LINEAR_AXES >= 5 && !defined(DISABLE_INACTIVE_J)
  #define DISABLE_INACTIVE_J DISABLE_J
#endif
#if LINEAR_AXES >= 6 && !defined(DISABLE_INACTIVE_K)
  #define DISABLE_INACTIVE_K DISABLE_K
#endif

/**
 * Power Supply
 */
#ifndef PSU_NAME
  #if DISABLED(PSU_CONTROL)
    #define PSU_NAME "Generic"  // No control
  #elif PSU_ACTIVE_STATE
    #define PSU_NAME "XBox"     // X-Box 360 (203W)
  #else
    #define PSU_NAME "ATX"      // ATX style
  #endif
#endif

#if ENABLED(PSU_CONTROL)
  #ifndef PSU_POWERUP_DELAY
    #define PSU_POWERUP_DELAY 250
  #endif
  #ifndef POWER_OFF_DELAY
    #define POWER_OFF_DELAY   0
  #endif
#endif

/**
 * Temp Sensor defines; set up pins as needed.
 */

// Usurp a sensor to do redundant readings
#if TEMP_SENSOR_REDUNDANT
  #ifndef TEMP_SENSOR_REDUNDANT_SOURCE
    #define TEMP_SENSOR_REDUNDANT_SOURCE E1
  #endif
  #ifndef TEMP_SENSOR_REDUNDANT_TARGET
    #define TEMP_SENSOR_REDUNDANT_TARGET E0
  #endif
  #if !PIN_EXISTS(TEMP_REDUNDANT)
    #ifndef TEMP_SENSOR_REDUNDANT_MAX_DIFF
      #define TEMP_SENSOR_REDUNDANT_MAX_DIFF 10
    #endif
    #if REDUNDANT_TEMP_MATCH(SOURCE, COOLER)
      #if !PIN_EXISTS(TEMP_COOLER)
        #error "TEMP_SENSOR_REDUNDANT_SOURCE set to COOLER requires TEMP_COOLER_PIN."
      #else
        #define TEMP_REDUNDANT_PIN TEMP_COOLER_PIN
      #endif
    #elif REDUNDANT_TEMP_MATCH(SOURCE, PROBE)
      #if !PIN_EXISTS(TEMP_PROBE)
        #error "TEMP_SENSOR_REDUNDANT_SOURCE set to PROBE requires TEMP_PROBE_PIN."
      #else
        #define TEMP_REDUNDANT_PIN TEMP_PROBE_PIN
      #endif
    #elif REDUNDANT_TEMP_MATCH(SOURCE, CHAMBER)
      #if !PIN_EXISTS(TEMP_CHAMBER)
        #error "TEMP_SENSOR_REDUNDANT_SOURCE set to CHAMBER requires TEMP_CHAMBER_PIN."
      #else
        #define TEMP_REDUNDANT_PIN TEMP_CHAMBER_PIN
      #endif
    #elif REDUNDANT_TEMP_MATCH(SOURCE, BED)
      #if !PIN_EXISTS(TEMP_BED)
        #error "TEMP_SENSOR_REDUNDANT_SOURCE set to BED requires TEMP_BED_PIN."
      #else
        #define TEMP_REDUNDANT_PIN TEMP_BED_PIN
      #endif
    #elif REDUNDANT_TEMP_MATCH(SOURCE, E0)
      #if !PIN_EXISTS(TEMP_0)
        #error "TEMP_SENSOR_REDUNDANT_SOURCE set to E0 requires TEMP_0_PIN."
      #else
        #define TEMP_REDUNDANT_PIN TEMP_0_PIN
      #endif
    #elif REDUNDANT_TEMP_MATCH(SOURCE, E1)
      #if !PIN_EXISTS(TEMP_1)
        #error "TEMP_SENSOR_REDUNDANT_SOURCE set to E1 requires TEMP_1_PIN."
      #else
        #define TEMP_REDUNDANT_PIN TEMP_1_PIN
      #endif
    #elif REDUNDANT_TEMP_MATCH(SOURCE, E2)
      #if !PIN_EXISTS(TEMP_2)
        #error "TEMP_SENSOR_REDUNDANT_SOURCE set to E2 requires TEMP_2_PIN."
      #else
        #define TEMP_REDUNDANT_PIN TEMP_2_PIN
      #endif
    #elif REDUNDANT_TEMP_MATCH(SOURCE, E3)
      #if !PIN_EXISTS(TEMP_3)
        #error "TEMP_SENSOR_REDUNDANT_SOURCE set to E3 requires TEMP_3_PIN."
      #else
        #define TEMP_REDUNDANT_PIN TEMP_3_PIN
      #endif
    #elif REDUNDANT_TEMP_MATCH(SOURCE, E4)
      #if !PIN_EXISTS(TEMP_4)
        #error "TEMP_SENSOR_REDUNDANT_SOURCE set to E4 requires TEMP_4_PIN."
      #else
        #define TEMP_REDUNDANT_PIN TEMP_4_PIN
      #endif
    #elif REDUNDANT_TEMP_MATCH(SOURCE, E5)
      #if !PIN_EXISTS(TEMP_5)
        #error "TEMP_SENSOR_REDUNDANT_SOURCE set to E5 requires TEMP_5_PIN."
      #else
        #define TEMP_REDUNDANT_PIN TEMP_5_PIN
      #endif
    #elif REDUNDANT_TEMP_MATCH(SOURCE, E6)
      #if !PIN_EXISTS(TEMP_6)
        #error "TEMP_SENSOR_REDUNDANT_SOURCE set to E6 requires TEMP_6_PIN."
      #else
        #define TEMP_REDUNDANT_PIN TEMP_6_PIN
      #endif
    #elif REDUNDANT_TEMP_MATCH(SOURCE, E7)
      #if !PIN_EXISTS(TEMP_7)
        #error "TEMP_SENSOR_REDUNDANT_SOURCE set to E7 requires TEMP_7_PIN."
      #else
        #define TEMP_REDUNDANT_PIN TEMP_7_PIN
      #endif
    #endif
  #endif
#endif

<<<<<<< HEAD
#if TEMP_SENSOR_0 == -5 || TEMP_SENSOR_0 == -3 || TEMP_SENSOR_0 == -2
  #define TEMP_SENSOR_0_IS_MAX_TC 1
  #define HAS_MAX_TC 1
  #if TEMP_SENSOR_0 == -3
    #define TEMP_SENSOR_0_MAX_TC_TMIN -270
    #define TEMP_SENSOR_0_MAX_TC_TMAX 1800
  #else
    #define TEMP_SENSOR_0_MAX_TC_TMIN    0
    #define TEMP_SENSOR_0_MAX_TC_TMAX 1024
  #endif
  #if TEMP_SENSOR_0 == -5
    #define TEMP_SENSOR_0_IS_MAX31865 1
  #elif TEMP_SENSOR_0 == -3
    #define TEMP_SENSOR_0_IS_MAX31855 1
  #elif TEMP_SENSOR_0 == -2
    #define TEMP_SENSOR_0_IS_MAX6675 1
  #endif
#elif TEMP_SENSOR_0 == -4
  #define TEMP_SENSOR_0_IS_AD8495 1
#elif TEMP_SENSOR_0 == -1
  #define TEMP_SENSOR_0_IS_AD595 1
#elif TEMP_SENSOR_0 > 0
  #define TEMP_SENSOR_0_IS_THERMISTOR 1
  #if TEMP_SENSOR_0 == 1000
    #define TEMP_SENSOR_0_IS_CUSTOM 1
  #elif TEMP_SENSOR_0 == 998 || TEMP_SENSOR_0 == 999
    #define TEMP_SENSOR_0_IS_DUMMY 1
  #endif
#else
  #undef HEATER_0_MINTEMP
  #undef HEATER_0_MAXTEMP
#endif

#if TEMP_SENSOR_1 == -5 || TEMP_SENSOR_1 == -3 || TEMP_SENSOR_1 == -2
  #define TEMP_SENSOR_1_IS_MAX_TC 1
  #define HAS_MAX_TC 1
  #if TEMP_SENSOR_1 == -3
    #define TEMP_SENSOR_1_MAX_TC_TMIN -270
    #define TEMP_SENSOR_1_MAX_TC_TMAX 1800
  #else
    #define TEMP_SENSOR_1_MAX_TC_TMIN    0
    #define TEMP_SENSOR_1_MAX_TC_TMAX 1024
  #endif
  #if TEMP_SENSOR_1 == -5
    #define TEMP_SENSOR_1_IS_MAX31865 1
  #elif TEMP_SENSOR_1 == -3
    #define TEMP_SENSOR_1_IS_MAX31855 1
  #elif TEMP_SENSOR_1 == -2
    #define TEMP_SENSOR_1_IS_MAX6675 1
  #endif
  #if TEMP_SENSOR_1 != TEMP_SENSOR_0
    #if   TEMP_SENSOR_1 == -5
      #error "If MAX31865 Thermocouple (-5) is used for TEMP_SENSOR_1 then TEMP_SENSOR_0 must match."
    #elif TEMP_SENSOR_1 == -3
      #error "If MAX31855 Thermocouple (-3) is used for TEMP_SENSOR_1 then TEMP_SENSOR_0 must match."
    #elif TEMP_SENSOR_1 == -2
      #error "If MAX6675 Thermocouple (-2) is used for TEMP_SENSOR_1 then TEMP_SENSOR_0 must match."
    #endif
  #endif
#elif TEMP_SENSOR_1 == -4
  #define TEMP_SENSOR_1_IS_AD8495 1
#elif TEMP_SENSOR_1 == -1
  #define TEMP_SENSOR_1_IS_AD595 1
#elif TEMP_SENSOR_1 > 0
  #define TEMP_SENSOR_1_IS_THERMISTOR 1
  #if TEMP_SENSOR_1 == 1000
    #define TEMP_SENSOR_1_IS_CUSTOM 1
  #elif TEMP_SENSOR_1 == 998 || TEMP_SENSOR_1 == 999
    #define TEMP_SENSOR_1_IS_DUMMY 1
  #endif
#else
  #undef HEATER_1_MINTEMP
  #undef HEATER_1_MAXTEMP
#endif

#if TEMP_SENSOR_REDUNDANT == -5 || TEMP_SENSOR_REDUNDANT == -3 || TEMP_SENSOR_REDUNDANT == -2
  #define TEMP_SENSOR_REDUNDANT_IS_MAX_TC 1
  #define HAS_MAX_TC 1
  #if TEMP_SENSOR_REDUNDANT == -3
    #define TEMP_SENSOR_REDUNDANT_MAX_TC_TMIN -270
    #define TEMP_SENSOR_REDUNDANT_MAX_TC_TMAX 1800
  #else
    #define TEMP_SENSOR_REDUNDANT_MAX_TC_TMIN    0
    #define TEMP_SENSOR_REDUNDANT_MAX_TC_TMAX 1024
  #endif
  #if TEMP_SENSOR_REDUNDANT_SOURCE == 0
    #define TEMP_SENSOR_0_MAX_TC_TMIN TEMP_SENSOR_REDUNDANT_MAX_TC_TMIN
    #define TEMP_SENSOR_0_MAX_TC_TMAX TEMP_SENSOR_REDUNDANT_MAX_TC_TMAX
  #elif TEMP_SENSOR_REDUNDANT_SOURCE == 1
    #define TEMP_SENSOR_1_MAX_TC_TMIN TEMP_SENSOR_REDUNDANT_MAX_TC_TMIN
    #define TEMP_SENSOR_1_MAX_TC_TMAX TEMP_SENSOR_REDUNDANT_MAX_TC_TMAX
  #endif
  #if TEMP_SENSOR_REDUNDANT == -5
    #if TEMP_SENSOR_REDUNDANT_SOURCE != 0 && TEMP_SENSOR_REDUNDANT_SOURCE != 1
      #error "MAX31865 Thermocouples (-5) not supported for TEMP_SENSOR_REDUNDANT_SOURCE other than TEMP_SENSOR_0/TEMP_SENSOR_1 (0/1)."
    #endif
    #define TEMP_SENSOR_REDUNDANT_IS_MAX31865 1
  #elif TEMP_SENSOR_REDUNDANT == -3
    #if TEMP_SENSOR_REDUNDANT_SOURCE != 0 && TEMP_SENSOR_REDUNDANT_SOURCE != 1
      #error "MAX31855 Thermocouples (-3) not supported for TEMP_SENSOR_REDUNDANT_SOURCE other than TEMP_SENSOR_0/TEMP_SENSOR_1 (0/1)."
    #endif
    #define TEMP_SENSOR_REDUNDANT_IS_MAX31855 1
  #elif TEMP_SENSOR_REDUNDANT == -2
    #if TEMP_SENSOR_REDUNDANT_SOURCE != 0 && TEMP_SENSOR_REDUNDANT_SOURCE != 1
      #error "MAX6675 Thermocouples (-2) not supported for TEMP_SENSOR_REDUNDANT_SOURCE other than TEMP_SENSOR_0/TEMP_SENSOR_1 (0/1)."
    #endif
    #define TEMP_SENSOR_REDUNDANT_IS_MAX6675 1
  #endif
  #if (TEMP_SENSOR_0_IS_MAX_TC && TEMP_SENSOR_REDUNDANT != TEMP_SENSOR_0) || (TEMP_SENSOR_1_IS_MAX_TC && TEMP_SENSOR_REDUNDANT != TEMP_SENSOR_1)
    #if   TEMP_SENSOR_REDUNDANT == -5
      #error "If MAX31865 Thermocouple (-5) is used for TEMP_SENSOR_0/TEMP_SENSOR_1 then TEMP_SENSOR_REDUNDANT must match."
    #elif TEMP_SENSOR_REDUNDANT == -3
      #error "If MAX31855 Thermocouple (-3) is used for TEMP_SENSOR_0/TEMP_SENSOR_1 then TEMP_SENSOR_REDUNDANT must match."
    #elif TEMP_SENSOR_REDUNDANT == -2
      #error "If MAX6675 Thermocouple (-2) is used for TEMP_SENSOR_0/TEMP_SENSOR_1 then TEMP_SENSOR_REDUNDANT must match."
    #endif
  #endif
#elif TEMP_SENSOR_REDUNDANT == -4
  #define TEMP_SENSOR_REDUNDANT_IS_AD8495 1
#elif TEMP_SENSOR_REDUNDANT == -1
  #define TEMP_SENSOR_REDUNDANT_IS_AD595 1
#elif TEMP_SENSOR_REDUNDANT > 0
  #define TEMP_SENSOR_REDUNDANT_IS_THERMISTOR 1
  #if TEMP_SENSOR_REDUNDANT == 1000
    #define TEMP_SENSOR_REDUNDANT_IS_CUSTOM 1
  #elif TEMP_SENSOR_REDUNDANT == 998 || TEMP_SENSOR_REDUNDANT == 999
    #error "Dummy sensors are not supported for TEMP_SENSOR_REDUNDANT."
  #endif
#endif

#if TEMP_SENSOR_0_IS_MAX31855 || TEMP_SENSOR_1_IS_MAX31855 || TEMP_SENSOR_REDUNDANT_IS_MAX31855
  #define HAS_MAX31855 1
#endif
#if TEMP_SENSOR_0_IS_MAX31865 || TEMP_SENSOR_1_IS_MAX31865 || TEMP_SENSOR_REDUNDANT_IS_MAX31865
  #define HAS_MAX31865 1
#endif
#if TEMP_SENSOR_0_IS_MAX6675 || TEMP_SENSOR_1_IS_MAX6675 || TEMP_SENSOR_REDUNDANT_IS_MAX6675
  #define HAS_MAX6675 1
#endif

//
// Compatibility layer for MAX (SPI) temp boards
//
#define TEMP_SENSOR_IS_MAX(n, M) (ENABLED(TEMP_SENSOR_##n##_IS_##M) || (ENABLED(TEMP_SENSOR_REDUNDANT_IS_##M) && TEMP_SENSOR_REDUNDANT_SOURCE == (n)))

#if PIN_EXISTS(MAX6675_SS)
  #if TEMP_SENSOR_IS_MAX(0, MAX31855)
    #define MAX31855_CS_PIN MAX6675_SS_PIN
  #elif TEMP_SENSOR_IS_MAX(0, MAX31865)
    #define MAX31865_CS_PIN MAX6675_SS_PIN
  #elif TEMP_SENSOR_IS_MAX(0, MAX6675)
    #define MAX6675_CS_PIN MAX6675_SS_PIN
  #endif
#endif
=======
/**
 * Compatibility layer for MAX (SPI) temp boards
 */
#if HAS_MAX_TC

  // Translate old _SS, _CS, _SCK, _DO, _DI, _MISO, and _MOSI PIN defines.
  #if TEMP_SENSOR_0_IS_MAX_TC || (TEMP_SENSOR_REDUNDANT_IS_MAX_TC && REDUNDANT_TEMP_MATCH(SOURCE, E1))

    #if !PIN_EXISTS(TEMP_0_CS) // SS, CS
      #if PIN_EXISTS(MAX6675_SS)
        #define TEMP_0_CS_PIN MAX6675_SS_PIN
      #elif PIN_EXISTS(MAX6675_CS)
        #define TEMP_0_CS_PIN MAX6675_CS_PIN
      #elif PIN_EXISTS(MAX31855_SS)
        #define TEMP_0_CS_PIN MAX31855_SS_PIN
      #elif PIN_EXISTS(MAX31855_CS)
        #define TEMP_0_CS_PIN MAX31855_CS_PIN
      #elif PIN_EXISTS(MAX31865_SS)
        #define TEMP_0_CS_PIN MAX31865_SS_PIN
      #elif PIN_EXISTS(MAX31865_CS)
        #define TEMP_0_CS_PIN MAX31865_CS_PIN
      #endif
    #endif

    #if TEMP_SENSOR_0_IS_MAX6675
      #if !PIN_EXISTS(TEMP_0_MISO) // DO
        #if PIN_EXISTS(MAX6675_MISO)
          #define TEMP_0_MISO_PIN MAX6675_MISO_PIN
        #elif PIN_EXISTS(MAX6675_DO)
          #define TEMP_0_MISO_PIN MAX6675_DO_PIN
        #endif
      #endif
      #if !PIN_EXISTS(TEMP_0_SCK) && PIN_EXISTS(MAX6675_SCK)
        #define TEMP_0_SCK_PIN MAX6675_SCK_PIN
      #endif

    #elif TEMP_SENSOR_0_IS_MAX31855
      #if !PIN_EXISTS(TEMP_0_MISO) // DO
        #if PIN_EXISTS(MAX31855_MISO)
          #define TEMP_0_MISO_PIN MAX31855_MISO_PIN
        #elif PIN_EXISTS(MAX31855_DO)
          #define TEMP_0_MISO_PIN MAX31855_DO_PIN
        #endif
      #endif
      #if !PIN_EXISTS(TEMP_0_SCK) && PIN_EXISTS(MAX31855_SCK)
        #define TEMP_0_SCK_PIN MAX31855_SCK_PIN
      #endif

    #elif TEMP_SENSOR_1_IS_MAX31865
      #if !PIN_EXISTS(TEMP_1_MISO) // DO
        #if PIN_EXISTS(MAX31865_MISO)
          #define TEMP_1_MISO_PIN MAX31865_MISO_PIN
        #elif PIN_EXISTS(MAX31865_DO)
          #define TEMP_1_MISO_PIN MAX31865_DO_PIN
        #endif
      #endif
      #if !PIN_EXISTS(TEMP_1_SCK) && PIN_EXISTS(MAX31865_SCK)
        #define TEMP_1_SCK_PIN MAX31865_SCK_PIN
      #endif
      #if !PIN_EXISTS(TEMP_1_MOSI) && PIN_EXISTS(MAX31865_MOSI) // MOSI for '65 only
        #define TEMP_1_MOSI_PIN MAX31865_MOSI_PIN
      #endif
    #endif

    // Software SPI - enable if MISO/SCK are defined.
    #if PIN_EXISTS(TEMP_0_MISO) && PIN_EXISTS(TEMP_0_SCK) && DISABLED(TEMP_SENSOR_0_FORCE_HW_SPI)
      #if TEMP_SENSOR_0_IS_MAX31865 && !PIN_EXISTS(TEMP_0_MOSI)
        #error "TEMP_SENSOR_0 MAX31865 requires TEMP_0_MOSI_PIN defined for Software SPI. To use Hardware SPI instead, undefine MISO/SCK or enable TEMP_SENSOR_0_FORCE_HW_SPI."
      #else
        #define TEMP_SENSOR_0_HAS_SPI_PINS 1
      #endif
    #endif

  #endif // TEMP_SENSOR_0_IS_MAX_TC

  #if TEMP_SENSOR_1_IS_MAX_TC || (TEMP_SENSOR_REDUNDANT_IS_MAX_TC && REDUNDANT_TEMP_MATCH(SOURCE, E1))

    #if !PIN_EXISTS(TEMP_1_CS) // SS2, CS2
      #if PIN_EXISTS(MAX6675_SS2)
        #define TEMP_1_CS_PIN MAX6675_SS2_PIN
      #elif PIN_EXISTS(MAX6675_CS)
        #define TEMP_1_CS_PIN MAX6675_CS2_PIN
      #elif PIN_EXISTS(MAX31855_SS2)
        #define TEMP_1_CS_PIN MAX31855_SS2_PIN
      #elif PIN_EXISTS(MAX31855_CS2)
        #define TEMP_1_CS_PIN MAX31855_CS2_PIN
      #elif PIN_EXISTS(MAX31865_SS2)
        #define TEMP_1_CS_PIN MAX31865_SS2_PIN
      #elif PIN_EXISTS(MAX31865_CS2)
        #define TEMP_1_CS_PIN MAX31865_CS2_PIN
      #endif
    #endif

    #if TEMP_SENSOR_1_IS_MAX6675
      #if !PIN_EXISTS(TEMP_1_MISO) // DO
        #if PIN_EXISTS(MAX6675_MISO)
          #define TEMP_1_MISO_PIN MAX6675_MISO_PIN
        #elif PIN_EXISTS(MAX6675_DO)
          #define TEMP_1_MISO_PIN MAX6675_DO_PIN
        #endif
      #endif
      #if !PIN_EXISTS(TEMP_1_SCK) && PIN_EXISTS(MAX6675_SCK)
        #define TEMP_1_SCK_PIN MAX6675_SCK_PIN
      #endif
>>>>>>> 86feddb7

#if PIN_EXISTS(MAX6675_SS2)
  #if TEMP_SENSOR_IS_MAX(1, MAX31855)
    #define MAX31855_CS2_PIN MAX6675_SS2_PIN
  #elif TEMP_SENSOR_IS_MAX(1, MAX31865)
    #define MAX31865_CS2_PIN MAX6675_SS2_PIN
  #elif TEMP_SENSOR_IS_MAX(1, MAX6675)
    #define MAX6675_CS2_PIN MAX6675_SS2_PIN
  #endif
#endif

#if PIN_EXISTS(MAX6675_DO)
  #if HAS_MAX31855
    #define MAX31855_MISO_PIN MAX6675_DO_PIN
  #elif HAS_MAX31865
    #define MAX31865_MISO_PIN MAX6675_DO_PIN
  #elif HAS_MAX6675
    #define MAX6675_MISO_PIN MAX6675_DO_PIN
  #endif
#endif

#if PIN_EXISTS(MAX6675_SCK)
  #if HAS_MAX31855
    #define MAX31855_SCK_PIN MAX6675_SCK_PIN
  #elif HAS_MAX31865
    #define MAX31865_SCK_PIN MAX6675_SCK_PIN
  #endif
#endif

// Compatibility Layer for use when HAL manipulates PINS for MAX31855 and MAX6675
#if PIN_EXISTS(MAX31855_CS) && !PIN_EXISTS(MAX6675_SS)
  #define MAX6675_SS_PIN MAX31855_CS_PIN
#endif
#if PIN_EXISTS(MAX31855_CS2) && !PIN_EXISTS(MAX6675_SS2)
  #define MAX6675_SS2_PIN MAX31855_CS2_PIN
#endif
#if PIN_EXISTS(MAX6675_CS) && !PIN_EXISTS(MAX6675_SS)
  #define MAX6675_SS_PIN MAX6675_CS_PIN
#endif
#if PIN_EXISTS(MAX6675_CS2) && !PIN_EXISTS(MAX6675_SS2)
  #define MAX6675_SS2_PIN MAX6675_CS2_PIN
#endif
#if PIN_EXISTS(MAX31855_MISO) && !PIN_EXISTS(MAX6675_DO)
  #define MAX6675_DO_PIN MAX31855_MISO_PIN
#endif
#if PIN_EXISTS(MAX6675_MISO) && !PIN_EXISTS(MAX6675_DO)
  #define MAX6675_DO_PIN MAX6675_MISO_PIN
#endif
#if PIN_EXISTS(MAX31855_SCK) && !PIN_EXISTS(MAX6675_SCK)
  #define MAX6675_SCK_PIN MAX31855_SCK_PIN
#endif

//
// User-defined thermocouple libraries
//
// Add LIB_MAX6675 / LIB_MAX31855 / LIB_MAX31865 to the build_flags
// to select a USER library for MAX6675, MAX31855, MAX31865
//
#if BOTH(HAS_MAX6675, LIB_MAX6675)
  #define LIB_USR_MAX6675 1
#endif
#if BOTH(HAS_MAX31855, LIB_MAX31855)
  #define LIB_USR_MAX31855 1
#endif
#if HAS_MAX31865
  #if ENABLED(LIB_MAX31865)
    #define LIB_USR_MAX31865 1
  #else
    #define LIB_ADAFRUIT_MAX31865 1
  #endif
#endif

/**
 * X_DUAL_ENDSTOPS endstop reassignment
 */
#if ENABLED(X_DUAL_ENDSTOPS)
  #if X_HOME_TO_MAX
    #ifndef X2_MAX_ENDSTOP_INVERTING
      #if X2_USE_ENDSTOP == _XMIN_
        #define X2_MAX_ENDSTOP_INVERTING X_MIN_ENDSTOP_INVERTING
      #elif X2_USE_ENDSTOP == _XMAX_
        #define X2_MAX_ENDSTOP_INVERTING X_MAX_ENDSTOP_INVERTING
      #elif X2_USE_ENDSTOP == _YMIN_
        #define X2_MAX_ENDSTOP_INVERTING Y_MIN_ENDSTOP_INVERTING
      #elif X2_USE_ENDSTOP == _YMAX_
        #define X2_MAX_ENDSTOP_INVERTING Y_MAX_ENDSTOP_INVERTING
      #elif X2_USE_ENDSTOP == _ZMIN_
        #define X2_MAX_ENDSTOP_INVERTING Z_MIN_ENDSTOP_INVERTING
      #elif X2_USE_ENDSTOP == _ZMAX_
        #define X2_MAX_ENDSTOP_INVERTING Z_MAX_ENDSTOP_INVERTING
      #else
        #define X2_MAX_ENDSTOP_INVERTING false
      #endif
    #endif
    #ifndef X2_MAX_PIN
      #if X2_USE_ENDSTOP == _XMIN_
        #define X2_MAX_PIN X_MIN_PIN
      #elif X2_USE_ENDSTOP == _XMAX_
        #define X2_MAX_PIN X_MAX_PIN
      #elif X2_USE_ENDSTOP == _YMIN_
        #define X2_MAX_PIN Y_MIN_PIN
      #elif X2_USE_ENDSTOP == _YMAX_
        #define X2_MAX_PIN Y_MAX_PIN
      #elif X2_USE_ENDSTOP == _ZMIN_
        #define X2_MAX_PIN Z_MIN_PIN
      #elif X2_USE_ENDSTOP == _ZMAX_
        #define X2_MAX_PIN Z_MAX_PIN
      #elif X2_USE_ENDSTOP == _XDIAG_
        #define X2_MAX_PIN X_DIAG_PIN
      #elif X2_USE_ENDSTOP == _YDIAG_
        #define X2_MAX_PIN Y_DIAG_PIN
      #elif X2_USE_ENDSTOP == _ZDIAG_
        #define X2_MAX_PIN Z_DIAG_PIN
      #elif X2_USE_ENDSTOP == _E0DIAG_
        #define X2_MAX_PIN E0_DIAG_PIN
      #elif X2_USE_ENDSTOP == _E1DIAG_
        #define X2_MAX_PIN E1_DIAG_PIN
      #elif X2_USE_ENDSTOP == _E2DIAG_
        #define X2_MAX_PIN E2_DIAG_PIN
      #elif X2_USE_ENDSTOP == _E3DIAG_
        #define X2_MAX_PIN E3_DIAG_PIN
      #elif X2_USE_ENDSTOP == _E4DIAG_
        #define X2_MAX_PIN E4_DIAG_PIN
      #elif X2_USE_ENDSTOP == _E5DIAG_
        #define X2_MAX_PIN E5_DIAG_PIN
      #elif X2_USE_ENDSTOP == _E6DIAG_
        #define X2_MAX_PIN E6_DIAG_PIN
      #elif X2_USE_ENDSTOP == _E7DIAG_
        #define X2_MAX_PIN E7_DIAG_PIN
      #endif
    #endif
    #ifndef X2_MIN_ENDSTOP_INVERTING
      #define X2_MIN_ENDSTOP_INVERTING false
    #endif
  #else
    #ifndef X2_MIN_ENDSTOP_INVERTING
      #if X2_USE_ENDSTOP == _XMIN_
        #define X2_MIN_ENDSTOP_INVERTING X_MIN_ENDSTOP_INVERTING
      #elif X2_USE_ENDSTOP == _XMAX_
        #define X2_MIN_ENDSTOP_INVERTING X_MAX_ENDSTOP_INVERTING
      #elif X2_USE_ENDSTOP == _YMIN_
        #define X2_MIN_ENDSTOP_INVERTING Y_MIN_ENDSTOP_INVERTING
      #elif X2_USE_ENDSTOP == _YMAX_
        #define X2_MIN_ENDSTOP_INVERTING Y_MAX_ENDSTOP_INVERTING
      #elif X2_USE_ENDSTOP == _ZMIN_
        #define X2_MIN_ENDSTOP_INVERTING Z_MIN_ENDSTOP_INVERTING
      #elif X2_USE_ENDSTOP == _ZMAX_
        #define X2_MIN_ENDSTOP_INVERTING Z_MAX_ENDSTOP_INVERTING
      #else
        #define X2_MIN_ENDSTOP_INVERTING false
      #endif
    #endif
    #ifndef X2_MIN_PIN
      #if X2_USE_ENDSTOP == _XMIN_
        #define X2_MIN_PIN X_MIN_PIN
      #elif X2_USE_ENDSTOP == _XMAX_
        #define X2_MIN_PIN X_MAX_PIN
      #elif X2_USE_ENDSTOP == _YMIN_
        #define X2_MIN_PIN Y_MIN_PIN
      #elif X2_USE_ENDSTOP == _YMAX_
        #define X2_MIN_PIN Y_MAX_PIN
      #elif X2_USE_ENDSTOP == _ZMIN_
        #define X2_MIN_PIN Z_MIN_PIN
      #elif X2_USE_ENDSTOP == _ZMAX_
        #define X2_MIN_PIN Z_MAX_PIN
      #elif X2_USE_ENDSTOP == _XDIAG_
        #define X2_MIN_PIN X_DIAG_PIN
      #elif X2_USE_ENDSTOP == _YDIAG_
        #define X2_MIN_PIN Y_DIAG_PIN
      #elif X2_USE_ENDSTOP == _ZDIAG_
        #define X2_MIN_PIN Z_DIAG_PIN
      #elif X2_USE_ENDSTOP == _E0DIAG_
        #define X2_MIN_PIN E0_DIAG_PIN
      #elif X2_USE_ENDSTOP == _E1DIAG_
        #define X2_MIN_PIN E1_DIAG_PIN
      #elif X2_USE_ENDSTOP == _E2DIAG_
        #define X2_MIN_PIN E2_DIAG_PIN
      #elif X2_USE_ENDSTOP == _E3DIAG_
        #define X2_MIN_PIN E3_DIAG_PIN
      #elif X2_USE_ENDSTOP == _E4DIAG_
        #define X2_MIN_PIN E4_DIAG_PIN
      #elif X2_USE_ENDSTOP == _E5DIAG_
        #define X2_MIN_PIN E5_DIAG_PIN
      #elif X2_USE_ENDSTOP == _E6DIAG_
        #define X2_MIN_PIN E6_DIAG_PIN
      #elif X2_USE_ENDSTOP == _E7DIAG_
        #define X2_MIN_PIN E7_DIAG_PIN
      #endif
    #endif
    #ifndef X2_MAX_ENDSTOP_INVERTING
      #define X2_MAX_ENDSTOP_INVERTING false
    #endif
  #endif
#endif

/**
 * Y_DUAL_ENDSTOPS endstop reassignment
 */
#if ENABLED(Y_DUAL_ENDSTOPS)
  #if Y_HOME_TO_MAX
    #ifndef Y2_MAX_ENDSTOP_INVERTING
      #if Y2_USE_ENDSTOP == _XMIN_
        #define Y2_MAX_ENDSTOP_INVERTING X_MIN_ENDSTOP_INVERTING
      #elif Y2_USE_ENDSTOP == _XMAX_
        #define Y2_MAX_ENDSTOP_INVERTING X_MAX_ENDSTOP_INVERTING
      #elif Y2_USE_ENDSTOP == _YMIN_
        #define Y2_MAX_ENDSTOP_INVERTING Y_MIN_ENDSTOP_INVERTING
      #elif Y2_USE_ENDSTOP == _YMAX_
        #define Y2_MAX_ENDSTOP_INVERTING Y_MAX_ENDSTOP_INVERTING
      #elif Y2_USE_ENDSTOP == _ZMIN_
        #define Y2_MAX_ENDSTOP_INVERTING Z_MIN_ENDSTOP_INVERTING
      #elif Y2_USE_ENDSTOP == _ZMAX_
        #define Y2_MAX_ENDSTOP_INVERTING Z_MAX_ENDSTOP_INVERTING
      #else
        #define Y2_MAX_ENDSTOP_INVERTING false
      #endif
    #endif
    #ifndef Y2_MAX_PIN
      #if Y2_USE_ENDSTOP == _XMIN_
        #define Y2_MAX_PIN X_MIN_PIN
      #elif Y2_USE_ENDSTOP == _XMAX_
        #define Y2_MAX_PIN X_MAX_PIN
      #elif Y2_USE_ENDSTOP == _YMIN_
        #define Y2_MAX_PIN Y_MIN_PIN
      #elif Y2_USE_ENDSTOP == _YMAX_
        #define Y2_MAX_PIN Y_MAX_PIN
      #elif Y2_USE_ENDSTOP == _ZMIN_
        #define Y2_MAX_PIN Z_MIN_PIN
      #elif Y2_USE_ENDSTOP == _ZMAX_
        #define Y2_MAX_PIN Z_MAX_PIN
      #elif Y2_USE_ENDSTOP == _XDIAG_
        #define Y2_MAX_PIN X_DIAG_PIN
      #elif Y2_USE_ENDSTOP == _YDIAG_
        #define Y2_MAX_PIN Y_DIAG_PIN
      #elif Y2_USE_ENDSTOP == _ZDIAG_
        #define Y2_MAX_PIN Z_DIAG_PIN
      #elif Y2_USE_ENDSTOP == _E0DIAG_
        #define Y2_MAX_PIN E0_DIAG_PIN
      #elif Y2_USE_ENDSTOP == _E1DIAG_
        #define Y2_MAX_PIN E1_DIAG_PIN
      #elif Y2_USE_ENDSTOP == _E2DIAG_
        #define Y2_MAX_PIN E2_DIAG_PIN
      #elif Y2_USE_ENDSTOP == _E3DIAG_
        #define Y2_MAX_PIN E3_DIAG_PIN
      #elif Y2_USE_ENDSTOP == _E4DIAG_
        #define Y2_MAX_PIN E4_DIAG_PIN
      #elif Y2_USE_ENDSTOP == _E5DIAG_
        #define Y2_MAX_PIN E5_DIAG_PIN
      #elif Y2_USE_ENDSTOP == _E6DIAG_
        #define Y2_MAX_PIN E6_DIAG_PIN
      #elif Y2_USE_ENDSTOP == _E7DIAG_
        #define Y2_MAX_PIN E7_DIAG_PIN
      #endif
    #endif
    #ifndef Y2_MIN_ENDSTOP_INVERTING
      #define Y2_MIN_ENDSTOP_INVERTING false
    #endif
  #else
    #ifndef Y2_MIN_ENDSTOP_INVERTING
      #if Y2_USE_ENDSTOP == _XMIN_
        #define Y2_MIN_ENDSTOP_INVERTING X_MIN_ENDSTOP_INVERTING
      #elif Y2_USE_ENDSTOP == _XMAX_
        #define Y2_MIN_ENDSTOP_INVERTING X_MAX_ENDSTOP_INVERTING
      #elif Y2_USE_ENDSTOP == _YMIN_
        #define Y2_MIN_ENDSTOP_INVERTING Y_MIN_ENDSTOP_INVERTING
      #elif Y2_USE_ENDSTOP == _YMAX_
        #define Y2_MIN_ENDSTOP_INVERTING Y_MAX_ENDSTOP_INVERTING
      #elif Y2_USE_ENDSTOP == _ZMIN_
        #define Y2_MIN_ENDSTOP_INVERTING Z_MIN_ENDSTOP_INVERTING
      #elif Y2_USE_ENDSTOP == _ZMAX_
        #define Y2_MIN_ENDSTOP_INVERTING Z_MAX_ENDSTOP_INVERTING
      #else
        #define Y2_MIN_ENDSTOP_INVERTING false
      #endif
    #endif
    #ifndef Y2_MIN_PIN
      #if Y2_USE_ENDSTOP == _XMIN_
        #define Y2_MIN_PIN X_MIN_PIN
      #elif Y2_USE_ENDSTOP == _XMAX_
        #define Y2_MIN_PIN X_MAX_PIN
      #elif Y2_USE_ENDSTOP == _YMIN_
        #define Y2_MIN_PIN Y_MIN_PIN
      #elif Y2_USE_ENDSTOP == _YMAX_
        #define Y2_MIN_PIN Y_MAX_PIN
      #elif Y2_USE_ENDSTOP == _ZMIN_
        #define Y2_MIN_PIN Z_MIN_PIN
      #elif Y2_USE_ENDSTOP == _ZMAX_
        #define Y2_MIN_PIN Z_MAX_PIN
      #elif Y2_USE_ENDSTOP == _XDIAG_
        #define Y2_MIN_PIN X_DIAG_PIN
      #elif Y2_USE_ENDSTOP == _YDIAG_
        #define Y2_MIN_PIN Y_DIAG_PIN
      #elif Y2_USE_ENDSTOP == _ZDIAG_
        #define Y2_MIN_PIN Z_DIAG_PIN
      #elif Y2_USE_ENDSTOP == _E0DIAG_
        #define Y2_MIN_PIN E0_DIAG_PIN
      #elif Y2_USE_ENDSTOP == _E1DIAG_
        #define Y2_MIN_PIN E1_DIAG_PIN
      #elif Y2_USE_ENDSTOP == _E2DIAG_
        #define Y2_MIN_PIN E2_DIAG_PIN
      #elif Y2_USE_ENDSTOP == _E3DIAG_
        #define Y2_MIN_PIN E3_DIAG_PIN
      #elif Y2_USE_ENDSTOP == _E4DIAG_
        #define Y2_MIN_PIN E4_DIAG_PIN
      #elif Y2_USE_ENDSTOP == _E5DIAG_
        #define Y2_MIN_PIN E5_DIAG_PIN
      #elif Y2_USE_ENDSTOP == _E6DIAG_
        #define Y2_MIN_PIN E6_DIAG_PIN
      #elif Y2_USE_ENDSTOP == _E7DIAG_
        #define Y2_MIN_PIN E7_DIAG_PIN
      #endif
    #endif
    #ifndef Y2_MAX_ENDSTOP_INVERTING
      #define Y2_MAX_ENDSTOP_INVERTING false
    #endif
  #endif
#endif

/**
 * Z_MULTI_ENDSTOPS endstop reassignment
 */
#if ENABLED(Z_MULTI_ENDSTOPS)

  #if Z_HOME_TO_MAX
    #ifndef Z2_MAX_ENDSTOP_INVERTING
      #if Z2_USE_ENDSTOP == _XMIN_
        #define Z2_MAX_ENDSTOP_INVERTING X_MIN_ENDSTOP_INVERTING
      #elif Z2_USE_ENDSTOP == _XMAX_
        #define Z2_MAX_ENDSTOP_INVERTING X_MAX_ENDSTOP_INVERTING
      #elif Z2_USE_ENDSTOP == _YMIN_
        #define Z2_MAX_ENDSTOP_INVERTING Y_MIN_ENDSTOP_INVERTING
      #elif Z2_USE_ENDSTOP == _YMAX_
        #define Z2_MAX_ENDSTOP_INVERTING Y_MAX_ENDSTOP_INVERTING
      #elif Z2_USE_ENDSTOP == _ZMIN_
        #define Z2_MAX_ENDSTOP_INVERTING Z_MIN_ENDSTOP_INVERTING
      #elif Z2_USE_ENDSTOP == _ZMAX_
        #define Z2_MAX_ENDSTOP_INVERTING Z_MAX_ENDSTOP_INVERTING
      #else
        #define Z2_MAX_ENDSTOP_INVERTING false
      #endif
    #endif
    #ifndef Z2_MAX_PIN
      #if Z2_USE_ENDSTOP == _XMIN_
        #define Z2_MAX_PIN X_MIN_PIN
      #elif Z2_USE_ENDSTOP == _XMAX_
        #define Z2_MAX_PIN X_MAX_PIN
      #elif Z2_USE_ENDSTOP == _YMIN_
        #define Z2_MAX_PIN Y_MIN_PIN
      #elif Z2_USE_ENDSTOP == _YMAX_
        #define Z2_MAX_PIN Y_MAX_PIN
      #elif Z2_USE_ENDSTOP == _ZMIN_
        #define Z2_MAX_PIN Z_MIN_PIN
      #elif Z2_USE_ENDSTOP == _ZMAX_
        #define Z2_MAX_PIN Z_MAX_PIN
      #elif Z2_USE_ENDSTOP == _XDIAG_
        #define Z2_MAX_PIN X_DIAG_PIN
      #elif Z2_USE_ENDSTOP == _YDIAG_
        #define Z2_MAX_PIN Y_DIAG_PIN
      #elif Z2_USE_ENDSTOP == _ZDIAG_
        #define Z2_MAX_PIN Z_DIAG_PIN
      #elif Z2_USE_ENDSTOP == _E0DIAG_
        #define Z2_MAX_PIN E0_DIAG_PIN
      #elif Z2_USE_ENDSTOP == _E1DIAG_
        #define Z2_MAX_PIN E1_DIAG_PIN
      #elif Z2_USE_ENDSTOP == _E2DIAG_
        #define Z2_MAX_PIN E2_DIAG_PIN
      #elif Z2_USE_ENDSTOP == _E3DIAG_
        #define Z2_MAX_PIN E3_DIAG_PIN
      #elif Z2_USE_ENDSTOP == _E4DIAG_
        #define Z2_MAX_PIN E4_DIAG_PIN
      #elif Z2_USE_ENDSTOP == _E5DIAG_
        #define Z2_MAX_PIN E5_DIAG_PIN
      #elif Z2_USE_ENDSTOP == _E6DIAG_
        #define Z2_MAX_PIN E6_DIAG_PIN
      #elif Z2_USE_ENDSTOP == _E7DIAG_
        #define Z2_MAX_PIN E7_DIAG_PIN
      #endif
    #endif
    #ifndef Z2_MIN_ENDSTOP_INVERTING
      #define Z2_MIN_ENDSTOP_INVERTING false
    #endif
  #else
    #ifndef Z2_MIN_ENDSTOP_INVERTING
      #if Z2_USE_ENDSTOP == _XMIN_
        #define Z2_MIN_ENDSTOP_INVERTING X_MIN_ENDSTOP_INVERTING
      #elif Z2_USE_ENDSTOP == _XMAX_
        #define Z2_MIN_ENDSTOP_INVERTING X_MAX_ENDSTOP_INVERTING
      #elif Z2_USE_ENDSTOP == _YMIN_
        #define Z2_MIN_ENDSTOP_INVERTING Y_MIN_ENDSTOP_INVERTING
      #elif Z2_USE_ENDSTOP == _YMAX_
        #define Z2_MIN_ENDSTOP_INVERTING Y_MAX_ENDSTOP_INVERTING
      #elif Z2_USE_ENDSTOP == _ZMIN_
        #define Z2_MIN_ENDSTOP_INVERTING Z_MIN_ENDSTOP_INVERTING
      #elif Z2_USE_ENDSTOP == _ZMAX_
        #define Z2_MIN_ENDSTOP_INVERTING Z_MAX_ENDSTOP_INVERTING
      #else
        #define Z2_MIN_ENDSTOP_INVERTING false
      #endif
    #endif
    #ifndef Z2_MIN_PIN
      #if Z2_USE_ENDSTOP == _XMIN_
        #define Z2_MIN_PIN X_MIN_PIN
      #elif Z2_USE_ENDSTOP == _XMAX_
        #define Z2_MIN_PIN X_MAX_PIN
      #elif Z2_USE_ENDSTOP == _YMIN_
        #define Z2_MIN_PIN Y_MIN_PIN
      #elif Z2_USE_ENDSTOP == _YMAX_
        #define Z2_MIN_PIN Y_MAX_PIN
      #elif Z2_USE_ENDSTOP == _ZMIN_
        #define Z2_MIN_PIN Z_MIN_PIN
      #elif Z2_USE_ENDSTOP == _ZMAX_
        #define Z2_MIN_PIN Z_MAX_PIN
      #elif Z2_USE_ENDSTOP == _XDIAG_
        #define Z2_MIN_PIN X_DIAG_PIN
      #elif Z2_USE_ENDSTOP == _YDIAG_
        #define Z2_MIN_PIN Y_DIAG_PIN
      #elif Z2_USE_ENDSTOP == _ZDIAG_
        #define Z2_MIN_PIN Z_DIAG_PIN
      #elif Z2_USE_ENDSTOP == _E0DIAG_
        #define Z2_MIN_PIN E0_DIAG_PIN
      #elif Z2_USE_ENDSTOP == _E1DIAG_
        #define Z2_MIN_PIN E1_DIAG_PIN
      #elif Z2_USE_ENDSTOP == _E2DIAG_
        #define Z2_MIN_PIN E2_DIAG_PIN
      #elif Z2_USE_ENDSTOP == _E3DIAG_
        #define Z2_MIN_PIN E3_DIAG_PIN
      #elif Z2_USE_ENDSTOP == _E4DIAG_
        #define Z2_MIN_PIN E4_DIAG_PIN
      #elif Z2_USE_ENDSTOP == _E5DIAG_
        #define Z2_MIN_PIN E5_DIAG_PIN
      #elif Z2_USE_ENDSTOP == _E6DIAG_
        #define Z2_MIN_PIN E6_DIAG_PIN
      #elif Z2_USE_ENDSTOP == _E7DIAG_
        #define Z2_MIN_PIN E7_DIAG_PIN
      #endif
    #endif
    #ifndef Z2_MAX_ENDSTOP_INVERTING
      #define Z2_MAX_ENDSTOP_INVERTING false
    #endif
  #endif

  #if NUM_Z_STEPPER_DRIVERS >= 3
    #if Z_HOME_TO_MAX
      #ifndef Z3_MAX_ENDSTOP_INVERTING
        #if Z3_USE_ENDSTOP == _XMIN_
          #define Z3_MAX_ENDSTOP_INVERTING X_MIN_ENDSTOP_INVERTING
        #elif Z3_USE_ENDSTOP == _XMAX_
          #define Z3_MAX_ENDSTOP_INVERTING X_MAX_ENDSTOP_INVERTING
        #elif Z3_USE_ENDSTOP == _YMIN_
          #define Z3_MAX_ENDSTOP_INVERTING Y_MIN_ENDSTOP_INVERTING
        #elif Z3_USE_ENDSTOP == _YMAX_
          #define Z3_MAX_ENDSTOP_INVERTING Y_MAX_ENDSTOP_INVERTING
        #elif Z3_USE_ENDSTOP == _ZMIN_
          #define Z3_MAX_ENDSTOP_INVERTING Z_MIN_ENDSTOP_INVERTING
        #elif Z3_USE_ENDSTOP == _ZMAX_
          #define Z3_MAX_ENDSTOP_INVERTING Z_MAX_ENDSTOP_INVERTING
        #else
          #define Z3_MAX_ENDSTOP_INVERTING false
        #endif
      #endif
      #ifndef Z3_MAX_PIN
        #if Z3_USE_ENDSTOP == _XMIN_
          #define Z3_MAX_PIN X_MIN_PIN
        #elif Z3_USE_ENDSTOP == _XMAX_
          #define Z3_MAX_PIN X_MAX_PIN
        #elif Z3_USE_ENDSTOP == _YMIN_
          #define Z3_MAX_PIN Y_MIN_PIN
        #elif Z3_USE_ENDSTOP == _YMAX_
          #define Z3_MAX_PIN Y_MAX_PIN
        #elif Z3_USE_ENDSTOP == _ZMIN_
          #define Z3_MAX_PIN Z_MIN_PIN
        #elif Z3_USE_ENDSTOP == _ZMAX_
          #define Z3_MAX_PIN Z_MAX_PIN
        #elif Z3_USE_ENDSTOP == _XDIAG_
          #define Z3_MAX_PIN X_DIAG_PIN
        #elif Z3_USE_ENDSTOP == _YDIAG_
          #define Z3_MAX_PIN Y_DIAG_PIN
        #elif Z3_USE_ENDSTOP == _ZDIAG_
          #define Z3_MAX_PIN Z_DIAG_PIN
        #elif Z3_USE_ENDSTOP == _E0DIAG_
          #define Z3_MAX_PIN E0_DIAG_PIN
        #elif Z3_USE_ENDSTOP == _E1DIAG_
          #define Z3_MAX_PIN E1_DIAG_PIN
        #elif Z3_USE_ENDSTOP == _E2DIAG_
          #define Z3_MAX_PIN E2_DIAG_PIN
        #elif Z3_USE_ENDSTOP == _E3DIAG_
          #define Z3_MAX_PIN E3_DIAG_PIN
        #elif Z3_USE_ENDSTOP == _E4DIAG_
          #define Z3_MAX_PIN E4_DIAG_PIN
        #elif Z3_USE_ENDSTOP == _E5DIAG_
          #define Z3_MAX_PIN E5_DIAG_PIN
        #elif Z3_USE_ENDSTOP == _E6DIAG_
          #define Z3_MAX_PIN E6_DIAG_PIN
        #elif Z3_USE_ENDSTOP == _E7DIAG_
          #define Z3_MAX_PIN E7_DIAG_PIN
        #endif
      #endif
      #ifndef Z3_MIN_ENDSTOP_INVERTING
        #define Z3_MIN_ENDSTOP_INVERTING false
      #endif
    #else
      #ifndef Z3_MIN_ENDSTOP_INVERTING
        #if Z3_USE_ENDSTOP == _XMIN_
          #define Z3_MIN_ENDSTOP_INVERTING X_MIN_ENDSTOP_INVERTING
        #elif Z3_USE_ENDSTOP == _XMAX_
          #define Z3_MIN_ENDSTOP_INVERTING X_MAX_ENDSTOP_INVERTING
        #elif Z3_USE_ENDSTOP == _YMIN_
          #define Z3_MIN_ENDSTOP_INVERTING Y_MIN_ENDSTOP_INVERTING
        #elif Z3_USE_ENDSTOP == _YMAX_
          #define Z3_MIN_ENDSTOP_INVERTING Y_MAX_ENDSTOP_INVERTING
        #elif Z3_USE_ENDSTOP == _ZMIN_
          #define Z3_MIN_ENDSTOP_INVERTING Z_MIN_ENDSTOP_INVERTING
        #elif Z3_USE_ENDSTOP == _ZMAX_
          #define Z3_MIN_ENDSTOP_INVERTING Z_MAX_ENDSTOP_INVERTING
        #else
          #define Z3_MIN_ENDSTOP_INVERTING false
        #endif
      #endif
      #ifndef Z3_MIN_PIN
        #if Z3_USE_ENDSTOP == _XMIN_
          #define Z3_MIN_PIN X_MIN_PIN
        #elif Z3_USE_ENDSTOP == _XMAX_
          #define Z3_MIN_PIN X_MAX_PIN
        #elif Z3_USE_ENDSTOP == _YMIN_
          #define Z3_MIN_PIN Y_MIN_PIN
        #elif Z3_USE_ENDSTOP == _YMAX_
          #define Z3_MIN_PIN Y_MAX_PIN
        #elif Z3_USE_ENDSTOP == _ZMIN_
          #define Z3_MIN_PIN Z_MIN_PIN
        #elif Z3_USE_ENDSTOP == _ZMAX_
          #define Z3_MIN_PIN Z_MAX_PIN
        #elif Z3_USE_ENDSTOP == _XDIAG_
          #define Z3_MIN_PIN X_DIAG_PIN
        #elif Z3_USE_ENDSTOP == _YDIAG_
          #define Z3_MIN_PIN Y_DIAG_PIN
        #elif Z3_USE_ENDSTOP == _ZDIAG_
          #define Z3_MIN_PIN Z_DIAG_PIN
        #elif Z3_USE_ENDSTOP == _E0DIAG_
          #define Z3_MIN_PIN E0_DIAG_PIN
        #elif Z3_USE_ENDSTOP == _E1DIAG_
          #define Z3_MIN_PIN E1_DIAG_PIN
        #elif Z3_USE_ENDSTOP == _E2DIAG_
          #define Z3_MIN_PIN E2_DIAG_PIN
        #elif Z3_USE_ENDSTOP == _E3DIAG_
          #define Z3_MIN_PIN E3_DIAG_PIN
        #elif Z3_USE_ENDSTOP == _E4DIAG_
          #define Z3_MIN_PIN E4_DIAG_PIN
        #elif Z3_USE_ENDSTOP == _E5DIAG_
          #define Z3_MIN_PIN E5_DIAG_PIN
        #elif Z3_USE_ENDSTOP == _E6DIAG_
          #define Z3_MIN_PIN E6_DIAG_PIN
        #elif Z3_USE_ENDSTOP == _E7DIAG_
          #define Z3_MIN_PIN E7_DIAG_PIN
        #endif
      #endif
      #ifndef Z3_MAX_ENDSTOP_INVERTING
        #define Z3_MAX_ENDSTOP_INVERTING false
      #endif
    #endif
  #endif

  #if NUM_Z_STEPPER_DRIVERS >= 4
    #if Z_HOME_TO_MAX
      #ifndef Z4_MAX_ENDSTOP_INVERTING
        #if Z4_USE_ENDSTOP == _XMIN_
          #define Z4_MAX_ENDSTOP_INVERTING X_MIN_ENDSTOP_INVERTING
        #elif Z4_USE_ENDSTOP == _XMAX_
          #define Z4_MAX_ENDSTOP_INVERTING X_MAX_ENDSTOP_INVERTING
        #elif Z4_USE_ENDSTOP == _YMIN_
          #define Z4_MAX_ENDSTOP_INVERTING Y_MIN_ENDSTOP_INVERTING
        #elif Z4_USE_ENDSTOP == _YMAX_
          #define Z4_MAX_ENDSTOP_INVERTING Y_MAX_ENDSTOP_INVERTING
        #elif Z4_USE_ENDSTOP == _ZMIN_
          #define Z4_MAX_ENDSTOP_INVERTING Z_MIN_ENDSTOP_INVERTING
        #elif Z4_USE_ENDSTOP == _ZMAX_
          #define Z4_MAX_ENDSTOP_INVERTING Z_MAX_ENDSTOP_INVERTING
        #else
          #define Z4_MAX_ENDSTOP_INVERTING false
        #endif
      #endif
      #ifndef Z4_MAX_PIN
        #if Z4_USE_ENDSTOP == _XMIN_
          #define Z4_MAX_PIN X_MIN_PIN
        #elif Z4_USE_ENDSTOP == _XMAX_
          #define Z4_MAX_PIN X_MAX_PIN
        #elif Z4_USE_ENDSTOP == _YMIN_
          #define Z4_MAX_PIN Y_MIN_PIN
        #elif Z4_USE_ENDSTOP == _YMAX_
          #define Z4_MAX_PIN Y_MAX_PIN
        #elif Z4_USE_ENDSTOP == _ZMIN_
          #define Z4_MAX_PIN Z_MIN_PIN
        #elif Z4_USE_ENDSTOP == _ZMAX_
          #define Z4_MAX_PIN Z_MAX_PIN
        #elif Z4_USE_ENDSTOP == _XDIAG_
          #define Z4_MAX_PIN X_DIAG_PIN
        #elif Z4_USE_ENDSTOP == _YDIAG_
          #define Z4_MAX_PIN Y_DIAG_PIN
        #elif Z4_USE_ENDSTOP == _ZDIAG_
          #define Z4_MAX_PIN Z_DIAG_PIN
        #elif Z4_USE_ENDSTOP == _E0DIAG_
          #define Z4_MAX_PIN E0_DIAG_PIN
        #elif Z4_USE_ENDSTOP == _E1DIAG_
          #define Z4_MAX_PIN E1_DIAG_PIN
        #elif Z4_USE_ENDSTOP == _E2DIAG_
          #define Z4_MAX_PIN E2_DIAG_PIN
        #elif Z4_USE_ENDSTOP == _E3DIAG_
          #define Z4_MAX_PIN E3_DIAG_PIN
        #elif Z4_USE_ENDSTOP == _E4DIAG_
          #define Z4_MAX_PIN E4_DIAG_PIN
        #elif Z4_USE_ENDSTOP == _E5DIAG_
          #define Z4_MAX_PIN E5_DIAG_PIN
        #elif Z4_USE_ENDSTOP == _E6DIAG_
          #define Z4_MAX_PIN E6_DIAG_PIN
        #elif Z4_USE_ENDSTOP == _E7DIAG_
          #define Z4_MAX_PIN E7_DIAG_PIN
        #endif
      #endif
      #ifndef Z4_MIN_ENDSTOP_INVERTING
        #define Z4_MIN_ENDSTOP_INVERTING false
      #endif
    #else
      #ifndef Z4_MIN_ENDSTOP_INVERTING
        #if Z4_USE_ENDSTOP == _XMIN_
          #define Z4_MIN_ENDSTOP_INVERTING X_MIN_ENDSTOP_INVERTING
        #elif Z4_USE_ENDSTOP == _XMAX_
          #define Z4_MIN_ENDSTOP_INVERTING X_MAX_ENDSTOP_INVERTING
        #elif Z4_USE_ENDSTOP == _YMIN_
          #define Z4_MIN_ENDSTOP_INVERTING Y_MIN_ENDSTOP_INVERTING
        #elif Z4_USE_ENDSTOP == _YMAX_
          #define Z4_MIN_ENDSTOP_INVERTING Y_MAX_ENDSTOP_INVERTING
        #elif Z4_USE_ENDSTOP == _ZMIN_
          #define Z4_MIN_ENDSTOP_INVERTING Z_MIN_ENDSTOP_INVERTING
        #elif Z4_USE_ENDSTOP == _ZMAX_
          #define Z4_MIN_ENDSTOP_INVERTING Z_MAX_ENDSTOP_INVERTING
        #else
          #define Z4_MIN_ENDSTOP_INVERTING false
        #endif
      #endif
      #ifndef Z4_MIN_PIN
        #if Z4_USE_ENDSTOP == _XMIN_
          #define Z4_MIN_PIN X_MIN_PIN
        #elif Z4_USE_ENDSTOP == _XMAX_
          #define Z4_MIN_PIN X_MAX_PIN
        #elif Z4_USE_ENDSTOP == _YMIN_
          #define Z4_MIN_PIN Y_MIN_PIN
        #elif Z4_USE_ENDSTOP == _YMAX_
          #define Z4_MIN_PIN Y_MAX_PIN
        #elif Z4_USE_ENDSTOP == _ZMIN_
          #define Z4_MIN_PIN Z_MIN_PIN
        #elif Z4_USE_ENDSTOP == _ZMAX_
          #define Z4_MIN_PIN Z_MAX_PIN
        #elif Z4_USE_ENDSTOP == _XDIAG_
          #define Z4_MIN_PIN X_DIAG_PIN
        #elif Z4_USE_ENDSTOP == _YDIAG_
          #define Z4_MIN_PIN Y_DIAG_PIN
        #elif Z4_USE_ENDSTOP == _ZDIAG_
          #define Z4_MIN_PIN Z_DIAG_PIN
        #elif Z4_USE_ENDSTOP == _E0DIAG_
          #define Z4_MIN_PIN E0_DIAG_PIN
        #elif Z4_USE_ENDSTOP == _E1DIAG_
          #define Z4_MIN_PIN E1_DIAG_PIN
        #elif Z4_USE_ENDSTOP == _E2DIAG_
          #define Z4_MIN_PIN E2_DIAG_PIN
        #elif Z4_USE_ENDSTOP == _E3DIAG_
          #define Z4_MIN_PIN E3_DIAG_PIN
        #elif Z4_USE_ENDSTOP == _E4DIAG_
          #define Z4_MIN_PIN E4_DIAG_PIN
        #elif Z4_USE_ENDSTOP == _E5DIAG_
          #define Z4_MIN_PIN E5_DIAG_PIN
        #elif Z4_USE_ENDSTOP == _E6DIAG_
          #define Z4_MIN_PIN E6_DIAG_PIN
        #elif Z4_USE_ENDSTOP == _E7DIAG_
          #define Z4_MIN_PIN E7_DIAG_PIN
        #endif
      #endif
      #ifndef Z4_MAX_ENDSTOP_INVERTING
        #define Z4_MAX_ENDSTOP_INVERTING false
      #endif
    #endif
  #endif

#endif // Z_MULTI_ENDSTOPS

/**
 * Set ENDSTOPPULLUPS for active endstop switches
 */
#if ENABLED(ENDSTOPPULLUPS)
  #if ENABLED(USE_XMAX_PLUG)
    #define ENDSTOPPULLUP_XMAX
  #endif
  #if ENABLED(USE_YMAX_PLUG)
    #define ENDSTOPPULLUP_YMAX
  #endif
  #if ENABLED(USE_ZMAX_PLUG)
    #define ENDSTOPPULLUP_ZMAX
  #endif
  #if ENABLED(USE_IMAX_PLUG)
    #define ENDSTOPPULLUP_IMAX
  #endif
  #if ENABLED(USE_JMAX_PLUG)
    #define ENDSTOPPULLUP_JMAX
  #endif
  #if ENABLED(USE_KMAX_PLUG)
    #define ENDSTOPPULLUP_KMAX
  #endif
  #if ENABLED(USE_XMIN_PLUG)
    #define ENDSTOPPULLUP_XMIN
  #endif
  #if ENABLED(USE_YMIN_PLUG)
    #define ENDSTOPPULLUP_YMIN
  #endif
  #if ENABLED(USE_ZMIN_PLUG)
    #define ENDSTOPPULLUP_ZMIN
  #endif
  #if ENABLED(USE_IMIN_PLUG)
    #define ENDSTOPPULLUP_IMIN
  #endif
  #if ENABLED(USE_JMIN_PLUG)
    #define ENDSTOPPULLUP_JMIN
  #endif
  #if ENABLED(USE_KMIN_PLUG)
    #define ENDSTOPPULLUP_KMIN
  #endif
#endif

/**
 * Set ENDSTOPPULLDOWNS for active endstop switches
 */
#if ENABLED(ENDSTOPPULLDOWNS)
  #if ENABLED(USE_XMAX_PLUG)
    #define ENDSTOPPULLDOWN_XMAX
  #endif
  #if ENABLED(USE_YMAX_PLUG)
    #define ENDSTOPPULLDOWN_YMAX
  #endif
  #if ENABLED(USE_ZMAX_PLUG)
    #define ENDSTOPPULLDOWN_ZMAX
  #endif
  #if ENABLED(USE_XMIN_PLUG)
    #define ENDSTOPPULLDOWN_XMIN
  #endif
  #if ENABLED(USE_YMIN_PLUG)
    #define ENDSTOPPULLDOWN_YMIN
  #endif
  #if ENABLED(USE_ZMIN_PLUG)
    #define ENDSTOPPULLDOWN_ZMIN
  #endif
#endif

/**
 * Shorthand for pin tests, used wherever needed
 */

// Steppers
#if PIN_EXISTS(X_ENABLE) || (ENABLED(SOFTWARE_DRIVER_ENABLE) && AXIS_IS_TMC(X))
  #define HAS_X_ENABLE 1
#endif
#if PIN_EXISTS(X_DIR)
  #define HAS_X_DIR 1
#endif
#if PIN_EXISTS(X_STEP)
  #define HAS_X_STEP 1
#endif
#if PIN_EXISTS(X_MS1)
  #define HAS_X_MS_PINS 1
#endif

#if PIN_EXISTS(X2_ENABLE) || (ENABLED(SOFTWARE_DRIVER_ENABLE) && AXIS_IS_TMC(X2))
  #define HAS_X2_ENABLE 1
#endif
#if PIN_EXISTS(X2_DIR)
  #define HAS_X2_DIR 1
#endif
#if PIN_EXISTS(X2_STEP)
  #define HAS_X2_STEP 1
#endif
#if PIN_EXISTS(X2_MS1)
  #define HAS_X2_MS_PINS 1
#endif

#if HAS_Y_AXIS
  #if PIN_EXISTS(Y_ENABLE) || (ENABLED(SOFTWARE_DRIVER_ENABLE) && AXIS_IS_TMC(Y))
    #define HAS_Y_ENABLE 1
  #endif
  #if PIN_EXISTS(Y_DIR)
    #define HAS_Y_DIR 1
  #endif
  #if PIN_EXISTS(Y_STEP)
    #define HAS_Y_STEP 1
  #endif
  #if PIN_EXISTS(Y_MS1)
    #define HAS_Y_MS_PINS 1
  #endif

  #if PIN_EXISTS(Y2_ENABLE) || (ENABLED(SOFTWARE_DRIVER_ENABLE) && AXIS_IS_TMC(Y2))
    #define HAS_Y2_ENABLE 1
  #endif
  #if PIN_EXISTS(Y2_DIR)
    #define HAS_Y2_DIR 1
  #endif
  #if PIN_EXISTS(Y2_STEP)
    #define HAS_Y2_STEP 1
  #endif
  #if PIN_EXISTS(Y2_MS1)
    #define HAS_Y2_MS_PINS 1
  #endif
#endif

#if HAS_Z_AXIS
  #if PIN_EXISTS(Z_ENABLE) || (ENABLED(SOFTWARE_DRIVER_ENABLE) && AXIS_IS_TMC(Z))
    #define HAS_Z_ENABLE 1
  #endif
  #if PIN_EXISTS(Z_DIR)
    #define HAS_Z_DIR 1
  #endif
  #if PIN_EXISTS(Z_STEP)
    #define HAS_Z_STEP 1
  #endif
  #if PIN_EXISTS(Z_MS1)
    #define HAS_Z_MS_PINS 1
  #endif
#endif

#if NUM_Z_STEPPER_DRIVERS >= 2
  #if PIN_EXISTS(Z2_ENABLE) || (ENABLED(SOFTWARE_DRIVER_ENABLE) && AXIS_IS_TMC(Z2))
    #define HAS_Z2_ENABLE 1
  #endif
  #if PIN_EXISTS(Z2_DIR)
    #define HAS_Z2_DIR 1
  #endif
  #if PIN_EXISTS(Z2_STEP)
    #define HAS_Z2_STEP 1
  #endif
  #if PIN_EXISTS(Z2_MS1)
    #define HAS_Z2_MS_PINS 1
  #endif
#endif

#if NUM_Z_STEPPER_DRIVERS >= 3
  #if PIN_EXISTS(Z3_ENABLE) || (ENABLED(SOFTWARE_DRIVER_ENABLE) && AXIS_IS_TMC(Z3))
    #define HAS_Z3_ENABLE 1
  #endif
  #if PIN_EXISTS(Z3_DIR)
    #define HAS_Z3_DIR 1
  #endif
  #if PIN_EXISTS(Z3_STEP)
    #define HAS_Z3_STEP 1
  #endif
  #if PIN_EXISTS(Z3_MS1)
    #define HAS_Z3_MS_PINS 1
  #endif
#endif

#if NUM_Z_STEPPER_DRIVERS >= 4
  #if PIN_EXISTS(Z4_ENABLE) || (ENABLED(SOFTWARE_DRIVER_ENABLE) && AXIS_IS_TMC(Z4))
    #define HAS_Z4_ENABLE 1
  #endif
  #if PIN_EXISTS(Z4_DIR)
    #define HAS_Z4_DIR 1
  #endif
  #if PIN_EXISTS(Z4_STEP)
    #define HAS_Z4_STEP 1
  #endif
  #if PIN_EXISTS(Z4_MS1)
    #define HAS_Z4_MS_PINS 1
  #endif
#endif

#if LINEAR_AXES >= 4
  #if PIN_EXISTS(I_ENABLE) || (ENABLED(SOFTWARE_DRIVER_ENABLE) && AXIS_IS_TMC(I))
    #define HAS_I_ENABLE 1
  #endif
  #if PIN_EXISTS(I_DIR)
    #define HAS_I_DIR 1
  #endif
  #if PIN_EXISTS(I_STEP)
    #define HAS_I_STEP 1
  #endif
  #if PIN_EXISTS(I_MS1)
    #define HAS_I_MS_PINS 1
  #endif
#endif

#if LINEAR_AXES >= 5
  #if PIN_EXISTS(J_ENABLE) || (ENABLED(SOFTWARE_DRIVER_ENABLE) && AXIS_IS_TMC(J))
    #define HAS_J_ENABLE 1
  #endif
  #if PIN_EXISTS(J_DIR)
    #define HAS_J_DIR 1
  #endif
  #if PIN_EXISTS(J_STEP)
    #define HAS_J_STEP 1
  #endif
  #if PIN_EXISTS(J_MS1)
    #define HAS_J_MS_PINS 1
  #endif
#endif

#if LINEAR_AXES >= 6
  #if PIN_EXISTS(K_ENABLE) || (ENABLED(SOFTWARE_DRIVER_ENABLE) && AXIS_IS_TMC(K))
    #define HAS_K_ENABLE 1
  #endif
  #if PIN_EXISTS(K_DIR)
    #define HAS_K_DIR 1
  #endif
  #if PIN_EXISTS(K_STEP)
    #define HAS_K_STEP 1
  #endif
  #if PIN_EXISTS(K_MS1)
    #define HAS_K_MS_PINS 1
  #endif
#endif

// Extruder steppers and solenoids
#if HAS_EXTRUDERS

  #if PIN_EXISTS(E0_ENABLE) || (ENABLED(SOFTWARE_DRIVER_ENABLE) && AXIS_IS_TMC(E0))
    #define HAS_E0_ENABLE 1
  #endif
  #if PIN_EXISTS(E0_DIR)
    #define HAS_E0_DIR 1
  #endif
  #if PIN_EXISTS(E0_STEP)
    #define HAS_E0_STEP 1
  #endif
  #if PIN_EXISTS(E0_MS1)
    #define HAS_E0_MS_PINS 1
  #endif
  #if PIN_EXISTS(SOL0)
    #define HAS_SOLENOID_0 1
  #endif

  #if PIN_EXISTS(E1_ENABLE) || (ENABLED(SOFTWARE_DRIVER_ENABLE) && AXIS_IS_TMC(E1))
    #define HAS_E1_ENABLE 1
  #endif
  #if PIN_EXISTS(E1_DIR)
    #define HAS_E1_DIR 1
  #endif
  #if PIN_EXISTS(E1_STEP)
    #define HAS_E1_STEP 1
  #endif
  #if PIN_EXISTS(E1_MS1)
    #define HAS_E1_MS_PINS 1
  #endif
  #if PIN_EXISTS(SOL1)
    #define HAS_SOLENOID_1 1
  #endif

  #if PIN_EXISTS(E2_ENABLE) || (ENABLED(SOFTWARE_DRIVER_ENABLE) && AXIS_IS_TMC(E2))
    #define HAS_E2_ENABLE 1
  #endif
  #if PIN_EXISTS(E2_DIR)
    #define HAS_E2_DIR 1
  #endif
  #if PIN_EXISTS(E2_STEP)
    #define HAS_E2_STEP 1
  #endif
  #if PIN_EXISTS(E2_MS1)
    #define HAS_E2_MS_PINS 1
  #endif
  #if PIN_EXISTS(SOL2)
    #define HAS_SOLENOID_2 1
  #endif

  #if PIN_EXISTS(E3_ENABLE) || (ENABLED(SOFTWARE_DRIVER_ENABLE) && AXIS_IS_TMC(E3))
    #define HAS_E3_ENABLE 1
  #endif
  #if PIN_EXISTS(E3_DIR)
    #define HAS_E3_DIR 1
  #endif
  #if PIN_EXISTS(E3_STEP)
    #define HAS_E3_STEP 1
  #endif
  #if PIN_EXISTS(E3_MS1)
    #define HAS_E3_MS_PINS 1
  #endif
  #if PIN_EXISTS(SOL3)
    #define HAS_SOLENOID_3 1
  #endif

  #if PIN_EXISTS(E4_ENABLE) || (ENABLED(SOFTWARE_DRIVER_ENABLE) && AXIS_IS_TMC(E4))
    #define HAS_E4_ENABLE 1
  #endif
  #if PIN_EXISTS(E4_DIR)
    #define HAS_E4_DIR 1
  #endif
  #if PIN_EXISTS(E4_STEP)
    #define HAS_E4_STEP 1
  #endif
  #if PIN_EXISTS(E4_MS1)
    #define HAS_E4_MS_PINS 1
  #endif
  #if PIN_EXISTS(SOL4)
    #define HAS_SOLENOID_4 1
  #endif

  #if PIN_EXISTS(E5_ENABLE) || (ENABLED(SOFTWARE_DRIVER_ENABLE) && AXIS_IS_TMC(E5))
    #define HAS_E5_ENABLE 1
  #endif
  #if PIN_EXISTS(E5_DIR)
    #define HAS_E5_DIR 1
  #endif
  #if PIN_EXISTS(E5_STEP)
    #define HAS_E5_STEP 1
  #endif
  #if PIN_EXISTS(E5_MS1)
    #define HAS_E5_MS_PINS 1
  #endif
  #if PIN_EXISTS(SOL5)
    #define HAS_SOLENOID_5 1
  #endif

  #if PIN_EXISTS(E6_ENABLE) || (ENABLED(SOFTWARE_DRIVER_ENABLE) && AXIS_IS_TMC(E6))
    #define HAS_E6_ENABLE 1
  #endif
  #if PIN_EXISTS(E6_DIR)
    #define HAS_E6_DIR 1
  #endif
  #if PIN_EXISTS(E6_STEP)
    #define HAS_E6_STEP 1
  #endif
  #if PIN_EXISTS(E6_MS1)
    #define HAS_E6_MS_PINS 1
  #endif
  #if PIN_EXISTS(SOL6)
    #define HAS_SOLENOID_6 1
  #endif

  #if PIN_EXISTS(E7_ENABLE) || (ENABLED(SOFTWARE_DRIVER_ENABLE) && AXIS_IS_TMC(E7))
    #define HAS_E7_ENABLE 1
  #endif
  #if PIN_EXISTS(E7_DIR)
    #define HAS_E7_DIR 1
  #endif
  #if PIN_EXISTS(E7_STEP)
    #define HAS_E7_STEP 1
  #endif
  #if PIN_EXISTS(E7_MS1)
    #define HAS_E7_MS_PINS 1
  #endif
  #if PIN_EXISTS(SOL7)
    #define HAS_SOLENOID_7 1
  #endif

#endif // HAS_EXTRUDERS

//
// Trinamic Stepper Drivers
//

#if HAS_TRINAMIC_CONFIG
  #if ANY(STEALTHCHOP_E, STEALTHCHOP_XY, STEALTHCHOP_Z, STEALTHCHOP_I, STEALTHCHOP_J, STEALTHCHOP_K)
    #define STEALTHCHOP_ENABLED 1
  #endif
  #if EITHER(SENSORLESS_HOMING, SENSORLESS_PROBING)
    #define USE_SENSORLESS 1
  #endif
  // Disable Z axis sensorless homing if a probe is used to home the Z axis
  #if HOMING_Z_WITH_PROBE
    #undef Z_STALL_SENSITIVITY
    #undef Z2_STALL_SENSITIVITY
    #undef Z3_STALL_SENSITIVITY
    #undef Z4_STALL_SENSITIVITY
  #endif
  #if defined(X_STALL_SENSITIVITY)  && AXIS_HAS_STALLGUARD(X)
    #define X_SENSORLESS 1
  #endif
  #if defined(X2_STALL_SENSITIVITY) && AXIS_HAS_STALLGUARD(X2)
    #define X2_SENSORLESS 1
  #endif
  #if defined(Y_STALL_SENSITIVITY)  && AXIS_HAS_STALLGUARD(Y)
    #define Y_SENSORLESS 1
  #endif
  #if defined(Y2_STALL_SENSITIVITY) && AXIS_HAS_STALLGUARD(Y2)
    #define Y2_SENSORLESS 1
  #endif
  #if defined(Z_STALL_SENSITIVITY)  && AXIS_HAS_STALLGUARD(Z)
    #define Z_SENSORLESS 1
  #endif
  #if defined(Z2_STALL_SENSITIVITY) && AXIS_HAS_STALLGUARD(Z2)
    #define Z2_SENSORLESS 1
  #endif
  #if defined(Z3_STALL_SENSITIVITY) && AXIS_HAS_STALLGUARD(Z3)
    #define Z3_SENSORLESS 1
  #endif
  #if defined(Z4_STALL_SENSITIVITY) && AXIS_HAS_STALLGUARD(Z4)
    #define Z4_SENSORLESS 1
  #endif

  #if AXIS_HAS_STEALTHCHOP(X)
    #define X_HAS_STEALTHCHOP 1
  #endif
  #if AXIS_HAS_STEALTHCHOP(X2)
    #define X2_HAS_STEALTHCHOP 1
  #endif
  #if AXIS_HAS_STEALTHCHOP(Y)
    #define Y_HAS_STEALTHCHOP 1
  #endif
  #if AXIS_HAS_STEALTHCHOP(Y2)
    #define Y2_HAS_STEALTHCHOP 1
  #endif
  #if AXIS_HAS_STEALTHCHOP(Z)
    #define Z_HAS_STEALTHCHOP 1
  #endif
  #if AXIS_HAS_STEALTHCHOP(Z2)
    #define Z2_HAS_STEALTHCHOP 1
  #endif
  #if AXIS_HAS_STEALTHCHOP(Z3)
    #define Z3_HAS_STEALTHCHOP 1
  #endif
  #if AXIS_HAS_STEALTHCHOP(Z4)
    #define Z4_HAS_STEALTHCHOP 1
  #endif
  #if AXIS_HAS_STEALTHCHOP(I)
    #define I_HAS_STEALTHCHOP 1
  #endif
  #if AXIS_HAS_STEALTHCHOP(J)
    #define J_HAS_STEALTHCHOP 1
  #endif
  #if AXIS_HAS_STEALTHCHOP(K)
    #define K_HAS_STEALTHCHOP 1
  #endif
  #if E_STEPPERS > 0 && AXIS_HAS_STEALTHCHOP(E0)
    #define E0_HAS_STEALTHCHOP 1
  #endif
  #if E_STEPPERS > 1 && AXIS_HAS_STEALTHCHOP(E1)
    #define E1_HAS_STEALTHCHOP 1
  #endif
  #if E_STEPPERS > 2 && AXIS_HAS_STEALTHCHOP(E2)
    #define E2_HAS_STEALTHCHOP 1
  #endif
  #if E_STEPPERS > 3 && AXIS_HAS_STEALTHCHOP(E3)
    #define E3_HAS_STEALTHCHOP 1
  #endif
  #if E_STEPPERS > 4 && AXIS_HAS_STEALTHCHOP(E4)
    #define E4_HAS_STEALTHCHOP 1
  #endif
  #if E_STEPPERS > 5 && AXIS_HAS_STEALTHCHOP(E5)
    #define E5_HAS_STEALTHCHOP 1
  #endif
  #if E_STEPPERS > 6 && AXIS_HAS_STEALTHCHOP(E6)
    #define E6_HAS_STEALTHCHOP 1
  #endif
  #if E_STEPPERS > 7 && AXIS_HAS_STEALTHCHOP(E7)
    #define E7_HAS_STEALTHCHOP 1
  #endif

  #if ENABLED(SPI_ENDSTOPS)
    #define X_SPI_SENSORLESS X_SENSORLESS
    #define Y_SPI_SENSORLESS Y_SENSORLESS
    #define Z_SPI_SENSORLESS Z_SENSORLESS
  #endif
  #ifndef X_INTERPOLATE
    #define X_INTERPOLATE INTERPOLATE
  #endif
  #ifndef X2_INTERPOLATE
    #define X2_INTERPOLATE INTERPOLATE
  #endif
  #ifndef Y_INTERPOLATE
    #define Y_INTERPOLATE INTERPOLATE
  #endif
  #ifndef Y2_INTERPOLATE
    #define Y2_INTERPOLATE INTERPOLATE
  #endif
  #ifndef Z_INTERPOLATE
    #define Z_INTERPOLATE INTERPOLATE
  #endif
  #ifndef Z2_INTERPOLATE
    #define Z2_INTERPOLATE INTERPOLATE
  #endif
  #ifndef Z3_INTERPOLATE
    #define Z3_INTERPOLATE INTERPOLATE
  #endif
  #ifndef Z4_INTERPOLATE
    #define Z4_INTERPOLATE INTERPOLATE
  #endif
  #if LINEAR_AXES >= 4
    #ifndef I_INTERPOLATE
      #define I_INTERPOLATE INTERPOLATE
    #endif
  #endif
  #if LINEAR_AXES >= 5
    #ifndef J_INTERPOLATE
      #define J_INTERPOLATE INTERPOLATE
    #endif
  #endif
  #if LINEAR_AXES >= 6
    #ifndef K_INTERPOLATE
      #define K_INTERPOLATE INTERPOLATE
    #endif
  #endif
  #ifndef E0_INTERPOLATE
    #define E0_INTERPOLATE INTERPOLATE
  #endif
  #ifndef E1_INTERPOLATE
    #define E1_INTERPOLATE INTERPOLATE
  #endif
  #ifndef E2_INTERPOLATE
    #define E2_INTERPOLATE INTERPOLATE
  #endif
  #ifndef E3_INTERPOLATE
    #define E3_INTERPOLATE INTERPOLATE
  #endif
  #ifndef E4_INTERPOLATE
    #define E4_INTERPOLATE INTERPOLATE
  #endif
  #ifndef E5_INTERPOLATE
    #define E5_INTERPOLATE INTERPOLATE
  #endif
  #ifndef E6_INTERPOLATE
    #define E6_INTERPOLATE INTERPOLATE
  #endif
  #ifndef E7_INTERPOLATE
    #define E7_INTERPOLATE INTERPOLATE
  #endif
  #ifndef X_SLAVE_ADDRESS
    #define X_SLAVE_ADDRESS  0
  #endif
  #ifndef Y_SLAVE_ADDRESS
    #define Y_SLAVE_ADDRESS  0
  #endif
  #ifndef Z_SLAVE_ADDRESS
    #define Z_SLAVE_ADDRESS  0
  #endif
  #ifndef I_SLAVE_ADDRESS
    #define I_SLAVE_ADDRESS 0
  #endif
  #ifndef J_SLAVE_ADDRESS
    #define J_SLAVE_ADDRESS 0
  #endif
  #ifndef K_SLAVE_ADDRESS
    #define K_SLAVE_ADDRESS 0
  #endif
  #ifndef X2_SLAVE_ADDRESS
    #define X2_SLAVE_ADDRESS 0
  #endif
  #ifndef Y2_SLAVE_ADDRESS
    #define Y2_SLAVE_ADDRESS 0
  #endif
  #ifndef Z2_SLAVE_ADDRESS
    #define Z2_SLAVE_ADDRESS 0
  #endif
  #ifndef Z3_SLAVE_ADDRESS
    #define Z3_SLAVE_ADDRESS 0
  #endif
  #ifndef Z4_SLAVE_ADDRESS
    #define Z4_SLAVE_ADDRESS 0
  #endif
  #ifndef E0_SLAVE_ADDRESS
    #define E0_SLAVE_ADDRESS 0
  #endif
  #ifndef E1_SLAVE_ADDRESS
    #define E1_SLAVE_ADDRESS 0
  #endif
  #ifndef E2_SLAVE_ADDRESS
    #define E2_SLAVE_ADDRESS 0
  #endif
  #ifndef E3_SLAVE_ADDRESS
    #define E3_SLAVE_ADDRESS 0
  #endif
  #ifndef E4_SLAVE_ADDRESS
    #define E4_SLAVE_ADDRESS 0
  #endif
  #ifndef E5_SLAVE_ADDRESS
    #define E5_SLAVE_ADDRESS 0
  #endif
  #ifndef E6_SLAVE_ADDRESS
    #define E6_SLAVE_ADDRESS 0
  #endif
  #ifndef E7_SLAVE_ADDRESS
    #define E7_SLAVE_ADDRESS 0
  #endif
#endif

#if (HAS_E_DRIVER(TMC2660) \
  || ( E0_ENABLE_PIN != X_ENABLE_PIN && E1_ENABLE_PIN != X_ENABLE_PIN   \
    && E0_ENABLE_PIN != Y_ENABLE_PIN && E1_ENABLE_PIN != Y_ENABLE_PIN ) )
  #define HAS_E_STEPPER_ENABLE 1
#endif

#if ANY_AXIS_HAS(HW_SERIAL)
  #define HAS_TMC_HW_SERIAL 1
#endif
#if ANY_AXIS_HAS(SW_SERIAL)
  #define HAS_TMC_SW_SERIAL 1
#endif

#if !USE_SENSORLESS
  #undef SENSORLESS_BACKOFF_MM
#endif

//
// Set USING_HW_SERIALn flags for used Serial Ports
//

// Flag the indexed hardware serial ports in use
#define CONF_SERIAL_IS(N) (  (defined(SERIAL_PORT)      && SERIAL_PORT == N) \
                          || (defined(SERIAL_PORT_2)    && SERIAL_PORT_2 == N) \
                          || (defined(SERIAL_PORT_3)    && SERIAL_PORT_3 == N) \
                          || (defined(MMU2_SERIAL_PORT) && MMU2_SERIAL_PORT == N) \
                          || (defined(LCD_SERIAL_PORT)  && LCD_SERIAL_PORT == N) )

// Flag the named hardware serial ports in use
#define TMC_UART_IS(A,N) (defined(A##_HARDWARE_SERIAL) && (CAT(HW_,A##_HARDWARE_SERIAL) == HW_Serial##N || CAT(HW_,A##_HARDWARE_SERIAL) == HW_MSerial##N))
#define ANY_SERIAL_IS(N) (  CONF_SERIAL_IS(N) \
                         || TMC_UART_IS(X,  N) || TMC_UART_IS(Y , N) || TMC_UART_IS(Z , N) \
                         || TMC_UART_IS(X2, N) || TMC_UART_IS(Y2, N) || TMC_UART_IS(Z2, N) || TMC_UART_IS(Z3, N) || TMC_UART_IS(Z4, N) \
                         || TMC_UART_IS(E0, N) || TMC_UART_IS(E1, N) || TMC_UART_IS(E2, N) || TMC_UART_IS(E3, N) || TMC_UART_IS(E4, N) )

#define HW_Serial    501
#define HW_Serial0   502
#define HW_Serial1   503
#define HW_Serial2   504
#define HW_Serial3   505
#define HW_Serial4   506
#define HW_Serial5   507
#define HW_Serial6   508
#define HW_MSerial0  509
#define HW_MSerial1  510
#define HW_MSerial2  511
#define HW_MSerial3  512
#define HW_MSerial4  513
#define HW_MSerial5  514
#define HW_MSerial6  515
#define HW_MSerial7  516
#define HW_MSerial8  517
#define HW_MSerial9  518
#define HW_MSerial10 519

#if CONF_SERIAL_IS(-1)
  #define USING_HW_SERIALUSB 1
#endif
#if ANY_SERIAL_IS(0)
  #define USING_HW_SERIAL0 1
#endif
#if ANY_SERIAL_IS(1)
  #define USING_HW_SERIAL1 1
#endif
#if ANY_SERIAL_IS(2)
  #define USING_HW_SERIAL2 1
#endif
#if ANY_SERIAL_IS(3)
  #define USING_HW_SERIAL3 1
#endif
#if ANY_SERIAL_IS(4)
  #define USING_HW_SERIAL4 1
#endif
#if ANY_SERIAL_IS(5)
  #define USING_HW_SERIAL5 1
#endif
#if ANY_SERIAL_IS(6)
  #define USING_HW_SERIAL6 1
#endif
#if ANY_SERIAL_IS(7)
  #define USING_HW_SERIAL7 1
#endif
#if ANY_SERIAL_IS(8)
  #define USING_HW_SERIAL8 1
#endif
#if ANY_SERIAL_IS(9)
  #define USING_HW_SERIAL9 1
#endif
#if ANY_SERIAL_IS(10)
  #define USING_HW_SERIAL10 1
#endif

#undef HW_Serial
#undef HW_Serial0
#undef HW_Serial1
#undef HW_Serial2
#undef HW_Serial3
#undef HW_Serial4
#undef HW_Serial5
#undef HW_Serial6
#undef HW_MSerial0
#undef HW_MSerial1
#undef HW_MSerial2
#undef HW_MSerial3
#undef HW_MSerial4
#undef HW_MSerial5
#undef HW_MSerial6
#undef HW_MSerial7
#undef HW_MSerial8
#undef HW_MSerial9
#undef HW_MSerial10

#undef _SERIAL_ID
#undef _TMC_UART_IS
#undef TMC_UART_IS
#undef ANY_SERIAL_IS

//
// Endstops and bed probe
//

// Is an endstop plug used for extra Z endstops or the probe?
#define IS_PROBE_PIN(A,M) (HAS_CUSTOM_PROBE_PIN && Z_MIN_PROBE_PIN == A##_##M##_PIN)
#define IS_X2_ENDSTOP(A,M) (ENABLED(X_DUAL_ENDSTOPS) && X2_USE_ENDSTOP == _##A##M##_)
#define IS_Y2_ENDSTOP(A,M) (ENABLED(Y_DUAL_ENDSTOPS) && Y2_USE_ENDSTOP == _##A##M##_)
#define IS_Z2_ENDSTOP(A,M) (ENABLED(Z_MULTI_ENDSTOPS) && Z2_USE_ENDSTOP == _##A##M##_)
#define IS_Z3_ENDSTOP(A,M) (ENABLED(Z_MULTI_ENDSTOPS) && NUM_Z_STEPPER_DRIVERS >= 3 && Z3_USE_ENDSTOP == _##A##M##_)
#define IS_Z4_ENDSTOP(A,M) (ENABLED(Z_MULTI_ENDSTOPS) && NUM_Z_STEPPER_DRIVERS >= 4 && Z4_USE_ENDSTOP == _##A##M##_)

#define _HAS_STOP(A,M) (PIN_EXISTS(A##_##M) && !IS_PROBE_PIN(A,M) && !IS_X2_ENDSTOP(A,M) && !IS_Y2_ENDSTOP(A,M) && !IS_Z2_ENDSTOP(A,M) && !IS_Z3_ENDSTOP(A,M) && !IS_Z4_ENDSTOP(A,M))
#if _HAS_STOP(X,MIN)
  #define HAS_X_MIN 1
#endif
#if _HAS_STOP(X,MAX)
  #define HAS_X_MAX 1
#endif
#if HAS_Y_AXIS && _HAS_STOP(Y,MIN)
  #define HAS_Y_MIN 1
#endif
#if HAS_Y_AXIS && _HAS_STOP(Y,MAX)
  #define HAS_Y_MAX 1
#endif
#if BOTH(HAS_Z_AXIS, USE_ZMIN_PLUG) && _HAS_STOP(Z,MIN)
  #define HAS_Z_MIN 1
#endif
#if BOTH(HAS_Z_AXIS, USE_ZMAX_PLUG) && _HAS_STOP(Z,MAX)
  #define HAS_Z_MAX 1
#endif
#if _HAS_STOP(I,MIN)
  #define HAS_I_MIN 1
#endif
#if _HAS_STOP(I,MAX)
  #define HAS_I_MAX 1
#endif
#if _HAS_STOP(J,MIN)
  #define HAS_J_MIN 1
#endif
#if _HAS_STOP(J,MAX)
  #define HAS_J_MAX 1
#endif
#if _HAS_STOP(K,MIN)
  #define HAS_K_MIN 1
#endif
#if _HAS_STOP(K,MAX)
  #define HAS_K_MAX 1
#endif
#if PIN_EXISTS(X2_MIN)
  #define HAS_X2_MIN 1
#endif
#if PIN_EXISTS(X2_MAX)
  #define HAS_X2_MAX 1
#endif
#if PIN_EXISTS(Y2_MIN)
  #define HAS_Y2_MIN 1
#endif
#if PIN_EXISTS(Y2_MAX)
  #define HAS_Y2_MAX 1
#endif
#if PIN_EXISTS(Z2_MIN)
  #define HAS_Z2_MIN 1
#endif
#if PIN_EXISTS(Z2_MAX)
  #define HAS_Z2_MAX 1
#endif
#if PIN_EXISTS(Z3_MIN)
  #define HAS_Z3_MIN 1
#endif
#if PIN_EXISTS(Z3_MAX)
  #define HAS_Z3_MAX 1
#endif
#if PIN_EXISTS(Z4_MIN)
  #define HAS_Z4_MIN 1
#endif
#if PIN_EXISTS(Z4_MAX)
  #define HAS_Z4_MAX 1
#endif
#if BOTH(HAS_BED_PROBE, HAS_CUSTOM_PROBE_PIN) && PIN_EXISTS(Z_MIN_PROBE)
  #define HAS_Z_MIN_PROBE_PIN 1
#endif

#undef IS_PROBE_PIN
#undef IS_X2_ENDSTOP
#undef IS_Y2_ENDSTOP
#undef IS_Z2_ENDSTOP
#undef IS_Z3_ENDSTOP
#undef IS_Z4_ENDSTOP

//
// ADC Temp Sensors (Thermistor or Thermocouple with amplifier ADC interface)
//
#define HAS_ADC_TEST(P) (PIN_EXISTS(TEMP_##P) && TEMP_SENSOR_##P != 0 && NONE(TEMP_SENSOR_##P##_IS_MAX_TC, TEMP_SENSOR_##P##_IS_DUMMY))
#if HAS_ADC_TEST(0)
  #define HAS_TEMP_ADC_0 1
#endif
#if HAS_ADC_TEST(1)
  #define HAS_TEMP_ADC_1 1
#endif
#if HAS_ADC_TEST(2)
  #define HAS_TEMP_ADC_2 1
#endif
#if HAS_ADC_TEST(3)
  #define HAS_TEMP_ADC_3 1
#endif
#if HAS_ADC_TEST(4)
  #define HAS_TEMP_ADC_4 1
#endif
#if HAS_ADC_TEST(5)
  #define HAS_TEMP_ADC_5 1
#endif
#if HAS_ADC_TEST(6)
  #define HAS_TEMP_ADC_6 1
#endif
#if HAS_ADC_TEST(7)
  #define HAS_TEMP_ADC_7 1
#endif
#if HAS_ADC_TEST(BED)
  #define HAS_TEMP_ADC_BED 1
#endif
#if HAS_ADC_TEST(PROBE)
  #define HAS_TEMP_ADC_PROBE 1
#endif
#if HAS_ADC_TEST(CHAMBER)
  #define HAS_TEMP_ADC_CHAMBER 1
#endif
#if HAS_ADC_TEST(COOLER)
  #define HAS_TEMP_ADC_COOLER 1
#endif
#if HAS_ADC_TEST(BOARD)
  #define HAS_TEMP_ADC_BOARD 1
#endif
#if HAS_ADC_TEST(REDUNDANT)
  #define HAS_TEMP_ADC_REDUNDANT 1
#endif

#define HAS_TEMP(N) ANY(HAS_TEMP_ADC_##N, TEMP_SENSOR_##N##_IS_MAX_TC, TEMP_SENSOR_##N##_IS_DUMMY)
#if HAS_HOTEND && HAS_TEMP(0)
  #define HAS_TEMP_HOTEND 1
#endif
#if HAS_TEMP(BED)
  #define HAS_TEMP_BED 1
#endif
#if HAS_TEMP(PROBE)
  #define HAS_TEMP_PROBE 1
#endif
#if HAS_TEMP(CHAMBER)
  #define HAS_TEMP_CHAMBER 1
#endif
#if HAS_TEMP(COOLER)
  #define HAS_TEMP_COOLER 1
#endif
#if HAS_TEMP(BOARD)
  #define HAS_TEMP_BOARD 1
#endif
#if HAS_TEMP(REDUNDANT)
  #define HAS_TEMP_REDUNDANT 1
#endif

#if ENABLED(JOYSTICK)
  #if PIN_EXISTS(JOY_X)
    #define HAS_JOY_ADC_X 1
  #endif
  #if PIN_EXISTS(JOY_Y)
    #define HAS_JOY_ADC_Y 1
  #endif
  #if PIN_EXISTS(JOY_Z)
    #define HAS_JOY_ADC_Z 1
  #endif
  #if PIN_EXISTS(JOY_EN)
    #define HAS_JOY_ADC_EN 1
  #endif
#endif

// Heaters
#if PIN_EXISTS(HEATER_0)
  #define HAS_HEATER_0 1
#endif
#if PIN_EXISTS(HEATER_1)
  #define HAS_HEATER_1 1
#endif
#if PIN_EXISTS(HEATER_2)
  #define HAS_HEATER_2 1
#endif
#if PIN_EXISTS(HEATER_3)
  #define HAS_HEATER_3 1
#endif
#if PIN_EXISTS(HEATER_4)
  #define HAS_HEATER_4 1
#endif
#if PIN_EXISTS(HEATER_5)
  #define HAS_HEATER_5 1
#endif
#if PIN_EXISTS(HEATER_6)
  #define HAS_HEATER_6 1
#endif
#if PIN_EXISTS(HEATER_7)
  #define HAS_HEATER_7 1
#endif
#if PIN_EXISTS(HEATER_BED)
  #define HAS_HEATER_BED 1
#endif

// Shorthand for common combinations
#if HAS_TEMP_BED && HAS_HEATER_BED
  #define HAS_HEATED_BED 1
  #ifndef BED_OVERSHOOT
    #define BED_OVERSHOOT 10
  #endif
  #define BED_MAX_TARGET (BED_MAXTEMP - (BED_OVERSHOOT))
#else
  #undef PIDTEMPBED
#endif

#if HAS_TEMP_COOLER && PIN_EXISTS(COOLER)
  #define HAS_COOLER 1
  #ifndef COOLER_OVERSHOOT
    #define COOLER_OVERSHOOT 2
  #endif
  #define COOLER_MIN_TARGET (COOLER_MINTEMP + (COOLER_OVERSHOOT))
  #define COOLER_MAX_TARGET (COOLER_MAXTEMP - (COOLER_OVERSHOOT))
#endif

#if HAS_HEATED_BED || HAS_TEMP_CHAMBER
  #define BED_OR_CHAMBER 1
#endif

#if HAS_TEMP_HOTEND || BED_OR_CHAMBER || HAS_TEMP_PROBE || HAS_TEMP_COOLER || HAS_TEMP_BOARD
  #define HAS_TEMP_SENSOR 1
#endif

#if HAS_TEMP_CHAMBER && PIN_EXISTS(HEATER_CHAMBER)
  #define HAS_HEATED_CHAMBER 1
  #ifndef CHAMBER_OVERSHOOT
    #define CHAMBER_OVERSHOOT 10
  #endif
  #define CHAMBER_MAX_TARGET (CHAMBER_MAXTEMP - (CHAMBER_OVERSHOOT))
#else
  #undef PIDTEMPCHAMBER
#endif

// PID heating
#if ANY(PIDTEMP, PIDTEMPBED, PIDTEMPCHAMBER)
  #define HAS_PID_HEATING 1
#endif

// Thermal protection
#if BOTH(HAS_HEATED_BED, THERMAL_PROTECTION_BED)
  #define HAS_THERMALLY_PROTECTED_BED 1
#endif
#if ENABLED(THERMAL_PROTECTION_HOTENDS) && WATCH_TEMP_PERIOD > 0
  #define WATCH_HOTENDS 1
#endif
#if HAS_THERMALLY_PROTECTED_BED && WATCH_BED_TEMP_PERIOD > 0
  #define WATCH_BED 1
#endif
#if BOTH(HAS_HEATED_CHAMBER, THERMAL_PROTECTION_CHAMBER) && WATCH_CHAMBER_TEMP_PERIOD > 0
  #define WATCH_CHAMBER 1
#endif
#if BOTH(HAS_COOLER, THERMAL_PROTECTION_COOLER) && WATCH_COOLER_TEMP_PERIOD > 0
  #define WATCH_COOLER 1
#endif
#if  (ENABLED(THERMAL_PROTECTION_HOTENDS) || !EXTRUDERS) \
  && (ENABLED(THERMAL_PROTECTION_BED)     || !HAS_HEATED_BED) \
  && (ENABLED(THERMAL_PROTECTION_CHAMBER) || !HAS_HEATED_CHAMBER) \
  && (ENABLED(THERMAL_PROTECTION_COOLER) || !HAS_COOLER)
  #define THERMALLY_SAFE 1
#endif

// Auto fans
#if HAS_HOTEND && PIN_EXISTS(E0_AUTO_FAN)
  #define HAS_AUTO_FAN_0 1
#endif
#if HAS_MULTI_HOTEND && PIN_EXISTS(E1_AUTO_FAN)
  #define HAS_AUTO_FAN_1 1
#endif
#if HOTENDS > 2 && PIN_EXISTS(E2_AUTO_FAN)
  #define HAS_AUTO_FAN_2 1
#endif
#if HOTENDS > 3 && PIN_EXISTS(E3_AUTO_FAN)
  #define HAS_AUTO_FAN_3 1
#endif
#if HOTENDS > 4 && PIN_EXISTS(E4_AUTO_FAN)
  #define HAS_AUTO_FAN_4 1
#endif
#if HOTENDS > 5 && PIN_EXISTS(E5_AUTO_FAN)
  #define HAS_AUTO_FAN_5 1
#endif
#if HOTENDS > 6 && PIN_EXISTS(E6_AUTO_FAN)
  #define HAS_AUTO_FAN_6 1
#endif
#if HOTENDS > 7 && PIN_EXISTS(E7_AUTO_FAN)
  #define HAS_AUTO_FAN_7 1
#endif
#if HAS_TEMP_CHAMBER && PIN_EXISTS(CHAMBER_AUTO_FAN)
  #define HAS_AUTO_CHAMBER_FAN 1
#endif
#if HAS_TEMP_COOLER && PIN_EXISTS(COOLER_AUTO_FAN)
  #define HAS_AUTO_COOLER_FAN 1
#endif

#if ANY(HAS_AUTO_FAN_0, HAS_AUTO_FAN_1, HAS_AUTO_FAN_2, HAS_AUTO_FAN_3, HAS_AUTO_FAN_4, HAS_AUTO_FAN_5, HAS_AUTO_FAN_6, HAS_AUTO_FAN_7, HAS_AUTO_CHAMBER_FAN, HAS_AUTO_COOLER_FAN)
  #define HAS_AUTO_FAN 1
#endif
#define _FANOVERLAP(A,B) (A##_AUTO_FAN_PIN == E##B##_AUTO_FAN_PIN)
#if HAS_AUTO_FAN && (_FANOVERLAP(CHAMBER,0) || _FANOVERLAP(CHAMBER,1) || _FANOVERLAP(CHAMBER,2) || _FANOVERLAP(CHAMBER,3) || _FANOVERLAP(CHAMBER,4) || _FANOVERLAP(CHAMBER,5) || _FANOVERLAP(CHAMBER,6) || _FANOVERLAP(CHAMBER,7))
  #define AUTO_CHAMBER_IS_E 1
#endif

#if !HAS_TEMP_SENSOR
  #undef AUTO_REPORT_TEMPERATURES
#endif
#if ANY(AUTO_REPORT_TEMPERATURES, AUTO_REPORT_SD_STATUS, AUTO_REPORT_POSITION)
  #define HAS_AUTO_REPORTING 1
#endif

#if !HAS_AUTO_CHAMBER_FAN || AUTO_CHAMBER_IS_E
  #undef AUTO_POWER_CHAMBER_FAN
#endif

// Print Cooling fans (limit)
#ifdef NUM_M106_FANS
  #define MAX_FANS NUM_M106_FANS
#else
  #define MAX_FANS 8  // Max supported fans
#endif

#define _NOT_E_AUTO(N,F) (E##N##_AUTO_FAN_PIN != FAN##F##_PIN)
#define _HAS_FAN(F) (PIN_EXISTS(FAN##F) \
                     && CONTROLLER_FAN_PIN != FAN##F##_PIN \
                     && _NOT_E_AUTO(0,F) \
                     && _NOT_E_AUTO(1,F) \
                     && _NOT_E_AUTO(2,F) \
                     && _NOT_E_AUTO(3,F) \
                     && _NOT_E_AUTO(4,F) \
                     && _NOT_E_AUTO(5,F) \
                     && _NOT_E_AUTO(6,F) \
                     && _NOT_E_AUTO(7,F) \
                     && F < MAX_FANS)
#if PIN_EXISTS(FAN)
  #define HAS_FAN0 1
#endif
#if _HAS_FAN(1)
  #define HAS_FAN1 1
#endif
#if _HAS_FAN(2)
  #define HAS_FAN2 1
#endif
#if _HAS_FAN(3)
  #define HAS_FAN3 1
#endif
#if _HAS_FAN(4)
  #define HAS_FAN4 1
#endif
#if _HAS_FAN(5)
  #define HAS_FAN5 1
#endif
#if _HAS_FAN(6)
  #define HAS_FAN6 1
#endif
#if _HAS_FAN(7)
  #define HAS_FAN7 1
#endif
#undef _NOT_E_AUTO
#undef _HAS_FAN

#if BED_OR_CHAMBER || HAS_FAN0
  #define BED_OR_CHAMBER_OR_FAN 1
#endif

<<<<<<< HEAD
=======
/**
 * Up to 3 PWM fans
 */
#ifndef FAN_INVERTING
  #define FAN_INVERTING false
#endif

#if HAS_FAN7
  #define FAN_COUNT 8
#elif HAS_FAN6
  #define FAN_COUNT 7
#elif HAS_FAN5
  #define FAN_COUNT 6
#elif HAS_FAN4
  #define FAN_COUNT 5
#elif HAS_FAN3
  #define FAN_COUNT 4
#elif HAS_FAN2
  #define FAN_COUNT 3
#elif HAS_FAN1
  #define FAN_COUNT 2
#elif HAS_FAN0
  #define FAN_COUNT 1
#else
  #define FAN_COUNT 0
#endif

#if FAN_COUNT > 0
  #define HAS_FAN 1
#endif

/**
 * Part Cooling fan multipliexer
 */
#if PIN_EXISTS(FANMUX0)
  #define HAS_FANMUX 1
#endif

/**
 * MIN/MAX fan PWM scaling
 */
#ifndef FAN_OFF_PWM
  #define FAN_OFF_PWM 0
#endif
#ifndef FAN_MIN_PWM
  #if FAN_OFF_PWM > 0
    #define FAN_MIN_PWM (FAN_OFF_PWM + 1)
  #else
    #define FAN_MIN_PWM 0
  #endif
#endif
#ifndef FAN_MAX_PWM
  #define FAN_MAX_PWM 255
#endif
#if FAN_MIN_PWM < 0 || FAN_MIN_PWM > 255
  #error "FAN_MIN_PWM must be a value from 0 to 255."
#elif FAN_MAX_PWM < 0 || FAN_MAX_PWM > 255
  #error "FAN_MAX_PWM must be a value from 0 to 255."
#elif FAN_MIN_PWM > FAN_MAX_PWM
  #error "FAN_MIN_PWM must be less than or equal to FAN_MAX_PWM."
#elif FAN_OFF_PWM > FAN_MIN_PWM
  #error "FAN_OFF_PWM must be less than or equal to FAN_MIN_PWM."
#endif

/**
 * FAST PWM FAN Settings
 */
#if ENABLED(FAST_PWM_FAN) && !defined(FAST_PWM_FAN_FREQUENCY)
  #define FAST_PWM_FAN_FREQUENCY ((F_CPU) / (2 * 255 * 1)) // Fan frequency default
#endif

/**
 * Controller Fan Settings
 */
#if PIN_EXISTS(CONTROLLER_FAN)
  #define HAS_CONTROLLER_FAN 1
  #if CONTROLLER_FAN_MIN_BOARD_TEMP
    #define HAS_CONTROLLER_FAN_MIN_BOARD_TEMP 1
  #endif
#endif

#if HAS_CONTROLLER_FAN
  #if ENABLED(CONTROLLER_FAN_USE_BOARD_TEMP)
    #define HAS_CONTROLLER_FAN_BOARD_TEMP_TRIGGER 1
    #ifndef CONTROLLER_FAN_TRIGGER_TEMP
      #define CONTROLLER_FAN_TRIGGER_TEMP 30
    #endif
  #else
    #undef CONTROLLER_FAN_TRIGGER_TEMP
  #endif
#endif

>>>>>>> 86feddb7
// Servos
#if PIN_EXISTS(SERVO0) && NUM_SERVOS > 0
  #define HAS_SERVO_0 1
#endif
#if PIN_EXISTS(SERVO1) && NUM_SERVOS > 1
  #define HAS_SERVO_1 1
#endif
#if PIN_EXISTS(SERVO2) && NUM_SERVOS > 2
  #define HAS_SERVO_2 1
#endif
#if PIN_EXISTS(SERVO3) && NUM_SERVOS > 3
  #define HAS_SERVO_3 1
#endif
#if NUM_SERVOS > 0
  #define HAS_SERVOS 1
#endif
#if HAS_SERVOS && defined(PAUSE_SERVO_OUTPUT) && defined(RESUME_SERVO_OUTPUT)
  #define HAS_PAUSE_SERVO_OUTPUT 1
#endif

// Sensors
#if PIN_EXISTS(FILWIDTH)
  #define HAS_FILAMENT_WIDTH_SENSOR 1
#endif

// User Interface
#if ENABLED(FREEZE_FEATURE)
  #if !PIN_EXISTS(FREEZE) && PIN_EXISTS(KILL)
    #define FREEZE_PIN KILL_PIN
  #endif
  #if PIN_EXISTS(FREEZE)
    #define HAS_FREEZE_PIN 1
  #endif
#else
  #undef FREEZE_PIN
#endif
#if PIN_EXISTS(KILL) && TERN1(FREEZE_FEATURE, KILL_PIN != FREEZE_PIN)
  #define HAS_KILL 1
#endif
#if PIN_EXISTS(HOME)
  #define HAS_HOME 1
#endif
#if PIN_EXISTS(SUICIDE)
  #define HAS_SUICIDE 1
#endif
#if PIN_EXISTS(PHOTOGRAPH)
  #define HAS_PHOTOGRAPH 1
#endif

// Digital control
#if PIN_EXISTS(STEPPER_RESET)
  #define HAS_STEPPER_RESET 1
#endif
#if PIN_EXISTS(DIGIPOTSS)
  #define HAS_MOTOR_CURRENT_SPI 1
#endif
#if HAS_EXTRUDERS && PIN_EXISTS(MOTOR_CURRENT_PWM_E)
  #define HAS_MOTOR_CURRENT_PWM_E 1
#endif
#if HAS_MOTOR_CURRENT_PWM_E || ANY_PIN(MOTOR_CURRENT_PWM_X, MOTOR_CURRENT_PWM_Y, MOTOR_CURRENT_PWM_XY, MOTOR_CURRENT_PWM_Z)
  #define HAS_MOTOR_CURRENT_PWM 1
#endif

#if ANY(HAS_Z_MS_PINS, HAS_Z2_MS_PINS, HAS_Z3_MS_PINS, HAS_Z4_MS_PINS)
  #define HAS_SOME_Z_MS_PINS 1
#endif
#if ANY(HAS_E0_MS_PINS, HAS_E1_MS_PINS, HAS_E2_MS_PINS, HAS_E3_MS_PINS, HAS_E4_MS_PINS, HAS_E5_MS_PINS, HAS_E6_MS_PINS, HAS_E7_MS_PINS)
  #define HAS_SOME_E_MS_PINS 1
#endif
#if ANY(HAS_X_MS_PINS, HAS_X2_MS_PINS, HAS_Y_MS_PINS, HAS_Y2_MS_PINS, HAS_SOME_Z_MS_PINS, HAS_I_MS_PINS, HAS_J_MS_PINS, HAS_K_MS_PINS, HAS_SOME_E_MS_PINS)
  #define HAS_MICROSTEPS 1
#endif

#if HAS_MICROSTEPS

  // MS1 MS2 MS3 Stepper Driver Microstepping mode table
  #ifndef MICROSTEP1
    #define MICROSTEP1 LOW,LOW,LOW
  #endif
  #if ENABLED(HEROIC_STEPPER_DRIVERS)
    #ifndef MICROSTEP128
      #define MICROSTEP128 LOW,HIGH,LOW
    #endif
  #else
    #ifndef MICROSTEP2
      #define MICROSTEP2 HIGH,LOW,LOW
    #endif
    #ifndef MICROSTEP4
      #define MICROSTEP4 LOW,HIGH,LOW
    #endif
  #endif
  #ifndef MICROSTEP8
    #define MICROSTEP8 HIGH,HIGH,LOW
  #endif
  #ifdef __SAM3X8E__
    #if MB(ALLIGATOR)
      #ifndef MICROSTEP16
        #define MICROSTEP16 LOW,LOW,LOW
      #endif
      #ifndef MICROSTEP32
        #define MICROSTEP32 HIGH,HIGH,LOW
      #endif
    #else
      #ifndef MICROSTEP16
        #define MICROSTEP16 HIGH,HIGH,LOW
      #endif
    #endif
  #else
    #ifndef MICROSTEP16
      #define MICROSTEP16 HIGH,HIGH,LOW
    #endif
  #endif

  #ifdef MICROSTEP1
    #define HAS_MICROSTEP1 1
  #endif
  #ifdef MICROSTEP2
    #define HAS_MICROSTEP2 1
  #endif
  #ifdef MICROSTEP4
    #define HAS_MICROSTEP4 1
  #endif
  #ifdef MICROSTEP8
    #define HAS_MICROSTEP8 1
  #endif
  #ifdef MICROSTEP16
    #define HAS_MICROSTEP16 1
  #endif
  #ifdef MICROSTEP32
    #define HAS_MICROSTEP32 1
  #endif
  #ifdef MICROSTEP64
    #define HAS_MICROSTEP64 1
  #endif
  #ifdef MICROSTEP128
    #define HAS_MICROSTEP128 1
  #endif

#endif // HAS_MICROSTEPS

/**
 * Heater signal inversion defaults
 */

#if HAS_HEATER_0 && !defined(HEATER_0_INVERTING)
  #define HEATER_0_INVERTING false
#endif
#if HAS_HEATER_1 && !defined(HEATER_1_INVERTING)
  #define HEATER_1_INVERTING false
#endif
#if HAS_HEATER_2 && !defined(HEATER_2_INVERTING)
  #define HEATER_2_INVERTING false
#endif
#if HAS_HEATER_3 && !defined(HEATER_3_INVERTING)
  #define HEATER_3_INVERTING false
#endif
#if HAS_HEATER_4 && !defined(HEATER_4_INVERTING)
  #define HEATER_4_INVERTING false
#endif
#if HAS_HEATER_5 && !defined(HEATER_5_INVERTING)
  #define HEATER_5_INVERTING false
#endif
#if HAS_HEATER_6 && !defined(HEATER_6_INVERTING)
  #define HEATER_6_INVERTING false
#endif
#if HAS_HEATER_7 && !defined(HEATER_7_INVERTING)
  #define HEATER_7_INVERTING false
#endif

/**
 * Helper Macros for heaters and extruder fan
 */

#define WRITE_HEATER_0P(v) WRITE(HEATER_0_PIN, (v) ^ HEATER_0_INVERTING)
#if EITHER(HAS_MULTI_HOTEND, HEATERS_PARALLEL)
  #define WRITE_HEATER_1(v) WRITE(HEATER_1_PIN, (v) ^ HEATER_1_INVERTING)
  #if HOTENDS > 2
    #define WRITE_HEATER_2(v) WRITE(HEATER_2_PIN, (v) ^ HEATER_2_INVERTING)
    #if HOTENDS > 3
      #define WRITE_HEATER_3(v) WRITE(HEATER_3_PIN, (v) ^ HEATER_3_INVERTING)
      #if HOTENDS > 4
        #define WRITE_HEATER_4(v) WRITE(HEATER_4_PIN, (v) ^ HEATER_4_INVERTING)
        #if HOTENDS > 5
          #define WRITE_HEATER_5(v) WRITE(HEATER_5_PIN, (v) ^ HEATER_5_INVERTING)
          #if HOTENDS > 6
            #define WRITE_HEATER_6(v) WRITE(HEATER_6_PIN, (v) ^ HEATER_6_INVERTING)
            #if HOTENDS > 7
              #define WRITE_HEATER_7(v) WRITE(HEATER_7_PIN, (v) ^ HEATER_7_INVERTING)
            #endif // HOTENDS > 7
          #endif // HOTENDS > 6
        #endif // HOTENDS > 5
      #endif // HOTENDS > 4
    #endif // HOTENDS > 3
  #endif // HOTENDS > 2
#endif // HAS_MULTI_HOTEND || HEATERS_PARALLEL
#if ENABLED(HEATERS_PARALLEL)
  #define WRITE_HEATER_0(v) { WRITE_HEATER_0P(v); WRITE_HEATER_1(v); }
#else
  #define WRITE_HEATER_0(v) WRITE_HEATER_0P(v)
#endif

#ifndef MIN_POWER
  #define MIN_POWER 0
#endif

/**
 * Heated bed requires settings
 */
#if HAS_HEATED_BED
  #ifndef MIN_BED_POWER
    #define MIN_BED_POWER 0
  #endif
  #ifndef MAX_BED_POWER
    #define MAX_BED_POWER 255
  #endif
  #ifndef HEATER_BED_INVERTING
    #define HEATER_BED_INVERTING false
  #endif
  #define WRITE_HEATER_BED(v) WRITE(HEATER_BED_PIN, (v) ^ HEATER_BED_INVERTING)
#endif

/**
 * Heated chamber requires settings
 */
#if HAS_HEATED_CHAMBER
  #ifndef MIN_CHAMBER_POWER
    #define MIN_CHAMBER_POWER 0
  #endif
  #ifndef MAX_CHAMBER_POWER
    #define MAX_CHAMBER_POWER 255
  #endif
  #ifndef HEATER_CHAMBER_INVERTING
    #define HEATER_CHAMBER_INVERTING false
  #endif
  #define WRITE_HEATER_CHAMBER(v) WRITE(HEATER_CHAMBER_PIN, (v) ^ HEATER_CHAMBER_INVERTING)
#endif

/**
 * Laser Cooling requires settings
 */
#if HAS_COOLER
  #ifndef MAX_COOLER_POWER
    #define MAX_COOLER_POWER 255
  #endif
  #ifndef COOLER_INVERTING
    #define COOLER_INVERTING true
  #endif
  #define WRITE_HEATER_COOLER(v) WRITE(COOLER_PIN, (v) ^ COOLER_INVERTING)
#endif

#if HAS_HOTEND || HAS_HEATED_BED || HAS_HEATED_CHAMBER || HAS_COOLER
  #define HAS_TEMPERATURE 1
#endif

#if HAS_TEMPERATURE && ANY(HAS_LCD_MENU, DWIN_CREALITY_LCD)
  #ifdef PREHEAT_6_LABEL
    #define PREHEAT_COUNT 6
  #elif defined(PREHEAT_5_LABEL)
    #define PREHEAT_COUNT 5
  #elif defined(PREHEAT_4_LABEL)
    #define PREHEAT_COUNT 4
  #elif defined(PREHEAT_3_LABEL)
    #define PREHEAT_COUNT 3
  #elif defined(PREHEAT_2_LABEL)
    #define PREHEAT_COUNT 2
  #elif defined(PREHEAT_1_LABEL)
    #define PREHEAT_COUNT 1
  #endif
#endif

#if !PREHEAT_COUNT
  #undef PREHEAT_SHORTCUT_MENU_ITEM
#endif

/**
 * Up to 3 PWM fans
 */
#ifndef FAN_INVERTING
  #define FAN_INVERTING false
#endif

#if HAS_FAN7
  #define FAN_COUNT 8
#elif HAS_FAN6
  #define FAN_COUNT 7
#elif HAS_FAN5
  #define FAN_COUNT 6
#elif HAS_FAN4
  #define FAN_COUNT 5
#elif HAS_FAN3
  #define FAN_COUNT 4
#elif HAS_FAN2
  #define FAN_COUNT 3
#elif HAS_FAN1
  #define FAN_COUNT 2
#elif HAS_FAN0
  #define FAN_COUNT 1
#else
  #define FAN_COUNT 0
#endif

#if FAN_COUNT > 0
  #define HAS_FAN 1
#endif

/**
 * Part Cooling fan multipliexer
 */
#if PIN_EXISTS(FANMUX0)
  #define HAS_FANMUX 1
#endif

/**
 * MIN/MAX fan PWM scaling
 */
#ifndef FAN_OFF_PWM
  #define FAN_OFF_PWM 0
#endif
#ifndef FAN_MIN_PWM
  #if FAN_OFF_PWM > 0
    #define FAN_MIN_PWM (FAN_OFF_PWM + 1)
  #else
    #define FAN_MIN_PWM 0
  #endif
#endif
#ifndef FAN_MAX_PWM
  #define FAN_MAX_PWM 255
#endif
#if FAN_MIN_PWM < 0 || FAN_MIN_PWM > 255
  #error "FAN_MIN_PWM must be a value from 0 to 255."
#elif FAN_MAX_PWM < 0 || FAN_MAX_PWM > 255
  #error "FAN_MAX_PWM must be a value from 0 to 255."
#elif FAN_MIN_PWM > FAN_MAX_PWM
  #error "FAN_MIN_PWM must be less than or equal to FAN_MAX_PWM."
#elif FAN_OFF_PWM > FAN_MIN_PWM
  #error "FAN_OFF_PWM must be less than or equal to FAN_MIN_PWM."
#endif

/**
 * FAST PWM FAN Settings
 */
#if ENABLED(FAST_PWM_FAN) && !defined(FAST_PWM_FAN_FREQUENCY)
  #define FAST_PWM_FAN_FREQUENCY ((F_CPU) / (2 * 255 * 1)) // Fan frequency default
#endif

/**
 * MIN/MAX case light PWM scaling
 */
#if ENABLED(CASE_LIGHT_ENABLE)
  #ifndef CASE_LIGHT_MAX_PWM
    #define CASE_LIGHT_MAX_PWM 255
  #elif !WITHIN(CASE_LIGHT_MAX_PWM, 1, 255)
    #error "CASE_LIGHT_MAX_PWM must be a value from 1 to 255."
  #endif
#endif

/**
 * Bed Probe dependencies
 */
#if HAS_BED_PROBE
  #if BOTH(ENDSTOPPULLUPS, HAS_Z_MIN_PROBE_PIN)
    #define ENDSTOPPULLUP_ZMIN_PROBE
  #endif
  #ifndef Z_PROBE_OFFSET_RANGE_MIN
    #define Z_PROBE_OFFSET_RANGE_MIN -20
  #endif
  #ifndef Z_PROBE_OFFSET_RANGE_MAX
    #define Z_PROBE_OFFSET_RANGE_MAX 20
  #endif
  #ifndef XY_PROBE_FEEDRATE
    #define XY_PROBE_FEEDRATE ((homing_feedrate_mm_m.x + homing_feedrate_mm_m.y) / 2)
  #endif
  #ifndef NOZZLE_TO_PROBE_OFFSET
    #define NOZZLE_TO_PROBE_OFFSET { 0, 0, 0 }
  #endif
#else
  #undef NOZZLE_TO_PROBE_OFFSET
  #undef PROBING_STEPPERS_OFF
#endif

/**
 * XYZ Bed Skew Correction
 */
#if ENABLED(SKEW_CORRECTION)
  #define SKEW_FACTOR_MIN -1
  #define SKEW_FACTOR_MAX 1

  #define _GET_SIDE(a,b,c) (SQRT(2*sq(a)+2*sq(b)-4*sq(c))*0.5)
  #define _SKEW_SIDE(a,b,c) tan(M_PI*0.5-acos((sq(a)-sq(b)-sq(c))/(2*c*b)))
  #define _SKEW_FACTOR(a,b,c) _SKEW_SIDE(float(a),_GET_SIDE(float(a),float(b),float(c)),float(c))

  #ifndef XY_SKEW_FACTOR
    #if defined(XY_DIAG_AC) && defined(XY_DIAG_BD) && defined(XY_SIDE_AD)
      #define XY_SKEW_FACTOR _SKEW_FACTOR(XY_DIAG_AC, XY_DIAG_BD, XY_SIDE_AD)
    #else
      #define XY_SKEW_FACTOR 0.0
    #endif
  #endif
  #ifndef XZ_SKEW_FACTOR
    #if defined(XY_SIDE_AD) && !defined(XZ_SIDE_AD)
      #define XZ_SIDE_AD XY_SIDE_AD
    #endif
    #if defined(XZ_DIAG_AC) && defined(XZ_DIAG_BD) && defined(XZ_SIDE_AD)
      #define XZ_SKEW_FACTOR _SKEW_FACTOR(XZ_DIAG_AC, XZ_DIAG_BD, XZ_SIDE_AD)
    #else
      #define XZ_SKEW_FACTOR 0.0
    #endif
  #endif
  #ifndef YZ_SKEW_FACTOR
    #if defined(YZ_DIAG_AC) && defined(YZ_DIAG_BD) && defined(YZ_SIDE_AD)
      #define YZ_SKEW_FACTOR _SKEW_FACTOR(YZ_DIAG_AC, YZ_DIAG_BD, YZ_SIDE_AD)
    #else
      #define YZ_SKEW_FACTOR 0.0
    #endif
  #endif
#endif // SKEW_CORRECTION

/**
 * Heater, Fan, and Probe interactions
 */
#if !HAS_FAN
  #undef ADAPTIVE_FAN_SLOWING
  #undef NO_FAN_SLOWING_IN_PID_TUNING
#endif
#if !BOTH(HAS_BED_PROBE, HAS_FAN)
  #undef PROBING_FANS_OFF
#endif
#if !BOTH(HAS_BED_PROBE, HAS_EXTRUDERS)
  #undef PROBING_ESTEPPERS_OFF
#endif
#if BOTH(PROBING_STEPPERS_OFF, PROBING_ESTEPPERS_OFF)
  #undef PROBING_ESTEPPERS_OFF
  #warning "PROBING_STEPPERS_OFF includes PROBING_ESTEPPERS_OFF. Disabling PROBING_ESTEPPERS_OFF."
#endif
#if EITHER(ADVANCED_PAUSE_FEATURE, PROBING_HEATERS_OFF)
  #define HEATER_IDLE_HANDLER 1
#endif
#if HAS_BED_PROBE && (ANY(PROBING_HEATERS_OFF, PROBING_STEPPERS_OFF, PROBING_ESTEPPERS_OFF, PROBING_FANS_OFF) || DELAY_BEFORE_PROBING > 0)
  #define HAS_QUIET_PROBING 1
#endif

/**
 * Advanced Pause - Filament Change
 */
#if ENABLED(ADVANCED_PAUSE_FEATURE)
  #if EITHER(HAS_LCD_MENU, EXTENSIBLE_UI) || BOTH(EMERGENCY_PARSER, HOST_PROMPT_SUPPORT) || ENABLED(DWIN_CREALITY_LCD)
    #define M600_PURGE_MORE_RESUMABLE 1
  #endif
  #ifndef FILAMENT_CHANGE_SLOW_LOAD_LENGTH
    #define FILAMENT_CHANGE_SLOW_LOAD_LENGTH 0
  #endif
#endif

#if HAS_MULTI_EXTRUDER && !defined(TOOLCHANGE_FS_EXTRA_PRIME)
  #define TOOLCHANGE_FS_EXTRA_PRIME 0
#endif

/**
 * Only constrain Z on DELTA / SCARA machines
 */
#if IS_KINEMATIC
  #undef MIN_SOFTWARE_ENDSTOP_X
  #undef MIN_SOFTWARE_ENDSTOP_Y
  #undef MAX_SOFTWARE_ENDSTOP_X
  #undef MAX_SOFTWARE_ENDSTOP_Y
#endif

/**
 * Bed Probing bounds
 */

#ifndef PROBING_MARGIN
  #define PROBING_MARGIN 0
#endif

#if IS_KINEMATIC
  #undef PROBING_MARGIN_LEFT
  #undef PROBING_MARGIN_RIGHT
  #undef PROBING_MARGIN_FRONT
  #undef PROBING_MARGIN_BACK
  #define PROBING_MARGIN_LEFT 0
  #define PROBING_MARGIN_RIGHT 0
  #define PROBING_MARGIN_FRONT 0
  #define PROBING_MARGIN_BACK 0
#else
  #ifndef PROBING_MARGIN_LEFT
    #define PROBING_MARGIN_LEFT PROBING_MARGIN
  #endif
  #ifndef PROBING_MARGIN_RIGHT
    #define PROBING_MARGIN_RIGHT PROBING_MARGIN
  #endif
  #ifndef PROBING_MARGIN_FRONT
    #define PROBING_MARGIN_FRONT PROBING_MARGIN
  #endif
  #ifndef PROBING_MARGIN_BACK
    #define PROBING_MARGIN_BACK PROBING_MARGIN
  #endif
#endif

#if ENABLED(DELTA)
  /**
   * Delta radius/rod trimmers/angle trimmers
   */
  #ifndef DELTA_ENDSTOP_ADJ
    #define DELTA_ENDSTOP_ADJ { 0, 0, 0 }
  #endif
  #ifndef DELTA_TOWER_ANGLE_TRIM
    #define DELTA_TOWER_ANGLE_TRIM { 0, 0, 0 }
  #endif
  #ifndef DELTA_RADIUS_TRIM_TOWER
    #define DELTA_RADIUS_TRIM_TOWER { 0, 0, 0 }
  #endif
  #ifndef DELTA_DIAGONAL_ROD_TRIM_TOWER
    #define DELTA_DIAGONAL_ROD_TRIM_TOWER { 0, 0, 0 }
  #endif
#endif

#ifndef DEFAULT_LEVELING_FADE_HEIGHT
  #define DEFAULT_LEVELING_FADE_HEIGHT 0.0
#endif

#if ENABLED(SEGMENT_LEVELED_MOVES) && !defined(LEVELED_SEGMENT_LENGTH)
  #define LEVELED_SEGMENT_LENGTH 5
#endif

/**
 * Default mesh area is an area with an inset margin on the print area.
 */
#if EITHER(MESH_BED_LEVELING, AUTO_BED_LEVELING_UBL)
  #if IS_KINEMATIC
    // Probing points may be verified at compile time within the radius
    // using static_assert(HYPOT2(X2-X1,Y2-Y1)<=sq(DELTA_PRINTABLE_RADIUS),"bad probe point!")
    // so that may be added to SanityCheck.h in the future.
    #define _MESH_MIN_X (X_MIN_BED + MESH_INSET)
    #define _MESH_MIN_Y (Y_MIN_BED + MESH_INSET)
    #define _MESH_MAX_X (X_MAX_BED - (MESH_INSET))
    #define _MESH_MAX_Y (Y_MAX_BED - (MESH_INSET))
  #else
    // Boundaries for Cartesian probing based on set limits
    #define _MESH_MIN_X (_MAX(X_MIN_BED + MESH_INSET, X_MIN_POS))  // UBL is careful not to probe off the bed.  It does not
    #define _MESH_MIN_Y (_MAX(Y_MIN_BED + MESH_INSET, Y_MIN_POS))  // need NOZZLE_TO_PROBE_OFFSET in the mesh dimensions
    #define _MESH_MAX_X (_MIN(X_MAX_BED - (MESH_INSET), X_MAX_POS))
    #define _MESH_MAX_Y (_MIN(Y_MAX_BED - (MESH_INSET), Y_MAX_POS))
  #endif

  // These may be overridden in Configuration.h if a smaller area is desired
  #ifndef MESH_MIN_X
    #define MESH_MIN_X _MESH_MIN_X
  #endif
  #ifndef MESH_MIN_Y
    #define MESH_MIN_Y _MESH_MIN_Y
  #endif
  #ifndef MESH_MAX_X
    #define MESH_MAX_X _MESH_MAX_X
  #endif
  #ifndef MESH_MAX_Y
    #define MESH_MAX_Y _MESH_MAX_Y
  #endif
#else
  #undef MESH_MIN_X
  #undef MESH_MIN_Y
  #undef MESH_MAX_X
  #undef MESH_MAX_Y
#endif

#define _POINT_COUNT (defined(PROBE_PT_1_X) + defined(PROBE_PT_2_X) + defined(PROBE_PT_3_X) + defined(PROBE_PT_1_Y) + defined(PROBE_PT_2_Y) + defined(PROBE_PT_3_Y))
#if _POINT_COUNT == 6
  #define HAS_FIXED_3POINT 1
#elif _POINT_COUNT > 0
  #error "For 3-Point Leveling all XY points must be defined (or none for the defaults)."
#endif
#undef _POINT_COUNT

/**
 * Buzzer/Speaker
 */
#if PIN_EXISTS(BEEPER)
  #define USE_BEEPER 1
#endif
#if USE_BEEPER || ANY(LCD_USE_I2C_BUZZER, PCA9632_BUZZER)
  #define HAS_BUZZER 1
#endif

#if ENABLED(LCD_USE_I2C_BUZZER)
  #ifndef LCD_FEEDBACK_FREQUENCY_HZ
    #define LCD_FEEDBACK_FREQUENCY_HZ 1000
  #endif
  #ifndef LCD_FEEDBACK_FREQUENCY_DURATION_MS
    #define LCD_FEEDBACK_FREQUENCY_DURATION_MS 100
  #endif
#elif HAS_BUZZER
  #ifndef LCD_FEEDBACK_FREQUENCY_HZ
    #define LCD_FEEDBACK_FREQUENCY_HZ 5000
  #endif
  #ifndef LCD_FEEDBACK_FREQUENCY_DURATION_MS
    #define LCD_FEEDBACK_FREQUENCY_DURATION_MS 2
  #endif
#endif

#if HAS_BUZZER
  #if LCD_FEEDBACK_FREQUENCY_DURATION_MS && LCD_FEEDBACK_FREQUENCY_HZ
    #define HAS_CHIRP 1
  #endif
#else
  #undef SOUND_MENU_ITEM   // No buzzer menu item without a buzzer
#endif

/**
 * Make sure DOGLCD_SCK and DOGLCD_MOSI are defined.
 */
#if HAS_MARLINUI_U8GLIB
  #ifndef DOGLCD_SCK
    #define DOGLCD_SCK  SD_SCK_PIN
  #endif
  #ifndef DOGLCD_MOSI
    #define DOGLCD_MOSI SD_MOSI_PIN
  #endif
#endif

/**
 * Z_HOMING_HEIGHT / Z_CLEARANCE_BETWEEN_PROBES
 */
#ifndef Z_HOMING_HEIGHT
  #ifdef Z_CLEARANCE_BETWEEN_PROBES
    #define Z_HOMING_HEIGHT Z_CLEARANCE_BETWEEN_PROBES
  #else
    #define Z_HOMING_HEIGHT 0
  #endif
#endif

#if PROBE_SELECTED
  #ifndef Z_CLEARANCE_BETWEEN_PROBES
    #define Z_CLEARANCE_BETWEEN_PROBES Z_HOMING_HEIGHT
  #endif
  #if Z_CLEARANCE_BETWEEN_PROBES > Z_HOMING_HEIGHT
    #define Z_CLEARANCE_BETWEEN_MANUAL_PROBES Z_CLEARANCE_BETWEEN_PROBES
  #else
    #define Z_CLEARANCE_BETWEEN_MANUAL_PROBES Z_HOMING_HEIGHT
  #endif
  #ifndef Z_CLEARANCE_MULTI_PROBE
    #define Z_CLEARANCE_MULTI_PROBE Z_CLEARANCE_BETWEEN_PROBES
  #endif
  #if ENABLED(BLTOUCH) && !defined(BLTOUCH_DELAY)
    #define BLTOUCH_DELAY 500
  #endif
#endif

// Define a starting height for measuring manual probe points
#ifndef MANUAL_PROBE_START_Z
  #if EITHER(MESH_BED_LEVELING, PROBE_MANUALLY)
    // Leave MANUAL_PROBE_START_Z undefined so the prior Z height will be used.
    // Note: If Z_CLEARANCE_BETWEEN_MANUAL_PROBES is 0 there will be no raise between points
  #elif ENABLED(AUTO_BED_LEVELING_UBL) && defined(Z_CLEARANCE_BETWEEN_PROBES)
    #define MANUAL_PROBE_START_Z Z_CLEARANCE_BETWEEN_PROBES
  #endif
#endif

#ifndef __SAM3X8E__ //todo: hal: broken hal encapsulation
  #undef UI_VOLTAGE_LEVEL
  #undef RADDS_DISPLAY
  #undef MOTOR_CURRENT
#endif

// Updated G92 behavior shifts the workspace
#if DISABLED(NO_WORKSPACE_OFFSETS)
  #define HAS_POSITION_SHIFT 1
  #if IS_CARTESIAN
    #define HAS_HOME_OFFSET 1       // The home offset also shifts the coordinate space
    #define HAS_WORKSPACE_OFFSET 1  // Cumulative offset to workspace to save some calculation
    #define HAS_M206_COMMAND 1      // M206 sets the home offset for Cartesian machines
  #elif IS_SCARA
    #define HAS_SCARA_OFFSET 1      // The SCARA home offset applies only on G28
  #endif
#endif

#if HAS_LCD_MENU
  // LCD timeout to status screen default is 15s
  #ifndef LCD_TIMEOUT_TO_STATUS
    #define LCD_TIMEOUT_TO_STATUS 15000
  #endif
  #if LCD_TIMEOUT_TO_STATUS
    #define SCREENS_CAN_TIME_OUT 1
  #endif
#endif

// Add commands that need sub-codes to this list
#if ANY(G38_PROBE_TARGET, CNC_COORDINATE_SYSTEMS, POWER_LOSS_RECOVERY)
  #define USE_GCODE_SUBCODES 1
#endif

// Parking Extruder
#if ENABLED(PARKING_EXTRUDER)
  #ifndef PARKING_EXTRUDER_GRAB_DISTANCE
    #define PARKING_EXTRUDER_GRAB_DISTANCE 0
  #endif
  #ifndef PARKING_EXTRUDER_SOLENOIDS_PINS_ACTIVE
    #define PARKING_EXTRUDER_SOLENOIDS_PINS_ACTIVE HIGH
  #endif
#endif

// Number of VFAT entries used. Each entry has 13 UTF-16 characters
#if EITHER(SCROLL_LONG_FILENAMES, DWIN_CREALITY_LCD)
  #define MAX_VFAT_ENTRIES (5)
#else
  #define MAX_VFAT_ENTRIES (2)
#endif

// Nozzle park for Delta
#if BOTH(NOZZLE_PARK_FEATURE, DELTA)
  #undef NOZZLE_PARK_Z_FEEDRATE
  #define NOZZLE_PARK_Z_FEEDRATE NOZZLE_PARK_XY_FEEDRATE
#endif

// Force SDCARD_SORT_ALPHA to be enabled for Graphical LCD on LPC1768
// on boards where SD card and LCD display share the same SPI bus
// because of a bug in the shared SPI implementation. (See #8122)
#if defined(TARGET_LPC1768) && IS_RRD_FG_SC && (SD_SCK_PIN == LCD_PINS_D4)
  #define SDCARD_SORT_ALPHA         // Keep one directory level in RAM. Changing directory levels
                                    // may still glitch the screen, but LCD updates clean it up.
  #undef SDSORT_LIMIT
  #undef SDSORT_USES_RAM
  #undef SDSORT_USES_STACK
  #undef SDSORT_CACHE_NAMES
  #define SDSORT_LIMIT       64
  #define SDSORT_USES_RAM    true
  #define SDSORT_USES_STACK  false
  #define SDSORT_CACHE_NAMES true
  #ifndef FOLDER_SORTING
    #define FOLDER_SORTING     -1
  #endif
  #ifndef SDSORT_GCODE
    #define SDSORT_GCODE       false
  #endif
  #ifndef SDSORT_DYNAMIC_RAM
    #define SDSORT_DYNAMIC_RAM false
  #endif
  #ifndef SDSORT_CACHE_VFATS
    #define SDSORT_CACHE_VFATS 2
  #endif
#endif

// Fallback SPI Speed for SD
#if ENABLED(SDSUPPORT) && !defined(SD_SPI_SPEED)
  #define SD_SPI_SPEED SPI_FULL_SPEED
#endif

// Defined here to catch the above defines
#if ENABLED(SDCARD_SORT_ALPHA) && (FOLDER_SORTING || ENABLED(SDSORT_GCODE))
  #define HAS_FOLDER_SORTING 1
#endif

#if HAS_WIRED_LCD
  // Get LCD character width/height, which may be overridden by pins, configs, etc.
  #ifndef LCD_WIDTH
    #if HAS_MARLINUI_U8GLIB
      #define LCD_WIDTH 21
    #else
      #define LCD_WIDTH TERN(IS_ULTIPANEL, 20, 16)
    #endif
  #endif
  #ifndef LCD_HEIGHT
    #if HAS_MARLINUI_U8GLIB
      #define LCD_HEIGHT 5
    #else
      #define LCD_HEIGHT TERN(IS_ULTIPANEL, 4, 2)
    #endif
  #endif
#endif

#if BUTTONS_EXIST(EN1, EN2, ENC)
  #define HAS_ROTARY_ENCODER 1
#endif

#if PIN_EXISTS(SAFE_POWER) && DISABLED(DISABLE_DRIVER_SAFE_POWER_PROTECT)
  #define HAS_DRIVER_SAFE_POWER_PROTECT 1
#endif<|MERGE_RESOLUTION|>--- conflicted
+++ resolved
@@ -611,162 +611,6 @@
   #endif
 #endif
 
-<<<<<<< HEAD
-#if TEMP_SENSOR_0 == -5 || TEMP_SENSOR_0 == -3 || TEMP_SENSOR_0 == -2
-  #define TEMP_SENSOR_0_IS_MAX_TC 1
-  #define HAS_MAX_TC 1
-  #if TEMP_SENSOR_0 == -3
-    #define TEMP_SENSOR_0_MAX_TC_TMIN -270
-    #define TEMP_SENSOR_0_MAX_TC_TMAX 1800
-  #else
-    #define TEMP_SENSOR_0_MAX_TC_TMIN    0
-    #define TEMP_SENSOR_0_MAX_TC_TMAX 1024
-  #endif
-  #if TEMP_SENSOR_0 == -5
-    #define TEMP_SENSOR_0_IS_MAX31865 1
-  #elif TEMP_SENSOR_0 == -3
-    #define TEMP_SENSOR_0_IS_MAX31855 1
-  #elif TEMP_SENSOR_0 == -2
-    #define TEMP_SENSOR_0_IS_MAX6675 1
-  #endif
-#elif TEMP_SENSOR_0 == -4
-  #define TEMP_SENSOR_0_IS_AD8495 1
-#elif TEMP_SENSOR_0 == -1
-  #define TEMP_SENSOR_0_IS_AD595 1
-#elif TEMP_SENSOR_0 > 0
-  #define TEMP_SENSOR_0_IS_THERMISTOR 1
-  #if TEMP_SENSOR_0 == 1000
-    #define TEMP_SENSOR_0_IS_CUSTOM 1
-  #elif TEMP_SENSOR_0 == 998 || TEMP_SENSOR_0 == 999
-    #define TEMP_SENSOR_0_IS_DUMMY 1
-  #endif
-#else
-  #undef HEATER_0_MINTEMP
-  #undef HEATER_0_MAXTEMP
-#endif
-
-#if TEMP_SENSOR_1 == -5 || TEMP_SENSOR_1 == -3 || TEMP_SENSOR_1 == -2
-  #define TEMP_SENSOR_1_IS_MAX_TC 1
-  #define HAS_MAX_TC 1
-  #if TEMP_SENSOR_1 == -3
-    #define TEMP_SENSOR_1_MAX_TC_TMIN -270
-    #define TEMP_SENSOR_1_MAX_TC_TMAX 1800
-  #else
-    #define TEMP_SENSOR_1_MAX_TC_TMIN    0
-    #define TEMP_SENSOR_1_MAX_TC_TMAX 1024
-  #endif
-  #if TEMP_SENSOR_1 == -5
-    #define TEMP_SENSOR_1_IS_MAX31865 1
-  #elif TEMP_SENSOR_1 == -3
-    #define TEMP_SENSOR_1_IS_MAX31855 1
-  #elif TEMP_SENSOR_1 == -2
-    #define TEMP_SENSOR_1_IS_MAX6675 1
-  #endif
-  #if TEMP_SENSOR_1 != TEMP_SENSOR_0
-    #if   TEMP_SENSOR_1 == -5
-      #error "If MAX31865 Thermocouple (-5) is used for TEMP_SENSOR_1 then TEMP_SENSOR_0 must match."
-    #elif TEMP_SENSOR_1 == -3
-      #error "If MAX31855 Thermocouple (-3) is used for TEMP_SENSOR_1 then TEMP_SENSOR_0 must match."
-    #elif TEMP_SENSOR_1 == -2
-      #error "If MAX6675 Thermocouple (-2) is used for TEMP_SENSOR_1 then TEMP_SENSOR_0 must match."
-    #endif
-  #endif
-#elif TEMP_SENSOR_1 == -4
-  #define TEMP_SENSOR_1_IS_AD8495 1
-#elif TEMP_SENSOR_1 == -1
-  #define TEMP_SENSOR_1_IS_AD595 1
-#elif TEMP_SENSOR_1 > 0
-  #define TEMP_SENSOR_1_IS_THERMISTOR 1
-  #if TEMP_SENSOR_1 == 1000
-    #define TEMP_SENSOR_1_IS_CUSTOM 1
-  #elif TEMP_SENSOR_1 == 998 || TEMP_SENSOR_1 == 999
-    #define TEMP_SENSOR_1_IS_DUMMY 1
-  #endif
-#else
-  #undef HEATER_1_MINTEMP
-  #undef HEATER_1_MAXTEMP
-#endif
-
-#if TEMP_SENSOR_REDUNDANT == -5 || TEMP_SENSOR_REDUNDANT == -3 || TEMP_SENSOR_REDUNDANT == -2
-  #define TEMP_SENSOR_REDUNDANT_IS_MAX_TC 1
-  #define HAS_MAX_TC 1
-  #if TEMP_SENSOR_REDUNDANT == -3
-    #define TEMP_SENSOR_REDUNDANT_MAX_TC_TMIN -270
-    #define TEMP_SENSOR_REDUNDANT_MAX_TC_TMAX 1800
-  #else
-    #define TEMP_SENSOR_REDUNDANT_MAX_TC_TMIN    0
-    #define TEMP_SENSOR_REDUNDANT_MAX_TC_TMAX 1024
-  #endif
-  #if TEMP_SENSOR_REDUNDANT_SOURCE == 0
-    #define TEMP_SENSOR_0_MAX_TC_TMIN TEMP_SENSOR_REDUNDANT_MAX_TC_TMIN
-    #define TEMP_SENSOR_0_MAX_TC_TMAX TEMP_SENSOR_REDUNDANT_MAX_TC_TMAX
-  #elif TEMP_SENSOR_REDUNDANT_SOURCE == 1
-    #define TEMP_SENSOR_1_MAX_TC_TMIN TEMP_SENSOR_REDUNDANT_MAX_TC_TMIN
-    #define TEMP_SENSOR_1_MAX_TC_TMAX TEMP_SENSOR_REDUNDANT_MAX_TC_TMAX
-  #endif
-  #if TEMP_SENSOR_REDUNDANT == -5
-    #if TEMP_SENSOR_REDUNDANT_SOURCE != 0 && TEMP_SENSOR_REDUNDANT_SOURCE != 1
-      #error "MAX31865 Thermocouples (-5) not supported for TEMP_SENSOR_REDUNDANT_SOURCE other than TEMP_SENSOR_0/TEMP_SENSOR_1 (0/1)."
-    #endif
-    #define TEMP_SENSOR_REDUNDANT_IS_MAX31865 1
-  #elif TEMP_SENSOR_REDUNDANT == -3
-    #if TEMP_SENSOR_REDUNDANT_SOURCE != 0 && TEMP_SENSOR_REDUNDANT_SOURCE != 1
-      #error "MAX31855 Thermocouples (-3) not supported for TEMP_SENSOR_REDUNDANT_SOURCE other than TEMP_SENSOR_0/TEMP_SENSOR_1 (0/1)."
-    #endif
-    #define TEMP_SENSOR_REDUNDANT_IS_MAX31855 1
-  #elif TEMP_SENSOR_REDUNDANT == -2
-    #if TEMP_SENSOR_REDUNDANT_SOURCE != 0 && TEMP_SENSOR_REDUNDANT_SOURCE != 1
-      #error "MAX6675 Thermocouples (-2) not supported for TEMP_SENSOR_REDUNDANT_SOURCE other than TEMP_SENSOR_0/TEMP_SENSOR_1 (0/1)."
-    #endif
-    #define TEMP_SENSOR_REDUNDANT_IS_MAX6675 1
-  #endif
-  #if (TEMP_SENSOR_0_IS_MAX_TC && TEMP_SENSOR_REDUNDANT != TEMP_SENSOR_0) || (TEMP_SENSOR_1_IS_MAX_TC && TEMP_SENSOR_REDUNDANT != TEMP_SENSOR_1)
-    #if   TEMP_SENSOR_REDUNDANT == -5
-      #error "If MAX31865 Thermocouple (-5) is used for TEMP_SENSOR_0/TEMP_SENSOR_1 then TEMP_SENSOR_REDUNDANT must match."
-    #elif TEMP_SENSOR_REDUNDANT == -3
-      #error "If MAX31855 Thermocouple (-3) is used for TEMP_SENSOR_0/TEMP_SENSOR_1 then TEMP_SENSOR_REDUNDANT must match."
-    #elif TEMP_SENSOR_REDUNDANT == -2
-      #error "If MAX6675 Thermocouple (-2) is used for TEMP_SENSOR_0/TEMP_SENSOR_1 then TEMP_SENSOR_REDUNDANT must match."
-    #endif
-  #endif
-#elif TEMP_SENSOR_REDUNDANT == -4
-  #define TEMP_SENSOR_REDUNDANT_IS_AD8495 1
-#elif TEMP_SENSOR_REDUNDANT == -1
-  #define TEMP_SENSOR_REDUNDANT_IS_AD595 1
-#elif TEMP_SENSOR_REDUNDANT > 0
-  #define TEMP_SENSOR_REDUNDANT_IS_THERMISTOR 1
-  #if TEMP_SENSOR_REDUNDANT == 1000
-    #define TEMP_SENSOR_REDUNDANT_IS_CUSTOM 1
-  #elif TEMP_SENSOR_REDUNDANT == 998 || TEMP_SENSOR_REDUNDANT == 999
-    #error "Dummy sensors are not supported for TEMP_SENSOR_REDUNDANT."
-  #endif
-#endif
-
-#if TEMP_SENSOR_0_IS_MAX31855 || TEMP_SENSOR_1_IS_MAX31855 || TEMP_SENSOR_REDUNDANT_IS_MAX31855
-  #define HAS_MAX31855 1
-#endif
-#if TEMP_SENSOR_0_IS_MAX31865 || TEMP_SENSOR_1_IS_MAX31865 || TEMP_SENSOR_REDUNDANT_IS_MAX31865
-  #define HAS_MAX31865 1
-#endif
-#if TEMP_SENSOR_0_IS_MAX6675 || TEMP_SENSOR_1_IS_MAX6675 || TEMP_SENSOR_REDUNDANT_IS_MAX6675
-  #define HAS_MAX6675 1
-#endif
-
-//
-// Compatibility layer for MAX (SPI) temp boards
-//
-#define TEMP_SENSOR_IS_MAX(n, M) (ENABLED(TEMP_SENSOR_##n##_IS_##M) || (ENABLED(TEMP_SENSOR_REDUNDANT_IS_##M) && TEMP_SENSOR_REDUNDANT_SOURCE == (n)))
-
-#if PIN_EXISTS(MAX6675_SS)
-  #if TEMP_SENSOR_IS_MAX(0, MAX31855)
-    #define MAX31855_CS_PIN MAX6675_SS_PIN
-  #elif TEMP_SENSOR_IS_MAX(0, MAX31865)
-    #define MAX31865_CS_PIN MAX6675_SS_PIN
-  #elif TEMP_SENSOR_IS_MAX(0, MAX6675)
-    #define MAX6675_CS_PIN MAX6675_SS_PIN
-  #endif
-#endif
-=======
 /**
  * Compatibility layer for MAX (SPI) temp boards
  */
@@ -871,7 +715,6 @@
       #if !PIN_EXISTS(TEMP_1_SCK) && PIN_EXISTS(MAX6675_SCK)
         #define TEMP_1_SCK_PIN MAX6675_SCK_PIN
       #endif
->>>>>>> 86feddb7
 
 #if PIN_EXISTS(MAX6675_SS2)
   #if TEMP_SENSOR_IS_MAX(1, MAX31855)
@@ -2634,8 +2477,6 @@
   #define BED_OR_CHAMBER_OR_FAN 1
 #endif
 
-<<<<<<< HEAD
-=======
 /**
  * Up to 3 PWM fans
  */
@@ -2728,7 +2569,6 @@
   #endif
 #endif
 
->>>>>>> 86feddb7
 // Servos
 #if PIN_EXISTS(SERVO0) && NUM_SERVOS > 0
   #define HAS_SERVO_0 1
