--- conflicted
+++ resolved
@@ -3177,11 +3177,7 @@
  * Advanced Pause - Filament Change
  */
 #if ENABLED(ADVANCED_PAUSE_FEATURE)
-<<<<<<< HEAD
-  #if ANY(HAS_MARLINUI_MENU, EXTENSIBLE_UI, DWIN_CREALITY_LCD_JYERSUI, DWIN_LCD_PROUI) || BOTH(EMERGENCY_PARSER, HOST_PROMPT_SUPPORT)
-=======
   #if ANY(HAS_MARLINUI_MENU, EXTENSIBLE_UI, DWIN_LCD_PROUI, DWIN_CREALITY_LCD_JYERSUI) || BOTH(EMERGENCY_PARSER, HOST_PROMPT_SUPPORT)
->>>>>>> 48b5362c
     #define M600_PURGE_MORE_RESUMABLE 1
   #endif
   #ifndef FILAMENT_CHANGE_SLOW_LOAD_LENGTH
