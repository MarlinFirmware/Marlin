/**
 * Marlin 3D Printer Firmware
 * Copyright (c) 2020 MarlinFirmware [https://github.com/MarlinFirmware/Marlin]
 *
 * Based on Sprinter and grbl.
 * Copyright (c) 2011 Camiel Gubbels / Erik van der Zalm
 *
 * This program is free software: you can redistribute it and/or modify
 * it under the terms of the GNU General Public License as published by
 * the Free Software Foundation, either version 3 of the License, or
 * (at your option) any later version.
 *
 * This program is distributed in the hope that it will be useful,
 * but WITHOUT ANY WARRANTY; without even the implied warranty of
 * MERCHANTABILITY or FITNESS FOR A PARTICULAR PURPOSE.  See the
 * GNU General Public License for more details.
 *
 * You should have received a copy of the GNU General Public License
 * along with this program.  If not, see <https://www.gnu.org/licenses/>.
 *
 */
#pragma once

/**
 * Conditionals_post.h
 * Defines that depend on configuration but are not editable.
 */

#ifdef GITHUB_ACTIONS
  // Extras for CI testing
#endif

// ADC
#ifdef BOARD_ADC_VREF
  #define ADC_VREF BOARD_ADC_VREF
#else
  #define ADC_VREF HAL_ADC_VREF
#endif

// Linear advance uses Jerk since E is an isolated axis
#if BOTH(HAS_JUNCTION_DEVIATION, LIN_ADVANCE)
  #define HAS_LINEAR_E_JERK 1
#endif

// Determine which type of 'EEPROM' is in use
#if ENABLED(EEPROM_SETTINGS)
  // EEPROM type may be defined by compile flags, configs, HALs, or pins
  // Set additional flags to let HALs choose in their Conditionals_post.h
  #if ANY(FLASH_EEPROM_EMULATION, SRAM_EEPROM_EMULATION, SDCARD_EEPROM_EMULATION, QSPI_EEPROM)
    #define USE_EMULATED_EEPROM 1
  #elif ANY(I2C_EEPROM, SPI_EEPROM)
    #define USE_WIRED_EEPROM    1
  #elif ENABLED(IIC_BL24CXX_EEPROM)
    // nothing
  #else
    #define USE_FALLBACK_EEPROM 1
  #endif
#else
  #undef I2C_EEPROM
  #undef SPI_EEPROM
  #undef QSPI_EEPROM
  #undef SDCARD_EEPROM_EMULATION
  #undef SRAM_EEPROM_EMULATION
  #undef FLASH_EEPROM_EMULATION
  #undef IIC_BL24CXX_EEPROM
#endif

#ifdef TEENSYDUINO
  #undef max
  #define max(a,b) ((a)>(b)?(a):(b))
  #undef min
  #define min(a,b) ((a)<(b)?(a):(b))

  #undef NOT_A_PIN    // Override Teensyduino legacy CapSense define work-around
  #define NOT_A_PIN 0 // For PINS_DEBUGGING
#endif

/**
 * Axis lengths and center
 */
#define X_MAX_LENGTH (X_MAX_POS - (X_MIN_POS))
#define Y_MAX_LENGTH (Y_MAX_POS - (Y_MIN_POS))
#define Z_MAX_LENGTH (Z_MAX_POS - (Z_MIN_POS))

// Defined only if the sanity-check is bypassed
#ifndef X_BED_SIZE
  #define X_BED_SIZE X_MAX_LENGTH
#endif
#ifndef Y_BED_SIZE
  #define Y_BED_SIZE Y_MAX_LENGTH
#endif

// Require 0,0 bed center for Delta and SCARA
#if IS_KINEMATIC
  #define BED_CENTER_AT_0_0
#endif

// Define center values for future use
#define _X_HALF_BED ((X_BED_SIZE) / 2)
#define _Y_HALF_BED ((Y_BED_SIZE) / 2)
#define X_CENTER TERN(BED_CENTER_AT_0_0, 0, _X_HALF_BED)
#define Y_CENTER TERN(BED_CENTER_AT_0_0, 0, _Y_HALF_BED)
#define XY_CENTER { X_CENTER, Y_CENTER }

// Get the linear boundaries of the bed
#define X_MIN_BED (X_CENTER - _X_HALF_BED)
#define X_MAX_BED (X_MIN_BED + X_BED_SIZE)
#define Y_MIN_BED (Y_CENTER - _Y_HALF_BED)
#define Y_MAX_BED (Y_MIN_BED + Y_BED_SIZE)

/**
 * Dual X Carriage
 */
#if ENABLED(DUAL_X_CARRIAGE)
  #ifndef X1_MIN_POS
    #define X1_MIN_POS X_MIN_POS
  #endif
  #ifndef X1_MAX_POS
    #define X1_MAX_POS X_BED_SIZE
  #endif
#endif

// Calibration codes only for non-core axes
#if EITHER(BACKLASH_GCODE, CALIBRATION_GCODE)
  #if EITHER(IS_CORE, MARKFORGED_XY)
    #define CAN_CALIBRATE(A,B) (_AXIS(A) == B)
  #else
    #define CAN_CALIBRATE(A,B) 1
  #endif
#endif
#define AXIS_CAN_CALIBRATE(A) CAN_CALIBRATE(A,NORMAL_AXIS)

/**
 * No adjustable bed on non-cartesians
 */
#if IS_KINEMATIC
  #undef LEVEL_BED_CORNERS
#endif

/**
 * SCARA cannot use SLOWDOWN and requires QUICKHOME
 * Printable radius assumes joints can fully extend
 */
#if IS_SCARA
  #undef SLOWDOWN
  #if DISABLED(AXEL_TPARA)
    #define QUICK_HOME
  #endif
  #define SCARA_PRINTABLE_RADIUS (SCARA_LINKAGE_1 + SCARA_LINKAGE_2)
#endif

/**
 * Set the home position based on settings or manual overrides
 */
#ifdef MANUAL_X_HOME_POS
  #define X_HOME_POS MANUAL_X_HOME_POS
#else
  #define X_END_POS (X_HOME_DIR < 0 ? X_MIN_POS : X_MAX_POS)
  #if ENABLED(BED_CENTER_AT_0_0)
    #define X_HOME_POS TERN(DELTA, 0, X_END_POS)
  #else
    #define X_HOME_POS TERN(DELTA, X_MIN_POS + (X_BED_SIZE) * 0.5, X_END_POS)
  #endif
#endif

#ifdef MANUAL_Y_HOME_POS
  #define Y_HOME_POS MANUAL_Y_HOME_POS
#else
  #define Y_END_POS (Y_HOME_DIR < 0 ? Y_MIN_POS : Y_MAX_POS)
  #if ENABLED(BED_CENTER_AT_0_0)
    #define Y_HOME_POS TERN(DELTA, 0, Y_END_POS)
  #else
    #define Y_HOME_POS TERN(DELTA, Y_MIN_POS + (Y_BED_SIZE) * 0.5, Y_END_POS)
  #endif
#endif

#ifdef MANUAL_Z_HOME_POS
  #define Z_HOME_POS MANUAL_Z_HOME_POS
#else
  #define Z_HOME_POS (Z_HOME_DIR < 0 ? Z_MIN_POS : Z_MAX_POS)
#endif

/**
 * If DELTA_HEIGHT isn't defined use the old setting
 */
#if ENABLED(DELTA) && !defined(DELTA_HEIGHT)
  #define DELTA_HEIGHT Z_HOME_POS
#endif

/**
 * Z Sled Probe requires Z_SAFE_HOMING
 */
#if ENABLED(Z_PROBE_SLED)
  #define Z_SAFE_HOMING
#endif

/**
 * DELTA should ignore Z_SAFE_HOMING and SLOWDOWN
 */
#if ENABLED(DELTA)
  #undef Z_SAFE_HOMING
  #undef SLOWDOWN
#endif

#ifndef MESH_INSET
  #define MESH_INSET 0
#endif

/**
 * Safe Homing Options
 */
#if ENABLED(Z_SAFE_HOMING)
  #if ENABLED(AUTO_BED_LEVELING_UBL)
    // Home close to center so grid points have z heights very close to 0
    #define _SAFE_POINT(A) (((GRID_MAX_POINTS_##A) / 2) * (A##_BED_SIZE - 2 * (MESH_INSET)) / (GRID_MAX_POINTS_##A - 1) + MESH_INSET)
  #else
    #define _SAFE_POINT(A) A##_CENTER
  #endif
  #ifndef Z_SAFE_HOMING_X_POINT
    #define Z_SAFE_HOMING_X_POINT _SAFE_POINT(X)
  #endif
  #ifndef Z_SAFE_HOMING_Y_POINT
    #define Z_SAFE_HOMING_Y_POINT _SAFE_POINT(Y)
  #endif
#endif

#ifdef GRID_MAX_POINTS_X
  #define GRID_MAX_CELLS_X (GRID_MAX_POINTS_X - 1)
  #define GRID_MAX_CELLS_Y (GRID_MAX_POINTS_Y - 1)
#endif

/**
 * Host keep alive
 */
#ifndef DEFAULT_KEEPALIVE_INTERVAL
  #define DEFAULT_KEEPALIVE_INTERVAL 2
#endif

/**
 * Provide a MAX_AUTORETRACT for older configs
 */
#if ENABLED(FWRETRACT) && !defined(MAX_AUTORETRACT)
  #define MAX_AUTORETRACT 99
#endif

/**
 * Provide a DEFAULT_VOLUMETRIC_EXTRUDER_LIMIT in case NO_VOLUMETRICS is enabled
 */
#ifndef DEFAULT_VOLUMETRIC_EXTRUDER_LIMIT
  #define DEFAULT_VOLUMETRIC_EXTRUDER_LIMIT 0.00
#endif

/**
 * LCD Contrast for Graphical Displays
 */
#if ENABLED(CARTESIO_UI)
  #define _LCD_CONTRAST_MIN   60
  #define _LCD_CONTRAST_INIT  90
  #define _LCD_CONTRAST_MAX  140
#elif ENABLED(miniVIKI)
  #define _LCD_CONTRAST_MIN   75
  #define _LCD_CONTRAST_INIT  95
  #define _LCD_CONTRAST_MAX  115
#elif ENABLED(VIKI2)
  #define _LCD_CONTRAST_INIT 140
#elif ENABLED(ELB_FULL_GRAPHIC_CONTROLLER)
  #define _LCD_CONTRAST_MIN   90
  #define _LCD_CONTRAST_INIT 110
  #define _LCD_CONTRAST_MAX  130
#elif ENABLED(AZSMZ_12864)
  #define _LCD_CONTRAST_MIN  120
  #define _LCD_CONTRAST_INIT 190
#elif EITHER(MKS_LCD12864A, MKS_LCD12864B)
  #define _LCD_CONTRAST_MIN  120
  #define _LCD_CONTRAST_INIT 205
#elif EITHER(MKS_MINI_12864, ENDER2_STOCKDISPLAY)
  #define _LCD_CONTRAST_MIN  120
  #define _LCD_CONTRAST_INIT 195
#elif ENABLED(FYSETC_MINI_12864)
  #define _LCD_CONTRAST_INIT 220
#elif ENABLED(ULTI_CONTROLLER)
  #define _LCD_CONTRAST_INIT 127
  #define _LCD_CONTRAST_MAX  254
#elif ENABLED(MAKRPANEL)
  #define _LCD_CONTRAST_INIT  17
#elif ENABLED(MINIPANEL)
  #define _LCD_CONTRAST_INIT 150
#elif ENABLED(ZONESTAR_12864OLED)
  #define _LCD_CONTRAST_MIN   64
  #define _LCD_CONTRAST_INIT 128
  #define _LCD_CONTRAST_MAX  255
#elif IS_TFTGLCD_PANEL
  #define _LCD_CONTRAST_MIN    0
  #define _LCD_CONTRAST_INIT 250
  #define _LCD_CONTRAST_MAX  255
#endif

#ifdef _LCD_CONTRAST_INIT
  #define HAS_LCD_CONTRAST 1
#endif

#if HAS_LCD_CONTRAST
  #ifndef LCD_CONTRAST_MIN
    #ifdef _LCD_CONTRAST_MIN
      #define LCD_CONTRAST_MIN _LCD_CONTRAST_MIN
    #else
      #define LCD_CONTRAST_MIN 0
    #endif
  #endif
  #ifndef LCD_CONTRAST_INIT
    #define LCD_CONTRAST_INIT _LCD_CONTRAST_INIT
  #endif
  #ifndef LCD_CONTRAST_MAX
    #ifdef _LCD_CONTRAST_MAX
      #define LCD_CONTRAST_MAX _LCD_CONTRAST_MAX
    #elif _LCD_CONTRAST_INIT > 63
      #define LCD_CONTRAST_MAX 255
    #else
      #define LCD_CONTRAST_MAX 63   // ST7567 6-bits contrast
    #endif
  #endif
  #ifndef DEFAULT_LCD_CONTRAST
    #define DEFAULT_LCD_CONTRAST LCD_CONTRAST_INIT
  #endif
#endif

/**
 * Override the SD_DETECT_STATE set in Configuration_adv.h
 * and enable sharing of onboard SD host drives (all platforms but AGCM4)
 */
#if ENABLED(SDSUPPORT)

  // Extender cable doesn't support SD_DETECT_PIN
  #if ENABLED(NO_SD_DETECT)
    #undef SD_DETECT_PIN
  #endif

  #if HAS_SD_HOST_DRIVE && SD_CONNECTION_IS(ONBOARD)
    //
    // The external SD card is not used. Hardware SPI is used to access the card.
    // When sharing the SD card with a PC we want the menu options to
    // mount/unmount the card and refresh it. So we disable card detect.
    //
    #undef SD_DETECT_PIN
    #define HAS_SHARED_MEDIA 1
  #endif

  #if PIN_EXISTS(SD_DETECT)
    #if HAS_LCD_MENU && (SD_CONNECTION_IS(LCD) || !defined(SDCARD_CONNECTION))
      #undef SD_DETECT_STATE
      #if ENABLED(ELB_FULL_GRAPHIC_CONTROLLER)
        #define SD_DETECT_STATE HIGH
      #endif
    #endif
    #ifndef SD_DETECT_STATE
      #define SD_DETECT_STATE LOW
    #endif
  #endif

  #if DISABLED(USB_FLASH_DRIVE_SUPPORT) || BOTH(MULTI_VOLUME, VOLUME_SD_ONBOARD)
    #if ENABLED(SDIO_SUPPORT)
      #define NEED_SD2CARD_SDIO 1
    #else
      #define NEED_SD2CARD_SPI 1
    #endif
  #endif

#endif

#if ANY(HAS_GRAPHICAL_TFT, LCD_USE_DMA_FSMC, HAS_FSMC_GRAPHICAL_TFT, HAS_SPI_GRAPHICAL_TFT) || !PIN_EXISTS(SD_DETECT)
  #define NO_LCD_REINIT 1  // Suppress LCD re-initialization
#endif

/**
 * Set defaults for missing (newer) options
 */
#ifndef DISABLE_INACTIVE_X
  #define DISABLE_INACTIVE_X DISABLE_X
#endif
#ifndef DISABLE_INACTIVE_Y
  #define DISABLE_INACTIVE_Y DISABLE_Y
#endif
#ifndef DISABLE_INACTIVE_Z
  #define DISABLE_INACTIVE_Z DISABLE_Z
#endif
#ifndef DISABLE_INACTIVE_E
  #define DISABLE_INACTIVE_E DISABLE_E
#endif

/**
 * Power Supply
 */
#ifndef PSU_NAME
  #if DISABLED(PSU_CONTROL)
    #define PSU_NAME "Generic"  // No control
  #elif PSU_ACTIVE_STATE
    #define PSU_NAME "XBox"     // X-Box 360 (203W)
  #else
    #define PSU_NAME "ATX"      // ATX style
  #endif
#endif

#if ENABLED(PSU_CONTROL)
  #ifndef PSU_POWERUP_DELAY
    #define PSU_POWERUP_DELAY 250
  #endif
  #ifndef POWER_OFF_DELAY
    #define POWER_OFF_DELAY   0
  #endif
#endif

/**
 * Temp Sensor defines
 */

#define ANY_TEMP_SENSOR_IS(n) (TEMP_SENSOR_0 == (n) || TEMP_SENSOR_1 == (n) || TEMP_SENSOR_2 == (n) || TEMP_SENSOR_3 == (n) || TEMP_SENSOR_4 == (n) || TEMP_SENSOR_5 == (n) || TEMP_SENSOR_6 == (n) || TEMP_SENSOR_7 == (n) || TEMP_SENSOR_BED == (n) || TEMP_SENSOR_PROBE == (n) || TEMP_SENSOR_CHAMBER == (n) || TEMP_SENSOR_COOLER == (n))

#if ANY_TEMP_SENSOR_IS(1000)
  #define HAS_USER_THERMISTORS 1
#endif

#if TEMP_SENSOR_0 == -5 || TEMP_SENSOR_0 == -3 || TEMP_SENSOR_0 == -2
  #define TEMP_SENSOR_0_IS_MAX_TC 1
  #define HAS_MAX_TC 1
  #if TEMP_SENSOR_0 == -3
    #define TEMP_SENSOR_0_MAX_TC_TMIN -270
    #define TEMP_SENSOR_0_MAX_TC_TMAX 1800
  #else
    #define TEMP_SENSOR_0_MAX_TC_TMIN    0
    #define TEMP_SENSOR_0_MAX_TC_TMAX 1024
  #endif
  #if TEMP_SENSOR_0 == -5
    #define TEMP_SENSOR_0_IS_MAX31865 1
  #elif TEMP_SENSOR_0 == -3
    #define TEMP_SENSOR_0_IS_MAX31855 1
  #elif TEMP_SENSOR_0 == -2
    #define TEMP_SENSOR_0_IS_MAX6675 1
  #endif
#elif TEMP_SENSOR_0 == -4
  #define TEMP_SENSOR_0_IS_AD8495 1
#elif TEMP_SENSOR_0 == -1
  #define TEMP_SENSOR_0_IS_AD595 1
#elif TEMP_SENSOR_0 > 0
  #define TEMP_SENSOR_0_THERMISTOR_ID TEMP_SENSOR_0
  #define TEMP_SENSOR_0_IS_THERMISTOR 1
  #if TEMP_SENSOR_0 == 1000
    #define TEMP_SENSOR_0_IS_CUSTOM 1
  #elif TEMP_SENSOR_0 == 998 || TEMP_SENSOR_0 == 999
    #define TEMP_SENSOR_0_IS_DUMMY 1
  #endif
#else
  #undef HEATER_0_MINTEMP
  #undef HEATER_0_MAXTEMP
#endif

#if TEMP_SENSOR_1 == -5 || TEMP_SENSOR_1 == -3 || TEMP_SENSOR_1 == -2
  #define TEMP_SENSOR_1_IS_MAX_TC 1
  #define HAS_MAX_TC 1
  #if TEMP_SENSOR_1 == -3
    #define TEMP_SENSOR_1_MAX_TC_TMIN -270
    #define TEMP_SENSOR_1_MAX_TC_TMAX 1800
  #else
    #define TEMP_SENSOR_1_MAX_TC_TMIN    0
    #define TEMP_SENSOR_1_MAX_TC_TMAX 1024
  #endif
  #if TEMP_SENSOR_1 == -5
    #define TEMP_SENSOR_1_IS_MAX31865 1
  #elif TEMP_SENSOR_1 == -3
    #define TEMP_SENSOR_1_IS_MAX31855 1
  #elif TEMP_SENSOR_1 == -2
    #define TEMP_SENSOR_1_IS_MAX6675 1
  #endif
  #if TEMP_SENSOR_1 != TEMP_SENSOR_0
    #if   TEMP_SENSOR_1 == -5
      #error "If MAX31865 Thermocouple (-5) is used for TEMP_SENSOR_1 then TEMP_SENSOR_0 must match."
    #elif TEMP_SENSOR_1 == -3
      #error "If MAX31855 Thermocouple (-3) is used for TEMP_SENSOR_1 then TEMP_SENSOR_0 must match."
    #elif TEMP_SENSOR_1 == -2
      #error "If MAX6675 Thermocouple (-2) is used for TEMP_SENSOR_1 then TEMP_SENSOR_0 must match."
    #endif
  #endif
#elif TEMP_SENSOR_1 == -4
  #define TEMP_SENSOR_1_IS_AD8495 1
#elif TEMP_SENSOR_1 == -1
  #define TEMP_SENSOR_1_IS_AD595 1
#elif TEMP_SENSOR_1 > 0
  #define TEMP_SENSOR_1_THERMISTOR_ID TEMP_SENSOR_1
  #define TEMP_SENSOR_1_IS_THERMISTOR 1
  #if TEMP_SENSOR_1 == 1000
    #define TEMP_SENSOR_1_IS_CUSTOM 1
  #elif TEMP_SENSOR_1 == 998 || TEMP_SENSOR_1 == 999
    #define TEMP_SENSOR_1_IS_DUMMY 1
  #endif
#else
  #undef HEATER_1_MINTEMP
  #undef HEATER_1_MAXTEMP
#endif

#if TEMP_SENSOR_0_IS_MAX31855 || TEMP_SENSOR_1_IS_MAX31855
  #define HAS_MAX31855 1
#endif
#if TEMP_SENSOR_0_IS_MAX31865 || TEMP_SENSOR_1_IS_MAX31865
  #define HAS_MAX31865 1
#endif
#if TEMP_SENSOR_0_IS_MAX6675 || TEMP_SENSOR_1_IS_MAX6675
  #define HAS_MAX6675 1
#endif

//
// Compatibility layer for MAX (SPI) temp boards
//
#if PIN_EXISTS(MAX6675_SS)
  #if TEMP_SENSOR_0_IS_MAX31855
    #define MAX31855_CS_PIN MAX6675_SS_PIN
  #elif TEMP_SENSOR_0_IS_MAX31865
    #define MAX31865_CS_PIN MAX6675_SS_PIN
  #elif TEMP_SENSOR_0_IS_MAX6675
    #define MAX6675_CS_PIN MAX6675_SS_PIN
  #endif
#endif

#if PIN_EXISTS(MAX6675_SS2)
  #if TEMP_SENSOR_1_IS_MAX31855
    #define MAX31855_CS2_PIN MAX6675_SS2_PIN
  #elif TEMP_SENSOR_1_IS_MAX31865
    #define MAX31865_CS2_PIN MAX6675_SS2_PIN
  #elif TEMP_SENSOR_1_IS_MAX6675
    #define MAX6675_CS2_PIN MAX6675_SS2_PIN
  #endif
#endif

#if PIN_EXISTS(MAX6675_DO)
  #if HAS_MAX31855
    #define MAX31855_MISO_PIN MAX6675_DO_PIN
  #elif HAS_MAX31865
    #define MAX31865_MISO_PIN MAX6675_DO_PIN
  #elif HAS_MAX6675
    #define MAX6675_MISO_PIN MAX6675_DO_PIN
  #endif
#endif

#if PIN_EXISTS(MAX6675_SCK)
  #if HAS_MAX31855
    #define MAX31855_SCK_PIN MAX6675_SCK_PIN
  #elif HAS_MAX31865
    #define MAX31865_SCK_PIN MAX6675_SCK_PIN
  #endif
#endif

// Compatibility Layer for use when HAL manipulates PINS for MAX31855 and MAX6675
#if PIN_EXISTS(MAX31855_CS) && !PIN_EXISTS(MAX6675_SS)
  #define MAX6675_SS_PIN MAX31855_CS_PIN
#endif
#if PIN_EXISTS(MAX31855_CS2) && !PIN_EXISTS(MAX6675_SS2)
  #define MAX6675_SS2_PIN MAX31855_CS2_PIN
#endif
#if PIN_EXISTS(MAX6675_CS) && !PIN_EXISTS(MAX6675_SS)
  #define MAX6675_SS_PIN MAX6675_CS_PIN
#endif
#if PIN_EXISTS(MAX6675_CS2) && !PIN_EXISTS(MAX6675_SS2)
  #define MAX6675_SS2_PIN MAX6675_CS2_PIN
#endif
#if PIN_EXISTS(MAX31855_MISO) && !PIN_EXISTS(MAX6675_DO)
  #define MAX6675_DO_PIN MAX31855_MISO_PIN
#endif
#if PIN_EXISTS(MAX6675_MISO) && !PIN_EXISTS(MAX6675_DO)
  #define MAX6675_DO_PIN MAX6675_MISO_PIN
#endif
#if PIN_EXISTS(MAX31855_SCK) && !PIN_EXISTS(MAX6675_SCK)
  #define MAX6675_SCK_PIN MAX31855_SCK_PIN
#endif

//
// User-defined thermocouple libraries
//
// Add LIB_MAX6675 / LIB_MAX31855 / LIB_MAX31865 to the build_flags
// to select a USER library for MAX6675, MAX31855, MAX31865
//
#if BOTH(HAS_MAX6675, LIB_MAX6675)
  #define LIB_USR_MAX6675 1
#endif
#if BOTH(HAS_MAX31855, LIB_MAX31855)
  #define LIB_USR_MAX31855 1
#endif
#if HAS_MAX31865
  #if ENABLED(LIB_MAX31865)
    #define LIB_USR_MAX31865 1
  #else
    #define LIB_ADAFRUIT_MAX31865 1
  #endif
#endif

#if TEMP_SENSOR_2 == -4
  #define TEMP_SENSOR_2_IS_AD8495 1
#elif TEMP_SENSOR_2 == -3
  #error "MAX31855 Thermocouples (-3) not supported for TEMP_SENSOR_2."
#elif TEMP_SENSOR_2 == -2
  #error "MAX6675 Thermocouples (-2) not supported for TEMP_SENSOR_2."
#elif TEMP_SENSOR_2 == -1
  #define TEMP_SENSOR_2_IS_AD595 1
#elif TEMP_SENSOR_2 > 0
  #define TEMP_SENSOR_2_THERMISTOR_ID TEMP_SENSOR_2
  #define TEMP_SENSOR_2_IS_THERMISTOR 1
  #if TEMP_SENSOR_2 == 1000
    #define TEMP_SENSOR_2_IS_CUSTOM 1
  #elif TEMP_SENSOR_2 == 998 || TEMP_SENSOR_2 == 999
    #define TEMP_SENSOR_2_IS_DUMMY 1
  #endif
#else
  #undef HEATER_2_MINTEMP
  #undef HEATER_2_MAXTEMP
#endif

#if TEMP_SENSOR_3 == -4
  #define TEMP_SENSOR_3_IS_AD8495 1
#elif TEMP_SENSOR_3 == -3
  #error "MAX31855 Thermocouples (-3) not supported for TEMP_SENSOR_3."
#elif TEMP_SENSOR_3 == -2
  #error "MAX6675 Thermocouples (-2) not supported for TEMP_SENSOR_3."
#elif TEMP_SENSOR_3 == -1
  #define TEMP_SENSOR_3_IS_AD595 1
#elif TEMP_SENSOR_3 > 0
  #define TEMP_SENSOR_3_THERMISTOR_ID TEMP_SENSOR_3
  #define TEMP_SENSOR_3_IS_THERMISTOR 1
  #if TEMP_SENSOR_3 == 1000
    #define TEMP_SENSOR_3_IS_CUSTOM 1
  #elif TEMP_SENSOR_3 == 998 || TEMP_SENSOR_3 == 999
    #define TEMP_SENSOR_3_IS_DUMMY 1
  #endif
#else
  #undef HEATER_3_MINTEMP
  #undef HEATER_3_MAXTEMP
#endif

#if TEMP_SENSOR_4 == -4
  #define TEMP_SENSOR_4_IS_AD8495 1
#elif TEMP_SENSOR_4 == -3
  #error "MAX31855 Thermocouples (-3) not supported for TEMP_SENSOR_4."
#elif TEMP_SENSOR_4 == -2
  #error "MAX6675 Thermocouples (-2) not supported for TEMP_SENSOR_4."
#elif TEMP_SENSOR_4 == -1
  #define TEMP_SENSOR_4_IS_AD595 1
#elif TEMP_SENSOR_4 > 0
  #define TEMP_SENSOR_4_THERMISTOR_ID TEMP_SENSOR_4
  #define TEMP_SENSOR_4_IS_THERMISTOR 1
  #if TEMP_SENSOR_4 == 1000
    #define TEMP_SENSOR_4_IS_CUSTOM 1
  #elif TEMP_SENSOR_4 == 998 || TEMP_SENSOR_4 == 999
    #define TEMP_SENSOR_4_IS_DUMMY 1
  #endif
#else
  #undef HEATER_4_MINTEMP
  #undef HEATER_4_MAXTEMP
#endif

#if TEMP_SENSOR_5 == -4
  #define TEMP_SENSOR_5_IS_AD8495 1
#elif TEMP_SENSOR_5 == -3
  #error "MAX31855 Thermocouples (-3) not supported for TEMP_SENSOR_5."
#elif TEMP_SENSOR_5 == -2
  #error "MAX6675 Thermocouples (-2) not supported for TEMP_SENSOR_5."
#elif TEMP_SENSOR_5 == -1
  #define TEMP_SENSOR_5_IS_AD595 1
#elif TEMP_SENSOR_5 > 0
  #define TEMP_SENSOR_5_THERMISTOR_ID TEMP_SENSOR_5
  #define TEMP_SENSOR_5_IS_THERMISTOR 1
  #if TEMP_SENSOR_5 == 1000
    #define TEMP_SENSOR_5_IS_CUSTOM 1
  #elif TEMP_SENSOR_5 == 998 || TEMP_SENSOR_5 == 999
    #define TEMP_SENSOR_5_IS_DUMMY 1
  #endif
#else
  #undef HEATER_5_MINTEMP
  #undef HEATER_5_MAXTEMP
#endif

#if TEMP_SENSOR_6 == -4
  #define TEMP_SENSOR_6_IS_AD8495 1
#elif TEMP_SENSOR_6 == -3
  #error "MAX31855 Thermocouples (-3) not supported for TEMP_SENSOR_6."
#elif TEMP_SENSOR_6 == -2
  #error "MAX6675 Thermocouples (-2) not supported for TEMP_SENSOR_6."
#elif TEMP_SENSOR_6 == -1
  #define TEMP_SENSOR_6_IS_AD595 1
#elif TEMP_SENSOR_6 > 0
  #define TEMP_SENSOR_6_THERMISTOR_ID TEMP_SENSOR_6
  #define TEMP_SENSOR_6_IS_THERMISTOR 1
  #if TEMP_SENSOR_6 == 1000
    #define TEMP_SENSOR_6_IS_CUSTOM 1
  #elif TEMP_SENSOR_6 == 998 || TEMP_SENSOR_6 == 999
    #define TEMP_SENSOR_6_IS_DUMMY 1
  #endif
#else
  #undef HEATER_6_MINTEMP
  #undef HEATER_6_MAXTEMP
#endif

#if TEMP_SENSOR_7 == -4
  #define TEMP_SENSOR_7_IS_AD8495 1
#elif TEMP_SENSOR_7 == -3
  #error "MAX31855 Thermocouples (-3) not supported for TEMP_SENSOR_7."
#elif TEMP_SENSOR_7 == -2
  #error "MAX7775 Thermocouples (-2) not supported for TEMP_SENSOR_7."
#elif TEMP_SENSOR_7 == -1
  #define TEMP_SENSOR_7_IS_AD595 1
#elif TEMP_SENSOR_7 > 0
  #define TEMP_SENSOR_7_THERMISTOR_ID TEMP_SENSOR_7
  #define TEMP_SENSOR_7_IS_THERMISTOR 1
  #if TEMP_SENSOR_7 == 1000
    #define TEMP_SENSOR_7_IS_CUSTOM 1
  #elif TEMP_SENSOR_7 == 998 || TEMP_SENSOR_7 == 999
    #define TEMP_SENSOR_7_IS_DUMMY 1
  #endif
#else
  #undef HEATER_7_MINTEMP
  #undef HEATER_7_MAXTEMP
#endif

#if TEMP_SENSOR_BED == -4
  #define TEMP_SENSOR_BED_IS_AD8495 1
#elif TEMP_SENSOR_BED == -3
  #error "MAX31855 Thermocouples (-3) not supported for TEMP_SENSOR_BED."
#elif TEMP_SENSOR_BED == -2
  #error "MAX6675 Thermocouples (-2) not supported for TEMP_SENSOR_BED."
#elif TEMP_SENSOR_BED == -1
  #define TEMP_SENSOR_BED_IS_AD595 1
#elif TEMP_SENSOR_BED > 0
  #define TEMP_SENSOR_BED_THERMISTOR_ID TEMP_SENSOR_BED
  #define TEMP_SENSOR_BED_IS_THERMISTOR 1
  #if TEMP_SENSOR_BED == 1000
    #define TEMP_SENSOR_BED_IS_CUSTOM 1
  #elif TEMP_SENSOR_BED == 998 || TEMP_SENSOR_BED == 999
    #define TEMP_SENSOR_BED_IS_DUMMY 1
  #endif
#else
  #undef BED_MINTEMP
  #undef BED_MAXTEMP
#endif

#if TEMP_SENSOR_CHAMBER == -4
  #define TEMP_SENSOR_CHAMBER_IS_AD8495 1
#elif TEMP_SENSOR_CHAMBER == -3
  #error "MAX31855 Thermocouples (-3) not supported for TEMP_SENSOR_CHAMBER."
#elif TEMP_SENSOR_CHAMBER == -2
  #error "MAX6675 Thermocouples (-2) not supported for TEMP_SENSOR_CHAMBER."
#elif TEMP_SENSOR_CHAMBER == -1
  #define TEMP_SENSOR_CHAMBER_IS_AD595 1
#elif TEMP_SENSOR_CHAMBER > 0
  #define TEMP_SENSOR_CHAMBER_THERMISTOR_ID TEMP_SENSOR_CHAMBER
  #define TEMP_SENSOR_CHAMBER_IS_THERMISTOR 1
  #if TEMP_SENSOR_CHAMBER == 1000
    #define TEMP_SENSOR_CHAMBER_IS_CUSTOM 1
  #elif TEMP_SENSOR_CHAMBER == 998 || TEMP_SENSOR_CHAMBER == 999
    #define TEMP_SENSOR_CHAMBER_IS_DUMMY 1
  #endif
#else
  #undef CHAMBER_MINTEMP
  #undef CHAMBER_MAXTEMP
#endif

#if TEMP_SENSOR_COOLER == -4
  #define COOLER_USES_AD8495 1
#elif TEMP_SENSOR_COOLER == -3
  #error "MAX31855 Thermocouples (-3) not supported for TEMP_SENSOR_COOLER."
#elif TEMP_SENSOR_COOLER == -2
  #error "MAX6675 Thermocouples (-2) not supported for TEMP_SENSOR_COOLER."
#elif TEMP_SENSOR_COOLER == -1
  #define COOLER_USES_AD595 1
#elif TEMP_SENSOR_COOLER > 0
  #define TEMP_SENSOR_COOLER_THERMISTOR_ID TEMP_SENSOR_COOLER
  #define TEMP_SENSOR_COOLER_IS_THERMISTOR 1
  #if TEMP_SENSOR_COOLER == 1000
    #define COOLER_USER_THERMISTOR 1
  #elif TEMP_SENSOR_COOLER == 998 || TEMP_SENSOR_COOLER == 999
    #define COOLER_DUMMY_THERMISTOR 1
  #endif
#else
  #undef COOLER_MINTEMP
  #undef COOLER_MAXTEMP
#endif

#if TEMP_SENSOR_PROBE == -4
  #define TEMP_SENSOR_PROBE_IS_AD8495 1
#elif TEMP_SENSOR_PROBE == -3
  #error "MAX31855 Thermocouples (-3) not supported for TEMP_SENSOR_PROBE."
#elif TEMP_SENSOR_PROBE == -2
  #error "MAX6675 Thermocouples (-2) not supported for TEMP_SENSOR_PROBE."
#elif TEMP_SENSOR_PROBE == -1
  #define TEMP_SENSOR_PROBE_IS_AD595 1
#elif TEMP_SENSOR_PROBE > 0
  #define TEMP_SENSOR_PROBE_THERMISTOR_ID TEMP_SENSOR_PROBE
  #define TEMP_SENSOR_PROBE_IS_THERMISTOR 1
  #if TEMP_SENSOR_PROBE == 1000
    #define TEMP_SENSOR_PROBE_IS_CUSTOM 1
  #elif TEMP_SENSOR_PROBE == 998 || TEMP_SENSOR_PROBE == 999
    #define TEMP_SENSOR_PROBE_IS_DUMMY 1
  #endif
#endif

/**
 * X_DUAL_ENDSTOPS endstop reassignment
 */
#if ENABLED(X_DUAL_ENDSTOPS)
  #if X_HOME_DIR > 0
    #ifndef X2_MAX_ENDSTOP_INVERTING
      #if X2_USE_ENDSTOP == _XMIN_
        #define X2_MAX_ENDSTOP_INVERTING X_MIN_ENDSTOP_INVERTING
      #elif X2_USE_ENDSTOP == _XMAX_
        #define X2_MAX_ENDSTOP_INVERTING X_MAX_ENDSTOP_INVERTING
      #elif X2_USE_ENDSTOP == _YMIN_
        #define X2_MAX_ENDSTOP_INVERTING Y_MIN_ENDSTOP_INVERTING
      #elif X2_USE_ENDSTOP == _YMAX_
        #define X2_MAX_ENDSTOP_INVERTING Y_MAX_ENDSTOP_INVERTING
      #elif X2_USE_ENDSTOP == _ZMIN_
        #define X2_MAX_ENDSTOP_INVERTING Z_MIN_ENDSTOP_INVERTING
      #elif X2_USE_ENDSTOP == _ZMAX_
        #define X2_MAX_ENDSTOP_INVERTING Z_MAX_ENDSTOP_INVERTING
      #else
        #define X2_MAX_ENDSTOP_INVERTING false
      #endif
    #endif
    #ifndef X2_MAX_PIN
      #if X2_USE_ENDSTOP == _XMIN_
        #define X2_MAX_PIN X_MIN_PIN
      #elif X2_USE_ENDSTOP == _XMAX_
        #define X2_MAX_PIN X_MAX_PIN
      #elif X2_USE_ENDSTOP == _YMIN_
        #define X2_MAX_PIN Y_MIN_PIN
      #elif X2_USE_ENDSTOP == _YMAX_
        #define X2_MAX_PIN Y_MAX_PIN
      #elif X2_USE_ENDSTOP == _ZMIN_
        #define X2_MAX_PIN Z_MIN_PIN
      #elif X2_USE_ENDSTOP == _ZMAX_
        #define X2_MAX_PIN Z_MAX_PIN
      #elif X2_USE_ENDSTOP == _XDIAG_
        #define X2_MAX_PIN X_DIAG_PIN
      #elif X2_USE_ENDSTOP == _YDIAG_
        #define X2_MAX_PIN Y_DIAG_PIN
      #elif X2_USE_ENDSTOP == _ZDIAG_
        #define X2_MAX_PIN Z_DIAG_PIN
      #elif X2_USE_ENDSTOP == _E0DIAG_
        #define X2_MAX_PIN E0_DIAG_PIN
      #elif X2_USE_ENDSTOP == _E1DIAG_
        #define X2_MAX_PIN E1_DIAG_PIN
      #elif X2_USE_ENDSTOP == _E2DIAG_
        #define X2_MAX_PIN E2_DIAG_PIN
      #elif X2_USE_ENDSTOP == _E3DIAG_
        #define X2_MAX_PIN E3_DIAG_PIN
      #elif X2_USE_ENDSTOP == _E4DIAG_
        #define X2_MAX_PIN E4_DIAG_PIN
      #elif X2_USE_ENDSTOP == _E5DIAG_
        #define X2_MAX_PIN E5_DIAG_PIN
      #elif X2_USE_ENDSTOP == _E6DIAG_
        #define X2_MAX_PIN E6_DIAG_PIN
      #elif X2_USE_ENDSTOP == _E7DIAG_
        #define X2_MAX_PIN E7_DIAG_PIN
      #endif
    #endif
    #ifndef X2_MIN_ENDSTOP_INVERTING
      #define X2_MIN_ENDSTOP_INVERTING false
    #endif
  #else
    #ifndef X2_MIN_ENDSTOP_INVERTING
      #if X2_USE_ENDSTOP == _XMIN_
        #define X2_MIN_ENDSTOP_INVERTING X_MIN_ENDSTOP_INVERTING
      #elif X2_USE_ENDSTOP == _XMAX_
        #define X2_MIN_ENDSTOP_INVERTING X_MAX_ENDSTOP_INVERTING
      #elif X2_USE_ENDSTOP == _YMIN_
        #define X2_MIN_ENDSTOP_INVERTING Y_MIN_ENDSTOP_INVERTING
      #elif X2_USE_ENDSTOP == _YMAX_
        #define X2_MIN_ENDSTOP_INVERTING Y_MAX_ENDSTOP_INVERTING
      #elif X2_USE_ENDSTOP == _ZMIN_
        #define X2_MIN_ENDSTOP_INVERTING Z_MIN_ENDSTOP_INVERTING
      #elif X2_USE_ENDSTOP == _ZMAX_
        #define X2_MIN_ENDSTOP_INVERTING Z_MAX_ENDSTOP_INVERTING
      #else
        #define X2_MIN_ENDSTOP_INVERTING false
      #endif
    #endif
    #ifndef X2_MIN_PIN
      #if X2_USE_ENDSTOP == _XMIN_
        #define X2_MIN_PIN X_MIN_PIN
      #elif X2_USE_ENDSTOP == _XMAX_
        #define X2_MIN_PIN X_MAX_PIN
      #elif X2_USE_ENDSTOP == _YMIN_
        #define X2_MIN_PIN Y_MIN_PIN
      #elif X2_USE_ENDSTOP == _YMAX_
        #define X2_MIN_PIN Y_MAX_PIN
      #elif X2_USE_ENDSTOP == _ZMIN_
        #define X2_MIN_PIN Z_MIN_PIN
      #elif X2_USE_ENDSTOP == _ZMAX_
        #define X2_MIN_PIN Z_MAX_PIN
      #elif X2_USE_ENDSTOP == _XDIAG_
        #define X2_MIN_PIN X_DIAG_PIN
      #elif X2_USE_ENDSTOP == _YDIAG_
        #define X2_MIN_PIN Y_DIAG_PIN
      #elif X2_USE_ENDSTOP == _ZDIAG_
        #define X2_MIN_PIN Z_DIAG_PIN
      #elif X2_USE_ENDSTOP == _E0DIAG_
        #define X2_MIN_PIN E0_DIAG_PIN
      #elif X2_USE_ENDSTOP == _E1DIAG_
        #define X2_MIN_PIN E1_DIAG_PIN
      #elif X2_USE_ENDSTOP == _E2DIAG_
        #define X2_MIN_PIN E2_DIAG_PIN
      #elif X2_USE_ENDSTOP == _E3DIAG_
        #define X2_MIN_PIN E3_DIAG_PIN
      #elif X2_USE_ENDSTOP == _E4DIAG_
        #define X2_MIN_PIN E4_DIAG_PIN
      #elif X2_USE_ENDSTOP == _E5DIAG_
        #define X2_MIN_PIN E5_DIAG_PIN
      #elif X2_USE_ENDSTOP == _E6DIAG_
        #define X2_MIN_PIN E6_DIAG_PIN
      #elif X2_USE_ENDSTOP == _E7DIAG_
        #define X2_MIN_PIN E7_DIAG_PIN
      #endif
    #endif
    #ifndef X2_MAX_ENDSTOP_INVERTING
      #define X2_MAX_ENDSTOP_INVERTING false
    #endif
  #endif
#endif

/**
 * Y_DUAL_ENDSTOPS endstop reassignment
 */
#if ENABLED(Y_DUAL_ENDSTOPS)
  #if Y_HOME_DIR > 0
    #ifndef Y2_MAX_ENDSTOP_INVERTING
      #if Y2_USE_ENDSTOP == _XMIN_
        #define Y2_MAX_ENDSTOP_INVERTING X_MIN_ENDSTOP_INVERTING
      #elif Y2_USE_ENDSTOP == _XMAX_
        #define Y2_MAX_ENDSTOP_INVERTING X_MAX_ENDSTOP_INVERTING
      #elif Y2_USE_ENDSTOP == _YMIN_
        #define Y2_MAX_ENDSTOP_INVERTING Y_MIN_ENDSTOP_INVERTING
      #elif Y2_USE_ENDSTOP == _YMAX_
        #define Y2_MAX_ENDSTOP_INVERTING Y_MAX_ENDSTOP_INVERTING
      #elif Y2_USE_ENDSTOP == _ZMIN_
        #define Y2_MAX_ENDSTOP_INVERTING Z_MIN_ENDSTOP_INVERTING
      #elif Y2_USE_ENDSTOP == _ZMAX_
        #define Y2_MAX_ENDSTOP_INVERTING Z_MAX_ENDSTOP_INVERTING
      #else
        #define Y2_MAX_ENDSTOP_INVERTING false
      #endif
    #endif
    #ifndef Y2_MAX_PIN
      #if Y2_USE_ENDSTOP == _XMIN_
        #define Y2_MAX_PIN X_MIN_PIN
      #elif Y2_USE_ENDSTOP == _XMAX_
        #define Y2_MAX_PIN X_MAX_PIN
      #elif Y2_USE_ENDSTOP == _YMIN_
        #define Y2_MAX_PIN Y_MIN_PIN
      #elif Y2_USE_ENDSTOP == _YMAX_
        #define Y2_MAX_PIN Y_MAX_PIN
      #elif Y2_USE_ENDSTOP == _ZMIN_
        #define Y2_MAX_PIN Z_MIN_PIN
      #elif Y2_USE_ENDSTOP == _ZMAX_
        #define Y2_MAX_PIN Z_MAX_PIN
      #elif Y2_USE_ENDSTOP == _XDIAG_
        #define Y2_MAX_PIN X_DIAG_PIN
      #elif Y2_USE_ENDSTOP == _YDIAG_
        #define Y2_MAX_PIN Y_DIAG_PIN
      #elif Y2_USE_ENDSTOP == _ZDIAG_
        #define Y2_MAX_PIN Z_DIAG_PIN
      #elif Y2_USE_ENDSTOP == _E0DIAG_
        #define Y2_MAX_PIN E0_DIAG_PIN
      #elif Y2_USE_ENDSTOP == _E1DIAG_
        #define Y2_MAX_PIN E1_DIAG_PIN
      #elif Y2_USE_ENDSTOP == _E2DIAG_
        #define Y2_MAX_PIN E2_DIAG_PIN
      #elif Y2_USE_ENDSTOP == _E3DIAG_
        #define Y2_MAX_PIN E3_DIAG_PIN
      #elif Y2_USE_ENDSTOP == _E4DIAG_
        #define Y2_MAX_PIN E4_DIAG_PIN
      #elif Y2_USE_ENDSTOP == _E5DIAG_
        #define Y2_MAX_PIN E5_DIAG_PIN
      #elif Y2_USE_ENDSTOP == _E6DIAG_
        #define Y2_MAX_PIN E6_DIAG_PIN
      #elif Y2_USE_ENDSTOP == _E7DIAG_
        #define Y2_MAX_PIN E7_DIAG_PIN
      #endif
    #endif
    #ifndef Y2_MIN_ENDSTOP_INVERTING
      #define Y2_MIN_ENDSTOP_INVERTING false
    #endif
  #else
    #ifndef Y2_MIN_ENDSTOP_INVERTING
      #if Y2_USE_ENDSTOP == _XMIN_
        #define Y2_MIN_ENDSTOP_INVERTING X_MIN_ENDSTOP_INVERTING
      #elif Y2_USE_ENDSTOP == _XMAX_
        #define Y2_MIN_ENDSTOP_INVERTING X_MAX_ENDSTOP_INVERTING
      #elif Y2_USE_ENDSTOP == _YMIN_
        #define Y2_MIN_ENDSTOP_INVERTING Y_MIN_ENDSTOP_INVERTING
      #elif Y2_USE_ENDSTOP == _YMAX_
        #define Y2_MIN_ENDSTOP_INVERTING Y_MAX_ENDSTOP_INVERTING
      #elif Y2_USE_ENDSTOP == _ZMIN_
        #define Y2_MIN_ENDSTOP_INVERTING Z_MIN_ENDSTOP_INVERTING
      #elif Y2_USE_ENDSTOP == _ZMAX_
        #define Y2_MIN_ENDSTOP_INVERTING Z_MAX_ENDSTOP_INVERTING
      #else
        #define Y2_MIN_ENDSTOP_INVERTING false
      #endif
    #endif
    #ifndef Y2_MIN_PIN
      #if Y2_USE_ENDSTOP == _XMIN_
        #define Y2_MIN_PIN X_MIN_PIN
      #elif Y2_USE_ENDSTOP == _XMAX_
        #define Y2_MIN_PIN X_MAX_PIN
      #elif Y2_USE_ENDSTOP == _YMIN_
        #define Y2_MIN_PIN Y_MIN_PIN
      #elif Y2_USE_ENDSTOP == _YMAX_
        #define Y2_MIN_PIN Y_MAX_PIN
      #elif Y2_USE_ENDSTOP == _ZMIN_
        #define Y2_MIN_PIN Z_MIN_PIN
      #elif Y2_USE_ENDSTOP == _ZMAX_
        #define Y2_MIN_PIN Z_MAX_PIN
      #elif Y2_USE_ENDSTOP == _XDIAG_
        #define Y2_MIN_PIN X_DIAG_PIN
      #elif Y2_USE_ENDSTOP == _YDIAG_
        #define Y2_MIN_PIN Y_DIAG_PIN
      #elif Y2_USE_ENDSTOP == _ZDIAG_
        #define Y2_MIN_PIN Z_DIAG_PIN
      #elif Y2_USE_ENDSTOP == _E0DIAG_
        #define Y2_MIN_PIN E0_DIAG_PIN
      #elif Y2_USE_ENDSTOP == _E1DIAG_
        #define Y2_MIN_PIN E1_DIAG_PIN
      #elif Y2_USE_ENDSTOP == _E2DIAG_
        #define Y2_MIN_PIN E2_DIAG_PIN
      #elif Y2_USE_ENDSTOP == _E3DIAG_
        #define Y2_MIN_PIN E3_DIAG_PIN
      #elif Y2_USE_ENDSTOP == _E4DIAG_
        #define Y2_MIN_PIN E4_DIAG_PIN
      #elif Y2_USE_ENDSTOP == _E5DIAG_
        #define Y2_MIN_PIN E5_DIAG_PIN
      #elif Y2_USE_ENDSTOP == _E6DIAG_
        #define Y2_MIN_PIN E6_DIAG_PIN
      #elif Y2_USE_ENDSTOP == _E7DIAG_
        #define Y2_MIN_PIN E7_DIAG_PIN
      #endif
    #endif
    #ifndef Y2_MAX_ENDSTOP_INVERTING
      #define Y2_MAX_ENDSTOP_INVERTING false
    #endif
  #endif
#endif

/**
 * Z_MULTI_ENDSTOPS endstop reassignment
 */
#if ENABLED(Z_MULTI_ENDSTOPS)

  #if Z_HOME_DIR > 0
    #ifndef Z2_MAX_ENDSTOP_INVERTING
      #if Z2_USE_ENDSTOP == _XMIN_
        #define Z2_MAX_ENDSTOP_INVERTING X_MIN_ENDSTOP_INVERTING
      #elif Z2_USE_ENDSTOP == _XMAX_
        #define Z2_MAX_ENDSTOP_INVERTING X_MAX_ENDSTOP_INVERTING
      #elif Z2_USE_ENDSTOP == _YMIN_
        #define Z2_MAX_ENDSTOP_INVERTING Y_MIN_ENDSTOP_INVERTING
      #elif Z2_USE_ENDSTOP == _YMAX_
        #define Z2_MAX_ENDSTOP_INVERTING Y_MAX_ENDSTOP_INVERTING
      #elif Z2_USE_ENDSTOP == _ZMIN_
        #define Z2_MAX_ENDSTOP_INVERTING Z_MIN_ENDSTOP_INVERTING
      #elif Z2_USE_ENDSTOP == _ZMAX_
        #define Z2_MAX_ENDSTOP_INVERTING Z_MAX_ENDSTOP_INVERTING
      #else
        #define Z2_MAX_ENDSTOP_INVERTING false
      #endif
    #endif
    #ifndef Z2_MAX_PIN
      #if Z2_USE_ENDSTOP == _XMIN_
        #define Z2_MAX_PIN X_MIN_PIN
      #elif Z2_USE_ENDSTOP == _XMAX_
        #define Z2_MAX_PIN X_MAX_PIN
      #elif Z2_USE_ENDSTOP == _YMIN_
        #define Z2_MAX_PIN Y_MIN_PIN
      #elif Z2_USE_ENDSTOP == _YMAX_
        #define Z2_MAX_PIN Y_MAX_PIN
      #elif Z2_USE_ENDSTOP == _ZMIN_
        #define Z2_MAX_PIN Z_MIN_PIN
      #elif Z2_USE_ENDSTOP == _ZMAX_
        #define Z2_MAX_PIN Z_MAX_PIN
      #elif Z2_USE_ENDSTOP == _XDIAG_
        #define Z2_MAX_PIN X_DIAG_PIN
      #elif Z2_USE_ENDSTOP == _YDIAG_
        #define Z2_MAX_PIN Y_DIAG_PIN
      #elif Z2_USE_ENDSTOP == _ZDIAG_
        #define Z2_MAX_PIN Z_DIAG_PIN
      #elif Z2_USE_ENDSTOP == _E0DIAG_
        #define Z2_MAX_PIN E0_DIAG_PIN
      #elif Z2_USE_ENDSTOP == _E1DIAG_
        #define Z2_MAX_PIN E1_DIAG_PIN
      #elif Z2_USE_ENDSTOP == _E2DIAG_
        #define Z2_MAX_PIN E2_DIAG_PIN
      #elif Z2_USE_ENDSTOP == _E3DIAG_
        #define Z2_MAX_PIN E3_DIAG_PIN
      #elif Z2_USE_ENDSTOP == _E4DIAG_
        #define Z2_MAX_PIN E4_DIAG_PIN
      #elif Z2_USE_ENDSTOP == _E5DIAG_
        #define Z2_MAX_PIN E5_DIAG_PIN
      #elif Z2_USE_ENDSTOP == _E6DIAG_
        #define Z2_MAX_PIN E6_DIAG_PIN
      #elif Z2_USE_ENDSTOP == _E7DIAG_
        #define Z2_MAX_PIN E7_DIAG_PIN
      #endif
    #endif
    #ifndef Z2_MIN_ENDSTOP_INVERTING
      #define Z2_MIN_ENDSTOP_INVERTING false
    #endif
  #else
    #ifndef Z2_MIN_ENDSTOP_INVERTING
      #if Z2_USE_ENDSTOP == _XMIN_
        #define Z2_MIN_ENDSTOP_INVERTING X_MIN_ENDSTOP_INVERTING
      #elif Z2_USE_ENDSTOP == _XMAX_
        #define Z2_MIN_ENDSTOP_INVERTING X_MAX_ENDSTOP_INVERTING
      #elif Z2_USE_ENDSTOP == _YMIN_
        #define Z2_MIN_ENDSTOP_INVERTING Y_MIN_ENDSTOP_INVERTING
      #elif Z2_USE_ENDSTOP == _YMAX_
        #define Z2_MIN_ENDSTOP_INVERTING Y_MAX_ENDSTOP_INVERTING
      #elif Z2_USE_ENDSTOP == _ZMIN_
        #define Z2_MIN_ENDSTOP_INVERTING Z_MIN_ENDSTOP_INVERTING
      #elif Z2_USE_ENDSTOP == _ZMAX_
        #define Z2_MIN_ENDSTOP_INVERTING Z_MAX_ENDSTOP_INVERTING
      #else
        #define Z2_MIN_ENDSTOP_INVERTING false
      #endif
    #endif
    #ifndef Z2_MIN_PIN
      #if Z2_USE_ENDSTOP == _XMIN_
        #define Z2_MIN_PIN X_MIN_PIN
      #elif Z2_USE_ENDSTOP == _XMAX_
        #define Z2_MIN_PIN X_MAX_PIN
      #elif Z2_USE_ENDSTOP == _YMIN_
        #define Z2_MIN_PIN Y_MIN_PIN
      #elif Z2_USE_ENDSTOP == _YMAX_
        #define Z2_MIN_PIN Y_MAX_PIN
      #elif Z2_USE_ENDSTOP == _ZMIN_
        #define Z2_MIN_PIN Z_MIN_PIN
      #elif Z2_USE_ENDSTOP == _ZMAX_
        #define Z2_MIN_PIN Z_MAX_PIN
      #elif Z2_USE_ENDSTOP == _XDIAG_
        #define Z2_MIN_PIN X_DIAG_PIN
      #elif Z2_USE_ENDSTOP == _YDIAG_
        #define Z2_MIN_PIN Y_DIAG_PIN
      #elif Z2_USE_ENDSTOP == _ZDIAG_
        #define Z2_MIN_PIN Z_DIAG_PIN
      #elif Z2_USE_ENDSTOP == _E0DIAG_
        #define Z2_MIN_PIN E0_DIAG_PIN
      #elif Z2_USE_ENDSTOP == _E1DIAG_
        #define Z2_MIN_PIN E1_DIAG_PIN
      #elif Z2_USE_ENDSTOP == _E2DIAG_
        #define Z2_MIN_PIN E2_DIAG_PIN
      #elif Z2_USE_ENDSTOP == _E3DIAG_
        #define Z2_MIN_PIN E3_DIAG_PIN
      #elif Z2_USE_ENDSTOP == _E4DIAG_
        #define Z2_MIN_PIN E4_DIAG_PIN
      #elif Z2_USE_ENDSTOP == _E5DIAG_
        #define Z2_MIN_PIN E5_DIAG_PIN
      #elif Z2_USE_ENDSTOP == _E6DIAG_
        #define Z2_MIN_PIN E6_DIAG_PIN
      #elif Z2_USE_ENDSTOP == _E7DIAG_
        #define Z2_MIN_PIN E7_DIAG_PIN
      #endif
    #endif
    #ifndef Z2_MAX_ENDSTOP_INVERTING
      #define Z2_MAX_ENDSTOP_INVERTING false
    #endif
  #endif

  #if NUM_Z_STEPPER_DRIVERS >= 3
    #if Z_HOME_DIR > 0
      #ifndef Z3_MAX_ENDSTOP_INVERTING
        #if Z3_USE_ENDSTOP == _XMIN_
          #define Z3_MAX_ENDSTOP_INVERTING X_MIN_ENDSTOP_INVERTING
        #elif Z3_USE_ENDSTOP == _XMAX_
          #define Z3_MAX_ENDSTOP_INVERTING X_MAX_ENDSTOP_INVERTING
        #elif Z3_USE_ENDSTOP == _YMIN_
          #define Z3_MAX_ENDSTOP_INVERTING Y_MIN_ENDSTOP_INVERTING
        #elif Z3_USE_ENDSTOP == _YMAX_
          #define Z3_MAX_ENDSTOP_INVERTING Y_MAX_ENDSTOP_INVERTING
        #elif Z3_USE_ENDSTOP == _ZMIN_
          #define Z3_MAX_ENDSTOP_INVERTING Z_MIN_ENDSTOP_INVERTING
        #elif Z3_USE_ENDSTOP == _ZMAX_
          #define Z3_MAX_ENDSTOP_INVERTING Z_MAX_ENDSTOP_INVERTING
        #else
          #define Z3_MAX_ENDSTOP_INVERTING false
        #endif
      #endif
      #ifndef Z3_MAX_PIN
        #if Z3_USE_ENDSTOP == _XMIN_
          #define Z3_MAX_PIN X_MIN_PIN
        #elif Z3_USE_ENDSTOP == _XMAX_
          #define Z3_MAX_PIN X_MAX_PIN
        #elif Z3_USE_ENDSTOP == _YMIN_
          #define Z3_MAX_PIN Y_MIN_PIN
        #elif Z3_USE_ENDSTOP == _YMAX_
          #define Z3_MAX_PIN Y_MAX_PIN
        #elif Z3_USE_ENDSTOP == _ZMIN_
          #define Z3_MAX_PIN Z_MIN_PIN
        #elif Z3_USE_ENDSTOP == _ZMAX_
          #define Z3_MAX_PIN Z_MAX_PIN
        #elif Z3_USE_ENDSTOP == _XDIAG_
          #define Z3_MAX_PIN X_DIAG_PIN
        #elif Z3_USE_ENDSTOP == _YDIAG_
          #define Z3_MAX_PIN Y_DIAG_PIN
        #elif Z3_USE_ENDSTOP == _ZDIAG_
          #define Z3_MAX_PIN Z_DIAG_PIN
        #elif Z3_USE_ENDSTOP == _E0DIAG_
          #define Z3_MAX_PIN E0_DIAG_PIN
        #elif Z3_USE_ENDSTOP == _E1DIAG_
          #define Z3_MAX_PIN E1_DIAG_PIN
        #elif Z3_USE_ENDSTOP == _E2DIAG_
          #define Z3_MAX_PIN E2_DIAG_PIN
        #elif Z3_USE_ENDSTOP == _E3DIAG_
          #define Z3_MAX_PIN E3_DIAG_PIN
        #elif Z3_USE_ENDSTOP == _E4DIAG_
          #define Z3_MAX_PIN E4_DIAG_PIN
        #elif Z3_USE_ENDSTOP == _E5DIAG_
          #define Z3_MAX_PIN E5_DIAG_PIN
        #elif Z3_USE_ENDSTOP == _E6DIAG_
          #define Z3_MAX_PIN E6_DIAG_PIN
        #elif Z3_USE_ENDSTOP == _E7DIAG_
          #define Z3_MAX_PIN E7_DIAG_PIN
        #endif
      #endif
      #ifndef Z3_MIN_ENDSTOP_INVERTING
        #define Z3_MIN_ENDSTOP_INVERTING false
      #endif
    #else
      #ifndef Z3_MIN_ENDSTOP_INVERTING
        #if Z3_USE_ENDSTOP == _XMIN_
          #define Z3_MIN_ENDSTOP_INVERTING X_MIN_ENDSTOP_INVERTING
        #elif Z3_USE_ENDSTOP == _XMAX_
          #define Z3_MIN_ENDSTOP_INVERTING X_MAX_ENDSTOP_INVERTING
        #elif Z3_USE_ENDSTOP == _YMIN_
          #define Z3_MIN_ENDSTOP_INVERTING Y_MIN_ENDSTOP_INVERTING
        #elif Z3_USE_ENDSTOP == _YMAX_
          #define Z3_MIN_ENDSTOP_INVERTING Y_MAX_ENDSTOP_INVERTING
        #elif Z3_USE_ENDSTOP == _ZMIN_
          #define Z3_MIN_ENDSTOP_INVERTING Z_MIN_ENDSTOP_INVERTING
        #elif Z3_USE_ENDSTOP == _ZMAX_
          #define Z3_MIN_ENDSTOP_INVERTING Z_MAX_ENDSTOP_INVERTING
        #else
          #define Z3_MIN_ENDSTOP_INVERTING false
        #endif
      #endif
      #ifndef Z3_MIN_PIN
        #if Z3_USE_ENDSTOP == _XMIN_
          #define Z3_MIN_PIN X_MIN_PIN
        #elif Z3_USE_ENDSTOP == _XMAX_
          #define Z3_MIN_PIN X_MAX_PIN
        #elif Z3_USE_ENDSTOP == _YMIN_
          #define Z3_MIN_PIN Y_MIN_PIN
        #elif Z3_USE_ENDSTOP == _YMAX_
          #define Z3_MIN_PIN Y_MAX_PIN
        #elif Z3_USE_ENDSTOP == _ZMIN_
          #define Z3_MIN_PIN Z_MIN_PIN
        #elif Z3_USE_ENDSTOP == _ZMAX_
          #define Z3_MIN_PIN Z_MAX_PIN
        #elif Z3_USE_ENDSTOP == _XDIAG_
          #define Z3_MIN_PIN X_DIAG_PIN
        #elif Z3_USE_ENDSTOP == _YDIAG_
          #define Z3_MIN_PIN Y_DIAG_PIN
        #elif Z3_USE_ENDSTOP == _ZDIAG_
          #define Z3_MIN_PIN Z_DIAG_PIN
        #elif Z3_USE_ENDSTOP == _E0DIAG_
          #define Z3_MIN_PIN E0_DIAG_PIN
        #elif Z3_USE_ENDSTOP == _E1DIAG_
          #define Z3_MIN_PIN E1_DIAG_PIN
        #elif Z3_USE_ENDSTOP == _E2DIAG_
          #define Z3_MIN_PIN E2_DIAG_PIN
        #elif Z3_USE_ENDSTOP == _E3DIAG_
          #define Z3_MIN_PIN E3_DIAG_PIN
        #elif Z3_USE_ENDSTOP == _E4DIAG_
          #define Z3_MIN_PIN E4_DIAG_PIN
        #elif Z3_USE_ENDSTOP == _E5DIAG_
          #define Z3_MIN_PIN E5_DIAG_PIN
        #elif Z3_USE_ENDSTOP == _E6DIAG_
          #define Z3_MIN_PIN E6_DIAG_PIN
        #elif Z3_USE_ENDSTOP == _E7DIAG_
          #define Z3_MIN_PIN E7_DIAG_PIN
        #endif
      #endif
      #ifndef Z3_MAX_ENDSTOP_INVERTING
        #define Z3_MAX_ENDSTOP_INVERTING false
      #endif
    #endif
  #endif

  #if NUM_Z_STEPPER_DRIVERS >= 4
    #if Z_HOME_DIR > 0
      #ifndef Z4_MAX_ENDSTOP_INVERTING
        #if Z4_USE_ENDSTOP == _XMIN_
          #define Z4_MAX_ENDSTOP_INVERTING X_MIN_ENDSTOP_INVERTING
        #elif Z4_USE_ENDSTOP == _XMAX_
          #define Z4_MAX_ENDSTOP_INVERTING X_MAX_ENDSTOP_INVERTING
        #elif Z4_USE_ENDSTOP == _YMIN_
          #define Z4_MAX_ENDSTOP_INVERTING Y_MIN_ENDSTOP_INVERTING
        #elif Z4_USE_ENDSTOP == _YMAX_
          #define Z4_MAX_ENDSTOP_INVERTING Y_MAX_ENDSTOP_INVERTING
        #elif Z4_USE_ENDSTOP == _ZMIN_
          #define Z4_MAX_ENDSTOP_INVERTING Z_MIN_ENDSTOP_INVERTING
        #elif Z4_USE_ENDSTOP == _ZMAX_
          #define Z4_MAX_ENDSTOP_INVERTING Z_MAX_ENDSTOP_INVERTING
        #else
          #define Z4_MAX_ENDSTOP_INVERTING false
        #endif
      #endif
      #ifndef Z4_MAX_PIN
        #if Z4_USE_ENDSTOP == _XMIN_
          #define Z4_MAX_PIN X_MIN_PIN
        #elif Z4_USE_ENDSTOP == _XMAX_
          #define Z4_MAX_PIN X_MAX_PIN
        #elif Z4_USE_ENDSTOP == _YMIN_
          #define Z4_MAX_PIN Y_MIN_PIN
        #elif Z4_USE_ENDSTOP == _YMAX_
          #define Z4_MAX_PIN Y_MAX_PIN
        #elif Z4_USE_ENDSTOP == _ZMIN_
          #define Z4_MAX_PIN Z_MIN_PIN
        #elif Z4_USE_ENDSTOP == _ZMAX_
          #define Z4_MAX_PIN Z_MAX_PIN
        #elif Z4_USE_ENDSTOP == _XDIAG_
          #define Z4_MAX_PIN X_DIAG_PIN
        #elif Z4_USE_ENDSTOP == _YDIAG_
          #define Z4_MAX_PIN Y_DIAG_PIN
        #elif Z4_USE_ENDSTOP == _ZDIAG_
          #define Z4_MAX_PIN Z_DIAG_PIN
        #elif Z4_USE_ENDSTOP == _E0DIAG_
          #define Z4_MAX_PIN E0_DIAG_PIN
        #elif Z4_USE_ENDSTOP == _E1DIAG_
          #define Z4_MAX_PIN E1_DIAG_PIN
        #elif Z4_USE_ENDSTOP == _E2DIAG_
          #define Z4_MAX_PIN E2_DIAG_PIN
        #elif Z4_USE_ENDSTOP == _E3DIAG_
          #define Z4_MAX_PIN E3_DIAG_PIN
        #elif Z4_USE_ENDSTOP == _E4DIAG_
          #define Z4_MAX_PIN E4_DIAG_PIN
        #elif Z4_USE_ENDSTOP == _E5DIAG_
          #define Z4_MAX_PIN E5_DIAG_PIN
        #elif Z4_USE_ENDSTOP == _E6DIAG_
          #define Z4_MAX_PIN E6_DIAG_PIN
        #elif Z4_USE_ENDSTOP == _E7DIAG_
          #define Z4_MAX_PIN E7_DIAG_PIN
        #endif
      #endif
      #ifndef Z4_MIN_ENDSTOP_INVERTING
        #define Z4_MIN_ENDSTOP_INVERTING false
      #endif
    #else
      #ifndef Z4_MIN_ENDSTOP_INVERTING
        #if Z4_USE_ENDSTOP == _XMIN_
          #define Z4_MIN_ENDSTOP_INVERTING X_MIN_ENDSTOP_INVERTING
        #elif Z4_USE_ENDSTOP == _XMAX_
          #define Z4_MIN_ENDSTOP_INVERTING X_MAX_ENDSTOP_INVERTING
        #elif Z4_USE_ENDSTOP == _YMIN_
          #define Z4_MIN_ENDSTOP_INVERTING Y_MIN_ENDSTOP_INVERTING
        #elif Z4_USE_ENDSTOP == _YMAX_
          #define Z4_MIN_ENDSTOP_INVERTING Y_MAX_ENDSTOP_INVERTING
        #elif Z4_USE_ENDSTOP == _ZMIN_
          #define Z4_MIN_ENDSTOP_INVERTING Z_MIN_ENDSTOP_INVERTING
        #elif Z4_USE_ENDSTOP == _ZMAX_
          #define Z4_MIN_ENDSTOP_INVERTING Z_MAX_ENDSTOP_INVERTING
        #else
          #define Z4_MIN_ENDSTOP_INVERTING false
        #endif
      #endif
      #ifndef Z4_MIN_PIN
        #if Z4_USE_ENDSTOP == _XMIN_
          #define Z4_MIN_PIN X_MIN_PIN
        #elif Z4_USE_ENDSTOP == _XMAX_
          #define Z4_MIN_PIN X_MAX_PIN
        #elif Z4_USE_ENDSTOP == _YMIN_
          #define Z4_MIN_PIN Y_MIN_PIN
        #elif Z4_USE_ENDSTOP == _YMAX_
          #define Z4_MIN_PIN Y_MAX_PIN
        #elif Z4_USE_ENDSTOP == _ZMIN_
          #define Z4_MIN_PIN Z_MIN_PIN
        #elif Z4_USE_ENDSTOP == _ZMAX_
          #define Z4_MIN_PIN Z_MAX_PIN
        #elif Z4_USE_ENDSTOP == _XDIAG_
          #define Z4_MIN_PIN X_DIAG_PIN
        #elif Z4_USE_ENDSTOP == _YDIAG_
          #define Z4_MIN_PIN Y_DIAG_PIN
        #elif Z4_USE_ENDSTOP == _ZDIAG_
          #define Z4_MIN_PIN Z_DIAG_PIN
        #elif Z4_USE_ENDSTOP == _E0DIAG_
          #define Z4_MIN_PIN E0_DIAG_PIN
        #elif Z4_USE_ENDSTOP == _E1DIAG_
          #define Z4_MIN_PIN E1_DIAG_PIN
        #elif Z4_USE_ENDSTOP == _E2DIAG_
          #define Z4_MIN_PIN E2_DIAG_PIN
        #elif Z4_USE_ENDSTOP == _E3DIAG_
          #define Z4_MIN_PIN E3_DIAG_PIN
        #elif Z4_USE_ENDSTOP == _E4DIAG_
          #define Z4_MIN_PIN E4_DIAG_PIN
        #elif Z4_USE_ENDSTOP == _E5DIAG_
          #define Z4_MIN_PIN E5_DIAG_PIN
        #elif Z4_USE_ENDSTOP == _E6DIAG_
          #define Z4_MIN_PIN E6_DIAG_PIN
        #elif Z4_USE_ENDSTOP == _E7DIAG_
          #define Z4_MIN_PIN E7_DIAG_PIN
        #endif
      #endif
      #ifndef Z4_MAX_ENDSTOP_INVERTING
        #define Z4_MAX_ENDSTOP_INVERTING false
      #endif
    #endif
  #endif

#endif // Z_MULTI_ENDSTOPS

/**
 * Set ENDSTOPPULLUPS for active endstop switches
 */
#if ENABLED(ENDSTOPPULLUPS)
  #if ENABLED(USE_XMAX_PLUG)
    #define ENDSTOPPULLUP_XMAX
  #endif
  #if ENABLED(USE_YMAX_PLUG)
    #define ENDSTOPPULLUP_YMAX
  #endif
  #if ENABLED(USE_ZMAX_PLUG)
    #define ENDSTOPPULLUP_ZMAX
  #endif
  #if ENABLED(USE_XMIN_PLUG)
    #define ENDSTOPPULLUP_XMIN
  #endif
  #if ENABLED(USE_YMIN_PLUG)
    #define ENDSTOPPULLUP_YMIN
  #endif
  #if ENABLED(USE_ZMIN_PLUG)
    #define ENDSTOPPULLUP_ZMIN
  #endif
#endif

/**
 * Set ENDSTOPPULLDOWNS for active endstop switches
 */
#if ENABLED(ENDSTOPPULLDOWNS)
  #if ENABLED(USE_XMAX_PLUG)
    #define ENDSTOPPULLDOWN_XMAX
  #endif
  #if ENABLED(USE_YMAX_PLUG)
    #define ENDSTOPPULLDOWN_YMAX
  #endif
  #if ENABLED(USE_ZMAX_PLUG)
    #define ENDSTOPPULLDOWN_ZMAX
  #endif
  #if ENABLED(USE_XMIN_PLUG)
    #define ENDSTOPPULLDOWN_XMIN
  #endif
  #if ENABLED(USE_YMIN_PLUG)
    #define ENDSTOPPULLDOWN_YMIN
  #endif
  #if ENABLED(USE_ZMIN_PLUG)
    #define ENDSTOPPULLDOWN_ZMIN
  #endif
#endif

/**
 * Shorthand for pin tests, used wherever needed
 */

// Steppers
#if PIN_EXISTS(X_ENABLE) || (ENABLED(SOFTWARE_DRIVER_ENABLE) && AXIS_IS_TMC(X))
  #define HAS_X_ENABLE 1
#endif
#if PIN_EXISTS(X_DIR)
  #define HAS_X_DIR 1
#endif
#if PIN_EXISTS(X_STEP)
  #define HAS_X_STEP 1
#endif
#if PIN_EXISTS(X_MS1)
  #define HAS_X_MS_PINS 1
#endif

#if PIN_EXISTS(X2_ENABLE) || (ENABLED(SOFTWARE_DRIVER_ENABLE) && AXIS_IS_TMC(X2))
  #define HAS_X2_ENABLE 1
#endif
#if PIN_EXISTS(X2_DIR)
  #define HAS_X2_DIR 1
#endif
#if PIN_EXISTS(X2_STEP)
  #define HAS_X2_STEP 1
#endif
#if PIN_EXISTS(X2_MS1)
  #define HAS_X2_MS_PINS 1
#endif

#if PIN_EXISTS(Y_ENABLE) || (ENABLED(SOFTWARE_DRIVER_ENABLE) && AXIS_IS_TMC(Y))
  #define HAS_Y_ENABLE 1
#endif
#if PIN_EXISTS(Y_DIR)
  #define HAS_Y_DIR 1
#endif
#if PIN_EXISTS(Y_STEP)
  #define HAS_Y_STEP 1
#endif
#if PIN_EXISTS(Y_MS1)
  #define HAS_Y_MS_PINS 1
#endif

#if PIN_EXISTS(Y2_ENABLE) || (ENABLED(SOFTWARE_DRIVER_ENABLE) && AXIS_IS_TMC(Y2))
  #define HAS_Y2_ENABLE 1
#endif
#if PIN_EXISTS(Y2_DIR)
  #define HAS_Y2_DIR 1
#endif
#if PIN_EXISTS(Y2_STEP)
  #define HAS_Y2_STEP 1
#endif
#if PIN_EXISTS(Y2_MS1)
  #define HAS_Y2_MS_PINS 1
#endif

#if PIN_EXISTS(Z_ENABLE) || (ENABLED(SOFTWARE_DRIVER_ENABLE) && AXIS_IS_TMC(Z))
  #define HAS_Z_ENABLE 1
#endif
#if PIN_EXISTS(Z_DIR)
  #define HAS_Z_DIR 1
#endif
#if PIN_EXISTS(Z_STEP)
  #define HAS_Z_STEP 1
#endif
#if PIN_EXISTS(Z_MS1)
  #define HAS_Z_MS_PINS 1
#endif

#if PIN_EXISTS(Z2_ENABLE) || (ENABLED(SOFTWARE_DRIVER_ENABLE) && AXIS_IS_TMC(Z2))
  #define HAS_Z2_ENABLE 1
#endif
#if PIN_EXISTS(Z2_DIR)
  #define HAS_Z2_DIR 1
#endif
#if PIN_EXISTS(Z2_STEP)
  #define HAS_Z2_STEP 1
#endif
#if PIN_EXISTS(Z2_MS1)
  #define HAS_Z2_MS_PINS 1
#endif

#if PIN_EXISTS(Z3_ENABLE) || (ENABLED(SOFTWARE_DRIVER_ENABLE) && AXIS_IS_TMC(Z3))
  #define HAS_Z3_ENABLE 1
#endif
#if PIN_EXISTS(Z3_DIR)
  #define HAS_Z3_DIR 1
#endif
#if PIN_EXISTS(Z3_STEP)
  #define HAS_Z3_STEP 1
#endif
#if PIN_EXISTS(Z3_MS1)
  #define HAS_Z3_MS_PINS 1
#endif

#if PIN_EXISTS(Z4_ENABLE) || (ENABLED(SOFTWARE_DRIVER_ENABLE) && AXIS_IS_TMC(Z4))
  #define HAS_Z4_ENABLE 1
#endif
#if PIN_EXISTS(Z4_DIR)
  #define HAS_Z4_DIR 1
#endif
#if PIN_EXISTS(Z4_STEP)
  #define HAS_Z4_STEP 1
#endif
#if PIN_EXISTS(Z4_MS1)
  #define HAS_Z4_MS_PINS 1
#endif

// Extruder steppers and solenoids
#if PIN_EXISTS(E0_ENABLE) || (ENABLED(SOFTWARE_DRIVER_ENABLE) && AXIS_IS_TMC(E0))
  #define HAS_E0_ENABLE 1
#endif
#if PIN_EXISTS(E0_DIR)
  #define HAS_E0_DIR 1
#endif
#if PIN_EXISTS(E0_STEP)
  #define HAS_E0_STEP 1
#endif
#if PIN_EXISTS(E0_MS1)
  #define HAS_E0_MS_PINS 1
#endif
#if PIN_EXISTS(SOL0)
  #define HAS_SOLENOID_0 1
#endif

#if PIN_EXISTS(E1_ENABLE) || (ENABLED(SOFTWARE_DRIVER_ENABLE) && AXIS_IS_TMC(E1))
  #define HAS_E1_ENABLE 1
#endif
#if PIN_EXISTS(E1_DIR)
  #define HAS_E1_DIR 1
#endif
#if PIN_EXISTS(E1_STEP)
  #define HAS_E1_STEP 1
#endif
#if PIN_EXISTS(E1_MS1)
  #define HAS_E1_MS_PINS 1
#endif
#if PIN_EXISTS(SOL1)
  #define HAS_SOLENOID_1 1
#endif

#if PIN_EXISTS(E2_ENABLE) || (ENABLED(SOFTWARE_DRIVER_ENABLE) && AXIS_IS_TMC(E2))
  #define HAS_E2_ENABLE 1
#endif
#if PIN_EXISTS(E2_DIR)
  #define HAS_E2_DIR 1
#endif
#if PIN_EXISTS(E2_STEP)
  #define HAS_E2_STEP 1
#endif
#if PIN_EXISTS(E2_MS1)
  #define HAS_E2_MS_PINS 1
#endif
#if PIN_EXISTS(SOL2)
  #define HAS_SOLENOID_2 1
#endif

#if PIN_EXISTS(E3_ENABLE) || (ENABLED(SOFTWARE_DRIVER_ENABLE) && AXIS_IS_TMC(E3))
  #define HAS_E3_ENABLE 1
#endif
#if PIN_EXISTS(E3_DIR)
  #define HAS_E3_DIR 1
#endif
#if PIN_EXISTS(E3_STEP)
  #define HAS_E3_STEP 1
#endif
#if PIN_EXISTS(E3_MS1)
  #define HAS_E3_MS_PINS 1
#endif
#if PIN_EXISTS(SOL3)
  #define HAS_SOLENOID_3 1
#endif

#if PIN_EXISTS(E4_ENABLE) || (ENABLED(SOFTWARE_DRIVER_ENABLE) && AXIS_IS_TMC(E4))
  #define HAS_E4_ENABLE 1
#endif
#if PIN_EXISTS(E4_DIR)
  #define HAS_E4_DIR 1
#endif
#if PIN_EXISTS(E4_STEP)
  #define HAS_E4_STEP 1
#endif
#if PIN_EXISTS(E4_MS1)
  #define HAS_E4_MS_PINS 1
#endif
#if PIN_EXISTS(SOL4)
  #define HAS_SOLENOID_4 1
#endif

#if PIN_EXISTS(E5_ENABLE) || (ENABLED(SOFTWARE_DRIVER_ENABLE) && AXIS_IS_TMC(E5))
  #define HAS_E5_ENABLE 1
#endif
#if PIN_EXISTS(E5_DIR)
  #define HAS_E5_DIR 1
#endif
#if PIN_EXISTS(E5_STEP)
  #define HAS_E5_STEP 1
#endif
#if PIN_EXISTS(E5_MS1)
  #define HAS_E5_MS_PINS 1
#endif
#if PIN_EXISTS(SOL5)
  #define HAS_SOLENOID_5 1
#endif

#if PIN_EXISTS(E6_ENABLE) || (ENABLED(SOFTWARE_DRIVER_ENABLE) && AXIS_IS_TMC(E6))
  #define HAS_E6_ENABLE 1
#endif
#if PIN_EXISTS(E6_DIR)
  #define HAS_E6_DIR 1
#endif
#if PIN_EXISTS(E6_STEP)
  #define HAS_E6_STEP 1
#endif
#if PIN_EXISTS(E6_MS1)
  #define HAS_E6_MS_PINS 1
#endif
#if PIN_EXISTS(SOL6)
  #define HAS_SOLENOID_6 1
#endif

#if PIN_EXISTS(E7_ENABLE) || (ENABLED(SOFTWARE_DRIVER_ENABLE) && AXIS_IS_TMC(E7))
  #define HAS_E7_ENABLE 1
#endif
#if PIN_EXISTS(E7_DIR)
  #define HAS_E7_DIR 1
#endif
#if PIN_EXISTS(E7_STEP)
  #define HAS_E7_STEP 1
#endif
#if PIN_EXISTS(E7_MS1)
  #define HAS_E7_MS_PINS 1
#endif
#if PIN_EXISTS(SOL7)
  #define HAS_SOLENOID_7 1
#endif

//
// Trinamic Stepper Drivers
//

#if HAS_TRINAMIC_CONFIG
  #if ANY(STEALTHCHOP_XY, STEALTHCHOP_Z, STEALTHCHOP_E)
    #define STEALTHCHOP_ENABLED 1
  #endif
  #if EITHER(SENSORLESS_HOMING, SENSORLESS_PROBING)
    #define USE_SENSORLESS 1
  #endif
  // Disable Z axis sensorless homing if a probe is used to home the Z axis
  #if HOMING_Z_WITH_PROBE
    #undef Z_STALL_SENSITIVITY
    #undef Z2_STALL_SENSITIVITY
    #undef Z3_STALL_SENSITIVITY
    #undef Z4_STALL_SENSITIVITY
  #endif
  #if defined(X_STALL_SENSITIVITY)  && AXIS_HAS_STALLGUARD(X)
    #define X_SENSORLESS 1
  #endif
  #if defined(X2_STALL_SENSITIVITY) && AXIS_HAS_STALLGUARD(X2)
    #define X2_SENSORLESS 1
  #endif
  #if defined(Y_STALL_SENSITIVITY)  && AXIS_HAS_STALLGUARD(Y)
    #define Y_SENSORLESS 1
  #endif
  #if defined(Y2_STALL_SENSITIVITY) && AXIS_HAS_STALLGUARD(Y2)
    #define Y2_SENSORLESS 1
  #endif
  #if defined(Z_STALL_SENSITIVITY)  && AXIS_HAS_STALLGUARD(Z)
    #define Z_SENSORLESS 1
  #endif
  #if defined(Z2_STALL_SENSITIVITY) && AXIS_HAS_STALLGUARD(Z2)
    #define Z2_SENSORLESS 1
  #endif
  #if defined(Z3_STALL_SENSITIVITY) && AXIS_HAS_STALLGUARD(Z3)
    #define Z3_SENSORLESS 1
  #endif
  #if defined(Z4_STALL_SENSITIVITY) && AXIS_HAS_STALLGUARD(Z4)
    #define Z4_SENSORLESS 1
  #endif
  #if ENABLED(SPI_ENDSTOPS)
    #define X_SPI_SENSORLESS X_SENSORLESS
    #define Y_SPI_SENSORLESS Y_SENSORLESS
    #define Z_SPI_SENSORLESS Z_SENSORLESS
  #endif
  #ifndef X_INTERPOLATE
    #define X_INTERPOLATE INTERPOLATE
  #endif
  #ifndef X2_INTERPOLATE
    #define X2_INTERPOLATE INTERPOLATE
  #endif
  #ifndef Y_INTERPOLATE
    #define Y_INTERPOLATE INTERPOLATE
  #endif
  #ifndef Y2_INTERPOLATE
    #define Y2_INTERPOLATE INTERPOLATE
  #endif
  #ifndef Z_INTERPOLATE
    #define Z_INTERPOLATE INTERPOLATE
  #endif
  #ifndef Z2_INTERPOLATE
    #define Z2_INTERPOLATE INTERPOLATE
  #endif
  #ifndef Z3_INTERPOLATE
    #define Z3_INTERPOLATE INTERPOLATE
  #endif
  #ifndef Z4_INTERPOLATE
    #define Z4_INTERPOLATE INTERPOLATE
  #endif
  #ifndef E0_INTERPOLATE
    #define E0_INTERPOLATE INTERPOLATE
  #endif
  #ifndef E1_INTERPOLATE
    #define E1_INTERPOLATE INTERPOLATE
  #endif
  #ifndef E2_INTERPOLATE
    #define E2_INTERPOLATE INTERPOLATE
  #endif
  #ifndef E3_INTERPOLATE
    #define E3_INTERPOLATE INTERPOLATE
  #endif
  #ifndef E4_INTERPOLATE
    #define E4_INTERPOLATE INTERPOLATE
  #endif
  #ifndef E5_INTERPOLATE
    #define E5_INTERPOLATE INTERPOLATE
  #endif
  #ifndef E6_INTERPOLATE
    #define E6_INTERPOLATE INTERPOLATE
  #endif
  #ifndef E7_INTERPOLATE
    #define E7_INTERPOLATE INTERPOLATE
  #endif
  #ifndef X_SLAVE_ADDRESS
    #define X_SLAVE_ADDRESS  0
  #endif
  #ifndef Y_SLAVE_ADDRESS
    #define Y_SLAVE_ADDRESS  0
  #endif
  #ifndef Z_SLAVE_ADDRESS
    #define Z_SLAVE_ADDRESS  0
  #endif
  #ifndef X2_SLAVE_ADDRESS
    #define X2_SLAVE_ADDRESS 0
  #endif
  #ifndef Y2_SLAVE_ADDRESS
    #define Y2_SLAVE_ADDRESS 0
  #endif
  #ifndef Z2_SLAVE_ADDRESS
    #define Z2_SLAVE_ADDRESS 0
  #endif
  #ifndef Z3_SLAVE_ADDRESS
    #define Z3_SLAVE_ADDRESS 0
  #endif
  #ifndef Z4_SLAVE_ADDRESS
    #define Z4_SLAVE_ADDRESS 0
  #endif
  #ifndef E0_SLAVE_ADDRESS
    #define E0_SLAVE_ADDRESS 0
  #endif
  #ifndef E1_SLAVE_ADDRESS
    #define E1_SLAVE_ADDRESS 0
  #endif
  #ifndef E2_SLAVE_ADDRESS
    #define E2_SLAVE_ADDRESS 0
  #endif
  #ifndef E3_SLAVE_ADDRESS
    #define E3_SLAVE_ADDRESS 0
  #endif
  #ifndef E4_SLAVE_ADDRESS
    #define E4_SLAVE_ADDRESS 0
  #endif
  #ifndef E5_SLAVE_ADDRESS
    #define E5_SLAVE_ADDRESS 0
  #endif
  #ifndef E6_SLAVE_ADDRESS
    #define E6_SLAVE_ADDRESS 0
  #endif
  #ifndef E7_SLAVE_ADDRESS
    #define E7_SLAVE_ADDRESS 0
  #endif
#endif

#if (HAS_E_DRIVER(TMC2660) \
  || ( E0_ENABLE_PIN != X_ENABLE_PIN && E1_ENABLE_PIN != X_ENABLE_PIN   \
    && E0_ENABLE_PIN != Y_ENABLE_PIN && E1_ENABLE_PIN != Y_ENABLE_PIN ) )
  #define HAS_E_STEPPER_ENABLE 1
#endif

#if ANY_AXIS_HAS(HW_SERIAL)
  #define HAS_TMC_HW_SERIAL 1
#endif
#if ANY_AXIS_HAS(SW_SERIAL)
  #define HAS_TMC_SW_SERIAL 1
#endif

//
// Set USING_HW_SERIALn flags for used Serial Ports
//

// Flag the indexed hardware serial ports in use
#define CONF_SERIAL_IS(N) (  (defined(SERIAL_PORT)      && SERIAL_PORT == N) \
                          || (defined(SERIAL_PORT_2)    && SERIAL_PORT_2 == N) \
                          || (defined(SERIAL_PORT_3)    && SERIAL_PORT_3 == N) \
                          || (defined(MMU2_SERIAL_PORT) && MMU2_SERIAL_PORT == N) \
                          || (defined(LCD_SERIAL_PORT)  && LCD_SERIAL_PORT == N) )

// Flag the named hardware serial ports in use
#define TMC_UART_IS(A,N) (defined(A##_HARDWARE_SERIAL) && (CAT(HW_,A##_HARDWARE_SERIAL) == HW_Serial##N || CAT(HW_,A##_HARDWARE_SERIAL) == HW_MSerial##N))
#define ANY_SERIAL_IS(N) (  CONF_SERIAL_IS(N) \
                         || TMC_UART_IS(X,  N) || TMC_UART_IS(Y , N) || TMC_UART_IS(Z , N) \
                         || TMC_UART_IS(X2, N) || TMC_UART_IS(Y2, N) || TMC_UART_IS(Z2, N) || TMC_UART_IS(Z3, N) || TMC_UART_IS(Z4, N) \
                         || TMC_UART_IS(E0, N) || TMC_UART_IS(E1, N) || TMC_UART_IS(E2, N) || TMC_UART_IS(E3, N) || TMC_UART_IS(E4, N) )

#define HW_Serial    501
#define HW_Serial0   502
#define HW_Serial1   503
#define HW_Serial2   504
#define HW_Serial3   505
#define HW_Serial4   506
#define HW_Serial5   507
#define HW_Serial6   508
#define HW_MSerial0  509
#define HW_MSerial1  510
#define HW_MSerial2  511
#define HW_MSerial3  512
#define HW_MSerial4  513
#define HW_MSerial5  514
#define HW_MSerial6  515
#define HW_MSerial7  516
#define HW_MSerial8  517
#define HW_MSerial9  518
#define HW_MSerial10 519

#if CONF_SERIAL_IS(-1)
  #define USING_HW_SERIALUSB 1
#endif
#if ANY_SERIAL_IS(0)
  #define USING_HW_SERIAL0 1
#endif
#if ANY_SERIAL_IS(1)
  #define USING_HW_SERIAL1 1
#endif
#if ANY_SERIAL_IS(2)
  #define USING_HW_SERIAL2 1
#endif
#if ANY_SERIAL_IS(3)
  #define USING_HW_SERIAL3 1
#endif
#if ANY_SERIAL_IS(4)
  #define USING_HW_SERIAL4 1
#endif
#if ANY_SERIAL_IS(5)
  #define USING_HW_SERIAL5 1
#endif
#if ANY_SERIAL_IS(6)
  #define USING_HW_SERIAL6 1
#endif
#if ANY_SERIAL_IS(7)
  #define USING_HW_SERIAL7 1
#endif
#if ANY_SERIAL_IS(8)
  #define USING_HW_SERIAL8 1
#endif
#if ANY_SERIAL_IS(9)
  #define USING_HW_SERIAL9 1
#endif
#if ANY_SERIAL_IS(10)
  #define USING_HW_SERIAL10 1
#endif

#undef HW_Serial
#undef HW_Serial0
#undef HW_Serial1
#undef HW_Serial2
#undef HW_Serial3
#undef HW_Serial4
#undef HW_Serial5
#undef HW_Serial6
#undef HW_MSerial0
#undef HW_MSerial1
#undef HW_MSerial2
#undef HW_MSerial3
#undef HW_MSerial4
#undef HW_MSerial5
#undef HW_MSerial6
#undef HW_MSerial7
#undef HW_MSerial8
#undef HW_MSerial9
#undef HW_MSerial10

#undef _SERIAL_ID
#undef _TMC_UART_IS
#undef TMC_UART_IS
#undef ANY_SERIAL_IS

//
// Endstops and bed probe
//

// Is an endstop plug used for extra Z endstops or the probe?
#define IS_PROBE_PIN(A,M) (HAS_CUSTOM_PROBE_PIN && Z_MIN_PROBE_PIN == A##_##M##_PIN)
#define IS_X2_ENDSTOP(A,M) (ENABLED(X_DUAL_ENDSTOPS) && X2_USE_ENDSTOP == _##A##M##_)
#define IS_Y2_ENDSTOP(A,M) (ENABLED(Y_DUAL_ENDSTOPS) && Y2_USE_ENDSTOP == _##A##M##_)
#define IS_Z2_ENDSTOP(A,M) (ENABLED(Z_MULTI_ENDSTOPS) && Z2_USE_ENDSTOP == _##A##M##_)
#define IS_Z3_ENDSTOP(A,M) (ENABLED(Z_MULTI_ENDSTOPS) && NUM_Z_STEPPER_DRIVERS >= 3 && Z3_USE_ENDSTOP == _##A##M##_)
#define IS_Z4_ENDSTOP(A,M) (ENABLED(Z_MULTI_ENDSTOPS) && NUM_Z_STEPPER_DRIVERS >= 4 && Z4_USE_ENDSTOP == _##A##M##_)

#define _HAS_STOP(A,M) (PIN_EXISTS(A##_##M) && !IS_PROBE_PIN(A,M) && !IS_X2_ENDSTOP(A,M) && !IS_Y2_ENDSTOP(A,M) && !IS_Z2_ENDSTOP(A,M) && !IS_Z3_ENDSTOP(A,M) && !IS_Z4_ENDSTOP(A,M))
#if _HAS_STOP(X,MIN)
  #define HAS_X_MIN 1
#endif
#if _HAS_STOP(X,MAX)
  #define HAS_X_MAX 1
#endif
#if _HAS_STOP(Y,MIN)
  #define HAS_Y_MIN 1
#endif
#if _HAS_STOP(Y,MAX)
  #define HAS_Y_MAX 1
#endif
#if _HAS_STOP(Z,MIN)
  #define HAS_Z_MIN 1
#endif
#if _HAS_STOP(Z,MAX)
  #define HAS_Z_MAX 1
#endif
#if PIN_EXISTS(X2_MIN)
  #define HAS_X2_MIN 1
#endif
#if PIN_EXISTS(X2_MAX)
  #define HAS_X2_MAX 1
#endif
#if PIN_EXISTS(Y2_MIN)
  #define HAS_Y2_MIN 1
#endif
#if PIN_EXISTS(Y2_MAX)
  #define HAS_Y2_MAX 1
#endif
#if PIN_EXISTS(Z2_MIN)
  #define HAS_Z2_MIN 1
#endif
#if PIN_EXISTS(Z2_MAX)
  #define HAS_Z2_MAX 1
#endif
#if PIN_EXISTS(Z3_MIN)
  #define HAS_Z3_MIN 1
#endif
#if PIN_EXISTS(Z3_MAX)
  #define HAS_Z3_MAX 1
#endif
#if PIN_EXISTS(Z4_MIN)
  #define HAS_Z4_MIN 1
#endif
#if PIN_EXISTS(Z4_MAX)
  #define HAS_Z4_MAX 1
#endif
#if BOTH(HAS_BED_PROBE, HAS_CUSTOM_PROBE_PIN) && PIN_EXISTS(Z_MIN_PROBE)
  #define HAS_Z_MIN_PROBE_PIN 1
#endif

#undef IS_PROBE_PIN
#undef IS_X2_ENDSTOP
#undef IS_Y2_ENDSTOP
#undef IS_Z2_ENDSTOP
#undef IS_Z3_ENDSTOP
#undef IS_Z4_ENDSTOP

//
// ADC Temp Sensors (Thermistor or Thermocouple with amplifier ADC interface)
//
#define HAS_ADC_TEST(P) (PIN_EXISTS(TEMP_##P) && TEMP_SENSOR_##P != 0 && NONE(TEMP_SENSOR_##P##_IS_MAX_TC, TEMP_SENSOR_##P##_IS_DUMMY))
#if HAS_ADC_TEST(0)
  #define HAS_TEMP_ADC_0 1
#endif
#if HAS_ADC_TEST(1)
  #define HAS_TEMP_ADC_1 1
#endif
#if HAS_ADC_TEST(2)
  #define HAS_TEMP_ADC_2 1
#endif
#if HAS_ADC_TEST(3)
  #define HAS_TEMP_ADC_3 1
#endif
#if HAS_ADC_TEST(4)
  #define HAS_TEMP_ADC_4 1
#endif
#if HAS_ADC_TEST(5)
  #define HAS_TEMP_ADC_5 1
#endif
#if HAS_ADC_TEST(6)
  #define HAS_TEMP_ADC_6 1
#endif
#if HAS_ADC_TEST(7)
  #define HAS_TEMP_ADC_7 1
#endif
#if HAS_ADC_TEST(BED)
  #define HAS_TEMP_ADC_BED 1
#endif
#if HAS_ADC_TEST(PROBE)
  #define HAS_TEMP_ADC_PROBE 1
#endif
#if HAS_ADC_TEST(CHAMBER)
  #define HAS_TEMP_ADC_CHAMBER 1
#endif
#if HAS_ADC_TEST(COOLER)
  #define HAS_TEMP_ADC_COOLER 1
#endif

#define HAS_TEMP(N) ANY(HAS_TEMP_ADC_##N, TEMP_SENSOR_##N##_IS_MAX_TC, TEMP_SENSOR_##N##_IS_DUMMY)
#if HAS_HOTEND && HAS_TEMP(0)
  #define HAS_TEMP_HOTEND 1
#endif
#if HAS_TEMP(BED)
  #define HAS_TEMP_BED 1
#endif
#if HAS_TEMP(PROBE)
  #define HAS_TEMP_PROBE 1
#endif
#if HAS_TEMP(CHAMBER)
  #define HAS_TEMP_CHAMBER 1
#endif
#if HAS_TEMP(COOLER)
  #define HAS_TEMP_COOLER 1
#endif

#if ENABLED(JOYSTICK)
  #if PIN_EXISTS(JOY_X)
    #define HAS_JOY_ADC_X 1
  #endif
  #if PIN_EXISTS(JOY_Y)
    #define HAS_JOY_ADC_Y 1
  #endif
  #if PIN_EXISTS(JOY_Z)
    #define HAS_JOY_ADC_Z 1
  #endif
  #if PIN_EXISTS(JOY_EN)
    #define HAS_JOY_ADC_EN 1
  #endif
#endif

// Heaters
#if PIN_EXISTS(HEATER_0)
  #define HAS_HEATER_0 1
#endif
#if PIN_EXISTS(HEATER_1)
  #define HAS_HEATER_1 1
#endif
#if PIN_EXISTS(HEATER_2)
  #define HAS_HEATER_2 1
#endif
#if PIN_EXISTS(HEATER_3)
  #define HAS_HEATER_3 1
#endif
#if PIN_EXISTS(HEATER_4)
  #define HAS_HEATER_4 1
#endif
#if PIN_EXISTS(HEATER_5)
  #define HAS_HEATER_5 1
#endif
#if PIN_EXISTS(HEATER_6)
  #define HAS_HEATER_6 1
#endif
#if PIN_EXISTS(HEATER_7)
  #define HAS_HEATER_7 1
#endif
#if PIN_EXISTS(HEATER_BED)
  #define HAS_HEATER_BED 1
#endif

// Shorthand for common combinations
#if HAS_TEMP_BED && HAS_HEATER_BED
  #define HAS_HEATED_BED 1
  #ifndef BED_OVERSHOOT
    #define BED_OVERSHOOT 10
  #endif
  #define BED_MAX_TARGET (BED_MAXTEMP - (BED_OVERSHOOT))
#else
  #undef PIDTEMPBED
#endif

#if HAS_TEMP_COOLER && PIN_EXISTS(COOLER)
  #define HAS_COOLER 1
  #ifndef COOLER_OVERSHOOT
    #define COOLER_OVERSHOOT 2
  #endif
  #define COOLER_MIN_TARGET (COOLER_MINTEMP + (COOLER_OVERSHOOT))
  #define COOLER_MAX_TARGET (COOLER_MAXTEMP - (COOLER_OVERSHOOT))
#endif

#if HAS_HEATED_BED || HAS_TEMP_CHAMBER
  #define BED_OR_CHAMBER 1
#endif
#if HAS_TEMP_HOTEND || BED_OR_CHAMBER || HAS_TEMP_PROBE || HAS_TEMP_COOLER
  #define HAS_TEMP_SENSOR 1
#endif

#if HAS_TEMP_CHAMBER && PIN_EXISTS(HEATER_CHAMBER)
  #define HAS_HEATED_CHAMBER 1
  #ifndef CHAMBER_OVERSHOOT
    #define CHAMBER_OVERSHOOT 10
  #endif
  #define CHAMBER_MAX_TARGET (CHAMBER_MAXTEMP - (CHAMBER_OVERSHOOT))
#else
  #undef PIDTEMPCHAMBER
#endif

// PID heating
#if ANY(PIDTEMP, PIDTEMPBED, PIDTEMPCHAMBER)
  #define HAS_PID_HEATING 1
#endif

// Thermal protection
#if BOTH(HAS_HEATED_BED, THERMAL_PROTECTION_BED)
  #define HAS_THERMALLY_PROTECTED_BED 1
#endif
#if ENABLED(THERMAL_PROTECTION_HOTENDS) && WATCH_TEMP_PERIOD > 0
  #define WATCH_HOTENDS 1
#endif
#if HAS_THERMALLY_PROTECTED_BED && WATCH_BED_TEMP_PERIOD > 0
  #define WATCH_BED 1
#endif
#if BOTH(HAS_HEATED_CHAMBER, THERMAL_PROTECTION_CHAMBER) && WATCH_CHAMBER_TEMP_PERIOD > 0
  #define WATCH_CHAMBER 1
#endif
#if BOTH(HAS_COOLER, THERMAL_PROTECTION_COOLER) && WATCH_COOLER_TEMP_PERIOD > 0
  #define WATCH_COOLER 1
#endif
#if  (ENABLED(THERMAL_PROTECTION_HOTENDS) || !EXTRUDERS) \
  && (ENABLED(THERMAL_PROTECTION_BED)     || !HAS_HEATED_BED) \
  && (ENABLED(THERMAL_PROTECTION_CHAMBER) || !HAS_HEATED_CHAMBER) \
  && (ENABLED(THERMAL_PROTECTION_COOLER) || !HAS_COOLER)
  #define THERMALLY_SAFE 1
#endif

// Auto fans
#if HAS_HOTEND && PIN_EXISTS(E0_AUTO_FAN)
  #define HAS_AUTO_FAN_0 1
#endif
#if HAS_MULTI_HOTEND && PIN_EXISTS(E1_AUTO_FAN)
  #define HAS_AUTO_FAN_1 1
#endif
#if HOTENDS > 2 && PIN_EXISTS(E2_AUTO_FAN)
  #define HAS_AUTO_FAN_2 1
#endif
#if HOTENDS > 3 && PIN_EXISTS(E3_AUTO_FAN)
  #define HAS_AUTO_FAN_3 1
#endif
#if HOTENDS > 4 && PIN_EXISTS(E4_AUTO_FAN)
  #define HAS_AUTO_FAN_4 1
#endif
#if HOTENDS > 5 && PIN_EXISTS(E5_AUTO_FAN)
  #define HAS_AUTO_FAN_5 1
#endif
#if HOTENDS > 6 && PIN_EXISTS(E6_AUTO_FAN)
  #define HAS_AUTO_FAN_6 1
#endif
#if HOTENDS > 7 && PIN_EXISTS(E7_AUTO_FAN)
  #define HAS_AUTO_FAN_7 1
#endif
#if HAS_TEMP_CHAMBER && PIN_EXISTS(CHAMBER_AUTO_FAN)
  #define HAS_AUTO_CHAMBER_FAN 1
#endif
#if HAS_TEMP_COOLER && PIN_EXISTS(COOLER_AUTO_FAN)
  #define HAS_AUTO_COOLER_FAN 1
#endif

#if ANY(HAS_AUTO_FAN_0, HAS_AUTO_FAN_1, HAS_AUTO_FAN_2, HAS_AUTO_FAN_3, HAS_AUTO_FAN_4, HAS_AUTO_FAN_5, HAS_AUTO_FAN_6, HAS_AUTO_FAN_7, HAS_AUTO_CHAMBER_FAN, HAS_AUTO_COOLER_FAN)
  #define HAS_AUTO_FAN 1
#endif
#define _FANOVERLAP(A,B) (A##_AUTO_FAN_PIN == E##B##_AUTO_FAN_PIN)
#if HAS_AUTO_FAN && (_FANOVERLAP(CHAMBER,0) || _FANOVERLAP(CHAMBER,1) || _FANOVERLAP(CHAMBER,2) || _FANOVERLAP(CHAMBER,3) || _FANOVERLAP(CHAMBER,4) || _FANOVERLAP(CHAMBER,5) || _FANOVERLAP(CHAMBER,6) || _FANOVERLAP(CHAMBER,7))
  #define AUTO_CHAMBER_IS_E 1
#endif

#if !HAS_TEMP_SENSOR
  #undef AUTO_REPORT_TEMPERATURES
#endif
#if EITHER(AUTO_REPORT_TEMPERATURES, AUTO_REPORT_SD_STATUS)
  #define HAS_AUTO_REPORTING 1
#endif

#if !HAS_AUTO_CHAMBER_FAN || AUTO_CHAMBER_IS_E
  #undef AUTO_POWER_CHAMBER_FAN
#endif

// Print Cooling fans (limit)
#ifdef NUM_M106_FANS
  #define MAX_FANS NUM_M106_FANS
#else
  #define MAX_FANS 8  // Max supported fans
#endif

#define _NOT_E_AUTO(N,F) (E##N##_AUTO_FAN_PIN != FAN##F##_PIN)
#define _HAS_FAN(F) (PIN_EXISTS(FAN##F) \
                     && CONTROLLER_FAN_PIN != FAN##F##_PIN \
                     && _NOT_E_AUTO(0,F) \
                     && _NOT_E_AUTO(1,F) \
                     && _NOT_E_AUTO(2,F) \
                     && _NOT_E_AUTO(3,F) \
                     && _NOT_E_AUTO(4,F) \
                     && _NOT_E_AUTO(5,F) \
                     && _NOT_E_AUTO(6,F) \
                     && _NOT_E_AUTO(7,F) \
                     && F < MAX_FANS)
#if PIN_EXISTS(FAN)
  #define HAS_FAN0 1
#endif
#if _HAS_FAN(1)
  #define HAS_FAN1 1
#endif
#if _HAS_FAN(2)
  #define HAS_FAN2 1
#endif
#if _HAS_FAN(3)
  #define HAS_FAN3 1
#endif
#if _HAS_FAN(4)
  #define HAS_FAN4 1
#endif
#if _HAS_FAN(5)
  #define HAS_FAN5 1
#endif
#if _HAS_FAN(6)
  #define HAS_FAN6 1
#endif
#if _HAS_FAN(7)
  #define HAS_FAN7 1
#endif
#undef _NOT_E_AUTO
#undef _HAS_FAN
#if PIN_EXISTS(CONTROLLER_FAN)
  #define HAS_CONTROLLER_FAN 1
#endif

#if BED_OR_CHAMBER || HAS_FAN0
  #define BED_OR_CHAMBER_OR_FAN 1
#endif

// Servos
#if PIN_EXISTS(SERVO0) && NUM_SERVOS > 0
  #define HAS_SERVO_0 1
#endif
#if PIN_EXISTS(SERVO1) && NUM_SERVOS > 1
  #define HAS_SERVO_1 1
#endif
#if PIN_EXISTS(SERVO2) && NUM_SERVOS > 2
  #define HAS_SERVO_2 1
#endif
#if PIN_EXISTS(SERVO3) && NUM_SERVOS > 3
  #define HAS_SERVO_3 1
#endif
#if NUM_SERVOS > 0
  #define HAS_SERVOS 1
#endif
#if HAS_SERVOS && defined(PAUSE_SERVO_OUTPUT) && defined(RESUME_SERVO_OUTPUT)
  #define HAS_PAUSE_SERVO_OUTPUT 1
#endif

// Sensors
#if PIN_EXISTS(FILWIDTH)
  #define HAS_FILAMENT_WIDTH_SENSOR 1
#endif

// User Interface
#if PIN_EXISTS(HOME)
  #define HAS_HOME 1
#endif
#if PIN_EXISTS(KILL)
  #define HAS_KILL 1
#endif
#if PIN_EXISTS(SUICIDE)
  #define HAS_SUICIDE 1
#endif
#if PIN_EXISTS(PHOTOGRAPH)
  #define HAS_PHOTOGRAPH 1
#endif
<<<<<<< HEAD
#if PIN_EXISTS(BEEPER) || EITHER(LCD_USE_I2C_BUZZER, PCA9632_BUZZER)
  #define HAS_BUZZER 1
#endif
#if HAS_BUZZER && DISABLED(LCD_USE_I2C_BUZZER, PCA9632_BUZZER)
  #define USE_BEEPER 1
#endif
#if PIN_EXISTS(CASE_LIGHT) && ENABLED(CASE_LIGHT_ENABLE)
  #define HAS_CASE_LIGHT 1
#endif
#if PIN_EXISTS(FREEZE)
  #define HAS_FREEZE 1
#endif
=======
>>>>>>> e5dc2c53

// Digital control
#if PIN_EXISTS(STEPPER_RESET)
  #define HAS_STEPPER_RESET 1
#endif
#if PIN_EXISTS(DIGIPOTSS)
  #define HAS_MOTOR_CURRENT_SPI 1
#endif
#if ANY_PIN(MOTOR_CURRENT_PWM_X, MOTOR_CURRENT_PWM_Y, MOTOR_CURRENT_PWM_XY, MOTOR_CURRENT_PWM_Z, MOTOR_CURRENT_PWM_E)
  #define HAS_MOTOR_CURRENT_PWM 1
#endif

#if ANY(HAS_Z_MS_PINS, HAS_Z2_MS_PINS, HAS_Z3_MS_PINS, HAS_Z4_MS_PINS)
  #define HAS_SOME_Z_MS_PINS 1
#endif
#if ANY(HAS_E0_MS_PINS, HAS_E1_MS_PINS, HAS_E2_MS_PINS, HAS_E3_MS_PINS, HAS_E4_MS_PINS, HAS_E5_MS_PINS, HAS_E6_MS_PINS, HAS_E7_MS_PINS)
  #define HAS_SOME_E_MS_PINS 1
#endif
#if ANY(HAS_X_MS_PINS, HAS_X2_MS_PINS, HAS_Y_MS_PINS, HAS_Y2_MS_PINS, HAS_SOME_Z_MS_PINS, HAS_SOME_E_MS_PINS)
  #define HAS_MICROSTEPS 1
#endif

#if HAS_MICROSTEPS

  // MS1 MS2 MS3 Stepper Driver Microstepping mode table
  #ifndef MICROSTEP1
    #define MICROSTEP1 LOW,LOW,LOW
  #endif
  #if ENABLED(HEROIC_STEPPER_DRIVERS)
    #ifndef MICROSTEP128
      #define MICROSTEP128 LOW,HIGH,LOW
    #endif
  #else
    #ifndef MICROSTEP2
      #define MICROSTEP2 HIGH,LOW,LOW
    #endif
    #ifndef MICROSTEP4
      #define MICROSTEP4 LOW,HIGH,LOW
    #endif
  #endif
  #ifndef MICROSTEP8
    #define MICROSTEP8 HIGH,HIGH,LOW
  #endif
  #ifdef __SAM3X8E__
    #if MB(ALLIGATOR)
      #ifndef MICROSTEP16
        #define MICROSTEP16 LOW,LOW,LOW
      #endif
      #ifndef MICROSTEP32
        #define MICROSTEP32 HIGH,HIGH,LOW
      #endif
    #else
      #ifndef MICROSTEP16
        #define MICROSTEP16 HIGH,HIGH,LOW
      #endif
    #endif
  #else
    #ifndef MICROSTEP16
      #define MICROSTEP16 HIGH,HIGH,LOW
    #endif
  #endif

  #ifdef MICROSTEP1
    #define HAS_MICROSTEP1 1
  #endif
  #ifdef MICROSTEP2
    #define HAS_MICROSTEP2 1
  #endif
  #ifdef MICROSTEP4
    #define HAS_MICROSTEP4 1
  #endif
  #ifdef MICROSTEP8
    #define HAS_MICROSTEP8 1
  #endif
  #ifdef MICROSTEP16
    #define HAS_MICROSTEP16 1
  #endif
  #ifdef MICROSTEP32
    #define HAS_MICROSTEP32 1
  #endif
  #ifdef MICROSTEP64
    #define HAS_MICROSTEP64 1
  #endif
  #ifdef MICROSTEP128
    #define HAS_MICROSTEP128 1
  #endif

#endif // HAS_MICROSTEPS

/**
 * Heater signal inversion defaults
 */

#if HAS_HEATER_0 && !defined(HEATER_0_INVERTING)
  #define HEATER_0_INVERTING false
#endif
#if HAS_HEATER_1 && !defined(HEATER_1_INVERTING)
  #define HEATER_1_INVERTING false
#endif
#if HAS_HEATER_2 && !defined(HEATER_2_INVERTING)
  #define HEATER_2_INVERTING false
#endif
#if HAS_HEATER_3 && !defined(HEATER_3_INVERTING)
  #define HEATER_3_INVERTING false
#endif
#if HAS_HEATER_4 && !defined(HEATER_4_INVERTING)
  #define HEATER_4_INVERTING false
#endif
#if HAS_HEATER_5 && !defined(HEATER_5_INVERTING)
  #define HEATER_5_INVERTING false
#endif
#if HAS_HEATER_6 && !defined(HEATER_6_INVERTING)
  #define HEATER_6_INVERTING false
#endif
#if HAS_HEATER_7 && !defined(HEATER_7_INVERTING)
  #define HEATER_7_INVERTING false
#endif

/**
 * Helper Macros for heaters and extruder fan
 */

#define WRITE_HEATER_0P(v) WRITE(HEATER_0_PIN, (v) ^ HEATER_0_INVERTING)
#if EITHER(HAS_MULTI_HOTEND, HEATERS_PARALLEL)
  #define WRITE_HEATER_1(v) WRITE(HEATER_1_PIN, (v) ^ HEATER_1_INVERTING)
  #if HOTENDS > 2
    #define WRITE_HEATER_2(v) WRITE(HEATER_2_PIN, (v) ^ HEATER_2_INVERTING)
    #if HOTENDS > 3
      #define WRITE_HEATER_3(v) WRITE(HEATER_3_PIN, (v) ^ HEATER_3_INVERTING)
      #if HOTENDS > 4
        #define WRITE_HEATER_4(v) WRITE(HEATER_4_PIN, (v) ^ HEATER_4_INVERTING)
        #if HOTENDS > 5
          #define WRITE_HEATER_5(v) WRITE(HEATER_5_PIN, (v) ^ HEATER_5_INVERTING)
          #if HOTENDS > 6
            #define WRITE_HEATER_6(v) WRITE(HEATER_6_PIN, (v) ^ HEATER_6_INVERTING)
            #if HOTENDS > 7
              #define WRITE_HEATER_7(v) WRITE(HEATER_7_PIN, (v) ^ HEATER_7_INVERTING)
            #endif // HOTENDS > 7
          #endif // HOTENDS > 6
        #endif // HOTENDS > 5
      #endif // HOTENDS > 4
    #endif // HOTENDS > 3
  #endif // HOTENDS > 2
#endif // HAS_MULTI_HOTEND || HEATERS_PARALLEL
#if ENABLED(HEATERS_PARALLEL)
  #define WRITE_HEATER_0(v) { WRITE_HEATER_0P(v); WRITE_HEATER_1(v); }
#else
  #define WRITE_HEATER_0(v) WRITE_HEATER_0P(v)
#endif

#ifndef MIN_POWER
  #define MIN_POWER 0
#endif

/**
 * Heated bed requires settings
 */
#if HAS_HEATED_BED
  #ifndef MIN_BED_POWER
    #define MIN_BED_POWER 0
  #endif
  #ifndef MAX_BED_POWER
    #define MAX_BED_POWER 255
  #endif
  #ifndef HEATER_BED_INVERTING
    #define HEATER_BED_INVERTING false
  #endif
  #define WRITE_HEATER_BED(v) WRITE(HEATER_BED_PIN, (v) ^ HEATER_BED_INVERTING)
#endif

/**
 * Heated chamber requires settings
 */
#if HAS_HEATED_CHAMBER
  #ifndef MIN_CHAMBER_POWER
    #define MIN_CHAMBER_POWER 0
  #endif
  #ifndef MAX_CHAMBER_POWER
    #define MAX_CHAMBER_POWER 255
  #endif
  #ifndef HEATER_CHAMBER_INVERTING
    #define HEATER_CHAMBER_INVERTING false
  #endif
  #define WRITE_HEATER_CHAMBER(v) WRITE(HEATER_CHAMBER_PIN, (v) ^ HEATER_CHAMBER_INVERTING)
#endif

/**
 * Laser Cooling requires settings
 */
#if HAS_COOLER
  #ifndef MAX_COOLER_POWER
    #define MAX_COOLER_POWER 255
  #endif
  #ifndef COOLER_INVERTING
    #define COOLER_INVERTING true
  #endif
  #define WRITE_HEATER_COOLER(v) WRITE(COOLER_PIN, (v) ^ COOLER_INVERTING)
#endif

#if HAS_HOTEND || HAS_HEATED_BED || HAS_HEATED_CHAMBER || HAS_COOLER
  #define HAS_TEMPERATURE 1
#endif

#if HAS_TEMPERATURE && EITHER(HAS_LCD_MENU, DWIN_CREALITY_LCD)
  #ifdef PREHEAT_6_LABEL
    #define PREHEAT_COUNT 6
  #elif defined(PREHEAT_5_LABEL)
    #define PREHEAT_COUNT 5
  #elif defined(PREHEAT_4_LABEL)
    #define PREHEAT_COUNT 4
  #elif defined(PREHEAT_3_LABEL)
    #define PREHEAT_COUNT 3
  #elif defined(PREHEAT_2_LABEL)
    #define PREHEAT_COUNT 2
  #elif defined(PREHEAT_1_LABEL)
    #define PREHEAT_COUNT 1
  #endif
#endif

#if !PREHEAT_COUNT
  #undef PREHEAT_SHORTCUT_MENU_ITEM
#endif

/**
 * Up to 3 PWM fans
 */
#ifndef FAN_INVERTING
  #define FAN_INVERTING false
#endif

#if HAS_FAN7
  #define FAN_COUNT 8
#elif HAS_FAN6
  #define FAN_COUNT 7
#elif HAS_FAN5
  #define FAN_COUNT 6
#elif HAS_FAN4
  #define FAN_COUNT 5
#elif HAS_FAN3
  #define FAN_COUNT 4
#elif HAS_FAN2
  #define FAN_COUNT 3
#elif HAS_FAN1
  #define FAN_COUNT 2
#elif HAS_FAN0
  #define FAN_COUNT 1
#else
  #define FAN_COUNT 0
#endif

#if FAN_COUNT > 0
  #define HAS_FAN 1
#endif

/**
 * Part Cooling fan multipliexer
 */
#if PIN_EXISTS(FANMUX0)
  #define HAS_FANMUX 1
#endif

/**
 * MIN/MAX fan PWM scaling
 */
#ifndef FAN_OFF_PWM
  #define FAN_OFF_PWM 0
#endif
#ifndef FAN_MIN_PWM
  #if FAN_OFF_PWM > 0
    #define FAN_MIN_PWM (FAN_OFF_PWM + 1)
  #else
    #define FAN_MIN_PWM 0
  #endif
#endif
#ifndef FAN_MAX_PWM
  #define FAN_MAX_PWM 255
#endif
#if FAN_MIN_PWM < 0 || FAN_MIN_PWM > 255
  #error "FAN_MIN_PWM must be a value from 0 to 255."
#elif FAN_MAX_PWM < 0 || FAN_MAX_PWM > 255
  #error "FAN_MAX_PWM must be a value from 0 to 255."
#elif FAN_MIN_PWM > FAN_MAX_PWM
  #error "FAN_MIN_PWM must be less than or equal to FAN_MAX_PWM."
#elif FAN_OFF_PWM > FAN_MIN_PWM
  #error "FAN_OFF_PWM must be less than or equal to FAN_MIN_PWM."
#endif

/**
 * FAST PWM FAN Settings
 */
#if ENABLED(FAST_PWM_FAN) && !defined(FAST_PWM_FAN_FREQUENCY)
  #define FAST_PWM_FAN_FREQUENCY ((F_CPU) / (2 * 255 * 1)) // Fan frequency default
#endif

/**
 * MIN/MAX case light PWM scaling
 */
#if ENABLED(CASE_LIGHT_ENABLE)
  #ifndef CASE_LIGHT_MAX_PWM
    #define CASE_LIGHT_MAX_PWM 255
  #elif !WITHIN(CASE_LIGHT_MAX_PWM, 1, 255)
    #error "CASE_LIGHT_MAX_PWM must be a value from 1 to 255."
  #endif
#endif

/**
 * Bed Probe dependencies
 */
#if HAS_BED_PROBE
  #if BOTH(ENDSTOPPULLUPS, HAS_Z_MIN_PROBE_PIN)
    #define ENDSTOPPULLUP_ZMIN_PROBE
  #endif
  #ifndef Z_PROBE_OFFSET_RANGE_MIN
    #define Z_PROBE_OFFSET_RANGE_MIN -20
  #endif
  #ifndef Z_PROBE_OFFSET_RANGE_MAX
    #define Z_PROBE_OFFSET_RANGE_MAX 20
  #endif
  #ifndef XY_PROBE_FEEDRATE
    #define XY_PROBE_FEEDRATE ((homing_feedrate_mm_m.x + homing_feedrate_mm_m.y) / 2)
  #endif
  #ifndef NOZZLE_TO_PROBE_OFFSET
    #define NOZZLE_TO_PROBE_OFFSET { 0, 0, 0 }
  #endif
#else
  #undef NOZZLE_TO_PROBE_OFFSET
#endif

/**
 * XYZ Bed Skew Correction
 */
#if ENABLED(SKEW_CORRECTION)
  #define SKEW_FACTOR_MIN -1
  #define SKEW_FACTOR_MAX 1

  #define _GET_SIDE(a,b,c) (SQRT(2*sq(a)+2*sq(b)-4*sq(c))*0.5)
  #define _SKEW_SIDE(a,b,c) tan(M_PI*0.5-acos((sq(a)-sq(b)-sq(c))/(2*c*b)))
  #define _SKEW_FACTOR(a,b,c) _SKEW_SIDE(float(a),_GET_SIDE(float(a),float(b),float(c)),float(c))

  #ifndef XY_SKEW_FACTOR
    #if defined(XY_DIAG_AC) && defined(XY_DIAG_BD) && defined(XY_SIDE_AD)
      #define XY_SKEW_FACTOR _SKEW_FACTOR(XY_DIAG_AC, XY_DIAG_BD, XY_SIDE_AD)
    #else
      #define XY_SKEW_FACTOR 0.0
    #endif
  #endif
  #ifndef XZ_SKEW_FACTOR
    #if defined(XY_SIDE_AD) && !defined(XZ_SIDE_AD)
      #define XZ_SIDE_AD XY_SIDE_AD
    #endif
    #if defined(XZ_DIAG_AC) && defined(XZ_DIAG_BD) && defined(XZ_SIDE_AD)
      #define XZ_SKEW_FACTOR _SKEW_FACTOR(XZ_DIAG_AC, XZ_DIAG_BD, XZ_SIDE_AD)
    #else
      #define XZ_SKEW_FACTOR 0.0
    #endif
  #endif
  #ifndef YZ_SKEW_FACTOR
    #if defined(YZ_DIAG_AC) && defined(YZ_DIAG_BD) && defined(YZ_SIDE_AD)
      #define YZ_SKEW_FACTOR _SKEW_FACTOR(YZ_DIAG_AC, YZ_DIAG_BD, YZ_SIDE_AD)
    #else
      #define YZ_SKEW_FACTOR 0.0
    #endif
  #endif
#endif // SKEW_CORRECTION

/**
 * Heater, Fan, and Probe interactions
 */
#if FAN_COUNT == 0
  #undef PROBING_FANS_OFF
  #undef ADAPTIVE_FAN_SLOWING
  #undef NO_FAN_SLOWING_IN_PID_TUNING
#endif

#if HAS_BED_PROBE && (EITHER(PROBING_HEATERS_OFF, PROBING_FANS_OFF) || DELAY_BEFORE_PROBING > 0)
  #define HAS_QUIET_PROBING 1
#endif
#if EITHER(ADVANCED_PAUSE_FEATURE, PROBING_HEATERS_OFF)
  #define HEATER_IDLE_HANDLER 1
#endif

/**
 * Advanced Pause - Filament Change
 */
#if ENABLED(ADVANCED_PAUSE_FEATURE)
  #if HAS_LCD_MENU || BOTH(EMERGENCY_PARSER, HOST_PROMPT_SUPPORT)
    #define M600_PURGE_MORE_RESUMABLE 1
  #endif
  #ifndef FILAMENT_CHANGE_SLOW_LOAD_LENGTH
    #define FILAMENT_CHANGE_SLOW_LOAD_LENGTH 0
  #endif
#endif

#if HAS_MULTI_EXTRUDER && !defined(TOOLCHANGE_FS_EXTRA_PRIME)
  #define TOOLCHANGE_FS_EXTRA_PRIME 0
#endif

/**
 * Only constrain Z on DELTA / SCARA machines
 */
#if IS_KINEMATIC
  #undef MIN_SOFTWARE_ENDSTOP_X
  #undef MIN_SOFTWARE_ENDSTOP_Y
  #undef MAX_SOFTWARE_ENDSTOP_X
  #undef MAX_SOFTWARE_ENDSTOP_Y
#endif

/**
 * Bed Probing bounds
 */

#ifndef PROBING_MARGIN
  #define PROBING_MARGIN 0
#endif

#if IS_KINEMATIC
  #undef PROBING_MARGIN_LEFT
  #undef PROBING_MARGIN_RIGHT
  #undef PROBING_MARGIN_FRONT
  #undef PROBING_MARGIN_BACK
  #define PROBING_MARGIN_LEFT 0
  #define PROBING_MARGIN_RIGHT 0
  #define PROBING_MARGIN_FRONT 0
  #define PROBING_MARGIN_BACK 0
#else
  #ifndef PROBING_MARGIN_LEFT
    #define PROBING_MARGIN_LEFT PROBING_MARGIN
  #endif
  #ifndef PROBING_MARGIN_RIGHT
    #define PROBING_MARGIN_RIGHT PROBING_MARGIN
  #endif
  #ifndef PROBING_MARGIN_FRONT
    #define PROBING_MARGIN_FRONT PROBING_MARGIN
  #endif
  #ifndef PROBING_MARGIN_BACK
    #define PROBING_MARGIN_BACK PROBING_MARGIN
  #endif
#endif

#if ENABLED(DELTA)
  /**
   * Delta radius/rod trimmers/angle trimmers
   */
  #ifndef DELTA_ENDSTOP_ADJ
    #define DELTA_ENDSTOP_ADJ { 0, 0, 0 }
  #endif
  #ifndef DELTA_TOWER_ANGLE_TRIM
    #define DELTA_TOWER_ANGLE_TRIM { 0, 0, 0 }
  #endif
  #ifndef DELTA_RADIUS_TRIM_TOWER
    #define DELTA_RADIUS_TRIM_TOWER { 0, 0, 0 }
  #endif
  #ifndef DELTA_DIAGONAL_ROD_TRIM_TOWER
    #define DELTA_DIAGONAL_ROD_TRIM_TOWER { 0, 0, 0 }
  #endif
#endif

#ifndef DEFAULT_LEVELING_FADE_HEIGHT
  #define DEFAULT_LEVELING_FADE_HEIGHT 0.0
#endif

#if ENABLED(SEGMENT_LEVELED_MOVES) && !defined(LEVELED_SEGMENT_LENGTH)
  #define LEVELED_SEGMENT_LENGTH 5
#endif

/**
 * Default mesh area is an area with an inset margin on the print area.
 */
#if EITHER(MESH_BED_LEVELING, AUTO_BED_LEVELING_UBL)
  #if IS_KINEMATIC
    // Probing points may be verified at compile time within the radius
    // using static_assert(HYPOT2(X2-X1,Y2-Y1)<=sq(DELTA_PRINTABLE_RADIUS),"bad probe point!")
    // so that may be added to SanityCheck.h in the future.
    #define _MESH_MIN_X (X_MIN_BED + MESH_INSET)
    #define _MESH_MIN_Y (Y_MIN_BED + MESH_INSET)
    #define _MESH_MAX_X (X_MAX_BED - (MESH_INSET))
    #define _MESH_MAX_Y (Y_MAX_BED - (MESH_INSET))
  #else
    // Boundaries for Cartesian probing based on set limits
    #define _MESH_MIN_X (_MAX(X_MIN_BED + MESH_INSET, X_MIN_POS))  // UBL is careful not to probe off the bed.  It does not
    #define _MESH_MIN_Y (_MAX(Y_MIN_BED + MESH_INSET, Y_MIN_POS))  // need NOZZLE_TO_PROBE_OFFSET in the mesh dimensions
    #define _MESH_MAX_X (_MIN(X_MAX_BED - (MESH_INSET), X_MAX_POS))
    #define _MESH_MAX_Y (_MIN(Y_MAX_BED - (MESH_INSET), Y_MAX_POS))
  #endif

  // These may be overridden in Configuration.h if a smaller area is desired
  #ifndef MESH_MIN_X
    #define MESH_MIN_X _MESH_MIN_X
  #endif
  #ifndef MESH_MIN_Y
    #define MESH_MIN_Y _MESH_MIN_Y
  #endif
  #ifndef MESH_MAX_X
    #define MESH_MAX_X _MESH_MAX_X
  #endif
  #ifndef MESH_MAX_Y
    #define MESH_MAX_Y _MESH_MAX_Y
  #endif
#else
  #undef MESH_MIN_X
  #undef MESH_MIN_Y
  #undef MESH_MAX_X
  #undef MESH_MAX_Y
#endif

#define _POINT_COUNT (defined(PROBE_PT_1_X) + defined(PROBE_PT_2_X) + defined(PROBE_PT_3_X) + defined(PROBE_PT_1_Y) + defined(PROBE_PT_2_Y) + defined(PROBE_PT_3_Y))
#if _POINT_COUNT == 6
  #define HAS_FIXED_3POINT 1
#elif _POINT_COUNT > 0
  #error "For 3-Point Leveling all XY points must be defined (or none for the defaults)."
#endif
#undef _POINT_COUNT

/**
 * Buzzer/Speaker
 */
#if PIN_EXISTS(BEEPER)
  #define USE_BEEPER 1
#endif
#if USE_BEEPER || ANY(LCD_USE_I2C_BUZZER, PCA9632_BUZZER)
  #define HAS_BUZZER 1
#endif

#if ENABLED(LCD_USE_I2C_BUZZER)
  #ifndef LCD_FEEDBACK_FREQUENCY_HZ
    #define LCD_FEEDBACK_FREQUENCY_HZ 1000
  #endif
  #ifndef LCD_FEEDBACK_FREQUENCY_DURATION_MS
    #define LCD_FEEDBACK_FREQUENCY_DURATION_MS 100
  #endif
#elif HAS_BUZZER
  #ifndef LCD_FEEDBACK_FREQUENCY_HZ
    #define LCD_FEEDBACK_FREQUENCY_HZ 5000
  #endif
  #ifndef LCD_FEEDBACK_FREQUENCY_DURATION_MS
    #define LCD_FEEDBACK_FREQUENCY_DURATION_MS 2
  #endif
#endif

#if HAS_BUZZER
  #if LCD_FEEDBACK_FREQUENCY_DURATION_MS && LCD_FEEDBACK_FREQUENCY_HZ
    #define HAS_CHIRP 1
  #endif
#else
  #undef SOUND_MENU_ITEM   // No buzzer menu item without a buzzer
#endif

/**
 * Make sure DOGLCD_SCK and DOGLCD_MOSI are defined.
 */
#if HAS_MARLINUI_U8GLIB
  #ifndef DOGLCD_SCK
    #define DOGLCD_SCK  SD_SCK_PIN
  #endif
  #ifndef DOGLCD_MOSI
    #define DOGLCD_MOSI SD_MOSI_PIN
  #endif
#endif

/**
 * Z_HOMING_HEIGHT / Z_CLEARANCE_BETWEEN_PROBES
 */
#ifndef Z_HOMING_HEIGHT
  #ifdef Z_CLEARANCE_BETWEEN_PROBES
    #define Z_HOMING_HEIGHT Z_CLEARANCE_BETWEEN_PROBES
  #else
    #define Z_HOMING_HEIGHT 0
  #endif
#endif

#if PROBE_SELECTED
  #ifndef Z_CLEARANCE_BETWEEN_PROBES
    #define Z_CLEARANCE_BETWEEN_PROBES Z_HOMING_HEIGHT
  #endif
  #if Z_CLEARANCE_BETWEEN_PROBES > Z_HOMING_HEIGHT
    #define Z_CLEARANCE_BETWEEN_MANUAL_PROBES Z_CLEARANCE_BETWEEN_PROBES
  #else
    #define Z_CLEARANCE_BETWEEN_MANUAL_PROBES Z_HOMING_HEIGHT
  #endif
  #ifndef Z_CLEARANCE_MULTI_PROBE
    #define Z_CLEARANCE_MULTI_PROBE Z_CLEARANCE_BETWEEN_PROBES
  #endif
  #if ENABLED(BLTOUCH) && !defined(BLTOUCH_DELAY)
    #define BLTOUCH_DELAY 500
  #endif
#endif

// Define a starting height for measuring manual probe points
#ifndef MANUAL_PROBE_START_Z
  #if EITHER(MESH_BED_LEVELING, PROBE_MANUALLY)
    // Leave MANUAL_PROBE_START_Z undefined so the prior Z height will be used.
    // Note: If Z_CLEARANCE_BETWEEN_MANUAL_PROBES is 0 there will be no raise between points
  #elif ENABLED(AUTO_BED_LEVELING_UBL) && defined(Z_CLEARANCE_BETWEEN_PROBES)
    #define MANUAL_PROBE_START_Z Z_CLEARANCE_BETWEEN_PROBES
  #endif
#endif

#ifndef __SAM3X8E__ //todo: hal: broken hal encapsulation
  #undef UI_VOLTAGE_LEVEL
  #undef RADDS_DISPLAY
  #undef MOTOR_CURRENT
#endif

// Updated G92 behavior shifts the workspace
#if DISABLED(NO_WORKSPACE_OFFSETS)
  #define HAS_POSITION_SHIFT 1
  #if IS_CARTESIAN
    #define HAS_HOME_OFFSET 1       // The home offset also shifts the coordinate space
    #define HAS_WORKSPACE_OFFSET 1  // Cumulative offset to workspace to save some calculation
    #define HAS_M206_COMMAND 1      // M206 sets the home offset for Cartesian machines
  #elif IS_SCARA
    #define HAS_SCARA_OFFSET 1      // The SCARA home offset applies only on G28
  #endif
#endif

// LCD timeout to status screen default is 15s
#ifndef LCD_TIMEOUT_TO_STATUS
  #define LCD_TIMEOUT_TO_STATUS 15000
#endif

// Add commands that need sub-codes to this list
#if ANY(G38_PROBE_TARGET, CNC_COORDINATE_SYSTEMS, POWER_LOSS_RECOVERY)
  #define USE_GCODE_SUBCODES 1
#endif

// Parking Extruder
#if ENABLED(PARKING_EXTRUDER)
  #ifndef PARKING_EXTRUDER_GRAB_DISTANCE
    #define PARKING_EXTRUDER_GRAB_DISTANCE 0
  #endif
  #ifndef PARKING_EXTRUDER_SOLENOIDS_PINS_ACTIVE
    #define PARKING_EXTRUDER_SOLENOIDS_PINS_ACTIVE HIGH
  #endif
#endif

// Number of VFAT entries used. Each entry has 13 UTF-16 characters
#if EITHER(SCROLL_LONG_FILENAMES, DWIN_CREALITY_LCD)
  #define MAX_VFAT_ENTRIES (5)
#else
  #define MAX_VFAT_ENTRIES (2)
#endif

// Nozzle park for Delta
#if BOTH(NOZZLE_PARK_FEATURE, DELTA)
  #undef NOZZLE_PARK_Z_FEEDRATE
  #define NOZZLE_PARK_Z_FEEDRATE NOZZLE_PARK_XY_FEEDRATE
#endif

// Force SDCARD_SORT_ALPHA to be enabled for Graphical LCD on LPC1768
// on boards where SD card and LCD display share the same SPI bus
// because of a bug in the shared SPI implementation. (See #8122)
#if defined(TARGET_LPC1768) && IS_RRD_FG_SC && (SD_SCK_PIN == LCD_PINS_D4)
  #define SDCARD_SORT_ALPHA         // Keep one directory level in RAM. Changing directory levels
                                    // may still glitch the screen, but LCD updates clean it up.
  #undef SDSORT_LIMIT
  #undef SDSORT_USES_RAM
  #undef SDSORT_USES_STACK
  #undef SDSORT_CACHE_NAMES
  #define SDSORT_LIMIT       64
  #define SDSORT_USES_RAM    true
  #define SDSORT_USES_STACK  false
  #define SDSORT_CACHE_NAMES true
  #ifndef FOLDER_SORTING
    #define FOLDER_SORTING     -1
  #endif
  #ifndef SDSORT_GCODE
    #define SDSORT_GCODE       false
  #endif
  #ifndef SDSORT_DYNAMIC_RAM
    #define SDSORT_DYNAMIC_RAM false
  #endif
  #ifndef SDSORT_CACHE_VFATS
    #define SDSORT_CACHE_VFATS 2
  #endif
#endif

// Fallback SPI Speed for SD
#if ENABLED(SDSUPPORT) && !defined(SD_SPI_SPEED)
  #define SD_SPI_SPEED SPI_FULL_SPEED
#endif

// Defined here to catch the above defines
#if ENABLED(SDCARD_SORT_ALPHA) && (FOLDER_SORTING || ENABLED(SDSORT_GCODE))
  #define HAS_FOLDER_SORTING 1
#endif

#if HAS_WIRED_LCD
  // Get LCD character width/height, which may be overridden by pins, configs, etc.
  #ifndef LCD_WIDTH
    #if HAS_MARLINUI_U8GLIB
      #define LCD_WIDTH 21
    #else
      #define LCD_WIDTH TERN(IS_ULTIPANEL, 20, 16)
    #endif
  #endif
  #ifndef LCD_HEIGHT
    #if HAS_MARLINUI_U8GLIB
      #define LCD_HEIGHT 5
    #else
      #define LCD_HEIGHT TERN(IS_ULTIPANEL, 4, 2)
    #endif
  #endif
#endif

#if BUTTONS_EXIST(EN1, EN2, ENC)
  #define HAS_ROTARY_ENCODER 1
#endif

#if PIN_EXISTS(SAFE_POWER) && DISABLED(DISABLE_DRIVER_SAFE_POWER_PROTECT)
  #define HAS_DRIVER_SAFE_POWER_PROTECT 1
#endif<|MERGE_RESOLUTION|>--- conflicted
+++ resolved
@@ -2333,21 +2333,9 @@
 #if PIN_EXISTS(PHOTOGRAPH)
   #define HAS_PHOTOGRAPH 1
 #endif
-<<<<<<< HEAD
-#if PIN_EXISTS(BEEPER) || EITHER(LCD_USE_I2C_BUZZER, PCA9632_BUZZER)
-  #define HAS_BUZZER 1
-#endif
-#if HAS_BUZZER && DISABLED(LCD_USE_I2C_BUZZER, PCA9632_BUZZER)
-  #define USE_BEEPER 1
-#endif
-#if PIN_EXISTS(CASE_LIGHT) && ENABLED(CASE_LIGHT_ENABLE)
-  #define HAS_CASE_LIGHT 1
-#endif
 #if PIN_EXISTS(FREEZE)
-  #define HAS_FREEZE 1
-#endif
-=======
->>>>>>> e5dc2c53
+  #define HAS_FREEZE_PIN 1
+#endif
 
 // Digital control
 #if PIN_EXISTS(STEPPER_RESET)
