--- conflicted
+++ resolved
@@ -1839,7 +1839,6 @@
   #endif
   #if PIN_EXISTS(W_STEP)
     #define HAS_W_STEP 1
-<<<<<<< HEAD
   #endif
   #if PIN_EXISTS(W_MS1)
     #define HAS_W_MS_PINS 1
@@ -1975,143 +1974,6 @@
   #if !defined(DISABLE_INACTIVE_E) && ENABLED(DISABLE_E)
     #define DISABLE_INACTIVE_E 1
   #endif
-=======
-  #endif
-  #if PIN_EXISTS(W_MS1)
-    #define HAS_W_MS_PINS 1
-  #endif
-  #if !defined(DISABLE_INACTIVE_W) && ENABLED(DISABLE_W)
-    #define DISABLE_INACTIVE_W 1
-  #endif
-#else
-  #undef DISABLE_INACTIVE_W
-#endif
-
-// Extruder steppers and solenoids
-#if HAS_EXTRUDERS
-
-  #if PIN_EXISTS(E0_ENABLE) || (ENABLED(SOFTWARE_DRIVER_ENABLE) && AXIS_IS_TMC(E0))
-    #define HAS_E0_ENABLE 1
-  #endif
-  #if PIN_EXISTS(E0_DIR)
-    #define HAS_E0_DIR 1
-  #endif
-  #if PIN_EXISTS(E0_STEP)
-    #define HAS_E0_STEP 1
-  #endif
-  #if PIN_EXISTS(E0_MS1)
-    #define HAS_E0_MS_PINS 1
-  #endif
-
-  #if E_STEPPERS > 1 || ENABLED(E_DUAL_STEPPER_DRIVERS)
-    #if PIN_EXISTS(E1_ENABLE) || (ENABLED(SOFTWARE_DRIVER_ENABLE) && AXIS_IS_TMC(E1))
-      #define HAS_E1_ENABLE 1
-    #endif
-    #if PIN_EXISTS(E1_DIR)
-      #define HAS_E1_DIR 1
-    #endif
-    #if PIN_EXISTS(E1_STEP)
-      #define HAS_E1_STEP 1
-    #endif
-    #if PIN_EXISTS(E1_MS1)
-      #define HAS_E1_MS_PINS 1
-    #endif
-  #endif
-
-  #if E_STEPPERS > 2
-    #if PIN_EXISTS(E2_ENABLE) || (ENABLED(SOFTWARE_DRIVER_ENABLE) && AXIS_IS_TMC(E2))
-      #define HAS_E2_ENABLE 1
-    #endif
-    #if PIN_EXISTS(E2_DIR)
-      #define HAS_E2_DIR 1
-    #endif
-    #if PIN_EXISTS(E2_STEP)
-      #define HAS_E2_STEP 1
-    #endif
-    #if PIN_EXISTS(E2_MS1)
-      #define HAS_E2_MS_PINS 1
-    #endif
-  #endif
-
-  #if E_STEPPERS > 3
-    #if PIN_EXISTS(E3_ENABLE) || (ENABLED(SOFTWARE_DRIVER_ENABLE) && AXIS_IS_TMC(E3))
-      #define HAS_E3_ENABLE 1
-    #endif
-    #if PIN_EXISTS(E3_DIR)
-      #define HAS_E3_DIR 1
-    #endif
-    #if PIN_EXISTS(E3_STEP)
-      #define HAS_E3_STEP 1
-    #endif
-    #if PIN_EXISTS(E3_MS1)
-      #define HAS_E3_MS_PINS 1
-    #endif
-  #endif
-
-  #if E_STEPPERS > 4
-    #if PIN_EXISTS(E4_ENABLE) || (ENABLED(SOFTWARE_DRIVER_ENABLE) && AXIS_IS_TMC(E4))
-      #define HAS_E4_ENABLE 1
-    #endif
-    #if PIN_EXISTS(E4_DIR)
-      #define HAS_E4_DIR 1
-    #endif
-    #if PIN_EXISTS(E4_STEP)
-      #define HAS_E4_STEP 1
-    #endif
-    #if PIN_EXISTS(E4_MS1)
-      #define HAS_E4_MS_PINS 1
-    #endif
-  #endif
-
-  #if E_STEPPERS > 5
-    #if PIN_EXISTS(E5_ENABLE) || (ENABLED(SOFTWARE_DRIVER_ENABLE) && AXIS_IS_TMC(E5))
-      #define HAS_E5_ENABLE 1
-    #endif
-    #if PIN_EXISTS(E5_DIR)
-      #define HAS_E5_DIR 1
-    #endif
-    #if PIN_EXISTS(E5_STEP)
-      #define HAS_E5_STEP 1
-    #endif
-    #if PIN_EXISTS(E5_MS1)
-      #define HAS_E5_MS_PINS 1
-    #endif
-  #endif
-
-  #if E_STEPPERS > 6
-    #if PIN_EXISTS(E6_ENABLE) || (ENABLED(SOFTWARE_DRIVER_ENABLE) && AXIS_IS_TMC(E6))
-      #define HAS_E6_ENABLE 1
-    #endif
-    #if PIN_EXISTS(E6_DIR)
-      #define HAS_E6_DIR 1
-    #endif
-    #if PIN_EXISTS(E6_STEP)
-      #define HAS_E6_STEP 1
-    #endif
-    #if PIN_EXISTS(E6_MS1)
-      #define HAS_E6_MS_PINS 1
-    #endif
-  #endif
-
-  #if E_STEPPERS > 7
-    #if PIN_EXISTS(E7_ENABLE) || (ENABLED(SOFTWARE_DRIVER_ENABLE) && AXIS_IS_TMC(E7))
-      #define HAS_E7_ENABLE 1
-    #endif
-    #if PIN_EXISTS(E7_DIR)
-      #define HAS_E7_DIR 1
-    #endif
-    #if PIN_EXISTS(E7_STEP)
-      #define HAS_E7_STEP 1
-    #endif
-    #if PIN_EXISTS(E7_MS1)
-      #define HAS_E7_MS_PINS 1
-    #endif
-  #endif
-
-  #if !defined(DISABLE_INACTIVE_E) && ENABLED(DISABLE_E)
-    #define DISABLE_INACTIVE_E 1
-  #endif
->>>>>>> 551f5ada
 #else
   #undef DISABLE_INACTIVE_E
 #endif // HAS_EXTRUDERS
@@ -2723,7 +2585,6 @@
 #endif
 #if _HAS_STOP(J,MAX)
   #define HAS_J_MAX 1
-<<<<<<< HEAD
 #endif
 #if _HAS_STOP(K,MIN)
   #define HAS_K_MIN 1
@@ -2737,21 +2598,6 @@
 #if _HAS_STOP(U,MAX)
   #define HAS_U_MAX 1
 #endif
-=======
-#endif
-#if _HAS_STOP(K,MIN)
-  #define HAS_K_MIN 1
-#endif
-#if _HAS_STOP(K,MAX)
-  #define HAS_K_MAX 1
-#endif
-#if _HAS_STOP(U,MIN)
-  #define HAS_U_MIN 1
-#endif
-#if _HAS_STOP(U,MAX)
-  #define HAS_U_MAX 1
-#endif
->>>>>>> 551f5ada
 #if _HAS_STOP(V,MIN)
   #define HAS_V_MIN 1
 #endif
