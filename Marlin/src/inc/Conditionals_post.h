/**
 * Marlin 3D Printer Firmware
 * Copyright (c) 2020 MarlinFirmware [https://github.com/MarlinFirmware/Marlin]
 *
 * Based on Sprinter and grbl.
 * Copyright (c) 2011 Camiel Gubbels / Erik van der Zalm
 *
 * This program is free software: you can redistribute it and/or modify
 * it under the terms of the GNU General Public License as published by
 * the Free Software Foundation, either version 3 of the License, or
 * (at your option) any later version.
 *
 * This program is distributed in the hope that it will be useful,
 * but WITHOUT ANY WARRANTY; without even the implied warranty of
 * MERCHANTABILITY or FITNESS FOR A PARTICULAR PURPOSE.  See the
 * GNU General Public License for more details.
 *
 * You should have received a copy of the GNU General Public License
 * along with this program.  If not, see <https://www.gnu.org/licenses/>.
 *
 */
#pragma once

/**
 * Conditionals_post.h
 * Internal defines that depend on Configurations and Pins but are not user-editable.
 */

#ifdef GITHUB_ACTIONS
  // Extras for CI testing
#endif

// ADC
#ifdef BOARD_ADC_VREF
  #define ADC_VREF BOARD_ADC_VREF
#else
  #define ADC_VREF HAL_ADC_VREF
#endif

// Linear advance uses Jerk since E is an isolated axis
#if BOTH(HAS_JUNCTION_DEVIATION, LIN_ADVANCE)
  #define HAS_LINEAR_E_JERK 1
#endif

// Determine which type of 'EEPROM' is in use
#if ENABLED(EEPROM_SETTINGS)
  // EEPROM type may be defined by compile flags, configs, HALs, or pins
  // Set additional flags to let HALs choose in their Conditionals_post.h
  #if ANY(FLASH_EEPROM_EMULATION, SRAM_EEPROM_EMULATION, SDCARD_EEPROM_EMULATION, QSPI_EEPROM)
    #define USE_EMULATED_EEPROM 1
  #elif EITHER(I2C_EEPROM, SPI_EEPROM)
    #define USE_WIRED_EEPROM    1
  #elif ENABLED(IIC_BL24CXX_EEPROM)
    // nothing
  #else
    #define USE_FALLBACK_EEPROM 1
  #endif
#else
  #undef I2C_EEPROM
  #undef SPI_EEPROM
  #undef QSPI_EEPROM
  #undef SDCARD_EEPROM_EMULATION
  #undef SRAM_EEPROM_EMULATION
  #undef FLASH_EEPROM_EMULATION
  #undef IIC_BL24CXX_EEPROM
#endif

#if DISABLED(IIC_BL24CXX_EEPROM)
  #undef OTA_FIRMWARE_UPDATE
#endif

#ifdef TEENSYDUINO
  #undef max
  #define max(a,b) ((a)>(b)?(a):(b))
  #undef min
  #define min(a,b) ((a)<(b)?(a):(b))

  #undef NOT_A_PIN    // Override Teensyduino legacy CapSense define work-around
  #define NOT_A_PIN 0 // For PINS_DEBUGGING
#endif

/**
 * Axis lengths and center
 */
#if HAS_I_AXIS && !defined(AXIS4_NAME)
  #define AXIS4_NAME 'A'
#endif
#if HAS_J_AXIS && !defined(AXIS5_NAME)
  #define AXIS5_NAME 'B'
#endif
#if HAS_K_AXIS && !defined(AXIS6_NAME)
  #define AXIS6_NAME 'C'
#endif
#if HAS_U_AXIS && !defined(AXIS7_NAME)
  #define AXIS7_NAME 'U'
#endif
#if HAS_V_AXIS && !defined(AXIS8_NAME)
  #define AXIS8_NAME 'V'
#endif
#if HAS_W_AXIS && !defined(AXIS9_NAME)
  #define AXIS9_NAME 'W'
#endif

<<<<<<< HEAD
#define X_MAX_LENGTH (X_MAX_POS - (X_MIN_POS))
=======
#if ANY(AXIS4_ROTATES, AXIS5_ROTATES, AXIS6_ROTATES, AXIS7_ROTATES, AXIS8_ROTATES, AXIS9_ROTATES)
  #define HAS_ROTATIONAL_AXES 1
#endif

#if HAS_X_AXIS
  #define X_MAX_LENGTH (X_MAX_POS - (X_MIN_POS))
#endif
>>>>>>> 21e3e535
#if HAS_Y_AXIS
  #define Y_MAX_LENGTH (Y_MAX_POS - (Y_MIN_POS))
#endif
#if HAS_Z_AXIS
  #define Z_MAX_LENGTH (Z_MAX_POS - (Z_MIN_POS))
#else
  #undef CONTROLLER_FAN_USE_Z_ONLY
#endif
#if HAS_I_AXIS
  #define I_MAX_LENGTH (I_MAX_POS - (I_MIN_POS))
#endif
#if HAS_J_AXIS
  #define J_MAX_LENGTH (J_MAX_POS - (J_MIN_POS))
#endif
#if HAS_K_AXIS
  #define K_MAX_LENGTH (K_MAX_POS - (K_MIN_POS))
#endif
#if HAS_U_AXIS
  #define U_MAX_LENGTH (U_MAX_POS - (U_MIN_POS))
#endif
#if HAS_V_AXIS
  #define V_MAX_LENGTH (V_MAX_POS - (V_MIN_POS))
#endif
#if HAS_W_AXIS
  #define W_MAX_LENGTH (W_MAX_POS - (W_MIN_POS))
#endif

// Defined only if the sanity-check is bypassed
#if HAS_X_AXIS && !defined(X_BED_SIZE)
  #define X_BED_SIZE X_MAX_LENGTH
#endif
#if HAS_Y_AXIS && !defined(Y_BED_SIZE)
  #define Y_BED_SIZE Y_MAX_LENGTH
#endif
#if HAS_I_AXIS && !defined(I_BED_SIZE)
  #define I_BED_SIZE I_MAX_LENGTH
#endif
#if HAS_J_AXIS && !defined(J_BED_SIZE)
  #define J_BED_SIZE J_MAX_LENGTH
#endif
#if HAS_K_AXIS && !defined(K_BED_SIZE)
  #define K_BED_SIZE K_MAX_LENGTH
#endif
#if HAS_U_AXIS && !defined(U_BED_SIZE)
  #define U_BED_SIZE U_MAX_LENGTH
#endif
#if HAS_V_AXIS && !defined(V_BED_SIZE)
  #define V_BED_SIZE V_MAX_LENGTH
#endif
#if HAS_W_AXIS && !defined(W_BED_SIZE)
  #define W_BED_SIZE W_MAX_LENGTH
#endif

// Require 0,0 bed center for Delta, SCARA, and Polargraph
#if IS_KINEMATIC
  #define BED_CENTER_AT_0_0
#endif

// Define center values for future use
#if HAS_X_AXIS
  #define _X_HALF_BED ((X_BED_SIZE) / 2)
#endif
#if HAS_Y_AXIS
  #define _Y_HALF_BED ((Y_BED_SIZE) / 2)
#endif
#if HAS_I_AXIS
  #define _I_HALF_IMAX ((I_BED_SIZE) / 2)
#endif
#if HAS_J_AXIS
  #define _J_HALF_JMAX ((J_BED_SIZE) / 2)
#endif
#if HAS_K_AXIS
  #define _K_HALF_KMAX ((K_BED_SIZE) / 2)
#endif
#if HAS_U_AXIS
  #define _U_HALF_UMAX ((U_BED_SIZE) / 2)
#endif
#if HAS_V_AXIS
  #define _V_HALF_VMAX ((V_BED_SIZE) / 2)
#endif
#if HAS_W_AXIS
  #define _W_HALF_WMAX ((W_BED_SIZE) / 2)
#endif

#if HAS_X_AXIS
  #define X_CENTER TERN(BED_CENTER_AT_0_0, 0, _X_HALF_BED)
#endif
#if HAS_Y_AXIS
  #define Y_CENTER TERN(BED_CENTER_AT_0_0, 0, _Y_HALF_BED)
  #define XY_CENTER { X_CENTER, Y_CENTER }
#endif
#if HAS_I_AXIS
  #define I_CENTER _I_HALF_BED
#endif
#if HAS_J_AXIS
  #define J_CENTER _J_HALF_BED
#endif
#if HAS_K_AXIS
  #define K_CENTER _K_HALF_BED
#endif
#if HAS_U_AXIS
  #define U_CENTER _U_HALF_BED
#endif
#if HAS_V_AXIS
  #define V_CENTER _V_HALF_BED
#endif
#if HAS_W_AXIS
  #define W_CENTER _W_HALF_BED
#endif

// Get the linear boundaries of the bed
#if HAS_X_AXIS
  #define X_MIN_BED (X_CENTER - _X_HALF_BED)
  #define X_MAX_BED (X_MIN_BED + X_BED_SIZE)
#endif
#if HAS_Y_AXIS
  #define Y_MIN_BED (Y_CENTER - _Y_HALF_BED)
  #define Y_MAX_BED (Y_MIN_BED + Y_BED_SIZE)
#endif
#if HAS_I_AXIS
  #define I_MINIM (I_CENTER - _I_HALF_BED_SIZE)
  #define I_MAXIM (I_MINIM + I_BED_SIZE)
#endif
#if HAS_J_AXIS
  #define J_MINIM (J_CENTER - _J_HALF_BED_SIZE)
  #define J_MAXIM (J_MINIM + J_BED_SIZE)
#endif
#if HAS_K_AXIS
  #define K_MINIM (K_CENTER - _K_HALF_BED_SIZE)
  #define K_MAXIM (K_MINIM + K_BED_SIZE)
#endif
#if HAS_U_AXIS
  #define U_MINIM (U_CENTER - _U_HALF_BED_SIZE)
  #define U_MAXIM (U_MINIM + U_BED_SIZE)
#endif
#if HAS_V_AXIS
  #define V_MINIM (V_CENTER - _V_HALF_BED_SIZE)
  #define V_MAXIM (V_MINIM + V_BED_SIZE)
#endif
#if HAS_W_AXIS
  #define W_MINIM (W_CENTER - _W_HALF_BED_SIZE)
  #define W_MAXIM (W_MINIM + W_BED_SIZE)
#endif

/**
 * Dual X Carriage
 */
#if ENABLED(DUAL_X_CARRIAGE)
  #ifndef X1_MIN_POS
    #define X1_MIN_POS X_MIN_POS
  #endif
  #ifndef X1_MAX_POS
    #define X1_MAX_POS X_BED_SIZE
  #endif
#endif

// Calibration codes only for non-core axes
#if EITHER(BACKLASH_GCODE, CALIBRATION_GCODE)
  #if ANY(IS_CORE, MARKFORGED_XY, MARKFORGED_YX)
    #define CAN_CALIBRATE(A,B) TERN0(HAS_##A##_AXIS, (_AXIS(A) == B))
  #else
    #define CAN_CALIBRATE(A,B) ENABLED(HAS_##A##_AXIS)
  #endif
  #define AXIS_CAN_CALIBRATE(A) CAN_CALIBRATE(A,NORMAL_AXIS)
#else
  #define AXIS_CAN_CALIBRATE(A) false
#endif

/**
 * No adjustable bed on non-cartesians
 */
#if IS_KINEMATIC
  #undef LCD_BED_TRAMMING
  #undef SLOWDOWN
#endif

/**
 * SCARA cannot use SLOWDOWN and requires QUICKHOME
 * Printable radius assumes joints can fully extend
 */
#if IS_SCARA
  #if ENABLED(AXEL_TPARA)
    #define PRINTABLE_RADIUS (TPARA_LINKAGE_1 + TPARA_LINKAGE_2)
  #else
    #define QUICK_HOME
    #define PRINTABLE_RADIUS (SCARA_LINKAGE_1 + SCARA_LINKAGE_2)
  #endif
#endif

/**
 * Set the home position based on settings or manual overrides
 */
#if HAS_X_AXIS
  #ifdef MANUAL_X_HOME_POS
    #define X_HOME_POS MANUAL_X_HOME_POS
  #else
    #define X_END_POS TERN(X_HOME_TO_MIN, X_MIN_POS, X_MAX_POS)
    #if ENABLED(BED_CENTER_AT_0_0)
      #define X_HOME_POS TERN(DELTA, 0, X_END_POS)
    #else
      #define X_HOME_POS TERN(DELTA, X_MIN_POS + (X_BED_SIZE) * 0.5, X_END_POS)
    #endif
  #endif
#endif

#if HAS_Y_AXIS
  #ifdef MANUAL_Y_HOME_POS
    #define Y_HOME_POS MANUAL_Y_HOME_POS
  #else
    #define Y_END_POS TERN(Y_HOME_TO_MIN, Y_MIN_POS, Y_MAX_POS)
    #if ENABLED(BED_CENTER_AT_0_0)
      #define Y_HOME_POS TERN(DELTA, 0, Y_END_POS)
    #else
      #define Y_HOME_POS TERN(DELTA, Y_MIN_POS + (Y_BED_SIZE) * 0.5, Y_END_POS)
    #endif
  #endif
#endif

#ifdef MANUAL_Z_HOME_POS
  #define Z_HOME_POS MANUAL_Z_HOME_POS
#else
  #define Z_HOME_POS TERN(Z_HOME_TO_MIN, Z_MIN_POS, Z_MAX_POS)
#endif

#if HAS_I_AXIS
  #ifdef MANUAL_I_HOME_POS
    #define I_HOME_POS MANUAL_I_HOME_POS
  #else
    #define I_HOME_POS TERN(I_HOME_TO_MIN, I_MIN_POS, I_MAX_POS)
  #endif
#endif
#if HAS_J_AXIS
  #ifdef MANUAL_J_HOME_POS
    #define J_HOME_POS MANUAL_J_HOME_POS
  #else
    #define J_HOME_POS TERN(J_HOME_TO_MIN, J_MIN_POS, J_MAX_POS)
  #endif
#endif
#if HAS_K_AXIS
  #ifdef MANUAL_K_HOME_POS
    #define K_HOME_POS MANUAL_K_HOME_POS
  #else
    #define K_HOME_POS TERN(K_HOME_TO_MIN, K_MIN_POS, K_MAX_POS)
  #endif
#endif
#if HAS_U_AXIS
  #ifdef MANUAL_U_HOME_POS
    #define U_HOME_POS MANUAL_U_HOME_POS
  #else
    #define U_HOME_POS TERN(U_HOME_TO_MIN, U_MIN_POS, U_MAX_POS)
  #endif
#endif
#if HAS_V_AXIS
  #ifdef MANUAL_V_HOME_POS
    #define V_HOME_POS MANUAL_V_HOME_POS
  #else
    #define V_HOME_POS TERN(V_HOME_TO_MIN, V_MIN_POS, V_MAX_POS)
  #endif
#endif
#if HAS_W_AXIS
  #ifdef MANUAL_W_HOME_POS
    #define W_HOME_POS MANUAL_W_HOME_POS
  #else
    #define W_HOME_POS TERN(W_HOME_TO_MIN, W_MIN_POS, W_MAX_POS)
  #endif
#endif

/**
 * If DELTA_HEIGHT isn't defined use the old setting
 */
#if ENABLED(DELTA) && !defined(DELTA_HEIGHT)
  #define DELTA_HEIGHT Z_HOME_POS
#endif

/**
 * Z Sled Probe requires Z_SAFE_HOMING
 */
#if ENABLED(Z_PROBE_SLED)
  #define Z_SAFE_HOMING
#endif

/**
 * DELTA should ignore Z_SAFE_HOMING and SLOWDOWN
 */
#if ENABLED(DELTA)
  #undef Z_SAFE_HOMING
#endif

#ifndef MESH_INSET
  #define MESH_INSET 0
#endif

/**
 * Safe Homing Options
 */
#if ENABLED(Z_SAFE_HOMING)
  #if ENABLED(AUTO_BED_LEVELING_UBL)
    // Home close to center so grid points have z heights very close to 0
    #define _SAFE_POINT(A) (((GRID_MAX_POINTS_##A) / 2) * (A##_BED_SIZE - 2 * (MESH_INSET)) / (GRID_MAX_POINTS_##A - 1) + MESH_INSET)
  #else
    #define _SAFE_POINT(A) A##_CENTER
  #endif
  #ifndef Z_SAFE_HOMING_X_POINT
    #define Z_SAFE_HOMING_X_POINT _SAFE_POINT(X)
  #endif
  #ifndef Z_SAFE_HOMING_Y_POINT
    #define Z_SAFE_HOMING_Y_POINT _SAFE_POINT(Y)
  #endif
#endif

#ifdef GRID_MAX_POINTS_X
  #define GRID_MAX_CELLS_X (GRID_MAX_POINTS_X - 1)
  #define GRID_MAX_CELLS_Y (GRID_MAX_POINTS_Y - 1)
#endif

/**
 * Host keep alive
 */
#ifndef DEFAULT_KEEPALIVE_INTERVAL
  #define DEFAULT_KEEPALIVE_INTERVAL 2
#endif

/**
 * Provide a MAX_AUTORETRACT for older configs
 */
#if ENABLED(FWRETRACT) && !defined(MAX_AUTORETRACT)
  #define MAX_AUTORETRACT 99
#endif

/**
 * Provide a DEFAULT_VOLUMETRIC_EXTRUDER_LIMIT in case NO_VOLUMETRICS is enabled
 */
#ifndef DEFAULT_VOLUMETRIC_EXTRUDER_LIMIT
  #define DEFAULT_VOLUMETRIC_EXTRUDER_LIMIT 0.00
#endif

/**
 * LCD Contrast for Graphical Displays
 */
#if ENABLED(CARTESIO_UI)
  #define _LCD_CONTRAST_MIN   60
  #define _LCD_CONTRAST_INIT  90
  #define _LCD_CONTRAST_MAX  140
#elif ENABLED(miniVIKI)
  #define _LCD_CONTRAST_MIN   75
  #define _LCD_CONTRAST_INIT  95
  #define _LCD_CONTRAST_MAX  115
#elif ENABLED(VIKI2)
  #define _LCD_CONTRAST_INIT 140
#elif ENABLED(WYH_L12864)
  #define _LCD_CONTRAST_INIT 190
#elif ENABLED(ELB_FULL_GRAPHIC_CONTROLLER)
  #define _LCD_CONTRAST_MIN   90
  #define _LCD_CONTRAST_INIT 110
  #define _LCD_CONTRAST_MAX  130
#elif ENABLED(AZSMZ_12864)
  #define _LCD_CONTRAST_MIN  120
  #define _LCD_CONTRAST_INIT 190
#elif EITHER(MKS_LCD12864A, MKS_LCD12864B)
  #define _LCD_CONTRAST_MIN  120
  #define _LCD_CONTRAST_INIT 205
#elif EITHER(MKS_MINI_12864, ENDER2_STOCKDISPLAY)
  #define _LCD_CONTRAST_MIN  120
  #define _LCD_CONTRAST_INIT 195
#elif EITHER(MKS_MINI_12864_V3, BTT_MINI_12864_V1)
  #define _LCD_CONTRAST_MIN  255
  #define _LCD_CONTRAST_INIT 255
#elif ENABLED(FYSETC_MINI_12864)
  #define _LCD_CONTRAST_MIN  180
  #define _LCD_CONTRAST_INIT 220
#elif ENABLED(ULTI_CONTROLLER)
  #define _LCD_CONTRAST_INIT 127
  #define _LCD_CONTRAST_MAX  254
#elif ENABLED(MAKRPANEL)
  #define _LCD_CONTRAST_INIT  17
#elif ENABLED(MINIPANEL)
  #define _LCD_CONTRAST_INIT 150
#elif ENABLED(ZONESTAR_12864OLED)
  #define _LCD_CONTRAST_MIN   64
  #define _LCD_CONTRAST_INIT 128
#elif ENABLED(EMOTION_TECH_LCD)
  #define _LCD_CONTRAST_INIT 140
#elif IS_TFTGLCD_PANEL
  #define _LCD_CONTRAST_INIT 250
#endif

#ifdef _LCD_CONTRAST_INIT
  #define HAS_LCD_CONTRAST 1
  #ifndef LCD_CONTRAST_MIN
    #ifdef _LCD_CONTRAST_MIN
      #define LCD_CONTRAST_MIN _LCD_CONTRAST_MIN
    #else
      #define LCD_CONTRAST_MIN 0
    #endif
  #endif
  #ifndef LCD_CONTRAST_INIT
    #define LCD_CONTRAST_INIT _LCD_CONTRAST_INIT
  #endif
  #ifndef LCD_CONTRAST_MAX
    #ifdef _LCD_CONTRAST_MAX
      #define LCD_CONTRAST_MAX _LCD_CONTRAST_MAX
    #elif _LCD_CONTRAST_INIT > 63
      #define LCD_CONTRAST_MAX 255
    #else
      #define LCD_CONTRAST_MAX 63   // ST7567 6-bits contrast
    #endif
  #endif
  #ifndef LCD_CONTRAST_DEFAULT
    #define LCD_CONTRAST_DEFAULT LCD_CONTRAST_INIT
  #endif
#endif

/**
 * Override the SD_DETECT_STATE set in Configuration_adv.h
 * and enable sharing of onboard SD host drives (all platforms but AGCM4)
 */
#if HAS_MEDIA

  #if HAS_SD_HOST_DRIVE && SD_CONNECTION_IS(ONBOARD)
    //
    // The external SD card is not used. Hardware SPI is used to access the card.
    // When sharing the SD card with a PC we want the menu options to
    // mount/unmount the card and refresh it. So we disable card detect.
    //
    #undef SD_DETECT_PIN
    #define HAS_SHARED_MEDIA 1
  #endif

  // Extender cable doesn't support SD_DETECT_PIN
  #if ENABLED(NO_SD_DETECT)
    #undef SD_DETECT_PIN
  #endif

  // Not onboard or custom cable
  #if SD_CONNECTION_IS(LCD) || !defined(SDCARD_CONNECTION)
    #define SD_CONNECTION_TYPICAL 1
  #endif

  // Set SD_DETECT_STATE based on hardware if not overridden
  #if PIN_EXISTS(SD_DETECT)
    #define HAS_SD_DETECT 1
    #ifndef SD_DETECT_STATE
      #if ALL(SD_CONNECTION_TYPICAL, HAS_MARLINUI_MENU, ELB_FULL_GRAPHIC_CONTROLLER)
        #define SD_DETECT_STATE HIGH
      #else
        #define SD_DETECT_STATE LOW
      #endif
    #endif
  #endif

  #if DISABLED(USB_FLASH_DRIVE_SUPPORT) || BOTH(MULTI_VOLUME, VOLUME_SD_ONBOARD)
    #if ENABLED(ONBOARD_SDIO)
      #define NEED_SD2CARD_SDIO 1
    #else
      #define NEED_SD2CARD_SPI 1
    #endif
  #endif

  #if HAS_SD_DETECT && NONE(HAS_GRAPHICAL_TFT, LCD_USE_DMA_FSMC, HAS_FSMC_GRAPHICAL_TFT, HAS_SPI_GRAPHICAL_TFT, IS_DWIN_MARLINUI, EXTENSIBLE_UI, HAS_DWIN_E3V2)
    #define REINIT_NOISY_LCD 1  // Have the LCD re-init on SD insertion
  #endif

#endif // HAS_MEDIA

/**
 * Power Supply
 */
#ifndef PSU_NAME
  #if DISABLED(PSU_CONTROL)
    #define PSU_NAME "Generic"  // No control
  #elif PSU_ACTIVE_STATE
    #define PSU_NAME "XBox"     // X-Box 360 (203W)
  #else
    #define PSU_NAME "ATX"      // ATX style
  #endif
#endif

#if ENABLED(PSU_CONTROL)
  #ifndef PSU_POWERUP_DELAY
    #define PSU_POWERUP_DELAY 250
  #endif
  #ifndef POWER_OFF_DELAY
    #define POWER_OFF_DELAY   0
  #endif
#endif

/**
 * Temp Sensor defines; set up pins as needed.
 */

// Usurp a sensor to do redundant readings
#if TEMP_SENSOR_REDUNDANT
  #ifndef TEMP_SENSOR_REDUNDANT_SOURCE
    #define TEMP_SENSOR_REDUNDANT_SOURCE E1
  #endif
  #ifndef TEMP_SENSOR_REDUNDANT_TARGET
    #define TEMP_SENSOR_REDUNDANT_TARGET E0
  #endif
  #if !PIN_EXISTS(TEMP_REDUNDANT)
    #ifndef TEMP_SENSOR_REDUNDANT_MAX_DIFF
      #define TEMP_SENSOR_REDUNDANT_MAX_DIFF 10
    #endif
    #if REDUNDANT_TEMP_MATCH(SOURCE, BOARD)
      #if !PIN_EXISTS(TEMP_BOARD)
        #error "TEMP_SENSOR_REDUNDANT_SOURCE set to BOARD requires TEMP_BOARD_PIN."
      #else
        #define TEMP_REDUNDANT_PIN TEMP_BOARD_PIN
      #endif
    #elif REDUNDANT_TEMP_MATCH(SOURCE, COOLER)
      #if !PIN_EXISTS(TEMP_COOLER)
        #error "TEMP_SENSOR_REDUNDANT_SOURCE set to COOLER requires TEMP_COOLER_PIN."
      #else
        #define TEMP_REDUNDANT_PIN TEMP_COOLER_PIN
      #endif
    #elif REDUNDANT_TEMP_MATCH(SOURCE, PROBE)
      #if !PIN_EXISTS(TEMP_PROBE)
        #error "TEMP_SENSOR_REDUNDANT_SOURCE set to PROBE requires TEMP_PROBE_PIN."
      #else
        #define TEMP_REDUNDANT_PIN TEMP_PROBE_PIN
      #endif
    #elif REDUNDANT_TEMP_MATCH(SOURCE, CHAMBER)
      #if !PIN_EXISTS(TEMP_CHAMBER)
        #error "TEMP_SENSOR_REDUNDANT_SOURCE set to CHAMBER requires TEMP_CHAMBER_PIN."
      #else
        #define TEMP_REDUNDANT_PIN TEMP_CHAMBER_PIN
      #endif
    #elif REDUNDANT_TEMP_MATCH(SOURCE, BED)
      #if !PIN_EXISTS(TEMP_BED)
        #error "TEMP_SENSOR_REDUNDANT_SOURCE set to BED requires TEMP_BED_PIN."
      #else
        #define TEMP_REDUNDANT_PIN TEMP_BED_PIN
      #endif
    #elif REDUNDANT_TEMP_MATCH(SOURCE, E0)
      #if !PIN_EXISTS(TEMP_0)
        #error "TEMP_SENSOR_REDUNDANT_SOURCE set to E0 requires TEMP_0_PIN."
      #else
        #define TEMP_REDUNDANT_PIN TEMP_0_PIN
      #endif
    #elif REDUNDANT_TEMP_MATCH(SOURCE, E1)
      #if !PIN_EXISTS(TEMP_1)
        #error "TEMP_SENSOR_REDUNDANT_SOURCE set to E1 requires TEMP_1_PIN."
      #else
        #define TEMP_REDUNDANT_PIN TEMP_1_PIN
      #endif
    #elif REDUNDANT_TEMP_MATCH(SOURCE, E2)
      #if !PIN_EXISTS(TEMP_2)
        #error "TEMP_SENSOR_REDUNDANT_SOURCE set to E2 requires TEMP_2_PIN."
      #else
        #define TEMP_REDUNDANT_PIN TEMP_2_PIN
      #endif
    #elif REDUNDANT_TEMP_MATCH(SOURCE, E3)
      #if !PIN_EXISTS(TEMP_3)
        #error "TEMP_SENSOR_REDUNDANT_SOURCE set to E3 requires TEMP_3_PIN."
      #else
        #define TEMP_REDUNDANT_PIN TEMP_3_PIN
      #endif
    #elif REDUNDANT_TEMP_MATCH(SOURCE, E4)
      #if !PIN_EXISTS(TEMP_4)
        #error "TEMP_SENSOR_REDUNDANT_SOURCE set to E4 requires TEMP_4_PIN."
      #else
        #define TEMP_REDUNDANT_PIN TEMP_4_PIN
      #endif
    #elif REDUNDANT_TEMP_MATCH(SOURCE, E5)
      #if !PIN_EXISTS(TEMP_5)
        #error "TEMP_SENSOR_REDUNDANT_SOURCE set to E5 requires TEMP_5_PIN."
      #else
        #define TEMP_REDUNDANT_PIN TEMP_5_PIN
      #endif
    #elif REDUNDANT_TEMP_MATCH(SOURCE, E6)
      #if !PIN_EXISTS(TEMP_6)
        #error "TEMP_SENSOR_REDUNDANT_SOURCE set to E6 requires TEMP_6_PIN."
      #else
        #define TEMP_REDUNDANT_PIN TEMP_6_PIN
      #endif
    #elif REDUNDANT_TEMP_MATCH(SOURCE, E7)
      #if !PIN_EXISTS(TEMP_7)
        #error "TEMP_SENSOR_REDUNDANT_SOURCE set to E7 requires TEMP_7_PIN."
      #else
        #define TEMP_REDUNDANT_PIN TEMP_7_PIN
      #endif
    #endif
  #endif
#endif

/**
 * Compatibility layer for MAX (SPI) temp boards
 */
#if HAS_MAX_TC

  // Software SPI - enable if MISO/SCK are defined.
  #if (TEMP_SENSOR_IS_MAX_TC(0) || (TEMP_SENSOR_IS_MAX_TC(REDUNDANT) && REDUNDANT_TEMP_MATCH(SOURCE, E1))) \
    && PIN_EXISTS(TEMP_0_MISO) && PIN_EXISTS(TEMP_0_SCK) && DISABLED(TEMP_SENSOR_0_FORCE_HW_SPI)
    #if TEMP_SENSOR_0_IS_MAX31865 && !PIN_EXISTS(TEMP_0_MOSI)
      #error "TEMP_SENSOR_0 MAX31865 requires TEMP_0_MOSI_PIN defined for Software SPI. To use Hardware SPI instead, undefine MISO/SCK or enable TEMP_SENSOR_0_FORCE_HW_SPI."
    #else
      #define TEMP_SENSOR_0_HAS_SPI_PINS 1
    #endif
  #endif

  #if (TEMP_SENSOR_IS_MAX_TC(1) || (TEMP_SENSOR_IS_MAX_TC(REDUNDANT) && REDUNDANT_TEMP_MATCH(SOURCE, E1))) \
    && PIN_EXISTS(TEMP_1_MISO) && PIN_EXISTS(TEMP_1_SCK) && DISABLED(TEMP_SENSOR_1_FORCE_HW_SPI)
    #if TEMP_SENSOR_1_IS_MAX31865 && !PIN_EXISTS(TEMP_1_MOSI)
      #error "TEMP_SENSOR_1 MAX31865 requires TEMP_1_MOSI_PIN defined for Software SPI. To use Hardware SPI instead, undefine MISO/SCK or enable TEMP_SENSOR_1_FORCE_HW_SPI."
    #else
      #define TEMP_SENSOR_1_HAS_SPI_PINS 1
    #endif
  #endif

  #if (TEMP_SENSOR_IS_MAX_TC(2) || (TEMP_SENSOR_IS_MAX_TC(REDUNDANT) && REDUNDANT_TEMP_MATCH(SOURCE, E2))) \
    && PIN_EXISTS(TEMP_2_MISO) && PIN_EXISTS(TEMP_2_SCK) && DISABLED(TEMP_SENSOR_2_FORCE_HW_SPI)
    #if TEMP_SENSOR_2_IS_MAX31865 && !PIN_EXISTS(TEMP_2_MOSI)
      #error "TEMP_SENSOR_2 MAX31865 requires TEMP_2_MOSI_PIN defined for Software SPI. To use Hardware SPI instead, undefine MISO/SCK or enable TEMP_SENSOR_2_FORCE_HW_SPI."
    #else
      #define TEMP_SENSOR_2_HAS_SPI_PINS 1
    #endif
  #endif

  //
  // User-defined thermocouple libraries
  //
  // Add LIB_MAX6675 / LIB_MAX31855 / LIB_MAX31865 to the build_flags
  // to select a USER library for MAX6675, MAX31855, MAX31865
  //
  #if BOTH(HAS_MAX6675, LIB_MAX6675)
    #define USE_LIB_MAX6675 1
  #endif
  #if BOTH(HAS_MAX31855, LIB_MAX31855)
    #define USE_ADAFRUIT_MAX31855 1
  #endif
  #if BOTH(HAS_MAX31865, LIB_MAX31865)
    #define USE_ADAFRUIT_MAX31865 1
  #elif HAS_MAX31865
    #define LIB_INTERNAL_MAX31865 1
  #endif

#endif // HAS_MAX_TC

/**
 * X_DUAL_ENDSTOPS endstop reassignment
 */
#if ENABLED(X_DUAL_ENDSTOPS)
  #if X_HOME_TO_MAX
    #ifndef X2_MAX_ENDSTOP_HIT_STATE
      #if X2_STOP_PIN == X_MIN_PIN
        #define X2_MAX_ENDSTOP_HIT_STATE X_MIN_ENDSTOP_HIT_STATE
      #elif X2_STOP_PIN == X_MAX_PIN
        #define X2_MAX_ENDSTOP_HIT_STATE X_MAX_ENDSTOP_HIT_STATE
      #elif X2_STOP_PIN == Y_MIN_PIN
        #define X2_MAX_ENDSTOP_HIT_STATE Y_MIN_ENDSTOP_HIT_STATE
      #elif X2_STOP_PIN == Y_MAX_PIN
        #define X2_MAX_ENDSTOP_HIT_STATE Y_MAX_ENDSTOP_HIT_STATE
      #elif X2_STOP_PIN == Z_MIN_PIN
        #define X2_MAX_ENDSTOP_HIT_STATE Z_MIN_ENDSTOP_HIT_STATE
      #elif X2_STOP_PIN == Z_MAX_PIN
        #define X2_MAX_ENDSTOP_HIT_STATE Z_MAX_ENDSTOP_HIT_STATE
      #endif
    #endif
    #if !PIN_EXISTS(X2_MAX)
      #undef X2_MAX_PIN
      #if PIN_EXISTS(X2_STOP)
        #define X2_MAX_PIN X2_STOP_PIN
      #endif
    #endif
  #else
    #ifndef X2_MIN_ENDSTOP_HIT_STATE
      #if X2_STOP_PIN == X_MIN_PIN
        #define X2_MIN_ENDSTOP_HIT_STATE X_MIN_ENDSTOP_HIT_STATE
      #elif X2_STOP_PIN == X_MAX_PIN
        #define X2_MIN_ENDSTOP_HIT_STATE X_MAX_ENDSTOP_HIT_STATE
      #elif X2_STOP_PIN == Y_MIN_PIN
        #define X2_MIN_ENDSTOP_HIT_STATE Y_MIN_ENDSTOP_HIT_STATE
      #elif X2_STOP_PIN == Y_MAX_PIN
        #define X2_MIN_ENDSTOP_HIT_STATE Y_MAX_ENDSTOP_HIT_STATE
      #elif X2_STOP_PIN == Z_MIN_PIN
        #define X2_MIN_ENDSTOP_HIT_STATE Z_MIN_ENDSTOP_HIT_STATE
      #elif X2_STOP_PIN == Z_MAX_PIN
        #define X2_MIN_ENDSTOP_HIT_STATE Z_MAX_ENDSTOP_HIT_STATE
      #endif
    #endif
    #if !PIN_EXISTS(X2_MIN)
      #undef X2_MIN_PIN
      #if PIN_EXISTS(X2_STOP)
        #define X2_MIN_PIN X2_STOP_PIN
      #endif
    #endif
  #endif
  #ifndef X2_MAX_ENDSTOP_HIT_STATE
    #define X2_MAX_ENDSTOP_HIT_STATE HIGH
  #endif
  #ifndef X2_MIN_ENDSTOP_HIT_STATE
    #define X2_MIN_ENDSTOP_HIT_STATE HIGH
  #endif
#endif

/**
 * Y_DUAL_ENDSTOPS endstop reassignment
 */
#if ENABLED(Y_DUAL_ENDSTOPS)
  #if Y_HOME_TO_MAX
    #ifndef Y2_MAX_ENDSTOP_HIT_STATE
      #if Y2_STOP_PIN == X_MIN_PIN
        #define Y2_MAX_ENDSTOP_HIT_STATE X_MIN_ENDSTOP_HIT_STATE
      #elif Y2_STOP_PIN == X_MAX_PIN
        #define Y2_MAX_ENDSTOP_HIT_STATE X_MAX_ENDSTOP_HIT_STATE
      #elif Y2_STOP_PIN == Y_MIN_PIN
        #define Y2_MAX_ENDSTOP_HIT_STATE Y_MIN_ENDSTOP_HIT_STATE
      #elif Y2_STOP_PIN == Y_MAX_PIN
        #define Y2_MAX_ENDSTOP_HIT_STATE Y_MAX_ENDSTOP_HIT_STATE
      #elif Y2_STOP_PIN == Z_MIN_PIN
        #define Y2_MAX_ENDSTOP_HIT_STATE Z_MIN_ENDSTOP_HIT_STATE
      #elif Y2_STOP_PIN == Z_MAX_PIN
        #define Y2_MAX_ENDSTOP_HIT_STATE Z_MAX_ENDSTOP_HIT_STATE
      #endif
    #endif
    #if !PIN_EXISTS(Y2_MAX)
      #undef Y2_MAX_PIN
      #if PIN_EXISTS(Y2_STOP)
        #define Y2_MAX_PIN Y2_STOP_PIN
      #endif
    #endif
  #else
    #ifndef Y2_MIN_ENDSTOP_HIT_STATE
      #if Y2_STOP_PIN == X_MIN_PIN
        #define Y2_MIN_ENDSTOP_HIT_STATE X_MIN_ENDSTOP_HIT_STATE
      #elif Y2_STOP_PIN == X_MAX_PIN
        #define Y2_MIN_ENDSTOP_HIT_STATE X_MAX_ENDSTOP_HIT_STATE
      #elif Y2_STOP_PIN == Y_MIN_PIN
        #define Y2_MIN_ENDSTOP_HIT_STATE Y_MIN_ENDSTOP_HIT_STATE
      #elif Y2_STOP_PIN == Y_MAX_PIN
        #define Y2_MIN_ENDSTOP_HIT_STATE Y_MAX_ENDSTOP_HIT_STATE
      #elif Y2_STOP_PIN == Z_MIN_PIN
        #define Y2_MIN_ENDSTOP_HIT_STATE Z_MIN_ENDSTOP_HIT_STATE
      #elif Y2_STOP_PIN == Z_MAX_PIN
        #define Y2_MIN_ENDSTOP_HIT_STATE Z_MAX_ENDSTOP_HIT_STATE
      #endif
    #endif
    #if !PIN_EXISTS(Y2_MIN)
      #undef Y2_MIN_PIN
      #if PIN_EXISTS(Y2_STOP)
        #define Y2_MIN_PIN Y2_STOP_PIN
      #endif
    #endif
  #endif
  #ifndef Y2_MAX_ENDSTOP_HIT_STATE
    #define Y2_MAX_ENDSTOP_HIT_STATE HIGH
  #endif
  #ifndef Y2_MIN_ENDSTOP_HIT_STATE
    #define Y2_MIN_ENDSTOP_HIT_STATE HIGH
  #endif
#endif

/**
 * Z_MULTI_ENDSTOPS endstop reassignment
 */
#if ENABLED(Z_MULTI_ENDSTOPS)

  #if Z_HOME_TO_MAX
    #ifndef Z2_MAX_ENDSTOP_HIT_STATE
      #if Z2_STOP_PIN == X_MIN_PIN
        #define Z2_MAX_ENDSTOP_HIT_STATE X_MIN_ENDSTOP_HIT_STATE
      #elif Z2_STOP_PIN == X_MAX_PIN
        #define Z2_MAX_ENDSTOP_HIT_STATE X_MAX_ENDSTOP_HIT_STATE
      #elif Z2_STOP_PIN == Y_MIN_PIN
        #define Z2_MAX_ENDSTOP_HIT_STATE Y_MIN_ENDSTOP_HIT_STATE
      #elif Z2_STOP_PIN == Y_MAX_PIN
        #define Z2_MAX_ENDSTOP_HIT_STATE Y_MAX_ENDSTOP_HIT_STATE
      #elif Z2_STOP_PIN == Z_MIN_PIN
        #define Z2_MAX_ENDSTOP_HIT_STATE Z_MIN_ENDSTOP_HIT_STATE
      #elif Z2_STOP_PIN == Z_MAX_PIN
        #define Z2_MAX_ENDSTOP_HIT_STATE Z_MAX_ENDSTOP_HIT_STATE
      #endif
    #endif
    #if !PIN_EXISTS(Z2_MAX)
      #undef Z2_MAX_PIN
      #if PIN_EXISTS(Z2_STOP)
        #define Z2_MAX_PIN Z2_STOP_PIN
      #endif
    #endif
  #else
    #ifndef Z2_MIN_ENDSTOP_HIT_STATE
      #if Z2_STOP_PIN == X_MIN_PIN
        #define Z2_MIN_ENDSTOP_HIT_STATE X_MIN_ENDSTOP_HIT_STATE
      #elif Z2_STOP_PIN == X_MAX_PIN
        #define Z2_MIN_ENDSTOP_HIT_STATE X_MAX_ENDSTOP_HIT_STATE
      #elif Z2_STOP_PIN == Y_MIN_PIN
        #define Z2_MIN_ENDSTOP_HIT_STATE Y_MIN_ENDSTOP_HIT_STATE
      #elif Z2_STOP_PIN == Y_MAX_PIN
        #define Z2_MIN_ENDSTOP_HIT_STATE Y_MAX_ENDSTOP_HIT_STATE
      #elif Z2_STOP_PIN == Z_MIN_PIN
        #define Z2_MIN_ENDSTOP_HIT_STATE Z_MIN_ENDSTOP_HIT_STATE
      #elif Z2_STOP_PIN == Z_MAX_PIN
        #define Z2_MIN_ENDSTOP_HIT_STATE Z_MAX_ENDSTOP_HIT_STATE
      #endif
    #endif
    #if !PIN_EXISTS(Z2_MIN)
      #undef Z2_MIN_PIN
      #if PIN_EXISTS(Z2_STOP)
        #define Z2_MIN_PIN Z2_STOP_PIN
      #endif
    #endif
  #endif
  #ifndef Z2_MAX_ENDSTOP_HIT_STATE
    #define Z2_MAX_ENDSTOP_HIT_STATE HIGH
  #endif
  #ifndef Z2_MIN_ENDSTOP_HIT_STATE
    #define Z2_MIN_ENDSTOP_HIT_STATE HIGH
  #endif

  #if NUM_Z_STEPPERS >= 3
    #if Z_HOME_TO_MAX
      #ifndef Z3_MAX_ENDSTOP_HIT_STATE
        #if Z3_STOP_PIN == X_MIN_PIN
          #define Z3_MAX_ENDSTOP_HIT_STATE X_MIN_ENDSTOP_HIT_STATE
        #elif Z3_STOP_PIN == X_MAX_PIN
          #define Z3_MAX_ENDSTOP_HIT_STATE X_MAX_ENDSTOP_HIT_STATE
        #elif Z3_STOP_PIN == Y_MIN_PIN
          #define Z3_MAX_ENDSTOP_HIT_STATE Y_MIN_ENDSTOP_HIT_STATE
        #elif Z3_STOP_PIN == Y_MAX_PIN
          #define Z3_MAX_ENDSTOP_HIT_STATE Y_MAX_ENDSTOP_HIT_STATE
        #elif Z3_STOP_PIN == Z_MIN_PIN
          #define Z3_MAX_ENDSTOP_HIT_STATE Z_MIN_ENDSTOP_HIT_STATE
        #elif Z3_STOP_PIN == Z_MAX_PIN
          #define Z3_MAX_ENDSTOP_HIT_STATE Z_MAX_ENDSTOP_HIT_STATE
        #endif
      #endif
      #if !PIN_EXISTS(Z3_MAX)
        #undef Z3_MAX_PIN
        #if PIN_EXISTS(Z3_STOP)
          #define Z3_MAX_PIN Z3_STOP_PIN
        #endif
      #endif
    #else
      #ifndef Z3_MIN_ENDSTOP_HIT_STATE
        #if Z3_STOP_PIN == X_MIN_PIN
          #define Z3_MIN_ENDSTOP_HIT_STATE X_MIN_ENDSTOP_HIT_STATE
        #elif Z3_STOP_PIN == X_MAX_PIN
          #define Z3_MIN_ENDSTOP_HIT_STATE X_MAX_ENDSTOP_HIT_STATE
        #elif Z3_STOP_PIN == Y_MIN_PIN
          #define Z3_MIN_ENDSTOP_HIT_STATE Y_MIN_ENDSTOP_HIT_STATE
        #elif Z3_STOP_PIN == Y_MAX_PIN
          #define Z3_MIN_ENDSTOP_HIT_STATE Y_MAX_ENDSTOP_HIT_STATE
        #elif Z3_STOP_PIN == Z_MIN_PIN
          #define Z3_MIN_ENDSTOP_HIT_STATE Z_MIN_ENDSTOP_HIT_STATE
        #elif Z3_STOP_PIN == Z_MAX_PIN
          #define Z3_MIN_ENDSTOP_HIT_STATE Z_MAX_ENDSTOP_HIT_STATE
        #endif
      #endif
      #if !PIN_EXISTS(Z3_MIN)
        #undef Z3_MIN_PIN
        #if PIN_EXISTS(Z3_STOP)
          #define Z3_MIN_PIN Z3_STOP_PIN
        #endif
      #endif
    #endif
    #ifndef Z3_MAX_ENDSTOP_HIT_STATE
      #define Z3_MAX_ENDSTOP_HIT_STATE HIGH
    #endif
    #ifndef Z3_MIN_ENDSTOP_HIT_STATE
      #define Z3_MIN_ENDSTOP_HIT_STATE HIGH
    #endif
  #endif

  #if NUM_Z_STEPPERS >= 4
    #if Z_HOME_TO_MAX
      #ifndef Z4_MAX_ENDSTOP_HIT_STATE
        #if Z4_STOP_PIN == X_MIN_PIN
          #define Z4_MAX_ENDSTOP_HIT_STATE X_MIN_ENDSTOP_HIT_STATE
        #elif Z4_STOP_PIN == X_MAX_PIN
          #define Z4_MAX_ENDSTOP_HIT_STATE X_MAX_ENDSTOP_HIT_STATE
        #elif Z4_STOP_PIN == Y_MIN_PIN
          #define Z4_MAX_ENDSTOP_HIT_STATE Y_MIN_ENDSTOP_HIT_STATE
        #elif Z4_STOP_PIN == Y_MAX_PIN
          #define Z4_MAX_ENDSTOP_HIT_STATE Y_MAX_ENDSTOP_HIT_STATE
        #elif Z4_STOP_PIN == Z_MIN_PIN
          #define Z4_MAX_ENDSTOP_HIT_STATE Z_MIN_ENDSTOP_HIT_STATE
        #elif Z4_STOP_PIN == Z_MAX_PIN
          #define Z4_MAX_ENDSTOP_HIT_STATE Z_MAX_ENDSTOP_HIT_STATE
        #endif
      #endif
      #if !PIN_EXISTS(Z4_MAX)
        #undef Z4_MAX_PIN
        #if PIN_EXISTS(Z4_STOP)
          #define Z4_MAX_PIN Z4_STOP_PIN
        #endif
      #endif
    #else
      #ifndef Z4_MIN_ENDSTOP_HIT_STATE
        #if Z4_STOP_PIN == X_MIN_PIN
          #define Z4_MIN_ENDSTOP_HIT_STATE X_MIN_ENDSTOP_HIT_STATE
        #elif Z4_STOP_PIN == X_MAX_PIN
          #define Z4_MIN_ENDSTOP_HIT_STATE X_MAX_ENDSTOP_HIT_STATE
        #elif Z4_STOP_PIN == Y_MIN_PIN
          #define Z4_MIN_ENDSTOP_HIT_STATE Y_MIN_ENDSTOP_HIT_STATE
        #elif Z4_STOP_PIN == Y_MAX_PIN
          #define Z4_MIN_ENDSTOP_HIT_STATE Y_MAX_ENDSTOP_HIT_STATE
        #elif Z4_STOP_PIN == Z_MIN_PIN
          #define Z4_MIN_ENDSTOP_HIT_STATE Z_MIN_ENDSTOP_HIT_STATE
        #elif Z4_STOP_PIN == Z_MAX_PIN
          #define Z4_MIN_ENDSTOP_HIT_STATE Z_MAX_ENDSTOP_HIT_STATE
        #endif
      #endif
      #if !PIN_EXISTS(Z4_MIN)
        #undef Z4_MIN_PIN
        #if PIN_EXISTS(Z4_STOP)
          #define Z4_MIN_PIN Z4_STOP_PIN
        #endif
      #endif
    #endif
    #ifndef Z4_MAX_ENDSTOP_HIT_STATE
      #define Z4_MAX_ENDSTOP_HIT_STATE HIGH
    #endif
    #ifndef Z4_MIN_ENDSTOP_HIT_STATE
      #define Z4_MIN_ENDSTOP_HIT_STATE HIGH
    #endif
  #endif

#endif // Z_MULTI_ENDSTOPS

/**
 * Shorthand for pin tests, used wherever needed
 */

// Steppers
#if HAS_X_AXIS
  #if PIN_EXISTS(X_ENABLE) || (ENABLED(SOFTWARE_DRIVER_ENABLE) && AXIS_IS_TMC(X))
    #define HAS_X_ENABLE 1
  #endif
  #if PIN_EXISTS(X_DIR)
    #define HAS_X_DIR 1
  #endif
  #if PIN_EXISTS(X_STEP)
    #define HAS_X_STEP 1
  #endif
  #if PIN_EXISTS(X_MS1)
    #define HAS_X_MS_PINS 1
  #endif

  #if PIN_EXISTS(X2_ENABLE) || (ENABLED(SOFTWARE_DRIVER_ENABLE) && AXIS_IS_TMC(X2))
    #define HAS_X2_ENABLE 1
  #endif
  #if PIN_EXISTS(X2_DIR)
    #define HAS_X2_DIR 1
  #endif
  #if PIN_EXISTS(X2_STEP)
    #define HAS_X2_STEP 1
  #endif
  #if PIN_EXISTS(X2_MS1)
    #define HAS_X2_MS_PINS 1
  #endif
#endif

/**
 * Set defaults for missing (newer) options
 */

#if HAS_Y_AXIS
  #if PIN_EXISTS(Y_ENABLE) || (ENABLED(SOFTWARE_DRIVER_ENABLE) && AXIS_IS_TMC(Y))
    #define HAS_Y_ENABLE 1
  #endif
  #if PIN_EXISTS(Y_DIR)
    #define HAS_Y_DIR 1
  #endif
  #if PIN_EXISTS(Y_STEP)
    #define HAS_Y_STEP 1
  #endif
  #if PIN_EXISTS(Y_MS1)
    #define HAS_Y_MS_PINS 1
  #endif

  #if HAS_Y2_STEPPER
    #if PIN_EXISTS(Y2_ENABLE) || (ENABLED(SOFTWARE_DRIVER_ENABLE) && AXIS_IS_TMC(Y2))
      #define HAS_Y2_ENABLE 1
    #endif
    #if PIN_EXISTS(Y2_DIR)
      #define HAS_Y2_DIR 1
    #endif
    #if PIN_EXISTS(Y2_STEP)
      #define HAS_Y2_STEP 1
    #endif
    #if PIN_EXISTS(Y2_MS1)
      #define HAS_Y2_MS_PINS 1
    #endif
  #endif
#endif

#if HAS_Z_AXIS
  #if PIN_EXISTS(Z_ENABLE) || (ENABLED(SOFTWARE_DRIVER_ENABLE) && AXIS_IS_TMC(Z))
    #define HAS_Z_ENABLE 1
  #endif
  #if PIN_EXISTS(Z_DIR)
    #define HAS_Z_DIR 1
  #endif
  #if PIN_EXISTS(Z_STEP)
    #define HAS_Z_STEP 1
  #endif
  #if PIN_EXISTS(Z_MS1)
    #define HAS_Z_MS_PINS 1
  #endif
#endif

#if NUM_Z_STEPPERS >= 2
  #if PIN_EXISTS(Z2_ENABLE) || (ENABLED(SOFTWARE_DRIVER_ENABLE) && AXIS_IS_TMC(Z2))
    #define HAS_Z2_ENABLE 1
  #endif
  #if PIN_EXISTS(Z2_DIR)
    #define HAS_Z2_DIR 1
  #endif
  #if PIN_EXISTS(Z2_STEP)
    #define HAS_Z2_STEP 1
  #endif
  #if PIN_EXISTS(Z2_MS1)
    #define HAS_Z2_MS_PINS 1
  #endif
#endif

#if NUM_Z_STEPPERS >= 3
  #if PIN_EXISTS(Z3_ENABLE) || (ENABLED(SOFTWARE_DRIVER_ENABLE) && AXIS_IS_TMC(Z3))
    #define HAS_Z3_ENABLE 1
  #endif
  #if PIN_EXISTS(Z3_DIR)
    #define HAS_Z3_DIR 1
  #endif
  #if PIN_EXISTS(Z3_STEP)
    #define HAS_Z3_STEP 1
  #endif
  #if PIN_EXISTS(Z3_MS1)
    #define HAS_Z3_MS_PINS 1
  #endif
#endif

#if NUM_Z_STEPPERS >= 4
  #if PIN_EXISTS(Z4_ENABLE) || (ENABLED(SOFTWARE_DRIVER_ENABLE) && AXIS_IS_TMC(Z4))
    #define HAS_Z4_ENABLE 1
  #endif
  #if PIN_EXISTS(Z4_DIR)
    #define HAS_Z4_DIR 1
  #endif
  #if PIN_EXISTS(Z4_STEP)
    #define HAS_Z4_STEP 1
  #endif
  #if PIN_EXISTS(Z4_MS1)
    #define HAS_Z4_MS_PINS 1
  #endif
#endif

#if HAS_I_AXIS
  #if PIN_EXISTS(I_ENABLE) || (ENABLED(SOFTWARE_DRIVER_ENABLE) && AXIS_IS_TMC(I))
    #define HAS_I_ENABLE 1
  #endif
  #if PIN_EXISTS(I_DIR)
    #define HAS_I_DIR 1
  #endif
  #if PIN_EXISTS(I_STEP)
    #define HAS_I_STEP 1
  #endif
  #if PIN_EXISTS(I_MS1)
    #define HAS_I_MS_PINS 1
  #endif
#endif

#if HAS_J_AXIS
  #if PIN_EXISTS(J_ENABLE) || (ENABLED(SOFTWARE_DRIVER_ENABLE) && AXIS_IS_TMC(J))
    #define HAS_J_ENABLE 1
  #endif
  #if PIN_EXISTS(J_DIR)
    #define HAS_J_DIR 1
  #endif
  #if PIN_EXISTS(J_STEP)
    #define HAS_J_STEP 1
  #endif
  #if PIN_EXISTS(J_MS1)
    #define HAS_J_MS_PINS 1
  #endif
#endif

#if HAS_K_AXIS
  #if PIN_EXISTS(K_ENABLE) || (ENABLED(SOFTWARE_DRIVER_ENABLE) && AXIS_IS_TMC(K))
    #define HAS_K_ENABLE 1
  #endif
  #if PIN_EXISTS(K_DIR)
    #define HAS_K_DIR 1
  #endif
  #if PIN_EXISTS(K_STEP)
    #define HAS_K_STEP 1
  #endif
  #if PIN_EXISTS(K_MS1)
    #define HAS_K_MS_PINS 1
  #endif
#endif

#if HAS_U_AXIS
  #if PIN_EXISTS(U_ENABLE) || (ENABLED(SOFTWARE_DRIVER_ENABLE) && AXIS_IS_TMC(U))
    #define HAS_U_ENABLE 1
  #endif
  #if PIN_EXISTS(U_DIR)
    #define HAS_U_DIR 1
  #endif
  #if PIN_EXISTS(U_STEP)
    #define HAS_U_STEP 1
  #endif
  #if PIN_EXISTS(U_MS1)
    #define HAS_U_MS_PINS 1
  #endif
#endif

#if HAS_V_AXIS
  #if PIN_EXISTS(V_ENABLE) || (ENABLED(SOFTWARE_DRIVER_ENABLE) && AXIS_IS_TMC(V))
    #define HAS_V_ENABLE 1
  #endif
  #if PIN_EXISTS(V_DIR)
    #define HAS_V_DIR 1
  #endif
  #if PIN_EXISTS(V_STEP)
    #define HAS_V_STEP 1
  #endif
  #if PIN_EXISTS(V_MS1)
    #define HAS_V_MS_PINS 1
  #endif
#endif

#if HAS_W_AXIS
  #if PIN_EXISTS(W_ENABLE) || (ENABLED(SOFTWARE_DRIVER_ENABLE) && AXIS_IS_TMC(W))
    #define HAS_W_ENABLE 1
  #endif
  #if PIN_EXISTS(W_DIR)
    #define HAS_W_DIR 1
  #endif
  #if PIN_EXISTS(W_STEP)
    #define HAS_W_STEP 1
  #endif
  #if PIN_EXISTS(W_MS1)
    #define HAS_W_MS_PINS 1
  #endif
#endif

// Extruder steppers and solenoids
#if HAS_EXTRUDERS

  #if PIN_EXISTS(E0_ENABLE) || (ENABLED(SOFTWARE_DRIVER_ENABLE) && AXIS_IS_TMC(E0))
    #define HAS_E0_ENABLE 1
  #endif
  #if PIN_EXISTS(E0_DIR)
    #define HAS_E0_DIR 1
  #endif
  #if PIN_EXISTS(E0_STEP)
    #define HAS_E0_STEP 1
  #endif
  #if PIN_EXISTS(E0_MS1)
    #define HAS_E0_MS_PINS 1
  #endif

  #if E_STEPPERS > 1 || ENABLED(E_DUAL_STEPPER_DRIVERS)
    #if PIN_EXISTS(E1_ENABLE) || (ENABLED(SOFTWARE_DRIVER_ENABLE) && AXIS_IS_TMC(E1))
      #define HAS_E1_ENABLE 1
    #endif
    #if PIN_EXISTS(E1_DIR)
      #define HAS_E1_DIR 1
    #endif
    #if PIN_EXISTS(E1_STEP)
      #define HAS_E1_STEP 1
    #endif
    #if PIN_EXISTS(E1_MS1)
      #define HAS_E1_MS_PINS 1
    #endif
  #endif

  #if E_STEPPERS > 2
    #if PIN_EXISTS(E2_ENABLE) || (ENABLED(SOFTWARE_DRIVER_ENABLE) && AXIS_IS_TMC(E2))
      #define HAS_E2_ENABLE 1
    #endif
    #if PIN_EXISTS(E2_DIR)
      #define HAS_E2_DIR 1
    #endif
    #if PIN_EXISTS(E2_STEP)
      #define HAS_E2_STEP 1
    #endif
    #if PIN_EXISTS(E2_MS1)
      #define HAS_E2_MS_PINS 1
    #endif
  #endif

  #if E_STEPPERS > 3
    #if PIN_EXISTS(E3_ENABLE) || (ENABLED(SOFTWARE_DRIVER_ENABLE) && AXIS_IS_TMC(E3))
      #define HAS_E3_ENABLE 1
    #endif
    #if PIN_EXISTS(E3_DIR)
      #define HAS_E3_DIR 1
    #endif
    #if PIN_EXISTS(E3_STEP)
      #define HAS_E3_STEP 1
    #endif
    #if PIN_EXISTS(E3_MS1)
      #define HAS_E3_MS_PINS 1
    #endif
  #endif

  #if E_STEPPERS > 4
    #if PIN_EXISTS(E4_ENABLE) || (ENABLED(SOFTWARE_DRIVER_ENABLE) && AXIS_IS_TMC(E4))
      #define HAS_E4_ENABLE 1
    #endif
    #if PIN_EXISTS(E4_DIR)
      #define HAS_E4_DIR 1
    #endif
    #if PIN_EXISTS(E4_STEP)
      #define HAS_E4_STEP 1
    #endif
    #if PIN_EXISTS(E4_MS1)
      #define HAS_E4_MS_PINS 1
    #endif
  #endif

  #if E_STEPPERS > 5
    #if PIN_EXISTS(E5_ENABLE) || (ENABLED(SOFTWARE_DRIVER_ENABLE) && AXIS_IS_TMC(E5))
      #define HAS_E5_ENABLE 1
    #endif
    #if PIN_EXISTS(E5_DIR)
      #define HAS_E5_DIR 1
    #endif
    #if PIN_EXISTS(E5_STEP)
      #define HAS_E5_STEP 1
    #endif
    #if PIN_EXISTS(E5_MS1)
      #define HAS_E5_MS_PINS 1
    #endif
  #endif

  #if E_STEPPERS > 6
    #if PIN_EXISTS(E6_ENABLE) || (ENABLED(SOFTWARE_DRIVER_ENABLE) && AXIS_IS_TMC(E6))
      #define HAS_E6_ENABLE 1
    #endif
    #if PIN_EXISTS(E6_DIR)
      #define HAS_E6_DIR 1
    #endif
    #if PIN_EXISTS(E6_STEP)
      #define HAS_E6_STEP 1
    #endif
    #if PIN_EXISTS(E6_MS1)
      #define HAS_E6_MS_PINS 1
    #endif
  #endif

  #if E_STEPPERS > 7
    #if PIN_EXISTS(E7_ENABLE) || (ENABLED(SOFTWARE_DRIVER_ENABLE) && AXIS_IS_TMC(E7))
      #define HAS_E7_ENABLE 1
    #endif
    #if PIN_EXISTS(E7_DIR)
      #define HAS_E7_DIR 1
    #endif
    #if PIN_EXISTS(E7_STEP)
      #define HAS_E7_STEP 1
    #endif
    #if PIN_EXISTS(E7_MS1)
      #define HAS_E7_MS_PINS 1
    #endif
  #endif

#endif // HAS_EXTRUDERS

/**
 * Set solenoid flags if any features use solenoids
 *   - EXT_SOLENOID (M380, M381) to enable/disable the extruder solenoid
 *   - MANUAL_SOLENOID_CONTROL (M380, M381) to enable/disable solenoids by index
 *   - PARKING_EXTRUDER uses SOL0_PIN and SOL1_PIN
 *   - SOLENOID_PROBE uses SOL1_PIN
 *   - Z_PROBE_SLED uses SOL1_PIN, when defined (unless EXT_SOLENOID is enabled)
 */
#if ANY(EXT_SOLENOID, MANUAL_SOLENOID_CONTROL, PARKING_EXTRUDER, SOLENOID_PROBE, Z_PROBE_SLED)
  #if PIN_EXISTS(SOL0) && (EITHER(MANUAL_SOLENOID_CONTROL, PARKING_EXTRUDER) || BOTH(EXT_SOLENOID, HAS_EXTRUDERS))
    #define HAS_SOLENOID_0 1
  #endif
  #if PIN_EXISTS(SOL1) && (ANY(MANUAL_SOLENOID_CONTROL, PARKING_EXTRUDER, SOLENOID_PROBE, Z_PROBE_SLED) || TERN0(EXT_SOLENOID, E_STEPPERS > 1))
    #define HAS_SOLENOID_1 1
  #endif
  #if PIN_EXISTS(SOL2) && (ENABLED(MANUAL_SOLENOID_CONTROL) || TERN0(EXT_SOLENOID, E_STEPPERS > 2))
    #define HAS_SOLENOID_2 2
  #endif
  #if PIN_EXISTS(SOL3) && (ENABLED(MANUAL_SOLENOID_CONTROL) || TERN0(EXT_SOLENOID, E_STEPPERS > 3))
    #define HAS_SOLENOID_3 3
  #endif
  #if PIN_EXISTS(SOL4) && (ENABLED(MANUAL_SOLENOID_CONTROL) || TERN0(EXT_SOLENOID, E_STEPPERS > 4))
    #define HAS_SOLENOID_4 4
  #endif
  #if PIN_EXISTS(SOL5) && (ENABLED(MANUAL_SOLENOID_CONTROL) || TERN0(EXT_SOLENOID, E_STEPPERS > 5))
    #define HAS_SOLENOID_5 5
  #endif
  #if PIN_EXISTS(SOL6) && (ENABLED(MANUAL_SOLENOID_CONTROL) || TERN0(EXT_SOLENOID, E_STEPPERS > 6))
    #define HAS_SOLENOID_6 6
  #endif
  #if PIN_EXISTS(SOL7) && (ENABLED(MANUAL_SOLENOID_CONTROL) || TERN0(EXT_SOLENOID, E_STEPPERS > 7))
    #define HAS_SOLENOID_7 7
  #endif
#endif

//
// Trinamic Stepper Drivers
//

#if HAS_TRINAMIC_CONFIG
  #if ANY(STEALTHCHOP_E, STEALTHCHOP_XY, STEALTHCHOP_Z, STEALTHCHOP_I, STEALTHCHOP_J, STEALTHCHOP_K, STEALTHCHOP_U, STEALTHCHOP_V, STEALTHCHOP_W)
    #define STEALTHCHOP_ENABLED 1
  #endif
  #if EITHER(SENSORLESS_HOMING, SENSORLESS_PROBING)
    #define USE_SENSORLESS 1
  #endif

  // Disable Z axis sensorless homing if a probe is used to home the Z axis
  #if HOMING_Z_WITH_PROBE
    #undef Z_STALL_SENSITIVITY
    #undef Z2_STALL_SENSITIVITY
    #undef Z3_STALL_SENSITIVITY
    #undef Z4_STALL_SENSITIVITY
  #endif

  #if AXIS_IS_TMC(X)
    #if defined(X_STALL_SENSITIVITY) && AXIS_HAS_STALLGUARD(X)
      #define X_SENSORLESS 1
    #endif
    #if AXIS_HAS_STEALTHCHOP(X)
      #define X_HAS_STEALTHCHOP 1
    #endif
    #if ENABLED(SPI_ENDSTOPS)
      #define X_SPI_SENSORLESS X_SENSORLESS
    #endif
    #ifndef X_INTERPOLATE
      #define X_INTERPOLATE INTERPOLATE
    #endif
    #ifndef X_HOLD_MULTIPLIER
      #define X_HOLD_MULTIPLIER HOLD_MULTIPLIER
    #endif
    #ifndef X_SLAVE_ADDRESS
      #define X_SLAVE_ADDRESS 0
    #endif
  #endif
  #if AXIS_IS_TMC(X2)
    #if defined(X2_STALL_SENSITIVITY) && AXIS_HAS_STALLGUARD(X2)
      #define X2_SENSORLESS 1
    #endif
    #if AXIS_HAS_STEALTHCHOP(X2)
      #define X2_HAS_STEALTHCHOP 1
    #endif
    #ifndef X2_INTERPOLATE
      #define X2_INTERPOLATE X_INTERPOLATE
    #endif
    #ifndef X2_HOLD_MULTIPLIER
      #define X2_HOLD_MULTIPLIER X_HOLD_MULTIPLIER
    #endif
    #ifndef X2_SLAVE_ADDRESS
      #define X2_SLAVE_ADDRESS 0
    #endif
  #endif

  #if AXIS_IS_TMC(Y)
    #if defined(Y_STALL_SENSITIVITY) && AXIS_HAS_STALLGUARD(Y)
      #define Y_SENSORLESS 1
    #endif
    #if AXIS_HAS_STEALTHCHOP(Y)
      #define Y_HAS_STEALTHCHOP 1
    #endif
    #if ENABLED(SPI_ENDSTOPS)
      #define Y_SPI_SENSORLESS Y_SENSORLESS
    #endif
    #ifndef Y_INTERPOLATE
      #define Y_INTERPOLATE INTERPOLATE
    #endif
    #ifndef Y_HOLD_MULTIPLIER
      #define Y_HOLD_MULTIPLIER HOLD_MULTIPLIER
    #endif
    #ifndef Y_SLAVE_ADDRESS
      #define Y_SLAVE_ADDRESS 0
    #endif
  #endif
  #if AXIS_IS_TMC(Y2)
    #if defined(Y2_STALL_SENSITIVITY) && AXIS_HAS_STALLGUARD(Y2)
      #define Y2_SENSORLESS 1
    #endif
    #if AXIS_HAS_STEALTHCHOP(Y2)
      #define Y2_HAS_STEALTHCHOP 1
    #endif
    #ifndef Y2_INTERPOLATE
      #define Y2_INTERPOLATE Y_INTERPOLATE
    #endif
    #ifndef Y2_HOLD_MULTIPLIER
      #define Y2_HOLD_MULTIPLIER Y_HOLD_MULTIPLIER
    #endif
    #ifndef Y2_SLAVE_ADDRESS
      #define Y2_SLAVE_ADDRESS 0
    #endif
  #endif

  #if AXIS_IS_TMC(Z)
    #if defined(Z_STALL_SENSITIVITY) && AXIS_HAS_STALLGUARD(Z)
      #define Z_SENSORLESS 1
    #endif
    #if AXIS_HAS_STEALTHCHOP(Z)
      #define Z_HAS_STEALTHCHOP 1
    #endif
    #if ENABLED(SPI_ENDSTOPS)
      #define Z_SPI_SENSORLESS Z_SENSORLESS
    #endif
    #ifndef Z_INTERPOLATE
      #define Z_INTERPOLATE INTERPOLATE
    #endif
    #ifndef Z_HOLD_MULTIPLIER
      #define Z_HOLD_MULTIPLIER HOLD_MULTIPLIER
    #endif
    #ifndef Z_SLAVE_ADDRESS
      #define Z_SLAVE_ADDRESS 0
    #endif
  #endif
  #if NUM_Z_STEPPERS >= 2 && AXIS_IS_TMC(Z2)
    #if defined(Z2_STALL_SENSITIVITY) && AXIS_HAS_STALLGUARD(Z2)
      #define Z2_SENSORLESS 1
    #endif
    #if AXIS_HAS_STEALTHCHOP(Z2)
      #define Z2_HAS_STEALTHCHOP 1
    #endif
    #ifndef Z2_INTERPOLATE
      #define Z2_INTERPOLATE Z_INTERPOLATE
    #endif
    #ifndef Z2_HOLD_MULTIPLIER
      #define Z2_HOLD_MULTIPLIER Z_HOLD_MULTIPLIER
    #endif
    #ifndef Z2_SLAVE_ADDRESS
      #define Z2_SLAVE_ADDRESS 0
    #endif
  #endif
  #if NUM_Z_STEPPERS >= 3 && AXIS_IS_TMC(Z3)
    #if defined(Z3_STALL_SENSITIVITY) && AXIS_HAS_STALLGUARD(Z3)
      #define Z3_SENSORLESS 1
    #endif
    #if AXIS_HAS_STEALTHCHOP(Z3)
      #define Z3_HAS_STEALTHCHOP 1
    #endif
    #ifndef Z3_INTERPOLATE
      #define Z3_INTERPOLATE Z_INTERPOLATE
    #endif
    #ifndef Z3_HOLD_MULTIPLIER
      #define Z3_HOLD_MULTIPLIER Z_HOLD_MULTIPLIER
    #endif
    #ifndef Z3_SLAVE_ADDRESS
      #define Z3_SLAVE_ADDRESS 0
    #endif
  #endif
  #if NUM_Z_STEPPERS >= 4 && AXIS_IS_TMC(Z4)
    #if defined(Z4_STALL_SENSITIVITY) && AXIS_HAS_STALLGUARD(Z4)
      #define Z4_SENSORLESS 1
    #endif
    #if AXIS_HAS_STEALTHCHOP(Z4)
      #define Z4_HAS_STEALTHCHOP 1
    #endif
    #ifndef Z4_INTERPOLATE
      #define Z4_INTERPOLATE Z_INTERPOLATE
    #endif
    #ifndef Z4_HOLD_MULTIPLIER
      #define Z4_HOLD_MULTIPLIER Z_HOLD_MULTIPLIER
    #endif
    #ifndef Z4_SLAVE_ADDRESS
      #define Z4_SLAVE_ADDRESS 0
    #endif
  #endif

  #if AXIS_IS_TMC(I)
    #if defined(I_STALL_SENSITIVITY) && AXIS_HAS_STALLGUARD(I)
      #define I_SENSORLESS 1
    #endif
    #if AXIS_HAS_STEALTHCHOP(I)
      #define I_HAS_STEALTHCHOP 1
    #endif
    #if ENABLED(SPI_ENDSTOPS)
      #define I_SPI_SENSORLESS I_SENSORLESS
    #endif
    #ifndef I_INTERPOLATE
      #define I_INTERPOLATE INTERPOLATE
    #endif
    #ifndef I_HOLD_MULTIPLIER
      #define I_HOLD_MULTIPLIER HOLD_MULTIPLIER
    #endif
    #ifndef I_SLAVE_ADDRESS
      #define I_SLAVE_ADDRESS 0
    #endif
  #endif

  #if AXIS_IS_TMC(J)
    #if defined(J_STALL_SENSITIVITY) && AXIS_HAS_STALLGUARD(J)
      #define J_SENSORLESS 1
    #endif
    #if AXIS_HAS_STEALTHCHOP(J)
      #define J_HAS_STEALTHCHOP 1
    #endif
    #if ENABLED(SPI_ENDSTOPS)
      #define J_SPI_SENSORLESS J_SENSORLESS
    #endif
    #ifndef J_INTERPOLATE
      #define J_INTERPOLATE INTERPOLATE
    #endif
    #ifndef J_HOLD_MULTIPLIER
      #define J_HOLD_MULTIPLIER HOLD_MULTIPLIER
    #endif
    #ifndef J_SLAVE_ADDRESS
      #define J_SLAVE_ADDRESS 0
    #endif
  #endif

  #if AXIS_IS_TMC(K)
    #if defined(K_STALL_SENSITIVITY) && AXIS_HAS_STALLGUARD(K)
      #define K_SENSORLESS 1
    #endif
    #if AXIS_HAS_STEALTHCHOP(K)
      #define K_HAS_STEALTHCHOP 1
    #endif
    #if ENABLED(SPI_ENDSTOPS)
      #define K_SPI_SENSORLESS K_SENSORLESS
    #endif
    #ifndef K_INTERPOLATE
      #define K_INTERPOLATE INTERPOLATE
    #endif
    #ifndef K_HOLD_MULTIPLIER
      #define K_HOLD_MULTIPLIER HOLD_MULTIPLIER
    #endif
    #ifndef K_SLAVE_ADDRESS
      #define K_SLAVE_ADDRESS 0
    #endif
  #endif

  #if AXIS_IS_TMC(U)
    #if defined(U_STALL_SENSITIVITY) && AXIS_HAS_STALLGUARD(U)
      #define U_SENSORLESS 1
    #endif
    #if AXIS_HAS_STEALTHCHOP(U)
      #define U_HAS_STEALTHCHOP 1
    #endif
    #if ENABLED(SPI_ENDSTOPS)
      #define U_SPI_SENSORLESS U_SENSORLESS
    #endif
    #ifndef U_INTERPOLATE
      #define U_INTERPOLATE INTERPOLATE
    #endif
    #ifndef U_HOLD_MULTIPLIER
      #define U_HOLD_MULTIPLIER HOLD_MULTIPLIER
    #endif
    #ifndef U_SLAVE_ADDRESS
      #define U_SLAVE_ADDRESS 0
    #endif
  #endif

  #if AXIS_IS_TMC(V)
    #if defined(V_STALL_SENSITIVITY) && AXIS_HAS_STALLGUARD(V)
      #define V_SENSORLESS 1
    #endif
    #if AXIS_HAS_STEALTHCHOP(V)
      #define V_HAS_STEALTHCHOP 1
    #endif
    #if ENABLED(SPI_ENDSTOPS)
      #define V_SPI_SENSORLESS V_SENSORLESS
    #endif
    #ifndef V_INTERPOLATE
      #define V_INTERPOLATE INTERPOLATE
    #endif
    #ifndef V_HOLD_MULTIPLIER
      #define V_HOLD_MULTIPLIER HOLD_MULTIPLIER
    #endif
    #ifndef V_SLAVE_ADDRESS
      #define V_SLAVE_ADDRESS 0
    #endif
  #endif

  #if AXIS_IS_TMC(W)
    #if defined(W_STALL_SENSITIVITY) && AXIS_HAS_STALLGUARD(W)
      #define W_SENSORLESS 1
    #endif
    #if AXIS_HAS_STEALTHCHOP(W)
      #define W_HAS_STEALTHCHOP 1
    #endif
    #if ENABLED(SPI_ENDSTOPS)
      #define W_SPI_SENSORLESS W_SENSORLESS
    #endif
    #ifndef W_INTERPOLATE
      #define W_INTERPOLATE INTERPOLATE
    #endif
    #ifndef W_HOLD_MULTIPLIER
      #define W_HOLD_MULTIPLIER HOLD_MULTIPLIER
    #endif
    #ifndef W_SLAVE_ADDRESS
      #define W_SLAVE_ADDRESS 0
    #endif
  #endif

  #if AXIS_IS_TMC(E0)
    #if AXIS_HAS_STEALTHCHOP(E0)
      #define E0_HAS_STEALTHCHOP 1
    #endif
    #ifndef E0_INTERPOLATE
      #define E0_INTERPOLATE INTERPOLATE
    #endif
    #ifndef E0_HOLD_MULTIPLIER
      #define E0_HOLD_MULTIPLIER HOLD_MULTIPLIER
    #endif
    #ifndef E0_SLAVE_ADDRESS
      #define E0_SLAVE_ADDRESS 0
    #endif
  #endif
  #if AXIS_IS_TMC(E1)
    #if AXIS_HAS_STEALTHCHOP(E1)
      #define E1_HAS_STEALTHCHOP 1
    #endif
    #ifndef E1_INTERPOLATE
      #define E1_INTERPOLATE E0_INTERPOLATE
    #endif
    #ifndef E1_HOLD_MULTIPLIER
      #define E1_HOLD_MULTIPLIER E0_HOLD_MULTIPLIER
    #endif
    #ifndef E1_SLAVE_ADDRESS
      #define E1_SLAVE_ADDRESS 0
    #endif
  #endif
  #if AXIS_IS_TMC(E2)
    #if AXIS_HAS_STEALTHCHOP(E2)
      #define E2_HAS_STEALTHCHOP 1
    #endif
    #ifndef E2_INTERPOLATE
      #define E2_INTERPOLATE E0_INTERPOLATE
    #endif
    #ifndef E2_HOLD_MULTIPLIER
      #define E2_HOLD_MULTIPLIER E0_HOLD_MULTIPLIER
    #endif
    #ifndef E2_SLAVE_ADDRESS
      #define E2_SLAVE_ADDRESS 0
    #endif
  #endif
  #if AXIS_IS_TMC(E3)
    #if AXIS_HAS_STEALTHCHOP(E3)
      #define E3_HAS_STEALTHCHOP 1
    #endif
    #ifndef E3_INTERPOLATE
      #define E3_INTERPOLATE E0_INTERPOLATE
    #endif
    #ifndef E3_HOLD_MULTIPLIER
      #define E3_HOLD_MULTIPLIER E0_HOLD_MULTIPLIER
    #endif
    #ifndef E3_SLAVE_ADDRESS
      #define E3_SLAVE_ADDRESS 0
    #endif
  #endif
  #if AXIS_IS_TMC(E4)
    #if AXIS_HAS_STEALTHCHOP(E4)
      #define E4_HAS_STEALTHCHOP 1
    #endif
    #ifndef E4_INTERPOLATE
      #define E4_INTERPOLATE E0_INTERPOLATE
    #endif
    #ifndef E4_HOLD_MULTIPLIER
      #define E4_HOLD_MULTIPLIER E0_HOLD_MULTIPLIER
    #endif
    #ifndef E4_SLAVE_ADDRESS
      #define E4_SLAVE_ADDRESS 0
    #endif
  #endif
  #if AXIS_IS_TMC(E5)
    #if AXIS_HAS_STEALTHCHOP(E5)
      #define E5_HAS_STEALTHCHOP 1
    #endif
    #ifndef E5_INTERPOLATE
      #define E5_INTERPOLATE E0_INTERPOLATE
    #endif
    #ifndef E5_HOLD_MULTIPLIER
      #define E5_HOLD_MULTIPLIER E0_HOLD_MULTIPLIER
    #endif
    #ifndef E5_SLAVE_ADDRESS
      #define E5_SLAVE_ADDRESS 0
    #endif
  #endif
  #if AXIS_IS_TMC(E6)
    #if AXIS_HAS_STEALTHCHOP(E6)
      #define E6_HAS_STEALTHCHOP 1
    #endif
    #ifndef E6_INTERPOLATE
      #define E6_INTERPOLATE E0_INTERPOLATE
    #endif
    #ifndef E6_HOLD_MULTIPLIER
      #define E6_HOLD_MULTIPLIER E0_HOLD_MULTIPLIER
    #endif
    #ifndef E6_SLAVE_ADDRESS
      #define E6_SLAVE_ADDRESS 0
    #endif
  #endif
  #if AXIS_IS_TMC(E7)
    #if AXIS_HAS_STEALTHCHOP(E7)
      #define E7_HAS_STEALTHCHOP 1
    #endif
    #ifndef E7_INTERPOLATE
      #define E7_INTERPOLATE E0_INTERPOLATE
    #endif
    #ifndef E7_HOLD_MULTIPLIER
      #define E7_HOLD_MULTIPLIER E0_HOLD_MULTIPLIER
    #endif
    #ifndef E7_SLAVE_ADDRESS
      #define E7_SLAVE_ADDRESS 0
    #endif
  #endif
#endif // HAS_TRINAMIC_CONFIG

#if ANY_AXIS_HAS(HW_SERIAL)
  #define HAS_TMC_HW_SERIAL 1
#endif
#if ANY_AXIS_HAS(SW_SERIAL)
  #define HAS_TMC_SW_SERIAL 1
#endif

#if DISABLED(SENSORLESS_HOMING)
  #undef SENSORLESS_BACKOFF_MM
#endif

//
// Set USING_HW_SERIALn flags for used Serial Ports
//

// Flag the indexed hardware serial ports in use
#define SERIAL_IN_USE(N) (   (defined(SERIAL_PORT)      && N == SERIAL_PORT) \
                          || (defined(SERIAL_PORT_2)    && N == SERIAL_PORT_2) \
                          || (defined(SERIAL_PORT_3)    && N == SERIAL_PORT_3) \
                          || (defined(MMU2_SERIAL_PORT) && N == MMU2_SERIAL_PORT) \
                          || (defined(LCD_SERIAL_PORT)  && N == LCD_SERIAL_PORT) )

// Flag the named hardware serial ports in use
#define TMC_UART_IS(A,N) (defined(A##_HARDWARE_SERIAL) && (CAT(HW_,A##_HARDWARE_SERIAL) == HW_Serial##N || CAT(HW_,A##_HARDWARE_SERIAL) == HW_MSerial##N))
#define ANY_SERIAL_IS(N) (  SERIAL_IN_USE(N) \
                         || TMC_UART_IS(X,  N) || TMC_UART_IS(Y , N) || TMC_UART_IS(Z , N) \
                         || TMC_UART_IS(I,  N) || TMC_UART_IS(J , N) || TMC_UART_IS(K , N) \
                         || TMC_UART_IS(U,  N) || TMC_UART_IS(V , N) || TMC_UART_IS(W , N) \
                         || TMC_UART_IS(X2, N) || TMC_UART_IS(Y2, N) || TMC_UART_IS(Z2, N) || TMC_UART_IS(Z3, N) || TMC_UART_IS(Z4, N) \
                         || TMC_UART_IS(E0, N) || TMC_UART_IS(E1, N) || TMC_UART_IS(E2, N) || TMC_UART_IS(E3, N) || TMC_UART_IS(E4, N) )

#define HW_Serial    501
#define HW_Serial0   502
#define HW_Serial1   503
#define HW_Serial2   504
#define HW_Serial3   505
#define HW_Serial4   506
#define HW_Serial5   507
#define HW_Serial6   508
#define HW_MSerial0  509
#define HW_MSerial1  510
#define HW_MSerial2  511
#define HW_MSerial3  512
#define HW_MSerial4  513
#define HW_MSerial5  514
#define HW_MSerial6  515
#define HW_MSerial7  516
#define HW_MSerial8  517
#define HW_MSerial9  518
#define HW_MSerial10 519

#if SERIAL_IN_USE(-1)
  #define USING_HW_SERIALUSB 1
#endif
#if ANY_SERIAL_IS(0)
  #define USING_HW_SERIAL0 1
#endif
#if ANY_SERIAL_IS(1)
  #define USING_HW_SERIAL1 1
#endif
#if ANY_SERIAL_IS(2)
  #define USING_HW_SERIAL2 1
#endif
#if ANY_SERIAL_IS(3)
  #define USING_HW_SERIAL3 1
#endif
#if ANY_SERIAL_IS(4)
  #define USING_HW_SERIAL4 1
#endif
#if ANY_SERIAL_IS(5)
  #define USING_HW_SERIAL5 1
#endif
#if ANY_SERIAL_IS(6)
  #define USING_HW_SERIAL6 1
#endif
#if ANY_SERIAL_IS(7)
  #define USING_HW_SERIAL7 1
#endif
#if ANY_SERIAL_IS(8)
  #define USING_HW_SERIAL8 1
#endif
#if ANY_SERIAL_IS(9)
  #define USING_HW_SERIAL9 1
#endif
#if ANY_SERIAL_IS(10)
  #define USING_HW_SERIAL10 1
#endif

#undef HW_Serial
#undef HW_Serial0
#undef HW_Serial1
#undef HW_Serial2
#undef HW_Serial3
#undef HW_Serial4
#undef HW_Serial5
#undef HW_Serial6
#undef HW_MSerial0
#undef HW_MSerial1
#undef HW_MSerial2
#undef HW_MSerial3
#undef HW_MSerial4
#undef HW_MSerial5
#undef HW_MSerial6
#undef HW_MSerial7
#undef HW_MSerial8
#undef HW_MSerial9
#undef HW_MSerial10

#undef _SERIAL_ID
#undef _TMC_UART_IS
#undef TMC_UART_IS
#undef ANY_SERIAL_IS

#if defined(__AVR_ARCH__) && defined(TMC_SPI_MISO) && defined(TMC_SPI_MOSI) && defined(TMC_SPI_SCK)
  // Check that the pins are the solitary supported SPI hardware pins of the (AVR) platform.
  // Otherwise we are forced to enable software SPI.
  #if TMC_SPI_MISO != MISO || TMC_SPI_MOSI != MOSI || TMC_SPI_SCK != SCK
    #define TMC_USE_SW_SPI
  #endif
#endif

// Clean up unused ESP_WIFI pins
#ifdef ESP_WIFI_MODULE_COM
  #if !SERIAL_IN_USE(ESP_WIFI_MODULE_COM)
    #undef ESP_WIFI_MODULE_COM
    #undef ESP_WIFI_MODULE_BAUDRATE
    #undef ESP_WIFI_MODULE_RESET_PIN
    #undef ESP_WIFI_MODULE_ENABLE_PIN
    #undef ESP_WIFI_MODULE_TXD_PIN
    #undef ESP_WIFI_MODULE_RXD_PIN
    #undef ESP_WIFI_MODULE_GPIO0_PIN
    #undef ESP_WIFI_MODULE_GPIO2_PIN
    #undef ESP_WIFI_MODULE_GPIO4_PIN
  #endif
#endif

//
// Endstops and bed probe
//

#define _USE_STOP(A,N,M,C) ((A##_HOME_TO_##M || (C+0)) && PIN_EXISTS(A##N##_##M))

#if _USE_STOP(X,,MIN,)
  #define USE_X_MIN 1
#endif
#if _USE_STOP(X,,MAX,ENABLED(DUAL_X_CARRIAGE))
  #define USE_X_MAX 1
#endif
#if USE_X_MIN || USE_X_MAX
  #define HAS_X_ENDSTOP 1
#endif

#if _USE_STOP(Y,,MIN,)
  #define USE_Y_MIN 1
#elif _USE_STOP(Y,,MAX,)
  #define USE_Y_MAX 1
#endif
#if USE_Y_MIN || USE_Y_MAX
  #define HAS_Y_ENDSTOP 1
#endif

#if _USE_STOP(Z,,MIN,EITHER(Z_MIN_PROBE_USES_Z_MIN_ENDSTOP_PIN, HAS_DELTA_SENSORLESS_PROBING))
  #define USE_Z_MIN 1
  #if !HAS_DELTA_SENSORLESS_PROBING
    #define HAS_Z_MIN_PIN 1
  #endif
#endif
#if _USE_STOP(Z,,MAX,)
  #define USE_Z_MAX 1
#endif
#if USE_Z_MIN || USE_Z_MAX
  #define HAS_Z_ENDSTOP 1
#endif

#if _USE_STOP(I,,MIN,)
  #define USE_I_MIN 1
#elif _USE_STOP(I,,MAX,)
  #define USE_I_MAX 1
#endif
#if USE_I_MIN || USE_I_MAX
  #define HAS_I_ENDSTOP 1
#endif

#if _USE_STOP(J,,MIN,)
  #define USE_J_MIN 1
#elif _USE_STOP(J,,MAX,)
  #define USE_J_MAX 1
#endif
#if USE_J_MIN || USE_J_MAX
  #define HAS_J_ENDSTOP 1
#endif

#if _USE_STOP(K,,MIN,)
  #define USE_K_MIN 1
#elif _USE_STOP(K,,MAX,)
  #define USE_K_MAX 1
#endif
#if USE_K_MIN || USE_K_MAX
  #define HAS_K_ENDSTOP 1
#endif

#if _USE_STOP(U,,MIN,)
  #define USE_U_MIN 1
#elif _USE_STOP(U,,MAX,)
  #define USE_U_MAX 1
#endif
#if USE_U_MIN || USE_U_MAX
  #define HAS_U_ENDSTOP 1
#endif

#if _USE_STOP(V,,MIN,)
  #define USE_V_MIN 1
#elif _USE_STOP(V,,MAX,)
  #define USE_V_MAX 1
#endif
#if USE_V_MIN || USE_V_MAX
  #define HAS_V_ENDSTOP 1
#endif

#if _USE_STOP(W,,MIN,)
  #define USE_W_MIN 1
#elif _USE_STOP(W,,MAX,)
  #define USE_W_MAX 1
#endif
#if USE_W_MIN || USE_W_MAX
  #define HAS_W_ENDSTOP 1
#endif

#if EITHER(DUAL_X_CARRIAGE, X_DUAL_ENDSTOPS)
  #if _USE_STOP(X,2,MIN,)
    #define USE_X2_MIN 1
  #elif _USE_STOP(X,2,MAX,)
    #define USE_X2_MAX 1
  #endif
  #if USE_X2_MIN || USE_X2_MAX
    #define HAS_X2_ENDSTOP 1
  #endif
#endif

#if ENABLED(Y_DUAL_ENDSTOPS)
  #if _USE_STOP(Y,2,MIN,)
    #define USE_Y2_MIN 1
  #elif _USE_STOP(Y,2,MAX,)
    #define USE_Y2_MAX 1
  #endif
  #if USE_Y2_MIN || USE_Y2_MAX
    #define HAS_Y2_ENDSTOP 1
  #endif
#endif

#if ENABLED(Z_MULTI_ENDSTOPS)
  #if _USE_STOP(Z,2,MIN,)
    #define USE_Z2_MIN 1
  #elif _USE_STOP(Z,2,MAX,)
    #define USE_Z2_MAX 1
  #endif
  #if USE_Z2_MIN || USE_Z2_MAX
    #define HAS_Z2_ENDSTOP 1
  #endif
  #if NUM_Z_STEPPERS >= 3
    #if _USE_STOP(Z,3,MIN,)
      #define USE_Z3_MIN 1
    #elif _USE_STOP(Z,3,MAX,)
      #define USE_Z3_MAX 1
    #endif
    #if USE_Z3_MIN || USE_Z3_MAX
      #define HAS_Z3_ENDSTOP 1
    #endif
  #endif
  #if NUM_Z_STEPPERS >= 4
    #if _USE_STOP(Z,4,MIN,)
      #define USE_Z4_MIN 1
    #elif _USE_STOP(Z,4,MAX,)
      #define USE_Z4_MAX 1
    #endif
    #if USE_Z4_MIN || USE_Z4_MAX
      #define HAS_Z4_ENDSTOP 1
    #endif
  #endif
#endif

#undef _USE_STOP

/**
 * Set ENDSTOPPULLUPS for active endstop switches
 */
#if ENABLED(ENDSTOPPULLUPS)
  #if USE_X_MIN
    #define ENDSTOPPULLUP_XMIN
  #endif
  #if USE_X_MAX
    #define ENDSTOPPULLUP_XMAX
  #endif
  #if USE_Y_MIN
    #define ENDSTOPPULLUP_YMIN
  #endif
  #if USE_Y_MAX
    #define ENDSTOPPULLUP_YMAX
  #endif
  #if HAS_Z_MIN_PIN
    #define ENDSTOPPULLUP_ZMIN
  #endif
  #if USE_Z_MAX
    #define ENDSTOPPULLUP_ZMAX
  #endif
  #if USE_I_MIN
    #define ENDSTOPPULLUP_IMIN
  #endif
  #if USE_I_MAX
    #define ENDSTOPPULLUP_IMAX
  #endif
  #if USE_J_MIN
    #define ENDSTOPPULLUP_JMIN
  #endif
  #if USE_J_MAX
    #define ENDSTOPPULLUP_JMAX
  #endif
  #if USE_K_MIN
    #define ENDSTOPPULLUP_KMIN
  #endif
  #if USE_K_MAX
    #define ENDSTOPPULLUP_KMAX
  #endif
  #if USE_U_MIN
    #define ENDSTOPPULLUP_UMIN
  #endif
  #if USE_U_MAX
    #define ENDSTOPPULLUP_UMAX
  #endif
  #if USE_V_MIN
    #define ENDSTOPPULLUP_VMIN
  #endif
  #if USE_V_MAX
    #define ENDSTOPPULLUP_VMAX
  #endif
  #if USE_W_MIN
    #define ENDSTOPPULLUP_WMIN
  #endif
  #if USE_W_MAX
    #define ENDSTOPPULLUP_WMAX
  #endif
#endif

/**
 * Set ENDSTOPPULLDOWNS for active endstop switches
 */
#if ENABLED(ENDSTOPPULLDOWNS)
  #if USE_X_MIN
    #define ENDSTOPPULLDOWN_XMIN
  #endif
  #if USE_X_MAX
    #define ENDSTOPPULLDOWN_XMAX
  #endif
  #if USE_Y_MIN
    #define ENDSTOPPULLDOWN_YMIN
  #endif
  #if USE_Y_MAX
    #define ENDSTOPPULLDOWN_YMAX
  #endif
  #if USE_Z_MIN
    #define ENDSTOPPULLDOWN_ZMIN
  #endif
  #if USE_Z_MAX
    #define ENDSTOPPULLDOWN_ZMAX
  #endif
  #if USE_I_MIN
    #define ENDSTOPPULLDOWN_IMIN
  #endif
  #if USE_I_MAX
    #define ENDSTOPPULLDOWN_IMAX
  #endif
  #if USE_J_MIN
    #define ENDSTOPPULLDOWN_JMIN
  #endif
  #if USE_J_MAX
    #define ENDSTOPPULLDOWN_JMAX
  #endif
  #if USE_K_MIN
    #define ENDSTOPPULLDOWN_KMIN
  #endif
  #if USE_K_MAX
    #define ENDSTOPPULLDOWN_KMAX
  #endif
  #if USE_U_MIN
    #define ENDSTOPPULLDOWN_UMIN
  #endif
  #if USE_U_MAX
    #define ENDSTOPPULLDOWN_UMAX
  #endif
  #if USE_V_MIN
    #define ENDSTOPPULLDOWN_VMIN
  #endif
  #if USE_V_MAX
    #define ENDSTOPPULLDOWN_VMAX
  #endif
  #if USE_W_MIN
    #define ENDSTOPPULLDOWN_WMIN
  #endif
  #if USE_W_MAX
    #define ENDSTOPPULLDOWN_WMAX
  #endif
#endif

//
// ADC Temp Sensors (Thermistor or Thermocouple with amplifier ADC interface)
//
#define HAS_ADC_TEST(P) (TEMP_SENSOR(P) && PIN_EXISTS(TEMP_##P) && !TEMP_SENSOR_IS_MAX_TC(P) && !TEMP_SENSOR_##P##_IS_DUMMY)
#if HOTENDS > 0 && HAS_ADC_TEST(0)
  #define HAS_TEMP_ADC_0 1
#endif
#if HOTENDS > 1 && HAS_ADC_TEST(1)
  #define HAS_TEMP_ADC_1 1
#endif
#if HOTENDS > 2 && HAS_ADC_TEST(2)
  #define HAS_TEMP_ADC_2 1
#endif
#if HOTENDS > 3 && HAS_ADC_TEST(3)
  #define HAS_TEMP_ADC_3 1
#endif
#if HOTENDS > 4 && HAS_ADC_TEST(4)
  #define HAS_TEMP_ADC_4 1
#endif
#if HOTENDS > 5 && HAS_ADC_TEST(5)
  #define HAS_TEMP_ADC_5 1
#endif
#if HOTENDS > 6 && HAS_ADC_TEST(6)
  #define HAS_TEMP_ADC_6 1
#endif
#if HOTENDS > 7 && HAS_ADC_TEST(7)
  #define HAS_TEMP_ADC_7 1
#endif
#if HAS_ADC_TEST(BED)
  #define HAS_TEMP_ADC_BED 1
#endif
#if HAS_ADC_TEST(PROBE)
  #define HAS_TEMP_ADC_PROBE 1
#endif
#if HAS_ADC_TEST(CHAMBER)
  #define HAS_TEMP_ADC_CHAMBER 1
#endif
#if HAS_ADC_TEST(COOLER)
  #define HAS_TEMP_ADC_COOLER 1
#endif
#if HAS_ADC_TEST(BOARD)
  #define HAS_TEMP_ADC_BOARD 1
#endif
#if HAS_ADC_TEST(SOC)
  #define HAS_TEMP_ADC_SOC 1
#endif
#if HAS_ADC_TEST(REDUNDANT)
  #define HAS_TEMP_ADC_REDUNDANT 1
#endif

#define HAS_TEMP(N) (TEMP_SENSOR_IS_MAX_TC(N) || EITHER(HAS_TEMP_ADC_##N, TEMP_SENSOR_##N##_IS_DUMMY))
#if HAS_HOTEND && HAS_TEMP(0)
  #define HAS_TEMP_HOTEND 1
#endif
#if HAS_TEMP(BED)
  #define HAS_TEMP_BED 1
#endif
#if HAS_TEMP(CHAMBER)
  #define HAS_TEMP_CHAMBER 1
#endif
#if HAS_TEMP(PROBE)
  #define HAS_TEMP_PROBE 1
#endif
#if HAS_TEMP(COOLER)
  #define HAS_TEMP_COOLER 1
#endif
#if HAS_TEMP(BOARD)
  #define HAS_TEMP_BOARD 1
#endif
#if HAS_TEMP(SOC)
  #define HAS_TEMP_SOC 1
#endif
#if HAS_TEMP(REDUNDANT)
  #define HAS_TEMP_REDUNDANT 1
#endif

#if ENABLED(JOYSTICK)
  #if PIN_EXISTS(JOY_X)
    #define HAS_JOY_ADC_X 1
  #endif
  #if PIN_EXISTS(JOY_Y)
    #define HAS_JOY_ADC_Y 1
  #endif
  #if PIN_EXISTS(JOY_Z)
    #define HAS_JOY_ADC_Z 1
  #endif
  #if PIN_EXISTS(JOY_EN)
    #define HAS_JOY_ADC_EN 1
  #endif
#endif

// Heaters
#if PIN_EXISTS(HEATER_0)
  #define HAS_HEATER_0 1
#endif
#if PIN_EXISTS(HEATER_1)
  #define HAS_HEATER_1 1
#endif
#if PIN_EXISTS(HEATER_2)
  #define HAS_HEATER_2 1
#endif
#if PIN_EXISTS(HEATER_3)
  #define HAS_HEATER_3 1
#endif
#if PIN_EXISTS(HEATER_4)
  #define HAS_HEATER_4 1
#endif
#if PIN_EXISTS(HEATER_5)
  #define HAS_HEATER_5 1
#endif
#if PIN_EXISTS(HEATER_6)
  #define HAS_HEATER_6 1
#endif
#if PIN_EXISTS(HEATER_7)
  #define HAS_HEATER_7 1
#endif
#if PIN_EXISTS(HEATER_BED)
  #define HAS_HEATER_BED 1
#endif

// Shorthand for common combinations
#if HAS_TEMP_BED && HAS_HEATER_BED
  #define HAS_HEATED_BED 1
  #ifndef BED_OVERSHOOT
    #define BED_OVERSHOOT 10
  #endif
  #define BED_MAX_TARGET (BED_MAXTEMP - (BED_OVERSHOOT))
#else
  #undef PIDTEMPBED
  #undef PREHEAT_BEFORE_LEVELING
#endif

#if HAS_TEMP_COOLER && PIN_EXISTS(COOLER)
  #define HAS_COOLER 1
  #ifndef COOLER_OVERSHOOT
    #define COOLER_OVERSHOOT 2
  #endif
  #define COOLER_MIN_TARGET (COOLER_MINTEMP + (COOLER_OVERSHOOT))
  #define COOLER_MAX_TARGET (COOLER_MAXTEMP - (COOLER_OVERSHOOT))
#endif

#if HAS_HEATED_BED || HAS_TEMP_CHAMBER
  #define BED_OR_CHAMBER 1
#endif

#if HAS_TEMP_HOTEND || BED_OR_CHAMBER || HAS_TEMP_PROBE || HAS_TEMP_COOLER || HAS_TEMP_BOARD || HAS_TEMP_SOC
  #define HAS_TEMP_SENSOR 1
#endif

#if HAS_TEMP_CHAMBER && PIN_EXISTS(HEATER_CHAMBER)
  #define HAS_HEATED_CHAMBER 1
  #ifndef CHAMBER_OVERSHOOT
    #define CHAMBER_OVERSHOOT 10
  #endif
  #define CHAMBER_MAX_TARGET (CHAMBER_MAXTEMP - (CHAMBER_OVERSHOOT))
#else
  #undef PIDTEMPCHAMBER
#endif

// PID heating
#if ANY(PIDTEMP, PIDTEMPBED, PIDTEMPCHAMBER)
  #define HAS_PID_HEATING 1
#endif

#if ENABLED(DWIN_LCD_PROUI)
  #if EITHER(PIDTEMP, PIDTEMPBED)
    #define DWIN_PID_TUNE 1
  #endif
  #if EITHER(DWIN_PID_TUNE, MPC_AUTOTUNE) && DISABLED(DISABLE_TUNING_GRAPH)
    #define SHOW_TUNING_GRAPH 1
  #endif
#endif

// Thermal protection
#if !HAS_HEATED_BED
  #undef THERMAL_PROTECTION_BED
#endif
#if ENABLED(THERMAL_PROTECTION_HOTENDS) && WATCH_TEMP_PERIOD > 0
  #define WATCH_HOTENDS 1
#endif
#if ENABLED(THERMAL_PROTECTION_BED) && WATCH_BED_TEMP_PERIOD > 0
  #define WATCH_BED 1
#endif
#if BOTH(HAS_HEATED_CHAMBER, THERMAL_PROTECTION_CHAMBER) && WATCH_CHAMBER_TEMP_PERIOD > 0
  #define WATCH_CHAMBER 1
#endif
#if BOTH(HAS_COOLER, THERMAL_PROTECTION_COOLER) && WATCH_COOLER_TEMP_PERIOD > 0
  #define WATCH_COOLER 1
#endif
#if NONE(THERMAL_PROTECTION_HOTENDS, THERMAL_PROTECTION_CHAMBER, THERMAL_PROTECTION_BED, THERMAL_PROTECTION_COOLER)
  #undef THERMAL_PROTECTION_VARIANCE_MONITOR
#endif
#if  (ENABLED(THERMAL_PROTECTION_HOTENDS) || !EXTRUDERS) \
  && (ENABLED(THERMAL_PROTECTION_BED)     || !HAS_HEATED_BED) \
  && (ENABLED(THERMAL_PROTECTION_CHAMBER) || !HAS_HEATED_CHAMBER) \
  && (ENABLED(THERMAL_PROTECTION_COOLER)  || !HAS_COOLER)
  #define THERMALLY_SAFE 1
#endif

// Auto fans
#if HAS_HOTEND && PIN_EXISTS(E0_AUTO_FAN)
  #define HAS_AUTO_FAN_0 1
#endif
#if HAS_MULTI_HOTEND && PIN_EXISTS(E1_AUTO_FAN)
  #define HAS_AUTO_FAN_1 1
#endif
#if HOTENDS > 2 && PIN_EXISTS(E2_AUTO_FAN)
  #define HAS_AUTO_FAN_2 1
#endif
#if HOTENDS > 3 && PIN_EXISTS(E3_AUTO_FAN)
  #define HAS_AUTO_FAN_3 1
#endif
#if HOTENDS > 4 && PIN_EXISTS(E4_AUTO_FAN)
  #define HAS_AUTO_FAN_4 1
#endif
#if HOTENDS > 5 && PIN_EXISTS(E5_AUTO_FAN)
  #define HAS_AUTO_FAN_5 1
#endif
#if HOTENDS > 6 && PIN_EXISTS(E6_AUTO_FAN)
  #define HAS_AUTO_FAN_6 1
#endif
#if HOTENDS > 7 && PIN_EXISTS(E7_AUTO_FAN)
  #define HAS_AUTO_FAN_7 1
#endif
#if HAS_TEMP_CHAMBER && PIN_EXISTS(CHAMBER_AUTO_FAN)
  #define HAS_AUTO_CHAMBER_FAN 1
#endif
#if HAS_TEMP_COOLER && PIN_EXISTS(COOLER_AUTO_FAN)
  #define HAS_AUTO_COOLER_FAN 1
#endif

#if ANY(HAS_AUTO_FAN_0, HAS_AUTO_FAN_1, HAS_AUTO_FAN_2, HAS_AUTO_FAN_3, HAS_AUTO_FAN_4, HAS_AUTO_FAN_5, HAS_AUTO_FAN_6, HAS_AUTO_FAN_7, HAS_AUTO_CHAMBER_FAN, HAS_AUTO_COOLER_FAN)
  #define HAS_AUTO_FAN 1
  #define _FANOVERLAP(I,T) (T##_AUTO_FAN_PIN == E##I##_AUTO_FAN_PIN)
  #if HAS_AUTO_CHAMBER_FAN
    #define _CHFANOVERLAP(I) || _FANOVERLAP(I,CHAMBER)
    #if (0 REPEAT(8, _CHFANOVERLAP))
      #define AUTO_CHAMBER_IS_E 1
    #endif
    #undef _CHFANOVERLAP
  #endif
  #if HAS_AUTO_COOLER_FAN
    #define _COFANOVERLAP(I) || _FANOVERLAP(I,COOLER)
    #if (0 REPEAT(8, _COFANOVERLAP))
      #define AUTO_COOLER_IS_E 1
    #endif
    #undef _COFANOVERLAP
  #endif
#endif

// Fans check
#if HAS_HOTEND && PIN_EXISTS(E0_FAN_TACHO)
  #define HAS_E0_FAN_TACHO 1
#endif
#if HOTENDS > 1 && PIN_EXISTS(E1_FAN_TACHO)
  #define HAS_E1_FAN_TACHO 1
#endif
#if HOTENDS > 2 && PIN_EXISTS(E2_FAN_TACHO)
  #define HAS_E2_FAN_TACHO 1
#endif
#if HOTENDS > 3 && PIN_EXISTS(E3_FAN_TACHO)
  #define HAS_E3_FAN_TACHO 1
#endif
#if HOTENDS > 4 && PIN_EXISTS(E4_FAN_TACHO)
  #define HAS_E4_FAN_TACHO 1
#endif
#if HOTENDS > 5 && PIN_EXISTS(E5_FAN_TACHO)
  #define HAS_E5_FAN_TACHO 1
#endif
#if HOTENDS > 6 && PIN_EXISTS(E6_FAN_TACHO)
  #define HAS_E6_FAN_TACHO 1
#endif
#if HOTENDS > 7 && PIN_EXISTS(E7_FAN_TACHO)
  #define HAS_E7_FAN_TACHO 1
#endif
#if ANY(HAS_E0_FAN_TACHO, HAS_E1_FAN_TACHO, HAS_E2_FAN_TACHO, HAS_E3_FAN_TACHO, HAS_E4_FAN_TACHO, HAS_E5_FAN_TACHO, HAS_E6_FAN_TACHO, HAS_E7_FAN_TACHO)
  #define HAS_FANCHECK 1
  #if HAS_AUTO_FAN && EXTRUDER_AUTO_FAN_SPEED != 255 && DISABLED(FOURWIRES_FANS)
    #define HAS_PWMFANCHECK 1
  #endif
#endif

#if !HAS_TEMP_SENSOR
  #undef AUTO_REPORT_TEMPERATURES
#endif
#if ANY(AUTO_REPORT_TEMPERATURES, AUTO_REPORT_SD_STATUS, AUTO_REPORT_POSITION, AUTO_REPORT_FANS)
  #define HAS_AUTO_REPORTING 1
#endif

#if !HAS_AUTO_CHAMBER_FAN || AUTO_CHAMBER_IS_E
  #undef AUTO_POWER_CHAMBER_FAN
#endif
#if !HAS_AUTO_COOLER_FAN || AUTO_COOLER_IS_E
  #undef AUTO_POWER_COOLER_FAN
#endif

/**
 * Controller Fan Settings
 */
#if PIN_EXISTS(CONTROLLER_FAN)
  #define HAS_CONTROLLER_FAN 1
#endif

#if HAS_CONTROLLER_FAN
  #if ENABLED(CONTROLLER_FAN_USE_BOARD_TEMP)
    #define HAS_CONTROLLER_FAN_BOARD_TEMP_TRIGGER 1
    #ifndef CONTROLLER_FAN_TRIGGER_TEMP
      #define CONTROLLER_FAN_TRIGGER_TEMP 30
    #endif
  #else
    #undef CONTROLLER_FAN_TRIGGER_TEMP
  #endif
#endif

// Print Cooling fans (limit)
#ifdef NUM_M106_FANS
  #define MAX_FANS NUM_M106_FANS
#else
  #define MAX_FANS 8  // Max supported fans
#endif

#define _IS_E_AUTO(N,F) (PIN_EXISTS(E##N##_AUTO_FAN) && E##N##_AUTO_FAN_PIN == FAN##F##_PIN)
#define _HAS_FAN(F) (F < MAX_FANS && PIN_EXISTS(FAN##F) \
                     && !(HAS_CONTROLLER_FAN && CONTROLLER_FAN_PIN == FAN##F##_PIN) \
                     && !_IS_E_AUTO(0,F) && !_IS_E_AUTO(1,F) \
                     && !_IS_E_AUTO(2,F) && !_IS_E_AUTO(3,F) \
                     && !_IS_E_AUTO(4,F) && !_IS_E_AUTO(5,F) \
                     && !_IS_E_AUTO(6,F) && !_IS_E_AUTO(7,F))

#if _HAS_FAN(0)
  #define HAS_FAN0 1
#endif
#if _HAS_FAN(1)
  #define HAS_FAN1 1
#endif
#if _HAS_FAN(2)
  #define HAS_FAN2 1
#endif
#if _HAS_FAN(3)
  #define HAS_FAN3 1
#endif
#if _HAS_FAN(4)
  #define HAS_FAN4 1
#endif
#if _HAS_FAN(5)
  #define HAS_FAN5 1
#endif
#if _HAS_FAN(6)
  #define HAS_FAN6 1
#endif
#if _HAS_FAN(7)
  #define HAS_FAN7 1
#endif
#undef _NOT_E_AUTO
#undef _HAS_FAN

#if BED_OR_CHAMBER || HAS_FAN0
  #define BED_OR_CHAMBER_OR_FAN 1
#endif

/**
 * Up to 8 PWM fans
 */
#ifndef FAN_INVERTING
  #define FAN_INVERTING false
#endif

#if HAS_FAN7
  #define FAN_COUNT 8
#elif HAS_FAN6
  #define FAN_COUNT 7
#elif HAS_FAN5
  #define FAN_COUNT 6
#elif HAS_FAN4
  #define FAN_COUNT 5
#elif HAS_FAN3
  #define FAN_COUNT 4
#elif HAS_FAN2
  #define FAN_COUNT 3
#elif HAS_FAN1
  #define FAN_COUNT 2
#elif HAS_FAN0
  #define FAN_COUNT 1
#else
  #define FAN_COUNT 0
#endif

#if FAN_COUNT > 0
  #define HAS_FAN 1
#endif

#if PIN_EXISTS(FANMUX0)
  #define HAS_FANMUX 1  // Part Cooling fan multipliexer
#endif

/**
 * MIN/MAX fan PWM scaling
 */
#if EITHER(HAS_FAN, USE_CONTROLLER_FAN)
  #ifndef FAN_OFF_PWM
    #define FAN_OFF_PWM 0
  #endif
  #ifndef FAN_MIN_PWM
    #if FAN_OFF_PWM > 0
      #define FAN_MIN_PWM (FAN_OFF_PWM + 1)
    #else
      #define FAN_MIN_PWM 0
    #endif
  #endif
  #ifndef FAN_MAX_PWM
    #define FAN_MAX_PWM 255
  #endif
  #if FAN_MIN_PWM == 0 && FAN_MAX_PWM == 255
    #define CALC_FAN_SPEED(f) (f ?: FAN_OFF_PWM)
  #else
    #define CALC_FAN_SPEED(f) (f ? map(f, 1, 255, FAN_MIN_PWM, FAN_MAX_PWM) : FAN_OFF_PWM)
  #endif
#endif

// Fan Kickstart
#if FAN_KICKSTART_TIME && !defined(FAN_KICKSTART_POWER)
  #define FAN_KICKSTART_POWER 180
#endif

// Servos
#if PIN_EXISTS(SERVO0) && NUM_SERVOS > 0
  #define HAS_SERVO_0 1
#endif
#if PIN_EXISTS(SERVO1) && NUM_SERVOS > 1
  #define HAS_SERVO_1 1
#endif
#if PIN_EXISTS(SERVO2) && NUM_SERVOS > 2
  #define HAS_SERVO_2 1
#endif
#if PIN_EXISTS(SERVO3) && NUM_SERVOS > 3
  #define HAS_SERVO_3 1
#endif
#if NUM_SERVOS > 0
  #define HAS_SERVOS 1
  #if defined(PAUSE_SERVO_OUTPUT) && defined(RESUME_SERVO_OUTPUT)
    #define HAS_PAUSE_SERVO_OUTPUT 1
  #endif
#else
  #undef SERVO_DELAY
  #undef DEACTIVATE_SERVOS_AFTER_MOVE
  #undef EDITABLE_SERVO_ANGLES
  #undef SERVO_DETACH_GCODE
#endif

// Sensors
#if PIN_EXISTS(FILWIDTH)
  #define HAS_FILAMENT_WIDTH_SENSOR 1
#endif

// User Interface
#if ENABLED(FREEZE_FEATURE) && !PIN_EXISTS(FREEZE) && PIN_EXISTS(KILL)
  #define FREEZE_PIN KILL_PIN
#elif PIN_EXISTS(KILL) && TERN1(FREEZE_FEATURE, KILL_PIN != FREEZE_PIN)
  #define HAS_KILL 1
#endif
#if PIN_EXISTS(HOME)
  #define HAS_HOME 1
#endif
#if PIN_EXISTS(SUICIDE)
  #define HAS_SUICIDE 1
#endif
#if PIN_EXISTS(PHOTOGRAPH)
  #define HAS_PHOTOGRAPH 1
#endif

// Digital control
#if PIN_EXISTS(STEPPER_RESET)
  #define HAS_STEPPER_RESET 1
#endif
#if PIN_EXISTS(DIGIPOTSS)
  #define HAS_MOTOR_CURRENT_SPI 1
#endif
#if HAS_EXTRUDERS && PIN_EXISTS(MOTOR_CURRENT_PWM_E)
  #define HAS_MOTOR_CURRENT_PWM_E 1
#endif
#if HAS_MOTOR_CURRENT_PWM_E || ANY_PIN(MOTOR_CURRENT_PWM_X, MOTOR_CURRENT_PWM_Y, MOTOR_CURRENT_PWM_XY, MOTOR_CURRENT_PWM_Z, MOTOR_CURRENT_PWM_I, MOTOR_CURRENT_PWM_J, MOTOR_CURRENT_PWM_K, MOTOR_CURRENT_PWM_U, MOTOR_CURRENT_PWM_V, MOTOR_CURRENT_PWM_W)
  #define HAS_MOTOR_CURRENT_PWM 1
#endif

#if ANY(HAS_Z_MS_PINS, HAS_Z2_MS_PINS, HAS_Z3_MS_PINS, HAS_Z4_MS_PINS)
  #define HAS_SOME_Z_MS_PINS 1
#endif
#if ANY(HAS_E0_MS_PINS, HAS_E1_MS_PINS, HAS_E2_MS_PINS, HAS_E3_MS_PINS, HAS_E4_MS_PINS, HAS_E5_MS_PINS, HAS_E6_MS_PINS, HAS_E7_MS_PINS)
  #define HAS_SOME_E_MS_PINS 1
#endif
#if ANY(HAS_X_MS_PINS, HAS_X2_MS_PINS, HAS_Y_MS_PINS, HAS_Y2_MS_PINS, HAS_SOME_Z_MS_PINS, HAS_I_MS_PINS, HAS_J_MS_PINS, HAS_K_MS_PINS, HAS_U_MS_PINS, HAS_V_MS_PINS, HAS_W_MS_PINS, HAS_SOME_E_MS_PINS)
  #define HAS_MICROSTEPS 1
#endif

/**
 * Helper Macros for heaters and extruder fan
 */
#define WRITE_HEATER_0P(v) WRITE(HEATER_0_PIN, (v) ^ ENABLED(HEATER_0_INVERTING))
#if EITHER(HAS_MULTI_HOTEND, HEATERS_PARALLEL)
  #define WRITE_HEATER_1(v) WRITE(HEATER_1_PIN, (v) ^ ENABLED(HEATER_1_INVERTING))
  #if HOTENDS > 2
    #define WRITE_HEATER_2(v) WRITE(HEATER_2_PIN, (v) ^ ENABLED(HEATER_2_INVERTING))
    #if HOTENDS > 3
      #define WRITE_HEATER_3(v) WRITE(HEATER_3_PIN, (v) ^ ENABLED(HEATER_3_INVERTING))
      #if HOTENDS > 4
        #define WRITE_HEATER_4(v) WRITE(HEATER_4_PIN, (v) ^ ENABLED(HEATER_4_INVERTING))
        #if HOTENDS > 5
          #define WRITE_HEATER_5(v) WRITE(HEATER_5_PIN, (v) ^ ENABLED(HEATER_5_INVERTING))
          #if HOTENDS > 6
            #define WRITE_HEATER_6(v) WRITE(HEATER_6_PIN, (v) ^ ENABLED(HEATER_6_INVERTING))
            #if HOTENDS > 7
              #define WRITE_HEATER_7(v) WRITE(HEATER_7_PIN, (v) ^ ENABLED(HEATER_7_INVERTING))
            #endif // HOTENDS > 7
          #endif // HOTENDS > 6
        #endif // HOTENDS > 5
      #endif // HOTENDS > 4
    #endif // HOTENDS > 3
  #endif // HOTENDS > 2
#endif // HAS_MULTI_HOTEND || HEATERS_PARALLEL
#if ENABLED(HEATERS_PARALLEL)
  #define WRITE_HEATER_0(v) { WRITE_HEATER_0P(v); WRITE_HEATER_1(v); }
#else
  #define WRITE_HEATER_0(v) WRITE_HEATER_0P(v)
#endif

/**
 * Heated bed requires settings
 */
#if HAS_HEATED_BED
  #ifndef MIN_BED_POWER
    #define MIN_BED_POWER 0
  #endif
  #ifndef MAX_BED_POWER
    #define MAX_BED_POWER 255
  #endif
  #define WRITE_HEATER_BED(v) WRITE(HEATER_BED_PIN, (v) ^ ENABLED(HEATER_BED_INVERTING))
#endif

/**
 * Heated chamber requires settings
 */
#if HAS_HEATED_CHAMBER
  #ifndef MIN_CHAMBER_POWER
    #define MIN_CHAMBER_POWER 0
  #endif
  #ifndef MAX_CHAMBER_POWER
    #define MAX_CHAMBER_POWER 255
  #endif
  #define WRITE_HEATER_CHAMBER(v) WRITE(HEATER_CHAMBER_PIN, (v) ^ ENABLED(HEATER_CHAMBER_INVERTING))
#endif

/**
 * Laser Cooling requires settings
 */
#if HAS_COOLER
  #ifndef MAX_COOLER_POWER
    #define MAX_COOLER_POWER 255
  #endif
  #define WRITE_HEATER_COOLER(v) WRITE(COOLER_PIN, (v) ^ ENABLED(COOLER_INVERTING))
#endif

#if HAS_HOTEND || HAS_HEATED_BED || HAS_HEATED_CHAMBER || HAS_COOLER
  #define HAS_TEMPERATURE 1
#endif

#if HAS_TEMPERATURE && ANY(HAS_MARLINUI_MENU, HAS_DWIN_E3V2, HAS_DGUS_LCD_CLASSIC)
  #ifdef PREHEAT_10_LABEL
    #define PREHEAT_COUNT 10
  #elif defined(PREHEAT_9_LABEL)
    #define PREHEAT_COUNT 9
  #elif defined(PREHEAT_8_LABEL)
    #define PREHEAT_COUNT 8
  #elif defined(PREHEAT_7_LABEL)
    #define PREHEAT_COUNT 7
  #elif defined(PREHEAT_6_LABEL)
    #define PREHEAT_COUNT 6
  #elif defined(PREHEAT_5_LABEL)
    #define PREHEAT_COUNT 5
  #elif defined(PREHEAT_4_LABEL)
    #define PREHEAT_COUNT 4
  #elif defined(PREHEAT_3_LABEL)
    #define PREHEAT_COUNT 3
  #elif defined(PREHEAT_2_LABEL)
    #define PREHEAT_COUNT 2
  #elif defined(PREHEAT_1_LABEL)
    #define PREHEAT_COUNT 1
  #endif
  #if PREHEAT_COUNT && ANY(HAS_HOTEND, HAS_HEATED_BED, HAS_FAN)
    #define HAS_PREHEAT 1
  #endif
#endif

#if !HAS_PREHEAT
  #undef PREHEAT_SHORTCUT_MENU_ITEM
  #undef DGUS_PREHEAT_UI
#endif

/**
 * MIN/MAX case light PWM scaling
 */
#if ENABLED(CASE_LIGHT_ENABLE)
  #ifndef CASE_LIGHT_MAX_PWM
    #define CASE_LIGHT_MAX_PWM 255
  #elif !WITHIN(CASE_LIGHT_MAX_PWM, 1, 255)
    #error "CASE_LIGHT_MAX_PWM must be a value from 1 to 255."
  #endif
#endif

/**
 * Bed Probe dependencies
 */
#if EITHER(MESH_BED_LEVELING, HAS_BED_PROBE)
  #ifndef Z_PROBE_OFFSET_RANGE_MIN
    #define Z_PROBE_OFFSET_RANGE_MIN -20
  #endif
  #ifndef Z_PROBE_OFFSET_RANGE_MAX
    #define Z_PROBE_OFFSET_RANGE_MAX 20
  #endif
#endif
#if HAS_BED_PROBE
  #if BOTH(ENDSTOPPULLUPS, USE_Z_MIN_PROBE)
    #define ENDSTOPPULLUP_ZMIN_PROBE
  #endif
  #ifndef XY_PROBE_FEEDRATE
    #define XY_PROBE_FEEDRATE ((homing_feedrate_mm_m.x + homing_feedrate_mm_m.y) / 2)
  #endif
  #ifndef NOZZLE_TO_PROBE_OFFSET
    #define NOZZLE_TO_PROBE_OFFSET { 0, 0, 0 }
  #endif
#else
  #undef NOZZLE_TO_PROBE_OFFSET
  #undef PROBING_STEPPERS_OFF
#endif

/**
 * XYZ Bed Skew Correction
 */
#if ENABLED(SKEW_CORRECTION)
  #define SKEW_FACTOR_MIN -1
  #define SKEW_FACTOR_MAX 1

  #define _GET_SIDE(a,b,c) (SQRT(2*sq(a)+2*sq(b)-4*sq(c))*0.5)
  #define _SKEW_SIDE(a,b,c) tan(M_PI*0.5-acos((sq(a)-sq(b)-sq(c))/(2*c*b)))
  #define _SKEW_FACTOR(a,b,c) _SKEW_SIDE(float(a),_GET_SIDE(float(a),float(b),float(c)),float(c))

  #ifndef XY_SKEW_FACTOR
    #if defined(XY_DIAG_AC) && defined(XY_DIAG_BD) && defined(XY_SIDE_AD)
      #define XY_SKEW_FACTOR _SKEW_FACTOR(XY_DIAG_AC, XY_DIAG_BD, XY_SIDE_AD)
    #else
      #define XY_SKEW_FACTOR 0.0
    #endif
  #endif
  #ifndef XZ_SKEW_FACTOR
    #if defined(XY_SIDE_AD) && !defined(XZ_SIDE_AD)
      #define XZ_SIDE_AD XY_SIDE_AD
    #endif
    #if defined(XZ_DIAG_AC) && defined(XZ_DIAG_BD) && defined(XZ_SIDE_AD)
      #define XZ_SKEW_FACTOR _SKEW_FACTOR(XZ_DIAG_AC, XZ_DIAG_BD, XZ_SIDE_AD)
    #else
      #define XZ_SKEW_FACTOR 0.0
    #endif
  #endif
  #ifndef YZ_SKEW_FACTOR
    #if defined(YZ_DIAG_AC) && defined(YZ_DIAG_BD) && defined(YZ_SIDE_AD)
      #define YZ_SKEW_FACTOR _SKEW_FACTOR(YZ_DIAG_AC, YZ_DIAG_BD, YZ_SIDE_AD)
    #else
      #define YZ_SKEW_FACTOR 0.0
    #endif
  #endif
#endif // SKEW_CORRECTION

/**
 * Heater, Fan, and Probe interactions
 */
#if !HAS_FAN
  #undef ADAPTIVE_FAN_SLOWING
  #undef TEMP_TUNING_MAINTAIN_FAN
#endif
#if !BOTH(HAS_BED_PROBE, HAS_FAN)
  #undef PROBING_FANS_OFF
#endif
#if !BOTH(HAS_BED_PROBE, HAS_EXTRUDERS)
  #undef PROBING_ESTEPPERS_OFF
#elif ENABLED(PROBING_STEPPERS_OFF)
  // PROBING_STEPPERS_OFF implies PROBING_ESTEPPERS_OFF, make sure it is defined
  #define PROBING_ESTEPPERS_OFF
#endif
#if EITHER(ADVANCED_PAUSE_FEATURE, PROBING_HEATERS_OFF)
  #define HEATER_IDLE_HANDLER 1
#endif
#if HAS_BED_PROBE && (ANY(PROBING_HEATERS_OFF, PROBING_STEPPERS_OFF, PROBING_ESTEPPERS_OFF, PROBING_FANS_OFF) || DELAY_BEFORE_PROBING > 0)
  #define HAS_QUIET_PROBING 1
#endif

/**
 * Advanced Pause - Filament Change
 */
#if ENABLED(ADVANCED_PAUSE_FEATURE)
  #if ANY(HAS_MARLINUI_MENU, EXTENSIBLE_UI, DWIN_LCD_PROUI, DWIN_CREALITY_LCD_JYERSUI) || BOTH(EMERGENCY_PARSER, HOST_PROMPT_SUPPORT)
    #define M600_PURGE_MORE_RESUMABLE 1
  #endif
  #ifndef FILAMENT_CHANGE_SLOW_LOAD_LENGTH
    #define FILAMENT_CHANGE_SLOW_LOAD_LENGTH 0
  #endif
#endif

#if HAS_MULTI_EXTRUDER && !defined(TOOLCHANGE_FS_EXTRA_PRIME)
  #define TOOLCHANGE_FS_EXTRA_PRIME 0
#endif

/**
 * Only constrain Z on DELTA / SCARA machines
 */
#if ENABLED(POLAR)
  #undef MIN_SOFTWARE_ENDSTOP_Y
  #undef MAX_SOFTWARE_ENDSTOP_Y
#elif IS_KINEMATIC
  #undef MIN_SOFTWARE_ENDSTOP_X
  #undef MIN_SOFTWARE_ENDSTOP_Y
  #undef MAX_SOFTWARE_ENDSTOP_X
  #undef MAX_SOFTWARE_ENDSTOP_Y
#endif

/**
 * Bed Probing bounds
 */

#ifndef PROBING_MARGIN
  #define PROBING_MARGIN 0
#endif

#if IS_KINEMATIC
  #undef PROBING_MARGIN_LEFT
  #undef PROBING_MARGIN_RIGHT
  #undef PROBING_MARGIN_FRONT
  #undef PROBING_MARGIN_BACK
  #define PROBING_MARGIN_LEFT 0
  #define PROBING_MARGIN_RIGHT 0
  #define PROBING_MARGIN_FRONT 0
  #define PROBING_MARGIN_BACK 0
#else
  #ifndef PROBING_MARGIN_LEFT
    #define PROBING_MARGIN_LEFT PROBING_MARGIN
  #endif
  #ifndef PROBING_MARGIN_RIGHT
    #define PROBING_MARGIN_RIGHT PROBING_MARGIN
  #endif
  #ifndef PROBING_MARGIN_FRONT
    #define PROBING_MARGIN_FRONT PROBING_MARGIN
  #endif
  #ifndef PROBING_MARGIN_BACK
    #define PROBING_MARGIN_BACK PROBING_MARGIN
  #endif
#endif

#if ENABLED(DELTA)
  /**
   * Delta radius/rod trimmers/angle trimmers
   */
  #ifndef DELTA_ENDSTOP_ADJ
    #define DELTA_ENDSTOP_ADJ { 0, 0, 0 }
  #endif
  #ifndef DELTA_TOWER_ANGLE_TRIM
    #define DELTA_TOWER_ANGLE_TRIM { 0, 0, 0 }
  #endif
  #ifndef DELTA_RADIUS_TRIM_TOWER
    #define DELTA_RADIUS_TRIM_TOWER { 0, 0, 0 }
  #endif
  #ifndef DELTA_DIAGONAL_ROD_TRIM_TOWER
    #define DELTA_DIAGONAL_ROD_TRIM_TOWER { 0, 0, 0 }
  #endif
#endif

#ifndef DEFAULT_LEVELING_FADE_HEIGHT
  #define DEFAULT_LEVELING_FADE_HEIGHT 0.0
#endif

#if ENABLED(SEGMENT_LEVELED_MOVES) && !defined(LEVELED_SEGMENT_LENGTH)
  #define LEVELED_SEGMENT_LENGTH 5
#endif

/**
 * Default mesh area is an area with an inset margin on the print area.
 */
#if EITHER(MESH_BED_LEVELING, AUTO_BED_LEVELING_UBL)
  #if IS_KINEMATIC
    // Probing points may be verified at compile time within the radius
    // using static_assert(HYPOT2(X2-X1,Y2-Y1)<=sq(PRINTABLE_RADIUS),"bad probe point!")
    // so that may be added to SanityCheck.h in the future.
    #define _MESH_MIN_X (X_MIN_BED + (MESH_INSET))
    #define _MESH_MIN_Y (Y_MIN_BED + (MESH_INSET))
    #define _MESH_MAX_X (X_MAX_BED - (MESH_INSET))
    #define _MESH_MAX_Y (Y_MAX_BED - (MESH_INSET))
  #else
    // Boundaries for Cartesian probing based on set limits
    #define _MESH_MIN_X (_MAX(X_MIN_BED + (MESH_INSET), X_MIN_POS)) // UBL is careful not to probe off the bed. It doesn't
    #define _MESH_MIN_Y (_MAX(Y_MIN_BED + (MESH_INSET), Y_MIN_POS)) // need NOZZLE_TO_PROBE_OFFSET in the mesh dimensions.
    #define _MESH_MAX_X (_MIN(X_MAX_BED - (MESH_INSET), X_MAX_POS))
    #define _MESH_MAX_Y (_MIN(Y_MAX_BED - (MESH_INSET), Y_MAX_POS))
  #endif

  // These may be overridden in Configuration.h if a smaller area is desired
  #ifndef MESH_MIN_X
    #define MESH_MIN_X _MESH_MIN_X
  #endif
  #ifndef MESH_MIN_Y
    #define MESH_MIN_Y _MESH_MIN_Y
  #endif
  #ifndef MESH_MAX_X
    #define MESH_MAX_X _MESH_MAX_X
  #endif
  #ifndef MESH_MAX_Y
    #define MESH_MAX_Y _MESH_MAX_Y
  #endif
#else
  #undef MESH_MIN_X
  #undef MESH_MIN_Y
  #undef MESH_MAX_X
  #undef MESH_MAX_Y
#endif

#if NEEDS_THREE_PROBE_POINTS && defined(PROBE_PT_1)
  #define HAS_FIXED_3POINT 1  // Points are defined for ABL/UBL. Else calculated in probe.get_three_points.
#endif

/**
 * Buzzer/Speaker
 */
#if PIN_EXISTS(BEEPER)
  #define HAS_BEEPER 1
#endif
#if ANY(IS_TFTGLCD_PANEL, PCA9632_BUZZER, LCD_USE_I2C_BUZZER)
  #define USE_MARLINUI_BUZZER 1
#endif
#if EITHER(HAS_BEEPER, USE_MARLINUI_BUZZER)
  #define HAS_SOUND 1
#endif

#if ENABLED(LCD_USE_I2C_BUZZER)
  #ifndef LCD_FEEDBACK_FREQUENCY_HZ
    #define LCD_FEEDBACK_FREQUENCY_HZ 1000
  #endif
  #ifndef LCD_FEEDBACK_FREQUENCY_DURATION_MS
    #define LCD_FEEDBACK_FREQUENCY_DURATION_MS 100
  #endif
#elif HAS_SOUND
  #ifndef LCD_FEEDBACK_FREQUENCY_HZ
    #define LCD_FEEDBACK_FREQUENCY_HZ 5000
  #endif
  #ifndef LCD_FEEDBACK_FREQUENCY_DURATION_MS
    #define LCD_FEEDBACK_FREQUENCY_DURATION_MS 2
  #endif
#endif

#if HAS_SOUND
  #if LCD_FEEDBACK_FREQUENCY_DURATION_MS && LCD_FEEDBACK_FREQUENCY_HZ
    #define HAS_CHIRP 1
  #endif
#else
  #undef SOUND_MENU_ITEM   // No buzzer menu item without a buzzer
  #undef SOUND_ON_DEFAULT
#endif

/**
 * Make sure DOGLCD_SCK and DOGLCD_MOSI are defined.
 */
#if HAS_MARLINUI_U8GLIB
  #ifndef DOGLCD_SCK
    #define DOGLCD_SCK  SD_SCK_PIN
  #endif
  #ifndef DOGLCD_MOSI
    #define DOGLCD_MOSI SD_MOSI_PIN
  #endif
#endif

/**
 * Z_CLEARANCE_FOR_HOMING / Z_CLEARANCE_BETWEEN_PROBES
 */
#ifndef Z_CLEARANCE_FOR_HOMING
  #ifdef Z_CLEARANCE_BETWEEN_PROBES
    #define Z_CLEARANCE_FOR_HOMING Z_CLEARANCE_BETWEEN_PROBES
  #else
    #define Z_CLEARANCE_FOR_HOMING 0
  #endif
#endif

#if PROBE_SELECTED
  #ifndef Z_CLEARANCE_BETWEEN_PROBES
    #define Z_CLEARANCE_BETWEEN_PROBES Z_CLEARANCE_FOR_HOMING
  #endif
  #if Z_CLEARANCE_BETWEEN_PROBES > Z_CLEARANCE_FOR_HOMING
    #define Z_CLEARANCE_BETWEEN_MANUAL_PROBES Z_CLEARANCE_BETWEEN_PROBES
  #else
    #define Z_CLEARANCE_BETWEEN_MANUAL_PROBES Z_CLEARANCE_FOR_HOMING
  #endif
  #ifndef Z_CLEARANCE_MULTI_PROBE
    #define Z_CLEARANCE_MULTI_PROBE Z_CLEARANCE_BETWEEN_PROBES
  #endif
  #if ENABLED(BLTOUCH) && !defined(BLTOUCH_DELAY)
    #define BLTOUCH_DELAY 500
  #endif
#endif

// Define a starting height for measuring manual probe points
#ifndef MANUAL_PROBE_START_Z
  #if EITHER(MESH_BED_LEVELING, PROBE_MANUALLY)
    // Leave MANUAL_PROBE_START_Z undefined so the prior Z height will be used.
    // Note: If Z_CLEARANCE_BETWEEN_MANUAL_PROBES is 0 there will be no raise between points
  #elif ENABLED(AUTO_BED_LEVELING_UBL) && defined(Z_CLEARANCE_BETWEEN_PROBES)
    #define MANUAL_PROBE_START_Z Z_CLEARANCE_BETWEEN_PROBES
  #endif
#endif

#ifndef __SAM3X8E__ //todo: hal: broken hal encapsulation
  #undef UI_VOLTAGE_LEVEL
  #undef RADDS_DISPLAY
  #undef MOTOR_CURRENT
#endif

// Updated G92 behavior shifts the workspace
#if DISABLED(NO_WORKSPACE_OFFSETS)
  #define HAS_POSITION_SHIFT 1
  #if IS_CARTESIAN
    #define HAS_HOME_OFFSET 1       // The home offset also shifts the coordinate space
    #define HAS_WORKSPACE_OFFSET 1  // Cumulative offset to workspace to save some calculation
    #define HAS_M206_COMMAND 1      // M206 sets the home offset for Cartesian machines
  #elif IS_SCARA
    #define HAS_SCARA_OFFSET 1      // The SCARA home offset applies only on G28
  #endif
#endif

#if EITHER(HAS_MARLINUI_MENU, TOUCH_UI_FTDI_EVE)
  // LCD timeout to status screen default is 15s
  #ifndef LCD_TIMEOUT_TO_STATUS
    #define LCD_TIMEOUT_TO_STATUS 15000
  #endif
  #if LCD_TIMEOUT_TO_STATUS
    #define HAS_SCREEN_TIMEOUT 1
  #endif
#endif

// Add commands that need sub-codes to this list
#if ANY(G38_PROBE_TARGET, CNC_COORDINATE_SYSTEMS, POWER_LOSS_RECOVERY)
  #define USE_GCODE_SUBCODES 1
#endif

// Parking Extruder
#if ENABLED(PARKING_EXTRUDER)
  #ifndef PARKING_EXTRUDER_GRAB_DISTANCE
    #define PARKING_EXTRUDER_GRAB_DISTANCE 0
  #endif
  #ifndef PARKING_EXTRUDER_SOLENOIDS_PINS_ACTIVE
    #define PARKING_EXTRUDER_SOLENOIDS_PINS_ACTIVE HIGH
  #endif
#endif

// Touch Calibration
#if ANY(HAS_SPI_TFT, HAS_FSMC_TFT, HAS_LTDC_TFT)
  #ifndef TOUCH_CALIBRATION_X
    #define TOUCH_CALIBRATION_X 0
  #endif
  #ifndef TOUCH_CALIBRATION_Y
    #define TOUCH_CALIBRATION_Y 0
  #endif
  #ifndef TOUCH_OFFSET_X
    #define TOUCH_OFFSET_X 0
  #endif
  #ifndef TOUCH_OFFSET_Y
    #define TOUCH_OFFSET_Y 0
  #endif
  #ifndef TOUCH_ORIENTATION
    #define TOUCH_ORIENTATION TOUCH_LANDSCAPE
  #endif
#endif

// Number of VFAT entries used. Each entry has 13 UTF-16 characters
#if ANY(SCROLL_LONG_FILENAMES, HAS_DWIN_E3V2, TFT_COLOR_UI)
  #define VFAT_ENTRIES_LIMIT 5
#else
  #define VFAT_ENTRIES_LIMIT 2
#endif
#define MAX_VFAT_ENTRIES 20 // by VFAT specs to fit LFN of length 255

// Nozzle park for Delta
#if BOTH(NOZZLE_PARK_FEATURE, DELTA)
  #undef NOZZLE_PARK_Z_FEEDRATE
  #define NOZZLE_PARK_Z_FEEDRATE NOZZLE_PARK_XY_FEEDRATE
#endif

// Force SDCARD_SORT_ALPHA to be enabled for Graphical LCD on LPC1768
// on boards where SD card and LCD display share the same SPI bus
// because of a bug in the shared SPI implementation. (See #8122)
#if defined(TARGET_LPC1768) && IS_RRD_FG_SC && (SD_SCK_PIN == LCD_PINS_D4)
  #define SDCARD_SORT_ALPHA         // Keep one directory level in RAM. Changing directory levels
                                    // may still glitch the screen, but LCD updates clean it up.
  #if SDSORT_LIMIT > 64 || !SDSORT_USES_RAM || SDSORT_USES_STACK || !SDSORT_CACHE_NAMES
    #undef SDSORT_LIMIT
    #undef SDSORT_USES_RAM
    #undef SDSORT_USES_STACK
    #undef SDSORT_CACHE_NAMES
    #define SDSORT_LIMIT       64
    #define SDSORT_USES_RAM    true
    #define SDSORT_USES_STACK  false
    #define SDSORT_CACHE_NAMES true
    #define SDSORT_CACHE_LPC1768_WARNING 1
  #endif
  #ifndef FOLDER_SORTING
    #define FOLDER_SORTING     -1
  #endif
  #ifndef SDSORT_GCODE
    #define SDSORT_GCODE       false
  #endif
  #ifndef SDSORT_DYNAMIC_RAM
    #define SDSORT_DYNAMIC_RAM false
  #endif
  #ifndef SDSORT_CACHE_VFATS
    #define SDSORT_CACHE_VFATS 2
  #endif
#endif

// Fallback SPI Speed for SD
#if HAS_MEDIA && !defined(SD_SPI_SPEED)
  #define SD_SPI_SPEED SPI_FULL_SPEED
#endif

#if HAS_WIRED_LCD
  // Get LCD character width/height, which may be overridden by pins, configs, etc.
  #ifndef LCD_WIDTH
    #if HAS_MARLINUI_U8GLIB
      #define LCD_WIDTH 21
    #elif IS_DWIN_MARLINUI
      // Defined by header
    #else
      #define LCD_WIDTH TERN(IS_ULTIPANEL, 20, 16)
    #endif
  #endif
  #ifndef LCD_HEIGHT
    #if HAS_MARLINUI_U8GLIB
      #define LCD_HEIGHT 5
    #elif IS_DWIN_MARLINUI
      // Defined by header
    #else
      #define LCD_HEIGHT TERN(IS_ULTIPANEL, 4, 2)
    #endif
  #endif
#endif

#if BUTTONS_EXIST(EN1, EN2, ENC)
  #define HAS_ROTARY_ENCODER 1
#endif

#if PIN_EXISTS(SAFE_POWER) && DISABLED(DISABLE_DRIVER_SAFE_POWER_PROTECT)
  #define HAS_DRIVER_SAFE_POWER_PROTECT 1
#endif

#if ANY(ENDSTOPPULLDOWNS, ENDSTOPPULLDOWN_ZMIN_PROBE, \
    ENDSTOPPULLDOWN_XMIN, ENDSTOPPULLDOWN_YMIN, ENDSTOPPULLDOWN_ZMIN, \
    ENDSTOPPULLDOWN_IMIN, ENDSTOPPULLDOWN_JMIN, ENDSTOPPULLDOWN_KMIN, \
    ENDSTOPPULLDOWN_XMAX, ENDSTOPPULLDOWN_YMAX, ENDSTOPPULLDOWN_ZMAX, \
    ENDSTOPPULLDOWN_IMAX, ENDSTOPPULLDOWN_JMAX, ENDSTOPPULLDOWN_KMAX, \
    POWER_LOSS_PULLDOWN, CALIBRATION_PIN_PULLDOWN, FIL_RUNOUT_PULLDOWN, \
    FIL_RUNOUT1_PULLDOWN, FIL_RUNOUT2_PULLDOWN, FIL_RUNOUT3_PULLDOWN, FIL_RUNOUT4_PULLDOWN, \
    FIL_RUNOUT5_PULLDOWN, FIL_RUNOUT6_PULLDOWN, FIL_RUNOUT7_PULLDOWN, FIL_RUNOUT8_PULLDOWN)
  #define USING_PULLDOWNS 1
#endif<|MERGE_RESOLUTION|>--- conflicted
+++ resolved
@@ -101,17 +101,9 @@
   #define AXIS9_NAME 'W'
 #endif
 
-<<<<<<< HEAD
-#define X_MAX_LENGTH (X_MAX_POS - (X_MIN_POS))
-=======
-#if ANY(AXIS4_ROTATES, AXIS5_ROTATES, AXIS6_ROTATES, AXIS7_ROTATES, AXIS8_ROTATES, AXIS9_ROTATES)
-  #define HAS_ROTATIONAL_AXES 1
-#endif
-
 #if HAS_X_AXIS
   #define X_MAX_LENGTH (X_MAX_POS - (X_MIN_POS))
 #endif
->>>>>>> 21e3e535
 #if HAS_Y_AXIS
   #define Y_MAX_LENGTH (Y_MAX_POS - (Y_MIN_POS))
 #endif
