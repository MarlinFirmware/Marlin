--- conflicted
+++ resolved
@@ -659,11 +659,7 @@
 #define HAS_X2_ENABLE     (PIN_EXISTS(X2_ENABLE))
 #define HAS_X2_DIR        (PIN_EXISTS(X2_DIR))
 #define HAS_X2_STEP       (PIN_EXISTS(X2_STEP))
-<<<<<<< HEAD
-#define HAS_X2_MICROSTEPS  (PIN_EXISTS(X2_MS1))
-=======
 #define HAS_X2_MICROSTEPS (PIN_EXISTS(X2_MS1))
->>>>>>> 1b8973eb
 
 #define HAS_Y_ENABLE      (PIN_EXISTS(Y_ENABLE))
 #define HAS_Y_DIR         (PIN_EXISTS(Y_DIR))
