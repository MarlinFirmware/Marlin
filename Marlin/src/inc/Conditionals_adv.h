/**
 * Marlin 3D Printer Firmware
 * Copyright (c) 2020 MarlinFirmware [https://github.com/MarlinFirmware/Marlin]
 *
 * Based on Sprinter and grbl.
 * Copyright (c) 2011 Camiel Gubbels / Erik van der Zalm
 *
 * This program is free software: you can redistribute it and/or modify
 * it under the terms of the GNU General Public License as published by
 * the Free Software Foundation, either version 3 of the License, or
 * (at your option) any later version.
 *
 * This program is distributed in the hope that it will be useful,
 * but WITHOUT ANY WARRANTY; without even the implied warranty of
 * MERCHANTABILITY or FITNESS FOR A PARTICULAR PURPOSE.  See the
 * GNU General Public License for more details.
 *
 * You should have received a copy of the GNU General Public License
 * along with this program.  If not, see <https://www.gnu.org/licenses/>.
 *
 */
#pragma once

/**
 * Conditionals_adv.h
 * Conditionals set before pins.h and which depend on Configuration_adv.h.
 */

#ifndef AXIS_RELATIVE_MODES
  #define AXIS_RELATIVE_MODES {}
#endif

#ifdef SWITCHING_NOZZLE_E1_SERVO_NR
  #define SWITCHING_NOZZLE_TWO_SERVOS 1
#endif

// Determine NUM_SERVOS if none was supplied
#ifndef NUM_SERVOS
  #define NUM_SERVOS 0
  #if ANY(HAS_Z_SERVO_PROBE, CHAMBER_VENT, SWITCHING_TOOLHEAD, SWITCHING_EXTRUDER, SWITCHING_NOZZLE, SPINDLE_SERVO)
    #if NUM_SERVOS <= Z_PROBE_SERVO_NR
      #undef NUM_SERVOS
      #define NUM_SERVOS (Z_PROBE_SERVO_NR + 1)
    #endif
    #if NUM_SERVOS <= CHAMBER_VENT_SERVO_NR
      #undef NUM_SERVOS
      #define NUM_SERVOS (CHAMBER_VENT_SERVO_NR + 1)
    #endif
    #if NUM_SERVOS <= SWITCHING_TOOLHEAD_SERVO_NR
      #undef NUM_SERVOS
      #define NUM_SERVOS (SWITCHING_TOOLHEAD_SERVO_NR + 1)
    #endif
    #if NUM_SERVOS <= SWITCHING_NOZZLE_SERVO_NR
      #undef NUM_SERVOS
      #define NUM_SERVOS (SWITCHING_NOZZLE_SERVO_NR + 1)
    #endif
    #if NUM_SERVOS <= SWITCHING_NOZZLE_E1_SERVO_NR
      #undef NUM_SERVOS
      #define NUM_SERVOS (SWITCHING_NOZZLE_E1_SERVO_NR + 1)
    #endif
    #if NUM_SERVOS <= SWITCHING_EXTRUDER_SERVO_NR
      #undef NUM_SERVOS
      #define NUM_SERVOS (SWITCHING_EXTRUDER_SERVO_NR + 1)
    #endif
    #if NUM_SERVOS <= SWITCHING_EXTRUDER_E23_SERVO_NR
      #undef NUM_SERVOS
      #define NUM_SERVOS (SWITCHING_EXTRUDER_E23_SERVO_NR + 1)
    #endif
    #if NUM_SERVOS <= SPINDLE_SERVO_NR
      #undef NUM_SERVOS
      #define NUM_SERVOS (SPINDLE_SERVO_NR + 1)
    #endif
  #endif
#endif

// Convenience override for a BLTouch alone
#if ENABLED(BLTOUCH) && NUM_SERVOS == 1
  #undef SERVO_DELAY
  #define SERVO_DELAY { 50 }
#endif

#if !HAS_BED_PROBE
  #undef BABYSTEP_ZPROBE_OFFSET
#endif
#if !HAS_STOWABLE_PROBE
  #undef PROBE_DEPLOY_STOW_MENU
#endif

// Some options are disallowed without required axes
#if !HAS_X_AXIS
  #define NO_WORKSPACE_OFFSETS
  #undef AUTOTEMP
  #undef CALIBRATION_MEASURE_XMAX
  #undef CALIBRATION_MEASURE_XMIN
  #undef DISABLE_INACTIVE_X
  #undef INPUT_SHAPING_X
  #undef SAFE_BED_LEVELING_START_X
  #undef SHAPING_BUFFER_X
  #undef SHAPING_FREQ_X
  #undef STEALTHCHOP_X
#endif

#if !HAS_Y_AXIS
  #undef ARC_SUPPORT
  #undef CALIBRATION_MEASURE_YMAX
  #undef CALIBRATION_MEASURE_YMIN
  #undef DISABLE_INACTIVE_Y
  #undef HOME_Y_BEFORE_X
  #undef INPUT_SHAPING_Y
  #undef QUICK_HOME
  #undef SAFE_BED_LEVELING_START_Y
  #undef SHAPING_BUFFER_Y
  #undef SHAPING_FREQ_Y
  #undef STEALTHCHOP_Y
<<<<<<< HEAD
=======
  #undef STEP_STATE_Y
>>>>>>> f9f6662a
#endif

#if !HAS_Z_AXIS
  #undef CALIBRATION_MEASURE_ZMAX
  #undef CALIBRATION_MEASURE_ZMIN
  #undef CNC_WORKSPACE_PLANES
  #undef DISABLE_INACTIVE_Z
  #undef ENABLE_LEVELING_FADE_HEIGHT
  #undef HOME_Z_FIRST
  #undef HOMING_Z_WITH_PROBE
  #undef NUM_Z_STEPPERS
  #undef SAFE_BED_LEVELING_START_Z
  #undef STEALTHCHOP_Z
<<<<<<< HEAD
=======
  #undef STEP_STATE_Z
>>>>>>> f9f6662a
  #undef Z_IDLE_HEIGHT
  #undef Z_PROBE_SLED
  #undef Z_SAFE_HOMING
#endif

#if !HAS_I_AXIS
  #undef CALIBRATION_MEASURE_IMAX
  #undef CALIBRATION_MEASURE_IMIN
  #undef DISABLE_INACTIVE_I
  #undef SAFE_BED_LEVELING_START_I
  #undef STEALTHCHOP_I
<<<<<<< HEAD
=======
  #undef STEP_STATE_I
>>>>>>> f9f6662a
#endif

#if !HAS_J_AXIS
  #undef CALIBRATION_MEASURE_JMAX
  #undef CALIBRATION_MEASURE_JMIN
  #undef DISABLE_INACTIVE_J
  #undef SAFE_BED_LEVELING_START_J
  #undef STEALTHCHOP_J
<<<<<<< HEAD
=======
  #undef STEP_STATE_J
>>>>>>> f9f6662a
#endif

#if !HAS_K_AXIS
  #undef CALIBRATION_MEASURE_KMAX
  #undef CALIBRATION_MEASURE_KMIN
  #undef DISABLE_INACTIVE_K
  #undef SAFE_BED_LEVELING_START_K
  #undef STEALTHCHOP_K
<<<<<<< HEAD
=======
  #undef STEP_STATE_K
>>>>>>> f9f6662a
#endif

#if !HAS_U_AXIS
  #undef CALIBRATION_MEASURE_UMAX
  #undef CALIBRATION_MEASURE_UMIN
  #undef DISABLE_INACTIVE_U
  #undef SAFE_BED_LEVELING_START_U
  #undef STEALTHCHOP_U
<<<<<<< HEAD
=======
  #undef STEP_STATE_U
>>>>>>> f9f6662a
#endif

#if !HAS_V_AXIS
  #undef CALIBRATION_MEASURE_VMAX
  #undef CALIBRATION_MEASURE_VMIN
  #undef DISABLE_INACTIVE_V
  #undef SAFE_BED_LEVELING_START_V
  #undef STEALTHCHOP_V
<<<<<<< HEAD
=======
  #undef STEP_STATE_V
>>>>>>> f9f6662a
#endif

#if !HAS_W_AXIS
  #undef CALIBRATION_MEASURE_WMAX
  #undef CALIBRATION_MEASURE_WMIN
  #undef DISABLE_INACTIVE_W
  #undef SAFE_BED_LEVELING_START_W
  #undef STEALTHCHOP_W
<<<<<<< HEAD
=======
  #undef STEP_STATE_W
>>>>>>> f9f6662a
#endif

// Disallowed with no extruders
#if !HAS_EXTRUDERS
  #define NO_VOLUMETRICS
  #undef ADVANCED_PAUSE_FEATURE
  #undef AUTOTEMP
  #undef EXTRUDER_RUNOUT_PREVENT
  #undef FILAMENT_LOAD_UNLOAD_GCODES
  #undef FWRETRACT
  #undef LCD_SHOW_E_TOTAL
  #undef LIN_ADVANCE
  #undef MANUAL_E_MOVES_RELATIVE
  #undef PID_EXTRUSION_SCALING
  #undef PIDTEMP
  #undef SHOW_TEMP_ADC_VALUES
  #undef STEALTHCHOP_E
  #undef THERMAL_PROTECTION_PERIOD
  #undef WATCH_TEMP_PERIOD
#endif

#if HOTENDS <= 7
  #undef E7_AUTO_FAN_PIN
  #if HOTENDS <= 6
    #undef E6_AUTO_FAN_PIN
    #if HOTENDS <= 5
      #undef E5_AUTO_FAN_PIN
      #if HOTENDS <= 4
        #undef E4_AUTO_FAN_PIN
        #if HOTENDS <= 3
          #undef E3_AUTO_FAN_PIN
          #if HOTENDS <= 2
            #undef E2_AUTO_FAN_PIN
            #if HOTENDS <= 1
              #undef E1_AUTO_FAN_PIN
              #if HOTENDS == 0
                #undef E0_AUTO_FAN_PIN
              #endif
            #endif
          #endif
        #endif
      #endif
    #endif
  #endif
#endif

/**
 * Temperature Sensors; define what sensor(s) we have.
 */

// Temperature sensor IDs
#define HID_REDUNDANT -6
#define HID_BOARD     -5
#define HID_COOLER    -4
#define HID_PROBE     -3
#define HID_CHAMBER   -2
#define HID_BED       -1
#define HID_E0         0
#define HID_E1         1
#define HID_E2         2
#define HID_E3         3
#define HID_E4         4
#define HID_E5         5
#define HID_E6         6
#define HID_E7         7

#define _SENSOR_IS(I,N) || (TEMP_SENSOR(N) == I)
#define _E_SENSOR_IS(I,N) _SENSOR_IS(N,I)
#define ANY_E_SENSOR_IS(N) (0 REPEAT2(HOTENDS, _E_SENSOR_IS, N))
#define ANY_THERMISTOR_IS(N) ( ANY_E_SENSOR_IS(N) \
  _SENSOR_IS(N,BED) _SENSOR_IS(N,PROBE) _SENSOR_IS(N,CHAMBER) \
  _SENSOR_IS(N,COOLER) _SENSOR_IS(N,BOARD) _SENSOR_IS(N,REDUNDANT) )

#if ANY_THERMISTOR_IS(1000)
  #define HAS_USER_THERMISTORS 1
#endif

#if TEMP_SENSOR_REDUNDANT
  #define _HEATER_ID(M) HID_##M
  #define HEATER_ID(M)  _HEATER_ID(M)
  #define REDUNDANT_TEMP_MATCH(M,N) (HEATER_ID(TEMP_SENSOR_REDUNDANT_##M) == _HEATER_ID(N))
#else
  #define REDUNDANT_TEMP_MATCH(...) 0
#endif

#if TEMP_SENSOR_IS_MAX_TC(0)
  #if TEMP_SENSOR_0 == -5
    #define TEMP_SENSOR_0_IS_MAX31865 1
    #define TEMP_SENSOR_0_MAX_TC_TMIN    0
    #define TEMP_SENSOR_0_MAX_TC_TMAX 1024
    #ifndef MAX31865_SENSOR_WIRES_0
      #define MAX31865_SENSOR_WIRES_0 2
    #endif
    #ifndef MAX31865_WIRE_OHMS_0
      #define MAX31865_WIRE_OHMS_0 0.0f
    #endif
  #elif TEMP_SENSOR_0 == -3
    #define TEMP_SENSOR_0_IS_MAX31855 1
    #define TEMP_SENSOR_0_MAX_TC_TMIN -270
    #define TEMP_SENSOR_0_MAX_TC_TMAX 1800
  #elif TEMP_SENSOR_0 == -2
    #define TEMP_SENSOR_0_IS_MAX6675 1
    #define TEMP_SENSOR_0_MAX_TC_TMIN    0
    #define TEMP_SENSOR_0_MAX_TC_TMAX 1024
  #endif
#elif TEMP_SENSOR_0 == -4
  #define TEMP_SENSOR_0_IS_AD8495 1
#elif TEMP_SENSOR_0 == -1
  #define TEMP_SENSOR_0_IS_AD595 1
#elif TEMP_SENSOR_0 == 1000
  #define TEMP_SENSOR_0_IS_CUSTOM 1
#elif TEMP_SENSOR_0 == 998 || TEMP_SENSOR_0 == 999
  #define TEMP_SENSOR_0_IS_DUMMY 1
#elif TEMP_SENSOR_0 > 0
  #define TEMP_SENSOR_0_IS_THERMISTOR 1
#else
  #undef HEATER_0_MINTEMP
  #undef HEATER_0_MAXTEMP
#endif

#if TEMP_SENSOR_IS_MAX_TC(1)
  #if TEMP_SENSOR_1 == -5
    #define TEMP_SENSOR_1_IS_MAX31865 1
    #define TEMP_SENSOR_1_MAX_TC_TMIN    0
    #define TEMP_SENSOR_1_MAX_TC_TMAX 1024
    #ifndef MAX31865_SENSOR_WIRES_1
      #define MAX31865_SENSOR_WIRES_1 2
    #endif
    #ifndef MAX31865_WIRE_OHMS_1
      #define MAX31865_WIRE_OHMS_1 0.0f
    #endif
  #elif TEMP_SENSOR_1 == -3
    #define TEMP_SENSOR_1_IS_MAX31855 1
    #define TEMP_SENSOR_1_MAX_TC_TMIN -270
    #define TEMP_SENSOR_1_MAX_TC_TMAX 1800
  #elif TEMP_SENSOR_1 == -2
    #define TEMP_SENSOR_1_IS_MAX6675 1
    #define TEMP_SENSOR_1_MAX_TC_TMIN    0
    #define TEMP_SENSOR_1_MAX_TC_TMAX 1024
  #endif

  #if TEMP_SENSOR_1 != TEMP_SENSOR_0
    #if   TEMP_SENSOR_1 == -5
      #error "If MAX31865 Thermocouple (-5) is used for TEMP_SENSOR_1 then TEMP_SENSOR_0 must match."
    #elif TEMP_SENSOR_1 == -3
      #error "If MAX31855 Thermocouple (-3) is used for TEMP_SENSOR_1 then TEMP_SENSOR_0 must match."
    #elif TEMP_SENSOR_1 == -2
      #error "If MAX6675 Thermocouple (-2) is used for TEMP_SENSOR_1 then TEMP_SENSOR_0 must match."
    #endif
  #endif
#elif TEMP_SENSOR_1 == -4
  #define TEMP_SENSOR_1_IS_AD8495 1
#elif TEMP_SENSOR_1 == -1
  #define TEMP_SENSOR_1_IS_AD595 1
#elif TEMP_SENSOR_1 == 1000
  #define TEMP_SENSOR_1_IS_CUSTOM 1
#elif TEMP_SENSOR_1 == 998 || TEMP_SENSOR_1 == 999
  #define TEMP_SENSOR_1_IS_DUMMY 1
#elif TEMP_SENSOR_1 > 0
  #define TEMP_SENSOR_1_IS_THERMISTOR 1
#else
  #undef HEATER_1_MINTEMP
  #undef HEATER_1_MAXTEMP
#endif

#if TEMP_SENSOR_IS_MAX_TC(2)
  #if TEMP_SENSOR_2 == -5
    #define TEMP_SENSOR_2_IS_MAX31865 1
    #define TEMP_SENSOR_2_MAX_TC_TMIN    0
    #define TEMP_SENSOR_2_MAX_TC_TMAX 1024
    #ifndef MAX31865_SENSOR_WIRES_2
      #define MAX31865_SENSOR_WIRES_2 2
    #endif
    #ifndef MAX31865_WIRE_OHMS_2
      #define MAX31865_WIRE_OHMS_2 0.0f
    #endif
  #elif TEMP_SENSOR_2 == -3
    #define TEMP_SENSOR_2_IS_MAX31855 1
    #define TEMP_SENSOR_2_MAX_TC_TMIN -270
    #define TEMP_SENSOR_2_MAX_TC_TMAX 1800
  #elif TEMP_SENSOR_2 == -2
    #define TEMP_SENSOR_2_IS_MAX6675 1
    #define TEMP_SENSOR_2_MAX_TC_TMIN    0
    #define TEMP_SENSOR_2_MAX_TC_TMAX 1024
  #endif

  #if TEMP_SENSOR_2 != TEMP_SENSOR_0
    #if   TEMP_SENSOR_2 == -5
      #error "If MAX31865 Thermocouple (-5) is used for TEMP_SENSOR_2 then TEMP_SENSOR_0 must match."
    #elif TEMP_SENSOR_2 == -3
      #error "If MAX31855 Thermocouple (-3) is used for TEMP_SENSOR_2 then TEMP_SENSOR_0 must match."
    #elif TEMP_SENSOR_2 == -2
      #error "If MAX6675 Thermocouple (-2) is used for TEMP_SENSOR_2 then TEMP_SENSOR_0 must match."
    #endif
  #endif
#elif TEMP_SENSOR_2 == -4
  #define TEMP_SENSOR_2_IS_AD8495 1
#elif TEMP_SENSOR_2 == -1
  #define TEMP_SENSOR_2_IS_AD595 1
#elif TEMP_SENSOR_2 == 1000
  #define TEMP_SENSOR_2_IS_CUSTOM 1
#elif TEMP_SENSOR_2 == 998 || TEMP_SENSOR_2 == 999
  #define TEMP_SENSOR_2_IS_DUMMY 1
#elif TEMP_SENSOR_2 > 0
  #define TEMP_SENSOR_2_IS_THERMISTOR 1
#else
  #undef HEATER_2_MINTEMP
  #undef HEATER_2_MAXTEMP
#endif

#if TEMP_SENSOR_3 == 1000
  #define TEMP_SENSOR_3_IS_CUSTOM 1
#elif TEMP_SENSOR_3 == 998 || TEMP_SENSOR_3 == 999
  #define TEMP_SENSOR_3_IS_DUMMY 1
#elif TEMP_SENSOR_3 > 0
  #define TEMP_SENSOR_3_IS_THERMISTOR 1
#elif !TEMP_SENSOR_3
  #undef HEATER_3_MINTEMP
  #undef HEATER_3_MAXTEMP
#endif

#if TEMP_SENSOR_4 == 1000
  #define TEMP_SENSOR_4_IS_CUSTOM 1
#elif TEMP_SENSOR_4 == 998 || TEMP_SENSOR_4 == 999
  #define TEMP_SENSOR_4_IS_DUMMY 1
#elif TEMP_SENSOR_4 > 0
  #define TEMP_SENSOR_4_IS_THERMISTOR 1
#elif !TEMP_SENSOR_4
  #undef HEATER_4_MINTEMP
  #undef HEATER_4_MAXTEMP
#endif

#if TEMP_SENSOR_5 == 1000
  #define TEMP_SENSOR_5_IS_CUSTOM 1
#elif TEMP_SENSOR_5 == 998 || TEMP_SENSOR_5 == 999
  #define TEMP_SENSOR_5_IS_DUMMY 1
#elif TEMP_SENSOR_5 > 0
  #define TEMP_SENSOR_5_IS_THERMISTOR 1
#elif !TEMP_SENSOR_5
  #undef HEATER_5_MINTEMP
  #undef HEATER_5_MAXTEMP
#endif

#if TEMP_SENSOR_6 == 1000
  #define TEMP_SENSOR_6_IS_CUSTOM 1
#elif TEMP_SENSOR_6 == 998 || TEMP_SENSOR_6 == 999
  #define TEMP_SENSOR_6_IS_DUMMY 1
#elif TEMP_SENSOR_6 > 0
  #define TEMP_SENSOR_6_IS_THERMISTOR 1
#elif !TEMP_SENSOR_6
  #undef HEATER_6_MINTEMP
  #undef HEATER_6_MAXTEMP
#endif

#if TEMP_SENSOR_7 == 1000
  #define TEMP_SENSOR_7_IS_CUSTOM 1
#elif TEMP_SENSOR_7 == 998 || TEMP_SENSOR_7 == 999
  #define TEMP_SENSOR_7_IS_DUMMY 1
#elif TEMP_SENSOR_7 > 0
  #define TEMP_SENSOR_7_IS_THERMISTOR 1
#elif !TEMP_SENSOR_7
  #undef HEATER_7_MINTEMP
  #undef HEATER_7_MAXTEMP
#endif

#if TEMP_SENSOR_IS_MAX_TC(REDUNDANT)
  #if TEMP_SENSOR_REDUNDANT == -5
    #if !REDUNDANT_TEMP_MATCH(SOURCE, E0) && !REDUNDANT_TEMP_MATCH(SOURCE, E1) && !REDUNDANT_TEMP_MATCH(SOURCE, E2)
      #error "MAX31865 Thermocouples (-5) not supported for TEMP_SENSOR_REDUNDANT_SOURCE other than TEMP_SENSOR_0/TEMP_SENSOR_1/TEMP_SENSOR_2 (0/1/2)."
    #endif

    #define TEMP_SENSOR_REDUNDANT_IS_MAX31865    1
    #define TEMP_SENSOR_REDUNDANT_MAX_TC_TMIN    0
    #define TEMP_SENSOR_REDUNDANT_MAX_TC_TMAX 1024
  #elif TEMP_SENSOR_REDUNDANT == -3
    #if !REDUNDANT_TEMP_MATCH(SOURCE, E0) && !REDUNDANT_TEMP_MATCH(SOURCE, E1) && !REDUNDANT_TEMP_MATCH(SOURCE, E2)
      #error "MAX31855 Thermocouples (-3) not supported for TEMP_SENSOR_REDUNDANT_SOURCE other than TEMP_SENSOR_0/TEMP_SENSOR_1/TEMP_SENSOR_2 (0/1/2)."
    #endif

    #define TEMP_SENSOR_REDUNDANT_IS_MAX31855    1
    #define TEMP_SENSOR_REDUNDANT_MAX_TC_TMIN -270
    #define TEMP_SENSOR_REDUNDANT_MAX_TC_TMAX 1800
  #elif TEMP_SENSOR_REDUNDANT == -2
    #if !REDUNDANT_TEMP_MATCH(SOURCE, E0) && !REDUNDANT_TEMP_MATCH(SOURCE, E1) && !REDUNDANT_TEMP_MATCH(SOURCE, E2)
      #error "MAX6675 Thermocouples (-2) not supported for TEMP_SENSOR_REDUNDANT_SOURCE other than TEMP_SENSOR_0/TEMP_SENSOR_1/TEMP_SENSOR_2 (0/1/2)."
    #endif

    #define TEMP_SENSOR_REDUNDANT_IS_MAX6675     1
    #define TEMP_SENSOR_REDUNDANT_MAX_TC_TMIN    0
    #define TEMP_SENSOR_REDUNDANT_MAX_TC_TMAX 1024
  #endif

  // mimic setting up the source TEMP_SENSOR
  #if REDUNDANT_TEMP_MATCH(SOURCE, E0)
    #define TEMP_SENSOR_0_MAX_TC_TMIN TEMP_SENSOR_REDUNDANT_MAX_TC_TMIN
    #define TEMP_SENSOR_0_MAX_TC_TMAX TEMP_SENSOR_REDUNDANT_MAX_TC_TMAX
    #ifndef MAX31865_SENSOR_WIRES_0
      #define MAX31865_SENSOR_WIRES_0 2
    #endif
  #elif REDUNDANT_TEMP_MATCH(SOURCE, E1)
    #define TEMP_SENSOR_1_MAX_TC_TMIN TEMP_SENSOR_REDUNDANT_MAX_TC_TMIN
    #define TEMP_SENSOR_1_MAX_TC_TMAX TEMP_SENSOR_REDUNDANT_MAX_TC_TMAX
    #ifndef MAX31865_SENSOR_WIRES_1
      #define MAX31865_SENSOR_WIRES_1 2
    #endif
  #elif REDUNDANT_TEMP_MATCH(SOURCE, E2)
    #define TEMP_SENSOR_2_MAX_TC_TMIN TEMP_SENSOR_REDUNDANT_MAX_TC_TMIN
    #define TEMP_SENSOR_2_MAX_TC_TMAX TEMP_SENSOR_REDUNDANT_MAX_TC_TMAX
    #ifndef MAX31865_SENSOR_WIRES_2
      #define MAX31865_SENSOR_WIRES_2 2
    #endif
  #endif

  #if (TEMP_SENSOR_IS_MAX_TC(0) && TEMP_SENSOR_REDUNDANT != TEMP_SENSOR_0) || (TEMP_SENSOR_IS_MAX_TC(1) && TEMP_SENSOR_REDUNDANT != TEMP_SENSOR_1) || (TEMP_SENSOR_IS_MAX_TC(2) && TEMP_SENSOR_REDUNDANT != TEMP_SENSOR_2)
    #if   TEMP_SENSOR_REDUNDANT == -5
      #error "If MAX31865 Thermocouple (-5) is used for TEMP_SENSOR_0/TEMP_SENSOR_1/TEMP_SENSOR_2 then TEMP_SENSOR_REDUNDANT must match."
    #elif TEMP_SENSOR_REDUNDANT == -3
      #error "If MAX31855 Thermocouple (-3) is used for TEMP_SENSOR_0/TEMP_SENSOR_1/TEMP_SENSOR_2 then TEMP_SENSOR_REDUNDANT must match."
    #elif TEMP_SENSOR_REDUNDANT == -2
      #error "If MAX6675 Thermocouple (-2) is used for TEMP_SENSOR_0/TEMP_SENSOR_1/TEMP_SENSOR_2 then TEMP_SENSOR_REDUNDANT must match."
    #endif
  #endif
#elif TEMP_SENSOR_REDUNDANT == -4
  #define TEMP_SENSOR_REDUNDANT_IS_AD8495 1
#elif TEMP_SENSOR_REDUNDANT == -1
  #define TEMP_SENSOR_REDUNDANT_IS_AD595 1
#elif TEMP_SENSOR_REDUNDANT > 0
  #define TEMP_SENSOR_REDUNDANT_IS_THERMISTOR 1
  #if TEMP_SENSOR_REDUNDANT == 1000
    #define TEMP_SENSOR_REDUNDANT_IS_CUSTOM 1
  #elif TEMP_SENSOR_REDUNDANT == 998 || TEMP_SENSOR_REDUNDANT == 999
    #error "Dummy sensors are not supported for TEMP_SENSOR_REDUNDANT."
  #endif
#endif

#if TEMP_SENSOR_IS_MAX_TC(0) || TEMP_SENSOR_IS_MAX_TC(1) || TEMP_SENSOR_IS_MAX_TC(2) || TEMP_SENSOR_IS_MAX_TC(REDUNDANT)
  #define HAS_MAX_TC 1
#endif
#if TEMP_SENSOR_0_IS_MAX6675 || TEMP_SENSOR_1_IS_MAX6675 || TEMP_SENSOR_2_IS_MAX6675 || TEMP_SENSOR_REDUNDANT_IS_MAX6675
  #define HAS_MAX6675 1
#endif
#if TEMP_SENSOR_0_IS_MAX31855 || TEMP_SENSOR_1_IS_MAX31855 || TEMP_SENSOR_2_IS_MAX31855 || TEMP_SENSOR_REDUNDANT_IS_MAX31855
  #define HAS_MAX31855 1
#endif
#if TEMP_SENSOR_0_IS_MAX31865 || TEMP_SENSOR_1_IS_MAX31865 || TEMP_SENSOR_2_IS_MAX31865 || TEMP_SENSOR_REDUNDANT_IS_MAX31865
  #define HAS_MAX31865 1
#endif

#if TEMP_SENSOR_3 == -4
  #define TEMP_SENSOR_3_IS_AD8495 1
#elif TEMP_SENSOR_3 == -3
  #error "MAX31855 Thermocouples (-3) not supported for TEMP_SENSOR_3."
#elif TEMP_SENSOR_3 == -2
  #error "MAX6675 Thermocouples (-2) not supported for TEMP_SENSOR_3."
#elif TEMP_SENSOR_3 == -1
  #define TEMP_SENSOR_3_IS_AD595 1
#elif TEMP_SENSOR_3 > 0
  #define TEMP_SENSOR_3_IS_THERMISTOR 1
  #if TEMP_SENSOR_3 == 1000
    #define TEMP_SENSOR_3_IS_CUSTOM 1
  #elif TEMP_SENSOR_3 == 998 || TEMP_SENSOR_3 == 999
    #define TEMP_SENSOR_3_IS_DUMMY 1
  #endif
#else
  #undef HEATER_3_MINTEMP
  #undef HEATER_3_MAXTEMP
#endif

#if TEMP_SENSOR_4 == -4
  #define TEMP_SENSOR_4_IS_AD8495 1
#elif TEMP_SENSOR_4 == -3
  #error "MAX31855 Thermocouples (-3) not supported for TEMP_SENSOR_4."
#elif TEMP_SENSOR_4 == -2
  #error "MAX6675 Thermocouples (-2) not supported for TEMP_SENSOR_4."
#elif TEMP_SENSOR_4 == -1
  #define TEMP_SENSOR_4_IS_AD595 1
#elif TEMP_SENSOR_4 > 0
  #define TEMP_SENSOR_4_IS_THERMISTOR 1
  #if TEMP_SENSOR_4 == 1000
    #define TEMP_SENSOR_4_IS_CUSTOM 1
  #elif TEMP_SENSOR_4 == 998 || TEMP_SENSOR_4 == 999
    #define TEMP_SENSOR_4_IS_DUMMY 1
  #endif
#else
  #undef HEATER_4_MINTEMP
  #undef HEATER_4_MAXTEMP
#endif

#if TEMP_SENSOR_5 == -4
  #define TEMP_SENSOR_5_IS_AD8495 1
#elif TEMP_SENSOR_5 == -3
  #error "MAX31855 Thermocouples (-3) not supported for TEMP_SENSOR_5."
#elif TEMP_SENSOR_5 == -2
  #error "MAX6675 Thermocouples (-2) not supported for TEMP_SENSOR_5."
#elif TEMP_SENSOR_5 == -1
  #define TEMP_SENSOR_5_IS_AD595 1
#elif TEMP_SENSOR_5 > 0
  #define TEMP_SENSOR_5_IS_THERMISTOR 1
  #if TEMP_SENSOR_5 == 1000
    #define TEMP_SENSOR_5_IS_CUSTOM 1
  #elif TEMP_SENSOR_5 == 998 || TEMP_SENSOR_5 == 999
    #define TEMP_SENSOR_5_IS_DUMMY 1
  #endif
#else
  #undef HEATER_5_MINTEMP
  #undef HEATER_5_MAXTEMP
#endif

#if TEMP_SENSOR_6 == -4
  #define TEMP_SENSOR_6_IS_AD8495 1
#elif TEMP_SENSOR_6 == -3
  #error "MAX31855 Thermocouples (-3) not supported for TEMP_SENSOR_6."
#elif TEMP_SENSOR_6 == -2
  #error "MAX6675 Thermocouples (-2) not supported for TEMP_SENSOR_6."
#elif TEMP_SENSOR_6 == -1
  #define TEMP_SENSOR_6_IS_AD595 1
#elif TEMP_SENSOR_6 > 0
  #define TEMP_SENSOR_6_IS_THERMISTOR 1
  #if TEMP_SENSOR_6 == 1000
    #define TEMP_SENSOR_6_IS_CUSTOM 1
  #elif TEMP_SENSOR_6 == 998 || TEMP_SENSOR_6 == 999
    #define TEMP_SENSOR_6_IS_DUMMY 1
  #endif
#else
  #undef HEATER_6_MINTEMP
  #undef HEATER_6_MAXTEMP
#endif

#if TEMP_SENSOR_7 == -4
  #define TEMP_SENSOR_7_IS_AD8495 1
#elif TEMP_SENSOR_7 == -3
  #error "MAX31855 Thermocouples (-3) not supported for TEMP_SENSOR_7."
#elif TEMP_SENSOR_7 == -2
  #error "MAX7775 Thermocouples (-2) not supported for TEMP_SENSOR_7."
#elif TEMP_SENSOR_7 == -1
  #define TEMP_SENSOR_7_IS_AD595 1
#elif TEMP_SENSOR_7 > 0
  #define TEMP_SENSOR_7_IS_THERMISTOR 1
  #if TEMP_SENSOR_7 == 1000
    #define TEMP_SENSOR_7_IS_CUSTOM 1
  #elif TEMP_SENSOR_7 == 998 || TEMP_SENSOR_7 == 999
    #define TEMP_SENSOR_7_IS_DUMMY 1
  #endif
#else
  #undef HEATER_7_MINTEMP
  #undef HEATER_7_MAXTEMP
#endif

#if TEMP_SENSOR_BED == -4
  #define TEMP_SENSOR_BED_IS_AD8495 1
#elif TEMP_SENSOR_BED == -3
  #error "MAX31855 Thermocouples (-3) not supported for TEMP_SENSOR_BED."
#elif TEMP_SENSOR_BED == -2
  #error "MAX6675 Thermocouples (-2) not supported for TEMP_SENSOR_BED."
#elif TEMP_SENSOR_BED == -1
  #define TEMP_SENSOR_BED_IS_AD595 1
#elif TEMP_SENSOR_BED > 0
  #define TEMP_SENSOR_BED_IS_THERMISTOR 1
  #if TEMP_SENSOR_BED == 1000
    #define TEMP_SENSOR_BED_IS_CUSTOM 1
  #elif TEMP_SENSOR_BED == 998 || TEMP_SENSOR_BED == 999
    #define TEMP_SENSOR_BED_IS_DUMMY 1
  #endif
#else
  #undef THERMAL_PROTECTION_BED
  #undef THERMAL_PROTECTION_BED_PERIOD
  #undef BED_MINTEMP
  #undef BED_MAXTEMP
#endif

#if TEMP_SENSOR_CHAMBER == -4
  #define TEMP_SENSOR_CHAMBER_IS_AD8495 1
#elif TEMP_SENSOR_CHAMBER == -3
  #error "MAX31855 Thermocouples (-3) not supported for TEMP_SENSOR_CHAMBER."
#elif TEMP_SENSOR_CHAMBER == -2
  #error "MAX6675 Thermocouples (-2) not supported for TEMP_SENSOR_CHAMBER."
#elif TEMP_SENSOR_CHAMBER == -1
  #define TEMP_SENSOR_CHAMBER_IS_AD595 1
#elif TEMP_SENSOR_CHAMBER > 0
  #define TEMP_SENSOR_CHAMBER_IS_THERMISTOR 1
  #if TEMP_SENSOR_CHAMBER == 1000
    #define TEMP_SENSOR_CHAMBER_IS_CUSTOM 1
  #elif TEMP_SENSOR_CHAMBER == 998 || TEMP_SENSOR_CHAMBER == 999
    #define TEMP_SENSOR_CHAMBER_IS_DUMMY 1
  #endif
#else
  #undef THERMAL_PROTECTION_CHAMBER
  #undef CHAMBER_MINTEMP
  #undef CHAMBER_MAXTEMP
#endif

#if TEMP_SENSOR_COOLER == -4
  #define TEMP_SENSOR_COOLER_IS_AD8495 1
#elif TEMP_SENSOR_COOLER == -3
  #error "MAX31855 Thermocouples (-3) not supported for TEMP_SENSOR_COOLER."
#elif TEMP_SENSOR_COOLER == -2
  #error "MAX6675 Thermocouples (-2) not supported for TEMP_SENSOR_COOLER."
#elif TEMP_SENSOR_COOLER == -1
  #define TEMP_SENSOR_COOLER_IS_AD595 1
#elif TEMP_SENSOR_COOLER > 0
  #define TEMP_SENSOR_COOLER_IS_THERMISTOR 1
  #if TEMP_SENSOR_COOLER == 1000
    #define TEMP_SENSOR_COOLER_IS_CUSTOM 1
  #elif TEMP_SENSOR_COOLER == 998 || TEMP_SENSOR_COOLER == 999
    #define TEMP_SENSOR_COOLER_IS_DUMMY 1
  #endif
#else
  #undef THERMAL_PROTECTION_COOLER
  #undef COOLER_MINTEMP
  #undef COOLER_MAXTEMP
#endif

#if TEMP_SENSOR_PROBE == -4
  #define TEMP_SENSOR_PROBE_IS_AD8495 1
#elif TEMP_SENSOR_PROBE == -3
  #error "MAX31855 Thermocouples (-3) not supported for TEMP_SENSOR_PROBE."
#elif TEMP_SENSOR_PROBE == -2
  #error "MAX6675 Thermocouples (-2) not supported for TEMP_SENSOR_PROBE."
#elif TEMP_SENSOR_PROBE == -1
  #define TEMP_SENSOR_PROBE_IS_AD595 1
#elif TEMP_SENSOR_PROBE > 0
  #define TEMP_SENSOR_PROBE_IS_THERMISTOR 1
  #if TEMP_SENSOR_PROBE == 1000
    #define TEMP_SENSOR_PROBE_IS_CUSTOM 1
  #elif TEMP_SENSOR_PROBE == 998 || TEMP_SENSOR_PROBE == 999
    #define TEMP_SENSOR_PROBE_IS_DUMMY 1
  #endif
#endif

#if TEMP_SENSOR_BOARD == -4
  #define TEMP_SENSOR_BOARD_IS_AD8495 1
#elif TEMP_SENSOR_BOARD == -3
  #error "MAX31855 Thermocouples (-3) not supported for TEMP_SENSOR_BOARD."
#elif TEMP_SENSOR_BOARD == -2
  #error "MAX6675 Thermocouples (-2) not supported for TEMP_SENSOR_BOARD."
#elif TEMP_SENSOR_BOARD == -1
  #define TEMP_SENSOR_BOARD_IS_AD595 1
#elif TEMP_SENSOR_BOARD > 0
  #define TEMP_SENSOR_BOARD_IS_THERMISTOR 1
  #if TEMP_SENSOR_BOARD == 1000
    #define TEMP_SENSOR_BOARD_IS_CUSTOM 1
  #elif TEMP_SENSOR_BOARD == 998 || TEMP_SENSOR_BOARD == 999
    #define TEMP_SENSOR_BOARD_IS_DUMMY 1
  #endif
#endif

#if ENABLED(MIXING_EXTRUDER) && (ENABLED(RETRACT_SYNC_MIXING) || BOTH(FILAMENT_LOAD_UNLOAD_GCODES, FILAMENT_UNLOAD_ALL_EXTRUDERS))
  #define HAS_MIXER_SYNC_CHANNEL 1
#endif

#if EITHER(DUAL_X_CARRIAGE, MULTI_NOZZLE_DUPLICATION)
  #define HAS_DUPLICATION_MODE 1
#endif

#if ENABLED(PRINTCOUNTER) && (SERVICE_INTERVAL_1 > 0 || SERVICE_INTERVAL_2 > 0 || SERVICE_INTERVAL_3 > 0)
  #define HAS_SERVICE_INTERVALS 1
#endif

#if ENABLED(FILAMENT_RUNOUT_SENSOR)
  #define HAS_FILAMENT_SENSOR 1
  #if NUM_RUNOUT_SENSORS > 1
    #define MULTI_FILAMENT_SENSOR 1
  #endif
  #ifdef FILAMENT_RUNOUT_DISTANCE_MM
    #define HAS_FILAMENT_RUNOUT_DISTANCE 1
  #endif
  #if ENABLED(MIXING_EXTRUDER)
    #define WATCH_ALL_RUNOUT_SENSORS
  #endif
#endif

#if ANY(PTC_PROBE, PTC_BED, PTC_HOTEND)
  #define HAS_PTC 1
#endif

// Let SD_FINISHED_RELEASECOMMAND stand in for SD_FINISHED_STEPPERRELEASE
#if ENABLED(SD_FINISHED_STEPPERRELEASE)
  #ifndef SD_FINISHED_RELEASECOMMAND
    #define SD_FINISHED_RELEASECOMMAND "M84" // planner.finish_and_disable()
  #endif
#else
  #undef SD_FINISHED_RELEASECOMMAND
#endif

#if ENABLED(NO_SD_AUTOSTART)
  #undef MENU_ADDAUTOSTART
#endif

#if EITHER(SDSUPPORT, SET_PROGRESS_MANUALLY)
  #define HAS_PRINT_PROGRESS 1
#endif

#if DISABLED(SET_PROGRESS_MANUALLY)
  #undef SET_REMAINING_TIME
  #undef SET_INTERACTION_TIME
  #undef M73_REPORT
#endif

#if ANY(HAS_MARLINUI_MENU, ULTIPANEL_FEEDMULTIPLY, SOFT_RESET_ON_KILL)
  #define HAS_ENCODER_ACTION 1
#endif

#if STATUS_MESSAGE_TIMEOUT_SEC > 0
  #define HAS_STATUS_MESSAGE_TIMEOUT 1
#endif

#if ENABLED(SDSUPPORT) && SD_PROCEDURE_DEPTH
  #define HAS_MEDIA_SUBCALLS 1
#endif

#if ANY(SHOW_PROGRESS_PERCENT, SHOW_ELAPSED_TIME, SHOW_REMAINING_TIME, SHOW_INTERACTION_TIME)
  #define HAS_EXTRA_PROGRESS 1
#endif

#if HAS_PRINT_PROGRESS && EITHER(PRINT_PROGRESS_SHOW_DECIMALS, SHOW_REMAINING_TIME)
  #define HAS_PRINT_PROGRESS_PERMYRIAD 1
#endif

#if ANY(MARLIN_BRICKOUT, MARLIN_INVADERS, MARLIN_SNAKE, MARLIN_MAZE)
  #define HAS_GAMES 1
  #if MANY(MARLIN_BRICKOUT, MARLIN_INVADERS, MARLIN_SNAKE, MARLIN_MAZE)
    #define HAS_GAME_MENU 1
  #endif
#endif

#if ANY(FWRETRACT, HAS_LEVELING, SKEW_CORRECTION)
  #define HAS_POSITION_MODIFIERS 1
#endif

#if ANY(X_DUAL_ENDSTOPS, Y_DUAL_ENDSTOPS, Z_MULTI_ENDSTOPS)
  #define HAS_EXTRA_ENDSTOPS 1
#endif
#if EITHER(MIN_SOFTWARE_ENDSTOPS, MAX_SOFTWARE_ENDSTOPS)
  #define HAS_SOFTWARE_ENDSTOPS 1
#endif
#if ANY(EXTENSIBLE_UI, IS_NEWPANEL, EMERGENCY_PARSER, HAS_ADC_BUTTONS, HAS_DWIN_E3V2)
  #define HAS_RESUME_CONTINUE 1
#endif

#if ANY(BLINKM, RGB_LED, RGBW_LED, PCA9632, PCA9533, NEOPIXEL_LED)
  #define HAS_COLOR_LEDS 1
#else
  #undef LED_POWEROFF_TIMEOUT
#endif
#if ALL(HAS_RESUME_CONTINUE, PRINTER_EVENT_LEDS, SDSUPPORT)
  #define HAS_LEDS_OFF_FLAG 1
#endif
#if DISPLAY_SLEEP_MINUTES || TOUCH_IDLE_SLEEP_MINS
  #define HAS_DISPLAY_SLEEP 1
#endif
#if HAS_DISPLAY_SLEEP || LCD_BACKLIGHT_TIMEOUT_MINS
  #define HAS_GCODE_M255 1
#endif

#if EITHER(DIGIPOT_MCP4018, DIGIPOT_MCP4451)
  #define HAS_MOTOR_CURRENT_I2C 1
#endif

#if ENABLED(Z_STEPPER_AUTO_ALIGN)
  #ifdef Z_STEPPER_ALIGN_STEPPER_XY
    #define HAS_Z_STEPPER_ALIGN_STEPPER_XY 1
    #undef Z_STEPPER_ALIGN_AMP
  #endif
  #ifndef Z_STEPPER_ALIGN_AMP
    #define Z_STEPPER_ALIGN_AMP 1.0
  #endif
#endif

// Multiple Z steppers
#if NUM_Z_STEPPERS < 4
  #undef INVERT_Z4_VS_Z_DIR
  #if NUM_Z_STEPPERS < 3
    #undef INVERT_Z3_VS_Z_DIR
    #if NUM_Z_STEPPERS < 2
      #undef INVERT_Z2_VS_Z_DIR
    #endif
  #endif
#endif

#if defined(X2_DRIVER_TYPE) && DISABLED(DUAL_X_CARRIAGE)
  #define HAS_DUAL_X_STEPPERS 1
#endif

//
// Spindle/Laser power display types
// Defined here so sanity checks can use them
//
#if EITHER(SPINDLE_FEATURE, LASER_FEATURE)
  #define HAS_CUTTER 1
  #define _CUTTER_POWER_PWM255  1
  #define _CUTTER_POWER_PERCENT 2
  #define _CUTTER_POWER_RPM     3
  #define _CUTTER_POWER(V)      _CAT(_CUTTER_POWER_, V)
  #define CUTTER_UNIT_IS(V)    (_CUTTER_POWER(CUTTER_POWER_UNIT) == _CUTTER_POWER(V))
#endif

#if !defined(__AVR__) || !defined(USBCON)
  // Define constants and variables for buffering serial data.
  // Use only 0 or powers of 2 greater than 1
  // : [0, 4, 8, 16, 32, 64, 128, 256, 512, 1024, 2048, ...]
  #ifndef RX_BUFFER_SIZE
    #define RX_BUFFER_SIZE 128
  #endif
  // 256 is the max TX buffer limit due to uint8_t head and tail
  // : [0, 4, 8, 16, 32, 64, 128, 256]
  #ifndef TX_BUFFER_SIZE
    #define TX_BUFFER_SIZE 32
  #endif
#else
  // SERIAL_XON_XOFF not supported on USB-native devices
  #undef SERIAL_XON_XOFF
#endif

#if ENABLED(HOST_PROMPT_SUPPORT) && DISABLED(EMERGENCY_PARSER)
  #define HAS_GCODE_M876 1
#endif

#if ENABLED(HOST_ACTION_COMMANDS)
  #ifndef ACTION_ON_PAUSE
    #define ACTION_ON_PAUSE   "pause"
  #endif
  #ifndef ACTION_ON_PAUSED
    #define ACTION_ON_PAUSED  "paused"
  #endif
  #ifndef ACTION_ON_RESUME
    #define ACTION_ON_RESUME  "resume"
  #endif
  #ifndef ACTION_ON_RESUMED
    #define ACTION_ON_RESUMED "resumed"
  #endif
  #ifndef ACTION_ON_CANCEL
    #define ACTION_ON_CANCEL  "cancel"
  #endif
  #ifndef ACTION_ON_START
    #define ACTION_ON_START   "start"
  #endif
  #ifndef ACTION_ON_KILL
    #define ACTION_ON_KILL    "poweroff"
  #endif
  #ifndef SHUTDOWN_ACTION
    #define SHUTDOWN_ACTION   "shutdown"
  #endif
  #if HAS_FILAMENT_SENSOR
    #ifndef ACTION_ON_FILAMENT_RUNOUT
      #define ACTION_ON_FILAMENT_RUNOUT "filament_runout"
    #endif
    #ifndef ACTION_REASON_ON_FILAMENT_RUNOUT
      #define ACTION_REASON_ON_FILAMENT_RUNOUT "filament_runout"
    #endif
  #endif
  #if ENABLED(G29_RETRY_AND_RECOVER)
    #ifndef ACTION_ON_G29_RECOVER
      #define ACTION_ON_G29_RECOVER "probe_rewipe"
    #endif
    #ifndef ACTION_ON_G29_FAILURE
      #define ACTION_ON_G29_FAILURE "probe_failed"
    #endif
  #endif
#endif

#if EITHER(FYSETC_MINI_12864_2_1, FYSETC_242_OLED_12864)
  #ifndef LED_USER_PRESET_GREEN
    #define LED_USER_PRESET_GREEN      128
  #endif
  #ifndef LED_USER_PRESET_BLUE
    #define LED_USER_PRESET_BLUE         0
  #endif
  #ifndef LED_USER_PRESET_BRIGHTNESS
    #define LED_USER_PRESET_BRIGHTNESS 255
  #endif
#endif

// Set defaults for unspecified LED user colors
#if ENABLED(LED_CONTROL_MENU)
  #ifndef LED_USER_PRESET_RED
    #define LED_USER_PRESET_RED       255
  #endif
  #ifndef LED_USER_PRESET_GREEN
    #define LED_USER_PRESET_GREEN     255
  #endif
  #ifndef LED_USER_PRESET_BLUE
    #define LED_USER_PRESET_BLUE      255
  #endif
  #ifndef LED_USER_PRESET_WHITE
    #define LED_USER_PRESET_WHITE     0
  #endif
  #ifndef LED_USER_PRESET_BRIGHTNESS
    #ifdef NEOPIXEL_BRIGHTNESS
      #define LED_USER_PRESET_BRIGHTNESS NEOPIXEL_BRIGHTNESS
    #else
      #define LED_USER_PRESET_BRIGHTNESS 255
    #endif
  #endif
#endif

#if BOTH(LED_CONTROL_MENU, NEOPIXEL2_SEPARATE)
  #ifndef LED2_USER_PRESET_RED
    #define LED2_USER_PRESET_RED       255
  #endif
  #ifndef LED2_USER_PRESET_GREEN
    #define LED2_USER_PRESET_GREEN     255
  #endif
  #ifndef LED2_USER_PRESET_BLUE
    #define LED2_USER_PRESET_BLUE      255
  #endif
  #ifndef LED2_USER_PRESET_WHITE
    #define LED2_USER_PRESET_WHITE     0
  #endif
  #ifndef LED2_USER_PRESET_BRIGHTNESS
    #ifdef NEOPIXEL2_BRIGHTNESS
      #define LED2_USER_PRESET_BRIGHTNESS NEOPIXEL2_BRIGHTNESS
    #else
      #define LED2_USER_PRESET_BRIGHTNESS 255
    #endif
  #endif
#endif

// Full Touch Screen needs 'tft/xpt2046'
#if EITHER(TFT_TOUCH_DEVICE_XPT2046, HAS_TFT_LVGL_UI)
  #define HAS_TFT_XPT2046 1
#endif

// Touch Screen or "Touch Buttons" need XPT2046 pins
// but they use different components
#if HAS_TFT_XPT2046 || HAS_RES_TOUCH_BUTTONS
  #define NEED_TOUCH_PINS 1
#endif

// Extensible UI pin mapping for RepRapDiscount
#if ENABLED(TOUCH_UI_FTDI_EVE) && ANY(AO_EXP1_PINMAP, AO_EXP2_PINMAP, CR10_TFT_PINMAP)
  #define TOUCH_UI_ULTIPANEL 1
#endif

// Poll-based jogging for joystick and other devices
#if ENABLED(JOYSTICK)
  #define POLL_JOG
#endif

#if X2_HOME_DIR > 0
  #define X2_HOME_TO_MAX 1
#elif X2_HOME_DIR < 0
  #define X2_HOME_TO_MIN 1
#endif

#ifndef HOMING_BUMP_MM
  #define HOMING_BUMP_MM { 0, 0, 0 }
#endif

#if ENABLED(USB_FLASH_DRIVE_SUPPORT) && NONE(USE_OTG_USB_HOST, USE_UHS3_USB)
  #define USE_UHS2_USB
#endif

/**
 * Driver Timings (in nanoseconds)
 * NOTE: Driver timing order is longest-to-shortest duration.
 *       Preserve this ordering when adding new drivers.
 */
#ifndef MINIMUM_STEPPER_POST_DIR_DELAY
  #if HAS_DRIVER(TB6560)
    #define MINIMUM_STEPPER_POST_DIR_DELAY 15000
  #elif HAS_DRIVER(TB6600)
    #define MINIMUM_STEPPER_POST_DIR_DELAY 1500
  #elif HAS_DRIVER(DRV8825)
    #define MINIMUM_STEPPER_POST_DIR_DELAY 650
  #elif HAS_DRIVER(LV8729)
    #define MINIMUM_STEPPER_POST_DIR_DELAY 500
  #elif HAS_DRIVER(A5984)
    #define MINIMUM_STEPPER_POST_DIR_DELAY 400
  #elif HAS_DRIVER(A4988)
    #define MINIMUM_STEPPER_POST_DIR_DELAY 200
  #elif HAS_TRINAMIC_CONFIG || HAS_TRINAMIC_STANDALONE
    #define MINIMUM_STEPPER_POST_DIR_DELAY 60
  #else
    #define MINIMUM_STEPPER_POST_DIR_DELAY 0   // Expect at least 10µS since one Stepper ISR must transpire
  #endif
#endif

#ifndef MINIMUM_STEPPER_PRE_DIR_DELAY
  #define MINIMUM_STEPPER_PRE_DIR_DELAY MINIMUM_STEPPER_POST_DIR_DELAY
#endif

#ifndef MINIMUM_STEPPER_PULSE
  #if HAS_DRIVER(TB6560)
    #define MINIMUM_STEPPER_PULSE 30
  #elif HAS_DRIVER(TB6600)
    #define MINIMUM_STEPPER_PULSE 3
  #elif HAS_DRIVER(DRV8825)
    #define MINIMUM_STEPPER_PULSE 2
  #elif HAS_DRIVER(A4988) || HAS_DRIVER(A5984)
    #define MINIMUM_STEPPER_PULSE 1
  #elif HAS_TRINAMIC_CONFIG || HAS_TRINAMIC_STANDALONE
    #define MINIMUM_STEPPER_PULSE 0
  #elif HAS_DRIVER(LV8729)
    #define MINIMUM_STEPPER_PULSE 0
  #else
    #define MINIMUM_STEPPER_PULSE 2
  #endif
#endif

#ifndef MAXIMUM_STEPPER_RATE
  #if HAS_DRIVER(TB6560)
    #define MAXIMUM_STEPPER_RATE 15000
  #elif HAS_DRIVER(TB6600)
    #define MAXIMUM_STEPPER_RATE 150000
  #elif HAS_DRIVER(DRV8825)
    #define MAXIMUM_STEPPER_RATE 250000
  #elif HAS_DRIVER(A4988)
    #define MAXIMUM_STEPPER_RATE 500000
  #elif HAS_DRIVER(LV8729)
    #define MAXIMUM_STEPPER_RATE 1000000
  #elif HAS_TRINAMIC_CONFIG || HAS_TRINAMIC_STANDALONE
    #define MAXIMUM_STEPPER_RATE 5000000
  #else
    #define MAXIMUM_STEPPER_RATE 250000
  #endif
#endif

#if ENABLED(DIRECT_STEPPING)
  #ifndef STEPPER_PAGES
    #define STEPPER_PAGES 16
  #endif
  #ifndef STEPPER_PAGE_FORMAT
    #define STEPPER_PAGE_FORMAT SP_4x2_256
  #endif
  #ifndef PAGE_MANAGER
    #define PAGE_MANAGER SerialPageManager
  #endif
#endif

#if    defined(SAFE_BED_LEVELING_START_X) || defined(SAFE_BED_LEVELING_START_Y) || defined(SAFE_BED_LEVELING_START_Z) \
    || defined(SAFE_BED_LEVELING_START_I) || defined(SAFE_BED_LEVELING_START_J) || defined(SAFE_BED_LEVELING_START_K) \
    || defined(SAFE_BED_LEVELING_START_U) || defined(SAFE_BED_LEVELING_START_V) || defined(SAFE_BED_LEVELING_START_W)
  #define HAS_SAFE_BED_LEVELING 1
#endif

//
// SD Card connection methods
// Defined here so pins and sanity checks can use them
//
#if ENABLED(SDSUPPORT)
  #define _SDCARD_LCD          1
  #define _SDCARD_ONBOARD      2
  #define _SDCARD_CUSTOM_CABLE 3
  #define _SDCARD_ID(V) _CAT(_SDCARD_, V)
  #define SD_CONNECTION_IS(V) (_SDCARD_ID(SDCARD_CONNECTION) == _SDCARD_ID(V))
#else
  #define SD_CONNECTION_IS(...) 0
#endif

// Power Monitor sensors
#if EITHER(POWER_MONITOR_CURRENT, POWER_MONITOR_VOLTAGE)
  #define HAS_POWER_MONITOR 1
  #if ENABLED(POWER_MONITOR_CURRENT) && (ENABLED(POWER_MONITOR_VOLTAGE) || defined(POWER_MONITOR_FIXED_VOLTAGE))
    #define HAS_POWER_MONITOR_WATTS 1
  #endif
#endif

// Flag if an EEPROM type is pre-selected
#if ENABLED(EEPROM_SETTINGS) && NONE(I2C_EEPROM, SPI_EEPROM, QSPI_EEPROM, FLASH_EEPROM_EMULATION, SRAM_EEPROM_EMULATION, SDCARD_EEPROM_EMULATION)
  #define NO_EEPROM_SELECTED 1
#endif

// Flag whether hex_print.cpp is used
#if ANY(AUTO_BED_LEVELING_UBL, M100_FREE_MEMORY_WATCHER, DEBUG_GCODE_PARSER, TMC_DEBUG, MARLIN_DEV_MODE, DEBUG_CARDREADER, M20_TIMESTAMP_SUPPORT)
  #define NEED_HEX_PRINT 1
#endif

// Flags for Case Light having a color property or a single pin
#if ENABLED(CASE_LIGHT_ENABLE)
  #if EITHER(CASE_LIGHT_USE_NEOPIXEL, CASE_LIGHT_USE_RGB_LED)
    #define CASE_LIGHT_IS_COLOR_LED 1
  #else
    #define NEED_CASE_LIGHT_PIN 1
  #endif
#endif

// Flags for Case Light having a brightness property
#if ENABLED(CASE_LIGHT_ENABLE) && (NONE(CASE_LIGHT_NO_BRIGHTNESS, CASE_LIGHT_IS_COLOR_LED) || ENABLED(CASE_LIGHT_USE_NEOPIXEL))
  #define CASELIGHT_USES_BRIGHTNESS 1
#endif

// Flag whether least_squares_fit.cpp is used
#if ANY(AUTO_BED_LEVELING_UBL, AUTO_BED_LEVELING_LINEAR, HAS_Z_STEPPER_ALIGN_STEPPER_XY)
  #define NEED_LSF 1
#endif

#if BOTH(HAS_TFT_LVGL_UI, CUSTOM_MENU_MAIN)
  #define _HAS_1(N) (defined(MAIN_MENU_ITEM_##N##_DESC) && defined(MAIN_MENU_ITEM_##N##_GCODE))
  #define HAS_USER_ITEM(V...) DO(HAS,||,V)
#else
  #define HAS_USER_ITEM(N) 0
#endif

/**
 * LCD_SERIAL_PORT must be defined ahead of HAL.h
 */
#ifndef LCD_SERIAL_PORT
  #if HAS_DWIN_E3V2 || IS_DWIN_MARLINUI || HAS_DGUS_LCD
    #if MB(BTT_SKR_MINI_E3_V1_0, BTT_SKR_MINI_E3_V1_2, BTT_SKR_MINI_E3_V2_0, BTT_SKR_MINI_E3_V3_0, BTT_SKR_E3_TURBO, BTT_OCTOPUS_V1_1)
      #define LCD_SERIAL_PORT 1
    #elif MB(CREALITY_V24S1_301, CREALITY_V24S1_301F4, CREALITY_V423, MKS_ROBIN)
      #define LCD_SERIAL_PORT 2 // Creality Ender3S1, MKS Robin
    #else
      #define LCD_SERIAL_PORT 3 // Other boards
    #endif
  #endif
  #ifdef LCD_SERIAL_PORT
    #define AUTO_ASSIGNED_LCD_SERIAL 1
  #endif
#endif

#if !HAS_MULTI_SERIAL
  #undef MEATPACK_ON_SERIAL_PORT_2
#endif
#if EITHER(MEATPACK_ON_SERIAL_PORT_1, MEATPACK_ON_SERIAL_PORT_2)
  #define HAS_MEATPACK 1
#endif

// AVR are (usually) too limited in resources to store the configuration into the binary
#if ENABLED(CONFIGURATION_EMBEDDING) && !defined(FORCE_CONFIG_EMBED) && (defined(__AVR__) || DISABLED(SDSUPPORT) || EITHER(SDCARD_READONLY, DISABLE_M503))
  #undef CONFIGURATION_EMBEDDING
  #define CANNOT_EMBED_CONFIGURATION defined(__AVR__)
#endif

// Fan Kickstart
#if FAN_KICKSTART_TIME && !defined(FAN_KICKSTART_POWER)
  #define FAN_KICKSTART_POWER 180
#endif

#if FAN_MIN_PWM == 0 && FAN_MAX_PWM == 255
  #define CALC_FAN_SPEED(f) (f ?: FAN_OFF_PWM)
#else
  #define CALC_FAN_SPEED(f) (f ? map(f, 1, 255, FAN_MIN_PWM, FAN_MAX_PWM) : FAN_OFF_PWM)
#endif

// Input shaping
#if EITHER(INPUT_SHAPING_X, INPUT_SHAPING_Y)
  #define HAS_SHAPING 1
#endif

// Toolchange Event G-code
#if !HAS_MULTI_EXTRUDER || !(defined(EVENT_GCODE_TOOLCHANGE_T0) || defined(EVENT_GCODE_TOOLCHANGE_T1) || defined(EVENT_GCODE_TOOLCHANGE_T2) || defined(EVENT_GCODE_TOOLCHANGE_T3) || defined(EVENT_GCODE_TOOLCHANGE_T4) || defined(EVENT_GCODE_TOOLCHANGE_T5) || defined(EVENT_GCODE_TOOLCHANGE_T6) || defined(EVENT_GCODE_TOOLCHANGE_T7))
  #undef TC_GCODE_USE_GLOBAL_X
  #undef TC_GCODE_USE_GLOBAL_Y
  #undef TC_GCODE_USE_GLOBAL_Z
#endif<|MERGE_RESOLUTION|>--- conflicted
+++ resolved
@@ -112,10 +112,7 @@
   #undef SHAPING_BUFFER_Y
   #undef SHAPING_FREQ_Y
   #undef STEALTHCHOP_Y
-<<<<<<< HEAD
-=======
   #undef STEP_STATE_Y
->>>>>>> f9f6662a
 #endif
 
 #if !HAS_Z_AXIS
@@ -129,10 +126,7 @@
   #undef NUM_Z_STEPPERS
   #undef SAFE_BED_LEVELING_START_Z
   #undef STEALTHCHOP_Z
-<<<<<<< HEAD
-=======
   #undef STEP_STATE_Z
->>>>>>> f9f6662a
   #undef Z_IDLE_HEIGHT
   #undef Z_PROBE_SLED
   #undef Z_SAFE_HOMING
@@ -144,10 +138,7 @@
   #undef DISABLE_INACTIVE_I
   #undef SAFE_BED_LEVELING_START_I
   #undef STEALTHCHOP_I
-<<<<<<< HEAD
-=======
   #undef STEP_STATE_I
->>>>>>> f9f6662a
 #endif
 
 #if !HAS_J_AXIS
@@ -156,10 +147,7 @@
   #undef DISABLE_INACTIVE_J
   #undef SAFE_BED_LEVELING_START_J
   #undef STEALTHCHOP_J
-<<<<<<< HEAD
-=======
   #undef STEP_STATE_J
->>>>>>> f9f6662a
 #endif
 
 #if !HAS_K_AXIS
@@ -168,10 +156,7 @@
   #undef DISABLE_INACTIVE_K
   #undef SAFE_BED_LEVELING_START_K
   #undef STEALTHCHOP_K
-<<<<<<< HEAD
-=======
   #undef STEP_STATE_K
->>>>>>> f9f6662a
 #endif
 
 #if !HAS_U_AXIS
@@ -180,10 +165,7 @@
   #undef DISABLE_INACTIVE_U
   #undef SAFE_BED_LEVELING_START_U
   #undef STEALTHCHOP_U
-<<<<<<< HEAD
-=======
   #undef STEP_STATE_U
->>>>>>> f9f6662a
 #endif
 
 #if !HAS_V_AXIS
@@ -192,10 +174,7 @@
   #undef DISABLE_INACTIVE_V
   #undef SAFE_BED_LEVELING_START_V
   #undef STEALTHCHOP_V
-<<<<<<< HEAD
-=======
   #undef STEP_STATE_V
->>>>>>> f9f6662a
 #endif
 
 #if !HAS_W_AXIS
@@ -204,10 +183,7 @@
   #undef DISABLE_INACTIVE_W
   #undef SAFE_BED_LEVELING_START_W
   #undef STEALTHCHOP_W
-<<<<<<< HEAD
-=======
   #undef STEP_STATE_W
->>>>>>> f9f6662a
 #endif
 
 // Disallowed with no extruders
