--- conflicted
+++ resolved
@@ -382,13 +382,12 @@
   #define POLL_JOG
 #endif
 
-<<<<<<< HEAD
+#ifndef HOMING_BUMP_MM
+  #define HOMING_BUMP_MM { 0, 0, 0 }
+#endif
+
 #if ENABLED(USB_FLASH_DRIVE_SUPPORT) && NONE(USE_OTG_USB_HOST, USE_UHS3_USB)
   #define USE_UHS2_USB
-=======
-#ifndef HOMING_BUMP_MM
-  #define HOMING_BUMP_MM { 0, 0, 0 }
->>>>>>> d6a56b88
 #endif
 
 /**
