--- conflicted
+++ resolved
@@ -132,19 +132,6 @@
 #define HID_E6         6
 #define HID_E7         7
 
-<<<<<<< HEAD
-#define ANY_TEMP_SENSOR_IS(n) (n == TEMP_SENSOR_0 || n == TEMP_SENSOR_1 || n == TEMP_SENSOR_2 || n == TEMP_SENSOR_3 \
-  || n == TEMP_SENSOR_4 || n == TEMP_SENSOR_5 || n == TEMP_SENSOR_6 || n == TEMP_SENSOR_7 \
-  || n == TEMP_SENSOR_BED \
-  || n == TEMP_SENSOR_PROBE \
-  || n == TEMP_SENSOR_CHAMBER \
-  || n == TEMP_SENSOR_COOLER \
-  || n == TEMP_SENSOR_REDUNDANT )
-#if ANY_TEMP_SENSOR_IS(1000)
-  #define HAS_USER_THERMISTORS 1
-#endif
-#undef ANY_TEMP_SENSOR_IS
-=======
 #define _SENSOR_IS(I,N) || (TEMP_SENSOR_##N == I)
 #define _E_SENSOR_IS(I,N) _SENSOR_IS(N,I)
 #define ANY_THERMISTOR_IS(N) (0 REPEAT2(HOTENDS, _E_SENSOR_IS, N) \
@@ -154,7 +141,6 @@
 #if ANY_THERMISTOR_IS(1000)
   #define HAS_USER_THERMISTORS 1
 #endif
->>>>>>> ee26fd0e
 
 #if TEMP_SENSOR_REDUNDANT
   #define _HEATER_ID(M) HID_##M
