--- conflicted
+++ resolved
@@ -37,21 +37,6 @@
 // Determine NUM_SERVOS if none was supplied
 #ifndef NUM_SERVOS
   #define NUM_SERVOS 0
-<<<<<<< HEAD
-  #if ANY(HAS_Z_SERVO_PROBE, CHAMBER_VENT, SERVO_SWITCHING_TOOLHEAD, SWITCHING_EXTRUDER, SWITCHING_NOZZLE, SPINDLE_SERVO)
-    #if NUM_SERVOS <= Z_PROBE_SERVO_NR
-      #undef NUM_SERVOS
-      #define NUM_SERVOS (Z_PROBE_SERVO_NR + 1)
-    #endif
-    #if NUM_SERVOS <= CHAMBER_VENT_SERVO_NR
-      #undef NUM_SERVOS
-      #define NUM_SERVOS (CHAMBER_VENT_SERVO_NR + 1)
-    #endif
-    #if NUM_SERVOS <= SST_SERVO_NR
-      #undef NUM_SERVOS
-      #define NUM_SERVOS (SST_SERVO_NR + 1)
-    #endif
-=======
   #if HAS_Z_SERVO_PROBE && NUM_SERVOS <= Z_PROBE_SERVO_NR
     #undef NUM_SERVOS
     #define NUM_SERVOS (Z_PROBE_SERVO_NR + 1)
@@ -60,12 +45,11 @@
     #undef NUM_SERVOS
     #define NUM_SERVOS (CHAMBER_VENT_SERVO_NR + 1)
   #endif
-  #if ENABLED(SWITCHING_TOOLHEAD) && NUM_SERVOS <= SWITCHING_TOOLHEAD_SERVO_NR
+  #if ENABLED(SERVO_SWITCHING_TOOLHEAD) && NUM_SERVOS <= SST_SERVO_NR
     #undef NUM_SERVOS
     #define NUM_SERVOS (SWITCHING_TOOLHEAD_SERVO_NR + 1)
   #endif
   #if ENABLED(SWITCHING_NOZZLE)
->>>>>>> 9249f61a
     #if NUM_SERVOS <= SWITCHING_NOZZLE_SERVO_NR
       #undef NUM_SERVOS
       #define NUM_SERVOS (SWITCHING_NOZZLE_SERVO_NR + 1)
