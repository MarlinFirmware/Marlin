--- conflicted
+++ resolved
@@ -652,10 +652,12 @@
   #endif
 #endif
 
-#if HAS_EXTENDABLE_MMU
-  #define MAX_EXTRUDERS 15
-#else
-  #define MAX_EXTRUDERS  8
+#ifndef MAX_EXTRUDERS
+  #if HAS_EXTENDABLE_MMU
+    #define MAX_EXTRUDERS 15
+  #else
+    #define MAX_EXTRUDERS  8
+  #endif
 #endif
 
 #if ENABLED(MAN_ST_CUTTER)
@@ -667,16 +669,6 @@
  */
 #if HAS_MULTI_EXTRUDER
 
-<<<<<<< HEAD
-=======
-  #ifndef MAX_EXTRUDERS
-    #if HAS_EXTENDABLE_MMU
-      #define MAX_EXTRUDERS 15
-    #else
-      #define MAX_EXTRUDERS  8
-    #endif
-  #endif
->>>>>>> 0f095549
   static_assert(EXTRUDERS <= MAX_EXTRUDERS, "Marlin supports a maximum of " STRINGIFY(MAX_EXTRUDERS) " EXTRUDERS.");
 
   #if ENABLED(HEATERS_PARALLEL)
