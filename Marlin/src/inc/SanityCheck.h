/**
 * Marlin 3D Printer Firmware
 * Copyright (c) 2020 MarlinFirmware [https://github.com/MarlinFirmware/Marlin]
 *
 * Based on Sprinter and grbl.
 * Copyright (c) 2011 Camiel Gubbels / Erik van der Zalm
 *
 * This program is free software: you can redistribute it and/or modify
 * it under the terms of the GNU General Public License as published by
 * the Free Software Foundation, either version 3 of the License, or
 * (at your option) any later version.
 *
 * This program is distributed in the hope that it will be useful,
 * but WITHOUT ANY WARRANTY; without even the implied warranty of
 * MERCHANTABILITY or FITNESS FOR A PARTICULAR PURPOSE.  See the
 * GNU General Public License for more details.
 *
 * You should have received a copy of the GNU General Public License
 * along with this program.  If not, see <https://www.gnu.org/licenses/>.
 *
 */
#pragma once

/**
 * SanityCheck.h
 *
 * Test configuration values for errors at compile-time.
 */

/**
 * Require gcc 4.7 or newer (first included with Arduino 1.6.8) for C++11 features.
 */
#if __cplusplus < 201103L
  #error "Marlin requires C++11 support (gcc >= 4.7, Arduino IDE >= 1.6.8). Please upgrade your toolchain."
#endif

// Make sure macros aren't borked
#define TEST1
#define TEST2 1
#define TEST3 0
#define TEST4 true
#if ENABLED(TEST0) || !ENABLED(TEST2) || ENABLED(TEST3)
  #error "ENABLED is borked!"
#endif
#if BOTH(TEST0, TEST1)
  #error "BOTH is borked!"
#endif
#if DISABLED(TEST1) || !DISABLED(TEST3) || DISABLED(TEST4) || DISABLED(TEST0, TEST1, TEST2, TEST4) || !DISABLED(TEST0, TEST3)
  #error "DISABLED is borked!"
#endif
#if !ANY(TEST1, TEST2, TEST3, TEST4) || ANY(TEST0, TEST3)
  #error "ANY is borked!"
#endif
#if NONE(TEST0, TEST1, TEST2, TEST4) || !NONE(TEST0, TEST3)
  #error "NONE is borked!"
#endif
#undef TEST1
#undef TEST2
#undef TEST3
#undef TEST4

/**
 * We try our best to include sanity checks for all changed configuration
 * directives because users have a tendency to use outdated config files with
 * the bleeding-edge source code, but sometimes this is not enough. This check
 * forces a minimum config file revision. Otherwise Marlin will not build.
 */
#define HEXIFY(H) _CAT(0x,H)
#if !defined(CONFIGURATION_H_VERSION) || HEXIFY(CONFIGURATION_H_VERSION) < HEXIFY(REQUIRED_CONFIGURATION_H_VERSION)
  #error "You are using an old Configuration.h file, update it before building Marlin."
#endif

#if !defined(CONFIGURATION_ADV_H_VERSION) || HEXIFY(CONFIGURATION_ADV_H_VERSION) < HEXIFY(REQUIRED_CONFIGURATION_ADV_H_VERSION)
  #error "You are using an old Configuration_adv.h file, update it before building Marlin."
#endif
#undef HEXIFY

/**
 * Warnings for old configurations
 */
#ifndef MOTHERBOARD
  #error "MOTHERBOARD is required."
#elif !defined(X_BED_SIZE) || !defined(Y_BED_SIZE)
  #error "X_BED_SIZE and Y_BED_SIZE are now required!"
#elif WATCH_TEMP_PERIOD > 500
  #error "WATCH_TEMP_PERIOD now uses seconds instead of milliseconds."
#elif DISABLED(THERMAL_PROTECTION_HOTENDS) && (defined(WATCH_TEMP_PERIOD) || defined(THERMAL_PROTECTION_PERIOD))
  #error "Thermal Runaway Protection for hotends is now enabled with THERMAL_PROTECTION_HOTENDS."
#elif DISABLED(THERMAL_PROTECTION_BED) && defined(THERMAL_PROTECTION_BED_PERIOD)
  #error "Thermal Runaway Protection for the bed is now enabled with THERMAL_PROTECTION_BED."
#elif (CORE_IS_XZ || CORE_IS_YZ) && ENABLED(Z_LATE_ENABLE)
  #error "Z_LATE_ENABLE can't be used with COREXZ, COREZX, COREYZ, or COREZY."
#elif defined(X_HOME_RETRACT_MM)
  #error "[XYZ]_HOME_RETRACT_MM settings have been renamed [XYZ]_HOME_BUMP_MM."
#elif defined(SDCARDDETECTINVERTED)
  #error "SDCARDDETECTINVERTED is now SD_DETECT_STATE (HIGH)."
#elif defined(SD_DETECT_INVERTED)
  #error "SD_DETECT_INVERTED is now SD_DETECT_STATE (HIGH)."
#elif defined(BTENABLED)
  #error "BTENABLED is now BLUETOOTH."
#elif defined(CUSTOM_MENDEL_NAME)
  #error "CUSTOM_MENDEL_NAME is now CUSTOM_MACHINE_NAME."
#elif defined(HAS_AUTOMATIC_VERSIONING)
  #error "HAS_AUTOMATIC_VERSIONING is now CUSTOM_VERSION_FILE."
#elif defined(USE_AUTOMATIC_VERSIONING)
  #error "USE_AUTOMATIC_VERSIONING is now CUSTOM_VERSION_FILE."
#elif defined(SDSLOW)
  #error "SDSLOW deprecated. Set SD_SPI_SPEED to SPI_HALF_SPEED instead."
#elif defined(SDEXTRASLOW)
  #error "SDEXTRASLOW deprecated. Set SD_SPI_SPEED to SPI_QUARTER_SPEED instead."
#elif defined(FILAMENT_SENSOR)
  #error "FILAMENT_SENSOR is now FILAMENT_WIDTH_SENSOR."
#elif defined(ENDSTOPPULLUP_FIL_RUNOUT)
  #error "ENDSTOPPULLUP_FIL_RUNOUT is now FIL_RUNOUT_PULLUP."
#elif defined(DISABLE_MAX_ENDSTOPS) || defined(DISABLE_MIN_ENDSTOPS)
  #error "DISABLE_MAX_ENDSTOPS and DISABLE_MIN_ENDSTOPS deprecated. Use individual USE_*_PLUG options instead."
#elif defined(LANGUAGE_INCLUDE)
  #error "LANGUAGE_INCLUDE has been replaced by LCD_LANGUAGE."
#elif defined(EXTRUDER_OFFSET_X) || defined(EXTRUDER_OFFSET_Y)
  #error "EXTRUDER_OFFSET_[XY] is deprecated. Use HOTEND_OFFSET_[XY] instead."
#elif defined(PID_PARAMS_PER_EXTRUDER)
  #error "PID_PARAMS_PER_EXTRUDER is deprecated. Use PID_PARAMS_PER_HOTEND instead."
#elif defined(EXTRUDER_WATTS) || defined(BED_WATTS)
  #error "EXTRUDER_WATTS and BED_WATTS are deprecated and should be removed."
#elif defined(SERVO_ENDSTOP_ANGLES)
  #error "SERVO_ENDSTOP_ANGLES is deprecated. Use Z_SERVO_ANGLES instead."
#elif defined(X_ENDSTOP_SERVO_NR) || defined(Y_ENDSTOP_SERVO_NR)
  #error "X_ENDSTOP_SERVO_NR and Y_ENDSTOP_SERVO_NR are deprecated and should be removed."
#elif defined(Z_ENDSTOP_SERVO_NR)
  #error "Z_ENDSTOP_SERVO_NR is now Z_PROBE_SERVO_NR."
#elif defined(DEFAULT_XYJERK)
  #error "DEFAULT_XYJERK is deprecated. Use DEFAULT_XJERK and DEFAULT_YJERK instead."
#elif defined(XY_TRAVEL_SPEED)
  #error "XY_TRAVEL_SPEED is deprecated. Use XY_PROBE_SPEED instead."
#elif defined(PROBE_SERVO_DEACTIVATION_DELAY)
  #error "PROBE_SERVO_DEACTIVATION_DELAY is deprecated. Use DEACTIVATE_SERVOS_AFTER_MOVE instead."
#elif defined(SERVO_DEACTIVATION_DELAY)
  #error "SERVO_DEACTIVATION_DELAY is now SERVO_DELAY."
#elif ENABLED(FILAMENTCHANGEENABLE)
  #error "FILAMENTCHANGEENABLE is now ADVANCED_PAUSE_FEATURE."
#elif ENABLED(FILAMENT_CHANGE_FEATURE)
  #error "FILAMENT_CHANGE_FEATURE is now ADVANCED_PAUSE_FEATURE."
#elif defined(FILAMENT_CHANGE_X_POS) || defined(FILAMENT_CHANGE_Y_POS)
  #error "FILAMENT_CHANGE_[XY]_POS is now set with NOZZLE_PARK_POINT."
#elif defined(FILAMENT_CHANGE_Z_ADD)
  #error "FILAMENT_CHANGE_Z_ADD is now set with NOZZLE_PARK_POINT."
#elif defined(FILAMENT_CHANGE_XY_FEEDRATE)
  #error "FILAMENT_CHANGE_XY_FEEDRATE is now NOZZLE_PARK_XY_FEEDRATE."
#elif defined(FILAMENT_CHANGE_Z_FEEDRATE)
  #error "FILAMENT_CHANGE_Z_FEEDRATE is now NOZZLE_PARK_Z_FEEDRATE."
#elif defined(PAUSE_PARK_X_POS) || defined(PAUSE_PARK_Y_POS)
  #error "PAUSE_PARK_[XY]_POS is now set with NOZZLE_PARK_POINT."
#elif defined(PAUSE_PARK_Z_ADD)
  #error "PAUSE_PARK_Z_ADD is now set with NOZZLE_PARK_POINT."
#elif defined(PAUSE_PARK_XY_FEEDRATE)
  #error "PAUSE_PARK_XY_FEEDRATE is now NOZZLE_PARK_XY_FEEDRATE."
#elif defined(PAUSE_PARK_Z_FEEDRATE)
  #error "PAUSE_PARK_Z_FEEDRATE is now NOZZLE_PARK_Z_FEEDRATE."
#elif defined(FILAMENT_CHANGE_RETRACT_FEEDRATE)
  #error "FILAMENT_CHANGE_RETRACT_FEEDRATE is now PAUSE_PARK_RETRACT_FEEDRATE."
#elif defined(FILAMENT_CHANGE_RETRACT_LENGTH)
  #error "FILAMENT_CHANGE_RETRACT_LENGTH is now PAUSE_PARK_RETRACT_LENGTH."
#elif defined(FILAMENT_CHANGE_EXTRUDE_FEEDRATE)
  #error "FILAMENT_CHANGE_EXTRUDE_FEEDRATE is now ADVANCED_PAUSE_PURGE_FEEDRATE."
#elif defined(ADVANCED_PAUSE_EXTRUDE_FEEDRATE)
  #error "ADVANCED_PAUSE_EXTRUDE_FEEDRATE is now ADVANCED_PAUSE_PURGE_FEEDRATE."
#elif defined(FILAMENT_CHANGE_EXTRUDE_LENGTH)
  #error "FILAMENT_CHANGE_EXTRUDE_LENGTH is now ADVANCED_PAUSE_PURGE_LENGTH."
#elif defined(ADVANCED_PAUSE_EXTRUDE_LENGTH)
  #error "ADVANCED_PAUSE_EXTRUDE_LENGTH is now ADVANCED_PAUSE_PURGE_LENGTH."
#elif defined(FILAMENT_CHANGE_NOZZLE_TIMEOUT)
  #error "FILAMENT_CHANGE_NOZZLE_TIMEOUT is now PAUSE_PARK_NOZZLE_TIMEOUT."
#elif defined(FILAMENT_CHANGE_NUMBER_OF_ALERT_BEEPS)
  #error "FILAMENT_CHANGE_NUMBER_OF_ALERT_BEEPS is now FILAMENT_CHANGE_ALERT_BEEPS."
#elif defined(FILAMENT_CHANGE_NO_STEPPER_TIMEOUT)
  #error "FILAMENT_CHANGE_NO_STEPPER_TIMEOUT is now PAUSE_PARK_NO_STEPPER_TIMEOUT."
#elif defined(PLA_PREHEAT_HOTEND_TEMP)
  #error "PLA_PREHEAT_HOTEND_TEMP is now PREHEAT_1_TEMP_HOTEND."
#elif defined(PLA_PREHEAT_HPB_TEMP)
  #error "PLA_PREHEAT_HPB_TEMP is now PREHEAT_1_TEMP_BED."
#elif defined(PLA_PREHEAT_FAN_SPEED)
  #error "PLA_PREHEAT_FAN_SPEED is now PREHEAT_1_FAN_SPEED."
#elif defined(ABS_PREHEAT_HOTEND_TEMP)
  #error "ABS_PREHEAT_HOTEND_TEMP is now PREHEAT_2_TEMP_HOTEND."
#elif defined(ABS_PREHEAT_HPB_TEMP)
  #error "ABS_PREHEAT_HPB_TEMP is now PREHEAT_2_TEMP_BED."
#elif defined(ABS_PREHEAT_FAN_SPEED)
  #error "ABS_PREHEAT_FAN_SPEED is now PREHEAT_2_FAN_SPEED."
#elif defined(ENDSTOPS_ONLY_FOR_HOMING)
  #error "ENDSTOPS_ONLY_FOR_HOMING is deprecated. Use (disable) ENDSTOPS_ALWAYS_ON_DEFAULT instead."
#elif defined(HOMING_FEEDRATE)
  #error "HOMING_FEEDRATE is now set using the HOMING_FEEDRATE_MM_M array instead."
#elif (defined(HOMING_FEEDRATE_XY) || defined(HOMING_FEEDRATE_Z)) && !defined(HOMING_FEEDRATE_MM_M)
  #error "HOMING_FEEDRATE_XY and HOMING_FEEDRATE_Z are now set using the HOMING_FEEDRATE_MM_M array instead."
#elif defined(MANUAL_HOME_POSITIONS)
  #error "MANUAL_HOME_POSITIONS is deprecated. Set MANUAL_[XYZ]_HOME_POS as-needed instead."
#elif defined(PID_ADD_EXTRUSION_RATE)
  #error "PID_ADD_EXTRUSION_RATE is now PID_EXTRUSION_SCALING and is DISABLED by default."
#elif defined(Z_RAISE_BEFORE_HOMING)
  #error "Z_RAISE_BEFORE_HOMING is now Z_HOMING_HEIGHT."
#elif defined(MIN_Z_HEIGHT_FOR_HOMING)
  #error "MIN_Z_HEIGHT_FOR_HOMING is now Z_HOMING_HEIGHT."
#elif defined(Z_RAISE_BEFORE_PROBING) || defined(Z_RAISE_AFTER_PROBING)
  #error "Z_RAISE_(BEFORE|AFTER)_PROBING are deprecated. Use Z_CLEARANCE_DEPLOY_PROBE and Z_AFTER_PROBING instead."
#elif defined(Z_RAISE_PROBE_DEPLOY_STOW) || defined(Z_RAISE_BETWEEN_PROBINGS)
  #error "Z_RAISE_PROBE_DEPLOY_STOW and Z_RAISE_BETWEEN_PROBINGS are now Z_CLEARANCE_DEPLOY_PROBE and Z_CLEARANCE_BETWEEN_PROBES."
#elif defined(Z_PROBE_DEPLOY_HEIGHT) || defined(Z_PROBE_TRAVEL_HEIGHT)
  #error "Z_PROBE_DEPLOY_HEIGHT and Z_PROBE_TRAVEL_HEIGHT are now Z_CLEARANCE_DEPLOY_PROBE and Z_CLEARANCE_BETWEEN_PROBES."
#elif defined(MANUAL_BED_LEVELING)
  #error "MANUAL_BED_LEVELING is now LCD_BED_LEVELING."
#elif defined(MESH_HOME_SEARCH_Z)
  #error "MESH_HOME_SEARCH_Z is now LCD_PROBE_Z_RANGE."
#elif defined(MANUAL_PROBE_Z_RANGE)
  #error "MANUAL_PROBE_Z_RANGE is now LCD_PROBE_Z_RANGE."
#elif !defined(MIN_STEPS_PER_SEGMENT)
  #error "Please replace 'const int dropsegments' with '#define MIN_STEPS_PER_SEGMENT' (and increase by 1)."
#elif MIN_STEPS_PER_SEGMENT <= 0
  #error "MIN_STEPS_PER_SEGMENT must be at least 1."
#elif defined(PREVENT_DANGEROUS_EXTRUDE)
  #error "PREVENT_DANGEROUS_EXTRUDE is now PREVENT_COLD_EXTRUSION."
#elif defined(SCARA)
  #error "SCARA is now MORGAN_SCARA."
#elif defined(ENABLE_AUTO_BED_LEVELING)
  #error "ENABLE_AUTO_BED_LEVELING is deprecated. Specify AUTO_BED_LEVELING_LINEAR, AUTO_BED_LEVELING_BILINEAR, or AUTO_BED_LEVELING_3POINT."
#elif defined(AUTO_BED_LEVELING_FEATURE)
  #error "AUTO_BED_LEVELING_FEATURE is deprecated. Specify AUTO_BED_LEVELING_LINEAR, AUTO_BED_LEVELING_BILINEAR, or AUTO_BED_LEVELING_3POINT."
#elif defined(ABL_GRID_POINTS)
  #error "ABL_GRID_POINTS is now GRID_MAX_POINTS_X and GRID_MAX_POINTS_Y."
#elif defined(ABL_GRID_POINTS_X) || defined(ABL_GRID_POINTS_Y)
  #error "ABL_GRID_POINTS_[XY] is now GRID_MAX_POINTS_[XY]."
#elif defined(ABL_GRID_MAX_POINTS_X) || defined(ABL_GRID_MAX_POINTS_Y)
  #error "ABL_GRID_MAX_POINTS_[XY] is now GRID_MAX_POINTS_[XY]."
#elif defined(MESH_NUM_X_POINTS) || defined(MESH_NUM_Y_POINTS)
  #error "MESH_NUM_[XY]_POINTS is now GRID_MAX_POINTS_[XY]."
#elif defined(UBL_MESH_NUM_X_POINTS) || defined(UBL_MESH_NUM_Y_POINTS)
  #error "UBL_MESH_NUM_[XY]_POINTS is now GRID_MAX_POINTS_[XY]."
#elif defined(UBL_G26_MESH_VALIDATION)
  #error "UBL_G26_MESH_VALIDATION is now G26_MESH_VALIDATION."
#elif defined(UBL_MESH_EDIT_ENABLED)
  #error "UBL_MESH_EDIT_ENABLED is now G26_MESH_VALIDATION."
#elif defined(UBL_MESH_EDITING)
  #error "UBL_MESH_EDITING is now G26_MESH_VALIDATION."
#elif defined(BLTOUCH_HEATERS_OFF)
  #error "BLTOUCH_HEATERS_OFF is now PROBING_HEATERS_OFF."
#elif defined(BLTOUCH_V3)
  #error "BLTOUCH_V3 is obsolete."
#elif defined(BLTOUCH_FORCE_OPEN_DRAIN_MODE)
  #error "BLTOUCH_FORCE_OPEN_DRAIN_MODE is obsolete."
#elif defined(BEEPER)
  #error "BEEPER is now BEEPER_PIN."
#elif defined(SDCARDDETECT)
  #error "SDCARDDETECT is now SD_DETECT_PIN."
#elif defined(STAT_LED_RED) || defined(STAT_LED_BLUE)
  #error "STAT_LED_RED/STAT_LED_BLUE are now STAT_LED_RED_PIN/STAT_LED_BLUE_PIN."
#elif defined(LCD_PIN_BL)
  #error "LCD_PIN_BL is now LCD_BACKLIGHT_PIN."
#elif defined(LCD_PIN_RESET)
  #error "LCD_PIN_RESET is now LCD_RESET_PIN."
#elif defined(EXTRUDER_0_AUTO_FAN_PIN) || defined(EXTRUDER_1_AUTO_FAN_PIN) || defined(EXTRUDER_2_AUTO_FAN_PIN) || defined(EXTRUDER_3_AUTO_FAN_PIN)
  #error "EXTRUDER_[0123]_AUTO_FAN_PIN is now E[0123]_AUTO_FAN_PIN."
#elif defined(PID_FAN_SCALING) && !HAS_FAN
  #error "PID_FAN_SCALING needs at least one fan enabled."
#elif defined(min_software_endstops) || defined(max_software_endstops)
  #error "(min|max)_software_endstops are now (MIN|MAX)_SOFTWARE_ENDSTOPS."
#elif ENABLED(Z_PROBE_SLED) && defined(SLED_PIN)
  #error "Replace SLED_PIN with SOL1_PIN (applies to both Z_PROBE_SLED and SOLENOID_PROBE)."
#elif defined(CONTROLLERFAN_PIN)
  #error "CONTROLLERFAN_PIN is now CONTROLLER_FAN_PIN, enabled with USE_CONTROLLER_FAN."
#elif defined(CONTROLLERFAN_SPEED)
  #error "CONTROLLERFAN_SPEED is now CONTROLLERFAN_SPEED_ACTIVE."
#elif defined(CONTROLLERFAN_SECS)
  #error "CONTROLLERFAN_SECS is now CONTROLLERFAN_IDLE_TIME."
#elif defined(MIN_RETRACT)
  #error "MIN_RETRACT is now MIN_AUTORETRACT and MAX_AUTORETRACT."
#elif defined(ADVANCE)
  #error "ADVANCE is now LIN_ADVANCE."
#elif defined(LIN_ADVANCE_E_D_RATIO)
  #error "LIN_ADVANCE (1.5) no longer uses LIN_ADVANCE_E_D_RATIO."
#elif defined(NEOPIXEL_RGBW_LED)
  #error "NEOPIXEL_RGBW_LED is now NEOPIXEL_LED."
#elif ENABLED(DELTA) && defined(DELTA_PROBEABLE_RADIUS)
  #error "Remove DELTA_PROBEABLE_RADIUS and use PROBING_MARGIN to inset the probe area instead."
#elif ENABLED(DELTA) && defined(DELTA_CALIBRATION_RADIUS)
  #error "Remove DELTA_CALIBRATION_RADIUS and use PROBING_MARGIN to inset the probe area instead."
#elif defined(UBL_MESH_INSET)
  #error "UBL_MESH_INSET is now just MESH_INSET."
#elif defined(UBL_MESH_MIN_X) || defined(UBL_MESH_MIN_Y) || defined(UBL_MESH_MAX_X) || defined(UBL_MESH_MAX_Y)
  #error "UBL_MESH_(MIN|MAX)_[XY] is now just MESH_(MIN|MAX)_[XY]."
#elif defined(ABL_PROBE_PT_1_X) || defined(ABL_PROBE_PT_1_Y) || defined(ABL_PROBE_PT_2_X) || defined(ABL_PROBE_PT_2_Y) || defined(ABL_PROBE_PT_3_X) || defined(ABL_PROBE_PT_3_Y)
  #error "ABL_PROBE_PT_[123]_[XY] is no longer required. Please remove it."
#elif defined(UBL_PROBE_PT_1_X) || defined(UBL_PROBE_PT_1_Y) || defined(UBL_PROBE_PT_2_X) || defined(UBL_PROBE_PT_2_Y) || defined(UBL_PROBE_PT_3_X) || defined(UBL_PROBE_PT_3_Y)
  #error "UBL_PROBE_PT_[123]_[XY] is no longer required. Please remove it."
#elif defined(MIN_PROBE_EDGE)
  #error "MIN_PROBE_EDGE is now called PROBING_MARGIN."
#elif defined(MIN_PROBE_EDGE_LEFT)
  #error "MIN_PROBE_EDGE_LEFT is now called PROBING_MARGIN_LEFT."
#elif defined(MIN_PROBE_EDGE_RIGHT)
  #error "MIN_PROBE_EDGE_RIGHT is now called PROBING_MARGIN_RIGHT."
#elif defined(MIN_PROBE_EDGE_FRONT)
  #error "MIN_PROBE_EDGE_FRONT is now called PROBING_MARGIN_FRONT."
#elif defined(MIN_PROBE_EDGE_BACK)
  #error "MIN_PROBE_EDGE_BACK is now called PROBING_MARGIN_BACK."
#elif defined(LEFT_PROBE_BED_POSITION)
  #error "LEFT_PROBE_BED_POSITION is obsolete. Set a margin with PROBING_MARGIN or PROBING_MARGIN_LEFT instead."
#elif defined(RIGHT_PROBE_BED_POSITION)
  #error "RIGHT_PROBE_BED_POSITION is obsolete. Set a margin with PROBING_MARGIN or PROBING_MARGIN_RIGHT instead."
#elif defined(FRONT_PROBE_BED_POSITION)
  #error "FRONT_PROBE_BED_POSITION is obsolete. Set a margin with PROBING_MARGIN or PROBING_MARGIN_FRONT instead."
#elif defined(BACK_PROBE_BED_POSITION)
  #error "BACK_PROBE_BED_POSITION is obsolete. Set a margin with PROBING_MARGIN or PROBING_MARGIN_BACK instead."
#elif defined(ENABLE_MESH_EDIT_GFX_OVERLAY)
  #error "ENABLE_MESH_EDIT_GFX_OVERLAY is now MESH_EDIT_GFX_OVERLAY."
#elif defined(BABYSTEP_ZPROBE_GFX_REVERSE)
  #error "BABYSTEP_ZPROBE_GFX_REVERSE is now set by OVERLAY_GFX_REVERSE."
#elif defined(UBL_GRANULAR_SEGMENTATION_FOR_CARTESIAN)
  #error "UBL_GRANULAR_SEGMENTATION_FOR_CARTESIAN is now SEGMENT_LEVELED_MOVES."
#elif HAS_PID_HEATING && (defined(K1) || !defined(PID_K1))
  #error "K1 is now PID_K1."
#elif defined(PROBE_DOUBLE_TOUCH)
  #error "PROBE_DOUBLE_TOUCH is now MULTIPLE_PROBING."
#elif defined(ANET_KEYPAD_LCD)
  #error "ANET_KEYPAD_LCD is now ZONESTAR_LCD."
#elif defined(LCD_I2C_SAINSMART_YWROBOT)
  #error "LCD_I2C_SAINSMART_YWROBOT is now LCD_SAINSMART_I2C_(1602|2004)."
#elif defined(MEASURED_LOWER_LIMIT) || defined(MEASURED_UPPER_LIMIT)
  #error "MEASURED_(UPPER|LOWER)_LIMIT is now FILWIDTH_ERROR_MARGIN."
#elif defined(HAVE_TMCDRIVER)
  #error "HAVE_TMCDRIVER is now [AXIS]_DRIVER_TYPE TMC26X."
#elif defined(STEALTHCHOP)
  #error "STEALTHCHOP is now STEALTHCHOP_(XY|Z|E)."
#elif defined(HAVE_TMC26X)
  #error "HAVE_TMC26X is now [AXIS]_DRIVER_TYPE TMC26X."
#elif defined(HAVE_TMC2130)
  #error "HAVE_TMC2130 is now [AXIS]_DRIVER_TYPE TMC2130."
#elif defined(HAVE_TMC2208)
  #error "HAVE_TMC2208 is now [AXIS]_DRIVER_TYPE TMC2208."
#elif defined(HAVE_L6470DRIVER)
  #error "HAVE_L6470DRIVER is now [AXIS]_DRIVER_TYPE L6470."
#elif defined(X_IS_TMC) || defined(X2_IS_TMC) || defined(Y_IS_TMC) || defined(Y2_IS_TMC) || defined(Z_IS_TMC) || defined(Z2_IS_TMC) || defined(Z3_IS_TMC) \
   || defined(E0_IS_TMC) || defined(E1_IS_TMC) || defined(E2_IS_TMC) || defined(E3_IS_TMC) || defined(E4_IS_TMC) || defined(E5_IS_TMC) || defined(E6_IS_TMC) || defined(E7_IS_TMC)
  #error "[AXIS]_IS_TMC is now [AXIS]_DRIVER_TYPE TMC26X."
#elif defined(X_IS_TMC26X) || defined(X2_IS_TMC26X) || defined(Y_IS_TMC26X) || defined(Y2_IS_TMC26X) || defined(Z_IS_TMC26X) || defined(Z2_IS_TMC26X) || defined(Z3_IS_TMC26X) \
   || defined(E0_IS_TMC26X) || defined(E1_IS_TMC26X) || defined(E2_IS_TMC26X) || defined(E3_IS_TMC26X) || defined(E4_IS_TMC26X) || defined(E5_IS_TMC26X) || defined(E6_IS_TMC26X) || defined(E7_IS_TMC26X)
  #error "[AXIS]_IS_TMC26X is now [AXIS]_DRIVER_TYPE TMC26X."
#elif defined(X_IS_TMC2130) || defined(X2_IS_TMC2130) || defined(Y_IS_TMC2130) || defined(Y2_IS_TMC2130) || defined(Z_IS_TMC2130) || defined(Z2_IS_TMC2130) || defined(Z3_IS_TMC2130) \
   || defined(E0_IS_TMC2130) || defined(E1_IS_TMC2130) || defined(E2_IS_TMC2130) || defined(E3_IS_TMC2130) || defined(E4_IS_TMC2130) || defined(E5_IS_TMC2130) || defined(E6_IS_TMC2130) || defined(E7_IS_TMC2130)
  #error "[AXIS]_IS_TMC2130 is now [AXIS]_DRIVER_TYPE TMC2130."
#elif defined(X_IS_TMC2208) || defined(X2_IS_TMC2208) || defined(Y_IS_TMC2208) || defined(Y2_IS_TMC2208) || defined(Z_IS_TMC2208) || defined(Z2_IS_TMC2208) || defined(Z3_IS_TMC2208) \
   || defined(E0_IS_TMC2208) || defined(E1_IS_TMC2208) || defined(E2_IS_TMC2208) || defined(E3_IS_TMC2208) || defined(E4_IS_TMC2208) || defined(E5_IS_TMC2208) || defined(E6_IS_TMC2208) || defined(E7_IS_TMC2208)
  #error "[AXIS]_IS_TMC2208 is now [AXIS]_DRIVER_TYPE TMC2208."
#elif defined(X_IS_L6470) || defined(X2_IS_L6470) || defined(Y_IS_L6470) || defined(Y2_IS_L6470) || defined(Z_IS_L6470) || defined(Z2_IS_L6470) || defined(Z3_IS_L6470) \
   || defined(E0_IS_L6470) || defined(E1_IS_L6470) || defined(E2_IS_L6470) || defined(E3_IS_L6470) || defined(E4_IS_L6470) || defined(E5_IS_L6470) || defined(E6_IS_L6470) || defined(E7_IS_L6470)
  #error "[AXIS]_IS_L6470 is now [AXIS]_DRIVER_TYPE L6470."
#elif defined(AUTOMATIC_CURRENT_CONTROL)
  #error "AUTOMATIC_CURRENT_CONTROL is now MONITOR_DRIVER_STATUS."
#elif defined(FILAMENT_CHANGE_LOAD_LENGTH)
  #error "FILAMENT_CHANGE_LOAD_LENGTH is now FILAMENT_CHANGE_FAST_LOAD_LENGTH."
#elif defined(LEVEL_CORNERS_INSET)
  #error "LEVEL_CORNERS_INSET is now LEVEL_CORNERS_INSET_LFRB."
#elif ENABLED(LEVEL_BED_CORNERS) && !defined(LEVEL_CORNERS_INSET_LFRB)
  #error "LEVEL_BED_CORNERS requires LEVEL_CORNERS_INSET_LFRB values."
#elif BOTH(LEVEL_CORNERS_USE_PROBE, SENSORLESS_PROBING)
  #error "LEVEL_CORNERS_USE_PROBE is incompatible with SENSORLESS_PROBING."
#elif defined(BEZIER_JERK_CONTROL)
  #error "BEZIER_JERK_CONTROL is now S_CURVE_ACCELERATION."
#elif HAS_JUNCTION_DEVIATION && defined(JUNCTION_DEVIATION_FACTOR)
  #error "JUNCTION_DEVIATION_FACTOR is now JUNCTION_DEVIATION_MM."
#elif defined(JUNCTION_ACCELERATION_FACTOR)
  #error "JUNCTION_ACCELERATION_FACTOR is obsolete. Delete it from Configuration_adv.h."
#elif defined(JUNCTION_ACCELERATION)
  #error "JUNCTION_ACCELERATION is obsolete. Delete it from Configuration_adv.h."
#elif defined(MAX7219_DEBUG_STEPPER_HEAD)
  #error "MAX7219_DEBUG_STEPPER_HEAD is now MAX7219_DEBUG_PLANNER_HEAD."
#elif defined(MAX7219_DEBUG_STEPPER_TAIL)
  #error "MAX7219_DEBUG_STEPPER_TAIL is now MAX7219_DEBUG_PLANNER_TAIL."
#elif defined(MAX7219_DEBUG_STEPPER_QUEUE)
  #error "MAX7219_DEBUG_STEPPER_QUEUE is now MAX7219_DEBUG_PLANNER_QUEUE."
#elif defined(ENDSTOP_NOISE_FILTER)
  #error "ENDSTOP_NOISE_FILTER is now ENDSTOP_NOISE_THRESHOLD [2-7]."
#elif defined(RETRACT_ZLIFT)
  #error "RETRACT_ZLIFT is now RETRACT_ZRAISE."
#elif defined(TOOLCHANGE_PARK_ZLIFT) || defined(TOOLCHANGE_UNPARK_ZLIFT)
  #error "TOOLCHANGE_PARK_ZLIFT and TOOLCHANGE_UNPARK_ZLIFT are now TOOLCHANGE_ZRAISE."
#elif defined(SINGLENOZZLE_TOOLCHANGE_ZRAISE)
  #error "SINGLENOZZLE_TOOLCHANGE_ZRAISE is now TOOLCHANGE_ZRAISE."
#elif defined(SINGLENOZZLE_SWAP_LENGTH)
  #error "SINGLENOZZLE_SWAP_LENGTH is now TOOLCHANGE_FIL_SWAP_LENGTH."
#elif defined(SINGLENOZZLE_SWAP_RETRACT_SPEED)
  #error "SINGLENOZZLE_SWAP_RETRACT_SPEED is now TOOLCHANGE_FIL_SWAP_RETRACT_SPEED."
#elif defined(SINGLENOZZLE_SWAP_PRIME_SPEED)
  #error "SINGLENOZZLE_SWAP_PRIME_SPEED is now TOOLCHANGE_FIL_SWAP_PRIME_SPEED."
#elif defined(SINGLENOZZLE_SWAP_PARK)
  #error "SINGLENOZZLE_SWAP_PARK is now TOOLCHANGE_PARK."
#elif defined(SINGLENOZZLE_TOOLCHANGE_XY)
  #error "SINGLENOZZLE_TOOLCHANGE_XY is now TOOLCHANGE_PARK_XY."
#elif defined(SINGLENOZZLE_PARK_XY_FEEDRATE)
  #error "SINGLENOZZLE_PARK_XY_FEEDRATE is now TOOLCHANGE_PARK_XY_FEEDRATE."
#elif defined(PARKING_EXTRUDER_SECURITY_RAISE)
  #error "PARKING_EXTRUDER_SECURITY_RAISE is now TOOLCHANGE_ZRAISE."
#elif defined(SWITCHING_TOOLHEAD_SECURITY_RAISE)
  #error "SWITCHING_TOOLHEAD_SECURITY_RAISE is now TOOLCHANGE_ZRAISE."
#elif defined(G0_FEEDRATE) && G0_FEEDRATE == 0
  #error "G0_FEEDRATE is now used to set the G0 feedrate."
#elif defined(MBL_Z_STEP)
  #error "MBL_Z_STEP is now MESH_EDIT_Z_STEP."
#elif defined(CHDK)
  #error "CHDK is now CHDK_PIN."
#elif defined(MAX6675_SS) || defined(MAX6675_SS2)
  #error "MAX6675_SS / MAX6675_SS2 is now MAX6675_SS_PIN / MAX6675_SS2_PIN."
#elif defined(MAX31865_SENSOR_OHMS)
  #error "MAX31865_SENSOR_OHMS is now MAX31865_SENSOR_OHMS_0."
#elif defined(MAX31865_CALIBRATION_OHMS)
  #error "MAX31865_CALIBRATION_OHMS is now MAX31865_CALIBRATION_OHMS_0."
#elif defined(SPINDLE_LASER_ENABLE)
  #error "SPINDLE_LASER_ENABLE is now SPINDLE_FEATURE or LASER_FEATURE."
#elif defined(SPINDLE_LASER_ENABLE_PIN)
  #error "SPINDLE_LASER_ENABLE_PIN is now SPINDLE_LASER_ENA_PIN."
#elif defined(SPINDLE_DIR_CHANGE)
  #error "SPINDLE_DIR_CHANGE is now SPINDLE_CHANGE_DIR."
#elif defined(SPINDLE_STOP_ON_DIR_CHANGE)
  #error "SPINDLE_STOP_ON_DIR_CHANGE is now SPINDLE_CHANGE_DIR_STOP."
#elif defined(SPINDLE_LASER_ACTIVE_HIGH)
  #error "SPINDLE_LASER_ACTIVE_HIGH is now SPINDLE_LASER_ACTIVE_STATE."
#elif defined(SPINDLE_LASER_ENABLE_INVERT)
  #error "SPINDLE_LASER_ENABLE_INVERT is now SPINDLE_LASER_ACTIVE_STATE."
#elif defined(CUTTER_POWER_DISPLAY)
  #error "CUTTER_POWER_DISPLAY is now CUTTER_POWER_UNIT."
#elif defined(CHAMBER_HEATER_PIN)
  #error "CHAMBER_HEATER_PIN is now HEATER_CHAMBER_PIN."
#elif defined(TMC_Z_CALIBRATION)
  #error "TMC_Z_CALIBRATION has been deprecated in favor of MECHANICAL_GANTRY_CALIBRATION."
#elif defined(Z_MIN_PROBE_ENDSTOP)
  #error "Z_MIN_PROBE_ENDSTOP is no longer required. Please remove it."
#elif defined(DUAL_NOZZLE_DUPLICATION_MODE)
  #error "DUAL_NOZZLE_DUPLICATION_MODE is now MULTI_NOZZLE_DUPLICATION."
#elif defined(MENU_ITEM_CASE_LIGHT)
  #error "MENU_ITEM_CASE_LIGHT is now CASE_LIGHT_MENU."
#elif defined(ABORT_ON_ENDSTOP_HIT_FEATURE_ENABLED)
  #error "ABORT_ON_ENDSTOP_HIT_FEATURE_ENABLED is now SD_ABORT_ON_ENDSTOP_HIT."
#elif defined(LPC_SD_LCD) || defined(LPC_SD_ONBOARD) || defined(LPC_SD_CUSTOM_CABLE)
  #error "LPC_SD_(LCD|ONBOARD|CUSTOM_CABLE) are now SDCARD_CONNECTION."
#elif defined(USB_SD_DISABLED)
  #error "USB_SD_DISABLED is now NO_SD_HOST_DRIVE."
#elif defined(USB_SD_ONBOARD)
  #error "USB_SD_ONBOARD is obsolete. Disable NO_SD_HOST_DRIVE instead."
#elif defined(PSU_ACTIVE_HIGH)
  #error "PSU_ACTIVE_HIGH is now PSU_ACTIVE_STATE."
#elif POWER_SUPPLY == 1
  #error "Replace POWER_SUPPLY 1 by enabling PSU_CONTROL and setting PSU_ACTIVE_STATE to 'LOW'."
#elif POWER_SUPPLY == 2
  #error "Replace POWER_SUPPLY 2 by enabling PSU_CONTROL and setting PSU_ACTIVE_STATE to 'HIGH'."
#elif defined(POWER_SUPPLY)
  #error "POWER_SUPPLY is now obsolete. Please remove it."
#elif defined(MKS_ROBIN_TFT)
  #error "MKS_ROBIN_TFT is now FSMC_GRAPHICAL_TFT."
#elif defined(SDPOWER)
  #error "SDPOWER is now SDPOWER_PIN."
#elif defined(STRING_SPLASH_LINE1) || defined(STRING_SPLASH_LINE2)
  #error "STRING_SPLASH_LINE[12] are now obsolete. Please remove them."
#elif defined(Z_PROBE_ALLEN_KEY_DEPLOY_1_X) || defined(Z_PROBE_ALLEN_KEY_STOW_1_X)
  #error "Z_PROBE_ALLEN_KEY_(DEPLOY|STOW) coordinates are now a single setting."
#elif defined(X_PROBE_OFFSET_FROM_EXTRUDER) || defined(Y_PROBE_OFFSET_FROM_EXTRUDER) || defined(Z_PROBE_OFFSET_FROM_EXTRUDER)
  #error "[XYZ]_PROBE_OFFSET_FROM_EXTRUDER is now NOZZLE_TO_PROBE_OFFSET."
#elif defined(MIN_PROBE_X) || defined(MIN_PROBE_Y) || defined(MAX_PROBE_X) || defined(MAX_PROBE_Y)
  #error "(MIN|MAX)_PROBE_[XY] are now calculated at runtime. Please remove them."
#elif defined(Z_STEPPER_ALIGN_X) || defined(Z_STEPPER_ALIGN_X)
  #error "Z_STEPPER_ALIGN_X and Z_STEPPER_ALIGN_Y are now combined as Z_STEPPER_ALIGN_XY."
#elif defined(JUNCTION_DEVIATION)
  #error "JUNCTION_DEVIATION is no longer required. (See CLASSIC_JERK). Please remove it."
#elif defined(BABYSTEP_MULTIPLICATOR)
  #error "BABYSTEP_MULTIPLICATOR is now BABYSTEP_MULTIPLICATOR_[XY|Z]."
#elif defined(LULZBOT_TOUCH_UI)
  #error "LULZBOT_TOUCH_UI is now TOUCH_UI_FTDI_EVE."
#elif defined(PS_DEFAULT_OFF)
  #error "PS_DEFAULT_OFF is now PSU_DEFAULT_OFF."
#elif defined(FILAMENT_UNLOAD_RETRACT_LENGTH)
  #error "FILAMENT_UNLOAD_RETRACT_LENGTH is now FILAMENT_UNLOAD_PURGE_RETRACT."
#elif defined(FILAMENT_UNLOAD_DELAY)
  #error "FILAMENT_UNLOAD_DELAY is now FILAMENT_UNLOAD_PURGE_DELAY."
#elif defined(HOME_USING_SPREADCYCLE)
  #error "HOME_USING_SPREADCYCLE is now obsolete. Please remove it."
#elif defined(DGUS_LCD)
  #error "DGUS_LCD is now DGUS_LCD_UI_(ORIGIN|FYSETC|HIPRECY)."
#elif defined(DGUS_SERIAL_PORT)
  #error "DGUS_SERIAL_PORT is now LCD_SERIAL_PORT."
#elif defined(DGUS_BAUDRATE)
  #error "DGUS_BAUDRATE is now LCD_BAUDRATE."
#elif defined(DGUS_STATS_RX_BUFFER_OVERRUNS)
  #error "DGUS_STATS_RX_BUFFER_OVERRUNS is now STATS_RX_BUFFER_OVERRUNS."
#elif defined(ANYCUBIC_LCD_SERIAL_PORT)
  #error "ANYCUBIC_LCD_SERIAL_PORT is now LCD_SERIAL_PORT."
#elif defined(INTERNAL_SERIAL_PORT)
  #error "INTERNAL_SERIAL_PORT is now MMU2_SERIAL_PORT."
#elif defined(X_DUAL_ENDSTOPS_ADJUSTMENT) || defined(Y_DUAL_ENDSTOPS_ADJUSTMENT) || defined(Z_DUAL_ENDSTOPS_ADJUSTMENT)
  #error "[XYZ]_DUAL_ENDSTOPS_ADJUSTMENT is now [XYZ]2_ENDSTOP_ADJUSTMENT."
#elif defined(Z_TRIPLE_ENDSTOPS_ADJUSTMENT2) || defined(Z_TRIPLE_ENDSTOPS_ADJUSTMENT3)
  #error "Z_TRIPLE_ENDSTOPS_ADJUSTMENT[23] is now Z[23]_ENDSTOP_ADJUSTMENT."
#elif defined(Z_QUAD_ENDSTOPS_ADJUSTMENT2) || defined(Z_QUAD_ENDSTOPS_ADJUSTMENT3) || defined(Z_QUAD_ENDSTOPS_ADJUSTMENT4)
  #error "Z_QUAD_ENDSTOPS_ADJUSTMENT[234] is now Z[234]_ENDSTOP_ADJUSTMENT."
#elif defined(Z_DUAL_STEPPER_DRIVERS)
  #error "Z_DUAL_STEPPER_DRIVERS is now NUM_Z_STEPPER_DRIVERS with a value of 2."
#elif defined(Z_TRIPLE_STEPPER_DRIVERS)
  #error "Z_TRIPLE_STEPPER_DRIVERS is now NUM_Z_STEPPER_DRIVERS with a value of 3."
#elif defined(Z_QUAD_STEPPER_DRIVERS)
  #error "Z_QUAD_STEPPER_DRIVERS is now NUM_Z_STEPPER_DRIVERS with a value of 4."
#elif defined(Z_DUAL_ENDSTOPS) || defined(Z_TRIPLE_ENDSTOPS) || defined(Z_QUAD_ENDSTOPS)
  #error "Z_(DUAL|TRIPLE|QUAD)_ENDSTOPS is now Z_MULTI_ENDSTOPS."
#elif defined(DUGS_UI_MOVE_DIS_OPTION)
  #error "DUGS_UI_MOVE_DIS_OPTION is spelled DGUS_UI_MOVE_DIS_OPTION."
#elif defined(ORIG_E0_AUTO_FAN_PIN) || defined(ORIG_E1_AUTO_FAN_PIN) || defined(ORIG_E2_AUTO_FAN_PIN) || defined(ORIG_E3_AUTO_FAN_PIN) || defined(ORIG_E4_AUTO_FAN_PIN) || defined(ORIG_E5_AUTO_FAN_PIN) || defined(ORIG_E6_AUTO_FAN_PIN) || defined(ORIG_E7_AUTO_FAN_PIN)
  #error "ORIG_Ex_AUTO_FAN_PIN is now just Ex_AUTO_FAN_PIN."
#elif defined(ORIG_CHAMBER_AUTO_FAN_PIN)
  #error "ORIG_CHAMBER_AUTO_FAN_PIN is now just CHAMBER_AUTO_FAN_PIN."
#elif defined(HOMING_BACKOFF_MM)
  #error "HOMING_BACKOFF_MM is now HOMING_BACKOFF_POST_MM."
#elif defined(X_HOME_BUMP_MM) || defined(Y_HOME_BUMP_MM) || defined(Z_HOME_BUMP_MM)
  #error "[XYZ]_HOME_BUMP_MM is now HOMING_BUMP_MM."
#elif defined(DIGIPOT_I2C)
  #error "DIGIPOT_I2C is now DIGIPOT_MCP4451 (or DIGIPOT_MCP4018)."
#elif defined(TOUCH_BUTTONS)
  #error "TOUCH_BUTTONS is now TOUCH_SCREEN."
#elif defined(LCD_FULL_PIXEL_HEIGHT) || defined(LCD_FULL_PIXEL_WIDTH)
  #error "LCD_FULL_PIXEL_(WIDTH|HEIGHT) is deprecated and should be removed."
#elif defined(FSMC_UPSCALE)
  #error "FSMC_UPSCALE is now GRAPHICAL_TFT_UPSCALE."
#elif defined(ANYCUBIC_TFT_MODEL)
  #error "ANYCUBIC_TFT_MODEL is now ANYCUBIC_LCD_I3MEGA."
#elif defined(EVENT_GCODE_SD_STOP)
  #error "EVENT_GCODE_SD_STOP is now EVENT_GCODE_SD_ABORT."
#elif defined(GRAPHICAL_TFT_ROTATE_180)
  #error "GRAPHICAL_TFT_ROTATE_180 is now TFT_ROTATION set to TFT_ROTATE_180."
#elif defined(PROBE_OFFSET_START)
  #error "PROBE_OFFSET_START is now PROBE_OFFSET_WIZARD_START_Z."
#elif defined(POWER_LOSS_PULL)
  #error "POWER_LOSS_PULL is now specifically POWER_LOSS_PULL(UP|DOWN)."
#elif defined(SHORT_MANUAL_Z_MOVE)
  #error "SHORT_MANUAL_Z_MOVE is now FINE_MANUAL_MOVE, applying to Z on most printers."
#elif defined(FIL_RUNOUT_INVERTING)
  #if FIL_RUNOUT_INVERTING
    #error "FIL_RUNOUT_INVERTING true is now FIL_RUNOUT_STATE HIGH."
  #else
    #error "FIL_RUNOUT_INVERTING false is now FIL_RUNOUT_STATE LOW."
  #endif
<<<<<<< HEAD
#elif defined(UNKNOWN_Z_NO_RAISE)
  #error "UNKNOWN_Z_NO_RAISE is now Z_IDLE_POS Z_MAX_POS."
#elif defined(Z_AFTER_DEACTIVATE)
  #error "Z_AFTER_DEACTIVATE is now Z_IDLE_POS."  
=======
#elif defined(ASSISTED_TRAMMING_MENU_ITEM)
  #error "ASSISTED_TRAMMING_MENU_ITEM is deprecated and should be removed."
>>>>>>> 8049db20
#endif

/**
 * Probe temp compensation requirements
 */
#if ENABLED(PROBE_TEMP_COMPENSATION)
  #if defined(PTC_PARK_POS_X) || defined(PTC_PARK_POS_Y) || defined(PTC_PARK_POS_Z)
    #error "PTC_PARK_POS_[XYZ] is now PTC_PARK_POS (array)."
  #elif !defined(PTC_PARK_POS)
    #error "PROBE_TEMP_COMPENSATION requires PTC_PARK_POS."
  #elif defined(PTC_PROBE_POS_X) || defined(PTC_PROBE_POS_Y)
    #error "PTC_PROBE_POS_[XY] is now PTC_PROBE_POS (array)."
  #elif !defined(PTC_PROBE_POS)
    #error "PROBE_TEMP_COMPENSATION requires PTC_PROBE_POS."
  #endif
#endif

/**
 * Marlin release, version and default string
 */
#ifndef SHORT_BUILD_VERSION
  #error "SHORT_BUILD_VERSION must be specified."
#elif !defined(DETAILED_BUILD_VERSION)
  #error "BUILD_VERSION must be specified."
#elif !defined(STRING_DISTRIBUTION_DATE)
  #error "STRING_DISTRIBUTION_DATE must be specified."
#elif !defined(PROTOCOL_VERSION)
  #error "PROTOCOL_VERSION must be specified."
#elif !defined(MACHINE_NAME)
  #error "MACHINE_NAME must be specified."
#elif !defined(SOURCE_CODE_URL)
  #error "SOURCE_CODE_URL must be specified."
#elif !defined(DEFAULT_MACHINE_UUID)
  #error "DEFAULT_MACHINE_UUID must be specified."
#elif !defined(WEBSITE_URL)
  #error "WEBSITE_URL must be specified."
#endif

/**
 * Serial
 */
#ifndef SERIAL_PORT
  #error "SERIAL_PORT must be defined."
#elif defined(SERIAL_PORT_2) && SERIAL_PORT_2 == SERIAL_PORT
  #error "SERIAL_PORT_2 cannot be the same as SERIAL_PORT."
#elif defined(LCD_SERIAL_PORT) && LCD_SERIAL_PORT == SERIAL_PORT
  #error "LCD_SERIAL_PORT cannot be the same as SERIAL_PORT."
#elif defined(LCD_SERIAL_PORT) && LCD_SERIAL_PORT == SERIAL_PORT_2
  #error "LCD_SERIAL_PORT cannot be the same as SERIAL_PORT_2."
#endif
#if !(defined(__AVR__) && defined(USBCON))
  #if ENABLED(SERIAL_XON_XOFF) && RX_BUFFER_SIZE < 1024
    #error "SERIAL_XON_XOFF requires RX_BUFFER_SIZE >= 1024 for reliable transfers without drops."
  #elif RX_BUFFER_SIZE && (RX_BUFFER_SIZE < 2 || !IS_POWER_OF_2(RX_BUFFER_SIZE))
    #error "RX_BUFFER_SIZE must be a power of 2 greater than 1."
  #elif TX_BUFFER_SIZE && (TX_BUFFER_SIZE < 2 || TX_BUFFER_SIZE > 256 || !IS_POWER_OF_2(TX_BUFFER_SIZE))
    #error "TX_BUFFER_SIZE must be 0 or a power of 2 between 1 and 256."
  #endif
#elif ANY(SERIAL_XON_XOFF, SERIAL_STATS_MAX_RX_QUEUED, SERIAL_STATS_DROPPED_RX)
  #error "SERIAL_XON_XOFF and SERIAL_STATS_* features not supported on USB-native AVR devices."
#endif

/**
 * Multiple Stepper Drivers Per Axis
 */
#define GOOD_AXIS_PINS(A) (HAS_##A##_ENABLE && HAS_##A##_STEP && HAS_##A##_DIR)
#if ENABLED(X_DUAL_STEPPER_DRIVERS)
  #if ENABLED(DUAL_X_CARRIAGE)
    #error "DUAL_X_CARRIAGE is not compatible with X_DUAL_STEPPER_DRIVERS."
  #elif !GOOD_AXIS_PINS(X)
    #error "X_DUAL_STEPPER_DRIVERS requires X2 pins to be defined."
  #endif
#endif

#if ENABLED(Y_DUAL_STEPPER_DRIVERS) && !GOOD_AXIS_PINS(Y)
  #error "Y_DUAL_STEPPER_DRIVERS requires Y2 pins to be defined."
#elif !WITHIN(NUM_Z_STEPPER_DRIVERS, 1, 4)
  #error "NUM_Z_STEPPER_DRIVERS must be an integer from 1 to 4."
#elif NUM_Z_STEPPER_DRIVERS == 2 && !GOOD_AXIS_PINS(Z2)
  #error "If NUM_Z_STEPPER_DRIVERS is 2, you must define stepper pins for Z2."
#elif NUM_Z_STEPPER_DRIVERS == 3 && !(GOOD_AXIS_PINS(Z2) && GOOD_AXIS_PINS(Z3))
  #error "If NUM_Z_STEPPER_DRIVERS is 3, you must define stepper pins for Z2 and Z3."
#elif NUM_Z_STEPPER_DRIVERS == 4 && !(GOOD_AXIS_PINS(Z2) && GOOD_AXIS_PINS(Z3) && GOOD_AXIS_PINS(Z4))
  #error "If NUM_Z_STEPPER_DRIVERS is 4, you must define stepper pins for Z2, Z3, and Z4."
#endif

/**
 * Validate that the bed size fits
 */
static_assert(X_MAX_LENGTH >= X_BED_SIZE, "Movement bounds (X_MIN_POS, X_MAX_POS) are too narrow to contain X_BED_SIZE.");
static_assert(Y_MAX_LENGTH >= Y_BED_SIZE, "Movement bounds (Y_MIN_POS, Y_MAX_POS) are too narrow to contain Y_BED_SIZE.");

/**
 * Granular software endstops (Marlin >= 1.1.7)
 */
#if ENABLED(MIN_SOFTWARE_ENDSTOPS) && DISABLED(MIN_SOFTWARE_ENDSTOP_Z)
  #if IS_KINEMATIC
    #error "MIN_SOFTWARE_ENDSTOPS on DELTA/SCARA also requires MIN_SOFTWARE_ENDSTOP_Z."
  #elif NONE(MIN_SOFTWARE_ENDSTOP_X, MIN_SOFTWARE_ENDSTOP_Y)
    #error "MIN_SOFTWARE_ENDSTOPS requires at least one of the MIN_SOFTWARE_ENDSTOP_[XYZ] options."
  #endif
#endif

#if ENABLED(MAX_SOFTWARE_ENDSTOPS) && DISABLED(MAX_SOFTWARE_ENDSTOP_Z)
  #if IS_KINEMATIC
    #error "MAX_SOFTWARE_ENDSTOPS on DELTA/SCARA also requires MAX_SOFTWARE_ENDSTOP_Z."
  #elif NONE(MAX_SOFTWARE_ENDSTOP_X, MAX_SOFTWARE_ENDSTOP_Y)
    #error "MAX_SOFTWARE_ENDSTOPS requires at least one of the MAX_SOFTWARE_ENDSTOP_[XYZ] options."
  #endif
#endif

#if !defined(TARGET_LPC1768) && ANY( \
    ENDSTOPPULLDOWNS, \
    ENDSTOPPULLDOWN_XMAX, ENDSTOPPULLDOWN_YMAX, \
    ENDSTOPPULLDOWN_ZMAX, ENDSTOPPULLDOWN_XMIN, \
    ENDSTOPPULLDOWN_YMIN, ENDSTOPPULLDOWN_ZMIN \
  )
  #error "PULLDOWN pin mode is not available on the selected board."
#endif

#if BOTH(ENDSTOPPULLUPS, ENDSTOPPULLDOWNS)
  #error "Enable only one of ENDSTOPPULLUPS or ENDSTOPPULLDOWNS."
#elif BOTH(FIL_RUNOUT_PULLUP, FIL_RUNOUT_PULLDOWN)
  #error "Enable only one of FIL_RUNOUT_PULLUP or FIL_RUNOUT_PULLDOWN."
#elif BOTH(ENDSTOPPULLUP_XMAX, ENDSTOPPULLDOWN_XMAX)
  #error "Enable only one of ENDSTOPPULLUP_X_MAX or ENDSTOPPULLDOWN_X_MAX."
#elif BOTH(ENDSTOPPULLUP_YMAX, ENDSTOPPULLDOWN_YMAX)
  #error "Enable only one of ENDSTOPPULLUP_Y_MAX or ENDSTOPPULLDOWN_Y_MAX."
#elif BOTH(ENDSTOPPULLUP_ZMAX, ENDSTOPPULLDOWN_ZMAX)
  #error "Enable only one of ENDSTOPPULLUP_Z_MAX or ENDSTOPPULLDOWN_Z_MAX."
#elif BOTH(ENDSTOPPULLUP_XMIN, ENDSTOPPULLDOWN_XMIN)
  #error "Enable only one of ENDSTOPPULLUP_X_MIN or ENDSTOPPULLDOWN_X_MIN."
#elif BOTH(ENDSTOPPULLUP_YMIN, ENDSTOPPULLDOWN_YMIN)
  #error "Enable only one of ENDSTOPPULLUP_Y_MIN or ENDSTOPPULLDOWN_Y_MIN."
#elif BOTH(ENDSTOPPULLUP_ZMIN, ENDSTOPPULLDOWN_ZMIN)
  #error "Enable only one of ENDSTOPPULLUP_Z_MIN or ENDSTOPPULLDOWN_Z_MIN."
#endif

/**
 * LCD Info Screen Style
 */
#if LCD_INFO_SCREEN_STYLE > 0
  #if HAS_MARLINUI_U8GLIB || LCD_WIDTH < 20 || LCD_HEIGHT < 4
    #error "Alternative LCD_INFO_SCREEN_STYLE requires 20x4 Character LCD."
  #elif LCD_INFO_SCREEN_STYLE > 1
    #error "LCD_INFO_SCREEN_STYLE only has options 0 and 1 at this time."
  #endif
#endif

/**
 * Progress Bar
 */
#if ENABLED(LCD_PROGRESS_BAR)
  #if NONE(SDSUPPORT, LCD_SET_PROGRESS_MANUALLY)
    #error "LCD_PROGRESS_BAR requires SDSUPPORT or LCD_SET_PROGRESS_MANUALLY."
  #elif NONE(HAS_MARLINUI_HD44780, IS_TFTGLCD_PANEL)
    #error "LCD_PROGRESS_BAR only applies to HD44780 character LCD and TFTGLCD_PANEL_(SPI|I2C)."
  #elif HAS_MARLINUI_U8GLIB
    #error "LCD_PROGRESS_BAR does not apply to graphical displays."
  #elif ENABLED(FILAMENT_LCD_DISPLAY)
    #error "LCD_PROGRESS_BAR and FILAMENT_LCD_DISPLAY are not fully compatible. Comment out this line to use both."
  #elif PROGRESS_MSG_EXPIRE < 0
    #error "PROGRESS_MSG_EXPIRE must be greater than or equal to 0."
  #endif
#elif ENABLED(LCD_SET_PROGRESS_MANUALLY)
  #if NONE(HAS_MARLINUI_U8GLIB, HAS_GRAPHICAL_TFT, HAS_MARLINUI_HD44780, EXTENSIBLE_UI)
    #error "LCD_SET_PROGRESS_MANUALLY requires LCD_PROGRESS_BAR, Character LCD, Graphical LCD, TFT, or EXTENSIBLE_UI."
  #endif
#endif

#if !HAS_LCD_MENU && ENABLED(SD_REPRINT_LAST_SELECTED_FILE)
  #error "SD_REPRINT_LAST_SELECTED_FILE currently requires a Marlin-native LCD menu."
#endif

/**
 * Custom Boot and Status screens
 */
#if ENABLED(SHOW_CUSTOM_BOOTSCREEN) && NONE(HAS_MARLINUI_U8GLIB, TOUCH_UI_FTDI_EVE)
  #error "SHOW_CUSTOM_BOOTSCREEN requires Graphical LCD or TOUCH_UI_FTDI_EVE."
#elif ENABLED(CUSTOM_STATUS_SCREEN_IMAGE) && !HAS_MARLINUI_U8GLIB
  #error "CUSTOM_STATUS_SCREEN_IMAGE requires a 128x64 DOGM B/W Graphical LCD."
#endif

/**
 * LCD Lightweight Screen Style
 */
#if ENABLED(LIGHTWEIGHT_UI) && DISABLED(U8GLIB_ST7920)
  #error "LIGHTWEIGHT_UI requires a U8GLIB_ST7920-based display."
#endif

/**
 * SD File Sorting
 */
#if ENABLED(SDCARD_SORT_ALPHA)
  #if SDSORT_LIMIT > 256
    #error "SDSORT_LIMIT must be 256 or smaller."
  #elif SDSORT_LIMIT < 10
    #error "SDSORT_LIMIT should be greater than 9 to be useful."
  #elif DISABLED(SDSORT_USES_RAM)
    #if ENABLED(SDSORT_DYNAMIC_RAM)
      #error "SDSORT_DYNAMIC_RAM requires SDSORT_USES_RAM (which reads the directory into RAM)."
    #elif ENABLED(SDSORT_CACHE_NAMES)
      #error "SDSORT_CACHE_NAMES requires SDSORT_USES_RAM (which reads the directory into RAM)."
    #endif
  #endif

  #if ENABLED(SDSORT_CACHE_NAMES) && DISABLED(SDSORT_DYNAMIC_RAM)
    #if SDSORT_CACHE_VFATS < 2
      #error "SDSORT_CACHE_VFATS must be 2 or greater!"
    #elif SDSORT_CACHE_VFATS > MAX_VFAT_ENTRIES
      #undef SDSORT_CACHE_VFATS
      #define SDSORT_CACHE_VFATS MAX_VFAT_ENTRIES
      #warning "SDSORT_CACHE_VFATS was reduced to MAX_VFAT_ENTRIES!"
    #endif
  #endif
#endif

#if defined(EVENT_GCODE_SD_ABORT) && DISABLED(NOZZLE_PARK_FEATURE)
  static_assert(nullptr == strstr(EVENT_GCODE_SD_ABORT, "G27"), "NOZZLE_PARK_FEATURE is required to use G27 in EVENT_GCODE_SD_ABORT.");
#endif

/**
 * I2C Position Encoders
 */
#if ENABLED(I2C_POSITION_ENCODERS)
  #if !BOTH(BABYSTEPPING, BABYSTEP_XY)
    #error "I2C_POSITION_ENCODERS requires BABYSTEPPING and BABYSTEP_XY."
  #elif !WITHIN(I2CPE_ENCODER_CNT, 1, 5)
    #error "I2CPE_ENCODER_CNT must be between 1 and 5."
  #endif
#endif

/**
 * Babystepping
 */
#if ENABLED(BABYSTEPPING)
  #if ENABLED(SCARA)
    #error "BABYSTEPPING is not implemented for SCARA yet."
  #elif BOTH(MARKFORGED_XY, BABYSTEP_XY)
    #error "BABYSTEPPING only implemented for Z axis on MarkForged."
  #elif BOTH(DELTA, BABYSTEP_XY)
    #error "BABYSTEPPING only implemented for Z axis on deltabots."
  #elif BOTH(BABYSTEP_ZPROBE_OFFSET, MESH_BED_LEVELING)
    #error "MESH_BED_LEVELING and BABYSTEP_ZPROBE_OFFSET is not a valid combination"
  #elif ENABLED(BABYSTEP_ZPROBE_OFFSET) && !HAS_BED_PROBE
    #error "BABYSTEP_ZPROBE_OFFSET requires a probe."
  #elif ENABLED(BABYSTEP_ZPROBE_GFX_OVERLAY) && !HAS_MARLINUI_U8GLIB
    #error "BABYSTEP_ZPROBE_GFX_OVERLAY requires a Graphical LCD."
  #elif ENABLED(BABYSTEP_ZPROBE_GFX_OVERLAY) && DISABLED(BABYSTEP_ZPROBE_OFFSET)
    #error "BABYSTEP_ZPROBE_GFX_OVERLAY requires a BABYSTEP_ZPROBE_OFFSET."
  #elif ENABLED(BABYSTEP_HOTEND_Z_OFFSET) && !HAS_HOTEND_OFFSET
    #error "BABYSTEP_HOTEND_Z_OFFSET requires 2 or more HOTENDS."
  #elif BOTH(BABYSTEP_ALWAYS_AVAILABLE, MOVE_Z_WHEN_IDLE)
    #error "BABYSTEP_ALWAYS_AVAILABLE and MOVE_Z_WHEN_IDLE are incompatible."
  #elif !defined(BABYSTEP_MULTIPLICATOR_Z)
    #error "BABYSTEPPING requires BABYSTEP_MULTIPLICATOR_Z."
  #elif ENABLED(BABYSTEP_XY) && !defined(BABYSTEP_MULTIPLICATOR_XY)
    #error "BABYSTEP_XY requires BABYSTEP_MULTIPLICATOR_XY."
  #elif ENABLED(BABYSTEP_MILLIMETER_UNITS)
    static_assert(BABYSTEP_MULTIPLICATOR_Z <= 0.1f, "BABYSTEP_MULTIPLICATOR_Z must be less or equal to 0.1mm.");
    #if ENABLED(BABYSTEP_XY)
      static_assert(BABYSTEP_MULTIPLICATOR_XY <= 0.25f, "BABYSTEP_MULTIPLICATOR_XY must be less than or equal to 0.25mm.");
    #endif
  #elif ENABLED(BABYSTEP_DISPLAY_TOTAL) && ANY(TFT_320x240, TFT_320x240_SPI, TFT_480x320, TFT_480x320_SPI)
    #error "New Color UI (TFT_320x240, TFT_320x240_SPI, TFT_480x320, TFT_480x320_SPI) does not support BABYSTEP_DISPLAY_TOTAL yet."
  #endif
#endif

/**
 * Filament Runout needs one or more pins and either SD Support or Auto print start detection
 */
#if HAS_FILAMENT_SENSOR
  #if !PIN_EXISTS(FIL_RUNOUT)
    #error "FILAMENT_RUNOUT_SENSOR requires FIL_RUNOUT_PIN."
  #elif NUM_RUNOUT_SENSORS > E_STEPPERS
    #if HAS_PRUSA_MMU2
      #error "NUM_RUNOUT_SENSORS must be 1 with MMU2 / MMU2S."
    #else
      #error "NUM_RUNOUT_SENSORS cannot exceed the number of E steppers."
    #endif
  #elif NUM_RUNOUT_SENSORS >= 2 && !PIN_EXISTS(FIL_RUNOUT2)
    #error "FIL_RUNOUT2_PIN is required with NUM_RUNOUT_SENSORS >= 2."
  #elif NUM_RUNOUT_SENSORS >= 3 && !PIN_EXISTS(FIL_RUNOUT3)
    #error "FIL_RUNOUT3_PIN is required with NUM_RUNOUT_SENSORS >= 3."
  #elif NUM_RUNOUT_SENSORS >= 4 && !PIN_EXISTS(FIL_RUNOUT4)
    #error "FIL_RUNOUT4_PIN is required with NUM_RUNOUT_SENSORS >= 4."
  #elif NUM_RUNOUT_SENSORS >= 5 && !PIN_EXISTS(FIL_RUNOUT5)
    #error "FIL_RUNOUT5_PIN is required with NUM_RUNOUT_SENSORS >= 5."
  #elif NUM_RUNOUT_SENSORS >= 6 && !PIN_EXISTS(FIL_RUNOUT6)
    #error "FIL_RUNOUT6_PIN is required with NUM_RUNOUT_SENSORS >= 6."
  #elif NUM_RUNOUT_SENSORS >= 7 && !PIN_EXISTS(FIL_RUNOUT7)
    #error "FIL_RUNOUT7_PIN is required with NUM_RUNOUT_SENSORS >= 7."
  #elif NUM_RUNOUT_SENSORS >= 8 && !PIN_EXISTS(FIL_RUNOUT8)
    #error "FIL_RUNOUT8_PIN is required with NUM_RUNOUT_SENSORS >= 8."
  #elif BOTH(FIL_RUNOUT1_PULLUP, FIL_RUNOUT1_PULLDOWN)
    #error "You can't enable FIL_RUNOUT1_PULLUP and FIL_RUNOUT1_PULLDOWN at the same time."
  #elif BOTH(FIL_RUNOUT2_PULLUP, FIL_RUNOUT2_PULLDOWN)
    #error "You can't enable FIL_RUNOUT2_PULLUP and FIL_RUNOUT2_PULLDOWN at the same time."
  #elif BOTH(FIL_RUNOUT3_PULLUP, FIL_RUNOUT3_PULLDOWN)
    #error "You can't enable FIL_RUNOUT3_PULLUP and FIL_RUNOUT3_PULLDOWN at the same time."
  #elif BOTH(FIL_RUNOUT4_PULLUP, FIL_RUNOUT4_PULLDOWN)
    #error "You can't enable FIL_RUNOUT4_PULLUP and FIL_RUNOUT4_PULLDOWN at the same time."
  #elif BOTH(FIL_RUNOUT5_PULLUP, FIL_RUNOUT5_PULLDOWN)
    #error "You can't enable FIL_RUNOUT5_PULLUP and FIL_RUNOUT5_PULLDOWN at the same time."
  #elif BOTH(FIL_RUNOUT6_PULLUP, FIL_RUNOUT6_PULLDOWN)
    #error "You can't enable FIL_RUNOUT6_PULLUP and FIL_RUNOUT6_PULLDOWN at the same time."
  #elif BOTH(FIL_RUNOUT7_PULLUP, FIL_RUNOUT7_PULLDOWN)
    #error "You can't enable FIL_RUNOUT7_PULLUP and FIL_RUNOUT7_PULLDOWN at the same time."
  #elif BOTH(FIL_RUNOUT8_PULLUP, FIL_RUNOUT8_PULLDOWN)
    #error "You can't enable FIL_RUNOUT8_PULLUP and FIL_RUNOUT8_PULLDOWN at the same time."
  #elif FILAMENT_RUNOUT_DISTANCE_MM < 0
    #error "FILAMENT_RUNOUT_DISTANCE_MM must be greater than or equal to zero."
  #elif DISABLED(ADVANCED_PAUSE_FEATURE)
    static_assert(nullptr == strstr(FILAMENT_RUNOUT_SCRIPT, "M600"), "ADVANCED_PAUSE_FEATURE is required to use M600 with FILAMENT_RUNOUT_SENSOR.");
  #endif
#endif

/**
 * Advanced Pause
 */
#if ENABLED(ADVANCED_PAUSE_FEATURE)
  #if !HAS_RESUME_CONTINUE
    #error "ADVANCED_PAUSE_FEATURE requires a supported LCD controller (or EMERGENCY_PARSER)."
  #elif DISABLED(NOZZLE_PARK_FEATURE)
    #error "ADVANCED_PAUSE_FEATURE requires NOZZLE_PARK_FEATURE."
  #elif !defined(FILAMENT_UNLOAD_PURGE_FEEDRATE)
    #error "ADVANCED_PAUSE_FEATURE requires FILAMENT_UNLOAD_PURGE_FEEDRATE."
  #elif ENABLED(EXTRUDER_RUNOUT_PREVENT)
    #error "EXTRUDER_RUNOUT_PREVENT is incompatible with ADVANCED_PAUSE_FEATURE."
  #elif ENABLED(PARK_HEAD_ON_PAUSE) && NONE(SDSUPPORT, IS_NEWPANEL, EMERGENCY_PARSER)
    #error "PARK_HEAD_ON_PAUSE requires SDSUPPORT, EMERGENCY_PARSER, or an LCD controller."
  #elif ENABLED(HOME_BEFORE_FILAMENT_CHANGE) && DISABLED(PAUSE_PARK_NO_STEPPER_TIMEOUT)
    #error "HOME_BEFORE_FILAMENT_CHANGE requires PAUSE_PARK_NO_STEPPER_TIMEOUT."
  #elif ENABLED(PREVENT_LENGTHY_EXTRUDE) && FILAMENT_CHANGE_UNLOAD_LENGTH > EXTRUDE_MAXLENGTH
    #error "FILAMENT_CHANGE_UNLOAD_LENGTH must be less than or equal to EXTRUDE_MAXLENGTH."
  #elif ENABLED(PREVENT_LENGTHY_EXTRUDE) && FILAMENT_CHANGE_SLOW_LOAD_LENGTH > EXTRUDE_MAXLENGTH
    #error "FILAMENT_CHANGE_SLOW_LOAD_LENGTH must be less than or equal to EXTRUDE_MAXLENGTH."
  #elif ENABLED(PREVENT_LENGTHY_EXTRUDE) && FILAMENT_CHANGE_FAST_LOAD_LENGTH > EXTRUDE_MAXLENGTH
    #error "FILAMENT_CHANGE_FAST_LOAD_LENGTH must be less than or equal to EXTRUDE_MAXLENGTH."
  #endif
#endif

#if ENABLED(NOZZLE_PARK_FEATURE)
  constexpr float npp[] = NOZZLE_PARK_POINT;
  static_assert(COUNT(npp) == XYZ, "NOZZLE_PARK_POINT requires X, Y, and Z values.");
  constexpr xyz_pos_t npp_xyz = NOZZLE_PARK_POINT;
  static_assert(WITHIN(npp_xyz.x, X_MIN_POS, X_MAX_POS), "NOZZLE_PARK_POINT.X is out of bounds (X_MIN_POS, X_MAX_POS).");
  static_assert(WITHIN(npp_xyz.y, Y_MIN_POS, Y_MAX_POS), "NOZZLE_PARK_POINT.Y is out of bounds (Y_MIN_POS, Y_MAX_POS).");
  static_assert(WITHIN(npp_xyz.z, Z_MIN_POS, Z_MAX_POS), "NOZZLE_PARK_POINT.Z is out of bounds (Z_MIN_POS, Z_MAX_POS).");
#endif

/**
 * Individual axis homing is useless for DELTAS
 */
#if BOTH(INDIVIDUAL_AXIS_HOMING_MENU, DELTA)
  #error "INDIVIDUAL_AXIS_HOMING_MENU is incompatible with DELTA kinematics."
#endif

/**
 * Sanity checking for all Průša MMU
 */
#ifdef SNMM
  #error "SNMM is obsolete. Define MMU_MODEL as PRUSA_MMU1 instead."
#elif ENABLED(MK2_MULTIPLEXER)
  #error "MK2_MULTIPLEXER is obsolete. Define MMU_MODEL as PRUSA_MMU1 instead."
#elif ENABLED(PRUSA_MMU2)
  #error "PRUSA_MMU2 is obsolete. Define MMU_MODEL as PRUSA_MMU2 instead."
#elif ENABLED(PRUSA_MMU2_S_MODE)
  #error "PRUSA_MMU2_S_MODE is obsolete. Define MMU_MODEL as PRUSA_MMU2S instead."
#endif

/**
 * Multi-Material-Unit 2 / SMUFF requirements
 */
#if HAS_PRUSA_MMU2
  #if EXTRUDERS != 5
    #undef SINGLENOZZLE
    #error "PRUSA_MMU2(S) requires exactly 5 EXTRUDERS. Please update your Configuration."
  #elif DISABLED(NOZZLE_PARK_FEATURE)
    #error "PRUSA_MMU2(S) requires NOZZLE_PARK_FEATURE. Enable it to continue."
  #elif HAS_PRUSA_MMU2S && DISABLED(FILAMENT_RUNOUT_SENSOR)
    #error "PRUSA_MMU2S requires FILAMENT_RUNOUT_SENSOR. Enable it to continue."
  #elif ENABLED(MMU_EXTRUDER_SENSOR) && DISABLED(FILAMENT_RUNOUT_SENSOR)
    #error "MMU_EXTRUDER_SENSOR requires FILAMENT_RUNOUT_SENSOR. Enable it to continue."
  #elif ENABLED(MMU_EXTRUDER_SENSOR) && !HAS_LCD_MENU
    #error "MMU_EXTRUDER_SENSOR requires an LCD supporting MarlinUI to be enabled."
  #elif DISABLED(ADVANCED_PAUSE_FEATURE)
    static_assert(nullptr == strstr(MMU2_FILAMENT_RUNOUT_SCRIPT, "M600"), "ADVANCED_PAUSE_FEATURE is required to use M600 with PRUSA_MMU2(S) / SMUFF_EMU_MMU2(S).");
  #endif
#endif
#if HAS_SMUFF && EXTRUDERS > 12
  #error "Too many extruders for SMUFF_EMU_MMU2(S). (12 maximum)."
#endif

/**
 * Options only for EXTRUDERS > 1
 */
#if HAS_MULTI_EXTRUDER

  #if EXTRUDERS > 8
    #error "Marlin supports a maximum of 8 EXTRUDERS."
  #endif

  #if ENABLED(HEATERS_PARALLEL)
    #error "EXTRUDERS must be 1 with HEATERS_PARALLEL."
  #endif

  #if ENABLED(TOOLCHANGE_FILAMENT_SWAP)
    #ifndef TOOLCHANGE_FS_LENGTH
      #error "TOOLCHANGE_FILAMENT_SWAP requires TOOLCHANGE_FS_LENGTH."
    #elif !defined(TOOLCHANGE_FS_RETRACT_SPEED)
      #error "TOOLCHANGE_FILAMENT_SWAP requires TOOLCHANGE_FS_RETRACT_SPEED."
    #elif !defined(TOOLCHANGE_FS_PRIME_SPEED)
      #error "TOOLCHANGE_FILAMENT_SWAP requires TOOLCHANGE_FS_PRIME_SPEED."
    #endif
  #endif

  #if ENABLED(TOOLCHANGE_PARK)
    #ifndef TOOLCHANGE_PARK_XY
      #error "TOOLCHANGE_PARK requires TOOLCHANGE_PARK_XY."
    #elif !defined(TOOLCHANGE_PARK_XY_FEEDRATE)
      #error "TOOLCHANGE_PARK requires TOOLCHANGE_PARK_XY_FEEDRATE."
    #endif
  #endif

  #ifndef TOOLCHANGE_ZRAISE
    #error "TOOLCHANGE_ZRAISE required for EXTRUDERS > 1."
  #endif

#elif HAS_PRUSA_MMU1 || HAS_SMUFF

  #error "Multi-Material-Unit requires 2 or more EXTRUDERS."

#elif ENABLED(SINGLENOZZLE)

  #error "SINGLENOZZLE requires 2 or more EXTRUDERS."

#endif

/**
 * A Dual Nozzle carriage with switching servo
 */
#if ENABLED(SWITCHING_NOZZLE)
  #if ENABLED(DUAL_X_CARRIAGE)
    #error "SWITCHING_NOZZLE and DUAL_X_CARRIAGE are incompatible."
  #elif ENABLED(SINGLENOZZLE)
    #error "SWITCHING_NOZZLE and SINGLENOZZLE are incompatible."
  #elif EXTRUDERS != 2
    #error "SWITCHING_NOZZLE requires exactly 2 EXTRUDERS."
  #elif NUM_SERVOS < 1
    #error "SWITCHING_NOZZLE requires NUM_SERVOS >= 1."
  #endif

  #ifndef SWITCHING_NOZZLE_SERVO_NR
    #error "SWITCHING_NOZZLE requires SWITCHING_NOZZLE_SERVO_NR."
  #elif SWITCHING_NOZZLE_SERVO_NR == 0 && !PIN_EXISTS(SERVO0)
    #error "SERVO0_PIN must be defined for your SWITCHING_NOZZLE."
  #elif SWITCHING_NOZZLE_SERVO_NR == 1 && !PIN_EXISTS(SERVO1)
    #error "SERVO1_PIN must be defined for your SWITCHING_NOZZLE."
  #elif SWITCHING_NOZZLE_SERVO_NR == 2 && !PIN_EXISTS(SERVO2)
    #error "SERVO2_PIN must be defined for your SWITCHING_NOZZLE."
  #elif SWITCHING_NOZZLE_SERVO_NR == 3 && !PIN_EXISTS(SERVO3)
    #error "SERVO3_PIN must be defined for your SWITCHING_NOZZLE."
  #endif

  #ifdef SWITCHING_NOZZLE_E1_SERVO_NR
    #if SWITCHING_NOZZLE_E1_SERVO_NR == SWITCHING_NOZZLE_SERVO_NR
      #error "SWITCHING_NOZZLE_E1_SERVO_NR must be different from SWITCHING_NOZZLE_SERVO_NR."
    #elif SWITCHING_NOZZLE_E1_SERVO_NR == 0 && !PIN_EXISTS(SERVO0)
      #error "SERVO0_PIN must be defined for your SWITCHING_NOZZLE."
    #elif SWITCHING_NOZZLE_E1_SERVO_NR == 1 && !PIN_EXISTS(SERVO1)
      #error "SERVO1_PIN must be defined for your SWITCHING_NOZZLE."
    #elif SWITCHING_NOZZLE_E1_SERVO_NR == 2 && !PIN_EXISTS(SERVO2)
      #error "SERVO2_PIN must be defined for your SWITCHING_NOZZLE."
    #elif SWITCHING_NOZZLE_E1_SERVO_NR == 3 && !PIN_EXISTS(SERVO3)
      #error "SERVO3_PIN must be defined for your SWITCHING_NOZZLE."
    #endif
  #endif
#endif

/**
 * Single Stepper Dual Extruder with switching servo
 */
#if ENABLED(SWITCHING_EXTRUDER)
  #if NUM_SERVOS < 1
    #error "SWITCHING_EXTRUDER requires NUM_SERVOS >= 1."
  #elif SWITCHING_EXTRUDER_SERVO_NR == 0 && !PIN_EXISTS(SERVO0)
    #error "SERVO0_PIN must be defined for your SWITCHING_EXTRUDER."
  #elif SWITCHING_EXTRUDER_SERVO_NR == 1 && !PIN_EXISTS(SERVO1)
    #error "SERVO1_PIN must be defined for your SWITCHING_EXTRUDER."
  #elif SWITCHING_EXTRUDER_SERVO_NR == 2 && !PIN_EXISTS(SERVO2)
    #error "SERVO2_PIN must be defined for your SWITCHING_EXTRUDER."
  #elif SWITCHING_EXTRUDER_SERVO_NR == 3 && !PIN_EXISTS(SERVO3)
    #error "SERVO3_PIN must be defined for your SWITCHING_EXTRUDER."
  #endif
  #if EXTRUDERS > 3
    #if NUM_SERVOS < 2
      #error "SWITCHING_EXTRUDER with 4 extruders requires NUM_SERVOS >= 2."
    #elif SWITCHING_EXTRUDER_E23_SERVO_NR == 0 && !PIN_EXISTS(SERVO0)
      #error "SERVO0_PIN must be defined for your SWITCHING_EXTRUDER."
    #elif SWITCHING_EXTRUDER_E23_SERVO_NR == 1 && !PIN_EXISTS(SERVO1)
      #error "SERVO1_PIN must be defined for your SWITCHING_EXTRUDER."
    #elif SWITCHING_EXTRUDER_E23_SERVO_NR == 2 && !PIN_EXISTS(SERVO2)
      #error "SERVO2_PIN must be defined for your SWITCHING_EXTRUDER."
    #elif SWITCHING_EXTRUDER_E23_SERVO_NR == 3 && !PIN_EXISTS(SERVO3)
      #error "SERVO3_PIN must be defined for your SWITCHING_EXTRUDER."
    #elif SWITCHING_EXTRUDER_E23_SERVO_NR == SWITCHING_EXTRUDER_SERVO_NR
      #error "SWITCHING_EXTRUDER_E23_SERVO_NR should be a different extruder from SWITCHING_EXTRUDER_SERVO_NR."
    #endif
  #endif
#endif

/**
 * Mixing Extruder requirements
 */
#if ENABLED(MIXING_EXTRUDER)
  #if HAS_MULTI_EXTRUDER
    #error "For MIXING_EXTRUDER set MIXING_STEPPERS > 1 instead of EXTRUDERS > 1."
  #elif MIXING_STEPPERS < 2
    #error "You must set MIXING_STEPPERS >= 2 for a mixing extruder."
  #elif ENABLED(FILAMENT_SENSOR)
    #error "MIXING_EXTRUDER is incompatible with FILAMENT_SENSOR. Comment out this line to use it anyway."
  #elif ENABLED(SWITCHING_EXTRUDER)
    #error "Please select either MIXING_EXTRUDER or SWITCHING_EXTRUDER, not both."
  #elif ENABLED(SINGLENOZZLE)
    #error "MIXING_EXTRUDER is incompatible with SINGLENOZZLE."
  #endif
#endif

/**
 * Linear Advance 1.5 - Check K value range
 */
#if ENABLED(LIN_ADVANCE)
  static_assert(
    WITHIN(LIN_ADVANCE_K, 0, 10),
    "LIN_ADVANCE_K must be a value from 0 to 10 (Changed in LIN_ADVANCE v1.5, Marlin 1.1.9)."
  );
  #if ENABLED(S_CURVE_ACCELERATION) && DISABLED(EXPERIMENTAL_SCURVE)
    #error "LIN_ADVANCE and S_CURVE_ACCELERATION may not play well together! Enable EXPERIMENTAL_SCURVE to continue."
  #endif
#endif

/**
 * Special tool-changing options
 */
#if MANY(SINGLENOZZLE, DUAL_X_CARRIAGE, PARKING_EXTRUDER, MAGNETIC_PARKING_EXTRUDER, SWITCHING_TOOLHEAD, MAGNETIC_SWITCHING_TOOLHEAD, ELECTROMAGNETIC_SWITCHING_TOOLHEAD)
  #error "Please select only one of SINGLENOZZLE, DUAL_X_CARRIAGE, PARKING_EXTRUDER, MAGNETIC_PARKING_EXTRUDER, SWITCHING_TOOLHEAD, MAGNETIC_SWITCHING_TOOLHEAD, or ELECTROMAGNETIC_SWITCHING_TOOLHEAD."
#endif

/**
 * (Magnetic) Parking Extruder requirements
 */
#if ANY(PARKING_EXTRUDER, MAGNETIC_PARKING_EXTRUDER)
  #if ENABLED(EXT_SOLENOID)
    #error "(MAGNETIC_)PARKING_EXTRUDER and EXT_SOLENOID are incompatible. (Pins are used twice.)"
  #elif EXTRUDERS != 2
    #error "(MAGNETIC_)PARKING_EXTRUDER requires exactly 2 EXTRUDERS."
  #elif !defined(PARKING_EXTRUDER_PARKING_X)
    #error "(MAGNETIC_)PARKING_EXTRUDER requires PARKING_EXTRUDER_PARKING_X."
  #elif !defined(TOOLCHANGE_ZRAISE)
    #error "(MAGNETIC_)PARKING_EXTRUDER requires TOOLCHANGE_ZRAISE."
  #elif TOOLCHANGE_ZRAISE < 0
    #error "TOOLCHANGE_ZRAISE must be 0 or higher."
  #elif ENABLED(PARKING_EXTRUDER)
    #if !PINS_EXIST(SOL0, SOL1)
      #error "PARKING_EXTRUDER requires SOL0_PIN and SOL1_PIN."
    #elif !defined(PARKING_EXTRUDER_SOLENOIDS_PINS_ACTIVE) || !WITHIN(PARKING_EXTRUDER_SOLENOIDS_PINS_ACTIVE, LOW, HIGH)
      #error "PARKING_EXTRUDER_SOLENOIDS_PINS_ACTIVE must be defined as HIGH or LOW."
    #elif !defined(PARKING_EXTRUDER_SOLENOIDS_DELAY) || !WITHIN(PARKING_EXTRUDER_SOLENOIDS_DELAY, 0, 2000)
      #error "PARKING_EXTRUDER_SOLENOIDS_DELAY must be between 0 and 2000 (ms)."
    #endif
  #endif
#endif

/**
 * Switching Toolhead requirements
 */
#if ENABLED(SWITCHING_TOOLHEAD)
  #ifndef SWITCHING_TOOLHEAD_SERVO_NR
    #error "SWITCHING_TOOLHEAD requires SWITCHING_TOOLHEAD_SERVO_NR."
  #elif EXTRUDERS < 2
    #error "SWITCHING_TOOLHEAD requires at least 2 EXTRUDERS."
  #elif NUM_SERVOS < (SWITCHING_TOOLHEAD_SERVO_NR - 1)
    #if SWITCHING_TOOLHEAD_SERVO_NR == 0
      #error "A SWITCHING_TOOLHEAD_SERVO_NR of 0 requires NUM_SERVOS >= 1."
    #elif SWITCHING_TOOLHEAD_SERVO_NR == 1
      #error "A SWITCHING_TOOLHEAD_SERVO_NR of 1 requires NUM_SERVOS >= 2."
    #elif SWITCHING_TOOLHEAD_SERVO_NR == 2
      #error "A SWITCHING_TOOLHEAD_SERVO_NR of 2 requires NUM_SERVOS >= 3."
    #elif SWITCHING_TOOLHEAD_SERVO_NR == 3
      #error "A SWITCHING_TOOLHEAD_SERVO_NR of 3 requires NUM_SERVOS >= 4."
    #endif
  #elif !defined(TOOLCHANGE_ZRAISE)
    #error "SWITCHING_TOOLHEAD requires TOOLCHANGE_ZRAISE."
  #elif TOOLCHANGE_ZRAISE < 0
    #error "TOOLCHANGE_ZRAISE must be 0 or higher."
  #endif
#endif

/**
 * (Electro)magnetic Switching Toolhead requirements
 */
#if EITHER(MAGNETIC_SWITCHING_TOOLHEAD, ELECTROMAGNETIC_SWITCHING_TOOLHEAD)
  #ifndef SWITCHING_TOOLHEAD_Y_POS
    #error "(ELECTRO)MAGNETIC_SWITCHING_TOOLHEAD requires SWITCHING_TOOLHEAD_Y_POS"
  #elif !defined(SWITCHING_TOOLHEAD_X_POS)
    #error "(ELECTRO)MAGNETIC_SWITCHING_TOOLHEAD requires SWITCHING_TOOLHEAD_X_POS"
  #elif !defined(SWITCHING_TOOLHEAD_Z_HOP)
    #error "(ELECTRO)MAGNETIC_SWITCHING_TOOLHEAD requires SWITCHING_TOOLHEAD_Z_HOP."
  #elif !defined(SWITCHING_TOOLHEAD_Y_CLEAR)
    #error "(ELECTRO)MAGNETIC_SWITCHING_TOOLHEAD requires SWITCHING_TOOLHEAD_Y_CLEAR."
  #elif ENABLED(ELECTROMAGNETIC_SWITCHING_TOOLHEAD)
    #if ENABLED(EXT_SOLENOID)
      #error "(ELECTRO)MAGNETIC_SWITCHING_TOOLHEAD and EXT_SOLENOID are incompatible. (Pins are used twice.)"
    #elif !PIN_EXISTS(SOL0)
      #error "(ELECTRO)MAGNETIC_SWITCHING_TOOLHEAD requires SOL0_PIN."
    #endif
  #endif
#endif

/**
 * Part-Cooling Fan Multiplexer requirements
 */
#if PIN_EXISTS(FANMUX1)
  #if !HAS_FANMUX
    #error "FANMUX0_PIN must be set before FANMUX1_PIN can be set."
  #endif
#elif PIN_EXISTS(FANMUX2)
  #error "FANMUX0_PIN and FANMUX1_PIN must be set before FANMUX2_PIN can be set."
#endif

/**
 * Limited user-controlled fans
 */
#if NUM_M106_FANS > FAN_COUNT
  #error "The selected board doesn't support enough user-controlled fans. Reduce NUM_M106_FANS."
#endif

/**
 * Limited number of servos
 */
#if NUM_SERVOS > NUM_SERVO_PLUGS
  #error "The selected board doesn't support enough servos for your configuration. Reduce NUM_SERVOS."
#endif

/**
 * Servo deactivation depends on servo endstops, switching nozzle, or switching extruder
 */
#if ENABLED(DEACTIVATE_SERVOS_AFTER_MOVE) && !HAS_Z_SERVO_PROBE && !defined(SWITCHING_NOZZLE_SERVO_NR) && !defined(SWITCHING_EXTRUDER_SERVO_NR) && !defined(SWITCHING_TOOLHEAD_SERVO_NR)
  #error "Z_PROBE_SERVO_NR, switching nozzle, switching toolhead or switching extruder is required for DEACTIVATE_SERVOS_AFTER_MOVE."
#endif

/**
 * Required LCD language
 */
#if HAS_MARLINUI_HD44780 && !defined(DISPLAY_CHARSET_HD44780)
  #error "You must set DISPLAY_CHARSET_HD44780 to JAPANESE, WESTERN or CYRILLIC for your LCD controller."
#endif

/**
 * Bed Heating Options - PID vs Limit Switching
 */
#if BOTH(PIDTEMPBED, BED_LIMIT_SWITCHING)
  #error "To use BED_LIMIT_SWITCHING you must disable PIDTEMPBED."
#endif

/**
 * Kinematics
 */

/**
 * Allow only one kinematic type to be defined
 */
#if MANY(DELTA, MORGAN_SCARA, COREXY, COREXZ, COREYZ, COREYX, COREZX, COREZY, MARKFORGED_XY)
  #error "Please enable only one of DELTA, MORGAN_SCARA, COREXY, COREYX, COREXZ, COREZX, COREYZ, COREZY, or MARKFORGED_XY."
#endif

/**
 * Delta requirements
 */
#if ENABLED(DELTA)
  #if NONE(USE_XMAX_PLUG, USE_YMAX_PLUG, USE_ZMAX_PLUG)
    #error "You probably want to use Max Endstops for DELTA!"
  #elif ENABLED(ENABLE_LEVELING_FADE_HEIGHT) && DISABLED(AUTO_BED_LEVELING_BILINEAR) && !UBL_SEGMENTED
    #error "ENABLE_LEVELING_FADE_HEIGHT on DELTA requires AUTO_BED_LEVELING_BILINEAR or AUTO_BED_LEVELING_UBL."
  #elif ENABLED(DELTA_AUTO_CALIBRATION) && !(HAS_BED_PROBE || HAS_LCD_MENU)
    #error "DELTA_AUTO_CALIBRATION requires a probe or LCD Controller."
  #elif ENABLED(DELTA_CALIBRATION_MENU) && !HAS_LCD_MENU
    #error "DELTA_CALIBRATION_MENU requires an LCD Controller."
  #elif ABL_GRID
    #if (GRID_MAX_POINTS_X & 1) == 0 || (GRID_MAX_POINTS_Y & 1) == 0
      #error "DELTA requires GRID_MAX_POINTS_X and GRID_MAX_POINTS_Y to be odd numbers."
    #elif GRID_MAX_POINTS_X < 3
      #error "DELTA requires GRID_MAX_POINTS_X and GRID_MAX_POINTS_Y to be 3 or higher."
    #endif
  #endif
#endif

/**
 * Junction deviation is incompatible with kinematic systems.
 */
#if HAS_JUNCTION_DEVIATION && IS_KINEMATIC
  #error "CLASSIC_JERK is required for DELTA and SCARA."
#endif

/**
 * Probes
 */

/**
 * Allow only one probe option to be defined
 */
#if 1 < 0 \
  + (DISABLED(BLTOUCH) && HAS_Z_SERVO_PROBE) \
  + COUNT_ENABLED(PROBE_MANUALLY, BLTOUCH, FIX_MOUNTED_PROBE, NOZZLE_AS_PROBE, TOUCH_MI_PROBE, SOLENOID_PROBE, Z_PROBE_ALLEN_KEY, Z_PROBE_SLED, RACK_AND_PINION_PROBE, SENSORLESS_PROBING)
  #error "Please enable only one probe option: PROBE_MANUALLY, SENSORLESS_PROBING, BLTOUCH, FIX_MOUNTED_PROBE, NOZZLE_AS_PROBE, TOUCH_MI_PROBE, SOLENOID_PROBE, Z_PROBE_ALLEN_KEY, Z_PROBE_SLED, or Z Servo."
#endif

#if HAS_BED_PROBE

  /**
   * Z_PROBE_SLED is incompatible with DELTA
   */
  #if BOTH(Z_PROBE_SLED, DELTA)
    #error "You cannot use Z_PROBE_SLED with DELTA."
  #endif

  /**
   * SOLENOID_PROBE requirements
   */
  #if ENABLED(SOLENOID_PROBE)
    #if ENABLED(EXT_SOLENOID)
      #error "SOLENOID_PROBE is incompatible with EXT_SOLENOID."
    #elif !HAS_SOLENOID_1
      #error "SOLENOID_PROBE requires SOL1_PIN."
    #endif
  #endif

  /**
   * NUM_SERVOS is required for a Z servo probe
   */
  #if HAS_Z_SERVO_PROBE
    #if !NUM_SERVOS
      #error "NUM_SERVOS is required for a Z servo probe (Z_PROBE_SERVO_NR)."
    #elif Z_PROBE_SERVO_NR >= NUM_SERVOS
      #error "Z_PROBE_SERVO_NR must be smaller than NUM_SERVOS."
    #elif Z_PROBE_SERVO_NR == 0 && !PIN_EXISTS(SERVO0)
      #error "SERVO0_PIN must be defined for your servo or BLTOUCH probe."
    #elif Z_PROBE_SERVO_NR == 1 && !PIN_EXISTS(SERVO1)
      #error "SERVO1_PIN must be defined for your servo or BLTOUCH probe."
    #elif Z_PROBE_SERVO_NR == 2 && !PIN_EXISTS(SERVO2)
      #error "SERVO2_PIN must be defined for your servo or BLTOUCH probe."
    #elif Z_PROBE_SERVO_NR == 3 && !PIN_EXISTS(SERVO3)
      #error "SERVO3_PIN must be defined for your servo or BLTOUCH probe."
    #endif
  #endif

  #if ENABLED(BLTOUCH)
    #if BLTOUCH_DELAY < 200
      #error "BLTOUCH_DELAY less than 200 is unsafe and is not supported."
    #elif DISABLED(BLTOUCH_SET_5V_MODE) && NONE(ONBOARD_ENDSTOPPULLUPS, ENDSTOPPULLUPS, ENDSTOPPULLUP_ZMIN, ENDSTOPPULLUP_ZMIN_PROBE)
      #error "BLTOUCH without BLTOUCH_SET_5V_MODE requires ENDSTOPPULLUPS, ENDSTOPPULLUP_ZMIN or ENDSTOPPULLUP_ZMIN_PROBE."
    #endif
  #endif

  #if ENABLED(RACK_AND_PINION_PROBE) && !(defined(Z_PROBE_DEPLOY_X) && defined(Z_PROBE_RETRACT_X))
    #error "RACK_AND_PINION_PROBE requires Z_PROBE_DEPLOY_X and Z_PROBE_RETRACT_X."
  #endif

  /**
   * Touch-MI probe requirements
   */
  #if ENABLED(TOUCH_MI_PROBE)
    #if DISABLED(Z_SAFE_HOMING)
      #error "TOUCH_MI_PROBE requires Z_SAFE_HOMING."
    #elif !defined(TOUCH_MI_RETRACT_Z)
      #error "TOUCH_MI_PROBE requires TOUCH_MI_RETRACT_Z."
    #elif defined(Z_AFTER_PROBING)
      #error "TOUCH_MI_PROBE requires Z_AFTER_PROBING to be disabled."
    #elif Z_HOMING_HEIGHT < 10
      #error "TOUCH_MI_PROBE requires Z_HOMING_HEIGHT >= 10."
    #elif Z_MIN_PROBE_ENDSTOP_INVERTING
      #error "TOUCH_MI_PROBE requires Z_MIN_PROBE_ENDSTOP_INVERTING to be set to false."
    #elif DISABLED(BABYSTEP_ZPROBE_OFFSET)
      #error "TOUCH_MI_PROBE requires BABYSTEPPING with BABYSTEP_ZPROBE_OFFSET."
    #elif !HAS_RESUME_CONTINUE
      #error "TOUCH_MI_PROBE currently requires an LCD controller or EMERGENCY_PARSER."
    #endif
  #endif

  /**
   * Require pin options and pins to be defined
   */
  #if ENABLED(SENSORLESS_PROBING)
    #if ENABLED(DELTA) && !(AXIS_HAS_STALLGUARD(X) && AXIS_HAS_STALLGUARD(Y) && AXIS_HAS_STALLGUARD(Z))
      #error "SENSORLESS_PROBING requires TMC2130/2160/2209/5130/5160 drivers on X, Y, and Z."
    #elif !AXIS_HAS_STALLGUARD(Z)
      #error "SENSORLESS_PROBING requires a TMC2130/2160/2209/5130/5160 driver on Z."
    #endif
  #elif ENABLED(Z_MIN_PROBE_USES_Z_MIN_ENDSTOP_PIN)
    #if DISABLED(USE_ZMIN_PLUG)
      #error "Z_MIN_PROBE_USES_Z_MIN_ENDSTOP_PIN requires USE_ZMIN_PLUG to be enabled."
    #elif !HAS_Z_MIN
      #error "Z_MIN_PROBE_USES_Z_MIN_ENDSTOP_PIN requires the Z_MIN_PIN to be defined."
    #elif Z_MIN_PROBE_ENDSTOP_INVERTING != Z_MIN_ENDSTOP_INVERTING
      #error "Z_MIN_PROBE_USES_Z_MIN_ENDSTOP_PIN requires Z_MIN_ENDSTOP_INVERTING to match Z_MIN_PROBE_ENDSTOP_INVERTING."
    #endif
  #elif !HAS_Z_MIN_PROBE_PIN
    #error "Z_MIN_PROBE_PIN must be defined if Z_MIN_PROBE_USES_Z_MIN_ENDSTOP_PIN is not enabled."
  #endif

  /**
   * Check for improper NOZZLE_TO_PROBE_OFFSET
   */
  constexpr xyz_pos_t sanity_nozzle_to_probe_offset = NOZZLE_TO_PROBE_OFFSET;
  #if ENABLED(NOZZLE_AS_PROBE)
    static_assert(sanity_nozzle_to_probe_offset.x == 0 && sanity_nozzle_to_probe_offset.y == 0,
                  "NOZZLE_AS_PROBE requires the XY offsets in NOZZLE_TO_PROBE_OFFSET to both be 0.");
  #else
    static_assert(PROBING_MARGIN       >= 0, "PROBING_MARGIN must be >= 0.");
    static_assert(PROBING_MARGIN_BACK  >= 0, "PROBING_MARGIN_BACK must be >= 0.");
    static_assert(PROBING_MARGIN_FRONT >= 0, "PROBING_MARGIN_FRONT must be >= 0.");
    static_assert(PROBING_MARGIN_LEFT  >= 0, "PROBING_MARGIN_LEFT must be >= 0.");
    static_assert(PROBING_MARGIN_RIGHT >= 0, "PROBING_MARGIN_RIGHT must be >= 0.");
  #endif

  #define _MARGIN(A) TERN(IS_SCARA, SCARA_PRINTABLE_RADIUS, TERN(DELTA, DELTA_PRINTABLE_RADIUS, ((A##_BED_SIZE) / 2)))
  static_assert(PROBING_MARGIN       < _MARGIN(X), "PROBING_MARGIN is too large.");
  static_assert(PROBING_MARGIN_BACK  < _MARGIN(Y), "PROBING_MARGIN_BACK is too large.");
  static_assert(PROBING_MARGIN_FRONT < _MARGIN(Y), "PROBING_MARGIN_FRONT is too large.");
  static_assert(PROBING_MARGIN_LEFT  < _MARGIN(X), "PROBING_MARGIN_LEFT is too large.");
  static_assert(PROBING_MARGIN_RIGHT < _MARGIN(X), "PROBING_MARGIN_RIGHT is too large.");
  #undef _MARGIN

  /**
   * Make sure Z raise values are set
   */
  #ifndef Z_CLEARANCE_DEPLOY_PROBE
    #error "You must define Z_CLEARANCE_DEPLOY_PROBE in your configuration."
  #elif !defined(Z_CLEARANCE_BETWEEN_PROBES)
    #error "You must define Z_CLEARANCE_BETWEEN_PROBES in your configuration."
  #elif Z_CLEARANCE_DEPLOY_PROBE < 0
    #error "Probes need Z_CLEARANCE_DEPLOY_PROBE >= 0."
  #elif Z_CLEARANCE_BETWEEN_PROBES < 0
    #error "Probes need Z_CLEARANCE_BETWEEN_PROBES >= 0."
  #elif Z_AFTER_PROBING < 0
    #error "Probes need Z_AFTER_PROBING >= 0."
  #endif

  #if MULTIPLE_PROBING > 0 || EXTRA_PROBING > 0
    #if MULTIPLE_PROBING == 0
      #error "EXTRA_PROBING requires MULTIPLE_PROBING."
    #elif MULTIPLE_PROBING < 2
      #error "MULTIPLE_PROBING must be 2 or more."
    #elif MULTIPLE_PROBING <= EXTRA_PROBING
      #error "EXTRA_PROBING must be less than MULTIPLE_PROBING."
    #endif
  #endif

  #if Z_PROBE_LOW_POINT > 0
    #error "Z_PROBE_LOW_POINT must be less than or equal to 0."
  #endif

  #if HOMING_Z_WITH_PROBE && IS_CARTESIAN && DISABLED(Z_SAFE_HOMING)
    #error "Z_SAFE_HOMING is recommended when homing with a probe. Enable it or comment out this line to continue."
  #endif

  #if ENABLED(PROBE_ACTIVATION_SWITCH)
    #ifndef PROBE_ACTIVATION_SWITCH_STATE
      #error "PROBE_ACTIVATION_SWITCH_STATE is required for PROBE_ACTIVATION_SWITCH."
    #elif !PIN_EXISTS(PROBE_ACTIVATION_SWITCH)
      #error "A PROBE_ACTIVATION_SWITCH_PIN is required for PROBE_ACTIVATION_SWITCH."
    #endif
  #endif

#else

  /**
   * Require some kind of probe for bed leveling and probe testing
   */
  #if HAS_ABL_NOT_UBL && !PROBE_SELECTED
    #error "Auto Bed Leveling requires one of these: PROBE_MANUALLY, SENSORLESS_PROBING, BLTOUCH, FIX_MOUNTED_PROBE, NOZZLE_AS_PROBE, TOUCH_MI_PROBE, SOLENOID_PROBE, Z_PROBE_ALLEN_KEY, Z_PROBE_SLED, or a Z Servo."
  #endif

  #if ENABLED(Z_MIN_PROBE_REPEATABILITY_TEST)
    #error "Z_MIN_PROBE_REPEATABILITY_TEST requires a probe: FIX_MOUNTED_PROBE, NOZZLE_AS_PROBE, BLTOUCH, SOLENOID_PROBE, Z_PROBE_ALLEN_KEY, Z_PROBE_SLED, or Z Servo."
  #endif

#endif

/**
 * Allow only one bed leveling option to be defined
 */
#if MANY(AUTO_BED_LEVELING_LINEAR, AUTO_BED_LEVELING_3POINT, AUTO_BED_LEVELING_BILINEAR, AUTO_BED_LEVELING_UBL, MESH_BED_LEVELING)
  #error "Select only one of: MESH_BED_LEVELING, AUTO_BED_LEVELING_LINEAR, AUTO_BED_LEVELING_3POINT, AUTO_BED_LEVELING_BILINEAR or AUTO_BED_LEVELING_UBL."
#endif

/**
 * Bed Leveling Requirements
 */

#if ENABLED(AUTO_BED_LEVELING_UBL)

  /**
   * Unified Bed Leveling
   */

  #if IS_SCARA
    #error "AUTO_BED_LEVELING_UBL does not yet support SCARA printers."
  #elif DISABLED(EEPROM_SETTINGS)
    #error "AUTO_BED_LEVELING_UBL requires EEPROM_SETTINGS."
  #elif !WITHIN(GRID_MAX_POINTS_X, 3, 15) || !WITHIN(GRID_MAX_POINTS_Y, 3, 15)
    #error "GRID_MAX_POINTS_[XY] must be a whole number between 3 and 15."
  #endif

#elif HAS_ABL_NOT_UBL

  /**
   * Auto Bed Leveling
   */

  /**
   * Delta and SCARA have limited bed leveling options
   */
  #if IS_SCARA && DISABLED(AUTO_BED_LEVELING_BILINEAR)
    #error "SCARA machines can only use the AUTO_BED_LEVELING_BILINEAR leveling option."
  #endif

#elif ENABLED(MESH_BED_LEVELING)

  // Mesh Bed Leveling
  #if ENABLED(DELTA)
    #error "MESH_BED_LEVELING is not compatible with DELTA printers."
  #elif GRID_MAX_POINTS_X > 9 || GRID_MAX_POINTS_Y > 9
    #error "GRID_MAX_POINTS_X and GRID_MAX_POINTS_Y must be less than 10 for MBL."
  #endif

#endif

#if ALL(HAS_LEVELING, RESTORE_LEVELING_AFTER_G28, ENABLE_LEVELING_AFTER_G28)
  #error "Only enable RESTORE_LEVELING_AFTER_G28 or ENABLE_LEVELING_AFTER_G28, but not both."
#endif

#if HAS_MESH && HAS_CLASSIC_JERK
  static_assert(DEFAULT_ZJERK > 0.1, "Low DEFAULT_ZJERK values are incompatible with mesh-based leveling.");
#endif

#if ENABLED(G26_MESH_VALIDATION)
  #if !EXTRUDERS
    #error "G26_MESH_VALIDATION requires at least one extruder."
  #elif !HAS_MESH
    #error "G26_MESH_VALIDATION requires MESH_BED_LEVELING, AUTO_BED_LEVELING_BILINEAR, or AUTO_BED_LEVELING_UBL."
  #endif
#endif

#if ENABLED(MESH_EDIT_GFX_OVERLAY) && !BOTH(AUTO_BED_LEVELING_UBL, HAS_MARLINUI_U8GLIB)
  #error "MESH_EDIT_GFX_OVERLAY requires AUTO_BED_LEVELING_UBL and a Graphical LCD."
#endif

#if ENABLED(G29_RETRY_AND_RECOVER)
  #if ENABLED(AUTO_BED_LEVELING_UBL)
    #error "G29_RETRY_AND_RECOVER is not compatible with UBL."
  #elif ENABLED(MESH_BED_LEVELING)
    #error "G29_RETRY_AND_RECOVER is not compatible with MESH_BED_LEVELING."
  #endif
#endif

/**
 * LCD_BED_LEVELING requirements
 */
#if ENABLED(LCD_BED_LEVELING)
  #if !HAS_LCD_MENU
    #error "LCD_BED_LEVELING requires a programmable LCD controller."
  #elif !(ENABLED(MESH_BED_LEVELING) || HAS_ABL_NOT_UBL)
    #error "LCD_BED_LEVELING requires MESH_BED_LEVELING or AUTO_BED_LEVELING."
  #endif
#endif

#if BOTH(PREHEAT_BEFORE_PROBING, PREHEAT_BEFORE_LEVELING)
  #error "Disable PREHEAT_BEFORE_LEVELING when using PREHEAT_BEFORE_PROBING."
#endif

/**
 * Homing
 */
constexpr float hbm[] = HOMING_BUMP_MM;
static_assert(COUNT(hbm) == XYZ, "HOMING_BUMP_MM requires X, Y, and Z elements.");
static_assert(hbm[X_AXIS] >= 0, "HOMING_BUMP_MM.X must be greater than or equal to 0.");
static_assert(hbm[Y_AXIS] >= 0, "HOMING_BUMP_MM.Y must be greater than or equal to 0.");
static_assert(hbm[Z_AXIS] >= 0, "HOMING_BUMP_MM.Z must be greater than or equal to 0.");

#if ENABLED(CODEPENDENT_XY_HOMING)
  #if ENABLED(QUICK_HOME)
    #error "QUICK_HOME is incompatible with CODEPENDENT_XY_HOMING."
  #elif IS_KINEMATIC
    #error "CODEPENDENT_XY_HOMING requires a Cartesian setup."
  #endif
#endif

/**
 * Make sure Z_SAFE_HOMING point is reachable
 */
#if ENABLED(Z_SAFE_HOMING)
  static_assert(WITHIN(Z_SAFE_HOMING_X_POINT, X_MIN_POS, X_MAX_POS), "Z_SAFE_HOMING_X_POINT can't be reached by the nozzle.");
  static_assert(WITHIN(Z_SAFE_HOMING_Y_POINT, Y_MIN_POS, Y_MAX_POS), "Z_SAFE_HOMING_Y_POINT can't be reached by the nozzle.");
#endif

/**
 * Make sure DISABLE_[XYZ] compatible with selected homing options
 */
#if ANY(DISABLE_X, DISABLE_Y, DISABLE_Z)
  #if EITHER(HOME_AFTER_DEACTIVATE, Z_SAFE_HOMING)
    #error "DISABLE_[XYZ] is not compatible with HOME_AFTER_DEACTIVATE or Z_SAFE_HOMING."
  #endif
#endif

/**
 * Filament Width Sensor
 */
#if ENABLED(FILAMENT_WIDTH_SENSOR)
  #if !HAS_FILAMENT_WIDTH_SENSOR
    #error "FILAMENT_WIDTH_SENSOR requires a FILWIDTH_PIN to be defined."
  #elif ENABLED(NO_VOLUMETRICS)
    #error "FILAMENT_WIDTH_SENSOR requires NO_VOLUMETRICS to be disabled."
  #endif
#endif

/**
 * System Power Sensor
 */
#if ENABLED(POWER_MONITOR_CURRENT) && !PIN_EXISTS(POWER_MONITOR_CURRENT)
  #error "POWER_MONITOR_CURRENT requires a valid POWER_MONITOR_CURRENT_PIN."
#elif ENABLED(POWER_MONITOR_VOLTAGE) && !PIN_EXISTS(POWER_MONITOR_VOLTAGE)
  #error "POWER_MONITOR_VOLTAGE requires POWER_MONITOR_VOLTAGE_PIN to be defined."
#elif BOTH(POWER_MONITOR_CURRENT, POWER_MONITOR_VOLTAGE) && POWER_MONITOR_CURRENT_PIN == POWER_MONITOR_VOLTAGE_PIN
  #error "POWER_MONITOR_CURRENT_PIN and POWER_MONITOR_VOLTAGE_PIN must be different."
#endif

/**
 * Volumetric Extruder Limit
 */
#if ENABLED(VOLUMETRIC_EXTRUDER_LIMIT)
  #if ENABLED(NO_VOLUMETRICS)
    #error "VOLUMETRIC_EXTRUDER_LIMIT requires NO_VOLUMETRICS to be disabled."
  #elif MIN_STEPS_PER_SEGMENT > 1
    #error "VOLUMETRIC_EXTRUDER_LIMIT is not compatible with MIN_STEPS_PER_SEGMENT greater than 1."
  #endif
#endif

/**
 * ULTIPANEL encoder
 */
#if IS_ULTIPANEL && NONE(IS_NEWPANEL, SR_LCD_2W_NL) && !PIN_EXISTS(SHIFT_CLK)
  #error "ULTIPANEL controllers require some kind of encoder."
#endif

#if ENCODER_PULSES_PER_STEP < 0
  #error "ENCODER_PULSES_PER_STEP should not be negative, use REVERSE_MENU_DIRECTION instead."
#endif

/**
 * SAV_3DGLCD display options
 */
#if ENABLED(SAV_3DGLCD)
  #if NONE(U8GLIB_SSD1306, U8GLIB_SH1106)
    #error "Enable a SAV_3DGLCD display type: U8GLIB_SSD1306 or U8GLIB_SH1106."
  #elif BOTH(U8GLIB_SSD1306, U8GLIB_SH1106)
    #error "Only enable one SAV_3DGLCD display type: U8GLIB_SSD1306 or U8GLIB_SH1106."
  #endif
#endif

/**
 * Allen Key
 * Deploying the Allen Key probe uses big moves in z direction. Too dangerous for an unhomed z-axis.
 */
#if BOTH(Z_PROBE_ALLEN_KEY, Z_MIN_PROBE_USES_Z_MIN_ENDSTOP_PIN) && (Z_HOME_DIR < 0)
  #error "You can't home to a Z min endstop with a Z_PROBE_ALLEN_KEY."
#endif

/**
 * Dual X Carriage requirements
 */
#if ENABLED(DUAL_X_CARRIAGE)
  #if EXTRUDERS < 2
    #error "DUAL_X_CARRIAGE requires 2 (or more) extruders."
  #elif ANY(CORE_IS_XY, CORE_IS_XZ, MARKFORGED_XY)
    #error "DUAL_X_CARRIAGE cannot be used with COREXY, COREYX, COREXZ, COREZX, or MARKFORGED_XY."
  #elif !GOOD_AXIS_PINS(X2)
    #error "DUAL_X_CARRIAGE requires X2 stepper pins to be defined."
  #elif !HAS_X_MAX
    #error "DUAL_X_CARRIAGE requires USE_XMAX_PLUG and an X Max Endstop."
  #elif !defined(X2_HOME_POS) || !defined(X2_MIN_POS) || !defined(X2_MAX_POS)
    #error "DUAL_X_CARRIAGE requires X2_HOME_POS, X2_MIN_POS, and X2_MAX_POS."
  #elif X_HOME_DIR != -1 || X2_HOME_DIR != 1
    #error "DUAL_X_CARRIAGE requires X_HOME_DIR -1 and X2_HOME_DIR 1."
  #endif
#endif

#undef GOOD_AXIS_PINS

/**
 * Make sure auto fan pins don't conflict with the fan pin
 */
#if HAS_AUTO_FAN
  #if HAS_FAN0
    #if E0_AUTO_FAN_PIN == FAN_PIN
      #error "You cannot set E0_AUTO_FAN_PIN equal to FAN_PIN."
    #elif E1_AUTO_FAN_PIN == FAN_PIN
      #error "You cannot set E1_AUTO_FAN_PIN equal to FAN_PIN."
    #elif E2_AUTO_FAN_PIN == FAN_PIN
      #error "You cannot set E2_AUTO_FAN_PIN equal to FAN_PIN."
    #elif E3_AUTO_FAN_PIN == FAN_PIN
      #error "You cannot set E3_AUTO_FAN_PIN equal to FAN_PIN."
    #endif
  #endif
#endif

#if HAS_FAN0 && CONTROLLER_FAN_PIN == FAN_PIN
  #error "You cannot set CONTROLLER_FAN_PIN equal to FAN_PIN."
#endif

#if ENABLED(USE_CONTROLLER_FAN)
  #if !HAS_CONTROLLER_FAN
    #error "USE_CONTROLLER_FAN requires a CONTROLLER_FAN_PIN. Define in Configuration_adv.h."
  #elif E0_AUTO_FAN_PIN == CONTROLLER_FAN_PIN
    #error "You cannot set E0_AUTO_FAN_PIN equal to CONTROLLER_FAN_PIN."
  #elif E1_AUTO_FAN_PIN == CONTROLLER_FAN_PIN
    #error "You cannot set E1_AUTO_FAN_PIN equal to CONTROLLER_FAN_PIN."
  #elif E2_AUTO_FAN_PIN == CONTROLLER_FAN_PIN
    #error "You cannot set E2_AUTO_FAN_PIN equal to CONTROLLER_FAN_PIN."
  #elif E3_AUTO_FAN_PIN == CONTROLLER_FAN_PIN
    #error "You cannot set E3_AUTO_FAN_PIN equal to CONTROLLER_FAN_PIN."
  #endif
#endif

/**
 * Case Light requirements
 */
#if ENABLED(CASE_LIGHT_ENABLE)
  #if !PIN_EXISTS(CASE_LIGHT)
    #error "CASE_LIGHT_ENABLE requires CASE_LIGHT_PIN to be defined."
  #elif CASE_LIGHT_PIN == FAN_PIN
    #error "CASE_LIGHT_PIN conflicts with FAN_PIN. Resolve before continuing."
  #endif
#endif

/**
 * Required custom thermistor settings
 */
#if   HEATER_0_USER_THERMISTOR && !(defined(HOTEND0_PULLUP_RESISTOR_OHMS) && defined(HOTEND0_RESISTANCE_25C_OHMS) && defined(HOTEND0_BETA))
  #error "TEMP_SENSOR_0 1000 requires HOTEND0_PULLUP_RESISTOR_OHMS, HOTEND0_RESISTANCE_25C_OHMS and HOTEND0_BETA in Configuration_adv.h."
#elif HEATER_1_USER_THERMISTOR && !(defined(HOTEND1_PULLUP_RESISTOR_OHMS) && defined(HOTEND1_RESISTANCE_25C_OHMS) && defined(HOTEND1_BETA))
  #error "TEMP_SENSOR_1 1000 requires HOTEND1_PULLUP_RESISTOR_OHMS, HOTEND1_RESISTANCE_25C_OHMS and HOTEND1_BETA in Configuration_adv.h."
#elif HEATER_2_USER_THERMISTOR && !(defined(HOTEND2_PULLUP_RESISTOR_OHMS) && defined(HOTEND2_RESISTANCE_25C_OHMS) && defined(HOTEND2_BETA))
  #error "TEMP_SENSOR_2 1000 requires HOTEND2_PULLUP_RESISTOR_OHMS, HOTEND2_RESISTANCE_25C_OHMS and HOTEND2_BETA in Configuration_adv.h."
#elif HEATER_3_USER_THERMISTOR && !(defined(HOTEND3_PULLUP_RESISTOR_OHMS) && defined(HOTEND3_RESISTANCE_25C_OHMS) && defined(HOTEND3_BETA))
  #error "TEMP_SENSOR_3 1000 requires HOTEND3_PULLUP_RESISTOR_OHMS, HOTEND3_RESISTANCE_25C_OHMS and HOTEND3_BETA in Configuration_adv.h."
#elif HEATER_4_USER_THERMISTOR && !(defined(HOTEND4_PULLUP_RESISTOR_OHMS) && defined(HOTEND4_RESISTANCE_25C_OHMS) && defined(HOTEND4_BETA))
  #error "TEMP_SENSOR_4 1000 requires HOTEND4_PULLUP_RESISTOR_OHMS, HOTEND4_RESISTANCE_25C_OHMS and HOTEND4_BETA in Configuration_adv.h."
#elif HEATER_5_USER_THERMISTOR && !(defined(HOTEND5_PULLUP_RESISTOR_OHMS) && defined(HOTEND5_RESISTANCE_25C_OHMS) && defined(HOTEND5_BETA))
  #error "TEMP_SENSOR_5 1000 requires HOTEND5_PULLUP_RESISTOR_OHMS, HOTEND5_RESISTANCE_25C_OHMS and HOTEND5_BETA in Configuration_adv.h."
#elif HEATER_6_USER_THERMISTOR && !(defined(HOTEND6_PULLUP_RESISTOR_OHMS) && defined(HOTEND6_RESISTANCE_25C_OHMS) && defined(HOTEND6_BETA))
  #error "TEMP_SENSOR_6 1000 requires HOTEND6_PULLUP_RESISTOR_OHMS, HOTEND6_RESISTANCE_25C_OHMS and HOTEND6_BETA in Configuration_adv.h."
#elif HEATER_7_USER_THERMISTOR && !(defined(HOTEND7_PULLUP_RESISTOR_OHMS) && defined(HOTEND7_RESISTANCE_25C_OHMS) && defined(HOTEND7_BETA))
  #error "TEMP_SENSOR_7 1000 requires HOTEND7_PULLUP_RESISTOR_OHMS, HOTEND7_RESISTANCE_25C_OHMS and HOTEND7_BETA in Configuration_adv.h."
#elif HEATER_BED_USER_THERMISTOR && !(defined(BED_PULLUP_RESISTOR_OHMS) && defined(BED_RESISTANCE_25C_OHMS) && defined(BED_BETA))
  #error "TEMP_SENSOR_BED 1000 requires BED_PULLUP_RESISTOR_OHMS, BED_RESISTANCE_25C_OHMS and BED_BETA in Configuration_adv.h."
#elif HEATER_CHAMBER_USER_THERMISTOR && !(defined(CHAMBER_PULLUP_RESISTOR_OHMS) && defined(CHAMBER_RESISTANCE_25C_OHMS) && defined(CHAMBER_BETA))
  #error "TEMP_SENSOR_CHAMBER 1000 requires CHAMBER_PULLUP_RESISTOR_OHMS, CHAMBER_RESISTANCE_25C_OHMS and CHAMBER_BETA in Configuration_adv.h."
#endif

/**
 * Pins and Sensor IDs must be set for each heater
 */
#if HEATER_0_USES_MAX6675 && !PIN_EXISTS(MAX6675_SS)
  #error "MAX6675_SS_PIN (required for TEMP_SENSOR_0) not defined for this board."
#elif HAS_HOTEND && !HAS_TEMP_HOTEND && !HEATER_0_DUMMY_THERMISTOR
  #error "TEMP_0_PIN (required for TEMP_SENSOR_0) not defined for this board."
#elif EITHER(HAS_MULTI_HOTEND, HEATERS_PARALLEL) && !HAS_HEATER_1
  #error "HEATER_1_PIN is not defined. TEMP_SENSOR_1 might not be set, or the board (not EEB / EEF?) doesn't define a pin."
#endif

#if HAS_MULTI_HOTEND
  #if HEATER_1_USES_MAX6675 && !PIN_EXISTS(MAX6675_SS2)
    #error "MAX6675_SS2_PIN (required for TEMP_SENSOR_1) not defined for this board."
  #elif TEMP_SENSOR_1 == 0
    #error "TEMP_SENSOR_1 is required with 2 or more HOTENDS."
  #elif !ANY_PIN(TEMP_1, MAX6675_SS2) && !HEATER_1_DUMMY_THERMISTOR
    #error "TEMP_1_PIN not defined for this board."
  #elif ENABLED(TEMP_SENSOR_1_AS_REDUNDANT)
    #error "HOTENDS must be 1 with TEMP_SENSOR_1_AS_REDUNDANT."
  #endif
  #if HOTENDS > 2
    #if TEMP_SENSOR_2 == 0
      #error "TEMP_SENSOR_2 is required with 3 or more HOTENDS."
    #elif !HAS_HEATER_2
      #error "HEATER_2_PIN not defined for this board."
    #elif !PIN_EXISTS(TEMP_2) && !HEATER_2_DUMMY_THERMISTOR
      #error "TEMP_2_PIN not defined for this board."
    #endif
    #if HOTENDS > 3
      #if TEMP_SENSOR_3 == 0
        #error "TEMP_SENSOR_3 is required with 4 or more HOTENDS."
      #elif !HAS_HEATER_3
        #error "HEATER_3_PIN not defined for this board."
      #elif !PIN_EXISTS(TEMP_3) && !HEATER_3_DUMMY_THERMISTOR
        #error "TEMP_3_PIN not defined for this board."
      #endif
      #if HOTENDS > 4
        #if TEMP_SENSOR_4 == 0
          #error "TEMP_SENSOR_4 is required with 5 or more HOTENDS."
        #elif !HAS_HEATER_4
          #error "HEATER_4_PIN not defined for this board."
        #elif !PIN_EXISTS(TEMP_4) && !HEATER_4_DUMMY_THERMISTOR
          #error "TEMP_4_PIN not defined for this board."
        #endif
        #if HOTENDS > 5
          #if TEMP_SENSOR_5 == 0
            #error "TEMP_SENSOR_5 is required with 6 HOTENDS."
          #elif !HAS_HEATER_5
            #error "HEATER_5_PIN not defined for this board."
          #elif !PIN_EXISTS(TEMP_5) && !HEATER_5_DUMMY_THERMISTOR
            #error "TEMP_5_PIN not defined for this board."
          #endif
          #if HOTENDS > 6
            #if TEMP_SENSOR_6 == 0
              #error "TEMP_SENSOR_6 is required with 6 HOTENDS."
            #elif !HAS_HEATER_6
              #error "HEATER_6_PIN not defined for this board."
            #elif !PIN_EXISTS(TEMP_6) && !HEATER_6_DUMMY_THERMISTOR
              #error "TEMP_6_PIN not defined for this board."
            #endif
            #if HOTENDS > 7
              #if TEMP_SENSOR_7 == 0
                #error "TEMP_SENSOR_7 is required with 7 HOTENDS."
              #elif !HAS_HEATER_7
                #error "HEATER_7_PIN not defined for this board."
              #elif !PIN_EXISTS(TEMP_7) && !HEATER_7_DUMMY_THERMISTOR
                #error "TEMP_7_PIN not defined for this board."
              #endif
            #elif TEMP_SENSOR_7 != 0
              #error "TEMP_SENSOR_7 shouldn't be set with only 7 HOTENDS."
            #endif
          #elif TEMP_SENSOR_6 != 0
            #error "TEMP_SENSOR_6 shouldn't be set with only 6 HOTENDS."
          #elif TEMP_SENSOR_7 != 0
            #error "TEMP_SENSOR_7 shouldn't be set with only 6 HOTENDS."
          #endif
        #elif TEMP_SENSOR_5 != 0
          #error "TEMP_SENSOR_5 shouldn't be set with only 5 HOTENDS."
        #elif TEMP_SENSOR_6 != 0
          #error "TEMP_SENSOR_6 shouldn't be set with only 5 HOTENDS."
        #elif TEMP_SENSOR_7 != 0
          #error "TEMP_SENSOR_7 shouldn't be set with only 5 HOTENDS."
        #endif
      #elif TEMP_SENSOR_4 != 0
        #error "TEMP_SENSOR_4 shouldn't be set with only 4 HOTENDS."
      #elif TEMP_SENSOR_5 != 0
        #error "TEMP_SENSOR_5 shouldn't be set with only 4 HOTENDS."
      #elif TEMP_SENSOR_6 != 0
        #error "TEMP_SENSOR_6 shouldn't be set with only 4 HOTENDS."
      #elif TEMP_SENSOR_7 != 0
        #error "TEMP_SENSOR_7 shouldn't be set with only 4 HOTENDS."
      #endif
    #elif TEMP_SENSOR_3 != 0
      #error "TEMP_SENSOR_3 shouldn't be set with only 3 HOTENDS."
    #elif TEMP_SENSOR_4 != 0
      #error "TEMP_SENSOR_4 shouldn't be set with only 3 HOTENDS."
    #elif TEMP_SENSOR_5 != 0
      #error "TEMP_SENSOR_5 shouldn't be set with only 3 HOTENDS."
    #elif TEMP_SENSOR_6 != 0
      #error "TEMP_SENSOR_6 shouldn't be set with only 3 HOTENDS."
    #elif TEMP_SENSOR_7 != 0
      #error "TEMP_SENSOR_7 shouldn't be set with only 3 HOTENDS."
    #endif
  #elif TEMP_SENSOR_2 != 0
    #error "TEMP_SENSOR_2 shouldn't be set with only 2 HOTENDS."
  #elif TEMP_SENSOR_3 != 0
    #error "TEMP_SENSOR_3 shouldn't be set with only 2 HOTENDS."
  #elif TEMP_SENSOR_4 != 0
    #error "TEMP_SENSOR_4 shouldn't be set with only 2 HOTENDS."
  #elif TEMP_SENSOR_5 != 0
    #error "TEMP_SENSOR_5 shouldn't be set with only 2 HOTENDS."
  #elif TEMP_SENSOR_6 != 0
    #error "TEMP_SENSOR_6 shouldn't be set with only 2 HOTENDS."
  #elif TEMP_SENSOR_7 != 0
    #error "TEMP_SENSOR_7 shouldn't be set with only 2 HOTENDS."
  #endif
#elif TEMP_SENSOR_1 != 0 && DISABLED(TEMP_SENSOR_1_AS_REDUNDANT)
  #error "TEMP_SENSOR_1 shouldn't be set with only 1 HOTEND."
#elif TEMP_SENSOR_2 != 0
  #error "TEMP_SENSOR_2 shouldn't be set with only 1 HOTEND."
#elif TEMP_SENSOR_3 != 0
  #error "TEMP_SENSOR_3 shouldn't be set with only 1 HOTEND."
#elif TEMP_SENSOR_4 != 0
  #error "TEMP_SENSOR_4 shouldn't be set with only 1 HOTEND."
#elif TEMP_SENSOR_5 != 0
  #error "TEMP_SENSOR_5 shouldn't be set with only 1 HOTEND."
#elif TEMP_SENSOR_6 != 0
  #error "TEMP_SENSOR_6 shouldn't be set with only 1 HOTEND."
#elif TEMP_SENSOR_7 != 0
  #error "TEMP_SENSOR_7 shouldn't be set with only 1 HOTEND."
#endif

#if TEMP_SENSOR_CHAMBER && !PIN_EXISTS(TEMP_CHAMBER)
  #error "TEMP_SENSOR_CHAMBER requires TEMP_CHAMBER_PIN."
#endif

#if ENABLED(CHAMBER_FAN) && !(defined(CHAMBER_FAN_MODE) && WITHIN(CHAMBER_FAN_MODE, 0, 2))
  #error "CHAMBER_FAN_MODE must be between 0 and 2."
#endif

#if ENABLED(CHAMBER_VENT)
  #ifndef CHAMBER_VENT_SERVO_NR
    #error "CHAMBER_VENT_SERVO_NR is required for CHAMBER SERVO."
  #elif !NUM_SERVOS
    #error "NUM_SERVOS is required for a Heated Chamber vent servo (CHAMBER_VENT_SERVO_NR)."
  #elif CHAMBER_VENT_SERVO_NR >= NUM_SERVOS
    #error "CHAMBER_VENT_SERVO_NR must be smaller than NUM_SERVOS."
  #elif HAS_Z_SERVO_PROBE && CHAMBER_VENT_SERVO_NR == Z_PROBE_SERVO_NR
    #error "CHAMBER SERVO is already used by BLTOUCH."
  #elif CHAMBER_VENT_SERVO_NR == 0 && !PIN_EXISTS(SERVO0)
    #error "SERVO0_PIN must be defined for your Heated Chamber vent servo."
  #elif CHAMBER_VENT_SERVO_NR == 1 && !PIN_EXISTS(SERVO1)
    #error "SERVO1_PIN must be defined for your Heated Chamber vent servo."
  #elif CHAMBER_VENT_SERVO_NR == 2 && !PIN_EXISTS(SERVO2)
    #error "SERVO2_PIN must be defined for your Heated Chamber vent servo."
  #elif CHAMBER_VENT_SERVO_NR == 3 && !PIN_EXISTS(SERVO3)
    #error "SERVO3_PIN must be defined for your Heated Chamber vent servo."
  #endif
#endif

#if TEMP_SENSOR_PROBE
  #if !PIN_EXISTS(TEMP_PROBE)
    #error "TEMP_SENSOR_PROBE requires TEMP_PROBE_PIN."
  #elif !HAS_TEMP_ADC_PROBE
    #error "TEMP_PROBE_PIN must be an ADC pin."
  #elif DISABLED(FIX_MOUNTED_PROBE)
    #error "TEMP_SENSOR_PROBE shouldn't be set without FIX_MOUNTED_PROBE."
  #endif
#endif

#if ENABLED(TEMP_SENSOR_1_AS_REDUNDANT) && TEMP_SENSOR_1 == 0
  #error "TEMP_SENSOR_1 is required with TEMP_SENSOR_1_AS_REDUNDANT."
#endif

#if MAX6675_0_IS_MAX31865 && !(defined(MAX31865_SENSOR_OHMS_0) && defined(MAX31865_CALIBRATION_OHMS_0))
  #error "MAX31865_SENSOR_OHMS_0 and MAX31865_CALIBRATION_OHMS_0 must be set if TEMP_SENSOR_0 is MAX31865."
#elif MAX6675_1_IS_MAX31865 && !(defined(MAX31865_SENSOR_OHMS_1) && defined(MAX31865_CALIBRATION_OHMS_1))
  #error "MAX31865_SENSOR_OHMS_1 and MAX31865_CALIBRATION_OHMS_1 must be set if TEMP_SENSOR_1 is MAX31865."
#endif

/**
 * Test Heater, Temp Sensor, and Extruder Pins
 */
#if !HAS_HEATER_0 && EXTRUDERS
  #error "HEATER_0_PIN not defined for this board."
#elif !ANY_PIN(TEMP_0, MAX6675_SS)
  #error "TEMP_0_PIN not defined for this board."
#elif ((defined(__AVR_ATmega644P__) || defined(__AVR_ATmega1284P__)) && !PINS_EXIST(E0_STEP, E0_DIR))
  #error "E0_STEP_PIN or E0_DIR_PIN not defined for this board."
#elif ( !(defined(__AVR_ATmega644P__) || defined(__AVR_ATmega1284P__)) && (!PINS_EXIST(E0_STEP, E0_DIR) || !HAS_E0_ENABLE))
  #error "E0_STEP_PIN, E0_DIR_PIN, or E0_ENABLE_PIN not defined for this board."
#elif EXTRUDERS && TEMP_SENSOR_0 == 0
  #error "TEMP_SENSOR_0 is required if there are any extruders."
#endif

/**
 * Temperature status LEDs
 */
#if ENABLED(TEMP_STAT_LEDS) && !ANY_PIN(STAT_LED_RED, STAT_LED_BLUE)
  #error "TEMP_STAT_LEDS requires STAT_LED_RED_PIN or STAT_LED_BLUE_PIN, preferably both."
#endif

/**
 * LED Control Menu
 */
#if ENABLED(LED_CONTROL_MENU) && !HAS_COLOR_LEDS
  #error "LED_CONTROL_MENU requires BLINKM, RGB_LED, RGBW_LED, PCA9533, PCA9632, or NEOPIXEL_LED."
#endif

/**
 * LED Backlight Timeout
 */
#if defined(LED_BACKLIGHT_TIMEOUT) && !(ENABLED(PSU_CONTROL) && ANY(FYSETC_MINI_12864_2_0, FYSETC_MINI_12864_2_1, FYSETC_242_OLED_12864))
  #error "LED_BACKLIGHT_TIMEOUT requires a FYSETC Mini Panel and a Power Switch."
#endif

/**
 * Basic multi hotend duplication mode
 */
#if ENABLED(MULTI_NOZZLE_DUPLICATION)
  #if HOTENDS < 2
    #error "MULTI_NOZZLE_DUPLICATION requires 2 or more hotends."
  #elif ENABLED(DUAL_X_CARRIAGE)
    #error "MULTI_NOZZLE_DUPLICATION is incompatible with DUAL_X_CARRIAGE."
  #elif ENABLED(SINGLENOZZLE)
    #error "MULTI_NOZZLE_DUPLICATION is incompatible with SINGLENOZZLE."
  #elif ENABLED(MIXING_EXTRUDER)
    #error "MULTI_NOZZLE_DUPLICATION is incompatible with MIXING_EXTRUDER."
  #elif ENABLED(SWITCHING_EXTRUDER)
    #error "MULTI_NOZZLE_DUPLICATION is incompatible with SWITCHING_EXTRUDER."
  #endif
#endif

/**
 * Test Extruder Stepper Pins
 */
#if E_STEPPERS
  #if !(PINS_EXIST(E0_STEP, E0_DIR) && HAS_E0_ENABLE)
    #error "E0_STEP_PIN, E0_DIR_PIN, or E0_ENABLE_PIN not defined for this board."
  #endif
  #if E_STEPPERS > 1
    #if !(PINS_EXIST(E1_STEP, E1_DIR) && HAS_E1_ENABLE)
      #error "E1_STEP_PIN, E1_DIR_PIN, or E1_ENABLE_PIN not defined for this board."
    #endif
    #if E_STEPPERS > 2
      #if !(PINS_EXIST(E2_STEP, E2_DIR) && HAS_E2_ENABLE)
        #error "E2_STEP_PIN, E2_DIR_PIN, or E2_ENABLE_PIN not defined for this board."
      #endif
      #if E_STEPPERS > 3
        #if !(PINS_EXIST(E3_STEP, E3_DIR) && HAS_E3_ENABLE)
          #error "E3_STEP_PIN, E3_DIR_PIN, or E3_ENABLE_PIN not defined for this board."
        #endif
        #if E_STEPPERS > 4
          #if !(PINS_EXIST(E4_STEP, E4_DIR) && HAS_E4_ENABLE)
            #error "E4_STEP_PIN, E4_DIR_PIN, or E4_ENABLE_PIN not defined for this board."
          #endif
          #if E_STEPPERS > 5
            #if !(PINS_EXIST(E5_STEP, E5_DIR) && HAS_E5_ENABLE)
              #error "E5_STEP_PIN, E5_DIR_PIN, or E5_ENABLE_PIN not defined for this board."
            #endif
            #if E_STEPPERS > 6
              #if !(PINS_EXIST(E6_STEP, E6_DIR) && HAS_E6_ENABLE)
                #error "E6_STEP_PIN, E6_DIR_PIN, or E6_ENABLE_PIN not defined for this board."
              #endif
              #if E_STEPPERS > 7
                #if !(PINS_EXIST(E7_STEP, E7_DIR) && HAS_E7_ENABLE)
                  #error "E7_STEP_PIN, E7_DIR_PIN, or E7_ENABLE_PIN not defined for this board."
                #endif
              #endif // E_STEPPERS > 7
            #endif // E_STEPPERS > 6
          #endif // E_STEPPERS > 5
        #endif // E_STEPPERS > 4
      #endif // E_STEPPERS > 3
    #endif // E_STEPPERS > 2
  #endif // E_STEPPERS > 1
#endif // E_STEPPERS

/**
 * Endstop Tests
 */

#define _PLUG_UNUSED_TEST(A,P) (DISABLED(USE_##P##MIN_PLUG, USE_##P##MAX_PLUG) \
  && !(ENABLED(A##_DUAL_ENDSTOPS) && WITHIN(A##2_USE_ENDSTOP, _##P##MAX_, _##P##MIN_)) \
  && !(ENABLED(A##_MULTI_ENDSTOPS) && WITHIN(A##2_USE_ENDSTOP, _##P##MAX_, _##P##MIN_)) )
#define _AXIS_PLUG_UNUSED_TEST(A) (_PLUG_UNUSED_TEST(A,X) && _PLUG_UNUSED_TEST(A,Y) && _PLUG_UNUSED_TEST(A,Z))

// At least 3 endstop plugs must be used
#if _AXIS_PLUG_UNUSED_TEST(X)
  #error "You must enable USE_XMIN_PLUG or USE_XMAX_PLUG."
#endif
#if _AXIS_PLUG_UNUSED_TEST(Y)
  #error "You must enable USE_YMIN_PLUG or USE_YMAX_PLUG."
#endif
#if _AXIS_PLUG_UNUSED_TEST(Z)
  #error "You must enable USE_ZMIN_PLUG or USE_ZMAX_PLUG."
#endif

// Delta and Cartesian use 3 homing endstops
#if NONE(IS_SCARA, SPI_ENDSTOPS)
  #if X_HOME_DIR < 0 && DISABLED(USE_XMIN_PLUG)
    #error "Enable USE_XMIN_PLUG when homing X to MIN."
  #elif X_HOME_DIR > 0 && DISABLED(USE_XMAX_PLUG)
    #error "Enable USE_XMAX_PLUG when homing X to MAX."
  #elif Y_HOME_DIR < 0 && DISABLED(USE_YMIN_PLUG)
    #error "Enable USE_YMIN_PLUG when homing Y to MIN."
  #elif Y_HOME_DIR > 0 && DISABLED(USE_YMAX_PLUG)
    #error "Enable USE_YMAX_PLUG when homing Y to MAX."
  #endif
#endif

// Z homing direction and plug usage flags
#if Z_HOME_DIR < 0 && NONE(USE_ZMIN_PLUG, HOMING_Z_WITH_PROBE)
  #error "Enable USE_ZMIN_PLUG when homing Z to MIN."
#elif Z_HOME_DIR > 0 && ENABLED(USE_PROBE_FOR_Z_HOMING)
  #error "Z_HOME_DIR must be -1 when homing Z with the probe."
#elif BOTH(HOMING_Z_WITH_PROBE, Z_MULTI_ENDSTOPS)
  #error "Z_MULTI_ENDSTOPS is incompatible with USE_PROBE_FOR_Z_HOMING."
#elif Z_HOME_DIR > 0 && DISABLED(USE_ZMAX_PLUG)
  #error "Enable USE_ZMAX_PLUG when homing Z to MAX."
#endif

#if BOTH(HOME_Z_FIRST, USE_PROBE_FOR_Z_HOMING)
  #error "HOME_Z_FIRST can't be used when homing Z with a probe."
#endif

// Dual/multiple endstops requirements
#if ENABLED(X_DUAL_ENDSTOPS)
  #if !X2_USE_ENDSTOP
    #error "You must set X2_USE_ENDSTOP with X_DUAL_ENDSTOPS."
  #elif X2_USE_ENDSTOP == _XMIN_ && DISABLED(USE_XMIN_PLUG)
    #error "USE_XMIN_PLUG is required when X2_USE_ENDSTOP is _XMIN_."
  #elif X2_USE_ENDSTOP == _XMAX_ && DISABLED(USE_XMAX_PLUG)
    #error "USE_XMAX_PLUG is required when X2_USE_ENDSTOP is _XMAX_."
  #elif X2_USE_ENDSTOP == _YMIN_ && DISABLED(USE_YMIN_PLUG)
    #error "USE_YMIN_PLUG is required when X2_USE_ENDSTOP is _YMIN_."
  #elif X2_USE_ENDSTOP == _YMAX_ && DISABLED(USE_YMAX_PLUG)
    #error "USE_YMAX_PLUG is required when X2_USE_ENDSTOP is _YMAX_."
  #elif X2_USE_ENDSTOP == _ZMIN_ && DISABLED(USE_ZMIN_PLUG)
    #error "USE_ZMIN_PLUG is required when X2_USE_ENDSTOP is _ZMIN_."
  #elif X2_USE_ENDSTOP == _ZMAX_ && DISABLED(USE_ZMAX_PLUG)
    #error "USE_ZMAX_PLUG is required when X2_USE_ENDSTOP is _ZMAX_."
  #elif !HAS_X2_MIN && !HAS_X2_MAX
    #error "X2_USE_ENDSTOP has been assigned to a nonexistent endstop!"
  #elif ENABLED(DELTA)
    #error "X_DUAL_ENDSTOPS is not compatible with DELTA."
  #endif
#endif
#if ENABLED(Y_DUAL_ENDSTOPS)
  #if !Y2_USE_ENDSTOP
    #error "You must set Y2_USE_ENDSTOP with Y_DUAL_ENDSTOPS."
  #elif Y2_USE_ENDSTOP == _XMIN_ && DISABLED(USE_XMIN_PLUG)
    #error "USE_XMIN_PLUG is required when Y2_USE_ENDSTOP is _XMIN_."
  #elif Y2_USE_ENDSTOP == _XMAX_ && DISABLED(USE_XMAX_PLUG)
    #error "USE_XMAX_PLUG is required when Y2_USE_ENDSTOP is _XMAX_."
  #elif Y2_USE_ENDSTOP == _YMIN_ && DISABLED(USE_YMIN_PLUG)
    #error "USE_YMIN_PLUG is required when Y2_USE_ENDSTOP is _YMIN_."
  #elif Y2_USE_ENDSTOP == _YMAX_ && DISABLED(USE_YMAX_PLUG)
    #error "USE_YMAX_PLUG is required when Y2_USE_ENDSTOP is _YMAX_."
  #elif Y2_USE_ENDSTOP == _ZMIN_ && DISABLED(USE_ZMIN_PLUG)
    #error "USE_ZMIN_PLUG is required when Y2_USE_ENDSTOP is _ZMIN_."
  #elif Y2_USE_ENDSTOP == _ZMAX_ && DISABLED(USE_ZMAX_PLUG)
    #error "USE_ZMAX_PLUG is required when Y2_USE_ENDSTOP is _ZMAX_."
  #elif !HAS_Y2_MIN && !HAS_Y2_MAX
    #error "Y2_USE_ENDSTOP has been assigned to a nonexistent endstop!"
  #elif ENABLED(DELTA)
    #error "Y_DUAL_ENDSTOPS is not compatible with DELTA."
  #endif
#endif

#if ENABLED(Z_MULTI_ENDSTOPS)
  #if !Z2_USE_ENDSTOP
    #error "You must set Z2_USE_ENDSTOP with Z_MULTI_ENDSTOPS when NUM_Z_STEPPER_DRIVERS >= 2."
  #elif Z2_USE_ENDSTOP == _XMIN_ && DISABLED(USE_XMIN_PLUG)
    #error "USE_XMIN_PLUG is required when Z2_USE_ENDSTOP is _XMIN_."
  #elif Z2_USE_ENDSTOP == _XMAX_ && DISABLED(USE_XMAX_PLUG)
    #error "USE_XMAX_PLUG is required when Z2_USE_ENDSTOP is _XMAX_."
  #elif Z2_USE_ENDSTOP == _YMIN_ && DISABLED(USE_YMIN_PLUG)
    #error "USE_YMIN_PLUG is required when Z2_USE_ENDSTOP is _YMIN_."
  #elif Z2_USE_ENDSTOP == _YMAX_ && DISABLED(USE_YMAX_PLUG)
    #error "USE_YMAX_PLUG is required when Z2_USE_ENDSTOP is _YMAX_."
  #elif Z2_USE_ENDSTOP == _ZMIN_ && DISABLED(USE_ZMIN_PLUG)
    #error "USE_ZMIN_PLUG is required when Z2_USE_ENDSTOP is _ZMIN_."
  #elif Z2_USE_ENDSTOP == _ZMAX_ && DISABLED(USE_ZMAX_PLUG)
    #error "USE_ZMAX_PLUG is required when Z2_USE_ENDSTOP is _ZMAX_."
  #elif !HAS_Z2_MIN && !HAS_Z2_MAX
    #error "Z2_USE_ENDSTOP has been assigned to a nonexistent endstop!"
  #elif ENABLED(DELTA)
    #error "Z_MULTI_ENDSTOPS is not compatible with DELTA."
  #endif
  #if NUM_Z_STEPPER_DRIVERS >= 3
    #if !Z3_USE_ENDSTOP
      #error "You must set Z3_USE_ENDSTOP with Z_MULTI_ENDSTOPS when NUM_Z_STEPPER_DRIVERS >= 3."
    #elif Z3_USE_ENDSTOP == _XMIN_ && DISABLED(USE_XMIN_PLUG)
      #error "USE_XMIN_PLUG is required when Z3_USE_ENDSTOP is _XMIN_."
    #elif Z3_USE_ENDSTOP == _XMAX_ && DISABLED(USE_XMAX_PLUG)
      #error "USE_XMAX_PLUG is required when Z3_USE_ENDSTOP is _XMAX_."
    #elif Z3_USE_ENDSTOP == _YMIN_ && DISABLED(USE_YMIN_PLUG)
      #error "USE_YMIN_PLUG is required when Z3_USE_ENDSTOP is _YMIN_."
    #elif Z3_USE_ENDSTOP == _YMAX_ && DISABLED(USE_YMAX_PLUG)
      #error "USE_YMAX_PLUG is required when Z3_USE_ENDSTOP is _YMAX_."
    #elif Z3_USE_ENDSTOP == _ZMIN_ && DISABLED(USE_ZMIN_PLUG)
      #error "USE_ZMIN_PLUG is required when Z3_USE_ENDSTOP is _ZMIN_."
    #elif Z3_USE_ENDSTOP == _ZMAX_ && DISABLED(USE_ZMAX_PLUG)
      #error "USE_ZMAX_PLUG is required when Z3_USE_ENDSTOP is _ZMAX_."
    #elif !HAS_Z3_MIN && !HAS_Z3_MAX
      #error "Z3_USE_ENDSTOP has been assigned to a nonexistent endstop!"
    #endif
  #endif
  #if NUM_Z_STEPPER_DRIVERS >= 4
    #if !Z4_USE_ENDSTOP
      #error "You must set Z4_USE_ENDSTOP with Z_MULTI_ENDSTOPS when NUM_Z_STEPPER_DRIVERS >= 4."
    #elif Z4_USE_ENDSTOP == _XMIN_ && DISABLED(USE_XMIN_PLUG)
      #error "USE_XMIN_PLUG is required when Z4_USE_ENDSTOP is _XMIN_."
    #elif Z4_USE_ENDSTOP == _XMAX_ && DISABLED(USE_XMAX_PLUG)
      #error "USE_XMAX_PLUG is required when Z4_USE_ENDSTOP is _XMAX_."
    #elif Z4_USE_ENDSTOP == _YMIN_ && DISABLED(USE_YMIN_PLUG)
      #error "USE_YMIN_PLUG is required when Z4_USE_ENDSTOP is _YMIN_."
    #elif Z4_USE_ENDSTOP == _YMAX_ && DISABLED(USE_YMAX_PLUG)
      #error "USE_YMAX_PLUG is required when Z4_USE_ENDSTOP is _YMAX_."
    #elif Z4_USE_ENDSTOP == _ZMIN_ && DISABLED(USE_ZMIN_PLUG)
      #error "USE_ZMIN_PLUG is required when Z4_USE_ENDSTOP is _ZMIN_."
    #elif Z4_USE_ENDSTOP == _ZMAX_ && DISABLED(USE_ZMAX_PLUG)
      #error "USE_ZMAX_PLUG is required when Z4_USE_ENDSTOP is _ZMAX_."
    #elif !HAS_Z4_MIN && !HAS_Z4_MAX
      #error "Z4_USE_ENDSTOP has been assigned to a nonexistent endstop!"
    #endif
  #endif
#endif

#if defined(ENDSTOP_NOISE_THRESHOLD) && !WITHIN(ENDSTOP_NOISE_THRESHOLD, 2, 7)
  #error "ENDSTOP_NOISE_THRESHOLD must be an integer from 2 to 7."
#endif

/**
 * emergency-command parser
 */
#if ENABLED(EMERGENCY_PARSER) && defined(__AVR__) && defined(USBCON)
  #error "EMERGENCY_PARSER does not work on boards with AT90USB processors (USBCON)."
#endif

/**
 * I2C bus
 */
#if ENABLED(EXPERIMENTAL_I2CBUS) && I2C_SLAVE_ADDRESS > 0
  #if I2C_SLAVE_ADDRESS < 8
    #error "I2C_SLAVE_ADDRESS can't be less than 8. (Addresses 0 - 7 are reserved.)"
  #elif I2C_SLAVE_ADDRESS > 127
    #error "I2C_SLAVE_ADDRESS can't be over 127. (Only 7 bits allowed.)"
  #endif
#endif

/**
 * G35 Assisted Tramming
 */
#if ENABLED(ASSISTED_TRAMMING) && !HAS_BED_PROBE
  #error "ASSISTED_TRAMMING requires a bed probe."
#endif

/**
 * G38 Probe Target
 */
#if ENABLED(G38_PROBE_TARGET)
  #if !HAS_BED_PROBE
    #error "G38_PROBE_TARGET requires a bed probe."
  #elif !IS_CARTESIAN
    #error "G38_PROBE_TARGET requires a Cartesian machine."
  #endif
#endif

/**
 * RGB_LED Requirements
 */
#define _RGB_TEST (PINS_EXIST(RGB_LED_R, RGB_LED_G, RGB_LED_B))
#if ENABLED(PRINTER_EVENT_LEDS) && !HAS_COLOR_LEDS
  #error "PRINTER_EVENT_LEDS requires BLINKM, PCA9533, PCA9632, RGB_LED, RGBW_LED or NEOPIXEL_LED."
#elif ENABLED(RGB_LED)
  #if !_RGB_TEST
    #error "RGB_LED requires RGB_LED_R_PIN, RGB_LED_G_PIN, and RGB_LED_B_PIN."
  #elif ENABLED(RGBW_LED)
    #error "Please enable only one of RGB_LED and RGBW_LED."
  #endif
#elif ENABLED(RGBW_LED)
  #if !(_RGB_TEST && PIN_EXISTS(RGB_LED_W))
    #error "RGBW_LED requires RGB_LED_R_PIN, RGB_LED_G_PIN, RGB_LED_B_PIN, and RGB_LED_W_PIN."
  #endif
#endif
#undef _RGB_TEST

// NeoPixel requirements
#if ENABLED(NEOPIXEL_LED)
  #if !PIN_EXISTS(NEOPIXEL) || NEOPIXEL_PIXELS == 0
    #error "NEOPIXEL_LED requires NEOPIXEL_PIN and NEOPIXEL_PIXELS."
  #elif ENABLED(NEOPIXEL2_SEPARATE) && !(defined(NEOPIXEL2_TYPE) && PIN_EXISTS(NEOPIXEL2) && NEOPIXEL2_PIXELS > 0)
    #error "NEOPIXEL2_SEPARATE requires NEOPIXEL2_TYPE, NEOPIXEL2_PIN and NEOPIXEL2_PIXELS."
  #elif ENABLED(NEO2_COLOR_PRESETS) && DISABLED(NEOPIXEL2_SEPARATE)
    #error "NEO2_COLOR_PRESETS requires NEOPIXEL2_SEPARATE to be enabled."
  #endif
#endif

#if DISABLED(NO_COMPILE_TIME_PWM)
  #define _TEST_PWM(P) PWM_PIN(P)
#else
  #define _TEST_PWM(P) 1 // pass
#endif

/**
 * Auto Fan check for PWM pins
 */
#if HAS_AUTO_FAN && EXTRUDER_AUTO_FAN_SPEED != 255
  #define AF_ERR_SUFF "_AUTO_FAN_PIN is not a PWM pin. Set EXTRUDER_AUTO_FAN_SPEED to 255."
  #if HAS_AUTO_FAN_0
    static_assert(_TEST_PWM(E0_AUTO_FAN_PIN), "E0" AF_ERR_SUFF);
  #elif HAS_AUTO_FAN_1
    static_assert(_TEST_PWM(E1_AUTO_FAN_PIN), "E1" AF_ERR_SUFF);
  #elif HAS_AUTO_FAN_2
    static_assert(_TEST_PWM(E2_AUTO_FAN_PIN), "E2" AF_ERR_SUFF);
  #elif HAS_AUTO_FAN_3
    static_assert(_TEST_PWM(E3_AUTO_FAN_PIN), "E3" AF_ERR_SUFF);
  #elif HAS_AUTO_FAN_4
    static_assert(_TEST_PWM(E4_AUTO_FAN_PIN), "E4" AF_ERR_SUFF);
  #elif HAS_AUTO_FAN_5
    static_assert(_TEST_PWM(E5_AUTO_FAN_PIN), "E5" AF_ERR_SUFF);
  #elif HAS_AUTO_FAN_6
    static_assert(_TEST_PWM(E6_AUTO_FAN_PIN), "E6" AF_ERR_SUFF);
  #elif HAS_AUTO_FAN_7
    static_assert(_TEST_PWM(E7_AUTO_FAN_PIN), "E7" AF_ERR_SUFF);
  #endif
#endif

/**
 * Make sure only one EEPROM type is enabled
 */
#if ENABLED(EEPROM_SETTINGS)
  #if 1 < 0 \
    + ENABLED(I2C_EEPROM) \
    + ENABLED(SPI_EEPROM) \
    + ENABLED(QSPI_EEPROM) \
    + ENABLED(SDCARD_EEPROM_EMULATION) \
    + ENABLED(FLASH_EEPROM_EMULATION) \
    + ENABLED(SRAM_EEPROM_EMULATION) \
    + ENABLED(IIC_BL24CXX_EEPROM)
    #error "Please select only one method of EEPROM Persistent Storage."
  #endif
#endif

/**
 * Make sure features that need to write to the SD card can
 */
#if ENABLED(SDCARD_READONLY) && ANY(POWER_LOSS_RECOVERY, BINARY_FILE_TRANSFER, SDCARD_EEPROM_EMULATION)
  #undef SDCARD_READONLY
  #if ENABLED(POWER_LOSS_RECOVERY)
    #warning "Either disable SDCARD_READONLY or disable POWER_LOSS_RECOVERY."
  #elif ENABLED(BINARY_FILE_TRANSFER)
    #warning "Either disable SDCARD_READONLY or disable BINARY_FILE_TRANSFER."
  #elif ENABLED(SDCARD_EEPROM_EMULATION)
    #warning "Either disable SDCARD_READONLY or disable SDCARD_EEPROM_EMULATION."
  #endif
#endif

#if ENABLED(SD_IGNORE_AT_STARTUP)
  #if ENABLED(POWER_LOSS_RECOVERY)
    #error "SD_IGNORE_AT_STARTUP is incompatible with POWER_LOSS_RECOVERY."
  #elif ENABLED(SDCARD_EEPROM_EMULATION)
    #error "SD_IGNORE_AT_STARTUP is incompatible with SDCARD_EEPROM_EMULATION."
  #endif
#endif

/**
 * Make sure only one display is enabled
 */
#if 1 < 0 \
  + ENABLED(REPRAP_DISCOUNT_SMART_CONTROLLER) \
  + ENABLED(REPRAP_DISCOUNT_FULL_GRAPHIC_SMART_CONTROLLER) \
  + ENABLED(ULTIPANEL) \
  + ENABLED(ULTRA_LCD) \
  + (ENABLED(U8GLIB_SSD1306) && DISABLED(IS_U8GLIB_SSD1306)) \
  + (ENABLED(MINIPANEL) && NONE(MKS_MINI_12864, ENDER2_STOCKDISPLAY)) \
  + (ENABLED(MKS_MINI_12864) && DISABLED(MKS_LCD12864)) \
  + (ENABLED(EXTENSIBLE_UI) && DISABLED(IS_EXTUI)) \
  + (DISABLED(IS_LEGACY_TFT) && ENABLED(TFT_GENERIC)) \
  + (ENABLED(IS_LEGACY_TFT) && COUNT_ENABLED(TFT_320x240, TFT_320x240_SPI, TFT_480x320, TFT_480x320_SPI)) \
  + COUNT_ENABLED(ANYCUBIC_LCD_I3MEGA, ANYCUBIC_LCD_CHIRON, ANYCUBIC_TFT35) \
  + COUNT_ENABLED(DGUS_LCD_UI_ORIGIN, DGUS_LCD_UI_FYSETC, DGUS_LCD_UI_HIPRECY) \
  + COUNT_ENABLED(ENDER2_STOCKDISPLAY, CR10_STOCKDISPLAY, DWIN_CREALITY_LCD) \
  + COUNT_ENABLED(FYSETC_MINI_12864_X_X, FYSETC_MINI_12864_1_2, FYSETC_MINI_12864_2_0, FYSETC_MINI_12864_2_1, FYSETC_GENERIC_12864_1_1) \
  + COUNT_ENABLED(LCD_SAINSMART_I2C_1602, LCD_SAINSMART_I2C_2004) \
  + COUNT_ENABLED(MKS_12864OLED, MKS_12864OLED_SSD1306) \
  + COUNT_ENABLED(MKS_TS35_V2_0, MKS_ROBIN_TFT24, MKS_ROBIN_TFT28, MKS_ROBIN_TFT32, MKS_ROBIN_TFT35, MKS_ROBIN_TFT43, MKS_ROBIN_TFT_V1_1R, ANET_ET4_TFT28, ANET_ET5_TFT35) \
  + COUNT_ENABLED(TFTGLCD_PANEL_SPI, TFTGLCD_PANEL_I2C) \
  + COUNT_ENABLED(VIKI2, miniVIKI) \
  + COUNT_ENABLED(ZONESTAR_12864LCD, ZONESTAR_12864OLED, ZONESTAR_12864OLED_SSD1306) \
  + COUNT_ENABLED(ANET_FULL_GRAPHICS_LCD, ANET_FULL_GRAPHICS_LCD_ALT_WIRING) \
  + ENABLED(AZSMZ_12864) \
  + ENABLED(BQ_LCD_SMART_CONTROLLER) \
  + ENABLED(CARTESIO_UI) \
  + ENABLED(ELB_FULL_GRAPHIC_CONTROLLER) \
  + ENABLED(FF_INTERFACEBOARD) \
  + ENABLED(FYSETC_242_OLED_12864) \
  + ENABLED(G3D_PANEL) \
  + ENABLED(LCD_FOR_MELZI) \
  + ENABLED(LCD_I2C_PANELOLU2) \
  + ENABLED(LCD_I2C_VIKI) \
  + ENABLED(LCM1602) \
  + ENABLED(LONGER_LK_TFT28) \
  + ENABLED(MAKEBOARD_MINI_2_LINE_DISPLAY_1602) \
  + ENABLED(MAKRPANEL) \
  + ENABLED(MALYAN_LCD) \
  + ENABLED(MKS_LCD12864) \
  + ENABLED(OLED_PANEL_TINYBOY2) \
  + ENABLED(OVERLORD_OLED) \
  + ENABLED(PANEL_ONE) \
  + ENABLED(RA_CONTROL_PANEL) \
  + ENABLED(RADDS_DISPLAY) \
  + ENABLED(REPRAPWORLD_GRAPHICAL_LCD) \
  + ENABLED(RIGIDBOT_PANEL) \
  + ENABLED(SAV_3DGLCD) \
  + ENABLED(SAV_3DLCD) \
  + ENABLED(SILVER_GATE_GLCD_CONTROLLER) \
  + ENABLED(TFT_TRONXY_X5SA) \
  + ENABLED(TOUCH_UI_FTDI_EVE) \
  + ENABLED(U8GLIB_SH1106_EINSTART) \
  + ENABLED(ULTI_CONTROLLER) \
  + ENABLED(ULTIMAKERCONTROLLER) \
  + ENABLED(ZONESTAR_LCD)
  #error "Please select only one LCD controller option."
#endif

#undef IS_U8GLIB_SSD1306
#undef IS_EXTUI
#undef IS_LEGACY_TFT

#if ANY(TFT_GENERIC, MKS_TS35_V2_0, MKS_ROBIN_TFT24, MKS_ROBIN_TFT28, MKS_ROBIN_TFT32, MKS_ROBIN_TFT35, MKS_ROBIN_TFT43, MKS_ROBIN_TFT_V1_1R, TFT_TRONXY_X5SA, ANYCUBIC_TFT35, ANYCUBIC_TFT35, LONGER_LK_TFT28, ANET_ET4_TFT28, ANET_ET5_TFT35)
  #if NONE(TFT_COLOR_UI, TFT_CLASSIC_UI, TFT_LVGL_UI)
    #error "TFT_COLOR_UI, TFT_CLASSIC_UI, TFT_LVGL_UI is required for your TFT. Please enable one."
  #elif 1 < ENABLED(TFT_COLOR_UI) + ENABLED(TFT_CLASSIC_UI) + ENABLED(TFT_LVGL_UI)
    #error "Please select only one of TFT_COLOR_UI, TFT_CLASSIC_UI, or TFT_LVGL_UI."
  #endif
#elif ANY(TFT_COLOR_UI, TFT_CLASSIC_UI, TFT_LVGL_UI)
  #error "TFT_(COLOR|CLASSIC|LVGL)_UI requires a TFT display to be enabled."
#endif

#if ENABLED(TFT_GENERIC) && NONE(TFT_INTERFACE_FSMC, TFT_INTERFACE_SPI)
  #error "TFT_GENERIC requires either TFT_INTERFACE_FSMC or TFT_INTERFACE_SPI interface."
#endif

#if BOTH(TFT_INTERFACE_FSMC, TFT_INTERFACE_SPI)
  #error "Please enable only one of TFT_INTERFACE_SPI or TFT_INTERFACE_SPI."
#endif

#if MANY(LCD_SCREEN_ROT_0, LCD_SCREEN_ROT_90, LCD_SCREEN_ROT_180, LCD_SCREEN_ROT_270)
  #error "Please enable only one LCD_SCREEN_ROT_* option: 0, 90, 180, or 270."
#endif

#if MANY(TFT_RES_320x240, TFT_RES_480x272, TFT_RES_480x320)
  #error "Please select only one of TFT_RES_480x320, TFT_RES_480x320, or TFT_RES_480x272."
#endif

#if HAS_TFT_LVGL_UI && DISABLED(TFT_RES_480x320)
  #error "(FMSC|SPI)TFT_LVGL_UI requires TFT_RES_480x320."
#endif

#if defined(GRAPHICAL_TFT_UPSCALE) && !WITHIN(GRAPHICAL_TFT_UPSCALE, 2, 3)
  #error "GRAPHICAL_TFT_UPSCALE must be set to 2 or 3."
#endif

/**
 * Some boards forbid the use of -1 Native USB
 */
#if ENABLED(BOARD_NO_NATIVE_USB)
  #undef BOARD_NO_NATIVE_USB
  #if SERIAL_PORT == -1
    #error "SERIAL_PORT is set to -1, but the MOTHERBOARD has no native USB support. Set SERIAL_PORT to a valid value for your board."
  #elif SERIAL_PORT_2 == -1
    #error "SERIAL_PORT_2 is set to -1, but the MOTHERBOARD has no native USB support. Set SERIAL_PORT_2 to a valid value for your board."
  #elif LCD_SERIAL_PORT == -1
    #error "LCD_SERIAL_PORT is set to -1, but the MOTHERBOARD has no native USB support. Set LCD_SERIAL_PORT to a valid value for your board."
  #endif
#endif

/**
 * Serial displays require a dedicated serial port
 */
#ifdef LCD_SERIAL_PORT
  #if LCD_SERIAL_PORT == SERIAL_PORT
    #error "LCD_SERIAL_PORT cannot be the same as SERIAL_PORT."
  #elif defined(SERIAL_PORT_2) && LCD_SERIAL_PORT == SERIAL_PORT_2
    #error "LCD_SERIAL_PORT cannot be the same as SERIAL_PORT_2."
  #endif
#else
  #if HAS_DGUS_LCD
    #error "The DGUS LCD requires LCD_SERIAL_PORT to be defined."
  #elif EITHER(ANYCUBIC_LCD_I3MEGA, ANYCUBIC_LCD_CHIRON)
    #error "The ANYCUBIC LCD requires LCD_SERIAL_PORT to be defined."
  #elif ENABLED(MALYAN_LCD)
    #error "MALYAN_LCD requires LCD_SERIAL_PORT to be defined."
  #endif
#endif

/**
 * FYSETC Mini 12864 RGB backlighting required
 */
#if EITHER(FYSETC_MINI_12864_1_2, FYSETC_MINI_12864_2_0) && DISABLED(RGB_LED)
  #error "RGB_LED is required for FYSETC_MINI_12864 1.2 and 2.0."
#elif EITHER(FYSETC_MINI_12864_2_0, FYSETC_MINI_12864_2_1) && DISABLED(LED_USER_PRESET_STARTUP)
  #error "LED_USER_PRESET_STARTUP is required for FYSETC_MINI_12864 2.x displays."
#endif

/**
 * Check existing CS pins against enabled TMC SPI drivers.
 */
#define INVALID_TMC_SPI(ST) (AXIS_HAS_SPI(ST) && !PIN_EXISTS(ST##_CS))
#if INVALID_TMC_SPI(X)
  #error "An SPI driven TMC driver on X requires X_CS_PIN."
#elif INVALID_TMC_SPI(X2)
  #error "An SPI driven TMC driver on X2 requires X2_CS_PIN."
#elif INVALID_TMC_SPI(Y)
  #error "An SPI driven TMC driver on Y requires Y_CS_PIN."
#elif INVALID_TMC_SPI(Y2)
  #error "An SPI driven TMC driver on Y2 requires Y2_CS_PIN."
#elif INVALID_TMC_SPI(Z)
  #error "An SPI driven TMC driver on Z requires Z_CS_PIN."
#elif INVALID_TMC_SPI(Z2)
  #error "An SPI driven TMC driver on Z2 requires Z2_CS_PIN."
#elif INVALID_TMC_SPI(Z3)
  #error "An SPI driven TMC driver on Z3 requires Z3_CS_PIN."
#elif INVALID_TMC_SPI(Z4)
  #error "An SPI driven TMC driver on Z4 requires Z4_CS_PIN."
#elif INVALID_TMC_SPI(E0)
  #error "An SPI driven TMC driver on E0 requires E0_CS_PIN."
#elif INVALID_TMC_SPI(E1)
  #error "An SPI driven TMC driver on E1 requires E1_CS_PIN."
#elif INVALID_TMC_SPI(E2)
  #error "An SPI driven TMC driver on E2 requires E2_CS_PIN."
#elif INVALID_TMC_SPI(E3)
  #error "An SPI driven TMC driver on E3 requires E3_CS_PIN."
#elif INVALID_TMC_SPI(E4)
  #error "An SPI driven TMC driver on E4 requires E4_CS_PIN."
#elif INVALID_TMC_SPI(E5)
  #error "An SPI driven TMC driver on E5 requires E5_CS_PIN."
#elif INVALID_TMC_SPI(E6)
  #error "An SPI driven TMC driver on E6 requires E6_CS_PIN."
#elif INVALID_TMC_SPI(E7)
  #error "An SPI driven TMC driver on E7 requires E7_CS_PIN."
#endif
#undef INVALID_TMC_SPI

/**
 * Check existing RX/TX pins against enable TMC UART drivers.
 */
#define INVALID_TMC_UART(ST) (AXIS_HAS_UART(ST) && !(defined(ST##_HARDWARE_SERIAL) || (PINS_EXIST(ST##_SERIAL_RX, ST##_SERIAL_TX))))
#if INVALID_TMC_UART(X)
  #error "TMC2208 or TMC2209 on X requires X_HARDWARE_SERIAL or X_SERIAL_(RX|TX)_PIN."
#elif INVALID_TMC_UART(X2)
  #error "TMC2208 or TMC2209 on X2 requires X2_HARDWARE_SERIAL or X2_SERIAL_(RX|TX)_PIN."
#elif INVALID_TMC_UART(Y)
  #error "TMC2208 or TMC2209 on Y requires Y_HARDWARE_SERIAL or Y_SERIAL_(RX|TX)_PIN."
#elif INVALID_TMC_UART(Y2)
  #error "TMC2208 or TMC2209 on Y2 requires Y2_HARDWARE_SERIAL or Y2_SERIAL_(RX|TX)_PIN."
#elif INVALID_TMC_UART(Z)
  #error "TMC2208 or TMC2209 on Z requires Z_HARDWARE_SERIAL or Z_SERIAL_(RX|TX)_PIN."
#elif INVALID_TMC_UART(Z2)
  #error "TMC2208 or TMC2209 on Z2 requires Z2_HARDWARE_SERIAL or Z2_SERIAL_(RX|TX)_PIN."
#elif INVALID_TMC_UART(Z3)
  #error "TMC2208 or TMC2209 on Z3 requires Z3_HARDWARE_SERIAL or Z3_SERIAL_(RX|TX)_PIN."
#elif INVALID_TMC_UART(Z4)
  #error "TMC2208 or TMC2209 on Z4 requires Z4_HARDWARE_SERIAL or Z4_SERIAL_(RX|TX)_PIN."
#elif INVALID_TMC_UART(E0)
  #error "TMC2208 or TMC2209 on E0 requires E0_HARDWARE_SERIAL or E0_SERIAL_(RX|TX)_PIN."
#elif INVALID_TMC_UART(E1)
  #error "TMC2208 or TMC2209 on E1 requires E1_HARDWARE_SERIAL or E1_SERIAL_(RX|TX)_PIN."
#elif INVALID_TMC_UART(E2)
  #error "TMC2208 or TMC2209 on E2 requires E2_HARDWARE_SERIAL or E2_SERIAL_(RX|TX)_PIN."
#elif INVALID_TMC_UART(E3)
  #error "TMC2208 or TMC2209 on E3 requires E3_HARDWARE_SERIAL or E3_SERIAL_(RX|TX)_PIN."
#elif INVALID_TMC_UART(E4)
  #error "TMC2208 or TMC2209 on E4 requires E4_HARDWARE_SERIAL or E4_SERIAL_(RX|TX)_PIN."
#elif INVALID_TMC_UART(E5)
  #error "TMC2208 or TMC2209 on E5 requires E5_HARDWARE_SERIAL or E5_SERIAL_(RX|TX)_PIN."
#elif INVALID_TMC_UART(E6)
  #error "TMC2208 or TMC2209 on E6 requires E6_HARDWARE_SERIAL or E6_SERIAL_(RX|TX)_PIN."
#elif INVALID_TMC_UART(E7)
  #error "TMC2208 or TMC2209 on E7 requires E7_HARDWARE_SERIAL or E7_SERIAL_(RX|TX)_PIN."
#endif
#undef INVALID_TMC_UART

/**
 * TMC2209 slave address values
 */
#define INVALID_TMC_ADDRESS(ST) static_assert(0 <= ST##_SLAVE_ADDRESS && ST##_SLAVE_ADDRESS <= 3, "TMC2209 slave address must be 0, 1, 2 or 3")
#if AXIS_DRIVER_TYPE_X(TMC2209)
  INVALID_TMC_ADDRESS(X);
#elif AXIS_DRIVER_TYPE_X2(TMC2209)
  INVALID_TMC_ADDRESS(X2);
#elif AXIS_DRIVER_TYPE_Y(TMC2209)
  INVALID_TMC_ADDRESS(Y);
#elif AXIS_DRIVER_TYPE_Y2(TMC2209)
  INVALID_TMC_ADDRESS(Y2);
#elif AXIS_DRIVER_TYPE_Z(TMC2209)
  INVALID_TMC_ADDRESS(Z);
#elif AXIS_DRIVER_TYPE_Z2(TMC2209)
  INVALID_TMC_ADDRESS(Z2);
#elif AXIS_DRIVER_TYPE_Z3(TMC2209)
  INVALID_TMC_ADDRESS(Z3);
#elif AXIS_DRIVER_TYPE_Z4(TMC2209)
  INVALID_TMC_ADDRESS(Z4);
#elif AXIS_DRIVER_TYPE_E0(TMC2209)
  INVALID_TMC_ADDRESS(E0);
#elif AXIS_DRIVER_TYPE_E1(TMC2209)
  INVALID_TMC_ADDRESS(E1);
#elif AXIS_DRIVER_TYPE_E2(TMC2209)
  INVALID_TMC_ADDRESS(E2);
#elif AXIS_DRIVER_TYPE_E3(TMC2209)
  INVALID_TMC_ADDRESS(E3);
#elif AXIS_DRIVER_TYPE_E4(TMC2209)
  INVALID_TMC_ADDRESS(E4);
#elif AXIS_DRIVER_TYPE_E5(TMC2209)
  INVALID_TMC_ADDRESS(E5);
#elif AXIS_DRIVER_TYPE_E6(TMC2209)
  INVALID_TMC_ADDRESS(E6);
#elif AXIS_DRIVER_TYPE_E7(TMC2209)
  INVALID_TMC_ADDRESS(E7);
#endif
#undef INVALID_TMC_ADDRESS

#define _TMC_MICROSTEP_IS_VALID(MS) (MS == 0 || MS == 2 || MS == 4 || MS == 8 || MS == 16 || MS == 32 || MS == 64 || MS == 128 || MS == 256)
#define TMC_MICROSTEP_IS_VALID(M) (!AXIS_IS_TMC(M) || _TMC_MICROSTEP_IS_VALID(M##_MICROSTEPS))
#define INVALID_TMC_MS(ST) static_assert(0, "Invalid " STRINGIFY(ST) "_MICROSTEPS. Valid values are 0, 2, 4, 8, 16, 32, 64, 128, and 256.")

#if !TMC_MICROSTEP_IS_VALID(X)
  INVALID_TMC_MS(X);
#elif !TMC_MICROSTEP_IS_VALID(Y)
  INVALID_TMC_MS(Y)
#elif !TMC_MICROSTEP_IS_VALID(Z)
  INVALID_TMC_MS(Z)
#elif !TMC_MICROSTEP_IS_VALID(X2)
  INVALID_TMC_MS(X2);
#elif !TMC_MICROSTEP_IS_VALID(Y2)
  INVALID_TMC_MS(Y2)
#elif !TMC_MICROSTEP_IS_VALID(Z2)
  INVALID_TMC_MS(Z2)
#elif !TMC_MICROSTEP_IS_VALID(Z3)
  INVALID_TMC_MS(Z3)
#elif !TMC_MICROSTEP_IS_VALID(Z4)
  INVALID_TMC_MS(Z4)
#elif !TMC_MICROSTEP_IS_VALID(E0)
  INVALID_TMC_MS(E0)
#elif !TMC_MICROSTEP_IS_VALID(E1)
  INVALID_TMC_MS(E1)
#elif !TMC_MICROSTEP_IS_VALID(E2)
  INVALID_TMC_MS(E2)
#elif !TMC_MICROSTEP_IS_VALID(E3)
  INVALID_TMC_MS(E3)
#elif !TMC_MICROSTEP_IS_VALID(E4)
  INVALID_TMC_MS(E4)
#elif !TMC_MICROSTEP_IS_VALID(E5)
  INVALID_TMC_MS(E5)
#elif !TMC_MICROSTEP_IS_VALID(E6)
  INVALID_TMC_MS(E6)
#elif !TMC_MICROSTEP_IS_VALID(E7)
  INVALID_TMC_MS(E7)
#endif
#undef INVALID_TMC_MS
#undef TMC_MICROSTEP_IS_VALID
#undef _TMC_MICROSTEP_IS_VALID

#if ENABLED(DELTA) && (ENABLED(STEALTHCHOP_XY) != ENABLED(STEALTHCHOP_Z))
  #error "STEALTHCHOP_XY and STEALTHCHOP_Z must be the same on DELTA."
#endif

#if ENABLED(SENSORLESS_HOMING)
  // Require STEALTHCHOP for SENSORLESS_HOMING on DELTA as the transition from spreadCycle to stealthChop
  // is necessary in order to reset the stallGuard indication between the initial movement of all three
  // towers to +Z and the individual homing of each tower. This restriction can be removed once a means of
  // clearing the stallGuard activated status is found.

  // Stall detection DIAG = HIGH : TMC2209
  // Stall detection DIAG = LOW  : TMC2130/TMC2160/TMC2660/TMC5130/TMC5160
  #define X_ENDSTOP_INVERTING !AXIS_DRIVER_TYPE(X,TMC2209)
  #define Y_ENDSTOP_INVERTING !AXIS_DRIVER_TYPE(Y,TMC2209)
  #define Z_ENDSTOP_INVERTING !AXIS_DRIVER_TYPE(Z,TMC2209)

  #if NONE(SPI_ENDSTOPS, ONBOARD_ENDSTOPPULLUPS, ENDSTOPPULLUPS)
    #if   X_SENSORLESS && X_HOME_DIR < 0 && DISABLED(ENDSTOPPULLUP_XMIN)
      #error "SENSORLESS_HOMING requires ENDSTOPPULLUP_XMIN (or ENDSTOPPULLUPS) when homing to X_MIN."
    #elif X_SENSORLESS && X_HOME_DIR > 0 && DISABLED(ENDSTOPPULLUP_XMAX)
      #error "SENSORLESS_HOMING requires ENDSTOPPULLUP_XMAX (or ENDSTOPPULLUPS) when homing to X_MAX."
    #elif Y_SENSORLESS && Y_HOME_DIR < 0 && DISABLED(ENDSTOPPULLUP_YMIN)
      #error "SENSORLESS_HOMING requires ENDSTOPPULLUP_YMIN (or ENDSTOPPULLUPS) when homing to Y_MIN."
    #elif Y_SENSORLESS && Y_HOME_DIR > 0 && DISABLED(ENDSTOPPULLUP_YMAX)
      #error "SENSORLESS_HOMING requires ENDSTOPPULLUP_YMAX (or ENDSTOPPULLUPS) when homing to Y_MAX."
    #elif Z_SENSORLESS && Z_HOME_DIR < 0 && DISABLED(ENDSTOPPULLUP_ZMIN)
      #error "SENSORLESS_HOMING requires ENDSTOPPULLUP_ZMIN (or ENDSTOPPULLUPS) when homing to Z_MIN."
    #elif Z_SENSORLESS && Z_HOME_DIR > 0 && DISABLED(ENDSTOPPULLUP_ZMAX)
      #error "SENSORLESS_HOMING requires ENDSTOPPULLUP_ZMAX (or ENDSTOPPULLUPS) when homing to Z_MAX."
    #endif
  #endif

  #if ENABLED(SPI_ENDSTOPS)
    #if ENABLED(QUICK_HOME)
      #warning "SPI_ENDSTOPS may be unreliable with QUICK_HOME. Adjust back-offs for better results."
    #endif
  #else
    #if X_SENSORLESS && X_HOME_DIR < 0 && X_MIN_ENDSTOP_INVERTING != X_ENDSTOP_INVERTING
      #if X_ENDSTOP_INVERTING
        #error "SENSORLESS_HOMING requires X_MIN_ENDSTOP_INVERTING = true when homing to X_MIN."
      #else
        #error "SENSORLESS_HOMING requires X_MIN_ENDSTOP_INVERTING = false when homing TMC2209 to X_MIN."
      #endif
    #elif X_SENSORLESS && X_HOME_DIR > 0 && X_MAX_ENDSTOP_INVERTING != X_ENDSTOP_INVERTING
      #if X_ENDSTOP_INVERTING
        #error "SENSORLESS_HOMING requires X_MAX_ENDSTOP_INVERTING = true when homing to X_MAX."
      #else
        #error "SENSORLESS_HOMING requires X_MAX_ENDSTOP_INVERTING = false when homing TMC2209 to X_MAX."
      #endif
    #elif Y_SENSORLESS && Y_HOME_DIR < 0 && Y_MIN_ENDSTOP_INVERTING != Y_ENDSTOP_INVERTING
      #if Y_ENDSTOP_INVERTING
        #error "SENSORLESS_HOMING requires Y_MIN_ENDSTOP_INVERTING = true when homing to Y_MIN."
      #else
        #error "SENSORLESS_HOMING requires Y_MIN_ENDSTOP_INVERTING = false when homing TMC2209 to Y_MIN."
      #endif
    #elif Y_SENSORLESS && Y_HOME_DIR > 0 && Y_MAX_ENDSTOP_INVERTING != Y_ENDSTOP_INVERTING
      #if Y_ENDSTOP_INVERTING
        #error "SENSORLESS_HOMING requires Y_MAX_ENDSTOP_INVERTING = true when homing to Y_MAX."
      #else
        #error "SENSORLESS_HOMING requires Y_MAX_ENDSTOP_INVERTING = false when homing TMC2209 to Y_MAX."
      #endif
    #elif Z_SENSORLESS && Z_HOME_DIR < 0 && Z_MIN_ENDSTOP_INVERTING != Z_ENDSTOP_INVERTING
      #if Z_ENDSTOP_INVERTING
        #error "SENSORLESS_HOMING requires Z_MIN_ENDSTOP_INVERTING = true when homing to Z_MIN."
      #else
        #error "SENSORLESS_HOMING requires Z_MIN_ENDSTOP_INVERTING = false when homing TMC2209 to Z_MIN."
      #endif
    #elif Z_SENSORLESS && Z_HOME_DIR > 0 && Z_MAX_ENDSTOP_INVERTING != Z_ENDSTOP_INVERTING
      #if Z_ENDSTOP_INVERTING
        #error "SENSORLESS_HOMING requires Z_MAX_ENDSTOP_INVERTING = true when homing to Z_MAX."
      #else
        #error "SENSORLESS_HOMING requires Z_MAX_ENDSTOP_INVERTING = false when homing TMC2209 to Z_MAX."
      #endif
    #endif
  #endif

  #if ENABLED(DELTA) && !BOTH(STEALTHCHOP_XY, STEALTHCHOP_Z)
    #error "SENSORLESS_HOMING on DELTA currently requires STEALTHCHOP_XY and STEALTHCHOP_Z."
  #elif ENDSTOP_NOISE_THRESHOLD
    #error "SENSORLESS_HOMING is incompatible with ENDSTOP_NOISE_THRESHOLD."
  #elif !(X_SENSORLESS || Y_SENSORLESS || Z_SENSORLESS)
    #error "SENSORLESS_HOMING requires a TMC stepper driver with StallGuard on X, Y, or Z axes."
  #endif

  #undef X_ENDSTOP_INVERTING
  #undef Y_ENDSTOP_INVERTING
  #undef Z_ENDSTOP_INVERTING
#endif

// Sensorless probing requirements
#if ENABLED(SENSORLESS_PROBING)
  #if ENABLED(DELTA) && !(X_SENSORLESS && Y_SENSORLESS && Z_SENSORLESS)
    #error "SENSORLESS_PROBING for DELTA requires TMC stepper drivers with StallGuard on X, Y, and Z axes."
  #elif ENABLED(Z_MIN_PROBE_USES_Z_MIN_ENDSTOP_PIN)
    #error "SENSORLESS_PROBING cannot be used with Z_MIN_PROBE_USES_Z_MIN_ENDSTOP_PIN."
  #elif ENABLED(USE_PROBE_FOR_Z_HOMING)
    #error "SENSORLESS_PROBING cannot be used with USE_PROBE_FOR_Z_HOMING."
  #elif !Z_SENSORLESS
    #error "SENSORLESS_PROBING requires a TMC stepper driver with StallGuard on Z."
  #endif
#endif

// Sensorless homing is required for both combined steppers in an H-bot
#if CORE_IS_XY && X_SENSORLESS != Y_SENSORLESS
  #error "CoreXY requires both X and Y to use sensorless homing if either one does."
#elif CORE_IS_XZ && X_SENSORLESS != Z_SENSORLESS && !HOMING_Z_WITH_PROBE
  #error "CoreXZ requires both X and Z to use sensorless homing if either one does."
#elif CORE_IS_YZ && Y_SENSORLESS != Z_SENSORLESS && !HOMING_Z_WITH_PROBE
  #error "CoreYZ requires both Y and Z to use sensorless homing if either one does."
#elif ENABLED(MARKFORGED_XY) && X_SENSORLESS != Y_SENSORLESS
  #error "MARKFORGED_XY requires both X and Y to use sensorless homing if either one does."
#endif

// Other TMC feature requirements
#if ENABLED(HYBRID_THRESHOLD) && !STEALTHCHOP_ENABLED
  #error "Enable STEALTHCHOP_(XY|Z|E) to use HYBRID_THRESHOLD."
#elif ENABLED(SENSORLESS_HOMING) && !HAS_STALLGUARD
  #error "SENSORLESS_HOMING requires TMC2130, TMC2160, TMC2209, TMC2660, or TMC5160 stepper drivers."
#elif ENABLED(SENSORLESS_PROBING) && !HAS_STALLGUARD
  #error "SENSORLESS_PROBING requires TMC2130, TMC2160, TMC2209, TMC2660, or TMC5160 stepper drivers."
#elif STEALTHCHOP_ENABLED && !HAS_STEALTHCHOP
  #error "STEALTHCHOP requires TMC2130, TMC2160, TMC2208, TMC2209, or TMC5160 stepper drivers."
#endif

/**
 * TMC SPI Chaining
 */
#define IN_CHAIN(A) ((A##_CHAIN_POS > 0) && !HAS_L64XX)
#if  IN_CHAIN(X ) || IN_CHAIN(Y ) || IN_CHAIN(Z ) || IN_CHAIN(X2) || IN_CHAIN(Y2) || IN_CHAIN(Z2) || IN_CHAIN(Z3) || IN_CHAIN(Z4) \
  || IN_CHAIN(E0) || IN_CHAIN(E1) || IN_CHAIN(E2) || IN_CHAIN(E3) || IN_CHAIN(E4) || IN_CHAIN(E5) || IN_CHAIN(E6) || IN_CHAIN(E7)
  #define BAD_CHAIN(A) (IN_CHAIN(A) && !PIN_EXISTS(A##_CS))
  #if  BAD_CHAIN(X ) || BAD_CHAIN(Y ) || BAD_CHAIN(Z ) || BAD_CHAIN(X2) || BAD_CHAIN(Y2) || BAD_CHAIN(Z2) || BAD_CHAIN(Z3) || BAD_CHAIN(Z4) \
    || BAD_CHAIN(E0) || BAD_CHAIN(E1) || BAD_CHAIN(E2) || BAD_CHAIN(E3) || BAD_CHAIN(E4) || BAD_CHAIN(E5) || BAD_CHAIN(E6) || BAD_CHAIN(E7)
    #error "All chained TMC drivers need a CS pin."
  #else
    #if IN_CHAIN(X)
      #define CS_COMPARE X_CS_PIN
    #elif IN_CHAIN(Y)
      #define CS_COMPARE Y_CS_PIN
    #elif IN_CHAIN(Z)
      #define CS_COMPARE Z_CS_PIN
    #elif IN_CHAIN(X2)
      #define CS_COMPARE X2_CS_PIN
    #elif IN_CHAIN(Y2)
      #define CS_COMPARE Y2_CS_PIN
    #elif IN_CHAIN(Z2)
      #define CS_COMPARE Z2_CS_PIN
    #elif IN_CHAIN(Z3)
      #define CS_COMPARE Z3_CS_PIN
    #elif IN_CHAIN(E0)
      #define CS_COMPARE E0_CS_PIN
    #elif IN_CHAIN(E1)
      #define CS_COMPARE E1_CS_PIN
    #elif IN_CHAIN(E2)
      #define CS_COMPARE E2_CS_PIN
    #elif IN_CHAIN(E3)
      #define CS_COMPARE E3_CS_PIN
    #elif IN_CHAIN(E4)
      #define CS_COMPARE E4_CS_PIN
    #elif IN_CHAIN(E5)
      #define CS_COMPARE E5_CS_PIN
    #elif IN_CHAIN(E6)
      #define CS_COMPARE E6_CS_PIN
    #elif IN_CHAIN(E7)
      #define CS_COMPARE E7_CS_PIN
    #endif
    #define BAD_CS_PIN(A) (IN_CHAIN(A) && A##_CS_PIN != CS_COMPARE)
    #if  BAD_CS_PIN(X ) || BAD_CS_PIN(Y ) || BAD_CS_PIN(Z ) || BAD_CS_PIN(X2) || BAD_CS_PIN(Y2) || BAD_CS_PIN(Z2) || BAD_CS_PIN(Z3) || BAD_CS_PIN(Z4) \
      || BAD_CS_PIN(E0) || BAD_CS_PIN(E1) || BAD_CS_PIN(E2) || BAD_CS_PIN(E3) || BAD_CS_PIN(E4) || BAD_CS_PIN(E5) || BAD_CS_PIN(E6) || BAD_CS_PIN(E7)
      #error "All chained TMC drivers must use the same CS pin."
    #endif
    #undef BAD_CS_PIN
    #undef CS_COMPARE
  #endif
  #undef BAD_CHAIN
#endif
#undef IN_CHAIN

/**
 * Digipot requirement
 */
#if HAS_MOTOR_CURRENT_I2C
  #if BOTH(DIGIPOT_MCP4018, DIGIPOT_MCP4451)
    #error "Enable only one of DIGIPOT_MCP4018 or DIGIPOT_MCP4451."
  #elif !MB(MKS_SBASE) \
    && (!defined(DIGIPOTS_I2C_SDA_X) || !defined(DIGIPOTS_I2C_SDA_Y) || !defined(DIGIPOTS_I2C_SDA_Z) || !defined(DIGIPOTS_I2C_SDA_E0) || !defined(DIGIPOTS_I2C_SDA_E1))
      #error "DIGIPOT_MCP4018/4451 requires DIGIPOTS_I2C_SDA_* pins to be defined."
  #endif
#endif

/**
 * Check per-axis initializers for errors
 */
constexpr float sanity_arr_1[] = DEFAULT_AXIS_STEPS_PER_UNIT,
                sanity_arr_2[] = DEFAULT_MAX_FEEDRATE,
                sanity_arr_3[] = DEFAULT_MAX_ACCELERATION;

#define _ARR_TEST(N,I) (sanity_arr_##N[_MIN(I,int(COUNT(sanity_arr_##N))-1)] > 0)

static_assert(COUNT(sanity_arr_1) >= XYZE,   "DEFAULT_AXIS_STEPS_PER_UNIT requires X, Y, Z and E elements.");
static_assert(COUNT(sanity_arr_1) <= XYZE_N, "DEFAULT_AXIS_STEPS_PER_UNIT has too many elements. (Did you forget to enable DISTINCT_E_FACTORS?)");
static_assert(   _ARR_TEST(1,0) && _ARR_TEST(1,1) && _ARR_TEST(1,2)
              && _ARR_TEST(1,3) && _ARR_TEST(1,4) && _ARR_TEST(1,5)
              && _ARR_TEST(1,6) && _ARR_TEST(1,7) && _ARR_TEST(1,8),
              "DEFAULT_AXIS_STEPS_PER_UNIT values must be positive.");

static_assert(COUNT(sanity_arr_2) >= XYZE,   "DEFAULT_MAX_FEEDRATE requires X, Y, Z and E elements.");
static_assert(COUNT(sanity_arr_2) <= XYZE_N, "DEFAULT_MAX_FEEDRATE has too many elements. (Did you forget to enable DISTINCT_E_FACTORS?)");
static_assert(   _ARR_TEST(2,0) && _ARR_TEST(2,1) && _ARR_TEST(2,2)
              && _ARR_TEST(2,3) && _ARR_TEST(2,4) && _ARR_TEST(2,5)
              && _ARR_TEST(2,6) && _ARR_TEST(2,7) && _ARR_TEST(2,8),
              "DEFAULT_MAX_FEEDRATE values must be positive.");

static_assert(COUNT(sanity_arr_3) >= XYZE,   "DEFAULT_MAX_ACCELERATION requires X, Y, Z and E elements.");
static_assert(COUNT(sanity_arr_3) <= XYZE_N, "DEFAULT_MAX_ACCELERATION has too many elements. (Did you forget to enable DISTINCT_E_FACTORS?)");
static_assert(   _ARR_TEST(3,0) && _ARR_TEST(3,1) && _ARR_TEST(3,2)
              && _ARR_TEST(3,3) && _ARR_TEST(3,4) && _ARR_TEST(3,5)
              && _ARR_TEST(3,6) && _ARR_TEST(3,7) && _ARR_TEST(3,8),
              "DEFAULT_MAX_ACCELERATION values must be positive.");

#if ENABLED(LIMITED_MAX_ACCEL_EDITING)
  #ifdef MAX_ACCEL_EDIT_VALUES
    constexpr float sanity_arr_4[] = MAX_ACCEL_EDIT_VALUES;
    static_assert(COUNT(sanity_arr_4) >= XYZE, "MAX_ACCEL_EDIT_VALUES requires X, Y, Z and E elements.");
    static_assert(COUNT(sanity_arr_4) <= XYZE, "MAX_ACCEL_EDIT_VALUES has too many elements. X, Y, Z and E elements only.");
    static_assert(   _ARR_TEST(4,0) && _ARR_TEST(4,1) && _ARR_TEST(4,2)
                  && _ARR_TEST(4,3) && _ARR_TEST(4,4) && _ARR_TEST(4,5)
                  && _ARR_TEST(4,6) && _ARR_TEST(4,7) && _ARR_TEST(4,8),
                  "MAX_ACCEL_EDIT_VALUES values must be positive.");
  #endif
#endif

#if ENABLED(LIMITED_MAX_FR_EDITING)
  #ifdef MAX_FEEDRATE_EDIT_VALUES
    constexpr float sanity_arr_5[] = MAX_FEEDRATE_EDIT_VALUES;
    static_assert(COUNT(sanity_arr_5) >= XYZE, "MAX_FEEDRATE_EDIT_VALUES requires X, Y, Z and E elements.");
    static_assert(COUNT(sanity_arr_5) <= XYZE, "MAX_FEEDRATE_EDIT_VALUES has too many elements. X, Y, Z and E elements only.");
    static_assert(   _ARR_TEST(5,0) && _ARR_TEST(5,1) && _ARR_TEST(5,2)
                  && _ARR_TEST(5,3) && _ARR_TEST(5,4) && _ARR_TEST(5,5)
                  && _ARR_TEST(5,6) && _ARR_TEST(5,7) && _ARR_TEST(5,8),
                  "MAX_FEEDRATE_EDIT_VALUES values must be positive.");
  #endif
#endif

#if ENABLED(LIMITED_JERK_EDITING)
  #ifdef MAX_JERK_EDIT_VALUES
    constexpr float sanity_arr_6[] = MAX_JERK_EDIT_VALUES;
    static_assert(COUNT(sanity_arr_6) >= XYZE, "MAX_JERK_EDIT_VALUES requires X, Y, Z and E elements.");
    static_assert(COUNT(sanity_arr_6) <= XYZE, "MAX_JERK_EDIT_VALUES has too many elements. X, Y, Z and E elements only.");
    static_assert(   _ARR_TEST(6,0) && _ARR_TEST(6,1) && _ARR_TEST(6,2)
                  && _ARR_TEST(6,3) && _ARR_TEST(6,4) && _ARR_TEST(6,5)
                  && _ARR_TEST(6,6) && _ARR_TEST(6,7) && _ARR_TEST(6,8),
                  "MAX_JERK_EDIT_VALUES values must be positive.");
  #endif
#endif

#undef _ARR_TEST

#if BOTH(CNC_COORDINATE_SYSTEMS, NO_WORKSPACE_OFFSETS)
  #error "CNC_COORDINATE_SYSTEMS is incompatible with NO_WORKSPACE_OFFSETS."
#endif

#if !BLOCK_BUFFER_SIZE || !IS_POWER_OF_2(BLOCK_BUFFER_SIZE)
  #error "BLOCK_BUFFER_SIZE must be a power of 2."
#elif BLOCK_BUFFER_SIZE > 64
  #error "A very large BLOCK_BUFFER_SIZE is not needed and takes longer to drain the buffer on pause / cancel."
#endif

#if ENABLED(LED_CONTROL_MENU) && !IS_ULTIPANEL
  #error "LED_CONTROL_MENU requires an LCD controller."
#endif

#if ENABLED(CASE_LIGHT_USE_NEOPIXEL) && DISABLED(NEOPIXEL_LED)
  #error "CASE_LIGHT_USE_NEOPIXEL requires NEOPIXEL_LED."
#endif

#if ENABLED(SKEW_CORRECTION)
  #if !defined(XY_SKEW_FACTOR) && !(defined(XY_DIAG_AC) && defined(XY_DIAG_BD) && defined(XY_SIDE_AD))
    #error "SKEW_CORRECTION requires XY_SKEW_FACTOR or XY_DIAG_AC, XY_DIAG_BD, XY_SIDE_AD."
  #endif
  #if ENABLED(SKEW_CORRECTION_FOR_Z)
    #if !defined(XZ_SKEW_FACTOR) && !(defined(XZ_DIAG_AC) && defined(XZ_DIAG_BD) && defined(XZ_SIDE_AD))
      #error "SKEW_CORRECTION requires XZ_SKEW_FACTOR or XZ_DIAG_AC, XZ_DIAG_BD, XZ_SIDE_AD."
    #endif
    #if !defined(YZ_SKEW_FACTOR) && !(defined(YZ_DIAG_AC) && defined(YZ_DIAG_BD) && defined(YZ_SIDE_AD))
      #error "SKEW_CORRECTION requires YZ_SKEW_FACTOR or YZ_DIAG_AC, YZ_DIAG_BD, YZ_SIDE_AD."
    #endif
  #endif
#endif

#if ENABLED(BACKUP_POWER_SUPPLY) && !PIN_EXISTS(POWER_LOSS)
  #error "BACKUP_POWER_SUPPLY requires a POWER_LOSS_PIN."
#endif

#if BOTH(POWER_LOSS_PULLUP, POWER_LOSS_PULLDOWN)
  #error "You can't enable POWER_LOSS_PULLUP and POWER_LOSS_PULLDOWN at the same time."
#endif

#if ENABLED(Z_STEPPER_AUTO_ALIGN)
  #if NUM_Z_STEPPER_DRIVERS <= 1
    #error "Z_STEPPER_AUTO_ALIGN requires NUM_Z_STEPPER_DRIVERS greater than 1."
  #elif !HAS_BED_PROBE
    #error "Z_STEPPER_AUTO_ALIGN requires a Z-bed probe."
  #elif ENABLED(Z_STEPPER_ALIGN_KNOWN_STEPPER_POSITIONS)
    static_assert(WITHIN(Z_STEPPER_ALIGN_AMP, 0.5, 2.0), "Z_STEPPER_ALIGN_AMP must be between 0.5 and 2.0.");
    #if NUM_Z_STEPPER_DRIVERS < 3
      #error "Z_STEPPER_ALIGN_KNOWN_STEPPER_POSITIONS requires NUM_Z_STEPPER_DRIVERS to be 3 or 4."
    #endif
  #endif
#endif

#if ENABLED(MECHANICAL_GANTRY_CALIBRATION)
  #if NONE(HAS_MOTOR_CURRENT_DAC, HAS_MOTOR_CURRENT_SPI, HAS_MOTOR_CURRENT_DAC, HAS_TRINAMIC_CONFIG, HAS_MOTOR_CURRENT_PWM)
    #error "It is highly recommended to have adjustable current drivers to prevent damage. Disable this line to continue anyway."
  #elif !defined(GANTRY_CALIBRATION_CURRENT)
    #error "MECHANICAL_GANTRY_CALIBRATION Requires GANTRY_CALIBRATION_CURRENT to be set."
  #elif !defined(GANTRY_CALIBRATION_EXTRA_HEIGHT)
    #error "MECHANICAL_GANTRY_CALIBRATION Requires GANTRY_CALIBRATION_EXTRA_HEIGHT to be set."
  #elif !defined(GANTRY_CALIBRATION_FEEDRATE)
    #error "MECHANICAL_GANTRY_CALIBRATION Requires GANTRY_CALIBRATION_FEEDRATE to be set."
  #endif
  #if defined(GANTRY_CALIBRATION_SAFE_POSITION) && !defined(GANTRY_CALIBRATION_XY_PARK_FEEDRATE)
    #error "GANTRY_CALIBRATION_SAFE_POSITION Requires GANTRY_CALIBRATION_XY_PARK_FEEDRATE to be set."
  #endif
#endif

#if BOTH(Z_STEPPER_AUTO_ALIGN, MECHANICAL_GANTRY_CALIBRATION)
  #error "You cannot use Z_STEPPER_AUTO_ALIGN and MECHANICAL_GANTRY_CALIBRATION at the same time."
#endif

#if ENABLED(PRINTCOUNTER) && DISABLED(EEPROM_SETTINGS)
  #error "PRINTCOUNTER requires EEPROM_SETTINGS."
#endif

#if ENABLED(USB_FLASH_DRIVE_SUPPORT) && !PINS_EXIST(USB_CS, USB_INTR) && DISABLED(USE_OTG_USB_HOST)
  #error "USB_CS_PIN and USB_INTR_PIN are required for USB_FLASH_DRIVE_SUPPORT."
#endif

#if ENABLED(USE_OTG_USB_HOST) && !defined(HAS_OTG_USB_HOST_SUPPORT)
  #error "The current board does not support USE_OTG_USB_HOST."
#endif

#if ENABLED(SD_FIRMWARE_UPDATE) && !defined(__AVR_ATmega2560__)
  #error "SD_FIRMWARE_UPDATE requires an ATmega2560-based (Arduino Mega) board."
#endif

#if ENABLED(GCODE_MACROS) && !WITHIN(GCODE_MACROS_SLOTS, 1, 10)
  #error "GCODE_MACROS_SLOTS must be a number from 1 to 10."
#endif

#if ENABLED(CUSTOM_USER_MENUS)
  #ifdef USER_GCODE_1
    constexpr char _chr1 = USER_GCODE_1[strlen(USER_GCODE_1) - 1];
    static_assert(_chr1 != '\n' && _chr1 != '\r', "USER_GCODE_1 cannot have a newline at the end. Please remove it.");
  #endif
  #ifdef USER_GCODE_2
    constexpr char _chr2 = USER_GCODE_2[strlen(USER_GCODE_2) - 1];
    static_assert(_chr2 != '\n' && _chr2 != '\r', "USER_GCODE_2 cannot have a newline at the end. Please remove it.");
  #endif
  #ifdef USER_GCODE_3
    constexpr char _chr3 = USER_GCODE_3[strlen(USER_GCODE_3) - 1];
    static_assert(_chr3 != '\n' && _chr3 != '\r', "USER_GCODE_3 cannot have a newline at the end. Please remove it.");
  #endif
  #ifdef USER_GCODE_4
    constexpr char _chr4 = USER_GCODE_4[strlen(USER_GCODE_4) - 1];
    static_assert(_chr4 != '\n' && _chr4 != '\r', "USER_GCODE_4 cannot have a newline at the end. Please remove it.");
  #endif
  #ifdef USER_GCODE_5
    constexpr char _chr5 = USER_GCODE_5[strlen(USER_GCODE_5) - 1];
    static_assert(_chr5 != '\n' && _chr5 != '\r', "USER_GCODE_5 cannot have a newline at the end. Please remove it.");
  #endif
  #ifdef USER_GCODE_6
    constexpr char _chr6 = USER_GCODE_6[strlen(USER_GCODE_6) - 1];
    static_assert(_chr6 != '\n' && _chr6 != '\r', "USER_GCODE_6 cannot have a newline at the end. Please remove it.");
  #endif
  #ifdef USER_GCODE_7
    constexpr char _chr7 = USER_GCODE_7[strlen(USER_GCODE_7) - 1];
    static_assert(_chr7 != '\n' && _chr7 != '\r', "USER_GCODE_7 cannot have a newline at the end. Please remove it.");
  #endif
  #ifdef USER_GCODE_8
    constexpr char _chr8 = USER_GCODE_8[strlen(USER_GCODE_8) - 1];
    static_assert(_chr8 != '\n' && _chr8 != '\r', "USER_GCODE_8 cannot have a newline at the end. Please remove it.");
  #endif
  #ifdef USER_GCODE_9
    constexpr char _chr9 = USER_GCODE_9[strlen(USER_GCODE_9) - 1];
    static_assert(_chr9 != '\n' && _chr9 != '\r', "USER_GCODE_9 cannot have a newline at the end. Please remove it.");
  #endif
  #ifdef USER_GCODE_10
    constexpr char _chr10 = USER_GCODE_10[strlen(USER_GCODE_10) - 1];
    static_assert(_chr10 != '\n' && _chr10 != '\r', "USER_GCODE_10 cannot have a newline at the end. Please remove it.");
  #endif
  #ifdef USER_GCODE_11
    constexpr char _chr11 = USER_GCODE_11[strlen(USER_GCODE_11) - 1];
    static_assert(_chr11 != '\n' && _chr11 != '\r', "USER_GCODE_11 cannot have a newline at the end. Please remove it.");
  #endif
  #ifdef USER_GCODE_12
    constexpr char _chr12 = USER_GCODE_12[strlen(USER_GCODE_12) - 1];
    static_assert(_chr12 != '\n' && _chr12 != '\r', "USER_GCODE_12 cannot have a newline at the end. Please remove it.");
  #endif
  #ifdef USER_GCODE_13
    constexpr char _chr13 = USER_GCODE_13[strlen(USER_GCODE_13) - 1];
    static_assert(_chr13 != '\n' && _chr13 != '\r', "USER_GCODE_13 cannot have a newline at the end. Please remove it.");
  #endif
  #ifdef USER_GCODE_14
    constexpr char _chr14 = USER_GCODE_14[strlen(USER_GCODE_14) - 1];
    static_assert(_chr14 != '\n' && _chr14 != '\r', "USER_GCODE_14 cannot have a newline at the end. Please remove it.");
  #endif
  #ifdef USER_GCODE_15
    constexpr char _chr15 = USER_GCODE_15[strlen(USER_GCODE_15) - 1];
    static_assert(_chr15 != '\n' && _chr15 != '\r', "USER_GCODE_15 cannot have a newline at the end. Please remove it.");
  #endif
  #ifdef USER_GCODE_16
    constexpr char _chr16 = USER_GCODE_16[strlen(USER_GCODE_16) - 1];
    static_assert(_chr16 != '\n' && _chr16 != '\r', "USER_GCODE_16 cannot have a newline at the end. Please remove it.");
  #endif
  #ifdef USER_GCODE_17
    constexpr char _chr17 = USER_GCODE_17[strlen(USER_GCODE_17) - 1];
    static_assert(_chr17 != '\n' && _chr17 != '\r', "USER_GCODE_17 cannot have a newline at the end. Please remove it.");
  #endif
  #ifdef USER_GCODE_18
    constexpr char _chr18 = USER_GCODE_18[strlen(USER_GCODE_18) - 1];
    static_assert(_chr18 != '\n' && _chr18 != '\r', "USER_GCODE_18 cannot have a newline at the end. Please remove it.");
  #endif
  #ifdef USER_GCODE_19
    constexpr char _chr19 = USER_GCODE_19[strlen(USER_GCODE_19) - 1];
    static_assert(_chr19 != '\n' && _chr19 != '\r', "USER_GCODE_19 cannot have a newline at the end. Please remove it.");
  #endif
  #ifdef USER_GCODE_20
    constexpr char _chr20 = USER_GCODE_20[strlen(USER_GCODE_20) - 1];
    static_assert(_chr20 != '\n' && _chr20 != '\r', "USER_GCODE_20 cannot have a newline at the end. Please remove it.");
  #endif
  #ifdef USER_GCODE_21
    constexpr char _chr21 = USER_GCODE_21[strlen(USER_GCODE_21) - 1];
    static_assert(_chr21 != '\n' && _chr21 != '\r', "USER_GCODE_21 cannot have a newline at the end. Please remove it.");
  #endif
  #ifdef USER_GCODE_22
    constexpr char _chr22 = USER_GCODE_22[strlen(USER_GCODE_22) - 1];
    static_assert(_chr22 != '\n' && _chr22 != '\r', "USER_GCODE_22 cannot have a newline at the end. Please remove it.");
  #endif
  #ifdef USER_GCODE_23
    constexpr char _chr23 = USER_GCODE_23[strlen(USER_GCODE_23) - 1];
    static_assert(_chr23 != '\n' && _chr23 != '\r', "USER_GCODE_23 cannot have a newline at the end. Please remove it.");
  #endif
  #ifdef USER_GCODE_24
    constexpr char _chr24 = USER_GCODE_24[strlen(USER_GCODE_24) - 1];
    static_assert(_chr24 != '\n' && _chr24 != '\r', "USER_GCODE_24 cannot have a newline at the end. Please remove it.");
  #endif
  #ifdef USER_GCODE_25
    constexpr char _chr25 = USER_GCODE_25[strlen(USER_GCODE_25) - 1];
    static_assert(_chr25 != '\n' && _chr25 != '\r', "USER_GCODE_25 cannot have a newline at the end. Please remove it.");
  #endif
#endif

#if ENABLED(BACKLASH_COMPENSATION)
  #ifndef BACKLASH_DISTANCE_MM
    #error "BACKLASH_COMPENSATION requires BACKLASH_DISTANCE_MM."
  #elif !defined(BACKLASH_CORRECTION)
    #error "BACKLASH_COMPENSATION requires BACKLASH_CORRECTION."
  #elif ENABLED(MARKFORGED_XY)
    constexpr float backlash_arr[] = BACKLASH_DISTANCE_MM;
    static_assert(!backlash_arr[CORE_AXIS_1] && !backlash_arr[CORE_AXIS_2],
                  "BACKLASH_COMPENSATION can only apply to " STRINGIFY(NORMAL_AXIS) " on a MarkForged system.");
  #elif IS_CORE
    constexpr float backlash_arr[] = BACKLASH_DISTANCE_MM;
    static_assert(!backlash_arr[CORE_AXIS_1] && !backlash_arr[CORE_AXIS_2],
                  "BACKLASH_COMPENSATION can only apply to " STRINGIFY(NORMAL_AXIS) " with your CORE system.");
  #endif
#endif

#if ENABLED(GRADIENT_MIX) && MIXING_VIRTUAL_TOOLS < 2
  #error "GRADIENT_MIX requires 2 or more MIXING_VIRTUAL_TOOLS."
#endif

/**
 * Photo G-code requirements
 */
#if ENABLED(PHOTO_GCODE)
  #if (PIN_EXISTS(CHDK) + PIN_EXISTS(PHOTOGRAPH) + defined(PHOTO_SWITCH_POSITION)) > 1
    #error "Please define only one of CHDK_PIN, PHOTOGRAPH_PIN, or PHOTO_SWITCH_POSITION."
  #elif defined(PHOTO_SWITCH_POSITION) && !defined(PHOTO_POSITION)
    #error "PHOTO_SWITCH_POSITION requires PHOTO_POSITION."
  #elif PIN_EXISTS(CHDK) && defined(CHDK_DELAY)
    #error "CHDK_DELAY has been replaced by PHOTO_SWITCH_MS."
  #elif PIN_EXISTS(CHDK) && !defined(PHOTO_SWITCH_MS)
    #error "PHOTO_SWITCH_MS is required with CHDK_PIN."
  #elif defined(PHOTO_RETRACT_MM)
    static_assert(PHOTO_RETRACT_MM + 0 >= 0, "PHOTO_RETRACT_MM must be >= 0.");
  #endif
#endif

/**
 * Advanced PRINTCOUNTER settings
 */
#if ENABLED(PRINTCOUNTER)
  #if defined(SERVICE_INTERVAL_1) != defined(SERVICE_NAME_1)
    #error "Both SERVICE_NAME_1 and SERVICE_INTERVAL_1 are required."
  #elif defined(SERVICE_INTERVAL_2) != defined(SERVICE_NAME_2)
    #error "Both SERVICE_NAME_2 and SERVICE_INTERVAL_2 are required."
  #elif defined(SERVICE_INTERVAL_3) != defined(SERVICE_NAME_3)
    #error "Both SERVICE_NAME_3 and SERVICE_INTERVAL_3 are required."
  #endif
#endif

/**
 * Require soft endstops for certain setups
 */
#if !BOTH(MIN_SOFTWARE_ENDSTOPS, MAX_SOFTWARE_ENDSTOPS)
  #if ENABLED(DUAL_X_CARRIAGE)
    #error "DUAL_X_CARRIAGE requires both MIN_ and MAX_SOFTWARE_ENDSTOPS."
  #elif HAS_HOTEND_OFFSET
    #error "MIN_ and MAX_SOFTWARE_ENDSTOPS are both required with offset hotends."
  #endif
#endif

/**
 * Ensure this option is set intentionally
 */
#if ENABLED(PSU_CONTROL)
  #ifndef PSU_ACTIVE_STATE
    #error "PSU_CONTROL requires PSU_ACTIVE_STATE to be defined as 'HIGH' or 'LOW'."
  #elif !PIN_EXISTS(PS_ON)
    #error "PSU_CONTROL requires PS_ON_PIN."
  #elif POWER_OFF_DELAY < 0
    #error "POWER_OFF_DELAY must be a positive value."
  #endif
#endif

#if HAS_CUTTER
  #ifndef CUTTER_POWER_UNIT
    #error "CUTTER_POWER_UNIT is required with a spindle or laser."
  #elif !CUTTER_UNIT_IS(PWM255) && !CUTTER_UNIT_IS(PERCENT) && !CUTTER_UNIT_IS(RPM) && !CUTTER_UNIT_IS(SERVO)
    #error "CUTTER_POWER_UNIT must be PWM255, PERCENT, RPM, or SERVO."
  #endif

  #if ENABLED(LASER_POWER_INLINE)
    #if ENABLED(SPINDLE_CHANGE_DIR)
      #error "SPINDLE_CHANGE_DIR and LASER_POWER_INLINE are incompatible."
    #elif ENABLED(LASER_MOVE_G0_OFF) && DISABLED(LASER_MOVE_POWER)
      #error "LASER_MOVE_G0_OFF requires LASER_MOVE_POWER."
    #endif
    #if ENABLED(LASER_POWER_INLINE_TRAPEZOID)
      #if DISABLED(SPINDLE_LASER_PWM)
        #error "LASER_POWER_INLINE_TRAPEZOID requires SPINDLE_LASER_PWM to function."
      #elif ENABLED(S_CURVE_ACCELERATION)
        //#ifndef LASER_POWER_INLINE_S_CURVE_ACCELERATION_WARN
        //  #define LASER_POWER_INLINE_S_CURVE_ACCELERATION_WARN
        //  #warning "Combining LASER_POWER_INLINE_TRAPEZOID with S_CURVE_ACCELERATION may result in unintended behavior."
        //#endif
      #endif
    #endif
    #if ENABLED(LASER_POWER_INLINE_INVERT)
      //#ifndef LASER_POWER_INLINE_INVERT_WARN
      //  #define LASER_POWER_INLINE_INVERT_WARN
      //  #warning "Enabling LASER_POWER_INLINE_INVERT means that `M5` won't kill the laser immediately; use `M5 I` instead."
      //#endif
    #endif
  #else
    #if SPINDLE_LASER_POWERUP_DELAY < 1
      #error "SPINDLE_LASER_POWERUP_DELAY must be greater than 0."
    #elif SPINDLE_LASER_POWERDOWN_DELAY < 1
      #error "SPINDLE_LASER_POWERDOWN_DELAY must be greater than 0."
    #elif ENABLED(LASER_MOVE_POWER)
      #error "LASER_MOVE_POWER requires LASER_POWER_INLINE."
    #elif ANY(LASER_POWER_INLINE_TRAPEZOID, LASER_POWER_INLINE_INVERT, LASER_MOVE_G0_OFF, LASER_MOVE_POWER)
      #error "Enabled an inline laser feature without inline laser power being enabled."
    #endif
  #endif
  #define _PIN_CONFLICT(P) (PIN_EXISTS(P) && P##_PIN == SPINDLE_LASER_PWM_PIN)
  #if BOTH(SPINDLE_FEATURE, LASER_FEATURE)
    #error "Enable only one of SPINDLE_FEATURE or LASER_FEATURE."
  #elif !PIN_EXISTS(SPINDLE_LASER_ENA) && DISABLED(SPINDLE_SERVO)
    #error "(SPINDLE|LASER)_FEATURE requires SPINDLE_LASER_ENA_PIN or SPINDLE_SERVO to control the power."
  #elif ENABLED(SPINDLE_CHANGE_DIR) && !PIN_EXISTS(SPINDLE_DIR)
    #error "SPINDLE_DIR_PIN is required for SPINDLE_CHANGE_DIR."
  #elif ENABLED(SPINDLE_LASER_PWM)
    #if !defined(SPINDLE_LASER_PWM_PIN) || SPINDLE_LASER_PWM_PIN < 0
      #error "SPINDLE_LASER_PWM_PIN is required for SPINDLE_LASER_PWM."
    #elif !_TEST_PWM(SPINDLE_LASER_PWM_PIN)
      #error "SPINDLE_LASER_PWM_PIN not assigned to a PWM pin."
    #elif !defined(SPINDLE_LASER_PWM_INVERT)
      #error "SPINDLE_LASER_PWM_INVERT is required for (SPINDLE|LASER)_FEATURE."
    #elif !(defined(SPEED_POWER_INTERCEPT) && defined(SPEED_POWER_MIN) && defined(SPEED_POWER_MAX) && defined(SPEED_POWER_STARTUP))
      #error "SPINDLE_LASER_PWM equation constant(s) missing."
    #elif _PIN_CONFLICT(X_MIN)
      #error "SPINDLE_LASER_PWM pin conflicts with X_MIN_PIN."
    #elif _PIN_CONFLICT(X_MAX)
      #error "SPINDLE_LASER_PWM pin conflicts with X_MAX_PIN."
    #elif _PIN_CONFLICT(Z_STEP)
      #error "SPINDLE_LASER_PWM pin conflicts with Z_STEP_PIN."
    #elif _PIN_CONFLICT(CASE_LIGHT)
      #error "SPINDLE_LASER_PWM_PIN conflicts with CASE_LIGHT_PIN."
    #elif _PIN_CONFLICT(E0_AUTO_FAN)
      #error "SPINDLE_LASER_PWM_PIN conflicts with E0_AUTO_FAN_PIN."
    #elif _PIN_CONFLICT(E1_AUTO_FAN)
      #error "SPINDLE_LASER_PWM_PIN conflicts with E1_AUTO_FAN_PIN."
    #elif _PIN_CONFLICT(E2_AUTO_FAN)
      #error "SPINDLE_LASER_PWM_PIN conflicts with E2_AUTO_FAN_PIN."
    #elif _PIN_CONFLICT(E3_AUTO_FAN)
      #error "SPINDLE_LASER_PWM_PIN conflicts with E3_AUTO_FAN_PIN."
    #elif _PIN_CONFLICT(E4_AUTO_FAN)
      #error "SPINDLE_LASER_PWM_PIN conflicts with E4_AUTO_FAN_PIN."
    #elif _PIN_CONFLICT(E5_AUTO_FAN)
      #error "SPINDLE_LASER_PWM_PIN conflicts with E5_AUTO_FAN_PIN."
    #elif _PIN_CONFLICT(E6_AUTO_FAN)
      #error "SPINDLE_LASER_PWM_PIN conflicts with E6_AUTO_FAN_PIN."
    #elif _PIN_CONFLICT(E7_AUTO_FAN)
      #error "SPINDLE_LASER_PWM_PIN conflicts with E7_AUTO_FAN_PIN."
    #elif _PIN_CONFLICT(FAN)
      #error "SPINDLE_LASER_PWM_PIN conflicts with FAN_PIN."
    #elif _PIN_CONFLICT(FAN1)
      #error "SPINDLE_LASER_PWM_PIN conflicts with FAN1_PIN."
    #elif _PIN_CONFLICT(FAN2)
      #error "SPINDLE_LASER_PWM_PIN conflicts with FAN2_PIN."
    #elif _PIN_CONFLICT(FAN3)
      #error "SPINDLE_LASER_PWM_PIN conflicts with FAN3_PIN."
    #elif _PIN_CONFLICT(FAN4)
      #error "SPINDLE_LASER_PWM_PIN conflicts with FAN4_PIN."
    #elif _PIN_CONFLICT(FAN5)
      #error "SPINDLE_LASER_PWM_PIN conflicts with FAN5_PIN."
    #elif _PIN_CONFLICT(FAN6)
      #error "SPINDLE_LASER_PWM_PIN conflicts with FAN6_PIN."
    #elif _PIN_CONFLICT(FAN7)
      #error "SPINDLE_LASER_PWM_PIN conflicts with FAN7_PIN."
    #elif _PIN_CONFLICT(CONTROLLERFAN)
      #error "SPINDLE_LASER_PWM_PIN conflicts with CONTROLLERFAN_PIN."
    #elif _PIN_CONFLICT(MOTOR_CURRENT_PWM_XY)
      #error "SPINDLE_LASER_PWM_PIN conflicts with MOTOR_CURRENT_PWM_XY."
    #elif _PIN_CONFLICT(MOTOR_CURRENT_PWM_Z)
      #error "SPINDLE_LASER_PWM_PIN conflicts with MOTOR_CURRENT_PWM_Z."
    #elif _PIN_CONFLICT(MOTOR_CURRENT_PWM_E)
      #error "SPINDLE_LASER_PWM_PIN conflicts with MOTOR_CURRENT_PWM_E."
    #endif
  #endif
  #undef _PIN_CONFLICT
#endif

#if NONE(HAS_MARLINUI_U8GLIB, EXTENSIBLE_UI) && ENABLED(PRINT_PROGRESS_SHOW_DECIMALS)
  #error "PRINT_PROGRESS_SHOW_DECIMALS currently requires a Graphical LCD."
#endif

#if HAS_ADC_BUTTONS && defined(ADC_BUTTON_DEBOUNCE_DELAY) && ADC_BUTTON_DEBOUNCE_DELAY < 16
  #error "ADC_BUTTON_DEBOUNCE_DELAY must be greater than 16."
#endif

/**
 * Check to make sure MONITOR_DRIVER_STATUS isn't enabled
 * on boards where TMC drivers share the SPI bus with SD.
 */
#if HAS_TMC_SPI && ALL(MONITOR_DRIVER_STATUS, SDSUPPORT, USES_SHARED_SPI)
  #error "MONITOR_DRIVER_STATUS and SDSUPPORT cannot be used together on boards with shared SPI."
#endif

// G60/G61 Position Save
#if SAVED_POSITIONS > 256
  #error "SAVED_POSITIONS must be an integer from 0 to 256."
#endif

/**
 * Stepper Chunk support
 */
#if BOTH(DIRECT_STEPPING, LIN_ADVANCE)
  #error "DIRECT_STEPPING is incompatible with LIN_ADVANCE. Enable in external planner if possible."
#endif

/**
 * Touch Buttons
 */
#if ENABLED(TOUCH_SCREEN) && DISABLED(TOUCH_SCREEN_CALIBRATION)
  #ifndef TOUCH_CALIBRATION_X
    #error "TOUCH_CALIBRATION_X must be defined with TOUCH_SCREEN."
  #endif
  #ifndef TOUCH_CALIBRATION_Y
    #error "TOUCH_CALIBRATION_Y must be defined with TOUCH_SCREEN."
  #endif
  #ifndef TOUCH_OFFSET_X
    #error "TOUCH_OFFSET_X must be defined with TOUCH_SCREEN."
  #endif
  #ifndef TOUCH_OFFSET_Y
    #error "TOUCH_OFFSET_Y must be defined with TOUCH_SCREEN."
  #endif
#endif

/**
 * Sanity check for WIFI
 */
#if EITHER(ESP3D_WIFISUPPORT, WIFISUPPORT) && DISABLED(ARDUINO_ARCH_ESP32)
  #error "ESP3D_WIFISUPPORT or WIFISUPPORT requires an ESP32 MOTHERBOARD."
#endif

/**
 * Sanity Check for Password Feature
 */
#if ENABLED(PASSWORD_FEATURE)
  #if NONE(HAS_LCD_MENU, PASSWORD_UNLOCK_GCODE, PASSWORD_CHANGE_GCODE)
    #error "Without PASSWORD_UNLOCK_GCODE, PASSWORD_CHANGE_GCODE, or a supported LCD there's no way to unlock the printer or set a password."
  #elif DISABLED(EEPROM_SETTINGS)
    #warning "PASSWORD_FEATURE settings will be lost on power-off without EEPROM_SETTINGS."
  #endif
#endif

/**
 * Sanity check for valid stepper driver types
 */
#define _BAD_DRIVER(A) (defined(A##_DRIVER_TYPE) && !_DRIVER_ID(A##_DRIVER_TYPE))
#if _BAD_DRIVER(X)
  #error "X_DRIVER_TYPE is not recognized."
#endif
#if _BAD_DRIVER(Y)
  #error "Y_DRIVER_TYPE is not recognized."
#endif
#if _BAD_DRIVER(Z)
  #error "Z_DRIVER_TYPE is not recognized."
#endif
#if _BAD_DRIVER(X2)
  #error "X2_DRIVER_TYPE is not recognized."
#endif
#if _BAD_DRIVER(Y2)
  #error "Y2_DRIVER_TYPE is not recognized."
#endif
#if _BAD_DRIVER(Z2)
  #error "Z2_DRIVER_TYPE is not recognized."
#endif
#if _BAD_DRIVER(Z3)
  #error "Z3_DRIVER_TYPE is not recognized."
#endif
#if _BAD_DRIVER(Z4)
  #error "Z4_DRIVER_TYPE is not recognized."
#endif
#if _BAD_DRIVER(E0)
  #error "E0_DRIVER_TYPE is not recognized."
#endif
#if _BAD_DRIVER(E1)
  #error "E1_DRIVER_TYPE is not recognized."
#endif
#if _BAD_DRIVER(E2)
  #error "E2_DRIVER_TYPE is not recognized."
#endif
#if _BAD_DRIVER(E3)
  #error "E3_DRIVER_TYPE is not recognized."
#endif
#if _BAD_DRIVER(E4)
  #error "E4_DRIVER_TYPE is not recognized."
#endif
#if _BAD_DRIVER(E5)
  #error "E5_DRIVER_TYPE is not recognized."
#endif
#if _BAD_DRIVER(E6)
  #error "E6_DRIVER_TYPE is not recognized."
#endif
#if _BAD_DRIVER(E7)
  #error "E7_DRIVER_TYPE is not recognized."
#endif
#undef _BAD_DRIVER

// Misc. Cleanup
#undef _TEST_PWM<|MERGE_RESOLUTION|>--- conflicted
+++ resolved
@@ -541,15 +541,12 @@
   #else
     #error "FIL_RUNOUT_INVERTING false is now FIL_RUNOUT_STATE LOW."
   #endif
-<<<<<<< HEAD
+#elif defined(ASSISTED_TRAMMING_MENU_ITEM)
+  #error "ASSISTED_TRAMMING_MENU_ITEM is deprecated and should be removed."
 #elif defined(UNKNOWN_Z_NO_RAISE)
   #error "UNKNOWN_Z_NO_RAISE is now Z_IDLE_POS Z_MAX_POS."
 #elif defined(Z_AFTER_DEACTIVATE)
-  #error "Z_AFTER_DEACTIVATE is now Z_IDLE_POS."  
-=======
-#elif defined(ASSISTED_TRAMMING_MENU_ITEM)
-  #error "ASSISTED_TRAMMING_MENU_ITEM is deprecated and should be removed."
->>>>>>> 8049db20
+  #error "Z_AFTER_DEACTIVATE is now Z_IDLE_POS."
 #endif
 
 /**
