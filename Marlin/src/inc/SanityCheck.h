/**
 * Marlin 3D Printer Firmware
 * Copyright (c) 2020 MarlinFirmware [https://github.com/MarlinFirmware/Marlin]
 *
 * Based on Sprinter and grbl.
 * Copyright (c) 2011 Camiel Gubbels / Erik van der Zalm
 *
 * This program is free software: you can redistribute it and/or modify
 * it under the terms of the GNU General Public License as published by
 * the Free Software Foundation, either version 3 of the License, or
 * (at your option) any later version.
 *
 * This program is distributed in the hope that it will be useful,
 * but WITHOUT ANY WARRANTY; without even the implied warranty of
 * MERCHANTABILITY or FITNESS FOR A PARTICULAR PURPOSE.  See the
 * GNU General Public License for more details.
 *
 * You should have received a copy of the GNU General Public License
 * along with this program.  If not, see <https://www.gnu.org/licenses/>.
 *
 */
#pragma once

/**
 * SanityCheck.h
 *
 * Test configuration values for errors at compile-time.
 */

/**
 * Require gcc 4.7 or newer (first included with Arduino 1.6.8) for C++11 features.
 */
#if __cplusplus < 201103L
  #error "Marlin requires C++11 support (gcc >= 4.7, Arduino IDE >= 1.6.8). Please upgrade your toolchain."
#endif

// Strings for sanity check messages
#define _LINEAR_AXES_STR LINEAR_AXIS_GANG("X ", "Y ", "Z ", "I ", "J ", "K ")
#define _LOGICAL_AXES_STR LOGICAL_AXIS_GANG("E ", "X ", "Y ", "Z ", "I ", "J ", "K ")

// Make sure macros aren't borked
#define TEST1
#define TEST2 1
#define TEST3 0
#define TEST4 true
#if ENABLED(TEST0) || !ENABLED(TEST2) || ENABLED(TEST3) || !ENABLED(TEST1, TEST2, TEST4)
  #error "ENABLED is borked!"
#endif
#if BOTH(TEST0, TEST1)
  #error "BOTH is borked!"
#endif
#if DISABLED(TEST1) || !DISABLED(TEST3) || DISABLED(TEST4) || DISABLED(TEST0, TEST1, TEST2, TEST4) || !DISABLED(TEST0, TEST3)
  #error "DISABLED is borked!"
#endif
#if !ANY(TEST1, TEST2, TEST3, TEST4) || ANY(TEST0, TEST3)
  #error "ANY is borked!"
#endif
#if NONE(TEST0, TEST1, TEST2, TEST4) || !NONE(TEST0, TEST3)
  #error "NONE is borked!"
#endif
#undef TEST1
#undef TEST2
#undef TEST3
#undef TEST4

/**
 * This is to alert you about non-matching versions of config files.
 *
 * You can edit the version tag in your old config files and try the build again.
 * The checks below will alert you about options that need to be changed, but they won't
 * tell you about new options that you might find useful. So it's recommended to transfer
 * your settings to new Configuration files matching your Marlin version as soon as possible.
 */
#define HEXIFY(H) _CAT(0x,H)
#if !defined(CONFIGURATION_H_VERSION) || HEXIFY(CONFIGURATION_H_VERSION) < HEXIFY(REQUIRED_CONFIGURATION_H_VERSION)
  #error "Your Configuration.h file is for an old version of Marlin. Downgrade Marlin or upgrade your Configuration.h."
#elif HEXIFY(CONFIGURATION_H_VERSION) > HEXIFY(REQUIRED_CONFIGURATION_H_VERSION)
  #error "Your Configuration.h file is for a newer version of Marlin. Upgrade Marlin or downgrade your Configuration.h."
#endif
#if !defined(CONFIGURATION_ADV_H_VERSION) || HEXIFY(CONFIGURATION_ADV_H_VERSION) < HEXIFY(REQUIRED_CONFIGURATION_ADV_H_VERSION)
  #error "Your Configuration_adv.h file is for an old version of Marlin. Downgrade Marlin or upgrade your Configuration_adv.h."
#elif HEXIFY(CONFIGURATION_ADV_H_VERSION) > HEXIFY(REQUIRED_CONFIGURATION_ADV_H_VERSION)
  #error "Your Configuration_adv.h file is for a newer version of Marlin. Upgrade Marlin or downgrade your Configuration_adv.h."
#endif
#undef HEXIFY

/**
 * Warnings for old configurations
 */
#ifndef MOTHERBOARD
  #error "MOTHERBOARD is required."
#elif !defined(X_BED_SIZE) || !defined(Y_BED_SIZE)
  #error "X_BED_SIZE and Y_BED_SIZE are now required!"
#elif WATCH_TEMP_PERIOD > 500
  #error "WATCH_TEMP_PERIOD now uses seconds instead of milliseconds."
#elif DISABLED(THERMAL_PROTECTION_HOTENDS) && (defined(WATCH_TEMP_PERIOD) || defined(THERMAL_PROTECTION_PERIOD))
  #error "Thermal Runaway Protection for hotends is now enabled with THERMAL_PROTECTION_HOTENDS."
#elif DISABLED(THERMAL_PROTECTION_BED) && defined(THERMAL_PROTECTION_BED_PERIOD)
  #error "Thermal Runaway Protection for the bed is now enabled with THERMAL_PROTECTION_BED."
#elif (CORE_IS_XZ || CORE_IS_YZ) && ENABLED(Z_LATE_ENABLE)
  #error "Z_LATE_ENABLE can't be used with COREXZ, COREZX, COREYZ, or COREZY."
#elif defined(X_HOME_RETRACT_MM)
  #error "[XYZ]_HOME_RETRACT_MM settings have been renamed [XYZ]_HOME_BUMP_MM."
#elif defined(SDCARDDETECTINVERTED)
  #error "SDCARDDETECTINVERTED is now SD_DETECT_STATE (HIGH)."
#elif defined(SD_DETECT_INVERTED)
  #error "SD_DETECT_INVERTED is now SD_DETECT_STATE (HIGH)."
#elif defined(BTENABLED)
  #error "BTENABLED is now BLUETOOTH."
#elif defined(CUSTOM_MENDEL_NAME)
  #error "CUSTOM_MENDEL_NAME is now CUSTOM_MACHINE_NAME."
#elif defined(HAS_AUTOMATIC_VERSIONING)
  #error "HAS_AUTOMATIC_VERSIONING is now CUSTOM_VERSION_FILE."
#elif defined(USE_AUTOMATIC_VERSIONING)
  #error "USE_AUTOMATIC_VERSIONING is now CUSTOM_VERSION_FILE."
#elif defined(SDSLOW)
  #error "SDSLOW deprecated. Set SD_SPI_SPEED to SPI_HALF_SPEED instead."
#elif defined(SDEXTRASLOW)
  #error "SDEXTRASLOW deprecated. Set SD_SPI_SPEED to SPI_QUARTER_SPEED instead."
#elif defined(FILAMENT_SENSOR)
  #error "FILAMENT_SENSOR is now FILAMENT_WIDTH_SENSOR."
#elif defined(ENDSTOPPULLUP_FIL_RUNOUT)
  #error "ENDSTOPPULLUP_FIL_RUNOUT is now FIL_RUNOUT_PULLUP."
#elif defined(DISABLE_MAX_ENDSTOPS) || defined(DISABLE_MIN_ENDSTOPS)
  #error "DISABLE_MAX_ENDSTOPS and DISABLE_MIN_ENDSTOPS deprecated. Use individual USE_*_PLUG options instead."
#elif defined(LANGUAGE_INCLUDE)
  #error "LANGUAGE_INCLUDE has been replaced by LCD_LANGUAGE."
#elif defined(EXTRUDER_OFFSET_X) || defined(EXTRUDER_OFFSET_Y)
  #error "EXTRUDER_OFFSET_[XY] is deprecated. Use HOTEND_OFFSET_[XY] instead."
#elif defined(PID_PARAMS_PER_EXTRUDER)
  #error "PID_PARAMS_PER_EXTRUDER is deprecated. Use PID_PARAMS_PER_HOTEND instead."
#elif defined(EXTRUDER_WATTS) || defined(BED_WATTS)
  #error "EXTRUDER_WATTS and BED_WATTS are deprecated and should be removed."
#elif defined(SERVO_ENDSTOP_ANGLES)
  #error "SERVO_ENDSTOP_ANGLES is deprecated. Use Z_SERVO_ANGLES instead."
#elif defined(X_ENDSTOP_SERVO_NR) || defined(Y_ENDSTOP_SERVO_NR)
  #error "X_ENDSTOP_SERVO_NR and Y_ENDSTOP_SERVO_NR are deprecated and should be removed."
#elif defined(Z_ENDSTOP_SERVO_NR)
  #error "Z_ENDSTOP_SERVO_NR is now Z_PROBE_SERVO_NR."
#elif defined(DEFAULT_XYJERK)
  #error "DEFAULT_XYJERK is deprecated. Use DEFAULT_XJERK and DEFAULT_YJERK instead."
#elif defined(XY_TRAVEL_SPEED)
  #error "XY_TRAVEL_SPEED is now XY_PROBE_FEEDRATE."
#elif defined(XY_PROBE_SPEED)
  #error "XY_PROBE_SPEED is now XY_PROBE_FEEDRATE."
#elif defined(Z_PROBE_SPEED_FAST)
  #error "Z_PROBE_SPEED_FAST is now Z_PROBE_FEEDRATE_FAST."
#elif defined(Z_PROBE_SPEED_SLOW)
  #error "Z_PROBE_SPEED_SLOW is now Z_PROBE_FEEDRATE_SLOW."
#elif defined(PROBE_SERVO_DEACTIVATION_DELAY)
  #error "PROBE_SERVO_DEACTIVATION_DELAY is deprecated. Use DEACTIVATE_SERVOS_AFTER_MOVE instead."
#elif defined(SERVO_DEACTIVATION_DELAY)
  #error "SERVO_DEACTIVATION_DELAY is now SERVO_DELAY."
#elif ENABLED(FILAMENTCHANGEENABLE)
  #error "FILAMENTCHANGEENABLE is now ADVANCED_PAUSE_FEATURE."
#elif ENABLED(FILAMENT_CHANGE_FEATURE)
  #error "FILAMENT_CHANGE_FEATURE is now ADVANCED_PAUSE_FEATURE."
#elif defined(FILAMENT_CHANGE_X_POS) || defined(FILAMENT_CHANGE_Y_POS)
  #error "FILAMENT_CHANGE_[XY]_POS is now set with NOZZLE_PARK_POINT."
#elif defined(FILAMENT_CHANGE_Z_ADD)
  #error "FILAMENT_CHANGE_Z_ADD is now set with NOZZLE_PARK_POINT."
#elif defined(FILAMENT_CHANGE_XY_FEEDRATE)
  #error "FILAMENT_CHANGE_XY_FEEDRATE is now NOZZLE_PARK_XY_FEEDRATE."
#elif defined(FILAMENT_CHANGE_Z_FEEDRATE)
  #error "FILAMENT_CHANGE_Z_FEEDRATE is now NOZZLE_PARK_Z_FEEDRATE."
#elif defined(PAUSE_PARK_X_POS) || defined(PAUSE_PARK_Y_POS)
  #error "PAUSE_PARK_[XY]_POS is now set with NOZZLE_PARK_POINT."
#elif defined(PAUSE_PARK_Z_ADD)
  #error "PAUSE_PARK_Z_ADD is now set with NOZZLE_PARK_POINT."
#elif defined(PAUSE_PARK_XY_FEEDRATE)
  #error "PAUSE_PARK_XY_FEEDRATE is now NOZZLE_PARK_XY_FEEDRATE."
#elif defined(PAUSE_PARK_Z_FEEDRATE)
  #error "PAUSE_PARK_Z_FEEDRATE is now NOZZLE_PARK_Z_FEEDRATE."
#elif defined(FILAMENT_CHANGE_RETRACT_FEEDRATE)
  #error "FILAMENT_CHANGE_RETRACT_FEEDRATE is now PAUSE_PARK_RETRACT_FEEDRATE."
#elif defined(FILAMENT_CHANGE_RETRACT_LENGTH)
  #error "FILAMENT_CHANGE_RETRACT_LENGTH is now PAUSE_PARK_RETRACT_LENGTH."
#elif defined(FILAMENT_CHANGE_EXTRUDE_FEEDRATE)
  #error "FILAMENT_CHANGE_EXTRUDE_FEEDRATE is now ADVANCED_PAUSE_PURGE_FEEDRATE."
#elif defined(ADVANCED_PAUSE_EXTRUDE_FEEDRATE)
  #error "ADVANCED_PAUSE_EXTRUDE_FEEDRATE is now ADVANCED_PAUSE_PURGE_FEEDRATE."
#elif defined(FILAMENT_CHANGE_EXTRUDE_LENGTH)
  #error "FILAMENT_CHANGE_EXTRUDE_LENGTH is now ADVANCED_PAUSE_PURGE_LENGTH."
#elif defined(ADVANCED_PAUSE_EXTRUDE_LENGTH)
  #error "ADVANCED_PAUSE_EXTRUDE_LENGTH is now ADVANCED_PAUSE_PURGE_LENGTH."
#elif defined(FILAMENT_CHANGE_NOZZLE_TIMEOUT)
  #error "FILAMENT_CHANGE_NOZZLE_TIMEOUT is now PAUSE_PARK_NOZZLE_TIMEOUT."
#elif defined(FILAMENT_CHANGE_NUMBER_OF_ALERT_BEEPS)
  #error "FILAMENT_CHANGE_NUMBER_OF_ALERT_BEEPS is now FILAMENT_CHANGE_ALERT_BEEPS."
#elif defined(FILAMENT_CHANGE_NO_STEPPER_TIMEOUT)
  #error "FILAMENT_CHANGE_NO_STEPPER_TIMEOUT is now PAUSE_PARK_NO_STEPPER_TIMEOUT."
#elif defined(PLA_PREHEAT_HOTEND_TEMP)
  #error "PLA_PREHEAT_HOTEND_TEMP is now PREHEAT_1_TEMP_HOTEND."
#elif defined(PLA_PREHEAT_HPB_TEMP)
  #error "PLA_PREHEAT_HPB_TEMP is now PREHEAT_1_TEMP_BED."
#elif defined(PLA_PREHEAT_FAN_SPEED)
  #error "PLA_PREHEAT_FAN_SPEED is now PREHEAT_1_FAN_SPEED."
#elif defined(ABS_PREHEAT_HOTEND_TEMP)
  #error "ABS_PREHEAT_HOTEND_TEMP is now PREHEAT_2_TEMP_HOTEND."
#elif defined(ABS_PREHEAT_HPB_TEMP)
  #error "ABS_PREHEAT_HPB_TEMP is now PREHEAT_2_TEMP_BED."
#elif defined(ABS_PREHEAT_FAN_SPEED)
  #error "ABS_PREHEAT_FAN_SPEED is now PREHEAT_2_FAN_SPEED."
#elif defined(ENDSTOPS_ONLY_FOR_HOMING)
  #error "ENDSTOPS_ONLY_FOR_HOMING is deprecated. Use (disable) ENDSTOPS_ALWAYS_ON_DEFAULT instead."
#elif defined(HOMING_FEEDRATE)
  #error "HOMING_FEEDRATE is now set using the HOMING_FEEDRATE_MM_M array instead."
#elif (defined(HOMING_FEEDRATE_XY) || defined(HOMING_FEEDRATE_Z)) && !defined(HOMING_FEEDRATE_MM_M)
  #error "HOMING_FEEDRATE_XY and HOMING_FEEDRATE_Z are now set using the HOMING_FEEDRATE_MM_M array instead."
#elif defined(MANUAL_HOME_POSITIONS)
  #error "MANUAL_HOME_POSITIONS is deprecated. Set MANUAL_[XYZ]_HOME_POS as-needed instead."
#elif defined(PID_ADD_EXTRUSION_RATE)
  #error "PID_ADD_EXTRUSION_RATE is now PID_EXTRUSION_SCALING and is DISABLED by default."
#elif defined(Z_RAISE_BEFORE_HOMING)
  #error "Z_RAISE_BEFORE_HOMING is now Z_HOMING_HEIGHT."
#elif defined(MIN_Z_HEIGHT_FOR_HOMING)
  #error "MIN_Z_HEIGHT_FOR_HOMING is now Z_HOMING_HEIGHT."
#elif defined(Z_RAISE_BEFORE_PROBING) || defined(Z_RAISE_AFTER_PROBING)
  #error "Z_RAISE_(BEFORE|AFTER)_PROBING are deprecated. Use Z_CLEARANCE_DEPLOY_PROBE and Z_AFTER_PROBING instead."
#elif defined(Z_RAISE_PROBE_DEPLOY_STOW) || defined(Z_RAISE_BETWEEN_PROBINGS)
  #error "Z_RAISE_PROBE_DEPLOY_STOW and Z_RAISE_BETWEEN_PROBINGS are now Z_CLEARANCE_DEPLOY_PROBE and Z_CLEARANCE_BETWEEN_PROBES."
#elif defined(Z_PROBE_DEPLOY_HEIGHT) || defined(Z_PROBE_TRAVEL_HEIGHT)
  #error "Z_PROBE_DEPLOY_HEIGHT and Z_PROBE_TRAVEL_HEIGHT are now Z_CLEARANCE_DEPLOY_PROBE and Z_CLEARANCE_BETWEEN_PROBES."
#elif defined(MANUAL_BED_LEVELING)
  #error "MANUAL_BED_LEVELING is now LCD_BED_LEVELING."
#elif defined(MESH_HOME_SEARCH_Z)
  #error "MESH_HOME_SEARCH_Z is now LCD_PROBE_Z_RANGE."
#elif defined(MANUAL_PROBE_Z_RANGE)
  #error "MANUAL_PROBE_Z_RANGE is now LCD_PROBE_Z_RANGE."
#elif !defined(MIN_STEPS_PER_SEGMENT)
  #error "Please replace 'const int dropsegments' with '#define MIN_STEPS_PER_SEGMENT' (and increase by 1)."
#elif MIN_STEPS_PER_SEGMENT <= 0
  #error "MIN_STEPS_PER_SEGMENT must be at least 1."
#elif defined(PREVENT_DANGEROUS_EXTRUDE)
  #error "PREVENT_DANGEROUS_EXTRUDE is now PREVENT_COLD_EXTRUSION."
#elif defined(SCARA)
  #error "SCARA is now MORGAN_SCARA."
#elif defined(ENABLE_AUTO_BED_LEVELING)
  #error "ENABLE_AUTO_BED_LEVELING is deprecated. Specify AUTO_BED_LEVELING_LINEAR, AUTO_BED_LEVELING_BILINEAR, or AUTO_BED_LEVELING_3POINT."
#elif defined(AUTO_BED_LEVELING_FEATURE)
  #error "AUTO_BED_LEVELING_FEATURE is deprecated. Specify AUTO_BED_LEVELING_LINEAR, AUTO_BED_LEVELING_BILINEAR, or AUTO_BED_LEVELING_3POINT."
#elif defined(ABL_GRID_POINTS)
  #error "ABL_GRID_POINTS is now GRID_MAX_POINTS_X and GRID_MAX_POINTS_Y."
#elif defined(ABL_GRID_POINTS_X) || defined(ABL_GRID_POINTS_Y)
  #error "ABL_GRID_POINTS_[XY] is now GRID_MAX_POINTS_[XY]."
#elif defined(ABL_GRID_MAX_POINTS_X) || defined(ABL_GRID_MAX_POINTS_Y)
  #error "ABL_GRID_MAX_POINTS_[XY] is now GRID_MAX_POINTS_[XY]."
#elif defined(MESH_NUM_X_POINTS) || defined(MESH_NUM_Y_POINTS)
  #error "MESH_NUM_[XY]_POINTS is now GRID_MAX_POINTS_[XY]."
#elif defined(UBL_MESH_NUM_X_POINTS) || defined(UBL_MESH_NUM_Y_POINTS)
  #error "UBL_MESH_NUM_[XY]_POINTS is now GRID_MAX_POINTS_[XY]."
#elif defined(UBL_G26_MESH_VALIDATION)
  #error "UBL_G26_MESH_VALIDATION is now G26_MESH_VALIDATION."
#elif defined(UBL_MESH_EDIT_ENABLED)
  #error "UBL_MESH_EDIT_ENABLED is now G26_MESH_VALIDATION."
#elif defined(UBL_MESH_EDITING)
  #error "UBL_MESH_EDITING is now G26_MESH_VALIDATION."
#elif defined(BLTOUCH_HEATERS_OFF)
  #error "BLTOUCH_HEATERS_OFF is now PROBING_HEATERS_OFF."
#elif defined(BLTOUCH_V3)
  #error "BLTOUCH_V3 is obsolete."
#elif defined(BLTOUCH_FORCE_OPEN_DRAIN_MODE)
  #error "BLTOUCH_FORCE_OPEN_DRAIN_MODE is obsolete."
#elif defined(BEEPER)
  #error "BEEPER is now BEEPER_PIN."
#elif defined(SDCARDDETECT)
  #error "SDCARDDETECT is now SD_DETECT_PIN."
#elif defined(STAT_LED_RED) || defined(STAT_LED_BLUE)
  #error "STAT_LED_RED/STAT_LED_BLUE are now STAT_LED_RED_PIN/STAT_LED_BLUE_PIN."
#elif defined(LCD_PIN_BL)
  #error "LCD_PIN_BL is now LCD_BACKLIGHT_PIN."
#elif defined(LCD_PIN_RESET)
  #error "LCD_PIN_RESET is now LCD_RESET_PIN."
#elif defined(EXTRUDER_0_AUTO_FAN_PIN) || defined(EXTRUDER_1_AUTO_FAN_PIN) || defined(EXTRUDER_2_AUTO_FAN_PIN) || defined(EXTRUDER_3_AUTO_FAN_PIN)
  #error "EXTRUDER_[0123]_AUTO_FAN_PIN is now E[0123]_AUTO_FAN_PIN."
#elif defined(PID_FAN_SCALING) && !HAS_FAN
  #error "PID_FAN_SCALING needs at least one fan enabled."
#elif defined(min_software_endstops) || defined(max_software_endstops)
  #error "(min|max)_software_endstops are now (MIN|MAX)_SOFTWARE_ENDSTOPS."
#elif ENABLED(Z_PROBE_SLED) && defined(SLED_PIN)
  #error "Replace SLED_PIN with SOL1_PIN (applies to both Z_PROBE_SLED and SOLENOID_PROBE)."
#elif defined(CONTROLLERFAN_PIN)
  #error "CONTROLLERFAN_PIN is now CONTROLLER_FAN_PIN, enabled with USE_CONTROLLER_FAN."
#elif defined(CONTROLLERFAN_SPEED)
  #error "CONTROLLERFAN_SPEED is now CONTROLLERFAN_SPEED_ACTIVE."
#elif defined(CONTROLLERFAN_SECS)
  #error "CONTROLLERFAN_SECS is now CONTROLLERFAN_IDLE_TIME."
#elif defined(MIN_RETRACT)
  #error "MIN_RETRACT is now MIN_AUTORETRACT and MAX_AUTORETRACT."
#elif defined(ADVANCE)
  #error "ADVANCE is now LIN_ADVANCE."
#elif defined(LIN_ADVANCE_E_D_RATIO)
  #error "LIN_ADVANCE (1.5) no longer uses LIN_ADVANCE_E_D_RATIO."
#elif defined(NEOPIXEL_RGBW_LED)
  #error "NEOPIXEL_RGBW_LED is now NEOPIXEL_LED."
#elif ENABLED(DELTA) && defined(DELTA_PROBEABLE_RADIUS)
  #error "Remove DELTA_PROBEABLE_RADIUS and use PROBING_MARGIN to inset the probe area instead."
#elif ENABLED(DELTA) && defined(DELTA_CALIBRATION_RADIUS)
  #error "Remove DELTA_CALIBRATION_RADIUS and use PROBING_MARGIN to inset the probe area instead."
#elif defined(UBL_MESH_INSET)
  #error "UBL_MESH_INSET is now just MESH_INSET."
#elif defined(UBL_MESH_MIN_X) || defined(UBL_MESH_MIN_Y) || defined(UBL_MESH_MAX_X) || defined(UBL_MESH_MAX_Y)
  #error "UBL_MESH_(MIN|MAX)_[XY] is now just MESH_(MIN|MAX)_[XY]."
#elif defined(ABL_PROBE_PT_1_X) || defined(ABL_PROBE_PT_1_Y) || defined(ABL_PROBE_PT_2_X) || defined(ABL_PROBE_PT_2_Y) || defined(ABL_PROBE_PT_3_X) || defined(ABL_PROBE_PT_3_Y)
  #error "ABL_PROBE_PT_[123]_[XY] is no longer required. Please remove it."
#elif defined(UBL_PROBE_PT_1_X) || defined(UBL_PROBE_PT_1_Y) || defined(UBL_PROBE_PT_2_X) || defined(UBL_PROBE_PT_2_Y) || defined(UBL_PROBE_PT_3_X) || defined(UBL_PROBE_PT_3_Y)
  #error "UBL_PROBE_PT_[123]_[XY] is no longer required. Please remove it."
#elif defined(MIN_PROBE_EDGE)
  #error "MIN_PROBE_EDGE is now called PROBING_MARGIN."
#elif defined(MIN_PROBE_EDGE_LEFT)
  #error "MIN_PROBE_EDGE_LEFT is now called PROBING_MARGIN_LEFT."
#elif defined(MIN_PROBE_EDGE_RIGHT)
  #error "MIN_PROBE_EDGE_RIGHT is now called PROBING_MARGIN_RIGHT."
#elif defined(MIN_PROBE_EDGE_FRONT)
  #error "MIN_PROBE_EDGE_FRONT is now called PROBING_MARGIN_FRONT."
#elif defined(MIN_PROBE_EDGE_BACK)
  #error "MIN_PROBE_EDGE_BACK is now called PROBING_MARGIN_BACK."
#elif defined(LEFT_PROBE_BED_POSITION)
  #error "LEFT_PROBE_BED_POSITION is obsolete. Set a margin with PROBING_MARGIN or PROBING_MARGIN_LEFT instead."
#elif defined(RIGHT_PROBE_BED_POSITION)
  #error "RIGHT_PROBE_BED_POSITION is obsolete. Set a margin with PROBING_MARGIN or PROBING_MARGIN_RIGHT instead."
#elif defined(FRONT_PROBE_BED_POSITION)
  #error "FRONT_PROBE_BED_POSITION is obsolete. Set a margin with PROBING_MARGIN or PROBING_MARGIN_FRONT instead."
#elif defined(BACK_PROBE_BED_POSITION)
  #error "BACK_PROBE_BED_POSITION is obsolete. Set a margin with PROBING_MARGIN or PROBING_MARGIN_BACK instead."
#elif defined(ENABLE_MESH_EDIT_GFX_OVERLAY)
  #error "ENABLE_MESH_EDIT_GFX_OVERLAY is now MESH_EDIT_GFX_OVERLAY."
#elif defined(BABYSTEP_ZPROBE_GFX_REVERSE)
  #error "BABYSTEP_ZPROBE_GFX_REVERSE is now set by OVERLAY_GFX_REVERSE."
#elif defined(UBL_GRANULAR_SEGMENTATION_FOR_CARTESIAN)
  #error "UBL_GRANULAR_SEGMENTATION_FOR_CARTESIAN is now SEGMENT_LEVELED_MOVES."
#elif HAS_PID_HEATING && (defined(K1) || !defined(PID_K1))
  #error "K1 is now PID_K1."
#elif defined(PROBE_DOUBLE_TOUCH)
  #error "PROBE_DOUBLE_TOUCH is now MULTIPLE_PROBING."
#elif defined(ANET_KEYPAD_LCD)
  #error "ANET_KEYPAD_LCD is now ZONESTAR_LCD."
#elif defined(LCD_I2C_SAINSMART_YWROBOT)
  #error "LCD_I2C_SAINSMART_YWROBOT is now LCD_SAINSMART_I2C_(1602|2004)."
#elif defined(MEASURED_LOWER_LIMIT) || defined(MEASURED_UPPER_LIMIT)
  #error "MEASURED_(UPPER|LOWER)_LIMIT is now FILWIDTH_ERROR_MARGIN."
#elif defined(HAVE_TMCDRIVER)
  #error "HAVE_TMCDRIVER is now [AXIS]_DRIVER_TYPE TMC26X."
#elif defined(STEALTHCHOP)
  #error "STEALTHCHOP is now STEALTHCHOP_(XY|Z|E)."
#elif defined(HAVE_TMC26X)
  #error "HAVE_TMC26X is now [AXIS]_DRIVER_TYPE TMC26X."
#elif defined(HAVE_TMC2130)
  #error "HAVE_TMC2130 is now [AXIS]_DRIVER_TYPE TMC2130."
#elif defined(HAVE_TMC2208)
  #error "HAVE_TMC2208 is now [AXIS]_DRIVER_TYPE TMC2208."
#elif defined(HAVE_L6470DRIVER)
  #error "HAVE_L6470DRIVER is now [AXIS]_DRIVER_TYPE L6470."
#elif defined(X_IS_TMC) || defined(X2_IS_TMC) || defined(Y_IS_TMC) || defined(Y2_IS_TMC) || defined(Z_IS_TMC) || defined(Z2_IS_TMC) || defined(Z3_IS_TMC) \
   || defined(E0_IS_TMC) || defined(E1_IS_TMC) || defined(E2_IS_TMC) || defined(E3_IS_TMC) || defined(E4_IS_TMC) || defined(E5_IS_TMC) || defined(E6_IS_TMC) || defined(E7_IS_TMC)
  #error "[AXIS]_IS_TMC is now [AXIS]_DRIVER_TYPE TMC26X."
#elif defined(X_IS_TMC26X) || defined(X2_IS_TMC26X) || defined(Y_IS_TMC26X) || defined(Y2_IS_TMC26X) || defined(Z_IS_TMC26X) || defined(Z2_IS_TMC26X) || defined(Z3_IS_TMC26X) \
   || defined(E0_IS_TMC26X) || defined(E1_IS_TMC26X) || defined(E2_IS_TMC26X) || defined(E3_IS_TMC26X) || defined(E4_IS_TMC26X) || defined(E5_IS_TMC26X) || defined(E6_IS_TMC26X) || defined(E7_IS_TMC26X)
  #error "[AXIS]_IS_TMC26X is now [AXIS]_DRIVER_TYPE TMC26X."
#elif defined(X_IS_TMC2130) || defined(X2_IS_TMC2130) || defined(Y_IS_TMC2130) || defined(Y2_IS_TMC2130) || defined(Z_IS_TMC2130) || defined(Z2_IS_TMC2130) || defined(Z3_IS_TMC2130) \
   || defined(E0_IS_TMC2130) || defined(E1_IS_TMC2130) || defined(E2_IS_TMC2130) || defined(E3_IS_TMC2130) || defined(E4_IS_TMC2130) || defined(E5_IS_TMC2130) || defined(E6_IS_TMC2130) || defined(E7_IS_TMC2130)
  #error "[AXIS]_IS_TMC2130 is now [AXIS]_DRIVER_TYPE TMC2130."
#elif defined(X_IS_TMC2208) || defined(X2_IS_TMC2208) || defined(Y_IS_TMC2208) || defined(Y2_IS_TMC2208) || defined(Z_IS_TMC2208) || defined(Z2_IS_TMC2208) || defined(Z3_IS_TMC2208) \
   || defined(E0_IS_TMC2208) || defined(E1_IS_TMC2208) || defined(E2_IS_TMC2208) || defined(E3_IS_TMC2208) || defined(E4_IS_TMC2208) || defined(E5_IS_TMC2208) || defined(E6_IS_TMC2208) || defined(E7_IS_TMC2208)
  #error "[AXIS]_IS_TMC2208 is now [AXIS]_DRIVER_TYPE TMC2208."
#elif defined(X_IS_L6470) || defined(X2_IS_L6470) || defined(Y_IS_L6470) || defined(Y2_IS_L6470) || defined(Z_IS_L6470) || defined(Z2_IS_L6470) || defined(Z3_IS_L6470) \
   || defined(E0_IS_L6470) || defined(E1_IS_L6470) || defined(E2_IS_L6470) || defined(E3_IS_L6470) || defined(E4_IS_L6470) || defined(E5_IS_L6470) || defined(E6_IS_L6470) || defined(E7_IS_L6470)
  #error "[AXIS]_IS_L6470 is now [AXIS]_DRIVER_TYPE L6470."
#elif defined(AUTOMATIC_CURRENT_CONTROL)
  #error "AUTOMATIC_CURRENT_CONTROL is now MONITOR_DRIVER_STATUS."
#elif defined(FILAMENT_CHANGE_LOAD_LENGTH)
  #error "FILAMENT_CHANGE_LOAD_LENGTH is now FILAMENT_CHANGE_FAST_LOAD_LENGTH."
#elif defined(LEVEL_CORNERS_INSET)
  #error "LEVEL_CORNERS_INSET is now LEVEL_CORNERS_INSET_LFRB."
#elif defined(BEZIER_JERK_CONTROL)
  #error "BEZIER_JERK_CONTROL is now S_CURVE_ACCELERATION."
#elif HAS_JUNCTION_DEVIATION && defined(JUNCTION_DEVIATION_FACTOR)
  #error "JUNCTION_DEVIATION_FACTOR is now JUNCTION_DEVIATION_MM."
#elif defined(JUNCTION_ACCELERATION_FACTOR)
  #error "JUNCTION_ACCELERATION_FACTOR is obsolete. Delete it from Configuration_adv.h."
#elif defined(JUNCTION_ACCELERATION)
  #error "JUNCTION_ACCELERATION is obsolete. Delete it from Configuration_adv.h."
#elif defined(MAX7219_DEBUG_STEPPER_HEAD)
  #error "MAX7219_DEBUG_STEPPER_HEAD is now MAX7219_DEBUG_PLANNER_HEAD."
#elif defined(MAX7219_DEBUG_STEPPER_TAIL)
  #error "MAX7219_DEBUG_STEPPER_TAIL is now MAX7219_DEBUG_PLANNER_TAIL."
#elif defined(MAX7219_DEBUG_STEPPER_QUEUE)
  #error "MAX7219_DEBUG_STEPPER_QUEUE is now MAX7219_DEBUG_PLANNER_QUEUE."
#elif defined(ENDSTOP_NOISE_FILTER)
  #error "ENDSTOP_NOISE_FILTER is now ENDSTOP_NOISE_THRESHOLD [2-7]."
#elif defined(RETRACT_ZLIFT)
  #error "RETRACT_ZLIFT is now RETRACT_ZRAISE."
#elif defined(TOOLCHANGE_PARK_ZLIFT) || defined(TOOLCHANGE_UNPARK_ZLIFT)
  #error "TOOLCHANGE_PARK_ZLIFT and TOOLCHANGE_UNPARK_ZLIFT are now TOOLCHANGE_ZRAISE."
#elif defined(SINGLENOZZLE_TOOLCHANGE_ZRAISE)
  #error "SINGLENOZZLE_TOOLCHANGE_ZRAISE is now TOOLCHANGE_ZRAISE."
#elif defined(SINGLENOZZLE_SWAP_LENGTH)
  #error "SINGLENOZZLE_SWAP_LENGTH is now TOOLCHANGE_FIL_SWAP_LENGTH."
#elif defined(SINGLENOZZLE_SWAP_RETRACT_SPEED)
  #error "SINGLENOZZLE_SWAP_RETRACT_SPEED is now TOOLCHANGE_FIL_SWAP_RETRACT_SPEED."
#elif defined(SINGLENOZZLE_SWAP_PRIME_SPEED)
  #error "SINGLENOZZLE_SWAP_PRIME_SPEED is now TOOLCHANGE_FIL_SWAP_PRIME_SPEED."
#elif defined(SINGLENOZZLE_SWAP_PARK)
  #error "SINGLENOZZLE_SWAP_PARK is now TOOLCHANGE_PARK."
#elif defined(SINGLENOZZLE_TOOLCHANGE_XY)
  #error "SINGLENOZZLE_TOOLCHANGE_XY is now TOOLCHANGE_PARK_XY."
#elif defined(SINGLENOZZLE_PARK_XY_FEEDRATE)
  #error "SINGLENOZZLE_PARK_XY_FEEDRATE is now TOOLCHANGE_PARK_XY_FEEDRATE."
#elif defined(PARKING_EXTRUDER_SECURITY_RAISE)
  #error "PARKING_EXTRUDER_SECURITY_RAISE is now TOOLCHANGE_ZRAISE."
#elif defined(SWITCHING_TOOLHEAD_SECURITY_RAISE)
  #error "SWITCHING_TOOLHEAD_SECURITY_RAISE is now TOOLCHANGE_ZRAISE."
#elif defined(G0_FEEDRATE) && G0_FEEDRATE == 0
  #error "G0_FEEDRATE is now used to set the G0 feedrate."
#elif defined(MBL_Z_STEP)
  #error "MBL_Z_STEP is now MESH_EDIT_Z_STEP."
#elif defined(CHDK)
  #error "CHDK is now CHDK_PIN."
#elif ANY_PIN( \
        MAX6675_SS, MAX6675_SS2, MAX6675_CS, MAX6675_CS2, \
        MAX31855_SS, MAX31855_SS2, MAX31855_CS, MAX31855_CS2, \
        MAX31865_SS, MAX31865_SS2, MAX31865_CS, MAX31865_CS2)
  #warning "MAX*_SS_PIN, MAX*_SS2_PIN, MAX*_CS_PIN, and MAX*_CS2_PIN are deprecated and will be removed in a future version. Please use TEMP_0_CS_PIN/TEMP_1_CS_PIN instead."
#elif ANY_PIN(MAX6675_SCK, MAX31855_SCK, MAX31865_SCK)
  #warning "MAX*_SCK_PIN is deprecated and will be removed in a future version. Please use TEMP_0_SCK_PIN/TEMP_1_SCK_PIN instead."
#elif ANY_PIN(MAX6675_MISO, MAX6675_DO, MAX31855_MISO, MAX31855_DO, MAX31865_MISO, MAX31865_DO)
  #warning "MAX*_MISO_PIN and MAX*_DO_PIN are deprecated and will be removed in a future version. Please use TEMP_0_MISO_PIN/TEMP_1_MISO_PIN instead."
#elif PIN_EXISTS(MAX31865_MOSI)
  #warning "MAX31865_MOSI_PIN is deprecated and will be removed in a future version. Please use TEMP_0_MOSI_PIN/TEMP_1_MOSI_PIN instead."
#elif ANY_PIN(THERMO_CS1_PIN, THERMO_CS2_PIN, THERMO_DO_PIN, THERMO_SCK_PIN)
  #error "THERMO_*_PIN is now TEMP_n_CS_PIN, TEMP_n_SCK_PIN, TEMP_n_MOSI_PIN, TEMP_n_MISO_PIN."
#elif defined(MAX31865_SENSOR_OHMS)
  #error "MAX31865_SENSOR_OHMS is now MAX31865_SENSOR_OHMS_0."
#elif defined(MAX31865_CALIBRATION_OHMS)
  #error "MAX31865_CALIBRATION_OHMS is now MAX31865_CALIBRATION_OHMS_0."
#elif defined(SPINDLE_LASER_ENABLE)
  #error "SPINDLE_LASER_ENABLE is now SPINDLE_FEATURE or LASER_FEATURE."
#elif defined(SPINDLE_LASER_ENABLE_PIN)
  #error "SPINDLE_LASER_ENABLE_PIN is now SPINDLE_LASER_ENA_PIN."
#elif defined(SPINDLE_DIR_CHANGE)
  #error "SPINDLE_DIR_CHANGE is now SPINDLE_CHANGE_DIR."
#elif defined(SPINDLE_STOP_ON_DIR_CHANGE)
  #error "SPINDLE_STOP_ON_DIR_CHANGE is now SPINDLE_CHANGE_DIR_STOP."
#elif defined(SPINDLE_LASER_ACTIVE_HIGH)
  #error "SPINDLE_LASER_ACTIVE_HIGH is now SPINDLE_LASER_ACTIVE_STATE."
#elif defined(SPINDLE_LASER_ENABLE_INVERT)
  #error "SPINDLE_LASER_ENABLE_INVERT is now SPINDLE_LASER_ACTIVE_STATE."
#elif defined(CUTTER_POWER_DISPLAY)
  #error "CUTTER_POWER_DISPLAY is now CUTTER_POWER_UNIT."
#elif defined(CHAMBER_HEATER_PIN)
  #error "CHAMBER_HEATER_PIN is now HEATER_CHAMBER_PIN."
#elif defined(TMC_Z_CALIBRATION)
  #error "TMC_Z_CALIBRATION has been deprecated in favor of MECHANICAL_GANTRY_CALIBRATION."
#elif defined(Z_MIN_PROBE_ENDSTOP)
  #error "Z_MIN_PROBE_ENDSTOP is no longer required. Please remove it."
#elif defined(DUAL_NOZZLE_DUPLICATION_MODE)
  #error "DUAL_NOZZLE_DUPLICATION_MODE is now MULTI_NOZZLE_DUPLICATION."
#elif defined(MENU_ITEM_CASE_LIGHT)
  #error "MENU_ITEM_CASE_LIGHT is now CASE_LIGHT_MENU."
#elif defined(CASE_LIGHT_NEOPIXEL_COLOR)
  #error "CASE_LIGHT_NEOPIXEL_COLOR is now CASE_LIGHT_DEFAULT_COLOR."
#elif defined(ABORT_ON_ENDSTOP_HIT_FEATURE_ENABLED)
  #error "ABORT_ON_ENDSTOP_HIT_FEATURE_ENABLED is now SD_ABORT_ON_ENDSTOP_HIT."
#elif defined(LPC_SD_LCD) || defined(LPC_SD_ONBOARD) || defined(LPC_SD_CUSTOM_CABLE)
  #error "LPC_SD_(LCD|ONBOARD|CUSTOM_CABLE) are now SDCARD_CONNECTION."
#elif defined(USB_SD_DISABLED)
  #error "USB_SD_DISABLED is now NO_SD_HOST_DRIVE."
#elif defined(USB_SD_ONBOARD)
  #error "USB_SD_ONBOARD is obsolete. Disable NO_SD_HOST_DRIVE instead."
#elif defined(PSU_ACTIVE_HIGH)
  #error "PSU_ACTIVE_HIGH is now PSU_ACTIVE_STATE."
#elif POWER_SUPPLY == 1
  #error "Replace POWER_SUPPLY 1 by enabling PSU_CONTROL and setting PSU_ACTIVE_STATE to 'LOW'."
#elif POWER_SUPPLY == 2
  #error "Replace POWER_SUPPLY 2 by enabling PSU_CONTROL and setting PSU_ACTIVE_STATE to 'HIGH'."
#elif defined(POWER_SUPPLY)
  #error "POWER_SUPPLY is now obsolete. Please remove it."
#elif defined(MKS_ROBIN_TFT)
  #error "MKS_ROBIN_TFT is now FSMC_GRAPHICAL_TFT."
#elif defined(SDPOWER)
  #error "SDPOWER is now SDPOWER_PIN."
#elif defined(STRING_SPLASH_LINE1) || defined(STRING_SPLASH_LINE2)
  #error "STRING_SPLASH_LINE[12] are now obsolete. Please remove them."
#elif defined(Z_PROBE_ALLEN_KEY_DEPLOY_1_X) || defined(Z_PROBE_ALLEN_KEY_STOW_1_X)
  #error "Z_PROBE_ALLEN_KEY_(DEPLOY|STOW) coordinates are now a single setting."
#elif defined(X_PROBE_OFFSET_FROM_EXTRUDER) || defined(Y_PROBE_OFFSET_FROM_EXTRUDER) || defined(Z_PROBE_OFFSET_FROM_EXTRUDER)
  #error "[XYZ]_PROBE_OFFSET_FROM_EXTRUDER is now NOZZLE_TO_PROBE_OFFSET."
#elif defined(MIN_PROBE_X) || defined(MIN_PROBE_Y) || defined(MAX_PROBE_X) || defined(MAX_PROBE_Y)
  #error "(MIN|MAX)_PROBE_[XY] are now calculated at runtime. Please remove them."
#elif defined(Z_STEPPER_ALIGN_X) || defined(Z_STEPPER_ALIGN_X)
  #error "Z_STEPPER_ALIGN_X and Z_STEPPER_ALIGN_Y are now combined as Z_STEPPER_ALIGN_XY."
#elif defined(JUNCTION_DEVIATION)
  #error "JUNCTION_DEVIATION is no longer required. (See CLASSIC_JERK). Please remove it."
#elif defined(BABYSTEP_MULTIPLICATOR)
  #error "BABYSTEP_MULTIPLICATOR is now BABYSTEP_MULTIPLICATOR_[XY|Z]."
#elif defined(LULZBOT_TOUCH_UI)
  #error "LULZBOT_TOUCH_UI is now TOUCH_UI_FTDI_EVE."
#elif defined(PS_DEFAULT_OFF)
  #error "PS_DEFAULT_OFF is now PSU_DEFAULT_OFF."
#elif defined(FILAMENT_UNLOAD_RETRACT_LENGTH)
  #error "FILAMENT_UNLOAD_RETRACT_LENGTH is now FILAMENT_UNLOAD_PURGE_RETRACT."
#elif defined(FILAMENT_UNLOAD_DELAY)
  #error "FILAMENT_UNLOAD_DELAY is now FILAMENT_UNLOAD_PURGE_DELAY."
#elif defined(HOME_USING_SPREADCYCLE)
  #error "HOME_USING_SPREADCYCLE is now obsolete. Please remove it."
#elif defined(DGUS_LCD)
  #error "DGUS_LCD is now DGUS_LCD_UI_(ORIGIN|FYSETC|HIPRECY)."
#elif defined(DGUS_SERIAL_PORT)
  #error "DGUS_SERIAL_PORT is now LCD_SERIAL_PORT."
#elif defined(DGUS_BAUDRATE)
  #error "DGUS_BAUDRATE is now LCD_BAUDRATE."
#elif defined(DGUS_STATS_RX_BUFFER_OVERRUNS)
  #error "DGUS_STATS_RX_BUFFER_OVERRUNS is now STATS_RX_BUFFER_OVERRUNS."
#elif defined(ANYCUBIC_LCD_SERIAL_PORT)
  #error "ANYCUBIC_LCD_SERIAL_PORT is now LCD_SERIAL_PORT."
#elif defined(INTERNAL_SERIAL_PORT)
  #error "INTERNAL_SERIAL_PORT is now MMU2_SERIAL_PORT."
#elif defined(X_DUAL_ENDSTOPS_ADJUSTMENT) || defined(Y_DUAL_ENDSTOPS_ADJUSTMENT) || defined(Z_DUAL_ENDSTOPS_ADJUSTMENT)
  #error "[XYZ]_DUAL_ENDSTOPS_ADJUSTMENT is now [XYZ]2_ENDSTOP_ADJUSTMENT."
#elif defined(Z_TRIPLE_ENDSTOPS_ADJUSTMENT2) || defined(Z_TRIPLE_ENDSTOPS_ADJUSTMENT3)
  #error "Z_TRIPLE_ENDSTOPS_ADJUSTMENT[23] is now Z[23]_ENDSTOP_ADJUSTMENT."
#elif defined(Z_QUAD_ENDSTOPS_ADJUSTMENT2) || defined(Z_QUAD_ENDSTOPS_ADJUSTMENT3) || defined(Z_QUAD_ENDSTOPS_ADJUSTMENT4)
  #error "Z_QUAD_ENDSTOPS_ADJUSTMENT[234] is now Z[234]_ENDSTOP_ADJUSTMENT."
#elif defined(Z_DUAL_STEPPER_DRIVERS)
  #error "Z_DUAL_STEPPER_DRIVERS is now NUM_Z_STEPPER_DRIVERS with a value of 2."
#elif defined(Z_TRIPLE_STEPPER_DRIVERS)
  #error "Z_TRIPLE_STEPPER_DRIVERS is now NUM_Z_STEPPER_DRIVERS with a value of 3."
#elif defined(Z_QUAD_STEPPER_DRIVERS)
  #error "Z_QUAD_STEPPER_DRIVERS is now NUM_Z_STEPPER_DRIVERS with a value of 4."
#elif defined(Z_DUAL_ENDSTOPS) || defined(Z_TRIPLE_ENDSTOPS) || defined(Z_QUAD_ENDSTOPS)
  #error "Z_(DUAL|TRIPLE|QUAD)_ENDSTOPS is now Z_MULTI_ENDSTOPS."
#elif defined(DUGS_UI_MOVE_DIS_OPTION)
  #error "DUGS_UI_MOVE_DIS_OPTION is spelled DGUS_UI_MOVE_DIS_OPTION."
#elif defined(ORIG_E0_AUTO_FAN_PIN) || defined(ORIG_E1_AUTO_FAN_PIN) || defined(ORIG_E2_AUTO_FAN_PIN) || defined(ORIG_E3_AUTO_FAN_PIN) || defined(ORIG_E4_AUTO_FAN_PIN) || defined(ORIG_E5_AUTO_FAN_PIN) || defined(ORIG_E6_AUTO_FAN_PIN) || defined(ORIG_E7_AUTO_FAN_PIN)
  #error "ORIG_Ex_AUTO_FAN_PIN is now just Ex_AUTO_FAN_PIN."
#elif defined(ORIG_CHAMBER_AUTO_FAN_PIN)
  #error "ORIG_CHAMBER_AUTO_FAN_PIN is now just CHAMBER_AUTO_FAN_PIN."
#elif defined(HOMING_BACKOFF_MM)
  #error "HOMING_BACKOFF_MM is now HOMING_BACKOFF_POST_MM."
#elif defined(X_HOME_BUMP_MM) || defined(Y_HOME_BUMP_MM) || defined(Z_HOME_BUMP_MM)
  #error "[XYZ]_HOME_BUMP_MM is now HOMING_BUMP_MM."
#elif defined(DIGIPOT_I2C)
  #error "DIGIPOT_I2C is now DIGIPOT_MCP4451 (or DIGIPOT_MCP4018)."
#elif defined(TOUCH_BUTTONS)
  #error "TOUCH_BUTTONS is now TOUCH_SCREEN."
#elif defined(LCD_FULL_PIXEL_HEIGHT) || defined(LCD_FULL_PIXEL_WIDTH)
  #error "LCD_FULL_PIXEL_(WIDTH|HEIGHT) is deprecated and should be removed."
#elif defined(FSMC_UPSCALE)
  #error "FSMC_UPSCALE is now GRAPHICAL_TFT_UPSCALE."
#elif defined(ANYCUBIC_TFT_MODEL)
  #error "ANYCUBIC_TFT_MODEL is now ANYCUBIC_LCD_I3MEGA."
#elif defined(EVENT_GCODE_SD_STOP)
  #error "EVENT_GCODE_SD_STOP is now EVENT_GCODE_SD_ABORT."
#elif defined(GRAPHICAL_TFT_ROTATE_180)
  #error "GRAPHICAL_TFT_ROTATE_180 is now TFT_ROTATION set to TFT_ROTATE_180."
#elif defined(PROBE_OFFSET_START)
  #error "PROBE_OFFSET_START is now PROBE_OFFSET_WIZARD_START_Z."
#elif defined(POWER_LOSS_PULL)
  #error "POWER_LOSS_PULL is now specifically POWER_LOSS_PULL(UP|DOWN)."
#elif defined(SHORT_MANUAL_Z_MOVE)
  #error "SHORT_MANUAL_Z_MOVE is now FINE_MANUAL_MOVE, applying to Z on most printers."
#elif defined(FIL_RUNOUT_INVERTING)
  #if FIL_RUNOUT_INVERTING
    #error "FIL_RUNOUT_INVERTING true is now FIL_RUNOUT_STATE HIGH."
  #else
    #error "FIL_RUNOUT_INVERTING false is now FIL_RUNOUT_STATE LOW."
  #endif
#elif defined(ASSISTED_TRAMMING_MENU_ITEM)
  #error "ASSISTED_TRAMMING_MENU_ITEM is deprecated and should be removed."
#elif defined(UNKNOWN_Z_NO_RAISE)
  #error "UNKNOWN_Z_NO_RAISE is replaced by setting Z_IDLE_HEIGHT to Z_MAX_POS."
#elif defined(Z_AFTER_DEACTIVATE)
  #error "Z_AFTER_DEACTIVATE is replaced by Z_IDLE_HEIGHT."
#elif defined(MEATPACK)
  #error "MEATPACK is now enabled with MEATPACK_ON_SERIAL_PORT_1, MEATPACK_ON_SERIAL_PORT_2, etc."
#elif defined(CUSTOM_USER_MENUS)
  #error "CUSTOM_USER_MENUS has been replaced by CUSTOM_MENU_MAIN and CUSTOM_MENU_CONFIG."
#elif defined(MKS_LCD12864)
  #error "MKS_LCD12864 is now MKS_LCD12864A or MKS_LCD12864B."
#elif defined(DOGM_SD_PERCENT)
  #error "DOGM_SD_PERCENT is now SHOW_SD_PERCENT."
#elif defined(NEOPIXEL_BKGD_LED_INDEX)
  #error "NEOPIXEL_BKGD_LED_INDEX is now NEOPIXEL_BKGD_INDEX_FIRST."
#elif defined(TEMP_SENSOR_1_AS_REDUNDANT)
  #error "TEMP_SENSOR_1_AS_REDUNDANT is now TEMP_SENSOR_REDUNDANT, with associated TEMP_SENSOR_REDUNDANT_* config."
#elif defined(MAX_REDUNDANT_TEMP_SENSOR_DIFF)
  #error "MAX_REDUNDANT_TEMP_SENSOR_DIFF is now TEMP_SENSOR_REDUNDANT_MAX_DIFF"
#elif defined(LCD_ALEPHOBJECTS_CLCD_UI)
  #error "LCD_ALEPHOBJECTS_CLCD_UI is now LCD_LULZBOT_CLCD_UI."
#elif defined(MIN_ARC_SEGMENTS)
  #error "MIN_ARC_SEGMENTS is now MIN_CIRCLE_SEGMENTS."
#elif defined(ARC_SEGMENTS_PER_R)
  #error "ARC_SUPPORT no longer uses ARC_SEGMENTS_PER_R."
#elif ENABLED(ARC_SUPPORT) && (!defined(MIN_ARC_SEGMENT_MM) || !defined(MAX_ARC_SEGMENT_MM))
  #error "ARC_SUPPORT now requires MIN_ARC_SEGMENT_MM and MAX_ARC_SEGMENT_MM."
#elif defined(SPINDLE_LASER_PWM)
  #error "SPINDLE_LASER_PWM (true) is now set with SPINDLE_LASER_USE_PWM (enabled)."
#endif

<<<<<<< HEAD
#if MB(DUE3DOM_MINI) && PIN_EXISTS(TEMP_2) && DISABLED(TEMP_SENSOR_BOARD)
  #warning "Onboard temperature sensor for BOARD_DUE3DOM_MINI has moved from TEMP_SENSOR_2 (TEMP_2_PIN) to TEMP_SENSOR_BOARD (TEMP_BOARD_PIN)."
#elif MB(BTT_SKR_E3_TURBO) && PIN_EXISTS(TEMP_2) && DISABLED(TEMP_SENSOR_BOARD)
  #warning "Onboard temperature sensor for BOARD_BTT_SKR_E3_TURBO has moved from TEMP_SENSOR_2 (TEMP_2_PIN) to TEMP_SENSOR_BOARD (TEMP_BOARD_PIN)."
#endif

=======
>>>>>>> 644e2461
constexpr float arm[] = AXIS_RELATIVE_MODES;
static_assert(COUNT(arm) == LOGICAL_AXES, "AXIS_RELATIVE_MODES must contain " _LOGICAL_AXES_STR "elements.");

/**
 * Probe temp compensation requirements
 */

#if ENABLED(PROBE_TEMP_COMPENSATION)
  #if defined(PTC_PARK_POS_X) || defined(PTC_PARK_POS_Y) || defined(PTC_PARK_POS_Z)
    #error "PTC_PARK_POS_[XYZ] is now PTC_PARK_POS (array)."
  #elif !defined(PTC_PARK_POS)
    #error "PROBE_TEMP_COMPENSATION requires PTC_PARK_POS."
  #elif defined(PTC_PROBE_POS_X) || defined(PTC_PROBE_POS_Y)
    #error "PTC_PROBE_POS_[XY] is now PTC_PROBE_POS (array)."
  #elif !defined(PTC_PROBE_POS)
    #error "PROBE_TEMP_COMPENSATION requires PTC_PROBE_POS."
  #endif

  #ifdef PTC_SAMPLE_START
    constexpr auto _ptc_sample_start = PTC_SAMPLE_START;
    constexpr decltype(_ptc_sample_start) _test_ptc_sample_start = 12.3f;
    static_assert(_test_ptc_sample_start != 12.3f, "PTC_SAMPLE_START must be a whole number.");
  #endif
  #ifdef PTC_SAMPLE_RES
    constexpr auto _ptc_sample_res = PTC_SAMPLE_RES;
    constexpr decltype(_ptc_sample_res) _test_ptc_sample_res = 12.3f;
    static_assert(_test_ptc_sample_res != 12.3f, "PTC_SAMPLE_RES must be a whole number.");
  #endif
  #ifdef BTC_SAMPLE_START
    constexpr auto _btc_sample_start = BTC_SAMPLE_START;
    constexpr decltype(_btc_sample_start) _test_btc_sample_start = 12.3f;
    static_assert(_test_btc_sample_start != 12.3f, "BTC_SAMPLE_START must be a whole number.");
  #endif
  #ifdef BTC_SAMPLE_RES
    constexpr auto _btc_sample_res = BTC_SAMPLE_RES;
    constexpr decltype(_btc_sample_res) _test_btc_sample_res = 12.3f;
    static_assert(_test_btc_sample_res != 12.3f, "BTC_SAMPLE_RES must be a whole number.");
  #endif
  #ifdef BTC_PROBE_TEMP
    constexpr auto _btc_probe_temp = BTC_PROBE_TEMP;
    constexpr decltype(_btc_probe_temp) _test_btc_probe_temp = 12.3f;
    static_assert(_test_btc_probe_temp != 12.3f, "BTC_PROBE_TEMP must be a whole number.");
  #endif
#endif

/**
 * Marlin release, version and default string
 */
#ifndef SHORT_BUILD_VERSION
  #error "SHORT_BUILD_VERSION must be specified."
#elif !defined(DETAILED_BUILD_VERSION)
  #error "BUILD_VERSION must be specified."
#elif !defined(STRING_DISTRIBUTION_DATE)
  #error "STRING_DISTRIBUTION_DATE must be specified."
#elif !defined(PROTOCOL_VERSION)
  #error "PROTOCOL_VERSION must be specified."
#elif !defined(MACHINE_NAME)
  #error "MACHINE_NAME must be specified."
#elif !defined(SOURCE_CODE_URL)
  #error "SOURCE_CODE_URL must be specified."
#elif !defined(DEFAULT_MACHINE_UUID)
  #error "DEFAULT_MACHINE_UUID must be specified."
#elif !defined(WEBSITE_URL)
  #error "WEBSITE_URL must be specified."
#endif

/**
 * Serial
 */
#ifndef SERIAL_PORT
  #error "SERIAL_PORT must be defined."
#elif defined(SERIAL_PORT_2) && SERIAL_PORT_2 == SERIAL_PORT
  #error "SERIAL_PORT_2 cannot be the same as SERIAL_PORT."
#elif defined(SERIAL_PORT_3)
  #ifndef SERIAL_PORT_2
    #error "Use SERIAL_PORT_2 before using SERIAL_PORT_3"
  #elif SERIAL_PORT_3 == SERIAL_PORT
    #error "SERIAL_PORT_3 cannot be the same as SERIAL_PORT."
  #elif SERIAL_PORT_3 == SERIAL_PORT_2
    #error "SERIAL_PORT_3 cannot be the same as SERIAL_PORT_2."
  #endif
#endif
#if !(defined(__AVR__) && defined(USBCON))
  #if ENABLED(SERIAL_XON_XOFF) && RX_BUFFER_SIZE < 1024
    #error "SERIAL_XON_XOFF requires RX_BUFFER_SIZE >= 1024 for reliable transfers without drops."
  #elif RX_BUFFER_SIZE && (RX_BUFFER_SIZE < 2 || !IS_POWER_OF_2(RX_BUFFER_SIZE))
    #error "RX_BUFFER_SIZE must be a power of 2 greater than 1."
  #elif TX_BUFFER_SIZE && (TX_BUFFER_SIZE < 2 || TX_BUFFER_SIZE > 256 || !IS_POWER_OF_2(TX_BUFFER_SIZE))
    #error "TX_BUFFER_SIZE must be 0 or a power of 2 between 1 and 256."
  #endif
#elif ANY(SERIAL_XON_XOFF, SERIAL_STATS_MAX_RX_QUEUED, SERIAL_STATS_DROPPED_RX)
  #error "SERIAL_XON_XOFF and SERIAL_STATS_* features not supported on USB-native AVR devices."
#endif

/**
 * Multiple Stepper Drivers Per Axis
 */
#define GOOD_AXIS_PINS(A) (HAS_##A##_ENABLE && HAS_##A##_STEP && HAS_##A##_DIR)
#if ENABLED(X_DUAL_STEPPER_DRIVERS)
  #if ENABLED(DUAL_X_CARRIAGE)
    #error "DUAL_X_CARRIAGE is not compatible with X_DUAL_STEPPER_DRIVERS."
  #elif !GOOD_AXIS_PINS(X)
    #error "X_DUAL_STEPPER_DRIVERS requires X2 pins to be defined."
  #endif
#endif

#if ENABLED(Y_DUAL_STEPPER_DRIVERS) && !GOOD_AXIS_PINS(Y)
  #error "Y_DUAL_STEPPER_DRIVERS requires Y2 pins to be defined."
#endif

#if HAS_Z_AXIS
  #if !WITHIN(NUM_Z_STEPPER_DRIVERS, 1, 4)
    #error "NUM_Z_STEPPER_DRIVERS must be an integer from 1 to 4."
  #elif NUM_Z_STEPPER_DRIVERS == 2 && !GOOD_AXIS_PINS(Z2)
    #error "If NUM_Z_STEPPER_DRIVERS is 2, you must define stepper pins for Z2."
  #elif NUM_Z_STEPPER_DRIVERS == 3 && !(GOOD_AXIS_PINS(Z2) && GOOD_AXIS_PINS(Z3))
    #error "If NUM_Z_STEPPER_DRIVERS is 3, you must define stepper pins for Z2 and Z3."
  #elif NUM_Z_STEPPER_DRIVERS == 4 && !(GOOD_AXIS_PINS(Z2) && GOOD_AXIS_PINS(Z3) && GOOD_AXIS_PINS(Z4))
    #error "If NUM_Z_STEPPER_DRIVERS is 4, you must define stepper pins for Z2, Z3, and Z4."
  #endif
#endif

/**
 * Validate that the bed size fits
 */
static_assert(X_MAX_LENGTH >= X_BED_SIZE, "Movement bounds (X_MIN_POS, X_MAX_POS) are too narrow to contain X_BED_SIZE.");
static_assert(Y_MAX_LENGTH >= Y_BED_SIZE, "Movement bounds (Y_MIN_POS, Y_MAX_POS) are too narrow to contain Y_BED_SIZE.");

/**
 * Granular software endstops (Marlin >= 1.1.7)
 */
#if ENABLED(MIN_SOFTWARE_ENDSTOPS) && DISABLED(MIN_SOFTWARE_ENDSTOP_Z)
  #if IS_KINEMATIC
    #error "MIN_SOFTWARE_ENDSTOPS on DELTA/SCARA also requires MIN_SOFTWARE_ENDSTOP_Z."
  #elif NONE(MIN_SOFTWARE_ENDSTOP_X, MIN_SOFTWARE_ENDSTOP_Y)
    #error "MIN_SOFTWARE_ENDSTOPS requires at least one of the MIN_SOFTWARE_ENDSTOP_[XYZ] options."
  #endif
#endif

#if ENABLED(MAX_SOFTWARE_ENDSTOPS) && DISABLED(MAX_SOFTWARE_ENDSTOP_Z)
  #if IS_KINEMATIC
    #error "MAX_SOFTWARE_ENDSTOPS on DELTA/SCARA also requires MAX_SOFTWARE_ENDSTOP_Z."
  #elif NONE(MAX_SOFTWARE_ENDSTOP_X, MAX_SOFTWARE_ENDSTOP_Y)
    #error "MAX_SOFTWARE_ENDSTOPS requires at least one of the MAX_SOFTWARE_ENDSTOP_[XYZ] options."
  #endif
#endif

#if !defined(TARGET_LPC1768) && ANY( \
    ENDSTOPPULLDOWNS, \
    ENDSTOPPULLDOWN_XMAX, ENDSTOPPULLDOWN_YMAX, \
    ENDSTOPPULLDOWN_ZMAX, ENDSTOPPULLDOWN_XMIN, \
    ENDSTOPPULLDOWN_YMIN, ENDSTOPPULLDOWN_ZMIN \
  )
  #error "PULLDOWN pin mode is not available on the selected board."
#endif

#if BOTH(ENDSTOPPULLUPS, ENDSTOPPULLDOWNS)
  #error "Enable only one of ENDSTOPPULLUPS or ENDSTOPPULLDOWNS."
#elif BOTH(FIL_RUNOUT_PULLUP, FIL_RUNOUT_PULLDOWN)
  #error "Enable only one of FIL_RUNOUT_PULLUP or FIL_RUNOUT_PULLDOWN."
#elif BOTH(ENDSTOPPULLUP_XMAX, ENDSTOPPULLDOWN_XMAX)
  #error "Enable only one of ENDSTOPPULLUP_X_MAX or ENDSTOPPULLDOWN_X_MAX."
#elif BOTH(ENDSTOPPULLUP_YMAX, ENDSTOPPULLDOWN_YMAX)
  #error "Enable only one of ENDSTOPPULLUP_Y_MAX or ENDSTOPPULLDOWN_Y_MAX."
#elif BOTH(ENDSTOPPULLUP_ZMAX, ENDSTOPPULLDOWN_ZMAX)
  #error "Enable only one of ENDSTOPPULLUP_Z_MAX or ENDSTOPPULLDOWN_Z_MAX."
#elif BOTH(ENDSTOPPULLUP_XMIN, ENDSTOPPULLDOWN_XMIN)
  #error "Enable only one of ENDSTOPPULLUP_X_MIN or ENDSTOPPULLDOWN_X_MIN."
#elif BOTH(ENDSTOPPULLUP_YMIN, ENDSTOPPULLDOWN_YMIN)
  #error "Enable only one of ENDSTOPPULLUP_Y_MIN or ENDSTOPPULLDOWN_Y_MIN."
#elif BOTH(ENDSTOPPULLUP_ZMIN, ENDSTOPPULLDOWN_ZMIN)
  #error "Enable only one of ENDSTOPPULLUP_Z_MIN or ENDSTOPPULLDOWN_Z_MIN."
#elif BOTH(ENDSTOPPULLUP_IMIN, ENDSTOPPULLDOWN_IMIN)
  #error "Enable only one of ENDSTOPPULLUP_I_MIN or ENDSTOPPULLDOWN_I_MIN."
#elif BOTH(ENDSTOPPULLUP_JMIN, ENDSTOPPULLDOWN_JMIN)
  #error "Enable only one of ENDSTOPPULLUP_J_MIN or ENDSTOPPULLDOWN_J_MIN."
#elif BOTH(ENDSTOPPULLUP_KMIN, ENDSTOPPULLDOWN_KMIN)
  #error "Enable only one of ENDSTOPPULLUP_K_MIN or ENDSTOPPULLDOWN_K_MIN."
#endif

/**
 * LCD Info Screen Style
 */
#if LCD_INFO_SCREEN_STYLE > 0
  #if HAS_MARLINUI_U8GLIB || LCD_WIDTH < 20 || LCD_HEIGHT < 4
    #error "Alternative LCD_INFO_SCREEN_STYLE requires 20x4 Character LCD."
  #elif LCD_INFO_SCREEN_STYLE > 1
    #error "LCD_INFO_SCREEN_STYLE only has options 0 and 1 at this time."
  #endif
#endif

/**
 * Progress Bar
 */
#if ENABLED(LCD_PROGRESS_BAR)
  #if NONE(SDSUPPORT, LCD_SET_PROGRESS_MANUALLY)
    #error "LCD_PROGRESS_BAR requires SDSUPPORT or LCD_SET_PROGRESS_MANUALLY."
  #elif NONE(HAS_MARLINUI_HD44780, IS_TFTGLCD_PANEL)
    #error "LCD_PROGRESS_BAR only applies to HD44780 character LCD and TFTGLCD_PANEL_(SPI|I2C)."
  #elif HAS_MARLINUI_U8GLIB
    #error "LCD_PROGRESS_BAR does not apply to graphical displays."
  #elif ENABLED(FILAMENT_LCD_DISPLAY)
    #error "LCD_PROGRESS_BAR and FILAMENT_LCD_DISPLAY are not fully compatible. Comment out this line to use both."
  #elif PROGRESS_MSG_EXPIRE < 0
    #error "PROGRESS_MSG_EXPIRE must be greater than or equal to 0."
  #endif
#elif ENABLED(LCD_SET_PROGRESS_MANUALLY) && NONE(HAS_MARLINUI_U8GLIB, HAS_GRAPHICAL_TFT, HAS_MARLINUI_HD44780, EXTENSIBLE_UI, HAS_DWIN_E3V2, IS_DWIN_MARLINUI)
  #error "LCD_SET_PROGRESS_MANUALLY requires LCD_PROGRESS_BAR, Character LCD, Graphical LCD, TFT, DWIN_CREALITY_LCD, DWIN_CREALITY_LCD_ENHANCED, DWIN_CREALITY_LCD_JYERSUI, DWIN_MARLINUI_*, OR EXTENSIBLE_UI."
#endif

#if ENABLED(USE_M73_REMAINING_TIME) && DISABLED(LCD_SET_PROGRESS_MANUALLY)
  #error "USE_M73_REMAINING_TIME requires LCD_SET_PROGRESS_MANUALLY"
#endif

#if !HAS_LCD_MENU && ENABLED(SD_REPRINT_LAST_SELECTED_FILE)
  #error "SD_REPRINT_LAST_SELECTED_FILE currently requires a Marlin-native LCD menu."
#endif

/**
 * Custom Boot and Status screens
 */
#if ENABLED(SHOW_CUSTOM_BOOTSCREEN) && NONE(HAS_MARLINUI_U8GLIB, TOUCH_UI_FTDI_EVE)
  #error "SHOW_CUSTOM_BOOTSCREEN requires Graphical LCD or TOUCH_UI_FTDI_EVE."
#elif ENABLED(CUSTOM_STATUS_SCREEN_IMAGE) && !HAS_MARLINUI_U8GLIB
  #error "CUSTOM_STATUS_SCREEN_IMAGE requires a 128x64 DOGM B/W Graphical LCD."
#endif

/**
 * LCD Lightweight Screen Style
 */
#if ENABLED(LIGHTWEIGHT_UI) && !IS_U8GLIB_ST7920
  #error "LIGHTWEIGHT_UI requires a U8GLIB_ST7920-based display."
#endif

/**
 * SD Card Settings
 */
#if ALL(SDSUPPORT, ELB_FULL_GRAPHIC_CONTROLLER, HAS_LCD_MENU) && PIN_EXISTS(SD_DETECT) && SD_DETECT_STATE != HIGH && (SD_CONNECTION_IS(LCD) || !defined(SDCARD_CONNECTION))
  #error "SD_DETECT_STATE must be set HIGH for SD on the ELB_FULL_GRAPHIC_CONTROLLER."
#endif

/**
 * SD File Sorting
 */
#if ENABLED(SDCARD_SORT_ALPHA)
  #if SDSORT_LIMIT > 256
    #error "SDSORT_LIMIT must be 256 or smaller."
  #elif SDSORT_LIMIT < 10
    #error "SDSORT_LIMIT should be greater than 9 to be useful."
  #elif DISABLED(SDSORT_USES_RAM)
    #if ENABLED(SDSORT_DYNAMIC_RAM)
      #error "SDSORT_DYNAMIC_RAM requires SDSORT_USES_RAM (which reads the directory into RAM)."
    #elif ENABLED(SDSORT_CACHE_NAMES)
      #error "SDSORT_CACHE_NAMES requires SDSORT_USES_RAM (which reads the directory into RAM)."
    #endif
  #endif

  #if ENABLED(SDSORT_CACHE_NAMES) && DISABLED(SDSORT_DYNAMIC_RAM)
    #if SDSORT_CACHE_VFATS < 2
      #error "SDSORT_CACHE_VFATS must be 2 or greater!"
    #elif SDSORT_CACHE_VFATS > MAX_VFAT_ENTRIES
      #undef SDSORT_CACHE_VFATS
      #define SDSORT_CACHE_VFATS MAX_VFAT_ENTRIES
      #warning "SDSORT_CACHE_VFATS was reduced to MAX_VFAT_ENTRIES!"
    #endif
  #endif
#endif

#if defined(EVENT_GCODE_SD_ABORT) && DISABLED(NOZZLE_PARK_FEATURE)
  static_assert(nullptr == strstr(EVENT_GCODE_SD_ABORT, "G27"), "NOZZLE_PARK_FEATURE is required to use G27 in EVENT_GCODE_SD_ABORT.");
#endif

/**
 * I2C Position Encoders
 */
#if ENABLED(I2C_POSITION_ENCODERS)
  #if !BOTH(BABYSTEPPING, BABYSTEP_XY)
    #error "I2C_POSITION_ENCODERS requires BABYSTEPPING and BABYSTEP_XY."
  #elif !WITHIN(I2CPE_ENCODER_CNT, 1, 5)
    #error "I2CPE_ENCODER_CNT must be between 1 and 5."
  #endif
#endif

/**
 * Babystepping
 */
#if ENABLED(BABYSTEPPING)
  #if ENABLED(SCARA)
    #error "BABYSTEPPING is not implemented for SCARA yet."
  #elif BOTH(MARKFORGED_XY, BABYSTEP_XY)
    #error "BABYSTEPPING only implemented for Z axis on MarkForged."
  #elif BOTH(DELTA, BABYSTEP_XY)
    #error "BABYSTEPPING only implemented for Z axis on deltabots."
  #elif BOTH(BABYSTEP_ZPROBE_OFFSET, MESH_BED_LEVELING)
    #error "MESH_BED_LEVELING and BABYSTEP_ZPROBE_OFFSET is not a valid combination"
  #elif ENABLED(BABYSTEP_ZPROBE_OFFSET) && !HAS_BED_PROBE
    #error "BABYSTEP_ZPROBE_OFFSET requires a probe."
  #elif ENABLED(BABYSTEP_ZPROBE_GFX_OVERLAY) && NONE(HAS_MARLINUI_U8GLIB, IS_DWIN_MARLINUI)
    #error "BABYSTEP_ZPROBE_GFX_OVERLAY requires a Graphical LCD."
  #elif ENABLED(BABYSTEP_ZPROBE_GFX_OVERLAY) && DISABLED(BABYSTEP_ZPROBE_OFFSET)
    #error "BABYSTEP_ZPROBE_GFX_OVERLAY requires a BABYSTEP_ZPROBE_OFFSET."
  #elif ENABLED(BABYSTEP_HOTEND_Z_OFFSET) && !HAS_HOTEND_OFFSET
    #error "BABYSTEP_HOTEND_Z_OFFSET requires 2 or more HOTENDS."
  #elif BOTH(BABYSTEP_ALWAYS_AVAILABLE, MOVE_Z_WHEN_IDLE)
    #error "BABYSTEP_ALWAYS_AVAILABLE and MOVE_Z_WHEN_IDLE are incompatible."
  #elif !defined(BABYSTEP_MULTIPLICATOR_Z)
    #error "BABYSTEPPING requires BABYSTEP_MULTIPLICATOR_Z."
  #elif ENABLED(BABYSTEP_XY) && !defined(BABYSTEP_MULTIPLICATOR_XY)
    #error "BABYSTEP_XY requires BABYSTEP_MULTIPLICATOR_XY."
  #elif ENABLED(BABYSTEP_MILLIMETER_UNITS)
    static_assert(BABYSTEP_MULTIPLICATOR_Z <= 0.1f, "BABYSTEP_MULTIPLICATOR_Z must be less or equal to 0.1mm.");
    #if ENABLED(BABYSTEP_XY)
      static_assert(BABYSTEP_MULTIPLICATOR_XY <= 0.25f, "BABYSTEP_MULTIPLICATOR_XY must be less than or equal to 0.25mm.");
    #endif
  #endif
#endif

/**
 * Filament Runout needs one or more pins and either SD Support or Auto print start detection
 */
#if HAS_FILAMENT_SENSOR
  #if !PIN_EXISTS(FIL_RUNOUT)
    #error "FILAMENT_RUNOUT_SENSOR requires FIL_RUNOUT_PIN."
  #elif HAS_PRUSA_MMU2 && NUM_RUNOUT_SENSORS != 1
      #error "NUM_RUNOUT_SENSORS must be 1 with MMU2 / MMU2S."
  #elif NUM_RUNOUT_SENSORS != 1 && NUM_RUNOUT_SENSORS != E_STEPPERS
    #error "NUM_RUNOUT_SENSORS must be either 1 or number of E steppers."
  #elif NUM_RUNOUT_SENSORS >= 8 && !PIN_EXISTS(FIL_RUNOUT8)
    #error "FIL_RUNOUT8_PIN is required with NUM_RUNOUT_SENSORS >= 8."
  #elif NUM_RUNOUT_SENSORS >= 7 && !PIN_EXISTS(FIL_RUNOUT7)
    #error "FIL_RUNOUT7_PIN is required with NUM_RUNOUT_SENSORS >= 7."
  #elif NUM_RUNOUT_SENSORS >= 6 && !PIN_EXISTS(FIL_RUNOUT6)
    #error "FIL_RUNOUT6_PIN is required with NUM_RUNOUT_SENSORS >= 6."
  #elif NUM_RUNOUT_SENSORS >= 5 && !PIN_EXISTS(FIL_RUNOUT5)
    #error "FIL_RUNOUT5_PIN is required with NUM_RUNOUT_SENSORS >= 5."
  #elif NUM_RUNOUT_SENSORS >= 4 && !PIN_EXISTS(FIL_RUNOUT4)
    #error "FIL_RUNOUT4_PIN is required with NUM_RUNOUT_SENSORS >= 4."
  #elif NUM_RUNOUT_SENSORS >= 3 && !PIN_EXISTS(FIL_RUNOUT3)
    #error "FIL_RUNOUT3_PIN is required with NUM_RUNOUT_SENSORS >= 3."
  #elif NUM_RUNOUT_SENSORS >= 2 && !PIN_EXISTS(FIL_RUNOUT2)
    #error "FIL_RUNOUT2_PIN is required with NUM_RUNOUT_SENSORS >= 2."
  #elif BOTH(FIL_RUNOUT1_PULLUP, FIL_RUNOUT1_PULLDOWN)
    #error "You can't enable FIL_RUNOUT1_PULLUP and FIL_RUNOUT1_PULLDOWN at the same time."
  #elif BOTH(FIL_RUNOUT2_PULLUP, FIL_RUNOUT2_PULLDOWN)
    #error "You can't enable FIL_RUNOUT2_PULLUP and FIL_RUNOUT2_PULLDOWN at the same time."
  #elif BOTH(FIL_RUNOUT3_PULLUP, FIL_RUNOUT3_PULLDOWN)
    #error "You can't enable FIL_RUNOUT3_PULLUP and FIL_RUNOUT3_PULLDOWN at the same time."
  #elif BOTH(FIL_RUNOUT4_PULLUP, FIL_RUNOUT4_PULLDOWN)
    #error "You can't enable FIL_RUNOUT4_PULLUP and FIL_RUNOUT4_PULLDOWN at the same time."
  #elif BOTH(FIL_RUNOUT5_PULLUP, FIL_RUNOUT5_PULLDOWN)
    #error "You can't enable FIL_RUNOUT5_PULLUP and FIL_RUNOUT5_PULLDOWN at the same time."
  #elif BOTH(FIL_RUNOUT6_PULLUP, FIL_RUNOUT6_PULLDOWN)
    #error "You can't enable FIL_RUNOUT6_PULLUP and FIL_RUNOUT6_PULLDOWN at the same time."
  #elif BOTH(FIL_RUNOUT7_PULLUP, FIL_RUNOUT7_PULLDOWN)
    #error "You can't enable FIL_RUNOUT7_PULLUP and FIL_RUNOUT7_PULLDOWN at the same time."
  #elif BOTH(FIL_RUNOUT8_PULLUP, FIL_RUNOUT8_PULLDOWN)
    #error "You can't enable FIL_RUNOUT8_PULLUP and FIL_RUNOUT8_PULLDOWN at the same time."
  #elif FILAMENT_RUNOUT_DISTANCE_MM < 0
    #error "FILAMENT_RUNOUT_DISTANCE_MM must be greater than or equal to zero."
  #elif DISABLED(ADVANCED_PAUSE_FEATURE)
    static_assert(nullptr == strstr(FILAMENT_RUNOUT_SCRIPT, "M600"), "ADVANCED_PAUSE_FEATURE is required to use M600 with FILAMENT_RUNOUT_SENSOR.");
  #endif
#endif

/**
 * Advanced Pause
 */
#if ENABLED(ADVANCED_PAUSE_FEATURE)
  #if !HAS_RESUME_CONTINUE
    #error "ADVANCED_PAUSE_FEATURE requires a supported LCD controller (or EMERGENCY_PARSER)."
  #elif DISABLED(NOZZLE_PARK_FEATURE)
    #error "ADVANCED_PAUSE_FEATURE requires NOZZLE_PARK_FEATURE."
  #elif !defined(FILAMENT_UNLOAD_PURGE_FEEDRATE)
    #error "ADVANCED_PAUSE_FEATURE requires FILAMENT_UNLOAD_PURGE_FEEDRATE."
  #elif ENABLED(EXTRUDER_RUNOUT_PREVENT)
    #error "EXTRUDER_RUNOUT_PREVENT is incompatible with ADVANCED_PAUSE_FEATURE."
  #elif ENABLED(PARK_HEAD_ON_PAUSE) && NONE(SDSUPPORT, IS_NEWPANEL, EMERGENCY_PARSER)
    #error "PARK_HEAD_ON_PAUSE requires SDSUPPORT, EMERGENCY_PARSER, or an LCD controller."
  #elif ENABLED(HOME_BEFORE_FILAMENT_CHANGE) && DISABLED(PAUSE_PARK_NO_STEPPER_TIMEOUT)
    #error "HOME_BEFORE_FILAMENT_CHANGE requires PAUSE_PARK_NO_STEPPER_TIMEOUT."
  #elif ENABLED(PREVENT_LENGTHY_EXTRUDE) && FILAMENT_CHANGE_UNLOAD_LENGTH > EXTRUDE_MAXLENGTH
    #error "FILAMENT_CHANGE_UNLOAD_LENGTH must be less than or equal to EXTRUDE_MAXLENGTH."
  #elif ENABLED(PREVENT_LENGTHY_EXTRUDE) && FILAMENT_CHANGE_SLOW_LOAD_LENGTH > EXTRUDE_MAXLENGTH
    #error "FILAMENT_CHANGE_SLOW_LOAD_LENGTH must be less than or equal to EXTRUDE_MAXLENGTH."
  #elif ENABLED(PREVENT_LENGTHY_EXTRUDE) && FILAMENT_CHANGE_FAST_LOAD_LENGTH > EXTRUDE_MAXLENGTH
    #error "FILAMENT_CHANGE_FAST_LOAD_LENGTH must be less than or equal to EXTRUDE_MAXLENGTH."
  #endif
#endif

#if ENABLED(NOZZLE_PARK_FEATURE)
  constexpr float npp[] = NOZZLE_PARK_POINT;
  static_assert(COUNT(npp) == XYZ, "NOZZLE_PARK_POINT requires X, Y, and Z values.");
  constexpr xyz_pos_t npp_xyz = NOZZLE_PARK_POINT;
  static_assert(WITHIN(npp_xyz.x, X_MIN_POS, X_MAX_POS), "NOZZLE_PARK_POINT.X is out of bounds (X_MIN_POS, X_MAX_POS).");
  static_assert(WITHIN(npp_xyz.y, Y_MIN_POS, Y_MAX_POS), "NOZZLE_PARK_POINT.Y is out of bounds (Y_MIN_POS, Y_MAX_POS).");
  static_assert(WITHIN(npp_xyz.z, Z_MIN_POS, Z_MAX_POS), "NOZZLE_PARK_POINT.Z is out of bounds (Z_MIN_POS, Z_MAX_POS).");
#endif

/**
 * Instant Freeze
 */
#if ENABLED(FREEZE_FEATURE) && !PIN_EXISTS(FREEZE)
  #error "FREEZE_FEATURE requires a FREEZE_PIN to be defined."
#endif

/**
 * Individual axis homing is useless for DELTAS
 */
#if BOTH(INDIVIDUAL_AXIS_HOMING_MENU, DELTA)
  #error "INDIVIDUAL_AXIS_HOMING_MENU is incompatible with DELTA kinematics."
#endif

/**
 * Sanity checking for all Průša MMU
 */
#ifdef SNMM
  #error "SNMM is obsolete. Define MMU_MODEL as PRUSA_MMU1 instead."
#elif ENABLED(MK2_MULTIPLEXER)
  #error "MK2_MULTIPLEXER is obsolete. Define MMU_MODEL as PRUSA_MMU1 instead."
#elif ENABLED(PRUSA_MMU2)
  #error "PRUSA_MMU2 is obsolete. Define MMU_MODEL as PRUSA_MMU2 instead."
#elif ENABLED(PRUSA_MMU2_S_MODE)
  #error "PRUSA_MMU2_S_MODE is obsolete. Define MMU_MODEL as PRUSA_MMU2S instead."
#elif ENABLED(SMUFF_EMU_MMU2)
  #error "SMUFF_EMU_MMU2 is obsolete. Define MMU_MODEL as EXTENDABLE_EMU_MMU2 instead."
#elif ENABLED(SMUFF_EMU_MMU2S)
  #error "SMUFF_EMU_MMU2S is obsolete. Define MMU_MODEL as EXTENDABLE_EMU_MMU2S instead."
#endif

/**
 * Multi-Material-Unit 2 / EXTENDABLE_EMU_MMU2 requirements
 */
#if HAS_PRUSA_MMU2
  #if !HAS_EXTENDABLE_MMU && EXTRUDERS != 5
    #undef SINGLENOZZLE
    #error "PRUSA_MMU2(S) requires exactly 5 EXTRUDERS. Please update your Configuration."
  #elif HAS_EXTENDABLE_MMU && EXTRUDERS > 15
    #error "EXTRUDERS is too large for MMU(S) emulation mode. The maximum value is 15."
  #elif DISABLED(NOZZLE_PARK_FEATURE)
    #error "PRUSA_MMU2(S) requires NOZZLE_PARK_FEATURE. Enable it to continue."
  #elif HAS_PRUSA_MMU2S && DISABLED(FILAMENT_RUNOUT_SENSOR)
    #error "PRUSA_MMU2S requires FILAMENT_RUNOUT_SENSOR. Enable it to continue."
  #elif ENABLED(MMU_EXTRUDER_SENSOR) && DISABLED(FILAMENT_RUNOUT_SENSOR)
    #error "MMU_EXTRUDER_SENSOR requires FILAMENT_RUNOUT_SENSOR. Enable it to continue."
  #elif ENABLED(MMU_EXTRUDER_SENSOR) && !HAS_LCD_MENU
    #error "MMU_EXTRUDER_SENSOR requires an LCD supporting MarlinUI to be enabled."
  #elif DISABLED(ADVANCED_PAUSE_FEATURE)
    static_assert(nullptr == strstr(MMU2_FILAMENT_RUNOUT_SCRIPT, "M600"), "ADVANCED_PAUSE_FEATURE is required to use M600 with PRUSA_MMU2(S) / HAS_EXTENDABLE_MMU(S).");
  #endif
#endif

/**
 * Options only for EXTRUDERS > 1
 */
#if HAS_MULTI_EXTRUDER

  #if HAS_EXTENDABLE_MMU
    #define MAX_EXTRUDERS 15
  #else
    #define MAX_EXTRUDERS  8
  #endif
  static_assert(EXTRUDERS <= MAX_EXTRUDERS, "Marlin supports a maximum of " STRINGIFY(MAX_EXTRUDERS) " EXTRUDERS.");
  #undef MAX_EXTRUDERS

  #if ENABLED(HEATERS_PARALLEL)
    #error "EXTRUDERS must be 1 with HEATERS_PARALLEL."
  #endif

  #if ENABLED(STATUS_HOTEND_INVERTED) && NONE(STATUS_HOTEND_NUMBERLESS, STATUS_HOTEND_ANIM)
    #error "With multiple hotends STATUS_HOTEND_INVERTED requires STATUS_HOTEND_ANIM or STATUS_HOTEND_NUMBERLESS."
  #endif

  #if ENABLED(TOOLCHANGE_FILAMENT_SWAP)
    #ifndef TOOLCHANGE_FS_LENGTH
      #error "TOOLCHANGE_FILAMENT_SWAP requires TOOLCHANGE_FS_LENGTH."
    #elif !defined(TOOLCHANGE_FS_RETRACT_SPEED)
      #error "TOOLCHANGE_FILAMENT_SWAP requires TOOLCHANGE_FS_RETRACT_SPEED."
    #elif !defined(TOOLCHANGE_FS_PRIME_SPEED)
      #error "TOOLCHANGE_FILAMENT_SWAP requires TOOLCHANGE_FS_PRIME_SPEED."
    #endif
  #endif

  #if ENABLED(TOOLCHANGE_PARK)
    #ifndef TOOLCHANGE_PARK_XY
      #error "TOOLCHANGE_PARK requires TOOLCHANGE_PARK_XY."
    #elif !defined(TOOLCHANGE_PARK_XY_FEEDRATE)
      #error "TOOLCHANGE_PARK requires TOOLCHANGE_PARK_XY_FEEDRATE."
    #endif
  #endif

  #ifndef TOOLCHANGE_ZRAISE
    #error "TOOLCHANGE_ZRAISE required for EXTRUDERS > 1."
  #endif

#elif HAS_PRUSA_MMU1 || HAS_EXTENDABLE_MMU

  #error "Multi-Material-Unit requires 2 or more EXTRUDERS."

#elif ENABLED(SINGLENOZZLE)

  #error "SINGLENOZZLE requires 2 or more EXTRUDERS."

#endif

/**
 * A Dual Nozzle carriage with switching servo
 */
#if ENABLED(SWITCHING_NOZZLE)
  #if ENABLED(DUAL_X_CARRIAGE)
    #error "SWITCHING_NOZZLE and DUAL_X_CARRIAGE are incompatible."
  #elif ENABLED(SINGLENOZZLE)
    #error "SWITCHING_NOZZLE and SINGLENOZZLE are incompatible."
  #elif EXTRUDERS != 2
    #error "SWITCHING_NOZZLE requires exactly 2 EXTRUDERS."
  #elif NUM_SERVOS < 1
    #error "SWITCHING_NOZZLE requires NUM_SERVOS >= 1."
  #endif

  #ifndef SWITCHING_NOZZLE_SERVO_NR
    #error "SWITCHING_NOZZLE requires SWITCHING_NOZZLE_SERVO_NR."
  #elif SWITCHING_NOZZLE_SERVO_NR == 0 && !PIN_EXISTS(SERVO0)
    #error "SERVO0_PIN must be defined for your SWITCHING_NOZZLE."
  #elif SWITCHING_NOZZLE_SERVO_NR == 1 && !PIN_EXISTS(SERVO1)
    #error "SERVO1_PIN must be defined for your SWITCHING_NOZZLE."
  #elif SWITCHING_NOZZLE_SERVO_NR == 2 && !PIN_EXISTS(SERVO2)
    #error "SERVO2_PIN must be defined for your SWITCHING_NOZZLE."
  #elif SWITCHING_NOZZLE_SERVO_NR == 3 && !PIN_EXISTS(SERVO3)
    #error "SERVO3_PIN must be defined for your SWITCHING_NOZZLE."
  #endif

  #ifdef SWITCHING_NOZZLE_E1_SERVO_NR
    #if SWITCHING_NOZZLE_E1_SERVO_NR == SWITCHING_NOZZLE_SERVO_NR
      #error "SWITCHING_NOZZLE_E1_SERVO_NR must be different from SWITCHING_NOZZLE_SERVO_NR."
    #elif SWITCHING_NOZZLE_E1_SERVO_NR == 0 && !PIN_EXISTS(SERVO0)
      #error "SERVO0_PIN must be defined for your SWITCHING_NOZZLE."
    #elif SWITCHING_NOZZLE_E1_SERVO_NR == 1 && !PIN_EXISTS(SERVO1)
      #error "SERVO1_PIN must be defined for your SWITCHING_NOZZLE."
    #elif SWITCHING_NOZZLE_E1_SERVO_NR == 2 && !PIN_EXISTS(SERVO2)
      #error "SERVO2_PIN must be defined for your SWITCHING_NOZZLE."
    #elif SWITCHING_NOZZLE_E1_SERVO_NR == 3 && !PIN_EXISTS(SERVO3)
      #error "SERVO3_PIN must be defined for your SWITCHING_NOZZLE."
    #endif
  #endif
#endif

/**
 * Single Stepper Dual Extruder with switching servo
 */
#if ENABLED(SWITCHING_EXTRUDER)
  #if NUM_SERVOS < 1
    #error "SWITCHING_EXTRUDER requires NUM_SERVOS >= 1."
  #elif SWITCHING_EXTRUDER_SERVO_NR == 0 && !PIN_EXISTS(SERVO0)
    #error "SERVO0_PIN must be defined for your SWITCHING_EXTRUDER."
  #elif SWITCHING_EXTRUDER_SERVO_NR == 1 && !PIN_EXISTS(SERVO1)
    #error "SERVO1_PIN must be defined for your SWITCHING_EXTRUDER."
  #elif SWITCHING_EXTRUDER_SERVO_NR == 2 && !PIN_EXISTS(SERVO2)
    #error "SERVO2_PIN must be defined for your SWITCHING_EXTRUDER."
  #elif SWITCHING_EXTRUDER_SERVO_NR == 3 && !PIN_EXISTS(SERVO3)
    #error "SERVO3_PIN must be defined for your SWITCHING_EXTRUDER."
  #endif
  #if EXTRUDERS > 3
    #if NUM_SERVOS < 2
      #error "SWITCHING_EXTRUDER with 4 extruders requires NUM_SERVOS >= 2."
    #elif SWITCHING_EXTRUDER_E23_SERVO_NR == 0 && !PIN_EXISTS(SERVO0)
      #error "SERVO0_PIN must be defined for your SWITCHING_EXTRUDER."
    #elif SWITCHING_EXTRUDER_E23_SERVO_NR == 1 && !PIN_EXISTS(SERVO1)
      #error "SERVO1_PIN must be defined for your SWITCHING_EXTRUDER."
    #elif SWITCHING_EXTRUDER_E23_SERVO_NR == 2 && !PIN_EXISTS(SERVO2)
      #error "SERVO2_PIN must be defined for your SWITCHING_EXTRUDER."
    #elif SWITCHING_EXTRUDER_E23_SERVO_NR == 3 && !PIN_EXISTS(SERVO3)
      #error "SERVO3_PIN must be defined for your SWITCHING_EXTRUDER."
    #elif SWITCHING_EXTRUDER_E23_SERVO_NR == SWITCHING_EXTRUDER_SERVO_NR
      #error "SWITCHING_EXTRUDER_E23_SERVO_NR should be a different extruder from SWITCHING_EXTRUDER_SERVO_NR."
    #endif
  #endif
#endif

/**
 * Mixing Extruder requirements
 */
#if ENABLED(MIXING_EXTRUDER)
  #if HAS_MULTI_EXTRUDER
    #error "For MIXING_EXTRUDER set MIXING_STEPPERS > 1 instead of EXTRUDERS > 1."
  #elif MIXING_STEPPERS < 2
    #error "You must set MIXING_STEPPERS >= 2 for a mixing extruder."
  #elif ENABLED(FILAMENT_SENSOR)
    #error "MIXING_EXTRUDER is incompatible with FILAMENT_SENSOR. Comment out this line to use it anyway."
  #elif ENABLED(SWITCHING_EXTRUDER)
    #error "Please select either MIXING_EXTRUDER or SWITCHING_EXTRUDER, not both."
  #elif ENABLED(SINGLENOZZLE)
    #error "MIXING_EXTRUDER is incompatible with SINGLENOZZLE."
  #elif ENABLED(DISABLE_INACTIVE_EXTRUDER)
    #error "MIXING_EXTRUDER is incompatible with DISABLE_INACTIVE_EXTRUDER."
  #endif
#endif

/**
 * Dual E Steppers requirements
 */
#if ENABLED(E_DUAL_STEPPER_DRIVERS)
  #if EXTRUDERS > 1
    #error "E_DUAL_STEPPER_DRIVERS can only be used with EXTRUDERS set to 1."
  #elif ENABLED(MIXING_EXTRUDER)
    #error "E_DUAL_STEPPER_DRIVERS is incompatible with MIXING_EXTRUDER."
  #elif ENABLED(SWITCHING_EXTRUDER)
    #error "E_DUAL_STEPPER_DRIVERS is incompatible with SWITCHING_EXTRUDER."
  #endif
#endif

/**
 * Linear Advance 1.5 - Check K value range
 */
#if ENABLED(LIN_ADVANCE)
  static_assert(
    WITHIN(LIN_ADVANCE_K, 0, 10),
    "LIN_ADVANCE_K must be a value from 0 to 10 (Changed in LIN_ADVANCE v1.5, Marlin 1.1.9)."
  );
  #if ENABLED(S_CURVE_ACCELERATION) && DISABLED(EXPERIMENTAL_SCURVE)
    #error "LIN_ADVANCE and S_CURVE_ACCELERATION may not play well together! Enable EXPERIMENTAL_SCURVE to continue."
  #elif ENABLED(DIRECT_STEPPING)
    #error "DIRECT_STEPPING is incompatible with LIN_ADVANCE. Enable in external planner if possible."
  #elif !HAS_JUNCTION_DEVIATION && defined(DEFAULT_EJERK)
    static_assert(DEFAULT_EJERK >= 10, "It is strongly recommended to set DEFAULT_EJERK >= 10 when using LIN_ADVANCE.");
  #endif
#endif

/**
 * Special tool-changing options
 */
#if MANY(SINGLENOZZLE, DUAL_X_CARRIAGE, PARKING_EXTRUDER, MAGNETIC_PARKING_EXTRUDER, SWITCHING_TOOLHEAD, MAGNETIC_SWITCHING_TOOLHEAD, ELECTROMAGNETIC_SWITCHING_TOOLHEAD)
  #error "Please select only one of SINGLENOZZLE, DUAL_X_CARRIAGE, PARKING_EXTRUDER, MAGNETIC_PARKING_EXTRUDER, SWITCHING_TOOLHEAD, MAGNETIC_SWITCHING_TOOLHEAD, or ELECTROMAGNETIC_SWITCHING_TOOLHEAD."
#endif

/**
 * (Magnetic) Parking Extruder requirements
 */
#if ANY(PARKING_EXTRUDER, MAGNETIC_PARKING_EXTRUDER)
  #if ENABLED(EXT_SOLENOID)
    #error "(MAGNETIC_)PARKING_EXTRUDER and EXT_SOLENOID are incompatible. (Pins are used twice.)"
  #elif EXTRUDERS != 2
    #error "(MAGNETIC_)PARKING_EXTRUDER requires exactly 2 EXTRUDERS."
  #elif !defined(PARKING_EXTRUDER_PARKING_X)
    #error "(MAGNETIC_)PARKING_EXTRUDER requires PARKING_EXTRUDER_PARKING_X."
  #elif !defined(TOOLCHANGE_ZRAISE)
    #error "(MAGNETIC_)PARKING_EXTRUDER requires TOOLCHANGE_ZRAISE."
  #elif TOOLCHANGE_ZRAISE < 0
    #error "TOOLCHANGE_ZRAISE must be 0 or higher."
  #elif ENABLED(PARKING_EXTRUDER)
    #if !PINS_EXIST(SOL0, SOL1)
      #error "PARKING_EXTRUDER requires SOL0_PIN and SOL1_PIN."
    #elif !defined(PARKING_EXTRUDER_SOLENOIDS_PINS_ACTIVE) || !WITHIN(PARKING_EXTRUDER_SOLENOIDS_PINS_ACTIVE, LOW, HIGH)
      #error "PARKING_EXTRUDER_SOLENOIDS_PINS_ACTIVE must be defined as HIGH or LOW."
    #elif !defined(PARKING_EXTRUDER_SOLENOIDS_DELAY) || !WITHIN(PARKING_EXTRUDER_SOLENOIDS_DELAY, 0, 2000)
      #error "PARKING_EXTRUDER_SOLENOIDS_DELAY must be between 0 and 2000 (ms)."
    #endif
  #endif
#endif

/**
 * Switching Toolhead requirements
 */
#if ENABLED(SWITCHING_TOOLHEAD)
  #ifndef SWITCHING_TOOLHEAD_SERVO_NR
    #error "SWITCHING_TOOLHEAD requires SWITCHING_TOOLHEAD_SERVO_NR."
  #elif EXTRUDERS < 2
    #error "SWITCHING_TOOLHEAD requires at least 2 EXTRUDERS."
  #elif NUM_SERVOS < (SWITCHING_TOOLHEAD_SERVO_NR - 1)
    #if SWITCHING_TOOLHEAD_SERVO_NR == 0
      #error "A SWITCHING_TOOLHEAD_SERVO_NR of 0 requires NUM_SERVOS >= 1."
    #elif SWITCHING_TOOLHEAD_SERVO_NR == 1
      #error "A SWITCHING_TOOLHEAD_SERVO_NR of 1 requires NUM_SERVOS >= 2."
    #elif SWITCHING_TOOLHEAD_SERVO_NR == 2
      #error "A SWITCHING_TOOLHEAD_SERVO_NR of 2 requires NUM_SERVOS >= 3."
    #elif SWITCHING_TOOLHEAD_SERVO_NR == 3
      #error "A SWITCHING_TOOLHEAD_SERVO_NR of 3 requires NUM_SERVOS >= 4."
    #endif
  #elif !defined(TOOLCHANGE_ZRAISE)
    #error "SWITCHING_TOOLHEAD requires TOOLCHANGE_ZRAISE."
  #elif TOOLCHANGE_ZRAISE < 0
    #error "TOOLCHANGE_ZRAISE must be 0 or higher."
  #endif
#endif

/**
 * Magnetic / Electromagnetic Switching Toolhead requirements
 */
#if EITHER(MAGNETIC_SWITCHING_TOOLHEAD, ELECTROMAGNETIC_SWITCHING_TOOLHEAD)
  #ifndef SWITCHING_TOOLHEAD_Y_POS
    #error "(ELECTRO)?MAGNETIC_SWITCHING_TOOLHEAD requires SWITCHING_TOOLHEAD_Y_POS"
  #elif !defined(SWITCHING_TOOLHEAD_X_POS)
    #error "(ELECTRO)?MAGNETIC_SWITCHING_TOOLHEAD requires SWITCHING_TOOLHEAD_X_POS"
  #elif !defined(SWITCHING_TOOLHEAD_Y_CLEAR)
    #error "(ELECTRO)?MAGNETIC_SWITCHING_TOOLHEAD requires SWITCHING_TOOLHEAD_Y_CLEAR."
  #endif
#endif

/**
 * Electromagnetic Switching Toolhead requirements
 */
#if ENABLED(ELECTROMAGNETIC_SWITCHING_TOOLHEAD)
  #if ENABLED(EXT_SOLENOID)
    #error "ELECTROMAGNETIC_SWITCHING_TOOLHEAD and EXT_SOLENOID are incompatible. (Pins are used twice.)"
  #elif !PIN_EXISTS(SOL0)
    #error "ELECTROMAGNETIC_SWITCHING_TOOLHEAD requires SOL0_PIN."
  #elif !defined(SWITCHING_TOOLHEAD_Z_HOP)
    #error "ELECTROMAGNETIC_SWITCHING_TOOLHEAD requires SWITCHING_TOOLHEAD_Z_HOP."
  #endif
#endif

/**
 * Part-Cooling Fan Multiplexer requirements
 */
#if PIN_EXISTS(FANMUX1)
  #if !HAS_FANMUX
    #error "FANMUX0_PIN must be set before FANMUX1_PIN can be set."
  #endif
#elif PIN_EXISTS(FANMUX2)
  #error "FANMUX0_PIN and FANMUX1_PIN must be set before FANMUX2_PIN can be set."
#endif

/**
 * Limited user-controlled fans
 */
#if NUM_M106_FANS > FAN_COUNT
  #error "The selected board doesn't support enough user-controlled fans. Reduce NUM_M106_FANS."
#endif

/**
 * Limited number of servos
 */
#if NUM_SERVOS > NUM_SERVO_PLUGS
  #error "The selected board doesn't support enough servos for your configuration. Reduce NUM_SERVOS."
#endif

/**
 * Servo deactivation depends on servo endstops, switching nozzle, or switching extruder
 */
#if ENABLED(DEACTIVATE_SERVOS_AFTER_MOVE) && NONE(HAS_Z_SERVO_PROBE, POLARGRAPH) && !defined(SWITCHING_NOZZLE_SERVO_NR) && !defined(SWITCHING_EXTRUDER_SERVO_NR) && !defined(SWITCHING_TOOLHEAD_SERVO_NR)
  #error "Z_PROBE_SERVO_NR, switching nozzle, switching toolhead, switching extruder, or POLARGRAPH is required for DEACTIVATE_SERVOS_AFTER_MOVE."
#endif

/**
 * Required LCD language
 */
#if HAS_MARLINUI_HD44780 && !defined(DISPLAY_CHARSET_HD44780)
  #error "You must set DISPLAY_CHARSET_HD44780 to JAPANESE, WESTERN or CYRILLIC for your LCD controller."
#endif

/**
 * Bed Heating Options - PID vs Limit Switching
 */
#if BOTH(PIDTEMPBED, BED_LIMIT_SWITCHING)
  #error "To use BED_LIMIT_SWITCHING you must disable PIDTEMPBED."
#endif

/**
 * Synchronous M106/M107 checks
 */
#if ENABLED(LASER_SYNCHRONOUS_M106_M107)
  #if FAN_KICKSTART_TIME
    #error "FAN_KICKSTART_TIME must be 0 with LASER_SYNCHRONOUS_M106_M107 (because the laser will always come on at FULL power)."
  #elif FAN_MIN_PWM
    #error "FAN_MIN_PWM must be 0 with LASER_SYNCHRONOUS_M106_M107 (otherwise the laser will never turn OFF)."
  #endif
#endif

/**
 * Chamber Heating Options - PID vs Limit Switching
 */
#if BOTH(PIDTEMPCHAMBER, CHAMBER_LIMIT_SWITCHING)
  #error "To use CHAMBER_LIMIT_SWITCHING you must disable PIDTEMPCHAMBER."
#endif

/**
 * Features that require a min/max/specific LINEAR_AXES
 */
#if HAS_LEVELING && !HAS_Z_AXIS
  #error "Leveling in Marlin requires three or more axes, with Z as the vertical axis."
#elif ENABLED(CNC_WORKSPACE_PLANES) && !HAS_Z_AXIS
  #error "CNC_WORKSPACE_PLANES currently requires LINEAR_AXES >= 3"
#elif ENABLED(DIRECT_STEPPING) && LINEAR_AXES > XYZ
  #error "DIRECT_STEPPING currently requires LINEAR_AXES 3"
#elif ENABLED(FOAMCUTTER_XYUV) && LINEAR_AXES < 5
  #error "FOAMCUTTER_XYUV requires LINEAR_AXES >= 5."
#endif

/**
 * Allow only extra axis codes that do not conflict with G-code parameter names
 */
#if LINEAR_AXES >= 4
  #if AXIS4_NAME != 'A' && AXIS4_NAME != 'B' && AXIS4_NAME != 'C' && AXIS4_NAME != 'U' && AXIS4_NAME != 'V' && AXIS4_NAME != 'W'
    #error "AXIS4_NAME can only be one of 'A', 'B', 'C', 'U', 'V', or 'W'."
  #elif !defined(I_MIN_POS) || !defined(I_MAX_POS)
    #error "I_MIN_POS and I_MAX_POS are required with LINEAR_AXES >= 4."
  #elif !defined(I_HOME_DIR)
    #error "I_HOME_DIR is required with LINEAR_AXES >= 4."
  #elif HAS_I_ENABLE && !defined(I_ENABLE_ON)
    #error "I_ENABLE_ON is required for your I driver with LINEAR_AXES >= 4."
  #endif
#endif
#if LINEAR_AXES >= 5
  #if AXIS5_NAME == AXIS4_NAME
    #error "AXIS5_NAME must be unique."
  #elif AXIS5_NAME != 'A' && AXIS5_NAME != 'B' && AXIS5_NAME != 'C' && AXIS5_NAME != 'U' && AXIS5_NAME != 'V' && AXIS5_NAME != 'W'
    #error "AXIS5_NAME can only be one of 'A', 'B', 'C', 'U', 'V', or 'W'."
  #elif !defined(J_MIN_POS) || !defined(J_MAX_POS)
    #error "J_MIN_POS and J_MAX_POS are required with LINEAR_AXES >= 5."
  #elif !defined(J_HOME_DIR)
    #error "J_HOME_DIR is required with LINEAR_AXES >= 5."
  #elif HAS_J_ENABLE && !defined(J_ENABLE_ON)
    #error "J_ENABLE_ON is required for your J driver with LINEAR_AXES >= 5."
  #endif
#endif
#if LINEAR_AXES >= 6
  #if AXIS6_NAME == AXIS5_NAME || AXIS6_NAME == AXIS4_NAME
    #error "AXIS6_NAME must be unique."
  #elif AXIS6_NAME != 'A' && AXIS6_NAME != 'B' && AXIS6_NAME != 'C' && AXIS6_NAME != 'U' && AXIS6_NAME != 'V' && AXIS6_NAME != 'W'
    #error "AXIS6_NAME can only be one of 'A', 'B', 'C', 'U', 'V', or 'W'."
  #elif !defined(K_MIN_POS) || !defined(K_MAX_POS)
    #error "K_MIN_POS and K_MAX_POS are required with LINEAR_AXES >= 6."
  #elif !defined(K_HOME_DIR)
    #error "K_HOME_DIR is required with LINEAR_AXES >= 6."
  #elif HAS_K_ENABLE && !defined(K_ENABLE_ON)
    #error "K_ENABLE_ON is required for your K driver with LINEAR_AXES >= 6."
  #endif
#endif

/**
 * Kinematics
 */

/**
 * Allow only one kinematic type to be defined
 */
#if MANY(DELTA, MORGAN_SCARA, MP_SCARA, AXEL_TPARA, COREXY, COREXZ, COREYZ, COREYX, COREZX, COREZY, MARKFORGED_XY, FOAMCUTTER_XYUV)
  #error "Please enable only one of DELTA, MORGAN_SCARA, MP_SCARA, AXEL_TPARA, COREXY, COREXZ, COREYZ, COREYX, COREZX, COREZY, MARKFORGED_XY, or FOAMCUTTER_XYUV."
#endif

/**
 * Delta requirements
 */
#if ENABLED(DELTA)
  #if NONE(USE_XMAX_PLUG, USE_YMAX_PLUG, USE_ZMAX_PLUG)
    #error "You probably want to use Max Endstops for DELTA!"
  #elif ENABLED(ENABLE_LEVELING_FADE_HEIGHT) && DISABLED(AUTO_BED_LEVELING_BILINEAR) && !UBL_SEGMENTED
    #error "ENABLE_LEVELING_FADE_HEIGHT on DELTA requires AUTO_BED_LEVELING_BILINEAR or AUTO_BED_LEVELING_UBL."
  #elif ENABLED(DELTA_AUTO_CALIBRATION) && !(HAS_BED_PROBE || HAS_LCD_MENU)
    #error "DELTA_AUTO_CALIBRATION requires a probe or LCD Controller."
  #elif ENABLED(DELTA_CALIBRATION_MENU) && !HAS_LCD_MENU
    #error "DELTA_CALIBRATION_MENU requires an LCD Controller."
  #elif ABL_USES_GRID
    #if ((GRID_MAX_POINTS_X) & 1) == 0 || ((GRID_MAX_POINTS_Y) & 1) == 0
      #error "DELTA requires GRID_MAX_POINTS_X and GRID_MAX_POINTS_Y to be odd numbers."
    #elif (GRID_MAX_POINTS_X) < 3
      #error "DELTA requires GRID_MAX_POINTS_X and GRID_MAX_POINTS_Y to be 3 or higher."
    #endif
  #endif
#endif

/**
 * Junction deviation is incompatible with kinematic systems.
 */
#if HAS_JUNCTION_DEVIATION && IS_KINEMATIC
  #error "CLASSIC_JERK is required for DELTA and SCARA."
#endif

/**
 * Some things should not be used on Belt Printers
 */
#if BOTH(BELTPRINTER, HAS_LEVELING)
  #error "Bed Leveling is not compatible with BELTPRINTER."
#endif

/**
 * Probes
 */

/**
 * Allow only one probe option to be defined
 */
#if 1 < 0 \
  + (DISABLED(BLTOUCH) && HAS_Z_SERVO_PROBE) \
  + COUNT_ENABLED(PROBE_MANUALLY, BLTOUCH, FIX_MOUNTED_PROBE, NOZZLE_AS_PROBE, TOUCH_MI_PROBE, SOLENOID_PROBE, Z_PROBE_ALLEN_KEY, Z_PROBE_SLED, RACK_AND_PINION_PROBE, SENSORLESS_PROBING)
  #error "Please enable only one probe option: PROBE_MANUALLY, SENSORLESS_PROBING, BLTOUCH, FIX_MOUNTED_PROBE, NOZZLE_AS_PROBE, TOUCH_MI_PROBE, SOLENOID_PROBE, Z_PROBE_ALLEN_KEY, Z_PROBE_SLED, or Z Servo."
#endif

#if HAS_BED_PROBE

  /**
   * Z_PROBE_SLED is incompatible with DELTA
   */
  #if BOTH(Z_PROBE_SLED, DELTA)
    #error "You cannot use Z_PROBE_SLED with DELTA."
  #endif

  /**
   * SOLENOID_PROBE requirements
   */
  #if ENABLED(SOLENOID_PROBE)
    #if ENABLED(EXT_SOLENOID)
      #error "SOLENOID_PROBE is incompatible with EXT_SOLENOID."
    #elif !HAS_SOLENOID_1
      #error "SOLENOID_PROBE requires SOL1_PIN."
    #endif
  #endif

  /**
   * NUM_SERVOS is required for a Z servo probe
   */
  #if HAS_Z_SERVO_PROBE
    #if !NUM_SERVOS
      #error "NUM_SERVOS is required for a Z servo probe (Z_PROBE_SERVO_NR)."
    #elif Z_PROBE_SERVO_NR >= NUM_SERVOS
      #error "Z_PROBE_SERVO_NR must be smaller than NUM_SERVOS."
    #elif Z_PROBE_SERVO_NR == 0 && !PIN_EXISTS(SERVO0)
      #error "SERVO0_PIN must be defined for your servo or BLTOUCH probe."
    #elif Z_PROBE_SERVO_NR == 1 && !PIN_EXISTS(SERVO1)
      #error "SERVO1_PIN must be defined for your servo or BLTOUCH probe."
    #elif Z_PROBE_SERVO_NR == 2 && !PIN_EXISTS(SERVO2)
      #error "SERVO2_PIN must be defined for your servo or BLTOUCH probe."
    #elif Z_PROBE_SERVO_NR == 3 && !PIN_EXISTS(SERVO3)
      #error "SERVO3_PIN must be defined for your servo or BLTOUCH probe."
    #endif
  #endif

  #if ENABLED(BLTOUCH)

    // BLTouch can't run in 5V mode with a 3.3V probe pin
    #if ENABLED(BLTOUCH_SET_5V_MODE)
      #define _5V(P,A,B) WITHIN(P,A,B)
      #ifdef STM32F1            // STM32F103 5V-tolerant pins
        #define _IS_5V_TOLERANT(P) (_5V(P,PA8,PA15) || _5V(P,PB2,PB15) || _5V(P,PC6,PC12) || _5V(P,PD0,PD15) || _5V(P,PE0,PE15) || _5V(P,PF0,PF5) || _5V(P,PF11,PF15))
      #elif defined(ARDUINO_ARCH_SAM)
        #define _IS_5V_TOLERANT(P) 0 // Assume no 5V tolerance
      #else
        #define _IS_5V_TOLERANT(P) 1 // Assume 5V tolerance
      #endif
      #if USES_Z_MIN_PROBE_PIN && !_IS_5V_TOLERANT(Z_MIN_PROBE_PIN)
        #error "BLTOUCH_SET_5V_MODE is not compatible with the Z_MIN_PROBE_PIN."
      #elif !_IS_5V_TOLERANT(Z_MIN_PIN)
        #error "BLTOUCH_SET_5V_MODE is not compatible with the Z_MIN_PIN."
      #endif
      #undef _IS_5V_TOLERANT
      #undef _5V
    #elif NONE(ONBOARD_ENDSTOPPULLUPS, ENDSTOPPULLUPS, ENDSTOPPULLUP_ZMIN, ENDSTOPPULLUP_ZMIN_PROBE)
      #if USES_Z_MIN_PROBE_PIN
        #error "BLTOUCH on Z_MIN_PROBE_PIN requires ENDSTOPPULLUP_ZMIN_PROBE, ENDSTOPPULLUPS, or BLTOUCH_SET_5V_MODE."
      #else
        #error "BLTOUCH on Z_MIN_PIN requires ENDSTOPPULLUP_ZMIN, ENDSTOPPULLUPS, or BLTOUCH_SET_5V_MODE."
      #endif
    #endif

    #if BLTOUCH_DELAY < 200
      #error "BLTOUCH_DELAY less than 200 is unsafe and is not supported."
    #endif
  #endif

  #if ENABLED(RACK_AND_PINION_PROBE) && !(defined(Z_PROBE_DEPLOY_X) && defined(Z_PROBE_RETRACT_X))
    #error "RACK_AND_PINION_PROBE requires Z_PROBE_DEPLOY_X and Z_PROBE_RETRACT_X."
  #endif

  /**
   * Touch-MI probe requirements
   */
  #if ENABLED(TOUCH_MI_PROBE)
    #if DISABLED(Z_SAFE_HOMING)
      #error "TOUCH_MI_PROBE requires Z_SAFE_HOMING."
    #elif !defined(TOUCH_MI_RETRACT_Z)
      #error "TOUCH_MI_PROBE requires TOUCH_MI_RETRACT_Z."
    #elif defined(Z_AFTER_PROBING)
      #error "TOUCH_MI_PROBE requires Z_AFTER_PROBING to be disabled."
    #elif Z_HOMING_HEIGHT < 10
      #error "TOUCH_MI_PROBE requires Z_HOMING_HEIGHT >= 10."
    #elif Z_MIN_PROBE_ENDSTOP_INVERTING
      #error "TOUCH_MI_PROBE requires Z_MIN_PROBE_ENDSTOP_INVERTING to be set to false."
    #elif DISABLED(BABYSTEP_ZPROBE_OFFSET)
      #error "TOUCH_MI_PROBE requires BABYSTEPPING with BABYSTEP_ZPROBE_OFFSET."
    #elif !HAS_RESUME_CONTINUE
      #error "TOUCH_MI_PROBE currently requires an LCD controller or EMERGENCY_PARSER."
    #endif
  #endif

  /**
   * Require pin options and pins to be defined
   */
  #if ENABLED(SENSORLESS_PROBING)
    #if ENABLED(DELTA) && !(AXIS_HAS_STALLGUARD(X) && AXIS_HAS_STALLGUARD(Y) && AXIS_HAS_STALLGUARD(Z))
      #error "SENSORLESS_PROBING requires TMC2130/2160/2209/5130/5160 drivers on X, Y, and Z."
    #elif !AXIS_HAS_STALLGUARD(Z)
      #error "SENSORLESS_PROBING requires a TMC2130/2160/2209/5130/5160 driver on Z."
    #endif
  #elif ENABLED(Z_MIN_PROBE_USES_Z_MIN_ENDSTOP_PIN)
    #if DISABLED(USE_ZMIN_PLUG)
      #error "Z_MIN_PROBE_USES_Z_MIN_ENDSTOP_PIN requires USE_ZMIN_PLUG to be enabled."
    #elif !HAS_Z_MIN
      #error "Z_MIN_PROBE_USES_Z_MIN_ENDSTOP_PIN requires the Z_MIN_PIN to be defined."
    #elif Z_MIN_PROBE_ENDSTOP_INVERTING != Z_MIN_ENDSTOP_INVERTING
      #error "Z_MIN_PROBE_USES_Z_MIN_ENDSTOP_PIN requires Z_MIN_ENDSTOP_INVERTING to match Z_MIN_PROBE_ENDSTOP_INVERTING."
    #endif
  #elif !HAS_Z_MIN_PROBE_PIN
    #error "Z_MIN_PROBE_PIN must be defined if Z_MIN_PROBE_USES_Z_MIN_ENDSTOP_PIN is not enabled."
  #endif

  /**
   * Check for improper NOZZLE_TO_PROBE_OFFSET
   */
  constexpr xyz_pos_t sanity_nozzle_to_probe_offset = NOZZLE_TO_PROBE_OFFSET;
  #if ENABLED(NOZZLE_AS_PROBE)
    static_assert(sanity_nozzle_to_probe_offset.x == 0 && sanity_nozzle_to_probe_offset.y == 0,
                  "NOZZLE_AS_PROBE requires the XY offsets in NOZZLE_TO_PROBE_OFFSET to both be 0.");
  #else
    static_assert(PROBING_MARGIN       >= 0, "PROBING_MARGIN must be >= 0.");
    static_assert(PROBING_MARGIN_BACK  >= 0, "PROBING_MARGIN_BACK must be >= 0.");
    static_assert(PROBING_MARGIN_FRONT >= 0, "PROBING_MARGIN_FRONT must be >= 0.");
    static_assert(PROBING_MARGIN_LEFT  >= 0, "PROBING_MARGIN_LEFT must be >= 0.");
    static_assert(PROBING_MARGIN_RIGHT >= 0, "PROBING_MARGIN_RIGHT must be >= 0.");
  #endif

  #define _MARGIN(A) TERN(IS_SCARA, SCARA_PRINTABLE_RADIUS, TERN(DELTA, DELTA_PRINTABLE_RADIUS, ((A##_BED_SIZE) / 2)))
  static_assert(PROBING_MARGIN       < _MARGIN(X), "PROBING_MARGIN is too large.");
  static_assert(PROBING_MARGIN_BACK  < _MARGIN(Y), "PROBING_MARGIN_BACK is too large.");
  static_assert(PROBING_MARGIN_FRONT < _MARGIN(Y), "PROBING_MARGIN_FRONT is too large.");
  static_assert(PROBING_MARGIN_LEFT  < _MARGIN(X), "PROBING_MARGIN_LEFT is too large.");
  static_assert(PROBING_MARGIN_RIGHT < _MARGIN(X), "PROBING_MARGIN_RIGHT is too large.");
  #undef _MARGIN

  /**
   * Make sure Z raise values are set
   */
  #ifndef Z_CLEARANCE_DEPLOY_PROBE
    #error "You must define Z_CLEARANCE_DEPLOY_PROBE in your configuration."
  #elif !defined(Z_CLEARANCE_BETWEEN_PROBES)
    #error "You must define Z_CLEARANCE_BETWEEN_PROBES in your configuration."
  #elif Z_CLEARANCE_DEPLOY_PROBE < 0
    #error "Probes need Z_CLEARANCE_DEPLOY_PROBE >= 0."
  #elif Z_CLEARANCE_BETWEEN_PROBES < 0
    #error "Probes need Z_CLEARANCE_BETWEEN_PROBES >= 0."
  #elif Z_AFTER_PROBING < 0
    #error "Probes need Z_AFTER_PROBING >= 0."
  #endif

  #if MULTIPLE_PROBING > 0 || EXTRA_PROBING > 0
    #if MULTIPLE_PROBING == 0
      #error "EXTRA_PROBING requires MULTIPLE_PROBING."
    #elif MULTIPLE_PROBING < 2
      #error "MULTIPLE_PROBING must be 2 or more."
    #elif MULTIPLE_PROBING <= EXTRA_PROBING
      #error "EXTRA_PROBING must be less than MULTIPLE_PROBING."
    #endif
  #endif

  #if Z_PROBE_LOW_POINT > 0
    #error "Z_PROBE_LOW_POINT must be less than or equal to 0."
  #endif

  #if HOMING_Z_WITH_PROBE && IS_CARTESIAN && DISABLED(Z_SAFE_HOMING)
    #error "Z_SAFE_HOMING is recommended when homing with a probe. Enable it or comment out this line to continue."
  #endif

  #if ENABLED(PROBE_ACTIVATION_SWITCH)
    #ifndef PROBE_ACTIVATION_SWITCH_STATE
      #error "PROBE_ACTIVATION_SWITCH_STATE is required for PROBE_ACTIVATION_SWITCH."
    #elif !PIN_EXISTS(PROBE_ACTIVATION_SWITCH)
      #error "A PROBE_ACTIVATION_SWITCH_PIN is required for PROBE_ACTIVATION_SWITCH."
    #endif
  #endif

#else

  /**
   * Require some kind of probe for bed leveling and probe testing
   */
  #if HAS_ABL_NOT_UBL && !PROBE_SELECTED
    #error "Auto Bed Leveling requires one of these: PROBE_MANUALLY, SENSORLESS_PROBING, BLTOUCH, FIX_MOUNTED_PROBE, NOZZLE_AS_PROBE, TOUCH_MI_PROBE, SOLENOID_PROBE, Z_PROBE_ALLEN_KEY, Z_PROBE_SLED, or a Z Servo."
  #endif

  #if ENABLED(Z_MIN_PROBE_REPEATABILITY_TEST)
    #error "Z_MIN_PROBE_REPEATABILITY_TEST requires a probe: FIX_MOUNTED_PROBE, NOZZLE_AS_PROBE, BLTOUCH, SOLENOID_PROBE, Z_PROBE_ALLEN_KEY, Z_PROBE_SLED, or Z Servo."
  #endif

#endif

#if ENABLED(LEVEL_BED_CORNERS)
  #ifndef LEVEL_CORNERS_INSET_LFRB
    #error "LEVEL_BED_CORNERS requires LEVEL_CORNERS_INSET_LFRB values."
  #elif ENABLED(LEVEL_CORNERS_USE_PROBE)
    #if !HAS_BED_PROBE
      #error "LEVEL_CORNERS_USE_PROBE requires a real probe."
    #elif ENABLED(SENSORLESS_PROBING)
      #error "LEVEL_CORNERS_USE_PROBE is incompatible with SENSORLESS_PROBING."
    #endif
  #endif
#endif

/**
 * Allow only one bed leveling option to be defined
 */
#if MANY(AUTO_BED_LEVELING_LINEAR, AUTO_BED_LEVELING_3POINT, AUTO_BED_LEVELING_BILINEAR, AUTO_BED_LEVELING_UBL, MESH_BED_LEVELING)
  #error "Select only one of: MESH_BED_LEVELING, AUTO_BED_LEVELING_LINEAR, AUTO_BED_LEVELING_3POINT, AUTO_BED_LEVELING_BILINEAR or AUTO_BED_LEVELING_UBL."
#endif

/**
 * Bed Leveling Requirements
 */

#if ENABLED(AUTO_BED_LEVELING_UBL)

  /**
   * Unified Bed Leveling
   */

  #if IS_SCARA
    #error "AUTO_BED_LEVELING_UBL does not yet support SCARA printers."
  #elif DISABLED(EEPROM_SETTINGS)
    #error "AUTO_BED_LEVELING_UBL requires EEPROM_SETTINGS."
  #elif !WITHIN(GRID_MAX_POINTS_X, 3, 15) || !WITHIN(GRID_MAX_POINTS_Y, 3, 15)
    #error "GRID_MAX_POINTS_[XY] must be a whole number between 3 and 15."
  #endif

#elif HAS_ABL_NOT_UBL

  /**
   * Auto Bed Leveling
   */

  /**
   * Delta and SCARA have limited bed leveling options
   */
  #if IS_SCARA && DISABLED(AUTO_BED_LEVELING_BILINEAR)
    #error "SCARA machines can only use the AUTO_BED_LEVELING_BILINEAR leveling option."
  #endif

#elif ENABLED(MESH_BED_LEVELING)

  // Mesh Bed Leveling
  #if ENABLED(DELTA)
    #error "MESH_BED_LEVELING is not compatible with DELTA printers."
  #elif (GRID_MAX_POINTS_X) > 9 || (GRID_MAX_POINTS_Y) > 9
    #error "GRID_MAX_POINTS_X and GRID_MAX_POINTS_Y must be less than 10 for MBL."
  #endif

#endif

#if ALL(HAS_LEVELING, RESTORE_LEVELING_AFTER_G28, ENABLE_LEVELING_AFTER_G28)
  #error "Only enable RESTORE_LEVELING_AFTER_G28 or ENABLE_LEVELING_AFTER_G28, but not both."
#endif

#if HAS_MESH && HAS_CLASSIC_JERK
  static_assert(DEFAULT_ZJERK > 0.1, "Low DEFAULT_ZJERK values are incompatible with mesh-based leveling.");
#endif

#if ENABLED(G26_MESH_VALIDATION)
  #if !HAS_EXTRUDERS
    #error "G26_MESH_VALIDATION requires at least one extruder."
  #elif !HAS_MESH
    #error "G26_MESH_VALIDATION requires MESH_BED_LEVELING, AUTO_BED_LEVELING_BILINEAR, or AUTO_BED_LEVELING_UBL."
  #endif
#endif

#if ENABLED(MESH_EDIT_GFX_OVERLAY)
  #if DISABLED(AUTO_BED_LEVELING_UBL)
    #error "MESH_EDIT_GFX_OVERLAY requires AUTO_BED_LEVELING_UBL."
  #elif NONE(HAS_MARLINUI_U8GLIB, IS_DWIN_MARLINUI)
    #error "MESH_EDIT_GFX_OVERLAY requires a Graphical LCD."
  #endif
#endif

#if ENABLED(G29_RETRY_AND_RECOVER) && NONE(AUTO_BED_LEVELING_3POINT, AUTO_BED_LEVELING_LINEAR, AUTO_BED_LEVELING_BILINEAR)
  #error "G29_RETRY_AND_RECOVER requires AUTO_BED_LEVELING_3POINT, LINEAR, or BILINEAR."
#endif

/**
 * LCD_BED_LEVELING requirements
 */
#if ENABLED(LCD_BED_LEVELING)
  #if NONE(HAS_LCD_MENU, DWIN_CREALITY_LCD, DWIN_CREALITY_LCD_ENHANCED)
    #error "LCD_BED_LEVELING is not supported by the selected LCD controller."
  #elif !(ENABLED(MESH_BED_LEVELING) || HAS_ABL_NOT_UBL)
    #error "LCD_BED_LEVELING requires MESH_BED_LEVELING or AUTO_BED_LEVELING."
  #elif ENABLED(MESH_EDIT_MENU) && !HAS_MESH
    #error "MESH_EDIT_MENU requires MESH_BED_LEVELING, AUTO_BED_LEVELING_BILINEAR or AUTO_BED_LEVELING_UBL."
  #endif
#endif

#if BOTH(PREHEAT_BEFORE_PROBING, PREHEAT_BEFORE_LEVELING)
  #error "Disable PREHEAT_BEFORE_LEVELING when using PREHEAT_BEFORE_PROBING."
#endif

/**
 * Homing checks
 */
#ifndef HOMING_BUMP_MM
  #error "Required setting HOMING_BUMP_MM is missing!"
#elif !defined(HOMING_BUMP_DIVISOR)
  #error "Required setting HOMING_BUMP_DIVISOR is missing!"
#else
  constexpr float hbm[] = HOMING_BUMP_MM, hbd[] = HOMING_BUMP_DIVISOR;
  static_assert(COUNT(hbm) == LINEAR_AXES, "HOMING_BUMP_MM must have " _LINEAR_AXES_STR "elements (and no others).");
  LINEAR_AXIS_CODE(
    static_assert(hbm[X_AXIS] >= 0, "HOMING_BUMP_MM.X must be greater than or equal to 0."),
    static_assert(hbm[Y_AXIS] >= 0, "HOMING_BUMP_MM.Y must be greater than or equal to 0."),
    static_assert(hbm[Z_AXIS] >= 0, "HOMING_BUMP_MM.Z must be greater than or equal to 0."),
    static_assert(hbm[I_AXIS] >= 0, "HOMING_BUMP_MM.I must be greater than or equal to 0."),
    static_assert(hbm[J_AXIS] >= 0, "HOMING_BUMP_MM.J must be greater than or equal to 0."),
    static_assert(hbm[K_AXIS] >= 0, "HOMING_BUMP_MM.K must be greater than or equal to 0.")
  );
  static_assert(COUNT(hbd) == LINEAR_AXES, "HOMING_BUMP_DIVISOR must have " _LINEAR_AXES_STR "elements (and no others).");
  LINEAR_AXIS_CODE(
    static_assert(hbd[X_AXIS] >= 1, "HOMING_BUMP_DIVISOR.X must be greater than or equal to 1."),
    static_assert(hbd[Y_AXIS] >= 1, "HOMING_BUMP_DIVISOR.Y must be greater than or equal to 1."),
    static_assert(hbd[Z_AXIS] >= 1, "HOMING_BUMP_DIVISOR.Z must be greater than or equal to 1."),
    static_assert(hbd[I_AXIS] >= 1, "HOMING_BUMP_DIVISOR.I must be greater than or equal to 1."),
    static_assert(hbd[J_AXIS] >= 1, "HOMING_BUMP_DIVISOR.J must be greater than or equal to 1."),
    static_assert(hbd[K_AXIS] >= 1, "HOMING_BUMP_DIVISOR.K must be greater than or equal to 1.")
  );
#endif

#ifdef HOMING_BACKOFF_POST_MM
  constexpr float hbp[] = HOMING_BACKOFF_POST_MM;
  static_assert(COUNT(hbp) == LINEAR_AXES, "HOMING_BACKOFF_POST_MM must have " _LINEAR_AXES_STR "elements (and no others).");
  LINEAR_AXIS_CODE(
    static_assert(hbp[X_AXIS] >= 0, "HOMING_BACKOFF_POST_MM.X must be greater than or equal to 0."),
    static_assert(hbp[Y_AXIS] >= 0, "HOMING_BACKOFF_POST_MM.Y must be greater than or equal to 0."),
    static_assert(hbp[Z_AXIS] >= 0, "HOMING_BACKOFF_POST_MM.Z must be greater than or equal to 0."),
    static_assert(hbp[I_AXIS] >= 0, "HOMING_BACKOFF_POST_MM.I must be greater than or equal to 0."),
    static_assert(hbp[J_AXIS] >= 0, "HOMING_BACKOFF_POST_MM.J must be greater than or equal to 0."),
    static_assert(hbp[K_AXIS] >= 0, "HOMING_BACKOFF_POST_MM.K must be greater than or equal to 0.")
  );
#endif

#ifdef SENSORLESS_BACKOFF_MM
  constexpr float sbm[] = SENSORLESS_BACKOFF_MM;
  static_assert(COUNT(sbm) == LINEAR_AXES, "SENSORLESS_BACKOFF_MM must have " _LINEAR_AXES_STR "elements (and no others).");
  LINEAR_AXIS_CODE(
    static_assert(sbm[X_AXIS] >= 0, "SENSORLESS_BACKOFF_MM.X must be greater than or equal to 0."),
    static_assert(sbm[Y_AXIS] >= 0, "SENSORLESS_BACKOFF_MM.Y must be greater than or equal to 0."),
    static_assert(sbm[Z_AXIS] >= 0, "SENSORLESS_BACKOFF_MM.Z must be greater than or equal to 0."),
    static_assert(sbm[I_AXIS] >= 0, "SENSORLESS_BACKOFF_MM.I must be greater than or equal to 0."),
    static_assert(sbm[J_AXIS] >= 0, "SENSORLESS_BACKOFF_MM.J must be greater than or equal to 0."),
    static_assert(sbm[K_AXIS] >= 0, "SENSORLESS_BACKOFF_MM.K must be greater than or equal to 0.")
  );
#endif

#if ENABLED(CODEPENDENT_XY_HOMING)
  #if ENABLED(QUICK_HOME)
    #error "QUICK_HOME is incompatible with CODEPENDENT_XY_HOMING."
  #elif IS_KINEMATIC
    #error "CODEPENDENT_XY_HOMING requires a Cartesian setup."
  #endif
#endif

/**
 * Make sure Z_SAFE_HOMING point is reachable
 */
#if ENABLED(Z_SAFE_HOMING)
  static_assert(WITHIN(Z_SAFE_HOMING_X_POINT, X_MIN_POS, X_MAX_POS), "Z_SAFE_HOMING_X_POINT can't be reached by the nozzle.");
  static_assert(WITHIN(Z_SAFE_HOMING_Y_POINT, Y_MIN_POS, Y_MAX_POS), "Z_SAFE_HOMING_Y_POINT can't be reached by the nozzle.");
#endif

/**
 * Make sure DISABLE_[XYZ] compatible with selected homing options
 */
#if ANY(DISABLE_X, DISABLE_Y, DISABLE_Z, DISABLE_I, DISABLE_J, DISABLE_K)
  #if EITHER(HOME_AFTER_DEACTIVATE, Z_SAFE_HOMING)
    #error "DISABLE_[XYZIJK] is not compatible with HOME_AFTER_DEACTIVATE or Z_SAFE_HOMING."
  #endif
#endif

/**
 * Filament Width Sensor
 */
#if ENABLED(FILAMENT_WIDTH_SENSOR)
  #if !HAS_FILAMENT_WIDTH_SENSOR
    #error "FILAMENT_WIDTH_SENSOR requires a FILWIDTH_PIN to be defined."
  #elif ENABLED(NO_VOLUMETRICS)
    #error "FILAMENT_WIDTH_SENSOR requires NO_VOLUMETRICS to be disabled."
  #endif
#endif

/**
 * System Power Sensor
 */
#if ENABLED(POWER_MONITOR_CURRENT) && !PIN_EXISTS(POWER_MONITOR_CURRENT)
  #error "POWER_MONITOR_CURRENT requires a valid POWER_MONITOR_CURRENT_PIN."
#elif ENABLED(POWER_MONITOR_VOLTAGE) && !PIN_EXISTS(POWER_MONITOR_VOLTAGE)
  #error "POWER_MONITOR_VOLTAGE requires POWER_MONITOR_VOLTAGE_PIN to be defined."
#elif BOTH(POWER_MONITOR_CURRENT, POWER_MONITOR_VOLTAGE) && POWER_MONITOR_CURRENT_PIN == POWER_MONITOR_VOLTAGE_PIN
  #error "POWER_MONITOR_CURRENT_PIN and POWER_MONITOR_VOLTAGE_PIN must be different."
#endif

/**
 * Volumetric Extruder Limit
 */
#if ENABLED(VOLUMETRIC_EXTRUDER_LIMIT)
  #if ENABLED(NO_VOLUMETRICS)
    #error "VOLUMETRIC_EXTRUDER_LIMIT requires NO_VOLUMETRICS to be disabled."
  #elif MIN_STEPS_PER_SEGMENT > 1
    #error "VOLUMETRIC_EXTRUDER_LIMIT is not compatible with MIN_STEPS_PER_SEGMENT greater than 1."
  #endif
#endif

/**
 * ULTIPANEL encoder
 */
#if IS_ULTIPANEL && NONE(IS_NEWPANEL, SR_LCD_2W_NL) && !PIN_EXISTS(SHIFT_CLK)
  #error "ULTIPANEL controllers require some kind of encoder."
#endif

#if ENCODER_PULSES_PER_STEP < 0
  #error "ENCODER_PULSES_PER_STEP should not be negative, use REVERSE_MENU_DIRECTION instead."
#endif

/**
 * SAV_3DGLCD display options
 */
#if ENABLED(SAV_3DGLCD)
  #if NONE(U8GLIB_SSD1306, U8GLIB_SH1106)
    #error "Enable a SAV_3DGLCD display type: U8GLIB_SSD1306 or U8GLIB_SH1106."
  #elif BOTH(U8GLIB_SSD1306, U8GLIB_SH1106)
    #error "Only enable one SAV_3DGLCD display type: U8GLIB_SSD1306 or U8GLIB_SH1106."
  #endif
#endif

/**
 * Allen Key
 * Deploying the Allen Key probe uses big moves in z direction. Too dangerous for an unhomed z-axis.
 */
#if ALL(Z_HOME_TO_MIN, Z_PROBE_ALLEN_KEY, Z_MIN_PROBE_USES_Z_MIN_ENDSTOP_PIN)
  #error "You can't home to a Z min endstop with a Z_PROBE_ALLEN_KEY."
#endif

/**
 * Dual X Carriage requirements
 */
#if ENABLED(DUAL_X_CARRIAGE)
  #if EXTRUDERS < 2
    #error "DUAL_X_CARRIAGE requires 2 (or more) extruders."
  #elif ANY(CORE_IS_XY, CORE_IS_XZ, MARKFORGED_XY)
    #error "DUAL_X_CARRIAGE cannot be used with COREXY, COREYX, COREXZ, COREZX, or MARKFORGED_XY."
  #elif !GOOD_AXIS_PINS(X2)
    #error "DUAL_X_CARRIAGE requires X2 stepper pins to be defined."
  #elif !HAS_X_MAX
    #error "DUAL_X_CARRIAGE requires USE_XMAX_PLUG and an X Max Endstop."
  #elif !defined(X2_HOME_POS) || !defined(X2_MIN_POS) || !defined(X2_MAX_POS)
    #error "DUAL_X_CARRIAGE requires X2_HOME_POS, X2_MIN_POS, and X2_MAX_POS."
  #elif X_HOME_TO_MAX || X2_HOME_TO_MIN
    #error "DUAL_X_CARRIAGE requires X_HOME_DIR -1 and X2_HOME_DIR 1."
  #endif
#endif

#undef GOOD_AXIS_PINS

/**
 * Make sure auto fan pins don't conflict with the fan pin
 */
#if HAS_AUTO_FAN
  #if HAS_FAN0
    #if E0_AUTO_FAN_PIN == FAN_PIN
      #error "You cannot set E0_AUTO_FAN_PIN equal to FAN_PIN."
    #elif E1_AUTO_FAN_PIN == FAN_PIN
      #error "You cannot set E1_AUTO_FAN_PIN equal to FAN_PIN."
    #elif E2_AUTO_FAN_PIN == FAN_PIN
      #error "You cannot set E2_AUTO_FAN_PIN equal to FAN_PIN."
    #elif E3_AUTO_FAN_PIN == FAN_PIN
      #error "You cannot set E3_AUTO_FAN_PIN equal to FAN_PIN."
    #endif
  #endif
#endif

#if HAS_FAN0 && CONTROLLER_FAN_PIN == FAN_PIN
  #error "You cannot set CONTROLLER_FAN_PIN equal to FAN_PIN."
#endif

#if ENABLED(USE_CONTROLLER_FAN)
  #if !HAS_CONTROLLER_FAN
    #error "USE_CONTROLLER_FAN requires a CONTROLLER_FAN_PIN. Define in Configuration_adv.h."
  #elif E0_AUTO_FAN_PIN == CONTROLLER_FAN_PIN
    #error "You cannot set E0_AUTO_FAN_PIN equal to CONTROLLER_FAN_PIN."
  #elif E1_AUTO_FAN_PIN == CONTROLLER_FAN_PIN
    #error "You cannot set E1_AUTO_FAN_PIN equal to CONTROLLER_FAN_PIN."
  #elif E2_AUTO_FAN_PIN == CONTROLLER_FAN_PIN
    #error "You cannot set E2_AUTO_FAN_PIN equal to CONTROLLER_FAN_PIN."
  #elif E3_AUTO_FAN_PIN == CONTROLLER_FAN_PIN
    #error "You cannot set E3_AUTO_FAN_PIN equal to CONTROLLER_FAN_PIN."
  #endif
#endif

#ifdef REDUNDANT_PART_COOLING_FAN
  #if FAN_COUNT < 2
    #error "REDUNDANT_PART_COOLING_FAN requires a board with at least two PWM fans."
  #else
    static_assert(WITHIN(REDUNDANT_PART_COOLING_FAN, 1, FAN_COUNT - 1), "REDUNDANT_PART_COOLING_FAN must be between 1 and " STRINGIFY(DECREMENT(FAN_COUNT)) ".");
  #endif
#endif

/**
 * Case Light requirements
 */
#if NEED_CASE_LIGHT_PIN
  #if !PIN_EXISTS(CASE_LIGHT)
    #error "CASE_LIGHT_ENABLE requires CASE_LIGHT_PIN, CASE_LIGHT_USE_NEOPIXEL, or CASE_LIGHT_USE_RGB_LED."
  #elif CASE_LIGHT_PIN == FAN_PIN
    #error "CASE_LIGHT_PIN conflicts with FAN_PIN. Resolve before continuing."
  #endif
#endif

/**
 * Required custom thermistor settings
 */
#if   TEMP_SENSOR_0_IS_CUSTOM && !(defined(HOTEND0_PULLUP_RESISTOR_OHMS) && defined(HOTEND0_RESISTANCE_25C_OHMS) && defined(HOTEND0_BETA))
  #error "TEMP_SENSOR_0 1000 requires HOTEND0_PULLUP_RESISTOR_OHMS, HOTEND0_RESISTANCE_25C_OHMS and HOTEND0_BETA in Configuration_adv.h."
#elif TEMP_SENSOR_1_IS_CUSTOM && !(defined(HOTEND1_PULLUP_RESISTOR_OHMS) && defined(HOTEND1_RESISTANCE_25C_OHMS) && defined(HOTEND1_BETA))
  #error "TEMP_SENSOR_1 1000 requires HOTEND1_PULLUP_RESISTOR_OHMS, HOTEND1_RESISTANCE_25C_OHMS and HOTEND1_BETA in Configuration_adv.h."
#elif TEMP_SENSOR_2_IS_CUSTOM && !(defined(HOTEND2_PULLUP_RESISTOR_OHMS) && defined(HOTEND2_RESISTANCE_25C_OHMS) && defined(HOTEND2_BETA))
  #error "TEMP_SENSOR_2 1000 requires HOTEND2_PULLUP_RESISTOR_OHMS, HOTEND2_RESISTANCE_25C_OHMS and HOTEND2_BETA in Configuration_adv.h."
#elif TEMP_SENSOR_3_IS_CUSTOM && !(defined(HOTEND3_PULLUP_RESISTOR_OHMS) && defined(HOTEND3_RESISTANCE_25C_OHMS) && defined(HOTEND3_BETA))
  #error "TEMP_SENSOR_3 1000 requires HOTEND3_PULLUP_RESISTOR_OHMS, HOTEND3_RESISTANCE_25C_OHMS and HOTEND3_BETA in Configuration_adv.h."
#elif TEMP_SENSOR_4_IS_CUSTOM && !(defined(HOTEND4_PULLUP_RESISTOR_OHMS) && defined(HOTEND4_RESISTANCE_25C_OHMS) && defined(HOTEND4_BETA))
  #error "TEMP_SENSOR_4 1000 requires HOTEND4_PULLUP_RESISTOR_OHMS, HOTEND4_RESISTANCE_25C_OHMS and HOTEND4_BETA in Configuration_adv.h."
#elif TEMP_SENSOR_5_IS_CUSTOM && !(defined(HOTEND5_PULLUP_RESISTOR_OHMS) && defined(HOTEND5_RESISTANCE_25C_OHMS) && defined(HOTEND5_BETA))
  #error "TEMP_SENSOR_5 1000 requires HOTEND5_PULLUP_RESISTOR_OHMS, HOTEND5_RESISTANCE_25C_OHMS and HOTEND5_BETA in Configuration_adv.h."
#elif TEMP_SENSOR_6_IS_CUSTOM && !(defined(HOTEND6_PULLUP_RESISTOR_OHMS) && defined(HOTEND6_RESISTANCE_25C_OHMS) && defined(HOTEND6_BETA))
  #error "TEMP_SENSOR_6 1000 requires HOTEND6_PULLUP_RESISTOR_OHMS, HOTEND6_RESISTANCE_25C_OHMS and HOTEND6_BETA in Configuration_adv.h."
#elif TEMP_SENSOR_7_IS_CUSTOM && !(defined(HOTEND7_PULLUP_RESISTOR_OHMS) && defined(HOTEND7_RESISTANCE_25C_OHMS) && defined(HOTEND7_BETA))
  #error "TEMP_SENSOR_7 1000 requires HOTEND7_PULLUP_RESISTOR_OHMS, HOTEND7_RESISTANCE_25C_OHMS and HOTEND7_BETA in Configuration_adv.h."
#elif TEMP_SENSOR_BED_IS_CUSTOM && !(defined(BED_PULLUP_RESISTOR_OHMS) && defined(BED_RESISTANCE_25C_OHMS) && defined(BED_BETA))
  #error "TEMP_SENSOR_BED 1000 requires BED_PULLUP_RESISTOR_OHMS, BED_RESISTANCE_25C_OHMS and BED_BETA in Configuration_adv.h."
#elif TEMP_SENSOR_CHAMBER_IS_CUSTOM && !(defined(CHAMBER_PULLUP_RESISTOR_OHMS) && defined(CHAMBER_RESISTANCE_25C_OHMS) && defined(CHAMBER_BETA))
  #error "TEMP_SENSOR_CHAMBER 1000 requires CHAMBER_PULLUP_RESISTOR_OHMS, CHAMBER_RESISTANCE_25C_OHMS and CHAMBER_BETA in Configuration_adv.h."
#elif TEMP_SENSOR_PROBE_IS_CUSTOM && !(defined(PROBE_PULLUP_RESISTOR_OHMS) && defined(PROBE_RESISTANCE_25C_OHMS) && defined(PROBE_BETA))
  #error "TEMP_SENSOR_PROBE 1000 requires PROBE_PULLUP_RESISTOR_OHMS, PROBE_RESISTANCE_25C_OHMS and PROBE_BETA in Configuration_adv.h."
#elif TEMP_SENSOR_BOARD_IS_CUSTOM && !(defined(BOARD_PULLUP_RESISTOR_OHMS) && defined(BOARD_RESISTANCE_25C_OHMS) && defined(BOARD_BETA))
  #error "TEMP_SENSOR_BOARD 1000 requires BOARD_PULLUP_RESISTOR_OHMS, BOARD_RESISTANCE_25C_OHMS and BOARD_BETA in Configuration_adv.h."
#elif TEMP_SENSOR_REDUNDANT_IS_CUSTOM && !(defined(REDUNDANT_PULLUP_RESISTOR_OHMS) && defined(REDUNDANT_RESISTANCE_25C_OHMS) && defined(REDUNDANT_BETA))
  #error "TEMP_SENSOR_REDUNDANT 1000 requires REDUNDANT_PULLUP_RESISTOR_OHMS, REDUNDANT_RESISTANCE_25C_OHMS and REDUNDANT_BETA in Configuration_adv.h."
#endif

/**
 * Required MAX31865 settings
 */
#if TEMP_SENSOR_0_IS_MAX31865 || (TEMP_SENSOR_REDUNDANT_IS_MAX31865 && REDUNDANT_TEMP_MATCH(SOURCE, E0))
  #if !defined(MAX31865_SENSOR_WIRES_0) || !WITHIN(MAX31865_SENSOR_WIRES_0, 2, 4)
    #error "MAX31865_SENSOR_WIRES_0 must be defined as an integer between 2 and 4."
  #elif !defined(MAX31865_SENSOR_OHMS_0) || !defined(MAX31865_CALIBRATION_OHMS_0)
    #error "MAX31865_SENSOR_OHMS_0 and MAX31865_CALIBRATION_OHMS_0 must be set if TEMP_SENSOR_0/TEMP_SENSOR_REDUNDANT is MAX31865."
  #endif
#endif
#if TEMP_SENSOR_1_IS_MAX31865 || (TEMP_SENSOR_REDUNDANT_IS_MAX31865 && REDUNDANT_TEMP_MATCH(SOURCE, E1))
  #if !defined(MAX31865_SENSOR_WIRES_1) || !WITHIN(MAX31865_SENSOR_WIRES_1, 2, 4)
    #error "MAX31865_SENSOR_WIRES_1 must be defined as an integer between 2 and 4."
  #elif !defined(MAX31865_SENSOR_OHMS_1) || !defined(MAX31865_CALIBRATION_OHMS_1)
    #error "MAX31865_SENSOR_OHMS_1 and MAX31865_CALIBRATION_OHMS_1 must be set if TEMP_SENSOR_1/TEMP_SENSOR_REDUNDANT is MAX31865."
  #endif
#endif

/**
 * Redundant temperature sensor config
 */
#if HAS_TEMP_REDUNDANT
  #if !defined(TEMP_SENSOR_REDUNDANT_SOURCE)
    #error "TEMP_SENSOR_REDUNDANT requires TEMP_SENSOR_REDUNDANT_SOURCE."
  #elif !defined(TEMP_SENSOR_REDUNDANT_TARGET)
    #error "TEMP_SENSOR_REDUNDANT requires TEMP_SENSOR_REDUNDANT_TARGET."
  #elif REDUNDANT_TEMP_MATCH(SOURCE, TEMP_SENSOR_REDUNDANT_TARGET)
    #error "TEMP_SENSOR_REDUNDANT_SOURCE can't be the same as TEMP_SENSOR_REDUNDANT_TARGET."
  #elif HAS_MULTI_HOTEND && TEMP_SENSOR_REDUNDANT_SOURCE < HOTENDS
    #error "TEMP_SENSOR_REDUNDANT_SOURCE must be after the last used hotend TEMP_SENSOR."
  #endif

  #if REDUNDANT_TEMP_MATCH(SOURCE, E0) && HAS_HOTEND
    #error "TEMP_SENSOR_REDUNDANT_SOURCE can't be E0 if a hotend is used. E0 always uses TEMP_SENSOR_0."
  #elif REDUNDANT_TEMP_MATCH(SOURCE, COOLER) && HAS_TEMP_COOLER
    #error "TEMP_SENSOR_REDUNDANT_SOURCE can't be COOLER. TEMP_SENSOR_COOLER is in use."
  #elif REDUNDANT_TEMP_MATCH(SOURCE, PROBE) && HAS_TEMP_PROBE
    #error "TEMP_SENSOR_REDUNDANT_SOURCE can't be PROBE. TEMP_SENSOR_PROBE is in use."
  #elif REDUNDANT_TEMP_MATCH(SOURCE, BOARD) && HAS_TEMP_BOARD
    #error "TEMP_SENSOR_REDUNDANT_SOURCE can't be BOARD. TEMP_SENSOR_BOARD is in use."
  #elif REDUNDANT_TEMP_MATCH(SOURCE, CHAMBER) && HAS_TEMP_CHAMBER
    #error "TEMP_SENSOR_REDUNDANT_SOURCE can't be CHAMBER. TEMP_SENSOR_CHAMBER is in use."
  #elif REDUNDANT_TEMP_MATCH(SOURCE, BED) && HAS_TEMP_BED
    #error "TEMP_SENSOR_REDUNDANT_SOURCE can't be BED. TEMP_SENSOR_BED is in use."
  #endif

  #if REDUNDANT_TEMP_MATCH(TARGET, E0) && !PIN_EXISTS(TEMP_0)
    #error "TEMP_SENSOR_REDUNDANT_TARGET can't be E0 without TEMP_0_PIN defined."
  #elif REDUNDANT_TEMP_MATCH(TARGET, E1) && !PIN_EXISTS(TEMP_1)
    #error "TEMP_SENSOR_REDUNDANT_TARGET can't be E1 without TEMP_1_PIN defined."
  #elif REDUNDANT_TEMP_MATCH(TARGET, E2) && !PIN_EXISTS(TEMP_2)
    #error "TEMP_SENSOR_REDUNDANT_TARGET can't be E2 without TEMP_2_PIN defined."
  #elif REDUNDANT_TEMP_MATCH(TARGET, E3) && !PIN_EXISTS(TEMP_3)
    #error "TEMP_SENSOR_REDUNDANT_TARGET can't be E3 without TEMP_3_PIN defined."
  #elif REDUNDANT_TEMP_MATCH(TARGET, E4) && !PIN_EXISTS(TEMP_4)
    #error "TEMP_SENSOR_REDUNDANT_TARGET can't be E4 without TEMP_4_PIN defined."
  #elif REDUNDANT_TEMP_MATCH(TARGET, E5) && !PIN_EXISTS(TEMP_5)
    #error "TEMP_SENSOR_REDUNDANT_TARGET can't be E5 without TEMP_5_PIN defined."
  #elif REDUNDANT_TEMP_MATCH(TARGET, E6) && !PIN_EXISTS(TEMP_6)
    #error "TEMP_SENSOR_REDUNDANT_TARGET can't be E6 without TEMP_6_PIN defined."
  #elif REDUNDANT_TEMP_MATCH(TARGET, E7) && !PIN_EXISTS(TEMP_7)
    #error "TEMP_SENSOR_REDUNDANT_TARGET can't be E7 without TEMP_7_PIN defined."
  #elif REDUNDANT_TEMP_MATCH(TARGET, BED) && !PIN_EXISTS(TEMP_BED)
    #error "TEMP_SENSOR_REDUNDANT_TARGET can't be BED without TEMP_BED_PIN defined."
  #elif REDUNDANT_TEMP_MATCH(TARGET, CHAMBER) && !PIN_EXISTS(TEMP_CHAMBER)
    #error "TEMP_SENSOR_REDUNDANT_TARGET can't be CHAMBER without TEMP_CHAMBER_PIN defined."
  #elif REDUNDANT_TEMP_MATCH(TARGET, BOARD) && !PIN_EXISTS(TEMP_BOARD)
    #error "TEMP_SENSOR_REDUNDANT_TARGET can't be BOARD without TEMP_BOARD_PIN defined."
  #elif REDUNDANT_TEMP_MATCH(TARGET, PROBE) && !PIN_EXISTS(TEMP_PROBE)
    #error "TEMP_SENSOR_REDUNDANT_TARGET can't be PROBE without TEMP_PROBE_PIN defined."
  #elif REDUNDANT_TEMP_MATCH(TARGET, COOLER) && !PIN_EXISTS(TEMP_COOLER)
    #error "TEMP_SENSOR_REDUNDANT_TARGET can't be COOLER without TEMP_COOLER_PIN defined."
  #endif

  #if TEMP_SENSOR_REDUNDANT_IS_MAX_TC && REDUNDANT_TEMP_MATCH(SOURCE, E0) && !PIN_EXISTS(TEMP_0_CS)
    #error "TEMP_SENSOR_REDUNDANT MAX Thermocouple with TEMP_SENSOR_REDUNDANT_SOURCE E0 requires TEMP_0_CS_PIN."
  #elif TEMP_SENSOR_REDUNDANT_IS_MAX_TC && REDUNDANT_TEMP_MATCH(SOURCE, E1) && !PIN_EXISTS(TEMP_1_CS)
    #error "TEMP_SENSOR_REDUNDANT MAX Thermocouple with TEMP_SENSOR_REDUNDANT_SOURCE E1 requires TEMP_1_CS_PIN."
  #endif
#endif

/**
 * Test Sensor & Heater pin combos.
 * Pins and Sensor IDs must be set for each heater
 */
#if !ANY_PIN(TEMP_0, TEMP_0_CS)
  #error "TEMP_0_PIN or TEMP_0_CS_PIN not defined for this board."
#elif !HAS_HEATER_0 && EXTRUDERS
  #error "HEATER_0_PIN not defined for this board."
#elif TEMP_SENSOR_0_IS_MAX_TC && !PIN_EXISTS(TEMP_0_CS)
  #error "TEMP_SENSOR_0 MAX thermocouple requires TEMP_0_CS_PIN."
#elif HAS_HOTEND && !HAS_TEMP_HOTEND && !TEMP_SENSOR_0_IS_DUMMY
  #error "TEMP_0_PIN (required for TEMP_SENSOR_0) not defined for this board."
#elif EITHER(HAS_MULTI_HOTEND, HEATERS_PARALLEL) && !HAS_HEATER_1
  #error "HEATER_1_PIN is not defined. TEMP_SENSOR_1 might not be set, or the board (not EEB / EEF?) doesn't define a pin."
#endif

#if HAS_MULTI_HOTEND
  #if TEMP_SENSOR_1_IS_MAX_TC && !PIN_EXISTS(TEMP_1_CS)
    #error "TEMP_SENSOR_1 MAX thermocouple requires TEMP_1_CS_PIN."
  #elif TEMP_SENSOR_1 == 0
    #error "TEMP_SENSOR_1 is required with 2 or more HOTENDS."
  #elif !ANY_PIN(TEMP_1, TEMP_1_CS) && !TEMP_SENSOR_1_IS_DUMMY
    #error "TEMP_1_PIN or TEMP_1_CS_PIN not defined for this board."
  #endif
  #if HOTENDS > 2
    #if TEMP_SENSOR_2 == 0
      #error "TEMP_SENSOR_2 is required with 3 or more HOTENDS."
    #elif !HAS_HEATER_2
      #error "HEATER_2_PIN not defined for this board."
    #elif !PIN_EXISTS(TEMP_2) && !TEMP_SENSOR_2_IS_DUMMY
      #error "TEMP_2_PIN not defined for this board."
    #endif
    #if HOTENDS > 3
      #if TEMP_SENSOR_3 == 0
        #error "TEMP_SENSOR_3 is required with 4 or more HOTENDS."
      #elif !HAS_HEATER_3
        #error "HEATER_3_PIN not defined for this board."
      #elif !PIN_EXISTS(TEMP_3) && !TEMP_SENSOR_3_IS_DUMMY
        #error "TEMP_3_PIN not defined for this board."
      #endif
      #if HOTENDS > 4
        #if TEMP_SENSOR_4 == 0
          #error "TEMP_SENSOR_4 is required with 5 or more HOTENDS."
        #elif !HAS_HEATER_4
          #error "HEATER_4_PIN not defined for this board."
        #elif !PIN_EXISTS(TEMP_4) && !TEMP_SENSOR_4_IS_DUMMY
          #error "TEMP_4_PIN not defined for this board."
        #endif
        #if HOTENDS > 5
          #if TEMP_SENSOR_5 == 0
            #error "TEMP_SENSOR_5 is required with 6 HOTENDS."
          #elif !HAS_HEATER_5
            #error "HEATER_5_PIN not defined for this board."
          #elif !PIN_EXISTS(TEMP_5) && !TEMP_SENSOR_5_IS_DUMMY
            #error "TEMP_5_PIN not defined for this board."
          #endif
          #if HOTENDS > 6
            #if TEMP_SENSOR_6 == 0
              #error "TEMP_SENSOR_6 is required with 6 HOTENDS."
            #elif !HAS_HEATER_6
              #error "HEATER_6_PIN not defined for this board."
            #elif !PIN_EXISTS(TEMP_6) && !TEMP_SENSOR_6_IS_DUMMY
              #error "TEMP_6_PIN not defined for this board."
            #endif
            #if HOTENDS > 7
              #if TEMP_SENSOR_7 == 0
                #error "TEMP_SENSOR_7 is required with 7 HOTENDS."
              #elif !HAS_HEATER_7
                #error "HEATER_7_PIN not defined for this board."
              #elif !PIN_EXISTS(TEMP_7) && !TEMP_SENSOR_7_IS_DUMMY
                #error "TEMP_7_PIN not defined for this board."
              #endif
            #elif TEMP_SENSOR_7 != 0
              #error "TEMP_SENSOR_7 shouldn't be set with only 7 HOTENDS."
            #endif
          #elif TEMP_SENSOR_6 != 0
            #error "TEMP_SENSOR_6 shouldn't be set with only 6 HOTENDS."
          #elif TEMP_SENSOR_7 != 0
            #error "TEMP_SENSOR_7 shouldn't be set with only 6 HOTENDS."
          #endif
        #elif TEMP_SENSOR_5 != 0
          #error "TEMP_SENSOR_5 shouldn't be set with only 5 HOTENDS."
        #elif TEMP_SENSOR_6 != 0
          #error "TEMP_SENSOR_6 shouldn't be set with only 5 HOTENDS."
        #elif TEMP_SENSOR_7 != 0
          #error "TEMP_SENSOR_7 shouldn't be set with only 5 HOTENDS."
        #endif
      #elif TEMP_SENSOR_4 != 0
        #error "TEMP_SENSOR_4 shouldn't be set with only 4 HOTENDS."
      #elif TEMP_SENSOR_5 != 0
        #error "TEMP_SENSOR_5 shouldn't be set with only 4 HOTENDS."
      #elif TEMP_SENSOR_6 != 0
        #error "TEMP_SENSOR_6 shouldn't be set with only 4 HOTENDS."
      #elif TEMP_SENSOR_7 != 0
        #error "TEMP_SENSOR_7 shouldn't be set with only 4 HOTENDS."
      #endif
    #elif TEMP_SENSOR_3 != 0
      #error "TEMP_SENSOR_3 shouldn't be set with only 3 HOTENDS."
    #elif TEMP_SENSOR_4 != 0
      #error "TEMP_SENSOR_4 shouldn't be set with only 3 HOTENDS."
    #elif TEMP_SENSOR_5 != 0
      #error "TEMP_SENSOR_5 shouldn't be set with only 3 HOTENDS."
    #elif TEMP_SENSOR_6 != 0
      #error "TEMP_SENSOR_6 shouldn't be set with only 3 HOTENDS."
    #elif TEMP_SENSOR_7 != 0
      #error "TEMP_SENSOR_7 shouldn't be set with only 3 HOTENDS."
    #endif
  #elif TEMP_SENSOR_2 != 0
    #error "TEMP_SENSOR_2 shouldn't be set with only 2 HOTENDS."
  #elif TEMP_SENSOR_3 != 0
    #error "TEMP_SENSOR_3 shouldn't be set with only 2 HOTENDS."
  #elif TEMP_SENSOR_4 != 0
    #error "TEMP_SENSOR_4 shouldn't be set with only 2 HOTENDS."
  #elif TEMP_SENSOR_5 != 0
    #error "TEMP_SENSOR_5 shouldn't be set with only 2 HOTENDS."
  #elif TEMP_SENSOR_6 != 0
    #error "TEMP_SENSOR_6 shouldn't be set with only 2 HOTENDS."
  #elif TEMP_SENSOR_7 != 0
    #error "TEMP_SENSOR_7 shouldn't be set with only 2 HOTENDS."
  #endif
#elif TEMP_SENSOR_1 != 0
  #error "TEMP_SENSOR_1 shouldn't be set with only 1 HOTEND."
#elif TEMP_SENSOR_2 != 0
  #error "TEMP_SENSOR_2 shouldn't be set with only 1 HOTEND."
#elif TEMP_SENSOR_3 != 0
  #error "TEMP_SENSOR_3 shouldn't be set with only 1 HOTEND."
#elif TEMP_SENSOR_4 != 0
  #error "TEMP_SENSOR_4 shouldn't be set with only 1 HOTEND."
#elif TEMP_SENSOR_5 != 0
  #error "TEMP_SENSOR_5 shouldn't be set with only 1 HOTEND."
#elif TEMP_SENSOR_6 != 0
  #error "TEMP_SENSOR_6 shouldn't be set with only 1 HOTEND."
#elif TEMP_SENSOR_7 != 0
  #error "TEMP_SENSOR_7 shouldn't be set with only 1 HOTEND."
#endif // HAS_MULTI_HOTEND

/**
 * Pins must be set for temp sensors, with some other feature requirements.
 */
#if TEMP_SENSOR_CHAMBER && !PIN_EXISTS(TEMP_CHAMBER)
  #error "TEMP_SENSOR_CHAMBER requires TEMP_CHAMBER_PIN."
#endif

#if TEMP_SENSOR_COOLER
  #if !PIN_EXISTS(TEMP_COOLER)
    #error "TEMP_SENSOR_COOLER requires TEMP_COOLER_PIN."
  #elif DISABLED(LASER_FEATURE)
    #error "TEMP_SENSOR_COOLER requires LASER_FEATURE."
  #endif
#endif

#if TEMP_SENSOR_PROBE
  #if !PIN_EXISTS(TEMP_PROBE)
    #error "TEMP_SENSOR_PROBE requires TEMP_PROBE_PIN."
  #elif !HAS_TEMP_ADC_PROBE
    #error "TEMP_PROBE_PIN must be an ADC pin."
  #elif DISABLED(FIX_MOUNTED_PROBE)
    #error "TEMP_SENSOR_PROBE shouldn't be set without FIX_MOUNTED_PROBE."
  #endif
#endif

#if TEMP_SENSOR_PROBE
  #if !PIN_EXISTS(TEMP_PROBE)
    #error "TEMP_SENSOR_PROBE requires TEMP_PROBE_PIN."
  #elif !HAS_TEMP_ADC_PROBE
    #error "TEMP_PROBE_PIN must be an ADC pin."
  #elif DISABLED(FIX_MOUNTED_PROBE)
    #error "TEMP_SENSOR_PROBE shouldn't be set without FIX_MOUNTED_PROBE."
  #endif
#endif

#if TEMP_SENSOR_BOARD
  #if !PIN_EXISTS(TEMP_BOARD)
    #error "TEMP_SENSOR_BOARD requires TEMP_BOARD_PIN."
  #elif !HAS_TEMP_ADC_BOARD
    #error "TEMP_BOARD_PIN must be an ADC pin."
  #elif ENABLED(THERMAL_PROTECTION_BOARD) && (!defined(BOARD_MINTEMP) || !defined(BOARD_MAXTEMP))
    #error "THERMAL_PROTECTION_BOARD requires BOARD_MINTEMP and BOARD_MAXTEMP."
  #endif
#elif CONTROLLER_FAN_MIN_BOARD_TEMP
  #error "CONTROLLER_FAN_MIN_BOARD_TEMP requires TEMP_SENSOR_BOARD."
#endif

#if ENABLED(LASER_COOLANT_FLOW_METER) && !(PIN_EXISTS(FLOWMETER) && ENABLED(LASER_FEATURE))
  #error "LASER_COOLANT_FLOW_METER requires FLOWMETER_PIN and LASER_FEATURE."
#endif

#if ENABLED(CHAMBER_FAN) && !(defined(CHAMBER_FAN_MODE) && WITHIN(CHAMBER_FAN_MODE, 0, 2))
  #error "CHAMBER_FAN_MODE must be between 0 and 2."
#endif

#if ENABLED(CHAMBER_VENT)
  #ifndef CHAMBER_VENT_SERVO_NR
    #error "CHAMBER_VENT_SERVO_NR is required for CHAMBER SERVO."
  #elif !NUM_SERVOS
    #error "NUM_SERVOS is required for a Heated Chamber vent servo (CHAMBER_VENT_SERVO_NR)."
  #elif CHAMBER_VENT_SERVO_NR >= NUM_SERVOS
    #error "CHAMBER_VENT_SERVO_NR must be smaller than NUM_SERVOS."
  #elif HAS_Z_SERVO_PROBE && CHAMBER_VENT_SERVO_NR == Z_PROBE_SERVO_NR
    #error "CHAMBER SERVO is already used by BLTOUCH."
  #elif CHAMBER_VENT_SERVO_NR == 0 && !PIN_EXISTS(SERVO0)
    #error "SERVO0_PIN must be defined for your Heated Chamber vent servo."
  #elif CHAMBER_VENT_SERVO_NR == 1 && !PIN_EXISTS(SERVO1)
    #error "SERVO1_PIN must be defined for your Heated Chamber vent servo."
  #elif CHAMBER_VENT_SERVO_NR == 2 && !PIN_EXISTS(SERVO2)
    #error "SERVO2_PIN must be defined for your Heated Chamber vent servo."
  #elif CHAMBER_VENT_SERVO_NR == 3 && !PIN_EXISTS(SERVO3)
    #error "SERVO3_PIN must be defined for your Heated Chamber vent servo."
  #endif
#endif

/**
 * Temperature status LEDs
 */
#if ENABLED(TEMP_STAT_LEDS) && !ANY_PIN(STAT_LED_RED, STAT_LED_BLUE)
  #error "TEMP_STAT_LEDS requires STAT_LED_RED_PIN or STAT_LED_BLUE_PIN, preferably both."
#endif

/**
 * LED Control Menu
 */
#if ENABLED(LED_CONTROL_MENU) && !HAS_COLOR_LEDS
  #error "LED_CONTROL_MENU requires BLINKM, RGB_LED, RGBW_LED, PCA9533, PCA9632, or NEOPIXEL_LED."
#endif

/**
 * LED Backlight Timeout
 */
#if defined(LED_BACKLIGHT_TIMEOUT) && !(ENABLED(PSU_CONTROL) && ANY(FYSETC_MINI_12864_2_0, FYSETC_MINI_12864_2_1, FYSETC_242_OLED_12864))
  #error "LED_BACKLIGHT_TIMEOUT requires a FYSETC Mini Panel and a Power Switch."
#endif

/**
 * Basic multi hotend duplication mode
 */
#if ENABLED(MULTI_NOZZLE_DUPLICATION)
  #if ENABLED(SINGLENOZZLE)
    #error "MULTI_NOZZLE_DUPLICATION is incompatible with SINGLENOZZLE."
  #elif ENABLED(DUAL_X_CARRIAGE)
    #error "MULTI_NOZZLE_DUPLICATION is incompatible with DUAL_X_CARRIAGE."
  #elif ENABLED(MIXING_EXTRUDER)
    #error "MULTI_NOZZLE_DUPLICATION is incompatible with MIXING_EXTRUDER."
  #elif ENABLED(SWITCHING_EXTRUDER)
    #error "MULTI_NOZZLE_DUPLICATION is incompatible with SWITCHING_EXTRUDER."
  #elif HOTENDS < 2
    #error "MULTI_NOZZLE_DUPLICATION requires 2 or more hotends."
  #endif
#endif

/**
 * Test Extruder Stepper Pins
 */
#if HAS_EXTRUDERS
  #if ((defined(__AVR_ATmega644P__) || defined(__AVR_ATmega1284P__)) && !PINS_EXIST(E0_STEP, E0_DIR))
    #error "E0_STEP_PIN or E0_DIR_PIN not defined for this board."
  #elif ( !(defined(__AVR_ATmega644P__) || defined(__AVR_ATmega1284P__)) && (!PINS_EXIST(E0_STEP, E0_DIR) || !HAS_E0_ENABLE))
    #error "E0_STEP_PIN, E0_DIR_PIN, or E0_ENABLE_PIN not defined for this board."
  #elif EXTRUDERS && TEMP_SENSOR_0 == 0
    #error "TEMP_SENSOR_0 is required if there are any extruders."
  #endif
#endif

#if E_STEPPERS > 0 && !(PINS_EXIST(E0_STEP, E0_DIR) && HAS_E0_ENABLE)
  #error "E0_STEP_PIN, E0_DIR_PIN, or E0_ENABLE_PIN not defined for this board."
#endif
#if E_STEPPERS > 1 && !(PINS_EXIST(E1_STEP, E1_DIR) && HAS_E1_ENABLE)
  #error "E1_STEP_PIN, E1_DIR_PIN, or E1_ENABLE_PIN not defined for this board."
#endif
#if E_STEPPERS > 2 && !(PINS_EXIST(E2_STEP, E2_DIR) && HAS_E2_ENABLE)
  #error "E2_STEP_PIN, E2_DIR_PIN, or E2_ENABLE_PIN not defined for this board."
#endif
#if E_STEPPERS > 3 && !(PINS_EXIST(E3_STEP, E3_DIR) && HAS_E3_ENABLE)
  #error "E3_STEP_PIN, E3_DIR_PIN, or E3_ENABLE_PIN not defined for this board."
#endif
#if E_STEPPERS > 4 && !(PINS_EXIST(E4_STEP, E4_DIR) && HAS_E4_ENABLE)
  #error "E4_STEP_PIN, E4_DIR_PIN, or E4_ENABLE_PIN not defined for this board."
#endif
#if E_STEPPERS > 5 && !(PINS_EXIST(E5_STEP, E5_DIR) && HAS_E5_ENABLE)
  #error "E5_STEP_PIN, E5_DIR_PIN, or E5_ENABLE_PIN not defined for this board."
#endif
#if E_STEPPERS > 6 && !(PINS_EXIST(E6_STEP, E6_DIR) && HAS_E6_ENABLE)
  #error "E6_STEP_PIN, E6_DIR_PIN, or E6_ENABLE_PIN not defined for this board."
#endif
#if E_STEPPERS > 7 && !(PINS_EXIST(E7_STEP, E7_DIR) && HAS_E7_ENABLE)
  #error "E7_STEP_PIN, E7_DIR_PIN, or E7_ENABLE_PIN not defined for this board."
#endif

/**
 * Endstop Tests
 */

#define _PLUG_UNUSED_TEST(A,P) (DISABLED(USE_##P##MIN_PLUG, USE_##P##MAX_PLUG) \
  && !(ENABLED(A##_DUAL_ENDSTOPS) && WITHIN(A##2_USE_ENDSTOP, _##P##MAX_, _##P##MIN_)) \
  && !(ENABLED(A##_MULTI_ENDSTOPS) && WITHIN(A##2_USE_ENDSTOP, _##P##MAX_, _##P##MIN_)) )
#define _AXIS_PLUG_UNUSED_TEST(A) (1 LINEAR_AXIS_GANG(&& _PLUG_UNUSED_TEST(A,X), && _PLUG_UNUSED_TEST(A,Y), && _PLUG_UNUSED_TEST(A,Z), && _PLUG_UNUSED_TEST(A,I), && _PLUG_UNUSED_TEST(A,J), && _PLUG_UNUSED_TEST(A,K) ) )

// A machine with endstops must have a minimum of 3
#if HAS_ENDSTOPS
  #if _AXIS_PLUG_UNUSED_TEST(X)
    #error "You must enable USE_XMIN_PLUG or USE_XMAX_PLUG."
  #endif
  #if _AXIS_PLUG_UNUSED_TEST(Y)
    #error "You must enable USE_YMIN_PLUG or USE_YMAX_PLUG."
  #endif
  #if _AXIS_PLUG_UNUSED_TEST(Z)
    #error "You must enable USE_ZMIN_PLUG or USE_ZMAX_PLUG."
  #endif
  #if LINEAR_AXES >= 4 && _AXIS_PLUG_UNUSED_TEST(I)
    #error "You must enable USE_IMIN_PLUG or USE_IMAX_PLUG."
  #endif
  #if LINEAR_AXES >= 5 && _AXIS_PLUG_UNUSED_TEST(J)
    #error "You must enable USE_JMIN_PLUG or USE_JMAX_PLUG."
  #endif
  #if LINEAR_AXES >= 6 && _AXIS_PLUG_UNUSED_TEST(K)
    #error "You must enable USE_KMIN_PLUG or USE_KMAX_PLUG."
  #endif

  // Delta and Cartesian use 3 homing endstops
  #if NONE(IS_SCARA, SPI_ENDSTOPS)
    #if X_HOME_TO_MIN && DISABLED(USE_XMIN_PLUG)
      #error "Enable USE_XMIN_PLUG when homing X to MIN."
    #elif X_HOME_TO_MAX && DISABLED(USE_XMAX_PLUG)
      #error "Enable USE_XMAX_PLUG when homing X to MAX."
    #elif Y_HOME_TO_MIN && DISABLED(USE_YMIN_PLUG)
      #error "Enable USE_YMIN_PLUG when homing Y to MIN."
    #elif Y_HOME_TO_MAX && DISABLED(USE_YMAX_PLUG)
      #error "Enable USE_YMAX_PLUG when homing Y to MAX."
    #elif LINEAR_AXES >= 4 && I_HOME_TO_MIN && DISABLED(USE_IMIN_PLUG)
      #error "Enable USE_IMIN_PLUG when homing I to MIN."
    #elif LINEAR_AXES >= 4 && I_HOME_TO_MAX && DISABLED(USE_IMAX_PLUG)
      #error "Enable USE_IMAX_PLUG when homing I to MAX."
    #elif LINEAR_AXES >= 5 && J_HOME_TO_MIN && DISABLED(USE_JMIN_PLUG)
      #error "Enable USE_JMIN_PLUG when homing J to MIN."
    #elif LINEAR_AXES >= 5 && J_HOME_TO_MAX && DISABLED(USE_JMAX_PLUG)
      #error "Enable USE_JMAX_PLUG when homing J to MAX."
    #elif LINEAR_AXES >= 6 && K_HOME_TO_MIN && DISABLED(USE_KMIN_PLUG)
      #error "Enable USE_KMIN_PLUG when homing K to MIN."
    #elif LINEAR_AXES >= 6 && K_HOME_TO_MAX && DISABLED(USE_KMAX_PLUG)
      #error "Enable USE_KMAX_PLUG when homing K to MAX."
    #endif
  #endif

  // Z homing direction and plug usage flags
  #if Z_HOME_TO_MIN && NONE(USE_ZMIN_PLUG, HOMING_Z_WITH_PROBE)
    #error "Enable USE_ZMIN_PLUG when homing Z to MIN."
  #elif Z_HOME_TO_MAX && ENABLED(USE_PROBE_FOR_Z_HOMING)
    #error "Z_HOME_DIR must be -1 when homing Z with the probe."
  #elif BOTH(HOMING_Z_WITH_PROBE, Z_MULTI_ENDSTOPS)
    #error "Z_MULTI_ENDSTOPS is incompatible with USE_PROBE_FOR_Z_HOMING."
  #elif Z_HOME_TO_MAX && DISABLED(USE_ZMAX_PLUG)
    #error "Enable USE_ZMAX_PLUG when homing Z to MAX."
  #endif
#endif

#if BOTH(HOME_Z_FIRST, USE_PROBE_FOR_Z_HOMING)
  #error "HOME_Z_FIRST can't be used when homing Z with a probe."
#endif

// Dual/multiple endstops requirements
#if ENABLED(X_DUAL_ENDSTOPS)
  #if ENABLED(DELTA)
    #error "X_DUAL_ENDSTOPS is not compatible with DELTA."
  #elif !X2_USE_ENDSTOP
    #error "X2_USE_ENDSTOP must be set with X_DUAL_ENDSTOPS."
  #endif
#endif
#if ENABLED(Y_DUAL_ENDSTOPS)
  #if ENABLED(DELTA)
    #error "Y_DUAL_ENDSTOPS is not compatible with DELTA."
  #elif !Y2_USE_ENDSTOP
    #error "Y2_USE_ENDSTOP must be set with Y_DUAL_ENDSTOPS."
  #endif
#endif
#if ENABLED(Z_MULTI_ENDSTOPS)
  #if ENABLED(DELTA)
    #error "Z_MULTI_ENDSTOPS is not compatible with DELTA."
  #elif !Z2_USE_ENDSTOP
    #error "Z2_USE_ENDSTOP must be set with Z_MULTI_ENDSTOPS."
  #elif !Z3_USE_ENDSTOP && NUM_Z_STEPPER_DRIVERS >= 3
    #error "Z3_USE_ENDSTOP must be set with Z_MULTI_ENDSTOPS and NUM_Z_STEPPER_DRIVERS >= 3."
  #elif !Z4_USE_ENDSTOP && NUM_Z_STEPPER_DRIVERS >= 4
    #error "Z4_USE_ENDSTOP must be set with Z_MULTI_ENDSTOPS and NUM_Z_STEPPER_DRIVERS >= 4."
  #endif
#endif

#if defined(ENDSTOP_NOISE_THRESHOLD) && !WITHIN(ENDSTOP_NOISE_THRESHOLD, 2, 7)
  #error "ENDSTOP_NOISE_THRESHOLD must be an integer from 2 to 7."
#endif

/**
 * Emergency Command Parser
 */
#if ENABLED(EMERGENCY_PARSER) && defined(__AVR__) && defined(USBCON)
  #error "EMERGENCY_PARSER does not work on boards with AT90USB processors (USBCON)."
#endif

/**
 * Software Reset options
 */
#if ENABLED(SOFT_RESET_VIA_SERIAL) && DISABLED(EMERGENCY_PARSER)
  #error "EMERGENCY_PARSER is required to activate SOFT_RESET_VIA_SERIAL."
#endif
#if ENABLED(SOFT_RESET_ON_KILL) && !BUTTON_EXISTS(ENC)
  #error "An encoder button is required or SOFT_RESET_ON_KILL will reset the printer without notice!"
#endif

/**
 * I2C bus
 */
#if ENABLED(EXPERIMENTAL_I2CBUS) && I2C_SLAVE_ADDRESS > 0
  #if I2C_SLAVE_ADDRESS < 8
    #error "I2C_SLAVE_ADDRESS can't be less than 8. (Addresses 0 - 7 are reserved.)"
  #elif I2C_SLAVE_ADDRESS > 127
    #error "I2C_SLAVE_ADDRESS can't be over 127. (Only 7 bits allowed.)"
  #endif
#endif

/**
 * G35 Assisted Tramming
 */
#if ENABLED(ASSISTED_TRAMMING) && !HAS_BED_PROBE
  #error "ASSISTED_TRAMMING requires a bed probe."
#endif

/**
 * G38 Probe Target
 */
#if ENABLED(G38_PROBE_TARGET)
  #if !HAS_BED_PROBE
    #error "G38_PROBE_TARGET requires a bed probe."
  #elif !IS_CARTESIAN
    #error "G38_PROBE_TARGET requires a Cartesian machine."
  #endif
#endif

/**
 * RGB_LED Requirements
 */
#define _RGB_TEST (PINS_EXIST(RGB_LED_R, RGB_LED_G, RGB_LED_B))
#if ENABLED(PRINTER_EVENT_LEDS) && !HAS_COLOR_LEDS
  #error "PRINTER_EVENT_LEDS requires BLINKM, PCA9533, PCA9632, RGB_LED, RGBW_LED or NEOPIXEL_LED."
#elif ENABLED(RGB_LED)
  #if !_RGB_TEST
    #error "RGB_LED requires RGB_LED_R_PIN, RGB_LED_G_PIN, and RGB_LED_B_PIN."
  #elif ENABLED(RGBW_LED)
    #error "Please enable only one of RGB_LED and RGBW_LED."
  #endif
#elif ENABLED(RGBW_LED)
  #if !(_RGB_TEST && PIN_EXISTS(RGB_LED_W))
    #error "RGBW_LED requires RGB_LED_R_PIN, RGB_LED_G_PIN, RGB_LED_B_PIN, and RGB_LED_W_PIN."
  #endif
#endif
#undef _RGB_TEST

// NeoPixel requirements
#if ENABLED(NEOPIXEL_LED)
  #if !PIN_EXISTS(NEOPIXEL) || NEOPIXEL_PIXELS == 0
    #error "NEOPIXEL_LED requires NEOPIXEL_PIN and NEOPIXEL_PIXELS."
  #elif ENABLED(NEOPIXEL2_SEPARATE) && !(defined(NEOPIXEL2_TYPE) && PIN_EXISTS(NEOPIXEL2) && NEOPIXEL2_PIXELS > 0)
    #error "NEOPIXEL2_SEPARATE requires NEOPIXEL2_TYPE, NEOPIXEL2_PIN and NEOPIXEL2_PIXELS."
  #elif ENABLED(NEO2_COLOR_PRESETS) && DISABLED(NEOPIXEL2_SEPARATE)
    #error "NEO2_COLOR_PRESETS requires NEOPIXEL2_SEPARATE to be enabled."
  #endif
#endif

#if DISABLED(NO_COMPILE_TIME_PWM)
  #define _TEST_PWM(P) PWM_PIN(P)
#else
  #define _TEST_PWM(P) 1 // pass
#endif

/**
 * Auto Fan check for PWM pins
 */
#if HAS_AUTO_FAN && EXTRUDER_AUTO_FAN_SPEED != 255
  #define AF_ERR_SUFF "_AUTO_FAN_PIN is not a PWM pin. Set EXTRUDER_AUTO_FAN_SPEED to 255."
  #if HAS_AUTO_FAN_0
    static_assert(_TEST_PWM(E0_AUTO_FAN_PIN), "E0" AF_ERR_SUFF);
  #elif HAS_AUTO_FAN_1
    static_assert(_TEST_PWM(E1_AUTO_FAN_PIN), "E1" AF_ERR_SUFF);
  #elif HAS_AUTO_FAN_2
    static_assert(_TEST_PWM(E2_AUTO_FAN_PIN), "E2" AF_ERR_SUFF);
  #elif HAS_AUTO_FAN_3
    static_assert(_TEST_PWM(E3_AUTO_FAN_PIN), "E3" AF_ERR_SUFF);
  #elif HAS_AUTO_FAN_4
    static_assert(_TEST_PWM(E4_AUTO_FAN_PIN), "E4" AF_ERR_SUFF);
  #elif HAS_AUTO_FAN_5
    static_assert(_TEST_PWM(E5_AUTO_FAN_PIN), "E5" AF_ERR_SUFF);
  #elif HAS_AUTO_FAN_6
    static_assert(_TEST_PWM(E6_AUTO_FAN_PIN), "E6" AF_ERR_SUFF);
  #elif HAS_AUTO_FAN_7
    static_assert(_TEST_PWM(E7_AUTO_FAN_PIN), "E7" AF_ERR_SUFF);
  #endif
#endif

/**
 * Make sure only one EEPROM type is enabled
 */
#if ENABLED(EEPROM_SETTINGS)
  #if 1 < 0 \
    + ENABLED(I2C_EEPROM) \
    + ENABLED(SPI_EEPROM) \
    + ENABLED(QSPI_EEPROM) \
    + ENABLED(SDCARD_EEPROM_EMULATION) \
    + ENABLED(FLASH_EEPROM_EMULATION) \
    + ENABLED(SRAM_EEPROM_EMULATION) \
    + ENABLED(IIC_BL24CXX_EEPROM)
    #error "Please select only one method of EEPROM Persistent Storage."
  #endif
#endif

/**
 * Make sure features that need to write to the SD card can
 */
#if ENABLED(SDCARD_READONLY) && ANY(POWER_LOSS_RECOVERY, BINARY_FILE_TRANSFER, SDCARD_EEPROM_EMULATION)
  #undef SDCARD_READONLY
  #if ENABLED(POWER_LOSS_RECOVERY)
    #warning "Either disable SDCARD_READONLY or disable POWER_LOSS_RECOVERY."
  #elif ENABLED(BINARY_FILE_TRANSFER)
    #warning "Either disable SDCARD_READONLY or disable BINARY_FILE_TRANSFER."
  #elif ENABLED(SDCARD_EEPROM_EMULATION)
    #warning "Either disable SDCARD_READONLY or disable SDCARD_EEPROM_EMULATION."
  #endif
#endif

#if ENABLED(SD_IGNORE_AT_STARTUP)
  #if ENABLED(POWER_LOSS_RECOVERY)
    #error "SD_IGNORE_AT_STARTUP is incompatible with POWER_LOSS_RECOVERY."
  #elif ENABLED(SDCARD_EEPROM_EMULATION)
    #error "SD_IGNORE_AT_STARTUP is incompatible with SDCARD_EEPROM_EMULATION."
  #endif
#endif

/**
 * Make sure only one display is enabled
 */
#if 1 < 0 \
  + ENABLED(REPRAP_DISCOUNT_SMART_CONTROLLER) \
  + ENABLED(REPRAP_DISCOUNT_FULL_GRAPHIC_SMART_CONTROLLER) \
  + (ENABLED(U8GLIB_SSD1306) && DISABLED(IS_U8GLIB_SSD1306)) \
  + (ENABLED(MINIPANEL) && NONE(MKS_MINI_12864, ENDER2_STOCKDISPLAY)) \
  + (ENABLED(MKS_MINI_12864) && NONE(MKS_LCD12864A, MKS_LCD12864B)) \
  + (ENABLED(EXTENSIBLE_UI) && DISABLED(IS_EXTUI)) \
  + (DISABLED(IS_LEGACY_TFT) && ENABLED(TFT_GENERIC)) \
  + (ENABLED(IS_LEGACY_TFT) && COUNT_ENABLED(TFT_320x240, TFT_320x240_SPI, TFT_480x320, TFT_480x320_SPI)) \
  + COUNT_ENABLED(ANYCUBIC_LCD_I3MEGA, ANYCUBIC_LCD_CHIRON, ANYCUBIC_TFT35) \
  + COUNT_ENABLED(DGUS_LCD_UI_ORIGIN, DGUS_LCD_UI_FYSETC, DGUS_LCD_UI_HIPRECY, DGUS_LCD_UI_MKS, DGUS_LCD_UI_RELOADED) \
  + COUNT_ENABLED(ENDER2_STOCKDISPLAY, CR10_STOCKDISPLAY) \
  + COUNT_ENABLED(DWIN_CREALITY_LCD, DWIN_CREALITY_LCD_ENHANCED, DWIN_CREALITY_LCD_JYERSUI, DWIN_MARLINUI_PORTRAIT, DWIN_MARLINUI_LANDSCAPE) \
  + COUNT_ENABLED(FYSETC_MINI_12864_X_X, FYSETC_MINI_12864_1_2, FYSETC_MINI_12864_2_0, FYSETC_MINI_12864_2_1, FYSETC_GENERIC_12864_1_1) \
  + COUNT_ENABLED(LCD_SAINSMART_I2C_1602, LCD_SAINSMART_I2C_2004) \
  + COUNT_ENABLED(MKS_12864OLED, MKS_12864OLED_SSD1306) \
  + COUNT_ENABLED(MKS_TS35_V2_0, MKS_ROBIN_TFT24, MKS_ROBIN_TFT28, MKS_ROBIN_TFT32, MKS_ROBIN_TFT35, MKS_ROBIN_TFT43, MKS_ROBIN_TFT_V1_1R, ANET_ET4_TFT28, ANET_ET5_TFT35) \
  + COUNT_ENABLED(TFTGLCD_PANEL_SPI, TFTGLCD_PANEL_I2C) \
  + COUNT_ENABLED(VIKI2, miniVIKI) \
  + ENABLED(WYH_L12864) \
  + COUNT_ENABLED(ZONESTAR_12864LCD, ZONESTAR_12864OLED, ZONESTAR_12864OLED_SSD1306) \
  + COUNT_ENABLED(ANET_FULL_GRAPHICS_LCD, ANET_FULL_GRAPHICS_LCD_ALT_WIRING) \
  + ENABLED(AZSMZ_12864) \
  + ENABLED(BQ_LCD_SMART_CONTROLLER) \
  + ENABLED(CARTESIO_UI) \
  + ENABLED(ELB_FULL_GRAPHIC_CONTROLLER) \
  + ENABLED(FF_INTERFACEBOARD) \
  + ENABLED(FYSETC_242_OLED_12864) \
  + ENABLED(G3D_PANEL) \
  + ENABLED(LCD_FOR_MELZI) \
  + ENABLED(LCD_I2C_PANELOLU2) \
  + ENABLED(LCD_I2C_VIKI) \
  + ENABLED(LCM1602) \
  + ENABLED(LONGER_LK_TFT28) \
  + ENABLED(MAKEBOARD_MINI_2_LINE_DISPLAY_1602) \
  + ENABLED(MAKRPANEL) \
  + ENABLED(MALYAN_LCD) \
  + ENABLED(NEXTION_TFT) \
  + ENABLED(MKS_LCD12864A) \
  + ENABLED(MKS_LCD12864B) \
  + ENABLED(OLED_PANEL_TINYBOY2) \
  + ENABLED(OVERLORD_OLED) \
  + ENABLED(PANEL_ONE) \
  + ENABLED(RA_CONTROL_PANEL) \
  + ENABLED(RADDS_DISPLAY) \
  + ENABLED(REPRAPWORLD_GRAPHICAL_LCD) \
  + ENABLED(RIGIDBOT_PANEL) \
  + ENABLED(SAV_3DGLCD) \
  + ENABLED(SAV_3DLCD) \
  + ENABLED(SILVER_GATE_GLCD_CONTROLLER) \
  + ENABLED(TFT_TRONXY_X5SA) \
  + ENABLED(TOUCH_UI_FTDI_EVE) \
  + ENABLED(U8GLIB_SH1106_EINSTART) \
  + ENABLED(ULTI_CONTROLLER) \
  + ENABLED(ULTIMAKERCONTROLLER) \
  + ENABLED(ULTIPANEL) \
  + ENABLED(ULTRA_LCD) \
  + ENABLED(YHCB2004) \
  + ENABLED(ZONESTAR_LCD) \
  + ENABLED(K3D_FULL_GRAPHIC_SMART_CONTROLLER) \
  + ENABLED(K3D_242_OLED_CONTROLLER)
  #error "Please select only one LCD controller option."
#endif

#undef IS_U8GLIB_SSD1306
#undef IS_EXTUI

#if ANY(TFT_GENERIC, MKS_TS35_V2_0, MKS_ROBIN_TFT24, MKS_ROBIN_TFT28, MKS_ROBIN_TFT32, MKS_ROBIN_TFT35, MKS_ROBIN_TFT43, MKS_ROBIN_TFT_V1_1R, TFT_TRONXY_X5SA, ANYCUBIC_TFT35, ANYCUBIC_TFT35, LONGER_LK_TFT28, ANET_ET4_TFT28, ANET_ET5_TFT35, BIQU_BX_TFT70)
  #if NONE(TFT_COLOR_UI, TFT_CLASSIC_UI, TFT_LVGL_UI)
    #error "TFT_COLOR_UI, TFT_CLASSIC_UI, TFT_LVGL_UI is required for your TFT. Please enable one."
  #elif MANY(TFT_COLOR_UI, TFT_CLASSIC_UI, TFT_LVGL_UI)
    #error "Please select only one of TFT_COLOR_UI, TFT_CLASSIC_UI, or TFT_LVGL_UI."
  #endif
#elif ANY(TFT_COLOR_UI, TFT_CLASSIC_UI, TFT_LVGL_UI)
  #error "TFT_(COLOR|CLASSIC|LVGL)_UI requires a TFT display to be enabled."
#endif

#if ENABLED(TFT_GENERIC) && NONE(TFT_INTERFACE_FSMC, TFT_INTERFACE_SPI)
  #error "TFT_GENERIC requires either TFT_INTERFACE_FSMC or TFT_INTERFACE_SPI interface."
#endif

#if BOTH(TFT_INTERFACE_FSMC, TFT_INTERFACE_SPI)
  #error "Please enable only one of TFT_INTERFACE_SPI or TFT_INTERFACE_SPI."
#endif

#if MANY(LCD_SCREEN_ROT_0, LCD_SCREEN_ROT_90, LCD_SCREEN_ROT_180, LCD_SCREEN_ROT_270)
  #error "Please enable only one LCD_SCREEN_ROT_* option: 0, 90, 180, or 270."
#endif

#if MANY(TFT_RES_320x240, TFT_RES_480x272, TFT_RES_480x320, TFT_RES_1024x600)
  #error "Please select only one of TFT_RES_320x240, TFT_RES_480x272, TFT_RES_480x320, or TFT_RES_1024x600."
#endif

#if ENABLED(TFT_LVGL_UI)
  #if DISABLED(TFT_RES_480x320)
    #error "TFT_LVGL_UI requires TFT_RES_480x320."
  #elif DISABLED(SDSUPPORT)
    #error "TFT_LVGL_UI requires SDSUPPORT."
  #endif
#endif

#if defined(GRAPHICAL_TFT_UPSCALE) && !WITHIN(GRAPHICAL_TFT_UPSCALE, 2, 4)
  #error "GRAPHICAL_TFT_UPSCALE must be 2, 3, or 4."
#endif

#if BOTH(CHIRON_TFT_STANDARD, CHIRON_TFT_NEW)
  #error "Please select only one of CHIRON_TFT_STANDARD or CHIRON_TFT_NEW."
#endif

/**
 * Ender 3 V2 controller has some limitations
 */
#if ENABLED(DWIN_CREALITY_LCD)
  #if DISABLED(SDSUPPORT)
    #error "DWIN_CREALITY_LCD requires SDSUPPORT to be enabled."
  #elif ENABLED(PID_EDIT_MENU)
    #error "DWIN_CREALITY_LCD does not support PID_EDIT_MENU."
  #elif ENABLED(PID_AUTOTUNE_MENU)
    #error "DWIN_CREALITY_LCD does not support PID_AUTOTUNE_MENU."
  #elif ENABLED(LEVEL_BED_CORNERS)
    #error "DWIN_CREALITY_LCD does not support LEVEL_BED_CORNERS."
  #elif BOTH(LCD_BED_LEVELING, PROBE_MANUALLY)
    #error "DWIN_CREALITY_LCD does not support LCD_BED_LEVELING with PROBE_MANUALLY."
  #endif
#elif ENABLED(DWIN_CREALITY_LCD_ENHANCED)
  #if DISABLED(SDSUPPORT)
    #error "DWIN_CREALITY_LCD_ENHANCED requires SDSUPPORT to be enabled."
  #elif ENABLED(PID_EDIT_MENU)
    #error "DWIN_CREALITY_LCD_ENHANCED does not support PID_EDIT_MENU."
  #elif ENABLED(PID_AUTOTUNE_MENU)
    #error "DWIN_CREALITY_LCD_ENHANCED does not support PID_AUTOTUNE_MENU."
  #elif ENABLED(LEVEL_BED_CORNERS)
    #error "DWIN_CREALITY_LCD_ENHANCED does not support LEVEL_BED_CORNERS."
  #elif BOTH(LCD_BED_LEVELING, PROBE_MANUALLY)
    #error "DWIN_CREALITY_LCD_ENHANCED does not support LCD_BED_LEVELING with PROBE_MANUALLY."
  #endif
#endif

/**
 * Some boards forbid the use of -1 Native USB
 */
#if ENABLED(BOARD_NO_NATIVE_USB)
  #undef BOARD_NO_NATIVE_USB
  #if SERIAL_PORT == -1
    #error "SERIAL_PORT is set to -1, but the MOTHERBOARD has no native USB support. Set SERIAL_PORT to a valid value for your board."
  #elif SERIAL_PORT_2 == -1
    #error "SERIAL_PORT_2 is set to -1, but the MOTHERBOARD has no native USB support. Set SERIAL_PORT_2 to a valid value for your board."
  #elif MMU2_SERIAL_PORT == -1
    #error "MMU2_SERIAL_PORT is set to -1, but the MOTHERBOARD has no native USB support. Set MMU2_SERIAL_PORT to a valid value for your board."
  #elif LCD_SERIAL_PORT == -1
    #error "LCD_SERIAL_PORT is set to -1, but the MOTHERBOARD has no native USB support. Set LCD_SERIAL_PORT to a valid value for your board."
  #endif
#endif

/**
 * MMU2 require a dedicated serial port
 */
#ifdef MMU2_SERIAL_PORT
  #if MMU2_SERIAL_PORT == SERIAL_PORT
    #error "MMU2_SERIAL_PORT cannot be the same as SERIAL_PORT."
  #elif defined(SERIAL_PORT_2) && MMU2_SERIAL_PORT == SERIAL_PORT_2
    #error "MMU2_SERIAL_PORT cannot be the same as SERIAL_PORT_2."
  #elif defined(LCD_SERIAL_PORT) && MMU2_SERIAL_PORT == LCD_SERIAL_PORT
    #error "MMU2_SERIAL_PORT cannot be the same as LCD_SERIAL_PORT."
  #endif
#endif

/**
 * Serial displays require a dedicated serial port
 */
#ifdef LCD_SERIAL_PORT
  #if LCD_SERIAL_PORT == SERIAL_PORT
    #error "LCD_SERIAL_PORT cannot be the same as SERIAL_PORT."
  #elif defined(SERIAL_PORT_2) && LCD_SERIAL_PORT == SERIAL_PORT_2
    #error "LCD_SERIAL_PORT cannot be the same as SERIAL_PORT_2."
  #endif
#else
  #if HAS_DGUS_LCD
    #error "The DGUS LCD requires LCD_SERIAL_PORT to be defined."
  #elif EITHER(ANYCUBIC_LCD_I3MEGA, ANYCUBIC_LCD_CHIRON)
    #error "The ANYCUBIC LCD requires LCD_SERIAL_PORT to be defined."
  #elif ENABLED(MALYAN_LCD)
    #error "MALYAN_LCD requires LCD_SERIAL_PORT to be defined."
  #endif
#endif

/**
 * FYSETC Mini 12864 RGB backlighting required
 */
#if EITHER(FYSETC_MINI_12864_1_2, FYSETC_MINI_12864_2_0) && DISABLED(RGB_LED)
  #error "RGB_LED is required for FYSETC_MINI_12864 1.2 and 2.0."
#elif EITHER(FYSETC_MINI_12864_2_0, FYSETC_MINI_12864_2_1) && DISABLED(LED_USER_PRESET_STARTUP)
  #error "LED_USER_PRESET_STARTUP is required for FYSETC_MINI_12864 2.x displays."
#endif

/**
 * Check existing CS pins against enabled TMC SPI drivers.
 */
#define INVALID_TMC_SPI(ST) (AXIS_HAS_SPI(ST) && !PIN_EXISTS(ST##_CS))
#if INVALID_TMC_SPI(X)
  #error "An SPI driven TMC driver on X requires X_CS_PIN."
#elif INVALID_TMC_SPI(X2)
  #error "An SPI driven TMC driver on X2 requires X2_CS_PIN."
#elif INVALID_TMC_SPI(Y)
  #error "An SPI driven TMC driver on Y requires Y_CS_PIN."
#elif INVALID_TMC_SPI(Y2)
  #error "An SPI driven TMC driver on Y2 requires Y2_CS_PIN."
#elif INVALID_TMC_SPI(Z)
  #error "An SPI driven TMC driver on Z requires Z_CS_PIN."
#elif INVALID_TMC_SPI(Z2)
  #error "An SPI driven TMC driver on Z2 requires Z2_CS_PIN."
#elif INVALID_TMC_SPI(Z3)
  #error "An SPI driven TMC driver on Z3 requires Z3_CS_PIN."
#elif INVALID_TMC_SPI(Z4)
  #error "An SPI driven TMC driver on Z4 requires Z4_CS_PIN."
#elif INVALID_TMC_SPI(E0)
  #error "An SPI driven TMC driver on E0 requires E0_CS_PIN."
#elif INVALID_TMC_SPI(E1)
  #error "An SPI driven TMC driver on E1 requires E1_CS_PIN."
#elif INVALID_TMC_SPI(E2)
  #error "An SPI driven TMC driver on E2 requires E2_CS_PIN."
#elif INVALID_TMC_SPI(E3)
  #error "An SPI driven TMC driver on E3 requires E3_CS_PIN."
#elif INVALID_TMC_SPI(E4)
  #error "An SPI driven TMC driver on E4 requires E4_CS_PIN."
#elif INVALID_TMC_SPI(E5)
  #error "An SPI driven TMC driver on E5 requires E5_CS_PIN."
#elif INVALID_TMC_SPI(E6)
  #error "An SPI driven TMC driver on E6 requires E6_CS_PIN."
#elif INVALID_TMC_SPI(E7)
  #error "An SPI driven TMC driver on E7 requires E7_CS_PIN."
#elif INVALID_TMC_SPI(I)
  #error "An SPI driven TMC on I requires I_CS_PIN."
#elif INVALID_TMC_SPI(J)
  #error "An SPI driven TMC on J requires J_CS_PIN."
#elif INVALID_TMC_SPI(K)
  #error "An SPI driven TMC on K requires K_CS_PIN."
#endif
#undef INVALID_TMC_SPI

/**
 * Check existing RX/TX pins against enable TMC UART drivers.
 */
#define INVALID_TMC_UART(ST) (AXIS_HAS_UART(ST) && !(defined(ST##_HARDWARE_SERIAL) || (PINS_EXIST(ST##_SERIAL_RX, ST##_SERIAL_TX))))
#if INVALID_TMC_UART(X)
  #error "TMC2208 or TMC2209 on X requires X_HARDWARE_SERIAL or X_SERIAL_(RX|TX)_PIN."
#elif INVALID_TMC_UART(X2)
  #error "TMC2208 or TMC2209 on X2 requires X2_HARDWARE_SERIAL or X2_SERIAL_(RX|TX)_PIN."
#elif INVALID_TMC_UART(Y)
  #error "TMC2208 or TMC2209 on Y requires Y_HARDWARE_SERIAL or Y_SERIAL_(RX|TX)_PIN."
#elif INVALID_TMC_UART(Y2)
  #error "TMC2208 or TMC2209 on Y2 requires Y2_HARDWARE_SERIAL or Y2_SERIAL_(RX|TX)_PIN."
#elif INVALID_TMC_UART(Z)
  #error "TMC2208 or TMC2209 on Z requires Z_HARDWARE_SERIAL or Z_SERIAL_(RX|TX)_PIN."
#elif INVALID_TMC_UART(Z2)
  #error "TMC2208 or TMC2209 on Z2 requires Z2_HARDWARE_SERIAL or Z2_SERIAL_(RX|TX)_PIN."
#elif INVALID_TMC_UART(Z3)
  #error "TMC2208 or TMC2209 on Z3 requires Z3_HARDWARE_SERIAL or Z3_SERIAL_(RX|TX)_PIN."
#elif INVALID_TMC_UART(Z4)
  #error "TMC2208 or TMC2209 on Z4 requires Z4_HARDWARE_SERIAL or Z4_SERIAL_(RX|TX)_PIN."
#elif INVALID_TMC_UART(E0)
  #error "TMC2208 or TMC2209 on E0 requires E0_HARDWARE_SERIAL or E0_SERIAL_(RX|TX)_PIN."
#elif INVALID_TMC_UART(E1)
  #error "TMC2208 or TMC2209 on E1 requires E1_HARDWARE_SERIAL or E1_SERIAL_(RX|TX)_PIN."
#elif INVALID_TMC_UART(E2)
  #error "TMC2208 or TMC2209 on E2 requires E2_HARDWARE_SERIAL or E2_SERIAL_(RX|TX)_PIN."
#elif INVALID_TMC_UART(E3)
  #error "TMC2208 or TMC2209 on E3 requires E3_HARDWARE_SERIAL or E3_SERIAL_(RX|TX)_PIN."
#elif INVALID_TMC_UART(E4)
  #error "TMC2208 or TMC2209 on E4 requires E4_HARDWARE_SERIAL or E4_SERIAL_(RX|TX)_PIN."
#elif INVALID_TMC_UART(E5)
  #error "TMC2208 or TMC2209 on E5 requires E5_HARDWARE_SERIAL or E5_SERIAL_(RX|TX)_PIN."
#elif INVALID_TMC_UART(E6)
  #error "TMC2208 or TMC2209 on E6 requires E6_HARDWARE_SERIAL or E6_SERIAL_(RX|TX)_PIN."
#elif INVALID_TMC_UART(E7)
  #error "TMC2208 or TMC2209 on E7 requires E7_HARDWARE_SERIAL or E7_SERIAL_(RX|TX)_PIN."
#elif LINEAR_AXES >= 4 && INVALID_TMC_UART(I)
  #error "TMC2208 or TMC2209 on I requires I_HARDWARE_SERIAL or I_SERIAL_(RX|TX)_PIN."
#elif LINEAR_AXES >= 5 && INVALID_TMC_UART(J)
  #error "TMC2208 or TMC2209 on J requires J_HARDWARE_SERIAL or J_SERIAL_(RX|TX)_PIN."
#elif LINEAR_AXES >= 6 && INVALID_TMC_UART(K)
  #error "TMC2208 or TMC2209 on K requires K_HARDWARE_SERIAL or K_SERIAL_(RX|TX)_PIN."
#endif
#undef INVALID_TMC_UART

/**
 * TMC2209 slave address values
 */
#define INVALID_TMC_ADDRESS(ST) static_assert(0 <= ST##_SLAVE_ADDRESS && ST##_SLAVE_ADDRESS <= 3, "TMC2209 slave address must be 0, 1, 2 or 3")
#if AXIS_DRIVER_TYPE_X(TMC2209)
  INVALID_TMC_ADDRESS(X);
#elif AXIS_DRIVER_TYPE_X2(TMC2209)
  INVALID_TMC_ADDRESS(X2);
#elif AXIS_DRIVER_TYPE_Y(TMC2209)
  INVALID_TMC_ADDRESS(Y);
#elif AXIS_DRIVER_TYPE_Y2(TMC2209)
  INVALID_TMC_ADDRESS(Y2);
#elif AXIS_DRIVER_TYPE_Z(TMC2209)
  INVALID_TMC_ADDRESS(Z);
#elif AXIS_DRIVER_TYPE_Z2(TMC2209)
  INVALID_TMC_ADDRESS(Z2);
#elif AXIS_DRIVER_TYPE_Z3(TMC2209)
  INVALID_TMC_ADDRESS(Z3);
#elif AXIS_DRIVER_TYPE_Z4(TMC2209)
  INVALID_TMC_ADDRESS(Z4);
#elif AXIS_DRIVER_TYPE_I(TMC2209)
  INVALID_TMC_ADDRESS(I);
#elif AXIS_DRIVER_TYPE_J(TMC2209)
  INVALID_TMC_ADDRESS(J);
#elif AXIS_DRIVER_TYPE_K(TMC2209)
  INVALID_TMC_ADDRESS(K);
#elif AXIS_DRIVER_TYPE_E0(TMC2209)
  INVALID_TMC_ADDRESS(E0);
#elif AXIS_DRIVER_TYPE_E1(TMC2209)
  INVALID_TMC_ADDRESS(E1);
#elif AXIS_DRIVER_TYPE_E2(TMC2209)
  INVALID_TMC_ADDRESS(E2);
#elif AXIS_DRIVER_TYPE_E3(TMC2209)
  INVALID_TMC_ADDRESS(E3);
#elif AXIS_DRIVER_TYPE_E4(TMC2209)
  INVALID_TMC_ADDRESS(E4);
#elif AXIS_DRIVER_TYPE_E5(TMC2209)
  INVALID_TMC_ADDRESS(E5);
#elif AXIS_DRIVER_TYPE_E6(TMC2209)
  INVALID_TMC_ADDRESS(E6);
#elif AXIS_DRIVER_TYPE_E7(TMC2209)
  INVALID_TMC_ADDRESS(E7);
#endif
#undef INVALID_TMC_ADDRESS

#define _TMC_MICROSTEP_IS_VALID(MS) (MS == 0 || MS == 2 || MS == 4 || MS == 8 || MS == 16 || MS == 32 || MS == 64 || MS == 128 || MS == 256)
#define TMC_MICROSTEP_IS_VALID(M) (!AXIS_IS_TMC(M) || _TMC_MICROSTEP_IS_VALID(M##_MICROSTEPS))
#define INVALID_TMC_MS(ST) static_assert(0, "Invalid " STRINGIFY(ST) "_MICROSTEPS. Valid values are 0, 2, 4, 8, 16, 32, 64, 128, and 256.")

#if !TMC_MICROSTEP_IS_VALID(X)
  INVALID_TMC_MS(X);
#elif !TMC_MICROSTEP_IS_VALID(Y)
  INVALID_TMC_MS(Y)
#elif !TMC_MICROSTEP_IS_VALID(Z)
  INVALID_TMC_MS(Z)
#elif !TMC_MICROSTEP_IS_VALID(X2)
  INVALID_TMC_MS(X2);
#elif !TMC_MICROSTEP_IS_VALID(Y2)
  INVALID_TMC_MS(Y2)
#elif !TMC_MICROSTEP_IS_VALID(Z2)
  INVALID_TMC_MS(Z2)
#elif !TMC_MICROSTEP_IS_VALID(Z3)
  INVALID_TMC_MS(Z3)
#elif !TMC_MICROSTEP_IS_VALID(Z4)
  INVALID_TMC_MS(Z4)
#elif !TMC_MICROSTEP_IS_VALID(E0)
  INVALID_TMC_MS(E0)
#elif !TMC_MICROSTEP_IS_VALID(E1)
  INVALID_TMC_MS(E1)
#elif !TMC_MICROSTEP_IS_VALID(E2)
  INVALID_TMC_MS(E2)
#elif !TMC_MICROSTEP_IS_VALID(E3)
  INVALID_TMC_MS(E3)
#elif !TMC_MICROSTEP_IS_VALID(E4)
  INVALID_TMC_MS(E4)
#elif !TMC_MICROSTEP_IS_VALID(E5)
  INVALID_TMC_MS(E5)
#elif !TMC_MICROSTEP_IS_VALID(E6)
  INVALID_TMC_MS(E6)
#elif !TMC_MICROSTEP_IS_VALID(E7)
  INVALID_TMC_MS(E7)
#elif LINEAR_AXES >= 4 && !TMC_MICROSTEP_IS_VALID(I)
  INVALID_TMC_MS(I)
#elif LINEAR_AXES >= 5 && !TMC_MICROSTEP_IS_VALID(J)
  INVALID_TMC_MS(J)
#elif LINEAR_AXES >= 6 && !TMC_MICROSTEP_IS_VALID(K)
  INVALID_TMC_MS(K)
#endif
#undef INVALID_TMC_MS
#undef TMC_MICROSTEP_IS_VALID
#undef _TMC_MICROSTEP_IS_VALID

#if ENABLED(DELTA) && (ENABLED(STEALTHCHOP_XY) != ENABLED(STEALTHCHOP_Z))
  #error "STEALTHCHOP_XY and STEALTHCHOP_Z must be the same on DELTA."
#endif

#if ENABLED(SENSORLESS_HOMING)
  // Require STEALTHCHOP for SENSORLESS_HOMING on DELTA as the transition from spreadCycle to stealthChop
  // is necessary in order to reset the stallGuard indication between the initial movement of all three
  // towers to +Z and the individual homing of each tower. This restriction can be removed once a means of
  // clearing the stallGuard activated status is found.

  // Stall detection DIAG = HIGH : TMC2209
  // Stall detection DIAG = LOW  : TMC2130/TMC2160/TMC2660/TMC5130/TMC5160
  #define X_ENDSTOP_INVERTING !AXIS_DRIVER_TYPE(X,TMC2209)
  #define Y_ENDSTOP_INVERTING !AXIS_DRIVER_TYPE(Y,TMC2209)
  #define Z_ENDSTOP_INVERTING !AXIS_DRIVER_TYPE(Z,TMC2209)
  #if LINEAR_AXES >= 4
    #define I_ENDSTOP_INVERTING !AXIS_DRIVER_TYPE(I,TMC2209)
  #endif
  #if LINEAR_AXES >= 5
    #define J_ENDSTOP_INVERTING !AXIS_DRIVER_TYPE(J,TMC2209)
  #endif
  #if LINEAR_AXES >= 6
    #define K_ENDSTOP_INVERTING !AXIS_DRIVER_TYPE(K,TMC2209)
  #endif

  #if NONE(SPI_ENDSTOPS, ONBOARD_ENDSTOPPULLUPS, ENDSTOPPULLUPS)
    #if   X_SENSORLESS && X_HOME_TO_MIN && DISABLED(ENDSTOPPULLUP_XMIN)
      #error "SENSORLESS_HOMING requires ENDSTOPPULLUP_XMIN (or ENDSTOPPULLUPS) when homing to X_MIN."
    #elif X_SENSORLESS && X_HOME_TO_MAX && DISABLED(ENDSTOPPULLUP_XMAX)
      #error "SENSORLESS_HOMING requires ENDSTOPPULLUP_XMAX (or ENDSTOPPULLUPS) when homing to X_MAX."
    #elif Y_SENSORLESS && Y_HOME_TO_MIN && DISABLED(ENDSTOPPULLUP_YMIN)
      #error "SENSORLESS_HOMING requires ENDSTOPPULLUP_YMIN (or ENDSTOPPULLUPS) when homing to Y_MIN."
    #elif Y_SENSORLESS && Y_HOME_TO_MAX && DISABLED(ENDSTOPPULLUP_YMAX)
      #error "SENSORLESS_HOMING requires ENDSTOPPULLUP_YMAX (or ENDSTOPPULLUPS) when homing to Y_MAX."
    #elif Z_SENSORLESS && Z_HOME_TO_MIN && DISABLED(ENDSTOPPULLUP_ZMIN)
      #error "SENSORLESS_HOMING requires ENDSTOPPULLUP_ZMIN (or ENDSTOPPULLUPS) when homing to Z_MIN."
    #elif Z_SENSORLESS && Z_HOME_TO_MAX && DISABLED(ENDSTOPPULLUP_ZMAX)
      #error "SENSORLESS_HOMING requires ENDSTOPPULLUP_ZMAX (or ENDSTOPPULLUPS) when homing to Z_MAX."
    #elif LINEAR_AXES >= 4 && I_SENSORLESS && I_HOME_TO_MIN && DISABLED(ENDSTOPPULLUP_IMIN)
      #error "SENSORLESS_HOMING requires ENDSTOPPULLUP_IMIN (or ENDSTOPPULLUPS) when homing to I_MIN."
    #elif LINEAR_AXES >= 4 && I_SENSORLESS && I_HOME_TO_MAX && DISABLED(ENDSTOPPULLUP_IMAX)
      #error "SENSORLESS_HOMING requires ENDSTOPPULLUP_IMAX (or ENDSTOPPULLUPS) when homing to I_MAX."
    #elif LINEAR_AXES >= 5 && J_SENSORLESS && J_HOME_TO_MIN && DISABLED(ENDSTOPPULLUP_JMIN)
      #error "SENSORLESS_HOMING requires ENDSTOPPULLUP_JMIN (or ENDSTOPPULLUPS) when homing to J_MIN."
    #elif LINEAR_AXES >= 5 && J_SENSORLESS && J_HOME_TO_MAX && DISABLED(ENDSTOPPULLUP_JMAX)
      #error "SENSORLESS_HOMING requires ENDSTOPPULLUP_JMAX (or ENDSTOPPULLUPS) when homing to J_MAX."
    #elif LINEAR_AXES >= 6 && K_SENSORLESS && K_HOME_TO_MIN && DISABLED(ENDSTOPPULLUP_KMIN)
      #error "SENSORLESS_HOMING requires ENDSTOPPULLUP_KMIN (or ENDSTOPPULLUPS) when homing to K_MIN."
    #elif LINEAR_AXES >= 6 && K_SENSORLESS && K_HOME_TO_MAX && DISABLED(ENDSTOPPULLUP_KMAX)
      #error "SENSORLESS_HOMING requires ENDSTOPPULLUP_KMAX (or ENDSTOPPULLUPS) when homing to K_MAX."
    #endif
  #endif

  #if ENABLED(SPI_ENDSTOPS)
    #if ENABLED(QUICK_HOME)
      #warning "SPI_ENDSTOPS may be unreliable with QUICK_HOME. Adjust back-offs for better results."
    #endif
  #else
    #if X_SENSORLESS && X_HOME_TO_MIN && X_MIN_ENDSTOP_INVERTING != X_ENDSTOP_INVERTING
      #if X_ENDSTOP_INVERTING
        #error "SENSORLESS_HOMING requires X_MIN_ENDSTOP_INVERTING = true when homing to X_MIN."
      #else
        #error "SENSORLESS_HOMING requires X_MIN_ENDSTOP_INVERTING = false when homing TMC2209 to X_MIN."
      #endif
    #elif X_SENSORLESS && X_HOME_TO_MAX && X_MAX_ENDSTOP_INVERTING != X_ENDSTOP_INVERTING
      #if X_ENDSTOP_INVERTING
        #error "SENSORLESS_HOMING requires X_MAX_ENDSTOP_INVERTING = true when homing to X_MAX."
      #else
        #error "SENSORLESS_HOMING requires X_MAX_ENDSTOP_INVERTING = false when homing TMC2209 to X_MAX."
      #endif
    #elif Y_SENSORLESS && Y_HOME_TO_MIN && Y_MIN_ENDSTOP_INVERTING != Y_ENDSTOP_INVERTING
      #if Y_ENDSTOP_INVERTING
        #error "SENSORLESS_HOMING requires Y_MIN_ENDSTOP_INVERTING = true when homing to Y_MIN."
      #else
        #error "SENSORLESS_HOMING requires Y_MIN_ENDSTOP_INVERTING = false when homing TMC2209 to Y_MIN."
      #endif
    #elif Y_SENSORLESS && Y_HOME_TO_MAX && Y_MAX_ENDSTOP_INVERTING != Y_ENDSTOP_INVERTING
      #if Y_ENDSTOP_INVERTING
        #error "SENSORLESS_HOMING requires Y_MAX_ENDSTOP_INVERTING = true when homing to Y_MAX."
      #else
        #error "SENSORLESS_HOMING requires Y_MAX_ENDSTOP_INVERTING = false when homing TMC2209 to Y_MAX."
      #endif
    #elif Z_SENSORLESS && Z_HOME_TO_MIN && Z_MIN_ENDSTOP_INVERTING != Z_ENDSTOP_INVERTING
      #if Z_ENDSTOP_INVERTING
        #error "SENSORLESS_HOMING requires Z_MIN_ENDSTOP_INVERTING = true when homing to Z_MIN."
      #else
        #error "SENSORLESS_HOMING requires Z_MIN_ENDSTOP_INVERTING = false when homing TMC2209 to Z_MIN."
      #endif
    #elif Z_SENSORLESS && Z_HOME_TO_MAX && Z_MAX_ENDSTOP_INVERTING != Z_ENDSTOP_INVERTING
      #if Z_ENDSTOP_INVERTING
        #error "SENSORLESS_HOMING requires Z_MAX_ENDSTOP_INVERTING = true when homing to Z_MAX."
      #else
        #error "SENSORLESS_HOMING requires Z_MAX_ENDSTOP_INVERTING = false when homing TMC2209 to Z_MAX."
      #endif
    #elif LINEAR_AXES >= 4 && I_SENSORLESS && I_HOME_TO_MIN && I_MIN_ENDSTOP_INVERTING != I_ENDSTOP_INVERTING
      #if I_ENDSTOP_INVERTING
        #error "SENSORLESS_HOMING requires I_MIN_ENDSTOP_INVERTING = true when homing to I_MIN."
      #else
        #error "SENSORLESS_HOMING requires I_MIN_ENDSTOP_INVERTING = false when homing TMC2209 to I_MIN."
      #endif
    #elif LINEAR_AXES >= 4 && I_SENSORLESS && I_HOME_TO_MAX && I_MAX_ENDSTOP_INVERTING != I_ENDSTOP_INVERTING
      #if I_ENDSTOP_INVERTING
        #error "SENSORLESS_HOMING requires I_MAX_ENDSTOP_INVERTING = true when homing to I_MAX."
      #else
        #error "SENSORLESS_HOMING requires I_MAX_ENDSTOP_INVERTING = false when homing TMC2209 to I_MAX."
      #endif
    #elif LINEAR_AXES >= 5 && J_SENSORLESS && J_HOME_TO_MIN && J_MIN_ENDSTOP_INVERTING != J_ENDSTOP_INVERTING
      #if J_ENDSTOP_INVERTING
        #error "SENSORLESS_HOMING requires J_MIN_ENDSTOP_INVERTING = true when homing to J_MIN."
      #else
        #error "SENSORLESS_HOMING requires J_MIN_ENDSTOP_INVERTING = false when homing TMC2209 to J_MIN."
      #endif
    #elif LINEAR_AXES >= 5 && J_SENSORLESS && J_HOME_TO_MAX && J_MAX_ENDSTOP_INVERTING != J_ENDSTOP_INVERTING
      #if J_ENDSTOP_INVERTING
        #error "SENSORLESS_HOMING requires J_MAX_ENDSTOP_INVERTING = true when homing to J_MAX."
      #else
        #error "SENSORLESS_HOMING requires J_MAX_ENDSTOP_INVERTING = false when homing TMC2209 to J_MAX."
      #endif
    #elif LINEAR_AXES >= 6 && K_SENSORLESS && K_HOME_TO_MIN && K_MIN_ENDSTOP_INVERTING != K_ENDSTOP_INVERTING
      #if K_ENDSTOP_INVERTING
        #error "SENSORLESS_HOMING requires K_MIN_ENDSTOP_INVERTING = true when homing to K_MIN."
      #else
        #error "SENSORLESS_HOMING requires K_MIN_ENDSTOP_INVERTING = false when homing TMC2209 to K_MIN."
      #endif
    #elif LINEAR_AXES >= 6 && K_SENSORLESS && K_HOME_TO_MAX && K_MAX_ENDSTOP_INVERTING != K_ENDSTOP_INVERTING
      #if K_ENDSTOP_INVERTING
        #error "SENSORLESS_HOMING requires K_MAX_ENDSTOP_INVERTING = true when homing to K_MAX."
      #else
        #error "SENSORLESS_HOMING requires K_MAX_ENDSTOP_INVERTING = false when homing TMC2209 to K_MAX."
      #endif
    #endif
  #endif

  #if ENABLED(DELTA) && !BOTH(STEALTHCHOP_XY, STEALTHCHOP_Z)
    #error "SENSORLESS_HOMING on DELTA currently requires STEALTHCHOP_XY and STEALTHCHOP_Z."
  #elif ENDSTOP_NOISE_THRESHOLD
    #error "SENSORLESS_HOMING is incompatible with ENDSTOP_NOISE_THRESHOLD."
  #elif !(X_SENSORLESS || Y_SENSORLESS || Z_SENSORLESS)
    #error "SENSORLESS_HOMING requires a TMC stepper driver with StallGuard on X, Y, or Z axes."
  #endif

  #undef X_ENDSTOP_INVERTING
  #undef Y_ENDSTOP_INVERTING
  #undef Z_ENDSTOP_INVERTING
  #undef I_ENDSTOP_INVERTING
  #undef J_ENDSTOP_INVERTING
  #undef K_ENDSTOP_INVERTING
#endif

// Sensorless probing requirements
#if ENABLED(SENSORLESS_PROBING)
  #if ENABLED(DELTA) && !(X_SENSORLESS && Y_SENSORLESS && Z_SENSORLESS)
    #error "SENSORLESS_PROBING for DELTA requires TMC stepper drivers with StallGuard on X, Y, and Z axes."
  #elif ENABLED(Z_MIN_PROBE_USES_Z_MIN_ENDSTOP_PIN)
    #error "SENSORLESS_PROBING cannot be used with Z_MIN_PROBE_USES_Z_MIN_ENDSTOP_PIN."
  #elif ENABLED(USE_PROBE_FOR_Z_HOMING)
    #error "SENSORLESS_PROBING cannot be used with USE_PROBE_FOR_Z_HOMING."
  #elif !Z_SENSORLESS
    #error "SENSORLESS_PROBING requires a TMC stepper driver with StallGuard on Z."
  #endif
#endif

// Sensorless homing is required for both combined steppers in an H-bot
#if CORE_IS_XY && X_SENSORLESS != Y_SENSORLESS
  #error "CoreXY requires both X and Y to use sensorless homing if either one does."
#elif CORE_IS_XZ && X_SENSORLESS != Z_SENSORLESS && !HOMING_Z_WITH_PROBE
  #error "CoreXZ requires both X and Z to use sensorless homing if either one does."
#elif CORE_IS_YZ && Y_SENSORLESS != Z_SENSORLESS && !HOMING_Z_WITH_PROBE
  #error "CoreYZ requires both Y and Z to use sensorless homing if either one does."
#elif ENABLED(MARKFORGED_XY) && X_SENSORLESS != Y_SENSORLESS
  #error "MARKFORGED_XY requires both X and Y to use sensorless homing if either one does."
#endif

// Other TMC feature requirements
#if ENABLED(HYBRID_THRESHOLD) && !STEALTHCHOP_ENABLED
  #error "Enable STEALTHCHOP_(XY|Z|E) to use HYBRID_THRESHOLD."
#elif ENABLED(SENSORLESS_HOMING) && !HAS_STALLGUARD
  #error "SENSORLESS_HOMING requires TMC2130, TMC2160, TMC2209, TMC2660, or TMC5160 stepper drivers."
#elif ENABLED(SENSORLESS_PROBING) && !HAS_STALLGUARD
  #error "SENSORLESS_PROBING requires TMC2130, TMC2160, TMC2209, TMC2660, or TMC5160 stepper drivers."
#elif STEALTHCHOP_ENABLED && !HAS_STEALTHCHOP
  #error "STEALTHCHOP requires TMC2130, TMC2160, TMC2208, TMC2209, or TMC5160 stepper drivers."
#endif

/**
 * TMC SPI Chaining
 */
#define IN_CHAIN(A) ((A##_CHAIN_POS > 0) && !HAS_L64XX)
#if  IN_CHAIN(X ) || IN_CHAIN(Y ) || IN_CHAIN(Z ) || IN_CHAIN(X2) || IN_CHAIN(Y2) || IN_CHAIN(Z2) || IN_CHAIN(Z3) || IN_CHAIN(Z4) \
  || IN_CHAIN(E0) || IN_CHAIN(E1) || IN_CHAIN(E2) || IN_CHAIN(E3) || IN_CHAIN(E4) || IN_CHAIN(E5) || IN_CHAIN(E6) || IN_CHAIN(E7)
  #define BAD_CHAIN(A) (IN_CHAIN(A) && !PIN_EXISTS(A##_CS))
  #if  BAD_CHAIN(X ) || BAD_CHAIN(Y ) || BAD_CHAIN(Z ) || BAD_CHAIN(X2) || BAD_CHAIN(Y2) || BAD_CHAIN(Z2) || BAD_CHAIN(Z3) || BAD_CHAIN(Z4) \
    || BAD_CHAIN(E0) || BAD_CHAIN(E1) || BAD_CHAIN(E2) || BAD_CHAIN(E3) || BAD_CHAIN(E4) || BAD_CHAIN(E5) || BAD_CHAIN(E6) || BAD_CHAIN(E7)
    #error "All chained TMC drivers need a CS pin."
  #else
    #if IN_CHAIN(X)
      #define CS_COMPARE X_CS_PIN
    #elif IN_CHAIN(Y)
      #define CS_COMPARE Y_CS_PIN
    #elif IN_CHAIN(Z)
      #define CS_COMPARE Z_CS_PIN
    #elif IN_CHAIN(X2)
      #define CS_COMPARE X2_CS_PIN
    #elif IN_CHAIN(Y2)
      #define CS_COMPARE Y2_CS_PIN
    #elif IN_CHAIN(Z2)
      #define CS_COMPARE Z2_CS_PIN
    #elif IN_CHAIN(Z3)
      #define CS_COMPARE Z3_CS_PIN
    #elif IN_CHAIN(I)
      #define CS_COMPARE I_CS_PIN
    #elif IN_CHAIN(J)
      #define CS_COMPARE J_CS_PIN
    #elif IN_CHAIN(K)
      #define CS_COMPARE K_CS_PIN
    #elif IN_CHAIN(E0)
      #define CS_COMPARE E0_CS_PIN
    #elif IN_CHAIN(E1)
      #define CS_COMPARE E1_CS_PIN
    #elif IN_CHAIN(E2)
      #define CS_COMPARE E2_CS_PIN
    #elif IN_CHAIN(E3)
      #define CS_COMPARE E3_CS_PIN
    #elif IN_CHAIN(E4)
      #define CS_COMPARE E4_CS_PIN
    #elif IN_CHAIN(E5)
      #define CS_COMPARE E5_CS_PIN
    #elif IN_CHAIN(E6)
      #define CS_COMPARE E6_CS_PIN
    #elif IN_CHAIN(E7)
      #define CS_COMPARE E7_CS_PIN
    #endif
    #define BAD_CS_PIN(A) (IN_CHAIN(A) && A##_CS_PIN != CS_COMPARE)
    #if  BAD_CS_PIN(X ) || BAD_CS_PIN(Y ) || BAD_CS_PIN(Z ) || BAD_CS_PIN(X2) || BAD_CS_PIN(Y2) || BAD_CS_PIN(Z2) || BAD_CS_PIN(Z3) || BAD_CS_PIN(Z4) \
      || BAD_CS_PIN(I) || BAD_CS_PIN(J) || BAD_CS_PIN(K) \
      || BAD_CS_PIN(E0) || BAD_CS_PIN(E1) || BAD_CS_PIN(E2) || BAD_CS_PIN(E3) || BAD_CS_PIN(E4) || BAD_CS_PIN(E5) || BAD_CS_PIN(E6) || BAD_CS_PIN(E7)
      #error "All chained TMC drivers must use the same CS pin."
    #endif
    #undef BAD_CS_PIN
    #undef CS_COMPARE
  #endif
  #undef BAD_CHAIN
#endif
#undef IN_CHAIN

/**
 * L64XX requirement
 */
#if HAS_L64XX && LINEAR_AXES >= 4
  #error "L64XX requires LINEAR_AXES 3. Homing with L64XX is not yet implemented for LINEAR_AXES > 3."
#endif

/**
 * Digipot requirement
 */
#if HAS_MOTOR_CURRENT_I2C
  #if BOTH(DIGIPOT_MCP4018, DIGIPOT_MCP4451)
    #error "Enable only one of DIGIPOT_MCP4018 or DIGIPOT_MCP4451."
#elif !MB(MKS_SBASE, AZTEEG_X5_GT, AZTEEG_X5_MINI, AZTEEG_X5_MINI_WIFI) \
    && (!defined(DIGIPOTS_I2C_SDA_X) || !defined(DIGIPOTS_I2C_SDA_Y) || !defined(DIGIPOTS_I2C_SDA_Z) || !defined(DIGIPOTS_I2C_SDA_E0) || !defined(DIGIPOTS_I2C_SDA_E1))
      #error "DIGIPOT_MCP4018/4451 requires DIGIPOTS_I2C_SDA_* pins to be defined."
  #endif
#endif

/**
 * Check per-axis initializers for errors
 */

#define __PLUS_TEST(I,A) && (sanity_arr_##A[_MIN(I,signed(COUNT(sanity_arr_##A)-1))] > 0)
#define _PLUS_TEST(A) (1 REPEAT2(14,__PLUS_TEST,A))
#if HAS_MULTI_EXTRUDER
  #define _EXTRA_NOTE " (Did you forget to enable DISTINCT_E_FACTORS?)"
#else
  #define _EXTRA_NOTE " (Should be " STRINGIFY(LINEAR_AXES) "+" STRINGIFY(E_STEPPERS) ")"
#endif

constexpr float sanity_arr_1[] = DEFAULT_AXIS_STEPS_PER_UNIT;
static_assert(COUNT(sanity_arr_1) >= LOGICAL_AXES,  "DEFAULT_AXIS_STEPS_PER_UNIT requires " _LOGICAL_AXES_STR "elements.");
static_assert(COUNT(sanity_arr_1) <= DISTINCT_AXES, "DEFAULT_AXIS_STEPS_PER_UNIT has too many elements." _EXTRA_NOTE);
static_assert(_PLUS_TEST(1), "DEFAULT_AXIS_STEPS_PER_UNIT values must be positive.");

constexpr float sanity_arr_2[] = DEFAULT_MAX_FEEDRATE;
static_assert(COUNT(sanity_arr_2) >= LOGICAL_AXES,  "DEFAULT_MAX_FEEDRATE requires " _LOGICAL_AXES_STR "elements.");
static_assert(COUNT(sanity_arr_2) <= DISTINCT_AXES, "DEFAULT_MAX_FEEDRATE has too many elements." _EXTRA_NOTE);
static_assert(_PLUS_TEST(2), "DEFAULT_MAX_FEEDRATE values must be positive.");

constexpr float sanity_arr_3[] = DEFAULT_MAX_ACCELERATION;
static_assert(COUNT(sanity_arr_3) >= LOGICAL_AXES,  "DEFAULT_MAX_ACCELERATION requires " _LOGICAL_AXES_STR "elements.");
static_assert(COUNT(sanity_arr_3) <= DISTINCT_AXES, "DEFAULT_MAX_ACCELERATION has too many elements." _EXTRA_NOTE);
static_assert(_PLUS_TEST(3), "DEFAULT_MAX_ACCELERATION values must be positive.");

constexpr float sanity_arr_4[] = HOMING_FEEDRATE_MM_M;
static_assert(COUNT(sanity_arr_4) == LINEAR_AXES,  "HOMING_FEEDRATE_MM_M requires " _LINEAR_AXES_STR "elements (and no others).");
static_assert(_PLUS_TEST(4), "HOMING_FEEDRATE_MM_M values must be positive.");

#ifdef MAX_ACCEL_EDIT_VALUES
  constexpr float sanity_arr_5[] = MAX_ACCEL_EDIT_VALUES;
  static_assert(COUNT(sanity_arr_5) >= LOGICAL_AXES, "MAX_ACCEL_EDIT_VALUES requires " _LOGICAL_AXES_STR "elements.");
  static_assert(COUNT(sanity_arr_5) <= LOGICAL_AXES, "MAX_ACCEL_EDIT_VALUES has too many elements. " _LOGICAL_AXES_STR "elements only.");
  static_assert(_PLUS_TEST(5), "MAX_ACCEL_EDIT_VALUES values must be positive.");
#endif

#ifdef MAX_FEEDRATE_EDIT_VALUES
  constexpr float sanity_arr_6[] = MAX_FEEDRATE_EDIT_VALUES;
  static_assert(COUNT(sanity_arr_6) >= LOGICAL_AXES, "MAX_FEEDRATE_EDIT_VALUES requires " _LOGICAL_AXES_STR "elements.");
  static_assert(COUNT(sanity_arr_6) <= LOGICAL_AXES, "MAX_FEEDRATE_EDIT_VALUES has too many elements. " _LOGICAL_AXES_STR "elements only.");
  static_assert(_PLUS_TEST(6), "MAX_FEEDRATE_EDIT_VALUES values must be positive.");
#endif

#ifdef MAX_JERK_EDIT_VALUES
  constexpr float sanity_arr_7[] = MAX_JERK_EDIT_VALUES;
  static_assert(COUNT(sanity_arr_7) >= LOGICAL_AXES, "MAX_JERK_EDIT_VALUES requires " _LOGICAL_AXES_STR "elements.");
  static_assert(COUNT(sanity_arr_7) <= LOGICAL_AXES, "MAX_JERK_EDIT_VALUES has too many elements. " _LOGICAL_AXES_STR "elements only.");
  static_assert(_PLUS_TEST(7), "MAX_JERK_EDIT_VALUES values must be positive.");
#endif

#ifdef MANUAL_FEEDRATE
  constexpr float sanity_arr_8[] = MANUAL_FEEDRATE;
  static_assert(COUNT(sanity_arr_8) >= LOGICAL_AXES, "MANUAL_FEEDRATE requires " _LOGICAL_AXES_STR "elements.");
  static_assert(COUNT(sanity_arr_8) <= LOGICAL_AXES, "MANUAL_FEEDRATE has too many elements. " _LOGICAL_AXES_STR "elements only.");
  static_assert(_PLUS_TEST(8), "MANUAL_FEEDRATE values must be positive.");
#endif

#undef __PLUS_TEST
#undef _PLUS_TEST
#undef _EXTRA_NOTE

#if BOTH(CNC_COORDINATE_SYSTEMS, NO_WORKSPACE_OFFSETS)
  #error "CNC_COORDINATE_SYSTEMS is incompatible with NO_WORKSPACE_OFFSETS."
#endif

#if !BLOCK_BUFFER_SIZE || !IS_POWER_OF_2(BLOCK_BUFFER_SIZE)
  #error "BLOCK_BUFFER_SIZE must be a power of 2."
#elif BLOCK_BUFFER_SIZE > 64
  #error "A very large BLOCK_BUFFER_SIZE is not needed and takes longer to drain the buffer on pause / cancel."
#endif

#if ENABLED(LED_CONTROL_MENU) && !IS_ULTIPANEL
  #error "LED_CONTROL_MENU requires an LCD controller."
#endif

#if ENABLED(CASE_LIGHT_USE_NEOPIXEL) && DISABLED(NEOPIXEL_LED)
  #error "CASE_LIGHT_USE_NEOPIXEL requires NEOPIXEL_LED."
#endif

#if ENABLED(SKEW_CORRECTION)
  #if !defined(XY_SKEW_FACTOR) && !(defined(XY_DIAG_AC) && defined(XY_DIAG_BD) && defined(XY_SIDE_AD))
    #error "SKEW_CORRECTION requires XY_SKEW_FACTOR or XY_DIAG_AC, XY_DIAG_BD, XY_SIDE_AD."
  #endif
  #if ENABLED(SKEW_CORRECTION_FOR_Z)
    #if !defined(XZ_SKEW_FACTOR) && !(defined(XZ_DIAG_AC) && defined(XZ_DIAG_BD) && defined(XZ_SIDE_AD))
      #error "SKEW_CORRECTION requires XZ_SKEW_FACTOR or XZ_DIAG_AC, XZ_DIAG_BD, XZ_SIDE_AD."
    #endif
    #if !defined(YZ_SKEW_FACTOR) && !(defined(YZ_DIAG_AC) && defined(YZ_DIAG_BD) && defined(YZ_SIDE_AD))
      #error "SKEW_CORRECTION requires YZ_SKEW_FACTOR or YZ_DIAG_AC, YZ_DIAG_BD, YZ_SIDE_AD."
    #endif
  #endif
#endif

#if ENABLED(POWER_LOSS_RECOVERY)
  #if ENABLED(BACKUP_POWER_SUPPLY) && !PIN_EXISTS(POWER_LOSS)
    #error "BACKUP_POWER_SUPPLY requires a POWER_LOSS_PIN."
  #elif BOTH(POWER_LOSS_RECOVER_ZHOME, Z_SAFE_HOMING)
    #error "POWER_LOSS_RECOVER_ZHOME cannot be used with Z_SAFE_HOMING."
  #elif BOTH(POWER_LOSS_PULLUP, POWER_LOSS_PULLDOWN)
    #error "You can't enable POWER_LOSS_PULLUP and POWER_LOSS_PULLDOWN at the same time."
  #elif ENABLED(POWER_LOSS_RECOVER_ZHOME) && Z_HOME_TO_MAX
    #error "POWER_LOSS_RECOVER_ZHOME is not needed on a machine that homes to ZMAX."
  #elif BOTH(IS_CARTESIAN, POWER_LOSS_RECOVER_ZHOME) && Z_HOME_TO_MIN && !defined(POWER_LOSS_ZHOME_POS)
    #error "POWER_LOSS_RECOVER_ZHOME requires POWER_LOSS_ZHOME_POS for a Cartesian that homes to ZMIN."
  #endif
#endif

#if ENABLED(Z_STEPPER_AUTO_ALIGN)
  #if NUM_Z_STEPPER_DRIVERS <= 1
    #error "Z_STEPPER_AUTO_ALIGN requires NUM_Z_STEPPER_DRIVERS greater than 1."
  #elif !HAS_BED_PROBE
    #error "Z_STEPPER_AUTO_ALIGN requires a Z-bed probe."
  #elif ENABLED(Z_STEPPER_ALIGN_KNOWN_STEPPER_POSITIONS)
    static_assert(WITHIN(Z_STEPPER_ALIGN_AMP, 0.5, 2.0), "Z_STEPPER_ALIGN_AMP must be between 0.5 and 2.0.");
    #if NUM_Z_STEPPER_DRIVERS < 3
      #error "Z_STEPPER_ALIGN_KNOWN_STEPPER_POSITIONS requires NUM_Z_STEPPER_DRIVERS to be 3 or 4."
    #endif
  #endif
#endif

#if ENABLED(MECHANICAL_GANTRY_CALIBRATION)
  #if NONE(HAS_MOTOR_CURRENT_DAC, HAS_MOTOR_CURRENT_SPI, HAS_MOTOR_CURRENT_DAC, HAS_TRINAMIC_CONFIG, HAS_MOTOR_CURRENT_PWM)
    #error "It is highly recommended to have adjustable current drivers to prevent damage. Disable this line to continue anyway."
  #elif !defined(GANTRY_CALIBRATION_CURRENT)
    #error "MECHANICAL_GANTRY_CALIBRATION Requires GANTRY_CALIBRATION_CURRENT to be set."
  #elif !defined(GANTRY_CALIBRATION_EXTRA_HEIGHT)
    #error "MECHANICAL_GANTRY_CALIBRATION Requires GANTRY_CALIBRATION_EXTRA_HEIGHT to be set."
  #elif !defined(GANTRY_CALIBRATION_FEEDRATE)
    #error "MECHANICAL_GANTRY_CALIBRATION Requires GANTRY_CALIBRATION_FEEDRATE to be set."
  #elif ENABLED(Z_MULTI_ENDSTOPS)
    #error "Sorry! MECHANICAL_GANTRY_CALIBRATION cannot be used with Z_MULTI_ENDSTOPS."
  #elif ENABLED(Z_STEPPER_AUTO_ALIGN)
    #error "Sorry! MECHANICAL_GANTRY_CALIBRATION cannot be used with Z_STEPPER_AUTO_ALIGN."
  #endif
  #if defined(GANTRY_CALIBRATION_SAFE_POSITION) && !defined(GANTRY_CALIBRATION_XY_PARK_FEEDRATE)
    #error "GANTRY_CALIBRATION_SAFE_POSITION Requires GANTRY_CALIBRATION_XY_PARK_FEEDRATE to be set."
  #endif
#endif

#if ENABLED(PRINTCOUNTER) && DISABLED(EEPROM_SETTINGS)
  #error "PRINTCOUNTER requires EEPROM_SETTINGS."
#endif

#if ENABLED(USB_FLASH_DRIVE_SUPPORT) && !PINS_EXIST(USB_CS, USB_INTR) && DISABLED(USE_OTG_USB_HOST)
  #error "USB_CS_PIN and USB_INTR_PIN are required for USB_FLASH_DRIVE_SUPPORT."
#endif

#if ENABLED(USE_OTG_USB_HOST) && !defined(HAS_OTG_USB_HOST_SUPPORT)
  #error "The current board does not support USE_OTG_USB_HOST."
#endif

#if ENABLED(SD_FIRMWARE_UPDATE) && !defined(__AVR_ATmega2560__)
  #error "SD_FIRMWARE_UPDATE requires an ATmega2560-based (Arduino Mega) board."
#endif

#if ENABLED(GCODE_MACROS) && !WITHIN(GCODE_MACROS_SLOTS, 1, 10)
  #error "GCODE_MACROS_SLOTS must be a number from 1 to 10."
#endif

#if ENABLED(BACKLASH_COMPENSATION)
  #ifndef BACKLASH_DISTANCE_MM
    #error "BACKLASH_COMPENSATION requires BACKLASH_DISTANCE_MM."
  #elif !defined(BACKLASH_CORRECTION)
    #error "BACKLASH_COMPENSATION requires BACKLASH_CORRECTION."
  #elif ENABLED(MARKFORGED_XY)
    constexpr float backlash_arr[] = BACKLASH_DISTANCE_MM;
    static_assert(!backlash_arr[CORE_AXIS_1] && !backlash_arr[CORE_AXIS_2],
                  "BACKLASH_COMPENSATION can only apply to " STRINGIFY(NORMAL_AXIS) " on a MarkForged system.");
  #elif IS_CORE
    constexpr float backlash_arr[] = BACKLASH_DISTANCE_MM;
    #ifndef CORE_BACKLASH
      static_assert(!backlash_arr[CORE_AXIS_1] && !backlash_arr[CORE_AXIS_2],
                  "BACKLASH_COMPENSATION can only apply to " STRINGIFY(NORMAL_AXIS) " with your CORE system.");
    #endif
  #endif
#endif

#if ENABLED(GRADIENT_MIX) && MIXING_VIRTUAL_TOOLS < 2
  #error "GRADIENT_MIX requires 2 or more MIXING_VIRTUAL_TOOLS."
#endif

/**
 * Photo G-code requirements
 */
#if ENABLED(PHOTO_GCODE)
  #if (PIN_EXISTS(CHDK) + PIN_EXISTS(PHOTOGRAPH) + defined(PHOTO_SWITCH_POSITION)) > 1
    #error "Please define only one of CHDK_PIN, PHOTOGRAPH_PIN, or PHOTO_SWITCH_POSITION."
  #elif defined(PHOTO_SWITCH_POSITION) && !defined(PHOTO_POSITION)
    #error "PHOTO_SWITCH_POSITION requires PHOTO_POSITION."
  #elif PIN_EXISTS(CHDK) && defined(CHDK_DELAY)
    #error "CHDK_DELAY has been replaced by PHOTO_SWITCH_MS."
  #elif PIN_EXISTS(CHDK) && !defined(PHOTO_SWITCH_MS)
    #error "PHOTO_SWITCH_MS is required with CHDK_PIN."
  #elif defined(PHOTO_RETRACT_MM)
    static_assert(PHOTO_RETRACT_MM + 0 >= 0, "PHOTO_RETRACT_MM must be >= 0.");
  #endif
#endif

/**
 * Advanced PRINTCOUNTER settings
 */
#if ENABLED(PRINTCOUNTER)
  #if defined(SERVICE_INTERVAL_1) != defined(SERVICE_NAME_1)
    #error "Both SERVICE_NAME_1 and SERVICE_INTERVAL_1 are required."
  #elif defined(SERVICE_INTERVAL_2) != defined(SERVICE_NAME_2)
    #error "Both SERVICE_NAME_2 and SERVICE_INTERVAL_2 are required."
  #elif defined(SERVICE_INTERVAL_3) != defined(SERVICE_NAME_3)
    #error "Both SERVICE_NAME_3 and SERVICE_INTERVAL_3 are required."
  #endif
#endif

/**
 * Require soft endstops for certain setups
 */
#if !BOTH(MIN_SOFTWARE_ENDSTOPS, MAX_SOFTWARE_ENDSTOPS)
  #if ENABLED(DUAL_X_CARRIAGE)
    #error "DUAL_X_CARRIAGE requires both MIN_ and MAX_SOFTWARE_ENDSTOPS."
  #elif HAS_HOTEND_OFFSET
    #error "MIN_ and MAX_SOFTWARE_ENDSTOPS are both required with offset hotends."
  #endif
#endif

/**
 * Validate MKS_PWC
 */
#if ENABLED(MKS_PWC) && PSU_ACTIVE_STATE != HIGH
  #error "MKS_PWC requires PSU_ACTIVE_STATE to be set HIGH."
#endif

/**
 * Ensure this option is set intentionally
 */
#if ENABLED(PSU_CONTROL)
  #ifndef PSU_ACTIVE_STATE
    #error "PSU_CONTROL requires PSU_ACTIVE_STATE to be defined as 'HIGH' or 'LOW'."
  #elif !PIN_EXISTS(PS_ON)
    #error "PSU_CONTROL requires PS_ON_PIN."
  #elif POWER_OFF_DELAY < 0
    #error "POWER_OFF_DELAY must be a positive value."
  #endif
#endif

#if HAS_CUTTER
  #ifndef CUTTER_POWER_UNIT
    #error "CUTTER_POWER_UNIT is required with a spindle or laser."
  #elif !CUTTER_UNIT_IS(PWM255) && !CUTTER_UNIT_IS(PERCENT) && !CUTTER_UNIT_IS(RPM) && !CUTTER_UNIT_IS(SERVO)
    #error "CUTTER_POWER_UNIT must be PWM255, PERCENT, RPM, or SERVO."
  #endif

  #if ENABLED(LASER_POWER_INLINE)
    #if ENABLED(SPINDLE_CHANGE_DIR)
      #error "SPINDLE_CHANGE_DIR and LASER_POWER_INLINE are incompatible."
    #elif ENABLED(LASER_MOVE_G0_OFF) && DISABLED(LASER_MOVE_POWER)
      #error "LASER_MOVE_G0_OFF requires LASER_MOVE_POWER."
    #endif
    #if ENABLED(LASER_POWER_INLINE_TRAPEZOID)
      #if DISABLED(SPINDLE_LASER_USE_PWM)
        #error "LASER_POWER_INLINE_TRAPEZOID requires SPINDLE_LASER_USE_PWM to function."
      #elif ENABLED(S_CURVE_ACCELERATION)
        //#ifndef LASER_POWER_INLINE_S_CURVE_ACCELERATION_WARN
        //  #define LASER_POWER_INLINE_S_CURVE_ACCELERATION_WARN
        //  #warning "Combining LASER_POWER_INLINE_TRAPEZOID with S_CURVE_ACCELERATION may result in unintended behavior."
        //#endif
      #endif
    #endif
    #if ENABLED(LASER_POWER_INLINE_INVERT)
      //#ifndef LASER_POWER_INLINE_INVERT_WARN
      //  #define LASER_POWER_INLINE_INVERT_WARN
      //  #warning "Enabling LASER_POWER_INLINE_INVERT means that `M5` won't kill the laser immediately; use `M5 I` instead."
      //#endif
    #endif
  #else
    #if SPINDLE_LASER_POWERUP_DELAY < 1
      #error "SPINDLE_LASER_POWERUP_DELAY must be greater than 0."
    #elif SPINDLE_LASER_POWERDOWN_DELAY < 1
      #error "SPINDLE_LASER_POWERDOWN_DELAY must be greater than 0."
    #elif ENABLED(LASER_MOVE_POWER)
      #error "LASER_MOVE_POWER requires LASER_POWER_INLINE."
    #elif ANY(LASER_POWER_INLINE_TRAPEZOID, LASER_POWER_INLINE_INVERT, LASER_MOVE_G0_OFF, LASER_MOVE_POWER)
      #error "Enabled an inline laser feature without inline laser power being enabled."
    #endif
  #endif
  #define _PIN_CONFLICT(P) (PIN_EXISTS(P) && P##_PIN == SPINDLE_LASER_PWM_PIN)
  #if BOTH(SPINDLE_FEATURE, LASER_FEATURE)
    #error "Enable only one of SPINDLE_FEATURE or LASER_FEATURE."
  #elif !PIN_EXISTS(SPINDLE_LASER_ENA) && DISABLED(SPINDLE_SERVO)
    #error "(SPINDLE|LASER)_FEATURE requires SPINDLE_LASER_ENA_PIN or SPINDLE_SERVO to control the power."
  #elif ENABLED(SPINDLE_CHANGE_DIR) && !PIN_EXISTS(SPINDLE_DIR)
    #error "SPINDLE_DIR_PIN is required for SPINDLE_CHANGE_DIR."
  #elif ENABLED(SPINDLE_LASER_USE_PWM)
    #if !defined(SPINDLE_LASER_PWM_PIN) || SPINDLE_LASER_PWM_PIN < 0
      #error "SPINDLE_LASER_PWM_PIN is required for SPINDLE_LASER_USE_PWM."
    #elif !_TEST_PWM(SPINDLE_LASER_PWM_PIN)
      #error "SPINDLE_LASER_PWM_PIN not assigned to a PWM pin."
    #elif !defined(SPINDLE_LASER_PWM_INVERT)
      #error "SPINDLE_LASER_PWM_INVERT is required for (SPINDLE|LASER)_FEATURE."
    #elif !(defined(SPEED_POWER_INTERCEPT) && defined(SPEED_POWER_MIN) && defined(SPEED_POWER_MAX) && defined(SPEED_POWER_STARTUP))
      #error "SPINDLE_LASER_USE_PWM equation constant(s) missing."
    #elif _PIN_CONFLICT(X_MIN)
      #error "SPINDLE_LASER_USE_PWM pin conflicts with X_MIN_PIN."
    #elif _PIN_CONFLICT(X_MAX)
      #error "SPINDLE_LASER_USE_PWM pin conflicts with X_MAX_PIN."
    #elif _PIN_CONFLICT(Z_STEP)
      #error "SPINDLE_LASER_USE_PWM pin conflicts with Z_STEP_PIN."
    #elif _PIN_CONFLICT(CASE_LIGHT)
      #error "SPINDLE_LASER_PWM_PIN conflicts with CASE_LIGHT_PIN."
    #elif _PIN_CONFLICT(E0_AUTO_FAN)
      #error "SPINDLE_LASER_PWM_PIN conflicts with E0_AUTO_FAN_PIN."
    #elif _PIN_CONFLICT(E1_AUTO_FAN)
      #error "SPINDLE_LASER_PWM_PIN conflicts with E1_AUTO_FAN_PIN."
    #elif _PIN_CONFLICT(E2_AUTO_FAN)
      #error "SPINDLE_LASER_PWM_PIN conflicts with E2_AUTO_FAN_PIN."
    #elif _PIN_CONFLICT(E3_AUTO_FAN)
      #error "SPINDLE_LASER_PWM_PIN conflicts with E3_AUTO_FAN_PIN."
    #elif _PIN_CONFLICT(E4_AUTO_FAN)
      #error "SPINDLE_LASER_PWM_PIN conflicts with E4_AUTO_FAN_PIN."
    #elif _PIN_CONFLICT(E5_AUTO_FAN)
      #error "SPINDLE_LASER_PWM_PIN conflicts with E5_AUTO_FAN_PIN."
    #elif _PIN_CONFLICT(E6_AUTO_FAN)
      #error "SPINDLE_LASER_PWM_PIN conflicts with E6_AUTO_FAN_PIN."
    #elif _PIN_CONFLICT(E7_AUTO_FAN)
      #error "SPINDLE_LASER_PWM_PIN conflicts with E7_AUTO_FAN_PIN."
    #elif _PIN_CONFLICT(FAN)
      #error "SPINDLE_LASER_PWM_PIN conflicts with FAN_PIN."
    #elif _PIN_CONFLICT(FAN1)
      #error "SPINDLE_LASER_PWM_PIN conflicts with FAN1_PIN."
    #elif _PIN_CONFLICT(FAN2)
      #error "SPINDLE_LASER_PWM_PIN conflicts with FAN2_PIN."
    #elif _PIN_CONFLICT(FAN3)
      #error "SPINDLE_LASER_PWM_PIN conflicts with FAN3_PIN."
    #elif _PIN_CONFLICT(FAN4)
      #error "SPINDLE_LASER_PWM_PIN conflicts with FAN4_PIN."
    #elif _PIN_CONFLICT(FAN5)
      #error "SPINDLE_LASER_PWM_PIN conflicts with FAN5_PIN."
    #elif _PIN_CONFLICT(FAN6)
      #error "SPINDLE_LASER_PWM_PIN conflicts with FAN6_PIN."
    #elif _PIN_CONFLICT(FAN7)
      #error "SPINDLE_LASER_PWM_PIN conflicts with FAN7_PIN."
    #elif _PIN_CONFLICT(CONTROLLERFAN)
      #error "SPINDLE_LASER_PWM_PIN conflicts with CONTROLLERFAN_PIN."
    #elif _PIN_CONFLICT(MOTOR_CURRENT_PWM_XY)
      #error "SPINDLE_LASER_PWM_PIN conflicts with MOTOR_CURRENT_PWM_XY."
    #elif _PIN_CONFLICT(MOTOR_CURRENT_PWM_Z)
      #error "SPINDLE_LASER_PWM_PIN conflicts with MOTOR_CURRENT_PWM_Z."
    #elif _PIN_CONFLICT(MOTOR_CURRENT_PWM_E)
      #error "SPINDLE_LASER_PWM_PIN conflicts with MOTOR_CURRENT_PWM_E."
    #endif
  #endif
  #undef _PIN_CONFLICT
#endif

#if ENABLED(COOLANT_MIST) && !PIN_EXISTS(COOLANT_MIST)
  #error "COOLANT_MIST requires COOLANT_MIST_PIN to be defined."
#elif ENABLED(COOLANT_FLOOD) && !PIN_EXISTS(COOLANT_FLOOD)
  #error "COOLANT_FLOOD requires COOLANT_FLOOD_PIN to be defined."
#endif

#if NONE(HAS_MARLINUI_U8GLIB, EXTENSIBLE_UI) && ENABLED(PRINT_PROGRESS_SHOW_DECIMALS)
  #error "PRINT_PROGRESS_SHOW_DECIMALS currently requires a Graphical LCD."
#endif

#if HAS_ADC_BUTTONS && defined(ADC_BUTTON_DEBOUNCE_DELAY) && ADC_BUTTON_DEBOUNCE_DELAY < 16
  #error "ADC_BUTTON_DEBOUNCE_DELAY must be greater than 16."
#endif

/**
 * Check to make sure MONITOR_DRIVER_STATUS isn't enabled
 * on boards where TMC drivers share the SPI bus with SD.
 */
#if HAS_TMC_SPI && ALL(MONITOR_DRIVER_STATUS, SDSUPPORT, USES_SHARED_SPI)
  #error "MONITOR_DRIVER_STATUS and SDSUPPORT cannot be used together on boards with shared SPI."
#endif

// G60/G61 Position Save
#if SAVED_POSITIONS > 256
  #error "SAVED_POSITIONS must be an integer from 0 to 256."
#endif

/**
 * Touch Screen Calibration
 */
#if ENABLED(TFT_TOUCH_DEVICE_XPT2046) && DISABLED(TOUCH_SCREEN_CALIBRATION) \
    && (!defined(TOUCH_CALIBRATION_X) || !defined(TOUCH_CALIBRATION_Y) || !defined(TOUCH_OFFSET_X) || !defined(TOUCH_OFFSET_Y))
  #error "TOUCH_CALIBRATION_[XY] and TOUCH_OFFSET_[XY] are required for resistive touch screens with TOUCH_SCREEN_CALIBRATION disabled."
#endif

/**
 * Sanity check for WIFI
 */
#if EITHER(ESP3D_WIFISUPPORT, WIFISUPPORT) && DISABLED(ARDUINO_ARCH_ESP32)
  #error "ESP3D_WIFISUPPORT or WIFISUPPORT requires an ESP32 MOTHERBOARD."
#endif

/**
 * Sanity Check for Password Feature
 */
#if ENABLED(PASSWORD_FEATURE)
  #if NONE(HAS_LCD_MENU, PASSWORD_UNLOCK_GCODE, PASSWORD_CHANGE_GCODE)
    #error "Without PASSWORD_UNLOCK_GCODE, PASSWORD_CHANGE_GCODE, or a supported LCD there's no way to unlock the printer or set a password."
  #elif DISABLED(EEPROM_SETTINGS)
    #warning "PASSWORD_FEATURE settings will be lost on power-off without EEPROM_SETTINGS."
  #endif
#endif

/**
 * Sanity Check for MEATPACK and BINARY_FILE_TRANSFER Features
 */
#if BOTH(HAS_MEATPACK, BINARY_FILE_TRANSFER)
  #error "Either enable MEATPACK_ON_SERIAL_PORT_* or BINARY_FILE_TRANSFER, not both."
#endif

/**
 * Sanity Check for Slim LCD Menus and Probe Offset Wizard
 */
#if BOTH(SLIM_LCD_MENUS, PROBE_OFFSET_WIZARD)
  #error "SLIM_LCD_MENUS disables \"Advanced Settings > Probe Offsets > PROBE_OFFSET_WIZARD.\""
#endif

/**
 * Sanity check for unique start and stop values in NOZZLE_CLEAN_FEATURE
 */
#if ENABLED(NOZZLE_CLEAN_FEATURE)
  constexpr xyz_pos_t start_xyz[8] = NOZZLE_CLEAN_START_POINT,
                        end_xyz[8] = NOZZLE_CLEAN_END_POINT;
  #define _CLEAN_ASSERT(N) static_assert(N >= HOTENDS || end_xyz[N].x != start_xyz[N].x || TERN(NOZZLE_CLEAN_NO_Y, false, end_xyz[N].y != start_xyz[N].y), \
                        "NOZZLE_CLEAN Start and End must be made different on HOTEND " STRINGIFY(N))
  _CLEAN_ASSERT(0); _CLEAN_ASSERT(1);
  _CLEAN_ASSERT(2); _CLEAN_ASSERT(3);
  _CLEAN_ASSERT(4); _CLEAN_ASSERT(5);
  _CLEAN_ASSERT(6); _CLEAN_ASSERT(7);
  #undef _CLEAN_ASSERT
#endif

/**
 * Sanity check for MIXING_EXTRUDER & DISTINCT_E_FACTORS these are not compatible
 */
#if BOTH(MIXING_EXTRUDER, DISTINCT_E_FACTORS)
  #error "MIXING_EXTRUDER can't be used with DISTINCT_E_FACTORS. But you may use SINGLENOZZLE with DISTINCT_E_FACTORS."
#endif

/**
 * Sanity check for valid stepper driver types
 */
#define _BAD_DRIVER(A) (defined(A##_DRIVER_TYPE) && !_DRIVER_ID(A##_DRIVER_TYPE))
#if _BAD_DRIVER(X)
  #error "X_DRIVER_TYPE is not recognized."
#endif
#if _BAD_DRIVER(Y)
  #error "Y_DRIVER_TYPE is not recognized."
#endif
#if _BAD_DRIVER(Z)
  #error "Z_DRIVER_TYPE is not recognized."
#endif
#if LINEAR_AXES >= 4
  #if _BAD_DRIVER(I)
    #error "I_DRIVER_TYPE is not recognized."
  #endif
#endif
#if LINEAR_AXES >= 5
  #if _BAD_DRIVER(J)
    #error "J_DRIVER_TYPE is not recognized."
  #endif
#endif
#if LINEAR_AXES >= 6
  #if _BAD_DRIVER(K)
    #error "K_DRIVER_TYPE is not recognized."
  #endif
#endif

#if _BAD_DRIVER(X2)
  #error "X2_DRIVER_TYPE is not recognized."
#endif
#if _BAD_DRIVER(Y2)
  #error "Y2_DRIVER_TYPE is not recognized."
#endif
#if _BAD_DRIVER(Z2)
  #error "Z2_DRIVER_TYPE is not recognized."
#endif
#if _BAD_DRIVER(Z3)
  #error "Z3_DRIVER_TYPE is not recognized."
#endif
#if _BAD_DRIVER(Z4)
  #error "Z4_DRIVER_TYPE is not recognized."
#endif
#if _BAD_DRIVER(E0)
  #error "E0_DRIVER_TYPE is not recognized."
#endif
#if _BAD_DRIVER(E1)
  #error "E1_DRIVER_TYPE is not recognized."
#endif
#if _BAD_DRIVER(E2)
  #error "E2_DRIVER_TYPE is not recognized."
#endif
#if _BAD_DRIVER(E3)
  #error "E3_DRIVER_TYPE is not recognized."
#endif
#if _BAD_DRIVER(E4)
  #error "E4_DRIVER_TYPE is not recognized."
#endif
#if _BAD_DRIVER(E5)
  #error "E5_DRIVER_TYPE is not recognized."
#endif
#if _BAD_DRIVER(E6)
  #error "E6_DRIVER_TYPE is not recognized."
#endif
#if _BAD_DRIVER(E7)
  #error "E7_DRIVER_TYPE is not recognized."
#endif
#undef _BAD_DRIVER

/**
 * Require certain features for DGUS_LCD_UI_RELOADED.
 */
#if ENABLED(DGUS_LCD_UI_RELOADED)
  #if BUFSIZE < 4
    #error "DGUS_LCD_UI_RELOADED requires a BUFSIZE of at least 4."
  #elif HOTENDS < 1
    #error "DGUS_LCD_UI_RELOADED requires at least 1 hotend."
  #elif EXTRUDERS < 1
    #error "DGUS_LCD_UI_RELOADED requires at least 1 extruder."
  #elif !HAS_HEATED_BED
    #error "DGUS_LCD_UI_RELOADED requires a heated bed."
  #elif FAN_COUNT < 1
    #error "DGUS_LCD_UI_RELOADED requires a fan."
  #elif !HAS_BED_PROBE
    #error "DGUS_LCD_UI_RELOADED requires a bed probe."
  #elif !HAS_MESH
    #error "DGUS_LCD_UI_RELOADED requires mesh leveling."
  #elif DISABLED(LEVEL_BED_CORNERS)
    #error "DGUS_LCD_UI_RELOADED requires LEVEL_BED_CORNERS."
  #elif DISABLED(BABYSTEP_ALWAYS_AVAILABLE)
    #error "DGUS_LCD_UI_RELOADED requires BABYSTEP_ALWAYS_AVAILABLE."
  #elif DISABLED(BABYSTEP_ZPROBE_OFFSET)
    #error "DGUS_LCD_UI_RELOADED requires BABYSTEP_ZPROBE_OFFSET."
  #elif ENABLED(AUTO_BED_LEVELING_UBL) && DISABLED(UBL_SAVE_ACTIVE_ON_M500)
    #warning "Without UBL_SAVE_ACTIVE_ON_M500, your mesh will not be saved when using the touchscreen."
  #endif
#endif

// Misc. Cleanup
#undef _TEST_PWM
#undef _LINEAR_AXES_STR
#undef _LOGICAL_AXES_STR<|MERGE_RESOLUTION|>--- conflicted
+++ resolved
@@ -597,15 +597,6 @@
   #error "SPINDLE_LASER_PWM (true) is now set with SPINDLE_LASER_USE_PWM (enabled)."
 #endif
 
-<<<<<<< HEAD
-#if MB(DUE3DOM_MINI) && PIN_EXISTS(TEMP_2) && DISABLED(TEMP_SENSOR_BOARD)
-  #warning "Onboard temperature sensor for BOARD_DUE3DOM_MINI has moved from TEMP_SENSOR_2 (TEMP_2_PIN) to TEMP_SENSOR_BOARD (TEMP_BOARD_PIN)."
-#elif MB(BTT_SKR_E3_TURBO) && PIN_EXISTS(TEMP_2) && DISABLED(TEMP_SENSOR_BOARD)
-  #warning "Onboard temperature sensor for BOARD_BTT_SKR_E3_TURBO has moved from TEMP_SENSOR_2 (TEMP_2_PIN) to TEMP_SENSOR_BOARD (TEMP_BOARD_PIN)."
-#endif
-
-=======
->>>>>>> 644e2461
 constexpr float arm[] = AXIS_RELATIVE_MODES;
 static_assert(COUNT(arm) == LOGICAL_AXES, "AXIS_RELATIVE_MODES must contain " _LOGICAL_AXES_STR "elements.");
 
