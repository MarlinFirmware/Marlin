/**
 * Marlin 3D Printer Firmware
 * Copyright (c) 2020 MarlinFirmware [https://github.com/MarlinFirmware/Marlin]
 *
 * Based on Sprinter and grbl.
 * Copyright (c) 2011 Camiel Gubbels / Erik van der Zalm
 *
 * This program is free software: you can redistribute it and/or modify
 * it under the terms of the GNU General Public License as published by
 * the Free Software Foundation, either version 3 of the License, or
 * (at your option) any later version.
 *
 * This program is distributed in the hope that it will be useful,
 * but WITHOUT ANY WARRANTY; without even the implied warranty of
 * MERCHANTABILITY or FITNESS FOR A PARTICULAR PURPOSE.  See the
 * GNU General Public License for more details.
 *
 * You should have received a copy of the GNU General Public License
 * along with this program.  If not, see <https://www.gnu.org/licenses/>.
 *
 */
#pragma once

/**
 * SanityCheck.h
 *
 * Test configuration values for errors at compile-time.
 */

/**
 * Require gcc 4.7 or newer (first included with Arduino 1.6.8) for C++11 features.
 */
#if __cplusplus < 201103L
  #error "Marlin requires C++11 support (gcc >= 4.7, Arduino IDE >= 1.6.8). Please upgrade your toolchain."
#endif

// Strings for sanity check messages
#define _NUM_AXES_STR NUM_AXIS_GANG("X ", "Y ", "Z ", "I ", "J ", "K ", "U ", "V ", "W ")
#define _LOGICAL_AXES_STR LOGICAL_AXIS_GANG("E ", "X ", "Y ", "Z ", "I ", "J ", "K ", "U ", "V ", "W ")

// Make sure macros aren't borked
#define TEST1
#define TEST2 1
#define TEST3 0
#define TEST4 true
#if ENABLED(TEST0) || !ENABLED(TEST2) || ENABLED(TEST3) || !ENABLED(TEST1, TEST2, TEST4)
  #error "ENABLED is borked!"
#endif
#if BOTH(TEST0, TEST1)
  #error "BOTH is borked!"
#endif
#if DISABLED(TEST1) || !DISABLED(TEST3) || DISABLED(TEST4) || DISABLED(TEST0, TEST1, TEST2, TEST4) || !DISABLED(TEST0, TEST3)
  #error "DISABLED is borked!"
#endif
#if !ANY(TEST1, TEST2, TEST3, TEST4) || ANY(TEST0, TEST3)
  #error "ANY is borked!"
#endif
#if NONE(TEST0, TEST1, TEST2, TEST4) || !NONE(TEST0, TEST3)
  #error "NONE is borked!"
#endif
#undef TEST1
#undef TEST2
#undef TEST3
#undef TEST4

/**
 * This is to alert you about non-matching versions of config files.
 *
 * You can edit the version tag in your old config files and try the build again.
 * The checks below will alert you about options that need to be changed, but they won't
 * tell you about new options that you might find useful. So it's recommended to transfer
 * your settings to new Configuration files matching your Marlin version as soon as possible.
 */
#define HEXIFY(H) _CAT(0x,H)
#if !defined(CONFIGURATION_H_VERSION) || HEXIFY(CONFIGURATION_H_VERSION) < HEXIFY(REQUIRED_CONFIGURATION_H_VERSION)
  #error "Your Configuration.h file is for an old version of Marlin. Downgrade Marlin or upgrade your Configuration.h."
#elif HEXIFY(CONFIGURATION_H_VERSION) > HEXIFY(REQUIRED_CONFIGURATION_H_VERSION)
  #error "Your Configuration.h file is for a newer version of Marlin. Upgrade Marlin or downgrade your Configuration.h."
#endif
#if !defined(CONFIGURATION_ADV_H_VERSION) || HEXIFY(CONFIGURATION_ADV_H_VERSION) < HEXIFY(REQUIRED_CONFIGURATION_ADV_H_VERSION)
  #error "Your Configuration_adv.h file is for an old version of Marlin. Downgrade Marlin or upgrade your Configuration_adv.h."
#elif HEXIFY(CONFIGURATION_ADV_H_VERSION) > HEXIFY(REQUIRED_CONFIGURATION_ADV_H_VERSION)
  #error "Your Configuration_adv.h file is for a newer version of Marlin. Upgrade Marlin or downgrade your Configuration_adv.h."
#endif
#undef HEXIFY

/**
 * Warnings for old configurations
 */
#ifndef MOTHERBOARD
  #error "MOTHERBOARD is required."
#elif !defined(X_BED_SIZE) || !defined(Y_BED_SIZE)
  #error "X_BED_SIZE and Y_BED_SIZE are now required!"
#elif WATCH_TEMP_PERIOD > 500
  #error "WATCH_TEMP_PERIOD now uses seconds instead of milliseconds."
#elif DISABLED(THERMAL_PROTECTION_HOTENDS) && (defined(WATCH_TEMP_PERIOD) || defined(THERMAL_PROTECTION_PERIOD))
  #error "Thermal Runaway Protection for hotends is now enabled with THERMAL_PROTECTION_HOTENDS."
#elif DISABLED(THERMAL_PROTECTION_BED) && defined(THERMAL_PROTECTION_BED_PERIOD)
  #error "Thermal Runaway Protection for the bed is now enabled with THERMAL_PROTECTION_BED."
#elif (CORE_IS_XZ || CORE_IS_YZ) && ENABLED(Z_LATE_ENABLE)
  #error "Z_LATE_ENABLE can't be used with COREXZ, COREZX, COREYZ, or COREZY."
#elif defined(X_HOME_RETRACT_MM)
  #error "[XYZ]_HOME_RETRACT_MM settings have been renamed [XYZ]_HOME_BUMP_MM."
#elif defined(SDCARDDETECTINVERTED)
  #error "SDCARDDETECTINVERTED is now SD_DETECT_STATE (HIGH)."
#elif defined(SD_DETECT_INVERTED)
  #error "SD_DETECT_INVERTED is now SD_DETECT_STATE (HIGH)."
#elif defined(BTENABLED)
  #error "BTENABLED is now BLUETOOTH."
#elif defined(CUSTOM_MENDEL_NAME)
  #error "CUSTOM_MENDEL_NAME is now CUSTOM_MACHINE_NAME."
#elif defined(HAS_AUTOMATIC_VERSIONING)
  #error "HAS_AUTOMATIC_VERSIONING is now CUSTOM_VERSION_FILE."
#elif defined(USE_AUTOMATIC_VERSIONING)
  #error "USE_AUTOMATIC_VERSIONING is now CUSTOM_VERSION_FILE."
#elif defined(SDSLOW)
  #error "SDSLOW deprecated. Set SD_SPI_SPEED to SPI_HALF_SPEED instead."
#elif defined(SDEXTRASLOW)
  #error "SDEXTRASLOW deprecated. Set SD_SPI_SPEED to SPI_QUARTER_SPEED instead."
#elif defined(FILAMENT_SENSOR)
  #error "FILAMENT_SENSOR is now FILAMENT_WIDTH_SENSOR."
#elif defined(ENDSTOPPULLUP_FIL_RUNOUT)
  #error "ENDSTOPPULLUP_FIL_RUNOUT is now FIL_RUNOUT_PULLUP."
#elif defined(DISABLE_MAX_ENDSTOPS) || defined(DISABLE_MIN_ENDSTOPS)
  #error "DISABLE_MAX_ENDSTOPS and DISABLE_MIN_ENDSTOPS deprecated. Use individual USE_*_PLUG options instead."
#elif defined(LANGUAGE_INCLUDE)
  #error "LANGUAGE_INCLUDE has been replaced by LCD_LANGUAGE."
#elif defined(EXTRUDER_OFFSET_X) || defined(EXTRUDER_OFFSET_Y)
  #error "EXTRUDER_OFFSET_[XY] is deprecated. Use HOTEND_OFFSET_[XY] instead."
#elif defined(PID_PARAMS_PER_EXTRUDER)
  #error "PID_PARAMS_PER_EXTRUDER is deprecated. Use PID_PARAMS_PER_HOTEND instead."
#elif defined(EXTRUDER_WATTS) || defined(BED_WATTS)
  #error "EXTRUDER_WATTS and BED_WATTS are deprecated and should be removed."
#elif defined(SERVO_ENDSTOP_ANGLES)
  #error "SERVO_ENDSTOP_ANGLES is deprecated. Use Z_SERVO_ANGLES instead."
#elif defined(X_ENDSTOP_SERVO_NR) || defined(Y_ENDSTOP_SERVO_NR)
  #error "X_ENDSTOP_SERVO_NR and Y_ENDSTOP_SERVO_NR are deprecated and should be removed."
#elif defined(Z_ENDSTOP_SERVO_NR)
  #error "Z_ENDSTOP_SERVO_NR is now Z_PROBE_SERVO_NR."
#elif defined(DEFAULT_XYJERK)
  #error "DEFAULT_XYJERK is deprecated. Use DEFAULT_XJERK and DEFAULT_YJERK instead."
#elif defined(XY_TRAVEL_SPEED)
  #error "XY_TRAVEL_SPEED is now XY_PROBE_FEEDRATE."
#elif defined(XY_PROBE_SPEED)
  #error "XY_PROBE_SPEED is now XY_PROBE_FEEDRATE."
#elif defined(Z_PROBE_SPEED_FAST)
  #error "Z_PROBE_SPEED_FAST is now Z_PROBE_FEEDRATE_FAST."
#elif defined(Z_PROBE_SPEED_SLOW)
  #error "Z_PROBE_SPEED_SLOW is now Z_PROBE_FEEDRATE_SLOW."
#elif defined(PROBE_SERVO_DEACTIVATION_DELAY)
  #error "PROBE_SERVO_DEACTIVATION_DELAY is deprecated. Use DEACTIVATE_SERVOS_AFTER_MOVE instead."
#elif defined(SERVO_DEACTIVATION_DELAY)
  #error "SERVO_DEACTIVATION_DELAY is now SERVO_DELAY."
#elif ENABLED(FILAMENTCHANGEENABLE)
  #error "FILAMENTCHANGEENABLE is now ADVANCED_PAUSE_FEATURE."
#elif ENABLED(FILAMENT_CHANGE_FEATURE)
  #error "FILAMENT_CHANGE_FEATURE is now ADVANCED_PAUSE_FEATURE."
#elif defined(FILAMENT_CHANGE_X_POS) || defined(FILAMENT_CHANGE_Y_POS)
  #error "FILAMENT_CHANGE_[XY]_POS is now set with NOZZLE_PARK_POINT."
#elif defined(FILAMENT_CHANGE_Z_ADD)
  #error "FILAMENT_CHANGE_Z_ADD is now set with NOZZLE_PARK_POINT."
#elif defined(FILAMENT_CHANGE_XY_FEEDRATE)
  #error "FILAMENT_CHANGE_XY_FEEDRATE is now NOZZLE_PARK_XY_FEEDRATE."
#elif defined(FILAMENT_CHANGE_Z_FEEDRATE)
  #error "FILAMENT_CHANGE_Z_FEEDRATE is now NOZZLE_PARK_Z_FEEDRATE."
#elif defined(PAUSE_PARK_X_POS) || defined(PAUSE_PARK_Y_POS)
  #error "PAUSE_PARK_[XY]_POS is now set with NOZZLE_PARK_POINT."
#elif defined(PAUSE_PARK_Z_ADD)
  #error "PAUSE_PARK_Z_ADD is now set with NOZZLE_PARK_POINT."
#elif defined(PAUSE_PARK_XY_FEEDRATE)
  #error "PAUSE_PARK_XY_FEEDRATE is now NOZZLE_PARK_XY_FEEDRATE."
#elif defined(PAUSE_PARK_Z_FEEDRATE)
  #error "PAUSE_PARK_Z_FEEDRATE is now NOZZLE_PARK_Z_FEEDRATE."
#elif defined(FILAMENT_CHANGE_RETRACT_FEEDRATE)
  #error "FILAMENT_CHANGE_RETRACT_FEEDRATE is now PAUSE_PARK_RETRACT_FEEDRATE."
#elif defined(FILAMENT_CHANGE_RETRACT_LENGTH)
  #error "FILAMENT_CHANGE_RETRACT_LENGTH is now PAUSE_PARK_RETRACT_LENGTH."
#elif defined(FILAMENT_CHANGE_EXTRUDE_FEEDRATE)
  #error "FILAMENT_CHANGE_EXTRUDE_FEEDRATE is now ADVANCED_PAUSE_PURGE_FEEDRATE."
#elif defined(ADVANCED_PAUSE_EXTRUDE_FEEDRATE)
  #error "ADVANCED_PAUSE_EXTRUDE_FEEDRATE is now ADVANCED_PAUSE_PURGE_FEEDRATE."
#elif defined(FILAMENT_CHANGE_EXTRUDE_LENGTH)
  #error "FILAMENT_CHANGE_EXTRUDE_LENGTH is now ADVANCED_PAUSE_PURGE_LENGTH."
#elif defined(ADVANCED_PAUSE_EXTRUDE_LENGTH)
  #error "ADVANCED_PAUSE_EXTRUDE_LENGTH is now ADVANCED_PAUSE_PURGE_LENGTH."
#elif defined(FILAMENT_CHANGE_NOZZLE_TIMEOUT)
  #error "FILAMENT_CHANGE_NOZZLE_TIMEOUT is now PAUSE_PARK_NOZZLE_TIMEOUT."
#elif defined(FILAMENT_CHANGE_NUMBER_OF_ALERT_BEEPS)
  #error "FILAMENT_CHANGE_NUMBER_OF_ALERT_BEEPS is now FILAMENT_CHANGE_ALERT_BEEPS."
#elif defined(FILAMENT_CHANGE_NO_STEPPER_TIMEOUT)
  #error "FILAMENT_CHANGE_NO_STEPPER_TIMEOUT is now PAUSE_PARK_NO_STEPPER_TIMEOUT."
#elif defined(PLA_PREHEAT_HOTEND_TEMP)
  #error "PLA_PREHEAT_HOTEND_TEMP is now PREHEAT_1_TEMP_HOTEND."
#elif defined(PLA_PREHEAT_HPB_TEMP)
  #error "PLA_PREHEAT_HPB_TEMP is now PREHEAT_1_TEMP_BED."
#elif defined(PLA_PREHEAT_FAN_SPEED)
  #error "PLA_PREHEAT_FAN_SPEED is now PREHEAT_1_FAN_SPEED."
#elif defined(ABS_PREHEAT_HOTEND_TEMP)
  #error "ABS_PREHEAT_HOTEND_TEMP is now PREHEAT_2_TEMP_HOTEND."
#elif defined(ABS_PREHEAT_HPB_TEMP)
  #error "ABS_PREHEAT_HPB_TEMP is now PREHEAT_2_TEMP_BED."
#elif defined(ABS_PREHEAT_FAN_SPEED)
  #error "ABS_PREHEAT_FAN_SPEED is now PREHEAT_2_FAN_SPEED."
#elif defined(ENDSTOPS_ONLY_FOR_HOMING)
  #error "ENDSTOPS_ONLY_FOR_HOMING is deprecated. Use (disable) ENDSTOPS_ALWAYS_ON_DEFAULT instead."
#elif defined(HOMING_FEEDRATE)
  #error "HOMING_FEEDRATE is now set using the HOMING_FEEDRATE_MM_M array instead."
#elif (defined(HOMING_FEEDRATE_XY) || defined(HOMING_FEEDRATE_Z)) && !defined(HOMING_FEEDRATE_MM_M)
  #error "HOMING_FEEDRATE_XY and HOMING_FEEDRATE_Z are now set using the HOMING_FEEDRATE_MM_M array instead."
#elif defined(MANUAL_HOME_POSITIONS)
  #error "MANUAL_HOME_POSITIONS is deprecated. Set MANUAL_[XYZ]_HOME_POS as-needed instead."
#elif defined(PID_ADD_EXTRUSION_RATE)
  #error "PID_ADD_EXTRUSION_RATE is now PID_EXTRUSION_SCALING and is DISABLED by default."
#elif defined(Z_RAISE_BEFORE_HOMING)
  #error "Z_RAISE_BEFORE_HOMING is now Z_HOMING_HEIGHT."
#elif defined(MIN_Z_HEIGHT_FOR_HOMING)
  #error "MIN_Z_HEIGHT_FOR_HOMING is now Z_HOMING_HEIGHT."
#elif defined(Z_RAISE_BEFORE_PROBING) || defined(Z_RAISE_AFTER_PROBING)
  #error "Z_RAISE_(BEFORE|AFTER)_PROBING are deprecated. Use Z_CLEARANCE_DEPLOY_PROBE and Z_AFTER_PROBING instead."
#elif defined(Z_RAISE_PROBE_DEPLOY_STOW) || defined(Z_RAISE_BETWEEN_PROBINGS)
  #error "Z_RAISE_PROBE_DEPLOY_STOW and Z_RAISE_BETWEEN_PROBINGS are now Z_CLEARANCE_DEPLOY_PROBE and Z_CLEARANCE_BETWEEN_PROBES."
#elif defined(Z_PROBE_DEPLOY_HEIGHT) || defined(Z_PROBE_TRAVEL_HEIGHT)
  #error "Z_PROBE_DEPLOY_HEIGHT and Z_PROBE_TRAVEL_HEIGHT are now Z_CLEARANCE_DEPLOY_PROBE and Z_CLEARANCE_BETWEEN_PROBES."
#elif defined(MANUAL_BED_LEVELING)
  #error "MANUAL_BED_LEVELING is now LCD_BED_LEVELING."
#elif defined(MESH_HOME_SEARCH_Z)
  #error "MESH_HOME_SEARCH_Z is now LCD_PROBE_Z_RANGE."
#elif defined(MANUAL_PROBE_Z_RANGE)
  #error "MANUAL_PROBE_Z_RANGE is now LCD_PROBE_Z_RANGE."
#elif !defined(MIN_STEPS_PER_SEGMENT)
  #error "Please replace 'const int dropsegments' with '#define MIN_STEPS_PER_SEGMENT' (and increase by 1)."
#elif MIN_STEPS_PER_SEGMENT <= 0
  #error "MIN_STEPS_PER_SEGMENT must be at least 1."
#elif defined(PREVENT_DANGEROUS_EXTRUDE)
  #error "PREVENT_DANGEROUS_EXTRUDE is now PREVENT_COLD_EXTRUSION."
#elif defined(SCARA)
  #error "SCARA is now MORGAN_SCARA."
#elif defined(ENABLE_AUTO_BED_LEVELING)
  #error "ENABLE_AUTO_BED_LEVELING is deprecated. Specify AUTO_BED_LEVELING_LINEAR, AUTO_BED_LEVELING_BILINEAR, or AUTO_BED_LEVELING_3POINT."
#elif defined(AUTO_BED_LEVELING_FEATURE)
  #error "AUTO_BED_LEVELING_FEATURE is deprecated. Specify AUTO_BED_LEVELING_LINEAR, AUTO_BED_LEVELING_BILINEAR, or AUTO_BED_LEVELING_3POINT."
#elif defined(ABL_GRID_POINTS)
  #error "ABL_GRID_POINTS is now GRID_MAX_POINTS_X and GRID_MAX_POINTS_Y."
#elif defined(ABL_GRID_POINTS_X) || defined(ABL_GRID_POINTS_Y)
  #error "ABL_GRID_POINTS_[XY] is now GRID_MAX_POINTS_[XY]."
#elif defined(ABL_GRID_MAX_POINTS_X) || defined(ABL_GRID_MAX_POINTS_Y)
  #error "ABL_GRID_MAX_POINTS_[XY] is now GRID_MAX_POINTS_[XY]."
#elif defined(MESH_NUM_X_POINTS) || defined(MESH_NUM_Y_POINTS)
  #error "MESH_NUM_[XY]_POINTS is now GRID_MAX_POINTS_[XY]."
#elif defined(UBL_MESH_NUM_X_POINTS) || defined(UBL_MESH_NUM_Y_POINTS)
  #error "UBL_MESH_NUM_[XY]_POINTS is now GRID_MAX_POINTS_[XY]."
#elif defined(UBL_G26_MESH_VALIDATION)
  #error "UBL_G26_MESH_VALIDATION is now G26_MESH_VALIDATION."
#elif defined(UBL_MESH_EDIT_ENABLED)
  #error "UBL_MESH_EDIT_ENABLED is now G26_MESH_VALIDATION."
#elif defined(UBL_MESH_EDITING)
  #error "UBL_MESH_EDITING is now G26_MESH_VALIDATION."
#elif defined(BLTOUCH_HEATERS_OFF)
  #error "BLTOUCH_HEATERS_OFF is now PROBING_HEATERS_OFF."
#elif defined(BLTOUCH_V3)
  #error "BLTOUCH_V3 is obsolete."
#elif defined(BLTOUCH_FORCE_OPEN_DRAIN_MODE)
  #error "BLTOUCH_FORCE_OPEN_DRAIN_MODE is obsolete."
#elif defined(BEEPER)
  #error "BEEPER is now BEEPER_PIN."
#elif defined(SDCARDDETECT)
  #error "SDCARDDETECT is now SD_DETECT_PIN."
#elif defined(STAT_LED_RED) || defined(STAT_LED_BLUE)
  #error "STAT_LED_RED/STAT_LED_BLUE are now STAT_LED_RED_PIN/STAT_LED_BLUE_PIN."
#elif defined(LCD_PIN_BL)
  #error "LCD_PIN_BL is now LCD_BACKLIGHT_PIN."
#elif defined(LCD_PIN_RESET)
  #error "LCD_PIN_RESET is now LCD_RESET_PIN."
#elif defined(EXTRUDER_0_AUTO_FAN_PIN) || defined(EXTRUDER_1_AUTO_FAN_PIN) || defined(EXTRUDER_2_AUTO_FAN_PIN) || defined(EXTRUDER_3_AUTO_FAN_PIN)
  #error "EXTRUDER_[0123]_AUTO_FAN_PIN is now E[0123]_AUTO_FAN_PIN."
#elif defined(PID_FAN_SCALING) && !HAS_FAN
  #error "PID_FAN_SCALING needs at least one fan enabled."
#elif defined(min_software_endstops) || defined(max_software_endstops)
  #error "(min|max)_software_endstops are now (MIN|MAX)_SOFTWARE_ENDSTOPS."
#elif ENABLED(Z_PROBE_SLED) && defined(SLED_PIN)
  #error "Replace SLED_PIN with SOL1_PIN (applies to both Z_PROBE_SLED and SOLENOID_PROBE)."
#elif defined(CONTROLLERFAN_PIN)
  #error "CONTROLLERFAN_PIN is now CONTROLLER_FAN_PIN, enabled with USE_CONTROLLER_FAN."
#elif defined(CONTROLLERFAN_SPEED)
  #error "CONTROLLERFAN_SPEED is now CONTROLLERFAN_SPEED_ACTIVE."
#elif defined(CONTROLLERFAN_SECS)
  #error "CONTROLLERFAN_SECS is now CONTROLLERFAN_IDLE_TIME."
#elif defined(MIN_RETRACT)
  #error "MIN_RETRACT is now MIN_AUTORETRACT and MAX_AUTORETRACT."
#elif defined(ADVANCE)
  #error "ADVANCE is now LIN_ADVANCE."
#elif defined(LIN_ADVANCE_E_D_RATIO)
  #error "LIN_ADVANCE (1.5) no longer uses LIN_ADVANCE_E_D_RATIO."
#elif defined(NEOPIXEL_RGBW_LED)
  #error "NEOPIXEL_RGBW_LED is now NEOPIXEL_LED."
#elif ENABLED(DELTA) && defined(DELTA_PROBEABLE_RADIUS)
  #error "Remove DELTA_PROBEABLE_RADIUS and use PROBING_MARGIN to inset the probe area instead."
#elif ENABLED(DELTA) && defined(DELTA_CALIBRATION_RADIUS)
  #error "Remove DELTA_CALIBRATION_RADIUS and use PROBING_MARGIN to inset the probe area instead."
#elif defined(UBL_MESH_INSET)
  #error "UBL_MESH_INSET is now just MESH_INSET."
#elif defined(UBL_MESH_MIN_X) || defined(UBL_MESH_MIN_Y) || defined(UBL_MESH_MAX_X) || defined(UBL_MESH_MAX_Y)
  #error "UBL_MESH_(MIN|MAX)_[XY] is now just MESH_(MIN|MAX)_[XY]."
#elif defined(ABL_PROBE_PT_1_X) || defined(ABL_PROBE_PT_1_Y) || defined(ABL_PROBE_PT_2_X) || defined(ABL_PROBE_PT_2_Y) || defined(ABL_PROBE_PT_3_X) || defined(ABL_PROBE_PT_3_Y)
  #error "ABL_PROBE_PT_[123]_[XY] is no longer required. Please remove it."
#elif defined(UBL_PROBE_PT_1_X) || defined(UBL_PROBE_PT_1_Y) || defined(UBL_PROBE_PT_2_X) || defined(UBL_PROBE_PT_2_Y) || defined(UBL_PROBE_PT_3_X) || defined(UBL_PROBE_PT_3_Y)
  #error "UBL_PROBE_PT_[123]_[XY] is no longer required. Please remove it."
#elif defined(MIN_PROBE_EDGE)
  #error "MIN_PROBE_EDGE is now called PROBING_MARGIN."
#elif defined(MIN_PROBE_EDGE_LEFT)
  #error "MIN_PROBE_EDGE_LEFT is now called PROBING_MARGIN_LEFT."
#elif defined(MIN_PROBE_EDGE_RIGHT)
  #error "MIN_PROBE_EDGE_RIGHT is now called PROBING_MARGIN_RIGHT."
#elif defined(MIN_PROBE_EDGE_FRONT)
  #error "MIN_PROBE_EDGE_FRONT is now called PROBING_MARGIN_FRONT."
#elif defined(MIN_PROBE_EDGE_BACK)
  #error "MIN_PROBE_EDGE_BACK is now called PROBING_MARGIN_BACK."
#elif defined(LEFT_PROBE_BED_POSITION)
  #error "LEFT_PROBE_BED_POSITION is obsolete. Set a margin with PROBING_MARGIN or PROBING_MARGIN_LEFT instead."
#elif defined(RIGHT_PROBE_BED_POSITION)
  #error "RIGHT_PROBE_BED_POSITION is obsolete. Set a margin with PROBING_MARGIN or PROBING_MARGIN_RIGHT instead."
#elif defined(FRONT_PROBE_BED_POSITION)
  #error "FRONT_PROBE_BED_POSITION is obsolete. Set a margin with PROBING_MARGIN or PROBING_MARGIN_FRONT instead."
#elif defined(BACK_PROBE_BED_POSITION)
  #error "BACK_PROBE_BED_POSITION is obsolete. Set a margin with PROBING_MARGIN or PROBING_MARGIN_BACK instead."
#elif defined(ENABLE_MESH_EDIT_GFX_OVERLAY)
  #error "ENABLE_MESH_EDIT_GFX_OVERLAY is now MESH_EDIT_GFX_OVERLAY."
#elif defined(BABYSTEP_ZPROBE_GFX_REVERSE)
  #error "BABYSTEP_ZPROBE_GFX_REVERSE is now set by OVERLAY_GFX_REVERSE."
#elif defined(UBL_GRANULAR_SEGMENTATION_FOR_CARTESIAN)
  #error "UBL_GRANULAR_SEGMENTATION_FOR_CARTESIAN is now SEGMENT_LEVELED_MOVES."
#elif HAS_PID_HEATING && (defined(K1) || !defined(PID_K1))
  #error "K1 is now PID_K1."
#elif defined(PROBE_DOUBLE_TOUCH)
  #error "PROBE_DOUBLE_TOUCH is now MULTIPLE_PROBING."
#elif defined(ANET_KEYPAD_LCD)
  #error "ANET_KEYPAD_LCD is now ZONESTAR_LCD."
#elif defined(LCD_I2C_SAINSMART_YWROBOT)
  #error "LCD_I2C_SAINSMART_YWROBOT is now LCD_SAINSMART_I2C_(1602|2004)."
#elif defined(MEASURED_LOWER_LIMIT) || defined(MEASURED_UPPER_LIMIT)
  #error "MEASURED_(UPPER|LOWER)_LIMIT is now FILWIDTH_ERROR_MARGIN."
#elif defined(HAVE_TMCDRIVER)
  #error "HAVE_TMCDRIVER is now [AXIS]_DRIVER_TYPE TMC26X."
#elif defined(STEALTHCHOP)
  #error "STEALTHCHOP is now STEALTHCHOP_(XY|Z|E)."
#elif defined(HAVE_TMC26X)
  #error "HAVE_TMC26X is now [AXIS]_DRIVER_TYPE TMC26X."
#elif defined(HAVE_TMC2130)
  #error "HAVE_TMC2130 is now [AXIS]_DRIVER_TYPE TMC2130."
#elif defined(HAVE_TMC2208)
  #error "HAVE_TMC2208 is now [AXIS]_DRIVER_TYPE TMC2208."
#elif defined(HAVE_L6470DRIVER)
  #error "HAVE_L6470DRIVER is obsolete. L64xx stepper drivers are no longer supported in Marlin."
#elif defined(X_IS_TMC) || defined(X2_IS_TMC) || defined(Y_IS_TMC) || defined(Y2_IS_TMC) || defined(Z_IS_TMC) || defined(Z2_IS_TMC) || defined(Z3_IS_TMC) \
   || defined(E0_IS_TMC) || defined(E1_IS_TMC) || defined(E2_IS_TMC) || defined(E3_IS_TMC) || defined(E4_IS_TMC) || defined(E5_IS_TMC) || defined(E6_IS_TMC) || defined(E7_IS_TMC)
  #error "[AXIS]_IS_TMC is now [AXIS]_DRIVER_TYPE TMC26X."
#elif defined(X_IS_TMC26X) || defined(X2_IS_TMC26X) || defined(Y_IS_TMC26X) || defined(Y2_IS_TMC26X) || defined(Z_IS_TMC26X) || defined(Z2_IS_TMC26X) || defined(Z3_IS_TMC26X) \
   || defined(E0_IS_TMC26X) || defined(E1_IS_TMC26X) || defined(E2_IS_TMC26X) || defined(E3_IS_TMC26X) || defined(E4_IS_TMC26X) || defined(E5_IS_TMC26X) || defined(E6_IS_TMC26X) || defined(E7_IS_TMC26X)
  #error "[AXIS]_IS_TMC26X is now [AXIS]_DRIVER_TYPE TMC26X."
#elif defined(X_IS_TMC2130) || defined(X2_IS_TMC2130) || defined(Y_IS_TMC2130) || defined(Y2_IS_TMC2130) || defined(Z_IS_TMC2130) || defined(Z2_IS_TMC2130) || defined(Z3_IS_TMC2130) \
   || defined(E0_IS_TMC2130) || defined(E1_IS_TMC2130) || defined(E2_IS_TMC2130) || defined(E3_IS_TMC2130) || defined(E4_IS_TMC2130) || defined(E5_IS_TMC2130) || defined(E6_IS_TMC2130) || defined(E7_IS_TMC2130)
  #error "[AXIS]_IS_TMC2130 is now [AXIS]_DRIVER_TYPE TMC2130."
#elif defined(X_IS_TMC2208) || defined(X2_IS_TMC2208) || defined(Y_IS_TMC2208) || defined(Y2_IS_TMC2208) || defined(Z_IS_TMC2208) || defined(Z2_IS_TMC2208) || defined(Z3_IS_TMC2208) \
   || defined(E0_IS_TMC2208) || defined(E1_IS_TMC2208) || defined(E2_IS_TMC2208) || defined(E3_IS_TMC2208) || defined(E4_IS_TMC2208) || defined(E5_IS_TMC2208) || defined(E6_IS_TMC2208) || defined(E7_IS_TMC2208)
  #error "[AXIS]_IS_TMC2208 is now [AXIS]_DRIVER_TYPE TMC2208."
#elif defined(AUTOMATIC_CURRENT_CONTROL)
  #error "AUTOMATIC_CURRENT_CONTROL is now MONITOR_DRIVER_STATUS."
#elif defined(FILAMENT_CHANGE_LOAD_LENGTH)
  #error "FILAMENT_CHANGE_LOAD_LENGTH is now FILAMENT_CHANGE_FAST_LOAD_LENGTH."
#elif defined(LEVEL_CORNERS_INSET)
  #error "LEVEL_CORNERS_INSET is now BED_TRAMMING_INSET_LFRB."
#elif defined(BEZIER_JERK_CONTROL)
  #error "BEZIER_JERK_CONTROL is now S_CURVE_ACCELERATION."
#elif HAS_JUNCTION_DEVIATION && defined(JUNCTION_DEVIATION_FACTOR)
  #error "JUNCTION_DEVIATION_FACTOR is now JUNCTION_DEVIATION_MM."
#elif defined(JUNCTION_ACCELERATION_FACTOR)
  #error "JUNCTION_ACCELERATION_FACTOR is obsolete. Delete it from Configuration_adv.h."
#elif defined(JUNCTION_ACCELERATION)
  #error "JUNCTION_ACCELERATION is obsolete. Delete it from Configuration_adv.h."
#elif defined(MAX7219_DEBUG_STEPPER_HEAD)
  #error "MAX7219_DEBUG_STEPPER_HEAD is now MAX7219_DEBUG_PLANNER_HEAD."
#elif defined(MAX7219_DEBUG_STEPPER_TAIL)
  #error "MAX7219_DEBUG_STEPPER_TAIL is now MAX7219_DEBUG_PLANNER_TAIL."
#elif defined(MAX7219_DEBUG_STEPPER_QUEUE)
  #error "MAX7219_DEBUG_STEPPER_QUEUE is now MAX7219_DEBUG_PLANNER_QUEUE."
#elif defined(ENDSTOP_NOISE_FILTER)
  #error "ENDSTOP_NOISE_FILTER is now ENDSTOP_NOISE_THRESHOLD [2-7]."
#elif defined(RETRACT_ZLIFT)
  #error "RETRACT_ZLIFT is now RETRACT_ZRAISE."
#elif defined(TOOLCHANGE_FS_INIT_BEFORE_SWAP)
  #error "TOOLCHANGE_FS_INIT_BEFORE_SWAP is now TOOLCHANGE_FS_SLOW_FIRST_PRIME."
#elif defined(TOOLCHANGE_PARK_ZLIFT) || defined(TOOLCHANGE_UNPARK_ZLIFT)
  #error "TOOLCHANGE_PARK_ZLIFT and TOOLCHANGE_UNPARK_ZLIFT are now TOOLCHANGE_ZRAISE."
#elif defined(SINGLENOZZLE_TOOLCHANGE_ZRAISE)
  #error "SINGLENOZZLE_TOOLCHANGE_ZRAISE is now TOOLCHANGE_ZRAISE."
#elif defined(SINGLENOZZLE_SWAP_LENGTH)
  #error "SINGLENOZZLE_SWAP_LENGTH is now TOOLCHANGE_FIL_SWAP_LENGTH."
#elif defined(SINGLENOZZLE_SWAP_RETRACT_SPEED)
  #error "SINGLENOZZLE_SWAP_RETRACT_SPEED is now TOOLCHANGE_FIL_SWAP_RETRACT_SPEED."
#elif defined(SINGLENOZZLE_SWAP_PRIME_SPEED)
  #error "SINGLENOZZLE_SWAP_PRIME_SPEED is now TOOLCHANGE_FIL_SWAP_PRIME_SPEED."
#elif defined(SINGLENOZZLE_SWAP_PARK)
  #error "SINGLENOZZLE_SWAP_PARK is now TOOLCHANGE_PARK."
#elif defined(SINGLENOZZLE_TOOLCHANGE_XY)
  #error "SINGLENOZZLE_TOOLCHANGE_XY is now TOOLCHANGE_PARK_XY."
#elif defined(SINGLENOZZLE_PARK_XY_FEEDRATE)
  #error "SINGLENOZZLE_PARK_XY_FEEDRATE is now TOOLCHANGE_PARK_XY_FEEDRATE."
#elif defined(PARKING_EXTRUDER_SECURITY_RAISE)
  #error "PARKING_EXTRUDER_SECURITY_RAISE is now TOOLCHANGE_ZRAISE."
#elif defined(SWITCHING_TOOLHEAD_SECURITY_RAISE)
  #error "SWITCHING_TOOLHEAD_SECURITY_RAISE is now TOOLCHANGE_ZRAISE."
#elif defined(G0_FEEDRATE) && G0_FEEDRATE == 0
  #error "G0_FEEDRATE is now used to set the G0 feedrate."
#elif defined(MBL_Z_STEP)
  #error "MBL_Z_STEP is now MESH_EDIT_Z_STEP."
#elif defined(CHDK)
  #error "CHDK is now CHDK_PIN."
#elif ANY_PIN( \
        MAX6675_SS, MAX6675_SS2,  MAX6675_SS3, MAX6675_CS, MAX6675_CS2, MAX6675_CS3,\
        MAX31855_SS, MAX31855_SS2, MAX31855_SS3, MAX31855_CS, MAX31855_CS2, MAX31855_CS3, \
        MAX31865_SS, MAX31865_SS2, MAX31865_SS3, MAX31865_CS, MAX31865_CS2, MAX31865_CS3)
  #warning "MAX*_SS_PIN, MAX*_SS2_PIN, MAX*_SS3_PIN, MAX*_CS_PIN, MAX*_CS2_PIN, and MAX*_CS3_PIN, are deprecated and will be removed in a future version. Please use TEMP_0_CS_PIN/TEMP_1_CS_PIN/TEMP_2_CS_PIN instead."
#elif ANY_PIN(MAX6675_SCK, MAX31855_SCK, MAX31865_SCK)
  #warning "MAX*_SCK_PIN is deprecated and will be removed in a future version. Please use TEMP_0_SCK_PIN/TEMP_1_SCK_PIN/TEMP_2_SCK_PIN instead."
#elif ANY_PIN(MAX6675_MISO, MAX6675_DO, MAX31855_MISO, MAX31855_DO, MAX31865_MISO, MAX31865_DO)
  #warning "MAX*_MISO_PIN and MAX*_DO_PIN are deprecated and will be removed in a future version. Please use TEMP_0_MISO_PIN/TEMP_1_MISO_PIN/TEMP_2_MISO_PIN instead."
#elif PIN_EXISTS(MAX31865_MOSI)
  #warning "MAX31865_MOSI_PIN is deprecated and will be removed in a future version. Please use TEMP_0_MOSI_PIN/TEMP_1_MOSI_PIN/TEMP_2_MOSI_PIN instead."
#elif ANY_PIN(THERMO_CS1_PIN, THERMO_CS2_PIN, THERMO_CS3_PIN, THERMO_DO_PIN, THERMO_SCK_PIN)
  #error "THERMO_*_PIN is now TEMP_n_CS_PIN, TEMP_n_SCK_PIN, TEMP_n_MOSI_PIN, TEMP_n_MISO_PIN."
#elif defined(MAX31865_SENSOR_OHMS)
  #error "MAX31865_SENSOR_OHMS is now MAX31865_SENSOR_OHMS_0."
#elif defined(MAX31865_CALIBRATION_OHMS)
  #error "MAX31865_CALIBRATION_OHMS is now MAX31865_CALIBRATION_OHMS_0."
#elif defined(SPINDLE_LASER_ENABLE)
  #error "SPINDLE_LASER_ENABLE is now SPINDLE_FEATURE or LASER_FEATURE."
#elif defined(SPINDLE_LASER_ENABLE_PIN)
  #error "SPINDLE_LASER_ENABLE_PIN is now SPINDLE_LASER_ENA_PIN."
#elif defined(SPINDLE_DIR_CHANGE)
  #error "SPINDLE_DIR_CHANGE is now SPINDLE_CHANGE_DIR."
#elif defined(SPINDLE_STOP_ON_DIR_CHANGE)
  #error "SPINDLE_STOP_ON_DIR_CHANGE is now SPINDLE_CHANGE_DIR_STOP."
#elif defined(SPINDLE_LASER_ACTIVE_HIGH)
  #error "SPINDLE_LASER_ACTIVE_HIGH is now SPINDLE_LASER_ACTIVE_STATE."
#elif defined(SPINDLE_LASER_ENABLE_INVERT)
  #error "SPINDLE_LASER_ENABLE_INVERT is now SPINDLE_LASER_ACTIVE_STATE."
#elif defined(LASER_POWER_INLINE)
  #error "LASER_POWER_INLINE is not required, inline mode is enabled with 'M3 I' and disabled with 'M5 I'."
#elif defined(LASER_POWER_INLINE_TRAPEZOID)
  #error "LASER_POWER_INLINE_TRAPEZOID is now LASER_POWER_TRAP."
#elif defined(LASER_POWER_INLINE_TRAPEZOID_CONT)
  #error "LASER_POWER_INLINE_TRAPEZOID_CONT is replaced with LASER_POWER_TRAP."
#elif defined(LASER_POWER_INLINE_TRAPEZOID_PER)
  #error "LASER_POWER_INLINE_TRAPEZOID_CONT_PER  replaced with LASER_POWER_TRAP."
#elif defined(LASER_POWER_INLINE_CONTINUOUS)
  #error "LASER_POWER_INLINE_CONTINUOUS is not required, inline mode is enabled with 'M3 I' and disabled with 'M5 I'."
#elif defined(CUTTER_POWER_DISPLAY)
  #error "CUTTER_POWER_DISPLAY is now CUTTER_POWER_UNIT."
#elif defined(CHAMBER_HEATER_PIN)
  #error "CHAMBER_HEATER_PIN is now HEATER_CHAMBER_PIN."
#elif defined(TMC_Z_CALIBRATION)
  #error "TMC_Z_CALIBRATION has been deprecated in favor of MECHANICAL_GANTRY_CALIBRATION."
#elif defined(Z_MIN_PROBE_ENDSTOP)
  #error "Z_MIN_PROBE_ENDSTOP is no longer required. Please remove it."
#elif defined(DUAL_NOZZLE_DUPLICATION_MODE)
  #error "DUAL_NOZZLE_DUPLICATION_MODE is now MULTI_NOZZLE_DUPLICATION."
#elif defined(MENU_ITEM_CASE_LIGHT)
  #error "MENU_ITEM_CASE_LIGHT is now CASE_LIGHT_MENU."
#elif defined(CASE_LIGHT_NEOPIXEL_COLOR)
  #error "CASE_LIGHT_NEOPIXEL_COLOR is now CASE_LIGHT_DEFAULT_COLOR."
#elif defined(ABORT_ON_ENDSTOP_HIT_FEATURE_ENABLED)
  #error "ABORT_ON_ENDSTOP_HIT_FEATURE_ENABLED is now SD_ABORT_ON_ENDSTOP_HIT."
#elif defined(LPC_SD_LCD) || defined(LPC_SD_ONBOARD) || defined(LPC_SD_CUSTOM_CABLE)
  #error "LPC_SD_(LCD|ONBOARD|CUSTOM_CABLE) are now SDCARD_CONNECTION."
#elif defined(USB_SD_DISABLED)
  #error "USB_SD_DISABLED is now NO_SD_HOST_DRIVE."
#elif defined(USB_SD_ONBOARD)
  #error "USB_SD_ONBOARD is obsolete. Disable NO_SD_HOST_DRIVE instead."
#elif defined(PSU_ACTIVE_HIGH)
  #error "PSU_ACTIVE_HIGH is now PSU_ACTIVE_STATE."
#elif POWER_SUPPLY == 1
  #error "Replace POWER_SUPPLY 1 by enabling PSU_CONTROL and setting PSU_ACTIVE_STATE to 'LOW'."
#elif POWER_SUPPLY == 2
  #error "Replace POWER_SUPPLY 2 by enabling PSU_CONTROL and setting PSU_ACTIVE_STATE to 'HIGH'."
#elif defined(POWER_SUPPLY)
  #error "POWER_SUPPLY is now obsolete. Please remove it."
#elif defined(MKS_ROBIN_TFT)
  #error "MKS_ROBIN_TFT is now FSMC_GRAPHICAL_TFT."
#elif defined(SDPOWER)
  #error "SDPOWER is now SDPOWER_PIN."
#elif defined(STRING_SPLASH_LINE1) || defined(STRING_SPLASH_LINE2)
  #error "STRING_SPLASH_LINE[12] are now obsolete. Please remove them."
#elif defined(Z_PROBE_ALLEN_KEY_DEPLOY_1_X) || defined(Z_PROBE_ALLEN_KEY_STOW_1_X)
  #error "Z_PROBE_ALLEN_KEY_(DEPLOY|STOW) coordinates are now a single setting."
#elif defined(X_PROBE_OFFSET_FROM_EXTRUDER) || defined(Y_PROBE_OFFSET_FROM_EXTRUDER) || defined(Z_PROBE_OFFSET_FROM_EXTRUDER)
  #error "[XYZ]_PROBE_OFFSET_FROM_EXTRUDER is now NOZZLE_TO_PROBE_OFFSET."
#elif defined(MIN_PROBE_X) || defined(MIN_PROBE_Y) || defined(MAX_PROBE_X) || defined(MAX_PROBE_Y)
  #error "(MIN|MAX)_PROBE_[XY] are now calculated at runtime. Please remove them."
#elif defined(Z_STEPPER_ALIGN_X) || defined(Z_STEPPER_ALIGN_X)
  #error "Z_STEPPER_ALIGN_X and Z_STEPPER_ALIGN_Y are now combined as Z_STEPPER_ALIGN_XY."
#elif defined(JUNCTION_DEVIATION)
  #error "JUNCTION_DEVIATION is no longer required. (See CLASSIC_JERK). Please remove it."
#elif defined(BABYSTEP_MULTIPLICATOR)
  #error "BABYSTEP_MULTIPLICATOR is now BABYSTEP_MULTIPLICATOR_[XY|Z]."
#elif defined(LULZBOT_TOUCH_UI)
  #error "LULZBOT_TOUCH_UI is now TOUCH_UI_FTDI_EVE."
#elif defined(PS_DEFAULT_OFF)
  #error "PS_DEFAULT_OFF is now PSU_DEFAULT_OFF."
#elif defined(FILAMENT_UNLOAD_RETRACT_LENGTH)
  #error "FILAMENT_UNLOAD_RETRACT_LENGTH is now FILAMENT_UNLOAD_PURGE_RETRACT."
#elif defined(FILAMENT_UNLOAD_DELAY)
  #error "FILAMENT_UNLOAD_DELAY is now FILAMENT_UNLOAD_PURGE_DELAY."
#elif defined(HOME_USING_SPREADCYCLE)
  #error "HOME_USING_SPREADCYCLE is now obsolete. Please remove it."
#elif defined(DGUS_LCD)
  #error "DGUS_LCD is now DGUS_LCD_UI_(ORIGIN|FYSETC|HIPRECY)."
#elif defined(DGUS_SERIAL_PORT)
  #error "DGUS_SERIAL_PORT is now LCD_SERIAL_PORT."
#elif defined(DGUS_BAUDRATE)
  #error "DGUS_BAUDRATE is now LCD_BAUDRATE."
#elif defined(DGUS_STATS_RX_BUFFER_OVERRUNS)
  #error "DGUS_STATS_RX_BUFFER_OVERRUNS is now STATS_RX_BUFFER_OVERRUNS."
#elif defined(ANYCUBIC_LCD_SERIAL_PORT)
  #error "ANYCUBIC_LCD_SERIAL_PORT is now LCD_SERIAL_PORT."
#elif defined(INTERNAL_SERIAL_PORT)
  #error "INTERNAL_SERIAL_PORT is now MMU2_SERIAL_PORT."
#elif defined(X_DUAL_ENDSTOPS_ADJUSTMENT) || defined(Y_DUAL_ENDSTOPS_ADJUSTMENT) || defined(Z_DUAL_ENDSTOPS_ADJUSTMENT)
  #error "[XYZ]_DUAL_ENDSTOPS_ADJUSTMENT is now [XYZ]2_ENDSTOP_ADJUSTMENT."
#elif defined(Z_TRIPLE_ENDSTOPS_ADJUSTMENT2) || defined(Z_TRIPLE_ENDSTOPS_ADJUSTMENT3)
  #error "Z_TRIPLE_ENDSTOPS_ADJUSTMENT[23] is now Z[23]_ENDSTOP_ADJUSTMENT."
#elif defined(Z_QUAD_ENDSTOPS_ADJUSTMENT2) || defined(Z_QUAD_ENDSTOPS_ADJUSTMENT3) || defined(Z_QUAD_ENDSTOPS_ADJUSTMENT4)
  #error "Z_QUAD_ENDSTOPS_ADJUSTMENT[234] is now Z[234]_ENDSTOP_ADJUSTMENT."
#elif defined(Z_DUAL_STEPPER_DRIVERS)
  #error "Z_DUAL_STEPPER_DRIVERS is no longer needed and should be removed."
#elif defined(Z_TRIPLE_STEPPER_DRIVERS)
  #error "Z_TRIPLE_STEPPER_DRIVERS is no longer needed and should be removed."
#elif defined(Z_QUAD_STEPPER_DRIVERS)
  #error "Z_QUAD_STEPPER_DRIVERS is no longer needed and should be removed."
#elif defined(Z_DUAL_ENDSTOPS) || defined(Z_TRIPLE_ENDSTOPS) || defined(Z_QUAD_ENDSTOPS)
  #error "Z_(DUAL|TRIPLE|QUAD)_ENDSTOPS is now Z_MULTI_ENDSTOPS."
#elif defined(DUGS_UI_MOVE_DIS_OPTION)
  #error "DUGS_UI_MOVE_DIS_OPTION is spelled DGUS_UI_MOVE_DIS_OPTION."
#elif defined(ORIG_E0_AUTO_FAN_PIN) || defined(ORIG_E1_AUTO_FAN_PIN) || defined(ORIG_E2_AUTO_FAN_PIN) || defined(ORIG_E3_AUTO_FAN_PIN) || defined(ORIG_E4_AUTO_FAN_PIN) || defined(ORIG_E5_AUTO_FAN_PIN) || defined(ORIG_E6_AUTO_FAN_PIN) || defined(ORIG_E7_AUTO_FAN_PIN)
  #error "ORIG_Ex_AUTO_FAN_PIN is now just Ex_AUTO_FAN_PIN."
#elif defined(ORIG_CHAMBER_AUTO_FAN_PIN)
  #error "ORIG_CHAMBER_AUTO_FAN_PIN is now just CHAMBER_AUTO_FAN_PIN."
#elif defined(HOMING_BACKOFF_MM)
  #error "HOMING_BACKOFF_MM is now HOMING_BACKOFF_POST_MM."
#elif defined(X_HOME_BUMP_MM) || defined(Y_HOME_BUMP_MM) || defined(Z_HOME_BUMP_MM)
  #error "[XYZ]_HOME_BUMP_MM is now HOMING_BUMP_MM."
#elif defined(DIGIPOT_I2C)
  #error "DIGIPOT_I2C is now DIGIPOT_MCP4451 (or DIGIPOT_MCP4018)."
#elif defined(TOUCH_BUTTONS)
  #error "TOUCH_BUTTONS is now TOUCH_SCREEN."
#elif defined(LCD_FULL_PIXEL_HEIGHT) || defined(LCD_FULL_PIXEL_WIDTH)
  #error "LCD_FULL_PIXEL_(WIDTH|HEIGHT) is deprecated and should be removed."
#elif defined(FSMC_UPSCALE)
  #error "FSMC_UPSCALE is now GRAPHICAL_TFT_UPSCALE."
#elif defined(ANYCUBIC_TFT_MODEL)
  #error "ANYCUBIC_TFT_MODEL is now ANYCUBIC_LCD_I3MEGA."
#elif defined(EVENT_GCODE_SD_STOP)
  #error "EVENT_GCODE_SD_STOP is now EVENT_GCODE_SD_ABORT."
#elif defined(GRAPHICAL_TFT_ROTATE_180)
  #error "GRAPHICAL_TFT_ROTATE_180 is now TFT_ROTATION set to TFT_ROTATE_180."
#elif defined(PROBE_OFFSET_START)
  #error "PROBE_OFFSET_START is now PROBE_OFFSET_WIZARD_START_Z."
#elif defined(POWER_LOSS_PULL)
  #error "POWER_LOSS_PULL is now specifically POWER_LOSS_PULL(UP|DOWN)."
#elif defined(SHORT_MANUAL_Z_MOVE)
  #error "SHORT_MANUAL_Z_MOVE is now FINE_MANUAL_MOVE, applying to Z on most printers."
#elif defined(FIL_RUNOUT_INVERTING)
  #if FIL_RUNOUT_INVERTING
    #error "FIL_RUNOUT_INVERTING true is now FIL_RUNOUT_STATE HIGH."
  #else
    #error "FIL_RUNOUT_INVERTING false is now FIL_RUNOUT_STATE LOW."
  #endif
#elif defined(ASSISTED_TRAMMING_MENU_ITEM)
  #error "ASSISTED_TRAMMING_MENU_ITEM is deprecated and should be removed."
#elif defined(UNKNOWN_Z_NO_RAISE)
  #error "UNKNOWN_Z_NO_RAISE is replaced by setting Z_IDLE_HEIGHT to Z_MAX_POS."
#elif defined(Z_AFTER_DEACTIVATE)
  #error "Z_AFTER_DEACTIVATE is replaced by Z_IDLE_HEIGHT."
#elif defined(MEATPACK)
  #error "MEATPACK is now enabled with MEATPACK_ON_SERIAL_PORT_1, MEATPACK_ON_SERIAL_PORT_2, etc."
#elif defined(CUSTOM_USER_MENUS)
  #error "CUSTOM_USER_MENUS has been replaced by CUSTOM_MENU_MAIN and CUSTOM_MENU_CONFIG."
#elif defined(MKS_LCD12864)
  #error "MKS_LCD12864 is now MKS_LCD12864A or MKS_LCD12864B."
#elif defined(DOGM_SD_PERCENT)
  #error "DOGM_SD_PERCENT is now SHOW_PROGRESS_PERCENT."
#elif defined(NEOPIXEL_BKGD_LED_INDEX)
  #error "NEOPIXEL_BKGD_LED_INDEX is now NEOPIXEL_BKGD_INDEX_FIRST."
#elif defined(TEMP_SENSOR_1_AS_REDUNDANT)
  #error "TEMP_SENSOR_1_AS_REDUNDANT is now TEMP_SENSOR_REDUNDANT, with associated TEMP_SENSOR_REDUNDANT_* config."
#elif defined(MAX_REDUNDANT_TEMP_SENSOR_DIFF)
  #error "MAX_REDUNDANT_TEMP_SENSOR_DIFF is now TEMP_SENSOR_REDUNDANT_MAX_DIFF"
#elif defined(LCD_ALEPHOBJECTS_CLCD_UI)
  #error "LCD_ALEPHOBJECTS_CLCD_UI is now LCD_LULZBOT_CLCD_UI."
#elif defined(MIN_ARC_SEGMENTS)
  #error "MIN_ARC_SEGMENTS is now MIN_CIRCLE_SEGMENTS."
#elif defined(ARC_SEGMENTS_PER_R)
  #error "ARC_SUPPORT no longer uses ARC_SEGMENTS_PER_R."
#elif ENABLED(ARC_SUPPORT) && (!defined(MIN_ARC_SEGMENT_MM) || !defined(MAX_ARC_SEGMENT_MM))
  #error "ARC_SUPPORT now requires MIN_ARC_SEGMENT_MM and MAX_ARC_SEGMENT_MM."
#elif defined(LASER_POWER_INLINE)
  #error "LASER_POWER_INLINE is obsolete."
#elif defined(SPINDLE_LASER_PWM)
  #error "SPINDLE_LASER_PWM (true) is now set with SPINDLE_LASER_USE_PWM (enabled)."
#elif ANY(IS_RAMPS_EEB, IS_RAMPS_EEF, IS_RAMPS_EFB, IS_RAMPS_EFF, IS_RAMPS_SF)
  #error "The IS_RAMPS_* conditionals (for heater/fan/bed pins) are now called FET_ORDER_*."
#elif defined(PROBE_TEMP_COMPENSATION)
  #error "PROBE_TEMP_COMPENSATION is now set using the PTC_PROBE, PTC_BED, PTC_HOTEND options."
#elif defined(BTC_PROBE_TEMP)
  #error "BTC_PROBE_TEMP is now PTC_PROBE_TEMP."
#elif defined(LCD_SCREEN_ROT_90)
  #error "LCD_SCREEN_ROT_90 is now LCD_SCREEN_ROTATE with a value of 90."
#elif defined(LCD_SCREEN_ROT_180)
  #error "LCD_SCREEN_ROT_180 is now LCD_SCREEN_ROTATE with a value of 180."
#elif defined(LCD_SCREEN_ROT_270)
  #error "LCD_SCREEN_ROT_270 is now LCD_SCREEN_ROTATE with a value of 270."
#elif defined(DEFAULT_LCD_BRIGHTNESS)
  #error "DEFAULT_LCD_BRIGHTNESS is now LCD_BRIGHTNESS_DEFAULT."
#elif defined(NOZZLE_PARK_X_ONLY)
  #error "NOZZLE_PARK_X_ONLY is now NOZZLE_PARK_MOVE 1."
#elif defined(NOZZLE_PARK_Y_ONLY)
  #error "NOZZLE_PARK_Y_ONLY is now NOZZLE_PARK_MOVE 2."
#elif defined(Z_STEPPER_ALIGN_KNOWN_STEPPER_POSITIONS)
  #error "Z_STEPPER_ALIGN_KNOWN_STEPPER_POSITIONS is now just Z_STEPPER_ALIGN_STEPPER_XY."
#elif defined(DWIN_CREALITY_LCD_ENHANCED)
  #error "DWIN_CREALITY_LCD_ENHANCED is now DWIN_LCD_PROUI."
#elif defined(LINEAR_AXES)
  #error "LINEAR_AXES is now NUM_AXES (to account for rotational axes)."
#elif defined(X_DUAL_STEPPER_DRIVERS)
  #error "X_DUAL_STEPPER_DRIVERS is no longer needed and should be removed."
#elif defined(Y_DUAL_STEPPER_DRIVERS)
  #error "Y_DUAL_STEPPER_DRIVERS is no longer needed and should be removed."
#elif defined(NUM_Z_STEPPER_DRIVERS)
  #error "NUM_Z_STEPPER_DRIVERS is no longer needed and should be removed."
#elif defined(LEVEL_BED_CORNERS)
  #error "LEVEL_BED_CORNERS is now LCD_BED_TRAMMING."
#elif defined(LEVEL_CORNERS_INSET_LFRB) || defined(LEVEL_CORNERS_HEIGHT) || defined(LEVEL_CORNERS_Z_HOP) || defined(LEVEL_CORNERS_USE_PROBE) || defined(LEVEL_CORNERS_PROBE_TOLERANCE) || defined(LEVEL_CORNERS_VERIFY_RAISED) || defined(LEVEL_CORNERS_AUDIO_FEEDBACK)
  #error "LEVEL_CORNERS_* settings have been renamed BED_TRAMMING_*."
#elif defined(LEVEL_CENTER_TOO)
  #error "LEVEL_CENTER_TOO is now BED_TRAMMING_INCLUDE_CENTER."
#elif defined(TOUCH_IDLE_SLEEP)
  #error "TOUCH_IDLE_SLEEP (seconds) is now TOUCH_IDLE_SLEEP_MINS (minutes)."
#elif defined(LCD_BACKLIGHT_TIMEOUT)
  #error "LCD_BACKLIGHT_TIMEOUT (seconds) is now LCD_BACKLIGHT_TIMEOUT_MINS (minutes)."
#elif defined(LCD_SET_PROGRESS_MANUALLY)
  #error "LCD_SET_PROGRESS_MANUALLY is now SET_PROGRESS_MANUALLY."
#elif defined(USE_M73_REMAINING_TIME)
  #error "USE_M73_REMAINING_TIME is now SET_REMAINING_TIME."
#elif defined(SHOW_SD_PERCENT)
  #error "SHOW_SD_PERCENT is now SHOW_PROGRESS_PERCENT."
#elif defined(EXTRA_LIN_ADVANCE_K)
  #error "EXTRA_LIN_ADVANCE_K is now ADVANCE_K_EXTRA."
#elif defined(POLAR_SEGMENTS_PER_SECOND) || defined(DELTA_SEGMENTS_PER_SECOND)  || defined(SCARA_SEGMENTS_PER_SECOND) || defined(TPARA_SEGMENTS_PER_SECOND)
  #error "(POLAR|DELTA|SCARA|TPARA)_SEGMENTS_PER_SECOND is now DEFAULT_SEGMENTS_PER_SECOND."
#endif

// L64xx stepper drivers have been removed
#define _L6470              0x6470
#define _L6474              0x6474
#define _L6480              0x6480
#define _POWERSTEP01        0xF00D
#if HAS_DRIVER(L6470)
  #error "L6470 stepper drivers are no longer supported in Marlin."
#elif HAS_DRIVER(L6474)
  #error "L6474 stepper drivers are no longer supported in Marlin."
#elif HAS_DRIVER(L6480)
  #error "L6480 stepper drivers are no longer supported in Marlin."
#elif HAS_DRIVER(POWERSTEP01)
  #error "POWERSTEP01 stepper drivers are no longer supported in Marlin."
#endif
#undef _L6470
#undef _L6474
#undef _L6480
#undef _POWERSTEP01

// Check AXIS_RELATIVE_MODES
constexpr float arm[] = AXIS_RELATIVE_MODES;
static_assert(COUNT(arm) == LOGICAL_AXES, "AXIS_RELATIVE_MODES must contain " _LOGICAL_AXES_STR "elements.");

// Consolidate TMC26X, validate migration (#24373)
#define _ISMAX_1(A) defined(A##_MAX_CURRENT)
#define _ISSNS_1(A) defined(A##_SENSE_RESISTOR)
#if DO(ISMAX,||,ALL_AXIS_NAMES)
  #error "*_MAX_CURRENT is now set with *_CURRENT."
#elif DO(ISSNS,||,ALL_AXIS_NAMES)
  #error "*_SENSE_RESISTOR (in Milli-Ohms) is now set with *_RSENSE (in Ohms), so you must divide values by 1000."
#endif
#undef _ISMAX_1
#undef _ISSNS_1

/**
 * Probe temp compensation requirements
 */
#if HAS_PTC
  #if TEMP_SENSOR_PROBE && TEMP_SENSOR_BED
    #if defined(PTC_PARK_POS_X) || defined(PTC_PARK_POS_Y) || defined(PTC_PARK_POS_Z)
      #error "PTC_PARK_POS_[XYZ] is now PTC_PARK_POS (array)."
    #elif !defined(PTC_PARK_POS)
      #error "PTC_PARK_POS is required for Probe Temperature Compensation."
    #elif defined(PTC_PROBE_POS_X) || defined(PTC_PROBE_POS_Y)
      #error "PTC_PROBE_POS_[XY] is now PTC_PROBE_POS (array)."
    #elif !defined(PTC_PROBE_POS)
      #error "PTC_PROBE_POS is required for Probe Temperature Compensation."
    #endif
  #endif

  #if ENABLED(PTC_PROBE)
    #if !TEMP_SENSOR_PROBE
      #error "PTC_PROBE requires a probe with a thermistor."
    #endif
    #ifdef PTC_PROBE_START
      constexpr auto _ptc_sample_start = PTC_PROBE_START;
      constexpr decltype(_ptc_sample_start) _test_ptc_sample_start = 12.3f;
      static_assert(_test_ptc_sample_start != 12.3f, "PTC_PROBE_START must be a whole number.");
    #endif
    #ifdef PTC_PROBE_RES
      constexpr auto _ptc_sample_res = PTC_PROBE_RES;
      constexpr decltype(_ptc_sample_res) _test_ptc_sample_res = 12.3f;
      static_assert(_test_ptc_sample_res != 12.3f, "PTC_PROBE_RES must be a whole number.");
    #endif
    #if ENABLED(PTC_BED) && defined(PTC_PROBE_TEMP)
      constexpr auto _btc_probe_temp = PTC_PROBE_TEMP;
      constexpr decltype(_btc_probe_temp) _test_btc_probe_temp = 12.3f;
      static_assert(_test_btc_probe_temp != 12.3f, "PTC_PROBE_TEMP must be a whole number.");
    #endif
  #endif

  #if ENABLED(PTC_BED)
    #if !TEMP_SENSOR_BED
      #error "PTC_BED requires a bed with a thermistor."
    #endif
    #ifdef PTC_BED_START
      constexpr auto _btc_sample_start = PTC_BED_START;
      constexpr decltype(_btc_sample_start) _test_btc_sample_start = 12.3f;
      static_assert(_test_btc_sample_start != 12.3f, "PTC_BED_START must be a whole number.");
    #endif
    #ifdef PTC_BED_RES
      constexpr auto _btc_sample_res = PTC_BED_RES;
      constexpr decltype(_btc_sample_res) _test_btc_sample_res = 12.3f;
      static_assert(_test_btc_sample_res != 12.3f, "PTC_BED_RES must be a whole number.");
    #endif
  #endif

  #if ENABLED(PTC_HOTEND)
    #if EXTRUDERS != 1
      #error "PTC_HOTEND requires a single extruder."
    #endif
    #ifdef PTC_HOTEND_START
      constexpr auto _etc_sample_start = PTC_HOTEND_START;
      constexpr decltype(_etc_sample_start) _test_etc_sample_start = 12.3f;
      static_assert(_test_etc_sample_start != 12.3f, "PTC_HOTEND_START must be a whole number.");
    #endif
    #ifdef PTC_HOTEND_RES
      constexpr auto _etc_sample_res = PTC_HOTEND_RES;
      constexpr decltype(_etc_sample_res) _test_etc_sample_res = 12.3f;
      static_assert(_test_etc_sample_res != 12.3f, "PTC_HOTEND_RES must be a whole number.");
    #endif
  #endif
#endif // HAS_PTC

/**
 * Marlin release, version and default string
 */
#ifndef SHORT_BUILD_VERSION
  #error "SHORT_BUILD_VERSION must be specified."
#elif !defined(DETAILED_BUILD_VERSION)
  #error "BUILD_VERSION must be specified."
#elif !defined(STRING_DISTRIBUTION_DATE)
  #error "STRING_DISTRIBUTION_DATE must be specified."
#elif !defined(PROTOCOL_VERSION)
  #error "PROTOCOL_VERSION must be specified."
#elif !defined(MACHINE_NAME)
  #error "MACHINE_NAME must be specified."
#elif !defined(SOURCE_CODE_URL)
  #error "SOURCE_CODE_URL must be specified."
#elif !defined(DEFAULT_MACHINE_UUID)
  #error "DEFAULT_MACHINE_UUID must be specified."
#elif !defined(WEBSITE_URL)
  #error "WEBSITE_URL must be specified."
#endif

/**
 * Serial
 */
#ifndef SERIAL_PORT
  #error "SERIAL_PORT must be defined."
#elif defined(SERIAL_PORT_2) && SERIAL_PORT_2 == SERIAL_PORT
  #error "SERIAL_PORT_2 cannot be the same as SERIAL_PORT."
#elif defined(SERIAL_PORT_3)
  #ifndef SERIAL_PORT_2
    #error "Use SERIAL_PORT_2 before using SERIAL_PORT_3"
  #elif SERIAL_PORT_3 == SERIAL_PORT
    #error "SERIAL_PORT_3 cannot be the same as SERIAL_PORT."
  #elif SERIAL_PORT_3 == SERIAL_PORT_2
    #error "SERIAL_PORT_3 cannot be the same as SERIAL_PORT_2."
  #endif
#endif
#if !(defined(__AVR__) && defined(USBCON))
  #if ENABLED(SERIAL_XON_XOFF) && RX_BUFFER_SIZE < 1024
    #error "SERIAL_XON_XOFF requires RX_BUFFER_SIZE >= 1024 for reliable transfers without drops."
  #elif RX_BUFFER_SIZE && (RX_BUFFER_SIZE < 2 || !IS_POWER_OF_2(RX_BUFFER_SIZE))
    #error "RX_BUFFER_SIZE must be a power of 2 greater than 1."
  #elif TX_BUFFER_SIZE && (TX_BUFFER_SIZE < 2 || TX_BUFFER_SIZE > 256 || !IS_POWER_OF_2(TX_BUFFER_SIZE))
    #error "TX_BUFFER_SIZE must be 0 or a power of 2 between 1 and 256."
  #endif
#elif ANY(SERIAL_XON_XOFF, SERIAL_STATS_MAX_RX_QUEUED, SERIAL_STATS_DROPPED_RX)
  #error "SERIAL_XON_XOFF and SERIAL_STATS_* features not supported on USB-native AVR devices."
#endif

/**
 * Multiple Stepper Drivers Per Axis
 */
#define GOOD_AXIS_PINS(A) (HAS_##A##_ENABLE && HAS_##A##_STEP && HAS_##A##_DIR)
#if HAS_X2_STEPPER && !GOOD_AXIS_PINS(X)
  #error "If X2_DRIVER_TYPE is defined, then X2 ENABLE/STEP/DIR pins are also needed."
#endif

#if HAS_DUAL_Y_STEPPERS && !GOOD_AXIS_PINS(Y)
  #error "If Y2_DRIVER_TYPE is defined, then Y2 ENABLE/STEP/DIR pins are also needed."
#endif

#if HAS_Z_AXIS
  #if NUM_Z_STEPPERS >= 2 && !GOOD_AXIS_PINS(Z2)
    #error "If Z2_DRIVER_TYPE is defined, then Z2 ENABLE/STEP/DIR pins are also needed."
  #elif NUM_Z_STEPPERS >= 3 && !GOOD_AXIS_PINS(Z3)
    #error "If Z3_DRIVER_TYPE is defined, then Z3 ENABLE/STEP/DIR pins are also needed."
  #elif NUM_Z_STEPPERS >= 4 && !GOOD_AXIS_PINS(Z4)
    #error "If Z4_DRIVER_TYPE is defined, then Z4 ENABLE/STEP/DIR pins are also needed."
  #endif
#endif

/**
 * Validate that the bed size fits
 */
static_assert(X_MAX_LENGTH >= X_BED_SIZE, "Movement bounds (X_MIN_POS, X_MAX_POS) are too narrow to contain X_BED_SIZE.");
static_assert(Y_MAX_LENGTH >= Y_BED_SIZE, "Movement bounds (Y_MIN_POS, Y_MAX_POS) are too narrow to contain Y_BED_SIZE.");

/**
 * Granular software endstops (Marlin >= 1.1.7)
 */
#if ENABLED(MIN_SOFTWARE_ENDSTOPS) && NONE(MIN_SOFTWARE_ENDSTOP_Z, POLARGRAPH)
  #if IS_KINEMATIC
    #error "MIN_SOFTWARE_ENDSTOPS on DELTA/SCARA also requires MIN_SOFTWARE_ENDSTOP_Z."
  #elif NONE(MIN_SOFTWARE_ENDSTOP_X, MIN_SOFTWARE_ENDSTOP_Y)
    #error "MIN_SOFTWARE_ENDSTOPS requires at least one of the MIN_SOFTWARE_ENDSTOP_[XYZ] options."
  #endif
#endif

#if ENABLED(MAX_SOFTWARE_ENDSTOPS) && NONE(MAX_SOFTWARE_ENDSTOP_Z, POLARGRAPH)
  #if IS_KINEMATIC
    #error "MAX_SOFTWARE_ENDSTOPS on DELTA/SCARA also requires MAX_SOFTWARE_ENDSTOP_Z."
  #elif NONE(MAX_SOFTWARE_ENDSTOP_X, MAX_SOFTWARE_ENDSTOP_Y)
    #error "MAX_SOFTWARE_ENDSTOPS requires at least one of the MAX_SOFTWARE_ENDSTOP_[XYZ] options."
  #endif
#endif

#if BOTH(ENDSTOPPULLUPS, ENDSTOPPULLDOWNS)
  #error "Enable only one of ENDSTOPPULLUPS or ENDSTOPPULLDOWNS."
#elif BOTH(FIL_RUNOUT_PULLUP, FIL_RUNOUT_PULLDOWN)
  #error "Enable only one of FIL_RUNOUT_PULLUP or FIL_RUNOUT_PULLDOWN."
#elif BOTH(ENDSTOPPULLUP_XMAX, ENDSTOPPULLDOWN_XMAX)
  #error "Enable only one of ENDSTOPPULLUP_X_MAX or ENDSTOPPULLDOWN_X_MAX."
#elif BOTH(ENDSTOPPULLUP_YMAX, ENDSTOPPULLDOWN_YMAX)
  #error "Enable only one of ENDSTOPPULLUP_Y_MAX or ENDSTOPPULLDOWN_Y_MAX."
#elif BOTH(ENDSTOPPULLUP_ZMAX, ENDSTOPPULLDOWN_ZMAX)
  #error "Enable only one of ENDSTOPPULLUP_Z_MAX or ENDSTOPPULLDOWN_Z_MAX."
#elif BOTH(ENDSTOPPULLUP_IMAX, ENDSTOPPULLDOWN_IMAX)
  #error "Enable only one of ENDSTOPPULLUP_I_MAX or ENDSTOPPULLDOWN_I_MAX."
#elif BOTH(ENDSTOPPULLUP_JMAX, ENDSTOPPULLDOWN_JMAX)
  #error "Enable only one of ENDSTOPPULLUP_J_MAX or ENDSTOPPULLDOWN_J_MAX."
#elif BOTH(ENDSTOPPULLUP_KMAX, ENDSTOPPULLDOWN_KMAX)
  #error "Enable only one of ENDSTOPPULLUP_K_MAX or ENDSTOPPULLDOWN_K_MAX."
#elif BOTH(ENDSTOPPULLUP_UMAX, ENDSTOPPULLDOWN_UMAX)
  #error "Enable only one of ENDSTOPPULLUP_U_MAX or ENDSTOPPULLDOWN_U_MAX."
#elif BOTH(ENDSTOPPULLUP_VMAX, ENDSTOPPULLDOWN_VMAX)
  #error "Enable only one of ENDSTOPPULLUP_V_MAX or ENDSTOPPULLDOWN_V_MAX."
#elif BOTH(ENDSTOPPULLUP_WMAX, ENDSTOPPULLDOWN_WMAX)
  #error "Enable only one of ENDSTOPPULLUP_W_MAX or ENDSTOPPULLDOWN_W_MAX."
#elif BOTH(ENDSTOPPULLUP_XMIN, ENDSTOPPULLDOWN_XMIN)
  #error "Enable only one of ENDSTOPPULLUP_X_MIN or ENDSTOPPULLDOWN_X_MIN."
#elif BOTH(ENDSTOPPULLUP_YMIN, ENDSTOPPULLDOWN_YMIN)
  #error "Enable only one of ENDSTOPPULLUP_Y_MIN or ENDSTOPPULLDOWN_Y_MIN."
#elif BOTH(ENDSTOPPULLUP_ZMIN, ENDSTOPPULLDOWN_ZMIN)
  #error "Enable only one of ENDSTOPPULLUP_Z_MIN or ENDSTOPPULLDOWN_Z_MIN."
#elif BOTH(ENDSTOPPULLUP_IMIN, ENDSTOPPULLDOWN_IMIN)
  #error "Enable only one of ENDSTOPPULLUP_I_MIN or ENDSTOPPULLDOWN_I_MIN."
#elif BOTH(ENDSTOPPULLUP_JMIN, ENDSTOPPULLDOWN_JMIN)
  #error "Enable only one of ENDSTOPPULLUP_J_MIN or ENDSTOPPULLDOWN_J_MIN."
#elif BOTH(ENDSTOPPULLUP_KMIN, ENDSTOPPULLDOWN_KMIN)
  #error "Enable only one of ENDSTOPPULLUP_K_MIN or ENDSTOPPULLDOWN_K_MIN."
#elif BOTH(ENDSTOPPULLUP_UMIN, ENDSTOPPULLDOWN_UMIN)
  #error "Enable only one of ENDSTOPPULLUP_U_MIN or ENDSTOPPULLDOWN_U_MIN."
#elif BOTH(ENDSTOPPULLUP_VMIN, ENDSTOPPULLDOWN_VMIN)
  #error "Enable only one of ENDSTOPPULLUP_V_MIN or ENDSTOPPULLDOWN_V_MIN."
#elif BOTH(ENDSTOPPULLUP_WMIN, ENDSTOPPULLDOWN_WMIN)
  #error "Enable only one of ENDSTOPPULLUP_W_MIN or ENDSTOPPULLDOWN_W_MIN."
#endif

/**
 * LCD Info Screen Style
 */
#if LCD_INFO_SCREEN_STYLE > 0
  #if HAS_MARLINUI_U8GLIB || LCD_WIDTH < 20 || LCD_HEIGHT < 4
    #error "Alternative LCD_INFO_SCREEN_STYLE requires 20x4 Character LCD."
  #elif LCD_INFO_SCREEN_STYLE > 1
    #error "LCD_INFO_SCREEN_STYLE only has options 0 and 1 at this time."
  #endif
#endif

/**
 * Progress Bar
 */
#if ENABLED(LCD_PROGRESS_BAR)
  #if NONE(SDSUPPORT, SET_PROGRESS_MANUALLY)
    #error "LCD_PROGRESS_BAR requires SDSUPPORT or SET_PROGRESS_MANUALLY."
  #elif NONE(HAS_MARLINUI_HD44780, IS_TFTGLCD_PANEL)
    #error "LCD_PROGRESS_BAR only applies to HD44780 character LCD and TFTGLCD_PANEL_(SPI|I2C)."
  #elif HAS_MARLINUI_U8GLIB || IS_DWIN_MARLINUI
    #error "LCD_PROGRESS_BAR does not apply to graphical displays."
  #elif ENABLED(FILAMENT_LCD_DISPLAY)
    #error "LCD_PROGRESS_BAR and FILAMENT_LCD_DISPLAY are not fully compatible. Comment out this line to use both."
  #elif PROGRESS_MSG_EXPIRE < 0
    #error "PROGRESS_MSG_EXPIRE must be greater than or equal to 0."
  #endif
#endif

#if ENABLED(SET_PROGRESS_MANUALLY) && NONE(SET_PROGRESS_PERCENT, SET_REMAINING_TIME, SET_INTERACTION_TIME)
  #error "SET_PROGRESS_MANUALLY requires at least one of SET_PROGRESS_PERCENT, SET_REMAINING_TIME, SET_INTERACTION_TIME to be enabled."
#endif

#if HAS_LCDPRINT && LCD_HEIGHT < 4 && ANY(SHOW_PROGRESS_PERCENT, SHOW_ELAPSED_TIME, SHOW_REMAINING_TIME, SHOW_INTERACTION_TIME)
  #error "Displays with fewer than 4 rows of text can't show progress values."
#endif

#if !HAS_MARLINUI_MENU && ENABLED(SD_REPRINT_LAST_SELECTED_FILE)
  #error "SD_REPRINT_LAST_SELECTED_FILE currently requires a Marlin-native LCD menu."
#endif

#if ANY(HAS_MARLINUI_MENU, TOUCH_UI_FTDI_EVE, EXTENSIBLE_UI) && !defined(MANUAL_FEEDRATE)
  #error "MANUAL_FEEDRATE is required for MarlinUI, ExtUI, or FTDI EVE Touch UI."
#endif

/**
 * Custom Boot and Status screens
 */
#if ENABLED(SHOW_CUSTOM_BOOTSCREEN) && NONE(HAS_MARLINUI_U8GLIB, TOUCH_UI_FTDI_EVE, IS_DWIN_MARLINUI)
  #error "SHOW_CUSTOM_BOOTSCREEN requires Graphical LCD or TOUCH_UI_FTDI_EVE."
#elif ENABLED(SHOW_CUSTOM_BOOTSCREEN) && DISABLED(SHOW_BOOTSCREEN)
  #error "SHOW_CUSTOM_BOOTSCREEN requires SHOW_BOOTSCREEN."
#elif ENABLED(CUSTOM_STATUS_SCREEN_IMAGE) && !HAS_MARLINUI_U8GLIB
  #error "CUSTOM_STATUS_SCREEN_IMAGE requires a 128x64 DOGM B/W Graphical LCD."
#endif

/**
 * LCD Lightweight Screen Style
 */
#if ENABLED(LIGHTWEIGHT_UI) && !IS_U8GLIB_ST7920
  #error "LIGHTWEIGHT_UI requires a U8GLIB_ST7920-based display."
#endif

/**
 * SD Card Settings
 */
#if ALL(SDSUPPORT, HAS_SD_DETECT, SD_CONNECTION_TYPICAL, ELB_FULL_GRAPHIC_CONTROLLER, HAS_MARLINUI_MENU) && SD_DETECT_STATE == LOW
  #error "SD_DETECT_STATE must be set HIGH for SD on the ELB_FULL_GRAPHIC_CONTROLLER."
#endif
#undef SD_CONNECTION_TYPICAL

/**
 * SD File Sorting
 */
#if ENABLED(SDCARD_SORT_ALPHA)
  #if SDSORT_LIMIT > 256
    #error "SDSORT_LIMIT must be 256 or smaller."
  #elif SDSORT_LIMIT < 10
    #error "SDSORT_LIMIT should be greater than 9 to be useful."
  #elif DISABLED(SDSORT_USES_RAM)
    #if ENABLED(SDSORT_DYNAMIC_RAM)
      #error "SDSORT_DYNAMIC_RAM requires SDSORT_USES_RAM (which reads the directory into RAM)."
    #elif ENABLED(SDSORT_CACHE_NAMES)
      #error "SDSORT_CACHE_NAMES requires SDSORT_USES_RAM (which reads the directory into RAM)."
    #endif
  #endif

  #if ENABLED(SDSORT_CACHE_NAMES) && DISABLED(SDSORT_DYNAMIC_RAM)
    #if SDSORT_CACHE_VFATS < 2
      #error "SDSORT_CACHE_VFATS must be 2 or greater!"
    #elif SDSORT_CACHE_VFATS > MAX_VFAT_ENTRIES
      #undef SDSORT_CACHE_VFATS
      #define SDSORT_CACHE_VFATS MAX_VFAT_ENTRIES
      #warning "SDSORT_CACHE_VFATS was reduced to MAX_VFAT_ENTRIES!"
    #endif
  #endif
#endif

#if defined(EVENT_GCODE_SD_ABORT) && DISABLED(NOZZLE_PARK_FEATURE)
  static_assert(nullptr == strstr(EVENT_GCODE_SD_ABORT, "G27"), "NOZZLE_PARK_FEATURE is required to use G27 in EVENT_GCODE_SD_ABORT.");
#endif

/**
 * I2C Position Encoders
 */
#if ENABLED(I2C_POSITION_ENCODERS)
  #if !BOTH(BABYSTEPPING, BABYSTEP_XY)
    #error "I2C_POSITION_ENCODERS requires BABYSTEPPING and BABYSTEP_XY."
  #elif !WITHIN(I2CPE_ENCODER_CNT, 1, 5)
    #error "I2CPE_ENCODER_CNT must be between 1 and 5."
  #endif
#endif

/**
 * Babystepping
 */
#if ENABLED(BABYSTEPPING)
  #if ENABLED(SCARA)
    #error "BABYSTEPPING is not implemented for SCARA yet."
  #elif ENABLED(BABYSTEP_XY) && EITHER(MARKFORGED_XY, MARKFORGED_YX)
    #error "BABYSTEPPING only implemented for Z axis on MarkForged."
  #elif BOTH(DELTA, BABYSTEP_XY)
    #error "BABYSTEPPING only implemented for Z axis on deltabots."
  #elif BOTH(BABYSTEP_ZPROBE_OFFSET, MESH_BED_LEVELING)
    #error "MESH_BED_LEVELING and BABYSTEP_ZPROBE_OFFSET is not a valid combination"
  #elif ENABLED(BABYSTEP_ZPROBE_OFFSET) && !HAS_BED_PROBE
    #error "BABYSTEP_ZPROBE_OFFSET requires a probe."
  #elif ENABLED(BABYSTEP_ZPROBE_GFX_OVERLAY) && NONE(HAS_MARLINUI_U8GLIB, IS_DWIN_MARLINUI)
    #error "BABYSTEP_ZPROBE_GFX_OVERLAY requires a Graphical LCD."
  #elif ENABLED(BABYSTEP_ZPROBE_GFX_OVERLAY) && DISABLED(BABYSTEP_ZPROBE_OFFSET)
    #error "BABYSTEP_ZPROBE_GFX_OVERLAY requires a BABYSTEP_ZPROBE_OFFSET."
  #elif ENABLED(BABYSTEP_HOTEND_Z_OFFSET) && !HAS_HOTEND_OFFSET
    #error "BABYSTEP_HOTEND_Z_OFFSET requires 2 or more HOTENDS."
  #elif BOTH(BABYSTEP_ALWAYS_AVAILABLE, MOVE_Z_WHEN_IDLE)
    #error "BABYSTEP_ALWAYS_AVAILABLE and MOVE_Z_WHEN_IDLE are incompatible."
  #elif !defined(BABYSTEP_MULTIPLICATOR_Z)
    #error "BABYSTEPPING requires BABYSTEP_MULTIPLICATOR_Z."
  #elif ENABLED(BABYSTEP_XY) && !defined(BABYSTEP_MULTIPLICATOR_XY)
    #error "BABYSTEP_XY requires BABYSTEP_MULTIPLICATOR_XY."
  #elif ENABLED(BABYSTEP_MILLIMETER_UNITS)
    static_assert(BABYSTEP_MULTIPLICATOR_Z <= 0.1f, "BABYSTEP_MULTIPLICATOR_Z must be less or equal to 0.1mm.");
    #if ENABLED(BABYSTEP_XY)
      static_assert(BABYSTEP_MULTIPLICATOR_XY <= 0.25f, "BABYSTEP_MULTIPLICATOR_XY must be less than or equal to 0.25mm.");
    #endif
  #endif
#endif

/**
 * Filament Runout needs one or more pins and either SD Support or Auto print start detection
 */
#if HAS_FILAMENT_SENSOR
  #if !PIN_EXISTS(FIL_RUNOUT)
    #error "FILAMENT_RUNOUT_SENSOR requires FIL_RUNOUT_PIN."
  #elif HAS_PRUSA_MMU2 && NUM_RUNOUT_SENSORS != 1
      #error "NUM_RUNOUT_SENSORS must be 1 with MMU2 / MMU2S."
  #elif NUM_RUNOUT_SENSORS != 1 && NUM_RUNOUT_SENSORS != E_STEPPERS
    #error "NUM_RUNOUT_SENSORS must be either 1 or number of E steppers."
  #elif NUM_RUNOUT_SENSORS >= 8 && !PIN_EXISTS(FIL_RUNOUT8)
    #error "FIL_RUNOUT8_PIN is required with NUM_RUNOUT_SENSORS >= 8."
  #elif NUM_RUNOUT_SENSORS >= 7 && !PIN_EXISTS(FIL_RUNOUT7)
    #error "FIL_RUNOUT7_PIN is required with NUM_RUNOUT_SENSORS >= 7."
  #elif NUM_RUNOUT_SENSORS >= 6 && !PIN_EXISTS(FIL_RUNOUT6)
    #error "FIL_RUNOUT6_PIN is required with NUM_RUNOUT_SENSORS >= 6."
  #elif NUM_RUNOUT_SENSORS >= 5 && !PIN_EXISTS(FIL_RUNOUT5)
    #error "FIL_RUNOUT5_PIN is required with NUM_RUNOUT_SENSORS >= 5."
  #elif NUM_RUNOUT_SENSORS >= 4 && !PIN_EXISTS(FIL_RUNOUT4)
    #error "FIL_RUNOUT4_PIN is required with NUM_RUNOUT_SENSORS >= 4."
  #elif NUM_RUNOUT_SENSORS >= 3 && !PIN_EXISTS(FIL_RUNOUT3)
    #error "FIL_RUNOUT3_PIN is required with NUM_RUNOUT_SENSORS >= 3."
  #elif NUM_RUNOUT_SENSORS >= 2 && !PIN_EXISTS(FIL_RUNOUT2)
    #error "FIL_RUNOUT2_PIN is required with NUM_RUNOUT_SENSORS >= 2."
  #elif BOTH(FIL_RUNOUT1_PULLUP, FIL_RUNOUT1_PULLDOWN)
    #error "You can't enable FIL_RUNOUT1_PULLUP and FIL_RUNOUT1_PULLDOWN at the same time."
  #elif BOTH(FIL_RUNOUT2_PULLUP, FIL_RUNOUT2_PULLDOWN)
    #error "You can't enable FIL_RUNOUT2_PULLUP and FIL_RUNOUT2_PULLDOWN at the same time."
  #elif BOTH(FIL_RUNOUT3_PULLUP, FIL_RUNOUT3_PULLDOWN)
    #error "You can't enable FIL_RUNOUT3_PULLUP and FIL_RUNOUT3_PULLDOWN at the same time."
  #elif BOTH(FIL_RUNOUT4_PULLUP, FIL_RUNOUT4_PULLDOWN)
    #error "You can't enable FIL_RUNOUT4_PULLUP and FIL_RUNOUT4_PULLDOWN at the same time."
  #elif BOTH(FIL_RUNOUT5_PULLUP, FIL_RUNOUT5_PULLDOWN)
    #error "You can't enable FIL_RUNOUT5_PULLUP and FIL_RUNOUT5_PULLDOWN at the same time."
  #elif BOTH(FIL_RUNOUT6_PULLUP, FIL_RUNOUT6_PULLDOWN)
    #error "You can't enable FIL_RUNOUT6_PULLUP and FIL_RUNOUT6_PULLDOWN at the same time."
  #elif BOTH(FIL_RUNOUT7_PULLUP, FIL_RUNOUT7_PULLDOWN)
    #error "You can't enable FIL_RUNOUT7_PULLUP and FIL_RUNOUT7_PULLDOWN at the same time."
  #elif BOTH(FIL_RUNOUT8_PULLUP, FIL_RUNOUT8_PULLDOWN)
    #error "You can't enable FIL_RUNOUT8_PULLUP and FIL_RUNOUT8_PULLDOWN at the same time."
  #elif FILAMENT_RUNOUT_DISTANCE_MM < 0
    #error "FILAMENT_RUNOUT_DISTANCE_MM must be greater than or equal to zero."
  #elif DISABLED(ADVANCED_PAUSE_FEATURE)
    static_assert(nullptr == strstr(FILAMENT_RUNOUT_SCRIPT, "M600"), "ADVANCED_PAUSE_FEATURE is required to use M600 with FILAMENT_RUNOUT_SENSOR.");
  #endif
#endif

/**
 * Advanced Pause
 */
#if ENABLED(ADVANCED_PAUSE_FEATURE)
  #if !HAS_RESUME_CONTINUE
    #error "ADVANCED_PAUSE_FEATURE requires a supported LCD controller (or EMERGENCY_PARSER)."
  #elif DISABLED(NOZZLE_PARK_FEATURE)
    #error "ADVANCED_PAUSE_FEATURE requires NOZZLE_PARK_FEATURE."
  #elif !defined(FILAMENT_UNLOAD_PURGE_FEEDRATE)
    #error "ADVANCED_PAUSE_FEATURE requires FILAMENT_UNLOAD_PURGE_FEEDRATE."
  #elif ENABLED(EXTRUDER_RUNOUT_PREVENT)
    #error "EXTRUDER_RUNOUT_PREVENT is incompatible with ADVANCED_PAUSE_FEATURE."
  #elif ENABLED(PARK_HEAD_ON_PAUSE) && NONE(SDSUPPORT, IS_NEWPANEL, EMERGENCY_PARSER)
    #error "PARK_HEAD_ON_PAUSE requires SDSUPPORT, EMERGENCY_PARSER, or an LCD controller."
  #elif ENABLED(HOME_BEFORE_FILAMENT_CHANGE) && DISABLED(PAUSE_PARK_NO_STEPPER_TIMEOUT)
    #error "HOME_BEFORE_FILAMENT_CHANGE requires PAUSE_PARK_NO_STEPPER_TIMEOUT."
  #elif ENABLED(PREVENT_LENGTHY_EXTRUDE) && FILAMENT_CHANGE_UNLOAD_LENGTH > EXTRUDE_MAXLENGTH
    #error "FILAMENT_CHANGE_UNLOAD_LENGTH must be less than or equal to EXTRUDE_MAXLENGTH."
  #elif ENABLED(PREVENT_LENGTHY_EXTRUDE) && FILAMENT_CHANGE_SLOW_LOAD_LENGTH > EXTRUDE_MAXLENGTH
    #error "FILAMENT_CHANGE_SLOW_LOAD_LENGTH must be less than or equal to EXTRUDE_MAXLENGTH."
  #elif ENABLED(PREVENT_LENGTHY_EXTRUDE) && FILAMENT_CHANGE_FAST_LOAD_LENGTH > EXTRUDE_MAXLENGTH
    #error "FILAMENT_CHANGE_FAST_LOAD_LENGTH must be less than or equal to EXTRUDE_MAXLENGTH."
  #endif
#endif

#if ENABLED(NOZZLE_PARK_FEATURE)
  constexpr float npp[] = NOZZLE_PARK_POINT;
  static_assert(COUNT(npp) == XYZ, "NOZZLE_PARK_POINT requires X, Y, and Z values.");
  constexpr xyz_pos_t npp_xyz = NOZZLE_PARK_POINT;
  static_assert(WITHIN(npp_xyz.x, X_MIN_POS, X_MAX_POS), "NOZZLE_PARK_POINT.X is out of bounds (X_MIN_POS, X_MAX_POS).");
  static_assert(WITHIN(npp_xyz.y, Y_MIN_POS, Y_MAX_POS), "NOZZLE_PARK_POINT.Y is out of bounds (Y_MIN_POS, Y_MAX_POS).");
  static_assert(WITHIN(npp_xyz.z, Z_MIN_POS, Z_MAX_POS), "NOZZLE_PARK_POINT.Z is out of bounds (Z_MIN_POS, Z_MAX_POS).");
#endif

/**
 * Instant Freeze
 */
#if ENABLED(FREEZE_FEATURE) && !(PIN_EXISTS(FREEZE) && defined(FREEZE_STATE))
  #error "FREEZE_FEATURE requires both FREEZE_PIN and FREEZE_STATE."
#endif

/**
 * Individual axis homing is useless for DELTAS
 */
#if BOTH(INDIVIDUAL_AXIS_HOMING_MENU, DELTA)
  #error "INDIVIDUAL_AXIS_HOMING_MENU is incompatible with DELTA kinematics."
#endif

/**
 * Sanity checking for all Průša MMU
 */
#ifdef SNMM
  #error "SNMM is obsolete. Define MMU_MODEL as PRUSA_MMU1 instead."
#elif ENABLED(MK2_MULTIPLEXER)
  #error "MK2_MULTIPLEXER is obsolete. Define MMU_MODEL as PRUSA_MMU1 instead."
#elif ENABLED(PRUSA_MMU2)
  #error "PRUSA_MMU2 is obsolete. Define MMU_MODEL as PRUSA_MMU2 instead."
#elif ENABLED(PRUSA_MMU2_S_MODE)
  #error "PRUSA_MMU2_S_MODE is obsolete. Define MMU_MODEL as PRUSA_MMU2S instead."
#elif ENABLED(SMUFF_EMU_MMU2)
  #error "SMUFF_EMU_MMU2 is obsolete. Define MMU_MODEL as EXTENDABLE_EMU_MMU2 instead."
#elif ENABLED(SMUFF_EMU_MMU2S)
  #error "SMUFF_EMU_MMU2S is obsolete. Define MMU_MODEL as EXTENDABLE_EMU_MMU2S instead."
#endif

/**
 * Multi-Material-Unit 2 / EXTENDABLE_EMU_MMU2 requirements
 */
#if HAS_PRUSA_MMU2
  #if !HAS_EXTENDABLE_MMU && EXTRUDERS != 5
    #undef SINGLENOZZLE
    #error "PRUSA_MMU2(S) requires exactly 5 EXTRUDERS. Please update your Configuration."
  #elif HAS_EXTENDABLE_MMU && EXTRUDERS > 15
    #error "EXTRUDERS is too large for MMU(S) emulation mode. The maximum value is 15."
  #elif DISABLED(NOZZLE_PARK_FEATURE)
    #error "PRUSA_MMU2(S) requires NOZZLE_PARK_FEATURE. Enable it to continue."
  #elif HAS_PRUSA_MMU2S && DISABLED(FILAMENT_RUNOUT_SENSOR)
    #error "PRUSA_MMU2S requires FILAMENT_RUNOUT_SENSOR. Enable it to continue."
  #elif ENABLED(MMU_EXTRUDER_SENSOR) && DISABLED(FILAMENT_RUNOUT_SENSOR)
    #error "MMU_EXTRUDER_SENSOR requires FILAMENT_RUNOUT_SENSOR. Enable it to continue."
  #elif ENABLED(MMU_EXTRUDER_SENSOR) && !HAS_MARLINUI_MENU
    #error "MMU_EXTRUDER_SENSOR requires an LCD supporting MarlinUI."
  #elif ENABLED(MMU2_MENUS) && !HAS_MARLINUI_MENU
    #error "MMU2_MENUS requires an LCD supporting MarlinUI."
  #elif DISABLED(ADVANCED_PAUSE_FEATURE)
    static_assert(nullptr == strstr(MMU2_FILAMENT_RUNOUT_SCRIPT, "M600"), "ADVANCED_PAUSE_FEATURE is required to use M600 with PRUSA_MMU2(S) / HAS_EXTENDABLE_MMU(S).");
  #endif
#endif

#if HAS_EXTENDABLE_MMU
  #define MAX_EXTRUDERS 15
#else
  #define MAX_EXTRUDERS  8
#endif

#if ENABLED(STM_CUTTER)
  static_assert(STM_NUM_TOOLS < MAX_EXTRUDERS, "STM_CUTTER requires STM_NUM_TOOLS < " STRINGIFY(MAX_EXTRUDERS) ".");
#endif

/**
 * Options only for EXTRUDERS > 1
 */
#if HAS_MULTI_EXTRUDER

  static_assert(EXTRUDERS <= MAX_EXTRUDERS, "Marlin supports a maximum of " STRINGIFY(MAX_EXTRUDERS) " EXTRUDERS.");

  #if ENABLED(HEATERS_PARALLEL)
    #error "EXTRUDERS must be 1 with HEATERS_PARALLEL."
  #endif

  #if ENABLED(STATUS_HOTEND_INVERTED) && NONE(STATUS_HOTEND_NUMBERLESS, STATUS_HOTEND_ANIM)
    #error "With multiple hotends STATUS_HOTEND_INVERTED requires STATUS_HOTEND_ANIM or STATUS_HOTEND_NUMBERLESS."
  #endif

  #if ENABLED(TOOLCHANGE_FILAMENT_SWAP)
    #ifndef TOOLCHANGE_FS_LENGTH
      #error "TOOLCHANGE_FILAMENT_SWAP requires TOOLCHANGE_FS_LENGTH."
    #elif !defined(TOOLCHANGE_FS_RETRACT_SPEED)
      #error "TOOLCHANGE_FILAMENT_SWAP requires TOOLCHANGE_FS_RETRACT_SPEED."
    #elif !defined(TOOLCHANGE_FS_PRIME_SPEED)
      #error "TOOLCHANGE_FILAMENT_SWAP requires TOOLCHANGE_FS_PRIME_SPEED."
    #endif
  #endif

  #if ENABLED(TOOLCHANGE_PARK)
    #ifndef TOOLCHANGE_PARK_XY
      #error "TOOLCHANGE_PARK requires TOOLCHANGE_PARK_XY."
    #elif !defined(TOOLCHANGE_PARK_XY_FEEDRATE)
      #error "TOOLCHANGE_PARK requires TOOLCHANGE_PARK_XY_FEEDRATE."
    #endif
  #endif

  #if !defined(TOOLCHANGE_ZRAISE) && DISABLED(MANUAL_SWITCHING_TOOLHEAD)
    #error "TOOLCHANGE_ZRAISE required for EXTRUDERS > 1."
  #endif

#elif HAS_PRUSA_MMU1 || HAS_EXTENDABLE_MMU

  #error "Multi-Material-Unit requires 2 or more EXTRUDERS."

#elif ENABLED(SINGLENOZZLE)

  #error "SINGLENOZZLE requires 2 or more EXTRUDERS."
  #if ENABLED(PID_PARAMS_PER_HOTEND)
    #error "PID_PARAMS_PER_HOTEND must be disabled when using any SINGLENOZZLE extruder."
  #endif

#endif

#undef MAX_EXTRUDERS

/**
 * A Dual Nozzle carriage with switching servo
 */
#if ENABLED(SWITCHING_NOZZLE)
  #if ENABLED(DUAL_X_CARRIAGE)
    #error "SWITCHING_NOZZLE and DUAL_X_CARRIAGE are incompatible."
  #elif ENABLED(SINGLENOZZLE)
    #error "SWITCHING_NOZZLE and SINGLENOZZLE are incompatible."
  #elif HAS_PRUSA_MMU2
    #error "SWITCHING_NOZZLE and PRUSA_MMU2(S) are incompatible."
  #elif EXTRUDERS != 2
    #error "SWITCHING_NOZZLE requires exactly 2 EXTRUDERS."
  #elif NUM_SERVOS < 1
    #error "SWITCHING_NOZZLE requires NUM_SERVOS >= 1."
  #endif

  #ifndef SWITCHING_NOZZLE_SERVO_NR
    #error "SWITCHING_NOZZLE requires SWITCHING_NOZZLE_SERVO_NR."
  #elif SWITCHING_NOZZLE_SERVO_NR == 0 && !PIN_EXISTS(SERVO0)
    #error "SERVO0_PIN must be defined for your SWITCHING_NOZZLE."
  #elif SWITCHING_NOZZLE_SERVO_NR == 1 && !PIN_EXISTS(SERVO1)
    #error "SERVO1_PIN must be defined for your SWITCHING_NOZZLE."
  #elif SWITCHING_NOZZLE_SERVO_NR == 2 && !PIN_EXISTS(SERVO2)
    #error "SERVO2_PIN must be defined for your SWITCHING_NOZZLE."
  #elif SWITCHING_NOZZLE_SERVO_NR == 3 && !PIN_EXISTS(SERVO3)
    #error "SERVO3_PIN must be defined for your SWITCHING_NOZZLE."
  #endif

  #ifdef SWITCHING_NOZZLE_E1_SERVO_NR
    #if SWITCHING_NOZZLE_E1_SERVO_NR == SWITCHING_NOZZLE_SERVO_NR
      #error "SWITCHING_NOZZLE_E1_SERVO_NR must be different from SWITCHING_NOZZLE_SERVO_NR."
    #elif SWITCHING_NOZZLE_E1_SERVO_NR == 0 && !PIN_EXISTS(SERVO0)
      #error "SERVO0_PIN must be defined for your SWITCHING_NOZZLE."
    #elif SWITCHING_NOZZLE_E1_SERVO_NR == 1 && !PIN_EXISTS(SERVO1)
      #error "SERVO1_PIN must be defined for your SWITCHING_NOZZLE."
    #elif SWITCHING_NOZZLE_E1_SERVO_NR == 2 && !PIN_EXISTS(SERVO2)
      #error "SERVO2_PIN must be defined for your SWITCHING_NOZZLE."
    #elif SWITCHING_NOZZLE_E1_SERVO_NR == 3 && !PIN_EXISTS(SERVO3)
      #error "SERVO3_PIN must be defined for your SWITCHING_NOZZLE."
    #endif
  #endif
#endif

/**
 * Single Stepper Dual Extruder with switching servo
 */
#if ENABLED(SWITCHING_EXTRUDER)
  #if NUM_SERVOS < 1
    #error "SWITCHING_EXTRUDER requires NUM_SERVOS >= 1."
  #elif SWITCHING_EXTRUDER_SERVO_NR == 0 && !PIN_EXISTS(SERVO0)
    #error "SERVO0_PIN must be defined for your SWITCHING_EXTRUDER."
  #elif SWITCHING_EXTRUDER_SERVO_NR == 1 && !PIN_EXISTS(SERVO1)
    #error "SERVO1_PIN must be defined for your SWITCHING_EXTRUDER."
  #elif SWITCHING_EXTRUDER_SERVO_NR == 2 && !PIN_EXISTS(SERVO2)
    #error "SERVO2_PIN must be defined for your SWITCHING_EXTRUDER."
  #elif SWITCHING_EXTRUDER_SERVO_NR == 3 && !PIN_EXISTS(SERVO3)
    #error "SERVO3_PIN must be defined for your SWITCHING_EXTRUDER."
  #endif
  #if EXTRUDERS > 3
    #if NUM_SERVOS < 2
      #error "SWITCHING_EXTRUDER with 4 extruders requires NUM_SERVOS >= 2."
    #elif SWITCHING_EXTRUDER_E23_SERVO_NR == 0 && !PIN_EXISTS(SERVO0)
      #error "SERVO0_PIN must be defined for your SWITCHING_EXTRUDER."
    #elif SWITCHING_EXTRUDER_E23_SERVO_NR == 1 && !PIN_EXISTS(SERVO1)
      #error "SERVO1_PIN must be defined for your SWITCHING_EXTRUDER."
    #elif SWITCHING_EXTRUDER_E23_SERVO_NR == 2 && !PIN_EXISTS(SERVO2)
      #error "SERVO2_PIN must be defined for your SWITCHING_EXTRUDER."
    #elif SWITCHING_EXTRUDER_E23_SERVO_NR == 3 && !PIN_EXISTS(SERVO3)
      #error "SERVO3_PIN must be defined for your SWITCHING_EXTRUDER."
    #elif SWITCHING_EXTRUDER_E23_SERVO_NR == SWITCHING_EXTRUDER_SERVO_NR
      #error "SWITCHING_EXTRUDER_E23_SERVO_NR should be a different extruder from SWITCHING_EXTRUDER_SERVO_NR."
    #endif
  #endif
#endif

/**
 * Mixing Extruder requirements
 */
#if ENABLED(MIXING_EXTRUDER)
  #if HAS_MULTI_EXTRUDER
    #error "For MIXING_EXTRUDER set MIXING_STEPPERS > 1 instead of EXTRUDERS > 1."
  #elif MIXING_STEPPERS < 2
    #error "You must set MIXING_STEPPERS >= 2 for a mixing extruder."
  #elif ENABLED(FILAMENT_WIDTH_SENSOR)
    #error "MIXING_EXTRUDER is incompatible with FILAMENT_WIDTH_SENSOR. Comment out this line to use it anyway."
  #elif ENABLED(SWITCHING_EXTRUDER)
    #error "Please select either MIXING_EXTRUDER or SWITCHING_EXTRUDER, not both."
  #elif ENABLED(SINGLENOZZLE)
    #error "MIXING_EXTRUDER is incompatible with SINGLENOZZLE."
  #elif ENABLED(DISABLE_INACTIVE_EXTRUDER)
    #error "MIXING_EXTRUDER is incompatible with DISABLE_INACTIVE_EXTRUDER."
  #elif HAS_FILAMENT_RUNOUT_DISTANCE
    #error "MIXING_EXTRUDER is incompatible with FILAMENT_RUNOUT_DISTANCE_MM."
  #endif
#endif

/**
 * Dual E Steppers requirements
 */
#if ENABLED(E_DUAL_STEPPER_DRIVERS)
  #if EXTRUDERS > 1
    #error "E_DUAL_STEPPER_DRIVERS can only be used with EXTRUDERS set to 1."
  #elif ENABLED(MIXING_EXTRUDER)
    #error "E_DUAL_STEPPER_DRIVERS is incompatible with MIXING_EXTRUDER."
  #elif ENABLED(SWITCHING_EXTRUDER)
    #error "E_DUAL_STEPPER_DRIVERS is incompatible with SWITCHING_EXTRUDER."
  #endif
#endif

/**
 * Linear Advance 1.5 - Check K value range
 */
#if ENABLED(LIN_ADVANCE)
  #if DISTINCT_E > 1
    constexpr float lak[] = ADVANCE_K;
    static_assert(COUNT(lak) <= DISTINCT_E, "The ADVANCE_K array has too many elements (i.e., more than " STRINGIFY(DISTINCT_E) ").");
    #define _LIN_ASSERT(N) static_assert(N >= COUNT(lak) || WITHIN(lak[N], 0, 10), "ADVANCE_K values must be from 0 to 10 (Changed in LIN_ADVANCE v1.5, Marlin 1.1.9).");
    REPEAT(DISTINCT_E, _LIN_ASSERT)
    #undef _LIN_ASSERT
  #else
    static_assert(WITHIN(ADVANCE_K, 0, 10), "ADVANCE_K must be from 0 to 10 (Changed in LIN_ADVANCE v1.5, Marlin 1.1.9).");
  #endif
  #if ENABLED(S_CURVE_ACCELERATION) && DISABLED(EXPERIMENTAL_SCURVE)
    #error "LIN_ADVANCE and S_CURVE_ACCELERATION may not play well together! Enable EXPERIMENTAL_SCURVE to continue."
  #elif ENABLED(DIRECT_STEPPING)
    #error "DIRECT_STEPPING is incompatible with LIN_ADVANCE. Enable in external planner if possible."
  #elif NONE(HAS_JUNCTION_DEVIATION, ALLOW_LOW_EJERK) && defined(DEFAULT_EJERK)
    static_assert(DEFAULT_EJERK >= 10, "It is strongly recommended to set DEFAULT_EJERK >= 10 when using LIN_ADVANCE. Enable ALLOW_LOW_EJERK to bypass this alert (e.g., for direct drive).");
  #endif
#endif

/**
 * Special tool-changing options
 */
#if MANY(SINGLENOZZLE, DUAL_X_CARRIAGE, PARKING_EXTRUDER, MAGNETIC_PARKING_EXTRUDER, MANUAL_SWITCHING_TOOLHEAD, SERVO_SWITCHING_TOOLHEAD, MAGNETIC_SWITCHING_TOOLHEAD, ELECTROMAGNETIC_SWITCHING_TOOLHEAD)
  #error "Please select only one of SINGLENOZZLE, DUAL_X_CARRIAGE, PARKING_EXTRUDER, MAGNETIC_PARKING_EXTRUDER, MANUAL_SWITCHING_TOOLHEAD, SERVO_SWITCHING_TOOLHEAD, MAGNETIC_SWITCHING_TOOLHEAD, or ELECTROMAGNETIC_SWITCHING_TOOLHEAD."
#endif

/**
 * (Magnetic) Parking Extruder requirements
 */
#if EITHER(PARKING_EXTRUDER, MAGNETIC_PARKING_EXTRUDER)
  #if ENABLED(EXT_SOLENOID)
    #error "(MAGNETIC_)PARKING_EXTRUDER and EXT_SOLENOID are incompatible. (Pins are used twice.)"
  #elif EXTRUDERS != 2
    #error "(MAGNETIC_)PARKING_EXTRUDER requires exactly 2 EXTRUDERS."
  #elif !defined(PARKING_EXTRUDER_PARKING_X)
    #error "(MAGNETIC_)PARKING_EXTRUDER requires PARKING_EXTRUDER_PARKING_X."
  #elif !defined(TOOLCHANGE_ZRAISE)
    #error "(MAGNETIC_)PARKING_EXTRUDER requires TOOLCHANGE_ZRAISE."
  #elif TOOLCHANGE_ZRAISE < 0
    #error "TOOLCHANGE_ZRAISE must be 0 or higher."
  #elif ENABLED(PARKING_EXTRUDER)
    #if !PINS_EXIST(SOL0, SOL1)
      #error "PARKING_EXTRUDER requires SOL0_PIN and SOL1_PIN."
    #elif !defined(PARKING_EXTRUDER_SOLENOIDS_PINS_ACTIVE) || !WITHIN(PARKING_EXTRUDER_SOLENOIDS_PINS_ACTIVE, LOW, HIGH)
      #error "PARKING_EXTRUDER_SOLENOIDS_PINS_ACTIVE must be defined as HIGH or LOW."
    #elif !defined(PARKING_EXTRUDER_SOLENOIDS_DELAY) || !WITHIN(PARKING_EXTRUDER_SOLENOIDS_DELAY, 0, 2000)
      #error "PARKING_EXTRUDER_SOLENOIDS_DELAY must be between 0 and 2000 (ms)."
    #endif
  #endif
#endif

/**
 * Manual Switching Toolhead requirements
 */
#if ENABLED(MANUAL_SWITCHING_TOOLHEAD)
  #if STM_NUM_TOOLS < 2
    #error "MANUAL_SWITCHING_TOOLHEAD requires STM_NUM_TOOLS >= 2."
  #elif STM_NUM_TOOLS > 8
    #error "STM_NUM_TOOLS can not be more than 8."
  #elif E_STEPPERS != 1 && E_STEPPERS != HOTENDS
    #error "MANUAL_SWITCHING_TOOLHEAD requires either matching hotend/EXTRUDER count, or just one EXTRUDER."
  #elif DISABLED(ADVANCED_PAUSE_FEATURE)
    #error "MANUAL_SWITCHING_TOOLHEAD requires ADVANCED_PAUSE_FEATURE."
  #endif

  #if STM_NUM_TOOLS < 8
    #undef TOOL_NAME_7
  #endif
  #if STM_NUM_TOOLS < 7
    #undef TOOL_NAME_6
  #endif
  #if STM_NUM_TOOLS < 6
    #undef TOOL_NAME_5
  #endif
  #if STM_NUM_TOOLS < 5
    #undef TOOL_NAME_4
  #endif
  #if STM_NUM_TOOLS < 4
    #undef TOOL_NAME_3
  #endif
  #if STM_NUM_TOOLS < 3
    #undef TOOL_NAME_2
  #endif

  #if ENABLED(STM_EEPROM_STORAGE) && DISABLED(EEPROM_SETTINGS)
    #error "STM_EEPROM_STORAGE requires EEPROM_SETTINGS."
  #elif ENABLED(STM_EEPROM_AUTOSAVE) && DISABLED(STM_EEPROM_STORAGE)
    #error "STM_EEPROM_AUTOSAVE requires STM_EEPROM_STORAGE."
  #endif
#endif

/**
 * Generic Switching Toolhead requirements
 */
#if ANY(SWITCHING_TOOLHEAD, MAGNETIC_SWITCHING_TOOLHEAD, ELECTROMAGNETIC_SWITCHING_TOOLHEAD)
  constexpr float thpx[] = SWITCHING_TOOLHEAD_X_POS;
  static_assert(COUNT(thpx) == EXTRUDERS, "SWITCHING_TOOLHEAD_X_POS must be an array EXTRUDERS long.");
#endif

/**
 * Servo Switching Toolhead requirements
 */
#if ENABLED(SERVO_SWITCHING_TOOLHEAD)
  #ifndef SST_SERVO_NR
    #error "SERVO_SWITCHING_TOOLHEAD requires SST_SERVO_NR."
  #elif EXTRUDERS < 2
    #error "SERVO_SWITCHING_TOOLHEAD requires at least 2 EXTRUDERS."
  #elif NUM_SERVOS < (SST_SERVO_NR - 1)
    #if SST_SERVO_NR == 0
      #error "A SST_SERVO_NR of 0 requires NUM_SERVOS >= 1."
    #elif SST_SERVO_NR == 1
      #error "A SST_SERVO_NR of 1 requires NUM_SERVOS >= 2."
    #elif SST_SERVO_NR == 2
      #error "A SST_SERVO_NR of 2 requires NUM_SERVOS >= 3."
    #elif SST_SERVO_NR == 3
      #error "A SST_SERVO_NR of 3 requires NUM_SERVOS >= 4."
    #endif
  #elif !defined(TOOLCHANGE_ZRAISE)
    #error "SERVO_SWITCHING_TOOLHEAD requires TOOLCHANGE_ZRAISE."
  #elif TOOLCHANGE_ZRAISE < 0
    #error "TOOLCHANGE_ZRAISE must be 0 or higher."
  #endif
#endif

/**
 * Magnetic / Electromagnetic Switching Toolhead requirements
 */
#if EITHER(MAGNETIC_SWITCHING_TOOLHEAD, ELECTROMAGNETIC_SWITCHING_TOOLHEAD)
  #ifndef SWITCHING_TOOLHEAD_Y_POS
    #error "(ELECTRO)?MAGNETIC_SWITCHING_TOOLHEAD requires SWITCHING_TOOLHEAD_Y_POS"
  #elif !defined(SWITCHING_TOOLHEAD_X_POS)
    #error "(ELECTRO)?MAGNETIC_SWITCHING_TOOLHEAD requires SWITCHING_TOOLHEAD_X_POS"
  #elif !defined(SWITCHING_TOOLHEAD_Y_CLEAR)
    #error "(ELECTRO)?MAGNETIC_SWITCHING_TOOLHEAD requires SWITCHING_TOOLHEAD_Y_CLEAR."
  #endif
#endif

/**
 * Electromagnetic Switching Toolhead requirements
 */
#if ENABLED(ELECTROMAGNETIC_SWITCHING_TOOLHEAD)
  #if ENABLED(EXT_SOLENOID)
    #error "ELECTROMAGNETIC_SWITCHING_TOOLHEAD and EXT_SOLENOID are incompatible. (Pins are used twice.)"
  #elif !PIN_EXISTS(SOL0)
    #error "ELECTROMAGNETIC_SWITCHING_TOOLHEAD requires SOL0_PIN."
  #elif !defined(EST_Z_HOP)
    #error "ELECTROMAGNETIC_SWITCHING_TOOLHEAD requires EST_Z_HOP."
  #endif
#endif

/**
 * Part-Cooling Fan Multiplexer requirements
 */
#if PIN_EXISTS(FANMUX1)
  #if !HAS_FANMUX
    #error "FANMUX0_PIN must be set before FANMUX1_PIN can be set."
  #endif
#elif PIN_EXISTS(FANMUX2)
  #error "FANMUX0_PIN and FANMUX1_PIN must be set before FANMUX2_PIN can be set."
#endif

/**
 * Limited user-controlled fans
 */
#if NUM_M106_FANS > FAN_COUNT
  #error "The selected board doesn't support enough user-controlled fans. Reduce NUM_M106_FANS."
#endif

/**
 * Limited number of servos
 */
#if NUM_SERVOS > NUM_SERVO_PLUGS
  #error "The selected board doesn't support enough servos for your configuration. Reduce NUM_SERVOS."
#endif

/**
 * Servo deactivation depends on servo endstops, switching nozzle, or switching extruder
 */
#if ENABLED(DEACTIVATE_SERVOS_AFTER_MOVE) && NONE(HAS_Z_SERVO_PROBE, POLARGRAPH) && !defined(SWITCHING_NOZZLE_SERVO_NR) && !defined(SWITCHING_EXTRUDER_SERVO_NR) && !defined(SST_SERVO_NR)
  #error "Z_PROBE_SERVO_NR, switching nozzle, switching toolhead, switching extruder, or POLARGRAPH is required for DEACTIVATE_SERVOS_AFTER_MOVE."
#endif

/**
 * Required LCD language
 */
#if HAS_MARLINUI_HD44780 && !defined(DISPLAY_CHARSET_HD44780)
  #error "You must set DISPLAY_CHARSET_HD44780 to JAPANESE, WESTERN or CYRILLIC for your LCD controller."
#endif

/**
 * Extruder temperature control algorithm - There can be only one!
 */
#if BOTH(PIDTEMP, MPCTEMP)
  #error "Only enable PIDTEMP or MPCTEMP, but not both."
#endif

#if ENABLED(MPC_INCLUDE_FAN)
  #if FAN_COUNT < 1
    #error "MPC_INCLUDE_FAN requires at least one fan."
  #endif
  #if FAN_COUNT < HOTENDS
    #if COUNT_ENABLED(MPC_FAN_0_ALL_HOTENDS, MPC_FAN_0_ACTIVE_HOTEND) > 1
      #error "Enable either MPC_FAN_0_ALL_HOTENDS or MPC_FAN_0_ACTIVE_HOTEND, not both."
    #elif NONE(MPC_FAN_0_ALL_HOTENDS, MPC_FAN_0_ACTIVE_HOTEND)
      #error "MPC_INCLUDE_FAN requires MPC_FAN_0_ALL_HOTENDS or MPC_FAN_0_ACTIVE_HOTEND for one fan with multiple hotends."
    #endif
  #endif
#endif

/**
 * Bed Heating Options - PID vs Limit Switching
 */
#if BOTH(PIDTEMPBED, BED_LIMIT_SWITCHING)
  #error "To use BED_LIMIT_SWITCHING you must disable PIDTEMPBED."
#endif

// Fan Kickstart
#if FAN_KICKSTART_TIME && defined(FAN_KICKSTART_POWER) && !WITHIN(FAN_KICKSTART_POWER, 64, 255)
  #error "FAN_KICKSTART_POWER must be an integer from 64 to 255."
#endif

/**
 * Synchronous M106/M107 checks
 */
#if ENABLED(LASER_SYNCHRONOUS_M106_M107)
  #if FAN_KICKSTART_TIME
    #error "FAN_KICKSTART_TIME must be 0 with LASER_SYNCHRONOUS_M106_M107 (because the laser will always come on at FULL power)."
  #elif FAN_MIN_PWM
    #error "FAN_MIN_PWM must be 0 with LASER_SYNCHRONOUS_M106_M107 (otherwise the laser will never turn OFF)."
  #endif
#endif

/**
 * Chamber Heating Options - PID vs Limit Switching
 */
#if BOTH(PIDTEMPCHAMBER, CHAMBER_LIMIT_SWITCHING)
  #error "To use CHAMBER_LIMIT_SWITCHING you must disable PIDTEMPCHAMBER."
#endif

/**
 * Features that require a min/max/specific NUM_AXES
 */
#if HAS_LEVELING && !HAS_Z_AXIS
  #error "Leveling in Marlin requires three or more axes, with Z as the vertical axis."
#elif ENABLED(CNC_WORKSPACE_PLANES) && !HAS_Z_AXIS
  #error "CNC_WORKSPACE_PLANES currently requires NUM_AXES >= 3"
#elif ENABLED(DIRECT_STEPPING) && NUM_AXES > XYZ
  #error "DIRECT_STEPPING currently requires NUM_AXES 3"
#elif ENABLED(FOAMCUTTER_XYUV) && NUM_AXES < 5
  #error "FOAMCUTTER_XYUV requires NUM_AXES >= 5."
#elif ENABLED(LINEAR_ADVANCE) && HAS_I_AXIS
  #error "LINEAR_ADVANCE currently requires NUM_AXES <= 3."
#endif

/**
 * Allow only extra axis codes that do not conflict with G-code parameter names
 */
#if HAS_I_AXIS
  #if !defined(I_MIN_POS) || !defined(I_MAX_POS)
    #error "I_MIN_POS and I_MAX_POS are required with NUM_AXES >= 4."
  #elif !defined(I_HOME_DIR)
    #error "I_HOME_DIR is required with NUM_AXES >= 4."
  #elif HAS_I_ENABLE && !defined(I_ENABLE_ON)
    #error "I_ENABLE_ON is required for your I driver with NUM_AXES >= 4."
  #endif
#endif
#if HAS_J_AXIS
  #if AXIS5_NAME == AXIS4_NAME
    #error "AXIS5_NAME must be unique."
  #elif ENABLED(AXIS5_ROTATES) && DISABLED(AXIS4_ROTATES)
    #error "AXIS5_ROTATES requires AXIS4_ROTATES."
  #elif !defined(J_MIN_POS) || !defined(J_MAX_POS)
    #error "J_MIN_POS and J_MAX_POS are required with NUM_AXES >= 5."
  #elif !defined(J_HOME_DIR)
    #error "J_HOME_DIR is required with NUM_AXES >= 5."
  #elif HAS_J_ENABLE && !defined(J_ENABLE_ON)
    #error "J_ENABLE_ON is required for your J driver with NUM_AXES >= 5."
  #endif
#endif
#if HAS_K_AXIS
  #if AXIS6_NAME == AXIS5_NAME || AXIS6_NAME == AXIS4_NAME
    #error "AXIS6_NAME must be unique."
  #elif ENABLED(AXIS6_ROTATES) && DISABLED(AXIS5_ROTATES)
    #error "AXIS6_ROTATES requires AXIS5_ROTATES."
  #elif !defined(K_MIN_POS) || !defined(K_MAX_POS)
    #error "K_MIN_POS and K_MAX_POS are required with NUM_AXES >= 6."
  #elif !defined(K_HOME_DIR)
    #error "K_HOME_DIR is required with NUM_AXES >= 6."
  #elif HAS_K_ENABLE && !defined(K_ENABLE_ON)
    #error "K_ENABLE_ON is required for your K driver with NUM_AXES >= 6."
  #endif
#endif
#if HAS_U_AXIS
  #if AXIS7_NAME == AXIS6_NAME || AXIS7_NAME == AXIS5_NAME || AXIS7_NAME == AXIS4_NAME
    #error "AXIS7_NAME must be unique."
  #elif ENABLED(AXIS7_ROTATES) && DISABLED(AXIS6_ROTATES)
    #error "AXIS7_ROTATES requires AXIS6_ROTATES."
  #elif !defined(U_MIN_POS) || !defined(U_MAX_POS)
    #error "U_MIN_POS and U_MAX_POS are required with NUM_AXES >= 7."
  #elif !defined(U_HOME_DIR)
    #error "U_HOME_DIR is required with NUM_AXES >= 7."
  #elif HAS_U_ENABLE && !defined(U_ENABLE_ON)
    #error "U_ENABLE_ON is required for your U driver with NUM_AXES >= 7."
  #endif
#endif
#if HAS_V_AXIS
  #if AXIS8_NAME == AXIS7_NAME || AXIS8_NAME == AXIS6_NAME || AXIS8_NAME == AXIS5_NAME || AXIS8_NAME == AXIS4_NAME
    #error "AXIS8_NAME must be unique."
  #elif ENABLED(AXIS8_ROTATES) && DISABLED(AXIS7_ROTATES)
    #error "AXIS8_ROTATES requires AXIS7_ROTATES."
  #elif !defined(V_MIN_POS) || !defined(V_MAX_POS)
    #error "V_MIN_POS and V_MAX_POS are required with NUM_AXES >= 8."
  #elif !defined(V_HOME_DIR)
    #error "V_HOME_DIR is required with NUM_AXES >= 8."
  #elif HAS_V_ENABLE && !defined(V_ENABLE_ON)
    #error "V_ENABLE_ON is required for your V driver with NUM_AXES >= 8."
  #endif
#endif
#if HAS_W_AXIS
  #if AXIS9_NAME == AXIS8_NAME || AXIS9_NAME == AXIS7_NAME || AXIS9_NAME == AXIS6_NAME || AXIS9_NAME == AXIS5_NAME || AXIS9_NAME == AXIS4_NAME
    #error "AXIS9_NAME must be unique."
  #elif ENABLED(AXIS9_ROTATES) && DISABLED(AXIS8_ROTATES)
    #error "AXIS9_ROTATES requires AXIS8_ROTATES."
  #elif !defined(W_MIN_POS) || !defined(W_MAX_POS)
    #error "W_MIN_POS and W_MAX_POS are required with NUM_AXES >= 9."
  #elif !defined(W_HOME_DIR)
    #error "W_HOME_DIR is required with NUM_AXES >= 9."
  #elif HAS_W_ENABLE && !defined(W_ENABLE_ON)
    #error "W_ENABLE_ON is required for your W driver with NUM_AXES >= 9."
  #endif
#endif

/**
 * Kinematics
 */

/**
 * Allow only one kinematic type to be defined
 */
#if MANY(DELTA, MORGAN_SCARA, MP_SCARA, AXEL_TPARA, COREXY, COREXZ, COREYZ, COREYX, COREZX, COREZY, MARKFORGED_XY, MARKFORGED_YX, ARTICULATED_ROBOT_ARM, FOAMCUTTER_XYUV)
  #error "Please enable only one of DELTA, MORGAN_SCARA, MP_SCARA, AXEL_TPARA, COREXY, COREXZ, COREYZ, COREYX, COREZX, COREZY, MARKFORGED_XY, MARKFORGED_YX, ARTICULATED_ROBOT_ARM, or FOAMCUTTER_XYUV."
#endif

/**
 * Delta requirements
 */
#if ENABLED(DELTA)
  #if ANY(X_HOME_TO_MIN, Y_HOME_TO_MIN, Z_HOME_TO_MIN)
    #error "DELTA kinematics require homing "XYZ" axes to MAX. Set [XYZ]_HOME_DIR to 1."
  #elif ENABLED(ENABLE_LEVELING_FADE_HEIGHT) && DISABLED(AUTO_BED_LEVELING_BILINEAR) && !UBL_SEGMENTED
    #error "ENABLE_LEVELING_FADE_HEIGHT on DELTA requires AUTO_BED_LEVELING_BILINEAR or AUTO_BED_LEVELING_UBL."
  #elif ENABLED(DELTA_AUTO_CALIBRATION) && !(HAS_BED_PROBE || HAS_MARLINUI_MENU)
    #error "DELTA_AUTO_CALIBRATION requires a probe or LCD Controller."
  #elif ENABLED(DELTA_CALIBRATION_MENU) && !HAS_MARLINUI_MENU
    #error "DELTA_CALIBRATION_MENU requires an LCD Controller."
  #elif ABL_USES_GRID
    #if ((GRID_MAX_POINTS_X) & 1) == 0 || ((GRID_MAX_POINTS_Y) & 1) == 0
      #error "DELTA requires GRID_MAX_POINTS_X and GRID_MAX_POINTS_Y to be odd numbers."
    #elif (GRID_MAX_POINTS_X) < 3
      #error "DELTA requires GRID_MAX_POINTS_X and GRID_MAX_POINTS_Y to be 3 or higher."
    #endif
  #endif
#endif

/**
 * Junction deviation is incompatible with kinematic systems.
 */
#if HAS_JUNCTION_DEVIATION && IS_KINEMATIC
  #error "CLASSIC_JERK is required for DELTA and SCARA."
#endif

/**
 * Some things should not be used on Belt Printers
 */
#if BOTH(BELTPRINTER, HAS_LEVELING)
  #error "Bed Leveling is not compatible with BELTPRINTER."
#endif

/**
 * Probes
 */

/**
 * Allow only one probe option to be defined
 */
#if 1 < 0 \
  + (DISABLED(BLTOUCH) && HAS_Z_SERVO_PROBE) \
  + COUNT_ENABLED(PROBE_MANUALLY, BLTOUCH, BD_SENSOR, FIX_MOUNTED_PROBE, NOZZLE_AS_PROBE, TOUCH_MI_PROBE, SOLENOID_PROBE, Z_PROBE_ALLEN_KEY, Z_PROBE_SLED, RACK_AND_PINION_PROBE, SENSORLESS_PROBING, MAGLEV4, MAG_MOUNTED_PROBE)
  #error "Please enable only one probe option: PROBE_MANUALLY, SENSORLESS_PROBING, BLTOUCH, BD_SENSOR, FIX_MOUNTED_PROBE, NOZZLE_AS_PROBE, TOUCH_MI_PROBE, SOLENOID_PROBE, Z_PROBE_ALLEN_KEY, Z_PROBE_SLED, MAGLEV4, MAG_MOUNTED_PROBE or Z Servo."
#endif

#if HAS_BED_PROBE

  /**
   * Z_PROBE_SLED is incompatible with DELTA
   */
  #if BOTH(Z_PROBE_SLED, DELTA)
    #error "You cannot use Z_PROBE_SLED with DELTA."
  #endif

  /**
   * SOLENOID_PROBE requirements
   */
  #if ENABLED(SOLENOID_PROBE)
    #if ENABLED(EXT_SOLENOID)
      #error "SOLENOID_PROBE is incompatible with EXT_SOLENOID."
    #elif !HAS_SOLENOID_1
      #error "SOLENOID_PROBE requires SOL1_PIN."
    #endif
  #endif

  /**
   * NUM_SERVOS is required for a Z servo probe
   */
  #if HAS_Z_SERVO_PROBE
    #if !NUM_SERVOS
      #error "NUM_SERVOS is required for a Z servo probe (Z_PROBE_SERVO_NR)."
    #elif Z_PROBE_SERVO_NR >= NUM_SERVOS
      #error "Z_PROBE_SERVO_NR must be smaller than NUM_SERVOS."
    #elif Z_PROBE_SERVO_NR == 0 && !PIN_EXISTS(SERVO0)
      #error "SERVO0_PIN must be defined for your servo or BLTOUCH probe."
    #elif Z_PROBE_SERVO_NR == 1 && !PIN_EXISTS(SERVO1)
      #error "SERVO1_PIN must be defined for your servo or BLTOUCH probe."
    #elif Z_PROBE_SERVO_NR == 2 && !PIN_EXISTS(SERVO2)
      #error "SERVO2_PIN must be defined for your servo or BLTOUCH probe."
    #elif Z_PROBE_SERVO_NR == 3 && !PIN_EXISTS(SERVO3)
      #error "SERVO3_PIN must be defined for your servo or BLTOUCH probe."
    #endif
  #endif

  #if ENABLED(BLTOUCH)

    // BLTouch can't run in 5V mode with a 3.3V probe pin
    #if ENABLED(BLTOUCH_SET_5V_MODE)
      #define _5V(P,A,B) WITHIN(P,A,B)
      #ifdef STM32F1            // STM32F103 5V-tolerant pins
        #define _IS_5V_TOLERANT(P) (_5V(P,PA8,PA15) || _5V(P,PB2,PB15) || _5V(P,PC6,PC12) || _5V(P,PD0,PD15) || _5V(P,PE0,PE15) || _5V(P,PF0,PF5) || _5V(P,PF11,PF15))
      #elif defined(ARDUINO_ARCH_SAM)
        #define _IS_5V_TOLERANT(P) 0 // Assume no 5V tolerance
      #else
        #define _IS_5V_TOLERANT(P) 1 // Assume 5V tolerance
      #endif
      #if USES_Z_MIN_PROBE_PIN
        #if !_IS_5V_TOLERANT(Z_MIN_PROBE_PIN)
          #error "BLTOUCH_SET_5V_MODE is not compatible with the Z_MIN_PROBE_PIN."
        #endif
      #elif !_IS_5V_TOLERANT(Z_MIN_PIN)
        #if !MB(CHITU3D_V6)
          #error "BLTOUCH_SET_5V_MODE is not compatible with the Z_MIN_PIN."
        #endif
      #endif
      #undef _IS_5V_TOLERANT
      #undef _5V
    #elif NONE(ONBOARD_ENDSTOPPULLUPS, ENDSTOPPULLUPS, ENDSTOPPULLUP_ZMIN, ENDSTOPPULLUP_ZMIN_PROBE)
      #if USES_Z_MIN_PROBE_PIN
        #error "BLTOUCH on Z_MIN_PROBE_PIN requires ENDSTOPPULLUP_ZMIN_PROBE, ENDSTOPPULLUPS, or BLTOUCH_SET_5V_MODE."
      #else
        #error "BLTOUCH on Z_MIN_PIN requires ENDSTOPPULLUP_ZMIN, ENDSTOPPULLUPS, or BLTOUCH_SET_5V_MODE."
      #endif
    #endif

    #if ENABLED(BLTOUCH_HS_MODE) && BLTOUCH_HS_MODE == 0
      #error "BLTOUCH_HS_MODE must now be defined as true or false, indicating the default state."
    #endif
    #if BLTOUCH_DELAY < 200
      #error "BLTOUCH_DELAY less than 200 is unsafe and is not supported."
    #endif
  #endif

  #if ENABLED(RACK_AND_PINION_PROBE) && !(defined(Z_PROBE_DEPLOY_X) && defined(Z_PROBE_RETRACT_X))
    #error "RACK_AND_PINION_PROBE requires Z_PROBE_DEPLOY_X and Z_PROBE_RETRACT_X."
  #endif

  /**
   * Touch-MI probe requirements
   */
  #if ENABLED(TOUCH_MI_PROBE)
    #if DISABLED(Z_SAFE_HOMING)
      #error "TOUCH_MI_PROBE requires Z_SAFE_HOMING."
    #elif !defined(TOUCH_MI_RETRACT_Z)
      #error "TOUCH_MI_PROBE requires TOUCH_MI_RETRACT_Z."
    #elif defined(Z_AFTER_PROBING)
      #error "TOUCH_MI_PROBE requires Z_AFTER_PROBING to be disabled."
    #elif Z_HOMING_HEIGHT < 10
      #error "TOUCH_MI_PROBE requires Z_HOMING_HEIGHT >= 10."
    #elif Z_MIN_PROBE_ENDSTOP_INVERTING
      #error "TOUCH_MI_PROBE requires Z_MIN_PROBE_ENDSTOP_INVERTING to be set to false."
    #elif DISABLED(BABYSTEP_ZPROBE_OFFSET)
      #error "TOUCH_MI_PROBE requires BABYSTEPPING with BABYSTEP_ZPROBE_OFFSET."
    #elif !HAS_RESUME_CONTINUE
      #error "TOUCH_MI_PROBE currently requires an LCD controller or EMERGENCY_PARSER."
    #endif
  #endif

  /**
   * Mag mounted probe requirements
   */
  #if BOTH(MAG_MOUNTED_PROBE, USE_PROBE_FOR_Z_HOMING) && DISABLED(Z_SAFE_HOMING)
    #error "MAG_MOUNTED_PROBE requires Z_SAFE_HOMING if it's being used to home Z."
  #endif

  /**
   * MagLev V4 probe requirements
   */
  #if ENABLED(MAGLEV4)
    #if !PIN_EXISTS(MAGLEV_TRIGGER)
      #error "MAGLEV4 requires MAGLEV_TRIGGER_PIN to be defined."
    #elif ENABLED(HOMING_Z_WITH_PROBE) && DISABLED(Z_SAFE_HOMING)
      #error "MAGLEV4 requires Z_SAFE_HOMING."
    #elif MAGLEV_TRIGGER_DELAY != 15
      #error "MAGLEV_TRIGGER_DELAY should not be changed. Comment out this line to continue."
    #endif
  #endif

  /**
   * Require pin options and pins to be defined
   */
  #if ENABLED(SENSORLESS_PROBING)
    #if ENABLED(DELTA) && !(X_SENSORLESS && Y_SENSORLESS && Z_SENSORLESS)
      #error "SENSORLESS_PROBING requires TMC2130/2160/2209/5130/5160 drivers on X, Y, and Z."
    #elif !Z_SENSORLESS
      #error "SENSORLESS_PROBING requires a TMC2130/2160/2209/5130/5160 driver on Z."
    #endif
  #elif ENABLED(Z_MIN_PROBE_USES_Z_MIN_ENDSTOP_PIN)
    #if DISABLED(USE_ZMIN_PLUG)
      #error "Z_MIN_PROBE_USES_Z_MIN_ENDSTOP_PIN requires USE_ZMIN_PLUG to be enabled."
    #elif !HAS_Z_MIN
      #error "Z_MIN_PROBE_USES_Z_MIN_ENDSTOP_PIN requires the Z_MIN_PIN to be defined."
    #elif Z_MIN_PROBE_ENDSTOP_INVERTING != Z_MIN_ENDSTOP_INVERTING
      #error "Z_MIN_PROBE_USES_Z_MIN_ENDSTOP_PIN requires Z_MIN_ENDSTOP_INVERTING to match Z_MIN_PROBE_ENDSTOP_INVERTING."
    #endif
  #elif !HAS_Z_MIN_PROBE_PIN
    #error "Z_MIN_PROBE_PIN must be defined if Z_MIN_PROBE_USES_Z_MIN_ENDSTOP_PIN is not enabled."
  #endif

  /**
   * Check for improper NOZZLE_TO_PROBE_OFFSET
   */
  constexpr xyz_pos_t sanity_nozzle_to_probe_offset = NOZZLE_TO_PROBE_OFFSET;
  #if ENABLED(NOZZLE_AS_PROBE)
    static_assert(sanity_nozzle_to_probe_offset.x == 0 && sanity_nozzle_to_probe_offset.y == 0,
                  "NOZZLE_AS_PROBE requires the XY offsets in NOZZLE_TO_PROBE_OFFSET to both be 0.");
  #elif !IS_KINEMATIC
    static_assert(PROBING_MARGIN       >= 0, "PROBING_MARGIN must be >= 0.");
    static_assert(PROBING_MARGIN_BACK  >= 0, "PROBING_MARGIN_BACK must be >= 0.");
    static_assert(PROBING_MARGIN_FRONT >= 0, "PROBING_MARGIN_FRONT must be >= 0.");
    static_assert(PROBING_MARGIN_LEFT  >= 0, "PROBING_MARGIN_LEFT must be >= 0.");
    static_assert(PROBING_MARGIN_RIGHT >= 0, "PROBING_MARGIN_RIGHT must be >= 0.");
  #endif

  #define _MARGIN(A) TERN(IS_SCARA, SCARA_PRINTABLE_RADIUS, TERN(DELTA, DELTA_PRINTABLE_RADIUS, ((A##_BED_SIZE) / 2)))
  static_assert(PROBING_MARGIN       < _MARGIN(X), "PROBING_MARGIN is too large.");
  static_assert(PROBING_MARGIN_BACK  < _MARGIN(Y), "PROBING_MARGIN_BACK is too large.");
  static_assert(PROBING_MARGIN_FRONT < _MARGIN(Y), "PROBING_MARGIN_FRONT is too large.");
  static_assert(PROBING_MARGIN_LEFT  < _MARGIN(X), "PROBING_MARGIN_LEFT is too large.");
  static_assert(PROBING_MARGIN_RIGHT < _MARGIN(X), "PROBING_MARGIN_RIGHT is too large.");
  #undef _MARGIN

  /**
   * Make sure Z raise values are set
   */
  #ifndef Z_CLEARANCE_DEPLOY_PROBE
    #error "You must define Z_CLEARANCE_DEPLOY_PROBE in your configuration."
  #elif !defined(Z_CLEARANCE_BETWEEN_PROBES)
    #error "You must define Z_CLEARANCE_BETWEEN_PROBES in your configuration."
  #elif Z_CLEARANCE_DEPLOY_PROBE < 0
    #error "Probes need Z_CLEARANCE_DEPLOY_PROBE >= 0."
  #elif Z_CLEARANCE_BETWEEN_PROBES < 0
    #error "Probes need Z_CLEARANCE_BETWEEN_PROBES >= 0."
  #elif Z_AFTER_PROBING < 0
    #error "Probes need Z_AFTER_PROBING >= 0."
  #endif

  #if MULTIPLE_PROBING > 0 || EXTRA_PROBING > 0
    #if MULTIPLE_PROBING == 0
      #error "EXTRA_PROBING requires MULTIPLE_PROBING."
    #elif MULTIPLE_PROBING < 2
      #error "MULTIPLE_PROBING must be 2 or more."
    #elif MULTIPLE_PROBING <= EXTRA_PROBING
      #error "EXTRA_PROBING must be less than MULTIPLE_PROBING."
    #endif
  #endif

  #if Z_PROBE_LOW_POINT > 0
    #error "Z_PROBE_LOW_POINT must be less than or equal to 0."
  #endif

  #if ENABLED(PROBE_ACTIVATION_SWITCH)
    #ifndef PROBE_ACTIVATION_SWITCH_STATE
      #error "PROBE_ACTIVATION_SWITCH_STATE is required for PROBE_ACTIVATION_SWITCH."
    #elif !PIN_EXISTS(PROBE_ACTIVATION_SWITCH)
      #error "A PROBE_ACTIVATION_SWITCH_PIN is required for PROBE_ACTIVATION_SWITCH."
    #endif
  #endif

#else

  /**
   * Require some kind of probe for bed leveling and probe testing
   */
  #if HAS_ABL_NOT_UBL && !PROBE_SELECTED
    #error "Auto Bed Leveling requires either PROBE_MANUALLY, SENSORLESS_PROBING, or a real probe."
  #endif

  #if ENABLED(Z_MIN_PROBE_REPEATABILITY_TEST)
    #error "Z_MIN_PROBE_REPEATABILITY_TEST requires a real probe."
  #endif

#endif

#if ENABLED(LCD_BED_TRAMMING)
  #ifndef BED_TRAMMING_INSET_LFRB
    #error "LCD_BED_TRAMMING requires BED_TRAMMING_INSET_LFRB values."
  #elif ENABLED(BED_TRAMMING_USE_PROBE)
    #if !HAS_BED_PROBE
      #error "BED_TRAMMING_USE_PROBE requires a real probe."
    #elif ENABLED(SENSORLESS_PROBING)
      #error "BED_TRAMMING_USE_PROBE is incompatible with SENSORLESS_PROBING."
    #endif
  #endif
#endif

/**
 * Allow only one bed leveling option to be defined
 */
#if MANY(AUTO_BED_LEVELING_LINEAR, AUTO_BED_LEVELING_3POINT, AUTO_BED_LEVELING_BILINEAR, AUTO_BED_LEVELING_UBL, MESH_BED_LEVELING)
  #error "Select only one of: MESH_BED_LEVELING, AUTO_BED_LEVELING_LINEAR, AUTO_BED_LEVELING_3POINT, AUTO_BED_LEVELING_BILINEAR or AUTO_BED_LEVELING_UBL."
#endif

/**
 * Bed Leveling Requirements
 */

#if ENABLED(AUTO_BED_LEVELING_UBL)

  /**
   * Unified Bed Leveling
   */

  #if IS_SCARA
    #error "AUTO_BED_LEVELING_UBL does not yet support SCARA printers."
  #elif DISABLED(EEPROM_SETTINGS)
    #error "AUTO_BED_LEVELING_UBL requires EEPROM_SETTINGS."
  #elif !WITHIN(GRID_MAX_POINTS_X, 3, 15) || !WITHIN(GRID_MAX_POINTS_Y, 3, 15)
    #error "GRID_MAX_POINTS_[XY] must be a whole number between 3 and 15."
  #endif

#elif HAS_ABL_NOT_UBL

  /**
   * Auto Bed Leveling
   */

  /**
   * Delta and SCARA have limited bed leveling options
   */
  #if IS_SCARA && DISABLED(AUTO_BED_LEVELING_BILINEAR)
    #error "SCARA machines can only use the AUTO_BED_LEVELING_BILINEAR leveling option."
  #endif

#elif ENABLED(MESH_BED_LEVELING)

  // Mesh Bed Leveling
  #if ENABLED(DELTA)
    #error "MESH_BED_LEVELING is not compatible with DELTA printers."
  #elif (GRID_MAX_POINTS_X) > 9 || (GRID_MAX_POINTS_Y) > 9
    #error "GRID_MAX_POINTS_X and GRID_MAX_POINTS_Y must be less than 10 for MBL."
  #endif

#endif

#if ALL(HAS_LEVELING, RESTORE_LEVELING_AFTER_G28, ENABLE_LEVELING_AFTER_G28)
  #error "Only enable RESTORE_LEVELING_AFTER_G28 or ENABLE_LEVELING_AFTER_G28, but not both."
#endif

#if HAS_MESH && HAS_CLASSIC_JERK
  static_assert(DEFAULT_ZJERK > 0.1, "Low DEFAULT_ZJERK values are incompatible with mesh-based leveling.");
#endif

#if ENABLED(G26_MESH_VALIDATION)
  #if !HAS_EXTRUDERS
    #error "G26_MESH_VALIDATION requires at least one extruder."
  #elif !HAS_MESH
    #error "G26_MESH_VALIDATION requires MESH_BED_LEVELING, AUTO_BED_LEVELING_BILINEAR, or AUTO_BED_LEVELING_UBL."
  #endif
#endif

#if ENABLED(MESH_EDIT_GFX_OVERLAY)
  #if DISABLED(AUTO_BED_LEVELING_UBL)
    #error "MESH_EDIT_GFX_OVERLAY requires AUTO_BED_LEVELING_UBL."
  #elif NONE(HAS_MARLINUI_U8GLIB, IS_DWIN_MARLINUI)
    #error "MESH_EDIT_GFX_OVERLAY requires a Graphical LCD."
  #endif
#endif

#if ENABLED(G29_RETRY_AND_RECOVER) && NONE(AUTO_BED_LEVELING_3POINT, AUTO_BED_LEVELING_LINEAR, AUTO_BED_LEVELING_BILINEAR)
  #error "G29_RETRY_AND_RECOVER requires AUTO_BED_LEVELING_3POINT, LINEAR, or BILINEAR."
#endif

/**
 * LCD_BED_LEVELING requirements
 */
#if ENABLED(LCD_BED_LEVELING)
  #if !HAS_MARLINUI_MENU
    #error "LCD_BED_LEVELING is not supported by the selected LCD controller."
  #elif !(ENABLED(MESH_BED_LEVELING) || HAS_ABL_NOT_UBL)
    #error "LCD_BED_LEVELING requires MESH_BED_LEVELING or AUTO_BED_LEVELING."
  #elif ENABLED(MESH_EDIT_MENU) && !HAS_MESH
    #error "MESH_EDIT_MENU requires MESH_BED_LEVELING, AUTO_BED_LEVELING_BILINEAR or AUTO_BED_LEVELING_UBL."
  #endif
#endif

#if BOTH(PREHEAT_BEFORE_PROBING, PREHEAT_BEFORE_LEVELING)
  #error "Disable PREHEAT_BEFORE_LEVELING when using PREHEAT_BEFORE_PROBING."
#endif

/**
 * Homing checks
 */
#ifndef HOMING_BUMP_MM
  #error "Required setting HOMING_BUMP_MM is missing!"
#elif !defined(HOMING_BUMP_DIVISOR)
  #error "Required setting HOMING_BUMP_DIVISOR is missing!"
#else
  constexpr float hbm[] = HOMING_BUMP_MM, hbd[] = HOMING_BUMP_DIVISOR;
  static_assert(COUNT(hbm) == NUM_AXES, "HOMING_BUMP_MM must have " _NUM_AXES_STR "elements (and no others).");
  NUM_AXIS_CODE(
    static_assert(hbm[X_AXIS] >= 0, "HOMING_BUMP_MM.X must be greater than or equal to 0."),
    static_assert(hbm[Y_AXIS] >= 0, "HOMING_BUMP_MM.Y must be greater than or equal to 0."),
    static_assert(hbm[Z_AXIS] >= 0, "HOMING_BUMP_MM.Z must be greater than or equal to 0."),
    static_assert(hbm[I_AXIS] >= 0, "HOMING_BUMP_MM.I must be greater than or equal to 0."),
    static_assert(hbm[J_AXIS] >= 0, "HOMING_BUMP_MM.J must be greater than or equal to 0."),
    static_assert(hbm[K_AXIS] >= 0, "HOMING_BUMP_MM.K must be greater than or equal to 0."),
    static_assert(hbm[U_AXIS] >= 0, "HOMING_BUMP_MM.U must be greater than or equal to 0."),
    static_assert(hbm[V_AXIS] >= 0, "HOMING_BUMP_MM.V must be greater than or equal to 0."),
    static_assert(hbm[W_AXIS] >= 0, "HOMING_BUMP_MM.W must be greater than or equal to 0.")
  );
  static_assert(COUNT(hbd) == NUM_AXES, "HOMING_BUMP_DIVISOR must have " _NUM_AXES_STR "elements (and no others).");
  NUM_AXIS_CODE(
    static_assert(hbd[X_AXIS] >= 1, "HOMING_BUMP_DIVISOR.X must be greater than or equal to 1."),
    static_assert(hbd[Y_AXIS] >= 1, "HOMING_BUMP_DIVISOR.Y must be greater than or equal to 1."),
    static_assert(hbd[Z_AXIS] >= 1, "HOMING_BUMP_DIVISOR.Z must be greater than or equal to 1."),
    static_assert(hbd[I_AXIS] >= 1, "HOMING_BUMP_DIVISOR.I must be greater than or equal to 1."),
    static_assert(hbd[J_AXIS] >= 1, "HOMING_BUMP_DIVISOR.J must be greater than or equal to 1."),
    static_assert(hbd[K_AXIS] >= 1, "HOMING_BUMP_DIVISOR.K must be greater than or equal to 1."),
    static_assert(hbd[U_AXIS] >= 1, "HOMING_BUMP_DIVISOR.U must be greater than or equal to 1."),
    static_assert(hbd[V_AXIS] >= 1, "HOMING_BUMP_DIVISOR.V must be greater than or equal to 1."),
    static_assert(hbd[W_AXIS] >= 1, "HOMING_BUMP_DIVISOR.W must be greater than or equal to 1.")
  );
#endif

#ifdef HOMING_BACKOFF_POST_MM
  constexpr float hbp[] = HOMING_BACKOFF_POST_MM;
  static_assert(COUNT(hbp) == NUM_AXES, "HOMING_BACKOFF_POST_MM must have " _NUM_AXES_STR "elements (and no others).");
  NUM_AXIS_CODE(
    static_assert(hbp[X_AXIS] >= 0, "HOMING_BACKOFF_POST_MM.X must be greater than or equal to 0."),
    static_assert(hbp[Y_AXIS] >= 0, "HOMING_BACKOFF_POST_MM.Y must be greater than or equal to 0."),
    static_assert(hbp[Z_AXIS] >= 0, "HOMING_BACKOFF_POST_MM.Z must be greater than or equal to 0."),
    static_assert(hbp[I_AXIS] >= 0, "HOMING_BACKOFF_POST_MM.I must be greater than or equal to 0."),
    static_assert(hbp[J_AXIS] >= 0, "HOMING_BACKOFF_POST_MM.J must be greater than or equal to 0."),
    static_assert(hbp[K_AXIS] >= 0, "HOMING_BACKOFF_POST_MM.K must be greater than or equal to 0."),
    static_assert(hbp[U_AXIS] >= 0, "HOMING_BACKOFF_POST_MM.U must be greater than or equal to 0."),
    static_assert(hbp[V_AXIS] >= 0, "HOMING_BACKOFF_POST_MM.V must be greater than or equal to 0."),
    static_assert(hbp[W_AXIS] >= 0, "HOMING_BACKOFF_POST_MM.W must be greater than or equal to 0.")
  );
#endif

#define COUNT_SENSORLESS COUNT_ENABLED(Z_SENSORLESS, Z2_SENSORLESS, Z3_SENSORLESS, Z4_SENSORLESS)
#if COUNT_SENSORLESS && COUNT_SENSORLESS != NUM_Z_STEPPERS
  #error "All Z steppers must have *_STALL_SENSITIVITY defined to use Z sensorless homing."
#endif
#undef COUNT_SENSORLESS

#ifdef SENSORLESS_BACKOFF_MM
  constexpr float sbm[] = SENSORLESS_BACKOFF_MM;
  static_assert(COUNT(sbm) == NUM_AXES, "SENSORLESS_BACKOFF_MM must have " _NUM_AXES_STR "elements (and no others).");
  NUM_AXIS_CODE(
    static_assert(sbm[X_AXIS] >= 0, "SENSORLESS_BACKOFF_MM.X must be greater than or equal to 0."),
    static_assert(sbm[Y_AXIS] >= 0, "SENSORLESS_BACKOFF_MM.Y must be greater than or equal to 0."),
    static_assert(sbm[Z_AXIS] >= 0, "SENSORLESS_BACKOFF_MM.Z must be greater than or equal to 0."),
    static_assert(sbm[I_AXIS] >= 0, "SENSORLESS_BACKOFF_MM.I must be greater than or equal to 0."),
    static_assert(sbm[J_AXIS] >= 0, "SENSORLESS_BACKOFF_MM.J must be greater than or equal to 0."),
    static_assert(sbm[K_AXIS] >= 0, "SENSORLESS_BACKOFF_MM.K must be greater than or equal to 0."),
    static_assert(sbm[U_AXIS] >= 0, "SENSORLESS_BACKOFF_MM.U must be greater than or equal to 0."),
    static_assert(sbm[V_AXIS] >= 0, "SENSORLESS_BACKOFF_MM.V must be greater than or equal to 0."),
    static_assert(sbm[W_AXIS] >= 0, "SENSORLESS_BACKOFF_MM.W must be greater than or equal to 0.")
  );
#endif

#if ENABLED(CODEPENDENT_XY_HOMING)
  #if ENABLED(QUICK_HOME)
    #error "QUICK_HOME is incompatible with CODEPENDENT_XY_HOMING."
  #elif IS_KINEMATIC
    #error "CODEPENDENT_XY_HOMING requires a Cartesian setup."
  #endif
#endif

/**
 * Make sure Z_SAFE_HOMING point is reachable
 */
#if ENABLED(Z_SAFE_HOMING)
  static_assert(WITHIN(Z_SAFE_HOMING_X_POINT, X_MIN_POS, X_MAX_POS), "Z_SAFE_HOMING_X_POINT can't be reached by the nozzle.");
  static_assert(WITHIN(Z_SAFE_HOMING_Y_POINT, Y_MIN_POS, Y_MAX_POS), "Z_SAFE_HOMING_Y_POINT can't be reached by the nozzle.");
#endif

/**
 * Make sure DISABLE_[XYZ] compatible with selected homing options
 */
#if ANY(DISABLE_X, DISABLE_Y, DISABLE_Z, DISABLE_I, DISABLE_J, DISABLE_K, DISABLE_U, DISABLE_V, DISABLE_W)
  #if EITHER(HOME_AFTER_DEACTIVATE, Z_SAFE_HOMING)
    #error "DISABLE_[XYZIJKUVW] is not compatible with HOME_AFTER_DEACTIVATE or Z_SAFE_HOMING."
  #endif
#endif

/**
 * Filament Width Sensor
 */
#if ENABLED(FILAMENT_WIDTH_SENSOR)
  #if !HAS_FILAMENT_WIDTH_SENSOR
    #error "FILAMENT_WIDTH_SENSOR requires a FILWIDTH_PIN to be defined."
  #elif ENABLED(NO_VOLUMETRICS)
    #error "FILAMENT_WIDTH_SENSOR requires NO_VOLUMETRICS to be disabled."
  #endif
#endif

/**
 * System Power Sensor
 */
#if ENABLED(POWER_MONITOR_CURRENT) && !PIN_EXISTS(POWER_MONITOR_CURRENT)
  #error "POWER_MONITOR_CURRENT requires a valid POWER_MONITOR_CURRENT_PIN."
#elif ENABLED(POWER_MONITOR_VOLTAGE) && !PIN_EXISTS(POWER_MONITOR_VOLTAGE)
  #error "POWER_MONITOR_VOLTAGE requires POWER_MONITOR_VOLTAGE_PIN to be defined."
#elif BOTH(POWER_MONITOR_CURRENT, POWER_MONITOR_VOLTAGE) && POWER_MONITOR_CURRENT_PIN == POWER_MONITOR_VOLTAGE_PIN
  #error "POWER_MONITOR_CURRENT_PIN and POWER_MONITOR_VOLTAGE_PIN must be different."
#endif

/**
 * Volumetric Extruder Limit
 */
#if ENABLED(VOLUMETRIC_EXTRUDER_LIMIT)
  #if ENABLED(NO_VOLUMETRICS)
    #error "VOLUMETRIC_EXTRUDER_LIMIT requires NO_VOLUMETRICS to be disabled."
  #elif MIN_STEPS_PER_SEGMENT > 1
    #error "VOLUMETRIC_EXTRUDER_LIMIT is not compatible with MIN_STEPS_PER_SEGMENT greater than 1."
  #endif
#endif

/**
 * ULTIPANEL encoder
 */
#if IS_ULTIPANEL && NONE(IS_NEWPANEL, SR_LCD_2W_NL) && !PIN_EXISTS(SHIFT_CLK)
  #error "ULTIPANEL controllers require some kind of encoder."
#endif

#if ENCODER_PULSES_PER_STEP < 0
  #error "ENCODER_PULSES_PER_STEP should not be negative, use REVERSE_MENU_DIRECTION instead."
#endif

/**
 * SAV_3DGLCD display options
 */
#if ENABLED(SAV_3DGLCD)
  #if NONE(U8GLIB_SSD1306, U8GLIB_SH1106)
    #error "Enable a SAV_3DGLCD display type: U8GLIB_SSD1306 or U8GLIB_SH1106."
  #elif BOTH(U8GLIB_SSD1306, U8GLIB_SH1106)
    #error "Only enable one SAV_3DGLCD display type: U8GLIB_SSD1306 or U8GLIB_SH1106."
  #endif
#endif

/**
 * Allen Key
 * Deploying the Allen Key probe uses big moves in z direction. Too dangerous for an unhomed z-axis.
 */
#if ALL(Z_HOME_TO_MIN, Z_PROBE_ALLEN_KEY, Z_MIN_PROBE_USES_Z_MIN_ENDSTOP_PIN)
  #error "You can't home to a Z min endstop with a Z_PROBE_ALLEN_KEY."
#endif

/**
 * Dual X Carriage requirements
 */
#if ENABLED(DUAL_X_CARRIAGE)
  #if EXTRUDERS < 2
    #error "DUAL_X_CARRIAGE requires 2 (or more) extruders."
  #elif ANY(CORE_IS_XY, CORE_IS_XZ, MARKFORGED_XY, MARKFORGED_YX)
    #error "DUAL_X_CARRIAGE cannot be used with COREXY, COREYX, COREXZ, COREZX, MARKFORGED_YX, or MARKFORGED_XY."
  #elif !GOOD_AXIS_PINS(X2)
    #error "DUAL_X_CARRIAGE requires X2 stepper pins to be defined."
  #elif !HAS_X_MAX
    #error "DUAL_X_CARRIAGE requires USE_XMAX_PLUG and an X Max Endstop."
  #elif !defined(X2_HOME_POS) || !defined(X2_MIN_POS) || !defined(X2_MAX_POS)
    #error "DUAL_X_CARRIAGE requires X2_HOME_POS, X2_MIN_POS, and X2_MAX_POS."
  #elif X_HOME_TO_MAX || X2_HOME_TO_MIN
    #error "DUAL_X_CARRIAGE requires X_HOME_DIR -1 and X2_HOME_DIR 1."
  #endif
#endif

#undef GOOD_AXIS_PINS

/**
 * Make sure auto fan pins don't conflict with the fan pin
 */
#if HAS_AUTO_FAN
  #if HAS_FAN0
    #if PIN_EXISTS(E0_AUTO_FAN) && E0_AUTO_FAN_PIN == FAN_PIN
      #error "You cannot set E0_AUTO_FAN_PIN equal to FAN_PIN."
    #elif PIN_EXISTS(E1_AUTO_FAN) && E1_AUTO_FAN_PIN == FAN_PIN
      #error "You cannot set E1_AUTO_FAN_PIN equal to FAN_PIN."
    #elif PIN_EXISTS(E2_AUTO_FAN) && E2_AUTO_FAN_PIN == FAN_PIN
      #error "You cannot set E2_AUTO_FAN_PIN equal to FAN_PIN."
    #elif PIN_EXISTS(E3_AUTO_FAN) &&  E3_AUTO_FAN_PIN == FAN_PIN
      #error "You cannot set E3_AUTO_FAN_PIN equal to FAN_PIN."
    #endif
  #endif
#endif

#if HAS_FAN0
  #if CONTROLLER_FAN_PIN == FAN_PIN
    #error "You cannot set CONTROLLER_FAN_PIN equal to FAN_PIN."
  #elif ENABLED(FAN_SOFT_PWM_REQUIRED) && DISABLED(FAN_SOFT_PWM)
    #error "FAN_SOFT_PWM is required for your board. Enable it to continue."
  #endif
#endif

#if ENABLED(USE_CONTROLLER_FAN)
  #if !HAS_CONTROLLER_FAN
    #error "USE_CONTROLLER_FAN requires a CONTROLLER_FAN_PIN. Define in Configuration_adv.h."
  #elif PIN_EXISTS(E0_AUTO_FAN) && E0_AUTO_FAN_PIN == CONTROLLER_FAN_PIN
    #error "You cannot set E0_AUTO_FAN_PIN equal to CONTROLLER_FAN_PIN."
  #elif PIN_EXISTS(E1_AUTO_FAN) && E1_AUTO_FAN_PIN == CONTROLLER_FAN_PIN
    #error "You cannot set E1_AUTO_FAN_PIN equal to CONTROLLER_FAN_PIN."
  #elif PIN_EXISTS(E2_AUTO_FAN) && E2_AUTO_FAN_PIN == CONTROLLER_FAN_PIN
    #error "You cannot set E2_AUTO_FAN_PIN equal to CONTROLLER_FAN_PIN."
  #elif PIN_EXISTS(E3_AUTO_FAN) && E3_AUTO_FAN_PIN == CONTROLLER_FAN_PIN
    #error "You cannot set E3_AUTO_FAN_PIN equal to CONTROLLER_FAN_PIN."
  #elif PIN_EXISTS(E4_AUTO_FAN) && E4_AUTO_FAN_PIN == CONTROLLER_FAN_PIN
    #error "You cannot set E4_AUTO_FAN_PIN equal to CONTROLLER_FAN_PIN."
  #elif PIN_EXISTS(E5_AUTO_FAN) && E5_AUTO_FAN_PIN == CONTROLLER_FAN_PIN
    #error "You cannot set E5_AUTO_FAN_PIN equal to CONTROLLER_FAN_PIN."
  #elif PIN_EXISTS(E6_AUTO_FAN) && E6_AUTO_FAN_PIN == CONTROLLER_FAN_PIN
    #error "You cannot set E6_AUTO_FAN_PIN equal to CONTROLLER_FAN_PIN."
  #elif PIN_EXISTS(E7_AUTO_FAN) && E7_AUTO_FAN_PIN == CONTROLLER_FAN_PIN
    #error "You cannot set E7_AUTO_FAN_PIN equal to CONTROLLER_FAN_PIN."
  #endif
#endif

#ifdef REDUNDANT_PART_COOLING_FAN
  #if FAN_COUNT < 2
    #error "REDUNDANT_PART_COOLING_FAN requires a board with at least two PWM fans."
  #else
    static_assert(WITHIN(REDUNDANT_PART_COOLING_FAN, 1, FAN_COUNT - 1), "REDUNDANT_PART_COOLING_FAN must be between 1 and " STRINGIFY(DECREMENT(FAN_COUNT)) ".");
  #endif
#endif

/**
 * Case Light requirements
 */
#if NEED_CASE_LIGHT_PIN
  #if !PIN_EXISTS(CASE_LIGHT)
    #error "CASE_LIGHT_ENABLE requires CASE_LIGHT_PIN, CASE_LIGHT_USE_NEOPIXEL, or CASE_LIGHT_USE_RGB_LED."
  #elif CASE_LIGHT_PIN == FAN_PIN
    #error "CASE_LIGHT_PIN conflicts with FAN_PIN. Resolve before continuing."
  #endif
#endif

/**
 * Required custom thermistor settings
 */
#if   TEMP_SENSOR_0_IS_CUSTOM && !(defined(HOTEND0_PULLUP_RESISTOR_OHMS) && defined(HOTEND0_RESISTANCE_25C_OHMS) && defined(HOTEND0_BETA))
  #error "TEMP_SENSOR_0 1000 requires HOTEND0_PULLUP_RESISTOR_OHMS, HOTEND0_RESISTANCE_25C_OHMS and HOTEND0_BETA in Configuration_adv.h."
#elif TEMP_SENSOR_1_IS_CUSTOM && !(defined(HOTEND1_PULLUP_RESISTOR_OHMS) && defined(HOTEND1_RESISTANCE_25C_OHMS) && defined(HOTEND1_BETA))
  #error "TEMP_SENSOR_1 1000 requires HOTEND1_PULLUP_RESISTOR_OHMS, HOTEND1_RESISTANCE_25C_OHMS and HOTEND1_BETA in Configuration_adv.h."
#elif TEMP_SENSOR_2_IS_CUSTOM && !(defined(HOTEND2_PULLUP_RESISTOR_OHMS) && defined(HOTEND2_RESISTANCE_25C_OHMS) && defined(HOTEND2_BETA))
  #error "TEMP_SENSOR_2 1000 requires HOTEND2_PULLUP_RESISTOR_OHMS, HOTEND2_RESISTANCE_25C_OHMS and HOTEND2_BETA in Configuration_adv.h."
#elif TEMP_SENSOR_3_IS_CUSTOM && !(defined(HOTEND3_PULLUP_RESISTOR_OHMS) && defined(HOTEND3_RESISTANCE_25C_OHMS) && defined(HOTEND3_BETA))
  #error "TEMP_SENSOR_3 1000 requires HOTEND3_PULLUP_RESISTOR_OHMS, HOTEND3_RESISTANCE_25C_OHMS and HOTEND3_BETA in Configuration_adv.h."
#elif TEMP_SENSOR_4_IS_CUSTOM && !(defined(HOTEND4_PULLUP_RESISTOR_OHMS) && defined(HOTEND4_RESISTANCE_25C_OHMS) && defined(HOTEND4_BETA))
  #error "TEMP_SENSOR_4 1000 requires HOTEND4_PULLUP_RESISTOR_OHMS, HOTEND4_RESISTANCE_25C_OHMS and HOTEND4_BETA in Configuration_adv.h."
#elif TEMP_SENSOR_5_IS_CUSTOM && !(defined(HOTEND5_PULLUP_RESISTOR_OHMS) && defined(HOTEND5_RESISTANCE_25C_OHMS) && defined(HOTEND5_BETA))
  #error "TEMP_SENSOR_5 1000 requires HOTEND5_PULLUP_RESISTOR_OHMS, HOTEND5_RESISTANCE_25C_OHMS and HOTEND5_BETA in Configuration_adv.h."
#elif TEMP_SENSOR_6_IS_CUSTOM && !(defined(HOTEND6_PULLUP_RESISTOR_OHMS) && defined(HOTEND6_RESISTANCE_25C_OHMS) && defined(HOTEND6_BETA))
  #error "TEMP_SENSOR_6 1000 requires HOTEND6_PULLUP_RESISTOR_OHMS, HOTEND6_RESISTANCE_25C_OHMS and HOTEND6_BETA in Configuration_adv.h."
#elif TEMP_SENSOR_7_IS_CUSTOM && !(defined(HOTEND7_PULLUP_RESISTOR_OHMS) && defined(HOTEND7_RESISTANCE_25C_OHMS) && defined(HOTEND7_BETA))
  #error "TEMP_SENSOR_7 1000 requires HOTEND7_PULLUP_RESISTOR_OHMS, HOTEND7_RESISTANCE_25C_OHMS and HOTEND7_BETA in Configuration_adv.h."
#elif TEMP_SENSOR_BED_IS_CUSTOM && !(defined(BED_PULLUP_RESISTOR_OHMS) && defined(BED_RESISTANCE_25C_OHMS) && defined(BED_BETA))
  #error "TEMP_SENSOR_BED 1000 requires BED_PULLUP_RESISTOR_OHMS, BED_RESISTANCE_25C_OHMS and BED_BETA in Configuration_adv.h."
#elif TEMP_SENSOR_CHAMBER_IS_CUSTOM && !(defined(CHAMBER_PULLUP_RESISTOR_OHMS) && defined(CHAMBER_RESISTANCE_25C_OHMS) && defined(CHAMBER_BETA))
  #error "TEMP_SENSOR_CHAMBER 1000 requires CHAMBER_PULLUP_RESISTOR_OHMS, CHAMBER_RESISTANCE_25C_OHMS and CHAMBER_BETA in Configuration_adv.h."
#elif TEMP_SENSOR_PROBE_IS_CUSTOM && !(defined(PROBE_PULLUP_RESISTOR_OHMS) && defined(PROBE_RESISTANCE_25C_OHMS) && defined(PROBE_BETA))
  #error "TEMP_SENSOR_PROBE 1000 requires PROBE_PULLUP_RESISTOR_OHMS, PROBE_RESISTANCE_25C_OHMS and PROBE_BETA in Configuration_adv.h."
#elif TEMP_SENSOR_BOARD_IS_CUSTOM && !(defined(BOARD_PULLUP_RESISTOR_OHMS) && defined(BOARD_RESISTANCE_25C_OHMS) && defined(BOARD_BETA))
  #error "TEMP_SENSOR_BOARD 1000 requires BOARD_PULLUP_RESISTOR_OHMS, BOARD_RESISTANCE_25C_OHMS and BOARD_BETA in Configuration_adv.h."
#elif TEMP_SENSOR_REDUNDANT_IS_CUSTOM && !(defined(REDUNDANT_PULLUP_RESISTOR_OHMS) && defined(REDUNDANT_RESISTANCE_25C_OHMS) && defined(REDUNDANT_BETA))
  #error "TEMP_SENSOR_REDUNDANT 1000 requires REDUNDANT_PULLUP_RESISTOR_OHMS, REDUNDANT_RESISTANCE_25C_OHMS and REDUNDANT_BETA in Configuration_adv.h."
#endif

/**
 * Required thermistor 66 (Dyze Design / Trianglelab T-D500) settings
 * https://docs.dyzedesign.com/hotends.html#_500-%C2%B0c-thermistor
 */
#if ANY_E_SENSOR_IS(66)
  #define _BAD_MINTEMP(N) (TEMP_SENSOR(N) == 66 && HEATER_##N##_MINTEMP <= 20)
  #if _BAD_MINTEMP(0)
    #error "Thermistor 66 requires HEATER_0_MINTEMP > 20."
  #elif _BAD_MINTEMP(1)
    #error "Thermistor 66 requires HEATER_1_MINTEMP > 20."
  #elif _BAD_MINTEMP(2)
    #error "Thermistor 66 requires HEATER_2_MINTEMP > 20."
  #elif _BAD_MINTEMP(3)
    #error "Thermistor 66 requires HEATER_3_MINTEMP > 20."
  #elif _BAD_MINTEMP(4)
    #error "Thermistor 66 requires HEATER_4_MINTEMP > 20."
  #elif _BAD_MINTEMP(5)
    #error "Thermistor 66 requires HEATER_5_MINTEMP > 20."
  #elif _BAD_MINTEMP(6)
    #error "Thermistor 66 requires HEATER_6_MINTEMP > 20."
  #elif _BAD_MINTEMP(7)
    #error "Thermistor 66 requires HEATER_7_MINTEMP > 20."
  #endif
  #if MAX_CONSECUTIVE_LOW_TEMPERATURE_ERROR_ALLOWED < 5
    #error "Thermistor 66 requires MAX_CONSECUTIVE_LOW_TEMPERATURE_ERROR_ALLOWED ≥ 5."
  #elif MILLISECONDS_PREHEAT_TIME < 15000
    #error "Thermistor 66 requires MILLISECONDS_PREHEAT_TIME ≥ 15000, but 30000 or higher is recommended."
  #endif
  #undef _BAD_MINTEMP
#endif

/**
 * Required MAX31865 settings
 */
#if TEMP_SENSOR_0_IS_MAX31865 || (TEMP_SENSOR_REDUNDANT_IS_MAX31865 && REDUNDANT_TEMP_MATCH(SOURCE, E0))
  #if !defined(MAX31865_SENSOR_WIRES_0) || !WITHIN(MAX31865_SENSOR_WIRES_0, 2, 4)
    #error "MAX31865_SENSOR_WIRES_0 must be defined as an integer between 2 and 4."
  #elif !defined(MAX31865_SENSOR_OHMS_0) || !defined(MAX31865_CALIBRATION_OHMS_0)
    #error "MAX31865_SENSOR_OHMS_0 and MAX31865_CALIBRATION_OHMS_0 must be set if TEMP_SENSOR_0/TEMP_SENSOR_REDUNDANT is MAX31865."
  #endif
#endif
#if TEMP_SENSOR_1_IS_MAX31865 || (TEMP_SENSOR_REDUNDANT_IS_MAX31865 && REDUNDANT_TEMP_MATCH(SOURCE, E1))
  #if !defined(MAX31865_SENSOR_WIRES_1) || !WITHIN(MAX31865_SENSOR_WIRES_1, 2, 4)
    #error "MAX31865_SENSOR_WIRES_1 must be defined as an integer between 2 and 4."
  #elif !defined(MAX31865_SENSOR_OHMS_1) || !defined(MAX31865_CALIBRATION_OHMS_1)
    #error "MAX31865_SENSOR_OHMS_1 and MAX31865_CALIBRATION_OHMS_1 must be set if TEMP_SENSOR_1/TEMP_SENSOR_REDUNDANT is MAX31865."
  #endif
#endif
#if TEMP_SENSOR_2_IS_MAX31865 || (TEMP_SENSOR_REDUNDANT_IS_MAX31865 && REDUNDANT_TEMP_MATCH(SOURCE, E2))
  #if !defined(MAX31865_SENSOR_WIRES_2) || !WITHIN(MAX31865_SENSOR_WIRES_2, 2, 4)
    #error "MAX31865_SENSOR_WIRES_2 must be defined as an integer between 2 and 4."
  #elif !defined(MAX31865_SENSOR_OHMS_2) || !defined(MAX31865_CALIBRATION_OHMS_2)
    #error "MAX31865_SENSOR_OHMS_2 and MAX31865_CALIBRATION_OHMS_2 must be set if TEMP_SENSOR_2/TEMP_SENSOR_REDUNDANT is MAX31865."
  #endif
#endif

/**
 * Redundant temperature sensor config
 */
#if HAS_TEMP_REDUNDANT
  #ifndef TEMP_SENSOR_REDUNDANT_SOURCE
    #error "TEMP_SENSOR_REDUNDANT requires TEMP_SENSOR_REDUNDANT_SOURCE."
  #elif !defined(TEMP_SENSOR_REDUNDANT_TARGET)
    #error "TEMP_SENSOR_REDUNDANT requires TEMP_SENSOR_REDUNDANT_TARGET."
  #elif REDUNDANT_TEMP_MATCH(SOURCE, TEMP_SENSOR_REDUNDANT_TARGET)
    #error "TEMP_SENSOR_REDUNDANT_SOURCE can't be the same as TEMP_SENSOR_REDUNDANT_TARGET."
  #elif HAS_MULTI_HOTEND && TEMP_SENSOR_REDUNDANT_SOURCE < HOTENDS
    #error "TEMP_SENSOR_REDUNDANT_SOURCE must be after the last used hotend TEMP_SENSOR."
  #endif

  #if REDUNDANT_TEMP_MATCH(SOURCE, E0) && HAS_HOTEND
    #error "TEMP_SENSOR_REDUNDANT_SOURCE can't be E0 if a hotend is used. E0 always uses TEMP_SENSOR_0."
  #elif REDUNDANT_TEMP_MATCH(SOURCE, COOLER) && HAS_TEMP_COOLER
    #error "TEMP_SENSOR_REDUNDANT_SOURCE can't be COOLER. TEMP_SENSOR_COOLER is in use."
  #elif REDUNDANT_TEMP_MATCH(SOURCE, PROBE) && HAS_TEMP_PROBE
    #error "TEMP_SENSOR_REDUNDANT_SOURCE can't be PROBE. TEMP_SENSOR_PROBE is in use."
  #elif REDUNDANT_TEMP_MATCH(SOURCE, BOARD) && HAS_TEMP_BOARD
    #error "TEMP_SENSOR_REDUNDANT_SOURCE can't be BOARD. TEMP_SENSOR_BOARD is in use."
  #elif REDUNDANT_TEMP_MATCH(SOURCE, CHAMBER) && HAS_TEMP_CHAMBER
    #error "TEMP_SENSOR_REDUNDANT_SOURCE can't be CHAMBER. TEMP_SENSOR_CHAMBER is in use."
  #elif REDUNDANT_TEMP_MATCH(SOURCE, BED) && HAS_TEMP_BED
    #error "TEMP_SENSOR_REDUNDANT_SOURCE can't be BED. TEMP_SENSOR_BED is in use."
  #endif

  #if REDUNDANT_TEMP_MATCH(TARGET, E0) && !PIN_EXISTS(TEMP_0)
    #error "TEMP_SENSOR_REDUNDANT_TARGET can't be E0 without TEMP_0_PIN defined."
  #elif REDUNDANT_TEMP_MATCH(TARGET, E1) && !PIN_EXISTS(TEMP_1)
    #error "TEMP_SENSOR_REDUNDANT_TARGET can't be E1 without TEMP_1_PIN defined."
  #elif REDUNDANT_TEMP_MATCH(TARGET, E2) && !PIN_EXISTS(TEMP_2)
    #error "TEMP_SENSOR_REDUNDANT_TARGET can't be E2 without TEMP_2_PIN defined."
  #elif REDUNDANT_TEMP_MATCH(TARGET, E3) && !PIN_EXISTS(TEMP_3)
    #error "TEMP_SENSOR_REDUNDANT_TARGET can't be E3 without TEMP_3_PIN defined."
  #elif REDUNDANT_TEMP_MATCH(TARGET, E4) && !PIN_EXISTS(TEMP_4)
    #error "TEMP_SENSOR_REDUNDANT_TARGET can't be E4 without TEMP_4_PIN defined."
  #elif REDUNDANT_TEMP_MATCH(TARGET, E5) && !PIN_EXISTS(TEMP_5)
    #error "TEMP_SENSOR_REDUNDANT_TARGET can't be E5 without TEMP_5_PIN defined."
  #elif REDUNDANT_TEMP_MATCH(TARGET, E6) && !PIN_EXISTS(TEMP_6)
    #error "TEMP_SENSOR_REDUNDANT_TARGET can't be E6 without TEMP_6_PIN defined."
  #elif REDUNDANT_TEMP_MATCH(TARGET, E7) && !PIN_EXISTS(TEMP_7)
    #error "TEMP_SENSOR_REDUNDANT_TARGET can't be E7 without TEMP_7_PIN defined."
  #elif REDUNDANT_TEMP_MATCH(TARGET, BED) && !PIN_EXISTS(TEMP_BED)
    #error "TEMP_SENSOR_REDUNDANT_TARGET can't be BED without TEMP_BED_PIN defined."
  #elif REDUNDANT_TEMP_MATCH(TARGET, CHAMBER) && !PIN_EXISTS(TEMP_CHAMBER)
    #error "TEMP_SENSOR_REDUNDANT_TARGET can't be CHAMBER without TEMP_CHAMBER_PIN defined."
  #elif REDUNDANT_TEMP_MATCH(TARGET, BOARD) && !PIN_EXISTS(TEMP_BOARD)
    #error "TEMP_SENSOR_REDUNDANT_TARGET can't be BOARD without TEMP_BOARD_PIN defined."
  #elif REDUNDANT_TEMP_MATCH(TARGET, PROBE) && !PIN_EXISTS(TEMP_PROBE)
    #error "TEMP_SENSOR_REDUNDANT_TARGET can't be PROBE without TEMP_PROBE_PIN defined."
  #elif REDUNDANT_TEMP_MATCH(TARGET, COOLER) && !PIN_EXISTS(TEMP_COOLER)
    #error "TEMP_SENSOR_REDUNDANT_TARGET can't be COOLER without TEMP_COOLER_PIN defined."
  #endif

  #if TEMP_SENSOR_IS_MAX_TC(REDUNDANT) && REDUNDANT_TEMP_MATCH(SOURCE, E0) && !PIN_EXISTS(TEMP_0_CS)
    #error "TEMP_SENSOR_REDUNDANT MAX Thermocouple with TEMP_SENSOR_REDUNDANT_SOURCE E0 requires TEMP_0_CS_PIN."
  #elif TEMP_SENSOR_IS_MAX_TC(REDUNDANT) && REDUNDANT_TEMP_MATCH(SOURCE, E1) && !PIN_EXISTS(TEMP_1_CS)
    #error "TEMP_SENSOR_REDUNDANT MAX Thermocouple with TEMP_SENSOR_REDUNDANT_SOURCE E1 requires TEMP_1_CS_PIN."
  #endif
#endif

/**
 * Test Sensor & Heater pin combos.
 * Pins and Sensor IDs must be set for each heater
 */
#if HAS_EXTRUDERS && !ANY_PIN(TEMP_0, TEMP_0_CS)
  #error "TEMP_0_PIN or TEMP_0_CS_PIN not defined for this board."
#elif HAS_EXTRUDERS && !HAS_HEATER_0
  #error "HEATER_0_PIN not defined for this board."
#elif TEMP_SENSOR_IS_MAX_TC(0) && !PIN_EXISTS(TEMP_0_CS)
  #error "TEMP_SENSOR_0 MAX thermocouple requires TEMP_0_CS_PIN."
#elif HAS_HOTEND && !HAS_TEMP_HOTEND && !TEMP_SENSOR_0_IS_DUMMY
  #error "TEMP_0_PIN (required for TEMP_SENSOR_0) not defined for this board."
#elif EITHER(HAS_MULTI_HOTEND, HEATERS_PARALLEL) && !HAS_HEATER_1 && DISABLED(MANUAL_SWITCHING_TOOLHEAD)
  #error "HEATER_1_PIN is not defined. TEMP_SENSOR_1 might not be set, or the board (not EEB / EEF?) doesn't define a pin."
#endif

<<<<<<< HEAD
#if HAS_MULTI_HOTEND || STM_HAS_MULTI_HOTEND
  #if TEMP_SENSOR_1_IS_MAX_TC && !PIN_EXISTS(TEMP_1_CS)
=======
#if HAS_MULTI_HOTEND
  #if TEMP_SENSOR_IS_MAX_TC(1) && !PIN_EXISTS(TEMP_1_CS)
>>>>>>> cadb1a07
    #error "TEMP_SENSOR_1 MAX thermocouple requires TEMP_1_CS_PIN."
  #elif TEMP_SENSOR_1 == 0
    #error "TEMP_SENSOR_1 is required with 2 or more HOTENDS."
  #elif !ANY_PIN(TEMP_1, TEMP_1_CS) && !TEMP_SENSOR_1_IS_DUMMY
    #error "TEMP_1_PIN or TEMP_1_CS_PIN not defined for this board."
  #endif
  #if HOTENDS > 2
    #if TEMP_SENSOR_2 == 0
      #error "TEMP_SENSOR_2 is required with 3 or more HOTENDS."
    #elif !HAS_HEATER_2
      #error "HEATER_2_PIN not defined for this board."
    #elif !PIN_EXISTS(TEMP_2) && !TEMP_SENSOR_2_IS_DUMMY
      #error "TEMP_2_PIN not defined for this board."
    #endif
    #if HOTENDS > 3
      #if TEMP_SENSOR_3 == 0
        #error "TEMP_SENSOR_3 is required with 4 or more HOTENDS."
      #elif !HAS_HEATER_3
        #error "HEATER_3_PIN not defined for this board."
      #elif !PIN_EXISTS(TEMP_3) && !TEMP_SENSOR_3_IS_DUMMY
        #error "TEMP_3_PIN not defined for this board."
      #endif
      #if HOTENDS > 4
        #if TEMP_SENSOR_4 == 0
          #error "TEMP_SENSOR_4 is required with 5 or more HOTENDS."
        #elif !HAS_HEATER_4
          #error "HEATER_4_PIN not defined for this board."
        #elif !PIN_EXISTS(TEMP_4) && !TEMP_SENSOR_4_IS_DUMMY
          #error "TEMP_4_PIN not defined for this board."
        #endif
        #if HOTENDS > 5
          #if TEMP_SENSOR_5 == 0
            #error "TEMP_SENSOR_5 is required with 6 HOTENDS."
          #elif !HAS_HEATER_5
            #error "HEATER_5_PIN not defined for this board."
          #elif !PIN_EXISTS(TEMP_5) && !TEMP_SENSOR_5_IS_DUMMY
            #error "TEMP_5_PIN not defined for this board."
          #endif
          #if HOTENDS > 6
            #if TEMP_SENSOR_6 == 0
              #error "TEMP_SENSOR_6 is required with 6 HOTENDS."
            #elif !HAS_HEATER_6
              #error "HEATER_6_PIN not defined for this board."
            #elif !PIN_EXISTS(TEMP_6) && !TEMP_SENSOR_6_IS_DUMMY
              #error "TEMP_6_PIN not defined for this board."
            #endif
            #if HOTENDS > 7
              #if TEMP_SENSOR_7 == 0
                #error "TEMP_SENSOR_7 is required with 7 HOTENDS."
              #elif !HAS_HEATER_7
                #error "HEATER_7_PIN not defined for this board."
              #elif !PIN_EXISTS(TEMP_7) && !TEMP_SENSOR_7_IS_DUMMY
                #error "TEMP_7_PIN not defined for this board."
              #endif
            #endif // HOTENDS > 7
          #endif // HOTENDS > 6
        #endif // HOTENDS > 5
      #endif // HOTENDS > 4
    #endif // HOTENDS > 3
  #endif // HOTENDS > 2
#endif // HAS_MULTI_HOTEND

/**
 * Pins must be set for temp sensors, with some other feature requirements.
 */
#if TEMP_SENSOR_CHAMBER && !PIN_EXISTS(TEMP_CHAMBER)
  #error "TEMP_SENSOR_CHAMBER requires TEMP_CHAMBER_PIN."
#endif

#if TEMP_SENSOR_COOLER
  #if !PIN_EXISTS(TEMP_COOLER)
    #error "TEMP_SENSOR_COOLER requires TEMP_COOLER_PIN."
  #elif DISABLED(LASER_FEATURE)
    #error "TEMP_SENSOR_COOLER requires LASER_FEATURE."
  #endif
#endif

#if TEMP_SENSOR_PROBE
  #if !PIN_EXISTS(TEMP_PROBE)
    #error "TEMP_SENSOR_PROBE requires TEMP_PROBE_PIN."
  #elif DISABLED(FIX_MOUNTED_PROBE)
    #error "TEMP_SENSOR_PROBE shouldn't be set without FIX_MOUNTED_PROBE."
  #endif
#endif

#if TEMP_SENSOR_BOARD
  #if !PIN_EXISTS(TEMP_BOARD)
    #error "TEMP_SENSOR_BOARD requires TEMP_BOARD_PIN."
  #elif ENABLED(THERMAL_PROTECTION_BOARD) && (!defined(BOARD_MINTEMP) || !defined(BOARD_MAXTEMP))
    #error "THERMAL_PROTECTION_BOARD requires BOARD_MINTEMP and BOARD_MAXTEMP."
  #endif
#elif CONTROLLER_FAN_MIN_BOARD_TEMP
  #error "CONTROLLER_FAN_MIN_BOARD_TEMP requires TEMP_SENSOR_BOARD."
#endif

#if TEMP_SENSOR_BOARD && !PIN_EXISTS(TEMP_BOARD)
  #error "TEMP_SENSOR_BOARD requires TEMP_BOARD_PIN."
#endif

#if ENABLED(LASER_COOLANT_FLOW_METER) && !(PIN_EXISTS(FLOWMETER) && ENABLED(LASER_FEATURE))
  #error "LASER_COOLANT_FLOW_METER requires FLOWMETER_PIN and LASER_FEATURE."
#endif

#if ENABLED(CHAMBER_FAN) && !(defined(CHAMBER_FAN_MODE) && WITHIN(CHAMBER_FAN_MODE, 0, 3))
  #error "CHAMBER_FAN_MODE must be between 0 and 3."
#endif

#if ENABLED(CHAMBER_VENT)
  #ifndef CHAMBER_VENT_SERVO_NR
    #error "CHAMBER_VENT_SERVO_NR is required for CHAMBER SERVO."
  #elif !NUM_SERVOS
    #error "NUM_SERVOS is required for a Heated Chamber vent servo (CHAMBER_VENT_SERVO_NR)."
  #elif CHAMBER_VENT_SERVO_NR >= NUM_SERVOS
    #error "CHAMBER_VENT_SERVO_NR must be smaller than NUM_SERVOS."
  #elif HAS_Z_SERVO_PROBE && CHAMBER_VENT_SERVO_NR == Z_PROBE_SERVO_NR
    #error "CHAMBER SERVO is already used by BLTOUCH."
  #elif CHAMBER_VENT_SERVO_NR == 0 && !PIN_EXISTS(SERVO0)
    #error "SERVO0_PIN must be defined for your Heated Chamber vent servo."
  #elif CHAMBER_VENT_SERVO_NR == 1 && !PIN_EXISTS(SERVO1)
    #error "SERVO1_PIN must be defined for your Heated Chamber vent servo."
  #elif CHAMBER_VENT_SERVO_NR == 2 && !PIN_EXISTS(SERVO2)
    #error "SERVO2_PIN must be defined for your Heated Chamber vent servo."
  #elif CHAMBER_VENT_SERVO_NR == 3 && !PIN_EXISTS(SERVO3)
    #error "SERVO3_PIN must be defined for your Heated Chamber vent servo."
  #endif
#endif

/**
 * Temperature status LEDs
 */
#if ENABLED(TEMP_STAT_LEDS) && !ANY_PIN(STAT_LED_RED, STAT_LED_BLUE)
  #error "TEMP_STAT_LEDS requires STAT_LED_RED_PIN or STAT_LED_BLUE_PIN, preferably both."
#endif

/**
 * FYSETC/MKS/BTT Mini Panel Requirements
 */
#if EITHER(FYSETC_242_OLED_12864, FYSETC_MINI_12864_2_1)
  #ifndef NEO_RGB
    #define NEO_RGB 123
    #define FAUX_RGB 1
  #endif
  #if defined(NEOPIXEL_TYPE) && NEOPIXEL_TYPE != NEO_RGB
    #error "Your FYSETC/MKS/BTT Mini Panel requires NEOPIXEL_TYPE to be NEO_RGB."
  #elif defined(NEOPIXEL_PIXELS) && NEOPIXEL_PIXELS < 3
    #error "Your FYSETC/MKS/BTT Mini Panel requires NEOPIXEL_PIXELS >= 3."
  #endif
  #if FAUX_RGB
    #undef NEO_RGB
    #undef FAUX_RGB
  #endif
#elif EITHER(FYSETC_MINI_12864_1_2, FYSETC_MINI_12864_2_0) && DISABLED(RGB_LED)
  #error "Your FYSETC Mini Panel requires RGB_LED."
#endif

/**
 * LED Control Menu requirements
 */
#if ENABLED(LED_CONTROL_MENU) && !HAS_COLOR_LEDS
  #error "LED_CONTROL_MENU requires BLINKM, RGB_LED, RGBW_LED, PCA9533, PCA9632, or NEOPIXEL_LED."
#endif

/**
 * Basic multi hotend duplication mode
 */
#if ENABLED(MULTI_NOZZLE_DUPLICATION)
  #if ENABLED(SINGLENOZZLE)
    #error "MULTI_NOZZLE_DUPLICATION is incompatible with SINGLENOZZLE."
  #elif ENABLED(DUAL_X_CARRIAGE)
    #error "MULTI_NOZZLE_DUPLICATION is incompatible with DUAL_X_CARRIAGE."
  #elif ENABLED(MIXING_EXTRUDER)
    #error "MULTI_NOZZLE_DUPLICATION is incompatible with MIXING_EXTRUDER."
  #elif ENABLED(SWITCHING_EXTRUDER)
    #error "MULTI_NOZZLE_DUPLICATION is incompatible with SWITCHING_EXTRUDER."
  #elif HOTENDS < 2
    #error "MULTI_NOZZLE_DUPLICATION requires 2 or more hotends."
  #endif
#endif

/**
 * Test Extruder Stepper Pins
 */
#if HAS_EXTRUDERS
  #if ((defined(__AVR_ATmega644P__) || defined(__AVR_ATmega1284P__)) && !PINS_EXIST(E0_STEP, E0_DIR))
    #error "E0_STEP_PIN or E0_DIR_PIN not defined for this board."
  #elif ( !(defined(__AVR_ATmega644P__) || defined(__AVR_ATmega1284P__)) && (!PINS_EXIST(E0_STEP, E0_DIR) || !HAS_E0_ENABLE))
    #error "E0_STEP_PIN, E0_DIR_PIN, or E0_ENABLE_PIN not defined for this board."
  #elif EXTRUDERS && TEMP_SENSOR_0 == 0
    #error "TEMP_SENSOR_0 is required if there are any extruders."
  #endif
#endif

#if E_STEPPERS
  #if !(PINS_EXIST(E0_STEP, E0_DIR) && HAS_E0_ENABLE)
    #error "E0_STEP_PIN, E0_DIR_PIN, or E0_ENABLE_PIN not defined for this board."
  #endif
  #if DISABLED(STM_HAS_MULTI_EXTRUDER)
    #if E_STEPPERS > 1
      #if !(PINS_EXIST(E1_STEP, E1_DIR) && HAS_E1_ENABLE)
        #error "E1_STEP_PIN, E1_DIR_PIN, or E1_ENABLE_PIN not defined for this board."
      #endif
      #if E_STEPPERS > 2
        #if !(PINS_EXIST(E2_STEP, E2_DIR) && HAS_E2_ENABLE)
          #error "E2_STEP_PIN, E2_DIR_PIN, or E2_ENABLE_PIN not defined for this board."
        #endif
        #if E_STEPPERS > 3
          #if !(PINS_EXIST(E3_STEP, E3_DIR) && HAS_E3_ENABLE)
            #error "E3_STEP_PIN, E3_DIR_PIN, or E3_ENABLE_PIN not defined for this board."
          #endif
          #if E_STEPPERS > 4
            #if !(PINS_EXIST(E4_STEP, E4_DIR) && HAS_E4_ENABLE)
              #error "E4_STEP_PIN, E4_DIR_PIN, or E4_ENABLE_PIN not defined for this board."
            #endif
            #if E_STEPPERS > 5
              #if !(PINS_EXIST(E5_STEP, E5_DIR) && HAS_E5_ENABLE)
                #error "E5_STEP_PIN, E5_DIR_PIN, or E5_ENABLE_PIN not defined for this board."
              #endif
              #if E_STEPPERS > 6
                #if !(PINS_EXIST(E6_STEP, E6_DIR) && HAS_E6_ENABLE)
                  #error "E6_STEP_PIN, E6_DIR_PIN, or E6_ENABLE_PIN not defined for this board."
                #endif
                #if E_STEPPERS > 7
                  #if !(PINS_EXIST(E7_STEP, E7_DIR) && HAS_E7_ENABLE)
                    #error "E7_STEP_PIN, E7_DIR_PIN, or E7_ENABLE_PIN not defined for this board."
                  #endif
                #endif // E_STEPPERS > 7
              #endif // E_STEPPERS > 6
            #endif // E_STEPPERS > 5
          #endif // E_STEPPERS > 4
        #endif // E_STEPPERS > 3
      #endif // E_STEPPERS > 2
    #endif // E_STEPPERS > 1
  #endif // STM_HAS_MULTI_EXTRUDER
#endif // E_STEPPERS

/**
 * Endstop Tests
 */

#define _PLUG_UNUSED_TEST(A,P) (DISABLED(USE_##P##MIN_PLUG, USE_##P##MAX_PLUG) \
  && !(ENABLED(A##_DUAL_ENDSTOPS) && WITHIN(A##2_USE_ENDSTOP, _##P##MAX_, _##P##MIN_)) \
  && !(ENABLED(A##_MULTI_ENDSTOPS) && WITHIN(A##2_USE_ENDSTOP, _##P##MAX_, _##P##MIN_)) )
#define _AXIS_PLUG_UNUSED_TEST(A) (HAS_##A##_A NUM_AXIS_GANG(&& _PLUG_UNUSED_TEST(A,X), && _PLUG_UNUSED_TEST(A,Y), && _PLUG_UNUSED_TEST(A,Z), \
                                                      && _PLUG_UNUSED_TEST(A,I), && _PLUG_UNUSED_TEST(A,J), && _PLUG_UNUSED_TEST(A,K), \
                                                      && _PLUG_UNUSED_TEST(A,U), && _PLUG_UNUSED_TEST(A,V), && _PLUG_UNUSED_TEST(A,W) ) )

// A machine with endstops must have a minimum of 3
#if HAS_ENDSTOPS
  #if _AXIS_PLUG_UNUSED_TEST(X)
    #error "You must enable USE_XMIN_PLUG or USE_XMAX_PLUG."
  #endif
  #if _AXIS_PLUG_UNUSED_TEST(Y)
    #error "You must enable USE_YMIN_PLUG or USE_YMAX_PLUG."
  #endif
  #if _AXIS_PLUG_UNUSED_TEST(Z)
    #error "You must enable USE_ZMIN_PLUG or USE_ZMAX_PLUG."
  #endif
  #if _AXIS_PLUG_UNUSED_TEST(I)
    #error "You must enable USE_IMIN_PLUG or USE_IMAX_PLUG."
  #endif
  #if _AXIS_PLUG_UNUSED_TEST(J)
    #error "You must enable USE_JMIN_PLUG or USE_JMAX_PLUG."
  #endif
  #if _AXIS_PLUG_UNUSED_TEST(K)
    #error "You must enable USE_KMIN_PLUG or USE_KMAX_PLUG."
  #endif
  #if _AXIS_PLUG_UNUSED_TEST(U)
    #error "You must enable USE_UMIN_PLUG or USE_UMAX_PLUG."
  #endif
  #if _AXIS_PLUG_UNUSED_TEST(V)
    #error "You must enable USE_VMIN_PLUG or USE_VMAX_PLUG."
  #endif
  #if _AXIS_PLUG_UNUSED_TEST(W)
    #error "You must enable USE_WMIN_PLUG or USE_WMAX_PLUG."
  #endif

  // Delta and Cartesian use 3 homing endstops
  #if NONE(IS_SCARA, SPI_ENDSTOPS)
    #if X_HOME_TO_MIN && DISABLED(USE_XMIN_PLUG)
      #error "Enable USE_XMIN_PLUG when homing X to MIN."
    #elif X_HOME_TO_MAX && DISABLED(USE_XMAX_PLUG)
      #error "Enable USE_XMAX_PLUG when homing X to MAX."
    #elif Y_HOME_TO_MIN && DISABLED(USE_YMIN_PLUG)
      #error "Enable USE_YMIN_PLUG when homing Y to MIN."
    #elif Y_HOME_TO_MAX && DISABLED(USE_YMAX_PLUG)
      #error "Enable USE_YMAX_PLUG when homing Y to MAX."
    #elif I_HOME_TO_MIN && DISABLED(USE_IMIN_PLUG)
      #error "Enable USE_IMIN_PLUG when homing I to MIN."
    #elif I_HOME_TO_MAX && DISABLED(USE_IMAX_PLUG)
      #error "Enable USE_IMAX_PLUG when homing I to MAX."
    #elif J_HOME_TO_MIN && DISABLED(USE_JMIN_PLUG)
      #error "Enable USE_JMIN_PLUG when homing J to MIN."
    #elif J_HOME_TO_MAX && DISABLED(USE_JMAX_PLUG)
      #error "Enable USE_JMAX_PLUG when homing J to MAX."
    #elif K_HOME_TO_MIN && DISABLED(USE_KMIN_PLUG)
      #error "Enable USE_KMIN_PLUG when homing K to MIN."
    #elif K_HOME_TO_MAX && DISABLED(USE_KMAX_PLUG)
      #error "Enable USE_KMAX_PLUG when homing K to MAX."
    #elif U_HOME_TO_MIN && DISABLED(USE_UMIN_PLUG)
      #error "Enable USE_UMIN_PLUG when homing U to MIN."
    #elif U_HOME_TO_MAX && DISABLED(USE_UMAX_PLUG)
      #error "Enable USE_UMAX_PLUG when homing U to MAX."
    #elif V_HOME_TO_MIN && DISABLED(USE_VMIN_PLUG)
      #error "Enable USE_VMIN_PLUG when homing V to MIN."
    #elif V_HOME_TO_MAX && DISABLED(USE_VMAX_PLUG)
      #error "Enable USE_VMAX_PLUG when homing V to MAX."
    #elif W_HOME_TO_MIN && DISABLED(USE_WMIN_PLUG)
      #error "Enable USE_WMIN_PLUG when homing W to MIN."
    #elif W_HOME_TO_MAX && DISABLED(USE_WMAX_PLUG)
      #error "Enable USE_WMAX_PLUG when homing W to MAX."
    #endif
  #endif

  // Z homing direction and plug usage flags
  #if Z_HOME_TO_MIN && NONE(USE_ZMIN_PLUG, HOMING_Z_WITH_PROBE)
    #error "Enable USE_ZMIN_PLUG when homing Z to MIN."
  #elif Z_HOME_TO_MAX && ENABLED(USE_PROBE_FOR_Z_HOMING)
    #error "Z_HOME_DIR must be -1 when homing Z with the probe."
  #elif BOTH(HOMING_Z_WITH_PROBE, Z_MULTI_ENDSTOPS)
    #error "Z_MULTI_ENDSTOPS is incompatible with USE_PROBE_FOR_Z_HOMING."
  #elif Z_HOME_TO_MAX && DISABLED(USE_ZMAX_PLUG)
    #error "Enable USE_ZMAX_PLUG when homing Z to MAX."
  #endif
#endif

#if BOTH(HOME_Z_FIRST, USE_PROBE_FOR_Z_HOMING)
  #error "HOME_Z_FIRST can't be used when homing Z with a probe."
#endif

// Dual/multiple endstops requirements
#if ENABLED(X_DUAL_ENDSTOPS)
  #if ENABLED(DELTA)
    #error "X_DUAL_ENDSTOPS is not compatible with DELTA."
  #elif !X2_USE_ENDSTOP
    #error "X2_USE_ENDSTOP must be set with X_DUAL_ENDSTOPS."
  #endif
#endif
#if ENABLED(Y_DUAL_ENDSTOPS)
  #if ENABLED(DELTA)
    #error "Y_DUAL_ENDSTOPS is not compatible with DELTA."
  #elif !Y2_USE_ENDSTOP
    #error "Y2_USE_ENDSTOP must be set with Y_DUAL_ENDSTOPS."
  #endif
#endif
#if ENABLED(Z_MULTI_ENDSTOPS)
  #if ENABLED(DELTA)
    #error "Z_MULTI_ENDSTOPS is not compatible with DELTA."
  #elif !Z2_USE_ENDSTOP
    #error "Z2_USE_ENDSTOP must be set with Z_MULTI_ENDSTOPS."
  #elif !Z3_USE_ENDSTOP && NUM_Z_STEPPERS >= 3
    #error "Z3_USE_ENDSTOP must be set with Z_MULTI_ENDSTOPS and Z3_DRIVER_TYPE."
  #elif !Z4_USE_ENDSTOP && NUM_Z_STEPPERS >= 4
    #error "Z4_USE_ENDSTOP must be set with Z_MULTI_ENDSTOPS and Z4_DRIVER_TYPE."
  #endif
#endif

#if defined(ENDSTOP_NOISE_THRESHOLD) && !WITHIN(ENDSTOP_NOISE_THRESHOLD, 2, 7)
  #error "ENDSTOP_NOISE_THRESHOLD must be an integer from 2 to 7."
#endif

/**
 * Emergency Command Parser
 */
#if ENABLED(EMERGENCY_PARSER) && defined(__AVR__) && defined(USBCON)
  #error "EMERGENCY_PARSER does not work on boards with AT90USB processors (USBCON)."
#endif

/**
 * Software Reset options
 */
#if ENABLED(SOFT_RESET_VIA_SERIAL) && DISABLED(EMERGENCY_PARSER)
  #error "EMERGENCY_PARSER is required to activate SOFT_RESET_VIA_SERIAL."
#endif
#if ENABLED(SOFT_RESET_ON_KILL) && !BUTTON_EXISTS(ENC)
  #error "An encoder button is required or SOFT_RESET_ON_KILL will reset the printer without notice!"
#endif

// Reset reason for AVR
#if ENABLED(OPTIBOOT_RESET_REASON) && !defined(__AVR__)
  #error "OPTIBOOT_RESET_REASON only applies to AVR."
#endif

/**
 * I2C bus
 */
#if ENABLED(EXPERIMENTAL_I2CBUS) && I2C_SLAVE_ADDRESS > 0
  #if I2C_SLAVE_ADDRESS < 8
    #error "I2C_SLAVE_ADDRESS can't be less than 8. (Addresses 0 - 7 are reserved.)"
  #elif I2C_SLAVE_ADDRESS > 127
    #error "I2C_SLAVE_ADDRESS can't be over 127. (Only 7 bits allowed.)"
  #endif
#endif

/**
 * G35 Assisted Tramming
 */
#if ENABLED(ASSISTED_TRAMMING) && !HAS_BED_PROBE
  #error "ASSISTED_TRAMMING requires a bed probe."
#endif

/**
 * G38 Probe Target
 */
#if ENABLED(G38_PROBE_TARGET)
  #if !HAS_BED_PROBE
    #error "G38_PROBE_TARGET requires a bed probe."
  #elif !IS_CARTESIAN
    #error "G38_PROBE_TARGET requires a Cartesian machine."
  #endif
#endif

/**
 * RGB_LED Requirements
 */
#define _RGB_TEST (PINS_EXIST(RGB_LED_R, RGB_LED_G, RGB_LED_B))
#if ENABLED(PRINTER_EVENT_LEDS) && !HAS_COLOR_LEDS
  #error "PRINTER_EVENT_LEDS requires BLINKM, PCA9533, PCA9632, RGB_LED, RGBW_LED or NEOPIXEL_LED."
#elif ENABLED(RGB_LED)
  #if !_RGB_TEST
    #error "RGB_LED requires RGB_LED_R_PIN, RGB_LED_G_PIN, and RGB_LED_B_PIN."
  #elif ENABLED(RGBW_LED)
    #error "Please enable only one of RGB_LED and RGBW_LED."
  #endif
#elif ENABLED(RGBW_LED)
  #if !(_RGB_TEST && PIN_EXISTS(RGB_LED_W))
    #error "RGBW_LED requires RGB_LED_R_PIN, RGB_LED_G_PIN, RGB_LED_B_PIN, and RGB_LED_W_PIN."
  #endif
#endif
#undef _RGB_TEST

// NeoPixel requirements
#if ENABLED(NEOPIXEL_LED)
  #if !PIN_EXISTS(NEOPIXEL) || NEOPIXEL_PIXELS == 0
    #error "NEOPIXEL_LED requires NEOPIXEL_PIN and NEOPIXEL_PIXELS."
  #elif ENABLED(NEOPIXEL2_SEPARATE) && !(defined(NEOPIXEL2_TYPE) && PIN_EXISTS(NEOPIXEL2) && NEOPIXEL2_PIXELS > 0)
    #error "NEOPIXEL2_SEPARATE requires NEOPIXEL2_TYPE, NEOPIXEL2_PIN and NEOPIXEL2_PIXELS."
  #elif ENABLED(NEO2_COLOR_PRESETS) && DISABLED(NEOPIXEL2_SEPARATE)
    #error "NEO2_COLOR_PRESETS requires NEOPIXEL2_SEPARATE to be enabled."
  #endif
#endif

#if DISABLED(NO_COMPILE_TIME_PWM)
  #define _TEST_PWM(P) PWM_PIN(P)
#else
  #define _TEST_PWM(P) 1 // pass
#endif

/**
 * Auto Fan check for PWM pins
 */
#if HAS_AUTO_FAN && EXTRUDER_AUTO_FAN_SPEED != 255
  #define AF_ERR_SUFF "_AUTO_FAN_PIN is not a PWM pin. Set EXTRUDER_AUTO_FAN_SPEED to 255."
  #if HAS_AUTO_FAN_0
    static_assert(_TEST_PWM(E0_AUTO_FAN_PIN), "E0" AF_ERR_SUFF);
  #elif HAS_AUTO_FAN_1
    static_assert(_TEST_PWM(E1_AUTO_FAN_PIN), "E1" AF_ERR_SUFF);
  #elif HAS_AUTO_FAN_2
    static_assert(_TEST_PWM(E2_AUTO_FAN_PIN), "E2" AF_ERR_SUFF);
  #elif HAS_AUTO_FAN_3
    static_assert(_TEST_PWM(E3_AUTO_FAN_PIN), "E3" AF_ERR_SUFF);
  #elif HAS_AUTO_FAN_4
    static_assert(_TEST_PWM(E4_AUTO_FAN_PIN), "E4" AF_ERR_SUFF);
  #elif HAS_AUTO_FAN_5
    static_assert(_TEST_PWM(E5_AUTO_FAN_PIN), "E5" AF_ERR_SUFF);
  #elif HAS_AUTO_FAN_6
    static_assert(_TEST_PWM(E6_AUTO_FAN_PIN), "E6" AF_ERR_SUFF);
  #elif HAS_AUTO_FAN_7
    static_assert(_TEST_PWM(E7_AUTO_FAN_PIN), "E7" AF_ERR_SUFF);
  #endif
#endif

/**
 * Fan check
 */
#if HAS_FANCHECK
  #if BOTH(E0_FAN_TACHO_PULLUP, E0_FAN_TACHO_PULLDOWN)
    #error "Enable only one of E0_FAN_TACHO_PULLUP or E0_FAN_TACHO_PULLDOWN."
  #elif BOTH(E1_FAN_TACHO_PULLUP, E1_FAN_TACHO_PULLDOWN)
    #error "Enable only one of E1_FAN_TACHO_PULLUP or E1_FAN_TACHO_PULLDOWN."
  #elif BOTH(E2_FAN_TACHO_PULLUP, E2_FAN_TACHO_PULLDOWN)
    #error "Enable only one of E2_FAN_TACHO_PULLUP or E2_FAN_TACHO_PULLDOWN."
  #elif BOTH(E3_FAN_TACHO_PULLUP, E3_FAN_TACHO_PULLDOWN)
    #error "Enable only one of E3_FAN_TACHO_PULLUP or E3_FAN_TACHO_PULLDOWN."
  #elif BOTH(E4_FAN_TACHO_PULLUP, E4_FAN_TACHO_PULLDOWN)
    #error "Enable only one of E4_FAN_TACHO_PULLUP or E4_FAN_TACHO_PULLDOWN."
  #elif BOTH(E5_FAN_TACHO_PULLUP, E5_FAN_TACHO_PULLDOWN)
    #error "Enable only one of E5_FAN_TACHO_PULLUP or E5_FAN_TACHO_PULLDOWN."
  #elif BOTH(E6_FAN_TACHO_PULLUP, E6_FAN_TACHO_PULLDOWN)
    #error "Enable only one of E6_FAN_TACHO_PULLUP or E6_FAN_TACHO_PULLDOWN."
  #elif BOTH(E7_FAN_TACHO_PULLUP, E7_FAN_TACHO_PULLDOWN)
    #error "Enable only one of E7_FAN_TACHO_PULLUP or E7_FAN_TACHO_PULLDOWN."
  #endif
#elif ENABLED(AUTO_REPORT_FANS)
  #error "AUTO_REPORT_FANS requires one or more fans with a tachometer pin."
#endif

/**
 * Make sure only one EEPROM type is enabled
 */
#if ENABLED(EEPROM_SETTINGS)
  #if 1 < 0 \
    + ENABLED(I2C_EEPROM) \
    + ENABLED(SPI_EEPROM) \
    + ENABLED(QSPI_EEPROM) \
    + ENABLED(SDCARD_EEPROM_EMULATION) \
    + ENABLED(FLASH_EEPROM_EMULATION) \
    + ENABLED(SRAM_EEPROM_EMULATION) \
    + ENABLED(IIC_BL24CXX_EEPROM)
    #error "Please select only one method of EEPROM Persistent Storage."
  #endif
#endif

/**
 * Make sure features that need to write to the SD card can
 */
#if ENABLED(SDCARD_READONLY) && ANY(POWER_LOSS_RECOVERY, BINARY_FILE_TRANSFER, SDCARD_EEPROM_EMULATION)
  #undef SDCARD_READONLY
  #if ENABLED(POWER_LOSS_RECOVERY)
    #warning "Either disable SDCARD_READONLY or disable POWER_LOSS_RECOVERY."
  #elif ENABLED(BINARY_FILE_TRANSFER)
    #warning "Either disable SDCARD_READONLY or disable BINARY_FILE_TRANSFER."
  #elif ENABLED(SDCARD_EEPROM_EMULATION)
    #warning "Either disable SDCARD_READONLY or disable SDCARD_EEPROM_EMULATION."
  #endif
#endif

#if ENABLED(SD_IGNORE_AT_STARTUP)
  #if ENABLED(POWER_LOSS_RECOVERY)
    #error "SD_IGNORE_AT_STARTUP is incompatible with POWER_LOSS_RECOVERY."
  #elif ENABLED(SDCARD_EEPROM_EMULATION)
    #error "SD_IGNORE_AT_STARTUP is incompatible with SDCARD_EEPROM_EMULATION."
  #endif
#endif

/**
 * Make sure only one display is enabled
 */
#if 1 < 0 \
  + ENABLED(REPRAP_DISCOUNT_SMART_CONTROLLER) \
  + ENABLED(REPRAP_DISCOUNT_FULL_GRAPHIC_SMART_CONTROLLER) \
  + (ENABLED(U8GLIB_SSD1306) && DISABLED(IS_U8GLIB_SSD1306)) \
  + (ENABLED(MINIPANEL) && NONE(MKS_MINI_12864, ENDER2_STOCKDISPLAY)) \
  + (ENABLED(MKS_MINI_12864) && NONE(MKS_LCD12864A, MKS_LCD12864B)) \
  + (ENABLED(FYSETC_MINI_12864_2_1) && NONE(MKS_MINI_12864_V3, BTT_MINI_12864_V1)) \
  + COUNT_ENABLED(MKS_MINI_12864_V3, BTT_MINI_12864_V1) \
  + (ENABLED(EXTENSIBLE_UI) && DISABLED(IS_EXTUI)) \
  + (DISABLED(IS_LEGACY_TFT) && ENABLED(TFT_GENERIC)) \
  + (ENABLED(IS_LEGACY_TFT) && COUNT_ENABLED(TFT_320x240, TFT_320x240_SPI, TFT_480x320, TFT_480x320_SPI)) \
  + COUNT_ENABLED(ANYCUBIC_LCD_I3MEGA, ANYCUBIC_LCD_CHIRON, ANYCUBIC_TFT35) \
  + COUNT_ENABLED(DGUS_LCD_UI_ORIGIN, DGUS_LCD_UI_FYSETC, DGUS_LCD_UI_HIPRECY, DGUS_LCD_UI_MKS, DGUS_LCD_UI_RELOADED) \
  + COUNT_ENABLED(ENDER2_STOCKDISPLAY, CR10_STOCKDISPLAY) \
  + COUNT_ENABLED(DWIN_CREALITY_LCD, DWIN_LCD_PROUI, DWIN_CREALITY_LCD_JYERSUI, DWIN_MARLINUI_PORTRAIT, DWIN_MARLINUI_LANDSCAPE) \
  + COUNT_ENABLED(FYSETC_MINI_12864_X_X, FYSETC_MINI_12864_1_2, FYSETC_MINI_12864_2_0, FYSETC_GENERIC_12864_1_1) \
  + COUNT_ENABLED(LCD_SAINSMART_I2C_1602, LCD_SAINSMART_I2C_2004) \
  + COUNT_ENABLED(MKS_12864OLED, MKS_12864OLED_SSD1306) \
  + COUNT_ENABLED(MKS_TS35_V2_0, MKS_ROBIN_TFT24, MKS_ROBIN_TFT28, MKS_ROBIN_TFT32, MKS_ROBIN_TFT35, MKS_ROBIN_TFT43, MKS_ROBIN_TFT_V1_1R, ANET_ET4_TFT28, ANET_ET5_TFT35, BIQU_BX_TFT70, BTT_TFT35_SPI_V1_0) \
  + COUNT_ENABLED(TFTGLCD_PANEL_SPI, TFTGLCD_PANEL_I2C) \
  + COUNT_ENABLED(VIKI2, miniVIKI) \
  + ENABLED(WYH_L12864) \
  + COUNT_ENABLED(ZONESTAR_12864LCD, ZONESTAR_12864OLED, ZONESTAR_12864OLED_SSD1306) \
  + COUNT_ENABLED(ANET_FULL_GRAPHICS_LCD, ANET_FULL_GRAPHICS_LCD_ALT_WIRING) \
  + ENABLED(AZSMZ_12864) \
  + ENABLED(BQ_LCD_SMART_CONTROLLER) \
  + ENABLED(CARTESIO_UI) \
  + ENABLED(ELB_FULL_GRAPHIC_CONTROLLER) \
  + ENABLED(FF_INTERFACEBOARD) \
  + ENABLED(FYSETC_242_OLED_12864) \
  + ENABLED(G3D_PANEL) \
  + ENABLED(LCD_FOR_MELZI) \
  + ENABLED(LCD_I2C_PANELOLU2) \
  + ENABLED(LCD_I2C_VIKI) \
  + ENABLED(LCM1602) \
  + ENABLED(LONGER_LK_TFT28) \
  + ENABLED(MAKEBOARD_MINI_2_LINE_DISPLAY_1602) \
  + ENABLED(MAKRPANEL) \
  + ENABLED(MALYAN_LCD) \
  + ENABLED(NEXTION_TFT) \
  + ENABLED(MKS_LCD12864A) \
  + ENABLED(MKS_LCD12864B) \
  + ENABLED(OLED_PANEL_TINYBOY2) \
  + ENABLED(OVERLORD_OLED) \
  + ENABLED(PANEL_ONE) \
  + ENABLED(RA_CONTROL_PANEL) \
  + ENABLED(RADDS_DISPLAY) \
  + ENABLED(REPRAPWORLD_GRAPHICAL_LCD) \
  + ENABLED(RIGIDBOT_PANEL) \
  + ENABLED(SAV_3DGLCD) \
  + ENABLED(SAV_3DLCD) \
  + ENABLED(SILVER_GATE_GLCD_CONTROLLER) \
  + ENABLED(TFT_TRONXY_X5SA) \
  + ENABLED(TOUCH_UI_FTDI_EVE) \
  + ENABLED(U8GLIB_SH1106_EINSTART) \
  + ENABLED(ULTI_CONTROLLER) \
  + ENABLED(ULTIMAKERCONTROLLER) \
  + ENABLED(ULTIPANEL) \
  + ENABLED(ULTRA_LCD) \
  + ENABLED(YHCB2004) \
  + ENABLED(ZONESTAR_LCD) \
  + ENABLED(K3D_FULL_GRAPHIC_SMART_CONTROLLER) \
  + ENABLED(K3D_242_OLED_CONTROLLER)
  #error "Please select only one LCD controller option."
#endif

#undef IS_U8GLIB_SSD1306
#undef IS_EXTUI

#if ANY(TFT_GENERIC, MKS_TS35_V2_0, MKS_ROBIN_TFT24, MKS_ROBIN_TFT28, MKS_ROBIN_TFT32, MKS_ROBIN_TFT35, MKS_ROBIN_TFT43, MKS_ROBIN_TFT_V1_1R, TFT_TRONXY_X5SA, ANYCUBIC_TFT35, ANYCUBIC_TFT35, LONGER_LK_TFT28, ANET_ET4_TFT28, ANET_ET5_TFT35, BIQU_BX_TFT70, BTT_TFT35_SPI_V1_0)
  #if NONE(TFT_COLOR_UI, TFT_CLASSIC_UI, TFT_LVGL_UI)
    #error "TFT_COLOR_UI, TFT_CLASSIC_UI, TFT_LVGL_UI is required for your TFT. Please enable one."
  #elif MANY(TFT_COLOR_UI, TFT_CLASSIC_UI, TFT_LVGL_UI)
    #error "Please select only one of TFT_COLOR_UI, TFT_CLASSIC_UI, or TFT_LVGL_UI."
  #endif
#elif ANY(TFT_COLOR_UI, TFT_CLASSIC_UI, TFT_LVGL_UI)
  #error "TFT_(COLOR|CLASSIC|LVGL)_UI requires a TFT display to be enabled."
#endif

#if ENABLED(TFT_GENERIC) && NONE(TFT_INTERFACE_FSMC, TFT_INTERFACE_SPI)
  #error "TFT_GENERIC requires either TFT_INTERFACE_FSMC or TFT_INTERFACE_SPI interface."
#endif

#if BOTH(TFT_INTERFACE_FSMC, TFT_INTERFACE_SPI)
  #error "Please enable only one of TFT_INTERFACE_SPI or TFT_INTERFACE_SPI."
#endif

#if defined(LCD_SCREEN_ROTATE) && LCD_SCREEN_ROTATE != 0 && LCD_SCREEN_ROTATE != 90 && LCD_SCREEN_ROTATE != 180 && LCD_SCREEN_ROTATE != 270
  #error "LCD_SCREEN_ROTATE must be 0, 90, 180, or 270."
#endif

#if MANY(TFT_RES_320x240, TFT_RES_480x272, TFT_RES_480x320, TFT_RES_1024x600)
  #error "Please select only one of TFT_RES_320x240, TFT_RES_480x272, TFT_RES_480x320, or TFT_RES_1024x600."
#endif

#if ENABLED(TFT_LVGL_UI)
  #if DISABLED(TFT_RES_480x320)
    #error "TFT_LVGL_UI requires TFT_RES_480x320."
  #elif DISABLED(SDSUPPORT)
    #error "TFT_LVGL_UI requires SDSUPPORT."
  #endif
#endif

#if defined(GRAPHICAL_TFT_UPSCALE) && !WITHIN(GRAPHICAL_TFT_UPSCALE, 2, 8)
  #error "GRAPHICAL_TFT_UPSCALE must be between 2 and 8."
#endif

#if BOTH(CHIRON_TFT_STANDARD, CHIRON_TFT_NEW)
  #error "Please select only one of CHIRON_TFT_STANDARD or CHIRON_TFT_NEW."
#endif

#if ENABLED(ANYCUBIC_LCD_CHIRON)
  #ifndef BEEPER_PIN
    #error "ANYCUBIC_LCD_CHIRON requires BEEPER_PIN"
  #elif DISABLED(SDSUPPORT)
    #error "ANYCUBIC_LCD_CHIRON requires SDSUPPORT"
  #elif TEMP_SENSOR_BED == 0
    #error "ANYCUBIC_LCD_CHIRON requires heatbed (TEMP_SENSOR_BED)"
  #elif NONE(AUTO_BED_LEVELING_BILINEAR, AUTO_BED_LEVELING_UBL, MESH_BED_LEVELING)
    #error "ANYCUBIC_LCD_CHIRON requires one of: AUTO_BED_LEVELING_BILINEAR, AUTO_BED_LEVELING_UBL or MESH_BED_LEVELING"
  #elif DISABLED(BABYSTEPPING)
    #error "ANYCUBIC_LCD_CHIRON requires BABYSTEPPING"
  #endif
#endif

#if EITHER(MKS_TS35_V2_0, BTT_TFT35_SPI_V1_0) && SD_CONNECTION_IS(LCD)
  #error "SDCARD_CONNECTION cannot be set to LCD for the enabled TFT. No available SD card reader."
#endif

/**
 * Ender 3 V2 controller has some limitations
 */
#if ENABLED(DWIN_CREALITY_LCD)
  #if DISABLED(SDSUPPORT)
    #error "DWIN_CREALITY_LCD requires SDSUPPORT to be enabled."
  #elif EITHER(PID_EDIT_MENU, PID_AUTOTUNE_MENU)
    #error "DWIN_CREALITY_LCD does not support PID_EDIT_MENU or PID_AUTOTUNE_MENU."
  #elif EITHER(MPC_EDIT_MENU, MPC_AUTOTUNE_MENU)
    #error "DWIN_CREALITY_LCD does not support MPC_EDIT_MENU or MPC_AUTOTUNE_MENU."
  #elif ENABLED(LCD_BED_TRAMMING)
    #error "DWIN_CREALITY_LCD does not support LCD_BED_TRAMMING."
  #elif BOTH(LCD_BED_LEVELING, PROBE_MANUALLY)
    #error "DWIN_CREALITY_LCD does not support LCD_BED_LEVELING with PROBE_MANUALLY."
  #endif
#elif ENABLED(DWIN_LCD_PROUI)
  #if DISABLED(SDSUPPORT)
    #error "DWIN_LCD_PROUI requires SDSUPPORT to be enabled."
  #elif EITHER(PID_EDIT_MENU, PID_AUTOTUNE_MENU)
    #error "DWIN_LCD_PROUI does not support PID_EDIT_MENU or PID_AUTOTUNE_MENU."
  #elif EITHER(MPC_EDIT_MENU, MPC_AUTOTUNE_MENU)
    #error "DWIN_LCD_PROUI does not support MPC_EDIT_MENU or MPC_AUTOTUNE_MENU."
  #elif ENABLED(LCD_BED_TRAMMING)
    #error "DWIN_LCD_PROUI does not support LCD_BED_TRAMMING."
  #elif BOTH(LCD_BED_LEVELING, PROBE_MANUALLY)
    #error "DWIN_LCD_PROUI does not support LCD_BED_LEVELING with PROBE_MANUALLY."
  #endif
#endif

#if LCD_BACKLIGHT_TIMEOUT_MINS
  #if !HAS_ENCODER_ACTION
    #error "LCD_BACKLIGHT_TIMEOUT_MINS requires an LCD with encoder or keypad."
  #elif !PIN_EXISTS(LCD_BACKLIGHT)
    #error "LCD_BACKLIGHT_TIMEOUT_MINS requires LCD_BACKLIGHT_PIN."
  #endif
#endif

/**
 * Display Sleep is not supported by these common displays
 */
#if HAS_DISPLAY_SLEEP
  #if ANY(IS_U8GLIB_LM6059_AF, IS_U8GLIB_ST7565_64128, REPRAPWORLD_GRAPHICAL_LCD, FYSETC_MINI_12864, CR10_STOCKDISPLAY, MINIPANEL)
    #error "DISPLAY_SLEEP_MINUTES is not supported by your display."
  #elif !WITHIN(DISPLAY_SLEEP_MINUTES, 0, 255)
    #error "DISPLAY_SLEEP_MINUTES must be between 0 and 255."
  #endif
#endif

/**
 * Some boards forbid the use of -1 Native USB
 */
#if ENABLED(BOARD_NO_NATIVE_USB)
  #undef BOARD_NO_NATIVE_USB
  #if SERIAL_PORT == -1
    #error "SERIAL_PORT is set to -1, but the MOTHERBOARD has no native USB support. Set SERIAL_PORT to a valid value for your board."
  #elif SERIAL_PORT_2 == -1
    #error "SERIAL_PORT_2 is set to -1, but the MOTHERBOARD has no native USB support. Set SERIAL_PORT_2 to a valid value for your board."
  #elif MMU2_SERIAL_PORT == -1
    #error "MMU2_SERIAL_PORT is set to -1, but the MOTHERBOARD has no native USB support. Set MMU2_SERIAL_PORT to a valid value for your board."
  #elif LCD_SERIAL_PORT == -1
    #error "LCD_SERIAL_PORT is set to -1, but the MOTHERBOARD has no native USB support. Set LCD_SERIAL_PORT to a valid value for your board."
  #endif
#endif

/**
 * MMU2 require a dedicated serial port
 */
#ifdef MMU2_SERIAL_PORT
  #if MMU2_SERIAL_PORT == SERIAL_PORT
    #error "MMU2_SERIAL_PORT cannot be the same as SERIAL_PORT."
  #elif defined(SERIAL_PORT_2) && MMU2_SERIAL_PORT == SERIAL_PORT_2
    #error "MMU2_SERIAL_PORT cannot be the same as SERIAL_PORT_2."
  #elif defined(LCD_SERIAL_PORT) && MMU2_SERIAL_PORT == LCD_SERIAL_PORT
    #error "MMU2_SERIAL_PORT cannot be the same as LCD_SERIAL_PORT."
  #endif
#endif

/**
 * Serial displays require a dedicated serial port
 */
#ifdef LCD_SERIAL_PORT
  #if LCD_SERIAL_PORT == SERIAL_PORT
    #error "LCD_SERIAL_PORT cannot be the same as SERIAL_PORT."
  #elif defined(SERIAL_PORT_2) && LCD_SERIAL_PORT == SERIAL_PORT_2
    #error "LCD_SERIAL_PORT cannot be the same as SERIAL_PORT_2."
  #endif
#else
  #if HAS_DGUS_LCD
    #error "The DGUS LCD requires LCD_SERIAL_PORT to be defined."
  #elif EITHER(ANYCUBIC_LCD_I3MEGA, ANYCUBIC_LCD_CHIRON)
    #error "The ANYCUBIC LCD requires LCD_SERIAL_PORT to be defined."
  #elif ENABLED(MALYAN_LCD)
    #error "MALYAN_LCD requires LCD_SERIAL_PORT to be defined."
  #elif ENABLED(NEXTION_LCD)
    #error "NEXTION_LCD requires LCD_SERIAL_PORT to be defined."
  #endif
#endif

/**
 * Check existing CS pins against enabled TMC SPI drivers.
 */
#define INVALID_TMC_SPI(ST) (AXIS_HAS_SPI(ST) && !PIN_EXISTS(ST##_CS))
#if INVALID_TMC_SPI(X)
  #error "An SPI driven TMC driver on X requires X_CS_PIN."
#elif INVALID_TMC_SPI(X2)
  #error "An SPI driven TMC driver on X2 requires X2_CS_PIN."
#elif INVALID_TMC_SPI(Y)
  #error "An SPI driven TMC driver on Y requires Y_CS_PIN."
#elif INVALID_TMC_SPI(Y2)
  #error "An SPI driven TMC driver on Y2 requires Y2_CS_PIN."
#elif INVALID_TMC_SPI(Z)
  #error "An SPI driven TMC driver on Z requires Z_CS_PIN."
#elif INVALID_TMC_SPI(Z2)
  #error "An SPI driven TMC driver on Z2 requires Z2_CS_PIN."
#elif INVALID_TMC_SPI(Z3)
  #error "An SPI driven TMC driver on Z3 requires Z3_CS_PIN."
#elif INVALID_TMC_SPI(Z4)
  #error "An SPI driven TMC driver on Z4 requires Z4_CS_PIN."
#elif INVALID_TMC_SPI(E0)
  #error "An SPI driven TMC driver on E0 requires E0_CS_PIN."
#elif INVALID_TMC_SPI(E1)
  #error "An SPI driven TMC driver on E1 requires E1_CS_PIN."
#elif INVALID_TMC_SPI(E2)
  #error "An SPI driven TMC driver on E2 requires E2_CS_PIN."
#elif INVALID_TMC_SPI(E3)
  #error "An SPI driven TMC driver on E3 requires E3_CS_PIN."
#elif INVALID_TMC_SPI(E4)
  #error "An SPI driven TMC driver on E4 requires E4_CS_PIN."
#elif INVALID_TMC_SPI(E5)
  #error "An SPI driven TMC driver on E5 requires E5_CS_PIN."
#elif INVALID_TMC_SPI(E6)
  #error "An SPI driven TMC driver on E6 requires E6_CS_PIN."
#elif INVALID_TMC_SPI(E7)
  #error "An SPI driven TMC driver on E7 requires E7_CS_PIN."
#elif INVALID_TMC_SPI(I)
  #error "An SPI driven TMC on I requires I_CS_PIN."
#elif INVALID_TMC_SPI(J)
  #error "An SPI driven TMC on J requires J_CS_PIN."
#elif INVALID_TMC_SPI(K)
  #error "An SPI driven TMC on K requires K_CS_PIN."
#elif INVALID_TMC_SPI(U)
  #error "An SPI driven TMC on U requires U_CS_PIN."
#elif INVALID_TMC_SPI(V)
  #error "An SPI driven TMC on V requires V_CS_PIN."
#elif INVALID_TMC_SPI(W)
  #error "An SPI driven TMC on W requires W_CS_PIN."
#endif
#undef INVALID_TMC_SPI

/**
 * Check existing RX/TX pins against enable TMC UART drivers.
 */
#define INVALID_TMC_UART(ST) (AXIS_HAS_UART(ST) && !(defined(ST##_HARDWARE_SERIAL) || (PINS_EXIST(ST##_SERIAL_RX, ST##_SERIAL_TX))))
#if INVALID_TMC_UART(X)
  #error "TMC2208 or TMC2209 on X requires X_HARDWARE_SERIAL or X_SERIAL_(RX|TX)_PIN."
#elif INVALID_TMC_UART(X2)
  #error "TMC2208 or TMC2209 on X2 requires X2_HARDWARE_SERIAL or X2_SERIAL_(RX|TX)_PIN."
#elif INVALID_TMC_UART(Y)
  #error "TMC2208 or TMC2209 on Y requires Y_HARDWARE_SERIAL or Y_SERIAL_(RX|TX)_PIN."
#elif INVALID_TMC_UART(Y2)
  #error "TMC2208 or TMC2209 on Y2 requires Y2_HARDWARE_SERIAL or Y2_SERIAL_(RX|TX)_PIN."
#elif INVALID_TMC_UART(Z)
  #error "TMC2208 or TMC2209 on Z requires Z_HARDWARE_SERIAL or Z_SERIAL_(RX|TX)_PIN."
#elif INVALID_TMC_UART(Z2)
  #error "TMC2208 or TMC2209 on Z2 requires Z2_HARDWARE_SERIAL or Z2_SERIAL_(RX|TX)_PIN."
#elif INVALID_TMC_UART(Z3)
  #error "TMC2208 or TMC2209 on Z3 requires Z3_HARDWARE_SERIAL or Z3_SERIAL_(RX|TX)_PIN."
#elif INVALID_TMC_UART(Z4)
  #error "TMC2208 or TMC2209 on Z4 requires Z4_HARDWARE_SERIAL or Z4_SERIAL_(RX|TX)_PIN."
#elif INVALID_TMC_UART(E0)
  #error "TMC2208 or TMC2209 on E0 requires E0_HARDWARE_SERIAL or E0_SERIAL_(RX|TX)_PIN."
#elif INVALID_TMC_UART(E1)
  #error "TMC2208 or TMC2209 on E1 requires E1_HARDWARE_SERIAL or E1_SERIAL_(RX|TX)_PIN."
#elif INVALID_TMC_UART(E2)
  #error "TMC2208 or TMC2209 on E2 requires E2_HARDWARE_SERIAL or E2_SERIAL_(RX|TX)_PIN."
#elif INVALID_TMC_UART(E3)
  #error "TMC2208 or TMC2209 on E3 requires E3_HARDWARE_SERIAL or E3_SERIAL_(RX|TX)_PIN."
#elif INVALID_TMC_UART(E4)
  #error "TMC2208 or TMC2209 on E4 requires E4_HARDWARE_SERIAL or E4_SERIAL_(RX|TX)_PIN."
#elif INVALID_TMC_UART(E5)
  #error "TMC2208 or TMC2209 on E5 requires E5_HARDWARE_SERIAL or E5_SERIAL_(RX|TX)_PIN."
#elif INVALID_TMC_UART(E6)
  #error "TMC2208 or TMC2209 on E6 requires E6_HARDWARE_SERIAL or E6_SERIAL_(RX|TX)_PIN."
#elif INVALID_TMC_UART(E7)
  #error "TMC2208 or TMC2209 on E7 requires E7_HARDWARE_SERIAL or E7_SERIAL_(RX|TX)_PIN."
#elif HAS_I_AXIS && INVALID_TMC_UART(I)
  #error "TMC2208 or TMC2209 on I requires I_HARDWARE_SERIAL or I_SERIAL_(RX|TX)_PIN."
#elif HAS_J_AXIS && INVALID_TMC_UART(J)
  #error "TMC2208 or TMC2209 on J requires J_HARDWARE_SERIAL or J_SERIAL_(RX|TX)_PIN."
#elif HAS_K_AXIS && INVALID_TMC_UART(K)
  #error "TMC2208 or TMC2209 on K requires K_HARDWARE_SERIAL or K_SERIAL_(RX|TX)_PIN."
#elif HAS_U_AXIS && INVALID_TMC_UART(U)
  #error "TMC2208 or TMC2209 on U requires U_HARDWARE_SERIAL or U_SERIAL_(RX|TX)_PIN."
#elif HAS_V_AXIS && INVALID_TMC_UART(V)
  #error "TMC2208 or TMC2209 on V requires V_HARDWARE_SERIAL or V_SERIAL_(RX|TX)_PIN."
#elif HAS_W_AXIS && INVALID_TMC_UART(W)
  #error "TMC2208 or TMC2209 on W requires W_HARDWARE_SERIAL or W_SERIAL_(RX|TX)_PIN."

#endif
#undef INVALID_TMC_UART

/**
 * TMC2209 slave address values
 */
#define INVALID_TMC_ADDRESS(ST) static_assert(0 <= ST##_SLAVE_ADDRESS && ST##_SLAVE_ADDRESS <= 3, "TMC2209 slave address must be 0, 1, 2 or 3")
#if AXIS_DRIVER_TYPE_X(TMC2209)
  INVALID_TMC_ADDRESS(X);
#elif AXIS_DRIVER_TYPE_X2(TMC2209)
  INVALID_TMC_ADDRESS(X2);
#elif AXIS_DRIVER_TYPE_Y(TMC2209)
  INVALID_TMC_ADDRESS(Y);
#elif AXIS_DRIVER_TYPE_Y2(TMC2209)
  INVALID_TMC_ADDRESS(Y2);
#elif AXIS_DRIVER_TYPE_Z(TMC2209)
  INVALID_TMC_ADDRESS(Z);
#elif AXIS_DRIVER_TYPE_Z2(TMC2209)
  INVALID_TMC_ADDRESS(Z2);
#elif AXIS_DRIVER_TYPE_Z3(TMC2209)
  INVALID_TMC_ADDRESS(Z3);
#elif AXIS_DRIVER_TYPE_Z4(TMC2209)
  INVALID_TMC_ADDRESS(Z4);
#elif AXIS_DRIVER_TYPE_I(TMC2209)
  INVALID_TMC_ADDRESS(I);
#elif AXIS_DRIVER_TYPE_J(TMC2209)
  INVALID_TMC_ADDRESS(J);
#elif AXIS_DRIVER_TYPE_K(TMC2209)
  INVALID_TMC_ADDRESS(K);
#elif AXIS_DRIVER_TYPE_U(TMC2209)
  INVALID_TMC_ADDRESS(U);
#elif AXIS_DRIVER_TYPE_V(TMC2209)
  INVALID_TMC_ADDRESS(V);
#elif AXIS_DRIVER_TYPE_W(TMC2209)
  INVALID_TMC_ADDRESS(W);
#elif AXIS_DRIVER_TYPE_E0(TMC2209)
  INVALID_TMC_ADDRESS(E0);
#elif AXIS_DRIVER_TYPE_E1(TMC2209)
  INVALID_TMC_ADDRESS(E1);
#elif AXIS_DRIVER_TYPE_E2(TMC2209)
  INVALID_TMC_ADDRESS(E2);
#elif AXIS_DRIVER_TYPE_E3(TMC2209)
  INVALID_TMC_ADDRESS(E3);
#elif AXIS_DRIVER_TYPE_E4(TMC2209)
  INVALID_TMC_ADDRESS(E4);
#elif AXIS_DRIVER_TYPE_E5(TMC2209)
  INVALID_TMC_ADDRESS(E5);
#elif AXIS_DRIVER_TYPE_E6(TMC2209)
  INVALID_TMC_ADDRESS(E6);
#elif AXIS_DRIVER_TYPE_E7(TMC2209)
  INVALID_TMC_ADDRESS(E7);
#endif
#undef INVALID_TMC_ADDRESS

#define _TMC_MICROSTEP_IS_VALID(MS) (MS == 0 || MS == 2 || MS == 4 || MS == 8 || MS == 16 || MS == 32 || MS == 64 || MS == 128 || MS == 256)
#define TMC_MICROSTEP_IS_VALID(M) (!AXIS_IS_TMC(M) || _TMC_MICROSTEP_IS_VALID(M##_MICROSTEPS))
#define INVALID_TMC_MS(ST) static_assert(0, "Invalid " STRINGIFY(ST) "_MICROSTEPS. Valid values are 0, 2, 4, 8, 16, 32, 64, 128, and 256.")

#if !TMC_MICROSTEP_IS_VALID(X)
  INVALID_TMC_MS(X);
#elif !TMC_MICROSTEP_IS_VALID(Y)
  INVALID_TMC_MS(Y)
#elif !TMC_MICROSTEP_IS_VALID(Z)
  INVALID_TMC_MS(Z)
#elif !TMC_MICROSTEP_IS_VALID(X2)
  INVALID_TMC_MS(X2);
#elif !TMC_MICROSTEP_IS_VALID(Y2)
  INVALID_TMC_MS(Y2)
#elif !TMC_MICROSTEP_IS_VALID(Z2)
  INVALID_TMC_MS(Z2)
#elif !TMC_MICROSTEP_IS_VALID(Z3)
  INVALID_TMC_MS(Z3)
#elif !TMC_MICROSTEP_IS_VALID(Z4)
  INVALID_TMC_MS(Z4)
#elif !TMC_MICROSTEP_IS_VALID(E0)
  INVALID_TMC_MS(E0)
#elif !TMC_MICROSTEP_IS_VALID(E1)
  INVALID_TMC_MS(E1)
#elif !TMC_MICROSTEP_IS_VALID(E2)
  INVALID_TMC_MS(E2)
#elif !TMC_MICROSTEP_IS_VALID(E3)
  INVALID_TMC_MS(E3)
#elif !TMC_MICROSTEP_IS_VALID(E4)
  INVALID_TMC_MS(E4)
#elif !TMC_MICROSTEP_IS_VALID(E5)
  INVALID_TMC_MS(E5)
#elif !TMC_MICROSTEP_IS_VALID(E6)
  INVALID_TMC_MS(E6)
#elif !TMC_MICROSTEP_IS_VALID(E7)
  INVALID_TMC_MS(E7)
#elif HAS_I_AXIS && !TMC_MICROSTEP_IS_VALID(I)
  INVALID_TMC_MS(I)
#elif HAS_J_AXIS && !TMC_MICROSTEP_IS_VALID(J)
  INVALID_TMC_MS(J)
#elif HAS_K_AXIS && !TMC_MICROSTEP_IS_VALID(K)
  INVALID_TMC_MS(K)
#elif HAS_U_AXIS && !TMC_MICROSTEP_IS_VALID(U)
  INVALID_TMC_MS(U)
#elif HAS_V_AXIS && !TMC_MICROSTEP_IS_VALID(V)
  INVALID_TMC_MS(V)
#elif HAS_W_AXIS && !TMC_MICROSTEP_IS_VALID(W)
  INVALID_TMC_MS(W)
#endif
#undef INVALID_TMC_MS
#undef TMC_MICROSTEP_IS_VALID
#undef _TMC_MICROSTEP_IS_VALID

#if ENABLED(DELTA) && (ENABLED(STEALTHCHOP_XY) != ENABLED(STEALTHCHOP_Z))
  #error "STEALTHCHOP_XY and STEALTHCHOP_Z must be the same on DELTA."
#endif

#if ENABLED(SENSORLESS_HOMING)
  // Require STEALTHCHOP for SENSORLESS_HOMING on DELTA as the transition from spreadCycle to stealthChop
  // is necessary in order to reset the stallGuard indication between the initial movement of all three
  // towers to +Z and the individual homing of each tower. This restriction can be removed once a means of
  // clearing the stallGuard activated status is found.

  // Stall detection DIAG = HIGH : TMC2209
  // Stall detection DIAG = LOW  : TMC2130/TMC2160/TMC2660/TMC5130/TMC5160
  #define X_ENDSTOP_INVERTING !AXIS_DRIVER_TYPE(X,TMC2209)
  #define Y_ENDSTOP_INVERTING !AXIS_DRIVER_TYPE(Y,TMC2209)
  #define Z_ENDSTOP_INVERTING !AXIS_DRIVER_TYPE(Z,TMC2209)
  #if HAS_I_AXIS
    #define I_ENDSTOP_INVERTING !AXIS_DRIVER_TYPE(I,TMC2209)
  #endif
  #if HAS_J_AXIS
    #define J_ENDSTOP_INVERTING !AXIS_DRIVER_TYPE(J,TMC2209)
  #endif
  #if HAS_K_AXIS
    #define K_ENDSTOP_INVERTING !AXIS_DRIVER_TYPE(K,TMC2209)
  #endif
  #if HAS_U_AXIS
    #define U_ENDSTOP_INVERTING !AXIS_DRIVER_TYPE(U,TMC2209)
  #endif
  #if HAS_V_AXIS
    #define V_ENDSTOP_INVERTING !AXIS_DRIVER_TYPE(V,TMC2209)
  #endif
  #if HAS_W_AXIS
    #define W_ENDSTOP_INVERTING !AXIS_DRIVER_TYPE(W,TMC2209)
  #endif

  #if NONE(SPI_ENDSTOPS, ONBOARD_ENDSTOPPULLUPS, ENDSTOPPULLUPS)
    #if   X_SENSORLESS && X_HOME_TO_MIN && DISABLED(ENDSTOPPULLUP_XMIN)
      #error "SENSORLESS_HOMING requires ENDSTOPPULLUP_XMIN (or ENDSTOPPULLUPS) when homing to X_MIN."
    #elif X_SENSORLESS && X_HOME_TO_MAX && DISABLED(ENDSTOPPULLUP_XMAX)
      #error "SENSORLESS_HOMING requires ENDSTOPPULLUP_XMAX (or ENDSTOPPULLUPS) when homing to X_MAX."
    #elif Y_SENSORLESS && Y_HOME_TO_MIN && DISABLED(ENDSTOPPULLUP_YMIN)
      #error "SENSORLESS_HOMING requires ENDSTOPPULLUP_YMIN (or ENDSTOPPULLUPS) when homing to Y_MIN."
    #elif Y_SENSORLESS && Y_HOME_TO_MAX && DISABLED(ENDSTOPPULLUP_YMAX)
      #error "SENSORLESS_HOMING requires ENDSTOPPULLUP_YMAX (or ENDSTOPPULLUPS) when homing to Y_MAX."
    #elif Z_SENSORLESS && Z_HOME_TO_MIN && DISABLED(ENDSTOPPULLUP_ZMIN)
      #error "SENSORLESS_HOMING requires ENDSTOPPULLUP_ZMIN (or ENDSTOPPULLUPS) when homing to Z_MIN."
    #elif Z_SENSORLESS && Z_HOME_TO_MAX && DISABLED(ENDSTOPPULLUP_ZMAX)
      #error "SENSORLESS_HOMING requires ENDSTOPPULLUP_ZMAX (or ENDSTOPPULLUPS) when homing to Z_MAX."
    #elif ALL(HAS_I_AXIS, I_SENSORLESS, I_HOME_TO_MIN) && DISABLED(ENDSTOPPULLUP_IMIN)
      #error "SENSORLESS_HOMING requires ENDSTOPPULLUP_IMIN (or ENDSTOPPULLUPS) when homing to I_MIN."
    #elif ALL(HAS_I_AXIS, I_SENSORLESS, I_HOME_TO_MAX) && DISABLED(ENDSTOPPULLUP_IMAX)
      #error "SENSORLESS_HOMING requires ENDSTOPPULLUP_IMAX (or ENDSTOPPULLUPS) when homing to I_MAX."
    #elif ALL(HAS_J_AXIS, J_SENSORLESS, J_HOME_TO_MIN) && DISABLED(ENDSTOPPULLUP_JMIN)
      #error "SENSORLESS_HOMING requires ENDSTOPPULLUP_JMIN (or ENDSTOPPULLUPS) when homing to J_MIN."
    #elif ALL(HAS_J_AXIS, J_SENSORLESS, J_HOME_TO_MAX) && DISABLED(ENDSTOPPULLUP_JMAX)
      #error "SENSORLESS_HOMING requires ENDSTOPPULLUP_JMAX (or ENDSTOPPULLUPS) when homing to J_MAX."
    #elif ALL(HAS_K_AXIS, K_SENSORLESS, K_HOME_TO_MIN) && DISABLED(ENDSTOPPULLUP_KMIN)
      #error "SENSORLESS_HOMING requires ENDSTOPPULLUP_KMIN (or ENDSTOPPULLUPS) when homing to K_MIN."
    #elif ALL(HAS_K_AXIS, K_SENSORLESS, K_HOME_TO_MAX) && DISABLED(ENDSTOPPULLUP_KMAX)
      #error "SENSORLESS_HOMING requires ENDSTOPPULLUP_KMAX (or ENDSTOPPULLUPS) when homing to K_MAX."
    #elif HAS_U_AXIS && U_SENSORLESS && U_HOME_TO_MIN && DISABLED(ENDSTOPPULLUP_UMIN)
      #error "SENSORLESS_HOMING requires ENDSTOPPULLUP_UMIN (or ENDSTOPPULLUPS) when homing to U_MIN."
    #elif HAS_U_AXIS && U_SENSORLESS && U_HOME_TO_MAX && DISABLED(ENDSTOPPULLUP_UMAX)
      #error "SENSORLESS_HOMING requires ENDSTOPPULLUP_UMAX (or ENDSTOPPULLUPS) when homing to U_MAX."
    #elif HAS_V_AXIS && V_SENSORLESS && V_HOME_TO_MIN && DISABLED(ENDSTOPPULLUP_VMIN)
      #error "SENSORLESS_HOMING requires ENDSTOPPULLUP_VMIN (or ENDSTOPPULLUPS) when homing to V_MIN."
    #elif HAS_V_AXIS && V_SENSORLESS && V_HOME_TO_MAX && DISABLED(ENDSTOPPULLUP_VMAX)
      #error "SENSORLESS_HOMING requires ENDSTOPPULLUP_VMAX (or ENDSTOPPULLUPS) when homing to V_MAX."
    #elif HAS_W_AXIS && W_SENSORLESS && W_HOME_TO_MIN && DISABLED(ENDSTOPPULLUP_WMIN)
      #error "SENSORLESS_HOMING requires ENDSTOPPULLUP_WMIN (or ENDSTOPPULLUPS) when homing to W_MIN."
    #elif HAS_W_AXIS && W_SENSORLESS && W_HOME_TO_MAX && DISABLED(ENDSTOPPULLUP_WMAX)
      #error "SENSORLESS_HOMING requires ENDSTOPPULLUP_WMAX (or ENDSTOPPULLUPS) when homing to W_MAX."

    #endif
  #endif

  #if ENABLED(SPI_ENDSTOPS)
    #if ENABLED(QUICK_HOME)
      #warning "SPI_ENDSTOPS may be unreliable with QUICK_HOME. Adjust back-offs for better results."
    #endif
  #else
    #if X_SENSORLESS && X_HOME_TO_MIN && X_MIN_ENDSTOP_INVERTING != X_ENDSTOP_INVERTING
      #if X_ENDSTOP_INVERTING
        #error "SENSORLESS_HOMING requires X_MIN_ENDSTOP_INVERTING = true when homing to X_MIN."
      #else
        #error "SENSORLESS_HOMING requires X_MIN_ENDSTOP_INVERTING = false when homing TMC2209 to X_MIN."
      #endif
    #elif X_SENSORLESS && X_HOME_TO_MAX && X_MAX_ENDSTOP_INVERTING != X_ENDSTOP_INVERTING
      #if X_ENDSTOP_INVERTING
        #error "SENSORLESS_HOMING requires X_MAX_ENDSTOP_INVERTING = true when homing to X_MAX."
      #else
        #error "SENSORLESS_HOMING requires X_MAX_ENDSTOP_INVERTING = false when homing TMC2209 to X_MAX."
      #endif
    #elif Y_SENSORLESS && Y_HOME_TO_MIN && Y_MIN_ENDSTOP_INVERTING != Y_ENDSTOP_INVERTING
      #if Y_ENDSTOP_INVERTING
        #error "SENSORLESS_HOMING requires Y_MIN_ENDSTOP_INVERTING = true when homing to Y_MIN."
      #else
        #error "SENSORLESS_HOMING requires Y_MIN_ENDSTOP_INVERTING = false when homing TMC2209 to Y_MIN."
      #endif
    #elif Y_SENSORLESS && Y_HOME_TO_MAX && Y_MAX_ENDSTOP_INVERTING != Y_ENDSTOP_INVERTING
      #if Y_ENDSTOP_INVERTING
        #error "SENSORLESS_HOMING requires Y_MAX_ENDSTOP_INVERTING = true when homing to Y_MAX."
      #else
        #error "SENSORLESS_HOMING requires Y_MAX_ENDSTOP_INVERTING = false when homing TMC2209 to Y_MAX."
      #endif
    #elif Z_SENSORLESS && Z_HOME_TO_MIN && Z_MIN_ENDSTOP_INVERTING != Z_ENDSTOP_INVERTING
      #if Z_ENDSTOP_INVERTING
        #error "SENSORLESS_HOMING requires Z_MIN_ENDSTOP_INVERTING = true when homing to Z_MIN."
      #else
        #error "SENSORLESS_HOMING requires Z_MIN_ENDSTOP_INVERTING = false when homing TMC2209 to Z_MIN."
      #endif
    #elif Z_SENSORLESS && Z_HOME_TO_MAX && Z_MAX_ENDSTOP_INVERTING != Z_ENDSTOP_INVERTING
      #if Z_ENDSTOP_INVERTING
        #error "SENSORLESS_HOMING requires Z_MAX_ENDSTOP_INVERTING = true when homing to Z_MAX."
      #else
        #error "SENSORLESS_HOMING requires Z_MAX_ENDSTOP_INVERTING = false when homing TMC2209 to Z_MAX."
      #endif
    #elif ALL(HAS_I_AXIS, I_SENSORLESS, I_HOME_TO_MIN) && I_MIN_ENDSTOP_INVERTING != I_ENDSTOP_INVERTING
      #if I_ENDSTOP_INVERTING
        #error "SENSORLESS_HOMING requires I_MIN_ENDSTOP_INVERTING = true when homing to I_MIN."
      #else
        #error "SENSORLESS_HOMING requires I_MIN_ENDSTOP_INVERTING = false when homing TMC2209 to I_MIN."
      #endif
    #elif ALL(HAS_I_AXIS, I_SENSORLESS, I_HOME_TO_MAX) && I_MAX_ENDSTOP_INVERTING != I_ENDSTOP_INVERTING
      #if I_ENDSTOP_INVERTING
        #error "SENSORLESS_HOMING requires I_MAX_ENDSTOP_INVERTING = true when homing to I_MAX."
      #else
        #error "SENSORLESS_HOMING requires I_MAX_ENDSTOP_INVERTING = false when homing TMC2209 to I_MAX."
      #endif
    #elif ALL(HAS_J_AXIS, J_SENSORLESS, J_HOME_TO_MIN) && J_MIN_ENDSTOP_INVERTING != J_ENDSTOP_INVERTING
      #if J_ENDSTOP_INVERTING
        #error "SENSORLESS_HOMING requires J_MIN_ENDSTOP_INVERTING = true when homing to J_MIN."
      #else
        #error "SENSORLESS_HOMING requires J_MIN_ENDSTOP_INVERTING = false when homing TMC2209 to J_MIN."
      #endif
    #elif ALL(HAS_J_AXIS, J_SENSORLESS, J_HOME_TO_MAX) && J_MAX_ENDSTOP_INVERTING != J_ENDSTOP_INVERTING
      #if J_ENDSTOP_INVERTING
        #error "SENSORLESS_HOMING requires J_MAX_ENDSTOP_INVERTING = true when homing to J_MAX."
      #else
        #error "SENSORLESS_HOMING requires J_MAX_ENDSTOP_INVERTING = false when homing TMC2209 to J_MAX."
      #endif
    #elif ALL(HAS_K_AXIS, K_SENSORLESS, K_HOME_TO_MIN) && K_MIN_ENDSTOP_INVERTING != K_ENDSTOP_INVERTING
      #if K_ENDSTOP_INVERTING
        #error "SENSORLESS_HOMING requires K_MIN_ENDSTOP_INVERTING = true when homing to K_MIN."
      #else
        #error "SENSORLESS_HOMING requires K_MIN_ENDSTOP_INVERTING = false when homing TMC2209 to K_MIN."
      #endif
    #elif ALL(HAS_K_AXIS, K_SENSORLESS, K_HOME_TO_MAX) && K_MAX_ENDSTOP_INVERTING != K_ENDSTOP_INVERTING
      #if K_ENDSTOP_INVERTING
        #error "SENSORLESS_HOMING requires K_MAX_ENDSTOP_INVERTING = true when homing to K_MAX."
      #else
        #error "SENSORLESS_HOMING requires K_MAX_ENDSTOP_INVERTING = false when homing TMC2209 to K_MAX."
      #endif
    #elif ALL(HAS_U_AXIS, U_SENSORLESS, U_HOME_TO_MIN) && U_MIN_ENDSTOP_INVERTING != U_ENDSTOP_INVERTING
      #if U_ENDSTOP_INVERTING
        #error "SENSORLESS_HOMING requires U_MIN_ENDSTOP_INVERTING = true when homing to U_MIN."
      #else
        #error "SENSORLESS_HOMING requires U_MIN_ENDSTOP_INVERTING = false when homing TMC2209 to U_MIN."
      #endif
    #elif ALL(HAS_U_AXIS, U_SENSORLESS, U_HOME_TO_MAX) && U_MAX_ENDSTOP_INVERTING != U_ENDSTOP_INVERTING
      #if U_ENDSTOP_INVERTING
        #error "SENSORLESS_HOMING requires U_MAX_ENDSTOP_INVERTING = true when homing to U_MAX."
      #else
        #error "SENSORLESS_HOMING requires U_MAX_ENDSTOP_INVERTING = false when homing TMC2209 to U_MAX."
      #endif
    #elif ALL(HAS_V_AXIS, V_SENSORLESS, V_HOME_TO_MIN) && V_MIN_ENDSTOP_INVERTING != V_ENDSTOP_INVERTING
      #if V_ENDSTOP_INVERTING
        #error "SENSORLESS_HOMING requires V_MIN_ENDSTOP_INVERTING = true when homing to V_MIN."
      #else
        #error "SENSORLESS_HOMING requires V_MIN_ENDSTOP_INVERTING = false when homing TMC2209 to V_MIN."
      #endif
    #elif ALL(HAS_V_AXIS, V_SENSORLESS, V_HOME_TO_MAX) && V_MAX_ENDSTOP_INVERTING != V_ENDSTOP_INVERTING
      #if V_ENDSTOP_INVERTING
        #error "SENSORLESS_HOMING requires V_MAX_ENDSTOP_INVERTING = true when homing to V_MAX."
      #else
        #error "SENSORLESS_HOMING requires V_MAX_ENDSTOP_INVERTING = false when homing TMC2209 to V_MAX."
      #endif
    #elif ALL(HAS_W_AXIS, W_SENSORLESS, W_HOME_TO_MIN) && W_MIN_ENDSTOP_INVERTING != W_ENDSTOP_INVERTING
      #if W_ENDSTOP_INVERTING
        #error "SENSORLESS_HOMING requires W_MIN_ENDSTOP_INVERTING = true when homing to W_MIN."
      #else
        #error "SENSORLESS_HOMING requires W_MIN_ENDSTOP_INVERTING = false when homing TMC2209 to W_MIN."
      #endif
    #elif ALL(HAS_W_AXIS, W_SENSORLESS, W_HOME_TO_MAX0) && W_MAX_ENDSTOP_INVERTING != W_ENDSTOP_INVERTING
      #if W_ENDSTOP_INVERTING
        #error "SENSORLESS_HOMING requires W_MAX_ENDSTOP_INVERTING = true when homing to W_MAX."
      #else
        #error "SENSORLESS_HOMING requires W_MAX_ENDSTOP_INVERTING = false when homing TMC2209 to W_MAX."
      #endif
    #endif
  #endif

  #if ENABLED(DELTA) && !BOTH(STEALTHCHOP_XY, STEALTHCHOP_Z)
    #error "SENSORLESS_HOMING on DELTA currently requires STEALTHCHOP_XY and STEALTHCHOP_Z."
  #elif ENDSTOP_NOISE_THRESHOLD
    #error "SENSORLESS_HOMING is incompatible with ENDSTOP_NOISE_THRESHOLD."
  #elif !(X_SENSORLESS || Y_SENSORLESS || Z_SENSORLESS || I_SENSORLESS || J_SENSORLESS || K_SENSORLESS || U_SENSORLESS || V_SENSORLESS || W_SENSORLESS)
    #error "SENSORLESS_HOMING requires a TMC stepper driver with StallGuard on X, Y, Z, I, J, K, U, V, or W axes."
  #endif

  #undef X_ENDSTOP_INVERTING
  #undef Y_ENDSTOP_INVERTING
  #undef Z_ENDSTOP_INVERTING
  #undef I_ENDSTOP_INVERTING
  #undef J_ENDSTOP_INVERTING
  #undef K_ENDSTOP_INVERTING
  #undef U_ENDSTOP_INVERTING
  #undef V_ENDSTOP_INVERTING
  #undef W_ENDSTOP_INVERTING
#endif

// Sensorless probing requirements
#if ENABLED(SENSORLESS_PROBING)
  #if ENABLED(DELTA) && !(X_SENSORLESS && Y_SENSORLESS && Z_SENSORLESS)
    #error "SENSORLESS_PROBING for DELTA requires TMC stepper drivers with StallGuard on X, Y, and Z axes."
  #elif ENABLED(Z_MIN_PROBE_USES_Z_MIN_ENDSTOP_PIN)
    #error "SENSORLESS_PROBING cannot be used with Z_MIN_PROBE_USES_Z_MIN_ENDSTOP_PIN."
  #elif ENABLED(USE_PROBE_FOR_Z_HOMING)
    #error "SENSORLESS_PROBING cannot be used with USE_PROBE_FOR_Z_HOMING."
  #elif !Z_SENSORLESS
    #error "SENSORLESS_PROBING requires a TMC stepper driver with StallGuard on Z."
  #endif
#endif

// Sensorless homing is required for both combined steppers in an H-bot
#if CORE_IS_XY && X_SENSORLESS != Y_SENSORLESS
  #error "CoreXY requires both X and Y to use sensorless homing if either one does."
#elif CORE_IS_XZ && X_SENSORLESS != Z_SENSORLESS && !HOMING_Z_WITH_PROBE
  #error "CoreXZ requires both X and Z to use sensorless homing if either one does."
#elif CORE_IS_YZ && Y_SENSORLESS != Z_SENSORLESS && !HOMING_Z_WITH_PROBE
  #error "CoreYZ requires both Y and Z to use sensorless homing if either one does."
#elif EITHER(MARKFORGED_XY, MARKFORGED_YX) && X_SENSORLESS != Y_SENSORLESS
  #error "MARKFORGED requires both X and Y to use sensorless homing if either one does."
#endif

// Other TMC feature requirements
#if ENABLED(HYBRID_THRESHOLD) && !STEALTHCHOP_ENABLED
  #error "Enable STEALTHCHOP_(XY|Z|E) to use HYBRID_THRESHOLD."
#elif ENABLED(SENSORLESS_HOMING) && !HAS_STALLGUARD
  #error "SENSORLESS_HOMING requires TMC2130, TMC2160, TMC2209, TMC2660, or TMC5160 stepper drivers."
#elif ENABLED(SENSORLESS_PROBING) && !HAS_STALLGUARD
  #error "SENSORLESS_PROBING requires TMC2130, TMC2160, TMC2209, TMC2660, or TMC5160 stepper drivers."
#elif STEALTHCHOP_ENABLED && !HAS_STEALTHCHOP
  #error "STEALTHCHOP requires TMC2130, TMC2160, TMC2208, TMC2209, or TMC5160 stepper drivers."
#endif

/**
 * TMC SPI Chaining
 */
#define IN_CHAIN(A) A##_CHAIN_POS > 0
#if  IN_CHAIN(X ) || IN_CHAIN(Y ) || IN_CHAIN(Z ) || IN_CHAIN(X2) || IN_CHAIN(Y2) || IN_CHAIN(Z2) || IN_CHAIN(Z3) || IN_CHAIN(Z4) \
  || IN_CHAIN(E0) || IN_CHAIN(E1) || IN_CHAIN(E2) || IN_CHAIN(E3) || IN_CHAIN(E4) || IN_CHAIN(E5) || IN_CHAIN(E6) || IN_CHAIN(E7)
  #define BAD_CHAIN(A) (IN_CHAIN(A) && !PIN_EXISTS(A##_CS))
  #if  BAD_CHAIN(X ) || BAD_CHAIN(Y ) || BAD_CHAIN(Z ) || BAD_CHAIN(X2) || BAD_CHAIN(Y2) || BAD_CHAIN(Z2) || BAD_CHAIN(Z3) || BAD_CHAIN(Z4) \
    || BAD_CHAIN(E0) || BAD_CHAIN(E1) || BAD_CHAIN(E2) || BAD_CHAIN(E3) || BAD_CHAIN(E4) || BAD_CHAIN(E5) || BAD_CHAIN(E6) || BAD_CHAIN(E7)
    #error "All chained TMC drivers need a CS pin."
  #else
    #if IN_CHAIN(X)
      #define CS_COMPARE X_CS_PIN
    #elif IN_CHAIN(Y)
      #define CS_COMPARE Y_CS_PIN
    #elif IN_CHAIN(Z)
      #define CS_COMPARE Z_CS_PIN
    #elif IN_CHAIN(X2)
      #define CS_COMPARE X2_CS_PIN
    #elif IN_CHAIN(Y2)
      #define CS_COMPARE Y2_CS_PIN
    #elif IN_CHAIN(Z2)
      #define CS_COMPARE Z2_CS_PIN
    #elif IN_CHAIN(Z3)
      #define CS_COMPARE Z3_CS_PIN
    #elif IN_CHAIN(I)
      #define CS_COMPARE I_CS_PIN
    #elif IN_CHAIN(J)
      #define CS_COMPARE J_CS_PIN
    #elif IN_CHAIN(K)
      #define CS_COMPARE K_CS_PIN
    #elif IN_CHAIN(U)
      #define CS_COMPARE U_CS_PIN
    #elif IN_CHAIN(V)
      #define CS_COMPARE V_CS_PIN
    #elif IN_CHAIN(W)
      #define CS_COMPARE W_CS_PIN
    #elif IN_CHAIN(E0)
      #define CS_COMPARE E0_CS_PIN
    #elif IN_CHAIN(E1)
      #define CS_COMPARE E1_CS_PIN
    #elif IN_CHAIN(E2)
      #define CS_COMPARE E2_CS_PIN
    #elif IN_CHAIN(E3)
      #define CS_COMPARE E3_CS_PIN
    #elif IN_CHAIN(E4)
      #define CS_COMPARE E4_CS_PIN
    #elif IN_CHAIN(E5)
      #define CS_COMPARE E5_CS_PIN
    #elif IN_CHAIN(E6)
      #define CS_COMPARE E6_CS_PIN
    #elif IN_CHAIN(E7)
      #define CS_COMPARE E7_CS_PIN
    #endif
    #define BAD_CS_PIN(A) (IN_CHAIN(A) && A##_CS_PIN != CS_COMPARE)
    #if  BAD_CS_PIN(X ) || BAD_CS_PIN(Y ) || BAD_CS_PIN(Z ) || BAD_CS_PIN(X2) || BAD_CS_PIN(Y2) || BAD_CS_PIN(Z2) || BAD_CS_PIN(Z3) || BAD_CS_PIN(Z4) \
      || BAD_CS_PIN(I) || BAD_CS_PIN(J) || BAD_CS_PIN(K) \
      || BAD_CS_PIN(U) || BAD_CS_PIN(V) || BAD_CS_PIN(W) \
      || BAD_CS_PIN(E0) || BAD_CS_PIN(E1) || BAD_CS_PIN(E2) || BAD_CS_PIN(E3) || BAD_CS_PIN(E4) || BAD_CS_PIN(E5) || BAD_CS_PIN(E6) || BAD_CS_PIN(E7)
      #error "All chained TMC drivers must use the same CS pin."
    #endif
    #undef BAD_CS_PIN
    #undef CS_COMPARE
  #endif
  #undef BAD_CHAIN
#endif
#undef IN_CHAIN

/**
 * Digipot requirement
 */
#if HAS_MOTOR_CURRENT_I2C
  #if BOTH(DIGIPOT_MCP4018, DIGIPOT_MCP4451)
    #error "Enable only one of DIGIPOT_MCP4018 or DIGIPOT_MCP4451."
  #elif !MB(MKS_SBASE, AZTEEG_X5_GT, AZTEEG_X5_MINI, AZTEEG_X5_MINI_WIFI) \
    && (!defined(DIGIPOTS_I2C_SDA_X) || !defined(DIGIPOTS_I2C_SDA_Y) || !defined(DIGIPOTS_I2C_SDA_Z) || !defined(DIGIPOTS_I2C_SDA_E0) || !defined(DIGIPOTS_I2C_SDA_E1))
      #error "DIGIPOT_MCP4018/4451 requires DIGIPOTS_I2C_SDA_* pins to be defined."
  #endif
#endif

/**
 * Check per-axis initializers for errors
 */

#define __PLUS_TEST(I,A) && (sanity_arr_##A[_MIN(I,signed(COUNT(sanity_arr_##A)-1))] > 0)
#define _PLUS_TEST(A) (1 REPEAT2(14,__PLUS_TEST,A))
#if HAS_MULTI_EXTRUDER
  #define _EXTRA_NOTE " (Did you forget to enable DISTINCT_E_FACTORS?)"
#else
  #define _EXTRA_NOTE " (Should be " STRINGIFY(NUM_AXES) "+" STRINGIFY(E_STEPPERS) ")"
#endif

constexpr float sanity_arr_1[] = DEFAULT_AXIS_STEPS_PER_UNIT;
static_assert(COUNT(sanity_arr_1) >= LOGICAL_AXES,  "DEFAULT_AXIS_STEPS_PER_UNIT requires " _LOGICAL_AXES_STR "elements.");
static_assert(COUNT(sanity_arr_1) <= DISTINCT_AXES, "DEFAULT_AXIS_STEPS_PER_UNIT has too many elements." _EXTRA_NOTE);
static_assert(_PLUS_TEST(1), "DEFAULT_AXIS_STEPS_PER_UNIT values must be positive.");

constexpr float sanity_arr_2[] = DEFAULT_MAX_FEEDRATE;
static_assert(COUNT(sanity_arr_2) >= LOGICAL_AXES,  "DEFAULT_MAX_FEEDRATE requires " _LOGICAL_AXES_STR "elements.");
static_assert(COUNT(sanity_arr_2) <= DISTINCT_AXES, "DEFAULT_MAX_FEEDRATE has too many elements." _EXTRA_NOTE);
static_assert(_PLUS_TEST(2), "DEFAULT_MAX_FEEDRATE values must be positive.");

constexpr float sanity_arr_3[] = DEFAULT_MAX_ACCELERATION;
static_assert(COUNT(sanity_arr_3) >= LOGICAL_AXES,  "DEFAULT_MAX_ACCELERATION requires " _LOGICAL_AXES_STR "elements.");
static_assert(COUNT(sanity_arr_3) <= DISTINCT_AXES, "DEFAULT_MAX_ACCELERATION has too many elements." _EXTRA_NOTE);
static_assert(_PLUS_TEST(3), "DEFAULT_MAX_ACCELERATION values must be positive.");

constexpr float sanity_arr_4[] = HOMING_FEEDRATE_MM_M;
static_assert(COUNT(sanity_arr_4) == NUM_AXES,  "HOMING_FEEDRATE_MM_M requires " _NUM_AXES_STR "elements (and no others).");
static_assert(_PLUS_TEST(4), "HOMING_FEEDRATE_MM_M values must be positive.");

#ifdef MAX_ACCEL_EDIT_VALUES
  constexpr float sanity_arr_5[] = MAX_ACCEL_EDIT_VALUES;
  static_assert(COUNT(sanity_arr_5) >= LOGICAL_AXES, "MAX_ACCEL_EDIT_VALUES requires " _LOGICAL_AXES_STR "elements.");
  static_assert(COUNT(sanity_arr_5) <= LOGICAL_AXES, "MAX_ACCEL_EDIT_VALUES has too many elements. " _LOGICAL_AXES_STR "elements only.");
  static_assert(_PLUS_TEST(5), "MAX_ACCEL_EDIT_VALUES values must be positive.");
#endif

#ifdef MAX_FEEDRATE_EDIT_VALUES
  constexpr float sanity_arr_6[] = MAX_FEEDRATE_EDIT_VALUES;
  static_assert(COUNT(sanity_arr_6) >= LOGICAL_AXES, "MAX_FEEDRATE_EDIT_VALUES requires " _LOGICAL_AXES_STR "elements.");
  static_assert(COUNT(sanity_arr_6) <= LOGICAL_AXES, "MAX_FEEDRATE_EDIT_VALUES has too many elements. " _LOGICAL_AXES_STR "elements only.");
  static_assert(_PLUS_TEST(6), "MAX_FEEDRATE_EDIT_VALUES values must be positive.");
#endif

#ifdef MAX_JERK_EDIT_VALUES
  constexpr float sanity_arr_7[] = MAX_JERK_EDIT_VALUES;
  static_assert(COUNT(sanity_arr_7) >= LOGICAL_AXES, "MAX_JERK_EDIT_VALUES requires " _LOGICAL_AXES_STR "elements.");
  static_assert(COUNT(sanity_arr_7) <= LOGICAL_AXES, "MAX_JERK_EDIT_VALUES has too many elements. " _LOGICAL_AXES_STR "elements only.");
  static_assert(_PLUS_TEST(7), "MAX_JERK_EDIT_VALUES values must be positive.");
#endif

#ifdef MANUAL_FEEDRATE
  constexpr float sanity_arr_8[] = MANUAL_FEEDRATE;
  static_assert(COUNT(sanity_arr_8) >= LOGICAL_AXES, "MANUAL_FEEDRATE requires " _LOGICAL_AXES_STR "elements.");
  static_assert(COUNT(sanity_arr_8) <= LOGICAL_AXES, "MANUAL_FEEDRATE has too many elements. " _LOGICAL_AXES_STR "elements only.");
  static_assert(_PLUS_TEST(8), "MANUAL_FEEDRATE values must be positive.");
#endif

#undef __PLUS_TEST
#undef _PLUS_TEST
#undef _EXTRA_NOTE

#if BOTH(CNC_COORDINATE_SYSTEMS, NO_WORKSPACE_OFFSETS)
  #error "CNC_COORDINATE_SYSTEMS is incompatible with NO_WORKSPACE_OFFSETS."
#endif

#if !BLOCK_BUFFER_SIZE || !IS_POWER_OF_2(BLOCK_BUFFER_SIZE)
  #error "BLOCK_BUFFER_SIZE must be a power of 2."
#elif BLOCK_BUFFER_SIZE > 64
  #error "A very large BLOCK_BUFFER_SIZE is not needed and takes longer to drain the buffer on pause / cancel."
#endif

#if ENABLED(LED_CONTROL_MENU) && NONE(HAS_MARLINUI_MENU, DWIN_LCD_PROUI)
  #error "LED_CONTROL_MENU requires an LCD controller that implements the menu."
#endif

#if ENABLED(CASE_LIGHT_USE_NEOPIXEL) && DISABLED(NEOPIXEL_LED)
  #error "CASE_LIGHT_USE_NEOPIXEL requires NEOPIXEL_LED."
#endif

#if ENABLED(SKEW_CORRECTION)
  #if !defined(XY_SKEW_FACTOR) && !(defined(XY_DIAG_AC) && defined(XY_DIAG_BD) && defined(XY_SIDE_AD))
    #error "SKEW_CORRECTION requires XY_SKEW_FACTOR or XY_DIAG_AC, XY_DIAG_BD, XY_SIDE_AD."
  #endif
  #if ENABLED(SKEW_CORRECTION_FOR_Z)
    #if !defined(XZ_SKEW_FACTOR) && !(defined(XZ_DIAG_AC) && defined(XZ_DIAG_BD) && defined(XZ_SIDE_AD))
      #error "SKEW_CORRECTION requires XZ_SKEW_FACTOR or XZ_DIAG_AC, XZ_DIAG_BD, XZ_SIDE_AD."
    #endif
    #if !defined(YZ_SKEW_FACTOR) && !(defined(YZ_DIAG_AC) && defined(YZ_DIAG_BD) && defined(YZ_SIDE_AD))
      #error "SKEW_CORRECTION requires YZ_SKEW_FACTOR or YZ_DIAG_AC, YZ_DIAG_BD, YZ_SIDE_AD."
    #endif
  #endif
#endif

#if BOTH(X_AXIS_TWIST_COMPENSATION, NOZZLE_AS_PROBE)
  #error "X_AXIS_TWIST_COMPENSATION is incompatible with NOZZLE_AS_PROBE."
#endif

#if ENABLED(POWER_LOSS_RECOVERY)
  #if ENABLED(BACKUP_POWER_SUPPLY) && !PIN_EXISTS(POWER_LOSS)
    #error "BACKUP_POWER_SUPPLY requires a POWER_LOSS_PIN."
  #elif BOTH(POWER_LOSS_PULLUP, POWER_LOSS_PULLDOWN)
    #error "You can't enable POWER_LOSS_PULLUP and POWER_LOSS_PULLDOWN at the same time."
  #elif ENABLED(POWER_LOSS_RECOVER_ZHOME) && Z_HOME_TO_MAX
    #error "POWER_LOSS_RECOVER_ZHOME is not needed on a machine that homes to ZMAX."
  #elif BOTH(IS_CARTESIAN, POWER_LOSS_RECOVER_ZHOME) && Z_HOME_TO_MIN && !defined(POWER_LOSS_ZHOME_POS)
    #error "POWER_LOSS_RECOVER_ZHOME requires POWER_LOSS_ZHOME_POS for a Cartesian that homes to ZMIN."
  #endif
#endif

#if ENABLED(Z_STEPPER_AUTO_ALIGN)
  #if NUM_Z_STEPPERS <= 1
    #error "Z_STEPPER_AUTO_ALIGN requires more than one Z stepper."
  #elif !HAS_BED_PROBE
    #error "Z_STEPPER_AUTO_ALIGN requires a Z-bed probe."
  #elif HAS_Z_STEPPER_ALIGN_STEPPER_XY
    static_assert(WITHIN(Z_STEPPER_ALIGN_AMP, 0.5, 2.0), "Z_STEPPER_ALIGN_AMP must be between 0.5 and 2.0.");
    #if NUM_Z_STEPPERS < 3
      #error "Z_STEPPER_ALIGN_STEPPER_XY requires 3 or 4 Z steppers."
    #endif
  #endif
#endif

#if ENABLED(MECHANICAL_GANTRY_CALIBRATION)
  #if NONE(HAS_MOTOR_CURRENT_DAC, HAS_MOTOR_CURRENT_SPI, HAS_MOTOR_CURRENT_DAC, HAS_TRINAMIC_CONFIG, HAS_MOTOR_CURRENT_PWM)
    #error "Adjustable current drivers are highly recommended to prevent damage. Comment out this line to continue anyway."
  #elif !defined(GANTRY_CALIBRATION_CURRENT)
    #error "MECHANICAL_GANTRY_CALIBRATION Requires GANTRY_CALIBRATION_CURRENT to be set."
  #elif !defined(GANTRY_CALIBRATION_EXTRA_HEIGHT)
    #error "MECHANICAL_GANTRY_CALIBRATION Requires GANTRY_CALIBRATION_EXTRA_HEIGHT to be set."
  #elif !defined(GANTRY_CALIBRATION_FEEDRATE)
    #error "MECHANICAL_GANTRY_CALIBRATION Requires GANTRY_CALIBRATION_FEEDRATE to be set."
  #elif ENABLED(Z_MULTI_ENDSTOPS)
    #error "Sorry! MECHANICAL_GANTRY_CALIBRATION cannot be used with Z_MULTI_ENDSTOPS."
  #elif ENABLED(Z_STEPPER_AUTO_ALIGN)
    #error "Sorry! MECHANICAL_GANTRY_CALIBRATION cannot be used with Z_STEPPER_AUTO_ALIGN."
  #endif
  #if defined(GANTRY_CALIBRATION_SAFE_POSITION) && !defined(GANTRY_CALIBRATION_XY_PARK_FEEDRATE)
    #error "GANTRY_CALIBRATION_SAFE_POSITION Requires GANTRY_CALIBRATION_XY_PARK_FEEDRATE to be set."
  #endif
#endif

#if ENABLED(PRINTCOUNTER) && DISABLED(EEPROM_SETTINGS)
  #error "PRINTCOUNTER requires EEPROM_SETTINGS."
#endif

#if ENABLED(USB_FLASH_DRIVE_SUPPORT) && !PINS_EXIST(USB_CS, USB_INTR) && DISABLED(USE_OTG_USB_HOST)
  #error "USB_CS_PIN and USB_INTR_PIN are required for USB_FLASH_DRIVE_SUPPORT."
#endif

#if ENABLED(USE_OTG_USB_HOST) && !defined(HAS_OTG_USB_HOST_SUPPORT)
  #error "The current board does not support USE_OTG_USB_HOST."
#endif

#if ENABLED(SD_FIRMWARE_UPDATE) && !defined(__AVR_ATmega2560__)
  #error "SD_FIRMWARE_UPDATE requires an ATmega2560-based (Arduino Mega) board."
#endif

#if ENABLED(GCODE_MACROS) && !WITHIN(GCODE_MACROS_SLOTS, 1, 10)
  #error "GCODE_MACROS_SLOTS must be a number from 1 to 10."
#endif

#if ENABLED(BACKLASH_COMPENSATION)
  #ifndef BACKLASH_DISTANCE_MM
    #error "BACKLASH_COMPENSATION requires BACKLASH_DISTANCE_MM."
  #elif !defined(BACKLASH_CORRECTION)
    #error "BACKLASH_COMPENSATION requires BACKLASH_CORRECTION."
  #elif EITHER(MARKFORGED_XY, MARKFORGED_YX)
    constexpr float backlash_arr[] = BACKLASH_DISTANCE_MM;
    static_assert(!backlash_arr[CORE_AXIS_1] && !backlash_arr[CORE_AXIS_2],
                  "BACKLASH_COMPENSATION can only apply to " STRINGIFY(NORMAL_AXIS) " on a MarkForged system.");
  #elif IS_CORE
    constexpr float backlash_arr[] = BACKLASH_DISTANCE_MM;
    #ifndef CORE_BACKLASH
      static_assert(!backlash_arr[CORE_AXIS_1] && !backlash_arr[CORE_AXIS_2],
                  "BACKLASH_COMPENSATION can only apply to " STRINGIFY(NORMAL_AXIS) " with your CORE system.");
    #endif
  #endif
#endif

#if ENABLED(GRADIENT_MIX) && MIXING_VIRTUAL_TOOLS < 2
  #error "GRADIENT_MIX requires 2 or more MIXING_VIRTUAL_TOOLS."
#endif

/**
 * Photo G-code requirements
 */
#if ENABLED(PHOTO_GCODE)
  #if (PIN_EXISTS(CHDK) + PIN_EXISTS(PHOTOGRAPH) + defined(PHOTO_SWITCH_POSITION)) > 1
    #error "Please define only one of CHDK_PIN, PHOTOGRAPH_PIN, or PHOTO_SWITCH_POSITION."
  #elif defined(PHOTO_SWITCH_POSITION) && !defined(PHOTO_POSITION)
    #error "PHOTO_SWITCH_POSITION requires PHOTO_POSITION."
  #elif PIN_EXISTS(CHDK) && defined(CHDK_DELAY)
    #error "CHDK_DELAY has been replaced by PHOTO_SWITCH_MS."
  #elif PIN_EXISTS(CHDK) && !defined(PHOTO_SWITCH_MS)
    #error "PHOTO_SWITCH_MS is required with CHDK_PIN."
  #elif defined(PHOTO_RETRACT_MM)
    static_assert(PHOTO_RETRACT_MM + 0 >= 0, "PHOTO_RETRACT_MM must be >= 0.");
  #endif
#endif

/**
 * Advanced PRINTCOUNTER settings
 */
#if ENABLED(PRINTCOUNTER)
  #if defined(SERVICE_INTERVAL_1) != defined(SERVICE_NAME_1)
    #error "Both SERVICE_NAME_1 and SERVICE_INTERVAL_1 are required."
  #elif defined(SERVICE_INTERVAL_2) != defined(SERVICE_NAME_2)
    #error "Both SERVICE_NAME_2 and SERVICE_INTERVAL_2 are required."
  #elif defined(SERVICE_INTERVAL_3) != defined(SERVICE_NAME_3)
    #error "Both SERVICE_NAME_3 and SERVICE_INTERVAL_3 are required."
  #endif
#endif

/**
 * Require soft endstops for certain setups
 */
#if !BOTH(MIN_SOFTWARE_ENDSTOPS, MAX_SOFTWARE_ENDSTOPS)
  #if ENABLED(DUAL_X_CARRIAGE)
    #error "DUAL_X_CARRIAGE requires both MIN_ and MAX_SOFTWARE_ENDSTOPS."
  #elif HAS_HOTEND_OFFSET
    #error "MIN_ and MAX_SOFTWARE_ENDSTOPS are both required with offset hotends."
  #endif
#endif

/**
 * Validate MKS_PWC
 */
#if ENABLED(MKS_PWC) && PSU_ACTIVE_STATE != HIGH
  #error "MKS_PWC requires PSU_ACTIVE_STATE to be set HIGH."
#endif

/**
 * Ensure this option is set intentionally
 */
#if ENABLED(PSU_CONTROL)
  #ifndef PSU_ACTIVE_STATE
    #error "PSU_CONTROL requires PSU_ACTIVE_STATE to be defined as 'HIGH' or 'LOW'."
  #elif !PIN_EXISTS(PS_ON)
    #error "PSU_CONTROL requires PS_ON_PIN."
  #elif POWER_OFF_DELAY < 0
    #error "POWER_OFF_DELAY must be a positive value."
  #elif ENABLED(POWER_OFF_WAIT_FOR_COOLDOWN) && !(defined(AUTO_POWER_E_TEMP) || defined(AUTO_POWER_CHAMBER_TEMP) || defined(AUTO_POWER_COOLER_TEMP))
    #error "POWER_OFF_WAIT_FOR_COOLDOWN requires AUTO_POWER_E_TEMP, AUTO_POWER_CHAMBER_TEMP, and/or AUTO_POWER_COOLER_TEMP."
  #endif
#endif

#if HAS_CUTTER
  #ifndef CUTTER_POWER_UNIT
    #error "CUTTER_POWER_UNIT is required with a spindle or laser."
  #elif !CUTTER_UNIT_IS(PWM255) && !CUTTER_UNIT_IS(PERCENT) && !CUTTER_UNIT_IS(RPM) && !CUTTER_UNIT_IS(SERVO)
    #error "CUTTER_POWER_UNIT must be PWM255, PERCENT, RPM, or SERVO."
  #endif

  #if ENABLED(LASER_FEATURE)
    #if ENABLED(SPINDLE_CHANGE_DIR)
      #error "SPINDLE_CHANGE_DIR and LASER_FEATURE are incompatible."
    #elif ENABLED(LASER_MOVE_G0_OFF)
      #error "LASER_MOVE_G0_OFF is no longer required, G0 and G28 cannot apply power."
    #elif ENABLED(LASER_MOVE_G28_OFF)
      #error "LASER_MOVE_G0_OFF is no longer required, G0 and G28 cannot apply power."
    #elif ENABLED(LASER_MOVE_POWER)
      #error "LASER_MOVE_POWER is no longer applicable."
    #endif
    #if ENABLED(LASER_POWER_TRAP)
      #if DISABLED(SPINDLE_LASER_USE_PWM)
        #error "LASER_POWER_TRAP requires SPINDLE_LASER_USE_PWM to function."
      #endif
    #endif
  #else
    #if SPINDLE_LASER_POWERUP_DELAY < 1
      #error "SPINDLE_LASER_POWERUP_DELAY must be greater than 0."
    #elif SPINDLE_LASER_POWERDOWN_DELAY < 1
      #error "SPINDLE_LASER_POWERDOWN_DELAY must be greater than 0."
    #endif
  #endif

  #define _PIN_CONFLICT(P) (PIN_EXISTS(P) && P##_PIN == SPINDLE_LASER_PWM_PIN)
  #if BOTH(SPINDLE_FEATURE, LASER_FEATURE)
    #error "Enable only one of SPINDLE_FEATURE or LASER_FEATURE."
  #elif NONE(SPINDLE_SERVO, SPINDLE_LASER_USE_PWM) && !PIN_EXISTS(SPINDLE_LASER_ENA)
    #error "(SPINDLE|LASER)_FEATURE requires SPINDLE_LASER_ENA_PIN, SPINDLE_LASER_USE_PWM, or SPINDLE_SERVO to control the power."
  #elif ENABLED(SPINDLE_CHANGE_DIR) && !PIN_EXISTS(SPINDLE_DIR)
    #error "SPINDLE_DIR_PIN is required for SPINDLE_CHANGE_DIR."
  #elif ENABLED(SPINDLE_LASER_USE_PWM)
    #if !defined(SPINDLE_LASER_PWM_PIN) || SPINDLE_LASER_PWM_PIN < 0
      #error "SPINDLE_LASER_PWM_PIN is required for SPINDLE_LASER_USE_PWM."
    #elif !_TEST_PWM(SPINDLE_LASER_PWM_PIN)
      #error "SPINDLE_LASER_PWM_PIN not assigned to a PWM pin."
    #elif !defined(SPINDLE_LASER_PWM_INVERT)
      #error "SPINDLE_LASER_PWM_INVERT is required for (SPINDLE|LASER)_FEATURE."
    #elif !(defined(SPEED_POWER_MIN) && defined(SPEED_POWER_MAX) && defined(SPEED_POWER_STARTUP))
      #error "SPINDLE_LASER_USE_PWM equation constant(s) missing."
    #elif _PIN_CONFLICT(X_MIN)
      #error "SPINDLE_LASER_USE_PWM pin conflicts with X_MIN_PIN."
    #elif _PIN_CONFLICT(X_MAX)
      #error "SPINDLE_LASER_USE_PWM pin conflicts with X_MAX_PIN."
    #elif _PIN_CONFLICT(Z_STEP)
      #error "SPINDLE_LASER_USE_PWM pin conflicts with Z_STEP_PIN."
    #elif _PIN_CONFLICT(CASE_LIGHT)
      #error "SPINDLE_LASER_PWM_PIN conflicts with CASE_LIGHT_PIN."
    #elif _PIN_CONFLICT(E0_AUTO_FAN)
      #error "SPINDLE_LASER_PWM_PIN conflicts with E0_AUTO_FAN_PIN."
    #elif _PIN_CONFLICT(E1_AUTO_FAN)
      #error "SPINDLE_LASER_PWM_PIN conflicts with E1_AUTO_FAN_PIN."
    #elif _PIN_CONFLICT(E2_AUTO_FAN)
      #error "SPINDLE_LASER_PWM_PIN conflicts with E2_AUTO_FAN_PIN."
    #elif _PIN_CONFLICT(E3_AUTO_FAN)
      #error "SPINDLE_LASER_PWM_PIN conflicts with E3_AUTO_FAN_PIN."
    #elif _PIN_CONFLICT(E4_AUTO_FAN)
      #error "SPINDLE_LASER_PWM_PIN conflicts with E4_AUTO_FAN_PIN."
    #elif _PIN_CONFLICT(E5_AUTO_FAN)
      #error "SPINDLE_LASER_PWM_PIN conflicts with E5_AUTO_FAN_PIN."
    #elif _PIN_CONFLICT(E6_AUTO_FAN)
      #error "SPINDLE_LASER_PWM_PIN conflicts with E6_AUTO_FAN_PIN."
    #elif _PIN_CONFLICT(E7_AUTO_FAN)
      #error "SPINDLE_LASER_PWM_PIN conflicts with E7_AUTO_FAN_PIN."
    #elif _PIN_CONFLICT(FAN)
      #error "SPINDLE_LASER_PWM_PIN conflicts with FAN_PIN."
    #elif _PIN_CONFLICT(FAN1)
      #error "SPINDLE_LASER_PWM_PIN conflicts with FAN1_PIN."
    #elif _PIN_CONFLICT(FAN2)
      #error "SPINDLE_LASER_PWM_PIN conflicts with FAN2_PIN."
    #elif _PIN_CONFLICT(FAN3)
      #error "SPINDLE_LASER_PWM_PIN conflicts with FAN3_PIN."
    #elif _PIN_CONFLICT(FAN4)
      #error "SPINDLE_LASER_PWM_PIN conflicts with FAN4_PIN."
    #elif _PIN_CONFLICT(FAN5)
      #error "SPINDLE_LASER_PWM_PIN conflicts with FAN5_PIN."
    #elif _PIN_CONFLICT(FAN6)
      #error "SPINDLE_LASER_PWM_PIN conflicts with FAN6_PIN."
    #elif _PIN_CONFLICT(FAN7)
      #error "SPINDLE_LASER_PWM_PIN conflicts with FAN7_PIN."
    #elif _PIN_CONFLICT(CONTROLLERFAN)
      #error "SPINDLE_LASER_PWM_PIN conflicts with CONTROLLERFAN_PIN."
    #elif _PIN_CONFLICT(MOTOR_CURRENT_PWM_XY)
      #error "SPINDLE_LASER_PWM_PIN conflicts with MOTOR_CURRENT_PWM_XY."
    #elif _PIN_CONFLICT(MOTOR_CURRENT_PWM_Z)
      #error "SPINDLE_LASER_PWM_PIN conflicts with MOTOR_CURRENT_PWM_Z."
    #elif _PIN_CONFLICT(MOTOR_CURRENT_PWM_E)
      #error "SPINDLE_LASER_PWM_PIN conflicts with MOTOR_CURRENT_PWM_E."
    #endif
  #endif
  #undef _PIN_CONFLICT

  #ifdef LASER_SAFETY_TIMEOUT_MS
    static_assert(LASER_SAFETY_TIMEOUT_MS < (DEFAULT_STEPPER_DEACTIVE_TIME) * 1000UL, "LASER_SAFETY_TIMEOUT_MS must be less than DEFAULT_STEPPER_DEACTIVE_TIME (" STRINGIFY(DEFAULT_STEPPER_DEACTIVE_TIME) " seconds)");
  #endif

#endif

#if ENABLED(COOLANT_MIST) && !PIN_EXISTS(COOLANT_MIST)
  #error "COOLANT_MIST requires COOLANT_MIST_PIN to be defined."
#elif ENABLED(COOLANT_FLOOD) && !PIN_EXISTS(COOLANT_FLOOD)
  #error "COOLANT_FLOOD requires COOLANT_FLOOD_PIN to be defined."
#endif

#if HAS_ADC_BUTTONS && defined(ADC_BUTTON_DEBOUNCE_DELAY) && ADC_BUTTON_DEBOUNCE_DELAY < 16
  #error "ADC_BUTTON_DEBOUNCE_DELAY must be greater than 16."
#endif

/**
 * Check to make sure MONITOR_DRIVER_STATUS isn't enabled
 * on boards where TMC drivers share the SPI bus with SD.
 */
#if HAS_TMC_SPI && ALL(MONITOR_DRIVER_STATUS, SDSUPPORT, USES_SHARED_SPI)
  #error "MONITOR_DRIVER_STATUS and SDSUPPORT cannot be used together on boards with shared SPI."
#endif

// G60/G61 Position Save
#if SAVED_POSITIONS > 256
  #error "SAVED_POSITIONS must be an integer from 0 to 256."
#endif

/**
 * Touch Screen Calibration
 */
#if !MB(LINUX_RAMPS) && ENABLED(TFT_TOUCH_DEVICE_XPT2046) && DISABLED(TOUCH_SCREEN_CALIBRATION) \
    && !(defined(TOUCH_CALIBRATION_X) && defined(TOUCH_CALIBRATION_Y) && defined(TOUCH_OFFSET_X) && defined(TOUCH_OFFSET_Y))
  #error "TOUCH_CALIBRATION_[XY] and TOUCH_OFFSET_[XY] are required for resistive touch screens with TOUCH_SCREEN_CALIBRATION disabled."
#endif

/**
 * Sanity check for WIFI
 */
#if EITHER(ESP3D_WIFISUPPORT, WIFISUPPORT) && DISABLED(ARDUINO_ARCH_ESP32)
  #error "ESP3D_WIFISUPPORT or WIFISUPPORT requires an ESP32 MOTHERBOARD."
#endif

/**
 * Sanity Check for Password Feature
 */
#if ENABLED(PASSWORD_FEATURE)
  #if NONE(HAS_MARLINUI_MENU, PASSWORD_UNLOCK_GCODE, PASSWORD_CHANGE_GCODE)
    #error "Without PASSWORD_UNLOCK_GCODE, PASSWORD_CHANGE_GCODE, or a supported LCD there's no way to unlock the printer or set a password."
  #elif DISABLED(EEPROM_SETTINGS)
    #warning "PASSWORD_FEATURE settings will be lost on power-off without EEPROM_SETTINGS."
  #endif
#endif

/**
 * Sanity Check for MEATPACK and BINARY_FILE_TRANSFER Features
 */
#if BOTH(HAS_MEATPACK, BINARY_FILE_TRANSFER)
  #error "Either enable MEATPACK_ON_SERIAL_PORT_* or BINARY_FILE_TRANSFER, not both."
#endif

/**
 * Sanity Check for Slim LCD Menus and Probe Offset Wizard
 */
#if BOTH(SLIM_LCD_MENUS, PROBE_OFFSET_WIZARD)
  #error "SLIM_LCD_MENUS disables \"Advanced Settings > Probe Offsets > PROBE_OFFSET_WIZARD.\""
#endif

/**
 * Sanity check for unique start and stop values in NOZZLE_CLEAN_FEATURE
 */
#if ENABLED(NOZZLE_CLEAN_FEATURE)
  constexpr xyz_pos_t start_xyz[8] = NOZZLE_CLEAN_START_POINT,
                        end_xyz[8] = NOZZLE_CLEAN_END_POINT;
  #define _CLEAN_ASSERT(N) static_assert(N >= HOTENDS || end_xyz[N].x != start_xyz[N].x || TERN(NOZZLE_CLEAN_NO_Y, false, end_xyz[N].y != start_xyz[N].y), \
                        "NOZZLE_CLEAN Start and End must be made different on HOTEND " STRINGIFY(N))
  _CLEAN_ASSERT(0); _CLEAN_ASSERT(1);
  _CLEAN_ASSERT(2); _CLEAN_ASSERT(3);
  _CLEAN_ASSERT(4); _CLEAN_ASSERT(5);
  _CLEAN_ASSERT(6); _CLEAN_ASSERT(7);
  #undef _CLEAN_ASSERT
#endif

/**
 * Sanity check for MIXING_EXTRUDER & DISTINCT_E_FACTORS these are not compatible
 */
#if BOTH(MIXING_EXTRUDER, DISTINCT_E_FACTORS)
  #error "MIXING_EXTRUDER can't be used with DISTINCT_E_FACTORS. But you may use SINGLENOZZLE with DISTINCT_E_FACTORS."
#endif

/**
 * Sanity check for valid stepper driver types
 */
#define _BAD_DRIVER(A) (defined(A##_DRIVER_TYPE) && !_DRIVER_ID(A##_DRIVER_TYPE))
#if _BAD_DRIVER(X)
  #error "X_DRIVER_TYPE is not recognized."
#endif
#if _BAD_DRIVER(Y)
  #error "Y_DRIVER_TYPE is not recognized."
#endif
#if _BAD_DRIVER(Z)
  #error "Z_DRIVER_TYPE is not recognized."
#endif
#if _BAD_DRIVER(I)
  #error "I_DRIVER_TYPE is not recognized."
#endif
#if _BAD_DRIVER(J)
  #error "J_DRIVER_TYPE is not recognized."
#endif
#if _BAD_DRIVER(K)
  #error "K_DRIVER_TYPE is not recognized."
#endif
#if _BAD_DRIVER(U)
  #error "U_DRIVER_TYPE is not recognized."
#endif
#if _BAD_DRIVER(V)
  #error "V_DRIVER_TYPE is not recognized."
#endif
#if _BAD_DRIVER(W)
  #error "W_DRIVER_TYPE is not recognized."
#endif
#if _BAD_DRIVER(X2)
  #error "X2_DRIVER_TYPE is not recognized."
#endif
#if _BAD_DRIVER(Y2)
  #error "Y2_DRIVER_TYPE is not recognized."
#endif
#if _BAD_DRIVER(Z2)
  #error "Z2_DRIVER_TYPE is not recognized."
#endif
#if _BAD_DRIVER(Z3)
  #error "Z3_DRIVER_TYPE is not recognized."
#endif
#if _BAD_DRIVER(Z4)
  #error "Z4_DRIVER_TYPE is not recognized."
#endif
#if _BAD_DRIVER(E0)
  #error "E0_DRIVER_TYPE is not recognized."
#endif
#if _BAD_DRIVER(E1)
  #error "E1_DRIVER_TYPE is not recognized."
#endif
#if _BAD_DRIVER(E2)
  #error "E2_DRIVER_TYPE is not recognized."
#endif
#if _BAD_DRIVER(E3)
  #error "E3_DRIVER_TYPE is not recognized."
#endif
#if _BAD_DRIVER(E4)
  #error "E4_DRIVER_TYPE is not recognized."
#endif
#if _BAD_DRIVER(E5)
  #error "E5_DRIVER_TYPE is not recognized."
#endif
#if _BAD_DRIVER(E6)
  #error "E6_DRIVER_TYPE is not recognized."
#endif
#if _BAD_DRIVER(E7)
  #error "E7_DRIVER_TYPE is not recognized."
#endif
#undef _BAD_DRIVER

/**
 * Require certain features for DGUS_LCD_UI_RELOADED.
 */
#if ENABLED(DGUS_LCD_UI_RELOADED)
  #if BUFSIZE < 4
    #error "DGUS_LCD_UI_RELOADED requires a BUFSIZE of at least 4."
  #elif HOTENDS < 1
    #error "DGUS_LCD_UI_RELOADED requires at least 1 hotend."
  #elif EXTRUDERS < 1
    #error "DGUS_LCD_UI_RELOADED requires at least 1 extruder."
  #elif !HAS_HEATED_BED
    #error "DGUS_LCD_UI_RELOADED requires a heated bed."
  #elif FAN_COUNT < 1
    #error "DGUS_LCD_UI_RELOADED requires a fan."
  #elif !HAS_BED_PROBE
    #error "DGUS_LCD_UI_RELOADED requires a bed probe."
  #elif !HAS_MESH
    #error "DGUS_LCD_UI_RELOADED requires mesh leveling."
  #elif DISABLED(LCD_BED_TRAMMING)
    #error "DGUS_LCD_UI_RELOADED requires LCD_BED_TRAMMING."
  #elif DISABLED(BABYSTEP_ALWAYS_AVAILABLE)
    #error "DGUS_LCD_UI_RELOADED requires BABYSTEP_ALWAYS_AVAILABLE."
  #elif DISABLED(BABYSTEP_ZPROBE_OFFSET)
    #error "DGUS_LCD_UI_RELOADED requires BABYSTEP_ZPROBE_OFFSET."
  #elif ENABLED(AUTO_BED_LEVELING_UBL) && DISABLED(UBL_SAVE_ACTIVE_ON_M500)
    #warning "Without UBL_SAVE_ACTIVE_ON_M500, your mesh will not be saved when using the touchscreen."
  #endif
#endif

// JTAG support in the HAL
#if ENABLED(DISABLE_DEBUG) && !defined(JTAGSWD_DISABLE)
  #error "DISABLE_DEBUG is not supported for the selected MCU/Board."
#elif ENABLED(DISABLE_JTAG) && !defined(JTAG_DISABLE)
  #error "DISABLE_JTAG is not supported for the selected MCU/Board."
#endif

// Check requirements for upload.py
#if ENABLED(XFER_BUILD) && !BOTH(BINARY_FILE_TRANSFER, CUSTOM_FIRMWARE_UPLOAD)
  #error "BINARY_FILE_TRANSFER and CUSTOM_FIRMWARE_UPLOAD are required for custom upload."
#endif

// Check requirements for Input Shaping
#if HAS_SHAPING && defined(__AVR__)
  #if ENABLED(INPUT_SHAPING_X)
    #if F_CPU > 16000000
      static_assert((SHAPING_FREQ_X) * 2 * 0x10000 >= (STEPPER_TIMER_RATE), "SHAPING_FREQ_X is below the minimum (20) for AVR 20MHz.");
    #else
      static_assert((SHAPING_FREQ_X) * 2 * 0x10000 >= (STEPPER_TIMER_RATE), "SHAPING_FREQ_X is below the minimum (16) for AVR 16MHz.");
    #endif
  #elif ENABLED(INPUT_SHAPING_Y)
    #if F_CPU > 16000000
      static_assert((SHAPING_FREQ_Y) * 2 * 0x10000 >= (STEPPER_TIMER_RATE), "SHAPING_FREQ_Y is below the minimum (20) for AVR 20MHz.");
    #else
      static_assert((SHAPING_FREQ_Y) * 2 * 0x10000 >= (STEPPER_TIMER_RATE), "SHAPING_FREQ_Y is below the minimum (16) for AVR 16MHz.");
    #endif
  #endif
#endif

#if BOTH(HAS_SHAPING, DIRECT_STEPPING)
  #error "INPUT_SHAPING_[XY] cannot currently be used with DIRECT_STEPPING."
#endif

// Misc. Cleanup
#undef _TEST_PWM
#undef _NUM_AXES_STR
#undef _LOGICAL_AXES_STR<|MERGE_RESOLUTION|>--- conflicted
+++ resolved
@@ -2486,13 +2486,8 @@
   #error "HEATER_1_PIN is not defined. TEMP_SENSOR_1 might not be set, or the board (not EEB / EEF?) doesn't define a pin."
 #endif
 
-<<<<<<< HEAD
 #if HAS_MULTI_HOTEND || STM_HAS_MULTI_HOTEND
-  #if TEMP_SENSOR_1_IS_MAX_TC && !PIN_EXISTS(TEMP_1_CS)
-=======
-#if HAS_MULTI_HOTEND
   #if TEMP_SENSOR_IS_MAX_TC(1) && !PIN_EXISTS(TEMP_1_CS)
->>>>>>> cadb1a07
     #error "TEMP_SENSOR_1 MAX thermocouple requires TEMP_1_CS_PIN."
   #elif TEMP_SENSOR_1 == 0
     #error "TEMP_SENSOR_1 is required with 2 or more HOTENDS."
