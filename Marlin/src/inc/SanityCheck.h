--- conflicted
+++ resolved
@@ -939,17 +939,13 @@
  * Sanity checking for all Průša MMU
  */
 #ifdef SNMM
-<<<<<<< HEAD
-  #error "SNMM is obsolete. Define MMU_MODE as PRUSA_MMU1 instead."
+  #error "SNMM is obsolete. Define MMU_MODEL as PRUSA_MMU1 instead."
 #elif ENABLED(MK2_MULTIPLEXER)
   #error "MK2_MULTIPLEXER is obsolete. Define MMU_MODEL as PRUSA_MMU1 instead."
 #elif ENABLED(PRUSA_MMU2)
-  #error "PRUSA_MMU2 is obsolete. Define MMU_MODE as PRUSA_MMU2 instead."
+  #error "PRUSA_MMU2 is obsolete. Define MMU_MODEL as PRUSA_MMU2 instead."
 #elif ENABLED(PRUSA_MMU2_S_MODE)
-  #error "PRUSA_MMU2_S_MODE is obsolete. Define MMU_MODE as PRUSA_MMU2S instead."
-=======
-  #error "SNMM is now MK2_MULTIPLEXER."
->>>>>>> 9b2e810b
+  #error "PRUSA_MMU2_S_MODE is obsolete. Define MMU_MODEL as PRUSA_MMU2S instead."
 #endif
 
 /**
