--- conflicted
+++ resolved
@@ -2030,39 +2030,39 @@
 
 // A machine with endstops must have a minimum of 3
 #if HAS_ENDSTOPS
-  #if _AXIS_PLUG_UNUSED_TEST(X)
-    #error "You must enable USE_XMIN_PLUG or USE_XMAX_PLUG."
-  #endif
-  #if _AXIS_PLUG_UNUSED_TEST(Y)
-    #error "You must enable USE_YMIN_PLUG or USE_YMAX_PLUG."
-  #endif
-  #if _AXIS_PLUG_UNUSED_TEST(Z)
-    #error "You must enable USE_ZMIN_PLUG or USE_ZMAX_PLUG."
-  #endif
-
-  // Delta and Cartesian use 3 homing endstops
-  #if NONE(IS_SCARA, SPI_ENDSTOPS)
-    #if X_HOME_DIR < 0 && DISABLED(USE_XMIN_PLUG)
-      #error "Enable USE_XMIN_PLUG when homing X to MIN."
-    #elif X_HOME_DIR > 0 && DISABLED(USE_XMAX_PLUG)
-      #error "Enable USE_XMAX_PLUG when homing X to MAX."
-    #elif Y_HOME_DIR < 0 && DISABLED(USE_YMIN_PLUG)
-      #error "Enable USE_YMIN_PLUG when homing Y to MIN."
-    #elif Y_HOME_DIR > 0 && DISABLED(USE_YMAX_PLUG)
-      #error "Enable USE_YMAX_PLUG when homing Y to MAX."
-    #endif
-  #endif
-
-  // Z homing direction and plug usage flags
-  #if Z_HOME_DIR < 0 && NONE(USE_ZMIN_PLUG, HOMING_Z_WITH_PROBE)
-    #error "Enable USE_ZMIN_PLUG when homing Z to MIN."
-  #elif Z_HOME_DIR > 0 && ENABLED(USE_PROBE_FOR_Z_HOMING)
-    #error "Z_HOME_DIR must be -1 when homing Z with the probe."
-  #elif BOTH(HOMING_Z_WITH_PROBE, Z_MULTI_ENDSTOPS)
-    #error "Z_MULTI_ENDSTOPS is incompatible with USE_PROBE_FOR_Z_HOMING."
-  #elif Z_HOME_DIR > 0 && DISABLED(USE_ZMAX_PLUG)
-    #error "Enable USE_ZMAX_PLUG when homing Z to MAX."
-  #endif
+#if _AXIS_PLUG_UNUSED_TEST(X)
+  #error "You must enable USE_XMIN_PLUG or USE_XMAX_PLUG."
+#endif
+#if _AXIS_PLUG_UNUSED_TEST(Y)
+  #error "You must enable USE_YMIN_PLUG or USE_YMAX_PLUG."
+#endif
+#if _AXIS_PLUG_UNUSED_TEST(Z)
+  #error "You must enable USE_ZMIN_PLUG or USE_ZMAX_PLUG."
+#endif
+
+// Delta and Cartesian use 3 homing endstops
+#if NONE(IS_SCARA, SPI_ENDSTOPS)
+  #if X_HOME_DIR < 0 && DISABLED(USE_XMIN_PLUG)
+    #error "Enable USE_XMIN_PLUG when homing X to MIN."
+  #elif X_HOME_DIR > 0 && DISABLED(USE_XMAX_PLUG)
+    #error "Enable USE_XMAX_PLUG when homing X to MAX."
+  #elif Y_HOME_DIR < 0 && DISABLED(USE_YMIN_PLUG)
+    #error "Enable USE_YMIN_PLUG when homing Y to MIN."
+  #elif Y_HOME_DIR > 0 && DISABLED(USE_YMAX_PLUG)
+    #error "Enable USE_YMAX_PLUG when homing Y to MAX."
+  #endif
+#endif
+
+// Z homing direction and plug usage flags
+#if Z_HOME_DIR < 0 && NONE(USE_ZMIN_PLUG, HOMING_Z_WITH_PROBE)
+  #error "Enable USE_ZMIN_PLUG when homing Z to MIN."
+#elif Z_HOME_DIR > 0 && ENABLED(USE_PROBE_FOR_Z_HOMING)
+  #error "Z_HOME_DIR must be -1 when homing Z with the probe."
+#elif BOTH(HOMING_Z_WITH_PROBE, Z_MULTI_ENDSTOPS)
+  #error "Z_MULTI_ENDSTOPS is incompatible with USE_PROBE_FOR_Z_HOMING."
+#elif Z_HOME_DIR > 0 && DISABLED(USE_ZMAX_PLUG)
+  #error "Enable USE_ZMAX_PLUG when homing Z to MAX."
+#endif
 #endif
 
 #if BOTH(HOME_Z_FIRST, USE_PROBE_FOR_Z_HOMING)
@@ -2324,13 +2324,8 @@
   + (DISABLED(IS_LEGACY_TFT) && ENABLED(TFT_GENERIC)) \
   + (ENABLED(IS_LEGACY_TFT) && COUNT_ENABLED(TFT_320x240, TFT_320x240_SPI, TFT_480x320, TFT_480x320_SPI)) \
   + COUNT_ENABLED(ANYCUBIC_LCD_I3MEGA, ANYCUBIC_LCD_CHIRON, ANYCUBIC_TFT35) \
-<<<<<<< HEAD
-  + COUNT_ENABLED(DGUS_LCD_UI_ORIGIN, DGUS_LCD_UI_FYSETC, DGUS_LCD_UI_HIPRECY) \
+  + COUNT_ENABLED(DGUS_LCD_UI_ORIGIN, DGUS_LCD_UI_FYSETC, DGUS_LCD_UI_HIPRECY,DGUS_LCD_UI_MKS) \
   + COUNT_ENABLED(ENDER2_STOCKDISPLAY, CR10_STOCKDISPLAY, DWIN_CREALITY_LCD, DGUS_LCD_UI_CREALITY_TOUCH) \
-=======
-  + COUNT_ENABLED(DGUS_LCD_UI_ORIGIN, DGUS_LCD_UI_FYSETC, DGUS_LCD_UI_HIPRECY,DGUS_LCD_UI_MKS) \
-  + COUNT_ENABLED(ENDER2_STOCKDISPLAY, CR10_STOCKDISPLAY, DWIN_CREALITY_LCD) \
->>>>>>> 680172a0
   + COUNT_ENABLED(FYSETC_MINI_12864_X_X, FYSETC_MINI_12864_1_2, FYSETC_MINI_12864_2_0, FYSETC_MINI_12864_2_1, FYSETC_GENERIC_12864_1_1) \
   + COUNT_ENABLED(LCD_SAINSMART_I2C_1602, LCD_SAINSMART_I2C_2004) \
   + COUNT_ENABLED(MKS_12864OLED, MKS_12864OLED_SSD1306) \
