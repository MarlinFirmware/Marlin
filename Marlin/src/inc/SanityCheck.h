--- conflicted
+++ resolved
@@ -2126,12 +2126,8 @@
 #if ENABLED(NEOPIXEL_LED)
   #if !PIN_EXISTS(NEOPIXEL) || NEOPIXEL_PIXELS == 0
     #error "NEOPIXEL_LED requires NEOPIXEL_PIN and NEOPIXEL_PIXELS."
-<<<<<<< HEAD
-  #elif ENABLED(NEOPIXEL2_SEPARATE) && !(PIN_EXISTS(NEOPIXEL2) && NEOPIXEL2_PIXELS > 0)
-=======
-  #elif ENABLED(NEOPIXEL2_SEPARATE) && !(NEOPIXEL2_TYPE && PIN_EXISTS(NEOPIXEL2) && NEOPIXEL2_PIXELS > 0)
->>>>>>> a445746a
-    #error "NEOPIXEL2_SEPARATE requires NEOPIXEL2_PIN, NEOPIXEL2_TYPE and NEOPIXEL2_PIXELS."
+  #elif ENABLED(NEOPIXEL2_SEPARATE) && !(defined(NEOPIXEL2_TYPE) && PIN_EXISTS(NEOPIXEL2) && NEOPIXEL2_PIXELS > 0)
+    #error "NEOPIXEL2_SEPARATE requires NEOPIXEL2_TYPE, NEOPIXEL2_PIN and NEOPIXEL2_PIXELS."
   #elif ENABLED(NEO2_COLOR_PRESETS) && DISABLED(NEOPIXEL2_SEPARATE)
     #error "NEO2_COLOR_PRESETS requires NEOPIXEL2_SEPARATE to be enabled."
   #endif
