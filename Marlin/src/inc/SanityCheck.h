--- conflicted
+++ resolved
@@ -2311,8 +2311,6 @@
   #endif
 #endif
 
-<<<<<<< HEAD
-=======
 /**
  * Ensure this option is set intentionally
  */
@@ -2320,7 +2318,6 @@
   #error "PSU_CONTROL requires PSU_ACTIVE_HIGH to be defined as 'true' or 'false'."
 #endif
 
->>>>>>> ab99a807
 #if HAS_CUTTER
   #define _PIN_CONFLICT(P) (PIN_EXISTS(P) && P##_PIN == SPINDLE_LASER_PWM_PIN)
   #if BOTH(SPINDLE_FEATURE, LASER_FEATURE)
