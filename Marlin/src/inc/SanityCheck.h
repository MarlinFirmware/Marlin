/**
 * Marlin 3D Printer Firmware
 * Copyright (c) 2019 MarlinFirmware [https://github.com/MarlinFirmware/Marlin]
 *
 * Based on Sprinter and grbl.
 * Copyright (c) 2011 Camiel Gubbels / Erik van der Zalm
 *
 * This program is free software: you can redistribute it and/or modify
 * it under the terms of the GNU General Public License as published by
 * the Free Software Foundation, either version 3 of the License, or
 * (at your option) any later version.
 *
 * This program is distributed in the hope that it will be useful,
 * but WITHOUT ANY WARRANTY; without even the implied warranty of
 * MERCHANTABILITY or FITNESS FOR A PARTICULAR PURPOSE.  See the
 * GNU General Public License for more details.
 *
 * You should have received a copy of the GNU General Public License
 * along with this program.  If not, see <http://www.gnu.org/licenses/>.
 *
 */
#pragma once

/**
 * SanityCheck.h
 *
 * Test configuration values for errors at compile-time.
 */

/**
 * Require gcc 4.7 or newer (first included with Arduino 1.6.8) for C++11 features.
 */
#if __cplusplus < 201103L
  #error "Marlin requires C++11 support (gcc >= 4.7, Arduino IDE >= 1.6.8). Please upgrade your toolchain."
#endif

/**
 * We try our best to include sanity checks for all changed configuration
 * directives because users have a tendency to use outdated config files with
 * the bleeding-edge source code, but sometimes this is not enough. This check
 * forces a minimum config file revision. Otherwise Marlin will not build.
 */
#define HEXIFY(H) _CAT(0x,H)
#if !defined(CONFIGURATION_H_VERSION) || HEXIFY(CONFIGURATION_H_VERSION) < HEXIFY(REQUIRED_CONFIGURATION_H_VERSION)
  #error "You are using an old Configuration.h file, update it before building Marlin."
#endif

#if !defined(CONFIGURATION_ADV_H_VERSION) || HEXIFY(CONFIGURATION_ADV_H_VERSION) < HEXIFY(REQUIRED_CONFIGURATION_ADV_H_VERSION)
  #error "You are using an old Configuration_adv.h file, update it before building Marlin."
#endif
#undef HEXIFY

/**
 * Warnings for old configurations
 */
#ifndef MOTHERBOARD
  #error "MOTHERBOARD is required. Please update your configuration."
#elif !defined(X_BED_SIZE) || !defined(Y_BED_SIZE)
  #error "X_BED_SIZE and Y_BED_SIZE are now required! Please update your configuration."
#elif WATCH_TEMP_PERIOD > 500
  #error "WATCH_TEMP_PERIOD now uses seconds instead of milliseconds."
#elif DISABLED(THERMAL_PROTECTION_HOTENDS) && (defined(WATCH_TEMP_PERIOD) || defined(THERMAL_PROTECTION_PERIOD))
  #error "Thermal Runaway Protection for hotends is now enabled with THERMAL_PROTECTION_HOTENDS."
#elif DISABLED(THERMAL_PROTECTION_BED) && defined(THERMAL_PROTECTION_BED_PERIOD)
  #error "Thermal Runaway Protection for the bed is now enabled with THERMAL_PROTECTION_BED."
#elif (CORE_IS_XZ || CORE_IS_YZ) && ENABLED(Z_LATE_ENABLE)
  #error "Z_LATE_ENABLE can't be used with COREXZ, COREZX, COREYZ, or COREZY."
#elif defined(X_HOME_RETRACT_MM)
  #error "[XYZ]_HOME_RETRACT_MM settings have been renamed [XYZ]_HOME_BUMP_MM."
#elif defined(SDCARDDETECTINVERTED)
  #error "SDCARDDETECTINVERTED is now SD_DETECT_INVERTED. Please update your configuration."
#elif defined(BTENABLED)
  #error "BTENABLED is now BLUETOOTH. Please update your configuration."
#elif defined(CUSTOM_MENDEL_NAME)
  #error "CUSTOM_MENDEL_NAME is now CUSTOM_MACHINE_NAME. Please update your configuration."
#elif defined(HAS_AUTOMATIC_VERSIONING)
  #error "HAS_AUTOMATIC_VERSIONING is now CUSTOM_VERSION_FILE. Please update your configuration."
#elif defined(USE_AUTOMATIC_VERSIONING)
  #error "USE_AUTOMATIC_VERSIONING is now CUSTOM_VERSION_FILE. Please update your configuration."
#elif defined(SDSLOW)
  #error "SDSLOW deprecated. Set SPI_SPEED to SPI_HALF_SPEED instead."
#elif defined(SDEXTRASLOW)
  #error "SDEXTRASLOW deprecated. Set SPI_SPEED to SPI_QUARTER_SPEED instead."
#elif defined(FILAMENT_SENSOR)
  #error "FILAMENT_SENSOR is now FILAMENT_WIDTH_SENSOR. Please update your configuration."
#elif defined(ENDSTOPPULLUP_FIL_RUNOUT)
  #error "ENDSTOPPULLUP_FIL_RUNOUT is now FIL_RUNOUT_PULLUP. Please update your configuration."
#elif defined(DISABLE_MAX_ENDSTOPS) || defined(DISABLE_MIN_ENDSTOPS)
  #error "DISABLE_MAX_ENDSTOPS and DISABLE_MIN_ENDSTOPS deprecated. Use individual USE_*_PLUG options instead."
#elif defined(LANGUAGE_INCLUDE)
  #error "LANGUAGE_INCLUDE has been replaced by LCD_LANGUAGE. Please update your configuration."
#elif defined(EXTRUDER_OFFSET_X) || defined(EXTRUDER_OFFSET_Y)
  #error "EXTRUDER_OFFSET_[XY] is deprecated. Use HOTEND_OFFSET_[XY] instead."
#elif defined(PID_PARAMS_PER_EXTRUDER)
  #error "PID_PARAMS_PER_EXTRUDER is deprecated. Use PID_PARAMS_PER_HOTEND instead."
#elif defined(EXTRUDER_WATTS) || defined(BED_WATTS)
  #error "EXTRUDER_WATTS and BED_WATTS are deprecated. Remove them from your configuration."
#elif defined(SERVO_ENDSTOP_ANGLES)
  #error "SERVO_ENDSTOP_ANGLES is deprecated. Use Z_SERVO_ANGLES instead."
#elif defined(X_ENDSTOP_SERVO_NR) || defined(Y_ENDSTOP_SERVO_NR)
  #error "X_ENDSTOP_SERVO_NR and Y_ENDSTOP_SERVO_NR are deprecated and should be removed."
#elif defined(Z_ENDSTOP_SERVO_NR)
  #error "Z_ENDSTOP_SERVO_NR is now Z_PROBE_SERVO_NR. Please update your configuration."
#elif defined(DEFAULT_XYJERK)
  #error "DEFAULT_XYJERK is deprecated. Use DEFAULT_XJERK and DEFAULT_YJERK instead."
#elif defined(XY_TRAVEL_SPEED)
  #error "XY_TRAVEL_SPEED is deprecated. Use XY_PROBE_SPEED instead."
#elif defined(PROBE_SERVO_DEACTIVATION_DELAY)
  #error "PROBE_SERVO_DEACTIVATION_DELAY is deprecated. Use DEACTIVATE_SERVOS_AFTER_MOVE instead."
#elif defined(SERVO_DEACTIVATION_DELAY)
  #error "SERVO_DEACTIVATION_DELAY is deprecated. Use SERVO_DELAY instead."
#elif ENABLED(FILAMENTCHANGEENABLE)
  #error "FILAMENTCHANGEENABLE is now ADVANCED_PAUSE_FEATURE. Please update your configuration."
#elif ENABLED(FILAMENT_CHANGE_FEATURE)
  #error "FILAMENT_CHANGE_FEATURE is now ADVANCED_PAUSE_FEATURE. Please update your configuration."
#elif defined(FILAMENT_CHANGE_X_POS) || defined(FILAMENT_CHANGE_Y_POS)
  #error "FILAMENT_CHANGE_[XY]_POS is now set with NOZZLE_PARK_POINT. Please update your configuration."
#elif defined(FILAMENT_CHANGE_Z_ADD)
  #error "FILAMENT_CHANGE_Z_ADD is now set with NOZZLE_PARK_POINT. Please update your configuration."
#elif defined(FILAMENT_CHANGE_XY_FEEDRATE)
  #error "FILAMENT_CHANGE_XY_FEEDRATE is now NOZZLE_PARK_XY_FEEDRATE. Please update your configuration."
#elif defined(FILAMENT_CHANGE_Z_FEEDRATE)
  #error "FILAMENT_CHANGE_Z_FEEDRATE is now NOZZLE_PARK_Z_FEEDRATE. Please update your configuration."
#elif defined(PAUSE_PARK_X_POS) || defined(PAUSE_PARK_Y_POS)
  #error "PAUSE_PARK_[XY]_POS is now set with NOZZLE_PARK_POINT. Please update your configuration."
#elif defined(PAUSE_PARK_Z_ADD)
  #error "PAUSE_PARK_Z_ADD is now set with NOZZLE_PARK_POINT. Please update your configuration."
#elif defined(PAUSE_PARK_XY_FEEDRATE)
  #error "PAUSE_PARK_XY_FEEDRATE is now NOZZLE_PARK_XY_FEEDRATE. Please update your configuration."
#elif defined(PAUSE_PARK_Z_FEEDRATE)
  #error "PAUSE_PARK_Z_FEEDRATE is now NOZZLE_PARK_Z_FEEDRATE. Please update your configuration."
#elif defined(FILAMENT_CHANGE_RETRACT_FEEDRATE)
  #error "FILAMENT_CHANGE_RETRACT_FEEDRATE is now PAUSE_PARK_RETRACT_FEEDRATE. Please update your configuration."
#elif defined(FILAMENT_CHANGE_RETRACT_LENGTH)
  #error "FILAMENT_CHANGE_RETRACT_LENGTH is now PAUSE_PARK_RETRACT_LENGTH. Please update your configuration."
#elif defined(FILAMENT_CHANGE_EXTRUDE_FEEDRATE)
  #error "FILAMENT_CHANGE_EXTRUDE_FEEDRATE is now ADVANCED_PAUSE_PURGE_FEEDRATE. Please update your configuration."
#elif defined(ADVANCED_PAUSE_EXTRUDE_FEEDRATE)
  #error "ADVANCED_PAUSE_EXTRUDE_FEEDRATE is now ADVANCED_PAUSE_PURGE_FEEDRATE. Please update your configuration."
#elif defined(FILAMENT_CHANGE_EXTRUDE_LENGTH)
  #error "FILAMENT_CHANGE_EXTRUDE_LENGTH is now ADVANCED_PAUSE_PURGE_LENGTH. Please update your configuration."
#elif defined(ADVANCED_PAUSE_EXTRUDE_LENGTH)
  #error "ADVANCED_PAUSE_EXTRUDE_LENGTH is now ADVANCED_PAUSE_PURGE_LENGTH. Please update your configuration."
#elif defined(FILAMENT_CHANGE_NOZZLE_TIMEOUT)
  #error "FILAMENT_CHANGE_NOZZLE_TIMEOUT is now PAUSE_PARK_NOZZLE_TIMEOUT. Please update your configuration."
#elif defined(FILAMENT_CHANGE_NUMBER_OF_ALERT_BEEPS)
  #error "FILAMENT_CHANGE_NUMBER_OF_ALERT_BEEPS is now FILAMENT_CHANGE_ALERT_BEEPS. Please update your configuration."
#elif defined(FILAMENT_CHANGE_NO_STEPPER_TIMEOUT)
  #error "FILAMENT_CHANGE_NO_STEPPER_TIMEOUT is now PAUSE_PARK_NO_STEPPER_TIMEOUT. Please update your configuration."
#elif defined(PLA_PREHEAT_HOTEND_TEMP)
  #error "PLA_PREHEAT_HOTEND_TEMP is now PREHEAT_1_TEMP_HOTEND. Please update your configuration."
#elif defined(PLA_PREHEAT_HPB_TEMP)
  #error "PLA_PREHEAT_HPB_TEMP is now PREHEAT_1_TEMP_BED. Please update your configuration."
#elif defined(PLA_PREHEAT_FAN_SPEED)
  #error "PLA_PREHEAT_FAN_SPEED is now PREHEAT_1_FAN_SPEED. Please update your configuration."
#elif defined(ABS_PREHEAT_HOTEND_TEMP)
  #error "ABS_PREHEAT_HOTEND_TEMP is now PREHEAT_2_TEMP_HOTEND. Please update your configuration."
#elif defined(ABS_PREHEAT_HPB_TEMP)
  #error "ABS_PREHEAT_HPB_TEMP is now PREHEAT_2_TEMP_BED. Please update your configuration."
#elif defined(ABS_PREHEAT_FAN_SPEED)
  #error "ABS_PREHEAT_FAN_SPEED is now PREHEAT_2_FAN_SPEED. Please update your configuration."
#elif defined(ENDSTOPS_ONLY_FOR_HOMING)
  #error "ENDSTOPS_ONLY_FOR_HOMING is deprecated. Use (disable) ENDSTOPS_ALWAYS_ON_DEFAULT instead."
#elif defined(HOMING_FEEDRATE)
  #error "HOMING_FEEDRATE is deprecated. Set individual rates with HOMING_FEEDRATE_(XY|Z|E) instead."
#elif defined(MANUAL_HOME_POSITIONS)
  #error "MANUAL_HOME_POSITIONS is deprecated. Set MANUAL_[XYZ]_HOME_POS as-needed instead."
#elif defined(PID_ADD_EXTRUSION_RATE)
  #error "PID_ADD_EXTRUSION_RATE is now PID_EXTRUSION_SCALING and is DISABLED by default. Are you sure you want to use this option? Please update your configuration."
#elif defined(Z_RAISE_BEFORE_HOMING)
  #error "Z_RAISE_BEFORE_HOMING is now Z_HOMING_HEIGHT. Please update your configuration."
#elif defined(MIN_Z_HEIGHT_FOR_HOMING)
  #error "MIN_Z_HEIGHT_FOR_HOMING is now Z_HOMING_HEIGHT. Please update your configuration."
#elif defined(Z_RAISE_BEFORE_PROBING) || defined(Z_RAISE_AFTER_PROBING)
  #error "Z_RAISE_(BEFORE|AFTER)_PROBING are deprecated. Use Z_CLEARANCE_DEPLOY_PROBE and Z_AFTER_PROBING instead."
#elif defined(Z_RAISE_PROBE_DEPLOY_STOW) || defined(Z_RAISE_BETWEEN_PROBINGS)
  #error "Z_RAISE_PROBE_DEPLOY_STOW and Z_RAISE_BETWEEN_PROBINGS are now Z_CLEARANCE_DEPLOY_PROBE and Z_CLEARANCE_BETWEEN_PROBES. Please update your configuration."
#elif defined(Z_PROBE_DEPLOY_HEIGHT) || defined(Z_PROBE_TRAVEL_HEIGHT)
  #error "Z_PROBE_DEPLOY_HEIGHT and Z_PROBE_TRAVEL_HEIGHT are now Z_CLEARANCE_DEPLOY_PROBE and Z_CLEARANCE_BETWEEN_PROBES. Please update your configuration."
#elif defined(MANUAL_BED_LEVELING)
  #error "MANUAL_BED_LEVELING is now LCD_BED_LEVELING. Please update your configuration."
#elif defined(MESH_HOME_SEARCH_Z)
  #error "MESH_HOME_SEARCH_Z is now LCD_PROBE_Z_RANGE. Please update your configuration."
#elif defined(MANUAL_PROBE_Z_RANGE)
  #error "MANUAL_PROBE_Z_RANGE is now LCD_PROBE_Z_RANGE. Please update your configuration."
#elif !defined(MIN_STEPS_PER_SEGMENT)
  #error Please replace "const int dropsegments" with "#define MIN_STEPS_PER_SEGMENT" (and increase by 1) in Configuration_adv.h.
#elif MIN_STEPS_PER_SEGMENT <= 0
  #error "MIN_STEPS_PER_SEGMENT must be at least 1. Please update your Configuration_adv.h."
#elif defined(PREVENT_DANGEROUS_EXTRUDE)
  #error "PREVENT_DANGEROUS_EXTRUDE is now PREVENT_COLD_EXTRUSION. Please update your configuration."
#elif defined(SCARA)
  #error "SCARA is now MORGAN_SCARA. Please update your configuration."
#elif defined(ENABLE_AUTO_BED_LEVELING)
  #error "ENABLE_AUTO_BED_LEVELING is deprecated. Specify AUTO_BED_LEVELING_LINEAR, AUTO_BED_LEVELING_BILINEAR, or AUTO_BED_LEVELING_3POINT."
#elif defined(AUTO_BED_LEVELING_FEATURE)
  #error "AUTO_BED_LEVELING_FEATURE is deprecated. Specify AUTO_BED_LEVELING_LINEAR, AUTO_BED_LEVELING_BILINEAR, or AUTO_BED_LEVELING_3POINT."
#elif defined(ABL_GRID_POINTS)
  #error "ABL_GRID_POINTS is now GRID_MAX_POINTS_X and GRID_MAX_POINTS_Y. Please update your configuration."
#elif defined(ABL_GRID_POINTS_X) || defined(ABL_GRID_POINTS_Y)
  #error "ABL_GRID_POINTS_[XY] is now GRID_MAX_POINTS_[XY]. Please update your configuration."
#elif defined(ABL_GRID_MAX_POINTS_X) || defined(ABL_GRID_MAX_POINTS_Y)
  #error "ABL_GRID_MAX_POINTS_[XY] is now GRID_MAX_POINTS_[XY]. Please update your configuration."
#elif defined(MESH_NUM_X_POINTS) || defined(MESH_NUM_Y_POINTS)
  #error "MESH_NUM_[XY]_POINTS is now GRID_MAX_POINTS_[XY]. Please update your configuration."
#elif defined(UBL_MESH_NUM_X_POINTS) || defined(UBL_MESH_NUM_Y_POINTS)
  #error "UBL_MESH_NUM_[XY]_POINTS is now GRID_MAX_POINTS_[XY]. Please update your configuration."
#elif defined(UBL_G26_MESH_VALIDATION)
  #error "UBL_G26_MESH_VALIDATION is now G26_MESH_VALIDATION. Please update your configuration."
#elif defined(UBL_MESH_EDIT_ENABLED)
  #error "UBL_MESH_EDIT_ENABLED is now G26_MESH_VALIDATION. Please update your configuration."
#elif defined(UBL_MESH_EDITING)
  #error "UBL_MESH_EDITING is now G26_MESH_VALIDATION. Please update your configuration."
#elif defined(BLTOUCH_HEATERS_OFF)
  #error "BLTOUCH_HEATERS_OFF is now PROBING_HEATERS_OFF. Please update your configuration."
#elif defined(BLTOUCH_V3)
  #error "BLTOUCH_V3 is obsolete. Please update your configuration."
#elif defined(BLTOUCH_FORCE_OPEN_DRAIN_MODE)
  #error "BLTOUCH_FORCE_OPEN_DRAIN_MODE is obsolete. Please update your configuration."
#elif defined(BEEPER)
  #error "BEEPER is now BEEPER_PIN. Please update your pins definitions."
#elif defined(SDCARDDETECT)
  #error "SDCARDDETECT is now SD_DETECT_PIN. Please update your pins definitions."
#elif defined(STAT_LED_RED) || defined(STAT_LED_BLUE)
  #error "STAT_LED_RED/STAT_LED_BLUE are now STAT_LED_RED_PIN/STAT_LED_BLUE_PIN. Please update your pins definitions."
#elif defined(LCD_PIN_BL)
  #error "LCD_PIN_BL is now LCD_BACKLIGHT_PIN. Please update your pins definitions."
#elif defined(LCD_PIN_RESET)
  #error "LCD_PIN_RESET is now LCD_RESET_PIN. Please update your pins definitions."
#elif defined(EXTRUDER_0_AUTO_FAN_PIN) || defined(EXTRUDER_1_AUTO_FAN_PIN) || defined(EXTRUDER_2_AUTO_FAN_PIN) || defined(EXTRUDER_3_AUTO_FAN_PIN)
  #error "EXTRUDER_[0123]_AUTO_FAN_PIN is now E[0123]_AUTO_FAN_PIN. Please update your Configuration_adv.h."
#elif defined(PID_FAN_SCALING) && FAN_COUNT <= 0
  #error "PID_FAN_SCALING needs at least one fan enabled."
#elif defined(min_software_endstops) || defined(max_software_endstops)
  #error "(min|max)_software_endstops are now (MIN|MAX)_SOFTWARE_ENDSTOPS. Please update your configuration."
#elif ENABLED(Z_PROBE_SLED) && defined(SLED_PIN)
  #error "Replace SLED_PIN with SOL1_PIN (applies to both Z_PROBE_SLED and SOLENOID_PROBE)."
#elif defined(CONTROLLERFAN_PIN)
  #error "CONTROLLERFAN_PIN is now CONTROLLER_FAN_PIN, enabled with USE_CONTROLLER_FAN. Please update your Configuration_adv.h."
#elif defined(MIN_RETRACT)
  #error "MIN_RETRACT is now MIN_AUTORETRACT and MAX_AUTORETRACT. Please update your Configuration_adv.h."
#elif defined(ADVANCE)
  #error "ADVANCE was removed in Marlin 1.1.6. Please use LIN_ADVANCE."
#elif defined(LIN_ADVANCE_E_D_RATIO)
  #error "LIN_ADVANCE (1.5) no longer uses LIN_ADVANCE_E_D_RATIO. Check your configuration."
#elif defined(NEOPIXEL_RGBW_LED)
  #error "NEOPIXEL_RGBW_LED is now NEOPIXEL_LED. Please update your configuration."
#elif ENABLED(DELTA) && defined(DELTA_PROBEABLE_RADIUS)
  #error "Remove DELTA_PROBEABLE_RADIUS and use MIN_PROBE_EDGE to inset the probe area instead."
#elif ENABLED(DELTA) && defined(DELTA_CALIBRATION_RADIUS)
  #error "Remove DELTA_CALIBRATION_RADIUS and use MIN_PROBE_EDGE to inset the probe area instead."
#elif defined(UBL_MESH_INSET)
  #error "UBL_MESH_INSET is now just MESH_INSET. Please update your configuration."
#elif defined(UBL_MESH_MIN_X) || defined(UBL_MESH_MIN_Y) || defined(UBL_MESH_MAX_X) || defined(UBL_MESH_MAX_Y)
  #error "UBL_MESH_(MIN|MAX)_[XY] is now just MESH_(MIN|MAX)_[XY]. Please update your configuration."
#elif defined(ABL_PROBE_PT_1_X) || defined(ABL_PROBE_PT_1_Y) || defined(ABL_PROBE_PT_2_X) || defined(ABL_PROBE_PT_2_Y) || defined(ABL_PROBE_PT_3_X) || defined(ABL_PROBE_PT_3_Y)
  #error "ABL_PROBE_PT_[123]_[XY] is no longer required. Please remove it from Configuration.h."
#elif defined(UBL_PROBE_PT_1_X) || defined(UBL_PROBE_PT_1_Y) || defined(UBL_PROBE_PT_2_X) || defined(UBL_PROBE_PT_2_Y) || defined(UBL_PROBE_PT_3_X) || defined(UBL_PROBE_PT_3_Y)
  #error "UBL_PROBE_PT_[123]_[XY] is no longer required. Please remove it from Configuration.h."
#elif defined(LEFT_PROBE_BED_POSITION)
  #error "LEFT_PROBE_BED_POSITION has been replaced by MIN_PROBE_EDGE_LEFT. Please update your configuration."
#elif defined(RIGHT_PROBE_BED_POSITION)
  #error "RIGHT_PROBE_BED_POSITION has been replaced by MIN_PROBE_EDGE_RIGHT. Please update your configuration."
#elif defined(FRONT_PROBE_BED_POSITION)
  #error "FRONT_PROBE_BED_POSITION has been replaced by MIN_PROBE_EDGE_FRONT. Please update your configuration."
#elif defined(BACK_PROBE_BED_POSITION)
  #error "BACK_PROBE_BED_POSITION has been replaced by MIN_PROBE_EDGE_BACK. Please update your configuration."
#elif defined(ENABLE_MESH_EDIT_GFX_OVERLAY)
  #error "ENABLE_MESH_EDIT_GFX_OVERLAY is now MESH_EDIT_GFX_OVERLAY. Please update your configuration."
#elif defined(BABYSTEP_ZPROBE_GFX_REVERSE)
  #error "BABYSTEP_ZPROBE_GFX_REVERSE is now set by OVERLAY_GFX_REVERSE. Please update your configurations."
#elif defined(UBL_GRANULAR_SEGMENTATION_FOR_CARTESIAN)
  #error "UBL_GRANULAR_SEGMENTATION_FOR_CARTESIAN is now SEGMENT_LEVELED_MOVES. Please update your configuration."
#elif HAS_PID_HEATING && (defined(K1) || !defined(PID_K1))
  #error "K1 is now PID_K1. Please update your configuration."
#elif defined(PROBE_DOUBLE_TOUCH)
  #error "PROBE_DOUBLE_TOUCH is now MULTIPLE_PROBING. Please update your configuration."
#elif defined(ANET_KEYPAD_LCD)
  #error "ANET_KEYPAD_LCD is now ZONESTAR_LCD. Please update your configuration."
#elif defined(LCD_I2C_SAINSMART_YWROBOT)
  #error "LCD_I2C_SAINSMART_YWROBOT is now LCD_SAINSMART_I2C_(1602|2004). Please update your configuration."
#elif defined(MEASURED_LOWER_LIMIT) || defined(MEASURED_UPPER_LIMIT)
  #error "MEASURED_(UPPER|LOWER)_LIMIT is now FILWIDTH_ERROR_MARGIN. Please update your configuration."
#elif defined(HAVE_TMCDRIVER)
  #error "HAVE_TMCDRIVER is now [AXIS]_DRIVER_TYPE TMC26X. Please update your Configuration.h."
#elif defined(STEALTHCHOP)
  #error "STEALTHCHOP is now STEALTHCHOP_(XY|Z|E). Please update your Configuration_adv.h."
#elif defined(HAVE_TMC26X)
  #error "HAVE_TMC26X is now [AXIS]_DRIVER_TYPE TMC26X. Please update your Configuration.h."
#elif defined(HAVE_TMC2130)
  #error "HAVE_TMC2130 is now [AXIS]_DRIVER_TYPE TMC2130. Please update your Configuration.h."
#elif defined(HAVE_TMC2208)
  #error "HAVE_TMC2208 is now [AXIS]_DRIVER_TYPE TMC2208. Please update your Configuration.h."
#elif defined(HAVE_L6470DRIVER)
  #error "HAVE_L6470DRIVER is now [AXIS]_DRIVER_TYPE L6470. Please update your Configuration.h."
#elif defined(X_IS_TMC) || defined(X2_IS_TMC) || defined(Y_IS_TMC) || defined(Y2_IS_TMC) || defined(Z_IS_TMC) || defined(Z2_IS_TMC) || defined(Z3_IS_TMC) \
   || defined(E0_IS_TMC) || defined(E1_IS_TMC) || defined(E2_IS_TMC) || defined(E3_IS_TMC) || defined(E4_IS_TMC) || defined(E5_IS_TMC)
  #error "[AXIS]_IS_TMC is now [AXIS]_DRIVER_TYPE TMC26X. Please update your Configuration.h."
#elif defined(X_IS_TMC26X) || defined(X2_IS_TMC26X) || defined(Y_IS_TMC26X) || defined(Y2_IS_TMC26X) || defined(Z_IS_TMC26X) || defined(Z2_IS_TMC26X) || defined(Z3_IS_TMC26X) \
   || defined(E0_IS_TMC26X) || defined(E1_IS_TMC26X) || defined(E2_IS_TMC26X) || defined(E3_IS_TMC26X) || defined(E4_IS_TMC26X) || defined(E5_IS_TMC26X)
  #error "[AXIS]_IS_TMC26X is now [AXIS]_DRIVER_TYPE TMC26X. Please update your Configuration.h."
#elif defined(X_IS_TMC2130) || defined(X2_IS_TMC2130) || defined(Y_IS_TMC2130) || defined(Y2_IS_TMC2130) || defined(Z_IS_TMC2130) || defined(Z2_IS_TMC2130) || defined(Z3_IS_TMC2130) \
   || defined(E0_IS_TMC2130) || defined(E1_IS_TMC2130) || defined(E2_IS_TMC2130) || defined(E3_IS_TMC2130) || defined(E4_IS_TMC2130) || defined(E5_IS_TMC2130)
  #error "[AXIS]_IS_TMC2130 is now [AXIS]_DRIVER_TYPE TMC2130. Please update your Configuration.h."
#elif defined(X_IS_TMC2208) || defined(X2_IS_TMC2208) || defined(Y_IS_TMC2208) || defined(Y2_IS_TMC2208) || defined(Z_IS_TMC2208) || defined(Z2_IS_TMC2208) || defined(Z3_IS_TMC2208) \
   || defined(E0_IS_TMC2208) || defined(E1_IS_TMC2208) || defined(E2_IS_TMC2208) || defined(E3_IS_TMC2208) || defined(E4_IS_TMC2208) || defined(E5_IS_TMC2208)
  #error "[AXIS]_IS_TMC2208 is now [AXIS]_DRIVER_TYPE TMC2208. Please update your Configuration.h."
#elif defined(X_IS_L6470) || defined(X2_IS_L6470) || defined(Y_IS_L6470) || defined(Y2_IS_L6470) || defined(Z_IS_L6470) || defined(Z2_IS_L6470) || defined(Z3_IS_L6470) \
   || defined(E0_IS_L6470) || defined(E1_IS_L6470) || defined(E2_IS_L6470) || defined(E3_IS_L6470) || defined(E4_IS_L6470) || defined(E5_IS_L6470)
  #error "[AXIS]_IS_L6470 is now [AXIS]_DRIVER_TYPE L6470. Please update your Configuration.h."
#elif defined(AUTOMATIC_CURRENT_CONTROL)
  #error "AUTOMATIC_CURRENT_CONTROL is now MONITOR_DRIVER_STATUS. Please update your configuration."
#elif defined(FILAMENT_CHANGE_LOAD_LENGTH)
  #error "FILAMENT_CHANGE_LOAD_LENGTH is now FILAMENT_CHANGE_FAST_LOAD_LENGTH. Please update your configuration."
#elif ENABLED(LEVEL_BED_CORNERS) && !defined(LEVEL_CORNERS_INSET)
  #error "LEVEL_BED_CORNERS requires a LEVEL_CORNERS_INSET value. Please update your Configuration.h."
#elif defined(BEZIER_JERK_CONTROL)
  #error "BEZIER_JERK_CONTROL is now S_CURVE_ACCELERATION. Please update your configuration."
#elif DISABLED(CLASSIC_JERK) && defined(JUNCTION_DEVIATION_FACTOR)
  #error "JUNCTION_DEVIATION_FACTOR is now JUNCTION_DEVIATION_MM. Please update your configuration."
#elif defined(JUNCTION_ACCELERATION_FACTOR)
  #error "JUNCTION_ACCELERATION_FACTOR is obsolete. Delete it from Configuration_adv.h."
#elif defined(JUNCTION_ACCELERATION)
  #error "JUNCTION_ACCELERATION is obsolete. Delete it from Configuration_adv.h."
#elif defined(MAX7219_DEBUG_STEPPER_HEAD)
  #error "MAX7219_DEBUG_STEPPER_HEAD is now MAX7219_DEBUG_PLANNER_HEAD. Please update your configuration."
#elif defined(MAX7219_DEBUG_STEPPER_TAIL)
  #error "MAX7219_DEBUG_STEPPER_TAIL is now MAX7219_DEBUG_PLANNER_TAIL. Please update your configuration."
#elif defined(MAX7219_DEBUG_STEPPER_QUEUE)
  #error "MAX7219_DEBUG_STEPPER_QUEUE is now MAX7219_DEBUG_PLANNER_QUEUE. Please update your configuration."
#elif defined(ENDSTOP_NOISE_FILTER)
  #error "ENDSTOP_NOISE_FILTER is now ENDSTOP_NOISE_THRESHOLD [2-7]. Please update your configuration."
#elif defined(RETRACT_ZLIFT)
  #error "RETRACT_ZLIFT is now RETRACT_ZRAISE. Please update your Configuration_adv.h."
#elif defined(TOOLCHANGE_PARK_ZLIFT) || defined(TOOLCHANGE_UNPARK_ZLIFT)
  #error "TOOLCHANGE_PARK_ZLIFT and TOOLCHANGE_UNPARK_ZLIFT are now TOOLCHANGE_ZRAISE. Please update your configuration."
#elif defined(SINGLENOZZLE_TOOLCHANGE_ZRAISE)
  #error "SINGLENOZZLE_TOOLCHANGE_ZRAISE is now TOOLCHANGE_ZRAISE. Please update your configuration."
#elif defined(SINGLENOZZLE_SWAP_LENGTH)
  #error "SINGLENOZZLE_SWAP_LENGTH is now TOOLCHANGE_FIL_SWAP_LENGTH. Please update your configuration."
#elif defined(SINGLENOZZLE_SWAP_RETRACT_SPEED)
  #error "SINGLENOZZLE_SWAP_RETRACT_SPEED is now TOOLCHANGE_FIL_SWAP_RETRACT_SPEED. Please update your configuration."
#elif defined(SINGLENOZZLE_SWAP_PRIME_SPEED)
  #error "SINGLENOZZLE_SWAP_PRIME_SPEED is now TOOLCHANGE_FIL_SWAP_PRIME_SPEED. Please update your configuration."
#elif defined(SINGLENOZZLE_SWAP_PARK)
  #error "SINGLENOZZLE_SWAP_PARK is now TOOLCHANGE_PARK. Please update your configuration."
#elif defined(SINGLENOZZLE_TOOLCHANGE_XY)
  #error "SINGLENOZZLE_TOOLCHANGE_XY is now TOOLCHANGE_PARK_XY. Please update your configuration."
#elif defined(SINGLENOZZLE_PARK_XY_FEEDRATE)
  #error "SINGLENOZZLE_PARK_XY_FEEDRATE is now TOOLCHANGE_PARK_XY_FEEDRATE. Please update your configuration."
#elif defined(PARKING_EXTRUDER_SECURITY_RAISE)
  #error "PARKING_EXTRUDER_SECURITY_RAISE is now TOOLCHANGE_ZRAISE. Please update your configuration."
#elif defined(SWITCHING_TOOLHEAD_SECURITY_RAISE)
  #error "SWITCHING_TOOLHEAD_SECURITY_RAISE is now TOOLCHANGE_ZRAISE. Please update your configuration."
#elif defined(G0_FEEDRATE) && G0_FEEDRATE == 0
  #error "G0_FEEDRATE is now used to set the G0 feedrate. Please update your configuration."
#elif defined(MBL_Z_STEP)
  #error "MBL_Z_STEP is now MESH_EDIT_Z_STEP. Please update your configuration."
#elif defined(CHDK)
  #error "CHDK is now CHDK_PIN. Please update your Configuration_adv.h."
#elif defined(MAX6675_SS)
  #error "MAX6675_SS is now MAX6675_SS_PIN. Please update your configuration and/or pins."
#elif defined(MAX6675_SS2)
  #error "MAX6675_SS2 is now MAX6675_SS2_PIN. Please update your configuration and/or pins."
#elif defined(SPINDLE_LASER_ENABLE)
  #error "SPINDLE_LASER_ENABLE is now SPINDLE_FEATURE or LASER_FEATURE. Please update your Configuration_adv.h."
#elif defined(SPINDLE_LASER_ENABLE_PIN)
  #error "SPINDLE_LASER_ENABLE_PIN is now SPINDLE_LASER_ENA_PIN. Please update your Configuration_adv.h and/or pins."
#elif defined(SPINDLE_DIR_CHANGE)
  #error "SPINDLE_DIR_CHANGE is now SPINDLE_CHANGE_DIR. Please update your Configuration_adv.h."
#elif defined(SPINDLE_STOP_ON_DIR_CHANGE)
  #error "SPINDLE_STOP_ON_DIR_CHANGE is now SPINDLE_CHANGE_DIR_STOP. Please update your Configuration_adv.h."
#elif defined(SPINDLE_LASER_ENABLE_INVERT)
  #error "SPINDLE_LASER_ENABLE_INVERT is now SPINDLE_LASER_ACTIVE_HIGH. Please update your Configuration_adv.h."
#elif defined(CHAMBER_HEATER_PIN)
  #error "CHAMBER_HEATER_PIN is now HEATER_CHAMBER_PIN. Please update your configuration and/or pins."
#elif defined(TMC_Z_CALIBRATION)
  #error "TMC_Z_CALIBRATION has been deprecated in favor of Z_STEPPER_AUTO_ALIGN. Please update your configuration."
#elif defined(Z_MIN_PROBE_ENDSTOP)
  #error "Z_MIN_PROBE_ENDSTOP is no longer required. Please remove it from Configuration.h."
#elif defined(DUAL_NOZZLE_DUPLICATION_MODE)
  #error "DUAL_NOZZLE_DUPLICATION_MODE is now MULTI_NOZZLE_DUPLICATION. Please update your configuration."
#elif defined(MENU_ITEM_CASE_LIGHT)
  #error "MENU_ITEM_CASE_LIGHT is now CASE_LIGHT_MENU. Please update your configuration."
#elif defined(ABORT_ON_ENDSTOP_HIT_FEATURE_ENABLED)
  #error "ABORT_ON_ENDSTOP_HIT_FEATURE_ENABLED is now SD_ABORT_ON_ENDSTOP_HIT. Please update your Configuration_adv.h."
#elif defined(LPC_SD_LCD) || defined(LPC_SD_ONBOARD) || defined(LPC_SD_CUSTOM_CABLE)
  #error "LPC_SD_(LCD|ONBOARD|CUSTOM_CABLE) are now SDCARD_CONNECTION. Please update your Configuration_adv.h."
#elif defined(USB_SD_DISABLED)
  #error "USB_SD_DISABLED is now NO_SD_HOST_DRIVE. Please update your Configuration_adv.h."
#elif defined(USB_SD_ONBOARD)
  #error "USB_SD_ONBOARD is obsolete. Disable NO_SD_HOST_DRIVE instead."
#elif POWER_SUPPLY == 1
  #error "Replace POWER_SUPPLY 1 by enabling PSU_CONTROL and setting PSU_ACTIVE_HIGH to 'false'."
#elif POWER_SUPPLY == 2
  #error "Replace POWER_SUPPLY 2 by enabling PSU_CONTROL and setting PSU_ACTIVE_HIGH to 'true'."
#elif defined(POWER_SUPPLY)
  #error "POWER_SUPPLY is now obsolete. Please remove it from Configuration.h."
#elif defined(MKS_ROBIN_TFT)
  #error "MKS_ROBIN_TFT is now FSMC_GRAPHICAL_TFT. Please update your configuration."
#elif defined(SDPOWER)
  #error "SDPOWER is now SDPOWER_PIN. Please update your configuration and/or pins."
#elif defined(STRING_SPLASH_LINE1) || defined(STRING_SPLASH_LINE2)
  #error "STRING_SPLASH_LINE[12] are now obsolete. Please remove them from Configuration.h."
#elif defined(Z_PROBE_ALLEN_KEY_DEPLOY_1_X) || defined(Z_PROBE_ALLEN_KEY_STOW_1_X)
  #error "Z_PROBE_ALLEN_KEY_(DEPLOY|STOW) coordinates are now a single setting. Please update your configuration."
#elif defined(X_PROBE_OFFSET_FROM_EXTRUDER) || defined(Y_PROBE_OFFSET_FROM_EXTRUDER) || defined(Z_PROBE_OFFSET_FROM_EXTRUDER)
  #error "[XYZ]_PROBE_OFFSET_FROM_EXTRUDER is now NOZZLE_TO_PROBE_OFFSET. Please update your configuration."
#elif defined(MIN_PROBE_X) || defined(MIN_PROBE_Y) || defined(MAX_PROBE_X) || defined(MAX_PROBE_Y)
  #error "(MIN|MAX)_PROBE_[XY] are now calculated at runtime. Please remove them from Configuration.h."
#elif defined(Z_STEPPER_ALIGN_X) || defined(Z_STEPPER_ALIGN_X)
  #error "Z_STEPPER_ALIGN_X and Z_STEPPER_ALIGN_Y are now combined as Z_STEPPER_ALIGN_XY. Please update your Configuration_adv.h."
#elif defined(JUNCTION_DEVIATION)
  #error "JUNCTION_DEVIATION is no longer required. (See CLASSIC_JERK). Please remove it from Configuration.h."
#elif defined(BABYSTEP_MULTIPLICATOR)
  #error "BABYSTEP_MULTIPLICATOR is now BABYSTEP_MULTIPLICATOR_[XY|Z]. Please update Configuration_adv.h."
#elif defined(LULZBOT_TOUCH_UI)
  #error "LULZBOT_TOUCH_UI is now TOUCH_UI_FTDI_EVE. Please update your configuration."
#elif defined(PS_DEFAULT_OFF)
  #error "PS_DEFAULT_OFF is now PSU_DEFAULT_OFF. Please update your configuration."
#elif defined(FILAMENT_UNLOAD_RETRACT_LENGTH)
  #error "FILAMENT_UNLOAD_RETRACT_LENGTH is now FILAMENT_UNLOAD_PURGE_RETRACT. Please update Configuration_adv.h."
#elif defined(FILAMENT_UNLOAD_DELAY)
  #error "FILAMENT_UNLOAD_DELAY is now FILAMENT_UNLOAD_PURGE_DELAY. Please update Configuration_adv.h."
#elif defined(HOME_USING_SPREADCYCLE)
  #error "HOME_USING_SPREADCYCLE is now obsolete. Please remove it from Configuration_adv.h."
#endif

/**
 * Marlin release, version and default string
 */
#ifndef SHORT_BUILD_VERSION
  #error "SHORT_BUILD_VERSION must be specified."
#elif !defined(DETAILED_BUILD_VERSION)
  #error "BUILD_VERSION must be specified."
#elif !defined(STRING_DISTRIBUTION_DATE)
  #error "STRING_DISTRIBUTION_DATE must be specified."
#elif !defined(PROTOCOL_VERSION)
  #error "PROTOCOL_VERSION must be specified."
#elif !defined(MACHINE_NAME)
  #error "MACHINE_NAME must be specified."
#elif !defined(SOURCE_CODE_URL)
  #error "SOURCE_CODE_URL must be specified."
#elif !defined(DEFAULT_MACHINE_UUID)
  #error "DEFAULT_MACHINE_UUID must be specified."
#elif !defined(WEBSITE_URL)
  #error "WEBSITE_URL must be specified."
#endif

/**
 * Serial
 */
#if !(defined(__AVR__) && defined(USBCON))
  #if ENABLED(SERIAL_XON_XOFF) && RX_BUFFER_SIZE < 1024
    #error "SERIAL_XON_XOFF requires RX_BUFFER_SIZE >= 1024 for reliable transfers without drops."
  #elif RX_BUFFER_SIZE && (RX_BUFFER_SIZE < 2 || !IS_POWER_OF_2(RX_BUFFER_SIZE))
    #error "RX_BUFFER_SIZE must be a power of 2 greater than 1."
  #elif TX_BUFFER_SIZE && (TX_BUFFER_SIZE < 2 || TX_BUFFER_SIZE > 256 || !IS_POWER_OF_2(TX_BUFFER_SIZE))
    #error "TX_BUFFER_SIZE must be 0 or a power of 2 between 1 and 256."
  #endif
#elif ANY(SERIAL_XON_XOFF, SERIAL_STATS_MAX_RX_QUEUED, SERIAL_STATS_DROPPED_RX)
  #error "SERIAL_XON_XOFF and SERIAL_STATS_* features not supported on USB-native AVR devices."
#endif

#if SERIAL_PORT > 7
  #error "Set SERIAL_PORT to the port on your board. Usually this is 0."
#endif

#if defined(SERIAL_PORT_2) && NUM_SERIAL < 2
  #error "SERIAL_PORT_2 is not supported for your MOTHERBOARD. Disable it to continue."
#endif

/**
 * Dual / Triple Stepper Drivers
 */
#if BOTH(X_DUAL_STEPPER_DRIVERS, DUAL_X_CARRIAGE)
  #error "DUAL_X_CARRIAGE is not compatible with X_DUAL_STEPPER_DRIVERS."
#elif ENABLED(X_DUAL_STEPPER_DRIVERS) && !(HAS_X2_ENABLE && HAS_X2_STEP && HAS_X2_DIR)
  #error "X_DUAL_STEPPER_DRIVERS requires X2 pins (and an extra E plug)."
#elif ENABLED(Y_DUAL_STEPPER_DRIVERS) && !(HAS_Y2_ENABLE && HAS_Y2_STEP && HAS_Y2_DIR)
  #error "Y_DUAL_STEPPER_DRIVERS requires Y2 pins (and an extra E plug)."
#elif ENABLED(Z_DUAL_STEPPER_DRIVERS)
  #if ENABLED(Z_TRIPLE_STEPPER_DRIVERS)
    #error "Please select either Z_TRIPLE_STEPPER_DRIVERS or Z_DUAL_STEPPER_DRIVERS, not both."
  #elif !(HAS_Z2_ENABLE && HAS_Z2_STEP && HAS_Z2_DIR)
    #error "Z_DUAL_STEPPER_DRIVERS requires Z2 pins (and an extra E plug)."
  #endif
#elif ENABLED(Z_TRIPLE_STEPPER_DRIVERS) && !(HAS_Z2_ENABLE && HAS_Z2_STEP && HAS_Z2_DIR && HAS_Z3_ENABLE && HAS_Z3_STEP && HAS_Z3_DIR)
  #error "Z_TRIPLE_STEPPER_DRIVERS requires Z3 pins (and two extra E plugs)."
#endif

/**
 * Validate that the bed size fits
 */
static_assert(X_MAX_LENGTH >= X_BED_SIZE, "Movement bounds (X_MIN_POS, X_MAX_POS) are too narrow to contain X_BED_SIZE.");
static_assert(Y_MAX_LENGTH >= Y_BED_SIZE, "Movement bounds (Y_MIN_POS, Y_MAX_POS) are too narrow to contain Y_BED_SIZE.");

/**
 * Granular software endstops (Marlin >= 1.1.7)
 */
#if ENABLED(MIN_SOFTWARE_ENDSTOPS) && DISABLED(MIN_SOFTWARE_ENDSTOP_Z)
  #if IS_KINEMATIC
    #error "MIN_SOFTWARE_ENDSTOPS on DELTA/SCARA also requires MIN_SOFTWARE_ENDSTOP_Z."
  #elif NONE(MIN_SOFTWARE_ENDSTOP_X, MIN_SOFTWARE_ENDSTOP_Y)
    #error "MIN_SOFTWARE_ENDSTOPS requires at least one of the MIN_SOFTWARE_ENDSTOP_[XYZ] options."
  #endif
#endif

#if ENABLED(MAX_SOFTWARE_ENDSTOPS) && DISABLED(MAX_SOFTWARE_ENDSTOP_Z)
  #if IS_KINEMATIC
    #error "MAX_SOFTWARE_ENDSTOPS on DELTA/SCARA also requires MAX_SOFTWARE_ENDSTOP_Z."
  #elif NONE(MAX_SOFTWARE_ENDSTOP_X, MAX_SOFTWARE_ENDSTOP_Y)
    #error "MAX_SOFTWARE_ENDSTOPS requires at least one of the MAX_SOFTWARE_ENDSTOP_[XYZ] options."
  #endif
#endif

#if !defined(TARGET_LPC1768) && ANY( \
    ENDSTOPPULLDOWNS, \
    ENDSTOPPULLDOWN_XMAX, ENDSTOPPULLDOWN_YMAX, \
    ENDSTOPPULLDOWN_ZMAX, ENDSTOPPULLDOWN_XMIN, \
    ENDSTOPPULLDOWN_YMIN, ENDSTOPPULLDOWN_ZMIN \
  )
  #error "PULLDOWN pin mode is not available on the selected board."
#endif

#if BOTH(ENDSTOPPULLUPS, ENDSTOPPULLDOWNS)
  #error "Enable only one of ENDSTOPPULLUPS or ENDSTOPPULLDOWNS."
#elif BOTH(FIL_RUNOUT_PULLUP, FIL_RUNOUT_PULLDOWN)
  #error "Enable only one of FIL_RUNOUT_PULLUP or FIL_RUNOUT_PULLDOWN."
#elif BOTH(ENDSTOPPULLUP_XMAX, ENDSTOPPULLDOWN_XMAX)
  #error "Enable only one of ENDSTOPPULLUP_X_MAX or ENDSTOPPULLDOWN_X_MAX."
#elif BOTH(ENDSTOPPULLUP_YMAX, ENDSTOPPULLDOWN_YMAX)
  #error "Enable only one of ENDSTOPPULLUP_Y_MAX or ENDSTOPPULLDOWN_Y_MAX."
#elif BOTH(ENDSTOPPULLUP_ZMAX, ENDSTOPPULLDOWN_ZMAX)
  #error "Enable only one of ENDSTOPPULLUP_Z_MAX or ENDSTOPPULLDOWN_Z_MAX."
#elif BOTH(ENDSTOPPULLUP_XMIN, ENDSTOPPULLDOWN_XMIN)
  #error "Enable only one of ENDSTOPPULLUP_X_MIN or ENDSTOPPULLDOWN_X_MIN."
#elif BOTH(ENDSTOPPULLUP_YMIN, ENDSTOPPULLDOWN_YMIN)
  #error "Enable only one of ENDSTOPPULLUP_Y_MIN or ENDSTOPPULLDOWN_Y_MIN."
#elif BOTH(ENDSTOPPULLUP_ZMIN, ENDSTOPPULLDOWN_ZMIN)
  #error "Enable only one of ENDSTOPPULLUP_Z_MIN or ENDSTOPPULLDOWN_Z_MIN."
#endif

/**
 * LCD Info Screen Style
 */
#if LCD_INFO_SCREEN_STYLE > 0
  #if HAS_GRAPHICAL_LCD || LCD_WIDTH < 20 || LCD_HEIGHT < 4
    #error "Alternative LCD_INFO_SCREEN_STYLE requires 20x4 Character LCD."
  #elif LCD_INFO_SCREEN_STYLE > 1
    #error "LCD_INFO_SCREEN_STYLE only has options 0 and 1 at this time."
  #endif
#endif

/**
 * Progress Bar
 */
#if ENABLED(LCD_PROGRESS_BAR)
  #if NONE(SDSUPPORT, LCD_SET_PROGRESS_MANUALLY)
    #error "LCD_PROGRESS_BAR requires SDSUPPORT or LCD_SET_PROGRESS_MANUALLY."
  #elif !HAS_CHARACTER_LCD
    #error "LCD_PROGRESS_BAR requires a character LCD."
  #elif HAS_GRAPHICAL_LCD
    #error "LCD_PROGRESS_BAR does not apply to graphical displays."
  #elif ENABLED(FILAMENT_LCD_DISPLAY)
    #error "LCD_PROGRESS_BAR and FILAMENT_LCD_DISPLAY are not fully compatible. Comment out this line to use both."
  #elif PROGRESS_MSG_EXPIRE < 0
    #error "PROGRESS_MSG_EXPIRE must be greater than or equal to 0."
  #endif
#elif ENABLED(LCD_SET_PROGRESS_MANUALLY) && !HAS_GRAPHICAL_LCD && DISABLED(EXTENSIBLE_UI)
  #error "LCD_SET_PROGRESS_MANUALLY requires LCD_PROGRESS_BAR, Graphical LCD, or EXTENSIBLE_UI."
#endif

#if !HAS_LCD_MENU && ENABLED(SD_REPRINT_LAST_SELECTED_FILE)
  #error "SD_REPRINT_LAST_SELECTED_FILE currently requires a Marlin-native LCD menu."
#endif

/**
 * Custom Boot and Status screens
 */
#if ENABLED(SHOW_CUSTOM_BOOTSCREEN) && !(HAS_GRAPHICAL_LCD || ENABLED(TOUCH_UI_FTDI_EVE))
  #error "SHOW_CUSTOM_BOOTSCREEN requires Graphical LCD or TOUCH_UI_FTDI_EVE."
#elif ENABLED(CUSTOM_STATUS_SCREEN_IMAGE) && !HAS_GRAPHICAL_LCD
  #error "CUSTOM_STATUS_SCREEN_IMAGE requires a Graphical LCD."
#endif

/**
 * LCD Lightweight Screen Style
 */
#if ENABLED(LIGHTWEIGHT_UI) && DISABLED(U8GLIB_ST7920)
  #error "LIGHTWEIGHT_UI requires a U8GLIB_ST7920-based display."
#endif

/**
 * SD File Sorting
 */
#if ENABLED(SDCARD_SORT_ALPHA)
  #if SDSORT_LIMIT > 256
    #error "SDSORT_LIMIT must be 256 or smaller."
  #elif SDSORT_LIMIT < 10
    #error "SDSORT_LIMIT should be greater than 9 to be useful."
  #elif DISABLED(SDSORT_USES_RAM)
    #if ENABLED(SDSORT_DYNAMIC_RAM)
      #error "SDSORT_DYNAMIC_RAM requires SDSORT_USES_RAM (which reads the directory into RAM)."
    #elif ENABLED(SDSORT_CACHE_NAMES)
      #error "SDSORT_CACHE_NAMES requires SDSORT_USES_RAM (which reads the directory into RAM)."
    #endif
  #endif

  #if ENABLED(SDSORT_CACHE_NAMES) && DISABLED(SDSORT_DYNAMIC_RAM)
    #if SDSORT_CACHE_VFATS < 2
      #error "SDSORT_CACHE_VFATS must be 2 or greater!"
    #elif SDSORT_CACHE_VFATS > MAX_VFAT_ENTRIES
      #undef SDSORT_CACHE_VFATS
      #define SDSORT_CACHE_VFATS MAX_VFAT_ENTRIES
      #warning "SDSORT_CACHE_VFATS was reduced to MAX_VFAT_ENTRIES!"
    #endif
  #endif
#endif

#if defined(EVENT_GCODE_SD_STOP) && DISABLED(NOZZLE_PARK_FEATURE)
  static_assert(nullptr == strstr(EVENT_GCODE_SD_STOP, "G27"), "NOZZLE_PARK_FEATURE is required to use G27 in EVENT_GCODE_SD_STOP.");
#endif

/**
 * I2C Position Encoders
 */
#if ENABLED(I2C_POSITION_ENCODERS)
  #if !BOTH(BABYSTEPPING, BABYSTEP_XY)
    #error "I2C_POSITION_ENCODERS requires BABYSTEPPING and BABYSTEP_XY."
  #elif !WITHIN(I2CPE_ENCODER_CNT, 1, 5)
    #error "I2CPE_ENCODER_CNT must be between 1 and 5."
  #endif
#endif

/**
 * Babystepping
 */
#if ENABLED(BABYSTEPPING)
  #if ENABLED(SCARA)
    #error "BABYSTEPPING is not implemented for SCARA yet."
  #elif BOTH(DELTA, BABYSTEP_XY)
    #error "BABYSTEPPING only implemented for Z axis on deltabots."
  #elif BOTH(BABYSTEP_ZPROBE_OFFSET, MESH_BED_LEVELING)
    #error "MESH_BED_LEVELING and BABYSTEP_ZPROBE_OFFSET is not a valid combination"
  #elif ENABLED(BABYSTEP_ZPROBE_OFFSET) && !HAS_BED_PROBE
    #error "BABYSTEP_ZPROBE_OFFSET requires a probe."
  #elif ENABLED(BABYSTEP_ZPROBE_GFX_OVERLAY) && !HAS_GRAPHICAL_LCD
    #error "BABYSTEP_ZPROBE_GFX_OVERLAY requires a Graphical LCD."
  #elif ENABLED(BABYSTEP_ZPROBE_GFX_OVERLAY) && DISABLED(BABYSTEP_ZPROBE_OFFSET)
    #error "BABYSTEP_ZPROBE_GFX_OVERLAY requires a BABYSTEP_ZPROBE_OFFSET."
  #elif ENABLED(BABYSTEP_HOTEND_Z_OFFSET) && !HAS_HOTEND_OFFSET
    #error "BABYSTEP_HOTEND_Z_OFFSET requires 2 or more HOTENDS."
  #elif BOTH(BABYSTEP_ALWAYS_AVAILABLE, MOVE_Z_WHEN_IDLE)
    #error "BABYSTEP_ALWAYS_AVAILABLE and MOVE_Z_WHEN_IDLE are incompatible."
  #endif
#endif

/**
 * Filament Runout needs one or more pins and either SD Support or Auto print start detection
 */
#if HAS_FILAMENT_SENSOR
  #if !PIN_EXISTS(FIL_RUNOUT)
    #error "FILAMENT_RUNOUT_SENSOR requires FIL_RUNOUT_PIN."
  #elif NUM_RUNOUT_SENSORS > E_STEPPERS
    #error "NUM_RUNOUT_SENSORS cannot exceed the number of E steppers."
  #elif NUM_RUNOUT_SENSORS > 1 && !PIN_EXISTS(FIL_RUNOUT2)
    #error "FILAMENT_RUNOUT_SENSOR with NUM_RUNOUT_SENSORS > 1 requires FIL_RUNOUT2_PIN."
  #elif NUM_RUNOUT_SENSORS > 2 && !PIN_EXISTS(FIL_RUNOUT3)
    #error "FILAMENT_RUNOUT_SENSOR with NUM_RUNOUT_SENSORS > 2 requires FIL_RUNOUT3_PIN."
  #elif NUM_RUNOUT_SENSORS > 3 && !PIN_EXISTS(FIL_RUNOUT4)
    #error "FILAMENT_RUNOUT_SENSOR with NUM_RUNOUT_SENSORS > 3 requires FIL_RUNOUT4_PIN."
  #elif NUM_RUNOUT_SENSORS > 4 && !PIN_EXISTS(FIL_RUNOUT5)
    #error "FILAMENT_RUNOUT_SENSOR with NUM_RUNOUT_SENSORS > 4 requires FIL_RUNOUT5_PIN."
  #elif NUM_RUNOUT_SENSORS > 5 && !PIN_EXISTS(FIL_RUNOUT6)
    #error "FILAMENT_RUNOUT_SENSOR with NUM_RUNOUT_SENSORS > 5 requires FIL_RUNOUT6_PIN."
  #elif NONE(SDSUPPORT, PRINTJOB_TIMER_AUTOSTART)
    #error "FILAMENT_RUNOUT_SENSOR requires SDSUPPORT or PRINTJOB_TIMER_AUTOSTART."
  #elif FILAMENT_RUNOUT_DISTANCE_MM < 0
    #error "FILAMENT_RUNOUT_DISTANCE_MM must be greater than or equal to zero."
  #elif DISABLED(ADVANCED_PAUSE_FEATURE)
    static_assert(nullptr == strstr(FILAMENT_RUNOUT_SCRIPT, "M600"), "ADVANCED_PAUSE_FEATURE is required to use M600 with FILAMENT_RUNOUT_SENSOR.");
  #endif
#endif

/**
 * Advanced Pause
 */
#if ENABLED(ADVANCED_PAUSE_FEATURE)
  #if !HAS_RESUME_CONTINUE
    #error "ADVANCED_PAUSE_FEATURE currently requires an LCD controller or EMERGENCY_PARSER."
  #elif ENABLED(EXTRUDER_RUNOUT_PREVENT)
    #error "EXTRUDER_RUNOUT_PREVENT is incompatible with ADVANCED_PAUSE_FEATURE."
  #elif ENABLED(PARK_HEAD_ON_PAUSE) && NONE(SDSUPPORT, NEWPANEL, EMERGENCY_PARSER)
    #error "PARK_HEAD_ON_PAUSE requires SDSUPPORT, EMERGENCY_PARSER, or an LCD controller."
  #elif ENABLED(HOME_BEFORE_FILAMENT_CHANGE) && DISABLED(PAUSE_PARK_NO_STEPPER_TIMEOUT)
    #error "HOME_BEFORE_FILAMENT_CHANGE requires PAUSE_PARK_NO_STEPPER_TIMEOUT."
  #elif DISABLED(NOZZLE_PARK_FEATURE)
    #error "ADVANCED_PAUSE_FEATURE requires NOZZLE_PARK_FEATURE."
  #elif ENABLED(PREVENT_LENGTHY_EXTRUDE) && FILAMENT_CHANGE_UNLOAD_LENGTH > EXTRUDE_MAXLENGTH
    #error "FILAMENT_CHANGE_UNLOAD_LENGTH must be less than or equal to EXTRUDE_MAXLENGTH."
  #elif ENABLED(PREVENT_LENGTHY_EXTRUDE) && FILAMENT_CHANGE_SLOW_LOAD_LENGTH > EXTRUDE_MAXLENGTH
    #error "FILAMENT_CHANGE_SLOW_LOAD_LENGTH must be less than or equal to EXTRUDE_MAXLENGTH."
  #elif ENABLED(PREVENT_LENGTHY_EXTRUDE) && FILAMENT_CHANGE_FAST_LOAD_LENGTH > EXTRUDE_MAXLENGTH
    #error "FILAMENT_CHANGE_FAST_LOAD_LENGTH must be less than or equal to EXTRUDE_MAXLENGTH."
  #endif
#endif

#if ENABLED(NOZZLE_PARK_FEATURE)
  constexpr float npp[] = NOZZLE_PARK_POINT;
  static_assert(COUNT(npp) == XYZ, "NOZZLE_PARK_POINT requires X, Y, and Z values.");
#endif

/**
 * Individual axis homing is useless for DELTAS
 */
#if BOTH(INDIVIDUAL_AXIS_HOMING_MENU, DELTA)
  #error "INDIVIDUAL_AXIS_HOMING_MENU is incompatible with DELTA kinematics."
#endif

/**
 * Options only for EXTRUDERS > 1
 */
#if EXTRUDERS > 1

  #if EXTRUDERS > 6
    #error "Marlin supports a maximum of 6 EXTRUDERS."
  #endif

  #if ENABLED(HEATERS_PARALLEL)
    #error "EXTRUDERS must be 1 with HEATERS_PARALLEL."
  #endif

  #if ENABLED(TOOLCHANGE_FILAMENT_SWAP)
    #ifndef TOOLCHANGE_FIL_SWAP_LENGTH
      #error "TOOLCHANGE_FILAMENT_SWAP requires TOOLCHANGE_FIL_SWAP_LENGTH. Please update your Configuration."
    #elif !defined(TOOLCHANGE_FIL_SWAP_RETRACT_SPEED)
      #error "TOOLCHANGE_FILAMENT_SWAP requires TOOLCHANGE_FIL_SWAP_RETRACT_SPEED. Please update your Configuration."
    #elif !defined(TOOLCHANGE_FIL_SWAP_PRIME_SPEED)
      #error "TOOLCHANGE_FILAMENT_SWAP requires TOOLCHANGE_FIL_SWAP_PRIME_SPEED. Please update your Configuration."
    #endif
  #endif
  #if ENABLED(TOOLCHANGE_PARK)
    #ifndef TOOLCHANGE_PARK_XY
      #error "TOOLCHANGE_PARK requires TOOLCHANGE_PARK_XY. Please update your Configuration."
    #elif !defined(TOOLCHANGE_PARK_XY_FEEDRATE)
      #error "TOOLCHANGE_PARK requires TOOLCHANGE_PARK_XY_FEEDRATE. Please update your Configuration."
    #endif
  #endif

  #ifndef TOOLCHANGE_ZRAISE
    #error "TOOLCHANGE_ZRAISE required for EXTRUDERS > 1. Please update your Configuration_adv.h."
  #endif

#elif ENABLED(MK2_MULTIPLEXER)
  #error "MK2_MULTIPLEXER requires 2 or more EXTRUDERS."
#elif ENABLED(SINGLENOZZLE)
  #error "SINGLENOZZLE requires 2 or more EXTRUDERS."
#endif

/**
 * Sanity checking for the Průša MK2 Multiplexer
 */
#ifdef SNMM
  #error "SNMM is now MK2_MULTIPLEXER. Please update your configuration."
#endif

/**
 * A Dual Nozzle carriage with switching servo
 */
#if ENABLED(SWITCHING_NOZZLE)
  #if ENABLED(DUAL_X_CARRIAGE)
    #error "SWITCHING_NOZZLE and DUAL_X_CARRIAGE are incompatible."
  #elif ENABLED(SINGLENOZZLE)
    #error "SWITCHING_NOZZLE and SINGLENOZZLE are incompatible."
  #elif EXTRUDERS != 2
    #error "SWITCHING_NOZZLE requires exactly 2 EXTRUDERS."
  #elif NUM_SERVOS < 1
    #error "SWITCHING_NOZZLE requires NUM_SERVOS >= 1."
  #endif

  #ifndef SWITCHING_NOZZLE_SERVO_NR
    #error "SWITCHING_NOZZLE requires SWITCHING_NOZZLE_SERVO_NR."
  #elif SWITCHING_NOZZLE_SERVO_NR == 0 && !PIN_EXISTS(SERVO0)
    #error "SERVO0_PIN must be defined for your SWITCHING_NOZZLE."
  #elif SWITCHING_NOZZLE_SERVO_NR == 1 && !PIN_EXISTS(SERVO1)
    #error "SERVO1_PIN must be defined for your SWITCHING_NOZZLE."
  #elif SWITCHING_NOZZLE_SERVO_NR == 2 && !PIN_EXISTS(SERVO2)
    #error "SERVO2_PIN must be defined for your SWITCHING_NOZZLE."
  #elif SWITCHING_NOZZLE_SERVO_NR == 3 && !PIN_EXISTS(SERVO3)
    #error "SERVO3_PIN must be defined for your SWITCHING_NOZZLE."
  #endif

  #ifdef SWITCHING_NOZZLE_E1_SERVO_NR
    #if SWITCHING_NOZZLE_E1_SERVO_NR == SWITCHING_NOZZLE_SERVO_NR
      #error "SWITCHING_NOZZLE_E1_SERVO_NR must be different from SWITCHING_NOZZLE_SERVO_NR."
    #elif SWITCHING_NOZZLE_E1_SERVO_NR == 0 && !PIN_EXISTS(SERVO0)
      #error "SERVO0_PIN must be defined for your SWITCHING_NOZZLE."
    #elif SWITCHING_NOZZLE_E1_SERVO_NR == 1 && !PIN_EXISTS(SERVO1)
      #error "SERVO1_PIN must be defined for your SWITCHING_NOZZLE."
    #elif SWITCHING_NOZZLE_E1_SERVO_NR == 2 && !PIN_EXISTS(SERVO2)
      #error "SERVO2_PIN must be defined for your SWITCHING_NOZZLE."
    #elif SWITCHING_NOZZLE_E1_SERVO_NR == 3 && !PIN_EXISTS(SERVO3)
      #error "SERVO3_PIN must be defined for your SWITCHING_NOZZLE."
    #endif
  #endif
#endif

/**
 * Single Stepper Dual Extruder with switching servo
 */
#if ENABLED(SWITCHING_EXTRUDER)
  #if NUM_SERVOS < 1
    #error "SWITCHING_EXTRUDER requires NUM_SERVOS >= 1."
  #elif SWITCHING_EXTRUDER_SERVO_NR == 0 && !PIN_EXISTS(SERVO0)
    #error "SERVO0_PIN must be defined for your SWITCHING_EXTRUDER."
  #elif SWITCHING_EXTRUDER_SERVO_NR == 1 && !PIN_EXISTS(SERVO1)
    #error "SERVO1_PIN must be defined for your SWITCHING_EXTRUDER."
  #elif SWITCHING_EXTRUDER_SERVO_NR == 2 && !PIN_EXISTS(SERVO2)
    #error "SERVO2_PIN must be defined for your SWITCHING_EXTRUDER."
  #elif SWITCHING_EXTRUDER_SERVO_NR == 3 && !PIN_EXISTS(SERVO3)
    #error "SERVO3_PIN must be defined for your SWITCHING_EXTRUDER."
  #endif
  #if EXTRUDERS > 3
    #if NUM_SERVOS < 2
      #error "SWITCHING_EXTRUDER with 4 extruders requires NUM_SERVOS >= 2."
    #elif SWITCHING_EXTRUDER_E23_SERVO_NR == 0 && !PIN_EXISTS(SERVO0)
      #error "SERVO0_PIN must be defined for your SWITCHING_EXTRUDER."
    #elif SWITCHING_EXTRUDER_E23_SERVO_NR == 1 && !PIN_EXISTS(SERVO1)
      #error "SERVO1_PIN must be defined for your SWITCHING_EXTRUDER."
    #elif SWITCHING_EXTRUDER_E23_SERVO_NR == 2 && !PIN_EXISTS(SERVO2)
      #error "SERVO2_PIN must be defined for your SWITCHING_EXTRUDER."
    #elif SWITCHING_EXTRUDER_E23_SERVO_NR == 3 && !PIN_EXISTS(SERVO3)
      #error "SERVO3_PIN must be defined for your SWITCHING_EXTRUDER."
    #elif SWITCHING_EXTRUDER_E23_SERVO_NR == SWITCHING_EXTRUDER_SERVO_NR
      #error "SWITCHING_EXTRUDER_E23_SERVO_NR should be a different extruder from SWITCHING_EXTRUDER_SERVO_NR."
    #endif
  #endif
#endif

/**
 * Mixing Extruder requirements
 */
#if ENABLED(MIXING_EXTRUDER)
  #if EXTRUDERS > 1
    #error "For MIXING_EXTRUDER set MIXING_STEPPERS > 1 instead of EXTRUDERS > 1."
  #elif MIXING_STEPPERS < 2
    #error "You must set MIXING_STEPPERS >= 2 for a mixing extruder."
  #elif ENABLED(FILAMENT_SENSOR)
    #error "MIXING_EXTRUDER is incompatible with FILAMENT_SENSOR. Comment out this line to use it anyway."
  #elif ENABLED(SWITCHING_EXTRUDER)
    #error "Please select either MIXING_EXTRUDER or SWITCHING_EXTRUDER, not both."
  #elif ENABLED(SINGLENOZZLE)
    #error "MIXING_EXTRUDER is incompatible with SINGLENOZZLE."
  #endif
#endif

/**
 * Linear Advance 1.5 - Check K value range
 */
#if ENABLED(LIN_ADVANCE)
  static_assert(
    WITHIN(LIN_ADVANCE_K, 0, 10),
    "LIN_ADVANCE_K must be a value from 0 to 10 (Changed in LIN_ADVANCE v1.5, Marlin 1.1.9)."
  );
#endif

/**
 * Special tool-changing options
 */
#if 1 < 0 \
  + ENABLED(SINGLENOZZLE) \
  + ENABLED(DUAL_X_CARRIAGE) \
  + ENABLED(PARKING_EXTRUDER) \
  + ENABLED(MAGNETIC_PARKING_EXTRUDER) \
  + ENABLED(SWITCHING_TOOLHEAD) \
  + ENABLED(MAGNETIC_SWITCHING_TOOLHEAD) \
  + ENABLED(ELECTROMAGNETIC_SWITCHING_TOOLHEAD)
  #error "Please select only one of SINGLENOZZLE, DUAL_X_CARRIAGE, PARKING_EXTRUDER, SWITCHING_TOOLHEAD, MAGNETIC_SWITCHING_TOOLHEAD, or ELECTROMAGNETIC_SWITCHING_TOOLHEAD."
#endif

/**
 * (Magnetic) Parking Extruder requirements
 */
#if ANY(PARKING_EXTRUDER, MAGNETIC_PARKING_EXTRUDER)
  #if ENABLED(EXT_SOLENOID)
    #error "(MAGNETIC_)PARKING_EXTRUDER and EXT_SOLENOID are incompatible. (Pins are used twice.)"
  #elif EXTRUDERS != 2
    #error "(MAGNETIC_)PARKING_EXTRUDER requires exactly 2 EXTRUDERS."
  #elif !defined(PARKING_EXTRUDER_PARKING_X)
    #error "(MAGNETIC_)PARKING_EXTRUDER requires PARKING_EXTRUDER_PARKING_X."
  #elif !defined(TOOLCHANGE_ZRAISE)
    #error "(MAGNETIC_)PARKING_EXTRUDER requires TOOLCHANGE_ZRAISE."
  #elif TOOLCHANGE_ZRAISE < 0
    #error "TOOLCHANGE_ZRAISE must be 0 or higher."
  #elif ENABLED(PARKING_EXTRUDER)
    #if !PIN_EXISTS(SOL0, SOL1)
      #error "PARKING_EXTRUDER requires SOL0_PIN and SOL1_PIN."
    #elif !defined(PARKING_EXTRUDER_SOLENOIDS_PINS_ACTIVE) || !WITHIN(PARKING_EXTRUDER_SOLENOIDS_PINS_ACTIVE, LOW, HIGH)
      #error "PARKING_EXTRUDER_SOLENOIDS_PINS_ACTIVE must be defined as HIGH or LOW."
    #elif !defined(PARKING_EXTRUDER_SOLENOIDS_DELAY) || !WITHIN(PARKING_EXTRUDER_SOLENOIDS_DELAY, 0, 2000)
      #error "PARKING_EXTRUDER_SOLENOIDS_DELAY must be between 0 and 2000 (ms)."
    #endif
  #endif
#endif

/**
 * Switching Toolhead requirements
 */
#if ENABLED(SWITCHING_TOOLHEAD)
  #ifndef SWITCHING_TOOLHEAD_SERVO_NR
    #error "SWITCHING_TOOLHEAD requires SWITCHING_TOOLHEAD_SERVO_NR."
  #elif EXTRUDERS < 2
    #error "SWITCHING_TOOLHEAD requires at least 2 EXTRUDERS."
  #elif NUM_SERVOS < (SWITCHING_TOOLHEAD_SERVO_NR - 1)
    #if SWITCHING_TOOLHEAD_SERVO_NR == 0
      #error "A SWITCHING_TOOLHEAD_SERVO_NR of 0 requires NUM_SERVOS >= 1."
    #elif SWITCHING_TOOLHEAD_SERVO_NR == 1
      #error "A SWITCHING_TOOLHEAD_SERVO_NR of 1 requires NUM_SERVOS >= 2."
    #elif SWITCHING_TOOLHEAD_SERVO_NR == 2
      #error "A SWITCHING_TOOLHEAD_SERVO_NR of 2 requires NUM_SERVOS >= 3."
    #elif SWITCHING_TOOLHEAD_SERVO_NR == 3
      #error "A SWITCHING_TOOLHEAD_SERVO_NR of 3 requires NUM_SERVOS >= 4."
    #endif
  #elif !defined(TOOLCHANGE_ZRAISE)
    #error "SWITCHING_TOOLHEAD requires TOOLCHANGE_ZRAISE."
  #elif TOOLCHANGE_ZRAISE < 0
    #error "TOOLCHANGE_ZRAISE must be 0 or higher."
  #endif
#endif

/**
 * (Electro)magnetic Switching Toolhead requirements
 */
#if EITHER(MAGNETIC_SWITCHING_TOOLHEAD, ELECTROMAGNETIC_SWITCHING_TOOLHEAD)
  #ifndef SWITCHING_TOOLHEAD_Y_POS
    #error "(ELECTRO)MAGNETIC_SWITCHING_TOOLHEAD requires SWITCHING_TOOLHEAD_Y_POS"
  #elif !defined(SWITCHING_TOOLHEAD_X_POS)
    #error "(ELECTRO)MAGNETIC_SWITCHING_TOOLHEAD requires SWITCHING_TOOLHEAD_X_POS"
  #elif !defined(SWITCHING_TOOLHEAD_Z_HOP)
    #error "(ELECTRO)MAGNETIC_SWITCHING_TOOLHEAD requires SWITCHING_TOOLHEAD_Z_HOP."
  #elif !defined(SWITCHING_TOOLHEAD_Y_CLEAR)
    #error "(ELECTRO)MAGNETIC_SWITCHING_TOOLHEAD requires SWITCHING_TOOLHEAD_Y_CLEAR."
  #elif ENABLED(ELECTROMAGNETIC_SWITCHING_TOOLHEAD)
    #if ENABLED(EXT_SOLENOID)
      #error "(ELECTRO)MAGNETIC_SWITCHING_TOOLHEAD and EXT_SOLENOID are incompatible. (Pins are used twice.)"
    #elif !PIN_EXISTS(SOL0)
      #error "(ELECTRO)MAGNETIC_SWITCHING_TOOLHEAD requires SOL0_PIN."
    #endif
  #endif
#endif

/**
 * Part-Cooling Fan Multiplexer requirements
 */
#if PIN_EXISTS(FANMUX1)
  #if !HAS_FANMUX
    #error "FANMUX0_PIN must be set before FANMUX1_PIN can be set."
  #endif
#elif PIN_EXISTS(FANMUX2)
  #error "FANMUX0_PIN and FANMUX1_PIN must be set before FANMUX2_PIN can be set."
#endif

/**
 * Limited number of servos
 */
#if NUM_SERVOS > NUM_SERVO_PLUGS
  #error "The selected board doesn't support enough servos for your configuration. Reduce NUM_SERVOS."
#endif

/**
 * Servo deactivation depends on servo endstops, switching nozzle, or switching extruder
 */
#if ENABLED(DEACTIVATE_SERVOS_AFTER_MOVE) && !HAS_Z_SERVO_PROBE && !defined(SWITCHING_NOZZLE_SERVO_NR) && !defined(SWITCHING_EXTRUDER_SERVO_NR) && !defined(SWITCHING_TOOLHEAD_SERVO_NR)
  #error "Z_PROBE_SERVO_NR, switching nozzle, switching toolhead or switching extruder is required for DEACTIVATE_SERVOS_AFTER_MOVE."
#endif

/**
 * Required LCD language
 */
#if HAS_CHARACTER_LCD && !defined(DISPLAY_CHARSET_HD44780)
  #error "You must set DISPLAY_CHARSET_HD44780 to JAPANESE, WESTERN or CYRILLIC for your LCD controller."
#endif

/**
 * Bed Heating Options - PID vs Limit Switching
 */
#if BOTH(PIDTEMPBED, BED_LIMIT_SWITCHING)
  #error "To use BED_LIMIT_SWITCHING you must disable PIDTEMPBED."
#endif

/**
 * Kinematics
 */

/**
 * Allow only one kinematic type to be defined
 */
#if 1 < 0 \
  + ENABLED(DELTA) \
  + ENABLED(MORGAN_SCARA) \
  + ENABLED(COREXY) \
  + ENABLED(COREXZ) \
  + ENABLED(COREYZ) \
  + ENABLED(COREYX) \
  + ENABLED(COREZX) \
  + ENABLED(COREZY)
  #error "Please enable only one of DELTA, MORGAN_SCARA, COREXY, COREYX, COREXZ, COREZX, COREYZ, or COREZY."
#endif

/**
 * Delta requirements
 */
#if ENABLED(DELTA)
  #if NONE(USE_XMAX_PLUG, USE_YMAX_PLUG, USE_ZMAX_PLUG)
    #error "You probably want to use Max Endstops for DELTA!"
  #elif ENABLED(ENABLE_LEVELING_FADE_HEIGHT) && DISABLED(AUTO_BED_LEVELING_BILINEAR) && !UBL_SEGMENTED
    #error "ENABLE_LEVELING_FADE_HEIGHT on DELTA requires AUTO_BED_LEVELING_BILINEAR or AUTO_BED_LEVELING_UBL."
  #elif ENABLED(DELTA_AUTO_CALIBRATION) && !(HAS_BED_PROBE || HAS_LCD_MENU)
    #error "DELTA_AUTO_CALIBRATION requires a probe or LCD Controller."
  #elif ABL_GRID
    #if (GRID_MAX_POINTS_X & 1) == 0 || (GRID_MAX_POINTS_Y & 1) == 0
      #error "DELTA requires GRID_MAX_POINTS_X and GRID_MAX_POINTS_Y to be odd numbers."
    #elif GRID_MAX_POINTS_X < 3
      #error "DELTA requires GRID_MAX_POINTS_X and GRID_MAX_POINTS_Y to be 3 or higher."
    #endif
  #endif
#endif

/**
 * Junction deviation is incompatible with kinematic systems.
 */
#if DISABLED(CLASSIC_JERK) && IS_KINEMATIC
  #error "CLASSIC_JERK is required for DELTA and SCARA."
#endif

/**
 * Probes
 */

/**
 * Allow only one probe option to be defined
 */
#if 1 < 0 \
  + ENABLED(PROBE_MANUALLY) \
  + ENABLED(FIX_MOUNTED_PROBE) \
  + ENABLED(NOZZLE_AS_PROBE) \
  + (HAS_Z_SERVO_PROBE && DISABLED(BLTOUCH)) \
  + ENABLED(BLTOUCH) \
  + ENABLED(TOUCH_MI_PROBE) \
  + ENABLED(SOLENOID_PROBE) \
  + ENABLED(Z_PROBE_ALLEN_KEY) \
  + ENABLED(Z_PROBE_SLED) \
  + ENABLED(RACK_AND_PINION_PROBE) \
  + ENABLED(SENSORLESS_PROBING)
  #error "Please enable only one probe option: PROBE_MANUALLY, SENSORLESS_PROBING, BLTOUCH, FIX_MOUNTED_PROBE, NOZZLE_AS_PROBE, TOUCH_MI_PROBE, SOLENOID_PROBE, Z_PROBE_ALLEN_KEY, Z_PROBE_SLED, or Z Servo."
#endif

#if HAS_BED_PROBE

  /**
   * Z_PROBE_SLED is incompatible with DELTA
   */
  #if BOTH(Z_PROBE_SLED, DELTA)
    #error "You cannot use Z_PROBE_SLED with DELTA."
  #endif

  /**
   * SOLENOID_PROBE requirements
   */
  #if ENABLED(SOLENOID_PROBE)
    #if ENABLED(EXT_SOLENOID)
      #error "SOLENOID_PROBE is incompatible with EXT_SOLENOID."
    #elif !HAS_SOLENOID_1
      #error "SOLENOID_PROBE requires SOL1_PIN. It can be added to your Configuration.h."
    #endif
  #endif

  /**
   * NUM_SERVOS is required for a Z servo probe
   */
  #if HAS_Z_SERVO_PROBE
    #ifndef NUM_SERVOS
      #error "You must set NUM_SERVOS for a Z servo probe (Z_PROBE_SERVO_NR)."
    #elif Z_PROBE_SERVO_NR == 0 && !PIN_EXISTS(SERVO0)
      #error "SERVO0_PIN must be defined for your servo or BLTOUCH probe."
    #elif Z_PROBE_SERVO_NR == 1 && !PIN_EXISTS(SERVO1)
      #error "SERVO1_PIN must be defined for your servo or BLTOUCH probe."
    #elif Z_PROBE_SERVO_NR == 2 && !PIN_EXISTS(SERVO2)
      #error "SERVO2_PIN must be defined for your servo or BLTOUCH probe."
    #elif Z_PROBE_SERVO_NR == 3 && !PIN_EXISTS(SERVO3)
      #error "SERVO3_PIN must be defined for your servo or BLTOUCH probe."
    #elif Z_PROBE_SERVO_NR >= NUM_SERVOS
      #error "Z_PROBE_SERVO_NR must be smaller than NUM_SERVOS."
    #endif
  #endif

  #if ENABLED(BLTOUCH)
    #if BLTOUCH_DELAY < 200
      #error "BLTOUCH_DELAY less than 200 is unsafe and is not supported."
    #elif DISABLED(BLTOUCH_SET_5V_MODE) && NONE(ONBOARD_ENDSTOPPULLUPS, ENDSTOPPULLUPS, ENDSTOPPULLUP_ZMIN, ENDSTOPPULLUP_ZMIN_PROBE)
      #error "BLTOUCH without BLTOUCH_SET_5V_MODE requires ENDSTOPPULLUPS, ENDSTOPPULLUP_ZMIN or ENDSTOPPULLUP_ZMIN_PROBE."
    #endif
  #endif

  #if ENABLED(RACK_AND_PINION_PROBE) && !(defined(Z_PROBE_DEPLOY_X) && defined(Z_PROBE_RETRACT_X))
    #error "RACK_AND_PINION_PROBE requires Z_PROBE_DEPLOY_X and Z_PROBE_RETRACT_X."
  #endif

  /**
   * Touch-MI probe requirements
   */
  #if ENABLED(TOUCH_MI_PROBE)
    #if DISABLED(Z_SAFE_HOMING)
      #error "TOUCH_MI_PROBE requires Z_SAFE_HOMING."
    #elif !defined(TOUCH_MI_RETRACT_Z)
      #error "TOUCH_MI_PROBE requires TOUCH_MI_RETRACT_Z."
    #elif defined(Z_AFTER_PROBING)
      #error "TOUCH_MI_PROBE requires Z_AFTER_PROBING to be disabled."
    #elif Z_HOMING_HEIGHT < 10
      #error "TOUCH_MI_PROBE requires Z_HOMING_HEIGHT >= 10."
    #elif Z_MIN_PROBE_ENDSTOP_INVERTING
      #error "TOUCH_MI_PROBE requires Z_MIN_PROBE_ENDSTOP_INVERTING to be set to false."
    #elif DISABLED(BABYSTEP_ZPROBE_OFFSET)
      #error "TOUCH_MI_PROBE requires BABYSTEPPING with BABYSTEP_ZPROBE_OFFSET."
    #elif !HAS_RESUME_CONTINUE
      #error "TOUCH_MI_PROBE currently requires an LCD controller or EMERGENCY_PARSER."
    #endif
  #endif

  /**
   * Require pin options and pins to be defined
   */
  #if ENABLED(SENSORLESS_PROBING)
    #if ENABLED(DELTA) && !(AXIS_HAS_STALLGUARD(X) && AXIS_HAS_STALLGUARD(Y) && AXIS_HAS_STALLGUARD(Z))
      #error "SENSORLESS_PROBING requires TMC2130/2160/2209/5130/5160 drivers on X, Y, and Z."
    #elif !AXIS_HAS_STALLGUARD(Z)
      #error "SENSORLESS_PROBING requires a TMC2130/2160/2209/5130/5160 driver on Z."
    #endif
  #elif ENABLED(Z_MIN_PROBE_USES_Z_MIN_ENDSTOP_PIN)
    #if DISABLED(USE_ZMIN_PLUG)
      #error "Z_MIN_PROBE_USES_Z_MIN_ENDSTOP_PIN requires USE_ZMIN_PLUG to be enabled."
    #elif !HAS_Z_MIN
      #error "Z_MIN_PROBE_USES_Z_MIN_ENDSTOP_PIN requires the Z_MIN_PIN to be defined."
    #elif Z_MIN_PROBE_ENDSTOP_INVERTING != Z_MIN_ENDSTOP_INVERTING
      #error "Z_MIN_PROBE_USES_Z_MIN_ENDSTOP_PIN requires Z_MIN_ENDSTOP_INVERTING to match Z_MIN_PROBE_ENDSTOP_INVERTING."
    #endif
  #elif !HAS_Z_MIN_PROBE_PIN
    #error "Z_MIN_PROBE_PIN must be defined if Z_MIN_PROBE_USES_Z_MIN_ENDSTOP_PIN is not enabled."
  #endif

  /**
   * Make sure Z raise values are set
   */
  #ifndef Z_CLEARANCE_DEPLOY_PROBE
    #error "You must define Z_CLEARANCE_DEPLOY_PROBE in your configuration."
  #elif !defined(Z_CLEARANCE_BETWEEN_PROBES)
    #error "You must define Z_CLEARANCE_BETWEEN_PROBES in your configuration."
  #elif Z_CLEARANCE_DEPLOY_PROBE < 0
    #error "Probes need Z_CLEARANCE_DEPLOY_PROBE >= 0."
  #elif Z_CLEARANCE_BETWEEN_PROBES < 0
    #error "Probes need Z_CLEARANCE_BETWEEN_PROBES >= 0."
  #elif Z_AFTER_PROBING < 0
    #error "Probes need Z_AFTER_PROBING >= 0."
  #endif

  #if MULTIPLE_PROBING || EXTRA_PROBING
    #if !MULTIPLE_PROBING
      #error "EXTRA_PROBING requires MULTIPLE_PROBING."
    #elif MULTIPLE_PROBING < 2
      #error "MULTIPLE_PROBING must be 2 or more."
    #elif MULTIPLE_PROBING <= EXTRA_PROBING
      #error "EXTRA_PROBING must be less than MULTIPLE_PROBING."
    #endif
  #endif

  #if Z_PROBE_LOW_POINT > 0
    #error "Z_PROBE_LOW_POINT must be less than or equal to 0."
  #endif

#else

  /**
   * Require some kind of probe for bed leveling and probe testing
   */
  #if HAS_ABL_NOT_UBL && !PROBE_SELECTED
    #error "Auto Bed Leveling requires one of these: PROBE_MANUALLY, FIX_MOUNTED_PROBE, NOZZLE_AS_PROBE, BLTOUCH, SOLENOID_PROBE, Z_PROBE_ALLEN_KEY, Z_PROBE_SLED, or a Z Servo."
  #endif

  #if ENABLED(Z_MIN_PROBE_REPEATABILITY_TEST)
    #error "Z_MIN_PROBE_REPEATABILITY_TEST requires a probe: FIX_MOUNTED_PROBE, NOZZLE_AS_PROBE, BLTOUCH, SOLENOID_PROBE, Z_PROBE_ALLEN_KEY, Z_PROBE_SLED, or Z Servo."
  #endif

#endif

/**
 * Allow only one bed leveling option to be defined
 */
#if 1 < 0 \
  + ENABLED(AUTO_BED_LEVELING_LINEAR) \
  + ENABLED(AUTO_BED_LEVELING_3POINT) \
  + ENABLED(AUTO_BED_LEVELING_BILINEAR) \
  + ENABLED(AUTO_BED_LEVELING_UBL) \
  + ENABLED(MESH_BED_LEVELING)
  #error "Select only one of: MESH_BED_LEVELING, AUTO_BED_LEVELING_LINEAR, AUTO_BED_LEVELING_3POINT, AUTO_BED_LEVELING_BILINEAR or AUTO_BED_LEVELING_UBL."
#endif

/**
 * Bed Leveling Requirements
 */

#if ENABLED(AUTO_BED_LEVELING_UBL)

  /**
   * Unified Bed Leveling
   */

  // Hide PROBE_MANUALLY from the rest of the code
  #undef PROBE_MANUALLY

  #if IS_SCARA
    #error "AUTO_BED_LEVELING_UBL does not yet support SCARA printers."
  #elif DISABLED(EEPROM_SETTINGS)
    #error "AUTO_BED_LEVELING_UBL requires EEPROM_SETTINGS. Please update your configuration."
  #elif !WITHIN(GRID_MAX_POINTS_X, 3, 15) || !WITHIN(GRID_MAX_POINTS_Y, 3, 15)
    #error "GRID_MAX_POINTS_[XY] must be a whole number between 3 and 15."
  #elif !defined(RESTORE_LEVELING_AFTER_G28)
    #error "AUTO_BED_LEVELING_UBL used to enable RESTORE_LEVELING_AFTER_G28. To keep this behavior enable RESTORE_LEVELING_AFTER_G28. Otherwise define it as 'false'."
  #endif

#elif HAS_ABL_NOT_UBL

  /**
   * Auto Bed Leveling
   */

  /**
   * Delta and SCARA have limited bed leveling options
   */
  #if IS_SCARA && DISABLED(AUTO_BED_LEVELING_BILINEAR)
    #error "SCARA machines can only use the AUTO_BED_LEVELING_BILINEAR leveling option."
  #endif

#elif ENABLED(MESH_BED_LEVELING)

  // Hide PROBE_MANUALLY from the rest of the code
  #undef PROBE_MANUALLY

  /**
   * Mesh Bed Leveling
   */

  #if ENABLED(DELTA)
    #error "MESH_BED_LEVELING is not compatible with DELTA printers."
  #elif GRID_MAX_POINTS_X > 9 || GRID_MAX_POINTS_Y > 9
    #error "GRID_MAX_POINTS_X and GRID_MAX_POINTS_Y must be less than 10 for MBL."
  #endif

#endif

#if HAS_MESH
  #if HAS_CLASSIC_JERK
    static_assert(DEFAULT_ZJERK > 0.1, "Low DEFAULT_ZJERK values are incompatible with mesh-based leveling.");
  #endif
#elif ENABLED(G26_MESH_VALIDATION)
  #error "G26_MESH_VALIDATION requires MESH_BED_LEVELING, AUTO_BED_LEVELING_BILINEAR, or AUTO_BED_LEVELING_UBL."
#endif

#if ENABLED(MESH_EDIT_GFX_OVERLAY) && !(ENABLED(AUTO_BED_LEVELING_UBL) && HAS_GRAPHICAL_LCD)
  #error "MESH_EDIT_GFX_OVERLAY requires AUTO_BED_LEVELING_UBL and a Graphical LCD."
#endif

#if ENABLED(G29_RETRY_AND_RECOVER)
  #if ENABLED(AUTO_BED_LEVELING_UBL)
    #error "G29_RETRY_AND_RECOVER is not compatible with UBL."
  #elif ENABLED(MESH_BED_LEVELING)
    #error "G29_RETRY_AND_RECOVER is not compatible with MESH_BED_LEVELING."
  #endif
#endif

/**
 * LCD_BED_LEVELING requirements
 */
#if ENABLED(LCD_BED_LEVELING)
  #if !HAS_LCD_MENU
    #error "LCD_BED_LEVELING requires a programmable LCD controller."
  #elif !(ENABLED(MESH_BED_LEVELING) || HAS_ABL_NOT_UBL)
    #error "LCD_BED_LEVELING requires MESH_BED_LEVELING or AUTO_BED_LEVELING."
  #endif
#endif

/**
 * Homing
 */
#if X_HOME_BUMP_MM < 0 || Y_HOME_BUMP_MM < 0 || Z_HOME_BUMP_MM < 0
  #error "[XYZ]_HOME_BUMP_MM must be greater than or equal to 0."
#endif

#if ENABLED(CODEPENDENT_XY_HOMING)
  #if ENABLED(QUICK_HOME)
    #error "QUICK_HOME is incompatible with CODEPENDENT_XY_HOMING."
  #elif IS_KINEMATIC
    #error "CODEPENDENT_XY_HOMING requires a Cartesian setup."
  #endif
#endif

/**
 * Make sure Z_SAFE_HOMING point is reachable
 */
#if ENABLED(Z_SAFE_HOMING)
  #if HAS_BED_PROBE && (ENABLED(DELTA) || IS_SCARA)
    static_assert(WITHIN(Z_SAFE_HOMING_X_POINT, PROBE_X_MIN, PROBE_X_MAX), "Z_SAFE_HOMING_X_POINT is outside the probe region.");
    static_assert(WITHIN(Z_SAFE_HOMING_Y_POINT, PROBE_Y_MIN, PROBE_Y_MAX), "Z_SAFE_HOMING_Y_POINT is outside the probe region.");
  #else
    static_assert(WITHIN(Z_SAFE_HOMING_X_POINT, X_MIN_POS, X_MAX_POS), "Z_SAFE_HOMING_X_POINT can't be reached by the nozzle.");
    static_assert(WITHIN(Z_SAFE_HOMING_Y_POINT, Y_MIN_POS, Y_MAX_POS), "Z_SAFE_HOMING_Y_POINT can't be reached by the nozzle.");
  #endif
#endif // Z_SAFE_HOMING

/**
 * Make sure DISABLE_[XYZ] compatible with selected homing options
 */
#if ANY(DISABLE_X, DISABLE_Y, DISABLE_Z)
  #if EITHER(HOME_AFTER_DEACTIVATE, Z_SAFE_HOMING)
    #error "DISABLE_[XYZ] is not compatible with HOME_AFTER_DEACTIVATE or Z_SAFE_HOMING."
  #endif
#endif

/**
 * Filament Width Sensor
 */
#if ENABLED(FILAMENT_WIDTH_SENSOR)
  #if !HAS_FILAMENT_WIDTH_SENSOR
    #error "FILAMENT_WIDTH_SENSOR requires a FILWIDTH_PIN to be defined."
  #elif ENABLED(NO_VOLUMETRICS)
    #error "FILAMENT_WIDTH_SENSOR requires NO_VOLUMETRICS to be disabled."
  #endif
#endif

/**
 * ULTIPANEL encoder
 */
#if ENABLED(ULTIPANEL) && NONE(NEWPANEL, SR_LCD_2W_NL) && !defined(SHIFT_CLK)
  #error "ULTIPANEL requires some kind of encoder."
#endif

#if ENCODER_PULSES_PER_STEP < 0
  #error "ENCODER_PULSES_PER_STEP should not be negative, use REVERSE_MENU_DIRECTION instead."
#endif

/**
 * SAV_3DGLCD display options
 */
#if ENABLED(SAV_3DGLCD)
  #if NONE(U8GLIB_SSD1306, U8GLIB_SH1106)
    #error "Enable a SAV_3DGLCD display type: U8GLIB_SSD1306 or U8GLIB_SH1106."
  #elif BOTH(U8GLIB_SSD1306, U8GLIB_SH1106)
    #error "Only enable one SAV_3DGLCD display type: U8GLIB_SSD1306 or U8GLIB_SH1106."
  #endif
#endif

/**
 * Allen Key
 * Deploying the Allen Key probe uses big moves in z direction. Too dangerous for an unhomed z-axis.
 */
#if ENABLED(Z_PROBE_ALLEN_KEY) && (Z_HOME_DIR < 0) && ENABLED(Z_MIN_PROBE_USES_Z_MIN_ENDSTOP_PIN)
  #error "You can't home to a z min endstop with a Z_PROBE_ALLEN_KEY"
#endif

/**
 * Dual X Carriage requirements
 */
#if ENABLED(DUAL_X_CARRIAGE)
  #if EXTRUDERS < 2
    #error "DUAL_X_CARRIAGE requires 2 (or more) extruders."
  #elif CORE_IS_XY || CORE_IS_XZ
    #error "DUAL_X_CARRIAGE cannot be used with COREXY, COREYX, COREXZ, or COREZX."
  #elif !(HAS_X2_ENABLE && HAS_X2_STEP && HAS_X2_DIR)
    #error "DUAL_X_CARRIAGE requires X2 stepper pins to be defined."
  #elif !HAS_X_MAX
    #error "DUAL_X_CARRIAGE requires USE_XMAX_PLUG and an X Max Endstop."
  #elif !defined(X2_HOME_POS) || !defined(X2_MIN_POS) || !defined(X2_MAX_POS)
    #error "DUAL_X_CARRIAGE requires X2_HOME_POS, X2_MIN_POS, and X2_MAX_POS."
  #elif X_HOME_DIR != -1 || X2_HOME_DIR != 1
    #error "DUAL_X_CARRIAGE requires X_HOME_DIR -1 and X2_HOME_DIR 1."
  #endif
#endif

/**
 * Make sure auto fan pins don't conflict with the fan pin
 */
#if HAS_AUTO_FAN
  #if HAS_FAN0
    #if E0_AUTO_FAN_PIN == FAN_PIN
      #error "You cannot set E0_AUTO_FAN_PIN equal to FAN_PIN."
    #elif E1_AUTO_FAN_PIN == FAN_PIN
      #error "You cannot set E1_AUTO_FAN_PIN equal to FAN_PIN."
    #elif E2_AUTO_FAN_PIN == FAN_PIN
      #error "You cannot set E2_AUTO_FAN_PIN equal to FAN_PIN."
    #elif E3_AUTO_FAN_PIN == FAN_PIN
      #error "You cannot set E3_AUTO_FAN_PIN equal to FAN_PIN."
    #endif
  #endif
#endif

#if HAS_FAN0 && CONTROLLER_FAN_PIN == FAN_PIN
  #error "You cannot set CONTROLLER_FAN_PIN equal to FAN_PIN."
#endif

#if ENABLED(USE_CONTROLLER_FAN)
  #if !HAS_CONTROLLER_FAN
    #error "USE_CONTROLLER_FAN requires a CONTROLLER_FAN_PIN. Define in Configuration_adv.h."
  #elif E0_AUTO_FAN_PIN == CONTROLLER_FAN_PIN
    #error "You cannot set E0_AUTO_FAN_PIN equal to CONTROLLER_FAN_PIN."
  #elif E1_AUTO_FAN_PIN == CONTROLLER_FAN_PIN
    #error "You cannot set E1_AUTO_FAN_PIN equal to CONTROLLER_FAN_PIN."
  #elif E2_AUTO_FAN_PIN == CONTROLLER_FAN_PIN
    #error "You cannot set E2_AUTO_FAN_PIN equal to CONTROLLER_FAN_PIN."
  #elif E3_AUTO_FAN_PIN == CONTROLLER_FAN_PIN
    #error "You cannot set E3_AUTO_FAN_PIN equal to CONTROLLER_FAN_PIN."
  #endif
#endif

/**
 * Case Light requirements
 */
#if ENABLED(CASE_LIGHT_ENABLE)
  #if !PIN_EXISTS(CASE_LIGHT)
    #error "CASE_LIGHT_ENABLE requires CASE_LIGHT_PIN to be defined."
  #elif CASE_LIGHT_PIN == FAN_PIN
    #error "CASE_LIGHT_PIN conflicts with FAN_PIN. Resolve before continuing."
  #endif
#endif

/**
 * Required custom thermistor settings
 */
#if   ENABLED(HEATER_0_USER_THERMISTOR) && !(defined(HOTEND0_PULLUP_RESISTOR_OHMS) && defined(HOTEND0_RESISTANCE_25C_OHMS) && defined(HOTEND0_BETA))
  #error "TEMP_SENSOR_0 1000 requires HOTEND0_PULLUP_RESISTOR_OHMS, HOTEND0_RESISTANCE_25C_OHMS and HOTEND0_BETA in Configuration_adv.h."
#elif ENABLED(HEATER_1_USER_THERMISTOR) && !(defined(HOTEND1_PULLUP_RESISTOR_OHMS) && defined(HOTEND1_RESISTANCE_25C_OHMS) && defined(HOTEND1_BETA))
  #error "TEMP_SENSOR_1 1000 requires HOTEND1_PULLUP_RESISTOR_OHMS, HOTEND1_RESISTANCE_25C_OHMS and HOTEND1_BETA in Configuration_adv.h."
#elif ENABLED(HEATER_2_USER_THERMISTOR) && !(defined(HOTEND2_PULLUP_RESISTOR_OHMS) && defined(HOTEND2_RESISTANCE_25C_OHMS) && defined(HOTEND2_BETA))
  #error "TEMP_SENSOR_2 1000 requires HOTEND2_PULLUP_RESISTOR_OHMS, HOTEND2_RESISTANCE_25C_OHMS and HOTEND2_BETA in Configuration_adv.h."
#elif ENABLED(HEATER_3_USER_THERMISTOR) && !(defined(HOTEND3_PULLUP_RESISTOR_OHMS) && defined(HOTEND3_RESISTANCE_25C_OHMS) && defined(HOTEND3_BETA))
  #error "TEMP_SENSOR_3 1000 requires HOTEND3_PULLUP_RESISTOR_OHMS, HOTEND3_RESISTANCE_25C_OHMS and HOTEND3_BETA in Configuration_adv.h."
#elif ENABLED(HEATER_4_USER_THERMISTOR) && !(defined(HOTEND4_PULLUP_RESISTOR_OHMS) && defined(HOTEND4_RESISTANCE_25C_OHMS) && defined(HOTEND4_BETA))
  #error "TEMP_SENSOR_4 1000 requires HOTEND4_PULLUP_RESISTOR_OHMS, HOTEND4_RESISTANCE_25C_OHMS and HOTEND4_BETA in Configuration_adv.h."
#elif ENABLED(HEATER_5_USER_THERMISTOR) && !(defined(HOTEND5_PULLUP_RESISTOR_OHMS) && defined(HOTEND5_RESISTANCE_25C_OHMS) && defined(HOTEND5_BETA))
  #error "TEMP_SENSOR_5 1000 requires HOTEND5_PULLUP_RESISTOR_OHMS, HOTEND5_RESISTANCE_25C_OHMS and HOTEND5_BETA in Configuration_adv.h."
#elif ENABLED(HEATER_BED_USER_THERMISTOR) && !(defined(BED_PULLUP_RESISTOR_OHMS) && defined(BED_RESISTANCE_25C_OHMS) && defined(BED_BETA))
  #error "TEMP_SENSOR_BED 1000 requires BED_PULLUP_RESISTOR_OHMS, BED_RESISTANCE_25C_OHMS and BED_BETA in Configuration_adv.h."
#elif ENABLED(HEATER_CHAMBER_USER_THERMISTOR) && !(defined(CHAMBER_PULLUP_RESISTOR_OHMS) && defined(CHAMBER_RESISTANCE_25C_OHMS) && defined(CHAMBER_BETA))
  #error "TEMP_SENSOR_CHAMBER 1000 requires CHAMBER_PULLUP_RESISTOR_OHMS, CHAMBER_RESISTANCE_25C_OHMS and CHAMBER_BETA in Configuration_adv.h."
#endif

/**
 * Test Heater, Temp Sensor, and Extruder Pins; Sensor Type must also be set.
 */
#if !HAS_HEATER_0
  #error "HEATER_0_PIN not defined for this board."
#elif !ANY_PIN(TEMP_0, MAX6675_SS)
  #error "TEMP_0_PIN not defined for this board."
#elif ((defined(__AVR_ATmega644P__) || defined(__AVR_ATmega1284P__)) && !PIN_EXISTS(E0_STEP, E0_DIR))
  #error "E0_STEP_PIN or E0_DIR_PIN not defined for this board."
#elif ( !(defined(__AVR_ATmega644P__) || defined(__AVR_ATmega1284P__)) && (!PIN_EXISTS(E0_STEP, E0_DIR) || !HAS_E0_ENABLE))
  #error "E0_STEP_PIN, E0_DIR_PIN, or E0_ENABLE_PIN not defined for this board."
#elif EXTRUDERS && TEMP_SENSOR_0 == 0
  #error "TEMP_SENSOR_0 is required with any extruders."
#endif

// Pins are required for heaters
#if ENABLED(HEATER_0_USES_MAX6675) && !PIN_EXISTS(MAX6675_SS)
  #error "MAX6675_SS_PIN (required for TEMP_SENSOR_0) not defined for this board."
#elif (HOTENDS > 1 || ENABLED(HEATERS_PARALLEL)) && !HAS_HEATER_1
  #error "HEATER_1_PIN not defined for this board."
#endif

#if HOTENDS > 1
  #if ENABLED(HEATER_1_USES_MAX6675) && !PIN_EXISTS(MAX6675_SS2)
    #error "MAX6675_SS2_PIN (required for TEMP_SENSOR_1) not defined for this board."
  #elif TEMP_SENSOR_1 == 0
    #error "TEMP_SENSOR_1 is required with 2 or more HOTENDS."
  #elif !ANY_PIN(TEMP_1, MAX6675_SS2)
    #error "TEMP_1_PIN not defined for this board."
  #elif ENABLED(TEMP_SENSOR_1_AS_REDUNDANT)
    #error "HOTENDS must be 1 with TEMP_SENSOR_1_AS_REDUNDANT."
  #endif
  #if HOTENDS > 2
    #if TEMP_SENSOR_2 == 0
      #error "TEMP_SENSOR_2 is required with 3 or more HOTENDS."
    #elif !HAS_HEATER_2
      #error "HEATER_2_PIN not defined for this board."
    #elif !PIN_EXISTS(TEMP_2)
      #error "TEMP_2_PIN not defined for this board."
    #endif
    #if HOTENDS > 3
      #if TEMP_SENSOR_3 == 0
        #error "TEMP_SENSOR_3 is required with 4 or more HOTENDS."
      #elif !HAS_HEATER_3
        #error "HEATER_3_PIN not defined for this board."
      #elif !PIN_EXISTS(TEMP_3)
        #error "TEMP_3_PIN not defined for this board."
      #endif
      #if HOTENDS > 4
        #if TEMP_SENSOR_4 == 0
          #error "TEMP_SENSOR_4 is required with 5 or more HOTENDS."
        #elif !HAS_HEATER_4
          #error "HEATER_4_PIN not defined for this board."
        #elif !PIN_EXISTS(TEMP_4)
          #error "TEMP_4_PIN not defined for this board."
        #endif
        #if HOTENDS > 5
          #if TEMP_SENSOR_5 == 0
            #error "TEMP_SENSOR_5 is required with 6 HOTENDS."
          #elif !HAS_HEATER_5
            #error "HEATER_5_PIN not defined for this board."
          #elif !PIN_EXISTS(TEMP_5)
            #error "TEMP_5_PIN not defined for this board."
          #endif
        #elif TEMP_SENSOR_5 != 0
          #error "TEMP_SENSOR_5 shouldn't be set with only 5 HOTENDS."
        #endif
      #elif TEMP_SENSOR_4 != 0
        #error "TEMP_SENSOR_4 shouldn't be set with only 4 HOTENDS."
      #elif TEMP_SENSOR_5 != 0
        #error "TEMP_SENSOR_5 shouldn't be set with only 4 HOTENDS."
      #endif
    #elif TEMP_SENSOR_3 != 0
      #error "TEMP_SENSOR_3 shouldn't be set with only 3 HOTENDS."
    #elif TEMP_SENSOR_4 != 0
      #error "TEMP_SENSOR_4 shouldn't be set with only 3 HOTENDS."
    #elif TEMP_SENSOR_5 != 0
      #error "TEMP_SENSOR_5 shouldn't be set with only 3 HOTENDS."
    #endif
  #elif TEMP_SENSOR_2 != 0
    #error "TEMP_SENSOR_2 shouldn't be set with only 2 HOTENDS."
  #elif TEMP_SENSOR_3 != 0
    #error "TEMP_SENSOR_3 shouldn't be set with only 2 HOTENDS."
  #elif TEMP_SENSOR_4 != 0
    #error "TEMP_SENSOR_4 shouldn't be set with only 2 HOTENDS."
  #elif TEMP_SENSOR_5 != 0
    #error "TEMP_SENSOR_5 shouldn't be set with only 2 HOTENDS."
  #endif
#elif TEMP_SENSOR_1 != 0 && DISABLED(TEMP_SENSOR_1_AS_REDUNDANT)
  #error "TEMP_SENSOR_1 shouldn't be set with only 1 HOTEND."
#elif TEMP_SENSOR_2 != 0
  #error "TEMP_SENSOR_2 shouldn't be set with only 1 HOTEND."
#elif TEMP_SENSOR_3 != 0
  #error "TEMP_SENSOR_3 shouldn't be set with only 1 HOTEND."
#elif TEMP_SENSOR_4 != 0
  #error "TEMP_SENSOR_4 shouldn't be set with only 1 HOTEND."
#elif TEMP_SENSOR_5 != 0
  #error "TEMP_SENSOR_5 shouldn't be set with only 1 HOTEND."
#endif

#if ENABLED(TEMP_SENSOR_1_AS_REDUNDANT) && TEMP_SENSOR_1 == 0
  #error "TEMP_SENSOR_1 is required with TEMP_SENSOR_1_AS_REDUNDANT."
#endif

/**
 * Temperature status LEDs
 */
#if ENABLED(TEMP_STAT_LEDS) && !ANY_PIN(STAT_LED_RED, STAT_LED_BLUE)
  #error "TEMP_STAT_LEDS requires STAT_LED_RED_PIN or STAT_LED_BLUE_PIN, preferably both."
#endif

/**
 * LED Control Menu
 */
#if ENABLED(LED_CONTROL_MENU) && !HAS_COLOR_LEDS
  #error "LED_CONTROL_MENU requires BLINKM, RGB_LED, RGBW_LED, PCA9533, PCA9632, or NEOPIXEL_LED."
#endif

/**
 * LED Backlight Timeout
 */
#if defined(LED_BACKLIGHT_TIMEOUT) && !(ENABLED(PSU_CONTROL) && EITHER(FYSETC_MINI_12864_2_0, FYSETC_MINI_12864_2_1))
  #error "LED_BACKLIGHT_TIMEOUT requires a FYSETC Mini Panel and a Power Switch."
#endif

/**
 * Basic multi hotend duplication mode
 */
#if ENABLED(MULTI_NOZZLE_DUPLICATION)
  #if HOTENDS < 2
    #error "MULTI_NOZZLE_DUPLICATION requires 2 or more hotends."
  #elif ENABLED(DUAL_X_CARRIAGE)
    #error "MULTI_NOZZLE_DUPLICATION is incompatible with DUAL_X_CARRIAGE."
  #elif ENABLED(SINGLENOZZLE)
    #error "MULTI_NOZZLE_DUPLICATION is incompatible with SINGLENOZZLE."
  #elif ENABLED(MIXING_EXTRUDER)
    #error "MULTI_NOZZLE_DUPLICATION is incompatible with MIXING_EXTRUDER."
  #elif ENABLED(SWITCHING_EXTRUDER)
    #error "MULTI_NOZZLE_DUPLICATION is incompatible with SWITCHING_EXTRUDER."
  #endif
#endif

/**
 * Test Extruder Stepper Pins
 */
#if DISABLED(MK2_MULTIPLEXER) // MK2_MULTIPLEXER uses E0 stepper only
  #if E_STEPPERS
    #if !(PIN_EXISTS(E0_STEP, E0_DIR) && HAS_E0_ENABLE)
      #error "E0_STEP_PIN, E0_DIR_PIN, or E0_ENABLE_PIN not defined for this board."
    #endif
    #if E_STEPPERS > 1
      #if !(PIN_EXISTS(E1_STEP, E1_DIR) && HAS_E1_ENABLE)
        #error "E1_STEP_PIN, E1_DIR_PIN, or E1_ENABLE_PIN not defined for this board."
      #endif
      #if E_STEPPERS > 2
        #if !(PIN_EXISTS(E2_STEP, E2_DIR) && HAS_E2_ENABLE)
          #error "E2_STEP_PIN, E2_DIR_PIN, or E2_ENABLE_PIN not defined for this board."
        #endif
        #if E_STEPPERS > 3
          #if !(PIN_EXISTS(E3_STEP, E3_DIR) && HAS_E3_ENABLE)
            #error "E3_STEP_PIN, E3_DIR_PIN, or E3_ENABLE_PIN not defined for this board."
          #endif
          #if E_STEPPERS > 4
            #if !(PIN_EXISTS(E4_STEP, E4_DIR) && HAS_E4_ENABLE)
              #error "E4_STEP_PIN, E4_DIR_PIN, or E4_ENABLE_PIN not defined for this board."
            #endif
            #if E_STEPPERS > 5
              #if !(PIN_EXISTS(E5_STEP, E5_DIR) && HAS_E5_ENABLE)
                #error "E5_STEP_PIN, E5_DIR_PIN, or E5_ENABLE_PIN not defined for this board."
              #endif
            #endif // E_STEPPERS > 5
          #endif // E_STEPPERS > 4
        #endif // E_STEPPERS > 3
      #endif // E_STEPPERS > 2
    #endif // E_STEPPERS > 1
  #endif // E_STEPPERS
#endif

/**
 * Endstop Tests
 */

#define _PLUG_UNUSED_TEST(AXIS,PLUG) (DISABLED(USE_##PLUG##MIN_PLUG, USE_##PLUG##MAX_PLUG) && !(ENABLED(AXIS##_DUAL_ENDSTOPS) && WITHIN(AXIS##2_USE_ENDSTOP, _##PLUG##MAX_, _##PLUG##MIN_)))
#define _AXIS_PLUG_UNUSED_TEST(AXIS) (_PLUG_UNUSED_TEST(AXIS,X) && _PLUG_UNUSED_TEST(AXIS,Y) && _PLUG_UNUSED_TEST(AXIS,Z))

// At least 3 endstop plugs must be used
#if _AXIS_PLUG_UNUSED_TEST(X)
  #error "You must enable USE_XMIN_PLUG or USE_XMAX_PLUG."
#endif
#if _AXIS_PLUG_UNUSED_TEST(Y)
  #error "You must enable USE_YMIN_PLUG or USE_YMAX_PLUG."
#endif
#if _AXIS_PLUG_UNUSED_TEST(Z)
  #error "You must enable USE_ZMIN_PLUG or USE_ZMAX_PLUG."
#endif

// Delta and Cartesian use 3 homing endstops
#if !IS_SCARA
  #if X_HOME_DIR < 0 && DISABLED(USE_XMIN_PLUG)
    #error "Enable USE_XMIN_PLUG when homing X to MIN."
  #elif X_HOME_DIR > 0 && DISABLED(USE_XMAX_PLUG)
    #error "Enable USE_XMAX_PLUG when homing X to MAX."
  #elif Y_HOME_DIR < 0 && DISABLED(USE_YMIN_PLUG)
    #error "Enable USE_YMIN_PLUG when homing Y to MIN."
  #elif Y_HOME_DIR > 0 && DISABLED(USE_YMAX_PLUG)
    #error "Enable USE_YMAX_PLUG when homing Y to MAX."
  #endif
#endif
#if Z_HOME_DIR < 0 && DISABLED(USE_ZMIN_PLUG)
  #error "Enable USE_ZMIN_PLUG when homing Z to MIN."
#elif Z_HOME_DIR > 0 && DISABLED(USE_ZMAX_PLUG)
  #error "Enable USE_ZMAX_PLUG when homing Z to MAX."
#endif

// Dual endstops requirements
#if ENABLED(X_DUAL_ENDSTOPS)
  #if !X2_USE_ENDSTOP
    #error "You must set X2_USE_ENDSTOP with X_DUAL_ENDSTOPS."
  #elif X2_USE_ENDSTOP == _XMIN_ && DISABLED(USE_XMIN_PLUG)
    #error "USE_XMIN_PLUG is required when X2_USE_ENDSTOP is _XMIN_."
  #elif X2_USE_ENDSTOP == _XMAX_ && DISABLED(USE_XMAX_PLUG)
    #error "USE_XMAX_PLUG is required when X2_USE_ENDSTOP is _XMAX_."
  #elif X2_USE_ENDSTOP == _YMIN_ && DISABLED(USE_YMIN_PLUG)
    #error "USE_YMIN_PLUG is required when X2_USE_ENDSTOP is _YMIN_."
  #elif X2_USE_ENDSTOP == _YMAX_ && DISABLED(USE_YMAX_PLUG)
    #error "USE_YMAX_PLUG is required when X2_USE_ENDSTOP is _YMAX_."
  #elif X2_USE_ENDSTOP == _ZMIN_ && DISABLED(USE_ZMIN_PLUG)
    #error "USE_ZMIN_PLUG is required when X2_USE_ENDSTOP is _ZMIN_."
  #elif X2_USE_ENDSTOP == _ZMAX_ && DISABLED(USE_ZMAX_PLUG)
    #error "USE_ZMAX_PLUG is required when X2_USE_ENDSTOP is _ZMAX_."
  #elif !HAS_X2_MIN && !HAS_X2_MAX
    #error "X2_USE_ENDSTOP has been assigned to a nonexistent endstop!"
  #elif ENABLED(DELTA)
    #error "X_DUAL_ENDSTOPS is not compatible with DELTA."
  #endif
#endif
#if ENABLED(Y_DUAL_ENDSTOPS)
  #if !Y2_USE_ENDSTOP
    #error "You must set Y2_USE_ENDSTOP with Y_DUAL_ENDSTOPS."
  #elif Y2_USE_ENDSTOP == _XMIN_ && DISABLED(USE_XMIN_PLUG)
    #error "USE_XMIN_PLUG is required when Y2_USE_ENDSTOP is _XMIN_."
  #elif Y2_USE_ENDSTOP == _XMAX_ && DISABLED(USE_XMAX_PLUG)
    #error "USE_XMAX_PLUG is required when Y2_USE_ENDSTOP is _XMAX_."
  #elif Y2_USE_ENDSTOP == _YMIN_ && DISABLED(USE_YMIN_PLUG)
    #error "USE_YMIN_PLUG is required when Y2_USE_ENDSTOP is _YMIN_."
  #elif Y2_USE_ENDSTOP == _YMAX_ && DISABLED(USE_YMAX_PLUG)
    #error "USE_YMAX_PLUG is required when Y2_USE_ENDSTOP is _YMAX_."
  #elif Y2_USE_ENDSTOP == _ZMIN_ && DISABLED(USE_ZMIN_PLUG)
    #error "USE_ZMIN_PLUG is required when Y2_USE_ENDSTOP is _ZMIN_."
  #elif Y2_USE_ENDSTOP == _ZMAX_ && DISABLED(USE_ZMAX_PLUG)
    #error "USE_ZMAX_PLUG is required when Y2_USE_ENDSTOP is _ZMAX_."
  #elif !HAS_Y2_MIN && !HAS_Y2_MAX
    #error "Y2_USE_ENDSTOP has been assigned to a nonexistent endstop!"
  #elif ENABLED(DELTA)
    #error "Y_DUAL_ENDSTOPS is not compatible with DELTA."
  #endif
#endif
#if ENABLED(Z_DUAL_ENDSTOPS)
  #if !Z2_USE_ENDSTOP
    #error "You must set Z2_USE_ENDSTOP with Z_DUAL_ENDSTOPS."
  #elif Z2_USE_ENDSTOP == _XMIN_ && DISABLED(USE_XMIN_PLUG)
    #error "USE_XMIN_PLUG is required when Z2_USE_ENDSTOP is _XMIN_."
  #elif Z2_USE_ENDSTOP == _XMAX_ && DISABLED(USE_XMAX_PLUG)
    #error "USE_XMAX_PLUG is required when Z2_USE_ENDSTOP is _XMAX_."
  #elif Z2_USE_ENDSTOP == _YMIN_ && DISABLED(USE_YMIN_PLUG)
    #error "USE_YMIN_PLUG is required when Z2_USE_ENDSTOP is _YMIN_."
  #elif Z2_USE_ENDSTOP == _YMAX_ && DISABLED(USE_YMAX_PLUG)
    #error "USE_YMAX_PLUG is required when Z2_USE_ENDSTOP is _YMAX_."
  #elif Z2_USE_ENDSTOP == _ZMIN_ && DISABLED(USE_ZMIN_PLUG)
    #error "USE_ZMIN_PLUG is required when Z2_USE_ENDSTOP is _ZMIN_."
  #elif Z2_USE_ENDSTOP == _ZMAX_ && DISABLED(USE_ZMAX_PLUG)
    #error "USE_ZMAX_PLUG is required when Z2_USE_ENDSTOP is _ZMAX_."
  #elif !HAS_Z2_MIN && !HAS_Z2_MAX
    #error "Z2_USE_ENDSTOP has been assigned to a nonexistent endstop!"
  #elif ENABLED(DELTA)
    #error "Z_DUAL_ENDSTOPS is not compatible with DELTA."
  #endif
#endif
#if ENABLED(Z_TRIPLE_ENDSTOPS)
  #if !Z2_USE_ENDSTOP
    #error "You must set Z2_USE_ENDSTOP with Z_TRIPLE_ENDSTOPS."
  #elif Z2_USE_ENDSTOP == _XMIN_ && DISABLED(USE_XMIN_PLUG)
    #error "USE_XMIN_PLUG is required when Z2_USE_ENDSTOP is _XMIN_."
  #elif Z2_USE_ENDSTOP == _XMAX_ && DISABLED(USE_XMAX_PLUG)
    #error "USE_XMAX_PLUG is required when Z2_USE_ENDSTOP is _XMAX_."
  #elif Z2_USE_ENDSTOP == _YMIN_ && DISABLED(USE_YMIN_PLUG)
    #error "USE_YMIN_PLUG is required when Z2_USE_ENDSTOP is _YMIN_."
  #elif Z2_USE_ENDSTOP == _YMAX_ && DISABLED(USE_YMAX_PLUG)
    #error "USE_YMAX_PLUG is required when Z2_USE_ENDSTOP is _YMAX_."
  #elif Z2_USE_ENDSTOP == _ZMIN_ && DISABLED(USE_ZMIN_PLUG)
    #error "USE_ZMIN_PLUG is required when Z2_USE_ENDSTOP is _ZMIN_."
  #elif Z2_USE_ENDSTOP == _ZMAX_ && DISABLED(USE_ZMAX_PLUG)
    #error "USE_ZMAX_PLUG is required when Z2_USE_ENDSTOP is _ZMAX_."
  #elif !HAS_Z2_MIN && !HAS_Z2_MAX
    #error "Z2_USE_ENDSTOP has been assigned to a nonexistent endstop!"
  #elif ENABLED(DELTA)
    #error "Z_TRIPLE_ENDSTOPS is not compatible with DELTA."
  #endif
  #if !Z3_USE_ENDSTOP
    #error "You must set Z3_USE_ENDSTOP with Z_TRIPLE_ENDSTOPS."
  #elif Z3_USE_ENDSTOP == _XMIN_ && DISABLED(USE_XMIN_PLUG)
    #error "USE_XMIN_PLUG is required when Z3_USE_ENDSTOP is _XMIN_."
  #elif Z3_USE_ENDSTOP == _XMAX_ && DISABLED(USE_XMAX_PLUG)
    #error "USE_XMAX_PLUG is required when Z3_USE_ENDSTOP is _XMAX_."
  #elif Z3_USE_ENDSTOP == _YMIN_ && DISABLED(USE_YMIN_PLUG)
    #error "USE_YMIN_PLUG is required when Z3_USE_ENDSTOP is _YMIN_."
  #elif Z3_USE_ENDSTOP == _YMAX_ && DISABLED(USE_YMAX_PLUG)
    #error "USE_YMAX_PLUG is required when Z3_USE_ENDSTOP is _YMAX_."
  #elif Z3_USE_ENDSTOP == _ZMIN_ && DISABLED(USE_ZMIN_PLUG)
    #error "USE_ZMIN_PLUG is required when Z3_USE_ENDSTOP is _ZMIN_."
  #elif Z3_USE_ENDSTOP == _ZMAX_ && DISABLED(USE_ZMAX_PLUG)
    #error "USE_ZMAX_PLUG is required when Z3_USE_ENDSTOP is _ZMAX_."
  #elif !HAS_Z3_MIN && !HAS_Z3_MAX
    #error "Z3_USE_ENDSTOP has been assigned to a nonexistent endstop!"
  #elif ENABLED(DELTA)
    #error "Z_TRIPLE_ENDSTOPS is not compatible with DELTA."
  #endif
#endif

#if defined(ENDSTOP_NOISE_THRESHOLD) && !WITHIN(ENDSTOP_NOISE_THRESHOLD, 2, 7)
  #error "ENDSTOP_NOISE_THRESHOLD must be an integer from 2 to 7."
#endif

/**
 * emergency-command parser
 */
#if ENABLED(EMERGENCY_PARSER) && defined(__AVR__) && defined(USBCON)
  #error "EMERGENCY_PARSER does not work on boards with AT90USB processors (USBCON)."
#endif

/**
 * I2C bus
 */
#if ENABLED(EXPERIMENTAL_I2CBUS) && I2C_SLAVE_ADDRESS > 0
  #if I2C_SLAVE_ADDRESS < 8
    #error "I2C_SLAVE_ADDRESS can't be less than 8. (Addresses 0 - 7 are reserved.)"
  #elif I2C_SLAVE_ADDRESS > 127
    #error "I2C_SLAVE_ADDRESS can't be over 127. (Only 7 bits allowed.)"
  #endif
#endif

/**
 * G38 Probe Target
 */
#if ENABLED(G38_PROBE_TARGET)
  #if !HAS_BED_PROBE
    #error "G38_PROBE_TARGET requires a bed probe."
  #elif !IS_CARTESIAN
    #error "G38_PROBE_TARGET requires a Cartesian machine."
  #endif
#endif

/**
 * RGB_LED Requirements
 */
#define _RGB_TEST (PIN_EXISTS(RGB_LED_R, RGB_LED_G, RGB_LED_B))
#if ENABLED(PRINTER_EVENT_LEDS) && !HAS_COLOR_LEDS
  #error "PRINTER_EVENT_LEDS requires BLINKM, PCA9533, PCA9632, RGB_LED, RGBW_LED or NEOPIXEL_LED."
#elif ENABLED(RGB_LED)
  #if !_RGB_TEST
    #error "RGB_LED requires RGB_LED_R_PIN, RGB_LED_G_PIN, and RGB_LED_B_PIN."
  #elif ENABLED(RGBW_LED)
    #error "Please enable only one of RGB_LED and RGBW_LED."
  #endif
#elif ENABLED(RGBW_LED)
  #if !(_RGB_TEST && PIN_EXISTS(RGB_LED_W))
    #error "RGBW_LED requires RGB_LED_R_PIN, RGB_LED_G_PIN, RGB_LED_B_PIN, and RGB_LED_W_PIN."
  #endif
#elif ENABLED(NEOPIXEL_LED)
  #if !(PIN_EXISTS(NEOPIXEL) && NEOPIXEL_PIXELS > 0)
    #error "NEOPIXEL_LED requires NEOPIXEL_PIN and NEOPIXEL_PIXELS."
  #endif
#endif
#undef _RGB_TEST

/**
 * Auto Fan check for PWM pins
 */
#if HAS_AUTO_FAN && EXTRUDER_AUTO_FAN_SPEED != 255
  #define AF_ERR_SUFF "_AUTO_FAN_PIN is not a PWM pin. Set EXTRUDER_AUTO_FAN_SPEED to 255."
  #if HAS_AUTO_FAN_0
    static_assert(PWM_PIN(E0_AUTO_FAN_PIN), "E0" AF_ERR_SUFF);
  #elif HAS_AUTO_FAN_1
    static_assert(PWM_PIN(E1_AUTO_FAN_PIN), "E1" AF_ERR_SUFF);
  #elif HAS_AUTO_FAN_2
    static_assert(PWM_PIN(E2_AUTO_FAN_PIN), "E2" AF_ERR_SUFF);
  #elif HAS_AUTO_FAN_3
    static_assert(PWM_PIN(E3_AUTO_FAN_PIN), "E3" AF_ERR_SUFF);
  #endif
#endif

/**
 * Make sure only one display is enabled
 */
#if 1 < 0 \
  + (ENABLED(REPRAP_DISCOUNT_SMART_CONTROLLER) && DISABLED(IS_RRD_SC)) \
  + (ENABLED(REPRAP_DISCOUNT_FULL_GRAPHIC_SMART_CONTROLLER) && DISABLED(IS_RRD_FG_SC)) \
  + (ENABLED(ULTRA_LCD) && DISABLED(IS_ULTRA_LCD)) \
  + (ENABLED(U8GLIB_SSD1306) && DISABLED(IS_U8GLIB_SSD1306)) \
  + (ENABLED(MINIPANEL) && DISABLED(MKS_MINI_12864)) \
  + (ENABLED(REPRAPWORLD_KEYPAD) && DISABLED(IS_RRW_KEYPAD)) \
  + (ENABLED(EXTENSIBLE_UI) && DISABLED(IS_EXTUI)) \
  + (ENABLED(ULTIPANEL) && DISABLED(IS_ULTIPANEL)) \
  + ENABLED(RADDS_DISPLAY) \
  + ENABLED(ULTIMAKERCONTROLLER) \
  + ENABLED(PANEL_ONE) \
  + ENABLED(G3D_PANEL) \
  + ENABLED(RIGIDBOT_PANEL) \
  + ENABLED(MAKEBOARD_MINI_2_LINE_DISPLAY_1602) \
  + ENABLED(ZONESTAR_LCD) \
  + ENABLED(RA_CONTROL_PANEL) \
  + ENABLED(LCD_SAINSMART_I2C_1602) \
  + ENABLED(LCD_SAINSMART_I2C_2004) \
  + ENABLED(LCM1602) \
  + ENABLED(LCD_I2C_PANELOLU2) \
  + ENABLED(LCD_I2C_VIKI) \
  + ENABLED(SAV_3DLCD) \
  + ENABLED(FF_INTERFACEBOARD) \
  + ENABLED(REPRAPWORLD_GRAPHICAL_LCD) \
  + ENABLED(VIKI2) \
  + ENABLED(miniVIKI) \
  + ENABLED(MAKRPANEL) \
  + ENABLED(ELB_FULL_GRAPHIC_CONTROLLER) \
  + ENABLED(BQ_LCD_SMART_CONTROLLER) \
  + ENABLED(CARTESIO_UI) \
  + ENABLED(LCD_FOR_MELZI) \
  + ENABLED(ULTI_CONTROLLER) \
  + ENABLED(MKS_MINI_12864) \
  + ENABLED(FYSETC_MINI_12864_X_X) \
  + ENABLED(FYSETC_MINI_12864_1_2) \
  + ENABLED(FYSETC_MINI_12864_2_0) \
  + ENABLED(FYSETC_MINI_12864_2_1) \
  + ENABLED(CR10_STOCKDISPLAY) \
  + ENABLED(ANET_FULL_GRAPHICS_LCD) \
  + ENABLED(AZSMZ_12864) \
  + ENABLED(SILVER_GATE_GLCD_CONTROLLER) \
  + ENABLED(SAV_3DGLCD) \
  + ENABLED(OLED_PANEL_TINYBOY2) \
  + ENABLED(MKS_12864OLED) \
  + ENABLED(MKS_12864OLED_SSD1306) \
  + ENABLED(U8GLIB_SH1106_EINSTART) \
  + ENABLED(OVERLORD_OLED) \
  + ENABLED(DGUS_LCD) \
  + ENABLED(MALYAN_LCD) \
  + ENABLED(TOUCH_UI_FTDI_EVE) \
  + ENABLED(FSMC_GRAPHICAL_TFT)
  #error "Please select no more than one LCD controller option."
#endif

#undef IS_RRD_SC
#undef IS_RRD_FG_SC
#undef IS_ULTRA_LCD
#undef IS_U8GLIB_SSD1306
#undef IS_RRW_KEYPAD
#undef IS_EXTUI
#undef IS_ULTIPANEL

/**
 * FYSETC Mini 12864 RGB backlighting required
 */
#if EITHER(FYSETC_MINI_12864_1_2, FYSETC_MINI_12864_2_0) && DISABLED(RGB_LED)
  #error "RGB_LED is required for FYSETC_MINI_12864 1.2 and 2.0."
#elif EITHER(FYSETC_MINI_12864_2_0, FYSETC_MINI_12864_2_1) && DISABLED(LED_USER_PRESET_STARTUP)
  #error "LED_USER_PRESET_STARTUP is required for FYSETC_MINI_12864 2.x displays."
#endif

/**
 * Check existing CS pins against enabled TMC SPI drivers.
 */
#define INVALID_TMC_SPI(ST) (AXIS_HAS_SPI(ST) && !PIN_EXISTS(ST##_CS))
#if INVALID_TMC_SPI(X)
  #error "An SPI driven TMC driver on X requires X_CS_PIN."
#elif INVALID_TMC_SPI(X2)
  #error "An SPI driven TMC driver on X2 requires X2_CS_PIN."
#elif INVALID_TMC_SPI(Y)
  #error "An SPI driven TMC driver on Y requires Y_CS_PIN."
#elif INVALID_TMC_SPI(Y2)
  #error "An SPI driven TMC driver on Y2 requires Y2_CS_PIN."
#elif INVALID_TMC_SPI(Z)
  #error "An SPI driven TMC driver on Z requires Z_CS_PIN."
#elif INVALID_TMC_SPI(Z2)
  #error "An SPI driven TMC driver on Z2 requires Z2_CS_PIN."
#elif INVALID_TMC_SPI(Z3)
  #error "An SPI driven TMC driver on Z3 requires Z3_CS_PIN."
#elif INVALID_TMC_SPI(E0)
  #error "An SPI driven TMC driver on E0 requires E0_CS_PIN."
#elif INVALID_TMC_SPI(E1)
  #error "An SPI driven TMC driver on E1 requires E1_CS_PIN."
#elif INVALID_TMC_SPI(E2)
  #error "An SPI driven TMC driver on E2 requires E2_CS_PIN."
#elif INVALID_TMC_SPI(E3)
  #error "An SPI driven TMC driver on E3 requires E3_CS_PIN."
#elif INVALID_TMC_SPI(E4)
  #error "An SPI driven TMC driver on E4 requires E4_CS_PIN."
#elif INVALID_TMC_SPI(E5)
  #error "An SPI driven TMC driver on E5 requires E5_CS_PIN."
#endif
#undef INVALID_TMC_SPI

/**
 * Check existing RX/TX pins against enable TMC UART drivers.
 */
#define INVALID_TMC_UART(ST) (AXIS_HAS_UART(ST) && !(defined(ST##_HARDWARE_SERIAL) || (PIN_EXISTS(ST##_SERIAL_RX, ST##_SERIAL_TX))))
#if INVALID_TMC_UART(X)
  #error "TMC2208 or TMC2209 on X requires X_HARDWARE_SERIAL or X_SERIAL_(RX|TX)_PIN."
#elif INVALID_TMC_UART(X2)
  #error "TMC2208 or TMC2209 on X2 requires X2_HARDWARE_SERIAL or X2_SERIAL_(RX|TX)_PIN."
#elif INVALID_TMC_UART(Y)
  #error "TMC2208 or TMC2209 on Y requires Y_HARDWARE_SERIAL or Y_SERIAL_(RX|TX)_PIN."
#elif INVALID_TMC_UART(Y2)
  #error "TMC2208 or TMC2209 on Y2 requires Y2_HARDWARE_SERIAL or Y2_SERIAL_(RX|TX)_PIN."
#elif INVALID_TMC_UART(Z)
  #error "TMC2208 or TMC2209 on Z requires Z_HARDWARE_SERIAL or Z_SERIAL_(RX|TX)_PIN."
#elif INVALID_TMC_UART(Z2)
  #error "TMC2208 or TMC2209 on Z2 requires Z2_HARDWARE_SERIAL or Z2_SERIAL_(RX|TX)_PIN."
#elif INVALID_TMC_UART(Z3)
  #error "TMC2208 or TMC2209 on Z3 requires Z3_HARDWARE_SERIAL or Z3_SERIAL_(RX|TX)_PIN."
#elif INVALID_TMC_UART(E0)
  #error "TMC2208 or TMC2209 on E0 requires E0_HARDWARE_SERIAL or E0_SERIAL_(RX|TX)_PIN."
#elif INVALID_TMC_UART(E1)
  #error "TMC2208 or TMC2209 on E1 requires E1_HARDWARE_SERIAL or E1_SERIAL_(RX|TX)_PIN."
#elif INVALID_TMC_UART(E2)
  #error "TMC2208 or TMC2209 on E2 requires E2_HARDWARE_SERIAL or E2_SERIAL_(RX|TX)_PIN."
#elif INVALID_TMC_UART(E3)
  #error "TMC2208 or TMC2209 on E3 requires E3_HARDWARE_SERIAL or E3_SERIAL_(RX|TX)_PIN."
#elif INVALID_TMC_UART(E4)
  #error "TMC2208 or TMC2209 on E4 requires E4_HARDWARE_SERIAL or E4_SERIAL_(RX|TX)_PIN."
#elif INVALID_TMC_UART(E5)
  #error "TMC2208 or TMC2209 on E5 requires E5_HARDWARE_SERIAL or E5_SERIAL_(RX|TX)_PIN."
#endif
#undef INVALID_TMC_UART

/**
 * TMC2209 slave address values
 */
#define INVALID_TMC_ADDRESS(ST) static_assert(0 <= ST##_SLAVE_ADDRESS && ST##_SLAVE_ADDRESS <= 3, "TMC2209 slave address must be 0, 1, 2 or 3")
#if AXIS_DRIVER_TYPE_X(TMC2209)
  INVALID_TMC_ADDRESS(X);
#elif AXIS_DRIVER_TYPE_X2(TMC2209)
  INVALID_TMC_ADDRESS(X2);
#elif AXIS_DRIVER_TYPE_Y(TMC2209)
  INVALID_TMC_ADDRESS(Y);
#elif AXIS_DRIVER_TYPE_Y2(TMC2209)
  INVALID_TMC_ADDRESS(Y2);
#elif AXIS_DRIVER_TYPE_Z(TMC2209)
  INVALID_TMC_ADDRESS(Z);
#elif AXIS_DRIVER_TYPE_Z2(TMC2209)
  INVALID_TMC_ADDRESS(Z2);
#elif AXIS_DRIVER_TYPE_Z3(TMC2209)
  INVALID_TMC_ADDRESS(Z3);
#elif AXIS_DRIVER_TYPE_E0(TMC2209)
  INVALID_TMC_ADDRESS(E0);
#elif AXIS_DRIVER_TYPE_E1(TMC2209)
  INVALID_TMC_ADDRESS(E1);
#elif AXIS_DRIVER_TYPE_E2(TMC2209)
  INVALID_TMC_ADDRESS(E2);
#elif AXIS_DRIVER_TYPE_E3(TMC2209)
  INVALID_TMC_ADDRESS(E3);
#elif AXIS_DRIVER_TYPE_E4(TMC2209)
  INVALID_TMC_ADDRESS(E4);
#elif AXIS_DRIVER_TYPE_E5(TMC2209)
  INVALID_TMC_ADDRESS(E5);
#endif
#undef INVALID_TMC_ADDRESS

<<<<<<< HEAD
=======
/**
 * TMC2208/2209 software UART and ENDSTOP_INTERRUPTS both use pin change interrupts (PCI)
 */
#if HAS_TMC220x && !defined(TARGET_LPC1768) && ENABLED(ENDSTOP_INTERRUPTS_FEATURE) && !defined(TARGET_STM32F1) && !defined(TARGET_STM32F4) && !( \
       defined(X_HARDWARE_SERIAL ) || defined(X2_HARDWARE_SERIAL) \
    || defined(Y_HARDWARE_SERIAL ) || defined(Y2_HARDWARE_SERIAL) \
    || defined(Z_HARDWARE_SERIAL ) || defined(Z2_HARDWARE_SERIAL) \
    || defined(Z3_HARDWARE_SERIAL) || defined(E0_HARDWARE_SERIAL) \
    || defined(E1_HARDWARE_SERIAL) || defined(E2_HARDWARE_SERIAL) \
    || defined(E3_HARDWARE_SERIAL) || defined(E4_HARDWARE_SERIAL) \
    || defined(E5_HARDWARE_SERIAL) )
  #error "Select hardware UART for TMC2208 to use both TMC2208 and ENDSTOP_INTERRUPTS_FEATURE."
#endif

/**
 * TMC2208/2209 software UART is only supported on AVR, LPC, STM32F1 and STM32F4
 */
#if HAS_TMC220x && !defined(__AVR__) && !defined(TARGET_LPC1768) && !defined(TARGET_STM32F1) && !defined(TARGET_STM32F4) && !( \
       defined(X_HARDWARE_SERIAL ) || defined(X2_HARDWARE_SERIAL) \
    || defined(Y_HARDWARE_SERIAL ) || defined(Y2_HARDWARE_SERIAL) \
    || defined(Z_HARDWARE_SERIAL ) || defined(Z2_HARDWARE_SERIAL) \
    || defined(Z3_HARDWARE_SERIAL) || defined(E0_HARDWARE_SERIAL) \
    || defined(E1_HARDWARE_SERIAL) || defined(E2_HARDWARE_SERIAL) \
    || defined(E3_HARDWARE_SERIAL) || defined(E4_HARDWARE_SERIAL) \
    || defined(E5_HARDWARE_SERIAL) )
  #error "TMC2208 Software Serial is supported only on AVR, LPC1768, STM32F1 and STM32F4 platforms."
#endif

>>>>>>> ac32ed74
#if ENABLED(DELTA) && (ENABLED(STEALTHCHOP_XY) != ENABLED(STEALTHCHOP_Z))
  #error "STEALTHCHOP_XY and STEALTHCHOP_Z must be the same on DELTA."
#endif

#if ENABLED(SENSORLESS_HOMING)
  // Require STEALTHCHOP for SENSORLESS_HOMING on DELTA as the transition from spreadCycle to stealthChop
  // is necessary in order to reset the stallGuard indication between the initial movement of all three
  // towers to +Z and the individual homing of each tower. This restriction can be removed once a means of
  // clearing the stallGuard activated status is found.

  // Stall detection DIAG = HIGH : TMC2209
  // Stall detection DIAG = LOW  : TMC2130/TMC2160/TMC2660/TMC5130/TMC5160
  #define X_ENDSTOP_INVERTING !AXIS_DRIVER_TYPE(X,TMC2209)
  #define Y_ENDSTOP_INVERTING !AXIS_DRIVER_TYPE(Y,TMC2209)
  #define Z_ENDSTOP_INVERTING !AXIS_DRIVER_TYPE(Z,TMC2209)

  #if ENABLED(DELTA) && !BOTH(STEALTHCHOP_XY, STEALTHCHOP_Z)
    #error "SENSORLESS_HOMING on DELTA currently requires STEALTHCHOP_XY and STEALTHCHOP_Z."
  #elif X_SENSORLESS && X_HOME_DIR < 0 && NONE(ONBOARD_ENDSTOPPULLUPS, ENDSTOPPULLUPS, ENDSTOPPULLUP_XMIN)
    #error "SENSORLESS_HOMING requires ENDSTOPPULLUP_XMIN (or ENDSTOPPULLUPS) when homing to X_MIN."
  #elif X_SENSORLESS && X_HOME_DIR > 0 && NONE(ONBOARD_ENDSTOPPULLUPS, ENDSTOPPULLUPS, ENDSTOPPULLUP_XMAX)
    #error "SENSORLESS_HOMING requires ENDSTOPPULLUP_XMAX (or ENDSTOPPULLUPS) when homing to X_MAX."
  #elif Y_SENSORLESS && Y_HOME_DIR < 0 && NONE(ONBOARD_ENDSTOPPULLUPS, ENDSTOPPULLUPS, ENDSTOPPULLUP_YMIN)
    #error "SENSORLESS_HOMING requires ENDSTOPPULLUP_YMIN (or ENDSTOPPULLUPS) when homing to Y_MIN."
  #elif Y_SENSORLESS && Y_HOME_DIR > 0 && NONE(ONBOARD_ENDSTOPPULLUPS, ENDSTOPPULLUPS, ENDSTOPPULLUP_YMAX)
    #error "SENSORLESS_HOMING requires ENDSTOPPULLUP_YMAX (or ENDSTOPPULLUPS) when homing to Y_MAX."
  #elif Z_SENSORLESS && Z_HOME_DIR < 0 && NONE(ONBOARD_ENDSTOPPULLUPS, ENDSTOPPULLUPS, ENDSTOPPULLUP_ZMIN)
    #error "SENSORLESS_HOMING requires ENDSTOPPULLUP_ZMIN (or ENDSTOPPULLUPS) when homing to Z_MIN."
  #elif Z_SENSORLESS && Z_HOME_DIR > 0 && NONE(ONBOARD_ENDSTOPPULLUPS, ENDSTOPPULLUPS, ENDSTOPPULLUP_ZMAX)
    #error "SENSORLESS_HOMING requires ENDSTOPPULLUP_ZMAX (or ENDSTOPPULLUPS) when homing to Z_MAX."
  #elif X_SENSORLESS && X_HOME_DIR < 0 && X_MIN_ENDSTOP_INVERTING != X_ENDSTOP_INVERTING
    #if X_ENDSTOP_INVERTING
      #error "SENSORLESS_HOMING requires X_MIN_ENDSTOP_INVERTING = true when homing to X_MIN."
    #else
      #error "SENSORLESS_HOMING requires X_MIN_ENDSTOP_INVERTING = false when homing TMC2209 to X_MIN."
    #endif
  #elif X_SENSORLESS && X_HOME_DIR > 0 && X_MAX_ENDSTOP_INVERTING != X_ENDSTOP_INVERTING
    #if X_ENDSTOP_INVERTING
      #error "SENSORLESS_HOMING requires X_MAX_ENDSTOP_INVERTING = true when homing to X_MAX."
    #else
      #error "SENSORLESS_HOMING requires X_MAX_ENDSTOP_INVERTING = false when homing TMC2209 to X_MAX."
    #endif
  #elif Y_SENSORLESS && Y_HOME_DIR < 0 && Y_MIN_ENDSTOP_INVERTING != Y_ENDSTOP_INVERTING
    #if Y_ENDSTOP_INVERTING
      #error "SENSORLESS_HOMING requires Y_MIN_ENDSTOP_INVERTING = true when homing to Y_MIN."
    #else
      #error "SENSORLESS_HOMING requires Y_MIN_ENDSTOP_INVERTING = false when homing TMC2209 to Y_MIN."
    #endif
  #elif Y_SENSORLESS && Y_HOME_DIR > 0 && Y_MAX_ENDSTOP_INVERTING != Y_ENDSTOP_INVERTING
    #if Y_ENDSTOP_INVERTING
      #error "SENSORLESS_HOMING requires Y_MAX_ENDSTOP_INVERTING = true when homing to Y_MAX."
    #else
      #error "SENSORLESS_HOMING requires Y_MAX_ENDSTOP_INVERTING = false when homing TMC2209 to Y_MAX."
    #endif
  #elif Z_SENSORLESS && Z_HOME_DIR < 0 && Z_MIN_ENDSTOP_INVERTING != Z_ENDSTOP_INVERTING
    #if Z_ENDSTOP_INVERTING
      #error "SENSORLESS_HOMING requires Z_MIN_ENDSTOP_INVERTING = true when homing to Z_MIN."
    #else
      #error "SENSORLESS_HOMING requires Z_MIN_ENDSTOP_INVERTING = false when homing TMC2209 to Z_MIN."
    #endif
  #elif Z_SENSORLESS && Z_HOME_DIR > 0 && Z_MAX_ENDSTOP_INVERTING != Z_ENDSTOP_INVERTING
    #if Z_ENDSTOP_INVERTING
      #error "SENSORLESS_HOMING requires Z_MAX_ENDSTOP_INVERTING = true when homing to Z_MAX."
    #else
      #error "SENSORLESS_HOMING requires Z_MAX_ENDSTOP_INVERTING = false when homing TMC2209 to Z_MAX."
    #endif
  #elif ENDSTOP_NOISE_THRESHOLD
    #error "SENSORLESS_HOMING is incompatible with ENDSTOP_NOISE_THRESHOLD."
  #elif !(X_SENSORLESS || Y_SENSORLESS || Z_SENSORLESS)
    #error "SENSORLESS_HOMING requires a TMC stepper driver with StallGuard on X, Y, or Z axes."
  #endif

  #undef X_ENDSTOP_INVERTING
  #undef Y_ENDSTOP_INVERTING
  #undef Z_ENDSTOP_INVERTING
#endif

// Sensorless probing requirements
#if ENABLED(SENSORLESS_PROBING)
  #if ENABLED(DELTA) && !(X_SENSORLESS && Y_SENSORLESS && Z_SENSORLESS)
    #error "SENSORLESS_PROBING for DELTA requires TMC stepper drivers with StallGuard on X, Y, and Z axes."
  #elif !Z_SENSORLESS
    #error "SENSORLESS_PROBING requires a TMC stepper driver with StallGuard on Z."
  #endif
#endif

// Sensorless homing is required for both combined steppers in an H-bot
#if CORE_IS_XY && X_SENSORLESS != Y_SENSORLESS
  #error "CoreXY requires both X and Y to use sensorless homing if either does."
#elif CORE_IS_XZ && X_SENSORLESS != Z_SENSORLESS
  #error "CoreXZ requires both X and Z to use sensorless homing if either does."
#elif CORE_IS_YZ && Y_SENSORLESS != Z_SENSORLESS
  #error "CoreYZ requires both Y and Z to use sensorless homing if either does."
#endif

// Other TMC feature requirements
#if ENABLED(HYBRID_THRESHOLD) && !STEALTHCHOP_ENABLED
  #error "Enable STEALTHCHOP_(XY|Z|E) to use HYBRID_THRESHOLD."
#elif ENABLED(SENSORLESS_HOMING) && !HAS_STALLGUARD
  #error "SENSORLESS_HOMING requires TMC2130, TMC2160, TMC2209, TMC2660, or TMC5160 stepper drivers."
#elif ENABLED(SENSORLESS_PROBING) && !HAS_STALLGUARD
  #error "SENSORLESS_PROBING requires TMC2130, TMC2160, TMC2209, TMC2660, or TMC5160 stepper drivers."
#elif STEALTHCHOP_ENABLED && !HAS_STEALTHCHOP
  #error "STEALTHCHOP requires TMC2130, TMC2160, TMC2208, TMC2209, or TMC5160 stepper drivers."
#endif

#define IN_CHAIN(A) (A##_CHAIN_POS > 0)
// TMC SPI Chaining
#if IN_CHAIN(X) || IN_CHAIN(Y) || IN_CHAIN(Z) || IN_CHAIN(X2) || IN_CHAIN(Y2) || IN_CHAIN(Z2) || IN_CHAIN(Z3) || IN_CHAIN(E0) || IN_CHAIN(E1) || IN_CHAIN(E2) || IN_CHAIN(E3) || IN_CHAIN(E4) || IN_CHAIN(E5)
  #if  (IN_CHAIN(X)  && !PIN_EXISTS(X_CS) ) || (IN_CHAIN(Y)  && !PIN_EXISTS(Y_CS) ) \
    || (IN_CHAIN(Z)  && !PIN_EXISTS(Z_CS) ) || (IN_CHAIN(X2) && !PIN_EXISTS(X2_CS)) \
    || (IN_CHAIN(Y2) && !PIN_EXISTS(Y2_CS)) || (IN_CHAIN(Z2) && !PIN_EXISTS(Z2_CS)) \
    || (IN_CHAIN(Z3) && !PIN_EXISTS(Z3_CS)) || (IN_CHAIN(E0) && !PIN_EXISTS(E0_CS)) \
    || (IN_CHAIN(E1) && !PIN_EXISTS(E1_CS)) || (IN_CHAIN(E2) && !PIN_EXISTS(E2_CS)) \
    || (IN_CHAIN(E3) && !PIN_EXISTS(E3_CS)) || (IN_CHAIN(E4) && !PIN_EXISTS(E4_CS)) \
    || (IN_CHAIN(E5) && !PIN_EXISTS(E5_CS))
    #error "All chained TMC drivers need a CS pin."
  #else
    #if IN_CHAIN(X)
      #define CS_COMPARE X_CS_PIN
    #elif IN_CHAIN(Y)
      #define CS_COMPARE Y_CS_PIN
    #elif IN_CHAIN(Z)
      #define CS_COMPARE Z_CS_PIN
    #elif IN_CHAIN(X2)
      #define CS_COMPARE X2_CS_PIN
    #elif IN_CHAIN(Y2)
      #define CS_COMPARE Y2_CS_PIN
    #elif IN_CHAIN(Z2)
      #define CS_COMPARE Z2_CS_PIN
    #elif IN_CHAIN(Z3)
      #define CS_COMPARE Z3_CS_PIN
    #elif IN_CHAIN(E0)
      #define CS_COMPARE E0_CS_PIN
    #elif IN_CHAIN(E1)
      #define CS_COMPARE E1_CS_PIN
    #elif IN_CHAIN(E2)
      #define CS_COMPARE E2_CS_PIN
    #elif IN_CHAIN(E3)
      #define CS_COMPARE E3_CS_PIN
    #elif IN_CHAIN(E4)
      #define CS_COMPARE E4_CS_PIN
    #elif IN_CHAIN(E5)
      #define CS_COMPARE E5_CS_PIN
    #endif
    #if  (IN_CHAIN(X)  && X_CS_PIN  != CS_COMPARE) || (IN_CHAIN(Y)  && Y_CS_PIN  != CS_COMPARE) \
      || (IN_CHAIN(Z)  && Z_CS_PIN  != CS_COMPARE) || (IN_CHAIN(X2) && X2_CS_PIN != CS_COMPARE) \
      || (IN_CHAIN(Y2) && Y2_CS_PIN != CS_COMPARE) || (IN_CHAIN(Z2) && Z2_CS_PIN != CS_COMPARE) \
      || (IN_CHAIN(Z3) && Z3_CS_PIN != CS_COMPARE) || (IN_CHAIN(E0) && E0_CS_PIN != CS_COMPARE) \
      || (IN_CHAIN(E1) && E1_CS_PIN != CS_COMPARE) || (IN_CHAIN(E2) && E2_CS_PIN != CS_COMPARE) \
      || (IN_CHAIN(E3) && E3_CS_PIN != CS_COMPARE) || (IN_CHAIN(E4) && E4_CS_PIN != CS_COMPARE) \
      || (IN_CHAIN(E5) && E5_CS_PIN != CS_COMPARE)
      #error "All chained TMC drivers must use the same CS pin."
    #endif
  #endif
  #undef CS_COMPARE
#endif
#undef IN_CHAIN

/**
 * Digipot requirement
 */
#if ENABLED(DIGIPOT_MCP4018)
  #if !defined(DIGIPOTS_I2C_SDA_X) || !defined(DIGIPOTS_I2C_SDA_Y) || !defined(DIGIPOTS_I2C_SDA_Z) \
    || !defined(DIGIPOTS_I2C_SDA_E0) || !defined(DIGIPOTS_I2C_SDA_E1)
      #error "DIGIPOT_MCP4018 requires DIGIPOTS_I2C_SDA_* pins to be defined."
  #endif
#endif

/**
 * Check per-axis initializers for errors
 */
constexpr float sanity_arr_1[] = DEFAULT_AXIS_STEPS_PER_UNIT,
                sanity_arr_2[] = DEFAULT_MAX_FEEDRATE,
                sanity_arr_3[] = DEFAULT_MAX_ACCELERATION;

#define _ARR_TEST(N,I) (sanity_arr_##N[_MIN(I,int(COUNT(sanity_arr_##N))-1)] > 0)

static_assert(COUNT(sanity_arr_1) >= XYZE,   "DEFAULT_AXIS_STEPS_PER_UNIT requires X, Y, Z and E elements.");
static_assert(COUNT(sanity_arr_1) <= XYZE_N, "DEFAULT_AXIS_STEPS_PER_UNIT has too many elements. (Did you forget to enable DISTINCT_E_FACTORS?)");
static_assert(   _ARR_TEST(1,0) && _ARR_TEST(1,1) && _ARR_TEST(1,2)
              && _ARR_TEST(1,3) && _ARR_TEST(1,4) && _ARR_TEST(1,5)
              && _ARR_TEST(1,6) && _ARR_TEST(1,7) && _ARR_TEST(1,8),
              "DEFAULT_AXIS_STEPS_PER_UNIT values must be positive.");

static_assert(COUNT(sanity_arr_2) >= XYZE,   "DEFAULT_MAX_FEEDRATE requires X, Y, Z and E elements.");
static_assert(COUNT(sanity_arr_2) <= XYZE_N, "DEFAULT_MAX_FEEDRATE has too many elements. (Did you forget to enable DISTINCT_E_FACTORS?)");
static_assert(   _ARR_TEST(2,0) && _ARR_TEST(2,1) && _ARR_TEST(2,2)
              && _ARR_TEST(2,3) && _ARR_TEST(2,4) && _ARR_TEST(2,5)
              && _ARR_TEST(2,6) && _ARR_TEST(2,7) && _ARR_TEST(2,8),
              "DEFAULT_MAX_FEEDRATE values must be positive.");

static_assert(COUNT(sanity_arr_3) >= XYZE,   "DEFAULT_MAX_ACCELERATION requires X, Y, Z and E elements.");
static_assert(COUNT(sanity_arr_3) <= XYZE_N, "DEFAULT_MAX_ACCELERATION has too many elements. (Did you forget to enable DISTINCT_E_FACTORS?)");
static_assert(   _ARR_TEST(3,0) && _ARR_TEST(3,1) && _ARR_TEST(3,2)
              && _ARR_TEST(3,3) && _ARR_TEST(3,4) && _ARR_TEST(3,5)
              && _ARR_TEST(3,6) && _ARR_TEST(3,7) && _ARR_TEST(3,8),
              "DEFAULT_MAX_ACCELERATION values must be positive.");

#if ENABLED(LIMITED_MAX_ACCEL_EDITING)
  #ifdef MAX_ACCEL_EDIT_VALUES
    constexpr float sanity_arr_4[] = MAX_ACCEL_EDIT_VALUES;
    static_assert(COUNT(sanity_arr_4) >= XYZE, "MAX_ACCEL_EDIT_VALUES requires X, Y, Z and E elements.");
    static_assert(COUNT(sanity_arr_4) <= XYZE, "MAX_ACCEL_EDIT_VALUES has too many elements. X, Y, Z and E elements only.");
    static_assert(   _ARR_TEST(4,0) && _ARR_TEST(4,1) && _ARR_TEST(4,2)
                  && _ARR_TEST(4,3) && _ARR_TEST(4,4) && _ARR_TEST(4,5)
                  && _ARR_TEST(4,6) && _ARR_TEST(4,7) && _ARR_TEST(4,8),
                  "MAX_ACCEL_EDIT_VALUES values must be positive.");
  #endif
#endif

#if ENABLED(LIMITED_MAX_FR_EDITING)
  #ifdef MAX_FEEDRATE_EDIT_VALUES
    constexpr float sanity_arr_5[] = MAX_FEEDRATE_EDIT_VALUES;
    static_assert(COUNT(sanity_arr_5) >= XYZE, "MAX_FEEDRATE_EDIT_VALUES requires X, Y, Z and E elements.");
    static_assert(COUNT(sanity_arr_5) <= XYZE, "MAX_FEEDRATE_EDIT_VALUES has too many elements. X, Y, Z and E elements only.");
    static_assert(   _ARR_TEST(5,0) && _ARR_TEST(5,1) && _ARR_TEST(5,2)
                  && _ARR_TEST(5,3) && _ARR_TEST(5,4) && _ARR_TEST(5,5)
                  && _ARR_TEST(5,6) && _ARR_TEST(5,7) && _ARR_TEST(5,8),
                  "MAX_FEEDRATE_EDIT_VALUES values must be positive.");
  #endif
#endif

#if ENABLED(LIMITED_JERK_EDITING)
  #ifdef MAX_JERK_EDIT_VALUES
    constexpr float sanity_arr_6[] = MAX_JERK_EDIT_VALUES;
    static_assert(COUNT(sanity_arr_6) >= XYZE, "MAX_JERK_EDIT_VALUES requires X, Y, Z and E elements.");
    static_assert(COUNT(sanity_arr_6) <= XYZE, "MAX_JERK_EDIT_VALUES has too many elements. X, Y, Z and E elements only.");
    static_assert(   _ARR_TEST(6,0) && _ARR_TEST(6,1) && _ARR_TEST(6,2)
                  && _ARR_TEST(6,3) && _ARR_TEST(6,4) && _ARR_TEST(6,5)
                  && _ARR_TEST(6,6) && _ARR_TEST(6,7) && _ARR_TEST(6,8),
                  "MAX_JERK_EDIT_VALUES values must be positive.");
  #endif
#endif

#undef _ARR_TEST

#if BOTH(CNC_COORDINATE_SYSTEMS, NO_WORKSPACE_OFFSETS)
  #error "CNC_COORDINATE_SYSTEMS is incompatible with NO_WORKSPACE_OFFSETS."
#endif

#if !BLOCK_BUFFER_SIZE || !IS_POWER_OF_2(BLOCK_BUFFER_SIZE)
  #error "BLOCK_BUFFER_SIZE must be a power of 2."
#endif

#if ENABLED(LED_CONTROL_MENU) && DISABLED(ULTIPANEL)
  #error "LED_CONTROL_MENU requires an LCD controller."
#endif

#if ENABLED(CASE_LIGHT_USE_NEOPIXEL) && DISABLED(NEOPIXEL_LED)
  #error "CASE_LIGHT_USE_NEOPIXEL requires NEOPIXEL_LED."
#endif

#if ENABLED(SKEW_CORRECTION)
  #if !defined(XY_SKEW_FACTOR) && !(defined(XY_DIAG_AC) && defined(XY_DIAG_BD) && defined(XY_SIDE_AD))
    #error "SKEW_CORRECTION requires XY_SKEW_FACTOR or XY_DIAG_AC, XY_DIAG_BD, XY_SIDE_AD."
  #endif
  #if ENABLED(SKEW_CORRECTION_FOR_Z)
    #if !defined(XZ_SKEW_FACTOR) && !(defined(XZ_DIAG_AC) && defined(XZ_DIAG_BD) && defined(XZ_SIDE_AD))
      #error "SKEW_CORRECTION requires XZ_SKEW_FACTOR or XZ_DIAG_AC, XZ_DIAG_BD, XZ_SIDE_AD."
    #endif
    #if !defined(YZ_SKEW_FACTOR) && !(defined(YZ_DIAG_AC) && defined(YZ_DIAG_BD) && defined(YZ_SIDE_AD))
      #error "SKEW_CORRECTION requires YZ_SKEW_FACTOR or YZ_DIAG_AC, YZ_DIAG_BD, YZ_SIDE_AD."
    #endif
  #endif
#endif

#if ENABLED(BACKUP_POWER_SUPPLY) && !PIN_EXISTS(POWER_LOSS)
  #error "BACKUP_POWER_SUPPLY requires a POWER_LOSS_PIN."
#endif

#if ENABLED(Z_STEPPER_AUTO_ALIGN)
  #if !Z_MULTI_STEPPER_DRIVERS
    #error "Z_STEPPER_AUTO_ALIGN requires Z_DUAL_STEPPER_DRIVERS or Z_TRIPLE_STEPPER_DRIVERS."
  #elif !HAS_BED_PROBE
    #error "Z_STEPPER_AUTO_ALIGN requires a Z-bed probe."
  #elif ENABLED(Z_STEPPER_ALIGN_KNOWN_STEPPER_POSITIONS) && DISABLED(Z_TRIPLE_STEPPER_DRIVERS)
    #error "Z_STEPPER_ALIGN_KNOWN_STEPPER_POSITIONS requires Z_TRIPLE_STEPPER_DRIVERS."
  #endif
#endif

#if ENABLED(PRINTCOUNTER) && DISABLED(EEPROM_SETTINGS)
  #error "PRINTCOUNTER requires EEPROM_SETTINGS. Please update your Configuration."
#endif

#if ENABLED(USB_FLASH_DRIVE_SUPPORT) && !PIN_EXISTS(USB_CS, USB_INTR)
  #error "USB_CS_PIN and USB_INTR_PIN are required for USB_FLASH_DRIVE_SUPPORT."
#endif

#if ENABLED(SD_FIRMWARE_UPDATE) && !defined(__AVR_ATmega2560__)
  #error "SD_FIRMWARE_UPDATE requires an ATmega2560-based (Arduino Mega) board."
#endif

#if ENABLED(GCODE_MACROS) && !WITHIN(GCODE_MACROS_SLOTS, 1, 10)
  #error "GCODE_MACROS_SLOTS must be a number from 1 to 10."
#endif

#if ENABLED(CUSTOM_USER_MENUS)
  #ifdef USER_GCODE_1
    constexpr char _chr1 = USER_GCODE_1[strlen(USER_GCODE_1) - 1];
    static_assert(_chr1 != '\n' && _chr1 != '\r', "USER_GCODE_1 cannot have a newline at the end. Please remove it.");
  #endif
  #ifdef USER_GCODE_2
    constexpr char _chr2 = USER_GCODE_2[strlen(USER_GCODE_2) - 1];
    static_assert(_chr2 != '\n' && _chr2 != '\r', "USER_GCODE_2 cannot have a newline at the end. Please remove it.");
  #endif
  #ifdef USER_GCODE_3
    constexpr char _chr3 = USER_GCODE_3[strlen(USER_GCODE_3) - 1];
    static_assert(_chr3 != '\n' && _chr3 != '\r', "USER_GCODE_3 cannot have a newline at the end. Please remove it.");
  #endif
  #ifdef USER_GCODE_4
    constexpr char _chr4 = USER_GCODE_4[strlen(USER_GCODE_4) - 1];
    static_assert(_chr4 != '\n' && _chr4 != '\r', "USER_GCODE_4 cannot have a newline at the end. Please remove it.");
  #endif
  #ifdef USER_GCODE_5
    constexpr char _chr5 = USER_GCODE_5[strlen(USER_GCODE_5) - 1];
    static_assert(_chr5 != '\n' && _chr5 != '\r', "USER_GCODE_5 cannot have a newline at the end. Please remove it.");
  #endif
#endif

#if ENABLED(BACKLASH_COMPENSATION)
  #if IS_CORE
    #error "BACKLASH_COMPENSATION is incompatible with CORE kinematics."
  #endif
  #ifndef BACKLASH_DISTANCE_MM
    #error "BACKLASH_COMPENSATION requires BACKLASH_DISTANCE_MM"
  #endif
  #ifndef BACKLASH_CORRECTION
    #error "BACKLASH_COMPENSATION requires BACKLASH_CORRECTION"
  #endif
#endif

#if ENABLED(GRADIENT_MIX) && MIXING_VIRTUAL_TOOLS < 2
  #error "GRADIENT_MIX requires 2 or more MIXING_VIRTUAL_TOOLS."
#endif

/**
 * Photo G-code requirements
 */
#if ENABLED(PHOTO_GCODE)
  #if (PIN_EXISTS(CHDK) + PIN_EXISTS(PHOTOGRAPH) + defined(PHOTO_SWITCH_POSITION)) > 1
    #error "Please define only one of CHDK_PIN, PHOTOGRAPH_PIN, or PHOTO_SWITCH_POSITION."
  #elif defined(PHOTO_SWITCH_POSITION) && !defined(PHOTO_POSITION)
    #error "PHOTO_SWITCH_POSITION requires PHOTO_POSITION. Please update your Configuration_adv.h."
  #elif PIN_EXISTS(CHDK) && defined(CHDK_DELAY)
    #error "CHDK_DELAY has been replaced by PHOTO_SWITCH_MS. Please update your Configuration_adv.h."
  #elif PIN_EXISTS(CHDK) && !defined(PHOTO_SWITCH_MS)
    #error "PHOTO_SWITCH_MS is required with CHDK_PIN. Please update your Configuration_adv.h."
  #elif defined(PHOTO_RETRACT_MM)
    static_assert(PHOTO_RETRACT_MM + 0 >= 0, "PHOTO_RETRACT_MM must be >= 0.");
  #endif
#endif

/**
 * Prusa MMU2 requirements
 */
#if ENABLED(PRUSA_MMU2)
  #if DISABLED(NOZZLE_PARK_FEATURE)
    #error "PRUSA_MMU2 requires NOZZLE_PARK_FEATURE."
  #elif EXTRUDERS != 5
    #error "PRUSA_MMU2 requires EXTRUDERS = 5."
  #elif DISABLED(ADVANCED_PAUSE_FEATURE)
    static_assert(nullptr == strstr(MMU2_FILAMENT_RUNOUT_SCRIPT, "M600"), "ADVANCED_PAUSE_FEATURE is required to use M600 with PRUSA_MMU2.");
  #endif
#endif

/**
 * Advanced PRINTCOUNTER settings
 */
#if ENABLED(PRINTCOUNTER)
  #if defined(SERVICE_INTERVAL_1) != defined(SERVICE_NAME_1)
    #error "Both SERVICE_NAME_1 and SERVICE_INTERVAL_1 are required."
  #elif defined(SERVICE_INTERVAL_2) != defined(SERVICE_NAME_2)
    #error "Both SERVICE_NAME_2 and SERVICE_INTERVAL_2 are required."
  #elif defined(SERVICE_INTERVAL_3) != defined(SERVICE_NAME_3)
    #error "Both SERVICE_NAME_3 and SERVICE_INTERVAL_3 are required."
  #endif
#endif

/**
 * Require soft endstops for certain setups
 */
#if !BOTH(MIN_SOFTWARE_ENDSTOPS, MAX_SOFTWARE_ENDSTOPS)
  #if ENABLED(DUAL_X_CARRIAGE)
    #error "DUAL_X_CARRIAGE requires both MIN_ and MAX_SOFTWARE_ENDSTOPS."
  #elif HAS_HOTEND_OFFSET
    #error "MIN_ and MAX_SOFTWARE_ENDSTOPS are both required with offset hotends."
  #endif
#endif

/**
 * Ensure this option is set intentionally
 */
#if ENABLED(PSU_CONTROL)
  #ifndef PSU_ACTIVE_HIGH
    #error "PSU_CONTROL requires PSU_ACTIVE_HIGH to be defined as 'true' or 'false'."
  #elif !PIN_EXISTS(PS_ON)
    #error "PSU_CONTROL requires PS_ON_PIN."
  #endif
#elif ENABLED(AUTO_POWER_CONTROL)
  #error "AUTO_POWER_CONTROL requires PSU_CONTROL."
#endif

#if HAS_CUTTER
  #define _PIN_CONFLICT(P) (PIN_EXISTS(P) && P##_PIN == SPINDLE_LASER_PWM_PIN)
  #if BOTH(SPINDLE_FEATURE, LASER_FEATURE)
    #error "Enable only one of SPINDLE_FEATURE or LASER_FEATURE."
  #elif !PIN_EXISTS(SPINDLE_LASER_ENA)
    #error "(SPINDLE|LASER)_FEATURE requires SPINDLE_LASER_ENA_PIN."
  #elif ENABLED(SPINDLE_CHANGE_DIR) && !PIN_EXISTS(SPINDLE_DIR)
    #error "SPINDLE_DIR_PIN is required for SPINDLE_CHANGE_DIR."
  #elif ENABLED(SPINDLE_LASER_PWM)
    #if !defined(SPINDLE_LASER_PWM_PIN) || SPINDLE_LASER_PWM_PIN < 0
      #error "SPINDLE_LASER_PWM_PIN is required for SPINDLE_LASER_PWM."
    #elif !PWM_PIN(SPINDLE_LASER_PWM_PIN)
      #error "SPINDLE_LASER_PWM_PIN not assigned to a PWM pin."
    #elif SPINDLE_LASER_POWERUP_DELAY < 1
      #error "SPINDLE_LASER_POWERUP_DELAY must be greater than 0."
    #elif SPINDLE_LASER_POWERDOWN_DELAY < 1
      #error "SPINDLE_LASER_POWERDOWN_DELAY must be greater than 0."
    #elif !defined(SPINDLE_LASER_PWM_INVERT)
      #error "SPINDLE_LASER_PWM_INVERT is required for (SPINDLE|LASER)_FEATURE."
    #elif !defined(SPEED_POWER_SLOPE) || !defined(SPEED_POWER_INTERCEPT) || !defined(SPEED_POWER_MIN) || !defined(SPEED_POWER_MAX)
      #error "SPINDLE_LASER_PWM equation constant(s) missing."
    #elif _PIN_CONFLICT(X_MIN)
      #error "SPINDLE_LASER_PWM pin conflicts with X_MIN_PIN."
    #elif _PIN_CONFLICT(X_MAX)
      #error "SPINDLE_LASER_PWM pin conflicts with X_MAX_PIN."
    #elif _PIN_CONFLICT(Z_STEP)
      #error "SPINDLE_LASER_PWM pin conflicts with Z_STEP_PIN."
    #elif _PIN_CONFLICT(CASE_LIGHT)
      #error "SPINDLE_LASER_PWM_PIN conflicts with CASE_LIGHT_PIN."
    #elif _PIN_CONFLICT(E0_AUTO_FAN)
      #error "SPINDLE_LASER_PWM_PIN conflicts with E0_AUTO_FAN_PIN."
    #elif _PIN_CONFLICT(E1_AUTO_FAN)
      #error "SPINDLE_LASER_PWM_PIN conflicts with E1_AUTO_FAN_PIN."
    #elif _PIN_CONFLICT(E2_AUTO_FAN)
      #error "SPINDLE_LASER_PWM_PIN conflicts with E2_AUTO_FAN_PIN."
    #elif _PIN_CONFLICT(E3_AUTO_FAN)
      #error "SPINDLE_LASER_PWM_PIN conflicts with E3_AUTO_FAN_PIN."
    #elif _PIN_CONFLICT(E4_AUTO_FAN)
      #error "SPINDLE_LASER_PWM_PIN conflicts with E4_AUTO_FAN_PIN."
    #elif _PIN_CONFLICT(E5_AUTO_FAN)
      #error "SPINDLE_LASER_PWM_PIN conflicts with E5_AUTO_FAN_PIN."
    #elif _PIN_CONFLICT(FAN)
      #error "SPINDLE_LASER_PWM_PIN conflicts with FAN_PIN."
    #elif _PIN_CONFLICT(FAN1)
      #error "SPINDLE_LASER_PWM_PIN conflicts with FAN1_PIN."
    #elif _PIN_CONFLICT(FAN2)
      #error "SPINDLE_LASER_PWM_PIN conflicts with FAN2_PIN."
    #elif _PIN_CONFLICT(CONTROLLERFAN)
      #error "SPINDLE_LASER_PWM_PIN conflicts with CONTROLLERFAN_PIN."
    #elif _PIN_CONFLICT(MOTOR_CURRENT_PWM_XY)
      #error "SPINDLE_LASER_PWM_PIN conflicts with MOTOR_CURRENT_PWM_XY."
    #elif _PIN_CONFLICT(MOTOR_CURRENT_PWM_Z)
      #error "SPINDLE_LASER_PWM_PIN conflicts with MOTOR_CURRENT_PWM_Z."
    #elif _PIN_CONFLICT(MOTOR_CURRENT_PWM_E)
      #error "SPINDLE_LASER_PWM_PIN conflicts with MOTOR_CURRENT_PWM_E."
    #endif
  #endif
  #undef _PIN_CONFLICT
#endif

#if !HAS_GRAPHICAL_LCD
  #if ENABLED(PRINT_PROGRESS_SHOW_DECIMALS)
    #error "PRINT_PROGRESS_SHOW_DECIMALS currently requires a Graphical LCD."
  #elif ENABLED(SHOW_REMAINING_TIME)
    #error "SHOW_REMAINING_TIME currently requires a Graphical LCD."
  #endif
#endif<|MERGE_RESOLUTION|>--- conflicted
+++ resolved
@@ -2018,37 +2018,6 @@
 #endif
 #undef INVALID_TMC_ADDRESS
 
-<<<<<<< HEAD
-=======
-/**
- * TMC2208/2209 software UART and ENDSTOP_INTERRUPTS both use pin change interrupts (PCI)
- */
-#if HAS_TMC220x && !defined(TARGET_LPC1768) && ENABLED(ENDSTOP_INTERRUPTS_FEATURE) && !defined(TARGET_STM32F1) && !defined(TARGET_STM32F4) && !( \
-       defined(X_HARDWARE_SERIAL ) || defined(X2_HARDWARE_SERIAL) \
-    || defined(Y_HARDWARE_SERIAL ) || defined(Y2_HARDWARE_SERIAL) \
-    || defined(Z_HARDWARE_SERIAL ) || defined(Z2_HARDWARE_SERIAL) \
-    || defined(Z3_HARDWARE_SERIAL) || defined(E0_HARDWARE_SERIAL) \
-    || defined(E1_HARDWARE_SERIAL) || defined(E2_HARDWARE_SERIAL) \
-    || defined(E3_HARDWARE_SERIAL) || defined(E4_HARDWARE_SERIAL) \
-    || defined(E5_HARDWARE_SERIAL) )
-  #error "Select hardware UART for TMC2208 to use both TMC2208 and ENDSTOP_INTERRUPTS_FEATURE."
-#endif
-
-/**
- * TMC2208/2209 software UART is only supported on AVR, LPC, STM32F1 and STM32F4
- */
-#if HAS_TMC220x && !defined(__AVR__) && !defined(TARGET_LPC1768) && !defined(TARGET_STM32F1) && !defined(TARGET_STM32F4) && !( \
-       defined(X_HARDWARE_SERIAL ) || defined(X2_HARDWARE_SERIAL) \
-    || defined(Y_HARDWARE_SERIAL ) || defined(Y2_HARDWARE_SERIAL) \
-    || defined(Z_HARDWARE_SERIAL ) || defined(Z2_HARDWARE_SERIAL) \
-    || defined(Z3_HARDWARE_SERIAL) || defined(E0_HARDWARE_SERIAL) \
-    || defined(E1_HARDWARE_SERIAL) || defined(E2_HARDWARE_SERIAL) \
-    || defined(E3_HARDWARE_SERIAL) || defined(E4_HARDWARE_SERIAL) \
-    || defined(E5_HARDWARE_SERIAL) )
-  #error "TMC2208 Software Serial is supported only on AVR, LPC1768, STM32F1 and STM32F4 platforms."
-#endif
-
->>>>>>> ac32ed74
 #if ENABLED(DELTA) && (ENABLED(STEALTHCHOP_XY) != ENABLED(STEALTHCHOP_Z))
   #error "STEALTHCHOP_XY and STEALTHCHOP_Z must be the same on DELTA."
 #endif
