--- conflicted
+++ resolved
@@ -1490,11 +1490,6 @@
   #error "CNC_WORKSPACE_PLANES currently requires LINEAR_AXES >= 3"
 #elif ENABLED(DIRECT_STEPPING) && LINEAR_AXES > XYZ
   #error "DIRECT_STEPPING currently requires LINEAR_AXES 3"
-<<<<<<< HEAD
-#elif ENABLED(FOAMCUTTER_XYUV) && LINEAR_AXES < 5
-  #error "FOAMCUTTER_XYUV requires LINEAR_AXES >= 5."
-=======
->>>>>>> eee8f118
 #elif ENABLED(LINEAR_ADVANCE) && HAS_I_AXIS
   #error "LINEAR_ADVANCE currently requires LINEAR_AXES <= 3."
 #endif
