/**
 * Marlin 3D Printer Firmware
 * Copyright (c) 2020 MarlinFirmware [https://github.com/MarlinFirmware/Marlin]
 *
 * Based on Sprinter and grbl.
 * Copyright (c) 2011 Camiel Gubbels / Erik van der Zalm
 *
 * This program is free software: you can redistribute it and/or modify
 * it under the terms of the GNU General Public License as published by
 * the Free Software Foundation, either version 3 of the License, or
 * (at your option) any later version.
 *
 * This program is distributed in the hope that it will be useful,
 * but WITHOUT ANY WARRANTY; without even the implied warranty of
 * MERCHANTABILITY or FITNESS FOR A PARTICULAR PURPOSE.  See the
 * GNU General Public License for more details.
 *
 * You should have received a copy of the GNU General Public License
 * along with this program.  If not, see <https://www.gnu.org/licenses/>.
 *
 */
#pragma once

/**
 * Conditionals_LCD.h
 * Conditionals that need to be set before Configuration_adv.h or pins.h
 */

/**
 * Extruders have some combination of stepper motors and hotends
 * so we separate these concepts into the defines:
 *
 *  EXTRUDERS    - Number of Selectable Tools
 *  HOTENDS      - Number of hotends, whether connected or separate
 *  E_STEPPERS   - Number of actual E stepper motors
 *  E_MANUAL     - Number of E steppers for LCD move options
 *
 * These defines must be simple constants for use in REPEAT, etc.
 */
#if EXTRUDERS
  #define HAS_EXTRUDERS 1
  #if EXTRUDERS > 1
    #define HAS_MULTI_EXTRUDER 1
  #endif
  #define E_AXIS_N(E) AxisEnum(E_AXIS + E_INDEX_N(E))
#else
  #undef EXTRUDERS
  #define EXTRUDERS 0
  #undef TEMP_SENSOR_0
  #undef TEMP_SENSOR_1
  #undef TEMP_SENSOR_2
  #undef TEMP_SENSOR_3
  #undef TEMP_SENSOR_4
  #undef TEMP_SENSOR_5
  #undef TEMP_SENSOR_6
  #undef TEMP_SENSOR_7
  #undef SINGLENOZZLE
  #undef SWITCHING_EXTRUDER
  #undef MECHANICAL_SWITCHING_EXTRUDER
  #undef SWITCHING_NOZZLE
  #undef MECHANICAL_SWITCHING_NOZZLE
  #undef MIXING_EXTRUDER
  #undef HOTEND_IDLE_TIMEOUT
  #undef DISABLE_E
  #undef PREVENT_LENGTHY_EXTRUDE
  #undef FILAMENT_RUNOUT_SENSOR
  #undef FILAMENT_RUNOUT_DISTANCE_MM
  #undef DISABLE_OTHER_EXTRUDERS
#endif

#define E_OPTARG(N) OPTARG(HAS_MULTI_EXTRUDER, N)
#define E_TERN_(N)  TERN_(HAS_MULTI_EXTRUDER, N)
#define E_TERN0(N)  TERN0(HAS_MULTI_EXTRUDER, N)

#if ANY(SWITCHING_EXTRUDER, MECHANICAL_SWITCHING_EXTRUDER)
  #define HAS_SWITCHING_EXTRUDER 1
#endif
#if ANY(SWITCHING_NOZZLE, MECHANICAL_SWITCHING_NOZZLE)
  #define HAS_SWITCHING_NOZZLE 1
#endif

/**
 *  Multi-Material-Unit supported models
 */
#ifdef MMU_MODEL
  #define HAS_MMU 1
  #define SINGLENOZZLE

  #define _PRUSA_MMU1             1
  #define _PRUSA_MMU2             2
  #define _PRUSA_MMU2S            3
  #define _EXTENDABLE_EMU_MMU2   12
  #define _EXTENDABLE_EMU_MMU2S  13
  #define _MMU CAT(_,MMU_MODEL)

  #if _MMU == _PRUSA_MMU1
    #define HAS_PRUSA_MMU1 1
  #elif _MMU % 10 == _PRUSA_MMU2
    #define HAS_PRUSA_MMU2 1
  #elif _MMU % 10 == _PRUSA_MMU2S
    #define HAS_PRUSA_MMU2 1
    #define HAS_PRUSA_MMU2S 1
  #endif
  #if _MMU == _EXTENDABLE_EMU_MMU2 || _MMU == _EXTENDABLE_EMU_MMU2S
    #define HAS_EXTENDABLE_MMU 1
  #endif

  #undef _MMU
  #undef _PRUSA_MMU1
  #undef _PRUSA_MMU2
  #undef _PRUSA_MMU2S
  #undef _EXTENDABLE_EMU_MMU2
  #undef _EXTENDABLE_EMU_MMU2S
#endif

#if ENABLED(E_DUAL_STEPPER_DRIVERS) // E0/E1 steppers act in tandem as E0

  #define E_STEPPERS      2
  #define E_MANUAL        1

#elif HAS_SWITCHING_EXTRUDER        // One stepper for every two EXTRUDERS

  #if EXTRUDERS > 4
    #define E_STEPPERS    3
  #elif EXTRUDERS > 2
    #define E_STEPPERS    2
  #else
    #define E_STEPPERS    1
  #endif

#elif ENABLED(MIXING_EXTRUDER)      // Multiple feeds are mixed proportionally

  #define E_STEPPERS      MIXING_STEPPERS
  #define E_MANUAL        1
  #if MIXING_STEPPERS == 2
    #define HAS_DUAL_MIXING 1
  #endif
  #ifndef MIXING_VIRTUAL_TOOLS
    #define MIXING_VIRTUAL_TOOLS 1
  #endif

#elif ENABLED(SWITCHING_TOOLHEAD)   // Toolchanger

  #define E_STEPPERS      EXTRUDERS
  #define E_MANUAL        EXTRUDERS

#elif HAS_PRUSA_MMU2                // Průša Multi-Material Unit v2

  #define E_STEPPERS      1
  #define E_MANUAL        1

#endif

// Default E steppers / manual motion is one per extruder
#ifndef E_STEPPERS
  #define E_STEPPERS EXTRUDERS
#endif
#ifndef E_MANUAL
  #define E_MANUAL EXTRUDERS
#endif

// Number of hotends...
#if ANY(SINGLENOZZLE, MIXING_EXTRUDER)                // Only one for singlenozzle or mixing extruder
  #define HOTENDS 1
#elif HAS_SWITCHING_EXTRUDER && !HAS_SWITCHING_NOZZLE // One for each pair of abstract "extruders"
  #define HOTENDS E_STEPPERS
#elif TEMP_SENSOR_0
  #define HOTENDS EXTRUDERS                           // One per extruder if at least one heater exists
#else
  #define HOTENDS 0                                   // A machine with no hotends at all can still extrude
#endif

// At least one hotend...
#if HOTENDS
  #define HAS_HOTEND 1
  #ifndef HOTEND_OVERSHOOT
    #define HOTEND_OVERSHOOT 15
  #endif
#endif

// More than one hotend...
#if HOTENDS > 1
  #define HAS_MULTI_HOTEND 1
  #define HAS_HOTEND_OFFSET 1
  #ifndef HOTEND_OFFSET_X
    #define HOTEND_OFFSET_X { 0 } // X offsets for each extruder
  #endif
  #ifndef HOTEND_OFFSET_Y
    #define HOTEND_OFFSET_Y { 0 } // Y offsets for each extruder
  #endif
  #ifndef HOTEND_OFFSET_Z
    #define HOTEND_OFFSET_Z { 0 } // Z offsets for each extruder
  #endif
#else
  #undef HOTEND_OFFSET_X
  #undef HOTEND_OFFSET_Y
  #undef HOTEND_OFFSET_Z
#endif

// Clean up E-stepper-based settings...
#if E_STEPPERS <= 7
  #undef INVERT_E7_DIR
  #undef E7_DRIVER_TYPE
  #if E_STEPPERS <= 6
    #undef INVERT_E6_DIR
    #undef E6_DRIVER_TYPE
    #if E_STEPPERS <= 5
      #undef INVERT_E5_DIR
      #undef E5_DRIVER_TYPE
      #if E_STEPPERS <= 4
        #undef INVERT_E4_DIR
        #undef E4_DRIVER_TYPE
        #if E_STEPPERS <= 3
          #undef INVERT_E3_DIR
          #undef E3_DRIVER_TYPE
          #if E_STEPPERS <= 2
            #undef INVERT_E2_DIR
            #undef E2_DRIVER_TYPE
            #if E_STEPPERS <= 1
              #undef INVERT_E1_DIR
              #undef E1_DRIVER_TYPE
              #if E_STEPPERS == 0
                #undef INVERT_E0_DIR
                #undef E0_DRIVER_TYPE
              #endif
            #endif
          #endif
        #endif
      #endif
    #endif
  #endif
#endif

/**
 * Number of Linear Axes (e.g., XYZIJKUVW)
 * All the logical axes except for the tool (E) axis
 */
#ifdef NUM_AXES
  #undef NUM_AXES
  #define NUM_AXES_WARNING 1
#endif

#ifdef W_DRIVER_TYPE
  #define NUM_AXES 9
#elif defined(V_DRIVER_TYPE)
  #define NUM_AXES 8
#elif defined(U_DRIVER_TYPE)
  #define NUM_AXES 7
#elif defined(K_DRIVER_TYPE)
  #define NUM_AXES 6
#elif defined(J_DRIVER_TYPE)
  #define NUM_AXES 5
#elif defined(I_DRIVER_TYPE)
  #define NUM_AXES 4
#elif defined(Z_DRIVER_TYPE)
  #define NUM_AXES 3
#elif defined(Y_DRIVER_TYPE)
  #define NUM_AXES 2
#elif defined(X_DRIVER_TYPE)
  #define NUM_AXES 1
#else
  #define NUM_AXES 0
#endif
#if NUM_AXES >= 1
  #define HAS_X_AXIS 1
  #define HAS_A_AXIS 1
  #if NUM_AXES >= XY
    #define HAS_Y_AXIS 1
    #define HAS_B_AXIS 1
    #if NUM_AXES >= XYZ
      #define HAS_Z_AXIS 1
      #define HAS_C_AXIS 1
      #if NUM_AXES >= 4
        #define HAS_I_AXIS 1
        #if NUM_AXES >= 5
          #define HAS_J_AXIS 1
          #if NUM_AXES >= 6
            #define HAS_K_AXIS 1
            #if NUM_AXES >= 7
              #define HAS_U_AXIS 1
              #if NUM_AXES >= 8
                #define HAS_V_AXIS 1
                #if NUM_AXES >= 9
                  #define HAS_W_AXIS 1
                #endif
              #endif
            #endif
          #endif
        #endif
      #endif
    #endif
  #endif
#endif

#if !HAS_X_AXIS
  #undef AVOID_OBSTACLES
  #undef ENDSTOPPULLUP_XMIN
  #undef ENDSTOPPULLUP_XMAX
  #undef X_MIN_ENDSTOP_HIT_STATE
  #undef X_MAX_ENDSTOP_HIT_STATE
  #undef X2_DRIVER_TYPE
  #undef X_ENABLE_ON
  #undef DISABLE_X
  #undef INVERT_X_DIR
  #undef X_HOME_DIR
  #undef X_MIN_POS
  #undef X_MAX_POS
  #undef MANUAL_X_HOME_POS
  #undef MIN_SOFTWARE_ENDSTOPS
  #undef MAX_SOFTWARE_ENDSTOPS
#endif

#if !HAS_Y_AXIS
  #undef AVOID_OBSTACLES
  #undef ENDSTOPPULLUP_YMIN
  #undef ENDSTOPPULLUP_YMAX
  #undef Y_MIN_ENDSTOP_HIT_STATE
  #undef Y_MAX_ENDSTOP_HIT_STATE
  #undef Y2_DRIVER_TYPE
  #undef Y_ENABLE_ON
  #undef DISABLE_Y
  #undef INVERT_Y_DIR
  #undef Y_HOME_DIR
  #undef Y_MIN_POS
  #undef Y_MAX_POS
  #undef MANUAL_Y_HOME_POS
  #undef MIN_SOFTWARE_ENDSTOP_Y
  #undef MAX_SOFTWARE_ENDSTOP_Y
#endif

#if HAS_Z_AXIS
  #ifdef Z4_DRIVER_TYPE
    #define NUM_Z_STEPPERS 4
  #elif defined(Z3_DRIVER_TYPE)
    #define NUM_Z_STEPPERS 3
  #elif defined(Z2_DRIVER_TYPE)
    #define NUM_Z_STEPPERS 2
  #else
    #define NUM_Z_STEPPERS 1
  #endif
#else
  #undef ENDSTOPPULLUP_ZMIN
  #undef ENDSTOPPULLUP_ZMAX
  #undef Z_MIN_ENDSTOP_HIT_STATE
  #undef Z_MAX_ENDSTOP_HIT_STATE
  #undef Z2_DRIVER_TYPE
  #undef Z3_DRIVER_TYPE
  #undef Z4_DRIVER_TYPE
  #undef Z_ENABLE_ON
  #undef DISABLE_Z
  #undef INVERT_Z_DIR
  #undef Z_HOME_DIR
  #undef Z_MIN_POS
  #undef Z_MAX_POS
  #undef MANUAL_Z_HOME_POS
  #undef Z_SAFE_HOMING
  #undef MIN_SOFTWARE_ENDSTOP_Z
  #undef MAX_SOFTWARE_ENDSTOP_Z
#endif

#if !HAS_I_AXIS
  #undef ENDSTOPPULLUP_IMIN
  #undef ENDSTOPPULLUP_IMAX
  #undef I_MIN_ENDSTOP_HIT_STATE
  #undef I_MAX_ENDSTOP_HIT_STATE
  #undef I_ENABLE_ON
  #undef DISABLE_I
  #undef INVERT_I_DIR
  #undef I_HOME_DIR
  #undef I_MIN_POS
  #undef I_MAX_POS
  #undef MANUAL_I_HOME_POS
  #undef MIN_SOFTWARE_ENDSTOP_I
  #undef MAX_SOFTWARE_ENDSTOP_I
#endif

#if !HAS_J_AXIS
  #undef ENDSTOPPULLUP_JMIN
  #undef ENDSTOPPULLUP_JMAX
  #undef J_MIN_ENDSTOP_HIT_STATE
  #undef J_MAX_ENDSTOP_HIT_STATE
  #undef J_ENABLE_ON
  #undef DISABLE_J
  #undef INVERT_J_DIR
  #undef J_HOME_DIR
  #undef J_MIN_POS
  #undef J_MAX_POS
  #undef MANUAL_J_HOME_POS
  #undef MIN_SOFTWARE_ENDSTOP_J
  #undef MAX_SOFTWARE_ENDSTOP_J
#endif

#if !HAS_K_AXIS
  #undef ENDSTOPPULLUP_KMIN
  #undef ENDSTOPPULLUP_KMAX
  #undef K_MIN_ENDSTOP_HIT_STATE
  #undef K_MAX_ENDSTOP_HIT_STATE
  #undef K_ENABLE_ON
  #undef DISABLE_K
  #undef INVERT_K_DIR
  #undef K_HOME_DIR
  #undef K_MIN_POS
  #undef K_MAX_POS
  #undef MANUAL_K_HOME_POS
  #undef MIN_SOFTWARE_ENDSTOP_K
  #undef MAX_SOFTWARE_ENDSTOP_K
#endif

#if !HAS_U_AXIS
  #undef ENDSTOPPULLUP_UMIN
  #undef ENDSTOPPULLUP_UMAX
  #undef U_MIN_ENDSTOP_HIT_STATE
  #undef U_MAX_ENDSTOP_HIT_STATE
  #undef U_ENABLE_ON
  #undef DISABLE_U
  #undef INVERT_U_DIR
  #undef U_HOME_DIR
  #undef U_MIN_POS
  #undef U_MAX_POS
  #undef MANUAL_U_HOME_POS
  #undef MIN_SOFTWARE_ENDSTOP_U
  #undef MAX_SOFTWARE_ENDSTOP_U
#endif

#if !HAS_V_AXIS
  #undef ENDSTOPPULLUP_VMIN
  #undef ENDSTOPPULLUP_VMAX
  #undef V_MIN_ENDSTOP_HIT_STATE
  #undef V_MAX_ENDSTOP_HIT_STATE
  #undef V_ENABLE_ON
  #undef DISABLE_V
  #undef INVERT_V_DIR
  #undef V_HOME_DIR
  #undef V_MIN_POS
  #undef V_MAX_POS
  #undef MANUAL_V_HOME_POS
  #undef MIN_SOFTWARE_ENDSTOP_V
  #undef MAX_SOFTWARE_ENDSTOP_V
#endif

#if !HAS_W_AXIS
  #undef ENDSTOPPULLUP_WMIN
  #undef ENDSTOPPULLUP_WMAX
  #undef W_MIN_ENDSTOP_HIT_STATE
  #undef W_MAX_ENDSTOP_HIT_STATE
  #undef W_ENABLE_ON
  #undef DISABLE_W
  #undef INVERT_W_DIR
  #undef W_HOME_DIR
  #undef W_MIN_POS
  #undef W_MAX_POS
  #undef MANUAL_W_HOME_POS
  #undef MIN_SOFTWARE_ENDSTOP_W
  #undef MAX_SOFTWARE_ENDSTOP_W
#endif

#define _OR_HAS_DA(A) ENABLED(DISABLE_##A) ||
#if MAP(_OR_HAS_DA, X, Y, Z, I, J, K, U, V, W) 0
  #define HAS_DISABLE_MAIN_AXES 1
#endif
#if HAS_DISABLE_MAIN_AXES || ENABLED(DISABLE_E)
  #define HAS_DISABLE_AXES 1
#endif
#undef _OR_HAS_DA

#ifdef X2_DRIVER_TYPE
  #define HAS_X2_STEPPER 1
#endif
#ifdef Y2_DRIVER_TYPE
  #define HAS_Y2_STEPPER 1
#endif

/**
 * Number of Primary Linear Axes (e.g., XYZ)
 * X, XY, or XYZ axes. Excluding duplicate axes (X2, Y2, Z2, Z3, Z4)
 */
#if NUM_AXES >= 3
  #define PRIMARY_LINEAR_AXES 3
#else
  #define PRIMARY_LINEAR_AXES NUM_AXES
#endif

/**
 * Number of Secondary Axes (e.g., IJKUVW)
 * All linear/rotational axes between XYZ and E.
 */
#define SECONDARY_AXES SUB3(NUM_AXES)

/**
 * Number of Rotational Axes (e.g., IJK)
 * All axes for which AXIS*_ROTATES is defined.
 * For these axes, positions are specified in angular degrees.
 */
#if ENABLED(AXIS9_ROTATES)
  #define ROTATIONAL_AXES 6
#elif ENABLED(AXIS8_ROTATES)
  #define ROTATIONAL_AXES 5
#elif ENABLED(AXIS7_ROTATES)
  #define ROTATIONAL_AXES 4
#elif ENABLED(AXIS6_ROTATES)
  #define ROTATIONAL_AXES 3
#elif ENABLED(AXIS5_ROTATES)
  #define ROTATIONAL_AXES 2
#elif ENABLED(AXIS4_ROTATES)
  #define ROTATIONAL_AXES 1
#else
  #define ROTATIONAL_AXES 0
#endif

/**
 * Number of Secondary Linear Axes (e.g., UVW)
 * All secondary axes for which AXIS*_ROTATES is not defined.
 * Excluding primary axes and excluding duplicate axes (X2, Y2, Z2, Z3, Z4)
 */
#define SECONDARY_LINEAR_AXES (NUM_AXES - PRIMARY_LINEAR_AXES - ROTATIONAL_AXES)

/**
 * Number of Logical Axes (e.g., XYZIJKUVWE)
 * All logical axes that can be commanded directly by G-code.
 * Delta maps stepper-specific values to ABC steppers.
 */
#if HAS_EXTRUDERS
  #define LOGICAL_AXES INCREMENT(NUM_AXES)
#else
  #define LOGICAL_AXES NUM_AXES
#endif

/**
 * DISTINCT_E_FACTORS is set to give extruders (some) individual settings.
 *
 * DISTINCT_AXES is the number of distinct addressable axes (not steppers).
 *  Includes all linear axes plus all distinguished extruders.
 *  The default behavior is to treat all extruders as a single E axis
 *  with shared motion and temperature settings.
 *
 * DISTINCT_E is the number of distinguished extruders. By default this
 *  will be 1 which indicates all extruders share the same settings.
 *
 * E_INDEX_N(E) should be used to get the E index of any item that might be
 *  distinguished.
 */
#if ENABLED(DISTINCT_E_FACTORS) && E_STEPPERS > 1
  #define DISTINCT_AXES (NUM_AXES + E_STEPPERS)
  #define DISTINCT_E E_STEPPERS
  #define E_INDEX_N(E) (E)
#else
  #undef DISTINCT_E_FACTORS
  #define DISTINCT_AXES LOGICAL_AXES
  #define DISTINCT_E 1
  #define E_INDEX_N(E) 0
#endif

// Helper macros for extruder and hotend arrays
#define _EXTRUDER_LOOP(E) for (int8_t E = 0; E < EXTRUDERS; E++)
#define EXTRUDER_LOOP() _EXTRUDER_LOOP(e)
#define _HOTEND_LOOP(H) for (int8_t H = 0; H < HOTENDS; H++)
#define HOTEND_LOOP() _HOTEND_LOOP(e)

#define ARRAY_BY_EXTRUDERS(V...) ARRAY_N(EXTRUDERS, V)
#define ARRAY_BY_EXTRUDERS1(v1) ARRAY_N_1(EXTRUDERS, v1)
#define ARRAY_BY_HOTENDS(V...) ARRAY_N(HOTENDS, V)
#define ARRAY_BY_HOTENDS1(v1) ARRAY_N_1(HOTENDS, v1)

// Support for SD Card and other file storage
#if ENABLED(SDSUPPORT)
  #define HAS_MEDIA 1
#endif

/**
 * Conditionals for the configured LCD / Controller
 */

// MKS_LCD12864A/B is a variant of MKS_MINI_12864
#if ANY(MKS_LCD12864A, MKS_LCD12864B)
  #define MKS_MINI_12864
#endif

// MKS_MINI_12864_V3 , BTT_MINI_12864 and BEEZ_MINI_12864 are nearly identical to FYSETC_MINI_12864_2_1
#if ANY(MKS_MINI_12864_V3, BTT_MINI_12864, BEEZ_MINI_12864)
  #define FYSETC_MINI_12864_2_1
#endif

// Old settings are now conditional on DGUS_LCD_UI
#if DGUS_UI_IS(ORIGIN)
  #define DGUS_LCD_UI_ORIGIN 1
#elif DGUS_UI_IS(FYSETC)
  #define DGUS_LCD_UI_FYSETC 1
#elif DGUS_UI_IS(HIPRECY)
  #define DGUS_LCD_UI_HIPRECY 1
#elif DGUS_UI_IS(MKS)
  #define DGUS_LCD_UI_MKS 1
#elif DGUS_UI_IS(RELOADED)
  #define DGUS_LCD_UI_RELOADED 1
#elif DGUS_UI_IS(IA_CREALITY)
  #define DGUS_LCD_UI_IA_CREALITY 1
#elif DGUS_UI_IS(E3S1PRO)
  #define DGUS_LCD_UI_E3S1PRO 1
#endif

/**
 * General Flags that may be set below by specific LCDs
 *
 *  DOGLCD                  : Run a Graphical LCD through U8GLib (with MarlinUI)
 *  IS_ULTIPANEL            : Define LCD_PINS_D5/6/7 for direct-connected "Ultipanel" LCDs
 *  HAS_WIRED_LCD           : Ultra LCD, not necessarily Ultipanel.
 *  IS_RRD_SC               : Common RRD Smart Controller digital interface pins
 *  IS_RRD_FG_SC            : Common RRD Full Graphical Smart Controller digital interface pins
 *  IS_U8GLIB_ST7920        : Most common DOGM display SPI interface, supporting a "lightweight" display mode.
 *  U8GLIB_SH1106           : SH1106 OLED with I2C interface via U8GLib
 *  IS_U8GLIB_SSD1306       : SSD1306 OLED with I2C interface via U8GLib (U8GLIB_SSD1306)
 *  U8GLIB_SSD1309          : SSD1309 OLED with I2C interface via U8GLib (HAS_U8GLIB_I2C_OLED, HAS_WIRED_LCD, DOGLCD)
 *  IS_U8GLIB_ST7565_64128N : ST7565 128x64 LCD with SPI interface via U8GLib
 *  IS_U8GLIB_LM6059_AF     : LM6059 with Hardware SPI via U8GLib
 */
#if ANY(MKS_MINI_12864, ENDER2_STOCKDISPLAY)

  #define MINIPANEL

#elif ENABLED(YHCB2004)

  #define IS_ULTIPANEL 1

#elif ENABLED(CARTESIO_UI)

  #define DOGLCD
  #define IS_ULTIPANEL 1

#elif ANY(DWIN_MARLINUI_PORTRAIT, DWIN_MARLINUI_LANDSCAPE)

  #define IS_DWIN_MARLINUI 1
  #define IS_ULTIPANEL 1

#elif ENABLED(ZONESTAR_LCD)

  #define HAS_ADC_BUTTONS 1
  #define REPRAPWORLD_KEYPAD_MOVE_STEP 10.0
  #define ADC_KEY_NUM 8
  #define IS_ULTIPANEL 1

  // This helps to implement HAS_ADC_BUTTONS menus
  #define REVERSE_MENU_DIRECTION
  #define STD_ENCODER_PULSES_PER_STEP 1
  #define STD_ENCODER_STEPS_PER_MENU_ITEM 1
  #define ENCODER_FEEDRATE_DEADZONE 2

#elif ENABLED(ZONESTAR_12864LCD)
  #define DOGLCD
  #define IS_RRD_SC 1
  #define IS_U8GLIB_ST7920 1

#elif ENABLED(ZONESTAR_12864OLED)
  #define IS_RRD_SC 1
  #define U8GLIB_SH1106

#elif ENABLED(ZONESTAR_12864OLED_SSD1306)
  #define IS_RRD_SC 1
  #define IS_U8GLIB_SSD1306

#elif ENABLED(RADDS_DISPLAY)
  #define IS_ULTIPANEL 1
  #define STD_ENCODER_PULSES_PER_STEP 2

#elif ANY(miniVIKI, VIKI2, WYH_L12864, ELB_FULL_GRAPHIC_CONTROLLER, AZSMZ_12864, EMOTION_TECH_LCD)

  #define DOGLCD
  #define IS_DOGM_12864 1
  #define IS_ULTIPANEL 1

  #if ENABLED(miniVIKI)
    #define IS_U8GLIB_ST7565_64128N 1
  #elif ENABLED(VIKI2)
    #define IS_U8GLIB_ST7565_64128N 1
  #elif ENABLED(WYH_L12864)
    #define IS_U8GLIB_ST7565_64128N 1
    #define ST7565_XOFFSET 0x04
  #elif ENABLED(ELB_FULL_GRAPHIC_CONTROLLER)
    #define IS_U8GLIB_LM6059_AF 1
  #elif ENABLED(AZSMZ_12864)
    #define IS_U8GLIB_ST7565_64128N 1
  #elif ENABLED(EMOTION_TECH_LCD)
    #define IS_U8GLIB_ST7565_64128N 1
    #define ST7565_VOLTAGE_DIVIDER_VALUE 0x07
  #endif

#elif ENABLED(OLED_PANEL_TINYBOY2)

  #define IS_U8GLIB_SSD1306
  #define IS_ULTIPANEL 1

#elif ENABLED(RA_CONTROL_PANEL)

  #define LCD_I2C_TYPE_PCA8574
  #define LCD_I2C_ADDRESS 0x27   // I2C Address of the port expander
  #define IS_ULTIPANEL 1

#elif ENABLED(REPRAPWORLD_GRAPHICAL_LCD)

  #define DOGLCD
  #define IS_U8GLIB_ST7920 1
  #define IS_ULTIPANEL 1
  #define ENCODER_PULSES_PER_STEP 2

#elif ENABLED(MKS_12864OLED)

  #define IS_RRD_SC 1
  #define U8GLIB_SH1106

#elif ENABLED(MKS_12864OLED_SSD1306)

  #define IS_RRD_SC 1
  #define IS_U8GLIB_SSD1306

#elif ENABLED(SAV_3DGLCD)

  #ifdef U8GLIB_SSD1306
    #define IS_U8GLIB_SSD1306 // Allow for U8GLIB_SSD1306 + SAV_3DGLCD
  #endif
  #define IS_NEWPANEL 1

#elif ENABLED(FYSETC_242_OLED_12864)

  #define IS_RRD_SC 1
  #define U8GLIB_SH1106

  #ifndef NEOPIXEL_BRIGHTNESS
    #define NEOPIXEL_BRIGHTNESS 127
  #endif

#elif ANY(FYSETC_MINI_12864_X_X, FYSETC_MINI_12864_1_2, FYSETC_MINI_12864_2_0, FYSETC_MINI_12864_2_1, FYSETC_GENERIC_12864_1_1)

  #define FYSETC_MINI_12864
  #define DOGLCD
  #define IS_ULTIPANEL 1
  #define LED_COLORS_REDUCE_GREEN

  // Require LED backlighting enabled
  #if ENABLED(FYSETC_MINI_12864_2_1)
    #ifndef NEOPIXEL_BRIGHTNESS
      #define NEOPIXEL_BRIGHTNESS 127
    #endif
    //#define NEOPIXEL_STARTUP_TEST
  #endif

#elif ENABLED(ULTI_CONTROLLER)

  #define IS_ULTIPANEL 1
  #define U8GLIB_SSD1309
  #define LCD_RESET_PIN LCD_PINS_D6 //  This controller need a reset pin
  #define STD_ENCODER_PULSES_PER_STEP 4
  #define STD_ENCODER_STEPS_PER_MENU_ITEM 1
  #ifndef PCA9632
    #define PCA9632
  #endif

#elif ENABLED(MAKEBOARD_MINI_2_LINE_DISPLAY_1602)

  #define IS_RRD_SC 1
  #define LCD_WIDTH 16
  #define LCD_HEIGHT 2

#elif ANY(TFTGLCD_PANEL_SPI, TFTGLCD_PANEL_I2C)

  #define IS_TFTGLCD_PANEL 1
  #define IS_ULTIPANEL 1                    // Note that IS_ULTIPANEL leads to HAS_WIRED_LCD

  #if HAS_MEDIA && DISABLED(LCD_PROGRESS_BAR)
    #define LCD_PROGRESS_BAR
  #endif
  #if ENABLED(TFTGLCD_PANEL_I2C)
    #define LCD_I2C_ADDRESS           0x33  // Must be 0x33 for STM32 main boards and equal to panel's I2C slave address
  #endif
  #define LCD_USE_I2C_BUZZER                // Enable buzzer on LCD, used for both I2C and SPI buses (LiquidTWI2 not required)
  #define STD_ENCODER_PULSES_PER_STEP 2
  #define STD_ENCODER_STEPS_PER_MENU_ITEM 1
  #define LCD_WIDTH                   20    // 20 or 24 chars in line
  #define LCD_HEIGHT                  10    // Character lines
  #define LCD_CONTRAST_MIN            127
  #define LCD_CONTRAST_MAX            255
  #define LCD_CONTRAST_DEFAULT        250
  #define CONVERT_TO_EXT_ASCII        // Use extended 128-255 symbols from ASCII table.
                                      // At this time present conversion only for cyrillic - bg, ru and uk languages.
                                      // First 7 ASCII symbols in panel font must be replaced with Marlin's special symbols.

#elif ENABLED(CR10_STOCKDISPLAY)

  #define IS_RRD_FG_SC 1
  #define NO_LCD_SDCARD
  #define LCD_ST7920_DELAY_1           125
  #define LCD_ST7920_DELAY_2           125
  #define LCD_ST7920_DELAY_3           125

#elif ANY(ANET_FULL_GRAPHICS_LCD, CTC_A10S_A13)

  #define IS_RRD_FG_SC 1
  #define LCD_ST7920_DELAY_1           150
  #define LCD_ST7920_DELAY_2           150
  #define LCD_ST7920_DELAY_3           150

#elif ANY(REPRAP_DISCOUNT_FULL_GRAPHIC_SMART_CONTROLLER, BQ_LCD_SMART_CONTROLLER, K3D_FULL_GRAPHIC_SMART_CONTROLLER)

  #define IS_RRD_FG_SC 1

#elif ENABLED(REPRAP_DISCOUNT_SMART_CONTROLLER)

  #define IS_RRD_SC 1   // RepRapDiscount LCD or Graphical LCD with rotary click encoder

#elif ENABLED(K3D_242_OLED_CONTROLLER)

  #define IS_RRD_SC 1
  #define U8GLIB_SSD1309

#endif

// ST7920-based graphical displays
#if ANY(IS_RRD_FG_SC, LCD_FOR_MELZI, SILVER_GATE_GLCD_CONTROLLER)
  #define DOGLCD
  #define IS_U8GLIB_ST7920 1
  #define IS_RRD_SC 1
#endif

// ST7565 / 64128N graphical displays
#if ANY(MAKRPANEL, MINIPANEL)
  #define IS_ULTIPANEL 1
  #define DOGLCD
  #if ENABLED(MAKRPANEL)
    #define IS_U8GLIB_ST7565_64128N 1
  #endif
#endif

#if ENABLED(IS_U8GLIB_SSD1306)
  #define U8GLIB_SSD1306
#endif

#if ENABLED(OVERLORD_OLED)
  #define IS_ULTIPANEL 1
  #define U8GLIB_SH1106
  /**
   * PCA9632 for buzzer and LEDs via i2c
   * No auto-inc, red and green leds switched, buzzer
   */
  #define PCA9632
  #define PCA9632_NO_AUTO_INC
  #define PCA9632_GRN         0x00
  #define PCA9632_RED         0x02
  #define PCA9632_BUZZER
  #define PCA9632_BUZZER_DATA { 0x09, 0x02 }

  #define STD_ENCODER_PULSES_PER_STEP     1 // Overlord uses buttons
  #define STD_ENCODER_STEPS_PER_MENU_ITEM 1
#endif

// 128x64 I2C OLED LCDs - SSD1306/SSD1309/SH1106
#if ANY(U8GLIB_SSD1306, U8GLIB_SSD1309, U8GLIB_SH1106)
  #define HAS_U8GLIB_I2C_OLED 1
  #define HAS_WIRED_LCD 1
  #define DOGLCD
#endif

/**
 * SPI Ultipanels
 */

// Basic Ultipanel-like displays
#if ANY(ULTIMAKERCONTROLLER, IS_RRD_SC, G3D_PANEL, RIGIDBOT_PANEL, PANEL_ONE, U8GLIB_SH1106)
  #define IS_ULTIPANEL 1
#endif

// Einstart OLED has Cardinal nav via pins defined in pins_EINSTART-S.h
#if ENABLED(U8GLIB_SH1106_EINSTART)
  #define DOGLCD
  #define IS_ULTIPANEL 1
#endif

// TFT Legacy options masquerade as TFT_GENERIC
#if ANY(FSMC_GRAPHICAL_TFT, SPI_GRAPHICAL_TFT, TFT_320x240, TFT_480x320, TFT_320x240_SPI, TFT_480x320_SPI, TFT_LVGL_UI_FSMC, TFT_LVGL_UI_SPI)
  #define IS_LEGACY_TFT 1
  #define TFT_GENERIC
  #if ANY(FSMC_GRAPHICAL_TFT, TFT_320x240, TFT_480x320, TFT_LVGL_UI_FSMC)
    #define TFT_INTERFACE_FSMC
  #elif ANY(SPI_GRAPHICAL_TFT, TFT_320x240_SPI, TFT_480x320_SPI, TFT_LVGL_UI_SPI)
    #define TFT_INTERFACE_SPI
  #endif
  #if ANY(FSMC_GRAPHICAL_TFT, SPI_GRAPHICAL_TFT)
    #define TFT_CLASSIC_UI
  #elif ANY(TFT_320x240, TFT_480x320, TFT_320x240_SPI, TFT_480x320_SPI)
    #define TFT_COLOR_UI
  #elif ANY(TFT_LVGL_UI_FSMC, TFT_LVGL_UI_SPI)
    #define TFT_LVGL_UI
  #endif
#endif

// FSMC/SPI TFT Panels (LVGL)
#if ENABLED(TFT_LVGL_UI)
  #define HAS_TFT_LVGL_UI 1
  #define SERIAL_RUNTIME_HOOK 1
#endif

// FSMC/SPI TFT Panels
#if ENABLED(TFT_CLASSIC_UI)
  #define TFT_SCALED_DOGLCD 1
#endif

#if TFT_SCALED_DOGLCD
  #define DOGLCD
  #define IS_ULTIPANEL 1
  #define DELAYED_BACKLIGHT_INIT
#elif HAS_TFT_LVGL_UI
  #define DELAYED_BACKLIGHT_INIT
#endif

// Color UI
#if ENABLED(TFT_COLOR_UI)
  #define HAS_GRAPHICAL_TFT 1
  #define IS_ULTIPANEL 1
#endif

/**
 * I2C Panels
 */

#if ANY(IS_RRD_SC, IS_DOGM_12864, OLED_PANEL_TINYBOY2, LCD_I2C_PANELOLU2)

  #define STD_ENCODER_PULSES_PER_STEP 4
  #define STD_ENCODER_STEPS_PER_MENU_ITEM 1

  #if ENABLED(LCD_I2C_PANELOLU2)  // PANELOLU2 LCD with status LEDs, separate encoder and click inputs
    #define LCD_I2C_TYPE_MCP23017 // I2C Character-based 12864 display
    #define LCD_I2C_ADDRESS 0x20  // I2C Address of the port expander
    #define LCD_USE_I2C_BUZZER    // Enable buzzer on LCD (optional)
    #define IS_ULTIPANEL 1
  #endif

#elif ANY(LCD_SAINSMART_I2C_1602, LCD_SAINSMART_I2C_2004)

  #define LCD_I2C_TYPE_PCF8575    // I2C Character-based 12864 display
  #define LCD_I2C_ADDRESS 0x27    // I2C Address of the port expander
  #define IS_ULTIPANEL 1

  #if ENABLED(LCD_SAINSMART_I2C_2004)
    #define LCD_WIDTH 20
    #define LCD_HEIGHT 4
  #endif

#elif ENABLED(LCD_I2C_VIKI)

  /**
   * Panucatt VIKI LCD with status LEDs, integrated click & L/R/U/P buttons, separate encoder inputs
   *
   * This uses the LiquidTWI2 library v1.2.3 or later ( https://github.com/lincomatic/LiquidTWI2 )
   * Make sure the LiquidTWI2 directory is placed in the Arduino or Sketchbook libraries subdirectory.
   * Note: The pause/stop/resume LCD button pin should be connected to the Arduino
   *       BTN_ENC pin (or set BTN_ENC to -1 if not used)
   */
  #define LCD_I2C_TYPE_MCP23017
  #define LCD_I2C_ADDRESS 0x20 // I2C Address of the port expander
  #define LCD_USE_I2C_BUZZER   // Enable buzzer on LCD (requires LiquidTWI2 v1.2.3 or later)
  #define IS_ULTIPANEL 1

  #define ENCODER_FEEDRATE_DEADZONE 4

  #define STD_ENCODER_PULSES_PER_STEP 1
  #define STD_ENCODER_STEPS_PER_MENU_ITEM 2

#elif ENABLED(G3D_PANEL)

  #define STD_ENCODER_PULSES_PER_STEP 2
  #define STD_ENCODER_STEPS_PER_MENU_ITEM 1

#endif

#if ANY(LCD_I2C_TYPE_MCP23017, LCD_I2C_TYPE_MCP23008) && DISABLED(NO_LCD_DETECT)
  #define DETECT_I2C_LCD_DEVICE 1
#endif

// Encoder behavior
#ifndef STD_ENCODER_PULSES_PER_STEP
  #if ENABLED(TOUCH_SCREEN)
    #define STD_ENCODER_PULSES_PER_STEP 2
  #else
    #define STD_ENCODER_PULSES_PER_STEP 5
  #endif
#endif
#ifndef STD_ENCODER_STEPS_PER_MENU_ITEM
  #define STD_ENCODER_STEPS_PER_MENU_ITEM 1
#endif
#ifndef ENCODER_PULSES_PER_STEP
  #define ENCODER_PULSES_PER_STEP STD_ENCODER_PULSES_PER_STEP
#endif
#ifndef ENCODER_STEPS_PER_MENU_ITEM
  #define ENCODER_STEPS_PER_MENU_ITEM STD_ENCODER_STEPS_PER_MENU_ITEM
#endif
#ifndef ENCODER_FEEDRATE_DEADZONE
  #define ENCODER_FEEDRATE_DEADZONE 6
#endif

// Shift register panels
// ---------------------
// 2 wire Non-latching LCD SR from:
// https://github.com/fmalpartida/New-LiquidCrystal/wiki/schematics#user-content-ShiftRegister_connection
#if ENABLED(FF_INTERFACEBOARD)
  #define SR_LCD_3W_NL    // Non latching 3 wire shift register
  #define IS_ULTIPANEL 1
#elif ENABLED(SAV_3DLCD)
  #define SR_LCD_2W_NL    // Non latching 2 wire shift register
  #define IS_ULTIPANEL 1
#elif ENABLED(ULTIPANEL)
  #define IS_ULTIPANEL 1
#endif

#if ANY(IS_ULTIPANEL, ULTRA_LCD)
  #define HAS_WIRED_LCD 1
#endif

#if ANY(IS_ULTIPANEL, REPRAPWORLD_KEYPAD)
  #define IS_NEWPANEL 1
#endif

#if ANY(ZONESTAR_LCD, REPRAPWORLD_KEYPAD)
  #define IS_RRW_KEYPAD 1
  #ifndef REPRAPWORLD_KEYPAD_MOVE_STEP
    #define REPRAPWORLD_KEYPAD_MOVE_STEP 1.0
  #endif
#endif

// Aliases for LCD features
#if !DGUS_UI_IS(NONE) || ENABLED(ANYCUBIC_LCD_VYPER)
  #define HAS_DGUS_LCD 1
  #if DGUS_UI_IS(ORIGIN, FYSETC, HIPRECY, MKS)
    #define HAS_DGUS_LCD_CLASSIC 1
  #endif
#endif

// Extensible UI serial touch screens. (See src/lcd/extui)
#if ANY(HAS_DGUS_LCD, MALYAN_LCD, ANYCUBIC_LCD_I3MEGA, ANYCUBIC_LCD_CHIRON, NEXTION_TFT, TOUCH_UI_FTDI_EVE)
  #define IS_EXTUI 1 // Just for sanity check.
  #define EXTENSIBLE_UI
#endif

// Aliases for LCD features
#if ANY(DWIN_CREALITY_LCD, DWIN_LCD_PROUI)
  #define HAS_DWIN_E3V2_BASIC 1
#endif
#if ANY(HAS_DWIN_E3V2_BASIC, DWIN_CREALITY_LCD_JYERSUI)
  #define HAS_DWIN_E3V2 1
#endif

// E3V2 extras
#if HAS_DWIN_E3V2 || IS_DWIN_MARLINUI
  #define SERIAL_CATCHALL 0
  #define HAS_LCD_BRIGHTNESS 1
  #define LCD_BRIGHTNESS_MAX 250
#endif

#if ENABLED(DWIN_LCD_PROUI)
  #define DO_LIST_BIN_FILES 1
  #define LCD_BRIGHTNESS_DEFAULT 127
#endif

// Serial Controllers require LCD_SERIAL_PORT
#if ANY(IS_DWIN_MARLINUI, HAS_DWIN_E3V2, HAS_DGUS_LCD, MALYAN_LCD, ANYCUBIC_LCD_I3MEGA, ANYCUBIC_LCD_CHIRON, NEXTION_TFT)
  #define LCD_IS_SERIAL_HOST 1
#endif

#if HAS_WIRED_LCD
  #if ENABLED(DOGLCD)
    #define HAS_MARLINUI_U8GLIB 1
  #elif IS_TFTGLCD_PANEL
    // Neither DOGM nor HD44780. Fully customized interface.
  #elif IS_DWIN_MARLINUI
    // Since HAS_MARLINUI_U8GLIB refers to U8G displays
    // the DWIN display can define its own flags
  #elif !HAS_GRAPHICAL_TFT
    #define HAS_MARLINUI_HD44780 1
  #endif
#endif

#if ANY(HAS_WIRED_LCD, EXTENSIBLE_UI, DWIN_LCD_PROUI, DWIN_CREALITY_LCD_JYERSUI)
  /**
   * HAS_DISPLAY indicates the display uses these MarlinUI methods...
   *  - update
   *  - abort_print
   *  - pause_print
   *  - resume_print
   *  - poweroff        (for PSU_CONTROL and HAS_MARLINUI_MENU)
   *
   *  ...and implements these MarlinUI methods:
   *  - zoffset_overlay (if BABYSTEP_GFX_OVERLAY or MESH_EDIT_GFX_OVERLAY are supported)
   *  - draw_kill_screen
   *  - kill_screen
   *  - draw_status_message
   */
  #define HAS_DISPLAY 1
#endif

#if ANY(HAS_DISPLAY, DWIN_CREALITY_LCD)
  #define HAS_UI_UPDATE 1
#endif

#if HAS_WIRED_LCD && !HAS_GRAPHICAL_TFT && !IS_DWIN_MARLINUI
  #define HAS_LCDPRINT 1
#endif

<<<<<<< HEAD
#if ROTATIONAL_AXES >= 1
  #define HAS_ROTATIONAL_AXES 1
#endif

/**
 * Number of Secondary Linear Axes (e.g., UVW)
 * All secondary axes for which AXIS*_ROTATES is not defined.
 * Excluding primary axes and excluding duplicate axes (X2, Y2, Z2, Z3, Z4)
 */
#define SECONDARY_LINEAR_AXES (NUM_AXES - PRIMARY_LINEAR_AXES - ROTATIONAL_AXES)
=======
#if HAS_DISPLAY || HAS_LCDPRINT
  #define HAS_UTF8_UTILS 1
#endif
>>>>>>> d79bcef8

#if ANY(HAS_DISPLAY, HAS_DWIN_E3V2)
  #define HAS_STATUS_MESSAGE 1
#endif

#if IS_ULTIPANEL && DISABLED(NO_LCD_MENUS)
  #define HAS_MARLINUI_MENU 1
#endif

#if ANY(HAS_MARLINUI_MENU, EXTENSIBLE_UI, HAS_DWIN_E3V2)
  #define HAS_MANUAL_MOVE_MENU 1
#endif

#if HAS_MARLINUI_U8GLIB
  #ifndef LCD_PIXEL_WIDTH
    #define LCD_PIXEL_WIDTH 128
  #endif
  #ifndef LCD_PIXEL_HEIGHT
    #define LCD_PIXEL_HEIGHT 64
  #endif
#endif

/**
 * Disable unused SINGLENOZZLE sub-options
 */
#if DISABLED(SINGLENOZZLE)
  #undef SINGLENOZZLE_STANDBY_TEMP
#endif
#if !ALL(HAS_FAN, SINGLENOZZLE)
  #undef SINGLENOZZLE_STANDBY_FAN
#endif

// No inactive extruders with SWITCHING_NOZZLE or Průša MMU1 or just 1 E stepper exists
#if HAS_SWITCHING_NOZZLE || HAS_PRUSA_MMU1 || E_STEPPERS < 2
  #undef DISABLE_OTHER_EXTRUDERS
#endif

// Switching extruder has its own servo?
#if ENABLED(SWITCHING_EXTRUDER) && (!HAS_SWITCHING_NOZZLE || SWITCHING_EXTRUDER_SERVO_NR != SWITCHING_NOZZLE_SERVO_NR)
  #define DO_SWITCH_EXTRUDER 1
#endif

/**
 * The BLTouch Probe emulates a servo probe
 * and uses "special" angles for its state.
 */
#if ENABLED(BLTOUCH) && !defined(Z_PROBE_SERVO_NR)
  #define Z_PROBE_SERVO_NR 0
#endif

/**
 * Set a flag for a servo probe (or BLTouch)
 */
#ifdef Z_PROBE_SERVO_NR
  #define HAS_Z_SERVO_PROBE 1
#endif
#if ANY(HAS_Z_SERVO_PROBE, SWITCHING_EXTRUDER, SWITCHING_NOZZLE)
  #define HAS_SERVO_ANGLES 1
#endif
#if !HAS_SERVO_ANGLES
  #undef EDITABLE_SERVO_ANGLES
#endif

/**
 * Set flags for any form of bed probe
 */
#if ANY(TOUCH_MI_PROBE, Z_PROBE_ALLEN_KEY, HAS_Z_SERVO_PROBE, SOLENOID_PROBE, Z_PROBE_SLED, RACK_AND_PINION_PROBE, SENSORLESS_PROBING, MAGLEV4, MAG_MOUNTED_PROBE, BIQU_MICROPROBE_V1, BIQU_MICROPROBE_V2)
  #define HAS_STOWABLE_PROBE 1
#endif
#if ANY(HAS_STOWABLE_PROBE, FIX_MOUNTED_PROBE, BD_SENSOR, NOZZLE_AS_PROBE)
  #define HAS_BED_PROBE 1
#endif

// Probing tool change
#if !HAS_MULTI_EXTRUDER
  #undef PROBING_TOOL
#endif
#if HAS_BED_PROBE && defined(PROBING_TOOL)
  #define DO_TOOLCHANGE_FOR_PROBING 1
#endif

/**
 * Fill in undefined Filament Sensor options
 */
#if ENABLED(FILAMENT_RUNOUT_SENSOR)
  #if NUM_RUNOUT_SENSORS >= 1
    #ifndef FIL_RUNOUT1_STATE
      #define FIL_RUNOUT1_STATE FIL_RUNOUT_STATE
    #endif
    #ifndef FIL_RUNOUT1_PULLUP
      #define FIL_RUNOUT1_PULLUP FIL_RUNOUT_PULLUP
    #endif
    #ifndef FIL_RUNOUT1_PULLDOWN
      #define FIL_RUNOUT1_PULLDOWN FIL_RUNOUT_PULLDOWN
    #endif
  #endif
  #if NUM_RUNOUT_SENSORS >= 2
    #ifndef FIL_RUNOUT2_STATE
      #define FIL_RUNOUT2_STATE FIL_RUNOUT_STATE
    #endif
    #ifndef FIL_RUNOUT2_PULLUP
      #define FIL_RUNOUT2_PULLUP FIL_RUNOUT_PULLUP
    #endif
    #ifndef FIL_RUNOUT2_PULLDOWN
      #define FIL_RUNOUT2_PULLDOWN FIL_RUNOUT_PULLDOWN
    #endif
  #endif
  #if NUM_RUNOUT_SENSORS >= 3
    #ifndef FIL_RUNOUT3_STATE
      #define FIL_RUNOUT3_STATE FIL_RUNOUT_STATE
    #endif
    #ifndef FIL_RUNOUT3_PULLUP
      #define FIL_RUNOUT3_PULLUP FIL_RUNOUT_PULLUP
    #endif
    #ifndef FIL_RUNOUT3_PULLDOWN
      #define FIL_RUNOUT3_PULLDOWN FIL_RUNOUT_PULLDOWN
    #endif
  #endif
  #if NUM_RUNOUT_SENSORS >= 4
    #ifndef FIL_RUNOUT4_STATE
      #define FIL_RUNOUT4_STATE FIL_RUNOUT_STATE
    #endif
    #ifndef FIL_RUNOUT4_PULLUP
      #define FIL_RUNOUT4_PULLUP FIL_RUNOUT_PULLUP
    #endif
    #ifndef FIL_RUNOUT4_PULLDOWN
      #define FIL_RUNOUT4_PULLDOWN FIL_RUNOUT_PULLDOWN
    #endif
  #endif
  #if NUM_RUNOUT_SENSORS >= 5
    #ifndef FIL_RUNOUT5_STATE
      #define FIL_RUNOUT5_STATE FIL_RUNOUT_STATE
    #endif
    #ifndef FIL_RUNOUT5_PULLUP
      #define FIL_RUNOUT5_PULLUP FIL_RUNOUT_PULLUP
    #endif
    #ifndef FIL_RUNOUT5_PULLDOWN
      #define FIL_RUNOUT5_PULLDOWN FIL_RUNOUT_PULLDOWN
    #endif
  #endif
  #if NUM_RUNOUT_SENSORS >= 6
    #ifndef FIL_RUNOUT6_STATE
      #define FIL_RUNOUT6_STATE FIL_RUNOUT_STATE
    #endif
    #ifndef FIL_RUNOUT6_PULLUP
      #define FIL_RUNOUT6_PULLUP FIL_RUNOUT_PULLUP
    #endif
    #ifndef FIL_RUNOUT6_PULLDOWN
      #define FIL_RUNOUT6_PULLDOWN FIL_RUNOUT_PULLDOWN
    #endif
  #endif
  #if NUM_RUNOUT_SENSORS >= 7
    #ifndef FIL_RUNOUT7_STATE
      #define FIL_RUNOUT7_STATE FIL_RUNOUT_STATE
    #endif
    #ifndef FIL_RUNOUT7_PULLUP
      #define FIL_RUNOUT7_PULLUP FIL_RUNOUT_PULLUP
    #endif
    #ifndef FIL_RUNOUT7_PULLDOWN
      #define FIL_RUNOUT7_PULLDOWN FIL_RUNOUT_PULLDOWN
    #endif
  #endif
  #if NUM_RUNOUT_SENSORS >= 8
    #ifndef FIL_RUNOUT8_STATE
      #define FIL_RUNOUT8_STATE FIL_RUNOUT_STATE
    #endif
    #ifndef FIL_RUNOUT8_PULLUP
      #define FIL_RUNOUT8_PULLUP FIL_RUNOUT_PULLUP
    #endif
    #ifndef FIL_RUNOUT8_PULLDOWN
      #define FIL_RUNOUT8_PULLDOWN FIL_RUNOUT_PULLDOWN
    #endif
  #endif
#endif // FILAMENT_RUNOUT_SENSOR

#if ENABLED(FILAMENT_SWITCH_AND_MOTION)
  #if NUM_MOTION_SENSORS >= 1
    #ifndef FIL_MOTION1_STATE
      #define FIL_MOTION1_STATE FIL_RUNOUT_STATE
    #endif
    #ifndef FIL_MOTION1_PULLUP
      #define FIL_MOTION1_PULLUP FIL_RUNOUT_PULLUP
    #endif
    #ifndef FIL_MOTION1_PULLDOWN
      #define FIL_MOTION1_PULLDOWN FIL_RUNOUT_PULLDOWN
    #endif
  #endif
  #if NUM_MOTION_SENSORS >= 2
    #ifndef FIL_MOTION2_STATE
      #define FIL_MOTION2_STATE FIL_RUNOUT_STATE
    #endif
    #ifndef FIL_MOTION2_PULLUP
      #define FIL_MOTION2_PULLUP FIL_RUNOUT_PULLUP
    #endif
    #ifndef FIL_MOTION2_PULLDOWN
      #define FIL_MOTION2_PULLDOWN FIL_RUNOUT_PULLDOWN
    #endif
  #endif
  #if NUM_MOTION_SENSORS >= 3
    #ifndef FIL_MOTION3_STATE
      #define FIL_MOTION3_STATE FIL_RUNOUT_STATE
    #endif
    #ifndef FIL_MOTION3_PULLUP
      #define FIL_MOTION3_PULLUP FIL_RUNOUT_PULLUP
    #endif
    #ifndef FIL_MOTION3_PULLDOWN
      #define FIL_MOTION3_PULLDOWN FIL_RUNOUT_PULLDOWN
    #endif
  #endif
  #if NUM_MOTION_SENSORS >= 4
    #ifndef FIL_MOTION4_STATE
      #define FIL_MOTION4_STATE FIL_RUNOUT_STATE
    #endif
    #ifndef FIL_MOTION4_PULLUP
      #define FIL_MOTION4_PULLUP FIL_RUNOUT_PULLUP
    #endif
    #ifndef FIL_MOTION4_PULLDOWN
      #define FIL_MOTION4_PULLDOWN FIL_RUNOUT_PULLDOWN
    #endif
  #endif
  #if NUM_MOTION_SENSORS >= 5
    #ifndef FIL_MOTION5_STATE
      #define FIL_MOTION5_STATE FIL_RUNOUT_STATE
    #endif
    #ifndef FIL_MOTION5_PULLUP
      #define FIL_MOTION5_PULLUP FIL_RUNOUT_PULLUP
    #endif
    #ifndef FIL_MOTION5_PULLDOWN
      #define FIL_MOTION5_PULLDOWN FIL_RUNOUT_PULLDOWN
    #endif
  #endif
  #if NUM_MOTION_SENSORS >= 6
    #ifndef FIL_MOTION6_STATE
      #define FIL_MOTION6_STATE FIL_RUNOUT_STATE
    #endif
    #ifndef FIL_MOTION6_PULLUP
      #define FIL_MOTION6_PULLUP FIL_RUNOUT_PULLUP
    #endif
    #ifndef FIL_MOTION6_PULLDOWN
      #define FIL_MOTION6_PULLDOWN FIL_RUNOUT_PULLDOWN
    #endif
  #endif
  #if NUM_MOTION_SENSORS >= 7
    #ifndef FIL_MOTION7_STATE
      #define FIL_MOTION7_STATE FIL_RUNOUT_STATE
    #endif
    #ifndef FIL_MOTION7_PULLUP
      #define FIL_MOTION7_PULLUP FIL_RUNOUT_PULLUP
    #endif
    #ifndef FIL_MOTION7_PULLDOWN
      #define FIL_MOTION7_PULLDOWN FIL_RUNOUT_PULLDOWN
    #endif
  #endif
  #if NUM_MOTION_SENSORS >= 8
    #ifndef FIL_MOTION8_STATE
      #define FIL_MOTION8_STATE FIL_RUNOUT_STATE
    #endif
    #ifndef FIL_MOTION8_PULLUP
      #define FIL_MOTION8_PULLUP FIL_RUNOUT_PULLUP
    #endif
    #ifndef FIL_MOTION8_PULLDOWN
      #define FILMOTION8_PULLDOWN FIL_RUNOUT_PULLDOWN
    #endif
  #endif
#endif // FILAMENT_SWITCH_AND_MOTION

// Homing to Min or Max
#if HAS_X_AXIS
  #if X_HOME_DIR > 0
    #define X_HOME_TO_MAX 1
  #elif X_HOME_DIR < 0
    #define X_HOME_TO_MIN 1
  #endif
#endif
#if HAS_Y_AXIS
  #if Y_HOME_DIR > 0
    #define Y_HOME_TO_MAX 1
  #elif Y_HOME_DIR < 0
    #define Y_HOME_TO_MIN 1
  #endif
#endif
#if HAS_Z_AXIS
  #if Z_HOME_DIR > 0
    #define Z_HOME_TO_MAX 1
  #elif Z_HOME_DIR < 0
    #define Z_HOME_TO_MIN 1
  #endif
#endif
#if HAS_I_AXIS
  #if I_HOME_DIR > 0
    #define I_HOME_TO_MAX 1
  #elif I_HOME_DIR < 0
    #define I_HOME_TO_MIN 1
  #endif
#endif
#if HAS_J_AXIS
  #if J_HOME_DIR > 0
    #define J_HOME_TO_MAX 1
  #elif J_HOME_DIR < 0
    #define J_HOME_TO_MIN 1
  #endif
#endif
#if HAS_K_AXIS
  #if K_HOME_DIR > 0
    #define K_HOME_TO_MAX 1
  #elif K_HOME_DIR < 0
    #define K_HOME_TO_MIN 1
  #endif
#endif
#if HAS_U_AXIS
  #if U_HOME_DIR > 0
    #define U_HOME_TO_MAX 1
  #elif U_HOME_DIR < 0
    #define U_HOME_TO_MIN 1
  #endif
#endif
#if HAS_V_AXIS
  #if V_HOME_DIR > 0
    #define V_HOME_TO_MAX 1
  #elif V_HOME_DIR < 0
    #define V_HOME_TO_MIN 1
  #endif
#endif
#if HAS_W_AXIS
  #if W_HOME_DIR > 0
    #define W_HOME_TO_MAX 1
  #elif W_HOME_DIR < 0
    #define W_HOME_TO_MIN 1
  #endif
#endif

/**
 * Conditionals based on the type of Bed Probe
 */
#if HAS_BED_PROBE
  #if ALL(DELTA, SENSORLESS_PROBING)
    #define HAS_DELTA_SENSORLESS_PROBING 1
  #else
    #define HAS_REAL_BED_PROBE 1
  #endif
  #if HAS_REAL_BED_PROBE && NONE(Z_MIN_PROBE_USES_Z_MIN_ENDSTOP_PIN, Z_SPI_SENSORLESS)
    #define NEED_Z_MIN_PROBE_PIN 1
  #endif
  #if Z_HOME_TO_MIN && (!NEED_Z_MIN_PROBE_PIN || ENABLED(USE_PROBE_FOR_Z_HOMING))
    #define HOMING_Z_WITH_PROBE 1
  #endif
  #if DISABLED(NOZZLE_AS_PROBE)
    #define HAS_PROBE_XY_OFFSET 1
  #endif
  #if ANY(Z_PROBE_ALLEN_KEY, MAG_MOUNTED_PROBE)
    #define PROBE_TRIGGERED_WHEN_STOWED_TEST 1 // Extra test for Allen Key Probe
  #endif
  #ifndef Z_CLEARANCE_BETWEEN_PROBES
    #define Z_CLEARANCE_BETWEEN_PROBES 5
  #endif
  #ifndef Z_CLEARANCE_MULTI_PROBE
    #define Z_CLEARANCE_MULTI_PROBE 5
  #endif
  #ifndef Z_PROBE_ERROR_TOLERANCE
    #define Z_PROBE_ERROR_TOLERANCE Z_CLEARANCE_MULTI_PROBE
  #endif
  #if MULTIPLE_PROBING > 1
    #if EXTRA_PROBING > 0
      #define TOTAL_PROBING (MULTIPLE_PROBING + EXTRA_PROBING)
    #else
      #define TOTAL_PROBING MULTIPLE_PROBING
    #endif
  #endif
#else
  // Clear probe pin settings when no probe is selected
  #undef Z_MIN_PROBE_USES_Z_MIN_ENDSTOP_PIN
  #undef USE_PROBE_FOR_Z_HOMING
  #undef Z_MIN_PROBE_REPEATABILITY_TEST
  #undef HOMING_Z_WITH_PROBE
  #undef Z_CLEARANCE_MULTI_PROBE
  #undef Z_PROBE_ERROR_TOLERANCE
  #undef MULTIPLE_PROBING
  #undef EXTRA_PROBING
  #undef PROBE_OFFSET_ZMIN
  #undef PROBE_OFFSET_ZMAX
  #undef PAUSE_BEFORE_DEPLOY_STOW
  #undef PAUSE_PROBE_DEPLOY_WHEN_TRIGGERED
  #undef PROBING_HEATERS_OFF
  #undef WAIT_FOR_BED_HEATER
  #undef WAIT_FOR_HOTEND
  #undef PROBING_STEPPERS_OFF
  #undef DELAY_BEFORE_PROBING
  #undef PREHEAT_BEFORE_PROBING
  #undef PROBING_NOZZLE_TEMP
  #undef PROBING_BED_TEMP
  #undef NOZZLE_TO_PROBE_OFFSET
#endif

#ifndef Z_CLEARANCE_DEPLOY_PROBE
  #define Z_CLEARANCE_DEPLOY_PROBE 10
#endif
#ifndef Z_PROBE_LOW_POINT
  #define Z_PROBE_LOW_POINT -5
#endif

#if ENABLED(BELTPRINTER) && !defined(HOME_Y_BEFORE_X)
  #define HOME_Y_BEFORE_X
#endif

#if Z_HOME_TO_MAX && DISABLED(Z_SAFE_HOMING)
  #define HOME_Z_FIRST // If homing away from BED do Z first
#endif

/**
 * Conditionals based on the type of Bed Leveling
 */
#if ENABLED(AUTO_BED_LEVELING_UBL)
  #undef LCD_BED_LEVELING
  #if ANY(DELTA, SEGMENT_LEVELED_MOVES)
    #define UBL_SEGMENTED 1
  #endif
#endif
#if ANY(AUTO_BED_LEVELING_LINEAR, AUTO_BED_LEVELING_3POINT)
  #define ABL_PLANAR 1
#endif
#if ANY(AUTO_BED_LEVELING_LINEAR, AUTO_BED_LEVELING_BILINEAR)
  #define ABL_USES_GRID 1
#endif
#if ANY(AUTO_BED_LEVELING_LINEAR, AUTO_BED_LEVELING_BILINEAR, AUTO_BED_LEVELING_3POINT)
  #define HAS_ABL_NOT_UBL 1
#endif
#if ANY(AUTO_BED_LEVELING_BILINEAR, AUTO_BED_LEVELING_UBL, MESH_BED_LEVELING)
  #define HAS_MESH 1
#endif
#if ANY(AUTO_BED_LEVELING_UBL, AUTO_BED_LEVELING_3POINT)
  #define NEEDS_THREE_PROBE_POINTS 1
#endif
#if ANY(HAS_ABL_NOT_UBL, AUTO_BED_LEVELING_UBL)
  #define HAS_ABL_OR_UBL 1
  #if DISABLED(PROBE_MANUALLY)
    #define HAS_AUTOLEVEL 1
  #endif
#endif
#if ANY(HAS_ABL_OR_UBL, MESH_BED_LEVELING)
  #define HAS_LEVELING 1
  #if DISABLED(AUTO_BED_LEVELING_UBL)
    #define PLANNER_LEVELING 1
  #endif
#endif
#if !HAS_LEVELING
  #undef RESTORE_LEVELING_AFTER_G28
  #undef ENABLE_LEVELING_AFTER_G28
  #undef G29_RETRY_AND_RECOVER
#endif
#if !HAS_LEVELING || ANY(MESH_BED_LEVELING, AUTO_BED_LEVELING_UBL)
  #undef PROBE_MANUALLY
#endif
#if ANY(HAS_BED_PROBE, PROBE_MANUALLY, MESH_BED_LEVELING)
  #define PROBE_SELECTED 1
#endif

#ifdef GRID_MAX_POINTS_X
  #define GRID_MAX_POINTS ((GRID_MAX_POINTS_X) * (GRID_MAX_POINTS_Y))
  #define GRID_LOOP(A,B) for (uint8_t A = 0; A < GRID_MAX_POINTS_X; ++A) for (uint8_t B = 0; B < GRID_MAX_POINTS_Y; ++B)
#endif

// Slim menu optimizations
#if ENABLED(SLIM_LCD_MENUS)
  #define BOOT_MARLIN_LOGO_SMALL
#endif

// Flow and feedrate editing
#if HAS_EXTRUDERS && ANY(HAS_MARLINUI_MENU, DWIN_CREALITY_LCD, DWIN_LCD_PROUI, MALYAN_LCD, TOUCH_SCREEN)
  #define HAS_FLOW_EDIT 1
#endif
#if ANY(HAS_MARLINUI_MENU, ULTIPANEL_FEEDMULTIPLY, DWIN_CREALITY_LCD, DWIN_LCD_PROUI, MALYAN_LCD, TOUCH_SCREEN)
  #define HAS_FEEDRATE_EDIT 1
#endif

/**
 * CoreXY, CoreXZ, and CoreYZ - and their reverse
 */
#if ANY(COREXY, COREYX)
  #define CORE_IS_XY 1
#endif
#if ANY(COREXZ, COREZX)
  #define CORE_IS_XZ 1
#endif
#if ANY(COREYZ, COREZY)
  #define CORE_IS_YZ 1
#endif
#if CORE_IS_XY || CORE_IS_XZ || CORE_IS_YZ
  #define IS_CORE 1
#endif
#if IS_CORE
  #if CORE_IS_XY
    #define CORE_AXIS_1 A_AXIS
    #define CORE_AXIS_2 B_AXIS
    #define NORMAL_AXIS Z_AXIS
  #elif CORE_IS_XZ
    #define CORE_AXIS_1 A_AXIS
    #define NORMAL_AXIS Y_AXIS
    #define CORE_AXIS_2 C_AXIS
  #elif CORE_IS_YZ
    #define NORMAL_AXIS X_AXIS
    #define CORE_AXIS_1 B_AXIS
    #define CORE_AXIS_2 C_AXIS
  #endif
  #define CORESIGN(n) (ANY(COREYX, COREZX, COREZY) ? (-(n)) : (n))
#elif ANY(MARKFORGED_XY, MARKFORGED_YX)
  // Markforged kinematics
  #define CORE_AXIS_1 A_AXIS
  #define CORE_AXIS_2 B_AXIS
  #define NORMAL_AXIS Z_AXIS
#endif

#if ANY(MORGAN_SCARA, MP_SCARA, AXEL_TPARA)
  #define IS_SCARA 1
  #define IS_KINEMATIC 1
#elif ANY(DELTA, POLARGRAPH, POLAR)
  #define IS_KINEMATIC 1
#else
  #define IS_CARTESIAN 1
  #if !IS_CORE
    #define IS_FULL_CARTESIAN 1
  #endif
#endif

#if DISABLED(DELTA)
  #undef DELTA_HOME_TO_SAFE_ZONE
#endif

//
// Serial Port Info
//
#ifdef SERIAL_PORT_2
  #define HAS_MULTI_SERIAL 1
  #ifdef SERIAL_PORT_3
    #define NUM_SERIAL 3
  #else
    #define NUM_SERIAL 2
  #endif
#elif defined(SERIAL_PORT)
  #define NUM_SERIAL 1
#else
  #define NUM_SERIAL 0
  #undef BAUD_RATE_GCODE
#endif
#if SERIAL_PORT == -1 || SERIAL_PORT_2 == -1 || SERIAL_PORT_3 == -1
  #define HAS_USB_SERIAL 1
#endif
#if SERIAL_PORT_2 == -2
  #define HAS_ETHERNET 1
#endif

/**
 * This setting is also used by M109 when trying to calculate
 * a ballpark safe margin to prevent wait-forever situation.
 */
#ifndef EXTRUDE_MINTEMP
  #define EXTRUDE_MINTEMP 170
#endif

#if ANY(PID_DEBUG, PID_BED_DEBUG, PID_CHAMBER_DEBUG)
  #define HAS_PID_DEBUG 1
#endif

#if DISABLED(MPC_AUTOTUNE)
  #undef MPC_AUTOTUNE_MENU
#endif

/**
 * TFT Displays
 *
 * Configure parameters for TFT displays:
 *  - TFT_DEFAULT_ORIENTATION
 *  - TFT_DRIVER
 *  - TFT_WIDTH
 *  - TFT_HEIGHT
 *  - TFT_INTERFACE_(SPI|FSMC)
 *  - TFT_COLOR
 *  - GRAPHICAL_TFT_UPSCALE
 */
#if ANY(MKS_TS35_V2_0, BTT_TFT35_SPI_V1_0)                                    // ST7796
  #define TFT_DEFAULT_DRIVER ST7796
  #define TFT_DEFAULT_ORIENTATION TFT_EXCHANGE_XY
  #define TFT_RES_480x320
  #define TFT_INTERFACE_SPI
  #define NO_LCD_SDCARD
#elif ANY(LERDGE_TFT35, ANET_ET5_TFT35)                                       // ST7796
  #define TFT_DEFAULT_ORIENTATION TFT_EXCHANGE_XY
  #define TFT_RES_480x320
  #define TFT_INTERFACE_FSMC
#elif ANY(ANET_ET4_TFT28, MKS_ROBIN_TFT24, MKS_ROBIN_TFT28, MKS_ROBIN_TFT32)  // ST7789
  #define TFT_DEFAULT_ORIENTATION (TFT_EXCHANGE_XY | TFT_INVERT_Y)
  #define TFT_RES_320x240
  #define TFT_INTERFACE_FSMC
#elif ANY(MKS_ROBIN_TFT35, TFT_TRONXY_X5SA, ANYCUBIC_TFT35)                   // ILI9488
  #define TFT_DRIVER ILI9488
  #define TFT_DEFAULT_ORIENTATION (TFT_EXCHANGE_XY | TFT_INVERT_X | TFT_INVERT_Y)
  #define TFT_RES_480x320
  #define TFT_INTERFACE_FSMC
#elif ENABLED(MKS_ROBIN_TFT43)
  #define TFT_DRIVER SSD1963
  #define TFT_DEFAULT_ORIENTATION 0
  #define TFT_RES_480x272
  #define TFT_INTERFACE_FSMC
#elif ANY(MKS_ROBIN_TFT_V1_1R, LONGER_LK_TFT28)                               // ILI9328 or R61505
  #define TFT_DEFAULT_ORIENTATION (TFT_EXCHANGE_XY | TFT_INVERT_X | TFT_INVERT_Y)
  #define TFT_RES_320x240
  #define TFT_INTERFACE_FSMC
#elif ENABLED(BIQU_BX_TFT70)                                                  // RGB
  #define TFT_DEFAULT_ORIENTATION TFT_EXCHANGE_XY
  #define TFT_RES_1024x600
  #define TFT_INTERFACE_LTDC
  #if ENABLED(TOUCH_SCREEN)
    #define TFT_TOUCH_DEVICE_GT911
  #endif
#elif ENABLED(TFT_GENERIC)
  #define TFT_DEFAULT_ORIENTATION (TFT_EXCHANGE_XY | TFT_INVERT_X | TFT_INVERT_Y)
  #if NONE(TFT_RES_320x240, TFT_RES_480x272, TFT_RES_480x320, TFT_RES_1024x600)
    #define TFT_RES_320x240
  #endif
  #if NONE(TFT_INTERFACE_FSMC, TFT_INTERFACE_SPI)
    #define TFT_INTERFACE_SPI
  #endif
#endif

// FSMC/SPI TFT Panels using standard HAL/tft/tft_(fsmc|spi|ltdc).h
#if ENABLED(TFT_INTERFACE_FSMC)
  #define HAS_FSMC_TFT 1
  #if TFT_SCALED_DOGLCD
    #define HAS_FSMC_GRAPHICAL_TFT 1
  #elif HAS_TFT_LVGL_UI
    #define HAS_TFT_LVGL_UI_FSMC 1
  #endif
#elif ENABLED(TFT_INTERFACE_SPI)
  #define HAS_SPI_TFT 1
  #if TFT_SCALED_DOGLCD
    #define HAS_SPI_GRAPHICAL_TFT 1
  #elif HAS_TFT_LVGL_UI
    #define HAS_TFT_LVGL_UI_SPI 1
  #endif
#elif ENABLED(TFT_INTERFACE_LTDC)
  #define HAS_LTDC_TFT 1
  #if TFT_SCALED_DOGLCD
    #define HAS_LTDC_GRAPHICAL_TFT 1
  #elif HAS_TFT_LVGL_UI
    #define HAS_TFT_LVGL_UI_LTDC 1
  #endif
#endif

#if ANY(HAS_SPI_TFT, HAS_FSMC_TFT, HAS_LTDC_TFT)
  #include "../lcd/tft_io/tft_orientation.h" // for TFT_COLOR_UI_PORTRAIT
#endif

#if ENABLED(TFT_RES_320x240)
  #if ENABLED(TFT_COLOR_UI_PORTRAIT)
    #define TFT_WIDTH  240
    #define TFT_HEIGHT 320
  #else
    #define TFT_WIDTH  320
    #define TFT_HEIGHT 240
  #endif
  #define GRAPHICAL_TFT_UPSCALE 2
#elif ENABLED(TFT_RES_480x272)
  #define TFT_WIDTH  480
  #define TFT_HEIGHT 272
  #define GRAPHICAL_TFT_UPSCALE 2
#elif ENABLED(TFT_RES_480x320)
  #if ENABLED(TFT_COLOR_UI_PORTRAIT)
    #define TFT_WIDTH  320
    #define TFT_HEIGHT 480
  #else
    #define TFT_WIDTH  480
    #define TFT_HEIGHT 320
  #endif
  #define GRAPHICAL_TFT_UPSCALE 3
#elif ENABLED(TFT_RES_1024x600)
  #define TFT_WIDTH  1024
  #define TFT_HEIGHT 600
  #if ENABLED(TOUCH_SCREEN)
    #define GRAPHICAL_TFT_UPSCALE 6
    #define TFT_PIXEL_OFFSET_X 120
  #else
    #define GRAPHICAL_TFT_UPSCALE 8
    #define TFT_PIXEL_OFFSET_X 0
  #endif
#endif

#if ENABLED(TFT_COLOR_UI)
  #if (TFT_WIDTH == 320 && TFT_HEIGHT == 240) || (TFT_WIDTH == 240 && TFT_HEIGHT == 320)
    #if ENABLED(TFT_INTERFACE_SPI)
      #define TFT_320x240_SPI
    #elif ENABLED(TFT_INTERFACE_FSMC)
      #define TFT_320x240
    #endif
  #elif TFT_HEIGHT == 320 || (TFT_HEIGHT == 480 && ENABLED(TFT_COLOR_UI_PORTRAIT))
    #if ENABLED(TFT_INTERFACE_SPI)
      #define TFT_480x320_SPI
    #elif ENABLED(TFT_INTERFACE_FSMC)
      #define TFT_480x320
    #endif
  #elif TFT_HEIGHT == 272
    #if ENABLED(TFT_INTERFACE_SPI)
      #define TFT_480x272_SPI
    #elif ENABLED(TFT_INTERFACE_FSMC)
      #define TFT_480x272
    #endif
  #elif TFT_HEIGHT == 600
    #if ENABLED(TFT_INTERFACE_LTDC)
      #define TFT_1024x600_LTDC
    #else
      #define TFT_1024x600_SIM  // "Simulation" - for testing purposes only
    #endif
  #endif
#endif

#if ANY(TFT_320x240, TFT_320x240_SPI)
  #define HAS_UI_320x240 1
#elif ANY(TFT_480x320, TFT_480x320_SPI)
  #define HAS_UI_480x320 1
#elif ANY(TFT_480x272, TFT_480x272_SPI)
  #define HAS_UI_480x272 1
#elif ANY(TFT_1024x600_LTDC, TFT_1024x600_SIM)
  #define HAS_UI_1024x600 1
#endif

// Number of text lines the screen can display (may depend on font used)
// Touch screens leave space for extra buttons at the bottom
#if ANY(HAS_UI_320x240, HAS_UI_480x272)
  #if ENABLED(TFT_COLOR_UI_PORTRAIT)
    #define LCD_HEIGHT TERN(TOUCH_SCREEN, 8, 9)
  #else
    #define LCD_HEIGHT TERN(TOUCH_SCREEN, 6, 7)
  #endif
#elif HAS_UI_480x320
  #if ENABLED(TFT_COLOR_UI_PORTRAIT)
    #define LCD_HEIGHT TERN(TOUCH_SCREEN, 9, 10)
  #else
    #define LCD_HEIGHT TERN(TOUCH_SCREEN, 6, 7)
  #endif
#elif HAS_UI_1024x600
  #define LCD_HEIGHT TERN(TOUCH_SCREEN, 12, 13)
#endif

// This emulated DOGM has 'touch/xpt2046', not 'tft/xpt2046'
#if ENABLED(TOUCH_SCREEN)
  #if TOUCH_IDLE_SLEEP_MINS
    #define HAS_TOUCH_SLEEP 1
  #endif
  #if NONE(TFT_TOUCH_DEVICE_GT911, TFT_TOUCH_DEVICE_XPT2046)
    #define TFT_TOUCH_DEVICE_XPT2046          // ADS7843/XPT2046 ADC Touchscreen such as ILI9341 2.8
  #endif
  #if ENABLED(TFT_TOUCH_DEVICE_GT911)         // GT911 Capacitive touch screen such as BIQU_BX_TFT70
    #undef TOUCH_SCREEN_CALIBRATION
    #undef TOUCH_CALIBRATION_AUTO_SAVE
  #endif
  #if !HAS_GRAPHICAL_TFT
    #undef TOUCH_SCREEN
    #if ENABLED(TFT_CLASSIC_UI)
      #define HAS_TOUCH_BUTTONS 1
      #if ENABLED(TFT_TOUCH_DEVICE_GT911)
        #define HAS_CAP_TOUCH_BUTTONS 1
      #else
        #define HAS_RES_TOUCH_BUTTONS 1
      #endif
    #endif
  #endif
#endif

#if  (HAS_X_AXIS && X_HOME_DIR) || (HAS_Y_AXIS && Y_HOME_DIR) || (HAS_Z_AXIS && Z_HOME_DIR) \
  || (HAS_I_AXIS && I_HOME_DIR) || (HAS_J_AXIS && J_HOME_DIR) || (HAS_K_AXIS && K_HOME_DIR) \
  || (HAS_U_AXIS && U_HOME_DIR) || (HAS_V_AXIS && V_HOME_DIR) || (HAS_W_AXIS && W_HOME_DIR)
  #define HAS_ENDSTOPS 1
  #define COORDINATE_OKAY(N,L,H) WITHIN(N,L,H)
#else
  #define COORDINATE_OKAY(N,L,H) true
#endif

/**
 * LED Backlight INDEX END
 */
#if defined(NEOPIXEL_BKGD_INDEX_FIRST) && !defined(NEOPIXEL_BKGD_INDEX_LAST)
  #define NEOPIXEL_BKGD_INDEX_LAST NEOPIXEL_BKGD_INDEX_FIRST
#endif

#if ALL(SPI_FLASH, HAS_MEDIA, MARLIN_DEV_MODE)
  #define SPI_FLASH_BACKUP 1
#endif<|MERGE_RESOLUTION|>--- conflicted
+++ resolved
@@ -507,6 +507,10 @@
   #define ROTATIONAL_AXES 0
 #endif
 
+#if ROTATIONAL_AXES >= 1
+  #define HAS_ROTATIONAL_AXES 1
+#endif
+
 /**
  * Number of Secondary Linear Axes (e.g., UVW)
  * All secondary axes for which AXIS*_ROTATES is not defined.
@@ -1100,22 +1104,9 @@
   #define HAS_LCDPRINT 1
 #endif
 
-<<<<<<< HEAD
-#if ROTATIONAL_AXES >= 1
-  #define HAS_ROTATIONAL_AXES 1
-#endif
-
-/**
- * Number of Secondary Linear Axes (e.g., UVW)
- * All secondary axes for which AXIS*_ROTATES is not defined.
- * Excluding primary axes and excluding duplicate axes (X2, Y2, Z2, Z3, Z4)
- */
-#define SECONDARY_LINEAR_AXES (NUM_AXES - PRIMARY_LINEAR_AXES - ROTATIONAL_AXES)
-=======
 #if HAS_DISPLAY || HAS_LCDPRINT
   #define HAS_UTF8_UTILS 1
 #endif
->>>>>>> d79bcef8
 
 #if ANY(HAS_DISPLAY, HAS_DWIN_E3V2)
   #define HAS_STATUS_MESSAGE 1
