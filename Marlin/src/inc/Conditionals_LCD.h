/**
 * Marlin 3D Printer Firmware
 * Copyright (c) 2020 MarlinFirmware [https://github.com/MarlinFirmware/Marlin]
 *
 * Based on Sprinter and grbl.
 * Copyright (c) 2011 Camiel Gubbels / Erik van der Zalm
 *
 * This program is free software: you can redistribute it and/or modify
 * it under the terms of the GNU General Public License as published by
 * the Free Software Foundation, either version 3 of the License, or
 * (at your option) any later version.
 *
 * This program is distributed in the hope that it will be useful,
 * but WITHOUT ANY WARRANTY; without even the implied warranty of
 * MERCHANTABILITY or FITNESS FOR A PARTICULAR PURPOSE.  See the
 * GNU General Public License for more details.
 *
 * You should have received a copy of the GNU General Public License
 * along with this program.  If not, see <http://www.gnu.org/licenses/>.
 *
 */
#pragma once

/**
 * Conditionals_LCD.h
 * Conditionals that need to be set before Configuration_adv.h or pins.h
 */

#if ENABLED(MORGAN_SCARA)
  #define IS_SCARA 1
  #define IS_KINEMATIC 1
#elif ENABLED(DELTA)
  #define IS_KINEMATIC 1
#else
  #define IS_CARTESIAN 1
#endif

#if ENABLED(CARTESIO_UI)

  #define DOGLCD
  #define IS_ULTIPANEL

#elif ENABLED(ZONESTAR_LCD)

  #define ADC_KEYPAD
  #define IS_RRW_KEYPAD
  #define REPRAPWORLD_KEYPAD_MOVE_STEP 10.0
  #define ADC_KEY_NUM 8
  #define IS_ULTIPANEL

  // This helps to implement ADC_KEYPAD menus
  #define REVERSE_MENU_DIRECTION
  #define ENCODER_PULSES_PER_STEP 1
  #define ENCODER_STEPS_PER_MENU_ITEM 1
  #define ENCODER_FEEDRATE_DEADZONE 2

#elif ENABLED(RADDS_DISPLAY)
  #define IS_ULTIPANEL
  #define ENCODER_PULSES_PER_STEP 2

#elif EITHER(ANET_FULL_GRAPHICS_LCD, BQ_LCD_SMART_CONTROLLER)

  #define IS_RRD_FG_SC

#elif ANY(miniVIKI, VIKI2, ELB_FULL_GRAPHIC_CONTROLLER, AZSMZ_12864)

  #define IS_ULTRA_LCD
  #define DOGLCD
  #define IS_ULTIPANEL

  #if ENABLED(miniVIKI)
    #define U8GLIB_ST7565_64128N
  #elif ENABLED(VIKI2)
    #define U8GLIB_ST7565_64128N
  #elif ENABLED(ELB_FULL_GRAPHIC_CONTROLLER)
    #define U8GLIB_LM6059_AF
  #elif ENABLED(AZSMZ_12864)
    #define U8GLIB_ST7565_64128N
  #endif

#elif ENABLED(OLED_PANEL_TINYBOY2)

  #define IS_U8GLIB_SSD1306
  #define IS_ULTIPANEL

#elif ENABLED(RA_CONTROL_PANEL)

  #define LCD_I2C_TYPE_PCA8574
  #define LCD_I2C_ADDRESS 0x27   // I2C Address of the port expander
  #define IS_ULTIPANEL

#elif ENABLED(REPRAPWORLD_GRAPHICAL_LCD)

  #define DOGLCD
  #define U8GLIB_ST7920
  #define IS_ULTIPANEL

#elif ENABLED(CR10_STOCKDISPLAY)

  #define IS_RRD_FG_SC
  #ifndef ST7920_DELAY_1
    #define ST7920_DELAY_1 DELAY_NS(125)
  #endif
  #ifndef ST7920_DELAY_2
    #define ST7920_DELAY_2 DELAY_NS(125)
  #endif
  #ifndef ST7920_DELAY_3
    #define ST7920_DELAY_3 DELAY_NS(125)
  #endif

#elif ENABLED(MKS_12864OLED)

  #define IS_RRD_SC
  #define U8GLIB_SH1106

#elif ENABLED(MKS_12864OLED_SSD1306)

  #define IS_RRD_SC
  #define IS_U8GLIB_SSD1306

#elif EITHER(MKS_MINI_12864, ENDER2_STOCKDISPLAY)

  #define MINIPANEL

#elif ANY(FYSETC_MINI_12864_X_X, FYSETC_MINI_12864_1_2, FYSETC_MINI_12864_2_0, FYSETC_MINI_12864_2_1, FYSETC_GENERIC_12864_1_1)

  #define FYSETC_MINI_12864
  #define DOGLCD
  #define IS_ULTIPANEL
  #define LED_COLORS_REDUCE_GREEN
  #if ENABLED(PSU_CONTROL) && EITHER(FYSETC_MINI_12864_2_0, FYSETC_MINI_12864_2_1)
    #define LED_BACKLIGHT_TIMEOUT 10000
  #endif

  // Require LED backlighting enabled
  #if EITHER(FYSETC_MINI_12864_1_2, FYSETC_MINI_12864_2_0)
    #define RGB_LED
  #elif ENABLED(FYSETC_MINI_12864_2_1)
    #define LED_CONTROL_MENU
    #define NEOPIXEL_LED
    #undef NEOPIXEL_TYPE
    #define NEOPIXEL_TYPE       NEO_RGB
    #if NEOPIXEL_PIXELS < 3
      #undef NEOPIXELS_PIXELS
      #define NEOPIXEL_PIXELS     3
    #endif
    #ifndef NEOPIXEL_BRIGHTNESS
      #define NEOPIXEL_BRIGHTNESS 127
    #endif
    //#define NEOPIXEL_STARTUP_TEST
  #endif

#elif ENABLED(ULTI_CONTROLLER)

  #define IS_ULTIPANEL
  #define U8GLIB_SSD1309
  #define LCD_RESET_PIN LCD_PINS_D6 //  This controller need a reset pin
  #define ENCODER_PULSES_PER_STEP 2
  #define ENCODER_STEPS_PER_MENU_ITEM 2

#elif ENABLED(MAKEBOARD_MINI_2_LINE_DISPLAY_1602)

  #define IS_RRD_SC
  #define LCD_WIDTH 16
  #define LCD_HEIGHT 2

#endif

#if ENABLED(IS_RRD_FG_SC)
  #define REPRAP_DISCOUNT_FULL_GRAPHIC_SMART_CONTROLLER
#endif

#if EITHER(MAKRPANEL, MINIPANEL)
  #define IS_ULTIPANEL
  #define DOGLCD
  #if ENABLED(MAKRPANEL)
    #define U8GLIB_ST7565_64128N
  #endif
#endif

#if ENABLED(IS_U8GLIB_SSD1306)
  #define U8GLIB_SSD1306
#endif

#if ENABLED(OVERLORD_OLED)
  #define IS_ULTIPANEL
  #define U8GLIB_SH1106
  /**
   * PCA9632 for buzzer and LEDs via i2c
   * No auto-inc, red and green leds switched, buzzer
   */
  #define PCA9632
  #define PCA9632_NO_AUTO_INC
  #define PCA9632_GRN         0x00
  #define PCA9632_RED         0x02
  #define PCA9632_BUZZER
  #define PCA9632_BUZZER_DATA { 0x09, 0x02 }

  #define ENCODER_PULSES_PER_STEP     1 // Overlord uses buttons
  #define ENCODER_STEPS_PER_MENU_ITEM 1
#endif

// 128x64 I2C OLED LCDs - SSD1306/SSD1309/SH1106
#if ANY(U8GLIB_SSD1306, U8GLIB_SSD1309, U8GLIB_SH1106)
  #define HAS_SSD1306_OLED_I2C 1
#endif
#if HAS_SSD1306_OLED_I2C
  #define IS_ULTRA_LCD
  #define DOGLCD
#endif

// ST7920-based graphical displays
#if ANY(REPRAP_DISCOUNT_FULL_GRAPHIC_SMART_CONTROLLER, LCD_FOR_MELZI, SILVER_GATE_GLCD_CONTROLLER)
  #define DOGLCD
  #define U8GLIB_ST7920
  #define IS_RRD_SC
#endif

// RepRapDiscount LCD or Graphical LCD with rotary click encoder
#if ENABLED(IS_RRD_SC)
  #define REPRAP_DISCOUNT_SMART_CONTROLLER
#endif

/**
 * SPI Ultipanels
 */

// Basic Ultipanel-like displays
#if ANY(ULTIMAKERCONTROLLER, REPRAP_DISCOUNT_SMART_CONTROLLER, G3D_PANEL, RIGIDBOT_PANEL, PANEL_ONE, U8GLIB_SH1106)
  #define IS_ULTIPANEL
#endif

// Einstart OLED has Cardinal nav via pins defined in pins_EINSTART-S.h
#if ENABLED(U8GLIB_SH1106_EINSTART)
  #define DOGLCD
  #define IS_ULTIPANEL
#endif

// FSMC/SPI TFT Panels
#if ENABLED(FSMC_GRAPHICAL_TFT)
  #define DOGLCD
  #define IS_ULTIPANEL
  #define DELAYED_BACKLIGHT_INIT
#endif

/**
 * I2C Panels
 */

#if EITHER(LCD_SAINSMART_I2C_1602, LCD_SAINSMART_I2C_2004)

  #define LCD_I2C_TYPE_PCF8575
  #define LCD_I2C_ADDRESS 0x27   // I2C Address of the port expander

  #if ENABLED(LCD_SAINSMART_I2C_2004)
    #define LCD_WIDTH 20
    #define LCD_HEIGHT 4
  #endif

#elif ENABLED(LCD_I2C_PANELOLU2)

  // PANELOLU2 LCD with status LEDs, separate encoder and click inputs

  #define LCD_I2C_TYPE_MCP23017
  #define LCD_I2C_ADDRESS 0x20 // I2C Address of the port expander
  #define LCD_USE_I2C_BUZZER   // Enable buzzer on LCD (optional)
  #define IS_ULTIPANEL

#elif ENABLED(LCD_I2C_VIKI)

  /**
   * Panucatt VIKI LCD with status LEDs, integrated click & L/R/U/P buttons, separate encoder inputs
   *
   * This uses the LiquidTWI2 library v1.2.3 or later ( https://github.com/lincomatic/LiquidTWI2 )
   * Make sure the LiquidTWI2 directory is placed in the Arduino or Sketchbook libraries subdirectory.
   * Note: The pause/stop/resume LCD button pin should be connected to the Arduino
   *       BTN_ENC pin (or set BTN_ENC to -1 if not used)
   */
  #define LCD_I2C_TYPE_MCP23017
  #define LCD_I2C_ADDRESS 0x20 // I2C Address of the port expander
  #define LCD_USE_I2C_BUZZER   // Enable buzzer on LCD (requires LiquidTWI2 v1.2.3 or later)
  #define IS_ULTIPANEL

  #define ENCODER_FEEDRATE_DEADZONE 4

  #define STD_ENCODER_PULSES_PER_STEP 1
  #define STD_ENCODER_STEPS_PER_MENU_ITEM 2

#elif ENABLED(G3D_PANEL)

  #define STD_ENCODER_PULSES_PER_STEP 2
  #define STD_ENCODER_STEPS_PER_MENU_ITEM 1

#elif ANY(REPRAP_DISCOUNT_SMART_CONTROLLER, miniVIKI, VIKI2, ELB_FULL_GRAPHIC_CONTROLLER, AZSMZ_12864, OLED_PANEL_TINYBOY2, BQ_LCD_SMART_CONTROLLER, LCD_I2C_PANELOLU2)

  #define STD_ENCODER_PULSES_PER_STEP 4
  #define STD_ENCODER_STEPS_PER_MENU_ITEM 1

#endif

#ifndef STD_ENCODER_PULSES_PER_STEP
  #if ENABLED(TOUCH_BUTTONS)
    #define STD_ENCODER_PULSES_PER_STEP 2
  #else
    #define STD_ENCODER_PULSES_PER_STEP 5
  #endif
#endif
#ifndef STD_ENCODER_STEPS_PER_MENU_ITEM
  #define STD_ENCODER_STEPS_PER_MENU_ITEM 1
#endif
#ifndef ENCODER_PULSES_PER_STEP
  #define ENCODER_PULSES_PER_STEP STD_ENCODER_PULSES_PER_STEP
#endif
#ifndef ENCODER_STEPS_PER_MENU_ITEM
  #define ENCODER_STEPS_PER_MENU_ITEM STD_ENCODER_STEPS_PER_MENU_ITEM
#endif
#ifndef ENCODER_FEEDRATE_DEADZONE
  #define ENCODER_FEEDRATE_DEADZONE 6
#endif

// Shift register panels
// ---------------------
// 2 wire Non-latching LCD SR from:
// https://bitbucket.org/fmalpartida/new-liquidcrystal/wiki/schematics#!shiftregister-connection
#if ENABLED(FF_INTERFACEBOARD)
  #define SR_LCD_3W_NL    // Non latching 3 wire shift register
  #define IS_ULTIPANEL
#elif ENABLED(SAV_3DLCD)
  #define SR_LCD_2W_NL    // Non latching 2 wire shift register
  #define IS_ULTIPANEL
#endif

#if ENABLED(IS_ULTIPANEL)
  #define ULTIPANEL
#endif
#if ENABLED(ULTIPANEL)
  #define IS_ULTRA_LCD
  #ifndef NEWPANEL
    #define NEWPANEL
  #endif
#endif

#if ENABLED(IS_ULTRA_LCD)
  #define ULTRA_LCD
#endif

#if ENABLED(IS_RRW_KEYPAD)
  #define REPRAPWORLD_KEYPAD
#endif

// Keypad needs a move step
#if ENABLED(REPRAPWORLD_KEYPAD)
  #define NEWPANEL
  #ifndef REPRAPWORLD_KEYPAD_MOVE_STEP
    #define REPRAPWORLD_KEYPAD_MOVE_STEP 1.0
  #endif
#endif

// Aliases for LCD features
#define HAS_SPI_LCD         ENABLED(ULTRA_LCD)
#define HAS_GRAPHICAL_LCD   ENABLED(DOGLCD)
#define HAS_CHARACTER_LCD  (HAS_SPI_LCD && !HAS_GRAPHICAL_LCD)
#define HAS_LCD_MENU       (ENABLED(ULTIPANEL) && DISABLED(NO_LCD_MENUS))
#define HAS_ADC_BUTTONS     ENABLED(ADC_KEYPAD)
#define HAS_DGUS_LCD        ANY(DGUS_LCD_UI_ORIGIN, DGUS_LCD_UI_FYSETC, DGUS_LCD_UI_HIPRECY)

// Extensible UI serial touch screens. (See src/lcd/extensible_ui)
<<<<<<< HEAD
#if HAS_DGUS_LCD || ANY(MALYAN_LCD, TOUCH_UI_FTDI_EVE)
=======
#if ANY(DGUS_LCD_UI_ORIGIN, DGUS_LCD_UI_FYSETC, DGUS_LCD_UI_HIPRECY)
  #define HAS_DGUS_LCD 1
#endif

#if ANY(HAS_DGUS_LCD, MALYAN_LCD, TOUCH_UI_FTDI_EVE)
>>>>>>> bd44f041
  #define IS_EXTUI
  #define EXTENSIBLE_UI
#endif

<<<<<<< HEAD
#define HAS_DISPLAY (HAS_SPI_LCD || ENABLED(EXTENSIBLE_UI))
=======
// Aliases for LCD features
#if EITHER(ULTRA_LCD, EXTENSIBLE_UI)
  #define HAS_DISPLAY 1
  #if ENABLED(ULTRA_LCD)
    #define HAS_SPI_LCD 1
    #if ENABLED(DOGLCD)
      #define HAS_GRAPHICAL_LCD 1
    #else
      #define HAS_CHARACTER_LCD 1
    #endif
  #endif
#endif

#if ENABLED(ULTIPANEL) && DISABLED(NO_LCD_MENUS)
  #define HAS_LCD_MENU 1
#endif
#if ENABLED(ADC_KEYPAD)
  #define HAS_ADC_BUTTONS 1
#endif
>>>>>>> bd44f041

#if HAS_GRAPHICAL_LCD
  #ifndef LCD_PIXEL_WIDTH
    #define LCD_PIXEL_WIDTH 128
  #endif
  #ifndef LCD_PIXEL_HEIGHT
    #define LCD_PIXEL_HEIGHT 64
  #endif
#endif

/**
 * Extruders have some combination of stepper motors and hotends
 * so we separate these concepts into the defines:
 *
 *  EXTRUDERS    - Number of Selectable Tools
 *  HOTENDS      - Number of hotends, whether connected or separate
 *  E_STEPPERS   - Number of actual E stepper motors
 *  E_MANUAL     - Number of E steppers for LCD move options
 *
 */

#if EXTRUDERS == 0
  #undef DISTINCT_E_FACTORS
  #undef SINGLENOZZLE
  #undef SWITCHING_EXTRUDER
  #undef SWITCHING_NOZZLE
  #undef MIXING_EXTRUDER
  #undef MK2_MULTIPLEXER
  #undef PRUSA_MMU2
#endif

#if ENABLED(SWITCHING_EXTRUDER)   // One stepper for every two EXTRUDERS
  #if EXTRUDERS > 4
    #define E_STEPPERS    3
  #elif EXTRUDERS > 2
    #define E_STEPPERS    2
  #else
    #define E_STEPPERS    1
  #endif
  #if DISABLED(SWITCHING_NOZZLE)
    #define HOTENDS       E_STEPPERS
  #endif
#elif ENABLED(MIXING_EXTRUDER)
  #define E_STEPPERS      MIXING_STEPPERS
  #define E_MANUAL        1
  #define DUAL_MIXING_EXTRUDER (MIXING_STEPPERS == 2)
#elif ENABLED(SWITCHING_TOOLHEAD)
  #define E_STEPPERS      EXTRUDERS
  #define E_MANUAL        EXTRUDERS
#elif ENABLED(PRUSA_MMU2)
  #define E_STEPPERS 1
#endif

// No inactive extruders with MK2_MULTIPLEXER or SWITCHING_NOZZLE
#if EITHER(MK2_MULTIPLEXER, SWITCHING_NOZZLE)
  #undef DISABLE_INACTIVE_EXTRUDER
#endif

// Prusa MK2 Multiplexer and MMU 2.0 force SINGLENOZZLE
#if EITHER(MK2_MULTIPLEXER, PRUSA_MMU2)
  #define SINGLENOZZLE
#endif

#if EITHER(SINGLENOZZLE, MIXING_EXTRUDER)         // One hotend, one thermistor, no XY offset
  #undef HOTENDS
  #define HOTENDS       1
  #undef HOTEND_OFFSET_X
  #undef HOTEND_OFFSET_Y
#endif

#ifndef HOTENDS
  #define HOTENDS EXTRUDERS
#endif
#ifndef E_STEPPERS
  #define E_STEPPERS EXTRUDERS
#endif
#ifndef E_MANUAL
  #define E_MANUAL EXTRUDERS
#endif

// Helper macros for extruder and hotend arrays
#define HOTEND_LOOP() for (int8_t e = 0; e < HOTENDS; e++)
#define ARRAY_BY_EXTRUDERS(V...) ARRAY_N(EXTRUDERS, V)
#define ARRAY_BY_EXTRUDERS1(v1) ARRAY_BY_EXTRUDERS(v1, v1, v1, v1, v1, v1, v1, v1)
#define ARRAY_BY_HOTENDS(V...) ARRAY_N(HOTENDS, V)
#define ARRAY_BY_HOTENDS1(v1) ARRAY_BY_HOTENDS(v1, v1, v1, v1, v1, v1, v1, v1)

#if ENABLED(SWITCHING_EXTRUDER) && (DISABLED(SWITCHING_NOZZLE) || SWITCHING_EXTRUDER_SERVO_NR != SWITCHING_NOZZLE_SERVO_NR)
  #define DO_SWITCH_EXTRUDER 1
#endif

#ifdef SWITCHING_NOZZLE_E1_SERVO_NR
  #define SWITCHING_NOZZLE_TWO_SERVOS 1
#endif

#if HOTENDS > 1
  #define HAS_HOTEND_OFFSET 1
#endif

/**
 * Default hotend offsets, if not defined
 */
#if HAS_HOTEND_OFFSET
  #ifndef HOTEND_OFFSET_X
    #define HOTEND_OFFSET_X { 0 } // X offsets for each extruder
  #endif
  #ifndef HOTEND_OFFSET_Y
    #define HOTEND_OFFSET_Y { 0 } // Y offsets for each extruder
  #endif
  #ifndef HOTEND_OFFSET_Z
    #define HOTEND_OFFSET_Z { 0 } // Z offsets for each extruder
  #endif
#endif

/**
 * DISTINCT_E_FACTORS affects how some E factors are accessed
 */
#if ENABLED(DISTINCT_E_FACTORS) && E_STEPPERS > 1
  #define XYZE_N (XYZ + E_STEPPERS)
  #define E_AXIS_N(E) AxisEnum(E_AXIS + E)
  #define UNUSED_E(E) NOOP
#else
  #undef DISTINCT_E_FACTORS
  #define XYZE_N XYZE
  #define E_AXIS_N(E) E_AXIS
  #define UNUSED_E(E) UNUSED(E)
#endif

/**
 * The BLTouch Probe emulates a servo probe
 * and uses "special" angles for its state.
 */
#if ENABLED(BLTOUCH)
  #ifndef Z_PROBE_SERVO_NR
    #define Z_PROBE_SERVO_NR 0
  #endif
  #ifndef NUM_SERVOS
    #define NUM_SERVOS (Z_PROBE_SERVO_NR + 1)
  #endif
  #undef DEACTIVATE_SERVOS_AFTER_MOVE
  #if NUM_SERVOS == 1
    #undef SERVO_DELAY
    #define SERVO_DELAY { 50 }
  #endif

  // Always disable probe pin inverting for BLTouch
  #undef Z_MIN_PROBE_ENDSTOP_INVERTING
  #define Z_MIN_PROBE_ENDSTOP_INVERTING false
  #if ENABLED(Z_MIN_PROBE_USES_Z_MIN_ENDSTOP_PIN)
    #undef Z_MIN_ENDSTOP_INVERTING
    #define Z_MIN_ENDSTOP_INVERTING false
  #endif
#endif

#ifndef NUM_SERVOS
  #define NUM_SERVOS 0
#endif

#ifndef PREHEAT_1_LABEL
  #define PREHEAT_1_LABEL "PLA"
#endif

#ifndef PREHEAT_2_LABEL
  #define PREHEAT_2_LABEL "ABS"
#endif

/**
 * Set a flag for a servo probe (or BLTouch)
 */
#if defined(Z_PROBE_SERVO_NR) && Z_PROBE_SERVO_NR >= 0
  #define HAS_Z_SERVO_PROBE 1
#endif
#if HAS_Z_SERVO_PROBE || EITHER(SWITCHING_EXTRUDER, SWITCHING_NOZZLE)
  #define HAS_SERVO_ANGLES 1
#endif
#if !HAS_SERVO_ANGLES
  #undef EDITABLE_SERVO_ANGLES
#endif

/**
 * Set flags for enabled probes
 */
#if ANY(HAS_Z_SERVO_PROBE, FIX_MOUNTED_PROBE, NOZZLE_AS_PROBE, TOUCH_MI_PROBE, Z_PROBE_ALLEN_KEY, Z_PROBE_SLED, SOLENOID_PROBE, SENSORLESS_PROBING, RACK_AND_PINION_PROBE)
  #define HAS_BED_PROBE 1
#endif

#if HAS_BED_PROBE || EITHER(PROBE_MANUALLY, MESH_BED_LEVELING)
  #define PROBE_SELECTED 1
#endif

#if HAS_BED_PROBE
  #if DISABLED(NOZZLE_AS_PROBE)
    #define HAS_PROBE_XY_OFFSET 1
  #endif
  #if DISABLED(Z_MIN_PROBE_USES_Z_MIN_ENDSTOP_PIN)
    #define HAS_CUSTOM_PROBE_PIN 1
  #endif
  #if Z_HOME_DIR < 0 && !HAS_CUSTOM_PROBE_PIN
    #define HOMING_Z_WITH_PROBE 1
  #endif
  #ifndef Z_PROBE_LOW_POINT
    #define Z_PROBE_LOW_POINT -5
  #endif
  #if ENABLED(Z_PROBE_ALLEN_KEY)
    #define PROBE_TRIGGERED_WHEN_STOWED_TEST 1 // Extra test for Allen Key Probe
  #endif
  #if MULTIPLE_PROBING > 1
    #if EXTRA_PROBING
      #define TOTAL_PROBING (MULTIPLE_PROBING + EXTRA_PROBING)
    #else
      #define TOTAL_PROBING MULTIPLE_PROBING
    #endif
  #endif
#else
  // Clear probe pin settings when no probe is selected
  #undef Z_MIN_PROBE_USES_Z_MIN_ENDSTOP_PIN
#endif

#ifdef GRID_MAX_POINTS_X
  #define GRID_MAX_POINTS ((GRID_MAX_POINTS_X) * (GRID_MAX_POINTS_Y))
#endif

#ifndef INVERT_X_DIR
  #define INVERT_X_DIR false
#endif
#ifndef INVERT_Y_DIR
  #define INVERT_Y_DIR false
#endif
#ifndef INVERT_Z_DIR
  #define INVERT_Z_DIR false
#endif
#ifndef INVERT_E_DIR
  #define INVERT_E_DIR false
#endif

#if ENABLED(SLIM_LCD_MENUS)
  #define BOOT_MARLIN_LOGO_SMALL
#endif

// This flag indicates some kind of jerk storage is needed
#if ENABLED(CLASSIC_JERK) || IS_KINEMATIC
  #define HAS_CLASSIC_JERK 1
#endif

// E jerk exists with JD disabled (of course) but also when Linear Advance is disabled on Delta/SCARA
#if ENABLED(CLASSIC_JERK) || (IS_KINEMATIC && DISABLED(LIN_ADVANCE))
  #define HAS_CLASSIC_E_JERK 1
#endif

#ifndef SPI_SPEED
  #define SPI_SPEED SPI_FULL_SPEED
#endif

/**
 * This setting is also used by M109 when trying to calculate
 * a ballpark safe margin to prevent wait-forever situation.
 */
#ifndef EXTRUDE_MINTEMP
  #define EXTRUDE_MINTEMP 170
#endif<|MERGE_RESOLUTION|>--- conflicted
+++ resolved
@@ -357,30 +357,16 @@
 #endif
 
 // Aliases for LCD features
-#define HAS_SPI_LCD         ENABLED(ULTRA_LCD)
-#define HAS_GRAPHICAL_LCD   ENABLED(DOGLCD)
-#define HAS_CHARACTER_LCD  (HAS_SPI_LCD && !HAS_GRAPHICAL_LCD)
-#define HAS_LCD_MENU       (ENABLED(ULTIPANEL) && DISABLED(NO_LCD_MENUS))
-#define HAS_ADC_BUTTONS     ENABLED(ADC_KEYPAD)
-#define HAS_DGUS_LCD        ANY(DGUS_LCD_UI_ORIGIN, DGUS_LCD_UI_FYSETC, DGUS_LCD_UI_HIPRECY)
-
-// Extensible UI serial touch screens. (See src/lcd/extensible_ui)
-<<<<<<< HEAD
-#if HAS_DGUS_LCD || ANY(MALYAN_LCD, TOUCH_UI_FTDI_EVE)
-=======
 #if ANY(DGUS_LCD_UI_ORIGIN, DGUS_LCD_UI_FYSETC, DGUS_LCD_UI_HIPRECY)
   #define HAS_DGUS_LCD 1
 #endif
 
+// Extensible UI serial touch screens. (See src/lcd/extensible_ui)
 #if ANY(HAS_DGUS_LCD, MALYAN_LCD, TOUCH_UI_FTDI_EVE)
->>>>>>> bd44f041
   #define IS_EXTUI
   #define EXTENSIBLE_UI
 #endif
 
-<<<<<<< HEAD
-#define HAS_DISPLAY (HAS_SPI_LCD || ENABLED(EXTENSIBLE_UI))
-=======
 // Aliases for LCD features
 #if EITHER(ULTRA_LCD, EXTENSIBLE_UI)
   #define HAS_DISPLAY 1
@@ -400,7 +386,6 @@
 #if ENABLED(ADC_KEYPAD)
   #define HAS_ADC_BUTTONS 1
 #endif
->>>>>>> bd44f041
 
 #if HAS_GRAPHICAL_LCD
   #ifndef LCD_PIXEL_WIDTH
