/**
 * Marlin 3D Printer Firmware
 * Copyright (c) 2020 MarlinFirmware [https://github.com/MarlinFirmware/Marlin]
 *
 * Based on Sprinter and grbl.
 * Copyright (c) 2011 Camiel Gubbels / Erik van der Zalm
 *
 * This program is free software: you can redistribute it and/or modify
 * it under the terms of the GNU General Public License as published by
 * the Free Software Foundation, either version 3 of the License, or
 * (at your option) any later version.
 *
 * This program is distributed in the hope that it will be useful,
 * but WITHOUT ANY WARRANTY; without even the implied warranty of
 * MERCHANTABILITY or FITNESS FOR A PARTICULAR PURPOSE.  See the
 * GNU General Public License for more details.
 *
 * You should have received a copy of the GNU General Public License
 * along with this program.  If not, see <https://www.gnu.org/licenses/>.
 *
 */
#pragma once

/**
 * Conditionals_LCD.h
 * Conditionals that need to be set before Configuration_adv.h or pins.h
 */

// Kinematics
#if ENABLED(MORGAN_SCARA)
  #define IS_SCARA 1
  #define IS_KINEMATIC 1
#elif ENABLED(DELTA)
  #define IS_KINEMATIC 1
#else
  #define IS_CARTESIAN 1
#endif

// MKS_LCD12864 is a variant of MKS_MINI_12864
#if ENABLED(MKS_LCD12864)
  #define MKS_MINI_12864
#endif

/**
 * General Flags that may be set below by specific LCDs
 *
 *  DOGLCD                : Run a Graphical LCD through U8GLib (with MarlinUI)
 *  IS_ULTIPANEL          : Define LCD_PINS_D5/6/7 for direct-connected "Ultipanel" LCDs
 *  IS_ULTRA_LCD          : Ultra LCD, not necessarily Ultipanel.
 *  IS_RRD_SC             : Common RRD Smart Controller digital interface pins
 *  IS_RRD_FG_SC          : Common RRD Full Graphical Smart Controller digital interface pins
 *  U8GLIB_ST7920         : Most common DOGM display SPI interface, supporting a "lightweight" display mode.
 *  U8GLIB_SH1106         : SH1106 OLED with I2C interface via U8GLib
 *  IS_U8GLIB_SSD1306     : SSD1306 OLED with I2C interface via U8GLib
 *  U8GLIB_SSD1309        : SSD1309 OLED with I2C interface via U8GLib
 *  U8GLIB_ST7565_64128N  : ST7565 128x64 LCD with SPI interface via U8GLib
 *  U8GLIB_LM6059_AF      : LM6059 with Hardware SPI via U8GLib
 */
#if EITHER(MKS_MINI_12864, ENDER2_STOCKDISPLAY)

  #define MINIPANEL

#elif ENABLED(CARTESIO_UI)

  #define DOGLCD
  #define IS_ULTIPANEL 1

#elif EITHER(DWIN_MARLINUI_PORTRAIT, DWIN_MARLINUI_LANDSCAPE)

  #define IS_DWIN_MARLINUI 1
  #define IS_ULTIPANEL 1

#elif ENABLED(ZONESTAR_LCD)

  #define HAS_ADC_BUTTONS 1
  #define REPRAPWORLD_KEYPAD_MOVE_STEP 10.0
  #define ADC_KEY_NUM 8
  #define IS_ULTIPANEL 1

  // This helps to implement HAS_ADC_BUTTONS menus
  #define REVERSE_MENU_DIRECTION
  #define ENCODER_PULSES_PER_STEP 1
  #define ENCODER_STEPS_PER_MENU_ITEM 1
  #define ENCODER_FEEDRATE_DEADZONE 2

#elif ENABLED(ZONESTAR_12864LCD)
  #define DOGLCD
  #define IS_RRD_SC 1
  #define U8GLIB_ST7920

#elif ENABLED(ZONESTAR_12864OLED)
  #define IS_RRD_SC 1
  #define U8GLIB_SH1106

#elif ENABLED(ZONESTAR_12864OLED_SSD1306)
  #define IS_RRD_SC 1
  #define IS_U8GLIB_SSD1306

#elif ENABLED(RADDS_DISPLAY)
  #define IS_ULTIPANEL 1
  #define ENCODER_PULSES_PER_STEP 2

#elif ANY(miniVIKI, VIKI2, ELB_FULL_GRAPHIC_CONTROLLER, AZSMZ_12864)

  #define DOGLCD
  #define IS_ULTIPANEL 1

  #if ENABLED(miniVIKI)
    #define U8GLIB_ST7565_64128N
  #elif ENABLED(VIKI2)
    #define U8GLIB_ST7565_64128N
  #elif ENABLED(ELB_FULL_GRAPHIC_CONTROLLER)
    #define U8GLIB_LM6059_AF
  #elif ENABLED(AZSMZ_12864)
    #define U8GLIB_ST7565_64128N
  #endif

#elif ENABLED(OLED_PANEL_TINYBOY2)

  #define IS_U8GLIB_SSD1306
  #define IS_ULTIPANEL 1

#elif ENABLED(RA_CONTROL_PANEL)

  #define LCD_I2C_TYPE_PCA8574
  #define LCD_I2C_ADDRESS 0x27   // I2C Address of the port expander
  #define IS_ULTIPANEL 1

#elif ENABLED(REPRAPWORLD_GRAPHICAL_LCD)

  #define DOGLCD
  #define U8GLIB_ST7920
  #define IS_ULTIPANEL 1

#elif ENABLED(MKS_12864OLED)

  #define IS_RRD_SC 1
  #define U8GLIB_SH1106

#elif ENABLED(MKS_12864OLED_SSD1306)

  #define IS_RRD_SC 1
  #define IS_U8GLIB_SSD1306

#elif ENABLED(FYSETC_242_OLED_12864)

  #define IS_RRD_SC 1
  #define U8GLIB_SH1106

  #define LED_CONTROL_MENU
  #define NEOPIXEL_LED
  #undef NEOPIXEL_TYPE
  #define NEOPIXEL_TYPE       NEO_RGB
  #if NEOPIXEL_PIXELS < 3
    #undef NEOPIXELS_PIXELS
    #define NEOPIXEL_PIXELS     3
  #endif
  #ifndef NEOPIXEL_BRIGHTNESS
    #define NEOPIXEL_BRIGHTNESS 127
  #endif

  #if ENABLED(PSU_CONTROL)
    #define LED_BACKLIGHT_TIMEOUT 10000
  #endif

#elif ANY(FYSETC_MINI_12864_X_X, FYSETC_MINI_12864_1_2, FYSETC_MINI_12864_2_0, FYSETC_MINI_12864_2_1, FYSETC_GENERIC_12864_1_1)

  #define FYSETC_MINI_12864
  #define DOGLCD
  #define IS_ULTIPANEL 1
  #define LED_COLORS_REDUCE_GREEN
  #if ENABLED(PSU_CONTROL) && EITHER(FYSETC_MINI_12864_2_0, FYSETC_MINI_12864_2_1)
    #define LED_BACKLIGHT_TIMEOUT 10000
  #endif

  // Require LED backlighting enabled
  #if EITHER(FYSETC_MINI_12864_1_2, FYSETC_MINI_12864_2_0)
    #define RGB_LED
  #elif ENABLED(FYSETC_MINI_12864_2_1)
    #define LED_CONTROL_MENU
    #define NEOPIXEL_LED
    #undef NEOPIXEL_TYPE
    #define NEOPIXEL_TYPE       NEO_RGB
    #if NEOPIXEL_PIXELS < 3
      #undef NEOPIXELS_PIXELS
      #define NEOPIXEL_PIXELS     3
    #endif
    #ifndef NEOPIXEL_BRIGHTNESS
      #define NEOPIXEL_BRIGHTNESS 127
    #endif
    //#define NEOPIXEL_STARTUP_TEST
  #endif

#elif ENABLED(ULTI_CONTROLLER)

  #define IS_ULTIPANEL 1
  #define U8GLIB_SSD1309
  #define LCD_RESET_PIN LCD_PINS_D6 //  This controller need a reset pin
  #define ENCODER_PULSES_PER_STEP 2
  #define ENCODER_STEPS_PER_MENU_ITEM 2

#elif ENABLED(MAKEBOARD_MINI_2_LINE_DISPLAY_1602)

  #define IS_RRD_SC 1
  #define LCD_WIDTH 16
  #define LCD_HEIGHT 2

#elif EITHER(TFTGLCD_PANEL_SPI, TFTGLCD_PANEL_I2C)

  #define IS_TFTGLCD_PANEL 1
  #define IS_ULTIPANEL 1                    // Note that IS_ULTIPANEL leads to HAS_WIRED_LCD

  #if ENABLED(SDSUPPORT) && DISABLED(LCD_PROGRESS_BAR)
    #define LCD_PROGRESS_BAR
  #endif
  #if ENABLED(TFTGLCD_PANEL_I2C)
    #define LCD_I2C_ADDRESS           0x27  // Must be equal to panel's I2C slave addres
  #endif
  #define LCD_USE_I2C_BUZZER                // Enable buzzer on LCD, used for both I2C and SPI buses (LiquidTWI2 not required)
  #define STD_ENCODER_PULSES_PER_STEP 2
  #define STD_ENCODER_STEPS_PER_MENU_ITEM 1
  #define LCD_WIDTH                   20    // 20 or 24 chars in line
  #define LCD_HEIGHT                  10    // Character lines
  #define LCD_CONTRAST_MIN            127
  #define LCD_CONTRAST_MAX            255
  #define DEFAULT_LCD_CONTRAST        250
  #define CONVERT_TO_EXT_ASCII        // Use extended 128-255 symbols from ASCII table.
                                      // At this time present conversion only for cyrillic - bg, ru and uk languages.
                                      // First 7 ASCII symbols in panel font must be replaced with Marlin's special symbols.

#elif ENABLED(CR10_STOCKDISPLAY)

  #define IS_RRD_FG_SC 1
  #define BOARD_ST7920_DELAY_1 DELAY_NS(125)
  #define BOARD_ST7920_DELAY_2 DELAY_NS(125)
  #define BOARD_ST7920_DELAY_3 DELAY_NS(125)

#elif ANY(REPRAP_DISCOUNT_FULL_GRAPHIC_SMART_CONTROLLER, ANET_FULL_GRAPHICS_LCD, ANET_FULL_GRAPHICS_LCD_ALT_WIRING, BQ_LCD_SMART_CONTROLLER)

  #define IS_RRD_FG_SC 1

#elif ENABLED(REPRAP_DISCOUNT_SMART_CONTROLLER)

  // RepRapDiscount LCD or Graphical LCD with rotary click encoder
  #define IS_RRD_SC 1

#endif

// ST7920-based graphical displays
#if ANY(IS_RRD_FG_SC, LCD_FOR_MELZI, SILVER_GATE_GLCD_CONTROLLER)
  #define DOGLCD
  #define U8GLIB_ST7920
  #define IS_RRD_SC 1
#endif

// ST7565 / 64128N graphical displays
#if EITHER(MAKRPANEL, MINIPANEL)
  #define IS_ULTIPANEL 1
  #define DOGLCD
  #if ENABLED(MAKRPANEL)
    #define U8GLIB_ST7565_64128N
  #endif
#endif

#if ENABLED(IS_U8GLIB_SSD1306)
  #define U8GLIB_SSD1306
#endif

#if ENABLED(OVERLORD_OLED)
  #define IS_ULTIPANEL 1
  #define U8GLIB_SH1106
  /**
   * PCA9632 for buzzer and LEDs via i2c
   * No auto-inc, red and green leds switched, buzzer
   */
  #define PCA9632
  #define PCA9632_NO_AUTO_INC
  #define PCA9632_GRN         0x00
  #define PCA9632_RED         0x02
  #define PCA9632_BUZZER
  #define PCA9632_BUZZER_DATA { 0x09, 0x02 }

  #define ENCODER_PULSES_PER_STEP     1 // Overlord uses buttons
  #define ENCODER_STEPS_PER_MENU_ITEM 1
#endif

// 128x64 I2C OLED LCDs - SSD1306/SSD1309/SH1106
#if ANY(U8GLIB_SSD1306, U8GLIB_SSD1309, U8GLIB_SH1106)
  #define HAS_U8GLIB_I2C_OLED 1
  #define IS_ULTRA_LCD 1
  #define DOGLCD
#endif

/**
 * SPI Ultipanels
 */

// Basic Ultipanel-like displays
#if ANY(ULTIMAKERCONTROLLER, IS_RRD_SC, G3D_PANEL, RIGIDBOT_PANEL, PANEL_ONE, U8GLIB_SH1106)
  #define IS_ULTIPANEL 1
#endif

// Einstart OLED has Cardinal nav via pins defined in pins_EINSTART-S.h
#if ENABLED(U8GLIB_SH1106_EINSTART)
  #define DOGLCD
  #define IS_ULTIPANEL 1
#endif

// TFT Compatibility
#if ANY(FSMC_GRAPHICAL_TFT, SPI_GRAPHICAL_TFT, TFT_320x240, TFT_480x320, TFT_320x240_SPI, TFT_480x320_SPI, TFT_LVGL_UI_FSMC, TFT_LVGL_UI_SPI)
  #define IS_LEGACY_TFT 1
  #define TFT_GENERIC
  #warning "Don't forget to update your TFT settings in Configuration.h."
#endif

#if ANY(FSMC_GRAPHICAL_TFT, TFT_320x240, TFT_480x320, TFT_LVGL_UI_FSMC)
  #define TFT_INTERFACE_FSMC
#elif ANY(SPI_GRAPHICAL_TFT, TFT_320x240_SPI, TFT_480x320_SPI, TFT_LVGL_UI_SPI)
  #define TFT_INTERFACE_SPI
#endif

#if EITHER(FSMC_GRAPHICAL_TFT, SPI_GRAPHICAL_TFT)
  #define TFT_CLASSIC_UI
#elif ANY(TFT_320x240, TFT_480x320, TFT_320x240_SPI, TFT_480x320_SPI)
  #define TFT_COLOR_UI
#elif EITHER(TFT_LVGL_UI_FSMC, TFT_LVGL_UI_SPI)
  #define TFT_LVGL_UI
#endif

// FSMC/SPI TFT Panels (LVGL)
#if ENABLED(TFT_LVGL_UI)
  #define HAS_TFT_LVGL_UI 1
#endif

// FSMC/SPI TFT Panels
#if ENABLED(TFT_CLASSIC_UI)
  #define TFT_SCALED_DOGLCD 1
#endif

#if TFT_SCALED_DOGLCD
  #define DOGLCD
  #define IS_ULTIPANEL 1
  #define DELAYED_BACKLIGHT_INIT
#elif HAS_TFT_LVGL_UI
  #define DELAYED_BACKLIGHT_INIT
#endif

// Color UI
#if ENABLED(TFT_COLOR_UI)
  #define HAS_GRAPHICAL_TFT 1
  #define IS_ULTIPANEL 1
#endif

/**
 * I2C Panels
 */

#if EITHER(LCD_SAINSMART_I2C_1602, LCD_SAINSMART_I2C_2004)

  #define LCD_I2C_TYPE_PCF8575
  #define LCD_I2C_ADDRESS 0x27   // I2C Address of the port expander

  #if ENABLED(LCD_SAINSMART_I2C_2004)
    #define LCD_WIDTH 20
    #define LCD_HEIGHT 4
  #endif

#elif ENABLED(LCD_I2C_PANELOLU2)

  // PANELOLU2 LCD with status LEDs, separate encoder and click inputs

  #define LCD_I2C_TYPE_MCP23017
  #define LCD_I2C_ADDRESS 0x20 // I2C Address of the port expander
  #define LCD_USE_I2C_BUZZER   // Enable buzzer on LCD (optional)
  #define IS_ULTIPANEL 1

#elif ENABLED(LCD_I2C_VIKI)

  /**
   * Panucatt VIKI LCD with status LEDs, integrated click & L/R/U/P buttons, separate encoder inputs
   *
   * This uses the LiquidTWI2 library v1.2.3 or later ( https://github.com/lincomatic/LiquidTWI2 )
   * Make sure the LiquidTWI2 directory is placed in the Arduino or Sketchbook libraries subdirectory.
   * Note: The pause/stop/resume LCD button pin should be connected to the Arduino
   *       BTN_ENC pin (or set BTN_ENC to -1 if not used)
   */
  #define LCD_I2C_TYPE_MCP23017
  #define LCD_I2C_ADDRESS 0x20 // I2C Address of the port expander
  #define LCD_USE_I2C_BUZZER   // Enable buzzer on LCD (requires LiquidTWI2 v1.2.3 or later)
  #define IS_ULTIPANEL 1

  #define ENCODER_FEEDRATE_DEADZONE 4

  #define STD_ENCODER_PULSES_PER_STEP 1
  #define STD_ENCODER_STEPS_PER_MENU_ITEM 2

#elif ENABLED(G3D_PANEL)

  #define STD_ENCODER_PULSES_PER_STEP 2
  #define STD_ENCODER_STEPS_PER_MENU_ITEM 1

#elif ANY(IS_RRD_SC, miniVIKI, VIKI2, ELB_FULL_GRAPHIC_CONTROLLER, AZSMZ_12864, OLED_PANEL_TINYBOY2, BQ_LCD_SMART_CONTROLLER, LCD_I2C_PANELOLU2)

  #define STD_ENCODER_PULSES_PER_STEP 4
  #define STD_ENCODER_STEPS_PER_MENU_ITEM 1

#endif

#ifndef STD_ENCODER_PULSES_PER_STEP
  #if ENABLED(TOUCH_SCREEN)
    #define STD_ENCODER_PULSES_PER_STEP 2
  #else
    #define STD_ENCODER_PULSES_PER_STEP 5
  #endif
#endif
#ifndef STD_ENCODER_STEPS_PER_MENU_ITEM
  #define STD_ENCODER_STEPS_PER_MENU_ITEM 1
#endif
#ifndef ENCODER_PULSES_PER_STEP
  #define ENCODER_PULSES_PER_STEP STD_ENCODER_PULSES_PER_STEP
#endif
#ifndef ENCODER_STEPS_PER_MENU_ITEM
  #define ENCODER_STEPS_PER_MENU_ITEM STD_ENCODER_STEPS_PER_MENU_ITEM
#endif
#ifndef ENCODER_FEEDRATE_DEADZONE
  #define ENCODER_FEEDRATE_DEADZONE 6
#endif

// Shift register panels
// ---------------------
// 2 wire Non-latching LCD SR from:
// https://bitbucket.org/fmalpartida/new-liquidcrystal/wiki/schematics#!shiftregister-connection
#if ENABLED(FF_INTERFACEBOARD)
  #define SR_LCD_3W_NL    // Non latching 3 wire shift register
  #define IS_ULTIPANEL 1
#elif ENABLED(SAV_3DLCD)
  #define SR_LCD_2W_NL    // Non latching 2 wire shift register
  #define IS_ULTIPANEL 1
#elif ENABLED(ULTIPANEL)
  #define IS_ULTIPANEL 1
#endif

#if EITHER(IS_ULTIPANEL, ULTRA_LCD)
  #define IS_ULTRA_LCD 1
#endif

#if EITHER(IS_ULTIPANEL, REPRAPWORLD_KEYPAD)
  #define IS_NEWPANEL 1
#endif

#if EITHER(ZONESTAR_LCD, REPRAPWORLD_KEYPAD)
  #define IS_RRW_KEYPAD 1
  #ifndef REPRAPWORLD_KEYPAD_MOVE_STEP
    #define REPRAPWORLD_KEYPAD_MOVE_STEP 1.0
  #endif
#endif

// Aliases for LCD features
#if ANY(DGUS_LCD_UI_ORIGIN, DGUS_LCD_UI_FYSETC, DGUS_LCD_UI_HIPRECY)
  #define HAS_DGUS_LCD 1
#endif

// Extensible UI serial touch screens. (See src/lcd/extui)
#if ANY(HAS_DGUS_LCD, MALYAN_LCD, TOUCH_UI_FTDI_EVE, ANYCUBIC_LCD_I3MEGA, ANYCUBIC_LCD_CHIRON)
  #define IS_EXTUI 1
  #define EXTENSIBLE_UI
#endif

// Aliases for LCD features
#if EITHER(IS_ULTRA_LCD, EXTENSIBLE_UI)
  #define HAS_DISPLAY 1
#endif

#if IS_ULTRA_LCD
  #define HAS_WIRED_LCD 1
  #if ENABLED(DOGLCD)
    #define HAS_MARLINUI_U8GLIB 1
  #elif IS_TFTGLCD_PANEL
    // Neither DOGM nor HD44780. Fully customized interface.
  #elif DISABLED(HAS_GRAPHICAL_TFT)
    #define HAS_MARLINUI_HD44780 1
  #endif
#endif

#if IS_ULTIPANEL && DISABLED(NO_LCD_MENUS)
  #define HAS_LCD_MENU 1
#endif

#if HAS_MARLINUI_U8GLIB
  #ifndef LCD_PIXEL_WIDTH
    #define LCD_PIXEL_WIDTH 128
  #endif
  #ifndef LCD_PIXEL_HEIGHT
    #define LCD_PIXEL_HEIGHT 64
  #endif
#endif

/**
 * Extruders have some combination of stepper motors and hotends
 * so we separate these concepts into the defines:
 *
 *  EXTRUDERS    - Number of Selectable Tools
 *  HOTENDS      - Number of hotends, whether connected or separate
 *  E_STEPPERS   - Number of actual E stepper motors
 *  E_MANUAL     - Number of E steppers for LCD move options
 */

#if EXTRUDERS == 0
  #undef EXTRUDERS
  #define EXTRUDERS 0
  #undef SINGLENOZZLE
  #undef SWITCHING_EXTRUDER
  #undef SWITCHING_NOZZLE
  #undef MIXING_EXTRUDER
  #undef MK2_MULTIPLEXER
  #undef PRUSA_MMU2
  #undef HOTEND_IDLE_TIMEOUT
#elif EXTRUDERS > 1
  #define HAS_MULTI_EXTRUDER 1
#endif

#if ENABLED(SWITCHING_EXTRUDER)   // One stepper for every two EXTRUDERS
  #if EXTRUDERS > 4
    #define E_STEPPERS    3
  #elif EXTRUDERS > 2
    #define E_STEPPERS    2
  #else
    #define E_STEPPERS    1
  #endif
  #if DISABLED(SWITCHING_NOZZLE)
    #define HOTENDS       E_STEPPERS
  #endif
#elif ENABLED(MIXING_EXTRUDER)
  #define E_STEPPERS      MIXING_STEPPERS
  #define E_MANUAL        1
  #if MIXING_STEPPERS == 2
    #define HAS_DUAL_MIXING 1
  #endif
#elif ENABLED(SWITCHING_TOOLHEAD)
  #define E_STEPPERS      EXTRUDERS
  #define E_MANUAL        EXTRUDERS
#elif ENABLED(PRUSA_MMU2)
  #define E_STEPPERS 1
#endif

// No inactive extruders with MK2_MULTIPLEXER or SWITCHING_NOZZLE
#if EITHER(MK2_MULTIPLEXER, SWITCHING_NOZZLE)
  #undef DISABLE_INACTIVE_EXTRUDER
#endif

// Průša MK2 Multiplexer and MMU 2.0 force SINGLENOZZLE
#if EITHER(MK2_MULTIPLEXER, PRUSA_MMU2)
  #define SINGLENOZZLE
#endif

#if EITHER(SINGLENOZZLE, MIXING_EXTRUDER)         // One hotend, one thermistor, no XY offset
  #undef HOTENDS
  #define HOTENDS       1
  #undef HOTEND_OFFSET_X
  #undef HOTEND_OFFSET_Y
#endif

#ifndef HOTENDS
  #define HOTENDS EXTRUDERS
#endif
#ifndef E_STEPPERS
  #define E_STEPPERS EXTRUDERS
#endif
#ifndef E_MANUAL
  #define E_MANUAL EXTRUDERS
#endif

#if HOTENDS
  #define HAS_HOTEND 1
  #ifndef HOTEND_OVERSHOOT
    #define HOTEND_OVERSHOOT 15
  #endif
  #if HOTENDS > 1
    #define HAS_MULTI_HOTEND 1
    #define HAS_HOTEND_OFFSET 1
  #endif
#else
  #undef PID_PARAMS_PER_HOTEND
#endif

// Helper macros for extruder and hotend arrays
#define HOTEND_LOOP() for (int8_t e = 0; e < HOTENDS; e++)
#define ARRAY_BY_EXTRUDERS(V...) ARRAY_N(EXTRUDERS, V)
#define ARRAY_BY_EXTRUDERS1(v1) ARRAY_BY_EXTRUDERS(v1, v1, v1, v1, v1, v1, v1, v1)
#define ARRAY_BY_HOTENDS(V...) ARRAY_N(HOTENDS, V)
#define ARRAY_BY_HOTENDS1(v1) ARRAY_BY_HOTENDS(v1, v1, v1, v1, v1, v1, v1, v1)

#if ENABLED(SWITCHING_EXTRUDER) && (DISABLED(SWITCHING_NOZZLE) || SWITCHING_EXTRUDER_SERVO_NR != SWITCHING_NOZZLE_SERVO_NR)
  #define DO_SWITCH_EXTRUDER 1
#endif

/**
 * Default hotend offsets, if not defined
 */
#if HAS_HOTEND_OFFSET
  #ifndef HOTEND_OFFSET_X
    #define HOTEND_OFFSET_X { 0 } // X offsets for each extruder
  #endif
  #ifndef HOTEND_OFFSET_Y
    #define HOTEND_OFFSET_Y { 0 } // Y offsets for each extruder
  #endif
  #ifndef HOTEND_OFFSET_Z
    #define HOTEND_OFFSET_Z { 0 } // Z offsets for each extruder
  #endif
#endif

/**
 * DISTINCT_E_FACTORS affects how some E factors are accessed
 */
#if ENABLED(DISTINCT_E_FACTORS) && E_STEPPERS > 1
  #define DISTINCT_E E_STEPPERS
  #define XYZE_N (XYZ + E_STEPPERS)
  #define E_INDEX_N(E) (E)
  #define E_AXIS_N(E) AxisEnum(E_AXIS + E)
  #define UNUSED_E(E) NOOP
#else
  #undef DISTINCT_E_FACTORS
  #define DISTINCT_E 1
  #define XYZE_N XYZE
  #define E_INDEX_N(E) 0
  #define E_AXIS_N(E) E_AXIS
  #define UNUSED_E(E) UNUSED(E)
#endif

#if ENABLED(DWIN_CREALITY_LCD)
  #define SERIAL_CATCHALL 0
#endif

// Pressure sensor with a BLTouch-like interface
#if ENABLED(CREALITY_TOUCH)
  #define BLTOUCH
#endif

/**
 * The BLTouch Probe emulates a servo probe
 * and uses "special" angles for its state.
 */
#if ENABLED(BLTOUCH)
  #ifndef Z_PROBE_SERVO_NR
    #define Z_PROBE_SERVO_NR 0
  #endif
  #undef DEACTIVATE_SERVOS_AFTER_MOVE

  // Always disable probe pin inverting for BLTouch
  #undef Z_MIN_PROBE_ENDSTOP_INVERTING
  #define Z_MIN_PROBE_ENDSTOP_INVERTING false
  #if ENABLED(Z_MIN_PROBE_USES_Z_MIN_ENDSTOP_PIN)
    #undef Z_MIN_ENDSTOP_INVERTING
    #define Z_MIN_ENDSTOP_INVERTING false
  #endif
#endif

/**
 * Set a flag for a servo probe (or BLTouch)
 */
#ifdef Z_PROBE_SERVO_NR
  #define HAS_Z_SERVO_PROBE 1
#endif
#if ANY(HAS_Z_SERVO_PROBE, SWITCHING_EXTRUDER, SWITCHING_NOZZLE)
  #define HAS_SERVO_ANGLES 1
#endif
#if !HAS_SERVO_ANGLES
  #undef EDITABLE_SERVO_ANGLES
#endif

/**
 * Set flags for enabled probes
 */
#if ANY(HAS_Z_SERVO_PROBE, FIX_MOUNTED_PROBE, NOZZLE_AS_PROBE, TOUCH_MI_PROBE, Z_PROBE_ALLEN_KEY, Z_PROBE_SLED, SOLENOID_PROBE, SENSORLESS_PROBING, RACK_AND_PINION_PROBE)
  #define HAS_BED_PROBE 1
#endif

<<<<<<< HEAD
#if ENABLED(DISTINCT_FIL_RUNOUT_STATES)
  #ifndef FIL_RUNOUT1_STATE
    #define FIL_RUNOUT1_STATE FIL_RUNOUT_STATE
  #endif
  #if NUM_RUNOUT_SENSORS > 1
    #ifndef FIL_RUNOUT2_STATE
      #define FIL_RUNOUT2_STATE FIL_RUNOUT_STATE
    #endif
  #endif
  #if NUM_RUNOUT_SENSORS > 2
    #ifndef FIL_RUNOUT3_STATE
      #define FIL_RUNOUT3_STATE FIL_RUNOUT_STATE
    #endif
  #endif
  #if NUM_RUNOUT_SENSORS > 3
    #ifndef FIL_RUNOUT4_STATE
      #define FIL_RUNOUT4_STATE FIL_RUNOUT_STATE
    #endif
  #endif
  #if NUM_RUNOUT_SENSORS > 4
    #ifndef FIL_RUNOUT5_STATE
      #define FIL_RUNOUT5_STATE FIL_RUNOUT_STATE
    #endif
  #endif
  #if NUM_RUNOUT_SENSORS > 5
    #ifndef FIL_RUNOUT6_STATE
      #define FIL_RUNOUT6_STATE FIL_RUNOUT_STATE
    #endif
  #endif
  #if NUM_RUNOUT_SENSORS > 6
    #ifndef FIL_RUNOUT7_STATE
      #define FIL_RUNOUT7_STATE FIL_RUNOUT_STATE
    #endif
  #endif
  #if NUM_RUNOUT_SENSORS > 7
    #ifndef FIL_RUNOUT8_STATE
      #define FIL_RUNOUT8_STATE FIL_RUNOUT_STATE
    #endif
  #endif
  #if EITHER(FIL_RUNOUT_PULLUP, FIL_RUNOUT_PULLDOWN)
    #if ENABLED(FIL_RUNOUT_PULLUP)
      #if NONE(FIL_RUNOUT1_PULLUP, FIL_RUNOUT1_PULLDOWN)
        #define FIL_RUNOUT1_PULLUP
      #endif
      #if NONE(FIL_RUNOUT2_PULLUP, FIL_RUNOUT2_PULLDOWN)
        #define FIL_RUNOUT2_PULLUP
      #endif
      #if NONE(FIL_RUNOUT3_PULLUP, FIL_RUNOUT3_PULLDOWN)
        #define FIL_RUNOUT3_PULLUP
      #endif
      #if NONE(FIL_RUNOUT4_PULLUP, FIL_RUNOUT4_PULLDOWN)
        #define FIL_RUNOUT4_PULLUP
      #endif
      #if NONE(FIL_RUNOUT5_PULLUP, FIL_RUNOUT5_PULLDOWN)
        #define FIL_RUNOUT5_PULLUP
      #endif
      #if NONE(FIL_RUNOUT6_PULLUP, FIL_RUNOUT6_PULLDOWN)
        #define FIL_RUNOUT6_PULLUP
      #endif
      #if NONE(FIL_RUNOUT7_PULLUP, FIL_RUNOUT7_PULLDOWN)
        #define FIL_RUNOUT7_PULLUP
      #endif
      #if NONE(FIL_RUNOUT8_PULLUP, FIL_RUNOUT8_PULLDOWN)
        #define FIL_RUNOUT8_PULLUP
      #endif
    #else // !ENABLED(FIL_RUNOUT_PULLUP)
      #if NONE(FIL_RUNOUT1_PULLUP, FIL_RUNOUT1_PULLDOWN)
        #define FIL_RUNOUT1_PULLDOWN
      #endif
      #if NONE(FIL_RUNOUT2_PULLUP, FIL_RUNOUT2_PULLDOWN)
        #define FIL_RUNOUT2_PULLDOWN
      #endif
      #if NONE(FIL_RUNOUT3_PULLUP, FIL_RUNOUT3_PULLDOWN)
        #define FIL_RUNOUT3_PULLDOWN
      #endif
      #if NONE(FIL_RUNOUT4_PULLUP, FIL_RUNOUT4_PULLDOWN)
        #define FIL_RUNOUT4_PULLDOWN
      #endif
      #if NONE(FIL_RUNOUT5_PULLUP, FIL_RUNOUT5_PULLDOWN)
        #define FIL_RUNOUT5_PULLDOWN
      #endif
      #if NONE(FIL_RUNOUT6_PULLUP, FIL_RUNOUT6_PULLDOWN)
        #define FIL_RUNOUT6_PULLDOWN
      #endif
      #if NONE(FIL_RUNOUT7_PULLUP, FIL_RUNOUT7_PULLDOWN)
        #define FIL_RUNOUT7_PULLDOWN
      #endif
      #if NONE(FIL_RUNOUT8_PULLUP, FIL_RUNOUT8_PULLDOWN)
        #define FIL_RUNOUT8_PULLDOWN
      #endif
    #endif // ENABLED(FIL_RUNOUT_PULLUP)
  #endif // EITHER(FIL_RUNOUT_PULLUP, FIL_RUNOUT_PULLDOWN)
#else // !ENABLED(DISTINCT_FIL_RUNOUT_STATES)
  #undef FIL_RUNOUT1_STATE
  #undef FIL_RUNOUT1_PULLUP
  #undef FIL_RUNOUT1_PULLDOWN
  #define FIL_RUNOUT1_STATE FIL_RUNOUT_STATE
  #define FIL_RUNOUT1_PULLUP FIL_RUNOUT_PULLUP
  #define FIL_RUNOUT1_PULLDOWN FIL_RUNOUT_PULLDOWN
  #undef FIL_RUNOUT2_STATE
  #undef FIL_RUNOUT2_PULLUP
  #undef FIL_RUNOUT2_PULLDOWN
  #if NUM_RUNOUT_SENSORS > 1
    #define FIL_RUNOUT2_STATE FIL_RUNOUT_STATE
    #define FIL_RUNOUT2_PULLUP FIL_RUNOUT_PULLUP
    #define FIL_RUNOUT2_PULLDOWN FIL_RUNOUT_PULLDOWN
  #endif
  #undef FIL_RUNOUT3_STATE
  #undef FIL_RUNOUT3_PULLUP
  #undef FIL_RUNOUT3_PULLDOWN
  #if NUM_RUNOUT_SENSORS > 2
    #define FIL_RUNOUT3_STATE FIL_RUNOUT_STATE
    #define FIL_RUNOUT3_PULLUP FIL_RUNOUT_PULLUP
    #define FIL_RUNOUT3_PULLDOWN FIL_RUNOUT_PULLDOWN
  #endif
  #undef FIL_RUNOUT4_STATE
  #undef FIL_RUNOUT4_PULLUP
  #undef FIL_RUNOUT4_PULLDOWN
  #if NUM_RUNOUT_SENSORS > 3
    #define FIL_RUNOUT4_STATE FIL_RUNOUT_STATE
    #define FIL_RUNOUT4_PULLUP FIL_RUNOUT_PULLUP
    #define FIL_RUNOUT4_PULLDOWN FIL_RUNOUT_PULLDOWN
  #endif
  #undef FIL_RUNOUT5_STATE
  #undef FIL_RUNOUT5_PULLUP
  #undef FIL_RUNOUT5_PULLDOWN
  #if NUM_RUNOUT_SENSORS > 4
    #define FIL_RUNOUT5_STATE FIL_RUNOUT_STATE
    #define FIL_RUNOUT5_PULLUP FIL_RUNOUT_PULLUP
    #define FIL_RUNOUT5_PULLDOWN FIL_RUNOUT_PULLDOWN
  #endif
  #undef FIL_RUNOUT6_STATE
  #undef FIL_RUNOUT6_PULLUP
  #undef FIL_RUNOUT6_PULLDOWN
  #if NUM_RUNOUT_SENSORS > 5
    #define FIL_RUNOUT6_STATE FIL_RUNOUT_STATE
    #define FIL_RUNOUT6_PULLUP FIL_RUNOUT_PULLUP
    #define FIL_RUNOUT6_PULLDOWN FIL_RUNOUT_PULLDOWN
  #endif
  #undef FIL_RUNOUT7_STATE
  #undef FIL_RUNOUT7_PULLUP
  #undef FIL_RUNOUT7_PULLDOWN
  #if NUM_RUNOUT_SENSORS > 6
    #define FIL_RUNOUT7_STATE FIL_RUNOUT_STATE
    #define FIL_RUNOUT7_PULLUP FIL_RUNOUT_PULLUP
    #define FIL_RUNOUT7_PULLDOWN FIL_RUNOUT_PULLDOWN
  #endif
  #undef FIL_RUNOUT8_STATE
  #undef FIL_RUNOUT8_PULLUP
  #undef FIL_RUNOUT8_PULLDOWN
  #if NUM_RUNOUT_SENSORS > 7
    #define FIL_RUNOUT8_STATE FIL_RUNOUT_STATE
    #define FIL_RUNOUT8_PULLUP FIL_RUNOUT_PULLUP
    #define FIL_RUNOUT8_PULLDOWN FIL_RUNOUT_PULLDOWN
  #endif
#endif // ENABLED(DISTINCT_FIL_RUNOUT_STATES)
=======
#if EITHER(MESH_BED_LEVELING, AUTO_BED_LEVELING_UBL)
  #undef PROBE_MANUALLY
#endif
>>>>>>> 3b68e44d

#if ANY(HAS_BED_PROBE, PROBE_MANUALLY, MESH_BED_LEVELING)
  #define PROBE_SELECTED 1
#endif

#if HAS_BED_PROBE
  #if DISABLED(NOZZLE_AS_PROBE)
    #define HAS_PROBE_XY_OFFSET 1
  #endif
  #if DISABLED(Z_MIN_PROBE_USES_Z_MIN_ENDSTOP_PIN)
    #define HAS_CUSTOM_PROBE_PIN 1
  #endif
  #if Z_HOME_DIR < 0 && (!HAS_CUSTOM_PROBE_PIN || ENABLED(USE_PROBE_FOR_Z_HOMING))
    #define HOMING_Z_WITH_PROBE 1
  #endif
  #ifndef Z_PROBE_LOW_POINT
    #define Z_PROBE_LOW_POINT -5
  #endif
  #if ENABLED(Z_PROBE_ALLEN_KEY)
    #define PROBE_TRIGGERED_WHEN_STOWED_TEST 1 // Extra test for Allen Key Probe
  #endif
  #if MULTIPLE_PROBING > 1
    #if EXTRA_PROBING > 0
      #define TOTAL_PROBING (MULTIPLE_PROBING + EXTRA_PROBING)
    #else
      #define TOTAL_PROBING MULTIPLE_PROBING
    #endif
  #endif
#else
  // Clear probe pin settings when no probe is selected
  #undef Z_MIN_PROBE_USES_Z_MIN_ENDSTOP_PIN
#endif

/**
 * Set granular options based on the specific type of leveling
 */
#if ENABLED(AUTO_BED_LEVELING_UBL)
  #undef LCD_BED_LEVELING
  #if ENABLED(DELTA)
    #define UBL_SEGMENTED 1
  #endif
#endif
#if EITHER(AUTO_BED_LEVELING_LINEAR, AUTO_BED_LEVELING_3POINT)
  #define ABL_PLANAR 1
#endif
#if EITHER(AUTO_BED_LEVELING_LINEAR, AUTO_BED_LEVELING_BILINEAR)
  #define ABL_GRID 1
#endif
#if ANY(AUTO_BED_LEVELING_LINEAR, AUTO_BED_LEVELING_BILINEAR, AUTO_BED_LEVELING_3POINT)
  #define HAS_ABL_NOT_UBL 1
#endif
#if ANY(AUTO_BED_LEVELING_BILINEAR, AUTO_BED_LEVELING_UBL, MESH_BED_LEVELING)
  #define HAS_MESH 1
#endif
#if EITHER(AUTO_BED_LEVELING_UBL, AUTO_BED_LEVELING_3POINT)
  #define NEEDS_THREE_PROBE_POINTS 1
#endif
#if EITHER(HAS_ABL_NOT_UBL, AUTO_BED_LEVELING_UBL)
  #define HAS_ABL_OR_UBL 1
  #if DISABLED(PROBE_MANUALLY)
    #define HAS_AUTOLEVEL 1
  #endif
#endif
#if EITHER(HAS_ABL_OR_UBL, MESH_BED_LEVELING)
  #define HAS_LEVELING 1
  #if DISABLED(AUTO_BED_LEVELING_UBL)
    #define PLANNER_LEVELING 1
  #endif
#endif
#if EITHER(HAS_ABL_OR_UBL, Z_MIN_PROBE_REPEATABILITY_TEST)
  #define HAS_PROBING_PROCEDURE 1
#endif
#if !HAS_LEVELING
  #undef PROBE_MANUALLY
  #undef RESTORE_LEVELING_AFTER_G28
#endif

#ifdef GRID_MAX_POINTS_X
  #define GRID_MAX_POINTS ((GRID_MAX_POINTS_X) * (GRID_MAX_POINTS_Y))
  #define GRID_LOOP(A,B) LOOP_L_N(A, GRID_MAX_POINTS_X) LOOP_L_N(B, GRID_MAX_POINTS_Y)
#endif

// Slim menu optimizations
#if ENABLED(SLIM_LCD_MENUS)
  #define BOOT_MARLIN_LOGO_SMALL
#endif

// This flag indicates some kind of jerk storage is needed
#if EITHER(CLASSIC_JERK, IS_KINEMATIC)
  #define HAS_CLASSIC_JERK 1
#endif

#if DISABLED(CLASSIC_JERK)
  #define HAS_JUNCTION_DEVIATION 1
#endif

// E jerk exists with JD disabled (of course) but also when Linear Advance is disabled on Delta/SCARA
#if ENABLED(CLASSIC_JERK) || (IS_KINEMATIC && DISABLED(LIN_ADVANCE))
  #define HAS_CLASSIC_E_JERK 1
#endif

#if SERIAL_PORT == -1 || SERIAL_PORT_2 == -1
  #define HAS_USB_SERIAL 1
#endif
#if SERIAL_PORT_2 == -2
  #define HAS_ETHERNET 1
#endif

// Fallback Stepper Driver types that don't depend on Configuration_adv.h
#ifndef X_DRIVER_TYPE
  #define X_DRIVER_TYPE  A4988
#endif
#ifndef X2_DRIVER_TYPE
  #define X2_DRIVER_TYPE A4988
#endif
#ifndef Y_DRIVER_TYPE
  #define Y_DRIVER_TYPE  A4988
#endif
#ifndef Y2_DRIVER_TYPE
  #define Y2_DRIVER_TYPE A4988
#endif
#ifndef Z_DRIVER_TYPE
  #define Z_DRIVER_TYPE  A4988
#endif
#ifndef Z2_DRIVER_TYPE
  #define Z2_DRIVER_TYPE A4988
#endif
#ifndef Z3_DRIVER_TYPE
  #define Z3_DRIVER_TYPE A4988
#endif
#ifndef Z4_DRIVER_TYPE
  #define Z4_DRIVER_TYPE A4988
#endif
#if E_STEPPERS <= 0
  #undef E0_DRIVER_TYPE
#elif !defined(E0_DRIVER_TYPE)
  #define E0_DRIVER_TYPE A4988
#endif
#if E_STEPPERS <= 1
  #undef E1_DRIVER_TYPE
#elif !defined(E1_DRIVER_TYPE)
  #define E1_DRIVER_TYPE A4988
#endif
#if E_STEPPERS <= 2
  #undef E2_DRIVER_TYPE
#elif !defined(E2_DRIVER_TYPE)
  #define E2_DRIVER_TYPE A4988
#endif
#if E_STEPPERS <= 3
  #undef E3_DRIVER_TYPE
#elif !defined(E3_DRIVER_TYPE)
  #define E3_DRIVER_TYPE A4988
#endif
#if E_STEPPERS <= 4
  #undef E4_DRIVER_TYPE
#elif !defined(E4_DRIVER_TYPE)
  #define E4_DRIVER_TYPE A4988
#endif
#if E_STEPPERS <= 5
  #undef E5_DRIVER_TYPE
#elif !defined(E5_DRIVER_TYPE)
  #define E5_DRIVER_TYPE A4988
#endif
#if E_STEPPERS <= 6
  #undef E6_DRIVER_TYPE
#elif !defined(E6_DRIVER_TYPE)
  #define E6_DRIVER_TYPE A4988
#endif
#if E_STEPPERS <= 7
  #undef E7_DRIVER_TYPE
#elif !defined(E7_DRIVER_TYPE)
  #define E7_DRIVER_TYPE A4988
#endif

// Fallback axis inverting
#ifndef INVERT_X_DIR
  #define INVERT_X_DIR false
#endif
#ifndef INVERT_Y_DIR
  #define INVERT_Y_DIR false
#endif
#ifndef INVERT_Z_DIR
  #define INVERT_Z_DIR false
#endif
#ifndef INVERT_E_DIR
  #define INVERT_E_DIR false
#endif

// Fallback SPI Speed
#ifndef SPI_SPEED
  #define SPI_SPEED SPI_FULL_SPEED
#endif

/**
 * This setting is also used by M109 when trying to calculate
 * a ballpark safe margin to prevent wait-forever situation.
 */
#ifndef EXTRUDE_MINTEMP
  #define EXTRUDE_MINTEMP 170
#endif

/**
 * TFT Displays
 *
 * Configure parameters for TFT displays:
 *  - TFT_DEFAULT_ORIENTATION
 *  - TFT_DRIVER
 *  - TFT_WIDTH
 *  - TFT_HEIGHT
 *  - TFT_INTERFACE_(SPI|FSMC)
 *  - TFT_COLOR
 *  - GRAPHICAL_TFT_UPSCALE
 */
#if ENABLED(MKS_TS35_V2_0)
  // Most common: ST7796
  #define TFT_DEFAULT_ORIENTATION (TFT_EXCHANGE_XY)
  #define TFT_RES_480x320
  #define TFT_INTERFACE_SPI
#elif ENABLED(MKS_ROBIN_TFT24)
  // Most common: ST7789
  #define TFT_DEFAULT_ORIENTATION (TFT_EXCHANGE_XY | TFT_INVERT_Y)
  #define TFT_RES_320x240
  #define TFT_INTERFACE_FSMC
#elif ENABLED(MKS_ROBIN_TFT28)
  // Most common: ST7789
  #define TFT_DEFAULT_ORIENTATION (TFT_EXCHANGE_XY | TFT_INVERT_Y)
  #define TFT_RES_320x240
  #define TFT_INTERFACE_FSMC
#elif ENABLED(MKS_ROBIN_TFT32)
  // Most common: ST7789
  #define TFT_DEFAULT_ORIENTATION (TFT_EXCHANGE_XY | TFT_INVERT_Y)
  #define TFT_RES_320x240
  #define TFT_INTERFACE_FSMC
#elif ENABLED(MKS_ROBIN_TFT35)
  // Most common: ILI9488
  #define TFT_DEFAULT_ORIENTATION (TFT_EXCHANGE_XY | TFT_INVERT_X | TFT_INVERT_Y)
  #define TFT_RES_480x320
  #define TFT_INTERFACE_FSMC
#elif ENABLED(MKS_ROBIN_TFT43)
  #define TFT_DEFAULT_ORIENTATION 0
  #define TFT_DRIVER SSD1963
  #define TFT_RES_480x272
  #define TFT_INTERFACE_FSMC
#elif ENABLED(MKS_ROBIN_TFT_V1_1R)
  // ILI9328 or R61505
  #define TFT_DEFAULT_ORIENTATION (TFT_EXCHANGE_XY | TFT_INVERT_X | TFT_INVERT_Y)
  #define TFT_RES_320x240
  #define TFT_INTERFACE_FSMC
#elif EITHER(TFT_TRONXY_X5SA, ANYCUBIC_TFT35)
  #define TFT_DEFAULT_ORIENTATION (TFT_EXCHANGE_XY | TFT_INVERT_X | TFT_INVERT_Y)
  #define TFT_DRIVER ILI9488
  #define TFT_RES_480x320
  #define TFT_INTERFACE_FSMC
#elif ENABLED(LONGER_LK_TFT28)
  #define TFT_DEFAULT_ORIENTATION (TFT_EXCHANGE_XY | TFT_INVERT_X | TFT_INVERT_Y)
  #define TFT_RES_320x240
  #define TFT_INTERFACE_FSMC
#elif ENABLED(TFT_GENERIC)
  #define TFT_DEFAULT_ORIENTATION (TFT_EXCHANGE_XY | TFT_INVERT_X | TFT_INVERT_Y)
  #if NONE(TFT_RES_320x240, TFT_RES_480x272, TFT_RES_480x320)
    #define TFT_RES_320x240
  #endif
  #if NONE(TFT_INTERFACE_FSMC, TFT_INTERFACE_SPI)
    #define TFT_INTERFACE_SPI
  #endif
#endif

#if ENABLED(TFT_RES_320x240)
  #define TFT_WIDTH  320
  #define TFT_HEIGHT 240
  #define GRAPHICAL_TFT_UPSCALE 2
#elif ENABLED(TFT_RES_480x272)
  #define TFT_WIDTH  480
  #define TFT_HEIGHT 272
  #define GRAPHICAL_TFT_UPSCALE 2
#elif ENABLED(TFT_RES_480x320)
  #define TFT_WIDTH  480
  #define TFT_HEIGHT 320
  #define GRAPHICAL_TFT_UPSCALE 3
#endif

// FSMC/SPI TFT Panels using standard HAL/tft/tft_(fsmc|spi).h
#if ENABLED(TFT_INTERFACE_FSMC)
  #define HAS_FSMC_TFT 1
  #if TFT_SCALED_DOGLCD
    #define HAS_FSMC_GRAPHICAL_TFT 1
  #elif HAS_TFT_LVGL_UI
    #define HAS_TFT_LVGL_UI_FSMC 1
  #endif
#elif ENABLED(TFT_INTERFACE_SPI)
  #define HAS_SPI_TFT 1
  #if TFT_SCALED_DOGLCD
    #define HAS_SPI_GRAPHICAL_TFT 1
  #elif HAS_TFT_LVGL_UI
    #define HAS_TFT_LVGL_UI_SPI 1
  #endif
#endif

#if ENABLED(TFT_COLOR_UI) && TFT_HEIGHT == 240
  #if ENABLED(TFT_INTERFACE_SPI)
    #define TFT_320x240_SPI
  #elif ENABLED(TFT_INTERFACE_FSMC)
    #define TFT_320x240
  #endif
#elif ENABLED(TFT_COLOR_UI) && TFT_HEIGHT == 320
  #if ENABLED(TFT_INTERFACE_SPI)
    #define TFT_480x320_SPI
  #elif ENABLED(TFT_INTERFACE_FSMC)
    #define TFT_480x320
  #endif
#endif

// Fewer lines with touch buttons on-screen
#if EITHER(TFT_320x240, TFT_320x240_SPI)
  #define HAS_UI_320x240 1
  #define LCD_HEIGHT TERN(TOUCH_SCREEN, 6, 7)
#elif EITHER(TFT_480x320, TFT_480x320_SPI)
  #define HAS_UI_480x320 1
  #define LCD_HEIGHT TERN(TOUCH_SCREEN, 6, 7)
#endif

// This emulated DOGM has 'touch/xpt2046', not 'tft/xpt2046'
#if ENABLED(TOUCH_SCREEN) && !HAS_GRAPHICAL_TFT
  #undef TOUCH_SCREEN
  #undef TOUCH_SCREEN_CALIBRATION
  #if !HAS_TFT_LVGL_UI
    #define HAS_TOUCH_XPT2046 1
  #endif
#endif<|MERGE_RESOLUTION|>--- conflicted
+++ resolved
@@ -675,7 +675,6 @@
   #define HAS_BED_PROBE 1
 #endif
 
-<<<<<<< HEAD
 #if ENABLED(DISTINCT_FIL_RUNOUT_STATES)
   #ifndef FIL_RUNOUT1_STATE
     #define FIL_RUNOUT1_STATE FIL_RUNOUT_STATE
@@ -741,7 +740,7 @@
       #if NONE(FIL_RUNOUT8_PULLUP, FIL_RUNOUT8_PULLDOWN)
         #define FIL_RUNOUT8_PULLUP
       #endif
-    #else // !ENABLED(FIL_RUNOUT_PULLUP)
+    #else // !FIL_RUNOUT_PULLUP
       #if NONE(FIL_RUNOUT1_PULLUP, FIL_RUNOUT1_PULLDOWN)
         #define FIL_RUNOUT1_PULLDOWN
       #endif
@@ -766,9 +765,9 @@
       #if NONE(FIL_RUNOUT8_PULLUP, FIL_RUNOUT8_PULLDOWN)
         #define FIL_RUNOUT8_PULLDOWN
       #endif
-    #endif // ENABLED(FIL_RUNOUT_PULLUP)
-  #endif // EITHER(FIL_RUNOUT_PULLUP, FIL_RUNOUT_PULLDOWN)
-#else // !ENABLED(DISTINCT_FIL_RUNOUT_STATES)
+    #endif // FIL_RUNOUT_PULLUP
+  #endif // FIL_RUNOUT_PULLUP || FIL_RUNOUT_PULLDOWN
+#else // !DISTINCT_FIL_RUNOUT_STATES
   #undef FIL_RUNOUT1_STATE
   #undef FIL_RUNOUT1_PULLUP
   #undef FIL_RUNOUT1_PULLDOWN
@@ -831,12 +830,11 @@
     #define FIL_RUNOUT8_PULLUP FIL_RUNOUT_PULLUP
     #define FIL_RUNOUT8_PULLDOWN FIL_RUNOUT_PULLDOWN
   #endif
-#endif // ENABLED(DISTINCT_FIL_RUNOUT_STATES)
-=======
+#endif // DISTINCT_FIL_RUNOUT_STATES
+
 #if EITHER(MESH_BED_LEVELING, AUTO_BED_LEVELING_UBL)
   #undef PROBE_MANUALLY
 #endif
->>>>>>> 3b68e44d
 
 #if ANY(HAS_BED_PROBE, PROBE_MANUALLY, MESH_BED_LEVELING)
   #define PROBE_SELECTED 1
