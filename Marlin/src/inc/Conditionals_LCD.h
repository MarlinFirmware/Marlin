/**
 * Marlin 3D Printer Firmware
 * Copyright (c) 2020 MarlinFirmware [https://github.com/MarlinFirmware/Marlin]
 *
 * Based on Sprinter and grbl.
 * Copyright (c) 2011 Camiel Gubbels / Erik van der Zalm
 *
 * This program is free software: you can redistribute it and/or modify
 * it under the terms of the GNU General Public License as published by
 * the Free Software Foundation, either version 3 of the License, or
 * (at your option) any later version.
 *
 * This program is distributed in the hope that it will be useful,
 * but WITHOUT ANY WARRANTY; without even the implied warranty of
 * MERCHANTABILITY or FITNESS FOR A PARTICULAR PURPOSE.  See the
 * GNU General Public License for more details.
 *
 * You should have received a copy of the GNU General Public License
 * along with this program.  If not, see <https://www.gnu.org/licenses/>.
 *
 */
#pragma once

/**
 * Conditionals_LCD.h
 * Conditionals that need to be set before Configuration_adv.h or pins.h
 */

// MKS_LCD12864A/B is a variant of MKS_MINI_12864
#if EITHER(MKS_LCD12864A, MKS_LCD12864B)
  #define MKS_MINI_12864
#endif

// MKS_MINI_12864_V3 and BTT_MINI_12864_V1 are identical to FYSETC_MINI_12864_2_1
#if EITHER(MKS_MINI_12864_V3, BTT_MINI_12864_V1)
  #define FYSETC_MINI_12864_2_1
#endif

/**
 * General Flags that may be set below by specific LCDs
 *
 *  DOGLCD                  : Run a Graphical LCD through U8GLib (with MarlinUI)
 *  IS_ULTIPANEL            : Define LCD_PINS_D5/6/7 for direct-connected "Ultipanel" LCDs
 *  IS_ULTRA_LCD            : Ultra LCD, not necessarily Ultipanel.
 *  IS_RRD_SC               : Common RRD Smart Controller digital interface pins
 *  IS_RRD_FG_SC            : Common RRD Full Graphical Smart Controller digital interface pins
 *  IS_U8GLIB_ST7920        : Most common DOGM display SPI interface, supporting a "lightweight" display mode.
 *  U8GLIB_SH1106           : SH1106 OLED with I2C interface via U8GLib
 *  IS_U8GLIB_SSD1306       : SSD1306 OLED with I2C interface via U8GLib (U8GLIB_SSD1306)
 *  U8GLIB_SSD1309          : SSD1309 OLED with I2C interface via U8GLib (HAS_U8GLIB_I2C_OLED, IS_ULTRA_LCD, DOGLCD)
 *  IS_U8GLIB_ST7565_64128N : ST7565 128x64 LCD with SPI interface via U8GLib
 *  IS_U8GLIB_LM6059_AF     : LM6059 with Hardware SPI via U8GLib
 */
#if EITHER(MKS_MINI_12864, ENDER2_STOCKDISPLAY)

  #define MINIPANEL

#elif ENABLED(YHCB2004)

  #define IS_ULTIPANEL 1

#elif ENABLED(CARTESIO_UI)

  #define DOGLCD
  #define IS_ULTIPANEL 1

#elif EITHER(DWIN_MARLINUI_PORTRAIT, DWIN_MARLINUI_LANDSCAPE)

  #define IS_DWIN_MARLINUI 1
  #define IS_ULTIPANEL 1

#elif ENABLED(ZONESTAR_LCD)

  #define HAS_ADC_BUTTONS 1
  #define REPRAPWORLD_KEYPAD_MOVE_STEP 10.0
  #define ADC_KEY_NUM 8
  #define IS_ULTIPANEL 1

  // This helps to implement HAS_ADC_BUTTONS menus
  #define REVERSE_MENU_DIRECTION
  #define STD_ENCODER_PULSES_PER_STEP 1
  #define STD_ENCODER_STEPS_PER_MENU_ITEM 1
  #define ENCODER_FEEDRATE_DEADZONE 2

#elif ENABLED(ZONESTAR_12864LCD)
  #define DOGLCD
  #define IS_RRD_SC 1
  #define IS_U8GLIB_ST7920 1

#elif ENABLED(ZONESTAR_12864OLED)
  #define IS_RRD_SC 1
  #define U8GLIB_SH1106

#elif ENABLED(ZONESTAR_12864OLED_SSD1306)
  #define IS_RRD_SC 1
  #define IS_U8GLIB_SSD1306

#elif ENABLED(RADDS_DISPLAY)
  #define IS_ULTIPANEL 1
  #define STD_ENCODER_PULSES_PER_STEP 2

#elif ANY(miniVIKI, VIKI2, WYH_L12864, ELB_FULL_GRAPHIC_CONTROLLER, AZSMZ_12864)

  #define IS_DOGM_12864 1

  #define DOGLCD
  #define IS_ULTIPANEL 1

  #if ENABLED(miniVIKI)
    #define IS_U8GLIB_ST7565_64128N 1
  #elif ENABLED(VIKI2)
    #define IS_U8GLIB_ST7565_64128N 1
  #elif ENABLED(WYH_L12864)
    #define IS_U8GLIB_ST7565_64128N 1
    #define ST7565_XOFFSET 0x04
  #elif ENABLED(ELB_FULL_GRAPHIC_CONTROLLER)
    #define IS_U8GLIB_LM6059_AF 1
  #elif ENABLED(AZSMZ_12864)
    #define IS_U8GLIB_ST7565_64128N 1
  #endif

#elif ENABLED(OLED_PANEL_TINYBOY2)

  #define IS_U8GLIB_SSD1306
  #define IS_ULTIPANEL 1

#elif ENABLED(RA_CONTROL_PANEL)

  #define LCD_I2C_TYPE_PCA8574
  #define LCD_I2C_ADDRESS 0x27   // I2C Address of the port expander
  #define IS_ULTIPANEL 1

#elif ENABLED(REPRAPWORLD_GRAPHICAL_LCD)

  #define DOGLCD
  #define IS_U8GLIB_ST7920 1
  #define IS_ULTIPANEL 1

#elif ENABLED(MKS_12864OLED)

  #define IS_RRD_SC 1
  #define U8GLIB_SH1106

#elif ENABLED(MKS_12864OLED_SSD1306)

  #define IS_RRD_SC 1
  #define IS_U8GLIB_SSD1306

#elif ENABLED(SAV_3DGLCD)

  #ifdef U8GLIB_SSD1306
    #define IS_U8GLIB_SSD1306 // Allow for U8GLIB_SSD1306 + SAV_3DGLCD
  #endif
  #define IS_NEWPANEL 1

#elif ENABLED(FYSETC_242_OLED_12864)

  #define IS_RRD_SC 1
  #define U8GLIB_SH1106

  #ifndef NEOPIXEL_BRIGHTNESS
    #define NEOPIXEL_BRIGHTNESS 127
  #endif

#elif ANY(FYSETC_MINI_12864_X_X, FYSETC_MINI_12864_1_2, FYSETC_MINI_12864_2_0, FYSETC_MINI_12864_2_1, FYSETC_GENERIC_12864_1_1)

  #define FYSETC_MINI_12864
  #define DOGLCD
  #define IS_ULTIPANEL 1
  #define LED_COLORS_REDUCE_GREEN

  // Require LED backlighting enabled
  #if ENABLED(FYSETC_MINI_12864_2_1)
    #ifndef NEOPIXEL_BRIGHTNESS
      #define NEOPIXEL_BRIGHTNESS 127
    #endif
    //#define NEOPIXEL_STARTUP_TEST
  #endif

#elif ENABLED(ULTI_CONTROLLER)

  #define IS_ULTIPANEL 1
  #define U8GLIB_SSD1309
  #define LCD_RESET_PIN LCD_PINS_D6 //  This controller need a reset pin
  #define STD_ENCODER_PULSES_PER_STEP 4
  #define STD_ENCODER_STEPS_PER_MENU_ITEM 1
  #ifndef PCA9632
    #define PCA9632
  #endif

#elif ENABLED(MAKEBOARD_MINI_2_LINE_DISPLAY_1602)

  #define IS_RRD_SC 1
  #define LCD_WIDTH 16
  #define LCD_HEIGHT 2

#elif EITHER(TFTGLCD_PANEL_SPI, TFTGLCD_PANEL_I2C)

  #define IS_TFTGLCD_PANEL 1
  #define IS_ULTIPANEL 1                    // Note that IS_ULTIPANEL leads to HAS_WIRED_LCD

  #if ENABLED(SDSUPPORT) && DISABLED(LCD_PROGRESS_BAR)
    #define LCD_PROGRESS_BAR
  #endif
  #if ENABLED(TFTGLCD_PANEL_I2C)
    #define LCD_I2C_ADDRESS           0x33  // Must be 0x33 for STM32 main boards and equal to panel's I2C slave address
  #endif
  #define LCD_USE_I2C_BUZZER                // Enable buzzer on LCD, used for both I2C and SPI buses (LiquidTWI2 not required)
  #define STD_ENCODER_PULSES_PER_STEP 2
  #define STD_ENCODER_STEPS_PER_MENU_ITEM 1
  #define LCD_WIDTH                   20    // 20 or 24 chars in line
  #define LCD_HEIGHT                  10    // Character lines
  #define LCD_CONTRAST_MIN            127
  #define LCD_CONTRAST_MAX            255
  #define LCD_CONTRAST_DEFAULT        250
  #define CONVERT_TO_EXT_ASCII        // Use extended 128-255 symbols from ASCII table.
                                      // At this time present conversion only for cyrillic - bg, ru and uk languages.
                                      // First 7 ASCII symbols in panel font must be replaced with Marlin's special symbols.

#elif ENABLED(CR10_STOCKDISPLAY)

  #define IS_RRD_FG_SC 1
  #define LCD_ST7920_DELAY_1           125
  #define LCD_ST7920_DELAY_2           125
  #define LCD_ST7920_DELAY_3           125

#elif EITHER(ANET_FULL_GRAPHICS_LCD, ANET_FULL_GRAPHICS_LCD_ALT_WIRING)

  #define IS_RRD_FG_SC 1
  #define LCD_ST7920_DELAY_1           150
  #define LCD_ST7920_DELAY_2           150
  #define LCD_ST7920_DELAY_3           150

#elif ANY(REPRAP_DISCOUNT_FULL_GRAPHIC_SMART_CONTROLLER, BQ_LCD_SMART_CONTROLLER, K3D_FULL_GRAPHIC_SMART_CONTROLLER)

  #define IS_RRD_FG_SC 1

#elif ENABLED(REPRAP_DISCOUNT_SMART_CONTROLLER)

  #define IS_RRD_SC 1   // RepRapDiscount LCD or Graphical LCD with rotary click encoder

#elif ENABLED(K3D_242_OLED_CONTROLLER)

  #define IS_RRD_SC 1
  #define U8GLIB_SSD1309

#endif

// ST7920-based graphical displays
#if ANY(IS_RRD_FG_SC, LCD_FOR_MELZI, SILVER_GATE_GLCD_CONTROLLER)
  #define DOGLCD
  #define IS_U8GLIB_ST7920 1
  #define IS_RRD_SC 1
#endif

// ST7565 / 64128N graphical displays
#if EITHER(MAKRPANEL, MINIPANEL)
  #define IS_ULTIPANEL 1
  #define DOGLCD
  #if ENABLED(MAKRPANEL)
    #define IS_U8GLIB_ST7565_64128N 1
  #endif
#endif

#if ENABLED(IS_U8GLIB_SSD1306)
  #define U8GLIB_SSD1306
#endif

#if ENABLED(OVERLORD_OLED)
  #define IS_ULTIPANEL 1
  #define U8GLIB_SH1106
  /**
   * PCA9632 for buzzer and LEDs via i2c
   * No auto-inc, red and green leds switched, buzzer
   */
  #define PCA9632
  #define PCA9632_NO_AUTO_INC
  #define PCA9632_GRN         0x00
  #define PCA9632_RED         0x02
  #define PCA9632_BUZZER
  #define PCA9632_BUZZER_DATA { 0x09, 0x02 }

  #define STD_ENCODER_PULSES_PER_STEP     1 // Overlord uses buttons
  #define STD_ENCODER_STEPS_PER_MENU_ITEM 1
#endif

// 128x64 I2C OLED LCDs - SSD1306/SSD1309/SH1106
#if ANY(U8GLIB_SSD1306, U8GLIB_SSD1309, U8GLIB_SH1106)
  #define HAS_U8GLIB_I2C_OLED 1
  #define IS_ULTRA_LCD 1
  #define DOGLCD
#endif

/**
 * SPI Ultipanels
 */

// Basic Ultipanel-like displays
#if ANY(ULTIMAKERCONTROLLER, IS_RRD_SC, G3D_PANEL, RIGIDBOT_PANEL, PANEL_ONE, U8GLIB_SH1106)
  #define IS_ULTIPANEL 1
#endif

// Einstart OLED has Cardinal nav via pins defined in pins_EINSTART-S.h
#if ENABLED(U8GLIB_SH1106_EINSTART)
  #define DOGLCD
  #define IS_ULTIPANEL 1
#endif

// TFT Compatibility
#if ANY(FSMC_GRAPHICAL_TFT, SPI_GRAPHICAL_TFT, TFT_320x240, TFT_480x320, TFT_320x240_SPI, TFT_480x320_SPI, TFT_LVGL_UI_FSMC, TFT_LVGL_UI_SPI)
  #define IS_LEGACY_TFT 1
  #define TFT_GENERIC
#endif

#if ANY(FSMC_GRAPHICAL_TFT, TFT_320x240, TFT_480x320, TFT_LVGL_UI_FSMC)
  #define TFT_INTERFACE_FSMC
#elif ANY(SPI_GRAPHICAL_TFT, TFT_320x240_SPI, TFT_480x320_SPI, TFT_LVGL_UI_SPI)
  #define TFT_INTERFACE_SPI
#endif

#if EITHER(FSMC_GRAPHICAL_TFT, SPI_GRAPHICAL_TFT)
  #define TFT_CLASSIC_UI
#elif ANY(TFT_320x240, TFT_480x320, TFT_320x240_SPI, TFT_480x320_SPI)
  #define TFT_COLOR_UI
#elif EITHER(TFT_LVGL_UI_FSMC, TFT_LVGL_UI_SPI)
  #define TFT_LVGL_UI
#endif

// FSMC/SPI TFT Panels (LVGL)
#if ENABLED(TFT_LVGL_UI)
  #define HAS_TFT_LVGL_UI 1
  #define SERIAL_RUNTIME_HOOK 1
#endif

// FSMC/SPI TFT Panels
#if ENABLED(TFT_CLASSIC_UI)
  #define TFT_SCALED_DOGLCD 1
#endif

#if TFT_SCALED_DOGLCD
  #define DOGLCD
  #define IS_ULTIPANEL 1
  #define DELAYED_BACKLIGHT_INIT
#elif HAS_TFT_LVGL_UI
  #define DELAYED_BACKLIGHT_INIT
#endif

// Color UI
#if ENABLED(TFT_COLOR_UI)
  #define HAS_GRAPHICAL_TFT 1
  #define IS_ULTIPANEL 1
#endif

/**
 * I2C Panels
 */

#if ANY(IS_RRD_SC, IS_DOGM_12864, OLED_PANEL_TINYBOY2, LCD_I2C_PANELOLU2)

  #define STD_ENCODER_PULSES_PER_STEP 4
  #define STD_ENCODER_STEPS_PER_MENU_ITEM 1

  #if ENABLED(LCD_I2C_PANELOLU2)  // PANELOLU2 LCD with status LEDs, separate encoder and click inputs
    #define LCD_I2C_TYPE_MCP23017 // I2C Character-based 12864 display
    #define LCD_I2C_ADDRESS 0x20  // I2C Address of the port expander
    #define LCD_USE_I2C_BUZZER    // Enable buzzer on LCD (optional)
    #define IS_ULTIPANEL 1
  #endif

#elif EITHER(LCD_SAINSMART_I2C_1602, LCD_SAINSMART_I2C_2004)

  #define LCD_I2C_TYPE_PCF8575    // I2C Character-based 12864 display
  #define LCD_I2C_ADDRESS 0x27    // I2C Address of the port expander

  #if ENABLED(LCD_SAINSMART_I2C_2004)
    #define LCD_WIDTH 20
    #define LCD_HEIGHT 4
  #endif

#elif ENABLED(LCD_I2C_VIKI)

  /**
   * Panucatt VIKI LCD with status LEDs, integrated click & L/R/U/P buttons, separate encoder inputs
   *
   * This uses the LiquidTWI2 library v1.2.3 or later ( https://github.com/lincomatic/LiquidTWI2 )
   * Make sure the LiquidTWI2 directory is placed in the Arduino or Sketchbook libraries subdirectory.
   * Note: The pause/stop/resume LCD button pin should be connected to the Arduino
   *       BTN_ENC pin (or set BTN_ENC to -1 if not used)
   */
  #define LCD_I2C_TYPE_MCP23017
  #define LCD_I2C_ADDRESS 0x20 // I2C Address of the port expander
  #define LCD_USE_I2C_BUZZER   // Enable buzzer on LCD (requires LiquidTWI2 v1.2.3 or later)
  #define IS_ULTIPANEL 1

  #define ENCODER_FEEDRATE_DEADZONE 4

  #define STD_ENCODER_PULSES_PER_STEP 1
  #define STD_ENCODER_STEPS_PER_MENU_ITEM 2

#elif ENABLED(G3D_PANEL)

  #define STD_ENCODER_PULSES_PER_STEP 2
  #define STD_ENCODER_STEPS_PER_MENU_ITEM 1

#endif

#if EITHER(LCD_I2C_TYPE_MCP23017, LCD_I2C_TYPE_MCP23008) && DISABLED(NO_LCD_DETECT)
  #define DETECT_I2C_LCD_DEVICE 1
#endif

#ifndef STD_ENCODER_PULSES_PER_STEP
  #if ENABLED(TOUCH_SCREEN)
    #define STD_ENCODER_PULSES_PER_STEP 2
  #else
    #define STD_ENCODER_PULSES_PER_STEP 5
  #endif
#endif
#ifndef STD_ENCODER_STEPS_PER_MENU_ITEM
  #define STD_ENCODER_STEPS_PER_MENU_ITEM 1
#endif
#ifndef ENCODER_PULSES_PER_STEP
  #define ENCODER_PULSES_PER_STEP STD_ENCODER_PULSES_PER_STEP
#endif
#ifndef ENCODER_STEPS_PER_MENU_ITEM
  #define ENCODER_STEPS_PER_MENU_ITEM STD_ENCODER_STEPS_PER_MENU_ITEM
#endif
#ifndef ENCODER_FEEDRATE_DEADZONE
  #define ENCODER_FEEDRATE_DEADZONE 6
#endif

// Shift register panels
// ---------------------
// 2 wire Non-latching LCD SR from:
// https://bitbucket.org/fmalpartida/new-liquidcrystal/wiki/schematics#!shiftregister-connection
#if ENABLED(FF_INTERFACEBOARD)
  #define SR_LCD_3W_NL    // Non latching 3 wire shift register
  #define IS_ULTIPANEL 1
#elif ENABLED(SAV_3DLCD)
  #define SR_LCD_2W_NL    // Non latching 2 wire shift register
  #define IS_ULTIPANEL 1
#elif ENABLED(ULTIPANEL)
  #define IS_ULTIPANEL 1
#endif

#if EITHER(IS_ULTIPANEL, ULTRA_LCD)
  #define IS_ULTRA_LCD 1
#endif

#if EITHER(IS_ULTIPANEL, REPRAPWORLD_KEYPAD)
  #define IS_NEWPANEL 1
#endif

#if EITHER(ZONESTAR_LCD, REPRAPWORLD_KEYPAD)
  #define IS_RRW_KEYPAD 1
  #ifndef REPRAPWORLD_KEYPAD_MOVE_STEP
    #define REPRAPWORLD_KEYPAD_MOVE_STEP 1.0
  #endif
#endif

// Aliases for LCD features
#if ANY(DGUS_LCD_UI_ORIGIN, DGUS_LCD_UI_FYSETC, DGUS_LCD_UI_HIPRECY, DGUS_LCD_UI_MKS)
  #define HAS_DGUS_LCD_CLASSIC 1
#endif

#if ANY(HAS_DGUS_LCD_CLASSIC, DGUS_LCD_UI_RELOADED)
  #define HAS_DGUS_LCD 1
#endif

// Extensible UI serial touch screens. (See src/lcd/extui)
#if ANY(HAS_DGUS_LCD, MALYAN_LCD, TOUCH_UI_FTDI_EVE, ANYCUBIC_LCD_I3MEGA, ANYCUBIC_LCD_CHIRON, NEXTION_TFT)
  #define IS_EXTUI 1
  #define EXTENSIBLE_UI
#endif

// Aliases for LCD features
#if EITHER(DWIN_CREALITY_LCD, DWIN_LCD_PROUI)
  #define HAS_DWIN_E3V2_BASIC 1
#endif
#if EITHER(HAS_DWIN_E3V2_BASIC, DWIN_CREALITY_LCD_JYERSUI)
  #define HAS_DWIN_E3V2 1
#endif
#if ENABLED(DWIN_LCD_PROUI)
  #define DO_LIST_BIN_FILES 1
#endif

// E3V2 extras
#if HAS_DWIN_E3V2 || IS_DWIN_MARLINUI
  #define SERIAL_CATCHALL 0
  #ifndef LCD_SERIAL_PORT
    #if MB(BTT_SKR_MINI_E3_V1_0, BTT_SKR_MINI_E3_V1_2, BTT_SKR_MINI_E3_V2_0, BTT_SKR_MINI_E3_V3_0, BTT_SKR_E3_TURBO)
      #define LCD_SERIAL_PORT 1
    #elif MB(CREALITY_V24S1_301)
      #define LCD_SERIAL_PORT 2 // Creality Ender3S1 board
    #else
      #define LCD_SERIAL_PORT 3 // Creality 4.x board
    #endif
  #endif
  #define HAS_LCD_BRIGHTNESS 1
  #define LCD_BRIGHTNESS_MAX 250
  #if ENABLED(DWIN_LCD_PROUI)
    #define LCD_BRIGHTNESS_DEFAULT 127
  #endif
#endif

#if IS_ULTRA_LCD
  #define HAS_WIRED_LCD 1
  #if ENABLED(DOGLCD)
    #define HAS_MARLINUI_U8GLIB 1
  #elif IS_TFTGLCD_PANEL
    // Neither DOGM nor HD44780. Fully customized interface.
  #elif IS_DWIN_MARLINUI
    // Since HAS_MARLINUI_U8GLIB refers to U8G displays
    // the DWIN display can define its own flags
  #elif !HAS_GRAPHICAL_TFT
    #define HAS_MARLINUI_HD44780 1
  #endif
#endif

#if ANY(HAS_WIRED_LCD, EXTENSIBLE_UI, DWIN_LCD_PROUI, DWIN_CREALITY_LCD_JYERSUI)
  #define HAS_DISPLAY 1
#endif

<<<<<<< HEAD
#if EITHER(HAS_DISPLAY, HAS_DWIN_E3V2)
=======
#if HAS_WIRED_LCD && !HAS_GRAPHICAL_TFT && !IS_DWIN_MARLINUI
  #define HAS_LCDPRINT 1
#endif

#if ANY(HAS_DISPLAY, HAS_DWIN_E3V2, GLOBAL_STATUS_MESSAGE)
>>>>>>> 4a50d89b
  #define HAS_STATUS_MESSAGE 1
#endif

#if HAS_STATUS_MESSAGE
  // The timeout (in ms) to reset status message
  #ifndef STATUS_MESSAGE_TIMEOUT
    #define STATUS_MESSAGE_TIMEOUT           15000
  #endif
#endif

#if IS_ULTIPANEL && DISABLED(NO_LCD_MENUS)
  #define HAS_MARLINUI_MENU 1
#endif

#if ANY(HAS_MARLINUI_MENU, EXTENSIBLE_UI, HAS_DWIN_E3V2)
  #define HAS_MANUAL_MOVE_MENU 1
#endif

#if ANY(HAS_MARLINUI_U8GLIB, EXTENSIBLE_UI, HAS_MARLINUI_HD44780, IS_TFTGLCD_PANEL, IS_DWIN_MARLINUI, DWIN_CREALITY_LCD_JYERSUI)
  #define CAN_SHOW_REMAINING_TIME 1
#endif

#if HAS_MARLINUI_U8GLIB
  #ifndef LCD_PIXEL_WIDTH
    #define LCD_PIXEL_WIDTH 128
  #endif
  #ifndef LCD_PIXEL_HEIGHT
    #define LCD_PIXEL_HEIGHT 64
  #endif
#endif

/**
 *  Multi-Material-Unit supported models
 */
#define PRUSA_MMU1             1
#define PRUSA_MMU2             2
#define PRUSA_MMU2S            3
#define EXTENDABLE_EMU_MMU2   12
#define EXTENDABLE_EMU_MMU2S  13

#ifdef MMU_MODEL
  #define HAS_MMU 1
  #if MMU_MODEL == PRUSA_MMU1
    #define HAS_PRUSA_MMU1 1
  #elif MMU_MODEL % 10 == PRUSA_MMU2
    #define HAS_PRUSA_MMU2 1
  #elif MMU_MODEL % 10 == PRUSA_MMU2S
    #define HAS_PRUSA_MMU2 1
    #define HAS_PRUSA_MMU2S 1
  #endif
  #if MMU_MODEL >= EXTENDABLE_EMU_MMU2
    #define HAS_EXTENDABLE_MMU 1
  #endif
#endif

#undef PRUSA_MMU1
#undef PRUSA_MMU2
#undef PRUSA_MMU2S
#undef EXTENDABLE_EMU_MMU2
#undef EXTENDABLE_EMU_MMU2S

/**
 * Extruders have some combination of stepper motors and hotends
 * so we separate these concepts into the defines:
 *
 *  EXTRUDERS    - Number of Selectable Tools
 *  HOTENDS      - Number of hotends, whether connected or separate
 *  E_STEPPERS   - Number of actual E stepper motors
 *  E_MANUAL     - Number of E steppers for LCD move options
 *
 * These defines must be simple constants for use in REPEAT, etc.
 */
#if EXTRUDERS
  #define HAS_EXTRUDERS 1
  #if EXTRUDERS > 1
    #define HAS_MULTI_EXTRUDER 1
  #endif
  #define E_AXIS_N(E) AxisEnum(E_AXIS + E_INDEX_N(E))
#else
  #undef EXTRUDERS
  #define EXTRUDERS 0
  #undef SINGLENOZZLE
  #undef SWITCHING_EXTRUDER
  #undef SWITCHING_NOZZLE
  #undef MIXING_EXTRUDER
  #undef HOTEND_IDLE_TIMEOUT
  #undef DISABLE_E
#endif

#define E_OPTARG(N) OPTARG(HAS_MULTI_EXTRUDER, N)
#define E_TERN_(N)  TERN_(HAS_MULTI_EXTRUDER, N)
#define E_TERN0(N)  TERN0(HAS_MULTI_EXTRUDER, N)

#if ENABLED(E_DUAL_STEPPER_DRIVERS) // E0/E1 steppers act in tandem as E0

  #define E_STEPPERS      2
  #define E_MANUAL        1

#elif ENABLED(SWITCHING_EXTRUDER)   // One stepper for every two EXTRUDERS

  #if EXTRUDERS > 4
    #define E_STEPPERS    3
  #elif EXTRUDERS > 2
    #define E_STEPPERS    2
  #else
    #define E_STEPPERS    1
  #endif
  #if DISABLED(SWITCHING_NOZZLE)
    #define HOTENDS       E_STEPPERS
  #endif

#elif ENABLED(MIXING_EXTRUDER)      // Multiple feeds are mixed proportionally

  #define E_STEPPERS      MIXING_STEPPERS
  #define E_MANUAL        1
  #if MIXING_STEPPERS == 2
    #define HAS_DUAL_MIXING 1
  #endif

#elif ENABLED(SWITCHING_TOOLHEAD)   // Toolchanger

  #define E_STEPPERS      EXTRUDERS
  #define E_MANUAL        EXTRUDERS

#elif HAS_PRUSA_MMU2                // Průša Multi-Material Unit v2

  #define E_STEPPERS      1
  #define E_MANUAL        1

#endif

// No inactive extruders with SWITCHING_NOZZLE or Průša MMU1
#if ENABLED(SWITCHING_NOZZLE) || HAS_PRUSA_MMU1
  #undef DISABLE_INACTIVE_EXTRUDER
#endif

// Průša MMU1, MMU(S) 2.0 and EXTENDABLE_EMU_MMU2(S) force SINGLENOZZLE
#if HAS_MMU
  #define SINGLENOZZLE
#endif

#if EITHER(SINGLENOZZLE, MIXING_EXTRUDER)         // One hotend, one thermistor, no XY offset
  #undef HOTENDS
  #define HOTENDS       1
  #undef HOTEND_OFFSET_X
  #undef HOTEND_OFFSET_Y
#endif

#ifndef HOTENDS
  #define HOTENDS EXTRUDERS
#endif
#ifndef E_STEPPERS
  #define E_STEPPERS EXTRUDERS
#endif
#ifndef E_MANUAL
  #define E_MANUAL EXTRUDERS
#endif

/**
 * Number of Linear Axes (e.g., XYZ)
 * All the logical axes except for the tool (E) axis
 */
#ifndef LINEAR_AXES
  #define LINEAR_AXES XYZ
#endif
#if LINEAR_AXES >= XY
  #define HAS_Y_AXIS 1
  #if LINEAR_AXES >= XYZ
    #define HAS_Z_AXIS 1
    #if LINEAR_AXES >= 4
      #define HAS_I_AXIS 1
      #if LINEAR_AXES >= 5
        #define HAS_J_AXIS 1
        #if LINEAR_AXES >= 6
          #define HAS_K_AXIS 1
        #endif
      #endif
    #endif
  #endif
#endif

/**
 * Number of Logical Axes (e.g., XYZE)
 * All the logical axes that can be commanded directly by G-code.
 * Delta maps stepper-specific values to ABC steppers.
 */
#if HAS_EXTRUDERS
  #define LOGICAL_AXES INCREMENT(LINEAR_AXES)
#else
  #define LOGICAL_AXES LINEAR_AXES
#endif

/**
 * DISTINCT_E_FACTORS is set to give extruders (some) individual settings.
 *
 * DISTINCT_AXES is the number of distinct addressable axes (not steppers).
 *  Includes all linear axes plus all distinguished extruders.
 *  The default behavior is to treat all extruders as a single E axis
 *  with shared motion and temperature settings.
 *
 * DISTINCT_E is the number of distinguished extruders. By default this
 *  well be 1 which indicates all extruders share the same settings.
 *
 * E_INDEX_N(E) should be used to get the E index of any item that might be
 *  distinguished.
 */
#if ENABLED(DISTINCT_E_FACTORS) && E_STEPPERS > 1
  #define DISTINCT_AXES (LINEAR_AXES + E_STEPPERS)
  #define DISTINCT_E E_STEPPERS
  #define E_INDEX_N(E) (E)
#else
  #undef DISTINCT_E_FACTORS
  #define DISTINCT_AXES LOGICAL_AXES
  #define DISTINCT_E 1
  #define E_INDEX_N(E) 0
#endif

#if HOTENDS
  #define HAS_HOTEND 1
  #ifndef HOTEND_OVERSHOOT
    #define HOTEND_OVERSHOOT 15
  #endif
  #if HOTENDS > 1
    #define HAS_MULTI_HOTEND 1
    #define HAS_HOTEND_OFFSET 1
  #endif
#else
  #undef PID_PARAMS_PER_HOTEND
#endif

// Helper macros for extruder and hotend arrays
#define EXTRUDER_LOOP() for (int8_t e = 0; e < EXTRUDERS; e++)
#define HOTEND_LOOP() for (int8_t e = 0; e < HOTENDS; e++)
#define ARRAY_BY_EXTRUDERS(V...) ARRAY_N(EXTRUDERS, V)
#define ARRAY_BY_EXTRUDERS1(v1) ARRAY_N_1(EXTRUDERS, v1)
#define ARRAY_BY_HOTENDS(V...) ARRAY_N(HOTENDS, V)
#define ARRAY_BY_HOTENDS1(v1) ARRAY_N_1(HOTENDS, v1)

/**
 * Default hotend offsets, if not defined
 */
#if HAS_HOTEND_OFFSET
  #ifndef HOTEND_OFFSET_X
    #define HOTEND_OFFSET_X { 0 } // X offsets for each extruder
  #endif
  #ifndef HOTEND_OFFSET_Y
    #define HOTEND_OFFSET_Y { 0 } // Y offsets for each extruder
  #endif
  #ifndef HOTEND_OFFSET_Z
    #define HOTEND_OFFSET_Z { 0 } // Z offsets for each extruder
  #endif
#endif

/**
 * Disable unused SINGLENOZZLE sub-options
 */
#if DISABLED(SINGLENOZZLE)
  #undef SINGLENOZZLE_STANDBY_TEMP
#endif
#if !BOTH(HAS_FAN, SINGLENOZZLE)
  #undef SINGLENOZZLE_STANDBY_FAN
#endif

// Switching extruder has its own servo?
#if ENABLED(SWITCHING_EXTRUDER) && (DISABLED(SWITCHING_NOZZLE) || SWITCHING_EXTRUDER_SERVO_NR != SWITCHING_NOZZLE_SERVO_NR)
  #define DO_SWITCH_EXTRUDER 1
#endif

/**
 * The BLTouch Probe emulates a servo probe
 * and uses "special" angles for its state.
 */
#if ENABLED(BLTOUCH)
  #ifndef Z_PROBE_SERVO_NR
    #define Z_PROBE_SERVO_NR 0
  #endif
  #ifdef DEACTIVATE_SERVOS_AFTER_MOVE
    #error "BLTOUCH requires DEACTIVATE_SERVOS_AFTER_MOVE to be to disabled. Please update your Configuration.h file."
  #endif

  // Always disable probe pin inverting for BLTouch
  #if Z_MIN_PROBE_ENDSTOP_INVERTING
    #error "BLTOUCH requires Z_MIN_PROBE_ENDSTOP_INVERTING set to false. Please update your Configuration.h file."
  #endif

  #if ENABLED(Z_MIN_PROBE_USES_Z_MIN_ENDSTOP_PIN)
    #if Z_MIN_ENDSTOP_INVERTING
      #error "BLTOUCH requires Z_MIN_ENDSTOP_INVERTING set to false. Please update your Configuration.h file."
    #endif
  #endif
#endif

/**
 * Set a flag for a servo probe (or BLTouch)
 */
#ifdef Z_PROBE_SERVO_NR
  #define HAS_Z_SERVO_PROBE 1
#endif
#if ANY(HAS_Z_SERVO_PROBE, SWITCHING_EXTRUDER, SWITCHING_NOZZLE)
  #define HAS_SERVO_ANGLES 1
#endif
#if !HAS_SERVO_ANGLES
  #undef EDITABLE_SERVO_ANGLES
#endif

/**
 * Set a flag for any type of bed probe, including the paper-test
 */
#if ANY(HAS_Z_SERVO_PROBE, FIX_MOUNTED_PROBE, NOZZLE_AS_PROBE, TOUCH_MI_PROBE, Z_PROBE_ALLEN_KEY, Z_PROBE_SLED, SOLENOID_PROBE, SENSORLESS_PROBING, RACK_AND_PINION_PROBE, MAGLEV4)
  #define HAS_BED_PROBE 1
#endif

/**
 * Fill in undefined Filament Sensor options
 */
#if ENABLED(FILAMENT_RUNOUT_SENSOR)
  #if NUM_RUNOUT_SENSORS >= 1
    #ifndef FIL_RUNOUT1_STATE
      #define FIL_RUNOUT1_STATE FIL_RUNOUT_STATE
    #endif
    #ifndef FIL_RUNOUT1_PULLUP
      #define FIL_RUNOUT1_PULLUP FIL_RUNOUT_PULLUP
    #endif
    #ifndef FIL_RUNOUT1_PULLDOWN
      #define FIL_RUNOUT1_PULLDOWN FIL_RUNOUT_PULLDOWN
    #endif
  #endif
  #if NUM_RUNOUT_SENSORS >= 2
    #ifndef FIL_RUNOUT2_STATE
      #define FIL_RUNOUT2_STATE FIL_RUNOUT_STATE
    #endif
    #ifndef FIL_RUNOUT2_PULLUP
      #define FIL_RUNOUT2_PULLUP FIL_RUNOUT_PULLUP
    #endif
    #ifndef FIL_RUNOUT2_PULLDOWN
      #define FIL_RUNOUT2_PULLDOWN FIL_RUNOUT_PULLDOWN
    #endif
  #endif
  #if NUM_RUNOUT_SENSORS >= 3
    #ifndef FIL_RUNOUT3_STATE
      #define FIL_RUNOUT3_STATE FIL_RUNOUT_STATE
    #endif
    #ifndef FIL_RUNOUT3_PULLUP
      #define FIL_RUNOUT3_PULLUP FIL_RUNOUT_PULLUP
    #endif
    #ifndef FIL_RUNOUT3_PULLDOWN
      #define FIL_RUNOUT3_PULLDOWN FIL_RUNOUT_PULLDOWN
    #endif
  #endif
  #if NUM_RUNOUT_SENSORS >= 4
    #ifndef FIL_RUNOUT4_STATE
      #define FIL_RUNOUT4_STATE FIL_RUNOUT_STATE
    #endif
    #ifndef FIL_RUNOUT4_PULLUP
      #define FIL_RUNOUT4_PULLUP FIL_RUNOUT_PULLUP
    #endif
    #ifndef FIL_RUNOUT4_PULLDOWN
      #define FIL_RUNOUT4_PULLDOWN FIL_RUNOUT_PULLDOWN
    #endif
  #endif
  #if NUM_RUNOUT_SENSORS >= 5
    #ifndef FIL_RUNOUT5_STATE
      #define FIL_RUNOUT5_STATE FIL_RUNOUT_STATE
    #endif
    #ifndef FIL_RUNOUT5_PULLUP
      #define FIL_RUNOUT5_PULLUP FIL_RUNOUT_PULLUP
    #endif
    #ifndef FIL_RUNOUT5_PULLDOWN
      #define FIL_RUNOUT5_PULLDOWN FIL_RUNOUT_PULLDOWN
    #endif
  #endif
  #if NUM_RUNOUT_SENSORS >= 6
    #ifndef FIL_RUNOUT6_STATE
      #define FIL_RUNOUT6_STATE FIL_RUNOUT_STATE
    #endif
    #ifndef FIL_RUNOUT6_PULLUP
      #define FIL_RUNOUT6_PULLUP FIL_RUNOUT_PULLUP
    #endif
    #ifndef FIL_RUNOUT6_PULLDOWN
      #define FIL_RUNOUT6_PULLDOWN FIL_RUNOUT_PULLDOWN
    #endif
  #endif
  #if NUM_RUNOUT_SENSORS >= 7
    #ifndef FIL_RUNOUT7_STATE
      #define FIL_RUNOUT7_STATE FIL_RUNOUT_STATE
    #endif
    #ifndef FIL_RUNOUT7_PULLUP
      #define FIL_RUNOUT7_PULLUP FIL_RUNOUT_PULLUP
    #endif
    #ifndef FIL_RUNOUT7_PULLDOWN
      #define FIL_RUNOUT7_PULLDOWN FIL_RUNOUT_PULLDOWN
    #endif
  #endif
  #if NUM_RUNOUT_SENSORS >= 8
    #ifndef FIL_RUNOUT8_STATE
      #define FIL_RUNOUT8_STATE FIL_RUNOUT_STATE
    #endif
    #ifndef FIL_RUNOUT8_PULLUP
      #define FIL_RUNOUT8_PULLUP FIL_RUNOUT_PULLUP
    #endif
    #ifndef FIL_RUNOUT8_PULLDOWN
      #define FIL_RUNOUT8_PULLDOWN FIL_RUNOUT_PULLDOWN
    #endif
  #endif
#endif // FILAMENT_RUNOUT_SENSOR

// Homing to Min or Max
#if X_HOME_DIR > 0
  #define X_HOME_TO_MAX 1
#elif X_HOME_DIR < 0
  #define X_HOME_TO_MIN 1
#endif
#if Y_HOME_DIR > 0
  #define Y_HOME_TO_MAX 1
#elif Y_HOME_DIR < 0
  #define Y_HOME_TO_MIN 1
#endif
#if Z_HOME_DIR > 0
  #define Z_HOME_TO_MAX 1
#elif Z_HOME_DIR < 0
  #define Z_HOME_TO_MIN 1
#endif
#if I_HOME_DIR > 0
  #define I_HOME_TO_MAX 1
#elif I_HOME_DIR < 0
  #define I_HOME_TO_MIN 1
#endif
#if J_HOME_DIR > 0
  #define J_HOME_TO_MAX 1
#elif J_HOME_DIR < 0
  #define J_HOME_TO_MIN 1
#endif
#if K_HOME_DIR > 0
  #define K_HOME_TO_MAX 1
#elif K_HOME_DIR < 0
  #define K_HOME_TO_MIN 1
#endif

/**
 * Conditionals based on the type of Bed Probe
 */
#if HAS_BED_PROBE
  #if DISABLED(NOZZLE_AS_PROBE)
    #define HAS_PROBE_XY_OFFSET 1
  #endif
  #if BOTH(DELTA, SENSORLESS_PROBING)
    #define HAS_DELTA_SENSORLESS_PROBING 1
  #endif
  #if NONE(Z_MIN_PROBE_USES_Z_MIN_ENDSTOP_PIN, HAS_DELTA_SENSORLESS_PROBING)
    #define USES_Z_MIN_PROBE_PIN 1
  #endif
  #if Z_HOME_TO_MIN && TERN1(USES_Z_MIN_PROBE_PIN, ENABLED(USE_PROBE_FOR_Z_HOMING))
    #define HOMING_Z_WITH_PROBE 1
  #endif
  #ifndef Z_PROBE_LOW_POINT
    #define Z_PROBE_LOW_POINT -5
  #endif
  #if ENABLED(Z_PROBE_ALLEN_KEY)
    #define PROBE_TRIGGERED_WHEN_STOWED_TEST 1 // Extra test for Allen Key Probe
  #endif
  #if MULTIPLE_PROBING > 1
    #if EXTRA_PROBING > 0
      #define TOTAL_PROBING (MULTIPLE_PROBING + EXTRA_PROBING)
    #else
      #define TOTAL_PROBING MULTIPLE_PROBING
    #endif
  #endif
#else
  // Clear probe pin settings when no probe is selected
  #undef Z_MIN_PROBE_USES_Z_MIN_ENDSTOP_PIN
  #undef USE_PROBE_FOR_Z_HOMING
#endif

#if Z_HOME_TO_MAX
  #define HOME_Z_FIRST // If homing away from BED do Z first
#endif

/**
 * Conditionals based on the type of Bed Leveling
 */
#if ENABLED(AUTO_BED_LEVELING_UBL)
  #undef LCD_BED_LEVELING
  #if ENABLED(DELTA)
    #define UBL_SEGMENTED 1
  #endif
#endif
#if EITHER(AUTO_BED_LEVELING_LINEAR, AUTO_BED_LEVELING_3POINT)
  #define ABL_PLANAR 1
#endif
#if EITHER(AUTO_BED_LEVELING_LINEAR, AUTO_BED_LEVELING_BILINEAR)
  #define ABL_USES_GRID 1
#endif
#if ANY(AUTO_BED_LEVELING_LINEAR, AUTO_BED_LEVELING_BILINEAR, AUTO_BED_LEVELING_3POINT)
  #define HAS_ABL_NOT_UBL 1
#endif
#if ANY(AUTO_BED_LEVELING_BILINEAR, AUTO_BED_LEVELING_UBL, MESH_BED_LEVELING)
  #define HAS_MESH 1
#endif
#if EITHER(AUTO_BED_LEVELING_UBL, AUTO_BED_LEVELING_3POINT)
  #define NEEDS_THREE_PROBE_POINTS 1
#endif
#if EITHER(HAS_ABL_NOT_UBL, AUTO_BED_LEVELING_UBL)
  #define HAS_ABL_OR_UBL 1
  #if DISABLED(PROBE_MANUALLY)
    #define HAS_AUTOLEVEL 1
  #endif
#endif
#if EITHER(HAS_ABL_OR_UBL, MESH_BED_LEVELING)
  #define HAS_LEVELING 1
  #if DISABLED(AUTO_BED_LEVELING_UBL)
    #define PLANNER_LEVELING 1
  #endif
#endif
#if !HAS_LEVELING
  #undef RESTORE_LEVELING_AFTER_G28
  #undef ENABLE_LEVELING_AFTER_G28
  #undef G29_RETRY_AND_RECOVER
#endif
#if !HAS_LEVELING || EITHER(MESH_BED_LEVELING, AUTO_BED_LEVELING_UBL)
  #undef PROBE_MANUALLY
#endif
#if ANY(HAS_BED_PROBE, PROBE_MANUALLY, MESH_BED_LEVELING)
  #define PROBE_SELECTED 1
#endif

#ifdef GRID_MAX_POINTS_X
  #define GRID_MAX_POINTS ((GRID_MAX_POINTS_X) * (GRID_MAX_POINTS_Y))
  #define GRID_LOOP(A,B) LOOP_L_N(A, GRID_MAX_POINTS_X) LOOP_L_N(B, GRID_MAX_POINTS_Y)
#endif

// Slim menu optimizations
#if ENABLED(SLIM_LCD_MENUS)
  #define BOOT_MARLIN_LOGO_SMALL
#endif

/**
 * CoreXY, CoreXZ, and CoreYZ - and their reverse
 */
#if EITHER(COREXY, COREYX)
  #define CORE_IS_XY 1
#endif
#if EITHER(COREXZ, COREZX)
  #define CORE_IS_XZ 1
#endif
#if EITHER(COREYZ, COREZY)
  #define CORE_IS_YZ 1
#endif
#if CORE_IS_XY || CORE_IS_XZ || CORE_IS_YZ
  #define IS_CORE 1
#endif
#if IS_CORE
  #if CORE_IS_XY
    #define CORE_AXIS_1 A_AXIS
    #define CORE_AXIS_2 B_AXIS
    #define NORMAL_AXIS Z_AXIS
  #elif CORE_IS_XZ
    #define CORE_AXIS_1 A_AXIS
    #define NORMAL_AXIS Y_AXIS
    #define CORE_AXIS_2 C_AXIS
  #elif CORE_IS_YZ
    #define NORMAL_AXIS X_AXIS
    #define CORE_AXIS_1 B_AXIS
    #define CORE_AXIS_2 C_AXIS
  #endif
  #define CORESIGN(n) (ANY(COREYX, COREZX, COREZY) ? (-(n)) : (n))
#elif EITHER(MARKFORGED_XY, MARKFORGED_YX)
  // Markforged kinematics
  #define CORE_AXIS_1 A_AXIS
  #define CORE_AXIS_2 B_AXIS
  #define NORMAL_AXIS Z_AXIS
#endif

#if ANY(MORGAN_SCARA, MP_SCARA, AXEL_TPARA)
  #define IS_SCARA 1
  #define IS_KINEMATIC 1
#elif EITHER(DELTA, POLARGRAPH)
  #define IS_KINEMATIC 1
#else
  #define IS_CARTESIAN 1
  #if !IS_CORE
    #define IS_FULL_CARTESIAN 1
  #endif
#endif

#if DISABLED(DELTA)
  #undef DELTA_HOME_TO_SAFE_ZONE
#endif

// This flag indicates some kind of jerk storage is needed
#if EITHER(CLASSIC_JERK, IS_KINEMATIC)
  #define HAS_CLASSIC_JERK 1
#endif

#if DISABLED(CLASSIC_JERK)
  #define HAS_JUNCTION_DEVIATION 1
#endif

// E jerk exists with JD disabled (of course) but also when Linear Advance is disabled on Delta/SCARA
#if HAS_EXTRUDERS && (ENABLED(CLASSIC_JERK) || (IS_KINEMATIC && DISABLED(LIN_ADVANCE)))
  #define HAS_CLASSIC_E_JERK 1
#endif

//
// Serial Port Info
//
#ifdef SERIAL_PORT_2
  #define HAS_MULTI_SERIAL 1
  #ifdef SERIAL_PORT_3
    #define NUM_SERIAL 3
  #else
    #define NUM_SERIAL 2
  #endif
#elif defined(SERIAL_PORT)
  #define NUM_SERIAL 1
#else
  #define NUM_SERIAL 0
  #undef BAUD_RATE_GCODE
#endif
#if SERIAL_PORT == -1 || SERIAL_PORT_2 == -1 || SERIAL_PORT_3 == -1
  #define HAS_USB_SERIAL 1
#endif
#if SERIAL_PORT_2 == -2
  #define HAS_ETHERNET 1
#endif

// Fallback Stepper Driver types that don't depend on Configuration_adv.h
#ifndef X_DRIVER_TYPE
  #define X_DRIVER_TYPE  A4988
#endif
#ifndef X2_DRIVER_TYPE
  #define X2_DRIVER_TYPE A4988
#endif
#ifndef Y_DRIVER_TYPE
  #define Y_DRIVER_TYPE  A4988
#endif
#ifndef Y2_DRIVER_TYPE
  #define Y2_DRIVER_TYPE A4988
#endif
#ifndef Z_DRIVER_TYPE
  #define Z_DRIVER_TYPE  A4988
#endif
#ifndef Z2_DRIVER_TYPE
  #define Z2_DRIVER_TYPE A4988
#endif
#ifndef Z3_DRIVER_TYPE
  #define Z3_DRIVER_TYPE A4988
#endif
#ifndef Z4_DRIVER_TYPE
  #define Z4_DRIVER_TYPE A4988
#endif
#if E_STEPPERS <= 0
  #undef E0_DRIVER_TYPE
#elif !defined(E0_DRIVER_TYPE)
  #define E0_DRIVER_TYPE A4988
#endif
#if E_STEPPERS <= 1
  #undef E1_DRIVER_TYPE
#elif !defined(E1_DRIVER_TYPE)
  #define E1_DRIVER_TYPE A4988
#endif
#if E_STEPPERS <= 2
  #undef E2_DRIVER_TYPE
#elif !defined(E2_DRIVER_TYPE)
  #define E2_DRIVER_TYPE A4988
#endif
#if E_STEPPERS <= 3
  #undef E3_DRIVER_TYPE
#elif !defined(E3_DRIVER_TYPE)
  #define E3_DRIVER_TYPE A4988
#endif
#if E_STEPPERS <= 4
  #undef E4_DRIVER_TYPE
#elif !defined(E4_DRIVER_TYPE)
  #define E4_DRIVER_TYPE A4988
#endif
#if E_STEPPERS <= 5
  #undef E5_DRIVER_TYPE
#elif !defined(E5_DRIVER_TYPE)
  #define E5_DRIVER_TYPE A4988
#endif
#if E_STEPPERS <= 6
  #undef E6_DRIVER_TYPE
#elif !defined(E6_DRIVER_TYPE)
  #define E6_DRIVER_TYPE A4988
#endif
#if E_STEPPERS <= 7
  #undef E7_DRIVER_TYPE
#elif !defined(E7_DRIVER_TYPE)
  #define E7_DRIVER_TYPE A4988
#endif

// Fallback axis inverting
#ifndef INVERT_X_DIR
  #define INVERT_X_DIR false
#endif
#if HAS_Y_AXIS && !defined(INVERT_Y_DIR)
  #define INVERT_Y_DIR false
#endif
#if HAS_Z_AXIS && !defined(INVERT_Z_DIR)
  #define INVERT_Z_DIR false
#endif
#if HAS_I_AXIS && !defined(INVERT_I_DIR)
  #define INVERT_I_DIR false
#endif
#if HAS_J_AXIS && !defined(INVERT_J_DIR)
  #define INVERT_J_DIR false
#endif
#if HAS_K_AXIS && !defined(INVERT_K_DIR)
  #define INVERT_K_DIR false
#endif
#if HAS_EXTRUDERS && !defined(INVERT_E_DIR)
  #define INVERT_E_DIR false
#endif

/**
 * This setting is also used by M109 when trying to calculate
 * a ballpark safe margin to prevent wait-forever situation.
 */
#ifndef EXTRUDE_MINTEMP
  #define EXTRUDE_MINTEMP 170
#endif

/**
 * TFT Displays
 *
 * Configure parameters for TFT displays:
 *  - TFT_DEFAULT_ORIENTATION
 *  - TFT_DRIVER
 *  - TFT_WIDTH
 *  - TFT_HEIGHT
 *  - TFT_INTERFACE_(SPI|FSMC)
 *  - TFT_COLOR
 *  - GRAPHICAL_TFT_UPSCALE
 */
#if EITHER(MKS_TS35_V2_0, BTT_TFT35_SPI_V1_0)                                 // ST7796
  #define TFT_DEFAULT_DRIVER ST7796
  #define TFT_DEFAULT_ORIENTATION TFT_EXCHANGE_XY
  #define TFT_RES_480x320
  #define TFT_INTERFACE_SPI
#elif EITHER(LERDGE_TFT35, ANET_ET5_TFT35)                                    // ST7796
  #define TFT_DEFAULT_ORIENTATION TFT_EXCHANGE_XY
  #define TFT_RES_480x320
  #define TFT_INTERFACE_FSMC
#elif ANY(ANET_ET4_TFT28, MKS_ROBIN_TFT24, MKS_ROBIN_TFT28, MKS_ROBIN_TFT32)  // ST7789
  #define TFT_DEFAULT_ORIENTATION (TFT_EXCHANGE_XY | TFT_INVERT_Y)
  #define TFT_RES_320x240
  #define TFT_INTERFACE_FSMC
#elif ANY(MKS_ROBIN_TFT35, TFT_TRONXY_X5SA, ANYCUBIC_TFT35)                   // ILI9488
  #define TFT_DRIVER ILI9488
  #define TFT_DEFAULT_ORIENTATION (TFT_EXCHANGE_XY | TFT_INVERT_X | TFT_INVERT_Y)
  #define TFT_RES_480x320
  #define TFT_INTERFACE_FSMC
#elif ENABLED(MKS_ROBIN_TFT43)
  #define TFT_DRIVER SSD1963
  #define TFT_DEFAULT_ORIENTATION 0
  #define TFT_RES_480x272
  #define TFT_INTERFACE_FSMC
#elif ANY(MKS_ROBIN_TFT_V1_1R, LONGER_LK_TFT28)                               // ILI9328 or R61505
  #define TFT_DEFAULT_ORIENTATION (TFT_EXCHANGE_XY | TFT_INVERT_X | TFT_INVERT_Y)
  #define TFT_RES_320x240
  #define TFT_INTERFACE_FSMC
#elif ENABLED(BIQU_BX_TFT70)                                                  // RGB
  #define TFT_DEFAULT_ORIENTATION TFT_EXCHANGE_XY
  #define TFT_RES_1024x600
  #define TFT_INTERFACE_LTDC
  #if ENABLED(TOUCH_SCREEN)
    #define TFT_TOUCH_DEVICE_GT911
  #endif
#elif ENABLED(TFT_GENERIC)
  #define TFT_DEFAULT_ORIENTATION (TFT_EXCHANGE_XY | TFT_INVERT_X | TFT_INVERT_Y)
  #if NONE(TFT_RES_320x240, TFT_RES_480x272, TFT_RES_480x320)
    #define TFT_RES_320x240
  #endif
  #if NONE(TFT_INTERFACE_FSMC, TFT_INTERFACE_SPI)
    #define TFT_INTERFACE_SPI
  #endif
#endif

#if ENABLED(TFT_RES_320x240)
  #define TFT_WIDTH  320
  #define TFT_HEIGHT 240
  #define GRAPHICAL_TFT_UPSCALE 2
#elif ENABLED(TFT_RES_480x272)
  #define TFT_WIDTH  480
  #define TFT_HEIGHT 272
  #define GRAPHICAL_TFT_UPSCALE 2
#elif ENABLED(TFT_RES_480x320)
  #define TFT_WIDTH  480
  #define TFT_HEIGHT 320
  #define GRAPHICAL_TFT_UPSCALE 3
#elif ENABLED(TFT_RES_1024x600)
  #define TFT_WIDTH  1024
  #define TFT_HEIGHT 600
  #define GRAPHICAL_TFT_UPSCALE 4
#endif

// FSMC/SPI TFT Panels using standard HAL/tft/tft_(fsmc|spi|ltdc).h
#if ENABLED(TFT_INTERFACE_FSMC)
  #define HAS_FSMC_TFT 1
  #if TFT_SCALED_DOGLCD
    #define HAS_FSMC_GRAPHICAL_TFT 1
  #elif HAS_TFT_LVGL_UI
    #define HAS_TFT_LVGL_UI_FSMC 1
  #endif
#elif ENABLED(TFT_INTERFACE_SPI)
  #define HAS_SPI_TFT 1
  #if TFT_SCALED_DOGLCD
    #define HAS_SPI_GRAPHICAL_TFT 1
  #elif HAS_TFT_LVGL_UI
    #define HAS_TFT_LVGL_UI_SPI 1
  #endif
#elif ENABLED(TFT_INTERFACE_LTDC)
  #define HAS_LTDC_TFT 1
  #if TFT_SCALED_DOGLCD
    #define HAS_LTDC_GRAPHICAL_TFT 1
  #elif HAS_TFT_LVGL_UI
    #define HAS_TFT_LVGL_UI_LTDC 1
  #endif
#endif

#if ENABLED(TFT_COLOR_UI)
  #if TFT_HEIGHT == 240
    #if ENABLED(TFT_INTERFACE_SPI)
      #define TFT_320x240_SPI
    #elif ENABLED(TFT_INTERFACE_FSMC)
      #define TFT_320x240
    #endif
  #elif TFT_HEIGHT == 320
    #if ENABLED(TFT_INTERFACE_SPI)
      #define TFT_480x320_SPI
    #elif ENABLED(TFT_INTERFACE_FSMC)
      #define TFT_480x320
    #endif
  #elif TFT_HEIGHT == 272
    #if ENABLED(TFT_INTERFACE_SPI)
      #define TFT_480x272_SPI
    #elif ENABLED(TFT_INTERFACE_FSMC)
      #define TFT_480x272
    #endif
  #elif TFT_HEIGHT == 600
    #if ENABLED(TFT_INTERFACE_LTDC)
      #define TFT_1024x600_LTDC
    #endif
  #endif
#endif

#if EITHER(TFT_320x240, TFT_320x240_SPI)
  #define HAS_UI_320x240 1
#elif EITHER(TFT_480x320, TFT_480x320_SPI)
  #define HAS_UI_480x320 1
#elif EITHER(TFT_480x272, TFT_480x272_SPI)
  #define HAS_UI_480x272 1
#elif defined(TFT_1024x600_LTDC)
  #define HAS_UI_1024x600 1
#endif
#if ANY(HAS_UI_320x240, HAS_UI_480x320, HAS_UI_480x272)
  #define LCD_HEIGHT TERN(TOUCH_SCREEN, 6, 7)   // Fewer lines with touch buttons onscreen
#elif HAS_UI_1024x600
  #define LCD_HEIGHT TERN(TOUCH_SCREEN, 12, 13) // Fewer lines with touch buttons onscreen
#endif

// This emulated DOGM has 'touch/xpt2046', not 'tft/xpt2046'
#if ENABLED(TOUCH_SCREEN)
  #if TOUCH_IDLE_SLEEP
    #define HAS_TOUCH_SLEEP 1
  #endif
  #if NONE(TFT_TOUCH_DEVICE_GT911, TFT_TOUCH_DEVICE_XPT2046)
    #define TFT_TOUCH_DEVICE_XPT2046          // ADS7843/XPT2046 ADC Touchscreen such as ILI9341 2.8
  #endif
  #if ENABLED(TFT_TOUCH_DEVICE_GT911)         // GT911 Capacitive touch screen such as BIQU_BX_TFT70
    #undef TOUCH_SCREEN_CALIBRATION
    #undef TOUCH_CALIBRATION_AUTO_SAVE
  #endif
  #if !HAS_GRAPHICAL_TFT
    #undef TOUCH_SCREEN
    #if ENABLED(TFT_CLASSIC_UI)
      #define HAS_TOUCH_BUTTONS 1
      #if ENABLED(TFT_TOUCH_DEVICE_GT911)
        #define HAS_CAP_TOUCH_BUTTONS 1
      #else
        #define HAS_RES_TOUCH_BUTTONS 1
      #endif
    #endif
  #endif
#endif

// XPT2046_** Compatibility
#if !(defined(TOUCH_CALIBRATION_X) || defined(TOUCH_CALIBRATION_Y) || defined(TOUCH_OFFSET_X) || defined(TOUCH_OFFSET_Y) || defined(TOUCH_ORIENTATION))
  #if defined(XPT2046_X_CALIBRATION) && defined(XPT2046_Y_CALIBRATION) && defined(XPT2046_X_OFFSET) && defined(XPT2046_Y_OFFSET)
    #define TOUCH_CALIBRATION_X  XPT2046_X_CALIBRATION
    #define TOUCH_CALIBRATION_Y  XPT2046_Y_CALIBRATION
    #define TOUCH_OFFSET_X       XPT2046_X_OFFSET
    #define TOUCH_OFFSET_Y       XPT2046_Y_OFFSET
    #define TOUCH_ORIENTATION    TOUCH_LANDSCAPE
  #endif
#endif

#if X_HOME_DIR || (HAS_Y_AXIS && Y_HOME_DIR) || (HAS_Z_AXIS && Z_HOME_DIR) || (HAS_I_AXIS && I_HOME_DIR) || (HAS_J_AXIS && J_HOME_DIR) || (HAS_K_AXIS && K_HOME_DIR)
  #define HAS_ENDSTOPS 1
  #define COORDINATE_OKAY(N,L,H) WITHIN(N,L,H)
#else
  #define COORDINATE_OKAY(N,L,H) true
#endif

/**
 * LED Backlight INDEX END
 */
#if defined(NEOPIXEL_BKGD_INDEX_FIRST) && !defined(NEOPIXEL_BKGD_INDEX_LAST)
  #define NEOPIXEL_BKGD_INDEX_LAST NEOPIXEL_BKGD_INDEX_FIRST
#endif<|MERGE_RESOLUTION|>--- conflicted
+++ resolved
@@ -520,15 +520,11 @@
   #define HAS_DISPLAY 1
 #endif
 
-<<<<<<< HEAD
-#if EITHER(HAS_DISPLAY, HAS_DWIN_E3V2)
-=======
 #if HAS_WIRED_LCD && !HAS_GRAPHICAL_TFT && !IS_DWIN_MARLINUI
   #define HAS_LCDPRINT 1
 #endif
 
 #if ANY(HAS_DISPLAY, HAS_DWIN_E3V2, GLOBAL_STATUS_MESSAGE)
->>>>>>> 4a50d89b
   #define HAS_STATUS_MESSAGE 1
 #endif
 
