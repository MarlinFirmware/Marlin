--- conflicted
+++ resolved
@@ -133,7 +133,79 @@
     #define HAS_DUAL_MIXING 1
   #endif
 
-#elif ENABLED(SWITCHING_TOOLHEAD)   // Toolchanger
+#elif ENABLED(MANUAL_SWITCHING_TOOLHEAD)
+
+  // Multiple hotends and/or other tools, using the same electrical connections.
+  // All hotends will use *_0_PIN for heaters/sensors.
+  #define HAS_HOTEND_OFFSET 1
+  #define HAS_MULTI_EXTRUDER 1 // ... what about 1 hotend?
+  #define NUM_TOOL_OFFSET MAN_ST_NUM_TOOLS
+  #define HAS_TOOL_0 1
+  #define HAS_TOOL_1 1
+  #if MAN_ST_NUM_TOOLS > 2
+    #define HAS_TOOL_2 1
+    #if MAN_ST_NUM_TOOLS > 3
+      #define HAS_TOOL_3 1
+      #if MAN_ST_NUM_TOOLS > 4
+        #define HAS_TOOL_4 1
+        #if MAN_ST_NUM_TOOLS > 5
+          #define HAS_TOOL_5 1
+          #if MAN_ST_NUM_TOOLS > 6
+            #define HAS_TOOL_6 1
+            #if MAN_ST_NUM_TOOLS > 7
+              #define HAS_TOOL_7 1
+            #endif
+          #endif
+        #endif
+      #endif
+    #endif
+  #endif
+
+  #define TOOLHEAD_LOOP() for (int8_t e = 0; e < MAN_ST_NUM_TOOLS; e++)  // Stand-in for HOTEND_LOOP()
+
+  // Determine the number of hotend tools based on defined temp sensors
+  #define HOTEND_TEST(P) TEMP_SENSOR_##P != 0 && MAN_ST_NUM_TOOLS > P
+  #if HOTEND_TEST(1)
+    #define STM_HAS_MULTI_HOTEND 1
+  #endif
+  #if HOTEND_TEST(7)
+    #define HOTENDS 8
+  #elif HOTEND_TEST(6)
+    #define HOTENDS 7
+  #elif HOTEND_TEST(5)
+    #define HOTENDS 6
+  #elif HOTEND_TEST(4)
+    #define HOTENDS 5
+  #elif HOTEND_TEST(3)
+    #define HOTENDS 4
+  #elif HOTEND_TEST(2)
+    #define HOTENDS 3
+  #elif HOTEND_TEST(1)
+    #define HOTENDS 2
+  #elif HOTEND_TEST(0)
+    #define HOTENDS 1
+  #else
+    #define HOTENDS 0
+  #endif
+  #undef HOTEND_TEST
+
+  // Force user to update EXTRUDERS, if needed
+  static_assert(HOTENDS == EXTRUDERS, "MANUAL_SWITCHING_TOOLHEAD requires EXTRUDERS to match the number of enabled TEMP_SENSORs (" STRINGIFY(HOTENDS) ").");
+
+  // Always one E (max) for manual control
+  #define E_MANUAL   1
+
+  // Non-hotend tools are classified as "unpowered tools"
+  #define UNPOWERED_TOOLS (MAN_ST_NUM_TOOLS - HOTENDS)
+
+  #if ENABLED(MAN_ST_DIRECT_DRIVE)           // Multiple extruders - plates likely direct drive, or multiple bowden tools
+    #define STM_HAS_MULTI_EXTRUDER 1
+  #else                                   // Single extruder - plates don't have steppers on them
+    #define MAN_ST_SINGLE_EXTRUDER 1
+    #define E_STEPPERS  1
+  #endif
+
+#elif ENABLED(SERVO_SWITCHING_TOOLHEAD)   // Toolchanger
 
   #define E_STEPPERS      EXTRUDERS
   #define E_MANUAL        EXTRUDERS
@@ -154,14 +226,16 @@
 #endif
 
 // Number of hotends...
-#if ANY(SINGLENOZZLE, MIXING_EXTRUDER)                // Only one for singlenozzle or mixing extruder
-  #define HOTENDS 1
-#elif HAS_SWITCHING_EXTRUDER && !HAS_SWITCHING_NOZZLE // One for each pair of abstract "extruders"
-  #define HOTENDS E_STEPPERS
-#elif TEMP_SENSOR_0
-  #define HOTENDS EXTRUDERS                           // One per extruder if at least one heater exists
-#else
-  #define HOTENDS 0                                   // A machine with no hotends at all can still extrude
+#ifndef HOTENDS
+  #if ANY(SINGLENOZZLE, MIXING_EXTRUDER)                // Only one for singlenozzle or mixing extruder
+    #define HOTENDS 1
+  #elif HAS_SWITCHING_EXTRUDER && !HAS_SWITCHING_NOZZLE // One for each pair of abstract "extruders"
+    #define HOTENDS E_STEPPERS
+  #elif TEMP_SENSOR_0
+    #define HOTENDS EXTRUDERS                           // One per extruder if at least one heater exists
+  #else
+    #define HOTENDS 0                                   // A machine with no hotends at all can still extrude
+  #endif
 #endif
 
 // At least one hotend...
@@ -176,15 +250,6 @@
 #if HOTENDS > 1
   #define HAS_MULTI_HOTEND 1
   #define HAS_HOTEND_OFFSET 1
-  #ifndef HOTEND_OFFSET_X
-    #define HOTEND_OFFSET_X { 0 } // X offsets for each extruder
-  #endif
-  #ifndef HOTEND_OFFSET_Y
-    #define HOTEND_OFFSET_Y { 0 } // Y offsets for each extruder
-  #endif
-  #ifndef HOTEND_OFFSET_Z
-    #define HOTEND_OFFSET_Z { 0 } // Z offsets for each extruder
-  #endif
 #else
   #undef HOTEND_OFFSET_X
   #undef HOTEND_OFFSET_Y
@@ -794,83 +859,7 @@
 
   #define IS_RRD_SC 1   // RepRapDiscount LCD or Graphical LCD with rotary click encoder
 
-<<<<<<< HEAD
-#elif ENABLED(MANUAL_SWITCHING_TOOLHEAD)
-
-  // Multiple hotends and/or other tools, using the same electrical connections.
-  // All hotends will use *_0_PIN for heaters/sensors.
-  #define HAS_HOTEND_OFFSET 1
-  #define HAS_MULTI_EXTRUDER 1 // ... what about 1 hotend?
-  #define NUM_TOOL_OFFSET MAN_ST_NUM_TOOLS
-  #define HAS_TOOL_0 1
-  #define HAS_TOOL_1 1
-  #if MAN_ST_NUM_TOOLS > 2
-    #define HAS_TOOL_2 1
-    #if MAN_ST_NUM_TOOLS > 3
-      #define HAS_TOOL_3 1
-      #if MAN_ST_NUM_TOOLS > 4
-        #define HAS_TOOL_4 1
-        #if MAN_ST_NUM_TOOLS > 5
-          #define HAS_TOOL_5 1
-          #if MAN_ST_NUM_TOOLS > 6
-            #define HAS_TOOL_6 1
-            #if MAN_ST_NUM_TOOLS > 7
-              #define HAS_TOOL_7 1
-            #endif
-          #endif
-        #endif
-      #endif
-    #endif
-  #endif
-
-  #define TOOLHEAD_LOOP() for (int8_t e = 0; e < MAN_ST_NUM_TOOLS; e++)  // Stand-in for HOTEND_LOOP()
-
-  // Determine the number of hotend tools based on defined temp sensors
-  #define HOTEND_TEST(P) TEMP_SENSOR_##P != 0 && MAN_ST_NUM_TOOLS > P
-  #if HOTEND_TEST(1)
-    #define STM_HAS_MULTI_HOTEND 1
-  #endif
-  #if HOTEND_TEST(7)
-    #define HOTENDS 8
-  #elif HOTEND_TEST(6)
-    #define HOTENDS 7
-  #elif HOTEND_TEST(5)
-    #define HOTENDS 6
-  #elif HOTEND_TEST(4)
-    #define HOTENDS 5
-  #elif HOTEND_TEST(3)
-    #define HOTENDS 4
-  #elif HOTEND_TEST(2)
-    #define HOTENDS 3
-  #elif HOTEND_TEST(1)
-    #define HOTENDS 2
-  #elif HOTEND_TEST(0)
-    #define HOTENDS 1
-  #else
-    #define HOTENDS 0
-  #endif
-  #undef HOTEND_TEST
-
-  // Force user to update EXTRUDERS, if needed
-  static_assert(HOTENDS == EXTRUDERS, "MANUAL_SWITCHING_TOOLHEAD requires EXTRUDERS to match the number of enabled TEMP_SENSORs (" STRINGIFY(HOTENDS) ").");
-
-  // Always one E (max) for manual control
-  #define E_MANUAL   1
-
-  // Non-hotend tools are classified as "unpowered tools"
-  #define UNPOWERED_TOOLS (MAN_ST_NUM_TOOLS - HOTENDS)
-
-  #if ENABLED(MAN_ST_DIRECT_DRIVE)           // Multiple extruders - plates likely direct drive, or multiple bowden tools
-    #define STM_HAS_MULTI_EXTRUDER 1
-  #else                                   // Single extruder - plates don't have steppers on them
-    #define MAN_ST_SINGLE_EXTRUDER 1
-    #define E_STEPPERS  1
-  #endif
-
-#elif ENABLED(SERVO_SWITCHING_TOOLHEAD)   // Toolchanger
-=======
 #elif ENABLED(K3D_242_OLED_CONTROLLER)
->>>>>>> 0f095549
 
   #define IS_RRD_SC 1
   #define U8GLIB_SSD1309
@@ -937,16 +926,6 @@
   #define IS_ULTIPANEL 1
 #endif
 
-<<<<<<< HEAD
-// More than one hotend...
-#if HOTENDS > 1
-  #define HAS_MULTI_HOTEND 1
-  #define HAS_HOTEND_OFFSET 1
-#else
-  #undef HOTEND_OFFSET_X
-  #undef HOTEND_OFFSET_Y
-  #undef HOTEND_OFFSET_Z
-=======
 // TFT Legacy options masquerade as TFT_GENERIC
 #if ANY(FSMC_GRAPHICAL_TFT, SPI_GRAPHICAL_TFT, TFT_320x240, TFT_480x320, TFT_320x240_SPI, TFT_480x320_SPI, TFT_LVGL_UI_FSMC, TFT_LVGL_UI_SPI)
   #define IS_LEGACY_TFT 1
@@ -963,7 +942,6 @@
   #elif ANY(TFT_LVGL_UI_FSMC, TFT_LVGL_UI_SPI)
     #define TFT_LVGL_UI
   #endif
->>>>>>> 0f095549
 #endif
 
 // FSMC/SPI TFT Panels (LVGL)
