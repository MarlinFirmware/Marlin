--- conflicted
+++ resolved
@@ -658,7 +658,6 @@
   #define UNUSED_E(E) UNUSED(E)
 #endif
 
-<<<<<<< HEAD
 #if ANY(DWIN_CREALITY_LCD, CREALITY_DWIN_EXTUI)
   #define SERIAL_CATCHALL 0
   #ifndef LCD_SERIAL_PORT
@@ -666,8 +665,6 @@
   #endif
 #endif
 
-=======
->>>>>>> c55d53da
 /**
  * The BLTouch Probe emulates a servo probe
  * and uses "special" angles for its state.
