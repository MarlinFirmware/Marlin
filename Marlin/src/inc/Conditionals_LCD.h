--- conflicted
+++ resolved
@@ -236,10 +236,6 @@
   #define CONVERT_TO_EXT_ASCII        // Use extended 128-255 symbols from ASCII table.
                                       // At this time present conversion only for cyrillic - bg, ru and uk languages.
                                       // First 7 ASCII symbols in panel font must be replaced with Marlin's special symbols.
-<<<<<<< HEAD
-
-=======
->>>>>>> 94b3e6b9
 #endif
 
 #if ENABLED(IS_RRD_FG_SC)
