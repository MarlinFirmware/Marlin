--- conflicted
+++ resolved
@@ -779,14 +779,4 @@
  */
 #ifndef EXTRUDE_MINTEMP
   #define EXTRUDE_MINTEMP 170
-<<<<<<< HEAD
-#endif
-
-/**
- * To check if we need the folder src/features/leds
- */
-#if ANY(TEMP_STAT_LEDS, HAS_COLOR_LEDS, HAS_CASE_LIGHT, PRINTER_EVENT_LEDS, LED_BACKLIGHT_TIMEOUT, PCA9632_BUZZER, LED_CONTROL_MENU, NEOPIXEL_LED)
-  #define HAS_LED_FEATURE 1
-=======
->>>>>>> a53e7325
 #endif