--- conflicted
+++ resolved
@@ -226,15 +226,9 @@
     #define LCD_PROGRESS_BAR
   #endif
   #if ENABLED(TFTGLCD_PANEL_I2C)
-<<<<<<< HEAD
-    #define LCD_USE_I2C_BUZZER              // Enable buzzer on LCD for I2C and SPI buses (LiquidTWI2 not required)
     #define LCD_I2C_ADDRESS           0x27  // Must be equal to panel's I2C slave addres
   #endif
-=======
-    #define LCD_I2C_ADDRESS           0x27  // Must be equal to panel's I2C slave addres
-  #endif
   #define LCD_USE_I2C_BUZZER                // Enable buzzer on LCD, used for both I2C and SPI buses (LiquidTWI2 not required)
->>>>>>> cb02e44c
   #define STD_ENCODER_PULSES_PER_STEP 2
   #define STD_ENCODER_STEPS_PER_MENU_ITEM 1
   #define LCD_WIDTH                   20    // 20 or 24 chars in line
@@ -317,10 +311,6 @@
   #define IS_ULTIPANEL
 #endif
 
-<<<<<<< HEAD
-// FSMC/SPI TFT Panels (LVGL)
-#if EITHER(TFT_LVGL_UI_SPI, TFT_LVGL_UI_FSMC)
-=======
 // Compatibility
 #if ENABLED(FSMC_GRAPHICAL_TFT)
   #define TFT_CLASSIC_UI
@@ -350,16 +340,11 @@
 
 // FSMC/SPI TFT Panels (LVGL)
 #if ENABLED(TFT_LVGL_UI)
->>>>>>> cb02e44c
   #define HAS_TFT_LVGL_UI 1
 #endif
 
 // FSMC/SPI TFT Panels
-<<<<<<< HEAD
-#if EITHER(FSMC_GRAPHICAL_TFT, SPI_GRAPHICAL_TFT)
-=======
 #if ENABLED(TFT_CLASSIC_UI)
->>>>>>> cb02e44c
   #define TFT_SCALED_DOGLCD 1
 #endif
 
@@ -371,36 +356,12 @@
   #define DELAYED_BACKLIGHT_INIT
 #endif
 
-<<<<<<< HEAD
-// FSMC/SPI TFT Panels using standard HAL/tft/tft_(fsmc|spi).h
-#if ANY(TFT_320x240, TFT_480x320, TFT_LVGL_UI_FSMC, FSMC_GRAPHICAL_TFT)
-  #define HAS_FSMC_TFT 1
-#elif ANY(TFT_320x240_SPI, TFT_480x320_SPI, TFT_LVGL_UI_SPI, SPI_GRAPHICAL_TFT)
-  #define HAS_SPI_TFT 1
-#endif
-
-// Color UI
-#if ANY(TFT_320x240, TFT_480x320, TFT_320x240_SPI, TFT_480x320_SPI)
-=======
 // Color UI
 #if ENABLED(TFT_COLOR_UI)
->>>>>>> cb02e44c
   #define HAS_GRAPHICAL_TFT 1
   #define IS_ULTIPANEL
 #endif
 
-<<<<<<< HEAD
-// Fewer lines with touch buttons on-screen
-#if EITHER(TFT_320x240, TFT_320x240_SPI)
-  #define HAS_UI_320x240 1
-  #define LCD_HEIGHT TERN(TOUCH_SCREEN, 6, 7)
-#elif EITHER(TFT_480x320, TFT_480x320_SPI)
-  #define HAS_UI_480x320 1
-  #define LCD_HEIGHT TERN(TOUCH_SCREEN, 6, 7)
-#endif
-
-=======
->>>>>>> cb02e44c
 /**
  * I2C Panels
  */
