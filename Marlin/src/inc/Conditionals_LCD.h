/**
 * Marlin 3D Printer Firmware
 * Copyright (c) 2020 MarlinFirmware [https://github.com/MarlinFirmware/Marlin]
 *
 * Based on Sprinter and grbl.
 * Copyright (c) 2011 Camiel Gubbels / Erik van der Zalm
 *
 * This program is free software: you can redistribute it and/or modify
 * it under the terms of the GNU General Public License as published by
 * the Free Software Foundation, either version 3 of the License, or
 * (at your option) any later version.
 *
 * This program is distributed in the hope that it will be useful,
 * but WITHOUT ANY WARRANTY; without even the implied warranty of
 * MERCHANTABILITY or FITNESS FOR A PARTICULAR PURPOSE.  See the
 * GNU General Public License for more details.
 *
 * You should have received a copy of the GNU General Public License
 * along with this program.  If not, see <https://www.gnu.org/licenses/>.
 *
 */
#pragma once

/**
 * Conditionals_LCD.h
 * Conditionals that need to be set before Configuration_adv.h or pins.h
 */

// MKS_LCD12864 is a variant of MKS_MINI_12864
#if ENABLED(MKS_LCD12864)
  #define MKS_MINI_12864
#endif

/**
 * General Flags that may be set below by specific LCDs
 *
 *  DOGLCD                : Run a Graphical LCD through U8GLib (with MarlinUI)
 *  IS_ULTIPANEL          : Define LCD_PINS_D5/6/7 for direct-connected "Ultipanel" LCDs
 *  IS_ULTRA_LCD          : Ultra LCD, not necessarily Ultipanel.
 *  IS_RRD_SC             : Common RRD Smart Controller digital interface pins
 *  IS_RRD_FG_SC          : Common RRD Full Graphical Smart Controller digital interface pins
 *  U8GLIB_ST7920         : Most common DOGM display SPI interface, supporting a "lightweight" display mode.
 *  U8GLIB_SH1106         : SH1106 OLED with I2C interface via U8GLib
 *  IS_U8GLIB_SSD1306     : SSD1306 OLED with I2C interface via U8GLib
 *  U8GLIB_SSD1309        : SSD1309 OLED with I2C interface via U8GLib
 *  U8GLIB_ST7565_64128N  : ST7565 128x64 LCD with SPI interface via U8GLib
 *  U8GLIB_LM6059_AF      : LM6059 with Hardware SPI via U8GLib
 */
#if EITHER(MKS_MINI_12864, ENDER2_STOCKDISPLAY)

  #define MINIPANEL

#elif ENABLED(CARTESIO_UI)

  #define DOGLCD
  #define IS_ULTIPANEL 1

#elif EITHER(DWIN_MARLINUI_PORTRAIT, DWIN_MARLINUI_LANDSCAPE)

  #define IS_DWIN_MARLINUI 1
  #define IS_ULTIPANEL 1

#elif ENABLED(ZONESTAR_LCD)

  #define HAS_ADC_BUTTONS 1
  #define REPRAPWORLD_KEYPAD_MOVE_STEP 10.0
  #define ADC_KEY_NUM 8
  #define IS_ULTIPANEL 1

  // This helps to implement HAS_ADC_BUTTONS menus
  #define REVERSE_MENU_DIRECTION
  #define ENCODER_PULSES_PER_STEP 1
  #define ENCODER_STEPS_PER_MENU_ITEM 1
  #define ENCODER_FEEDRATE_DEADZONE 2

#elif ENABLED(ZONESTAR_12864LCD)
  #define DOGLCD
  #define IS_RRD_SC 1
  #define U8GLIB_ST7920

#elif ENABLED(ZONESTAR_12864OLED)
  #define IS_RRD_SC 1
  #define U8GLIB_SH1106

#elif ENABLED(ZONESTAR_12864OLED_SSD1306)
  #define IS_RRD_SC 1
  #define IS_U8GLIB_SSD1306

#elif ENABLED(RADDS_DISPLAY)
  #define IS_ULTIPANEL 1
  #define ENCODER_PULSES_PER_STEP 2

#elif ANY(miniVIKI, VIKI2, ELB_FULL_GRAPHIC_CONTROLLER, AZSMZ_12864)

  #define DOGLCD
  #define IS_ULTIPANEL 1

  #if ENABLED(miniVIKI)
    #define U8GLIB_ST7565_64128N
  #elif ENABLED(VIKI2)
    #define U8GLIB_ST7565_64128N
  #elif ENABLED(ELB_FULL_GRAPHIC_CONTROLLER)
    #define U8GLIB_LM6059_AF
  #elif ENABLED(AZSMZ_12864)
    #define U8GLIB_ST7565_64128N
  #endif

#elif ENABLED(OLED_PANEL_TINYBOY2)

  #define IS_U8GLIB_SSD1306
  #define IS_ULTIPANEL 1

#elif ENABLED(RA_CONTROL_PANEL)

  #define LCD_I2C_TYPE_PCA8574
  #define LCD_I2C_ADDRESS 0x27   // I2C Address of the port expander
  #define IS_ULTIPANEL 1

#elif ENABLED(REPRAPWORLD_GRAPHICAL_LCD)

  #define DOGLCD
  #define U8GLIB_ST7920
  #define IS_ULTIPANEL 1

#elif ENABLED(MKS_12864OLED)

  #define IS_RRD_SC 1
  #define U8GLIB_SH1106

#elif ENABLED(MKS_12864OLED_SSD1306)

  #define IS_RRD_SC 1
  #define IS_U8GLIB_SSD1306

#elif ENABLED(FYSETC_242_OLED_12864)

  #define IS_RRD_SC 1
  #define U8GLIB_SH1106

  #define LED_CONTROL_MENU
  #define NEOPIXEL_LED
  #undef NEOPIXEL_TYPE
  #define NEOPIXEL_TYPE       NEO_RGB
  #if NEOPIXEL_PIXELS < 3
    #undef NEOPIXELS_PIXELS
    #define NEOPIXEL_PIXELS     3
  #endif
  #ifndef NEOPIXEL_BRIGHTNESS
    #define NEOPIXEL_BRIGHTNESS 127
  #endif

  #if ENABLED(PSU_CONTROL)
    #define LED_BACKLIGHT_TIMEOUT 10000
  #endif

#elif ANY(FYSETC_MINI_12864_X_X, FYSETC_MINI_12864_1_2, FYSETC_MINI_12864_2_0, FYSETC_MINI_12864_2_1, FYSETC_GENERIC_12864_1_1)

  #define FYSETC_MINI_12864
  #define DOGLCD
  #define IS_ULTIPANEL 1
  #define LED_COLORS_REDUCE_GREEN
  #if ENABLED(PSU_CONTROL) && EITHER(FYSETC_MINI_12864_2_0, FYSETC_MINI_12864_2_1)
    #define LED_BACKLIGHT_TIMEOUT 10000
  #endif

  // Require LED backlighting enabled
  #if EITHER(FYSETC_MINI_12864_1_2, FYSETC_MINI_12864_2_0)
    #define RGB_LED
  #elif ENABLED(FYSETC_MINI_12864_2_1)
    #define LED_CONTROL_MENU
    #define NEOPIXEL_LED
    #undef NEOPIXEL_TYPE
    #define NEOPIXEL_TYPE       NEO_RGB
    #if NEOPIXEL_PIXELS < 3
      #undef NEOPIXELS_PIXELS
      #define NEOPIXEL_PIXELS     3
    #endif
    #ifndef NEOPIXEL_BRIGHTNESS
      #define NEOPIXEL_BRIGHTNESS 127
    #endif
    //#define NEOPIXEL_STARTUP_TEST
  #endif

#elif ENABLED(ULTI_CONTROLLER)

  #define IS_ULTIPANEL 1
  #define U8GLIB_SSD1309
  #define LCD_RESET_PIN LCD_PINS_D6 //  This controller need a reset pin
  #define ENCODER_PULSES_PER_STEP 2
  #define ENCODER_STEPS_PER_MENU_ITEM 2

#elif ENABLED(MAKEBOARD_MINI_2_LINE_DISPLAY_1602)

  #define IS_RRD_SC 1
  #define LCD_WIDTH 16
  #define LCD_HEIGHT 2

#elif EITHER(TFTGLCD_PANEL_SPI, TFTGLCD_PANEL_I2C)

  #define IS_TFTGLCD_PANEL 1
  #define IS_ULTIPANEL 1                    // Note that IS_ULTIPANEL leads to HAS_WIRED_LCD

  #if ENABLED(SDSUPPORT) && DISABLED(LCD_PROGRESS_BAR)
    #define LCD_PROGRESS_BAR
  #endif
  #if ENABLED(TFTGLCD_PANEL_I2C)
    #define LCD_I2C_ADDRESS           0x27  // Must be equal to panel's I2C slave addres
  #endif
  #define LCD_USE_I2C_BUZZER                // Enable buzzer on LCD, used for both I2C and SPI buses (LiquidTWI2 not required)
  #define STD_ENCODER_PULSES_PER_STEP 2
  #define STD_ENCODER_STEPS_PER_MENU_ITEM 1
  #define LCD_WIDTH                   20    // 20 or 24 chars in line
  #define LCD_HEIGHT                  10    // Character lines
  #define LCD_CONTRAST_MIN            127
  #define LCD_CONTRAST_MAX            255
  #define DEFAULT_LCD_CONTRAST        250
  #define CONVERT_TO_EXT_ASCII        // Use extended 128-255 symbols from ASCII table.
                                      // At this time present conversion only for cyrillic - bg, ru and uk languages.
                                      // First 7 ASCII symbols in panel font must be replaced with Marlin's special symbols.

#elif ENABLED(CR10_STOCKDISPLAY)

  #define IS_RRD_FG_SC 1
  #define BOARD_ST7920_DELAY_1 DELAY_NS(125)
  #define BOARD_ST7920_DELAY_2 DELAY_NS(125)
  #define BOARD_ST7920_DELAY_3 DELAY_NS(125)

#elif ANY(REPRAP_DISCOUNT_FULL_GRAPHIC_SMART_CONTROLLER, ANET_FULL_GRAPHICS_LCD, ANET_FULL_GRAPHICS_LCD_ALT_WIRING, BQ_LCD_SMART_CONTROLLER)

  #define IS_RRD_FG_SC 1

#elif ENABLED(REPRAP_DISCOUNT_SMART_CONTROLLER)

  // RepRapDiscount LCD or Graphical LCD with rotary click encoder
  #define IS_RRD_SC 1

#endif

// ST7920-based graphical displays
#if ANY(IS_RRD_FG_SC, LCD_FOR_MELZI, SILVER_GATE_GLCD_CONTROLLER)
  #define DOGLCD
  #define U8GLIB_ST7920
  #define IS_RRD_SC 1
#endif

// ST7565 / 64128N graphical displays
#if EITHER(MAKRPANEL, MINIPANEL)
  #define IS_ULTIPANEL 1
  #define DOGLCD
  #if ENABLED(MAKRPANEL)
    #define U8GLIB_ST7565_64128N
  #endif
#endif

#if ENABLED(IS_U8GLIB_SSD1306)
  #define U8GLIB_SSD1306
#endif

#if ENABLED(OVERLORD_OLED)
  #define IS_ULTIPANEL 1
  #define U8GLIB_SH1106
  /**
   * PCA9632 for buzzer and LEDs via i2c
   * No auto-inc, red and green leds switched, buzzer
   */
  #define PCA9632
  #define PCA9632_NO_AUTO_INC
  #define PCA9632_GRN         0x00
  #define PCA9632_RED         0x02
  #define PCA9632_BUZZER
  #define PCA9632_BUZZER_DATA { 0x09, 0x02 }

  #define ENCODER_PULSES_PER_STEP     1 // Overlord uses buttons
  #define ENCODER_STEPS_PER_MENU_ITEM 1
#endif

// 128x64 I2C OLED LCDs - SSD1306/SSD1309/SH1106
#if ANY(U8GLIB_SSD1306, U8GLIB_SSD1309, U8GLIB_SH1106)
  #define HAS_U8GLIB_I2C_OLED 1
  #define IS_ULTRA_LCD 1
  #define DOGLCD
#endif

/**
 * SPI Ultipanels
 */

// Basic Ultipanel-like displays
#if ANY(ULTIMAKERCONTROLLER, IS_RRD_SC, G3D_PANEL, RIGIDBOT_PANEL, PANEL_ONE, U8GLIB_SH1106)
  #define IS_ULTIPANEL 1
#endif

// Einstart OLED has Cardinal nav via pins defined in pins_EINSTART-S.h
#if ENABLED(U8GLIB_SH1106_EINSTART)
  #define DOGLCD
  #define IS_ULTIPANEL 1
#endif

// TFT Compatibility
#if ANY(FSMC_GRAPHICAL_TFT, SPI_GRAPHICAL_TFT, TFT_320x240, TFT_480x320, TFT_320x240_SPI, TFT_480x320_SPI, TFT_LVGL_UI_FSMC, TFT_LVGL_UI_SPI)
  #define IS_LEGACY_TFT 1
  #define TFT_GENERIC
  #warning "Don't forget to update your TFT settings in Configuration.h."
#endif

#if ANY(FSMC_GRAPHICAL_TFT, TFT_320x240, TFT_480x320, TFT_LVGL_UI_FSMC)
  #define TFT_INTERFACE_FSMC
#elif ANY(SPI_GRAPHICAL_TFT, TFT_320x240_SPI, TFT_480x320_SPI, TFT_LVGL_UI_SPI)
  #define TFT_INTERFACE_SPI
#endif

#if EITHER(FSMC_GRAPHICAL_TFT, SPI_GRAPHICAL_TFT)
  #define TFT_CLASSIC_UI
#elif ANY(TFT_320x240, TFT_480x320, TFT_320x240_SPI, TFT_480x320_SPI)
  #define TFT_COLOR_UI
#elif EITHER(TFT_LVGL_UI_FSMC, TFT_LVGL_UI_SPI)
  #define TFT_LVGL_UI
#endif

// FSMC/SPI TFT Panels (LVGL)
#if ENABLED(TFT_LVGL_UI)
  #define HAS_TFT_LVGL_UI 1
  #define SERIAL_RUNTIME_HOOK 1
#endif

// FSMC/SPI TFT Panels
#if ENABLED(TFT_CLASSIC_UI)
  #define TFT_SCALED_DOGLCD 1
#endif

#if TFT_SCALED_DOGLCD
  #define DOGLCD
  #define IS_ULTIPANEL 1
  #define DELAYED_BACKLIGHT_INIT
#elif HAS_TFT_LVGL_UI
  #define DELAYED_BACKLIGHT_INIT
#endif

// Color UI
#if ENABLED(TFT_COLOR_UI)
  #define HAS_GRAPHICAL_TFT 1
  #define IS_ULTIPANEL 1
#endif

/**
 * I2C Panels
 */

#if EITHER(LCD_SAINSMART_I2C_1602, LCD_SAINSMART_I2C_2004)

  #define LCD_I2C_TYPE_PCF8575
  #define LCD_I2C_ADDRESS 0x27   // I2C Address of the port expander

  #if ENABLED(LCD_SAINSMART_I2C_2004)
    #define LCD_WIDTH 20
    #define LCD_HEIGHT 4
  #endif

#elif ENABLED(LCD_I2C_PANELOLU2)

  // PANELOLU2 LCD with status LEDs, separate encoder and click inputs

  #define LCD_I2C_TYPE_MCP23017
  #define LCD_I2C_ADDRESS 0x20 // I2C Address of the port expander
  #define LCD_USE_I2C_BUZZER   // Enable buzzer on LCD (optional)
  #define IS_ULTIPANEL 1

#elif ENABLED(LCD_I2C_VIKI)

  /**
   * Panucatt VIKI LCD with status LEDs, integrated click & L/R/U/P buttons, separate encoder inputs
   *
   * This uses the LiquidTWI2 library v1.2.3 or later ( https://github.com/lincomatic/LiquidTWI2 )
   * Make sure the LiquidTWI2 directory is placed in the Arduino or Sketchbook libraries subdirectory.
   * Note: The pause/stop/resume LCD button pin should be connected to the Arduino
   *       BTN_ENC pin (or set BTN_ENC to -1 if not used)
   */
  #define LCD_I2C_TYPE_MCP23017
  #define LCD_I2C_ADDRESS 0x20 // I2C Address of the port expander
  #define LCD_USE_I2C_BUZZER   // Enable buzzer on LCD (requires LiquidTWI2 v1.2.3 or later)
  #define IS_ULTIPANEL 1

  #define ENCODER_FEEDRATE_DEADZONE 4

  #define STD_ENCODER_PULSES_PER_STEP 1
  #define STD_ENCODER_STEPS_PER_MENU_ITEM 2

#elif ENABLED(G3D_PANEL)

  #define STD_ENCODER_PULSES_PER_STEP 2
  #define STD_ENCODER_STEPS_PER_MENU_ITEM 1

#elif ANY(IS_RRD_SC, miniVIKI, VIKI2, ELB_FULL_GRAPHIC_CONTROLLER, AZSMZ_12864, OLED_PANEL_TINYBOY2, BQ_LCD_SMART_CONTROLLER, LCD_I2C_PANELOLU2)

  #define STD_ENCODER_PULSES_PER_STEP 4
  #define STD_ENCODER_STEPS_PER_MENU_ITEM 1

#endif

#ifndef STD_ENCODER_PULSES_PER_STEP
  #if ENABLED(TOUCH_SCREEN)
    #define STD_ENCODER_PULSES_PER_STEP 2
  #else
    #define STD_ENCODER_PULSES_PER_STEP 5
  #endif
#endif
#ifndef STD_ENCODER_STEPS_PER_MENU_ITEM
  #define STD_ENCODER_STEPS_PER_MENU_ITEM 1
#endif
#ifndef ENCODER_PULSES_PER_STEP
  #define ENCODER_PULSES_PER_STEP STD_ENCODER_PULSES_PER_STEP
#endif
#ifndef ENCODER_STEPS_PER_MENU_ITEM
  #define ENCODER_STEPS_PER_MENU_ITEM STD_ENCODER_STEPS_PER_MENU_ITEM
#endif
#ifndef ENCODER_FEEDRATE_DEADZONE
  #define ENCODER_FEEDRATE_DEADZONE 6
#endif

// Shift register panels
// ---------------------
// 2 wire Non-latching LCD SR from:
// https://bitbucket.org/fmalpartida/new-liquidcrystal/wiki/schematics#!shiftregister-connection
#if ENABLED(FF_INTERFACEBOARD)
  #define SR_LCD_3W_NL    // Non latching 3 wire shift register
  #define IS_ULTIPANEL 1
#elif ENABLED(SAV_3DLCD)
  #define SR_LCD_2W_NL    // Non latching 2 wire shift register
  #define IS_ULTIPANEL 1
#elif ENABLED(ULTIPANEL)
  #define IS_ULTIPANEL 1
#endif

#if EITHER(IS_ULTIPANEL, ULTRA_LCD)
  #define IS_ULTRA_LCD 1
#endif

#if EITHER(IS_ULTIPANEL, REPRAPWORLD_KEYPAD)
  #define IS_NEWPANEL 1
#endif

#if EITHER(ZONESTAR_LCD, REPRAPWORLD_KEYPAD)
  #define IS_RRW_KEYPAD 1
  #ifndef REPRAPWORLD_KEYPAD_MOVE_STEP
    #define REPRAPWORLD_KEYPAD_MOVE_STEP 1.0
  #endif
#endif

// Aliases for LCD features
#if ANY(DGUS_LCD_UI_ORIGIN, DGUS_LCD_UI_FYSETC, DGUS_LCD_UI_HIPRECY)
  #define HAS_DGUS_LCD 1
#endif

// Extensible UI serial touch screens. (See src/lcd/extui)
#if ANY(HAS_DGUS_LCD, MALYAN_LCD, TOUCH_UI_FTDI_EVE, ANYCUBIC_LCD_I3MEGA, ANYCUBIC_LCD_CHIRON)
  #define IS_EXTUI 1
  #define EXTENSIBLE_UI
#endif

// Aliases for LCD features
#if EITHER(IS_ULTRA_LCD, EXTENSIBLE_UI)
  #define HAS_DISPLAY 1
#endif

#if IS_ULTRA_LCD
  #define HAS_WIRED_LCD 1
  #if ENABLED(DOGLCD)
    #define HAS_MARLINUI_U8GLIB 1
  #elif IS_TFTGLCD_PANEL
    // Neither DOGM nor HD44780. Fully customized interface.
  #elif DISABLED(HAS_GRAPHICAL_TFT)
    #define HAS_MARLINUI_HD44780 1
  #endif
#endif

#if EITHER(HAS_DISPLAY, GLOBAL_STATUS_MESSAGE)
  #define HAS_STATUS_MESSAGE 1
#endif

#if IS_ULTIPANEL && DISABLED(NO_LCD_MENUS)
  #define HAS_LCD_MENU 1
#endif

#if HAS_MARLINUI_U8GLIB
  #ifndef LCD_PIXEL_WIDTH
    #define LCD_PIXEL_WIDTH 128
  #endif
  #ifndef LCD_PIXEL_HEIGHT
    #define LCD_PIXEL_HEIGHT 64
  #endif
#endif

/**
 *  Multi-Material-Unit supported models
 */
#define PRUSA_MMU1      1
#define PRUSA_MMU2      2
#define PRUSA_MMU2S     3
#define SMUFF_EMU_MMU2  12
#define SMUFF_EMU_MMU2S 13

#ifdef MMU_MODEL
  #define HAS_MMU 1
  #if MMU_MODEL == PRUSA_MMU1
    #define HAS_PRUSA_MMU1 1
  #elif MMU_MODEL % 10 == PRUSA_MMU2
    #define HAS_PRUSA_MMU2 1
  #elif MMU_MODEL % 10 == PRUSA_MMU2S
    #define HAS_PRUSA_MMU2 1
    #define HAS_PRUSA_MMU2S 1
  #endif
  #if MMU_MODEL >= SMUFF_EMU_MMU2
    #define HAS_SMUFF 1
  #endif
#endif

#undef PRUSA_MMU1
#undef PRUSA_MMU2
#undef PRUSA_MMU2S
#undef SMUFF_EMU_MMU2
#undef SMUFF_EMU_MMU2S

/**
 * Extruders have some combination of stepper motors and hotends
 * so we separate these concepts into the defines:
 *
 *  EXTRUDERS    - Number of Selectable Tools
 *  HOTENDS      - Number of hotends, whether connected or separate
 *  E_STEPPERS   - Number of actual E stepper motors
 *  E_MANUAL     - Number of E steppers for LCD move options
 */

#if EXTRUDERS == 0
  #undef EXTRUDERS
  #define EXTRUDERS 0
  #undef SINGLENOZZLE
  #undef SWITCHING_EXTRUDER
  #undef SWITCHING_NOZZLE
  #undef MIXING_EXTRUDER
  #undef HOTEND_IDLE_TIMEOUT
#elif EXTRUDERS > 1
  #define HAS_MULTI_EXTRUDER 1
#endif

#if ENABLED(SWITCHING_EXTRUDER)   // One stepper for every two EXTRUDERS
  #if EXTRUDERS > 4
    #define E_STEPPERS    3
  #elif EXTRUDERS > 2
    #define E_STEPPERS    2
  #else
    #define E_STEPPERS    1
  #endif
  #if DISABLED(SWITCHING_NOZZLE)
    #define HOTENDS       E_STEPPERS
  #endif
#elif ENABLED(MIXING_EXTRUDER)
  #define E_STEPPERS      MIXING_STEPPERS
  #define E_MANUAL        1
  #if MIXING_STEPPERS == 2
    #define HAS_DUAL_MIXING 1
  #endif
#elif ENABLED(SWITCHING_TOOLHEAD)
  #define E_STEPPERS      EXTRUDERS
  #define E_MANUAL        EXTRUDERS
#elif HAS_PRUSA_MMU2
  #define E_STEPPERS 1
#endif

// No inactive extruders with SWITCHING_NOZZLE or Průša MMU1
#if ENABLED(SWITCHING_NOZZLE) || HAS_PRUSA_MMU1
  #undef DISABLE_INACTIVE_EXTRUDER
#endif

// Průša MMU1, MMU 2.0, MMUS 2.0 and SMUFF force SINGLENOZZLE
#if HAS_MMU
  #define SINGLENOZZLE
#endif

#if EITHER(SINGLENOZZLE, MIXING_EXTRUDER)         // One hotend, one thermistor, no XY offset
  #undef HOTENDS
  #define HOTENDS       1
  #undef HOTEND_OFFSET_X
  #undef HOTEND_OFFSET_Y
#endif

#ifndef HOTENDS
  #define HOTENDS EXTRUDERS
#endif
#ifndef E_STEPPERS
  #define E_STEPPERS EXTRUDERS
#endif
#ifndef E_MANUAL
  #define E_MANUAL EXTRUDERS
#endif

#if HOTENDS
  #define HAS_HOTEND 1
  #ifndef HOTEND_OVERSHOOT
    #define HOTEND_OVERSHOOT 15
  #endif
  #if HOTENDS > 1
    #define HAS_MULTI_HOTEND 1
    #define HAS_HOTEND_OFFSET 1
  #endif
#else
  #undef PID_PARAMS_PER_HOTEND
#endif

// Helper macros for extruder and hotend arrays
#define HOTEND_LOOP() for (int8_t e = 0; e < HOTENDS; e++)
#define ARRAY_BY_EXTRUDERS(V...) ARRAY_N(EXTRUDERS, V)
#define ARRAY_BY_EXTRUDERS1(v1) ARRAY_BY_EXTRUDERS(v1, v1, v1, v1, v1, v1, v1, v1)
#define ARRAY_BY_HOTENDS(V...) ARRAY_N(HOTENDS, V)
#define ARRAY_BY_HOTENDS1(v1) ARRAY_BY_HOTENDS(v1, v1, v1, v1, v1, v1, v1, v1)

#if ENABLED(SWITCHING_EXTRUDER) && (DISABLED(SWITCHING_NOZZLE) || SWITCHING_EXTRUDER_SERVO_NR != SWITCHING_NOZZLE_SERVO_NR)
  #define DO_SWITCH_EXTRUDER 1
#endif

/**
 * Default hotend offsets, if not defined
 */
#if HAS_HOTEND_OFFSET
  #ifndef HOTEND_OFFSET_X
    #define HOTEND_OFFSET_X { 0 } // X offsets for each extruder
  #endif
  #ifndef HOTEND_OFFSET_Y
    #define HOTEND_OFFSET_Y { 0 } // Y offsets for each extruder
  #endif
  #ifndef HOTEND_OFFSET_Z
    #define HOTEND_OFFSET_Z { 0 } // Z offsets for each extruder
  #endif
#endif

/**
 * DISTINCT_E_FACTORS affects how some E factors are accessed
 */
#if ENABLED(DISTINCT_E_FACTORS) && E_STEPPERS > 1
  #define DISTINCT_E E_STEPPERS
  #define XYZE_N (XYZ + E_STEPPERS)
  #define E_INDEX_N(E) (E)
  #define E_AXIS_N(E) AxisEnum(E_AXIS + E)
  #define UNUSED_E(E) NOOP
#else
  #undef DISTINCT_E_FACTORS
  #define DISTINCT_E 1
  #define XYZE_N XYZE
  #define E_INDEX_N(E) 0
  #define E_AXIS_N(E) E_AXIS
  #define UNUSED_E(E) UNUSED(E)
#endif

#if ENABLED(DWIN_CREALITY_LCD)
  #define SERIAL_CATCHALL 0
  #ifndef LCD_SERIAL_PORT
    #define LCD_SERIAL_PORT 3 // Creality 4.x board
  #endif
#endif

/**
 * The BLTouch Probe emulates a servo probe
 * and uses "special" angles for its state.
 */
#if ENABLED(BLTOUCH)
  #ifndef Z_PROBE_SERVO_NR
    #define Z_PROBE_SERVO_NR 0
  #endif
  #undef DEACTIVATE_SERVOS_AFTER_MOVE

  // Always disable probe pin inverting for BLTouch
  #undef Z_MIN_PROBE_ENDSTOP_INVERTING
  #define Z_MIN_PROBE_ENDSTOP_INVERTING false
  #if ENABLED(Z_MIN_PROBE_USES_Z_MIN_ENDSTOP_PIN)
    #undef Z_MIN_ENDSTOP_INVERTING
    #define Z_MIN_ENDSTOP_INVERTING false
  #endif
#endif

/**
 * Set a flag for a servo probe (or BLTouch)
 */
#ifdef Z_PROBE_SERVO_NR
  #define HAS_Z_SERVO_PROBE 1
#endif
#if ANY(HAS_Z_SERVO_PROBE, SWITCHING_EXTRUDER, SWITCHING_NOZZLE)
  #define HAS_SERVO_ANGLES 1
#endif
#if !HAS_SERVO_ANGLES
  #undef EDITABLE_SERVO_ANGLES
#endif

/**
 * Set flags for enabled probes
 */
#if ANY(HAS_Z_SERVO_PROBE, FIX_MOUNTED_PROBE, NOZZLE_AS_PROBE, TOUCH_MI_PROBE, Z_PROBE_ALLEN_KEY, Z_PROBE_SLED, SOLENOID_PROBE, SENSORLESS_PROBING, RACK_AND_PINION_PROBE)
  #define HAS_BED_PROBE 1
#endif

#if ENABLED(FILAMENT_RUNOUT_SENSOR)
  #if NUM_RUNOUT_SENSORS >= 1
    #ifndef FIL_RUNOUT1_STATE
      #define FIL_RUNOUT1_STATE FIL_RUNOUT_STATE
    #endif
    #ifndef FIL_RUNOUT1_PULLUP
      #define FIL_RUNOUT1_PULLUP FIL_RUNOUT_PULLUP
    #endif
    #ifndef FIL_RUNOUT1_PULLDOWN
      #define FIL_RUNOUT1_PULLDOWN FIL_RUNOUT_PULLDOWN
    #endif
  #endif
  #if NUM_RUNOUT_SENSORS >= 2
    #ifndef FIL_RUNOUT2_STATE
      #define FIL_RUNOUT2_STATE FIL_RUNOUT_STATE
    #endif
    #ifndef FIL_RUNOUT2_PULLUP
      #define FIL_RUNOUT2_PULLUP FIL_RUNOUT_PULLUP
    #endif
    #ifndef FIL_RUNOUT2_PULLDOWN
      #define FIL_RUNOUT2_PULLDOWN FIL_RUNOUT_PULLDOWN
    #endif
  #endif
  #if NUM_RUNOUT_SENSORS >= 3
    #ifndef FIL_RUNOUT3_STATE
      #define FIL_RUNOUT3_STATE FIL_RUNOUT_STATE
    #endif
    #ifndef FIL_RUNOUT3_PULLUP
      #define FIL_RUNOUT3_PULLUP FIL_RUNOUT_PULLUP
    #endif
    #ifndef FIL_RUNOUT3_PULLDOWN
      #define FIL_RUNOUT3_PULLDOWN FIL_RUNOUT_PULLDOWN
    #endif
  #endif
  #if NUM_RUNOUT_SENSORS >= 4
    #ifndef FIL_RUNOUT4_STATE
      #define FIL_RUNOUT4_STATE FIL_RUNOUT_STATE
    #endif
    #ifndef FIL_RUNOUT4_PULLUP
      #define FIL_RUNOUT4_PULLUP FIL_RUNOUT_PULLUP
    #endif
    #ifndef FIL_RUNOUT4_PULLDOWN
      #define FIL_RUNOUT4_PULLDOWN FIL_RUNOUT_PULLDOWN
    #endif
  #endif
  #if NUM_RUNOUT_SENSORS >= 5
    #ifndef FIL_RUNOUT5_STATE
      #define FIL_RUNOUT5_STATE FIL_RUNOUT_STATE
    #endif
    #ifndef FIL_RUNOUT5_PULLUP
      #define FIL_RUNOUT5_PULLUP FIL_RUNOUT_PULLUP
    #endif
    #ifndef FIL_RUNOUT5_PULLDOWN
      #define FIL_RUNOUT5_PULLDOWN FIL_RUNOUT_PULLDOWN
    #endif
  #endif
  #if NUM_RUNOUT_SENSORS >= 6
    #ifndef FIL_RUNOUT6_STATE
      #define FIL_RUNOUT6_STATE FIL_RUNOUT_STATE
    #endif
    #ifndef FIL_RUNOUT6_PULLUP
      #define FIL_RUNOUT6_PULLUP FIL_RUNOUT_PULLUP
    #endif
    #ifndef FIL_RUNOUT6_PULLDOWN
      #define FIL_RUNOUT6_PULLDOWN FIL_RUNOUT_PULLDOWN
    #endif
  #endif
  #if NUM_RUNOUT_SENSORS >= 7
    #ifndef FIL_RUNOUT7_STATE
      #define FIL_RUNOUT7_STATE FIL_RUNOUT_STATE
    #endif
    #ifndef FIL_RUNOUT7_PULLUP
      #define FIL_RUNOUT7_PULLUP FIL_RUNOUT_PULLUP
    #endif
    #ifndef FIL_RUNOUT7_PULLDOWN
      #define FIL_RUNOUT7_PULLDOWN FIL_RUNOUT_PULLDOWN
    #endif
  #endif
  #if NUM_RUNOUT_SENSORS >= 8
    #ifndef FIL_RUNOUT8_STATE
      #define FIL_RUNOUT8_STATE FIL_RUNOUT_STATE
    #endif
    #ifndef FIL_RUNOUT8_PULLUP
      #define FIL_RUNOUT8_PULLUP FIL_RUNOUT_PULLUP
    #endif
    #ifndef FIL_RUNOUT8_PULLDOWN
      #define FIL_RUNOUT8_PULLDOWN FIL_RUNOUT_PULLDOWN
    #endif
  #endif
#endif // FILAMENT_RUNOUT_SENSOR

#if EITHER(MESH_BED_LEVELING, AUTO_BED_LEVELING_UBL)
  #undef PROBE_MANUALLY
#endif

#if ANY(HAS_BED_PROBE, PROBE_MANUALLY, MESH_BED_LEVELING)
  #define PROBE_SELECTED 1
#endif

#if HAS_BED_PROBE
  #if DISABLED(NOZZLE_AS_PROBE)
    #define HAS_PROBE_XY_OFFSET 1
  #endif
  #if DISABLED(Z_MIN_PROBE_USES_Z_MIN_ENDSTOP_PIN)
    #define HAS_CUSTOM_PROBE_PIN 1
  #endif
  #if Z_HOME_DIR < 0 && (!HAS_CUSTOM_PROBE_PIN || ENABLED(USE_PROBE_FOR_Z_HOMING))
    #define HOMING_Z_WITH_PROBE 1
  #endif
  #ifndef Z_PROBE_LOW_POINT
    #define Z_PROBE_LOW_POINT -5
  #endif
  #if ENABLED(Z_PROBE_ALLEN_KEY)
    #define PROBE_TRIGGERED_WHEN_STOWED_TEST 1 // Extra test for Allen Key Probe
  #endif
  #if MULTIPLE_PROBING > 1
    #if EXTRA_PROBING > 0
      #define TOTAL_PROBING (MULTIPLE_PROBING + EXTRA_PROBING)
    #else
      #define TOTAL_PROBING MULTIPLE_PROBING
    #endif
  #endif
  #if ENABLED(PREHEAT_BEFORE_PROBING)
    #ifndef PROBING_NOZZLE_TEMP
      #define PROBING_NOZZLE_TEMP 0
    #endif
    #ifndef PROBING_BED_TEMP
      #define PROBING_BED_TEMP 0
    #endif
  #endif
  #if ENABLED(PREHEAT_BEFORE_LEVELING)
    #ifndef LEVELING_NOZZLE_TEMP
      #define LEVELING_NOZZLE_TEMP 0
    #endif
    #ifndef LEVELING_BED_TEMP
      #define LEVELING_BED_TEMP 0
    #endif
  #endif
#else
  // Clear probe pin settings when no probe is selected
  #undef Z_MIN_PROBE_USES_Z_MIN_ENDSTOP_PIN
  #undef USE_PROBE_FOR_Z_HOMING
#endif

#if Z_HOME_DIR > 0
  #define HOME_Z_FIRST // If homing away from BED do Z first
#endif

/**
 * Set granular options based on the specific type of leveling
 */
#if ENABLED(AUTO_BED_LEVELING_UBL)
  #undef LCD_BED_LEVELING
  #if ENABLED(DELTA)
    #define UBL_SEGMENTED 1
  #endif
#endif
#if EITHER(AUTO_BED_LEVELING_LINEAR, AUTO_BED_LEVELING_3POINT)
  #define ABL_PLANAR 1
#endif
#if EITHER(AUTO_BED_LEVELING_LINEAR, AUTO_BED_LEVELING_BILINEAR)
  #define ABL_GRID 1
#endif
#if ANY(AUTO_BED_LEVELING_LINEAR, AUTO_BED_LEVELING_BILINEAR, AUTO_BED_LEVELING_3POINT)
  #define HAS_ABL_NOT_UBL 1
#endif
#if ANY(AUTO_BED_LEVELING_BILINEAR, AUTO_BED_LEVELING_UBL, MESH_BED_LEVELING)
  #define HAS_MESH 1
#endif
#if EITHER(AUTO_BED_LEVELING_UBL, AUTO_BED_LEVELING_3POINT)
  #define NEEDS_THREE_PROBE_POINTS 1
#endif
#if EITHER(HAS_ABL_NOT_UBL, AUTO_BED_LEVELING_UBL)
  #define HAS_ABL_OR_UBL 1
  #if DISABLED(PROBE_MANUALLY)
    #define HAS_AUTOLEVEL 1
  #endif
#endif
#if EITHER(HAS_ABL_OR_UBL, MESH_BED_LEVELING)
  #define HAS_LEVELING 1
  #if DISABLED(AUTO_BED_LEVELING_UBL)
    #define PLANNER_LEVELING 1
  #endif
#endif
#if EITHER(HAS_ABL_OR_UBL, Z_MIN_PROBE_REPEATABILITY_TEST)
  #define HAS_PROBING_PROCEDURE 1
#endif
#if !HAS_LEVELING
  #undef PROBE_MANUALLY
  #undef RESTORE_LEVELING_AFTER_G28
  #undef ENABLE_LEVELING_AFTER_G28
#endif

#ifdef GRID_MAX_POINTS_X
  #define GRID_MAX_POINTS ((GRID_MAX_POINTS_X) * (GRID_MAX_POINTS_Y))
  #define GRID_LOOP(A,B) LOOP_L_N(A, GRID_MAX_POINTS_X) LOOP_L_N(B, GRID_MAX_POINTS_Y)
#endif

// Slim menu optimizations
#if ENABLED(SLIM_LCD_MENUS)
  #define BOOT_MARLIN_LOGO_SMALL
#endif

/**
 * CoreXY, CoreXZ, and CoreYZ - and their reverse
 */
#if EITHER(COREXY, COREYX)
  #define CORE_IS_XY 1
#endif
#if EITHER(COREXZ, COREZX)
  #define CORE_IS_XZ 1
#endif
#if EITHER(COREYZ, COREZY)
  #define CORE_IS_YZ 1
#endif
#if CORE_IS_XY || CORE_IS_XZ || CORE_IS_YZ
  #define IS_CORE 1
#endif
#if IS_CORE
  #if CORE_IS_XY
    #define CORE_AXIS_1 A_AXIS
    #define CORE_AXIS_2 B_AXIS
    #define NORMAL_AXIS Z_AXIS
  #elif CORE_IS_XZ
    #define CORE_AXIS_1 A_AXIS
    #define NORMAL_AXIS Y_AXIS
    #define CORE_AXIS_2 C_AXIS
  #elif CORE_IS_YZ
    #define NORMAL_AXIS X_AXIS
    #define CORE_AXIS_1 B_AXIS
    #define CORE_AXIS_2 C_AXIS
  #endif
  #define CORESIGN(n) (ANY(COREYX, COREZX, COREZY) ? (-(n)) : (n))
#elif ENABLED(MARKFORGED_XY)
  // Markforged kinematics
  #define CORE_AXIS_1 A_AXIS
  #define CORE_AXIS_2 B_AXIS
  #define NORMAL_AXIS Z_AXIS
#endif

#if ENABLED(MORGAN_SCARA)
  #define IS_SCARA 1
  #define IS_KINEMATIC 1
#elif ENABLED(DELTA)
  #define IS_KINEMATIC 1
#else
  #define IS_CARTESIAN 1
  #if !IS_CORE
    #define IS_FULL_CARTESIAN 1
  #endif
#endif

// This flag indicates some kind of jerk storage is needed
#if EITHER(CLASSIC_JERK, IS_KINEMATIC)
  #define HAS_CLASSIC_JERK 1
#endif

#if DISABLED(CLASSIC_JERK)
  #define HAS_JUNCTION_DEVIATION 1
#endif

// E jerk exists with JD disabled (of course) but also when Linear Advance is disabled on Delta/SCARA
#if ENABLED(CLASSIC_JERK) || (IS_KINEMATIC && DISABLED(LIN_ADVANCE))
  #define HAS_CLASSIC_E_JERK 1
#endif

#if SERIAL_PORT == -1 || SERIAL_PORT_2 == -1
  #define HAS_USB_SERIAL 1
#endif
#if SERIAL_PORT_2 == -2
  #define HAS_ETHERNET 1
#endif

// Fallback Stepper Driver types that don't depend on Configuration_adv.h
#ifndef X_DRIVER_TYPE
  #define X_DRIVER_TYPE  A4988
#endif
#ifndef X2_DRIVER_TYPE
  #define X2_DRIVER_TYPE A4988
#endif
#ifndef Y_DRIVER_TYPE
  #define Y_DRIVER_TYPE  A4988
#endif
#ifndef Y2_DRIVER_TYPE
  #define Y2_DRIVER_TYPE A4988
#endif
#ifndef Z_DRIVER_TYPE
  #define Z_DRIVER_TYPE  A4988
#endif
#ifndef Z2_DRIVER_TYPE
  #define Z2_DRIVER_TYPE A4988
#endif
#ifndef Z3_DRIVER_TYPE
  #define Z3_DRIVER_TYPE A4988
#endif
#ifndef Z4_DRIVER_TYPE
  #define Z4_DRIVER_TYPE A4988
#endif
#if E_STEPPERS <= 0
  #undef E0_DRIVER_TYPE
#elif !defined(E0_DRIVER_TYPE)
  #define E0_DRIVER_TYPE A4988
#endif
#if E_STEPPERS <= 1
  #undef E1_DRIVER_TYPE
#elif !defined(E1_DRIVER_TYPE)
  #define E1_DRIVER_TYPE A4988
#endif
#if E_STEPPERS <= 2
  #undef E2_DRIVER_TYPE
#elif !defined(E2_DRIVER_TYPE)
  #define E2_DRIVER_TYPE A4988
#endif
#if E_STEPPERS <= 3
  #undef E3_DRIVER_TYPE
#elif !defined(E3_DRIVER_TYPE)
  #define E3_DRIVER_TYPE A4988
#endif
#if E_STEPPERS <= 4
  #undef E4_DRIVER_TYPE
#elif !defined(E4_DRIVER_TYPE)
  #define E4_DRIVER_TYPE A4988
#endif
#if E_STEPPERS <= 5
  #undef E5_DRIVER_TYPE
#elif !defined(E5_DRIVER_TYPE)
  #define E5_DRIVER_TYPE A4988
#endif
#if E_STEPPERS <= 6
  #undef E6_DRIVER_TYPE
#elif !defined(E6_DRIVER_TYPE)
  #define E6_DRIVER_TYPE A4988
#endif
#if E_STEPPERS <= 7
  #undef E7_DRIVER_TYPE
#elif !defined(E7_DRIVER_TYPE)
  #define E7_DRIVER_TYPE A4988
#endif

// Fallback axis inverting
#ifndef INVERT_X_DIR
  #define INVERT_X_DIR false
#endif
#ifndef INVERT_Y_DIR
  #define INVERT_Y_DIR false
#endif
#ifndef INVERT_Z_DIR
  #define INVERT_Z_DIR false
#endif
#ifndef INVERT_E_DIR
  #define INVERT_E_DIR false
#endif

/**
 * This setting is also used by M109 when trying to calculate
 * a ballpark safe margin to prevent wait-forever situation.
 */
#ifndef EXTRUDE_MINTEMP
  #define EXTRUDE_MINTEMP 170
#endif

<<<<<<< HEAD
// This flag indicates if Neopixel pins are shared or separated
#if EITHER(MULTIPLE_NEOPIXEL_TYPES, NEOPIXEL2_INSERIES)
  #define CONJOINED_NEOPIXEL 1
=======
/**
 * TFT Displays
 *
 * Configure parameters for TFT displays:
 *  - TFT_DEFAULT_ORIENTATION
 *  - TFT_DRIVER
 *  - TFT_WIDTH
 *  - TFT_HEIGHT
 *  - TFT_INTERFACE_(SPI|FSMC)
 *  - TFT_COLOR
 *  - GRAPHICAL_TFT_UPSCALE
 */
#if ENABLED(MKS_TS35_V2_0)          // Most common: ST7796
  #define TFT_DEFAULT_ORIENTATION (TFT_EXCHANGE_XY)
  #define TFT_RES_480x320
  #define TFT_INTERFACE_SPI
#elif ENABLED(MKS_ROBIN_TFT24)      // Most common: ST7789
  #define TFT_DEFAULT_ORIENTATION (TFT_EXCHANGE_XY | TFT_INVERT_Y)
  #define TFT_RES_320x240
  #define TFT_INTERFACE_FSMC
#elif ENABLED(MKS_ROBIN_TFT28)      // Most common: ST7789
  #define TFT_DEFAULT_ORIENTATION (TFT_EXCHANGE_XY | TFT_INVERT_Y)
  #define TFT_RES_320x240
  #define TFT_INTERFACE_FSMC
#elif ENABLED(MKS_ROBIN_TFT32)      // Most common: ST7789
  #define TFT_DEFAULT_ORIENTATION (TFT_EXCHANGE_XY | TFT_INVERT_Y)
  #define TFT_RES_320x240
  #define TFT_INTERFACE_FSMC
#elif ENABLED(MKS_ROBIN_TFT35)      // Most common: ILI9488
  #define TFT_DEFAULT_ORIENTATION (TFT_EXCHANGE_XY | TFT_INVERT_X | TFT_INVERT_Y)
  #define TFT_RES_480x320
  #define TFT_INTERFACE_FSMC
#elif ENABLED(MKS_ROBIN_TFT43)
  #define TFT_DEFAULT_ORIENTATION 0
  #define TFT_DRIVER SSD1963
  #define TFT_RES_480x272
  #define TFT_INTERFACE_FSMC
#elif ENABLED(MKS_ROBIN_TFT_V1_1R)  // ILI9328 or R61505
  #define TFT_DEFAULT_ORIENTATION (TFT_EXCHANGE_XY | TFT_INVERT_X | TFT_INVERT_Y)
  #define TFT_RES_320x240
  #define TFT_INTERFACE_FSMC
#elif EITHER(TFT_TRONXY_X5SA, ANYCUBIC_TFT35) // ILI9488
  #define TFT_DEFAULT_ORIENTATION (TFT_EXCHANGE_XY | TFT_INVERT_X | TFT_INVERT_Y)
  #define TFT_DRIVER ILI9488
  #define TFT_RES_480x320
  #define TFT_INTERFACE_FSMC
#elif ENABLED(LONGER_LK_TFT28)
  #define TFT_DEFAULT_ORIENTATION (TFT_EXCHANGE_XY | TFT_INVERT_X | TFT_INVERT_Y)
  #define TFT_RES_320x240
  #define TFT_INTERFACE_FSMC
#elif ENABLED(ANET_ET4_TFT28)       // ST7789
  #define TFT_DEFAULT_ORIENTATION (TFT_EXCHANGE_XY | TFT_INVERT_Y)
  #define TFT_RES_320x240
  #define TFT_INTERFACE_FSMC
#elif ENABLED(ANET_ET5_TFT35)       // ST7796
  #define TFT_DEFAULT_ORIENTATION (TFT_EXCHANGE_XY)
  #define TFT_RES_480x320
  #define TFT_INTERFACE_FSMC
#elif ENABLED(TFT_GENERIC)
  #define TFT_DEFAULT_ORIENTATION (TFT_EXCHANGE_XY | TFT_INVERT_X | TFT_INVERT_Y)
  #if NONE(TFT_RES_320x240, TFT_RES_480x272, TFT_RES_480x320)
    #define TFT_RES_320x240
  #endif
  #if NONE(TFT_INTERFACE_FSMC, TFT_INTERFACE_SPI)
    #define TFT_INTERFACE_SPI
  #endif
#endif

#if ENABLED(TFT_RES_320x240)
  #define TFT_WIDTH  320
  #define TFT_HEIGHT 240
  #define GRAPHICAL_TFT_UPSCALE 2
#elif ENABLED(TFT_RES_480x272)
  #define TFT_WIDTH  480
  #define TFT_HEIGHT 272
  #define GRAPHICAL_TFT_UPSCALE 2
#elif ENABLED(TFT_RES_480x320)
  #define TFT_WIDTH  480
  #define TFT_HEIGHT 320
  #define GRAPHICAL_TFT_UPSCALE 3
#endif

// FSMC/SPI TFT Panels using standard HAL/tft/tft_(fsmc|spi).h
#if ENABLED(TFT_INTERFACE_FSMC)
  #define HAS_FSMC_TFT 1
  #if TFT_SCALED_DOGLCD
    #define HAS_FSMC_GRAPHICAL_TFT 1
  #elif HAS_TFT_LVGL_UI
    #define HAS_TFT_LVGL_UI_FSMC 1
  #endif
#elif ENABLED(TFT_INTERFACE_SPI)
  #define HAS_SPI_TFT 1
  #if TFT_SCALED_DOGLCD
    #define HAS_SPI_GRAPHICAL_TFT 1
  #elif HAS_TFT_LVGL_UI
    #define HAS_TFT_LVGL_UI_SPI 1
  #endif
#endif

#if ENABLED(TFT_COLOR_UI)
  #if TFT_HEIGHT == 240
    #if ENABLED(TFT_INTERFACE_SPI)
      #define TFT_320x240_SPI
    #elif ENABLED(TFT_INTERFACE_FSMC)
      #define TFT_320x240
    #endif
  #elif TFT_HEIGHT == 320
    #if ENABLED(TFT_INTERFACE_SPI)
      #define TFT_480x320_SPI
    #elif ENABLED(TFT_INTERFACE_FSMC)
      #define TFT_480x320
    #endif
  #elif TFT_HEIGHT == 272
    #if ENABLED(TFT_INTERFACE_SPI)
      #define TFT_480x272_SPI
    #elif ENABLED(TFT_INTERFACE_FSMC)
      #define TFT_480x272
    #endif
  #endif
#endif

#if EITHER(TFT_320x240, TFT_320x240_SPI)
  #define HAS_UI_320x240 1
#elif EITHER(TFT_480x320, TFT_480x320_SPI)
  #define HAS_UI_480x320 1
#elif EITHER(TFT_480x272, TFT_480x272_SPI)
  #define HAS_UI_480x272 1
#endif
#if ANY(HAS_UI_320x240, HAS_UI_480x320, HAS_UI_480x272)
  #define LCD_HEIGHT TERN(TOUCH_SCREEN, 6, 7) // Fewer lines with touch buttons onscreen
#endif

// This emulated DOGM has 'touch/xpt2046', not 'tft/xpt2046'
#if ENABLED(TOUCH_SCREEN) && !HAS_GRAPHICAL_TFT
  #undef TOUCH_SCREEN
  #if ENABLED(TFT_CLASSIC_UI)
    #define HAS_TOUCH_BUTTONS 1
  #endif
#endif

// XPT2046_** Compatibility
#if !(defined(TOUCH_CALIBRATION_X) || defined(TOUCH_CALIBRATION_Y) || defined(TOUCH_OFFSET_X) || defined(TOUCH_OFFSET_Y) || defined(TOUCH_ORIENTATION))
  #if defined(XPT2046_X_CALIBRATION) && defined(XPT2046_Y_CALIBRATION) && defined(XPT2046_X_OFFSET) && defined(XPT2046_Y_OFFSET)
    #define TOUCH_CALIBRATION_X  XPT2046_X_CALIBRATION
    #define TOUCH_CALIBRATION_Y  XPT2046_Y_CALIBRATION
    #define TOUCH_OFFSET_X       XPT2046_X_OFFSET
    #define TOUCH_OFFSET_Y       XPT2046_Y_OFFSET
    #define TOUCH_ORIENTATION    TOUCH_LANDSCAPE
  #endif
>>>>>>> 5089dcdb
#endif<|MERGE_RESOLUTION|>--- conflicted
+++ resolved
@@ -1057,11 +1057,10 @@
   #define EXTRUDE_MINTEMP 170
 #endif
 
-<<<<<<< HEAD
 // This flag indicates if Neopixel pins are shared or separated
 #if EITHER(MULTIPLE_NEOPIXEL_TYPES, NEOPIXEL2_INSERIES)
   #define CONJOINED_NEOPIXEL 1
-=======
+  
 /**
  * TFT Displays
  *
@@ -1211,5 +1210,4 @@
     #define TOUCH_OFFSET_Y       XPT2046_Y_OFFSET
     #define TOUCH_ORIENTATION    TOUCH_LANDSCAPE
   #endif
->>>>>>> 5089dcdb
 #endif