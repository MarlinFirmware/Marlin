--- conflicted
+++ resolved
@@ -1054,14 +1054,6 @@
   #define EXTENSIBLE_UI
 #endif
 
-<<<<<<< HEAD
-=======
-// Aliases for LCD features
-#if ANY(DWIN_CREALITY_LCD, DWIN_LCD_PROUI, DWIN_CREALITY_LCD_JYERSUI)
-  #define HAS_DWIN_E3V2 1
-#endif
-
->>>>>>> 3326c749
 // E3V2 extras
 #if HAS_DWIN_E3V2 || IS_DWIN_MARLINUI
   #define SERIAL_CATCHALL 0
