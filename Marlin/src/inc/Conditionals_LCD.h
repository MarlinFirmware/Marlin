/**
 * Marlin 3D Printer Firmware
 * Copyright (c) 2020 MarlinFirmware [https://github.com/MarlinFirmware/Marlin]
 *
 * Based on Sprinter and grbl.
 * Copyright (c) 2011 Camiel Gubbels / Erik van der Zalm
 *
 * This program is free software: you can redistribute it and/or modify
 * it under the terms of the GNU General Public License as published by
 * the Free Software Foundation, either version 3 of the License, or
 * (at your option) any later version.
 *
 * This program is distributed in the hope that it will be useful,
 * but WITHOUT ANY WARRANTY; without even the implied warranty of
 * MERCHANTABILITY or FITNESS FOR A PARTICULAR PURPOSE.  See the
 * GNU General Public License for more details.
 *
 * You should have received a copy of the GNU General Public License
 * along with this program.  If not, see <https://www.gnu.org/licenses/>.
 *
 */
#pragma once

/**
 * Conditionals_LCD.h
 * Conditionals that need to be set before Configuration_adv.h or pins.h
 */

// MKS_LCD12864A/B is a variant of MKS_MINI_12864
#if EITHER(MKS_LCD12864A, MKS_LCD12864B)
  #define MKS_MINI_12864
#endif

// MKS_MINI_12864_V3 and BTT_MINI_12864_V1 are identical to FYSETC_MINI_12864_2_1
#if EITHER(MKS_MINI_12864_V3, BTT_MINI_12864_V1)
  #define FYSETC_MINI_12864_2_1
#endif

/**
 * General Flags that may be set below by specific LCDs
 *
 *  DOGLCD                  : Run a Graphical LCD through U8GLib (with MarlinUI)
 *  IS_ULTIPANEL            : Define LCD_PINS_D5/6/7 for direct-connected "Ultipanel" LCDs
 *  HAS_WIRED_LCD           : Ultra LCD, not necessarily Ultipanel.
 *  IS_RRD_SC               : Common RRD Smart Controller digital interface pins
 *  IS_RRD_FG_SC            : Common RRD Full Graphical Smart Controller digital interface pins
 *  IS_U8GLIB_ST7920        : Most common DOGM display SPI interface, supporting a "lightweight" display mode.
 *  U8GLIB_SH1106           : SH1106 OLED with I2C interface via U8GLib
 *  IS_U8GLIB_SSD1306       : SSD1306 OLED with I2C interface via U8GLib (U8GLIB_SSD1306)
 *  U8GLIB_SSD1309          : SSD1309 OLED with I2C interface via U8GLib (HAS_U8GLIB_I2C_OLED, HAS_WIRED_LCD, DOGLCD)
 *  IS_U8GLIB_ST7565_64128N : ST7565 128x64 LCD with SPI interface via U8GLib
 *  IS_U8GLIB_LM6059_AF     : LM6059 with Hardware SPI via U8GLib
 */
#if EITHER(MKS_MINI_12864, ENDER2_STOCKDISPLAY)

  #define MINIPANEL

#elif ENABLED(YHCB2004)

  #define IS_ULTIPANEL 1

#elif ENABLED(CARTESIO_UI)

  #define DOGLCD
  #define IS_ULTIPANEL 1

#elif EITHER(DWIN_MARLINUI_PORTRAIT, DWIN_MARLINUI_LANDSCAPE)

  #define IS_DWIN_MARLINUI 1
  #define IS_ULTIPANEL 1

#elif ENABLED(ZONESTAR_LCD)

  #define HAS_ADC_BUTTONS 1
  #define REPRAPWORLD_KEYPAD_MOVE_STEP 10.0
  #define ADC_KEY_NUM 8
  #define IS_ULTIPANEL 1

  // This helps to implement HAS_ADC_BUTTONS menus
  #define REVERSE_MENU_DIRECTION
  #define STD_ENCODER_PULSES_PER_STEP 1
  #define STD_ENCODER_STEPS_PER_MENU_ITEM 1
  #define ENCODER_FEEDRATE_DEADZONE 2

#elif ENABLED(ZONESTAR_12864LCD)
  #define DOGLCD
  #define IS_RRD_SC 1
  #define IS_U8GLIB_ST7920 1

#elif ENABLED(ZONESTAR_12864OLED)
  #define IS_RRD_SC 1
  #define U8GLIB_SH1106

#elif ENABLED(ZONESTAR_12864OLED_SSD1306)
  #define IS_RRD_SC 1
  #define IS_U8GLIB_SSD1306

#elif ENABLED(RADDS_DISPLAY)
  #define IS_ULTIPANEL 1
  #define STD_ENCODER_PULSES_PER_STEP 2

#elif ANY(miniVIKI, VIKI2, WYH_L12864, ELB_FULL_GRAPHIC_CONTROLLER, AZSMZ_12864)

  #define DOGLCD
  #define IS_DOGM_12864 1
  #define IS_ULTIPANEL 1

  #if ENABLED(miniVIKI)
    #define IS_U8GLIB_ST7565_64128N 1
  #elif ENABLED(VIKI2)
    #define IS_U8GLIB_ST7565_64128N 1
  #elif ENABLED(WYH_L12864)
    #define IS_U8GLIB_ST7565_64128N 1
    #define ST7565_XOFFSET 0x04
  #elif ENABLED(ELB_FULL_GRAPHIC_CONTROLLER)
    #define IS_U8GLIB_LM6059_AF 1
  #elif ENABLED(AZSMZ_12864)
    #define IS_U8GLIB_ST7565_64128N 1
  #endif

#elif ENABLED(OLED_PANEL_TINYBOY2)

  #define IS_U8GLIB_SSD1306
  #define IS_ULTIPANEL 1

#elif ENABLED(RA_CONTROL_PANEL)

  #define LCD_I2C_TYPE_PCA8574
  #define LCD_I2C_ADDRESS 0x27   // I2C Address of the port expander
  #define IS_ULTIPANEL 1

#elif ENABLED(REPRAPWORLD_GRAPHICAL_LCD)

  #define DOGLCD
  #define IS_U8GLIB_ST7920 1
  #define IS_ULTIPANEL 1

#elif ENABLED(MKS_12864OLED)

  #define IS_RRD_SC 1
  #define U8GLIB_SH1106

#elif ENABLED(MKS_12864OLED_SSD1306)

  #define IS_RRD_SC 1
  #define IS_U8GLIB_SSD1306

#elif ENABLED(SAV_3DGLCD)

  #ifdef U8GLIB_SSD1306
    #define IS_U8GLIB_SSD1306 // Allow for U8GLIB_SSD1306 + SAV_3DGLCD
  #endif
  #define IS_NEWPANEL 1

#elif ENABLED(FYSETC_242_OLED_12864)

  #define IS_RRD_SC 1
  #define U8GLIB_SH1106

  #ifndef NEOPIXEL_BRIGHTNESS
    #define NEOPIXEL_BRIGHTNESS 127
  #endif

#elif ANY(FYSETC_MINI_12864_X_X, FYSETC_MINI_12864_1_2, FYSETC_MINI_12864_2_0, FYSETC_MINI_12864_2_1, FYSETC_GENERIC_12864_1_1)

  #define FYSETC_MINI_12864
  #define DOGLCD
  #define IS_ULTIPANEL 1
  #define LED_COLORS_REDUCE_GREEN

  // Require LED backlighting enabled
  #if ENABLED(FYSETC_MINI_12864_2_1)
    #ifndef NEOPIXEL_BRIGHTNESS
      #define NEOPIXEL_BRIGHTNESS 127
    #endif
    //#define NEOPIXEL_STARTUP_TEST
  #endif

#elif ENABLED(ULTI_CONTROLLER)

  #define IS_ULTIPANEL 1
  #define U8GLIB_SSD1309
  #define LCD_RESET_PIN LCD_PINS_D6 //  This controller need a reset pin
  #define STD_ENCODER_PULSES_PER_STEP 4
  #define STD_ENCODER_STEPS_PER_MENU_ITEM 1
  #ifndef PCA9632
    #define PCA9632
  #endif

#elif ENABLED(MAKEBOARD_MINI_2_LINE_DISPLAY_1602)

  #define IS_RRD_SC 1
  #define LCD_WIDTH 16
  #define LCD_HEIGHT 2

#elif EITHER(TFTGLCD_PANEL_SPI, TFTGLCD_PANEL_I2C)

  #define IS_TFTGLCD_PANEL 1
  #define IS_ULTIPANEL 1                    // Note that IS_ULTIPANEL leads to HAS_WIRED_LCD

  #if ENABLED(SDSUPPORT) && DISABLED(LCD_PROGRESS_BAR)
    #define LCD_PROGRESS_BAR
  #endif
  #if ENABLED(TFTGLCD_PANEL_I2C)
    #define LCD_I2C_ADDRESS           0x33  // Must be 0x33 for STM32 main boards and equal to panel's I2C slave address
  #endif
  #define LCD_USE_I2C_BUZZER                // Enable buzzer on LCD, used for both I2C and SPI buses (LiquidTWI2 not required)
  #define STD_ENCODER_PULSES_PER_STEP 2
  #define STD_ENCODER_STEPS_PER_MENU_ITEM 1
  #define LCD_WIDTH                   20    // 20 or 24 chars in line
  #define LCD_HEIGHT                  10    // Character lines
  #define LCD_CONTRAST_MIN            127
  #define LCD_CONTRAST_MAX            255
  #define LCD_CONTRAST_DEFAULT        250
  #define CONVERT_TO_EXT_ASCII        // Use extended 128-255 symbols from ASCII table.
                                      // At this time present conversion only for cyrillic - bg, ru and uk languages.
                                      // First 7 ASCII symbols in panel font must be replaced with Marlin's special symbols.

#elif ENABLED(CR10_STOCKDISPLAY)

  #define IS_RRD_FG_SC 1
  #define LCD_ST7920_DELAY_1           125
  #define LCD_ST7920_DELAY_2           125
  #define LCD_ST7920_DELAY_3           125

#elif EITHER(ANET_FULL_GRAPHICS_LCD, ANET_FULL_GRAPHICS_LCD_ALT_WIRING)

  #define IS_RRD_FG_SC 1
  #define LCD_ST7920_DELAY_1           150
  #define LCD_ST7920_DELAY_2           150
  #define LCD_ST7920_DELAY_3           150

#elif ANY(REPRAP_DISCOUNT_FULL_GRAPHIC_SMART_CONTROLLER, BQ_LCD_SMART_CONTROLLER, K3D_FULL_GRAPHIC_SMART_CONTROLLER)

  #define IS_RRD_FG_SC 1

#elif ENABLED(REPRAP_DISCOUNT_SMART_CONTROLLER)

  #define IS_RRD_SC 1   // RepRapDiscount LCD or Graphical LCD with rotary click encoder

#elif ENABLED(K3D_242_OLED_CONTROLLER)

  #define IS_RRD_SC 1
  #define U8GLIB_SSD1309

#endif

// ST7920-based graphical displays
#if ANY(IS_RRD_FG_SC, LCD_FOR_MELZI, SILVER_GATE_GLCD_CONTROLLER)
  #define DOGLCD
  #define IS_U8GLIB_ST7920 1
  #define IS_RRD_SC 1
#endif

// ST7565 / 64128N graphical displays
#if EITHER(MAKRPANEL, MINIPANEL)
  #define IS_ULTIPANEL 1
  #define DOGLCD
  #if ENABLED(MAKRPANEL)
    #define IS_U8GLIB_ST7565_64128N 1
  #endif
#endif

#if ENABLED(IS_U8GLIB_SSD1306)
  #define U8GLIB_SSD1306
#endif

#if ENABLED(OVERLORD_OLED)
  #define IS_ULTIPANEL 1
  #define U8GLIB_SH1106
  /**
   * PCA9632 for buzzer and LEDs via i2c
   * No auto-inc, red and green leds switched, buzzer
   */
  #define PCA9632
  #define PCA9632_NO_AUTO_INC
  #define PCA9632_GRN         0x00
  #define PCA9632_RED         0x02
  #define PCA9632_BUZZER
  #define PCA9632_BUZZER_DATA { 0x09, 0x02 }

  #define STD_ENCODER_PULSES_PER_STEP     1 // Overlord uses buttons
  #define STD_ENCODER_STEPS_PER_MENU_ITEM 1
#endif

// 128x64 I2C OLED LCDs - SSD1306/SSD1309/SH1106
#if ANY(U8GLIB_SSD1306, U8GLIB_SSD1309, U8GLIB_SH1106)
  #define HAS_U8GLIB_I2C_OLED 1
  #define HAS_WIRED_LCD 1
  #define DOGLCD
#endif

/**
 * SPI Ultipanels
 */

// Basic Ultipanel-like displays
#if ANY(ULTIMAKERCONTROLLER, IS_RRD_SC, G3D_PANEL, RIGIDBOT_PANEL, PANEL_ONE, U8GLIB_SH1106)
  #define IS_ULTIPANEL 1
#endif

// Einstart OLED has Cardinal nav via pins defined in pins_EINSTART-S.h
#if ENABLED(U8GLIB_SH1106_EINSTART)
  #define DOGLCD
  #define IS_ULTIPANEL 1
#endif

// TFT Compatibility
#if ANY(FSMC_GRAPHICAL_TFT, SPI_GRAPHICAL_TFT, TFT_320x240, TFT_480x320, TFT_320x240_SPI, TFT_480x320_SPI, TFT_LVGL_UI_FSMC, TFT_LVGL_UI_SPI)
  #define IS_LEGACY_TFT 1
  #define TFT_GENERIC
#endif

#if ANY(FSMC_GRAPHICAL_TFT, TFT_320x240, TFT_480x320, TFT_LVGL_UI_FSMC)
  #define TFT_INTERFACE_FSMC
#elif ANY(SPI_GRAPHICAL_TFT, TFT_320x240_SPI, TFT_480x320_SPI, TFT_LVGL_UI_SPI)
  #define TFT_INTERFACE_SPI
#endif

#if EITHER(FSMC_GRAPHICAL_TFT, SPI_GRAPHICAL_TFT)
  #define TFT_CLASSIC_UI
#elif ANY(TFT_320x240, TFT_480x320, TFT_320x240_SPI, TFT_480x320_SPI)
  #define TFT_COLOR_UI
#elif EITHER(TFT_LVGL_UI_FSMC, TFT_LVGL_UI_SPI)
  #define TFT_LVGL_UI
#endif

// FSMC/SPI TFT Panels (LVGL)
#if ENABLED(TFT_LVGL_UI)
  #define HAS_TFT_LVGL_UI 1
  #define SERIAL_RUNTIME_HOOK 1
#endif

// FSMC/SPI TFT Panels
#if ENABLED(TFT_CLASSIC_UI)
  #define TFT_SCALED_DOGLCD 1
#endif

#if TFT_SCALED_DOGLCD
  #define DOGLCD
  #define IS_ULTIPANEL 1
  #define DELAYED_BACKLIGHT_INIT
#elif HAS_TFT_LVGL_UI
  #define DELAYED_BACKLIGHT_INIT
#endif

// Color UI
#if ENABLED(TFT_COLOR_UI)
  #define HAS_GRAPHICAL_TFT 1
  #define IS_ULTIPANEL 1
#endif

/**
 * I2C Panels
 */

#if ANY(IS_RRD_SC, IS_DOGM_12864, OLED_PANEL_TINYBOY2, LCD_I2C_PANELOLU2)

  #define STD_ENCODER_PULSES_PER_STEP 4
  #define STD_ENCODER_STEPS_PER_MENU_ITEM 1

  #if ENABLED(LCD_I2C_PANELOLU2)  // PANELOLU2 LCD with status LEDs, separate encoder and click inputs
    #define LCD_I2C_TYPE_MCP23017 // I2C Character-based 12864 display
    #define LCD_I2C_ADDRESS 0x20  // I2C Address of the port expander
    #define LCD_USE_I2C_BUZZER    // Enable buzzer on LCD (optional)
    #define IS_ULTIPANEL 1
  #endif

#elif EITHER(LCD_SAINSMART_I2C_1602, LCD_SAINSMART_I2C_2004)

  #define LCD_I2C_TYPE_PCF8575    // I2C Character-based 12864 display
  #define LCD_I2C_ADDRESS 0x27    // I2C Address of the port expander

  #if ENABLED(LCD_SAINSMART_I2C_2004)
    #define LCD_WIDTH 20
    #define LCD_HEIGHT 4
  #endif

#elif ENABLED(LCD_I2C_VIKI)

  /**
   * Panucatt VIKI LCD with status LEDs, integrated click & L/R/U/P buttons, separate encoder inputs
   *
   * This uses the LiquidTWI2 library v1.2.3 or later ( https://github.com/lincomatic/LiquidTWI2 )
   * Make sure the LiquidTWI2 directory is placed in the Arduino or Sketchbook libraries subdirectory.
   * Note: The pause/stop/resume LCD button pin should be connected to the Arduino
   *       BTN_ENC pin (or set BTN_ENC to -1 if not used)
   */
  #define LCD_I2C_TYPE_MCP23017
  #define LCD_I2C_ADDRESS 0x20 // I2C Address of the port expander
  #define LCD_USE_I2C_BUZZER   // Enable buzzer on LCD (requires LiquidTWI2 v1.2.3 or later)
  #define IS_ULTIPANEL 1

  #define ENCODER_FEEDRATE_DEADZONE 4

  #define STD_ENCODER_PULSES_PER_STEP 1
  #define STD_ENCODER_STEPS_PER_MENU_ITEM 2

#elif ENABLED(G3D_PANEL)

  #define STD_ENCODER_PULSES_PER_STEP 2
  #define STD_ENCODER_STEPS_PER_MENU_ITEM 1

#endif

#if EITHER(LCD_I2C_TYPE_MCP23017, LCD_I2C_TYPE_MCP23008) && DISABLED(NO_LCD_DETECT)
  #define DETECT_I2C_LCD_DEVICE 1
#endif

#ifndef STD_ENCODER_PULSES_PER_STEP
  #if ENABLED(TOUCH_SCREEN)
    #define STD_ENCODER_PULSES_PER_STEP 2
  #else
    #define STD_ENCODER_PULSES_PER_STEP 5
  #endif
#endif
#ifndef STD_ENCODER_STEPS_PER_MENU_ITEM
  #define STD_ENCODER_STEPS_PER_MENU_ITEM 1
#endif
#ifndef ENCODER_PULSES_PER_STEP
  #define ENCODER_PULSES_PER_STEP STD_ENCODER_PULSES_PER_STEP
#endif
#ifndef ENCODER_STEPS_PER_MENU_ITEM
  #define ENCODER_STEPS_PER_MENU_ITEM STD_ENCODER_STEPS_PER_MENU_ITEM
#endif
#ifndef ENCODER_FEEDRATE_DEADZONE
  #define ENCODER_FEEDRATE_DEADZONE 6
#endif

// Shift register panels
// ---------------------
// 2 wire Non-latching LCD SR from:
// https://bitbucket.org/fmalpartida/new-liquidcrystal/wiki/schematics#!shiftregister-connection
#if ENABLED(FF_INTERFACEBOARD)
  #define SR_LCD_3W_NL    // Non latching 3 wire shift register
  #define IS_ULTIPANEL 1
#elif ENABLED(SAV_3DLCD)
  #define SR_LCD_2W_NL    // Non latching 2 wire shift register
  #define IS_ULTIPANEL 1
#elif ENABLED(ULTIPANEL)
  #define IS_ULTIPANEL 1
#endif

#if EITHER(IS_ULTIPANEL, ULTRA_LCD)
  #define HAS_WIRED_LCD 1
#endif

#if EITHER(IS_ULTIPANEL, REPRAPWORLD_KEYPAD)
  #define IS_NEWPANEL 1
#endif

#if EITHER(ZONESTAR_LCD, REPRAPWORLD_KEYPAD)
  #define IS_RRW_KEYPAD 1
  #ifndef REPRAPWORLD_KEYPAD_MOVE_STEP
    #define REPRAPWORLD_KEYPAD_MOVE_STEP 1.0
  #endif
#endif

// Aliases for LCD features
#if ANY(DGUS_LCD_UI_ORIGIN, DGUS_LCD_UI_FYSETC, DGUS_LCD_UI_HIPRECY, DGUS_LCD_UI_MKS)
  #define HAS_DGUS_LCD_CLASSIC 1
#endif

#if ANY(HAS_DGUS_LCD_CLASSIC, DGUS_LCD_UI_RELOADED)
  #define HAS_DGUS_LCD 1
#endif

// Extensible UI serial touch screens. (See src/lcd/extui)
#if ANY(HAS_DGUS_LCD, MALYAN_LCD, TOUCH_UI_FTDI_EVE, ANYCUBIC_LCD_I3MEGA, ANYCUBIC_LCD_CHIRON, NEXTION_TFT)
  #define IS_EXTUI 1
  #define EXTENSIBLE_UI
#endif

// Aliases for LCD features
#if EITHER(DWIN_CREALITY_LCD, DWIN_LCD_PROUI)
  #define HAS_DWIN_E3V2_BASIC 1
#endif
#if EITHER(HAS_DWIN_E3V2_BASIC, DWIN_CREALITY_LCD_JYERSUI)
  #define HAS_DWIN_E3V2 1
#endif
#if ENABLED(DWIN_LCD_PROUI)
  #define DO_LIST_BIN_FILES 1
#endif

// E3V2 extras
#if HAS_DWIN_E3V2 || IS_DWIN_MARLINUI
  #define SERIAL_CATCHALL 0
  #ifndef LCD_SERIAL_PORT
    #if MB(BTT_SKR_MINI_E3_V1_0, BTT_SKR_MINI_E3_V1_2, BTT_SKR_MINI_E3_V2_0, BTT_SKR_MINI_E3_V3_0, BTT_SKR_E3_TURBO)
      #define LCD_SERIAL_PORT 1
<<<<<<< HEAD
    #elif MB(CREALITY_V24S1_301, CREALITY_V423)
      #define LCD_SERIAL_PORT 2
=======
    #elif MB(CREALITY_V24S1_301, CREALITY_V24S1_301F4)
      #define LCD_SERIAL_PORT 2 // Creality Ender3S1 board
>>>>>>> ecc138fc
    #else
      #define LCD_SERIAL_PORT 3 // Creality 4.x board
    #endif
  #endif
  #define HAS_LCD_BRIGHTNESS 1
  #define LCD_BRIGHTNESS_MAX 250
  #if ENABLED(DWIN_LCD_PROUI)
    #define LCD_BRIGHTNESS_DEFAULT 127
  #endif
#endif

#if HAS_WIRED_LCD
  #if ENABLED(DOGLCD)
    #define HAS_MARLINUI_U8GLIB 1
  #elif IS_TFTGLCD_PANEL
    // Neither DOGM nor HD44780. Fully customized interface.
  #elif IS_DWIN_MARLINUI
    // Since HAS_MARLINUI_U8GLIB refers to U8G displays
    // the DWIN display can define its own flags
  #elif !HAS_GRAPHICAL_TFT
    #define HAS_MARLINUI_HD44780 1
  #endif
#endif

#if ANY(HAS_WIRED_LCD, EXTENSIBLE_UI, DWIN_LCD_PROUI, DWIN_CREALITY_LCD_JYERSUI)
  #define HAS_DISPLAY 1
#endif

#if HAS_WIRED_LCD && !HAS_GRAPHICAL_TFT && !IS_DWIN_MARLINUI
  #define HAS_LCDPRINT 1
#endif

#if ANY(HAS_DISPLAY, HAS_DWIN_E3V2)
  #define HAS_STATUS_MESSAGE 1
#endif

#if IS_ULTIPANEL && DISABLED(NO_LCD_MENUS)
  #define HAS_MARLINUI_MENU 1
#endif

#if ANY(HAS_MARLINUI_MENU, EXTENSIBLE_UI, HAS_DWIN_E3V2)
  #define HAS_MANUAL_MOVE_MENU 1
#endif

#if ANY(HAS_MARLINUI_U8GLIB, EXTENSIBLE_UI, HAS_MARLINUI_HD44780, IS_TFTGLCD_PANEL, IS_DWIN_MARLINUI, DWIN_CREALITY_LCD_JYERSUI)
  #define CAN_SHOW_REMAINING_TIME 1
#endif

#if HAS_MARLINUI_U8GLIB
  #ifndef LCD_PIXEL_WIDTH
    #define LCD_PIXEL_WIDTH 128
  #endif
  #ifndef LCD_PIXEL_HEIGHT
    #define LCD_PIXEL_HEIGHT 64
  #endif
#endif

/**
 *  Multi-Material-Unit supported models
 */
#define PRUSA_MMU1             1
#define PRUSA_MMU2             2
#define PRUSA_MMU2S            3
#define EXTENDABLE_EMU_MMU2   12
#define EXTENDABLE_EMU_MMU2S  13

#ifdef MMU_MODEL
  #define HAS_MMU 1
  #if MMU_MODEL == PRUSA_MMU1
    #define HAS_PRUSA_MMU1 1
  #elif MMU_MODEL % 10 == PRUSA_MMU2
    #define HAS_PRUSA_MMU2 1
  #elif MMU_MODEL % 10 == PRUSA_MMU2S
    #define HAS_PRUSA_MMU2 1
    #define HAS_PRUSA_MMU2S 1
  #endif
  #if MMU_MODEL >= EXTENDABLE_EMU_MMU2
    #define HAS_EXTENDABLE_MMU 1
  #endif
#endif

#undef PRUSA_MMU1
#undef PRUSA_MMU2
#undef PRUSA_MMU2S
#undef EXTENDABLE_EMU_MMU2
#undef EXTENDABLE_EMU_MMU2S

/**
 * Extruders have some combination of stepper motors and hotends
 * so we separate these concepts into the defines:
 *
 *  EXTRUDERS    - Number of Selectable Tools
 *  HOTENDS      - Number of hotends, whether connected or separate
 *  E_STEPPERS   - Number of actual E stepper motors
 *  E_MANUAL     - Number of E steppers for LCD move options
 *
 * These defines must be simple constants for use in REPEAT, etc.
 */
#if EXTRUDERS
  #define HAS_EXTRUDERS 1
  #if EXTRUDERS > 1
    #define HAS_MULTI_EXTRUDER 1
  #endif
  #define E_AXIS_N(E) AxisEnum(E_AXIS + E_INDEX_N(E))
#else
  #undef EXTRUDERS
  #define EXTRUDERS 0
  #undef SINGLENOZZLE
  #undef SWITCHING_EXTRUDER
  #undef SWITCHING_NOZZLE
  #undef MIXING_EXTRUDER
  #undef HOTEND_IDLE_TIMEOUT
  #undef DISABLE_E
#endif

#define E_OPTARG(N) OPTARG(HAS_MULTI_EXTRUDER, N)
#define E_TERN_(N)  TERN_(HAS_MULTI_EXTRUDER, N)
#define E_TERN0(N)  TERN0(HAS_MULTI_EXTRUDER, N)

#if ENABLED(E_DUAL_STEPPER_DRIVERS) // E0/E1 steppers act in tandem as E0

  #define E_STEPPERS      2
  #define E_MANUAL        1

#elif ENABLED(SWITCHING_EXTRUDER)   // One stepper for every two EXTRUDERS

  #if EXTRUDERS > 4
    #define E_STEPPERS    3
  #elif EXTRUDERS > 2
    #define E_STEPPERS    2
  #else
    #define E_STEPPERS    1
  #endif
  #if DISABLED(SWITCHING_NOZZLE)
    #define HOTENDS       E_STEPPERS
  #endif

#elif ENABLED(MIXING_EXTRUDER)      // Multiple feeds are mixed proportionally

  #define E_STEPPERS      MIXING_STEPPERS
  #define E_MANUAL        1
  #if MIXING_STEPPERS == 2
    #define HAS_DUAL_MIXING 1
  #endif

#elif ENABLED(SWITCHING_TOOLHEAD)   // Toolchanger

  #define E_STEPPERS      EXTRUDERS
  #define E_MANUAL        EXTRUDERS

#elif HAS_PRUSA_MMU2                // Průša Multi-Material Unit v2

  #define E_STEPPERS      1
  #define E_MANUAL        1

#endif

// No inactive extruders with SWITCHING_NOZZLE or Průša MMU1
#if ENABLED(SWITCHING_NOZZLE) || HAS_PRUSA_MMU1
  #undef DISABLE_INACTIVE_EXTRUDER
#endif

// Průša MMU1, MMU(S) 2.0 and EXTENDABLE_EMU_MMU2(S) force SINGLENOZZLE
#if HAS_MMU
  #define SINGLENOZZLE
#endif

#if EITHER(SINGLENOZZLE, MIXING_EXTRUDER)         // One hotend, one thermistor, no XY offset
  #undef HOTENDS
  #define HOTENDS       1
  #undef HOTEND_OFFSET_X
  #undef HOTEND_OFFSET_Y
#endif

#ifndef HOTENDS
  #define HOTENDS EXTRUDERS
#endif
#ifndef E_STEPPERS
  #define E_STEPPERS EXTRUDERS
#endif
#ifndef E_MANUAL
  #define E_MANUAL EXTRUDERS
#endif

/**
 * Number of Linear Axes (e.g., XYZIJKUVW)
 * All the logical axes except for the tool (E) axis
 */
#ifdef NUM_AXES
  #undef NUM_AXES
  #define NUM_AXES_WARNING 1
#endif

#ifdef W_DRIVER_TYPE
  #define NUM_AXES 9
#elif defined(V_DRIVER_TYPE)
  #define NUM_AXES 8
#elif defined(U_DRIVER_TYPE)
  #define NUM_AXES 7
#elif defined(K_DRIVER_TYPE)
  #define NUM_AXES 6
#elif defined(J_DRIVER_TYPE)
  #define NUM_AXES 5
#elif defined(I_DRIVER_TYPE)
  #define NUM_AXES 4
#elif defined(Z_DRIVER_TYPE)
  #define NUM_AXES 3
#elif defined(Y_DRIVER_TYPE)
  #define NUM_AXES 2
#else
  #define NUM_AXES 1
#endif
#if NUM_AXES >= XY
  #define HAS_Y_AXIS 1
  #if NUM_AXES >= XYZ
    #define HAS_Z_AXIS 1
    #ifdef Z4_DRIVER_TYPE
      #define NUM_Z_STEPPERS 4
    #elif defined(Z3_DRIVER_TYPE)
      #define NUM_Z_STEPPERS 3
    #elif defined(Z2_DRIVER_TYPE)
      #define NUM_Z_STEPPERS 2
    #else
      #define NUM_Z_STEPPERS 1
    #endif
    #if NUM_AXES >= 4
      #define HAS_I_AXIS 1
      #if NUM_AXES >= 5
        #define HAS_J_AXIS 1
        #if NUM_AXES >= 6
          #define HAS_K_AXIS 1
          #if NUM_AXES >= 7
            #define HAS_U_AXIS 1
            #if NUM_AXES >= 8
              #define HAS_V_AXIS 1
              #if NUM_AXES >= 9
                #define HAS_W_AXIS 1
              #endif
            #endif
          #endif
        #endif
      #endif
    #endif
  #endif
#endif

#if E_STEPPERS <= 0
  #undef E0_DRIVER_TYPE
#endif
#if E_STEPPERS <= 1
  #undef E1_DRIVER_TYPE
#endif
#if E_STEPPERS <= 2
  #undef E2_DRIVER_TYPE
#endif
#if E_STEPPERS <= 3
  #undef E3_DRIVER_TYPE
#endif
#if E_STEPPERS <= 4
  #undef E4_DRIVER_TYPE
#endif
#if E_STEPPERS <= 5
  #undef E5_DRIVER_TYPE
#endif
#if E_STEPPERS <= 6
  #undef E6_DRIVER_TYPE
#endif
#if E_STEPPERS <= 7
  #undef E7_DRIVER_TYPE
#endif

#if !HAS_Y_AXIS
  #undef ENDSTOPPULLUP_YMIN
  #undef ENDSTOPPULLUP_YMAX
  #undef Y_MIN_ENDSTOP_INVERTING
  #undef Y_MAX_ENDSTOP_INVERTING
  #undef Y2_DRIVER_TYPE
  #undef Y_ENABLE_ON
  #undef DISABLE_Y
  #undef INVERT_Y_DIR
  #undef Y_HOME_DIR
  #undef Y_MIN_POS
  #undef Y_MAX_POS
  #undef MANUAL_Y_HOME_POS
#endif

#if !HAS_Z_AXIS
  #undef ENDSTOPPULLUP_ZMIN
  #undef ENDSTOPPULLUP_ZMAX
  #undef Z_MIN_ENDSTOP_INVERTING
  #undef Z_MAX_ENDSTOP_INVERTING
  #undef Z2_DRIVER_TYPE
  #undef Z3_DRIVER_TYPE
  #undef Z4_DRIVER_TYPE
  #undef Z_ENABLE_ON
  #undef DISABLE_Z
  #undef INVERT_Z_DIR
  #undef Z_HOME_DIR
  #undef Z_MIN_POS
  #undef Z_MAX_POS
  #undef MANUAL_Z_HOME_POS
#endif

#if !HAS_I_AXIS
  #undef ENDSTOPPULLUP_IMIN
  #undef ENDSTOPPULLUP_IMAX
  #undef I_MIN_ENDSTOP_INVERTING
  #undef I_MAX_ENDSTOP_INVERTING
  #undef I_ENABLE_ON
  #undef DISABLE_I
  #undef INVERT_I_DIR
  #undef I_HOME_DIR
  #undef I_MIN_POS
  #undef I_MAX_POS
  #undef MANUAL_I_HOME_POS
#endif

#if !HAS_J_AXIS
  #undef ENDSTOPPULLUP_JMIN
  #undef ENDSTOPPULLUP_JMAX
  #undef J_MIN_ENDSTOP_INVERTING
  #undef J_MAX_ENDSTOP_INVERTING
  #undef J_ENABLE_ON
  #undef DISABLE_J
  #undef INVERT_J_DIR
  #undef J_HOME_DIR
  #undef J_MIN_POS
  #undef J_MAX_POS
  #undef MANUAL_J_HOME_POS
#endif

#if !HAS_K_AXIS
  #undef ENDSTOPPULLUP_KMIN
  #undef ENDSTOPPULLUP_KMAX
  #undef K_MIN_ENDSTOP_INVERTING
  #undef K_MAX_ENDSTOP_INVERTING
  #undef K_ENABLE_ON
  #undef DISABLE_K
  #undef INVERT_K_DIR
  #undef K_HOME_DIR
  #undef K_MIN_POS
  #undef K_MAX_POS
  #undef MANUAL_K_HOME_POS
#endif

#if !HAS_U_AXIS
  #undef ENDSTOPPULLUP_UMIN
  #undef ENDSTOPPULLUP_UMAX
  #undef U_MIN_ENDSTOP_INVERTING
  #undef U_MAX_ENDSTOP_INVERTING
  #undef U_ENABLE_ON
  #undef DISABLE_U
  #undef INVERT_U_DIR
  #undef U_HOME_DIR
  #undef U_MIN_POS
  #undef U_MAX_POS
  #undef MANUAL_U_HOME_POS
#endif

#if !HAS_V_AXIS
  #undef ENDSTOPPULLUP_VMIN
  #undef ENDSTOPPULLUP_VMAX
  #undef V_MIN_ENDSTOP_INVERTING
  #undef V_MAX_ENDSTOP_INVERTING
  #undef V_ENABLE_ON
  #undef DISABLE_V
  #undef INVERT_V_DIR
  #undef V_HOME_DIR
  #undef V_MIN_POS
  #undef V_MAX_POS
  #undef MANUAL_V_HOME_POS
#endif

#if !HAS_W_AXIS
  #undef ENDSTOPPULLUP_WMIN
  #undef ENDSTOPPULLUP_WMAX
  #undef W_MIN_ENDSTOP_INVERTING
  #undef W_MAX_ENDSTOP_INVERTING
  #undef W_ENABLE_ON
  #undef DISABLE_W
  #undef INVERT_W_DIR
  #undef W_HOME_DIR
  #undef W_MIN_POS
  #undef W_MAX_POS
  #undef MANUAL_W_HOME_POS
#endif

#ifdef X2_DRIVER_TYPE
  #define HAS_X2_STEPPER 1
  // Dual X Carriage isn't known yet. TODO: Consider moving it to Configuration.h.
#endif
#ifdef Y2_DRIVER_TYPE
  #define HAS_Y2_STEPPER 1
  #define HAS_DUAL_Y_STEPPERS 1
#endif

/**
 * Number of Primary Linear Axes (e.g., XYZ)
 * X, XY, or XYZ axes. Excluding duplicate axes (X2, Y2. Z2. Z3, Z4)
 */
#if NUM_AXES >= 3
  #define PRIMARY_LINEAR_AXES 3
#else
  #define PRIMARY_LINEAR_AXES NUM_AXES
#endif

/**
 * Number of Secondary Axes (e.g., IJKUVW)
 * All linear/rotational axes between XYZ and E.
 */
#define SECONDARY_AXES SUB3(NUM_AXES)

/**
 * Number of Rotational Axes (e.g., IJK)
 * All axes for which AXIS*_ROTATES is defined.
 * For these axes, positions are specified in angular degrees.
 */
#if ENABLED(AXIS9_ROTATES)
  #define ROTATIONAL_AXES 6
#elif ENABLED(AXIS8_ROTATES)
  #define ROTATIONAL_AXES 5
#elif ENABLED(AXIS7_ROTATES)
  #define ROTATIONAL_AXES 4
#elif ENABLED(AXIS6_ROTATES)
  #define ROTATIONAL_AXES 3
#elif ENABLED(AXIS5_ROTATES)
  #define ROTATIONAL_AXES 2
#elif ENABLED(AXIS4_ROTATES)
  #define ROTATIONAL_AXES 1
#else
  #define ROTATIONAL_AXES 0
#endif

/**
 * Number of Secondary Linear Axes (e.g., UVW)
 * All secondary axes for which AXIS*_ROTATES is not defined.
 * Excluding primary axes and excluding duplicate axes (X2, Y2, Z2, Z3, Z4)
 */
#define SECONDARY_LINEAR_AXES (NUM_AXES - PRIMARY_LINEAR_AXES - ROTATIONAL_AXES)

/**
 * Number of Logical Axes (e.g., XYZIJKUVWE)
 * All logical axes that can be commanded directly by G-code.
 * Delta maps stepper-specific values to ABC steppers.
 */
#if HAS_EXTRUDERS
  #define LOGICAL_AXES INCREMENT(NUM_AXES)
#else
  #define LOGICAL_AXES NUM_AXES
#endif

/**
 * DISTINCT_E_FACTORS is set to give extruders (some) individual settings.
 *
 * DISTINCT_AXES is the number of distinct addressable axes (not steppers).
 *  Includes all linear axes plus all distinguished extruders.
 *  The default behavior is to treat all extruders as a single E axis
 *  with shared motion and temperature settings.
 *
 * DISTINCT_E is the number of distinguished extruders. By default this
 *  well be 1 which indicates all extruders share the same settings.
 *
 * E_INDEX_N(E) should be used to get the E index of any item that might be
 *  distinguished.
 */
#if ENABLED(DISTINCT_E_FACTORS) && E_STEPPERS > 1
  #define DISTINCT_AXES (NUM_AXES + E_STEPPERS)
  #define DISTINCT_E E_STEPPERS
  #define E_INDEX_N(E) (E)
#else
  #undef DISTINCT_E_FACTORS
  #define DISTINCT_AXES LOGICAL_AXES
  #define DISTINCT_E 1
  #define E_INDEX_N(E) 0
#endif

#if HOTENDS
  #define HAS_HOTEND 1
  #ifndef HOTEND_OVERSHOOT
    #define HOTEND_OVERSHOOT 15
  #endif
  #if HOTENDS > 1
    #define HAS_MULTI_HOTEND 1
    #define HAS_HOTEND_OFFSET 1
  #endif
#else
  #undef PID_PARAMS_PER_HOTEND
#endif

// Helper macros for extruder and hotend arrays
#define EXTRUDER_LOOP() for (int8_t e = 0; e < EXTRUDERS; e++)
#define HOTEND_LOOP() for (int8_t e = 0; e < HOTENDS; e++)
#define ARRAY_BY_EXTRUDERS(V...) ARRAY_N(EXTRUDERS, V)
#define ARRAY_BY_EXTRUDERS1(v1) ARRAY_N_1(EXTRUDERS, v1)
#define ARRAY_BY_HOTENDS(V...) ARRAY_N(HOTENDS, V)
#define ARRAY_BY_HOTENDS1(v1) ARRAY_N_1(HOTENDS, v1)

/**
 * Default hotend offsets, if not defined
 */
#if HAS_HOTEND_OFFSET
  #ifndef HOTEND_OFFSET_X
    #define HOTEND_OFFSET_X { 0 } // X offsets for each extruder
  #endif
  #ifndef HOTEND_OFFSET_Y
    #define HOTEND_OFFSET_Y { 0 } // Y offsets for each extruder
  #endif
  #ifndef HOTEND_OFFSET_Z
    #define HOTEND_OFFSET_Z { 0 } // Z offsets for each extruder
  #endif
#endif

/**
 * Disable unused SINGLENOZZLE sub-options
 */
#if DISABLED(SINGLENOZZLE)
  #undef SINGLENOZZLE_STANDBY_TEMP
#endif
#if !BOTH(HAS_FAN, SINGLENOZZLE)
  #undef SINGLENOZZLE_STANDBY_FAN
#endif

// Switching extruder has its own servo?
#if ENABLED(SWITCHING_EXTRUDER) && (DISABLED(SWITCHING_NOZZLE) || SWITCHING_EXTRUDER_SERVO_NR != SWITCHING_NOZZLE_SERVO_NR)
  #define DO_SWITCH_EXTRUDER 1
#endif

/**
 * The BLTouch Probe emulates a servo probe
 * and uses "special" angles for its state.
 */
#if ENABLED(BLTOUCH)
  #ifndef Z_PROBE_SERVO_NR
    #define Z_PROBE_SERVO_NR 0
  #endif
  #ifdef DEACTIVATE_SERVOS_AFTER_MOVE
    #error "BLTOUCH requires DEACTIVATE_SERVOS_AFTER_MOVE to be to disabled. Please update your Configuration.h file."
  #endif

  // Always disable probe pin inverting for BLTouch
  #if Z_MIN_PROBE_ENDSTOP_INVERTING
    #error "BLTOUCH requires Z_MIN_PROBE_ENDSTOP_INVERTING set to false. Please update your Configuration.h file."
  #endif

  #if ENABLED(Z_MIN_PROBE_USES_Z_MIN_ENDSTOP_PIN)
    #if Z_MIN_ENDSTOP_INVERTING
      #error "BLTOUCH requires Z_MIN_ENDSTOP_INVERTING set to false. Please update your Configuration.h file."
    #endif
  #endif
#endif

/**
 * Set a flag for a servo probe (or BLTouch)
 */
#ifdef Z_PROBE_SERVO_NR
  #define HAS_Z_SERVO_PROBE 1
#endif
#if ANY(HAS_Z_SERVO_PROBE, SWITCHING_EXTRUDER, SWITCHING_NOZZLE)
  #define HAS_SERVO_ANGLES 1
#endif
#if !HAS_SERVO_ANGLES
  #undef EDITABLE_SERVO_ANGLES
#endif

/**
 * Set a flag for any type of bed probe, including the paper-test
 */
#if ANY(HAS_Z_SERVO_PROBE, FIX_MOUNTED_PROBE, NOZZLE_AS_PROBE, TOUCH_MI_PROBE, Z_PROBE_ALLEN_KEY, Z_PROBE_SLED, SOLENOID_PROBE, SENSORLESS_PROBING, RACK_AND_PINION_PROBE, MAGLEV4)
  #define HAS_BED_PROBE 1
#endif

/**
 * Fill in undefined Filament Sensor options
 */
#if ENABLED(FILAMENT_RUNOUT_SENSOR)
  #if NUM_RUNOUT_SENSORS >= 1
    #ifndef FIL_RUNOUT1_STATE
      #define FIL_RUNOUT1_STATE FIL_RUNOUT_STATE
    #endif
    #ifndef FIL_RUNOUT1_PULLUP
      #define FIL_RUNOUT1_PULLUP FIL_RUNOUT_PULLUP
    #endif
    #ifndef FIL_RUNOUT1_PULLDOWN
      #define FIL_RUNOUT1_PULLDOWN FIL_RUNOUT_PULLDOWN
    #endif
  #endif
  #if NUM_RUNOUT_SENSORS >= 2
    #ifndef FIL_RUNOUT2_STATE
      #define FIL_RUNOUT2_STATE FIL_RUNOUT_STATE
    #endif
    #ifndef FIL_RUNOUT2_PULLUP
      #define FIL_RUNOUT2_PULLUP FIL_RUNOUT_PULLUP
    #endif
    #ifndef FIL_RUNOUT2_PULLDOWN
      #define FIL_RUNOUT2_PULLDOWN FIL_RUNOUT_PULLDOWN
    #endif
  #endif
  #if NUM_RUNOUT_SENSORS >= 3
    #ifndef FIL_RUNOUT3_STATE
      #define FIL_RUNOUT3_STATE FIL_RUNOUT_STATE
    #endif
    #ifndef FIL_RUNOUT3_PULLUP
      #define FIL_RUNOUT3_PULLUP FIL_RUNOUT_PULLUP
    #endif
    #ifndef FIL_RUNOUT3_PULLDOWN
      #define FIL_RUNOUT3_PULLDOWN FIL_RUNOUT_PULLDOWN
    #endif
  #endif
  #if NUM_RUNOUT_SENSORS >= 4
    #ifndef FIL_RUNOUT4_STATE
      #define FIL_RUNOUT4_STATE FIL_RUNOUT_STATE
    #endif
    #ifndef FIL_RUNOUT4_PULLUP
      #define FIL_RUNOUT4_PULLUP FIL_RUNOUT_PULLUP
    #endif
    #ifndef FIL_RUNOUT4_PULLDOWN
      #define FIL_RUNOUT4_PULLDOWN FIL_RUNOUT_PULLDOWN
    #endif
  #endif
  #if NUM_RUNOUT_SENSORS >= 5
    #ifndef FIL_RUNOUT5_STATE
      #define FIL_RUNOUT5_STATE FIL_RUNOUT_STATE
    #endif
    #ifndef FIL_RUNOUT5_PULLUP
      #define FIL_RUNOUT5_PULLUP FIL_RUNOUT_PULLUP
    #endif
    #ifndef FIL_RUNOUT5_PULLDOWN
      #define FIL_RUNOUT5_PULLDOWN FIL_RUNOUT_PULLDOWN
    #endif
  #endif
  #if NUM_RUNOUT_SENSORS >= 6
    #ifndef FIL_RUNOUT6_STATE
      #define FIL_RUNOUT6_STATE FIL_RUNOUT_STATE
    #endif
    #ifndef FIL_RUNOUT6_PULLUP
      #define FIL_RUNOUT6_PULLUP FIL_RUNOUT_PULLUP
    #endif
    #ifndef FIL_RUNOUT6_PULLDOWN
      #define FIL_RUNOUT6_PULLDOWN FIL_RUNOUT_PULLDOWN
    #endif
  #endif
  #if NUM_RUNOUT_SENSORS >= 7
    #ifndef FIL_RUNOUT7_STATE
      #define FIL_RUNOUT7_STATE FIL_RUNOUT_STATE
    #endif
    #ifndef FIL_RUNOUT7_PULLUP
      #define FIL_RUNOUT7_PULLUP FIL_RUNOUT_PULLUP
    #endif
    #ifndef FIL_RUNOUT7_PULLDOWN
      #define FIL_RUNOUT7_PULLDOWN FIL_RUNOUT_PULLDOWN
    #endif
  #endif
  #if NUM_RUNOUT_SENSORS >= 8
    #ifndef FIL_RUNOUT8_STATE
      #define FIL_RUNOUT8_STATE FIL_RUNOUT_STATE
    #endif
    #ifndef FIL_RUNOUT8_PULLUP
      #define FIL_RUNOUT8_PULLUP FIL_RUNOUT_PULLUP
    #endif
    #ifndef FIL_RUNOUT8_PULLDOWN
      #define FIL_RUNOUT8_PULLDOWN FIL_RUNOUT_PULLDOWN
    #endif
  #endif
#endif // FILAMENT_RUNOUT_SENSOR

// Homing to Min or Max
#if X_HOME_DIR > 0
  #define X_HOME_TO_MAX 1
#elif X_HOME_DIR < 0
  #define X_HOME_TO_MIN 1
#endif
#if Y_HOME_DIR > 0
  #define Y_HOME_TO_MAX 1
#elif Y_HOME_DIR < 0
  #define Y_HOME_TO_MIN 1
#endif
#if Z_HOME_DIR > 0
  #define Z_HOME_TO_MAX 1
#elif Z_HOME_DIR < 0
  #define Z_HOME_TO_MIN 1
#endif
#if I_HOME_DIR > 0
  #define I_HOME_TO_MAX 1
#elif I_HOME_DIR < 0
  #define I_HOME_TO_MIN 1
#endif
#if J_HOME_DIR > 0
  #define J_HOME_TO_MAX 1
#elif J_HOME_DIR < 0
  #define J_HOME_TO_MIN 1
#endif
#if K_HOME_DIR > 0
  #define K_HOME_TO_MAX 1
#elif K_HOME_DIR < 0
  #define K_HOME_TO_MIN 1
#endif
#if U_HOME_DIR > 0
  #define U_HOME_TO_MAX 1
#elif U_HOME_DIR < 0
  #define U_HOME_TO_MIN 1
#endif
#if V_HOME_DIR > 0
  #define V_HOME_TO_MAX 1
#elif V_HOME_DIR < 0
  #define V_HOME_TO_MIN 1
#endif
#if W_HOME_DIR > 0
  #define W_HOME_TO_MAX 1
#elif W_HOME_DIR < 0
  #define W_HOME_TO_MIN 1
#endif

/**
 * Conditionals based on the type of Bed Probe
 */
#if HAS_BED_PROBE
  #if DISABLED(NOZZLE_AS_PROBE)
    #define HAS_PROBE_XY_OFFSET 1
  #endif
  #if BOTH(DELTA, SENSORLESS_PROBING)
    #define HAS_DELTA_SENSORLESS_PROBING 1
  #endif
  #if NONE(Z_MIN_PROBE_USES_Z_MIN_ENDSTOP_PIN, HAS_DELTA_SENSORLESS_PROBING)
    #define USES_Z_MIN_PROBE_PIN 1
  #endif
  #if Z_HOME_TO_MIN && TERN1(USES_Z_MIN_PROBE_PIN, ENABLED(USE_PROBE_FOR_Z_HOMING))
    #define HOMING_Z_WITH_PROBE 1
  #endif
  #ifndef Z_PROBE_LOW_POINT
    #define Z_PROBE_LOW_POINT -5
  #endif
  #if ENABLED(Z_PROBE_ALLEN_KEY)
    #define PROBE_TRIGGERED_WHEN_STOWED_TEST 1 // Extra test for Allen Key Probe
  #endif
  #if MULTIPLE_PROBING > 1
    #if EXTRA_PROBING > 0
      #define TOTAL_PROBING (MULTIPLE_PROBING + EXTRA_PROBING)
    #else
      #define TOTAL_PROBING MULTIPLE_PROBING
    #endif
  #endif
#else
  // Clear probe pin settings when no probe is selected
  #undef Z_MIN_PROBE_USES_Z_MIN_ENDSTOP_PIN
  #undef USE_PROBE_FOR_Z_HOMING
#endif

#if ENABLED(BELTPRINTER) && !defined(HOME_Y_BEFORE_X)
  #define HOME_Y_BEFORE_X
#endif

#if Z_HOME_TO_MAX && DISABLED(Z_SAFE_HOMING)
  #define HOME_Z_FIRST // If homing away from BED do Z first
#endif

/**
 * Conditionals based on the type of Bed Leveling
 */
#if ENABLED(AUTO_BED_LEVELING_UBL)
  #undef LCD_BED_LEVELING
  #if ENABLED(DELTA)
    #define UBL_SEGMENTED 1
  #endif
#endif
#if EITHER(AUTO_BED_LEVELING_LINEAR, AUTO_BED_LEVELING_3POINT)
  #define ABL_PLANAR 1
#endif
#if EITHER(AUTO_BED_LEVELING_LINEAR, AUTO_BED_LEVELING_BILINEAR)
  #define ABL_USES_GRID 1
#endif
#if ANY(AUTO_BED_LEVELING_LINEAR, AUTO_BED_LEVELING_BILINEAR, AUTO_BED_LEVELING_3POINT)
  #define HAS_ABL_NOT_UBL 1
#endif
#if ANY(AUTO_BED_LEVELING_BILINEAR, AUTO_BED_LEVELING_UBL, MESH_BED_LEVELING)
  #define HAS_MESH 1
#endif
#if EITHER(AUTO_BED_LEVELING_UBL, AUTO_BED_LEVELING_3POINT)
  #define NEEDS_THREE_PROBE_POINTS 1
#endif
#if EITHER(HAS_ABL_NOT_UBL, AUTO_BED_LEVELING_UBL)
  #define HAS_ABL_OR_UBL 1
  #if DISABLED(PROBE_MANUALLY)
    #define HAS_AUTOLEVEL 1
  #endif
#endif
#if EITHER(HAS_ABL_OR_UBL, MESH_BED_LEVELING)
  #define HAS_LEVELING 1
  #if DISABLED(AUTO_BED_LEVELING_UBL)
    #define PLANNER_LEVELING 1
  #endif
#endif
#if !HAS_LEVELING
  #undef RESTORE_LEVELING_AFTER_G28
  #undef ENABLE_LEVELING_AFTER_G28
  #undef G29_RETRY_AND_RECOVER
#endif
#if !HAS_LEVELING || EITHER(MESH_BED_LEVELING, AUTO_BED_LEVELING_UBL)
  #undef PROBE_MANUALLY
#endif
#if ANY(HAS_BED_PROBE, PROBE_MANUALLY, MESH_BED_LEVELING)
  #define PROBE_SELECTED 1
#endif

#ifdef GRID_MAX_POINTS_X
  #define GRID_MAX_POINTS ((GRID_MAX_POINTS_X) * (GRID_MAX_POINTS_Y))
  #define GRID_LOOP(A,B) LOOP_L_N(A, GRID_MAX_POINTS_X) LOOP_L_N(B, GRID_MAX_POINTS_Y)
#endif

// Slim menu optimizations
#if ENABLED(SLIM_LCD_MENUS)
  #define BOOT_MARLIN_LOGO_SMALL
#endif

/**
 * CoreXY, CoreXZ, and CoreYZ - and their reverse
 */
#if EITHER(COREXY, COREYX)
  #define CORE_IS_XY 1
#endif
#if EITHER(COREXZ, COREZX)
  #define CORE_IS_XZ 1
#endif
#if EITHER(COREYZ, COREZY)
  #define CORE_IS_YZ 1
#endif
#if CORE_IS_XY || CORE_IS_XZ || CORE_IS_YZ
  #define IS_CORE 1
#endif
#if IS_CORE
  #if CORE_IS_XY
    #define CORE_AXIS_1 A_AXIS
    #define CORE_AXIS_2 B_AXIS
    #define NORMAL_AXIS Z_AXIS
  #elif CORE_IS_XZ
    #define CORE_AXIS_1 A_AXIS
    #define NORMAL_AXIS Y_AXIS
    #define CORE_AXIS_2 C_AXIS
  #elif CORE_IS_YZ
    #define NORMAL_AXIS X_AXIS
    #define CORE_AXIS_1 B_AXIS
    #define CORE_AXIS_2 C_AXIS
  #endif
  #define CORESIGN(n) (ANY(COREYX, COREZX, COREZY) ? (-(n)) : (n))
#elif EITHER(MARKFORGED_XY, MARKFORGED_YX)
  // Markforged kinematics
  #define CORE_AXIS_1 A_AXIS
  #define CORE_AXIS_2 B_AXIS
  #define NORMAL_AXIS Z_AXIS
#endif

#if ANY(MORGAN_SCARA, MP_SCARA, AXEL_TPARA)
  #define IS_SCARA 1
  #define IS_KINEMATIC 1
#elif EITHER(DELTA, POLARGRAPH)
  #define IS_KINEMATIC 1
#else
  #define IS_CARTESIAN 1
  #if !IS_CORE
    #define IS_FULL_CARTESIAN 1
  #endif
#endif

#if DISABLED(DELTA)
  #undef DELTA_HOME_TO_SAFE_ZONE
#endif

// This flag indicates some kind of jerk storage is needed
#if EITHER(CLASSIC_JERK, IS_KINEMATIC)
  #define HAS_CLASSIC_JERK 1
#endif

#if DISABLED(CLASSIC_JERK)
  #define HAS_JUNCTION_DEVIATION 1
#endif

// E jerk exists with JD disabled (of course) but also when Linear Advance is disabled on Delta/SCARA
#if HAS_EXTRUDERS && (ENABLED(CLASSIC_JERK) || (IS_KINEMATIC && DISABLED(LIN_ADVANCE)))
  #define HAS_CLASSIC_E_JERK 1
#endif

//
// Serial Port Info
//
#ifdef SERIAL_PORT_2
  #define HAS_MULTI_SERIAL 1
  #ifdef SERIAL_PORT_3
    #define NUM_SERIAL 3
  #else
    #define NUM_SERIAL 2
  #endif
#elif defined(SERIAL_PORT)
  #define NUM_SERIAL 1
#else
  #define NUM_SERIAL 0
  #undef BAUD_RATE_GCODE
#endif
#if SERIAL_PORT == -1 || SERIAL_PORT_2 == -1 || SERIAL_PORT_3 == -1
  #define HAS_USB_SERIAL 1
#endif
#if SERIAL_PORT_2 == -2
  #define HAS_ETHERNET 1
#endif

/**
 * This setting is also used by M109 when trying to calculate
 * a ballpark safe margin to prevent wait-forever situation.
 */
#ifndef EXTRUDE_MINTEMP
  #define EXTRUDE_MINTEMP 170
#endif

/**
 * TFT Displays
 *
 * Configure parameters for TFT displays:
 *  - TFT_DEFAULT_ORIENTATION
 *  - TFT_DRIVER
 *  - TFT_WIDTH
 *  - TFT_HEIGHT
 *  - TFT_INTERFACE_(SPI|FSMC)
 *  - TFT_COLOR
 *  - GRAPHICAL_TFT_UPSCALE
 */
#if EITHER(MKS_TS35_V2_0, BTT_TFT35_SPI_V1_0)                                 // ST7796
  #define TFT_DEFAULT_DRIVER ST7796
  #define TFT_DEFAULT_ORIENTATION TFT_EXCHANGE_XY
  #define TFT_RES_480x320
  #define TFT_INTERFACE_SPI
#elif EITHER(LERDGE_TFT35, ANET_ET5_TFT35)                                    // ST7796
  #define TFT_DEFAULT_ORIENTATION TFT_EXCHANGE_XY
  #define TFT_RES_480x320
  #define TFT_INTERFACE_FSMC
#elif ANY(ANET_ET4_TFT28, MKS_ROBIN_TFT24, MKS_ROBIN_TFT28, MKS_ROBIN_TFT32)  // ST7789
  #define TFT_DEFAULT_ORIENTATION (TFT_EXCHANGE_XY | TFT_INVERT_Y)
  #define TFT_RES_320x240
  #define TFT_INTERFACE_FSMC
#elif ANY(MKS_ROBIN_TFT35, TFT_TRONXY_X5SA, ANYCUBIC_TFT35)                   // ILI9488
  #define TFT_DRIVER ILI9488
  #define TFT_DEFAULT_ORIENTATION (TFT_EXCHANGE_XY | TFT_INVERT_X | TFT_INVERT_Y)
  #define TFT_RES_480x320
  #define TFT_INTERFACE_FSMC
#elif ENABLED(MKS_ROBIN_TFT43)
  #define TFT_DRIVER SSD1963
  #define TFT_DEFAULT_ORIENTATION 0
  #define TFT_RES_480x272
  #define TFT_INTERFACE_FSMC
#elif ANY(MKS_ROBIN_TFT_V1_1R, LONGER_LK_TFT28)                               // ILI9328 or R61505
  #define TFT_DEFAULT_ORIENTATION (TFT_EXCHANGE_XY | TFT_INVERT_X | TFT_INVERT_Y)
  #define TFT_RES_320x240
  #define TFT_INTERFACE_FSMC
#elif ENABLED(BIQU_BX_TFT70)                                                  // RGB
  #define TFT_DEFAULT_ORIENTATION TFT_EXCHANGE_XY
  #define TFT_RES_1024x600
  #define TFT_INTERFACE_LTDC
  #if ENABLED(TOUCH_SCREEN)
    #define TFT_TOUCH_DEVICE_GT911
  #endif
#elif ENABLED(TFT_GENERIC)
  #define TFT_DEFAULT_ORIENTATION (TFT_EXCHANGE_XY | TFT_INVERT_X | TFT_INVERT_Y)
  #if NONE(TFT_RES_320x240, TFT_RES_480x272, TFT_RES_480x320)
    #define TFT_RES_320x240
  #endif
  #if NONE(TFT_INTERFACE_FSMC, TFT_INTERFACE_SPI)
    #define TFT_INTERFACE_SPI
  #endif
#endif

#if ENABLED(TFT_RES_320x240)
  #define TFT_WIDTH  320
  #define TFT_HEIGHT 240
  #define GRAPHICAL_TFT_UPSCALE 2
#elif ENABLED(TFT_RES_480x272)
  #define TFT_WIDTH  480
  #define TFT_HEIGHT 272
  #define GRAPHICAL_TFT_UPSCALE 2
#elif ENABLED(TFT_RES_480x320)
  #define TFT_WIDTH  480
  #define TFT_HEIGHT 320
  #define GRAPHICAL_TFT_UPSCALE 3
#elif ENABLED(TFT_RES_1024x600)
  #define TFT_WIDTH  1024
  #define TFT_HEIGHT 600
  #define GRAPHICAL_TFT_UPSCALE 4
#endif

// FSMC/SPI TFT Panels using standard HAL/tft/tft_(fsmc|spi|ltdc).h
#if ENABLED(TFT_INTERFACE_FSMC)
  #define HAS_FSMC_TFT 1
  #if TFT_SCALED_DOGLCD
    #define HAS_FSMC_GRAPHICAL_TFT 1
  #elif HAS_TFT_LVGL_UI
    #define HAS_TFT_LVGL_UI_FSMC 1
  #endif
#elif ENABLED(TFT_INTERFACE_SPI)
  #define HAS_SPI_TFT 1
  #if TFT_SCALED_DOGLCD
    #define HAS_SPI_GRAPHICAL_TFT 1
  #elif HAS_TFT_LVGL_UI
    #define HAS_TFT_LVGL_UI_SPI 1
  #endif
#elif ENABLED(TFT_INTERFACE_LTDC)
  #define HAS_LTDC_TFT 1
  #if TFT_SCALED_DOGLCD
    #define HAS_LTDC_GRAPHICAL_TFT 1
  #elif HAS_TFT_LVGL_UI
    #define HAS_TFT_LVGL_UI_LTDC 1
  #endif
#endif

#if ENABLED(TFT_COLOR_UI)
  #if TFT_HEIGHT == 240
    #if ENABLED(TFT_INTERFACE_SPI)
      #define TFT_320x240_SPI
    #elif ENABLED(TFT_INTERFACE_FSMC)
      #define TFT_320x240
    #endif
  #elif TFT_HEIGHT == 320
    #if ENABLED(TFT_INTERFACE_SPI)
      #define TFT_480x320_SPI
    #elif ENABLED(TFT_INTERFACE_FSMC)
      #define TFT_480x320
    #endif
  #elif TFT_HEIGHT == 272
    #if ENABLED(TFT_INTERFACE_SPI)
      #define TFT_480x272_SPI
    #elif ENABLED(TFT_INTERFACE_FSMC)
      #define TFT_480x272
    #endif
  #elif TFT_HEIGHT == 600
    #if ENABLED(TFT_INTERFACE_LTDC)
      #define TFT_1024x600_LTDC
    #endif
  #endif
#endif

#if EITHER(TFT_320x240, TFT_320x240_SPI)
  #define HAS_UI_320x240 1
#elif EITHER(TFT_480x320, TFT_480x320_SPI)
  #define HAS_UI_480x320 1
#elif EITHER(TFT_480x272, TFT_480x272_SPI)
  #define HAS_UI_480x272 1
#elif defined(TFT_1024x600_LTDC)
  #define HAS_UI_1024x600 1
#endif
#if ANY(HAS_UI_320x240, HAS_UI_480x320, HAS_UI_480x272)
  #define LCD_HEIGHT TERN(TOUCH_SCREEN, 6, 7)   // Fewer lines with touch buttons onscreen
#elif HAS_UI_1024x600
  #define LCD_HEIGHT TERN(TOUCH_SCREEN, 12, 13) // Fewer lines with touch buttons onscreen
#endif

// This emulated DOGM has 'touch/xpt2046', not 'tft/xpt2046'
#if ENABLED(TOUCH_SCREEN)
  #if TOUCH_IDLE_SLEEP
    #define HAS_TOUCH_SLEEP 1
  #endif
  #if NONE(TFT_TOUCH_DEVICE_GT911, TFT_TOUCH_DEVICE_XPT2046)
    #define TFT_TOUCH_DEVICE_XPT2046          // ADS7843/XPT2046 ADC Touchscreen such as ILI9341 2.8
  #endif
  #if ENABLED(TFT_TOUCH_DEVICE_GT911)         // GT911 Capacitive touch screen such as BIQU_BX_TFT70
    #undef TOUCH_SCREEN_CALIBRATION
    #undef TOUCH_CALIBRATION_AUTO_SAVE
  #endif
  #if !HAS_GRAPHICAL_TFT
    #undef TOUCH_SCREEN
    #if ENABLED(TFT_CLASSIC_UI)
      #define HAS_TOUCH_BUTTONS 1
      #if ENABLED(TFT_TOUCH_DEVICE_GT911)
        #define HAS_CAP_TOUCH_BUTTONS 1
      #else
        #define HAS_RES_TOUCH_BUTTONS 1
      #endif
    #endif
  #endif
#endif

// XPT2046_** Compatibility
#if !(defined(TOUCH_CALIBRATION_X) || defined(TOUCH_CALIBRATION_Y) || defined(TOUCH_OFFSET_X) || defined(TOUCH_OFFSET_Y) || defined(TOUCH_ORIENTATION))
  #if defined(XPT2046_X_CALIBRATION) && defined(XPT2046_Y_CALIBRATION) && defined(XPT2046_X_OFFSET) && defined(XPT2046_Y_OFFSET)
    #define TOUCH_CALIBRATION_X  XPT2046_X_CALIBRATION
    #define TOUCH_CALIBRATION_Y  XPT2046_Y_CALIBRATION
    #define TOUCH_OFFSET_X       XPT2046_X_OFFSET
    #define TOUCH_OFFSET_Y       XPT2046_Y_OFFSET
    #define TOUCH_ORIENTATION    TOUCH_LANDSCAPE
  #endif
#endif

#if X_HOME_DIR || (HAS_Y_AXIS && Y_HOME_DIR) || (HAS_Z_AXIS && Z_HOME_DIR) || (HAS_I_AXIS && I_HOME_DIR) || (HAS_J_AXIS && J_HOME_DIR) || (HAS_K_AXIS && K_HOME_DIR)
  #define HAS_ENDSTOPS 1
  #define COORDINATE_OKAY(N,L,H) WITHIN(N,L,H)
#else
  #define COORDINATE_OKAY(N,L,H) true
#endif

/**
 * LED Backlight INDEX END
 */
#if defined(NEOPIXEL_BKGD_INDEX_FIRST) && !defined(NEOPIXEL_BKGD_INDEX_LAST)
  #define NEOPIXEL_BKGD_INDEX_LAST NEOPIXEL_BKGD_INDEX_FIRST
#endif<|MERGE_RESOLUTION|>--- conflicted
+++ resolved
@@ -488,13 +488,8 @@
   #ifndef LCD_SERIAL_PORT
     #if MB(BTT_SKR_MINI_E3_V1_0, BTT_SKR_MINI_E3_V1_2, BTT_SKR_MINI_E3_V2_0, BTT_SKR_MINI_E3_V3_0, BTT_SKR_E3_TURBO)
       #define LCD_SERIAL_PORT 1
-<<<<<<< HEAD
-    #elif MB(CREALITY_V24S1_301, CREALITY_V423)
-      #define LCD_SERIAL_PORT 2
-=======
-    #elif MB(CREALITY_V24S1_301, CREALITY_V24S1_301F4)
+    #elif MB(CREALITY_V24S1_301, CREALITY_V24S1_301F4, CREALITY_V423)
       #define LCD_SERIAL_PORT 2 // Creality Ender3S1 board
->>>>>>> ecc138fc
     #else
       #define LCD_SERIAL_PORT 3 // Creality 4.x board
     #endif
