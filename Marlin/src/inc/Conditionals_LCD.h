/**
 * Marlin 3D Printer Firmware
 * Copyright (c) 2020 MarlinFirmware [https://github.com/MarlinFirmware/Marlin]
 *
 * Based on Sprinter and grbl.
 * Copyright (c) 2011 Camiel Gubbels / Erik van der Zalm
 *
 * This program is free software: you can redistribute it and/or modify
 * it under the terms of the GNU General Public License as published by
 * the Free Software Foundation, either version 3 of the License, or
 * (at your option) any later version.
 *
 * This program is distributed in the hope that it will be useful,
 * but WITHOUT ANY WARRANTY; without even the implied warranty of
 * MERCHANTABILITY or FITNESS FOR A PARTICULAR PURPOSE.  See the
 * GNU General Public License for more details.
 *
 * You should have received a copy of the GNU General Public License
 * along with this program.  If not, see <https://www.gnu.org/licenses/>.
 *
 */
#pragma once

/**
 * Conditionals_LCD.h
 * Conditionals that need to be set before Configuration_adv.h or pins.h
 */

// Kinematics
#if ENABLED(MORGAN_SCARA)
  #define IS_SCARA 1
  #define IS_KINEMATIC 1
#elif ENABLED(DELTA)
  #define IS_KINEMATIC 1
#else
  #define IS_CARTESIAN 1
#endif

// MKS_LCD12864 is a variant of MKS_MINI_12864
#if ENABLED(MKS_LCD12864)
  #define MKS_MINI_12864
#endif

/**
 * General Flags that may be set below by specific LCDs
 *
 *  DOGLCD                : Run a Graphical LCD through U8GLib (with MarlinUI)
 *  IS_ULTIPANEL          : Define LCD_PINS_D5/6/7 for direct-connected "Ultipanel" LCDs
 *  IS_ULTRA_LCD          : Ultra LCD, not necessarily Ultipanel.
 *  IS_RRD_SC             : Common RRD Smart Controller digital interface pins
 *  IS_RRD_FG_SC          : Common RRD Full Graphical Smart Controller digital interface pins
 *  U8GLIB_ST7920         : Most common DOGM display SPI interface, supporting a "lightweight" display mode.
 *  U8GLIB_SH1106         : SH1106 OLED with I2C interface via U8GLib
 *  IS_U8GLIB_SSD1306     : SSD1306 OLED with I2C interface via U8GLib
 *  U8GLIB_SSD1309        : SSD1309 OLED with I2C interface via U8GLib
 *  U8GLIB_ST7565_64128N  : ST7565 128x64 LCD with SPI interface via U8GLib
 *  U8GLIB_LM6059_AF      : LM6059 with Hardware SPI via U8GLib
 */
#if EITHER(MKS_MINI_12864, ENDER2_STOCKDISPLAY)

  #define MINIPANEL

#elif ENABLED(CARTESIO_UI)

  #define DOGLCD
  #define IS_ULTIPANEL 1

#elif EITHER(DWIN_MARLINUI_PORTRAIT, DWIN_MARLINUI_LANDSCAPE)

  #define IS_DWIN_MARLINUI 1
  #define IS_ULTIPANEL 1

#elif ENABLED(ZONESTAR_LCD)

  #define HAS_ADC_BUTTONS 1
  #define REPRAPWORLD_KEYPAD_MOVE_STEP 10.0
  #define ADC_KEY_NUM 8
  #define IS_ULTIPANEL 1

  // This helps to implement HAS_ADC_BUTTONS menus
  #define REVERSE_MENU_DIRECTION
  #define ENCODER_PULSES_PER_STEP 1
  #define ENCODER_STEPS_PER_MENU_ITEM 1
  #define ENCODER_FEEDRATE_DEADZONE 2

#elif ENABLED(ZONESTAR_12864LCD)
  #define DOGLCD
  #define IS_RRD_SC 1
  #define U8GLIB_ST7920

#elif ENABLED(ZONESTAR_12864OLED)
  #define IS_RRD_SC 1
  #define U8GLIB_SH1106

#elif ENABLED(ZONESTAR_12864OLED_SSD1306)
  #define IS_RRD_SC 1
  #define IS_U8GLIB_SSD1306

#elif ENABLED(RADDS_DISPLAY)
  #define IS_ULTIPANEL 1
  #define ENCODER_PULSES_PER_STEP 2

#elif ANY(miniVIKI, VIKI2, ELB_FULL_GRAPHIC_CONTROLLER, AZSMZ_12864)

  #define DOGLCD
  #define IS_ULTIPANEL 1

  #if ENABLED(miniVIKI)
    #define U8GLIB_ST7565_64128N
  #elif ENABLED(VIKI2)
    #define U8GLIB_ST7565_64128N
  #elif ENABLED(ELB_FULL_GRAPHIC_CONTROLLER)
    #define U8GLIB_LM6059_AF
  #elif ENABLED(AZSMZ_12864)
    #define U8GLIB_ST7565_64128N
  #endif

#elif ENABLED(OLED_PANEL_TINYBOY2)

  #define IS_U8GLIB_SSD1306
  #define IS_ULTIPANEL 1

#elif ENABLED(RA_CONTROL_PANEL)

  #define LCD_I2C_TYPE_PCA8574
  #define LCD_I2C_ADDRESS 0x27   // I2C Address of the port expander
  #define IS_ULTIPANEL 1

#elif ENABLED(REPRAPWORLD_GRAPHICAL_LCD)

  #define DOGLCD
  #define U8GLIB_ST7920
  #define IS_ULTIPANEL 1

#elif ENABLED(MKS_12864OLED)

  #define IS_RRD_SC 1
  #define U8GLIB_SH1106

#elif ENABLED(MKS_12864OLED_SSD1306)

  #define IS_RRD_SC 1
  #define IS_U8GLIB_SSD1306

#elif ENABLED(FYSETC_242_OLED_12864)

  #define IS_RRD_SC 1
  #define U8GLIB_SH1106

  #define LED_CONTROL_MENU
  #define NEOPIXEL_LED
  #undef NEOPIXEL_TYPE
  #define NEOPIXEL_TYPE       NEO_RGB
  #if NEOPIXEL_PIXELS < 3
    #undef NEOPIXELS_PIXELS
    #define NEOPIXEL_PIXELS     3
  #endif
  #ifndef NEOPIXEL_BRIGHTNESS
    #define NEOPIXEL_BRIGHTNESS 127
  #endif

  #if ENABLED(PSU_CONTROL)
    #define LED_BACKLIGHT_TIMEOUT 10000
  #endif

#elif ANY(FYSETC_MINI_12864_X_X, FYSETC_MINI_12864_1_2, FYSETC_MINI_12864_2_0, FYSETC_MINI_12864_2_1, FYSETC_GENERIC_12864_1_1)

  #define FYSETC_MINI_12864
  #define DOGLCD
  #define IS_ULTIPANEL 1
  #define LED_COLORS_REDUCE_GREEN
  #if ENABLED(PSU_CONTROL) && EITHER(FYSETC_MINI_12864_2_0, FYSETC_MINI_12864_2_1)
    #define LED_BACKLIGHT_TIMEOUT 10000
  #endif

  // Require LED backlighting enabled
  #if EITHER(FYSETC_MINI_12864_1_2, FYSETC_MINI_12864_2_0)
    #define RGB_LED
  #elif ENABLED(FYSETC_MINI_12864_2_1)
    #define LED_CONTROL_MENU
    #define NEOPIXEL_LED
    #undef NEOPIXEL_TYPE
    #define NEOPIXEL_TYPE       NEO_RGB
    #if NEOPIXEL_PIXELS < 3
      #undef NEOPIXELS_PIXELS
      #define NEOPIXEL_PIXELS     3
    #endif
    #ifndef NEOPIXEL_BRIGHTNESS
      #define NEOPIXEL_BRIGHTNESS 127
    #endif
    //#define NEOPIXEL_STARTUP_TEST
  #endif

#elif ENABLED(ULTI_CONTROLLER)

  #define IS_ULTIPANEL 1
  #define U8GLIB_SSD1309
  #define LCD_RESET_PIN LCD_PINS_D6 //  This controller need a reset pin
  #define ENCODER_PULSES_PER_STEP 2
  #define ENCODER_STEPS_PER_MENU_ITEM 2

#elif ENABLED(MAKEBOARD_MINI_2_LINE_DISPLAY_1602)

  #define IS_RRD_SC 1
  #define LCD_WIDTH 16
  #define LCD_HEIGHT 2

#elif EITHER(TFTGLCD_PANEL_SPI, TFTGLCD_PANEL_I2C)

  #define IS_TFTGLCD_PANEL 1
  #define IS_ULTIPANEL 1                    // Note that IS_ULTIPANEL leads to HAS_WIRED_LCD

  #if ENABLED(SDSUPPORT) && DISABLED(LCD_PROGRESS_BAR)
    #define LCD_PROGRESS_BAR
  #endif
  #if ENABLED(TFTGLCD_PANEL_I2C)
    #define LCD_I2C_ADDRESS           0x27  // Must be equal to panel's I2C slave addres
  #endif
  #define LCD_USE_I2C_BUZZER                // Enable buzzer on LCD, used for both I2C and SPI buses (LiquidTWI2 not required)
  #define STD_ENCODER_PULSES_PER_STEP 2
  #define STD_ENCODER_STEPS_PER_MENU_ITEM 1
  #define LCD_WIDTH                   20    // 20 or 24 chars in line
  #define LCD_HEIGHT                  10    // Character lines
  #define LCD_CONTRAST_MIN            127
  #define LCD_CONTRAST_MAX            255
  #define DEFAULT_LCD_CONTRAST        250
  #define CONVERT_TO_EXT_ASCII        // Use extended 128-255 symbols from ASCII table.
                                      // At this time present conversion only for cyrillic - bg, ru and uk languages.
                                      // First 7 ASCII symbols in panel font must be replaced with Marlin's special symbols.

#elif ENABLED(CR10_STOCKDISPLAY)

  #define IS_RRD_FG_SC 1
  #define BOARD_ST7920_DELAY_1 DELAY_NS(125)
  #define BOARD_ST7920_DELAY_2 DELAY_NS(125)
  #define BOARD_ST7920_DELAY_3 DELAY_NS(125)

#elif ANY(REPRAP_DISCOUNT_FULL_GRAPHIC_SMART_CONTROLLER, ANET_FULL_GRAPHICS_LCD, BQ_LCD_SMART_CONTROLLER)

  #define IS_RRD_FG_SC 1

#elif ENABLED(REPRAP_DISCOUNT_SMART_CONTROLLER)

  // RepRapDiscount LCD or Graphical LCD with rotary click encoder
  #define IS_RRD_SC 1

#endif

// ST7920-based graphical displays
#if ANY(IS_RRD_FG_SC, LCD_FOR_MELZI, SILVER_GATE_GLCD_CONTROLLER)
  #define DOGLCD
  #define U8GLIB_ST7920
  #define IS_RRD_SC 1
#endif

// ST7565 / 64128N graphical displays
#if EITHER(MAKRPANEL, MINIPANEL)
  #define IS_ULTIPANEL 1
  #define DOGLCD
  #if ENABLED(MAKRPANEL)
    #define U8GLIB_ST7565_64128N
  #endif
#endif

#if ENABLED(IS_U8GLIB_SSD1306)
  #define U8GLIB_SSD1306
#endif

#if ENABLED(OVERLORD_OLED)
  #define IS_ULTIPANEL 1
  #define U8GLIB_SH1106
  /**
   * PCA9632 for buzzer and LEDs via i2c
   * No auto-inc, red and green leds switched, buzzer
   */
  #define PCA9632
  #define PCA9632_NO_AUTO_INC
  #define PCA9632_GRN         0x00
  #define PCA9632_RED         0x02
  #define PCA9632_BUZZER
  #define PCA9632_BUZZER_DATA { 0x09, 0x02 }

  #define ENCODER_PULSES_PER_STEP     1 // Overlord uses buttons
  #define ENCODER_STEPS_PER_MENU_ITEM 1
#endif

// 128x64 I2C OLED LCDs - SSD1306/SSD1309/SH1106
#if ANY(U8GLIB_SSD1306, U8GLIB_SSD1309, U8GLIB_SH1106)
  #define HAS_U8GLIB_I2C_OLED 1
  #define IS_ULTRA_LCD 1
  #define DOGLCD
#endif

/**
 * SPI Ultipanels
 */

// Basic Ultipanel-like displays
#if ANY(ULTIMAKERCONTROLLER, IS_RRD_SC, G3D_PANEL, RIGIDBOT_PANEL, PANEL_ONE, U8GLIB_SH1106)
  #define IS_ULTIPANEL 1
#endif

// Einstart OLED has Cardinal nav via pins defined in pins_EINSTART-S.h
#if ENABLED(U8GLIB_SH1106_EINSTART)
  #define DOGLCD
  #define IS_ULTIPANEL 1
#endif

// TFT Compatibility
#if ANY(FSMC_GRAPHICAL_TFT, SPI_GRAPHICAL_TFT, TFT_320x240, TFT_480x320, TFT_320x240_SPI, TFT_480x320_SPI, TFT_LVGL_UI_FSMC, TFT_LVGL_UI_SPI)
  #define IS_LEGACY_TFT 1
  #define TFT_GENERIC
  #warning "Don't forget to update your TFT settings in Configuration.h."
#endif

#if ANY(FSMC_GRAPHICAL_TFT, TFT_320x240, TFT_480x320, TFT_LVGL_UI_FSMC)
  #define TFT_INTERFACE_FSMC
#elif ANY(SPI_GRAPHICAL_TFT, TFT_320x240_SPI, TFT_480x320_SPI, TFT_LVGL_UI_SPI)
  #define TFT_INTERFACE_SPI
#endif

#if EITHER(FSMC_GRAPHICAL_TFT, SPI_GRAPHICAL_TFT)
  #define TFT_CLASSIC_UI
#elif ANY(TFT_320x240, TFT_480x320, TFT_320x240_SPI, TFT_480x320_SPI)
  #define TFT_COLOR_UI
#elif EITHER(TFT_LVGL_UI_FSMC, TFT_LVGL_UI_SPI)
  #define TFT_LVGL_UI
#endif

// FSMC/SPI TFT Panels (LVGL)
#if ENABLED(TFT_LVGL_UI)
  #define HAS_TFT_LVGL_UI 1
#endif

// FSMC/SPI TFT Panels
#if ENABLED(TFT_CLASSIC_UI)
  #define TFT_SCALED_DOGLCD 1
#endif

#if TFT_SCALED_DOGLCD
  #define DOGLCD
  #define IS_ULTIPANEL 1
  #define DELAYED_BACKLIGHT_INIT
#elif ENABLED(TFT_LVGL_UI)
  #define DELAYED_BACKLIGHT_INIT
#endif

// Color UI
#if ENABLED(TFT_COLOR_UI)
  #define HAS_GRAPHICAL_TFT 1
  #define IS_ULTIPANEL 1
#endif

/**
 * I2C Panels
 */

#if EITHER(LCD_SAINSMART_I2C_1602, LCD_SAINSMART_I2C_2004)

  #define LCD_I2C_TYPE_PCF8575
  #define LCD_I2C_ADDRESS 0x27   // I2C Address of the port expander

  #if ENABLED(LCD_SAINSMART_I2C_2004)
    #define LCD_WIDTH 20
    #define LCD_HEIGHT 4
  #endif

#elif ENABLED(LCD_I2C_PANELOLU2)

  // PANELOLU2 LCD with status LEDs, separate encoder and click inputs

  #define LCD_I2C_TYPE_MCP23017
  #define LCD_I2C_ADDRESS 0x20 // I2C Address of the port expander
  #define LCD_USE_I2C_BUZZER   // Enable buzzer on LCD (optional)
  #define IS_ULTIPANEL 1

#elif ENABLED(LCD_I2C_VIKI)

  /**
   * Panucatt VIKI LCD with status LEDs, integrated click & L/R/U/P buttons, separate encoder inputs
   *
   * This uses the LiquidTWI2 library v1.2.3 or later ( https://github.com/lincomatic/LiquidTWI2 )
   * Make sure the LiquidTWI2 directory is placed in the Arduino or Sketchbook libraries subdirectory.
   * Note: The pause/stop/resume LCD button pin should be connected to the Arduino
   *       BTN_ENC pin (or set BTN_ENC to -1 if not used)
   */
  #define LCD_I2C_TYPE_MCP23017
  #define LCD_I2C_ADDRESS 0x20 // I2C Address of the port expander
  #define LCD_USE_I2C_BUZZER   // Enable buzzer on LCD (requires LiquidTWI2 v1.2.3 or later)
  #define IS_ULTIPANEL 1

  #define ENCODER_FEEDRATE_DEADZONE 4

  #define STD_ENCODER_PULSES_PER_STEP 1
  #define STD_ENCODER_STEPS_PER_MENU_ITEM 2

#elif ENABLED(G3D_PANEL)

  #define STD_ENCODER_PULSES_PER_STEP 2
  #define STD_ENCODER_STEPS_PER_MENU_ITEM 1

#elif ANY(IS_RRD_SC, miniVIKI, VIKI2, ELB_FULL_GRAPHIC_CONTROLLER, AZSMZ_12864, OLED_PANEL_TINYBOY2, BQ_LCD_SMART_CONTROLLER, LCD_I2C_PANELOLU2)

  #define STD_ENCODER_PULSES_PER_STEP 4
  #define STD_ENCODER_STEPS_PER_MENU_ITEM 1

#endif

#ifndef STD_ENCODER_PULSES_PER_STEP
  #if ENABLED(TOUCH_SCREEN)
    #define STD_ENCODER_PULSES_PER_STEP 2
  #else
    #define STD_ENCODER_PULSES_PER_STEP 5
  #endif
#endif
#ifndef STD_ENCODER_STEPS_PER_MENU_ITEM
  #define STD_ENCODER_STEPS_PER_MENU_ITEM 1
#endif
#ifndef ENCODER_PULSES_PER_STEP
  #define ENCODER_PULSES_PER_STEP STD_ENCODER_PULSES_PER_STEP
#endif
#ifndef ENCODER_STEPS_PER_MENU_ITEM
  #define ENCODER_STEPS_PER_MENU_ITEM STD_ENCODER_STEPS_PER_MENU_ITEM
#endif
#ifndef ENCODER_FEEDRATE_DEADZONE
  #define ENCODER_FEEDRATE_DEADZONE 6
#endif

// Shift register panels
// ---------------------
// 2 wire Non-latching LCD SR from:
// https://bitbucket.org/fmalpartida/new-liquidcrystal/wiki/schematics#!shiftregister-connection
#if ENABLED(FF_INTERFACEBOARD)
  #define SR_LCD_3W_NL    // Non latching 3 wire shift register
  #define IS_ULTIPANEL 1
#elif ENABLED(SAV_3DLCD)
  #define SR_LCD_2W_NL    // Non latching 2 wire shift register
  #define IS_ULTIPANEL 1
#elif ENABLED(ULTIPANEL)
  #define IS_ULTIPANEL 1
#endif

#if EITHER(IS_ULTIPANEL, ULTRA_LCD)
  #define IS_ULTRA_LCD 1
#endif

#if EITHER(IS_ULTIPANEL, REPRAPWORLD_KEYPAD)
  #define IS_NEWPANEL 1
#endif

#if EITHER(ZONESTAR_LCD, REPRAPWORLD_KEYPAD)
  #define IS_RRW_KEYPAD 1
  #ifndef REPRAPWORLD_KEYPAD_MOVE_STEP
    #define REPRAPWORLD_KEYPAD_MOVE_STEP 1.0
  #endif
#endif

// Aliases for LCD features
#if ANY(DGUS_LCD_UI_ORIGIN, DGUS_LCD_UI_FYSETC, DGUS_LCD_UI_HIPRECY)
  #define HAS_DGUS_LCD 1
#endif

// Extensible UI serial touch screens. (See src/lcd/extui)
#if ANY(HAS_DGUS_LCD, MALYAN_LCD, TOUCH_UI_FTDI_EVE, ANYCUBIC_LCD_I3MEGA, ANYCUBIC_LCD_CHIRON)
  #define IS_EXTUI 1
  #define EXTENSIBLE_UI
#endif

// Aliases for LCD features
#if EITHER(IS_ULTRA_LCD, EXTENSIBLE_UI)
  #define HAS_DISPLAY 1
#endif

#if IS_ULTRA_LCD
  #define HAS_WIRED_LCD 1
  #if ENABLED(DOGLCD)
    #define HAS_MARLINUI_U8GLIB 1
  #elif IS_TFTGLCD_PANEL
    // Neither DOGM nor HD44780. Fully customized interface.
  #elif DISABLED(HAS_GRAPHICAL_TFT)
    #define HAS_MARLINUI_HD44780 1
  #endif
#endif

#if IS_ULTIPANEL && DISABLED(NO_LCD_MENUS)
  #define HAS_LCD_MENU 1
#endif

#if HAS_MARLINUI_U8GLIB
  #ifndef LCD_PIXEL_WIDTH
    #define LCD_PIXEL_WIDTH 128
  #endif
  #ifndef LCD_PIXEL_HEIGHT
    #define LCD_PIXEL_HEIGHT 64
  #endif
#endif

/**
 * Extruders have some combination of stepper motors and hotends
 * so we separate these concepts into the defines:
 *
 *  EXTRUDERS    - Number of Selectable Tools
 *  HOTENDS      - Number of hotends, whether connected or separate
 *  E_STEPPERS   - Number of actual E stepper motors
 *  E_MANUAL     - Number of E steppers for LCD move options
 */

#if EXTRUDERS == 0
  #undef EXTRUDERS
  #define EXTRUDERS 0
  #undef SINGLENOZZLE
  #undef SWITCHING_EXTRUDER
  #undef SWITCHING_NOZZLE
  #undef MIXING_EXTRUDER
  #undef MK2_MULTIPLEXER
  #undef PRUSA_MMU2
  #undef HOTEND_IDLE_TIMEOUT
#elif EXTRUDERS > 1
  #define HAS_MULTI_EXTRUDER 1
#endif

#if ENABLED(SWITCHING_EXTRUDER)   // One stepper for every two EXTRUDERS
  #if EXTRUDERS > 4
    #define E_STEPPERS    3
  #elif EXTRUDERS > 2
    #define E_STEPPERS    2
  #else
    #define E_STEPPERS    1
  #endif
  #if DISABLED(SWITCHING_NOZZLE)
    #define HOTENDS       E_STEPPERS
  #endif
#elif ENABLED(MIXING_EXTRUDER)
  #define E_STEPPERS      MIXING_STEPPERS
  #define E_MANUAL        1
  #if MIXING_STEPPERS == 2
    #define HAS_DUAL_MIXING 1
  #endif
#elif ENABLED(SWITCHING_TOOLHEAD)
  #define E_STEPPERS      EXTRUDERS
  #define E_MANUAL        EXTRUDERS
#elif ENABLED(PRUSA_MMU2)
  #define E_STEPPERS 1
#endif

// No inactive extruders with MK2_MULTIPLEXER or SWITCHING_NOZZLE
#if EITHER(MK2_MULTIPLEXER, SWITCHING_NOZZLE)
  #undef DISABLE_INACTIVE_EXTRUDER
#endif

// Průša MK2 Multiplexer and MMU 2.0 force SINGLENOZZLE
#if EITHER(MK2_MULTIPLEXER, PRUSA_MMU2)
  #define SINGLENOZZLE
#endif

#if EITHER(SINGLENOZZLE, MIXING_EXTRUDER)         // One hotend, one thermistor, no XY offset
  #undef HOTENDS
  #define HOTENDS       1
  #undef HOTEND_OFFSET_X
  #undef HOTEND_OFFSET_Y
#endif

#ifndef HOTENDS
  #define HOTENDS EXTRUDERS
#endif
#ifndef E_STEPPERS
  #define E_STEPPERS EXTRUDERS
#endif
#ifndef E_MANUAL
  #define E_MANUAL EXTRUDERS
#endif

#if HOTENDS
  #define HAS_HOTEND 1
  #ifndef HOTEND_OVERSHOOT
    #define HOTEND_OVERSHOOT 15
  #endif
  #if HOTENDS > 1
    #define HAS_MULTI_HOTEND 1
    #define HAS_HOTEND_OFFSET 1
  #endif
#else
  #undef PID_PARAMS_PER_HOTEND
#endif

// Helper macros for extruder and hotend arrays
#define HOTEND_LOOP() for (int8_t e = 0; e < HOTENDS; e++)
#define ARRAY_BY_EXTRUDERS(V...) ARRAY_N(EXTRUDERS, V)
#define ARRAY_BY_EXTRUDERS1(v1) ARRAY_BY_EXTRUDERS(v1, v1, v1, v1, v1, v1, v1, v1)
#define ARRAY_BY_HOTENDS(V...) ARRAY_N(HOTENDS, V)
#define ARRAY_BY_HOTENDS1(v1) ARRAY_BY_HOTENDS(v1, v1, v1, v1, v1, v1, v1, v1)

#if ENABLED(SWITCHING_EXTRUDER) && (DISABLED(SWITCHING_NOZZLE) || SWITCHING_EXTRUDER_SERVO_NR != SWITCHING_NOZZLE_SERVO_NR)
  #define DO_SWITCH_EXTRUDER 1
#endif

/**
 * Default hotend offsets, if not defined
 */
#if HAS_HOTEND_OFFSET
  #ifndef HOTEND_OFFSET_X
    #define HOTEND_OFFSET_X { 0 } // X offsets for each extruder
  #endif
  #ifndef HOTEND_OFFSET_Y
    #define HOTEND_OFFSET_Y { 0 } // Y offsets for each extruder
  #endif
  #ifndef HOTEND_OFFSET_Z
    #define HOTEND_OFFSET_Z { 0 } // Z offsets for each extruder
  #endif
#endif

/**
 * DISTINCT_E_FACTORS affects how some E factors are accessed
 */
#if ENABLED(DISTINCT_E_FACTORS) && E_STEPPERS > 1
  #define DISTINCT_E E_STEPPERS
  #define XYZE_N (XYZ + E_STEPPERS)
  #define E_INDEX_N(E) (E)
  #define E_AXIS_N(E) AxisEnum(E_AXIS + E)
  #define UNUSED_E(E) NOOP
#else
  #undef DISTINCT_E_FACTORS
  #define DISTINCT_E 1
  #define XYZE_N XYZE
  #define E_INDEX_N(E) 0
  #define E_AXIS_N(E) E_AXIS
  #define UNUSED_E(E) UNUSED(E)
#endif

#if ENABLED(DWIN_CREALITY_LCD)
  #define SERIAL_CATCHALL 0
#endif

// Pressure sensor with a BLTouch-like interface
#if ENABLED(CREALITY_TOUCH)
  #define BLTOUCH
#endif

/**
 * The BLTouch Probe emulates a servo probe
 * and uses "special" angles for its state.
 */
#if ENABLED(BLTOUCH)
  #ifndef Z_PROBE_SERVO_NR
    #define Z_PROBE_SERVO_NR 0
  #endif
  #undef DEACTIVATE_SERVOS_AFTER_MOVE

  // Always disable probe pin inverting for BLTouch
  #undef Z_MIN_PROBE_ENDSTOP_INVERTING
  #define Z_MIN_PROBE_ENDSTOP_INVERTING false
  #if ENABLED(Z_MIN_PROBE_USES_Z_MIN_ENDSTOP_PIN)
    #undef Z_MIN_ENDSTOP_INVERTING
    #define Z_MIN_ENDSTOP_INVERTING false
  #endif
#endif

/**
 * Set a flag for a servo probe (or BLTouch)
 */
#ifdef Z_PROBE_SERVO_NR
  #define HAS_Z_SERVO_PROBE 1
#endif
#if ANY(HAS_Z_SERVO_PROBE, SWITCHING_EXTRUDER, SWITCHING_NOZZLE)
  #define HAS_SERVO_ANGLES 1
#endif
#if !HAS_SERVO_ANGLES
  #undef EDITABLE_SERVO_ANGLES
#endif

/**
 * Set flags for enabled probes
 */
#if ANY(HAS_Z_SERVO_PROBE, FIX_MOUNTED_PROBE, NOZZLE_AS_PROBE, TOUCH_MI_PROBE, Z_PROBE_ALLEN_KEY, Z_PROBE_SLED, SOLENOID_PROBE, SENSORLESS_PROBING, RACK_AND_PINION_PROBE)
  #define HAS_BED_PROBE 1
#endif

#if ANY(HAS_BED_PROBE, PROBE_MANUALLY, MESH_BED_LEVELING)
  #define PROBE_SELECTED 1
#endif

#if HAS_BED_PROBE
  #if DISABLED(NOZZLE_AS_PROBE)
    #define HAS_PROBE_XY_OFFSET 1
  #endif
  #if DISABLED(Z_MIN_PROBE_USES_Z_MIN_ENDSTOP_PIN)
    #define HAS_CUSTOM_PROBE_PIN 1
  #endif
  #if Z_HOME_DIR < 0 && (!HAS_CUSTOM_PROBE_PIN || ENABLED(USE_PROBE_FOR_Z_HOMING))
    #define HOMING_Z_WITH_PROBE 1
  #endif
  #ifndef Z_PROBE_LOW_POINT
    #define Z_PROBE_LOW_POINT -5
  #endif
  #if ENABLED(Z_PROBE_ALLEN_KEY)
    #define PROBE_TRIGGERED_WHEN_STOWED_TEST 1 // Extra test for Allen Key Probe
  #endif
  #if MULTIPLE_PROBING > 1
    #if EXTRA_PROBING > 0
      #define TOTAL_PROBING (MULTIPLE_PROBING + EXTRA_PROBING)
    #else
      #define TOTAL_PROBING MULTIPLE_PROBING
    #endif
  #endif
#else
  // Clear probe pin settings when no probe is selected
  #undef Z_MIN_PROBE_USES_Z_MIN_ENDSTOP_PIN
#endif

/**
 * Set granular options based on the specific type of leveling
 */
#if ENABLED(AUTO_BED_LEVELING_UBL)
  #undef LCD_BED_LEVELING
  #if ENABLED(DELTA)
    #define UBL_SEGMENTED 1
  #endif
#endif
#if EITHER(AUTO_BED_LEVELING_LINEAR, AUTO_BED_LEVELING_3POINT)
  #define ABL_PLANAR 1
#endif
#if EITHER(AUTO_BED_LEVELING_LINEAR, AUTO_BED_LEVELING_BILINEAR)
  #define ABL_GRID 1
#endif
#if ANY(AUTO_BED_LEVELING_LINEAR, AUTO_BED_LEVELING_BILINEAR, AUTO_BED_LEVELING_3POINT)
  #define HAS_ABL_NOT_UBL 1
#endif
#if ANY(AUTO_BED_LEVELING_BILINEAR, AUTO_BED_LEVELING_UBL, MESH_BED_LEVELING)
  #define HAS_MESH 1
#endif
#if EITHER(AUTO_BED_LEVELING_UBL, AUTO_BED_LEVELING_3POINT)
  #define NEEDS_THREE_PROBE_POINTS 1
#endif
#if EITHER(HAS_ABL_NOT_UBL, AUTO_BED_LEVELING_UBL)
  #define HAS_ABL_OR_UBL 1
  #if DISABLED(PROBE_MANUALLY)
    #define HAS_AUTOLEVEL 1
  #endif
#endif
#if EITHER(HAS_ABL_OR_UBL, MESH_BED_LEVELING)
  #define HAS_LEVELING 1
  #if DISABLED(AUTO_BED_LEVELING_UBL)
    #define PLANNER_LEVELING 1
  #endif
#endif
#if EITHER(HAS_ABL_OR_UBL, Z_MIN_PROBE_REPEATABILITY_TEST)
  #define HAS_PROBING_PROCEDURE 1
#endif
#if !HAS_LEVELING
  #undef RESTORE_LEVELING_AFTER_G28
#endif

#ifdef GRID_MAX_POINTS_X
  #define GRID_MAX_POINTS ((GRID_MAX_POINTS_X) * (GRID_MAX_POINTS_Y))
  #define GRID_LOOP(A,B) LOOP_L_N(A, GRID_MAX_POINTS_X) LOOP_L_N(B, GRID_MAX_POINTS_Y)
#endif

// Slim menu optimizations
#if ENABLED(SLIM_LCD_MENUS)
  #define BOOT_MARLIN_LOGO_SMALL
#endif

// This flag indicates some kind of jerk storage is needed
#if EITHER(CLASSIC_JERK, IS_KINEMATIC)
  #define HAS_CLASSIC_JERK 1
#endif

#if DISABLED(CLASSIC_JERK)
  #define HAS_JUNCTION_DEVIATION 1
#endif

// E jerk exists with JD disabled (of course) but also when Linear Advance is disabled on Delta/SCARA
#if ENABLED(CLASSIC_JERK) || (IS_KINEMATIC && DISABLED(LIN_ADVANCE))
  #define HAS_CLASSIC_E_JERK 1
#endif

#if SERIAL_PORT == -1 || SERIAL_PORT_2 == -1
  #define HAS_USB_SERIAL 1
#endif

<<<<<<< HEAD
#if SERIAL_PORT_2 == -2
  #define HAS_ETHERNET 1
=======
// Fallback Stepper Driver types
#ifndef X_DRIVER_TYPE
  #define X_DRIVER_TYPE A4988
#endif
#ifndef Y_DRIVER_TYPE
  #define Y_DRIVER_TYPE A4988
#endif
#ifndef Z_DRIVER_TYPE
  #define Z_DRIVER_TYPE A4988
#endif
#if NONE(DUAL_X_CARRIAGE, X_DUAL_STEPPER_DRIVERS)
  #undef X2_DRIVER_TYPE
#elif !defined(X2_DRIVER_TYPE)
  #define X2_DRIVER_TYPE A4988
#endif
#if DISABLED(Y_DUAL_STEPPER_DRIVERS)
  #undef Y2_DRIVER_TYPE
#elif !defined(Y2_DRIVER_TYPE)
  #define Y2_DRIVER_TYPE A4988
#endif
#if NUM_Z_STEPPER_DRIVERS < 2
  #undef Z2_DRIVER_TYPE
#elif !defined(Z2_DRIVER_TYPE)
  #define Z2_DRIVER_TYPE A4988
#endif
#if NUM_Z_STEPPER_DRIVERS < 3
  #undef Z3_DRIVER_TYPE
#elif !defined(Z3_DRIVER_TYPE)
  #define Z3_DRIVER_TYPE A4988
#endif
#if NUM_Z_STEPPER_DRIVERS < 4
  #undef Z4_DRIVER_TYPE
#elif !defined(Z4_DRIVER_TYPE)
  #define Z4_DRIVER_TYPE A4988
#endif
#if E_STEPPERS < 1
  #undef E0_DRIVER_TYPE
#elif !defined(E0_DRIVER_TYPE)
  #define E0_DRIVER_TYPE A4988
#endif
#if E_STEPPERS < 2
  #undef E1_DRIVER_TYPE
#elif !defined(E1_DRIVER_TYPE)
  #define E1_DRIVER_TYPE A4988
#endif
#if E_STEPPERS < 3
  #undef E2_DRIVER_TYPE
#elif !defined(E2_DRIVER_TYPE)
  #define E2_DRIVER_TYPE A4988
#endif
#if E_STEPPERS < 4
  #undef E3_DRIVER_TYPE
#elif !defined(E3_DRIVER_TYPE)
  #define E3_DRIVER_TYPE A4988
#endif
#if E_STEPPERS < 5
  #undef E4_DRIVER_TYPE
#elif !defined(E4_DRIVER_TYPE)
  #define E4_DRIVER_TYPE A4988
#endif
#if E_STEPPERS < 6
  #undef E5_DRIVER_TYPE
#elif !defined(E5_DRIVER_TYPE)
  #define E5_DRIVER_TYPE A4988
#endif
#if E_STEPPERS < 7
  #undef E6_DRIVER_TYPE
#elif !defined(E6_DRIVER_TYPE)
  #define E6_DRIVER_TYPE A4988
#endif
#if E_STEPPERS < 8
  #undef E7_DRIVER_TYPE
#elif !defined(E7_DRIVER_TYPE)
  #define E7_DRIVER_TYPE A4988
#endif

// Fallback axis inverting
#ifndef INVERT_X_DIR
  #define INVERT_X_DIR false
#endif
#ifndef INVERT_Y_DIR
  #define INVERT_Y_DIR false
#endif
#ifndef INVERT_Z_DIR
  #define INVERT_Z_DIR false
#endif
#ifndef INVERT_E_DIR
  #define INVERT_E_DIR false
#endif

// Fallback SPI Speed
#ifndef SPI_SPEED
  #define SPI_SPEED SPI_FULL_SPEED
>>>>>>> 2d8aa0ce
#endif

/**
 * This setting is also used by M109 when trying to calculate
 * a ballpark safe margin to prevent wait-forever situation.
 */
#ifndef EXTRUDE_MINTEMP
  #define EXTRUDE_MINTEMP 170
#endif

/**
 * TFT Displays
 *
 * Configure parameters for TFT displays:
 *  - TFT_DEFAULT_ORIENTATION
 *  - TFT_DRIVER
 *  - TFT_WIDTH
 *  - TFT_HEIGHT
 *  - TFT_INTERFACE_(SPI|FSMC)
 *  - TFT_COLOR
 *  - GRAPHICAL_TFT_UPSCALE
 */
#if ENABLED(MKS_TS35_V2_0)
  // Most common: ST7796
  #define TFT_DEFAULT_ORIENTATION (TFT_EXCHANGE_XY)
  #define TFT_RES_480x320
  #define TFT_INTERFACE_SPI
#elif ENABLED(MKS_ROBIN_TFT24)
  // Most common: ST7789
  #define TFT_DEFAULT_ORIENTATION (TFT_EXCHANGE_XY | TFT_INVERT_Y)
  #define TFT_RES_320x240
  #define TFT_INTERFACE_FSMC
#elif ENABLED(MKS_ROBIN_TFT28)
  // Most common: ST7789
  #define TFT_DEFAULT_ORIENTATION (TFT_EXCHANGE_XY | TFT_INVERT_Y)
  #define TFT_RES_320x240
  #define TFT_INTERFACE_FSMC
#elif ENABLED(MKS_ROBIN_TFT32)
  // Most common: ST7789
  #define TFT_DEFAULT_ORIENTATION (TFT_EXCHANGE_XY | TFT_INVERT_Y)
  #define TFT_RES_320x240
  #define TFT_INTERFACE_FSMC
#elif ENABLED(MKS_ROBIN_TFT35)
  // Most common: ILI9488
  #define TFT_DEFAULT_ORIENTATION (TFT_EXCHANGE_XY | TFT_INVERT_X | TFT_INVERT_Y)
  #define TFT_RES_480x320
  #define TFT_INTERFACE_FSMC
#elif ENABLED(MKS_ROBIN_TFT43)
  #define TFT_DEFAULT_ORIENTATION 0
  #define TFT_DRIVER SSD1963
  #define TFT_RES_480x272
  #define TFT_INTERFACE_FSMC
#elif ENABLED(MKS_ROBIN_TFT_V1_1R)
  // ILI9328 or R61505
  #define TFT_DEFAULT_ORIENTATION (TFT_EXCHANGE_XY | TFT_INVERT_X | TFT_INVERT_Y)
  #define TFT_RES_320x240
  #define TFT_INTERFACE_FSMC
#elif EITHER(TFT_TRONXY_X5SA, ANYCUBIC_TFT35)
  #define TFT_DEFAULT_ORIENTATION (TFT_EXCHANGE_XY | TFT_INVERT_X | TFT_INVERT_Y)
  #define TFT_DRIVER ILI9488
  #define TFT_RES_480x320
  #define TFT_INTERFACE_FSMC
#elif ENABLED(LONGER_LK_TFT28)
  #define TFT_DEFAULT_ORIENTATION (TFT_EXCHANGE_XY | TFT_INVERT_X | TFT_INVERT_Y)
  #define TFT_RES_320x240
  #define TFT_INTERFACE_FSMC
#elif ENABLED(TFT_GENERIC)
  #define TFT_DEFAULT_ORIENTATION (TFT_EXCHANGE_XY | TFT_INVERT_X | TFT_INVERT_Y)
  #if NONE(TFT_RES_320x240, TFT_RES_480x272, TFT_RES_480x320)
    #define TFT_RES_320x240
  #endif
  #if NONE(TFT_INTERFACE_FSMC, TFT_INTERFACE_SPI)
    #define TFT_INTERFACE_SPI
  #endif
#endif

#if ENABLED(TFT_RES_320x240)
  #define TFT_WIDTH  320
  #define TFT_HEIGHT 240
  #define GRAPHICAL_TFT_UPSCALE 2
#elif ENABLED(TFT_RES_480x272)
  #define TFT_WIDTH  480
  #define TFT_HEIGHT 272
  #define GRAPHICAL_TFT_UPSCALE 2
#elif ENABLED(TFT_RES_480x320)
  #define TFT_WIDTH  480
  #define TFT_HEIGHT 320
  #define GRAPHICAL_TFT_UPSCALE 3
#endif

// FSMC/SPI TFT Panels using standard HAL/tft/tft_(fsmc|spi).h
#if ENABLED(TFT_INTERFACE_FSMC)
  #define HAS_FSMC_TFT 1
  #if ENABLED(TFT_CLASSIC_UI)
    #define HAS_FSMC_GRAPHICAL_TFT 1
  #elif ENABLED(TFT_LVGL_UI)
    #define HAS_TFT_LVGL_UI_FSMC 1
  #endif
#elif ENABLED(TFT_INTERFACE_SPI)
  #define HAS_SPI_TFT 1
  #if ENABLED(TFT_CLASSIC_UI)
    #define HAS_SPI_GRAPHICAL_TFT 1
  #elif ENABLED(TFT_LVGL_UI)
    #define HAS_TFT_LVGL_UI_SPI 1
  #endif
#endif

#if ENABLED(TFT_COLOR_UI) && TFT_HEIGHT == 240
  #if ENABLED(TFT_INTERFACE_SPI)
    #define TFT_320x240_SPI
  #elif ENABLED(TFT_INTERFACE_FSMC)
    #define TFT_320x240
  #endif
#elif ENABLED(TFT_COLOR_UI) && TFT_HEIGHT == 320
  #if ENABLED(TFT_INTERFACE_SPI)
    #define TFT_480x320_SPI
  #elif ENABLED(TFT_INTERFACE_FSMC)
    #define TFT_480x320
  #endif
#endif

// Fewer lines with touch buttons on-screen
#if EITHER(TFT_320x240, TFT_320x240_SPI)
  #define HAS_UI_320x240 1
  #define LCD_HEIGHT TERN(TOUCH_SCREEN, 6, 7)
#elif EITHER(TFT_480x320, TFT_480x320_SPI)
  #define HAS_UI_480x320 1
  #define LCD_HEIGHT TERN(TOUCH_SCREEN, 6, 7)
#endif

// This emulated DOGM has 'touch/xpt2046', not 'tft/xpt2046'
#if ENABLED(TOUCH_SCREEN) && !HAS_GRAPHICAL_TFT
  #undef TOUCH_SCREEN
  #undef TOUCH_SCREEN_CALIBRATION
  #if !HAS_TFT_LVGL_UI
    #define HAS_TOUCH_XPT2046 1
  #endif
#endif<|MERGE_RESOLUTION|>--- conflicted
+++ resolved
@@ -777,11 +777,10 @@
 #if SERIAL_PORT == -1 || SERIAL_PORT_2 == -1
   #define HAS_USB_SERIAL 1
 #endif
-
-<<<<<<< HEAD
 #if SERIAL_PORT_2 == -2
   #define HAS_ETHERNET 1
-=======
+#endif
+
 // Fallback Stepper Driver types
 #ifndef X_DRIVER_TYPE
   #define X_DRIVER_TYPE A4988
@@ -875,7 +874,6 @@
 // Fallback SPI Speed
 #ifndef SPI_SPEED
   #define SPI_SPEED SPI_FULL_SPEED
->>>>>>> 2d8aa0ce
 #endif
 
 /**
