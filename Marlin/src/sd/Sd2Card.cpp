/**
 * Marlin 3D Printer Firmware
 * Copyright (c) 2020 MarlinFirmware [https://github.com/MarlinFirmware/Marlin]
 *
 * Based on Sprinter and grbl.
 * Copyright (c) 2011 Camiel Gubbels / Erik van der Zalm
 *
 * This program is free software: you can redistribute it and/or modify
 * it under the terms of the GNU General Public License as published by
 * the Free Software Foundation, either version 3 of the License, or
 * (at your option) any later version.
 *
 * This program is distributed in the hope that it will be useful,
 * but WITHOUT ANY WARRANTY; without even the implied warranty of
 * MERCHANTABILITY or FITNESS FOR A PARTICULAR PURPOSE.  See the
 * GNU General Public License for more details.
 *
 * You should have received a copy of the GNU General Public License
 * along with this program.  If not, see <https://www.gnu.org/licenses/>.
 *
 */

/**
 * Arduino Sd2Card Library
 * Copyright (c) 2009 by William Greiman
 * Updated with backports of the latest SdFat library from the same author
 *
 * This file is part of the Arduino Sd2Card Library
 */

#include "../inc/MarlinConfig.h"

#if ENABLED(SDSUPPORT) && NONE(USB_FLASH_DRIVE_SUPPORT, SDIO_SUPPORT)

/* Enable FAST CRC computations - You can trade speed for FLASH space if
 * needed by disabling the following define */
#define FAST_CRC

#include "Sd2Card.h"

#include "../MarlinCore.h"

static bool crcSupported = false;

#if ENABLED(SD_CHECK_AND_RETRY)
  #if ENABLED(FAST_CRC)
    static const uint8_t crctab7[] PROGMEM = {
      0x00,0x09,0x12,0x1B,0x24,0x2D,0x36,0x3F,0x48,0x41,0x5A,0x53,0x6C,0x65,0x7E,0x77,
      0x19,0x10,0x0B,0x02,0x3D,0x34,0x2F,0x26,0x51,0x58,0x43,0x4A,0x75,0x7C,0x67,0x6E,
      0x32,0x3B,0x20,0x29,0x16,0x1F,0x04,0x0D,0x7A,0x73,0x68,0x61,0x5E,0x57,0x4C,0x45,
      0x2B,0x22,0x39,0x30,0x0F,0x06,0x1D,0x14,0x63,0x6A,0x71,0x78,0x47,0x4E,0x55,0x5C,
      0x64,0x6D,0x76,0x7F,0x40,0x49,0x52,0x5B,0x2C,0x25,0x3E,0x37,0x08,0x01,0x1A,0x13,
      0x7D,0x74,0x6F,0x66,0x59,0x50,0x4B,0x42,0x35,0x3C,0x27,0x2E,0x11,0x18,0x03,0x0A,
      0x56,0x5F,0x44,0x4D,0x72,0x7B,0x60,0x69,0x1E,0x17,0x0C,0x05,0x3A,0x33,0x28,0x21,
      0x4F,0x46,0x5D,0x54,0x6B,0x62,0x79,0x70,0x07,0x0E,0x15,0x1C,0x23,0x2A,0x31,0x38,
      0x41,0x48,0x53,0x5A,0x65,0x6C,0x77,0x7E,0x09,0x00,0x1B,0x12,0x2D,0x24,0x3F,0x36,
      0x58,0x51,0x4A,0x43,0x7C,0x75,0x6E,0x67,0x10,0x19,0x02,0x0B,0x34,0x3D,0x26,0x2F,
      0x73,0x7A,0x61,0x68,0x57,0x5E,0x45,0x4C,0x3B,0x32,0x29,0x20,0x1F,0x16,0x0D,0x04,
      0x6A,0x63,0x78,0x71,0x4E,0x47,0x5C,0x55,0x22,0x2B,0x30,0x39,0x06,0x0F,0x14,0x1D,
      0x25,0x2C,0x37,0x3E,0x01,0x08,0x13,0x1A,0x6D,0x64,0x7F,0x76,0x49,0x40,0x5B,0x52,
      0x3C,0x35,0x2E,0x27,0x18,0x11,0x0A,0x03,0x74,0x7D,0x66,0x6F,0x50,0x59,0x42,0x4B,
      0x17,0x1E,0x05,0x0C,0x33,0x3A,0x21,0x28,0x5F,0x56,0x4D,0x44,0x7B,0x72,0x69,0x60,
      0x0E,0x07,0x1C,0x15,0x2A,0x23,0x38,0x31,0x46,0x4F,0x54,0x5D,0x62,0x6B,0x70,0x79
    };

    static uint8_t CRC7(const uint8_t* data, uint8_t n) {
      uint8_t crc = 0;
      while (n > 0) {
        crc = pgm_read_byte(&crctab7[ (crc << 1) ^ *data++ ]);
        n--;
      }
      return (crc << 1) | 1;
    }
  #else
    static uint8_t CRC7(const uint8_t* data, uint8_t n) {
      uint8_t crc = 0;
      LOOP_L_N(i, n) {
        uint8_t d = data[i];
        d ^= crc << 1;
        if (d & 0x80) d ^= 9;
        crc = d ^ (crc & 0x78) ^ (crc << 4) ^ ((crc >> 3) & 15);
        crc &= 0x7F;
      }
      crc = (crc << 1) ^ (crc << 4) ^ (crc & 0x70) ^ ((crc >> 3) & 0x0F);
      return crc | 1;
    }
  #endif
#endif

// Send command and return error code. Return zero for OK
uint8_t Sd2Card::cardCommand(const uint8_t cmd, const uint32_t arg) {
  // Wait up to 300 ms if busy
  waitNotBusy(SD_WRITE_TIMEOUT);

  uint8_t
    crcErrors = 0,            //crc error counter
    reply,                    //expected reply format
    *pa = (uint8_t *)(&arg),  //pointer to arguments
    d[6] = {(uint8_t) (cmd | 0x40), pa[3], pa[2], pa[1], pa[0] }; //Message: Command + Parameters + CRC(=0, set below)

  // Set crc at end of message
  switch (cmd) {
    case CMD0: d[5] = 0x95; break; //with arg zero
    case CMD8: d[5] = 0x87; break; //with arg 0X1AA
    default:
      #if ENABLED(SD_CHECK_AND_RETRY)
        d[5] = CRC7(d, 5);
      #endif
      break;
  }

  switch (cmd) {
    case CMD8  : reply = R7;  break; //R7  = R1 + voltage specifications (4 bytes) (R7 is read and parsed outside)
    //case CMD38: wait is handled externally
    //case CMD28: not handled at the moment
    //case CMD29: not handled at the moment
    case CMD12 : reply = R1b; break; //R1b = R1 + busy (any number of bytes until 0xFF)
    case CMD13 : reply = R2;  break; //R2  = R1 + status (1 byte) status is checked outside
    case CMD58 :
    case ACMD41:
                 reply = R3;  break; //R3  = R1 + OCR/CSS (4 bytes) OCR/CSS is read outside
    default    : reply = R1;  break;
  }

  do {
    #ifdef TRACE_SD
      SERIAL_ECHO("CMD");
      SERIAL_PRINTLN(cmd, DEC);
    #endif

<<<<<<< HEAD
    spiDevWrite(dev_num, d, 6); // Send message

    // Specs: "Wait for response at most 16 clock cycles" (= 2 bytes)
    uint8_t i = 0;
    do
      status_ = spiDevRec(dev_num);
    while ((status_ == 0xff) && (i++ < 3)); //wait 3 bytes, just to be sure
    //Here status_ contains R1

    //check if R1 has crc error.
    if (status_ & 0b1000) {
      #ifdef TRACE_SD
        SERIAL_ECHOLN("CRC error from card. Retrying.");
      #endif
      crcErrors++;
    } else
      break;
  } while (crcErrors > 0 && crcErrors < 3); //if we had a CRC error retry at most three times
=======
    // Send message
    LOOP_L_N(k, 6) spiSend(d[k]);
>>>>>>> bd690f12

  //TODO, if needed: add extra response parsing here

  //discard command response if not needed
  if (reply == R1b) {
    #ifdef TRACE_SD
      SERIAL_ECHOLN("discarding until 0xFF.");
    #endif
    while (spiDevRec(dev_num) != 0xFF); //undefined wait: loop until 0xFF received
  }

  return status_;
}

bool Sd2Card::anyInserted() {
  for (uint8_t dev = 0; dev < NUM_SPI_DEVICES; dev++)
    if (isInserted(dev)) return true;
  return false; //not found..
}

bool Sd2Card::isInserted(const uint8_t dev_num) {
  return (IS_DEV_SD(dev_num) && (SPI_Devices[dev_num][SPIDEV_SW] == NC)
    || digitalRead(SPI_Devices[dev_num][SPIDEV_SW]) == SPI_Devices[dev_num][SPIDEV_DLV]);
}

/**
 * Determine the size of an SD flash memory card.
 *
 * \return The number of 512 byte data blocks in the card
 *         or zero if an error occurs.
 */
uint32_t Sd2Card::cardSize() {
  csd_t csd;
  if (!readCSD(&csd)) return 0;
  if (csd.v1.csd_ver == 0) {
    uint8_t read_bl_len = csd.v1.read_bl_len;
    uint16_t c_size = (csd.v1.c_size_high << 10)
                      | (csd.v1.c_size_mid << 2) | csd.v1.c_size_low;
    uint8_t c_size_mult = (csd.v1.c_size_mult_high << 1)
                          | csd.v1.c_size_mult_low;
    return (uint32_t)(c_size + 1) << (c_size_mult + read_bl_len - 7);
  }
  else if (csd.v2.csd_ver == 1) {
    uint32_t c_size = ((uint32_t)csd.v2.c_size_high << 16)
                      | (csd.v2.c_size_mid << 8) | csd.v2.c_size_low;
    return (c_size + 1) << 10;
  }
  else {
    error(SD_CARD_ERROR_BAD_CSD);
    return 0;
  }
}

/**
 * Erase a range of blocks.
 *
 * \param[in] firstBlock The address of the first block in the range.
 * \param[in] lastBlock The address of the last block in the range.
 *
 * \note This function requests the SD card to do a flash erase for a
 * range of blocks.  The data on the card after an erase operation is
 * either 0 or 1, depends on the card vendor.  The card must support
 * single block erase.
 *
 * \return true for success, false for failure.
 */
bool Sd2Card::erase(uint32_t firstBlock, uint32_t lastBlock) {
  if (ENABLED(SDCARD_READONLY)) return false;

  csd_t csd;
<<<<<<< HEAD
  if (!readCSD(&csd)) return false;
=======
  if (!readCSD(&csd)) goto FAIL;
>>>>>>> bd690f12

  // check for single block erase
  if (!csd.v1.erase_blk_en) {
    // erase size mask
    uint8_t m = (csd.v1.sector_size_high << 1) | csd.v1.sector_size_low;
    if ((firstBlock & m) != 0 || ((lastBlock + 1) & m) != 0) {
      // error card can't erase specified area
      error(SD_CARD_ERROR_ERASE_SINGLE_BLOCK);
      return false;
    }
  }
  if (type_ != SD_CARD_TYPE_SDHC) { firstBlock <<= 9; lastBlock <<= 9; }
  if (cardCommand(CMD32, firstBlock) || cardCommand(CMD33, lastBlock) || cardCommand(CMD38, 0)) {
    error(SD_CARD_ERROR_ERASE);
    return false;
  }
  if (!waitNotBusy(SD_ERASE_TIMEOUT)) {
    error(SD_CARD_ERROR_ERASE_TIMEOUT);
    return false;
  }

  return true;
}

/**
 * Determine if card supports single block erase.
 *
 * \return true if single block erase is supported.
 *         false if single block erase is not supported.
 */
bool Sd2Card::eraseSingleBlockEnable() {
  csd_t csd;
  return readCSD(&csd) ? csd.v1.erase_blk_en : false;
}

/**
 * Initialize an SD flash memory card.
 *
 * \param[in] sckRateID SPI clock rate selector. See setSckRate().
 *
 * \return true for success, false for failure.
 * The reason for failure can be determined by calling errorCode() and errorData().
 */
bool Sd2Card::init(const uint8_t sckRateID) {
  if (dev_num == -1) return false;

  errorCode_ = type_ = 0;
  // 16-bit init start time allows over a minute
  const millis_t init_timeout = millis() + SD_INIT_TIMEOUT;
  uint32_t arg;

  watchdog_refresh(); // In case init takes too long

<<<<<<< HEAD
=======
  // Set pin modes
  #if ENABLED(ZONESTAR_12864OLED)
    if (chipSelectPin_ != DOGLCD_CS) {
      SET_OUTPUT(DOGLCD_CS);
      WRITE(DOGLCD_CS, HIGH);
    }
  #else
    extDigitalWrite(chipSelectPin_, HIGH);  // For some CPUs pinMode can write the wrong data so init desired data value first
    pinMode(chipSelectPin_, OUTPUT);        // Solution for #8746 by @benlye
  #endif
  spiBegin();

>>>>>>> bd690f12
  // Set SCK rate for initialization commands
  spiBusInit(BUS_OF_DEV(dev_num), SPI_SD_INIT_RATE);

  // Set pin modes
  extDigitalWrite(CS_OF_DEV(dev_num), HIGH);  // For some CPUs pinMode can write the wrong data so init desired data value first
  pinMode(CS_OF_DEV(dev_num), OUTPUT);        // Solution for #8746 by @benlye
  //spiBegin(BUS_OF_DEV(dev_num));

  // Must supply min of 74 clock cycles with CS high.
<<<<<<< HEAD
  for (uint8_t i = 0; i < 10; i++) spiBusSend(BUS_OF_DEV(dev_num), 0xFF); //Send to bus, not to device (to not alter CS)
=======
  LOOP_L_N(i, 10) spiSend(0xFF);
>>>>>>> bd690f12

  watchdog_refresh(); // In case init takes too long

  // CMD0: Command to go idle in SPI mode
  while (cardCommand(CMD0, 0) != R1_IDLE_STATE) {
    if (ELAPSED(millis(), init_timeout)) {
      error(SD_CARD_ERROR_CMD0);
      goto FAIL;
    }
  }

  //CMD59: Enable CRC check
  #if ENABLED(SD_CHECK_AND_RETRY)
    crcSupported = (cardCommand(CMD59, 1) == R1_IDLE_STATE);
  #endif

  watchdog_refresh(); // In case init takes too long

  //CMD8: Check SD version
  for (;;) {
    if (cardCommand(CMD8, 0x1AA) == (R1_ILLEGAL_COMMAND | R1_IDLE_STATE)) {
      type(SD_CARD_TYPE_SD1);
      break;
    }

    // Get the last byte of r7 response
<<<<<<< HEAD
    for (uint8_t i = 0; i < 4; i++) status_ = spiDevRec(dev_num);
=======
    LOOP_L_N(i, 4) status_ = spiRec();
>>>>>>> bd690f12
    if (status_ == 0xAA) {
      type(SD_CARD_TYPE_SD2);
      break;
    }

    if (ELAPSED(millis(), init_timeout)) {
      error(SD_CARD_ERROR_CMD8);
      goto FAIL;
    }
  }

  watchdog_refresh(); // In case init takes too long

  // Initialize card and send host supports SDHC if SD2
  arg = type() == SD_CARD_TYPE_SD2 ? 0x40000000 : 0;
  while ((status_ = cardAcmd(ACMD41, arg)) != R1_READY_STATE) {
    // Check for timeout
    if (ELAPSED(millis(), init_timeout)) {
      error(SD_CARD_ERROR_ACMD41);
      goto FAIL;
    }
  }
  // If SD2 read OCR register to check for SDHC card
  if (type() == SD_CARD_TYPE_SD2) {
    if (cardCommand(CMD58, 0)) {
      error(SD_CARD_ERROR_CMD58);
      goto FAIL;
    }
    if ((spiDevRec(dev_num) & 0xC0) == 0xC0) type(SD_CARD_TYPE_SDHC);
    // Discard rest of ocr - contains allowed voltage range
<<<<<<< HEAD
    for (uint8_t i = 0; i < 3; i++) spiDevRec(dev_num);
=======
    LOOP_L_N(i, 3) spiRec();
>>>>>>> bd690f12
  }

  return setSckRate(sckRateID);

  FAIL:
  return false;
}

/**
 * Read a 512 byte block from an SD card.
 *
 * \param[in] blockNumber Logical block to be read.
 * \param[out] dst Pointer to the location that will receive the data.
 * \return true for success, false for failure.
 */
bool Sd2Card::readBlock(uint32_t blockNumber, uint8_t* dst) {
  if (type() != SD_CARD_TYPE_SDHC) blockNumber <<= 9;   // Use address if not SDHC card

  #if ENABLED(SD_CHECK_AND_RETRY)
    uint8_t retryCnt = 3;
    for (;;) {
      if (cardCommand(CMD17, blockNumber))
        error(SD_CARD_ERROR_CMD17);
      else if (readData(dst, 512))
        return true;

      if (!--retryCnt) break;

      cardCommand(CMD12, 0); // Try sending a stop command, ignore the result.
      errorCode_ = 0;
    }
    return false;
  #else
    if (cardCommand(CMD17, blockNumber)) {
      error(SD_CARD_ERROR_CMD17);
      return false;
    }
    else
      return readData(dst, 512);
  #endif
}

/**
 * Read one data block in a multiple block read sequence
 *
 * \param[in] dst Pointer to the location for the data to be read.
 *
 * \return true for success, false for failure.
 */
bool Sd2Card::readData(uint8_t* dst) {
  return readData(dst, 512);
}

#if ENABLED(SD_CHECK_AND_RETRY) && !defined(SPI_HAS_HW_CRC)
  #if ENABLED(FAST_CRC)

    static const uint16_t crctab16[] PROGMEM = {
      0x0000, 0x1021, 0x2042, 0x3063, 0x4084, 0x50A5, 0x60C6, 0x70E7,
      0x8108, 0x9129, 0xA14A, 0xB16B, 0xC18C, 0xD1AD, 0xE1CE, 0xF1EF,
      0x1231, 0x0210, 0x3273, 0x2252, 0x52B5, 0x4294, 0x72F7, 0x62D6,
      0x9339, 0x8318, 0xB37B, 0xA35A, 0xD3BD, 0xC39C, 0xF3FF, 0xE3DE,
      0x2462, 0x3443, 0x0420, 0x1401, 0x64E6, 0x74C7, 0x44A4, 0x5485,
      0xA56A, 0xB54B, 0x8528, 0x9509, 0xE5EE, 0xF5CF, 0xC5AC, 0xD58D,
      0x3653, 0x2672, 0x1611, 0x0630, 0x76D7, 0x66F6, 0x5695, 0x46B4,
      0xB75B, 0xA77A, 0x9719, 0x8738, 0xF7DF, 0xE7FE, 0xD79D, 0xC7BC,
      0x48C4, 0x58E5, 0x6886, 0x78A7, 0x0840, 0x1861, 0x2802, 0x3823,
      0xC9CC, 0xD9ED, 0xE98E, 0xF9AF, 0x8948, 0x9969, 0xA90A, 0xB92B,
      0x5AF5, 0x4AD4, 0x7AB7, 0x6A96, 0x1A71, 0x0A50, 0x3A33, 0x2A12,
      0xDBFD, 0xCBDC, 0xFBBF, 0xEB9E, 0x9B79, 0x8B58, 0xBB3B, 0xAB1A,
      0x6CA6, 0x7C87, 0x4CE4, 0x5CC5, 0x2C22, 0x3C03, 0x0C60, 0x1C41,
      0xEDAE, 0xFD8F, 0xCDEC, 0xDDCD, 0xAD2A, 0xBD0B, 0x8D68, 0x9D49,
      0x7E97, 0x6EB6, 0x5ED5, 0x4EF4, 0x3E13, 0x2E32, 0x1E51, 0x0E70,
      0xFF9F, 0xEFBE, 0xDFDD, 0xCFFC, 0xBF1B, 0xAF3A, 0x9F59, 0x8F78,
      0x9188, 0x81A9, 0xB1CA, 0xA1EB, 0xD10C, 0xC12D, 0xF14E, 0xE16F,
      0x1080, 0x00A1, 0x30C2, 0x20E3, 0x5004, 0x4025, 0x7046, 0x6067,
      0x83B9, 0x9398, 0xA3FB, 0xB3DA, 0xC33D, 0xD31C, 0xE37F, 0xF35E,
      0x02B1, 0x1290, 0x22F3, 0x32D2, 0x4235, 0x5214, 0x6277, 0x7256,
      0xB5EA, 0xA5CB, 0x95A8, 0x8589, 0xF56E, 0xE54F, 0xD52C, 0xC50D,
      0x34E2, 0x24C3, 0x14A0, 0x0481, 0x7466, 0x6447, 0x5424, 0x4405,
      0xA7DB, 0xB7FA, 0x8799, 0x97B8, 0xE75F, 0xF77E, 0xC71D, 0xD73C,
      0x26D3, 0x36F2, 0x0691, 0x16B0, 0x6657, 0x7676, 0x4615, 0x5634,
      0xD94C, 0xC96D, 0xF90E, 0xE92F, 0x99C8, 0x89E9, 0xB98A, 0xA9AB,
      0x5844, 0x4865, 0x7806, 0x6827, 0x18C0, 0x08E1, 0x3882, 0x28A3,
      0xCB7D, 0xDB5C, 0xEB3F, 0xFB1E, 0x8BF9, 0x9BD8, 0xABBB, 0xBB9A,
      0x4A75, 0x5A54, 0x6A37, 0x7A16, 0x0AF1, 0x1AD0, 0x2AB3, 0x3A92,
      0xFD2E, 0xED0F, 0xDD6C, 0xCD4D, 0xBDAA, 0xAD8B, 0x9DE8, 0x8DC9,
      0x7C26, 0x6C07, 0x5C64, 0x4C45, 0x3CA2, 0x2C83, 0x1CE0, 0x0CC1,
      0xEF1F, 0xFF3E, 0xCF5D, 0xDF7C, 0xAF9B, 0xBFBA, 0x8FD9, 0x9FF8,
      0x6E17, 0x7E36, 0x4E55, 0x5E74, 0x2E93, 0x3EB2, 0x0ED1, 0x1EF0
    };

    // faster CRC-CCITT
    // uses the x^16,x^12,x^5,x^1 polynomial.
    static uint16_t CRC_CCITT(const uint8_t* data, size_t n) {
      uint16_t crc = 0;
      for (size_t i = 0; i < n; i++)
        crc = pgm_read_word(&crctab16[(crc >> 8 ^ data[i]) & 0xFF]) ^ (crc << 8);

      return crc;
    }

  #else

    // slower CRC-CCITT
    // uses the x^16,x^12,x^5,x^1 polynomial.
    static uint16_t CRC_CCITT(const uint8_t* data, size_t n) {
      uint16_t crc = 0;
      for (size_t i = 0; i < n; i++) {
        crc = (uint8_t)(crc >> 8) | (crc << 8);
        crc ^= data[i];
        crc ^= (uint8_t)(crc & 0xFF) >> 4;
        crc ^= crc << 12;
        crc ^= (crc & 0xFF) << 5;
      }
      return crc;
    }

  #endif
#endif // !SPI_HAS_HW_CRC && SD_CHECK_AND_RETRY

bool Sd2Card::readData(uint8_t* dst, const uint16_t count) {
  bool success = false;

  const millis_t read_timeout = millis() + SD_READ_TIMEOUT;
  while ((status_ = spiDevRec(dev_num)) == 0xFF) {      // Wait for start block token
    if (ELAPSED(millis(), read_timeout)) {
      error(SD_CARD_ERROR_READ_TIMEOUT);
      goto FAIL;
    }
  }

  if (status_ == DATA_START_BLOCK) {
    uint16_t expCrc;

    #ifdef SPI_HAS_HW_CRC
      expCrc = spiDevReadCRC16(dev_num, (uint16_t*)dst, count/2);
    #else
      spiDevRead(dev_num, dst, count);
      #if ENABLED(SD_CHECK_AND_RETRY)
        expCrc = crcSupported ? CRC_CCITT(dst, count) : 0xFFFF;
      #endif
    #endif

    const uint16_t recvCrc = (spiDevRec(dev_num) << 8) | spiDevRec(dev_num); //read bytes from bus anyway
    success = (!crcSupported) || expCrc == recvCrc;

    #if ENABLED(SD_CHECK_AND_RETRY)
      if (!success) error(SD_CARD_ERROR_READ_CRC);
    #endif
  }
  else
    error(SD_CARD_ERROR_READ);

  FAIL:
  return success;
}

/** read CID or CSR register */
bool Sd2Card::readRegister(const uint8_t cmd, void* buf) {
  uint8_t* dst = reinterpret_cast<uint8_t*>(buf);
  if (cardCommand(cmd, 0)) {
    error(SD_CARD_ERROR_READ_REG);
    return false;
  }
  return readData(dst, 16);
}

/**
 * Start a read multiple blocks sequence.
 *
 * \param[in] blockNumber Address of first block in sequence.
 *
 * \note This function is used with readData() and readStop() for optimized
 * multiple block reads.  SPI chipSelect must be low for the entire sequence.
 *
 * \return true for success, false for failure.
 */
bool Sd2Card::readStart(uint32_t blockNumber) {
  if (type() != SD_CARD_TYPE_SDHC) blockNumber <<= 9;

  const bool success = !cardCommand(CMD18, blockNumber);
  if (!success) error(SD_CARD_ERROR_CMD18);
  return success;
}

/**
 * End a read multiple blocks sequence.
 *
 * \return true for success, false for failure.
 */
bool Sd2Card::readStop() {
  const bool success = !cardCommand(CMD12, 0);
  if (!success) error(SD_CARD_ERROR_CMD12);
  return success;
}

/**
 * Set the SPI clock rate.
 *
 * \param[in] sckRateID A value in the range [0, 6].
 *
 * \return The value one, true, is returned for success and the value zero,
 * false, is returned for an invalid value of \a sckRateID.
 */
bool Sd2Card::setSckRate(const uint8_t sckRateID) {
  const bool success = (sckRateID <= 6);
  if (success) spiBusInit(BUS_OF_DEV(dev_num), sckRateID); else error(SD_CARD_ERROR_SCK_RATE);

  return success;
}

/**
 * Wait for card to become not-busy
 * \param[in] timeout_ms Timeout to abort.
 * \return true for success, false for timeout.
 */
bool Sd2Card::waitNotBusy(const millis_t timeout_ms) {
  const millis_t wait_timeout = millis() + timeout_ms;
  while (spiDevRec(dev_num) != 0xFF) if (ELAPSED(millis(), wait_timeout)) return false;
  return true;
}

/**
 * Write a 512 byte block to an SD card.
 *
 * \param[in] blockNumber Logical block to be written.
 * \param[in] src Pointer to the location of the data to be written.
 * \return true for success, false for failure.
 */
bool Sd2Card::writeBlock(uint32_t blockNumber, const uint8_t* src) {
  if (ENABLED(SDCARD_READONLY)) return false;

  bool success = false;
  if (type() != SD_CARD_TYPE_SDHC) blockNumber <<= 9;   // Use address if not SDHC card
  if (!cardCommand(CMD24, blockNumber)) {
    if (writeData(DATA_START_BLOCK, src)) {
      if (waitNotBusy(SD_WRITE_TIMEOUT)) {                           // Wait for flashing to complete
        success = !(cardCommand(CMD13, 0) || spiDevRec(dev_num)); // Response is r2 so get and check two bytes for nonzero
        if (!success) error(SD_CARD_ERROR_WRITE_PROGRAMMING);
      }
      else
        error(SD_CARD_ERROR_WRITE_TIMEOUT);
    }
  }
  else
    error(SD_CARD_ERROR_CMD24);
  return success;
}

/**
 * Write one data block in a multiple block write sequence
 * \param[in] src Pointer to the location of the data to be written.
 * \return true for success, false for failure.
 */
bool Sd2Card::writeData(const uint8_t* src) {
  if (ENABLED(SDCARD_READONLY)) return false;

  bool success = true;
  // Wait for previous write to finish
  if (!waitNotBusy(SD_WRITE_TIMEOUT) || !writeData(WRITE_MULTIPLE_TOKEN, src)) {
    error(SD_CARD_ERROR_WRITE_MULTIPLE);
    success = false;
  }
  return success;
}

// Send one block of data for write block or write multiple blocks
bool Sd2Card::writeData(const uint8_t token, const uint8_t* src) {
<<<<<<< HEAD
  spiDevSend(dev_num, token); //token isn't included in CRC

  uint16_t crc = (
    #if DISABLED(SD_CHECK_AND_RETRY)
      0xFFFF
    #elif defined(SPI_HAS_HW_CRC)
      spiDevWriteCRC16(dev_num, (uint16_t*)src, 256)
    #else
      CRC_CCITT(src, 512)
    #endif
  );

  #if DISABLED(SD_CHECK_AND_RETRY) || !defined(SPI_HAS_HW_CRC)
    spiDevWrite(dev_num, src, 512);
  #endif

  spiDevSend(dev_num, crc >> 8);
  spiDevSend(dev_num, crc & 0xFF);

  // Wait for reply. consider only bit 4-0
  millis_t wait_timeout = millis() + SD_WRITE_TIMEOUT;
  while ((status_ = (spiDevRec(dev_num) & DATA_RES_MASK)) == DATA_RES_MASK) if (ELAPSED(millis(), wait_timeout)) goto error;

  if (status_ == DATA_RES_ACCEPTED)
    return true;

error:
  error(SD_CARD_ERROR_WRITE);
  return false;
=======
  if (ENABLED(SDCARD_READONLY)) return false;

  const uint16_t crc = TERN(SD_CHECK_AND_RETRY, CRC_CCITT(src, 512), 0xFFFF);
  spiSendBlock(token, src);
  spiSend(crc >> 8);
  spiSend(crc & 0xFF);

  status_ = spiRec();
  if ((status_ & DATA_RES_MASK) != DATA_RES_ACCEPTED) {
    error(SD_CARD_ERROR_WRITE);
    chipDeselect();
    return false;
  }
  return true;
>>>>>>> bd690f12
}

/**
 * Start a write multiple blocks sequence.
 *
 * \param[in] blockNumber Address of first block in sequence.
 * \param[in] eraseCount The number of blocks to be pre-erased.
 *
 * \note This function is used with writeData() and writeStop()
 * for optimized multiple block writes.
 *
 * \return true for success, false for failure.
 */
bool Sd2Card::writeStart(uint32_t blockNumber, const uint32_t eraseCount) {
  if (ENABLED(SDCARD_READONLY)) return false;

  bool success = false;
  if (!cardAcmd(ACMD23, eraseCount)) {                    // Send pre-erase count
    if (type() != SD_CARD_TYPE_SDHC) blockNumber <<= 9;   // Use address if not SDHC card
    success = !cardCommand(CMD25, blockNumber);
    if (!success) error(SD_CARD_ERROR_CMD25);
  }
  else
    error(SD_CARD_ERROR_ACMD23);

  return success;
}

/**
 * End a write multiple blocks sequence.
 *
 * \return true for success, false for failure.
 */
bool Sd2Card::writeStop() {
  if (ENABLED(SDCARD_READONLY)) return false;

  bool success = false;
  if (waitNotBusy(SD_WRITE_TIMEOUT)) {
    spiDevSend(dev_num, STOP_TRAN_TOKEN);
    success = waitNotBusy(SD_WRITE_TIMEOUT);
  }
  else
    error(SD_CARD_ERROR_STOP_TRAN);

  return success;
}

#endif // SDSUPPORT && !USB_FLASH_DRIVE_SUPPORT && !SDIO_SUPPORT<|MERGE_RESOLUTION|>--- conflicted
+++ resolved
@@ -128,7 +128,6 @@
       SERIAL_PRINTLN(cmd, DEC);
     #endif
 
-<<<<<<< HEAD
     spiDevWrite(dev_num, d, 6); // Send message
 
     // Specs: "Wait for response at most 16 clock cycles" (= 2 bytes)
@@ -147,10 +146,6 @@
     } else
       break;
   } while (crcErrors > 0 && crcErrors < 3); //if we had a CRC error retry at most three times
-=======
-    // Send message
-    LOOP_L_N(k, 6) spiSend(d[k]);
->>>>>>> bd690f12
 
   //TODO, if needed: add extra response parsing here
 
@@ -221,11 +216,7 @@
   if (ENABLED(SDCARD_READONLY)) return false;
 
   csd_t csd;
-<<<<<<< HEAD
   if (!readCSD(&csd)) return false;
-=======
-  if (!readCSD(&csd)) goto FAIL;
->>>>>>> bd690f12
 
   // check for single block erase
   if (!csd.v1.erase_blk_en) {
@@ -279,8 +270,6 @@
 
   watchdog_refresh(); // In case init takes too long
 
-<<<<<<< HEAD
-=======
   // Set pin modes
   #if ENABLED(ZONESTAR_12864OLED)
     if (chipSelectPin_ != DOGLCD_CS) {
@@ -288,26 +277,17 @@
       WRITE(DOGLCD_CS, HIGH);
     }
   #else
-    extDigitalWrite(chipSelectPin_, HIGH);  // For some CPUs pinMode can write the wrong data so init desired data value first
-    pinMode(chipSelectPin_, OUTPUT);        // Solution for #8746 by @benlye
+    // Set SCK rate for initialization commands
+    spiBusInit(BUS_OF_DEV(dev_num), SPI_SD_INIT_RATE);
+    extDigitalWrite(CS_OF_DEV(dev_num), HIGH);  // For some CPUs pinMode can write the wrong data so init desired data value first
+    pinMode(CS_OF_DEV(dev_num), OUTPUT);        // Solution for #8746 by @benlye
   #endif
-  spiBegin();
-
->>>>>>> bd690f12
-  // Set SCK rate for initialization commands
-  spiBusInit(BUS_OF_DEV(dev_num), SPI_SD_INIT_RATE);
 
   // Set pin modes
-  extDigitalWrite(CS_OF_DEV(dev_num), HIGH);  // For some CPUs pinMode can write the wrong data so init desired data value first
-  pinMode(CS_OF_DEV(dev_num), OUTPUT);        // Solution for #8746 by @benlye
   //spiBegin(BUS_OF_DEV(dev_num));
 
   // Must supply min of 74 clock cycles with CS high.
-<<<<<<< HEAD
-  for (uint8_t i = 0; i < 10; i++) spiBusSend(BUS_OF_DEV(dev_num), 0xFF); //Send to bus, not to device (to not alter CS)
-=======
-  LOOP_L_N(i, 10) spiSend(0xFF);
->>>>>>> bd690f12
+  LOOP_L_N(i, 10) spiBusSend(BUS_OF_DEV(dev_num), 0xFF); //Send to bus, not to device (to not alter CS)
 
   watchdog_refresh(); // In case init takes too long
 
@@ -334,11 +314,7 @@
     }
 
     // Get the last byte of r7 response
-<<<<<<< HEAD
-    for (uint8_t i = 0; i < 4; i++) status_ = spiDevRec(dev_num);
-=======
-    LOOP_L_N(i, 4) status_ = spiRec();
->>>>>>> bd690f12
+    LOOP_L_N(i, 4) status_ = spiDevRec(dev_num);
     if (status_ == 0xAA) {
       type(SD_CARD_TYPE_SD2);
       break;
@@ -369,11 +345,7 @@
     }
     if ((spiDevRec(dev_num) & 0xC0) == 0xC0) type(SD_CARD_TYPE_SDHC);
     // Discard rest of ocr - contains allowed voltage range
-<<<<<<< HEAD
-    for (uint8_t i = 0; i < 3; i++) spiDevRec(dev_num);
-=======
-    LOOP_L_N(i, 3) spiRec();
->>>>>>> bd690f12
+    LOOP_L_N(i, 3) spiDevRec(dev_num);
   }
 
   return setSckRate(sckRateID);
@@ -642,8 +614,9 @@
 
 // Send one block of data for write block or write multiple blocks
 bool Sd2Card::writeData(const uint8_t token, const uint8_t* src) {
-<<<<<<< HEAD
-  spiDevSend(dev_num, token); //token isn't included in CRC
+  if (ENABLED(SDCARD_READONLY)) return false;
+
+ spiDevSend(dev_num, token); // Token isn't included in CRC
 
   uint16_t crc = (
     #if DISABLED(SD_CHECK_AND_RETRY)
@@ -664,7 +637,8 @@
 
   // Wait for reply. consider only bit 4-0
   millis_t wait_timeout = millis() + SD_WRITE_TIMEOUT;
-  while ((status_ = (spiDevRec(dev_num) & DATA_RES_MASK)) == DATA_RES_MASK) if (ELAPSED(millis(), wait_timeout)) goto error;
+  while ((status_ = (spiDevRec(dev_num) & DATA_RES_MASK)) == DATA_RES_MASK)
+    if (ELAPSED(millis(), wait_timeout)) goto error;
 
   if (status_ == DATA_RES_ACCEPTED)
     return true;
@@ -672,22 +646,6 @@
 error:
   error(SD_CARD_ERROR_WRITE);
   return false;
-=======
-  if (ENABLED(SDCARD_READONLY)) return false;
-
-  const uint16_t crc = TERN(SD_CHECK_AND_RETRY, CRC_CCITT(src, 512), 0xFFFF);
-  spiSendBlock(token, src);
-  spiSend(crc >> 8);
-  spiSend(crc & 0xFF);
-
-  status_ = spiRec();
-  if ((status_ & DATA_RES_MASK) != DATA_RES_ACCEPTED) {
-    error(SD_CARD_ERROR_WRITE);
-    chipDeselect();
-    return false;
-  }
-  return true;
->>>>>>> bd690f12
 }
 
 /**
