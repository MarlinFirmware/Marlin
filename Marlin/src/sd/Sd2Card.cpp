/**
 * Marlin 3D Printer Firmware
 * Copyright (c) 2020 MarlinFirmware [https://github.com/MarlinFirmware/Marlin]
 *
 * Based on Sprinter and grbl.
 * Copyright (c) 2011 Camiel Gubbels / Erik van der Zalm
 *
 * This program is free software: you can redistribute it and/or modify
 * it under the terms of the GNU General Public License as published by
 * the Free Software Foundation, either version 3 of the License, or
 * (at your option) any later version.
 *
 * This program is distributed in the hope that it will be useful,
 * but WITHOUT ANY WARRANTY; without even the implied warranty of
 * MERCHANTABILITY or FITNESS FOR A PARTICULAR PURPOSE.  See the
 * GNU General Public License for more details.
 *
 * You should have received a copy of the GNU General Public License
 * along with this program.  If not, see <https://www.gnu.org/licenses/>.
 *
 */

/**
 * Arduino Sd2Card Library
 * Copyright (c) 2009 by William Greiman
 * Updated with backports of the latest SdFat library from the same author
 *
 * This file is part of the Arduino Sd2Card Library
 */

#include "../inc/MarlinConfig.h"

#if ENABLED(SDSUPPORT) && NONE(USB_FLASH_DRIVE_SUPPORT, SDIO_SUPPORT)

/* Enable FAST CRC computations - You can trade speed for FLASH space if
 * needed by disabling the following define */
#define FAST_CRC

#include "Sd2Card.h"

#include "../MarlinCore.h"

static bool crcSupported = false;

#if ENABLED(SD_CHECK_AND_RETRY)
  #if ENABLED(FAST_CRC)
    static const uint8_t crctab7[] PROGMEM = {
      0x00,0x09,0x12,0x1B,0x24,0x2D,0x36,0x3F,0x48,0x41,0x5A,0x53,0x6C,0x65,0x7E,0x77,
      0x19,0x10,0x0B,0x02,0x3D,0x34,0x2F,0x26,0x51,0x58,0x43,0x4A,0x75,0x7C,0x67,0x6E,
      0x32,0x3B,0x20,0x29,0x16,0x1F,0x04,0x0D,0x7A,0x73,0x68,0x61,0x5E,0x57,0x4C,0x45,
      0x2B,0x22,0x39,0x30,0x0F,0x06,0x1D,0x14,0x63,0x6A,0x71,0x78,0x47,0x4E,0x55,0x5C,
      0x64,0x6D,0x76,0x7F,0x40,0x49,0x52,0x5B,0x2C,0x25,0x3E,0x37,0x08,0x01,0x1A,0x13,
      0x7D,0x74,0x6F,0x66,0x59,0x50,0x4B,0x42,0x35,0x3C,0x27,0x2E,0x11,0x18,0x03,0x0A,
      0x56,0x5F,0x44,0x4D,0x72,0x7B,0x60,0x69,0x1E,0x17,0x0C,0x05,0x3A,0x33,0x28,0x21,
      0x4F,0x46,0x5D,0x54,0x6B,0x62,0x79,0x70,0x07,0x0E,0x15,0x1C,0x23,0x2A,0x31,0x38,
      0x41,0x48,0x53,0x5A,0x65,0x6C,0x77,0x7E,0x09,0x00,0x1B,0x12,0x2D,0x24,0x3F,0x36,
      0x58,0x51,0x4A,0x43,0x7C,0x75,0x6E,0x67,0x10,0x19,0x02,0x0B,0x34,0x3D,0x26,0x2F,
      0x73,0x7A,0x61,0x68,0x57,0x5E,0x45,0x4C,0x3B,0x32,0x29,0x20,0x1F,0x16,0x0D,0x04,
      0x6A,0x63,0x78,0x71,0x4E,0x47,0x5C,0x55,0x22,0x2B,0x30,0x39,0x06,0x0F,0x14,0x1D,
      0x25,0x2C,0x37,0x3E,0x01,0x08,0x13,0x1A,0x6D,0x64,0x7F,0x76,0x49,0x40,0x5B,0x52,
      0x3C,0x35,0x2E,0x27,0x18,0x11,0x0A,0x03,0x74,0x7D,0x66,0x6F,0x50,0x59,0x42,0x4B,
      0x17,0x1E,0x05,0x0C,0x33,0x3A,0x21,0x28,0x5F,0x56,0x4D,0x44,0x7B,0x72,0x69,0x60,
      0x0E,0x07,0x1C,0x15,0x2A,0x23,0x38,0x31,0x46,0x4F,0x54,0x5D,0x62,0x6B,0x70,0x79
    };

    static uint8_t CRC7(const uint8_t* data, uint8_t n) {
      uint8_t crc = 0;
      while (n > 0) {
        crc = pgm_read_byte(&crctab7[ (crc << 1) ^ *data++ ]);
        n--;
      }
      return (crc << 1) | 1;
    }
  #else
    static uint8_t CRC7(const uint8_t* data, uint8_t n) {
      uint8_t crc = 0;
      LOOP_L_N(i, n) {
        uint8_t d = data[i];
        d ^= crc << 1;
        if (d & 0x80) d ^= 9;
        crc = d ^ (crc & 0x78) ^ (crc << 4) ^ ((crc >> 3) & 15);
        crc &= 0x7F;
      }
      crc = (crc << 1) ^ (crc << 4) ^ (crc & 0x70) ^ ((crc >> 3) & 0x0F);
      return crc | 1;
    }
  #endif
#endif

// Send command and return error code. Return zero for OK
uint8_t Sd2Card::cardCommand(const uint8_t cmd, const uint32_t arg) {
  // Wait up to 300 ms if busy
  waitNotBusy(SD_WRITE_TIMEOUT);

  uint8_t
    crcErrors = 0,            //crc error counter
    reply,                    //expected reply format
    *pa = (uint8_t *)(&arg),  //pointer to arguments
    d[6] = {(uint8_t) (cmd | 0x40), pa[3], pa[2], pa[1], pa[0] }; //Message: Command + Parameters + CRC(=0, set below)

  // Set crc at end of message
  switch (cmd) {
    case CMD0: d[5] = 0x95; break; //with arg zero
    case CMD8: d[5] = 0x87; break; //with arg 0X1AA
    default:
      #if ENABLED(SD_CHECK_AND_RETRY)
        d[5] = CRC7(d, 5);
      #endif
      break;
  }

  switch (cmd) {
    case CMD8  : reply = R7;  break; //R7  = R1 + voltage specifications (4 bytes) (R7 is read and parsed outside)
    //case CMD38: wait is handled externally
    //case CMD28: not handled at the moment
    //case CMD29: not handled at the moment
    case CMD12 : reply = R1b; break; //R1b = R1 + busy (any number of bytes until 0xFF)
    case CMD13 : reply = R2;  break; //R2  = R1 + status (1 byte) status is checked outside
    case CMD58 :
    case ACMD41:
                 reply = R3;  break; //R3  = R1 + OCR/CSS (4 bytes) OCR/CSS is read outside
    default    : reply = R1;  break;
  }

  do {
    #ifdef TRACE_SD
      SERIAL_ECHO("CMD");
      SERIAL_PRINTLN(cmd, DEC);
    #endif

    spiDevWrite(dev_num, d, 6); // Send message

    // Specs: "Wait for response at most 16 clock cycles" (= 2 bytes)
    uint8_t i = 0;
    do
      status_ = spiDevRec(dev_num);
    while ((status_ == 0xff) && (i++ < 3)); //wait 3 bytes, just to be sure
    //Here status_ contains R1

    //check if R1 has crc error.
    if (status_ & 0b1000) {
      #ifdef TRACE_SD
        SERIAL_ECHOLN("CRC error from card. Retrying.");
      #endif
      crcErrors++;
    } else
      break;
  } while (crcErrors > 0 && crcErrors < 3); //if we had a CRC error retry at most three times

  //TODO, if needed: add extra response parsing here

  //discard command response if not needed
  if (reply == R1b) {
    #ifdef TRACE_SD
      SERIAL_ECHOLN("discarding until 0xFF.");
    #endif
    while (spiDevRec(dev_num) != 0xFF); //undefined wait: loop until 0xFF received
  }

  return status_;
}

bool Sd2Card::anyInserted() {
  for (uint8_t dev = 0; dev < NUM_SPI_DEVICES; dev++)
    if (isInserted(dev)) return true;
  return false; //not found..
}

bool Sd2Card::isInserted(const uint8_t dev_num) {
  return (IS_DEV_SD(dev_num) && (SPI_Devices[dev_num][SPIDEV_SW] == NC)
    || digitalRead(SPI_Devices[dev_num][SPIDEV_SW]) == SPI_Devices[dev_num][SPIDEV_DLV]);
}

/**
 * Determine the size of an SD flash memory card.
 *
 * \return The number of 512 byte data blocks in the card
 *         or zero if an error occurs.
 */
uint32_t Sd2Card::cardSize() {
  csd_t csd;
  if (!readCSD(&csd)) return 0;
  if (csd.v1.csd_ver == 0) {
    uint8_t read_bl_len = csd.v1.read_bl_len;
    uint16_t c_size = (csd.v1.c_size_high << 10)
                      | (csd.v1.c_size_mid << 2) | csd.v1.c_size_low;
    uint8_t c_size_mult = (csd.v1.c_size_mult_high << 1)
                          | csd.v1.c_size_mult_low;
    return (uint32_t)(c_size + 1) << (c_size_mult + read_bl_len - 7);
  }
  else if (csd.v2.csd_ver == 1) {
    uint32_t c_size = ((uint32_t)csd.v2.c_size_high << 16)
                      | (csd.v2.c_size_mid << 8) | csd.v2.c_size_low;
    return (c_size + 1) << 10;
  }
  else {
    error(SD_CARD_ERROR_BAD_CSD);
    return 0;
  }
}

/**
 * Erase a range of blocks.
 *
 * \param[in] firstBlock The address of the first block in the range.
 * \param[in] lastBlock The address of the last block in the range.
 *
 * \note This function requests the SD card to do a flash erase for a
 * range of blocks.  The data on the card after an erase operation is
 * either 0 or 1, depends on the card vendor.  The card must support
 * single block erase.
 *
 * \return true for success, false for failure.
 */
bool Sd2Card::erase(uint32_t firstBlock, uint32_t lastBlock) {
  if (ENABLED(SDCARD_READONLY)) return false;

  csd_t csd;
  if (!readCSD(&csd)) return false;

  // check for single block erase
  if (!csd.v1.erase_blk_en) {
    // erase size mask
    uint8_t m = (csd.v1.sector_size_high << 1) | csd.v1.sector_size_low;
    if ((firstBlock & m) != 0 || ((lastBlock + 1) & m) != 0) {
      // error card can't erase specified area
      error(SD_CARD_ERROR_ERASE_SINGLE_BLOCK);
      return false;
    }
  }
  if (type_ != SD_CARD_TYPE_SDHC) { firstBlock <<= 9; lastBlock <<= 9; }
  if (cardCommand(CMD32, firstBlock) || cardCommand(CMD33, lastBlock) || cardCommand(CMD38, 0)) {
    error(SD_CARD_ERROR_ERASE);
    return false;
  }
  if (!waitNotBusy(SD_ERASE_TIMEOUT)) {
    error(SD_CARD_ERROR_ERASE_TIMEOUT);
    return false;
  }

  return true;
}

/**
 * Determine if card supports single block erase.
 *
 * \return true if single block erase is supported.
 *         false if single block erase is not supported.
 */
bool Sd2Card::eraseSingleBlockEnable() {
  csd_t csd;
  return readCSD(&csd) ? csd.v1.erase_blk_en : false;
}

/**
 * Initialize an SD flash memory card.
 *
 * \param[in] sckRateID SPI clock rate selector. See setSckRate().
 *
 * \return true for success, false for failure.
 * The reason for failure can be determined by calling errorCode() and errorData().
 */
<<<<<<< HEAD
bool Sd2Card::init(const uint8_t sckRateID) {
  if (dev_num == -1) return false;
=======
bool Sd2Card::init(const uint8_t sckRateID, const pin_t chipSelectPin) {
  #if IS_TEENSY_35_36 || IS_TEENSY_40_41
    chipSelectPin_ = BUILTIN_SDCARD;
    const uint8_t ret = SDHC_CardInit();
    type_ = SDHC_CardGetType();
    return (ret == 0);
  #endif
>>>>>>> fd35d1b8

  errorCode_ = type_ = 0;
  // 16-bit init start time allows over a minute
  const millis_t init_timeout = millis() + SD_INIT_TIMEOUT;
  uint32_t arg;

  watchdog_refresh(); // In case init takes too long

  // Set pin modes
  #if ENABLED(ZONESTAR_12864OLED)
    if (chipSelectPin_ != DOGLCD_CS) {
      SET_OUTPUT(DOGLCD_CS);
      WRITE(DOGLCD_CS, HIGH);
    }
  #else
    // Set SCK rate for initialization commands
    spiBusInit(BUS_OF_DEV(dev_num), SPI_SD_INIT_RATE);
    extDigitalWrite(CS_OF_DEV(dev_num), HIGH);  // For some CPUs pinMode can write the wrong data so init desired data value first
    pinMode(CS_OF_DEV(dev_num), OUTPUT);        // Solution for #8746 by @benlye
  #endif

  // Set pin modes
  //spiBegin(BUS_OF_DEV(dev_num));

  // Must supply min of 74 clock cycles with CS high.
  LOOP_L_N(i, 10) spiBusSend(BUS_OF_DEV(dev_num), 0xFF); //Send to bus, not to device (to not alter CS)

  watchdog_refresh(); // In case init takes too long

  // CMD0: Command to go idle in SPI mode
  while (cardCommand(CMD0, 0) != R1_IDLE_STATE) {
    if (ELAPSED(millis(), init_timeout)) {
      error(SD_CARD_ERROR_CMD0);
      goto FAIL;
    }
  }

  //CMD59: Enable CRC check
  #if ENABLED(SD_CHECK_AND_RETRY)
    crcSupported = (cardCommand(CMD59, 1) == R1_IDLE_STATE);
  #endif

  watchdog_refresh(); // In case init takes too long

  //CMD8: Check SD version
  for (;;) {
    if (cardCommand(CMD8, 0x1AA) == (R1_ILLEGAL_COMMAND | R1_IDLE_STATE)) {
      type(SD_CARD_TYPE_SD1);
      break;
    }

    // Get the last byte of r7 response
    LOOP_L_N(i, 4) status_ = spiDevRec(dev_num);
    if (status_ == 0xAA) {
      type(SD_CARD_TYPE_SD2);
      break;
    }

    if (ELAPSED(millis(), init_timeout)) {
      error(SD_CARD_ERROR_CMD8);
      goto FAIL;
    }
  }

  watchdog_refresh(); // In case init takes too long

  // Initialize card and send host supports SDHC if SD2
  arg = type() == SD_CARD_TYPE_SD2 ? 0x40000000 : 0;
  while ((status_ = cardAcmd(ACMD41, arg)) != R1_READY_STATE) {
    // Check for timeout
    if (ELAPSED(millis(), init_timeout)) {
      error(SD_CARD_ERROR_ACMD41);
      goto FAIL;
    }
  }
  // If SD2 read OCR register to check for SDHC card
  if (type() == SD_CARD_TYPE_SD2) {
    if (cardCommand(CMD58, 0)) {
      error(SD_CARD_ERROR_CMD58);
      goto FAIL;
    }
    if ((spiDevRec(dev_num) & 0xC0) == 0xC0) type(SD_CARD_TYPE_SDHC);
    // Discard rest of ocr - contains allowed voltage range
    LOOP_L_N(i, 3) spiDevRec(dev_num);
  }

  return setSckRate(sckRateID);

  FAIL:
  return false;
}

/**
 * Read a 512 byte block from an SD card.
 *
 * \param[in] blockNumber Logical block to be read.
 * \param[out] dst Pointer to the location that will receive the data.
 * \return true for success, false for failure.
 */
bool Sd2Card::readBlock(uint32_t blockNumber, uint8_t* dst) {
  #if IS_TEENSY_35_36 || IS_TEENSY_40_41
    return 0 == SDHC_CardReadBlock(dst, blockNumber);
  #endif

  if (type() != SD_CARD_TYPE_SDHC) blockNumber <<= 9;   // Use address if not SDHC card

  #if ENABLED(SD_CHECK_AND_RETRY)
    uint8_t retryCnt = 3;
    for (;;) {
      if (cardCommand(CMD17, blockNumber))
        error(SD_CARD_ERROR_CMD17);
      else if (readData(dst, 512))
        return true;

      if (!--retryCnt) break;

      cardCommand(CMD12, 0); // Try sending a stop command, ignore the result.
      errorCode_ = 0;
    }
    return false;
  #else
    if (cardCommand(CMD17, blockNumber)) {
      error(SD_CARD_ERROR_CMD17);
      return false;
    }
    else
      return readData(dst, 512);
  #endif
}

/**
 * Read one data block in a multiple block read sequence
 *
 * \param[in] dst Pointer to the location for the data to be read.
 *
 * \return true for success, false for failure.
 */
bool Sd2Card::readData(uint8_t* dst) {
  return readData(dst, 512);
}

#if ENABLED(SD_CHECK_AND_RETRY) && !defined(SPI_HAS_HW_CRC)
  #if ENABLED(FAST_CRC)

    static const uint16_t crctab16[] PROGMEM = {
      0x0000, 0x1021, 0x2042, 0x3063, 0x4084, 0x50A5, 0x60C6, 0x70E7,
      0x8108, 0x9129, 0xA14A, 0xB16B, 0xC18C, 0xD1AD, 0xE1CE, 0xF1EF,
      0x1231, 0x0210, 0x3273, 0x2252, 0x52B5, 0x4294, 0x72F7, 0x62D6,
      0x9339, 0x8318, 0xB37B, 0xA35A, 0xD3BD, 0xC39C, 0xF3FF, 0xE3DE,
      0x2462, 0x3443, 0x0420, 0x1401, 0x64E6, 0x74C7, 0x44A4, 0x5485,
      0xA56A, 0xB54B, 0x8528, 0x9509, 0xE5EE, 0xF5CF, 0xC5AC, 0xD58D,
      0x3653, 0x2672, 0x1611, 0x0630, 0x76D7, 0x66F6, 0x5695, 0x46B4,
      0xB75B, 0xA77A, 0x9719, 0x8738, 0xF7DF, 0xE7FE, 0xD79D, 0xC7BC,
      0x48C4, 0x58E5, 0x6886, 0x78A7, 0x0840, 0x1861, 0x2802, 0x3823,
      0xC9CC, 0xD9ED, 0xE98E, 0xF9AF, 0x8948, 0x9969, 0xA90A, 0xB92B,
      0x5AF5, 0x4AD4, 0x7AB7, 0x6A96, 0x1A71, 0x0A50, 0x3A33, 0x2A12,
      0xDBFD, 0xCBDC, 0xFBBF, 0xEB9E, 0x9B79, 0x8B58, 0xBB3B, 0xAB1A,
      0x6CA6, 0x7C87, 0x4CE4, 0x5CC5, 0x2C22, 0x3C03, 0x0C60, 0x1C41,
      0xEDAE, 0xFD8F, 0xCDEC, 0xDDCD, 0xAD2A, 0xBD0B, 0x8D68, 0x9D49,
      0x7E97, 0x6EB6, 0x5ED5, 0x4EF4, 0x3E13, 0x2E32, 0x1E51, 0x0E70,
      0xFF9F, 0xEFBE, 0xDFDD, 0xCFFC, 0xBF1B, 0xAF3A, 0x9F59, 0x8F78,
      0x9188, 0x81A9, 0xB1CA, 0xA1EB, 0xD10C, 0xC12D, 0xF14E, 0xE16F,
      0x1080, 0x00A1, 0x30C2, 0x20E3, 0x5004, 0x4025, 0x7046, 0x6067,
      0x83B9, 0x9398, 0xA3FB, 0xB3DA, 0xC33D, 0xD31C, 0xE37F, 0xF35E,
      0x02B1, 0x1290, 0x22F3, 0x32D2, 0x4235, 0x5214, 0x6277, 0x7256,
      0xB5EA, 0xA5CB, 0x95A8, 0x8589, 0xF56E, 0xE54F, 0xD52C, 0xC50D,
      0x34E2, 0x24C3, 0x14A0, 0x0481, 0x7466, 0x6447, 0x5424, 0x4405,
      0xA7DB, 0xB7FA, 0x8799, 0x97B8, 0xE75F, 0xF77E, 0xC71D, 0xD73C,
      0x26D3, 0x36F2, 0x0691, 0x16B0, 0x6657, 0x7676, 0x4615, 0x5634,
      0xD94C, 0xC96D, 0xF90E, 0xE92F, 0x99C8, 0x89E9, 0xB98A, 0xA9AB,
      0x5844, 0x4865, 0x7806, 0x6827, 0x18C0, 0x08E1, 0x3882, 0x28A3,
      0xCB7D, 0xDB5C, 0xEB3F, 0xFB1E, 0x8BF9, 0x9BD8, 0xABBB, 0xBB9A,
      0x4A75, 0x5A54, 0x6A37, 0x7A16, 0x0AF1, 0x1AD0, 0x2AB3, 0x3A92,
      0xFD2E, 0xED0F, 0xDD6C, 0xCD4D, 0xBDAA, 0xAD8B, 0x9DE8, 0x8DC9,
      0x7C26, 0x6C07, 0x5C64, 0x4C45, 0x3CA2, 0x2C83, 0x1CE0, 0x0CC1,
      0xEF1F, 0xFF3E, 0xCF5D, 0xDF7C, 0xAF9B, 0xBFBA, 0x8FD9, 0x9FF8,
      0x6E17, 0x7E36, 0x4E55, 0x5E74, 0x2E93, 0x3EB2, 0x0ED1, 0x1EF0
    };

    // faster CRC-CCITT
    // uses the x^16,x^12,x^5,x^1 polynomial.
    static uint16_t CRC_CCITT(const uint8_t* data, size_t n) {
      uint16_t crc = 0;
      for (size_t i = 0; i < n; i++)
        crc = pgm_read_word(&crctab16[(crc >> 8 ^ data[i]) & 0xFF]) ^ (crc << 8);

      return crc;
    }

  #else

    // slower CRC-CCITT
    // uses the x^16,x^12,x^5,x^1 polynomial.
    static uint16_t CRC_CCITT(const uint8_t* data, size_t n) {
      uint16_t crc = 0;
      for (size_t i = 0; i < n; i++) {
        crc = (uint8_t)(crc >> 8) | (crc << 8);
        crc ^= data[i];
        crc ^= (uint8_t)(crc & 0xFF) >> 4;
        crc ^= crc << 12;
        crc ^= (crc & 0xFF) << 5;
      }
      return crc;
    }

  #endif
#endif // !SPI_HAS_HW_CRC && SD_CHECK_AND_RETRY

bool Sd2Card::readData(uint8_t* dst, const uint16_t count) {
  bool success = false;

  const millis_t read_timeout = millis() + SD_READ_TIMEOUT;
  while ((status_ = spiDevRec(dev_num)) == 0xFF) {      // Wait for start block token
    if (ELAPSED(millis(), read_timeout)) {
      error(SD_CARD_ERROR_READ_TIMEOUT);
      goto FAIL;
    }
  }

  if (status_ == DATA_START_BLOCK) {
    uint16_t expCrc;

    #ifdef SPI_HAS_HW_CRC
      expCrc = spiDevReadCRC16(dev_num, (uint16_t*)dst, count/2);
    #else
      spiDevRead(dev_num, dst, count);
      #if ENABLED(SD_CHECK_AND_RETRY)
        expCrc = crcSupported ? CRC_CCITT(dst, count) : 0xFFFF;
      #endif
    #endif

    const uint16_t recvCrc = (spiDevRec(dev_num) << 8) | spiDevRec(dev_num); //read bytes from bus anyway
    success = (!crcSupported) || expCrc == recvCrc;

    #if ENABLED(SD_CHECK_AND_RETRY)
      if (!success) error(SD_CARD_ERROR_READ_CRC);
    #endif
  }
  else
    error(SD_CARD_ERROR_READ);

  FAIL:
  return success;
}

/** read CID or CSR register */
bool Sd2Card::readRegister(const uint8_t cmd, void* buf) {
  uint8_t* dst = reinterpret_cast<uint8_t*>(buf);
  if (cardCommand(cmd, 0)) {
    error(SD_CARD_ERROR_READ_REG);
    return false;
  }
  return readData(dst, 16);
}

/**
 * Start a read multiple blocks sequence.
 *
 * \param[in] blockNumber Address of first block in sequence.
 *
 * \note This function is used with readData() and readStop() for optimized
 * multiple block reads.  SPI chipSelect must be low for the entire sequence.
 *
 * \return true for success, false for failure.
 */
bool Sd2Card::readStart(uint32_t blockNumber) {
  if (type() != SD_CARD_TYPE_SDHC) blockNumber <<= 9;

  const bool success = !cardCommand(CMD18, blockNumber);
  if (!success) error(SD_CARD_ERROR_CMD18);
  return success;
}

/**
 * End a read multiple blocks sequence.
 *
 * \return true for success, false for failure.
 */
bool Sd2Card::readStop() {
  const bool success = !cardCommand(CMD12, 0);
  if (!success) error(SD_CARD_ERROR_CMD12);
  return success;
}

/**
 * Set the SPI clock rate.
 *
 * \param[in] sckRateID A value in the range [0, 6].
 *
 * \return The value one, true, is returned for success and the value zero,
 * false, is returned for an invalid value of \a sckRateID.
 */
bool Sd2Card::setSckRate(const uint8_t sckRateID) {
  const bool success = (sckRateID <= 6);
  if (success) spiBusInit(BUS_OF_DEV(dev_num), sckRateID); else error(SD_CARD_ERROR_SCK_RATE);

  return success;
}

/**
 * Wait for card to become not-busy
 * \param[in] timeout_ms Timeout to abort.
 * \return true for success, false for timeout.
 */
bool Sd2Card::waitNotBusy(const millis_t timeout_ms) {
  const millis_t wait_timeout = millis() + timeout_ms;
  while (spiDevRec(dev_num) != 0xFF) if (ELAPSED(millis(), wait_timeout)) return false;
  return true;
}

/**
 * Write a 512 byte block to an SD card.
 *
 * \param[in] blockNumber Logical block to be written.
 * \param[in] src Pointer to the location of the data to be written.
 * \return true for success, false for failure.
 */
bool Sd2Card::writeBlock(uint32_t blockNumber, const uint8_t* src) {
  if (ENABLED(SDCARD_READONLY)) return false;

  #if IS_TEENSY_35_36 || IS_TEENSY_40_41
    return 0 == SDHC_CardWriteBlock(src, blockNumber);
  #endif

  bool success = false;
  if (type() != SD_CARD_TYPE_SDHC) blockNumber <<= 9;   // Use address if not SDHC card
  if (!cardCommand(CMD24, blockNumber)) {
    if (writeData(DATA_START_BLOCK, src)) {
      if (waitNotBusy(SD_WRITE_TIMEOUT)) {                           // Wait for flashing to complete
        success = !(cardCommand(CMD13, 0) || spiDevRec(dev_num)); // Response is r2 so get and check two bytes for nonzero
        if (!success) error(SD_CARD_ERROR_WRITE_PROGRAMMING);
      }
      else
        error(SD_CARD_ERROR_WRITE_TIMEOUT);
    }
  }
  else
    error(SD_CARD_ERROR_CMD24);
  return success;
}

/**
 * Write one data block in a multiple block write sequence
 * \param[in] src Pointer to the location of the data to be written.
 * \return true for success, false for failure.
 */
bool Sd2Card::writeData(const uint8_t* src) {
  if (ENABLED(SDCARD_READONLY)) return false;

  bool success = true;
  // Wait for previous write to finish
  if (!waitNotBusy(SD_WRITE_TIMEOUT) || !writeData(WRITE_MULTIPLE_TOKEN, src)) {
    error(SD_CARD_ERROR_WRITE_MULTIPLE);
    success = false;
  }
  return success;
}

// Send one block of data for write block or write multiple blocks
bool Sd2Card::writeData(const uint8_t token, const uint8_t* src) {
  if (ENABLED(SDCARD_READONLY)) return false;

 spiDevSend(dev_num, token); // Token isn't included in CRC

  uint16_t crc = (
    #if DISABLED(SD_CHECK_AND_RETRY)
      0xFFFF
    #elif defined(SPI_HAS_HW_CRC)
      spiDevWriteCRC16(dev_num, (uint16_t*)src, 256)
    #else
      CRC_CCITT(src, 512)
    #endif
  );

  #if DISABLED(SD_CHECK_AND_RETRY) || !defined(SPI_HAS_HW_CRC)
    spiDevWrite(dev_num, src, 512);
  #endif

  spiDevSend(dev_num, crc >> 8);
  spiDevSend(dev_num, crc & 0xFF);

  // Wait for reply. consider only bit 4-0
  millis_t wait_timeout = millis() + SD_WRITE_TIMEOUT;
  while ((status_ = (spiDevRec(dev_num) & DATA_RES_MASK)) == DATA_RES_MASK)
    if (ELAPSED(millis(), wait_timeout)) goto error;

  if (status_ == DATA_RES_ACCEPTED)
    return true;

error:
  error(SD_CARD_ERROR_WRITE);
  return false;
}

/**
 * Start a write multiple blocks sequence.
 *
 * \param[in] blockNumber Address of first block in sequence.
 * \param[in] eraseCount The number of blocks to be pre-erased.
 *
 * \note This function is used with writeData() and writeStop()
 * for optimized multiple block writes.
 *
 * \return true for success, false for failure.
 */
bool Sd2Card::writeStart(uint32_t blockNumber, const uint32_t eraseCount) {
  if (ENABLED(SDCARD_READONLY)) return false;

  bool success = false;
  if (!cardAcmd(ACMD23, eraseCount)) {                    // Send pre-erase count
    if (type() != SD_CARD_TYPE_SDHC) blockNumber <<= 9;   // Use address if not SDHC card
    success = !cardCommand(CMD25, blockNumber);
    if (!success) error(SD_CARD_ERROR_CMD25);
  }
  else
    error(SD_CARD_ERROR_ACMD23);

  return success;
}

/**
 * End a write multiple blocks sequence.
 *
 * \return true for success, false for failure.
 */
bool Sd2Card::writeStop() {
  if (ENABLED(SDCARD_READONLY)) return false;

  bool success = false;
  if (waitNotBusy(SD_WRITE_TIMEOUT)) {
    spiDevSend(dev_num, STOP_TRAN_TOKEN);
    success = waitNotBusy(SD_WRITE_TIMEOUT);
  }
  else
    error(SD_CARD_ERROR_STOP_TRAN);

  return success;
}

#endif // SDSUPPORT && !USB_FLASH_DRIVE_SUPPORT && !SDIO_SUPPORT<|MERGE_RESOLUTION|>--- conflicted
+++ resolved
@@ -260,18 +260,15 @@
  * \return true for success, false for failure.
  * The reason for failure can be determined by calling errorCode() and errorData().
  */
-<<<<<<< HEAD
-bool Sd2Card::init(const uint8_t sckRateID) {
+bool Sd2Card::init(const uint8_t sckRateID, const pin_t chipSelectPin) {
   if (dev_num == -1) return false;
-=======
-bool Sd2Card::init(const uint8_t sckRateID, const pin_t chipSelectPin) {
+
   #if IS_TEENSY_35_36 || IS_TEENSY_40_41
     chipSelectPin_ = BUILTIN_SDCARD;
     const uint8_t ret = SDHC_CardInit();
     type_ = SDHC_CardGetType();
     return (ret == 0);
   #endif
->>>>>>> fd35d1b8
 
   errorCode_ = type_ = 0;
   // 16-bit init start time allows over a minute
