--- conflicted
+++ resolved
@@ -535,15 +535,9 @@
   TERN_(SD_RESORT, if (re_sort) presort());
 }
 
-<<<<<<< HEAD
-void CardReader::abortFilePrint(TERN_(SD_RESORT, const bool re_sort/*=false*/)) {
-  flag.sdprinting = flag.sdprintdone = false;
-  endFilePrint(TERN_(SD_RESORT, re_sort));
-=======
 void CardReader::abortFilePrintNow(TERN_(SD_RESORT, const bool re_sort/*=false*/)) {
   flag.sdprinting = flag.sdprintdone = false;
   endFilePrintNow(TERN_(SD_RESORT, re_sort));
->>>>>>> b65cdbed
 }
 
 void CardReader::openLogFile(const char * const path) {
@@ -635,11 +629,7 @@
     #endif
   }
 
-<<<<<<< HEAD
-  abortFilePrint();
-=======
   abortFilePrintNow();
->>>>>>> b65cdbed
 
   SdFile *diveDir;
   const char * const fname = diveToFile(true, diveDir, path);
@@ -675,11 +665,7 @@
   announceOpen(2, path);
   TERN_(HAS_MEDIA_SUBCALLS, file_subcall_ctr = 0);
 
-<<<<<<< HEAD
-  abortFilePrint();
-=======
   abortFilePrintNow();
->>>>>>> b65cdbed
 
   SdFile *diveDir;
   const char * const fname = diveToFile(false, diveDir, path);
@@ -732,11 +718,7 @@
 void CardReader::removeFile(const char * const name) {
   if (!isMounted()) return;
 
-<<<<<<< HEAD
-  //abortFilePrint();
-=======
   //abortFilePrintNow();
->>>>>>> b65cdbed
 
   SdFile *curDir;
   const char * const fname = diveToFile(false, curDir, name);
@@ -1266,11 +1248,7 @@
     }
   #endif
 
-<<<<<<< HEAD
-  endFilePrint(TERN_(SD_RESORT, true));
-=======
   endFilePrintNow(TERN_(SD_RESORT, true));
->>>>>>> b65cdbed
 
   flag.sdprintdone = true;        // Stop getting bytes from the SD card
   marlin_state = MF_SD_COMPLETE;  // Tell Marlin to enqueue M1001 soon
