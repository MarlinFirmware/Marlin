/**
 * Marlin 3D Printer Firmware
 * Copyright (c) 2020 MarlinFirmware [https://github.com/MarlinFirmware/Marlin]
 *
 * Based on Sprinter and grbl.
 * Copyright (c) 2011 Camiel Gubbels / Erik van der Zalm
 *
 * This program is free software: you can redistribute it and/or modify
 * it under the terms of the GNU General Public License as published by
 * the Free Software Foundation, either version 3 of the License, or
 * (at your option) any later version.
 *
 * This program is distributed in the hope that it will be useful,
 * but WITHOUT ANY WARRANTY; without even the implied warranty of
 * MERCHANTABILITY or FITNESS FOR A PARTICULAR PURPOSE.  See the
 * GNU General Public License for more details.
 *
 * You should have received a copy of the GNU General Public License
 * along with this program.  If not, see <https://www.gnu.org/licenses/>.
 *
 */
#pragma once

#include "../inc/MarlinConfig.h"

#if ENABLED(SDSUPPORT)

extern const char M23_STR[], M24_STR[];

#if BOTH(SDCARD_SORT_ALPHA, SDSORT_DYNAMIC_RAM)
  #define SD_RESORT 1
#endif

#if ENABLED(SDCARD_RATHERRECENTFIRST) && DISABLED(SDCARD_SORT_ALPHA)
  #define SD_ORDER(N,C) ((C) - 1 - (N))
#else
  #define SD_ORDER(N,C) N
#endif

#define MAX_DIR_DEPTH     10       // Maximum folder depth
#define MAXDIRNAMELENGTH   8       // DOS folder name size
#define MAXPATHNAMELENGTH  (1 + (MAXDIRNAMELENGTH + 1) * (MAX_DIR_DEPTH) + 1 + FILENAME_LENGTH) // "/" + N * ("ADIRNAME/") + "filename.ext"

#include "SdFile.h"

typedef struct {
  bool saving:1,
       logging:1,
       sdprinting:1,
       mounted:1,
       filenameIsDir:1,
       workDirIsRoot:1,
       abort_sd_printing:1
       #if ENABLED(BINARY_FILE_TRANSFER)
         , binary_mode:1
       #endif
    ;
} card_flags_t;

#if ENABLED(AUTO_REPORT_SD_STATUS)
  #include "../libs/autoreport.h"
#endif

class CardReader {
public:
  static card_flags_t flag;                         // Flags (above)
  static char filename[FILENAME_LENGTH],            // DOS 8.3 filename of the selected item
              longFilename[LONG_FILENAME_LENGTH];   // Long name of the selected item

  // Fast! binary file transfer
  #if ENABLED(BINARY_FILE_TRANSFER)
    #if HAS_MULTI_SERIAL
      static serial_index_t transfer_port_index;
    #else
      static constexpr serial_index_t transfer_port_index = 0;
    #endif
  #endif

  // // // Methods // // //

  CardReader();

  static SdFile getroot() { return root; }

  static void mount();
  static void release();
  static inline bool isMounted() { return flag.mounted; }
  static void ls();

  // Handle media insert/remove
  static void manage_media();

  // SD Card Logging
<<<<<<< HEAD
  static void openLogFile(char * const path);
=======
  static void openLogFile(const char * const path);
>>>>>>> 0e33d0c6
  static void write_command(char * const buf);

  #if DISABLED(NO_SD_AUTOSTART)     // Auto-Start auto#.g file handling
    static uint8_t autofile_index;  // Next auto#.g index to run, plus one. Ignored by autofile_check when zero.
    static void autofile_begin();   // Begin check. Called automatically after boot-up.
    static bool autofile_check();   // Check for the next auto-start file and run it.
    static inline void autofile_cancel() { autofile_index = 0; }
  #endif

  // Basic file ops
  static void openFileRead(char * const path, const uint8_t subcall=0);
  static void openFileWrite(char * const path);
  static void closefile(const bool store_location=false);
  static bool fileExists(const char * const name);
  static void removeFile(const char * const name);

  static inline char* longest_filename() { return longFilename[0] ? longFilename : filename; }
  #if ENABLED(LONG_FILENAME_HOST_SUPPORT)
    static void printLongPath(char * const path);   // Used by M33
  #endif

  // Working Directory for SD card menu
  static void cdroot();
  static void cd(const char *relpath);
  static int8_t cdup();
  static uint16_t countFilesInWorkDir();
  static uint16_t get_num_Files();

  // Select a file
  static void selectFileByIndex(const uint16_t nr);
  static void selectFileByName(const char * const match);

  // Print job
  static void openAndPrintFile(const char *name);   // (working directory)
  static void fileHasFinished();
  static void getAbsFilename(char *dst);
  static void printFilename();
  static void startFileprint();
  static void endFilePrint(TERN_(SD_RESORT, const bool re_sort=false));
  static void report_status();
  static inline void pauseSDPrint() { flag.sdprinting = false; }
  static inline bool isPaused() { return isFileOpen() && !flag.sdprinting; }
  static inline bool isPrinting() { return flag.sdprinting; }
  #if HAS_PRINT_PROGRESS_PERMYRIAD
    static inline uint16_t permyriadDone() { return (isFileOpen() && filesize) ? sdpos / ((filesize + 9999) / 10000) : 0; }
  #endif
  static inline uint8_t percentDone() { return (isFileOpen() && filesize) ? sdpos / ((filesize + 99) / 100) : 0; }

  // Helper for open and remove
  static const char* diveToFile(const bool update_cwd, SdFile* &curDir, const char * const path, const bool echo=false);

  #if ENABLED(SDCARD_SORT_ALPHA)
    static void presort();
    static void getfilename_sorted(const uint16_t nr);
    #if ENABLED(SDSORT_GCODE)
      FORCE_INLINE static void setSortOn(bool b) { sort_alpha = b; presort(); }
      FORCE_INLINE static void setSortFolders(int i) { sort_folders = i; presort(); }
      //FORCE_INLINE static void setSortReverse(bool b) { sort_reverse = b; }
    #endif
  #else
    FORCE_INLINE static void getfilename_sorted(const uint16_t nr) { selectFileByIndex(nr); }
  #endif

  #if ENABLED(POWER_LOSS_RECOVERY)
    static bool jobRecoverFileExists();
    static void openJobRecoveryFile(const bool read);
    static void removeJobRecoveryFile();
  #endif

  static inline bool isFileOpen() { return isMounted() && file.isOpen(); }
  static inline uint32_t getIndex() { return sdpos; }
  static inline uint32_t getFileSize() { return filesize; }
  static inline bool eof() { return sdpos >= filesize; }
  static inline void setIndex(const uint32_t index) { file.seekSet((sdpos = index)); }
  static inline char* getWorkDirName() { workDir.getDosName(filename); return filename; }
  static inline int16_t get() { int16_t out = (int16_t)file.read(); sdpos = file.curPosition(); return out; }
  static inline int16_t read(void *buf, uint16_t nbyte) { return file.isOpen() ? file.read(buf, nbyte) : -1; }
  static inline int16_t write(void *buf, uint16_t nbyte) { return file.isOpen() ? file.write(buf, nbyte) : -1; }

  static Sd2Card& getSd2Card() { return sd2card; }

  #if ENABLED(AUTO_REPORT_SD_STATUS)
    //
    // SD Auto Reporting
    //
    struct AutoReportSD { static void report() { report_status(); } };
    static AutoReporter<AutoReportSD> auto_reporter;
  #endif

private:
  //
  // Working directory and parents
  //
  static SdFile root, workDir, workDirParents[MAX_DIR_DEPTH];
  static uint8_t workDirDepth;

  //
  // Alphabetical file and folder sorting
  //
  #if ENABLED(SDCARD_SORT_ALPHA)
    static uint16_t sort_count;   // Count of sorted items in the current directory
    #if ENABLED(SDSORT_GCODE)
      static bool sort_alpha;     // Flag to enable / disable the feature
      static int sort_folders;    // Folder sorting before/none/after
      //static bool sort_reverse; // Flag to enable / disable reverse sorting
    #endif

    // By default the sort index is static
    #if ENABLED(SDSORT_DYNAMIC_RAM)
      static uint8_t *sort_order;
    #else
      static uint8_t sort_order[SDSORT_LIMIT];
    #endif

    #if BOTH(SDSORT_USES_RAM, SDSORT_CACHE_NAMES) && DISABLED(SDSORT_DYNAMIC_RAM)
      #define SORTED_LONGNAME_MAXLEN (SDSORT_CACHE_VFATS) * (FILENAME_LENGTH)
      #define SORTED_LONGNAME_STORAGE (SORTED_LONGNAME_MAXLEN + 1)
    #else
      #define SORTED_LONGNAME_MAXLEN LONG_FILENAME_LENGTH
      #define SORTED_LONGNAME_STORAGE SORTED_LONGNAME_MAXLEN
    #endif

    // Cache filenames to speed up SD menus.
    #if ENABLED(SDSORT_USES_RAM)

      // If using dynamic ram for names, allocate on the heap.
      #if ENABLED(SDSORT_CACHE_NAMES)
        static uint16_t nrFiles; // Cache the total count
        #if ENABLED(SDSORT_DYNAMIC_RAM)
          static char **sortshort, **sortnames;
        #else
          static char sortshort[SDSORT_LIMIT][FILENAME_LENGTH];
        #endif
      #endif

      #if (ENABLED(SDSORT_CACHE_NAMES) && DISABLED(SDSORT_DYNAMIC_RAM)) || NONE(SDSORT_CACHE_NAMES, SDSORT_USES_STACK)
        static char sortnames[SDSORT_LIMIT][SORTED_LONGNAME_STORAGE];
      #endif

      // Folder sorting uses an isDir array when caching items.
      #if HAS_FOLDER_SORTING
        #if ENABLED(SDSORT_DYNAMIC_RAM)
          static uint8_t *isDir;
        #elif ENABLED(SDSORT_CACHE_NAMES) || DISABLED(SDSORT_USES_STACK)
          static uint8_t isDir[(SDSORT_LIMIT+7)>>3];
        #endif
      #endif

    #endif // SDSORT_USES_RAM

  #endif // SDCARD_SORT_ALPHA

  static Sd2Card sd2card;
  static SdVolume volume;
  static SdFile file;

  static uint32_t filesize, // Total size of the current file, in bytes
                  sdpos;    // Index most recently read (one behind file.getPos)

  //
  // Procedure calls to other files
  //
  #if HAS_MEDIA_SUBCALLS
    static uint8_t file_subcall_ctr;
    static uint32_t filespos[SD_PROCEDURE_DEPTH];
    static char proc_filenames[SD_PROCEDURE_DEPTH][MAXPATHNAMELENGTH];
  #endif

  //
  // Directory items
  //
  static bool is_dir_or_gcode(const dir_t &p);
  static int countItems(SdFile dir);
  static void selectByIndex(SdFile dir, const uint8_t index);
  static void selectByName(SdFile dir, const char * const match);
  static void printListing(SdFile parent, const char * const prepend=nullptr);

  #if ENABLED(SDCARD_SORT_ALPHA)
    static void flush_presort();
  #endif
};

#if ENABLED(USB_FLASH_DRIVE_SUPPORT)
  #define IS_SD_INSERTED() Sd2Card::isInserted()
#elif PIN_EXISTS(SD_DETECT)
  #define IS_SD_INSERTED() (READ(SD_DETECT_PIN) == SD_DETECT_STATE)
#else
  // No card detect line? Assume the card is inserted.
  #define IS_SD_INSERTED() true
#endif

#define IS_SD_PRINTING()  card.flag.sdprinting
#define IS_SD_PAUSED()    card.isPaused()
#define IS_SD_FILE_OPEN() card.isFileOpen()

extern CardReader card;

#else // !SDSUPPORT

#define IS_SD_PRINTING()  false
#define IS_SD_PAUSED()    false
#define IS_SD_FILE_OPEN() false

#define LONG_FILENAME_LENGTH 0

#endif // !SDSUPPORT<|MERGE_RESOLUTION|>--- conflicted
+++ resolved
@@ -91,11 +91,7 @@
   static void manage_media();
 
   // SD Card Logging
-<<<<<<< HEAD
-  static void openLogFile(char * const path);
-=======
   static void openLogFile(const char * const path);
->>>>>>> 0e33d0c6
   static void write_command(char * const buf);
 
   #if DISABLED(NO_SD_AUTOSTART)     // Auto-Start auto#.g file handling
