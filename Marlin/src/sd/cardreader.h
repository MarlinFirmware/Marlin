--- conflicted
+++ resolved
@@ -102,13 +102,8 @@
   #endif
 
   // Basic file ops
-<<<<<<< HEAD
-  static void openFileRead(char * const path, const uint8_t subcall=0);
-  static void openFileWrite(char * const path);
-=======
   static void openFileRead(const char * const path, const uint8_t subcall=0);
   static void openFileWrite(const char * const path);
->>>>>>> fd99ea09
   static void closefile(const bool store_location=false);
   static bool fileExists(const char * const name);
   static void removeFile(const char * const name);
