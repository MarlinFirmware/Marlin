--- conflicted
+++ resolved
@@ -295,11 +295,7 @@
   return lun0_capacity;
 }
 
-<<<<<<< HEAD
-bool DiskIODriver_USBFlash::readBlock(uint32_t block, uint8_t* dst) {
-=======
-bool Sd2Card::readBlock(uint32_t block, uint8_t *dst) {
->>>>>>> c4424851
+bool DiskIODriver_USBFlash::readBlock(uint32_t block, uint8_t *dst) {
   if (!isInserted()) return false;
   #if USB_DEBUG >= 3
     if (block >= lun0_capacity) {
@@ -313,11 +309,7 @@
   return bulk.Read(0, block, 512, 1, dst) == 0;
 }
 
-<<<<<<< HEAD
-bool DiskIODriver_USBFlash::writeBlock(uint32_t block, const uint8_t* src) {
-=======
-bool Sd2Card::writeBlock(uint32_t block, const uint8_t *src) {
->>>>>>> c4424851
+bool DiskIODriver_USBFlash::writeBlock(uint32_t block, const uint8_t *src) {
   if (!isInserted()) return false;
   #if USB_DEBUG >= 3
     if (block >= lun0_capacity) {
