--- conflicted
+++ resolved
@@ -38,24 +38,10 @@
   extern bool G38_did_trigger;      // Flag from the ISR to indicate the endstop changed
 #endif
 
-<<<<<<< HEAD
-/**
- * The axis order in all axis related arrays is X, Y, Z, E
- */
-void enable_e_steppers();
-void enable_all_steppers();
-void disable_e_stepper(const uint8_t e);
-void disable_e_steppers();
-void disable_all_steppers();
-
-
 #ifdef ACTION_SHUTDOWN_HOST
 void shutdown_host();
 #endif
-void kill(PGM_P const lcd_error=nullptr, PGM_P const lcd_component=nullptr, const bool steppers_off=false);
-=======
 void kill(FSTR_P const lcd_error=nullptr, FSTR_P const lcd_component=nullptr, const bool steppers_off=false);
->>>>>>> 1f414370
 void minkill(const bool steppers_off=false);
 
 // Global State of the firmware
