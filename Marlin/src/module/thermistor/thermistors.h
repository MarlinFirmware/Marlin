--- conflicted
+++ resolved
@@ -42,21 +42,6 @@
 #define OV_SCALE(N) (N)
 #define OV(N) int16_t(OV_SCALE(N) * (OVERSAMPLENR) * (THERMISTOR_TABLE_SCALE))
 
-<<<<<<< HEAD
-#define TEMP_SENSOR_IS(n,H) (n == TEMP_SENSOR_##H)
-#define ANY_THERMISTOR_IS(n) ( TEMP_SENSOR_IS(n, 0) || TEMP_SENSOR_IS(n, 1) \
-                            || TEMP_SENSOR_IS(n, 2) || TEMP_SENSOR_IS(n, 3) \
-                            || TEMP_SENSOR_IS(n, 4) || TEMP_SENSOR_IS(n, 5) \
-                            || TEMP_SENSOR_IS(n, 6) || TEMP_SENSOR_IS(n, 7) \
-                            || TEMP_SENSOR_IS(n, BED) \
-                            || TEMP_SENSOR_IS(n, CHAMBER) \
-                            || TEMP_SENSOR_IS(n, COOLER) \
-                            || TEMP_SENSOR_IS(n, PROBE) \
-                            || TEMP_SENSOR_IS(n, BOARD) \
-                            || TEMP_SENSOR_IS(n, REDUNDANT) )
-
-=======
->>>>>>> ee26fd0e
 typedef struct { int16_t value; celsius_t celsius; } temp_entry_t;
 
 // Pt1000 and Pt100 handling
