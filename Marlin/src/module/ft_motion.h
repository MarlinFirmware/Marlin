--- conflicted
+++ resolved
@@ -44,10 +44,6 @@
   #if HAS_X_AXIS
     float baseFreq[1 + ENABLED(HAS_Y_AXIS)] =             // Base frequency. [Hz]
       { FTM_SHAPING_DEFAULT_X_FREQ OPTARG(HAS_Y_AXIS, FTM_SHAPING_DEFAULT_Y_FREQ) };
-<<<<<<< HEAD
-
-=======
->>>>>>> 4e23e52a
     float zeta[1 + ENABLED(HAS_Y_AXIS)] =                 // Damping factor
         { FTM_SHAPING_ZETA_X OPTARG(HAS_Y_AXIS, FTM_SHAPING_ZETA_Y) };
     float vtol[1 + ENABLED(HAS_Y_AXIS)] =                 // Vibration Level
