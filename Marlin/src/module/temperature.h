--- conflicted
+++ resolved
@@ -624,11 +624,7 @@
     //inline so that there is no performance decrease.
     //deg=degreeCelsius
 
-<<<<<<< HEAD
-    FORCE_INLINE static celsius_t degHotend(const uint8_t E_NAME) {
-=======
     static inline celsius_float_t degHotend(const uint8_t E_NAME) {
->>>>>>> 4428affc
       return TERN0(HAS_HOTEND, temp_hotend[HOTEND_INDEX].celsius);
     }
 
@@ -692,10 +688,6 @@
         return degTargetHotend(e) > TEMP_HYSTERESIS && ABS(wholeDegHotend(e) - degTargetHotend(e)) > TEMP_HYSTERESIS;
       }
 
-<<<<<<< HEAD
-      FORCE_INLINE static bool degHotendNear(const uint8_t e, const_float_t temp) {
-        return ABS(degHotend(e) - temp) < (TEMP_HYSTERESIS);
-=======
       static inline bool degHotendNear(const uint8_t e, const celsius_t temp) {
         return ABS(wholeDegHotend(e) - temp) < (TEMP_HYSTERESIS);
       }
@@ -706,7 +698,6 @@
         #if WATCH_HOTENDS
           watch_hotend[HOTEND_INDEX].restart(degHotend(HOTEND_INDEX), degTargetHotend(HOTEND_INDEX));
         #endif
->>>>>>> 4428affc
       }
 
     #endif // HAS_HOTEND
@@ -739,13 +730,8 @@
 
       static void wait_for_bed_heating();
 
-<<<<<<< HEAD
-      FORCE_INLINE static bool degBedNear(const_float_t temp) {
-        return ABS(degBed() - temp) < (TEMP_BED_HYSTERESIS);
-=======
       static inline bool degBedNear(const celsius_t temp) {
         return ABS(wholeDegBed() - temp) < (TEMP_BED_HYSTERESIS);
->>>>>>> 4428affc
       }
 
     #endif // HAS_HEATED_BED
@@ -754,36 +740,19 @@
       #if ENABLED(SHOW_TEMP_ADC_VALUES)
         static inline int16_t rawProbeTemp()    { return temp_probe.raw; }
       #endif
-<<<<<<< HEAD
-      FORCE_INLINE static celsius_t degProbe()        { return temp_probe.celsius; }
-      FORCE_INLINE static bool isProbeBelowTemp(const_float_t target_temp) { return temp_probe.celsius < target_temp; }
-      FORCE_INLINE static bool isProbeAboveTemp(const_float_t target_temp) { return temp_probe.celsius > target_temp; }
-      static bool wait_for_probe(const_float_t target_temp, bool no_wait_for_cooling=true);
-    #endif
-
-    #if WATCH_PROBE
-      static void start_watching_probe();
-    #else
-      static inline void start_watching_probe() {}
-=======
       static inline celsius_float_t degProbe()  { return temp_probe.celsius; }
       static inline celsius_t wholeDegProbe()   { return static_cast<celsius_t>(degProbe() + 0.5f); }
       static inline bool isProbeBelowTemp(const celsius_t target_temp) { return wholeDegProbe() < target_temp; }
       static inline bool isProbeAboveTemp(const celsius_t target_temp) { return wholeDegProbe() > target_temp; }
       static bool wait_for_probe(const celsius_t target_temp, bool no_wait_for_cooling=true);
->>>>>>> 4428affc
     #endif
 
     #if HAS_TEMP_CHAMBER
       #if ENABLED(SHOW_TEMP_ADC_VALUES)
         static inline int16_t rawChamberTemp()      { return temp_chamber.raw; }
       #endif
-<<<<<<< HEAD
-      FORCE_INLINE static celsius_t degChamber()          { return temp_chamber.celsius; }
-=======
       static inline celsius_float_t degChamber()    { return temp_chamber.celsius; }
       static inline celsius_t wholeDegChamber()     { return static_cast<celsius_t>(degChamber() + 0.5f); }
->>>>>>> 4428affc
       #if HAS_HEATED_CHAMBER
         static inline celsius_t degTargetChamber()  { return temp_chamber.target; }
         static inline bool isHeatingChamber()       { return temp_chamber.target > temp_chamber.celsius; }
@@ -805,12 +774,8 @@
       #if ENABLED(SHOW_TEMP_ADC_VALUES)
         static inline int16_t rawCoolerTemp()     { return temp_cooler.raw; }
       #endif
-<<<<<<< HEAD
-      FORCE_INLINE static celsius_t degCooler()         { return temp_cooler.celsius; }
-=======
       static inline celsius_float_t degCooler()   { return temp_cooler.celsius; }
       static inline celsius_t wholeDegCooler()    { return static_cast<celsius_t>(temp_cooler.celsius + 0.5f); }
->>>>>>> 4428affc
       #if HAS_COOLER
         static inline celsius_t degTargetCooler() { return temp_cooler.target; }
         static inline bool isLaserHeating()       { return temp_cooler.target > temp_cooler.celsius; }
@@ -855,11 +820,7 @@
         static bool pid_debug_flag;
       #endif
 
-<<<<<<< HEAD
-      static void PID_autotune(const_float_t target, const heater_id_t heater_id, const int8_t ncycles, const bool set_result=false);
-=======
       static void PID_autotune(const celsius_t target, const heater_id_t heater_id, const int8_t ncycles, const bool set_result=false);
->>>>>>> 4428affc
 
       #if ENABLED(NO_FAN_SLOWING_IN_PID_TUNING)
         static bool adaptive_fan_slowing;
@@ -992,11 +953,7 @@
         millis_t timer = 0;
         TRState state = TRInactive;
         float running_temp;
-<<<<<<< HEAD
-        void run(const_float_t current, const_float_t target, const heater_id_t heater_id, const uint16_t period_seconds, const celsius_t hysteresis_degc);
-=======
         void run(const_celsius_float_t current, const_celsius_float_t target, const heater_id_t heater_id, const uint16_t period_seconds, const celsius_t hysteresis_degc);
->>>>>>> 4428affc
       } tr_state_machine_t;
 
       static tr_state_machine_t tr_state_machine[NR_HEATER_RUNAWAY];
