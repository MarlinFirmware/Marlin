--- conflicted
+++ resolved
@@ -631,13 +631,7 @@
     // inline so that there is no performance decrease.
     static Heater & get_heater(const int pos);
 
-<<<<<<< HEAD
     FORCE_INLINE static celsius_t degHotend(const uint8_t E_NAME) { return TERN0(HAS_HOTEND, get_heater(HotEndPos0 + HOTEND_INDEX).deg()); }
-=======
-    FORCE_INLINE static celsius_t degHotend(const uint8_t E_NAME) {
-      return TERN0(HAS_HOTEND, temp_hotend[HOTEND_INDEX].celsius);
-    }
->>>>>>> 464b2242
 
     #if ENABLED(SHOW_TEMP_ADC_VALUES)
       FORCE_INLINE static int16_t rawHotendTemp(const uint8_t E_NAME) { return TERN0(HAS_HOTEND, get_heater(HotEndPos0 + HOTEND_INDEX).raw()); }
@@ -717,36 +711,13 @@
       }
 
     #endif // HAS_HEATED_BED
-<<<<<<< HEAD
     FORCE_INLINE static void start_watching_bed() { TERN_(HAS_HEATED_BED, get_heater(HeatedBedPos).start_watching()); }
-=======
-
-    #if HAS_TEMP_PROBE
-      #if ENABLED(SHOW_TEMP_ADC_VALUES)
-        FORCE_INLINE static int16_t rawProbeTemp()    { return temp_probe.raw; }
-      #endif
-      FORCE_INLINE static celsius_t degProbe()        { return temp_probe.celsius; }
-      FORCE_INLINE static bool isProbeBelowTemp(const_float_t target_temp) { return temp_probe.celsius < target_temp; }
-      FORCE_INLINE static bool isProbeAboveTemp(const_float_t target_temp) { return temp_probe.celsius > target_temp; }
-      static bool wait_for_probe(const_float_t target_temp, bool no_wait_for_cooling=true);
-    #endif
-
-    #if WATCH_PROBE
-      static void start_watching_probe();
-    #else
-      static inline void start_watching_probe() {}
-    #endif
->>>>>>> 464b2242
 
     #if HAS_TEMP_CHAMBER
       #if ENABLED(SHOW_TEMP_ADC_VALUES)
         FORCE_INLINE static int16_t rawChamberTemp()          { return get_heater(HeatedChamberPos).raw(); }
       #endif
-<<<<<<< HEAD
       FORCE_INLINE static celsius_t degChamber()              { return get_heater(HeatedChamberPos).deg(); }
-=======
-      FORCE_INLINE static celsius_t degChamber()          { return temp_chamber.celsius; }
->>>>>>> 464b2242
       #if HAS_HEATED_CHAMBER
         FORCE_INLINE static celsius_t degTargetChamber()  { return get_heater(HeatedChamberPos).degTarget(); }
         FORCE_INLINE static bool isHeatingChamber()       { return get_heater(HeatedChamberPos).is_heating(); }
@@ -769,11 +740,7 @@
       #if ENABLED(SHOW_TEMP_ADC_VALUES)
         FORCE_INLINE static int16_t rawCoolerTemp()     { return get_heater(CoolerPos).raw(); }
       #endif
-<<<<<<< HEAD
-      FORCE_INLINE static float degCooler()             { return get_heater(CoolerPos).deg(); }
-=======
-      FORCE_INLINE static celsius_t degCooler()         { return temp_cooler.celsius; }
->>>>>>> 464b2242
+      FORCE_INLINE static celsius_t degCooler()             { return get_heater(CoolerPos).deg(); }
       #if HAS_COOLER
         FORCE_INLINE static celsius_t degTargetCooler() { return get_heater(CoolerPos).degTarget(); }
         FORCE_INLINE static bool isLaserHeating()       { return get_heater(CoolerPos).is_heating(); }
