/**
 * Marlin 3D Printer Firmware
 * Copyright (c) 2020 MarlinFirmware [https://github.com/MarlinFirmware/Marlin]
 *
 * Based on Sprinter and grbl.
 * Copyright (c) 2011 Camiel Gubbels / Erik van der Zalm
 *
 * This program is free software: you can redistribute it and/or modify
 * it under the terms of the GNU General Public License as published by
 * the Free Software Foundation, either version 3 of the License, or
 * (at your option) any later version.
 *
 * This program is distributed in the hope that it will be useful,
 * but WITHOUT ANY WARRANTY; without even the implied warranty of
 * MERCHANTABILITY or FITNESS FOR A PARTICULAR PURPOSE.  See the
 * GNU General Public License for more details.
 *
 * You should have received a copy of the GNU General Public License
 * along with this program.  If not, see <https://www.gnu.org/licenses/>.
 *
 */

/**
 * settings.cpp
 *
 * Settings and EEPROM storage
 *
 * IMPORTANT:  Whenever there are changes made to the variables stored in EEPROM
 * in the functions below, also increment the version number. This makes sure that
 * the default values are used whenever there is a change to the data, to prevent
 * wrong data being written to the variables.
 *
 * ALSO: Variables in the Store and Retrieve sections must be in the same order.
 *       If a feature is disabled, some data must still be written that, when read,
 *       either sets a Sane Default, or results in No Change to the existing value.
 */

// Change EEPROM version if the structure changes
#define EEPROM_VERSION "V84"
#define EEPROM_OFFSET 100

// Check the integrity of data offsets.
// Can be disabled for production build.
//#define DEBUG_EEPROM_READWRITE

#include "settings.h"

#include "endstops.h"
#include "planner.h"
#include "stepper.h"
#include "temperature.h"

#include "../lcd/marlinui.h"
#include "../libs/vector_3.h"   // for matrix_3x3
#include "../gcode/gcode.h"
#include "../MarlinCore.h"

#if EITHER(EEPROM_SETTINGS, SD_FIRMWARE_UPDATE)
  #include "../HAL/shared/eeprom_api.h"
#endif

#include "probe.h"

#if HAS_LEVELING
  #include "../feature/bedlevel/bedlevel.h"
#endif

#if ENABLED(Z_STEPPER_AUTO_ALIGN)
  #include "../feature/z_stepper_align.h"
#endif

#if ENABLED(EXTENSIBLE_UI)
  #include "../lcd/extui/ui_api.h"
#elif ENABLED(DWIN_CREALITY_LCD_ENHANCED)
  #include "../lcd/e3v2/enhanced/dwin.h"
#elif ENABLED(DWIN_CREALITY_LCD_JYERSUI)
  #include "../lcd/e3v2/jyersui/dwin.h"
#endif

#if ENABLED(DWIN_CREALITY_LCD)
  #include "../lcd/e3v2/enhanced/dwin.h"
#endif

#if HAS_SERVOS
  #include "servo.h"
#endif

#if HAS_SERVOS && HAS_SERVO_ANGLES
  #define EEPROM_NUM_SERVOS NUM_SERVOS
#else
  #define EEPROM_NUM_SERVOS NUM_SERVO_PLUGS
#endif

#include "../feature/fwretract.h"

#if ENABLED(POWER_LOSS_RECOVERY)
  #include "../feature/powerloss.h"
#endif

#if HAS_POWER_MONITOR
  #include "../feature/power_monitor.h"
#endif

#include "../feature/pause.h"

#if ENABLED(BACKLASH_COMPENSATION)
  #include "../feature/backlash.h"
#endif

#if HAS_FILAMENT_SENSOR
  #include "../feature/runout.h"
  #ifndef FIL_RUNOUT_ENABLED_DEFAULT
    #define FIL_RUNOUT_ENABLED_DEFAULT true
  #endif
#endif

#if ENABLED(EXTRA_LIN_ADVANCE_K)
  extern float other_extruder_advance_K[EXTRUDERS];
#endif

#if HAS_MULTI_EXTRUDER
  #include "tool_change.h"
  void M217_report(const bool eeprom);
#endif

#if ENABLED(BLTOUCH)
  #include "../feature/bltouch.h"
#endif

#if HAS_TRINAMIC_CONFIG
  #include "stepper/indirection.h"
  #include "../feature/tmc_util.h"
#endif

#if ENABLED(PROBE_TEMP_COMPENSATION)
  #include "../feature/probe_temp_comp.h"
#endif

#include "../feature/controllerfan.h"

#if ENABLED(CASE_LIGHT_ENABLE)
  #include "../feature/caselight.h"
#endif

#if ENABLED(PASSWORD_FEATURE)
  #include "../feature/password/password.h"
#endif

#if ENABLED(TOUCH_SCREEN_CALIBRATION)
  #include "../lcd/tft_io/touch_calibration.h"
#endif

#if HAS_ETHERNET
  #include "../feature/ethernet.h"
#endif

#if ENABLED(SOUND_MENU_ITEM)
  #include "../libs/buzzer.h"
#endif

#if ENABLED(DGUS_LCD_UI_MKS)
  #include "../lcd/extui/dgus/DGUSScreenHandler.h"
  #include "../lcd/extui/dgus/DGUSDisplayDef.h"
#endif

#pragma pack(push, 1) // No padding between variables

#if HAS_ETHERNET
  void ETH0_report();
  void MAC_report();
#endif

#define _EN_ITEM(N) , E##N

typedef struct { uint16_t LINEAR_AXIS_LIST(X, Y, Z, I, J, K), X2, Y2, Z2, Z3, Z4 REPEAT(E_STEPPERS, _EN_ITEM); } tmc_stepper_current_t;
typedef struct { uint32_t LINEAR_AXIS_LIST(X, Y, Z, I, J, K), X2, Y2, Z2, Z3, Z4 REPEAT(E_STEPPERS, _EN_ITEM); } tmc_hybrid_threshold_t;
typedef struct {  int16_t LINEAR_AXIS_LIST(X, Y, Z, I, J, K), X2, Y2, Z2, Z3, Z4;                              } tmc_sgt_t;
typedef struct {     bool LINEAR_AXIS_LIST(X, Y, Z, I, J, K), X2, Y2, Z2, Z3, Z4 REPEAT(E_STEPPERS, _EN_ITEM); } tmc_stealth_enabled_t;

#undef _EN_ITEM

// Limit an index to an array size
#define ALIM(I,ARR) _MIN(I, (signed)COUNT(ARR) - 1)

// Defaults for reset / fill in on load
static const uint32_t   _DMA[] PROGMEM = DEFAULT_MAX_ACCELERATION;
static const float     _DASU[] PROGMEM = DEFAULT_AXIS_STEPS_PER_UNIT;
static const feedRate_t _DMF[] PROGMEM = DEFAULT_MAX_FEEDRATE;

/**
 * Current EEPROM Layout
 *
 * Keep this data structure up to date so
 * EEPROM size is known at compile time!
 */
typedef struct SettingsDataStruct {
  char      version[4];                                 // Vnn\0
  uint16_t  crc;                                        // Data Checksum

  //
  // DISTINCT_E_FACTORS
  //
  uint8_t   esteppers;                                  // DISTINCT_AXES - LINEAR_AXES

  planner_settings_t planner_settings;

  xyze_float_t planner_max_jerk;                        // M205 XYZE  planner.max_jerk
  float planner_junction_deviation_mm;                  // M205 J     planner.junction_deviation_mm

  xyz_pos_t home_offset;                                // M206 XYZ / M665 TPZ

  #if HAS_HOTEND_OFFSET
    xyz_pos_t hotend_offset[HOTENDS - 1];               // M218 XYZ
  #endif

  //
  // FILAMENT_RUNOUT_SENSOR
  //
  bool runout_sensor_enabled;                           // M412 S
  float runout_distance_mm;                             // M412 D

  //
  // ENABLE_LEVELING_FADE_HEIGHT
  //
  float planner_z_fade_height;                          // M420 Zn  planner.z_fade_height

  //
  // MESH_BED_LEVELING
  //
  float mbl_z_offset;                                   // mbl.z_offset
  uint8_t mesh_num_x, mesh_num_y;                       // GRID_MAX_POINTS_X, GRID_MAX_POINTS_Y
  float mbl_z_values[TERN(MESH_BED_LEVELING, GRID_MAX_POINTS_X, 3)]   // mbl.z_values
                    [TERN(MESH_BED_LEVELING, GRID_MAX_POINTS_Y, 3)];

  //
  // HAS_BED_PROBE
  //

  xyz_pos_t probe_offset;

  //
  // ABL_PLANAR
  //
  matrix_3x3 planner_bed_level_matrix;                  // planner.bed_level_matrix

  //
  // AUTO_BED_LEVELING_BILINEAR
  //
  uint8_t grid_max_x, grid_max_y;                       // GRID_MAX_POINTS_X, GRID_MAX_POINTS_Y
  xy_pos_t bilinear_grid_spacing, bilinear_start;       // G29 L F
  #if ENABLED(AUTO_BED_LEVELING_BILINEAR)
    bed_mesh_t z_values;                                // G29
  #else
    float z_values[3][3];
  #endif

  //
  // AUTO_BED_LEVELING_UBL
  //
  bool planner_leveling_active;                         // M420 S  planner.leveling_active
  int8_t ubl_storage_slot;                              // ubl.storage_slot

  //
  // SERVO_ANGLES
  //
  uint16_t servo_angles[EEPROM_NUM_SERVOS][2];          // M281 P L U

  //
  // Temperature first layer compensation values
  //
  #if ENABLED(PROBE_TEMP_COMPENSATION)
    int16_t z_offsets_probe[COUNT(temp_comp.z_offsets_probe)], // M871 P I V
            z_offsets_bed[COUNT(temp_comp.z_offsets_bed)]      // M871 B I V
            #if ENABLED(USE_TEMP_EXT_COMPENSATION)
              , z_offsets_ext[COUNT(temp_comp.z_offsets_ext)]  // M871 E I V
            #endif
            ;
  #endif

  //
  // BLTOUCH
  //
  bool bltouch_last_written_mode;

  //
  // DELTA / [XYZ]_DUAL_ENDSTOPS
  //
  #if ENABLED(DELTA)
    float delta_height;                                 // M666 H
    abc_float_t delta_endstop_adj;                      // M666 X Y Z
    float delta_radius,                                 // M665 R
          delta_diagonal_rod,                           // M665 L
          segments_per_second;                          // M665 S
    abc_float_t delta_tower_angle_trim,                 // M665 X Y Z
                delta_diagonal_rod_trim;                // M665 A B C
  #elif HAS_EXTRA_ENDSTOPS
    float x2_endstop_adj,                               // M666 X
          y2_endstop_adj,                               // M666 Y
          z2_endstop_adj,                               // M666 (S2) Z
          z3_endstop_adj,                               // M666 (S3) Z
          z4_endstop_adj;                               // M666 (S4) Z
  #endif

  //
  // Z_STEPPER_AUTO_ALIGN, Z_STEPPER_ALIGN_KNOWN_STEPPER_POSITIONS
  //
  #if ENABLED(Z_STEPPER_AUTO_ALIGN)
    xy_pos_t z_stepper_align_xy[NUM_Z_STEPPER_DRIVERS];             // M422 S X Y
    #if ENABLED(Z_STEPPER_ALIGN_KNOWN_STEPPER_POSITIONS)
      xy_pos_t z_stepper_align_stepper_xy[NUM_Z_STEPPER_DRIVERS];   // M422 W X Y
    #endif
  #endif

  //
  // Material Presets
  //
  #if PREHEAT_COUNT
    preheat_t ui_material_preset[PREHEAT_COUNT];        // M145 S0 H B F
  #endif

  //
  // PIDTEMP
  //
  PIDCF_t hotendPID[HOTENDS];                           // M301 En PIDCF / M303 En U
  int16_t lpq_len;                                      // M301 L

  //
  // PIDTEMPBED
  //
  PID_t bedPID;                                         // M304 PID / M303 E-1 U

  //
  // PIDTEMPCHAMBER
  //
  PID_t chamberPID;                                     // M309 PID / M303 E-2 U

  //
  // User-defined Thermistors
  //
  #if HAS_USER_THERMISTORS
    user_thermistor_t user_thermistor[USER_THERMISTORS]; // M305 P0 R4700 T100000 B3950
  #endif

  //
  // Power monitor
  //
  uint8_t power_monitor_flags;                          // M430 I V W

  //
  // HAS_LCD_CONTRAST
  //
  int16_t lcd_contrast;                                 // M250 C

  //
  // HAS_LCD_BRIGHTNESS
  //
  uint8_t lcd_brightness;                               // M256 B

  //
  // Controller fan settings
  //
  controllerFan_settings_t controllerFan_settings;      // M710

  //
  // POWER_LOSS_RECOVERY
  //
  bool recovery_enabled;                                // M413 S

  //
  // FWRETRACT
  //
  fwretract_settings_t fwretract_settings;              // M207 S F Z W, M208 S F W R
  bool autoretract_enabled;                             // M209 S

  //
  // !NO_VOLUMETRIC
  //
  bool parser_volumetric_enabled;                       // M200 S  parser.volumetric_enabled
  float planner_filament_size[EXTRUDERS];               // M200 T D  planner.filament_size[]
  float planner_volumetric_extruder_limit[EXTRUDERS];   // M200 T L  planner.volumetric_extruder_limit[]

  //
  // HAS_TRINAMIC_CONFIG
  //
  tmc_stepper_current_t tmc_stepper_current;            // M906 X Y Z X2 Y2 Z2 Z3 Z4 E0 E1 E2 E3 E4 E5
  tmc_hybrid_threshold_t tmc_hybrid_threshold;          // M913 X Y Z X2 Y2 Z2 Z3 Z4 E0 E1 E2 E3 E4 E5
  tmc_sgt_t tmc_sgt;                                    // M914 X Y Z X2 Y2 Z2 Z3 Z4
  tmc_stealth_enabled_t tmc_stealth_enabled;            // M569 X Y Z X2 Y2 Z2 Z3 Z4 E0 E1 E2 E3 E4 E5

  //
  // LIN_ADVANCE
  //
  float planner_extruder_advance_K[_MAX(EXTRUDERS, 1)]; // M900 K  planner.extruder_advance_K

  //
  // HAS_MOTOR_CURRENT_PWM
  //
  #ifndef MOTOR_CURRENT_COUNT
    #define MOTOR_CURRENT_COUNT LINEAR_AXES
  #endif
  uint32_t motor_current_setting[MOTOR_CURRENT_COUNT];  // M907 X Z E ...

  //
  // CNC_COORDINATE_SYSTEMS
  //
  xyz_pos_t coordinate_system[MAX_COORDINATE_SYSTEMS];  // G54-G59.3

  //
  // SKEW_CORRECTION
  //
  skew_factor_t planner_skew_factor;                    // M852 I J K  planner.skew_factor

  //
  // ADVANCED_PAUSE_FEATURE
  //
  #if HAS_EXTRUDERS
    fil_change_settings_t fc_settings[EXTRUDERS];       // M603 T U L
  #endif

  //
  // Tool-change settings
  //
  #if HAS_MULTI_EXTRUDER
    toolchange_settings_t toolchange_settings;          // M217 S P R
  #endif

  //
  // BACKLASH_COMPENSATION
  //
  xyz_float_t backlash_distance_mm;                     // M425 X Y Z
  uint8_t backlash_correction;                          // M425 F
  float backlash_smoothing_mm;                          // M425 S

  //
  // EXTENSIBLE_UI
  //
  #if ENABLED(EXTENSIBLE_UI)
    uint8_t extui_data[ExtUI::eeprom_data_size];
  #endif

  //
<<<<<<< HEAD
  // Creality DWIN
  //
  #if ENABLED(DWIN_CREALITY_LCD)
    uint8_t dwin_data[eeprom_data_size];
=======
  // Ender-3 V2 DWIN
  //
  #if ENABLED(DWIN_CREALITY_LCD_ENHANCED)
    uint8_t dwin_data[eeprom_data_size];
  #elif ENABLED(DWIN_CREALITY_LCD_JYERSUI)
    uint8_t dwin_settings[CrealityDWIN.eeprom_data_size];
>>>>>>> c2e4b162
  #endif

  //
  // CASELIGHT_USES_BRIGHTNESS
  //
  #if CASELIGHT_USES_BRIGHTNESS
    uint8_t caselight_brightness;                        // M355 P
  #endif

  //
  // PASSWORD_FEATURE
  //
  #if ENABLED(PASSWORD_FEATURE)
    bool password_is_set;
    uint32_t password_value;
  #endif

  //
  // TOUCH_SCREEN_CALIBRATION
  //
  #if ENABLED(TOUCH_SCREEN_CALIBRATION)
    touch_calibration_t touch_calibration_data;
  #endif

  // Ethernet settings
  #if HAS_ETHERNET
    bool ethernet_hardware_enabled;                     // M552 S
    uint32_t ethernet_ip,                               // M552 P
             ethernet_dns,
             ethernet_gateway,                          // M553 P
             ethernet_subnet;                           // M554 P
  #endif

  //
  // Buzzer enable/disable
  //
  #if ENABLED(SOUND_MENU_ITEM)
    bool buzzer_enabled;
  #endif

  //
  // MKS UI controller
  //
  #if ENABLED(DGUS_LCD_UI_MKS)
    uint8_t mks_language_index;                         // Display Language
    xy_int_t mks_corner_offsets[5];                     // Bed Tramming
    xyz_int_t mks_park_pos;                             // Custom Parking (without NOZZLE_PARK)
    celsius_t mks_min_extrusion_temp;                   // Min E Temp (shadow M302 value)
  #endif

  #if HAS_MULTI_LANGUAGE
    uint8_t ui_language;                                // M414 S
  #endif

} SettingsData;

//static_assert(sizeof(SettingsData) <= MARLIN_EEPROM_SIZE, "EEPROM too small to contain SettingsData!");

MarlinSettings settings;

uint16_t MarlinSettings::datasize() { return sizeof(SettingsData); }

/**
 * Post-process after Retrieve or Reset
 */

#if ENABLED(ENABLE_LEVELING_FADE_HEIGHT)
  float new_z_fade_height;
#endif

void MarlinSettings::postprocess() {
  xyze_pos_t oldpos = current_position;

  // steps per s2 needs to be updated to agree with units per s2
  planner.reset_acceleration_rates();

  // Make sure delta kinematics are updated before refreshing the
  // planner position so the stepper counts will be set correctly.
  TERN_(DELTA, recalc_delta_settings());

  TERN_(PIDTEMP, thermalManager.updatePID());

  #if DISABLED(NO_VOLUMETRICS)
    planner.calculate_volumetric_multipliers();
  #elif EXTRUDERS
    for (uint8_t i = COUNT(planner.e_factor); i--;)
      planner.refresh_e_factor(i);
  #endif

  // Software endstops depend on home_offset
  LOOP_LINEAR_AXES(i) {
    update_workspace_offset((AxisEnum)i);
    update_software_endstops((AxisEnum)i);
  }

  TERN_(ENABLE_LEVELING_FADE_HEIGHT, set_z_fade_height(new_z_fade_height, false)); // false = no report

  TERN_(AUTO_BED_LEVELING_BILINEAR, refresh_bed_level());

  TERN_(HAS_MOTOR_CURRENT_PWM, stepper.refresh_motor_power());

  TERN_(FWRETRACT, fwretract.refresh_autoretract());

  TERN_(HAS_LINEAR_E_JERK, planner.recalculate_max_e_jerk());

  TERN_(CASELIGHT_USES_BRIGHTNESS, caselight.update_brightness());

  TERN_(EXTENSIBLE_UI, ExtUI::onPostprocessSettings());

  // Refresh steps_to_mm with the reciprocal of axis_steps_per_mm
  // and init stepper.count[], planner.position[] with current_position
  planner.refresh_positioning();

  // Various factors can change the current position
  if (oldpos != current_position)
    report_current_position();
}

#if BOTH(PRINTCOUNTER, EEPROM_SETTINGS)
  #include "printcounter.h"
  static_assert(
    !WITHIN(STATS_EEPROM_ADDRESS, EEPROM_OFFSET, EEPROM_OFFSET + sizeof(SettingsData)) &&
    !WITHIN(STATS_EEPROM_ADDRESS + sizeof(printStatistics), EEPROM_OFFSET, EEPROM_OFFSET + sizeof(SettingsData)),
    "STATS_EEPROM_ADDRESS collides with EEPROM settings storage."
  );
#endif

#if ENABLED(SD_FIRMWARE_UPDATE)

  #if ENABLED(EEPROM_SETTINGS)
    static_assert(
      !WITHIN(SD_FIRMWARE_UPDATE_EEPROM_ADDR, EEPROM_OFFSET, EEPROM_OFFSET + sizeof(SettingsData)),
      "SD_FIRMWARE_UPDATE_EEPROM_ADDR collides with EEPROM settings storage."
    );
  #endif

  bool MarlinSettings::sd_update_status() {
    uint8_t val;
    persistentStore.read_data(SD_FIRMWARE_UPDATE_EEPROM_ADDR, &val);
    return (val == SD_FIRMWARE_UPDATE_ACTIVE_VALUE);
  }

  bool MarlinSettings::set_sd_update_status(const bool enable) {
    if (enable != sd_update_status())
      persistentStore.write_data(
        SD_FIRMWARE_UPDATE_EEPROM_ADDR,
        enable ? SD_FIRMWARE_UPDATE_ACTIVE_VALUE : SD_FIRMWARE_UPDATE_INACTIVE_VALUE
      );
    return true;
  }

#endif // SD_FIRMWARE_UPDATE

#ifdef ARCHIM2_SPI_FLASH_EEPROM_BACKUP_SIZE
  static_assert(EEPROM_OFFSET + sizeof(SettingsData) < ARCHIM2_SPI_FLASH_EEPROM_BACKUP_SIZE,
                "ARCHIM2_SPI_FLASH_EEPROM_BACKUP_SIZE is insufficient to capture all EEPROM data.");
#endif

//
// This file simply uses the DEBUG_ECHO macros to implement EEPROM_CHITCHAT.
// For deeper debugging of EEPROM issues enable DEBUG_EEPROM_READWRITE.
//
#define DEBUG_OUT EITHER(EEPROM_CHITCHAT, DEBUG_LEVELING_FEATURE)
#include "../core/debug_out.h"

#if ENABLED(EEPROM_SETTINGS)

  #define EEPROM_ASSERT(TST,ERR)  do{ if (!(TST)) { SERIAL_ERROR_MSG(ERR); eeprom_error = true; } }while(0)

  #if ENABLED(DEBUG_EEPROM_READWRITE)
    #define _FIELD_TEST(FIELD) \
      EEPROM_ASSERT( \
        eeprom_error || eeprom_index == offsetof(SettingsData, FIELD) + EEPROM_OFFSET, \
        "Field " STRINGIFY(FIELD) " mismatch." \
      )
  #else
    #define _FIELD_TEST(FIELD) NOOP
  #endif

  const char version[4] = EEPROM_VERSION;

  bool MarlinSettings::eeprom_error, MarlinSettings::validating;
  int MarlinSettings::eeprom_index;
  uint16_t MarlinSettings::working_crc;

  bool MarlinSettings::size_error(const uint16_t size) {
    if (size != datasize()) {
      DEBUG_ERROR_MSG("EEPROM datasize error.");
      return true;
    }
    return false;
  }

  /**
   * M500 - Store Configuration
   */
  bool MarlinSettings::save() {
    float dummyf = 0;
    char ver[4] = "ERR";

    if (!EEPROM_START(EEPROM_OFFSET)) return false;

    eeprom_error = false;

    // Write or Skip version. (Flash doesn't allow rewrite without erase.)
    TERN(FLASH_EEPROM_EMULATION, EEPROM_SKIP, EEPROM_WRITE)(ver);

    EEPROM_SKIP(working_crc); // Skip the checksum slot

    working_crc = 0; // clear before first "real data"

    const uint8_t esteppers = COUNT(planner.settings.axis_steps_per_mm) - LINEAR_AXES;
    _FIELD_TEST(esteppers);
    EEPROM_WRITE(esteppers);

    //
    // Planner Motion
    //
    {
      EEPROM_WRITE(planner.settings);

      #if HAS_CLASSIC_JERK
        EEPROM_WRITE(planner.max_jerk);
        #if HAS_LINEAR_E_JERK
          dummyf = float(DEFAULT_EJERK);
          EEPROM_WRITE(dummyf);
        #endif
      #else
        const xyze_pos_t planner_max_jerk = LOGICAL_AXIS_ARRAY(float(DEFAULT_EJERK), 10, 10, 0.4, 0.4, 0.4, 0.4);
        EEPROM_WRITE(planner_max_jerk);
      #endif

      TERN_(CLASSIC_JERK, dummyf = 0.02f);
      EEPROM_WRITE(TERN(CLASSIC_JERK, dummyf, planner.junction_deviation_mm));
    }

    //
    // Home Offset
    //
    {
      _FIELD_TEST(home_offset);

      #if HAS_SCARA_OFFSET
        EEPROM_WRITE(scara_home_offset);
      #else
        #if !HAS_HOME_OFFSET
          const xyz_pos_t home_offset{0};
        #endif
        EEPROM_WRITE(home_offset);
      #endif
    }

    //
    // Hotend Offsets, if any
    //
    {
      #if HAS_HOTEND_OFFSET
        // Skip hotend 0 which must be 0
        LOOP_S_L_N(e, 1, HOTENDS)
          EEPROM_WRITE(hotend_offset[e]);
      #endif
    }

    //
    // Filament Runout Sensor
    //
    {
      #if HAS_FILAMENT_SENSOR
        const bool &runout_sensor_enabled = runout.enabled;
      #else
        constexpr int8_t runout_sensor_enabled = -1;
      #endif
      _FIELD_TEST(runout_sensor_enabled);
      EEPROM_WRITE(runout_sensor_enabled);

      #if HAS_FILAMENT_RUNOUT_DISTANCE
        const float &runout_distance_mm = runout.runout_distance();
      #else
        constexpr float runout_distance_mm = 0;
      #endif
      EEPROM_WRITE(runout_distance_mm);
    }

    //
    // Global Leveling
    //
    {
      const float zfh = TERN(ENABLE_LEVELING_FADE_HEIGHT, planner.z_fade_height, (DEFAULT_LEVELING_FADE_HEIGHT));
      EEPROM_WRITE(zfh);
    }

    //
    // Mesh Bed Leveling
    //
    {
      #if ENABLED(MESH_BED_LEVELING)
        static_assert(
          sizeof(mbl.z_values) == (GRID_MAX_POINTS) * sizeof(mbl.z_values[0][0]),
          "MBL Z array is the wrong size."
        );
      #else
        dummyf = 0;
      #endif

      const uint8_t mesh_num_x = TERN(MESH_BED_LEVELING, GRID_MAX_POINTS_X, 3),
                    mesh_num_y = TERN(MESH_BED_LEVELING, GRID_MAX_POINTS_Y, 3);

      EEPROM_WRITE(TERN(MESH_BED_LEVELING, mbl.z_offset, dummyf));
      EEPROM_WRITE(mesh_num_x);
      EEPROM_WRITE(mesh_num_y);

      #if ENABLED(MESH_BED_LEVELING)
        EEPROM_WRITE(mbl.z_values);
      #else
        for (uint8_t q = mesh_num_x * mesh_num_y; q--;) EEPROM_WRITE(dummyf);
      #endif
    }

    //
    // Probe XYZ Offsets
    //
    {
      _FIELD_TEST(probe_offset);
      #if HAS_BED_PROBE
        const xyz_pos_t &zpo = probe.offset;
      #else
        constexpr xyz_pos_t zpo{0};
      #endif
      EEPROM_WRITE(zpo);
    }

    //
    // Planar Bed Leveling matrix
    //
    {
      #if ABL_PLANAR
        EEPROM_WRITE(planner.bed_level_matrix);
      #else
        dummyf = 0;
        for (uint8_t q = 9; q--;) EEPROM_WRITE(dummyf);
      #endif
    }

    //
    // Bilinear Auto Bed Leveling
    //
    {
      #if ENABLED(AUTO_BED_LEVELING_BILINEAR)
        static_assert(
          sizeof(z_values) == (GRID_MAX_POINTS) * sizeof(z_values[0][0]),
          "Bilinear Z array is the wrong size."
        );
      #else
        const xy_pos_t bilinear_start{0}, bilinear_grid_spacing{0};
      #endif

      const uint8_t grid_max_x = TERN(AUTO_BED_LEVELING_BILINEAR, GRID_MAX_POINTS_X, 3),
                    grid_max_y = TERN(AUTO_BED_LEVELING_BILINEAR, GRID_MAX_POINTS_Y, 3);
      EEPROM_WRITE(grid_max_x);
      EEPROM_WRITE(grid_max_y);
      EEPROM_WRITE(bilinear_grid_spacing);
      EEPROM_WRITE(bilinear_start);

      #if ENABLED(AUTO_BED_LEVELING_BILINEAR)
        EEPROM_WRITE(z_values);              // 9-256 floats
      #else
        dummyf = 0;
        for (uint16_t q = grid_max_x * grid_max_y; q--;) EEPROM_WRITE(dummyf);
      #endif
    }

    //
    // Unified Bed Leveling
    //
    {
      _FIELD_TEST(planner_leveling_active);
      const bool ubl_active = TERN(AUTO_BED_LEVELING_UBL, planner.leveling_active, false);
      const int8_t storage_slot = TERN(AUTO_BED_LEVELING_UBL, ubl.storage_slot, -1);
      EEPROM_WRITE(ubl_active);
      EEPROM_WRITE(storage_slot);
    }

    //
    // Servo Angles
    //
    {
      _FIELD_TEST(servo_angles);
      #if !HAS_SERVO_ANGLES
        uint16_t servo_angles[EEPROM_NUM_SERVOS][2] = { { 0, 0 } };
      #endif
      EEPROM_WRITE(servo_angles);
    }

    //
    // Thermal first layer compensation values
    //
    #if ENABLED(PROBE_TEMP_COMPENSATION)
      EEPROM_WRITE(temp_comp.z_offsets_probe);
      EEPROM_WRITE(temp_comp.z_offsets_bed);
      #if ENABLED(USE_TEMP_EXT_COMPENSATION)
        EEPROM_WRITE(temp_comp.z_offsets_ext);
      #endif
    #else
      // No placeholder data for this feature
    #endif

    //
    // BLTOUCH
    //
    {
      _FIELD_TEST(bltouch_last_written_mode);
      const bool bltouch_last_written_mode = TERN(BLTOUCH, bltouch.last_written_mode, false);
      EEPROM_WRITE(bltouch_last_written_mode);
    }

    //
    // DELTA Geometry or Dual Endstops offsets
    //
    {
      #if ENABLED(DELTA)

        _FIELD_TEST(delta_height);

        EEPROM_WRITE(delta_height);              // 1 float
        EEPROM_WRITE(delta_endstop_adj);         // 3 floats
        EEPROM_WRITE(delta_radius);              // 1 float
        EEPROM_WRITE(delta_diagonal_rod);        // 1 float
        EEPROM_WRITE(segments_per_second);       // 1 float
        EEPROM_WRITE(delta_tower_angle_trim);    // 3 floats
        EEPROM_WRITE(delta_diagonal_rod_trim);   // 3 floats

      #elif HAS_EXTRA_ENDSTOPS

        _FIELD_TEST(x2_endstop_adj);

        // Write dual endstops in X, Y, Z order. Unused = 0.0
        dummyf = 0;
        EEPROM_WRITE(TERN(X_DUAL_ENDSTOPS, endstops.x2_endstop_adj, dummyf));   // 1 float
        EEPROM_WRITE(TERN(Y_DUAL_ENDSTOPS, endstops.y2_endstop_adj, dummyf));   // 1 float
        EEPROM_WRITE(TERN(Z_MULTI_ENDSTOPS, endstops.z2_endstop_adj, dummyf));  // 1 float

        #if ENABLED(Z_MULTI_ENDSTOPS) && NUM_Z_STEPPER_DRIVERS >= 3
          EEPROM_WRITE(endstops.z3_endstop_adj);   // 1 float
        #else
          EEPROM_WRITE(dummyf);
        #endif

        #if ENABLED(Z_MULTI_ENDSTOPS) && NUM_Z_STEPPER_DRIVERS >= 4
          EEPROM_WRITE(endstops.z4_endstop_adj);   // 1 float
        #else
          EEPROM_WRITE(dummyf);
        #endif

      #endif
    }

    #if ENABLED(Z_STEPPER_AUTO_ALIGN)
      EEPROM_WRITE(z_stepper_align.xy);
      #if ENABLED(Z_STEPPER_ALIGN_KNOWN_STEPPER_POSITIONS)
        EEPROM_WRITE(z_stepper_align.stepper_xy);
      #endif
    #endif

    //
    // LCD Preheat settings
    //
    #if PREHEAT_COUNT
      _FIELD_TEST(ui_material_preset);
      EEPROM_WRITE(ui.material_preset);
    #endif

    //
    // PIDTEMP
    //
    {
      _FIELD_TEST(hotendPID);
      HOTEND_LOOP() {
        PIDCF_t pidcf = {
          #if DISABLED(PIDTEMP)
            NAN, NAN, NAN,
            NAN, NAN
          #else
                         PID_PARAM(Kp, e),
            unscalePID_i(PID_PARAM(Ki, e)),
            unscalePID_d(PID_PARAM(Kd, e)),
                         PID_PARAM(Kc, e),
                         PID_PARAM(Kf, e)
          #endif
        };
        EEPROM_WRITE(pidcf);
      }

      _FIELD_TEST(lpq_len);
      #if DISABLED(PID_EXTRUSION_SCALING)
        const int16_t lpq_len = 20;
      #endif
      EEPROM_WRITE(TERN(PID_EXTRUSION_SCALING, thermalManager.lpq_len, lpq_len));
    }

    //
    // PIDTEMPBED
    //
    {
      _FIELD_TEST(bedPID);

      const PID_t bed_pid = {
        #if DISABLED(PIDTEMPBED)
          NAN, NAN, NAN
        #else
          // Store the unscaled PID values
          thermalManager.temp_bed.pid.Kp,
          unscalePID_i(thermalManager.temp_bed.pid.Ki),
          unscalePID_d(thermalManager.temp_bed.pid.Kd)
        #endif
      };
      EEPROM_WRITE(bed_pid);
    }

    //
    // PIDTEMPCHAMBER
    //
    {
      _FIELD_TEST(chamberPID);

      const PID_t chamber_pid = {
        #if DISABLED(PIDTEMPCHAMBER)
          NAN, NAN, NAN
        #else
          // Store the unscaled PID values
          thermalManager.temp_chamber.pid.Kp,
          unscalePID_i(thermalManager.temp_chamber.pid.Ki),
          unscalePID_d(thermalManager.temp_chamber.pid.Kd)
        #endif
      };
      EEPROM_WRITE(chamber_pid);
    }

    //
    // User-defined Thermistors
    //
    #if HAS_USER_THERMISTORS
    {
      _FIELD_TEST(user_thermistor);
      EEPROM_WRITE(thermalManager.user_thermistor);
    }
    #endif

    //
    // Power monitor
    //
    {
      #if HAS_POWER_MONITOR
        const uint8_t &power_monitor_flags = power_monitor.flags;
      #else
        constexpr uint8_t power_monitor_flags = 0x00;
      #endif
      _FIELD_TEST(power_monitor_flags);
      EEPROM_WRITE(power_monitor_flags);
    }

    //
    // LCD Contrast
    //
    {
      _FIELD_TEST(lcd_contrast);
      const int16_t lcd_contrast = TERN(HAS_LCD_CONTRAST, ui.contrast, 127);
      EEPROM_WRITE(lcd_contrast);
    }

    //
    // LCD Brightness
    //
    {
      _FIELD_TEST(lcd_brightness);
      const uint8_t lcd_brightness = TERN(HAS_LCD_BRIGHTNESS, ui.brightness, 255);
      EEPROM_WRITE(lcd_brightness);
    }

    //
    // Controller Fan
    //
    {
      _FIELD_TEST(controllerFan_settings);
      #if ENABLED(USE_CONTROLLER_FAN)
        const controllerFan_settings_t &cfs = controllerFan.settings;
      #else
        controllerFan_settings_t cfs = controllerFan_defaults;
      #endif
      EEPROM_WRITE(cfs);
    }

    //
    // Power-Loss Recovery
    //
    {
      _FIELD_TEST(recovery_enabled);
      const bool recovery_enabled = TERN(POWER_LOSS_RECOVERY, recovery.enabled, ENABLED(PLR_ENABLED_DEFAULT));
      EEPROM_WRITE(recovery_enabled);
    }

    //
    // Firmware Retraction
    //
    {
      _FIELD_TEST(fwretract_settings);
      #if DISABLED(FWRETRACT)
        const fwretract_settings_t autoretract_defaults = { 3, 45, 0, 0, 0, 13, 0, 8 };
      #endif
      EEPROM_WRITE(TERN(FWRETRACT, fwretract.settings, autoretract_defaults));

      #if DISABLED(FWRETRACT_AUTORETRACT)
        const bool autoretract_enabled = false;
      #endif
      EEPROM_WRITE(TERN(FWRETRACT_AUTORETRACT, fwretract.autoretract_enabled, autoretract_enabled));
    }

    //
    // Volumetric & Filament Size
    //
    {
      _FIELD_TEST(parser_volumetric_enabled);

      #if DISABLED(NO_VOLUMETRICS)

        EEPROM_WRITE(parser.volumetric_enabled);
        EEPROM_WRITE(planner.filament_size);
        #if ENABLED(VOLUMETRIC_EXTRUDER_LIMIT)
          EEPROM_WRITE(planner.volumetric_extruder_limit);
        #else
          dummyf = DEFAULT_VOLUMETRIC_EXTRUDER_LIMIT;
          for (uint8_t q = EXTRUDERS; q--;) EEPROM_WRITE(dummyf);
        #endif

      #else

        const bool volumetric_enabled = false;
        EEPROM_WRITE(volumetric_enabled);
        dummyf = DEFAULT_NOMINAL_FILAMENT_DIA;
        for (uint8_t q = EXTRUDERS; q--;) EEPROM_WRITE(dummyf);
        dummyf = DEFAULT_VOLUMETRIC_EXTRUDER_LIMIT;
        for (uint8_t q = EXTRUDERS; q--;) EEPROM_WRITE(dummyf);

      #endif
    }

    //
    // TMC Configuration
    //
    {
      _FIELD_TEST(tmc_stepper_current);

      tmc_stepper_current_t tmc_stepper_current{0};

      #if HAS_TRINAMIC_CONFIG
        #if AXIS_IS_TMC(X)
          tmc_stepper_current.X = stepperX.getMilliamps();
        #endif
        #if AXIS_IS_TMC(Y)
          tmc_stepper_current.Y = stepperY.getMilliamps();
        #endif
        #if AXIS_IS_TMC(Z)
          tmc_stepper_current.Z = stepperZ.getMilliamps();
        #endif
        #if AXIS_IS_TMC(I)
          tmc_stepper_current.I = stepperI.getMilliamps();
        #endif
        #if AXIS_IS_TMC(J)
          tmc_stepper_current.J = stepperJ.getMilliamps();
        #endif
        #if AXIS_IS_TMC(K)
          tmc_stepper_current.K = stepperK.getMilliamps();
        #endif
        #if AXIS_IS_TMC(X2)
          tmc_stepper_current.X2 = stepperX2.getMilliamps();
        #endif
        #if AXIS_IS_TMC(Y2)
          tmc_stepper_current.Y2 = stepperY2.getMilliamps();
        #endif
        #if AXIS_IS_TMC(Z2)
          tmc_stepper_current.Z2 = stepperZ2.getMilliamps();
        #endif
        #if AXIS_IS_TMC(Z3)
          tmc_stepper_current.Z3 = stepperZ3.getMilliamps();
        #endif
        #if AXIS_IS_TMC(Z4)
          tmc_stepper_current.Z4 = stepperZ4.getMilliamps();
        #endif
        #if AXIS_IS_TMC(E0)
          tmc_stepper_current.E0 = stepperE0.getMilliamps();
        #endif
        #if AXIS_IS_TMC(E1)
          tmc_stepper_current.E1 = stepperE1.getMilliamps();
        #endif
        #if AXIS_IS_TMC(E2)
          tmc_stepper_current.E2 = stepperE2.getMilliamps();
        #endif
        #if AXIS_IS_TMC(E3)
          tmc_stepper_current.E3 = stepperE3.getMilliamps();
        #endif
        #if AXIS_IS_TMC(E4)
          tmc_stepper_current.E4 = stepperE4.getMilliamps();
        #endif
        #if AXIS_IS_TMC(E5)
          tmc_stepper_current.E5 = stepperE5.getMilliamps();
        #endif
        #if AXIS_IS_TMC(E6)
          tmc_stepper_current.E6 = stepperE6.getMilliamps();
        #endif
        #if AXIS_IS_TMC(E7)
          tmc_stepper_current.E7 = stepperE7.getMilliamps();
        #endif
      #endif
      EEPROM_WRITE(tmc_stepper_current);
    }

    //
    // TMC Hybrid Threshold, and placeholder values
    //
    {
      _FIELD_TEST(tmc_hybrid_threshold);

      #if ENABLED(HYBRID_THRESHOLD)
        tmc_hybrid_threshold_t tmc_hybrid_threshold{0};
        TERN_(X_HAS_STEALTHCHOP,  tmc_hybrid_threshold.X =  stepperX.get_pwm_thrs());
        TERN_(Y_HAS_STEALTHCHOP,  tmc_hybrid_threshold.Y =  stepperY.get_pwm_thrs());
        TERN_(Z_HAS_STEALTHCHOP,  tmc_hybrid_threshold.Z =  stepperZ.get_pwm_thrs());
        TERN_(I_HAS_STEALTHCHOP,  tmc_hybrid_threshold.I =  stepperI.get_pwm_thrs());
        TERN_(J_HAS_STEALTHCHOP,  tmc_hybrid_threshold.J =  stepperJ.get_pwm_thrs());
        TERN_(K_HAS_STEALTHCHOP,  tmc_hybrid_threshold.K =  stepperK.get_pwm_thrs());
        TERN_(X2_HAS_STEALTHCHOP, tmc_hybrid_threshold.X2 = stepperX2.get_pwm_thrs());
        TERN_(Y2_HAS_STEALTHCHOP, tmc_hybrid_threshold.Y2 = stepperY2.get_pwm_thrs());
        TERN_(Z2_HAS_STEALTHCHOP, tmc_hybrid_threshold.Z2 = stepperZ2.get_pwm_thrs());
        TERN_(Z3_HAS_STEALTHCHOP, tmc_hybrid_threshold.Z3 = stepperZ3.get_pwm_thrs());
        TERN_(Z4_HAS_STEALTHCHOP, tmc_hybrid_threshold.Z4 = stepperZ4.get_pwm_thrs());
        TERN_(E0_HAS_STEALTHCHOP, tmc_hybrid_threshold.E0 = stepperE0.get_pwm_thrs());
        TERN_(E1_HAS_STEALTHCHOP, tmc_hybrid_threshold.E1 = stepperE1.get_pwm_thrs());
        TERN_(E2_HAS_STEALTHCHOP, tmc_hybrid_threshold.E2 = stepperE2.get_pwm_thrs());
        TERN_(E3_HAS_STEALTHCHOP, tmc_hybrid_threshold.E3 = stepperE3.get_pwm_thrs());
        TERN_(E4_HAS_STEALTHCHOP, tmc_hybrid_threshold.E4 = stepperE4.get_pwm_thrs());
        TERN_(E5_HAS_STEALTHCHOP, tmc_hybrid_threshold.E5 = stepperE5.get_pwm_thrs());
        TERN_(E6_HAS_STEALTHCHOP, tmc_hybrid_threshold.E6 = stepperE6.get_pwm_thrs());
        TERN_(E7_HAS_STEALTHCHOP, tmc_hybrid_threshold.E7 = stepperE7.get_pwm_thrs());
      #else
        #define _EN_ITEM(N) , .E##N =  30
        const tmc_hybrid_threshold_t tmc_hybrid_threshold = {
          LINEAR_AXIS_LIST(.X = 100, .Y = 100, .Z = 3, .I = 3, .J = 3, .K = 3),
          .X2 = 100, .Y2 = 100, .Z2 = 3, .Z3 = 3, .Z4 = 3
          REPEAT(E_STEPPERS, _EN_ITEM)
        };
        #undef _EN_ITEM
      #endif
      EEPROM_WRITE(tmc_hybrid_threshold);
    }

    //
    // TMC StallGuard threshold
    //
    {
      tmc_sgt_t tmc_sgt{0};
      #if USE_SENSORLESS
        LINEAR_AXIS_CODE(
          TERN_(X_SENSORLESS, tmc_sgt.X = stepperX.homing_threshold()),
          TERN_(Y_SENSORLESS, tmc_sgt.Y = stepperY.homing_threshold()),
          TERN_(Z_SENSORLESS, tmc_sgt.Z = stepperZ.homing_threshold()),
          TERN_(I_SENSORLESS, tmc_sgt.I = stepperI.homing_threshold()),
          TERN_(J_SENSORLESS, tmc_sgt.J = stepperJ.homing_threshold()),
          TERN_(K_SENSORLESS, tmc_sgt.K = stepperK.homing_threshold())
        );
        TERN_(X2_SENSORLESS, tmc_sgt.X2 = stepperX2.homing_threshold());
        TERN_(Y2_SENSORLESS, tmc_sgt.Y2 = stepperY2.homing_threshold());
        TERN_(Z2_SENSORLESS, tmc_sgt.Z2 = stepperZ2.homing_threshold());
        TERN_(Z3_SENSORLESS, tmc_sgt.Z3 = stepperZ3.homing_threshold());
        TERN_(Z4_SENSORLESS, tmc_sgt.Z4 = stepperZ4.homing_threshold());
      #endif
      EEPROM_WRITE(tmc_sgt);
    }

    //
    // TMC stepping mode
    //
    {
      _FIELD_TEST(tmc_stealth_enabled);

      tmc_stealth_enabled_t tmc_stealth_enabled = { false };
      TERN_(X_HAS_STEALTHCHOP,  tmc_stealth_enabled.X  = stepperX.get_stored_stealthChop());
      TERN_(Y_HAS_STEALTHCHOP,  tmc_stealth_enabled.Y  = stepperY.get_stored_stealthChop());
      TERN_(Z_HAS_STEALTHCHOP,  tmc_stealth_enabled.Z  = stepperZ.get_stored_stealthChop());
      TERN_(I_HAS_STEALTHCHOP,  tmc_stealth_enabled.I  = stepperI.get_stored_stealthChop());
      TERN_(J_HAS_STEALTHCHOP,  tmc_stealth_enabled.J  = stepperJ.get_stored_stealthChop());
      TERN_(K_HAS_STEALTHCHOP,  tmc_stealth_enabled.K  = stepperK.get_stored_stealthChop());
      TERN_(X2_HAS_STEALTHCHOP, tmc_stealth_enabled.X2 = stepperX2.get_stored_stealthChop());
      TERN_(Y2_HAS_STEALTHCHOP, tmc_stealth_enabled.Y2 = stepperY2.get_stored_stealthChop());
      TERN_(Z2_HAS_STEALTHCHOP, tmc_stealth_enabled.Z2 = stepperZ2.get_stored_stealthChop());
      TERN_(Z3_HAS_STEALTHCHOP, tmc_stealth_enabled.Z3 = stepperZ3.get_stored_stealthChop());
      TERN_(Z4_HAS_STEALTHCHOP, tmc_stealth_enabled.Z4 = stepperZ4.get_stored_stealthChop());
      TERN_(E0_HAS_STEALTHCHOP, tmc_stealth_enabled.E0 = stepperE0.get_stored_stealthChop());
      TERN_(E1_HAS_STEALTHCHOP, tmc_stealth_enabled.E1 = stepperE1.get_stored_stealthChop());
      TERN_(E2_HAS_STEALTHCHOP, tmc_stealth_enabled.E2 = stepperE2.get_stored_stealthChop());
      TERN_(E3_HAS_STEALTHCHOP, tmc_stealth_enabled.E3 = stepperE3.get_stored_stealthChop());
      TERN_(E4_HAS_STEALTHCHOP, tmc_stealth_enabled.E4 = stepperE4.get_stored_stealthChop());
      TERN_(E5_HAS_STEALTHCHOP, tmc_stealth_enabled.E5 = stepperE5.get_stored_stealthChop());
      TERN_(E6_HAS_STEALTHCHOP, tmc_stealth_enabled.E6 = stepperE6.get_stored_stealthChop());
      TERN_(E7_HAS_STEALTHCHOP, tmc_stealth_enabled.E7 = stepperE7.get_stored_stealthChop());
      EEPROM_WRITE(tmc_stealth_enabled);
    }

    //
    // Linear Advance
    //
    {
      _FIELD_TEST(planner_extruder_advance_K);

      #if ENABLED(LIN_ADVANCE)
        EEPROM_WRITE(planner.extruder_advance_K);
      #else
        dummyf = 0;
        for (uint8_t q = _MAX(EXTRUDERS, 1); q--;) EEPROM_WRITE(dummyf);
      #endif
    }

    //
    // Motor Current PWM
    //
    {
      _FIELD_TEST(motor_current_setting);

      #if HAS_MOTOR_CURRENT_SPI || HAS_MOTOR_CURRENT_PWM
        EEPROM_WRITE(stepper.motor_current_setting);
      #else
        const uint32_t no_current[MOTOR_CURRENT_COUNT] = { 0 };
        EEPROM_WRITE(no_current);
      #endif
    }

    //
    // CNC Coordinate Systems
    //

    _FIELD_TEST(coordinate_system);

    #if DISABLED(CNC_COORDINATE_SYSTEMS)
      const xyz_pos_t coordinate_system[MAX_COORDINATE_SYSTEMS] = { { 0 } };
    #endif
    EEPROM_WRITE(TERN(CNC_COORDINATE_SYSTEMS, gcode.coordinate_system, coordinate_system));

    //
    // Skew correction factors
    //
    _FIELD_TEST(planner_skew_factor);
    EEPROM_WRITE(planner.skew_factor);

    //
    // Advanced Pause filament load & unload lengths
    //
    #if HAS_EXTRUDERS
    {
      #if DISABLED(ADVANCED_PAUSE_FEATURE)
        const fil_change_settings_t fc_settings[EXTRUDERS] = { 0, 0 };
      #endif
      _FIELD_TEST(fc_settings);
      EEPROM_WRITE(fc_settings);
    }
    #endif

    //
    // Multiple Extruders
    //

    #if HAS_MULTI_EXTRUDER
      _FIELD_TEST(toolchange_settings);
      EEPROM_WRITE(toolchange_settings);
    #endif

    //
    // Backlash Compensation
    //
    {
      #if ENABLED(BACKLASH_GCODE)
        const xyz_float_t &backlash_distance_mm = backlash.distance_mm;
        const uint8_t &backlash_correction = backlash.correction;
      #else
        const xyz_float_t backlash_distance_mm{0};
        const uint8_t backlash_correction = 0;
      #endif
      #if ENABLED(BACKLASH_GCODE) && defined(BACKLASH_SMOOTHING_MM)
        const float &backlash_smoothing_mm = backlash.smoothing_mm;
      #else
        const float backlash_smoothing_mm = 3;
      #endif
      _FIELD_TEST(backlash_distance_mm);
      EEPROM_WRITE(backlash_distance_mm);
      EEPROM_WRITE(backlash_correction);
      EEPROM_WRITE(backlash_smoothing_mm);
    }

    //
    // Extensible UI User Data
    //
    #if ENABLED(EXTENSIBLE_UI)
    {
      char extui_data[ExtUI::eeprom_data_size] = { 0 };
      ExtUI::onStoreSettings(extui_data);
      _FIELD_TEST(extui_data);
      EEPROM_WRITE(extui_data);
    }
    #endif

    //
    // Creality DWIN User Data
    //
<<<<<<< HEAD
    #if ENABLED(DWIN_CREALITY_LCD)
=======
    #if ENABLED(DWIN_CREALITY_LCD_ENHANCED)
>>>>>>> c2e4b162
    {
      char dwin_data[eeprom_data_size] = { 0 };
      DWIN_StoreSettings(dwin_data);
      _FIELD_TEST(dwin_data);
      EEPROM_WRITE(dwin_data);
    }
<<<<<<< HEAD
=======
    #elif ENABLED(DWIN_CREALITY_LCD_JYERSUI)
    {
      char dwin_settings[CrealityDWIN.eeprom_data_size] = { 0 };
      CrealityDWIN.Save_Settings(dwin_settings);
      _FIELD_TEST(dwin_settings);
      EEPROM_WRITE(dwin_settings);
    }
>>>>>>> c2e4b162
    #endif

    //
    // Case Light Brightness
    //
    #if CASELIGHT_USES_BRIGHTNESS
      EEPROM_WRITE(caselight.brightness);
    #endif

    //
    // Password feature
    //
    #if ENABLED(PASSWORD_FEATURE)
      EEPROM_WRITE(password.is_set);
      EEPROM_WRITE(password.value);
    #endif

    //
    // TOUCH_SCREEN_CALIBRATION
    //
    #if ENABLED(TOUCH_SCREEN_CALIBRATION)
      EEPROM_WRITE(touch_calibration.calibration);
    #endif

    //
    // Ethernet network info
    //
    #if HAS_ETHERNET
    {
      _FIELD_TEST(ethernet_hardware_enabled);
      const bool ethernet_hardware_enabled = ethernet.hardware_enabled;
      const uint32_t ethernet_ip      = ethernet.ip,
                     ethernet_dns     = ethernet.myDns,
                     ethernet_gateway = ethernet.gateway,
                     ethernet_subnet  = ethernet.subnet;
      EEPROM_WRITE(ethernet_hardware_enabled);
      EEPROM_WRITE(ethernet_ip);
      EEPROM_WRITE(ethernet_dns);
      EEPROM_WRITE(ethernet_gateway);
      EEPROM_WRITE(ethernet_subnet);
    }
    #endif

    //
    // Buzzer enable/disable
    //
    #if ENABLED(SOUND_MENU_ITEM)
      EEPROM_WRITE(ui.buzzer_enabled);
    #endif

    //
    // MKS UI controller
    //
    #if ENABLED(DGUS_LCD_UI_MKS)
      EEPROM_WRITE(mks_language_index);
      EEPROM_WRITE(mks_corner_offsets);
      EEPROM_WRITE(mks_park_pos);
      EEPROM_WRITE(mks_min_extrusion_temp);
    #endif

    //
    // Selected LCD language
    //
    #if HAS_MULTI_LANGUAGE
      EEPROM_WRITE(ui.language);
    #endif

    //
    // Report final CRC and Data Size
    //
    if (!eeprom_error) {
      const uint16_t eeprom_size = eeprom_index - (EEPROM_OFFSET),
                     final_crc = working_crc;

      // Write the EEPROM header
      eeprom_index = EEPROM_OFFSET;

      EEPROM_WRITE(version);
      EEPROM_WRITE(final_crc);

      // Report storage size
      DEBUG_ECHO_MSG("Settings Stored (", eeprom_size, " bytes; crc ", (uint32_t)final_crc, ")");

      eeprom_error |= size_error(eeprom_size);
    }
    EEPROM_FINISH();

    //
    // UBL Mesh
    //
    #if ENABLED(UBL_SAVE_ACTIVE_ON_M500)
      if (ubl.storage_slot >= 0)
        store_mesh(ubl.storage_slot);
    #endif

    if (!eeprom_error) LCD_MESSAGEPGM(MSG_SETTINGS_STORED);

    TERN_(EXTENSIBLE_UI, ExtUI::onConfigurationStoreWritten(!eeprom_error));

    return !eeprom_error;
  }

  /**
   * M501 - Retrieve Configuration
   */
  bool MarlinSettings::_load() {
    if (!EEPROM_START(EEPROM_OFFSET)) return false;

    char stored_ver[4];
    EEPROM_READ_ALWAYS(stored_ver);

    uint16_t stored_crc;
    EEPROM_READ_ALWAYS(stored_crc);

    // Version has to match or defaults are used
    if (strncmp(version, stored_ver, 3) != 0) {
      if (stored_ver[3] != '\0') {
        stored_ver[0] = '?';
        stored_ver[1] = '\0';
      }
      DEBUG_ECHO_MSG("EEPROM version mismatch (EEPROM=", stored_ver, " Marlin=" EEPROM_VERSION ")");
<<<<<<< HEAD
      TERN_(DWIN_CREALITY_LCD, ui.set_status(GET_TEXT(MSG_ERR_EEPROM_VERSION)));
=======
      TERN_(DWIN_CREALITY_LCD_ENHANCED, ui.set_status(GET_TEXT(MSG_ERR_EEPROM_VERSION)));
>>>>>>> c2e4b162

      IF_DISABLED(EEPROM_AUTO_INIT, ui.eeprom_alert_version());
      eeprom_error = true;
    }
    else {
      float dummyf = 0;
      working_crc = 0;  // Init to 0. Accumulated by EEPROM_READ

      _FIELD_TEST(esteppers);

      // Number of esteppers may change
      uint8_t esteppers;
      EEPROM_READ_ALWAYS(esteppers);

      //
      // Planner Motion
      //
      {
        // Get only the number of E stepper parameters previously stored
        // Any steppers added later are set to their defaults
        uint32_t tmp1[LINEAR_AXES + esteppers];
        float tmp2[LINEAR_AXES + esteppers];
        feedRate_t tmp3[LINEAR_AXES + esteppers];
        EEPROM_READ((uint8_t *)tmp1, sizeof(tmp1)); // max_acceleration_mm_per_s2
        EEPROM_READ(planner.settings.min_segment_time_us);
        EEPROM_READ((uint8_t *)tmp2, sizeof(tmp2)); // axis_steps_per_mm
        EEPROM_READ((uint8_t *)tmp3, sizeof(tmp3)); // max_feedrate_mm_s

        if (!validating) LOOP_DISTINCT_AXES(i) {
          const bool in = (i < esteppers + LINEAR_AXES);
          planner.settings.max_acceleration_mm_per_s2[i] = in ? tmp1[i] : pgm_read_dword(&_DMA[ALIM(i, _DMA)]);
          planner.settings.axis_steps_per_mm[i]          = in ? tmp2[i] : pgm_read_float(&_DASU[ALIM(i, _DASU)]);
          planner.settings.max_feedrate_mm_s[i]          = in ? tmp3[i] : pgm_read_float(&_DMF[ALIM(i, _DMF)]);
        }

        EEPROM_READ(planner.settings.acceleration);
        EEPROM_READ(planner.settings.retract_acceleration);
        EEPROM_READ(planner.settings.travel_acceleration);
        EEPROM_READ(planner.settings.min_feedrate_mm_s);
        EEPROM_READ(planner.settings.min_travel_feedrate_mm_s);

        #if HAS_CLASSIC_JERK
          EEPROM_READ(planner.max_jerk);
          #if HAS_LINEAR_E_JERK
            EEPROM_READ(dummyf);
          #endif
        #else
          for (uint8_t q = LOGICAL_AXES; q--;) EEPROM_READ(dummyf);
        #endif

        EEPROM_READ(TERN(CLASSIC_JERK, dummyf, planner.junction_deviation_mm));
      }

      //
      // Home Offset (M206 / M665)
      //
      {
        _FIELD_TEST(home_offset);

        #if HAS_SCARA_OFFSET
          EEPROM_READ(scara_home_offset);
        #else
          #if !HAS_HOME_OFFSET
            xyz_pos_t home_offset;
          #endif
          EEPROM_READ(home_offset);
        #endif
      }

      //
      // Hotend Offsets, if any
      //
      {
        #if HAS_HOTEND_OFFSET
          // Skip hotend 0 which must be 0
          LOOP_S_L_N(e, 1, HOTENDS)
            EEPROM_READ(hotend_offset[e]);
        #endif
      }

      //
      // Filament Runout Sensor
      //
      {
        int8_t runout_sensor_enabled;
        _FIELD_TEST(runout_sensor_enabled);
        EEPROM_READ(runout_sensor_enabled);
        #if HAS_FILAMENT_SENSOR
          runout.enabled = runout_sensor_enabled < 0 ? FIL_RUNOUT_ENABLED_DEFAULT : runout_sensor_enabled;
        #endif

        TERN_(HAS_FILAMENT_SENSOR, if (runout.enabled) runout.reset());

        float runout_distance_mm;
        EEPROM_READ(runout_distance_mm);
        #if HAS_FILAMENT_RUNOUT_DISTANCE
          if (!validating) runout.set_runout_distance(runout_distance_mm);
        #endif
      }

      //
      // Global Leveling
      //
      EEPROM_READ(TERN(ENABLE_LEVELING_FADE_HEIGHT, new_z_fade_height, dummyf));

      //
      // Mesh (Manual) Bed Leveling
      //
      {
        uint8_t mesh_num_x, mesh_num_y;
        EEPROM_READ(dummyf);
        EEPROM_READ_ALWAYS(mesh_num_x);
        EEPROM_READ_ALWAYS(mesh_num_y);

        #if ENABLED(MESH_BED_LEVELING)
          if (!validating) mbl.z_offset = dummyf;
          if (mesh_num_x == (GRID_MAX_POINTS_X) && mesh_num_y == (GRID_MAX_POINTS_Y)) {
            // EEPROM data fits the current mesh
            EEPROM_READ(mbl.z_values);
          }
          else {
            // EEPROM data is stale
            if (!validating) mbl.reset();
            for (uint16_t q = mesh_num_x * mesh_num_y; q--;) EEPROM_READ(dummyf);
          }
        #else
          // MBL is disabled - skip the stored data
          for (uint16_t q = mesh_num_x * mesh_num_y; q--;) EEPROM_READ(dummyf);
        #endif // MESH_BED_LEVELING
      }

      //
      // Probe Z Offset
      //
      {
        _FIELD_TEST(probe_offset);
        #if HAS_BED_PROBE
          const xyz_pos_t &zpo = probe.offset;
        #else
          xyz_pos_t zpo;
        #endif
        EEPROM_READ(zpo);
      }

      //
      // Planar Bed Leveling matrix
      //
      {
        #if ABL_PLANAR
          EEPROM_READ(planner.bed_level_matrix);
        #else
          for (uint8_t q = 9; q--;) EEPROM_READ(dummyf);
        #endif
      }

      //
      // Bilinear Auto Bed Leveling
      //
      {
        uint8_t grid_max_x, grid_max_y;
        EEPROM_READ_ALWAYS(grid_max_x);                // 1 byte
        EEPROM_READ_ALWAYS(grid_max_y);                // 1 byte
        #if ENABLED(AUTO_BED_LEVELING_BILINEAR)
          if (grid_max_x == (GRID_MAX_POINTS_X) && grid_max_y == (GRID_MAX_POINTS_Y)) {
            if (!validating) set_bed_leveling_enabled(false);
            EEPROM_READ(bilinear_grid_spacing);        // 2 ints
            EEPROM_READ(bilinear_start);               // 2 ints
            EEPROM_READ(z_values);                     // 9 to 256 floats
          }
          else // EEPROM data is stale
        #endif // AUTO_BED_LEVELING_BILINEAR
          {
            // Skip past disabled (or stale) Bilinear Grid data
            xy_pos_t bgs, bs;
            EEPROM_READ(bgs);
            EEPROM_READ(bs);
            for (uint16_t q = grid_max_x * grid_max_y; q--;) EEPROM_READ(dummyf);
          }
      }

      //
      // Unified Bed Leveling active state
      //
      {
        _FIELD_TEST(planner_leveling_active);
        #if ENABLED(AUTO_BED_LEVELING_UBL)
          const bool &planner_leveling_active = planner.leveling_active;
          const int8_t &ubl_storage_slot = ubl.storage_slot;
        #else
          bool planner_leveling_active;
          int8_t ubl_storage_slot;
        #endif
        EEPROM_READ(planner_leveling_active);
        EEPROM_READ(ubl_storage_slot);
      }

      //
      // SERVO_ANGLES
      //
      {
        _FIELD_TEST(servo_angles);
        #if ENABLED(EDITABLE_SERVO_ANGLES)
          uint16_t (&servo_angles_arr)[EEPROM_NUM_SERVOS][2] = servo_angles;
        #else
          uint16_t servo_angles_arr[EEPROM_NUM_SERVOS][2];
        #endif
        EEPROM_READ(servo_angles_arr);
      }

      //
      // Thermal first layer compensation values
      //
      #if ENABLED(PROBE_TEMP_COMPENSATION)
        EEPROM_READ(temp_comp.z_offsets_probe);
        EEPROM_READ(temp_comp.z_offsets_bed);
        #if ENABLED(USE_TEMP_EXT_COMPENSATION)
          EEPROM_READ(temp_comp.z_offsets_ext);
        #endif
        temp_comp.reset_index();
      #else
        // No placeholder data for this feature
      #endif

      //
      // BLTOUCH
      //
      {
        _FIELD_TEST(bltouch_last_written_mode);
        #if ENABLED(BLTOUCH)
          const bool &bltouch_last_written_mode = bltouch.last_written_mode;
        #else
          bool bltouch_last_written_mode;
        #endif
        EEPROM_READ(bltouch_last_written_mode);
      }

      //
      // DELTA Geometry or Dual Endstops offsets
      //
      {
        #if ENABLED(DELTA)

          _FIELD_TEST(delta_height);

          EEPROM_READ(delta_height);              // 1 float
          EEPROM_READ(delta_endstop_adj);         // 3 floats
          EEPROM_READ(delta_radius);              // 1 float
          EEPROM_READ(delta_diagonal_rod);        // 1 float
          EEPROM_READ(segments_per_second);       // 1 float
          EEPROM_READ(delta_tower_angle_trim);    // 3 floats
          EEPROM_READ(delta_diagonal_rod_trim);   // 3 floats

        #elif HAS_EXTRA_ENDSTOPS

          _FIELD_TEST(x2_endstop_adj);

          EEPROM_READ(TERN(X_DUAL_ENDSTOPS, endstops.x2_endstop_adj, dummyf));  // 1 float
          EEPROM_READ(TERN(Y_DUAL_ENDSTOPS, endstops.y2_endstop_adj, dummyf));  // 1 float
          EEPROM_READ(TERN(Z_MULTI_ENDSTOPS, endstops.z2_endstop_adj, dummyf)); // 1 float

          #if ENABLED(Z_MULTI_ENDSTOPS) && NUM_Z_STEPPER_DRIVERS >= 3
            EEPROM_READ(endstops.z3_endstop_adj); // 1 float
          #else
            EEPROM_READ(dummyf);
          #endif
          #if ENABLED(Z_MULTI_ENDSTOPS) && NUM_Z_STEPPER_DRIVERS >= 4
            EEPROM_READ(endstops.z4_endstop_adj); // 1 float
          #else
            EEPROM_READ(dummyf);
          #endif

        #endif
      }

      #if ENABLED(Z_STEPPER_AUTO_ALIGN)
        EEPROM_READ(z_stepper_align.xy);
        #if ENABLED(Z_STEPPER_ALIGN_KNOWN_STEPPER_POSITIONS)
          EEPROM_READ(z_stepper_align.stepper_xy);
        #endif
      #endif

      //
      // LCD Preheat settings
      //
      #if PREHEAT_COUNT
        _FIELD_TEST(ui_material_preset);
        EEPROM_READ(ui.material_preset);
      #endif

      //
      // Hotend PID
      //
      {
        HOTEND_LOOP() {
          PIDCF_t pidcf;
          EEPROM_READ(pidcf);
          #if ENABLED(PIDTEMP)
            if (!validating && !isnan(pidcf.Kp)) {
              // Scale PID values since EEPROM values are unscaled
              PID_PARAM(Kp, e) = pidcf.Kp;
              PID_PARAM(Ki, e) = scalePID_i(pidcf.Ki);
              PID_PARAM(Kd, e) = scalePID_d(pidcf.Kd);
              TERN_(PID_EXTRUSION_SCALING, PID_PARAM(Kc, e) = pidcf.Kc);
              TERN_(PID_FAN_SCALING, PID_PARAM(Kf, e) = pidcf.Kf);
            }
          #endif
        }
      }

      //
      // PID Extrusion Scaling
      //
      {
        _FIELD_TEST(lpq_len);
        #if ENABLED(PID_EXTRUSION_SCALING)
          const int16_t &lpq_len = thermalManager.lpq_len;
        #else
          int16_t lpq_len;
        #endif
        EEPROM_READ(lpq_len);
      }

      //
      // Heated Bed PID
      //
      {
        PID_t pid;
        EEPROM_READ(pid);
        #if ENABLED(PIDTEMPBED)
          if (!validating && !isnan(pid.Kp)) {
            // Scale PID values since EEPROM values are unscaled
            thermalManager.temp_bed.pid.Kp = pid.Kp;
            thermalManager.temp_bed.pid.Ki = scalePID_i(pid.Ki);
            thermalManager.temp_bed.pid.Kd = scalePID_d(pid.Kd);
          }
        #endif
      }

      //
      // Heated Chamber PID
      //
      {
        PID_t pid;
        EEPROM_READ(pid);
        #if ENABLED(PIDTEMPCHAMBER)
          if (!validating && !isnan(pid.Kp)) {
            // Scale PID values since EEPROM values are unscaled
            thermalManager.temp_chamber.pid.Kp = pid.Kp;
            thermalManager.temp_chamber.pid.Ki = scalePID_i(pid.Ki);
            thermalManager.temp_chamber.pid.Kd = scalePID_d(pid.Kd);
          }
        #endif
      }

      //
      // User-defined Thermistors
      //
      #if HAS_USER_THERMISTORS
      {
        _FIELD_TEST(user_thermistor);
        EEPROM_READ(thermalManager.user_thermistor);
      }
      #endif

      //
      // Power monitor
      //
      {
        #if HAS_POWER_MONITOR
          uint8_t &power_monitor_flags = power_monitor.flags;
        #else
          uint8_t power_monitor_flags;
        #endif
        _FIELD_TEST(power_monitor_flags);
        EEPROM_READ(power_monitor_flags);
      }

      //
      // LCD Contrast
      //
      {
        _FIELD_TEST(lcd_contrast);
        int16_t lcd_contrast;
        EEPROM_READ(lcd_contrast);
        if (!validating) {
          TERN_(HAS_LCD_CONTRAST, ui.set_contrast(lcd_contrast));
        }
      }

      //
      // LCD Brightness
      //
      {
        _FIELD_TEST(lcd_brightness);
        uint8_t lcd_brightness;
        EEPROM_READ(lcd_brightness);
        TERN_(HAS_LCD_BRIGHTNESS, if (!validating) ui.set_brightness(lcd_brightness));
      }

      //
      // Controller Fan
      //
      {
        _FIELD_TEST(controllerFan_settings);
        #if ENABLED(CONTROLLER_FAN_EDITABLE)
          const controllerFan_settings_t &cfs = controllerFan.settings;
        #else
          controllerFan_settings_t cfs = { 0 };
        #endif
        EEPROM_READ(cfs);
      }

      //
      // Power-Loss Recovery
      //
      {
        _FIELD_TEST(recovery_enabled);
        #if ENABLED(POWER_LOSS_RECOVERY)
          const bool &recovery_enabled = recovery.enabled;
        #else
          bool recovery_enabled;
        #endif
        EEPROM_READ(recovery_enabled);
      }

      //
      // Firmware Retraction
      //
      {
        _FIELD_TEST(fwretract_settings);

        #if ENABLED(FWRETRACT)
          EEPROM_READ(fwretract.settings);
        #else
          fwretract_settings_t fwretract_settings;
          EEPROM_READ(fwretract_settings);
        #endif
        #if BOTH(FWRETRACT, FWRETRACT_AUTORETRACT)
          EEPROM_READ(fwretract.autoretract_enabled);
        #else
          bool autoretract_enabled;
          EEPROM_READ(autoretract_enabled);
        #endif
      }

      //
      // Volumetric & Filament Size
      //
      {
        struct {
          bool volumetric_enabled;
          float filament_size[EXTRUDERS];
          float volumetric_extruder_limit[EXTRUDERS];
        } storage;

        _FIELD_TEST(parser_volumetric_enabled);
        EEPROM_READ(storage);

        #if DISABLED(NO_VOLUMETRICS)
          if (!validating) {
            parser.volumetric_enabled = storage.volumetric_enabled;
            COPY(planner.filament_size, storage.filament_size);
            #if ENABLED(VOLUMETRIC_EXTRUDER_LIMIT)
              COPY(planner.volumetric_extruder_limit, storage.volumetric_extruder_limit);
            #endif
          }
        #endif
      }

      //
      // TMC Stepper Settings
      //

      if (!validating) reset_stepper_drivers();

      // TMC Stepper Current
      {
        _FIELD_TEST(tmc_stepper_current);

        tmc_stepper_current_t currents;
        EEPROM_READ(currents);

        #if HAS_TRINAMIC_CONFIG

          #define SET_CURR(Q) stepper##Q.rms_current(currents.Q ? currents.Q : Q##_CURRENT)
          if (!validating) {
            #if AXIS_IS_TMC(X)
              SET_CURR(X);
            #endif
            #if AXIS_IS_TMC(Y)
              SET_CURR(Y);
            #endif
            #if AXIS_IS_TMC(Z)
              SET_CURR(Z);
            #endif
            #if AXIS_IS_TMC(X2)
              SET_CURR(X2);
            #endif
            #if AXIS_IS_TMC(Y2)
              SET_CURR(Y2);
            #endif
            #if AXIS_IS_TMC(Z2)
              SET_CURR(Z2);
            #endif
            #if AXIS_IS_TMC(Z3)
              SET_CURR(Z3);
            #endif
            #if AXIS_IS_TMC(Z4)
              SET_CURR(Z4);
            #endif
            #if AXIS_IS_TMC(I)
              SET_CURR(I);
            #endif
            #if AXIS_IS_TMC(J)
              SET_CURR(J);
            #endif
            #if AXIS_IS_TMC(K)
              SET_CURR(K);
            #endif
            #if AXIS_IS_TMC(E0)
              SET_CURR(E0);
            #endif
            #if AXIS_IS_TMC(E1)
              SET_CURR(E1);
            #endif
            #if AXIS_IS_TMC(E2)
              SET_CURR(E2);
            #endif
            #if AXIS_IS_TMC(E3)
              SET_CURR(E3);
            #endif
            #if AXIS_IS_TMC(E4)
              SET_CURR(E4);
            #endif
            #if AXIS_IS_TMC(E5)
              SET_CURR(E5);
            #endif
            #if AXIS_IS_TMC(E6)
              SET_CURR(E6);
            #endif
            #if AXIS_IS_TMC(E7)
              SET_CURR(E7);
            #endif
          }
        #endif
      }

      // TMC Hybrid Threshold
      {
        tmc_hybrid_threshold_t tmc_hybrid_threshold;
        _FIELD_TEST(tmc_hybrid_threshold);
        EEPROM_READ(tmc_hybrid_threshold);

        #if ENABLED(HYBRID_THRESHOLD)
          if (!validating) {
            TERN_(X_HAS_STEALTHCHOP,  stepperX.set_pwm_thrs(tmc_hybrid_threshold.X));
            TERN_(Y_HAS_STEALTHCHOP,  stepperY.set_pwm_thrs(tmc_hybrid_threshold.Y));
            TERN_(Z_HAS_STEALTHCHOP,  stepperZ.set_pwm_thrs(tmc_hybrid_threshold.Z));
            TERN_(X2_HAS_STEALTHCHOP, stepperX2.set_pwm_thrs(tmc_hybrid_threshold.X2));
            TERN_(Y2_HAS_STEALTHCHOP, stepperY2.set_pwm_thrs(tmc_hybrid_threshold.Y2));
            TERN_(Z2_HAS_STEALTHCHOP, stepperZ2.set_pwm_thrs(tmc_hybrid_threshold.Z2));
            TERN_(Z3_HAS_STEALTHCHOP, stepperZ3.set_pwm_thrs(tmc_hybrid_threshold.Z3));
            TERN_(Z4_HAS_STEALTHCHOP, stepperZ4.set_pwm_thrs(tmc_hybrid_threshold.Z4));
            TERN_(I_HAS_STEALTHCHOP,  stepperI.set_pwm_thrs(tmc_hybrid_threshold.I));
            TERN_(J_HAS_STEALTHCHOP,  stepperJ.set_pwm_thrs(tmc_hybrid_threshold.J));
            TERN_(K_HAS_STEALTHCHOP,  stepperK.set_pwm_thrs(tmc_hybrid_threshold.K));
            TERN_(E0_HAS_STEALTHCHOP, stepperE0.set_pwm_thrs(tmc_hybrid_threshold.E0));
            TERN_(E1_HAS_STEALTHCHOP, stepperE1.set_pwm_thrs(tmc_hybrid_threshold.E1));
            TERN_(E2_HAS_STEALTHCHOP, stepperE2.set_pwm_thrs(tmc_hybrid_threshold.E2));
            TERN_(E3_HAS_STEALTHCHOP, stepperE3.set_pwm_thrs(tmc_hybrid_threshold.E3));
            TERN_(E4_HAS_STEALTHCHOP, stepperE4.set_pwm_thrs(tmc_hybrid_threshold.E4));
            TERN_(E5_HAS_STEALTHCHOP, stepperE5.set_pwm_thrs(tmc_hybrid_threshold.E5));
            TERN_(E6_HAS_STEALTHCHOP, stepperE6.set_pwm_thrs(tmc_hybrid_threshold.E6));
            TERN_(E7_HAS_STEALTHCHOP, stepperE7.set_pwm_thrs(tmc_hybrid_threshold.E7));
          }
        #endif
      }

      //
      // TMC StallGuard threshold.
      //
      {
        tmc_sgt_t tmc_sgt;
        _FIELD_TEST(tmc_sgt);
        EEPROM_READ(tmc_sgt);
        #if USE_SENSORLESS
          if (!validating) {
            LINEAR_AXIS_CODE(
              TERN_(X_SENSORLESS, stepperX.homing_threshold(tmc_sgt.X)),
              TERN_(Y_SENSORLESS, stepperY.homing_threshold(tmc_sgt.Y)),
              TERN_(Z_SENSORLESS, stepperZ.homing_threshold(tmc_sgt.Z)),
              TERN_(I_SENSORLESS, stepperI.homing_threshold(tmc_sgt.I)),
              TERN_(J_SENSORLESS, stepperJ.homing_threshold(tmc_sgt.J)),
              TERN_(K_SENSORLESS, stepperK.homing_threshold(tmc_sgt.K))
            );
            TERN_(X2_SENSORLESS, stepperX2.homing_threshold(tmc_sgt.X2));
            TERN_(Y2_SENSORLESS, stepperY2.homing_threshold(tmc_sgt.Y2));
            TERN_(Z2_SENSORLESS, stepperZ2.homing_threshold(tmc_sgt.Z2));
            TERN_(Z3_SENSORLESS, stepperZ3.homing_threshold(tmc_sgt.Z3));
            TERN_(Z4_SENSORLESS, stepperZ4.homing_threshold(tmc_sgt.Z4));
          }
        #endif
      }

      // TMC stepping mode
      {
        _FIELD_TEST(tmc_stealth_enabled);

        tmc_stealth_enabled_t tmc_stealth_enabled;
        EEPROM_READ(tmc_stealth_enabled);

        #if HAS_TRINAMIC_CONFIG

          #define SET_STEPPING_MODE(ST) stepper##ST.stored.stealthChop_enabled = tmc_stealth_enabled.ST; stepper##ST.refresh_stepping_mode();
          if (!validating) {
            TERN_(X_HAS_STEALTHCHOP,  SET_STEPPING_MODE(X));
            TERN_(Y_HAS_STEALTHCHOP,  SET_STEPPING_MODE(Y));
            TERN_(Z_HAS_STEALTHCHOP,  SET_STEPPING_MODE(Z));
            TERN_(I_HAS_STEALTHCHOP,  SET_STEPPING_MODE(I));
            TERN_(J_HAS_STEALTHCHOP,  SET_STEPPING_MODE(J));
            TERN_(K_HAS_STEALTHCHOP,  SET_STEPPING_MODE(K));
            TERN_(X2_HAS_STEALTHCHOP, SET_STEPPING_MODE(X2));
            TERN_(Y2_HAS_STEALTHCHOP, SET_STEPPING_MODE(Y2));
            TERN_(Z2_HAS_STEALTHCHOP, SET_STEPPING_MODE(Z2));
            TERN_(Z3_HAS_STEALTHCHOP, SET_STEPPING_MODE(Z3));
            TERN_(Z4_HAS_STEALTHCHOP, SET_STEPPING_MODE(Z4));
            TERN_(E0_HAS_STEALTHCHOP, SET_STEPPING_MODE(E0));
            TERN_(E1_HAS_STEALTHCHOP, SET_STEPPING_MODE(E1));
            TERN_(E2_HAS_STEALTHCHOP, SET_STEPPING_MODE(E2));
            TERN_(E3_HAS_STEALTHCHOP, SET_STEPPING_MODE(E3));
            TERN_(E4_HAS_STEALTHCHOP, SET_STEPPING_MODE(E4));
            TERN_(E5_HAS_STEALTHCHOP, SET_STEPPING_MODE(E5));
            TERN_(E6_HAS_STEALTHCHOP, SET_STEPPING_MODE(E6));
            TERN_(E7_HAS_STEALTHCHOP, SET_STEPPING_MODE(E7));
          }
        #endif
      }

      //
      // Linear Advance
      //
      {
        float extruder_advance_K[_MAX(EXTRUDERS, 1)];
        _FIELD_TEST(planner_extruder_advance_K);
        EEPROM_READ(extruder_advance_K);
        #if ENABLED(LIN_ADVANCE)
          if (!validating)
            COPY(planner.extruder_advance_K, extruder_advance_K);
        #endif
      }

      //
      // Motor Current PWM
      //
      {
        _FIELD_TEST(motor_current_setting);
        uint32_t motor_current_setting[MOTOR_CURRENT_COUNT]
          #if HAS_MOTOR_CURRENT_SPI
             = DIGIPOT_MOTOR_CURRENT
          #endif
        ;
        #if HAS_MOTOR_CURRENT_SPI
          DEBUG_ECHO_MSG("DIGIPOTS Loading");
        #endif
        EEPROM_READ(motor_current_setting);
        #if HAS_MOTOR_CURRENT_SPI
          DEBUG_ECHO_MSG("DIGIPOTS Loaded");
        #endif
        #if HAS_MOTOR_CURRENT_SPI || HAS_MOTOR_CURRENT_PWM
          if (!validating)
            COPY(stepper.motor_current_setting, motor_current_setting);
        #endif
      }

      //
      // CNC Coordinate System
      //
      {
        _FIELD_TEST(coordinate_system);
        #if ENABLED(CNC_COORDINATE_SYSTEMS)
          if (!validating) (void)gcode.select_coordinate_system(-1); // Go back to machine space
          EEPROM_READ(gcode.coordinate_system);
        #else
          xyz_pos_t coordinate_system[MAX_COORDINATE_SYSTEMS];
          EEPROM_READ(coordinate_system);
        #endif
      }

      //
      // Skew correction factors
      //
      {
        skew_factor_t skew_factor;
        _FIELD_TEST(planner_skew_factor);
        EEPROM_READ(skew_factor);
        #if ENABLED(SKEW_CORRECTION_GCODE)
          if (!validating) {
            planner.skew_factor.xy = skew_factor.xy;
            #if ENABLED(SKEW_CORRECTION_FOR_Z)
              planner.skew_factor.xz = skew_factor.xz;
              planner.skew_factor.yz = skew_factor.yz;
            #endif
          }
        #endif
      }

      //
      // Advanced Pause filament load & unload lengths
      //
      #if HAS_EXTRUDERS
      {
        #if DISABLED(ADVANCED_PAUSE_FEATURE)
          fil_change_settings_t fc_settings[EXTRUDERS];
        #endif
        _FIELD_TEST(fc_settings);
        EEPROM_READ(fc_settings);
      }
      #endif

      //
      // Tool-change settings
      //
      #if HAS_MULTI_EXTRUDER
        _FIELD_TEST(toolchange_settings);
        EEPROM_READ(toolchange_settings);
      #endif

      //
      // Backlash Compensation
      //
      {
        #if ENABLED(BACKLASH_GCODE)
          const xyz_float_t &backlash_distance_mm = backlash.distance_mm;
          const uint8_t &backlash_correction = backlash.correction;
        #else
          xyz_float_t backlash_distance_mm;
          uint8_t backlash_correction;
        #endif
        #if ENABLED(BACKLASH_GCODE) && defined(BACKLASH_SMOOTHING_MM)
          const float &backlash_smoothing_mm = backlash.smoothing_mm;
        #else
          float backlash_smoothing_mm;
        #endif
        _FIELD_TEST(backlash_distance_mm);
        EEPROM_READ(backlash_distance_mm);
        EEPROM_READ(backlash_correction);
        EEPROM_READ(backlash_smoothing_mm);
      }

      //
      // Extensible UI User Data
      //
      #if ENABLED(EXTENSIBLE_UI)
      { // This is a significant hardware change; don't reserve EEPROM space when not present
        const char extui_data[ExtUI::eeprom_data_size] = { 0 };
        _FIELD_TEST(extui_data);
        EEPROM_READ(extui_data);
        if (!validating) ExtUI::onLoadSettings(extui_data);
      }
      #endif

      //
      // Creality DWIN User Data
      //
<<<<<<< HEAD
      #if ENABLED(DWIN_CREALITY_LCD)
=======
      #if ENABLED(DWIN_CREALITY_LCD_ENHANCED)
>>>>>>> c2e4b162
      {
        const char dwin_data[eeprom_data_size] = { 0 };
        _FIELD_TEST(dwin_data);
        EEPROM_READ(dwin_data);
        if (!validating) DWIN_LoadSettings(dwin_data);
      }
<<<<<<< HEAD
=======
      #elif ENABLED(DWIN_CREALITY_LCD_JYERSUI)
      {
        const char dwin_settings[CrealityDWIN.eeprom_data_size] = { 0 };
        _FIELD_TEST(dwin_settings);
        EEPROM_READ(dwin_settings);
        if (!validating) CrealityDWIN.Load_Settings(dwin_settings);
      }
>>>>>>> c2e4b162
      #endif

      //
      // Case Light Brightness
      //
      #if CASELIGHT_USES_BRIGHTNESS
        _FIELD_TEST(caselight_brightness);
        EEPROM_READ(caselight.brightness);
      #endif

      //
      // Password feature
      //
      #if ENABLED(PASSWORD_FEATURE)
        _FIELD_TEST(password_is_set);
        EEPROM_READ(password.is_set);
        EEPROM_READ(password.value);
      #endif

      //
      // TOUCH_SCREEN_CALIBRATION
      //
      #if ENABLED(TOUCH_SCREEN_CALIBRATION)
        _FIELD_TEST(touch_calibration_data);
        EEPROM_READ(touch_calibration.calibration);
      #endif

      //
      // Ethernet network info
      //
      #if HAS_ETHERNET
        _FIELD_TEST(ethernet_hardware_enabled);
        uint32_t ethernet_ip, ethernet_dns, ethernet_gateway, ethernet_subnet;
        EEPROM_READ(ethernet.hardware_enabled);
        EEPROM_READ(ethernet_ip);      ethernet.ip      = ethernet_ip;
        EEPROM_READ(ethernet_dns);     ethernet.myDns   = ethernet_dns;
        EEPROM_READ(ethernet_gateway); ethernet.gateway = ethernet_gateway;
        EEPROM_READ(ethernet_subnet);  ethernet.subnet  = ethernet_subnet;
      #endif

      //
      // Buzzer enable/disable
      //
      #if ENABLED(SOUND_MENU_ITEM)
        _FIELD_TEST(buzzer_enabled);
        EEPROM_READ(ui.buzzer_enabled);
      #endif

      //
      // MKS UI controller
      //
      #if ENABLED(DGUS_LCD_UI_MKS)
        _FIELD_TEST(mks_language_index);
        EEPROM_READ(mks_language_index);
        EEPROM_READ(mks_corner_offsets);
        EEPROM_READ(mks_park_pos);
        EEPROM_READ(mks_min_extrusion_temp);
      #endif

      //
      // Selected LCD language
      //
      #if HAS_MULTI_LANGUAGE
      {
        uint8_t ui_language;
        EEPROM_READ(ui_language);
        if (ui_language >= NUM_LANGUAGES) ui_language = 0;
        ui.set_language(ui_language);
      }
      #endif

      //
      // Validate Final Size and CRC
      //
      eeprom_error = size_error(eeprom_index - (EEPROM_OFFSET));
      if (eeprom_error) {
        DEBUG_ECHO_MSG("Index: ", eeprom_index - (EEPROM_OFFSET), " Size: ", datasize());
        IF_DISABLED(EEPROM_AUTO_INIT, ui.eeprom_alert_index());
      }
      else if (working_crc != stored_crc) {
        eeprom_error = true;
        DEBUG_ERROR_MSG("EEPROM CRC mismatch - (stored) ", stored_crc, " != ", working_crc, " (calculated)!");
<<<<<<< HEAD
        TERN_(DWIN_CREALITY_LCD, ui.set_status(GET_TEXT(MSG_ERR_EEPROM_CRC)));
=======
        TERN_(DWIN_CREALITY_LCD_ENHANCED, ui.set_status(GET_TEXT(MSG_ERR_EEPROM_CRC)));
>>>>>>> c2e4b162
        IF_DISABLED(EEPROM_AUTO_INIT, ui.eeprom_alert_crc());
      }
      else if (!validating) {
        DEBUG_ECHO_START();
        DEBUG_ECHO(version);
        DEBUG_ECHOLNPGM(" stored settings retrieved (", eeprom_index - (EEPROM_OFFSET), " bytes; crc ", (uint32_t)working_crc, ")");
      }

      if (!validating && !eeprom_error) postprocess();

      #if ENABLED(AUTO_BED_LEVELING_UBL)
        if (!validating) {
          ubl.report_state();

          if (!ubl.sanity_check()) {
            #if BOTH(EEPROM_CHITCHAT, DEBUG_LEVELING_FEATURE)
              ubl.echo_name();
              DEBUG_ECHOLNPGM(" initialized.\n");
            #endif
          }
          else {
            eeprom_error = true;
            #if BOTH(EEPROM_CHITCHAT, DEBUG_LEVELING_FEATURE)
              DEBUG_ECHOPGM("?Can't enable ");
              ubl.echo_name();
              DEBUG_ECHOLNPGM(".");
            #endif
            ubl.reset();
          }

          if (ubl.storage_slot >= 0) {
            load_mesh(ubl.storage_slot);
            DEBUG_ECHOLNPGM("Mesh ", ubl.storage_slot, " loaded from storage.");
          }
          else {
            ubl.reset();
            DEBUG_ECHOLNPGM("UBL reset");
          }
        }
      #endif
    }

    #if ENABLED(EEPROM_CHITCHAT) && DISABLED(DISABLE_M503)
      // Report the EEPROM settings
      if (!validating && TERN1(EEPROM_BOOT_SILENT, IsRunning())) report();
    #endif

    EEPROM_FINISH();

    return !eeprom_error;
  }

  #ifdef ARCHIM2_SPI_FLASH_EEPROM_BACKUP_SIZE
    extern bool restoreEEPROM();
  #endif

  bool MarlinSettings::validate() {
    validating = true;
    #ifdef ARCHIM2_SPI_FLASH_EEPROM_BACKUP_SIZE
      bool success = _load();
      if (!success && restoreEEPROM()) {
        SERIAL_ECHOLNPGM("Recovered backup EEPROM settings from SPI Flash");
        success = _load();
      }
    #else
      const bool success = _load();
    #endif
    validating = false;
    return success;
  }

  bool MarlinSettings::load() {
    if (validate()) {
      const bool success = _load();
      TERN_(EXTENSIBLE_UI, ExtUI::onConfigurationStoreRead(success));
      return success;
    }
    reset();
    #if ENABLED(EEPROM_AUTO_INIT)
      (void)save();
      SERIAL_ECHO_MSG("EEPROM Initialized");
    #endif
    return false;
  }

  #if ENABLED(AUTO_BED_LEVELING_UBL)

    inline void ubl_invalid_slot(const int s) {
      DEBUG_ECHOLNPGM("?Invalid slot.\n", s, " mesh slots available.");
      UNUSED(s);
    }

    // 128 (+1 because of the change to capacity rather than last valid address)
    // is a placeholder for the size of the MAT; the MAT will always
    // live at the very end of the eeprom
    const uint16_t MarlinSettings::meshes_end = persistentStore.capacity() - 129;

    uint16_t MarlinSettings::meshes_start_index() {
      // Pad the end of configuration data so it can float up
      // or down a little bit without disrupting the mesh data
      return (datasize() + EEPROM_OFFSET + 32) & 0xFFF8;
    }

    #define MESH_STORE_SIZE sizeof(TERN(OPTIMIZED_MESH_STORAGE, mesh_store_t, ubl.z_values))

    uint16_t MarlinSettings::calc_num_meshes() {
      return (meshes_end - meshes_start_index()) / MESH_STORE_SIZE;
    }

    int MarlinSettings::mesh_slot_offset(const int8_t slot) {
      return meshes_end - (slot + 1) * MESH_STORE_SIZE;
    }

    void MarlinSettings::store_mesh(const int8_t slot) {

      #if ENABLED(AUTO_BED_LEVELING_UBL)
        const int16_t a = calc_num_meshes();
        if (!WITHIN(slot, 0, a - 1)) {
          ubl_invalid_slot(a);
          DEBUG_ECHOLNPGM("E2END=", persistentStore.capacity() - 1, " meshes_end=", meshes_end, " slot=", slot);
          DEBUG_EOL();
          return;
        }

        int pos = mesh_slot_offset(slot);
        uint16_t crc = 0;

        #if ENABLED(OPTIMIZED_MESH_STORAGE)
          int16_t z_mesh_store[GRID_MAX_POINTS_X][GRID_MAX_POINTS_Y];
          ubl.set_store_from_mesh(ubl.z_values, z_mesh_store);
          uint8_t * const src = (uint8_t*)&z_mesh_store;
        #else
          uint8_t * const src = (uint8_t*)&ubl.z_values;
        #endif

        // Write crc to MAT along with other data, or just tack on to the beginning or end
        persistentStore.access_start();
        const bool status = persistentStore.write_data(pos, src, MESH_STORE_SIZE, &crc);
        persistentStore.access_finish();

        if (status) SERIAL_ECHOLNPGM("?Unable to save mesh data.");
        else        DEBUG_ECHOLNPGM("Mesh saved in slot ", slot);

      #else

        // Other mesh types

      #endif
    }

    void MarlinSettings::load_mesh(const int8_t slot, void * const into/*=nullptr*/) {

      #if ENABLED(AUTO_BED_LEVELING_UBL)

        const int16_t a = settings.calc_num_meshes();

        if (!WITHIN(slot, 0, a - 1)) {
          ubl_invalid_slot(a);
          return;
        }

        int pos = mesh_slot_offset(slot);
        uint16_t crc = 0;
        #if ENABLED(OPTIMIZED_MESH_STORAGE)
          int16_t z_mesh_store[GRID_MAX_POINTS_X][GRID_MAX_POINTS_Y];
          uint8_t * const dest = (uint8_t*)&z_mesh_store;
        #else
          uint8_t * const dest = into ? (uint8_t*)into : (uint8_t*)&ubl.z_values;
        #endif

        persistentStore.access_start();
        const uint16_t status = persistentStore.read_data(pos, dest, MESH_STORE_SIZE, &crc);
        persistentStore.access_finish();

        #if ENABLED(OPTIMIZED_MESH_STORAGE)
          if (into) {
            float z_values[GRID_MAX_POINTS_X][GRID_MAX_POINTS_Y];
            ubl.set_mesh_from_store(z_mesh_store, z_values);
            memcpy(into, z_values, sizeof(z_values));
          }
          else
            ubl.set_mesh_from_store(z_mesh_store, ubl.z_values);
        #endif

        if (status) SERIAL_ECHOLNPGM("?Unable to load mesh data.");
        else        DEBUG_ECHOLNPGM("Mesh loaded from slot ", slot);

        EEPROM_FINISH();

      #else

        // Other mesh types

      #endif
    }

    //void MarlinSettings::delete_mesh() { return; }
    //void MarlinSettings::defrag_meshes() { return; }

  #endif // AUTO_BED_LEVELING_UBL

#else // !EEPROM_SETTINGS

  bool MarlinSettings::save() {
    DEBUG_ERROR_MSG("EEPROM disabled");
    return false;
  }

#endif // !EEPROM_SETTINGS

/**
 * M502 - Reset Configuration
 */
void MarlinSettings::reset() {
  LOOP_DISTINCT_AXES(i) {
    planner.settings.max_acceleration_mm_per_s2[i] = pgm_read_dword(&_DMA[ALIM(i, _DMA)]);
    planner.settings.axis_steps_per_mm[i] = pgm_read_float(&_DASU[ALIM(i, _DASU)]);
    planner.settings.max_feedrate_mm_s[i] = pgm_read_float(&_DMF[ALIM(i, _DMF)]);
  }

  planner.settings.min_segment_time_us = DEFAULT_MINSEGMENTTIME;
  planner.settings.acceleration = DEFAULT_ACCELERATION;
  planner.settings.retract_acceleration = DEFAULT_RETRACT_ACCELERATION;
  planner.settings.travel_acceleration = DEFAULT_TRAVEL_ACCELERATION;
  planner.settings.min_feedrate_mm_s = feedRate_t(DEFAULT_MINIMUMFEEDRATE);
  planner.settings.min_travel_feedrate_mm_s = feedRate_t(DEFAULT_MINTRAVELFEEDRATE);

  #if HAS_CLASSIC_JERK
    #ifndef DEFAULT_XJERK
      #define DEFAULT_XJERK 0
    #endif
    #if HAS_Y_AXIS && !defined(DEFAULT_YJERK)
      #define DEFAULT_YJERK 0
    #endif
    #if HAS_Z_AXIS && !defined(DEFAULT_ZJERK)
      #define DEFAULT_ZJERK 0
    #endif
    #if LINEAR_AXES >= 4 && !defined(DEFAULT_IJERK)
      #define DEFAULT_IJERK 0
    #endif
    #if LINEAR_AXES >= 5 && !defined(DEFAULT_JJERK)
      #define DEFAULT_JJERK 0
    #endif
    #if LINEAR_AXES >= 6 && !defined(DEFAULT_KJERK)
      #define DEFAULT_KJERK 0
    #endif
    planner.max_jerk.set(
      LINEAR_AXIS_LIST(DEFAULT_XJERK, DEFAULT_YJERK, DEFAULT_ZJERK, DEFAULT_IJERK, DEFAULT_JJERK, DEFAULT_KJERK)
    );
    TERN_(HAS_CLASSIC_E_JERK, planner.max_jerk.e = DEFAULT_EJERK);
  #endif

  TERN_(HAS_JUNCTION_DEVIATION, planner.junction_deviation_mm = float(JUNCTION_DEVIATION_MM));

  #if HAS_SCARA_OFFSET
    scara_home_offset.reset();
  #elif HAS_HOME_OFFSET
    home_offset.reset();
  #endif

  TERN_(HAS_HOTEND_OFFSET, reset_hotend_offsets());

  //
  // Filament Runout Sensor
  //

  #if HAS_FILAMENT_SENSOR
    runout.enabled = FIL_RUNOUT_ENABLED_DEFAULT;
    runout.reset();
    TERN_(HAS_FILAMENT_RUNOUT_DISTANCE, runout.set_runout_distance(FILAMENT_RUNOUT_DISTANCE_MM));
  #endif

  //
  // Tool-change Settings
  //

  #if HAS_MULTI_EXTRUDER
    #if ENABLED(TOOLCHANGE_FILAMENT_SWAP)
      toolchange_settings.swap_length     = TOOLCHANGE_FS_LENGTH;
      toolchange_settings.extra_resume    = TOOLCHANGE_FS_EXTRA_RESUME_LENGTH;
      toolchange_settings.retract_speed   = TOOLCHANGE_FS_RETRACT_SPEED;
      toolchange_settings.unretract_speed = TOOLCHANGE_FS_UNRETRACT_SPEED;
      toolchange_settings.extra_prime     = TOOLCHANGE_FS_EXTRA_PRIME;
      toolchange_settings.prime_speed     = TOOLCHANGE_FS_PRIME_SPEED;
      toolchange_settings.fan_speed       = TOOLCHANGE_FS_FAN_SPEED;
      toolchange_settings.fan_time        = TOOLCHANGE_FS_FAN_TIME;
    #endif

    #if ENABLED(TOOLCHANGE_FS_PRIME_FIRST_USED)
      enable_first_prime = false;
    #endif

    #if ENABLED(TOOLCHANGE_PARK)
      constexpr xyz_pos_t tpxy = TOOLCHANGE_PARK_XY;
      toolchange_settings.enable_park = true;
      toolchange_settings.change_point = tpxy;
    #endif

    toolchange_settings.z_raise = TOOLCHANGE_ZRAISE;

    #if ENABLED(TOOLCHANGE_MIGRATION_FEATURE)
      migration = migration_defaults;
    #endif

  #endif

  #if ENABLED(BACKLASH_GCODE)
    backlash.correction = (BACKLASH_CORRECTION) * 255;
    constexpr xyz_float_t tmp = BACKLASH_DISTANCE_MM;
    backlash.distance_mm = tmp;
    #ifdef BACKLASH_SMOOTHING_MM
      backlash.smoothing_mm = BACKLASH_SMOOTHING_MM;
    #endif
  #endif

  TERN_(EXTENSIBLE_UI, ExtUI::onFactoryReset());
<<<<<<< HEAD
  TERN_(DWIN_CREALITY_LCD, DWIN_SetDataDefaults());
=======
  TERN_(DWIN_CREALITY_LCD_ENHANCED, DWIN_SetDataDefaults());
  TERN_(DWIN_CREALITY_LCD_JYERSUI, CrealityDWIN.Reset_Settings());
>>>>>>> c2e4b162

  //
  // Case Light Brightness
  //
  TERN_(CASELIGHT_USES_BRIGHTNESS, caselight.brightness = CASE_LIGHT_DEFAULT_BRIGHTNESS);

  //
  // TOUCH_SCREEN_CALIBRATION
  //
  TERN_(TOUCH_SCREEN_CALIBRATION, touch_calibration.calibration_reset());

  //
  // Buzzer enable/disable
  //
  TERN_(SOUND_MENU_ITEM, ui.buzzer_enabled = true);

  //
  // Magnetic Parking Extruder
  //
  TERN_(MAGNETIC_PARKING_EXTRUDER, mpe_settings_init());

  //
  // Global Leveling
  //
  TERN_(ENABLE_LEVELING_FADE_HEIGHT, new_z_fade_height = (DEFAULT_LEVELING_FADE_HEIGHT));
  TERN_(HAS_LEVELING, reset_bed_level());

  #if HAS_BED_PROBE
    constexpr float dpo[] = NOZZLE_TO_PROBE_OFFSET;
    static_assert(COUNT(dpo) == LINEAR_AXES, "NOZZLE_TO_PROBE_OFFSET must contain offsets for each linear axis X, Y, Z....");
    #if HAS_PROBE_XY_OFFSET
      LOOP_LINEAR_AXES(a) probe.offset[a] = dpo[a];
    #else
      probe.offset.set(LINEAR_AXIS_LIST(0, 0, dpo[Z_AXIS], 0, 0, 0));
    #endif
  #endif

  //
  // Z Stepper Auto-alignment points
  //
  TERN_(Z_STEPPER_AUTO_ALIGN, z_stepper_align.reset_to_default());

  //
  // Servo Angles
  //
  TERN_(EDITABLE_SERVO_ANGLES, COPY(servo_angles, base_servo_angles)); // When not editable only one copy of servo angles exists

  //
  // BLTOUCH
  //
  //#if ENABLED(BLTOUCH)
  //  bltouch.last_written_mode;
  //#endif

  //
  // Endstop Adjustments
  //

  #if ENABLED(DELTA)
    const abc_float_t adj = DELTA_ENDSTOP_ADJ, dta = DELTA_TOWER_ANGLE_TRIM, ddr = DELTA_DIAGONAL_ROD_TRIM_TOWER;
    delta_height = DELTA_HEIGHT;
    delta_endstop_adj = adj;
    delta_radius = DELTA_RADIUS;
    delta_diagonal_rod = DELTA_DIAGONAL_ROD;
    segments_per_second = DELTA_SEGMENTS_PER_SECOND;
    delta_tower_angle_trim = dta;
    delta_diagonal_rod_trim = ddr;
  #endif

  #if ENABLED(X_DUAL_ENDSTOPS)
    #ifndef X2_ENDSTOP_ADJUSTMENT
      #define X2_ENDSTOP_ADJUSTMENT 0
    #endif
    endstops.x2_endstop_adj = X2_ENDSTOP_ADJUSTMENT;
  #endif

  #if ENABLED(Y_DUAL_ENDSTOPS)
    #ifndef Y2_ENDSTOP_ADJUSTMENT
      #define Y2_ENDSTOP_ADJUSTMENT 0
    #endif
    endstops.y2_endstop_adj = Y2_ENDSTOP_ADJUSTMENT;
  #endif

  #if ENABLED(Z_MULTI_ENDSTOPS)
    #ifndef Z2_ENDSTOP_ADJUSTMENT
      #define Z2_ENDSTOP_ADJUSTMENT 0
    #endif
    endstops.z2_endstop_adj = Z2_ENDSTOP_ADJUSTMENT;
    #if NUM_Z_STEPPER_DRIVERS >= 3
      #ifndef Z3_ENDSTOP_ADJUSTMENT
        #define Z3_ENDSTOP_ADJUSTMENT 0
      #endif
      endstops.z3_endstop_adj = Z3_ENDSTOP_ADJUSTMENT;
    #endif
    #if NUM_Z_STEPPER_DRIVERS >= 4
      #ifndef Z4_ENDSTOP_ADJUSTMENT
        #define Z4_ENDSTOP_ADJUSTMENT 0
      #endif
      endstops.z4_endstop_adj = Z4_ENDSTOP_ADJUSTMENT;
    #endif
  #endif

  //
  // Preheat parameters
  //
  #if PREHEAT_COUNT
    #define _PITEM(N,T) PREHEAT_##N##_##T,
    #if HAS_HOTEND
      constexpr uint16_t hpre[] = { REPEAT2_S(1, INCREMENT(PREHEAT_COUNT), _PITEM, TEMP_HOTEND) };
    #endif
    #if HAS_HEATED_BED
      constexpr uint16_t bpre[] = { REPEAT2_S(1, INCREMENT(PREHEAT_COUNT), _PITEM, TEMP_BED) };
    #endif
    #if HAS_FAN
      constexpr uint8_t fpre[] = { REPEAT2_S(1, INCREMENT(PREHEAT_COUNT), _PITEM, FAN_SPEED) };
    #endif
    LOOP_L_N(i, PREHEAT_COUNT) {
      TERN_(HAS_HOTEND,     ui.material_preset[i].hotend_temp = hpre[i]);
      TERN_(HAS_HEATED_BED, ui.material_preset[i].bed_temp = bpre[i]);
      TERN_(HAS_FAN,        ui.material_preset[i].fan_speed = fpre[i]);
    }
  #endif

  //
  // Hotend PID
  //

  #if ENABLED(PIDTEMP)
    #if ENABLED(PID_PARAMS_PER_HOTEND)
      constexpr float defKp[] =
        #ifdef DEFAULT_Kp_LIST
          DEFAULT_Kp_LIST
        #else
          ARRAY_BY_HOTENDS1(DEFAULT_Kp)
        #endif
      , defKi[] =
        #ifdef DEFAULT_Ki_LIST
          DEFAULT_Ki_LIST
        #else
          ARRAY_BY_HOTENDS1(DEFAULT_Ki)
        #endif
      , defKd[] =
        #ifdef DEFAULT_Kd_LIST
          DEFAULT_Kd_LIST
        #else
          ARRAY_BY_HOTENDS1(DEFAULT_Kd)
        #endif
      ;
      static_assert(WITHIN(COUNT(defKp), 1, HOTENDS), "DEFAULT_Kp_LIST must have between 1 and HOTENDS items.");
      static_assert(WITHIN(COUNT(defKi), 1, HOTENDS), "DEFAULT_Ki_LIST must have between 1 and HOTENDS items.");
      static_assert(WITHIN(COUNT(defKd), 1, HOTENDS), "DEFAULT_Kd_LIST must have between 1 and HOTENDS items.");
      #if ENABLED(PID_EXTRUSION_SCALING)
        constexpr float defKc[] =
          #ifdef DEFAULT_Kc_LIST
            DEFAULT_Kc_LIST
          #else
            ARRAY_BY_HOTENDS1(DEFAULT_Kc)
          #endif
        ;
        static_assert(WITHIN(COUNT(defKc), 1, HOTENDS), "DEFAULT_Kc_LIST must have between 1 and HOTENDS items.");
      #endif
      #if ENABLED(PID_FAN_SCALING)
        constexpr float defKf[] =
          #ifdef DEFAULT_Kf_LIST
            DEFAULT_Kf_LIST
          #else
            ARRAY_BY_HOTENDS1(DEFAULT_Kf)
          #endif
        ;
        static_assert(WITHIN(COUNT(defKf), 1, HOTENDS), "DEFAULT_Kf_LIST must have between 1 and HOTENDS items.");
      #endif
      #define PID_DEFAULT(N,E) def##N[E]
    #else
      #define PID_DEFAULT(N,E) DEFAULT_##N
    #endif
    HOTEND_LOOP() {
      PID_PARAM(Kp, e) =      float(PID_DEFAULT(Kp, ALIM(e, defKp)));
      PID_PARAM(Ki, e) = scalePID_i(PID_DEFAULT(Ki, ALIM(e, defKi)));
      PID_PARAM(Kd, e) = scalePID_d(PID_DEFAULT(Kd, ALIM(e, defKd)));
      TERN_(PID_EXTRUSION_SCALING, PID_PARAM(Kc, e) = float(PID_DEFAULT(Kc, ALIM(e, defKc))));
      TERN_(PID_FAN_SCALING, PID_PARAM(Kf, e) = float(PID_DEFAULT(Kf, ALIM(e, defKf))));
    }
  #endif

  //
  // PID Extrusion Scaling
  //
  TERN_(PID_EXTRUSION_SCALING, thermalManager.lpq_len = 20); // Default last-position-queue size

  //
  // Heated Bed PID
  //

  #if ENABLED(PIDTEMPBED)
    thermalManager.temp_bed.pid.Kp = DEFAULT_bedKp;
    thermalManager.temp_bed.pid.Ki = scalePID_i(DEFAULT_bedKi);
    thermalManager.temp_bed.pid.Kd = scalePID_d(DEFAULT_bedKd);
  #endif

  //
  // Heated Chamber PID
  //

  #if ENABLED(PIDTEMPCHAMBER)
    thermalManager.temp_chamber.pid.Kp = DEFAULT_chamberKp;
    thermalManager.temp_chamber.pid.Ki = scalePID_i(DEFAULT_chamberKi);
    thermalManager.temp_chamber.pid.Kd = scalePID_d(DEFAULT_chamberKd);
  #endif

  //
  // User-Defined Thermistors
  //
  TERN_(HAS_USER_THERMISTORS, thermalManager.reset_user_thermistors());

  //
  // Power Monitor
  //
  TERN_(POWER_MONITOR, power_monitor.reset());

  //
  // LCD Contrast
  //
  TERN_(HAS_LCD_CONTRAST, ui.set_contrast(DEFAULT_LCD_CONTRAST));

  //
  // LCD Brightness
  //
  TERN_(HAS_LCD_BRIGHTNESS, ui.set_brightness(DEFAULT_LCD_BRIGHTNESS));

  //
  // Controller Fan
  //
  TERN_(USE_CONTROLLER_FAN, controllerFan.reset());

  //
  // Power-Loss Recovery
  //
  TERN_(POWER_LOSS_RECOVERY, recovery.enable(ENABLED(PLR_ENABLED_DEFAULT)));

  //
  // Firmware Retraction
  //
  TERN_(FWRETRACT, fwretract.reset());

  //
  // Volumetric & Filament Size
  //

  #if DISABLED(NO_VOLUMETRICS)
    parser.volumetric_enabled = ENABLED(VOLUMETRIC_DEFAULT_ON);
    LOOP_L_N(q, COUNT(planner.filament_size))
      planner.filament_size[q] = DEFAULT_NOMINAL_FILAMENT_DIA;
    #if ENABLED(VOLUMETRIC_EXTRUDER_LIMIT)
      LOOP_L_N(q, COUNT(planner.volumetric_extruder_limit))
        planner.volumetric_extruder_limit[q] = DEFAULT_VOLUMETRIC_EXTRUDER_LIMIT;
    #endif
  #endif

  endstops.enable_globally(ENABLED(ENDSTOPS_ALWAYS_ON_DEFAULT));

  reset_stepper_drivers();

  //
  // Linear Advance
  //

  #if ENABLED(LIN_ADVANCE)
    LOOP_L_N(i, EXTRUDERS) {
      planner.extruder_advance_K[i] = LIN_ADVANCE_K;
      TERN_(EXTRA_LIN_ADVANCE_K, other_extruder_advance_K[i] = LIN_ADVANCE_K);
    }
  #endif

  //
  // Motor Current PWM
  //

  #if HAS_MOTOR_CURRENT_PWM
    constexpr uint32_t tmp_motor_current_setting[MOTOR_CURRENT_COUNT] = PWM_MOTOR_CURRENT;
    LOOP_L_N(q, MOTOR_CURRENT_COUNT)
      stepper.set_digipot_current(q, (stepper.motor_current_setting[q] = tmp_motor_current_setting[q]));
  #endif

  //
  // DIGIPOTS
  //
  #if HAS_MOTOR_CURRENT_SPI
    static constexpr uint32_t tmp_motor_current_setting[] = DIGIPOT_MOTOR_CURRENT;
    DEBUG_ECHOLNPGM("Writing Digipot");
    LOOP_L_N(q, COUNT(tmp_motor_current_setting))
      stepper.set_digipot_current(q, tmp_motor_current_setting[q]);
    DEBUG_ECHOLNPGM("Digipot Written");
  #endif

  //
  // CNC Coordinate System
  //
  TERN_(CNC_COORDINATE_SYSTEMS, (void)gcode.select_coordinate_system(-1)); // Go back to machine space

  //
  // Skew Correction
  //
  #if ENABLED(SKEW_CORRECTION_GCODE)
    planner.skew_factor.xy = XY_SKEW_FACTOR;
    #if ENABLED(SKEW_CORRECTION_FOR_Z)
      planner.skew_factor.xz = XZ_SKEW_FACTOR;
      planner.skew_factor.yz = YZ_SKEW_FACTOR;
    #endif
  #endif

  //
  // Advanced Pause filament load & unload lengths
  //
  #if ENABLED(ADVANCED_PAUSE_FEATURE)
    LOOP_L_N(e, EXTRUDERS) {
      fc_settings[e].unload_length = FILAMENT_CHANGE_UNLOAD_LENGTH;
      fc_settings[e].load_length = FILAMENT_CHANGE_FAST_LOAD_LENGTH;
    }
  #endif

  #if ENABLED(PASSWORD_FEATURE)
    #ifdef PASSWORD_DEFAULT_VALUE
      password.is_set = true;
      password.value = PASSWORD_DEFAULT_VALUE;
    #else
      password.is_set = false;
    #endif
  #endif

  //
  // MKS UI controller
  //
  TERN_(DGUS_LCD_UI_MKS, MKS_reset_settings());

  postprocess();

  DEBUG_ECHO_MSG("Hardcoded Default Settings Loaded");

  TERN_(EXTENSIBLE_UI, ExtUI::onFactoryReset());
  TERN_(DWIN_CREALITY_LCD, DWIN_SetDataDefaults());
}

#if DISABLED(DISABLE_M503)

  #define CONFIG_ECHO_START()       gcode.report_echo_start(forReplay)
  #define CONFIG_ECHO_MSG(V...)     do{ CONFIG_ECHO_START(); SERIAL_ECHOLNPGM(V); }while(0)
  #define CONFIG_ECHO_MSG_P(V...)   do{ CONFIG_ECHO_START(); SERIAL_ECHOLNPGM_P(V); }while(0)
  #define CONFIG_ECHO_HEADING(STR)  gcode.report_heading(forReplay, PSTR(STR))

  void M92_report(const bool echo=true, const int8_t e=-1);

  /**
   * M503 - Report current settings in RAM
   *
   * Unless specifically disabled, M503 is available even without EEPROM
   */
  void MarlinSettings::report(const bool forReplay) {
    //
    // Announce current units, in case inches are being displayed
    //
    CONFIG_ECHO_HEADING("Linear Units");
    #if ENABLED(INCH_MODE_SUPPORT)
      SERIAL_ECHOPGM("  G2", AS_DIGIT(parser.linear_unit_factor == 1.0), " ;");
    #else
      SERIAL_ECHOPGM("  G21 ;");
    #endif
    gcode.say_units();

    //
    // M149 Temperature units
    //
    #if ENABLED(TEMPERATURE_UNITS_SUPPORT)
      gcode.M149_report(forReplay);
    #else
      CONFIG_ECHO_HEADING(STR_TEMPERATURE_UNITS);
      CONFIG_ECHO_MSG("  M149 C ; Units in Celsius");
    #endif

    //
    // M200 Volumetric Extrusion
    //
    IF_DISABLED(NO_VOLUMETRICS, gcode.M200_report(forReplay));

    //
    // M92 Steps per Unit
    //
    gcode.M92_report(forReplay);

    //
    // M203 Maximum feedrates (units/s)
    //
    gcode.M203_report(forReplay);

    //
    // M201 Maximum Acceleration (units/s2)
    //
    gcode.M201_report(forReplay);

    //
    // M204 Acceleration (units/s2)
    //
    gcode.M204_report(forReplay);

    //
    // M205 "Advanced" Settings
    //
    gcode.M205_report(forReplay);

    //
    // M206 Home Offset
    //
    TERN_(HAS_M206_COMMAND, gcode.M206_report(forReplay));

    //
    // M218 Hotend offsets
    //
    TERN_(HAS_HOTEND_OFFSET, gcode.M218_report(forReplay));

    //
    // Bed Leveling
    //
    #if HAS_LEVELING

      gcode.M420_report(forReplay);

      #if ENABLED(MESH_BED_LEVELING)

        if (leveling_is_valid()) {
          LOOP_L_N(py, GRID_MAX_POINTS_Y) {
            LOOP_L_N(px, GRID_MAX_POINTS_X) {
              CONFIG_ECHO_START();
              SERIAL_ECHOPGM("  G29 S3 I", px, " J", py);
              SERIAL_ECHOLNPAIR_F_P(SP_Z_STR, LINEAR_UNIT(mbl.z_values[px][py]), 5);
            }
          }
          CONFIG_ECHO_START();
          SERIAL_ECHOLNPAIR_F("  G29 S4 Z", LINEAR_UNIT(mbl.z_offset), 5);
        }

      #elif ENABLED(AUTO_BED_LEVELING_UBL)

        if (!forReplay) {
          SERIAL_EOL();
          ubl.report_state();
          SERIAL_ECHO_MSG("Active Mesh Slot ", ubl.storage_slot);
          SERIAL_ECHO_MSG("EEPROM can hold ", calc_num_meshes(), " meshes.\n");
        }

       //ubl.report_current_mesh();   // This is too verbose for large meshes. A better (more terse)
                                                  // solution needs to be found.
      #elif ENABLED(AUTO_BED_LEVELING_BILINEAR)

        if (leveling_is_valid()) {
          LOOP_L_N(py, GRID_MAX_POINTS_Y) {
            LOOP_L_N(px, GRID_MAX_POINTS_X) {
              CONFIG_ECHO_START();
              SERIAL_ECHOPGM("  G29 W I", px, " J", py);
              SERIAL_ECHOLNPAIR_F_P(SP_Z_STR, LINEAR_UNIT(z_values[px][py]), 5);
            }
          }
        }

      #endif

    #endif // HAS_LEVELING

    //
    // Editable Servo Angles
    //
    TERN_(EDITABLE_SERVO_ANGLES, gcode.M281_report(forReplay));

    //
    // Delta / SCARA Kinematics
    //
    TERN_(IS_KINEMATIC, gcode.M665_report(forReplay));

    //
    // M666 Endstops Adjustment
    //
    #if EITHER(DELTA, HAS_EXTRA_ENDSTOPS)
      gcode.M666_report(forReplay);
    #endif

    //
    // Z Auto-Align
    //
    TERN_(Z_STEPPER_AUTO_ALIGN, gcode.M422_report(forReplay));

    //
    // LCD Preheat Settings
    //
    #if PREHEAT_COUNT
      gcode.M145_report(forReplay);
    #endif

    //
    // PID
    //
    TERN_(PIDTEMP,        gcode.M301_report(forReplay));
    TERN_(PIDTEMPBED,     gcode.M304_report(forReplay));
    TERN_(PIDTEMPCHAMBER, gcode.M309_report(forReplay));

    #if HAS_USER_THERMISTORS
      LOOP_L_N(i, USER_THERMISTORS)
        thermalManager.M305_report(i, forReplay);
    #endif

    //
    // LCD Contrast
    //
    TERN_(HAS_LCD_CONTRAST, gcode.M250_report(forReplay));

    //
    // LCD Brightness
    //
    TERN_(HAS_LCD_BRIGHTNESS, gcode.M256_report(forReplay));

    //
    // Controller Fan
    //
    TERN_(CONTROLLER_FAN_EDITABLE, gcode.M710_report(forReplay));

    //
    // Power-Loss Recovery
    //
    TERN_(POWER_LOSS_RECOVERY, gcode.M413_report(forReplay));

    //
    // Firmware Retraction
    //
    #if ENABLED(FWRETRACT)
      gcode.M207_report(forReplay);
      gcode.M208_report(forReplay);
      TERN_(FWRETRACT_AUTORETRACT, gcode.M209_report(forReplay));
    #endif

    //
    // Probe Offset
    //
    TERN_(HAS_BED_PROBE, gcode.M851_report(forReplay));

    //
    // Bed Skew Correction
    //
    TERN_(SKEW_CORRECTION_GCODE, gcode.M852_report(forReplay));

    #if HAS_TRINAMIC_CONFIG
      //
      // TMC Stepper driver current
      //
      gcode.M906_report(forReplay);

      //
      // TMC Hybrid Threshold
      //
      TERN_(HYBRID_THRESHOLD, gcode.M913_report(forReplay));

      //
      // TMC Sensorless homing thresholds
      //
      TERN_(USE_SENSORLESS, gcode.M914_report(forReplay));
    #endif

    //
    // TMC stepping mode
    //
    TERN_(HAS_STEALTHCHOP, gcode.M569_report(forReplay));

    //
    // Linear Advance
    //
    TERN_(LIN_ADVANCE, gcode.M900_report(forReplay));

    //
    // Motor Current (SPI or PWM)
    //
    #if HAS_MOTOR_CURRENT_SPI || HAS_MOTOR_CURRENT_PWM
      gcode.M907_report(forReplay);
    #endif

    //
    // Advanced Pause filament load & unload lengths
    //
    TERN_(ADVANCED_PAUSE_FEATURE, gcode.M603_report(forReplay));

    //
    // Tool-changing Parameters
    //
    TERN_(HAS_MULTI_EXTRUDER, gcode.M217_report(forReplay));

    //
    // Backlash Compensation
    //
    TERN_(BACKLASH_GCODE, gcode.M425_report(forReplay));

    //
    // Filament Runout Sensor
    //
    TERN_(HAS_FILAMENT_SENSOR, gcode.M412_report(forReplay));

    #if HAS_ETHERNET
      CONFIG_ECHO_HEADING("Ethernet");
      if (!forReplay) ETH0_report();
      CONFIG_ECHO_START(); SERIAL_ECHO_SP(2); MAC_report();
      CONFIG_ECHO_START(); SERIAL_ECHO_SP(2); gcode.M552_report();
      CONFIG_ECHO_START(); SERIAL_ECHO_SP(2); gcode.M553_report();
      CONFIG_ECHO_START(); SERIAL_ECHO_SP(2); gcode.M554_report();
    #endif

    TERN_(HAS_MULTI_LANGUAGE, gcode.M414_report(forReplay));
  }

#endif // !DISABLE_M503

#pragma pack(pop)<|MERGE_RESOLUTION|>--- conflicted
+++ resolved
@@ -77,10 +77,6 @@
   #include "../lcd/e3v2/jyersui/dwin.h"
 #endif
 
-#if ENABLED(DWIN_CREALITY_LCD)
-  #include "../lcd/e3v2/enhanced/dwin.h"
-#endif
-
 #if HAS_SERVOS
   #include "servo.h"
 #endif
@@ -439,19 +435,12 @@
   #endif
 
   //
-<<<<<<< HEAD
-  // Creality DWIN
-  //
-  #if ENABLED(DWIN_CREALITY_LCD)
-    uint8_t dwin_data[eeprom_data_size];
-=======
   // Ender-3 V2 DWIN
   //
   #if ENABLED(DWIN_CREALITY_LCD_ENHANCED)
     uint8_t dwin_data[eeprom_data_size];
   #elif ENABLED(DWIN_CREALITY_LCD_JYERSUI)
     uint8_t dwin_settings[CrealityDWIN.eeprom_data_size];
->>>>>>> c2e4b162
   #endif
 
   //
@@ -1362,19 +1351,13 @@
     //
     // Creality DWIN User Data
     //
-<<<<<<< HEAD
-    #if ENABLED(DWIN_CREALITY_LCD)
-=======
     #if ENABLED(DWIN_CREALITY_LCD_ENHANCED)
->>>>>>> c2e4b162
     {
       char dwin_data[eeprom_data_size] = { 0 };
       DWIN_StoreSettings(dwin_data);
       _FIELD_TEST(dwin_data);
       EEPROM_WRITE(dwin_data);
     }
-<<<<<<< HEAD
-=======
     #elif ENABLED(DWIN_CREALITY_LCD_JYERSUI)
     {
       char dwin_settings[CrealityDWIN.eeprom_data_size] = { 0 };
@@ -1382,7 +1365,6 @@
       _FIELD_TEST(dwin_settings);
       EEPROM_WRITE(dwin_settings);
     }
->>>>>>> c2e4b162
     #endif
 
     //
@@ -1504,11 +1486,7 @@
         stored_ver[1] = '\0';
       }
       DEBUG_ECHO_MSG("EEPROM version mismatch (EEPROM=", stored_ver, " Marlin=" EEPROM_VERSION ")");
-<<<<<<< HEAD
-      TERN_(DWIN_CREALITY_LCD, ui.set_status(GET_TEXT(MSG_ERR_EEPROM_VERSION)));
-=======
       TERN_(DWIN_CREALITY_LCD_ENHANCED, ui.set_status(GET_TEXT(MSG_ERR_EEPROM_VERSION)));
->>>>>>> c2e4b162
 
       IF_DISABLED(EEPROM_AUTO_INIT, ui.eeprom_alert_version());
       eeprom_error = true;
@@ -2273,19 +2251,13 @@
       //
       // Creality DWIN User Data
       //
-<<<<<<< HEAD
-      #if ENABLED(DWIN_CREALITY_LCD)
-=======
       #if ENABLED(DWIN_CREALITY_LCD_ENHANCED)
->>>>>>> c2e4b162
       {
         const char dwin_data[eeprom_data_size] = { 0 };
         _FIELD_TEST(dwin_data);
         EEPROM_READ(dwin_data);
         if (!validating) DWIN_LoadSettings(dwin_data);
       }
-<<<<<<< HEAD
-=======
       #elif ENABLED(DWIN_CREALITY_LCD_JYERSUI)
       {
         const char dwin_settings[CrealityDWIN.eeprom_data_size] = { 0 };
@@ -2293,7 +2265,6 @@
         EEPROM_READ(dwin_settings);
         if (!validating) CrealityDWIN.Load_Settings(dwin_settings);
       }
->>>>>>> c2e4b162
       #endif
 
       //
@@ -2376,11 +2347,7 @@
       else if (working_crc != stored_crc) {
         eeprom_error = true;
         DEBUG_ERROR_MSG("EEPROM CRC mismatch - (stored) ", stored_crc, " != ", working_crc, " (calculated)!");
-<<<<<<< HEAD
-        TERN_(DWIN_CREALITY_LCD, ui.set_status(GET_TEXT(MSG_ERR_EEPROM_CRC)));
-=======
         TERN_(DWIN_CREALITY_LCD_ENHANCED, ui.set_status(GET_TEXT(MSG_ERR_EEPROM_CRC)));
->>>>>>> c2e4b162
         IF_DISABLED(EEPROM_AUTO_INIT, ui.eeprom_alert_crc());
       }
       else if (!validating) {
@@ -2697,12 +2664,8 @@
   #endif
 
   TERN_(EXTENSIBLE_UI, ExtUI::onFactoryReset());
-<<<<<<< HEAD
-  TERN_(DWIN_CREALITY_LCD, DWIN_SetDataDefaults());
-=======
   TERN_(DWIN_CREALITY_LCD_ENHANCED, DWIN_SetDataDefaults());
   TERN_(DWIN_CREALITY_LCD_JYERSUI, CrealityDWIN.Reset_Settings());
->>>>>>> c2e4b162
 
   //
   // Case Light Brightness
@@ -3042,7 +3005,7 @@
   DEBUG_ECHO_MSG("Hardcoded Default Settings Loaded");
 
   TERN_(EXTENSIBLE_UI, ExtUI::onFactoryReset());
-  TERN_(DWIN_CREALITY_LCD, DWIN_SetDataDefaults());
+  TERN_(DWIN_CREALITY_LCD_ENHANCED, DWIN_SetDataDefaults());
 }
 
 #if DISABLED(DISABLE_M503)
@@ -3074,12 +3037,12 @@
     //
     // M149 Temperature units
     //
-    #if ENABLED(TEMPERATURE_UNITS_SUPPORT)
+      #if ENABLED(TEMPERATURE_UNITS_SUPPORT)
       gcode.M149_report(forReplay);
-    #else
+      #else
       CONFIG_ECHO_HEADING(STR_TEMPERATURE_UNITS);
       CONFIG_ECHO_MSG("  M149 C ; Units in Celsius");
-    #endif
+      #endif
 
     //
     // M200 Volumetric Extrusion
@@ -3196,7 +3159,7 @@
     //
     #if PREHEAT_COUNT
       gcode.M145_report(forReplay);
-    #endif
+          #endif
 
     //
     // PID
@@ -3264,7 +3227,7 @@
       // TMC Sensorless homing thresholds
       //
       TERN_(USE_SENSORLESS, gcode.M914_report(forReplay));
-    #endif
+      #endif
 
     //
     // TMC stepping mode
@@ -3281,7 +3244,7 @@
     //
     #if HAS_MOTOR_CURRENT_SPI || HAS_MOTOR_CURRENT_PWM
       gcode.M907_report(forReplay);
-    #endif
+      #endif
 
     //
     // Advanced Pause filament load & unload lengths
