--- conflicted
+++ resolved
@@ -73,13 +73,10 @@
   #include "../lcd/extui/ui_api.h"
 #endif
 
-<<<<<<< HEAD
-#if ENABLED(DWIN_CREALITY_LCD)
+#if ENABLED(DWIN_CREALITY_LCD_ENHANCED)
   #include "../lcd/e3v2/enhanced/dwin.h"
-=======
-#if ENABLED(DWIN_CREALITY_LCD_JYERSUI)
+#elif ENABLED(DWIN_CREALITY_LCD_JYERSUI)
   #include "../lcd/e3v2/jyersui/dwin.h"
->>>>>>> 43a9c71e
 #endif
 
 #if HAS_SERVOS
@@ -450,17 +447,12 @@
   #endif
 
   //
-<<<<<<< HEAD
-  // Creality DWIN
-  //
-  #if ENABLED(DWIN_CREALITY_LCD)
+  // Ender-3 V2 DWIN
+  //
+  #if ENABLED(DWIN_CREALITY_LCD_ENHANCED)
     uint8_t dwin_data[eeprom_data_size];
-=======
-  // DWIN_CREALITY_LCD_JYERSUI
-  //
-  #if ENABLED(DWIN_CREALITY_LCD_JYERSUI)
+  #elif ENABLED(DWIN_CREALITY_LCD_JYERSUI)
     uint8_t dwin_settings[CrealityDWIN.eeprom_data_size];
->>>>>>> 43a9c71e
   #endif
 
   //
@@ -1369,25 +1361,21 @@
     #endif
 
     //
-<<<<<<< HEAD
     // Creality DWIN User Data
     //
-    #if ENABLED(DWIN_CREALITY_LCD)
+    #if ENABLED(DWIN_CREALITY_LCD_ENHANCED)
     {
       char dwin_data[eeprom_data_size] = { 0 };
       DWIN_StoreSettings(dwin_data);
       _FIELD_TEST(dwin_data);
       EEPROM_WRITE(dwin_data);
-=======
-    // Creality UI Settings
-    //
-    #if ENABLED(DWIN_CREALITY_LCD_JYERSUI)
+    }
+    #elif ENABLED(DWIN_CREALITY_LCD_JYERSUI)
     {
       char dwin_settings[CrealityDWIN.eeprom_data_size] = { 0 };
       CrealityDWIN.Save_Settings(dwin_settings);
       _FIELD_TEST(dwin_settings);
       EEPROM_WRITE(dwin_settings);
->>>>>>> 43a9c71e
     }
     #endif
 
@@ -1510,7 +1498,7 @@
         stored_ver[1] = '\0';
       }
       DEBUG_ECHO_MSG("EEPROM version mismatch (EEPROM=", stored_ver, " Marlin=" EEPROM_VERSION ")");
-      TERN_(DWIN_CREALITY_LCD, ui.set_status(GET_TEXT(MSG_ERR_EEPROM_VERSION)));
+      TERN_(DWIN_CREALITY_LCD_ENHANCED, ui.set_status(GET_TEXT(MSG_ERR_EEPROM_VERSION)));
 
       IF_DISABLED(EEPROM_AUTO_INIT, ui.eeprom_alert_version());
       eeprom_error = true;
@@ -2273,25 +2261,21 @@
       #endif
 
       //
-<<<<<<< HEAD
       // Creality DWIN User Data
       //
-      #if ENABLED(DWIN_CREALITY_LCD)
+      #if ENABLED(DWIN_CREALITY_LCD_ENHANCED)
       {
         const char dwin_data[eeprom_data_size] = { 0 };
         _FIELD_TEST(dwin_data);
         EEPROM_READ(dwin_data);
         if (!validating) DWIN_LoadSettings(dwin_data);
-=======
-      // Creality UI Settings
-      //
-      #if ENABLED(DWIN_CREALITY_LCD_JYERSUI)
+      }
+      #elif ENABLED(DWIN_CREALITY_LCD_JYERSUI)
       {
         const char dwin_settings[CrealityDWIN.eeprom_data_size] = { 0 };
         _FIELD_TEST(dwin_settings);
         EEPROM_READ(dwin_settings);
         if (!validating) CrealityDWIN.Load_Settings(dwin_settings);
->>>>>>> 43a9c71e
       }
       #endif
 
@@ -2375,7 +2359,7 @@
       else if (working_crc != stored_crc) {
         eeprom_error = true;
         DEBUG_ERROR_MSG("EEPROM CRC mismatch - (stored) ", stored_crc, " != ", working_crc, " (calculated)!");
-        TERN_(DWIN_CREALITY_LCD, ui.set_status(GET_TEXT(MSG_ERR_EEPROM_CRC)));
+        TERN_(DWIN_CREALITY_LCD_ENHANCED, ui.set_status(GET_TEXT(MSG_ERR_EEPROM_CRC)));
         IF_DISABLED(EEPROM_AUTO_INIT, ui.eeprom_alert_crc());
       }
       else if (!validating) {
@@ -2692,8 +2676,7 @@
   #endif
 
   TERN_(EXTENSIBLE_UI, ExtUI::onFactoryReset());
-  TERN_(DWIN_CREALITY_LCD, DWIN_SetDataDefaults());
-
+  TERN_(DWIN_CREALITY_LCD_ENHANCED, DWIN_SetDataDefaults());
   TERN_(DWIN_CREALITY_LCD_JYERSUI, CrealityDWIN.Reset_Settings());
 
   //
@@ -3035,7 +3018,6 @@
   DEBUG_ECHOLNPGM("Hardcoded Default Settings Loaded");
 
   TERN_(EXTENSIBLE_UI, ExtUI::onFactoryReset());
-  TERN_(DWIN_CREALITY_LCD, DWIN_SetDataDefaults());
 }
 
 #if DISABLED(DISABLE_M503)
