--- conflicted
+++ resolved
@@ -873,13 +873,8 @@
     //
     {
       #if HAS_HOTEND_OFFSET
-<<<<<<< HEAD
         // Skip tool 0 which must be {0, 0, 0}
-        LOOP_S_L_N(e, 1, NUM_TOOL_OFFSET)
-=======
-        // Skip hotend 0 which must be 0
         for (uint8_t e = 1; e < HOTENDS; ++e)
->>>>>>> 86c81166
           EEPROM_WRITE(hotend_offset[e]);
       #endif
     }
@@ -1890,11 +1885,7 @@
       {
         #if HAS_HOTEND_OFFSET
           // Skip hotend 0 which must be 0
-<<<<<<< HEAD
-          LOOP_S_L_N(e, 1, NUM_TOOL_OFFSET)
-=======
-          for (uint8_t e = 1; e < HOTENDS; ++e)
->>>>>>> 86c81166
+          for (uint8_t e = 1; e < NUM_TOOL_OFFSET; ++e)
             EEPROM_READ(hotend_offset[e]);
         #endif
       }
