--- conflicted
+++ resolved
@@ -3036,7 +3036,11 @@
     #endif
   #endif
 
-<<<<<<< HEAD
+  //
+  // MKS UI controller
+  //
+  TERN_(DGUS_LCD_UI_MKS, MKS_reset_settings());
+
   #if HAS_PROBE_SETTINGS
     probe.settings.turn_heaters_off = true;
 
@@ -3050,12 +3054,6 @@
 
     probe.settings.stabilize_temperatures_after_probing = true;
   #endif
-=======
-  //
-  // MKS UI controller
-  //
-  TERN_(DGUS_LCD_UI_MKS, MKS_reset_settings());
->>>>>>> 600ef1e4
 
   postprocess();
 
