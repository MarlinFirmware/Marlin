--- conflicted
+++ resolved
@@ -63,12 +63,9 @@
 
 #if HAS_LEVELING
   #include "../feature/bedlevel/bedlevel.h"
-<<<<<<< HEAD
-=======
   #if ENABLED(X_AXIS_TWIST_COMPENSATION)
     #include "../feature/x_twist.h"
   #endif
->>>>>>> 2e39bc30
 #endif
 
 #if ENABLED(Z_STEPPER_AUTO_ALIGN)
@@ -272,13 +269,6 @@
   xy_pos_t bilinear_grid_spacing, bilinear_start;       // G29 L F
   #if ENABLED(AUTO_BED_LEVELING_BILINEAR)
     bed_mesh_t z_values;                                // G29
-<<<<<<< HEAD
-    #if ENABLED(X_AXIS_TWIST_COMPENSATION)
-      float xatc_spacing, xatc_start;
-      xatc_array_t xatc_z_offset;                       // M423 X Z
-    #endif
-=======
->>>>>>> 2e39bc30
   #else
     float z_values[3][3];
   #endif
@@ -287,7 +277,8 @@
   // X_AXIS_TWIST_COMPENSATION
   //
   #if ENABLED(X_AXIS_TWIST_COMPENSATION)
-    XATC xatc;                                          // TBD
+    float xatc_spacing, xatc_start;
+    xatc_array_t xatc_z_offset;                         // M423 X Z
   #endif
 
   //
@@ -887,12 +878,6 @@
           sizeof(z_values) == (GRID_MAX_POINTS) * sizeof(z_values[0][0]),
           "Bilinear Z array is the wrong size."
         );
-<<<<<<< HEAD
-        #if ENABLED(X_AXIS_TWIST_COMPENSATION)
-          static_assert(COUNT(xatc.z_offset) == XATC_MAX_POINTS, "XATC Z-offset mesh is the wrong size.");
-        #endif
-=======
->>>>>>> 2e39bc30
       #else
         const xy_pos_t bilinear_start{0}, bilinear_grid_spacing{0};
       #endif
@@ -906,14 +891,6 @@
 
       #if ENABLED(AUTO_BED_LEVELING_BILINEAR)
         EEPROM_WRITE(z_values);              // 9-256 floats
-<<<<<<< HEAD
-        #if ENABLED(X_AXIS_TWIST_COMPENSATION)
-          EEPROM_WRITE(xatc.spacing);
-          EEPROM_WRITE(xatc.start);
-          EEPROM_WRITE(xatc.z_offset);
-        #endif
-=======
->>>>>>> 2e39bc30
       #else
         dummyf = 0;
         for (uint16_t q = grid_max_x * grid_max_y; q--;) EEPROM_WRITE(dummyf);
@@ -924,8 +901,9 @@
     // X Axis Twist Compensation
     //
     #if ENABLED(X_AXIS_TWIST_COMPENSATION)
-      _FIELD_TEST(xatc);
-      EEPROM_WRITE(xatc);
+      EEPROM_WRITE(xatc.spacing);
+      EEPROM_WRITE(xatc.start);
+      EEPROM_WRITE(xatc.z_offset);
     #endif
 
     //
@@ -1815,14 +1793,6 @@
             EEPROM_READ(bilinear_grid_spacing);        // 2 ints
             EEPROM_READ(bilinear_start);               // 2 ints
             EEPROM_READ(z_values);                     // 9 to 256 floats
-<<<<<<< HEAD
-            #if ENABLED(X_AXIS_TWIST_COMPENSATION)
-              EEPROM_READ(xatc.spacing);
-              EEPROM_READ(xatc.start);
-              EEPROM_READ(xatc.z_offset);
-            #endif
-=======
->>>>>>> 2e39bc30
           }
           else // EEPROM data is stale
         #endif // AUTO_BED_LEVELING_BILINEAR
@@ -1839,7 +1809,9 @@
       // X Axis Twist Compensation
       //
       #if ENABLED(X_AXIS_TWIST_COMPENSATION)
-        EEPROM_READ(xatc);
+        EEPROM_READ(xatc.spacing);
+        EEPROM_READ(xatc.start);
+        EEPROM_READ(xatc.z_offset);
       #endif
 
       //
@@ -3363,20 +3335,14 @@
           }
         }
 
-<<<<<<< HEAD
-        TERN_(X_AXIS_TWIST_COMPENSATION, gcode.M423_report(forReplay));
-
-=======
->>>>>>> 2e39bc30
-      #endif
-
-      // TODO: Create G-code for settings
-      //#if ENABLED(X_AXIS_TWIST_COMPENSATION)
-      //  CONFIG_ECHO_START();
-      //  xatc.print_points();
-      //#endif
+      #endif
 
     #endif // HAS_LEVELING
+
+    //
+    // X Axis Twist Compensation
+    //
+    TERN_(X_AXIS_TWIST_COMPENSATION, gcode.M423_report(forReplay));
 
     //
     // Editable Servo Angles
