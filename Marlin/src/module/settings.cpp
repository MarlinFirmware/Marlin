/**
 * Marlin 3D Printer Firmware
 * Copyright (c) 2020 MarlinFirmware [https://github.com/MarlinFirmware/Marlin]
 *
 * Based on Sprinter and grbl.
 * Copyright (c) 2011 Camiel Gubbels / Erik van der Zalm
 *
 * This program is free software: you can redistribute it and/or modify
 * it under the terms of the GNU General Public License as published by
 * the Free Software Foundation, either version 3 of the License, or
 * (at your option) any later version.
 *
 * This program is distributed in the hope that it will be useful,
 * but WITHOUT ANY WARRANTY; without even the implied warranty of
 * MERCHANTABILITY or FITNESS FOR A PARTICULAR PURPOSE.  See the
 * GNU General Public License for more details.
 *
 * You should have received a copy of the GNU General Public License
 * along with this program.  If not, see <https://www.gnu.org/licenses/>.
 *
 */

/**
 * settings.cpp
 *
 * Settings and EEPROM storage
 *
 * IMPORTANT:  Whenever there are changes made to the variables stored in EEPROM
 * in the functions below, also increment the version number. This makes sure that
 * the default values are used whenever there is a change to the data, to prevent
 * wrong data being written to the variables.
 *
 * ALSO: Variables in the Store and Retrieve sections must be in the same order.
 *       If a feature is disabled, some data must still be written that, when read,
 *       either sets a Sane Default, or results in No Change to the existing value.
 */

// Change EEPROM version if the structure changes
#define EEPROM_VERSION "V89"
#define EEPROM_OFFSET 100

// Check the integrity of data offsets.
// Can be disabled for production build.
//#define DEBUG_EEPROM_READWRITE
//#define DEBUG_EEPROM_OBSERVE

#include "settings.h"

#include "endstops.h"
#include "planner.h"
#include "stepper.h"
#include "temperature.h"

#include "../lcd/marlinui.h"
#include "../libs/vector_3.h"   // for matrix_3x3
#include "../gcode/gcode.h"
#include "../MarlinCore.h"

#if ANY(EEPROM_SETTINGS, SD_FIRMWARE_UPDATE)
  #include "../HAL/shared/eeprom_api.h"
#endif

#if HAS_BED_PROBE
  #include "probe.h"
#endif

#if HAS_LEVELING
  #include "../feature/bedlevel/bedlevel.h"
  #if ENABLED(X_AXIS_TWIST_COMPENSATION)
    #include "../feature/x_twist.h"
  #endif
#endif

#if ENABLED(Z_STEPPER_AUTO_ALIGN)
  #include "../feature/z_stepper_align.h"
#endif

#if ENABLED(EXTENSIBLE_UI)
  #include "../lcd/extui/ui_api.h"
#elif ENABLED(DWIN_LCD_PROUI)
  #include "../lcd/e3v2/proui/dwin.h"
  #include "../lcd/e3v2/proui/bedlevel_tools.h"
#elif ENABLED(DWIN_CREALITY_LCD_JYERSUI)
  #include "../lcd/e3v2/jyersui/dwin.h"
#endif

#if ENABLED(HOST_PROMPT_SUPPORT)
  #include "../feature/host_actions.h"
#endif

#if HAS_SERVOS
  #include "servo.h"
#endif

#if HAS_SERVOS && HAS_SERVO_ANGLES
  #define EEPROM_NUM_SERVOS NUM_SERVOS
#else
  #define EEPROM_NUM_SERVOS NUM_SERVO_PLUGS
#endif

#include "../feature/fwretract.h"

#if ENABLED(POWER_LOSS_RECOVERY)
  #include "../feature/powerloss.h"
#endif

#if HAS_POWER_MONITOR
  #include "../feature/power_monitor.h"
#endif

#include "../feature/pause.h"

#if ENABLED(BACKLASH_COMPENSATION)
  #include "../feature/backlash.h"
#endif

#if ENABLED(FT_MOTION)
  #include "../module/ft_motion.h"
#endif

#if HAS_FILAMENT_SENSOR
  #include "../feature/runout.h"
  #ifndef FIL_RUNOUT_ENABLED_DEFAULT
    #define FIL_RUNOUT_ENABLED_DEFAULT true
  #endif
#endif

#if ENABLED(ADVANCE_K_EXTRA)
  extern float other_extruder_advance_K[DISTINCT_E];
#endif

#if HAS_MULTI_EXTRUDER
  #include "tool_change.h"
  void M217_report(const bool eeprom);
#endif

#if ENABLED(BLTOUCH)
  #include "../feature/bltouch.h"
#endif

#if HAS_TRINAMIC_CONFIG
  #include "stepper/indirection.h"
  #include "../feature/tmc_util.h"
#endif

#if HAS_PTC
  #include "../feature/probe_temp_comp.h"
#endif

#include "../feature/controllerfan.h"

#if ENABLED(CASE_LIGHT_ENABLE)
  #include "../feature/caselight.h"
#endif

#if ENABLED(PASSWORD_FEATURE)
  #include "../feature/password/password.h"
#endif

#if ENABLED(TOUCH_SCREEN_CALIBRATION)
  #include "../lcd/tft_io/touch_calibration.h"
#endif

#if HAS_ETHERNET
  #include "../feature/ethernet.h"
#endif

#if ENABLED(SOUND_MENU_ITEM)
  #include "../libs/buzzer.h"
#endif

#if HAS_FANCHECK
  #include "../feature/fancheck.h"
#endif

#if ENABLED(DGUS_LCD_UI_MKS)
  #include "../lcd/extui/dgus/DGUSScreenHandler.h"
  #include "../lcd/extui/dgus/DGUSDisplayDef.h"
#endif

<<<<<<< HEAD
#if ENABLED(E3S1PRO_RTS)
  #include "../lcd/rts/e3s1pro/lcd_rts.h"
=======
#if ENABLED(HOTEND_IDLE_TIMEOUT)
  #include "../feature/hotend_idle.h"
>>>>>>> 2a88e760
#endif

#pragma pack(push, 1) // No padding between variables

#if HAS_ETHERNET
  void ETH0_report();
  void MAC_report();
#endif

#define _EN_ITEM(N) , E##N
#define _EN1_ITEM(N) , E##N:1

typedef struct { uint16_t MAIN_AXIS_NAMES_ X2, Y2, Z2, Z3, Z4 REPEAT(E_STEPPERS, _EN_ITEM); } per_stepper_uint16_t;
typedef struct { uint32_t MAIN_AXIS_NAMES_ X2, Y2, Z2, Z3, Z4 REPEAT(E_STEPPERS, _EN_ITEM); } per_stepper_uint32_t;
typedef struct {  int16_t MAIN_AXIS_NAMES_ X2, Y2, Z2, Z3, Z4;                              } mot_stepper_int16_t;
typedef struct {     bool NUM_AXIS_LIST_(X:1, Y:1, Z:1, I:1, J:1, K:1, U:1, V:1, W:1) X2:1, Y2:1, Z2:1, Z3:1, Z4:1 REPEAT(E_STEPPERS, _EN1_ITEM); } per_stepper_bool_t;

#undef _EN_ITEM

// Limit an index to an array size
#define ALIM(I,ARR) _MIN(I, (signed)COUNT(ARR) - 1)

// Defaults for reset / fill in on load
static const uint32_t   _DMA[] PROGMEM = DEFAULT_MAX_ACCELERATION;
static const float     _DASU[] PROGMEM = DEFAULT_AXIS_STEPS_PER_UNIT;
static const feedRate_t _DMF[] PROGMEM = DEFAULT_MAX_FEEDRATE;

/**
 * Current EEPROM Layout
 *
 * Keep this data structure up to date so
 * EEPROM size is known at compile time!
 */
typedef struct SettingsDataStruct {
  char      version[4];                                 // Vnn\0
  #if ENABLED(EEPROM_INIT_NOW)
    uint32_t build_hash;                                // Unique build hash
  #endif
  uint16_t  crc;                                        // Data Checksum for validation
  uint16_t  data_size;                                  // Data Size for validation

  //
  // DISTINCT_E_FACTORS
  //
  uint8_t e_factors;                                    // DISTINCT_AXES - NUM_AXES

  //
  // Planner settings
  //
  planner_settings_t planner_settings;

  xyze_float_t planner_max_jerk;                        // M205 XYZE  planner.max_jerk
  float planner_junction_deviation_mm;                  // M205 J     planner.junction_deviation_mm

  //
  // Home Offset
  //
  #if NUM_AXES
    xyz_pos_t home_offset;                              // M206 XYZ / M665 TPZ
  #endif

  //
  // Hotend Offset
  //
  #if HAS_HOTEND_OFFSET
    xyz_pos_t hotend_offset[HOTENDS - 1];               // M218 XYZ
  #endif

  //
  // FILAMENT_RUNOUT_SENSOR
  //
  bool runout_sensor_enabled;                           // M412 S
  float runout_distance_mm;                             // M412 D

  //
  // ENABLE_LEVELING_FADE_HEIGHT
  //
  float planner_z_fade_height;                          // M420 Zn  planner.z_fade_height

  //
  // AUTOTEMP
  //
  #if ENABLED(AUTOTEMP)
    celsius_t planner_autotemp_max, planner_autotemp_min;
    float planner_autotemp_factor;
  #endif

  //
  // MESH_BED_LEVELING
  //
  float mbl_z_offset;                                   // bedlevel.z_offset
  uint8_t mesh_num_x, mesh_num_y;                       // GRID_MAX_POINTS_X, GRID_MAX_POINTS_Y
  uint16_t mesh_check;                                  // Hash to check against X/Y
  float mbl_z_values[TERN(MESH_BED_LEVELING, GRID_MAX_POINTS_X, 3)]   // bedlevel.z_values
                    [TERN(MESH_BED_LEVELING, GRID_MAX_POINTS_Y, 3)];

  //
  // HAS_BED_PROBE
  //
  #if NUM_AXES
    xyz_pos_t probe_offset;                             // M851 X Y Z
  #endif

  //
  // ABL_PLANAR
  //
  matrix_3x3 planner_bed_level_matrix;                  // planner.bed_level_matrix

  //
  // AUTO_BED_LEVELING_BILINEAR
  //
  uint8_t grid_max_x, grid_max_y;                       // GRID_MAX_POINTS_X, GRID_MAX_POINTS_Y
  uint16_t grid_check;                                  // Hash to check against X/Y
  xy_pos_t bilinear_grid_spacing, bilinear_start;       // G29 L F
  #if ENABLED(AUTO_BED_LEVELING_BILINEAR)
    bed_mesh_t z_values;                                // G29
  #else
    float z_values[3][3];
  #endif

  //
  // X_AXIS_TWIST_COMPENSATION
  //
  #if ENABLED(X_AXIS_TWIST_COMPENSATION)
    float xatc_spacing;                                 // M423 X Z
    float xatc_start;
    xatc_array_t xatc_z_offset;
  #endif

  //
  // AUTO_BED_LEVELING_UBL
  //
  bool planner_leveling_active;                         // M420 S  planner.leveling_active
  int8_t ubl_storage_slot;                              // bedlevel.storage_slot

  //
  // SERVO_ANGLES
  //
  uint16_t servo_angles[EEPROM_NUM_SERVOS][2];          // M281 P L U

  //
  // Temperature first layer compensation values
  //
  #if HAS_PTC
    #if ENABLED(PTC_PROBE)
      int16_t z_offsets_probe[COUNT(ptc.z_offsets_probe)]; // M871 P I V
    #endif
    #if ENABLED(PTC_BED)
      int16_t z_offsets_bed[COUNT(ptc.z_offsets_bed)];     // M871 B I V
    #endif
    #if ENABLED(PTC_HOTEND)
      int16_t z_offsets_hotend[COUNT(ptc.z_offsets_hotend)]; // M871 E I V
    #endif
  #endif

  //
  // BLTOUCH
  //
  bool bltouch_od_5v_mode;
  #if HAS_BLTOUCH_HS_MODE
    bool bltouch_high_speed_mode;                       // M401 S
  #endif

  //
  // Kinematic Settings (Delta, SCARA, TPARA, Polargraph...)
  //
  #if IS_KINEMATIC
    float segments_per_second;                          // M665 S
    #if ENABLED(DELTA)
      float delta_height;                               // M666 H
      abc_float_t delta_endstop_adj;                    // M666 X Y Z
      float delta_radius,                               // M665 R
            delta_diagonal_rod;                         // M665 L
      abc_float_t delta_tower_angle_trim,               // M665 X Y Z
                  delta_diagonal_rod_trim;              // M665 A B C
    #elif ENABLED(POLARGRAPH)
      xy_pos_t draw_area_min, draw_area_max;            // M665 L R T B
      float polargraph_max_belt_len;                    // M665 H
    #endif

  #endif

  //
  // Extra Endstops offsets
  //
  #if HAS_EXTRA_ENDSTOPS
    float x2_endstop_adj,                               // M666 X
          y2_endstop_adj,                               // M666 Y
          z2_endstop_adj,                               // M666 (S2) Z
          z3_endstop_adj,                               // M666 (S3) Z
          z4_endstop_adj;                               // M666 (S4) Z
  #endif

  //
  // Z_STEPPER_AUTO_ALIGN, HAS_Z_STEPPER_ALIGN_STEPPER_XY
  //
  #if ENABLED(Z_STEPPER_AUTO_ALIGN)
    xy_pos_t z_stepper_align_xy[NUM_Z_STEPPERS];             // M422 S X Y
    #if HAS_Z_STEPPER_ALIGN_STEPPER_XY
      xy_pos_t z_stepper_align_stepper_xy[NUM_Z_STEPPERS];   // M422 W X Y
    #endif
  #endif

  //
  // Material Presets
  //
  #if HAS_PREHEAT
    preheat_t ui_material_preset[PREHEAT_COUNT];        // M145 S0 H B F
  #endif

  //
  // PIDTEMP
  //
  raw_pidcf_t hotendPID[HOTENDS];                       // M301 En PIDCF / M303 En U
  int16_t lpq_len;                                      // M301 L

  //
  // PIDTEMPBED
  //
  raw_pid_t bedPID;                                     // M304 PID / M303 E-1 U

  //
  // PIDTEMPCHAMBER
  //
  raw_pid_t chamberPID;                                 // M309 PID / M303 E-2 U

  //
  // User-defined Thermistors
  //
  #if HAS_USER_THERMISTORS
    user_thermistor_t user_thermistor[USER_THERMISTORS]; // M305 P0 R4700 T100000 B3950
  #endif

  //
  // Power monitor
  //
  uint8_t power_monitor_flags;                          // M430 I V W

  //
  // HAS_LCD_CONTRAST
  //
  uint8_t lcd_contrast;                                 // M250 C

  //
  // HAS_LCD_BRIGHTNESS
  //
  uint8_t lcd_brightness;                               // M256 B

  //
  // Display Sleep
  //
  #if LCD_BACKLIGHT_TIMEOUT_MINS
    uint8_t backlight_timeout_minutes;                  // M255 S
  #elif HAS_DISPLAY_SLEEP
    uint8_t sleep_timeout_minutes;                      // M255 S
  #endif

  //
  // Controller fan settings
  //
  controllerFan_settings_t controllerFan_settings;      // M710

  //
  // POWER_LOSS_RECOVERY
  //
  bool recovery_enabled;                                // M413 S

  //
  // FWRETRACT
  //
  fwretract_settings_t fwretract_settings;              // M207 S F Z W, M208 S F W R
  bool autoretract_enabled;                             // M209 S

  //
  // !NO_VOLUMETRIC
  //
  bool parser_volumetric_enabled;                       // M200 S  parser.volumetric_enabled
  float planner_filament_size[EXTRUDERS];               // M200 T D  planner.filament_size[]
  float planner_volumetric_extruder_limit[EXTRUDERS];   // M200 T L  planner.volumetric_extruder_limit[]

  //
  // HAS_TRINAMIC_CONFIG
  //
  per_stepper_uint16_t tmc_stepper_current;             // M906 X Y Z...
  per_stepper_uint32_t tmc_hybrid_threshold;            // M913 X Y Z...
  mot_stepper_int16_t tmc_sgt;                          // M914 X Y Z...
  per_stepper_bool_t tmc_stealth_enabled;               // M569 X Y Z...

  //
  // LIN_ADVANCE
  //
  float planner_extruder_advance_K[DISTINCT_E]; // M900 K  planner.extruder_advance_K

  //
  // HAS_MOTOR_CURRENT_PWM
  //
  #ifndef MOTOR_CURRENT_COUNT
    #if HAS_MOTOR_CURRENT_PWM
      #define MOTOR_CURRENT_COUNT 3
    #elif HAS_MOTOR_CURRENT_DAC
      #define MOTOR_CURRENT_COUNT LOGICAL_AXES
    #elif HAS_MOTOR_CURRENT_I2C
      #define MOTOR_CURRENT_COUNT DIGIPOT_I2C_NUM_CHANNELS
    #else // HAS_MOTOR_CURRENT_SPI
      #define MOTOR_CURRENT_COUNT DISTINCT_AXES
    #endif
  #endif
  uint32_t motor_current_setting[MOTOR_CURRENT_COUNT];  // M907 X Z E ...

  //
  // CNC_COORDINATE_SYSTEMS
  //
  #if NUM_AXES
    xyz_pos_t coordinate_system[MAX_COORDINATE_SYSTEMS]; // G54-G59.3
  #endif

  //
  // SKEW_CORRECTION
  //
  #if ENABLED(SKEW_CORRECTION)
    skew_factor_t planner_skew_factor;                  // M852 I J K
  #endif

  //
  // ADVANCED_PAUSE_FEATURE
  //
  #if HAS_EXTRUDERS
    fil_change_settings_t fc_settings[EXTRUDERS];       // M603 T U L
  #endif

  //
  // Tool-change settings
  //
  #if HAS_MULTI_EXTRUDER
    toolchange_settings_t toolchange_settings;          // M217 S P R
  #endif

  //
  // BACKLASH_COMPENSATION
  //
  #if NUM_AXES
    xyz_float_t backlash_distance_mm;                   // M425 X Y Z
    uint8_t backlash_correction;                        // M425 F
    float backlash_smoothing_mm;                        // M425 S
  #endif

  //
  // EXTENSIBLE_UI
  //
  #if ENABLED(EXTENSIBLE_UI)
    uint8_t extui_data[ExtUI::eeprom_data_size];
  #endif

  //
  // Ender-3 V2 DWIN
  //
  #if ENABLED(DWIN_LCD_PROUI)
    uint8_t dwin_data[eeprom_data_size];
  #elif ENABLED(DWIN_CREALITY_LCD_JYERSUI)
    uint8_t dwin_settings[jyersDWIN.eeprom_data_size];
  #endif

  //
  // CASELIGHT_USES_BRIGHTNESS
  //
  #if CASELIGHT_USES_BRIGHTNESS
    uint8_t caselight_brightness;                        // M355 P
  #endif

  #if ENABLED(E3S1PRO_RTS)
    uint8_t g_soundSetOffOn;
    uint8_t language_change_font;
    //float x_min_pos_eeprom;
    //float y_min_pos_eeprom;
  #endif

  //
  // PASSWORD_FEATURE
  //
  #if ENABLED(PASSWORD_FEATURE)
    bool password_is_set;
    uint32_t password_value;
  #endif

  //
  // TOUCH_SCREEN_CALIBRATION
  //
  #if ENABLED(TOUCH_SCREEN_CALIBRATION)
    touch_calibration_t touch_calibration_data;
  #endif

  // Ethernet settings
  #if HAS_ETHERNET
    bool ethernet_hardware_enabled;                     // M552 S
    uint32_t ethernet_ip,                               // M552 P
             ethernet_dns,
             ethernet_gateway,                          // M553 P
             ethernet_subnet;                           // M554 P
  #endif

  //
  // Buzzer enable/disable
  //
  #if ENABLED(SOUND_MENU_ITEM)
    bool sound_on;
  #endif

  //
  // Fan tachometer check
  //
  #if HAS_FANCHECK
    bool fan_check_enabled;
  #endif

  //
  // MKS UI controller
  //
  #if DGUS_LCD_UI_MKS
    MKS_Language mks_language_index;                    // Display Language
    xy_int_t mks_corner_offsets[5];                     // Bed Tramming
    xyz_int_t mks_park_pos;                             // Custom Parking (without NOZZLE_PARK)
    celsius_t mks_min_extrusion_temp;                   // Min E Temp (shadow M302 value)
  #endif

  #if HAS_MULTI_LANGUAGE
    uint8_t ui_language;                                // M414 S
  #endif

  //
  // Model predictive control
  //
  #if ENABLED(MPCTEMP)
    MPC_t mpc_constants[HOTENDS];                       // M306
  #endif

  //
  // Fixed-Time Motion
  //
  #if ENABLED(FT_MOTION)
    ft_config_t ftMotion_cfg;                          // M493
  #endif

  //
  // Input Shaping
  //
  #if ENABLED(INPUT_SHAPING_X)
    float shaping_x_frequency,                          // M593 X F
          shaping_x_zeta;                               // M593 X D
  #endif
  #if ENABLED(INPUT_SHAPING_Y)
    float shaping_y_frequency,                          // M593 Y F
          shaping_y_zeta;                               // M593 Y D
  #endif

  //
  // HOTEND_IDLE_TIMEOUT
  //
  #if ENABLED(HOTEND_IDLE_TIMEOUT)
    hotend_idle_settings_t hotend_idle_config;          // M86 S T E B
  #endif

  //
  // Nonlinear Extrusion
  //
  #if ENABLED(NONLINEAR_EXTRUSION)
    ne_coeff_t stepper_ne;                              // M592 A B C
  #endif

} SettingsData;

//static_assert(sizeof(SettingsData) <= MARLIN_EEPROM_SIZE, "EEPROM too small to contain SettingsData!");

MarlinSettings settings;

uint16_t MarlinSettings::datasize() { return sizeof(SettingsData); }

/**
 * Post-process after Retrieve or Reset
 */

#if ENABLED(ENABLE_LEVELING_FADE_HEIGHT)
  float new_z_fade_height;
#endif

void MarlinSettings::postprocess() {
  xyze_pos_t oldpos = current_position;

  // steps per s2 needs to be updated to agree with units per s2
  planner.refresh_acceleration_rates();

  // Make sure delta kinematics are updated before refreshing the
  // planner position so the stepper counts will be set correctly.
  TERN_(DELTA, recalc_delta_settings());

  TERN_(PIDTEMP, thermalManager.updatePID());

  #if DISABLED(NO_VOLUMETRICS)
    planner.calculate_volumetric_multipliers();
  #elif EXTRUDERS
    for (uint8_t i = COUNT(planner.e_factor); i--;)
      planner.refresh_e_factor(i);
  #endif

  // Software endstops depend on home_offset
  LOOP_NUM_AXES(i) update_software_endstops((AxisEnum)i);

  TERN_(ENABLE_LEVELING_FADE_HEIGHT, set_z_fade_height(new_z_fade_height, false)); // false = no report

  TERN_(AUTO_BED_LEVELING_BILINEAR, bedlevel.refresh_bed_level());

  TERN_(HAS_MOTOR_CURRENT_PWM, stepper.refresh_motor_power());

  TERN_(FWRETRACT, fwretract.refresh_autoretract());

  TERN_(HAS_LINEAR_E_JERK, planner.recalculate_max_e_jerk());

  TERN_(CASELIGHT_USES_BRIGHTNESS, caselight.update_brightness());

  TERN_(EXTENSIBLE_UI, ExtUI::onPostprocessSettings());

  // Refresh mm_per_step with the reciprocal of axis_steps_per_mm
  // and init stepper.count[], planner.position[] with current_position
  planner.refresh_positioning();

  // Various factors can change the current position
  if (oldpos != current_position)
    report_current_position();

  // Moved as last update due to interference with Neopixel init
  TERN_(HAS_LCD_CONTRAST, ui.refresh_contrast());
  TERN_(HAS_LCD_BRIGHTNESS, ui.refresh_brightness());

  #if LCD_BACKLIGHT_TIMEOUT_MINS
    ui.refresh_backlight_timeout();
  #elif HAS_DISPLAY_SLEEP
    ui.refresh_screen_timeout();
  #endif
}

#if ALL(PRINTCOUNTER, EEPROM_SETTINGS)
  #include "printcounter.h"
  static_assert(
    !WITHIN(STATS_EEPROM_ADDRESS, EEPROM_OFFSET, EEPROM_OFFSET + sizeof(SettingsData)) &&
    !WITHIN(STATS_EEPROM_ADDRESS + sizeof(printStatistics), EEPROM_OFFSET, EEPROM_OFFSET + sizeof(SettingsData)),
    "STATS_EEPROM_ADDRESS collides with EEPROM settings storage."
  );
#endif

#if ENABLED(SD_FIRMWARE_UPDATE)

  #if ENABLED(EEPROM_SETTINGS)
    static_assert(
      !WITHIN(SD_FIRMWARE_UPDATE_EEPROM_ADDR, EEPROM_OFFSET, EEPROM_OFFSET + sizeof(SettingsData)),
      "SD_FIRMWARE_UPDATE_EEPROM_ADDR collides with EEPROM settings storage."
    );
  #endif

  bool MarlinSettings::sd_update_status() {
    uint8_t val;
    persistentStore.read_data(SD_FIRMWARE_UPDATE_EEPROM_ADDR, &val);
    return (val == SD_FIRMWARE_UPDATE_ACTIVE_VALUE);
  }

  bool MarlinSettings::set_sd_update_status(const bool enable) {
    if (enable != sd_update_status())
      persistentStore.write_data(
        SD_FIRMWARE_UPDATE_EEPROM_ADDR,
        enable ? SD_FIRMWARE_UPDATE_ACTIVE_VALUE : SD_FIRMWARE_UPDATE_INACTIVE_VALUE
      );
    return true;
  }

#endif // SD_FIRMWARE_UPDATE

#ifdef ARCHIM2_SPI_FLASH_EEPROM_BACKUP_SIZE
  static_assert(EEPROM_OFFSET + sizeof(SettingsData) < ARCHIM2_SPI_FLASH_EEPROM_BACKUP_SIZE,
                "ARCHIM2_SPI_FLASH_EEPROM_BACKUP_SIZE is insufficient to capture all EEPROM data.");
#endif

//
// This file simply uses the DEBUG_ECHO macros to implement EEPROM_CHITCHAT.
// For deeper debugging of EEPROM issues enable DEBUG_EEPROM_READWRITE.
//
#define DEBUG_OUT ANY(EEPROM_CHITCHAT, DEBUG_LEVELING_FEATURE)
#include "../core/debug_out.h"

#if ALL(EEPROM_CHITCHAT, HOST_PROMPT_SUPPORT)
  #define HOST_EEPROM_CHITCHAT 1
#endif

#if ENABLED(EEPROM_SETTINGS)

  #define EEPROM_ASSERT(TST,ERR)  do{ if (!(TST)) { SERIAL_WARN_MSG(ERR); eeprom_error = ERR_EEPROM_SIZE; } }while(0)

  #define TWO_BYTE_HASH(A,B) uint16_t((uint16_t(A ^ 0xC3) << 4) ^ (uint16_t(B ^ 0xC3) << 12))

  #if ENABLED(DEBUG_EEPROM_READWRITE)
    #define _FIELD_TEST(FIELD) \
      SERIAL_ECHOLNPGM("Field: " STRINGIFY(FIELD)); \
      EEPROM_ASSERT( \
        eeprom_error || eeprom_index == offsetof(SettingsData, FIELD) + EEPROM_OFFSET, \
        "Field " STRINGIFY(FIELD) " mismatch." \
      )
  #else
    #define _FIELD_TEST(FIELD) NOOP
  #endif

  #if ENABLED(DEBUG_EEPROM_OBSERVE)
    #define EEPROM_READ(V...)        do{ SERIAL_ECHOLNPGM("READ: ", F(STRINGIFY(FIRST(V)))); EEPROM_READ_(V); }while(0)
    #define EEPROM_READ_ALWAYS(V...) do{ SERIAL_ECHOLNPGM("READ: ", F(STRINGIFY(FIRST(V)))); EEPROM_READ_ALWAYS_(V); }while(0)
  #else
    #define EEPROM_READ(V...)        EEPROM_READ_(V)
    #define EEPROM_READ_ALWAYS(V...) EEPROM_READ_ALWAYS_(V)
  #endif

  const char version[4] = EEPROM_VERSION;

  #if ENABLED(EEPROM_INIT_NOW)
    constexpr uint32_t strhash32(const char *s, const uint32_t h=0) {
      return *s ? strhash32(s + 1, ((h + *s) << (*s & 3)) ^ *s) : h;
    }
    constexpr uint32_t build_hash = strhash32(__DATE__ __TIME__);
  #endif

  bool MarlinSettings::validating;
  int MarlinSettings::eeprom_index;
  uint16_t MarlinSettings::working_crc;

  EEPROM_Error MarlinSettings::size_error(const uint16_t size) {
    if (size != datasize()) {
      DEBUG_WARN_MSG("EEPROM datasize error."
        #if ENABLED(MARLIN_DEV_MODE)
          " (Actual:", size, " Expected:", datasize(), ")"
        #endif
      );
      return ERR_EEPROM_SIZE;
    }
    return ERR_EEPROM_NOERR;
  }

  /**
   * M500 - Store Configuration
   */
  bool MarlinSettings::save() {
    float dummyf = 0;
    MString<3> ver(F("ERR"));

    if (!EEPROM_START(EEPROM_OFFSET)) return false;

    EEPROM_Error eeprom_error = ERR_EEPROM_NOERR;

    // Write or Skip version. (Flash doesn't allow rewrite without erase.)
    TERN(FLASH_EEPROM_EMULATION, EEPROM_SKIP, EEPROM_WRITE)(ver);

    #if ENABLED(EEPROM_INIT_NOW)
      EEPROM_SKIP(build_hash);  // Skip the hash slot which will be written later
    #endif

    EEPROM_SKIP(working_crc);   // Skip the checksum slot

    //
    // Clear after skipping CRC and before writing the CRC'ed data
    //
    working_crc = 0;

    // Write the size of the data structure for use in validation
    const uint16_t data_size = datasize();
    EEPROM_WRITE(data_size);

    const uint8_t e_factors = DISTINCT_AXES - (NUM_AXES);
    _FIELD_TEST(e_factors);
    EEPROM_WRITE(e_factors);

    //
    // Planner Motion
    //
    {
      EEPROM_WRITE(planner.settings);

      #if HAS_CLASSIC_JERK
        EEPROM_WRITE(planner.max_jerk);
        #if HAS_LINEAR_E_JERK
          dummyf = float(DEFAULT_EJERK);
          EEPROM_WRITE(dummyf);
        #endif
      #else
        const xyze_pos_t planner_max_jerk = LOGICAL_AXIS_ARRAY(float(DEFAULT_EJERK), 10, 10, 0.4, 0.4, 0.4, 0.4, 0.4, 0.4, 0.4);
        EEPROM_WRITE(planner_max_jerk);
      #endif

      TERN_(CLASSIC_JERK, dummyf = 0.02f);
      EEPROM_WRITE(TERN(CLASSIC_JERK, dummyf, planner.junction_deviation_mm));
    }

    //
    // Home Offset
    //
    #if NUM_AXES
    {
      _FIELD_TEST(home_offset);

      #if HAS_SCARA_OFFSET
        EEPROM_WRITE(scara_home_offset);
      #else
        #if !HAS_HOME_OFFSET
          const xyz_pos_t home_offset{0};
        #endif
        EEPROM_WRITE(home_offset);
      #endif
    }
    #endif // NUM_AXES

    //
    // Hotend Offsets, if any
    //
    {
      #if HAS_HOTEND_OFFSET
        // Skip hotend 0 which must be 0
        for (uint8_t e = 1; e < HOTENDS; ++e)
          EEPROM_WRITE(hotend_offset[e]);
      #endif
    }

    //
    // Filament Runout Sensor
    //
    {
      #if HAS_FILAMENT_SENSOR
        const bool &runout_sensor_enabled = runout.enabled;
      #else
        constexpr int8_t runout_sensor_enabled = -1;
      #endif
      _FIELD_TEST(runout_sensor_enabled);
      EEPROM_WRITE(runout_sensor_enabled);

      #if HAS_FILAMENT_RUNOUT_DISTANCE
        const float &runout_distance_mm = runout.runout_distance();
      #else
        constexpr float runout_distance_mm = 0;
      #endif
      EEPROM_WRITE(runout_distance_mm);
    }

    //
    // Global Leveling
    //
    {
      const float zfh = TERN(ENABLE_LEVELING_FADE_HEIGHT, planner.z_fade_height, (DEFAULT_LEVELING_FADE_HEIGHT));
      EEPROM_WRITE(zfh);
    }

    //
    // AUTOTEMP
    //
    #if ENABLED(AUTOTEMP)
      _FIELD_TEST(planner_autotemp_max);
      EEPROM_WRITE(planner.autotemp.max);
      EEPROM_WRITE(planner.autotemp.min);
      EEPROM_WRITE(planner.autotemp.factor);
    #endif

    //
    // Mesh Bed Leveling
    //
    {
      #if ENABLED(MESH_BED_LEVELING)
        static_assert(
          sizeof(bedlevel.z_values) == GRID_MAX_POINTS * sizeof(bedlevel.z_values[0][0]),
          "MBL Z array is the wrong size."
        );
      #else
        dummyf = 0;
      #endif

      const uint8_t mesh_num_x = TERN(MESH_BED_LEVELING, GRID_MAX_POINTS_X, 3),
                    mesh_num_y = TERN(MESH_BED_LEVELING, GRID_MAX_POINTS_Y, 3);

      EEPROM_WRITE(TERN(MESH_BED_LEVELING, bedlevel.z_offset, dummyf));
      EEPROM_WRITE(mesh_num_x);
      EEPROM_WRITE(mesh_num_y);

      // Check value for the X/Y values
      const uint16_t mesh_check = TWO_BYTE_HASH(mesh_num_x, mesh_num_y);
      EEPROM_WRITE(mesh_check);

      #if ENABLED(MESH_BED_LEVELING)
        EEPROM_WRITE(bedlevel.z_values);
      #else
        for (uint8_t q = mesh_num_x * mesh_num_y; q--;) EEPROM_WRITE(dummyf);
      #endif
    }

    //
    // Probe XYZ Offsets
    //
    #if NUM_AXES
    {
      _FIELD_TEST(probe_offset);
      #if HAS_BED_PROBE
        const xyz_pos_t &zpo = probe.offset;
      #else
        constexpr xyz_pos_t zpo{0};
      #endif
      EEPROM_WRITE(zpo);
    }
    #endif

    //
    // Planar Bed Leveling matrix
    //
    {
      #if ABL_PLANAR
        EEPROM_WRITE(planner.bed_level_matrix);
      #else
        dummyf = 0;
        for (uint8_t q = 9; q--;) EEPROM_WRITE(dummyf);
      #endif
    }

    //
    // Bilinear Auto Bed Leveling
    //
    {
      #if ENABLED(AUTO_BED_LEVELING_BILINEAR)
        static_assert(
          sizeof(bedlevel.z_values) == GRID_MAX_POINTS * sizeof(bedlevel.z_values[0][0]),
          "Bilinear Z array is the wrong size."
        );
      #endif

      const uint8_t grid_max_x = TERN(AUTO_BED_LEVELING_BILINEAR, GRID_MAX_POINTS_X, 3),
                    grid_max_y = TERN(AUTO_BED_LEVELING_BILINEAR, GRID_MAX_POINTS_Y, 3);
      EEPROM_WRITE(grid_max_x);
      EEPROM_WRITE(grid_max_y);

      // Check value for the X/Y values
      const uint16_t grid_check = TWO_BYTE_HASH(grid_max_x, grid_max_y);
      EEPROM_WRITE(grid_check);

      #if ENABLED(AUTO_BED_LEVELING_BILINEAR)
        EEPROM_WRITE(bedlevel.grid_spacing);
        EEPROM_WRITE(bedlevel.grid_start);
      #else
        const xy_pos_t bilinear_grid_spacing{0}, bilinear_start{0};
        EEPROM_WRITE(bilinear_grid_spacing);
        EEPROM_WRITE(bilinear_start);
      #endif

      #if ENABLED(AUTO_BED_LEVELING_BILINEAR)
        EEPROM_WRITE(bedlevel.z_values);              // 9-256 floats
      #else
        dummyf = 0;
        for (uint16_t q = grid_max_x * grid_max_y; q--;) EEPROM_WRITE(dummyf);
      #endif
    }

    //
    // X Axis Twist Compensation
    //
    #if ENABLED(X_AXIS_TWIST_COMPENSATION)
      _FIELD_TEST(xatc_spacing);
      EEPROM_WRITE(xatc.spacing);
      EEPROM_WRITE(xatc.start);
      EEPROM_WRITE(xatc.z_offset);
    #endif

    //
    // Unified Bed Leveling
    //
    {
      _FIELD_TEST(planner_leveling_active);
      const bool ubl_active = TERN(AUTO_BED_LEVELING_UBL, planner.leveling_active, false);
      const int8_t storage_slot = TERN(AUTO_BED_LEVELING_UBL, bedlevel.storage_slot, -1);
      EEPROM_WRITE(ubl_active);
      EEPROM_WRITE(storage_slot);
    }

    //
    // Servo Angles
    //
    {
      _FIELD_TEST(servo_angles);
      #if !HAS_SERVO_ANGLES
        uint16_t servo_angles[EEPROM_NUM_SERVOS][2] = { { 0, 0 } };
      #endif
      EEPROM_WRITE(servo_angles);
    }

    //
    // Thermal first layer compensation values
    //
    #if HAS_PTC
      #if ENABLED(PTC_PROBE)
        EEPROM_WRITE(ptc.z_offsets_probe);
      #endif
      #if ENABLED(PTC_BED)
        EEPROM_WRITE(ptc.z_offsets_bed);
      #endif
      #if ENABLED(PTC_HOTEND)
        EEPROM_WRITE(ptc.z_offsets_hotend);
      #endif
    #else
      // No placeholder data for this feature
    #endif

    //
    // BLTOUCH
    //
    {
      _FIELD_TEST(bltouch_od_5v_mode);
      const bool bltouch_od_5v_mode = TERN0(BLTOUCH, bltouch.od_5v_mode);
      EEPROM_WRITE(bltouch_od_5v_mode);

      #if HAS_BLTOUCH_HS_MODE
        _FIELD_TEST(bltouch_high_speed_mode);
        const bool bltouch_high_speed_mode = TERN0(BLTOUCH, bltouch.high_speed_mode);
        EEPROM_WRITE(bltouch_high_speed_mode);
      #endif
    }

    //
    // Kinematic Settings (Delta, SCARA, TPARA, Polargraph...)
    //
    #if IS_KINEMATIC
    {
      EEPROM_WRITE(segments_per_second);
      #if ENABLED(DELTA)
        _FIELD_TEST(delta_height);
        EEPROM_WRITE(delta_height);              // 1 float
        EEPROM_WRITE(delta_endstop_adj);         // 3 floats
        EEPROM_WRITE(delta_radius);              // 1 float
        EEPROM_WRITE(delta_diagonal_rod);        // 1 float
        EEPROM_WRITE(delta_tower_angle_trim);    // 3 floats
        EEPROM_WRITE(delta_diagonal_rod_trim);   // 3 floats
      #elif ENABLED(POLARGRAPH)
        _FIELD_TEST(draw_area_min);
        EEPROM_WRITE(draw_area_min);             // 2 floats
        EEPROM_WRITE(draw_area_max);             // 2 floats
        EEPROM_WRITE(polargraph_max_belt_len);   // 1 float
      #endif
    }
    #endif

    //
    // Extra Endstops offsets
    //
    #if HAS_EXTRA_ENDSTOPS
    {
      _FIELD_TEST(x2_endstop_adj);

      // Write dual endstops in X, Y, Z order. Unused = 0.0
      dummyf = 0;
      EEPROM_WRITE(TERN(X_DUAL_ENDSTOPS, endstops.x2_endstop_adj, dummyf));   // 1 float
      EEPROM_WRITE(TERN(Y_DUAL_ENDSTOPS, endstops.y2_endstop_adj, dummyf));   // 1 float
      EEPROM_WRITE(TERN(Z_MULTI_ENDSTOPS, endstops.z2_endstop_adj, dummyf));  // 1 float

      #if ENABLED(Z_MULTI_ENDSTOPS) && NUM_Z_STEPPERS >= 3
        EEPROM_WRITE(endstops.z3_endstop_adj);   // 1 float
      #else
        EEPROM_WRITE(dummyf);
      #endif

      #if ENABLED(Z_MULTI_ENDSTOPS) && NUM_Z_STEPPERS >= 4
        EEPROM_WRITE(endstops.z4_endstop_adj);   // 1 float
      #else
        EEPROM_WRITE(dummyf);
      #endif
    }
    #endif

    #if ENABLED(Z_STEPPER_AUTO_ALIGN)
      EEPROM_WRITE(z_stepper_align.xy);
      #if HAS_Z_STEPPER_ALIGN_STEPPER_XY
        EEPROM_WRITE(z_stepper_align.stepper_xy);
      #endif
    #endif

    //
    // LCD Preheat settings
    //
    #if HAS_PREHEAT
      _FIELD_TEST(ui_material_preset);
      EEPROM_WRITE(ui.material_preset);
    #endif

    //
    // PIDTEMP
    //
    {
      _FIELD_TEST(hotendPID);
      #if DISABLED(PIDTEMP)
        raw_pidcf_t pidcf = { NAN, NAN, NAN, NAN, NAN };
      #endif
      HOTEND_LOOP() {
        #if ENABLED(PIDTEMP)
          const hotend_pid_t &pid = thermalManager.temp_hotend[e].pid;
          raw_pidcf_t pidcf = { pid.p(), pid.i(), pid.d(), pid.c(), pid.f() };
        #endif
        EEPROM_WRITE(pidcf);
      }

      _FIELD_TEST(lpq_len);
      const int16_t lpq_len = TERN(PID_EXTRUSION_SCALING, thermalManager.lpq_len, 20);
      EEPROM_WRITE(lpq_len);
    }

    //
    // PIDTEMPBED
    //
    {
      _FIELD_TEST(bedPID);
      #if ENABLED(PIDTEMPBED)
        const auto &pid = thermalManager.temp_bed.pid;
        const raw_pid_t bed_pid = { pid.p(), pid.i(), pid.d() };
      #else
        const raw_pid_t bed_pid = { NAN, NAN, NAN };
      #endif
      EEPROM_WRITE(bed_pid);
    }

    //
    // PIDTEMPCHAMBER
    //
    {
      _FIELD_TEST(chamberPID);
      #if ENABLED(PIDTEMPCHAMBER)
        const auto &pid = thermalManager.temp_chamber.pid;
        const raw_pid_t chamber_pid = { pid.p(), pid.i(), pid.d() };
      #else
        const raw_pid_t chamber_pid = { NAN, NAN, NAN };
      #endif
      EEPROM_WRITE(chamber_pid);
    }

    //
    // User-defined Thermistors
    //
    #if HAS_USER_THERMISTORS
      _FIELD_TEST(user_thermistor);
      EEPROM_WRITE(thermalManager.user_thermistor);
    #endif

    //
    // Power monitor
    //
    {
      #if HAS_POWER_MONITOR
        const uint8_t &power_monitor_flags = power_monitor.flags;
      #else
        constexpr uint8_t power_monitor_flags = 0x00;
      #endif
      _FIELD_TEST(power_monitor_flags);
      EEPROM_WRITE(power_monitor_flags);
    }

    //
    // LCD Contrast
    //
    {
      _FIELD_TEST(lcd_contrast);
      const uint8_t lcd_contrast = TERN(HAS_LCD_CONTRAST, ui.contrast, 127);
      EEPROM_WRITE(lcd_contrast);
    }

    //
    // LCD Brightness
    //
    {
      _FIELD_TEST(lcd_brightness);
      const uint8_t lcd_brightness = TERN(HAS_LCD_BRIGHTNESS, ui.brightness, 255);
      EEPROM_WRITE(lcd_brightness);
    }

    //
    // LCD Backlight / Sleep Timeout
    //
    #if LCD_BACKLIGHT_TIMEOUT_MINS
      EEPROM_WRITE(ui.backlight_timeout_minutes);
    #elif HAS_DISPLAY_SLEEP
      EEPROM_WRITE(ui.sleep_timeout_minutes);
    #endif

    //
    // Controller Fan
    //
    {
      _FIELD_TEST(controllerFan_settings);
      #if ENABLED(USE_CONTROLLER_FAN)
        const controllerFan_settings_t &cfs = controllerFan.settings;
      #else
        constexpr controllerFan_settings_t cfs = controllerFan_defaults;
      #endif
      EEPROM_WRITE(cfs);
    }

    //
    // Power-Loss Recovery
    //
    {
      _FIELD_TEST(recovery_enabled);
      const bool recovery_enabled = TERN(POWER_LOSS_RECOVERY, recovery.enabled, ENABLED(PLR_ENABLED_DEFAULT));
      EEPROM_WRITE(recovery_enabled);
    }

    //
    // Firmware Retraction
    //
    {
      _FIELD_TEST(fwretract_settings);
      #if DISABLED(FWRETRACT)
        const fwretract_settings_t autoretract_defaults = { 3, 45, 0, 0, 0, 13, 0, 8 };
      #endif
      EEPROM_WRITE(TERN(FWRETRACT, fwretract.settings, autoretract_defaults));

      #if DISABLED(FWRETRACT_AUTORETRACT)
        const bool autoretract_enabled = false;
      #endif
      EEPROM_WRITE(TERN(FWRETRACT_AUTORETRACT, fwretract.autoretract_enabled, autoretract_enabled));
    }

    //
    // Volumetric & Filament Size
    //
    {
      _FIELD_TEST(parser_volumetric_enabled);

      #if DISABLED(NO_VOLUMETRICS)

        EEPROM_WRITE(parser.volumetric_enabled);
        EEPROM_WRITE(planner.filament_size);
        #if ENABLED(VOLUMETRIC_EXTRUDER_LIMIT)
          EEPROM_WRITE(planner.volumetric_extruder_limit);
        #else
          dummyf = DEFAULT_VOLUMETRIC_EXTRUDER_LIMIT;
          for (uint8_t q = EXTRUDERS; q--;) EEPROM_WRITE(dummyf);
        #endif

      #else

        const bool volumetric_enabled = false;
        EEPROM_WRITE(volumetric_enabled);
        dummyf = DEFAULT_NOMINAL_FILAMENT_DIA;
        for (uint8_t q = EXTRUDERS; q--;) EEPROM_WRITE(dummyf);
        dummyf = DEFAULT_VOLUMETRIC_EXTRUDER_LIMIT;
        for (uint8_t q = EXTRUDERS; q--;) EEPROM_WRITE(dummyf);

      #endif
    }

    //
    // TMC Configuration
    //
    {
      _FIELD_TEST(tmc_stepper_current);

      per_stepper_uint16_t tmc_stepper_current{0};

      #if HAS_TRINAMIC_CONFIG
        #if AXIS_IS_TMC(X)
          tmc_stepper_current.X = stepperX.getMilliamps();
        #endif
        #if AXIS_IS_TMC(Y)
          tmc_stepper_current.Y = stepperY.getMilliamps();
        #endif
        #if AXIS_IS_TMC(Z)
          tmc_stepper_current.Z = stepperZ.getMilliamps();
        #endif
        #if AXIS_IS_TMC(I)
          tmc_stepper_current.I = stepperI.getMilliamps();
        #endif
        #if AXIS_IS_TMC(J)
          tmc_stepper_current.J = stepperJ.getMilliamps();
        #endif
        #if AXIS_IS_TMC(K)
          tmc_stepper_current.K = stepperK.getMilliamps();
        #endif
        #if AXIS_IS_TMC(U)
          tmc_stepper_current.U = stepperU.getMilliamps();
        #endif
        #if AXIS_IS_TMC(V)
          tmc_stepper_current.V = stepperV.getMilliamps();
        #endif
        #if AXIS_IS_TMC(W)
          tmc_stepper_current.W = stepperW.getMilliamps();
        #endif
        #if AXIS_IS_TMC(X2)
          tmc_stepper_current.X2 = stepperX2.getMilliamps();
        #endif
        #if AXIS_IS_TMC(Y2)
          tmc_stepper_current.Y2 = stepperY2.getMilliamps();
        #endif
        #if AXIS_IS_TMC(Z2)
          tmc_stepper_current.Z2 = stepperZ2.getMilliamps();
        #endif
        #if AXIS_IS_TMC(Z3)
          tmc_stepper_current.Z3 = stepperZ3.getMilliamps();
        #endif
        #if AXIS_IS_TMC(Z4)
          tmc_stepper_current.Z4 = stepperZ4.getMilliamps();
        #endif
        #if AXIS_IS_TMC(E0)
          tmc_stepper_current.E0 = stepperE0.getMilliamps();
        #endif
        #if AXIS_IS_TMC(E1)
          tmc_stepper_current.E1 = stepperE1.getMilliamps();
        #endif
        #if AXIS_IS_TMC(E2)
          tmc_stepper_current.E2 = stepperE2.getMilliamps();
        #endif
        #if AXIS_IS_TMC(E3)
          tmc_stepper_current.E3 = stepperE3.getMilliamps();
        #endif
        #if AXIS_IS_TMC(E4)
          tmc_stepper_current.E4 = stepperE4.getMilliamps();
        #endif
        #if AXIS_IS_TMC(E5)
          tmc_stepper_current.E5 = stepperE5.getMilliamps();
        #endif
        #if AXIS_IS_TMC(E6)
          tmc_stepper_current.E6 = stepperE6.getMilliamps();
        #endif
        #if AXIS_IS_TMC(E7)
          tmc_stepper_current.E7 = stepperE7.getMilliamps();
        #endif
      #endif
      EEPROM_WRITE(tmc_stepper_current);
    }

    //
    // TMC Hybrid Threshold, and placeholder values
    //
    {
      _FIELD_TEST(tmc_hybrid_threshold);

      #if ENABLED(HYBRID_THRESHOLD)
        per_stepper_uint32_t tmc_hybrid_threshold{0};
        TERN_(X_HAS_STEALTHCHOP,  tmc_hybrid_threshold.X =  stepperX.get_pwm_thrs());
        TERN_(Y_HAS_STEALTHCHOP,  tmc_hybrid_threshold.Y =  stepperY.get_pwm_thrs());
        TERN_(Z_HAS_STEALTHCHOP,  tmc_hybrid_threshold.Z =  stepperZ.get_pwm_thrs());
        TERN_(I_HAS_STEALTHCHOP,  tmc_hybrid_threshold.I =  stepperI.get_pwm_thrs());
        TERN_(J_HAS_STEALTHCHOP,  tmc_hybrid_threshold.J =  stepperJ.get_pwm_thrs());
        TERN_(K_HAS_STEALTHCHOP,  tmc_hybrid_threshold.K =  stepperK.get_pwm_thrs());
        TERN_(U_HAS_STEALTHCHOP,  tmc_hybrid_threshold.U =  stepperU.get_pwm_thrs());
        TERN_(V_HAS_STEALTHCHOP,  tmc_hybrid_threshold.V =  stepperV.get_pwm_thrs());
        TERN_(W_HAS_STEALTHCHOP,  tmc_hybrid_threshold.W =  stepperW.get_pwm_thrs());
        TERN_(X2_HAS_STEALTHCHOP, tmc_hybrid_threshold.X2 = stepperX2.get_pwm_thrs());
        TERN_(Y2_HAS_STEALTHCHOP, tmc_hybrid_threshold.Y2 = stepperY2.get_pwm_thrs());
        TERN_(Z2_HAS_STEALTHCHOP, tmc_hybrid_threshold.Z2 = stepperZ2.get_pwm_thrs());
        TERN_(Z3_HAS_STEALTHCHOP, tmc_hybrid_threshold.Z3 = stepperZ3.get_pwm_thrs());
        TERN_(Z4_HAS_STEALTHCHOP, tmc_hybrid_threshold.Z4 = stepperZ4.get_pwm_thrs());
        TERN_(E0_HAS_STEALTHCHOP, tmc_hybrid_threshold.E0 = stepperE0.get_pwm_thrs());
        TERN_(E1_HAS_STEALTHCHOP, tmc_hybrid_threshold.E1 = stepperE1.get_pwm_thrs());
        TERN_(E2_HAS_STEALTHCHOP, tmc_hybrid_threshold.E2 = stepperE2.get_pwm_thrs());
        TERN_(E3_HAS_STEALTHCHOP, tmc_hybrid_threshold.E3 = stepperE3.get_pwm_thrs());
        TERN_(E4_HAS_STEALTHCHOP, tmc_hybrid_threshold.E4 = stepperE4.get_pwm_thrs());
        TERN_(E5_HAS_STEALTHCHOP, tmc_hybrid_threshold.E5 = stepperE5.get_pwm_thrs());
        TERN_(E6_HAS_STEALTHCHOP, tmc_hybrid_threshold.E6 = stepperE6.get_pwm_thrs());
        TERN_(E7_HAS_STEALTHCHOP, tmc_hybrid_threshold.E7 = stepperE7.get_pwm_thrs());
      #else
        #define _EN_ITEM(N) , .E##N =  30
        const per_stepper_uint32_t tmc_hybrid_threshold = {
          NUM_AXIS_LIST_(.X = 100, .Y = 100, .Z = 3, .I = 3, .J = 3, .K = 3, .U = 3, .V = 3, .W = 3)
          .X2 = 100, .Y2 = 100, .Z2 = 3, .Z3 = 3, .Z4 = 3
          REPEAT(E_STEPPERS, _EN_ITEM)
        };
        #undef _EN_ITEM
      #endif
      EEPROM_WRITE(tmc_hybrid_threshold);
    }

    //
    // TMC StallGuard threshold
    //
    {
      mot_stepper_int16_t tmc_sgt{0};
      #if USE_SENSORLESS
        NUM_AXIS_CODE(
          TERN_(X_SENSORLESS, tmc_sgt.X = stepperX.homing_threshold()),
          TERN_(Y_SENSORLESS, tmc_sgt.Y = stepperY.homing_threshold()),
          TERN_(Z_SENSORLESS, tmc_sgt.Z = stepperZ.homing_threshold()),
          TERN_(I_SENSORLESS, tmc_sgt.I = stepperI.homing_threshold()),
          TERN_(J_SENSORLESS, tmc_sgt.J = stepperJ.homing_threshold()),
          TERN_(K_SENSORLESS, tmc_sgt.K = stepperK.homing_threshold()),
          TERN_(U_SENSORLESS, tmc_sgt.U = stepperU.homing_threshold()),
          TERN_(V_SENSORLESS, tmc_sgt.V = stepperV.homing_threshold()),
          TERN_(W_SENSORLESS, tmc_sgt.W = stepperW.homing_threshold())
        );
        TERN_(X2_SENSORLESS, tmc_sgt.X2 = stepperX2.homing_threshold());
        TERN_(Y2_SENSORLESS, tmc_sgt.Y2 = stepperY2.homing_threshold());
        TERN_(Z2_SENSORLESS, tmc_sgt.Z2 = stepperZ2.homing_threshold());
        TERN_(Z3_SENSORLESS, tmc_sgt.Z3 = stepperZ3.homing_threshold());
        TERN_(Z4_SENSORLESS, tmc_sgt.Z4 = stepperZ4.homing_threshold());
      #endif
      EEPROM_WRITE(tmc_sgt);
    }

    //
    // TMC stepping mode
    //
    {
      _FIELD_TEST(tmc_stealth_enabled);

      per_stepper_bool_t tmc_stealth_enabled = { false };
      TERN_(X_HAS_STEALTHCHOP,  tmc_stealth_enabled.X  = stepperX.get_stored_stealthChop());
      TERN_(Y_HAS_STEALTHCHOP,  tmc_stealth_enabled.Y  = stepperY.get_stored_stealthChop());
      TERN_(Z_HAS_STEALTHCHOP,  tmc_stealth_enabled.Z  = stepperZ.get_stored_stealthChop());
      TERN_(I_HAS_STEALTHCHOP,  tmc_stealth_enabled.I  = stepperI.get_stored_stealthChop());
      TERN_(J_HAS_STEALTHCHOP,  tmc_stealth_enabled.J  = stepperJ.get_stored_stealthChop());
      TERN_(K_HAS_STEALTHCHOP,  tmc_stealth_enabled.K  = stepperK.get_stored_stealthChop());
      TERN_(U_HAS_STEALTHCHOP,  tmc_stealth_enabled.U  = stepperU.get_stored_stealthChop());
      TERN_(V_HAS_STEALTHCHOP,  tmc_stealth_enabled.V  = stepperV.get_stored_stealthChop());
      TERN_(W_HAS_STEALTHCHOP,  tmc_stealth_enabled.W  = stepperW.get_stored_stealthChop());
      TERN_(X2_HAS_STEALTHCHOP, tmc_stealth_enabled.X2 = stepperX2.get_stored_stealthChop());
      TERN_(Y2_HAS_STEALTHCHOP, tmc_stealth_enabled.Y2 = stepperY2.get_stored_stealthChop());
      TERN_(Z2_HAS_STEALTHCHOP, tmc_stealth_enabled.Z2 = stepperZ2.get_stored_stealthChop());
      TERN_(Z3_HAS_STEALTHCHOP, tmc_stealth_enabled.Z3 = stepperZ3.get_stored_stealthChop());
      TERN_(Z4_HAS_STEALTHCHOP, tmc_stealth_enabled.Z4 = stepperZ4.get_stored_stealthChop());
      TERN_(E0_HAS_STEALTHCHOP, tmc_stealth_enabled.E0 = stepperE0.get_stored_stealthChop());
      TERN_(E1_HAS_STEALTHCHOP, tmc_stealth_enabled.E1 = stepperE1.get_stored_stealthChop());
      TERN_(E2_HAS_STEALTHCHOP, tmc_stealth_enabled.E2 = stepperE2.get_stored_stealthChop());
      TERN_(E3_HAS_STEALTHCHOP, tmc_stealth_enabled.E3 = stepperE3.get_stored_stealthChop());
      TERN_(E4_HAS_STEALTHCHOP, tmc_stealth_enabled.E4 = stepperE4.get_stored_stealthChop());
      TERN_(E5_HAS_STEALTHCHOP, tmc_stealth_enabled.E5 = stepperE5.get_stored_stealthChop());
      TERN_(E6_HAS_STEALTHCHOP, tmc_stealth_enabled.E6 = stepperE6.get_stored_stealthChop());
      TERN_(E7_HAS_STEALTHCHOP, tmc_stealth_enabled.E7 = stepperE7.get_stored_stealthChop());
      EEPROM_WRITE(tmc_stealth_enabled);
    }

    //
    // Linear Advance
    //
    {
      _FIELD_TEST(planner_extruder_advance_K);

      #if ENABLED(LIN_ADVANCE)
        EEPROM_WRITE(planner.extruder_advance_K);
      #else
        dummyf = 0;
        for (uint8_t q = DISTINCT_E; q--;) EEPROM_WRITE(dummyf);
      #endif
    }

    //
    // Motor Current PWM
    //
    {
      _FIELD_TEST(motor_current_setting);

      #if HAS_MOTOR_CURRENT_SPI || HAS_MOTOR_CURRENT_PWM
        EEPROM_WRITE(stepper.motor_current_setting);
      #else
        const uint32_t no_current[MOTOR_CURRENT_COUNT] = { 0 };
        EEPROM_WRITE(no_current);
      #endif
    }

    //
    // CNC Coordinate Systems
    //
    #if NUM_AXES
      _FIELD_TEST(coordinate_system);
      #if DISABLED(CNC_COORDINATE_SYSTEMS)
        const xyz_pos_t coordinate_system[MAX_COORDINATE_SYSTEMS] = { { 0 } };
      #endif
      EEPROM_WRITE(TERN(CNC_COORDINATE_SYSTEMS, gcode.coordinate_system, coordinate_system));
    #endif

    //
    // Skew correction factors
    //
    #if ENABLED(SKEW_CORRECTION)
      _FIELD_TEST(planner_skew_factor);
      EEPROM_WRITE(planner.skew_factor);
    #endif

    //
    // Advanced Pause filament load & unload lengths
    //
    #if HAS_EXTRUDERS
    {
      #if DISABLED(ADVANCED_PAUSE_FEATURE)
        const fil_change_settings_t fc_settings[EXTRUDERS] = { 0, 0 };
      #endif
      _FIELD_TEST(fc_settings);
      EEPROM_WRITE(fc_settings);
    }
    #endif

    //
    // Multiple Extruders
    //

    #if HAS_MULTI_EXTRUDER
      _FIELD_TEST(toolchange_settings);
      EEPROM_WRITE(toolchange_settings);
    #endif

    //
    // Backlash Compensation
    //
    #if NUM_AXES
    {
      #if ENABLED(BACKLASH_GCODE)
        xyz_float_t backlash_distance_mm;
        LOOP_NUM_AXES(axis) backlash_distance_mm[axis] = backlash.get_distance_mm((AxisEnum)axis);
        const uint8_t backlash_correction = backlash.get_correction_uint8();
      #else
        const xyz_float_t backlash_distance_mm{0};
        const uint8_t backlash_correction = 0;
      #endif
      #if ENABLED(BACKLASH_GCODE) && defined(BACKLASH_SMOOTHING_MM)
        const float backlash_smoothing_mm = backlash.get_smoothing_mm();
      #else
        const float backlash_smoothing_mm = 3;
      #endif
      _FIELD_TEST(backlash_distance_mm);
      EEPROM_WRITE(backlash_distance_mm);
      EEPROM_WRITE(backlash_correction);
      EEPROM_WRITE(backlash_smoothing_mm);
    }
    #endif // NUM_AXES

    //
    // Extensible UI User Data
    //
    #if ENABLED(EXTENSIBLE_UI)
    {
      char extui_data[ExtUI::eeprom_data_size] = { 0 };
      ExtUI::onStoreSettings(extui_data);
      _FIELD_TEST(extui_data);
      EEPROM_WRITE(extui_data);
    }
    #endif

    //
    // Creality DWIN User Data
    //
    #if ENABLED(DWIN_LCD_PROUI)
    {
      _FIELD_TEST(dwin_data);
      char dwin_data[eeprom_data_size] = { 0 };
      dwinCopySettingsTo(dwin_data);
      EEPROM_WRITE(dwin_data);
    }
    #endif

    #if ENABLED(DWIN_CREALITY_LCD_JYERSUI)
    {
      _FIELD_TEST(dwin_settings);
      char dwin_settings[jyersDWIN.eeprom_data_size] = { 0 };
      jyersDWIN.saveSettings(dwin_settings);
      EEPROM_WRITE(dwin_settings);
    }
    #endif

    //
    // Case Light Brightness
    //
    #if CASELIGHT_USES_BRIGHTNESS
      EEPROM_WRITE(caselight.brightness);
    #endif

    //
    // Ender-3 S1 Pro RTS
    //
    #if ENABLED(E3S1PRO_RTS)
      EEPROM_WRITE(g_soundSetOffOn);
      EEPROM_WRITE(language_change_font);
      //EEPROM_WRITE(x_min_pos_eeprom);
      //EEPROM_WRITE(y_min_pos_eeprom);
    #endif

    //
    // Password feature
    //
    #if ENABLED(PASSWORD_FEATURE)
      EEPROM_WRITE(password.is_set);
      EEPROM_WRITE(password.value);
    #endif

    //
    // TOUCH_SCREEN_CALIBRATION
    //
    #if ENABLED(TOUCH_SCREEN_CALIBRATION)
      EEPROM_WRITE(touch_calibration.calibration);
    #endif

    //
    // Ethernet network info
    //
    #if HAS_ETHERNET
    {
      _FIELD_TEST(ethernet_hardware_enabled);
      const bool ethernet_hardware_enabled = ethernet.hardware_enabled;
      const uint32_t ethernet_ip      = ethernet.ip,
                     ethernet_dns     = ethernet.myDns,
                     ethernet_gateway = ethernet.gateway,
                     ethernet_subnet  = ethernet.subnet;
      EEPROM_WRITE(ethernet_hardware_enabled);
      EEPROM_WRITE(ethernet_ip);
      EEPROM_WRITE(ethernet_dns);
      EEPROM_WRITE(ethernet_gateway);
      EEPROM_WRITE(ethernet_subnet);
    }
    #endif

    //
    // Buzzer enable/disable
    //
    #if ENABLED(SOUND_MENU_ITEM)
      EEPROM_WRITE(ui.sound_on);
    #endif

    //
    // Fan tachometer check
    //
    #if HAS_FANCHECK
      EEPROM_WRITE(fan_check.enabled);
    #endif

    //
    // MKS UI controller
    //
    #if DGUS_LCD_UI_MKS
      EEPROM_WRITE(mks_language_index);
      EEPROM_WRITE(mks_corner_offsets);
      EEPROM_WRITE(mks_park_pos);
      EEPROM_WRITE(mks_min_extrusion_temp);
    #endif

    //
    // Selected LCD language
    //
    #if HAS_MULTI_LANGUAGE
      EEPROM_WRITE(ui.language);
    #endif

    //
    // Model predictive control
    //
    #if ENABLED(MPCTEMP)
      HOTEND_LOOP() EEPROM_WRITE(thermalManager.temp_hotend[e].mpc);
    #endif

    //
    // Fixed-Time Motion
    //
    #if ENABLED(FT_MOTION)
      _FIELD_TEST(ftMotion_cfg);
      EEPROM_WRITE(ftMotion.cfg);
    #endif

    //
    // Input Shaping
    //
    #if HAS_ZV_SHAPING
      #if ENABLED(INPUT_SHAPING_X)
        EEPROM_WRITE(stepper.get_shaping_frequency(X_AXIS));
        EEPROM_WRITE(stepper.get_shaping_damping_ratio(X_AXIS));
      #endif
      #if ENABLED(INPUT_SHAPING_Y)
        EEPROM_WRITE(stepper.get_shaping_frequency(Y_AXIS));
        EEPROM_WRITE(stepper.get_shaping_damping_ratio(Y_AXIS));
      #endif
    #endif

    //
    // HOTEND_IDLE_TIMEOUT
    //
    #if ENABLED(HOTEND_IDLE_TIMEOUT)
      EEPROM_WRITE(hotend_idle.cfg);
    #endif

    //
    // Nonlinear Extrusion
    //
    #if ENABLED(NONLINEAR_EXTRUSION)
      EEPROM_WRITE(stepper.ne);
    #endif

    //
    // Report final CRC and Data Size
    //
    if (eeprom_error == ERR_EEPROM_NOERR) {
      const uint16_t eeprom_size = eeprom_index - (EEPROM_OFFSET),
                     final_crc = working_crc;

      // Write the EEPROM header
      eeprom_index = EEPROM_OFFSET;

      EEPROM_WRITE(version);
      #if ENABLED(EEPROM_INIT_NOW)
        EEPROM_WRITE(build_hash);
      #endif
      EEPROM_WRITE(final_crc);

      // Report storage size
      DEBUG_ECHO_MSG("Settings Stored (", eeprom_size, " bytes; crc ", (uint32_t)final_crc, ")");

      eeprom_error = size_error(eeprom_size);
    }
    EEPROM_FINISH();

    //
    // UBL Mesh
    //
    #if ENABLED(UBL_SAVE_ACTIVE_ON_M500)
      if (bedlevel.storage_slot >= 0)
        store_mesh(bedlevel.storage_slot);
    #endif

    const bool success = (eeprom_error == ERR_EEPROM_NOERR);
    if (success) {
      LCD_MESSAGE(MSG_SETTINGS_STORED);
      TERN_(HOST_PROMPT_SUPPORT, hostui.notify(GET_TEXT_F(MSG_SETTINGS_STORED)));
    }

    TERN_(EXTENSIBLE_UI, ExtUI::onSettingsStored(success));

    return success;
  }

  /**
   * M501 - Retrieve Configuration
   */
  EEPROM_Error MarlinSettings::_load() {
    EEPROM_Error eeprom_error = ERR_EEPROM_NOERR;

    if (!EEPROM_START(EEPROM_OFFSET)) return eeprom_error;

    char stored_ver[4];
    EEPROM_READ_ALWAYS(stored_ver);

    uint16_t stored_crc;

    do { // A block to break out of on error

      // Version has to match or defaults are used
      if (strncmp(version, stored_ver, 3) != 0) {
        if (stored_ver[3] != '\0') {
          stored_ver[0] = '?';
          stored_ver[1] = '\0';
        }
        DEBUG_ECHO_MSG("EEPROM version mismatch (EEPROM=", stored_ver, " Marlin=" EEPROM_VERSION ")");
        eeprom_error = ERR_EEPROM_VERSION;
        break;
      }

      //
      // Optionally reset on first boot after flashing
      //
      #if ENABLED(EEPROM_INIT_NOW)
        uint32_t stored_hash;
        EEPROM_READ_ALWAYS(stored_hash);
        if (stored_hash != build_hash) {
          eeprom_error = ERR_EEPROM_CORRUPT;
          break;
        }
      #endif

      //
      // Get the stored CRC to compare at the end
      //
      EEPROM_READ_ALWAYS(stored_crc);

      //
      // A temporary float for safe storage
      //
      float dummyf = 0;

      //
      // Init to 0. Accumulated by EEPROM_READ
      //
      working_crc = 0;

      //
      // Validate the stored size against the current data structure size
      //
      uint16_t stored_size;
      EEPROM_READ_ALWAYS(stored_size);
      if ((eeprom_error = size_error(stored_size))) break;

      //
      // Extruder Parameter Count
      // Number of e_factors may change
      //
      _FIELD_TEST(e_factors);
      uint8_t e_factors;
      EEPROM_READ_ALWAYS(e_factors);

      //
      // Planner Motion
      //
      {
        // Get only the number of E stepper parameters previously stored
        // Any steppers added later are set to their defaults
        uint32_t tmp1[NUM_AXES + e_factors];
        float tmp2[NUM_AXES + e_factors];
        feedRate_t tmp3[NUM_AXES + e_factors];
        EEPROM_READ((uint8_t *)tmp1, sizeof(tmp1)); // max_acceleration_mm_per_s2
        EEPROM_READ(planner.settings.min_segment_time_us);
        EEPROM_READ((uint8_t *)tmp2, sizeof(tmp2)); // axis_steps_per_mm
        EEPROM_READ((uint8_t *)tmp3, sizeof(tmp3)); // max_feedrate_mm_s

        if (!validating) LOOP_DISTINCT_AXES(i) {
          const bool in = (i < e_factors + NUM_AXES);
          planner.settings.max_acceleration_mm_per_s2[i] = in ? tmp1[i] : pgm_read_dword(&_DMA[ALIM(i, _DMA)]);
          planner.settings.axis_steps_per_mm[i]          = in ? tmp2[i] : pgm_read_float(&_DASU[ALIM(i, _DASU)]);
          planner.settings.max_feedrate_mm_s[i]          = in ? tmp3[i] : pgm_read_float(&_DMF[ALIM(i, _DMF)]);
        }

        EEPROM_READ(planner.settings.acceleration);
        EEPROM_READ(planner.settings.retract_acceleration);
        EEPROM_READ(planner.settings.travel_acceleration);
        EEPROM_READ(planner.settings.min_feedrate_mm_s);
        EEPROM_READ(planner.settings.min_travel_feedrate_mm_s);

        #if HAS_CLASSIC_JERK
          EEPROM_READ(planner.max_jerk);
          #if HAS_LINEAR_E_JERK
            EEPROM_READ(dummyf);
          #endif
        #else
          for (uint8_t q = LOGICAL_AXES; q--;) EEPROM_READ(dummyf);
        #endif

        EEPROM_READ(TERN(CLASSIC_JERK, dummyf, planner.junction_deviation_mm));
      }

      //
      // Home Offset (M206 / M665)
      //
      #if NUM_AXES
      {
        _FIELD_TEST(home_offset);

        #if HAS_SCARA_OFFSET
          EEPROM_READ(scara_home_offset);
        #else
          #if !HAS_HOME_OFFSET
            xyz_pos_t home_offset;
          #endif
          EEPROM_READ(home_offset);
        #endif
      }
      #endif // NUM_AXES

      //
      // Hotend Offsets, if any
      //
      {
        #if HAS_HOTEND_OFFSET
          // Skip hotend 0 which must be 0
          for (uint8_t e = 1; e < HOTENDS; ++e)
            EEPROM_READ(hotend_offset[e]);
        #endif
      }

      //
      // Filament Runout Sensor
      //
      {
        int8_t runout_sensor_enabled;
        _FIELD_TEST(runout_sensor_enabled);
        EEPROM_READ(runout_sensor_enabled);
        #if HAS_FILAMENT_SENSOR
          runout.enabled = runout_sensor_enabled < 0 ? FIL_RUNOUT_ENABLED_DEFAULT : runout_sensor_enabled;
        #endif

        TERN_(HAS_FILAMENT_SENSOR, if (runout.enabled) runout.reset());

        float runout_distance_mm;
        EEPROM_READ(runout_distance_mm);
        #if HAS_FILAMENT_RUNOUT_DISTANCE
          if (!validating) runout.set_runout_distance(runout_distance_mm);
        #endif
      }

      //
      // Global Leveling
      //
      EEPROM_READ(TERN(ENABLE_LEVELING_FADE_HEIGHT, new_z_fade_height, dummyf));

      //
      // AUTOTEMP
      //
      #if ENABLED(AUTOTEMP)
        EEPROM_READ(planner.autotemp.max);
        EEPROM_READ(planner.autotemp.min);
        EEPROM_READ(planner.autotemp.factor);
      #endif

      //
      // Mesh (Manual) Bed Leveling
      //
      {
        uint8_t mesh_num_x, mesh_num_y;
        uint16_t mesh_check;
        EEPROM_READ(dummyf);
        EEPROM_READ_ALWAYS(mesh_num_x);
        EEPROM_READ_ALWAYS(mesh_num_y);

        // Check value must correspond to the X/Y values
        EEPROM_READ_ALWAYS(mesh_check);
        if (mesh_check != TWO_BYTE_HASH(mesh_num_x, mesh_num_y)) {
          eeprom_error = ERR_EEPROM_CORRUPT;
          break;
        }

        #if ENABLED(MESH_BED_LEVELING)
          if (!validating) bedlevel.z_offset = dummyf;
          if (mesh_num_x == (GRID_MAX_POINTS_X) && mesh_num_y == (GRID_MAX_POINTS_Y)) {
            // EEPROM data fits the current mesh
            EEPROM_READ(bedlevel.z_values);
          }
          else if (mesh_num_x > (GRID_MAX_POINTS_X) || mesh_num_y > (GRID_MAX_POINTS_Y)) {
            eeprom_error = ERR_EEPROM_CORRUPT;
            break;
          }
          else {
            // EEPROM data is stale
            if (!validating) bedlevel.reset();
            for (uint16_t q = mesh_num_x * mesh_num_y; q--;) EEPROM_READ(dummyf);
          }
        #else
          // MBL is disabled - skip the stored data
          for (uint16_t q = mesh_num_x * mesh_num_y; q--;) EEPROM_READ(dummyf);
        #endif
      }

      //
      // Probe Z Offset
      //
      #if NUM_AXES
      {
        _FIELD_TEST(probe_offset);
        #if HAS_BED_PROBE
          const xyz_pos_t &zpo = probe.offset;
        #else
          xyz_pos_t zpo;
        #endif
        EEPROM_READ(zpo);
      }
      #endif

      //
      // Planar Bed Leveling matrix
      //
      {
        #if ABL_PLANAR
          EEPROM_READ(planner.bed_level_matrix);
        #else
          for (uint8_t q = 9; q--;) EEPROM_READ(dummyf);
        #endif
      }

      //
      // Bilinear Auto Bed Leveling
      //
      {
        uint8_t grid_max_x, grid_max_y;
        EEPROM_READ_ALWAYS(grid_max_x);                // 1 byte
        EEPROM_READ_ALWAYS(grid_max_y);                // 1 byte

        // Check value must correspond to the X/Y values
        uint16_t grid_check;
        EEPROM_READ_ALWAYS(grid_check);
        if (grid_check != TWO_BYTE_HASH(grid_max_x, grid_max_y)) {
          eeprom_error = ERR_EEPROM_CORRUPT;
          break;
        }

        xy_pos_t spacing, start;
        EEPROM_READ(spacing);                          // 2 ints
        EEPROM_READ(start);                            // 2 ints
        #if ENABLED(AUTO_BED_LEVELING_BILINEAR)
          if (grid_max_x == (GRID_MAX_POINTS_X) && grid_max_y == (GRID_MAX_POINTS_Y)) {
            if (!validating) set_bed_leveling_enabled(false);
            bedlevel.set_grid(spacing, start);
            EEPROM_READ(bedlevel.z_values);                 // 9 to 256 floats
          }
          else if (grid_max_x > (GRID_MAX_POINTS_X) || grid_max_y > (GRID_MAX_POINTS_Y)) {
            eeprom_error = ERR_EEPROM_CORRUPT;
            break;
          }
          else // EEPROM data is stale
        #endif // AUTO_BED_LEVELING_BILINEAR
          {
            // Skip past disabled (or stale) Bilinear Grid data
            for (uint16_t q = grid_max_x * grid_max_y; q--;) EEPROM_READ(dummyf);
          }
      }

      //
      // X Axis Twist Compensation
      //
      #if ENABLED(X_AXIS_TWIST_COMPENSATION)
        _FIELD_TEST(xatc_spacing);
        EEPROM_READ(xatc.spacing);
        EEPROM_READ(xatc.start);
        EEPROM_READ(xatc.z_offset);
      #endif

      //
      // Unified Bed Leveling active state
      //
      {
        _FIELD_TEST(planner_leveling_active);
        #if ENABLED(AUTO_BED_LEVELING_UBL)
          const bool &planner_leveling_active = planner.leveling_active;
          const int8_t &ubl_storage_slot = bedlevel.storage_slot;
        #else
          bool planner_leveling_active;
          int8_t ubl_storage_slot;
        #endif
        EEPROM_READ(planner_leveling_active);
        EEPROM_READ(ubl_storage_slot);
      }

      //
      // SERVO_ANGLES
      //
      {
        _FIELD_TEST(servo_angles);
        #if ENABLED(EDITABLE_SERVO_ANGLES)
          uint16_t (&servo_angles_arr)[EEPROM_NUM_SERVOS][2] = servo_angles;
        #else
          uint16_t servo_angles_arr[EEPROM_NUM_SERVOS][2];
        #endif
        EEPROM_READ(servo_angles_arr);
      }

      //
      // Thermal first layer compensation values
      //
      #if HAS_PTC
        #if ENABLED(PTC_PROBE)
          EEPROM_READ(ptc.z_offsets_probe);
        #endif
        # if ENABLED(PTC_BED)
          EEPROM_READ(ptc.z_offsets_bed);
        #endif
        #if ENABLED(PTC_HOTEND)
          EEPROM_READ(ptc.z_offsets_hotend);
        #endif
        ptc.reset_index();
      #else
        // No placeholder data for this feature
      #endif

      //
      // BLTOUCH
      //
      {
        _FIELD_TEST(bltouch_od_5v_mode);
        #if ENABLED(BLTOUCH)
          const bool &bltouch_od_5v_mode = bltouch.od_5v_mode;
        #else
          bool bltouch_od_5v_mode;
        #endif
        EEPROM_READ(bltouch_od_5v_mode);

        #if HAS_BLTOUCH_HS_MODE
          _FIELD_TEST(bltouch_high_speed_mode);
          #if ENABLED(BLTOUCH)
            const bool &bltouch_high_speed_mode = bltouch.high_speed_mode;
          #else
            bool bltouch_high_speed_mode;
          #endif
          EEPROM_READ(bltouch_high_speed_mode);
        #endif
      }

      //
      // Kinematic Settings (Delta, SCARA, TPARA, Polargraph...)
      //
      #if IS_KINEMATIC
      {
        EEPROM_READ(segments_per_second);
        #if ENABLED(DELTA)
          _FIELD_TEST(delta_height);
          EEPROM_READ(delta_height);              // 1 float
          EEPROM_READ(delta_endstop_adj);         // 3 floats
          EEPROM_READ(delta_radius);              // 1 float
          EEPROM_READ(delta_diagonal_rod);        // 1 float
          EEPROM_READ(delta_tower_angle_trim);    // 3 floats
          EEPROM_READ(delta_diagonal_rod_trim);   // 3 floats
        #elif ENABLED(POLARGRAPH)
          _FIELD_TEST(draw_area_min);
          EEPROM_READ(draw_area_min);             // 2 floats
          EEPROM_READ(draw_area_max);             // 2 floats
          EEPROM_READ(polargraph_max_belt_len);   // 1 float
        #endif
      }
      #endif

      //
      // Extra Endstops offsets
      //
      #if HAS_EXTRA_ENDSTOPS
      {
        _FIELD_TEST(x2_endstop_adj);

        EEPROM_READ(TERN(X_DUAL_ENDSTOPS, endstops.x2_endstop_adj, dummyf));  // 1 float
        EEPROM_READ(TERN(Y_DUAL_ENDSTOPS, endstops.y2_endstop_adj, dummyf));  // 1 float
        EEPROM_READ(TERN(Z_MULTI_ENDSTOPS, endstops.z2_endstop_adj, dummyf)); // 1 float

        #if ENABLED(Z_MULTI_ENDSTOPS) && NUM_Z_STEPPERS >= 3
          EEPROM_READ(endstops.z3_endstop_adj); // 1 float
        #else
          EEPROM_READ(dummyf);
        #endif
        #if ENABLED(Z_MULTI_ENDSTOPS) && NUM_Z_STEPPERS >= 4
          EEPROM_READ(endstops.z4_endstop_adj); // 1 float
        #else
          EEPROM_READ(dummyf);
        #endif
      }
      #endif

      #if ENABLED(Z_STEPPER_AUTO_ALIGN)
        EEPROM_READ(z_stepper_align.xy);
        #if HAS_Z_STEPPER_ALIGN_STEPPER_XY
          EEPROM_READ(z_stepper_align.stepper_xy);
        #endif
      #endif

      //
      // LCD Preheat settings
      //
      #if HAS_PREHEAT
        _FIELD_TEST(ui_material_preset);
        EEPROM_READ(ui.material_preset);
      #endif

      //
      // Hotend PID
      //
      {
        HOTEND_LOOP() {
          raw_pidcf_t pidcf;
          EEPROM_READ(pidcf);
          #if ENABLED(PIDTEMP)
            if (!validating && !isnan(pidcf.p))
              thermalManager.temp_hotend[e].pid.set(pidcf);
          #endif
        }
      }

      //
      // PID Extrusion Scaling
      //
      {
        _FIELD_TEST(lpq_len);
        #if ENABLED(PID_EXTRUSION_SCALING)
          const int16_t &lpq_len = thermalManager.lpq_len;
        #else
          int16_t lpq_len;
        #endif
        EEPROM_READ(lpq_len);
      }

      //
      // Heated Bed PID
      //
      {
        raw_pid_t pid;
        EEPROM_READ(pid);
        #if ENABLED(PIDTEMPBED)
          if (!validating && !isnan(pid.p))
            thermalManager.temp_bed.pid.set(pid);
        #endif
      }

      //
      // Heated Chamber PID
      //
      {
        raw_pid_t pid;
        EEPROM_READ(pid);
        #if ENABLED(PIDTEMPCHAMBER)
          if (!validating && !isnan(pid.p))
            thermalManager.temp_chamber.pid.set(pid);
        #endif
      }

      //
      // User-defined Thermistors
      //
      #if HAS_USER_THERMISTORS
      {
        user_thermistor_t user_thermistor[USER_THERMISTORS];
        _FIELD_TEST(user_thermistor);
        EEPROM_READ(user_thermistor);
        if (!validating) COPY(thermalManager.user_thermistor, user_thermistor);
      }
      #endif

      //
      // Power monitor
      //
      {
        uint8_t power_monitor_flags;
        _FIELD_TEST(power_monitor_flags);
        EEPROM_READ(power_monitor_flags);
        TERN_(HAS_POWER_MONITOR, if (!validating) power_monitor.flags = power_monitor_flags);
      }

      //
      // LCD Contrast
      //
      {
        uint8_t lcd_contrast;
        _FIELD_TEST(lcd_contrast);
        EEPROM_READ(lcd_contrast);
        TERN_(HAS_LCD_CONTRAST, if (!validating) ui.contrast = lcd_contrast);
      }

      //
      // LCD Brightness
      //
      {
        uint8_t lcd_brightness;
        _FIELD_TEST(lcd_brightness);
        EEPROM_READ(lcd_brightness);
        TERN_(HAS_LCD_BRIGHTNESS, if (!validating) ui.brightness = lcd_brightness);
      }

      //
      // LCD Backlight / Sleep Timeout
      //
      #if LCD_BACKLIGHT_TIMEOUT_MINS
        EEPROM_READ(ui.backlight_timeout_minutes);
      #elif HAS_DISPLAY_SLEEP
        EEPROM_READ(ui.sleep_timeout_minutes);
      #endif

      //
      // Controller Fan
      //
      {
        controllerFan_settings_t cfs = { 0 };
        _FIELD_TEST(controllerFan_settings);
        EEPROM_READ(cfs);
        TERN_(CONTROLLER_FAN_EDITABLE, if (!validating) controllerFan.settings = cfs);
      }

      //
      // Power-Loss Recovery
      //
      {
        bool recovery_enabled;
        _FIELD_TEST(recovery_enabled);
        EEPROM_READ(recovery_enabled);
        TERN_(POWER_LOSS_RECOVERY, if (!validating) recovery.enabled = recovery_enabled);
      }

      //
      // Firmware Retraction
      //
      {
        fwretract_settings_t fwretract_settings;
        bool autoretract_enabled;
        _FIELD_TEST(fwretract_settings);
        EEPROM_READ(fwretract_settings);
        EEPROM_READ(autoretract_enabled);

        #if ENABLED(FWRETRACT)
          if (!validating) {
            fwretract.settings = fwretract_settings;
            TERN_(FWRETRACT_AUTORETRACT, fwretract.autoretract_enabled = autoretract_enabled);
          }
        #endif
      }

      //
      // Volumetric & Filament Size
      //
      {
        struct {
          bool volumetric_enabled;
          float filament_size[EXTRUDERS];
          float volumetric_extruder_limit[EXTRUDERS];
        } storage;

        _FIELD_TEST(parser_volumetric_enabled);
        EEPROM_READ(storage);

        #if DISABLED(NO_VOLUMETRICS)
          if (!validating) {
            parser.volumetric_enabled = storage.volumetric_enabled;
            COPY(planner.filament_size, storage.filament_size);
            #if ENABLED(VOLUMETRIC_EXTRUDER_LIMIT)
              COPY(planner.volumetric_extruder_limit, storage.volumetric_extruder_limit);
            #endif
          }
        #endif
      }

      //
      // TMC Stepper Settings
      //

      if (!validating) reset_stepper_drivers();

      // TMC Stepper Current
      {
        _FIELD_TEST(tmc_stepper_current);

        per_stepper_uint16_t currents;
        EEPROM_READ(currents);

        #if HAS_TRINAMIC_CONFIG

          #define SET_CURR(Q) stepper##Q.rms_current(currents.Q ? currents.Q : Q##_CURRENT)
          if (!validating) {
            #if AXIS_IS_TMC(X)
              SET_CURR(X);
            #endif
            #if AXIS_IS_TMC(Y)
              SET_CURR(Y);
            #endif
            #if AXIS_IS_TMC(Z)
              SET_CURR(Z);
            #endif
            #if AXIS_IS_TMC(X2)
              SET_CURR(X2);
            #endif
            #if AXIS_IS_TMC(Y2)
              SET_CURR(Y2);
            #endif
            #if AXIS_IS_TMC(Z2)
              SET_CURR(Z2);
            #endif
            #if AXIS_IS_TMC(Z3)
              SET_CURR(Z3);
            #endif
            #if AXIS_IS_TMC(Z4)
              SET_CURR(Z4);
            #endif
            #if AXIS_IS_TMC(I)
              SET_CURR(I);
            #endif
            #if AXIS_IS_TMC(J)
              SET_CURR(J);
            #endif
            #if AXIS_IS_TMC(K)
              SET_CURR(K);
            #endif
            #if AXIS_IS_TMC(U)
              SET_CURR(U);
            #endif
            #if AXIS_IS_TMC(V)
              SET_CURR(V);
            #endif
            #if AXIS_IS_TMC(W)
              SET_CURR(W);
            #endif
            #if AXIS_IS_TMC(E0)
              SET_CURR(E0);
            #endif
            #if AXIS_IS_TMC(E1)
              SET_CURR(E1);
            #endif
            #if AXIS_IS_TMC(E2)
              SET_CURR(E2);
            #endif
            #if AXIS_IS_TMC(E3)
              SET_CURR(E3);
            #endif
            #if AXIS_IS_TMC(E4)
              SET_CURR(E4);
            #endif
            #if AXIS_IS_TMC(E5)
              SET_CURR(E5);
            #endif
            #if AXIS_IS_TMC(E6)
              SET_CURR(E6);
            #endif
            #if AXIS_IS_TMC(E7)
              SET_CURR(E7);
            #endif
          }
        #endif
      }

      // TMC Hybrid Threshold
      {
        per_stepper_uint32_t tmc_hybrid_threshold;
        _FIELD_TEST(tmc_hybrid_threshold);
        EEPROM_READ(tmc_hybrid_threshold);

        #if ENABLED(HYBRID_THRESHOLD)
          if (!validating) {
            TERN_(X_HAS_STEALTHCHOP,  stepperX.set_pwm_thrs(tmc_hybrid_threshold.X));
            TERN_(Y_HAS_STEALTHCHOP,  stepperY.set_pwm_thrs(tmc_hybrid_threshold.Y));
            TERN_(Z_HAS_STEALTHCHOP,  stepperZ.set_pwm_thrs(tmc_hybrid_threshold.Z));
            TERN_(X2_HAS_STEALTHCHOP, stepperX2.set_pwm_thrs(tmc_hybrid_threshold.X2));
            TERN_(Y2_HAS_STEALTHCHOP, stepperY2.set_pwm_thrs(tmc_hybrid_threshold.Y2));
            TERN_(Z2_HAS_STEALTHCHOP, stepperZ2.set_pwm_thrs(tmc_hybrid_threshold.Z2));
            TERN_(Z3_HAS_STEALTHCHOP, stepperZ3.set_pwm_thrs(tmc_hybrid_threshold.Z3));
            TERN_(Z4_HAS_STEALTHCHOP, stepperZ4.set_pwm_thrs(tmc_hybrid_threshold.Z4));
            TERN_(I_HAS_STEALTHCHOP,  stepperI.set_pwm_thrs(tmc_hybrid_threshold.I));
            TERN_(J_HAS_STEALTHCHOP,  stepperJ.set_pwm_thrs(tmc_hybrid_threshold.J));
            TERN_(K_HAS_STEALTHCHOP,  stepperK.set_pwm_thrs(tmc_hybrid_threshold.K));
            TERN_(U_HAS_STEALTHCHOP,  stepperU.set_pwm_thrs(tmc_hybrid_threshold.U));
            TERN_(V_HAS_STEALTHCHOP,  stepperV.set_pwm_thrs(tmc_hybrid_threshold.V));
            TERN_(W_HAS_STEALTHCHOP,  stepperW.set_pwm_thrs(tmc_hybrid_threshold.W));
            TERN_(E0_HAS_STEALTHCHOP, stepperE0.set_pwm_thrs(tmc_hybrid_threshold.E0));
            TERN_(E1_HAS_STEALTHCHOP, stepperE1.set_pwm_thrs(tmc_hybrid_threshold.E1));
            TERN_(E2_HAS_STEALTHCHOP, stepperE2.set_pwm_thrs(tmc_hybrid_threshold.E2));
            TERN_(E3_HAS_STEALTHCHOP, stepperE3.set_pwm_thrs(tmc_hybrid_threshold.E3));
            TERN_(E4_HAS_STEALTHCHOP, stepperE4.set_pwm_thrs(tmc_hybrid_threshold.E4));
            TERN_(E5_HAS_STEALTHCHOP, stepperE5.set_pwm_thrs(tmc_hybrid_threshold.E5));
            TERN_(E6_HAS_STEALTHCHOP, stepperE6.set_pwm_thrs(tmc_hybrid_threshold.E6));
            TERN_(E7_HAS_STEALTHCHOP, stepperE7.set_pwm_thrs(tmc_hybrid_threshold.E7));
          }
        #endif
      }

      //
      // TMC StallGuard threshold.
      //
      {
        mot_stepper_int16_t tmc_sgt;
        _FIELD_TEST(tmc_sgt);
        EEPROM_READ(tmc_sgt);
        #if USE_SENSORLESS
          if (!validating) {
            NUM_AXIS_CODE(
              TERN_(X_SENSORLESS, stepperX.homing_threshold(tmc_sgt.X)),
              TERN_(Y_SENSORLESS, stepperY.homing_threshold(tmc_sgt.Y)),
              TERN_(Z_SENSORLESS, stepperZ.homing_threshold(tmc_sgt.Z)),
              TERN_(I_SENSORLESS, stepperI.homing_threshold(tmc_sgt.I)),
              TERN_(J_SENSORLESS, stepperJ.homing_threshold(tmc_sgt.J)),
              TERN_(K_SENSORLESS, stepperK.homing_threshold(tmc_sgt.K)),
              TERN_(U_SENSORLESS, stepperU.homing_threshold(tmc_sgt.U)),
              TERN_(V_SENSORLESS, stepperV.homing_threshold(tmc_sgt.V)),
              TERN_(W_SENSORLESS, stepperW.homing_threshold(tmc_sgt.W))
            );
            TERN_(X2_SENSORLESS, stepperX2.homing_threshold(tmc_sgt.X2));
            TERN_(Y2_SENSORLESS, stepperY2.homing_threshold(tmc_sgt.Y2));
            TERN_(Z2_SENSORLESS, stepperZ2.homing_threshold(tmc_sgt.Z2));
            TERN_(Z3_SENSORLESS, stepperZ3.homing_threshold(tmc_sgt.Z3));
            TERN_(Z4_SENSORLESS, stepperZ4.homing_threshold(tmc_sgt.Z4));
          }
        #endif
      }

      // TMC stepping mode
      {
        _FIELD_TEST(tmc_stealth_enabled);

        per_stepper_bool_t tmc_stealth_enabled;
        EEPROM_READ(tmc_stealth_enabled);

        #if HAS_TRINAMIC_CONFIG

          #define SET_STEPPING_MODE(ST) stepper##ST.stored.stealthChop_enabled = tmc_stealth_enabled.ST; stepper##ST.refresh_stepping_mode();
          if (!validating) {
            TERN_(X_HAS_STEALTHCHOP,  SET_STEPPING_MODE(X));
            TERN_(Y_HAS_STEALTHCHOP,  SET_STEPPING_MODE(Y));
            TERN_(Z_HAS_STEALTHCHOP,  SET_STEPPING_MODE(Z));
            TERN_(I_HAS_STEALTHCHOP,  SET_STEPPING_MODE(I));
            TERN_(J_HAS_STEALTHCHOP,  SET_STEPPING_MODE(J));
            TERN_(K_HAS_STEALTHCHOP,  SET_STEPPING_MODE(K));
            TERN_(U_HAS_STEALTHCHOP,  SET_STEPPING_MODE(U));
            TERN_(V_HAS_STEALTHCHOP,  SET_STEPPING_MODE(V));
            TERN_(W_HAS_STEALTHCHOP,  SET_STEPPING_MODE(W));
            TERN_(X2_HAS_STEALTHCHOP, SET_STEPPING_MODE(X2));
            TERN_(Y2_HAS_STEALTHCHOP, SET_STEPPING_MODE(Y2));
            TERN_(Z2_HAS_STEALTHCHOP, SET_STEPPING_MODE(Z2));
            TERN_(Z3_HAS_STEALTHCHOP, SET_STEPPING_MODE(Z3));
            TERN_(Z4_HAS_STEALTHCHOP, SET_STEPPING_MODE(Z4));
            TERN_(E0_HAS_STEALTHCHOP, SET_STEPPING_MODE(E0));
            TERN_(E1_HAS_STEALTHCHOP, SET_STEPPING_MODE(E1));
            TERN_(E2_HAS_STEALTHCHOP, SET_STEPPING_MODE(E2));
            TERN_(E3_HAS_STEALTHCHOP, SET_STEPPING_MODE(E3));
            TERN_(E4_HAS_STEALTHCHOP, SET_STEPPING_MODE(E4));
            TERN_(E5_HAS_STEALTHCHOP, SET_STEPPING_MODE(E5));
            TERN_(E6_HAS_STEALTHCHOP, SET_STEPPING_MODE(E6));
            TERN_(E7_HAS_STEALTHCHOP, SET_STEPPING_MODE(E7));
          }
        #endif
      }

      //
      // Linear Advance
      //
      {
        float extruder_advance_K[DISTINCT_E];
        _FIELD_TEST(planner_extruder_advance_K);
        EEPROM_READ(extruder_advance_K);
        #if ENABLED(LIN_ADVANCE)
          if (!validating)
            COPY(planner.extruder_advance_K, extruder_advance_K);
        #endif
      }

      //
      // Motor Current PWM
      //
      {
        _FIELD_TEST(motor_current_setting);
        uint32_t motor_current_setting[MOTOR_CURRENT_COUNT]
          #if HAS_MOTOR_CURRENT_SPI
             = DIGIPOT_MOTOR_CURRENT
          #endif
        ;
        #if HAS_MOTOR_CURRENT_SPI
          DEBUG_ECHO_MSG("DIGIPOTS Loading");
        #endif
        EEPROM_READ(motor_current_setting);
        #if HAS_MOTOR_CURRENT_SPI
          DEBUG_ECHO_MSG("DIGIPOTS Loaded");
        #endif
        #if HAS_MOTOR_CURRENT_SPI || HAS_MOTOR_CURRENT_PWM
          if (!validating)
            COPY(stepper.motor_current_setting, motor_current_setting);
        #endif
      }

      //
      // CNC Coordinate System
      //
      #if NUM_AXES
      {
        _FIELD_TEST(coordinate_system);
        #if ENABLED(CNC_COORDINATE_SYSTEMS)
          if (!validating) (void)gcode.select_coordinate_system(-1); // Go back to machine space
          EEPROM_READ(gcode.coordinate_system);
        #else
          xyz_pos_t coordinate_system[MAX_COORDINATE_SYSTEMS];
          EEPROM_READ(coordinate_system);
        #endif
      }
      #endif

      //
      // Skew correction factors
      //
      #if ENABLED(SKEW_CORRECTION)
      {
        skew_factor_t skew_factor;
        _FIELD_TEST(planner_skew_factor);
        EEPROM_READ(skew_factor);
        #if ENABLED(SKEW_CORRECTION_GCODE)
          if (!validating) {
            planner.skew_factor.xy = skew_factor.xy;
            #if ENABLED(SKEW_CORRECTION_FOR_Z)
              planner.skew_factor.xz = skew_factor.xz;
              planner.skew_factor.yz = skew_factor.yz;
            #endif
          }
        #endif
      }
      #endif

      //
      // Advanced Pause filament load & unload lengths
      //
      #if HAS_EXTRUDERS
      {
        #if DISABLED(ADVANCED_PAUSE_FEATURE)
          fil_change_settings_t fc_settings[EXTRUDERS];
        #endif
        _FIELD_TEST(fc_settings);
        EEPROM_READ(fc_settings);
      }
      #endif

      //
      // Tool-change settings
      //
      #if HAS_MULTI_EXTRUDER
        _FIELD_TEST(toolchange_settings);
        EEPROM_READ(toolchange_settings);
      #endif

      //
      // Backlash Compensation
      //
      #if NUM_AXES
      {
        xyz_float_t backlash_distance_mm;
        uint8_t backlash_correction;
        float backlash_smoothing_mm;

        _FIELD_TEST(backlash_distance_mm);
        EEPROM_READ(backlash_distance_mm);
        EEPROM_READ(backlash_correction);
        EEPROM_READ(backlash_smoothing_mm);

        #if ENABLED(BACKLASH_GCODE)
          LOOP_NUM_AXES(axis) backlash.set_distance_mm((AxisEnum)axis, backlash_distance_mm[axis]);
          backlash.set_correction_uint8(backlash_correction);
          #ifdef BACKLASH_SMOOTHING_MM
            backlash.set_smoothing_mm(backlash_smoothing_mm);
          #endif
        #endif
      }
      #endif // NUM_AXES

      //
      // Extensible UI User Data
      //
      #if ENABLED(EXTENSIBLE_UI)
      { // This is a significant hardware change; don't reserve EEPROM space when not present
        const char extui_data[ExtUI::eeprom_data_size] = { 0 };
        _FIELD_TEST(extui_data);
        EEPROM_READ(extui_data);
        if (!validating) ExtUI::onLoadSettings(extui_data);
      }
      #endif

      //
      // DWIN User Data
      //
      #if ENABLED(DWIN_LCD_PROUI)
      {
        const char dwin_data[eeprom_data_size] = { 0 };
        _FIELD_TEST(dwin_data);
        EEPROM_READ(dwin_data);
        if (!validating) dwinCopySettingsFrom(dwin_data);
      }
      #elif ENABLED(DWIN_CREALITY_LCD_JYERSUI)
      {
        const char dwin_settings[jyersDWIN.eeprom_data_size] = { 0 };
        _FIELD_TEST(dwin_settings);
        EEPROM_READ(dwin_settings);
        if (!validating) jyersDWIN.loadSettings(dwin_settings);
      }
      #endif

      //
      // Case Light Brightness
      //
      #if CASELIGHT_USES_BRIGHTNESS
        _FIELD_TEST(caselight_brightness);
        EEPROM_READ(caselight.brightness);
      #endif

      #if ENABLED(E3S1PRO_RTS)
        EEPROM_READ(g_soundSetOffOn);

        if ((language_change_font != 1) &&
            (language_change_font != 2) &&
            (language_change_font != 3) &&
            (language_change_font != 4) &&
            (language_change_font != 5) &&
            (language_change_font != 6) &&
            (language_change_font != 7) &&
            (language_change_font != 8) &&
            (language_change_font != 9)
        ) {
          language_change_font = 2;
        }
        EEPROM_READ(language_change_font);
        //EEPROM_READ(x_min_pos_eeprom);
        //EEPROM_READ(y_min_pos_eeprom);
      #endif

      //
      // Password feature
      //
      #if ENABLED(PASSWORD_FEATURE)
        _FIELD_TEST(password_is_set);
        EEPROM_READ(password.is_set);
        EEPROM_READ(password.value);
      #endif

      //
      // TOUCH_SCREEN_CALIBRATION
      //
      #if ENABLED(TOUCH_SCREEN_CALIBRATION)
        _FIELD_TEST(touch_calibration_data);
        EEPROM_READ(touch_calibration.calibration);
      #endif

      //
      // Ethernet network info
      //
      #if HAS_ETHERNET
        _FIELD_TEST(ethernet_hardware_enabled);
        uint32_t ethernet_ip, ethernet_dns, ethernet_gateway, ethernet_subnet;
        EEPROM_READ(ethernet.hardware_enabled);
        EEPROM_READ(ethernet_ip);      ethernet.ip      = ethernet_ip;
        EEPROM_READ(ethernet_dns);     ethernet.myDns   = ethernet_dns;
        EEPROM_READ(ethernet_gateway); ethernet.gateway = ethernet_gateway;
        EEPROM_READ(ethernet_subnet);  ethernet.subnet  = ethernet_subnet;
      #endif

      //
      // Buzzer enable/disable
      //
      #if ENABLED(SOUND_MENU_ITEM)
        _FIELD_TEST(sound_on);
        EEPROM_READ(ui.sound_on);
      #endif

      //
      // Fan tachometer check
      //
      #if HAS_FANCHECK
        _FIELD_TEST(fan_check_enabled);
        EEPROM_READ(fan_check.enabled);
      #endif

      //
      // MKS UI controller
      //
      #if DGUS_LCD_UI_MKS
        _FIELD_TEST(mks_language_index);
        EEPROM_READ(mks_language_index);
        EEPROM_READ(mks_corner_offsets);
        EEPROM_READ(mks_park_pos);
        EEPROM_READ(mks_min_extrusion_temp);
      #endif

      //
      // Selected LCD language
      //
      #if HAS_MULTI_LANGUAGE
      {
        uint8_t ui_language;
        EEPROM_READ(ui_language);
        if (ui_language >= NUM_LANGUAGES) ui_language = 0;
        ui.set_language(ui_language);
      }
      #endif

      //
      // Model predictive control
      //
      #if ENABLED(MPCTEMP)
        HOTEND_LOOP() EEPROM_READ(thermalManager.temp_hotend[e].mpc);
      #endif

      //
      // Fixed-Time Motion
      //
      #if ENABLED(FT_MOTION)
        _FIELD_TEST(ftMotion_cfg);
        EEPROM_READ(ftMotion.cfg);
      #endif

      //
      // Input Shaping
      //
      #if ENABLED(INPUT_SHAPING_X)
      {
        float _data[2];
        EEPROM_READ(_data);
        stepper.set_shaping_frequency(X_AXIS, _data[0]);
        stepper.set_shaping_damping_ratio(X_AXIS, _data[1]);
      }
      #endif

      #if ENABLED(INPUT_SHAPING_Y)
      {
        float _data[2];
        EEPROM_READ(_data);
        stepper.set_shaping_frequency(Y_AXIS, _data[0]);
        stepper.set_shaping_damping_ratio(Y_AXIS, _data[1]);
      }
      #endif

      //
      // HOTEND_IDLE_TIMEOUT
      //
      #if ENABLED(HOTEND_IDLE_TIMEOUT)
        EEPROM_READ(hotend_idle.cfg);
      #endif

      //
      // Nonlinear Extrusion
      //
      #if ENABLED(NONLINEAR_EXTRUSION)
        EEPROM_READ(stepper.ne);
      #endif

      //
      // Validate Final Size and CRC
      //
      const uint16_t eeprom_total = eeprom_index - (EEPROM_OFFSET);
      if ((eeprom_error = size_error(eeprom_total))) {
        // Handle below and on return
        break;
      }
      else if (working_crc != stored_crc) {
        eeprom_error = ERR_EEPROM_CRC;
        break;
      }
      else if (!validating) {
        DEBUG_ECHO_START();
        DEBUG_ECHO(version);
        DEBUG_ECHOLNPGM(" stored settings retrieved (", eeprom_total, " bytes; crc ", working_crc, ")");
        TERN_(HOST_EEPROM_CHITCHAT, hostui.notify(F("Stored settings retrieved")));
      }

      #if ENABLED(AUTO_BED_LEVELING_UBL)
        if (!validating) {
          bedlevel.report_state();

          if (!bedlevel.sanity_check()) {
            #if ALL(EEPROM_CHITCHAT, DEBUG_LEVELING_FEATURE)
              bedlevel.echo_name();
              DEBUG_ECHOLNPGM(" initialized.\n");
            #endif
          }
          else {
            eeprom_error = ERR_EEPROM_CORRUPT;
            #if ALL(EEPROM_CHITCHAT, DEBUG_LEVELING_FEATURE)
              DEBUG_ECHOPGM("?Can't enable ");
              bedlevel.echo_name();
              DEBUG_ECHOLNPGM(".");
            #endif
            bedlevel.reset();
          }

          if (bedlevel.storage_slot >= 0) {
            load_mesh(bedlevel.storage_slot);
            DEBUG_ECHOLNPGM("Mesh ", bedlevel.storage_slot, " loaded from storage.");
          }
          else {
            bedlevel.reset();
            DEBUG_ECHOLNPGM("UBL reset");
          }
        }
      #endif

    } while(0);

    EEPROM_FINISH();

    switch (eeprom_error) {
      case ERR_EEPROM_NOERR:
        if (!validating) postprocess();
        break;
      case ERR_EEPROM_SIZE:
        DEBUG_ECHO_MSG("Index: ", eeprom_index - (EEPROM_OFFSET), " Size: ", datasize());
        break;
      case ERR_EEPROM_CORRUPT:
        DEBUG_WARN_MSG(STR_ERR_EEPROM_CORRUPT);
        break;
      case ERR_EEPROM_CRC:
        DEBUG_WARN_MSG("EEPROM CRC mismatch - (stored) ", stored_crc, " != ", working_crc, " (calculated)!");
        TERN_(HOST_EEPROM_CHITCHAT, hostui.notify(GET_TEXT_F(MSG_ERR_EEPROM_CRC)));
        break;
      default: break;
    }

    #if ENABLED(EEPROM_CHITCHAT) && DISABLED(DISABLE_M503)
      // Report the EEPROM settings
      if (!validating && TERN1(EEPROM_BOOT_SILENT, IsRunning())) report();
    #endif

    return eeprom_error;
  }

  #ifdef ARCHIM2_SPI_FLASH_EEPROM_BACKUP_SIZE
    extern bool restoreEEPROM();
  #endif

  bool MarlinSettings::validate() {
    validating = true;
    #ifdef ARCHIM2_SPI_FLASH_EEPROM_BACKUP_SIZE
      EEPROM_Error err = _load();
      if (err != ERR_EEPROM_NOERR && restoreEEPROM()) {
        SERIAL_ECHOLNPGM("Recovered backup EEPROM settings from SPI Flash");
        err = _load();
      }
    #else
      const EEPROM_Error err = _load();
    #endif
    validating = false;

    if (err) ui.eeprom_alert(err);

    return (err == ERR_EEPROM_NOERR);
  }

  bool MarlinSettings::load() {
    if (validate()) {
      const EEPROM_Error err = _load();
      const bool success = (err == ERR_EEPROM_NOERR);
      TERN_(EXTENSIBLE_UI, ExtUI::onSettingsLoaded(success));
      return success;
    }
    reset();
    #if ANY(EEPROM_AUTO_INIT, EEPROM_INIT_NOW)
      (void)save();
      SERIAL_ECHO_MSG("EEPROM Initialized");
    #endif
    return false;
  }

  #if ENABLED(AUTO_BED_LEVELING_UBL)

    inline void ubl_invalid_slot(const int s) {
      DEBUG_ECHOLNPGM("?Invalid slot.\n", s, " mesh slots available.");
      UNUSED(s);
    }

    // 128 (+1 because of the change to capacity rather than last valid address)
    // is a placeholder for the size of the MAT; the MAT will always
    // live at the very end of the eeprom
    const uint16_t MarlinSettings::meshes_end = persistentStore.capacity() - 129;

    uint16_t MarlinSettings::meshes_start_index() {
      // Pad the end of configuration data so it can float up
      // or down a little bit without disrupting the mesh data
      return (datasize() + EEPROM_OFFSET + 32) & 0xFFF8;
    }

    #define MESH_STORE_SIZE sizeof(TERN(OPTIMIZED_MESH_STORAGE, mesh_store_t, bedlevel.z_values))

    uint16_t MarlinSettings::calc_num_meshes() {
      return (meshes_end - meshes_start_index()) / MESH_STORE_SIZE;
    }

    int MarlinSettings::mesh_slot_offset(const int8_t slot) {
      return meshes_end - (slot + 1) * MESH_STORE_SIZE;
    }

    void MarlinSettings::store_mesh(const int8_t slot) {

      #if ENABLED(AUTO_BED_LEVELING_UBL)
        const int16_t a = calc_num_meshes();
        if (!WITHIN(slot, 0, a - 1)) {
          ubl_invalid_slot(a);
          DEBUG_ECHOLNPGM("E2END=", persistentStore.capacity() - 1, " meshes_end=", meshes_end, " slot=", slot);
          DEBUG_EOL();
          return;
        }

        int pos = mesh_slot_offset(slot);
        uint16_t crc = 0;

        #if ENABLED(OPTIMIZED_MESH_STORAGE)
          int16_t z_mesh_store[GRID_MAX_POINTS_X][GRID_MAX_POINTS_Y];
          bedlevel.set_store_from_mesh(bedlevel.z_values, z_mesh_store);
          uint8_t * const src = (uint8_t*)&z_mesh_store;
        #else
          uint8_t * const src = (uint8_t*)&bedlevel.z_values;
        #endif

        // Write crc to MAT along with other data, or just tack on to the beginning or end
        persistentStore.access_start();
        const bool status = persistentStore.write_data(pos, src, MESH_STORE_SIZE, &crc);
        persistentStore.access_finish();

        if (status) SERIAL_ECHOLNPGM("?Unable to save mesh data.");
        else        DEBUG_ECHOLNPGM("Mesh saved in slot ", slot);

      #else

        // Other mesh types

      #endif
    }

    void MarlinSettings::load_mesh(const int8_t slot, void * const into/*=nullptr*/) {

      #if ENABLED(AUTO_BED_LEVELING_UBL)

        const int16_t a = settings.calc_num_meshes();

        if (!WITHIN(slot, 0, a - 1)) {
          ubl_invalid_slot(a);
          return;
        }

        int pos = mesh_slot_offset(slot);
        uint16_t crc = 0;
        #if ENABLED(OPTIMIZED_MESH_STORAGE)
          int16_t z_mesh_store[GRID_MAX_POINTS_X][GRID_MAX_POINTS_Y];
          uint8_t * const dest = (uint8_t*)&z_mesh_store;
        #else
          uint8_t * const dest = into ? (uint8_t*)into : (uint8_t*)&bedlevel.z_values;
        #endif

        persistentStore.access_start();
        uint16_t status = persistentStore.read_data(pos, dest, MESH_STORE_SIZE, &crc);
        persistentStore.access_finish();

        #if ENABLED(OPTIMIZED_MESH_STORAGE)
          if (into) {
            float z_values[GRID_MAX_POINTS_X][GRID_MAX_POINTS_Y];
            bedlevel.set_mesh_from_store(z_mesh_store, z_values);
            memcpy(into, z_values, sizeof(z_values));
          }
          else
            bedlevel.set_mesh_from_store(z_mesh_store, bedlevel.z_values);
        #endif

        #if ENABLED(DWIN_LCD_PROUI)
          status = !bedLevelTools.meshValidate();
          if (status) {
            bedlevel.invalidate();
            LCD_MESSAGE(MSG_UBL_MESH_INVALID);
          }
          else
            ui.status_printf(0, GET_TEXT_F(MSG_MESH_LOADED), bedlevel.storage_slot);
        #endif

        if (status) SERIAL_ECHOLNPGM("?Unable to load mesh data.");
        else        DEBUG_ECHOLNPGM("Mesh loaded from slot ", slot);

        EEPROM_FINISH();

      #else

        // Other mesh types

      #endif
    }

    //void MarlinSettings::delete_mesh() { return; }
    //void MarlinSettings::defrag_meshes() { return; }

  #endif // AUTO_BED_LEVELING_UBL

#else // !EEPROM_SETTINGS

  bool MarlinSettings::save() {
    DEBUG_WARN_MSG("EEPROM disabled");
    return false;
  }

#endif // !EEPROM_SETTINGS

/**
 * M502 - Reset Configuration
 */
void MarlinSettings::reset() {
  LOOP_DISTINCT_AXES(i) {
    planner.settings.max_acceleration_mm_per_s2[i] = pgm_read_dword(&_DMA[ALIM(i, _DMA)]);
    planner.settings.axis_steps_per_mm[i] = pgm_read_float(&_DASU[ALIM(i, _DASU)]);
    planner.settings.max_feedrate_mm_s[i] = pgm_read_float(&_DMF[ALIM(i, _DMF)]);
  }

  planner.settings.min_segment_time_us = DEFAULT_MINSEGMENTTIME;
  planner.settings.acceleration = DEFAULT_ACCELERATION;
  planner.settings.retract_acceleration = DEFAULT_RETRACT_ACCELERATION;
  planner.settings.travel_acceleration = DEFAULT_TRAVEL_ACCELERATION;
  planner.settings.min_feedrate_mm_s = feedRate_t(DEFAULT_MINIMUMFEEDRATE);
  planner.settings.min_travel_feedrate_mm_s = feedRate_t(DEFAULT_MINTRAVELFEEDRATE);

  #if HAS_CLASSIC_JERK
    #if HAS_X_AXIS && !defined(DEFAULT_XJERK)
      #define DEFAULT_XJERK 0
    #endif
    #if HAS_Y_AXIS && !defined(DEFAULT_YJERK)
      #define DEFAULT_YJERK 0
    #endif
    #if HAS_Z_AXIS && !defined(DEFAULT_ZJERK)
      #define DEFAULT_ZJERK 0
    #endif
    #if HAS_I_AXIS && !defined(DEFAULT_IJERK)
      #define DEFAULT_IJERK 0
    #endif
    #if HAS_J_AXIS && !defined(DEFAULT_JJERK)
      #define DEFAULT_JJERK 0
    #endif
    #if HAS_K_AXIS && !defined(DEFAULT_KJERK)
      #define DEFAULT_KJERK 0
    #endif
    #if HAS_U_AXIS && !defined(DEFAULT_UJERK)
      #define DEFAULT_UJERK 0
    #endif
    #if HAS_V_AXIS && !defined(DEFAULT_VJERK)
      #define DEFAULT_VJERK 0
    #endif
    #if HAS_W_AXIS && !defined(DEFAULT_WJERK)
      #define DEFAULT_WJERK 0
    #endif
    planner.max_jerk.set(
      NUM_AXIS_LIST(DEFAULT_XJERK, DEFAULT_YJERK, DEFAULT_ZJERK, DEFAULT_IJERK, DEFAULT_JJERK, DEFAULT_KJERK, DEFAULT_UJERK, DEFAULT_VJERK, DEFAULT_WJERK)
    );
    TERN_(HAS_CLASSIC_E_JERK, planner.max_jerk.e = DEFAULT_EJERK);
  #endif

  TERN_(HAS_JUNCTION_DEVIATION, planner.junction_deviation_mm = float(JUNCTION_DEVIATION_MM));

  #if HAS_SCARA_OFFSET
    scara_home_offset.reset();
  #elif HAS_HOME_OFFSET
    home_offset.reset();
  #endif

  TERN_(HAS_HOTEND_OFFSET, reset_hotend_offsets());

  //
  // Filament Runout Sensor
  //

  #if HAS_FILAMENT_SENSOR
    runout.enabled = FIL_RUNOUT_ENABLED_DEFAULT;
    runout.reset();
    TERN_(HAS_FILAMENT_RUNOUT_DISTANCE, runout.set_runout_distance(FILAMENT_RUNOUT_DISTANCE_MM));
  #endif

  //
  // Tool-change Settings
  //

  #if HAS_MULTI_EXTRUDER
    #if ENABLED(TOOLCHANGE_FILAMENT_SWAP)
      toolchange_settings.swap_length     = TOOLCHANGE_FS_LENGTH;
      toolchange_settings.extra_resume    = TOOLCHANGE_FS_EXTRA_RESUME_LENGTH;
      toolchange_settings.retract_speed   = TOOLCHANGE_FS_RETRACT_SPEED;
      toolchange_settings.unretract_speed = TOOLCHANGE_FS_UNRETRACT_SPEED;
      toolchange_settings.extra_prime     = TOOLCHANGE_FS_EXTRA_PRIME;
      toolchange_settings.prime_speed     = TOOLCHANGE_FS_PRIME_SPEED;
      toolchange_settings.wipe_retract    = TOOLCHANGE_FS_WIPE_RETRACT;
      toolchange_settings.fan_speed       = TOOLCHANGE_FS_FAN_SPEED;
      toolchange_settings.fan_time        = TOOLCHANGE_FS_FAN_TIME;
    #endif

    #if ENABLED(TOOLCHANGE_FS_PRIME_FIRST_USED)
      enable_first_prime = false;
    #endif

    #if ENABLED(TOOLCHANGE_PARK)
      constexpr xyz_pos_t tpxy = TOOLCHANGE_PARK_XY;
      toolchange_settings.enable_park = true;
      toolchange_settings.change_point = tpxy;
    #endif

    toolchange_settings.z_raise = TOOLCHANGE_ZRAISE;

    #if ENABLED(TOOLCHANGE_MIGRATION_FEATURE)
      migration = migration_defaults;
    #endif

  #endif

  #if ENABLED(BACKLASH_GCODE)
    backlash.set_correction(BACKLASH_CORRECTION);
    constexpr xyz_float_t tmp = BACKLASH_DISTANCE_MM;
    LOOP_NUM_AXES(axis) backlash.set_distance_mm((AxisEnum)axis, tmp[axis]);
    #ifdef BACKLASH_SMOOTHING_MM
      backlash.set_smoothing_mm(BACKLASH_SMOOTHING_MM);
    #endif
  #endif

  TERN_(DWIN_CREALITY_LCD_JYERSUI, jyersDWIN.resetSettings());

  //
  // Case Light Brightness
  //
  TERN_(CASELIGHT_USES_BRIGHTNESS, caselight.brightness = CASE_LIGHT_DEFAULT_BRIGHTNESS);

  #if ENABLED(E3S1PRO_RTS)
    g_soundSetOffOn = 1;
    language_change_font = 2;
    //x_min_pos_eeprom = -2.00;
    //y_min_pos_eeprom = -2.00;
  #endif

  //
  // TOUCH_SCREEN_CALIBRATION
  //
  TERN_(TOUCH_SCREEN_CALIBRATION, touch_calibration.calibration_reset());

  //
  // Buzzer enable/disable
  //
  #if ENABLED(SOUND_MENU_ITEM)
    ui.sound_on = ENABLED(SOUND_ON_DEFAULT);
  #endif

  //
  // Magnetic Parking Extruder
  //
  TERN_(MAGNETIC_PARKING_EXTRUDER, mpe_settings_init());

  //
  // Global Leveling
  //
  TERN_(ENABLE_LEVELING_FADE_HEIGHT, new_z_fade_height = (DEFAULT_LEVELING_FADE_HEIGHT));
  TERN_(HAS_LEVELING, reset_bed_level());

  //
  // AUTOTEMP
  //
  #if ENABLED(AUTOTEMP)
    planner.autotemp.max = AUTOTEMP_MAX;
    planner.autotemp.min = AUTOTEMP_MIN;
    planner.autotemp.factor = AUTOTEMP_FACTOR;
  #endif

  //
  // X Axis Twist Compensation
  //
  TERN_(X_AXIS_TWIST_COMPENSATION, xatc.reset());

  //
  // Nozzle-to-probe Offset
  //
  #if HAS_BED_PROBE
    constexpr float dpo[] = NOZZLE_TO_PROBE_OFFSET;
    static_assert(COUNT(dpo) == NUM_AXES, "NOZZLE_TO_PROBE_OFFSET must contain offsets for each linear axis X, Y, Z....");
    #if HAS_PROBE_XY_OFFSET
      LOOP_NUM_AXES(a) probe.offset[a] = dpo[a];
    #else
      probe.offset.set(NUM_AXIS_LIST(0, 0, dpo[Z_AXIS], 0, 0, 0, 0, 0, 0));
    #endif
  #endif

  //
  // Z Stepper Auto-alignment points
  //
  TERN_(Z_STEPPER_AUTO_ALIGN, z_stepper_align.reset_to_default());

  //
  // Servo Angles
  //
  TERN_(EDITABLE_SERVO_ANGLES, COPY(servo_angles, base_servo_angles)); // When not editable only one copy of servo angles exists

  //
  // Probe Temperature Compensation
  //
  TERN_(HAS_PTC, ptc.reset());

  //
  // BLTouch
  //
  TERN_(HAS_BLTOUCH_HS_MODE, bltouch.high_speed_mode = BLTOUCH_HS_MODE);

  //
  // Kinematic Settings (Delta, SCARA, TPARA, Polargraph...)
  //

  #if IS_KINEMATIC
    segments_per_second = DEFAULT_SEGMENTS_PER_SECOND;
    #if ENABLED(DELTA)
      const abc_float_t adj = DELTA_ENDSTOP_ADJ, dta = DELTA_TOWER_ANGLE_TRIM, ddr = DELTA_DIAGONAL_ROD_TRIM_TOWER;
      delta_height = DELTA_HEIGHT;
      delta_endstop_adj = adj;
      delta_radius = DELTA_RADIUS;
      delta_diagonal_rod = DELTA_DIAGONAL_ROD;
      delta_tower_angle_trim = dta;
      delta_diagonal_rod_trim = ddr;
    #elif ENABLED(POLARGRAPH)
      draw_area_min.set(X_MIN_POS, Y_MIN_POS);
      draw_area_max.set(X_MAX_POS, Y_MAX_POS);
      polargraph_max_belt_len = POLARGRAPH_MAX_BELT_LEN;
    #endif
  #endif

  //
  // Endstop Adjustments
  //

  #if ENABLED(X_DUAL_ENDSTOPS)
    #ifndef X2_ENDSTOP_ADJUSTMENT
      #define X2_ENDSTOP_ADJUSTMENT 0
    #endif
    endstops.x2_endstop_adj = X2_ENDSTOP_ADJUSTMENT;
  #endif

  #if ENABLED(Y_DUAL_ENDSTOPS)
    #ifndef Y2_ENDSTOP_ADJUSTMENT
      #define Y2_ENDSTOP_ADJUSTMENT 0
    #endif
    endstops.y2_endstop_adj = Y2_ENDSTOP_ADJUSTMENT;
  #endif

  #if ENABLED(Z_MULTI_ENDSTOPS)
    #ifndef Z2_ENDSTOP_ADJUSTMENT
      #define Z2_ENDSTOP_ADJUSTMENT 0
    #endif
    endstops.z2_endstop_adj = Z2_ENDSTOP_ADJUSTMENT;
    #if NUM_Z_STEPPERS >= 3
      #ifndef Z3_ENDSTOP_ADJUSTMENT
        #define Z3_ENDSTOP_ADJUSTMENT 0
      #endif
      endstops.z3_endstop_adj = Z3_ENDSTOP_ADJUSTMENT;
    #endif
    #if NUM_Z_STEPPERS >= 4
      #ifndef Z4_ENDSTOP_ADJUSTMENT
        #define Z4_ENDSTOP_ADJUSTMENT 0
      #endif
      endstops.z4_endstop_adj = Z4_ENDSTOP_ADJUSTMENT;
    #endif
  #endif

  //
  // Preheat parameters
  //
  #if HAS_PREHEAT
    #define _PITEM(N,T) PREHEAT_##N##_##T,
    #if HAS_HOTEND
      constexpr uint16_t hpre[] = { REPEAT2_S(1, INCREMENT(PREHEAT_COUNT), _PITEM, TEMP_HOTEND) };
    #endif
    #if HAS_HEATED_BED
      constexpr uint16_t bpre[] = { REPEAT2_S(1, INCREMENT(PREHEAT_COUNT), _PITEM, TEMP_BED) };
    #endif
    #if HAS_FAN
      constexpr uint8_t fpre[] = { REPEAT2_S(1, INCREMENT(PREHEAT_COUNT), _PITEM, FAN_SPEED) };
    #endif
    for (uint8_t i = 0; i < PREHEAT_COUNT; ++i) {
      TERN_(HAS_HOTEND,     ui.material_preset[i].hotend_temp = hpre[i]);
      TERN_(HAS_HEATED_BED, ui.material_preset[i].bed_temp = bpre[i]);
      TERN_(HAS_FAN,        ui.material_preset[i].fan_speed = fpre[i]);
    }
  #endif

  //
  // Hotend PID
  //

  #if ENABLED(PIDTEMP)
    #if ENABLED(PID_PARAMS_PER_HOTEND)
      constexpr float defKp[] =
        #ifdef DEFAULT_Kp_LIST
          DEFAULT_Kp_LIST
        #else
          ARRAY_BY_HOTENDS1(DEFAULT_Kp)
        #endif
      , defKi[] =
        #ifdef DEFAULT_Ki_LIST
          DEFAULT_Ki_LIST
        #else
          ARRAY_BY_HOTENDS1(DEFAULT_Ki)
        #endif
      , defKd[] =
        #ifdef DEFAULT_Kd_LIST
          DEFAULT_Kd_LIST
        #else
          ARRAY_BY_HOTENDS1(DEFAULT_Kd)
        #endif
      ;
      static_assert(WITHIN(COUNT(defKp), 1, HOTENDS), "DEFAULT_Kp_LIST must have between 1 and HOTENDS items.");
      static_assert(WITHIN(COUNT(defKi), 1, HOTENDS), "DEFAULT_Ki_LIST must have between 1 and HOTENDS items.");
      static_assert(WITHIN(COUNT(defKd), 1, HOTENDS), "DEFAULT_Kd_LIST must have between 1 and HOTENDS items.");
      #if ENABLED(PID_EXTRUSION_SCALING)
        constexpr float defKc[] =
          #ifdef DEFAULT_Kc_LIST
            DEFAULT_Kc_LIST
          #else
            ARRAY_BY_HOTENDS1(DEFAULT_Kc)
          #endif
        ;
        static_assert(WITHIN(COUNT(defKc), 1, HOTENDS), "DEFAULT_Kc_LIST must have between 1 and HOTENDS items.");
      #endif
      #if ENABLED(PID_FAN_SCALING)
        constexpr float defKf[] =
          #ifdef DEFAULT_Kf_LIST
            DEFAULT_Kf_LIST
          #else
            ARRAY_BY_HOTENDS1(DEFAULT_Kf)
          #endif
        ;
        static_assert(WITHIN(COUNT(defKf), 1, HOTENDS), "DEFAULT_Kf_LIST must have between 1 and HOTENDS items.");
      #endif
      #define PID_DEFAULT(N,E) def##N[E]
    #else
      #define PID_DEFAULT(N,E) DEFAULT_##N
    #endif
    HOTEND_LOOP() {
      thermalManager.temp_hotend[e].pid.set(
        PID_DEFAULT(Kp, ALIM(e, defKp)),
        PID_DEFAULT(Ki, ALIM(e, defKi)),
        PID_DEFAULT(Kd, ALIM(e, defKd))
        OPTARG(PID_EXTRUSION_SCALING, PID_DEFAULT(Kc, ALIM(e, defKc)))
        OPTARG(PID_FAN_SCALING, PID_DEFAULT(Kf, ALIM(e, defKf)))
      );
    }
  #endif

  //
  // PID Extrusion Scaling
  //
  TERN_(PID_EXTRUSION_SCALING, thermalManager.lpq_len = 20); // Default last-position-queue size

  //
  // Heated Bed PID
  //
  #if ENABLED(PIDTEMPBED)
    thermalManager.temp_bed.pid.set(DEFAULT_bedKp, DEFAULT_bedKi, DEFAULT_bedKd);
  #endif

  //
  // Heated Chamber PID
  //
  #if ENABLED(PIDTEMPCHAMBER)
    thermalManager.temp_chamber.pid.set(DEFAULT_chamberKp, DEFAULT_chamberKi, DEFAULT_chamberKd);
  #endif

  //
  // User-Defined Thermistors
  //
  TERN_(HAS_USER_THERMISTORS, thermalManager.reset_user_thermistors());

  //
  // Power Monitor
  //
  TERN_(POWER_MONITOR, power_monitor.reset());

  //
  // LCD Contrast
  //
  TERN_(HAS_LCD_CONTRAST, ui.contrast = LCD_CONTRAST_DEFAULT);

  //
  // LCD Brightness
  //
  TERN_(HAS_LCD_BRIGHTNESS, ui.brightness = LCD_BRIGHTNESS_DEFAULT);

  //
  // LCD Backlight / Sleep Timeout
  //
  #if LCD_BACKLIGHT_TIMEOUT_MINS
    ui.backlight_timeout_minutes = LCD_BACKLIGHT_TIMEOUT_MINS;
  #elif HAS_DISPLAY_SLEEP
    ui.sleep_timeout_minutes = TERN(TOUCH_SCREEN, TOUCH_IDLE_SLEEP_MINS, DISPLAY_SLEEP_MINUTES);
  #endif

  //
  // Controller Fan
  //
  TERN_(USE_CONTROLLER_FAN, controllerFan.reset());

  //
  // Power-Loss Recovery
  //
  TERN_(POWER_LOSS_RECOVERY, recovery.enable(ENABLED(PLR_ENABLED_DEFAULT)));

  //
  // Firmware Retraction
  //
  TERN_(FWRETRACT, fwretract.reset());

  //
  // Volumetric & Filament Size
  //
  #if DISABLED(NO_VOLUMETRICS)
    parser.volumetric_enabled = ENABLED(VOLUMETRIC_DEFAULT_ON);
    for (uint8_t q = 0; q < COUNT(planner.filament_size); ++q)
      planner.filament_size[q] = DEFAULT_NOMINAL_FILAMENT_DIA;
    #if ENABLED(VOLUMETRIC_EXTRUDER_LIMIT)
      for (uint8_t q = 0; q < COUNT(planner.volumetric_extruder_limit); ++q)
        planner.volumetric_extruder_limit[q] = DEFAULT_VOLUMETRIC_EXTRUDER_LIMIT;
    #endif
  #endif

  endstops.enable_globally(ENABLED(ENDSTOPS_ALWAYS_ON_DEFAULT));

  reset_stepper_drivers();

  //
  // Linear Advance
  //
  #if ENABLED(LIN_ADVANCE)
    #if ENABLED(DISTINCT_E_FACTORS)
      constexpr float linAdvanceK[] = ADVANCE_K;
      EXTRUDER_LOOP() {
        const float a = linAdvanceK[_MAX(uint8_t(e), COUNT(linAdvanceK) - 1)];
        planner.extruder_advance_K[e] = a;
        TERN_(ADVANCE_K_EXTRA, other_extruder_advance_K[e] = a);
      }
    #else
      planner.extruder_advance_K[0] = ADVANCE_K;
    #endif
  #endif

  //
  // Motor Current PWM
  //

  #if HAS_MOTOR_CURRENT_PWM
    constexpr uint32_t tmp_motor_current_setting[MOTOR_CURRENT_COUNT] = PWM_MOTOR_CURRENT;
    for (uint8_t q = 0; q < MOTOR_CURRENT_COUNT; ++q)
      stepper.set_digipot_current(q, (stepper.motor_current_setting[q] = tmp_motor_current_setting[q]));
  #endif

  //
  // DIGIPOTS
  //
  #if HAS_MOTOR_CURRENT_SPI
    static constexpr uint32_t tmp_motor_current_setting[] = DIGIPOT_MOTOR_CURRENT;
    DEBUG_ECHOLNPGM("Writing Digipot");
    for (uint8_t q = 0; q < COUNT(tmp_motor_current_setting); ++q)
      stepper.set_digipot_current(q, tmp_motor_current_setting[q]);
    DEBUG_ECHOLNPGM("Digipot Written");
  #endif

  //
  // CNC Coordinate System
  //
  TERN_(CNC_COORDINATE_SYSTEMS, (void)gcode.select_coordinate_system(-1)); // Go back to machine space

  //
  // Skew Correction
  //
  #if ENABLED(SKEW_CORRECTION_GCODE)
    planner.skew_factor.xy = XY_SKEW_FACTOR;
    #if ENABLED(SKEW_CORRECTION_FOR_Z)
      planner.skew_factor.xz = XZ_SKEW_FACTOR;
      planner.skew_factor.yz = YZ_SKEW_FACTOR;
    #endif
  #endif

  //
  // Advanced Pause filament load & unload lengths
  //
  #if ENABLED(ADVANCED_PAUSE_FEATURE)
    EXTRUDER_LOOP() {
      fc_settings[e].unload_length = FILAMENT_CHANGE_UNLOAD_LENGTH;
      fc_settings[e].load_length = FILAMENT_CHANGE_FAST_LOAD_LENGTH;
    }
  #endif

  #if ENABLED(PASSWORD_FEATURE)
    #ifdef PASSWORD_DEFAULT_VALUE
      password.is_set = true;
      password.value = PASSWORD_DEFAULT_VALUE;
    #else
      password.is_set = false;
    #endif
  #endif

  //
  // Fan tachometer check
  //
  TERN_(HAS_FANCHECK, fan_check.enabled = true);

  //
  // MKS UI controller
  //
  TERN_(DGUS_LCD_UI_MKS, MKS_reset_settings());

  //
  // Ender-3 V2 with ProUI
  //
  TERN_(DWIN_LCD_PROUI, dwinSetDataDefaults());

  //
  // Model predictive control
  //
  #if ENABLED(MPCTEMP)
    constexpr float _mpc_heater_power[] = MPC_HEATER_POWER;
    constexpr float _mpc_block_heat_capacity[] = MPC_BLOCK_HEAT_CAPACITY;
    constexpr float _mpc_sensor_responsiveness[] = MPC_SENSOR_RESPONSIVENESS;
    constexpr float _mpc_ambient_xfer_coeff[] = MPC_AMBIENT_XFER_COEFF;
    #if ENABLED(MPC_INCLUDE_FAN)
      constexpr float _mpc_ambient_xfer_coeff_fan255[] = MPC_AMBIENT_XFER_COEFF_FAN255;
    #endif
    constexpr float _filament_heat_capacity_permm[] = FILAMENT_HEAT_CAPACITY_PERMM;

    static_assert(COUNT(_mpc_heater_power) == HOTENDS, "MPC_HEATER_POWER must have HOTENDS items.");
    static_assert(COUNT(_mpc_block_heat_capacity) == HOTENDS, "MPC_BLOCK_HEAT_CAPACITY must have HOTENDS items.");
    static_assert(COUNT(_mpc_sensor_responsiveness) == HOTENDS, "MPC_SENSOR_RESPONSIVENESS must have HOTENDS items.");
    static_assert(COUNT(_mpc_ambient_xfer_coeff) == HOTENDS, "MPC_AMBIENT_XFER_COEFF must have HOTENDS items.");
    #if ENABLED(MPC_INCLUDE_FAN)
      static_assert(COUNT(_mpc_ambient_xfer_coeff_fan255) == HOTENDS, "MPC_AMBIENT_XFER_COEFF_FAN255 must have HOTENDS items.");
    #endif
    static_assert(COUNT(_filament_heat_capacity_permm) == HOTENDS, "FILAMENT_HEAT_CAPACITY_PERMM must have HOTENDS items.");

    HOTEND_LOOP() {
      MPC_t &mpc = thermalManager.temp_hotend[e].mpc;
      mpc.heater_power = _mpc_heater_power[e];
      mpc.block_heat_capacity = _mpc_block_heat_capacity[e];
      mpc.sensor_responsiveness = _mpc_sensor_responsiveness[e];
      mpc.ambient_xfer_coeff_fan0 = _mpc_ambient_xfer_coeff[e];
      #if ENABLED(MPC_INCLUDE_FAN)
        mpc.fan255_adjustment = _mpc_ambient_xfer_coeff_fan255[e] - _mpc_ambient_xfer_coeff[e];
      #endif
      mpc.filament_heat_capacity_permm = _filament_heat_capacity_permm[e];
    }
  #endif

  //
  // Fixed-Time Motion
  //
  TERN_(FT_MOTION, ftMotion.set_defaults());

  //
  // Nonlinear Extrusion
  //
  TERN_(NONLINEAR_EXTRUSION, stepper.ne.reset());

  //
  // Input Shaping
  //
  #if HAS_ZV_SHAPING
    #if ENABLED(INPUT_SHAPING_X)
      stepper.set_shaping_frequency(X_AXIS, SHAPING_FREQ_X);
      stepper.set_shaping_damping_ratio(X_AXIS, SHAPING_ZETA_X);
    #endif
    #if ENABLED(INPUT_SHAPING_Y)
      stepper.set_shaping_frequency(Y_AXIS, SHAPING_FREQ_Y);
      stepper.set_shaping_damping_ratio(Y_AXIS, SHAPING_ZETA_Y);
    #endif
  #endif

  //
  // Hotend Idle Timeout
  //
  TERN_(HOTEND_IDLE_TIMEOUT, hotend_idle.cfg.set_defaults());

  postprocess();

  #if ANY(EEPROM_CHITCHAT, DEBUG_LEVELING_FEATURE)
    FSTR_P const hdsl = F("Hardcoded Default Settings Loaded");
    TERN_(HOST_EEPROM_CHITCHAT, hostui.notify(hdsl));
    DEBUG_ECHO_START(); DEBUG_ECHOLN(hdsl);
  #endif

  TERN_(EXTENSIBLE_UI, ExtUI::onFactoryReset());
}

#if DISABLED(DISABLE_M503)

  #define CONFIG_ECHO_START()       gcode.report_echo_start(forReplay)
  #define CONFIG_ECHO_MSG(V...)     do{ CONFIG_ECHO_START(); SERIAL_ECHOLNPGM(V); }while(0)
  #define CONFIG_ECHO_MSG_P(V...)   do{ CONFIG_ECHO_START(); SERIAL_ECHOLNPGM_P(V); }while(0)
  #define CONFIG_ECHO_HEADING(STR)  gcode.report_heading(forReplay, F(STR))

  void M92_report(const bool echo=true, const int8_t e=-1);

  /**
   * M503 - Report current settings in RAM
   *
   * Unless specifically disabled, M503 is available even without EEPROM
   */
  void MarlinSettings::report(const bool forReplay) {
    //
    // Announce current units, in case inches are being displayed
    //
    CONFIG_ECHO_HEADING("Linear Units");
    CONFIG_ECHO_START();
    #if ENABLED(INCH_MODE_SUPPORT)
      SERIAL_ECHOPGM("  G2", AS_DIGIT(parser.linear_unit_factor == 1.0), " ;");
    #else
      SERIAL_ECHOPGM("  G21 ;");
    #endif
    gcode.say_units(); // " (in/mm)"

    //
    // M149 Temperature units
    //
    #if ENABLED(TEMPERATURE_UNITS_SUPPORT)
      gcode.M149_report(forReplay);
    #else
      CONFIG_ECHO_HEADING(STR_TEMPERATURE_UNITS);
      CONFIG_ECHO_MSG("  M149 C ; Units in Celsius");
    #endif

    //
    // M200 Volumetric Extrusion
    //
    IF_DISABLED(NO_VOLUMETRICS, gcode.M200_report(forReplay));

    //
    // M92 Steps per Unit
    //
    gcode.M92_report(forReplay);

    //
    // M203 Maximum feedrates (units/s)
    //
    gcode.M203_report(forReplay);

    //
    // M201 Maximum Acceleration (units/s2)
    //
    gcode.M201_report(forReplay);

    //
    // M204 Acceleration (units/s2)
    //
    gcode.M204_report(forReplay);

    //
    // M205 "Advanced" Settings
    //
    gcode.M205_report(forReplay);

    //
    // M206 Home Offset
    //
    TERN_(HAS_HOME_OFFSET, gcode.M206_report(forReplay));

    //
    // M218 Hotend offsets
    //
    TERN_(HAS_HOTEND_OFFSET, gcode.M218_report(forReplay));

    //
    // Bed Leveling
    //
    #if HAS_LEVELING

      gcode.M420_report(forReplay);

      #if ENABLED(MESH_BED_LEVELING)

        if (leveling_is_valid()) {
          for (uint8_t py = 0; py < GRID_MAX_POINTS_Y; ++py) {
            for (uint8_t px = 0; px < GRID_MAX_POINTS_X; ++px) {
              CONFIG_ECHO_START();
              SERIAL_ECHOLN(F("  G29 S3 I"), px, F(" J"), py, FPSTR(SP_Z_STR), p_float_t(LINEAR_UNIT(bedlevel.z_values[px][py]), 5));
            }
          }
          CONFIG_ECHO_START();
          SERIAL_ECHOLNPGM("  G29 S4 Z", p_float_t(LINEAR_UNIT(bedlevel.z_offset), 5));
        }

      #elif ENABLED(AUTO_BED_LEVELING_UBL)

        if (!forReplay) {
          SERIAL_EOL();
          bedlevel.report_state();
          SERIAL_ECHO_MSG("Active Mesh Slot ", bedlevel.storage_slot);
          SERIAL_ECHO_MSG("EEPROM can hold ", calc_num_meshes(), " meshes.\n");
        }

       //bedlevel.report_current_mesh();   // This is too verbose for large meshes. A better (more terse)
                                           // solution needs to be found.

      #elif ENABLED(AUTO_BED_LEVELING_BILINEAR)

        if (leveling_is_valid()) {
          for (uint8_t py = 0; py < GRID_MAX_POINTS_Y; ++py) {
            for (uint8_t px = 0; px < GRID_MAX_POINTS_X; ++px) {
              CONFIG_ECHO_START();
              SERIAL_ECHOLN(F("  G29 W I"), px, F(" J"), py, FPSTR(SP_Z_STR), p_float_t(LINEAR_UNIT(bedlevel.z_values[px][py]), 5));
            }
          }
        }

      #endif

    #endif // HAS_LEVELING

    //
    // X Axis Twist Compensation
    //
    TERN_(X_AXIS_TWIST_COMPENSATION, gcode.M423_report(forReplay));

    //
    // Editable Servo Angles
    //
    TERN_(EDITABLE_SERVO_ANGLES, gcode.M281_report(forReplay));

    //
    // Kinematic Settings
    //
    TERN_(IS_KINEMATIC, gcode.M665_report(forReplay));

    //
    // M666 Endstops Adjustment
    //
    #if ANY(DELTA, HAS_EXTRA_ENDSTOPS)
      gcode.M666_report(forReplay);
    #endif

    //
    // Z Auto-Align
    //
    TERN_(Z_STEPPER_AUTO_ALIGN, gcode.M422_report(forReplay));

    //
    // LCD Preheat Settings
    //
    TERN_(HAS_PREHEAT, gcode.M145_report(forReplay));

    //
    // PID
    //
    TERN_(PIDTEMP,        gcode.M301_report(forReplay));
    TERN_(PIDTEMPBED,     gcode.M304_report(forReplay));
    TERN_(PIDTEMPCHAMBER, gcode.M309_report(forReplay));

    #if HAS_USER_THERMISTORS
      for (uint8_t i = 0; i < USER_THERMISTORS; ++i)
        thermalManager.M305_report(i, forReplay);
    #endif

    //
    // LCD Contrast
    //
    TERN_(HAS_LCD_CONTRAST, gcode.M250_report(forReplay));

    //
    // Display Sleep
    //
    TERN_(HAS_GCODE_M255, gcode.M255_report(forReplay));

    //
    // LCD Brightness
    //
    TERN_(HAS_LCD_BRIGHTNESS, gcode.M256_report(forReplay));

    //
    // Controller Fan
    //
    TERN_(CONTROLLER_FAN_EDITABLE, gcode.M710_report(forReplay));

    //
    // Power-Loss Recovery
    //
    TERN_(POWER_LOSS_RECOVERY, gcode.M413_report(forReplay));

    //
    // Firmware Retraction
    //
    #if ENABLED(FWRETRACT)
      gcode.M207_report(forReplay);
      gcode.M208_report(forReplay);
      TERN_(FWRETRACT_AUTORETRACT, gcode.M209_report(forReplay));
    #endif

    //
    // Probe Offset
    //
    TERN_(HAS_BED_PROBE, gcode.M851_report(forReplay));

    //
    // Bed Skew Correction
    //
    TERN_(SKEW_CORRECTION_GCODE, gcode.M852_report(forReplay));

    #if HAS_TRINAMIC_CONFIG
      //
      // TMC Stepper driver current
      //
      gcode.M906_report(forReplay);

      //
      // TMC Hybrid Threshold
      //
      TERN_(HYBRID_THRESHOLD, gcode.M913_report(forReplay));

      //
      // TMC Sensorless homing thresholds
      //
      TERN_(USE_SENSORLESS, gcode.M914_report(forReplay));
    #endif

    //
    // TMC stepping mode
    //
    TERN_(HAS_STEALTHCHOP, gcode.M569_report(forReplay));

    //
    // Fixed-Time Motion
    //
    TERN_(FT_MOTION, gcode.M493_report(forReplay));

    //
    // Nonlinear Extrusion
    //
    TERN_(NONLINEAR_EXTRUSION, gcode.M592_report(forReplay));

    //
    // Input Shaping
    //
    TERN_(HAS_ZV_SHAPING, gcode.M593_report(forReplay));

    //
    // Hotend Idle Timeout
    //
    TERN_(HOTEND_IDLE_TIMEOUT, gcode.M86_report(forReplay));

    //
    // Linear Advance
    //
    TERN_(LIN_ADVANCE, gcode.M900_report(forReplay));

    //
    // Motor Current (SPI or PWM)
    //
    #if HAS_MOTOR_CURRENT_SPI || HAS_MOTOR_CURRENT_PWM
      gcode.M907_report(forReplay);
    #endif

    //
    // Advanced Pause filament load & unload lengths
    //
    TERN_(ADVANCED_PAUSE_FEATURE, gcode.M603_report(forReplay));

    //
    // Tool-changing Parameters
    //
    E_TERN_(gcode.M217_report(forReplay));

    //
    // Backlash Compensation
    //
    TERN_(BACKLASH_GCODE, gcode.M425_report(forReplay));

    //
    // Filament Runout Sensor
    //
    TERN_(HAS_FILAMENT_SENSOR, gcode.M412_report(forReplay));

    #if HAS_ETHERNET
      CONFIG_ECHO_HEADING("Ethernet");
      if (!forReplay) ETH0_report();
      CONFIG_ECHO_START(); SERIAL_ECHO_SP(2); MAC_report();
      CONFIG_ECHO_START(); SERIAL_ECHO_SP(2); gcode.M552_report();
      CONFIG_ECHO_START(); SERIAL_ECHO_SP(2); gcode.M553_report();
      CONFIG_ECHO_START(); SERIAL_ECHO_SP(2); gcode.M554_report();
    #endif

    TERN_(HAS_MULTI_LANGUAGE, gcode.M414_report(forReplay));

    #if ENABLED(E3S1PRO_RTS)
      SERIAL_ECHO_MSG("  Display sound OffOn ", int(g_soundSetOffOn));
    #endif

    //
    // Model predictive control
    //
    TERN_(MPCTEMP, gcode.M306_report(forReplay));
  }

#endif // !DISABLE_M503

#pragma pack(pop)<|MERGE_RESOLUTION|>--- conflicted
+++ resolved
@@ -178,13 +178,12 @@
   #include "../lcd/extui/dgus/DGUSDisplayDef.h"
 #endif
 
-<<<<<<< HEAD
 #if ENABLED(E3S1PRO_RTS)
   #include "../lcd/rts/e3s1pro/lcd_rts.h"
-=======
+#endif
+
 #if ENABLED(HOTEND_IDLE_TIMEOUT)
   #include "../feature/hotend_idle.h"
->>>>>>> 2a88e760
 #endif
 
 #pragma pack(push, 1) // No padding between variables
