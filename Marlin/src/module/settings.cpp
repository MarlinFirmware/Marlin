--- conflicted
+++ resolved
@@ -3821,11 +3821,7 @@
     #elif ENABLED(HAS_MOTOR_CURRENT_I2C)                       // i2c-based has any number of values
       // Values sent over i2c are not stored.
       // Indexes map directly to drivers, not axes.
-<<<<<<< HEAD
     #elif ENABLED(HAS_MOTOR_CURRENT_DAC)                       // DAC-based has 4 values, for X Y Z E
-=======
-    #elif ENABLED(HAS_MOTOR_CURRENT_DAC)                                // DAC-based has 4 values, for X Y Z E
->>>>>>> e3f1f7cd
       // Values sent over i2c are not stored. Uses indirect mapping.
     #endif
 
