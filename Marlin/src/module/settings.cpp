/**
 * Marlin 3D Printer Firmware
 * Copyright (c) 2020 MarlinFirmware [https://github.com/MarlinFirmware/Marlin]
 *
 * Based on Sprinter and grbl.
 * Copyright (c) 2011 Camiel Gubbels / Erik van der Zalm
 *
 * This program is free software: you can redistribute it and/or modify
 * it under the terms of the GNU General Public License as published by
 * the Free Software Foundation, either version 3 of the License, or
 * (at your option) any later version.
 *
 * This program is distributed in the hope that it will be useful,
 * but WITHOUT ANY WARRANTY; without even the implied warranty of
 * MERCHANTABILITY or FITNESS FOR A PARTICULAR PURPOSE.  See the
 * GNU General Public License for more details.
 *
 * You should have received a copy of the GNU General Public License
 * along with this program.  If not, see <https://www.gnu.org/licenses/>.
 *
 */

/**
 * settings.cpp
 *
 * Settings and EEPROM storage
 *
 * IMPORTANT:  Whenever there are changes made to the variables stored in EEPROM
 * in the functions below, also increment the version number. This makes sure that
 * the default values are used whenever there is a change to the data, to prevent
 * wrong data being written to the variables.
 *
 * ALSO: Variables in the Store and Retrieve sections must be in the same order.
 *       If a feature is disabled, some data must still be written that, when read,
 *       either sets a Sane Default, or results in No Change to the existing value.
 */

// Change EEPROM version if the structure changes
#define EEPROM_VERSION "V83"
#define EEPROM_OFFSET 100

// Check the integrity of data offsets.
// Can be disabled for production build.
//#define DEBUG_EEPROM_READWRITE

#include "settings.h"

#include "endstops.h"
#include "planner.h"
#include "stepper.h"
#include "temperature.h"

#include "../lcd/marlinui.h"
#include "../libs/vector_3.h"   // for matrix_3x3
#include "../gcode/gcode.h"
#include "../MarlinCore.h"

#if EITHER(EEPROM_SETTINGS, SD_FIRMWARE_UPDATE)
  #include "../HAL/shared/eeprom_api.h"
#endif

#include "probe.h"

#if HAS_LEVELING
  #include "../feature/bedlevel/bedlevel.h"
#endif

#if ENABLED(Z_STEPPER_AUTO_ALIGN)
  #include "../feature/z_stepper_align.h"
#endif

#if ENABLED(EXTENSIBLE_UI)
  #include "../lcd/extui/ui_api.h"
#endif

#if ENABLED(DWIN_CREALITY_LCD)
  #include "../lcd/e3v2/creality/dwin.h"
#endif

#if HAS_SERVOS
  #include "servo.h"
#endif

#if HAS_SERVOS && HAS_SERVO_ANGLES
  #define EEPROM_NUM_SERVOS NUM_SERVOS
#else
  #define EEPROM_NUM_SERVOS NUM_SERVO_PLUGS
#endif

#include "../feature/fwretract.h"

#if ENABLED(POWER_LOSS_RECOVERY)
  #include "../feature/powerloss.h"
#endif

#if HAS_POWER_MONITOR
  #include "../feature/power_monitor.h"
#endif

#include "../feature/pause.h"

#if ENABLED(BACKLASH_COMPENSATION)
  #include "../feature/backlash.h"
#endif

#if HAS_FILAMENT_SENSOR
  #include "../feature/runout.h"
  #ifndef FIL_RUNOUT_ENABLED_DEFAULT
    #define FIL_RUNOUT_ENABLED_DEFAULT true
  #endif
#endif

#if ENABLED(EXTRA_LIN_ADVANCE_K)
  extern float other_extruder_advance_K[EXTRUDERS];
#endif

#if HAS_MULTI_EXTRUDER
  #include "tool_change.h"
  void M217_report(const bool eeprom);
#endif

#if ENABLED(BLTOUCH)
  #include "../feature/bltouch.h"
#endif

#if HAS_TRINAMIC_CONFIG
  #include "stepper/indirection.h"
  #include "../feature/tmc_util.h"
#endif

#if ENABLED(PROBE_TEMP_COMPENSATION)
  #include "../feature/probe_temp_comp.h"
#endif

#include "../feature/controllerfan.h"
#if ENABLED(CONTROLLER_FAN_EDITABLE)
  void M710_report(const bool forReplay=true);
#endif

#if ENABLED(CASE_LIGHT_ENABLE)
  #include "../feature/caselight.h"
#endif

#if ENABLED(PASSWORD_FEATURE)
  #include "../feature/password/password.h"
#endif

#if ENABLED(TOUCH_SCREEN_CALIBRATION)
  #include "../lcd/tft_io/touch_calibration.h"
#endif

#if HAS_ETHERNET
  #include "../feature/ethernet.h"
#endif

#if ENABLED(SOUND_MENU_ITEM)
  #include "../libs/buzzer.h"
#endif

#if ENABLED(DGUS_LCD_UI_MKS)
  #include "../lcd/extui/dgus/DGUSScreenHandler.h"
  #include "../lcd/extui/dgus/DGUSDisplayDef.h"
#endif

#pragma pack(push, 1) // No padding between variables

#if HAS_ETHERNET
  void ETH0_report();
  void MAC_report();
  void M552_report();
  void M553_report();
  void M554_report();
#endif

#if EITHER(DELTA, HAS_EXTRA_ENDSTOPS)
  void M666_report(const bool forReplay=true);
#endif

#define _EN_ITEM(N) , E##N

typedef struct { uint16_t LINEAR_AXIS_LIST(X, Y, Z, I, J, K), X2, Y2, Z2, Z3, Z4 REPEAT(E_STEPPERS, _EN_ITEM); } tmc_stepper_current_t;
typedef struct { uint32_t LINEAR_AXIS_LIST(X, Y, Z, I, J, K), X2, Y2, Z2, Z3, Z4 REPEAT(E_STEPPERS, _EN_ITEM); } tmc_hybrid_threshold_t;
typedef struct {  int16_t LINEAR_AXIS_LIST(X, Y, Z, I, J, K), X2, Y2, Z2, Z3, Z4;                              } tmc_sgt_t;
typedef struct {     bool LINEAR_AXIS_LIST(X, Y, Z, I, J, K), X2, Y2, Z2, Z3, Z4 REPEAT(E_STEPPERS, _EN_ITEM); } tmc_stealth_enabled_t;

#undef _EN_ITEM

// Limit an index to an array size
#define ALIM(I,ARR) _MIN(I, (signed)COUNT(ARR) - 1)

// Defaults for reset / fill in on load
static const uint32_t   _DMA[] PROGMEM = DEFAULT_MAX_ACCELERATION;
static const float     _DASU[] PROGMEM = DEFAULT_AXIS_STEPS_PER_UNIT;
static const feedRate_t _DMF[] PROGMEM = DEFAULT_MAX_FEEDRATE;

/**
 * Current EEPROM Layout
 *
 * Keep this data structure up to date so
 * EEPROM size is known at compile time!
 */
typedef struct SettingsDataStruct {
  char      version[4];                                 // Vnn\0
  uint16_t  crc;                                        // Data Checksum

  //
  // DISTINCT_E_FACTORS
  //
  uint8_t   esteppers;                                  // DISTINCT_AXES - LINEAR_AXES

  planner_settings_t planner_settings;

  xyze_float_t planner_max_jerk;                        // M205 XYZE  planner.max_jerk
  float planner_junction_deviation_mm;                  // M205 J     planner.junction_deviation_mm

  xyz_pos_t home_offset;                                // M206 XYZ / M665 TPZ

  #if HAS_HOTEND_OFFSET
    xyz_pos_t hotend_offset[HOTENDS - 1];               // M218 XYZ
  #endif

  //
  // FILAMENT_RUNOUT_SENSOR
  //
  bool runout_sensor_enabled;                           // M412 S
  float runout_distance_mm;                             // M412 D

  //
  // ENABLE_LEVELING_FADE_HEIGHT
  //
  float planner_z_fade_height;                          // M420 Zn  planner.z_fade_height

  //
  // MESH_BED_LEVELING
  //
  float mbl_z_offset;                                   // mbl.z_offset
  uint8_t mesh_num_x, mesh_num_y;                       // GRID_MAX_POINTS_X, GRID_MAX_POINTS_Y
  float mbl_z_values[TERN(MESH_BED_LEVELING, GRID_MAX_POINTS_X, 3)]   // mbl.z_values
                    [TERN(MESH_BED_LEVELING, GRID_MAX_POINTS_Y, 3)];

  //
  // HAS_BED_PROBE
  //

  xyz_pos_t probe_offset;

  //
  // ABL_PLANAR
  //
  matrix_3x3 planner_bed_level_matrix;                  // planner.bed_level_matrix

  //
  // AUTO_BED_LEVELING_BILINEAR
  //
  uint8_t grid_max_x, grid_max_y;                       // GRID_MAX_POINTS_X, GRID_MAX_POINTS_Y
  xy_pos_t bilinear_grid_spacing, bilinear_start;       // G29 L F
  #if ENABLED(AUTO_BED_LEVELING_BILINEAR)
    bed_mesh_t z_values;                                // G29
  #else
    float z_values[3][3];
  #endif

  //
  // AUTO_BED_LEVELING_UBL
  //
  bool planner_leveling_active;                         // M420 S  planner.leveling_active
  int8_t ubl_storage_slot;                              // ubl.storage_slot

  //
  // SERVO_ANGLES
  //
  uint16_t servo_angles[EEPROM_NUM_SERVOS][2];          // M281 P L U

  //
  // Temperature first layer compensation values
  //
  #if ENABLED(PROBE_TEMP_COMPENSATION)
    int16_t z_offsets_probe[COUNT(temp_comp.z_offsets_probe)], // M871 P I V
            z_offsets_bed[COUNT(temp_comp.z_offsets_bed)]      // M871 B I V
            #if ENABLED(USE_TEMP_EXT_COMPENSATION)
              , z_offsets_ext[COUNT(temp_comp.z_offsets_ext)]  // M871 E I V
            #endif
            ;
  #endif

  //
  // BLTOUCH
  //
  bool bltouch_last_written_mode;

  //
  // DELTA / [XYZ]_DUAL_ENDSTOPS
  //
  #if ENABLED(DELTA)
    float delta_height;                                 // M666 H
    abc_float_t delta_endstop_adj;                      // M666 X Y Z
    float delta_radius,                                 // M665 R
          delta_diagonal_rod,                           // M665 L
          segments_per_second;                          // M665 S
    abc_float_t delta_tower_angle_trim,                 // M665 X Y Z
                delta_diagonal_rod_trim;                // M665 A B C
  #elif HAS_EXTRA_ENDSTOPS
    float x2_endstop_adj,                               // M666 X
          y2_endstop_adj,                               // M666 Y
          z2_endstop_adj,                               // M666 (S2) Z
          z3_endstop_adj,                               // M666 (S3) Z
          z4_endstop_adj;                               // M666 (S4) Z
  #endif

  //
  // Z_STEPPER_AUTO_ALIGN, Z_STEPPER_ALIGN_KNOWN_STEPPER_POSITIONS
  //
  #if ENABLED(Z_STEPPER_AUTO_ALIGN)
    xy_pos_t z_stepper_align_xy[NUM_Z_STEPPER_DRIVERS];             // M422 S X Y
    #if ENABLED(Z_STEPPER_ALIGN_KNOWN_STEPPER_POSITIONS)
      xy_pos_t z_stepper_align_stepper_xy[NUM_Z_STEPPER_DRIVERS];   // M422 W X Y
    #endif
  #endif

  //
  // Material Presets
  //
  #if PREHEAT_COUNT
    preheat_t ui_material_preset[PREHEAT_COUNT];        // M145 S0 H B F
  #endif

  //
  // PIDTEMP
  //
  PIDCF_t hotendPID[HOTENDS];                           // M301 En PIDCF / M303 En U
  int16_t lpq_len;                                      // M301 L

  //
  // PIDTEMPBED
  //
  PID_t bedPID;                                         // M304 PID / M303 E-1 U

  //
  // PIDTEMPCHAMBER
  //
  PID_t chamberPID;                                     // M309 PID / M303 E-2 U

  //
  // User-defined Thermistors
  //
  #if HAS_USER_THERMISTORS
    user_thermistor_t user_thermistor[USER_THERMISTORS]; // M305 P0 R4700 T100000 B3950
  #endif

  //
  // Power monitor
  //
  uint8_t power_monitor_flags;                          // M430 I V W

  //
  // HAS_LCD_CONTRAST
  //
  int16_t lcd_contrast;                                 // M250 C

  //
  // Controller fan settings
  //
  controllerFan_settings_t controllerFan_settings;      // M710

  //
  // POWER_LOSS_RECOVERY
  //
  bool recovery_enabled;                                // M413 S

  //
  // FWRETRACT
  //
  fwretract_settings_t fwretract_settings;              // M207 S F Z W, M208 S F W R
  bool autoretract_enabled;                             // M209 S

  //
  // !NO_VOLUMETRIC
  //
  bool parser_volumetric_enabled;                       // M200 S  parser.volumetric_enabled
  float planner_filament_size[EXTRUDERS];               // M200 T D  planner.filament_size[]
  float planner_volumetric_extruder_limit[EXTRUDERS];   // M200 T L  planner.volumetric_extruder_limit[]

  //
  // HAS_TRINAMIC_CONFIG
  //
  tmc_stepper_current_t tmc_stepper_current;            // M906 X Y Z X2 Y2 Z2 Z3 Z4 E0 E1 E2 E3 E4 E5
  tmc_hybrid_threshold_t tmc_hybrid_threshold;          // M913 X Y Z X2 Y2 Z2 Z3 Z4 E0 E1 E2 E3 E4 E5
  tmc_sgt_t tmc_sgt;                                    // M914 X Y Z X2 Y2 Z2 Z3 Z4
  tmc_stealth_enabled_t tmc_stealth_enabled;            // M569 X Y Z X2 Y2 Z2 Z3 Z4 E0 E1 E2 E3 E4 E5

  //
  // LIN_ADVANCE
  //
  float planner_extruder_advance_K[_MAX(EXTRUDERS, 1)]; // M900 K  planner.extruder_advance_K

  //
  // HAS_MOTOR_CURRENT_PWM
  //
  #ifndef MOTOR_CURRENT_COUNT
    #define MOTOR_CURRENT_COUNT LINEAR_AXES
  #endif
  uint32_t motor_current_setting[MOTOR_CURRENT_COUNT];  // M907 X Z E ...

  //
  // CNC_COORDINATE_SYSTEMS
  //
  xyz_pos_t coordinate_system[MAX_COORDINATE_SYSTEMS];  // G54-G59.3

  //
  // SKEW_CORRECTION
  //
  skew_factor_t planner_skew_factor;                    // M852 I J K  planner.skew_factor

  //
  // ADVANCED_PAUSE_FEATURE
  //
  #if HAS_EXTRUDERS
    fil_change_settings_t fc_settings[EXTRUDERS];       // M603 T U L
  #endif

  //
  // Tool-change settings
  //
  #if HAS_MULTI_EXTRUDER
    toolchange_settings_t toolchange_settings;          // M217 S P R
  #endif

  //
  // BACKLASH_COMPENSATION
  //
  xyz_float_t backlash_distance_mm;                     // M425 X Y Z
  uint8_t backlash_correction;                          // M425 F
  float backlash_smoothing_mm;                          // M425 S

  //
  // EXTENSIBLE_UI
  //
  #if ENABLED(EXTENSIBLE_UI)
    uint8_t extui_data[ExtUI::eeprom_data_size];
  #endif

  //
  // Creality DWIN
  //
  #if ENABLED(DWIN_CREALITY_LCD)
    uint8_t dwin_data[eeprom_data_size];
  #endif

  //
  // CASELIGHT_USES_BRIGHTNESS
  //
  #if CASELIGHT_USES_BRIGHTNESS
    uint8_t caselight_brightness;                        // M355 P
  #endif

  //
  // PASSWORD_FEATURE
  //
  #if ENABLED(PASSWORD_FEATURE)
    bool password_is_set;
    uint32_t password_value;
  #endif

  //
  // TOUCH_SCREEN_CALIBRATION
  //
  #if ENABLED(TOUCH_SCREEN_CALIBRATION)
    touch_calibration_t touch_calibration_data;
  #endif

  // Ethernet settings
  #if HAS_ETHERNET
    bool ethernet_hardware_enabled;                     // M552 S
    uint32_t ethernet_ip,                               // M552 P
             ethernet_dns,
             ethernet_gateway,                          // M553 P
             ethernet_subnet;                           // M554 P
  #endif

  //
  // Buzzer enable/disable
  //
  #if ENABLED(SOUND_MENU_ITEM)
    bool buzzer_enabled;
  #endif

  //
  // MKS UI controller
  //
  #if ENABLED(DGUS_LCD_UI_MKS)
    uint8_t mks_language_index;                         // Display Language
    xy_int_t mks_corner_offsets[5];                     // Bed Tramming
    xyz_int_t mks_park_pos;                             // Custom Parking (without NOZZLE_PARK)
    celsius_t mks_min_extrusion_temp;                   // Min E Temp (shadow M302 value)
  #endif

  #if HAS_MULTI_LANGUAGE
    uint8_t ui_language;                                // M414 S
  #endif

} SettingsData;

//static_assert(sizeof(SettingsData) <= MARLIN_EEPROM_SIZE, "EEPROM too small to contain SettingsData!");

MarlinSettings settings;

uint16_t MarlinSettings::datasize() { return sizeof(SettingsData); }

/**
 * Post-process after Retrieve or Reset
 */

#if ENABLED(ENABLE_LEVELING_FADE_HEIGHT)
  float new_z_fade_height;
#endif

void MarlinSettings::postprocess() {
  xyze_pos_t oldpos = current_position;

  // steps per s2 needs to be updated to agree with units per s2
  planner.reset_acceleration_rates();

  // Make sure delta kinematics are updated before refreshing the
  // planner position so the stepper counts will be set correctly.
  TERN_(DELTA, recalc_delta_settings());

  TERN_(PIDTEMP, thermalManager.updatePID());

  #if DISABLED(NO_VOLUMETRICS)
    planner.calculate_volumetric_multipliers();
  #elif EXTRUDERS
    for (uint8_t i = COUNT(planner.e_factor); i--;)
      planner.refresh_e_factor(i);
  #endif

  // Software endstops depend on home_offset
  LOOP_LINEAR_AXES(i) {
    update_workspace_offset((AxisEnum)i);
    update_software_endstops((AxisEnum)i);
  }

  TERN_(ENABLE_LEVELING_FADE_HEIGHT, set_z_fade_height(new_z_fade_height, false)); // false = no report

  TERN_(AUTO_BED_LEVELING_BILINEAR, refresh_bed_level());

  TERN_(HAS_MOTOR_CURRENT_PWM, stepper.refresh_motor_power());

  TERN_(FWRETRACT, fwretract.refresh_autoretract());

  TERN_(HAS_LINEAR_E_JERK, planner.recalculate_max_e_jerk());

  TERN_(CASELIGHT_USES_BRIGHTNESS, caselight.update_brightness());

  TERN_(EXTENSIBLE_UI, ExtUI::onPostprocessSettings());

  // Refresh steps_to_mm with the reciprocal of axis_steps_per_mm
  // and init stepper.count[], planner.position[] with current_position
  planner.refresh_positioning();

  // Various factors can change the current position
  if (oldpos != current_position)
    report_current_position();
}

#if BOTH(PRINTCOUNTER, EEPROM_SETTINGS)
  #include "printcounter.h"
  static_assert(
    !WITHIN(STATS_EEPROM_ADDRESS, EEPROM_OFFSET, EEPROM_OFFSET + sizeof(SettingsData)) &&
    !WITHIN(STATS_EEPROM_ADDRESS + sizeof(printStatistics), EEPROM_OFFSET, EEPROM_OFFSET + sizeof(SettingsData)),
    "STATS_EEPROM_ADDRESS collides with EEPROM settings storage."
  );
#endif

#if ENABLED(SD_FIRMWARE_UPDATE)

  #if ENABLED(EEPROM_SETTINGS)
    static_assert(
      !WITHIN(SD_FIRMWARE_UPDATE_EEPROM_ADDR, EEPROM_OFFSET, EEPROM_OFFSET + sizeof(SettingsData)),
      "SD_FIRMWARE_UPDATE_EEPROM_ADDR collides with EEPROM settings storage."
    );
  #endif

  bool MarlinSettings::sd_update_status() {
    uint8_t val;
    persistentStore.read_data(SD_FIRMWARE_UPDATE_EEPROM_ADDR, &val);
    return (val == SD_FIRMWARE_UPDATE_ACTIVE_VALUE);
  }

  bool MarlinSettings::set_sd_update_status(const bool enable) {
    if (enable != sd_update_status())
      persistentStore.write_data(
        SD_FIRMWARE_UPDATE_EEPROM_ADDR,
        enable ? SD_FIRMWARE_UPDATE_ACTIVE_VALUE : SD_FIRMWARE_UPDATE_INACTIVE_VALUE
      );
    return true;
  }

#endif // SD_FIRMWARE_UPDATE

#ifdef ARCHIM2_SPI_FLASH_EEPROM_BACKUP_SIZE
  static_assert(EEPROM_OFFSET + sizeof(SettingsData) < ARCHIM2_SPI_FLASH_EEPROM_BACKUP_SIZE,
                "ARCHIM2_SPI_FLASH_EEPROM_BACKUP_SIZE is insufficient to capture all EEPROM data.");
#endif

//
// This file simply uses the DEBUG_ECHO macros to implement EEPROM_CHITCHAT.
// For deeper debugging of EEPROM issues enable DEBUG_EEPROM_READWRITE.
//
#define DEBUG_OUT EITHER(EEPROM_CHITCHAT, DEBUG_LEVELING_FEATURE)
#include "../core/debug_out.h"

#if ENABLED(EEPROM_SETTINGS)

  #define EEPROM_ASSERT(TST,ERR)  do{ if (!(TST)) { SERIAL_ERROR_MSG(ERR); eeprom_error = true; } }while(0)

  #if ENABLED(DEBUG_EEPROM_READWRITE)
    #define _FIELD_TEST(FIELD) \
      EEPROM_ASSERT( \
        eeprom_error || eeprom_index == offsetof(SettingsData, FIELD) + EEPROM_OFFSET, \
        "Field " STRINGIFY(FIELD) " mismatch." \
      )
  #else
    #define _FIELD_TEST(FIELD) NOOP
  #endif

  const char version[4] = EEPROM_VERSION;

  bool MarlinSettings::eeprom_error, MarlinSettings::validating;
  int MarlinSettings::eeprom_index;
  uint16_t MarlinSettings::working_crc;

  bool MarlinSettings::size_error(const uint16_t size) {
    if (size != datasize()) {
      DEBUG_ERROR_MSG("EEPROM datasize error.");
      return true;
    }
    return false;
  }

  /**
   * M500 - Store Configuration
   */
  bool MarlinSettings::save() {
    float dummyf = 0;
    char ver[4] = "ERR";

    if (!EEPROM_START(EEPROM_OFFSET)) return false;

    eeprom_error = false;

    // Write or Skip version. (Flash doesn't allow rewrite without erase.)
    TERN(FLASH_EEPROM_EMULATION, EEPROM_SKIP, EEPROM_WRITE)(ver);

    EEPROM_SKIP(working_crc); // Skip the checksum slot

    working_crc = 0; // clear before first "real data"

    const uint8_t esteppers = COUNT(planner.settings.axis_steps_per_mm) - LINEAR_AXES;
    _FIELD_TEST(esteppers);
    EEPROM_WRITE(esteppers);

    //
    // Planner Motion
    //
    {
      EEPROM_WRITE(planner.settings);

      #if HAS_CLASSIC_JERK
        EEPROM_WRITE(planner.max_jerk);
        #if HAS_LINEAR_E_JERK
          dummyf = float(DEFAULT_EJERK);
          EEPROM_WRITE(dummyf);
        #endif
      #else
        const xyze_pos_t planner_max_jerk = LOGICAL_AXIS_ARRAY(float(DEFAULT_EJERK), 10, 10, 0.4, 0.4, 0.4, 0.4);
        EEPROM_WRITE(planner_max_jerk);
      #endif

      TERN_(CLASSIC_JERK, dummyf = 0.02f);
      EEPROM_WRITE(TERN(CLASSIC_JERK, dummyf, planner.junction_deviation_mm));
    }

    //
    // Home Offset
    //
    {
      _FIELD_TEST(home_offset);

      #if HAS_SCARA_OFFSET
        EEPROM_WRITE(scara_home_offset);
      #else
        #if !HAS_HOME_OFFSET
          const xyz_pos_t home_offset{0};
        #endif
        EEPROM_WRITE(home_offset);
      #endif
    }

    //
    // Hotend Offsets, if any
    //
    {
      #if HAS_HOTEND_OFFSET
        // Skip hotend 0 which must be 0
        LOOP_S_L_N(e, 1, HOTENDS)
          EEPROM_WRITE(hotend_offset[e]);
      #endif
    }

    //
    // Filament Runout Sensor
    //
    {
      #if HAS_FILAMENT_SENSOR
        const bool &runout_sensor_enabled = runout.enabled;
      #else
        constexpr int8_t runout_sensor_enabled = -1;
      #endif
      _FIELD_TEST(runout_sensor_enabled);
      EEPROM_WRITE(runout_sensor_enabled);

      #if HAS_FILAMENT_RUNOUT_DISTANCE
        const float &runout_distance_mm = runout.runout_distance();
      #else
        constexpr float runout_distance_mm = 0;
      #endif
      EEPROM_WRITE(runout_distance_mm);
    }

    //
    // Global Leveling
    //
    {
      const float zfh = TERN(ENABLE_LEVELING_FADE_HEIGHT, planner.z_fade_height, (DEFAULT_LEVELING_FADE_HEIGHT));
      EEPROM_WRITE(zfh);
    }

    //
    // Mesh Bed Leveling
    //
    {
      #if ENABLED(MESH_BED_LEVELING)
        static_assert(
          sizeof(mbl.z_values) == (GRID_MAX_POINTS) * sizeof(mbl.z_values[0][0]),
          "MBL Z array is the wrong size."
        );
      #else
        dummyf = 0;
      #endif

      const uint8_t mesh_num_x = TERN(MESH_BED_LEVELING, GRID_MAX_POINTS_X, 3),
                    mesh_num_y = TERN(MESH_BED_LEVELING, GRID_MAX_POINTS_Y, 3);

      EEPROM_WRITE(TERN(MESH_BED_LEVELING, mbl.z_offset, dummyf));
      EEPROM_WRITE(mesh_num_x);
      EEPROM_WRITE(mesh_num_y);

      #if ENABLED(MESH_BED_LEVELING)
        EEPROM_WRITE(mbl.z_values);
      #else
        for (uint8_t q = mesh_num_x * mesh_num_y; q--;) EEPROM_WRITE(dummyf);
      #endif
    }

    //
    // Probe XYZ Offsets
    //
    {
      _FIELD_TEST(probe_offset);
      #if HAS_BED_PROBE
        const xyz_pos_t &zpo = probe.offset;
      #else
        constexpr xyz_pos_t zpo{0};
      #endif
      EEPROM_WRITE(zpo);
    }

    //
    // Planar Bed Leveling matrix
    //
    {
      #if ABL_PLANAR
        EEPROM_WRITE(planner.bed_level_matrix);
      #else
        dummyf = 0;
        for (uint8_t q = 9; q--;) EEPROM_WRITE(dummyf);
      #endif
    }

    //
    // Bilinear Auto Bed Leveling
    //
    {
      #if ENABLED(AUTO_BED_LEVELING_BILINEAR)
        static_assert(
          sizeof(z_values) == (GRID_MAX_POINTS) * sizeof(z_values[0][0]),
          "Bilinear Z array is the wrong size."
        );
      #else
        const xy_pos_t bilinear_start{0}, bilinear_grid_spacing{0};
      #endif

      const uint8_t grid_max_x = TERN(AUTO_BED_LEVELING_BILINEAR, GRID_MAX_POINTS_X, 3),
                    grid_max_y = TERN(AUTO_BED_LEVELING_BILINEAR, GRID_MAX_POINTS_Y, 3);
      EEPROM_WRITE(grid_max_x);
      EEPROM_WRITE(grid_max_y);
      EEPROM_WRITE(bilinear_grid_spacing);
      EEPROM_WRITE(bilinear_start);

      #if ENABLED(AUTO_BED_LEVELING_BILINEAR)
        EEPROM_WRITE(z_values);              // 9-256 floats
      #else
        dummyf = 0;
        for (uint16_t q = grid_max_x * grid_max_y; q--;) EEPROM_WRITE(dummyf);
      #endif
    }

    //
    // Unified Bed Leveling
    //
    {
      _FIELD_TEST(planner_leveling_active);
      const bool ubl_active = TERN(AUTO_BED_LEVELING_UBL, planner.leveling_active, false);
      const int8_t storage_slot = TERN(AUTO_BED_LEVELING_UBL, ubl.storage_slot, -1);
      EEPROM_WRITE(ubl_active);
      EEPROM_WRITE(storage_slot);
    }

    //
    // Servo Angles
    //
    {
      _FIELD_TEST(servo_angles);
      #if !HAS_SERVO_ANGLES
        uint16_t servo_angles[EEPROM_NUM_SERVOS][2] = { { 0, 0 } };
      #endif
      EEPROM_WRITE(servo_angles);
    }

    //
    // Thermal first layer compensation values
    //
    #if ENABLED(PROBE_TEMP_COMPENSATION)
      EEPROM_WRITE(temp_comp.z_offsets_probe);
      EEPROM_WRITE(temp_comp.z_offsets_bed);
      #if ENABLED(USE_TEMP_EXT_COMPENSATION)
        EEPROM_WRITE(temp_comp.z_offsets_ext);
      #endif
    #else
      // No placeholder data for this feature
    #endif

    //
    // BLTOUCH
    //
    {
      _FIELD_TEST(bltouch_last_written_mode);
      const bool bltouch_last_written_mode = TERN(BLTOUCH, bltouch.last_written_mode, false);
      EEPROM_WRITE(bltouch_last_written_mode);
    }

    //
    // DELTA Geometry or Dual Endstops offsets
    //
    {
      #if ENABLED(DELTA)

        _FIELD_TEST(delta_height);

        EEPROM_WRITE(delta_height);              // 1 float
        EEPROM_WRITE(delta_endstop_adj);         // 3 floats
        EEPROM_WRITE(delta_radius);              // 1 float
        EEPROM_WRITE(delta_diagonal_rod);        // 1 float
        EEPROM_WRITE(segments_per_second);       // 1 float
        EEPROM_WRITE(delta_tower_angle_trim);    // 3 floats
        EEPROM_WRITE(delta_diagonal_rod_trim);   // 3 floats

      #elif HAS_EXTRA_ENDSTOPS

        _FIELD_TEST(x2_endstop_adj);

        // Write dual endstops in X, Y, Z order. Unused = 0.0
        dummyf = 0;
        EEPROM_WRITE(TERN(X_DUAL_ENDSTOPS, endstops.x2_endstop_adj, dummyf));   // 1 float
        EEPROM_WRITE(TERN(Y_DUAL_ENDSTOPS, endstops.y2_endstop_adj, dummyf));   // 1 float
        EEPROM_WRITE(TERN(Z_MULTI_ENDSTOPS, endstops.z2_endstop_adj, dummyf));  // 1 float

        #if ENABLED(Z_MULTI_ENDSTOPS) && NUM_Z_STEPPER_DRIVERS >= 3
          EEPROM_WRITE(endstops.z3_endstop_adj);   // 1 float
        #else
          EEPROM_WRITE(dummyf);
        #endif

        #if ENABLED(Z_MULTI_ENDSTOPS) && NUM_Z_STEPPER_DRIVERS >= 4
          EEPROM_WRITE(endstops.z4_endstop_adj);   // 1 float
        #else
          EEPROM_WRITE(dummyf);
        #endif

      #endif
    }

    #if ENABLED(Z_STEPPER_AUTO_ALIGN)
      EEPROM_WRITE(z_stepper_align.xy);
      #if ENABLED(Z_STEPPER_ALIGN_KNOWN_STEPPER_POSITIONS)
        EEPROM_WRITE(z_stepper_align.stepper_xy);
      #endif
    #endif

    //
    // LCD Preheat settings
    //
    #if PREHEAT_COUNT
      _FIELD_TEST(ui_material_preset);
      EEPROM_WRITE(ui.material_preset);
    #endif

    //
    // PIDTEMP
    //
    {
      _FIELD_TEST(hotendPID);
      HOTEND_LOOP() {
        PIDCF_t pidcf = {
          #if DISABLED(PIDTEMP)
            NAN, NAN, NAN,
            NAN, NAN
          #else
                         PID_PARAM(Kp, e),
            unscalePID_i(PID_PARAM(Ki, e)),
            unscalePID_d(PID_PARAM(Kd, e)),
                         PID_PARAM(Kc, e),
                         PID_PARAM(Kf, e)
          #endif
        };
        EEPROM_WRITE(pidcf);
      }

      _FIELD_TEST(lpq_len);
      #if DISABLED(PID_EXTRUSION_SCALING)
        const int16_t lpq_len = 20;
      #endif
      EEPROM_WRITE(TERN(PID_EXTRUSION_SCALING, thermalManager.lpq_len, lpq_len));
    }

    //
    // PIDTEMPBED
    //
    {
      _FIELD_TEST(bedPID);

      const PID_t bed_pid = {
        #if DISABLED(PIDTEMPBED)
          NAN, NAN, NAN
        #else
          // Store the unscaled PID values
          thermalManager.temp_bed.pid.Kp,
          unscalePID_i(thermalManager.temp_bed.pid.Ki),
          unscalePID_d(thermalManager.temp_bed.pid.Kd)
        #endif
      };
      EEPROM_WRITE(bed_pid);
    }

    //
    // PIDTEMPCHAMBER
    //
    {
      _FIELD_TEST(chamberPID);

      const PID_t chamber_pid = {
        #if DISABLED(PIDTEMPCHAMBER)
          NAN, NAN, NAN
        #else
          // Store the unscaled PID values
          thermalManager.temp_chamber.pid.Kp,
          unscalePID_i(thermalManager.temp_chamber.pid.Ki),
          unscalePID_d(thermalManager.temp_chamber.pid.Kd)
        #endif
      };
      EEPROM_WRITE(chamber_pid);
    }

    //
    // User-defined Thermistors
    //
    #if HAS_USER_THERMISTORS
    {
      _FIELD_TEST(user_thermistor);
      EEPROM_WRITE(thermalManager.user_thermistor);
    }
    #endif

    //
    // Power monitor
    //
    {
      #if HAS_POWER_MONITOR
        const uint8_t &power_monitor_flags = power_monitor.flags;
      #else
        constexpr uint8_t power_monitor_flags = 0x00;
      #endif
      _FIELD_TEST(power_monitor_flags);
      EEPROM_WRITE(power_monitor_flags);
    }

    //
    // LCD Contrast
    //
    {
      _FIELD_TEST(lcd_contrast);

      const int16_t lcd_contrast =
        #if HAS_LCD_CONTRAST
          ui.contrast
        #else
          127
        #endif
      ;
      EEPROM_WRITE(lcd_contrast);
    }

    //
    // Controller Fan
    //
    {
      _FIELD_TEST(controllerFan_settings);
      #if ENABLED(USE_CONTROLLER_FAN)
        const controllerFan_settings_t &cfs = controllerFan.settings;
      #else
        controllerFan_settings_t cfs = controllerFan_defaults;
      #endif
      EEPROM_WRITE(cfs);
    }

    //
    // Power-Loss Recovery
    //
    {
      _FIELD_TEST(recovery_enabled);
      const bool recovery_enabled = TERN(POWER_LOSS_RECOVERY, recovery.enabled, ENABLED(PLR_ENABLED_DEFAULT));
      EEPROM_WRITE(recovery_enabled);
    }

    //
    // Firmware Retraction
    //
    {
      _FIELD_TEST(fwretract_settings);
      #if DISABLED(FWRETRACT)
        const fwretract_settings_t autoretract_defaults = { 3, 45, 0, 0, 0, 13, 0, 8 };
      #endif
      EEPROM_WRITE(TERN(FWRETRACT, fwretract.settings, autoretract_defaults));

      #if DISABLED(FWRETRACT_AUTORETRACT)
        const bool autoretract_enabled = false;
      #endif
      EEPROM_WRITE(TERN(FWRETRACT_AUTORETRACT, fwretract.autoretract_enabled, autoretract_enabled));
    }

    //
    // Volumetric & Filament Size
    //
    {
      _FIELD_TEST(parser_volumetric_enabled);

      #if DISABLED(NO_VOLUMETRICS)

        EEPROM_WRITE(parser.volumetric_enabled);
        EEPROM_WRITE(planner.filament_size);
        #if ENABLED(VOLUMETRIC_EXTRUDER_LIMIT)
          EEPROM_WRITE(planner.volumetric_extruder_limit);
        #else
          dummyf = DEFAULT_VOLUMETRIC_EXTRUDER_LIMIT;
          for (uint8_t q = EXTRUDERS; q--;) EEPROM_WRITE(dummyf);
        #endif

      #else

        const bool volumetric_enabled = false;
        EEPROM_WRITE(volumetric_enabled);
        dummyf = DEFAULT_NOMINAL_FILAMENT_DIA;
        for (uint8_t q = EXTRUDERS; q--;) EEPROM_WRITE(dummyf);
        dummyf = DEFAULT_VOLUMETRIC_EXTRUDER_LIMIT;
        for (uint8_t q = EXTRUDERS; q--;) EEPROM_WRITE(dummyf);

      #endif
    }

    //
    // TMC Configuration
    //
    {
      _FIELD_TEST(tmc_stepper_current);

      tmc_stepper_current_t tmc_stepper_current{0};

      #if HAS_TRINAMIC_CONFIG
        #if AXIS_IS_TMC(X)
          tmc_stepper_current.X = stepperX.getMilliamps();
        #endif
        #if AXIS_IS_TMC(Y)
          tmc_stepper_current.Y = stepperY.getMilliamps();
        #endif
        #if AXIS_IS_TMC(Z)
          tmc_stepper_current.Z = stepperZ.getMilliamps();
        #endif
        #if AXIS_IS_TMC(I)
          tmc_stepper_current.I = stepperI.getMilliamps();
        #endif
        #if AXIS_IS_TMC(J)
          tmc_stepper_current.J = stepperJ.getMilliamps();
        #endif
        #if AXIS_IS_TMC(K)
          tmc_stepper_current.K = stepperK.getMilliamps();
        #endif
        #if AXIS_IS_TMC(X2)
          tmc_stepper_current.X2 = stepperX2.getMilliamps();
        #endif
        #if AXIS_IS_TMC(Y2)
          tmc_stepper_current.Y2 = stepperY2.getMilliamps();
        #endif
        #if AXIS_IS_TMC(Z2)
          tmc_stepper_current.Z2 = stepperZ2.getMilliamps();
        #endif
        #if AXIS_IS_TMC(Z3)
          tmc_stepper_current.Z3 = stepperZ3.getMilliamps();
        #endif
        #if AXIS_IS_TMC(Z4)
          tmc_stepper_current.Z4 = stepperZ4.getMilliamps();
        #endif
        #if AXIS_IS_TMC(E0)
          tmc_stepper_current.E0 = stepperE0.getMilliamps();
        #endif
        #if AXIS_IS_TMC(E1)
          tmc_stepper_current.E1 = stepperE1.getMilliamps();
        #endif
        #if AXIS_IS_TMC(E2)
          tmc_stepper_current.E2 = stepperE2.getMilliamps();
        #endif
        #if AXIS_IS_TMC(E3)
          tmc_stepper_current.E3 = stepperE3.getMilliamps();
        #endif
        #if AXIS_IS_TMC(E4)
          tmc_stepper_current.E4 = stepperE4.getMilliamps();
        #endif
        #if AXIS_IS_TMC(E5)
          tmc_stepper_current.E5 = stepperE5.getMilliamps();
        #endif
        #if AXIS_IS_TMC(E6)
          tmc_stepper_current.E6 = stepperE6.getMilliamps();
        #endif
        #if AXIS_IS_TMC(E7)
          tmc_stepper_current.E7 = stepperE7.getMilliamps();
        #endif
      #endif
      EEPROM_WRITE(tmc_stepper_current);
    }

    //
    // TMC Hybrid Threshold, and placeholder values
    //
    {
      _FIELD_TEST(tmc_hybrid_threshold);

      #if ENABLED(HYBRID_THRESHOLD)
        tmc_hybrid_threshold_t tmc_hybrid_threshold{0};
        TERN_(X_HAS_STEALTHCHOP,  tmc_hybrid_threshold.X =  stepperX.get_pwm_thrs());
        TERN_(Y_HAS_STEALTHCHOP,  tmc_hybrid_threshold.Y =  stepperY.get_pwm_thrs());
        TERN_(Z_HAS_STEALTHCHOP,  tmc_hybrid_threshold.Z =  stepperZ.get_pwm_thrs());
        TERN_(I_HAS_STEALTHCHOP,  tmc_hybrid_threshold.I =  stepperI.get_pwm_thrs());
        TERN_(J_HAS_STEALTHCHOP,  tmc_hybrid_threshold.J =  stepperJ.get_pwm_thrs());
        TERN_(K_HAS_STEALTHCHOP,  tmc_hybrid_threshold.K =  stepperK.get_pwm_thrs());
        TERN_(X2_HAS_STEALTHCHOP, tmc_hybrid_threshold.X2 = stepperX2.get_pwm_thrs());
        TERN_(Y2_HAS_STEALTHCHOP, tmc_hybrid_threshold.Y2 = stepperY2.get_pwm_thrs());
        TERN_(Z2_HAS_STEALTHCHOP, tmc_hybrid_threshold.Z2 = stepperZ2.get_pwm_thrs());
        TERN_(Z3_HAS_STEALTHCHOP, tmc_hybrid_threshold.Z3 = stepperZ3.get_pwm_thrs());
        TERN_(Z4_HAS_STEALTHCHOP, tmc_hybrid_threshold.Z4 = stepperZ4.get_pwm_thrs());
        TERN_(E0_HAS_STEALTHCHOP, tmc_hybrid_threshold.E0 = stepperE0.get_pwm_thrs());
        TERN_(E1_HAS_STEALTHCHOP, tmc_hybrid_threshold.E1 = stepperE1.get_pwm_thrs());
        TERN_(E2_HAS_STEALTHCHOP, tmc_hybrid_threshold.E2 = stepperE2.get_pwm_thrs());
        TERN_(E3_HAS_STEALTHCHOP, tmc_hybrid_threshold.E3 = stepperE3.get_pwm_thrs());
        TERN_(E4_HAS_STEALTHCHOP, tmc_hybrid_threshold.E4 = stepperE4.get_pwm_thrs());
        TERN_(E5_HAS_STEALTHCHOP, tmc_hybrid_threshold.E5 = stepperE5.get_pwm_thrs());
        TERN_(E6_HAS_STEALTHCHOP, tmc_hybrid_threshold.E6 = stepperE6.get_pwm_thrs());
        TERN_(E7_HAS_STEALTHCHOP, tmc_hybrid_threshold.E7 = stepperE7.get_pwm_thrs());
      #else
        #define _EN_ITEM(N) , .E##N =  30
        const tmc_hybrid_threshold_t tmc_hybrid_threshold = {
          LINEAR_AXIS_LIST(.X = 100, .Y = 100, .Z = 3, .I = 3, .J = 3, .K = 3),
          .X2 = 100, .Y2 = 100, .Z2 = 3, .Z3 = 3, .Z4 = 3
          REPEAT(E_STEPPERS, _EN_ITEM)
        };
        #undef _EN_ITEM
      #endif
      EEPROM_WRITE(tmc_hybrid_threshold);
    }

    //
    // TMC StallGuard threshold
    //
    {
      tmc_sgt_t tmc_sgt{0};
      #if USE_SENSORLESS
        LINEAR_AXIS_CODE(
          TERN_(X_SENSORLESS, tmc_sgt.X = stepperX.homing_threshold()),
          TERN_(Y_SENSORLESS, tmc_sgt.Y = stepperY.homing_threshold()),
          TERN_(Z_SENSORLESS, tmc_sgt.Z = stepperZ.homing_threshold()),
          TERN_(I_SENSORLESS, tmc_sgt.I = stepperI.homing_threshold()),
          TERN_(J_SENSORLESS, tmc_sgt.J = stepperJ.homing_threshold()),
          TERN_(K_SENSORLESS, tmc_sgt.K = stepperK.homing_threshold())
        );
        TERN_(X2_SENSORLESS, tmc_sgt.X2 = stepperX2.homing_threshold());
        TERN_(Y2_SENSORLESS, tmc_sgt.Y2 = stepperY2.homing_threshold());
        TERN_(Z2_SENSORLESS, tmc_sgt.Z2 = stepperZ2.homing_threshold());
        TERN_(Z3_SENSORLESS, tmc_sgt.Z3 = stepperZ3.homing_threshold());
        TERN_(Z4_SENSORLESS, tmc_sgt.Z4 = stepperZ4.homing_threshold());
      #endif
      EEPROM_WRITE(tmc_sgt);
    }

    //
    // TMC stepping mode
    //
    {
      _FIELD_TEST(tmc_stealth_enabled);

      tmc_stealth_enabled_t tmc_stealth_enabled = { false };
      TERN_(X_HAS_STEALTHCHOP,  tmc_stealth_enabled.X  = stepperX.get_stored_stealthChop());
      TERN_(Y_HAS_STEALTHCHOP,  tmc_stealth_enabled.Y  = stepperY.get_stored_stealthChop());
      TERN_(Z_HAS_STEALTHCHOP,  tmc_stealth_enabled.Z  = stepperZ.get_stored_stealthChop());
      TERN_(I_HAS_STEALTHCHOP,  tmc_stealth_enabled.I  = stepperI.get_stored_stealthChop());
      TERN_(J_HAS_STEALTHCHOP,  tmc_stealth_enabled.J  = stepperJ.get_stored_stealthChop());
      TERN_(K_HAS_STEALTHCHOP,  tmc_stealth_enabled.K  = stepperK.get_stored_stealthChop());
      TERN_(X2_HAS_STEALTHCHOP, tmc_stealth_enabled.X2 = stepperX2.get_stored_stealthChop());
      TERN_(Y2_HAS_STEALTHCHOP, tmc_stealth_enabled.Y2 = stepperY2.get_stored_stealthChop());
      TERN_(Z2_HAS_STEALTHCHOP, tmc_stealth_enabled.Z2 = stepperZ2.get_stored_stealthChop());
      TERN_(Z3_HAS_STEALTHCHOP, tmc_stealth_enabled.Z3 = stepperZ3.get_stored_stealthChop());
      TERN_(Z4_HAS_STEALTHCHOP, tmc_stealth_enabled.Z4 = stepperZ4.get_stored_stealthChop());
      TERN_(E0_HAS_STEALTHCHOP, tmc_stealth_enabled.E0 = stepperE0.get_stored_stealthChop());
      TERN_(E1_HAS_STEALTHCHOP, tmc_stealth_enabled.E1 = stepperE1.get_stored_stealthChop());
      TERN_(E2_HAS_STEALTHCHOP, tmc_stealth_enabled.E2 = stepperE2.get_stored_stealthChop());
      TERN_(E3_HAS_STEALTHCHOP, tmc_stealth_enabled.E3 = stepperE3.get_stored_stealthChop());
      TERN_(E4_HAS_STEALTHCHOP, tmc_stealth_enabled.E4 = stepperE4.get_stored_stealthChop());
      TERN_(E5_HAS_STEALTHCHOP, tmc_stealth_enabled.E5 = stepperE5.get_stored_stealthChop());
      TERN_(E6_HAS_STEALTHCHOP, tmc_stealth_enabled.E6 = stepperE6.get_stored_stealthChop());
      TERN_(E7_HAS_STEALTHCHOP, tmc_stealth_enabled.E7 = stepperE7.get_stored_stealthChop());
      EEPROM_WRITE(tmc_stealth_enabled);
    }

    //
    // Linear Advance
    //
    {
      _FIELD_TEST(planner_extruder_advance_K);

      #if ENABLED(LIN_ADVANCE)
        EEPROM_WRITE(planner.extruder_advance_K);
      #else
        dummyf = 0;
        for (uint8_t q = _MAX(EXTRUDERS, 1); q--;) EEPROM_WRITE(dummyf);
      #endif
    }

    //
    // Motor Current PWM
    //
    {
      _FIELD_TEST(motor_current_setting);

      #if HAS_MOTOR_CURRENT_SPI || HAS_MOTOR_CURRENT_PWM
        EEPROM_WRITE(stepper.motor_current_setting);
      #else
        const uint32_t no_current[MOTOR_CURRENT_COUNT] = { 0 };
        EEPROM_WRITE(no_current);
      #endif
    }

    //
    // CNC Coordinate Systems
    //

    _FIELD_TEST(coordinate_system);

    #if DISABLED(CNC_COORDINATE_SYSTEMS)
      const xyz_pos_t coordinate_system[MAX_COORDINATE_SYSTEMS] = { { 0 } };
    #endif
    EEPROM_WRITE(TERN(CNC_COORDINATE_SYSTEMS, gcode.coordinate_system, coordinate_system));

    //
    // Skew correction factors
    //
    _FIELD_TEST(planner_skew_factor);
    EEPROM_WRITE(planner.skew_factor);

    //
    // Advanced Pause filament load & unload lengths
    //
    #if HAS_EXTRUDERS
    {
      #if DISABLED(ADVANCED_PAUSE_FEATURE)
        const fil_change_settings_t fc_settings[EXTRUDERS] = { 0, 0 };
      #endif
      _FIELD_TEST(fc_settings);
      EEPROM_WRITE(fc_settings);
    }
    #endif

    //
    // Multiple Extruders
    //

    #if HAS_MULTI_EXTRUDER
      _FIELD_TEST(toolchange_settings);
      EEPROM_WRITE(toolchange_settings);
    #endif

    //
    // Backlash Compensation
    //
    {
      #if ENABLED(BACKLASH_GCODE)
        const xyz_float_t &backlash_distance_mm = backlash.distance_mm;
        const uint8_t &backlash_correction = backlash.correction;
      #else
        const xyz_float_t backlash_distance_mm{0};
        const uint8_t backlash_correction = 0;
      #endif
      #if ENABLED(BACKLASH_GCODE) && defined(BACKLASH_SMOOTHING_MM)
        const float &backlash_smoothing_mm = backlash.smoothing_mm;
      #else
        const float backlash_smoothing_mm = 3;
      #endif
      _FIELD_TEST(backlash_distance_mm);
      EEPROM_WRITE(backlash_distance_mm);
      EEPROM_WRITE(backlash_correction);
      EEPROM_WRITE(backlash_smoothing_mm);
    }

    //
    // Extensible UI User Data
    //
    #if ENABLED(EXTENSIBLE_UI)
    {
      char extui_data[ExtUI::eeprom_data_size] = { 0 };
      ExtUI::onStoreSettings(extui_data);
      _FIELD_TEST(extui_data);
      EEPROM_WRITE(extui_data);
    }
<<<<<<< HEAD
    #endif

    //
    // Creality DWIN User Data
    //
    #if ENABLED(DWIN_CREALITY_LCD)
    {
      char dwin_data[eeprom_data_size] = { 0 };
      DWIN_StoreSettings(dwin_data);
      _FIELD_TEST(dwin_data);
      EEPROM_WRITE(dwin_data);
    }
=======
>>>>>>> ab96ada2
    #endif

    //
    // Case Light Brightness
    //
    #if CASELIGHT_USES_BRIGHTNESS
      EEPROM_WRITE(caselight.brightness);
    #endif

    //
    // Password feature
    //
    #if ENABLED(PASSWORD_FEATURE)
      EEPROM_WRITE(password.is_set);
      EEPROM_WRITE(password.value);
    #endif

    //
    // TOUCH_SCREEN_CALIBRATION
    //
    #if ENABLED(TOUCH_SCREEN_CALIBRATION)
      EEPROM_WRITE(touch_calibration.calibration);
    #endif

    //
    // Ethernet network info
    //
    #if HAS_ETHERNET
    {
      _FIELD_TEST(ethernet_hardware_enabled);
      const bool ethernet_hardware_enabled = ethernet.hardware_enabled;
      const uint32_t ethernet_ip      = ethernet.ip,
                     ethernet_dns     = ethernet.myDns,
                     ethernet_gateway = ethernet.gateway,
                     ethernet_subnet  = ethernet.subnet;
      EEPROM_WRITE(ethernet_hardware_enabled);
      EEPROM_WRITE(ethernet_ip);
      EEPROM_WRITE(ethernet_dns);
      EEPROM_WRITE(ethernet_gateway);
      EEPROM_WRITE(ethernet_subnet);
    }
    #endif

    //
    // Buzzer enable/disable
    //
    #if ENABLED(SOUND_MENU_ITEM)
      EEPROM_WRITE(ui.buzzer_enabled);
    #endif

    //
    // MKS UI controller
    //
    #if ENABLED(DGUS_LCD_UI_MKS)
      EEPROM_WRITE(mks_language_index);
      EEPROM_WRITE(mks_corner_offsets);
      EEPROM_WRITE(mks_park_pos);
      EEPROM_WRITE(mks_min_extrusion_temp);
    #endif

    //
    // Selected LCD language
    //
    #if HAS_MULTI_LANGUAGE
      EEPROM_WRITE(ui.language);
    #endif

    //
    // Report final CRC and Data Size
    //
    if (!eeprom_error) {
      const uint16_t eeprom_size = eeprom_index - (EEPROM_OFFSET),
                     final_crc = working_crc;

      // Write the EEPROM header
      eeprom_index = EEPROM_OFFSET;

      EEPROM_WRITE(version);
      EEPROM_WRITE(final_crc);

      // Report storage size
      DEBUG_ECHO_MSG("Settings Stored (", eeprom_size, " bytes; crc ", (uint32_t)final_crc, ")");

      eeprom_error |= size_error(eeprom_size);
    }
    EEPROM_FINISH();

    //
    // UBL Mesh
    //
    #if ENABLED(UBL_SAVE_ACTIVE_ON_M500)
      if (ubl.storage_slot >= 0)
        store_mesh(ubl.storage_slot);
    #endif

    if (!eeprom_error) LCD_MESSAGEPGM(MSG_SETTINGS_STORED);

    TERN_(EXTENSIBLE_UI, ExtUI::onConfigurationStoreWritten(!eeprom_error));

    return !eeprom_error;
  }

  /**
   * M501 - Retrieve Configuration
   */
  bool MarlinSettings::_load() {
    if (!EEPROM_START(EEPROM_OFFSET)) return false;

    char stored_ver[4];
    EEPROM_READ_ALWAYS(stored_ver);

    uint16_t stored_crc;
    EEPROM_READ_ALWAYS(stored_crc);

    // Version has to match or defaults are used
    if (strncmp(version, stored_ver, 3) != 0) {
      if (stored_ver[3] != '\0') {
        stored_ver[0] = '?';
        stored_ver[1] = '\0';
      }
      DEBUG_ECHO_MSG("EEPROM version mismatch (EEPROM=", stored_ver, " Marlin=" EEPROM_VERSION ")");
      IF_DISABLED(EEPROM_AUTO_INIT, ui.eeprom_alert_version());
      eeprom_error = true;
    }
    else {
      float dummyf = 0;
      working_crc = 0;  // Init to 0. Accumulated by EEPROM_READ

      _FIELD_TEST(esteppers);

      // Number of esteppers may change
      uint8_t esteppers;
      EEPROM_READ_ALWAYS(esteppers);

      //
      // Planner Motion
      //
      {
        // Get only the number of E stepper parameters previously stored
        // Any steppers added later are set to their defaults
        uint32_t tmp1[LINEAR_AXES + esteppers];
        float tmp2[LINEAR_AXES + esteppers];
        feedRate_t tmp3[LINEAR_AXES + esteppers];
        EEPROM_READ((uint8_t *)tmp1, sizeof(tmp1)); // max_acceleration_mm_per_s2
        EEPROM_READ(planner.settings.min_segment_time_us);
        EEPROM_READ((uint8_t *)tmp2, sizeof(tmp2)); // axis_steps_per_mm
        EEPROM_READ((uint8_t *)tmp3, sizeof(tmp3)); // max_feedrate_mm_s

        if (!validating) LOOP_DISTINCT_AXES(i) {
          const bool in = (i < esteppers + LINEAR_AXES);
          planner.settings.max_acceleration_mm_per_s2[i] = in ? tmp1[i] : pgm_read_dword(&_DMA[ALIM(i, _DMA)]);
          planner.settings.axis_steps_per_mm[i]          = in ? tmp2[i] : pgm_read_float(&_DASU[ALIM(i, _DASU)]);
          planner.settings.max_feedrate_mm_s[i]          = in ? tmp3[i] : pgm_read_float(&_DMF[ALIM(i, _DMF)]);
        }

        EEPROM_READ(planner.settings.acceleration);
        EEPROM_READ(planner.settings.retract_acceleration);
        EEPROM_READ(planner.settings.travel_acceleration);
        EEPROM_READ(planner.settings.min_feedrate_mm_s);
        EEPROM_READ(planner.settings.min_travel_feedrate_mm_s);

        #if HAS_CLASSIC_JERK
          EEPROM_READ(planner.max_jerk);
          #if HAS_LINEAR_E_JERK
            EEPROM_READ(dummyf);
          #endif
        #else
          for (uint8_t q = LOGICAL_AXES; q--;) EEPROM_READ(dummyf);
        #endif

        EEPROM_READ(TERN(CLASSIC_JERK, dummyf, planner.junction_deviation_mm));
      }

      //
      // Home Offset (M206 / M665)
      //
      {
        _FIELD_TEST(home_offset);

        #if HAS_SCARA_OFFSET
          EEPROM_READ(scara_home_offset);
        #else
          #if !HAS_HOME_OFFSET
            xyz_pos_t home_offset;
          #endif
          EEPROM_READ(home_offset);
        #endif
      }

      //
      // Hotend Offsets, if any
      //
      {
        #if HAS_HOTEND_OFFSET
          // Skip hotend 0 which must be 0
          LOOP_S_L_N(e, 1, HOTENDS)
            EEPROM_READ(hotend_offset[e]);
        #endif
      }

      //
      // Filament Runout Sensor
      //
      {
        int8_t runout_sensor_enabled;
        _FIELD_TEST(runout_sensor_enabled);
        EEPROM_READ(runout_sensor_enabled);
        #if HAS_FILAMENT_SENSOR
          runout.enabled = runout_sensor_enabled < 0 ? FIL_RUNOUT_ENABLED_DEFAULT : runout_sensor_enabled;
        #endif

        TERN_(HAS_FILAMENT_SENSOR, if (runout.enabled) runout.reset());

        float runout_distance_mm;
        EEPROM_READ(runout_distance_mm);
        #if HAS_FILAMENT_RUNOUT_DISTANCE
          if (!validating) runout.set_runout_distance(runout_distance_mm);
        #endif
      }

      //
      // Global Leveling
      //
      EEPROM_READ(TERN(ENABLE_LEVELING_FADE_HEIGHT, new_z_fade_height, dummyf));

      //
      // Mesh (Manual) Bed Leveling
      //
      {
        uint8_t mesh_num_x, mesh_num_y;
        EEPROM_READ(dummyf);
        EEPROM_READ_ALWAYS(mesh_num_x);
        EEPROM_READ_ALWAYS(mesh_num_y);

        #if ENABLED(MESH_BED_LEVELING)
          if (!validating) mbl.z_offset = dummyf;
          if (mesh_num_x == (GRID_MAX_POINTS_X) && mesh_num_y == (GRID_MAX_POINTS_Y)) {
            // EEPROM data fits the current mesh
            EEPROM_READ(mbl.z_values);
          }
          else {
            // EEPROM data is stale
            if (!validating) mbl.reset();
            for (uint16_t q = mesh_num_x * mesh_num_y; q--;) EEPROM_READ(dummyf);
          }
        #else
          // MBL is disabled - skip the stored data
          for (uint16_t q = mesh_num_x * mesh_num_y; q--;) EEPROM_READ(dummyf);
        #endif // MESH_BED_LEVELING
      }

      //
      // Probe Z Offset
      //
      {
        _FIELD_TEST(probe_offset);
        #if HAS_BED_PROBE
          const xyz_pos_t &zpo = probe.offset;
        #else
          xyz_pos_t zpo;
        #endif
        EEPROM_READ(zpo);
      }

      //
      // Planar Bed Leveling matrix
      //
      {
        #if ABL_PLANAR
          EEPROM_READ(planner.bed_level_matrix);
        #else
          for (uint8_t q = 9; q--;) EEPROM_READ(dummyf);
        #endif
      }

      //
      // Bilinear Auto Bed Leveling
      //
      {
        uint8_t grid_max_x, grid_max_y;
        EEPROM_READ_ALWAYS(grid_max_x);                // 1 byte
        EEPROM_READ_ALWAYS(grid_max_y);                // 1 byte
        #if ENABLED(AUTO_BED_LEVELING_BILINEAR)
          if (grid_max_x == (GRID_MAX_POINTS_X) && grid_max_y == (GRID_MAX_POINTS_Y)) {
            if (!validating) set_bed_leveling_enabled(false);
            EEPROM_READ(bilinear_grid_spacing);        // 2 ints
            EEPROM_READ(bilinear_start);               // 2 ints
            EEPROM_READ(z_values);                     // 9 to 256 floats
          }
          else // EEPROM data is stale
        #endif // AUTO_BED_LEVELING_BILINEAR
          {
            // Skip past disabled (or stale) Bilinear Grid data
            xy_pos_t bgs, bs;
            EEPROM_READ(bgs);
            EEPROM_READ(bs);
            for (uint16_t q = grid_max_x * grid_max_y; q--;) EEPROM_READ(dummyf);
          }
      }

      //
      // Unified Bed Leveling active state
      //
      {
        _FIELD_TEST(planner_leveling_active);
        #if ENABLED(AUTO_BED_LEVELING_UBL)
          const bool &planner_leveling_active = planner.leveling_active;
          const int8_t &ubl_storage_slot = ubl.storage_slot;
        #else
          bool planner_leveling_active;
          int8_t ubl_storage_slot;
        #endif
        EEPROM_READ(planner_leveling_active);
        EEPROM_READ(ubl_storage_slot);
      }

      //
      // SERVO_ANGLES
      //
      {
        _FIELD_TEST(servo_angles);
        #if ENABLED(EDITABLE_SERVO_ANGLES)
          uint16_t (&servo_angles_arr)[EEPROM_NUM_SERVOS][2] = servo_angles;
        #else
          uint16_t servo_angles_arr[EEPROM_NUM_SERVOS][2];
        #endif
        EEPROM_READ(servo_angles_arr);
      }

      //
      // Thermal first layer compensation values
      //
      #if ENABLED(PROBE_TEMP_COMPENSATION)
        EEPROM_READ(temp_comp.z_offsets_probe);
        EEPROM_READ(temp_comp.z_offsets_bed);
        #if ENABLED(USE_TEMP_EXT_COMPENSATION)
          EEPROM_READ(temp_comp.z_offsets_ext);
        #endif
        temp_comp.reset_index();
      #else
        // No placeholder data for this feature
      #endif

      //
      // BLTOUCH
      //
      {
        _FIELD_TEST(bltouch_last_written_mode);
        #if ENABLED(BLTOUCH)
          const bool &bltouch_last_written_mode = bltouch.last_written_mode;
        #else
          bool bltouch_last_written_mode;
        #endif
        EEPROM_READ(bltouch_last_written_mode);
      }

      //
      // DELTA Geometry or Dual Endstops offsets
      //
      {
        #if ENABLED(DELTA)

          _FIELD_TEST(delta_height);

          EEPROM_READ(delta_height);              // 1 float
          EEPROM_READ(delta_endstop_adj);         // 3 floats
          EEPROM_READ(delta_radius);              // 1 float
          EEPROM_READ(delta_diagonal_rod);        // 1 float
          EEPROM_READ(segments_per_second);       // 1 float
          EEPROM_READ(delta_tower_angle_trim);    // 3 floats
          EEPROM_READ(delta_diagonal_rod_trim);   // 3 floats

        #elif HAS_EXTRA_ENDSTOPS

          _FIELD_TEST(x2_endstop_adj);

          EEPROM_READ(TERN(X_DUAL_ENDSTOPS, endstops.x2_endstop_adj, dummyf));  // 1 float
          EEPROM_READ(TERN(Y_DUAL_ENDSTOPS, endstops.y2_endstop_adj, dummyf));  // 1 float
          EEPROM_READ(TERN(Z_MULTI_ENDSTOPS, endstops.z2_endstop_adj, dummyf)); // 1 float

          #if ENABLED(Z_MULTI_ENDSTOPS) && NUM_Z_STEPPER_DRIVERS >= 3
            EEPROM_READ(endstops.z3_endstop_adj); // 1 float
          #else
            EEPROM_READ(dummyf);
          #endif
          #if ENABLED(Z_MULTI_ENDSTOPS) && NUM_Z_STEPPER_DRIVERS >= 4
            EEPROM_READ(endstops.z4_endstop_adj); // 1 float
          #else
            EEPROM_READ(dummyf);
          #endif

        #endif
      }

      #if ENABLED(Z_STEPPER_AUTO_ALIGN)
        EEPROM_READ(z_stepper_align.xy);
        #if ENABLED(Z_STEPPER_ALIGN_KNOWN_STEPPER_POSITIONS)
          EEPROM_READ(z_stepper_align.stepper_xy);
        #endif
      #endif

      //
      // LCD Preheat settings
      //
      #if PREHEAT_COUNT
        _FIELD_TEST(ui_material_preset);
        EEPROM_READ(ui.material_preset);
      #endif

      //
      // Hotend PID
      //
      {
        HOTEND_LOOP() {
          PIDCF_t pidcf;
          EEPROM_READ(pidcf);
          #if ENABLED(PIDTEMP)
            if (!validating && !isnan(pidcf.Kp)) {
              // Scale PID values since EEPROM values are unscaled
              PID_PARAM(Kp, e) = pidcf.Kp;
              PID_PARAM(Ki, e) = scalePID_i(pidcf.Ki);
              PID_PARAM(Kd, e) = scalePID_d(pidcf.Kd);
              TERN_(PID_EXTRUSION_SCALING, PID_PARAM(Kc, e) = pidcf.Kc);
              TERN_(PID_FAN_SCALING, PID_PARAM(Kf, e) = pidcf.Kf);
            }
          #endif
        }
      }

      //
      // PID Extrusion Scaling
      //
      {
        _FIELD_TEST(lpq_len);
        #if ENABLED(PID_EXTRUSION_SCALING)
          const int16_t &lpq_len = thermalManager.lpq_len;
        #else
          int16_t lpq_len;
        #endif
        EEPROM_READ(lpq_len);
      }

      //
      // Heated Bed PID
      //
      {
        PID_t pid;
        EEPROM_READ(pid);
        #if ENABLED(PIDTEMPBED)
          if (!validating && !isnan(pid.Kp)) {
            // Scale PID values since EEPROM values are unscaled
            thermalManager.temp_bed.pid.Kp = pid.Kp;
            thermalManager.temp_bed.pid.Ki = scalePID_i(pid.Ki);
            thermalManager.temp_bed.pid.Kd = scalePID_d(pid.Kd);
          }
        #endif
      }

      //
      // Heated Chamber PID
      //
      {
        PID_t pid;
        EEPROM_READ(pid);
        #if ENABLED(PIDTEMPCHAMBER)
          if (!validating && !isnan(pid.Kp)) {
            // Scale PID values since EEPROM values are unscaled
            thermalManager.temp_chamber.pid.Kp = pid.Kp;
            thermalManager.temp_chamber.pid.Ki = scalePID_i(pid.Ki);
            thermalManager.temp_chamber.pid.Kd = scalePID_d(pid.Kd);
          }
        #endif
      }

      //
      // User-defined Thermistors
      //
      #if HAS_USER_THERMISTORS
      {
        _FIELD_TEST(user_thermistor);
        EEPROM_READ(thermalManager.user_thermistor);
      }
      #endif

      //
      // Power monitor
      //
      {
        #if HAS_POWER_MONITOR
          uint8_t &power_monitor_flags = power_monitor.flags;
        #else
          uint8_t power_monitor_flags;
        #endif
        _FIELD_TEST(power_monitor_flags);
        EEPROM_READ(power_monitor_flags);
      }

      //
      // LCD Contrast
      //
      {
        _FIELD_TEST(lcd_contrast);
        int16_t lcd_contrast;
        EEPROM_READ(lcd_contrast);
        if (!validating) {
          TERN_(HAS_LCD_CONTRAST, ui.set_contrast(lcd_contrast));
        }
      }

      //
      // Controller Fan
      //
      {
        _FIELD_TEST(controllerFan_settings);
        #if ENABLED(CONTROLLER_FAN_EDITABLE)
          const controllerFan_settings_t &cfs = controllerFan.settings;
        #else
          controllerFan_settings_t cfs = { 0 };
        #endif
        EEPROM_READ(cfs);
      }

      //
      // Power-Loss Recovery
      //
      {
        _FIELD_TEST(recovery_enabled);
        #if ENABLED(POWER_LOSS_RECOVERY)
          const bool &recovery_enabled = recovery.enabled;
        #else
          bool recovery_enabled;
        #endif
        EEPROM_READ(recovery_enabled);
      }

      //
      // Firmware Retraction
      //
      {
        _FIELD_TEST(fwretract_settings);

        #if ENABLED(FWRETRACT)
          EEPROM_READ(fwretract.settings);
        #else
          fwretract_settings_t fwretract_settings;
          EEPROM_READ(fwretract_settings);
        #endif
        #if BOTH(FWRETRACT, FWRETRACT_AUTORETRACT)
          EEPROM_READ(fwretract.autoretract_enabled);
        #else
          bool autoretract_enabled;
          EEPROM_READ(autoretract_enabled);
        #endif
      }

      //
      // Volumetric & Filament Size
      //
      {
        struct {
          bool volumetric_enabled;
          float filament_size[EXTRUDERS];
          float volumetric_extruder_limit[EXTRUDERS];
        } storage;

        _FIELD_TEST(parser_volumetric_enabled);
        EEPROM_READ(storage);

        #if DISABLED(NO_VOLUMETRICS)
          if (!validating) {
            parser.volumetric_enabled = storage.volumetric_enabled;
            COPY(planner.filament_size, storage.filament_size);
            #if ENABLED(VOLUMETRIC_EXTRUDER_LIMIT)
              COPY(planner.volumetric_extruder_limit, storage.volumetric_extruder_limit);
            #endif
          }
        #endif
      }

      //
      // TMC Stepper Settings
      //

      if (!validating) reset_stepper_drivers();

      // TMC Stepper Current
      {
        _FIELD_TEST(tmc_stepper_current);

        tmc_stepper_current_t currents;
        EEPROM_READ(currents);

        #if HAS_TRINAMIC_CONFIG

          #define SET_CURR(Q) stepper##Q.rms_current(currents.Q ? currents.Q : Q##_CURRENT)
          if (!validating) {
            #if AXIS_IS_TMC(X)
              SET_CURR(X);
            #endif
            #if AXIS_IS_TMC(Y)
              SET_CURR(Y);
            #endif
            #if AXIS_IS_TMC(Z)
              SET_CURR(Z);
            #endif
            #if AXIS_IS_TMC(X2)
              SET_CURR(X2);
            #endif
            #if AXIS_IS_TMC(Y2)
              SET_CURR(Y2);
            #endif
            #if AXIS_IS_TMC(Z2)
              SET_CURR(Z2);
            #endif
            #if AXIS_IS_TMC(Z3)
              SET_CURR(Z3);
            #endif
            #if AXIS_IS_TMC(Z4)
              SET_CURR(Z4);
            #endif
            #if AXIS_IS_TMC(I)
              SET_CURR(I);
            #endif
            #if AXIS_IS_TMC(J)
              SET_CURR(J);
            #endif
            #if AXIS_IS_TMC(K)
              SET_CURR(K);
            #endif
            #if AXIS_IS_TMC(E0)
              SET_CURR(E0);
            #endif
            #if AXIS_IS_TMC(E1)
              SET_CURR(E1);
            #endif
            #if AXIS_IS_TMC(E2)
              SET_CURR(E2);
            #endif
            #if AXIS_IS_TMC(E3)
              SET_CURR(E3);
            #endif
            #if AXIS_IS_TMC(E4)
              SET_CURR(E4);
            #endif
            #if AXIS_IS_TMC(E5)
              SET_CURR(E5);
            #endif
            #if AXIS_IS_TMC(E6)
              SET_CURR(E6);
            #endif
            #if AXIS_IS_TMC(E7)
              SET_CURR(E7);
            #endif
          }
        #endif
      }

      // TMC Hybrid Threshold
      {
        tmc_hybrid_threshold_t tmc_hybrid_threshold;
        _FIELD_TEST(tmc_hybrid_threshold);
        EEPROM_READ(tmc_hybrid_threshold);

        #if ENABLED(HYBRID_THRESHOLD)
          if (!validating) {
            TERN_(X_HAS_STEALTHCHOP,  stepperX.set_pwm_thrs(tmc_hybrid_threshold.X));
            TERN_(Y_HAS_STEALTHCHOP,  stepperY.set_pwm_thrs(tmc_hybrid_threshold.Y));
            TERN_(Z_HAS_STEALTHCHOP,  stepperZ.set_pwm_thrs(tmc_hybrid_threshold.Z));
            TERN_(X2_HAS_STEALTHCHOP, stepperX2.set_pwm_thrs(tmc_hybrid_threshold.X2));
            TERN_(Y2_HAS_STEALTHCHOP, stepperY2.set_pwm_thrs(tmc_hybrid_threshold.Y2));
            TERN_(Z2_HAS_STEALTHCHOP, stepperZ2.set_pwm_thrs(tmc_hybrid_threshold.Z2));
            TERN_(Z3_HAS_STEALTHCHOP, stepperZ3.set_pwm_thrs(tmc_hybrid_threshold.Z3));
            TERN_(Z4_HAS_STEALTHCHOP, stepperZ4.set_pwm_thrs(tmc_hybrid_threshold.Z4));
            TERN_(I_HAS_STEALTHCHOP,  stepperI.set_pwm_thrs(tmc_hybrid_threshold.I));
            TERN_(J_HAS_STEALTHCHOP,  stepperJ.set_pwm_thrs(tmc_hybrid_threshold.J));
            TERN_(K_HAS_STEALTHCHOP,  stepperK.set_pwm_thrs(tmc_hybrid_threshold.K));
            TERN_(E0_HAS_STEALTHCHOP, stepperE0.set_pwm_thrs(tmc_hybrid_threshold.E0));
            TERN_(E1_HAS_STEALTHCHOP, stepperE1.set_pwm_thrs(tmc_hybrid_threshold.E1));
            TERN_(E2_HAS_STEALTHCHOP, stepperE2.set_pwm_thrs(tmc_hybrid_threshold.E2));
            TERN_(E3_HAS_STEALTHCHOP, stepperE3.set_pwm_thrs(tmc_hybrid_threshold.E3));
            TERN_(E4_HAS_STEALTHCHOP, stepperE4.set_pwm_thrs(tmc_hybrid_threshold.E4));
            TERN_(E5_HAS_STEALTHCHOP, stepperE5.set_pwm_thrs(tmc_hybrid_threshold.E5));
            TERN_(E6_HAS_STEALTHCHOP, stepperE6.set_pwm_thrs(tmc_hybrid_threshold.E6));
            TERN_(E7_HAS_STEALTHCHOP, stepperE7.set_pwm_thrs(tmc_hybrid_threshold.E7));
          }
        #endif
      }

      //
      // TMC StallGuard threshold.
      //
      {
        tmc_sgt_t tmc_sgt;
        _FIELD_TEST(tmc_sgt);
        EEPROM_READ(tmc_sgt);
        #if USE_SENSORLESS
          if (!validating) {
            LINEAR_AXIS_CODE(
              TERN_(X_SENSORLESS, stepperX.homing_threshold(tmc_sgt.X)),
              TERN_(Y_SENSORLESS, stepperY.homing_threshold(tmc_sgt.Y)),
              TERN_(Z_SENSORLESS, stepperZ.homing_threshold(tmc_sgt.Z)),
              TERN_(I_SENSORLESS, stepperI.homing_threshold(tmc_sgt.I)),
              TERN_(J_SENSORLESS, stepperJ.homing_threshold(tmc_sgt.J)),
              TERN_(K_SENSORLESS, stepperK.homing_threshold(tmc_sgt.K))
            );
            TERN_(X2_SENSORLESS, stepperX2.homing_threshold(tmc_sgt.X2));
            TERN_(Y2_SENSORLESS, stepperY2.homing_threshold(tmc_sgt.Y2));
            TERN_(Z2_SENSORLESS, stepperZ2.homing_threshold(tmc_sgt.Z2));
            TERN_(Z3_SENSORLESS, stepperZ3.homing_threshold(tmc_sgt.Z3));
            TERN_(Z4_SENSORLESS, stepperZ4.homing_threshold(tmc_sgt.Z4));
          }
        #endif
      }

      // TMC stepping mode
      {
        _FIELD_TEST(tmc_stealth_enabled);

        tmc_stealth_enabled_t tmc_stealth_enabled;
        EEPROM_READ(tmc_stealth_enabled);

        #if HAS_TRINAMIC_CONFIG

          #define SET_STEPPING_MODE(ST) stepper##ST.stored.stealthChop_enabled = tmc_stealth_enabled.ST; stepper##ST.refresh_stepping_mode();
          if (!validating) {
            TERN_(X_HAS_STEALTHCHOP,  SET_STEPPING_MODE(X));
            TERN_(Y_HAS_STEALTHCHOP,  SET_STEPPING_MODE(Y));
            TERN_(Z_HAS_STEALTHCHOP,  SET_STEPPING_MODE(Z));
            TERN_(I_HAS_STEALTHCHOP,  SET_STEPPING_MODE(I));
            TERN_(J_HAS_STEALTHCHOP,  SET_STEPPING_MODE(J));
            TERN_(K_HAS_STEALTHCHOP,  SET_STEPPING_MODE(K));
            TERN_(X2_HAS_STEALTHCHOP, SET_STEPPING_MODE(X2));
            TERN_(Y2_HAS_STEALTHCHOP, SET_STEPPING_MODE(Y2));
            TERN_(Z2_HAS_STEALTHCHOP, SET_STEPPING_MODE(Z2));
            TERN_(Z3_HAS_STEALTHCHOP, SET_STEPPING_MODE(Z3));
            TERN_(Z4_HAS_STEALTHCHOP, SET_STEPPING_MODE(Z4));
            TERN_(E0_HAS_STEALTHCHOP, SET_STEPPING_MODE(E0));
            TERN_(E1_HAS_STEALTHCHOP, SET_STEPPING_MODE(E1));
            TERN_(E2_HAS_STEALTHCHOP, SET_STEPPING_MODE(E2));
            TERN_(E3_HAS_STEALTHCHOP, SET_STEPPING_MODE(E3));
            TERN_(E4_HAS_STEALTHCHOP, SET_STEPPING_MODE(E4));
            TERN_(E5_HAS_STEALTHCHOP, SET_STEPPING_MODE(E5));
            TERN_(E6_HAS_STEALTHCHOP, SET_STEPPING_MODE(E6));
            TERN_(E7_HAS_STEALTHCHOP, SET_STEPPING_MODE(E7));
          }
        #endif
      }

      //
      // Linear Advance
      //
      {
        float extruder_advance_K[_MAX(EXTRUDERS, 1)];
        _FIELD_TEST(planner_extruder_advance_K);
        EEPROM_READ(extruder_advance_K);
        #if ENABLED(LIN_ADVANCE)
          if (!validating)
            COPY(planner.extruder_advance_K, extruder_advance_K);
        #endif
      }

      //
      // Motor Current PWM
      //
      {
        _FIELD_TEST(motor_current_setting);
        uint32_t motor_current_setting[MOTOR_CURRENT_COUNT]
          #if HAS_MOTOR_CURRENT_SPI
             = DIGIPOT_MOTOR_CURRENT
          #endif
        ;
        #if HAS_MOTOR_CURRENT_SPI
          DEBUG_ECHO_MSG("DIGIPOTS Loading");
        #endif
        EEPROM_READ(motor_current_setting);
        #if HAS_MOTOR_CURRENT_SPI
          DEBUG_ECHO_MSG("DIGIPOTS Loaded");
        #endif
        #if HAS_MOTOR_CURRENT_SPI || HAS_MOTOR_CURRENT_PWM
          if (!validating)
            COPY(stepper.motor_current_setting, motor_current_setting);
        #endif
      }

      //
      // CNC Coordinate System
      //
      {
        _FIELD_TEST(coordinate_system);
        #if ENABLED(CNC_COORDINATE_SYSTEMS)
          if (!validating) (void)gcode.select_coordinate_system(-1); // Go back to machine space
          EEPROM_READ(gcode.coordinate_system);
        #else
          xyz_pos_t coordinate_system[MAX_COORDINATE_SYSTEMS];
          EEPROM_READ(coordinate_system);
        #endif
      }

      //
      // Skew correction factors
      //
      {
        skew_factor_t skew_factor;
        _FIELD_TEST(planner_skew_factor);
        EEPROM_READ(skew_factor);
        #if ENABLED(SKEW_CORRECTION_GCODE)
          if (!validating) {
            planner.skew_factor.xy = skew_factor.xy;
            #if ENABLED(SKEW_CORRECTION_FOR_Z)
              planner.skew_factor.xz = skew_factor.xz;
              planner.skew_factor.yz = skew_factor.yz;
            #endif
          }
        #endif
      }

      //
      // Advanced Pause filament load & unload lengths
      //
      #if HAS_EXTRUDERS
      {
        #if DISABLED(ADVANCED_PAUSE_FEATURE)
          fil_change_settings_t fc_settings[EXTRUDERS];
        #endif
        _FIELD_TEST(fc_settings);
        EEPROM_READ(fc_settings);
      }
      #endif

      //
      // Tool-change settings
      //
      #if HAS_MULTI_EXTRUDER
        _FIELD_TEST(toolchange_settings);
        EEPROM_READ(toolchange_settings);
      #endif

      //
      // Backlash Compensation
      //
      {
        #if ENABLED(BACKLASH_GCODE)
          const xyz_float_t &backlash_distance_mm = backlash.distance_mm;
          const uint8_t &backlash_correction = backlash.correction;
        #else
          xyz_float_t backlash_distance_mm;
          uint8_t backlash_correction;
        #endif
        #if ENABLED(BACKLASH_GCODE) && defined(BACKLASH_SMOOTHING_MM)
          const float &backlash_smoothing_mm = backlash.smoothing_mm;
        #else
          float backlash_smoothing_mm;
        #endif
        _FIELD_TEST(backlash_distance_mm);
        EEPROM_READ(backlash_distance_mm);
        EEPROM_READ(backlash_correction);
        EEPROM_READ(backlash_smoothing_mm);
      }

      //
      // Extensible UI User Data
      //
      #if ENABLED(EXTENSIBLE_UI)
<<<<<<< HEAD
      {
=======
      { // This is a significant hardware change; don't reserve EEPROM space when not present
>>>>>>> ab96ada2
        const char extui_data[ExtUI::eeprom_data_size] = { 0 };
        _FIELD_TEST(extui_data);
        EEPROM_READ(extui_data);
        if (!validating) ExtUI::onLoadSettings(extui_data);
      }
<<<<<<< HEAD
      #endif

      //
      // Creality DWIN User Data
      //
      #if ENABLED(DWIN_CREALITY_LCD)
      {
        const char dwin_data[eeprom_data_size] = { 0 };
        _FIELD_TEST(dwin_data);
        EEPROM_READ(dwin_data);
        if (!validating) DWIN_LoadSettings(dwin_data);
      }
=======
>>>>>>> ab96ada2
      #endif

      //
      // Case Light Brightness
      //
      #if CASELIGHT_USES_BRIGHTNESS
        _FIELD_TEST(caselight_brightness);
        EEPROM_READ(caselight.brightness);
      #endif

      //
      // Password feature
      //
      #if ENABLED(PASSWORD_FEATURE)
        _FIELD_TEST(password_is_set);
        EEPROM_READ(password.is_set);
        EEPROM_READ(password.value);
      #endif

      //
      // TOUCH_SCREEN_CALIBRATION
      //
      #if ENABLED(TOUCH_SCREEN_CALIBRATION)
        _FIELD_TEST(touch_calibration_data);
        EEPROM_READ(touch_calibration.calibration);
      #endif

      //
      // Ethernet network info
      //
      #if HAS_ETHERNET
        _FIELD_TEST(ethernet_hardware_enabled);
        uint32_t ethernet_ip, ethernet_dns, ethernet_gateway, ethernet_subnet;
        EEPROM_READ(ethernet.hardware_enabled);
        EEPROM_READ(ethernet_ip);      ethernet.ip      = ethernet_ip;
        EEPROM_READ(ethernet_dns);     ethernet.myDns   = ethernet_dns;
        EEPROM_READ(ethernet_gateway); ethernet.gateway = ethernet_gateway;
        EEPROM_READ(ethernet_subnet);  ethernet.subnet  = ethernet_subnet;
      #endif

      //
      // Buzzer enable/disable
      //
      #if ENABLED(SOUND_MENU_ITEM)
        _FIELD_TEST(buzzer_enabled);
        EEPROM_READ(ui.buzzer_enabled);
      #endif

      //
      // MKS UI controller
      //
      #if ENABLED(DGUS_LCD_UI_MKS)
        _FIELD_TEST(mks_language_index);
        EEPROM_READ(mks_language_index);
        EEPROM_READ(mks_corner_offsets);
        EEPROM_READ(mks_park_pos);
        EEPROM_READ(mks_min_extrusion_temp);
      #endif

      //
      // Selected LCD language
      //
      #if HAS_MULTI_LANGUAGE
      {
        uint8_t ui_language;
        EEPROM_READ(ui_language);
        if (ui_language >= NUM_LANGUAGES) ui_language = 0;
        ui.set_language(ui_language);
      }
      #endif

      //
      // Validate Final Size and CRC
      //
      eeprom_error = size_error(eeprom_index - (EEPROM_OFFSET));
      if (eeprom_error) {
        DEBUG_ECHO_MSG("Index: ", eeprom_index - (EEPROM_OFFSET), " Size: ", datasize());
        IF_DISABLED(EEPROM_AUTO_INIT, ui.eeprom_alert_index());
      }
      else if (working_crc != stored_crc) {
        eeprom_error = true;
        DEBUG_ERROR_MSG("EEPROM CRC mismatch - (stored) ", stored_crc, " != ", working_crc, " (calculated)!");
        IF_DISABLED(EEPROM_AUTO_INIT, ui.eeprom_alert_crc());
      }
      else if (!validating) {
        DEBUG_ECHO_START();
        DEBUG_ECHO(version);
        DEBUG_ECHOLNPAIR(" stored settings retrieved (", eeprom_index - (EEPROM_OFFSET), " bytes; crc ", (uint32_t)working_crc, ")");
      }

      if (!validating && !eeprom_error) postprocess();

      #if ENABLED(AUTO_BED_LEVELING_UBL)
        if (!validating) {
          ubl.report_state();

          if (!ubl.sanity_check()) {
            SERIAL_EOL();
            #if BOTH(EEPROM_CHITCHAT, DEBUG_LEVELING_FEATURE)
              ubl.echo_name();
              DEBUG_ECHOLNPGM(" initialized.\n");
            #endif
          }
          else {
            eeprom_error = true;
            #if BOTH(EEPROM_CHITCHAT, DEBUG_LEVELING_FEATURE)
              DEBUG_ECHOPGM("?Can't enable ");
              ubl.echo_name();
              DEBUG_ECHOLNPGM(".");
            #endif
            ubl.reset();
          }

          if (ubl.storage_slot >= 0) {
            load_mesh(ubl.storage_slot);
            DEBUG_ECHOLNPAIR("Mesh ", ubl.storage_slot, " loaded from storage.");
          }
          else {
            ubl.reset();
            DEBUG_ECHOLNPGM("UBL reset");
          }
        }
      #endif
    }

    #if ENABLED(EEPROM_CHITCHAT) && DISABLED(DISABLE_M503)
      // Report the EEPROM settings
      if (!validating && TERN1(EEPROM_BOOT_SILENT, IsRunning())) report();
    #endif

    EEPROM_FINISH();

    return !eeprom_error;
  }

  #ifdef ARCHIM2_SPI_FLASH_EEPROM_BACKUP_SIZE
    extern bool restoreEEPROM();
  #endif

  bool MarlinSettings::validate() {
    validating = true;
    #ifdef ARCHIM2_SPI_FLASH_EEPROM_BACKUP_SIZE
      bool success = _load();
      if (!success && restoreEEPROM()) {
        SERIAL_ECHOLNPGM("Recovered backup EEPROM settings from SPI Flash");
        success = _load();
      }
    #else
      const bool success = _load();
    #endif
    validating = false;
    return success;
  }

  bool MarlinSettings::load() {
    if (validate()) {
      const bool success = _load();
      TERN_(EXTENSIBLE_UI, ExtUI::onConfigurationStoreRead(success));
      return success;
    }
    reset();
    #if ENABLED(EEPROM_AUTO_INIT)
      (void)save();
      SERIAL_ECHO_MSG("EEPROM Initialized");
    #endif
    return false;
  }

  #if ENABLED(AUTO_BED_LEVELING_UBL)

    inline void ubl_invalid_slot(const int s) {
      DEBUG_ECHOLNPAIR("?Invalid slot.\n", s, " mesh slots available.");
      UNUSED(s);
    }

    const uint16_t MarlinSettings::meshes_end = persistentStore.capacity() - 129; // 128 (+1 because of the change to capacity rather than last valid address)
                                                                                  // is a placeholder for the size of the MAT; the MAT will always
                                                                                  // live at the very end of the eeprom

    uint16_t MarlinSettings::meshes_start_index() {
      return (datasize() + EEPROM_OFFSET + 32) & 0xFFF8;  // Pad the end of configuration data so it can float up
                                                          // or down a little bit without disrupting the mesh data
    }

    #define MESH_STORE_SIZE sizeof(TERN(OPTIMIZED_MESH_STORAGE, mesh_store_t, ubl.z_values))

    uint16_t MarlinSettings::calc_num_meshes() {
      return (meshes_end - meshes_start_index()) / MESH_STORE_SIZE;
    }

    int MarlinSettings::mesh_slot_offset(const int8_t slot) {
      return meshes_end - (slot + 1) * MESH_STORE_SIZE;
    }

    void MarlinSettings::store_mesh(const int8_t slot) {

      #if ENABLED(AUTO_BED_LEVELING_UBL)
        const int16_t a = calc_num_meshes();
        if (!WITHIN(slot, 0, a - 1)) {
          ubl_invalid_slot(a);
          DEBUG_ECHOLNPAIR("E2END=", persistentStore.capacity() - 1, " meshes_end=", meshes_end, " slot=", slot);
          DEBUG_EOL();
          return;
        }

        int pos = mesh_slot_offset(slot);
        uint16_t crc = 0;

        #if ENABLED(OPTIMIZED_MESH_STORAGE)
          int16_t z_mesh_store[GRID_MAX_POINTS_X][GRID_MAX_POINTS_Y];
          ubl.set_store_from_mesh(ubl.z_values, z_mesh_store);
          uint8_t * const src = (uint8_t*)&z_mesh_store;
        #else
          uint8_t * const src = (uint8_t*)&ubl.z_values;
        #endif

        // Write crc to MAT along with other data, or just tack on to the beginning or end
        persistentStore.access_start();
        const bool status = persistentStore.write_data(pos, src, MESH_STORE_SIZE, &crc);
        persistentStore.access_finish();

        if (status) SERIAL_ECHOLNPGM("?Unable to save mesh data.");
        else        DEBUG_ECHOLNPAIR("Mesh saved in slot ", slot);

      #else

        // Other mesh types

      #endif
    }

    void MarlinSettings::load_mesh(const int8_t slot, void * const into/*=nullptr*/) {

      #if ENABLED(AUTO_BED_LEVELING_UBL)

        const int16_t a = settings.calc_num_meshes();

        if (!WITHIN(slot, 0, a - 1)) {
          ubl_invalid_slot(a);
          return;
        }

        int pos = mesh_slot_offset(slot);
        uint16_t crc = 0;
        #if ENABLED(OPTIMIZED_MESH_STORAGE)
          int16_t z_mesh_store[GRID_MAX_POINTS_X][GRID_MAX_POINTS_Y];
          uint8_t * const dest = (uint8_t*)&z_mesh_store;
        #else
          uint8_t * const dest = into ? (uint8_t*)into : (uint8_t*)&ubl.z_values;
        #endif

        persistentStore.access_start();
        const uint16_t status = persistentStore.read_data(pos, dest, MESH_STORE_SIZE, &crc);
        persistentStore.access_finish();

        #if ENABLED(OPTIMIZED_MESH_STORAGE)
          if (into) {
            float z_values[GRID_MAX_POINTS_X][GRID_MAX_POINTS_Y];
            ubl.set_mesh_from_store(z_mesh_store, z_values);
            memcpy(into, z_values, sizeof(z_values));
          }
          else
            ubl.set_mesh_from_store(z_mesh_store, ubl.z_values);
        #endif

        if (status) SERIAL_ECHOLNPGM("?Unable to load mesh data.");
        else        DEBUG_ECHOLNPAIR("Mesh loaded from slot ", slot);

        EEPROM_FINISH();

      #else

        // Other mesh types

      #endif
    }

    //void MarlinSettings::delete_mesh() { return; }
    //void MarlinSettings::defrag_meshes() { return; }

  #endif // AUTO_BED_LEVELING_UBL

#else // !EEPROM_SETTINGS

  bool MarlinSettings::save() {
    DEBUG_ERROR_MSG("EEPROM disabled");
    return false;
  }

#endif // !EEPROM_SETTINGS

/**
 * M502 - Reset Configuration
 */
void MarlinSettings::reset() {
  LOOP_DISTINCT_AXES(i) {
    planner.settings.max_acceleration_mm_per_s2[i] = pgm_read_dword(&_DMA[ALIM(i, _DMA)]);
    planner.settings.axis_steps_per_mm[i] = pgm_read_float(&_DASU[ALIM(i, _DASU)]);
    planner.settings.max_feedrate_mm_s[i] = pgm_read_float(&_DMF[ALIM(i, _DMF)]);
  }

  planner.settings.min_segment_time_us = DEFAULT_MINSEGMENTTIME;
  planner.settings.acceleration = DEFAULT_ACCELERATION;
  planner.settings.retract_acceleration = DEFAULT_RETRACT_ACCELERATION;
  planner.settings.travel_acceleration = DEFAULT_TRAVEL_ACCELERATION;
  planner.settings.min_feedrate_mm_s = feedRate_t(DEFAULT_MINIMUMFEEDRATE);
  planner.settings.min_travel_feedrate_mm_s = feedRate_t(DEFAULT_MINTRAVELFEEDRATE);

  #if HAS_CLASSIC_JERK
    #ifndef DEFAULT_XJERK
      #define DEFAULT_XJERK 0
    #endif
    #if HAS_Y_AXIS && !defined(DEFAULT_YJERK)
      #define DEFAULT_YJERK 0
    #endif
    #if HAS_Z_AXIS && !defined(DEFAULT_ZJERK)
      #define DEFAULT_ZJERK 0
    #endif
    #if LINEAR_AXES >= 4 && !defined(DEFAULT_IJERK)
      #define DEFAULT_IJERK 0
    #endif
    #if LINEAR_AXES >= 5 && !defined(DEFAULT_JJERK)
      #define DEFAULT_JJERK 0
    #endif
    #if LINEAR_AXES >= 6 && !defined(DEFAULT_KJERK)
      #define DEFAULT_KJERK 0
    #endif
    planner.max_jerk.set(
      LINEAR_AXIS_LIST(DEFAULT_XJERK, DEFAULT_YJERK, DEFAULT_ZJERK, DEFAULT_IJERK, DEFAULT_JJERK, DEFAULT_KJERK)
    );
    TERN_(HAS_CLASSIC_E_JERK, planner.max_jerk.e = DEFAULT_EJERK);
  #endif

  #if HAS_JUNCTION_DEVIATION
    planner.junction_deviation_mm = float(JUNCTION_DEVIATION_MM);
  #endif

  #if HAS_SCARA_OFFSET
    scara_home_offset.reset();
  #elif HAS_HOME_OFFSET
    home_offset.reset();
  #endif

  TERN_(HAS_HOTEND_OFFSET, reset_hotend_offsets());

  //
  // Filament Runout Sensor
  //

  #if HAS_FILAMENT_SENSOR
    runout.enabled = FIL_RUNOUT_ENABLED_DEFAULT;
    runout.reset();
    TERN_(HAS_FILAMENT_RUNOUT_DISTANCE, runout.set_runout_distance(FILAMENT_RUNOUT_DISTANCE_MM));
  #endif

  //
  // Tool-change Settings
  //

  #if HAS_MULTI_EXTRUDER
    #if ENABLED(TOOLCHANGE_FILAMENT_SWAP)
      toolchange_settings.swap_length     = TOOLCHANGE_FS_LENGTH;
      toolchange_settings.extra_resume    = TOOLCHANGE_FS_EXTRA_RESUME_LENGTH;
      toolchange_settings.retract_speed   = TOOLCHANGE_FS_RETRACT_SPEED;
      toolchange_settings.unretract_speed = TOOLCHANGE_FS_UNRETRACT_SPEED;
      toolchange_settings.extra_prime     = TOOLCHANGE_FS_EXTRA_PRIME;
      toolchange_settings.prime_speed     = TOOLCHANGE_FS_PRIME_SPEED;
      toolchange_settings.fan_speed       = TOOLCHANGE_FS_FAN_SPEED;
      toolchange_settings.fan_time        = TOOLCHANGE_FS_FAN_TIME;
    #endif

    #if ENABLED(TOOLCHANGE_FS_PRIME_FIRST_USED)
      enable_first_prime = false;
    #endif

    #if ENABLED(TOOLCHANGE_PARK)
      constexpr xyz_pos_t tpxy = TOOLCHANGE_PARK_XY;
      toolchange_settings.enable_park = true;
      toolchange_settings.change_point = tpxy;
    #endif

    toolchange_settings.z_raise = TOOLCHANGE_ZRAISE;

    #if ENABLED(TOOLCHANGE_MIGRATION_FEATURE)
      migration = migration_defaults;
    #endif

  #endif

  #if ENABLED(BACKLASH_GCODE)
    backlash.correction = (BACKLASH_CORRECTION) * 255;
    constexpr xyz_float_t tmp = BACKLASH_DISTANCE_MM;
    backlash.distance_mm = tmp;
    #ifdef BACKLASH_SMOOTHING_MM
      backlash.smoothing_mm = BACKLASH_SMOOTHING_MM;
    #endif
  #endif

  TERN_(EXTENSIBLE_UI, ExtUI::onFactoryReset());
  TERN_(DWIN_CREALITY_LCD, DWIN_Setdatadefaults());

  //
  // Case Light Brightness
  //
  TERN_(CASELIGHT_USES_BRIGHTNESS, caselight.brightness = CASE_LIGHT_DEFAULT_BRIGHTNESS);

  //
  // TOUCH_SCREEN_CALIBRATION
  //
  TERN_(TOUCH_SCREEN_CALIBRATION, touch_calibration.calibration_reset());

  //
  // Buzzer enable/disable
  //
  TERN_(SOUND_MENU_ITEM, ui.buzzer_enabled = true);

  //
  // Magnetic Parking Extruder
  //
  TERN_(MAGNETIC_PARKING_EXTRUDER, mpe_settings_init());

  //
  // Global Leveling
  //
  TERN_(ENABLE_LEVELING_FADE_HEIGHT, new_z_fade_height = (DEFAULT_LEVELING_FADE_HEIGHT));
  TERN_(HAS_LEVELING, reset_bed_level());

  #if HAS_BED_PROBE
    constexpr float dpo[] = NOZZLE_TO_PROBE_OFFSET;
    static_assert(COUNT(dpo) == LINEAR_AXES, "NOZZLE_TO_PROBE_OFFSET must contain offsets for each linear axis X, Y, Z....");
    #if HAS_PROBE_XY_OFFSET
      LOOP_LINEAR_AXES(a) probe.offset[a] = dpo[a];
    #else
      probe.offset.set(LINEAR_AXIS_LIST(0, 0, dpo[Z_AXIS], 0, 0, 0));
    #endif
  #endif

  //
  // Z Stepper Auto-alignment points
  //
  TERN_(Z_STEPPER_AUTO_ALIGN, z_stepper_align.reset_to_default());

  //
  // Servo Angles
  //
  TERN_(EDITABLE_SERVO_ANGLES, COPY(servo_angles, base_servo_angles)); // When not editable only one copy of servo angles exists

  //
  // BLTOUCH
  //
  //#if ENABLED(BLTOUCH)
  //  bltouch.last_written_mode;
  //#endif

  //
  // Endstop Adjustments
  //

  #if ENABLED(DELTA)
    const abc_float_t adj = DELTA_ENDSTOP_ADJ, dta = DELTA_TOWER_ANGLE_TRIM, ddr = DELTA_DIAGONAL_ROD_TRIM_TOWER;
    delta_height = DELTA_HEIGHT;
    delta_endstop_adj = adj;
    delta_radius = DELTA_RADIUS;
    delta_diagonal_rod = DELTA_DIAGONAL_ROD;
    segments_per_second = DELTA_SEGMENTS_PER_SECOND;
    delta_tower_angle_trim = dta;
    delta_diagonal_rod_trim = ddr;
  #endif

  #if ENABLED(X_DUAL_ENDSTOPS)
    #ifndef X2_ENDSTOP_ADJUSTMENT
      #define X2_ENDSTOP_ADJUSTMENT 0
    #endif
    endstops.x2_endstop_adj = X2_ENDSTOP_ADJUSTMENT;
  #endif

  #if ENABLED(Y_DUAL_ENDSTOPS)
    #ifndef Y2_ENDSTOP_ADJUSTMENT
      #define Y2_ENDSTOP_ADJUSTMENT 0
    #endif
    endstops.y2_endstop_adj = Y2_ENDSTOP_ADJUSTMENT;
  #endif

  #if ENABLED(Z_MULTI_ENDSTOPS)
    #ifndef Z2_ENDSTOP_ADJUSTMENT
      #define Z2_ENDSTOP_ADJUSTMENT 0
    #endif
    endstops.z2_endstop_adj = Z2_ENDSTOP_ADJUSTMENT;
    #if NUM_Z_STEPPER_DRIVERS >= 3
      #ifndef Z3_ENDSTOP_ADJUSTMENT
        #define Z3_ENDSTOP_ADJUSTMENT 0
      #endif
      endstops.z3_endstop_adj = Z3_ENDSTOP_ADJUSTMENT;
    #endif
    #if NUM_Z_STEPPER_DRIVERS >= 4
      #ifndef Z4_ENDSTOP_ADJUSTMENT
        #define Z4_ENDSTOP_ADJUSTMENT 0
      #endif
      endstops.z4_endstop_adj = Z4_ENDSTOP_ADJUSTMENT;
    #endif
  #endif

  //
  // Preheat parameters
  //
  #if PREHEAT_COUNT
    #define _PITEM(N,T) PREHEAT_##N##_##T,
    #if HAS_HOTEND
      constexpr uint16_t hpre[] = { REPEAT2_S(1, INCREMENT(PREHEAT_COUNT), _PITEM, TEMP_HOTEND) };
    #endif
    #if HAS_HEATED_BED
      constexpr uint16_t bpre[] = { REPEAT2_S(1, INCREMENT(PREHEAT_COUNT), _PITEM, TEMP_BED) };
    #endif
    #if HAS_FAN
      constexpr uint8_t fpre[] = { REPEAT2_S(1, INCREMENT(PREHEAT_COUNT), _PITEM, FAN_SPEED) };
    #endif
    LOOP_L_N(i, PREHEAT_COUNT) {
      TERN_(HAS_HOTEND,     ui.material_preset[i].hotend_temp = hpre[i]);
      TERN_(HAS_HEATED_BED, ui.material_preset[i].bed_temp = bpre[i]);
      TERN_(HAS_FAN,        ui.material_preset[i].fan_speed = fpre[i]);
    }
  #endif

  //
  // Hotend PID
  //

  #if ENABLED(PIDTEMP)
    #if ENABLED(PID_PARAMS_PER_HOTEND)
      constexpr float defKp[] =
        #ifdef DEFAULT_Kp_LIST
          DEFAULT_Kp_LIST
        #else
          ARRAY_BY_HOTENDS1(DEFAULT_Kp)
        #endif
      , defKi[] =
        #ifdef DEFAULT_Ki_LIST
          DEFAULT_Ki_LIST
        #else
          ARRAY_BY_HOTENDS1(DEFAULT_Ki)
        #endif
      , defKd[] =
        #ifdef DEFAULT_Kd_LIST
          DEFAULT_Kd_LIST
        #else
          ARRAY_BY_HOTENDS1(DEFAULT_Kd)
        #endif
      ;
      static_assert(WITHIN(COUNT(defKp), 1, HOTENDS), "DEFAULT_Kp_LIST must have between 1 and HOTENDS items.");
      static_assert(WITHIN(COUNT(defKi), 1, HOTENDS), "DEFAULT_Ki_LIST must have between 1 and HOTENDS items.");
      static_assert(WITHIN(COUNT(defKd), 1, HOTENDS), "DEFAULT_Kd_LIST must have between 1 and HOTENDS items.");
      #if ENABLED(PID_EXTRUSION_SCALING)
        constexpr float defKc[] =
          #ifdef DEFAULT_Kc_LIST
            DEFAULT_Kc_LIST
          #else
            ARRAY_BY_HOTENDS1(DEFAULT_Kc)
          #endif
        ;
        static_assert(WITHIN(COUNT(defKc), 1, HOTENDS), "DEFAULT_Kc_LIST must have between 1 and HOTENDS items.");
      #endif
      #if ENABLED(PID_FAN_SCALING)
        constexpr float defKf[] =
          #ifdef DEFAULT_Kf_LIST
            DEFAULT_Kf_LIST
          #else
            ARRAY_BY_HOTENDS1(DEFAULT_Kf)
          #endif
        ;
        static_assert(WITHIN(COUNT(defKf), 1, HOTENDS), "DEFAULT_Kf_LIST must have between 1 and HOTENDS items.");
      #endif
      #define PID_DEFAULT(N,E) def##N[E]
    #else
      #define PID_DEFAULT(N,E) DEFAULT_##N
    #endif
    HOTEND_LOOP() {
      PID_PARAM(Kp, e) =      float(PID_DEFAULT(Kp, ALIM(e, defKp)));
      PID_PARAM(Ki, e) = scalePID_i(PID_DEFAULT(Ki, ALIM(e, defKi)));
      PID_PARAM(Kd, e) = scalePID_d(PID_DEFAULT(Kd, ALIM(e, defKd)));
      TERN_(PID_EXTRUSION_SCALING, PID_PARAM(Kc, e) = float(PID_DEFAULT(Kc, ALIM(e, defKc))));
      TERN_(PID_FAN_SCALING, PID_PARAM(Kf, e) = float(PID_DEFAULT(Kf, ALIM(e, defKf))));
    }
  #endif

  //
  // PID Extrusion Scaling
  //
  TERN_(PID_EXTRUSION_SCALING, thermalManager.lpq_len = 20); // Default last-position-queue size

  //
  // Heated Bed PID
  //

  #if ENABLED(PIDTEMPBED)
    thermalManager.temp_bed.pid.Kp = DEFAULT_bedKp;
    thermalManager.temp_bed.pid.Ki = scalePID_i(DEFAULT_bedKi);
    thermalManager.temp_bed.pid.Kd = scalePID_d(DEFAULT_bedKd);
  #endif

  //
  // Heated Chamber PID
  //

  #if ENABLED(PIDTEMPCHAMBER)
    thermalManager.temp_chamber.pid.Kp = DEFAULT_chamberKp;
    thermalManager.temp_chamber.pid.Ki = scalePID_i(DEFAULT_chamberKi);
    thermalManager.temp_chamber.pid.Kd = scalePID_d(DEFAULT_chamberKd);
  #endif

  //
  // User-Defined Thermistors
  //
  TERN_(HAS_USER_THERMISTORS, thermalManager.reset_user_thermistors());

  //
  // Power Monitor
  //
  TERN_(POWER_MONITOR, power_monitor.reset());

  //
  // LCD Contrast
  //
  TERN_(HAS_LCD_CONTRAST, ui.set_contrast(DEFAULT_LCD_CONTRAST));

  //
  // Controller Fan
  //
  TERN_(USE_CONTROLLER_FAN, controllerFan.reset());

  //
  // Power-Loss Recovery
  //
  TERN_(POWER_LOSS_RECOVERY, recovery.enable(ENABLED(PLR_ENABLED_DEFAULT)));

  //
  // Firmware Retraction
  //
  TERN_(FWRETRACT, fwretract.reset());

  //
  // Volumetric & Filament Size
  //

  #if DISABLED(NO_VOLUMETRICS)
    parser.volumetric_enabled = ENABLED(VOLUMETRIC_DEFAULT_ON);
    LOOP_L_N(q, COUNT(planner.filament_size))
      planner.filament_size[q] = DEFAULT_NOMINAL_FILAMENT_DIA;
    #if ENABLED(VOLUMETRIC_EXTRUDER_LIMIT)
      LOOP_L_N(q, COUNT(planner.volumetric_extruder_limit))
        planner.volumetric_extruder_limit[q] = DEFAULT_VOLUMETRIC_EXTRUDER_LIMIT;
    #endif
  #endif

  endstops.enable_globally(ENABLED(ENDSTOPS_ALWAYS_ON_DEFAULT));

  reset_stepper_drivers();

  //
  // Linear Advance
  //

  #if ENABLED(LIN_ADVANCE)
    LOOP_L_N(i, EXTRUDERS) {
      planner.extruder_advance_K[i] = LIN_ADVANCE_K;
      TERN_(EXTRA_LIN_ADVANCE_K, other_extruder_advance_K[i] = LIN_ADVANCE_K);
    }
  #endif

  //
  // Motor Current PWM
  //

  #if HAS_MOTOR_CURRENT_PWM
    constexpr uint32_t tmp_motor_current_setting[MOTOR_CURRENT_COUNT] = PWM_MOTOR_CURRENT;
    LOOP_L_N(q, MOTOR_CURRENT_COUNT)
      stepper.set_digipot_current(q, (stepper.motor_current_setting[q] = tmp_motor_current_setting[q]));
  #endif

  //
  // DIGIPOTS
  //
  #if HAS_MOTOR_CURRENT_SPI
    static constexpr uint32_t tmp_motor_current_setting[] = DIGIPOT_MOTOR_CURRENT;
    DEBUG_ECHOLNPGM("Writing Digipot");
    LOOP_L_N(q, COUNT(tmp_motor_current_setting))
      stepper.set_digipot_current(q, tmp_motor_current_setting[q]);
    DEBUG_ECHOLNPGM("Digipot Written");
  #endif

  //
  // CNC Coordinate System
  //
  TERN_(CNC_COORDINATE_SYSTEMS, (void)gcode.select_coordinate_system(-1)); // Go back to machine space

  //
  // Skew Correction
  //
  #if ENABLED(SKEW_CORRECTION_GCODE)
    planner.skew_factor.xy = XY_SKEW_FACTOR;
    #if ENABLED(SKEW_CORRECTION_FOR_Z)
      planner.skew_factor.xz = XZ_SKEW_FACTOR;
      planner.skew_factor.yz = YZ_SKEW_FACTOR;
    #endif
  #endif

  //
  // Advanced Pause filament load & unload lengths
  //
  #if ENABLED(ADVANCED_PAUSE_FEATURE)
    LOOP_L_N(e, EXTRUDERS) {
      fc_settings[e].unload_length = FILAMENT_CHANGE_UNLOAD_LENGTH;
      fc_settings[e].load_length = FILAMENT_CHANGE_FAST_LOAD_LENGTH;
    }
  #endif

  #if ENABLED(PASSWORD_FEATURE)
    #ifdef PASSWORD_DEFAULT_VALUE
      password.is_set = true;
      password.value = PASSWORD_DEFAULT_VALUE;
    #else
      password.is_set = false;
    #endif
  #endif

  //
  // MKS UI controller
  //
  TERN_(DGUS_LCD_UI_MKS, MKS_reset_settings());

  postprocess();

  DEBUG_ECHO_START();
  DEBUG_ECHOLNPGM("Hardcoded Default Settings Loaded");

  TERN_(EXTENSIBLE_UI, ExtUI::onFactoryReset());
  TERN_(DWIN_CREALITY_LCD, DWIN_Setdatadefaults());
}

#if DISABLED(DISABLE_M503)

  static void config_heading(const bool repl, PGM_P const pstr, const bool eol=true) {
    if (!repl) {
      SERIAL_ECHO_START();
      SERIAL_ECHOPGM("; ");
      SERIAL_ECHOPGM_P(pstr);
      if (eol) SERIAL_EOL();
    }
  }

  #define CONFIG_ECHO_START()       do{ if (!forReplay) SERIAL_ECHO_START(); }while(0)
  #define CONFIG_ECHO_MSG(V...)     do{ CONFIG_ECHO_START(); SERIAL_ECHOLNPAIR(V); }while(0)
  #define CONFIG_ECHO_HEADING(STR)  config_heading(forReplay, PSTR(STR))

  #if HAS_TRINAMIC_CONFIG
    inline void say_M906(const bool forReplay) { CONFIG_ECHO_START(); SERIAL_ECHOPGM("  M906"); }
    #if HAS_STEALTHCHOP
      void say_M569(const bool forReplay, const char * const etc=nullptr, const bool newLine = false) {
        CONFIG_ECHO_START();
        SERIAL_ECHOPGM("  M569 S1");
        if (etc) {
          SERIAL_CHAR(' ');
          SERIAL_ECHOPGM_P(etc);
        }
        if (newLine) SERIAL_EOL();
      }
    #endif
    #if ENABLED(HYBRID_THRESHOLD)
      inline void say_M913(const bool forReplay) { CONFIG_ECHO_START(); SERIAL_ECHOPGM("  M913"); }
    #endif
    #if USE_SENSORLESS
      inline void say_M914() { SERIAL_ECHOPGM("  M914"); }
    #endif
  #endif

  #if ENABLED(ADVANCED_PAUSE_FEATURE)
    inline void say_M603(const bool forReplay) { CONFIG_ECHO_START(); SERIAL_ECHOPGM("  M603 "); }
  #endif

  inline void say_units(const bool colon) {
    SERIAL_ECHOPGM_P(
      #if ENABLED(INCH_MODE_SUPPORT)
        parser.linear_unit_factor != 1.0 ? PSTR(" (in)") :
      #endif
      PSTR(" (mm)")
    );
    if (colon) SERIAL_ECHOLNPGM(":");
  }

  void report_M92(const bool echo=true, const int8_t e=-1);

  /**
   * M503 - Report current settings in RAM
   *
   * Unless specifically disabled, M503 is available even without EEPROM
   */
  void MarlinSettings::report(const bool forReplay) {
    /**
     * Announce current units, in case inches are being displayed
     */
    CONFIG_ECHO_START();
    #if ENABLED(INCH_MODE_SUPPORT)
      SERIAL_ECHOPGM("  G2");
      SERIAL_CHAR(parser.linear_unit_factor == 1.0 ? '1' : '0');
      SERIAL_ECHOPGM(" ;");
      say_units(false);
    #else
      SERIAL_ECHOPGM("  G21    ; Units in mm");
      say_units(false);
    #endif
    SERIAL_EOL();

    #if HAS_LCD_MENU

      // Temperature units - for Ultipanel temperature options

      CONFIG_ECHO_START();
      #if ENABLED(TEMPERATURE_UNITS_SUPPORT)
        SERIAL_ECHOPGM("  M149 ");
        SERIAL_CHAR(parser.temp_units_code());
        SERIAL_ECHOPGM(" ; Units in ");
        SERIAL_ECHOPGM_P(parser.temp_units_name());
      #else
        SERIAL_ECHOLNPGM("  M149 C ; Units in Celsius");
      #endif

    #endif

    SERIAL_EOL();

    #if EXTRUDERS && DISABLED(NO_VOLUMETRICS)

      /**
       * Volumetric extrusion M200
       */
      if (!forReplay) {
        config_heading(forReplay, PSTR("Filament settings:"), false);
        if (parser.volumetric_enabled)
          SERIAL_EOL();
        else
          SERIAL_ECHOLNPGM(" Disabled");
      }

      #if EXTRUDERS == 1
        CONFIG_ECHO_MSG("  M200 S", parser.volumetric_enabled
                            , " D", LINEAR_UNIT(planner.filament_size[0])
                            #if ENABLED(VOLUMETRIC_EXTRUDER_LIMIT)
                              , " L", LINEAR_UNIT(planner.volumetric_extruder_limit[0])
                            #endif
                       );
      #else
        LOOP_L_N(i, EXTRUDERS) {
          CONFIG_ECHO_MSG("  M200 T", i
                              , " D", LINEAR_UNIT(planner.filament_size[i])
                              #if ENABLED(VOLUMETRIC_EXTRUDER_LIMIT)
                                , " L", LINEAR_UNIT(planner.volumetric_extruder_limit[i])
                              #endif
                         );
        }
        CONFIG_ECHO_MSG("  M200 S", parser.volumetric_enabled);
      #endif

    #endif // EXTRUDERS && !NO_VOLUMETRICS

    CONFIG_ECHO_HEADING("Steps per unit:");
    report_M92(!forReplay);

    CONFIG_ECHO_HEADING("Maximum feedrates (units/s):");
    CONFIG_ECHO_START();
    SERIAL_ECHOLNPAIR_P(
      LIST_N(DOUBLE(LINEAR_AXES),
        PSTR("  M203 X"), LINEAR_UNIT(planner.settings.max_feedrate_mm_s[X_AXIS]),
        SP_Y_STR, LINEAR_UNIT(planner.settings.max_feedrate_mm_s[Y_AXIS]),
        SP_Z_STR, LINEAR_UNIT(planner.settings.max_feedrate_mm_s[Z_AXIS]),
        SP_I_STR, LINEAR_UNIT(planner.settings.max_feedrate_mm_s[I_AXIS]),
        SP_J_STR, LINEAR_UNIT(planner.settings.max_feedrate_mm_s[J_AXIS]),
        SP_K_STR, LINEAR_UNIT(planner.settings.max_feedrate_mm_s[K_AXIS])
      )
      #if HAS_EXTRUDERS && DISABLED(DISTINCT_E_FACTORS)
        , SP_E_STR, VOLUMETRIC_UNIT(planner.settings.max_feedrate_mm_s[E_AXIS])
      #endif
    );
    #if ENABLED(DISTINCT_E_FACTORS)
      LOOP_L_N(i, E_STEPPERS) {
        CONFIG_ECHO_START();
        SERIAL_ECHOLNPAIR_P(
            PSTR("  M203 T"), i
          , SP_E_STR, VOLUMETRIC_UNIT(planner.settings.max_feedrate_mm_s[E_AXIS_N(i)])
        );
      }
    #endif

    CONFIG_ECHO_HEADING("Maximum Acceleration (units/s2):");
    CONFIG_ECHO_START();
    SERIAL_ECHOLNPAIR_P(
      LIST_N(DOUBLE(LINEAR_AXES),
        PSTR("  M201 X"), LINEAR_UNIT(planner.settings.max_acceleration_mm_per_s2[X_AXIS]),
        SP_Y_STR, LINEAR_UNIT(planner.settings.max_acceleration_mm_per_s2[Y_AXIS]),
        SP_Z_STR, LINEAR_UNIT(planner.settings.max_acceleration_mm_per_s2[Z_AXIS]),
        SP_I_STR, LINEAR_UNIT(planner.settings.max_acceleration_mm_per_s2[I_AXIS]),
        SP_J_STR, LINEAR_UNIT(planner.settings.max_acceleration_mm_per_s2[J_AXIS]),
        SP_K_STR, LINEAR_UNIT(planner.settings.max_acceleration_mm_per_s2[K_AXIS])
      )
      #if HAS_EXTRUDERS && DISABLED(DISTINCT_E_FACTORS)
        , SP_E_STR, VOLUMETRIC_UNIT(planner.settings.max_acceleration_mm_per_s2[E_AXIS])
      #endif
    );
    #if ENABLED(DISTINCT_E_FACTORS)
      LOOP_L_N(i, E_STEPPERS) {
        CONFIG_ECHO_START();
        SERIAL_ECHOLNPAIR_P(
            PSTR("  M201 T"), i
          , SP_E_STR, VOLUMETRIC_UNIT(planner.settings.max_acceleration_mm_per_s2[E_AXIS_N(i)])
        );
      }
    #endif

    CONFIG_ECHO_HEADING("Acceleration (units/s2): P<print_accel> R<retract_accel> T<travel_accel>");
    CONFIG_ECHO_START();
    SERIAL_ECHOLNPAIR_P(
        PSTR("  M204 P"), LINEAR_UNIT(planner.settings.acceleration)
      , PSTR(" R"), LINEAR_UNIT(planner.settings.retract_acceleration)
      , SP_T_STR, LINEAR_UNIT(planner.settings.travel_acceleration)
    );

    CONFIG_ECHO_HEADING(
      "Advanced: B<min_segment_time_us> S<min_feedrate> T<min_travel_feedrate>"
      #if HAS_JUNCTION_DEVIATION
        " J<junc_dev>"
      #endif
      #if HAS_CLASSIC_JERK
        " X<max_x_jerk> Y<max_y_jerk> Z<max_z_jerk>"
        TERN_(HAS_CLASSIC_E_JERK, " E<max_e_jerk>")
      #endif
    );
    CONFIG_ECHO_START();
    SERIAL_ECHOLNPAIR_P(
        PSTR("  M205 B"), LINEAR_UNIT(planner.settings.min_segment_time_us)
      , PSTR(" S"), LINEAR_UNIT(planner.settings.min_feedrate_mm_s)
      , SP_T_STR, LINEAR_UNIT(planner.settings.min_travel_feedrate_mm_s)
      #if HAS_JUNCTION_DEVIATION
        , PSTR(" J"), LINEAR_UNIT(planner.junction_deviation_mm)
      #endif
      #if HAS_CLASSIC_JERK
        , LIST_N(DOUBLE(LINEAR_AXES),
          SP_X_STR, LINEAR_UNIT(planner.max_jerk.x),
          SP_Y_STR, LINEAR_UNIT(planner.max_jerk.y),
          SP_Z_STR, LINEAR_UNIT(planner.max_jerk.z),
          SP_I_STR, LINEAR_UNIT(planner.max_jerk.i),
          SP_J_STR, LINEAR_UNIT(planner.max_jerk.j),
          SP_K_STR, LINEAR_UNIT(planner.max_jerk.k)
        )
        #if HAS_CLASSIC_E_JERK
          , SP_E_STR, LINEAR_UNIT(planner.max_jerk.e)
        #endif
      #endif
    );

    #if HAS_M206_COMMAND
      CONFIG_ECHO_HEADING("Home offset:");
      CONFIG_ECHO_START();
      SERIAL_ECHOLNPAIR_P(
        #if IS_CARTESIAN
          LIST_N(DOUBLE(LINEAR_AXES),
            PSTR("  M206 X"), LINEAR_UNIT(home_offset.x),
            SP_Y_STR, LINEAR_UNIT(home_offset.y),
            SP_Z_STR, LINEAR_UNIT(home_offset.z),
            SP_I_STR, LINEAR_UNIT(home_offset.i),
            SP_J_STR, LINEAR_UNIT(home_offset.j),
            SP_K_STR, LINEAR_UNIT(home_offset.k)
          )
        #else
          PSTR("  M206 Z"), LINEAR_UNIT(home_offset.z)
        #endif
      );
    #endif

    #if HAS_HOTEND_OFFSET
      CONFIG_ECHO_HEADING("Hotend offsets:");
      CONFIG_ECHO_START();
      LOOP_S_L_N(e, 1, HOTENDS) {
        SERIAL_ECHOPAIR_P(
          PSTR("  M218 T"), e,
          SP_X_STR, LINEAR_UNIT(hotend_offset[e].x),
          SP_Y_STR, LINEAR_UNIT(hotend_offset[e].y)
        );
        SERIAL_ECHOLNPAIR_F_P(SP_Z_STR, LINEAR_UNIT(hotend_offset[e].z), 3);
      }
    #endif

    /**
     * Bed Leveling
     */
    #if HAS_LEVELING

      #if ENABLED(MESH_BED_LEVELING)

        CONFIG_ECHO_HEADING("Mesh Bed Leveling:");

      #elif ENABLED(AUTO_BED_LEVELING_UBL)

        config_heading(forReplay, NUL_STR, false);
        if (!forReplay) {
          ubl.echo_name();
          SERIAL_CHAR(':');
          SERIAL_EOL();
        }

      #elif HAS_ABL_OR_UBL

        CONFIG_ECHO_HEADING("Auto Bed Leveling:");

      #endif

      CONFIG_ECHO_START();
      SERIAL_ECHOLNPAIR_P(
        PSTR("  M420 S"), planner.leveling_active
        #if ENABLED(ENABLE_LEVELING_FADE_HEIGHT)
          , SP_Z_STR, LINEAR_UNIT(planner.z_fade_height)
        #endif
      );

      #if ENABLED(MESH_BED_LEVELING)

        if (leveling_is_valid()) {
          LOOP_L_N(py, GRID_MAX_POINTS_Y) {
            LOOP_L_N(px, GRID_MAX_POINTS_X) {
              CONFIG_ECHO_START();
              SERIAL_ECHOPAIR("  G29 S3 I", px, " J", py);
              SERIAL_ECHOLNPAIR_F_P(SP_Z_STR, LINEAR_UNIT(mbl.z_values[px][py]), 5);
            }
          }
          CONFIG_ECHO_START();
          SERIAL_ECHOLNPAIR_F("  G29 S4 Z", LINEAR_UNIT(mbl.z_offset), 5);
        }

      #elif ENABLED(AUTO_BED_LEVELING_UBL)

        if (!forReplay) {
          SERIAL_EOL();
          ubl.report_state();
          SERIAL_EOL();
          config_heading(false, PSTR("Active Mesh Slot: "), false);
          SERIAL_ECHOLN(ubl.storage_slot);
          config_heading(false, PSTR("EEPROM can hold "), false);
          SERIAL_ECHO(calc_num_meshes());
          SERIAL_ECHOLNPGM(" meshes.\n");
        }

       //ubl.report_current_mesh();   // This is too verbose for large meshes. A better (more terse)
                                                  // solution needs to be found.
      #elif ENABLED(AUTO_BED_LEVELING_BILINEAR)

        if (leveling_is_valid()) {
          LOOP_L_N(py, GRID_MAX_POINTS_Y) {
            LOOP_L_N(px, GRID_MAX_POINTS_X) {
              CONFIG_ECHO_START();
              SERIAL_ECHOPAIR("  G29 W I", px, " J", py);
              SERIAL_ECHOLNPAIR_F_P(SP_Z_STR, LINEAR_UNIT(z_values[px][py]), 5);
            }
          }
        }

      #endif

    #endif // HAS_LEVELING

    #if ENABLED(EDITABLE_SERVO_ANGLES)

      CONFIG_ECHO_HEADING("Servo Angles:");
      LOOP_L_N(i, NUM_SERVOS) {
        switch (i) {
          #if ENABLED(SWITCHING_EXTRUDER)
            case SWITCHING_EXTRUDER_SERVO_NR:
            #if EXTRUDERS > 3
              case SWITCHING_EXTRUDER_E23_SERVO_NR:
            #endif
          #elif ENABLED(SWITCHING_NOZZLE)
            case SWITCHING_NOZZLE_SERVO_NR:
          #elif ENABLED(BLTOUCH) || (HAS_Z_SERVO_PROBE && defined(Z_SERVO_ANGLES))
            case Z_PROBE_SERVO_NR:
          #endif
            CONFIG_ECHO_MSG("  M281 P", i, " L", servo_angles[i][0], " U", servo_angles[i][1]);
          default: break;
        }
      }

    #endif // EDITABLE_SERVO_ANGLES

    #if HAS_SCARA_OFFSET

      CONFIG_ECHO_HEADING("SCARA settings: S<seg-per-sec> P<theta-psi-offset> T<theta-offset>");
      CONFIG_ECHO_START();
      SERIAL_ECHOLNPAIR_P(
          PSTR("  M665 S"), segments_per_second
        , SP_P_STR, scara_home_offset.a
        , SP_T_STR, scara_home_offset.b
        , SP_Z_STR, LINEAR_UNIT(scara_home_offset.z)
      );

    #elif ENABLED(DELTA)

      CONFIG_ECHO_HEADING("Delta settings: L<diagonal rod> R<radius> H<height> S<segments per sec> XYZ<tower angle trim> ABC<rod trim>");
      CONFIG_ECHO_START();
      SERIAL_ECHOLNPAIR_P(
          PSTR("  M665 L"), LINEAR_UNIT(delta_diagonal_rod)
        , PSTR(" R"), LINEAR_UNIT(delta_radius)
        , PSTR(" H"), LINEAR_UNIT(delta_height)
        , PSTR(" S"), segments_per_second
        , SP_X_STR, LINEAR_UNIT(delta_tower_angle_trim.a)
        , SP_Y_STR, LINEAR_UNIT(delta_tower_angle_trim.b)
        , SP_Z_STR, LINEAR_UNIT(delta_tower_angle_trim.c)
        , PSTR(" A"), LINEAR_UNIT(delta_diagonal_rod_trim.a)
        , PSTR(" B"), LINEAR_UNIT(delta_diagonal_rod_trim.b)
        , PSTR(" C"), LINEAR_UNIT(delta_diagonal_rod_trim.c)
      );

    #endif

    #if EITHER(DELTA, HAS_EXTRA_ENDSTOPS)
      M666_report(forReplay);
    #endif

    #if PREHEAT_COUNT

      CONFIG_ECHO_HEADING("Material heatup parameters:");
      LOOP_L_N(i, PREHEAT_COUNT) {
        CONFIG_ECHO_START();
        SERIAL_ECHOLNPAIR_P(
          PSTR("  M145 S"), i
          #if HAS_HOTEND
            , PSTR(" H"), parser.to_temp_units(ui.material_preset[i].hotend_temp)
          #endif
          #if HAS_HEATED_BED
            , SP_B_STR, parser.to_temp_units(ui.material_preset[i].bed_temp)
          #endif
          #if HAS_FAN
            , PSTR(" F"), ui.material_preset[i].fan_speed
          #endif
        );
      }

    #endif

    #if HAS_PID_HEATING

      CONFIG_ECHO_HEADING("PID settings:");

      #if ENABLED(PIDTEMP)
        HOTEND_LOOP() {
          CONFIG_ECHO_START();
          SERIAL_ECHOPAIR_P(
            #if ENABLED(PID_PARAMS_PER_HOTEND)
              PSTR("  M301 E"), e,
              SP_P_STR
            #else
              PSTR("  M301 P")
            #endif
                        , PID_PARAM(Kp, e)
            , PSTR(" I"), unscalePID_i(PID_PARAM(Ki, e))
            , PSTR(" D"), unscalePID_d(PID_PARAM(Kd, e))
          );
          #if ENABLED(PID_EXTRUSION_SCALING)
            SERIAL_ECHOPAIR_P(SP_C_STR, PID_PARAM(Kc, e));
            if (e == 0) SERIAL_ECHOPAIR(" L", thermalManager.lpq_len);
          #endif
          #if ENABLED(PID_FAN_SCALING)
            SERIAL_ECHOPAIR(" F", PID_PARAM(Kf, e));
          #endif
          SERIAL_EOL();
        }
      #endif // PIDTEMP

      #if ENABLED(PIDTEMPBED)
        CONFIG_ECHO_MSG(
            "  M304 P", thermalManager.temp_bed.pid.Kp
          , " I", unscalePID_i(thermalManager.temp_bed.pid.Ki)
          , " D", unscalePID_d(thermalManager.temp_bed.pid.Kd)
        );
      #endif

      #if ENABLED(PIDTEMPCHAMBER)
        CONFIG_ECHO_START();
        SERIAL_ECHOLNPAIR(
            "  M309 P", thermalManager.temp_chamber.pid.Kp
          , " I", unscalePID_i(thermalManager.temp_chamber.pid.Ki)
          , " D", unscalePID_d(thermalManager.temp_chamber.pid.Kd)
        );
      #endif

    #endif // PIDTEMP || PIDTEMPBED || PIDTEMPCHAMBER

    #if HAS_USER_THERMISTORS
      CONFIG_ECHO_HEADING("User thermistors:");
      LOOP_L_N(i, USER_THERMISTORS)
        thermalManager.log_user_thermistor(i, true);
    #endif

    #if HAS_LCD_CONTRAST
      CONFIG_ECHO_HEADING("LCD Contrast:");
      CONFIG_ECHO_MSG("  M250 C", ui.contrast);
    #endif

    TERN_(CONTROLLER_FAN_EDITABLE, M710_report(forReplay));

    #if ENABLED(POWER_LOSS_RECOVERY)
      CONFIG_ECHO_HEADING("Power-Loss Recovery:");
      CONFIG_ECHO_MSG("  M413 S", recovery.enabled);
    #endif

    #if ENABLED(FWRETRACT)
      fwretract.M207_report(forReplay);
      fwretract.M208_report(forReplay);
      TERN_(FWRETRACT_AUTORETRACT, fwretract.M209_report(forReplay));
    #endif

    /**
     * Probe Offset
     */
    #if HAS_BED_PROBE
      config_heading(forReplay, PSTR("Z-Probe Offset"), false);
      if (!forReplay) say_units(true);
      CONFIG_ECHO_START();
      SERIAL_ECHOLNPAIR_P(
        #if HAS_PROBE_XY_OFFSET
          PSTR("  M851 X"), LINEAR_UNIT(probe.offset_xy.x),
                  SP_Y_STR, LINEAR_UNIT(probe.offset_xy.y),
                  SP_Z_STR
        #else
          PSTR("  M851 X0 Y0 Z")
        #endif
        , LINEAR_UNIT(probe.offset.z)
      );
    #endif

    /**
     * Bed Skew Correction
     */
    #if ENABLED(SKEW_CORRECTION_GCODE)
      CONFIG_ECHO_HEADING("Skew Factor: ");
      CONFIG_ECHO_START();
      #if ENABLED(SKEW_CORRECTION_FOR_Z)
        SERIAL_ECHOPAIR_F("  M852 I", LINEAR_UNIT(planner.skew_factor.xy), 6);
        SERIAL_ECHOPAIR_F(" J", LINEAR_UNIT(planner.skew_factor.xz), 6);
        SERIAL_ECHOLNPAIR_F(" K", LINEAR_UNIT(planner.skew_factor.yz), 6);
      #else
        SERIAL_ECHOLNPAIR_F("  M852 S", LINEAR_UNIT(planner.skew_factor.xy), 6);
      #endif
    #endif

    #if HAS_TRINAMIC_CONFIG

      /**
       * TMC stepper driver current
       */
      CONFIG_ECHO_HEADING("Stepper driver current:");

      #if AXIS_IS_TMC(X) || AXIS_IS_TMC(Y) || AXIS_IS_TMC(Z)
        say_M906(forReplay);
        #if AXIS_IS_TMC(X)
          SERIAL_ECHOPAIR_P(SP_X_STR, stepperX.getMilliamps());
        #endif
        #if AXIS_IS_TMC(Y)
          SERIAL_ECHOPAIR_P(SP_Y_STR, stepperY.getMilliamps());
        #endif
        #if AXIS_IS_TMC(Z)
          SERIAL_ECHOPAIR_P(SP_Z_STR, stepperZ.getMilliamps());
        #endif
        SERIAL_EOL();
      #endif

      #if AXIS_IS_TMC(X2) || AXIS_IS_TMC(Y2) || AXIS_IS_TMC(Z2)
        say_M906(forReplay);
        SERIAL_ECHOPGM(" I1");
        #if AXIS_IS_TMC(X2)
          SERIAL_ECHOPAIR_P(SP_X_STR, stepperX2.getMilliamps());
        #endif
        #if AXIS_IS_TMC(Y2)
          SERIAL_ECHOPAIR_P(SP_Y_STR, stepperY2.getMilliamps());
        #endif
        #if AXIS_IS_TMC(Z2)
          SERIAL_ECHOPAIR_P(SP_Z_STR, stepperZ2.getMilliamps());
        #endif
        SERIAL_EOL();
      #endif

      #if AXIS_IS_TMC(Z3)
        say_M906(forReplay);
        SERIAL_ECHOLNPAIR(" I2 Z", stepperZ3.getMilliamps());
      #endif

      #if AXIS_IS_TMC(Z4)
        say_M906(forReplay);
        SERIAL_ECHOLNPAIR(" I3 Z", stepperZ4.getMilliamps());
      #endif

      #if AXIS_IS_TMC(I)
        say_M906(forReplay);
        SERIAL_ECHOLNPAIR_P(SP_I_STR, stepperI.getMilliamps());
      #endif
      #if AXIS_IS_TMC(J)
        say_M906(forReplay);
        SERIAL_ECHOLNPAIR_P(SP_J_STR, stepperJ.getMilliamps());
      #endif
      #if AXIS_IS_TMC(K)
        say_M906(forReplay);
        SERIAL_ECHOLNPAIR_P(SP_K_STR, stepperK.getMilliamps());
      #endif

      #if AXIS_IS_TMC(E0)
        say_M906(forReplay);
        SERIAL_ECHOLNPAIR(" T0 E", stepperE0.getMilliamps());
      #endif
      #if AXIS_IS_TMC(E1)
        say_M906(forReplay);
        SERIAL_ECHOLNPAIR(" T1 E", stepperE1.getMilliamps());
      #endif
      #if AXIS_IS_TMC(E2)
        say_M906(forReplay);
        SERIAL_ECHOLNPAIR(" T2 E", stepperE2.getMilliamps());
      #endif
      #if AXIS_IS_TMC(E3)
        say_M906(forReplay);
        SERIAL_ECHOLNPAIR(" T3 E", stepperE3.getMilliamps());
      #endif
      #if AXIS_IS_TMC(E4)
        say_M906(forReplay);
        SERIAL_ECHOLNPAIR(" T4 E", stepperE4.getMilliamps());
      #endif
      #if AXIS_IS_TMC(E5)
        say_M906(forReplay);
        SERIAL_ECHOLNPAIR(" T5 E", stepperE5.getMilliamps());
      #endif
      #if AXIS_IS_TMC(E6)
        say_M906(forReplay);
        SERIAL_ECHOLNPAIR(" T6 E", stepperE6.getMilliamps());
      #endif
      #if AXIS_IS_TMC(E7)
        say_M906(forReplay);
        SERIAL_ECHOLNPAIR(" T7 E", stepperE7.getMilliamps());
      #endif
      SERIAL_EOL();

      /**
       * TMC Hybrid Threshold
       */
      #if ENABLED(HYBRID_THRESHOLD)
        CONFIG_ECHO_HEADING("Hybrid Threshold:");
        #if X_HAS_STEALTHCHOP || Y_HAS_STEALTHCHOP || Z_HAS_STEALTHCHOP
          say_M913(forReplay);
          #if X_HAS_STEALTHCHOP
            SERIAL_ECHOPAIR_P(SP_X_STR, stepperX.get_pwm_thrs());
          #endif
          #if Y_HAS_STEALTHCHOP
            SERIAL_ECHOPAIR_P(SP_Y_STR, stepperY.get_pwm_thrs());
          #endif
          #if Z_HAS_STEALTHCHOP
            SERIAL_ECHOPAIR_P(SP_Z_STR, stepperZ.get_pwm_thrs());
          #endif
          SERIAL_EOL();
        #endif

        #if X2_HAS_STEALTHCHOP || Y2_HAS_STEALTHCHOP || Z2_HAS_STEALTHCHOP
          say_M913(forReplay);
          SERIAL_ECHOPGM(" I1");
          #if X2_HAS_STEALTHCHOP
            SERIAL_ECHOPAIR_P(SP_X_STR, stepperX2.get_pwm_thrs());
          #endif
          #if Y2_HAS_STEALTHCHOP
            SERIAL_ECHOPAIR_P(SP_Y_STR, stepperY2.get_pwm_thrs());
          #endif
          #if Z2_HAS_STEALTHCHOP
            SERIAL_ECHOPAIR_P(SP_Z_STR, stepperZ2.get_pwm_thrs());
          #endif
          SERIAL_EOL();
        #endif

        #if Z3_HAS_STEALTHCHOP
          say_M913(forReplay);
          SERIAL_ECHOLNPAIR(" I2 Z", stepperZ3.get_pwm_thrs());
        #endif

        #if Z4_HAS_STEALTHCHOP
          say_M913(forReplay);
          SERIAL_ECHOLNPAIR(" I3 Z", stepperZ4.get_pwm_thrs());
        #endif

        #if I_HAS_STEALTHCHOP
          say_M913(forReplay);
          SERIAL_ECHOLNPAIR_P(SP_I_STR, stepperI.get_pwm_thrs());
        #endif
        #if J_HAS_STEALTHCHOP
          say_M913(forReplay);
          SERIAL_ECHOLNPAIR_P(SP_J_STR, stepperJ.get_pwm_thrs());
        #endif
        #if K_HAS_STEALTHCHOP
          say_M913(forReplay);
          SERIAL_ECHOLNPAIR_P(SP_K_STR, stepperK.get_pwm_thrs());
        #endif

        #if E0_HAS_STEALTHCHOP
          say_M913(forReplay);
          SERIAL_ECHOLNPAIR(" T0 E", stepperE0.get_pwm_thrs());
        #endif
        #if E1_HAS_STEALTHCHOP
          say_M913(forReplay);
          SERIAL_ECHOLNPAIR(" T1 E", stepperE1.get_pwm_thrs());
        #endif
        #if E2_HAS_STEALTHCHOP
          say_M913(forReplay);
          SERIAL_ECHOLNPAIR(" T2 E", stepperE2.get_pwm_thrs());
        #endif
        #if E3_HAS_STEALTHCHOP
          say_M913(forReplay);
          SERIAL_ECHOLNPAIR(" T3 E", stepperE3.get_pwm_thrs());
        #endif
        #if E4_HAS_STEALTHCHOP
          say_M913(forReplay);
          SERIAL_ECHOLNPAIR(" T4 E", stepperE4.get_pwm_thrs());
        #endif
        #if E5_HAS_STEALTHCHOP
          say_M913(forReplay);
          SERIAL_ECHOLNPAIR(" T5 E", stepperE5.get_pwm_thrs());
        #endif
        #if E6_HAS_STEALTHCHOP
          say_M913(forReplay);
          SERIAL_ECHOLNPAIR(" T6 E", stepperE6.get_pwm_thrs());
        #endif
        #if E7_HAS_STEALTHCHOP
          say_M913(forReplay);
          SERIAL_ECHOLNPAIR(" T7 E", stepperE7.get_pwm_thrs());
        #endif
        SERIAL_EOL();
      #endif // HYBRID_THRESHOLD

      /**
       * TMC Sensorless homing thresholds
       */
      #if USE_SENSORLESS
        CONFIG_ECHO_HEADING("StallGuard threshold:");
        #if X_SENSORLESS || Y_SENSORLESS || Z_SENSORLESS
          CONFIG_ECHO_START();
          say_M914();
          #if X_SENSORLESS
            SERIAL_ECHOPAIR_P(SP_X_STR, stepperX.homing_threshold());
          #endif
          #if Y_SENSORLESS
            SERIAL_ECHOPAIR_P(SP_Y_STR, stepperY.homing_threshold());
          #endif
          #if Z_SENSORLESS
            SERIAL_ECHOPAIR_P(SP_Z_STR, stepperZ.homing_threshold());
          #endif
          SERIAL_EOL();
        #endif

        #if X2_SENSORLESS || Y2_SENSORLESS || Z2_SENSORLESS
          CONFIG_ECHO_START();
          say_M914();
          SERIAL_ECHOPGM(" I1");
          #if X2_SENSORLESS
            SERIAL_ECHOPAIR_P(SP_X_STR, stepperX2.homing_threshold());
          #endif
          #if Y2_SENSORLESS
            SERIAL_ECHOPAIR_P(SP_Y_STR, stepperY2.homing_threshold());
          #endif
          #if Z2_SENSORLESS
            SERIAL_ECHOPAIR_P(SP_Z_STR, stepperZ2.homing_threshold());
          #endif
          SERIAL_EOL();
        #endif

        #if Z3_SENSORLESS
          CONFIG_ECHO_START();
          say_M914();
          SERIAL_ECHOLNPAIR(" I2 Z", stepperZ3.homing_threshold());
        #endif

        #if Z4_SENSORLESS
          CONFIG_ECHO_START();
          say_M914();
          SERIAL_ECHOLNPAIR(" I3 Z", stepperZ4.homing_threshold());
        #endif

        #if I_SENSORLESS
          CONFIG_ECHO_START();
          say_M914();
          SERIAL_ECHOLNPAIR_P(SP_I_STR, stepperI.homing_threshold());
        #endif
        #if J_SENSORLESS
          CONFIG_ECHO_START();
          say_M914();
          SERIAL_ECHOLNPAIR_P(SP_J_STR, stepperJ.homing_threshold());
        #endif
        #if K_SENSORLESS
          CONFIG_ECHO_START();
          say_M914();
          SERIAL_ECHOLNPAIR_P(SP_K_STR, stepperK.homing_threshold());
        #endif

      #endif // USE_SENSORLESS

      /**
       * TMC stepping mode
       */
      #if HAS_STEALTHCHOP
        CONFIG_ECHO_HEADING("Driver stepping mode:");
        const bool chop_x = TERN0(X_HAS_STEALTHCHOP, stepperX.get_stored_stealthChop()),
                   chop_y = TERN0(Y_HAS_STEALTHCHOP, stepperY.get_stored_stealthChop()),
                   chop_z = TERN0(Z_HAS_STEALTHCHOP, stepperZ.get_stored_stealthChop()),
                   chop_i = TERN0(I_HAS_STEALTHCHOP, stepperI.get_stored_stealthChop()),
                   chop_j = TERN0(J_HAS_STEALTHCHOP, stepperJ.get_stored_stealthChop()),
                   chop_k = TERN0(K_HAS_STEALTHCHOP, stepperK.get_stored_stealthChop());

        if (chop_x || chop_y || chop_z || chop_i || chop_j || chop_k) {
          say_M569(forReplay);
          LINEAR_AXIS_CODE(
            if (chop_x) SERIAL_ECHOPGM_P(SP_X_STR),
            if (chop_y) SERIAL_ECHOPGM_P(SP_Y_STR),
            if (chop_z) SERIAL_ECHOPGM_P(SP_Z_STR),
            if (chop_i) SERIAL_ECHOPGM_P(SP_I_STR),
            if (chop_j) SERIAL_ECHOPGM_P(SP_J_STR),
            if (chop_k) SERIAL_ECHOPGM_P(SP_K_STR)
          );
          SERIAL_EOL();
        }

        const bool chop_x2 = TERN0(X2_HAS_STEALTHCHOP, stepperX2.get_stored_stealthChop()),
                   chop_y2 = TERN0(Y2_HAS_STEALTHCHOP, stepperY2.get_stored_stealthChop()),
                   chop_z2 = TERN0(Z2_HAS_STEALTHCHOP, stepperZ2.get_stored_stealthChop());

        if (chop_x2 || chop_y2 || chop_z2) {
          say_M569(forReplay, PSTR("I1"));
          if (chop_x2) SERIAL_ECHOPGM_P(SP_X_STR);
          if (chop_y2) SERIAL_ECHOPGM_P(SP_Y_STR);
          if (chop_z2) SERIAL_ECHOPGM_P(SP_Z_STR);
          SERIAL_EOL();
        }

        if (TERN0(Z3_HAS_STEALTHCHOP, stepperZ3.get_stored_stealthChop())) { say_M569(forReplay, PSTR("I2 Z"), true); }
        if (TERN0(Z4_HAS_STEALTHCHOP, stepperZ4.get_stored_stealthChop())) { say_M569(forReplay, PSTR("I3 Z"), true); }

        if (TERN0( I_HAS_STEALTHCHOP, stepperI.get_stored_stealthChop()))  { say_M569(forReplay, SP_I_STR, true); }
        if (TERN0( J_HAS_STEALTHCHOP, stepperJ.get_stored_stealthChop()))  { say_M569(forReplay, SP_J_STR, true); }
        if (TERN0( K_HAS_STEALTHCHOP, stepperK.get_stored_stealthChop()))  { say_M569(forReplay, SP_K_STR, true); }

        if (TERN0(E0_HAS_STEALTHCHOP, stepperE0.get_stored_stealthChop())) { say_M569(forReplay, PSTR("T0 E"), true); }
        if (TERN0(E1_HAS_STEALTHCHOP, stepperE1.get_stored_stealthChop())) { say_M569(forReplay, PSTR("T1 E"), true); }
        if (TERN0(E2_HAS_STEALTHCHOP, stepperE2.get_stored_stealthChop())) { say_M569(forReplay, PSTR("T2 E"), true); }
        if (TERN0(E3_HAS_STEALTHCHOP, stepperE3.get_stored_stealthChop())) { say_M569(forReplay, PSTR("T3 E"), true); }
        if (TERN0(E4_HAS_STEALTHCHOP, stepperE4.get_stored_stealthChop())) { say_M569(forReplay, PSTR("T4 E"), true); }
        if (TERN0(E5_HAS_STEALTHCHOP, stepperE5.get_stored_stealthChop())) { say_M569(forReplay, PSTR("T5 E"), true); }
        if (TERN0(E6_HAS_STEALTHCHOP, stepperE6.get_stored_stealthChop())) { say_M569(forReplay, PSTR("T6 E"), true); }
        if (TERN0(E7_HAS_STEALTHCHOP, stepperE7.get_stored_stealthChop())) { say_M569(forReplay, PSTR("T7 E"), true); }

      #endif // HAS_STEALTHCHOP

    #endif // HAS_TRINAMIC_CONFIG

    /**
     * Linear Advance
     */
    #if ENABLED(LIN_ADVANCE)
      CONFIG_ECHO_HEADING("Linear Advance:");
      #if EXTRUDERS < 2
        CONFIG_ECHO_MSG("  M900 K", planner.extruder_advance_K[0]);
      #else
        LOOP_L_N(i, EXTRUDERS)
          CONFIG_ECHO_MSG("  M900 T", i, " K", planner.extruder_advance_K[i]);
      #endif
    #endif

    #if EITHER(HAS_MOTOR_CURRENT_SPI, HAS_MOTOR_CURRENT_PWM)
      CONFIG_ECHO_HEADING("Stepper motor currents:");
      CONFIG_ECHO_START();
      #if HAS_MOTOR_CURRENT_PWM
        SERIAL_ECHOLNPAIR_P(                                   // PWM-based has 3 values:
            PSTR("  M907 X"), stepper.motor_current_setting[0] // X and Y
                  , SP_Z_STR, stepper.motor_current_setting[1] // Z
                  , SP_E_STR, stepper.motor_current_setting[2] // E
        );
      #elif HAS_MOTOR_CURRENT_SPI
        SERIAL_ECHOPGM("  M907");                              // SPI-based has 5 values:
        LOOP_LOGICAL_AXES(q) {                                 // X Y Z (I J K) E (map to X Y Z (I J K) E0 by default)
          SERIAL_CHAR(' ', axis_codes[q]);
          SERIAL_ECHO(stepper.motor_current_setting[q]);
        }
        SERIAL_CHAR(' ', 'B');                                 // B (maps to E1 by default)
        SERIAL_ECHOLN(stepper.motor_current_setting[4]);
      #endif
    #elif HAS_MOTOR_CURRENT_I2C                                // i2c-based has any number of values
      // Values sent over i2c are not stored.
      // Indexes map directly to drivers, not axes.
    #elif HAS_MOTOR_CURRENT_DAC                                // DAC-based has 4 values, for X Y Z (I J K) E
      // Values sent over i2c are not stored. Uses indirect mapping.
    #endif

    /**
     * Advanced Pause filament load & unload lengths
     */
    #if ENABLED(ADVANCED_PAUSE_FEATURE)
      CONFIG_ECHO_HEADING("Filament load/unload lengths:");
      #if EXTRUDERS == 1
        say_M603(forReplay);
        SERIAL_ECHOLNPAIR("L", LINEAR_UNIT(fc_settings[0].load_length), " U", LINEAR_UNIT(fc_settings[0].unload_length));
      #else
        auto echo_603 = [](const bool f, const uint8_t n) { say_M603(f); SERIAL_ECHOLNPAIR("T", n, " L", LINEAR_UNIT(fc_settings[n].load_length), " U", LINEAR_UNIT(fc_settings[n].unload_length)); };
        LOOP_L_N(i, EXTRUDERS) echo_603(forReplay, i);
      #endif
    #endif

    #if HAS_MULTI_EXTRUDER
      CONFIG_ECHO_HEADING("Tool-changing:");
      CONFIG_ECHO_START();
      M217_report(true);
    #endif

    #if ENABLED(BACKLASH_GCODE)
      CONFIG_ECHO_HEADING("Backlash compensation:");
      CONFIG_ECHO_START();
      SERIAL_ECHOLNPAIR_P(
          PSTR("  M425 F"), backlash.get_correction()
        , LIST_N(DOUBLE(LINEAR_AXES),
            SP_X_STR, LINEAR_UNIT(backlash.distance_mm.x),
            SP_Y_STR, LINEAR_UNIT(backlash.distance_mm.y),
            SP_Z_STR, LINEAR_UNIT(backlash.distance_mm.z),
            SP_I_STR, LINEAR_UNIT(backlash.distance_mm.i),
            SP_J_STR, LINEAR_UNIT(backlash.distance_mm.j),
            SP_K_STR, LINEAR_UNIT(backlash.distance_mm.k)
          )
        #ifdef BACKLASH_SMOOTHING_MM
          , PSTR(" S"), LINEAR_UNIT(backlash.smoothing_mm)
        #endif
      );
    #endif

    #if HAS_FILAMENT_SENSOR
      CONFIG_ECHO_HEADING("Filament runout sensor:");
      CONFIG_ECHO_MSG(
        "  M412 S", runout.enabled
        #if HAS_FILAMENT_RUNOUT_DISTANCE
          , " D", LINEAR_UNIT(runout.runout_distance())
        #endif
      );
    #endif

    #if HAS_ETHERNET
      CONFIG_ECHO_HEADING("Ethernet:");
      if (!forReplay) { CONFIG_ECHO_START(); ETH0_report(); }
      CONFIG_ECHO_START(); SERIAL_ECHO_SP(2); MAC_report();
      CONFIG_ECHO_START(); SERIAL_ECHO_SP(2); M552_report();
      CONFIG_ECHO_START(); SERIAL_ECHO_SP(2); M553_report();
      CONFIG_ECHO_START(); SERIAL_ECHO_SP(2); M554_report();
    #endif

    #if HAS_MULTI_LANGUAGE
      CONFIG_ECHO_HEADING("UI Language:");
      SERIAL_ECHO_MSG("  M414 S", ui.language);
    #endif
  }

#endif // !DISABLE_M503

#pragma pack(pop)<|MERGE_RESOLUTION|>--- conflicted
+++ resolved
@@ -1347,7 +1347,6 @@
       _FIELD_TEST(extui_data);
       EEPROM_WRITE(extui_data);
     }
-<<<<<<< HEAD
     #endif
 
     //
@@ -1360,8 +1359,6 @@
       _FIELD_TEST(dwin_data);
       EEPROM_WRITE(dwin_data);
     }
-=======
->>>>>>> ab96ada2
     #endif
 
     //
@@ -2225,17 +2222,12 @@
       // Extensible UI User Data
       //
       #if ENABLED(EXTENSIBLE_UI)
-<<<<<<< HEAD
-      {
-=======
       { // This is a significant hardware change; don't reserve EEPROM space when not present
->>>>>>> ab96ada2
         const char extui_data[ExtUI::eeprom_data_size] = { 0 };
         _FIELD_TEST(extui_data);
         EEPROM_READ(extui_data);
         if (!validating) ExtUI::onLoadSettings(extui_data);
       }
-<<<<<<< HEAD
       #endif
 
       //
@@ -2248,8 +2240,6 @@
         EEPROM_READ(dwin_data);
         if (!validating) DWIN_LoadSettings(dwin_data);
       }
-=======
->>>>>>> ab96ada2
       #endif
 
       //
