/**
 * Marlin 3D Printer Firmware
 * Copyright (c) 2020 MarlinFirmware [https://github.com/MarlinFirmware/Marlin]
 *
 * Based on Sprinter and grbl.
 * Copyright (c) 2011 Camiel Gubbels / Erik van der Zalm
 *
 * This program is free software: you can redistribute it and/or modify
 * it under the terms of the GNU General Public License as published by
 * the Free Software Foundation, either version 3 of the License, or
 * (at your option) any later version.
 *
 * This program is distributed in the hope that it will be useful,
 * but WITHOUT ANY WARRANTY; without even the implied warranty of
 * MERCHANTABILITY or FITNESS FOR A PARTICULAR PURPOSE.  See the
 * GNU General Public License for more details.
 *
 * You should have received a copy of the GNU General Public License
 * along with this program.  If not, see <https://www.gnu.org/licenses/>.
 *
 */

/**
 * settings.cpp
 *
 * Settings and EEPROM storage
 *
 * IMPORTANT:  Whenever there are changes made to the variables stored in EEPROM
 * in the functions below, also increment the version number. This makes sure that
 * the default values are used whenever there is a change to the data, to prevent
 * wrong data being written to the variables.
 *
 * ALSO: Variables in the Store and Retrieve sections must be in the same order.
 *       If a feature is disabled, some data must still be written that, when read,
 *       either sets a Sane Default, or results in No Change to the existing value.
 */

// Change EEPROM version if the structure changes
#define EEPROM_VERSION "V88"
#define EEPROM_OFFSET 100

// Check the integrity of data offsets.
// Can be disabled for production build.
//#define DEBUG_EEPROM_READWRITE
//#define DEBUG_EEPROM_OBSERVE

#include "settings.h"

#include "endstops.h"
#include "planner.h"
#include "stepper.h"
#include "temperature.h"

#include "../lcd/marlinui.h"
#include "../libs/vector_3.h"   // for matrix_3x3
#include "../gcode/gcode.h"
#include "../MarlinCore.h"

#if ANY(EEPROM_SETTINGS, SD_FIRMWARE_UPDATE)
  #include "../HAL/shared/eeprom_api.h"
#endif

#if HAS_BED_PROBE
  #include "probe.h"
#endif

#if HAS_LEVELING
  #include "../feature/bedlevel/bedlevel.h"
  #if ENABLED(X_AXIS_TWIST_COMPENSATION)
    #include "../feature/x_twist.h"
  #endif
#endif

#if ENABLED(Z_STEPPER_AUTO_ALIGN)
  #include "../feature/z_stepper_align.h"
#endif

#if ENABLED(EXTENSIBLE_UI)
  #include "../lcd/extui/ui_api.h"
#elif ENABLED(DWIN_LCD_PROUI)
  #include "../lcd/e3v2/proui/dwin.h"
  #include "../lcd/e3v2/proui/bedlevel_tools.h"
#elif ENABLED(DWIN_CREALITY_LCD_JYERSUI)
  #include "../lcd/e3v2/jyersui/dwin.h"
#endif

#if ENABLED(HOST_PROMPT_SUPPORT)
  #include "../feature/host_actions.h"
#endif

#if HAS_SERVOS
  #include "servo.h"
#endif

#if HAS_SERVOS && HAS_SERVO_ANGLES
  #define EEPROM_NUM_SERVOS NUM_SERVOS
#else
  #define EEPROM_NUM_SERVOS NUM_SERVO_PLUGS
#endif

#include "../feature/fwretract.h"

#if ENABLED(POWER_LOSS_RECOVERY)
  #include "../feature/powerloss.h"
#endif

#if HAS_POWER_MONITOR
  #include "../feature/power_monitor.h"
#endif

#include "../feature/pause.h"

#if ENABLED(BACKLASH_COMPENSATION)
  #include "../feature/backlash.h"
#endif

#if ENABLED(FT_MOTION)
  #include "../module/ft_motion.h"
#endif

#if HAS_FILAMENT_SENSOR
  #include "../feature/runout.h"
  #ifndef FIL_RUNOUT_ENABLED_DEFAULT
    #define FIL_RUNOUT_ENABLED_DEFAULT true
  #endif
#endif

#if ENABLED(ADVANCE_K_EXTRA)
  extern float other_extruder_advance_K[DISTINCT_E];
#endif

#if HAS_MULTI_EXTRUDER
  #include "tool_change.h"
  void M217_report(const bool eeprom);
#endif

#if ENABLED(BLTOUCH)
  #include "../feature/bltouch.h"
#endif

#if HAS_TRINAMIC_CONFIG
  #include "stepper/indirection.h"
  #include "../feature/tmc_util.h"
#endif

#if HAS_PTC
  #include "../feature/probe_temp_comp.h"
#endif

#include "../feature/controllerfan.h"

#if ENABLED(CASE_LIGHT_ENABLE)
  #include "../feature/caselight.h"
#endif

#if ENABLED(PASSWORD_FEATURE)
  #include "../feature/password/password.h"
#endif

#if ENABLED(TOUCH_SCREEN_CALIBRATION)
  #include "../lcd/tft_io/touch_calibration.h"
#endif

#if HAS_ETHERNET
  #include "../feature/ethernet.h"
#endif

#if ENABLED(SOUND_MENU_ITEM)
  #include "../libs/buzzer.h"
#endif

#if HAS_FANCHECK
  #include "../feature/fancheck.h"
#endif

#if DGUS_LCD_UI_MKS
  #include "../lcd/extui/dgus/DGUSScreenHandler.h"
  #include "../lcd/extui/dgus/DGUSDisplayDef.h"
#endif

#pragma pack(push, 1) // No padding between variables

#if HAS_ETHERNET
  void ETH0_report();
  void MAC_report();
#endif

#define _EN_ITEM(N) , E##N
#define _EN1_ITEM(N) , E##N:1

typedef struct { uint16_t MAIN_AXIS_NAMES_ X2, Y2, Z2, Z3, Z4 REPEAT(E_STEPPERS, _EN_ITEM); } per_stepper_uint16_t;
typedef struct { uint32_t MAIN_AXIS_NAMES_ X2, Y2, Z2, Z3, Z4 REPEAT(E_STEPPERS, _EN_ITEM); } per_stepper_uint32_t;
typedef struct {  int16_t MAIN_AXIS_NAMES_ X2, Y2, Z2, Z3, Z4;                              } mot_stepper_int16_t;
typedef struct {     bool NUM_AXIS_LIST_(X:1, Y:1, Z:1, I:1, J:1, K:1, U:1, V:1, W:1) X2:1, Y2:1, Z2:1, Z3:1, Z4:1 REPEAT(E_STEPPERS, _EN1_ITEM); } per_stepper_bool_t;

#undef _EN_ITEM

// Limit an index to an array size
#define ALIM(I,ARR) _MIN(I, (signed)COUNT(ARR) - 1)

// Defaults for reset / fill in on load
static const uint32_t   _DMA[] PROGMEM = DEFAULT_MAX_ACCELERATION;
static const float     _DASU[] PROGMEM = DEFAULT_AXIS_STEPS_PER_UNIT;
static const feedRate_t _DMF[] PROGMEM = DEFAULT_MAX_FEEDRATE;

/**
 * Current EEPROM Layout
 *
 * Keep this data structure up to date so
 * EEPROM size is known at compile time!
 */
typedef struct SettingsDataStruct {
  char      version[4];                                 // Vnn\0
  #if ENABLED(EEPROM_INIT_NOW)
    uint32_t build_hash;                                // Unique build hash
  #endif
  uint16_t  crc;                                        // Data Checksum for validation
  uint16_t  data_size;                                  // Data Size for validation

  //
  // DISTINCT_E_FACTORS
  //
  uint8_t e_factors;                                    // DISTINCT_AXES - NUM_AXES

  //
  // Planner settings
  //
  planner_settings_t planner_settings;

  xyze_float_t planner_max_jerk;                        // M205 XYZE  planner.max_jerk
  float planner_junction_deviation_mm;                  // M205 J     planner.junction_deviation_mm

  //
  // Home Offset
  //
  #if NUM_AXES
    xyz_pos_t home_offset;                              // M206 XYZ / M665 TPZ
  #endif

  //
  // Hotend Offset
  //
  #if HAS_HOTEND_OFFSET
    xyz_pos_t hotend_offset[HOTENDS - 1];               // M218 XYZ
  #endif

  //
  // FILAMENT_RUNOUT_SENSOR
  //
  bool runout_sensor_enabled;                           // M412 S
  float runout_distance_mm;                             // M412 D

  //
  // GLOBAL_MESH_Z_OFFSET
  //
  float bedlevel_z_offset;                              // M423 Zn     bedlevel.z_base_offset
                                                        // G29 S4 Zn   also for MESH_BED_LEVELING

  //
  // ENABLE_LEVELING_FADE_HEIGHT
  //
  float planner_z_fade_height;                          // M420 Zn  planner.z_fade_height

  //
  // AUTOTEMP
  //
  #if ENABLED(AUTOTEMP)
    celsius_t planner_autotemp_max, planner_autotemp_min;
    float planner_autotemp_factor;
  #endif

  //
  // MESH_BED_LEVELING
  //
  uint8_t mesh_num_x, mesh_num_y;                       // GRID_MAX_POINTS_X, GRID_MAX_POINTS_Y
  uint16_t mesh_check;                                  // Hash to check against X/Y
  float mbl_z_values[TERN(MESH_BED_LEVELING, GRID_MAX_POINTS_X, 3)]   // bedlevel.z_values
                    [TERN(MESH_BED_LEVELING, GRID_MAX_POINTS_Y, 3)];

  //
  // HAS_BED_PROBE
  //
  #if NUM_AXES
    xyz_pos_t probe_offset;                             // M851 X Y Z
  #endif

  //
  // ABL_PLANAR
  //
  matrix_3x3 planner_bed_level_matrix;                  // planner.bed_level_matrix

  //
  // AUTO_BED_LEVELING_BILINEAR
  //
  uint8_t grid_max_x, grid_max_y;                       // GRID_MAX_POINTS_X, GRID_MAX_POINTS_Y
  uint16_t grid_check;                                  // Hash to check against X/Y
  xy_pos_t bilinear_grid_spacing, bilinear_start;       // G29 L F
  #if ENABLED(AUTO_BED_LEVELING_BILINEAR)
    bed_mesh_t z_values;                                // G29
  #else
    float z_values[3][3];
  #endif

  //
  // X_AXIS_TWIST_COMPENSATION
  //
  #if ENABLED(X_AXIS_TWIST_COMPENSATION)
    float xatc_spacing;                                 // M423 X Z
    float xatc_start;
    xatc_array_t xatc_z_offset;
  #endif

  //
  // AUTO_BED_LEVELING_UBL
  //
  bool planner_leveling_active;                         // M420 S  planner.leveling_active
  int8_t ubl_storage_slot;                              // bedlevel.storage_slot

  //
  // SERVO_ANGLES
  //
  uint16_t servo_angles[EEPROM_NUM_SERVOS][2];          // M281 P L U

  //
  // Temperature first layer compensation values
  //
  #if HAS_PTC
    #if ENABLED(PTC_PROBE)
      int16_t z_offsets_probe[COUNT(ptc.z_offsets_probe)]; // M871 P I V
    #endif
    #if ENABLED(PTC_BED)
      int16_t z_offsets_bed[COUNT(ptc.z_offsets_bed)];     // M871 B I V
    #endif
    #if ENABLED(PTC_HOTEND)
      int16_t z_offsets_hotend[COUNT(ptc.z_offsets_hotend)]; // M871 E I V
    #endif
  #endif

  //
  // BLTOUCH
  //
  bool bltouch_od_5v_mode;
  #if HAS_BLTOUCH_HS_MODE
    bool bltouch_high_speed_mode;                       // M401 S
  #endif

  //
  // Kinematic Settings (Delta, SCARA, TPARA, Polargraph...)
  //
  #if IS_KINEMATIC
    float segments_per_second;                          // M665 S
    #if ENABLED(DELTA)
      float delta_height;                               // M666 H
      abc_float_t delta_endstop_adj;                    // M666 X Y Z
      float delta_radius,                               // M665 R
            delta_diagonal_rod;                         // M665 L
      abc_float_t delta_tower_angle_trim,               // M665 X Y Z
                  delta_diagonal_rod_trim;              // M665 A B C
    #elif ENABLED(POLARGRAPH)
      xy_pos_t draw_area_min, draw_area_max;            // M665 L R T B
      float polargraph_max_belt_len;                    // M665 H
    #endif

  #endif

  //
  // Extra Endstops offsets
  //
  #if HAS_EXTRA_ENDSTOPS
    float x2_endstop_adj,                               // M666 X
          y2_endstop_adj,                               // M666 Y
          z2_endstop_adj,                               // M666 (S2) Z
          z3_endstop_adj,                               // M666 (S3) Z
          z4_endstop_adj;                               // M666 (S4) Z
  #endif

  //
  // Z_STEPPER_AUTO_ALIGN, HAS_Z_STEPPER_ALIGN_STEPPER_XY
  //
  #if ENABLED(Z_STEPPER_AUTO_ALIGN)
    xy_pos_t z_stepper_align_xy[NUM_Z_STEPPERS];             // M422 S X Y
    #if HAS_Z_STEPPER_ALIGN_STEPPER_XY
      xy_pos_t z_stepper_align_stepper_xy[NUM_Z_STEPPERS];   // M422 W X Y
    #endif
  #endif

  //
  // Material Presets
  //
  #if HAS_PREHEAT
    preheat_t ui_material_preset[PREHEAT_COUNT];        // M145 S0 H B F
  #endif

  //
  // PIDTEMP
  //
  raw_pidcf_t hotendPID[HOTENDS];                       // M301 En PIDCF / M303 En U
  int16_t lpq_len;                                      // M301 L

  //
  // PIDTEMPBED
  //
  raw_pid_t bedPID;                                     // M304 PID / M303 E-1 U

  //
  // PIDTEMPCHAMBER
  //
  raw_pid_t chamberPID;                                 // M309 PID / M303 E-2 U

  //
  // User-defined Thermistors
  //
  #if HAS_USER_THERMISTORS
    user_thermistor_t user_thermistor[USER_THERMISTORS]; // M305 P0 R4700 T100000 B3950
  #endif

  //
  // Power monitor
  //
  uint8_t power_monitor_flags;                          // M430 I V W

  //
  // HAS_LCD_CONTRAST
  //
  uint8_t lcd_contrast;                                 // M250 C

  //
  // HAS_LCD_BRIGHTNESS
  //
  uint8_t lcd_brightness;                               // M256 B

  //
  // Display Sleep
  //
  #if LCD_BACKLIGHT_TIMEOUT_MINS
    uint8_t backlight_timeout_minutes;                  // M255 S
  #elif HAS_DISPLAY_SLEEP
    uint8_t sleep_timeout_minutes;                      // M255 S
  #endif

  //
  // Controller fan settings
  //
  controllerFan_settings_t controllerFan_settings;      // M710

  //
  // POWER_LOSS_RECOVERY
  //
  bool recovery_enabled;                                // M413 S

  //
  // FWRETRACT
  //
  fwretract_settings_t fwretract_settings;              // M207 S F Z W, M208 S F W R
  bool autoretract_enabled;                             // M209 S

  //
  // !NO_VOLUMETRIC
  //
  bool parser_volumetric_enabled;                       // M200 S  parser.volumetric_enabled
  float planner_filament_size[EXTRUDERS];               // M200 T D  planner.filament_size[]
  float planner_volumetric_extruder_limit[EXTRUDERS];   // M200 T L  planner.volumetric_extruder_limit[]

  //
  // HAS_TRINAMIC_CONFIG
  //
  per_stepper_uint16_t tmc_stepper_current;             // M906 X Y Z...
  per_stepper_uint32_t tmc_hybrid_threshold;            // M913 X Y Z...
  mot_stepper_int16_t tmc_sgt;                          // M914 X Y Z...
  per_stepper_bool_t tmc_stealth_enabled;               // M569 X Y Z...

  //
  // LIN_ADVANCE
  //
  float planner_extruder_advance_K[DISTINCT_E]; // M900 K  planner.extruder_advance_K

  //
  // HAS_MOTOR_CURRENT_PWM
  //
  #ifndef MOTOR_CURRENT_COUNT
    #if HAS_MOTOR_CURRENT_PWM
      #define MOTOR_CURRENT_COUNT 3
    #elif HAS_MOTOR_CURRENT_DAC
      #define MOTOR_CURRENT_COUNT LOGICAL_AXES
    #elif HAS_MOTOR_CURRENT_I2C
      #define MOTOR_CURRENT_COUNT DIGIPOT_I2C_NUM_CHANNELS
    #else // HAS_MOTOR_CURRENT_SPI
      #define MOTOR_CURRENT_COUNT DISTINCT_AXES
    #endif
  #endif
  uint32_t motor_current_setting[MOTOR_CURRENT_COUNT];  // M907 X Z E ...

  //
  // CNC_COORDINATE_SYSTEMS
  //
  #if NUM_AXES
    xyz_pos_t coordinate_system[MAX_COORDINATE_SYSTEMS]; // G54-G59.3
  #endif

  //
  // SKEW_CORRECTION
  //
  #if ENABLED(SKEW_CORRECTION)
    skew_factor_t planner_skew_factor;                  // M852 I J K
  #endif

  //
  // ADVANCED_PAUSE_FEATURE
  //
  #if HAS_EXTRUDERS
    fil_change_settings_t fc_settings[EXTRUDERS];       // M603 T U L
  #endif

  //
  // Tool-change settings
  //
  #if HAS_MULTI_EXTRUDER
    toolchange_settings_t toolchange_settings;          // M217 S P R
  #endif

  //
  // BACKLASH_COMPENSATION
  //
  #if NUM_AXES
    xyz_float_t backlash_distance_mm;                   // M425 X Y Z
    uint8_t backlash_correction;                        // M425 F
    float backlash_smoothing_mm;                        // M425 S
  #endif

  //
  // EXTENSIBLE_UI
  //
  #if ENABLED(EXTENSIBLE_UI)
    uint8_t extui_data[ExtUI::eeprom_data_size];
  #endif

  //
  // Ender-3 V2 DWIN
  //
  #if ENABLED(DWIN_LCD_PROUI)
    uint8_t dwin_data[eeprom_data_size];
  #elif ENABLED(DWIN_CREALITY_LCD_JYERSUI)
    uint8_t dwin_settings[crealityDWIN.eeprom_data_size];
  #endif

  //
  // CASELIGHT_USES_BRIGHTNESS
  //
  #if CASELIGHT_USES_BRIGHTNESS
    uint8_t caselight_brightness;                        // M355 P
  #endif

  //
  // PASSWORD_FEATURE
  //
  #if ENABLED(PASSWORD_FEATURE)
    bool password_is_set;
    uint32_t password_value;
  #endif

  //
  // TOUCH_SCREEN_CALIBRATION
  //
  #if ENABLED(TOUCH_SCREEN_CALIBRATION)
    touch_calibration_t touch_calibration_data;
  #endif

  // Ethernet settings
  #if HAS_ETHERNET
    bool ethernet_hardware_enabled;                     // M552 S
    uint32_t ethernet_ip,                               // M552 P
             ethernet_dns,
             ethernet_gateway,                          // M553 P
             ethernet_subnet;                           // M554 P
  #endif

  //
  // Buzzer enable/disable
  //
  #if ENABLED(SOUND_MENU_ITEM)
    bool sound_on;
  #endif

  //
  // Fan tachometer check
  //
  #if HAS_FANCHECK
    bool fan_check_enabled;
  #endif

  //
  // MKS UI controller
  //
  #if DGUS_LCD_UI_MKS
    MKS_Language mks_language_index;                    // Display Language
    xy_int_t mks_corner_offsets[5];                     // Bed Tramming
    xyz_int_t mks_park_pos;                             // Custom Parking (without NOZZLE_PARK)
    celsius_t mks_min_extrusion_temp;                   // Min E Temp (shadow M302 value)
  #endif

  #if HAS_MULTI_LANGUAGE
    uint8_t ui_language;                                // M414 S
  #endif

  //
  // Model predictive control
  //
  #if ENABLED(MPCTEMP)
    MPC_t mpc_constants[HOTENDS];                       // M306
  #endif

  //
  // Fixed-Time Motion
  //
  #if ENABLED(FT_MOTION)
    ft_config_t fxdTiCtrl_cfg;                          // M493
  #endif

  //
  // Input Shaping
  //
  #if ENABLED(INPUT_SHAPING_X)
    float shaping_x_frequency,                          // M593 X F
          shaping_x_zeta;                               // M593 X D
  #endif
  #if ENABLED(INPUT_SHAPING_Y)
    float shaping_y_frequency,                          // M593 Y F
          shaping_y_zeta;                               // M593 Y D
  #endif

} SettingsData;

//static_assert(sizeof(SettingsData) <= MARLIN_EEPROM_SIZE, "EEPROM too small to contain SettingsData!");

MarlinSettings settings;

uint16_t MarlinSettings::datasize() { return sizeof(SettingsData); }

/**
 * Post-process after Retrieve or Reset
 */

#if ENABLED(ENABLE_LEVELING_FADE_HEIGHT)
  float new_z_fade_height;
#endif

void MarlinSettings::postprocess() {
  xyze_pos_t oldpos = current_position;

  // steps per s2 needs to be updated to agree with units per s2
  planner.refresh_acceleration_rates();

  // Make sure delta kinematics are updated before refreshing the
  // planner position so the stepper counts will be set correctly.
  TERN_(DELTA, recalc_delta_settings());

  TERN_(PIDTEMP, thermalManager.updatePID());

  #if DISABLED(NO_VOLUMETRICS)
    planner.calculate_volumetric_multipliers();
  #elif EXTRUDERS
    for (uint8_t i = COUNT(planner.e_factor); i--;)
      planner.refresh_e_factor(i);
  #endif

  // Software endstops depend on home_offset
  LOOP_NUM_AXES(i) {
    update_workspace_offset((AxisEnum)i);
    update_software_endstops((AxisEnum)i);
  }

  TERN_(ENABLE_LEVELING_FADE_HEIGHT, set_z_fade_height(new_z_fade_height, false)); // false = no report

  TERN_(AUTO_BED_LEVELING_BILINEAR, bedlevel.refresh_bed_level());

  TERN_(HAS_MOTOR_CURRENT_PWM, stepper.refresh_motor_power());

  TERN_(FWRETRACT, fwretract.refresh_autoretract());

  TERN_(HAS_LINEAR_E_JERK, planner.recalculate_max_e_jerk());

  TERN_(CASELIGHT_USES_BRIGHTNESS, caselight.update_brightness());

  TERN_(EXTENSIBLE_UI, ExtUI::onPostprocessSettings());

  // Refresh mm_per_step with the reciprocal of axis_steps_per_mm
  // and init stepper.count[], planner.position[] with current_position
  planner.refresh_positioning();

  // Various factors can change the current position
  if (oldpos != current_position)
    report_current_position();

  // Moved as last update due to interference with Neopixel init
  TERN_(HAS_LCD_CONTRAST, ui.refresh_contrast());
  TERN_(HAS_LCD_BRIGHTNESS, ui.refresh_brightness());

  #if LCD_BACKLIGHT_TIMEOUT_MINS
    ui.refresh_backlight_timeout();
  #elif HAS_DISPLAY_SLEEP
    ui.refresh_screen_timeout();
  #endif
}

#if ALL(PRINTCOUNTER, EEPROM_SETTINGS)
  #include "printcounter.h"
  static_assert(
    !WITHIN(STATS_EEPROM_ADDRESS, EEPROM_OFFSET, EEPROM_OFFSET + sizeof(SettingsData)) &&
    !WITHIN(STATS_EEPROM_ADDRESS + sizeof(printStatistics), EEPROM_OFFSET, EEPROM_OFFSET + sizeof(SettingsData)),
    "STATS_EEPROM_ADDRESS collides with EEPROM settings storage."
  );
#endif

#if ENABLED(SD_FIRMWARE_UPDATE)

  #if ENABLED(EEPROM_SETTINGS)
    static_assert(
      !WITHIN(SD_FIRMWARE_UPDATE_EEPROM_ADDR, EEPROM_OFFSET, EEPROM_OFFSET + sizeof(SettingsData)),
      "SD_FIRMWARE_UPDATE_EEPROM_ADDR collides with EEPROM settings storage."
    );
  #endif

  bool MarlinSettings::sd_update_status() {
    uint8_t val;
    persistentStore.read_data(SD_FIRMWARE_UPDATE_EEPROM_ADDR, &val);
    return (val == SD_FIRMWARE_UPDATE_ACTIVE_VALUE);
  }

  bool MarlinSettings::set_sd_update_status(const bool enable) {
    if (enable != sd_update_status())
      persistentStore.write_data(
        SD_FIRMWARE_UPDATE_EEPROM_ADDR,
        enable ? SD_FIRMWARE_UPDATE_ACTIVE_VALUE : SD_FIRMWARE_UPDATE_INACTIVE_VALUE
      );
    return true;
  }

#endif // SD_FIRMWARE_UPDATE

#ifdef ARCHIM2_SPI_FLASH_EEPROM_BACKUP_SIZE
  static_assert(EEPROM_OFFSET + sizeof(SettingsData) < ARCHIM2_SPI_FLASH_EEPROM_BACKUP_SIZE,
                "ARCHIM2_SPI_FLASH_EEPROM_BACKUP_SIZE is insufficient to capture all EEPROM data.");
#endif

//
// This file simply uses the DEBUG_ECHO macros to implement EEPROM_CHITCHAT.
// For deeper debugging of EEPROM issues enable DEBUG_EEPROM_READWRITE.
//
#define DEBUG_OUT ANY(EEPROM_CHITCHAT, DEBUG_LEVELING_FEATURE)
#include "../core/debug_out.h"

#if ALL(EEPROM_CHITCHAT, HOST_PROMPT_SUPPORT)
  #define HOST_EEPROM_CHITCHAT 1
#endif

#if ENABLED(EEPROM_SETTINGS)

  #define EEPROM_ASSERT(TST,ERR)  do{ if (!(TST)) { SERIAL_ERROR_MSG(ERR); eeprom_error = ERR_EEPROM_SIZE; } }while(0)

  #define TWO_BYTE_HASH(A,B) uint16_t((uint16_t(A ^ 0xC3) << 4) ^ (uint16_t(B ^ 0xC3) << 12))

  #if ENABLED(DEBUG_EEPROM_READWRITE)
    #define _FIELD_TEST(FIELD) \
      SERIAL_ECHOLNPGM("Field: " STRINGIFY(FIELD)); \
      EEPROM_ASSERT( \
        eeprom_error || eeprom_index == offsetof(SettingsData, FIELD) + EEPROM_OFFSET, \
        "Field " STRINGIFY(FIELD) " mismatch." \
      )
  #else
    #define _FIELD_TEST(FIELD) NOOP
  #endif

  #if ENABLED(DEBUG_EEPROM_OBSERVE)
    #define EEPROM_READ(V...)        do{ SERIAL_ECHOLNPGM("READ: ", F(STRINGIFY(FIRST(V)))); EEPROM_READ_(V); }while(0)
    #define EEPROM_READ_ALWAYS(V...) do{ SERIAL_ECHOLNPGM("READ: ", F(STRINGIFY(FIRST(V)))); EEPROM_READ_ALWAYS_(V); }while(0)
  #else
    #define EEPROM_READ(V...)        EEPROM_READ_(V)
    #define EEPROM_READ_ALWAYS(V...) EEPROM_READ_ALWAYS_(V)
  #endif

  const char version[4] = EEPROM_VERSION;

  #if ENABLED(EEPROM_INIT_NOW)
    constexpr uint32_t strhash32(const char *s, const uint32_t h=0) {
      return *s ? strhash32(s + 1, ((h + *s) << (*s & 3)) ^ *s) : h;
    }
    constexpr uint32_t build_hash = strhash32(__DATE__ __TIME__);
  #endif

  bool MarlinSettings::validating;
  int MarlinSettings::eeprom_index;
  uint16_t MarlinSettings::working_crc;

  EEPROM_Error MarlinSettings::size_error(const uint16_t size) {
    if (size != datasize()) {
      DEBUG_ERROR_MSG("EEPROM datasize error."
        #if ENABLED(MARLIN_DEV_MODE)
          " (Actual:", size, " Expected:", datasize(), ")"
        #endif
      );
      return ERR_EEPROM_SIZE;
    }
    return ERR_EEPROM_NOERR;
  }

  /**
   * M500 - Store Configuration
   */
  bool MarlinSettings::save() {
    float dummyf = 0;
    char ver[4] = "ERR";

    if (!EEPROM_START(EEPROM_OFFSET)) return false;

    EEPROM_Error eeprom_error = ERR_EEPROM_NOERR;

    // Write or Skip version. (Flash doesn't allow rewrite without erase.)
    TERN(FLASH_EEPROM_EMULATION, EEPROM_SKIP, EEPROM_WRITE)(ver);

    #if ENABLED(EEPROM_INIT_NOW)
      EEPROM_SKIP(build_hash);  // Skip the hash slot which will be written later
    #endif

    EEPROM_SKIP(working_crc);   // Skip the checksum slot

    //
    // Clear after skipping CRC and before writing the CRC'ed data
    //
    working_crc = 0;

    // Write the size of the data structure for use in validation
    const uint16_t data_size = datasize();
    EEPROM_WRITE(data_size);

    const uint8_t e_factors = DISTINCT_AXES - (NUM_AXES);
    _FIELD_TEST(e_factors);
    EEPROM_WRITE(e_factors);

    //
    // Planner Motion
    //
    {
      EEPROM_WRITE(planner.settings);

      #if HAS_CLASSIC_JERK
        EEPROM_WRITE(planner.max_jerk);
        #if HAS_LINEAR_E_JERK
          dummyf = float(DEFAULT_EJERK);
          EEPROM_WRITE(dummyf);
        #endif
      #else
        const xyze_pos_t planner_max_jerk = LOGICAL_AXIS_ARRAY(float(DEFAULT_EJERK), 10, 10, 0.4, 0.4, 0.4, 0.4, 0.4, 0.4, 0.4);
        EEPROM_WRITE(planner_max_jerk);
      #endif

      TERN_(CLASSIC_JERK, dummyf = 0.02f);
      EEPROM_WRITE(TERN(CLASSIC_JERK, dummyf, planner.junction_deviation_mm));
    }

    //
    // Home Offset
    //
    #if NUM_AXES
    {
      _FIELD_TEST(home_offset);

      #if HAS_SCARA_OFFSET
        EEPROM_WRITE(scara_home_offset);
      #else
        #if !HAS_HOME_OFFSET
          const xyz_pos_t home_offset{0};
        #endif
        EEPROM_WRITE(home_offset);
      #endif
    }
    #endif // NUM_AXES

    //
    // Hotend Offsets, if any
    //
    {
      #if HAS_HOTEND_OFFSET
        // Skip hotend 0 which must be 0
        for (uint8_t e = 1; e < HOTENDS; ++e)
          EEPROM_WRITE(hotend_offset[e]);
      #endif
    }

    //
    // Filament Runout Sensor
    //
    {
      #if HAS_FILAMENT_SENSOR
        const bool &runout_sensor_enabled = runout.enabled;
      #else
        constexpr int8_t runout_sensor_enabled = -1;
      #endif
      _FIELD_TEST(runout_sensor_enabled);
      EEPROM_WRITE(runout_sensor_enabled);

      #if HAS_FILAMENT_RUNOUT_DISTANCE
        const float &runout_distance_mm = runout.runout_distance();
      #else
        constexpr float runout_distance_mm = 0;
      #endif
      EEPROM_WRITE(runout_distance_mm);
    }

    //
    // Global Leveling
    //
    {
      const float zog = TERN(GLOBAL_MESH_Z_OFFSET, bedlevel.z_base_offset, 0.0f);
      EEPROM_WRITE(zog);

      const float zfh = TERN(ENABLE_LEVELING_FADE_HEIGHT, planner.z_fade_height, DEFAULT_LEVELING_FADE_HEIGHT);
      EEPROM_WRITE(zfh);
    }

    //
    // AUTOTEMP
    //
    #if ENABLED(AUTOTEMP)
      _FIELD_TEST(planner_autotemp_max);
      EEPROM_WRITE(planner.autotemp.max);
      EEPROM_WRITE(planner.autotemp.min);
      EEPROM_WRITE(planner.autotemp.factor);
    #endif

    //
    // Mesh Bed Leveling
    //
    {
      #if ENABLED(MESH_BED_LEVELING)
        static_assert(
          sizeof(bedlevel.z_values) == GRID_MAX_POINTS * sizeof(bedlevel.z_values[0][0]),
          "MBL Z array is the wrong size."
        );
      #else
        dummyf = 0;
      #endif

      const uint8_t mesh_num_x = TERN(MESH_BED_LEVELING, GRID_MAX_POINTS_X, 3),
                    mesh_num_y = TERN(MESH_BED_LEVELING, GRID_MAX_POINTS_Y, 3);

      EEPROM_WRITE(mesh_num_x);
      EEPROM_WRITE(mesh_num_y);

      // Check value for the X/Y values
      const uint16_t mesh_check = TWO_BYTE_HASH(mesh_num_x, mesh_num_y);
      EEPROM_WRITE(mesh_check);

      #if ENABLED(MESH_BED_LEVELING)
        EEPROM_WRITE(bedlevel.z_values);
      #else
        for (uint8_t q = mesh_num_x * mesh_num_y; q--;) EEPROM_WRITE(dummyf);
      #endif
    }

    //
    // Probe XYZ Offsets
    //
    #if NUM_AXES
    {
      _FIELD_TEST(probe_offset);
      #if HAS_BED_PROBE
        const xyz_pos_t &zpo = probe.offset;
      #else
        constexpr xyz_pos_t zpo{0};
      #endif
      EEPROM_WRITE(zpo);
    }
    #endif

    //
    // Planar Bed Leveling matrix
    //
    {
      #if ABL_PLANAR
        EEPROM_WRITE(planner.bed_level_matrix);
      #else
        dummyf = 0;
        for (uint8_t q = 9; q--;) EEPROM_WRITE(dummyf);
      #endif
    }

    //
    // Bilinear Auto Bed Leveling
    //
    {
      #if ENABLED(AUTO_BED_LEVELING_BILINEAR)
        static_assert(
          sizeof(bedlevel.z_values) == GRID_MAX_POINTS * sizeof(bedlevel.z_values[0][0]),
          "Bilinear Z array is the wrong size."
        );
      #endif

      const uint8_t grid_max_x = TERN(AUTO_BED_LEVELING_BILINEAR, GRID_MAX_POINTS_X, 3),
                    grid_max_y = TERN(AUTO_BED_LEVELING_BILINEAR, GRID_MAX_POINTS_Y, 3);
      EEPROM_WRITE(grid_max_x);
      EEPROM_WRITE(grid_max_y);

      // Check value for the X/Y values
      const uint16_t grid_check = TWO_BYTE_HASH(grid_max_x, grid_max_y);
      EEPROM_WRITE(grid_check);

      #if ENABLED(AUTO_BED_LEVELING_BILINEAR)
        EEPROM_WRITE(bedlevel.grid_spacing);
        EEPROM_WRITE(bedlevel.grid_start);
      #else
        const xy_pos_t bilinear_grid_spacing{0}, bilinear_start{0};
        EEPROM_WRITE(bilinear_grid_spacing);
        EEPROM_WRITE(bilinear_start);
      #endif

      #if ENABLED(AUTO_BED_LEVELING_BILINEAR)
        EEPROM_WRITE(bedlevel.z_values);              // 9-256 floats
      #else
        dummyf = 0;
        for (uint16_t q = grid_max_x * grid_max_y; q--;) EEPROM_WRITE(dummyf);
      #endif
    }

    //
    // X Axis Twist Compensation
    //
    #if ENABLED(X_AXIS_TWIST_COMPENSATION)
      _FIELD_TEST(xatc_spacing);
      EEPROM_WRITE(xatc.spacing);
      EEPROM_WRITE(xatc.start);
      EEPROM_WRITE(xatc.z_offset);
    #endif

    //
    // Unified Bed Leveling
    //
    {
      _FIELD_TEST(planner_leveling_active);
      const bool ubl_active = TERN(AUTO_BED_LEVELING_UBL, planner.leveling_active, false);
      const int8_t storage_slot = TERN(AUTO_BED_LEVELING_UBL, bedlevel.storage_slot, -1);
      EEPROM_WRITE(ubl_active);
      EEPROM_WRITE(storage_slot);
    }

    //
    // Servo Angles
    //
    {
      _FIELD_TEST(servo_angles);
      #if !HAS_SERVO_ANGLES
        uint16_t servo_angles[EEPROM_NUM_SERVOS][2] = { { 0, 0 } };
      #endif
      EEPROM_WRITE(servo_angles);
    }

    //
    // Thermal first layer compensation values
    //
    #if HAS_PTC
      #if ENABLED(PTC_PROBE)
        EEPROM_WRITE(ptc.z_offsets_probe);
      #endif
      #if ENABLED(PTC_BED)
        EEPROM_WRITE(ptc.z_offsets_bed);
      #endif
      #if ENABLED(PTC_HOTEND)
        EEPROM_WRITE(ptc.z_offsets_hotend);
      #endif
    #else
      // No placeholder data for this feature
    #endif

    //
    // BLTOUCH
    //
    {
      _FIELD_TEST(bltouch_od_5v_mode);
      const bool bltouch_od_5v_mode = TERN0(BLTOUCH, bltouch.od_5v_mode);
      EEPROM_WRITE(bltouch_od_5v_mode);

      #if HAS_BLTOUCH_HS_MODE
        _FIELD_TEST(bltouch_high_speed_mode);
        const bool bltouch_high_speed_mode = TERN0(BLTOUCH, bltouch.high_speed_mode);
        EEPROM_WRITE(bltouch_high_speed_mode);
      #endif
    }

    //
    // Kinematic Settings (Delta, SCARA, TPARA, Polargraph...)
    //
    #if IS_KINEMATIC
    {
      EEPROM_WRITE(segments_per_second);
      #if ENABLED(DELTA)
        _FIELD_TEST(delta_height);
        EEPROM_WRITE(delta_height);              // 1 float
        EEPROM_WRITE(delta_endstop_adj);         // 3 floats
        EEPROM_WRITE(delta_radius);              // 1 float
        EEPROM_WRITE(delta_diagonal_rod);        // 1 float
        EEPROM_WRITE(delta_tower_angle_trim);    // 3 floats
        EEPROM_WRITE(delta_diagonal_rod_trim);   // 3 floats
      #elif ENABLED(POLARGRAPH)
        _FIELD_TEST(draw_area_min);
        EEPROM_WRITE(draw_area_min);             // 2 floats
        EEPROM_WRITE(draw_area_max);             // 2 floats
        EEPROM_WRITE(polargraph_max_belt_len);   // 1 float
      #endif
    }
    #endif

    //
    // Extra Endstops offsets
    //
    #if HAS_EXTRA_ENDSTOPS
    {
      _FIELD_TEST(x2_endstop_adj);

      // Write dual endstops in X, Y, Z order. Unused = 0.0
      dummyf = 0;
      EEPROM_WRITE(TERN(X_DUAL_ENDSTOPS, endstops.x2_endstop_adj, dummyf));   // 1 float
      EEPROM_WRITE(TERN(Y_DUAL_ENDSTOPS, endstops.y2_endstop_adj, dummyf));   // 1 float
      EEPROM_WRITE(TERN(Z_MULTI_ENDSTOPS, endstops.z2_endstop_adj, dummyf));  // 1 float

      #if ENABLED(Z_MULTI_ENDSTOPS) && NUM_Z_STEPPERS >= 3
        EEPROM_WRITE(endstops.z3_endstop_adj);   // 1 float
      #else
        EEPROM_WRITE(dummyf);
      #endif

      #if ENABLED(Z_MULTI_ENDSTOPS) && NUM_Z_STEPPERS >= 4
        EEPROM_WRITE(endstops.z4_endstop_adj);   // 1 float
      #else
        EEPROM_WRITE(dummyf);
      #endif
    }
    #endif

    #if ENABLED(Z_STEPPER_AUTO_ALIGN)
      EEPROM_WRITE(z_stepper_align.xy);
      #if HAS_Z_STEPPER_ALIGN_STEPPER_XY
        EEPROM_WRITE(z_stepper_align.stepper_xy);
      #endif
    #endif

    //
    // LCD Preheat settings
    //
    #if HAS_PREHEAT
      _FIELD_TEST(ui_material_preset);
      EEPROM_WRITE(ui.material_preset);
    #endif

    //
    // PIDTEMP
    //
    {
      _FIELD_TEST(hotendPID);
      #if DISABLED(PIDTEMP)
        raw_pidcf_t pidcf = { NAN, NAN, NAN, NAN, NAN };
      #endif
      HOTEND_LOOP() {
        #if ENABLED(PIDTEMP)
          const hotend_pid_t &pid = thermalManager.temp_hotend[e].pid;
          raw_pidcf_t pidcf = { pid.p(), pid.i(), pid.d(), pid.c(), pid.f() };
        #endif
        EEPROM_WRITE(pidcf);
      }

      _FIELD_TEST(lpq_len);
      const int16_t lpq_len = TERN(PID_EXTRUSION_SCALING, thermalManager.lpq_len, 20);
      EEPROM_WRITE(lpq_len);
    }

    //
    // PIDTEMPBED
    //
    {
      _FIELD_TEST(bedPID);
      #if ENABLED(PIDTEMPBED)
        const auto &pid = thermalManager.temp_bed.pid;
        const raw_pid_t bed_pid = { pid.p(), pid.i(), pid.d() };
      #else
        const raw_pid_t bed_pid = { NAN, NAN, NAN };
      #endif
      EEPROM_WRITE(bed_pid);
    }

    //
    // PIDTEMPCHAMBER
    //
    {
      _FIELD_TEST(chamberPID);
      #if ENABLED(PIDTEMPCHAMBER)
        const auto &pid = thermalManager.temp_chamber.pid;
        const raw_pid_t chamber_pid = { pid.p(), pid.i(), pid.d() };
      #else
        const raw_pid_t chamber_pid = { NAN, NAN, NAN };
      #endif
      EEPROM_WRITE(chamber_pid);
    }

    //
    // User-defined Thermistors
    //
    #if HAS_USER_THERMISTORS
      _FIELD_TEST(user_thermistor);
      EEPROM_WRITE(thermalManager.user_thermistor);
    #endif

    //
    // Power monitor
    //
    {
      #if HAS_POWER_MONITOR
        const uint8_t &power_monitor_flags = power_monitor.flags;
      #else
        constexpr uint8_t power_monitor_flags = 0x00;
      #endif
      _FIELD_TEST(power_monitor_flags);
      EEPROM_WRITE(power_monitor_flags);
    }

    //
    // LCD Contrast
    //
    {
      _FIELD_TEST(lcd_contrast);
      const uint8_t lcd_contrast = TERN(HAS_LCD_CONTRAST, ui.contrast, 127);
      EEPROM_WRITE(lcd_contrast);
    }

    //
    // LCD Brightness
    //
    {
      _FIELD_TEST(lcd_brightness);
      const uint8_t lcd_brightness = TERN(HAS_LCD_BRIGHTNESS, ui.brightness, 255);
      EEPROM_WRITE(lcd_brightness);
    }

    //
    // LCD Backlight / Sleep Timeout
    //
    #if LCD_BACKLIGHT_TIMEOUT_MINS
      EEPROM_WRITE(ui.backlight_timeout_minutes);
    #elif HAS_DISPLAY_SLEEP
      EEPROM_WRITE(ui.sleep_timeout_minutes);
    #endif

    //
    // Controller Fan
    //
    {
      _FIELD_TEST(controllerFan_settings);
      #if ENABLED(USE_CONTROLLER_FAN)
        const controllerFan_settings_t &cfs = controllerFan.settings;
      #else
        constexpr controllerFan_settings_t cfs = controllerFan_defaults;
      #endif
      EEPROM_WRITE(cfs);
    }

    //
    // Power-Loss Recovery
    //
    {
      _FIELD_TEST(recovery_enabled);
      const bool recovery_enabled = TERN(POWER_LOSS_RECOVERY, recovery.enabled, ENABLED(PLR_ENABLED_DEFAULT));
      EEPROM_WRITE(recovery_enabled);
    }

    //
    // Firmware Retraction
    //
    {
      _FIELD_TEST(fwretract_settings);
      #if DISABLED(FWRETRACT)
        const fwretract_settings_t autoretract_defaults = { 3, 45, 0, 0, 0, 13, 0, 8 };
      #endif
      EEPROM_WRITE(TERN(FWRETRACT, fwretract.settings, autoretract_defaults));

      #if DISABLED(FWRETRACT_AUTORETRACT)
        const bool autoretract_enabled = false;
      #endif
      EEPROM_WRITE(TERN(FWRETRACT_AUTORETRACT, fwretract.autoretract_enabled, autoretract_enabled));
    }

    //
    // Volumetric & Filament Size
    //
    {
      _FIELD_TEST(parser_volumetric_enabled);

      #if DISABLED(NO_VOLUMETRICS)

        EEPROM_WRITE(parser.volumetric_enabled);
        EEPROM_WRITE(planner.filament_size);
        #if ENABLED(VOLUMETRIC_EXTRUDER_LIMIT)
          EEPROM_WRITE(planner.volumetric_extruder_limit);
        #else
          dummyf = DEFAULT_VOLUMETRIC_EXTRUDER_LIMIT;
          for (uint8_t q = EXTRUDERS; q--;) EEPROM_WRITE(dummyf);
        #endif

      #else

        const bool volumetric_enabled = false;
        EEPROM_WRITE(volumetric_enabled);
        dummyf = DEFAULT_NOMINAL_FILAMENT_DIA;
        for (uint8_t q = EXTRUDERS; q--;) EEPROM_WRITE(dummyf);
        dummyf = DEFAULT_VOLUMETRIC_EXTRUDER_LIMIT;
        for (uint8_t q = EXTRUDERS; q--;) EEPROM_WRITE(dummyf);

      #endif
    }

    //
    // TMC Configuration
    //
    {
      _FIELD_TEST(tmc_stepper_current);

      per_stepper_uint16_t tmc_stepper_current{0};

      #if HAS_TRINAMIC_CONFIG
        #if AXIS_IS_TMC(X)
          tmc_stepper_current.X = stepperX.getMilliamps();
        #endif
        #if AXIS_IS_TMC(Y)
          tmc_stepper_current.Y = stepperY.getMilliamps();
        #endif
        #if AXIS_IS_TMC(Z)
          tmc_stepper_current.Z = stepperZ.getMilliamps();
        #endif
        #if AXIS_IS_TMC(I)
          tmc_stepper_current.I = stepperI.getMilliamps();
        #endif
        #if AXIS_IS_TMC(J)
          tmc_stepper_current.J = stepperJ.getMilliamps();
        #endif
        #if AXIS_IS_TMC(K)
          tmc_stepper_current.K = stepperK.getMilliamps();
        #endif
        #if AXIS_IS_TMC(U)
          tmc_stepper_current.U = stepperU.getMilliamps();
        #endif
        #if AXIS_IS_TMC(V)
          tmc_stepper_current.V = stepperV.getMilliamps();
        #endif
        #if AXIS_IS_TMC(W)
          tmc_stepper_current.W = stepperW.getMilliamps();
        #endif
        #if AXIS_IS_TMC(X2)
          tmc_stepper_current.X2 = stepperX2.getMilliamps();
        #endif
        #if AXIS_IS_TMC(Y2)
          tmc_stepper_current.Y2 = stepperY2.getMilliamps();
        #endif
        #if AXIS_IS_TMC(Z2)
          tmc_stepper_current.Z2 = stepperZ2.getMilliamps();
        #endif
        #if AXIS_IS_TMC(Z3)
          tmc_stepper_current.Z3 = stepperZ3.getMilliamps();
        #endif
        #if AXIS_IS_TMC(Z4)
          tmc_stepper_current.Z4 = stepperZ4.getMilliamps();
        #endif
        #if AXIS_IS_TMC(E0)
          tmc_stepper_current.E0 = stepperE0.getMilliamps();
        #endif
        #if AXIS_IS_TMC(E1)
          tmc_stepper_current.E1 = stepperE1.getMilliamps();
        #endif
        #if AXIS_IS_TMC(E2)
          tmc_stepper_current.E2 = stepperE2.getMilliamps();
        #endif
        #if AXIS_IS_TMC(E3)
          tmc_stepper_current.E3 = stepperE3.getMilliamps();
        #endif
        #if AXIS_IS_TMC(E4)
          tmc_stepper_current.E4 = stepperE4.getMilliamps();
        #endif
        #if AXIS_IS_TMC(E5)
          tmc_stepper_current.E5 = stepperE5.getMilliamps();
        #endif
        #if AXIS_IS_TMC(E6)
          tmc_stepper_current.E6 = stepperE6.getMilliamps();
        #endif
        #if AXIS_IS_TMC(E7)
          tmc_stepper_current.E7 = stepperE7.getMilliamps();
        #endif
      #endif
      EEPROM_WRITE(tmc_stepper_current);
    }

    //
    // TMC Hybrid Threshold, and placeholder values
    //
    {
      _FIELD_TEST(tmc_hybrid_threshold);

      #if ENABLED(HYBRID_THRESHOLD)
        per_stepper_uint32_t tmc_hybrid_threshold{0};
        TERN_(X_HAS_STEALTHCHOP,  tmc_hybrid_threshold.X =  stepperX.get_pwm_thrs());
        TERN_(Y_HAS_STEALTHCHOP,  tmc_hybrid_threshold.Y =  stepperY.get_pwm_thrs());
        TERN_(Z_HAS_STEALTHCHOP,  tmc_hybrid_threshold.Z =  stepperZ.get_pwm_thrs());
        TERN_(I_HAS_STEALTHCHOP,  tmc_hybrid_threshold.I =  stepperI.get_pwm_thrs());
        TERN_(J_HAS_STEALTHCHOP,  tmc_hybrid_threshold.J =  stepperJ.get_pwm_thrs());
        TERN_(K_HAS_STEALTHCHOP,  tmc_hybrid_threshold.K =  stepperK.get_pwm_thrs());
        TERN_(U_HAS_STEALTHCHOP,  tmc_hybrid_threshold.U =  stepperU.get_pwm_thrs());
        TERN_(V_HAS_STEALTHCHOP,  tmc_hybrid_threshold.V =  stepperV.get_pwm_thrs());
        TERN_(W_HAS_STEALTHCHOP,  tmc_hybrid_threshold.W =  stepperW.get_pwm_thrs());
        TERN_(X2_HAS_STEALTHCHOP, tmc_hybrid_threshold.X2 = stepperX2.get_pwm_thrs());
        TERN_(Y2_HAS_STEALTHCHOP, tmc_hybrid_threshold.Y2 = stepperY2.get_pwm_thrs());
        TERN_(Z2_HAS_STEALTHCHOP, tmc_hybrid_threshold.Z2 = stepperZ2.get_pwm_thrs());
        TERN_(Z3_HAS_STEALTHCHOP, tmc_hybrid_threshold.Z3 = stepperZ3.get_pwm_thrs());
        TERN_(Z4_HAS_STEALTHCHOP, tmc_hybrid_threshold.Z4 = stepperZ4.get_pwm_thrs());
        TERN_(E0_HAS_STEALTHCHOP, tmc_hybrid_threshold.E0 = stepperE0.get_pwm_thrs());
        TERN_(E1_HAS_STEALTHCHOP, tmc_hybrid_threshold.E1 = stepperE1.get_pwm_thrs());
        TERN_(E2_HAS_STEALTHCHOP, tmc_hybrid_threshold.E2 = stepperE2.get_pwm_thrs());
        TERN_(E3_HAS_STEALTHCHOP, tmc_hybrid_threshold.E3 = stepperE3.get_pwm_thrs());
        TERN_(E4_HAS_STEALTHCHOP, tmc_hybrid_threshold.E4 = stepperE4.get_pwm_thrs());
        TERN_(E5_HAS_STEALTHCHOP, tmc_hybrid_threshold.E5 = stepperE5.get_pwm_thrs());
        TERN_(E6_HAS_STEALTHCHOP, tmc_hybrid_threshold.E6 = stepperE6.get_pwm_thrs());
        TERN_(E7_HAS_STEALTHCHOP, tmc_hybrid_threshold.E7 = stepperE7.get_pwm_thrs());
      #else
        #define _EN_ITEM(N) , .E##N =  30
        const per_stepper_uint32_t tmc_hybrid_threshold = {
          NUM_AXIS_LIST_(.X = 100, .Y = 100, .Z = 3, .I = 3, .J = 3, .K = 3, .U = 3, .V = 3, .W = 3)
          .X2 = 100, .Y2 = 100, .Z2 = 3, .Z3 = 3, .Z4 = 3
          REPEAT(E_STEPPERS, _EN_ITEM)
        };
        #undef _EN_ITEM
      #endif
      EEPROM_WRITE(tmc_hybrid_threshold);
    }

    //
    // TMC StallGuard threshold
    //
    {
      mot_stepper_int16_t tmc_sgt{0};
      #if USE_SENSORLESS
        NUM_AXIS_CODE(
          TERN_(X_SENSORLESS, tmc_sgt.X = stepperX.homing_threshold()),
          TERN_(Y_SENSORLESS, tmc_sgt.Y = stepperY.homing_threshold()),
          TERN_(Z_SENSORLESS, tmc_sgt.Z = stepperZ.homing_threshold()),
          TERN_(I_SENSORLESS, tmc_sgt.I = stepperI.homing_threshold()),
          TERN_(J_SENSORLESS, tmc_sgt.J = stepperJ.homing_threshold()),
          TERN_(K_SENSORLESS, tmc_sgt.K = stepperK.homing_threshold()),
          TERN_(U_SENSORLESS, tmc_sgt.U = stepperU.homing_threshold()),
          TERN_(V_SENSORLESS, tmc_sgt.V = stepperV.homing_threshold()),
          TERN_(W_SENSORLESS, tmc_sgt.W = stepperW.homing_threshold())
        );
        TERN_(X2_SENSORLESS, tmc_sgt.X2 = stepperX2.homing_threshold());
        TERN_(Y2_SENSORLESS, tmc_sgt.Y2 = stepperY2.homing_threshold());
        TERN_(Z2_SENSORLESS, tmc_sgt.Z2 = stepperZ2.homing_threshold());
        TERN_(Z3_SENSORLESS, tmc_sgt.Z3 = stepperZ3.homing_threshold());
        TERN_(Z4_SENSORLESS, tmc_sgt.Z4 = stepperZ4.homing_threshold());
      #endif
      EEPROM_WRITE(tmc_sgt);
    }

    //
    // TMC stepping mode
    //
    {
      _FIELD_TEST(tmc_stealth_enabled);

      per_stepper_bool_t tmc_stealth_enabled = { false };
      TERN_(X_HAS_STEALTHCHOP,  tmc_stealth_enabled.X  = stepperX.get_stored_stealthChop());
      TERN_(Y_HAS_STEALTHCHOP,  tmc_stealth_enabled.Y  = stepperY.get_stored_stealthChop());
      TERN_(Z_HAS_STEALTHCHOP,  tmc_stealth_enabled.Z  = stepperZ.get_stored_stealthChop());
      TERN_(I_HAS_STEALTHCHOP,  tmc_stealth_enabled.I  = stepperI.get_stored_stealthChop());
      TERN_(J_HAS_STEALTHCHOP,  tmc_stealth_enabled.J  = stepperJ.get_stored_stealthChop());
      TERN_(K_HAS_STEALTHCHOP,  tmc_stealth_enabled.K  = stepperK.get_stored_stealthChop());
      TERN_(U_HAS_STEALTHCHOP,  tmc_stealth_enabled.U  = stepperU.get_stored_stealthChop());
      TERN_(V_HAS_STEALTHCHOP,  tmc_stealth_enabled.V  = stepperV.get_stored_stealthChop());
      TERN_(W_HAS_STEALTHCHOP,  tmc_stealth_enabled.W  = stepperW.get_stored_stealthChop());
      TERN_(X2_HAS_STEALTHCHOP, tmc_stealth_enabled.X2 = stepperX2.get_stored_stealthChop());
      TERN_(Y2_HAS_STEALTHCHOP, tmc_stealth_enabled.Y2 = stepperY2.get_stored_stealthChop());
      TERN_(Z2_HAS_STEALTHCHOP, tmc_stealth_enabled.Z2 = stepperZ2.get_stored_stealthChop());
      TERN_(Z3_HAS_STEALTHCHOP, tmc_stealth_enabled.Z3 = stepperZ3.get_stored_stealthChop());
      TERN_(Z4_HAS_STEALTHCHOP, tmc_stealth_enabled.Z4 = stepperZ4.get_stored_stealthChop());
      TERN_(E0_HAS_STEALTHCHOP, tmc_stealth_enabled.E0 = stepperE0.get_stored_stealthChop());
      TERN_(E1_HAS_STEALTHCHOP, tmc_stealth_enabled.E1 = stepperE1.get_stored_stealthChop());
      TERN_(E2_HAS_STEALTHCHOP, tmc_stealth_enabled.E2 = stepperE2.get_stored_stealthChop());
      TERN_(E3_HAS_STEALTHCHOP, tmc_stealth_enabled.E3 = stepperE3.get_stored_stealthChop());
      TERN_(E4_HAS_STEALTHCHOP, tmc_stealth_enabled.E4 = stepperE4.get_stored_stealthChop());
      TERN_(E5_HAS_STEALTHCHOP, tmc_stealth_enabled.E5 = stepperE5.get_stored_stealthChop());
      TERN_(E6_HAS_STEALTHCHOP, tmc_stealth_enabled.E6 = stepperE6.get_stored_stealthChop());
      TERN_(E7_HAS_STEALTHCHOP, tmc_stealth_enabled.E7 = stepperE7.get_stored_stealthChop());
      EEPROM_WRITE(tmc_stealth_enabled);
    }

    //
    // Linear Advance
    //
    {
      _FIELD_TEST(planner_extruder_advance_K);

      #if ENABLED(LIN_ADVANCE)
        EEPROM_WRITE(planner.extruder_advance_K);
      #else
        dummyf = 0;
        for (uint8_t q = DISTINCT_E; q--;) EEPROM_WRITE(dummyf);
      #endif
    }

    //
    // Motor Current PWM
    //
    {
      _FIELD_TEST(motor_current_setting);

      #if HAS_MOTOR_CURRENT_SPI || HAS_MOTOR_CURRENT_PWM
        EEPROM_WRITE(stepper.motor_current_setting);
      #else
        const uint32_t no_current[MOTOR_CURRENT_COUNT] = { 0 };
        EEPROM_WRITE(no_current);
      #endif
    }

    //
    // CNC Coordinate Systems
    //
    #if NUM_AXES
      _FIELD_TEST(coordinate_system);
      #if DISABLED(CNC_COORDINATE_SYSTEMS)
        const xyz_pos_t coordinate_system[MAX_COORDINATE_SYSTEMS] = { { 0 } };
      #endif
      EEPROM_WRITE(TERN(CNC_COORDINATE_SYSTEMS, gcode.coordinate_system, coordinate_system));
    #endif

    //
    // Skew correction factors
    //
    #if ENABLED(SKEW_CORRECTION)
      _FIELD_TEST(planner_skew_factor);
      EEPROM_WRITE(planner.skew_factor);
    #endif

    //
    // Advanced Pause filament load & unload lengths
    //
    #if HAS_EXTRUDERS
    {
      #if DISABLED(ADVANCED_PAUSE_FEATURE)
        const fil_change_settings_t fc_settings[EXTRUDERS] = { 0, 0 };
      #endif
      _FIELD_TEST(fc_settings);
      EEPROM_WRITE(fc_settings);
    }
    #endif

    //
    // Multiple Extruders
    //

    #if HAS_MULTI_EXTRUDER
      _FIELD_TEST(toolchange_settings);
      EEPROM_WRITE(toolchange_settings);
    #endif

    //
    // Backlash Compensation
    //
    #if NUM_AXES
    {
      #if ENABLED(BACKLASH_GCODE)
        xyz_float_t backlash_distance_mm;
        LOOP_NUM_AXES(axis) backlash_distance_mm[axis] = backlash.get_distance_mm((AxisEnum)axis);
        const uint8_t backlash_correction = backlash.get_correction_uint8();
      #else
        const xyz_float_t backlash_distance_mm{0};
        const uint8_t backlash_correction = 0;
      #endif
      #if ENABLED(BACKLASH_GCODE) && defined(BACKLASH_SMOOTHING_MM)
        const float backlash_smoothing_mm = backlash.get_smoothing_mm();
      #else
        const float backlash_smoothing_mm = 3;
      #endif
      _FIELD_TEST(backlash_distance_mm);
      EEPROM_WRITE(backlash_distance_mm);
      EEPROM_WRITE(backlash_correction);
      EEPROM_WRITE(backlash_smoothing_mm);
    }
    #endif // NUM_AXES

    //
    // Extensible UI User Data
    //
    #if ENABLED(EXTENSIBLE_UI)
    {
      char extui_data[ExtUI::eeprom_data_size] = { 0 };
      ExtUI::onStoreSettings(extui_data);
      _FIELD_TEST(extui_data);
      EEPROM_WRITE(extui_data);
    }
    #endif

    //
    // Creality DWIN User Data
    //
    #if ENABLED(DWIN_LCD_PROUI)
    {
      _FIELD_TEST(dwin_data);
      char dwin_data[eeprom_data_size] = { 0 };
      DWIN_CopySettingsTo(dwin_data);
      EEPROM_WRITE(dwin_data);
    }
    #endif

    #if ENABLED(DWIN_CREALITY_LCD_JYERSUI)
    {
      _FIELD_TEST(dwin_settings);
      char dwin_settings[crealityDWIN.eeprom_data_size] = { 0 };
      crealityDWIN.saveSettings(dwin_settings);
      EEPROM_WRITE(dwin_settings);
    }
    #endif

    //
    // Case Light Brightness
    //
    #if CASELIGHT_USES_BRIGHTNESS
      EEPROM_WRITE(caselight.brightness);
    #endif

    //
    // Password feature
    //
    #if ENABLED(PASSWORD_FEATURE)
      EEPROM_WRITE(password.is_set);
      EEPROM_WRITE(password.value);
    #endif

    //
    // TOUCH_SCREEN_CALIBRATION
    //
    #if ENABLED(TOUCH_SCREEN_CALIBRATION)
      EEPROM_WRITE(touch_calibration.calibration);
    #endif

    //
    // Ethernet network info
    //
    #if HAS_ETHERNET
    {
      _FIELD_TEST(ethernet_hardware_enabled);
      const bool ethernet_hardware_enabled = ethernet.hardware_enabled;
      const uint32_t ethernet_ip      = ethernet.ip,
                     ethernet_dns     = ethernet.myDns,
                     ethernet_gateway = ethernet.gateway,
                     ethernet_subnet  = ethernet.subnet;
      EEPROM_WRITE(ethernet_hardware_enabled);
      EEPROM_WRITE(ethernet_ip);
      EEPROM_WRITE(ethernet_dns);
      EEPROM_WRITE(ethernet_gateway);
      EEPROM_WRITE(ethernet_subnet);
    }
    #endif

    //
    // Buzzer enable/disable
    //
    #if ENABLED(SOUND_MENU_ITEM)
      EEPROM_WRITE(ui.sound_on);
    #endif

    //
    // Fan tachometer check
    //
    #if HAS_FANCHECK
      EEPROM_WRITE(fan_check.enabled);
    #endif

    //
    // MKS UI controller
    //
    #if DGUS_LCD_UI_MKS
      EEPROM_WRITE(mks_language_index);
      EEPROM_WRITE(mks_corner_offsets);
      EEPROM_WRITE(mks_park_pos);
      EEPROM_WRITE(mks_min_extrusion_temp);
    #endif

    //
    // Selected LCD language
    //
    #if HAS_MULTI_LANGUAGE
      EEPROM_WRITE(ui.language);
    #endif

    //
    // Model predictive control
    //
    #if ENABLED(MPCTEMP)
      HOTEND_LOOP() EEPROM_WRITE(thermalManager.temp_hotend[e].mpc);
    #endif

    //
    // Fixed-Time Motion
    //
    #if ENABLED(FT_MOTION)
      _FIELD_TEST(fxdTiCtrl_cfg);
      EEPROM_WRITE(fxdTiCtrl.cfg);
    #endif

    //
    // Input Shaping
    ///
    #if HAS_ZV_SHAPING
      #if ENABLED(INPUT_SHAPING_X)
        EEPROM_WRITE(stepper.get_shaping_frequency(X_AXIS));
        EEPROM_WRITE(stepper.get_shaping_damping_ratio(X_AXIS));
      #endif
      #if ENABLED(INPUT_SHAPING_Y)
        EEPROM_WRITE(stepper.get_shaping_frequency(Y_AXIS));
        EEPROM_WRITE(stepper.get_shaping_damping_ratio(Y_AXIS));
      #endif
    #endif

    //
    // Report final CRC and Data Size
    //
    if (eeprom_error == ERR_EEPROM_NOERR) {
      const uint16_t eeprom_size = eeprom_index - (EEPROM_OFFSET),
                     final_crc = working_crc;

      // Write the EEPROM header
      eeprom_index = EEPROM_OFFSET;

      EEPROM_WRITE(version);
      #if ENABLED(EEPROM_INIT_NOW)
        EEPROM_WRITE(build_hash);
      #endif
      EEPROM_WRITE(final_crc);

      // Report storage size
      DEBUG_ECHO_MSG("Settings Stored (", eeprom_size, " bytes; crc ", (uint32_t)final_crc, ")");

      eeprom_error = size_error(eeprom_size);
    }
    EEPROM_FINISH();

    //
    // UBL Mesh
    //
    #if ENABLED(UBL_SAVE_ACTIVE_ON_M500)
      if (bedlevel.storage_slot >= 0)
        store_mesh(bedlevel.storage_slot);
    #endif

    const bool success = (eeprom_error == ERR_EEPROM_NOERR);
    if (success) {
      LCD_MESSAGE(MSG_SETTINGS_STORED);
      TERN_(HOST_PROMPT_SUPPORT, hostui.notify(GET_TEXT_F(MSG_SETTINGS_STORED)));
    }

    TERN_(EXTENSIBLE_UI, ExtUI::onSettingsStored(success));

    return success;
  }

  /**
   * M501 - Retrieve Configuration
   */
  EEPROM_Error MarlinSettings::_load() {
    EEPROM_Error eeprom_error = ERR_EEPROM_NOERR;

    if (!EEPROM_START(EEPROM_OFFSET)) return eeprom_error;

    char stored_ver[4];
    EEPROM_READ_ALWAYS(stored_ver);

    uint16_t stored_crc;

    do { // A block to break out of on error

      // Version has to match or defaults are used
      if (strncmp(version, stored_ver, 3) != 0) {
        if (stored_ver[3] != '\0') {
          stored_ver[0] = '?';
          stored_ver[1] = '\0';
        }
        DEBUG_ECHO_MSG("EEPROM version mismatch (EEPROM=", stored_ver, " Marlin=" EEPROM_VERSION ")");
        eeprom_error = ERR_EEPROM_VERSION;
        break;
      }

      //
      // Optionally reset on first boot after flashing
      //
      #if ENABLED(EEPROM_INIT_NOW)
        uint32_t stored_hash;
        EEPROM_READ_ALWAYS(stored_hash);
        if (stored_hash != build_hash) {
          eeprom_error = ERR_EEPROM_CORRUPT;
          break;
        }
      #endif

      //
      // Get the stored CRC to compare at the end
      //
      EEPROM_READ_ALWAYS(stored_crc);

      //
      // A temporary float for safe storage
      //
      float dummyf = 0;

      //
      // Init to 0. Accumulated by EEPROM_READ
      //
      working_crc = 0;

      //
      // Validate the stored size against the current data structure size
      //
      uint16_t stored_size;
      EEPROM_READ_ALWAYS(stored_size);
      if ((eeprom_error = size_error(stored_size))) break;

      //
      // Extruder Parameter Count
      // Number of e_factors may change
      //
      _FIELD_TEST(e_factors);
      uint8_t e_factors;
      EEPROM_READ_ALWAYS(e_factors);

      //
      // Planner Motion
      //
      {
        // Get only the number of E stepper parameters previously stored
        // Any steppers added later are set to their defaults
        uint32_t tmp1[NUM_AXES + e_factors];
        float tmp2[NUM_AXES + e_factors];
        feedRate_t tmp3[NUM_AXES + e_factors];
        EEPROM_READ((uint8_t *)tmp1, sizeof(tmp1)); // max_acceleration_mm_per_s2
        EEPROM_READ(planner.settings.min_segment_time_us);
        EEPROM_READ((uint8_t *)tmp2, sizeof(tmp2)); // axis_steps_per_mm
        EEPROM_READ((uint8_t *)tmp3, sizeof(tmp3)); // max_feedrate_mm_s

        if (!validating) LOOP_DISTINCT_AXES(i) {
          const bool in = (i < e_factors + NUM_AXES);
          planner.settings.max_acceleration_mm_per_s2[i] = in ? tmp1[i] : pgm_read_dword(&_DMA[ALIM(i, _DMA)]);
          planner.settings.axis_steps_per_mm[i]          = in ? tmp2[i] : pgm_read_float(&_DASU[ALIM(i, _DASU)]);
          planner.settings.max_feedrate_mm_s[i]          = in ? tmp3[i] : pgm_read_float(&_DMF[ALIM(i, _DMF)]);
        }

        EEPROM_READ(planner.settings.acceleration);
        EEPROM_READ(planner.settings.retract_acceleration);
        EEPROM_READ(planner.settings.travel_acceleration);
        EEPROM_READ(planner.settings.min_feedrate_mm_s);
        EEPROM_READ(planner.settings.min_travel_feedrate_mm_s);

        #if HAS_CLASSIC_JERK
          EEPROM_READ(planner.max_jerk);
          #if HAS_LINEAR_E_JERK
            EEPROM_READ(dummyf);
          #endif
        #else
          for (uint8_t q = LOGICAL_AXES; q--;) EEPROM_READ(dummyf);
        #endif

        EEPROM_READ(TERN(CLASSIC_JERK, dummyf, planner.junction_deviation_mm));
      }

      //
      // Home Offset (M206 / M665)
      //
      #if NUM_AXES
      {
        _FIELD_TEST(home_offset);

        #if HAS_SCARA_OFFSET
          EEPROM_READ(scara_home_offset);
        #else
          #if !HAS_HOME_OFFSET
            xyz_pos_t home_offset;
          #endif
          EEPROM_READ(home_offset);
        #endif
      }
      #endif // NUM_AXES

      //
      // Hotend Offsets, if any
      //
      {
        #if HAS_HOTEND_OFFSET
          // Skip hotend 0 which must be 0
          for (uint8_t e = 1; e < HOTENDS; ++e)
            EEPROM_READ(hotend_offset[e]);
        #endif
      }

      //
      // Filament Runout Sensor
      //
      {
        int8_t runout_sensor_enabled;
        _FIELD_TEST(runout_sensor_enabled);
        EEPROM_READ(runout_sensor_enabled);
        #if HAS_FILAMENT_SENSOR
          runout.enabled = runout_sensor_enabled < 0 ? FIL_RUNOUT_ENABLED_DEFAULT : runout_sensor_enabled;
        #endif

        TERN_(HAS_FILAMENT_SENSOR, if (runout.enabled) runout.reset());

        float runout_distance_mm;
        EEPROM_READ(runout_distance_mm);
        #if HAS_FILAMENT_RUNOUT_DISTANCE
          if (!validating) runout.set_runout_distance(runout_distance_mm);
        #endif
      }

      //
      // Global Leveling
      //
      EEPROM_READ(dummyf);
      TERN_(GLOBAL_MESH_Z_OFFSET, if (!validating) bedlevel.z_base_offset = dummyf);

      EEPROM_READ(dummyf);
      TERN_(ENABLE_LEVELING_FADE_HEIGHT, if (!validating) new_z_fade_height = dummyf);

      //
      // AUTOTEMP
      //
      #if ENABLED(AUTOTEMP)
        EEPROM_READ(planner.autotemp.max);
        EEPROM_READ(planner.autotemp.min);
        EEPROM_READ(planner.autotemp.factor);
      #endif

      //
      // Mesh (Manual) Bed Leveling
      //
      {
        uint8_t mesh_num_x, mesh_num_y;
        uint16_t mesh_check;
        EEPROM_READ_ALWAYS(mesh_num_x);
        EEPROM_READ_ALWAYS(mesh_num_y);

        // Check value must correspond to the X/Y values
        EEPROM_READ_ALWAYS(mesh_check);
        if (mesh_check != TWO_BYTE_HASH(mesh_num_x, mesh_num_y)) {
          eeprom_error = ERR_EEPROM_CORRUPT;
          break;
        }

        #if ENABLED(MESH_BED_LEVELING)
          if (mesh_num_x == (GRID_MAX_POINTS_X) && mesh_num_y == (GRID_MAX_POINTS_Y)) {
            // EEPROM data fits the current mesh
            EEPROM_READ(bedlevel.z_values);
          }
          else if (mesh_num_x > (GRID_MAX_POINTS_X) || mesh_num_y > (GRID_MAX_POINTS_Y)) {
            eeprom_error = ERR_EEPROM_CORRUPT;
            break;
          }
          else {
            // EEPROM data is stale
            if (!validating) bedlevel.reset();
            for (uint16_t q = mesh_num_x * mesh_num_y; q--;) EEPROM_READ(dummyf);
          }
        #else
          // MBL is disabled - skip the stored data
          for (uint16_t q = mesh_num_x * mesh_num_y; q--;) EEPROM_READ(dummyf);
        #endif
      }

      //
      // Probe Z Offset
      //
      #if NUM_AXES
      {
        _FIELD_TEST(probe_offset);
        #if HAS_BED_PROBE
          const xyz_pos_t &zpo = probe.offset;
        #else
          xyz_pos_t zpo;
        #endif
        EEPROM_READ(zpo);
      }
      #endif

      //
      // Planar Bed Leveling matrix
      //
      {
        #if ABL_PLANAR
          EEPROM_READ(planner.bed_level_matrix);
        #else
          for (uint8_t q = 9; q--;) EEPROM_READ(dummyf);
        #endif
      }

      //
      // Bilinear Auto Bed Leveling
      //
      {
        uint8_t grid_max_x, grid_max_y;
        EEPROM_READ_ALWAYS(grid_max_x);                // 1 byte
        EEPROM_READ_ALWAYS(grid_max_y);                // 1 byte

        // Check value must correspond to the X/Y values
        uint16_t grid_check;
        EEPROM_READ_ALWAYS(grid_check);
        if (grid_check != TWO_BYTE_HASH(grid_max_x, grid_max_y)) {
          eeprom_error = ERR_EEPROM_CORRUPT;
          break;
        }

        xy_pos_t spacing, start;
        EEPROM_READ(spacing);                          // 2 ints
        EEPROM_READ(start);                            // 2 ints
        #if ENABLED(AUTO_BED_LEVELING_BILINEAR)
          if (grid_max_x == (GRID_MAX_POINTS_X) && grid_max_y == (GRID_MAX_POINTS_Y)) {
            if (!validating) set_bed_leveling_enabled(false);
            bedlevel.set_grid(spacing, start);
            EEPROM_READ(bedlevel.z_values);                 // 9 to 256 floats
          }
          else if (grid_max_x > (GRID_MAX_POINTS_X) || grid_max_y > (GRID_MAX_POINTS_Y)) {
            eeprom_error = ERR_EEPROM_CORRUPT;
            break;
          }
          else // EEPROM data is stale
        #endif // AUTO_BED_LEVELING_BILINEAR
          {
            // Skip past disabled (or stale) Bilinear Grid data
            for (uint16_t q = grid_max_x * grid_max_y; q--;) EEPROM_READ(dummyf);
          }
      }

      //
      // X Axis Twist Compensation
      //
      #if ENABLED(X_AXIS_TWIST_COMPENSATION)
        _FIELD_TEST(xatc_spacing);
        EEPROM_READ(xatc.spacing);
        EEPROM_READ(xatc.start);
        EEPROM_READ(xatc.z_offset);
      #endif

      //
      // Unified Bed Leveling active state
      //
      {
        _FIELD_TEST(planner_leveling_active);
        #if ENABLED(AUTO_BED_LEVELING_UBL)
          const bool &planner_leveling_active = planner.leveling_active;
          const int8_t &ubl_storage_slot = bedlevel.storage_slot;
        #else
          bool planner_leveling_active;
          int8_t ubl_storage_slot;
        #endif
        EEPROM_READ(planner_leveling_active);
        EEPROM_READ(ubl_storage_slot);
      }

      //
      // SERVO_ANGLES
      //
      {
        _FIELD_TEST(servo_angles);
        #if ENABLED(EDITABLE_SERVO_ANGLES)
          uint16_t (&servo_angles_arr)[EEPROM_NUM_SERVOS][2] = servo_angles;
        #else
          uint16_t servo_angles_arr[EEPROM_NUM_SERVOS][2];
        #endif
        EEPROM_READ(servo_angles_arr);
      }

      //
      // Thermal first layer compensation values
      //
      #if HAS_PTC
        #if ENABLED(PTC_PROBE)
          EEPROM_READ(ptc.z_offsets_probe);
        #endif
        # if ENABLED(PTC_BED)
          EEPROM_READ(ptc.z_offsets_bed);
        #endif
        #if ENABLED(PTC_HOTEND)
          EEPROM_READ(ptc.z_offsets_hotend);
        #endif
        ptc.reset_index();
      #else
        // No placeholder data for this feature
      #endif

      //
      // BLTOUCH
      //
      {
        _FIELD_TEST(bltouch_od_5v_mode);
        #if ENABLED(BLTOUCH)
          const bool &bltouch_od_5v_mode = bltouch.od_5v_mode;
        #else
          bool bltouch_od_5v_mode;
        #endif
        EEPROM_READ(bltouch_od_5v_mode);

        #if HAS_BLTOUCH_HS_MODE
          _FIELD_TEST(bltouch_high_speed_mode);
          #if ENABLED(BLTOUCH)
            const bool &bltouch_high_speed_mode = bltouch.high_speed_mode;
          #else
            bool bltouch_high_speed_mode;
          #endif
          EEPROM_READ(bltouch_high_speed_mode);
        #endif
      }

      //
      // Kinematic Settings (Delta, SCARA, TPARA, Polargraph...)
      //
      #if IS_KINEMATIC
      {
        EEPROM_READ(segments_per_second);
        #if ENABLED(DELTA)
          _FIELD_TEST(delta_height);
          EEPROM_READ(delta_height);              // 1 float
          EEPROM_READ(delta_endstop_adj);         // 3 floats
          EEPROM_READ(delta_radius);              // 1 float
          EEPROM_READ(delta_diagonal_rod);        // 1 float
          EEPROM_READ(delta_tower_angle_trim);    // 3 floats
          EEPROM_READ(delta_diagonal_rod_trim);   // 3 floats
        #elif ENABLED(POLARGRAPH)
          _FIELD_TEST(draw_area_min);
          EEPROM_READ(draw_area_min);             // 2 floats
          EEPROM_READ(draw_area_max);             // 2 floats
          EEPROM_READ(polargraph_max_belt_len);   // 1 float
        #endif
      }
      #endif

      //
      // Extra Endstops offsets
      //
      #if HAS_EXTRA_ENDSTOPS
      {
        _FIELD_TEST(x2_endstop_adj);

        EEPROM_READ(TERN(X_DUAL_ENDSTOPS, endstops.x2_endstop_adj, dummyf));  // 1 float
        EEPROM_READ(TERN(Y_DUAL_ENDSTOPS, endstops.y2_endstop_adj, dummyf));  // 1 float
        EEPROM_READ(TERN(Z_MULTI_ENDSTOPS, endstops.z2_endstop_adj, dummyf)); // 1 float

        #if ENABLED(Z_MULTI_ENDSTOPS) && NUM_Z_STEPPERS >= 3
          EEPROM_READ(endstops.z3_endstop_adj); // 1 float
        #else
          EEPROM_READ(dummyf);
        #endif
        #if ENABLED(Z_MULTI_ENDSTOPS) && NUM_Z_STEPPERS >= 4
          EEPROM_READ(endstops.z4_endstop_adj); // 1 float
        #else
          EEPROM_READ(dummyf);
        #endif
      }
      #endif

      #if ENABLED(Z_STEPPER_AUTO_ALIGN)
        EEPROM_READ(z_stepper_align.xy);
        #if HAS_Z_STEPPER_ALIGN_STEPPER_XY
          EEPROM_READ(z_stepper_align.stepper_xy);
        #endif
      #endif

      //
      // LCD Preheat settings
      //
      #if HAS_PREHEAT
        _FIELD_TEST(ui_material_preset);
        EEPROM_READ(ui.material_preset);
      #endif

      //
      // Hotend PID
      //
      {
        HOTEND_LOOP() {
          raw_pidcf_t pidcf;
          EEPROM_READ(pidcf);
          #if ENABLED(PIDTEMP)
            if (!validating && !isnan(pidcf.p))
              thermalManager.temp_hotend[e].pid.set(pidcf);
          #endif
        }
      }

      //
      // PID Extrusion Scaling
      //
      {
        _FIELD_TEST(lpq_len);
        #if ENABLED(PID_EXTRUSION_SCALING)
          const int16_t &lpq_len = thermalManager.lpq_len;
        #else
          int16_t lpq_len;
        #endif
        EEPROM_READ(lpq_len);
      }

      //
      // Heated Bed PID
      //
      {
        raw_pid_t pid;
        EEPROM_READ(pid);
        #if ENABLED(PIDTEMPBED)
          if (!validating && !isnan(pid.p))
            thermalManager.temp_bed.pid.set(pid);
        #endif
      }

      //
      // Heated Chamber PID
      //
      {
        raw_pid_t pid;
        EEPROM_READ(pid);
        #if ENABLED(PIDTEMPCHAMBER)
          if (!validating && !isnan(pid.p))
            thermalManager.temp_chamber.pid.set(pid);
        #endif
      }

      //
      // User-defined Thermistors
      //
      #if HAS_USER_THERMISTORS
      {
        user_thermistor_t user_thermistor[USER_THERMISTORS];
        _FIELD_TEST(user_thermistor);
        EEPROM_READ(user_thermistor);
        if (!validating) COPY(thermalManager.user_thermistor, user_thermistor);
      }
      #endif

      //
      // Power monitor
      //
      {
        uint8_t power_monitor_flags;
        _FIELD_TEST(power_monitor_flags);
        EEPROM_READ(power_monitor_flags);
        TERN_(HAS_POWER_MONITOR, if (!validating) power_monitor.flags = power_monitor_flags);
      }

      //
      // LCD Contrast
      //
      {
        uint8_t lcd_contrast;
        _FIELD_TEST(lcd_contrast);
        EEPROM_READ(lcd_contrast);
        TERN_(HAS_LCD_CONTRAST, if (!validating) ui.contrast = lcd_contrast);
      }

      //
      // LCD Brightness
      //
      {
        uint8_t lcd_brightness;
        _FIELD_TEST(lcd_brightness);
        EEPROM_READ(lcd_brightness);
        TERN_(HAS_LCD_BRIGHTNESS, if (!validating) ui.brightness = lcd_brightness);
      }

      //
      // LCD Backlight / Sleep Timeout
      //
      #if LCD_BACKLIGHT_TIMEOUT_MINS
        EEPROM_READ(ui.backlight_timeout_minutes);
      #elif HAS_DISPLAY_SLEEP
        EEPROM_READ(ui.sleep_timeout_minutes);
      #endif

      //
      // Controller Fan
      //
      {
        controllerFan_settings_t cfs = { 0 };
        _FIELD_TEST(controllerFan_settings);
        EEPROM_READ(cfs);
        TERN_(CONTROLLER_FAN_EDITABLE, if (!validating) controllerFan.settings = cfs);
      }

      //
      // Power-Loss Recovery
      //
      {
        bool recovery_enabled;
        _FIELD_TEST(recovery_enabled);
        EEPROM_READ(recovery_enabled);
        TERN_(POWER_LOSS_RECOVERY, if (!validating) recovery.enabled = recovery_enabled);
      }

      //
      // Firmware Retraction
      //
      {
        fwretract_settings_t fwretract_settings;
        bool autoretract_enabled;
        _FIELD_TEST(fwretract_settings);
        EEPROM_READ(fwretract_settings);
        EEPROM_READ(autoretract_enabled);

        #if ENABLED(FWRETRACT)
          if (!validating) {
            fwretract.settings = fwretract_settings;
            TERN_(FWRETRACT_AUTORETRACT, fwretract.autoretract_enabled = autoretract_enabled);
          }
        #endif
      }

      //
      // Volumetric & Filament Size
      //
      {
        struct {
          bool volumetric_enabled;
          float filament_size[EXTRUDERS];
          float volumetric_extruder_limit[EXTRUDERS];
        } storage;

        _FIELD_TEST(parser_volumetric_enabled);
        EEPROM_READ(storage);

        #if DISABLED(NO_VOLUMETRICS)
          if (!validating) {
            parser.volumetric_enabled = storage.volumetric_enabled;
            COPY(planner.filament_size, storage.filament_size);
            #if ENABLED(VOLUMETRIC_EXTRUDER_LIMIT)
              COPY(planner.volumetric_extruder_limit, storage.volumetric_extruder_limit);
            #endif
          }
        #endif
      }

      //
      // TMC Stepper Settings
      //

      if (!validating) reset_stepper_drivers();

      // TMC Stepper Current
      {
        _FIELD_TEST(tmc_stepper_current);

        per_stepper_uint16_t currents;
        EEPROM_READ(currents);

        #if HAS_TRINAMIC_CONFIG

          #define SET_CURR(Q) stepper##Q.rms_current(currents.Q ? currents.Q : Q##_CURRENT)
          if (!validating) {
            #if AXIS_IS_TMC(X)
              SET_CURR(X);
            #endif
            #if AXIS_IS_TMC(Y)
              SET_CURR(Y);
            #endif
            #if AXIS_IS_TMC(Z)
              SET_CURR(Z);
            #endif
            #if AXIS_IS_TMC(X2)
              SET_CURR(X2);
            #endif
            #if AXIS_IS_TMC(Y2)
              SET_CURR(Y2);
            #endif
            #if AXIS_IS_TMC(Z2)
              SET_CURR(Z2);
            #endif
            #if AXIS_IS_TMC(Z3)
              SET_CURR(Z3);
            #endif
            #if AXIS_IS_TMC(Z4)
              SET_CURR(Z4);
            #endif
            #if AXIS_IS_TMC(I)
              SET_CURR(I);
            #endif
            #if AXIS_IS_TMC(J)
              SET_CURR(J);
            #endif
            #if AXIS_IS_TMC(K)
              SET_CURR(K);
            #endif
            #if AXIS_IS_TMC(U)
              SET_CURR(U);
            #endif
            #if AXIS_IS_TMC(V)
              SET_CURR(V);
            #endif
            #if AXIS_IS_TMC(W)
              SET_CURR(W);
            #endif
            #if AXIS_IS_TMC(E0)
              SET_CURR(E0);
            #endif
            #if AXIS_IS_TMC(E1)
              SET_CURR(E1);
            #endif
            #if AXIS_IS_TMC(E2)
              SET_CURR(E2);
            #endif
            #if AXIS_IS_TMC(E3)
              SET_CURR(E3);
            #endif
            #if AXIS_IS_TMC(E4)
              SET_CURR(E4);
            #endif
            #if AXIS_IS_TMC(E5)
              SET_CURR(E5);
            #endif
            #if AXIS_IS_TMC(E6)
              SET_CURR(E6);
            #endif
            #if AXIS_IS_TMC(E7)
              SET_CURR(E7);
            #endif
          }
        #endif
      }

      // TMC Hybrid Threshold
      {
        per_stepper_uint32_t tmc_hybrid_threshold;
        _FIELD_TEST(tmc_hybrid_threshold);
        EEPROM_READ(tmc_hybrid_threshold);

        #if ENABLED(HYBRID_THRESHOLD)
          if (!validating) {
            TERN_(X_HAS_STEALTHCHOP,  stepperX.set_pwm_thrs(tmc_hybrid_threshold.X));
            TERN_(Y_HAS_STEALTHCHOP,  stepperY.set_pwm_thrs(tmc_hybrid_threshold.Y));
            TERN_(Z_HAS_STEALTHCHOP,  stepperZ.set_pwm_thrs(tmc_hybrid_threshold.Z));
            TERN_(X2_HAS_STEALTHCHOP, stepperX2.set_pwm_thrs(tmc_hybrid_threshold.X2));
            TERN_(Y2_HAS_STEALTHCHOP, stepperY2.set_pwm_thrs(tmc_hybrid_threshold.Y2));
            TERN_(Z2_HAS_STEALTHCHOP, stepperZ2.set_pwm_thrs(tmc_hybrid_threshold.Z2));
            TERN_(Z3_HAS_STEALTHCHOP, stepperZ3.set_pwm_thrs(tmc_hybrid_threshold.Z3));
            TERN_(Z4_HAS_STEALTHCHOP, stepperZ4.set_pwm_thrs(tmc_hybrid_threshold.Z4));
            TERN_(I_HAS_STEALTHCHOP,  stepperI.set_pwm_thrs(tmc_hybrid_threshold.I));
            TERN_(J_HAS_STEALTHCHOP,  stepperJ.set_pwm_thrs(tmc_hybrid_threshold.J));
            TERN_(K_HAS_STEALTHCHOP,  stepperK.set_pwm_thrs(tmc_hybrid_threshold.K));
            TERN_(U_HAS_STEALTHCHOP,  stepperU.set_pwm_thrs(tmc_hybrid_threshold.U));
            TERN_(V_HAS_STEALTHCHOP,  stepperV.set_pwm_thrs(tmc_hybrid_threshold.V));
            TERN_(W_HAS_STEALTHCHOP,  stepperW.set_pwm_thrs(tmc_hybrid_threshold.W));
            TERN_(E0_HAS_STEALTHCHOP, stepperE0.set_pwm_thrs(tmc_hybrid_threshold.E0));
            TERN_(E1_HAS_STEALTHCHOP, stepperE1.set_pwm_thrs(tmc_hybrid_threshold.E1));
            TERN_(E2_HAS_STEALTHCHOP, stepperE2.set_pwm_thrs(tmc_hybrid_threshold.E2));
            TERN_(E3_HAS_STEALTHCHOP, stepperE3.set_pwm_thrs(tmc_hybrid_threshold.E3));
            TERN_(E4_HAS_STEALTHCHOP, stepperE4.set_pwm_thrs(tmc_hybrid_threshold.E4));
            TERN_(E5_HAS_STEALTHCHOP, stepperE5.set_pwm_thrs(tmc_hybrid_threshold.E5));
            TERN_(E6_HAS_STEALTHCHOP, stepperE6.set_pwm_thrs(tmc_hybrid_threshold.E6));
            TERN_(E7_HAS_STEALTHCHOP, stepperE7.set_pwm_thrs(tmc_hybrid_threshold.E7));
          }
        #endif
      }

      //
      // TMC StallGuard threshold.
      //
      {
        mot_stepper_int16_t tmc_sgt;
        _FIELD_TEST(tmc_sgt);
        EEPROM_READ(tmc_sgt);
        #if USE_SENSORLESS
          if (!validating) {
            NUM_AXIS_CODE(
              TERN_(X_SENSORLESS, stepperX.homing_threshold(tmc_sgt.X)),
              TERN_(Y_SENSORLESS, stepperY.homing_threshold(tmc_sgt.Y)),
              TERN_(Z_SENSORLESS, stepperZ.homing_threshold(tmc_sgt.Z)),
              TERN_(I_SENSORLESS, stepperI.homing_threshold(tmc_sgt.I)),
              TERN_(J_SENSORLESS, stepperJ.homing_threshold(tmc_sgt.J)),
              TERN_(K_SENSORLESS, stepperK.homing_threshold(tmc_sgt.K)),
              TERN_(U_SENSORLESS, stepperU.homing_threshold(tmc_sgt.U)),
              TERN_(V_SENSORLESS, stepperV.homing_threshold(tmc_sgt.V)),
              TERN_(W_SENSORLESS, stepperW.homing_threshold(tmc_sgt.W))
            );
            TERN_(X2_SENSORLESS, stepperX2.homing_threshold(tmc_sgt.X2));
            TERN_(Y2_SENSORLESS, stepperY2.homing_threshold(tmc_sgt.Y2));
            TERN_(Z2_SENSORLESS, stepperZ2.homing_threshold(tmc_sgt.Z2));
            TERN_(Z3_SENSORLESS, stepperZ3.homing_threshold(tmc_sgt.Z3));
            TERN_(Z4_SENSORLESS, stepperZ4.homing_threshold(tmc_sgt.Z4));
          }
        #endif
      }

      // TMC stepping mode
      {
        _FIELD_TEST(tmc_stealth_enabled);

        per_stepper_bool_t tmc_stealth_enabled;
        EEPROM_READ(tmc_stealth_enabled);

        #if HAS_TRINAMIC_CONFIG

          #define SET_STEPPING_MODE(ST) stepper##ST.stored.stealthChop_enabled = tmc_stealth_enabled.ST; stepper##ST.refresh_stepping_mode();
          if (!validating) {
            TERN_(X_HAS_STEALTHCHOP,  SET_STEPPING_MODE(X));
            TERN_(Y_HAS_STEALTHCHOP,  SET_STEPPING_MODE(Y));
            TERN_(Z_HAS_STEALTHCHOP,  SET_STEPPING_MODE(Z));
            TERN_(I_HAS_STEALTHCHOP,  SET_STEPPING_MODE(I));
            TERN_(J_HAS_STEALTHCHOP,  SET_STEPPING_MODE(J));
            TERN_(K_HAS_STEALTHCHOP,  SET_STEPPING_MODE(K));
            TERN_(U_HAS_STEALTHCHOP,  SET_STEPPING_MODE(U));
            TERN_(V_HAS_STEALTHCHOP,  SET_STEPPING_MODE(V));
            TERN_(W_HAS_STEALTHCHOP,  SET_STEPPING_MODE(W));
            TERN_(X2_HAS_STEALTHCHOP, SET_STEPPING_MODE(X2));
            TERN_(Y2_HAS_STEALTHCHOP, SET_STEPPING_MODE(Y2));
            TERN_(Z2_HAS_STEALTHCHOP, SET_STEPPING_MODE(Z2));
            TERN_(Z3_HAS_STEALTHCHOP, SET_STEPPING_MODE(Z3));
            TERN_(Z4_HAS_STEALTHCHOP, SET_STEPPING_MODE(Z4));
            TERN_(E0_HAS_STEALTHCHOP, SET_STEPPING_MODE(E0));
            TERN_(E1_HAS_STEALTHCHOP, SET_STEPPING_MODE(E1));
            TERN_(E2_HAS_STEALTHCHOP, SET_STEPPING_MODE(E2));
            TERN_(E3_HAS_STEALTHCHOP, SET_STEPPING_MODE(E3));
            TERN_(E4_HAS_STEALTHCHOP, SET_STEPPING_MODE(E4));
            TERN_(E5_HAS_STEALTHCHOP, SET_STEPPING_MODE(E5));
            TERN_(E6_HAS_STEALTHCHOP, SET_STEPPING_MODE(E6));
            TERN_(E7_HAS_STEALTHCHOP, SET_STEPPING_MODE(E7));
          }
        #endif
      }

      //
      // Linear Advance
      //
      {
        float extruder_advance_K[DISTINCT_E];
        _FIELD_TEST(planner_extruder_advance_K);
        EEPROM_READ(extruder_advance_K);
        #if ENABLED(LIN_ADVANCE)
          if (!validating)
            COPY(planner.extruder_advance_K, extruder_advance_K);
        #endif
      }

      //
      // Motor Current PWM
      //
      {
        _FIELD_TEST(motor_current_setting);
        uint32_t motor_current_setting[MOTOR_CURRENT_COUNT]
          #if HAS_MOTOR_CURRENT_SPI
             = DIGIPOT_MOTOR_CURRENT
          #endif
        ;
        #if HAS_MOTOR_CURRENT_SPI
          DEBUG_ECHO_MSG("DIGIPOTS Loading");
        #endif
        EEPROM_READ(motor_current_setting);
        #if HAS_MOTOR_CURRENT_SPI
          DEBUG_ECHO_MSG("DIGIPOTS Loaded");
        #endif
        #if HAS_MOTOR_CURRENT_SPI || HAS_MOTOR_CURRENT_PWM
          if (!validating)
            COPY(stepper.motor_current_setting, motor_current_setting);
        #endif
      }

      //
      // CNC Coordinate System
      //
      #if NUM_AXES
      {
        _FIELD_TEST(coordinate_system);
        #if ENABLED(CNC_COORDINATE_SYSTEMS)
          if (!validating) (void)gcode.select_coordinate_system(-1); // Go back to machine space
          EEPROM_READ(gcode.coordinate_system);
        #else
          xyz_pos_t coordinate_system[MAX_COORDINATE_SYSTEMS];
          EEPROM_READ(coordinate_system);
        #endif
      }
      #endif

      //
      // Skew correction factors
      //
      #if ENABLED(SKEW_CORRECTION)
      {
        skew_factor_t skew_factor;
        _FIELD_TEST(planner_skew_factor);
        EEPROM_READ(skew_factor);
        #if ENABLED(SKEW_CORRECTION_GCODE)
          if (!validating) {
            planner.skew_factor.xy = skew_factor.xy;
            #if ENABLED(SKEW_CORRECTION_FOR_Z)
              planner.skew_factor.xz = skew_factor.xz;
              planner.skew_factor.yz = skew_factor.yz;
            #endif
          }
        #endif
      }
      #endif

      //
      // Advanced Pause filament load & unload lengths
      //
      #if HAS_EXTRUDERS
      {
        #if DISABLED(ADVANCED_PAUSE_FEATURE)
          fil_change_settings_t fc_settings[EXTRUDERS];
        #endif
        _FIELD_TEST(fc_settings);
        EEPROM_READ(fc_settings);
      }
      #endif

      //
      // Tool-change settings
      //
      #if HAS_MULTI_EXTRUDER
        _FIELD_TEST(toolchange_settings);
        EEPROM_READ(toolchange_settings);
      #endif

      //
      // Backlash Compensation
      //
      #if NUM_AXES
      {
        xyz_float_t backlash_distance_mm;
        uint8_t backlash_correction;
        float backlash_smoothing_mm;

        _FIELD_TEST(backlash_distance_mm);
        EEPROM_READ(backlash_distance_mm);
        EEPROM_READ(backlash_correction);
        EEPROM_READ(backlash_smoothing_mm);

        #if ENABLED(BACKLASH_GCODE)
          LOOP_NUM_AXES(axis) backlash.set_distance_mm((AxisEnum)axis, backlash_distance_mm[axis]);
          backlash.set_correction_uint8(backlash_correction);
          #ifdef BACKLASH_SMOOTHING_MM
            backlash.set_smoothing_mm(backlash_smoothing_mm);
          #endif
        #endif
      }
      #endif // NUM_AXES

      //
      // Extensible UI User Data
      //
      #if ENABLED(EXTENSIBLE_UI)
      { // This is a significant hardware change; don't reserve EEPROM space when not present
        const char extui_data[ExtUI::eeprom_data_size] = { 0 };
        _FIELD_TEST(extui_data);
        EEPROM_READ(extui_data);
        if (!validating) ExtUI::onLoadSettings(extui_data);
      }
      #endif

      //
      // DWIN User Data
      //
      #if ENABLED(DWIN_LCD_PROUI)
      {
        const char dwin_data[eeprom_data_size] = { 0 };
        _FIELD_TEST(dwin_data);
        EEPROM_READ(dwin_data);
        if (!validating) DWIN_CopySettingsFrom(dwin_data);
      }
      #elif ENABLED(DWIN_CREALITY_LCD_JYERSUI)
      {
        const char dwin_settings[crealityDWIN.eeprom_data_size] = { 0 };
        _FIELD_TEST(dwin_settings);
        EEPROM_READ(dwin_settings);
        if (!validating) crealityDWIN.loadSettings(dwin_settings);
      }
      #endif

      //
      // Case Light Brightness
      //
      #if CASELIGHT_USES_BRIGHTNESS
        _FIELD_TEST(caselight_brightness);
        EEPROM_READ(caselight.brightness);
      #endif

      //
      // Password feature
      //
      #if ENABLED(PASSWORD_FEATURE)
        _FIELD_TEST(password_is_set);
        EEPROM_READ(password.is_set);
        EEPROM_READ(password.value);
      #endif

      //
      // TOUCH_SCREEN_CALIBRATION
      //
      #if ENABLED(TOUCH_SCREEN_CALIBRATION)
        _FIELD_TEST(touch_calibration_data);
        EEPROM_READ(touch_calibration.calibration);
      #endif

      //
      // Ethernet network info
      //
      #if HAS_ETHERNET
        _FIELD_TEST(ethernet_hardware_enabled);
        uint32_t ethernet_ip, ethernet_dns, ethernet_gateway, ethernet_subnet;
        EEPROM_READ(ethernet.hardware_enabled);
        EEPROM_READ(ethernet_ip);      ethernet.ip      = ethernet_ip;
        EEPROM_READ(ethernet_dns);     ethernet.myDns   = ethernet_dns;
        EEPROM_READ(ethernet_gateway); ethernet.gateway = ethernet_gateway;
        EEPROM_READ(ethernet_subnet);  ethernet.subnet  = ethernet_subnet;
      #endif

      //
      // Buzzer enable/disable
      //
      #if ENABLED(SOUND_MENU_ITEM)
        _FIELD_TEST(sound_on);
        EEPROM_READ(ui.sound_on);
      #endif

      //
      // Fan tachometer check
      //
      #if HAS_FANCHECK
        _FIELD_TEST(fan_check_enabled);
        EEPROM_READ(fan_check.enabled);
      #endif

      //
      // MKS UI controller
      //
      #if DGUS_LCD_UI_MKS
        _FIELD_TEST(mks_language_index);
        EEPROM_READ(mks_language_index);
        EEPROM_READ(mks_corner_offsets);
        EEPROM_READ(mks_park_pos);
        EEPROM_READ(mks_min_extrusion_temp);
      #endif

      //
      // Selected LCD language
      //
      #if HAS_MULTI_LANGUAGE
      {
        uint8_t ui_language;
        EEPROM_READ(ui_language);
        if (ui_language >= NUM_LANGUAGES) ui_language = 0;
        ui.set_language(ui_language);
      }
      #endif

      //
      // Model predictive control
      //
      #if ENABLED(MPCTEMP)
        HOTEND_LOOP() EEPROM_READ(thermalManager.temp_hotend[e].mpc);
      #endif

      //
      // Fixed-Time Motion
      //
      #if ENABLED(FT_MOTION)
        _FIELD_TEST(fxdTiCtrl_cfg);
        EEPROM_READ(fxdTiCtrl.cfg);
      #endif

      //
      // Input Shaping
      //
      #if ENABLED(INPUT_SHAPING_X)
      {
        float _data[2];
        EEPROM_READ(_data);
        stepper.set_shaping_frequency(X_AXIS, _data[0]);
        stepper.set_shaping_damping_ratio(X_AXIS, _data[1]);
      }
      #endif

      #if ENABLED(INPUT_SHAPING_Y)
      {
        float _data[2];
        EEPROM_READ(_data);
        stepper.set_shaping_frequency(Y_AXIS, _data[0]);
        stepper.set_shaping_damping_ratio(Y_AXIS, _data[1]);
      }
      #endif

      //
      // Validate Final Size and CRC
      //
      const uint16_t eeprom_total = eeprom_index - (EEPROM_OFFSET);
      if ((eeprom_error = size_error(eeprom_total))) {
        // Handle below and on return
        break;
      }
      else if (working_crc != stored_crc) {
        eeprom_error = ERR_EEPROM_CRC;
        break;
      }
      else if (!validating) {
        DEBUG_ECHO_START();
        DEBUG_ECHO(version);
        DEBUG_ECHOLNPGM(" stored settings retrieved (", eeprom_total, " bytes; crc ", working_crc, ")");
        TERN_(HOST_EEPROM_CHITCHAT, hostui.notify(F("Stored settings retrieved")));
      }

      #if ENABLED(AUTO_BED_LEVELING_UBL)
        if (!validating) {
          bedlevel.report_state();

          if (!bedlevel.sanity_check()) {
            #if ALL(EEPROM_CHITCHAT, DEBUG_LEVELING_FEATURE)
              bedlevel.echo_name();
              DEBUG_ECHOLNPGM(" initialized.\n");
            #endif
          }
          else {
            eeprom_error = ERR_EEPROM_CORRUPT;
            #if ALL(EEPROM_CHITCHAT, DEBUG_LEVELING_FEATURE)
              DEBUG_ECHOPGM("?Can't enable ");
              bedlevel.echo_name();
              DEBUG_ECHOLNPGM(".");
            #endif
            bedlevel.reset();
          }

          if (bedlevel.storage_slot >= 0) {
            load_mesh(bedlevel.storage_slot);
            DEBUG_ECHOLNPGM("Mesh ", bedlevel.storage_slot, " loaded from storage.");
          }
          else {
            bedlevel.reset();
            DEBUG_ECHOLNPGM("UBL reset");
          }
        }
      #endif

    } while(0);

    EEPROM_FINISH();

    switch (eeprom_error) {
      case ERR_EEPROM_NOERR:
        if (!validating) postprocess();
        break;
      case ERR_EEPROM_SIZE:
        DEBUG_ECHO_MSG("Index: ", eeprom_index - (EEPROM_OFFSET), " Size: ", datasize());
        break;
      case ERR_EEPROM_CORRUPT:
        DEBUG_ERROR_MSG(STR_ERR_EEPROM_CORRUPT);
        break;
      case ERR_EEPROM_CRC:
        DEBUG_ERROR_MSG("EEPROM CRC mismatch - (stored) ", stored_crc, " != ", working_crc, " (calculated)!");
        TERN_(HOST_EEPROM_CHITCHAT, hostui.notify(GET_TEXT_F(MSG_ERR_EEPROM_CRC)));
        break;
      default: break;
    }

    #if ENABLED(EEPROM_CHITCHAT) && DISABLED(DISABLE_M503)
      // Report the EEPROM settings
      if (!validating && TERN1(EEPROM_BOOT_SILENT, IsRunning())) report();
    #endif

    return eeprom_error;
  }

  #ifdef ARCHIM2_SPI_FLASH_EEPROM_BACKUP_SIZE
    extern bool restoreEEPROM();
  #endif

  bool MarlinSettings::validate() {
    validating = true;
    #ifdef ARCHIM2_SPI_FLASH_EEPROM_BACKUP_SIZE
      EEPROM_Error err = _load();
      if (err != ERR_EEPROM_NOERR && restoreEEPROM()) {
        SERIAL_ECHOLNPGM("Recovered backup EEPROM settings from SPI Flash");
        err = _load();
      }
    #else
      const EEPROM_Error err = _load();
    #endif
    validating = false;

    if (err) ui.eeprom_alert(err);

    return (err == ERR_EEPROM_NOERR);
  }

  bool MarlinSettings::load() {
    if (validate()) {
      const EEPROM_Error err = _load();
      const bool success = (err == ERR_EEPROM_NOERR);
      TERN_(EXTENSIBLE_UI, ExtUI::onSettingsLoaded(success));
      return success;
    }
    reset();
    #if ANY(EEPROM_AUTO_INIT, EEPROM_INIT_NOW)
      (void)save();
      SERIAL_ECHO_MSG("EEPROM Initialized");
    #endif
    return false;
  }

  #if ENABLED(AUTO_BED_LEVELING_UBL)

    inline void ubl_invalid_slot(const int s) {
      DEBUG_ECHOLNPGM("?Invalid slot.\n", s, " mesh slots available.");
      UNUSED(s);
    }

    // 128 (+1 because of the change to capacity rather than last valid address)
    // is a placeholder for the size of the MAT; the MAT will always
    // live at the very end of the eeprom
    const uint16_t MarlinSettings::meshes_end = persistentStore.capacity() - 129;

    uint16_t MarlinSettings::meshes_start_index() {
      // Pad the end of configuration data so it can float up
      // or down a little bit without disrupting the mesh data
      return (datasize() + EEPROM_OFFSET + 32) & 0xFFF8;
    }

    #define MESH_STORE_SIZE sizeof(TERN(OPTIMIZED_MESH_STORAGE, mesh_store_t, bedlevel.z_values))

    uint16_t MarlinSettings::calc_num_meshes() {
      return (meshes_end - meshes_start_index()) / MESH_STORE_SIZE;
    }

    int MarlinSettings::mesh_slot_offset(const int8_t slot) {
      return meshes_end - (slot + 1) * MESH_STORE_SIZE;
    }

    void MarlinSettings::store_mesh(const int8_t slot) {

      #if ENABLED(AUTO_BED_LEVELING_UBL)
        const int16_t a = calc_num_meshes();
        if (!WITHIN(slot, 0, a - 1)) {
          ubl_invalid_slot(a);
          DEBUG_ECHOLNPGM("E2END=", persistentStore.capacity() - 1, " meshes_end=", meshes_end, " slot=", slot);
          DEBUG_EOL();
          return;
        }

        int pos = mesh_slot_offset(slot);
        uint16_t crc = 0;

        #if ENABLED(OPTIMIZED_MESH_STORAGE)
          int16_t z_mesh_store[GRID_MAX_POINTS_X][GRID_MAX_POINTS_Y];
          bedlevel.set_store_from_mesh(bedlevel.z_values, z_mesh_store);
          uint8_t * const src = (uint8_t*)&z_mesh_store;
        #else
          uint8_t * const src = (uint8_t*)&bedlevel.z_values;
        #endif

        // Write crc to MAT along with other data, or just tack on to the beginning or end
        persistentStore.access_start();
        const bool status = persistentStore.write_data(pos, src, MESH_STORE_SIZE, &crc);
        persistentStore.access_finish();

        if (status) SERIAL_ECHOLNPGM("?Unable to save mesh data.");
        else        DEBUG_ECHOLNPGM("Mesh saved in slot ", slot);

      #else

        // Other mesh types

      #endif
    }

    void MarlinSettings::load_mesh(const int8_t slot, void * const into/*=nullptr*/) {

      #if ENABLED(AUTO_BED_LEVELING_UBL)

        const int16_t a = settings.calc_num_meshes();

        if (!WITHIN(slot, 0, a - 1)) {
          ubl_invalid_slot(a);
          return;
        }

        int pos = mesh_slot_offset(slot);
        uint16_t crc = 0;
        #if ENABLED(OPTIMIZED_MESH_STORAGE)
          int16_t z_mesh_store[GRID_MAX_POINTS_X][GRID_MAX_POINTS_Y];
          uint8_t * const dest = (uint8_t*)&z_mesh_store;
        #else
          uint8_t * const dest = into ? (uint8_t*)into : (uint8_t*)&bedlevel.z_values;
        #endif

        persistentStore.access_start();
        uint16_t status = persistentStore.read_data(pos, dest, MESH_STORE_SIZE, &crc);
        persistentStore.access_finish();

        #if ENABLED(OPTIMIZED_MESH_STORAGE)
          if (into) {
            float z_values[GRID_MAX_POINTS_X][GRID_MAX_POINTS_Y];
            bedlevel.set_mesh_from_store(z_mesh_store, z_values);
            memcpy(into, z_values, sizeof(z_values));
          }
          else
            bedlevel.set_mesh_from_store(z_mesh_store, bedlevel.z_values);
        #endif

        #if ENABLED(DWIN_LCD_PROUI)
          status = !bedLevelTools.meshvalidate();
          if (status) {
            bedlevel.invalidate();
            LCD_MESSAGE(MSG_UBL_MESH_INVALID);
          }
          else
            ui.status_printf(0, GET_TEXT_F(MSG_MESH_LOADED), bedlevel.storage_slot);
        #endif

        if (status) SERIAL_ECHOLNPGM("?Unable to load mesh data.");
        else        DEBUG_ECHOLNPGM("Mesh loaded from slot ", slot);

        EEPROM_FINISH();

      #else

        // Other mesh types

      #endif
    }

    //void MarlinSettings::delete_mesh() { return; }
    //void MarlinSettings::defrag_meshes() { return; }

  #endif // AUTO_BED_LEVELING_UBL

#else // !EEPROM_SETTINGS

  bool MarlinSettings::save() {
    DEBUG_ERROR_MSG("EEPROM disabled");
    return false;
  }

#endif // !EEPROM_SETTINGS

/**
 * M502 - Reset Configuration
 */
void MarlinSettings::reset() {
  LOOP_DISTINCT_AXES(i) {
    planner.settings.max_acceleration_mm_per_s2[i] = pgm_read_dword(&_DMA[ALIM(i, _DMA)]);
    planner.settings.axis_steps_per_mm[i] = pgm_read_float(&_DASU[ALIM(i, _DASU)]);
    planner.settings.max_feedrate_mm_s[i] = pgm_read_float(&_DMF[ALIM(i, _DMF)]);
  }

  planner.settings.min_segment_time_us = DEFAULT_MINSEGMENTTIME;
  planner.settings.acceleration = DEFAULT_ACCELERATION;
  planner.settings.retract_acceleration = DEFAULT_RETRACT_ACCELERATION;
  planner.settings.travel_acceleration = DEFAULT_TRAVEL_ACCELERATION;
  planner.settings.min_feedrate_mm_s = feedRate_t(DEFAULT_MINIMUMFEEDRATE);
  planner.settings.min_travel_feedrate_mm_s = feedRate_t(DEFAULT_MINTRAVELFEEDRATE);

  #if HAS_CLASSIC_JERK
    #if HAS_X_AXIS && !defined(DEFAULT_XJERK)
      #define DEFAULT_XJERK 0
    #endif
    #if HAS_Y_AXIS && !defined(DEFAULT_YJERK)
      #define DEFAULT_YJERK 0
    #endif
    #if HAS_Z_AXIS && !defined(DEFAULT_ZJERK)
      #define DEFAULT_ZJERK 0
    #endif
    #if HAS_I_AXIS && !defined(DEFAULT_IJERK)
      #define DEFAULT_IJERK 0
    #endif
    #if HAS_J_AXIS && !defined(DEFAULT_JJERK)
      #define DEFAULT_JJERK 0
    #endif
    #if HAS_K_AXIS && !defined(DEFAULT_KJERK)
      #define DEFAULT_KJERK 0
    #endif
    #if HAS_U_AXIS && !defined(DEFAULT_UJERK)
      #define DEFAULT_UJERK 0
    #endif
    #if HAS_V_AXIS && !defined(DEFAULT_VJERK)
      #define DEFAULT_VJERK 0
    #endif
    #if HAS_W_AXIS && !defined(DEFAULT_WJERK)
      #define DEFAULT_WJERK 0
    #endif
    planner.max_jerk.set(
      NUM_AXIS_LIST(DEFAULT_XJERK, DEFAULT_YJERK, DEFAULT_ZJERK, DEFAULT_IJERK, DEFAULT_JJERK, DEFAULT_KJERK, DEFAULT_UJERK, DEFAULT_VJERK, DEFAULT_WJERK)
    );
    TERN_(HAS_CLASSIC_E_JERK, planner.max_jerk.e = DEFAULT_EJERK);
  #endif

  TERN_(HAS_JUNCTION_DEVIATION, planner.junction_deviation_mm = float(JUNCTION_DEVIATION_MM));

  #if HAS_SCARA_OFFSET
    scara_home_offset.reset();
  #elif HAS_HOME_OFFSET
    home_offset.reset();
  #endif

  TERN_(HAS_HOTEND_OFFSET, reset_hotend_offsets());

  //
  // Filament Runout Sensor
  //

  #if HAS_FILAMENT_SENSOR
    runout.enabled = FIL_RUNOUT_ENABLED_DEFAULT;
    runout.reset();
    TERN_(HAS_FILAMENT_RUNOUT_DISTANCE, runout.set_runout_distance(FILAMENT_RUNOUT_DISTANCE_MM));
  #endif

  //
  // Tool-change Settings
  //

  #if HAS_MULTI_EXTRUDER
    #if ENABLED(TOOLCHANGE_FILAMENT_SWAP)
      toolchange_settings.swap_length     = TOOLCHANGE_FS_LENGTH;
      toolchange_settings.extra_resume    = TOOLCHANGE_FS_EXTRA_RESUME_LENGTH;
      toolchange_settings.retract_speed   = TOOLCHANGE_FS_RETRACT_SPEED;
      toolchange_settings.unretract_speed = TOOLCHANGE_FS_UNRETRACT_SPEED;
      toolchange_settings.extra_prime     = TOOLCHANGE_FS_EXTRA_PRIME;
      toolchange_settings.prime_speed     = TOOLCHANGE_FS_PRIME_SPEED;
      toolchange_settings.wipe_retract    = TOOLCHANGE_FS_WIPE_RETRACT;
      toolchange_settings.fan_speed       = TOOLCHANGE_FS_FAN_SPEED;
      toolchange_settings.fan_time        = TOOLCHANGE_FS_FAN_TIME;
    #endif

    #if ENABLED(TOOLCHANGE_FS_PRIME_FIRST_USED)
      enable_first_prime = false;
    #endif

    #if ENABLED(TOOLCHANGE_PARK)
      constexpr xyz_pos_t tpxy = TOOLCHANGE_PARK_XY;
      toolchange_settings.enable_park = true;
      toolchange_settings.change_point = tpxy;
    #endif

    toolchange_settings.z_raise = TOOLCHANGE_ZRAISE;

    #if ENABLED(TOOLCHANGE_MIGRATION_FEATURE)
      migration = migration_defaults;
    #endif

  #endif

  #if ENABLED(BACKLASH_GCODE)
    backlash.set_correction(BACKLASH_CORRECTION);
    constexpr xyz_float_t tmp = BACKLASH_DISTANCE_MM;
    LOOP_NUM_AXES(axis) backlash.set_distance_mm((AxisEnum)axis, tmp[axis]);
    #ifdef BACKLASH_SMOOTHING_MM
      backlash.set_smoothing_mm(BACKLASH_SMOOTHING_MM);
    #endif
  #endif

  TERN_(DWIN_CREALITY_LCD_JYERSUI, crealityDWIN.resetSettings());

  //
  // Case Light Brightness
  //
  TERN_(CASELIGHT_USES_BRIGHTNESS, caselight.brightness = CASE_LIGHT_DEFAULT_BRIGHTNESS);

  //
  // TOUCH_SCREEN_CALIBRATION
  //
  TERN_(TOUCH_SCREEN_CALIBRATION, touch_calibration.calibration_reset());

  //
  // Buzzer enable/disable
  //
  #if ENABLED(SOUND_MENU_ITEM)
    ui.sound_on = ENABLED(SOUND_ON_DEFAULT);
  #endif

  //
  // Magnetic Parking Extruder
  //
  TERN_(MAGNETIC_PARKING_EXTRUDER, mpe_settings_init());

  //
  // Global Leveling
  //
  TERN_(GLOBAL_MESH_Z_OFFSET, bedlevel.z_base_offset = 0.0f);
  TERN_(ENABLE_LEVELING_FADE_HEIGHT, new_z_fade_height = DEFAULT_LEVELING_FADE_HEIGHT);
  TERN_(HAS_LEVELING, reset_bed_level());

  //
  // AUTOTEMP
  //
  #if ENABLED(AUTOTEMP)
    planner.autotemp.max = AUTOTEMP_MAX;
    planner.autotemp.min = AUTOTEMP_MIN;
    planner.autotemp.factor = AUTOTEMP_FACTOR;
  #endif

  //
  // X Axis Twist Compensation
  //
  TERN_(X_AXIS_TWIST_COMPENSATION, xatc.reset());

  //
  // Nozzle-to-probe Offset
  //
  #if HAS_BED_PROBE
    constexpr float dpo[] = NOZZLE_TO_PROBE_OFFSET;
    static_assert(COUNT(dpo) == NUM_AXES, "NOZZLE_TO_PROBE_OFFSET must contain offsets for each linear axis X, Y, Z....");
    #if HAS_PROBE_XY_OFFSET
      LOOP_NUM_AXES(a) probe.offset[a] = dpo[a];
    #else
      probe.offset.set(NUM_AXIS_LIST(0, 0, dpo[Z_AXIS], 0, 0, 0, 0, 0, 0));
    #endif
  #endif

  //
  // Z Stepper Auto-alignment points
  //
  TERN_(Z_STEPPER_AUTO_ALIGN, z_stepper_align.reset_to_default());

  //
  // Servo Angles
  //
  TERN_(EDITABLE_SERVO_ANGLES, COPY(servo_angles, base_servo_angles)); // When not editable only one copy of servo angles exists

  //
  // Probe Temperature Compensation
  //
  TERN_(HAS_PTC, ptc.reset());

  //
  // BLTouch
  //
  TERN_(HAS_BLTOUCH_HS_MODE, bltouch.high_speed_mode = BLTOUCH_HS_MODE);

  //
  // Kinematic Settings (Delta, SCARA, TPARA, Polargraph...)
  //

  #if IS_KINEMATIC
    segments_per_second = DEFAULT_SEGMENTS_PER_SECOND;
    #if ENABLED(DELTA)
      const abc_float_t adj = DELTA_ENDSTOP_ADJ, dta = DELTA_TOWER_ANGLE_TRIM, ddr = DELTA_DIAGONAL_ROD_TRIM_TOWER;
      delta_height = DELTA_HEIGHT;
      delta_endstop_adj = adj;
      delta_radius = DELTA_RADIUS;
      delta_diagonal_rod = DELTA_DIAGONAL_ROD;
      delta_tower_angle_trim = dta;
      delta_diagonal_rod_trim = ddr;
    #elif ENABLED(POLARGRAPH)
      draw_area_min.set(X_MIN_POS, Y_MIN_POS);
      draw_area_max.set(X_MAX_POS, Y_MAX_POS);
      polargraph_max_belt_len = POLARGRAPH_MAX_BELT_LEN;
    #endif
  #endif

  //
  // Endstop Adjustments
  //

  #if ENABLED(X_DUAL_ENDSTOPS)
    #ifndef X2_ENDSTOP_ADJUSTMENT
      #define X2_ENDSTOP_ADJUSTMENT 0
    #endif
    endstops.x2_endstop_adj = X2_ENDSTOP_ADJUSTMENT;
  #endif

  #if ENABLED(Y_DUAL_ENDSTOPS)
    #ifndef Y2_ENDSTOP_ADJUSTMENT
      #define Y2_ENDSTOP_ADJUSTMENT 0
    #endif
    endstops.y2_endstop_adj = Y2_ENDSTOP_ADJUSTMENT;
  #endif

  #if ENABLED(Z_MULTI_ENDSTOPS)
    #ifndef Z2_ENDSTOP_ADJUSTMENT
      #define Z2_ENDSTOP_ADJUSTMENT 0
    #endif
    endstops.z2_endstop_adj = Z2_ENDSTOP_ADJUSTMENT;
    #if NUM_Z_STEPPERS >= 3
      #ifndef Z3_ENDSTOP_ADJUSTMENT
        #define Z3_ENDSTOP_ADJUSTMENT 0
      #endif
      endstops.z3_endstop_adj = Z3_ENDSTOP_ADJUSTMENT;
    #endif
    #if NUM_Z_STEPPERS >= 4
      #ifndef Z4_ENDSTOP_ADJUSTMENT
        #define Z4_ENDSTOP_ADJUSTMENT 0
      #endif
      endstops.z4_endstop_adj = Z4_ENDSTOP_ADJUSTMENT;
    #endif
  #endif

  //
  // Preheat parameters
  //
  #if HAS_PREHEAT
    #define _PITEM(N,T) PREHEAT_##N##_##T,
    #if HAS_HOTEND
      constexpr uint16_t hpre[] = { REPEAT2_S(1, INCREMENT(PREHEAT_COUNT), _PITEM, TEMP_HOTEND) };
    #endif
    #if HAS_HEATED_BED
      constexpr uint16_t bpre[] = { REPEAT2_S(1, INCREMENT(PREHEAT_COUNT), _PITEM, TEMP_BED) };
    #endif
    #if HAS_FAN
      constexpr uint8_t fpre[] = { REPEAT2_S(1, INCREMENT(PREHEAT_COUNT), _PITEM, FAN_SPEED) };
    #endif
    for (uint8_t i = 0; i < PREHEAT_COUNT; ++i) {
      TERN_(HAS_HOTEND,     ui.material_preset[i].hotend_temp = hpre[i]);
      TERN_(HAS_HEATED_BED, ui.material_preset[i].bed_temp = bpre[i]);
      TERN_(HAS_FAN,        ui.material_preset[i].fan_speed = fpre[i]);
    }
  #endif

  //
  // Hotend PID
  //

  #if ENABLED(PIDTEMP)
    #if ENABLED(PID_PARAMS_PER_HOTEND)
      constexpr float defKp[] =
        #ifdef DEFAULT_Kp_LIST
          DEFAULT_Kp_LIST
        #else
          ARRAY_BY_HOTENDS1(DEFAULT_Kp)
        #endif
      , defKi[] =
        #ifdef DEFAULT_Ki_LIST
          DEFAULT_Ki_LIST
        #else
          ARRAY_BY_HOTENDS1(DEFAULT_Ki)
        #endif
      , defKd[] =
        #ifdef DEFAULT_Kd_LIST
          DEFAULT_Kd_LIST
        #else
          ARRAY_BY_HOTENDS1(DEFAULT_Kd)
        #endif
      ;
      static_assert(WITHIN(COUNT(defKp), 1, HOTENDS), "DEFAULT_Kp_LIST must have between 1 and HOTENDS items.");
      static_assert(WITHIN(COUNT(defKi), 1, HOTENDS), "DEFAULT_Ki_LIST must have between 1 and HOTENDS items.");
      static_assert(WITHIN(COUNT(defKd), 1, HOTENDS), "DEFAULT_Kd_LIST must have between 1 and HOTENDS items.");
      #if ENABLED(PID_EXTRUSION_SCALING)
        constexpr float defKc[] =
          #ifdef DEFAULT_Kc_LIST
            DEFAULT_Kc_LIST
          #else
            ARRAY_BY_HOTENDS1(DEFAULT_Kc)
          #endif
        ;
        static_assert(WITHIN(COUNT(defKc), 1, HOTENDS), "DEFAULT_Kc_LIST must have between 1 and HOTENDS items.");
      #endif
      #if ENABLED(PID_FAN_SCALING)
        constexpr float defKf[] =
          #ifdef DEFAULT_Kf_LIST
            DEFAULT_Kf_LIST
          #else
            ARRAY_BY_HOTENDS1(DEFAULT_Kf)
          #endif
        ;
        static_assert(WITHIN(COUNT(defKf), 1, HOTENDS), "DEFAULT_Kf_LIST must have between 1 and HOTENDS items.");
      #endif
      #define PID_DEFAULT(N,E) def##N[E]
    #else
      #define PID_DEFAULT(N,E) DEFAULT_##N
    #endif
    HOTEND_LOOP() {
      thermalManager.temp_hotend[e].pid.set(
        PID_DEFAULT(Kp, ALIM(e, defKp)),
        PID_DEFAULT(Ki, ALIM(e, defKi)),
        PID_DEFAULT(Kd, ALIM(e, defKd))
        OPTARG(PID_EXTRUSION_SCALING, PID_DEFAULT(Kc, ALIM(e, defKc)))
        OPTARG(PID_FAN_SCALING, PID_DEFAULT(Kf, ALIM(e, defKf)))
      );
    }
  #endif

  //
  // PID Extrusion Scaling
  //
  TERN_(PID_EXTRUSION_SCALING, thermalManager.lpq_len = 20); // Default last-position-queue size

  //
  // Heated Bed PID
  //

  #if ENABLED(PIDTEMPBED)
    thermalManager.temp_bed.pid.set(DEFAULT_bedKp, DEFAULT_bedKi, DEFAULT_bedKd);
  #endif

  //
  // Heated Chamber PID
  //

  #if ENABLED(PIDTEMPCHAMBER)
    thermalManager.temp_chamber.pid.set(DEFAULT_chamberKp, DEFAULT_chamberKi, DEFAULT_chamberKd);
  #endif

  //
  // User-Defined Thermistors
  //
  TERN_(HAS_USER_THERMISTORS, thermalManager.reset_user_thermistors());

  //
  // Power Monitor
  //
  TERN_(POWER_MONITOR, power_monitor.reset());

  //
  // LCD Contrast
  //
  TERN_(HAS_LCD_CONTRAST, ui.contrast = LCD_CONTRAST_DEFAULT);

  //
  // LCD Brightness
  //
  TERN_(HAS_LCD_BRIGHTNESS, ui.brightness = LCD_BRIGHTNESS_DEFAULT);

  //
  // LCD Backlight / Sleep Timeout
  //
  #if LCD_BACKLIGHT_TIMEOUT_MINS
    ui.backlight_timeout_minutes = LCD_BACKLIGHT_TIMEOUT_MINS;
  #elif HAS_DISPLAY_SLEEP
    ui.sleep_timeout_minutes = TERN(TOUCH_SCREEN, TOUCH_IDLE_SLEEP_MINS, DISPLAY_SLEEP_MINUTES);
  #endif

  //
  // Controller Fan
  //
  TERN_(USE_CONTROLLER_FAN, controllerFan.reset());

  //
  // Power-Loss Recovery
  //
  TERN_(POWER_LOSS_RECOVERY, recovery.enable(ENABLED(PLR_ENABLED_DEFAULT)));

  //
  // Firmware Retraction
  //
  TERN_(FWRETRACT, fwretract.reset());

  //
  // Volumetric & Filament Size
  //

  #if DISABLED(NO_VOLUMETRICS)
    parser.volumetric_enabled = ENABLED(VOLUMETRIC_DEFAULT_ON);
    for (uint8_t q = 0; q < COUNT(planner.filament_size); ++q)
      planner.filament_size[q] = DEFAULT_NOMINAL_FILAMENT_DIA;
    #if ENABLED(VOLUMETRIC_EXTRUDER_LIMIT)
      for (uint8_t q = 0; q < COUNT(planner.volumetric_extruder_limit); ++q)
        planner.volumetric_extruder_limit[q] = DEFAULT_VOLUMETRIC_EXTRUDER_LIMIT;
    #endif
  #endif

  endstops.enable_globally(ENABLED(ENDSTOPS_ALWAYS_ON_DEFAULT));

  reset_stepper_drivers();

  //
  // Linear Advance
  //
  #if ENABLED(LIN_ADVANCE)
    #if ENABLED(DISTINCT_E_FACTORS)
      constexpr float linAdvanceK[] = ADVANCE_K;
      EXTRUDER_LOOP() {
        const float a = linAdvanceK[_MAX(uint8_t(e), COUNT(linAdvanceK) - 1)];
        planner.extruder_advance_K[e] = a;
        TERN_(ADVANCE_K_EXTRA, other_extruder_advance_K[e] = a);
      }
    #else
      planner.extruder_advance_K[0] = ADVANCE_K;
    #endif
  #endif

  //
  // Motor Current PWM
  //

  #if HAS_MOTOR_CURRENT_PWM
    constexpr uint32_t tmp_motor_current_setting[MOTOR_CURRENT_COUNT] = PWM_MOTOR_CURRENT;
    for (uint8_t q = 0; q < MOTOR_CURRENT_COUNT; ++q)
      stepper.set_digipot_current(q, (stepper.motor_current_setting[q] = tmp_motor_current_setting[q]));
  #endif

  //
  // DIGIPOTS
  //
  #if HAS_MOTOR_CURRENT_SPI
    static constexpr uint32_t tmp_motor_current_setting[] = DIGIPOT_MOTOR_CURRENT;
    DEBUG_ECHOLNPGM("Writing Digipot");
    for (uint8_t q = 0; q < COUNT(tmp_motor_current_setting); ++q)
      stepper.set_digipot_current(q, tmp_motor_current_setting[q]);
    DEBUG_ECHOLNPGM("Digipot Written");
  #endif

  //
  // CNC Coordinate System
  //
  TERN_(CNC_COORDINATE_SYSTEMS, (void)gcode.select_coordinate_system(-1)); // Go back to machine space

  //
  // Skew Correction
  //
  #if ENABLED(SKEW_CORRECTION_GCODE)
    planner.skew_factor.xy = XY_SKEW_FACTOR;
    #if ENABLED(SKEW_CORRECTION_FOR_Z)
      planner.skew_factor.xz = XZ_SKEW_FACTOR;
      planner.skew_factor.yz = YZ_SKEW_FACTOR;
    #endif
  #endif

  //
  // Advanced Pause filament load & unload lengths
  //
  #if ENABLED(ADVANCED_PAUSE_FEATURE)
    EXTRUDER_LOOP() {
      fc_settings[e].unload_length = FILAMENT_CHANGE_UNLOAD_LENGTH;
      fc_settings[e].load_length = FILAMENT_CHANGE_FAST_LOAD_LENGTH;
    }
  #endif

  #if ENABLED(PASSWORD_FEATURE)
    #ifdef PASSWORD_DEFAULT_VALUE
      password.is_set = true;
      password.value = PASSWORD_DEFAULT_VALUE;
    #else
      password.is_set = false;
    #endif
  #endif

  //
  // Fan tachometer check
  //
  TERN_(HAS_FANCHECK, fan_check.enabled = true);

  //
  // MKS UI controller
  //
  TERN_(DGUS_LCD_UI_MKS, MKS_reset_settings());

  //
  // Ender-3 V2 with ProUI
  //
  TERN_(DWIN_LCD_PROUI, DWIN_SetDataDefaults());

  //
  // Model predictive control
  //
  #if ENABLED(MPCTEMP)
    constexpr float _mpc_heater_power[] = MPC_HEATER_POWER;
    constexpr float _mpc_block_heat_capacity[] = MPC_BLOCK_HEAT_CAPACITY;
    constexpr float _mpc_sensor_responsiveness[] = MPC_SENSOR_RESPONSIVENESS;
    constexpr float _mpc_ambient_xfer_coeff[] = MPC_AMBIENT_XFER_COEFF;
    #if ENABLED(MPC_INCLUDE_FAN)
      constexpr float _mpc_ambient_xfer_coeff_fan255[] = MPC_AMBIENT_XFER_COEFF_FAN255;
    #endif
    constexpr float _filament_heat_capacity_permm[] = FILAMENT_HEAT_CAPACITY_PERMM;

    static_assert(COUNT(_mpc_heater_power) == HOTENDS, "MPC_HEATER_POWER must have HOTENDS items.");
    static_assert(COUNT(_mpc_block_heat_capacity) == HOTENDS, "MPC_BLOCK_HEAT_CAPACITY must have HOTENDS items.");
    static_assert(COUNT(_mpc_sensor_responsiveness) == HOTENDS, "MPC_SENSOR_RESPONSIVENESS must have HOTENDS items.");
    static_assert(COUNT(_mpc_ambient_xfer_coeff) == HOTENDS, "MPC_AMBIENT_XFER_COEFF must have HOTENDS items.");
    #if ENABLED(MPC_INCLUDE_FAN)
      static_assert(COUNT(_mpc_ambient_xfer_coeff_fan255) == HOTENDS, "MPC_AMBIENT_XFER_COEFF_FAN255 must have HOTENDS items.");
    #endif
    static_assert(COUNT(_filament_heat_capacity_permm) == HOTENDS, "FILAMENT_HEAT_CAPACITY_PERMM must have HOTENDS items.");

    HOTEND_LOOP() {
      MPC_t &mpc = thermalManager.temp_hotend[e].mpc;
      mpc.heater_power = _mpc_heater_power[e];
      mpc.block_heat_capacity = _mpc_block_heat_capacity[e];
      mpc.sensor_responsiveness = _mpc_sensor_responsiveness[e];
      mpc.ambient_xfer_coeff_fan0 = _mpc_ambient_xfer_coeff[e];
      #if ENABLED(MPC_INCLUDE_FAN)
        mpc.fan255_adjustment = _mpc_ambient_xfer_coeff_fan255[e] - _mpc_ambient_xfer_coeff[e];
      #endif
      mpc.filament_heat_capacity_permm = _filament_heat_capacity_permm[e];
    }
  #endif

  //
  // Fixed-Time Motion
  //
  TERN_(FT_MOTION, fxdTiCtrl.set_defaults());

  //
  // Input Shaping
  //
  #if HAS_ZV_SHAPING
    #if ENABLED(INPUT_SHAPING_X)
      stepper.set_shaping_frequency(X_AXIS, SHAPING_FREQ_X);
      stepper.set_shaping_damping_ratio(X_AXIS, SHAPING_ZETA_X);
    #endif
    #if ENABLED(INPUT_SHAPING_Y)
      stepper.set_shaping_frequency(Y_AXIS, SHAPING_FREQ_Y);
      stepper.set_shaping_damping_ratio(Y_AXIS, SHAPING_ZETA_Y);
    #endif
  #endif

  postprocess();

  #if ANY(EEPROM_CHITCHAT, DEBUG_LEVELING_FEATURE)
    FSTR_P const hdsl = F("Hardcoded Default Settings Loaded");
    TERN_(HOST_EEPROM_CHITCHAT, hostui.notify(hdsl));
    DEBUG_ECHO_START(); DEBUG_ECHOLN(hdsl);
  #endif

  TERN_(EXTENSIBLE_UI, ExtUI::onFactoryReset());
}

#if DISABLED(DISABLE_M503)

  #define CONFIG_ECHO_START()       gcode.report_echo_start(forReplay)
  #define CONFIG_ECHO_MSG(V...)     do{ CONFIG_ECHO_START(); SERIAL_ECHOLNPGM(V); }while(0)
  #define CONFIG_ECHO_MSG_P(V...)   do{ CONFIG_ECHO_START(); SERIAL_ECHOLNPGM_P(V); }while(0)
  #define CONFIG_ECHO_HEADING(STR)  gcode.report_heading(forReplay, F(STR))

  void M92_report(const bool echo=true, const int8_t e=-1);

  /**
   * M503 - Report current settings in RAM
   *
   * Unless specifically disabled, M503 is available even without EEPROM
   */
  void MarlinSettings::report(const bool forReplay) {
    //
    // Announce current units, in case inches are being displayed
    //
    CONFIG_ECHO_HEADING("Linear Units");
    CONFIG_ECHO_START();
    #if ENABLED(INCH_MODE_SUPPORT)
      SERIAL_ECHOPGM("  G2", AS_DIGIT(parser.linear_unit_factor == 1.0), " ;");
    #else
      SERIAL_ECHOPGM("  G21 ;");
    #endif
    gcode.say_units(); // " (in/mm)"

    //
    // M149 Temperature units
    //
    #if ENABLED(TEMPERATURE_UNITS_SUPPORT)
      gcode.M149_report(forReplay);
    #else
      CONFIG_ECHO_HEADING(STR_TEMPERATURE_UNITS);
      CONFIG_ECHO_MSG("  M149 C ; Units in Celsius");
    #endif

    //
    // M200 Volumetric Extrusion
    //
    IF_DISABLED(NO_VOLUMETRICS, gcode.M200_report(forReplay));

    //
    // M92 Steps per Unit
    //
    gcode.M92_report(forReplay);

    //
    // M203 Maximum feedrates (units/s)
    //
    gcode.M203_report(forReplay);

    //
    // M201 Maximum Acceleration (units/s2)
    //
    gcode.M201_report(forReplay);

    //
    // M204 Acceleration (units/s2)
    //
    gcode.M204_report(forReplay);

    //
    // M205 "Advanced" Settings
    //
    gcode.M205_report(forReplay);

    //
    // M206 Home Offset
    //
    TERN_(HAS_M206_COMMAND, gcode.M206_report(forReplay));

    //
    // M218 Hotend offsets
    //
    TERN_(HAS_HOTEND_OFFSET, gcode.M218_report(forReplay));

    //
    // Bed Leveling
    //
    #if HAS_LEVELING

      gcode.M420_report(forReplay);

      TERN_(GLOBAL_MESH_Z_OFFSET, gcode.M424_report(forReplay));

      #if ENABLED(MESH_BED_LEVELING)

        if (leveling_is_valid()) {
          for (uint8_t py = 0; py < GRID_MAX_POINTS_Y; ++py) {
            for (uint8_t px = 0; px < GRID_MAX_POINTS_X; ++px) {
              CONFIG_ECHO_START();
              SERIAL_ECHOLN(F("  G29 S3 I"), px, F(" J"), py, FPSTR(SP_Z_STR), p_float_t(LINEAR_UNIT(bedlevel.z_values[px][py]), 5));
            }
          }
<<<<<<< HEAD
=======
          CONFIG_ECHO_START();
          SERIAL_ECHOLNPGM("  G29 S4 Z", p_float_t(LINEAR_UNIT(bedlevel.z_offset), 5));
>>>>>>> 91401d7e
        }

      #elif ENABLED(AUTO_BED_LEVELING_UBL)

        if (!forReplay) {
          SERIAL_EOL();
          bedlevel.report_state();
          SERIAL_ECHO_MSG("Active Mesh Slot ", bedlevel.storage_slot);
          SERIAL_ECHO_MSG("EEPROM can hold ", calc_num_meshes(), " meshes.\n");
        }

       //bedlevel.report_current_mesh();   // This is too verbose for large meshes. A better (more terse)
                                           // solution needs to be found.

      #elif ENABLED(AUTO_BED_LEVELING_BILINEAR)

        if (leveling_is_valid()) {
          for (uint8_t py = 0; py < GRID_MAX_POINTS_Y; ++py) {
            for (uint8_t px = 0; px < GRID_MAX_POINTS_X; ++px) {
              CONFIG_ECHO_START();
              SERIAL_ECHOLN(F("  G29 W I"), px, F(" J"), py, FPSTR(SP_Z_STR), p_float_t(LINEAR_UNIT(bedlevel.z_values[px][py]), 5));
            }
          }
        }

      #endif

    #endif // HAS_LEVELING

    //
    // X Axis Twist Compensation
    //
    TERN_(X_AXIS_TWIST_COMPENSATION, gcode.M423_report(forReplay));

    //
    // Editable Servo Angles
    //
    TERN_(EDITABLE_SERVO_ANGLES, gcode.M281_report(forReplay));

    //
    // Kinematic Settings
    //
    TERN_(IS_KINEMATIC, gcode.M665_report(forReplay));

    //
    // M666 Endstops Adjustment
    //
    #if ANY(DELTA, HAS_EXTRA_ENDSTOPS)
      gcode.M666_report(forReplay);
    #endif

    //
    // Z Auto-Align
    //
    TERN_(Z_STEPPER_AUTO_ALIGN, gcode.M422_report(forReplay));

    //
    // LCD Preheat Settings
    //
    TERN_(HAS_PREHEAT, gcode.M145_report(forReplay));

    //
    // PID
    //
    TERN_(PIDTEMP,        gcode.M301_report(forReplay));
    TERN_(PIDTEMPBED,     gcode.M304_report(forReplay));
    TERN_(PIDTEMPCHAMBER, gcode.M309_report(forReplay));

    #if HAS_USER_THERMISTORS
      for (uint8_t i = 0; i < USER_THERMISTORS; ++i)
        thermalManager.M305_report(i, forReplay);
    #endif

    //
    // LCD Contrast
    //
    TERN_(HAS_LCD_CONTRAST, gcode.M250_report(forReplay));

    //
    // Display Sleep
    //
    TERN_(HAS_GCODE_M255, gcode.M255_report(forReplay));

    //
    // LCD Brightness
    //
    TERN_(HAS_LCD_BRIGHTNESS, gcode.M256_report(forReplay));

    //
    // Controller Fan
    //
    TERN_(CONTROLLER_FAN_EDITABLE, gcode.M710_report(forReplay));

    //
    // Power-Loss Recovery
    //
    TERN_(POWER_LOSS_RECOVERY, gcode.M413_report(forReplay));

    //
    // Firmware Retraction
    //
    #if ENABLED(FWRETRACT)
      gcode.M207_report(forReplay);
      gcode.M208_report(forReplay);
      TERN_(FWRETRACT_AUTORETRACT, gcode.M209_report(forReplay));
    #endif

    //
    // Probe Offset
    //
    TERN_(HAS_BED_PROBE, gcode.M851_report(forReplay));

    //
    // Bed Skew Correction
    //
    TERN_(SKEW_CORRECTION_GCODE, gcode.M852_report(forReplay));

    #if HAS_TRINAMIC_CONFIG
      //
      // TMC Stepper driver current
      //
      gcode.M906_report(forReplay);

      //
      // TMC Hybrid Threshold
      //
      TERN_(HYBRID_THRESHOLD, gcode.M913_report(forReplay));

      //
      // TMC Sensorless homing thresholds
      //
      TERN_(USE_SENSORLESS, gcode.M914_report(forReplay));
    #endif

    //
    // TMC stepping mode
    //
    TERN_(HAS_STEALTHCHOP, gcode.M569_report(forReplay));

    //
    // Fixed-Time Motion
    //
    TERN_(FT_MOTION, gcode.M493_report(forReplay));

    //
    // Input Shaping
    //
    TERN_(HAS_ZV_SHAPING, gcode.M593_report(forReplay));

    //
    // Linear Advance
    //
    TERN_(LIN_ADVANCE, gcode.M900_report(forReplay));

    //
    // Motor Current (SPI or PWM)
    //
    #if HAS_MOTOR_CURRENT_SPI || HAS_MOTOR_CURRENT_PWM
      gcode.M907_report(forReplay);
    #endif

    //
    // Advanced Pause filament load & unload lengths
    //
    TERN_(ADVANCED_PAUSE_FEATURE, gcode.M603_report(forReplay));

    //
    // Tool-changing Parameters
    //
    E_TERN_(gcode.M217_report(forReplay));

    //
    // Backlash Compensation
    //
    TERN_(BACKLASH_GCODE, gcode.M425_report(forReplay));

    //
    // Filament Runout Sensor
    //
    TERN_(HAS_FILAMENT_SENSOR, gcode.M412_report(forReplay));

    #if HAS_ETHERNET
      CONFIG_ECHO_HEADING("Ethernet");
      if (!forReplay) ETH0_report();
      CONFIG_ECHO_START(); SERIAL_ECHO_SP(2); MAC_report();
      CONFIG_ECHO_START(); SERIAL_ECHO_SP(2); gcode.M552_report();
      CONFIG_ECHO_START(); SERIAL_ECHO_SP(2); gcode.M553_report();
      CONFIG_ECHO_START(); SERIAL_ECHO_SP(2); gcode.M554_report();
    #endif

    TERN_(HAS_MULTI_LANGUAGE, gcode.M414_report(forReplay));

    //
    // Model predictive control
    //
    TERN_(MPCTEMP, gcode.M306_report(forReplay));
  }

#endif // !DISABLE_M503

#pragma pack(pop)<|MERGE_RESOLUTION|>--- conflicted
+++ resolved
@@ -3706,11 +3706,6 @@
               SERIAL_ECHOLN(F("  G29 S3 I"), px, F(" J"), py, FPSTR(SP_Z_STR), p_float_t(LINEAR_UNIT(bedlevel.z_values[px][py]), 5));
             }
           }
-<<<<<<< HEAD
-=======
-          CONFIG_ECHO_START();
-          SERIAL_ECHOLNPGM("  G29 S4 Z", p_float_t(LINEAR_UNIT(bedlevel.z_offset), 5));
->>>>>>> 91401d7e
         }
 
       #elif ENABLED(AUTO_BED_LEVELING_UBL)
