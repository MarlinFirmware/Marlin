/**
 * Marlin 3D Printer Firmware
 * Copyright (c) 2020 MarlinFirmware [https://github.com/MarlinFirmware/Marlin]
 *
 * Based on Sprinter and grbl.
 * Copyright (c) 2011 Camiel Gubbels / Erik van der Zalm
 *
 * This program is free software: you can redistribute it and/or modify
 * it under the terms of the GNU General Public License as published by
 * the Free Software Foundation, either version 3 of the License, or
 * (at your option) any later version.
 *
 * This program is distributed in the hope that it will be useful,
 * but WITHOUT ANY WARRANTY; without even the implied warranty of
 * MERCHANTABILITY or FITNESS FOR A PARTICULAR PURPOSE.  See the
 * GNU General Public License for more details.
 *
 * You should have received a copy of the GNU General Public License
 * along with this program.  If not, see <https://www.gnu.org/licenses/>.
 *
 */
#pragma once

/**
 * planner.h
 *
 * Buffer movement commands and manage the acceleration profile plan
 *
 * Derived from Grbl
 * Copyright (c) 2009-2011 Simen Svale Skogsrud
 */

#include "../MarlinCore.h"

#if ENABLED(JD_HANDLE_SMALL_SEGMENTS)
  // Enable this option for perfect accuracy but maximum
  // computation. Should be fine on ARM processors.
  //#define JD_USE_MATH_ACOS

  // Disable this option to save 120 bytes of PROGMEM,
  // but incur increased computation and a reduction
  // in accuracy.
  #define JD_USE_LOOKUP_TABLE
#endif

#include "motion.h"
#include "../gcode/queue.h"

#if ENABLED(DELTA)
  #include "delta.h"
#elif ENABLED(POLARGRAPH)
  #include "polargraph.h"
#endif

#if ABL_PLANAR
  #include "../libs/vector_3.h" // for matrix_3x3
#endif

#if ENABLED(FWRETRACT)
  #include "../feature/fwretract.h"
#endif

#if ENABLED(MIXING_EXTRUDER)
  #include "../feature/mixing.h"
#endif

#if HAS_CUTTER
  #include "../feature/spindle_laser_types.h"
#endif

#if ENABLED(DIRECT_STEPPING)
  #include "../feature/direct_stepping.h"
#endif

#if ENABLED(EXTERNAL_CLOSED_LOOP_CONTROLLER)
  #include "../feature/closedloop.h"
#endif

// Feedrate for manual moves
#ifdef MANUAL_FEEDRATE
  constexpr xyze_feedrate_t _mf = MANUAL_FEEDRATE,
           manual_feedrate_mm_s = LOGICAL_AXIS_ARRAY(_mf.e / 60.0f,
                                                     _mf.x / 60.0f, _mf.y / 60.0f, _mf.z / 60.0f,
                                                     _mf.i / 60.0f, _mf.j / 60.0f, _mf.k / 60.0f,
                                                     _mf.u / 60.0f, _mf.v / 60.0f, _mf.w / 60.0f);
#endif

#if IS_KINEMATIC && HAS_JUNCTION_DEVIATION
  #define HAS_DIST_MM_ARG 1
#endif

/**
 * Planner block flags as boolean bit fields
 */
enum BlockFlagBit {
  // Recalculate trapezoids on entry junction. For optimization.
  BLOCK_BIT_RECALCULATE,

  // Nominal speed always reached.
  // i.e., The segment is long enough, so the nominal speed is reachable if accelerating
  // from a safe speed (in consideration of jerking from zero speed).
  BLOCK_BIT_NOMINAL_LENGTH,

  // The block is segment 2+ of a longer move
  BLOCK_BIT_CONTINUED,

  // Sync the stepper counts from the block
  BLOCK_BIT_SYNC_POSITION

  // Direct stepping page
  OPTARG(DIRECT_STEPPING, BLOCK_BIT_PAGE)


  // Sync the fan speeds from the block
  OPTARG(LASER_SYNCHRONOUS_M106_M107, BLOCK_BIT_SYNC_FANS)

  // Sync laser power from a queued block
  OPTARG(LASER_POWER_SYNC, BLOCK_BIT_LASER_PWR)
};

/**
 * Planner block flags as boolean bit fields
 */
typedef struct {
  union {
    uint8_t bits;

    struct {
      bool recalculate:1;

      bool nominal_length:1;

      bool continued:1;

      bool sync_position:1;

      #if ENABLED(DIRECT_STEPPING)
        bool page:1;
      #endif

      #if ENABLED(LASER_SYNCHRONOUS_M106_M107)
        bool sync_fans:1;
      #endif

      #if ENABLED(LASER_POWER_SYNC)
        bool sync_laser_pwr:1;
      #endif
    };
  };

  void clear() volatile { bits = 0; }
  void apply(const uint8_t f) volatile { bits |= f; }
  void apply(const BlockFlagBit b) volatile { SBI(bits, b); }
  void reset(const BlockFlagBit b) volatile { bits = _BV(b); }
  void set_nominal(const bool n) volatile { recalculate = true; if (n) nominal_length = true; }

} block_flags_t;

#if ENABLED(LASER_FEATURE)

  typedef struct {
    bool isEnabled:1;                                 // Set to engage the inline laser power output.
    bool dir:1;
    bool isPowered:1;                                 // Set on any parsed G1, G2, G3, or G5 powered move, cleared on G0 and G28.
    bool isSyncPower:1;                               // Set on a M3 sync based set laser power, used to determine active trap power
    bool Reserved:4;
  } power_status_t;

  typedef struct {
    power_status_t status;                            // See planner settings for meaning
    uint8_t power;                                    // Ditto; When in trapezoid mode this is nominal power

    #if ENABLED(LASER_POWER_TRAP)
      float trap_ramp_active_pwr;                     // Laser power level during active trapezoid smoothing
      float trap_ramp_entry_incr;                     // Acceleration per step laser power increment (trap entry)
      float trap_ramp_exit_decr;                      // Deceleration per step laser power decrement (trap exit)
    #endif
  } block_laser_t;

#endif

/**
 * struct block_t
 *
 * A single entry in the planner buffer.
 * Tracks linear movement over multiple axes.
 *
 * The "nominal" values are as-specified by G-code, and
 * may never actually be reached due to acceleration limits.
 */
typedef struct block_t {

  volatile block_flags_t flag;              // Block flags

  volatile bool is_fan_sync() { return TERN0(LASER_SYNCHRONOUS_M106_M107, flag.sync_fans); }
  volatile bool is_pwr_sync() { return TERN0(LASER_POWER_SYNC, flag.sync_laser_pwr); }
  volatile bool is_sync() { return flag.sync_position || is_fan_sync() || is_pwr_sync(); }
  volatile bool is_page() { return TERN0(DIRECT_STEPPING, flag.page); }
  volatile bool is_move() { return !(is_sync() || is_page()); }

  // Fields used by the motion planner to manage acceleration
  float nominal_speed_sqr,                  // The nominal speed for this block in (mm/sec)^2
        entry_speed_sqr,                    // Entry speed at previous-current junction in (mm/sec)^2
        max_entry_speed_sqr,                // Maximum allowable junction entry speed in (mm/sec)^2
        millimeters,                        // The total travel of this block in mm
        acceleration;                       // acceleration mm/sec^2

  union {
    abce_ulong_t steps;                     // Step count along each axis
    abce_long_t position;                   // New position to force when this sync block is executed
  };
  uint32_t step_event_count;                // The number of step events required to complete this block

  #if HAS_MULTI_EXTRUDER
    uint8_t extruder;                       // The extruder to move (if E move)
  #else
    static constexpr uint8_t extruder = 0;
  #endif

  #if ENABLED(MIXING_EXTRUDER)
    mixer_comp_t b_color[MIXING_STEPPERS];  // Normalized color for the mixing steppers
  #endif

  // Settings for the trapezoid generator
  uint32_t accelerate_until,                // The index of the step event on which to stop acceleration
           decelerate_after;                // The index of the step event on which to start decelerating

  #if ENABLED(S_CURVE_ACCELERATION)
    uint32_t cruise_rate,                   // The actual cruise rate to use, between end of the acceleration phase and start of deceleration phase
             acceleration_time,             // Acceleration time and deceleration time in STEP timer counts
             deceleration_time,
             acceleration_time_inverse,     // Inverse of acceleration and deceleration periods, expressed as integer. Scale depends on CPU being used
             deceleration_time_inverse;
  #else
    uint32_t acceleration_rate;             // The acceleration rate used for acceleration calculation
  #endif

  axis_bits_t direction_bits;               // The direction bit set for this block (refers to *_DIRECTION_BIT in config.h)

  // Advance extrusion
  #if ENABLED(LIN_ADVANCE)
    bool use_advance_lead;
    uint16_t advance_speed,                 // STEP timer value for extruder speed offset ISR
             max_adv_steps,                 // max. advance steps to get cruising speed pressure (not always nominal_speed!)
             final_adv_steps;               // advance steps due to exit speed
    float e_D_ratio;
  #endif

  uint32_t nominal_rate,                    // The nominal step rate for this block in step_events/sec
           initial_rate,                    // The jerk-adjusted step rate at start of block
           final_rate,                      // The minimal rate at exit
           acceleration_steps_per_s2;       // acceleration steps/sec^2

  #if ENABLED(DIRECT_STEPPING)
    page_idx_t page_idx;                    // Page index used for direct stepping
  #endif

  #if HAS_CUTTER
    cutter_power_t cutter_power;            // Power level for Spindle, Laser, etc.
  #endif

  #if HAS_FAN
    uint8_t fan_speed[FAN_COUNT];
  #endif

  #if ENABLED(BARICUDA)
    uint8_t valve_pressure, e_to_p_pressure;
  #endif

  #if HAS_WIRED_LCD
    uint32_t segment_time_us;
  #endif

  #if ENABLED(POWER_LOSS_RECOVERY)
    uint32_t sdpos;
    xyze_pos_t start_position;
  #endif

  #if ENABLED(LASER_FEATURE)
    block_laser_t laser;
  #endif

} block_t;

#if ANY(LIN_ADVANCE, SCARA_FEEDRATE_SCALING, GRADIENT_MIX, LCD_SHOW_E_TOTAL, POWER_LOSS_RECOVERY)
  #define HAS_POSITION_FLOAT 1
#endif

#define BLOCK_MOD(n) ((n)&(BLOCK_BUFFER_SIZE-1))

#if ENABLED(LASER_FEATURE)
  typedef struct {
    /**
     * Laser status flags
     */
    power_status_t status;
    /**
     * Laser power: 0 or 255 in case of PWM-less laser,
     * or the OCR (oscillator count register) value;
     * Using OCR instead of raw power, because it avoids
     * floating point operations during the move loop.
     */
    volatile uint8_t power;
  } laser_state_t;
#endif

typedef struct {
   uint32_t max_acceleration_mm_per_s2[DISTINCT_AXES], // (mm/s^2) M201 XYZE
            min_segment_time_us;                // (µs) M205 B
      float axis_steps_per_mm[DISTINCT_AXES];   // (steps) M92 XYZE - Steps per millimeter
 feedRate_t max_feedrate_mm_s[DISTINCT_AXES];   // (mm/s) M203 XYZE - Max speeds
      float acceleration,                       // (mm/s^2) M204 S - Normal acceleration. DEFAULT ACCELERATION for all printing moves.
            retract_acceleration,               // (mm/s^2) M204 R - Retract acceleration. Filament pull-back and push-forward while standing still in the other axes
            travel_acceleration;                // (mm/s^2) M204 T - Travel acceleration. DEFAULT ACCELERATION for all NON printing moves.
 feedRate_t min_feedrate_mm_s,                  // (mm/s) M205 S - Minimum linear feedrate
            min_travel_feedrate_mm_s;           // (mm/s) M205 T - Minimum travel feedrate
} planner_settings_t;

#if ENABLED(IMPROVE_HOMING_RELIABILITY)
  struct motion_state_t {
    TERN(DELTA, xyz_ulong_t, xy_ulong_t) acceleration;
    #if HAS_CLASSIC_JERK
      TERN(DELTA, xyz_float_t, xy_float_t) jerk_state;
    #endif
  };
#endif

#if DISABLED(SKEW_CORRECTION)
  #define XY_SKEW_FACTOR 0
  #define XZ_SKEW_FACTOR 0
  #define YZ_SKEW_FACTOR 0
#endif

typedef struct {
  #if ENABLED(SKEW_CORRECTION_GCODE)
    float xy;
    #if ENABLED(SKEW_CORRECTION_FOR_Z)
      float xz, yz;
    #else
      const float xz = XZ_SKEW_FACTOR, yz = YZ_SKEW_FACTOR;
    #endif
  #else
    const float xy = XY_SKEW_FACTOR,
                xz = XZ_SKEW_FACTOR, yz = YZ_SKEW_FACTOR;
  #endif
} skew_factor_t;

#if ENABLED(DISABLE_INACTIVE_EXTRUDER)
  typedef IF<(BLOCK_BUFFER_SIZE > 64), uint16_t, uint8_t>::type last_move_t;
#endif

#if ENABLED(ARC_SUPPORT)
  #define HINTS_CURVE_RADIUS
  #define HINTS_SAFE_EXIT_SPEED
#endif

struct PlannerHints {
  float millimeters = 0.0;            // Move Length, if known, else 0.
  #if ENABLED(SCARA_FEEDRATE_SCALING)
    float inv_duration = 0.0;         // Reciprocal of the move duration, if known
  #endif
  #if ENABLED(HINTS_CURVE_RADIUS)
    float curve_radius = 0.0;         // Radius of curvature of the motion path - to calculate cornering speed
  #else
    static constexpr float curve_radius = 0.0;
  #endif
  #if ENABLED(HINTS_SAFE_EXIT_SPEED)
    float safe_exit_speed_sqr = 0.0;  // Square of the speed considered "safe" at the end of the segment
                                      // i.e., at or below the exit speed of the segment that the planner
                                      // would calculate if it knew the as-yet-unbuffered path
  #endif
};

class Planner {
  public:

    /**
     * The move buffer, calculated in stepper steps
     *
     * block_buffer is a ring buffer...
     *
     *             head,tail : indexes for write,read
     *            head==tail : the buffer is empty
     *            head!=tail : blocks are in the buffer
     *   head==(tail-1)%size : the buffer is full
     *
     *  Writer of head is Planner::buffer_segment().
     *  Reader of tail is Stepper::isr(). Always consider tail busy / read-only
     */
    static block_t block_buffer[BLOCK_BUFFER_SIZE];
    static volatile uint8_t block_buffer_head,      // Index of the next block to be pushed
                            block_buffer_nonbusy,   // Index of the first non busy block
                            block_buffer_planned,   // Index of the optimally planned block
                            block_buffer_tail;      // Index of the busy block, if any
    static uint16_t cleaning_buffer_counter;        // A counter to disable queuing of blocks
    static uint8_t delay_before_delivering;         // This counter delays delivery of blocks when queue becomes empty to allow the opportunity of merging blocks


    #if ENABLED(DISTINCT_E_FACTORS)
      static uint8_t last_extruder;                 // Respond to extruder change
    #endif

    #if ENABLED(DIRECT_STEPPING)
      static uint32_t last_page_step_rate;          // Last page step rate given
      static xyze_bool_t last_page_dir;             // Last page direction given
    #endif

    #if HAS_EXTRUDERS
      static int16_t flow_percentage[EXTRUDERS];    // Extrusion factor for each extruder
      static float e_factor[EXTRUDERS];             // The flow percentage and volumetric multiplier combine to scale E movement
    #endif

    #if DISABLED(NO_VOLUMETRICS)
      static float filament_size[EXTRUDERS],          // diameter of filament (in millimeters), typically around 1.75 or 2.85, 0 disables the volumetric calculations for the extruder
                   volumetric_area_nominal,           // Nominal cross-sectional area
                   volumetric_multiplier[EXTRUDERS];  // Reciprocal of cross-sectional area of filament (in mm^2). Pre-calculated to reduce computation in the planner
                                                      // May be auto-adjusted by a filament width sensor
    #endif

    #if ENABLED(VOLUMETRIC_EXTRUDER_LIMIT)
      static float volumetric_extruder_limit[EXTRUDERS],          // Maximum mm^3/sec the extruder can handle
                   volumetric_extruder_feedrate_limit[EXTRUDERS]; // Feedrate limit (mm/s) calculated from volume limit
    #endif

    static planner_settings_t settings;

    #if ENABLED(LASER_FEATURE)
      static laser_state_t laser_inline;
    #endif

    static uint32_t max_acceleration_steps_per_s2[DISTINCT_AXES]; // (steps/s^2) Derived from mm_per_s2
    static float mm_per_step[DISTINCT_AXES];          // Millimeters per step

    #if HAS_JUNCTION_DEVIATION
      static float junction_deviation_mm;             // (mm) M205 J
      #if HAS_LINEAR_E_JERK
        static float max_e_jerk[DISTINCT_E];          // Calculated from junction_deviation_mm
      #endif
    #endif

    #if HAS_CLASSIC_JERK
      // (mm/s^2) M205 XYZ(E) - The largest speed change requiring no acceleration.
      static TERN(HAS_LINEAR_E_JERK, xyz_pos_t, xyze_pos_t) max_jerk;
    #endif

    #if HAS_LEVELING
      static bool leveling_active;          // Flag that bed leveling is enabled
      #if ABL_PLANAR
        static matrix_3x3 bed_level_matrix; // Transform to compensate for bed level
      #endif
      #if ENABLED(ENABLE_LEVELING_FADE_HEIGHT)
        static float z_fade_height, inverse_z_fade_height;
      #endif
    #else
      static constexpr bool leveling_active = false;
    #endif

    #if ENABLED(LIN_ADVANCE)
      static float extruder_advance_K[EXTRUDERS];
    #endif

    /**
     * The current position of the tool in absolute steps
     * Recalculated if any axis_steps_per_mm are changed by G-code
     */
    static xyze_long_t position;

    #if HAS_POSITION_FLOAT
      static xyze_pos_t position_float;
    #endif

    #if IS_KINEMATIC
      static xyze_pos_t position_cart;
    #endif

    static skew_factor_t skew_factor;

    #if ENABLED(SD_ABORT_ON_ENDSTOP_HIT)
      static bool abort_on_endstop_hit;
    #endif
    #ifdef XY_FREQUENCY_LIMIT
      static int8_t xy_freq_limit_hz;         // Minimum XY frequency setting
      static float xy_freq_min_speed_factor;  // Minimum speed factor setting
      static int32_t xy_freq_min_interval_us; // Minimum segment time based on xy_freq_limit_hz
      static void refresh_frequency_limit() {
        //xy_freq_min_interval_us = xy_freq_limit_hz ?: LROUND(1000000.0f / xy_freq_limit_hz);
        if (xy_freq_limit_hz)
          xy_freq_min_interval_us = LROUND(1000000.0f / xy_freq_limit_hz);
      }
      static void set_min_speed_factor_u8(const uint8_t v255) {
        xy_freq_min_speed_factor = float(ui8_to_percent(v255)) / 100;
      }
      static void set_frequency_limit(const uint8_t hz) {
        xy_freq_limit_hz = constrain(hz, 0, 100);
        refresh_frequency_limit();
      }
    #endif

  private:

    /**
     * Speed of previous path line segment
     */
    static xyze_float_t previous_speed;

    /**
     * Nominal speed of previous path line segment (mm/s)^2
     */
    static float previous_nominal_speed_sqr;

    /**
     * Limit where 64bit math is necessary for acceleration calculation
     */
    static uint32_t acceleration_long_cutoff;

    #if ENABLED(ENABLE_LEVELING_FADE_HEIGHT)
      static float last_fade_z;
    #endif

    #if ENABLED(DISABLE_INACTIVE_EXTRUDER)
      // Counters to manage disabling inactive extruder steppers
      static last_move_t g_uc_extruder_last_move[E_STEPPERS];
    #endif

    #if HAS_WIRED_LCD
      volatile static uint32_t block_buffer_runtime_us; // Theoretical block buffer runtime in µs
    #endif

  public:

    /**
     * Instance Methods
     */

    Planner();

    void init();

    /**
     * Static (class) Methods
     */

    // Recalculate steps/s^2 accelerations based on mm/s^2 settings
    static void refresh_acceleration_rates();

    /**
     * Recalculate 'position' and 'mm_per_step'.
     * Must be called whenever settings.axis_steps_per_mm changes!
     */
    static void refresh_positioning();

    // For an axis set the Maximum Acceleration in mm/s^2
    static void set_max_acceleration(const AxisEnum axis, float inMaxAccelMMS2);

    // For an axis set the Maximum Feedrate in mm/s
    static void set_max_feedrate(const AxisEnum axis, float inMaxFeedrateMMS);

    // For an axis set the Maximum Jerk (instant change) in mm/s
    #if HAS_CLASSIC_JERK
      static void set_max_jerk(const AxisEnum axis, float inMaxJerkMMS);
    #else
      static void set_max_jerk(const AxisEnum, const_float_t) {}
    #endif

    #if HAS_EXTRUDERS
      FORCE_INLINE static void refresh_e_factor(const uint8_t e) {
        e_factor[e] = flow_percentage[e] * 0.01f * TERN(NO_VOLUMETRICS, 1.0f, volumetric_multiplier[e]);
      }

      static void set_flow(const uint8_t e, const int16_t flow) {
        flow_percentage[e] = flow;
        refresh_e_factor(e);
      }

    #endif

    // Manage fans, paste pressure, etc.
    static void check_axes_activity();

    // Apply fan speeds
    #if HAS_FAN
      static void sync_fan_speeds(uint8_t (&fan_speed)[FAN_COUNT]);
      #if FAN_KICKSTART_TIME
        static void kickstart_fan(uint8_t (&fan_speed)[FAN_COUNT], const millis_t &ms, const uint8_t f);
      #else
        FORCE_INLINE static void kickstart_fan(uint8_t (&)[FAN_COUNT], const millis_t &, const uint8_t) {}
      #endif
    #endif

    #if ENABLED(FILAMENT_WIDTH_SENSOR)
      void apply_filament_width_sensor(const int8_t encoded_ratio);

      static float volumetric_percent(const bool vol) {
        return 100.0f * (vol
            ? volumetric_area_nominal / volumetric_multiplier[FILAMENT_SENSOR_EXTRUDER_NUM]
            : volumetric_multiplier[FILAMENT_SENSOR_EXTRUDER_NUM]
        );
      }
    #endif

    #if ENABLED(IMPROVE_HOMING_RELIABILITY)
      void enable_stall_prevention(const bool onoff);
    #endif

    #if DISABLED(NO_VOLUMETRICS)

      // Update multipliers based on new diameter measurements
      static void calculate_volumetric_multipliers();

      #if ENABLED(VOLUMETRIC_EXTRUDER_LIMIT)
        // Update pre calculated extruder feedrate limits based on volumetric values
        static void calculate_volumetric_extruder_limit(const uint8_t e);
        static void calculate_volumetric_extruder_limits();
      #endif

      FORCE_INLINE static void set_filament_size(const uint8_t e, const_float_t v) {
        filament_size[e] = v;
        if (v > 0) volumetric_area_nominal = CIRCLE_AREA(v * 0.5); //TODO: should it be per extruder
        // make sure all extruders have some sane value for the filament size
        LOOP_L_N(i, COUNT(filament_size))
          if (!filament_size[i]) filament_size[i] = DEFAULT_NOMINAL_FILAMENT_DIA;
      }

    #endif

    #if ENABLED(VOLUMETRIC_EXTRUDER_LIMIT)
      FORCE_INLINE static void set_volumetric_extruder_limit(const uint8_t e, const_float_t v) {
        volumetric_extruder_limit[e] = v;
        calculate_volumetric_extruder_limit(e);
      }
    #endif

    #if ENABLED(ENABLE_LEVELING_FADE_HEIGHT)

      /**
       * Get the Z leveling fade factor based on the given Z height,
       * re-calculating only when needed.
       *
       *  Returns 1.0 if planner.z_fade_height is 0.0.
       *  Returns 0.0 if Z is past the specified 'Fade Height'.
       */
      static float fade_scaling_factor_for_z(const_float_t rz) {
        static float z_fade_factor = 1;
        if (!z_fade_height || rz <= 0) return 1;
        if (rz >= z_fade_height) return 0;
        if (last_fade_z != rz) {
          last_fade_z = rz;
          z_fade_factor = 1 - rz * inverse_z_fade_height;
        }
        return z_fade_factor;
      }

      FORCE_INLINE static void force_fade_recalc() { last_fade_z = -999.999f; }

      FORCE_INLINE static void set_z_fade_height(const_float_t zfh) {
        z_fade_height = zfh > 0 ? zfh : 0;
        inverse_z_fade_height = RECIPROCAL(z_fade_height);
        force_fade_recalc();
      }

      FORCE_INLINE static bool leveling_active_at_z(const_float_t rz) {
        return !z_fade_height || rz < z_fade_height;
      }

    #else

      FORCE_INLINE static float fade_scaling_factor_for_z(const_float_t) { return 1; }

      FORCE_INLINE static bool leveling_active_at_z(const_float_t) { return true; }

    #endif

    #if ENABLED(SKEW_CORRECTION)

      FORCE_INLINE static void skew(float &cx, float &cy, const_float_t cz) {
        if (COORDINATE_OKAY(cx, X_MIN_POS + 1, X_MAX_POS) && COORDINATE_OKAY(cy, Y_MIN_POS + 1, Y_MAX_POS)) {
          const float sx = cx - cy * skew_factor.xy - cz * (skew_factor.xz - (skew_factor.xy * skew_factor.yz)),
                      sy = cy - cz * skew_factor.yz;
          if (COORDINATE_OKAY(sx, X_MIN_POS, X_MAX_POS) && COORDINATE_OKAY(sy, Y_MIN_POS, Y_MAX_POS)) {
            cx = sx; cy = sy;
          }
        }
      }
      FORCE_INLINE static void skew(xyz_pos_t &raw) { skew(raw.x, raw.y, raw.z); }

      FORCE_INLINE static void unskew(float &cx, float &cy, const_float_t cz) {
        if (COORDINATE_OKAY(cx, X_MIN_POS, X_MAX_POS) && COORDINATE_OKAY(cy, Y_MIN_POS, Y_MAX_POS)) {
          const float sx = cx + cy * skew_factor.xy + cz * skew_factor.xz,
                      sy = cy + cz * skew_factor.yz;
          if (COORDINATE_OKAY(sx, X_MIN_POS, X_MAX_POS) && COORDINATE_OKAY(sy, Y_MIN_POS, Y_MAX_POS)) {
            cx = sx; cy = sy;
          }
        }
      }
      FORCE_INLINE static void unskew(xyz_pos_t &raw) { unskew(raw.x, raw.y, raw.z); }

    #endif // SKEW_CORRECTION

    #if HAS_LEVELING
      /**
       * Apply leveling to transform a cartesian position
       * as it will be given to the planner and steppers.
       */
      static void apply_leveling(xyz_pos_t &raw);
      static void unapply_leveling(xyz_pos_t &raw);
      FORCE_INLINE static void force_unapply_leveling(xyz_pos_t &raw) {
        leveling_active = true;
        unapply_leveling(raw);
        leveling_active = false;
      }
    #else
      FORCE_INLINE static void apply_leveling(xyz_pos_t&) {}
      FORCE_INLINE static void unapply_leveling(xyz_pos_t&) {}
    #endif

    #if ENABLED(FWRETRACT)
      static void apply_retract(float &rz, float &e);
      FORCE_INLINE static void apply_retract(xyze_pos_t &raw) { apply_retract(raw.z, raw.e); }
      static void unapply_retract(float &rz, float &e);
      FORCE_INLINE static void unapply_retract(xyze_pos_t &raw) { unapply_retract(raw.z, raw.e); }
    #endif

    #if HAS_POSITION_MODIFIERS
      FORCE_INLINE static void apply_modifiers(xyze_pos_t &pos, bool leveling=ENABLED(PLANNER_LEVELING)) {
        TERN_(SKEW_CORRECTION, skew(pos));
        if (leveling) apply_leveling(pos);
        TERN_(FWRETRACT, apply_retract(pos));
      }

      FORCE_INLINE static void unapply_modifiers(xyze_pos_t &pos, bool leveling=ENABLED(PLANNER_LEVELING)) {
        TERN_(FWRETRACT, unapply_retract(pos));
        if (leveling) unapply_leveling(pos);
        TERN_(SKEW_CORRECTION, unskew(pos));
      }
    #endif // HAS_POSITION_MODIFIERS

    // Number of moves currently in the planner including the busy block, if any
    FORCE_INLINE static uint8_t movesplanned() { return BLOCK_MOD(block_buffer_head - block_buffer_tail); }

    // Number of nonbusy moves currently in the planner
    FORCE_INLINE static uint8_t nonbusy_movesplanned() { return BLOCK_MOD(block_buffer_head - block_buffer_nonbusy); }

    // Remove all blocks from the buffer
    FORCE_INLINE static void clear_block_buffer() { block_buffer_nonbusy = block_buffer_planned = block_buffer_head = block_buffer_tail = 0; }

    // Check if movement queue is full
    FORCE_INLINE static bool is_full() { return block_buffer_tail == next_block_index(block_buffer_head); }

    // Get count of movement slots free
    FORCE_INLINE static uint8_t moves_free() { return BLOCK_BUFFER_SIZE - 1 - movesplanned(); }

    /**
     * Planner::get_next_free_block
     *
     * - Get the next head indices (passed by reference)
     * - Wait for the number of spaces to open up in the planner
     * - Return the first head block
     */
    FORCE_INLINE static block_t* get_next_free_block(uint8_t &next_buffer_head, const uint8_t count=1) {

      // Wait until there are enough slots free
      while (moves_free() < count) { idle(); }

      // Return the first available block
      next_buffer_head = next_block_index(block_buffer_head);
      return &block_buffer[block_buffer_head];
    }

    /**
     * Planner::_buffer_steps
     *
     * Add a new linear movement to the buffer (in terms of steps).
     *
     *  target      - target position in steps units
     *  fr_mm_s     - (target) speed of the move
     *  extruder    - target extruder
     *  hints       - optional parameters to aid planner's calculations
     *
     * Returns true if movement was buffered, false otherwise
     */
    static bool _buffer_steps(const xyze_long_t &target
      OPTARG(HAS_POSITION_FLOAT, const xyze_pos_t &target_float)
      OPTARG(HAS_DIST_MM_ARG, const xyze_float_t &cart_dist_mm)
      , feedRate_t fr_mm_s, const uint8_t extruder, const PlannerHints &hints
    );

    /**
     * @brief Populate a block in preparation for insertion
     * @details Populate the fields of a new linear movement block
     *          that will be added to the queue and processed soon
     *          by the Stepper ISR.
     *
<<<<<<< HEAD
     *  target      - target position in steps units
     *  fr_mm_s     - (target) speed of the move
     *  extruder    - target extruder
     *  hints       - optional parameters to aid planner's calculations
=======
     * @param block         A block to populate
     * @param target        Target position in steps units
     * @param target_float  Target position in native mm
     * @param cart_dist_mm  The pre-calculated move lengths for all axes, in mm
     * @param fr_mm_s       (target) speed of the move
     * @param extruder      target extruder
     * @param millimeters   A pre-calculated linear distance for the move, in mm,
     *                      or 0.0 to have the distance calculated here.
>>>>>>> abe13919
     *
     * @return  true if movement is acceptable, false otherwise
     */
    static bool _populate_block(block_t * const block, const xyze_long_t &target
      OPTARG(HAS_POSITION_FLOAT, const xyze_pos_t &target_float)
      OPTARG(HAS_DIST_MM_ARG, const xyze_float_t &cart_dist_mm)
      , feedRate_t fr_mm_s, const uint8_t extruder, const PlannerHints &hints
    );

    /**
     * Planner::buffer_sync_block
     * Add a block to the buffer that just updates the position
     * @param sync_flag sets a condition bit to process additional items
     * such as sync fan pwm or sync M3/M4 laser power into a queued block
     */
      static void buffer_sync_block(const BlockFlagBit flag=BLOCK_BIT_SYNC_POSITION);

  #if IS_KINEMATIC
    private:

      // Allow do_homing_move to access internal functions, such as buffer_segment.
      friend void do_homing_move(const AxisEnum, const float, const feedRate_t, const bool);
  #endif

    /**
     * Planner::buffer_segment
     *
     * Add a new linear movement to the buffer in axis units.
     *
     * Leveling and kinematics should be applied ahead of calling this.
     *
     *  a,b,c,e     - target positions in mm and/or degrees
     *  fr_mm_s     - (target) speed of the move
     *  extruder    - target extruder
     *  hints       - optional parameters to aid planner's calculations
     */
    static bool buffer_segment(const abce_pos_t &abce
      OPTARG(HAS_DIST_MM_ARG, const xyze_float_t &cart_dist_mm)
      , const_feedRate_t fr_mm_s, const uint8_t extruder=active_extruder
      , const PlannerHints &hints = PlannerHints()
    );

  public:

    /**
     * Add a new linear movement to the buffer.
     * The target is cartesian. It's translated to
     * delta/scara if needed.
     *
     *  cart         - target position in mm or degrees
     *  fr_mm_s      - (target) speed of the move (mm/s)
     *  extruder     - target extruder
     *  hints        - optional parameters to aid planner's calculations
     */
    static bool buffer_line(const xyze_pos_t &cart, const_feedRate_t fr_mm_s,
      const uint8_t extruder=active_extruder, const PlannerHints &hints=PlannerHints()
    );

    #if ENABLED(DIRECT_STEPPING)
      static void buffer_page(const page_idx_t page_idx, const uint8_t extruder, const uint16_t num_steps);
    #endif

    /**
     * Set the planner.position and individual stepper positions.
     * Used by G92, G28, G29, and other procedures.
     *
     * The supplied position is in the cartesian coordinate space and is
     * translated in to machine space as needed. Modifiers such as leveling
     * and skew are also applied.
     *
     * Multiplies by axis_steps_per_mm[] and does necessary conversion
     * for COREXY / COREXZ / COREYZ to set the corresponding stepper positions.
     *
     * Clears previous speed values.
     */
    static void set_position_mm(const xyze_pos_t &xyze);

    #if HAS_EXTRUDERS
      static void set_e_position_mm(const_float_t e);
    #endif

    /**
     * Set the planner.position and individual stepper positions.
     *
     * The supplied position is in machine space, and no additional
     * conversions are applied.
     */
    static void set_machine_position_mm(const abce_pos_t &abce);

    /**
     * Get an axis position according to stepper position(s)
     * For CORE machines apply translation from ABC to XYZ.
     */
    static float get_axis_position_mm(const AxisEnum axis);

    static abce_pos_t get_axis_positions_mm() {
      const abce_pos_t out = LOGICAL_AXIS_ARRAY(
        get_axis_position_mm(E_AXIS),
        get_axis_position_mm(A_AXIS), get_axis_position_mm(B_AXIS), get_axis_position_mm(C_AXIS),
        get_axis_position_mm(I_AXIS), get_axis_position_mm(J_AXIS), get_axis_position_mm(K_AXIS),
        get_axis_position_mm(U_AXIS), get_axis_position_mm(V_AXIS), get_axis_position_mm(W_AXIS)
      );
      return out;
    }

    // SCARA AB axes are in degrees, not mm
    #if IS_SCARA
      FORCE_INLINE static float get_axis_position_degrees(const AxisEnum axis) { return get_axis_position_mm(axis); }
    #endif

    // Called to force a quick stop of the machine (for example, when
    // a Full Shutdown is required, or when endstops are hit)
    static void quick_stop();

    #if ENABLED(REALTIME_REPORTING_COMMANDS)
      // Force a quick pause of the machine (e.g., when a pause is required in the middle of move).
      // NOTE: Hard-stops will lose steps so encoders are highly recommended if using these!
      static void quick_pause();
      static void quick_resume();
    #endif

    // Called when an endstop is triggered. Causes the machine to stop immediately
    static void endstop_triggered(const AxisEnum axis);

    // Triggered position of an axis in mm (not core-savvy)
    static float triggered_position_mm(const AxisEnum axis);

    // Blocks are queued, or we're running out moves, or the closed loop controller is waiting
    static bool busy() {
      return (has_blocks_queued() || cleaning_buffer_counter
          || TERN0(EXTERNAL_CLOSED_LOOP_CONTROLLER, CLOSED_LOOP_WAITING())
      );
    }

    // Block until all buffered steps are executed / cleaned
    static void synchronize();

    // Wait for moves to finish and disable all steppers
    static void finish_and_disable();

    // Periodic handler to manage the cleaning buffer counter
    // Called from the Temperature ISR at ~1kHz
    static void isr() { if (cleaning_buffer_counter) --cleaning_buffer_counter; }

    /**
     * Does the buffer have any blocks queued?
     */
    FORCE_INLINE static bool has_blocks_queued() { return (block_buffer_head != block_buffer_tail); }

    /**
     * Get the current block for processing
     * and mark the block as busy.
     * Return nullptr if the buffer is empty
     * or if there is a first-block delay.
     *
     * WARNING: Called from Stepper ISR context!
     */
    static block_t* get_current_block();

    /**
     * "Release" the current block so its slot can be reused.
     * Called when the current block is no longer needed.
     */
    FORCE_INLINE static void release_current_block() {
      if (has_blocks_queued())
        block_buffer_tail = next_block_index(block_buffer_tail);
    }

    #if HAS_WIRED_LCD
      static uint16_t block_buffer_runtime();
      static void clear_block_buffer_runtime();
    #endif

    #if ENABLED(AUTOTEMP)
      static celsius_t autotemp_min, autotemp_max;
      static float autotemp_factor;
      static bool autotemp_enabled;
      static void autotemp_update();
      static void autotemp_M104_M109();
      static void autotemp_task();
    #endif

    #if HAS_LINEAR_E_JERK
      FORCE_INLINE static void recalculate_max_e_jerk() {
        const float prop = junction_deviation_mm * SQRT(0.5) / (1.0f - SQRT(0.5));
        EXTRUDER_LOOP()
          max_e_jerk[E_INDEX_N(e)] = SQRT(prop * settings.max_acceleration_mm_per_s2[E_INDEX_N(e)]);
      }
    #endif

  private:

    #if ENABLED(AUTOTEMP)
      #if ENABLED(AUTOTEMP_PROPORTIONAL)
        static void _autotemp_update_from_hotend();
      #else
        static void _autotemp_update_from_hotend() {}
      #endif
    #endif

    /**
     * Get the index of the next / previous block in the ring buffer
     */
    static constexpr uint8_t next_block_index(const uint8_t block_index) { return BLOCK_MOD(block_index + 1); }
    static constexpr uint8_t prev_block_index(const uint8_t block_index) { return BLOCK_MOD(block_index - 1); }

    /**
     * Calculate the distance (not time) it takes to accelerate
     * from initial_rate to target_rate using the given acceleration:
     */
    static float estimate_acceleration_distance(const_float_t initial_rate, const_float_t target_rate, const_float_t accel) {
      if (accel == 0) return 0; // accel was 0, set acceleration distance to 0
      return (sq(target_rate) - sq(initial_rate)) / (accel * 2);
    }

    /**
     * Return the point at which you must start braking (at the rate of -'accel') if
     * you start at 'initial_rate', accelerate (until reaching the point), and want to end at
     * 'final_rate' after traveling 'distance'.
     *
     * This is used to compute the intersection point between acceleration and deceleration
     * in cases where the "trapezoid" has no plateau (i.e., never reaches maximum speed)
     */
    static float intersection_distance(const_float_t initial_rate, const_float_t final_rate, const_float_t accel, const_float_t distance) {
      if (accel == 0) return 0; // accel was 0, set intersection distance to 0
      return (accel * 2 * distance - sq(initial_rate) + sq(final_rate)) / (accel * 4);
    }

    /**
     * Calculate the maximum allowable speed squared at this point, in order
     * to reach 'target_velocity_sqr' using 'acceleration' within a given
     * 'distance'.
     */
    static float max_allowable_speed_sqr(const_float_t accel, const_float_t target_velocity_sqr, const_float_t distance) {
      return target_velocity_sqr - 2 * accel * distance;
    }

    #if ENABLED(S_CURVE_ACCELERATION)
      /**
       * Calculate the speed reached given initial speed, acceleration and distance
       */
      static float final_speed(const_float_t initial_velocity, const_float_t accel, const_float_t distance) {
        return SQRT(sq(initial_velocity) + 2 * accel * distance);
      }
    #endif

    static void calculate_trapezoid_for_block(block_t * const block, const_float_t entry_factor, const_float_t exit_factor);

    static void reverse_pass_kernel(block_t * const current, const block_t * const next OPTARG(ARC_SUPPORT, const_float_t safe_exit_speed_sqr));
    static void forward_pass_kernel(const block_t * const previous, block_t * const current, uint8_t block_index);

    static void reverse_pass(TERN_(ARC_SUPPORT, const_float_t safe_exit_speed_sqr));
    static void forward_pass();

    static void recalculate_trapezoids(TERN_(ARC_SUPPORT, const_float_t safe_exit_speed_sqr));

    static void recalculate(TERN_(ARC_SUPPORT, const_float_t safe_exit_speed_sqr));

    #if HAS_JUNCTION_DEVIATION

      FORCE_INLINE static void normalize_junction_vector(xyze_float_t &vector) {
        float magnitude_sq = 0;
        LOOP_LOGICAL_AXES(idx) if (vector[idx]) magnitude_sq += sq(vector[idx]);
        vector *= RSQRT(magnitude_sq);
      }

      FORCE_INLINE static float limit_value_by_axis_maximum(const_float_t max_value, xyze_float_t &unit_vec) {
        float limit_value = max_value;
        LOOP_LOGICAL_AXES(idx) {
          if (unit_vec[idx]) {
            if (limit_value * ABS(unit_vec[idx]) > settings.max_acceleration_mm_per_s2[idx])
              limit_value = ABS(settings.max_acceleration_mm_per_s2[idx] / unit_vec[idx]);
          }
        }
        return limit_value;
      }

    #endif // HAS_JUNCTION_DEVIATION
};

#define PLANNER_XY_FEEDRATE() _MIN(planner.settings.max_feedrate_mm_s[X_AXIS], planner.settings.max_feedrate_mm_s[Y_AXIS])

extern Planner planner;<|MERGE_RESOLUTION|>--- conflicted
+++ resolved
@@ -790,21 +790,13 @@
      *          that will be added to the queue and processed soon
      *          by the Stepper ISR.
      *
-<<<<<<< HEAD
-     *  target      - target position in steps units
-     *  fr_mm_s     - (target) speed of the move
-     *  extruder    - target extruder
-     *  hints       - optional parameters to aid planner's calculations
-=======
      * @param block         A block to populate
      * @param target        Target position in steps units
      * @param target_float  Target position in native mm
      * @param cart_dist_mm  The pre-calculated move lengths for all axes, in mm
      * @param fr_mm_s       (target) speed of the move
      * @param extruder      target extruder
-     * @param millimeters   A pre-calculated linear distance for the move, in mm,
-     *                      or 0.0 to have the distance calculated here.
->>>>>>> abe13919
+     * @param hints         optional parameters to aid planner's calculations
      *
      * @return  true if movement is acceptable, false otherwise
      */
