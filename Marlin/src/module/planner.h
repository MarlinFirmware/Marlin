--- conflicted
+++ resolved
@@ -382,19 +382,11 @@
                                       // i.e., at or below the exit speed of the segment that the planner
                                       // would calculate if it knew the as-yet-unbuffered path
   #endif
-<<<<<<< HEAD
   #if HAS_ROTATIONAL_AXES
     feedRate_t fr_deg_s = 0.0;        // Feedrate in °/s. For moves involving only rotational axes
     bool cartesian_move = true;       // True if linear motion of the tool centerpoint relative to the workpiece occurs.
                                       // False if no movement of the tool center point relative to the work piece occurs
                                       // (i.e. tool rotates around the tool centerpoint)
-=======
-
-  #if HAS_ROTATIONAL_AXES
-    bool cartesian_move = true;       // True if linear motion of the tool centerpoint relative to the workpiece occurs.
-                                      // False if no movement of the tool center point relative to the work piece occurs
-                                      // (i.e. the tool rotates around the tool centerpoint)
->>>>>>> c2572de9
   #endif
   PlannerHints(const_float_t mm=0.0f) : millimeters(mm) {}
 };
