/**
 * Marlin 3D Printer Firmware
 * Copyright (c) 2020 MarlinFirmware [https://github.com/MarlinFirmware/Marlin]
 *
 * Based on Sprinter and grbl.
 * Copyright (c) 2011 Camiel Gubbels / Erik van der Zalm
 *
 * This program is free software: you can redistribute it and/or modify
 * it under the terms of the GNU General Public License as published by
 * the Free Software Foundation, either version 3 of the License, or
 * (at your option) any later version.
 *
 * This program is distributed in the hope that it will be useful,
 * but WITHOUT ANY WARRANTY; without even the implied warranty of
 * MERCHANTABILITY or FITNESS FOR A PARTICULAR PURPOSE.  See the
 * GNU General Public License for more details.
 *
 * You should have received a copy of the GNU General Public License
 * along with this program.  If not, see <https://www.gnu.org/licenses/>.
 *
 */

/**
 * endstops.cpp - A singleton object to manage endstops
 */

#include "endstops.h"
#include "stepper.h"

#include "../sd/cardreader.h"
#include "temperature.h"
#include "../lcd/marlinui.h"

#if ENABLED(ENDSTOP_INTERRUPTS_FEATURE)
  #include HAL_PATH(../HAL, endstop_interrupts.h)
#endif

#if BOTH(SD_ABORT_ON_ENDSTOP_HIT, SDSUPPORT)
  #include "printcounter.h" // for print_job_timer
#endif

#if ENABLED(BLTOUCH)
  #include "../feature/bltouch.h"
#endif

#if ENABLED(JOYSTICK)
  #include "../feature/joystick.h"
#endif

#if HAS_BED_PROBE
  #include "probe.h"
#endif

Endstops endstops;

// private:

bool Endstops::enabled, Endstops::enabled_globally; // Initialized by settings.load()

volatile Endstops::endstop_mask_t Endstops::hit_state;
Endstops::endstop_mask_t Endstops::live_state = 0;

#if ENDSTOP_NOISE_THRESHOLD
  Endstops::endstop_mask_t Endstops::validated_live_state;
  uint8_t Endstops::endstop_poll_count;
#endif

#if HAS_BED_PROBE
  volatile bool Endstops::z_probe_enabled = false;
#endif

// Initialized by settings.load()
#if ENABLED(X_DUAL_ENDSTOPS)
  float Endstops::x2_endstop_adj;
#endif
#if ENABLED(Y_DUAL_ENDSTOPS)
  float Endstops::y2_endstop_adj;
#endif
#if ENABLED(Z_MULTI_ENDSTOPS)
  float Endstops::z2_endstop_adj;
  #if NUM_Z_STEPPER_DRIVERS >= 3
    float Endstops::z3_endstop_adj;
    #if NUM_Z_STEPPER_DRIVERS >= 4
      float Endstops::z4_endstop_adj;
    #endif
  #endif
#endif

#if ENABLED(SPI_ENDSTOPS)
  Endstops::tmc_spi_homing_t Endstops::tmc_spi_homing; // = 0
#endif
#if ENABLED(IMPROVE_HOMING_RELIABILITY)
  millis_t sg_guard_period; // = 0
#endif

/**
 * Class and Instance Methods
 */

void Endstops::init() {

  #if HAS_X_MIN
    #if ENABLED(ENDSTOPPULLUP_XMIN)
      SET_INPUT_PULLUP(X_MIN_PIN);
    #elif ENABLED(ENDSTOPPULLDOWN_XMIN)
      SET_INPUT_PULLDOWN(X_MIN_PIN);
    #else
      SET_INPUT(X_MIN_PIN);
    #endif
  #endif

  #if HAS_X2_MIN
    #if ENABLED(ENDSTOPPULLUP_XMIN)
      SET_INPUT_PULLUP(X2_MIN_PIN);
    #elif ENABLED(ENDSTOPPULLDOWN_XMIN)
      SET_INPUT_PULLDOWN(X2_MIN_PIN);
    #else
      SET_INPUT(X2_MIN_PIN);
    #endif
  #endif

  #if HAS_Y_MIN
    #if ENABLED(ENDSTOPPULLUP_YMIN)
      SET_INPUT_PULLUP(Y_MIN_PIN);
    #elif ENABLED(ENDSTOPPULLDOWN_YMIN)
      SET_INPUT_PULLDOWN(Y_MIN_PIN);
    #else
      SET_INPUT(Y_MIN_PIN);
    #endif
  #endif

  #if HAS_Y2_MIN
    #if ENABLED(ENDSTOPPULLUP_YMIN)
      SET_INPUT_PULLUP(Y2_MIN_PIN);
    #elif ENABLED(ENDSTOPPULLDOWN_YMIN)
      SET_INPUT_PULLDOWN(Y2_MIN_PIN);
    #else
      SET_INPUT(Y2_MIN_PIN);
    #endif
  #endif

  #if HAS_Z_MIN
    #if ENABLED(ENDSTOPPULLUP_ZMIN)
      SET_INPUT_PULLUP(Z_MIN_PIN);
    #elif ENABLED(ENDSTOPPULLDOWN_ZMIN)
      SET_INPUT_PULLDOWN(Z_MIN_PIN);
    #else
      SET_INPUT(Z_MIN_PIN);
    #endif
  #endif

  #if HAS_Z2_MIN
    #if ENABLED(ENDSTOPPULLUP_ZMIN)
      SET_INPUT_PULLUP(Z2_MIN_PIN);
    #elif ENABLED(ENDSTOPPULLDOWN_ZMIN)
      SET_INPUT_PULLDOWN(Z2_MIN_PIN);
    #else
      SET_INPUT(Z2_MIN_PIN);
    #endif
  #endif

  #if HAS_Z3_MIN
    #if ENABLED(ENDSTOPPULLUP_ZMIN)
      SET_INPUT_PULLUP(Z3_MIN_PIN);
    #elif ENABLED(ENDSTOPPULLDOWN_ZMIN)
      SET_INPUT_PULLDOWN(Z3_MIN_PIN);
    #else
      SET_INPUT(Z3_MIN_PIN);
    #endif
  #endif

  #if HAS_Z4_MIN
    #if ENABLED(ENDSTOPPULLUP_ZMIN)
      SET_INPUT_PULLUP(Z4_MIN_PIN);
    #elif ENABLED(ENDSTOPPULLDOWN_ZMIN)
      SET_INPUT_PULLDOWN(Z4_MIN_PIN);
    #else
      SET_INPUT(Z4_MIN_PIN);
    #endif
  #endif

  #if HAS_X_MAX
    #if ENABLED(ENDSTOPPULLUP_XMAX)
      SET_INPUT_PULLUP(X_MAX_PIN);
    #elif ENABLED(ENDSTOPPULLDOWN_XMAX)
      SET_INPUT_PULLDOWN(X_MAX_PIN);
    #else
      SET_INPUT(X_MAX_PIN);
    #endif
  #endif

  #if HAS_X2_MAX
    #if ENABLED(ENDSTOPPULLUP_XMAX)
      SET_INPUT_PULLUP(X2_MAX_PIN);
    #elif ENABLED(ENDSTOPPULLDOWN_XMAX)
      SET_INPUT_PULLDOWN(X2_MAX_PIN);
    #else
      SET_INPUT(X2_MAX_PIN);
    #endif
  #endif

  #if HAS_Y_MAX
    #if ENABLED(ENDSTOPPULLUP_YMAX)
      SET_INPUT_PULLUP(Y_MAX_PIN);
    #elif ENABLED(ENDSTOPPULLDOWN_YMAX)
      SET_INPUT_PULLDOWN(Y_MAX_PIN);
    #else
      SET_INPUT(Y_MAX_PIN);
    #endif
  #endif

  #if HAS_Y2_MAX
    #if ENABLED(ENDSTOPPULLUP_YMAX)
      SET_INPUT_PULLUP(Y2_MAX_PIN);
    #elif ENABLED(ENDSTOPPULLDOWN_YMAX)
      SET_INPUT_PULLDOWN(Y2_MAX_PIN);
    #else
      SET_INPUT(Y2_MAX_PIN);
    #endif
  #endif

  #if HAS_Z_MAX
    #if ENABLED(ENDSTOPPULLUP_ZMAX)
      SET_INPUT_PULLUP(Z_MAX_PIN);
    #elif ENABLED(ENDSTOPPULLDOWN_ZMAX)
      SET_INPUT_PULLDOWN(Z_MAX_PIN);
    #else
      SET_INPUT(Z_MAX_PIN);
    #endif
  #endif

  #if HAS_Z2_MAX
    #if ENABLED(ENDSTOPPULLUP_ZMAX)
      SET_INPUT_PULLUP(Z2_MAX_PIN);
    #elif ENABLED(ENDSTOPPULLDOWN_ZMAX)
      SET_INPUT_PULLDOWN(Z2_MAX_PIN);
    #else
      SET_INPUT(Z2_MAX_PIN);
    #endif
  #endif

  #if HAS_Z3_MAX
    #if ENABLED(ENDSTOPPULLUP_ZMAX)
      SET_INPUT_PULLUP(Z3_MAX_PIN);
    #elif ENABLED(ENDSTOPPULLDOWN_ZMAX)
      SET_INPUT_PULLDOWN(Z3_MAX_PIN);
    #else
      SET_INPUT(Z3_MAX_PIN);
    #endif
  #endif

  #if HAS_Z4_MAX
    #if ENABLED(ENDSTOPPULLUP_ZMAX)
      SET_INPUT_PULLUP(Z4_MAX_PIN);
    #elif ENABLED(ENDSTOPPULLDOWN_ZMAX)
      SET_INPUT_PULLDOWN(Z4_MAX_PIN);
    #else
      SET_INPUT(Z4_MAX_PIN);
    #endif
  #endif

  #if HAS_I_MIN
    #if ENABLED(ENDSTOPPULLUP_IMIN)
      SET_INPUT_PULLUP(I_MIN_PIN);
    #elif ENABLED(ENDSTOPPULLDOWN_IMIN)
      SET_INPUT_PULLDOWN(I_MIN_PIN);
    #else
      SET_INPUT(I_MIN_PIN);
    #endif
  #endif

  #if HAS_I_MAX
    #if ENABLED(ENDSTOPPULLUP_IMAX)
      SET_INPUT_PULLUP(I_MAX_PIN);
    #elif ENABLED(ENDSTOPPULLDOWN_IMAX)
      SET_INPUT_PULLDOWN(I_MAX_PIN);
    #else
      SET_INPUT(I_MAX_PIN);
    #endif
  #endif

  #if HAS_J_MIN
    #if ENABLED(ENDSTOPPULLUP_JMIN)
      SET_INPUT_PULLUP(J_MIN_PIN);
    #elif ENABLED(ENDSTOPPULLDOWN_IMIN)
      SET_INPUT_PULLDOWN(J_MIN_PIN);
    #else
      SET_INPUT(J_MIN_PIN);
    #endif
  #endif

  #if HAS_J_MAX
    #if ENABLED(ENDSTOPPULLUP_JMAX)
      SET_INPUT_PULLUP(J_MAX_PIN);
    #elif ENABLED(ENDSTOPPULLDOWN_JMAX)
      SET_INPUT_PULLDOWN(J_MAX_PIN);
    #else
      SET_INPUT(J_MAX_PIN);
    #endif
  #endif

  #if HAS_K_MIN
    #if ENABLED(ENDSTOPPULLUP_KMIN)
      SET_INPUT_PULLUP(K_MIN_PIN);
    #elif ENABLED(ENDSTOPPULLDOWN_KMIN)
      SET_INPUT_PULLDOWN(K_MIN_PIN);
    #else
      SET_INPUT(K_MIN_PIN);
    #endif
  #endif

  #if HAS_K_MAX
    #if ENABLED(ENDSTOPPULLUP_KMAX)
      SET_INPUT_PULLUP(K_MAX_PIN);
    #elif ENABLED(ENDSTOPPULLDOWN_KMIN)
      SET_INPUT_PULLDOWN(K_MAX_PIN);
    #else
      SET_INPUT(K_MAX_PIN);
    #endif
  #endif

  #if PIN_EXISTS(CALIBRATION)
    #if ENABLED(CALIBRATION_PIN_PULLUP)
      SET_INPUT_PULLUP(CALIBRATION_PIN);
    #elif ENABLED(CALIBRATION_PIN_PULLDOWN)
      SET_INPUT_PULLDOWN(CALIBRATION_PIN);
    #else
      SET_INPUT(CALIBRATION_PIN);
    #endif
  #endif

  #if HAS_CUSTOM_PROBE_PIN
    #if ENABLED(ENDSTOPPULLUP_ZMIN_PROBE)
      SET_INPUT_PULLUP(Z_MIN_PROBE_PIN);
    #elif ENABLED(ENDSTOPPULLDOWN_ZMIN_PROBE)
      SET_INPUT_PULLDOWN(Z_MIN_PROBE_PIN);
    #else
      SET_INPUT(Z_MIN_PROBE_PIN);
    #endif
  #endif

  #if ENABLED(PROBE_ACTIVATION_SWITCH)
    SET_INPUT(PROBE_ACTIVATION_SWITCH_PIN);
  #endif

  TERN_(PROBE_TARE, probe.tare());

  TERN_(ENDSTOP_INTERRUPTS_FEATURE, setup_endstop_interrupts());

  // Enable endstops
  enable_globally(ENABLED(ENDSTOPS_ALWAYS_ON_DEFAULT));

} // Endstops::init

// Called at ~1KHz from Temperature ISR: Poll endstop state if required
void Endstops::poll() {

  TERN_(PINS_DEBUGGING, run_monitor()); // Report changes in endstop status

  #if DISABLED(ENDSTOP_INTERRUPTS_FEATURE)
    update();
  #elif ENDSTOP_NOISE_THRESHOLD
    if (endstop_poll_count) update();
  #endif
}

void Endstops::enable_globally(const bool onoff) {
  enabled_globally = enabled = onoff;
  resync();
}

// Enable / disable endstop checking
void Endstops::enable(const bool onoff) {
  enabled = onoff;
  resync();
}

// Disable / Enable endstops based on ENSTOPS_ONLY_FOR_HOMING and global enable
void Endstops::not_homing() {
  enabled = enabled_globally;
}

#if ENABLED(VALIDATE_HOMING_ENDSTOPS)
  // If the last move failed to trigger an endstop, call kill
  void Endstops::validate_homing_move() {
    if (trigger_state()) hit_on_purpose();
    else kill(GET_TEXT(MSG_KILL_HOMING_FAILED));
  }
#endif

// Enable / disable endstop z-probe checking
#if HAS_BED_PROBE
  void Endstops::enable_z_probe(const bool onoff) {
    z_probe_enabled = onoff;
    resync();
  }
#endif

// Get the stable endstop states when enabled
void Endstops::resync() {
  if (!abort_enabled()) return;     // If endstops/probes are disabled the loop below can hang

  // Wait for Temperature ISR to run at least once (runs at 1KHz)
  TERN(ENDSTOP_INTERRUPTS_FEATURE, update(), safe_delay(2));
  while (TERN0(ENDSTOP_NOISE_THRESHOLD, endstop_poll_count)) safe_delay(1);
}

#if ENABLED(PINS_DEBUGGING)
  void Endstops::run_monitor() {
    if (!monitor_flag) return;
    static uint8_t monitor_count = 16;  // offset this check from the others
    monitor_count += _BV(1);            //  15 Hz
    monitor_count &= 0x7F;
    if (!monitor_count) monitor();      // report changes in endstop status
  }
#endif

void Endstops::event_handler() {
  static endstop_mask_t prev_hit_state; // = 0
  if (hit_state == prev_hit_state) return;
  prev_hit_state = hit_state;
  if (hit_state) {
    #if HAS_STATUS_MESSAGE
      char LINEAR_AXIS_LIST(chrX = ' ', chrY = ' ', chrZ = ' ', chrI = ' ', chrJ = ' ', chrK = ' '),
           chrP = ' ';
      #define _SET_STOP_CHAR(A,C) (chr## A = C)
    #else
      #define _SET_STOP_CHAR(A,C) NOOP
    #endif

    #define _ENDSTOP_HIT_ECHO(A,C) do{ \
      SERIAL_ECHOPAIR(" " STRINGIFY(A) ":", planner.triggered_position_mm(_AXIS(A))); _SET_STOP_CHAR(A,C); }while(0)

    #define _ENDSTOP_HIT_TEST(A,C) \
      if (TERN0(HAS_##A##_MIN, TEST(hit_state, A##_MIN)) || TERN0(HAS_##A##_MAX, TEST(hit_state, A##_MAX))) \
        _ENDSTOP_HIT_ECHO(A,C)

    #define ENDSTOP_HIT_TEST_X() _ENDSTOP_HIT_TEST(X,'X')
    #define ENDSTOP_HIT_TEST_Y() _ENDSTOP_HIT_TEST(Y,'Y')
    #define ENDSTOP_HIT_TEST_Z() _ENDSTOP_HIT_TEST(Z,'Z')
    #define ENDSTOP_HIT_TEST_I() _ENDSTOP_HIT_TEST(I,'I')
    #define ENDSTOP_HIT_TEST_J() _ENDSTOP_HIT_TEST(J,'J')
    #define ENDSTOP_HIT_TEST_K() _ENDSTOP_HIT_TEST(K,'K')

    SERIAL_ECHO_START();
    SERIAL_ECHOPGM(STR_ENDSTOPS_HIT);
    LINEAR_AXIS_CODE(
       ENDSTOP_HIT_TEST_X(),
       ENDSTOP_HIT_TEST_Y(),
       ENDSTOP_HIT_TEST_Z(),
      _ENDSTOP_HIT_TEST(I,'I'),
      _ENDSTOP_HIT_TEST(J,'J'),
      _ENDSTOP_HIT_TEST(K,'K')
    );

    #if HAS_CUSTOM_PROBE_PIN
      #define P_AXIS Z_AXIS
      if (TEST(hit_state, Z_MIN_PROBE)) _ENDSTOP_HIT_ECHO(P, 'P');
    #endif
    SERIAL_EOL();

    TERN_(HAS_STATUS_MESSAGE,
      ui.status_printf_P(0,
        PSTR(S_FMT GANG_N_1(LINEAR_AXES, " %c") " %c"),
        GET_TEXT(MSG_LCD_ENDSTOPS),
        LINEAR_AXIS_LIST(chrX, chrY, chrZ, chrI, chrJ, chrK), chrP
      )
    );

    #if BOTH(SD_ABORT_ON_ENDSTOP_HIT, SDSUPPORT)
      if (planner.abort_on_endstop_hit) {
        card.abortFilePrintNow();
        quickstop_stepper();
        thermalManager.disable_all_heaters();
        print_job_timer.stop();
      }
    #endif
  }
}

#if GCC_VERSION <= 50000
  #pragma GCC diagnostic push
  #pragma GCC diagnostic ignored "-Wunused-function"
#endif

static void print_es_state(const bool is_hit, PGM_P const label=nullptr) {
  if (label) SERIAL_ECHOPGM_P(label);
  SERIAL_ECHOPGM(": ");
  SERIAL_ECHOLNPGM_P(is_hit ? PSTR(STR_ENDSTOP_HIT) : PSTR(STR_ENDSTOP_OPEN));
}

#if GCC_VERSION <= 50000
  #pragma GCC diagnostic pop
#endif

void _O2 Endstops::report_states() {
  TERN_(BLTOUCH, bltouch._set_SW_mode());
  SERIAL_ECHOLNPGM(STR_M119_REPORT);
  #define ES_REPORT(S) print_es_state(READ(S##_PIN) != S##_ENDSTOP_INVERTING, PSTR(STR_##S))
  #if HAS_X_MIN
    ES_REPORT(X_MIN);
  #endif
  #if HAS_X2_MIN
    ES_REPORT(X2_MIN);
  #endif
  #if HAS_X_MAX
    ES_REPORT(X_MAX);
  #endif
  #if HAS_X2_MAX
    ES_REPORT(X2_MAX);
  #endif
  #if HAS_Y_MIN
    ES_REPORT(Y_MIN);
  #endif
  #if HAS_Y2_MIN
    ES_REPORT(Y2_MIN);
  #endif
  #if HAS_Y_MAX
    ES_REPORT(Y_MAX);
  #endif
  #if HAS_Y2_MAX
    ES_REPORT(Y2_MAX);
  #endif
  #if HAS_Z_MIN
    ES_REPORT(Z_MIN);
  #endif
  #if HAS_Z2_MIN
    ES_REPORT(Z2_MIN);
  #endif
  #if HAS_Z3_MIN
    ES_REPORT(Z3_MIN);
  #endif
  #if HAS_Z4_MIN
    ES_REPORT(Z4_MIN);
  #endif
  #if HAS_Z_MAX
    ES_REPORT(Z_MAX);
  #endif
  #if HAS_Z2_MAX
    ES_REPORT(Z2_MAX);
  #endif
  #if HAS_Z3_MAX
    ES_REPORT(Z3_MAX);
  #endif
  #if HAS_Z4_MAX
    ES_REPORT(Z4_MAX);
  #endif
<<<<<<< HEAD
  #if ENABLED(PROBE_ACTIVATION_SWITCH)
=======
  #if HAS_I_MIN
    ES_REPORT(I_MIN);
  #endif
  #if HAS_I_MAX
    ES_REPORT(I_MAX);
  #endif
  #if HAS_J_MIN
    ES_REPORT(J_MIN);
  #endif
  #if HAS_J_MAX
    ES_REPORT(J_MAX);
  #endif
    #if HAS_K_MIN
    ES_REPORT(K_MIN);
  #endif
  #if HAS_K_MAX
    ES_REPORT(K_MAX);
  #endif
  #if BOTH(MARLIN_DEV_MODE, PROBE_ACTIVATION_SWITCH)
>>>>>>> 4f8191b4
    print_es_state(probe_switch_activated(), PSTR(STR_PROBE_EN));
  #endif
  #if HAS_CUSTOM_PROBE_PIN
    print_es_state(PROBE_TRIGGERED(), PSTR(STR_Z_PROBE));
  #endif
  #if MULTI_FILAMENT_SENSOR
    #define _CASE_RUNOUT(N) case N: pin = FIL_RUNOUT##N##_PIN; state = FIL_RUNOUT##N##_STATE; break;
    LOOP_S_LE_N(i, 1, NUM_RUNOUT_SENSORS) {
      pin_t pin;
      uint8_t state;
      switch (i) {
        default: continue;
        REPEAT_1(NUM_RUNOUT_SENSORS, _CASE_RUNOUT)
      }
      SERIAL_ECHOPGM(STR_FILAMENT_RUNOUT_SENSOR);
      if (i > 1) SERIAL_CHAR(' ', '0' + i);
      print_es_state(extDigitalRead(pin) != state);
    }
    #undef _CASE_RUNOUT
  #elif HAS_FILAMENT_SENSOR
    print_es_state(READ(FIL_RUNOUT1_PIN) != FIL_RUNOUT1_STATE, PSTR(STR_FILAMENT_RUNOUT_SENSOR));
  #endif

  TERN_(BLTOUCH, bltouch._reset_SW_mode());
  TERN_(JOYSTICK_DEBUG, joystick.report());

} // Endstops::report_states

// The following routines are called from an ISR context. It could be the temperature ISR, the
// endstop ISR or the Stepper ISR.

#define _ENDSTOP(AXIS, MINMAX) AXIS ##_## MINMAX
#define _ENDSTOP_PIN(AXIS, MINMAX) AXIS ##_## MINMAX ##_PIN
#define _ENDSTOP_INVERTING(AXIS, MINMAX) AXIS ##_## MINMAX ##_ENDSTOP_INVERTING

// Check endstops - Could be called from Temperature ISR!
void Endstops::update() {

  #if !ENDSTOP_NOISE_THRESHOLD
    if (!abort_enabled()) return;
  #endif

  #define UPDATE_ENDSTOP_BIT(AXIS, MINMAX) SET_BIT_TO(live_state, _ENDSTOP(AXIS, MINMAX), (READ(_ENDSTOP_PIN(AXIS, MINMAX)) != _ENDSTOP_INVERTING(AXIS, MINMAX)))
  #define COPY_LIVE_STATE(SRC_BIT, DST_BIT) SET_BIT_TO(live_state, DST_BIT, TEST(live_state, SRC_BIT))

  #if BOTH(G38_PROBE_TARGET, HAS_Z_MIN_PROBE_PIN) && NONE(CORE_IS_XY, CORE_IS_XZ, MARKFORGED_XY)
    // If G38 command is active check Z_MIN_PROBE for ALL movement
    if (G38_move) UPDATE_ENDSTOP_BIT(Z, MIN_PROBE);
  #endif

  // With Dual X, endstops are only checked in the homing direction for the active extruder
  #define X_MIN_TEST() TERN1(DUAL_X_CARRIAGE, TERN0(X_HOME_TO_MIN, stepper.last_moved_extruder == 0) || TERN0(X2_HOME_TO_MIN, stepper.last_moved_extruder != 0))
  #define X_MAX_TEST() TERN1(DUAL_X_CARRIAGE, TERN0(X_HOME_TO_MAX, stepper.last_moved_extruder == 0) || TERN0(X2_HOME_TO_MAX, stepper.last_moved_extruder != 0))

  // Use HEAD for core axes, AXIS for others
  #if ANY(CORE_IS_XY, CORE_IS_XZ, MARKFORGED_XY)
    #define X_AXIS_HEAD X_HEAD
  #else
    #define X_AXIS_HEAD X_AXIS
  #endif
  #if ANY(CORE_IS_XY, CORE_IS_YZ, MARKFORGED_XY)
    #define Y_AXIS_HEAD Y_HEAD
  #else
    #define Y_AXIS_HEAD Y_AXIS
  #endif
  #if CORE_IS_XZ || CORE_IS_YZ
    #define Z_AXIS_HEAD Z_HEAD
  #else
    #define Z_AXIS_HEAD Z_AXIS
  #endif

  #define I_AXIS_HEAD I_AXIS
  #define J_AXIS_HEAD J_AXIS
  #define K_AXIS_HEAD K_AXIS

  /**
   * Check and update endstops
   */
  #if HAS_X_MIN && !X_SPI_SENSORLESS
    UPDATE_ENDSTOP_BIT(X, MIN);
    #if ENABLED(X_DUAL_ENDSTOPS)
      #if HAS_X2_MIN
        UPDATE_ENDSTOP_BIT(X2, MIN);
      #else
        COPY_LIVE_STATE(X_MIN, X2_MIN);
      #endif
    #endif
  #endif

  #if HAS_X_MAX && !X_SPI_SENSORLESS
    UPDATE_ENDSTOP_BIT(X, MAX);
    #if ENABLED(X_DUAL_ENDSTOPS)
      #if HAS_X2_MAX
        UPDATE_ENDSTOP_BIT(X2, MAX);
      #else
        COPY_LIVE_STATE(X_MAX, X2_MAX);
      #endif
    #endif
  #endif

  #if HAS_Y_MIN && !Y_SPI_SENSORLESS
    UPDATE_ENDSTOP_BIT(Y, MIN);
    #if ENABLED(Y_DUAL_ENDSTOPS)
      #if HAS_Y2_MIN
        UPDATE_ENDSTOP_BIT(Y2, MIN);
      #else
        COPY_LIVE_STATE(Y_MIN, Y2_MIN);
      #endif
    #endif
  #endif

  #if HAS_Y_MAX && !Y_SPI_SENSORLESS
    UPDATE_ENDSTOP_BIT(Y, MAX);
    #if ENABLED(Y_DUAL_ENDSTOPS)
      #if HAS_Y2_MAX
        UPDATE_ENDSTOP_BIT(Y2, MAX);
      #else
        COPY_LIVE_STATE(Y_MAX, Y2_MAX);
      #endif
    #endif
  #endif

  #if HAS_Z_MIN && NONE(Z_SPI_SENSORLESS, Z_MIN_PROBE_USES_Z_MIN_ENDSTOP_PIN)
    UPDATE_ENDSTOP_BIT(Z, MIN);
    #if ENABLED(Z_MULTI_ENDSTOPS)
      #if HAS_Z2_MIN
        UPDATE_ENDSTOP_BIT(Z2, MIN);
      #else
        COPY_LIVE_STATE(Z_MIN, Z2_MIN);
      #endif
      #if NUM_Z_STEPPER_DRIVERS >= 3
        #if HAS_Z3_MIN
          UPDATE_ENDSTOP_BIT(Z3, MIN);
        #else
          COPY_LIVE_STATE(Z_MIN, Z3_MIN);
        #endif
      #endif
      #if NUM_Z_STEPPER_DRIVERS >= 4
        #if HAS_Z4_MIN
          UPDATE_ENDSTOP_BIT(Z4, MIN);
        #else
          COPY_LIVE_STATE(Z_MIN, Z4_MIN);
        #endif
      #endif
    #endif
  #endif

  #if HAS_BED_PROBE
    // When closing the gap check the enabled probe
    if (probe_switch_activated())
      UPDATE_ENDSTOP_BIT(Z, TERN(HAS_CUSTOM_PROBE_PIN, MIN_PROBE, MIN));
  #endif

  #if HAS_Z_MAX && !Z_SPI_SENSORLESS
    // Check both Z dual endstops
    #if ENABLED(Z_MULTI_ENDSTOPS)
      UPDATE_ENDSTOP_BIT(Z, MAX);
      #if HAS_Z2_MAX
        UPDATE_ENDSTOP_BIT(Z2, MAX);
      #else
        COPY_LIVE_STATE(Z_MAX, Z2_MAX);
      #endif
      #if NUM_Z_STEPPER_DRIVERS >= 3
        #if HAS_Z3_MAX
          UPDATE_ENDSTOP_BIT(Z3, MAX);
        #else
          COPY_LIVE_STATE(Z_MAX, Z3_MAX);
        #endif
      #endif
      #if NUM_Z_STEPPER_DRIVERS >= 4
        #if HAS_Z4_MAX
          UPDATE_ENDSTOP_BIT(Z4, MAX);
        #else
          COPY_LIVE_STATE(Z_MAX, Z4_MAX);
        #endif
      #endif
    #elif !HAS_CUSTOM_PROBE_PIN || Z_MAX_PIN != Z_MIN_PROBE_PIN
      // If this pin isn't the bed probe it's the Z endstop
      UPDATE_ENDSTOP_BIT(Z, MAX);
    #endif
  #endif

  #if HAS_I_MIN
    #if ENABLED(I_DUAL_ENDSTOPS)
      UPDATE_ENDSTOP_BIT(I, MIN);
      #if HAS_I2_MIN
        UPDATE_ENDSTOP_BIT(I2, MAX);
      #else
        COPY_LIVE_STATE(I_MIN, I2_MIN);
      #endif
    #else
      UPDATE_ENDSTOP_BIT(I, MIN);
    #endif
  #endif

  #if HAS_I_MAX
    #if ENABLED(I_DUAL_ENDSTOPS)
      UPDATE_ENDSTOP_BIT(I, MAX);
      #if HAS_I2_MAX
        UPDATE_ENDSTOP_BIT(I2, MAX);
      #else
        COPY_LIVE_STATE(I_MAX, I2_MAX);
      #endif
    #else
      UPDATE_ENDSTOP_BIT(I, MAX);
    #endif
  #endif

  #if HAS_J_MIN
    #if ENABLED(J_DUAL_ENDSTOPS)
      UPDATE_ENDSTOP_BIT(J, MIN);
      #if HAS_J2_MIN
        UPDATE_ENDSTOP_BIT(J2, MIN);
      #else
        COPY_LIVE_STATE(J_MIN, J2_MIN);
      #endif
    #else
      UPDATE_ENDSTOP_BIT(J, MIN);
    #endif
  #endif

  #if HAS_J_MAX
    #if ENABLED(J_DUAL_ENDSTOPS)
      UPDATE_ENDSTOP_BIT(J, MAX);
      #if HAS_J2_MAX
        UPDATE_ENDSTOP_BIT(J2, MAX);
      #else
        COPY_LIVE_STATE(J_MAX, J2_MAX);
      #endif
    #else
      UPDATE_ENDSTOP_BIT(J, MAX);
    #endif
  #endif

  #if HAS_K_MIN
    #if ENABLED(K_DUAL_ENDSTOPS)
      UPDATE_ENDSTOP_BIT(K, MIN);
      #if HAS_K2_MIN
        UPDATE_ENDSTOP_BIT(K2, MIN);
      #else
        COPY_LIVE_STATE(K_MIN, K2_MIN);
      #endif
    #else
      UPDATE_ENDSTOP_BIT(K, MIN);
    #endif
  #endif

  #if HAS_K_MAX
    #if ENABLED(K_DUAL_ENDSTOPS)
      UPDATE_ENDSTOP_BIT(K, MAX);
      #if HAS_K2_MAX
        UPDATE_ENDSTOP_BIT(K2, MAX);
      #else
        COPY_LIVE_STATE(K_MAX, K2_MAX);
      #endif
    #else
      UPDATE_ENDSTOP_BIT(K, MAX);
    #endif
  #endif

  #if ENDSTOP_NOISE_THRESHOLD

    /**
     * Filtering out noise on endstops requires a delayed decision. Let's assume, due to noise,
     * that 50% of endstop signal samples are good and 50% are bad (assuming normal distribution
     * of random noise). Then the first sample has a 50% chance to be good or bad. The 2nd sample
     * also has a 50% chance to be good or bad. The chances of 2 samples both being bad becomes
     * 50% of 50%, or 25%. That was the previous implementation of Marlin endstop handling. It
     * reduces chances of bad readings in half, at the cost of 1 extra sample period, but chances
     * still exist. The only way to reduce them further is to increase the number of samples.
     * To reduce the chance to 1% (1/128th) requires 7 samples (adding 7ms of delay).
     */
    static endstop_mask_t old_live_state;
    if (old_live_state != live_state) {
      endstop_poll_count = ENDSTOP_NOISE_THRESHOLD;
      old_live_state = live_state;
    }
    else if (endstop_poll_count && !--endstop_poll_count)
      validated_live_state = live_state;

    if (!abort_enabled()) return;

  #endif

  // Test the current status of an endstop
  #define TEST_ENDSTOP(ENDSTOP) (TEST(state(), ENDSTOP))

  // Record endstop was hit
  #define _ENDSTOP_HIT(AXIS, MINMAX) SBI(hit_state, _ENDSTOP(AXIS, MINMAX))

  // Call the endstop triggered routine for single endstops
  #define PROCESS_ENDSTOP(AXIS, MINMAX) do { \
    if (TEST_ENDSTOP(_ENDSTOP(AXIS, MINMAX))) { \
      _ENDSTOP_HIT(AXIS, MINMAX); \
      planner.endstop_triggered(_AXIS(AXIS)); \
    } \
  }while(0)

  // Core Sensorless Homing needs to test an Extra Pin
  #define CORE_DIAG(QQ,A,MM) (CORE_IS_##QQ && A##_SENSORLESS && !A##_SPI_SENSORLESS && HAS_##A##_##MM)
  #define PROCESS_CORE_ENDSTOP(A1,M1,A2,M2) do { \
    if (TEST_ENDSTOP(_ENDSTOP(A1,M1))) { \
      _ENDSTOP_HIT(A2,M2); \
      planner.endstop_triggered(_AXIS(A2)); \
    } \
  }while(0)

  // Call the endstop triggered routine for dual endstops
  #define PROCESS_DUAL_ENDSTOP(A, MINMAX) do { \
    const byte dual_hit = TEST_ENDSTOP(_ENDSTOP(A, MINMAX)) | (TEST_ENDSTOP(_ENDSTOP(A##2, MINMAX)) << 1); \
    if (dual_hit) { \
      _ENDSTOP_HIT(A, MINMAX); \
      /* if not performing home or if both endstops were trigged during homing... */ \
      if (!stepper.separate_multi_axis || dual_hit == 0b11) \
        planner.endstop_triggered(_AXIS(A)); \
    } \
  }while(0)

  #define PROCESS_TRIPLE_ENDSTOP(A, MINMAX) do { \
    const byte triple_hit = TEST_ENDSTOP(_ENDSTOP(A, MINMAX)) | (TEST_ENDSTOP(_ENDSTOP(A##2, MINMAX)) << 1) | (TEST_ENDSTOP(_ENDSTOP(A##3, MINMAX)) << 2); \
    if (triple_hit) { \
      _ENDSTOP_HIT(A, MINMAX); \
      /* if not performing home or if both endstops were trigged during homing... */ \
      if (!stepper.separate_multi_axis || triple_hit == 0b111) \
        planner.endstop_triggered(_AXIS(A)); \
    } \
  }while(0)

  #define PROCESS_QUAD_ENDSTOP(A, MINMAX) do { \
    const byte quad_hit = TEST_ENDSTOP(_ENDSTOP(A, MINMAX)) | (TEST_ENDSTOP(_ENDSTOP(A##2, MINMAX)) << 1) | (TEST_ENDSTOP(_ENDSTOP(A##3, MINMAX)) << 2) | (TEST_ENDSTOP(_ENDSTOP(A##4, MINMAX)) << 3); \
    if (quad_hit) { \
      _ENDSTOP_HIT(A, MINMAX); \
      /* if not performing home or if both endstops were trigged during homing... */ \
      if (!stepper.separate_multi_axis || quad_hit == 0b1111) \
        planner.endstop_triggered(_AXIS(A)); \
    } \
  }while(0)

  #if ENABLED(X_DUAL_ENDSTOPS)
    #define PROCESS_ENDSTOP_X(MINMAX) PROCESS_DUAL_ENDSTOP(X, MINMAX)
  #else
    #define PROCESS_ENDSTOP_X(MINMAX) if (X_##MINMAX##_TEST()) PROCESS_ENDSTOP(X, MINMAX)
  #endif

  #if ENABLED(Y_DUAL_ENDSTOPS)
    #define PROCESS_ENDSTOP_Y(MINMAX) PROCESS_DUAL_ENDSTOP(Y, MINMAX)
  #else
    #define PROCESS_ENDSTOP_Y(MINMAX) PROCESS_ENDSTOP(Y, MINMAX)
  #endif

  #if DISABLED(Z_MULTI_ENDSTOPS)
    #define PROCESS_ENDSTOP_Z(MINMAX) PROCESS_ENDSTOP(Z, MINMAX)
  #elif NUM_Z_STEPPER_DRIVERS == 4
    #define PROCESS_ENDSTOP_Z(MINMAX) PROCESS_QUAD_ENDSTOP(Z, MINMAX)
  #elif NUM_Z_STEPPER_DRIVERS == 3
    #define PROCESS_ENDSTOP_Z(MINMAX) PROCESS_TRIPLE_ENDSTOP(Z, MINMAX)
  #else
    #define PROCESS_ENDSTOP_Z(MINMAX) PROCESS_DUAL_ENDSTOP(Z, MINMAX)
  #endif

  #if BOTH(G38_PROBE_TARGET, HAS_Z_MIN_PROBE_PIN) && NONE(CORE_IS_XY, CORE_IS_XZ, MARKFORGED_XY)
    #if ENABLED(G38_PROBE_AWAY)
      #define _G38_OPEN_STATE (G38_move >= 4)
    #else
      #define _G38_OPEN_STATE LOW
    #endif
    // If G38 command is active check Z_MIN_PROBE for ALL movement
    if (G38_move && TEST_ENDSTOP(_ENDSTOP(Z, MIN_PROBE)) != _G38_OPEN_STATE) {
           if (stepper.axis_is_moving(X_AXIS)) { _ENDSTOP_HIT(X, MIN); planner.endstop_triggered(X_AXIS); }
      else if (stepper.axis_is_moving(Y_AXIS)) { _ENDSTOP_HIT(Y, MIN); planner.endstop_triggered(Y_AXIS); }
      else if (stepper.axis_is_moving(Z_AXIS)) { _ENDSTOP_HIT(Z, MIN); planner.endstop_triggered(Z_AXIS); }
      G38_did_trigger = true;
    }
  #endif

  // Signal, after validation, if an endstop limit is pressed or not

  if (stepper.axis_is_moving(X_AXIS)) {
    if (stepper.motor_direction(X_AXIS_HEAD)) { // -direction
      #if HAS_X_MIN || (X_SPI_SENSORLESS && X_HOME_TO_MIN)
        PROCESS_ENDSTOP_X(MIN);
        #if   CORE_DIAG(XY, Y, MIN)
          PROCESS_CORE_ENDSTOP(Y,MIN,X,MIN);
        #elif CORE_DIAG(XY, Y, MAX)
          PROCESS_CORE_ENDSTOP(Y,MAX,X,MIN);
        #elif CORE_DIAG(XZ, Z, MIN)
          PROCESS_CORE_ENDSTOP(Z,MIN,X,MIN);
        #elif CORE_DIAG(XZ, Z, MAX)
          PROCESS_CORE_ENDSTOP(Z,MAX,X,MIN);
        #endif
      #endif
    }
    else { // +direction
      #if HAS_X_MAX || (X_SPI_SENSORLESS && X_HOME_TO_MAX)
        PROCESS_ENDSTOP_X(MAX);
        #if   CORE_DIAG(XY, Y, MIN)
          PROCESS_CORE_ENDSTOP(Y,MIN,X,MAX);
        #elif CORE_DIAG(XY, Y, MAX)
          PROCESS_CORE_ENDSTOP(Y,MAX,X,MAX);
        #elif CORE_DIAG(XZ, Z, MIN)
          PROCESS_CORE_ENDSTOP(Z,MIN,X,MAX);
        #elif CORE_DIAG(XZ, Z, MAX)
          PROCESS_CORE_ENDSTOP(Z,MAX,X,MAX);
        #endif
      #endif
    }
  }

  #if HAS_Y_AXIS
    if (stepper.axis_is_moving(Y_AXIS)) {
      if (stepper.motor_direction(Y_AXIS_HEAD)) { // -direction
        #if HAS_Y_MIN || (Y_SPI_SENSORLESS && Y_HOME_TO_MIN)
          PROCESS_ENDSTOP_Y(MIN);
          #if   CORE_DIAG(XY, X, MIN)
            PROCESS_CORE_ENDSTOP(X,MIN,Y,MIN);
          #elif CORE_DIAG(XY, X, MAX)
            PROCESS_CORE_ENDSTOP(X,MAX,Y,MIN);
          #elif CORE_DIAG(YZ, Z, MIN)
            PROCESS_CORE_ENDSTOP(Z,MIN,Y,MIN);
          #elif CORE_DIAG(YZ, Z, MAX)
            PROCESS_CORE_ENDSTOP(Z,MAX,Y,MIN);
          #endif
        #endif
      }
      else { // +direction
        #if HAS_Y_MAX || (Y_SPI_SENSORLESS && Y_HOME_TO_MAX)
          PROCESS_ENDSTOP_Y(MAX);
          #if   CORE_DIAG(XY, X, MIN)
            PROCESS_CORE_ENDSTOP(X,MIN,Y,MAX);
          #elif CORE_DIAG(XY, X, MAX)
            PROCESS_CORE_ENDSTOP(X,MAX,Y,MAX);
          #elif CORE_DIAG(YZ, Z, MIN)
            PROCESS_CORE_ENDSTOP(Z,MIN,Y,MAX);
          #elif CORE_DIAG(YZ, Z, MAX)
            PROCESS_CORE_ENDSTOP(Z,MAX,Y,MAX);
          #endif
        #endif
      }
    }
  #endif

  #if HAS_Z_AXIS
    if (stepper.axis_is_moving(Z_AXIS)) {
      if (stepper.motor_direction(Z_AXIS_HEAD)) { // Z -direction. Gantry down, bed up.

        #if HAS_Z_MIN || (Z_SPI_SENSORLESS && Z_HOME_TO_MIN)
          if ( TERN1(Z_MIN_PROBE_USES_Z_MIN_ENDSTOP_PIN, z_probe_enabled)
            && TERN1(HAS_CUSTOM_PROBE_PIN, !z_probe_enabled)
          ) PROCESS_ENDSTOP_Z(MIN);
          #if   CORE_DIAG(XZ, X, MIN)
            PROCESS_CORE_ENDSTOP(X,MIN,Z,MIN);
          #elif CORE_DIAG(XZ, X, MAX)
            PROCESS_CORE_ENDSTOP(X,MAX,Z,MIN);
          #elif CORE_DIAG(YZ, Y, MIN)
            PROCESS_CORE_ENDSTOP(Y,MIN,Z,MIN);
          #elif CORE_DIAG(YZ, Y, MAX)
            PROCESS_CORE_ENDSTOP(Y,MAX,Z,MIN);
          #endif
        #endif

        // When closing the gap check the enabled probe
        #if HAS_CUSTOM_PROBE_PIN
          if (z_probe_enabled) PROCESS_ENDSTOP(Z, MIN_PROBE);
        #endif
      }
      else { // Z +direction. Gantry up, bed down.
        #if HAS_Z_MAX || (Z_SPI_SENSORLESS && Z_HOME_TO_MAX)
          #if ENABLED(Z_MULTI_ENDSTOPS)
            PROCESS_ENDSTOP_Z(MAX);
          #elif !HAS_CUSTOM_PROBE_PIN || Z_MAX_PIN != Z_MIN_PROBE_PIN  // No probe or probe is Z_MIN || Probe is not Z_MAX
            PROCESS_ENDSTOP(Z, MAX);
          #endif
          #if   CORE_DIAG(XZ, X, MIN)
            PROCESS_CORE_ENDSTOP(X,MIN,Z,MAX);
          #elif CORE_DIAG(XZ, X, MAX)
            PROCESS_CORE_ENDSTOP(X,MAX,Z,MAX);
          #elif CORE_DIAG(YZ, Y, MIN)
            PROCESS_CORE_ENDSTOP(Y,MIN,Z,MAX);
          #elif CORE_DIAG(YZ, Y, MAX)
            PROCESS_CORE_ENDSTOP(Y,MAX,Z,MAX);
          #endif
        #endif
      }
    }
  #endif

  #if LINEAR_AXES >= 4
    if (stepper.axis_is_moving(I_AXIS)) {
      if (stepper.motor_direction(I_AXIS_HEAD)) { // -direction
        #if HAS_I_MIN || (I_SPI_SENSORLESS && I_HOME_TO_MIN)
          PROCESS_ENDSTOP(I, MIN);
        #endif
      }
      else { // +direction
        #if HAS_I_MAX || (I_SPI_SENSORLESS && I_HOME_TO_MAX)
          PROCESS_ENDSTOP(I, MAX);
        #endif
      }
    }
  #endif

  #if LINEAR_AXES >= 5
    if (stepper.axis_is_moving(J_AXIS)) {
      if (stepper.motor_direction(J_AXIS_HEAD)) { // -direction
        #if HAS_J_MIN || (J_SPI_SENSORLESS && J_HOME_TO_MIN)
          PROCESS_ENDSTOP(J, MIN);
        #endif
      }
      else { // +direction
        #if HAS_J_MAX || (J_SPI_SENSORLESS && J_HOME_TO_MAX)
          PROCESS_ENDSTOP(J, MAX);
        #endif
      }
    }
  #endif

  #if LINEAR_AXES >= 6
    if (stepper.axis_is_moving(K_AXIS)) {
      if (stepper.motor_direction(K_AXIS_HEAD)) { // -direction
        #if HAS_K_MIN || (K_SPI_SENSORLESS && K_HOME_TO_MIN)
          PROCESS_ENDSTOP(K, MIN);
        #endif
      }
      else { // +direction
        #if HAS_K_MAX || (K_SPI_SENSORLESS && K_HOME_TO_MAX)
          PROCESS_ENDSTOP(K, MAX);
        #endif
      }
    }
  #endif
} // Endstops::update()

#if ENABLED(SPI_ENDSTOPS)

  bool Endstops::tmc_spi_homing_check() {
    bool hit = false;
    #if X_SPI_SENSORLESS
      if (tmc_spi_homing.x && (stepperX.test_stall_status()
        #if ANY(CORE_IS_XY, MARKFORGED_XY) && Y_SPI_SENSORLESS
          || stepperY.test_stall_status()
        #elif CORE_IS_XZ && Z_SPI_SENSORLESS
          || stepperZ.test_stall_status()
        #endif
      )) {
        SBI(live_state, X_ENDSTOP);
        hit = true;
      }
    #endif
    #if Y_SPI_SENSORLESS
      if (tmc_spi_homing.y && (stepperY.test_stall_status()
        #if ANY(CORE_IS_XY, MARKFORGED_XY) && X_SPI_SENSORLESS
          || stepperX.test_stall_status()
        #elif CORE_IS_YZ && Z_SPI_SENSORLESS
          || stepperZ.test_stall_status()
        #endif
      )) {
        SBI(live_state, Y_ENDSTOP);
        hit = true;
      }
    #endif
    #if Z_SPI_SENSORLESS
      if (tmc_spi_homing.z && (stepperZ.test_stall_status()
        #if CORE_IS_XZ && X_SPI_SENSORLESS
          || stepperX.test_stall_status()
        #elif CORE_IS_YZ && Y_SPI_SENSORLESS
          || stepperY.test_stall_status()
        #endif
      )) {
        SBI(live_state, Z_ENDSTOP);
        hit = true;
      }
    #endif
    #if I_SPI_SENSORLESS
      if (tmc_spi_homing.i && stepperI.test_stall_status()) {
        SBI(live_state, I_ENDSTOP);
        hit = true;
      }
    #endif
    #if J_SPI_SENSORLESS
      if (tmc_spi_homing.j && stepperJ.test_stall_status()) {
        SBI(live_state, J_ENDSTOP);
        hit = true;
      }
    #endif
    #if K_SPI_SENSORLESS
      if (tmc_spi_homing.k && stepperK.test_stall_status()) {
        SBI(live_state, K_ENDSTOP);
        hit = true;
      }
    #endif

    if (TERN0(ENDSTOP_INTERRUPTS_FEATURE, hit)) update();

    return hit;
  }

  void Endstops::clear_endstop_state() {
    TERN_(X_SPI_SENSORLESS, CBI(live_state, X_ENDSTOP));
    TERN_(Y_SPI_SENSORLESS, CBI(live_state, Y_ENDSTOP));
    TERN_(Z_SPI_SENSORLESS, CBI(live_state, Z_ENDSTOP));
    TERN_(I_SPI_SENSORLESS, CBI(live_state, I_ENDSTOP));
    TERN_(J_SPI_SENSORLESS, CBI(live_state, J_ENDSTOP));
    TERN_(K_SPI_SENSORLESS, CBI(live_state, K_ENDSTOP));
  }

#endif // SPI_ENDSTOPS

#if ENABLED(PINS_DEBUGGING)

  bool Endstops::monitor_flag = false;

  /**
   * Monitor Endstops and Z Probe for changes
   *
   * If a change is detected then the LED is toggled and
   * a message is sent out the serial port.
   *
   * Yes, we could miss a rapid back & forth change but
   * that won't matter because this is all manual.
   */
  void Endstops::monitor() {

    static uint16_t old_live_state_local = 0;
    static uint8_t local_LED_status = 0;
    uint16_t live_state_local = 0;

    #define ES_GET_STATE(S) if (READ(S##_PIN)) SBI(live_state_local, S)

    #if HAS_X_MIN
      ES_GET_STATE(X_MIN);
    #endif
    #if HAS_X_MAX
      ES_GET_STATE(X_MAX);
    #endif
    #if HAS_Y_MIN
      ES_GET_STATE(Y_MIN);
    #endif
    #if HAS_Y_MAX
      ES_GET_STATE(Y_MAX);
    #endif
    #if HAS_Z_MIN
      ES_GET_STATE(Z_MIN);
    #endif
    #if HAS_Z_MAX
      ES_GET_STATE(Z_MAX);
    #endif
    #if HAS_Z_MIN_PROBE_PIN
      ES_GET_STATE(Z_MIN_PROBE);
    #endif
    #if HAS_X2_MIN
      ES_GET_STATE(X2_MIN);
    #endif
    #if HAS_X2_MAX
      ES_GET_STATE(X2_MAX);
    #endif
    #if HAS_Y2_MIN
      ES_GET_STATE(Y2_MIN);
    #endif
    #if HAS_Y2_MAX
      ES_GET_STATE(Y2_MAX);
    #endif
    #if HAS_Z2_MIN
      ES_GET_STATE(Z2_MIN);
    #endif
    #if HAS_Z2_MAX
      ES_GET_STATE(Z2_MAX);
    #endif
    #if HAS_Z3_MIN
      ES_GET_STATE(Z3_MIN);
    #endif
    #if HAS_Z3_MAX
      ES_GET_STATE(Z3_MAX);
    #endif
    #if HAS_Z4_MIN
      ES_GET_STATE(Z4_MIN);
    #endif
    #if HAS_Z4_MAX
      ES_GET_STATE(Z4_MAX);
    #endif
    #if HAS_I_MAX
      ES_GET_STATE(I_MAX);
    #endif
    #if HAS_I_MIN
      ES_GET_STATE(I_MIN);
    #endif
    #if HAS_J_MAX
      ES_GET_STATE(J_MAX);
    #endif
    #if HAS_J_MIN
      ES_GET_STATE(J_MIN);
    #endif
    #if HAS_K_MAX
      ES_GET_STATE(K_MAX);
    #endif
    #if HAS_K_MIN
      ES_GET_STATE(K_MIN);
    #endif

    uint16_t endstop_change = live_state_local ^ old_live_state_local;
    #define ES_REPORT_CHANGE(S) if (TEST(endstop_change, S)) SERIAL_ECHOPAIR("  " STRINGIFY(S) ":", TEST(live_state_local, S))

    if (endstop_change) {
      #if HAS_X_MIN
        ES_REPORT_CHANGE(X_MIN);
      #endif
      #if HAS_X_MAX
        ES_REPORT_CHANGE(X_MAX);
      #endif
      #if HAS_Y_MIN
        ES_REPORT_CHANGE(Y_MIN);
      #endif
      #if HAS_Y_MAX
        ES_REPORT_CHANGE(Y_MAX);
      #endif
      #if HAS_Z_MIN
        ES_REPORT_CHANGE(Z_MIN);
      #endif
      #if HAS_Z_MAX
        ES_REPORT_CHANGE(Z_MAX);
      #endif
      #if HAS_Z_MIN_PROBE_PIN
        ES_REPORT_CHANGE(Z_MIN_PROBE);
      #endif
      #if HAS_X2_MIN
        ES_REPORT_CHANGE(X2_MIN);
      #endif
      #if HAS_X2_MAX
        ES_REPORT_CHANGE(X2_MAX);
      #endif
      #if HAS_Y2_MIN
        ES_REPORT_CHANGE(Y2_MIN);
      #endif
      #if HAS_Y2_MAX
        ES_REPORT_CHANGE(Y2_MAX);
      #endif
      #if HAS_Z2_MIN
        ES_REPORT_CHANGE(Z2_MIN);
      #endif
      #if HAS_Z2_MAX
        ES_REPORT_CHANGE(Z2_MAX);
      #endif
      #if HAS_Z3_MIN
        ES_REPORT_CHANGE(Z3_MIN);
      #endif
      #if HAS_Z3_MAX
        ES_REPORT_CHANGE(Z3_MAX);
      #endif
      #if HAS_Z4_MIN
        ES_REPORT_CHANGE(Z4_MIN);
      #endif
      #if HAS_Z4_MAX
        ES_REPORT_CHANGE(Z4_MAX);
      #endif
      #if HAS_I_MIN
        ES_REPORT_CHANGE(I_MIN);
      #endif
      #if HAS_I_MAX
        ES_REPORT_CHANGE(I_MAX);
      #endif
      #if HAS_J_MIN
        ES_REPORT_CHANGE(J_MIN);
      #endif
      #if HAS_J_MAX
        ES_REPORT_CHANGE(J_MAX);
      #endif
      #if HAS_K_MIN
        ES_REPORT_CHANGE(K_MIN);
      #endif
      #if HAS_K_MAX
        ES_REPORT_CHANGE(K_MAX);
      #endif
      SERIAL_ECHOLNPGM("\n");
      analogWrite(pin_t(LED_PIN), local_LED_status);
      local_LED_status ^= 255;
      old_live_state_local = live_state_local;
    }
  }

#endif // PINS_DEBUGGING<|MERGE_RESOLUTION|>--- conflicted
+++ resolved
@@ -545,9 +545,6 @@
   #if HAS_Z4_MAX
     ES_REPORT(Z4_MAX);
   #endif
-<<<<<<< HEAD
-  #if ENABLED(PROBE_ACTIVATION_SWITCH)
-=======
   #if HAS_I_MIN
     ES_REPORT(I_MIN);
   #endif
@@ -566,8 +563,7 @@
   #if HAS_K_MAX
     ES_REPORT(K_MAX);
   #endif
-  #if BOTH(MARLIN_DEV_MODE, PROBE_ACTIVATION_SWITCH)
->>>>>>> 4f8191b4
+  #if ENABLED(PROBE_ACTIVATION_SWITCH)
     print_es_state(probe_switch_activated(), PSTR(STR_PROBE_EN));
   #endif
   #if HAS_CUSTOM_PROBE_PIN
@@ -977,81 +973,81 @@
   }
 
   #if HAS_Y_AXIS
-    if (stepper.axis_is_moving(Y_AXIS)) {
-      if (stepper.motor_direction(Y_AXIS_HEAD)) { // -direction
+  if (stepper.axis_is_moving(Y_AXIS)) {
+    if (stepper.motor_direction(Y_AXIS_HEAD)) { // -direction
         #if HAS_Y_MIN || (Y_SPI_SENSORLESS && Y_HOME_TO_MIN)
-          PROCESS_ENDSTOP_Y(MIN);
-          #if   CORE_DIAG(XY, X, MIN)
-            PROCESS_CORE_ENDSTOP(X,MIN,Y,MIN);
-          #elif CORE_DIAG(XY, X, MAX)
-            PROCESS_CORE_ENDSTOP(X,MAX,Y,MIN);
-          #elif CORE_DIAG(YZ, Z, MIN)
-            PROCESS_CORE_ENDSTOP(Z,MIN,Y,MIN);
-          #elif CORE_DIAG(YZ, Z, MAX)
-            PROCESS_CORE_ENDSTOP(Z,MAX,Y,MIN);
-          #endif
-        #endif
-      }
-      else { // +direction
+        PROCESS_ENDSTOP_Y(MIN);
+        #if   CORE_DIAG(XY, X, MIN)
+          PROCESS_CORE_ENDSTOP(X,MIN,Y,MIN);
+        #elif CORE_DIAG(XY, X, MAX)
+          PROCESS_CORE_ENDSTOP(X,MAX,Y,MIN);
+        #elif CORE_DIAG(YZ, Z, MIN)
+          PROCESS_CORE_ENDSTOP(Z,MIN,Y,MIN);
+        #elif CORE_DIAG(YZ, Z, MAX)
+          PROCESS_CORE_ENDSTOP(Z,MAX,Y,MIN);
+        #endif
+      #endif
+    }
+    else { // +direction
         #if HAS_Y_MAX || (Y_SPI_SENSORLESS && Y_HOME_TO_MAX)
-          PROCESS_ENDSTOP_Y(MAX);
-          #if   CORE_DIAG(XY, X, MIN)
-            PROCESS_CORE_ENDSTOP(X,MIN,Y,MAX);
-          #elif CORE_DIAG(XY, X, MAX)
-            PROCESS_CORE_ENDSTOP(X,MAX,Y,MAX);
-          #elif CORE_DIAG(YZ, Z, MIN)
-            PROCESS_CORE_ENDSTOP(Z,MIN,Y,MAX);
-          #elif CORE_DIAG(YZ, Z, MAX)
-            PROCESS_CORE_ENDSTOP(Z,MAX,Y,MAX);
-          #endif
-        #endif
-      }
+        PROCESS_ENDSTOP_Y(MAX);
+        #if   CORE_DIAG(XY, X, MIN)
+          PROCESS_CORE_ENDSTOP(X,MIN,Y,MAX);
+        #elif CORE_DIAG(XY, X, MAX)
+          PROCESS_CORE_ENDSTOP(X,MAX,Y,MAX);
+        #elif CORE_DIAG(YZ, Z, MIN)
+          PROCESS_CORE_ENDSTOP(Z,MIN,Y,MAX);
+        #elif CORE_DIAG(YZ, Z, MAX)
+          PROCESS_CORE_ENDSTOP(Z,MAX,Y,MAX);
+        #endif
+      #endif
     }
+  }
   #endif
 
   #if HAS_Z_AXIS
-    if (stepper.axis_is_moving(Z_AXIS)) {
-      if (stepper.motor_direction(Z_AXIS_HEAD)) { // Z -direction. Gantry down, bed up.
+  if (stepper.axis_is_moving(Z_AXIS)) {
+    if (stepper.motor_direction(Z_AXIS_HEAD)) { // Z -direction. Gantry down, bed up.
 
         #if HAS_Z_MIN || (Z_SPI_SENSORLESS && Z_HOME_TO_MIN)
-          if ( TERN1(Z_MIN_PROBE_USES_Z_MIN_ENDSTOP_PIN, z_probe_enabled)
-            && TERN1(HAS_CUSTOM_PROBE_PIN, !z_probe_enabled)
-          ) PROCESS_ENDSTOP_Z(MIN);
-          #if   CORE_DIAG(XZ, X, MIN)
-            PROCESS_CORE_ENDSTOP(X,MIN,Z,MIN);
-          #elif CORE_DIAG(XZ, X, MAX)
-            PROCESS_CORE_ENDSTOP(X,MAX,Z,MIN);
-          #elif CORE_DIAG(YZ, Y, MIN)
-            PROCESS_CORE_ENDSTOP(Y,MIN,Z,MIN);
-          #elif CORE_DIAG(YZ, Y, MAX)
-            PROCESS_CORE_ENDSTOP(Y,MAX,Z,MIN);
-          #endif
-        #endif
-
-        // When closing the gap check the enabled probe
-        #if HAS_CUSTOM_PROBE_PIN
-          if (z_probe_enabled) PROCESS_ENDSTOP(Z, MIN_PROBE);
-        #endif
-      }
-      else { // Z +direction. Gantry up, bed down.
+        if ( TERN1(Z_MIN_PROBE_USES_Z_MIN_ENDSTOP_PIN, z_probe_enabled)
+          && TERN1(HAS_CUSTOM_PROBE_PIN, !z_probe_enabled)
+        ) PROCESS_ENDSTOP_Z(MIN);
+        #if   CORE_DIAG(XZ, X, MIN)
+          PROCESS_CORE_ENDSTOP(X,MIN,Z,MIN);
+        #elif CORE_DIAG(XZ, X, MAX)
+          PROCESS_CORE_ENDSTOP(X,MAX,Z,MIN);
+        #elif CORE_DIAG(YZ, Y, MIN)
+          PROCESS_CORE_ENDSTOP(Y,MIN,Z,MIN);
+        #elif CORE_DIAG(YZ, Y, MAX)
+          PROCESS_CORE_ENDSTOP(Y,MAX,Z,MIN);
+        #endif
+      #endif
+
+      // When closing the gap check the enabled probe
+      #if HAS_CUSTOM_PROBE_PIN
+        if (z_probe_enabled) PROCESS_ENDSTOP(Z, MIN_PROBE);
+      #endif
+    }
+    else { // Z +direction. Gantry up, bed down.
         #if HAS_Z_MAX || (Z_SPI_SENSORLESS && Z_HOME_TO_MAX)
-          #if ENABLED(Z_MULTI_ENDSTOPS)
-            PROCESS_ENDSTOP_Z(MAX);
-          #elif !HAS_CUSTOM_PROBE_PIN || Z_MAX_PIN != Z_MIN_PROBE_PIN  // No probe or probe is Z_MIN || Probe is not Z_MAX
-            PROCESS_ENDSTOP(Z, MAX);
-          #endif
-          #if   CORE_DIAG(XZ, X, MIN)
-            PROCESS_CORE_ENDSTOP(X,MIN,Z,MAX);
-          #elif CORE_DIAG(XZ, X, MAX)
-            PROCESS_CORE_ENDSTOP(X,MAX,Z,MAX);
-          #elif CORE_DIAG(YZ, Y, MIN)
-            PROCESS_CORE_ENDSTOP(Y,MIN,Z,MAX);
-          #elif CORE_DIAG(YZ, Y, MAX)
-            PROCESS_CORE_ENDSTOP(Y,MAX,Z,MAX);
-          #endif
-        #endif
-      }
+        #if ENABLED(Z_MULTI_ENDSTOPS)
+          PROCESS_ENDSTOP_Z(MAX);
+        #elif !HAS_CUSTOM_PROBE_PIN || Z_MAX_PIN != Z_MIN_PROBE_PIN  // No probe or probe is Z_MIN || Probe is not Z_MAX
+          PROCESS_ENDSTOP(Z, MAX);
+        #endif
+        #if   CORE_DIAG(XZ, X, MIN)
+          PROCESS_CORE_ENDSTOP(X,MIN,Z,MAX);
+        #elif CORE_DIAG(XZ, X, MAX)
+          PROCESS_CORE_ENDSTOP(X,MAX,Z,MAX);
+        #elif CORE_DIAG(YZ, Y, MIN)
+          PROCESS_CORE_ENDSTOP(Y,MIN,Z,MAX);
+        #elif CORE_DIAG(YZ, Y, MAX)
+          PROCESS_CORE_ENDSTOP(Y,MAX,Z,MAX);
+        #endif
+      #endif
     }
+  }
   #endif
 
   #if LINEAR_AXES >= 4
