--- conflicted
+++ resolved
@@ -395,11 +395,7 @@
 
     #if BOTH(SD_ABORT_ON_ENDSTOP_HIT, SDSUPPORT)
       if (planner.abort_on_endstop_hit) {
-<<<<<<< HEAD
-        card.abortFilePrint();
-=======
         card.abortFilePrintNow();
->>>>>>> b65cdbed
         quickstop_stepper();
         thermalManager.disable_all_heaters();
         print_job_timer.stop();
