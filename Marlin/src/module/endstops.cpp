/**
 * Marlin 3D Printer Firmware
 * Copyright (c) 2020 MarlinFirmware [https://github.com/MarlinFirmware/Marlin]
 *
 * Based on Sprinter and grbl.
 * Copyright (c) 2011 Camiel Gubbels / Erik van der Zalm
 *
 * This program is free software: you can redistribute it and/or modify
 * it under the terms of the GNU General Public License as published by
 * the Free Software Foundation, either version 3 of the License, or
 * (at your option) any later version.
 *
 * This program is distributed in the hope that it will be useful,
 * but WITHOUT ANY WARRANTY; without even the implied warranty of
 * MERCHANTABILITY or FITNESS FOR A PARTICULAR PURPOSE.  See the
 * GNU General Public License for more details.
 *
 * You should have received a copy of the GNU General Public License
 * along with this program.  If not, see <https://www.gnu.org/licenses/>.
 *
 */

/**
 * endstops.cpp - A singleton object to manage endstops
 */

#include "endstops.h"
#include "stepper.h"

#include "../sd/cardreader.h"
#include "temperature.h"
#include "../lcd/marlinui.h"

#if ENABLED(ENDSTOP_INTERRUPTS_FEATURE)
  #include HAL_PATH(../HAL, endstop_interrupts.h)
#endif

#if BOTH(SD_ABORT_ON_ENDSTOP_HIT, SDSUPPORT)
  #include "printcounter.h" // for print_job_timer
#endif

#if ENABLED(BLTOUCH)
  #include "../feature/bltouch.h"
#endif

#if ENABLED(JOYSTICK)
  #include "../feature/joystick.h"
#endif

#if HAS_BED_PROBE
  #include "probe.h"
#endif

Endstops endstops;

// private:

bool Endstops::enabled, Endstops::enabled_globally; // Initialized by settings.load()

volatile Endstops::endstop_mask_t Endstops::hit_state;
Endstops::endstop_mask_t Endstops::live_state = 0;

#if ENDSTOP_NOISE_THRESHOLD
  Endstops::endstop_mask_t Endstops::validated_live_state;
  uint8_t Endstops::endstop_poll_count;
#endif

#if HAS_BED_PROBE
  volatile bool Endstops::z_probe_enabled = false;
#endif

// Initialized by settings.load()
#if ENABLED(X_DUAL_ENDSTOPS)
  float Endstops::x2_endstop_adj;
#endif
#if ENABLED(Y_DUAL_ENDSTOPS)
  float Endstops::y2_endstop_adj;
#endif
#if ENABLED(Z_MULTI_ENDSTOPS)
  float Endstops::z2_endstop_adj;
  #if NUM_Z_STEPPER_DRIVERS >= 3
    float Endstops::z3_endstop_adj;
    #if NUM_Z_STEPPER_DRIVERS >= 4
      float Endstops::z4_endstop_adj;
    #endif
  #endif
#endif

#if ENABLED(SPI_ENDSTOPS)
  Endstops::tmc_spi_homing_t Endstops::tmc_spi_homing; // = 0
#endif
#if ENABLED(IMPROVE_HOMING_RELIABILITY)
  millis_t sg_guard_period; // = 0
#endif

/**
 * Class and Instance Methods
 */

void Endstops::init() {

  #if HAS_X_MIN
    #if ENABLED(ENDSTOPPULLUP_XMIN)
      SET_INPUT_PULLUP(X_MIN_PIN);
    #elif ENABLED(ENDSTOPPULLDOWN_XMIN)
      SET_INPUT_PULLDOWN(X_MIN_PIN);
    #else
      SET_INPUT(X_MIN_PIN);
    #endif
  #endif

  #if HAS_X2_MIN
    #if ENABLED(ENDSTOPPULLUP_XMIN)
      SET_INPUT_PULLUP(X2_MIN_PIN);
    #elif ENABLED(ENDSTOPPULLDOWN_XMIN)
      SET_INPUT_PULLDOWN(X2_MIN_PIN);
    #else
      SET_INPUT(X2_MIN_PIN);
    #endif
  #endif

  #if HAS_Y_MIN
    #if ENABLED(ENDSTOPPULLUP_YMIN)
      SET_INPUT_PULLUP(Y_MIN_PIN);
    #elif ENABLED(ENDSTOPPULLDOWN_YMIN)
      SET_INPUT_PULLDOWN(Y_MIN_PIN);
    #else
      SET_INPUT(Y_MIN_PIN);
    #endif
  #endif

  #if HAS_Y2_MIN
    #if ENABLED(ENDSTOPPULLUP_YMIN)
      SET_INPUT_PULLUP(Y2_MIN_PIN);
    #elif ENABLED(ENDSTOPPULLDOWN_YMIN)
      SET_INPUT_PULLDOWN(Y2_MIN_PIN);
    #else
      SET_INPUT(Y2_MIN_PIN);
    #endif
  #endif

  #if HAS_Z_MIN
    #if ENABLED(ENDSTOPPULLUP_ZMIN)
      SET_INPUT_PULLUP(Z_MIN_PIN);
    #elif ENABLED(ENDSTOPPULLDOWN_ZMIN)
      SET_INPUT_PULLDOWN(Z_MIN_PIN);
    #else
      SET_INPUT(Z_MIN_PIN);
    #endif
  #endif

  #if HAS_Z2_MIN
    #if ENABLED(ENDSTOPPULLUP_ZMIN)
      SET_INPUT_PULLUP(Z2_MIN_PIN);
    #elif ENABLED(ENDSTOPPULLDOWN_ZMIN)
      SET_INPUT_PULLDOWN(Z2_MIN_PIN);
    #else
      SET_INPUT(Z2_MIN_PIN);
    #endif
  #endif

  #if HAS_Z3_MIN
    #if ENABLED(ENDSTOPPULLUP_ZMIN)
      SET_INPUT_PULLUP(Z3_MIN_PIN);
    #elif ENABLED(ENDSTOPPULLDOWN_ZMIN)
      SET_INPUT_PULLDOWN(Z3_MIN_PIN);
    #else
      SET_INPUT(Z3_MIN_PIN);
    #endif
  #endif

  #if HAS_Z4_MIN
    #if ENABLED(ENDSTOPPULLUP_ZMIN)
      SET_INPUT_PULLUP(Z4_MIN_PIN);
    #elif ENABLED(ENDSTOPPULLDOWN_ZMIN)
      SET_INPUT_PULLDOWN(Z4_MIN_PIN);
    #else
      SET_INPUT(Z4_MIN_PIN);
    #endif
  #endif

  #if HAS_X_MAX
    #if ENABLED(ENDSTOPPULLUP_XMAX)
      SET_INPUT_PULLUP(X_MAX_PIN);
    #elif ENABLED(ENDSTOPPULLDOWN_XMAX)
      SET_INPUT_PULLDOWN(X_MAX_PIN);
    #else
      SET_INPUT(X_MAX_PIN);
    #endif
  #endif

  #if HAS_X2_MAX
    #if ENABLED(ENDSTOPPULLUP_XMAX)
      SET_INPUT_PULLUP(X2_MAX_PIN);
    #elif ENABLED(ENDSTOPPULLDOWN_XMAX)
      SET_INPUT_PULLDOWN(X2_MAX_PIN);
    #else
      SET_INPUT(X2_MAX_PIN);
    #endif
  #endif

  #if HAS_Y_MAX
    #if ENABLED(ENDSTOPPULLUP_YMAX)
      SET_INPUT_PULLUP(Y_MAX_PIN);
    #elif ENABLED(ENDSTOPPULLDOWN_YMAX)
      SET_INPUT_PULLDOWN(Y_MAX_PIN);
    #else
      SET_INPUT(Y_MAX_PIN);
    #endif
  #endif

  #if HAS_Y2_MAX
    #if ENABLED(ENDSTOPPULLUP_YMAX)
      SET_INPUT_PULLUP(Y2_MAX_PIN);
    #elif ENABLED(ENDSTOPPULLDOWN_YMAX)
      SET_INPUT_PULLDOWN(Y2_MAX_PIN);
    #else
      SET_INPUT(Y2_MAX_PIN);
    #endif
  #endif

  #if HAS_Z_MAX
    #if ENABLED(ENDSTOPPULLUP_ZMAX)
      SET_INPUT_PULLUP(Z_MAX_PIN);
    #elif ENABLED(ENDSTOPPULLDOWN_ZMAX)
      SET_INPUT_PULLDOWN(Z_MAX_PIN);
    #else
      SET_INPUT(Z_MAX_PIN);
    #endif
  #endif

  #if HAS_Z2_MAX
    #if ENABLED(ENDSTOPPULLUP_ZMAX)
      SET_INPUT_PULLUP(Z2_MAX_PIN);
    #elif ENABLED(ENDSTOPPULLDOWN_ZMAX)
      SET_INPUT_PULLDOWN(Z2_MAX_PIN);
    #else
      SET_INPUT(Z2_MAX_PIN);
    #endif
  #endif

  #if HAS_Z3_MAX
    #if ENABLED(ENDSTOPPULLUP_ZMAX)
      SET_INPUT_PULLUP(Z3_MAX_PIN);
    #elif ENABLED(ENDSTOPPULLDOWN_ZMAX)
      SET_INPUT_PULLDOWN(Z3_MAX_PIN);
    #else
      SET_INPUT(Z3_MAX_PIN);
    #endif
  #endif

  #if HAS_Z4_MAX
    #if ENABLED(ENDSTOPPULLUP_ZMAX)
      SET_INPUT_PULLUP(Z4_MAX_PIN);
    #elif ENABLED(ENDSTOPPULLDOWN_ZMAX)
      SET_INPUT_PULLDOWN(Z4_MAX_PIN);
    #else
      SET_INPUT(Z4_MAX_PIN);
    #endif
  #endif

  #if HAS_I_MIN
    #if ENABLED(ENDSTOPPULLUP_IMIN)
      SET_INPUT_PULLUP(I_MIN_PIN);
    #elif ENABLED(ENDSTOPPULLDOWN_IMIN)
      SET_INPUT_PULLDOWN(I_MIN_PIN);
    #else
      SET_INPUT(I_MIN_PIN);
    #endif
  #endif

  #if HAS_I_MAX
    #if ENABLED(ENDSTOPPULLUP_IMAX)
      SET_INPUT_PULLUP(I_MAX_PIN);
    #elif ENABLED(ENDSTOPPULLDOWN_IMAX)
      SET_INPUT_PULLDOWN(I_MAX_PIN);
    #else
      SET_INPUT(I_MAX_PIN);
    #endif
  #endif

  #if HAS_J_MIN
    #if ENABLED(ENDSTOPPULLUP_JMIN)
      SET_INPUT_PULLUP(J_MIN_PIN);
    #elif ENABLED(ENDSTOPPULLDOWN_IMIN)
      SET_INPUT_PULLDOWN(J_MIN_PIN);
    #else
      SET_INPUT(J_MIN_PIN);
    #endif
  #endif

  #if HAS_J_MAX
    #if ENABLED(ENDSTOPPULLUP_JMAX)
      SET_INPUT_PULLUP(J_MAX_PIN);
    #elif ENABLED(ENDSTOPPULLDOWN_JMAX)
      SET_INPUT_PULLDOWN(J_MAX_PIN);
    #else
      SET_INPUT(J_MAX_PIN);
    #endif
  #endif

  #if HAS_K_MIN
    #if ENABLED(ENDSTOPPULLUP_KMIN)
      SET_INPUT_PULLUP(K_MIN_PIN);
    #elif ENABLED(ENDSTOPPULLDOWN_KMIN)
      SET_INPUT_PULLDOWN(K_MIN_PIN);
    #else
      SET_INPUT(K_MIN_PIN);
    #endif
  #endif

  #if HAS_K_MAX
    #if ENABLED(ENDSTOPPULLUP_KMAX)
      SET_INPUT_PULLUP(K_MAX_PIN);
    #elif ENABLED(ENDSTOPPULLDOWN_KMIN)
      SET_INPUT_PULLDOWN(K_MAX_PIN);
    #else
      SET_INPUT(K_MAX_PIN);
    #endif
  #endif

  #if PIN_EXISTS(CALIBRATION)
    #if ENABLED(CALIBRATION_PIN_PULLUP)
      SET_INPUT_PULLUP(CALIBRATION_PIN);
    #elif ENABLED(CALIBRATION_PIN_PULLDOWN)
      SET_INPUT_PULLDOWN(CALIBRATION_PIN);
    #else
      SET_INPUT(CALIBRATION_PIN);
    #endif
  #endif

  #if USES_Z_MIN_PROBE_PIN
    #if ENABLED(ENDSTOPPULLUP_ZMIN_PROBE)
      SET_INPUT_PULLUP(Z_MIN_PROBE_PIN);
    #elif ENABLED(ENDSTOPPULLDOWN_ZMIN_PROBE)
      SET_INPUT_PULLDOWN(Z_MIN_PROBE_PIN);
    #else
      SET_INPUT(Z_MIN_PROBE_PIN);
    #endif
  #endif

  #if ENABLED(PROBE_ACTIVATION_SWITCH)
    SET_INPUT(PROBE_ACTIVATION_SWITCH_PIN);
  #endif

  TERN_(PROBE_TARE, probe.tare());

  TERN_(ENDSTOP_INTERRUPTS_FEATURE, setup_endstop_interrupts());

  // Enable endstops
  enable_globally(ENABLED(ENDSTOPS_ALWAYS_ON_DEFAULT));

} // Endstops::init

// Called at ~1kHz from Temperature ISR: Poll endstop state if required
void Endstops::poll() {

  TERN_(PINS_DEBUGGING, run_monitor()); // Report changes in endstop status

  #if DISABLED(ENDSTOP_INTERRUPTS_FEATURE)
    update();
  #elif ENDSTOP_NOISE_THRESHOLD
    if (endstop_poll_count) update();
  #endif
}

void Endstops::enable_globally(const bool onoff) {
  enabled_globally = enabled = onoff;
  resync();
}

// Enable / disable endstop checking
void Endstops::enable(const bool onoff) {
  enabled = onoff;
  resync();
}

// Disable / Enable endstops based on ENSTOPS_ONLY_FOR_HOMING and global enable
void Endstops::not_homing() {
  enabled = enabled_globally;
}

#if ENABLED(VALIDATE_HOMING_ENDSTOPS)
  // If the last move failed to trigger an endstop, call kill
  void Endstops::validate_homing_move() {
    if (trigger_state()) hit_on_purpose();
    else kill(GET_TEXT_F(MSG_KILL_HOMING_FAILED));
  }
#endif

// Enable / disable endstop z-probe checking
#if HAS_BED_PROBE
  void Endstops::enable_z_probe(const bool onoff) {
    z_probe_enabled = onoff;
    #if PIN_EXISTS(PROBE_ENABLE)
      WRITE(PROBE_ENABLE_PIN, onoff);
    #endif
    resync();
  }
#endif

// Get the stable endstop states when enabled
void Endstops::resync() {
  if (!abort_enabled()) return;     // If endstops/probes are disabled the loop below can hang

  // Wait for Temperature ISR to run at least once (runs at 1kHz)
  TERN(ENDSTOP_INTERRUPTS_FEATURE, update(), safe_delay(2));
  while (TERN0(ENDSTOP_NOISE_THRESHOLD, endstop_poll_count)) safe_delay(1);
}

#if ENABLED(PINS_DEBUGGING)
  void Endstops::run_monitor() {
    if (!monitor_flag) return;
    static uint8_t monitor_count = 16;  // offset this check from the others
    monitor_count += _BV(1);            //  15 Hz
    monitor_count &= 0x7F;
    if (!monitor_count) monitor();      // report changes in endstop status
  }
#endif

void Endstops::event_handler() {
  static endstop_mask_t prev_hit_state; // = 0
  if (hit_state == prev_hit_state) return;
  prev_hit_state = hit_state;
  if (hit_state) {
    #if HAS_STATUS_MESSAGE
      char LINEAR_AXIS_LIST(chrX = ' ', chrY = ' ', chrZ = ' ', chrI = ' ', chrJ = ' ', chrK = ' '),
           chrP = ' ';
      #define _SET_STOP_CHAR(A,C) (chr## A = C)
    #else
      #define _SET_STOP_CHAR(A,C) NOOP
    #endif

    #define _ENDSTOP_HIT_ECHO(A,C) do{ \
      SERIAL_ECHOPGM(" " STRINGIFY(A) ":", planner.triggered_position_mm(_AXIS(A))); _SET_STOP_CHAR(A,C); }while(0)

    #define _ENDSTOP_HIT_TEST(A,C) \
      if (TERN0(HAS_##A##_MIN, TEST(hit_state, A##_MIN)) || TERN0(HAS_##A##_MAX, TEST(hit_state, A##_MAX))) \
        _ENDSTOP_HIT_ECHO(A,C)

    #define ENDSTOP_HIT_TEST_X() _ENDSTOP_HIT_TEST(X,'X')
    #define ENDSTOP_HIT_TEST_Y() _ENDSTOP_HIT_TEST(Y,'Y')
    #define ENDSTOP_HIT_TEST_Z() _ENDSTOP_HIT_TEST(Z,'Z')
    #define ENDSTOP_HIT_TEST_I() _ENDSTOP_HIT_TEST(I,'I')
    #define ENDSTOP_HIT_TEST_J() _ENDSTOP_HIT_TEST(J,'J')
    #define ENDSTOP_HIT_TEST_K() _ENDSTOP_HIT_TEST(K,'K')

    SERIAL_ECHO_START();
    SERIAL_ECHOPGM(STR_ENDSTOPS_HIT);
    LINEAR_AXIS_CODE(
       ENDSTOP_HIT_TEST_X(),
       ENDSTOP_HIT_TEST_Y(),
       ENDSTOP_HIT_TEST_Z(),
      _ENDSTOP_HIT_TEST(I,'I'),
      _ENDSTOP_HIT_TEST(J,'J'),
      _ENDSTOP_HIT_TEST(K,'K')
    );

    #if USES_Z_MIN_PROBE_PIN
      #define P_AXIS Z_AXIS
      if (TEST(hit_state, Z_MIN_PROBE)) _ENDSTOP_HIT_ECHO(P, 'P');
    #endif
    SERIAL_EOL();

    TERN_(HAS_STATUS_MESSAGE,
      ui.status_printf(0,
        F(S_FMT GANG_N_1(LINEAR_AXES, " %c") " %c"),
        GET_TEXT(MSG_LCD_ENDSTOPS),
        LINEAR_AXIS_LIST(chrX, chrY, chrZ, chrI, chrJ, chrK), chrP
      )
    );

    #if BOTH(SD_ABORT_ON_ENDSTOP_HIT, SDSUPPORT)
      if (planner.abort_on_endstop_hit) {
        card.abortFilePrintNow();
        quickstop_stepper();
        thermalManager.disable_all_heaters();
        print_job_timer.stop();
      }
    #endif
  }
}

#pragma GCC diagnostic push
#if GCC_VERSION <= 50000
  #pragma GCC diagnostic ignored "-Wunused-function"
#endif

static void print_es_state(const bool is_hit, FSTR_P const flabel=nullptr) {
  if (flabel) SERIAL_ECHOF(flabel);
  SERIAL_ECHOPGM(": ");
  SERIAL_ECHOLNF(is_hit ? F(STR_ENDSTOP_HIT) : F(STR_ENDSTOP_OPEN));
}

#pragma GCC diagnostic pop

void _O2 Endstops::report_states() {
  TERN_(BLTOUCH, bltouch._set_SW_mode());
  SERIAL_ECHOLNPGM(STR_M119_REPORT);
  #define ES_REPORT(S) print_es_state(READ(S##_PIN) != S##_ENDSTOP_INVERTING, F(STR_##S))
  #if HAS_X_MIN
    ES_REPORT(X_MIN);
  #endif
  #if HAS_X2_MIN
    ES_REPORT(X2_MIN);
  #endif
  #if HAS_X_MAX
    ES_REPORT(X_MAX);
  #endif
  #if HAS_X2_MAX
    ES_REPORT(X2_MAX);
  #endif
  #if HAS_Y_MIN
    ES_REPORT(Y_MIN);
  #endif
  #if HAS_Y2_MIN
    ES_REPORT(Y2_MIN);
  #endif
  #if HAS_Y_MAX
    ES_REPORT(Y_MAX);
  #endif
  #if HAS_Y2_MAX
    ES_REPORT(Y2_MAX);
  #endif
  #if HAS_Z_MIN
    ES_REPORT(Z_MIN);
  #endif
  #if HAS_Z2_MIN
    ES_REPORT(Z2_MIN);
  #endif
  #if HAS_Z3_MIN
    ES_REPORT(Z3_MIN);
  #endif
  #if HAS_Z4_MIN
    ES_REPORT(Z4_MIN);
  #endif
  #if HAS_Z_MAX
    ES_REPORT(Z_MAX);
  #endif
  #if HAS_Z2_MAX
    ES_REPORT(Z2_MAX);
  #endif
  #if HAS_Z3_MAX
    ES_REPORT(Z3_MAX);
  #endif
  #if HAS_Z4_MAX
    ES_REPORT(Z4_MAX);
  #endif
  #if HAS_I_MIN
    ES_REPORT(I_MIN);
  #endif
  #if HAS_I_MAX
    ES_REPORT(I_MAX);
  #endif
  #if HAS_J_MIN
    ES_REPORT(J_MIN);
  #endif
  #if HAS_J_MAX
    ES_REPORT(J_MAX);
  #endif
  #if HAS_K_MIN
    ES_REPORT(K_MIN);
  #endif
  #if HAS_K_MAX
    ES_REPORT(K_MAX);
  #endif
  #if ENABLED(PROBE_ACTIVATION_SWITCH)
    print_es_state(probe_switch_activated(), F(STR_PROBE_EN));
  #endif
  #if USES_Z_MIN_PROBE_PIN
    print_es_state(PROBE_TRIGGERED(), F(STR_Z_PROBE));
  #endif
  #if MULTI_FILAMENT_SENSOR
    #define _CASE_RUNOUT(N) case N: pin = FIL_RUNOUT##N##_PIN; state = FIL_RUNOUT##N##_STATE; break;
    LOOP_S_LE_N(i, 1, NUM_RUNOUT_SENSORS) {
      pin_t pin;
      uint8_t state;
      switch (i) {
        default: continue;
        REPEAT_1(NUM_RUNOUT_SENSORS, _CASE_RUNOUT)
      }
      SERIAL_ECHOPGM(STR_FILAMENT);
      if (i > 1) SERIAL_CHAR(' ', '0' + i);
      print_es_state(extDigitalRead(pin) != state);
    }
    #undef _CASE_RUNOUT
  #elif HAS_FILAMENT_SENSOR
    print_es_state(READ(FIL_RUNOUT1_PIN) != FIL_RUNOUT1_STATE, F(STR_FILAMENT));
  #endif

  TERN_(BLTOUCH, bltouch._reset_SW_mode());
  TERN_(JOYSTICK_DEBUG, joystick.report());

} // Endstops::report_states

<<<<<<< HEAD
// The following routines are called from an ISR context. It could be the temperature ISR, the
// endstop ISR or the Stepper ISR.

#if BOTH(DELTA, SENSORLESS_PROBING)
  #define _ENDSTOP(AXIS, MINMAX) AXIS ##_MAX
  #define _ENDSTOP_PIN(AXIS, MINMAX) AXIS ##_MAX_PIN
  #define _ENDSTOP_INVERTING(AXIS, MINMAX) AXIS ##_MAX_ENDSTOP_INVERTING
#else
  #define _ENDSTOP(AXIS, MINMAX) AXIS ##_## MINMAX
  #define _ENDSTOP_PIN(AXIS, MINMAX) AXIS ##_## MINMAX ##_PIN
  #define _ENDSTOP_INVERTING(AXIS, MINMAX) AXIS ##_## MINMAX ##_ENDSTOP_INVERTING
#endif
=======
#if HAS_DELTA_SENSORLESS_PROBING
  #define __ENDSTOP(AXIS, ...) AXIS ##_MAX
  #define _ENDSTOP_PIN(AXIS, ...) AXIS ##_MAX_PIN
  #define _ENDSTOP_INVERTING(AXIS, ...) AXIS ##_MAX_ENDSTOP_INVERTING
#else
  #define __ENDSTOP(AXIS, MINMAX) AXIS ##_## MINMAX
  #define _ENDSTOP_PIN(AXIS, MINMAX) AXIS ##_## MINMAX ##_PIN
  #define _ENDSTOP_INVERTING(AXIS, MINMAX) AXIS ##_## MINMAX ##_ENDSTOP_INVERTING
#endif
#define _ENDSTOP(AXIS, MINMAX) __ENDSTOP(AXIS, MINMAX)
>>>>>>> 103b5f1e

/**
 * Called from interrupt context by the Endstop ISR or Stepper ISR!
 * Read endstops to get their current states, register hits for all
 * axes moving in the direction of their endstops, and abort moves.
 */
void Endstops::update() {

  #if !ENDSTOP_NOISE_THRESHOLD      // If not debouncing...
    if (!abort_enabled()) return;   // ...and not enabled, exit.
  #endif

  // Macros to update / copy the live_state
  #define UPDATE_ENDSTOP_BIT(AXIS, MINMAX) SET_BIT_TO(live_state, _ENDSTOP(AXIS, MINMAX), (READ(_ENDSTOP_PIN(AXIS, MINMAX)) != _ENDSTOP_INVERTING(AXIS, MINMAX)))
  #define COPY_LIVE_STATE(SRC_BIT, DST_BIT) SET_BIT_TO(live_state, DST_BIT, TEST(live_state, SRC_BIT))

  #if ENABLED(G38_PROBE_TARGET) && NONE(CORE_IS_XY, CORE_IS_XZ, MARKFORGED_XY, MARKFORGED_XY)
    #define HAS_G38_PROBE 1
    // For G38 moves check the probe's pin for ALL movement
    if (G38_move) UPDATE_ENDSTOP_BIT(Z, TERN(USES_Z_MIN_PROBE_PIN, MIN_PROBE, MIN));
  #endif

  // With Dual X, endstops are only checked in the homing direction for the active extruder
  #define X_MIN_TEST() TERN1(DUAL_X_CARRIAGE, TERN0(X_HOME_TO_MIN, stepper.last_moved_extruder == 0) || TERN0(X2_HOME_TO_MIN, stepper.last_moved_extruder != 0))
  #define X_MAX_TEST() TERN1(DUAL_X_CARRIAGE, TERN0(X_HOME_TO_MAX, stepper.last_moved_extruder == 0) || TERN0(X2_HOME_TO_MAX, stepper.last_moved_extruder != 0))

  // Use HEAD for core axes, AXIS for others
  #if ANY(CORE_IS_XY, CORE_IS_XZ, MARKFORGED_XY, MARKFORGED_XY)
    #define X_AXIS_HEAD X_HEAD
  #else
    #define X_AXIS_HEAD X_AXIS
  #endif
  #if ANY(CORE_IS_XY, CORE_IS_YZ, MARKFORGED_XY, MARKFORGED_YX)
    #define Y_AXIS_HEAD Y_HEAD
  #else
    #define Y_AXIS_HEAD Y_AXIS
  #endif
  #if CORE_IS_XZ || CORE_IS_YZ
    #define Z_AXIS_HEAD Z_HEAD
  #else
    #define Z_AXIS_HEAD Z_AXIS
  #endif

  #define I_AXIS_HEAD I_AXIS
  #define J_AXIS_HEAD J_AXIS
  #define K_AXIS_HEAD K_AXIS

  /**
   * Check and update endstops
   */
  #if HAS_X_MIN && !X_SPI_SENSORLESS
    UPDATE_ENDSTOP_BIT(X, MIN);
    #if ENABLED(X_DUAL_ENDSTOPS)
      #if HAS_X2_MIN
        UPDATE_ENDSTOP_BIT(X2, MIN);
      #else
        COPY_LIVE_STATE(X_MIN, X2_MIN);
      #endif
    #endif
  #endif

  #if HAS_X_MAX && !X_SPI_SENSORLESS
    UPDATE_ENDSTOP_BIT(X, MAX);
    #if ENABLED(X_DUAL_ENDSTOPS)
      #if HAS_X2_MAX
        UPDATE_ENDSTOP_BIT(X2, MAX);
      #else
        COPY_LIVE_STATE(X_MAX, X2_MAX);
      #endif
    #endif
  #endif

  #if HAS_Y_MIN && !Y_SPI_SENSORLESS
    UPDATE_ENDSTOP_BIT(Y, MIN);
    #if ENABLED(Y_DUAL_ENDSTOPS)
      #if HAS_Y2_MIN
        UPDATE_ENDSTOP_BIT(Y2, MIN);
      #else
        COPY_LIVE_STATE(Y_MIN, Y2_MIN);
      #endif
    #endif
  #endif

  #if HAS_Y_MAX && !Y_SPI_SENSORLESS
    UPDATE_ENDSTOP_BIT(Y, MAX);
    #if ENABLED(Y_DUAL_ENDSTOPS)
      #if HAS_Y2_MAX
        UPDATE_ENDSTOP_BIT(Y2, MAX);
      #else
        COPY_LIVE_STATE(Y_MAX, Y2_MAX);
      #endif
    #endif
  #endif

  #if HAS_Z_MIN && NONE(Z_SPI_SENSORLESS, Z_MIN_PROBE_USES_Z_MIN_ENDSTOP_PIN)
    UPDATE_ENDSTOP_BIT(Z, MIN);
    #if ENABLED(Z_MULTI_ENDSTOPS)
      #if HAS_Z2_MIN
        UPDATE_ENDSTOP_BIT(Z2, MIN);
      #else
        COPY_LIVE_STATE(Z_MIN, Z2_MIN);
      #endif
      #if NUM_Z_STEPPER_DRIVERS >= 3
        #if HAS_Z3_MIN
          UPDATE_ENDSTOP_BIT(Z3, MIN);
        #else
          COPY_LIVE_STATE(Z_MIN, Z3_MIN);
        #endif
      #endif
      #if NUM_Z_STEPPER_DRIVERS >= 4
        #if HAS_Z4_MIN
          UPDATE_ENDSTOP_BIT(Z4, MIN);
        #else
          COPY_LIVE_STATE(Z_MIN, Z4_MIN);
        #endif
      #endif
    #endif
  #endif

  #if HAS_BED_PROBE
    // When closing the gap check the enabled probe
    if (probe_switch_activated())
      UPDATE_ENDSTOP_BIT(Z, TERN(USES_Z_MIN_PROBE_PIN, MIN_PROBE, MIN));
  #endif

  #if HAS_Z_MAX && !Z_SPI_SENSORLESS
    // Check both Z dual endstops
    #if ENABLED(Z_MULTI_ENDSTOPS)
      UPDATE_ENDSTOP_BIT(Z, MAX);
      #if HAS_Z2_MAX
        UPDATE_ENDSTOP_BIT(Z2, MAX);
      #else
        COPY_LIVE_STATE(Z_MAX, Z2_MAX);
      #endif
      #if NUM_Z_STEPPER_DRIVERS >= 3
        #if HAS_Z3_MAX
          UPDATE_ENDSTOP_BIT(Z3, MAX);
        #else
          COPY_LIVE_STATE(Z_MAX, Z3_MAX);
        #endif
      #endif
      #if NUM_Z_STEPPER_DRIVERS >= 4
        #if HAS_Z4_MAX
          UPDATE_ENDSTOP_BIT(Z4, MAX);
        #else
          COPY_LIVE_STATE(Z_MAX, Z4_MAX);
        #endif
      #endif
    #elif TERN1(USES_Z_MIN_PROBE_PIN, Z_MAX_PIN != Z_MIN_PROBE_PIN)
      // If this pin isn't the bed probe it's the Z endstop
      UPDATE_ENDSTOP_BIT(Z, MAX);
    #endif
  #endif

  #if HAS_I_MIN && !I_SPI_SENSORLESS
    #if ENABLED(I_DUAL_ENDSTOPS)
      UPDATE_ENDSTOP_BIT(I, MIN);
      #if HAS_I2_MIN
        UPDATE_ENDSTOP_BIT(I2, MAX);
      #else
        COPY_LIVE_STATE(I_MIN, I2_MIN);
      #endif
    #else
      UPDATE_ENDSTOP_BIT(I, MIN);
    #endif
  #endif

  #if HAS_I_MAX && !I_SPI_SENSORLESS
    #if ENABLED(I_DUAL_ENDSTOPS)
      UPDATE_ENDSTOP_BIT(I, MAX);
      #if HAS_I2_MAX
        UPDATE_ENDSTOP_BIT(I2, MAX);
      #else
        COPY_LIVE_STATE(I_MAX, I2_MAX);
      #endif
    #else
      UPDATE_ENDSTOP_BIT(I, MAX);
    #endif
  #endif

  #if HAS_J_MIN && !J_SPI_SENSORLESS
    #if ENABLED(J_DUAL_ENDSTOPS)
      UPDATE_ENDSTOP_BIT(J, MIN);
      #if HAS_J2_MIN
        UPDATE_ENDSTOP_BIT(J2, MIN);
      #else
        COPY_LIVE_STATE(J_MIN, J2_MIN);
      #endif
    #else
      UPDATE_ENDSTOP_BIT(J, MIN);
    #endif
  #endif

  #if HAS_J_MAX && !J_SPI_SENSORLESS
    #if ENABLED(J_DUAL_ENDSTOPS)
      UPDATE_ENDSTOP_BIT(J, MAX);
      #if HAS_J2_MAX
        UPDATE_ENDSTOP_BIT(J2, MAX);
      #else
        COPY_LIVE_STATE(J_MAX, J2_MAX);
      #endif
    #else
      UPDATE_ENDSTOP_BIT(J, MAX);
    #endif
  #endif

  #if HAS_K_MIN && !K_SPI_SENSORLESS
    #if ENABLED(K_DUAL_ENDSTOPS)
      UPDATE_ENDSTOP_BIT(K, MIN);
      #if HAS_K2_MIN
        UPDATE_ENDSTOP_BIT(K2, MIN);
      #else
        COPY_LIVE_STATE(K_MIN, K2_MIN);
      #endif
    #else
      UPDATE_ENDSTOP_BIT(K, MIN);
    #endif
  #endif

  #if HAS_K_MAX && !K_SPI_SENSORLESS
    #if ENABLED(K_DUAL_ENDSTOPS)
      UPDATE_ENDSTOP_BIT(K, MAX);
      #if HAS_K2_MAX
        UPDATE_ENDSTOP_BIT(K2, MAX);
      #else
        COPY_LIVE_STATE(K_MAX, K2_MAX);
      #endif
    #else
      UPDATE_ENDSTOP_BIT(K, MAX);
    #endif
  #endif

  #if ENDSTOP_NOISE_THRESHOLD

    /**
     * Filtering out noise on endstops requires a delayed decision. Let's assume, due to noise,
     * that 50% of endstop signal samples are good and 50% are bad (assuming normal distribution
     * of random noise). Then the first sample has a 50% chance to be good or bad. The 2nd sample
     * also has a 50% chance to be good or bad. The chances of 2 samples both being bad becomes
     * 50% of 50%, or 25%. That was the previous implementation of Marlin endstop handling. It
     * reduces chances of bad readings in half, at the cost of 1 extra sample period, but chances
     * still exist. The only way to reduce them further is to increase the number of samples.
     * To reduce the chance to 1% (1/128th) requires 7 samples (adding 7ms of delay).
     */
    static endstop_mask_t old_live_state;
    if (old_live_state != live_state) {
      endstop_poll_count = ENDSTOP_NOISE_THRESHOLD;
      old_live_state = live_state;
    }
    else if (endstop_poll_count && !--endstop_poll_count)
      validated_live_state = live_state;

    if (!abort_enabled()) return;

  #endif

  // Test the current status of an endstop
  #define TEST_ENDSTOP(ENDSTOP) (TEST(state(), ENDSTOP))

  // Record endstop was hit
  #define _ENDSTOP_HIT(AXIS, MINMAX) SBI(hit_state, _ENDSTOP(AXIS, MINMAX))

  // Call the endstop triggered routine for single endstops
  #define PROCESS_ENDSTOP(AXIS, MINMAX) do { \
    if (TEST_ENDSTOP(_ENDSTOP(AXIS, MINMAX))) { \
      _ENDSTOP_HIT(AXIS, MINMAX); \
      planner.endstop_triggered(_AXIS(AXIS)); \
    } \
  }while(0)

  // Core Sensorless Homing needs to test an Extra Pin
  #define CORE_DIAG(QQ,A,MM) (CORE_IS_##QQ && A##_SENSORLESS && !A##_SPI_SENSORLESS && HAS_##A##_##MM)
  #define PROCESS_CORE_ENDSTOP(A1,M1,A2,M2) do { \
    if (TEST_ENDSTOP(_ENDSTOP(A1,M1))) { \
      _ENDSTOP_HIT(A2,M2); \
      planner.endstop_triggered(_AXIS(A2)); \
    } \
  }while(0)

  // Call the endstop triggered routine for dual endstops
  #define PROCESS_DUAL_ENDSTOP(A, MINMAX) do { \
    const byte dual_hit = TEST_ENDSTOP(_ENDSTOP(A, MINMAX)) | (TEST_ENDSTOP(_ENDSTOP(A##2, MINMAX)) << 1); \
    if (dual_hit) { \
      _ENDSTOP_HIT(A, MINMAX); \
      /* if not performing home or if both endstops were triggered during homing... */ \
      if (!stepper.separate_multi_axis || dual_hit == 0b11) \
        planner.endstop_triggered(_AXIS(A)); \
    } \
  }while(0)

  #define PROCESS_TRIPLE_ENDSTOP(A, MINMAX) do { \
    const byte triple_hit = TEST_ENDSTOP(_ENDSTOP(A, MINMAX)) | (TEST_ENDSTOP(_ENDSTOP(A##2, MINMAX)) << 1) | (TEST_ENDSTOP(_ENDSTOP(A##3, MINMAX)) << 2); \
    if (triple_hit) { \
      _ENDSTOP_HIT(A, MINMAX); \
      /* if not performing home or if both endstops were triggered during homing... */ \
      if (!stepper.separate_multi_axis || triple_hit == 0b111) \
        planner.endstop_triggered(_AXIS(A)); \
    } \
  }while(0)

  #define PROCESS_QUAD_ENDSTOP(A, MINMAX) do { \
    const byte quad_hit = TEST_ENDSTOP(_ENDSTOP(A, MINMAX)) | (TEST_ENDSTOP(_ENDSTOP(A##2, MINMAX)) << 1) | (TEST_ENDSTOP(_ENDSTOP(A##3, MINMAX)) << 2) | (TEST_ENDSTOP(_ENDSTOP(A##4, MINMAX)) << 3); \
    if (quad_hit) { \
      _ENDSTOP_HIT(A, MINMAX); \
      /* if not performing home or if both endstops were triggered during homing... */ \
      if (!stepper.separate_multi_axis || quad_hit == 0b1111) \
        planner.endstop_triggered(_AXIS(A)); \
    } \
  }while(0)

  #if ENABLED(X_DUAL_ENDSTOPS)
    #define PROCESS_ENDSTOP_X(MINMAX) PROCESS_DUAL_ENDSTOP(X, MINMAX)
  #else
    #define PROCESS_ENDSTOP_X(MINMAX) if (X_##MINMAX##_TEST()) PROCESS_ENDSTOP(X, MINMAX)
  #endif

  #if ENABLED(Y_DUAL_ENDSTOPS)
    #define PROCESS_ENDSTOP_Y(MINMAX) PROCESS_DUAL_ENDSTOP(Y, MINMAX)
  #else
    #define PROCESS_ENDSTOP_Y(MINMAX) PROCESS_ENDSTOP(Y, MINMAX)
  #endif

  #if DISABLED(Z_MULTI_ENDSTOPS)
    #define PROCESS_ENDSTOP_Z(MINMAX) PROCESS_ENDSTOP(Z, MINMAX)
  #elif NUM_Z_STEPPER_DRIVERS == 4
    #define PROCESS_ENDSTOP_Z(MINMAX) PROCESS_QUAD_ENDSTOP(Z, MINMAX)
  #elif NUM_Z_STEPPER_DRIVERS == 3
    #define PROCESS_ENDSTOP_Z(MINMAX) PROCESS_TRIPLE_ENDSTOP(Z, MINMAX)
  #else
    #define PROCESS_ENDSTOP_Z(MINMAX) PROCESS_DUAL_ENDSTOP(Z, MINMAX)
  #endif

  #if HAS_G38_PROBE
    #define _G38_OPEN_STATE TERN(G38_PROBE_AWAY, (G38_move >= 4), LOW)
    // For G38 moves check the probe's pin for ALL movement
    if (G38_move && TEST_ENDSTOP(_ENDSTOP(Z, TERN(USES_Z_MIN_PROBE_PIN, MIN_PROBE, MIN))) != _G38_OPEN_STATE) {
             if (stepper.axis_is_moving(X_AXIS)) { _ENDSTOP_HIT(X, TERN(X_HOME_TO_MIN, MIN, MAX)); planner.endstop_triggered(X_AXIS); }
      #if HAS_Y_AXIS
        else if (stepper.axis_is_moving(Y_AXIS)) { _ENDSTOP_HIT(Y, TERN(Y_HOME_TO_MIN, MIN, MAX)); planner.endstop_triggered(Y_AXIS); }
      #endif
      #if HAS_Z_AXIS
        else if (stepper.axis_is_moving(Z_AXIS)) { _ENDSTOP_HIT(Z, TERN(Z_HOME_TO_MIN, MIN, MAX)); planner.endstop_triggered(Z_AXIS); }
      #endif
      G38_did_trigger = true;
    }
  #endif

  // Signal, after validation, if an endstop limit is pressed or not

  if (stepper.axis_is_moving(X_AXIS)) {
    if (stepper.motor_direction(X_AXIS_HEAD)) { // -direction
      #if HAS_X_MIN || (X_SPI_SENSORLESS && X_HOME_TO_MIN)
        PROCESS_ENDSTOP_X(MIN);
        #if   CORE_DIAG(XY, Y, MIN)
          PROCESS_CORE_ENDSTOP(Y,MIN,X,MIN);
        #elif CORE_DIAG(XY, Y, MAX)
          PROCESS_CORE_ENDSTOP(Y,MAX,X,MIN);
        #elif CORE_DIAG(XZ, Z, MIN)
          PROCESS_CORE_ENDSTOP(Z,MIN,X,MIN);
        #elif CORE_DIAG(XZ, Z, MAX)
          PROCESS_CORE_ENDSTOP(Z,MAX,X,MIN);
        #endif
      #endif
    }
    else { // +direction
      #if HAS_X_MAX || (X_SPI_SENSORLESS && X_HOME_TO_MAX)
        PROCESS_ENDSTOP_X(MAX);
        #if   CORE_DIAG(XY, Y, MIN)
          PROCESS_CORE_ENDSTOP(Y,MIN,X,MAX);
        #elif CORE_DIAG(XY, Y, MAX)
          PROCESS_CORE_ENDSTOP(Y,MAX,X,MAX);
        #elif CORE_DIAG(XZ, Z, MIN)
          PROCESS_CORE_ENDSTOP(Z,MIN,X,MAX);
        #elif CORE_DIAG(XZ, Z, MAX)
          PROCESS_CORE_ENDSTOP(Z,MAX,X,MAX);
        #endif
      #endif
    }
  }

  #if HAS_Y_AXIS
    if (stepper.axis_is_moving(Y_AXIS)) {
      if (stepper.motor_direction(Y_AXIS_HEAD)) { // -direction
        #if HAS_Y_MIN || (Y_SPI_SENSORLESS && Y_HOME_TO_MIN)
          PROCESS_ENDSTOP_Y(MIN);
          #if   CORE_DIAG(XY, X, MIN)
            PROCESS_CORE_ENDSTOP(X,MIN,Y,MIN);
          #elif CORE_DIAG(XY, X, MAX)
            PROCESS_CORE_ENDSTOP(X,MAX,Y,MIN);
          #elif CORE_DIAG(YZ, Z, MIN)
            PROCESS_CORE_ENDSTOP(Z,MIN,Y,MIN);
          #elif CORE_DIAG(YZ, Z, MAX)
            PROCESS_CORE_ENDSTOP(Z,MAX,Y,MIN);
          #endif
        #endif
      }
      else { // +direction
        #if HAS_Y_MAX || (Y_SPI_SENSORLESS && Y_HOME_TO_MAX)
          PROCESS_ENDSTOP_Y(MAX);
          #if   CORE_DIAG(XY, X, MIN)
            PROCESS_CORE_ENDSTOP(X,MIN,Y,MAX);
          #elif CORE_DIAG(XY, X, MAX)
            PROCESS_CORE_ENDSTOP(X,MAX,Y,MAX);
          #elif CORE_DIAG(YZ, Z, MIN)
            PROCESS_CORE_ENDSTOP(Z,MIN,Y,MAX);
          #elif CORE_DIAG(YZ, Z, MAX)
            PROCESS_CORE_ENDSTOP(Z,MAX,Y,MAX);
          #endif
        #endif
      }
    }
  #endif

  #if HAS_Z_AXIS
    if (stepper.axis_is_moving(Z_AXIS)) {
      if (stepper.motor_direction(Z_AXIS_HEAD)) { // Z -direction. Gantry down, bed up.

        #if HAS_Z_MIN || (Z_SPI_SENSORLESS && Z_HOME_TO_MIN)
          if ( TERN1(Z_MIN_PROBE_USES_Z_MIN_ENDSTOP_PIN, z_probe_enabled)
            && TERN1(USES_Z_MIN_PROBE_PIN, !z_probe_enabled)
          ) PROCESS_ENDSTOP_Z(MIN);
          #if   CORE_DIAG(XZ, X, MIN)
            PROCESS_CORE_ENDSTOP(X,MIN,Z,MIN);
          #elif CORE_DIAG(XZ, X, MAX)
            PROCESS_CORE_ENDSTOP(X,MAX,Z,MIN);
          #elif CORE_DIAG(YZ, Y, MIN)
            PROCESS_CORE_ENDSTOP(Y,MIN,Z,MIN);
          #elif CORE_DIAG(YZ, Y, MAX)
            PROCESS_CORE_ENDSTOP(Y,MAX,Z,MIN);
          #endif
        #endif

        // When closing the gap check the enabled probe
        #if USES_Z_MIN_PROBE_PIN
          if (z_probe_enabled) PROCESS_ENDSTOP(Z, MIN_PROBE);
        #endif
      }
      else { // Z +direction. Gantry up, bed down.
        #if HAS_Z_MAX || (Z_SPI_SENSORLESS && Z_HOME_TO_MAX)
          #if ENABLED(Z_MULTI_ENDSTOPS)
            PROCESS_ENDSTOP_Z(MAX);
          #elif TERN1(USES_Z_MIN_PROBE_PIN, Z_MAX_PIN != Z_MIN_PROBE_PIN)  // No probe or probe is Z_MIN || Probe is not Z_MAX
            PROCESS_ENDSTOP(Z, MAX);
          #endif
          #if   CORE_DIAG(XZ, X, MIN)
            PROCESS_CORE_ENDSTOP(X,MIN,Z,MAX);
          #elif CORE_DIAG(XZ, X, MAX)
            PROCESS_CORE_ENDSTOP(X,MAX,Z,MAX);
          #elif CORE_DIAG(YZ, Y, MIN)
            PROCESS_CORE_ENDSTOP(Y,MIN,Z,MAX);
          #elif CORE_DIAG(YZ, Y, MAX)
            PROCESS_CORE_ENDSTOP(Y,MAX,Z,MAX);
          #endif
        #endif
      }
    }
  #endif

  #if HAS_I_AXIS
    if (stepper.axis_is_moving(I_AXIS)) {
      if (stepper.motor_direction(I_AXIS_HEAD)) { // -direction
        #if HAS_I_MIN || (I_SPI_SENSORLESS && I_HOME_TO_MIN)
          PROCESS_ENDSTOP(I, MIN);
        #endif
      }
      else { // +direction
        #if HAS_I_MAX || (I_SPI_SENSORLESS && I_HOME_TO_MAX)
          PROCESS_ENDSTOP(I, MAX);
        #endif
      }
    }
  #endif

  #if HAS_J_AXIS
    if (stepper.axis_is_moving(J_AXIS)) {
      if (stepper.motor_direction(J_AXIS_HEAD)) { // -direction
        #if HAS_J_MIN || (J_SPI_SENSORLESS && J_HOME_TO_MIN)
          PROCESS_ENDSTOP(J, MIN);
        #endif
      }
      else { // +direction
        #if HAS_J_MAX || (J_SPI_SENSORLESS && J_HOME_TO_MAX)
          PROCESS_ENDSTOP(J, MAX);
        #endif
      }
    }
  #endif

  #if HAS_K_AXIS
    if (stepper.axis_is_moving(K_AXIS)) {
      if (stepper.motor_direction(K_AXIS_HEAD)) { // -direction
        #if HAS_K_MIN || (K_SPI_SENSORLESS && K_HOME_TO_MIN)
          PROCESS_ENDSTOP(K, MIN);
        #endif
      }
      else { // +direction
        #if HAS_K_MAX || (K_SPI_SENSORLESS && K_HOME_TO_MAX)
          PROCESS_ENDSTOP(K, MAX);
        #endif
      }
    }
  #endif
} // Endstops::update()

#if ENABLED(SPI_ENDSTOPS)

  // Called from idle() to read Trinamic stall states
  bool Endstops::tmc_spi_homing_check() {
    bool hit = false;
    #if X_SPI_SENSORLESS
      if (tmc_spi_homing.x && (stepperX.test_stall_status()
        #if ANY(CORE_IS_XY, MARKFORGED_XY, MARKFORGED_YX) && Y_SPI_SENSORLESS
          || stepperY.test_stall_status()
        #elif CORE_IS_XZ && Z_SPI_SENSORLESS
          || stepperZ.test_stall_status()
        #endif
      )) {
        SBI(live_state, X_ENDSTOP);
        hit = true;
      }
    #endif
    #if Y_SPI_SENSORLESS
      if (tmc_spi_homing.y && (stepperY.test_stall_status()
        #if ANY(CORE_IS_XY, MARKFORGED_XY, MARKFORGED_YX) && X_SPI_SENSORLESS
          || stepperX.test_stall_status()
        #elif CORE_IS_YZ && Z_SPI_SENSORLESS
          || stepperZ.test_stall_status()
        #endif
      )) {
        SBI(live_state, Y_ENDSTOP);
        hit = true;
      }
    #endif
    #if Z_SPI_SENSORLESS
      if (tmc_spi_homing.z && (stepperZ.test_stall_status()
        #if CORE_IS_XZ && X_SPI_SENSORLESS
          || stepperX.test_stall_status()
        #elif CORE_IS_YZ && Y_SPI_SENSORLESS
          || stepperY.test_stall_status()
        #endif
      )) {
        SBI(live_state, Z_ENDSTOP);
        hit = true;
      }
    #endif
    #if I_SPI_SENSORLESS
      if (tmc_spi_homing.i && stepperI.test_stall_status()) {
        SBI(live_state, I_ENDSTOP);
        hit = true;
      }
    #endif
    #if J_SPI_SENSORLESS
      if (tmc_spi_homing.j && stepperJ.test_stall_status()) {
        SBI(live_state, J_ENDSTOP);
        hit = true;
      }
    #endif
    #if K_SPI_SENSORLESS
      if (tmc_spi_homing.k && stepperK.test_stall_status()) {
        SBI(live_state, K_ENDSTOP);
        hit = true;
      }
    #endif

    if (TERN0(ENDSTOP_INTERRUPTS_FEATURE, hit)) update();

    return hit;
  }

  void Endstops::clear_endstop_state() {
    TERN_(X_SPI_SENSORLESS, CBI(live_state, X_ENDSTOP));
    TERN_(Y_SPI_SENSORLESS, CBI(live_state, Y_ENDSTOP));
    TERN_(Z_SPI_SENSORLESS, CBI(live_state, Z_ENDSTOP));
    TERN_(I_SPI_SENSORLESS, CBI(live_state, I_ENDSTOP));
    TERN_(J_SPI_SENSORLESS, CBI(live_state, J_ENDSTOP));
    TERN_(K_SPI_SENSORLESS, CBI(live_state, K_ENDSTOP));
  }

#endif // SPI_ENDSTOPS

#if ENABLED(PINS_DEBUGGING)

  bool Endstops::monitor_flag = false;

  /**
   * Monitor Endstops and Z Probe for changes
   *
   * If a change is detected then the LED is toggled and
   * a message is sent out the serial port.
   *
   * Yes, we could miss a rapid back & forth change but
   * that won't matter because this is all manual.
   */
  void Endstops::monitor() {

    static uint16_t old_live_state_local = 0;
    static uint8_t local_LED_status = 0;
    uint16_t live_state_local = 0;

    #define ES_GET_STATE(S) if (READ(S##_PIN)) SBI(live_state_local, S)

    #if HAS_X_MIN
      ES_GET_STATE(X_MIN);
    #endif
    #if HAS_X_MAX
      ES_GET_STATE(X_MAX);
    #endif
    #if HAS_Y_MIN
      ES_GET_STATE(Y_MIN);
    #endif
    #if HAS_Y_MAX
      ES_GET_STATE(Y_MAX);
    #endif
    #if HAS_Z_MIN
      ES_GET_STATE(Z_MIN);
    #endif
    #if HAS_Z_MAX
      ES_GET_STATE(Z_MAX);
    #endif
    #if HAS_Z_MIN_PROBE_PIN
      ES_GET_STATE(Z_MIN_PROBE);
    #endif
    #if HAS_X2_MIN
      ES_GET_STATE(X2_MIN);
    #endif
    #if HAS_X2_MAX
      ES_GET_STATE(X2_MAX);
    #endif
    #if HAS_Y2_MIN
      ES_GET_STATE(Y2_MIN);
    #endif
    #if HAS_Y2_MAX
      ES_GET_STATE(Y2_MAX);
    #endif
    #if HAS_Z2_MIN
      ES_GET_STATE(Z2_MIN);
    #endif
    #if HAS_Z2_MAX
      ES_GET_STATE(Z2_MAX);
    #endif
    #if HAS_Z3_MIN
      ES_GET_STATE(Z3_MIN);
    #endif
    #if HAS_Z3_MAX
      ES_GET_STATE(Z3_MAX);
    #endif
    #if HAS_Z4_MIN
      ES_GET_STATE(Z4_MIN);
    #endif
    #if HAS_Z4_MAX
      ES_GET_STATE(Z4_MAX);
    #endif
    #if HAS_I_MAX
      ES_GET_STATE(I_MAX);
    #endif
    #if HAS_I_MIN
      ES_GET_STATE(I_MIN);
    #endif
    #if HAS_J_MAX
      ES_GET_STATE(J_MAX);
    #endif
    #if HAS_J_MIN
      ES_GET_STATE(J_MIN);
    #endif
    #if HAS_K_MAX
      ES_GET_STATE(K_MAX);
    #endif
    #if HAS_K_MIN
      ES_GET_STATE(K_MIN);
    #endif

    uint16_t endstop_change = live_state_local ^ old_live_state_local;
    #define ES_REPORT_CHANGE(S) if (TEST(endstop_change, S)) SERIAL_ECHOPGM("  " STRINGIFY(S) ":", TEST(live_state_local, S))

    if (endstop_change) {
      #if HAS_X_MIN
        ES_REPORT_CHANGE(X_MIN);
      #endif
      #if HAS_X_MAX
        ES_REPORT_CHANGE(X_MAX);
      #endif
      #if HAS_Y_MIN
        ES_REPORT_CHANGE(Y_MIN);
      #endif
      #if HAS_Y_MAX
        ES_REPORT_CHANGE(Y_MAX);
      #endif
      #if HAS_Z_MIN
        ES_REPORT_CHANGE(Z_MIN);
      #endif
      #if HAS_Z_MAX
        ES_REPORT_CHANGE(Z_MAX);
      #endif
      #if HAS_Z_MIN_PROBE_PIN
        ES_REPORT_CHANGE(Z_MIN_PROBE);
      #endif
      #if HAS_X2_MIN
        ES_REPORT_CHANGE(X2_MIN);
      #endif
      #if HAS_X2_MAX
        ES_REPORT_CHANGE(X2_MAX);
      #endif
      #if HAS_Y2_MIN
        ES_REPORT_CHANGE(Y2_MIN);
      #endif
      #if HAS_Y2_MAX
        ES_REPORT_CHANGE(Y2_MAX);
      #endif
      #if HAS_Z2_MIN
        ES_REPORT_CHANGE(Z2_MIN);
      #endif
      #if HAS_Z2_MAX
        ES_REPORT_CHANGE(Z2_MAX);
      #endif
      #if HAS_Z3_MIN
        ES_REPORT_CHANGE(Z3_MIN);
      #endif
      #if HAS_Z3_MAX
        ES_REPORT_CHANGE(Z3_MAX);
      #endif
      #if HAS_Z4_MIN
        ES_REPORT_CHANGE(Z4_MIN);
      #endif
      #if HAS_Z4_MAX
        ES_REPORT_CHANGE(Z4_MAX);
      #endif
      #if HAS_I_MIN
        ES_REPORT_CHANGE(I_MIN);
      #endif
      #if HAS_I_MAX
        ES_REPORT_CHANGE(I_MAX);
      #endif
      #if HAS_J_MIN
        ES_REPORT_CHANGE(J_MIN);
      #endif
      #if HAS_J_MAX
        ES_REPORT_CHANGE(J_MAX);
      #endif
      #if HAS_K_MIN
        ES_REPORT_CHANGE(K_MIN);
      #endif
      #if HAS_K_MAX
        ES_REPORT_CHANGE(K_MAX);
      #endif
      SERIAL_ECHOLNPGM("\n");
      hal.set_pwm_duty(pin_t(LED_PIN), local_LED_status);
      local_LED_status ^= 255;
      old_live_state_local = live_state_local;
    }
  }

#endif // PINS_DEBUGGING<|MERGE_RESOLUTION|>--- conflicted
+++ resolved
@@ -593,20 +593,6 @@
 
 } // Endstops::report_states
 
-<<<<<<< HEAD
-// The following routines are called from an ISR context. It could be the temperature ISR, the
-// endstop ISR or the Stepper ISR.
-
-#if BOTH(DELTA, SENSORLESS_PROBING)
-  #define _ENDSTOP(AXIS, MINMAX) AXIS ##_MAX
-  #define _ENDSTOP_PIN(AXIS, MINMAX) AXIS ##_MAX_PIN
-  #define _ENDSTOP_INVERTING(AXIS, MINMAX) AXIS ##_MAX_ENDSTOP_INVERTING
-#else
-  #define _ENDSTOP(AXIS, MINMAX) AXIS ##_## MINMAX
-  #define _ENDSTOP_PIN(AXIS, MINMAX) AXIS ##_## MINMAX ##_PIN
-  #define _ENDSTOP_INVERTING(AXIS, MINMAX) AXIS ##_## MINMAX ##_ENDSTOP_INVERTING
-#endif
-=======
 #if HAS_DELTA_SENSORLESS_PROBING
   #define __ENDSTOP(AXIS, ...) AXIS ##_MAX
   #define _ENDSTOP_PIN(AXIS, ...) AXIS ##_MAX_PIN
@@ -617,7 +603,6 @@
   #define _ENDSTOP_INVERTING(AXIS, MINMAX) AXIS ##_## MINMAX ##_ENDSTOP_INVERTING
 #endif
 #define _ENDSTOP(AXIS, MINMAX) __ENDSTOP(AXIS, MINMAX)
->>>>>>> 103b5f1e
 
 /**
  * Called from interrupt context by the Endstop ISR or Stepper ISR!
