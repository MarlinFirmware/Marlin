/**
 * Marlin 3D Printer Firmware
 * Copyright (c) 2020 MarlinFirmware [https://github.com/MarlinFirmware/Marlin]
 *
 * Based on Sprinter and grbl.
 * Copyright (c) 2011 Camiel Gubbels / Erik van der Zalm
 *
 * This program is free software: you can redistribute it and/or modify
 * it under the terms of the GNU General Public License as published by
 * the Free Software Foundation, either version 3 of the License, or
 * (at your option) any later version.
 *
 * This program is distributed in the hope that it will be useful,
 * but WITHOUT ANY WARRANTY; without even the implied warranty of
 * MERCHANTABILITY or FITNESS FOR A PARTICULAR PURPOSE.  See the
 * GNU General Public License for more details.
 *
 * You should have received a copy of the GNU General Public License
 * along with this program.  If not, see <https://www.gnu.org/licenses/>.
 *
 */

/**
 * planner.cpp
 *
 * Buffer movement commands and manage the acceleration profile plan
 *
 * Derived from Grbl
 * Copyright (c) 2009-2011 Simen Svale Skogsrud
 *
 * Ring buffer gleaned from wiring_serial library by David A. Mellis.
 *
 * Fast inverse function needed for Bézier interpolation for AVR
 * was designed, written and tested by Eduardo José Tagle, April 2018.
 *
 * Planner mathematics (Mathematica-style):
 *
 * Where: s == speed, a == acceleration, t == time, d == distance
 *
 * Basic definitions:
 *   Speed[s_, a_, t_] := s + (a*t)
 *   Travel[s_, a_, t_] := Integrate[Speed[s, a, t], t]
 *
 * Distance to reach a specific speed with a constant acceleration:
 *   Solve[{Speed[s, a, t] == m, Travel[s, a, t] == d}, d, t]
 *   d -> (m^2 - s^2) / (2 a)
 *
 * Speed after a given distance of travel with constant acceleration:
 *   Solve[{Speed[s, a, t] == m, Travel[s, a, t] == d}, m, t]
 *   m -> Sqrt[2 a d + s^2]
 *
 * DestinationSpeed[s_, a_, d_] := Sqrt[2 a d + s^2]
 *
 * When to start braking (di) to reach a specified destination speed (s2) after
 * acceleration from initial speed s1 without ever reaching a plateau:
 *   Solve[{DestinationSpeed[s1, a, di] == DestinationSpeed[s2, a, d - di]}, di]
 *   di -> (2 a d - s1^2 + s2^2)/(4 a)
 *
 * We note, as an optimization, that if we have already calculated an
 * acceleration distance d1 from s1 to m and a deceration distance d2
 * from m to s2 then
 *
 *   d1 -> (m^2 - s1^2) / (2 a)
 *   d2 -> (m^2 - s2^2) / (2 a)
 *   di -> (d + d1 - d2) / 2
 */

#include "planner.h"
#include "stepper.h"
#include "motion.h"
#include "temperature.h"
#if ENABLED(FT_MOTION)
  #include "ft_motion.h"
#endif
#include "../lcd/marlinui.h"
#include "../gcode/parser.h"

#include "../MarlinCore.h"

#if HAS_LEVELING
  #include "../feature/bedlevel/bedlevel.h"
#endif

#if ENABLED(FILAMENT_WIDTH_SENSOR)
  #include "../feature/filwidth.h"
#endif

#if ENABLED(BARICUDA)
  #include "../feature/baricuda.h"
#endif

#if ENABLED(MIXING_EXTRUDER)
  #include "../feature/mixing.h"
#endif

#if ENABLED(AUTO_POWER_CONTROL)
  #include "../feature/power.h"
#endif

#if ENABLED(BACKLASH_COMPENSATION)
  #include "../feature/backlash.h"
#endif

#if ENABLED(CANCEL_OBJECTS)
  #include "../feature/cancel_object.h"
#endif

#if ENABLED(POWER_LOSS_RECOVERY)
  #include "../feature/powerloss.h"
#endif

#if HAS_CUTTER
  #include "../feature/spindle_laser.h"
#endif

// Delay for delivery of first block to the stepper ISR, if the queue contains 2 or
// fewer movements. The delay is measured in milliseconds, and must be less than 250ms
#define BLOCK_DELAY_NONE         0U
#define BLOCK_DELAY_FOR_1ST_MOVE 100U

Planner planner;

// public:

/**
 * A ring buffer of moves described in steps
 */
block_t Planner::block_buffer[BLOCK_BUFFER_SIZE];
volatile uint8_t Planner::block_buffer_head,    // Index of the next block to be pushed
                 Planner::block_buffer_nonbusy, // Index of the first non-busy block
                 Planner::block_buffer_tail;    // Index of the busy block, if any
uint16_t Planner::cleaning_buffer_counter;      // A counter to disable queuing of blocks
uint8_t Planner::delay_before_delivering;       // Delay block delivery so initial blocks in an empty queue may merge

#if ENABLED(EDITABLE_STEPS_PER_UNIT)
  float Planner::mm_per_step[DISTINCT_AXES];    // (mm) Millimeters per step
#else
  constexpr float PlannerSettings::axis_steps_per_mm[DISTINCT_AXES];
  constexpr float Planner::mm_per_step[DISTINCT_AXES];
#endif
planner_settings_t Planner::settings;           // Initialized by settings.load()

/**
 * Set up inline block variables
 * Set laser_power_floor based on SPEED_POWER_MIN to pevent a zero power output state with LASER_POWER_TRAP
 */
#if ENABLED(LASER_FEATURE)
  laser_state_t Planner::laser_inline;          // Current state for blocks
  const uint8_t laser_power_floor = cutter.pct_to_ocr(SPEED_POWER_MIN);
#endif

uint32_t Planner::max_acceleration_steps_per_s2[DISTINCT_AXES]; // (steps/s^2) Derived from mm_per_s2

#if HAS_JUNCTION_DEVIATION
  float Planner::junction_deviation_mm;         // (mm) M205 J
  #if HAS_LINEAR_E_JERK
    float Planner::max_e_jerk[DISTINCT_E];      // Calculated from junction_deviation_mm
  #endif
#else // CLASSIC_JERK
  TERN(HAS_LINEAR_E_JERK, xyz_pos_t, xyze_pos_t) Planner::max_jerk;
#endif

#if ENABLED(SD_ABORT_ON_ENDSTOP_HIT)
  bool Planner::abort_on_endstop_hit = false;
#endif

#if ENABLED(DISTINCT_E_FACTORS)
  uint8_t Planner::last_extruder = 0;     // Respond to extruder change
#endif

#if ENABLED(DIRECT_STEPPING)
  uint32_t Planner::last_page_step_rate = 0;
  AxisBits Planner::last_page_dir; // = 0
#endif

#if HAS_EXTRUDERS
  int16_t Planner::flow_percentage[EXTRUDERS] = ARRAY_BY_EXTRUDERS1(100); // Extrusion factor for each extruder
  float Planner::e_factor[EXTRUDERS] = ARRAY_BY_EXTRUDERS1(1.0f); // The flow percentage and volumetric multiplier combine to scale E movement
#endif

#if DISABLED(NO_VOLUMETRICS)
  float Planner::filament_size[EXTRUDERS],          // diameter of filament (in millimeters), typically around 1.75 or 2.85, 0 disables the volumetric calculations for the extruder
        Planner::volumetric_area_nominal = CIRCLE_AREA(float(DEFAULT_NOMINAL_FILAMENT_DIA) * 0.5f), // Nominal cross-sectional area
        Planner::volumetric_multiplier[EXTRUDERS];  // Reciprocal of cross-sectional area of filament (in mm^2). Pre-calculated to reduce computation in the planner
#endif

#if ENABLED(VOLUMETRIC_EXTRUDER_LIMIT)
  float Planner::volumetric_extruder_limit[EXTRUDERS],          // max mm^3/sec the extruder is able to handle
        Planner::volumetric_extruder_feedrate_limit[EXTRUDERS]; // pre calculated extruder feedrate limit based on volumetric_extruder_limit; pre-calculated to reduce computation in the planner
#endif

#ifdef MAX7219_DEBUG_SLOWDOWN
  uint8_t Planner::slowdown_count = 0;
#endif

#if HAS_LEVELING
  bool Planner::leveling_active = false; // Flag that auto bed leveling is enabled
  #if ABL_PLANAR
    matrix_3x3 Planner::bed_level_matrix; // Transform to compensate for bed level
  #endif
  #if ENABLED(ENABLE_LEVELING_FADE_HEIGHT)
    float Planner::z_fade_height,      // Initialized by settings.load()
          Planner::inverse_z_fade_height,
          Planner::last_fade_z;
  #endif
#else
  constexpr bool Planner::leveling_active;
#endif

#if ENABLED(SKEW_CORRECTION)
  skew_factor_t Planner::skew_factor; // Initialized by settings.load()
#endif

#if ENABLED(AUTOTEMP)
  autotemp_t Planner::autotemp = { AUTOTEMP_MIN, AUTOTEMP_MAX, AUTOTEMP_FACTOR, false };
#endif

// private:

xyze_long_t Planner::position{0};

uint32_t Planner::acceleration_long_cutoff;

xyze_float_t Planner::previous_speed;
float Planner::previous_nominal_speed;

#if ENABLED(DISABLE_OTHER_EXTRUDERS)
  last_move_t Planner::extruder_last_move[E_STEPPERS] = { 0 };
#endif

#ifdef XY_FREQUENCY_LIMIT
  int8_t Planner::xy_freq_limit_hz = XY_FREQUENCY_LIMIT;
  float Planner::xy_freq_min_speed_factor = (XY_FREQUENCY_MIN_PERCENT) * 0.01f;
  int32_t Planner::xy_freq_min_interval_us = LROUND(1000000.0f / (XY_FREQUENCY_LIMIT));
#endif

#if ENABLED(LIN_ADVANCE)
  float Planner::extruder_advance_K[DISTINCT_E]; // Initialized by settings.load()
#endif

#if HAS_POSITION_FLOAT
  xyze_pos_t Planner::position_float; // Needed for accurate maths. Steps cannot be used!
#endif

#if IS_KINEMATIC
  xyze_pos_t Planner::position_cart;
#endif

#if HAS_WIRED_LCD
  volatile uint32_t Planner::block_buffer_runtime_us = 0;
#endif

/**
 * Class and Instance Methods
 */

Planner::Planner() { init(); }

void Planner::init() {
  position.reset();
  TERN_(HAS_POSITION_FLOAT, position_float.reset());
  TERN_(IS_KINEMATIC, position_cart.reset());

  previous_speed.reset();
  previous_nominal_speed = 0;

  TERN_(ABL_PLANAR, bed_level_matrix.set_to_identity());

  clear_block_buffer();
  delay_before_delivering = 0;

  #if ENABLED(DIRECT_STEPPING)
    last_page_step_rate = 0;
    last_page_dir.reset();
  #endif
}

#if ENABLED(S_CURVE_ACCELERATION)
  #ifdef __AVR__
    /**
     * This routine returns 0x1000000 / d, getting the inverse as fast as possible.
     * A fast-converging iterative Newton-Raphson method can reach full precision in
     * just 1 iteration, and takes 211 cycles (worst case; the mean case is less, up
     * to 30 cycles for small divisors), instead of the 500 cycles a normal division
     * would take.
     *
     * Inspired by the following page:
     *  https://stackoverflow.com/questions/27801397/newton-raphson-division-with-big-integers
     *
     * Suppose we want to calculate  floor(2 ^ k / B)  where B is a positive integer
     * Then, B must be <= 2^k, otherwise, the quotient is 0.
     *
     * The Newton - Raphson iteration for x = B / 2 ^ k yields:
     *  q[n + 1] = q[n] * (2 - q[n] * B / 2 ^ k)
     *
     * This can be rearranged to:
     *  q[n + 1] = q[n] * (2 ^ (k + 1) - q[n] * B) >> k
     *
     * Each iteration requires only integer multiplications and bit shifts.
     * It doesn't necessarily converge to floor(2 ^ k / B) but in the worst case
     * it eventually alternates between floor(2 ^ k / B) and ceil(2 ^ k / B).
     * So it checks for this case and extracts floor(2 ^ k / B).
     *
     * A simple but important optimization for this approach is to truncate
     * multiplications (i.e., calculate only the higher bits of the product) in the
     * early iterations of the Newton - Raphson method. This is done so the results
     * of the early iterations are far from the quotient. Then it doesn't matter if
     * they are done inaccurately.
     * It's important to pick a good starting value for x. Knowing how many
     * digits the divisor has, it can be estimated:
     *
     *   2^k / x = 2 ^ log2(2^k / x)
     *   2^k / x = 2 ^(log2(2^k)-log2(x))
     *   2^k / x = 2 ^(k*log2(2)-log2(x))
     *   2^k / x = 2 ^ (k-log2(x))
     *   2^k / x >= 2 ^ (k-floor(log2(x)))
     *   floor(log2(x)) is simply the index of the most significant bit set.
     *
     * If this estimation can be improved even further the number of iterations can be
     * reduced a lot, saving valuable execution time.
     * The paper "Software Integer Division" by Thomas L.Rodeheffer, Microsoft
     * Research, Silicon Valley,August 26, 2008, available at
     * https://www.microsoft.com/en-us/research/wp-content/uploads/2008/08/tr-2008-141.pdf
     * suggests, for its integer division algorithm, using a table to supply the first
     * 8 bits of precision, then, due to the quadratic convergence nature of the
     * Newton-Raphon iteration, just 2 iterations should be enough to get maximum
     * precision of the division.
     * By precomputing values of inverses for small denominator values, just one
     * Newton-Raphson iteration is enough to reach full precision.
     * This code uses the top 9 bits of the denominator as index.
     *
     * The AVR assembly function implements this C code using the data below:
     *
     *  // For small divisors, it is best to directly retrieve the results
     *  if (d <= 110) return pgm_read_dword(&small_inv_tab[d]);
     *
     *  // Compute initial estimation of 0x1000000/x -
     *  // Get most significant bit set on divider
     *  uint8_t idx = 0;
     *  uint32_t nr = d;
     *  if (!(nr & 0xFF0000)) {
     *    nr <<= 8; idx += 8;
     *    if (!(nr & 0xFF0000)) { nr <<= 8; idx += 8; }
     *  }
     *  if (!(nr & 0xF00000)) { nr <<= 4; idx += 4; }
     *  if (!(nr & 0xC00000)) { nr <<= 2; idx += 2; }
     *  if (!(nr & 0x800000)) { nr <<= 1; idx += 1; }
     *
     *  // Isolate top 9 bits of the denominator, to be used as index into the initial estimation table
     *  uint32_t tidx = nr >> 15,                                       // top 9 bits. bit8 is always set
     *           ie = inv_tab[tidx & 0xFF] + 256,                       // Get the table value. bit9 is always set
     *           x = idx <= 8 ? (ie >> (8 - idx)) : (ie << (idx - 8));  // Position the estimation at the proper place
     *
     *  x = uint32_t((x * uint64_t(_BV(25) - x * d)) >> 24);            // Refine estimation by newton-raphson. 1 iteration is enough
     *  const uint32_t r = _BV(24) - x * d;                             // Estimate remainder
     *  if (r >= d) x++;                                                // Check whether to adjust result
     *  return uint32_t(x);                                             // x holds the proper estimation
     */
    static uint32_t get_period_inverse(uint32_t d) {

      static const uint8_t inv_tab[256] PROGMEM = {
        255,253,252,250,248,246,244,242,240,238,236,234,233,231,229,227,
        225,224,222,220,218,217,215,213,212,210,208,207,205,203,202,200,
        199,197,195,194,192,191,189,188,186,185,183,182,180,179,178,176,
        175,173,172,170,169,168,166,165,164,162,161,160,158,157,156,154,
        153,152,151,149,148,147,146,144,143,142,141,139,138,137,136,135,
        134,132,131,130,129,128,127,126,125,123,122,121,120,119,118,117,
        116,115,114,113,112,111,110,109,108,107,106,105,104,103,102,101,
        100,99,98,97,96,95,94,93,92,91,90,89,88,88,87,86,
        85,84,83,82,81,80,80,79,78,77,76,75,74,74,73,72,
        71,70,70,69,68,67,66,66,65,64,63,62,62,61,60,59,
        59,58,57,56,56,55,54,53,53,52,51,50,50,49,48,48,
        47,46,46,45,44,43,43,42,41,41,40,39,39,38,37,37,
        36,35,35,34,33,33,32,32,31,30,30,29,28,28,27,27,
        26,25,25,24,24,23,22,22,21,21,20,19,19,18,18,17,
        17,16,15,15,14,14,13,13,12,12,11,10,10,9,9,8,
        8,7,7,6,6,5,5,4,4,3,3,2,2,1,0,0
      };

      // For small denominators, it is cheaper to directly store the result.
      //  For bigger ones, just ONE Newton-Raphson iteration is enough to get
      //  maximum precision we need
      static const uint32_t small_inv_tab[111] PROGMEM = {
        16777216,16777216,8388608,5592405,4194304,3355443,2796202,2396745,2097152,1864135,1677721,1525201,1398101,1290555,1198372,1118481,
        1048576,986895,932067,883011,838860,798915,762600,729444,699050,671088,645277,621378,599186,578524,559240,541200,
        524288,508400,493447,479349,466033,453438,441505,430185,419430,409200,399457,390167,381300,372827,364722,356962,
        349525,342392,335544,328965,322638,316551,310689,305040,299593,294337,289262,284359,279620,275036,270600,266305,
        262144,258111,254200,250406,246723,243148,239674,236298,233016,229824,226719,223696,220752,217885,215092,212369,
        209715,207126,204600,202135,199728,197379,195083,192841,190650,188508,186413,184365,182361,180400,178481,176602,
        174762,172960,171196,169466,167772,166111,164482,162885,161319,159783,158275,156796,155344,153919,152520
      };

      // For small divisors, it is best to directly retrieve the results
      if (d <= 110) return pgm_read_dword(&small_inv_tab[d]);

      uint8_t r8 = d & 0xFF,
              r9 = (d >> 8) & 0xFF,
              r10 = (d >> 16) & 0xFF,
              r2,r3,r4,r5,r6,r7,r11,r12,r13,r14,r15,r16,r17,r18;
      const uint8_t *ptab = inv_tab;

      __asm__ __volatile__(
        // %8:%7:%6 = interval
        // r31:r30: MUST be those registers, and they must point to the inv_tab

        A("clr %13")                       // %13 = 0

        // Now we must compute
        // result = 0xFFFFFF / d
        // %8:%7:%6 = interval
        // %16:%15:%14 = nr
        // %13 = 0

        // A plain division of 24x24 bits should take 388 cycles to complete. We will
        // use Newton-Raphson for the calculation, and will strive to get way less cycles
        // for the same result - Using C division, it takes 500cycles to complete .

        A("clr %3")                       // idx = 0
        A("mov %14,%6")
        A("mov %15,%7")
        A("mov %16,%8")                   // nr = interval
        A("tst %16")                      // nr & 0xFF0000 == 0 ?
        A("brne 2f")                      // No, skip this
        A("mov %16,%15")
        A("mov %15,%14")                  // nr <<= 8, %14 not needed
        A("subi %3,-8")                   // idx += 8
        A("tst %16")                      // nr & 0xFF0000 == 0 ?
        A("brne 2f")                      // No, skip this
        A("mov %16,%15")                  // nr <<= 8, %14 not needed
        A("clr %15")                      // We clear %14
        A("subi %3,-8")                   // idx += 8

        // here %16 != 0 and %16:%15 contains at least 9 MSBits, or both %16:%15 are 0
        L("2")
        A("cpi %16,0x10")                 // (nr & 0xF00000) == 0 ?
        A("brcc 3f")                      // No, skip this
        A("swap %15")                     // Swap nybbles
        A("swap %16")                     // Swap nybbles. Low nybble is 0
        A("mov %14, %15")
        A("andi %14,0x0F")                // Isolate low nybble
        A("andi %15,0xF0")                // Keep proper nybble in %15
        A("or %16, %14")                  // %16:%15 <<= 4
        A("subi %3,-4")                   // idx += 4

        L("3")
        A("cpi %16,0x40")                 // (nr & 0xC00000) == 0 ?
        A("brcc 4f")                      // No, skip this
        A("add %15,%15")
        A("adc %16,%16")
        A("add %15,%15")
        A("adc %16,%16")                  // %16:%15 <<= 2
        A("subi %3,-2")                   // idx += 2

        L("4")
        A("cpi %16,0x80")                 // (nr & 0x800000) == 0 ?
        A("brcc 5f")                      // No, skip this
        A("add %15,%15")
        A("adc %16,%16")                  // %16:%15 <<= 1
        A("inc %3")                       // idx += 1

        // Now %16:%15 contains its MSBit set to 1, or %16:%15 is == 0. We are now absolutely sure
        // we have at least 9 MSBits available to enter the initial estimation table
        L("5")
        A("add %15,%15")
        A("adc %16,%16")                  // %16:%15 = tidx = (nr <<= 1), we lose the top MSBit (always set to 1, %16 is the index into the inverse table)
        A("add r30,%16")                  // Only use top 8 bits
        A("adc r31,%13")                  // r31:r30 = inv_tab + (tidx)
        A("lpm %14, Z")                   // %14 = inv_tab[tidx]
        A("ldi %15, 1")                   // %15 = 1  %15:%14 = inv_tab[tidx] + 256

        // We must scale the approximation to the proper place
        A("clr %16")                      // %16 will always be 0 here
        A("subi %3,8")                    // idx == 8 ?
        A("breq 6f")                      // yes, no need to scale
        A("brcs 7f")                      // If C=1, means idx < 8, result was negative!

        // idx > 8, now %3 = idx - 8. We must perform a left shift. idx range:[1-8]
        A("sbrs %3,0")                    // shift by 1bit position?
        A("rjmp 8f")                      // No
        A("add %14,%14")
        A("adc %15,%15")                  // %15:16 <<= 1
        L("8")
        A("sbrs %3,1")                    // shift by 2bit position?
        A("rjmp 9f")                      // No
        A("add %14,%14")
        A("adc %15,%15")
        A("add %14,%14")
        A("adc %15,%15")                  // %15:16 <<= 1
        L("9")
        A("sbrs %3,2")                    // shift by 4bits position?
        A("rjmp 16f")                     // No
        A("swap %15")                     // Swap nybbles. lo nybble of %15 will always be 0
        A("swap %14")                     // Swap nybbles
        A("mov %12,%14")
        A("andi %12,0x0F")                // isolate low nybble
        A("andi %14,0xF0")                // and clear it
        A("or %15,%12")                   // %15:%16 <<= 4
        L("16")
        A("sbrs %3,3")                    // shift by 8bits position?
        A("rjmp 6f")                      // No, we are done
        A("mov %16,%15")
        A("mov %15,%14")
        A("clr %14")
        A("jmp 6f")

        // idx < 8, now %3 = idx - 8. Get the count of bits
        L("7")
        A("neg %3")                       // %3 = -idx = count of bits to move right. idx range:[1...8]
        A("sbrs %3,0")                    // shift by 1 bit position ?
        A("rjmp 10f")                     // No, skip it
        A("asr %15")                      // (bit7 is always 0 here)
        A("ror %14")
        L("10")
        A("sbrs %3,1")                    // shift by 2 bit position ?
        A("rjmp 11f")                     // No, skip it
        A("asr %15")                      // (bit7 is always 0 here)
        A("ror %14")
        A("asr %15")                      // (bit7 is always 0 here)
        A("ror %14")
        L("11")
        A("sbrs %3,2")                    // shift by 4 bit position ?
        A("rjmp 12f")                     // No, skip it
        A("swap %15")                     // Swap nybbles
        A("andi %14, 0xF0")               // Lose the lowest nybble
        A("swap %14")                     // Swap nybbles. Upper nybble is 0
        A("or %14,%15")                   // Pass nybble from upper byte
        A("andi %15, 0x0F")               // And get rid of that nybble
        L("12")
        A("sbrs %3,3")                    // shift by 8 bit position ?
        A("rjmp 6f")                      // No, skip it
        A("mov %14,%15")
        A("clr %15")
        L("6")                            // %16:%15:%14 = initial estimation of 0x1000000 / d

        // Now, we must refine the estimation present on %16:%15:%14 using 1 iteration
        // of Newton-Raphson. As it has a quadratic convergence, 1 iteration is enough
        // to get more than 18bits of precision (the initial table lookup gives 9 bits of
        // precision to start from). 18bits of precision is all what is needed here for result

        // %8:%7:%6 = d = interval
        // %16:%15:%14 = x = initial estimation of 0x1000000 / d
        // %13 = 0
        // %3:%2:%1:%0 = working accumulator

        // Compute 1<<25 - x*d. Result should never exceed 25 bits and should always be positive
        A("clr %0")
        A("clr %1")
        A("clr %2")
        A("ldi %3,2")                     // %3:%2:%1:%0 = 0x2000000
        A("mul %6,%14")                   // r1:r0 = LO(d) * LO(x)
        A("sub %0,r0")
        A("sbc %1,r1")
        A("sbc %2,%13")
        A("sbc %3,%13")                   // %3:%2:%1:%0 -= LO(d) * LO(x)
        A("mul %7,%14")                   // r1:r0 = MI(d) * LO(x)
        A("sub %1,r0")
        A("sbc %2,r1" )
        A("sbc %3,%13")                   // %3:%2:%1:%0 -= MI(d) * LO(x) << 8
        A("mul %8,%14")                   // r1:r0 = HI(d) * LO(x)
        A("sub %2,r0")
        A("sbc %3,r1")                    // %3:%2:%1:%0 -= MIL(d) * LO(x) << 16
        A("mul %6,%15")                   // r1:r0 = LO(d) * MI(x)
        A("sub %1,r0")
        A("sbc %2,r1")
        A("sbc %3,%13")                   // %3:%2:%1:%0 -= LO(d) * MI(x) << 8
        A("mul %7,%15")                   // r1:r0 = MI(d) * MI(x)
        A("sub %2,r0")
        A("sbc %3,r1")                    // %3:%2:%1:%0 -= MI(d) * MI(x) << 16
        A("mul %8,%15")                   // r1:r0 = HI(d) * MI(x)
        A("sub %3,r0")                    // %3:%2:%1:%0 -= MIL(d) * MI(x) << 24
        A("mul %6,%16")                   // r1:r0 = LO(d) * HI(x)
        A("sub %2,r0")
        A("sbc %3,r1")                    // %3:%2:%1:%0 -= LO(d) * HI(x) << 16
        A("mul %7,%16")                   // r1:r0 = MI(d) * HI(x)
        A("sub %3,r0")                    // %3:%2:%1:%0 -= MI(d) * HI(x) << 24
        // %3:%2:%1:%0 = (1<<25) - x*d     [169]

        // We need to multiply that result by x, and we are only interested in the top 24bits of that multiply

        // %16:%15:%14 = x = initial estimation of 0x1000000 / d
        // %3:%2:%1:%0 = (1<<25) - x*d = acc
        // %13 = 0

        // result = %11:%10:%9:%5:%4
        A("mul %14,%0")                   // r1:r0 = LO(x) * LO(acc)
        A("mov %4,r1")
        A("clr %5")
        A("clr %9")
        A("clr %10")
        A("clr %11")                      // %11:%10:%9:%5:%4 = LO(x) * LO(acc) >> 8
        A("mul %15,%0")                   // r1:r0 = MI(x) * LO(acc)
        A("add %4,r0")
        A("adc %5,r1")
        A("adc %9,%13")
        A("adc %10,%13")
        A("adc %11,%13")                  // %11:%10:%9:%5:%4 += MI(x) * LO(acc)
        A("mul %16,%0")                   // r1:r0 = HI(x) * LO(acc)
        A("add %5,r0")
        A("adc %9,r1")
        A("adc %10,%13")
        A("adc %11,%13")                  // %11:%10:%9:%5:%4 += MI(x) * LO(acc) << 8

        A("mul %14,%1")                   // r1:r0 = LO(x) * MIL(acc)
        A("add %4,r0")
        A("adc %5,r1")
        A("adc %9,%13")
        A("adc %10,%13")
        A("adc %11,%13")                  // %11:%10:%9:%5:%4 = LO(x) * MIL(acc)
        A("mul %15,%1")                   // r1:r0 = MI(x) * MIL(acc)
        A("add %5,r0")
        A("adc %9,r1")
        A("adc %10,%13")
        A("adc %11,%13")                  // %11:%10:%9:%5:%4 += MI(x) * MIL(acc) << 8
        A("mul %16,%1")                   // r1:r0 = HI(x) * MIL(acc)
        A("add %9,r0")
        A("adc %10,r1")
        A("adc %11,%13")                  // %11:%10:%9:%5:%4 += MI(x) * MIL(acc) << 16

        A("mul %14,%2")                   // r1:r0 = LO(x) * MIH(acc)
        A("add %5,r0")
        A("adc %9,r1")
        A("adc %10,%13")
        A("adc %11,%13")                  // %11:%10:%9:%5:%4 = LO(x) * MIH(acc) << 8
        A("mul %15,%2")                   // r1:r0 = MI(x) * MIH(acc)
        A("add %9,r0")
        A("adc %10,r1")
        A("adc %11,%13")                  // %11:%10:%9:%5:%4 += MI(x) * MIH(acc) << 16
        A("mul %16,%2")                   // r1:r0 = HI(x) * MIH(acc)
        A("add %10,r0")
        A("adc %11,r1")                   // %11:%10:%9:%5:%4 += MI(x) * MIH(acc) << 24

        A("mul %14,%3")                   // r1:r0 = LO(x) * HI(acc)
        A("add %9,r0")
        A("adc %10,r1")
        A("adc %11,%13")                  // %11:%10:%9:%5:%4 = LO(x) * HI(acc) << 16
        A("mul %15,%3")                   // r1:r0 = MI(x) * HI(acc)
        A("add %10,r0")
        A("adc %11,r1")                   // %11:%10:%9:%5:%4 += MI(x) * HI(acc) << 24
        A("mul %16,%3")                   // r1:r0 = HI(x) * HI(acc)
        A("add %11,r0")                   // %11:%10:%9:%5:%4 += MI(x) * HI(acc) << 32

        // At this point, %11:%10:%9 contains the new estimation of x.

        // Finally, we must correct the result. Estimate remainder as
        // (1<<24) - x*d
        // %11:%10:%9 = x
        // %8:%7:%6 = d = interval" "\n\t"
        A("ldi %3,1")
        A("clr %2")
        A("clr %1")
        A("clr %0")                       // %3:%2:%1:%0 = 0x1000000
        A("mul %6,%9")                    // r1:r0 = LO(d) * LO(x)
        A("sub %0,r0")
        A("sbc %1,r1")
        A("sbc %2,%13")
        A("sbc %3,%13")                   // %3:%2:%1:%0 -= LO(d) * LO(x)
        A("mul %7,%9")                    // r1:r0 = MI(d) * LO(x)
        A("sub %1,r0")
        A("sbc %2,r1")
        A("sbc %3,%13")                   // %3:%2:%1:%0 -= MI(d) * LO(x) << 8
        A("mul %8,%9")                    // r1:r0 = HI(d) * LO(x)
        A("sub %2,r0")
        A("sbc %3,r1")                    // %3:%2:%1:%0 -= MIL(d) * LO(x) << 16
        A("mul %6,%10")                   // r1:r0 = LO(d) * MI(x)
        A("sub %1,r0")
        A("sbc %2,r1")
        A("sbc %3,%13")                   // %3:%2:%1:%0 -= LO(d) * MI(x) << 8
        A("mul %7,%10")                   // r1:r0 = MI(d) * MI(x)
        A("sub %2,r0")
        A("sbc %3,r1")                    // %3:%2:%1:%0 -= MI(d) * MI(x) << 16
        A("mul %8,%10")                   // r1:r0 = HI(d) * MI(x)
        A("sub %3,r0")                    // %3:%2:%1:%0 -= MIL(d) * MI(x) << 24
        A("mul %6,%11")                   // r1:r0 = LO(d) * HI(x)
        A("sub %2,r0")
        A("sbc %3,r1")                    // %3:%2:%1:%0 -= LO(d) * HI(x) << 16
        A("mul %7,%11")                   // r1:r0 = MI(d) * HI(x)
        A("sub %3,r0")                    // %3:%2:%1:%0 -= MI(d) * HI(x) << 24
        // %3:%2:%1:%0 = r = (1<<24) - x*d
        // %8:%7:%6 = d = interval

        // Perform the final correction
        A("sub %0,%6")
        A("sbc %1,%7")
        A("sbc %2,%8")                    // r -= d
        A("brcs 14f")                     // if ( r >= d)

        // %11:%10:%9 = x
        A("ldi %3,1")
        A("add %9,%3")
        A("adc %10,%13")
        A("adc %11,%13")                  // x++
        L("14")

        // Estimation is done. %11:%10:%9 = x
        A("clr __zero_reg__")              // Make C runtime happy
        // [211 cycles total]
        : "=r" (r2),
          "=r" (r3),
          "=r" (r4),
          "=d" (r5),
          "=r" (r6),
          "=r" (r7),
          "+r" (r8),
          "+r" (r9),
          "+r" (r10),
          "=d" (r11),
          "=r" (r12),
          "=r" (r13),
          "=d" (r14),
          "=d" (r15),
          "=d" (r16),
          "=d" (r17),
          "=d" (r18),
          "+z" (ptab)
        :
        : "r0", "r1", "cc"
      );

      // Return the result
      return r11 | (uint16_t(r12) << 8) | (uint32_t(r13) << 16);
    }
  #else
    // All other 32-bit MPUs can easily do inverse using hardware division,
    // so we don't need to reduce precision or to use assembly language at all.
    // This routine, for all other archs, returns 0x100000000 / d ~= 0xFFFFFFFF / d
    FORCE_INLINE static uint32_t get_period_inverse(const uint32_t d) {
      return d ? 0xFFFFFFFF / d : 0xFFFFFFFF;
    }
  #endif
#endif

/**
 * Get the current block for processing
 * and mark the block as busy.
 * Return nullptr if the buffer is empty
 * or if there is a first-block delay.
 *
 * WARNING: Called from Stepper ISR context!
 */
block_t* Planner::get_current_block() {
  // Get the number of moves in the planner queue so far
  const uint8_t nr_moves = movesplanned();

  // If there are any moves queued ...
  if (nr_moves) {

    // If there is still delay of delivery of blocks running, decrement it
    if (delay_before_delivering) {
      --delay_before_delivering;
      // If the number of movements queued is less than 3, and there is still time
      //  to wait, do not deliver anything
      if (nr_moves < 3 && delay_before_delivering) return nullptr;
      delay_before_delivering = 0;
    }

    // If we are here, there is no excuse to deliver the block
    block_t * const block = &block_buffer[block_buffer_tail];

    // No trapezoid calculated? Don't execute yet.
    if (block->flag.recalculate) return nullptr;

    // We can't be sure how long an active block will take, so don't count it.
    TERN_(HAS_WIRED_LCD, block_buffer_runtime_us -= block->segment_time_us);

    // As this block is busy, advance the nonbusy block pointer
    block_buffer_nonbusy = next_block_index(block_buffer_tail);

    // Return the block
    return block;
  }

  // The queue became empty
  TERN_(HAS_WIRED_LCD, clear_block_buffer_runtime()); // paranoia. Buffer is empty now - so reset accumulated time to zero.

  return nullptr;
}

/**
 * Calculate trapezoid parameters, multiplying the entry- and exit-speeds
 * by the provided factors. If entry_factor is 0 don't change the initial_rate.
 * Assumes that the implied initial_rate and final_rate are no less than
 * sqrt(block->acceleration_steps_per_s2 / 2). This is ensured through
 * minimum_planner_speed_sqr / min_entry_speed_sqr though note there's one
 * exception in recalculate_trapezoids().
 **
 * ############ VERY IMPORTANT ############
 * NOTE that the PRECONDITION to call this function is that the block is
 * NOT BUSY and it is marked as RECALCULATE. That WARRANTIES the Stepper ISR
 * is not and will not use the block while we modify it.
 */
void Planner::calculate_trapezoid_for_block(block_t * const block, const_float_t entry_speed, const_float_t exit_speed) {

<<<<<<< HEAD
  constexpr long int minimal_step_rate = MINIMAL_STEP_RATE;

  uint32_t initial_rate = LROUND(block->nominal_rate * entry_factor), // (steps per second)
             final_rate = LROUND(block->nominal_rate * exit_factor);

  // Now ensure the nominal rate is above minimum
  NOLESS(initial_rate,        minimal_step_rate);
  NOLESS(final_rate,          minimal_step_rate);
  NOLESS(block->nominal_rate, minimal_step_rate);
=======
  const float spmm = block->steps_per_mm;
  uint32_t initial_rate = entry_speed ? LROUND(entry_speed * spmm) : block->initial_rate,
           final_rate = LROUND(exit_speed * spmm);

  // Removing code to constrain values produces judder in direction-switching moves because the
  // current discrete stepping math diverges from physical motion under constant acceleration
  // when acceleration_steps_per_s2 is large compared to initial/final_rate.
  NOLESS(initial_rate, long(MINIMAL_STEP_RATE));
  NOLESS(final_rate,   long(MINIMAL_STEP_RATE));
  NOMORE(initial_rate, block->nominal_rate);  // NOTE: The nominal rate may be less than MINIMAL_STEP_RATE!
  NOMORE(final_rate,   block->nominal_rate);
>>>>>>> 6fed66dd

  #if ANY(S_CURVE_ACCELERATION, LIN_ADVANCE)
    // If we have some plateau time, the cruise rate will be the nominal rate
    uint32_t cruise_rate = block->nominal_rate;
  #endif

  // Steps for acceleration, plateau and deceleration
  int32_t plateau_steps = block->step_event_count,
          accelerate_steps = 0,
          decelerate_steps = 0;

  const int32_t accel = block->acceleration_steps_per_s2;
  float inverse_accel = 0.0f;
  if (accel != 0) {
    inverse_accel = 1.0f / accel;
    const float half_inverse_accel = 0.5f * inverse_accel,
                nominal_rate_sq = FLOAT_SQ(block->nominal_rate),
                // Steps required for acceleration, deceleration to/from nominal rate
                decelerate_steps_float = half_inverse_accel * (nominal_rate_sq - FLOAT_SQ(final_rate)),
                accelerate_steps_float = half_inverse_accel * (nominal_rate_sq - FLOAT_SQ(initial_rate));
    // Aims to fully reach nominal and final rates
    accelerate_steps = CEIL(accelerate_steps_float);
    decelerate_steps = CEIL(decelerate_steps_float);

    // Steps between acceleration and deceleration, if any
    plateau_steps -= accelerate_steps + decelerate_steps;

    // Does accelerate_steps + decelerate_steps exceed step_event_count?
    // Then we can't possibly reach the nominal rate, there will be no cruising.
    // Calculate accel / braking time in order to reach the final_rate exactly
    // at the end of this block.
    if (plateau_steps < 0) {
      accelerate_steps = LROUND((block->step_event_count + accelerate_steps_float - decelerate_steps_float) * 0.5f);
      LIMIT(accelerate_steps, 0, int32_t(block->step_event_count));
      decelerate_steps = block->step_event_count - accelerate_steps;

      #if ANY(S_CURVE_ACCELERATION, LIN_ADVANCE)
        // We won't reach the cruising rate. Let's calculate the speed we will reach
        NOMORE(cruise_rate, final_speed(initial_rate, accel, accelerate_steps));
      #endif
    }
  }

  #if ENABLED(S_CURVE_ACCELERATION)
    const float rate_factor = inverse_accel * (STEPPER_TIMER_RATE);
    // Jerk controlled speed requires to express speed versus time, NOT steps
    uint32_t acceleration_time = rate_factor * float(cruise_rate - initial_rate),
             deceleration_time = rate_factor * float(cruise_rate - final_rate),
    // And to offload calculations from the ISR, we also calculate the inverse of those times here
             acceleration_time_inverse = get_period_inverse(acceleration_time),
             deceleration_time_inverse = get_period_inverse(deceleration_time);
  #endif

  // Store new block parameters
  block->accelerate_before = accelerate_steps;
  block->decelerate_start = block->step_event_count - decelerate_steps;
  block->initial_rate = initial_rate;
  #if ENABLED(S_CURVE_ACCELERATION)
    block->acceleration_time = acceleration_time;
    block->deceleration_time = deceleration_time;
    block->acceleration_time_inverse = acceleration_time_inverse;
    block->deceleration_time_inverse = deceleration_time_inverse;
    block->cruise_rate = cruise_rate;
  #endif
  block->final_rate = final_rate;

  #if ENABLED(LIN_ADVANCE)
    if (block->la_advance_rate) {
      const float comp = extruder_advance_K[E_INDEX_N(block->extruder)] * block->steps.e / block->step_event_count;
      block->max_adv_steps = cruise_rate * comp;
      block->final_adv_steps = final_rate * comp;
    }
  #endif

  #if ENABLED(LASER_POWER_TRAP)
    /**
     * Laser Trapezoid Calculations
     *
     * Approximate the trapezoid with the laser, incrementing the power every `trap_ramp_entry_incr`
     * steps while accelerating, and decrementing the power every `trap_ramp_exit_decr` while decelerating,
     * to keep power proportional to feedrate. Laser power trap will reduce the initial power to no less
     * than the laser_power_floor value. Based on the number of calculated accel/decel steps the power is
     * distributed over the trapezoid entry- and exit-ramp steps.
     *
     * trap_ramp_active_pwr - The active power is initially set at a reduced level factor of initial
     * power / accel steps and will be additively incremented using a trap_ramp_entry_incr value for each
     * accel step processed later in the stepper code. The trap_ramp_exit_decr value is calculated as
     * power / decel steps and is also adjusted to no less than the power floor.
     *
     * If the power == 0 the inline mode variables need to be set to zero to prevent stepper processing.
     * The method allows for simpler non-powered moves like G0 or G28.
     *
     * Laser Trap Power works for all Jerk and Curve modes; however Arc-based moves will have issues since
     * the segments are usually too small.
     */
    if (cutter.cutter_mode == CUTTER_MODE_CONTINUOUS) {
      if (planner.laser_inline.status.isPowered && planner.laser_inline.status.isEnabled) {
        if (block->laser.power > 0) {
          NOLESS(block->laser.power, laser_power_floor);
          block->laser.trap_ramp_active_pwr = (block->laser.power - laser_power_floor) * (initial_rate / float(block->nominal_rate)) + laser_power_floor;
          block->laser.trap_ramp_entry_incr = (block->laser.power - block->laser.trap_ramp_active_pwr) / accelerate_steps;
          float laser_pwr = block->laser.power * (final_rate / float(block->nominal_rate));
          NOLESS(laser_pwr, laser_power_floor);
          block->laser.trap_ramp_exit_decr = (block->laser.power - laser_pwr) / decelerate_steps;
          #if ENABLED(DEBUG_LASER_TRAP)
            SERIAL_ECHO_MSG("lp:",block->laser.power);
            SERIAL_ECHO_MSG("as:",accelerate_steps);
            SERIAL_ECHO_MSG("ds:",decelerate_steps);
            SERIAL_ECHO_MSG("p.trap:",block->laser.trap_ramp_active_pwr);
            SERIAL_ECHO_MSG("p.incr:",block->laser.trap_ramp_entry_incr);
            SERIAL_ECHO_MSG("p.decr:",block->laser.trap_ramp_exit_decr);
          #endif
        }
        else {
          block->laser.trap_ramp_active_pwr = 0;
          block->laser.trap_ramp_entry_incr = 0;
          block->laser.trap_ramp_exit_decr = 0;
        }

      }
    }
  #endif // LASER_POWER_TRAP
}

/**
 *                              PLANNER SPEED DEFINITION
 *                                     +--------+   <- current->nominal_speed
 *                                    /          \
 *         current->entry_speed ->   +            \
 *                                   |             + <- next->entry_speed (aka exit speed)
 *                                   +-------------+
 *                                       time -->
 *
 *  Recalculates the motion plan according to the following basic guidelines:
 *
 *    1. Go over blocks sequentially in reverse order and maximize the entry junction speed:
 *      a. Entry speed should stay below/at the pre-computed maximum junction speed limit
 *      b. Aim for the maximum entry speed which is the one reverse-computed from its exit speed
 *         (next->entry_speed) if assuming maximum deceleration over the full block travel distance
 *      c. The last (newest appended) block uses safe_exit_speed exit speed (there's no 'next')
 *    2. Go over blocks in chronological (forward) order and fix the exit junction speed:
 *      a. Exit speed (next->entry_speed) must be below/at the maximum exit speed forward-computed
 *         from its entry speed if assuming maximum acceleration over the full block travel distance
 *      b. Exit speed should stay above/at the pre-computed minimum junction speed limit
 *    3. Convert entry / exit speeds (mm/s) into final/initial steps/s
 *
 *  When these stages are complete, the planner will have maximized the velocity profiles throughout the all
 *  of the planner blocks, where every block is operating at its maximum allowable acceleration limits. In
 *  other words, for all of the blocks in the planner, the plan is optimal and no further speed improvements
 *  are possible. If a new block is added to the buffer, the plan is recomputed according to the said
 *  guidelines for a new optimal plan.
 *
 *  To increase computational efficiency of these guidelines:
 *    1. We keep track of which blocks need calculation (block->flag.recalculate)
 *    2. We stop the reverse pass on the first block whose entry_speed == max_entry_speed. As soon
 *       as that happens, there can be no further increases (ensured by the previous recalculate)
 *    3. On the forward pass we skip through to the first block with a modified exit speed
 *       (next->entry_speed)
 *    4. On the forward pass if we encounter a full acceleration block that limits its exit speed
 *       (next->entry_speed) we also update the maximum for that junction (next->max_entry_speed)
 *       so it's never updated again
 *    5. We use speed squared (ex: entry_speed_sqr in mm^2/s^2) in acceleration limit computations
 *    6. We don't recompute sqrt(entry_speed_sqr) if the block's entry speed didn't change
 *
 *  Planner buffer index mapping:
 *  - block_buffer_tail: Points to the beginning of the planner buffer. First to be executed or being executed.
 *  - block_buffer_head: Points to the buffer block after the last block in the buffer. Used to indicate whether
 *      the buffer is full or empty. As described for standard ring buffers, this block is always empty.
 *
 *  NOTE: Since the planner only computes on what's in the planner buffer, some motions with many short
 *        segments (e.g., complex curves) may seem to move slowly. This is because there simply isn't
 *        enough combined distance traveled in the entire buffer to accelerate up to the nominal speed and
 *        then decelerate to a complete stop at the end of the buffer, as stated by the guidelines. If this
 *        happens and becomes an annoyance, there are a few simple solutions:
 *
 *    - Maximize the machine acceleration. The planner will be able to compute higher velocity profiles
 *      within the same combined distance.
 *
 *    - Maximize line motion(s) distance per block to a desired tolerance. The more combined distance the
 *      planner has to use, the faster it can go.
 *
 *    - Maximize the planner buffer size. This also will increase the combined distance for the planner to
 *      compute over. It also increases the number of computations the planner has to perform to compute an
 *      optimal plan, so select carefully.
 *
 *    - Use G2/G3 arcs instead of many short segments. Arcs inform the planner of a safe exit speed at the
 *      end of the last segment, which alleviates this problem.
 */

// The kernel called by recalculate() when scanning the plan from last to first entry.
// Returns true if it could increase the current block's entry speed.
bool Planner::reverse_pass_kernel(block_t * const current, const block_t * const next, const_float_t safe_exit_speed_sqr) {
  // We need to recalculate only for the last block added or if next->entry_speed_sqr changed.
  if (!next || next->flag.recalculate) {
    // And only if we're not already at max entry speed.
    if (current->entry_speed_sqr != current->max_entry_speed_sqr) {
      const float next_entry_speed_sqr = next ? next->entry_speed_sqr : safe_exit_speed_sqr;
      float new_entry_speed_sqr = max_allowable_speed_sqr(-current->acceleration, next_entry_speed_sqr, current->millimeters);
      NOMORE(new_entry_speed_sqr, current->max_entry_speed_sqr);
      if (current->entry_speed_sqr != new_entry_speed_sqr) {

        // Need to recalculate the block speed - Mark it now, so the stepper
        // ISR does not consume the block before being recalculated
        current->flag.recalculate = true;

        // But there is an inherent race condition here, as the block may have
        // become BUSY just before being marked RECALCULATE, so check for that!
        if (stepper.is_block_busy(current)) {
          // Block became busy. Clear the RECALCULATE flag (no point in
          // recalculating BUSY blocks).
          current->flag.recalculate = false;
        }
        else {
          // Block is not BUSY so this is ahead of the Stepper ISR:

          current->entry_speed_sqr = new_entry_speed_sqr;
          return true;
        }
      }
    }
  }
  return false;
}

/**
 * recalculate() needs to go over the current plan twice.
 * Once in reverse and once forward. This implements the reverse pass that
 * coarsely maximizes the entry speeds starting from last block.
 * Requires there's at least one block with flag.recalculate in the buffer.
 */
void Planner::reverse_pass(const_float_t safe_exit_speed_sqr) {
  // Initialize block index to the last block in the planner buffer.
  // This last block will have flag.recalculate set.
  uint8_t block_index = prev_block_index(block_buffer_head);

  // The ISR may change block_buffer_nonbusy so get a stable local copy.
  uint8_t nonbusy_block_index = block_buffer_nonbusy;

  const block_t *next = nullptr;
  // Don't try to change the entry speed of the first non-busy block.
  while (block_index != nonbusy_block_index) {
    block_t *current = &block_buffer[block_index];

    // Only process movement blocks
    if (current->is_move()) {
      // If no entry speed increase was possible we end the reverse pass.
      if (!reverse_pass_kernel(current, next, safe_exit_speed_sqr)) return;
      next = current;
    }

    block_index = prev_block_index(block_index);

    // The ISR could advance block_buffer_nonbusy while we were doing the reverse pass.
    // We must try to avoid using an already consumed block as the last one - So follow
    // changes to the pointer and make sure to limit the loop to the currently busy block
    while (nonbusy_block_index != block_buffer_nonbusy) {

      // If we reached the busy block or an already processed block, break the loop now
      if (block_index == nonbusy_block_index) return;

      // Advance the pointer, following the busy block
      nonbusy_block_index = next_block_index(nonbusy_block_index);
    }
  }
}

// The kernel called during the forward pass. Assumes current->flag.recalculate.
void Planner::forward_pass_kernel(const block_t * const previous, block_t * const current) {
  // Check if the previous block is accelerating.
  if (previous->entry_speed_sqr < current->entry_speed_sqr) {
    // Compute the maximum achievable speed if the previous block was fully accelerating.
    float new_exit_speed_sqr = max_allowable_speed_sqr(-previous->acceleration, previous->entry_speed_sqr, previous->millimeters);

    if (new_exit_speed_sqr < current->entry_speed_sqr) {
      // Current entry speed limited by full acceleration from previous entry speed.

      // Make sure entry speed not lower than minimum_planner_speed_sqr.
      NOLESS(new_exit_speed_sqr, current->min_entry_speed_sqr);
      current->entry_speed_sqr = new_exit_speed_sqr;
      // Ensure we don't try updating entry_speed_sqr again.
      current->max_entry_speed_sqr = new_exit_speed_sqr;
    }
  }

  // The fully optimized entry speed is our new minimum speed.
  current->min_entry_speed_sqr = current->entry_speed_sqr;
}

/**
 * Do the forward pass and recalculate the trapezoid speed profiles for all blocks in the plan
 * according to entry/exit speeds.
 */
void Planner::recalculate_trapezoids(const_float_t safe_exit_speed_sqr) {
  // Start with the block that's about to execute or is executing.
  uint8_t block_index = block_buffer_tail,
          head_block_index = block_buffer_head;

  block_t *block = nullptr, *next = nullptr;
  float next_entry_speed = 0.0f;
  while (block_index != head_block_index) {

    next = &block_buffer[block_index];

    if (next->is_move()) {
      // Check if the next block's entry speed changed
      if (next->flag.recalculate) {
        if (!block) {
          // 'next' is the first move due to either being the first added move or due to the planner
          // having completely fallen behind. Revert any reverse pass change.
          next->entry_speed_sqr = next->min_entry_speed_sqr;
          next_entry_speed = SQRT(next->min_entry_speed_sqr);
        }
        else {
          // Try to fix exit speed which requires trapezoid recalculation
          block->flag.recalculate = true;

          // But there is an inherent race condition here, as the block may have
          // become BUSY just before being marked RECALCULATE, so check for that!
          if (stepper.is_block_busy(block)) {
            // Block is BUSY so we can't change the exit speed. Revert any reverse pass change.
            next->entry_speed_sqr = next->min_entry_speed_sqr;
            if (!next->initial_rate) {
              // 'next' was never calculated. Planner is falling behind so for maximum efficiency
              // set next's stepping speed directly and forgo checking against min_entry_speed_sqr.
              // calculate_trapezoid_for_block() can handle it, albeit sub-optimally.
              next->initial_rate = block->final_rate;
            }
            // Note that at this point next_entry_speed is (still) 0.
          }
          else {
            // Block is not BUSY: we won the race against the ISR or recalculate was already set

            if (next->entry_speed_sqr != next->min_entry_speed_sqr)
              forward_pass_kernel(block, next);

            const float current_entry_speed = next_entry_speed;
            next_entry_speed = SQRT(next->entry_speed_sqr);

            calculate_trapezoid_for_block(block, current_entry_speed, next_entry_speed);
          }

          // Reset current only to ensure next trapezoid is computed - The
          // stepper is free to use the block from now on.
          block->flag.recalculate = false;
        }
      }

      block = next;
    }

    block_index = next_block_index(block_index);
  }

  // Last/newest block in buffer. The above guarantees it's a move block.
  if (block && block->flag.recalculate) {
    const float current_entry_speed = next_entry_speed;
    next_entry_speed = SQRT(safe_exit_speed_sqr);

    calculate_trapezoid_for_block(block, current_entry_speed, next_entry_speed);

    // Reset block to ensure its trapezoid is computed - The stepper is free to use
    // the block from now on.
    block->flag.recalculate = false;
  }
}

// Requires there's at least one block with flag.recalculate in the buffer
void Planner::recalculate(const_float_t safe_exit_speed_sqr) {
  reverse_pass(safe_exit_speed_sqr);
  // The forward pass is done as part of recalculate_trapezoids()
  recalculate_trapezoids(safe_exit_speed_sqr);
}

/**
 * Apply fan speeds
 */
#if HAS_FAN

  void Planner::sync_fan_speeds(uint8_t (&fan_speed)[FAN_COUNT]) {

    #if ENABLED(FAN_SOFT_PWM)
      #define _FAN_SET(F) thermalManager.soft_pwm_amount_fan[F] = CALC_FAN_SPEED(fan_speed[F]);
    #else
      #define _FAN_SET(F) hal.set_pwm_duty(pin_t(FAN##F##_PIN), CALC_FAN_SPEED(fan_speed[F]));
    #endif
    #define FAN_SET(F) do{ kickstart_fan(fan_speed, ms, F); _FAN_SET(F); }while(0)

    const millis_t ms = millis();
    TERN_(HAS_FAN0, FAN_SET(0)); TERN_(HAS_FAN1, FAN_SET(1));
    TERN_(HAS_FAN2, FAN_SET(2)); TERN_(HAS_FAN3, FAN_SET(3));
    TERN_(HAS_FAN4, FAN_SET(4)); TERN_(HAS_FAN5, FAN_SET(5));
    TERN_(HAS_FAN6, FAN_SET(6)); TERN_(HAS_FAN7, FAN_SET(7));
  }

  #if FAN_KICKSTART_TIME

    void Planner::kickstart_fan(uint8_t (&fan_speed)[FAN_COUNT], const millis_t &ms, const uint8_t f) {
      static millis_t fan_kick_end[FAN_COUNT] = { 0 };
      if (fan_speed[f] > FAN_OFF_PWM) {
        if (fan_kick_end[f] == 0) {
          fan_kick_end[f] = ms + FAN_KICKSTART_TIME;
          fan_speed[f] = FAN_KICKSTART_POWER;
        }
        else if (PENDING(ms, fan_kick_end[f]))
          fan_speed[f] = FAN_KICKSTART_POWER;
      }
      else
        fan_kick_end[f] = 0;
    }

  #endif

#endif // HAS_FAN

/**
 * Maintain fans, paste extruder pressure, spindle/laser power
 */
void Planner::check_axes_activity() {

  #if HAS_DISABLE_AXES
    xyze_bool_t axis_active = { false };
  #endif

  #if HAS_FAN && DISABLED(LASER_SYNCHRONOUS_M106_M107)
    #define HAS_TAIL_FAN_SPEED 1
    static uint8_t tail_fan_speed[FAN_COUNT] = ARRAY_N_1(FAN_COUNT, 13);
    bool fans_need_update = false;
  #endif

  #if ENABLED(BARICUDA)
    #if HAS_HEATER_1
      uint8_t tail_valve_pressure;
    #endif
    #if HAS_HEATER_2
      uint8_t tail_e_to_p_pressure;
    #endif
  #endif

  if (has_blocks_queued()) {

    #if ANY(HAS_TAIL_FAN_SPEED, BARICUDA)
      block_t *block = &block_buffer[block_buffer_tail];
    #endif

    #if HAS_TAIL_FAN_SPEED
      FANS_LOOP(i) {
        const uint8_t spd = thermalManager.scaledFanSpeed(i, block->fan_speed[i]);
        if (tail_fan_speed[i] != spd) {
          fans_need_update = true;
          tail_fan_speed[i] = spd;
        }
      }
    #endif

    #if ENABLED(BARICUDA)
      TERN_(HAS_HEATER_1, tail_valve_pressure = block->valve_pressure);
      TERN_(HAS_HEATER_2, tail_e_to_p_pressure = block->e_to_p_pressure);
    #endif

    #if HAS_DISABLE_AXES
      for (uint8_t b = block_buffer_tail; b != block_buffer_head; b = next_block_index(b)) {
        block_t * const bnext = &block_buffer[b];
        LOGICAL_AXIS_CODE(
          if (TERN0(DISABLE_E, bnext->steps.e)) axis_active.e = true,
          if (TERN0(DISABLE_X, bnext->steps.x)) axis_active.x = true,
          if (TERN0(DISABLE_Y, bnext->steps.y)) axis_active.y = true,
          if (TERN0(DISABLE_Z, bnext->steps.z)) axis_active.z = true,
          if (TERN0(DISABLE_I, bnext->steps.i)) axis_active.i = true,
          if (TERN0(DISABLE_J, bnext->steps.j)) axis_active.j = true,
          if (TERN0(DISABLE_K, bnext->steps.k)) axis_active.k = true,
          if (TERN0(DISABLE_U, bnext->steps.u)) axis_active.u = true,
          if (TERN0(DISABLE_V, bnext->steps.v)) axis_active.v = true,
          if (TERN0(DISABLE_W, bnext->steps.w)) axis_active.w = true
        );
      }
    #endif
  }
  else {

    TERN_(HAS_CUTTER, if (cutter.cutter_mode == CUTTER_MODE_STANDARD) cutter.refresh());

    #if HAS_TAIL_FAN_SPEED
      FANS_LOOP(i) {
        const uint8_t spd = thermalManager.scaledFanSpeed(i);
        if (tail_fan_speed[i] != spd) {
          fans_need_update = true;
          tail_fan_speed[i] = spd;
        }
      }
    #endif

    #if ENABLED(BARICUDA)
      TERN_(HAS_HEATER_1, tail_valve_pressure = baricuda_valve_pressure);
      TERN_(HAS_HEATER_2, tail_e_to_p_pressure = baricuda_e_to_p_pressure);
    #endif
  }

  //
  // Disable inactive axes
  //
  #if HAS_DISABLE_AXES
    LOGICAL_AXIS_CODE(
      if (TERN0(DISABLE_E, !axis_active.e)) stepper.disable_e_steppers(),
      if (TERN0(DISABLE_X, !axis_active.x)) stepper.disable_axis(X_AXIS),
      if (TERN0(DISABLE_Y, !axis_active.y)) stepper.disable_axis(Y_AXIS),
      if (TERN0(DISABLE_Z, !axis_active.z)) stepper.disable_axis(Z_AXIS),
      if (TERN0(DISABLE_I, !axis_active.i)) stepper.disable_axis(I_AXIS),
      if (TERN0(DISABLE_J, !axis_active.j)) stepper.disable_axis(J_AXIS),
      if (TERN0(DISABLE_K, !axis_active.k)) stepper.disable_axis(K_AXIS),
      if (TERN0(DISABLE_U, !axis_active.u)) stepper.disable_axis(U_AXIS),
      if (TERN0(DISABLE_V, !axis_active.v)) stepper.disable_axis(V_AXIS),
      if (TERN0(DISABLE_W, !axis_active.w)) stepper.disable_axis(W_AXIS)
    );
  #endif

  //
  // Update Fan speeds
  // Only if synchronous M106/M107 is disabled
  //
  TERN_(HAS_TAIL_FAN_SPEED, if (fans_need_update) sync_fan_speeds(tail_fan_speed));

  TERN_(AUTOTEMP, autotemp_task());

  #if ENABLED(BARICUDA)
    TERN_(HAS_HEATER_1, hal.set_pwm_duty(pin_t(HEATER_1_PIN), tail_valve_pressure));
    TERN_(HAS_HEATER_2, hal.set_pwm_duty(pin_t(HEATER_2_PIN), tail_e_to_p_pressure));
  #endif
}

#if ENABLED(AUTOTEMP)

  #if ENABLED(AUTOTEMP_PROPORTIONAL)
    void Planner::_autotemp_update_from_hotend() {
      const celsius_t target = thermalManager.degTargetHotend(active_extruder);
      autotemp.min = target + AUTOTEMP_MIN_P;
      autotemp.max = target + AUTOTEMP_MAX_P;
    }
  #endif

  /**
   * Called after changing tools to:
   *  - Reset or re-apply the default proportional autotemp factor.
   *  - Enable autotemp if the factor is non-zero.
   */
  void Planner::autotemp_update() {
    _autotemp_update_from_hotend();
    autotemp.factor = TERN0(AUTOTEMP_PROPORTIONAL, AUTOTEMP_FACTOR_P);
    autotemp.enabled = autotemp.factor != 0;
  }

  /**
   * Called by the M104/M109 commands after setting Hotend Temperature
   *
   */
  void Planner::autotemp_M104_M109() {
    _autotemp_update_from_hotend();

    if (parser.seenval('S')) autotemp.min = parser.value_celsius();
    if (parser.seenval('B')) autotemp.max = parser.value_celsius();

    // When AUTOTEMP_PROPORTIONAL is enabled, F0 disables autotemp.
    // Normally, leaving off F also disables autotemp.
    autotemp.factor = parser.seen('F') ? parser.value_float() : TERN0(AUTOTEMP_PROPORTIONAL, AUTOTEMP_FACTOR_P);
    autotemp.enabled = autotemp.factor != 0;
  }

  /**
   * Called every so often to adjust the hotend target temperature
   * based on the extrusion speed, which is calculated from the blocks
   * currently in the planner.
   */
  void Planner::autotemp_task() {
    static float oldt = 0.0f;

    if (!autotemp.enabled) return;
    if (thermalManager.degTargetHotend(active_extruder) < autotemp.min - 2) return; // Below the min?

    float high = 0.0f;
    for (uint8_t b = block_buffer_tail; b != block_buffer_head; b = next_block_index(b)) {
      const block_t * const block = &block_buffer[b];
      if (NUM_AXIS_GANG(block->steps.x, || block->steps.y, || block->steps.z, || block->steps.i, || block->steps.j, || block->steps.k, || block->steps.u, || block->steps.v, || block->steps.w)) {
        const float se = float(block->steps.e) / block->step_event_count * block->nominal_speed; // mm/sec
        NOLESS(high, se);
      }
    }

    float t = autotemp.min + high * autotemp.factor;
    LIMIT(t, autotemp.min, autotemp.max);
    if (t < oldt) t = t * (1.0f - (AUTOTEMP_OLDWEIGHT)) + oldt * (AUTOTEMP_OLDWEIGHT);
    oldt = t;
    thermalManager.setTargetHotend(t, active_extruder);
  }

#endif // AUTOTEMP

#if DISABLED(NO_VOLUMETRICS)

  /**
   * Get a volumetric multiplier from a filament diameter.
   * This is the reciprocal of the circular cross-section area.
   * Return 1.0 with volumetric off or a diameter of 0.0.
   */
  inline float calculate_volumetric_multiplier(const_float_t diameter) {
    return (parser.volumetric_enabled && diameter) ? 1.0f / CIRCLE_AREA(diameter * 0.5f) : 1;
  }

  /**
   * Convert the filament sizes into volumetric multipliers.
   * The multiplier converts a given E value into a length.
   */
  void Planner::calculate_volumetric_multipliers() {
    for (uint8_t i = 0; i < COUNT(filament_size); ++i) {
      volumetric_multiplier[i] = calculate_volumetric_multiplier(filament_size[i]);
      refresh_e_factor(i);
    }
    #if ENABLED(VOLUMETRIC_EXTRUDER_LIMIT)
      calculate_volumetric_extruder_limits(); // update volumetric_extruder_limits as well.
    #endif
  }

#endif // !NO_VOLUMETRICS

#if ENABLED(VOLUMETRIC_EXTRUDER_LIMIT)

  /**
   * Convert volumetric based limits into pre calculated extruder feedrate limits.
   */
  void Planner::calculate_volumetric_extruder_limit(const uint8_t e) {
    const float &lim = volumetric_extruder_limit[e], &siz = filament_size[e];
    volumetric_extruder_feedrate_limit[e] = (lim && siz) ? lim / CIRCLE_AREA(siz * 0.5f) : 0;
  }
  void Planner::calculate_volumetric_extruder_limits() {
    EXTRUDER_LOOP() calculate_volumetric_extruder_limit(e);
  }

#endif

#if ENABLED(FILAMENT_WIDTH_SENSOR)
  /**
   * Convert the ratio value given by the filament width sensor
   * into a volumetric multiplier. Conversion differs when using
   * linear extrusion vs volumetric extrusion.
   */
  void Planner::apply_filament_width_sensor(const int8_t encoded_ratio) {
    // Reconstitute the nominal/measured ratio
    const float nom_meas_ratio = 1 + 0.01f * encoded_ratio,
                ratio_2 = sq(nom_meas_ratio);

    volumetric_multiplier[FILAMENT_SENSOR_EXTRUDER_NUM] = parser.volumetric_enabled
      ? ratio_2 / CIRCLE_AREA(filwidth.nominal_mm * 0.5f) // Volumetric uses a true volumetric multiplier
      : ratio_2;                                          // Linear squares the ratio, which scales the volume

    refresh_e_factor(FILAMENT_SENSOR_EXTRUDER_NUM);
  }
#endif

#if ENABLED(IMPROVE_HOMING_RELIABILITY)

  void Planner::enable_stall_prevention(const bool onoff) {
    static motion_state_t saved_motion_state;
    if (onoff) {
      saved_motion_state.acceleration.x = settings.max_acceleration_mm_per_s2[X_AXIS];
      saved_motion_state.acceleration.y = settings.max_acceleration_mm_per_s2[Y_AXIS];
      settings.max_acceleration_mm_per_s2[X_AXIS] = settings.max_acceleration_mm_per_s2[Y_AXIS] = 100;
      #if ENABLED(DELTA)
        saved_motion_state.acceleration.z = settings.max_acceleration_mm_per_s2[Z_AXIS];
        settings.max_acceleration_mm_per_s2[Z_AXIS] = 100;
      #endif
      #if ENABLED(CLASSIC_JERK)
        saved_motion_state.jerk_state = max_jerk;
        max_jerk.set(0, 0 OPTARG(DELTA, 0));
      #endif
    }
    else {
      settings.max_acceleration_mm_per_s2[X_AXIS] = saved_motion_state.acceleration.x;
      settings.max_acceleration_mm_per_s2[Y_AXIS] = saved_motion_state.acceleration.y;
      TERN_(DELTA, settings.max_acceleration_mm_per_s2[Z_AXIS] = saved_motion_state.acceleration.z);
      TERN_(CLASSIC_JERK, max_jerk = saved_motion_state.jerk_state);
    }
    refresh_acceleration_rates();
  }

#endif

#if HAS_LEVELING

  constexpr xy_pos_t level_fulcrum = {
    TERN(Z_SAFE_HOMING, Z_SAFE_HOMING_X_POINT, X_HOME_POS),
    TERN(Z_SAFE_HOMING, Z_SAFE_HOMING_Y_POINT, Y_HOME_POS)
  };

  /**
   * rx, ry, rz - Cartesian positions in mm
   *              Leveled XYZ on completion
   */
  void Planner::apply_leveling(xyz_pos_t &raw) {
    if (!leveling_active) return;

    #if ABL_PLANAR

      xy_pos_t d = raw - level_fulcrum;
      bed_level_matrix.apply_rotation_xyz(d.x, d.y, raw.z);
      raw = d + level_fulcrum;

    #elif HAS_MESH

      #if ENABLED(ENABLE_LEVELING_FADE_HEIGHT)
        const float fade_scaling_factor = fade_scaling_factor_for_z(raw.z);
        if (fade_scaling_factor) raw.z += fade_scaling_factor * bedlevel.get_z_correction(raw);
      #else
        raw.z += bedlevel.get_z_correction(raw);
      #endif

      TERN_(MESH_BED_LEVELING, raw.z += bedlevel.get_z_offset());

    #endif
  }

  void Planner::unapply_leveling(xyz_pos_t &raw) {
    if (!leveling_active) return;

    #if ABL_PLANAR

      matrix_3x3 inverse = matrix_3x3::transpose(bed_level_matrix);

      xy_pos_t d = raw - level_fulcrum;
      inverse.apply_rotation_xyz(d.x, d.y, raw.z);
      raw = d + level_fulcrum;

    #elif HAS_MESH

      const float z_correction = bedlevel.get_z_correction(raw),
                  z_full_fade = DIFF_TERN(MESH_BED_LEVELING, raw.z, bedlevel.get_z_offset()),
                  z_no_fade = z_full_fade - z_correction;

      #if ENABLED(ENABLE_LEVELING_FADE_HEIGHT)
        if (!z_fade_height || z_no_fade <= 0.0f)                              // Not fading or at bed level?
          raw.z = z_no_fade;                                                  //  Unapply full mesh Z.
        else if (z_full_fade >= z_fade_height)                                // Above the fade height?
          raw.z = z_full_fade;                                                //  Nothing more to unapply.
        else                                                                  // Within the fade zone?
          raw.z = z_no_fade / (1.0f - z_correction * inverse_z_fade_height);  // Unapply the faded Z offset
      #else
        raw.z = z_no_fade;
      #endif

    #endif
  }

#endif // HAS_LEVELING

#if ENABLED(FWRETRACT)
  /**
   * rz, e - Cartesian positions in mm
   */
  void Planner::apply_retract(float &rz, float &e) {
    rz += fwretract.current_hop;
    e -= fwretract.current_retract[active_extruder];
  }

  void Planner::unapply_retract(float &rz, float &e) {
    rz -= fwretract.current_hop;
    e += fwretract.current_retract[active_extruder];
  }

#endif

void Planner::quick_stop() {

  // Remove all the queued blocks. Note that this function is NOT
  // called from the Stepper ISR, so we must consider tail as readonly!
  // that is why we set head to tail - But there is a race condition that
  // must be handled: The tail could change between the read and the assignment
  // so this must be enclosed in a critical section

  const bool was_enabled = stepper.suspend();

  // Drop all queue entries
  block_buffer_nonbusy = block_buffer_head = block_buffer_tail;

  // Restart the block delay for the first movement - As the queue was
  // forced to empty, there's no risk the ISR will touch this.

  delay_before_delivering = TERN_(FT_MOTION, ftMotion.cfg.mode ? BLOCK_DELAY_NONE :) BLOCK_DELAY_FOR_1ST_MOVE;

  TERN_(HAS_WIRED_LCD, clear_block_buffer_runtime()); // Clear the accumulated runtime

  // Make sure to drop any attempt of queuing moves for 1 second
  cleaning_buffer_counter = TEMP_TIMER_FREQUENCY;

  // Reenable Stepper ISR
  if (was_enabled) stepper.wake_up();

  // And stop the stepper ISR
  stepper.quick_stop();
}

#if ENABLED(REALTIME_REPORTING_COMMANDS)

  void Planner::quick_pause() {
    // Suspend until quick_resume is called
    // Don't empty buffers or queues
    const bool did_suspend = stepper.suspend();
    if (did_suspend)
      TERN_(FULL_REPORT_TO_HOST_FEATURE, set_and_report_grblstate(M_HOLD));
  }

  // Resume if suspended
  void Planner::quick_resume() {
    TERN_(FULL_REPORT_TO_HOST_FEATURE, set_and_report_grblstate(grbl_state_for_marlin_state()));
    stepper.wake_up();
  }

#endif

void Planner::endstop_triggered(const AxisEnum axis) {
  // Record stepper position and discard the current block
  stepper.endstop_triggered(axis);
}

float Planner::triggered_position_mm(const AxisEnum axis) {
  const float result = DIFF_TERN(BACKLASH_COMPENSATION, stepper.triggered_position(axis), backlash.get_applied_steps(axis));
  return result * mm_per_step[axis];
}

bool Planner::busy() {
  return (has_blocks_queued() || cleaning_buffer_counter
      || TERN0(EXTERNAL_CLOSED_LOOP_CONTROLLER, CLOSED_LOOP_WAITING())
      || TERN0(HAS_ZV_SHAPING, stepper.input_shaping_busy())
      || TERN0(FT_MOTION, ftMotion.busy)
  );
}

void Planner::finish_and_disable() {
  while (has_blocks_queued() || cleaning_buffer_counter) idle();
  stepper.disable_all_steppers();
}

/**
 * Get an axis position according to stepper position(s)
 * For CORE machines apply translation from ABC to XYZ.
 */
float Planner::get_axis_position_mm(const AxisEnum axis) {
  float axis_steps;
  #if IS_CORE

    // Requesting one of the "core" axes?
    if (axis == CORE_AXIS_1 || axis == CORE_AXIS_2) {

      // Protect the access to the position.
      const bool was_enabled = stepper.suspend();

      const int32_t p1 = DIFF_TERN(BACKLASH_COMPENSATION, stepper.position(CORE_AXIS_1), backlash.get_applied_steps(CORE_AXIS_1)),
                    p2 = DIFF_TERN(BACKLASH_COMPENSATION, stepper.position(CORE_AXIS_2), backlash.get_applied_steps(CORE_AXIS_2));

      if (was_enabled) stepper.wake_up();

      // ((a1+a2)+(a1-a2))/2 -> (a1+a2+a1-a2)/2 -> (a1+a1)/2 -> a1
      // ((a1+a2)-(a1-a2))/2 -> (a1+a2-a1+a2)/2 -> (a2+a2)/2 -> a2
      axis_steps = (axis == CORE_AXIS_2 ? CORESIGN(p1 - p2) : p1 + p2) * 0.5f;
    }
    else
      axis_steps = DIFF_TERN(BACKLASH_COMPENSATION, stepper.position(axis), backlash.get_applied_steps(axis));

  #elif ANY(MARKFORGED_XY, MARKFORGED_YX)

    // Requesting one of the joined axes?
    if (axis == CORE_AXIS_1 || axis == CORE_AXIS_2) {
      // Protect the access to the position.
      const bool was_enabled = stepper.suspend();

      const int32_t p1 = stepper.position(CORE_AXIS_1),
                    p2 = stepper.position(CORE_AXIS_2);

      if (was_enabled) stepper.wake_up();

      axis_steps = ((axis == CORE_AXIS_1) ? p1 - p2 : p2);
    }
    else
      axis_steps = DIFF_TERN(BACKLASH_COMPENSATION, stepper.position(axis), backlash.get_applied_steps(axis));

  #else

    axis_steps = stepper.position(axis);
    TERN_(BACKLASH_COMPENSATION, axis_steps -= backlash.get_applied_steps(axis));

  #endif

  return axis_steps * mm_per_step[axis];
}

/**
 * Block until the planner is finished processing
 */
void Planner::synchronize() { while (busy()) idle(); }

/**
 * @brief Add a new linear movement to the planner queue (in terms of steps).
 *
 * @param target        Target position in steps units
 * @param target_float  Target position in direct (mm, degrees) units.
 * @param cart_dist_mm  The pre-calculated move lengths for all axes, in mm
 * @param fr_mm_s       (target) speed of the move
 * @param extruder      target extruder
 * @param hints         parameters to aid planner calculations
 *
 * @return  true if movement was properly queued, false otherwise (if cleaning)
 */
bool Planner::_buffer_steps(const xyze_long_t &target
  OPTARG(HAS_POSITION_FLOAT, const xyze_pos_t &target_float)
  OPTARG(HAS_DIST_MM_ARG, const xyze_float_t &cart_dist_mm)
  , feedRate_t fr_mm_s, const uint8_t extruder, const PlannerHints &hints
) {

  // Wait for the next available block
  uint8_t next_buffer_head;
  block_t * const block = get_next_free_block(next_buffer_head);

  // If we are cleaning, do not accept queuing of movements
  // This must be after get_next_free_block() because it calls idle()
  // where cleaning_buffer_counter can be changed
  if (cleaning_buffer_counter) return false;

  // Fill the block with the specified movement
  float minimum_planner_speed_sqr;
  if (!_populate_block(block, target
        OPTARG(HAS_POSITION_FLOAT, target_float)
        OPTARG(HAS_DIST_MM_ARG, cart_dist_mm)
        , fr_mm_s, extruder, hints
        , minimum_planner_speed_sqr
      )
  ) {
    // Movement was not queued, probably because it was too short.
    //  Simply accept that as movement queued and done
    return true;
  }

  // If this is the first added movement, reload the delay, otherwise, cancel it.
  if (block_buffer_head == block_buffer_tail) {
    // If it was the first queued block, restart the 1st block delivery delay, to
    // give the planner an opportunity to queue more movements and plan them
    // As there are no queued movements, the Stepper ISR will not touch this
    // variable, so there is no risk setting this here (but it MUST be done
    // before the following line!!)
    delay_before_delivering = TERN_(FT_MOTION, ftMotion.cfg.mode ? BLOCK_DELAY_NONE :) BLOCK_DELAY_FOR_1ST_MOVE;
  }

  // Move buffer head
  block_buffer_head = next_buffer_head;

  // find a speed from which the new block can stop safely
  const float safe_exit_speed_sqr = _MAX(
    TERN0(HINTS_SAFE_EXIT_SPEED, hints.safe_exit_speed_sqr),
    minimum_planner_speed_sqr
  );

  // Recalculate and optimize trapezoidal speed profiles
  recalculate(safe_exit_speed_sqr);

  // Movement successfully queued!
  return true;
}

/**
 * @brief Populate a block in preparation for insertion
 * @details Populate the fields of a new linear movement block
 *          that will be added to the queue and processed soon
 *          by the Stepper ISR.
 *
 * @param block         A block to populate
 * @param target        Target position in steps units
 * @param target_float  Target position in native mm
 * @param cart_dist_mm  The pre-calculated move lengths for all axes, in mm
 * @param fr_mm_s       (target) speed of the move
 * @param extruder      target extruder
 * @param hints         parameters to aid planner calculations
 *
 * @return  true if movement is acceptable, false otherwise
 */
bool Planner::_populate_block(
  block_t * const block,
  const abce_long_t &target
  OPTARG(HAS_POSITION_FLOAT, const xyze_pos_t &target_float)
  OPTARG(HAS_DIST_MM_ARG, const xyze_float_t &cart_dist_mm)
  , feedRate_t fr_mm_s, const uint8_t extruder, const PlannerHints &hints
  , float &minimum_planner_speed_sqr
) {
  xyze_long_t dist = target - position;

  /* <-- add a slash to enable
    SERIAL_ECHOLNPGM(
      "  _populate_block FR:", fr_mm_s,
      #if HAS_X_AXIS
        " " STR_A ":", target.a, " (", dist.a, " steps)"
      #endif
      #if HAS_Y_AXIS
        " " STR_B ":", target.b, " (", dist.b, " steps)"
      #endif
      #if HAS_Z_AXIS
        " " STR_C ":", target.c, " (", dist.c, " steps)"
      #endif
      #if HAS_I_AXIS
        " " STR_I ":", target.i, " (", dist.i, " steps)"
      #endif
      #if HAS_J_AXIS
        " " STR_J ":", target.j, " (", dist.j, " steps)"
      #endif
      #if HAS_K_AXIS
        " " STR_K ":", target.k, " (", dist.k, " steps)"
      #endif
      #if HAS_U_AXIS
        " " STR_U ":", target.u, " (", dist.u, " steps)"
      #endif
      #if HAS_V_AXIS
        " " STR_V ":", target.v, " (", dist.v, " steps)"
      #endif
      #if HAS_W_AXIS
        " " STR_W ":", target.w, " (", dist.w, " steps)"
      #endif
      #if HAS_EXTRUDERS
        " E:", target.e, " (", dist.e, " steps)"
      #endif
    );
  //*/

  #if ANY(PREVENT_COLD_EXTRUSION, PREVENT_LENGTHY_EXTRUDE)
    if (dist.e) {
      #if ENABLED(PREVENT_COLD_EXTRUSION)
        if (thermalManager.tooColdToExtrude(extruder)) {
          position.e = target.e; // Behave as if the move really took place, but ignore E part
          TERN_(HAS_POSITION_FLOAT, position_float.e = target_float.e);
          dist.e = 0; // no difference
          SERIAL_ECHO_MSG(STR_ERR_COLD_EXTRUDE_STOP);
        }
      #endif // PREVENT_COLD_EXTRUSION
      #if ENABLED(PREVENT_LENGTHY_EXTRUDE)
        const float e_steps = ABS(dist.e * e_factor[extruder]);
        const float max_e_steps = settings.axis_steps_per_mm[E_AXIS_N(extruder)] * (EXTRUDE_MAXLENGTH);
        if (e_steps > max_e_steps) {
          #if ENABLED(MIXING_EXTRUDER)
            bool ignore_e = false;
            float collector[MIXING_STEPPERS];
            mixer.refresh_collector(1.0f, mixer.get_current_vtool(), collector);
            MIXER_STEPPER_LOOP(e)
              if (e_steps * collector[e] > max_e_steps) { ignore_e = true; break; }
          #else
            constexpr bool ignore_e = true;
          #endif
          if (ignore_e) {
            position.e = target.e; // Behave as if the move really took place, but ignore E part
            TERN_(HAS_POSITION_FLOAT, position_float.e = target_float.e);
            dist.e = 0; // no difference
            SERIAL_ECHO_MSG(STR_ERR_LONG_EXTRUDE_STOP);
          }
        }
      #endif // PREVENT_LENGTHY_EXTRUDE
    }
  #endif // PREVENT_COLD_EXTRUSION || PREVENT_LENGTHY_EXTRUDE

  // Compute direction bit-mask for this block
  AxisBits dm;
  #if ANY(CORE_IS_XY, CORE_IS_XZ, MARKFORGED_XY, MARKFORGED_YX)
    dm.hx = (dist.a > 0);                       // True direction in X
  #endif
  #if ANY(CORE_IS_XY, CORE_IS_YZ, MARKFORGED_XY, MARKFORGED_YX)
    dm.hy = (dist.b > 0);                       // True direction in Y
  #endif
  #if ANY(CORE_IS_XZ, CORE_IS_YZ)
    dm.hz = (dist.c > 0);                       // True direction in Z
  #endif
  #if CORE_IS_XY
    dm.a  = (dist.a + dist.b > 0);              // Motor A direction
    dm.b  = (CORESIGN(dist.a - dist.b) > 0);    // Motor B direction
    TERN_(HAS_Z_AXIS, dm.z = (dist.c > 0));     // Axis  Z direction
  #elif CORE_IS_XZ
    dm.a  = (dist.a + dist.c > 0);              // Motor A direction
    dm.y  = (dist.b > 0);                       // Axis  Y direction
    dm.c  = (CORESIGN(dist.a - dist.c) > 0);    // Motor C direction
  #elif CORE_IS_YZ
    dm.x  = (dist.a > 0);                       // Axis  X direction
    dm.b  = (dist.b + dist.c > 0);              // Motor B direction
    dm.c  = (CORESIGN(dist.b - dist.c) > 0);    // Motor C direction
  #elif ENABLED(MARKFORGED_XY)
    dm.a = (dist.a TERN(MARKFORGED_INVERSE, -, +) dist.b > 0); // Motor A direction
    dm.b = (dist.b > 0);                        // Motor B direction
    TERN_(HAS_Z_AXIS, dm.z = (dist.c > 0));     // Axis  Z direction
  #elif ENABLED(MARKFORGED_YX)
    dm.a = (dist.a > 0);                        // Motor A direction
    dm.b = (dist.b TERN(MARKFORGED_INVERSE, -, +) dist.a > 0); // Motor B direction
    TERN_(HAS_Z_AXIS, dm.z = (dist.c > 0));     // Axis  Z direction
  #else
    XYZ_CODE(
      dm.x = (dist.a > 0),
      dm.y = (dist.b > 0),
      dm.z = (dist.c > 0)
    );
  #endif

  SECONDARY_AXIS_CODE(
    dm.i = (dist.i > 0), dm.j = (dist.j > 0), dm.k = (dist.k > 0),
    dm.u = (dist.u > 0), dm.v = (dist.v > 0), dm.w = (dist.w > 0)
  );

  #if HAS_EXTRUDERS
    dm.e = (dist.e > 0);
    const float esteps_float = dist.e * e_factor[extruder];
    const uint32_t esteps = ABS(esteps_float);
  #else
    constexpr uint32_t esteps = 0;
  #endif

  // Clear all flags, including the "busy" bit
  block->flag.clear();

  // Set direction bits
  block->direction_bits = dm;

  /**
   * Update block laser power
   * For standard mode get the cutter.power value for processing, since it's
   * only set by apply_power().
   */
  #if HAS_CUTTER
    switch (cutter.cutter_mode) {
      default: break;

      case CUTTER_MODE_STANDARD: block->cutter_power = cutter.power; break;

      #if ENABLED(LASER_FEATURE)
        /**
         * For inline mode get the laser_inline variables, including power and status.
         * Dynamic mode only needs to update if the feedrate has changed, since it's
         * calculated from the current feedrate and power level.
         */
        case CUTTER_MODE_CONTINUOUS:
          block->laser.power = laser_inline.power;
          block->laser.status = laser_inline.status;
          break;

        case CUTTER_MODE_DYNAMIC:
          if (cutter.laser_feedrate_changed())  // Only process changes in rate
            block->laser.power = laser_inline.power = cutter.calc_dynamic_power();
          break;
      #endif
    }
  #endif

  // Number of steps for each axis
  // See https://www.corexy.com/theory.html
  block->steps.set(NUM_AXIS_LIST(
    #if CORE_IS_XY
      ABS(dist.a + dist.b), ABS(dist.a - dist.b), ABS(dist.c)
    #elif CORE_IS_XZ
      ABS(dist.a + dist.c), ABS(dist.b), ABS(dist.a - dist.c)
    #elif CORE_IS_YZ
      ABS(dist.a), ABS(dist.b + dist.c), ABS(dist.b - dist.c)
    #elif ENABLED(MARKFORGED_XY)
      ABS(dist.a TERN(MARKFORGED_INVERSE, -, +) dist.b), ABS(dist.b), ABS(dist.c)
    #elif ENABLED(MARKFORGED_YX)
      ABS(dist.a), ABS(dist.b TERN(MARKFORGED_INVERSE, -, +) dist.a), ABS(dist.c)
    #elif IS_SCARA
      ABS(dist.a), ABS(dist.b), ABS(dist.c)
    #else // default non-h-bot planning
      ABS(dist.a), ABS(dist.b), ABS(dist.c)
    #endif
    , ABS(dist.i), ABS(dist.j), ABS(dist.k), ABS(dist.u), ABS(dist.v), ABS(dist.w)
  ));

  /**
   * This part of the code calculates the total length of the movement.
   * For cartesian bots, the distance along the X axis equals the X_AXIS joint displacement and same holds true for Y_AXIS.
   * But for geometries like CORE_XY that is not true. For these machines we need to create 2 additional variables, named X_HEAD and Y_HEAD, to store the displacent of the head along the X and Y axes in a cartesian coordinate system.
   * The displacement of the head along the axes of the cartesian coordinate system has to be calculated from "X_AXIS" and "Y_AXIS" (should be renamed to A_JOINT and B_JOINT)
   * displacements in joints space using forward kinematics (A=X+Y and B=X-Y in the case of CORE_XY).
   * Next we can calculate the total movement length and apply the desired speed.
   */
  struct DistanceMM : abce_float_t {
    #if ANY(IS_CORE, MARKFORGED_XY, MARKFORGED_YX)
      struct { float x, y, z; } head;
    #endif
  } dist_mm;

  #if ANY(CORE_IS_XY, MARKFORGED_XY, MARKFORGED_YX)
    dist_mm.head.x = dist.a * mm_per_step[A_AXIS];
    dist_mm.head.y = dist.b * mm_per_step[B_AXIS];
    TERN_(HAS_Z_AXIS, dist_mm.z = dist.c * mm_per_step[Z_AXIS]);
  #endif
  #if CORE_IS_XY
    dist_mm.a      = (dist.a + dist.b) * mm_per_step[A_AXIS];
    dist_mm.b      = CORESIGN(dist.a - dist.b) * mm_per_step[B_AXIS];
  #elif CORE_IS_XZ
    dist_mm.head.x = dist.a * mm_per_step[A_AXIS];
    dist_mm.y      = dist.b * mm_per_step[Y_AXIS];
    dist_mm.head.z = dist.c * mm_per_step[C_AXIS];
    dist_mm.a      = (dist.a + dist.c) * mm_per_step[A_AXIS];
    dist_mm.c      = CORESIGN(dist.a - dist.c) * mm_per_step[C_AXIS];
  #elif CORE_IS_YZ
    dist_mm.x      = dist.a * mm_per_step[X_AXIS];
    dist_mm.head.y = dist.b * mm_per_step[B_AXIS];
    dist_mm.head.z = dist.c * mm_per_step[C_AXIS];
    dist_mm.b      = (dist.b + dist.c) * mm_per_step[B_AXIS];
    dist_mm.c      = CORESIGN(dist.b - dist.c) * mm_per_step[C_AXIS];
  #elif ENABLED(MARKFORGED_XY)
    dist_mm.a = (dist.a TERN(MARKFORGED_INVERSE, +, -) dist.b) * mm_per_step[A_AXIS];
    dist_mm.b = dist.b * mm_per_step[B_AXIS];
  #elif ENABLED(MARKFORGED_YX)
    dist_mm.a = dist.a * mm_per_step[A_AXIS];
    dist_mm.b = (dist.b TERN(MARKFORGED_INVERSE, +, -) dist.a) * mm_per_step[B_AXIS];
  #else
    XYZ_CODE(
      dist_mm.a = dist.a * mm_per_step[A_AXIS],
      dist_mm.b = dist.b * mm_per_step[B_AXIS],
      dist_mm.c = dist.c * mm_per_step[C_AXIS]
    );
  #endif

  SECONDARY_AXIS_CODE(
    dist_mm.i = dist.i * mm_per_step[I_AXIS], dist_mm.j = dist.j * mm_per_step[J_AXIS], dist_mm.k = dist.k * mm_per_step[K_AXIS],
    dist_mm.u = dist.u * mm_per_step[U_AXIS], dist_mm.v = dist.v * mm_per_step[V_AXIS], dist_mm.w = dist.w * mm_per_step[W_AXIS]
  );

  TERN_(HAS_EXTRUDERS, dist_mm.e = esteps_float * mm_per_step[E_AXIS_N(extruder)]);

  TERN_(LCD_SHOW_E_TOTAL, e_move_accumulator += dist_mm.e);

  #if HAS_ROTATIONAL_AXES
    bool cartesian_move = hints.cartesian_move;
  #endif

  if (true NUM_AXIS_GANG(
      && block->steps.a < MIN_STEPS_PER_SEGMENT, && block->steps.b < MIN_STEPS_PER_SEGMENT, && block->steps.c < MIN_STEPS_PER_SEGMENT,
      && block->steps.i < MIN_STEPS_PER_SEGMENT, && block->steps.j < MIN_STEPS_PER_SEGMENT, && block->steps.k < MIN_STEPS_PER_SEGMENT,
      && block->steps.u < MIN_STEPS_PER_SEGMENT, && block->steps.v < MIN_STEPS_PER_SEGMENT, && block->steps.w < MIN_STEPS_PER_SEGMENT
    )
  ) {
    block->millimeters = TERN0(HAS_EXTRUDERS, ABS(dist_mm.e));
  }
  else {
    if (hints.millimeters)
      block->millimeters = hints.millimeters;
    else {
      const xyze_pos_t displacement = LOGICAL_AXIS_ARRAY(
        dist_mm.e,
        #if ANY(CORE_IS_XY, MARKFORGED_XY, MARKFORGED_YX)
          dist_mm.head.x, dist_mm.head.y, dist_mm.z,
        #elif CORE_IS_XZ
          dist_mm.head.x, dist_mm.y, dist_mm.head.z,
        #elif CORE_IS_YZ
          dist_mm.x, dist_mm.head.y, dist_mm.head.z,
        #else
          dist_mm.x, dist_mm.y, dist_mm.z,
        #endif
        dist_mm.i, dist_mm.j, dist_mm.k,
        dist_mm.u, dist_mm.v, dist_mm.w
      );

      block->millimeters = get_move_distance(displacement OPTARG(HAS_ROTATIONAL_AXES, cartesian_move));
    }

    /**
     * At this point at least one of the axes has more steps than
     * MIN_STEPS_PER_SEGMENT, ensuring the segment won't get dropped as
     * zero-length. It's important to not apply corrections
     * to blocks that would get dropped!
     *
     * A correction function is permitted to add steps to an axis, it
     * should *never* remove steps!
     */
    TERN_(BACKLASH_COMPENSATION, backlash.add_correction_steps(dist, dm, block));
  }

  TERN_(HAS_EXTRUDERS, block->steps.e = esteps);

  block->step_event_count = (
    #if NUM_AXES
      _MAX(LOGICAL_AXIS_LIST(esteps,
        block->steps.a, block->steps.b, block->steps.c,
        block->steps.i, block->steps.j, block->steps.k,
        block->steps.u, block->steps.v, block->steps.w
      ))
    #elif HAS_EXTRUDERS
      esteps
    #endif
  );

  // Bail if this is a zero-length block
  if (block->step_event_count < MIN_STEPS_PER_SEGMENT) return false;

  TERN_(MIXING_EXTRUDER, mixer.populate_block(block->b_color));

  #if HAS_FAN
    FANS_LOOP(i) block->fan_speed[i] = thermalManager.fan_speed[i];
  #endif

  #if ENABLED(BARICUDA)
    block->valve_pressure = baricuda_valve_pressure;
    block->e_to_p_pressure = baricuda_e_to_p_pressure;
  #endif

  E_TERN_(block->extruder = extruder);

  #if ENABLED(AUTO_POWER_CONTROL)
    if (NUM_AXIS_GANG(
         block->steps.x, || block->steps.y, || block->steps.z,
      || block->steps.i, || block->steps.j, || block->steps.k,
      || block->steps.u, || block->steps.v, || block->steps.w
    )) powerManager.power_on();
  #endif

  // Enable active axes
  #if ANY(CORE_IS_XY, MARKFORGED_XY, MARKFORGED_YX)
    if (block->steps.a || block->steps.b) {
      stepper.enable_axis(X_AXIS);
      stepper.enable_axis(Y_AXIS);
    }
    #if HAS_Z_AXIS && DISABLED(Z_LATE_ENABLE)
      if (block->steps.z) stepper.enable_axis(Z_AXIS);
    #endif
  #elif CORE_IS_XZ
    if (block->steps.a || block->steps.c) {
      stepper.enable_axis(X_AXIS);
      stepper.enable_axis(Z_AXIS);
    }
    if (block->steps.y) stepper.enable_axis(Y_AXIS);
  #elif CORE_IS_YZ
    if (block->steps.b || block->steps.c) {
      stepper.enable_axis(Y_AXIS);
      stepper.enable_axis(Z_AXIS);
    }
    if (block->steps.x) stepper.enable_axis(X_AXIS);
  #else
    NUM_AXIS_CODE(
      if (block->steps.x) stepper.enable_axis(X_AXIS),
      if (block->steps.y) stepper.enable_axis(Y_AXIS),
      if (TERN(Z_LATE_ENABLE, 0, block->steps.z)) stepper.enable_axis(Z_AXIS),
      if (block->steps.i) stepper.enable_axis(I_AXIS),
      if (block->steps.j) stepper.enable_axis(J_AXIS),
      if (block->steps.k) stepper.enable_axis(K_AXIS),
      if (block->steps.u) stepper.enable_axis(U_AXIS),
      if (block->steps.v) stepper.enable_axis(V_AXIS),
      if (block->steps.w) stepper.enable_axis(W_AXIS)
    );
  #endif
  #if ANY(CORE_IS_XY, MARKFORGED_XY, MARKFORGED_YX)
    SECONDARY_AXIS_CODE(
      if (block->steps.i) stepper.enable_axis(I_AXIS), if (block->steps.j) stepper.enable_axis(J_AXIS),
      if (block->steps.k) stepper.enable_axis(K_AXIS), if (block->steps.u) stepper.enable_axis(U_AXIS),
      if (block->steps.v) stepper.enable_axis(V_AXIS), if (block->steps.w) stepper.enable_axis(W_AXIS)
    );
  #endif

  // Enable extruder(s)
  #if HAS_EXTRUDERS
    if (esteps) {
      TERN_(AUTO_POWER_CONTROL, powerManager.power_on());

      #if ENABLED(DISABLE_OTHER_EXTRUDERS) // Enable only the selected extruder

        // Count down all steppers that were recently moved
        for (uint8_t i = 0; i < E_STEPPERS; ++i)
          if (extruder_last_move[i]) extruder_last_move[i]--;

        // Switching Extruder uses one E stepper motor per two nozzles
        #define E_STEPPER_INDEX(E) TERN(HAS_SWITCHING_EXTRUDER, (E) / 2, E)

        // Enable all (i.e., both) E steppers for IDEX-style duplication, but only active E steppers for multi-nozzle (i.e., single wide X carriage) duplication
        #define _IS_DUPE(N) TERN0(HAS_DUPLICATION_MODE, (extruder_duplication_enabled && TERN1(MULTI_NOZZLE_DUPLICATION, TEST(duplication_e_mask, N))))

        #define ENABLE_ONE_E(N) do{ \
          if (N == E_STEPPER_INDEX(extruder) || _IS_DUPE(N)) {  /* N is 'extruder', or N is duplicating */ \
            stepper.ENABLE_EXTRUDER(N);                         /* Enable the relevant E stepper... */ \
            extruder_last_move[N] = (BLOCK_BUFFER_SIZE) * 2;    /* ...and reset its counter */ \
          } \
          else if (!extruder_last_move[N])                      /* Counter expired since last E stepper enable */ \
            stepper.DISABLE_EXTRUDER(N);                        /* Disable the E stepper */ \
        }while(0);

      #else

        #define ENABLE_ONE_E(N) stepper.ENABLE_EXTRUDER(N);

      #endif

      REPEAT(E_STEPPERS, ENABLE_ONE_E); // (ENABLE_ONE_E must end with semicolon)
    }
  #endif // HAS_EXTRUDERS

  if (esteps)
    NOLESS(fr_mm_s, settings.min_feedrate_mm_s);
  else
    NOLESS(fr_mm_s, settings.min_travel_feedrate_mm_s);

  const float inverse_millimeters = 1.0f / block->millimeters;  // Inverse millimeters to remove multiple divides

  // Calculate inverse time for this move. No divide by zero due to previous checks.
  // Example: At 120mm/s a 60mm move involving XYZ axes takes 0.5s. So this will give 2.0.
  // Example 2: At 120°/s a 60° move involving only rotational axes takes 0.5s. So this will give 2.0.
  float inverse_secs = inverse_millimeters * (
    #if ALL(HAS_ROTATIONAL_AXES, INCH_MODE_SUPPORT)
      /**
       * Workaround for premature feedrate conversion
       * from in/s to mm/s by get_distance_from_command.
       */
      cartesian_move ? fr_mm_s : LINEAR_UNIT(fr_mm_s)
    #else
      fr_mm_s
    #endif
  );

  // Get the number of non busy movements in queue (non busy means that they can be altered)
  const uint8_t moves_queued = nonbusy_movesplanned();

  // Slow down when the buffer starts to empty, rather than wait at the corner for a buffer refill
  #if ANY(SLOWDOWN, HAS_WIRED_LCD) || defined(XY_FREQUENCY_LIMIT)
    // Segment time in microseconds
    int32_t segment_time_us = LROUND(1000000.0f / inverse_secs);
  #endif

  #if ENABLED(SLOWDOWN)
    #ifndef SLOWDOWN_DIVISOR
      #define SLOWDOWN_DIVISOR 2
    #endif
    if (WITHIN(moves_queued, 2, (BLOCK_BUFFER_SIZE) / (SLOWDOWN_DIVISOR) - 1)) {
      #ifdef MAX7219_DEBUG_SLOWDOWN
        slowdown_count = (slowdown_count + 1) & 0x0F;
      #endif
      const int32_t time_diff = settings.min_segment_time_us - segment_time_us;
      if (time_diff > 0) {
        // Buffer is draining so add extra time. The amount of time added increases if the buffer is still emptied more.
        const int32_t nst = segment_time_us + LROUND(2 * time_diff / moves_queued);
        inverse_secs = 1000000.0f / nst;
        #if defined(XY_FREQUENCY_LIMIT) || HAS_WIRED_LCD
          segment_time_us = nst;
        #endif
      }
    }
  #endif

  #if HAS_WIRED_LCD
    // Protect the access to the position.
    const bool was_enabled = stepper.suspend();

    block_buffer_runtime_us += segment_time_us;
    block->segment_time_us = segment_time_us;

    if (was_enabled) stepper.wake_up();
  #endif

  block->nominal_speed = block->millimeters * inverse_secs;           // (mm/sec) Always > 0
  block->nominal_rate = CEIL(block->step_event_count * inverse_secs); // (step/sec) Always > 0

  #if ENABLED(FILAMENT_WIDTH_SENSOR)
    if (extruder == FILAMENT_SENSOR_EXTRUDER_NUM)   // Only for extruder with filament sensor
      filwidth.advance_e(dist_mm.e);
  #endif

  // Calculate and limit speed in mm/sec (linear) or degrees/sec (rotational)

  xyze_float_t current_speed;
  float speed_factor = 1.0f; // factor <1 decreases speed

  // Linear axes first with less logic
  LOOP_NUM_AXES(i) {
    current_speed[i] = dist_mm[i] * inverse_secs;
    const feedRate_t cs = ABS(current_speed[i]),
                 max_fr = settings.max_feedrate_mm_s[i];
    if (cs > max_fr) NOMORE(speed_factor, max_fr / cs);
  }

  // Limit speed on extruders, if any
  #if HAS_EXTRUDERS
  {
    current_speed.e = dist_mm.e * inverse_secs;
    #if HAS_MIXER_SYNC_CHANNEL
      // Move all mixing extruders at the specified rate
      if (mixer.get_current_vtool() == MIXER_AUTORETRACT_TOOL)
        current_speed.e *= MIXING_STEPPERS;
    #endif

    const feedRate_t cs = ABS(current_speed.e),
                 max_fr = MUL_TERN(HAS_MIXER_SYNC_CHANNEL, settings.max_feedrate_mm_s[E_AXIS_N(extruder)], MIXING_STEPPERS);

    if (cs > max_fr) NOMORE(speed_factor, max_fr / cs); // Respect max feedrate on any move (travel and print)

    #if ENABLED(VOLUMETRIC_EXTRUDER_LIMIT)
      const feedRate_t max_vfr = MUL_TERN(HAS_MIXER_SYNC_CHANNEL, volumetric_extruder_feedrate_limit[extruder], MIXING_STEPPERS);

      // TODO: Doesn't work properly for joined segments. Set MIN_STEPS_PER_SEGMENT 1 as workaround.

      if (block->steps.a || block->steps.b || block->steps.c) {

        if (max_vfr > 0 && cs > max_vfr) {
          NOMORE(speed_factor, max_vfr / cs); // respect volumetric extruder limit (if any)
          /* <-- add a slash to enable
          SERIAL_ECHOPGM("volumetric extruder limit enforced: ", (cs * CIRCLE_AREA(filament_size[extruder] * 0.5f)));
          SERIAL_ECHOPGM(" mm^3/s (", cs);
          SERIAL_ECHOPGM(" mm/s) limited to ", (max_vfr * CIRCLE_AREA(filament_size[extruder] * 0.5f)));
          SERIAL_ECHOPGM(" mm^3/s (", max_vfr);
          SERIAL_ECHOLNPGM(" mm/s)");
          //*/
        }
      }
    #endif
  }
  #endif // HAS_EXTRUDERS

  #ifdef XY_FREQUENCY_LIMIT

    static AxisBits old_direction_bits; // = 0

    if (xy_freq_limit_hz) {
      // Check and limit the xy direction change frequency
      const AxisBits direction_change = block->direction_bits ^ old_direction_bits;
      old_direction_bits = block->direction_bits;
      segment_time_us = LROUND(float(segment_time_us) / speed_factor);

      static int32_t xs0, xs1, xs2, ys0, ys1, ys2;
      if (segment_time_us > xy_freq_min_interval_us)
        xs2 = xs1 = ys2 = ys1 = xy_freq_min_interval_us;
      else {
        xs2 = xs1; xs1 = xs0;
        ys2 = ys1; ys1 = ys0;
      }
      xs0 = direction_change.x ? segment_time_us : xy_freq_min_interval_us;
      ys0 = direction_change.y ? segment_time_us : xy_freq_min_interval_us;

      if (segment_time_us < xy_freq_min_interval_us) {
        const int32_t least_xy_segment_time = _MIN(_MAX(xs0, xs1, xs2), _MAX(ys0, ys1, ys2));
        if (least_xy_segment_time < xy_freq_min_interval_us) {
          float freq_xy_feedrate = (speed_factor * least_xy_segment_time) / xy_freq_min_interval_us;
          NOLESS(freq_xy_feedrate, xy_freq_min_speed_factor);
          NOMORE(speed_factor, freq_xy_feedrate);
        }
      }
    }

  #endif // XY_FREQUENCY_LIMIT

  // Correct the speed
  if (speed_factor < 1.0f) {
    current_speed *= speed_factor;
    block->nominal_rate *= speed_factor;
    block->nominal_speed *= speed_factor;
  }

  // Compute and limit the acceleration rate for the trapezoid generator.
  const float steps_per_mm = block->step_event_count * inverse_millimeters;
  block->steps_per_mm = steps_per_mm;
  uint32_t accel;
  #if ENABLED(LIN_ADVANCE)
    bool use_advance_lead = false;
  #endif
  if (!ANY_AXIS_MOVES(block)) {                                   // Is this a retract / recover move?
    accel = CEIL(settings.retract_acceleration * steps_per_mm);   // Convert to: acceleration steps/sec^2
  }
  else {
    #define LIMIT_ACCEL_LONG(AXIS,INDX) do{ \
      if (block->steps[AXIS] && max_acceleration_steps_per_s2[AXIS+INDX] < accel) { \
        const uint32_t max_possible = max_acceleration_steps_per_s2[AXIS+INDX] * block->step_event_count / block->steps[AXIS]; \
        NOMORE(accel, max_possible); \
      } \
    }while(0)

    #define LIMIT_ACCEL_FLOAT(AXIS,INDX) do{ \
      if (block->steps[AXIS] && max_acceleration_steps_per_s2[AXIS+INDX] < accel) { \
        const float max_possible = float(max_acceleration_steps_per_s2[AXIS+INDX]) * float(block->step_event_count) / float(block->steps[AXIS]); \
        NOMORE(accel, max_possible); \
      } \
    }while(0)

    // Start with print or travel acceleration
    accel = CEIL((esteps ? settings.acceleration : settings.travel_acceleration) * steps_per_mm);

    #if ENABLED(LIN_ADVANCE)
      // Linear advance is currently not ready for HAS_I_AXIS
      #define MAX_E_JERK(N) TERN(HAS_LINEAR_E_JERK, max_e_jerk[E_INDEX_N(N)], max_jerk.e)

      /**
       * Use LIN_ADVANCE for blocks if all these are true:
       *
       * esteps                       : This is a print move, because we checked for A, B, C steps before.
       *
       * extruder_advance_K[extruder] : There is an advance factor set for this extruder.
       *
       * dm.e                         : Extruder is running forward (e.g., for "Wipe while retracting" (Slic3r) or "Combing" (Cura) moves)
       */
      use_advance_lead = esteps && extruder_advance_K[E_INDEX_N(extruder)] && dm.e;

      if (use_advance_lead) {
        float e_D_ratio = (target_float.e - position_float.e) /
          TERN(IS_KINEMATIC, block->millimeters,
            SQRT(sq(target_float.x - position_float.x)
               + sq(target_float.y - position_float.y)
               + sq(target_float.z - position_float.z))
          );

        // Check for unusual high e_D ratio to detect if a retract move was combined with the last print move due to min. steps per segment. Never execute this with advance!
        // This assumes no one will use a retract length of 0mm < retr_length < ~0.2mm and no one will print 100mm wide lines using 3mm filament or 35mm wide lines using 1.75mm filament.
        if (e_D_ratio > 3.0f)
          use_advance_lead = false;
        else {
          // Scale E acceleration so that it will be possible to jump to the advance speed.
          const uint32_t max_accel_steps_per_s2 = MAX_E_JERK(extruder) / (extruder_advance_K[E_INDEX_N(extruder)] * e_D_ratio) * steps_per_mm;
          if (accel > max_accel_steps_per_s2) {
            accel = max_accel_steps_per_s2;
            if (ENABLED(LA_DEBUG)) SERIAL_ECHOLNPGM("Acceleration limited.");
          }
        }
      }
    #endif

    // Limit acceleration per axis
    if (block->step_event_count <= acceleration_long_cutoff) {
      LOGICAL_AXIS_CODE(
        LIMIT_ACCEL_LONG(E_AXIS, E_INDEX_N(extruder)),
        LIMIT_ACCEL_LONG(A_AXIS, 0), LIMIT_ACCEL_LONG(B_AXIS, 0), LIMIT_ACCEL_LONG(C_AXIS, 0),
        LIMIT_ACCEL_LONG(I_AXIS, 0), LIMIT_ACCEL_LONG(J_AXIS, 0), LIMIT_ACCEL_LONG(K_AXIS, 0),
        LIMIT_ACCEL_LONG(U_AXIS, 0), LIMIT_ACCEL_LONG(V_AXIS, 0), LIMIT_ACCEL_LONG(W_AXIS, 0)
      );
    }
    else {
      LOGICAL_AXIS_CODE(
        LIMIT_ACCEL_FLOAT(E_AXIS, E_INDEX_N(extruder)),
        LIMIT_ACCEL_FLOAT(A_AXIS, 0), LIMIT_ACCEL_FLOAT(B_AXIS, 0), LIMIT_ACCEL_FLOAT(C_AXIS, 0),
        LIMIT_ACCEL_FLOAT(I_AXIS, 0), LIMIT_ACCEL_FLOAT(J_AXIS, 0), LIMIT_ACCEL_FLOAT(K_AXIS, 0),
        LIMIT_ACCEL_FLOAT(U_AXIS, 0), LIMIT_ACCEL_FLOAT(V_AXIS, 0), LIMIT_ACCEL_FLOAT(W_AXIS, 0)
      );
    }
  }
  block->acceleration_steps_per_s2 = accel;
  block->acceleration = accel / steps_per_mm;
  #if DISABLED(S_CURVE_ACCELERATION)
    block->acceleration_rate = (uint32_t)(accel * (float(1UL << 24) / (STEPPER_TIMER_RATE)));
  #endif

  #if ENABLED(LIN_ADVANCE)
    block->la_advance_rate = 0;
    block->la_scaling = 0;

    if (use_advance_lead) {
      // the Bresenham algorithm will convert this step rate into extruder steps
      block->la_advance_rate = extruder_advance_K[E_INDEX_N(extruder)] * block->acceleration_steps_per_s2;

      // reduce LA ISR frequency by calling it only often enough to ensure that there will
      // never be more than four extruder steps per call
      for (uint32_t dividend = block->steps.e << 1; dividend <= (block->step_event_count >> 2); dividend <<= 1)
        block->la_scaling++;

      #if ENABLED(LA_DEBUG)
        if (block->la_advance_rate >> block->la_scaling > 10000)
          SERIAL_ECHOLNPGM("eISR running at > 10kHz: ", block->la_advance_rate);
      #endif
    }
  #endif

  // Formula for the average speed over a 1 step worth of distance if starting from zero and
  // accelerating at the current limit. Since we can only change the speed every step this is a
  // good lower limit for the entry and exit speeds. Note that for calculate_trapezoid_for_block()
  // to work correctly, this must be accurately set and propagated.
  minimum_planner_speed_sqr = 0.5f * block->acceleration / steps_per_mm;
  // Go straight to/from nominal speed if block->acceleration is too high for it.
  NOMORE(minimum_planner_speed_sqr, sq(block->nominal_speed));

  float vmax_junction_sqr; // Initial limit on the segment entry velocity (mm/s)^2

  #if HAS_JUNCTION_DEVIATION
    /**
     * Compute maximum allowable entry speed at junction by centripetal acceleration approximation.
     * Let a circle be tangent to both previous and current path line segments, where the junction
     * deviation is defined as the distance from the junction to the closest edge of the circle,
     * colinear with the circle center. The circular segment joining the two paths represents the
     * path of centripetal acceleration. Solve for max velocity based on max acceleration about the
     * radius of the circle, defined indirectly by junction deviation. This may be also viewed as
     * path width or max_jerk in the previous Grbl version. This approach does not actually deviate
     * from path, but used as a robust way to compute cornering speeds, as it takes into account the
     * nonlinearities of both the junction angle and junction velocity.
     *
     * NOTE: If the junction deviation value is finite, Grbl executes the motions in an exact path
     * mode (G61). If the junction deviation value is zero, Grbl will execute the motion in an exact
     * stop mode (G61.1) manner. In the future, if continuous mode (G64) is desired, the math here
     * is exactly the same. Instead of motioning all the way to junction point, the machine will
     * just follow the arc circle defined here. The Arduino doesn't have the CPU cycles to perform
     * a continuous mode path, but ARM-based microcontrollers most certainly do.
     *
     * NOTE: The max junction speed is a fixed value, since machine acceleration limits cannot be
     * changed dynamically during operation nor can the line move geometry. This must be kept in
     * memory in the event of a feedrate override changing the nominal speeds of blocks, which can
     * change the overall maximum entry speed conditions of all blocks.
     *
     * #######
     * https://github.com/MarlinFirmware/Marlin/issues/10341#issuecomment-388191754
     *
     * hoffbaked: on May 10 2018 tuned and improved the GRBL algorithm for Marlin:
          Okay! It seems to be working good. I somewhat arbitrarily cut it off at 1mm
          on then on anything with less sides than an octagon. With this, and the
          reverse pass actually recalculating things, a corner acceleration value
          of 1000 junction deviation of .05 are pretty reasonable. If the cycles
          can be spared, a better acos could be used. For all I know, it may be
          already calculated in a different place. */

    // Unit vector of previous path line segment
    static xyze_float_t prev_unit_vec;

    xyze_float_t unit_vec =
      #if HAS_DIST_MM_ARG
        cart_dist_mm
      #else
        LOGICAL_AXIS_ARRAY(dist_mm.e,
          dist_mm.x, dist_mm.y, dist_mm.z,
          dist_mm.i, dist_mm.j, dist_mm.k,
          dist_mm.u, dist_mm.v, dist_mm.w)
      #endif
    ;

    /**
     * On CoreXY the length of the vector [A,B] is SQRT(2) times the length of the head movement vector [X,Y].
     * So taking Z and E into account, we cannot scale to a unit vector with "inverse_millimeters".
     * => normalize the complete junction vector.
     * Elsewise, when needed JD will factor-in the E component
     */
    if (ANY(IS_CORE, MARKFORGED_XY, MARKFORGED_YX) || esteps > 0)
      normalize_junction_vector(unit_vec);  // Normalize with XYZE components
    else
      unit_vec *= inverse_millimeters;      // Use pre-calculated (1 / SQRT(x^2 + y^2 + z^2))

    // Skip first block or when previous_nominal_speed is used as a flag for homing and offset cycles.
    if (moves_queued && !UNEAR_ZERO(previous_nominal_speed)) {
      // Compute cosine of angle between previous and current path. (prev_unit_vec is negative)
      // NOTE: Max junction velocity is computed without sin() or acos() by trig half angle identity.
      float junction_cos_theta = LOGICAL_AXIS_GANG(
                                 + (-prev_unit_vec.e * unit_vec.e),
                                 + (-prev_unit_vec.x * unit_vec.x),
                                 + (-prev_unit_vec.y * unit_vec.y),
                                 + (-prev_unit_vec.z * unit_vec.z),
                                 + (-prev_unit_vec.i * unit_vec.i),
                                 + (-prev_unit_vec.j * unit_vec.j),
                                 + (-prev_unit_vec.k * unit_vec.k),
                                 + (-prev_unit_vec.u * unit_vec.u),
                                 + (-prev_unit_vec.v * unit_vec.v),
                                 + (-prev_unit_vec.w * unit_vec.w)
                               );

      // NOTE: Computed without any expensive trig, sin() or acos(), by trig half angle identity of cos(theta).
      if (junction_cos_theta > 0.999999f) {
        // For a 0 degree acute junction, just set minimum junction speed.
        vmax_junction_sqr = minimum_planner_speed_sqr;
      }
      else {
        // Convert delta vector to unit vector
        xyze_float_t junction_unit_vec = unit_vec - prev_unit_vec;
        normalize_junction_vector(junction_unit_vec);

        const float junction_acceleration = limit_value_by_axis_maximum(block->acceleration, junction_unit_vec);

        if (TERN0(HINTS_CURVE_RADIUS, hints.curve_radius)) {
          TERN_(HINTS_CURVE_RADIUS, vmax_junction_sqr = junction_acceleration * hints.curve_radius);
        }
        else {
          NOLESS(junction_cos_theta, -0.999999f); // Check for numerical round-off to avoid divide by zero.

          const float sin_theta_d2 = SQRT(0.5f * (1.0f - junction_cos_theta)); // Trig half angle identity. Always positive.

          vmax_junction_sqr = junction_acceleration * junction_deviation_mm * sin_theta_d2 / (1.0f - sin_theta_d2);

          #if ENABLED(JD_HANDLE_SMALL_SEGMENTS)

            // For small moves with >135° junction (octagon) find speed for approximate arc
            if (block->millimeters < 1 && junction_cos_theta < -0.7071067812f) {

              #if ENABLED(JD_USE_MATH_ACOS)

                #error "TODO: Inline maths with the MCU / FPU."

              #elif ENABLED(JD_USE_LOOKUP_TABLE)

                // Fast acos approximation (max. error +-0.01 rads)
                // Based on LUT table and linear interpolation

                /**
                 *  // Generate the JD Lookup Table
                 *  constexpr float c = 1.00751495f; // Correction factor to center error around 0
                 *  for (int i = 0; i < jd_lut_count - 1; ++i) {
                 *    const float x0 = (sq(i) - 1) / sq(i),
                 *                y0 = acos(x0) * (i == 0 ? 1 : c),
                 *                x1 = i < jd_lut_count - 1 ?  0.5 * x0 + 0.5 : 0.999999f,
                 *                y1 = acos(x1) * (i < jd_lut_count - 1 ? c : 1);
                 *    jd_lut_k[i] = (y0 - y1) / (x0 - x1);
                 *    jd_lut_b[i] = (y1 * x0 - y0 * x1) / (x0 - x1);
                 *  }
                 *
                 *  // Compute correction factor (Set c to 1.0f first!)
                 *  float min = INFINITY, max = -min;
                 *  for (float t = 0; t <= 1; t += 0.0003f) {
                 *    const float e = acos(t) / approx(t);
                 *    if (isfinite(e)) {
                 *      if (e < min) min = e;
                 *      if (e > max) max = e;
                 *    }
                 *  }
                 *  fprintf(stderr, "%.9gf, ", (min + max) / 2);
                 */
                static constexpr int16_t  jd_lut_count = 16;
                static constexpr uint16_t jd_lut_tll   = _BV(jd_lut_count - 1);
                static constexpr int16_t  jd_lut_tll0  = __builtin_clz(jd_lut_tll) + 1; // i.e., 16 - jd_lut_count + 1
                static constexpr float jd_lut_k[jd_lut_count] PROGMEM = {
                  -1.03145837f, -1.30760646f, -1.75205851f, -2.41705704f,
                  -3.37769222f, -4.74888992f, -6.69649887f, -9.45661736f,
                  -13.3640480f, -18.8928222f, -26.7136841f, -37.7754593f,
                  -53.4201813f, -75.5458374f, -106.836761f, -218.532821f };
                static constexpr float jd_lut_b[jd_lut_count] PROGMEM = {
                   1.57079637f,  1.70887053f,  2.04220939f,  2.62408352f,
                   3.52467871f,  4.85302639f,  6.77020454f,  9.50875854f,
                   13.4009285f,  18.9188995f,  26.7321243f,  37.7885055f,
                   53.4293975f,  75.5523529f,  106.841369f,  218.534011f };

                const float neg = junction_cos_theta < 0 ? -1 : 1,
                            t = neg * junction_cos_theta;

                const int16_t idx = (t < 0.00000003f) ? 0 : __builtin_clz(uint16_t((1.0f - t) * jd_lut_tll)) - jd_lut_tll0;

                float junction_theta = t * pgm_read_float(&jd_lut_k[idx]) + pgm_read_float(&jd_lut_b[idx]);
                if (neg > 0) junction_theta = RADIANS(180) - junction_theta; // acos(-t)

              #else

                // Fast acos(-t) approximation (max. error +-0.033rad = 1.89°)
                // Based on MinMax polynomial published by W. Randolph Franklin, see
                // https://wrf.ecse.rpi.edu/Research/Short_Notes/arcsin/onlyelem.html
                //  acos( t) = pi / 2 - asin(x)
                //  acos(-t) = pi - acos(t) ... pi / 2 + asin(x)

                const float neg = junction_cos_theta < 0 ? -1 : 1,
                            t = neg * junction_cos_theta,
                            asinx =       0.032843707f
                                  + t * (-1.451838349f
                                  + t * ( 29.66153956f
                                  + t * (-131.1123477f
                                  + t * ( 262.8130562f
                                  + t * (-242.7199627f
                                  + t * ( 84.31466202f ) ))))),
                            junction_theta = RADIANS(90) + neg * asinx; // acos(-t)

                // NOTE: junction_theta bottoms out at 0.033 which avoids divide by 0.

              #endif

              const float limit_sqr = (block->millimeters * junction_acceleration) / junction_theta;
              NOMORE(vmax_junction_sqr, limit_sqr);
            }

          #endif // JD_HANDLE_SMALL_SEGMENTS
        }
      }

      // Get the lowest speed
      vmax_junction_sqr = _MIN(vmax_junction_sqr, sq(block->nominal_speed), sq(previous_nominal_speed));
    }
    else vmax_junction_sqr = minimum_planner_speed_sqr;

    prev_unit_vec = unit_vec;

  #else // CLASSIC_JERK

    /**
     * Heavily modified. Originally adapted from Průša firmware.
     * https://github.com/prusa3d/Prusa-Firmware
     */
    #if defined(TRAVEL_EXTRA_XYJERK) || ENABLED(LIN_ADVANCE)
      xyze_float_t max_j = max_jerk;
    #else
      const xyze_float_t &max_j = max_jerk;
    #endif

    #ifdef TRAVEL_EXTRA_XYJERK
      if (dist.e <= 0) {
        max_j.x += TRAVEL_EXTRA_XYJERK;
        max_j.y += TRAVEL_EXTRA_XYJERK;
      }
    #endif

    #if ENABLED(LIN_ADVANCE)
      // Advance affects E_AXIS speed and therefore jerk. Add a speed correction whenever
      // LA is turned OFF. No correction is applied when LA is turned ON (because it didn't
      // perform well; it takes more time/effort to push/melt filament than the reverse).
      static uint32_t previous_advance_rate;
      static float previous_e_mm_per_step;
      if (dist.e < 0 && previous_advance_rate) {
        // Retract move after a segment with LA that ended with an E speed decrease.
        // Correct for this to allow a faster junction speed. Since the decrease always helps to
        // get E to nominal retract speed, the equation simplifies to an increase in max jerk.
        max_j.e += previous_advance_rate * previous_e_mm_per_step;
      }
      // Prepare for next segment.
      previous_advance_rate = block->la_advance_rate;
      previous_e_mm_per_step = mm_per_step[E_AXIS_N(extruder)];
    #endif

    xyze_float_t speed_diff = current_speed;
    float vmax_junction;
    if (!moves_queued || UNEAR_ZERO(previous_nominal_speed)) {
      // Limited by a jerk to/from full halt.
      vmax_junction = block->nominal_speed;
    }
    else {
      // Compute the maximum velocity allowed at a joint of two successive segments.

      // The junction velocity will be shared between successive segments. Limit the junction velocity to their minimum.
      // Scale per-axis velocities for the same vmax_junction.
      if (block->nominal_speed < previous_nominal_speed) {
        vmax_junction = block->nominal_speed;
        const float previous_scale = vmax_junction / previous_nominal_speed;
        LOOP_LOGICAL_AXES(i) speed_diff[i] -= previous_speed[i] * previous_scale;
      }
      else {
        vmax_junction = previous_nominal_speed;
        const float current_scale = vmax_junction / block->nominal_speed;
        LOOP_LOGICAL_AXES(i) speed_diff[i] = speed_diff[i] * current_scale - previous_speed[i];
      }
    }

    // Now limit the jerk in all axes.
    float v_factor = 1.0f;
    LOOP_LOGICAL_AXES(i) {
      // Jerk is the per-axis velocity difference.
      const float jerk = ABS(speed_diff[i]), maxj = max_j[i];
      if (jerk * v_factor > maxj) v_factor = maxj / jerk;
    }
    vmax_junction_sqr = sq(vmax_junction * v_factor);

  #endif // CLASSIC_JERK

  // High acceleration limits override low jerk/junction deviation limits (as fixing trapezoids
  // or reducing acceleration introduces too much complexity and/or too much compute)
  NOLESS(vmax_junction_sqr, minimum_planner_speed_sqr);

  // Max entry speed of this block equals the max exit speed of the previous block.
  block->max_entry_speed_sqr = vmax_junction_sqr;
  // Set entry speed. The reverse and forward passes will optimize it later.
  block->entry_speed_sqr = minimum_planner_speed_sqr;
  // Set min entry speed. Rarely it could be higher than the previous nominal speed but that's ok.
  block->min_entry_speed_sqr = minimum_planner_speed_sqr;
  // Zero the initial_rate to indicate that calculate_trapezoid_for_block() hasn't been called yet.
  block->initial_rate = 0;

  block->flag.recalculate = true;

  // Update previous path unit_vector and nominal speed
  previous_speed = current_speed;
  previous_nominal_speed = block->nominal_speed;

  position = target;  // Update the position

  #if ENABLED(POWER_LOSS_RECOVERY)
    block->sdpos = recovery.command_sdpos();
    block->start_position = position_float.asLogical();
  #endif

  TERN_(HAS_POSITION_FLOAT, position_float = target_float);
  TERN_(GRADIENT_MIX, mixer.gradient_control(target_float.z));

  return true;        // Movement was accepted

} // _populate_block()

/**
 * @brief Add a block to the buffer that just updates the position
 *        Supports LASER_SYNCHRONOUS_M106_M107 and LASER_POWER_SYNC power sync block buffer queueing.
 *
 * @param sync_flag  The sync flag to set, determining the type of sync the block will do
 */
void Planner::buffer_sync_block(const BlockFlagBit sync_flag/*=BLOCK_BIT_SYNC_POSITION*/) {

  // Wait for the next available block
  uint8_t next_buffer_head;
  block_t * const block = get_next_free_block(next_buffer_head);

  // Clear block
  block->reset();
  block->flag.apply(sync_flag);

  block->position = position;

  #if ENABLED(BACKLASH_COMPENSATION)
    LOOP_NUM_AXES(axis) block->position[axis] += backlash.get_applied_steps((AxisEnum)axis);
  #endif

  #if ENABLED(LASER_SYNCHRONOUS_M106_M107)
    FANS_LOOP(i) block->fan_speed[i] = thermalManager.fan_speed[i];
  #endif

  /**
   * M3-based power setting can be processed inline with a laser power sync block.
   * During active moves cutter.power is processed immediately, otherwise on the next move.
   */
  TERN_(LASER_POWER_SYNC, block->laser.power = cutter.power);

  // If this is the first added movement, reload the delay, otherwise, cancel it.
  if (block_buffer_head == block_buffer_tail) {
    // If it was the first queued block, restart the 1st block delivery delay, to
    // give the planner an opportunity to queue more movements and plan them
    // As there are no queued movements, the Stepper ISR will not touch this
    // variable, so there is no risk setting this here (but it MUST be done
    // before the following line!!)
    delay_before_delivering = TERN_(FT_MOTION, ftMotion.cfg.mode ? BLOCK_DELAY_NONE :) BLOCK_DELAY_FOR_1ST_MOVE;
  }

  block_buffer_head = next_buffer_head;

  stepper.wake_up();
} // buffer_sync_block()

/**
 * @brief Add a single linear movement
 *
 * @description Add a new linear movement to the buffer in axis units.
 *              Leveling and kinematics should be applied before calling this.
 *
 * @param abce          Target position in mm and/or degrees
 * @param cart_dist_mm  The pre-calculated move lengths for all axes, in mm
 * @param fr_mm_s       (target) speed of the move
 * @param extruder      optional target extruder (otherwise active_extruder)
 * @param hints         optional parameters to aid planner calculations
 *
 * @return  false if no segment was queued due to cleaning, cold extrusion, full queue, etc.
 */
bool Planner::buffer_segment(const abce_pos_t &abce
  OPTARG(HAS_DIST_MM_ARG, const xyze_float_t &cart_dist_mm)
  , const_feedRate_t fr_mm_s
  , const uint8_t extruder/*=active_extruder*/
  , const PlannerHints &hints/*=PlannerHints()*/
) {

  // If we are cleaning, do not accept queuing of movements
  if (cleaning_buffer_counter) return false;

  // When changing extruders recalculate steps corresponding to the E position
  #if ENABLED(DISTINCT_E_FACTORS)
    if (last_extruder != extruder && settings.axis_steps_per_mm[E_AXIS_N(extruder)] != settings.axis_steps_per_mm[E_AXIS_N(last_extruder)]) {
      position.e = LROUND(position.e * settings.axis_steps_per_mm[E_AXIS_N(extruder)] * mm_per_step[E_AXIS_N(last_extruder)]);
      last_extruder = extruder;
    }
  #endif

  // The target position of the tool in absolute steps
  // Calculate target position in absolute steps
  const abce_long_t target = {
     LOGICAL_AXIS_LIST(
      int32_t(LROUND(abce.e * settings.axis_steps_per_mm[E_AXIS_N(extruder)])),
      int32_t(LROUND(abce.a * settings.axis_steps_per_mm[A_AXIS])),
      int32_t(LROUND(abce.b * settings.axis_steps_per_mm[B_AXIS])),
      int32_t(LROUND(abce.c * settings.axis_steps_per_mm[C_AXIS])),
      int32_t(LROUND(abce.i * settings.axis_steps_per_mm[I_AXIS])),
      int32_t(LROUND(abce.j * settings.axis_steps_per_mm[J_AXIS])),
      int32_t(LROUND(abce.k * settings.axis_steps_per_mm[K_AXIS])),
      int32_t(LROUND(abce.u * settings.axis_steps_per_mm[U_AXIS])),
      int32_t(LROUND(abce.v * settings.axis_steps_per_mm[V_AXIS])),
      int32_t(LROUND(abce.w * settings.axis_steps_per_mm[W_AXIS]))
    )
  };

  #if HAS_POSITION_FLOAT
    const xyze_pos_t target_float = abce;
  #endif

  #if HAS_EXTRUDERS
    // DRYRUN prevents E moves from taking place
    if (DEBUGGING(DRYRUN) || TERN0(CANCEL_OBJECTS, cancelable.skipping)) {
      position.e = target.e;
      TERN_(HAS_POSITION_FLOAT, position_float.e = abce.e);
    }
  #endif

  /* <-- add a slash to enable
    SERIAL_ECHOPGM("  buffer_segment FR:", fr_mm_s);
    #if IS_KINEMATIC
      SERIAL_ECHOPGM(" A:", abce.a, " (", position.a, "->", target.a, ") B:", abce.b);
    #else
      SERIAL_ECHOPGM_P(SP_X_LBL, abce.a);
      SERIAL_ECHOPGM(" (", position.x, "->", target.x);
      SERIAL_CHAR(')');
      SERIAL_ECHOPGM_P(SP_Y_LBL, abce.b);
    #endif
    SERIAL_ECHOPGM(" (", position.y, "->", target.y);
    #if HAS_Z_AXIS
      #if ENABLED(DELTA)
        SERIAL_ECHOPGM(") C:", abce.c);
      #else
        SERIAL_CHAR(')');
        SERIAL_ECHOPGM_P(SP_Z_LBL, abce.c);
      #endif
      SERIAL_ECHOPGM(" (", position.z, "->", target.z);
      SERIAL_CHAR(')');
    #endif
    #if HAS_I_AXIS
      SERIAL_ECHOPGM_P(SP_I_LBL, abce.i);
      SERIAL_ECHOPGM(" (", position.i, "->", target.i);
      SERIAL_CHAR(')');
    #endif
    #if HAS_J_AXIS
      SERIAL_ECHOPGM_P(SP_J_LBL, abce.j);
      SERIAL_ECHOPGM(" (", position.j, "->", target.j);
      SERIAL_CHAR(')');
    #endif
    #if HAS_K_AXIS
      SERIAL_ECHOPGM_P(SP_K_LBL, abce.k);
      SERIAL_ECHOPGM(" (", position.k, "->", target.k);
      SERIAL_CHAR(')');
    #endif
    #if HAS_U_AXIS
      SERIAL_ECHOPGM_P(SP_U_LBL, abce.u);
      SERIAL_ECHOPGM(" (", position.u, "->", target.u);
      SERIAL_CHAR(')');
    #endif
    #if HAS_V_AXIS
      SERIAL_ECHOPGM_P(SP_V_LBL, abce.v);
      SERIAL_ECHOPGM(" (", position.v, "->", target.v);
      SERIAL_CHAR(')');
    #endif
    #if HAS_W_AXIS
      SERIAL_ECHOPGM_P(SP_W_LBL, abce.w);
      SERIAL_ECHOPGM(" (", position.w, "->", target.w);
      SERIAL_CHAR(')');
    #endif
    #if HAS_EXTRUDERS
      SERIAL_ECHOPGM_P(SP_E_LBL, abce.e);
      SERIAL_ECHOLNPGM(" (", position.e, "->", target.e, ")");
    #else
      SERIAL_EOL();
    #endif
  //*/

  // Queue the movement. Return 'false' if the move was not queued.
  if (!_buffer_steps(target
      OPTARG(HAS_POSITION_FLOAT, target_float)
      OPTARG(HAS_DIST_MM_ARG, cart_dist_mm)
      , fr_mm_s, extruder, hints
  )) return false;

  stepper.wake_up();
  return true;
} // buffer_segment()

/**
 * Add a new linear movement to the buffer.
 * The target is cartesian. It's translated to
 * delta/scara if needed.
 *
 *  cart            - target position in mm or degrees
 *  fr_mm_s         - (target) speed of the move (mm/s)
 *  extruder        - optional target extruder (otherwise active_extruder)
 *  hints           - optional parameters to aid planner calculations
 */
bool Planner::buffer_line(const xyze_pos_t &cart, const_feedRate_t fr_mm_s
  , const uint8_t extruder/*=active_extruder*/
  , const PlannerHints &hints/*=PlannerHints()*/
) {
  xyze_pos_t machine = cart;
  TERN_(HAS_POSITION_MODIFIERS, apply_modifiers(machine));

  #if IS_KINEMATIC

    #if HAS_JUNCTION_DEVIATION
      const xyze_pos_t cart_dist_mm = LOGICAL_AXIS_ARRAY(
        cart.e - position_cart.e,
        cart.x - position_cart.x, cart.y - position_cart.y, cart.z - position_cart.z,
        cart.i - position_cart.i, cart.j - position_cart.j, cart.k - position_cart.k,
        cart.u - position_cart.u, cart.v - position_cart.v, cart.w - position_cart.w
      );
    #else
      const xyz_pos_t cart_dist_mm = NUM_AXIS_ARRAY(
        cart.x - position_cart.x, cart.y - position_cart.y, cart.z - position_cart.z,
        cart.i - position_cart.i, cart.j - position_cart.j, cart.k - position_cart.k,
        cart.u - position_cart.u, cart.v - position_cart.v, cart.w - position_cart.w
      );
    #endif

    // Cartesian XYZ to kinematic ABC, stored in global 'delta'
    inverse_kinematics(machine);

    PlannerHints ph = hints;
    if (!hints.millimeters)
      ph.millimeters = get_move_distance(xyze_pos_t(cart_dist_mm) OPTARG(HAS_ROTATIONAL_AXES, ph.cartesian_move));

    #if DISABLED(FEEDRATE_SCALING)

      const feedRate_t feedrate = fr_mm_s;

    #elif IS_SCARA

      // For SCARA scale the feedrate from mm/s to degrees/s
      // i.e., Complete the angular vector in the given time.
      const float duration_recip = hints.inv_duration ?: fr_mm_s / ph.millimeters;
      const xyz_pos_t diff = delta - position_float;
      const feedRate_t feedrate = diff.magnitude() * duration_recip;

    #elif ENABLED(POLAR)

      /**
       * Motion problem for Polar axis near center / origin:
       *
       * 3D printing:
       * Movements very close to the center of the polar axis take more time than others.
       * This brief delay results in more material deposition due to the pressure in the nozzle.
       *
       * Current Kinematics and feedrate scaling deals with this by making the movement as fast
       * as possible. It works for slow movements but doesn't work well with fast ones. A more
       * complicated extrusion compensation must be implemented.
       *
       * Ideally, it should estimate that a long rotation near the center is ahead and will cause
       * unwanted deposition. Therefore it can compensate the extrusion beforehand.
       *
       * Laser cutting:
       * Same thing would be a problem for laser engraving too. As it spends time rotating at the
       * center point, more likely it will burn more material than it should. Therefore similar
       * compensation would be implemented for laser-cutting operations.
       *
       * Milling:
       * This shouldn't be a problem for cutting/milling operations.
       */
      feedRate_t calculated_feedrate = fr_mm_s;
      const xyz_pos_t diff = delta - position_float;
      if (!NEAR_ZERO(diff.b)) {
        if (delta.a <= POLAR_FAST_RADIUS )
          calculated_feedrate = settings.max_feedrate_mm_s[Y_AXIS];
        else {
          // Normalized vector of movement
          const float diffBLength = ABS((2.0f * M_PI * diff.a) * (diff.b / 360.0f)),
                      diffTheta = DEGREES(ATAN2(diff.a, diffBLength)),
                      normalizedTheta = 1.0f - (ABS(diffTheta > 90.0f ? 180.0f - diffTheta : diffTheta) / 90.0f);

          // Normalized position along the radius
          const float radiusRatio = (PRINTABLE_RADIUS) / delta.a;
          calculated_feedrate += (fr_mm_s * radiusRatio * normalizedTheta);
        }
      }
      const feedRate_t feedrate = calculated_feedrate;

    #endif // POLAR && FEEDRATE_SCALING

    TERN_(HAS_EXTRUDERS, delta.e = machine.e);
    if (buffer_segment(delta OPTARG(HAS_DIST_MM_ARG, cart_dist_mm), feedrate, extruder, ph)) {
      position_cart = cart;
      return true;
    }
    return false;

  #else // !IS_KINEMATIC

    return buffer_segment(machine, fr_mm_s, extruder, hints);

  #endif

} // buffer_line()

#if ENABLED(DIRECT_STEPPING)

  void Planner::buffer_page(const page_idx_t page_idx, const uint8_t extruder, const uint16_t num_steps) {
    if (!last_page_step_rate) {
      kill(GET_TEXT_F(MSG_BAD_PAGE_SPEED));
      return;
    }

    uint8_t next_buffer_head;
    block_t * const block = get_next_free_block(next_buffer_head);

    block->flag.reset(BLOCK_BIT_PAGE);

    #if HAS_FAN
      FANS_LOOP(i) block->fan_speed[i] = thermalManager.fan_speed[i];
    #endif

    E_TERN_(block->extruder = extruder);

    block->page_idx = page_idx;

    block->step_event_count = num_steps;
    block->initial_rate = block->final_rate = block->nominal_rate = last_page_step_rate; // steps/s

    block->accelerate_before = 0;
    block->decelerate_start = block->step_event_count;

    // Will be set to last direction later if directional format.
    block->direction_bits.reset();

    if (!DirectStepping::Config::DIRECTIONAL) {
      #define PAGE_UPDATE_DIR(AXIS) do{ if (last_page_dir.AXIS) block->direction_bits.AXIS = true; }while(0);
      LOGICAL_AXIS_MAP(PAGE_UPDATE_DIR);
    }

    // If this is the first added movement, reload the delay, otherwise, cancel it.
    if (block_buffer_head == block_buffer_tail) {
      // If it was the first queued block, restart the 1st block delivery delay, to
      // give the planner an opportunity to queue more movements and plan them
      // As there are no queued movements, the Stepper ISR will not touch this
      // variable, so there is no risk setting this here (but it MUST be done
      // before the following line!!)
      delay_before_delivering = TERN_(FT_MOTION, ftMotion.cfg.mode ? BLOCK_DELAY_NONE :) BLOCK_DELAY_FOR_1ST_MOVE;
    }

    // Move buffer head
    block_buffer_head = next_buffer_head;

    stepper.enable_all_steppers();
    stepper.wake_up();
  }

#endif // DIRECT_STEPPING

/**
 * Directly set the planner ABCE position (and stepper positions)
 * converting mm (or angles for SCARA) into steps.
 *
 * The provided ABCE position is in machine units.
 */
void Planner::set_machine_position_mm(const abce_pos_t &abce) {

  // When FT Motion is enabled, call synchronize() here instead of generating a sync block
  if (TERN0(FT_MOTION, ftMotion.cfg.mode)) synchronize();

  TERN_(DISTINCT_E_FACTORS, last_extruder = active_extruder);
  TERN_(HAS_POSITION_FLOAT, position_float = abce);
  position.set(
    LOGICAL_AXIS_LIST(
      LROUND(abce.e * settings.axis_steps_per_mm[E_AXIS_N(active_extruder)]),
      LROUND(abce.a * settings.axis_steps_per_mm[A_AXIS]),
      LROUND(abce.b * settings.axis_steps_per_mm[B_AXIS]),
      LROUND(abce.c * settings.axis_steps_per_mm[C_AXIS]),
      LROUND(abce.i * settings.axis_steps_per_mm[I_AXIS]),
      LROUND(abce.j * settings.axis_steps_per_mm[J_AXIS]),
      LROUND(abce.k * settings.axis_steps_per_mm[K_AXIS]),
      LROUND(abce.u * settings.axis_steps_per_mm[U_AXIS]),
      LROUND(abce.v * settings.axis_steps_per_mm[V_AXIS]),
      LROUND(abce.w * settings.axis_steps_per_mm[W_AXIS])
    )
  );

  if (has_blocks_queued()) {
    //previous_nominal_speed = 0.0f; // Reset planner junction speeds. Assume start from rest.
    //previous_speed.reset();
    buffer_sync_block(BLOCK_BIT_SYNC_POSITION);
  }
  else {
    #if ENABLED(BACKLASH_COMPENSATION)
      abce_long_t stepper_pos = position;
      LOOP_NUM_AXES(axis) stepper_pos[axis] += backlash.get_applied_steps((AxisEnum)axis);
      stepper.set_position(stepper_pos);
    #else
      stepper.set_position(position);
    #endif
  }
}

void Planner::set_position_mm(const xyze_pos_t &xyze) {
  xyze_pos_t machine = xyze;
  TERN_(HAS_POSITION_MODIFIERS, apply_modifiers(machine, true));
  #if IS_KINEMATIC
    position_cart = xyze;
    inverse_kinematics(machine);
    TERN_(HAS_EXTRUDERS, delta.e = machine.e);
    set_machine_position_mm(delta);
  #else
    set_machine_position_mm(machine);
  #endif
}

#if HAS_EXTRUDERS

  /**
   * Setters for planner position (also setting stepper position).
   */
  void Planner::set_e_position_mm(const_float_t e) {
    const uint8_t axis_index = E_AXIS_N(active_extruder);
    TERN_(DISTINCT_E_FACTORS, last_extruder = active_extruder);

    const float e_new = DIFF_TERN(FWRETRACT, e, fwretract.current_retract[active_extruder]);
    position.e = LROUND(settings.axis_steps_per_mm[axis_index] * e_new);
    TERN_(HAS_POSITION_FLOAT, position_float.e = e_new);
    TERN_(IS_KINEMATIC, TERN_(HAS_EXTRUDERS, position_cart.e = e));

    if (has_blocks_queued())
      buffer_sync_block(BLOCK_BIT_SYNC_POSITION);
    else
      stepper.set_axis_position(E_AXIS, position.e);
  }

#endif

// Recalculate the steps/s^2 acceleration rates, based on the mm/s^2
void Planner::refresh_acceleration_rates() {
  uint32_t highest_rate = 1;
  LOOP_DISTINCT_AXES(i) {
    max_acceleration_steps_per_s2[i] = settings.max_acceleration_mm_per_s2[i] * settings.axis_steps_per_mm[i];
    if (TERN1(DISTINCT_E_FACTORS, i < E_AXIS || i == E_AXIS_N(active_extruder)))
      NOLESS(highest_rate, max_acceleration_steps_per_s2[i]);
  }
  acceleration_long_cutoff = 4294967295UL / highest_rate; // 0xFFFFFFFFUL
  TERN_(HAS_LINEAR_E_JERK, recalculate_max_e_jerk());
}

/**
 * Recalculate 'position' and 'mm_per_step'.
 * Must be called whenever settings.axis_steps_per_mm changes!
 */
void Planner::refresh_positioning() {
  #if ENABLED(EDITABLE_STEPS_PER_UNIT)
    LOOP_DISTINCT_AXES(i) mm_per_step[i] = 1.0f / settings.axis_steps_per_mm[i];
  #endif
  set_position_mm(current_position);
  refresh_acceleration_rates();
}

// Apply limits to a variable and give a warning if the value was out of range
inline void limit_and_warn(float &val, const AxisEnum axis, FSTR_P const setting_name, const xyze_float_t &max_limit) {
  const uint8_t lim_axis = TERN_(HAS_EXTRUDERS, axis > E_AXIS ? E_AXIS :) axis;
  const float before = val;
  LIMIT(val, 0.1f, max_limit[lim_axis]);
  if (before != val)
    SERIAL_ECHOLN(C(AXIS_CHAR(lim_axis)), F(" Max "), setting_name, F(" limited to "), val);
}

/**
 * For the specified 'axis' set the Maximum Acceleration to the given value (mm/s^2)
 * The value may be limited with warning feedback, if configured.
 * Calls refresh_acceleration_rates to precalculate planner terms in steps.
 *
 * This hard limit is applied as a block is being added to the planner queue.
 */
void Planner::set_max_acceleration(const AxisEnum axis, float inMaxAccelMMS2) {
  #if ENABLED(LIMITED_MAX_ACCEL_EDITING)
    #ifdef MAX_ACCEL_EDIT_VALUES
      constexpr xyze_float_t max_accel_edit = MAX_ACCEL_EDIT_VALUES;
      const xyze_float_t &max_acc_edit_scaled = max_accel_edit;
    #else
      constexpr xyze_float_t max_accel_edit = DEFAULT_MAX_ACCELERATION;
      const xyze_float_t max_acc_edit_scaled = max_accel_edit * 2;
    #endif
    limit_and_warn(inMaxAccelMMS2, axis, F("Acceleration"), max_acc_edit_scaled);
  #endif
  settings.max_acceleration_mm_per_s2[axis] = inMaxAccelMMS2;

  // Update steps per s2 to agree with the units per s2 (since they are used in the planner)
  refresh_acceleration_rates();
}

/**
 * For the specified 'axis' set the Maximum Feedrate to the given value (mm/s)
 * The value may be limited with warning feedback, if configured.
 *
 * This hard limit is applied as a block is being added to the planner queue.
 */
void Planner::set_max_feedrate(const AxisEnum axis, float inMaxFeedrateMMS) {
  #if ENABLED(LIMITED_MAX_FR_EDITING)
    #ifdef MAX_FEEDRATE_EDIT_VALUES
      constexpr xyze_float_t max_fr_edit = MAX_FEEDRATE_EDIT_VALUES;
      const xyze_float_t &max_fr_edit_scaled = max_fr_edit;
    #else
      constexpr xyze_float_t max_fr_edit = DEFAULT_MAX_FEEDRATE;
      const xyze_float_t max_fr_edit_scaled = max_fr_edit * 2;
    #endif
    limit_and_warn(inMaxFeedrateMMS, axis, F("Feedrate"), max_fr_edit_scaled);
  #endif
  settings.max_feedrate_mm_s[axis] = inMaxFeedrateMMS;
}

#if ENABLED(CLASSIC_JERK)

  /**
   * For the specified 'axis' set the Maximum Jerk (instant change) to the given value (mm/s)
   * The value may be limited with warning feedback, if configured.
   *
   * This hard limit is applied (to the block start speed) as the block is being added to the planner queue.
   */
  void Planner::set_max_jerk(const AxisEnum axis, float inMaxJerkMMS) {
    #if ENABLED(LIMITED_JERK_EDITING)
      constexpr xyze_float_t max_jerk_edit =
        #ifdef MAX_JERK_EDIT_VALUES
          MAX_JERK_EDIT_VALUES
        #else
          LOGICAL_AXIS_ARRAY(
            (DEFAULT_EJERK) * 2,
            (DEFAULT_XJERK) * 2, (DEFAULT_YJERK) * 2, (DEFAULT_ZJERK) * 2,
            (DEFAULT_IJERK) * 2, (DEFAULT_JJERK) * 2, (DEFAULT_KJERK) * 2,
            (DEFAULT_UJERK) * 2, (DEFAULT_VJERK) * 2, (DEFAULT_WJERK) * 2
          )
        #endif
      ;
      limit_and_warn(inMaxJerkMMS, axis, F("Jerk"), max_jerk_edit);
    #endif
    max_jerk[axis] = inMaxJerkMMS;
  }

#endif

#if HAS_WIRED_LCD

  uint16_t Planner::block_buffer_runtime() {
    #ifdef __AVR__
      // Protect the access to the variable. Only required for AVR, as
      //  any 32bit CPU offers atomic access to 32bit variables
      const bool was_enabled = stepper.suspend();
    #endif

    uint32_t bbru = block_buffer_runtime_us;

    #ifdef __AVR__
      // Reenable Stepper ISR
      if (was_enabled) stepper.wake_up();
    #endif

    // To translate µs to ms a division by 1000 would be required.
    // We introduce 2.4% error here by dividing by 1024.
    // Doesn't matter because block_buffer_runtime_us is already too small an estimation.
    bbru >>= 10;
    // limit to about a minute.
    return _MIN(bbru, 0x0000FFFFUL);
  }

  void Planner::clear_block_buffer_runtime() {
    #ifdef __AVR__
      // Protect the access to the variable. Only required for AVR, as
      //  any 32bit CPU offers atomic access to 32bit variables
      const bool was_enabled = stepper.suspend();
    #endif

    block_buffer_runtime_us = 0;

    #ifdef __AVR__
      // Reenable Stepper ISR
      if (was_enabled) stepper.wake_up();
    #endif
  }

#endif<|MERGE_RESOLUTION|>--- conflicted
+++ resolved
@@ -790,8 +790,7 @@
  */
 void Planner::calculate_trapezoid_for_block(block_t * const block, const_float_t entry_speed, const_float_t exit_speed) {
 
-<<<<<<< HEAD
-  constexpr long int minimal_step_rate = MINIMAL_STEP_RATE;
+  constexpr long minimal_step_rate = MINIMAL_STEP_RATE;
 
   uint32_t initial_rate = LROUND(block->nominal_rate * entry_factor), // (steps per second)
              final_rate = LROUND(block->nominal_rate * exit_factor);
@@ -800,19 +799,6 @@
   NOLESS(initial_rate,        minimal_step_rate);
   NOLESS(final_rate,          minimal_step_rate);
   NOLESS(block->nominal_rate, minimal_step_rate);
-=======
-  const float spmm = block->steps_per_mm;
-  uint32_t initial_rate = entry_speed ? LROUND(entry_speed * spmm) : block->initial_rate,
-           final_rate = LROUND(exit_speed * spmm);
-
-  // Removing code to constrain values produces judder in direction-switching moves because the
-  // current discrete stepping math diverges from physical motion under constant acceleration
-  // when acceleration_steps_per_s2 is large compared to initial/final_rate.
-  NOLESS(initial_rate, long(MINIMAL_STEP_RATE));
-  NOLESS(final_rate,   long(MINIMAL_STEP_RATE));
-  NOMORE(initial_rate, block->nominal_rate);  // NOTE: The nominal rate may be less than MINIMAL_STEP_RATE!
-  NOMORE(final_rate,   block->nominal_rate);
->>>>>>> 6fed66dd
 
   #if ANY(S_CURVE_ACCELERATION, LIN_ADVANCE)
     // If we have some plateau time, the cruise rate will be the nominal rate
