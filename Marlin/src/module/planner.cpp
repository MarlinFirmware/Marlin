--- conflicted
+++ resolved
@@ -1378,26 +1378,16 @@
   // Disable inactive axes
   //
   LOGICAL_AXIS_CODE(
-<<<<<<< HEAD
-    if (TERN0(DISABLE_E, !axis_active.e)) disable_e_steppers(),
-    if (TERN0(DISABLE_X, !axis_active.x)) DISABLE_AXIS_X(),
-    if (TERN0(DISABLE_Y, !axis_active.y)) DISABLE_AXIS_Y(),
-    if (TERN0(DISABLE_Z, !axis_active.z)) DISABLE_AXIS_Z(),
-    if (TERN0(DISABLE_I, !axis_active.i)) DISABLE_AXIS_I(),
-    if (TERN0(DISABLE_J, !axis_active.j)) DISABLE_AXIS_J(),
-    if (TERN0(DISABLE_K, !axis_active.k)) DISABLE_AXIS_K(),
-    if (TERN0(DISABLE_M, !axis_active.m)) DISABLE_AXIS_M(),
-    if (TERN0(DISABLE_O, !axis_active.o)) DISABLE_AXIS_O(),
-    if (TERN0(DISABLE_Q, !axis_active.q)) DISABLE_AXIS_Q()
-=======
     if (TERN0(DISABLE_E, !axis_active.e)) stepper.disable_e_steppers(),
     if (TERN0(DISABLE_X, !axis_active.x)) stepper.disable_axis(X_AXIS),
     if (TERN0(DISABLE_Y, !axis_active.y)) stepper.disable_axis(Y_AXIS),
     if (TERN0(DISABLE_Z, !axis_active.z)) stepper.disable_axis(Z_AXIS),
     if (TERN0(DISABLE_I, !axis_active.i)) stepper.disable_axis(I_AXIS),
     if (TERN0(DISABLE_J, !axis_active.j)) stepper.disable_axis(J_AXIS),
-    if (TERN0(DISABLE_K, !axis_active.k)) stepper.disable_axis(K_AXIS)
->>>>>>> 33e0855e
+    if (TERN0(DISABLE_K, !axis_active.k)) stepper.disable_axis(K_AXIS),
+    if (TERN0(DISABLE_M, !axis_active.m)) stepper.disable_axis(M_AXIS),
+    if (TERN0(DISABLE_O, !axis_active.o)) stepper.disable_axis(O_AXIS),
+    if (TERN0(DISABLE_Q, !axis_active.q)) stepper.disable_axis(Q_AXIS)
   );
 
   //
@@ -2099,24 +2089,15 @@
     steps_dist_mm.b      = db * mm_per_step[B_AXIS];
   #else
     LINEAR_AXIS_CODE(
-<<<<<<< HEAD
-      steps_dist_mm.a = da * steps_to_mm[A_AXIS],
-      steps_dist_mm.b = db * steps_to_mm[B_AXIS],
-      steps_dist_mm.c = dc * steps_to_mm[C_AXIS],
-      steps_dist_mm.i = di * steps_to_mm[I_AXIS],
-      steps_dist_mm.j = dj * steps_to_mm[J_AXIS],
-      steps_dist_mm.k = dk * steps_to_mm[K_AXIS],
-      steps_dist_mm.m = dmv * steps_to_mm[M_AXIS],
-      steps_dist_mm.o = dov * steps_to_mm[O_AXIS],
-      steps_dist_mm.q = dqv * steps_to_mm[Q_AXIS]
-=======
       steps_dist_mm.a = da * mm_per_step[A_AXIS],
       steps_dist_mm.b = db * mm_per_step[B_AXIS],
       steps_dist_mm.c = dc * mm_per_step[C_AXIS],
       steps_dist_mm.i = di * mm_per_step[I_AXIS],
       steps_dist_mm.j = dj * mm_per_step[J_AXIS],
       steps_dist_mm.k = dk * mm_per_step[K_AXIS]
->>>>>>> 33e0855e
+      steps_dist_mm.m = dmv * mm_per_step[M_AXIS],
+      steps_dist_mm.o = dov * mm_per_step[O_AXIS],
+      steps_dist_mm.q = dqv * mm_per_step[Q_AXIS]
     );
   #endif
 
@@ -2253,24 +2234,15 @@
     if (block->steps.x) stepper.enable_axis(X_AXIS);
   #else
     LINEAR_AXIS_CODE(
-<<<<<<< HEAD
-      if (block->steps.x) ENABLE_AXIS_X(),
-      if (block->steps.y) ENABLE_AXIS_Y(),
-      if (TERN(Z_LATE_ENABLE, 0, block->steps.z)) ENABLE_AXIS_Z(),
-      if (block->steps.i) ENABLE_AXIS_I(),
-      if (block->steps.j) ENABLE_AXIS_J(),
-      if (block->steps.k) ENABLE_AXIS_K(),
-      if (block->steps.m) ENABLE_AXIS_M(),
-      if (block->steps.o) ENABLE_AXIS_O(),
-      if (block->steps.q) ENABLE_AXIS_Q()
-=======
       if (block->steps.x) stepper.enable_axis(X_AXIS),
       if (block->steps.y) stepper.enable_axis(Y_AXIS),
       if (TERN(Z_LATE_ENABLE, 0, block->steps.z)) stepper.enable_axis(Z_AXIS),
       if (block->steps.i) stepper.enable_axis(I_AXIS),
       if (block->steps.j) stepper.enable_axis(J_AXIS),
       if (block->steps.k) stepper.enable_axis(K_AXIS)
->>>>>>> 33e0855e
+      if (block->steps.m) stepper.enable_axis(M_AXIS),
+      if (block->steps.o) stepper.enable_axis(O_AXIS),
+      if (block->steps.q) stepper.enable_axis(Q_AXIS)
     );
   #endif
   #if EITHER(IS_CORE, MARKFORGED_XY)
