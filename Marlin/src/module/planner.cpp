/**
 * Marlin 3D Printer Firmware
 * Copyright (c) 2020 MarlinFirmware [https://github.com/MarlinFirmware/Marlin]
 *
 * Based on Sprinter and grbl.
 * Copyright (c) 2011 Camiel Gubbels / Erik van der Zalm
 *
 * This program is free software: you can redistribute it and/or modify
 * it under the terms of the GNU General Public License as published by
 * the Free Software Foundation, either version 3 of the License, or
 * (at your option) any later version.
 *
 * This program is distributed in the hope that it will be useful,
 * but WITHOUT ANY WARRANTY; without even the implied warranty of
 * MERCHANTABILITY or FITNESS FOR A PARTICULAR PURPOSE.  See the
 * GNU General Public License for more details.
 *
 * You should have received a copy of the GNU General Public License
 * along with this program.  If not, see <https://www.gnu.org/licenses/>.
 *
 */

/**
 * planner.cpp
 *
 * Buffer movement commands and manage the acceleration profile plan
 *
 * Derived from Grbl
 * Copyright (c) 2009-2011 Simen Svale Skogsrud
 *
 * The ring buffer implementation gleaned from the wiring_serial library by David A. Mellis.
 *
 *
 * Reasoning behind the mathematics in this module (in the key of 'Mathematica'):
 *
 * s == speed, a == acceleration, t == time, d == distance
 *
 * Basic definitions:
 *   Speed[s_, a_, t_] := s + (a*t)
 *   Travel[s_, a_, t_] := Integrate[Speed[s, a, t], t]
 *
 * Distance to reach a specific speed with a constant acceleration:
 *   Solve[{Speed[s, a, t] == m, Travel[s, a, t] == d}, d, t]
 *   d -> (m^2 - s^2)/(2 a) --> estimate_acceleration_distance()
 *
 * Speed after a given distance of travel with constant acceleration:
 *   Solve[{Speed[s, a, t] == m, Travel[s, a, t] == d}, m, t]
 *   m -> Sqrt[2 a d + s^2]
 *
 * DestinationSpeed[s_, a_, d_] := Sqrt[2 a d + s^2]
 *
 * When to start braking (di) to reach a specified destination speed (s2) after accelerating
 * from initial speed s1 without ever stopping at a plateau:
 *   Solve[{DestinationSpeed[s1, a, di] == DestinationSpeed[s2, a, d - di]}, di]
 *   di -> (2 a d - s1^2 + s2^2)/(4 a) --> intersection_distance()
 *
 * IntersectionDistance[s1_, s2_, a_, d_] := (2 a d - s1^2 + s2^2)/(4 a)
 *
 * --
 *
 * The fast inverse function needed for Bézier interpolation for AVR
 * was designed, written and tested by Eduardo José Tagle on April/2018
 */

#include "planner.h"
#include "stepper.h"
#include "motion.h"
#include "temperature.h"
#include "../lcd/marlinui.h"
#include "../gcode/parser.h"

#include "../MarlinCore.h"

#if HAS_LEVELING
  #include "../feature/bedlevel/bedlevel.h"
#endif

#if ENABLED(FILAMENT_WIDTH_SENSOR)
  #include "../feature/filwidth.h"
#endif

#if ENABLED(BARICUDA)
  #include "../feature/baricuda.h"
#endif

#if ENABLED(MIXING_EXTRUDER)
  #include "../feature/mixing.h"
#endif

#if ENABLED(AUTO_POWER_CONTROL)
  #include "../feature/power.h"
#endif

#if ENABLED(BACKLASH_COMPENSATION)
  #include "../feature/backlash.h"
#endif

#if ENABLED(CANCEL_OBJECTS)
  #include "../feature/cancel_object.h"
#endif

#if ENABLED(POWER_LOSS_RECOVERY)
  #include "../feature/powerloss.h"
#endif

#if HAS_CUTTER
  #include "../feature/spindle_laser.h"
#endif

// Delay for delivery of first block to the stepper ISR, if the queue contains 2 or
// fewer movements. The delay is measured in milliseconds, and must be less than 250ms
#define BLOCK_DELAY_FOR_1ST_MOVE 100

Planner planner;

// public:

/**
 * A ring buffer of moves described in steps
 */
block_t Planner::block_buffer[BLOCK_BUFFER_SIZE];
volatile uint8_t Planner::block_buffer_head,    // Index of the next block to be pushed
                 Planner::block_buffer_nonbusy, // Index of the first non-busy block
                 Planner::block_buffer_planned, // Index of the optimally planned block
                 Planner::block_buffer_tail;    // Index of the busy block, if any
uint16_t Planner::cleaning_buffer_counter;      // A counter to disable queuing of blocks
uint8_t Planner::delay_before_delivering;       // This counter delays delivery of blocks when queue becomes empty to allow the opportunity of merging blocks

planner_settings_t Planner::settings;           // Initialized by settings.load()

#if ENABLED(LASER_POWER_INLINE)
  laser_state_t Planner::laser_inline;          // Current state for blocks
#endif

uint32_t Planner::max_acceleration_steps_per_s2[DISTINCT_AXES]; // (steps/s^2) Derived from mm_per_s2

float Planner::mm_per_step[DISTINCT_AXES];      // (mm) Millimeters per step

#if HAS_JUNCTION_DEVIATION
  float Planner::junction_deviation_mm;         // (mm) M205 J
  #if HAS_LINEAR_E_JERK
    float Planner::max_e_jerk[DISTINCT_E];      // Calculated from junction_deviation_mm
  #endif
#endif

#if HAS_CLASSIC_JERK
  TERN(HAS_LINEAR_E_JERK, xyz_pos_t, xyze_pos_t) Planner::max_jerk;
#endif

#if ENABLED(SD_ABORT_ON_ENDSTOP_HIT)
  bool Planner::abort_on_endstop_hit = false;
#endif

#if ENABLED(DISTINCT_E_FACTORS)
  uint8_t Planner::last_extruder = 0;     // Respond to extruder change
#endif

#if ENABLED(DIRECT_STEPPING)
  uint32_t Planner::last_page_step_rate = 0;
  xyze_bool_t Planner::last_page_dir{0};
#endif

#if HAS_EXTRUDERS
  int16_t Planner::flow_percentage[EXTRUDERS] = ARRAY_BY_EXTRUDERS1(100); // Extrusion factor for each extruder
  float Planner::e_factor[EXTRUDERS] = ARRAY_BY_EXTRUDERS1(1.0f); // The flow percentage and volumetric multiplier combine to scale E movement
#endif

#if DISABLED(NO_VOLUMETRICS)
  float Planner::filament_size[EXTRUDERS],          // diameter of filament (in millimeters), typically around 1.75 or 2.85, 0 disables the volumetric calculations for the extruder
        Planner::volumetric_area_nominal = CIRCLE_AREA(float(DEFAULT_NOMINAL_FILAMENT_DIA) * 0.5f), // Nominal cross-sectional area
        Planner::volumetric_multiplier[EXTRUDERS];  // Reciprocal of cross-sectional area of filament (in mm^2). Pre-calculated to reduce computation in the planner
#endif

#if ENABLED(VOLUMETRIC_EXTRUDER_LIMIT)
  float Planner::volumetric_extruder_limit[EXTRUDERS],          // max mm^3/sec the extruder is able to handle
        Planner::volumetric_extruder_feedrate_limit[EXTRUDERS]; // pre calculated extruder feedrate limit based on volumetric_extruder_limit; pre-calculated to reduce computation in the planner
#endif

#if HAS_LEVELING
  bool Planner::leveling_active = false; // Flag that auto bed leveling is enabled
  #if ABL_PLANAR
    matrix_3x3 Planner::bed_level_matrix; // Transform to compensate for bed level
  #endif
  #if ENABLED(ENABLE_LEVELING_FADE_HEIGHT)
    float Planner::z_fade_height,      // Initialized by settings.load()
          Planner::inverse_z_fade_height,
          Planner::last_fade_z;
  #endif
#else
  constexpr bool Planner::leveling_active;
#endif

skew_factor_t Planner::skew_factor; // Initialized by settings.load()

#if ENABLED(AUTOTEMP)
  celsius_t Planner::autotemp_max = 250,
            Planner::autotemp_min = 210;
  float Planner::autotemp_factor = 0.1f;
  bool Planner::autotemp_enabled = false;
#endif

// private:

xyze_long_t Planner::position{0};

uint32_t Planner::acceleration_long_cutoff;

xyze_float_t Planner::previous_speed;
float Planner::previous_nominal_speed_sqr;

#if ENABLED(DISABLE_INACTIVE_EXTRUDER)
  last_move_t Planner::g_uc_extruder_last_move[E_STEPPERS] = { 0 };
#endif

#ifdef XY_FREQUENCY_LIMIT
  int8_t Planner::xy_freq_limit_hz = XY_FREQUENCY_LIMIT;
  float Planner::xy_freq_min_speed_factor = (XY_FREQUENCY_MIN_PERCENT) * 0.01f;
  int32_t Planner::xy_freq_min_interval_us = LROUND(1000000.0 / (XY_FREQUENCY_LIMIT));
#endif

#if ENABLED(LIN_ADVANCE)
  float Planner::extruder_advance_K[EXTRUDERS]; // Initialized by settings.load()
#endif

#if HAS_POSITION_FLOAT
  xyze_pos_t Planner::position_float; // Needed for accurate maths. Steps cannot be used!
#endif

#if IS_KINEMATIC
  xyze_pos_t Planner::position_cart;
#endif

#if HAS_WIRED_LCD
  volatile uint32_t Planner::block_buffer_runtime_us = 0;
#endif

/**
 * Class and Instance Methods
 */

Planner::Planner() { init(); }

void Planner::init() {
  position.reset();
  TERN_(HAS_POSITION_FLOAT, position_float.reset());
  TERN_(IS_KINEMATIC, position_cart.reset());
  previous_speed.reset();
  previous_nominal_speed_sqr = 0;
  TERN_(ABL_PLANAR, bed_level_matrix.set_to_identity());
  clear_block_buffer();
  delay_before_delivering = 0;
  #if ENABLED(DIRECT_STEPPING)
    last_page_step_rate = 0;
    last_page_dir.reset();
  #endif
}

#if ENABLED(S_CURVE_ACCELERATION)
  #ifdef __AVR__
    /**
     * This routine returns 0x1000000 / d, getting the inverse as fast as possible.
     * A fast-converging iterative Newton-Raphson method can reach full precision in
     * just 1 iteration, and takes 211 cycles (worst case; the mean case is less, up
     * to 30 cycles for small divisors), instead of the 500 cycles a normal division
     * would take.
     *
     * Inspired by the following page:
     *  https://stackoverflow.com/questions/27801397/newton-raphson-division-with-big-integers
     *
     * Suppose we want to calculate  floor(2 ^ k / B)  where B is a positive integer
     * Then, B must be <= 2^k, otherwise, the quotient is 0.
     *
     * The Newton - Raphson iteration for x = B / 2 ^ k yields:
     *  q[n + 1] = q[n] * (2 - q[n] * B / 2 ^ k)
     *
     * This can be rearranged to:
     *  q[n + 1] = q[n] * (2 ^ (k + 1) - q[n] * B) >> k
     *
     * Each iteration requires only integer multiplications and bit shifts.
     * It doesn't necessarily converge to floor(2 ^ k / B) but in the worst case
     * it eventually alternates between floor(2 ^ k / B) and ceil(2 ^ k / B).
     * So it checks for this case and extracts floor(2 ^ k / B).
     *
     * A simple but important optimization for this approach is to truncate
     * multiplications (i.e., calculate only the higher bits of the product) in the
     * early iterations of the Newton - Raphson method. This is done so the results
     * of the early iterations are far from the quotient. Then it doesn't matter if
     * they are done inaccurately.
     * It's important to pick a good starting value for x. Knowing how many
     * digits the divisor has, it can be estimated:
     *
     *   2^k / x = 2 ^ log2(2^k / x)
     *   2^k / x = 2 ^(log2(2^k)-log2(x))
     *   2^k / x = 2 ^(k*log2(2)-log2(x))
     *   2^k / x = 2 ^ (k-log2(x))
     *   2^k / x >= 2 ^ (k-floor(log2(x)))
     *   floor(log2(x)) is simply the index of the most significant bit set.
     *
     * If this estimation can be improved even further the number of iterations can be
     * reduced a lot, saving valuable execution time.
     * The paper "Software Integer Division" by Thomas L.Rodeheffer, Microsoft
     * Research, Silicon Valley,August 26, 2008, available at
     * https://www.microsoft.com/en-us/research/wp-content/uploads/2008/08/tr-2008-141.pdf
     * suggests, for its integer division algorithm, using a table to supply the first
     * 8 bits of precision, then, due to the quadratic convergence nature of the
     * Newton-Raphon iteration, just 2 iterations should be enough to get maximum
     * precision of the division.
     * By precomputing values of inverses for small denominator values, just one
     * Newton-Raphson iteration is enough to reach full precision.
     * This code uses the top 9 bits of the denominator as index.
     *
     * The AVR assembly function implements this C code using the data below:
     *
     *  // For small divisors, it is best to directly retrieve the results
     *  if (d <= 110) return pgm_read_dword(&small_inv_tab[d]);
     *
     *  // Compute initial estimation of 0x1000000/x -
     *  // Get most significant bit set on divider
     *  uint8_t idx = 0;
     *  uint32_t nr = d;
     *  if (!(nr & 0xFF0000)) {
     *    nr <<= 8; idx += 8;
     *    if (!(nr & 0xFF0000)) { nr <<= 8; idx += 8; }
     *  }
     *  if (!(nr & 0xF00000)) { nr <<= 4; idx += 4; }
     *  if (!(nr & 0xC00000)) { nr <<= 2; idx += 2; }
     *  if (!(nr & 0x800000)) { nr <<= 1; idx += 1; }
     *
     *  // Isolate top 9 bits of the denominator, to be used as index into the initial estimation table
     *  uint32_t tidx = nr >> 15,                                       // top 9 bits. bit8 is always set
     *           ie = inv_tab[tidx & 0xFF] + 256,                       // Get the table value. bit9 is always set
     *           x = idx <= 8 ? (ie >> (8 - idx)) : (ie << (idx - 8));  // Position the estimation at the proper place
     *
     *  x = uint32_t((x * uint64_t(_BV(25) - x * d)) >> 24);            // Refine estimation by newton-raphson. 1 iteration is enough
     *  const uint32_t r = _BV(24) - x * d;                             // Estimate remainder
     *  if (r >= d) x++;                                                // Check whether to adjust result
     *  return uint32_t(x);                                             // x holds the proper estimation
     */
    static uint32_t get_period_inverse(uint32_t d) {

      static const uint8_t inv_tab[256] PROGMEM = {
        255,253,252,250,248,246,244,242,240,238,236,234,233,231,229,227,
        225,224,222,220,218,217,215,213,212,210,208,207,205,203,202,200,
        199,197,195,194,192,191,189,188,186,185,183,182,180,179,178,176,
        175,173,172,170,169,168,166,165,164,162,161,160,158,157,156,154,
        153,152,151,149,148,147,146,144,143,142,141,139,138,137,136,135,
        134,132,131,130,129,128,127,126,125,123,122,121,120,119,118,117,
        116,115,114,113,112,111,110,109,108,107,106,105,104,103,102,101,
        100,99,98,97,96,95,94,93,92,91,90,89,88,88,87,86,
        85,84,83,82,81,80,80,79,78,77,76,75,74,74,73,72,
        71,70,70,69,68,67,66,66,65,64,63,62,62,61,60,59,
        59,58,57,56,56,55,54,53,53,52,51,50,50,49,48,48,
        47,46,46,45,44,43,43,42,41,41,40,39,39,38,37,37,
        36,35,35,34,33,33,32,32,31,30,30,29,28,28,27,27,
        26,25,25,24,24,23,22,22,21,21,20,19,19,18,18,17,
        17,16,15,15,14,14,13,13,12,12,11,10,10,9,9,8,
        8,7,7,6,6,5,5,4,4,3,3,2,2,1,0,0
      };

      // For small denominators, it is cheaper to directly store the result.
      //  For bigger ones, just ONE Newton-Raphson iteration is enough to get
      //  maximum precision we need
      static const uint32_t small_inv_tab[111] PROGMEM = {
        16777216,16777216,8388608,5592405,4194304,3355443,2796202,2396745,2097152,1864135,1677721,1525201,1398101,1290555,1198372,1118481,
        1048576,986895,932067,883011,838860,798915,762600,729444,699050,671088,645277,621378,599186,578524,559240,541200,
        524288,508400,493447,479349,466033,453438,441505,430185,419430,409200,399457,390167,381300,372827,364722,356962,
        349525,342392,335544,328965,322638,316551,310689,305040,299593,294337,289262,284359,279620,275036,270600,266305,
        262144,258111,254200,250406,246723,243148,239674,236298,233016,229824,226719,223696,220752,217885,215092,212369,
        209715,207126,204600,202135,199728,197379,195083,192841,190650,188508,186413,184365,182361,180400,178481,176602,
        174762,172960,171196,169466,167772,166111,164482,162885,161319,159783,158275,156796,155344,153919,152520
      };

      // For small divisors, it is best to directly retrieve the results
      if (d <= 110) return pgm_read_dword(&small_inv_tab[d]);

      uint8_t r8 = d & 0xFF,
              r9 = (d >> 8) & 0xFF,
              r10 = (d >> 16) & 0xFF,
              r2,r3,r4,r5,r6,r7,r11,r12,r13,r14,r15,r16,r17,r18;
      const uint8_t *ptab = inv_tab;

      __asm__ __volatile__(
        // %8:%7:%6 = interval
        // r31:r30: MUST be those registers, and they must point to the inv_tab

        A("clr %13")                       // %13 = 0

        // Now we must compute
        // result = 0xFFFFFF / d
        // %8:%7:%6 = interval
        // %16:%15:%14 = nr
        // %13 = 0

        // A plain division of 24x24 bits should take 388 cycles to complete. We will
        // use Newton-Raphson for the calculation, and will strive to get way less cycles
        // for the same result - Using C division, it takes 500cycles to complete .

        A("clr %3")                       // idx = 0
        A("mov %14,%6")
        A("mov %15,%7")
        A("mov %16,%8")                   // nr = interval
        A("tst %16")                      // nr & 0xFF0000 == 0 ?
        A("brne 2f")                      // No, skip this
        A("mov %16,%15")
        A("mov %15,%14")                  // nr <<= 8, %14 not needed
        A("subi %3,-8")                   // idx += 8
        A("tst %16")                      // nr & 0xFF0000 == 0 ?
        A("brne 2f")                      // No, skip this
        A("mov %16,%15")                  // nr <<= 8, %14 not needed
        A("clr %15")                      // We clear %14
        A("subi %3,-8")                   // idx += 8

        // here %16 != 0 and %16:%15 contains at least 9 MSBits, or both %16:%15 are 0
        L("2")
        A("cpi %16,0x10")                 // (nr & 0xF00000) == 0 ?
        A("brcc 3f")                      // No, skip this
        A("swap %15")                     // Swap nybbles
        A("swap %16")                     // Swap nybbles. Low nybble is 0
        A("mov %14, %15")
        A("andi %14,0x0F")                // Isolate low nybble
        A("andi %15,0xF0")                // Keep proper nybble in %15
        A("or %16, %14")                  // %16:%15 <<= 4
        A("subi %3,-4")                   // idx += 4

        L("3")
        A("cpi %16,0x40")                 // (nr & 0xC00000) == 0 ?
        A("brcc 4f")                      // No, skip this
        A("add %15,%15")
        A("adc %16,%16")
        A("add %15,%15")
        A("adc %16,%16")                  // %16:%15 <<= 2
        A("subi %3,-2")                   // idx += 2

        L("4")
        A("cpi %16,0x80")                 // (nr & 0x800000) == 0 ?
        A("brcc 5f")                      // No, skip this
        A("add %15,%15")
        A("adc %16,%16")                  // %16:%15 <<= 1
        A("inc %3")                       // idx += 1

        // Now %16:%15 contains its MSBit set to 1, or %16:%15 is == 0. We are now absolutely sure
        // we have at least 9 MSBits available to enter the initial estimation table
        L("5")
        A("add %15,%15")
        A("adc %16,%16")                  // %16:%15 = tidx = (nr <<= 1), we lose the top MSBit (always set to 1, %16 is the index into the inverse table)
        A("add r30,%16")                  // Only use top 8 bits
        A("adc r31,%13")                  // r31:r30 = inv_tab + (tidx)
        A("lpm %14, Z")                   // %14 = inv_tab[tidx]
        A("ldi %15, 1")                   // %15 = 1  %15:%14 = inv_tab[tidx] + 256

        // We must scale the approximation to the proper place
        A("clr %16")                      // %16 will always be 0 here
        A("subi %3,8")                    // idx == 8 ?
        A("breq 6f")                      // yes, no need to scale
        A("brcs 7f")                      // If C=1, means idx < 8, result was negative!

        // idx > 8, now %3 = idx - 8. We must perform a left shift. idx range:[1-8]
        A("sbrs %3,0")                    // shift by 1bit position?
        A("rjmp 8f")                      // No
        A("add %14,%14")
        A("adc %15,%15")                  // %15:16 <<= 1
        L("8")
        A("sbrs %3,1")                    // shift by 2bit position?
        A("rjmp 9f")                      // No
        A("add %14,%14")
        A("adc %15,%15")
        A("add %14,%14")
        A("adc %15,%15")                  // %15:16 <<= 1
        L("9")
        A("sbrs %3,2")                    // shift by 4bits position?
        A("rjmp 16f")                     // No
        A("swap %15")                     // Swap nybbles. lo nybble of %15 will always be 0
        A("swap %14")                     // Swap nybbles
        A("mov %12,%14")
        A("andi %12,0x0F")                // isolate low nybble
        A("andi %14,0xF0")                // and clear it
        A("or %15,%12")                   // %15:%16 <<= 4
        L("16")
        A("sbrs %3,3")                    // shift by 8bits position?
        A("rjmp 6f")                      // No, we are done
        A("mov %16,%15")
        A("mov %15,%14")
        A("clr %14")
        A("jmp 6f")

        // idx < 8, now %3 = idx - 8. Get the count of bits
        L("7")
        A("neg %3")                       // %3 = -idx = count of bits to move right. idx range:[1...8]
        A("sbrs %3,0")                    // shift by 1 bit position ?
        A("rjmp 10f")                     // No, skip it
        A("asr %15")                      // (bit7 is always 0 here)
        A("ror %14")
        L("10")
        A("sbrs %3,1")                    // shift by 2 bit position ?
        A("rjmp 11f")                     // No, skip it
        A("asr %15")                      // (bit7 is always 0 here)
        A("ror %14")
        A("asr %15")                      // (bit7 is always 0 here)
        A("ror %14")
        L("11")
        A("sbrs %3,2")                    // shift by 4 bit position ?
        A("rjmp 12f")                     // No, skip it
        A("swap %15")                     // Swap nybbles
        A("andi %14, 0xF0")               // Lose the lowest nybble
        A("swap %14")                     // Swap nybbles. Upper nybble is 0
        A("or %14,%15")                   // Pass nybble from upper byte
        A("andi %15, 0x0F")               // And get rid of that nybble
        L("12")
        A("sbrs %3,3")                    // shift by 8 bit position ?
        A("rjmp 6f")                      // No, skip it
        A("mov %14,%15")
        A("clr %15")
        L("6")                            // %16:%15:%14 = initial estimation of 0x1000000 / d

        // Now, we must refine the estimation present on %16:%15:%14 using 1 iteration
        // of Newton-Raphson. As it has a quadratic convergence, 1 iteration is enough
        // to get more than 18bits of precision (the initial table lookup gives 9 bits of
        // precision to start from). 18bits of precision is all what is needed here for result

        // %8:%7:%6 = d = interval
        // %16:%15:%14 = x = initial estimation of 0x1000000 / d
        // %13 = 0
        // %3:%2:%1:%0 = working accumulator

        // Compute 1<<25 - x*d. Result should never exceed 25 bits and should always be positive
        A("clr %0")
        A("clr %1")
        A("clr %2")
        A("ldi %3,2")                     // %3:%2:%1:%0 = 0x2000000
        A("mul %6,%14")                   // r1:r0 = LO(d) * LO(x)
        A("sub %0,r0")
        A("sbc %1,r1")
        A("sbc %2,%13")
        A("sbc %3,%13")                   // %3:%2:%1:%0 -= LO(d) * LO(x)
        A("mul %7,%14")                   // r1:r0 = MI(d) * LO(x)
        A("sub %1,r0")
        A("sbc %2,r1" )
        A("sbc %3,%13")                   // %3:%2:%1:%0 -= MI(d) * LO(x) << 8
        A("mul %8,%14")                   // r1:r0 = HI(d) * LO(x)
        A("sub %2,r0")
        A("sbc %3,r1")                    // %3:%2:%1:%0 -= MIL(d) * LO(x) << 16
        A("mul %6,%15")                   // r1:r0 = LO(d) * MI(x)
        A("sub %1,r0")
        A("sbc %2,r1")
        A("sbc %3,%13")                   // %3:%2:%1:%0 -= LO(d) * MI(x) << 8
        A("mul %7,%15")                   // r1:r0 = MI(d) * MI(x)
        A("sub %2,r0")
        A("sbc %3,r1")                    // %3:%2:%1:%0 -= MI(d) * MI(x) << 16
        A("mul %8,%15")                   // r1:r0 = HI(d) * MI(x)
        A("sub %3,r0")                    // %3:%2:%1:%0 -= MIL(d) * MI(x) << 24
        A("mul %6,%16")                   // r1:r0 = LO(d) * HI(x)
        A("sub %2,r0")
        A("sbc %3,r1")                    // %3:%2:%1:%0 -= LO(d) * HI(x) << 16
        A("mul %7,%16")                   // r1:r0 = MI(d) * HI(x)
        A("sub %3,r0")                    // %3:%2:%1:%0 -= MI(d) * HI(x) << 24
        // %3:%2:%1:%0 = (1<<25) - x*d     [169]

        // We need to multiply that result by x, and we are only interested in the top 24bits of that multiply

        // %16:%15:%14 = x = initial estimation of 0x1000000 / d
        // %3:%2:%1:%0 = (1<<25) - x*d = acc
        // %13 = 0

        // result = %11:%10:%9:%5:%4
        A("mul %14,%0")                   // r1:r0 = LO(x) * LO(acc)
        A("mov %4,r1")
        A("clr %5")
        A("clr %9")
        A("clr %10")
        A("clr %11")                      // %11:%10:%9:%5:%4 = LO(x) * LO(acc) >> 8
        A("mul %15,%0")                   // r1:r0 = MI(x) * LO(acc)
        A("add %4,r0")
        A("adc %5,r1")
        A("adc %9,%13")
        A("adc %10,%13")
        A("adc %11,%13")                  // %11:%10:%9:%5:%4 += MI(x) * LO(acc)
        A("mul %16,%0")                   // r1:r0 = HI(x) * LO(acc)
        A("add %5,r0")
        A("adc %9,r1")
        A("adc %10,%13")
        A("adc %11,%13")                  // %11:%10:%9:%5:%4 += MI(x) * LO(acc) << 8

        A("mul %14,%1")                   // r1:r0 = LO(x) * MIL(acc)
        A("add %4,r0")
        A("adc %5,r1")
        A("adc %9,%13")
        A("adc %10,%13")
        A("adc %11,%13")                  // %11:%10:%9:%5:%4 = LO(x) * MIL(acc)
        A("mul %15,%1")                   // r1:r0 = MI(x) * MIL(acc)
        A("add %5,r0")
        A("adc %9,r1")
        A("adc %10,%13")
        A("adc %11,%13")                  // %11:%10:%9:%5:%4 += MI(x) * MIL(acc) << 8
        A("mul %16,%1")                   // r1:r0 = HI(x) * MIL(acc)
        A("add %9,r0")
        A("adc %10,r1")
        A("adc %11,%13")                  // %11:%10:%9:%5:%4 += MI(x) * MIL(acc) << 16

        A("mul %14,%2")                   // r1:r0 = LO(x) * MIH(acc)
        A("add %5,r0")
        A("adc %9,r1")
        A("adc %10,%13")
        A("adc %11,%13")                  // %11:%10:%9:%5:%4 = LO(x) * MIH(acc) << 8
        A("mul %15,%2")                   // r1:r0 = MI(x) * MIH(acc)
        A("add %9,r0")
        A("adc %10,r1")
        A("adc %11,%13")                  // %11:%10:%9:%5:%4 += MI(x) * MIH(acc) << 16
        A("mul %16,%2")                   // r1:r0 = HI(x) * MIH(acc)
        A("add %10,r0")
        A("adc %11,r1")                   // %11:%10:%9:%5:%4 += MI(x) * MIH(acc) << 24

        A("mul %14,%3")                   // r1:r0 = LO(x) * HI(acc)
        A("add %9,r0")
        A("adc %10,r1")
        A("adc %11,%13")                  // %11:%10:%9:%5:%4 = LO(x) * HI(acc) << 16
        A("mul %15,%3")                   // r1:r0 = MI(x) * HI(acc)
        A("add %10,r0")
        A("adc %11,r1")                   // %11:%10:%9:%5:%4 += MI(x) * HI(acc) << 24
        A("mul %16,%3")                   // r1:r0 = HI(x) * HI(acc)
        A("add %11,r0")                   // %11:%10:%9:%5:%4 += MI(x) * HI(acc) << 32

        // At this point, %11:%10:%9 contains the new estimation of x.

        // Finally, we must correct the result. Estimate remainder as
        // (1<<24) - x*d
        // %11:%10:%9 = x
        // %8:%7:%6 = d = interval" "\n\t"
        A("ldi %3,1")
        A("clr %2")
        A("clr %1")
        A("clr %0")                       // %3:%2:%1:%0 = 0x1000000
        A("mul %6,%9")                    // r1:r0 = LO(d) * LO(x)
        A("sub %0,r0")
        A("sbc %1,r1")
        A("sbc %2,%13")
        A("sbc %3,%13")                   // %3:%2:%1:%0 -= LO(d) * LO(x)
        A("mul %7,%9")                    // r1:r0 = MI(d) * LO(x)
        A("sub %1,r0")
        A("sbc %2,r1")
        A("sbc %3,%13")                   // %3:%2:%1:%0 -= MI(d) * LO(x) << 8
        A("mul %8,%9")                    // r1:r0 = HI(d) * LO(x)
        A("sub %2,r0")
        A("sbc %3,r1")                    // %3:%2:%1:%0 -= MIL(d) * LO(x) << 16
        A("mul %6,%10")                   // r1:r0 = LO(d) * MI(x)
        A("sub %1,r0")
        A("sbc %2,r1")
        A("sbc %3,%13")                   // %3:%2:%1:%0 -= LO(d) * MI(x) << 8
        A("mul %7,%10")                   // r1:r0 = MI(d) * MI(x)
        A("sub %2,r0")
        A("sbc %3,r1")                    // %3:%2:%1:%0 -= MI(d) * MI(x) << 16
        A("mul %8,%10")                   // r1:r0 = HI(d) * MI(x)
        A("sub %3,r0")                    // %3:%2:%1:%0 -= MIL(d) * MI(x) << 24
        A("mul %6,%11")                   // r1:r0 = LO(d) * HI(x)
        A("sub %2,r0")
        A("sbc %3,r1")                    // %3:%2:%1:%0 -= LO(d) * HI(x) << 16
        A("mul %7,%11")                   // r1:r0 = MI(d) * HI(x)
        A("sub %3,r0")                    // %3:%2:%1:%0 -= MI(d) * HI(x) << 24
        // %3:%2:%1:%0 = r = (1<<24) - x*d
        // %8:%7:%6 = d = interval

        // Perform the final correction
        A("sub %0,%6")
        A("sbc %1,%7")
        A("sbc %2,%8")                    // r -= d
        A("brcs 14f")                     // if ( r >= d)

        // %11:%10:%9 = x
        A("ldi %3,1")
        A("add %9,%3")
        A("adc %10,%13")
        A("adc %11,%13")                  // x++
        L("14")

        // Estimation is done. %11:%10:%9 = x
        A("clr __zero_reg__")              // Make C runtime happy
        // [211 cycles total]
        : "=r" (r2),
          "=r" (r3),
          "=r" (r4),
          "=d" (r5),
          "=r" (r6),
          "=r" (r7),
          "+r" (r8),
          "+r" (r9),
          "+r" (r10),
          "=d" (r11),
          "=r" (r12),
          "=r" (r13),
          "=d" (r14),
          "=d" (r15),
          "=d" (r16),
          "=d" (r17),
          "=d" (r18),
          "+z" (ptab)
        :
        : "r0", "r1", "cc"
      );

      // Return the result
      return r11 | (uint16_t(r12) << 8) | (uint32_t(r13) << 16);
    }
  #else
    // All other 32-bit MPUs can easily do inverse using hardware division,
    // so we don't need to reduce precision or to use assembly language at all.
    // This routine, for all other archs, returns 0x100000000 / d ~= 0xFFFFFFFF / d
    FORCE_INLINE static uint32_t get_period_inverse(const uint32_t d) {
      return d ? 0xFFFFFFFF / d : 0xFFFFFFFF;
    }
  #endif
#endif

#define MINIMAL_STEP_RATE 120

/**
 * Get the current block for processing
 * and mark the block as busy.
 * Return nullptr if the buffer is empty
 * or if there is a first-block delay.
 *
 * WARNING: Called from Stepper ISR context!
 */
block_t* Planner::get_current_block() {
  // Get the number of moves in the planner queue so far
  const uint8_t nr_moves = movesplanned();

  // If there are any moves queued ...
  if (nr_moves) {

    // If there is still delay of delivery of blocks running, decrement it
    if (delay_before_delivering) {
      --delay_before_delivering;
      // If the number of movements queued is less than 3, and there is still time
      //  to wait, do not deliver anything
      if (nr_moves < 3 && delay_before_delivering) return nullptr;
      delay_before_delivering = 0;
    }

    // If we are here, there is no excuse to deliver the block
    block_t * const block = &block_buffer[block_buffer_tail];

    // No trapezoid calculated? Don't execute yet.
    if (TEST(block->flag, BLOCK_BIT_RECALCULATE)) return nullptr;

    // We can't be sure how long an active block will take, so don't count it.
    TERN_(HAS_WIRED_LCD, block_buffer_runtime_us -= block->segment_time_us);

    // As this block is busy, advance the nonbusy block pointer
    block_buffer_nonbusy = next_block_index(block_buffer_tail);

    // Push block_buffer_planned pointer, if encountered.
    if (block_buffer_tail == block_buffer_planned)
      block_buffer_planned = block_buffer_nonbusy;

    // Return the block
    return block;
  }

  // The queue became empty
  TERN_(HAS_WIRED_LCD, clear_block_buffer_runtime()); // paranoia. Buffer is empty now - so reset accumulated time to zero.

  return nullptr;
}

/**
 * Calculate trapezoid parameters, multiplying the entry- and exit-speeds
 * by the provided factors.
 **
 * ############ VERY IMPORTANT ############
 * NOTE that the PRECONDITION to call this function is that the block is
 * NOT BUSY and it is marked as RECALCULATE. That WARRANTIES the Stepper ISR
 * is not and will not use the block while we modify it, so it is safe to
 * alter its values.
 */
void Planner::calculate_trapezoid_for_block(block_t * const block, const_float_t entry_factor, const_float_t exit_factor) {

  uint32_t initial_rate = CEIL(block->nominal_rate * entry_factor),
           final_rate = CEIL(block->nominal_rate * exit_factor); // (steps per second)

  // Limit minimal step rate (Otherwise the timer will overflow.)
  NOLESS(initial_rate, uint32_t(MINIMAL_STEP_RATE));
  NOLESS(final_rate, uint32_t(MINIMAL_STEP_RATE));

  #if ENABLED(S_CURVE_ACCELERATION)
    uint32_t cruise_rate = initial_rate;
  #endif

  const int32_t accel = block->acceleration_steps_per_s2;

          // Steps required for acceleration, deceleration to/from nominal rate
  uint32_t accelerate_steps = CEIL(estimate_acceleration_distance(initial_rate, block->nominal_rate, accel)),
           decelerate_steps = FLOOR(estimate_acceleration_distance(block->nominal_rate, final_rate, -accel));
          // Steps between acceleration and deceleration, if any
  int32_t plateau_steps = block->step_event_count - accelerate_steps - decelerate_steps;

  // Does accelerate_steps + decelerate_steps exceed step_event_count?
  // Then we can't possibly reach the nominal rate, there will be no cruising.
  // Use intersection_distance() to calculate accel / braking time in order to
  // reach the final_rate exactly at the end of this block.
  if (plateau_steps < 0) {
    const float accelerate_steps_float = CEIL(intersection_distance(initial_rate, final_rate, accel, block->step_event_count));
    accelerate_steps = _MIN(uint32_t(_MAX(accelerate_steps_float, 0)), block->step_event_count);
    plateau_steps = 0;

    #if ENABLED(S_CURVE_ACCELERATION)
      // We won't reach the cruising rate. Let's calculate the speed we will reach
      cruise_rate = final_speed(initial_rate, accel, accelerate_steps);
    #endif
  }
  #if ENABLED(S_CURVE_ACCELERATION)
    else // We have some plateau time, so the cruise rate will be the nominal rate
      cruise_rate = block->nominal_rate;
  #endif

  #if ENABLED(S_CURVE_ACCELERATION)
    // Jerk controlled speed requires to express speed versus time, NOT steps
    uint32_t acceleration_time = ((float)(cruise_rate - initial_rate) / accel) * (STEPPER_TIMER_RATE),
             deceleration_time = ((float)(cruise_rate - final_rate) / accel) * (STEPPER_TIMER_RATE),
    // And to offload calculations from the ISR, we also calculate the inverse of those times here
             acceleration_time_inverse = get_period_inverse(acceleration_time),
             deceleration_time_inverse = get_period_inverse(deceleration_time);
  #endif

  // Store new block parameters
  block->accelerate_until = accelerate_steps;
  block->decelerate_after = accelerate_steps + plateau_steps;
  block->initial_rate = initial_rate;
  #if ENABLED(S_CURVE_ACCELERATION)
    block->acceleration_time = acceleration_time;
    block->deceleration_time = deceleration_time;
    block->acceleration_time_inverse = acceleration_time_inverse;
    block->deceleration_time_inverse = deceleration_time_inverse;
    block->cruise_rate = cruise_rate;
  #endif
  block->final_rate = final_rate;

  /**
   * Laser trapezoid calculations
   *
   * Approximate the trapezoid with the laser, incrementing the power every `entry_per` while accelerating
   * and decrementing it every `exit_power_per` while decelerating, thus ensuring power is related to feedrate.
   *
   * LASER_POWER_INLINE_TRAPEZOID_CONT doesn't need this as it continuously approximates
   *
   * Note this may behave unreliably when running with S_CURVE_ACCELERATION
   */
  #if ENABLED(LASER_POWER_INLINE_TRAPEZOID)
    if (block->laser.power > 0) { // No need to care if power == 0
      const uint8_t entry_power = block->laser.power * entry_factor; // Power on block entry
      #if DISABLED(LASER_POWER_INLINE_TRAPEZOID_CONT)
        // Speedup power
        const uint8_t entry_power_diff = block->laser.power - entry_power;
        if (entry_power_diff) {
          block->laser.entry_per = accelerate_steps / entry_power_diff;
          block->laser.power_entry = entry_power;
        }
        else {
          block->laser.entry_per = 0;
          block->laser.power_entry = block->laser.power;
        }
        // Slowdown power
        const uint8_t exit_power = block->laser.power * exit_factor, // Power on block entry
                      exit_power_diff = block->laser.power - exit_power;
        if (exit_power_diff) {
          block->laser.exit_per = (block->step_event_count - block->decelerate_after) / exit_power_diff;
          block->laser.power_exit = exit_power;
        }
        else {
          block->laser.exit_per = 0;
          block->laser.power_exit = block->laser.power;
        }
      #else
        block->laser.power_entry = entry_power;
      #endif
    }
  #endif
}

/*                            PLANNER SPEED DEFINITION
                                     +--------+   <- current->nominal_speed
                                    /          \
         current->entry_speed ->   +            \
                                   |             + <- next->entry_speed (aka exit speed)
                                   +-------------+
                                       time -->

  Recalculates the motion plan according to the following basic guidelines:

    1. Go over every feasible block sequentially in reverse order and calculate the junction speeds
        (i.e. current->entry_speed) such that:
      a. No junction speed exceeds the pre-computed maximum junction speed limit or nominal speeds of
         neighboring blocks.
      b. A block entry speed cannot exceed one reverse-computed from its exit speed (next->entry_speed)
         with a maximum allowable deceleration over the block travel distance.
      c. The last (or newest appended) block is planned from a complete stop (an exit speed of zero).
    2. Go over every block in chronological (forward) order and dial down junction speed values if
      a. The exit speed exceeds the one forward-computed from its entry speed with the maximum allowable
         acceleration over the block travel distance.

  When these stages are complete, the planner will have maximized the velocity profiles throughout the all
  of the planner blocks, where every block is operating at its maximum allowable acceleration limits. In
  other words, for all of the blocks in the planner, the plan is optimal and no further speed improvements
  are possible. If a new block is added to the buffer, the plan is recomputed according to the said
  guidelines for a new optimal plan.

  To increase computational efficiency of these guidelines, a set of planner block pointers have been
  created to indicate stop-compute points for when the planner guidelines cannot logically make any further
  changes or improvements to the plan when in normal operation and new blocks are streamed and added to the
  planner buffer. For example, if a subset of sequential blocks in the planner have been planned and are
  bracketed by junction velocities at their maximums (or by the first planner block as well), no new block
  added to the planner buffer will alter the velocity profiles within them. So we no longer have to compute
  them. Or, if a set of sequential blocks from the first block in the planner (or a optimal stop-compute
  point) are all accelerating, they are all optimal and can not be altered by a new block added to the
  planner buffer, as this will only further increase the plan speed to chronological blocks until a maximum
  junction velocity is reached. However, if the operational conditions of the plan changes from infrequently
  used feed holds or feedrate overrides, the stop-compute pointers will be reset and the entire plan is
  recomputed as stated in the general guidelines.

  Planner buffer index mapping:
  - block_buffer_tail: Points to the beginning of the planner buffer. First to be executed or being executed.
  - block_buffer_head: Points to the buffer block after the last block in the buffer. Used to indicate whether
      the buffer is full or empty. As described for standard ring buffers, this block is always empty.
  - block_buffer_planned: Points to the first buffer block after the last optimally planned block for normal
      streaming operating conditions. Use for planning optimizations by avoiding recomputing parts of the
      planner buffer that don't change with the addition of a new block, as describe above. In addition,
      this block can never be less than block_buffer_tail and will always be pushed forward and maintain
      this requirement when encountered by the Planner::release_current_block() routine during a cycle.

  NOTE: Since the planner only computes on what's in the planner buffer, some motions with lots of short
  line segments, like G2/3 arcs or complex curves, may seem to move slow. This is because there simply isn't
  enough combined distance traveled in the entire buffer to accelerate up to the nominal speed and then
  decelerate to a complete stop at the end of the buffer, as stated by the guidelines. If this happens and
  becomes an annoyance, there are a few simple solutions: (1) Maximize the machine acceleration. The planner
  will be able to compute higher velocity profiles within the same combined distance. (2) Maximize line
  motion(s) distance per block to a desired tolerance. The more combined distance the planner has to use,
  the faster it can go. (3) Maximize the planner buffer size. This also will increase the combined distance
  for the planner to compute over. It also increases the number of computations the planner has to perform
  to compute an optimal plan, so select carefully.
*/

// The kernel called by recalculate() when scanning the plan from last to first entry.
void Planner::reverse_pass_kernel(block_t * const current, const block_t * const next) {
  if (current) {
    // If entry speed is already at the maximum entry speed, and there was no change of speed
    // in the next block, there is no need to recheck. Block is cruising and there is no need to
    // compute anything for this block,
    // If not, block entry speed needs to be recalculated to ensure maximum possible planned speed.
    const float max_entry_speed_sqr = current->max_entry_speed_sqr;

    // Compute maximum entry speed decelerating over the current block from its exit speed.
    // If not at the maximum entry speed, or the previous block entry speed changed
    if (current->entry_speed_sqr != max_entry_speed_sqr || (next && TEST(next->flag, BLOCK_BIT_RECALCULATE))) {

      // If nominal length true, max junction speed is guaranteed to be reached.
      // If a block can de/ac-celerate from nominal speed to zero within the length of the block, then
      // the current block and next block junction speeds are guaranteed to always be at their maximum
      // junction speeds in deceleration and acceleration, respectively. This is due to how the current
      // block nominal speed limits both the current and next maximum junction speeds. Hence, in both
      // the reverse and forward planners, the corresponding block junction speed will always be at the
      // the maximum junction speed and may always be ignored for any speed reduction checks.

      const float new_entry_speed_sqr = TEST(current->flag, BLOCK_BIT_NOMINAL_LENGTH)
        ? max_entry_speed_sqr
        : _MIN(max_entry_speed_sqr, max_allowable_speed_sqr(-current->acceleration, next ? next->entry_speed_sqr : sq(float(MINIMUM_PLANNER_SPEED)), current->millimeters));
      if (current->entry_speed_sqr != new_entry_speed_sqr) {

        // Need to recalculate the block speed - Mark it now, so the stepper
        // ISR does not consume the block before being recalculated
        SBI(current->flag, BLOCK_BIT_RECALCULATE);

        // But there is an inherent race condition here, as the block may have
        // become BUSY just before being marked RECALCULATE, so check for that!
        if (stepper.is_block_busy(current)) {
          // Block became busy. Clear the RECALCULATE flag (no point in
          // recalculating BUSY blocks). And don't set its speed, as it can't
          // be updated at this time.
          CBI(current->flag, BLOCK_BIT_RECALCULATE);
        }
        else {
          // Block is not BUSY so this is ahead of the Stepper ISR:
          // Just Set the new entry speed.
          current->entry_speed_sqr = new_entry_speed_sqr;
        }
      }
    }
  }
}

/**
 * recalculate() needs to go over the current plan twice.
 * Once in reverse and once forward. This implements the reverse pass.
 */
void Planner::reverse_pass() {
  // Initialize block index to the last block in the planner buffer.
  uint8_t block_index = prev_block_index(block_buffer_head);

  // Read the index of the last buffer planned block.
  // The ISR may change it so get a stable local copy.
  uint8_t planned_block_index = block_buffer_planned;

  // If there was a race condition and block_buffer_planned was incremented
  //  or was pointing at the head (queue empty) break loop now and avoid
  //  planning already consumed blocks
  if (planned_block_index == block_buffer_head) return;

  // Reverse Pass: Coarsely maximize all possible deceleration curves back-planning from the last
  // block in buffer. Cease planning when the last optimal planned or tail pointer is reached.
  // NOTE: Forward pass will later refine and correct the reverse pass to create an optimal plan.
  const block_t *next = nullptr;
  while (block_index != planned_block_index) {

    // Perform the reverse pass
    block_t *current = &block_buffer[block_index];

    // Only consider non sync-and-page blocks
    if (!(current->flag & BLOCK_MASK_SYNC) && !IS_PAGE(current)) {
      reverse_pass_kernel(current, next);
      next = current;
    }

    // Advance to the next
    block_index = prev_block_index(block_index);

    // The ISR could advance the block_buffer_planned while we were doing the reverse pass.
    // We must try to avoid using an already consumed block as the last one - So follow
    // changes to the pointer and make sure to limit the loop to the currently busy block
    while (planned_block_index != block_buffer_planned) {

      // If we reached the busy block or an already processed block, break the loop now
      if (block_index == planned_block_index) return;

      // Advance the pointer, following the busy block
      planned_block_index = next_block_index(planned_block_index);
    }
  }
}

// The kernel called by recalculate() when scanning the plan from first to last entry.
void Planner::forward_pass_kernel(const block_t * const previous, block_t * const current, const uint8_t block_index) {
  if (previous) {
    // If the previous block is an acceleration block, too short to complete the full speed
    // change, adjust the entry speed accordingly. Entry speeds have already been reset,
    // maximized, and reverse-planned. If nominal length is set, max junction speed is
    // guaranteed to be reached. No need to recheck.
    if (!TEST(previous->flag, BLOCK_BIT_NOMINAL_LENGTH) &&
      previous->entry_speed_sqr < current->entry_speed_sqr) {

      // Compute the maximum allowable speed
      const float new_entry_speed_sqr = max_allowable_speed_sqr(-previous->acceleration, previous->entry_speed_sqr, previous->millimeters);

      // If true, current block is full-acceleration and we can move the planned pointer forward.
      if (new_entry_speed_sqr < current->entry_speed_sqr) {

        // Mark we need to recompute the trapezoidal shape, and do it now,
        // so the stepper ISR does not consume the block before being recalculated
        SBI(current->flag, BLOCK_BIT_RECALCULATE);

        // But there is an inherent race condition here, as the block maybe
        // became BUSY, just before it was marked as RECALCULATE, so check
        // if that is the case!
        if (stepper.is_block_busy(current)) {
          // Block became busy. Clear the RECALCULATE flag (no point in
          //  recalculating BUSY blocks and don't set its speed, as it can't
          //  be updated at this time.
          CBI(current->flag, BLOCK_BIT_RECALCULATE);
        }
        else {
          // Block is not BUSY, we won the race against the Stepper ISR:

          // Always <= max_entry_speed_sqr. Backward pass sets this.
          current->entry_speed_sqr = new_entry_speed_sqr; // Always <= max_entry_speed_sqr. Backward pass sets this.

          // Set optimal plan pointer.
          block_buffer_planned = block_index;
        }
      }
    }

    // Any block set at its maximum entry speed also creates an optimal plan up to this
    // point in the buffer. When the plan is bracketed by either the beginning of the
    // buffer and a maximum entry speed or two maximum entry speeds, every block in between
    // cannot logically be further improved. Hence, we don't have to recompute them anymore.
    if (current->entry_speed_sqr == current->max_entry_speed_sqr)
      block_buffer_planned = block_index;
  }
}

/**
 * recalculate() needs to go over the current plan twice.
 * Once in reverse and once forward. This implements the forward pass.
 */
void Planner::forward_pass() {

  // Forward Pass: Forward plan the acceleration curve from the planned pointer onward.
  // Also scans for optimal plan breakpoints and appropriately updates the planned pointer.

  // Begin at buffer planned pointer. Note that block_buffer_planned can be modified
  //  by the stepper ISR,  so read it ONCE. It it guaranteed that block_buffer_planned
  //  will never lead head, so the loop is safe to execute. Also note that the forward
  //  pass will never modify the values at the tail.
  uint8_t block_index = block_buffer_planned;

  block_t *block;
  const block_t * previous = nullptr;
  while (block_index != block_buffer_head) {

    // Perform the forward pass
    block = &block_buffer[block_index];

    // Skip SYNC and page blocks
    if (!(block->flag & BLOCK_MASK_SYNC) && !IS_PAGE(block)) {
      // If there's no previous block or the previous block is not
      // BUSY (thus, modifiable) run the forward_pass_kernel. Otherwise,
      // the previous block became BUSY, so assume the current block's
      // entry speed can't be altered (since that would also require
      // updating the exit speed of the previous block).
      if (!previous || !stepper.is_block_busy(previous))
        forward_pass_kernel(previous, block, block_index);
      previous = block;
    }
    // Advance to the previous
    block_index = next_block_index(block_index);
  }
}

/**
 * Recalculate the trapezoid speed profiles for all blocks in the plan
 * according to the entry_factor for each junction. Must be called by
 * recalculate() after updating the blocks.
 */
void Planner::recalculate_trapezoids() {
  // The tail may be changed by the ISR so get a local copy.
  uint8_t block_index = block_buffer_tail,
          head_block_index = block_buffer_head;
  // Since there could be a sync block in the head of the queue, and the
  // next loop must not recalculate the head block (as it needs to be
  // specially handled), scan backwards to the first non-SYNC block.
  while (head_block_index != block_index) {

    // Go back (head always point to the first free block)
    const uint8_t prev_index = prev_block_index(head_block_index);

    // Get the pointer to the block
    block_t *prev = &block_buffer[prev_index];

    // If not dealing with a sync block, we are done. The last block is not a SYNC block
    if (!(prev->flag & BLOCK_MASK_SYNC)) break;

    // Examine the previous block. This and all following are SYNC blocks
    head_block_index = prev_index;
  }

  // Go from the tail (currently executed block) to the first block, without including it)
  block_t *block = nullptr, *next = nullptr;
  float current_entry_speed = 0.0, next_entry_speed = 0.0;
  while (block_index != head_block_index) {

    next = &block_buffer[block_index];

    // Skip sync and page blocks
    if (!(next->flag & BLOCK_MASK_SYNC) && !IS_PAGE(next)) {
      next_entry_speed = SQRT(next->entry_speed_sqr);

      if (block) {
        // Recalculate if current block entry or exit junction speed has changed.
        if (TEST(block->flag, BLOCK_BIT_RECALCULATE) || TEST(next->flag, BLOCK_BIT_RECALCULATE)) {

          // Mark the current block as RECALCULATE, to protect it from the Stepper ISR running it.
          // Note that due to the above condition, there's a chance the current block isn't marked as
          // RECALCULATE yet, but the next one is. That's the reason for the following line.
          SBI(block->flag, BLOCK_BIT_RECALCULATE);

          // But there is an inherent race condition here, as the block maybe
          // became BUSY, just before it was marked as RECALCULATE, so check
          // if that is the case!
          if (!stepper.is_block_busy(block)) {
            // Block is not BUSY, we won the race against the Stepper ISR:

            // NOTE: Entry and exit factors always > 0 by all previous logic operations.
            const float current_nominal_speed = SQRT(block->nominal_speed_sqr),
                        nomr = 1.0f / current_nominal_speed;
            calculate_trapezoid_for_block(block, current_entry_speed * nomr, next_entry_speed * nomr);
            #if ENABLED(LIN_ADVANCE)
              if (block->use_advance_lead) {
                const float comp = block->e_D_ratio * extruder_advance_K[active_extruder] * settings.axis_steps_per_mm[E_AXIS];
                block->max_adv_steps = current_nominal_speed * comp;
                block->final_adv_steps = next_entry_speed * comp;
              }
            #endif
          }

          // Reset current only to ensure next trapezoid is computed - The
          // stepper is free to use the block from now on.
          CBI(block->flag, BLOCK_BIT_RECALCULATE);
        }
      }

      block = next;
      current_entry_speed = next_entry_speed;
    }

    block_index = next_block_index(block_index);
  }

  // Last/newest block in buffer. Exit speed is set with MINIMUM_PLANNER_SPEED. Always recalculated.
  if (next) {

    // Mark the next(last) block as RECALCULATE, to prevent the Stepper ISR running it.
    // As the last block is always recalculated here, there is a chance the block isn't
    // marked as RECALCULATE yet. That's the reason for the following line.
    SBI(next->flag, BLOCK_BIT_RECALCULATE);

    // But there is an inherent race condition here, as the block maybe
    // became BUSY, just before it was marked as RECALCULATE, so check
    // if that is the case!
    if (!stepper.is_block_busy(block)) {
      // Block is not BUSY, we won the race against the Stepper ISR:

      const float next_nominal_speed = SQRT(next->nominal_speed_sqr),
                  nomr = 1.0f / next_nominal_speed;
      calculate_trapezoid_for_block(next, next_entry_speed * nomr, float(MINIMUM_PLANNER_SPEED) * nomr);
      #if ENABLED(LIN_ADVANCE)
        if (next->use_advance_lead) {
          const float comp = next->e_D_ratio * extruder_advance_K[active_extruder] * settings.axis_steps_per_mm[E_AXIS];
          next->max_adv_steps = next_nominal_speed * comp;
          next->final_adv_steps = (MINIMUM_PLANNER_SPEED) * comp;
        }
      #endif
    }

    // Reset next only to ensure its trapezoid is computed - The stepper is free to use
    // the block from now on.
    CBI(next->flag, BLOCK_BIT_RECALCULATE);
  }
}

void Planner::recalculate() {
  // Initialize block index to the last block in the planner buffer.
  const uint8_t block_index = prev_block_index(block_buffer_head);
  // If there is just one block, no planning can be done. Avoid it!
  if (block_index != block_buffer_planned) {
    reverse_pass();
    forward_pass();
  }
  recalculate_trapezoids();
}

/**
 * Apply fan speeds
 */
#if HAS_FAN

  void Planner::sync_fan_speeds(uint8_t (&fan_speed)[FAN_COUNT]) {

    #if FAN_MIN_PWM != 0 || FAN_MAX_PWM != 255
      #define CALC_FAN_SPEED(f) (fan_speed[f] ? map(fan_speed[f], 1, 255, FAN_MIN_PWM, FAN_MAX_PWM) : FAN_OFF_PWM)
    #else
      #define CALC_FAN_SPEED(f) (fan_speed[f] ?: FAN_OFF_PWM)
    #endif

    #if ENABLED(FAN_SOFT_PWM)
      #define _FAN_SET(F) thermalManager.soft_pwm_amount_fan[F] = CALC_FAN_SPEED(F);
    #else
      #define _FAN_SET(F) hal.set_pwm_duty(pin_t(FAN##F##_PIN), CALC_FAN_SPEED(F));
    #endif
    #define FAN_SET(F) do{ kickstart_fan(fan_speed, ms, F); _FAN_SET(F); }while(0)

    const millis_t ms = millis();
    TERN_(HAS_FAN0, FAN_SET(0));
    TERN_(HAS_FAN1, FAN_SET(1));
    TERN_(HAS_FAN2, FAN_SET(2));
    TERN_(HAS_FAN3, FAN_SET(3));
    TERN_(HAS_FAN4, FAN_SET(4));
    TERN_(HAS_FAN5, FAN_SET(5));
    TERN_(HAS_FAN6, FAN_SET(6));
    TERN_(HAS_FAN7, FAN_SET(7));
  }

  #if FAN_KICKSTART_TIME

    void Planner::kickstart_fan(uint8_t (&fan_speed)[FAN_COUNT], const millis_t &ms, const uint8_t f) {
      static millis_t fan_kick_end[FAN_COUNT] = { 0 };
      if (fan_speed[f]) {
        if (fan_kick_end[f] == 0) {
          fan_kick_end[f] = ms + FAN_KICKSTART_TIME;
          fan_speed[f] = 255;
        }
        else if (PENDING(ms, fan_kick_end[f]))
          fan_speed[f] = 255;
      }
      else
        fan_kick_end[f] = 0;
    }

  #endif

#endif // HAS_FAN

/**
 * Maintain fans, paste extruder pressure,
 */
void Planner::check_axes_activity() {

  #if ANY(DISABLE_X, DISABLE_Y, DISABLE_Z, DISABLE_I, DISABLE_J, DISABLE_K, DISABLE_U, DISABLE_V, DISABLE_W, DISABLE_E)
    xyze_bool_t axis_active = { false };
  #endif

  #if HAS_FAN && DISABLED(LASER_SYNCHRONOUS_M106_M107)
    #define HAS_TAIL_FAN_SPEED 1
    static uint8_t tail_fan_speed[FAN_COUNT] = ARRAY_N_1(FAN_COUNT, 13);
    bool fans_need_update = false;
  #endif

  #if ENABLED(BARICUDA)
    #if HAS_HEATER_1
      uint8_t tail_valve_pressure;
    #endif
    #if HAS_HEATER_2
      uint8_t tail_e_to_p_pressure;
    #endif
  #endif

  if (has_blocks_queued()) {

    #if EITHER(HAS_TAIL_FAN_SPEED, BARICUDA)
      block_t *block = &block_buffer[block_buffer_tail];
    #endif

    #if HAS_TAIL_FAN_SPEED
      FANS_LOOP(i) {
        const uint8_t spd = thermalManager.scaledFanSpeed(i, block->fan_speed[i]);
        if (tail_fan_speed[i] != spd) {
          fans_need_update = true;
          tail_fan_speed[i] = spd;
        }
      }
    #endif

    #if ENABLED(BARICUDA)
      TERN_(HAS_HEATER_1, tail_valve_pressure = block->valve_pressure);
      TERN_(HAS_HEATER_2, tail_e_to_p_pressure = block->e_to_p_pressure);
    #endif

    #if ANY(DISABLE_X, DISABLE_Y, DISABLE_Z, DISABLE_I, DISABLE_J, DISABLE_K, DISABLE_E)
      for (uint8_t b = block_buffer_tail; b != block_buffer_head; b = next_block_index(b)) {
        block_t * const bnext = &block_buffer[b];
        LOGICAL_AXIS_CODE(
          if (TERN0(DISABLE_E, bnext->steps.e)) axis_active.e = true,
          if (TERN0(DISABLE_X, bnext->steps.x)) axis_active.x = true,
          if (TERN0(DISABLE_Y, bnext->steps.y)) axis_active.y = true,
          if (TERN0(DISABLE_Z, bnext->steps.z)) axis_active.z = true,
          if (TERN0(DISABLE_I, bnext->steps.i)) axis_active.i = true,
          if (TERN0(DISABLE_J, bnext->steps.j)) axis_active.j = true,
          if (TERN0(DISABLE_K, bnext->steps.k)) axis_active.k = true,
          if (TERN0(DISABLE_U, bnext->steps.u)) axis_active.u = true,
          if (TERN0(DISABLE_V, bnext->steps.v)) axis_active.v = true,
          if (TERN0(DISABLE_W, bnext->steps.w)) axis_active.w = true
        );
      }
    #endif
  }
  else {

    TERN_(HAS_CUTTER, cutter.refresh());

    #if HAS_TAIL_FAN_SPEED
      FANS_LOOP(i) {
        const uint8_t spd = thermalManager.scaledFanSpeed(i);
        if (tail_fan_speed[i] != spd) {
          fans_need_update = true;
          tail_fan_speed[i] = spd;
        }
      }
    #endif

    #if ENABLED(BARICUDA)
      TERN_(HAS_HEATER_1, tail_valve_pressure = baricuda_valve_pressure);
      TERN_(HAS_HEATER_2, tail_e_to_p_pressure = baricuda_e_to_p_pressure);
    #endif
  }

  //
  // Disable inactive axes
  //
  LOGICAL_AXIS_CODE(
    if (TERN0(DISABLE_E, !axis_active.e)) stepper.disable_e_steppers(),
    if (TERN0(DISABLE_X, !axis_active.x)) stepper.disable_axis(X_AXIS),
    if (TERN0(DISABLE_Y, !axis_active.y)) stepper.disable_axis(Y_AXIS),
    if (TERN0(DISABLE_Z, !axis_active.z)) stepper.disable_axis(Z_AXIS),
    if (TERN0(DISABLE_I, !axis_active.i)) stepper.disable_axis(I_AXIS),
    if (TERN0(DISABLE_J, !axis_active.j)) stepper.disable_axis(J_AXIS),
    if (TERN0(DISABLE_K, !axis_active.k)) stepper.disable_axis(K_AXIS),
    if (TERN0(DISABLE_U, !axis_active.u)) stepper.disable_axis(U_AXIS),
    if (TERN0(DISABLE_V, !axis_active.v)) stepper.disable_axis(V_AXIS),
    if (TERN0(DISABLE_W, !axis_active.w)) stepper.disable_axis(W_AXIS)
  );

  //
  // Update Fan speeds
  // Only if synchronous M106/M107 is disabled
  //
  TERN_(HAS_TAIL_FAN_SPEED, if (fans_need_update) sync_fan_speeds(tail_fan_speed));

  TERN_(AUTOTEMP, autotemp_task());

  #if ENABLED(BARICUDA)
    TERN_(HAS_HEATER_1, hal.set_pwm_duty(pin_t(HEATER_1_PIN), tail_valve_pressure));
    TERN_(HAS_HEATER_2, hal.set_pwm_duty(pin_t(HEATER_2_PIN), tail_e_to_p_pressure));
  #endif
}

#if ENABLED(AUTOTEMP)

  #if ENABLED(AUTOTEMP_PROPORTIONAL)
    void Planner::_autotemp_update_from_hotend() {
      const celsius_t target = thermalManager.degTargetHotend(active_extruder);
      autotemp_min = target + AUTOTEMP_MIN_P;
      autotemp_max = target + AUTOTEMP_MAX_P;
    }
  #endif

  /**
   * Called after changing tools to:
   *  - Reset or re-apply the default proportional autotemp factor.
   *  - Enable autotemp if the factor is non-zero.
   */
  void Planner::autotemp_update() {
    _autotemp_update_from_hotend();
    autotemp_factor = TERN(AUTOTEMP_PROPORTIONAL, AUTOTEMP_FACTOR_P, 0);
    autotemp_enabled = autotemp_factor != 0;
  }

  /**
   * Called by the M104/M109 commands after setting Hotend Temperature
   *
   */
  void Planner::autotemp_M104_M109() {
    _autotemp_update_from_hotend();

    if (parser.seenval('S')) autotemp_min = parser.value_celsius();
    if (parser.seenval('B')) autotemp_max = parser.value_celsius();

    // When AUTOTEMP_PROPORTIONAL is enabled, F0 disables autotemp.
    // Normally, leaving off F also disables autotemp.
    autotemp_factor = parser.seen('F') ? parser.value_float() : TERN(AUTOTEMP_PROPORTIONAL, AUTOTEMP_FACTOR_P, 0);
    autotemp_enabled = autotemp_factor != 0;
  }

  /**
   * Called every so often to adjust the hotend target temperature
   * based on the extrusion speed, which is calculated from the blocks
   * currently in the planner.
   */
  void Planner::autotemp_task() {
    static float oldt = 0.0f;

    if (!autotemp_enabled) return;
    if (thermalManager.degTargetHotend(active_extruder) < autotemp_min - 2) return; // Below the min?

    float high = 0.0f;
    for (uint8_t b = block_buffer_tail; b != block_buffer_head; b = next_block_index(b)) {
      const block_t * const block = &block_buffer[b];
      if (NUM_AXIS_GANG(block->steps.x, || block->steps.y, || block->steps.z, || block->steps.i, || block->steps.j, || block->steps.k, || block->steps.u, || block->steps.v, || block->steps.w)) {
        const float se = (float)block->steps.e / block->step_event_count * SQRT(block->nominal_speed_sqr); // mm/sec;
        NOLESS(high, se);
      }
    }

    float t = autotemp_min + high * autotemp_factor;
    LIMIT(t, autotemp_min, autotemp_max);
    if (t < oldt) t = t * (1.0f - (AUTOTEMP_OLDWEIGHT)) + oldt * (AUTOTEMP_OLDWEIGHT);
    oldt = t;
    thermalManager.setTargetHotend(t, active_extruder);
  }

#endif

#if DISABLED(NO_VOLUMETRICS)

  /**
   * Get a volumetric multiplier from a filament diameter.
   * This is the reciprocal of the circular cross-section area.
   * Return 1.0 with volumetric off or a diameter of 0.0.
   */
  inline float calculate_volumetric_multiplier(const_float_t diameter) {
    return (parser.volumetric_enabled && diameter) ? 1.0f / CIRCLE_AREA(diameter * 0.5f) : 1;
  }

  /**
   * Convert the filament sizes into volumetric multipliers.
   * The multiplier converts a given E value into a length.
   */
  void Planner::calculate_volumetric_multipliers() {
    LOOP_L_N(i, COUNT(filament_size)) {
      volumetric_multiplier[i] = calculate_volumetric_multiplier(filament_size[i]);
      refresh_e_factor(i);
    }
    #if ENABLED(VOLUMETRIC_EXTRUDER_LIMIT)
      calculate_volumetric_extruder_limits(); // update volumetric_extruder_limits as well.
    #endif
  }

#endif // !NO_VOLUMETRICS

#if ENABLED(VOLUMETRIC_EXTRUDER_LIMIT)

  /**
   * Convert volumetric based limits into pre calculated extruder feedrate limits.
   */
  void Planner::calculate_volumetric_extruder_limit(const uint8_t e) {
    const float &lim = volumetric_extruder_limit[e], &siz = filament_size[e];
    volumetric_extruder_feedrate_limit[e] = (lim && siz) ? lim / CIRCLE_AREA(siz * 0.5f) : 0;
  }
  void Planner::calculate_volumetric_extruder_limits() {
    EXTRUDER_LOOP() calculate_volumetric_extruder_limit(e);
  }

#endif

#if ENABLED(FILAMENT_WIDTH_SENSOR)
  /**
   * Convert the ratio value given by the filament width sensor
   * into a volumetric multiplier. Conversion differs when using
   * linear extrusion vs volumetric extrusion.
   */
  void Planner::apply_filament_width_sensor(const int8_t encoded_ratio) {
    // Reconstitute the nominal/measured ratio
    const float nom_meas_ratio = 1 + 0.01f * encoded_ratio,
                ratio_2 = sq(nom_meas_ratio);

    volumetric_multiplier[FILAMENT_SENSOR_EXTRUDER_NUM] = parser.volumetric_enabled
      ? ratio_2 / CIRCLE_AREA(filwidth.nominal_mm * 0.5f) // Volumetric uses a true volumetric multiplier
      : ratio_2;                                          // Linear squares the ratio, which scales the volume

    refresh_e_factor(FILAMENT_SENSOR_EXTRUDER_NUM);
  }
#endif

#if ENABLED(IMPROVE_HOMING_RELIABILITY)

  void Planner::enable_stall_prevention(const bool onoff) {
    static motion_state_t saved_motion_state;
    if (onoff) {
      saved_motion_state.acceleration.x = settings.max_acceleration_mm_per_s2[X_AXIS];
      saved_motion_state.acceleration.y = settings.max_acceleration_mm_per_s2[Y_AXIS];
      settings.max_acceleration_mm_per_s2[X_AXIS] = settings.max_acceleration_mm_per_s2[Y_AXIS] = 100;
      #if ENABLED(DELTA)
        saved_motion_state.acceleration.z = settings.max_acceleration_mm_per_s2[Z_AXIS];
        settings.max_acceleration_mm_per_s2[Z_AXIS] = 100;
      #endif
      #if HAS_CLASSIC_JERK
        saved_motion_state.jerk_state = max_jerk;
        max_jerk.set(0, 0 OPTARG(DELTA, 0));
      #endif
    }
    else {
      settings.max_acceleration_mm_per_s2[X_AXIS] = saved_motion_state.acceleration.x;
      settings.max_acceleration_mm_per_s2[Y_AXIS] = saved_motion_state.acceleration.y;
      TERN_(DELTA, settings.max_acceleration_mm_per_s2[Z_AXIS] = saved_motion_state.acceleration.z);
      TERN_(HAS_CLASSIC_JERK, max_jerk = saved_motion_state.jerk_state);
    }
    reset_acceleration_rates();
  }

#endif

#if HAS_LEVELING

  constexpr xy_pos_t level_fulcrum = {
    TERN(Z_SAFE_HOMING, Z_SAFE_HOMING_X_POINT, X_HOME_POS),
    TERN(Z_SAFE_HOMING, Z_SAFE_HOMING_Y_POINT, Y_HOME_POS)
  };

  /**
   * rx, ry, rz - Cartesian positions in mm
   *              Leveled XYZ on completion
   */
  void Planner::apply_leveling(xyz_pos_t &raw) {
    if (!leveling_active) return;

    #if ABL_PLANAR

      xy_pos_t d = raw - level_fulcrum;
      bed_level_matrix.apply_rotation_xyz(d.x, d.y, raw.z);
      raw = d + level_fulcrum;

    #elif HAS_MESH

      #if ENABLED(ENABLE_LEVELING_FADE_HEIGHT)
        const float fade_scaling_factor = fade_scaling_factor_for_z(raw.z);
<<<<<<< HEAD
      #else
        constexpr float fade_scaling_factor = 1.0;
      #endif

      if (fade_scaling_factor)
        raw.z += fade_scaling_factor * bedlevel.get_z_correction(raw);

=======
        if (fade_scaling_factor) raw.z += fade_scaling_factor * bedlevel.get_z_correction(raw);
      #else
        raw.z += bedlevel.get_z_correction(raw);
      #endif

>>>>>>> b523ddf1
      TERN_(MESH_BED_LEVELING, raw.z += bedlevel.get_z_offset());

    #endif
  }

  void Planner::unapply_leveling(xyz_pos_t &raw) {
    if (!leveling_active) return;

    #if ABL_PLANAR

      matrix_3x3 inverse = matrix_3x3::transpose(bed_level_matrix);

      xy_pos_t d = raw - level_fulcrum;
      inverse.apply_rotation_xyz(d.x, d.y, raw.z);
      raw = d + level_fulcrum;

<<<<<<< HEAD
    #elif HAS_MESH

      const float z_correction = bedlevel.get_z_correction(raw),
                  z_full_fade = DIFF_TERN(MESH_BED_LEVELING, raw.z, bedlevel.get_z_offset()),
                  z_no_fade = z_full_fade - z_correction;

      #if ENABLED(ENABLE_LEVELING_FADE_HEIGHT)
        if (!z_fade_height || z_no_fade <= 0.0f)                              // Not fading or at bed level?
          raw.z = z_no_fade;                                                  //  Unapply full mesh Z.
        else if (z_full_fade >= z_fade_height)                                // Above the fade height?
          raw.z = z_full_fade;                                                //  Nothing more to unapply.
        else                                                                  // Within the fade zone?
          raw.z = z_no_fade / (1.0f - z_correction * inverse_z_fade_height);  // Unapply the faded Z offset
      #else
        raw.z = z_no_fade;
=======
        TERN_(MESH_BED_LEVELING, raw.z -= bedlevel.get_z_offset());

        #if ENABLED(ENABLE_LEVELING_FADE_HEIGHT)
          const float fade_scaling_factor = fade_scaling_factor_for_z(raw.z);
          if (fade_scaling_factor) raw.z -= fade_scaling_factor * bedlevel.get_z_correction(raw);
        #else
          raw.z -= bedlevel.get_z_correction(raw);
        #endif

>>>>>>> b523ddf1
      #endif

    #endif
  }

#endif // HAS_LEVELING

#if ENABLED(FWRETRACT)
  /**
   * rz, e - Cartesian positions in mm
   */
  void Planner::apply_retract(float &rz, float &e) {
    rz += fwretract.current_hop;
    e -= fwretract.current_retract[active_extruder];
  }

  void Planner::unapply_retract(float &rz, float &e) {
    rz -= fwretract.current_hop;
    e += fwretract.current_retract[active_extruder];
  }

#endif

void Planner::quick_stop() {

  // Remove all the queued blocks. Note that this function is NOT
  // called from the Stepper ISR, so we must consider tail as readonly!
  // that is why we set head to tail - But there is a race condition that
  // must be handled: The tail could change between the read and the assignment
  // so this must be enclosed in a critical section

  const bool was_enabled = stepper.suspend();

  // Drop all queue entries
  block_buffer_nonbusy = block_buffer_planned = block_buffer_head = block_buffer_tail;

  // Restart the block delay for the first movement - As the queue was
  // forced to empty, there's no risk the ISR will touch this.
  delay_before_delivering = BLOCK_DELAY_FOR_1ST_MOVE;

  #if HAS_WIRED_LCD
    // Clear the accumulated runtime
    clear_block_buffer_runtime();
  #endif

  // Make sure to drop any attempt of queuing moves for 1 second
  cleaning_buffer_counter = TEMP_TIMER_FREQUENCY;

  // Reenable Stepper ISR
  if (was_enabled) stepper.wake_up();

  // And stop the stepper ISR
  stepper.quick_stop();
}

#if ENABLED(REALTIME_REPORTING_COMMANDS)

  void Planner::quick_pause() {
    // Suspend until quick_resume is called
    // Don't empty buffers or queues
    const bool did_suspend = stepper.suspend();
    if (did_suspend)
      TERN_(FULL_REPORT_TO_HOST_FEATURE, set_and_report_grblstate(M_HOLD));
  }

  // Resume if suspended
  void Planner::quick_resume() {
    TERN_(FULL_REPORT_TO_HOST_FEATURE, set_and_report_grblstate(grbl_state_for_marlin_state()));
    stepper.wake_up();
  }

#endif

void Planner::endstop_triggered(const AxisEnum axis) {
  // Record stepper position and discard the current block
  stepper.endstop_triggered(axis);
}

float Planner::triggered_position_mm(const AxisEnum axis) {
  const float result = DIFF_TERN(BACKLASH_COMPENSATION, stepper.triggered_position(axis), backlash.get_applied_steps(axis));
  return result * mm_per_step[axis];
}

void Planner::finish_and_disable() {
  while (has_blocks_queued() || cleaning_buffer_counter) idle();
  stepper.disable_all_steppers();
}

/**
 * Get an axis position according to stepper position(s)
 * For CORE machines apply translation from ABC to XYZ.
 */
float Planner::get_axis_position_mm(const AxisEnum axis) {
  float axis_steps;
  #if IS_CORE

    // Requesting one of the "core" axes?
    if (axis == CORE_AXIS_1 || axis == CORE_AXIS_2) {

      // Protect the access to the position.
      const bool was_enabled = stepper.suspend();

      const int32_t p1 = DIFF_TERN(BACKLASH_COMPENSATION, stepper.position(CORE_AXIS_1), backlash.get_applied_steps(CORE_AXIS_1)),
                    p2 = DIFF_TERN(BACKLASH_COMPENSATION, stepper.position(CORE_AXIS_2), backlash.get_applied_steps(CORE_AXIS_2));

      if (was_enabled) stepper.wake_up();

      // ((a1+a2)+(a1-a2))/2 -> (a1+a2+a1-a2)/2 -> (a1+a1)/2 -> a1
      // ((a1+a2)-(a1-a2))/2 -> (a1+a2-a1+a2)/2 -> (a2+a2)/2 -> a2
      axis_steps = (axis == CORE_AXIS_2 ? CORESIGN(p1 - p2) : p1 + p2) * 0.5f;
    }
    else
      axis_steps = DIFF_TERN(BACKLASH_COMPENSATION, stepper.position(axis), backlash.get_applied_steps(axis));

  #elif EITHER(MARKFORGED_XY, MARKFORGED_YX)

    // Requesting one of the joined axes?
    if (axis == CORE_AXIS_1 || axis == CORE_AXIS_2) {
      // Protect the access to the position.
      const bool was_enabled = stepper.suspend();

      const int32_t p1 = stepper.position(CORE_AXIS_1),
                    p2 = stepper.position(CORE_AXIS_2);

      if (was_enabled) stepper.wake_up();

      axis_steps = ((axis == CORE_AXIS_1) ? p1 - p2 : p2);
    }
    else
      axis_steps = DIFF_TERN(BACKLASH_COMPENSATION, stepper.position(axis), backlash.get_applied_steps(axis));

  #else

    axis_steps = stepper.position(axis);
    TERN_(BACKLASH_COMPENSATION, axis_steps -= backlash.get_applied_steps(axis));

  #endif

  return axis_steps * mm_per_step[axis];
}

/**
 * Block until the planner is finished processing
 */
void Planner::synchronize() { while (busy()) idle(); }

/**
 * Planner::_buffer_steps
 *
 * Add a new linear movement to the planner queue (in terms of steps).
 *
 *  target        - target position in steps units
 *  target_float  - target position in direct (mm, degrees) units. optional
 *  fr_mm_s       - (target) speed of the move
 *  extruder      - target extruder
 *  millimeters   - the length of the movement, if known
 *
 * Returns true if movement was properly queued, false otherwise (if cleaning)
 */
bool Planner::_buffer_steps(const xyze_long_t &target
  OPTARG(HAS_POSITION_FLOAT, const xyze_pos_t &target_float)
  OPTARG(HAS_DIST_MM_ARG, const xyze_float_t &cart_dist_mm)
  , feedRate_t fr_mm_s, const uint8_t extruder, const_float_t millimeters
) {

  // Wait for the next available block
  uint8_t next_buffer_head;
  block_t * const block = get_next_free_block(next_buffer_head);

  // If we are cleaning, do not accept queuing of movements
  // This must be after get_next_free_block() because it calls idle()
  // where cleaning_buffer_counter can be changed
  if (cleaning_buffer_counter) return false;

  // Fill the block with the specified movement
  if (!_populate_block(block, false, target
    OPTARG(HAS_POSITION_FLOAT, target_float)
    OPTARG(HAS_DIST_MM_ARG, cart_dist_mm)
    , fr_mm_s, extruder, millimeters
  )) {
    // Movement was not queued, probably because it was too short.
    //  Simply accept that as movement queued and done
    return true;
  }

  // If this is the first added movement, reload the delay, otherwise, cancel it.
  if (block_buffer_head == block_buffer_tail) {
    // If it was the first queued block, restart the 1st block delivery delay, to
    // give the planner an opportunity to queue more movements and plan them
    // As there are no queued movements, the Stepper ISR will not touch this
    // variable, so there is no risk setting this here (but it MUST be done
    // before the following line!!)
    delay_before_delivering = BLOCK_DELAY_FOR_1ST_MOVE;
  }

  // Move buffer head
  block_buffer_head = next_buffer_head;

  // Recalculate and optimize trapezoidal speed profiles
  recalculate();

  // Movement successfully queued!
  return true;
}

/**
 * Planner::_populate_block
 *
 * Fills a new linear movement in the block (in terms of steps).
 *
 *  target      - target position in steps units
 *  fr_mm_s     - (target) speed of the move
 *  extruder    - target extruder
 *
 * Returns true if movement is acceptable, false otherwise
 */
bool Planner::_populate_block(block_t * const block, bool split_move,
  const abce_long_t &target
  OPTARG(HAS_POSITION_FLOAT, const xyze_pos_t &target_float)
  OPTARG(HAS_DIST_MM_ARG, const xyze_float_t &cart_dist_mm)
  , feedRate_t fr_mm_s, const uint8_t extruder, const_float_t millimeters/*=0.0*/
) {
  int32_t LOGICAL_AXIS_LIST(
    de = target.e - position.e,
    da = target.a - position.a,
    db = target.b - position.b,
    dc = target.c - position.c,
    di = target.i - position.i,
    dj = target.j - position.j,
    dk = target.k - position.k,
    du = target.u - position.u,
    dv = target.v - position.v,
    dw = target.w - position.w
  );

  /* <-- add a slash to enable
    SERIAL_ECHOLNPGM(
      "  _populate_block FR:", fr_mm_s,
      " A:", target.a, " (", da, " steps)"
      #if HAS_Y_AXIS
        " B:", target.b, " (", db, " steps)"
      #endif
      #if HAS_Z_AXIS
        " C:", target.c, " (", dc, " steps)"
      #endif
      #if HAS_I_AXIS
        " " STR_I ":", target.i, " (", di, " steps)"
      #endif
      #if HAS_J_AXIS
        " " STR_J ":", target.j, " (", dj, " steps)"
      #endif
      #if HAS_K_AXIS
        " " STR_K ":", target.k, " (", dk, " steps)"
      #endif
      #if HAS_U_AXIS
        " " STR_U ":", target.u, " (", du, " steps)"
      #endif
      #if HAS_V_AXIS
        " " STR_V ":", target.v, " (", dv, " steps)"
      #endif
      #if HAS_W_AXIS
        " " STR_W ":", target.w, " (", dw, " steps)"
      #if HAS_EXTRUDERS
        " E:", target.e, " (", de, " steps)"
      #endif
    );
  //*/

  #if EITHER(PREVENT_COLD_EXTRUSION, PREVENT_LENGTHY_EXTRUDE)
    if (de) {
      #if ENABLED(PREVENT_COLD_EXTRUSION)
        if (thermalManager.tooColdToExtrude(extruder)) {
          position.e = target.e; // Behave as if the move really took place, but ignore E part
          TERN_(HAS_POSITION_FLOAT, position_float.e = target_float.e);
          de = 0; // no difference
          SERIAL_ECHO_MSG(STR_ERR_COLD_EXTRUDE_STOP);
        }
      #endif // PREVENT_COLD_EXTRUSION
      #if ENABLED(PREVENT_LENGTHY_EXTRUDE)
        const float e_steps = ABS(de * e_factor[extruder]);
        const float max_e_steps = settings.axis_steps_per_mm[E_AXIS_N(extruder)] * (EXTRUDE_MAXLENGTH);
        if (e_steps > max_e_steps) {
          #if ENABLED(MIXING_EXTRUDER)
            bool ignore_e = false;
            float collector[MIXING_STEPPERS];
            mixer.refresh_collector(1.0, mixer.get_current_vtool(), collector);
            MIXER_STEPPER_LOOP(e)
              if (e_steps * collector[e] > max_e_steps) { ignore_e = true; break; }
          #else
            constexpr bool ignore_e = true;
          #endif
          if (ignore_e) {
            position.e = target.e; // Behave as if the move really took place, but ignore E part
            TERN_(HAS_POSITION_FLOAT, position_float.e = target_float.e);
            de = 0; // no difference
            SERIAL_ECHO_MSG(STR_ERR_LONG_EXTRUDE_STOP);
          }
        }
      #endif // PREVENT_LENGTHY_EXTRUDE
    }
  #endif // PREVENT_COLD_EXTRUSION || PREVENT_LENGTHY_EXTRUDE

  // Compute direction bit-mask for this block
  axis_bits_t dm = 0;
  #if ANY(CORE_IS_XY, MARKFORGED_XY, MARKFORGED_YX)
    if (da < 0) SBI(dm, X_HEAD);                  // Save the toolhead's true direction in X
    if (db < 0) SBI(dm, Y_HEAD);                  // ...and Y
    if (dc < 0) SBI(dm, Z_AXIS);
  #endif
  #if IS_CORE
    #if CORE_IS_XY
      if (da + db < 0) SBI(dm, A_AXIS);           // Motor A direction
      if (CORESIGN(da - db) < 0) SBI(dm, B_AXIS); // Motor B direction
    #elif CORE_IS_XZ
      if (da < 0) SBI(dm, X_HEAD);                // Save the toolhead's true direction in X
      if (db < 0) SBI(dm, Y_AXIS);
      if (dc < 0) SBI(dm, Z_HEAD);                // ...and Z
      if (da + dc < 0) SBI(dm, A_AXIS);           // Motor A direction
      if (CORESIGN(da - dc) < 0) SBI(dm, C_AXIS); // Motor C direction
    #elif CORE_IS_YZ
      if (da < 0) SBI(dm, X_AXIS);
      if (db < 0) SBI(dm, Y_HEAD);                // Save the toolhead's true direction in Y
      if (dc < 0) SBI(dm, Z_HEAD);                // ...and Z
      if (db + dc < 0) SBI(dm, B_AXIS);           // Motor B direction
      if (CORESIGN(db - dc) < 0) SBI(dm, C_AXIS); // Motor C direction
    #endif
  #elif ENABLED(MARKFORGED_XY)
    if (da + db < 0) SBI(dm, A_AXIS);              // Motor A direction
    if (db < 0) SBI(dm, B_AXIS);                   // Motor B direction
  #elif ENABLED(MARKFORGED_YX)
    if (da < 0) SBI(dm, A_AXIS);                   // Motor A direction
    if (db + da < 0) SBI(dm, B_AXIS);              // Motor B direction
  #else
    XYZ_CODE(
      if (da < 0) SBI(dm, X_AXIS),
      if (db < 0) SBI(dm, Y_AXIS),
      if (dc < 0) SBI(dm, Z_AXIS)
    );
  #endif

  SECONDARY_AXIS_CODE(
    if (di < 0) SBI(dm, I_AXIS),
    if (dj < 0) SBI(dm, J_AXIS),
    if (dk < 0) SBI(dm, K_AXIS),
    if (du < 0) SBI(dm, U_AXIS),
    if (dv < 0) SBI(dm, V_AXIS),
    if (dw < 0) SBI(dm, W_AXIS)
  );

  #if HAS_EXTRUDERS
    if (de < 0) SBI(dm, E_AXIS);
    const float esteps_float = de * e_factor[extruder];
    const uint32_t esteps = ABS(esteps_float) + 0.5f;
  #else
    constexpr uint32_t esteps = 0;
  #endif

  // Clear all flags, including the "busy" bit
  block->flag = 0x00;

  // Set direction bits
  block->direction_bits = dm;

  // Update block laser power
  #if ENABLED(LASER_POWER_INLINE)
    laser_inline.status.isPlanned = true;
    block->laser.status = laser_inline.status;
    block->laser.power = laser_inline.power;
  #endif

  // Number of steps for each axis
  // See https://www.corexy.com/theory.html
  block->steps.set(NUM_AXIS_LIST(
    #if CORE_IS_XY
      ABS(da + db), ABS(da - db), ABS(dc)
    #elif CORE_IS_XZ
      ABS(da + dc), ABS(db), ABS(da - dc)
    #elif CORE_IS_YZ
      ABS(da), ABS(db + dc), ABS(db - dc)
    #elif ENABLED(MARKFORGED_XY)
      ABS(da + db), ABS(db), ABS(dc)
    #elif ENABLED(MARKFORGED_YX)
      ABS(da), ABS(db + da), ABS(dc)
    #elif IS_SCARA
      ABS(da), ABS(db), ABS(dc)
    #else // default non-h-bot planning
      ABS(da), ABS(db), ABS(dc)
    #endif
    , ABS(di), ABS(dj), ABS(dk), ABS(du), ABS(dv), ABS(dw)
  ));

  /**
   * This part of the code calculates the total length of the movement.
   * For cartesian bots, the X_AXIS is the real X movement and same for Y_AXIS.
   * But for corexy bots, that is not true. The "X_AXIS" and "Y_AXIS" motors (that should be named to A_AXIS
   * and B_AXIS) cannot be used for X and Y length, because A=X+Y and B=X-Y.
   * So we need to create other 2 "AXIS", named X_HEAD and Y_HEAD, meaning the real displacement of the Head.
   * Having the real displacement of the head, we can calculate the total movement length and apply the desired speed.
   */
  struct DistanceMM : abce_float_t {
    #if ANY(IS_CORE, MARKFORGED_XY, MARKFORGED_YX)
      struct { float x, y, z; } head;
    #endif
  } steps_dist_mm;

  #if ANY(CORE_IS_XY, MARKFORGED_XY, MARKFORGED_YX)
    steps_dist_mm.head.x = da * mm_per_step[A_AXIS];
    steps_dist_mm.head.y = db * mm_per_step[B_AXIS];
    steps_dist_mm.z      = dc * mm_per_step[Z_AXIS];
  #endif
  #if IS_CORE
    #if CORE_IS_XY
      steps_dist_mm.a      = (da + db) * mm_per_step[A_AXIS];
      steps_dist_mm.b      = CORESIGN(da - db) * mm_per_step[B_AXIS];
    #elif CORE_IS_XZ
      steps_dist_mm.head.x = da * mm_per_step[A_AXIS];
      steps_dist_mm.y      = db * mm_per_step[Y_AXIS];
      steps_dist_mm.head.z = dc * mm_per_step[C_AXIS];
      steps_dist_mm.a      = (da + dc) * mm_per_step[A_AXIS];
      steps_dist_mm.c      = CORESIGN(da - dc) * mm_per_step[C_AXIS];
    #elif CORE_IS_YZ
      steps_dist_mm.x      = da * mm_per_step[X_AXIS];
      steps_dist_mm.head.y = db * mm_per_step[B_AXIS];
      steps_dist_mm.head.z = dc * mm_per_step[C_AXIS];
      steps_dist_mm.b      = (db + dc) * mm_per_step[B_AXIS];
      steps_dist_mm.c      = CORESIGN(db - dc) * mm_per_step[C_AXIS];
    #endif
  #elif ENABLED(MARKFORGED_XY)
    steps_dist_mm.a      = (da - db) * mm_per_step[A_AXIS];
    steps_dist_mm.b      = db * mm_per_step[B_AXIS];
  #elif ENABLED(MARKFORGED_YX)
    steps_dist_mm.a      = da * mm_per_step[A_AXIS];
    steps_dist_mm.b      = (db - da) * mm_per_step[B_AXIS];
  #else
    XYZ_CODE(
      steps_dist_mm.a = da * mm_per_step[A_AXIS],
      steps_dist_mm.b = db * mm_per_step[B_AXIS],
      steps_dist_mm.c = dc * mm_per_step[C_AXIS]
    );
  #endif

  SECONDARY_AXIS_CODE(
    steps_dist_mm.i = di * mm_per_step[I_AXIS],
    steps_dist_mm.j = dj * mm_per_step[J_AXIS],
    steps_dist_mm.k = dk * mm_per_step[K_AXIS],
    steps_dist_mm.u = du * mm_per_step[U_AXIS],
    steps_dist_mm.v = dv * mm_per_step[V_AXIS],
    steps_dist_mm.w = dw * mm_per_step[W_AXIS]
  );

  TERN_(HAS_EXTRUDERS, steps_dist_mm.e = esteps_float * mm_per_step[E_AXIS_N(extruder)]);

  TERN_(LCD_SHOW_E_TOTAL, e_move_accumulator += steps_dist_mm.e);

  #if BOTH(HAS_ROTATIONAL_AXES, INCH_MODE_SUPPORT)
    bool cartesian_move = true;
  #endif

  if (true NUM_AXIS_GANG(
      && block->steps.a < MIN_STEPS_PER_SEGMENT,
      && block->steps.b < MIN_STEPS_PER_SEGMENT,
      && block->steps.c < MIN_STEPS_PER_SEGMENT,
      && block->steps.i < MIN_STEPS_PER_SEGMENT,
      && block->steps.j < MIN_STEPS_PER_SEGMENT,
      && block->steps.k < MIN_STEPS_PER_SEGMENT,
      && block->steps.u < MIN_STEPS_PER_SEGMENT,
      && block->steps.v < MIN_STEPS_PER_SEGMENT,
      && block->steps.w < MIN_STEPS_PER_SEGMENT
    )
  ) {
    block->millimeters = TERN0(HAS_EXTRUDERS, ABS(steps_dist_mm.e));
  }
  else {
    if (millimeters)
      block->millimeters = millimeters;
    else {
      /**
       * Distance for interpretation of feedrate in accordance with LinuxCNC (the successor of NIST
       * RS274NGC interpreter - version 3) and its default CANON_XYZ feed reference mode.
       * Assume that X, Y, Z are the primary linear axes and U, V, W are secondary linear axes and A, B, C are
       * rotational axes. Then dX, dY, dZ are the displacements of the primary linear axes and dU, dV, dW are the displacements of linear axes and
       * dA, dB, dC are the displacements of rotational axes.
       * The time it takes to execute move command with feedrate F is t = D/F, where D is the total distance, calculated as follows:
       *   D^2 = dX^2 + dY^2 + dZ^2
       *   if D^2 == 0 (none of XYZ move but any secondary linear axes move, whether other axes are moved or not):
       *     D^2 = dU^2 + dV^2 + dW^2
       *   if D^2 == 0 (only rotational axes are moved):
       *     D^2 = dA^2 + dB^2 + dC^2
       */
      float distance_sqr = (
        #if ENABLED(ARTICULATED_ROBOT_ARM)
          // For articulated robots, interpreting feedrate like LinuxCNC would require inverse kinematics. As a workaround, pretend that motors sit on n mutually orthogonal
          // axes and assume that we could think of distance as magnitude of an n-vector in an n-dimensional Euclidian space.
          NUM_AXIS_GANG(
              sq(steps_dist_mm.x), + sq(steps_dist_mm.y), + sq(steps_dist_mm.z),
            + sq(steps_dist_mm.i), + sq(steps_dist_mm.j), + sq(steps_dist_mm.k),
            + sq(steps_dist_mm.u), + sq(steps_dist_mm.v), + sq(steps_dist_mm.w)
          );
        #elif ENABLED(FOAMCUTTER_XYUV)
          #if HAS_J_AXIS
          // Special 5 axis kinematics. Return the largest distance move from either X/Y or I/J plane
          _MAX(sq(steps_dist_mm.x) + sq(steps_dist_mm.y), sq(steps_dist_mm.i) + sq(steps_dist_mm.j))
          #else // Foamcutter with only two axes (XY)
            sq(steps_dist_mm.x) + sq(steps_dist_mm.y)
          #endif
        #elif ANY(CORE_IS_XY, MARKFORGED_XY, MARKFORGED_YX)
          XYZ_GANG(sq(steps_dist_mm.head.x), + sq(steps_dist_mm.head.y), + sq(steps_dist_mm.z))
        #elif CORE_IS_XZ
          XYZ_GANG(sq(steps_dist_mm.head.x), + sq(steps_dist_mm.y),      + sq(steps_dist_mm.head.z))
        #elif CORE_IS_YZ
          XYZ_GANG(sq(steps_dist_mm.x),      + sq(steps_dist_mm.head.y), + sq(steps_dist_mm.head.z))
        #else
          XYZ_GANG(sq(steps_dist_mm.x),       + sq(steps_dist_mm.y),      + sq(steps_dist_mm.z))
        #endif
      );

      #if SECONDARY_LINEAR_AXES >= 1 && NONE(FOAMCUTTER_XYUV, ARTICULATED_ROBOT_ARM)
        if (NEAR_ZERO(distance_sqr)) {
          // Move does not involve any primary linear axes (xyz) but might involve secondary linear axes
          distance_sqr = (0.0
            SECONDARY_AXIS_GANG(
              IF_DISABLED(AXIS4_ROTATES, + sq(steps_dist_mm.i)),
              IF_DISABLED(AXIS5_ROTATES, + sq(steps_dist_mm.j)),
              IF_DISABLED(AXIS6_ROTATES, + sq(steps_dist_mm.k)),
              IF_DISABLED(AXIS7_ROTATES, + sq(steps_dist_mm.u)),
              IF_DISABLED(AXIS8_ROTATES, + sq(steps_dist_mm.v)),
              IF_DISABLED(AXIS9_ROTATES, + sq(steps_dist_mm.w))
            )
          );
        }
      #endif

      #if HAS_ROTATIONAL_AXES && NONE(FOAMCUTTER_XYUV, ARTICULATED_ROBOT_ARM)
        if (NEAR_ZERO(distance_sqr)) {
          // Move involves only rotational axes. Calculate angular distance in accordance with LinuxCNC
          TERN_(INCH_MODE_SUPPORT, cartesian_move = false);
          distance_sqr = ROTATIONAL_AXIS_GANG(sq(steps_dist_mm.i), + sq(steps_dist_mm.j), + sq(steps_dist_mm.k), + sq(steps_dist_mm.u), + sq(steps_dist_mm.v), + sq(steps_dist_mm.w));
        }
      #endif

      block->millimeters = SQRT(distance_sqr);
    }

    /**
     * At this point at least one of the axes has more steps than
     * MIN_STEPS_PER_SEGMENT, ensuring the segment won't get dropped as
     * zero-length. It's important to not apply corrections
     * to blocks that would get dropped!
     *
     * A correction function is permitted to add steps to an axis, it
     * should *never* remove steps!
     */
    TERN_(BACKLASH_COMPENSATION, backlash.add_correction_steps(da, db, dc, dm, block));
  }

  TERN_(HAS_EXTRUDERS, block->steps.e = esteps);

  block->step_event_count = _MAX(LOGICAL_AXIS_LIST(esteps,
    block->steps.a, block->steps.b, block->steps.c,
    block->steps.i, block->steps.j, block->steps.k,
    block->steps.u, block->steps.v, block->steps.w
  ));

  // Bail if this is a zero-length block
  if (block->step_event_count < MIN_STEPS_PER_SEGMENT) return false;

  TERN_(MIXING_EXTRUDER, mixer.populate_block(block->b_color));

  TERN_(HAS_CUTTER, block->cutter_power = cutter.power);

  #if HAS_FAN
    FANS_LOOP(i) block->fan_speed[i] = thermalManager.fan_speed[i];
  #endif

  #if ENABLED(BARICUDA)
    block->valve_pressure = baricuda_valve_pressure;
    block->e_to_p_pressure = baricuda_e_to_p_pressure;
  #endif

  E_TERN_(block->extruder = extruder);

  #if ENABLED(AUTO_POWER_CONTROL)
    if (NUM_AXIS_GANG(
         block->steps.x,
      || block->steps.y,
      || block->steps.z,
      || block->steps.i,
      || block->steps.j,
      || block->steps.k,
      || block->steps.u,
      || block->steps.v,
      || block->steps.w
    )) powerManager.power_on();
  #endif

  // Enable active axes
  #if ANY(CORE_IS_XY, MARKFORGED_XY, MARKFORGED_YX)
    if (block->steps.a || block->steps.b) {
      stepper.enable_axis(X_AXIS);
      stepper.enable_axis(Y_AXIS);
    }
    #if DISABLED(Z_LATE_ENABLE)
      if (block->steps.z) stepper.enable_axis(Z_AXIS);
    #endif
  #elif CORE_IS_XZ
    if (block->steps.a || block->steps.c) {
      stepper.enable_axis(X_AXIS);
      stepper.enable_axis(Z_AXIS);
    }
    if (block->steps.y) stepper.enable_axis(Y_AXIS);
  #elif CORE_IS_YZ
    if (block->steps.b || block->steps.c) {
      stepper.enable_axis(Y_AXIS);
      stepper.enable_axis(Z_AXIS);
    }
    if (block->steps.x) stepper.enable_axis(X_AXIS);
  #else
    NUM_AXIS_CODE(
      if (block->steps.x) stepper.enable_axis(X_AXIS),
      if (block->steps.y) stepper.enable_axis(Y_AXIS),
      if (TERN(Z_LATE_ENABLE, 0, block->steps.z)) stepper.enable_axis(Z_AXIS),
      if (block->steps.i) stepper.enable_axis(I_AXIS),
      if (block->steps.j) stepper.enable_axis(J_AXIS),
      if (block->steps.k) stepper.enable_axis(K_AXIS),
      if (block->steps.u) stepper.enable_axis(U_AXIS),
      if (block->steps.v) stepper.enable_axis(V_AXIS),
      if (block->steps.w) stepper.enable_axis(W_AXIS)
    );
  #endif
  #if ANY(CORE_IS_XY, MARKFORGED_XY, MARKFORGED_YX)
    SECONDARY_AXIS_CODE(
      if (block->steps.i) stepper.enable_axis(I_AXIS),
      if (block->steps.j) stepper.enable_axis(J_AXIS),
      if (block->steps.k) stepper.enable_axis(K_AXIS),
      if (block->steps.u) stepper.enable_axis(U_AXIS),
      if (block->steps.v) stepper.enable_axis(V_AXIS),
      if (block->steps.w) stepper.enable_axis(W_AXIS)
    );
  #endif

  // Enable extruder(s)
  #if HAS_EXTRUDERS
    if (esteps) {
      TERN_(AUTO_POWER_CONTROL, powerManager.power_on());

      #if ENABLED(DISABLE_INACTIVE_EXTRUDER) // Enable only the selected extruder

        // Count down all steppers that were recently moved
        LOOP_L_N(i, E_STEPPERS)
          if (g_uc_extruder_last_move[i]) g_uc_extruder_last_move[i]--;

        // Switching Extruder uses one E stepper motor per two nozzles
        #define E_STEPPER_INDEX(E) TERN(SWITCHING_EXTRUDER, (E) / 2, E)

        // Enable all (i.e., both) E steppers for IDEX-style duplication, but only active E steppers for multi-nozzle (i.e., single wide X carriage) duplication
        #define _IS_DUPE(N) TERN0(HAS_DUPLICATION_MODE, (extruder_duplication_enabled && TERN1(MULTI_NOZZLE_DUPLICATION, TEST(duplication_e_mask, N))))

        #define ENABLE_ONE_E(N) do{ \
          if (N == E_STEPPER_INDEX(extruder) || _IS_DUPE(N)) {    /* N is 'extruder', or N is duplicating */ \
            stepper.ENABLE_EXTRUDER(N);                           /* Enable the relevant E stepper... */ \
            g_uc_extruder_last_move[N] = (BLOCK_BUFFER_SIZE) * 2; /* ...and reset its counter */ \
          } \
          else if (!g_uc_extruder_last_move[N])                   /* Counter expired since last E stepper enable */ \
            stepper.DISABLE_EXTRUDER(N);                          /* Disable the E stepper */ \
        }while(0);

      #else

        #define ENABLE_ONE_E(N) stepper.ENABLE_EXTRUDER(N);

      #endif

      REPEAT(E_STEPPERS, ENABLE_ONE_E); // (ENABLE_ONE_E must end with semicolon)
    }
  #endif // HAS_EXTRUDERS

  if (esteps)
    NOLESS(fr_mm_s, settings.min_feedrate_mm_s);
  else
    NOLESS(fr_mm_s, settings.min_travel_feedrate_mm_s);

  const float inverse_millimeters = 1.0f / block->millimeters;  // Inverse millimeters to remove multiple divides

  // Calculate inverse time for this move. No divide by zero due to previous checks.
  // Example: At 120mm/s a 60mm move involving XYZ axes takes 0.5s. So this will give 2.0.
  // Example 2: At 120°/s a 60° move involving only rotational axes takes 0.5s. So this will give 2.0.
  float inverse_secs;
  #if BOTH(HAS_ROTATIONAL_AXES, INCH_MODE_SUPPORT)
    inverse_secs = inverse_millimeters * (cartesian_move ? fr_mm_s : LINEAR_UNIT(fr_mm_s));
  #else
    inverse_secs = fr_mm_s * inverse_millimeters;
  #endif

  // Get the number of non busy movements in queue (non busy means that they can be altered)
  const uint8_t moves_queued = nonbusy_movesplanned();

  // Slow down when the buffer starts to empty, rather than wait at the corner for a buffer refill
  #if EITHER(SLOWDOWN, HAS_WIRED_LCD) || defined(XY_FREQUENCY_LIMIT)
    // Segment time in microseconds
    int32_t segment_time_us = LROUND(1000000.0f / inverse_secs);
  #endif

  #if ENABLED(SLOWDOWN)
    #ifndef SLOWDOWN_DIVISOR
      #define SLOWDOWN_DIVISOR 2
    #endif
    if (WITHIN(moves_queued, 2, (BLOCK_BUFFER_SIZE) / (SLOWDOWN_DIVISOR) - 1)) {
      const int32_t time_diff = settings.min_segment_time_us - segment_time_us;
      if (time_diff > 0) {
        // Buffer is draining so add extra time. The amount of time added increases if the buffer is still emptied more.
        const int32_t nst = segment_time_us + LROUND(2 * time_diff / moves_queued);
        inverse_secs = 1000000.0f / nst;
        #if defined(XY_FREQUENCY_LIMIT) || HAS_WIRED_LCD
          segment_time_us = nst;
        #endif
      }
    }
  #endif

  #if HAS_WIRED_LCD
    // Protect the access to the position.
    const bool was_enabled = stepper.suspend();

    block_buffer_runtime_us += segment_time_us;
    block->segment_time_us = segment_time_us;

    if (was_enabled) stepper.wake_up();
  #endif

  block->nominal_speed_sqr = sq(block->millimeters * inverse_secs);   // (mm/sec)^2 Always > 0
  block->nominal_rate = CEIL(block->step_event_count * inverse_secs); // (step/sec) Always > 0

  #if ENABLED(FILAMENT_WIDTH_SENSOR)
    if (extruder == FILAMENT_SENSOR_EXTRUDER_NUM)   // Only for extruder with filament sensor
      filwidth.advance_e(steps_dist_mm.e);
  #endif

  // Calculate and limit speed in mm/sec (linear) or degrees/sec (rotational)

  xyze_float_t current_speed;
  float speed_factor = 1.0f; // factor <1 decreases speed

  // Linear axes first with less logic
  LOOP_NUM_AXES(i) {
    current_speed[i] = steps_dist_mm[i] * inverse_secs;
    const feedRate_t cs = ABS(current_speed[i]),
                 max_fr = settings.max_feedrate_mm_s[i];
    if (cs > max_fr) NOMORE(speed_factor, max_fr / cs);
  }

  // Limit speed on extruders, if any
  #if HAS_EXTRUDERS
    {
      current_speed.e = steps_dist_mm.e * inverse_secs;
      #if HAS_MIXER_SYNC_CHANNEL
        // Move all mixing extruders at the specified rate
        if (mixer.get_current_vtool() == MIXER_AUTORETRACT_TOOL)
          current_speed.e *= MIXING_STEPPERS;
      #endif

      const feedRate_t cs = ABS(current_speed.e),
                   max_fr = settings.max_feedrate_mm_s[E_AXIS_N(extruder)]
                            * TERN(HAS_MIXER_SYNC_CHANNEL, MIXING_STEPPERS, 1);

      if (cs > max_fr) NOMORE(speed_factor, max_fr / cs); //respect max feedrate on any movement (doesn't matter if E axes only or not)

      #if ENABLED(VOLUMETRIC_EXTRUDER_LIMIT)
        const feedRate_t max_vfr = volumetric_extruder_feedrate_limit[extruder]
                                   * TERN(HAS_MIXER_SYNC_CHANNEL, MIXING_STEPPERS, 1);

        // TODO: Doesn't work properly for joined segments. Set MIN_STEPS_PER_SEGMENT 1 as workaround.

        if (block->steps.a || block->steps.b || block->steps.c) {

          if (max_vfr > 0 && cs > max_vfr) {
            NOMORE(speed_factor, max_vfr / cs); // respect volumetric extruder limit (if any)
            /* <-- add a slash to enable
            SERIAL_ECHOPGM("volumetric extruder limit enforced: ", (cs * CIRCLE_AREA(filament_size[extruder] * 0.5f)));
            SERIAL_ECHOPGM(" mm^3/s (", cs);
            SERIAL_ECHOPGM(" mm/s) limited to ", (max_vfr * CIRCLE_AREA(filament_size[extruder] * 0.5f)));
            SERIAL_ECHOPGM(" mm^3/s (", max_vfr);
            SERIAL_ECHOLNPGM(" mm/s)");
            //*/
          }
        }
      #endif
    }
  #endif

  #ifdef XY_FREQUENCY_LIMIT

    static axis_bits_t old_direction_bits; // = 0

    if (xy_freq_limit_hz) {
      // Check and limit the xy direction change frequency
      const axis_bits_t direction_change = block->direction_bits ^ old_direction_bits;
      old_direction_bits = block->direction_bits;
      segment_time_us = LROUND(float(segment_time_us) / speed_factor);

      static int32_t xs0, xs1, xs2, ys0, ys1, ys2;
      if (segment_time_us > xy_freq_min_interval_us)
        xs2 = xs1 = ys2 = ys1 = xy_freq_min_interval_us;
      else {
        xs2 = xs1; xs1 = xs0;
        ys2 = ys1; ys1 = ys0;
      }
      xs0 = TEST(direction_change, X_AXIS) ? segment_time_us : xy_freq_min_interval_us;
      ys0 = TEST(direction_change, Y_AXIS) ? segment_time_us : xy_freq_min_interval_us;

      if (segment_time_us < xy_freq_min_interval_us) {
        const int32_t least_xy_segment_time = _MIN(_MAX(xs0, xs1, xs2), _MAX(ys0, ys1, ys2));
        if (least_xy_segment_time < xy_freq_min_interval_us) {
          float freq_xy_feedrate = (speed_factor * least_xy_segment_time) / xy_freq_min_interval_us;
          NOLESS(freq_xy_feedrate, xy_freq_min_speed_factor);
          NOMORE(speed_factor, freq_xy_feedrate);
        }
      }
    }

  #endif // XY_FREQUENCY_LIMIT

  // Correct the speed
  if (speed_factor < 1.0f) {
    current_speed *= speed_factor;
    block->nominal_rate *= speed_factor;
    block->nominal_speed_sqr = block->nominal_speed_sqr * sq(speed_factor);
  }

  // Compute and limit the acceleration rate for the trapezoid generator.
  const float steps_per_mm = block->step_event_count * inverse_millimeters;
  uint32_t accel;
  if (NUM_AXIS_GANG(
         !block->steps.a, && !block->steps.b, && !block->steps.c,
      && !block->steps.i, && !block->steps.j, && !block->steps.k,
      && !block->steps.u, && !block->steps.v, && !block->steps.w)
  ) {                                                             // Is this a retract / recover move?
    accel = CEIL(settings.retract_acceleration * steps_per_mm);   // Convert to: acceleration steps/sec^2
    TERN_(LIN_ADVANCE, block->use_advance_lead = false);          // No linear advance for simple retract/recover
  }
  else {
    #define LIMIT_ACCEL_LONG(AXIS,INDX) do{ \
      if (block->steps[AXIS] && max_acceleration_steps_per_s2[AXIS+INDX] < accel) { \
        const uint32_t max_possible = max_acceleration_steps_per_s2[AXIS+INDX] * block->step_event_count / block->steps[AXIS]; \
        NOMORE(accel, max_possible); \
      } \
    }while(0)

    #define LIMIT_ACCEL_FLOAT(AXIS,INDX) do{ \
      if (block->steps[AXIS] && max_acceleration_steps_per_s2[AXIS+INDX] < accel) { \
        const float max_possible = float(max_acceleration_steps_per_s2[AXIS+INDX]) * float(block->step_event_count) / float(block->steps[AXIS]); \
        NOMORE(accel, max_possible); \
      } \
    }while(0)

    // Start with print or travel acceleration
    accel = CEIL((esteps ? settings.acceleration : settings.travel_acceleration) * steps_per_mm);

    #if ENABLED(LIN_ADVANCE)
      // Linear advance is currently not ready for HAS_I_AXIS
      #define MAX_E_JERK(N) TERN(HAS_LINEAR_E_JERK, max_e_jerk[E_INDEX_N(N)], max_jerk.e)

      /**
       * Use LIN_ADVANCE for blocks if all these are true:
       *
       * esteps             : This is a print move, because we checked for A, B, C steps before.
       *
       * extruder_advance_K[active_extruder] : There is an advance factor set for this extruder.
       *
       * de > 0             : Extruder is running forward (e.g., for "Wipe while retracting" (Slic3r) or "Combing" (Cura) moves)
       */
      block->use_advance_lead =  esteps
                              && extruder_advance_K[active_extruder]
                              && de > 0;

      if (block->use_advance_lead) {
        block->e_D_ratio = (target_float.e - position_float.e) /
          #if IS_KINEMATIC
            block->millimeters
          #else
            SQRT(sq(target_float.x - position_float.x)
               + sq(target_float.y - position_float.y)
               + sq(target_float.z - position_float.z))
          #endif
        ;

        // Check for unusual high e_D ratio to detect if a retract move was combined with the last print move due to min. steps per segment. Never execute this with advance!
        // This assumes no one will use a retract length of 0mm < retr_length < ~0.2mm and no one will print 100mm wide lines using 3mm filament or 35mm wide lines using 1.75mm filament.
        if (block->e_D_ratio > 3.0f)
          block->use_advance_lead = false;
        else {
          const uint32_t max_accel_steps_per_s2 = MAX_E_JERK(extruder) / (extruder_advance_K[active_extruder] * block->e_D_ratio) * steps_per_mm;
          if (TERN0(LA_DEBUG, accel > max_accel_steps_per_s2))
            SERIAL_ECHOLNPGM("Acceleration limited.");
          NOMORE(accel, max_accel_steps_per_s2);
        }
      }
    #endif

    // Limit acceleration per axis
    if (block->step_event_count <= acceleration_long_cutoff) {
      LOGICAL_AXIS_CODE(
        LIMIT_ACCEL_LONG(E_AXIS, E_INDEX_N(extruder)),
        LIMIT_ACCEL_LONG(A_AXIS, 0),
        LIMIT_ACCEL_LONG(B_AXIS, 0),
        LIMIT_ACCEL_LONG(C_AXIS, 0),
        LIMIT_ACCEL_LONG(I_AXIS, 0),
        LIMIT_ACCEL_LONG(J_AXIS, 0),
        LIMIT_ACCEL_LONG(K_AXIS, 0),
        LIMIT_ACCEL_LONG(U_AXIS, 0),
        LIMIT_ACCEL_LONG(V_AXIS, 0),
        LIMIT_ACCEL_LONG(W_AXIS, 0)
      );
    }
    else {
      LOGICAL_AXIS_CODE(
        LIMIT_ACCEL_FLOAT(E_AXIS, E_INDEX_N(extruder)),
        LIMIT_ACCEL_FLOAT(A_AXIS, 0),
        LIMIT_ACCEL_FLOAT(B_AXIS, 0),
        LIMIT_ACCEL_FLOAT(C_AXIS, 0),
        LIMIT_ACCEL_FLOAT(I_AXIS, 0),
        LIMIT_ACCEL_FLOAT(J_AXIS, 0),
        LIMIT_ACCEL_FLOAT(K_AXIS, 0),
        LIMIT_ACCEL_FLOAT(U_AXIS, 0),
        LIMIT_ACCEL_FLOAT(V_AXIS, 0),
        LIMIT_ACCEL_FLOAT(W_AXIS, 0)
      );
    }
  }
  block->acceleration_steps_per_s2 = accel;
  block->acceleration = accel / steps_per_mm;
  #if DISABLED(S_CURVE_ACCELERATION)
    block->acceleration_rate = (uint32_t)(accel * (float(1UL << 24) / (STEPPER_TIMER_RATE)));
  #endif
  #if ENABLED(LIN_ADVANCE)
    if (block->use_advance_lead) {
      block->advance_speed = (STEPPER_TIMER_RATE) / (extruder_advance_K[active_extruder] * block->e_D_ratio * block->acceleration * settings.axis_steps_per_mm[E_AXIS_N(extruder)]);
      #if ENABLED(LA_DEBUG)
        if (extruder_advance_K[active_extruder] * block->e_D_ratio * block->acceleration * 2 < SQRT(block->nominal_speed_sqr) * block->e_D_ratio)
          SERIAL_ECHOLNPGM("More than 2 steps per eISR loop executed.");
        if (block->advance_speed < 200)
          SERIAL_ECHOLNPGM("eISR running at > 10kHz.");
      #endif
    }
  #endif

  float vmax_junction_sqr; // Initial limit on the segment entry velocity (mm/s)^2

  #if HAS_JUNCTION_DEVIATION
    /**
     * Compute maximum allowable entry speed at junction by centripetal acceleration approximation.
     * Let a circle be tangent to both previous and current path line segments, where the junction
     * deviation is defined as the distance from the junction to the closest edge of the circle,
     * colinear with the circle center. The circular segment joining the two paths represents the
     * path of centripetal acceleration. Solve for max velocity based on max acceleration about the
     * radius of the circle, defined indirectly by junction deviation. This may be also viewed as
     * path width or max_jerk in the previous Grbl version. This approach does not actually deviate
     * from path, but used as a robust way to compute cornering speeds, as it takes into account the
     * nonlinearities of both the junction angle and junction velocity.
     *
     * NOTE: If the junction deviation value is finite, Grbl executes the motions in an exact path
     * mode (G61). If the junction deviation value is zero, Grbl will execute the motion in an exact
     * stop mode (G61.1) manner. In the future, if continuous mode (G64) is desired, the math here
     * is exactly the same. Instead of motioning all the way to junction point, the machine will
     * just follow the arc circle defined here. The Arduino doesn't have the CPU cycles to perform
     * a continuous mode path, but ARM-based microcontrollers most certainly do.
     *
     * NOTE: The max junction speed is a fixed value, since machine acceleration limits cannot be
     * changed dynamically during operation nor can the line move geometry. This must be kept in
     * memory in the event of a feedrate override changing the nominal speeds of blocks, which can
     * change the overall maximum entry speed conditions of all blocks.
     *
     * #######
     * https://github.com/MarlinFirmware/Marlin/issues/10341#issuecomment-388191754
     *
     * hoffbaked: on May 10 2018 tuned and improved the GRBL algorithm for Marlin:
          Okay! It seems to be working good. I somewhat arbitrarily cut it off at 1mm
          on then on anything with less sides than an octagon. With this, and the
          reverse pass actually recalculating things, a corner acceleration value
          of 1000 junction deviation of .05 are pretty reasonable. If the cycles
          can be spared, a better acos could be used. For all I know, it may be
          already calculated in a different place. */

    // Unit vector of previous path line segment
    static xyze_float_t prev_unit_vec;

    xyze_float_t unit_vec =
      #if HAS_DIST_MM_ARG
        cart_dist_mm
      #else
        LOGICAL_AXIS_ARRAY(steps_dist_mm.e, steps_dist_mm.x, steps_dist_mm.y, steps_dist_mm.z, steps_dist_mm.i, steps_dist_mm.j, steps_dist_mm.k, steps_dist_mm.u, steps_dist_mm.v, steps_dist_mm.w)
      #endif
    ;

    /**
     * On CoreXY the length of the vector [A,B] is SQRT(2) times the length of the head movement vector [X,Y].
     * So taking Z and E into account, we cannot scale to a unit vector with "inverse_millimeters".
     * => normalize the complete junction vector.
     * Elsewise, when needed JD will factor-in the E component
     */
    if (ANY(IS_CORE, MARKFORGED_XY, MARKFORGED_YX) || esteps > 0)
      normalize_junction_vector(unit_vec);  // Normalize with XYZE components
    else
      unit_vec *= inverse_millimeters;      // Use pre-calculated (1 / SQRT(x^2 + y^2 + z^2))

    // Skip first block or when previous_nominal_speed is used as a flag for homing and offset cycles.
    if (moves_queued && !UNEAR_ZERO(previous_nominal_speed_sqr)) {
      // Compute cosine of angle between previous and current path. (prev_unit_vec is negative)
      // NOTE: Max junction velocity is computed without sin() or acos() by trig half angle identity.
      float junction_cos_theta = LOGICAL_AXIS_GANG(
                                 + (-prev_unit_vec.e * unit_vec.e),
                                   (-prev_unit_vec.x * unit_vec.x),
                                 + (-prev_unit_vec.y * unit_vec.y),
                                 + (-prev_unit_vec.z * unit_vec.z),
                                 + (-prev_unit_vec.i * unit_vec.i),
                                 + (-prev_unit_vec.j * unit_vec.j),
                                 + (-prev_unit_vec.k * unit_vec.k),
                                 + (-prev_unit_vec.u * unit_vec.u),
                                 + (-prev_unit_vec.v * unit_vec.v),
                                 + (-prev_unit_vec.w * unit_vec.w)
                               );

      // NOTE: Computed without any expensive trig, sin() or acos(), by trig half angle identity of cos(theta).
      if (junction_cos_theta > 0.999999f) {
        // For a 0 degree acute junction, just set minimum junction speed.
        vmax_junction_sqr = sq(float(MINIMUM_PLANNER_SPEED));
      }
      else {
        NOLESS(junction_cos_theta, -0.999999f); // Check for numerical round-off to avoid divide by zero.

        // Convert delta vector to unit vector
        xyze_float_t junction_unit_vec = unit_vec - prev_unit_vec;
        normalize_junction_vector(junction_unit_vec);

        const float junction_acceleration = limit_value_by_axis_maximum(block->acceleration, junction_unit_vec),
                    sin_theta_d2 = SQRT(0.5f * (1.0f - junction_cos_theta)); // Trig half angle identity. Always positive.

        vmax_junction_sqr = junction_acceleration * junction_deviation_mm * sin_theta_d2 / (1.0f - sin_theta_d2);

        #if ENABLED(JD_HANDLE_SMALL_SEGMENTS)

          // For small moves with >135° junction (octagon) find speed for approximate arc
          if (block->millimeters < 1 && junction_cos_theta < -0.7071067812f) {

            #if ENABLED(JD_USE_MATH_ACOS)

              #error "TODO: Inline maths with the MCU / FPU."

            #elif ENABLED(JD_USE_LOOKUP_TABLE)

              // Fast acos approximation (max. error +-0.01 rads)
              // Based on LUT table and linear interpolation

              /**
               *  // Generate the JD Lookup Table
               *  constexpr float c = 1.00751495f; // Correction factor to center error around 0
               *  for (int i = 0; i < jd_lut_count - 1; ++i) {
               *    const float x0 = (sq(i) - 1) / sq(i),
               *                y0 = acos(x0) * (i == 0 ? 1 : c),
               *                x1 = i < jd_lut_count - 1 ?  0.5 * x0 + 0.5 : 0.999999f,
               *                y1 = acos(x1) * (i < jd_lut_count - 1 ? c : 1);
               *    jd_lut_k[i] = (y0 - y1) / (x0 - x1);
               *    jd_lut_b[i] = (y1 * x0 - y0 * x1) / (x0 - x1);
               *  }
               *
               *  // Compute correction factor (Set c to 1.0f first!)
               *  float min = INFINITY, max = -min;
               *  for (float t = 0; t <= 1; t += 0.0003f) {
               *    const float e = acos(t) / approx(t);
               *    if (isfinite(e)) {
               *      if (e < min) min = e;
               *      if (e > max) max = e;
               *    }
               *  }
               *  fprintf(stderr, "%.9gf, ", (min + max) / 2);
               */
              static constexpr int16_t  jd_lut_count = 16;
              static constexpr uint16_t jd_lut_tll   = _BV(jd_lut_count - 1);
              static constexpr int16_t  jd_lut_tll0  = __builtin_clz(jd_lut_tll) + 1; // i.e., 16 - jd_lut_count + 1
              static constexpr float jd_lut_k[jd_lut_count] PROGMEM = {
                -1.03145837f, -1.30760646f, -1.75205851f, -2.41705704f,
                -3.37769222f, -4.74888992f, -6.69649887f, -9.45661736f,
                -13.3640480f, -18.8928222f, -26.7136841f, -37.7754593f,
                -53.4201813f, -75.5458374f, -106.836761f, -218.532821f };
              static constexpr float jd_lut_b[jd_lut_count] PROGMEM = {
                 1.57079637f,  1.70887053f,  2.04220939f,  2.62408352f,
                 3.52467871f,  4.85302639f,  6.77020454f,  9.50875854f,
                 13.4009285f,  18.9188995f,  26.7321243f,  37.7885055f,
                 53.4293975f,  75.5523529f,  106.841369f,  218.534011f };

              const float neg = junction_cos_theta < 0 ? -1 : 1,
                          t = neg * junction_cos_theta;

              const int16_t idx = (t < 0.00000003f) ? 0 : __builtin_clz(uint16_t((1.0f - t) * jd_lut_tll)) - jd_lut_tll0;

              float junction_theta = t * pgm_read_float(&jd_lut_k[idx]) + pgm_read_float(&jd_lut_b[idx]);
              if (neg > 0) junction_theta = RADIANS(180) - junction_theta; // acos(-t)

            #else

              // Fast acos(-t) approximation (max. error +-0.033rad = 1.89°)
              // Based on MinMax polynomial published by W. Randolph Franklin, see
              // https://wrf.ecse.rpi.edu/Research/Short_Notes/arcsin/onlyelem.html
              //  acos( t) = pi / 2 - asin(x)
              //  acos(-t) = pi - acos(t) ... pi / 2 + asin(x)

              const float neg = junction_cos_theta < 0 ? -1 : 1,
                          t = neg * junction_cos_theta,
                          asinx =       0.032843707f
                                + t * (-1.451838349f
                                + t * ( 29.66153956f
                                + t * (-131.1123477f
                                + t * ( 262.8130562f
                                + t * (-242.7199627f
                                + t * ( 84.31466202f ) ))))),
                          junction_theta = RADIANS(90) + neg * asinx; // acos(-t)

              // NOTE: junction_theta bottoms out at 0.033 which avoids divide by 0.

            #endif

            const float limit_sqr = (block->millimeters * junction_acceleration) / junction_theta;
            NOMORE(vmax_junction_sqr, limit_sqr);
          }

        #endif // JD_HANDLE_SMALL_SEGMENTS
      }

      // Get the lowest speed
      vmax_junction_sqr = _MIN(vmax_junction_sqr, block->nominal_speed_sqr, previous_nominal_speed_sqr);
    }
    else // Init entry speed to zero. Assume it starts from rest. Planner will correct this later.
      vmax_junction_sqr = 0;

    prev_unit_vec = unit_vec;

  #endif

  #ifdef USE_CACHED_SQRT
    #define CACHED_SQRT(N, V) \
      static float saved_V, N; \
      if (V != saved_V) { N = SQRT(V); saved_V = V; }
  #else
    #define CACHED_SQRT(N, V) const float N = SQRT(V)
  #endif

  #if HAS_CLASSIC_JERK

    /**
     * Adapted from Průša MKS firmware
     * https://github.com/prusa3d/Prusa-Firmware
     */
    CACHED_SQRT(nominal_speed, block->nominal_speed_sqr);

    // Exit speed limited by a jerk to full halt of a previous last segment
    static float previous_safe_speed;

    // Start with a safe speed (from which the machine may halt to stop immediately).
    float safe_speed = nominal_speed;

    #ifndef TRAVEL_EXTRA_XYJERK
      #define TRAVEL_EXTRA_XYJERK 0
    #endif
    const float extra_xyjerk = TERN0(HAS_EXTRUDERS, de <= 0) ? TRAVEL_EXTRA_XYJERK : 0;

    uint8_t limited = 0;
    TERN(HAS_LINEAR_E_JERK, LOOP_NUM_AXES, LOOP_LOGICAL_AXES)(i) {
      const float jerk = ABS(current_speed[i]),   // cs : Starting from zero, change in speed for this axis
                  maxj = (max_jerk[i] + (i == X_AXIS || i == Y_AXIS ? extra_xyjerk : 0.0f)); // mj : The max jerk setting for this axis
      if (jerk > maxj) {                          // cs > mj : New current speed too fast?
        if (limited) {                            // limited already?
          const float mjerk = nominal_speed * maxj; // ns*mj
          if (jerk * safe_speed > mjerk) safe_speed = mjerk / jerk; // ns*mj/cs
        }
        else {
          safe_speed *= maxj / jerk;              // Initial limit: ns*mj/cs
          ++limited;                              // Initially limited
        }
      }
    }

    float vmax_junction;
    if (moves_queued && !UNEAR_ZERO(previous_nominal_speed_sqr)) {
      // Estimate a maximum velocity allowed at a joint of two successive segments.
      // If this maximum velocity allowed is lower than the minimum of the entry / exit safe velocities,
      // then the machine is not coasting anymore and the safe entry / exit velocities shall be used.

      // Factor to multiply the previous / current nominal velocities to get componentwise limited velocities.
      float v_factor = 1;
      limited = 0;

      // The junction velocity will be shared between successive segments. Limit the junction velocity to their minimum.
      // Pick the smaller of the nominal speeds. Higher speed shall not be achieved at the junction during coasting.
      CACHED_SQRT(previous_nominal_speed, previous_nominal_speed_sqr);

      float smaller_speed_factor = 1.0f;
      if (nominal_speed < previous_nominal_speed) {
        vmax_junction = nominal_speed;
        smaller_speed_factor = vmax_junction / previous_nominal_speed;
      }
      else
        vmax_junction = previous_nominal_speed;

      // Now limit the jerk in all axes.
      TERN(HAS_LINEAR_E_JERK, LOOP_NUM_AXES, LOOP_LOGICAL_AXES)(axis) {
        // Limit an axis. We have to differentiate: coasting, reversal of an axis, full stop.
        float v_exit = previous_speed[axis] * smaller_speed_factor,
              v_entry = current_speed[axis];
        if (limited) {
          v_exit *= v_factor;
          v_entry *= v_factor;
        }

        // Calculate jerk depending on whether the axis is coasting in the same direction or reversing.
        const float jerk = (v_exit > v_entry)
            ? //                                  coasting             axis reversal
              ( (v_entry > 0 || v_exit < 0) ? (v_exit - v_entry) : _MAX(v_exit, -v_entry) )
            : // v_exit <= v_entry                coasting             axis reversal
              ( (v_entry < 0 || v_exit > 0) ? (v_entry - v_exit) : _MAX(-v_exit, v_entry) );

        const float maxj = (max_jerk[axis] + (axis == X_AXIS || axis == Y_AXIS ? extra_xyjerk : 0.0f));

        if (jerk > maxj) {
          v_factor *= maxj / jerk;
          ++limited;
        }
      }
      if (limited) vmax_junction *= v_factor;
      // Now the transition velocity is known, which maximizes the shared exit / entry velocity while
      // respecting the jerk factors, it may be possible, that applying separate safe exit / entry velocities will achieve faster prints.
      const float vmax_junction_threshold = vmax_junction * 0.99f;
      if (previous_safe_speed > vmax_junction_threshold && safe_speed > vmax_junction_threshold)
        vmax_junction = safe_speed;
    }
    else
      vmax_junction = safe_speed;

    previous_safe_speed = safe_speed;

    #if HAS_JUNCTION_DEVIATION
      NOMORE(vmax_junction_sqr, sq(vmax_junction));   // Throttle down to max speed
    #else
      vmax_junction_sqr = sq(vmax_junction);          // Go up or down to the new speed
    #endif

  #endif // Classic Jerk Limiting

  // Max entry speed of this block equals the max exit speed of the previous block.
  block->max_entry_speed_sqr = vmax_junction_sqr;

  // Initialize block entry speed. Compute based on deceleration to user-defined MINIMUM_PLANNER_SPEED.
  const float v_allowable_sqr = max_allowable_speed_sqr(-block->acceleration, sq(float(MINIMUM_PLANNER_SPEED)), block->millimeters);

  // If we are trying to add a split block, start with the
  // max. allowed speed to avoid an interrupted first move.
  block->entry_speed_sqr = !split_move ? sq(float(MINIMUM_PLANNER_SPEED)) : _MIN(vmax_junction_sqr, v_allowable_sqr);

  // Initialize planner efficiency flags
  // Set flag if block will always reach maximum junction speed regardless of entry/exit speeds.
  // If a block can de/ac-celerate from nominal speed to zero within the length of the block, then
  // the current block and next block junction speeds are guaranteed to always be at their maximum
  // junction speeds in deceleration and acceleration, respectively. This is due to how the current
  // block nominal speed limits both the current and next maximum junction speeds. Hence, in both
  // the reverse and forward planners, the corresponding block junction speed will always be at the
  // the maximum junction speed and may always be ignored for any speed reduction checks.
  block->flag |= block->nominal_speed_sqr <= v_allowable_sqr ? BLOCK_FLAG_RECALCULATE | BLOCK_FLAG_NOMINAL_LENGTH : BLOCK_FLAG_RECALCULATE;

  // Update previous path unit_vector and nominal speed
  previous_speed = current_speed;
  previous_nominal_speed_sqr = block->nominal_speed_sqr;

  position = target;  // Update the position

  #if ENABLED(POWER_LOSS_RECOVERY)
    block->sdpos = recovery.command_sdpos();
    block->start_position = position_float.asLogical();
  #endif

  TERN_(HAS_POSITION_FLOAT, position_float = target_float);
  TERN_(GRADIENT_MIX, mixer.gradient_control(target_float.z));

  return true;        // Movement was accepted

} // _populate_block()

/**
 * Planner::buffer_sync_block
 * Add a block to the buffer that just updates the position,
 * or in case of LASER_SYNCHRONOUS_M106_M107 the fan PWM
 */
void Planner::buffer_sync_block(TERN_(LASER_SYNCHRONOUS_M106_M107, uint8_t sync_flag)) {
  #if DISABLED(LASER_SYNCHRONOUS_M106_M107)
    constexpr uint8_t sync_flag = BLOCK_FLAG_SYNC_POSITION;
  #endif

  // Wait for the next available block
  uint8_t next_buffer_head;
  block_t * const block = get_next_free_block(next_buffer_head);

  // Clear block
  memset(block, 0, sizeof(block_t));

  block->flag = sync_flag;

  block->position = position;
  #if ENABLED(BACKLASH_COMPENSATION)
    LOOP_NUM_AXES(axis) block->position[axis] += backlash.get_applied_steps((AxisEnum)axis);
  #endif

  #if BOTH(HAS_FAN, LASER_SYNCHRONOUS_M106_M107)
    FANS_LOOP(i) block->fan_speed[i] = thermalManager.fan_speed[i];
  #endif

  // If this is the first added movement, reload the delay, otherwise, cancel it.
  if (block_buffer_head == block_buffer_tail) {
    // If it was the first queued block, restart the 1st block delivery delay, to
    // give the planner an opportunity to queue more movements and plan them
    // As there are no queued movements, the Stepper ISR will not touch this
    // variable, so there is no risk setting this here (but it MUST be done
    // before the following line!!)
    delay_before_delivering = BLOCK_DELAY_FOR_1ST_MOVE;
  }

  block_buffer_head = next_buffer_head;

  stepper.wake_up();
} // buffer_sync_block()

/**
 * Planner::buffer_segment
 *
 * Add a new linear movement to the buffer in axis units.
 *
 * Leveling and kinematics should be applied ahead of calling this.
 *
 *  a,b,c,e     - target positions in mm and/or degrees
 *  fr_mm_s     - (target) speed of the move
 *  extruder    - target extruder
 *  millimeters - the length of the movement, if known
 *
 * Return 'false' if no segment was queued due to cleaning, cold extrusion, full queue, etc.
 */
bool Planner::buffer_segment(const abce_pos_t &abce
  OPTARG(HAS_DIST_MM_ARG, const xyze_float_t &cart_dist_mm)
  , const_feedRate_t fr_mm_s, const uint8_t extruder/*=active_extruder*/, const_float_t millimeters/*=0.0*/
) {

  // If we are cleaning, do not accept queuing of movements
  if (cleaning_buffer_counter) return false;

  // When changing extruders recalculate steps corresponding to the E position
  #if ENABLED(DISTINCT_E_FACTORS)
    if (last_extruder != extruder && settings.axis_steps_per_mm[E_AXIS_N(extruder)] != settings.axis_steps_per_mm[E_AXIS_N(last_extruder)]) {
      position.e = LROUND(position.e * settings.axis_steps_per_mm[E_AXIS_N(extruder)] * mm_per_step[E_AXIS_N(last_extruder)]);
      last_extruder = extruder;
    }
  #endif

  // The target position of the tool in absolute steps
  // Calculate target position in absolute steps
  const abce_long_t target = {
     LOGICAL_AXIS_LIST(
      int32_t(LROUND(abce.e * settings.axis_steps_per_mm[E_AXIS_N(extruder)])),
      int32_t(LROUND(abce.a * settings.axis_steps_per_mm[A_AXIS])),
      int32_t(LROUND(abce.b * settings.axis_steps_per_mm[B_AXIS])),
      int32_t(LROUND(abce.c * settings.axis_steps_per_mm[C_AXIS])),
      int32_t(LROUND(abce.i * settings.axis_steps_per_mm[I_AXIS])),
      int32_t(LROUND(abce.j * settings.axis_steps_per_mm[J_AXIS])),
      int32_t(LROUND(abce.k * settings.axis_steps_per_mm[K_AXIS])),
      int32_t(LROUND(abce.u * settings.axis_steps_per_mm[U_AXIS])),
      int32_t(LROUND(abce.v * settings.axis_steps_per_mm[V_AXIS])),
      int32_t(LROUND(abce.w * settings.axis_steps_per_mm[W_AXIS]))
    )
  };

  #if HAS_POSITION_FLOAT
    const xyze_pos_t target_float = abce;
  #endif

  #if HAS_EXTRUDERS
    // DRYRUN prevents E moves from taking place
    if (DEBUGGING(DRYRUN) || TERN0(CANCEL_OBJECTS, cancelable.skipping)) {
      position.e = target.e;
      TERN_(HAS_POSITION_FLOAT, position_float.e = abce.e);
    }
  #endif

  /* <-- add a slash to enable
    SERIAL_ECHOPGM("  buffer_segment FR:", fr_mm_s);
    #if IS_KINEMATIC
      SERIAL_ECHOPGM(" A:", abce.a, " (", position.a, "->", target.a, ") B:", abce.b);
    #else
      SERIAL_ECHOPGM_P(SP_X_LBL, abce.a);
      SERIAL_ECHOPGM(" (", position.x, "->", target.x);
      SERIAL_CHAR(')');
      SERIAL_ECHOPGM_P(SP_Y_LBL, abce.b);
    #endif
    SERIAL_ECHOPGM(" (", position.y, "->", target.y);
    #if HAS_Z_AXIS
      #if ENABLED(DELTA)
        SERIAL_ECHOPGM(") C:", abce.c);
      #else
        SERIAL_CHAR(')');
        SERIAL_ECHOPGM_P(SP_Z_LBL, abce.c);
      #endif
      SERIAL_ECHOPGM(" (", position.z, "->", target.z);
      SERIAL_CHAR(')');
    #endif
    #if HAS_I_AXIS
      SERIAL_ECHOPGM_P(SP_I_LBL, abce.i);
      SERIAL_ECHOPGM(" (", position.i, "->", target.i);
      SERIAL_CHAR(')');
    #endif
    #if HAS_J_AXIS
      SERIAL_ECHOPGM_P(SP_J_LBL, abce.j);
      SERIAL_ECHOPGM(" (", position.j, "->", target.j);
      SERIAL_CHAR(')');
    #endif
    #if HAS_K_AXIS
      SERIAL_ECHOPGM_P(SP_K_LBL, abce.k);
      SERIAL_ECHOPGM(" (", position.k, "->", target.k);
      SERIAL_CHAR(')');
    #endif
    #if HAS_U_AXIS
      SERIAL_ECHOPGM_P(SP_U_LBL, abce.u);
      SERIAL_ECHOPGM(" (", position.u, "->", target.u);
      SERIAL_CHAR(')');
    #endif
    #if HAS_V_AXIS
      SERIAL_ECHOPGM_P(SP_V_LBL, abce.v);
      SERIAL_ECHOPGM(" (", position.v, "->", target.v);
      SERIAL_CHAR(')');
    #endif
    #if HAS_W_AXIS
      SERIAL_ECHOPGM_P(SP_W_LBL, abce.w);
      SERIAL_ECHOPGM(" (", position.w, "->", target.w);
      SERIAL_CHAR(')');
    #endif
    #if HAS_EXTRUDERS
      SERIAL_ECHOPGM_P(SP_E_LBL, abce.e);
      SERIAL_ECHOLNPGM(" (", position.e, "->", target.e, ")");
    #else
      SERIAL_EOL();
    #endif
  //*/

  // Queue the movement. Return 'false' if the move was not queued.
  if (!_buffer_steps(target
      OPTARG(HAS_POSITION_FLOAT, target_float)
      OPTARG(HAS_DIST_MM_ARG, cart_dist_mm)
      , fr_mm_s, extruder, millimeters)
  ) return false;

  stepper.wake_up();
  return true;
} // buffer_segment()

/**
 * Add a new linear movement to the buffer.
 * The target is cartesian. It's translated to
 * delta/scara if needed.
 *
 *  cart            - target position in mm or degrees
 *  fr_mm_s         - (target) speed of the move (mm/s)
 *  extruder        - target extruder
 *  millimeters     - the length of the movement, if known
 *  inv_duration    - the reciprocal if the duration of the movement, if known (kinematic only if feeedrate scaling is enabled)
 */
bool Planner::buffer_line(const xyze_pos_t &cart, const_feedRate_t fr_mm_s, const uint8_t extruder/*=active_extruder*/, const float millimeters/*=0.0*/
  OPTARG(SCARA_FEEDRATE_SCALING, const_float_t inv_duration/*=0.0*/)
) {
  xyze_pos_t machine = cart;
  TERN_(HAS_POSITION_MODIFIERS, apply_modifiers(machine));

  #if IS_KINEMATIC

    #if HAS_JUNCTION_DEVIATION
      const xyze_pos_t cart_dist_mm = LOGICAL_AXIS_ARRAY(
        cart.e - position_cart.e,
        cart.x - position_cart.x, cart.y - position_cart.y, cart.z - position_cart.z,
        cart.i - position_cart.i, cart.j - position_cart.j, cart.k - position_cart.k,
        cart.u - position_cart.u, cart.v - position_cart.v, cart.w - position_cart.w
      );
    #else
      const xyz_pos_t cart_dist_mm = NUM_AXIS_ARRAY(
        cart.x - position_cart.x, cart.y - position_cart.y, cart.z - position_cart.z,
        cart.i - position_cart.i, cart.j - position_cart.j, cart.k - position_cart.k,
        cart.u - position_cart.u, cart.v - position_cart.v, cart.w - position_cart.w
      );
    #endif

    const float mm = millimeters ?: (cart_dist_mm.x || cart_dist_mm.y) ? cart_dist_mm.magnitude() : TERN0(HAS_Z_AXIS, ABS(cart_dist_mm.z));

    // Cartesian XYZ to kinematic ABC, stored in global 'delta'
    inverse_kinematics(machine);

    #if ENABLED(SCARA_FEEDRATE_SCALING)
      // For SCARA scale the feed rate from mm/s to degrees/s
      // i.e., Complete the angular vector in the given time.
      const float duration_recip = inv_duration ?: fr_mm_s / mm;
      const xyz_pos_t diff = delta - position_float;
      const feedRate_t feedrate = diff.magnitude() * duration_recip;
    #else
      const feedRate_t feedrate = fr_mm_s;
    #endif
    TERN_(HAS_EXTRUDERS, delta.e = machine.e);
    if (buffer_segment(delta OPTARG(HAS_DIST_MM_ARG, cart_dist_mm), feedrate, extruder, mm)) {
      position_cart = cart;
      return true;
    }
    return false;
  #else
    return buffer_segment(machine, fr_mm_s, extruder, millimeters);
  #endif
} // buffer_line()

#if ENABLED(DIRECT_STEPPING)

  void Planner::buffer_page(const page_idx_t page_idx, const uint8_t extruder, const uint16_t num_steps) {
    if (!last_page_step_rate) {
      kill(GET_TEXT_F(MSG_BAD_PAGE_SPEED));
      return;
    }

    uint8_t next_buffer_head;
    block_t * const block = get_next_free_block(next_buffer_head);

    block->flag = BLOCK_FLAG_IS_PAGE;

    #if HAS_FAN
      FANS_LOOP(i) block->fan_speed[i] = thermalManager.fan_speed[i];
    #endif

    E_TERN_(block->extruder = extruder);

    block->page_idx = page_idx;

    block->step_event_count = num_steps;
    block->initial_rate = block->final_rate = block->nominal_rate = last_page_step_rate; // steps/s

    block->accelerate_until = 0;
    block->decelerate_after = block->step_event_count;

    // Will be set to last direction later if directional format.
    block->direction_bits = 0;

    #define PAGE_UPDATE_DIR(AXIS) \
      if (!last_page_dir[_AXIS(AXIS)]) SBI(block->direction_bits, _AXIS(AXIS));

    if (!DirectStepping::Config::DIRECTIONAL) {
      PAGE_UPDATE_DIR(X);
      PAGE_UPDATE_DIR(Y);
      PAGE_UPDATE_DIR(Z);
      PAGE_UPDATE_DIR(E);
    }

    // If this is the first added movement, reload the delay, otherwise, cancel it.
    if (block_buffer_head == block_buffer_tail) {
      // If it was the first queued block, restart the 1st block delivery delay, to
      // give the planner an opportunity to queue more movements and plan them
      // As there are no queued movements, the Stepper ISR will not touch this
      // variable, so there is no risk setting this here (but it MUST be done
      // before the following line!!)
      delay_before_delivering = BLOCK_DELAY_FOR_1ST_MOVE;
    }

    // Move buffer head
    block_buffer_head = next_buffer_head;

    stepper.enable_all_steppers();
    stepper.wake_up();
  }

#endif // DIRECT_STEPPING

/**
 * Directly set the planner ABCE position (and stepper positions)
 * converting mm (or angles for SCARA) into steps.
 *
 * The provided ABCE position is in machine units.
 */
void Planner::set_machine_position_mm(const abce_pos_t &abce) {
  TERN_(DISTINCT_E_FACTORS, last_extruder = active_extruder);
  TERN_(HAS_POSITION_FLOAT, position_float = abce);
  position.set(
    LOGICAL_AXIS_LIST(
      LROUND(abce.e * settings.axis_steps_per_mm[E_AXIS_N(active_extruder)]),
      LROUND(abce.a * settings.axis_steps_per_mm[A_AXIS]),
      LROUND(abce.b * settings.axis_steps_per_mm[B_AXIS]),
      LROUND(abce.c * settings.axis_steps_per_mm[C_AXIS]),
      LROUND(abce.i * settings.axis_steps_per_mm[I_AXIS]),
      LROUND(abce.j * settings.axis_steps_per_mm[J_AXIS]),
      LROUND(abce.k * settings.axis_steps_per_mm[K_AXIS]),
      LROUND(abce.u * settings.axis_steps_per_mm[U_AXIS]),
      LROUND(abce.v * settings.axis_steps_per_mm[V_AXIS]),
      LROUND(abce.w * settings.axis_steps_per_mm[W_AXIS])
    )
  );

  if (has_blocks_queued()) {
    //previous_nominal_speed_sqr = 0.0; // Reset planner junction speeds. Assume start from rest.
    //previous_speed.reset();
    buffer_sync_block();
  }
  else {
    #if ENABLED(BACKLASH_COMPENSATION)
      abce_long_t stepper_pos = position;
      LOOP_NUM_AXES(axis) stepper_pos[axis] += backlash.get_applied_steps((AxisEnum)axis);
      stepper.set_position(stepper_pos);
    #else
      stepper.set_position(position);
    #endif
  }
}

void Planner::set_position_mm(const xyze_pos_t &xyze) {
  xyze_pos_t machine = xyze;
  TERN_(HAS_POSITION_MODIFIERS, apply_modifiers(machine, true));
  #if IS_KINEMATIC
    position_cart = xyze;
    inverse_kinematics(machine);
    TERN_(HAS_EXTRUDERS, delta.e = machine.e);
    set_machine_position_mm(delta);
  #else
    set_machine_position_mm(machine);
  #endif
}

#if HAS_EXTRUDERS

  /**
   * Setters for planner position (also setting stepper position).
   */
  void Planner::set_e_position_mm(const_float_t e) {
    const uint8_t axis_index = E_AXIS_N(active_extruder);
    TERN_(DISTINCT_E_FACTORS, last_extruder = active_extruder);

    const float e_new = DIFF_TERN(FWRETRACT, e, fwretract.current_retract[active_extruder]);
    position.e = LROUND(settings.axis_steps_per_mm[axis_index] * e_new);
    TERN_(HAS_POSITION_FLOAT, position_float.e = e_new);
    TERN_(IS_KINEMATIC, TERN_(HAS_EXTRUDERS, position_cart.e = e));

    if (has_blocks_queued())
      buffer_sync_block();
    else
      stepper.set_axis_position(E_AXIS, position.e);
  }

#endif

// Recalculate the steps/s^2 acceleration rates, based on the mm/s^2
void Planner::reset_acceleration_rates() {
  uint32_t highest_rate = 1;
  LOOP_DISTINCT_AXES(i) {
    max_acceleration_steps_per_s2[i] = settings.max_acceleration_mm_per_s2[i] * settings.axis_steps_per_mm[i];
    if (TERN1(DISTINCT_E_FACTORS, i < E_AXIS || i == E_AXIS_N(active_extruder)))
      NOLESS(highest_rate, max_acceleration_steps_per_s2[i]);
  }
  acceleration_long_cutoff = 4294967295UL / highest_rate; // 0xFFFFFFFFUL
  TERN_(HAS_LINEAR_E_JERK, recalculate_max_e_jerk());
}

/**
 * Recalculate 'position' and 'mm_per_step'.
 * Must be called whenever settings.axis_steps_per_mm changes!
 */
void Planner::refresh_positioning() {
  LOOP_DISTINCT_AXES(i) mm_per_step[i] = 1.0f / settings.axis_steps_per_mm[i];
  set_position_mm(current_position);
  reset_acceleration_rates();
}

// Apply limits to a variable and give a warning if the value was out of range
inline void limit_and_warn(float &val, const AxisEnum axis, PGM_P const setting_name, const xyze_float_t &max_limit) {
  const uint8_t lim_axis = TERN_(HAS_EXTRUDERS, axis > E_AXIS ? E_AXIS :) axis;
  const float before = val;
  LIMIT(val, 0.1, max_limit[lim_axis]);
  if (before != val) {
    SERIAL_CHAR(AXIS_CHAR(lim_axis));
    SERIAL_ECHOPGM(" Max ");
    SERIAL_ECHOPGM_P(setting_name);
    SERIAL_ECHOLNPGM(" limited to ", val);
  }
}

/**
 * For the specified 'axis' set the Maximum Acceleration to the given value (mm/s^2)
 * The value may be limited with warning feedback, if configured.
 * Calls reset_acceleration_rates to precalculate planner terms in steps.
 *
 * This hard limit is applied as a block is being added to the planner queue.
 */
void Planner::set_max_acceleration(const AxisEnum axis, float inMaxAccelMMS2) {
  #if ENABLED(LIMITED_MAX_ACCEL_EDITING)
    #ifdef MAX_ACCEL_EDIT_VALUES
      constexpr xyze_float_t max_accel_edit = MAX_ACCEL_EDIT_VALUES;
      const xyze_float_t &max_acc_edit_scaled = max_accel_edit;
    #else
      constexpr xyze_float_t max_accel_edit = DEFAULT_MAX_ACCELERATION;
      const xyze_float_t max_acc_edit_scaled = max_accel_edit * 2;
    #endif
    limit_and_warn(inMaxAccelMMS2, axis, PSTR("Acceleration"), max_acc_edit_scaled);
  #endif
  settings.max_acceleration_mm_per_s2[axis] = inMaxAccelMMS2;

  // Update steps per s2 to agree with the units per s2 (since they are used in the planner)
  reset_acceleration_rates();
}

/**
 * For the specified 'axis' set the Maximum Feedrate to the given value (mm/s)
 * The value may be limited with warning feedback, if configured.
 *
 * This hard limit is applied as a block is being added to the planner queue.
 */
void Planner::set_max_feedrate(const AxisEnum axis, float inMaxFeedrateMMS) {
  #if ENABLED(LIMITED_MAX_FR_EDITING)
    #ifdef MAX_FEEDRATE_EDIT_VALUES
      constexpr xyze_float_t max_fr_edit = MAX_FEEDRATE_EDIT_VALUES;
      const xyze_float_t &max_fr_edit_scaled = max_fr_edit;
    #else
      constexpr xyze_float_t max_fr_edit = DEFAULT_MAX_FEEDRATE;
      const xyze_float_t max_fr_edit_scaled = max_fr_edit * 2;
    #endif
    limit_and_warn(inMaxFeedrateMMS, axis, PSTR("Feedrate"), max_fr_edit_scaled);
  #endif
  settings.max_feedrate_mm_s[axis] = inMaxFeedrateMMS;
}

#if HAS_CLASSIC_JERK

  /**
   * For the specified 'axis' set the Maximum Jerk (instant change) to the given value (mm/s)
   * The value may be limited with warning feedback, if configured.
   *
   * This hard limit is applied (to the block start speed) as the block is being added to the planner queue.
   */
  void Planner::set_max_jerk(const AxisEnum axis, float inMaxJerkMMS) {
    #if ENABLED(LIMITED_JERK_EDITING)
      constexpr xyze_float_t max_jerk_edit =
        #ifdef MAX_JERK_EDIT_VALUES
          MAX_JERK_EDIT_VALUES
        #else
          { (DEFAULT_XJERK) * 2, (DEFAULT_YJERK) * 2,
            (DEFAULT_ZJERK) * 2, (DEFAULT_EJERK) * 2 }
        #endif
      ;
      limit_and_warn(inMaxJerkMMS, axis, PSTR("Jerk"), max_jerk_edit);
    #endif
    max_jerk[axis] = inMaxJerkMMS;
  }

#endif

#if HAS_WIRED_LCD

  uint16_t Planner::block_buffer_runtime() {
    #ifdef __AVR__
      // Protect the access to the variable. Only required for AVR, as
      //  any 32bit CPU offers atomic access to 32bit variables
      const bool was_enabled = stepper.suspend();
    #endif

    uint32_t bbru = block_buffer_runtime_us;

    #ifdef __AVR__
      // Reenable Stepper ISR
      if (was_enabled) stepper.wake_up();
    #endif

    // To translate µs to ms a division by 1000 would be required.
    // We introduce 2.4% error here by dividing by 1024.
    // Doesn't matter because block_buffer_runtime_us is already too small an estimation.
    bbru >>= 10;
    // limit to about a minute.
    NOMORE(bbru, 0x0000FFFFUL);
    return bbru;
  }

  void Planner::clear_block_buffer_runtime() {
    #ifdef __AVR__
      // Protect the access to the variable. Only required for AVR, as
      //  any 32bit CPU offers atomic access to 32bit variables
      const bool was_enabled = stepper.suspend();
    #endif

    block_buffer_runtime_us = 0;

    #ifdef __AVR__
      // Reenable Stepper ISR
      if (was_enabled) stepper.wake_up();
    #endif
  }

#endif<|MERGE_RESOLUTION|>--- conflicted
+++ resolved
@@ -1587,21 +1587,11 @@
 
       #if ENABLED(ENABLE_LEVELING_FADE_HEIGHT)
         const float fade_scaling_factor = fade_scaling_factor_for_z(raw.z);
-<<<<<<< HEAD
-      #else
-        constexpr float fade_scaling_factor = 1.0;
-      #endif
-
-      if (fade_scaling_factor)
-        raw.z += fade_scaling_factor * bedlevel.get_z_correction(raw);
-
-=======
         if (fade_scaling_factor) raw.z += fade_scaling_factor * bedlevel.get_z_correction(raw);
       #else
         raw.z += bedlevel.get_z_correction(raw);
       #endif
 
->>>>>>> b523ddf1
       TERN_(MESH_BED_LEVELING, raw.z += bedlevel.get_z_offset());
 
     #endif
@@ -1618,7 +1608,6 @@
       inverse.apply_rotation_xyz(d.x, d.y, raw.z);
       raw = d + level_fulcrum;
 
-<<<<<<< HEAD
     #elif HAS_MESH
 
       const float z_correction = bedlevel.get_z_correction(raw),
@@ -1634,17 +1623,6 @@
           raw.z = z_no_fade / (1.0f - z_correction * inverse_z_fade_height);  // Unapply the faded Z offset
       #else
         raw.z = z_no_fade;
-=======
-        TERN_(MESH_BED_LEVELING, raw.z -= bedlevel.get_z_offset());
-
-        #if ENABLED(ENABLE_LEVELING_FADE_HEIGHT)
-          const float fade_scaling_factor = fade_scaling_factor_for_z(raw.z);
-          if (fade_scaling_factor) raw.z -= fade_scaling_factor * bedlevel.get_z_correction(raw);
-        #else
-          raw.z -= bedlevel.get_z_correction(raw);
-        #endif
-
->>>>>>> b523ddf1
       #endif
 
     #endif
