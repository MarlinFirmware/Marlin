/**
 * Marlin 3D Printer Firmware
 * Copyright (c) 2020 MarlinFirmware [https://github.com/MarlinFirmware/Marlin]
 *
 * Based on Sprinter and grbl.
 * Copyright (c) 2011 Camiel Gubbels / Erik van der Zalm
 *
 * This program is free software: you can redistribute it and/or modify
 * it under the terms of the GNU General Public License as published by
 * the Free Software Foundation, either version 3 of the License, or
 * (at your option) any later version.
 *
 * This program is distributed in the hope that it will be useful,
 * but WITHOUT ANY WARRANTY; without even the implied warranty of
 * MERCHANTABILITY or FITNESS FOR A PARTICULAR PURPOSE.  See the
 * GNU General Public License for more details.
 *
 * You should have received a copy of the GNU General Public License
 * along with this program.  If not, see <https://www.gnu.org/licenses/>.
 *
 */

/**
 * planner.cpp
 *
 * Buffer movement commands and manage the acceleration profile plan
 *
 * Derived from Grbl
 * Copyright (c) 2009-2011 Simen Svale Skogsrud
 *
 * The ring buffer implementation gleaned from the wiring_serial library by David A. Mellis.
 *
 *
 * Reasoning behind the mathematics in this module (in the key of 'Mathematica'):
 *
 * s == speed, a == acceleration, t == time, d == distance
 *
 * Basic definitions:
 *   Speed[s_, a_, t_] := s + (a*t)
 *   Travel[s_, a_, t_] := Integrate[Speed[s, a, t], t]
 *
 * Distance to reach a specific speed with a constant acceleration:
 *   Solve[{Speed[s, a, t] == m, Travel[s, a, t] == d}, d, t]
 *   d -> (m^2 - s^2)/(2 a) --> estimate_acceleration_distance()
 *
 * Speed after a given distance of travel with constant acceleration:
 *   Solve[{Speed[s, a, t] == m, Travel[s, a, t] == d}, m, t]
 *   m -> Sqrt[2 a d + s^2]
 *
 * DestinationSpeed[s_, a_, d_] := Sqrt[2 a d + s^2]
 *
 * When to start braking (di) to reach a specified destination speed (s2) after accelerating
 * from initial speed s1 without ever stopping at a plateau:
 *   Solve[{DestinationSpeed[s1, a, di] == DestinationSpeed[s2, a, d - di]}, di]
 *   di -> (2 a d - s1^2 + s2^2)/(4 a) --> intersection_distance()
 *
 * IntersectionDistance[s1_, s2_, a_, d_] := (2 a d - s1^2 + s2^2)/(4 a)
 *
 * --
 *
 * The fast inverse function needed for Bézier interpolation for AVR
 * was designed, written and tested by Eduardo José Tagle on April/2018
 */

#include "planner.h"
#include "stepper.h"
#include "motion.h"
#include "temperature.h"
#include "../lcd/marlinui.h"
#include "../gcode/parser.h"

#include "../MarlinCore.h"

#if HAS_LEVELING
  #include "../feature/bedlevel/bedlevel.h"
#endif

#if ENABLED(FILAMENT_WIDTH_SENSOR)
  #include "../feature/filwidth.h"
#endif

#if ENABLED(BARICUDA)
  #include "../feature/baricuda.h"
#endif

#if ENABLED(MIXING_EXTRUDER)
  #include "../feature/mixing.h"
#endif

#if ENABLED(AUTO_POWER_CONTROL)
  #include "../feature/power.h"
#endif

#if ENABLED(BACKLASH_COMPENSATION)
  #include "../feature/backlash.h"
#endif

#if ENABLED(CANCEL_OBJECTS)
  #include "../feature/cancel_object.h"
#endif

#if ENABLED(POWER_LOSS_RECOVERY)
  #include "../feature/powerloss.h"
#endif

#if HAS_CUTTER
  #include "../feature/spindle_laser.h"
#endif

// Delay for delivery of first block to the stepper ISR, if the queue contains 2 or
// fewer movements. The delay is measured in milliseconds, and must be less than 250ms
#define BLOCK_DELAY_FOR_1ST_MOVE 100

Planner planner;

// public:

/**
 * A ring buffer of moves described in steps
 */
block_t Planner::block_buffer[BLOCK_BUFFER_SIZE];
volatile uint8_t Planner::block_buffer_head,    // Index of the next block to be pushed
                 Planner::block_buffer_nonbusy, // Index of the first non-busy block
                 Planner::block_buffer_planned, // Index of the optimally planned block
                 Planner::block_buffer_tail;    // Index of the busy block, if any
uint16_t Planner::cleaning_buffer_counter;      // A counter to disable queuing of blocks
uint8_t Planner::delay_before_delivering;       // This counter delays delivery of blocks when queue becomes empty to allow the opportunity of merging blocks

planner_settings_t Planner::settings;           // Initialized by settings.load()

/**
 * Set up inline block variables
 * Set laser_power_floor based on SPEED_POWER_MIN to pevent a zero power output state with LASER_POWER_TRAP
 */
#if ENABLED(LASER_FEATURE)
  laser_state_t Planner::laser_inline;          // Current state for blocks
  const uint8_t laser_power_floor = cutter.pct_to_ocr(SPEED_POWER_MIN);
#endif

uint32_t Planner::max_acceleration_steps_per_s2[DISTINCT_AXES]; // (steps/s^2) Derived from mm_per_s2

float Planner::mm_per_step[DISTINCT_AXES];      // (mm) Millimeters per step

#if HAS_JUNCTION_DEVIATION
  float Planner::junction_deviation_mm;         // (mm) M205 J
  #if HAS_LINEAR_E_JERK
    float Planner::max_e_jerk[DISTINCT_E];      // Calculated from junction_deviation_mm
  #endif
#endif

#if HAS_CLASSIC_JERK
  TERN(HAS_LINEAR_E_JERK, xyz_pos_t, xyze_pos_t) Planner::max_jerk;
#endif

#if ENABLED(SD_ABORT_ON_ENDSTOP_HIT)
  bool Planner::abort_on_endstop_hit = false;
#endif

#if ENABLED(DISTINCT_E_FACTORS)
  uint8_t Planner::last_extruder = 0;     // Respond to extruder change
#endif

#if ENABLED(DIRECT_STEPPING)
  uint32_t Planner::last_page_step_rate = 0;
  xyze_bool_t Planner::last_page_dir{0};
#endif

#if HAS_EXTRUDERS
  int16_t Planner::flow_percentage[EXTRUDERS] = ARRAY_BY_EXTRUDERS1(100); // Extrusion factor for each extruder
  float Planner::e_factor[EXTRUDERS] = ARRAY_BY_EXTRUDERS1(1.0f); // The flow percentage and volumetric multiplier combine to scale E movement
#endif

#if DISABLED(NO_VOLUMETRICS)
  float Planner::filament_size[EXTRUDERS],          // diameter of filament (in millimeters), typically around 1.75 or 2.85, 0 disables the volumetric calculations for the extruder
        Planner::volumetric_area_nominal = CIRCLE_AREA(float(DEFAULT_NOMINAL_FILAMENT_DIA) * 0.5f), // Nominal cross-sectional area
        Planner::volumetric_multiplier[EXTRUDERS];  // Reciprocal of cross-sectional area of filament (in mm^2). Pre-calculated to reduce computation in the planner
#endif

#if ENABLED(VOLUMETRIC_EXTRUDER_LIMIT)
  float Planner::volumetric_extruder_limit[EXTRUDERS],          // max mm^3/sec the extruder is able to handle
        Planner::volumetric_extruder_feedrate_limit[EXTRUDERS]; // pre calculated extruder feedrate limit based on volumetric_extruder_limit; pre-calculated to reduce computation in the planner
#endif

#if HAS_LEVELING
  bool Planner::leveling_active = false; // Flag that auto bed leveling is enabled
  #if ABL_PLANAR
    matrix_3x3 Planner::bed_level_matrix; // Transform to compensate for bed level
  #endif
  #if ENABLED(ENABLE_LEVELING_FADE_HEIGHT)
    float Planner::z_fade_height,      // Initialized by settings.load()
          Planner::inverse_z_fade_height,
          Planner::last_fade_z;
  #endif
#else
  constexpr bool Planner::leveling_active;
#endif

skew_factor_t Planner::skew_factor; // Initialized by settings.load()

#if ENABLED(AUTOTEMP)
  celsius_t Planner::autotemp_max = 250,
            Planner::autotemp_min = 210;
  float Planner::autotemp_factor = 0.1f;
  bool Planner::autotemp_enabled = false;
#endif

// private:

xyze_long_t Planner::position{0};

uint32_t Planner::acceleration_long_cutoff;

xyze_float_t Planner::previous_speed;
float Planner::previous_nominal_speed_sqr;

#if ENABLED(DISABLE_INACTIVE_EXTRUDER)
  last_move_t Planner::g_uc_extruder_last_move[E_STEPPERS] = { 0 };
#endif

#ifdef XY_FREQUENCY_LIMIT
  int8_t Planner::xy_freq_limit_hz = XY_FREQUENCY_LIMIT;
  float Planner::xy_freq_min_speed_factor = (XY_FREQUENCY_MIN_PERCENT) * 0.01f;
  int32_t Planner::xy_freq_min_interval_us = LROUND(1000000.0 / (XY_FREQUENCY_LIMIT));
#endif

#if ENABLED(LIN_ADVANCE)
  float Planner::extruder_advance_K[EXTRUDERS]; // Initialized by settings.load()
#endif

#if HAS_POSITION_FLOAT
  xyze_pos_t Planner::position_float; // Needed for accurate maths. Steps cannot be used!
#endif

#if IS_KINEMATIC
  xyze_pos_t Planner::position_cart;
#endif

#if HAS_WIRED_LCD
  volatile uint32_t Planner::block_buffer_runtime_us = 0;
#endif

/**
 * Class and Instance Methods
 */

Planner::Planner() { init(); }

void Planner::init() {
  position.reset();
  TERN_(HAS_POSITION_FLOAT, position_float.reset());
  TERN_(IS_KINEMATIC, position_cart.reset());
  previous_speed.reset();
  previous_nominal_speed_sqr = 0;
  TERN_(ABL_PLANAR, bed_level_matrix.set_to_identity());
  clear_block_buffer();
  delay_before_delivering = 0;
  #if ENABLED(DIRECT_STEPPING)
    last_page_step_rate = 0;
    last_page_dir.reset();
  #endif
}

#if ENABLED(S_CURVE_ACCELERATION)
  #ifdef __AVR__
    /**
     * This routine returns 0x1000000 / d, getting the inverse as fast as possible.
     * A fast-converging iterative Newton-Raphson method can reach full precision in
     * just 1 iteration, and takes 211 cycles (worst case; the mean case is less, up
     * to 30 cycles for small divisors), instead of the 500 cycles a normal division
     * would take.
     *
     * Inspired by the following page:
     *  https://stackoverflow.com/questions/27801397/newton-raphson-division-with-big-integers
     *
     * Suppose we want to calculate  floor(2 ^ k / B)  where B is a positive integer
     * Then, B must be <= 2^k, otherwise, the quotient is 0.
     *
     * The Newton - Raphson iteration for x = B / 2 ^ k yields:
     *  q[n + 1] = q[n] * (2 - q[n] * B / 2 ^ k)
     *
     * This can be rearranged to:
     *  q[n + 1] = q[n] * (2 ^ (k + 1) - q[n] * B) >> k
     *
     * Each iteration requires only integer multiplications and bit shifts.
     * It doesn't necessarily converge to floor(2 ^ k / B) but in the worst case
     * it eventually alternates between floor(2 ^ k / B) and ceil(2 ^ k / B).
     * So it checks for this case and extracts floor(2 ^ k / B).
     *
     * A simple but important optimization for this approach is to truncate
     * multiplications (i.e., calculate only the higher bits of the product) in the
     * early iterations of the Newton - Raphson method. This is done so the results
     * of the early iterations are far from the quotient. Then it doesn't matter if
     * they are done inaccurately.
     * It's important to pick a good starting value for x. Knowing how many
     * digits the divisor has, it can be estimated:
     *
     *   2^k / x = 2 ^ log2(2^k / x)
     *   2^k / x = 2 ^(log2(2^k)-log2(x))
     *   2^k / x = 2 ^(k*log2(2)-log2(x))
     *   2^k / x = 2 ^ (k-log2(x))
     *   2^k / x >= 2 ^ (k-floor(log2(x)))
     *   floor(log2(x)) is simply the index of the most significant bit set.
     *
     * If this estimation can be improved even further the number of iterations can be
     * reduced a lot, saving valuable execution time.
     * The paper "Software Integer Division" by Thomas L.Rodeheffer, Microsoft
     * Research, Silicon Valley,August 26, 2008, available at
     * https://www.microsoft.com/en-us/research/wp-content/uploads/2008/08/tr-2008-141.pdf
     * suggests, for its integer division algorithm, using a table to supply the first
     * 8 bits of precision, then, due to the quadratic convergence nature of the
     * Newton-Raphon iteration, just 2 iterations should be enough to get maximum
     * precision of the division.
     * By precomputing values of inverses for small denominator values, just one
     * Newton-Raphson iteration is enough to reach full precision.
     * This code uses the top 9 bits of the denominator as index.
     *
     * The AVR assembly function implements this C code using the data below:
     *
     *  // For small divisors, it is best to directly retrieve the results
     *  if (d <= 110) return pgm_read_dword(&small_inv_tab[d]);
     *
     *  // Compute initial estimation of 0x1000000/x -
     *  // Get most significant bit set on divider
     *  uint8_t idx = 0;
     *  uint32_t nr = d;
     *  if (!(nr & 0xFF0000)) {
     *    nr <<= 8; idx += 8;
     *    if (!(nr & 0xFF0000)) { nr <<= 8; idx += 8; }
     *  }
     *  if (!(nr & 0xF00000)) { nr <<= 4; idx += 4; }
     *  if (!(nr & 0xC00000)) { nr <<= 2; idx += 2; }
     *  if (!(nr & 0x800000)) { nr <<= 1; idx += 1; }
     *
     *  // Isolate top 9 bits of the denominator, to be used as index into the initial estimation table
     *  uint32_t tidx = nr >> 15,                                       // top 9 bits. bit8 is always set
     *           ie = inv_tab[tidx & 0xFF] + 256,                       // Get the table value. bit9 is always set
     *           x = idx <= 8 ? (ie >> (8 - idx)) : (ie << (idx - 8));  // Position the estimation at the proper place
     *
     *  x = uint32_t((x * uint64_t(_BV(25) - x * d)) >> 24);            // Refine estimation by newton-raphson. 1 iteration is enough
     *  const uint32_t r = _BV(24) - x * d;                             // Estimate remainder
     *  if (r >= d) x++;                                                // Check whether to adjust result
     *  return uint32_t(x);                                             // x holds the proper estimation
     */
    static uint32_t get_period_inverse(uint32_t d) {

      static const uint8_t inv_tab[256] PROGMEM = {
        255,253,252,250,248,246,244,242,240,238,236,234,233,231,229,227,
        225,224,222,220,218,217,215,213,212,210,208,207,205,203,202,200,
        199,197,195,194,192,191,189,188,186,185,183,182,180,179,178,176,
        175,173,172,170,169,168,166,165,164,162,161,160,158,157,156,154,
        153,152,151,149,148,147,146,144,143,142,141,139,138,137,136,135,
        134,132,131,130,129,128,127,126,125,123,122,121,120,119,118,117,
        116,115,114,113,112,111,110,109,108,107,106,105,104,103,102,101,
        100,99,98,97,96,95,94,93,92,91,90,89,88,88,87,86,
        85,84,83,82,81,80,80,79,78,77,76,75,74,74,73,72,
        71,70,70,69,68,67,66,66,65,64,63,62,62,61,60,59,
        59,58,57,56,56,55,54,53,53,52,51,50,50,49,48,48,
        47,46,46,45,44,43,43,42,41,41,40,39,39,38,37,37,
        36,35,35,34,33,33,32,32,31,30,30,29,28,28,27,27,
        26,25,25,24,24,23,22,22,21,21,20,19,19,18,18,17,
        17,16,15,15,14,14,13,13,12,12,11,10,10,9,9,8,
        8,7,7,6,6,5,5,4,4,3,3,2,2,1,0,0
      };

      // For small denominators, it is cheaper to directly store the result.
      //  For bigger ones, just ONE Newton-Raphson iteration is enough to get
      //  maximum precision we need
      static const uint32_t small_inv_tab[111] PROGMEM = {
        16777216,16777216,8388608,5592405,4194304,3355443,2796202,2396745,2097152,1864135,1677721,1525201,1398101,1290555,1198372,1118481,
        1048576,986895,932067,883011,838860,798915,762600,729444,699050,671088,645277,621378,599186,578524,559240,541200,
        524288,508400,493447,479349,466033,453438,441505,430185,419430,409200,399457,390167,381300,372827,364722,356962,
        349525,342392,335544,328965,322638,316551,310689,305040,299593,294337,289262,284359,279620,275036,270600,266305,
        262144,258111,254200,250406,246723,243148,239674,236298,233016,229824,226719,223696,220752,217885,215092,212369,
        209715,207126,204600,202135,199728,197379,195083,192841,190650,188508,186413,184365,182361,180400,178481,176602,
        174762,172960,171196,169466,167772,166111,164482,162885,161319,159783,158275,156796,155344,153919,152520
      };

      // For small divisors, it is best to directly retrieve the results
      if (d <= 110) return pgm_read_dword(&small_inv_tab[d]);

      uint8_t r8 = d & 0xFF,
              r9 = (d >> 8) & 0xFF,
              r10 = (d >> 16) & 0xFF,
              r2,r3,r4,r5,r6,r7,r11,r12,r13,r14,r15,r16,r17,r18;
      const uint8_t *ptab = inv_tab;

      __asm__ __volatile__(
        // %8:%7:%6 = interval
        // r31:r30: MUST be those registers, and they must point to the inv_tab

        A("clr %13")                       // %13 = 0

        // Now we must compute
        // result = 0xFFFFFF / d
        // %8:%7:%6 = interval
        // %16:%15:%14 = nr
        // %13 = 0

        // A plain division of 24x24 bits should take 388 cycles to complete. We will
        // use Newton-Raphson for the calculation, and will strive to get way less cycles
        // for the same result - Using C division, it takes 500cycles to complete .

        A("clr %3")                       // idx = 0
        A("mov %14,%6")
        A("mov %15,%7")
        A("mov %16,%8")                   // nr = interval
        A("tst %16")                      // nr & 0xFF0000 == 0 ?
        A("brne 2f")                      // No, skip this
        A("mov %16,%15")
        A("mov %15,%14")                  // nr <<= 8, %14 not needed
        A("subi %3,-8")                   // idx += 8
        A("tst %16")                      // nr & 0xFF0000 == 0 ?
        A("brne 2f")                      // No, skip this
        A("mov %16,%15")                  // nr <<= 8, %14 not needed
        A("clr %15")                      // We clear %14
        A("subi %3,-8")                   // idx += 8

        // here %16 != 0 and %16:%15 contains at least 9 MSBits, or both %16:%15 are 0
        L("2")
        A("cpi %16,0x10")                 // (nr & 0xF00000) == 0 ?
        A("brcc 3f")                      // No, skip this
        A("swap %15")                     // Swap nybbles
        A("swap %16")                     // Swap nybbles. Low nybble is 0
        A("mov %14, %15")
        A("andi %14,0x0F")                // Isolate low nybble
        A("andi %15,0xF0")                // Keep proper nybble in %15
        A("or %16, %14")                  // %16:%15 <<= 4
        A("subi %3,-4")                   // idx += 4

        L("3")
        A("cpi %16,0x40")                 // (nr & 0xC00000) == 0 ?
        A("brcc 4f")                      // No, skip this
        A("add %15,%15")
        A("adc %16,%16")
        A("add %15,%15")
        A("adc %16,%16")                  // %16:%15 <<= 2
        A("subi %3,-2")                   // idx += 2

        L("4")
        A("cpi %16,0x80")                 // (nr & 0x800000) == 0 ?
        A("brcc 5f")                      // No, skip this
        A("add %15,%15")
        A("adc %16,%16")                  // %16:%15 <<= 1
        A("inc %3")                       // idx += 1

        // Now %16:%15 contains its MSBit set to 1, or %16:%15 is == 0. We are now absolutely sure
        // we have at least 9 MSBits available to enter the initial estimation table
        L("5")
        A("add %15,%15")
        A("adc %16,%16")                  // %16:%15 = tidx = (nr <<= 1), we lose the top MSBit (always set to 1, %16 is the index into the inverse table)
        A("add r30,%16")                  // Only use top 8 bits
        A("adc r31,%13")                  // r31:r30 = inv_tab + (tidx)
        A("lpm %14, Z")                   // %14 = inv_tab[tidx]
        A("ldi %15, 1")                   // %15 = 1  %15:%14 = inv_tab[tidx] + 256

        // We must scale the approximation to the proper place
        A("clr %16")                      // %16 will always be 0 here
        A("subi %3,8")                    // idx == 8 ?
        A("breq 6f")                      // yes, no need to scale
        A("brcs 7f")                      // If C=1, means idx < 8, result was negative!

        // idx > 8, now %3 = idx - 8. We must perform a left shift. idx range:[1-8]
        A("sbrs %3,0")                    // shift by 1bit position?
        A("rjmp 8f")                      // No
        A("add %14,%14")
        A("adc %15,%15")                  // %15:16 <<= 1
        L("8")
        A("sbrs %3,1")                    // shift by 2bit position?
        A("rjmp 9f")                      // No
        A("add %14,%14")
        A("adc %15,%15")
        A("add %14,%14")
        A("adc %15,%15")                  // %15:16 <<= 1
        L("9")
        A("sbrs %3,2")                    // shift by 4bits position?
        A("rjmp 16f")                     // No
        A("swap %15")                     // Swap nybbles. lo nybble of %15 will always be 0
        A("swap %14")                     // Swap nybbles
        A("mov %12,%14")
        A("andi %12,0x0F")                // isolate low nybble
        A("andi %14,0xF0")                // and clear it
        A("or %15,%12")                   // %15:%16 <<= 4
        L("16")
        A("sbrs %3,3")                    // shift by 8bits position?
        A("rjmp 6f")                      // No, we are done
        A("mov %16,%15")
        A("mov %15,%14")
        A("clr %14")
        A("jmp 6f")

        // idx < 8, now %3 = idx - 8. Get the count of bits
        L("7")
        A("neg %3")                       // %3 = -idx = count of bits to move right. idx range:[1...8]
        A("sbrs %3,0")                    // shift by 1 bit position ?
        A("rjmp 10f")                     // No, skip it
        A("asr %15")                      // (bit7 is always 0 here)
        A("ror %14")
        L("10")
        A("sbrs %3,1")                    // shift by 2 bit position ?
        A("rjmp 11f")                     // No, skip it
        A("asr %15")                      // (bit7 is always 0 here)
        A("ror %14")
        A("asr %15")                      // (bit7 is always 0 here)
        A("ror %14")
        L("11")
        A("sbrs %3,2")                    // shift by 4 bit position ?
        A("rjmp 12f")                     // No, skip it
        A("swap %15")                     // Swap nybbles
        A("andi %14, 0xF0")               // Lose the lowest nybble
        A("swap %14")                     // Swap nybbles. Upper nybble is 0
        A("or %14,%15")                   // Pass nybble from upper byte
        A("andi %15, 0x0F")               // And get rid of that nybble
        L("12")
        A("sbrs %3,3")                    // shift by 8 bit position ?
        A("rjmp 6f")                      // No, skip it
        A("mov %14,%15")
        A("clr %15")
        L("6")                            // %16:%15:%14 = initial estimation of 0x1000000 / d

        // Now, we must refine the estimation present on %16:%15:%14 using 1 iteration
        // of Newton-Raphson. As it has a quadratic convergence, 1 iteration is enough
        // to get more than 18bits of precision (the initial table lookup gives 9 bits of
        // precision to start from). 18bits of precision is all what is needed here for result

        // %8:%7:%6 = d = interval
        // %16:%15:%14 = x = initial estimation of 0x1000000 / d
        // %13 = 0
        // %3:%2:%1:%0 = working accumulator

        // Compute 1<<25 - x*d. Result should never exceed 25 bits and should always be positive
        A("clr %0")
        A("clr %1")
        A("clr %2")
        A("ldi %3,2")                     // %3:%2:%1:%0 = 0x2000000
        A("mul %6,%14")                   // r1:r0 = LO(d) * LO(x)
        A("sub %0,r0")
        A("sbc %1,r1")
        A("sbc %2,%13")
        A("sbc %3,%13")                   // %3:%2:%1:%0 -= LO(d) * LO(x)
        A("mul %7,%14")                   // r1:r0 = MI(d) * LO(x)
        A("sub %1,r0")
        A("sbc %2,r1" )
        A("sbc %3,%13")                   // %3:%2:%1:%0 -= MI(d) * LO(x) << 8
        A("mul %8,%14")                   // r1:r0 = HI(d) * LO(x)
        A("sub %2,r0")
        A("sbc %3,r1")                    // %3:%2:%1:%0 -= MIL(d) * LO(x) << 16
        A("mul %6,%15")                   // r1:r0 = LO(d) * MI(x)
        A("sub %1,r0")
        A("sbc %2,r1")
        A("sbc %3,%13")                   // %3:%2:%1:%0 -= LO(d) * MI(x) << 8
        A("mul %7,%15")                   // r1:r0 = MI(d) * MI(x)
        A("sub %2,r0")
        A("sbc %3,r1")                    // %3:%2:%1:%0 -= MI(d) * MI(x) << 16
        A("mul %8,%15")                   // r1:r0 = HI(d) * MI(x)
        A("sub %3,r0")                    // %3:%2:%1:%0 -= MIL(d) * MI(x) << 24
        A("mul %6,%16")                   // r1:r0 = LO(d) * HI(x)
        A("sub %2,r0")
        A("sbc %3,r1")                    // %3:%2:%1:%0 -= LO(d) * HI(x) << 16
        A("mul %7,%16")                   // r1:r0 = MI(d) * HI(x)
        A("sub %3,r0")                    // %3:%2:%1:%0 -= MI(d) * HI(x) << 24
        // %3:%2:%1:%0 = (1<<25) - x*d     [169]

        // We need to multiply that result by x, and we are only interested in the top 24bits of that multiply

        // %16:%15:%14 = x = initial estimation of 0x1000000 / d
        // %3:%2:%1:%0 = (1<<25) - x*d = acc
        // %13 = 0

        // result = %11:%10:%9:%5:%4
        A("mul %14,%0")                   // r1:r0 = LO(x) * LO(acc)
        A("mov %4,r1")
        A("clr %5")
        A("clr %9")
        A("clr %10")
        A("clr %11")                      // %11:%10:%9:%5:%4 = LO(x) * LO(acc) >> 8
        A("mul %15,%0")                   // r1:r0 = MI(x) * LO(acc)
        A("add %4,r0")
        A("adc %5,r1")
        A("adc %9,%13")
        A("adc %10,%13")
        A("adc %11,%13")                  // %11:%10:%9:%5:%4 += MI(x) * LO(acc)
        A("mul %16,%0")                   // r1:r0 = HI(x) * LO(acc)
        A("add %5,r0")
        A("adc %9,r1")
        A("adc %10,%13")
        A("adc %11,%13")                  // %11:%10:%9:%5:%4 += MI(x) * LO(acc) << 8

        A("mul %14,%1")                   // r1:r0 = LO(x) * MIL(acc)
        A("add %4,r0")
        A("adc %5,r1")
        A("adc %9,%13")
        A("adc %10,%13")
        A("adc %11,%13")                  // %11:%10:%9:%5:%4 = LO(x) * MIL(acc)
        A("mul %15,%1")                   // r1:r0 = MI(x) * MIL(acc)
        A("add %5,r0")
        A("adc %9,r1")
        A("adc %10,%13")
        A("adc %11,%13")                  // %11:%10:%9:%5:%4 += MI(x) * MIL(acc) << 8
        A("mul %16,%1")                   // r1:r0 = HI(x) * MIL(acc)
        A("add %9,r0")
        A("adc %10,r1")
        A("adc %11,%13")                  // %11:%10:%9:%5:%4 += MI(x) * MIL(acc) << 16

        A("mul %14,%2")                   // r1:r0 = LO(x) * MIH(acc)
        A("add %5,r0")
        A("adc %9,r1")
        A("adc %10,%13")
        A("adc %11,%13")                  // %11:%10:%9:%5:%4 = LO(x) * MIH(acc) << 8
        A("mul %15,%2")                   // r1:r0 = MI(x) * MIH(acc)
        A("add %9,r0")
        A("adc %10,r1")
        A("adc %11,%13")                  // %11:%10:%9:%5:%4 += MI(x) * MIH(acc) << 16
        A("mul %16,%2")                   // r1:r0 = HI(x) * MIH(acc)
        A("add %10,r0")
        A("adc %11,r1")                   // %11:%10:%9:%5:%4 += MI(x) * MIH(acc) << 24

        A("mul %14,%3")                   // r1:r0 = LO(x) * HI(acc)
        A("add %9,r0")
        A("adc %10,r1")
        A("adc %11,%13")                  // %11:%10:%9:%5:%4 = LO(x) * HI(acc) << 16
        A("mul %15,%3")                   // r1:r0 = MI(x) * HI(acc)
        A("add %10,r0")
        A("adc %11,r1")                   // %11:%10:%9:%5:%4 += MI(x) * HI(acc) << 24
        A("mul %16,%3")                   // r1:r0 = HI(x) * HI(acc)
        A("add %11,r0")                   // %11:%10:%9:%5:%4 += MI(x) * HI(acc) << 32

        // At this point, %11:%10:%9 contains the new estimation of x.

        // Finally, we must correct the result. Estimate remainder as
        // (1<<24) - x*d
        // %11:%10:%9 = x
        // %8:%7:%6 = d = interval" "\n\t"
        A("ldi %3,1")
        A("clr %2")
        A("clr %1")
        A("clr %0")                       // %3:%2:%1:%0 = 0x1000000
        A("mul %6,%9")                    // r1:r0 = LO(d) * LO(x)
        A("sub %0,r0")
        A("sbc %1,r1")
        A("sbc %2,%13")
        A("sbc %3,%13")                   // %3:%2:%1:%0 -= LO(d) * LO(x)
        A("mul %7,%9")                    // r1:r0 = MI(d) * LO(x)
        A("sub %1,r0")
        A("sbc %2,r1")
        A("sbc %3,%13")                   // %3:%2:%1:%0 -= MI(d) * LO(x) << 8
        A("mul %8,%9")                    // r1:r0 = HI(d) * LO(x)
        A("sub %2,r0")
        A("sbc %3,r1")                    // %3:%2:%1:%0 -= MIL(d) * LO(x) << 16
        A("mul %6,%10")                   // r1:r0 = LO(d) * MI(x)
        A("sub %1,r0")
        A("sbc %2,r1")
        A("sbc %3,%13")                   // %3:%2:%1:%0 -= LO(d) * MI(x) << 8
        A("mul %7,%10")                   // r1:r0 = MI(d) * MI(x)
        A("sub %2,r0")
        A("sbc %3,r1")                    // %3:%2:%1:%0 -= MI(d) * MI(x) << 16
        A("mul %8,%10")                   // r1:r0 = HI(d) * MI(x)
        A("sub %3,r0")                    // %3:%2:%1:%0 -= MIL(d) * MI(x) << 24
        A("mul %6,%11")                   // r1:r0 = LO(d) * HI(x)
        A("sub %2,r0")
        A("sbc %3,r1")                    // %3:%2:%1:%0 -= LO(d) * HI(x) << 16
        A("mul %7,%11")                   // r1:r0 = MI(d) * HI(x)
        A("sub %3,r0")                    // %3:%2:%1:%0 -= MI(d) * HI(x) << 24
        // %3:%2:%1:%0 = r = (1<<24) - x*d
        // %8:%7:%6 = d = interval

        // Perform the final correction
        A("sub %0,%6")
        A("sbc %1,%7")
        A("sbc %2,%8")                    // r -= d
        A("brcs 14f")                     // if ( r >= d)

        // %11:%10:%9 = x
        A("ldi %3,1")
        A("add %9,%3")
        A("adc %10,%13")
        A("adc %11,%13")                  // x++
        L("14")

        // Estimation is done. %11:%10:%9 = x
        A("clr __zero_reg__")              // Make C runtime happy
        // [211 cycles total]
        : "=r" (r2),
          "=r" (r3),
          "=r" (r4),
          "=d" (r5),
          "=r" (r6),
          "=r" (r7),
          "+r" (r8),
          "+r" (r9),
          "+r" (r10),
          "=d" (r11),
          "=r" (r12),
          "=r" (r13),
          "=d" (r14),
          "=d" (r15),
          "=d" (r16),
          "=d" (r17),
          "=d" (r18),
          "+z" (ptab)
        :
        : "r0", "r1", "cc"
      );

      // Return the result
      return r11 | (uint16_t(r12) << 8) | (uint32_t(r13) << 16);
    }
  #else
    // All other 32-bit MPUs can easily do inverse using hardware division,
    // so we don't need to reduce precision or to use assembly language at all.
    // This routine, for all other archs, returns 0x100000000 / d ~= 0xFFFFFFFF / d
    FORCE_INLINE static uint32_t get_period_inverse(const uint32_t d) {
      return d ? 0xFFFFFFFF / d : 0xFFFFFFFF;
    }
  #endif
#endif

#define MINIMAL_STEP_RATE 120

/**
 * Get the current block for processing
 * and mark the block as busy.
 * Return nullptr if the buffer is empty
 * or if there is a first-block delay.
 *
 * WARNING: Called from Stepper ISR context!
 */
block_t* Planner::get_current_block() {
  // Get the number of moves in the planner queue so far
  const uint8_t nr_moves = movesplanned();

  // If there are any moves queued ...
  if (nr_moves) {

    // If there is still delay of delivery of blocks running, decrement it
    if (delay_before_delivering) {
      --delay_before_delivering;
      // If the number of movements queued is less than 3, and there is still time
      //  to wait, do not deliver anything
      if (nr_moves < 3 && delay_before_delivering) return nullptr;
      delay_before_delivering = 0;
    }

    // If we are here, there is no excuse to deliver the block
    block_t * const block = &block_buffer[block_buffer_tail];

    // No trapezoid calculated? Don't execute yet.
    if (block->flag.recalculate) return nullptr;

    // We can't be sure how long an active block will take, so don't count it.
    TERN_(HAS_WIRED_LCD, block_buffer_runtime_us -= block->segment_time_us);

    // As this block is busy, advance the nonbusy block pointer
    block_buffer_nonbusy = next_block_index(block_buffer_tail);

    // Push block_buffer_planned pointer, if encountered.
    if (block_buffer_tail == block_buffer_planned)
      block_buffer_planned = block_buffer_nonbusy;

    // Return the block
    return block;
  }

  // The queue became empty
  TERN_(HAS_WIRED_LCD, clear_block_buffer_runtime()); // paranoia. Buffer is empty now - so reset accumulated time to zero.

  return nullptr;
}

/**
 * Calculate trapezoid parameters, multiplying the entry- and exit-speeds
 * by the provided factors.
 **
 * ############ VERY IMPORTANT ############
 * NOTE that the PRECONDITION to call this function is that the block is
 * NOT BUSY and it is marked as RECALCULATE. That WARRANTIES the Stepper ISR
 * is not and will not use the block while we modify it, so it is safe to
 * alter its values.
 */
void Planner::calculate_trapezoid_for_block(block_t * const block, const_float_t entry_factor, const_float_t exit_factor) {

  uint32_t initial_rate = CEIL(block->nominal_rate * entry_factor),
           final_rate = CEIL(block->nominal_rate * exit_factor); // (steps per second)

  // Limit minimal step rate (Otherwise the timer will overflow.)
  NOLESS(initial_rate, uint32_t(MINIMAL_STEP_RATE));
  NOLESS(final_rate, uint32_t(MINIMAL_STEP_RATE));

  #if ENABLED(S_CURVE_ACCELERATION)
    uint32_t cruise_rate = initial_rate;
  #endif

  const int32_t accel = block->acceleration_steps_per_s2;

          // Steps required for acceleration, deceleration to/from nominal rate
  uint32_t accelerate_steps = CEIL(estimate_acceleration_distance(initial_rate, block->nominal_rate, accel)),
           decelerate_steps = FLOOR(estimate_acceleration_distance(block->nominal_rate, final_rate, -accel));
          // Steps between acceleration and deceleration, if any
  int32_t plateau_steps = block->step_event_count - accelerate_steps - decelerate_steps;

  // Does accelerate_steps + decelerate_steps exceed step_event_count?
  // Then we can't possibly reach the nominal rate, there will be no cruising.
  // Use intersection_distance() to calculate accel / braking time in order to
  // reach the final_rate exactly at the end of this block.
  if (plateau_steps < 0) {
    plateau_steps = 0;
    const float accelerate_steps_float = CEIL(intersection_distance(initial_rate, final_rate, accel, block->step_event_count));
    accelerate_steps = _MIN(uint32_t(_MAX(accelerate_steps_float, 0)), block->step_event_count);
    decelerate_steps = block->step_event_count - accelerate_steps;
<<<<<<< HEAD
=======
    plateau_steps = 0;
>>>>>>> 5979aab1

    TERN_(S_CURVE_ACCELERATION, cruise_rate = final_speed(initial_rate, accel, accelerate_steps)); // Won't reach the cruising rate. Find the reachable speed.
  }
  else {
    TERN_(S_CURVE_ACCELERATION, cruise_rate = block->nominal_rate) // With some plateau time the cruise rate will be the nominal rate
  }

  #if ENABLED(S_CURVE_ACCELERATION)
    // Jerk controlled speed requires to express speed versus time, NOT steps
    uint32_t acceleration_time = ((float)(cruise_rate - initial_rate) / accel) * (STEPPER_TIMER_RATE),
             deceleration_time = ((float)(cruise_rate - final_rate) / accel) * (STEPPER_TIMER_RATE),
    // And to offload calculations from the ISR, we also calculate the inverse of those times here
             acceleration_time_inverse = get_period_inverse(acceleration_time),
             deceleration_time_inverse = get_period_inverse(deceleration_time);
  #endif

  // Store new block parameters
  block->accelerate_until = accelerate_steps;
  block->decelerate_after = block->step_event_count - decelerate_steps;
  block->initial_rate = initial_rate;
  #if ENABLED(S_CURVE_ACCELERATION)
    block->acceleration_time = acceleration_time;
    block->deceleration_time = deceleration_time;
    block->acceleration_time_inverse = acceleration_time_inverse;
    block->deceleration_time_inverse = deceleration_time_inverse;
    block->cruise_rate = cruise_rate;
  #endif
  block->final_rate = final_rate;

  #if ENABLED(LASER_POWER_TRAP)
    /**
     * Laser Trapezoid Calculations
     *
     * Approximate the trapezoid with the laser, incrementing the power every `trap_ramp_entry_incr` steps while accelerating,
     * and decrementing the power every `trap_ramp_exit_decr` while decelerating, to keep power proportional to feedrate.
     * Laser power trap will reduce the initial power to no less than the laser_power_floor value. Based on the number
     * of calculated accel/decel steps the power is distributed over the trapezoid entry- and exit-ramp steps.
     *
     * trap_ramp_active_pwr - The active power is initially set at a reduced level factor of initial power / accel steps and
     * will be additively incremented using a trap_ramp_entry_incr value for each accel step processed later in the stepper code.
     * The trap_ramp_exit_decr value is calculated as power / decel steps and is also adjusted to no less than the power floor.
     *
     * If the power == 0 the inline mode variables need to be set to zero to prevent stepper processing. The method allows
     * for simpler non-powered moves like G0 or G28.
     *
     * Laser Trap Power works for all Jerk and Curve modes; however Arc-based moves will have issues since the segments are
     * usually too small.
     */
    if (cutter.cutter_mode == CUTTER_MODE_CONTINUOUS) {
      if (planner.laser_inline.status.isPowered && planner.laser_inline.status.isEnabled) {
        if (block->laser.power > 0) {
          NOLESS(block->laser.power, laser_power_floor);
          block->laser.trap_ramp_active_pwr = (block->laser.power - laser_power_floor) * (initial_rate / float(block->nominal_rate)) + laser_power_floor;
          block->laser.trap_ramp_entry_incr = (block->laser.power - block->laser.trap_ramp_active_pwr) / accelerate_steps;
          float laser_pwr = block->laser.power * (final_rate / float(block->nominal_rate));
          NOLESS(laser_pwr, laser_power_floor);
          block->laser.trap_ramp_exit_decr = (block->laser.power - laser_pwr) / decelerate_steps;
          #if ENABLED(DEBUG_LASER_TRAP)
            SERIAL_ECHO_MSG("lp:",block->laser.power);
            SERIAL_ECHO_MSG("as:",accelerate_steps);
            SERIAL_ECHO_MSG("ds:",decelerate_steps);
            SERIAL_ECHO_MSG("p.trap:",block->laser.trap_ramp_active_pwr);
            SERIAL_ECHO_MSG("p.incr:",block->laser.trap_ramp_entry_incr);
            SERIAL_ECHO_MSG("p.decr:",block->laser.trap_ramp_exit_decr);
          #endif
        }
        else {
          block->laser.trap_ramp_active_pwr = 0;
          block->laser.trap_ramp_entry_incr = 0;
          block->laser.trap_ramp_exit_decr = 0;
        }

      }
    }
  #endif // LASER_POWER_TRAP
}

/*                            PLANNER SPEED DEFINITION
                                     +--------+   <- current->nominal_speed
                                    /          \
         current->entry_speed ->   +            \
                                   |             + <- next->entry_speed (aka exit speed)
                                   +-------------+
                                       time -->

  Recalculates the motion plan according to the following basic guidelines:

    1. Go over every feasible block sequentially in reverse order and calculate the junction speeds
        (i.e. current->entry_speed) such that:
      a. No junction speed exceeds the pre-computed maximum junction speed limit or nominal speeds of
         neighboring blocks.
      b. A block entry speed cannot exceed one reverse-computed from its exit speed (next->entry_speed)
         with a maximum allowable deceleration over the block travel distance.
      c. The last (or newest appended) block is planned from a complete stop (an exit speed of zero).
    2. Go over every block in chronological (forward) order and dial down junction speed values if
      a. The exit speed exceeds the one forward-computed from its entry speed with the maximum allowable
         acceleration over the block travel distance.

  When these stages are complete, the planner will have maximized the velocity profiles throughout the all
  of the planner blocks, where every block is operating at its maximum allowable acceleration limits. In
  other words, for all of the blocks in the planner, the plan is optimal and no further speed improvements
  are possible. If a new block is added to the buffer, the plan is recomputed according to the said
  guidelines for a new optimal plan.

  To increase computational efficiency of these guidelines, a set of planner block pointers have been
  created to indicate stop-compute points for when the planner guidelines cannot logically make any further
  changes or improvements to the plan when in normal operation and new blocks are streamed and added to the
  planner buffer. For example, if a subset of sequential blocks in the planner have been planned and are
  bracketed by junction velocities at their maximums (or by the first planner block as well), no new block
  added to the planner buffer will alter the velocity profiles within them. So we no longer have to compute
  them. Or, if a set of sequential blocks from the first block in the planner (or a optimal stop-compute
  point) are all accelerating, they are all optimal and can not be altered by a new block added to the
  planner buffer, as this will only further increase the plan speed to chronological blocks until a maximum
  junction velocity is reached. However, if the operational conditions of the plan changes from infrequently
  used feed holds or feedrate overrides, the stop-compute pointers will be reset and the entire plan is
  recomputed as stated in the general guidelines.

  Planner buffer index mapping:
  - block_buffer_tail: Points to the beginning of the planner buffer. First to be executed or being executed.
  - block_buffer_head: Points to the buffer block after the last block in the buffer. Used to indicate whether
      the buffer is full or empty. As described for standard ring buffers, this block is always empty.
  - block_buffer_planned: Points to the first buffer block after the last optimally planned block for normal
      streaming operating conditions. Use for planning optimizations by avoiding recomputing parts of the
      planner buffer that don't change with the addition of a new block, as describe above. In addition,
      this block can never be less than block_buffer_tail and will always be pushed forward and maintain
      this requirement when encountered by the Planner::release_current_block() routine during a cycle.

  NOTE: Since the planner only computes on what's in the planner buffer, some motions with lots of short
  line segments, like G2/3 arcs or complex curves, may seem to move slow. This is because there simply isn't
  enough combined distance traveled in the entire buffer to accelerate up to the nominal speed and then
  decelerate to a complete stop at the end of the buffer, as stated by the guidelines. If this happens and
  becomes an annoyance, there are a few simple solutions: (1) Maximize the machine acceleration. The planner
  will be able to compute higher velocity profiles within the same combined distance. (2) Maximize line
  motion(s) distance per block to a desired tolerance. The more combined distance the planner has to use,
  the faster it can go. (3) Maximize the planner buffer size. This also will increase the combined distance
  for the planner to compute over. It also increases the number of computations the planner has to perform
  to compute an optimal plan, so select carefully.
*/

// The kernel called by recalculate() when scanning the plan from last to first entry.
void Planner::reverse_pass_kernel(block_t * const current, const block_t * const next) {
  if (current) {
    // If entry speed is already at the maximum entry speed, and there was no change of speed
    // in the next block, there is no need to recheck. Block is cruising and there is no need to
    // compute anything for this block,
    // If not, block entry speed needs to be recalculated to ensure maximum possible planned speed.
    const float max_entry_speed_sqr = current->max_entry_speed_sqr;

    // Compute maximum entry speed decelerating over the current block from its exit speed.
    // If not at the maximum entry speed, or the previous block entry speed changed
    if (current->entry_speed_sqr != max_entry_speed_sqr || (next && next->flag.recalculate)) {

      // If nominal length true, max junction speed is guaranteed to be reached.
      // If a block can de/ac-celerate from nominal speed to zero within the length of the block, then
      // the current block and next block junction speeds are guaranteed to always be at their maximum
      // junction speeds in deceleration and acceleration, respectively. This is due to how the current
      // block nominal speed limits both the current and next maximum junction speeds. Hence, in both
      // the reverse and forward planners, the corresponding block junction speed will always be at the
      // the maximum junction speed and may always be ignored for any speed reduction checks.

      const float new_entry_speed_sqr = current->flag.nominal_length
        ? max_entry_speed_sqr
        : _MIN(max_entry_speed_sqr, max_allowable_speed_sqr(-current->acceleration, next ? next->entry_speed_sqr : sq(float(MINIMUM_PLANNER_SPEED)), current->millimeters));
      if (current->entry_speed_sqr != new_entry_speed_sqr) {

        // Need to recalculate the block speed - Mark it now, so the stepper
        // ISR does not consume the block before being recalculated
        current->flag.recalculate = true;

        // But there is an inherent race condition here, as the block may have
        // become BUSY just before being marked RECALCULATE, so check for that!
        if (stepper.is_block_busy(current)) {
          // Block became busy. Clear the RECALCULATE flag (no point in
          // recalculating BUSY blocks). And don't set its speed, as it can't
          // be updated at this time.
          current->flag.recalculate = false;
        }
        else {
          // Block is not BUSY so this is ahead of the Stepper ISR:
          // Just Set the new entry speed.
          current->entry_speed_sqr = new_entry_speed_sqr;
        }
      }
    }
  }
}

/**
 * recalculate() needs to go over the current plan twice.
 * Once in reverse and once forward. This implements the reverse pass.
 */
void Planner::reverse_pass() {
  // Initialize block index to the last block in the planner buffer.
  uint8_t block_index = prev_block_index(block_buffer_head);

  // Read the index of the last buffer planned block.
  // The ISR may change it so get a stable local copy.
  uint8_t planned_block_index = block_buffer_planned;

  // If there was a race condition and block_buffer_planned was incremented
  //  or was pointing at the head (queue empty) break loop now and avoid
  //  planning already consumed blocks
  if (planned_block_index == block_buffer_head) return;

  // Reverse Pass: Coarsely maximize all possible deceleration curves back-planning from the last
  // block in buffer. Cease planning when the last optimal planned or tail pointer is reached.
  // NOTE: Forward pass will later refine and correct the reverse pass to create an optimal plan.
  const block_t *next = nullptr;
  while (block_index != planned_block_index) {

    // Perform the reverse pass
    block_t *current = &block_buffer[block_index];

    // Only process movement blocks
    if (current->is_move()) {
      reverse_pass_kernel(current, next);
      next = current;
    }

    // Advance to the next
    block_index = prev_block_index(block_index);

    // The ISR could advance the block_buffer_planned while we were doing the reverse pass.
    // We must try to avoid using an already consumed block as the last one - So follow
    // changes to the pointer and make sure to limit the loop to the currently busy block
    while (planned_block_index != block_buffer_planned) {

      // If we reached the busy block or an already processed block, break the loop now
      if (block_index == planned_block_index) return;

      // Advance the pointer, following the busy block
      planned_block_index = next_block_index(planned_block_index);
    }
  }
}

// The kernel called by recalculate() when scanning the plan from first to last entry.
void Planner::forward_pass_kernel(const block_t * const previous, block_t * const current, const uint8_t block_index) {
  if (previous) {
    // If the previous block is an acceleration block, too short to complete the full speed
    // change, adjust the entry speed accordingly. Entry speeds have already been reset,
    // maximized, and reverse-planned. If nominal length is set, max junction speed is
    // guaranteed to be reached. No need to recheck.
    if (!previous->flag.nominal_length && previous->entry_speed_sqr < current->entry_speed_sqr) {

      // Compute the maximum allowable speed
      const float new_entry_speed_sqr = max_allowable_speed_sqr(-previous->acceleration, previous->entry_speed_sqr, previous->millimeters);

      // If true, current block is full-acceleration and we can move the planned pointer forward.
      if (new_entry_speed_sqr < current->entry_speed_sqr) {

        // Mark we need to recompute the trapezoidal shape, and do it now,
        // so the stepper ISR does not consume the block before being recalculated
        current->flag.recalculate = true;

        // But there is an inherent race condition here, as the block maybe
        // became BUSY, just before it was marked as RECALCULATE, so check
        // if that is the case!
        if (stepper.is_block_busy(current)) {
          // Block became busy. Clear the RECALCULATE flag (no point in
          //  recalculating BUSY blocks and don't set its speed, as it can't
          //  be updated at this time.
          current->flag.recalculate = false;
        }
        else {
          // Block is not BUSY, we won the race against the Stepper ISR:

          // Always <= max_entry_speed_sqr. Backward pass sets this.
          current->entry_speed_sqr = new_entry_speed_sqr; // Always <= max_entry_speed_sqr. Backward pass sets this.

          // Set optimal plan pointer.
          block_buffer_planned = block_index;
        }
      }
    }

    // Any block set at its maximum entry speed also creates an optimal plan up to this
    // point in the buffer. When the plan is bracketed by either the beginning of the
    // buffer and a maximum entry speed or two maximum entry speeds, every block in between
    // cannot logically be further improved. Hence, we don't have to recompute them anymore.
    if (current->entry_speed_sqr == current->max_entry_speed_sqr)
      block_buffer_planned = block_index;
  }
}

/**
 * recalculate() needs to go over the current plan twice.
 * Once in reverse and once forward. This implements the forward pass.
 */
void Planner::forward_pass() {

  // Forward Pass: Forward plan the acceleration curve from the planned pointer onward.
  // Also scans for optimal plan breakpoints and appropriately updates the planned pointer.

  // Begin at buffer planned pointer. Note that block_buffer_planned can be modified
  //  by the stepper ISR,  so read it ONCE. It it guaranteed that block_buffer_planned
  //  will never lead head, so the loop is safe to execute. Also note that the forward
  //  pass will never modify the values at the tail.
  uint8_t block_index = block_buffer_planned;

  block_t *block;
  const block_t * previous = nullptr;
  while (block_index != block_buffer_head) {

    // Perform the forward pass
    block = &block_buffer[block_index];

    // Only process movement blocks
    if (block->is_move()) {
      // If there's no previous block or the previous block is not
      // BUSY (thus, modifiable) run the forward_pass_kernel. Otherwise,
      // the previous block became BUSY, so assume the current block's
      // entry speed can't be altered (since that would also require
      // updating the exit speed of the previous block).
      if (!previous || !stepper.is_block_busy(previous))
        forward_pass_kernel(previous, block, block_index);
      previous = block;
    }
    // Advance to the previous
    block_index = next_block_index(block_index);
  }
}

/**
 * Recalculate the trapezoid speed profiles for all blocks in the plan
 * according to the entry_factor for each junction. Must be called by
 * recalculate() after updating the blocks.
 */
void Planner::recalculate_trapezoids() {
  // The tail may be changed by the ISR so get a local copy.
  uint8_t block_index = block_buffer_tail,
          head_block_index = block_buffer_head;
  // Since there could be a sync block in the head of the queue, and the
  // next loop must not recalculate the head block (as it needs to be
  // specially handled), scan backwards to the first non-SYNC block.
  while (head_block_index != block_index) {

    // Go back (head always point to the first free block)
    const uint8_t prev_index = prev_block_index(head_block_index);

    // Get the pointer to the block
    block_t *prev = &block_buffer[prev_index];

    // It the block is a move, we're done with this loop
    if (prev->is_move()) break;

    // Examine the previous block. This and all following are SYNC blocks
    head_block_index = prev_index;
  }

  // Go from the tail (currently executed block) to the first block, without including it)
  block_t *block = nullptr, *next = nullptr;
  float current_entry_speed = 0.0, next_entry_speed = 0.0;
  while (block_index != head_block_index) {

    next = &block_buffer[block_index];

    // Only process movement blocks
    if (next->is_move()) {
      next_entry_speed = SQRT(next->entry_speed_sqr);

      if (block) {

        // If the next block is marked to RECALCULATE, also mark the previously-fetched one
        if (next->flag.recalculate) block->flag.recalculate = true;

        // Recalculate if current block entry or exit junction speed has changed.
        if (block->flag.recalculate) {

          // But there is an inherent race condition here, as the block maybe
          // became BUSY, just before it was marked as RECALCULATE, so check
          // if that is the case!
          if (!stepper.is_block_busy(block)) {
            // Block is not BUSY, we won the race against the Stepper ISR:

            // NOTE: Entry and exit factors always > 0 by all previous logic operations.
            const float current_nominal_speed = SQRT(block->nominal_speed_sqr),
                        nomr = 1.0f / current_nominal_speed;
            calculate_trapezoid_for_block(block, current_entry_speed * nomr, next_entry_speed * nomr);
            #if ENABLED(LIN_ADVANCE)
              if (block->use_advance_lead) {
                const float comp = block->e_D_ratio * extruder_advance_K[active_extruder] * settings.axis_steps_per_mm[E_AXIS];
                block->max_adv_steps = current_nominal_speed * comp;
                block->final_adv_steps = next_entry_speed * comp;
              }
            #endif
          }

          // Reset current only to ensure next trapezoid is computed - The
          // stepper is free to use the block from now on.
          block->flag.recalculate = false;
        }
      }

      block = next;
      current_entry_speed = next_entry_speed;
    }

    block_index = next_block_index(block_index);
  }

  // Last/newest block in buffer. Exit speed is set with MINIMUM_PLANNER_SPEED. Always recalculated.
  if (next) {

    // Mark the next(last) block as RECALCULATE, to prevent the Stepper ISR running it.
    // As the last block is always recalculated here, there is a chance the block isn't
    // marked as RECALCULATE yet. That's the reason for the following line.
    block->flag.recalculate = true;

    // But there is an inherent race condition here, as the block maybe
    // became BUSY, just before it was marked as RECALCULATE, so check
    // if that is the case!
    if (!stepper.is_block_busy(block)) {
      // Block is not BUSY, we won the race against the Stepper ISR:

      const float next_nominal_speed = SQRT(next->nominal_speed_sqr),
                  nomr = 1.0f / next_nominal_speed;
      calculate_trapezoid_for_block(next, next_entry_speed * nomr, float(MINIMUM_PLANNER_SPEED) * nomr);
      #if ENABLED(LIN_ADVANCE)
        if (next->use_advance_lead) {
          const float comp = next->e_D_ratio * extruder_advance_K[active_extruder] * settings.axis_steps_per_mm[E_AXIS];
          next->max_adv_steps = next_nominal_speed * comp;
          next->final_adv_steps = (MINIMUM_PLANNER_SPEED) * comp;
        }
      #endif
    }

    // Reset next only to ensure its trapezoid is computed - The stepper is free to use
    // the block from now on.
    next->flag.recalculate = false;
  }
}

void Planner::recalculate() {
  // Initialize block index to the last block in the planner buffer.
  const uint8_t block_index = prev_block_index(block_buffer_head);
  // If there is just one block, no planning can be done. Avoid it!
  if (block_index != block_buffer_planned) {
    reverse_pass();
    forward_pass();
  }
  recalculate_trapezoids();
}

/**
 * Apply fan speeds
 */
#if HAS_FAN

  void Planner::sync_fan_speeds(uint8_t (&fan_speed)[FAN_COUNT]) {

    #if FAN_MIN_PWM != 0 || FAN_MAX_PWM != 255
      #define CALC_FAN_SPEED(f) (fan_speed[f] ? map(fan_speed[f], 1, 255, FAN_MIN_PWM, FAN_MAX_PWM) : FAN_OFF_PWM)
    #else
      #define CALC_FAN_SPEED(f) (fan_speed[f] ?: FAN_OFF_PWM)
    #endif

    #if ENABLED(FAN_SOFT_PWM)
      #define _FAN_SET(F) thermalManager.soft_pwm_amount_fan[F] = CALC_FAN_SPEED(F);
    #else
      #define _FAN_SET(F) hal.set_pwm_duty(pin_t(FAN##F##_PIN), CALC_FAN_SPEED(F));
    #endif
    #define FAN_SET(F) do{ kickstart_fan(fan_speed, ms, F); _FAN_SET(F); }while(0)

    const millis_t ms = millis();
    TERN_(HAS_FAN0, FAN_SET(0));
    TERN_(HAS_FAN1, FAN_SET(1));
    TERN_(HAS_FAN2, FAN_SET(2));
    TERN_(HAS_FAN3, FAN_SET(3));
    TERN_(HAS_FAN4, FAN_SET(4));
    TERN_(HAS_FAN5, FAN_SET(5));
    TERN_(HAS_FAN6, FAN_SET(6));
    TERN_(HAS_FAN7, FAN_SET(7));
  }

  #if FAN_KICKSTART_TIME

    void Planner::kickstart_fan(uint8_t (&fan_speed)[FAN_COUNT], const millis_t &ms, const uint8_t f) {
      static millis_t fan_kick_end[FAN_COUNT] = { 0 };
      if (fan_speed[f]) {
        if (fan_kick_end[f] == 0) {
          fan_kick_end[f] = ms + FAN_KICKSTART_TIME;
          fan_speed[f] = 255;
        }
        else if (PENDING(ms, fan_kick_end[f]))
          fan_speed[f] = 255;
      }
      else
        fan_kick_end[f] = 0;
    }

  #endif

#endif // HAS_FAN

/**
 * Maintain fans, paste extruder pressure, spindle/laser power
 */
void Planner::check_axes_activity() {

  #if ANY(DISABLE_X, DISABLE_Y, DISABLE_Z, DISABLE_I, DISABLE_J, DISABLE_K, DISABLE_U, DISABLE_V, DISABLE_W, DISABLE_E)
    xyze_bool_t axis_active = { false };
  #endif

  #if HAS_FAN && DISABLED(LASER_SYNCHRONOUS_M106_M107)
    #define HAS_TAIL_FAN_SPEED 1
    static uint8_t tail_fan_speed[FAN_COUNT] = ARRAY_N_1(FAN_COUNT, 13);
    bool fans_need_update = false;
  #endif

  #if ENABLED(BARICUDA)
    #if HAS_HEATER_1
      uint8_t tail_valve_pressure;
    #endif
    #if HAS_HEATER_2
      uint8_t tail_e_to_p_pressure;
    #endif
  #endif

  if (has_blocks_queued()) {

    #if EITHER(HAS_TAIL_FAN_SPEED, BARICUDA)
      block_t *block = &block_buffer[block_buffer_tail];
    #endif

    #if HAS_TAIL_FAN_SPEED
      FANS_LOOP(i) {
        const uint8_t spd = thermalManager.scaledFanSpeed(i, block->fan_speed[i]);
        if (tail_fan_speed[i] != spd) {
          fans_need_update = true;
          tail_fan_speed[i] = spd;
        }
      }
    #endif

    #if ENABLED(BARICUDA)
      TERN_(HAS_HEATER_1, tail_valve_pressure = block->valve_pressure);
      TERN_(HAS_HEATER_2, tail_e_to_p_pressure = block->e_to_p_pressure);
    #endif

    #if ANY(DISABLE_X, DISABLE_Y, DISABLE_Z, DISABLE_I, DISABLE_J, DISABLE_K, DISABLE_E)
      for (uint8_t b = block_buffer_tail; b != block_buffer_head; b = next_block_index(b)) {
        block_t * const bnext = &block_buffer[b];
        LOGICAL_AXIS_CODE(
          if (TERN0(DISABLE_E, bnext->steps.e)) axis_active.e = true,
          if (TERN0(DISABLE_X, bnext->steps.x)) axis_active.x = true,
          if (TERN0(DISABLE_Y, bnext->steps.y)) axis_active.y = true,
          if (TERN0(DISABLE_Z, bnext->steps.z)) axis_active.z = true,
          if (TERN0(DISABLE_I, bnext->steps.i)) axis_active.i = true,
          if (TERN0(DISABLE_J, bnext->steps.j)) axis_active.j = true,
          if (TERN0(DISABLE_K, bnext->steps.k)) axis_active.k = true,
          if (TERN0(DISABLE_U, bnext->steps.u)) axis_active.u = true,
          if (TERN0(DISABLE_V, bnext->steps.v)) axis_active.v = true,
          if (TERN0(DISABLE_W, bnext->steps.w)) axis_active.w = true
        );
      }
    #endif
  }
  else {

    TERN_(HAS_CUTTER, if (cutter.cutter_mode == CUTTER_MODE_STANDARD) cutter.refresh());

    #if HAS_TAIL_FAN_SPEED
      FANS_LOOP(i) {
        const uint8_t spd = thermalManager.scaledFanSpeed(i);
        if (tail_fan_speed[i] != spd) {
          fans_need_update = true;
          tail_fan_speed[i] = spd;
        }
      }
    #endif

    #if ENABLED(BARICUDA)
      TERN_(HAS_HEATER_1, tail_valve_pressure = baricuda_valve_pressure);
      TERN_(HAS_HEATER_2, tail_e_to_p_pressure = baricuda_e_to_p_pressure);
    #endif
  }

  //
  // Disable inactive axes
  //
  LOGICAL_AXIS_CODE(
    if (TERN0(DISABLE_E, !axis_active.e)) stepper.disable_e_steppers(),
    if (TERN0(DISABLE_X, !axis_active.x)) stepper.disable_axis(X_AXIS),
    if (TERN0(DISABLE_Y, !axis_active.y)) stepper.disable_axis(Y_AXIS),
    if (TERN0(DISABLE_Z, !axis_active.z)) stepper.disable_axis(Z_AXIS),
    if (TERN0(DISABLE_I, !axis_active.i)) stepper.disable_axis(I_AXIS),
    if (TERN0(DISABLE_J, !axis_active.j)) stepper.disable_axis(J_AXIS),
    if (TERN0(DISABLE_K, !axis_active.k)) stepper.disable_axis(K_AXIS),
    if (TERN0(DISABLE_U, !axis_active.u)) stepper.disable_axis(U_AXIS),
    if (TERN0(DISABLE_V, !axis_active.v)) stepper.disable_axis(V_AXIS),
    if (TERN0(DISABLE_W, !axis_active.w)) stepper.disable_axis(W_AXIS)
  );

  //
  // Update Fan speeds
  // Only if synchronous M106/M107 is disabled
  //
  TERN_(HAS_TAIL_FAN_SPEED, if (fans_need_update) sync_fan_speeds(tail_fan_speed));

  TERN_(AUTOTEMP, autotemp_task());

  #if ENABLED(BARICUDA)
    TERN_(HAS_HEATER_1, hal.set_pwm_duty(pin_t(HEATER_1_PIN), tail_valve_pressure));
    TERN_(HAS_HEATER_2, hal.set_pwm_duty(pin_t(HEATER_2_PIN), tail_e_to_p_pressure));
  #endif
}

#if ENABLED(AUTOTEMP)

  #if ENABLED(AUTOTEMP_PROPORTIONAL)
    void Planner::_autotemp_update_from_hotend() {
      const celsius_t target = thermalManager.degTargetHotend(active_extruder);
      autotemp_min = target + AUTOTEMP_MIN_P;
      autotemp_max = target + AUTOTEMP_MAX_P;
    }
  #endif

  /**
   * Called after changing tools to:
   *  - Reset or re-apply the default proportional autotemp factor.
   *  - Enable autotemp if the factor is non-zero.
   */
  void Planner::autotemp_update() {
    _autotemp_update_from_hotend();
    autotemp_factor = TERN(AUTOTEMP_PROPORTIONAL, AUTOTEMP_FACTOR_P, 0);
    autotemp_enabled = autotemp_factor != 0;
  }

  /**
   * Called by the M104/M109 commands after setting Hotend Temperature
   *
   */
  void Planner::autotemp_M104_M109() {
    _autotemp_update_from_hotend();

    if (parser.seenval('S')) autotemp_min = parser.value_celsius();
    if (parser.seenval('B')) autotemp_max = parser.value_celsius();

    // When AUTOTEMP_PROPORTIONAL is enabled, F0 disables autotemp.
    // Normally, leaving off F also disables autotemp.
    autotemp_factor = parser.seen('F') ? parser.value_float() : TERN(AUTOTEMP_PROPORTIONAL, AUTOTEMP_FACTOR_P, 0);
    autotemp_enabled = autotemp_factor != 0;
  }

  /**
   * Called every so often to adjust the hotend target temperature
   * based on the extrusion speed, which is calculated from the blocks
   * currently in the planner.
   */
  void Planner::autotemp_task() {
    static float oldt = 0.0f;

    if (!autotemp_enabled) return;
    if (thermalManager.degTargetHotend(active_extruder) < autotemp_min - 2) return; // Below the min?

    float high = 0.0f;
    for (uint8_t b = block_buffer_tail; b != block_buffer_head; b = next_block_index(b)) {
      const block_t * const block = &block_buffer[b];
      if (NUM_AXIS_GANG(block->steps.x, || block->steps.y, || block->steps.z, || block->steps.i, || block->steps.j, || block->steps.k, || block->steps.u, || block->steps.v, || block->steps.w)) {
        const float se = (float)block->steps.e / block->step_event_count * SQRT(block->nominal_speed_sqr); // mm/sec;
        NOLESS(high, se);
      }
    }

    float t = autotemp_min + high * autotemp_factor;
    LIMIT(t, autotemp_min, autotemp_max);
    if (t < oldt) t = t * (1.0f - (AUTOTEMP_OLDWEIGHT)) + oldt * (AUTOTEMP_OLDWEIGHT);
    oldt = t;
    thermalManager.setTargetHotend(t, active_extruder);
  }

#endif

#if DISABLED(NO_VOLUMETRICS)

  /**
   * Get a volumetric multiplier from a filament diameter.
   * This is the reciprocal of the circular cross-section area.
   * Return 1.0 with volumetric off or a diameter of 0.0.
   */
  inline float calculate_volumetric_multiplier(const_float_t diameter) {
    return (parser.volumetric_enabled && diameter) ? 1.0f / CIRCLE_AREA(diameter * 0.5f) : 1;
  }

  /**
   * Convert the filament sizes into volumetric multipliers.
   * The multiplier converts a given E value into a length.
   */
  void Planner::calculate_volumetric_multipliers() {
    LOOP_L_N(i, COUNT(filament_size)) {
      volumetric_multiplier[i] = calculate_volumetric_multiplier(filament_size[i]);
      refresh_e_factor(i);
    }
    #if ENABLED(VOLUMETRIC_EXTRUDER_LIMIT)
      calculate_volumetric_extruder_limits(); // update volumetric_extruder_limits as well.
    #endif
  }

#endif // !NO_VOLUMETRICS

#if ENABLED(VOLUMETRIC_EXTRUDER_LIMIT)

  /**
   * Convert volumetric based limits into pre calculated extruder feedrate limits.
   */
  void Planner::calculate_volumetric_extruder_limit(const uint8_t e) {
    const float &lim = volumetric_extruder_limit[e], &siz = filament_size[e];
    volumetric_extruder_feedrate_limit[e] = (lim && siz) ? lim / CIRCLE_AREA(siz * 0.5f) : 0;
  }
  void Planner::calculate_volumetric_extruder_limits() {
    EXTRUDER_LOOP() calculate_volumetric_extruder_limit(e);
  }

#endif

#if ENABLED(FILAMENT_WIDTH_SENSOR)
  /**
   * Convert the ratio value given by the filament width sensor
   * into a volumetric multiplier. Conversion differs when using
   * linear extrusion vs volumetric extrusion.
   */
  void Planner::apply_filament_width_sensor(const int8_t encoded_ratio) {
    // Reconstitute the nominal/measured ratio
    const float nom_meas_ratio = 1 + 0.01f * encoded_ratio,
                ratio_2 = sq(nom_meas_ratio);

    volumetric_multiplier[FILAMENT_SENSOR_EXTRUDER_NUM] = parser.volumetric_enabled
      ? ratio_2 / CIRCLE_AREA(filwidth.nominal_mm * 0.5f) // Volumetric uses a true volumetric multiplier
      : ratio_2;                                          // Linear squares the ratio, which scales the volume

    refresh_e_factor(FILAMENT_SENSOR_EXTRUDER_NUM);
  }
#endif

#if ENABLED(IMPROVE_HOMING_RELIABILITY)

  void Planner::enable_stall_prevention(const bool onoff) {
    static motion_state_t saved_motion_state;
    if (onoff) {
      saved_motion_state.acceleration.x = settings.max_acceleration_mm_per_s2[X_AXIS];
      saved_motion_state.acceleration.y = settings.max_acceleration_mm_per_s2[Y_AXIS];
      settings.max_acceleration_mm_per_s2[X_AXIS] = settings.max_acceleration_mm_per_s2[Y_AXIS] = 100;
      #if ENABLED(DELTA)
        saved_motion_state.acceleration.z = settings.max_acceleration_mm_per_s2[Z_AXIS];
        settings.max_acceleration_mm_per_s2[Z_AXIS] = 100;
      #endif
      #if HAS_CLASSIC_JERK
        saved_motion_state.jerk_state = max_jerk;
        max_jerk.set(0, 0 OPTARG(DELTA, 0));
      #endif
    }
    else {
      settings.max_acceleration_mm_per_s2[X_AXIS] = saved_motion_state.acceleration.x;
      settings.max_acceleration_mm_per_s2[Y_AXIS] = saved_motion_state.acceleration.y;
      TERN_(DELTA, settings.max_acceleration_mm_per_s2[Z_AXIS] = saved_motion_state.acceleration.z);
      TERN_(HAS_CLASSIC_JERK, max_jerk = saved_motion_state.jerk_state);
    }
    refresh_acceleration_rates();
  }

#endif

#if HAS_LEVELING

  constexpr xy_pos_t level_fulcrum = {
    TERN(Z_SAFE_HOMING, Z_SAFE_HOMING_X_POINT, X_HOME_POS),
    TERN(Z_SAFE_HOMING, Z_SAFE_HOMING_Y_POINT, Y_HOME_POS)
  };

  /**
   * rx, ry, rz - Cartesian positions in mm
   *              Leveled XYZ on completion
   */
  void Planner::apply_leveling(xyz_pos_t &raw) {
    if (!leveling_active) return;

    #if ABL_PLANAR

      xy_pos_t d = raw - level_fulcrum;
      bed_level_matrix.apply_rotation_xyz(d.x, d.y, raw.z);
      raw = d + level_fulcrum;

    #elif HAS_MESH

      #if ENABLED(ENABLE_LEVELING_FADE_HEIGHT)
        const float fade_scaling_factor = fade_scaling_factor_for_z(raw.z);
        if (fade_scaling_factor) raw.z += fade_scaling_factor * bedlevel.get_z_correction(raw);
      #else
        raw.z += bedlevel.get_z_correction(raw);
      #endif

      TERN_(MESH_BED_LEVELING, raw.z += bedlevel.get_z_offset());

    #endif
  }

  void Planner::unapply_leveling(xyz_pos_t &raw) {
    if (!leveling_active) return;

    #if ABL_PLANAR

      matrix_3x3 inverse = matrix_3x3::transpose(bed_level_matrix);

      xy_pos_t d = raw - level_fulcrum;
      inverse.apply_rotation_xyz(d.x, d.y, raw.z);
      raw = d + level_fulcrum;

    #elif HAS_MESH

      const float z_correction = bedlevel.get_z_correction(raw),
                  z_full_fade = DIFF_TERN(MESH_BED_LEVELING, raw.z, bedlevel.get_z_offset()),
                  z_no_fade = z_full_fade - z_correction;

      #if ENABLED(ENABLE_LEVELING_FADE_HEIGHT)
        if (!z_fade_height || z_no_fade <= 0.0f)                              // Not fading or at bed level?
          raw.z = z_no_fade;                                                  //  Unapply full mesh Z.
        else if (z_full_fade >= z_fade_height)                                // Above the fade height?
          raw.z = z_full_fade;                                                //  Nothing more to unapply.
        else                                                                  // Within the fade zone?
          raw.z = z_no_fade / (1.0f - z_correction * inverse_z_fade_height);  // Unapply the faded Z offset
      #else
        raw.z = z_no_fade;
      #endif

    #endif
  }

#endif // HAS_LEVELING

#if ENABLED(FWRETRACT)
  /**
   * rz, e - Cartesian positions in mm
   */
  void Planner::apply_retract(float &rz, float &e) {
    rz += fwretract.current_hop;
    e -= fwretract.current_retract[active_extruder];
  }

  void Planner::unapply_retract(float &rz, float &e) {
    rz -= fwretract.current_hop;
    e += fwretract.current_retract[active_extruder];
  }

#endif

void Planner::quick_stop() {

  // Remove all the queued blocks. Note that this function is NOT
  // called from the Stepper ISR, so we must consider tail as readonly!
  // that is why we set head to tail - But there is a race condition that
  // must be handled: The tail could change between the read and the assignment
  // so this must be enclosed in a critical section

  const bool was_enabled = stepper.suspend();

  // Drop all queue entries
  block_buffer_nonbusy = block_buffer_planned = block_buffer_head = block_buffer_tail;

  // Restart the block delay for the first movement - As the queue was
  // forced to empty, there's no risk the ISR will touch this.
  delay_before_delivering = BLOCK_DELAY_FOR_1ST_MOVE;

  TERN_(HAS_WIRED_LCD, clear_block_buffer_runtime()); // Clear the accumulated runtime

  // Make sure to drop any attempt of queuing moves for 1 second
  cleaning_buffer_counter = TEMP_TIMER_FREQUENCY;

  // Reenable Stepper ISR
  if (was_enabled) stepper.wake_up();

  // And stop the stepper ISR
  stepper.quick_stop();
}

#if ENABLED(REALTIME_REPORTING_COMMANDS)

  void Planner::quick_pause() {
    // Suspend until quick_resume is called
    // Don't empty buffers or queues
    const bool did_suspend = stepper.suspend();
    if (did_suspend)
      TERN_(FULL_REPORT_TO_HOST_FEATURE, set_and_report_grblstate(M_HOLD));
  }

  // Resume if suspended
  void Planner::quick_resume() {
    TERN_(FULL_REPORT_TO_HOST_FEATURE, set_and_report_grblstate(grbl_state_for_marlin_state()));
    stepper.wake_up();
  }

#endif

void Planner::endstop_triggered(const AxisEnum axis) {
  // Record stepper position and discard the current block
  stepper.endstop_triggered(axis);
}

float Planner::triggered_position_mm(const AxisEnum axis) {
  const float result = DIFF_TERN(BACKLASH_COMPENSATION, stepper.triggered_position(axis), backlash.get_applied_steps(axis));
  return result * mm_per_step[axis];
}

void Planner::finish_and_disable() {
  while (has_blocks_queued() || cleaning_buffer_counter) idle();
  stepper.disable_all_steppers();
}

/**
 * Get an axis position according to stepper position(s)
 * For CORE machines apply translation from ABC to XYZ.
 */
float Planner::get_axis_position_mm(const AxisEnum axis) {
  float axis_steps;
  #if IS_CORE

    // Requesting one of the "core" axes?
    if (axis == CORE_AXIS_1 || axis == CORE_AXIS_2) {

      // Protect the access to the position.
      const bool was_enabled = stepper.suspend();

      const int32_t p1 = DIFF_TERN(BACKLASH_COMPENSATION, stepper.position(CORE_AXIS_1), backlash.get_applied_steps(CORE_AXIS_1)),
                    p2 = DIFF_TERN(BACKLASH_COMPENSATION, stepper.position(CORE_AXIS_2), backlash.get_applied_steps(CORE_AXIS_2));

      if (was_enabled) stepper.wake_up();

      // ((a1+a2)+(a1-a2))/2 -> (a1+a2+a1-a2)/2 -> (a1+a1)/2 -> a1
      // ((a1+a2)-(a1-a2))/2 -> (a1+a2-a1+a2)/2 -> (a2+a2)/2 -> a2
      axis_steps = (axis == CORE_AXIS_2 ? CORESIGN(p1 - p2) : p1 + p2) * 0.5f;
    }
    else
      axis_steps = DIFF_TERN(BACKLASH_COMPENSATION, stepper.position(axis), backlash.get_applied_steps(axis));

  #elif EITHER(MARKFORGED_XY, MARKFORGED_YX)

    // Requesting one of the joined axes?
    if (axis == CORE_AXIS_1 || axis == CORE_AXIS_2) {
      // Protect the access to the position.
      const bool was_enabled = stepper.suspend();

      const int32_t p1 = stepper.position(CORE_AXIS_1),
                    p2 = stepper.position(CORE_AXIS_2);

      if (was_enabled) stepper.wake_up();

      axis_steps = ((axis == CORE_AXIS_1) ? p1 - p2 : p2);
    }
    else
      axis_steps = DIFF_TERN(BACKLASH_COMPENSATION, stepper.position(axis), backlash.get_applied_steps(axis));

  #else

    axis_steps = stepper.position(axis);
    TERN_(BACKLASH_COMPENSATION, axis_steps -= backlash.get_applied_steps(axis));

  #endif

  return axis_steps * mm_per_step[axis];
}

/**
 * Block until the planner is finished processing
 */
void Planner::synchronize() { while (busy()) idle(); }

/**
 * Planner::_buffer_steps
 *
 * Add a new linear movement to the planner queue (in terms of steps).
 *
 *  target        - target position in steps units
 *  target_float  - target position in direct (mm, degrees) units. optional
 *  fr_mm_s       - (target) speed of the move
 *  extruder      - target extruder
 *  millimeters   - the length of the movement, if known
 *
 * Returns true if movement was properly queued, false otherwise (if cleaning)
 */
bool Planner::_buffer_steps(const xyze_long_t &target
  OPTARG(HAS_POSITION_FLOAT, const xyze_pos_t &target_float)
  OPTARG(HAS_DIST_MM_ARG, const xyze_float_t &cart_dist_mm)
  , feedRate_t fr_mm_s, const uint8_t extruder, const_float_t millimeters
) {

  // Wait for the next available block
  uint8_t next_buffer_head;
  block_t * const block = get_next_free_block(next_buffer_head);

  // If we are cleaning, do not accept queuing of movements
  // This must be after get_next_free_block() because it calls idle()
  // where cleaning_buffer_counter can be changed
  if (cleaning_buffer_counter) return false;

  // Fill the block with the specified movement
  if (!_populate_block(block, target
        OPTARG(HAS_POSITION_FLOAT, target_float)
        OPTARG(HAS_DIST_MM_ARG, cart_dist_mm)
        , fr_mm_s, extruder, millimeters
      )
  ) {
    // Movement was not queued, probably because it was too short.
    //  Simply accept that as movement queued and done
    return true;
  }

  // If this is the first added movement, reload the delay, otherwise, cancel it.
  if (block_buffer_head == block_buffer_tail) {
    // If it was the first queued block, restart the 1st block delivery delay, to
    // give the planner an opportunity to queue more movements and plan them
    // As there are no queued movements, the Stepper ISR will not touch this
    // variable, so there is no risk setting this here (but it MUST be done
    // before the following line!!)
    delay_before_delivering = BLOCK_DELAY_FOR_1ST_MOVE;
  }

  // Move buffer head
  block_buffer_head = next_buffer_head;

  // Recalculate and optimize trapezoidal speed profiles
  recalculate();

  // Movement successfully queued!
  return true;
}

/**
 * @brief Populate a block in preparation for insertion
 * @details Populate the fields of a new linear movement block
 *          that will be added to the queue and processed soon
 *          by the Stepper ISR.
 *
 * @param block         A block to populate
 * @param target        Target position in steps units
 * @param target_float  Target position in native mm
 * @param cart_dist_mm  The pre-calculated move lengths for all axes, in mm
 * @param fr_mm_s       (target) speed of the move
 * @param extruder      target extruder
 * @param millimeters   A pre-calculated linear distance for the move, in mm,
 *                      or 0.0 to have the distance calculated here.
 *
 * @return  true if movement is acceptable, false otherwise
 */
bool Planner::_populate_block(
  block_t * const block,
  const abce_long_t &target
  OPTARG(HAS_POSITION_FLOAT, const xyze_pos_t &target_float)
  OPTARG(HAS_DIST_MM_ARG, const xyze_float_t &cart_dist_mm)
  , feedRate_t fr_mm_s, const uint8_t extruder, const_float_t millimeters/*=0.0*/
) {
  int32_t LOGICAL_AXIS_LIST(
    de = target.e - position.e,
    da = target.a - position.a,
    db = target.b - position.b,
    dc = target.c - position.c,
    di = target.i - position.i,
    dj = target.j - position.j,
    dk = target.k - position.k,
    du = target.u - position.u,
    dv = target.v - position.v,
    dw = target.w - position.w
  );

  /* <-- add a slash to enable
    SERIAL_ECHOLNPGM(
      "  _populate_block FR:", fr_mm_s,
      " A:", target.a, " (", da, " steps)"
      #if HAS_Y_AXIS
        " B:", target.b, " (", db, " steps)"
      #endif
      #if HAS_Z_AXIS
        " C:", target.c, " (", dc, " steps)"
      #endif
      #if HAS_I_AXIS
        " " STR_I ":", target.i, " (", di, " steps)"
      #endif
      #if HAS_J_AXIS
        " " STR_J ":", target.j, " (", dj, " steps)"
      #endif
      #if HAS_K_AXIS
        " " STR_K ":", target.k, " (", dk, " steps)"
      #endif
      #if HAS_U_AXIS
        " " STR_U ":", target.u, " (", du, " steps)"
      #endif
      #if HAS_V_AXIS
        " " STR_V ":", target.v, " (", dv, " steps)"
      #endif
      #if HAS_W_AXIS
        " " STR_W ":", target.w, " (", dw, " steps)"
      #if HAS_EXTRUDERS
        " E:", target.e, " (", de, " steps)"
      #endif
    );
  //*/

  #if EITHER(PREVENT_COLD_EXTRUSION, PREVENT_LENGTHY_EXTRUDE)
    if (de) {
      #if ENABLED(PREVENT_COLD_EXTRUSION)
        if (thermalManager.tooColdToExtrude(extruder)) {
          position.e = target.e; // Behave as if the move really took place, but ignore E part
          TERN_(HAS_POSITION_FLOAT, position_float.e = target_float.e);
          de = 0; // no difference
          SERIAL_ECHO_MSG(STR_ERR_COLD_EXTRUDE_STOP);
        }
      #endif // PREVENT_COLD_EXTRUSION
      #if ENABLED(PREVENT_LENGTHY_EXTRUDE)
        const float e_steps = ABS(de * e_factor[extruder]);
        const float max_e_steps = settings.axis_steps_per_mm[E_AXIS_N(extruder)] * (EXTRUDE_MAXLENGTH);
        if (e_steps > max_e_steps) {
          #if ENABLED(MIXING_EXTRUDER)
            bool ignore_e = false;
            float collector[MIXING_STEPPERS];
            mixer.refresh_collector(1.0, mixer.get_current_vtool(), collector);
            MIXER_STEPPER_LOOP(e)
              if (e_steps * collector[e] > max_e_steps) { ignore_e = true; break; }
          #else
            constexpr bool ignore_e = true;
          #endif
          if (ignore_e) {
            position.e = target.e; // Behave as if the move really took place, but ignore E part
            TERN_(HAS_POSITION_FLOAT, position_float.e = target_float.e);
            de = 0; // no difference
            SERIAL_ECHO_MSG(STR_ERR_LONG_EXTRUDE_STOP);
          }
        }
      #endif // PREVENT_LENGTHY_EXTRUDE
    }
  #endif // PREVENT_COLD_EXTRUSION || PREVENT_LENGTHY_EXTRUDE

  // Compute direction bit-mask for this block
  axis_bits_t dm = 0;
  #if ANY(CORE_IS_XY, MARKFORGED_XY, MARKFORGED_YX)
    if (da < 0) SBI(dm, X_HEAD);                  // Save the toolhead's true direction in X
    if (db < 0) SBI(dm, Y_HEAD);                  // ...and Y
    if (dc < 0) SBI(dm, Z_AXIS);
  #endif
  #if IS_CORE
    #if CORE_IS_XY
      if (da + db < 0) SBI(dm, A_AXIS);           // Motor A direction
      if (CORESIGN(da - db) < 0) SBI(dm, B_AXIS); // Motor B direction
    #elif CORE_IS_XZ
      if (da < 0) SBI(dm, X_HEAD);                // Save the toolhead's true direction in X
      if (db < 0) SBI(dm, Y_AXIS);
      if (dc < 0) SBI(dm, Z_HEAD);                // ...and Z
      if (da + dc < 0) SBI(dm, A_AXIS);           // Motor A direction
      if (CORESIGN(da - dc) < 0) SBI(dm, C_AXIS); // Motor C direction
    #elif CORE_IS_YZ
      if (da < 0) SBI(dm, X_AXIS);
      if (db < 0) SBI(dm, Y_HEAD);                // Save the toolhead's true direction in Y
      if (dc < 0) SBI(dm, Z_HEAD);                // ...and Z
      if (db + dc < 0) SBI(dm, B_AXIS);           // Motor B direction
      if (CORESIGN(db - dc) < 0) SBI(dm, C_AXIS); // Motor C direction
    #endif
  #elif ENABLED(MARKFORGED_XY)
    if (da + db < 0) SBI(dm, A_AXIS);              // Motor A direction
    if (db < 0) SBI(dm, B_AXIS);                   // Motor B direction
  #elif ENABLED(MARKFORGED_YX)
    if (da < 0) SBI(dm, A_AXIS);                   // Motor A direction
    if (db + da < 0) SBI(dm, B_AXIS);              // Motor B direction
  #else
    XYZ_CODE(
      if (da < 0) SBI(dm, X_AXIS),
      if (db < 0) SBI(dm, Y_AXIS),
      if (dc < 0) SBI(dm, Z_AXIS)
    );
  #endif

  SECONDARY_AXIS_CODE(
    if (di < 0) SBI(dm, I_AXIS),
    if (dj < 0) SBI(dm, J_AXIS),
    if (dk < 0) SBI(dm, K_AXIS),
    if (du < 0) SBI(dm, U_AXIS),
    if (dv < 0) SBI(dm, V_AXIS),
    if (dw < 0) SBI(dm, W_AXIS)
  );

  #if HAS_EXTRUDERS
    if (de < 0) SBI(dm, E_AXIS);
    const float esteps_float = de * e_factor[extruder];
    const uint32_t esteps = ABS(esteps_float) + 0.5f;
  #else
    constexpr uint32_t esteps = 0;
  #endif

  // Clear all flags, including the "busy" bit
  block->flag.clear();

  // Set direction bits
  block->direction_bits = dm;

  /**
   * Update block laser power
   * For standard mode get the cutter.power value for processing, since it's
   * only set by apply_power().
   */
  #if HAS_CUTTER
    switch (cutter.cutter_mode) {
      default: break;

      case CUTTER_MODE_STANDARD: block->cutter_power = cutter.power; break;

      #if ENABLED(LASER_FEATURE)
        /**
         * For inline mode get the laser_inline variables, including power and status.
         * Dynamic mode only needs to update if the feedrate has changed, since it's
         * calculated from the current feedrate and power level.
         */
        case CUTTER_MODE_CONTINUOUS:
          block->laser.power = laser_inline.power;
          block->laser.status = laser_inline.status;
          break;

        case CUTTER_MODE_DYNAMIC:
          if (cutter.laser_feedrate_changed())  // Only process changes in rate
            block->laser.power = laser_inline.power = cutter.calc_dynamic_power();
          break;
      #endif
    }
  #endif

  // Number of steps for each axis
  // See https://www.corexy.com/theory.html
  block->steps.set(NUM_AXIS_LIST(
    #if CORE_IS_XY
      ABS(da + db), ABS(da - db), ABS(dc)
    #elif CORE_IS_XZ
      ABS(da + dc), ABS(db), ABS(da - dc)
    #elif CORE_IS_YZ
      ABS(da), ABS(db + dc), ABS(db - dc)
    #elif ENABLED(MARKFORGED_XY)
      ABS(da + db), ABS(db), ABS(dc)
    #elif ENABLED(MARKFORGED_YX)
      ABS(da), ABS(db + da), ABS(dc)
    #elif IS_SCARA
      ABS(da), ABS(db), ABS(dc)
    #else // default non-h-bot planning
      ABS(da), ABS(db), ABS(dc)
    #endif
    , ABS(di), ABS(dj), ABS(dk), ABS(du), ABS(dv), ABS(dw)
  ));

  /**
   * This part of the code calculates the total length of the movement.
   * For cartesian bots, the X_AXIS is the real X movement and same for Y_AXIS.
   * But for corexy bots, that is not true. The "X_AXIS" and "Y_AXIS" motors (that should be named to A_AXIS
   * and B_AXIS) cannot be used for X and Y length, because A=X+Y and B=X-Y.
   * So we need to create other 2 "AXIS", named X_HEAD and Y_HEAD, meaning the real displacement of the Head.
   * Having the real displacement of the head, we can calculate the total movement length and apply the desired speed.
   */
  struct DistanceMM : abce_float_t {
    #if ANY(IS_CORE, MARKFORGED_XY, MARKFORGED_YX)
      struct { float x, y, z; } head;
    #endif
  } steps_dist_mm;

  #if ANY(CORE_IS_XY, MARKFORGED_XY, MARKFORGED_YX)
    steps_dist_mm.head.x = da * mm_per_step[A_AXIS];
    steps_dist_mm.head.y = db * mm_per_step[B_AXIS];
    steps_dist_mm.z      = dc * mm_per_step[Z_AXIS];
  #endif
  #if IS_CORE
    #if CORE_IS_XY
      steps_dist_mm.a      = (da + db) * mm_per_step[A_AXIS];
      steps_dist_mm.b      = CORESIGN(da - db) * mm_per_step[B_AXIS];
    #elif CORE_IS_XZ
      steps_dist_mm.head.x = da * mm_per_step[A_AXIS];
      steps_dist_mm.y      = db * mm_per_step[Y_AXIS];
      steps_dist_mm.head.z = dc * mm_per_step[C_AXIS];
      steps_dist_mm.a      = (da + dc) * mm_per_step[A_AXIS];
      steps_dist_mm.c      = CORESIGN(da - dc) * mm_per_step[C_AXIS];
    #elif CORE_IS_YZ
      steps_dist_mm.x      = da * mm_per_step[X_AXIS];
      steps_dist_mm.head.y = db * mm_per_step[B_AXIS];
      steps_dist_mm.head.z = dc * mm_per_step[C_AXIS];
      steps_dist_mm.b      = (db + dc) * mm_per_step[B_AXIS];
      steps_dist_mm.c      = CORESIGN(db - dc) * mm_per_step[C_AXIS];
    #endif
  #elif ENABLED(MARKFORGED_XY)
    steps_dist_mm.a      = (da - db) * mm_per_step[A_AXIS];
    steps_dist_mm.b      = db * mm_per_step[B_AXIS];
  #elif ENABLED(MARKFORGED_YX)
    steps_dist_mm.a      = da * mm_per_step[A_AXIS];
    steps_dist_mm.b      = (db - da) * mm_per_step[B_AXIS];
  #else
    XYZ_CODE(
      steps_dist_mm.a = da * mm_per_step[A_AXIS],
      steps_dist_mm.b = db * mm_per_step[B_AXIS],
      steps_dist_mm.c = dc * mm_per_step[C_AXIS]
    );
  #endif

  SECONDARY_AXIS_CODE(
    steps_dist_mm.i = di * mm_per_step[I_AXIS],
    steps_dist_mm.j = dj * mm_per_step[J_AXIS],
    steps_dist_mm.k = dk * mm_per_step[K_AXIS],
    steps_dist_mm.u = du * mm_per_step[U_AXIS],
    steps_dist_mm.v = dv * mm_per_step[V_AXIS],
    steps_dist_mm.w = dw * mm_per_step[W_AXIS]
  );

  TERN_(HAS_EXTRUDERS, steps_dist_mm.e = esteps_float * mm_per_step[E_AXIS_N(extruder)]);

  TERN_(LCD_SHOW_E_TOTAL, e_move_accumulator += steps_dist_mm.e);

  #if BOTH(HAS_ROTATIONAL_AXES, INCH_MODE_SUPPORT)
    bool cartesian_move = true;
  #endif

  if (true NUM_AXIS_GANG(
      && block->steps.a < MIN_STEPS_PER_SEGMENT,
      && block->steps.b < MIN_STEPS_PER_SEGMENT,
      && block->steps.c < MIN_STEPS_PER_SEGMENT,
      && block->steps.i < MIN_STEPS_PER_SEGMENT,
      && block->steps.j < MIN_STEPS_PER_SEGMENT,
      && block->steps.k < MIN_STEPS_PER_SEGMENT,
      && block->steps.u < MIN_STEPS_PER_SEGMENT,
      && block->steps.v < MIN_STEPS_PER_SEGMENT,
      && block->steps.w < MIN_STEPS_PER_SEGMENT
    )
  ) {
    block->millimeters = TERN0(HAS_EXTRUDERS, ABS(steps_dist_mm.e));
  }
  else {
    if (millimeters)
      block->millimeters = millimeters;
    else {
      /**
       * Distance for interpretation of feedrate in accordance with LinuxCNC (the successor of NIST
       * RS274NGC interpreter - version 3) and its default CANON_XYZ feed reference mode.
       * Assume that X, Y, Z are the primary linear axes and U, V, W are secondary linear axes and A, B, C are
       * rotational axes. Then dX, dY, dZ are the displacements of the primary linear axes and dU, dV, dW are the displacements of linear axes and
       * dA, dB, dC are the displacements of rotational axes.
       * The time it takes to execute move command with feedrate F is t = D/F, where D is the total distance, calculated as follows:
       *   D^2 = dX^2 + dY^2 + dZ^2
       *   if D^2 == 0 (none of XYZ move but any secondary linear axes move, whether other axes are moved or not):
       *     D^2 = dU^2 + dV^2 + dW^2
       *   if D^2 == 0 (only rotational axes are moved):
       *     D^2 = dA^2 + dB^2 + dC^2
       */
      float distance_sqr = (
        #if ENABLED(ARTICULATED_ROBOT_ARM)
          // For articulated robots, interpreting feedrate like LinuxCNC would require inverse kinematics. As a workaround, pretend that motors sit on n mutually orthogonal
          // axes and assume that we could think of distance as magnitude of an n-vector in an n-dimensional Euclidian space.
          NUM_AXIS_GANG(
              sq(steps_dist_mm.x), + sq(steps_dist_mm.y), + sq(steps_dist_mm.z),
            + sq(steps_dist_mm.i), + sq(steps_dist_mm.j), + sq(steps_dist_mm.k),
            + sq(steps_dist_mm.u), + sq(steps_dist_mm.v), + sq(steps_dist_mm.w)
          );
        #elif ENABLED(FOAMCUTTER_XYUV)
          #if HAS_J_AXIS
            // Special 5 axis kinematics. Return the largest distance move from either X/Y or I/J plane
            _MAX(sq(steps_dist_mm.x) + sq(steps_dist_mm.y), sq(steps_dist_mm.i) + sq(steps_dist_mm.j))
          #else // Foamcutter with only two axes (XY)
            sq(steps_dist_mm.x) + sq(steps_dist_mm.y)
          #endif
        #elif ANY(CORE_IS_XY, MARKFORGED_XY, MARKFORGED_YX)
          XYZ_GANG(sq(steps_dist_mm.head.x), + sq(steps_dist_mm.head.y), + sq(steps_dist_mm.z))
        #elif CORE_IS_XZ
          XYZ_GANG(sq(steps_dist_mm.head.x), + sq(steps_dist_mm.y),      + sq(steps_dist_mm.head.z))
        #elif CORE_IS_YZ
          XYZ_GANG(sq(steps_dist_mm.x),      + sq(steps_dist_mm.head.y), + sq(steps_dist_mm.head.z))
        #else
          XYZ_GANG(sq(steps_dist_mm.x),       + sq(steps_dist_mm.y),      + sq(steps_dist_mm.z))
        #endif
      );

      #if SECONDARY_LINEAR_AXES >= 1 && NONE(FOAMCUTTER_XYUV, ARTICULATED_ROBOT_ARM)
        if (NEAR_ZERO(distance_sqr)) {
          // Move does not involve any primary linear axes (xyz) but might involve secondary linear axes
          distance_sqr = (0.0
            SECONDARY_AXIS_GANG(
              IF_DISABLED(AXIS4_ROTATES, + sq(steps_dist_mm.i)),
              IF_DISABLED(AXIS5_ROTATES, + sq(steps_dist_mm.j)),
              IF_DISABLED(AXIS6_ROTATES, + sq(steps_dist_mm.k)),
              IF_DISABLED(AXIS7_ROTATES, + sq(steps_dist_mm.u)),
              IF_DISABLED(AXIS8_ROTATES, + sq(steps_dist_mm.v)),
              IF_DISABLED(AXIS9_ROTATES, + sq(steps_dist_mm.w))
            )
          );
        }
      #endif

      #if HAS_ROTATIONAL_AXES && NONE(FOAMCUTTER_XYUV, ARTICULATED_ROBOT_ARM)
        if (NEAR_ZERO(distance_sqr)) {
          // Move involves only rotational axes. Calculate angular distance in accordance with LinuxCNC
          TERN_(INCH_MODE_SUPPORT, cartesian_move = false);
          distance_sqr = ROTATIONAL_AXIS_GANG(sq(steps_dist_mm.i), + sq(steps_dist_mm.j), + sq(steps_dist_mm.k), + sq(steps_dist_mm.u), + sq(steps_dist_mm.v), + sq(steps_dist_mm.w));
        }
      #endif

      block->millimeters = SQRT(distance_sqr);
    }

    /**
     * At this point at least one of the axes has more steps than
     * MIN_STEPS_PER_SEGMENT, ensuring the segment won't get dropped as
     * zero-length. It's important to not apply corrections
     * to blocks that would get dropped!
     *
     * A correction function is permitted to add steps to an axis, it
     * should *never* remove steps!
     */
    TERN_(BACKLASH_COMPENSATION, backlash.add_correction_steps(da, db, dc, dm, block));
  }

  TERN_(HAS_EXTRUDERS, block->steps.e = esteps);

  block->step_event_count = _MAX(LOGICAL_AXIS_LIST(esteps,
    block->steps.a, block->steps.b, block->steps.c,
    block->steps.i, block->steps.j, block->steps.k,
    block->steps.u, block->steps.v, block->steps.w
  ));

  // Bail if this is a zero-length block
  if (block->step_event_count < MIN_STEPS_PER_SEGMENT) return false;

  TERN_(MIXING_EXTRUDER, mixer.populate_block(block->b_color));


  #if HAS_FAN
    FANS_LOOP(i) block->fan_speed[i] = thermalManager.fan_speed[i];
  #endif

  #if ENABLED(BARICUDA)
    block->valve_pressure = baricuda_valve_pressure;
    block->e_to_p_pressure = baricuda_e_to_p_pressure;
  #endif

  E_TERN_(block->extruder = extruder);

  #if ENABLED(AUTO_POWER_CONTROL)
    if (NUM_AXIS_GANG(
         block->steps.x,
      || block->steps.y,
      || block->steps.z,
      || block->steps.i,
      || block->steps.j,
      || block->steps.k,
      || block->steps.u,
      || block->steps.v,
      || block->steps.w
    )) powerManager.power_on();
  #endif

  // Enable active axes
  #if ANY(CORE_IS_XY, MARKFORGED_XY, MARKFORGED_YX)
    if (block->steps.a || block->steps.b) {
      stepper.enable_axis(X_AXIS);
      stepper.enable_axis(Y_AXIS);
    }
    #if DISABLED(Z_LATE_ENABLE)
      if (block->steps.z) stepper.enable_axis(Z_AXIS);
    #endif
  #elif CORE_IS_XZ
    if (block->steps.a || block->steps.c) {
      stepper.enable_axis(X_AXIS);
      stepper.enable_axis(Z_AXIS);
    }
    if (block->steps.y) stepper.enable_axis(Y_AXIS);
  #elif CORE_IS_YZ
    if (block->steps.b || block->steps.c) {
      stepper.enable_axis(Y_AXIS);
      stepper.enable_axis(Z_AXIS);
    }
    if (block->steps.x) stepper.enable_axis(X_AXIS);
  #else
    NUM_AXIS_CODE(
      if (block->steps.x) stepper.enable_axis(X_AXIS),
      if (block->steps.y) stepper.enable_axis(Y_AXIS),
      if (TERN(Z_LATE_ENABLE, 0, block->steps.z)) stepper.enable_axis(Z_AXIS),
      if (block->steps.i) stepper.enable_axis(I_AXIS),
      if (block->steps.j) stepper.enable_axis(J_AXIS),
      if (block->steps.k) stepper.enable_axis(K_AXIS),
      if (block->steps.u) stepper.enable_axis(U_AXIS),
      if (block->steps.v) stepper.enable_axis(V_AXIS),
      if (block->steps.w) stepper.enable_axis(W_AXIS)
    );
  #endif
  #if ANY(CORE_IS_XY, MARKFORGED_XY, MARKFORGED_YX)
    SECONDARY_AXIS_CODE(
      if (block->steps.i) stepper.enable_axis(I_AXIS),
      if (block->steps.j) stepper.enable_axis(J_AXIS),
      if (block->steps.k) stepper.enable_axis(K_AXIS),
      if (block->steps.u) stepper.enable_axis(U_AXIS),
      if (block->steps.v) stepper.enable_axis(V_AXIS),
      if (block->steps.w) stepper.enable_axis(W_AXIS)
    );
  #endif

  // Enable extruder(s)
  #if HAS_EXTRUDERS
    if (esteps) {
      TERN_(AUTO_POWER_CONTROL, powerManager.power_on());

      #if ENABLED(DISABLE_INACTIVE_EXTRUDER) // Enable only the selected extruder

        // Count down all steppers that were recently moved
        LOOP_L_N(i, E_STEPPERS)
          if (g_uc_extruder_last_move[i]) g_uc_extruder_last_move[i]--;

        // Switching Extruder uses one E stepper motor per two nozzles
        #define E_STEPPER_INDEX(E) TERN(SWITCHING_EXTRUDER, (E) / 2, E)

        // Enable all (i.e., both) E steppers for IDEX-style duplication, but only active E steppers for multi-nozzle (i.e., single wide X carriage) duplication
        #define _IS_DUPE(N) TERN0(HAS_DUPLICATION_MODE, (extruder_duplication_enabled && TERN1(MULTI_NOZZLE_DUPLICATION, TEST(duplication_e_mask, N))))

        #define ENABLE_ONE_E(N) do{ \
          if (N == E_STEPPER_INDEX(extruder) || _IS_DUPE(N)) {    /* N is 'extruder', or N is duplicating */ \
            stepper.ENABLE_EXTRUDER(N);                           /* Enable the relevant E stepper... */ \
            g_uc_extruder_last_move[N] = (BLOCK_BUFFER_SIZE) * 2; /* ...and reset its counter */ \
          } \
          else if (!g_uc_extruder_last_move[N])                   /* Counter expired since last E stepper enable */ \
            stepper.DISABLE_EXTRUDER(N);                          /* Disable the E stepper */ \
        }while(0);

      #else

        #define ENABLE_ONE_E(N) stepper.ENABLE_EXTRUDER(N);

      #endif

      REPEAT(E_STEPPERS, ENABLE_ONE_E); // (ENABLE_ONE_E must end with semicolon)
    }
  #endif // HAS_EXTRUDERS

  if (esteps)
    NOLESS(fr_mm_s, settings.min_feedrate_mm_s);
  else
    NOLESS(fr_mm_s, settings.min_travel_feedrate_mm_s);

  const float inverse_millimeters = 1.0f / block->millimeters;  // Inverse millimeters to remove multiple divides

  // Calculate inverse time for this move. No divide by zero due to previous checks.
  // Example: At 120mm/s a 60mm move involving XYZ axes takes 0.5s. So this will give 2.0.
  // Example 2: At 120°/s a 60° move involving only rotational axes takes 0.5s. So this will give 2.0.
  float inverse_secs;
  #if BOTH(HAS_ROTATIONAL_AXES, INCH_MODE_SUPPORT)
    inverse_secs = inverse_millimeters * (cartesian_move ? fr_mm_s : LINEAR_UNIT(fr_mm_s));
  #else
    inverse_secs = fr_mm_s * inverse_millimeters;
  #endif

  // Get the number of non busy movements in queue (non busy means that they can be altered)
  const uint8_t moves_queued = nonbusy_movesplanned();

  // Slow down when the buffer starts to empty, rather than wait at the corner for a buffer refill
  #if EITHER(SLOWDOWN, HAS_WIRED_LCD) || defined(XY_FREQUENCY_LIMIT)
    // Segment time in microseconds
    int32_t segment_time_us = LROUND(1000000.0f / inverse_secs);
  #endif

  #if ENABLED(SLOWDOWN)
    #ifndef SLOWDOWN_DIVISOR
      #define SLOWDOWN_DIVISOR 2
    #endif
    if (WITHIN(moves_queued, 2, (BLOCK_BUFFER_SIZE) / (SLOWDOWN_DIVISOR) - 1)) {
      const int32_t time_diff = settings.min_segment_time_us - segment_time_us;
      if (time_diff > 0) {
        // Buffer is draining so add extra time. The amount of time added increases if the buffer is still emptied more.
        const int32_t nst = segment_time_us + LROUND(2 * time_diff / moves_queued);
        inverse_secs = 1000000.0f / nst;
        #if defined(XY_FREQUENCY_LIMIT) || HAS_WIRED_LCD
          segment_time_us = nst;
        #endif
      }
    }
  #endif

  #if HAS_WIRED_LCD
    // Protect the access to the position.
    const bool was_enabled = stepper.suspend();

    block_buffer_runtime_us += segment_time_us;
    block->segment_time_us = segment_time_us;

    if (was_enabled) stepper.wake_up();
  #endif

  block->nominal_speed_sqr = sq(block->millimeters * inverse_secs);   // (mm/sec)^2 Always > 0
  block->nominal_rate = CEIL(block->step_event_count * inverse_secs); // (step/sec) Always > 0

  #if ENABLED(FILAMENT_WIDTH_SENSOR)
    if (extruder == FILAMENT_SENSOR_EXTRUDER_NUM)   // Only for extruder with filament sensor
      filwidth.advance_e(steps_dist_mm.e);
  #endif

  // Calculate and limit speed in mm/sec (linear) or degrees/sec (rotational)

  xyze_float_t current_speed;
  float speed_factor = 1.0f; // factor <1 decreases speed

  // Linear axes first with less logic
  LOOP_NUM_AXES(i) {
    current_speed[i] = steps_dist_mm[i] * inverse_secs;
    const feedRate_t cs = ABS(current_speed[i]),
                 max_fr = settings.max_feedrate_mm_s[i];
    if (cs > max_fr) NOMORE(speed_factor, max_fr / cs);
  }

  // Limit speed on extruders, if any
  #if HAS_EXTRUDERS
    {
      current_speed.e = steps_dist_mm.e * inverse_secs;
      #if HAS_MIXER_SYNC_CHANNEL
        // Move all mixing extruders at the specified rate
        if (mixer.get_current_vtool() == MIXER_AUTORETRACT_TOOL)
          current_speed.e *= MIXING_STEPPERS;
      #endif

      const feedRate_t cs = ABS(current_speed.e),
                   max_fr = settings.max_feedrate_mm_s[E_AXIS_N(extruder)]
                            * TERN(HAS_MIXER_SYNC_CHANNEL, MIXING_STEPPERS, 1);

      if (cs > max_fr) NOMORE(speed_factor, max_fr / cs); //respect max feedrate on any movement (doesn't matter if E axes only or not)

      #if ENABLED(VOLUMETRIC_EXTRUDER_LIMIT)
        const feedRate_t max_vfr = volumetric_extruder_feedrate_limit[extruder]
                                   * TERN(HAS_MIXER_SYNC_CHANNEL, MIXING_STEPPERS, 1);

        // TODO: Doesn't work properly for joined segments. Set MIN_STEPS_PER_SEGMENT 1 as workaround.

        if (block->steps.a || block->steps.b || block->steps.c) {

          if (max_vfr > 0 && cs > max_vfr) {
            NOMORE(speed_factor, max_vfr / cs); // respect volumetric extruder limit (if any)
            /* <-- add a slash to enable
            SERIAL_ECHOPGM("volumetric extruder limit enforced: ", (cs * CIRCLE_AREA(filament_size[extruder] * 0.5f)));
            SERIAL_ECHOPGM(" mm^3/s (", cs);
            SERIAL_ECHOPGM(" mm/s) limited to ", (max_vfr * CIRCLE_AREA(filament_size[extruder] * 0.5f)));
            SERIAL_ECHOPGM(" mm^3/s (", max_vfr);
            SERIAL_ECHOLNPGM(" mm/s)");
            //*/
          }
        }
      #endif
    }
  #endif

  #ifdef XY_FREQUENCY_LIMIT

    static axis_bits_t old_direction_bits; // = 0

    if (xy_freq_limit_hz) {
      // Check and limit the xy direction change frequency
      const axis_bits_t direction_change = block->direction_bits ^ old_direction_bits;
      old_direction_bits = block->direction_bits;
      segment_time_us = LROUND(float(segment_time_us) / speed_factor);

      static int32_t xs0, xs1, xs2, ys0, ys1, ys2;
      if (segment_time_us > xy_freq_min_interval_us)
        xs2 = xs1 = ys2 = ys1 = xy_freq_min_interval_us;
      else {
        xs2 = xs1; xs1 = xs0;
        ys2 = ys1; ys1 = ys0;
      }
      xs0 = TEST(direction_change, X_AXIS) ? segment_time_us : xy_freq_min_interval_us;
      ys0 = TEST(direction_change, Y_AXIS) ? segment_time_us : xy_freq_min_interval_us;

      if (segment_time_us < xy_freq_min_interval_us) {
        const int32_t least_xy_segment_time = _MIN(_MAX(xs0, xs1, xs2), _MAX(ys0, ys1, ys2));
        if (least_xy_segment_time < xy_freq_min_interval_us) {
          float freq_xy_feedrate = (speed_factor * least_xy_segment_time) / xy_freq_min_interval_us;
          NOLESS(freq_xy_feedrate, xy_freq_min_speed_factor);
          NOMORE(speed_factor, freq_xy_feedrate);
        }
      }
    }

  #endif // XY_FREQUENCY_LIMIT

  // Correct the speed
  if (speed_factor < 1.0f) {
    current_speed *= speed_factor;
    block->nominal_rate *= speed_factor;
    block->nominal_speed_sqr = block->nominal_speed_sqr * sq(speed_factor);
  }

  // Compute and limit the acceleration rate for the trapezoid generator.
  const float steps_per_mm = block->step_event_count * inverse_millimeters;
  uint32_t accel;
  if (NUM_AXIS_GANG(
         !block->steps.a, && !block->steps.b, && !block->steps.c,
      && !block->steps.i, && !block->steps.j, && !block->steps.k,
      && !block->steps.u, && !block->steps.v, && !block->steps.w)
  ) {                                                             // Is this a retract / recover move?
    accel = CEIL(settings.retract_acceleration * steps_per_mm);   // Convert to: acceleration steps/sec^2
    TERN_(LIN_ADVANCE, block->use_advance_lead = false);          // No linear advance for simple retract/recover
  }
  else {
    #define LIMIT_ACCEL_LONG(AXIS,INDX) do{ \
      if (block->steps[AXIS] && max_acceleration_steps_per_s2[AXIS+INDX] < accel) { \
        const uint32_t max_possible = max_acceleration_steps_per_s2[AXIS+INDX] * block->step_event_count / block->steps[AXIS]; \
        NOMORE(accel, max_possible); \
      } \
    }while(0)

    #define LIMIT_ACCEL_FLOAT(AXIS,INDX) do{ \
      if (block->steps[AXIS] && max_acceleration_steps_per_s2[AXIS+INDX] < accel) { \
        const float max_possible = float(max_acceleration_steps_per_s2[AXIS+INDX]) * float(block->step_event_count) / float(block->steps[AXIS]); \
        NOMORE(accel, max_possible); \
      } \
    }while(0)

    // Start with print or travel acceleration
    accel = CEIL((esteps ? settings.acceleration : settings.travel_acceleration) * steps_per_mm);

    #if ENABLED(LIN_ADVANCE)
      // Linear advance is currently not ready for HAS_I_AXIS
      #define MAX_E_JERK(N) TERN(HAS_LINEAR_E_JERK, max_e_jerk[E_INDEX_N(N)], max_jerk.e)

      /**
       * Use LIN_ADVANCE for blocks if all these are true:
       *
       * esteps             : This is a print move, because we checked for A, B, C steps before.
       *
       * extruder_advance_K[active_extruder] : There is an advance factor set for this extruder.
       *
       * de > 0             : Extruder is running forward (e.g., for "Wipe while retracting" (Slic3r) or "Combing" (Cura) moves)
       */
      block->use_advance_lead =  esteps
                              && extruder_advance_K[active_extruder]
                              && de > 0;

      if (block->use_advance_lead) {
        block->e_D_ratio = (target_float.e - position_float.e) /
          #if IS_KINEMATIC
            block->millimeters
          #else
            SQRT(sq(target_float.x - position_float.x)
               + sq(target_float.y - position_float.y)
               + sq(target_float.z - position_float.z))
          #endif
        ;

        // Check for unusual high e_D ratio to detect if a retract move was combined with the last print move due to min. steps per segment. Never execute this with advance!
        // This assumes no one will use a retract length of 0mm < retr_length < ~0.2mm and no one will print 100mm wide lines using 3mm filament or 35mm wide lines using 1.75mm filament.
        if (block->e_D_ratio > 3.0f)
          block->use_advance_lead = false;
        else {
          const uint32_t max_accel_steps_per_s2 = MAX_E_JERK(extruder) / (extruder_advance_K[active_extruder] * block->e_D_ratio) * steps_per_mm;
          if (TERN0(LA_DEBUG, accel > max_accel_steps_per_s2))
            SERIAL_ECHOLNPGM("Acceleration limited.");
          NOMORE(accel, max_accel_steps_per_s2);
        }
      }
    #endif

    // Limit acceleration per axis
    if (block->step_event_count <= acceleration_long_cutoff) {
      LOGICAL_AXIS_CODE(
        LIMIT_ACCEL_LONG(E_AXIS, E_INDEX_N(extruder)),
        LIMIT_ACCEL_LONG(A_AXIS, 0),
        LIMIT_ACCEL_LONG(B_AXIS, 0),
        LIMIT_ACCEL_LONG(C_AXIS, 0),
        LIMIT_ACCEL_LONG(I_AXIS, 0),
        LIMIT_ACCEL_LONG(J_AXIS, 0),
        LIMIT_ACCEL_LONG(K_AXIS, 0),
        LIMIT_ACCEL_LONG(U_AXIS, 0),
        LIMIT_ACCEL_LONG(V_AXIS, 0),
        LIMIT_ACCEL_LONG(W_AXIS, 0)
      );
    }
    else {
      LOGICAL_AXIS_CODE(
        LIMIT_ACCEL_FLOAT(E_AXIS, E_INDEX_N(extruder)),
        LIMIT_ACCEL_FLOAT(A_AXIS, 0),
        LIMIT_ACCEL_FLOAT(B_AXIS, 0),
        LIMIT_ACCEL_FLOAT(C_AXIS, 0),
        LIMIT_ACCEL_FLOAT(I_AXIS, 0),
        LIMIT_ACCEL_FLOAT(J_AXIS, 0),
        LIMIT_ACCEL_FLOAT(K_AXIS, 0),
        LIMIT_ACCEL_FLOAT(U_AXIS, 0),
        LIMIT_ACCEL_FLOAT(V_AXIS, 0),
        LIMIT_ACCEL_FLOAT(W_AXIS, 0)
      );
    }
  }
  block->acceleration_steps_per_s2 = accel;
  block->acceleration = accel / steps_per_mm;
  #if DISABLED(S_CURVE_ACCELERATION)
    block->acceleration_rate = (uint32_t)(accel * (float(1UL << 24) / (STEPPER_TIMER_RATE)));
  #endif
  #if ENABLED(LIN_ADVANCE)
    if (block->use_advance_lead) {
      block->advance_speed = (STEPPER_TIMER_RATE) / (extruder_advance_K[active_extruder] * block->e_D_ratio * block->acceleration * settings.axis_steps_per_mm[E_AXIS_N(extruder)]);
      #if ENABLED(LA_DEBUG)
        if (extruder_advance_K[active_extruder] * block->e_D_ratio * block->acceleration * 2 < SQRT(block->nominal_speed_sqr) * block->e_D_ratio)
          SERIAL_ECHOLNPGM("More than 2 steps per eISR loop executed.");
        if (block->advance_speed < 200)
          SERIAL_ECHOLNPGM("eISR running at > 10kHz.");
      #endif
    }
  #endif

  float vmax_junction_sqr; // Initial limit on the segment entry velocity (mm/s)^2

  #if HAS_JUNCTION_DEVIATION
    /**
     * Compute maximum allowable entry speed at junction by centripetal acceleration approximation.
     * Let a circle be tangent to both previous and current path line segments, where the junction
     * deviation is defined as the distance from the junction to the closest edge of the circle,
     * colinear with the circle center. The circular segment joining the two paths represents the
     * path of centripetal acceleration. Solve for max velocity based on max acceleration about the
     * radius of the circle, defined indirectly by junction deviation. This may be also viewed as
     * path width or max_jerk in the previous Grbl version. This approach does not actually deviate
     * from path, but used as a robust way to compute cornering speeds, as it takes into account the
     * nonlinearities of both the junction angle and junction velocity.
     *
     * NOTE: If the junction deviation value is finite, Grbl executes the motions in an exact path
     * mode (G61). If the junction deviation value is zero, Grbl will execute the motion in an exact
     * stop mode (G61.1) manner. In the future, if continuous mode (G64) is desired, the math here
     * is exactly the same. Instead of motioning all the way to junction point, the machine will
     * just follow the arc circle defined here. The Arduino doesn't have the CPU cycles to perform
     * a continuous mode path, but ARM-based microcontrollers most certainly do.
     *
     * NOTE: The max junction speed is a fixed value, since machine acceleration limits cannot be
     * changed dynamically during operation nor can the line move geometry. This must be kept in
     * memory in the event of a feedrate override changing the nominal speeds of blocks, which can
     * change the overall maximum entry speed conditions of all blocks.
     *
     * #######
     * https://github.com/MarlinFirmware/Marlin/issues/10341#issuecomment-388191754
     *
     * hoffbaked: on May 10 2018 tuned and improved the GRBL algorithm for Marlin:
          Okay! It seems to be working good. I somewhat arbitrarily cut it off at 1mm
          on then on anything with less sides than an octagon. With this, and the
          reverse pass actually recalculating things, a corner acceleration value
          of 1000 junction deviation of .05 are pretty reasonable. If the cycles
          can be spared, a better acos could be used. For all I know, it may be
          already calculated in a different place. */

    // Unit vector of previous path line segment
    static xyze_float_t prev_unit_vec;

    xyze_float_t unit_vec =
      #if HAS_DIST_MM_ARG
        cart_dist_mm
      #else
        LOGICAL_AXIS_ARRAY(steps_dist_mm.e, steps_dist_mm.x, steps_dist_mm.y, steps_dist_mm.z, steps_dist_mm.i, steps_dist_mm.j, steps_dist_mm.k, steps_dist_mm.u, steps_dist_mm.v, steps_dist_mm.w)
      #endif
    ;

    /**
     * On CoreXY the length of the vector [A,B] is SQRT(2) times the length of the head movement vector [X,Y].
     * So taking Z and E into account, we cannot scale to a unit vector with "inverse_millimeters".
     * => normalize the complete junction vector.
     * Elsewise, when needed JD will factor-in the E component
     */
    if (ANY(IS_CORE, MARKFORGED_XY, MARKFORGED_YX) || esteps > 0)
      normalize_junction_vector(unit_vec);  // Normalize with XYZE components
    else
      unit_vec *= inverse_millimeters;      // Use pre-calculated (1 / SQRT(x^2 + y^2 + z^2))

    // Skip first block or when previous_nominal_speed is used as a flag for homing and offset cycles.
    if (moves_queued && !UNEAR_ZERO(previous_nominal_speed_sqr)) {
      // Compute cosine of angle between previous and current path. (prev_unit_vec is negative)
      // NOTE: Max junction velocity is computed without sin() or acos() by trig half angle identity.
      float junction_cos_theta = LOGICAL_AXIS_GANG(
                                 + (-prev_unit_vec.e * unit_vec.e),
                                   (-prev_unit_vec.x * unit_vec.x),
                                 + (-prev_unit_vec.y * unit_vec.y),
                                 + (-prev_unit_vec.z * unit_vec.z),
                                 + (-prev_unit_vec.i * unit_vec.i),
                                 + (-prev_unit_vec.j * unit_vec.j),
                                 + (-prev_unit_vec.k * unit_vec.k),
                                 + (-prev_unit_vec.u * unit_vec.u),
                                 + (-prev_unit_vec.v * unit_vec.v),
                                 + (-prev_unit_vec.w * unit_vec.w)
                               );

      // NOTE: Computed without any expensive trig, sin() or acos(), by trig half angle identity of cos(theta).
      if (junction_cos_theta > 0.999999f) {
        // For a 0 degree acute junction, just set minimum junction speed.
        vmax_junction_sqr = sq(float(MINIMUM_PLANNER_SPEED));
      }
      else {
        NOLESS(junction_cos_theta, -0.999999f); // Check for numerical round-off to avoid divide by zero.

        // Convert delta vector to unit vector
        xyze_float_t junction_unit_vec = unit_vec - prev_unit_vec;
        normalize_junction_vector(junction_unit_vec);

        const float junction_acceleration = limit_value_by_axis_maximum(block->acceleration, junction_unit_vec),
                    sin_theta_d2 = SQRT(0.5f * (1.0f - junction_cos_theta)); // Trig half angle identity. Always positive.

        vmax_junction_sqr = junction_acceleration * junction_deviation_mm * sin_theta_d2 / (1.0f - sin_theta_d2);

        #if ENABLED(JD_HANDLE_SMALL_SEGMENTS)

          // For small moves with >135° junction (octagon) find speed for approximate arc
          if (block->millimeters < 1 && junction_cos_theta < -0.7071067812f) {

            #if ENABLED(JD_USE_MATH_ACOS)

              #error "TODO: Inline maths with the MCU / FPU."

            #elif ENABLED(JD_USE_LOOKUP_TABLE)

              // Fast acos approximation (max. error +-0.01 rads)
              // Based on LUT table and linear interpolation

              /**
               *  // Generate the JD Lookup Table
               *  constexpr float c = 1.00751495f; // Correction factor to center error around 0
               *  for (int i = 0; i < jd_lut_count - 1; ++i) {
               *    const float x0 = (sq(i) - 1) / sq(i),
               *                y0 = acos(x0) * (i == 0 ? 1 : c),
               *                x1 = i < jd_lut_count - 1 ?  0.5 * x0 + 0.5 : 0.999999f,
               *                y1 = acos(x1) * (i < jd_lut_count - 1 ? c : 1);
               *    jd_lut_k[i] = (y0 - y1) / (x0 - x1);
               *    jd_lut_b[i] = (y1 * x0 - y0 * x1) / (x0 - x1);
               *  }
               *
               *  // Compute correction factor (Set c to 1.0f first!)
               *  float min = INFINITY, max = -min;
               *  for (float t = 0; t <= 1; t += 0.0003f) {
               *    const float e = acos(t) / approx(t);
               *    if (isfinite(e)) {
               *      if (e < min) min = e;
               *      if (e > max) max = e;
               *    }
               *  }
               *  fprintf(stderr, "%.9gf, ", (min + max) / 2);
               */
              static constexpr int16_t  jd_lut_count = 16;
              static constexpr uint16_t jd_lut_tll   = _BV(jd_lut_count - 1);
              static constexpr int16_t  jd_lut_tll0  = __builtin_clz(jd_lut_tll) + 1; // i.e., 16 - jd_lut_count + 1
              static constexpr float jd_lut_k[jd_lut_count] PROGMEM = {
                -1.03145837f, -1.30760646f, -1.75205851f, -2.41705704f,
                -3.37769222f, -4.74888992f, -6.69649887f, -9.45661736f,
                -13.3640480f, -18.8928222f, -26.7136841f, -37.7754593f,
                -53.4201813f, -75.5458374f, -106.836761f, -218.532821f };
              static constexpr float jd_lut_b[jd_lut_count] PROGMEM = {
                 1.57079637f,  1.70887053f,  2.04220939f,  2.62408352f,
                 3.52467871f,  4.85302639f,  6.77020454f,  9.50875854f,
                 13.4009285f,  18.9188995f,  26.7321243f,  37.7885055f,
                 53.4293975f,  75.5523529f,  106.841369f,  218.534011f };

              const float neg = junction_cos_theta < 0 ? -1 : 1,
                          t = neg * junction_cos_theta;

              const int16_t idx = (t < 0.00000003f) ? 0 : __builtin_clz(uint16_t((1.0f - t) * jd_lut_tll)) - jd_lut_tll0;

              float junction_theta = t * pgm_read_float(&jd_lut_k[idx]) + pgm_read_float(&jd_lut_b[idx]);
              if (neg > 0) junction_theta = RADIANS(180) - junction_theta; // acos(-t)

            #else

              // Fast acos(-t) approximation (max. error +-0.033rad = 1.89°)
              // Based on MinMax polynomial published by W. Randolph Franklin, see
              // https://wrf.ecse.rpi.edu/Research/Short_Notes/arcsin/onlyelem.html
              //  acos( t) = pi / 2 - asin(x)
              //  acos(-t) = pi - acos(t) ... pi / 2 + asin(x)

              const float neg = junction_cos_theta < 0 ? -1 : 1,
                          t = neg * junction_cos_theta,
                          asinx =       0.032843707f
                                + t * (-1.451838349f
                                + t * ( 29.66153956f
                                + t * (-131.1123477f
                                + t * ( 262.8130562f
                                + t * (-242.7199627f
                                + t * ( 84.31466202f ) ))))),
                          junction_theta = RADIANS(90) + neg * asinx; // acos(-t)

              // NOTE: junction_theta bottoms out at 0.033 which avoids divide by 0.

            #endif

            const float limit_sqr = (block->millimeters * junction_acceleration) / junction_theta;
            NOMORE(vmax_junction_sqr, limit_sqr);
          }

        #endif // JD_HANDLE_SMALL_SEGMENTS
      }

      // Get the lowest speed
      vmax_junction_sqr = _MIN(vmax_junction_sqr, block->nominal_speed_sqr, previous_nominal_speed_sqr);
    }
    else // Init entry speed to zero. Assume it starts from rest. Planner will correct this later.
      vmax_junction_sqr = 0;

    prev_unit_vec = unit_vec;

  #endif

  #ifdef USE_CACHED_SQRT
    #define CACHED_SQRT(N, V) \
      static float saved_V, N; \
      if (V != saved_V) { N = SQRT(V); saved_V = V; }
  #else
    #define CACHED_SQRT(N, V) const float N = SQRT(V)
  #endif

  #if HAS_CLASSIC_JERK

    /**
     * Adapted from Průša MKS firmware
     * https://github.com/prusa3d/Prusa-Firmware
     */
    CACHED_SQRT(nominal_speed, block->nominal_speed_sqr);

    // Exit speed limited by a jerk to full halt of a previous last segment
    static float previous_safe_speed;

    // Start with a safe speed (from which the machine may halt to stop immediately).
    float safe_speed = nominal_speed;

    #ifndef TRAVEL_EXTRA_XYJERK
      #define TRAVEL_EXTRA_XYJERK 0
    #endif
    const float extra_xyjerk = TERN0(HAS_EXTRUDERS, de <= 0) ? TRAVEL_EXTRA_XYJERK : 0;

    uint8_t limited = 0;
    TERN(HAS_LINEAR_E_JERK, LOOP_NUM_AXES, LOOP_LOGICAL_AXES)(i) {
      const float jerk = ABS(current_speed[i]),   // cs : Starting from zero, change in speed for this axis
                  maxj = (max_jerk[i] + (i == X_AXIS || i == Y_AXIS ? extra_xyjerk : 0.0f)); // mj : The max jerk setting for this axis
      if (jerk > maxj) {                          // cs > mj : New current speed too fast?
        if (limited) {                            // limited already?
          const float mjerk = nominal_speed * maxj; // ns*mj
          if (jerk * safe_speed > mjerk) safe_speed = mjerk / jerk; // ns*mj/cs
        }
        else {
          safe_speed *= maxj / jerk;              // Initial limit: ns*mj/cs
          ++limited;                              // Initially limited
        }
      }
    }

    float vmax_junction;
    if (moves_queued && !UNEAR_ZERO(previous_nominal_speed_sqr)) {
      // Estimate a maximum velocity allowed at a joint of two successive segments.
      // If this maximum velocity allowed is lower than the minimum of the entry / exit safe velocities,
      // then the machine is not coasting anymore and the safe entry / exit velocities shall be used.

      // Factor to multiply the previous / current nominal velocities to get componentwise limited velocities.
      float v_factor = 1;
      limited = 0;

      // The junction velocity will be shared between successive segments. Limit the junction velocity to their minimum.
      // Pick the smaller of the nominal speeds. Higher speed shall not be achieved at the junction during coasting.
      CACHED_SQRT(previous_nominal_speed, previous_nominal_speed_sqr);

      float smaller_speed_factor = 1.0f;
      if (nominal_speed < previous_nominal_speed) {
        vmax_junction = nominal_speed;
        smaller_speed_factor = vmax_junction / previous_nominal_speed;
      }
      else
        vmax_junction = previous_nominal_speed;

      // Now limit the jerk in all axes.
      TERN(HAS_LINEAR_E_JERK, LOOP_NUM_AXES, LOOP_LOGICAL_AXES)(axis) {
        // Limit an axis. We have to differentiate: coasting, reversal of an axis, full stop.
        float v_exit = previous_speed[axis] * smaller_speed_factor,
              v_entry = current_speed[axis];
        if (limited) {
          v_exit *= v_factor;
          v_entry *= v_factor;
        }

        // Calculate jerk depending on whether the axis is coasting in the same direction or reversing.
        const float jerk = (v_exit > v_entry)
            ? //                                  coasting             axis reversal
              ( (v_entry > 0 || v_exit < 0) ? (v_exit - v_entry) : _MAX(v_exit, -v_entry) )
            : // v_exit <= v_entry                coasting             axis reversal
              ( (v_entry < 0 || v_exit > 0) ? (v_entry - v_exit) : _MAX(-v_exit, v_entry) );

        const float maxj = (max_jerk[axis] + (axis == X_AXIS || axis == Y_AXIS ? extra_xyjerk : 0.0f));

        if (jerk > maxj) {
          v_factor *= maxj / jerk;
          ++limited;
        }
      }
      if (limited) vmax_junction *= v_factor;
      // Now the transition velocity is known, which maximizes the shared exit / entry velocity while
      // respecting the jerk factors, it may be possible, that applying separate safe exit / entry velocities will achieve faster prints.
      const float vmax_junction_threshold = vmax_junction * 0.99f;
      if (previous_safe_speed > vmax_junction_threshold && safe_speed > vmax_junction_threshold)
        vmax_junction = safe_speed;
    }
    else
      vmax_junction = safe_speed;

    previous_safe_speed = safe_speed;

    #if HAS_JUNCTION_DEVIATION
      NOMORE(vmax_junction_sqr, sq(vmax_junction));   // Throttle down to max speed
    #else
      vmax_junction_sqr = sq(vmax_junction);          // Go up or down to the new speed
    #endif

  #endif // Classic Jerk Limiting

  // Max entry speed of this block equals the max exit speed of the previous block.
  block->max_entry_speed_sqr = vmax_junction_sqr;

  // Initialize block entry speed. Compute based on deceleration to user-defined MINIMUM_PLANNER_SPEED.
  const float v_allowable_sqr = max_allowable_speed_sqr(-block->acceleration, sq(float(MINIMUM_PLANNER_SPEED)), block->millimeters);

  // Start with the minimum allowed speed
  block->entry_speed_sqr = sq(float(MINIMUM_PLANNER_SPEED));

  // Initialize planner efficiency flags
  // Set flag if block will always reach maximum junction speed regardless of entry/exit speeds.
  // If a block can de/ac-celerate from nominal speed to zero within the length of the block, then
  // the current block and next block junction speeds are guaranteed to always be at their maximum
  // junction speeds in deceleration and acceleration, respectively. This is due to how the current
  // block nominal speed limits both the current and next maximum junction speeds. Hence, in both
  // the reverse and forward planners, the corresponding block junction speed will always be at the
  // the maximum junction speed and may always be ignored for any speed reduction checks.
  block->flag.set_nominal(block->nominal_speed_sqr <= v_allowable_sqr);

  // Update previous path unit_vector and nominal speed
  previous_speed = current_speed;
  previous_nominal_speed_sqr = block->nominal_speed_sqr;

  position = target;  // Update the position

  #if ENABLED(POWER_LOSS_RECOVERY)
    block->sdpos = recovery.command_sdpos();
    block->start_position = position_float.asLogical();
  #endif

  TERN_(HAS_POSITION_FLOAT, position_float = target_float);
  TERN_(GRADIENT_MIX, mixer.gradient_control(target_float.z));

  return true;        // Movement was accepted

} // _populate_block()

/**
 * Planner::buffer_sync_block
 * Add a block to the buffer that just updates the position
 * @param sync_flag BLOCK_FLAG_SYNC_FANS & BLOCK_FLAG_LASER_PWR
 * Supports LASER_SYNCHRONOUS_M106_M107 and LASER_POWER_SYNC power sync block buffer queueing.
 */

void Planner::buffer_sync_block(const BlockFlagBit sync_flag/*=BLOCK_BIT_SYNC_POSITION*/) {

  // Wait for the next available block
  uint8_t next_buffer_head;
  block_t * const block = get_next_free_block(next_buffer_head);

  // Clear block
  memset(block, 0, sizeof(block_t));
  block->flag.apply(sync_flag);

  block->position = position;
  #if ENABLED(BACKLASH_COMPENSATION)
    LOOP_NUM_AXES(axis) block->position[axis] += backlash.get_applied_steps((AxisEnum)axis);
  #endif

  #if BOTH(HAS_FAN, LASER_SYNCHRONOUS_M106_M107)
    FANS_LOOP(i) block->fan_speed[i] = thermalManager.fan_speed[i];
  #endif

  /**
   * M3-based power setting can be processed inline with a laser power sync block.
   * During active moves cutter.power is processed immediately, otherwise on the next move.
   */
  TERN_(LASER_POWER_SYNC, block->laser.power = cutter.power);

  // If this is the first added movement, reload the delay, otherwise, cancel it.
  if (block_buffer_head == block_buffer_tail) {
    // If it was the first queued block, restart the 1st block delivery delay, to
    // give the planner an opportunity to queue more movements and plan them
    // As there are no queued movements, the Stepper ISR will not touch this
    // variable, so there is no risk setting this here (but it MUST be done
    // before the following line!!)
    delay_before_delivering = BLOCK_DELAY_FOR_1ST_MOVE;
  }

  block_buffer_head = next_buffer_head;

  stepper.wake_up();
} // buffer_sync_block()

/**
 * Planner::buffer_segment
 *
 * Add a new linear movement to the buffer in axis units.
 *
 * Leveling and kinematics should be applied ahead of calling this.
 *
 *  a,b,c,e     - target positions in mm and/or degrees
 *  fr_mm_s     - (target) speed of the move
 *  extruder    - target extruder
 *  millimeters - the length of the movement, if known
 *
 * Return 'false' if no segment was queued due to cleaning, cold extrusion, full queue, etc.
 */
bool Planner::buffer_segment(const abce_pos_t &abce
  OPTARG(HAS_DIST_MM_ARG, const xyze_float_t &cart_dist_mm)
  , const_feedRate_t fr_mm_s, const uint8_t extruder/*=active_extruder*/, const_float_t millimeters/*=0.0*/
) {

  // If we are cleaning, do not accept queuing of movements
  if (cleaning_buffer_counter) return false;

  // When changing extruders recalculate steps corresponding to the E position
  #if ENABLED(DISTINCT_E_FACTORS)
    if (last_extruder != extruder && settings.axis_steps_per_mm[E_AXIS_N(extruder)] != settings.axis_steps_per_mm[E_AXIS_N(last_extruder)]) {
      position.e = LROUND(position.e * settings.axis_steps_per_mm[E_AXIS_N(extruder)] * mm_per_step[E_AXIS_N(last_extruder)]);
      last_extruder = extruder;
    }
  #endif

  // The target position of the tool in absolute steps
  // Calculate target position in absolute steps
  const abce_long_t target = {
     LOGICAL_AXIS_LIST(
      int32_t(LROUND(abce.e * settings.axis_steps_per_mm[E_AXIS_N(extruder)])),
      int32_t(LROUND(abce.a * settings.axis_steps_per_mm[A_AXIS])),
      int32_t(LROUND(abce.b * settings.axis_steps_per_mm[B_AXIS])),
      int32_t(LROUND(abce.c * settings.axis_steps_per_mm[C_AXIS])),
      int32_t(LROUND(abce.i * settings.axis_steps_per_mm[I_AXIS])),
      int32_t(LROUND(abce.j * settings.axis_steps_per_mm[J_AXIS])),
      int32_t(LROUND(abce.k * settings.axis_steps_per_mm[K_AXIS])),
      int32_t(LROUND(abce.u * settings.axis_steps_per_mm[U_AXIS])),
      int32_t(LROUND(abce.v * settings.axis_steps_per_mm[V_AXIS])),
      int32_t(LROUND(abce.w * settings.axis_steps_per_mm[W_AXIS]))
    )
  };

  #if HAS_POSITION_FLOAT
    const xyze_pos_t target_float = abce;
  #endif

  #if HAS_EXTRUDERS
    // DRYRUN prevents E moves from taking place
    if (DEBUGGING(DRYRUN) || TERN0(CANCEL_OBJECTS, cancelable.skipping)) {
      position.e = target.e;
      TERN_(HAS_POSITION_FLOAT, position_float.e = abce.e);
    }
  #endif

  /* <-- add a slash to enable
    SERIAL_ECHOPGM("  buffer_segment FR:", fr_mm_s);
    #if IS_KINEMATIC
      SERIAL_ECHOPGM(" A:", abce.a, " (", position.a, "->", target.a, ") B:", abce.b);
    #else
      SERIAL_ECHOPGM_P(SP_X_LBL, abce.a);
      SERIAL_ECHOPGM(" (", position.x, "->", target.x);
      SERIAL_CHAR(')');
      SERIAL_ECHOPGM_P(SP_Y_LBL, abce.b);
    #endif
    SERIAL_ECHOPGM(" (", position.y, "->", target.y);
    #if HAS_Z_AXIS
      #if ENABLED(DELTA)
        SERIAL_ECHOPGM(") C:", abce.c);
      #else
        SERIAL_CHAR(')');
        SERIAL_ECHOPGM_P(SP_Z_LBL, abce.c);
      #endif
      SERIAL_ECHOPGM(" (", position.z, "->", target.z);
      SERIAL_CHAR(')');
    #endif
    #if HAS_I_AXIS
      SERIAL_ECHOPGM_P(SP_I_LBL, abce.i);
      SERIAL_ECHOPGM(" (", position.i, "->", target.i);
      SERIAL_CHAR(')');
    #endif
    #if HAS_J_AXIS
      SERIAL_ECHOPGM_P(SP_J_LBL, abce.j);
      SERIAL_ECHOPGM(" (", position.j, "->", target.j);
      SERIAL_CHAR(')');
    #endif
    #if HAS_K_AXIS
      SERIAL_ECHOPGM_P(SP_K_LBL, abce.k);
      SERIAL_ECHOPGM(" (", position.k, "->", target.k);
      SERIAL_CHAR(')');
    #endif
    #if HAS_U_AXIS
      SERIAL_ECHOPGM_P(SP_U_LBL, abce.u);
      SERIAL_ECHOPGM(" (", position.u, "->", target.u);
      SERIAL_CHAR(')');
    #endif
    #if HAS_V_AXIS
      SERIAL_ECHOPGM_P(SP_V_LBL, abce.v);
      SERIAL_ECHOPGM(" (", position.v, "->", target.v);
      SERIAL_CHAR(')');
    #endif
    #if HAS_W_AXIS
      SERIAL_ECHOPGM_P(SP_W_LBL, abce.w);
      SERIAL_ECHOPGM(" (", position.w, "->", target.w);
      SERIAL_CHAR(')');
    #endif
    #if HAS_EXTRUDERS
      SERIAL_ECHOPGM_P(SP_E_LBL, abce.e);
      SERIAL_ECHOLNPGM(" (", position.e, "->", target.e, ")");
    #else
      SERIAL_EOL();
    #endif
  //*/

  // Queue the movement. Return 'false' if the move was not queued.
  if (!_buffer_steps(target
      OPTARG(HAS_POSITION_FLOAT, target_float)
      OPTARG(HAS_DIST_MM_ARG, cart_dist_mm)
      , fr_mm_s, extruder, millimeters)
  ) return false;

  stepper.wake_up();
  return true;
} // buffer_segment()

/**
 * Add a new linear movement to the buffer.
 * The target is cartesian. It's translated to
 * delta/scara if needed.
 *
 *  cart            - target position in mm or degrees
 *  fr_mm_s         - (target) speed of the move (mm/s)
 *  extruder        - target extruder
 *  millimeters     - the length of the movement, if known
 *  inv_duration    - the reciprocal if the duration of the movement, if known (kinematic only if feeedrate scaling is enabled)
 */
bool Planner::buffer_line(const xyze_pos_t &cart, const_feedRate_t fr_mm_s, const uint8_t extruder/*=active_extruder*/, const float millimeters/*=0.0*/
  OPTARG(SCARA_FEEDRATE_SCALING, const_float_t inv_duration/*=0.0*/)
) {
  xyze_pos_t machine = cart;
  TERN_(HAS_POSITION_MODIFIERS, apply_modifiers(machine));

  #if IS_KINEMATIC

    #if HAS_JUNCTION_DEVIATION
      const xyze_pos_t cart_dist_mm = LOGICAL_AXIS_ARRAY(
        cart.e - position_cart.e,
        cart.x - position_cart.x, cart.y - position_cart.y, cart.z - position_cart.z,
        cart.i - position_cart.i, cart.j - position_cart.j, cart.k - position_cart.k,
        cart.u - position_cart.u, cart.v - position_cart.v, cart.w - position_cart.w
      );
    #else
      const xyz_pos_t cart_dist_mm = NUM_AXIS_ARRAY(
        cart.x - position_cart.x, cart.y - position_cart.y, cart.z - position_cart.z,
        cart.i - position_cart.i, cart.j - position_cart.j, cart.k - position_cart.k,
        cart.u - position_cart.u, cart.v - position_cart.v, cart.w - position_cart.w
      );
    #endif

    const float mm = millimeters ?: (cart_dist_mm.x || cart_dist_mm.y) ? cart_dist_mm.magnitude() : TERN0(HAS_Z_AXIS, ABS(cart_dist_mm.z));

    // Cartesian XYZ to kinematic ABC, stored in global 'delta'
    inverse_kinematics(machine);

    #if ENABLED(SCARA_FEEDRATE_SCALING)
      // For SCARA scale the feedrate from mm/s to degrees/s
      // i.e., Complete the angular vector in the given time.
      const float duration_recip = inv_duration ?: fr_mm_s / mm;
      const xyz_pos_t diff = delta - position_float;
      const feedRate_t feedrate = diff.magnitude() * duration_recip;
    #else
      const feedRate_t feedrate = fr_mm_s;
    #endif
    TERN_(HAS_EXTRUDERS, delta.e = machine.e);
    if (buffer_segment(delta OPTARG(HAS_DIST_MM_ARG, cart_dist_mm), feedrate, extruder, mm)) {
      position_cart = cart;
      return true;
    }
    return false;
  #else
    return buffer_segment(machine, fr_mm_s, extruder, millimeters);
  #endif
} // buffer_line()

#if ENABLED(DIRECT_STEPPING)

  void Planner::buffer_page(const page_idx_t page_idx, const uint8_t extruder, const uint16_t num_steps) {
    if (!last_page_step_rate) {
      kill(GET_TEXT_F(MSG_BAD_PAGE_SPEED));
      return;
    }

    uint8_t next_buffer_head;
    block_t * const block = get_next_free_block(next_buffer_head);

    block->flag.reset(BLOCK_BIT_PAGE);

    #if HAS_FAN
      FANS_LOOP(i) block->fan_speed[i] = thermalManager.fan_speed[i];
    #endif

    E_TERN_(block->extruder = extruder);

    block->page_idx = page_idx;

    block->step_event_count = num_steps;
    block->initial_rate = block->final_rate = block->nominal_rate = last_page_step_rate; // steps/s

    block->accelerate_until = 0;
    block->decelerate_after = block->step_event_count;

    // Will be set to last direction later if directional format.
    block->direction_bits = 0;

    #define PAGE_UPDATE_DIR(AXIS) \
      if (!last_page_dir[_AXIS(AXIS)]) SBI(block->direction_bits, _AXIS(AXIS));

    if (!DirectStepping::Config::DIRECTIONAL) {
      PAGE_UPDATE_DIR(X);
      PAGE_UPDATE_DIR(Y);
      PAGE_UPDATE_DIR(Z);
      PAGE_UPDATE_DIR(E);
    }

    // If this is the first added movement, reload the delay, otherwise, cancel it.
    if (block_buffer_head == block_buffer_tail) {
      // If it was the first queued block, restart the 1st block delivery delay, to
      // give the planner an opportunity to queue more movements and plan them
      // As there are no queued movements, the Stepper ISR will not touch this
      // variable, so there is no risk setting this here (but it MUST be done
      // before the following line!!)
      delay_before_delivering = BLOCK_DELAY_FOR_1ST_MOVE;
    }

    // Move buffer head
    block_buffer_head = next_buffer_head;

    stepper.enable_all_steppers();
    stepper.wake_up();
  }

#endif // DIRECT_STEPPING

/**
 * Directly set the planner ABCE position (and stepper positions)
 * converting mm (or angles for SCARA) into steps.
 *
 * The provided ABCE position is in machine units.
 */
void Planner::set_machine_position_mm(const abce_pos_t &abce) {
  TERN_(DISTINCT_E_FACTORS, last_extruder = active_extruder);
  TERN_(HAS_POSITION_FLOAT, position_float = abce);
  position.set(
    LOGICAL_AXIS_LIST(
      LROUND(abce.e * settings.axis_steps_per_mm[E_AXIS_N(active_extruder)]),
      LROUND(abce.a * settings.axis_steps_per_mm[A_AXIS]),
      LROUND(abce.b * settings.axis_steps_per_mm[B_AXIS]),
      LROUND(abce.c * settings.axis_steps_per_mm[C_AXIS]),
      LROUND(abce.i * settings.axis_steps_per_mm[I_AXIS]),
      LROUND(abce.j * settings.axis_steps_per_mm[J_AXIS]),
      LROUND(abce.k * settings.axis_steps_per_mm[K_AXIS]),
      LROUND(abce.u * settings.axis_steps_per_mm[U_AXIS]),
      LROUND(abce.v * settings.axis_steps_per_mm[V_AXIS]),
      LROUND(abce.w * settings.axis_steps_per_mm[W_AXIS])
    )
  );

  if (has_blocks_queued()) {
    //previous_nominal_speed_sqr = 0.0; // Reset planner junction speeds. Assume start from rest.
    //previous_speed.reset();
    buffer_sync_block(BLOCK_BIT_SYNC_POSITION);
  }
  else {
    #if ENABLED(BACKLASH_COMPENSATION)
      abce_long_t stepper_pos = position;
      LOOP_NUM_AXES(axis) stepper_pos[axis] += backlash.get_applied_steps((AxisEnum)axis);
      stepper.set_position(stepper_pos);
    #else
      stepper.set_position(position);
    #endif
  }
}

void Planner::set_position_mm(const xyze_pos_t &xyze) {
  xyze_pos_t machine = xyze;
  TERN_(HAS_POSITION_MODIFIERS, apply_modifiers(machine, true));
  #if IS_KINEMATIC
    position_cart = xyze;
    inverse_kinematics(machine);
    TERN_(HAS_EXTRUDERS, delta.e = machine.e);
    set_machine_position_mm(delta);
  #else
    set_machine_position_mm(machine);
  #endif
}

#if HAS_EXTRUDERS

  /**
   * Setters for planner position (also setting stepper position).
   */
  void Planner::set_e_position_mm(const_float_t e) {
    const uint8_t axis_index = E_AXIS_N(active_extruder);
    TERN_(DISTINCT_E_FACTORS, last_extruder = active_extruder);

    const float e_new = DIFF_TERN(FWRETRACT, e, fwretract.current_retract[active_extruder]);
    position.e = LROUND(settings.axis_steps_per_mm[axis_index] * e_new);
    TERN_(HAS_POSITION_FLOAT, position_float.e = e_new);
    TERN_(IS_KINEMATIC, TERN_(HAS_EXTRUDERS, position_cart.e = e));

    if (has_blocks_queued())
      buffer_sync_block(BLOCK_BIT_SYNC_POSITION);
    else
      stepper.set_axis_position(E_AXIS, position.e);
  }

#endif

// Recalculate the steps/s^2 acceleration rates, based on the mm/s^2
void Planner::refresh_acceleration_rates() {
  uint32_t highest_rate = 1;
  LOOP_DISTINCT_AXES(i) {
    max_acceleration_steps_per_s2[i] = settings.max_acceleration_mm_per_s2[i] * settings.axis_steps_per_mm[i];
    if (TERN1(DISTINCT_E_FACTORS, i < E_AXIS || i == E_AXIS_N(active_extruder)))
      NOLESS(highest_rate, max_acceleration_steps_per_s2[i]);
  }
  acceleration_long_cutoff = 4294967295UL / highest_rate; // 0xFFFFFFFFUL
  TERN_(HAS_LINEAR_E_JERK, recalculate_max_e_jerk());
}

/**
 * Recalculate 'position' and 'mm_per_step'.
 * Must be called whenever settings.axis_steps_per_mm changes!
 */
void Planner::refresh_positioning() {
  LOOP_DISTINCT_AXES(i) mm_per_step[i] = 1.0f / settings.axis_steps_per_mm[i];
  set_position_mm(current_position);
  refresh_acceleration_rates();
}

// Apply limits to a variable and give a warning if the value was out of range
inline void limit_and_warn(float &val, const AxisEnum axis, PGM_P const setting_name, const xyze_float_t &max_limit) {
  const uint8_t lim_axis = TERN_(HAS_EXTRUDERS, axis > E_AXIS ? E_AXIS :) axis;
  const float before = val;
  LIMIT(val, 0.1, max_limit[lim_axis]);
  if (before != val) {
    SERIAL_CHAR(AXIS_CHAR(lim_axis));
    SERIAL_ECHOPGM(" Max ");
    SERIAL_ECHOPGM_P(setting_name);
    SERIAL_ECHOLNPGM(" limited to ", val);
  }
}

/**
 * For the specified 'axis' set the Maximum Acceleration to the given value (mm/s^2)
 * The value may be limited with warning feedback, if configured.
 * Calls refresh_acceleration_rates to precalculate planner terms in steps.
 *
 * This hard limit is applied as a block is being added to the planner queue.
 */
void Planner::set_max_acceleration(const AxisEnum axis, float inMaxAccelMMS2) {
  #if ENABLED(LIMITED_MAX_ACCEL_EDITING)
    #ifdef MAX_ACCEL_EDIT_VALUES
      constexpr xyze_float_t max_accel_edit = MAX_ACCEL_EDIT_VALUES;
      const xyze_float_t &max_acc_edit_scaled = max_accel_edit;
    #else
      constexpr xyze_float_t max_accel_edit = DEFAULT_MAX_ACCELERATION;
      const xyze_float_t max_acc_edit_scaled = max_accel_edit * 2;
    #endif
    limit_and_warn(inMaxAccelMMS2, axis, PSTR("Acceleration"), max_acc_edit_scaled);
  #endif
  settings.max_acceleration_mm_per_s2[axis] = inMaxAccelMMS2;

  // Update steps per s2 to agree with the units per s2 (since they are used in the planner)
  refresh_acceleration_rates();
}

/**
 * For the specified 'axis' set the Maximum Feedrate to the given value (mm/s)
 * The value may be limited with warning feedback, if configured.
 *
 * This hard limit is applied as a block is being added to the planner queue.
 */
void Planner::set_max_feedrate(const AxisEnum axis, float inMaxFeedrateMMS) {
  #if ENABLED(LIMITED_MAX_FR_EDITING)
    #ifdef MAX_FEEDRATE_EDIT_VALUES
      constexpr xyze_float_t max_fr_edit = MAX_FEEDRATE_EDIT_VALUES;
      const xyze_float_t &max_fr_edit_scaled = max_fr_edit;
    #else
      constexpr xyze_float_t max_fr_edit = DEFAULT_MAX_FEEDRATE;
      const xyze_float_t max_fr_edit_scaled = max_fr_edit * 2;
    #endif
    limit_and_warn(inMaxFeedrateMMS, axis, PSTR("Feedrate"), max_fr_edit_scaled);
  #endif
  settings.max_feedrate_mm_s[axis] = inMaxFeedrateMMS;
}

#if HAS_CLASSIC_JERK

  /**
   * For the specified 'axis' set the Maximum Jerk (instant change) to the given value (mm/s)
   * The value may be limited with warning feedback, if configured.
   *
   * This hard limit is applied (to the block start speed) as the block is being added to the planner queue.
   */
  void Planner::set_max_jerk(const AxisEnum axis, float inMaxJerkMMS) {
    #if ENABLED(LIMITED_JERK_EDITING)
      constexpr xyze_float_t max_jerk_edit =
        #ifdef MAX_JERK_EDIT_VALUES
          MAX_JERK_EDIT_VALUES
        #else
          { (DEFAULT_XJERK) * 2, (DEFAULT_YJERK) * 2,
            (DEFAULT_ZJERK) * 2, (DEFAULT_EJERK) * 2 }
        #endif
      ;
      limit_and_warn(inMaxJerkMMS, axis, PSTR("Jerk"), max_jerk_edit);
    #endif
    max_jerk[axis] = inMaxJerkMMS;
  }

#endif

#if HAS_WIRED_LCD

  uint16_t Planner::block_buffer_runtime() {
    #ifdef __AVR__
      // Protect the access to the variable. Only required for AVR, as
      //  any 32bit CPU offers atomic access to 32bit variables
      const bool was_enabled = stepper.suspend();
    #endif

    uint32_t bbru = block_buffer_runtime_us;

    #ifdef __AVR__
      // Reenable Stepper ISR
      if (was_enabled) stepper.wake_up();
    #endif

    // To translate µs to ms a division by 1000 would be required.
    // We introduce 2.4% error here by dividing by 1024.
    // Doesn't matter because block_buffer_runtime_us is already too small an estimation.
    bbru >>= 10;
    // limit to about a minute.
    NOMORE(bbru, 0x0000FFFFUL);
    return bbru;
  }

  void Planner::clear_block_buffer_runtime() {
    #ifdef __AVR__
      // Protect the access to the variable. Only required for AVR, as
      //  any 32bit CPU offers atomic access to 32bit variables
      const bool was_enabled = stepper.suspend();
    #endif

    block_buffer_runtime_us = 0;

    #ifdef __AVR__
      // Reenable Stepper ISR
      if (was_enabled) stepper.wake_up();
    #endif
  }

#endif<|MERGE_RESOLUTION|>--- conflicted
+++ resolved
@@ -806,10 +806,6 @@
     const float accelerate_steps_float = CEIL(intersection_distance(initial_rate, final_rate, accel, block->step_event_count));
     accelerate_steps = _MIN(uint32_t(_MAX(accelerate_steps_float, 0)), block->step_event_count);
     decelerate_steps = block->step_event_count - accelerate_steps;
-<<<<<<< HEAD
-=======
-    plateau_steps = 0;
->>>>>>> 5979aab1
 
     TERN_(S_CURVE_ACCELERATION, cruise_rate = final_speed(initial_rate, accel, accelerate_steps)); // Won't reach the cruising rate. Find the reachable speed.
   }
