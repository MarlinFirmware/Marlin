/**
 * Marlin 3D Printer Firmware
 * Copyright (c) 2020 MarlinFirmware [https://github.com/MarlinFirmware/Marlin]
 *
 * Based on Sprinter and grbl.
 * Copyright (c) 2011 Camiel Gubbels / Erik van der Zalm
 *
 * This program is free software: you can redistribute it and/or modify
 * it under the terms of the GNU General Public License as published by
 * the Free Software Foundation, either version 3 of the License, or
 * (at your option) any later version.
 *
 * This program is distributed in the hope that it will be useful,
 * but WITHOUT ANY WARRANTY; without even the implied warranty of
 * MERCHANTABILITY or FITNESS FOR A PARTICULAR PURPOSE.  See the
 * GNU General Public License for more details.
 *
 * You should have received a copy of the GNU General Public License
 * along with this program.  If not, see <https://www.gnu.org/licenses/>.
 *
 */

/**
 * planner.cpp
 *
 * Buffer movement commands and manage the acceleration profile plan
 *
 * Derived from Grbl
 * Copyright (c) 2009-2011 Simen Svale Skogsrud
 *
 * Ring buffer gleaned from wiring_serial library by David A. Mellis.
 *
 * Fast inverse function needed for Bézier interpolation for AVR
 * was designed, written and tested by Eduardo José Tagle, April 2018.
 *
 * Planner mathematics (Mathematica-style):
 *
 * Where: s == speed, a == acceleration, t == time, d == distance
 *
 * Basic definitions:
 *   Speed[s_, a_, t_] := s + (a*t)
 *   Travel[s_, a_, t_] := Integrate[Speed[s, a, t], t]
 *
 * Distance to reach a specific speed with a constant acceleration:
 *   Solve[{Speed[s, a, t] == m, Travel[s, a, t] == d}, d, t]
 *   d -> (m^2 - s^2) / (2 a)
 *
 * Speed after a given distance of travel with constant acceleration:
 *   Solve[{Speed[s, a, t] == m, Travel[s, a, t] == d}, m, t]
 *   m -> Sqrt[2 a d + s^2]
 *
 * DestinationSpeed[s_, a_, d_] := Sqrt[2 a d + s^2]
 *
 * When to start braking (di) to reach a specified destination speed (s2) after
 * acceleration from initial speed s1 without ever reaching a plateau:
 *   Solve[{DestinationSpeed[s1, a, di] == DestinationSpeed[s2, a, d - di]}, di]
 *   di -> (2 a d - s1^2 + s2^2)/(4 a)
 *
 * We note, as an optimization, that if we have already calculated an
 * acceleration distance d1 from s1 to m and a deceration distance d2
 * from m to s2 then
 *
 *   d1 -> (m^2 - s1^2) / (2 a)
 *   d2 -> (m^2 - s2^2) / (2 a)
 *   di -> (d + d1 - d2) / 2
 */

#include "planner.h"
#include "stepper.h"
#include "motion.h"
#include "temperature.h"
#include "../lcd/marlinui.h"
#include "../gcode/parser.h"

#include "../MarlinCore.h"

#if HAS_LEVELING
  #include "../feature/bedlevel/bedlevel.h"
#endif

#if ENABLED(FILAMENT_WIDTH_SENSOR)
  #include "../feature/filwidth.h"
#endif

#if ENABLED(BARICUDA)
  #include "../feature/baricuda.h"
#endif

#if ENABLED(MIXING_EXTRUDER)
  #include "../feature/mixing.h"
#endif

#if ENABLED(AUTO_POWER_CONTROL)
  #include "../feature/power.h"
#endif

#if ENABLED(BACKLASH_COMPENSATION)
  #include "../feature/backlash.h"
#endif

#if ENABLED(CANCEL_OBJECTS)
  #include "../feature/cancel_object.h"
#endif

#if ENABLED(POWER_LOSS_RECOVERY)
  #include "../feature/powerloss.h"
#endif

#if HAS_CUTTER
  #include "../feature/spindle_laser.h"
#endif

// Delay for delivery of first block to the stepper ISR, if the queue contains 2 or
// fewer movements. The delay is measured in milliseconds, and must be less than 250ms
#define BLOCK_DELAY_FOR_1ST_MOVE 100

Planner planner;

// public:

/**
 * A ring buffer of moves described in steps
 */
block_t Planner::block_buffer[BLOCK_BUFFER_SIZE];
volatile uint8_t Planner::block_buffer_head,    // Index of the next block to be pushed
                 Planner::block_buffer_nonbusy, // Index of the first non-busy block
                 Planner::block_buffer_planned, // Index of the optimally planned block
                 Planner::block_buffer_tail;    // Index of the busy block, if any
uint16_t Planner::cleaning_buffer_counter;      // A counter to disable queuing of blocks
uint8_t Planner::delay_before_delivering;       // This counter delays delivery of blocks when queue becomes empty to allow the opportunity of merging blocks

planner_settings_t Planner::settings;           // Initialized by settings.load()

/**
 * Set up inline block variables
 * Set laser_power_floor based on SPEED_POWER_MIN to pevent a zero power output state with LASER_POWER_TRAP
 */
#if ENABLED(LASER_FEATURE)
  laser_state_t Planner::laser_inline;          // Current state for blocks
  const uint8_t laser_power_floor = cutter.pct_to_ocr(SPEED_POWER_MIN);
#endif

uint32_t Planner::max_acceleration_steps_per_s2[DISTINCT_AXES]; // (steps/s^2) Derived from mm_per_s2

float Planner::mm_per_step[DISTINCT_AXES];      // (mm) Millimeters per step

#if HAS_JUNCTION_DEVIATION
  float Planner::junction_deviation_mm;         // (mm) M205 J
  #if HAS_LINEAR_E_JERK
    float Planner::max_e_jerk[DISTINCT_E];      // Calculated from junction_deviation_mm
  #endif
#endif

#if HAS_CLASSIC_JERK
  TERN(HAS_LINEAR_E_JERK, xyz_pos_t, xyze_pos_t) Planner::max_jerk;
#endif

#if ENABLED(SD_ABORT_ON_ENDSTOP_HIT)
  bool Planner::abort_on_endstop_hit = false;
#endif

#if ENABLED(DISTINCT_E_FACTORS)
  uint8_t Planner::last_extruder = 0;     // Respond to extruder change
#endif

#if ENABLED(DIRECT_STEPPING)
  uint32_t Planner::last_page_step_rate = 0;
  xyze_bool_t Planner::last_page_dir{0};
#endif

#if HAS_EXTRUDERS
  int16_t Planner::flow_percentage[EXTRUDERS] = ARRAY_BY_EXTRUDERS1(100); // Extrusion factor for each extruder
  float Planner::e_factor[EXTRUDERS] = ARRAY_BY_EXTRUDERS1(1.0f); // The flow percentage and volumetric multiplier combine to scale E movement
#endif

#if DISABLED(NO_VOLUMETRICS)
  float Planner::filament_size[EXTRUDERS],          // diameter of filament (in millimeters), typically around 1.75 or 2.85, 0 disables the volumetric calculations for the extruder
        Planner::volumetric_area_nominal = CIRCLE_AREA(float(DEFAULT_NOMINAL_FILAMENT_DIA) * 0.5f), // Nominal cross-sectional area
        Planner::volumetric_multiplier[EXTRUDERS];  // Reciprocal of cross-sectional area of filament (in mm^2). Pre-calculated to reduce computation in the planner
#endif

#if ENABLED(VOLUMETRIC_EXTRUDER_LIMIT)
  float Planner::volumetric_extruder_limit[EXTRUDERS],          // max mm^3/sec the extruder is able to handle
        Planner::volumetric_extruder_feedrate_limit[EXTRUDERS]; // pre calculated extruder feedrate limit based on volumetric_extruder_limit; pre-calculated to reduce computation in the planner
#endif

#if HAS_LEVELING
  bool Planner::leveling_active = false; // Flag that auto bed leveling is enabled
  #if ABL_PLANAR
    matrix_3x3 Planner::bed_level_matrix; // Transform to compensate for bed level
  #endif
  #if ENABLED(ENABLE_LEVELING_FADE_HEIGHT)
    float Planner::z_fade_height,      // Initialized by settings.load()
          Planner::inverse_z_fade_height,
          Planner::last_fade_z;
  #endif
#else
  constexpr bool Planner::leveling_active;
#endif

skew_factor_t Planner::skew_factor; // Initialized by settings.load()

#if ENABLED(AUTOTEMP)
  celsius_t Planner::autotemp_max = 250,
            Planner::autotemp_min = 210;
  float Planner::autotemp_factor = 0.1f;
  bool Planner::autotemp_enabled = false;
#endif

// private:

xyze_long_t Planner::position{0};

uint32_t Planner::acceleration_long_cutoff;

xyze_float_t Planner::previous_speed;
float Planner::previous_nominal_speed;

#if ENABLED(DISABLE_INACTIVE_EXTRUDER)
  last_move_t Planner::g_uc_extruder_last_move[E_STEPPERS] = { 0 };
#endif

#ifdef XY_FREQUENCY_LIMIT
  int8_t Planner::xy_freq_limit_hz = XY_FREQUENCY_LIMIT;
  float Planner::xy_freq_min_speed_factor = (XY_FREQUENCY_MIN_PERCENT) * 0.01f;
  int32_t Planner::xy_freq_min_interval_us = LROUND(1000000.0f / (XY_FREQUENCY_LIMIT));
#endif

#if ENABLED(LIN_ADVANCE)
  float Planner::extruder_advance_K[DISTINCT_E]; // Initialized by settings.load()
#endif

#if HAS_POSITION_FLOAT
  xyze_pos_t Planner::position_float; // Needed for accurate maths. Steps cannot be used!
#endif

#if IS_KINEMATIC
  xyze_pos_t Planner::position_cart;
#endif

#if HAS_WIRED_LCD
  volatile uint32_t Planner::block_buffer_runtime_us = 0;
#endif

/**
 * Class and Instance Methods
 */

Planner::Planner() { init(); }

void Planner::init() {
  position.reset();
  TERN_(HAS_POSITION_FLOAT, position_float.reset());
  TERN_(IS_KINEMATIC, position_cart.reset());
  previous_speed.reset();
  previous_nominal_speed = 0;
  TERN_(ABL_PLANAR, bed_level_matrix.set_to_identity());
  clear_block_buffer();
  delay_before_delivering = 0;
  #if ENABLED(DIRECT_STEPPING)
    last_page_step_rate = 0;
    last_page_dir.reset();
  #endif
}

#if ENABLED(S_CURVE_ACCELERATION)
  #ifdef __AVR__
    /**
     * This routine returns 0x1000000 / d, getting the inverse as fast as possible.
     * A fast-converging iterative Newton-Raphson method can reach full precision in
     * just 1 iteration, and takes 211 cycles (worst case; the mean case is less, up
     * to 30 cycles for small divisors), instead of the 500 cycles a normal division
     * would take.
     *
     * Inspired by the following page:
     *  https://stackoverflow.com/questions/27801397/newton-raphson-division-with-big-integers
     *
     * Suppose we want to calculate  floor(2 ^ k / B)  where B is a positive integer
     * Then, B must be <= 2^k, otherwise, the quotient is 0.
     *
     * The Newton - Raphson iteration for x = B / 2 ^ k yields:
     *  q[n + 1] = q[n] * (2 - q[n] * B / 2 ^ k)
     *
     * This can be rearranged to:
     *  q[n + 1] = q[n] * (2 ^ (k + 1) - q[n] * B) >> k
     *
     * Each iteration requires only integer multiplications and bit shifts.
     * It doesn't necessarily converge to floor(2 ^ k / B) but in the worst case
     * it eventually alternates between floor(2 ^ k / B) and ceil(2 ^ k / B).
     * So it checks for this case and extracts floor(2 ^ k / B).
     *
     * A simple but important optimization for this approach is to truncate
     * multiplications (i.e., calculate only the higher bits of the product) in the
     * early iterations of the Newton - Raphson method. This is done so the results
     * of the early iterations are far from the quotient. Then it doesn't matter if
     * they are done inaccurately.
     * It's important to pick a good starting value for x. Knowing how many
     * digits the divisor has, it can be estimated:
     *
     *   2^k / x = 2 ^ log2(2^k / x)
     *   2^k / x = 2 ^(log2(2^k)-log2(x))
     *   2^k / x = 2 ^(k*log2(2)-log2(x))
     *   2^k / x = 2 ^ (k-log2(x))
     *   2^k / x >= 2 ^ (k-floor(log2(x)))
     *   floor(log2(x)) is simply the index of the most significant bit set.
     *
     * If this estimation can be improved even further the number of iterations can be
     * reduced a lot, saving valuable execution time.
     * The paper "Software Integer Division" by Thomas L.Rodeheffer, Microsoft
     * Research, Silicon Valley,August 26, 2008, available at
     * https://www.microsoft.com/en-us/research/wp-content/uploads/2008/08/tr-2008-141.pdf
     * suggests, for its integer division algorithm, using a table to supply the first
     * 8 bits of precision, then, due to the quadratic convergence nature of the
     * Newton-Raphon iteration, just 2 iterations should be enough to get maximum
     * precision of the division.
     * By precomputing values of inverses for small denominator values, just one
     * Newton-Raphson iteration is enough to reach full precision.
     * This code uses the top 9 bits of the denominator as index.
     *
     * The AVR assembly function implements this C code using the data below:
     *
     *  // For small divisors, it is best to directly retrieve the results
     *  if (d <= 110) return pgm_read_dword(&small_inv_tab[d]);
     *
     *  // Compute initial estimation of 0x1000000/x -
     *  // Get most significant bit set on divider
     *  uint8_t idx = 0;
     *  uint32_t nr = d;
     *  if (!(nr & 0xFF0000)) {
     *    nr <<= 8; idx += 8;
     *    if (!(nr & 0xFF0000)) { nr <<= 8; idx += 8; }
     *  }
     *  if (!(nr & 0xF00000)) { nr <<= 4; idx += 4; }
     *  if (!(nr & 0xC00000)) { nr <<= 2; idx += 2; }
     *  if (!(nr & 0x800000)) { nr <<= 1; idx += 1; }
     *
     *  // Isolate top 9 bits of the denominator, to be used as index into the initial estimation table
     *  uint32_t tidx = nr >> 15,                                       // top 9 bits. bit8 is always set
     *           ie = inv_tab[tidx & 0xFF] + 256,                       // Get the table value. bit9 is always set
     *           x = idx <= 8 ? (ie >> (8 - idx)) : (ie << (idx - 8));  // Position the estimation at the proper place
     *
     *  x = uint32_t((x * uint64_t(_BV(25) - x * d)) >> 24);            // Refine estimation by newton-raphson. 1 iteration is enough
     *  const uint32_t r = _BV(24) - x * d;                             // Estimate remainder
     *  if (r >= d) x++;                                                // Check whether to adjust result
     *  return uint32_t(x);                                             // x holds the proper estimation
     */
    static uint32_t get_period_inverse(uint32_t d) {

      static const uint8_t inv_tab[256] PROGMEM = {
        255,253,252,250,248,246,244,242,240,238,236,234,233,231,229,227,
        225,224,222,220,218,217,215,213,212,210,208,207,205,203,202,200,
        199,197,195,194,192,191,189,188,186,185,183,182,180,179,178,176,
        175,173,172,170,169,168,166,165,164,162,161,160,158,157,156,154,
        153,152,151,149,148,147,146,144,143,142,141,139,138,137,136,135,
        134,132,131,130,129,128,127,126,125,123,122,121,120,119,118,117,
        116,115,114,113,112,111,110,109,108,107,106,105,104,103,102,101,
        100,99,98,97,96,95,94,93,92,91,90,89,88,88,87,86,
        85,84,83,82,81,80,80,79,78,77,76,75,74,74,73,72,
        71,70,70,69,68,67,66,66,65,64,63,62,62,61,60,59,
        59,58,57,56,56,55,54,53,53,52,51,50,50,49,48,48,
        47,46,46,45,44,43,43,42,41,41,40,39,39,38,37,37,
        36,35,35,34,33,33,32,32,31,30,30,29,28,28,27,27,
        26,25,25,24,24,23,22,22,21,21,20,19,19,18,18,17,
        17,16,15,15,14,14,13,13,12,12,11,10,10,9,9,8,
        8,7,7,6,6,5,5,4,4,3,3,2,2,1,0,0
      };

      // For small denominators, it is cheaper to directly store the result.
      //  For bigger ones, just ONE Newton-Raphson iteration is enough to get
      //  maximum precision we need
      static const uint32_t small_inv_tab[111] PROGMEM = {
        16777216,16777216,8388608,5592405,4194304,3355443,2796202,2396745,2097152,1864135,1677721,1525201,1398101,1290555,1198372,1118481,
        1048576,986895,932067,883011,838860,798915,762600,729444,699050,671088,645277,621378,599186,578524,559240,541200,
        524288,508400,493447,479349,466033,453438,441505,430185,419430,409200,399457,390167,381300,372827,364722,356962,
        349525,342392,335544,328965,322638,316551,310689,305040,299593,294337,289262,284359,279620,275036,270600,266305,
        262144,258111,254200,250406,246723,243148,239674,236298,233016,229824,226719,223696,220752,217885,215092,212369,
        209715,207126,204600,202135,199728,197379,195083,192841,190650,188508,186413,184365,182361,180400,178481,176602,
        174762,172960,171196,169466,167772,166111,164482,162885,161319,159783,158275,156796,155344,153919,152520
      };

      // For small divisors, it is best to directly retrieve the results
      if (d <= 110) return pgm_read_dword(&small_inv_tab[d]);

      uint8_t r8 = d & 0xFF,
              r9 = (d >> 8) & 0xFF,
              r10 = (d >> 16) & 0xFF,
              r2,r3,r4,r5,r6,r7,r11,r12,r13,r14,r15,r16,r17,r18;
      const uint8_t *ptab = inv_tab;

      __asm__ __volatile__(
        // %8:%7:%6 = interval
        // r31:r30: MUST be those registers, and they must point to the inv_tab

        A("clr %13")                       // %13 = 0

        // Now we must compute
        // result = 0xFFFFFF / d
        // %8:%7:%6 = interval
        // %16:%15:%14 = nr
        // %13 = 0

        // A plain division of 24x24 bits should take 388 cycles to complete. We will
        // use Newton-Raphson for the calculation, and will strive to get way less cycles
        // for the same result - Using C division, it takes 500cycles to complete .

        A("clr %3")                       // idx = 0
        A("mov %14,%6")
        A("mov %15,%7")
        A("mov %16,%8")                   // nr = interval
        A("tst %16")                      // nr & 0xFF0000 == 0 ?
        A("brne 2f")                      // No, skip this
        A("mov %16,%15")
        A("mov %15,%14")                  // nr <<= 8, %14 not needed
        A("subi %3,-8")                   // idx += 8
        A("tst %16")                      // nr & 0xFF0000 == 0 ?
        A("brne 2f")                      // No, skip this
        A("mov %16,%15")                  // nr <<= 8, %14 not needed
        A("clr %15")                      // We clear %14
        A("subi %3,-8")                   // idx += 8

        // here %16 != 0 and %16:%15 contains at least 9 MSBits, or both %16:%15 are 0
        L("2")
        A("cpi %16,0x10")                 // (nr & 0xF00000) == 0 ?
        A("brcc 3f")                      // No, skip this
        A("swap %15")                     // Swap nybbles
        A("swap %16")                     // Swap nybbles. Low nybble is 0
        A("mov %14, %15")
        A("andi %14,0x0F")                // Isolate low nybble
        A("andi %15,0xF0")                // Keep proper nybble in %15
        A("or %16, %14")                  // %16:%15 <<= 4
        A("subi %3,-4")                   // idx += 4

        L("3")
        A("cpi %16,0x40")                 // (nr & 0xC00000) == 0 ?
        A("brcc 4f")                      // No, skip this
        A("add %15,%15")
        A("adc %16,%16")
        A("add %15,%15")
        A("adc %16,%16")                  // %16:%15 <<= 2
        A("subi %3,-2")                   // idx += 2

        L("4")
        A("cpi %16,0x80")                 // (nr & 0x800000) == 0 ?
        A("brcc 5f")                      // No, skip this
        A("add %15,%15")
        A("adc %16,%16")                  // %16:%15 <<= 1
        A("inc %3")                       // idx += 1

        // Now %16:%15 contains its MSBit set to 1, or %16:%15 is == 0. We are now absolutely sure
        // we have at least 9 MSBits available to enter the initial estimation table
        L("5")
        A("add %15,%15")
        A("adc %16,%16")                  // %16:%15 = tidx = (nr <<= 1), we lose the top MSBit (always set to 1, %16 is the index into the inverse table)
        A("add r30,%16")                  // Only use top 8 bits
        A("adc r31,%13")                  // r31:r30 = inv_tab + (tidx)
        A("lpm %14, Z")                   // %14 = inv_tab[tidx]
        A("ldi %15, 1")                   // %15 = 1  %15:%14 = inv_tab[tidx] + 256

        // We must scale the approximation to the proper place
        A("clr %16")                      // %16 will always be 0 here
        A("subi %3,8")                    // idx == 8 ?
        A("breq 6f")                      // yes, no need to scale
        A("brcs 7f")                      // If C=1, means idx < 8, result was negative!

        // idx > 8, now %3 = idx - 8. We must perform a left shift. idx range:[1-8]
        A("sbrs %3,0")                    // shift by 1bit position?
        A("rjmp 8f")                      // No
        A("add %14,%14")
        A("adc %15,%15")                  // %15:16 <<= 1
        L("8")
        A("sbrs %3,1")                    // shift by 2bit position?
        A("rjmp 9f")                      // No
        A("add %14,%14")
        A("adc %15,%15")
        A("add %14,%14")
        A("adc %15,%15")                  // %15:16 <<= 1
        L("9")
        A("sbrs %3,2")                    // shift by 4bits position?
        A("rjmp 16f")                     // No
        A("swap %15")                     // Swap nybbles. lo nybble of %15 will always be 0
        A("swap %14")                     // Swap nybbles
        A("mov %12,%14")
        A("andi %12,0x0F")                // isolate low nybble
        A("andi %14,0xF0")                // and clear it
        A("or %15,%12")                   // %15:%16 <<= 4
        L("16")
        A("sbrs %3,3")                    // shift by 8bits position?
        A("rjmp 6f")                      // No, we are done
        A("mov %16,%15")
        A("mov %15,%14")
        A("clr %14")
        A("jmp 6f")

        // idx < 8, now %3 = idx - 8. Get the count of bits
        L("7")
        A("neg %3")                       // %3 = -idx = count of bits to move right. idx range:[1...8]
        A("sbrs %3,0")                    // shift by 1 bit position ?
        A("rjmp 10f")                     // No, skip it
        A("asr %15")                      // (bit7 is always 0 here)
        A("ror %14")
        L("10")
        A("sbrs %3,1")                    // shift by 2 bit position ?
        A("rjmp 11f")                     // No, skip it
        A("asr %15")                      // (bit7 is always 0 here)
        A("ror %14")
        A("asr %15")                      // (bit7 is always 0 here)
        A("ror %14")
        L("11")
        A("sbrs %3,2")                    // shift by 4 bit position ?
        A("rjmp 12f")                     // No, skip it
        A("swap %15")                     // Swap nybbles
        A("andi %14, 0xF0")               // Lose the lowest nybble
        A("swap %14")                     // Swap nybbles. Upper nybble is 0
        A("or %14,%15")                   // Pass nybble from upper byte
        A("andi %15, 0x0F")               // And get rid of that nybble
        L("12")
        A("sbrs %3,3")                    // shift by 8 bit position ?
        A("rjmp 6f")                      // No, skip it
        A("mov %14,%15")
        A("clr %15")
        L("6")                            // %16:%15:%14 = initial estimation of 0x1000000 / d

        // Now, we must refine the estimation present on %16:%15:%14 using 1 iteration
        // of Newton-Raphson. As it has a quadratic convergence, 1 iteration is enough
        // to get more than 18bits of precision (the initial table lookup gives 9 bits of
        // precision to start from). 18bits of precision is all what is needed here for result

        // %8:%7:%6 = d = interval
        // %16:%15:%14 = x = initial estimation of 0x1000000 / d
        // %13 = 0
        // %3:%2:%1:%0 = working accumulator

        // Compute 1<<25 - x*d. Result should never exceed 25 bits and should always be positive
        A("clr %0")
        A("clr %1")
        A("clr %2")
        A("ldi %3,2")                     // %3:%2:%1:%0 = 0x2000000
        A("mul %6,%14")                   // r1:r0 = LO(d) * LO(x)
        A("sub %0,r0")
        A("sbc %1,r1")
        A("sbc %2,%13")
        A("sbc %3,%13")                   // %3:%2:%1:%0 -= LO(d) * LO(x)
        A("mul %7,%14")                   // r1:r0 = MI(d) * LO(x)
        A("sub %1,r0")
        A("sbc %2,r1" )
        A("sbc %3,%13")                   // %3:%2:%1:%0 -= MI(d) * LO(x) << 8
        A("mul %8,%14")                   // r1:r0 = HI(d) * LO(x)
        A("sub %2,r0")
        A("sbc %3,r1")                    // %3:%2:%1:%0 -= MIL(d) * LO(x) << 16
        A("mul %6,%15")                   // r1:r0 = LO(d) * MI(x)
        A("sub %1,r0")
        A("sbc %2,r1")
        A("sbc %3,%13")                   // %3:%2:%1:%0 -= LO(d) * MI(x) << 8
        A("mul %7,%15")                   // r1:r0 = MI(d) * MI(x)
        A("sub %2,r0")
        A("sbc %3,r1")                    // %3:%2:%1:%0 -= MI(d) * MI(x) << 16
        A("mul %8,%15")                   // r1:r0 = HI(d) * MI(x)
        A("sub %3,r0")                    // %3:%2:%1:%0 -= MIL(d) * MI(x) << 24
        A("mul %6,%16")                   // r1:r0 = LO(d) * HI(x)
        A("sub %2,r0")
        A("sbc %3,r1")                    // %3:%2:%1:%0 -= LO(d) * HI(x) << 16
        A("mul %7,%16")                   // r1:r0 = MI(d) * HI(x)
        A("sub %3,r0")                    // %3:%2:%1:%0 -= MI(d) * HI(x) << 24
        // %3:%2:%1:%0 = (1<<25) - x*d     [169]

        // We need to multiply that result by x, and we are only interested in the top 24bits of that multiply

        // %16:%15:%14 = x = initial estimation of 0x1000000 / d
        // %3:%2:%1:%0 = (1<<25) - x*d = acc
        // %13 = 0

        // result = %11:%10:%9:%5:%4
        A("mul %14,%0")                   // r1:r0 = LO(x) * LO(acc)
        A("mov %4,r1")
        A("clr %5")
        A("clr %9")
        A("clr %10")
        A("clr %11")                      // %11:%10:%9:%5:%4 = LO(x) * LO(acc) >> 8
        A("mul %15,%0")                   // r1:r0 = MI(x) * LO(acc)
        A("add %4,r0")
        A("adc %5,r1")
        A("adc %9,%13")
        A("adc %10,%13")
        A("adc %11,%13")                  // %11:%10:%9:%5:%4 += MI(x) * LO(acc)
        A("mul %16,%0")                   // r1:r0 = HI(x) * LO(acc)
        A("add %5,r0")
        A("adc %9,r1")
        A("adc %10,%13")
        A("adc %11,%13")                  // %11:%10:%9:%5:%4 += MI(x) * LO(acc) << 8

        A("mul %14,%1")                   // r1:r0 = LO(x) * MIL(acc)
        A("add %4,r0")
        A("adc %5,r1")
        A("adc %9,%13")
        A("adc %10,%13")
        A("adc %11,%13")                  // %11:%10:%9:%5:%4 = LO(x) * MIL(acc)
        A("mul %15,%1")                   // r1:r0 = MI(x) * MIL(acc)
        A("add %5,r0")
        A("adc %9,r1")
        A("adc %10,%13")
        A("adc %11,%13")                  // %11:%10:%9:%5:%4 += MI(x) * MIL(acc) << 8
        A("mul %16,%1")                   // r1:r0 = HI(x) * MIL(acc)
        A("add %9,r0")
        A("adc %10,r1")
        A("adc %11,%13")                  // %11:%10:%9:%5:%4 += MI(x) * MIL(acc) << 16

        A("mul %14,%2")                   // r1:r0 = LO(x) * MIH(acc)
        A("add %5,r0")
        A("adc %9,r1")
        A("adc %10,%13")
        A("adc %11,%13")                  // %11:%10:%9:%5:%4 = LO(x) * MIH(acc) << 8
        A("mul %15,%2")                   // r1:r0 = MI(x) * MIH(acc)
        A("add %9,r0")
        A("adc %10,r1")
        A("adc %11,%13")                  // %11:%10:%9:%5:%4 += MI(x) * MIH(acc) << 16
        A("mul %16,%2")                   // r1:r0 = HI(x) * MIH(acc)
        A("add %10,r0")
        A("adc %11,r1")                   // %11:%10:%9:%5:%4 += MI(x) * MIH(acc) << 24

        A("mul %14,%3")                   // r1:r0 = LO(x) * HI(acc)
        A("add %9,r0")
        A("adc %10,r1")
        A("adc %11,%13")                  // %11:%10:%9:%5:%4 = LO(x) * HI(acc) << 16
        A("mul %15,%3")                   // r1:r0 = MI(x) * HI(acc)
        A("add %10,r0")
        A("adc %11,r1")                   // %11:%10:%9:%5:%4 += MI(x) * HI(acc) << 24
        A("mul %16,%3")                   // r1:r0 = HI(x) * HI(acc)
        A("add %11,r0")                   // %11:%10:%9:%5:%4 += MI(x) * HI(acc) << 32

        // At this point, %11:%10:%9 contains the new estimation of x.

        // Finally, we must correct the result. Estimate remainder as
        // (1<<24) - x*d
        // %11:%10:%9 = x
        // %8:%7:%6 = d = interval" "\n\t"
        A("ldi %3,1")
        A("clr %2")
        A("clr %1")
        A("clr %0")                       // %3:%2:%1:%0 = 0x1000000
        A("mul %6,%9")                    // r1:r0 = LO(d) * LO(x)
        A("sub %0,r0")
        A("sbc %1,r1")
        A("sbc %2,%13")
        A("sbc %3,%13")                   // %3:%2:%1:%0 -= LO(d) * LO(x)
        A("mul %7,%9")                    // r1:r0 = MI(d) * LO(x)
        A("sub %1,r0")
        A("sbc %2,r1")
        A("sbc %3,%13")                   // %3:%2:%1:%0 -= MI(d) * LO(x) << 8
        A("mul %8,%9")                    // r1:r0 = HI(d) * LO(x)
        A("sub %2,r0")
        A("sbc %3,r1")                    // %3:%2:%1:%0 -= MIL(d) * LO(x) << 16
        A("mul %6,%10")                   // r1:r0 = LO(d) * MI(x)
        A("sub %1,r0")
        A("sbc %2,r1")
        A("sbc %3,%13")                   // %3:%2:%1:%0 -= LO(d) * MI(x) << 8
        A("mul %7,%10")                   // r1:r0 = MI(d) * MI(x)
        A("sub %2,r0")
        A("sbc %3,r1")                    // %3:%2:%1:%0 -= MI(d) * MI(x) << 16
        A("mul %8,%10")                   // r1:r0 = HI(d) * MI(x)
        A("sub %3,r0")                    // %3:%2:%1:%0 -= MIL(d) * MI(x) << 24
        A("mul %6,%11")                   // r1:r0 = LO(d) * HI(x)
        A("sub %2,r0")
        A("sbc %3,r1")                    // %3:%2:%1:%0 -= LO(d) * HI(x) << 16
        A("mul %7,%11")                   // r1:r0 = MI(d) * HI(x)
        A("sub %3,r0")                    // %3:%2:%1:%0 -= MI(d) * HI(x) << 24
        // %3:%2:%1:%0 = r = (1<<24) - x*d
        // %8:%7:%6 = d = interval

        // Perform the final correction
        A("sub %0,%6")
        A("sbc %1,%7")
        A("sbc %2,%8")                    // r -= d
        A("brcs 14f")                     // if ( r >= d)

        // %11:%10:%9 = x
        A("ldi %3,1")
        A("add %9,%3")
        A("adc %10,%13")
        A("adc %11,%13")                  // x++
        L("14")

        // Estimation is done. %11:%10:%9 = x
        A("clr __zero_reg__")              // Make C runtime happy
        // [211 cycles total]
        : "=r" (r2),
          "=r" (r3),
          "=r" (r4),
          "=d" (r5),
          "=r" (r6),
          "=r" (r7),
          "+r" (r8),
          "+r" (r9),
          "+r" (r10),
          "=d" (r11),
          "=r" (r12),
          "=r" (r13),
          "=d" (r14),
          "=d" (r15),
          "=d" (r16),
          "=d" (r17),
          "=d" (r18),
          "+z" (ptab)
        :
        : "r0", "r1", "cc"
      );

      // Return the result
      return r11 | (uint16_t(r12) << 8) | (uint32_t(r13) << 16);
    }
  #else
    // All other 32-bit MPUs can easily do inverse using hardware division,
    // so we don't need to reduce precision or to use assembly language at all.
    // This routine, for all other archs, returns 0x100000000 / d ~= 0xFFFFFFFF / d
    FORCE_INLINE static uint32_t get_period_inverse(const uint32_t d) {
      return d ? 0xFFFFFFFF / d : 0xFFFFFFFF;
    }
  #endif
#endif

#define MINIMAL_STEP_RATE 120

/**
 * Get the current block for processing
 * and mark the block as busy.
 * Return nullptr if the buffer is empty
 * or if there is a first-block delay.
 *
 * WARNING: Called from Stepper ISR context!
 */
block_t* Planner::get_current_block() {
  // Get the number of moves in the planner queue so far
  const uint8_t nr_moves = movesplanned();

  // If there are any moves queued ...
  if (nr_moves) {

    // If there is still delay of delivery of blocks running, decrement it
    if (delay_before_delivering) {
      --delay_before_delivering;
      // If the number of movements queued is less than 3, and there is still time
      //  to wait, do not deliver anything
      if (nr_moves < 3 && delay_before_delivering) return nullptr;
      delay_before_delivering = 0;
    }

    // If we are here, there is no excuse to deliver the block
    block_t * const block = &block_buffer[block_buffer_tail];

    // No trapezoid calculated? Don't execute yet.
    if (block->flag.recalculate) return nullptr;

    // We can't be sure how long an active block will take, so don't count it.
    TERN_(HAS_WIRED_LCD, block_buffer_runtime_us -= block->segment_time_us);

    // As this block is busy, advance the nonbusy block pointer
    block_buffer_nonbusy = next_block_index(block_buffer_tail);

    // Push block_buffer_planned pointer, if encountered.
    if (block_buffer_tail == block_buffer_planned)
      block_buffer_planned = block_buffer_nonbusy;

    // Return the block
    return block;
  }

  // The queue became empty
  TERN_(HAS_WIRED_LCD, clear_block_buffer_runtime()); // paranoia. Buffer is empty now - so reset accumulated time to zero.

  return nullptr;
}

/**
 * Calculate trapezoid parameters, multiplying the entry- and exit-speeds
 * by the provided factors.
 **
 * ############ VERY IMPORTANT ############
 * NOTE that the PRECONDITION to call this function is that the block is
 * NOT BUSY and it is marked as RECALCULATE. That WARRANTIES the Stepper ISR
 * is not and will not use the block while we modify it, so it is safe to
 * alter its values.
 */
void Planner::calculate_trapezoid_for_block(block_t * const block, const_float_t entry_factor, const_float_t exit_factor) {

  uint32_t initial_rate = CEIL(block->nominal_rate * entry_factor),
           final_rate = CEIL(block->nominal_rate * exit_factor); // (steps per second)

  // Limit minimal step rate (Otherwise the timer will overflow.)
  NOLESS(initial_rate, uint32_t(MINIMAL_STEP_RATE));
  NOLESS(final_rate, uint32_t(MINIMAL_STEP_RATE));

  #if EITHER(S_CURVE_ACCELERATION, LIN_ADVANCE)
    // If we have some plateau time, the cruise rate will be the nominal rate
    uint32_t cruise_rate = block->nominal_rate;
  #endif

  // Steps for acceleration, plateau and deceleration
  int32_t plateau_steps = block->step_event_count;
  uint32_t accelerate_steps = 0,
           decelerate_steps = 0;

  const int32_t accel = block->acceleration_steps_per_s2;
  float inverse_accel = 0.0f;
  if (accel != 0) {
    inverse_accel = 1.0f / accel;
    const float half_inverse_accel = 0.5f * inverse_accel,
                nominal_rate_sq = sq(float(block->nominal_rate)),
                // Steps required for acceleration, deceleration to/from nominal rate
                decelerate_steps_float = half_inverse_accel * (nominal_rate_sq - sq(float(final_rate)));
          float accelerate_steps_float = half_inverse_accel * (nominal_rate_sq - sq(float(initial_rate)));
    accelerate_steps = CEIL(accelerate_steps_float);
    decelerate_steps = FLOOR(decelerate_steps_float);

    // Steps between acceleration and deceleration, if any
    plateau_steps -= accelerate_steps + decelerate_steps;

    // Does accelerate_steps + decelerate_steps exceed step_event_count?
    // Then we can't possibly reach the nominal rate, there will be no cruising.
    // Calculate accel / braking time in order to reach the final_rate exactly
    // at the end of this block.
    if (plateau_steps < 0) {
      accelerate_steps_float = CEIL((block->step_event_count + accelerate_steps_float - decelerate_steps_float) * 0.5f);
      accelerate_steps = _MIN(uint32_t(_MAX(accelerate_steps_float, 0)), block->step_event_count);
      decelerate_steps = block->step_event_count - accelerate_steps;

      #if EITHER(S_CURVE_ACCELERATION, LIN_ADVANCE)
        // We won't reach the cruising rate. Let's calculate the speed we will reach
        cruise_rate = final_speed(initial_rate, accel, accelerate_steps);
      #endif
    }
  }

  #if ENABLED(S_CURVE_ACCELERATION)
    const float rate_factor = inverse_accel * (STEPPER_TIMER_RATE);
    // Jerk controlled speed requires to express speed versus time, NOT steps
    uint32_t acceleration_time = rate_factor * float(cruise_rate - initial_rate),
             deceleration_time = rate_factor * float(cruise_rate - final_rate),
    // And to offload calculations from the ISR, we also calculate the inverse of those times here
             acceleration_time_inverse = get_period_inverse(acceleration_time),
             deceleration_time_inverse = get_period_inverse(deceleration_time);
  #endif

  // Store new block parameters
  block->accelerate_until = accelerate_steps;
  block->decelerate_after = block->step_event_count - decelerate_steps;
  block->initial_rate = initial_rate;
  #if ENABLED(S_CURVE_ACCELERATION)
    block->acceleration_time = acceleration_time;
    block->deceleration_time = deceleration_time;
    block->acceleration_time_inverse = acceleration_time_inverse;
    block->deceleration_time_inverse = deceleration_time_inverse;
    block->cruise_rate = cruise_rate;
  #endif
  block->final_rate = final_rate;

  #if ENABLED(LIN_ADVANCE)
    if (block->la_advance_rate) {
      const float comp = extruder_advance_K[E_INDEX_N(block->extruder)] * block->steps.e / block->step_event_count;
      block->max_adv_steps = cruise_rate * comp;
      block->final_adv_steps = final_rate * comp;
    }
  #endif

  #if ENABLED(LASER_POWER_TRAP)
    /**
     * Laser Trapezoid Calculations
     *
     * Approximate the trapezoid with the laser, incrementing the power every `trap_ramp_entry_incr`
     * steps while accelerating, and decrementing the power every `trap_ramp_exit_decr` while decelerating,
     * to keep power proportional to feedrate. Laser power trap will reduce the initial power to no less
     * than the laser_power_floor value. Based on the number of calculated accel/decel steps the power is
     * distributed over the trapezoid entry- and exit-ramp steps.
     *
     * trap_ramp_active_pwr - The active power is initially set at a reduced level factor of initial
     * power / accel steps and will be additively incremented using a trap_ramp_entry_incr value for each
     * accel step processed later in the stepper code. The trap_ramp_exit_decr value is calculated as
     * power / decel steps and is also adjusted to no less than the power floor.
     *
     * If the power == 0 the inline mode variables need to be set to zero to prevent stepper processing.
     * The method allows for simpler non-powered moves like G0 or G28.
     *
     * Laser Trap Power works for all Jerk and Curve modes; however Arc-based moves will have issues since
     * the segments are usually too small.
     */
    if (cutter.cutter_mode == CUTTER_MODE_CONTINUOUS) {
      if (planner.laser_inline.status.isPowered && planner.laser_inline.status.isEnabled) {
        if (block->laser.power > 0) {
          NOLESS(block->laser.power, laser_power_floor);
          block->laser.trap_ramp_active_pwr = (block->laser.power - laser_power_floor) * (initial_rate / float(block->nominal_rate)) + laser_power_floor;
          block->laser.trap_ramp_entry_incr = (block->laser.power - block->laser.trap_ramp_active_pwr) / accelerate_steps;
          float laser_pwr = block->laser.power * (final_rate / float(block->nominal_rate));
          NOLESS(laser_pwr, laser_power_floor);
          block->laser.trap_ramp_exit_decr = (block->laser.power - laser_pwr) / decelerate_steps;
          #if ENABLED(DEBUG_LASER_TRAP)
            SERIAL_ECHO_MSG("lp:",block->laser.power);
            SERIAL_ECHO_MSG("as:",accelerate_steps);
            SERIAL_ECHO_MSG("ds:",decelerate_steps);
            SERIAL_ECHO_MSG("p.trap:",block->laser.trap_ramp_active_pwr);
            SERIAL_ECHO_MSG("p.incr:",block->laser.trap_ramp_entry_incr);
            SERIAL_ECHO_MSG("p.decr:",block->laser.trap_ramp_exit_decr);
          #endif
        }
        else {
          block->laser.trap_ramp_active_pwr = 0;
          block->laser.trap_ramp_entry_incr = 0;
          block->laser.trap_ramp_exit_decr = 0;
        }

      }
    }
  #endif // LASER_POWER_TRAP
}

/**
 *                              PLANNER SPEED DEFINITION
 *                                     +--------+   <- current->nominal_speed
 *                                    /          \
 *         current->entry_speed ->   +            \
 *                                   |             + <- next->entry_speed (aka exit speed)
 *                                   +-------------+
 *                                       time -->
 *
 *  Recalculates the motion plan according to the following basic guidelines:
 *
 *    1. Go over every feasible block sequentially in reverse order and calculate the junction speeds
 *        (i.e. current->entry_speed) such that:
 *      a. No junction speed exceeds the pre-computed maximum junction speed limit or nominal speeds of
 *         neighboring blocks.
 *      b. A block entry speed cannot exceed one reverse-computed from its exit speed (next->entry_speed)
 *         with a maximum allowable deceleration over the block travel distance.
 *      c. The last (or newest appended) block is planned from a complete stop (an exit speed of zero).
 *    2. Go over every block in chronological (forward) order and dial down junction speed values if
 *      a. The exit speed exceeds the one forward-computed from its entry speed with the maximum allowable
 *         acceleration over the block travel distance.
 *
 *  When these stages are complete, the planner will have maximized the velocity profiles throughout the all
 *  of the planner blocks, where every block is operating at its maximum allowable acceleration limits. In
 *  other words, for all of the blocks in the planner, the plan is optimal and no further speed improvements
 *  are possible. If a new block is added to the buffer, the plan is recomputed according to the said
 *  guidelines for a new optimal plan.
 *
 *  To increase computational efficiency of these guidelines, a set of planner block pointers have been
 *  created to indicate stop-compute points for when the planner guidelines cannot logically make any further
 *  changes or improvements to the plan when in normal operation and new blocks are streamed and added to the
 *  planner buffer. For example, if a subset of sequential blocks in the planner have been planned and are
 *  bracketed by junction velocities at their maximums (or by the first planner block as well), no new block
 *  added to the planner buffer will alter the velocity profiles within them. So we no longer have to compute
 *  them. Or, if a set of sequential blocks from the first block in the planner (or a optimal stop-compute
 *  point) are all accelerating, they are all optimal and can not be altered by a new block added to the
 *  planner buffer, as this will only further increase the plan speed to chronological blocks until a maximum
 *  junction velocity is reached. However, if the operational conditions of the plan changes from infrequently
 *  used feed holds or feedrate overrides, the stop-compute pointers will be reset and the entire plan is
 *  recomputed as stated in the general guidelines.
 *
 *  Planner buffer index mapping:
 *  - block_buffer_tail: Points to the beginning of the planner buffer. First to be executed or being executed.
 *  - block_buffer_head: Points to the buffer block after the last block in the buffer. Used to indicate whether
 *      the buffer is full or empty. As described for standard ring buffers, this block is always empty.
 *  - block_buffer_planned: Points to the first buffer block after the last optimally planned block for normal
 *      streaming operating conditions. Use for planning optimizations by avoiding recomputing parts of the
 *      planner buffer that don't change with the addition of a new block, as describe above. In addition,
 *      this block can never be less than block_buffer_tail and will always be pushed forward and maintain
 *      this requirement when encountered by the Planner::release_current_block() routine during a cycle.
 *
 *  NOTE: Since the planner only computes on what's in the planner buffer, some motions with many short
 *        segments (e.g., complex curves) may seem to move slowly. This is because there simply isn't
 *        enough combined distance traveled in the entire buffer to accelerate up to the nominal speed and
 *        then decelerate to a complete stop at the end of the buffer, as stated by the guidelines. If this
 *        happens and becomes an annoyance, there are a few simple solutions:
 *
 *    - Maximize the machine acceleration. The planner will be able to compute higher velocity profiles
 *      within the same combined distance.
 *
 *    - Maximize line motion(s) distance per block to a desired tolerance. The more combined distance the
 *      planner has to use, the faster it can go.
 *
 *    - Maximize the planner buffer size. This also will increase the combined distance for the planner to
 *      compute over. It also increases the number of computations the planner has to perform to compute an
 *      optimal plan, so select carefully.
 *
 *    - Use G2/G3 arcs instead of many short segments. Arcs inform the planner of a safe exit speed at the
 *      end of the last segment, which alleviates this problem.
 */

// The kernel called by recalculate() when scanning the plan from last to first entry.
void Planner::reverse_pass_kernel(block_t * const current, const block_t * const next
  OPTARG(HINTS_SAFE_EXIT_SPEED, const_float_t safe_exit_speed_sqr)
) {
  if (current) {
    // If entry speed is already at the maximum entry speed, and there was no change of speed
    // in the next block, there is no need to recheck. Block is cruising and there is no need to
    // compute anything for this block,
    // If not, block entry speed needs to be recalculated to ensure maximum possible planned speed.
    const float max_entry_speed_sqr = current->max_entry_speed_sqr;

    // Compute maximum entry speed decelerating over the current block from its exit speed.
    // If not at the maximum entry speed, or the previous block entry speed changed
    if (current->entry_speed_sqr != max_entry_speed_sqr || (next && next->flag.recalculate)) {

      // If nominal length true, max junction speed is guaranteed to be reached.
      // If a block can de/ac-celerate from nominal speed to zero within the length of the block, then
      // the current block and next block junction speeds are guaranteed to always be at their maximum
      // junction speeds in deceleration and acceleration, respectively. This is due to how the current
      // block nominal speed limits both the current and next maximum junction speeds. Hence, in both
      // the reverse and forward planners, the corresponding block junction speed will always be at the
      // the maximum junction speed and may always be ignored for any speed reduction checks.

      const float next_entry_speed_sqr = next ? next->entry_speed_sqr : _MAX(TERN0(HINTS_SAFE_EXIT_SPEED, safe_exit_speed_sqr), sq(float(MINIMUM_PLANNER_SPEED))),
                  new_entry_speed_sqr = current->flag.nominal_length
                    ? max_entry_speed_sqr
                    : _MIN(max_entry_speed_sqr, max_allowable_speed_sqr(-current->acceleration, next_entry_speed_sqr, current->millimeters));
      if (current->entry_speed_sqr != new_entry_speed_sqr) {

        // Need to recalculate the block speed - Mark it now, so the stepper
        // ISR does not consume the block before being recalculated
        current->flag.recalculate = true;

        // But there is an inherent race condition here, as the block may have
        // become BUSY just before being marked RECALCULATE, so check for that!
        if (stepper.is_block_busy(current)) {
          // Block became busy. Clear the RECALCULATE flag (no point in
          // recalculating BUSY blocks). And don't set its speed, as it can't
          // be updated at this time.
          current->flag.recalculate = false;
        }
        else {
          // Block is not BUSY so this is ahead of the Stepper ISR:
          // Just Set the new entry speed.
          current->entry_speed_sqr = new_entry_speed_sqr;
        }
      }
    }
  }
}

/**
 * recalculate() needs to go over the current plan twice.
 * Once in reverse and once forward. This implements the reverse pass.
 */
void Planner::reverse_pass(TERN_(HINTS_SAFE_EXIT_SPEED, const_float_t safe_exit_speed_sqr)) {
  // Initialize block index to the last block in the planner buffer.
  uint8_t block_index = prev_block_index(block_buffer_head);

  // Read the index of the last buffer planned block.
  // The ISR may change it so get a stable local copy.
  uint8_t planned_block_index = block_buffer_planned;

  // If there was a race condition and block_buffer_planned was incremented
  //  or was pointing at the head (queue empty) break loop now and avoid
  //  planning already consumed blocks
  if (planned_block_index == block_buffer_head) return;

  // Reverse Pass: Coarsely maximize all possible deceleration curves back-planning from the last
  // block in buffer. Cease planning when the last optimal planned or tail pointer is reached.
  // NOTE: Forward pass will later refine and correct the reverse pass to create an optimal plan.
  const block_t *next = nullptr;
  while (block_index != planned_block_index) {

    // Perform the reverse pass
    block_t *current = &block_buffer[block_index];

    // Only process movement blocks
    if (current->is_move()) {
      reverse_pass_kernel(current, next OPTARG(HINTS_SAFE_EXIT_SPEED, safe_exit_speed_sqr));
      next = current;
    }

    // Advance to the next
    block_index = prev_block_index(block_index);

    // The ISR could advance the block_buffer_planned while we were doing the reverse pass.
    // We must try to avoid using an already consumed block as the last one - So follow
    // changes to the pointer and make sure to limit the loop to the currently busy block
    while (planned_block_index != block_buffer_planned) {

      // If we reached the busy block or an already processed block, break the loop now
      if (block_index == planned_block_index) return;

      // Advance the pointer, following the busy block
      planned_block_index = next_block_index(planned_block_index);
    }
  }
}

// The kernel called by recalculate() when scanning the plan from first to last entry.
void Planner::forward_pass_kernel(const block_t * const previous, block_t * const current, const uint8_t block_index) {
  if (previous) {
    // If the previous block is an acceleration block, too short to complete the full speed
    // change, adjust the entry speed accordingly. Entry speeds have already been reset,
    // maximized, and reverse-planned. If nominal length is set, max junction speed is
    // guaranteed to be reached. No need to recheck.
    if (!previous->flag.nominal_length && previous->entry_speed_sqr < current->entry_speed_sqr) {

      // Compute the maximum allowable speed
      const float new_entry_speed_sqr = max_allowable_speed_sqr(-previous->acceleration, previous->entry_speed_sqr, previous->millimeters);

      // If true, current block is full-acceleration and we can move the planned pointer forward.
      if (new_entry_speed_sqr < current->entry_speed_sqr) {

        // Mark we need to recompute the trapezoidal shape, and do it now,
        // so the stepper ISR does not consume the block before being recalculated
        current->flag.recalculate = true;

        // But there is an inherent race condition here, as the block maybe
        // became BUSY, just before it was marked as RECALCULATE, so check
        // if that is the case!
        if (stepper.is_block_busy(current)) {
          // Block became busy. Clear the RECALCULATE flag (no point in
          //  recalculating BUSY blocks and don't set its speed, as it can't
          //  be updated at this time.
          current->flag.recalculate = false;
        }
        else {
          // Block is not BUSY, we won the race against the Stepper ISR:

          // Always <= max_entry_speed_sqr. Backward pass sets this.
          current->entry_speed_sqr = new_entry_speed_sqr; // Always <= max_entry_speed_sqr. Backward pass sets this.

          // Set optimal plan pointer.
          block_buffer_planned = block_index;
        }
      }
    }

    // Any block set at its maximum entry speed also creates an optimal plan up to this
    // point in the buffer. When the plan is bracketed by either the beginning of the
    // buffer and a maximum entry speed or two maximum entry speeds, every block in between
    // cannot logically be further improved. Hence, we don't have to recompute them anymore.
    if (current->entry_speed_sqr == current->max_entry_speed_sqr)
      block_buffer_planned = block_index;
  }
}

/**
 * recalculate() needs to go over the current plan twice.
 * Once in reverse and once forward. This implements the forward pass.
 */
void Planner::forward_pass() {

  // Forward Pass: Forward plan the acceleration curve from the planned pointer onward.
  // Also scans for optimal plan breakpoints and appropriately updates the planned pointer.

  // Begin at buffer planned pointer. Note that block_buffer_planned can be modified
  //  by the stepper ISR,  so read it ONCE. It it guaranteed that block_buffer_planned
  //  will never lead head, so the loop is safe to execute. Also note that the forward
  //  pass will never modify the values at the tail.
  uint8_t block_index = block_buffer_planned;

  block_t *block;
  const block_t * previous = nullptr;
  while (block_index != block_buffer_head) {

    // Perform the forward pass
    block = &block_buffer[block_index];

    // Only process movement blocks
    if (block->is_move()) {
      // If there's no previous block or the previous block is not
      // BUSY (thus, modifiable) run the forward_pass_kernel. Otherwise,
      // the previous block became BUSY, so assume the current block's
      // entry speed can't be altered (since that would also require
      // updating the exit speed of the previous block).
      if (!previous || !stepper.is_block_busy(previous))
        forward_pass_kernel(previous, block, block_index);
      previous = block;
    }
    // Advance to the previous
    block_index = next_block_index(block_index);
  }
}

/**
 * Recalculate the trapezoid speed profiles for all blocks in the plan
 * according to the entry_factor for each junction. Must be called by
 * recalculate() after updating the blocks.
 */
void Planner::recalculate_trapezoids(TERN_(HINTS_SAFE_EXIT_SPEED, const_float_t safe_exit_speed_sqr)) {
  // The tail may be changed by the ISR so get a local copy.
  uint8_t block_index = block_buffer_tail,
          head_block_index = block_buffer_head;
  // Since there could be a sync block in the head of the queue, and the
  // next loop must not recalculate the head block (as it needs to be
  // specially handled), scan backwards to the first non-SYNC block.
  while (head_block_index != block_index) {

    // Go back (head always point to the first free block)
    const uint8_t prev_index = prev_block_index(head_block_index);

    // Get the pointer to the block
    block_t *prev = &block_buffer[prev_index];

    // It the block is a move, we're done with this loop
    if (prev->is_move()) break;

    // Examine the previous block. This and all following are SYNC blocks
    head_block_index = prev_index;
  }

  // Go from the tail (currently executed block) to the first block, without including it)
  block_t *block = nullptr, *next = nullptr;
  float current_entry_speed = 0.0f, next_entry_speed = 0.0f;
  while (block_index != head_block_index) {

    next = &block_buffer[block_index];

    // Only process movement blocks
    if (next->is_move()) {
      next_entry_speed = SQRT(next->entry_speed_sqr);

      if (block) {

        // If the next block is marked to RECALCULATE, also mark the previously-fetched one
        if (next->flag.recalculate) block->flag.recalculate = true;

        // Recalculate if current block entry or exit junction speed has changed.
        if (block->flag.recalculate) {

          // But there is an inherent race condition here, as the block maybe
          // became BUSY, just before it was marked as RECALCULATE, so check
          // if that is the case!
          if (!stepper.is_block_busy(block)) {
            // Block is not BUSY, we won the race against the Stepper ISR:

            // NOTE: Entry and exit factors always > 0 by all previous logic operations.
            const float nomr = 1.0f / block->nominal_speed;
            calculate_trapezoid_for_block(block, current_entry_speed * nomr, next_entry_speed * nomr);
          }

          // Reset current only to ensure next trapezoid is computed - The
          // stepper is free to use the block from now on.
          block->flag.recalculate = false;
        }
      }

      block = next;
      current_entry_speed = next_entry_speed;
    }

    block_index = next_block_index(block_index);
  }

  // Last/newest block in buffer. Always recalculated.
  if (block) {
    // Exit speed is set with MINIMUM_PLANNER_SPEED unless some code higher up knows better.
    next_entry_speed = _MAX(TERN0(HINTS_SAFE_EXIT_SPEED, SQRT(safe_exit_speed_sqr)), float(MINIMUM_PLANNER_SPEED));

    // Mark the next(last) block as RECALCULATE, to prevent the Stepper ISR running it.
    // As the last block is always recalculated here, there is a chance the block isn't
    // marked as RECALCULATE yet. That's the reason for the following line.
    block->flag.recalculate = true;

    // But there is an inherent race condition here, as the block maybe
    // became BUSY, just before it was marked as RECALCULATE, so check
    // if that is the case!
    if (!stepper.is_block_busy(block)) {
      // Block is not BUSY, we won the race against the Stepper ISR:

      const float nomr = 1.0f / block->nominal_speed;
      calculate_trapezoid_for_block(block, current_entry_speed * nomr, next_entry_speed * nomr);
    }

    // Reset block to ensure its trapezoid is computed - The stepper is free to use
    // the block from now on.
    block->flag.recalculate = false;
  }
}

void Planner::recalculate(TERN_(HINTS_SAFE_EXIT_SPEED, const_float_t safe_exit_speed_sqr)) {
  // Initialize block index to the last block in the planner buffer.
  const uint8_t block_index = prev_block_index(block_buffer_head);
  // If there is just one block, no planning can be done. Avoid it!
  if (block_index != block_buffer_planned) {
    reverse_pass(TERN_(HINTS_SAFE_EXIT_SPEED, safe_exit_speed_sqr));
    forward_pass();
  }
  recalculate_trapezoids(TERN_(HINTS_SAFE_EXIT_SPEED, safe_exit_speed_sqr));
}

/**
 * Apply fan speeds
 */
#if HAS_FAN

  void Planner::sync_fan_speeds(uint8_t (&fan_speed)[FAN_COUNT]) {

    #if ENABLED(FAN_SOFT_PWM)
      #define _FAN_SET(F) thermalManager.soft_pwm_amount_fan[F] = CALC_FAN_SPEED(fan_speed[F]);
    #else
      #define _FAN_SET(F) hal.set_pwm_duty(pin_t(FAN##F##_PIN), CALC_FAN_SPEED(fan_speed[F]));
    #endif
    #define FAN_SET(F) do{ kickstart_fan(fan_speed, ms, F); _FAN_SET(F); }while(0)

    const millis_t ms = millis();
    TERN_(HAS_FAN0, FAN_SET(0)); TERN_(HAS_FAN1, FAN_SET(1));
    TERN_(HAS_FAN2, FAN_SET(2)); TERN_(HAS_FAN3, FAN_SET(3));
    TERN_(HAS_FAN4, FAN_SET(4)); TERN_(HAS_FAN5, FAN_SET(5));
    TERN_(HAS_FAN6, FAN_SET(6)); TERN_(HAS_FAN7, FAN_SET(7));
  }

  #if FAN_KICKSTART_TIME

    void Planner::kickstart_fan(uint8_t (&fan_speed)[FAN_COUNT], const millis_t &ms, const uint8_t f) {
      static millis_t fan_kick_end[FAN_COUNT] = { 0 };
      if (fan_speed[f] > FAN_OFF_PWM) {
        if (fan_kick_end[f] == 0) {
          fan_kick_end[f] = ms + FAN_KICKSTART_TIME;
          fan_speed[f] = FAN_KICKSTART_POWER;
        }
        else if (PENDING(ms, fan_kick_end[f]))
          fan_speed[f] = FAN_KICKSTART_POWER;
      }
      else
        fan_kick_end[f] = 0;
    }

  #endif

#endif // HAS_FAN

/**
 * Maintain fans, paste extruder pressure, spindle/laser power
 */
void Planner::check_axes_activity() {

  #if ANY(DISABLE_X, DISABLE_Y, DISABLE_Z, DISABLE_I, DISABLE_J, DISABLE_K, DISABLE_U, DISABLE_V, DISABLE_W, DISABLE_E)
    xyze_bool_t axis_active = { false };
  #endif

  #if HAS_FAN && DISABLED(LASER_SYNCHRONOUS_M106_M107)
    #define HAS_TAIL_FAN_SPEED 1
    static uint8_t tail_fan_speed[FAN_COUNT] = ARRAY_N_1(FAN_COUNT, 13);
    bool fans_need_update = false;
  #endif

  #if ENABLED(BARICUDA)
    #if HAS_HEATER_1
      uint8_t tail_valve_pressure;
    #endif
    #if HAS_HEATER_2
      uint8_t tail_e_to_p_pressure;
    #endif
  #endif

  if (has_blocks_queued()) {

    #if EITHER(HAS_TAIL_FAN_SPEED, BARICUDA)
      block_t *block = &block_buffer[block_buffer_tail];
    #endif

    #if HAS_TAIL_FAN_SPEED
      FANS_LOOP(i) {
        const uint8_t spd = thermalManager.scaledFanSpeed(i, block->fan_speed[i]);
        if (tail_fan_speed[i] != spd) {
          fans_need_update = true;
          tail_fan_speed[i] = spd;
        }
      }
    #endif

    #if ENABLED(BARICUDA)
      TERN_(HAS_HEATER_1, tail_valve_pressure = block->valve_pressure);
      TERN_(HAS_HEATER_2, tail_e_to_p_pressure = block->e_to_p_pressure);
    #endif

    #if ANY(DISABLE_X, DISABLE_Y, DISABLE_Z, DISABLE_I, DISABLE_J, DISABLE_K, DISABLE_E)
      for (uint8_t b = block_buffer_tail; b != block_buffer_head; b = next_block_index(b)) {
        block_t * const bnext = &block_buffer[b];
        LOGICAL_AXIS_CODE(
          if (TERN0(DISABLE_E, bnext->steps.e)) axis_active.e = true,
          if (TERN0(DISABLE_X, bnext->steps.x)) axis_active.x = true,
          if (TERN0(DISABLE_Y, bnext->steps.y)) axis_active.y = true,
          if (TERN0(DISABLE_Z, bnext->steps.z)) axis_active.z = true,
          if (TERN0(DISABLE_I, bnext->steps.i)) axis_active.i = true,
          if (TERN0(DISABLE_J, bnext->steps.j)) axis_active.j = true,
          if (TERN0(DISABLE_K, bnext->steps.k)) axis_active.k = true,
          if (TERN0(DISABLE_U, bnext->steps.u)) axis_active.u = true,
          if (TERN0(DISABLE_V, bnext->steps.v)) axis_active.v = true,
          if (TERN0(DISABLE_W, bnext->steps.w)) axis_active.w = true
        );
      }
    #endif
  }
  else {

    TERN_(HAS_CUTTER, if (cutter.cutter_mode == CUTTER_MODE_STANDARD) cutter.refresh());

    #if HAS_TAIL_FAN_SPEED
      FANS_LOOP(i) {
        const uint8_t spd = thermalManager.scaledFanSpeed(i);
        if (tail_fan_speed[i] != spd) {
          fans_need_update = true;
          tail_fan_speed[i] = spd;
        }
      }
    #endif

    #if ENABLED(BARICUDA)
      TERN_(HAS_HEATER_1, tail_valve_pressure = baricuda_valve_pressure);
      TERN_(HAS_HEATER_2, tail_e_to_p_pressure = baricuda_e_to_p_pressure);
    #endif
  }

  //
  // Disable inactive axes
  //
  LOGICAL_AXIS_CODE(
    if (TERN0(DISABLE_E, !axis_active.e)) stepper.disable_e_steppers(),
    if (TERN0(DISABLE_X, !axis_active.x)) stepper.disable_axis(X_AXIS),
    if (TERN0(DISABLE_Y, !axis_active.y)) stepper.disable_axis(Y_AXIS),
    if (TERN0(DISABLE_Z, !axis_active.z)) stepper.disable_axis(Z_AXIS),
    if (TERN0(DISABLE_I, !axis_active.i)) stepper.disable_axis(I_AXIS),
    if (TERN0(DISABLE_J, !axis_active.j)) stepper.disable_axis(J_AXIS),
    if (TERN0(DISABLE_K, !axis_active.k)) stepper.disable_axis(K_AXIS),
    if (TERN0(DISABLE_U, !axis_active.u)) stepper.disable_axis(U_AXIS),
    if (TERN0(DISABLE_V, !axis_active.v)) stepper.disable_axis(V_AXIS),
    if (TERN0(DISABLE_W, !axis_active.w)) stepper.disable_axis(W_AXIS)
  );

  //
  // Update Fan speeds
  // Only if synchronous M106/M107 is disabled
  //
  TERN_(HAS_TAIL_FAN_SPEED, if (fans_need_update) sync_fan_speeds(tail_fan_speed));

  TERN_(AUTOTEMP, autotemp_task());

  #if ENABLED(BARICUDA)
    TERN_(HAS_HEATER_1, hal.set_pwm_duty(pin_t(HEATER_1_PIN), tail_valve_pressure));
    TERN_(HAS_HEATER_2, hal.set_pwm_duty(pin_t(HEATER_2_PIN), tail_e_to_p_pressure));
  #endif
}

#if ENABLED(AUTOTEMP)

  #if ENABLED(AUTOTEMP_PROPORTIONAL)
    void Planner::_autotemp_update_from_hotend() {
      const celsius_t target = thermalManager.degTargetHotend(active_extruder);
      autotemp_min = target + AUTOTEMP_MIN_P;
      autotemp_max = target + AUTOTEMP_MAX_P;
    }
  #endif

  /**
   * Called after changing tools to:
   *  - Reset or re-apply the default proportional autotemp factor.
   *  - Enable autotemp if the factor is non-zero.
   */
  void Planner::autotemp_update() {
    _autotemp_update_from_hotend();
    autotemp_factor = TERN(AUTOTEMP_PROPORTIONAL, AUTOTEMP_FACTOR_P, 0);
    autotemp_enabled = autotemp_factor != 0;
  }

  /**
   * Called by the M104/M109 commands after setting Hotend Temperature
   *
   */
  void Planner::autotemp_M104_M109() {
    _autotemp_update_from_hotend();

    if (parser.seenval('S')) autotemp_min = parser.value_celsius();
    if (parser.seenval('B')) autotemp_max = parser.value_celsius();

    // When AUTOTEMP_PROPORTIONAL is enabled, F0 disables autotemp.
    // Normally, leaving off F also disables autotemp.
    autotemp_factor = parser.seen('F') ? parser.value_float() : TERN(AUTOTEMP_PROPORTIONAL, AUTOTEMP_FACTOR_P, 0);
    autotemp_enabled = autotemp_factor != 0;
  }

  /**
   * Called every so often to adjust the hotend target temperature
   * based on the extrusion speed, which is calculated from the blocks
   * currently in the planner.
   */
  void Planner::autotemp_task() {
    static float oldt = 0.0f;

    if (!autotemp_enabled) return;
    if (thermalManager.degTargetHotend(active_extruder) < autotemp_min - 2) return; // Below the min?

    float high = 0.0f;
    for (uint8_t b = block_buffer_tail; b != block_buffer_head; b = next_block_index(b)) {
      const block_t * const block = &block_buffer[b];
      if (NUM_AXIS_GANG(block->steps.x, || block->steps.y, || block->steps.z, || block->steps.i, || block->steps.j, || block->steps.k, || block->steps.u, || block->steps.v, || block->steps.w)) {
        const float se = float(block->steps.e) / block->step_event_count * block->nominal_speed; // mm/sec
        NOLESS(high, se);
      }
    }

    float t = autotemp_min + high * autotemp_factor;
    LIMIT(t, autotemp_min, autotemp_max);
    if (t < oldt) t = t * (1.0f - (AUTOTEMP_OLDWEIGHT)) + oldt * (AUTOTEMP_OLDWEIGHT);
    oldt = t;
    thermalManager.setTargetHotend(t, active_extruder);
  }

#endif

#if DISABLED(NO_VOLUMETRICS)

  /**
   * Get a volumetric multiplier from a filament diameter.
   * This is the reciprocal of the circular cross-section area.
   * Return 1.0 with volumetric off or a diameter of 0.0.
   */
  inline float calculate_volumetric_multiplier(const_float_t diameter) {
    return (parser.volumetric_enabled && diameter) ? 1.0f / CIRCLE_AREA(diameter * 0.5f) : 1;
  }

  /**
   * Convert the filament sizes into volumetric multipliers.
   * The multiplier converts a given E value into a length.
   */
  void Planner::calculate_volumetric_multipliers() {
    LOOP_L_N(i, COUNT(filament_size)) {
      volumetric_multiplier[i] = calculate_volumetric_multiplier(filament_size[i]);
      refresh_e_factor(i);
    }
    #if ENABLED(VOLUMETRIC_EXTRUDER_LIMIT)
      calculate_volumetric_extruder_limits(); // update volumetric_extruder_limits as well.
    #endif
  }

#endif // !NO_VOLUMETRICS

#if ENABLED(VOLUMETRIC_EXTRUDER_LIMIT)

  /**
   * Convert volumetric based limits into pre calculated extruder feedrate limits.
   */
  void Planner::calculate_volumetric_extruder_limit(const uint8_t e) {
    const float &lim = volumetric_extruder_limit[e], &siz = filament_size[e];
    volumetric_extruder_feedrate_limit[e] = (lim && siz) ? lim / CIRCLE_AREA(siz * 0.5f) : 0;
  }
  void Planner::calculate_volumetric_extruder_limits() {
    EXTRUDER_LOOP() calculate_volumetric_extruder_limit(e);
  }

#endif

#if ENABLED(FILAMENT_WIDTH_SENSOR)
  /**
   * Convert the ratio value given by the filament width sensor
   * into a volumetric multiplier. Conversion differs when using
   * linear extrusion vs volumetric extrusion.
   */
  void Planner::apply_filament_width_sensor(const int8_t encoded_ratio) {
    // Reconstitute the nominal/measured ratio
    const float nom_meas_ratio = 1 + 0.01f * encoded_ratio,
                ratio_2 = sq(nom_meas_ratio);

    volumetric_multiplier[FILAMENT_SENSOR_EXTRUDER_NUM] = parser.volumetric_enabled
      ? ratio_2 / CIRCLE_AREA(filwidth.nominal_mm * 0.5f) // Volumetric uses a true volumetric multiplier
      : ratio_2;                                          // Linear squares the ratio, which scales the volume

    refresh_e_factor(FILAMENT_SENSOR_EXTRUDER_NUM);
  }
#endif

#if ENABLED(IMPROVE_HOMING_RELIABILITY)

  void Planner::enable_stall_prevention(const bool onoff) {
    static motion_state_t saved_motion_state;
    if (onoff) {
      saved_motion_state.acceleration.x = settings.max_acceleration_mm_per_s2[X_AXIS];
      saved_motion_state.acceleration.y = settings.max_acceleration_mm_per_s2[Y_AXIS];
      settings.max_acceleration_mm_per_s2[X_AXIS] = settings.max_acceleration_mm_per_s2[Y_AXIS] = 100;
      #if ENABLED(DELTA)
        saved_motion_state.acceleration.z = settings.max_acceleration_mm_per_s2[Z_AXIS];
        settings.max_acceleration_mm_per_s2[Z_AXIS] = 100;
      #endif
      #if HAS_CLASSIC_JERK
        saved_motion_state.jerk_state = max_jerk;
        max_jerk.set(0, 0 OPTARG(DELTA, 0));
      #endif
    }
    else {
      settings.max_acceleration_mm_per_s2[X_AXIS] = saved_motion_state.acceleration.x;
      settings.max_acceleration_mm_per_s2[Y_AXIS] = saved_motion_state.acceleration.y;
      TERN_(DELTA, settings.max_acceleration_mm_per_s2[Z_AXIS] = saved_motion_state.acceleration.z);
      TERN_(HAS_CLASSIC_JERK, max_jerk = saved_motion_state.jerk_state);
    }
    refresh_acceleration_rates();
  }

#endif

#if HAS_LEVELING

  constexpr xy_pos_t level_fulcrum = {
    TERN(Z_SAFE_HOMING, Z_SAFE_HOMING_X_POINT, X_HOME_POS),
    TERN(Z_SAFE_HOMING, Z_SAFE_HOMING_Y_POINT, Y_HOME_POS)
  };

  /**
   * rx, ry, rz - Cartesian positions in mm
   *              Leveled XYZ on completion
   */
  void Planner::apply_leveling(xyz_pos_t &raw) {
    if (!leveling_active) return;

    #if ABL_PLANAR

      xy_pos_t d = raw - level_fulcrum;
      bed_level_matrix.apply_rotation_xyz(d.x, d.y, raw.z);
      raw = d + level_fulcrum;

    #elif HAS_MESH

      #if ENABLED(ENABLE_LEVELING_FADE_HEIGHT)
        const float fade_scaling_factor = fade_scaling_factor_for_z(raw.z);
        if (fade_scaling_factor) raw.z += fade_scaling_factor * bedlevel.get_z_correction(raw);
      #else
        raw.z += bedlevel.get_z_correction(raw);
      #endif

      TERN_(MESH_BED_LEVELING, raw.z += bedlevel.get_z_offset());

    #endif
  }

  void Planner::unapply_leveling(xyz_pos_t &raw) {
    if (!leveling_active) return;

    #if ABL_PLANAR

      matrix_3x3 inverse = matrix_3x3::transpose(bed_level_matrix);

      xy_pos_t d = raw - level_fulcrum;
      inverse.apply_rotation_xyz(d.x, d.y, raw.z);
      raw = d + level_fulcrum;

    #elif HAS_MESH

      const float z_correction = bedlevel.get_z_correction(raw),
                  z_full_fade = DIFF_TERN(MESH_BED_LEVELING, raw.z, bedlevel.get_z_offset()),
                  z_no_fade = z_full_fade - z_correction;

      #if ENABLED(ENABLE_LEVELING_FADE_HEIGHT)
        if (!z_fade_height || z_no_fade <= 0.0f)                              // Not fading or at bed level?
          raw.z = z_no_fade;                                                  //  Unapply full mesh Z.
        else if (z_full_fade >= z_fade_height)                                // Above the fade height?
          raw.z = z_full_fade;                                                //  Nothing more to unapply.
        else                                                                  // Within the fade zone?
          raw.z = z_no_fade / (1.0f - z_correction * inverse_z_fade_height);  // Unapply the faded Z offset
      #else
        raw.z = z_no_fade;
      #endif

    #endif
  }

#endif // HAS_LEVELING

#if ENABLED(FWRETRACT)
  /**
   * rz, e - Cartesian positions in mm
   */
  void Planner::apply_retract(float &rz, float &e) {
    rz += fwretract.current_hop;
    e -= fwretract.current_retract[active_extruder];
  }

  void Planner::unapply_retract(float &rz, float &e) {
    rz -= fwretract.current_hop;
    e += fwretract.current_retract[active_extruder];
  }

#endif

void Planner::quick_stop() {

  // Remove all the queued blocks. Note that this function is NOT
  // called from the Stepper ISR, so we must consider tail as readonly!
  // that is why we set head to tail - But there is a race condition that
  // must be handled: The tail could change between the read and the assignment
  // so this must be enclosed in a critical section

  const bool was_enabled = stepper.suspend();

  // Drop all queue entries
  block_buffer_nonbusy = block_buffer_planned = block_buffer_head = block_buffer_tail;

  // Restart the block delay for the first movement - As the queue was
  // forced to empty, there's no risk the ISR will touch this.
  delay_before_delivering = BLOCK_DELAY_FOR_1ST_MOVE;

  TERN_(HAS_WIRED_LCD, clear_block_buffer_runtime()); // Clear the accumulated runtime

  // Make sure to drop any attempt of queuing moves for 1 second
  cleaning_buffer_counter = TEMP_TIMER_FREQUENCY;

  // Reenable Stepper ISR
  if (was_enabled) stepper.wake_up();

  // And stop the stepper ISR
  stepper.quick_stop();
}

#if ENABLED(REALTIME_REPORTING_COMMANDS)

  void Planner::quick_pause() {
    // Suspend until quick_resume is called
    // Don't empty buffers or queues
    const bool did_suspend = stepper.suspend();
    if (did_suspend)
      TERN_(FULL_REPORT_TO_HOST_FEATURE, set_and_report_grblstate(M_HOLD));
  }

  // Resume if suspended
  void Planner::quick_resume() {
    TERN_(FULL_REPORT_TO_HOST_FEATURE, set_and_report_grblstate(grbl_state_for_marlin_state()));
    stepper.wake_up();
  }

#endif

void Planner::endstop_triggered(const AxisEnum axis) {
  // Record stepper position and discard the current block
  stepper.endstop_triggered(axis);
}

float Planner::triggered_position_mm(const AxisEnum axis) {
  const float result = DIFF_TERN(BACKLASH_COMPENSATION, stepper.triggered_position(axis), backlash.get_applied_steps(axis));
  return result * mm_per_step[axis];
}

bool Planner::busy() {
  return (has_blocks_queued() || cleaning_buffer_counter
      || TERN0(EXTERNAL_CLOSED_LOOP_CONTROLLER, CLOSED_LOOP_WAITING())
      || TERN0(HAS_SHAPING, stepper.input_shaping_busy())
  );
}

void Planner::finish_and_disable() {
  while (has_blocks_queued() || cleaning_buffer_counter) idle();
  stepper.disable_all_steppers();
}

/**
 * Get an axis position according to stepper position(s)
 * For CORE machines apply translation from ABC to XYZ.
 */
float Planner::get_axis_position_mm(const AxisEnum axis) {
  float axis_steps;
  #if IS_CORE

    // Requesting one of the "core" axes?
    if (axis == CORE_AXIS_1 || axis == CORE_AXIS_2) {

      // Protect the access to the position.
      const bool was_enabled = stepper.suspend();

      const int32_t p1 = DIFF_TERN(BACKLASH_COMPENSATION, stepper.position(CORE_AXIS_1), backlash.get_applied_steps(CORE_AXIS_1)),
                    p2 = DIFF_TERN(BACKLASH_COMPENSATION, stepper.position(CORE_AXIS_2), backlash.get_applied_steps(CORE_AXIS_2));

      if (was_enabled) stepper.wake_up();

      // ((a1+a2)+(a1-a2))/2 -> (a1+a2+a1-a2)/2 -> (a1+a1)/2 -> a1
      // ((a1+a2)-(a1-a2))/2 -> (a1+a2-a1+a2)/2 -> (a2+a2)/2 -> a2
      axis_steps = (axis == CORE_AXIS_2 ? CORESIGN(p1 - p2) : p1 + p2) * 0.5f;
    }
    else
      axis_steps = DIFF_TERN(BACKLASH_COMPENSATION, stepper.position(axis), backlash.get_applied_steps(axis));

  #elif EITHER(MARKFORGED_XY, MARKFORGED_YX)

    // Requesting one of the joined axes?
    if (axis == CORE_AXIS_1 || axis == CORE_AXIS_2) {
      // Protect the access to the position.
      const bool was_enabled = stepper.suspend();

      const int32_t p1 = stepper.position(CORE_AXIS_1),
                    p2 = stepper.position(CORE_AXIS_2);

      if (was_enabled) stepper.wake_up();

      axis_steps = ((axis == CORE_AXIS_1) ? p1 - p2 : p2);
    }
    else
      axis_steps = DIFF_TERN(BACKLASH_COMPENSATION, stepper.position(axis), backlash.get_applied_steps(axis));

  #else

    axis_steps = stepper.position(axis);
    TERN_(BACKLASH_COMPENSATION, axis_steps -= backlash.get_applied_steps(axis));

  #endif

  return axis_steps * mm_per_step[axis];
}

/**
 * Block until the planner is finished processing
 */
void Planner::synchronize() { while (busy()) idle(); }

/**
 * @brief Add a new linear movement to the planner queue (in terms of steps).
 *
 * @param target        Target position in steps units
 * @param target_float  Target position in direct (mm, degrees) units.
 * @param cart_dist_mm  The pre-calculated move lengths for all axes, in mm
 * @param fr_mm_s       (target) speed of the move
 * @param extruder      target extruder
 * @param hints         parameters to aid planner calculations
 *
 * @return  true if movement was properly queued, false otherwise (if cleaning)
 */
bool Planner::_buffer_steps(const xyze_long_t &target
  OPTARG(HAS_POSITION_FLOAT, const xyze_pos_t &target_float)
  OPTARG(HAS_DIST_MM_ARG, const xyze_float_t &cart_dist_mm)
  , feedRate_t fr_mm_s, const uint8_t extruder, const PlannerHints &hints
) {

  // Wait for the next available block
  uint8_t next_buffer_head;
  block_t * const block = get_next_free_block(next_buffer_head);

  // If we are cleaning, do not accept queuing of movements
  // This must be after get_next_free_block() because it calls idle()
  // where cleaning_buffer_counter can be changed
  if (cleaning_buffer_counter) return false;

  // Fill the block with the specified movement
  if (!_populate_block(block, target
        OPTARG(HAS_POSITION_FLOAT, target_float)
        OPTARG(HAS_DIST_MM_ARG, cart_dist_mm)
        , fr_mm_s, extruder, hints
      )
  ) {
    // Movement was not queued, probably because it was too short.
    //  Simply accept that as movement queued and done
    return true;
  }

  // If this is the first added movement, reload the delay, otherwise, cancel it.
  if (block_buffer_head == block_buffer_tail) {
    // If it was the first queued block, restart the 1st block delivery delay, to
    // give the planner an opportunity to queue more movements and plan them
    // As there are no queued movements, the Stepper ISR will not touch this
    // variable, so there is no risk setting this here (but it MUST be done
    // before the following line!!)
    delay_before_delivering = BLOCK_DELAY_FOR_1ST_MOVE;
  }

  // Move buffer head
  block_buffer_head = next_buffer_head;

  // Recalculate and optimize trapezoidal speed profiles
  recalculate(TERN_(HINTS_SAFE_EXIT_SPEED, hints.safe_exit_speed_sqr));

  // Movement successfully queued!
  return true;
}

/**
 * @brief Populate a block in preparation for insertion
 * @details Populate the fields of a new linear movement block
 *          that will be added to the queue and processed soon
 *          by the Stepper ISR.
 *
 * @param block         A block to populate
 * @param target        Target position in steps units
 * @param target_float  Target position in native mm
 * @param cart_dist_mm  The pre-calculated move lengths for all axes, in mm
 * @param fr_mm_s       (target) speed of the move
 * @param extruder      target extruder
 * @param hints         parameters to aid planner calculations
 *
 * @return  true if movement is acceptable, false otherwise
 */
bool Planner::_populate_block(
  block_t * const block,
  const abce_long_t &target
  OPTARG(HAS_POSITION_FLOAT, const xyze_pos_t &target_float)
  OPTARG(HAS_DIST_MM_ARG, const xyze_float_t &cart_dist_mm)
  , feedRate_t fr_mm_s, const uint8_t extruder, const PlannerHints &hints
) {
  int32_t LOGICAL_AXIS_LIST(
    de = target.e - position.e,
    da = target.a - position.a,
    db = target.b - position.b,
    dc = target.c - position.c,
    di = target.i - position.i,
    dj = target.j - position.j,
    dk = target.k - position.k,
    du = target.u - position.u,
    dv = target.v - position.v,
    dw = target.w - position.w
  );

  /* <-- add a slash to enable
    SERIAL_ECHOLNPGM(
      "  _populate_block FR:", fr_mm_s,
      " A:", target.a, " (", da, " steps)"
      #if HAS_Y_AXIS
        " B:", target.b, " (", db, " steps)"
      #endif
      #if HAS_Z_AXIS
        " C:", target.c, " (", dc, " steps)"
      #endif
      #if HAS_I_AXIS
        " " STR_I ":", target.i, " (", di, " steps)"
      #endif
      #if HAS_J_AXIS
        " " STR_J ":", target.j, " (", dj, " steps)"
      #endif
      #if HAS_K_AXIS
        " " STR_K ":", target.k, " (", dk, " steps)"
      #endif
      #if HAS_U_AXIS
        " " STR_U ":", target.u, " (", du, " steps)"
      #endif
      #if HAS_V_AXIS
        " " STR_V ":", target.v, " (", dv, " steps)"
      #endif
      #if HAS_W_AXIS
        " " STR_W ":", target.w, " (", dw, " steps)"
      #if HAS_EXTRUDERS
        " E:", target.e, " (", de, " steps)"
      #endif
    );
  //*/

  #if EITHER(PREVENT_COLD_EXTRUSION, PREVENT_LENGTHY_EXTRUDE)
    if (de) {
      #if ENABLED(PREVENT_COLD_EXTRUSION)
        if (thermalManager.tooColdToExtrude(extruder)) {
          position.e = target.e; // Behave as if the move really took place, but ignore E part
          TERN_(HAS_POSITION_FLOAT, position_float.e = target_float.e);
          de = 0; // no difference
          SERIAL_ECHO_MSG(STR_ERR_COLD_EXTRUDE_STOP);
        }
      #endif // PREVENT_COLD_EXTRUSION
      #if ENABLED(PREVENT_LENGTHY_EXTRUDE)
        const float e_steps = ABS(de * e_factor[extruder]);
        const float max_e_steps = settings.axis_steps_per_mm[E_AXIS_N(extruder)] * (EXTRUDE_MAXLENGTH);
        if (e_steps > max_e_steps) {
          #if ENABLED(MIXING_EXTRUDER)
            bool ignore_e = false;
            float collector[MIXING_STEPPERS];
            mixer.refresh_collector(1.0f, mixer.get_current_vtool(), collector);
            MIXER_STEPPER_LOOP(e)
              if (e_steps * collector[e] > max_e_steps) { ignore_e = true; break; }
          #else
            constexpr bool ignore_e = true;
          #endif
          if (ignore_e) {
            position.e = target.e; // Behave as if the move really took place, but ignore E part
            TERN_(HAS_POSITION_FLOAT, position_float.e = target_float.e);
            de = 0; // no difference
            SERIAL_ECHO_MSG(STR_ERR_LONG_EXTRUDE_STOP);
          }
        }
      #endif // PREVENT_LENGTHY_EXTRUDE
    }
  #endif // PREVENT_COLD_EXTRUSION || PREVENT_LENGTHY_EXTRUDE

  // Compute direction bit-mask for this block
  axis_bits_t dm = 0;
  #if ANY(CORE_IS_XY, MARKFORGED_XY, MARKFORGED_YX)
    if (da < 0) SBI(dm, X_HEAD);                  // Save the toolhead's true direction in X
    if (db < 0) SBI(dm, Y_HEAD);                  // ...and Y
    if (dc < 0) SBI(dm, Z_AXIS);
  #endif
  #if IS_CORE
    #if CORE_IS_XY
      if (da + db < 0) SBI(dm, A_AXIS);           // Motor A direction
      if (CORESIGN(da - db) < 0) SBI(dm, B_AXIS); // Motor B direction
    #elif CORE_IS_XZ
      if (da < 0) SBI(dm, X_HEAD);                // Save the toolhead's true direction in X
      if (db < 0) SBI(dm, Y_AXIS);
      if (dc < 0) SBI(dm, Z_HEAD);                // ...and Z
      if (da + dc < 0) SBI(dm, A_AXIS);           // Motor A direction
      if (CORESIGN(da - dc) < 0) SBI(dm, C_AXIS); // Motor C direction
    #elif CORE_IS_YZ
      if (da < 0) SBI(dm, X_AXIS);
      if (db < 0) SBI(dm, Y_HEAD);                // Save the toolhead's true direction in Y
      if (dc < 0) SBI(dm, Z_HEAD);                // ...and Z
      if (db + dc < 0) SBI(dm, B_AXIS);           // Motor B direction
      if (CORESIGN(db - dc) < 0) SBI(dm, C_AXIS); // Motor C direction
    #endif
  #elif ENABLED(MARKFORGED_XY)
    if (da + db < 0) SBI(dm, A_AXIS);              // Motor A direction
    if (db < 0) SBI(dm, B_AXIS);                   // Motor B direction
  #elif ENABLED(MARKFORGED_YX)
    if (da < 0) SBI(dm, A_AXIS);                   // Motor A direction
    if (db + da < 0) SBI(dm, B_AXIS);              // Motor B direction
  #else
    XYZ_CODE(
      if (da < 0) SBI(dm, X_AXIS),
      if (db < 0) SBI(dm, Y_AXIS),
      if (dc < 0) SBI(dm, Z_AXIS)
    );
  #endif

  SECONDARY_AXIS_CODE(
    if (di < 0) SBI(dm, I_AXIS),
    if (dj < 0) SBI(dm, J_AXIS),
    if (dk < 0) SBI(dm, K_AXIS),
    if (du < 0) SBI(dm, U_AXIS),
    if (dv < 0) SBI(dm, V_AXIS),
    if (dw < 0) SBI(dm, W_AXIS)
  );

  #if HAS_EXTRUDERS
    if (de < 0) SBI(dm, E_AXIS);
    const float esteps_float = de * e_factor[extruder];
    const uint32_t esteps = ABS(esteps_float) + 0.5f;
  #else
    constexpr uint32_t esteps = 0;
  #endif

  // Clear all flags, including the "busy" bit
  block->flag.clear();

  // Set direction bits
  block->direction_bits = dm;

  /**
   * Update block laser power
   * For standard mode get the cutter.power value for processing, since it's
   * only set by apply_power().
   */
  #if HAS_CUTTER
    switch (cutter.cutter_mode) {
      default: break;

      case CUTTER_MODE_STANDARD: block->cutter_power = cutter.power; break;

      #if ENABLED(LASER_FEATURE)
        /**
         * For inline mode get the laser_inline variables, including power and status.
         * Dynamic mode only needs to update if the feedrate has changed, since it's
         * calculated from the current feedrate and power level.
         */
        case CUTTER_MODE_CONTINUOUS:
          block->laser.power = laser_inline.power;
          block->laser.status = laser_inline.status;
          break;

        case CUTTER_MODE_DYNAMIC:
          if (cutter.laser_feedrate_changed())  // Only process changes in rate
            block->laser.power = laser_inline.power = cutter.calc_dynamic_power();
          break;
      #endif
    }
  #endif

  // Number of steps for each axis
  // See https://www.corexy.com/theory.html
  block->steps.set(NUM_AXIS_LIST(
    #if CORE_IS_XY
      ABS(da + db), ABS(da - db), ABS(dc)
    #elif CORE_IS_XZ
      ABS(da + dc), ABS(db), ABS(da - dc)
    #elif CORE_IS_YZ
      ABS(da), ABS(db + dc), ABS(db - dc)
    #elif ENABLED(MARKFORGED_XY)
      ABS(da + db), ABS(db), ABS(dc)
    #elif ENABLED(MARKFORGED_YX)
      ABS(da), ABS(db + da), ABS(dc)
    #elif IS_SCARA
      ABS(da), ABS(db), ABS(dc)
    #else // default non-h-bot planning
      ABS(da), ABS(db), ABS(dc)
    #endif
    , ABS(di), ABS(dj), ABS(dk), ABS(du), ABS(dv), ABS(dw)
  ));

  /**
   * This part of the code calculates the total length of the movement.
   * For cartesian bots, the X_AXIS is the real X movement and same for Y_AXIS.
   * But for corexy bots, that is not true. The "X_AXIS" and "Y_AXIS" motors (that should be named to A_AXIS
   * and B_AXIS) cannot be used for X and Y length, because A=X+Y and B=X-Y.
   * So we need to create other 2 "AXIS", named X_HEAD and Y_HEAD, meaning the real displacement of the Head.
   * Having the real displacement of the head, we can calculate the total movement length and apply the desired speed.
   */
  struct DistanceMM : abce_float_t {
    #if ANY(IS_CORE, MARKFORGED_XY, MARKFORGED_YX)
      struct { float x, y, z; } head;
    #endif
  } steps_dist_mm;

  #if ANY(CORE_IS_XY, MARKFORGED_XY, MARKFORGED_YX)
    steps_dist_mm.head.x = da * mm_per_step[A_AXIS];
    steps_dist_mm.head.y = db * mm_per_step[B_AXIS];
    steps_dist_mm.z      = dc * mm_per_step[Z_AXIS];
  #endif
  #if IS_CORE
    #if CORE_IS_XY
      steps_dist_mm.a      = (da + db) * mm_per_step[A_AXIS];
      steps_dist_mm.b      = CORESIGN(da - db) * mm_per_step[B_AXIS];
    #elif CORE_IS_XZ
      steps_dist_mm.head.x = da * mm_per_step[A_AXIS];
      steps_dist_mm.y      = db * mm_per_step[Y_AXIS];
      steps_dist_mm.head.z = dc * mm_per_step[C_AXIS];
      steps_dist_mm.a      = (da + dc) * mm_per_step[A_AXIS];
      steps_dist_mm.c      = CORESIGN(da - dc) * mm_per_step[C_AXIS];
    #elif CORE_IS_YZ
      steps_dist_mm.x      = da * mm_per_step[X_AXIS];
      steps_dist_mm.head.y = db * mm_per_step[B_AXIS];
      steps_dist_mm.head.z = dc * mm_per_step[C_AXIS];
      steps_dist_mm.b      = (db + dc) * mm_per_step[B_AXIS];
      steps_dist_mm.c      = CORESIGN(db - dc) * mm_per_step[C_AXIS];
    #endif
  #elif ENABLED(MARKFORGED_XY)
    steps_dist_mm.a      = (da - db) * mm_per_step[A_AXIS];
    steps_dist_mm.b      = db * mm_per_step[B_AXIS];
  #elif ENABLED(MARKFORGED_YX)
    steps_dist_mm.a      = da * mm_per_step[A_AXIS];
    steps_dist_mm.b      = (db - da) * mm_per_step[B_AXIS];
  #else
    XYZ_CODE(
      steps_dist_mm.a = da * mm_per_step[A_AXIS],
      steps_dist_mm.b = db * mm_per_step[B_AXIS],
      steps_dist_mm.c = dc * mm_per_step[C_AXIS]
    );
  #endif

  SECONDARY_AXIS_CODE(
    steps_dist_mm.i = di * mm_per_step[I_AXIS],
    steps_dist_mm.j = dj * mm_per_step[J_AXIS],
    steps_dist_mm.k = dk * mm_per_step[K_AXIS],
    steps_dist_mm.u = du * mm_per_step[U_AXIS],
    steps_dist_mm.v = dv * mm_per_step[V_AXIS],
    steps_dist_mm.w = dw * mm_per_step[W_AXIS]
  );

  TERN_(HAS_EXTRUDERS, steps_dist_mm.e = esteps_float * mm_per_step[E_AXIS_N(extruder)]);

  TERN_(LCD_SHOW_E_TOTAL, e_move_accumulator += steps_dist_mm.e);

  #if BOTH(HAS_ROTATIONAL_AXES, INCH_MODE_SUPPORT)
    bool cartesian_move = true;
  #endif

  if (true NUM_AXIS_GANG(
      && block->steps.a < MIN_STEPS_PER_SEGMENT,
      && block->steps.b < MIN_STEPS_PER_SEGMENT,
      && block->steps.c < MIN_STEPS_PER_SEGMENT,
      && block->steps.i < MIN_STEPS_PER_SEGMENT,
      && block->steps.j < MIN_STEPS_PER_SEGMENT,
      && block->steps.k < MIN_STEPS_PER_SEGMENT,
      && block->steps.u < MIN_STEPS_PER_SEGMENT,
      && block->steps.v < MIN_STEPS_PER_SEGMENT,
      && block->steps.w < MIN_STEPS_PER_SEGMENT
    )
  ) {
    block->millimeters = TERN0(HAS_EXTRUDERS, ABS(steps_dist_mm.e));
  }
  else {
    if (hints.millimeters)
      block->millimeters = hints.millimeters;
    else {
      /**
       * Distance for interpretation of feedrate in accordance with LinuxCNC (the successor of NIST
       * RS274NGC interpreter - version 3) and its default CANON_XYZ feed reference mode.
       * Assume that X, Y, Z are the primary linear axes and U, V, W are secondary linear axes and A, B, C are
       * rotational axes. Then dX, dY, dZ are the displacements of the primary linear axes and dU, dV, dW are the displacements of linear axes and
       * dA, dB, dC are the displacements of rotational axes.
       * The time it takes to execute move command with feedrate F is t = D/F, where D is the total distance, calculated as follows:
       *   D^2 = dX^2 + dY^2 + dZ^2
       *   if D^2 == 0 (none of XYZ move but any secondary linear axes move, whether other axes are moved or not):
       *     D^2 = dU^2 + dV^2 + dW^2
       *   if D^2 == 0 (only rotational axes are moved):
       *     D^2 = dA^2 + dB^2 + dC^2
       */
      float distance_sqr = (
        #if ENABLED(ARTICULATED_ROBOT_ARM)
          // For articulated robots, interpreting feedrate like LinuxCNC would require inverse kinematics. As a workaround, pretend that motors sit on n mutually orthogonal
          // axes and assume that we could think of distance as magnitude of an n-vector in an n-dimensional Euclidian space.
          NUM_AXIS_GANG(
              sq(steps_dist_mm.x), + sq(steps_dist_mm.y), + sq(steps_dist_mm.z),
            + sq(steps_dist_mm.i), + sq(steps_dist_mm.j), + sq(steps_dist_mm.k),
            + sq(steps_dist_mm.u), + sq(steps_dist_mm.v), + sq(steps_dist_mm.w)
          )
        #elif ENABLED(FOAMCUTTER_XYUV)
          #if HAS_J_AXIS
            // Special 5 axis kinematics. Return the largest distance move from either X/Y or I/J plane
            _MAX(sq(steps_dist_mm.x) + sq(steps_dist_mm.y), sq(steps_dist_mm.i) + sq(steps_dist_mm.j))
          #else // Foamcutter with only two axes (XY)
            sq(steps_dist_mm.x) + sq(steps_dist_mm.y)
          #endif
        #elif ANY(CORE_IS_XY, MARKFORGED_XY, MARKFORGED_YX)
          XYZ_GANG(sq(steps_dist_mm.head.x), + sq(steps_dist_mm.head.y), + sq(steps_dist_mm.z))
        #elif CORE_IS_XZ
          XYZ_GANG(sq(steps_dist_mm.head.x), + sq(steps_dist_mm.y),      + sq(steps_dist_mm.head.z))
        #elif CORE_IS_YZ
          XYZ_GANG(sq(steps_dist_mm.x),      + sq(steps_dist_mm.head.y), + sq(steps_dist_mm.head.z))
        #else
          XYZ_GANG(sq(steps_dist_mm.x),       + sq(steps_dist_mm.y),      + sq(steps_dist_mm.z))
        #endif
      );

      #if SECONDARY_LINEAR_AXES >= 1 && NONE(FOAMCUTTER_XYUV, ARTICULATED_ROBOT_ARM)
        if (UNEAR_ZERO(distance_sqr)) {
          // Move does not involve any primary linear axes (xyz) but might involve secondary linear axes
          distance_sqr = (0.0f
            SECONDARY_AXIS_GANG(
              IF_DISABLED(AXIS4_ROTATES, + sq(steps_dist_mm.i)),
              IF_DISABLED(AXIS5_ROTATES, + sq(steps_dist_mm.j)),
              IF_DISABLED(AXIS6_ROTATES, + sq(steps_dist_mm.k)),
              IF_DISABLED(AXIS7_ROTATES, + sq(steps_dist_mm.u)),
              IF_DISABLED(AXIS8_ROTATES, + sq(steps_dist_mm.v)),
              IF_DISABLED(AXIS9_ROTATES, + sq(steps_dist_mm.w))
            )
          );
        }
      #endif

      #if HAS_ROTATIONAL_AXES && NONE(FOAMCUTTER_XYUV, ARTICULATED_ROBOT_ARM)
        if (UNEAR_ZERO(distance_sqr)) {
          // Move involves only rotational axes. Calculate angular distance in accordance with LinuxCNC
          TERN_(INCH_MODE_SUPPORT, cartesian_move = false);
          distance_sqr = ROTATIONAL_AXIS_GANG(sq(steps_dist_mm.i), + sq(steps_dist_mm.j), + sq(steps_dist_mm.k), + sq(steps_dist_mm.u), + sq(steps_dist_mm.v), + sq(steps_dist_mm.w));
        }
      #endif

      block->millimeters = SQRT(distance_sqr);
    }

    /**
     * At this point at least one of the axes has more steps than
     * MIN_STEPS_PER_SEGMENT, ensuring the segment won't get dropped as
     * zero-length. It's important to not apply corrections
     * to blocks that would get dropped!
     *
     * A correction function is permitted to add steps to an axis, it
     * should *never* remove steps!
     */
    TERN_(BACKLASH_COMPENSATION, backlash.add_correction_steps(da, db, dc, dm, block));
  }

  TERN_(HAS_EXTRUDERS, block->steps.e = esteps);

  block->step_event_count = _MAX(LOGICAL_AXIS_LIST(esteps,
    block->steps.a, block->steps.b, block->steps.c,
    block->steps.i, block->steps.j, block->steps.k,
    block->steps.u, block->steps.v, block->steps.w
  ));

  // Bail if this is a zero-length block
  if (block->step_event_count < MIN_STEPS_PER_SEGMENT) return false;

  TERN_(MIXING_EXTRUDER, mixer.populate_block(block->b_color));

  #if HAS_FAN
    FANS_LOOP(i) block->fan_speed[i] = thermalManager.fan_speed[i];
  #endif

  #if ENABLED(BARICUDA)
    block->valve_pressure = baricuda_valve_pressure;
    block->e_to_p_pressure = baricuda_e_to_p_pressure;
  #endif

  E_TERN_(block->extruder = extruder);

  #if ENABLED(AUTO_POWER_CONTROL)
    if (NUM_AXIS_GANG(
         block->steps.x, || block->steps.y, || block->steps.z,
      || block->steps.i, || block->steps.j, || block->steps.k,
      || block->steps.u, || block->steps.v, || block->steps.w
    )) powerManager.power_on();
  #endif

  // Enable active axes
  #if ANY(CORE_IS_XY, MARKFORGED_XY, MARKFORGED_YX)
    if (block->steps.a || block->steps.b) {
      stepper.enable_axis(X_AXIS);
      stepper.enable_axis(Y_AXIS);
    }
    #if DISABLED(Z_LATE_ENABLE)
      if (block->steps.z) stepper.enable_axis(Z_AXIS);
    #endif
  #elif CORE_IS_XZ
    if (block->steps.a || block->steps.c) {
      stepper.enable_axis(X_AXIS);
      stepper.enable_axis(Z_AXIS);
    }
    if (block->steps.y) stepper.enable_axis(Y_AXIS);
  #elif CORE_IS_YZ
    if (block->steps.b || block->steps.c) {
      stepper.enable_axis(Y_AXIS);
      stepper.enable_axis(Z_AXIS);
    }
    if (block->steps.x) stepper.enable_axis(X_AXIS);
  #else
    NUM_AXIS_CODE(
      if (block->steps.x) stepper.enable_axis(X_AXIS),
      if (block->steps.y) stepper.enable_axis(Y_AXIS),
      if (TERN(Z_LATE_ENABLE, 0, block->steps.z)) stepper.enable_axis(Z_AXIS),
      if (block->steps.i) stepper.enable_axis(I_AXIS),
      if (block->steps.j) stepper.enable_axis(J_AXIS),
      if (block->steps.k) stepper.enable_axis(K_AXIS),
      if (block->steps.u) stepper.enable_axis(U_AXIS),
      if (block->steps.v) stepper.enable_axis(V_AXIS),
      if (block->steps.w) stepper.enable_axis(W_AXIS)
    );
  #endif
  #if ANY(CORE_IS_XY, MARKFORGED_XY, MARKFORGED_YX)
    SECONDARY_AXIS_CODE(
      if (block->steps.i) stepper.enable_axis(I_AXIS),
      if (block->steps.j) stepper.enable_axis(J_AXIS),
      if (block->steps.k) stepper.enable_axis(K_AXIS),
      if (block->steps.u) stepper.enable_axis(U_AXIS),
      if (block->steps.v) stepper.enable_axis(V_AXIS),
      if (block->steps.w) stepper.enable_axis(W_AXIS)
    );
  #endif

  // Enable extruder(s)
  #if HAS_EXTRUDERS
    if (esteps) {
      TERN_(AUTO_POWER_CONTROL, powerManager.power_on());

      #if ENABLED(DISABLE_INACTIVE_EXTRUDER) // Enable only the selected extruder

        // Count down all steppers that were recently moved
        LOOP_L_N(i, E_STEPPERS)
          if (g_uc_extruder_last_move[i]) g_uc_extruder_last_move[i]--;

        // Switching Extruder uses one E stepper motor per two nozzles
        #define E_STEPPER_INDEX(E) TERN(SWITCHING_EXTRUDER, (E) / 2, E)

        // Enable all (i.e., both) E steppers for IDEX-style duplication, but only active E steppers for multi-nozzle (i.e., single wide X carriage) duplication
        #define _IS_DUPE(N) TERN0(HAS_DUPLICATION_MODE, (extruder_duplication_enabled && TERN1(MULTI_NOZZLE_DUPLICATION, TEST(duplication_e_mask, N))))

        #define ENABLE_ONE_E(N) do{ \
          if (N == E_STEPPER_INDEX(extruder) || _IS_DUPE(N)) {    /* N is 'extruder', or N is duplicating */ \
            stepper.ENABLE_EXTRUDER(N);                           /* Enable the relevant E stepper... */ \
            g_uc_extruder_last_move[N] = (BLOCK_BUFFER_SIZE) * 2; /* ...and reset its counter */ \
          } \
          else if (!g_uc_extruder_last_move[N])                   /* Counter expired since last E stepper enable */ \
            stepper.DISABLE_EXTRUDER(N);                          /* Disable the E stepper */ \
        }while(0);

      #else

        #define ENABLE_ONE_E(N) stepper.ENABLE_EXTRUDER(N);

      #endif

      REPEAT(E_STEPPERS, ENABLE_ONE_E); // (ENABLE_ONE_E must end with semicolon)
    }
  #endif // HAS_EXTRUDERS

  if (esteps)
    NOLESS(fr_mm_s, settings.min_feedrate_mm_s);
  else
    NOLESS(fr_mm_s, settings.min_travel_feedrate_mm_s);

  const float inverse_millimeters = 1.0f / block->millimeters;  // Inverse millimeters to remove multiple divides

  // Calculate inverse time for this move. No divide by zero due to previous checks.
  // Example: At 120mm/s a 60mm move involving XYZ axes takes 0.5s. So this will give 2.0.
  // Example 2: At 120°/s a 60° move involving only rotational axes takes 0.5s. So this will give 2.0.
  float inverse_secs;
  #if BOTH(HAS_ROTATIONAL_AXES, INCH_MODE_SUPPORT)
    inverse_secs = inverse_millimeters * (cartesian_move ? fr_mm_s : LINEAR_UNIT(fr_mm_s));
  #else
    inverse_secs = fr_mm_s * inverse_millimeters;
  #endif

  // Get the number of non busy movements in queue (non busy means that they can be altered)
  const uint8_t moves_queued = nonbusy_movesplanned();

  // Slow down when the buffer starts to empty, rather than wait at the corner for a buffer refill
  #if EITHER(SLOWDOWN, HAS_WIRED_LCD) || defined(XY_FREQUENCY_LIMIT)
    // Segment time in microseconds
    int32_t segment_time_us = LROUND(1000000.0f / inverse_secs);
  #endif

  #if ENABLED(SLOWDOWN)
    #ifndef SLOWDOWN_DIVISOR
      #define SLOWDOWN_DIVISOR 2
    #endif
    if (WITHIN(moves_queued, 2, (BLOCK_BUFFER_SIZE) / (SLOWDOWN_DIVISOR) - 1)) {
      const int32_t time_diff = settings.min_segment_time_us - segment_time_us;
      if (time_diff > 0) {
        // Buffer is draining so add extra time. The amount of time added increases if the buffer is still emptied more.
        const int32_t nst = segment_time_us + LROUND(2 * time_diff / moves_queued);
        inverse_secs = 1000000.0f / nst;
        #if defined(XY_FREQUENCY_LIMIT) || HAS_WIRED_LCD
          segment_time_us = nst;
        #endif
      }
    }
  #endif

  #if HAS_WIRED_LCD
    // Protect the access to the position.
    const bool was_enabled = stepper.suspend();

    block_buffer_runtime_us += segment_time_us;
    block->segment_time_us = segment_time_us;

    if (was_enabled) stepper.wake_up();
  #endif

  block->nominal_speed = block->millimeters * inverse_secs;           // (mm/sec) Always > 0
  block->nominal_rate = CEIL(block->step_event_count * inverse_secs); // (step/sec) Always > 0

  #if ENABLED(FILAMENT_WIDTH_SENSOR)
    if (extruder == FILAMENT_SENSOR_EXTRUDER_NUM)   // Only for extruder with filament sensor
      filwidth.advance_e(steps_dist_mm.e);
  #endif

  // Calculate and limit speed in mm/sec (linear) or degrees/sec (rotational)

  xyze_float_t current_speed;
  float speed_factor = 1.0f; // factor <1 decreases speed

  // Linear axes first with less logic
  LOOP_NUM_AXES(i) {
    current_speed[i] = steps_dist_mm[i] * inverse_secs;
    const feedRate_t cs = ABS(current_speed[i]),
                 max_fr = settings.max_feedrate_mm_s[i];
    if (cs > max_fr) NOMORE(speed_factor, max_fr / cs);
  }

  // Limit speed on extruders, if any
  #if HAS_EXTRUDERS
    {
      current_speed.e = steps_dist_mm.e * inverse_secs;
      #if HAS_MIXER_SYNC_CHANNEL
        // Move all mixing extruders at the specified rate
        if (mixer.get_current_vtool() == MIXER_AUTORETRACT_TOOL)
          current_speed.e *= MIXING_STEPPERS;
      #endif

      const feedRate_t cs = ABS(current_speed.e),
                   max_fr = settings.max_feedrate_mm_s[E_AXIS_N(extruder)]
                            * TERN(HAS_MIXER_SYNC_CHANNEL, MIXING_STEPPERS, 1);

      if (cs > max_fr) NOMORE(speed_factor, max_fr / cs); //respect max feedrate on any movement (doesn't matter if E axes only or not)

      #if ENABLED(VOLUMETRIC_EXTRUDER_LIMIT)
        const feedRate_t max_vfr = volumetric_extruder_feedrate_limit[extruder]
                                   * TERN(HAS_MIXER_SYNC_CHANNEL, MIXING_STEPPERS, 1);

        // TODO: Doesn't work properly for joined segments. Set MIN_STEPS_PER_SEGMENT 1 as workaround.

        if (block->steps.a || block->steps.b || block->steps.c) {

          if (max_vfr > 0 && cs > max_vfr) {
            NOMORE(speed_factor, max_vfr / cs); // respect volumetric extruder limit (if any)
            /* <-- add a slash to enable
            SERIAL_ECHOPGM("volumetric extruder limit enforced: ", (cs * CIRCLE_AREA(filament_size[extruder] * 0.5f)));
            SERIAL_ECHOPGM(" mm^3/s (", cs);
            SERIAL_ECHOPGM(" mm/s) limited to ", (max_vfr * CIRCLE_AREA(filament_size[extruder] * 0.5f)));
            SERIAL_ECHOPGM(" mm^3/s (", max_vfr);
            SERIAL_ECHOLNPGM(" mm/s)");
            //*/
          }
        }
      #endif
    }
  #endif

  #ifdef XY_FREQUENCY_LIMIT

    static axis_bits_t old_direction_bits; // = 0

    if (xy_freq_limit_hz) {
      // Check and limit the xy direction change frequency
      const axis_bits_t direction_change = block->direction_bits ^ old_direction_bits;
      old_direction_bits = block->direction_bits;
      segment_time_us = LROUND(float(segment_time_us) / speed_factor);

      static int32_t xs0, xs1, xs2, ys0, ys1, ys2;
      if (segment_time_us > xy_freq_min_interval_us)
        xs2 = xs1 = ys2 = ys1 = xy_freq_min_interval_us;
      else {
        xs2 = xs1; xs1 = xs0;
        ys2 = ys1; ys1 = ys0;
      }
      xs0 = TEST(direction_change, X_AXIS) ? segment_time_us : xy_freq_min_interval_us;
      ys0 = TEST(direction_change, Y_AXIS) ? segment_time_us : xy_freq_min_interval_us;

      if (segment_time_us < xy_freq_min_interval_us) {
        const int32_t least_xy_segment_time = _MIN(_MAX(xs0, xs1, xs2), _MAX(ys0, ys1, ys2));
        if (least_xy_segment_time < xy_freq_min_interval_us) {
          float freq_xy_feedrate = (speed_factor * least_xy_segment_time) / xy_freq_min_interval_us;
          NOLESS(freq_xy_feedrate, xy_freq_min_speed_factor);
          NOMORE(speed_factor, freq_xy_feedrate);
        }
      }
    }

  #endif // XY_FREQUENCY_LIMIT

  // Correct the speed
  if (speed_factor < 1.0f) {
    current_speed *= speed_factor;
    block->nominal_rate *= speed_factor;
    block->nominal_speed *= speed_factor;
  }

  // Compute and limit the acceleration rate for the trapezoid generator.
  const float steps_per_mm = block->step_event_count * inverse_millimeters;
  uint32_t accel;
  #if ENABLED(LIN_ADVANCE)
    bool use_advance_lead = false;
  #endif
  if (NUM_AXIS_GANG(
         !block->steps.a, && !block->steps.b, && !block->steps.c,
      && !block->steps.i, && !block->steps.j, && !block->steps.k,
      && !block->steps.u, && !block->steps.v, && !block->steps.w)
  ) {                                                             // Is this a retract / recover move?
    accel = CEIL(settings.retract_acceleration * steps_per_mm);   // Convert to: acceleration steps/sec^2
  }
  else {
    #define LIMIT_ACCEL_LONG(AXIS,INDX) do{ \
      if (block->steps[AXIS] && max_acceleration_steps_per_s2[AXIS+INDX] < accel) { \
        const uint32_t max_possible = max_acceleration_steps_per_s2[AXIS+INDX] * block->step_event_count / block->steps[AXIS]; \
        NOMORE(accel, max_possible); \
      } \
    }while(0)

    #define LIMIT_ACCEL_FLOAT(AXIS,INDX) do{ \
      if (block->steps[AXIS] && max_acceleration_steps_per_s2[AXIS+INDX] < accel) { \
        const float max_possible = float(max_acceleration_steps_per_s2[AXIS+INDX]) * float(block->step_event_count) / float(block->steps[AXIS]); \
        NOMORE(accel, max_possible); \
      } \
    }while(0)

    // Start with print or travel acceleration
    accel = CEIL((esteps ? settings.acceleration : settings.travel_acceleration) * steps_per_mm);

    #if ENABLED(LIN_ADVANCE)
      // Linear advance is currently not ready for HAS_I_AXIS
      #define MAX_E_JERK(N) TERN(HAS_LINEAR_E_JERK, max_e_jerk[E_INDEX_N(N)], max_jerk.e)

      /**
       * Use LIN_ADVANCE for blocks if all these are true:
       *
       * esteps                       : This is a print move, because we checked for A, B, C steps before.
       *
       * extruder_advance_K[extruder] : There is an advance factor set for this extruder.
       *
       * de > 0                       : Extruder is running forward (e.g., for "Wipe while retracting" (Slic3r) or "Combing" (Cura) moves)
       */
      use_advance_lead = esteps && extruder_advance_K[E_INDEX_N(extruder)] && de > 0;

      if (use_advance_lead) {
        float e_D_ratio = (target_float.e - position_float.e) /
          TERN(IS_KINEMATIC, block->millimeters,
            SQRT(sq(target_float.x - position_float.x)
               + sq(target_float.y - position_float.y)
               + sq(target_float.z - position_float.z))
          );

        // Check for unusual high e_D ratio to detect if a retract move was combined with the last print move due to min. steps per segment. Never execute this with advance!
        // This assumes no one will use a retract length of 0mm < retr_length < ~0.2mm and no one will print 100mm wide lines using 3mm filament or 35mm wide lines using 1.75mm filament.
        if (e_D_ratio > 3.0f)
          use_advance_lead = false;
        else {
          // Scale E acceleration so that it will be possible to jump to the advance speed.
          const uint32_t max_accel_steps_per_s2 = MAX_E_JERK(extruder) / (extruder_advance_K[E_INDEX_N(extruder)] * e_D_ratio) * steps_per_mm;
          if (TERN0(LA_DEBUG, accel > max_accel_steps_per_s2))
            SERIAL_ECHOLNPGM("Acceleration limited.");
          NOMORE(accel, max_accel_steps_per_s2);
        }
      }
    #endif

    // Limit acceleration per axis
    if (block->step_event_count <= acceleration_long_cutoff) {
      LOGICAL_AXIS_CODE(
        LIMIT_ACCEL_LONG(E_AXIS, E_INDEX_N(extruder)),
        LIMIT_ACCEL_LONG(A_AXIS, 0), LIMIT_ACCEL_LONG(B_AXIS, 0), LIMIT_ACCEL_LONG(C_AXIS, 0),
        LIMIT_ACCEL_LONG(I_AXIS, 0), LIMIT_ACCEL_LONG(J_AXIS, 0), LIMIT_ACCEL_LONG(K_AXIS, 0),
        LIMIT_ACCEL_LONG(U_AXIS, 0), LIMIT_ACCEL_LONG(V_AXIS, 0), LIMIT_ACCEL_LONG(W_AXIS, 0)
      );
    }
    else {
      LOGICAL_AXIS_CODE(
        LIMIT_ACCEL_FLOAT(E_AXIS, E_INDEX_N(extruder)),
        LIMIT_ACCEL_FLOAT(A_AXIS, 0), LIMIT_ACCEL_FLOAT(B_AXIS, 0), LIMIT_ACCEL_FLOAT(C_AXIS, 0),
        LIMIT_ACCEL_FLOAT(I_AXIS, 0), LIMIT_ACCEL_FLOAT(J_AXIS, 0), LIMIT_ACCEL_FLOAT(K_AXIS, 0),
        LIMIT_ACCEL_FLOAT(U_AXIS, 0), LIMIT_ACCEL_FLOAT(V_AXIS, 0), LIMIT_ACCEL_FLOAT(W_AXIS, 0)
      );
    }
  }
  block->acceleration_steps_per_s2 = accel;
  block->acceleration = accel / steps_per_mm;
  #if DISABLED(S_CURVE_ACCELERATION)
    block->acceleration_rate = (uint32_t)(accel * (float(1UL << 24) / (STEPPER_TIMER_RATE)));
  #endif
  #if ENABLED(LIN_ADVANCE)
    block->la_advance_rate = 0;
    block->la_scaling = 0;

    if (use_advance_lead) {
      // the Bresenham algorithm will convert this step rate into extruder steps
      block->la_advance_rate = extruder_advance_K[E_INDEX_N(extruder)] * block->acceleration_steps_per_s2;

      // reduce LA ISR frequency by calling it only often enough to ensure that there will
      // never be more than four extruder steps per call
      for (uint32_t dividend = block->steps.e << 1; dividend <= (block->step_event_count >> 2); dividend <<= 1)
        block->la_scaling++;

      #if ENABLED(LA_DEBUG)
        if (block->la_advance_rate >> block->la_scaling > 10000)
          SERIAL_ECHOLNPGM("eISR running at > 10kHz: ", block->la_advance_rate);
      #endif
    }
  #endif

  float vmax_junction_sqr; // Initial limit on the segment entry velocity (mm/s)^2

  #if HAS_JUNCTION_DEVIATION
    /**
     * Compute maximum allowable entry speed at junction by centripetal acceleration approximation.
     * Let a circle be tangent to both previous and current path line segments, where the junction
     * deviation is defined as the distance from the junction to the closest edge of the circle,
     * colinear with the circle center. The circular segment joining the two paths represents the
     * path of centripetal acceleration. Solve for max velocity based on max acceleration about the
     * radius of the circle, defined indirectly by junction deviation. This may be also viewed as
     * path width or max_jerk in the previous Grbl version. This approach does not actually deviate
     * from path, but used as a robust way to compute cornering speeds, as it takes into account the
     * nonlinearities of both the junction angle and junction velocity.
     *
     * NOTE: If the junction deviation value is finite, Grbl executes the motions in an exact path
     * mode (G61). If the junction deviation value is zero, Grbl will execute the motion in an exact
     * stop mode (G61.1) manner. In the future, if continuous mode (G64) is desired, the math here
     * is exactly the same. Instead of motioning all the way to junction point, the machine will
     * just follow the arc circle defined here. The Arduino doesn't have the CPU cycles to perform
     * a continuous mode path, but ARM-based microcontrollers most certainly do.
     *
     * NOTE: The max junction speed is a fixed value, since machine acceleration limits cannot be
     * changed dynamically during operation nor can the line move geometry. This must be kept in
     * memory in the event of a feedrate override changing the nominal speeds of blocks, which can
     * change the overall maximum entry speed conditions of all blocks.
     *
     * #######
     * https://github.com/MarlinFirmware/Marlin/issues/10341#issuecomment-388191754
     *
     * hoffbaked: on May 10 2018 tuned and improved the GRBL algorithm for Marlin:
          Okay! It seems to be working good. I somewhat arbitrarily cut it off at 1mm
          on then on anything with less sides than an octagon. With this, and the
          reverse pass actually recalculating things, a corner acceleration value
          of 1000 junction deviation of .05 are pretty reasonable. If the cycles
          can be spared, a better acos could be used. For all I know, it may be
          already calculated in a different place. */

    // Unit vector of previous path line segment
    static xyze_float_t prev_unit_vec;

    xyze_float_t unit_vec =
      #if HAS_DIST_MM_ARG
        cart_dist_mm
      #else
        LOGICAL_AXIS_ARRAY(steps_dist_mm.e,
          steps_dist_mm.x, steps_dist_mm.y, steps_dist_mm.z,
          steps_dist_mm.i, steps_dist_mm.j, steps_dist_mm.k,
          steps_dist_mm.u, steps_dist_mm.v, steps_dist_mm.w)
      #endif
    ;

    /**
     * On CoreXY the length of the vector [A,B] is SQRT(2) times the length of the head movement vector [X,Y].
     * So taking Z and E into account, we cannot scale to a unit vector with "inverse_millimeters".
     * => normalize the complete junction vector.
     * Elsewise, when needed JD will factor-in the E component
     */
    if (ANY(IS_CORE, MARKFORGED_XY, MARKFORGED_YX) || esteps > 0)
      normalize_junction_vector(unit_vec);  // Normalize with XYZE components
    else
      unit_vec *= inverse_millimeters;      // Use pre-calculated (1 / SQRT(x^2 + y^2 + z^2))

    // Skip first block or when previous_nominal_speed is used as a flag for homing and offset cycles.
    if (moves_queued && !UNEAR_ZERO(previous_nominal_speed)) {
      // Compute cosine of angle between previous and current path. (prev_unit_vec is negative)
      // NOTE: Max junction velocity is computed without sin() or acos() by trig half angle identity.
      float junction_cos_theta = LOGICAL_AXIS_GANG(
                                 + (-prev_unit_vec.e * unit_vec.e),
                                 + (-prev_unit_vec.x * unit_vec.x),
                                 + (-prev_unit_vec.y * unit_vec.y),
                                 + (-prev_unit_vec.z * unit_vec.z),
                                 + (-prev_unit_vec.i * unit_vec.i),
                                 + (-prev_unit_vec.j * unit_vec.j),
                                 + (-prev_unit_vec.k * unit_vec.k),
                                 + (-prev_unit_vec.u * unit_vec.u),
                                 + (-prev_unit_vec.v * unit_vec.v),
                                 + (-prev_unit_vec.w * unit_vec.w)
                               );

      // NOTE: Computed without any expensive trig, sin() or acos(), by trig half angle identity of cos(theta).
      if (junction_cos_theta > 0.999999f) {
        // For a 0 degree acute junction, just set minimum junction speed.
        vmax_junction_sqr = sq(float(MINIMUM_PLANNER_SPEED));
      }
      else {
        // Convert delta vector to unit vector
        xyze_float_t junction_unit_vec = unit_vec - prev_unit_vec;
        normalize_junction_vector(junction_unit_vec);

        const float junction_acceleration = limit_value_by_axis_maximum(block->acceleration, junction_unit_vec);

        if (TERN0(HINTS_CURVE_RADIUS, hints.curve_radius)) {
          TERN_(HINTS_CURVE_RADIUS, vmax_junction_sqr = junction_acceleration * hints.curve_radius);
        }
        else {
          NOLESS(junction_cos_theta, -0.999999f); // Check for numerical round-off to avoid divide by zero.

          const float sin_theta_d2 = SQRT(0.5f * (1.0f - junction_cos_theta)); // Trig half angle identity. Always positive.

          vmax_junction_sqr = junction_acceleration * junction_deviation_mm * sin_theta_d2 / (1.0f - sin_theta_d2);

          #if ENABLED(JD_HANDLE_SMALL_SEGMENTS)

            // For small moves with >135° junction (octagon) find speed for approximate arc
            if (block->millimeters < 1 && junction_cos_theta < -0.7071067812f) {

              #if ENABLED(JD_USE_MATH_ACOS)

                #error "TODO: Inline maths with the MCU / FPU."

              #elif ENABLED(JD_USE_LOOKUP_TABLE)

                // Fast acos approximation (max. error +-0.01 rads)
                // Based on LUT table and linear interpolation

                /**
                 *  // Generate the JD Lookup Table
                 *  constexpr float c = 1.00751495f; // Correction factor to center error around 0
                 *  for (int i = 0; i < jd_lut_count - 1; ++i) {
                 *    const float x0 = (sq(i) - 1) / sq(i),
                 *                y0 = acos(x0) * (i == 0 ? 1 : c),
                 *                x1 = i < jd_lut_count - 1 ?  0.5 * x0 + 0.5 : 0.999999f,
                 *                y1 = acos(x1) * (i < jd_lut_count - 1 ? c : 1);
                 *    jd_lut_k[i] = (y0 - y1) / (x0 - x1);
                 *    jd_lut_b[i] = (y1 * x0 - y0 * x1) / (x0 - x1);
                 *  }
                 *
                 *  // Compute correction factor (Set c to 1.0f first!)
                 *  float min = INFINITY, max = -min;
                 *  for (float t = 0; t <= 1; t += 0.0003f) {
                 *    const float e = acos(t) / approx(t);
                 *    if (isfinite(e)) {
                 *      if (e < min) min = e;
                 *      if (e > max) max = e;
                 *    }
                 *  }
                 *  fprintf(stderr, "%.9gf, ", (min + max) / 2);
                 */
                static constexpr int16_t  jd_lut_count = 16;
                static constexpr uint16_t jd_lut_tll   = _BV(jd_lut_count - 1);
                static constexpr int16_t  jd_lut_tll0  = __builtin_clz(jd_lut_tll) + 1; // i.e., 16 - jd_lut_count + 1
                static constexpr float jd_lut_k[jd_lut_count] PROGMEM = {
                  -1.03145837f, -1.30760646f, -1.75205851f, -2.41705704f,
                  -3.37769222f, -4.74888992f, -6.69649887f, -9.45661736f,
                  -13.3640480f, -18.8928222f, -26.7136841f, -37.7754593f,
                  -53.4201813f, -75.5458374f, -106.836761f, -218.532821f };
                static constexpr float jd_lut_b[jd_lut_count] PROGMEM = {
                   1.57079637f,  1.70887053f,  2.04220939f,  2.62408352f,
                   3.52467871f,  4.85302639f,  6.77020454f,  9.50875854f,
                   13.4009285f,  18.9188995f,  26.7321243f,  37.7885055f,
                   53.4293975f,  75.5523529f,  106.841369f,  218.534011f };

                const float neg = junction_cos_theta < 0 ? -1 : 1,
                            t = neg * junction_cos_theta;

                const int16_t idx = (t < 0.00000003f) ? 0 : __builtin_clz(uint16_t((1.0f - t) * jd_lut_tll)) - jd_lut_tll0;

                float junction_theta = t * pgm_read_float(&jd_lut_k[idx]) + pgm_read_float(&jd_lut_b[idx]);
                if (neg > 0) junction_theta = RADIANS(180) - junction_theta; // acos(-t)

              #else

                // Fast acos(-t) approximation (max. error +-0.033rad = 1.89°)
                // Based on MinMax polynomial published by W. Randolph Franklin, see
                // https://wrf.ecse.rpi.edu/Research/Short_Notes/arcsin/onlyelem.html
                //  acos( t) = pi / 2 - asin(x)
                //  acos(-t) = pi - acos(t) ... pi / 2 + asin(x)

                const float neg = junction_cos_theta < 0 ? -1 : 1,
                            t = neg * junction_cos_theta,
                            asinx =       0.032843707f
                                  + t * (-1.451838349f
                                  + t * ( 29.66153956f
                                  + t * (-131.1123477f
                                  + t * ( 262.8130562f
                                  + t * (-242.7199627f
                                  + t * ( 84.31466202f ) ))))),
                            junction_theta = RADIANS(90) + neg * asinx; // acos(-t)

                // NOTE: junction_theta bottoms out at 0.033 which avoids divide by 0.

              #endif

              const float limit_sqr = (block->millimeters * junction_acceleration) / junction_theta;
              NOMORE(vmax_junction_sqr, limit_sqr);
            }

          #endif // JD_HANDLE_SMALL_SEGMENTS
        }
      }

      // Get the lowest speed
      vmax_junction_sqr = _MIN(vmax_junction_sqr, sq(block->nominal_speed), sq(previous_nominal_speed));
    }
    else // Init entry speed to zero. Assume it starts from rest. Planner will correct this later.
      vmax_junction_sqr = 0;

    prev_unit_vec = unit_vec;

  #endif

  #if HAS_CLASSIC_JERK

    /**
     * Adapted from Průša MKS firmware
     * https://github.com/prusa3d/Prusa-Firmware
     */
    // Exit speed limited by a jerk to full halt of a previous last segment
    static float previous_safe_speed;

    // Start with a safe speed (from which the machine may halt to stop immediately).
    float safe_speed = block->nominal_speed;

    #ifndef TRAVEL_EXTRA_XYJERK
      #define TRAVEL_EXTRA_XYJERK 0
    #endif
    const float extra_xyjerk = TERN0(HAS_EXTRUDERS, de <= 0) ? TRAVEL_EXTRA_XYJERK : 0;

    uint8_t limited = 0;
    TERN(HAS_LINEAR_E_JERK, LOOP_NUM_AXES, LOOP_LOGICAL_AXES)(i) {
      const float jerk = ABS(current_speed[i]),   // cs : Starting from zero, change in speed for this axis
                  maxj = (max_jerk[i] + (i == X_AXIS || i == Y_AXIS ? extra_xyjerk : 0.0f)); // mj : The max jerk setting for this axis
      if (jerk > maxj) {                          // cs > mj : New current speed too fast?
        if (limited) {                            // limited already?
          const float mjerk = block->nominal_speed * maxj; // ns*mj
          if (jerk * safe_speed > mjerk) safe_speed = mjerk / jerk; // ns*mj/cs
        }
        else {
          safe_speed *= maxj / jerk;              // Initial limit: ns*mj/cs
          ++limited;                              // Initially limited
        }
      }
    }

    float vmax_junction;
    if (moves_queued && !UNEAR_ZERO(previous_nominal_speed)) {
      // Estimate a maximum velocity allowed at a joint of two successive segments.
      // If this maximum velocity allowed is lower than the minimum of the entry / exit safe velocities,
      // then the machine is not coasting anymore and the safe entry / exit velocities shall be used.

      // Factor to multiply the previous / current nominal velocities to get componentwise limited velocities.
      float v_factor = 1;
      limited = 0;

      // The junction velocity will be shared between successive segments. Limit the junction velocity to their minimum.
      // Pick the smaller of the nominal speeds. Higher speed shall not be achieved at the junction during coasting.
      float smaller_speed_factor = 1.0f;
      if (block->nominal_speed < previous_nominal_speed) {
        vmax_junction = block->nominal_speed;
        smaller_speed_factor = vmax_junction / previous_nominal_speed;
      }
      else
        vmax_junction = previous_nominal_speed;

      // Now limit the jerk in all axes.
      TERN(HAS_LINEAR_E_JERK, LOOP_NUM_AXES, LOOP_LOGICAL_AXES)(axis) {
        // Limit an axis. We have to differentiate: coasting, reversal of an axis, full stop.
        float v_exit = previous_speed[axis] * smaller_speed_factor,
              v_entry = current_speed[axis];
        if (limited) {
          v_exit *= v_factor;
          v_entry *= v_factor;
        }

        // Calculate jerk depending on whether the axis is coasting in the same direction or reversing.
        const float jerk = (v_exit > v_entry)
            ? //                                  coasting             axis reversal
              ( (v_entry > 0 || v_exit < 0) ? (v_exit - v_entry) : _MAX(v_exit, -v_entry) )
            : // v_exit <= v_entry                coasting             axis reversal
              ( (v_entry < 0 || v_exit > 0) ? (v_entry - v_exit) : _MAX(-v_exit, v_entry) );

        const float maxj = (max_jerk[axis] + (axis == X_AXIS || axis == Y_AXIS ? extra_xyjerk : 0.0f));

        if (jerk > maxj) {
          v_factor *= maxj / jerk;
          ++limited;
        }
      }
      if (limited) vmax_junction *= v_factor;
      // Now the transition velocity is known, which maximizes the shared exit / entry velocity while
      // respecting the jerk factors, it may be possible, that applying separate safe exit / entry velocities will achieve faster prints.
      const float vmax_junction_threshold = vmax_junction * 0.99f;
      if (previous_safe_speed > vmax_junction_threshold && safe_speed > vmax_junction_threshold)
        vmax_junction = safe_speed;
    }
    else
      vmax_junction = safe_speed;

    previous_safe_speed = safe_speed;

    #if HAS_JUNCTION_DEVIATION
      NOMORE(vmax_junction_sqr, sq(vmax_junction));   // Throttle down to max speed
    #else
      vmax_junction_sqr = sq(vmax_junction);          // Go up or down to the new speed
    #endif

  #endif // Classic Jerk Limiting

  // Max entry speed of this block equals the max exit speed of the previous block.
  block->max_entry_speed_sqr = vmax_junction_sqr;

  // Initialize block entry speed. Compute based on deceleration to user-defined MINIMUM_PLANNER_SPEED.
  const float v_allowable_sqr = max_allowable_speed_sqr(-block->acceleration, sq(float(MINIMUM_PLANNER_SPEED)), block->millimeters);

  // Start with the minimum allowed speed
  block->entry_speed_sqr = sq(float(MINIMUM_PLANNER_SPEED));

  // Initialize planner efficiency flags
  // Set flag if block will always reach maximum junction speed regardless of entry/exit speeds.
  // If a block can de/ac-celerate from nominal speed to zero within the length of the block, then
  // the current block and next block junction speeds are guaranteed to always be at their maximum
  // junction speeds in deceleration and acceleration, respectively. This is due to how the current
  // block nominal speed limits both the current and next maximum junction speeds. Hence, in both
  // the reverse and forward planners, the corresponding block junction speed will always be at the
  // the maximum junction speed and may always be ignored for any speed reduction checks.
  block->flag.set_nominal(sq(block->nominal_speed) <= v_allowable_sqr);

  // Update previous path unit_vector and nominal speed
  previous_speed = current_speed;
  previous_nominal_speed = block->nominal_speed;

  position = target;  // Update the position

  #if ENABLED(POWER_LOSS_RECOVERY)
    block->sdpos = recovery.command_sdpos();
    block->start_position = position_float.asLogical();
  #endif

  TERN_(HAS_POSITION_FLOAT, position_float = target_float);
  TERN_(GRADIENT_MIX, mixer.gradient_control(target_float.z));

  return true;        // Movement was accepted

} // _populate_block()

/**
 * @brief Add a block to the buffer that just updates the position
 *        Supports LASER_SYNCHRONOUS_M106_M107 and LASER_POWER_SYNC power sync block buffer queueing.
 *
 * @param sync_flag  The sync flag to set, determining the type of sync the block will do
 */
void Planner::buffer_sync_block(const BlockFlagBit sync_flag/*=BLOCK_BIT_SYNC_POSITION*/) {

  // Wait for the next available block
  uint8_t next_buffer_head;
  block_t * const block = get_next_free_block(next_buffer_head);

  // Clear block
  block->reset();
  block->flag.apply(sync_flag);

  block->position = position;
  #if ENABLED(BACKLASH_COMPENSATION)
    LOOP_NUM_AXES(axis) block->position[axis] += backlash.get_applied_steps((AxisEnum)axis);
  #endif
  #if BOTH(HAS_FAN, LASER_SYNCHRONOUS_M106_M107)
    FANS_LOOP(i) block->fan_speed[i] = thermalManager.fan_speed[i];
  #endif

  /**
   * M3-based power setting can be processed inline with a laser power sync block.
   * During active moves cutter.power is processed immediately, otherwise on the next move.
   */
  TERN_(LASER_POWER_SYNC, block->laser.power = cutter.power);

  // If this is the first added movement, reload the delay, otherwise, cancel it.
  if (block_buffer_head == block_buffer_tail) {
    // If it was the first queued block, restart the 1st block delivery delay, to
    // give the planner an opportunity to queue more movements and plan them
    // As there are no queued movements, the Stepper ISR will not touch this
    // variable, so there is no risk setting this here (but it MUST be done
    // before the following line!!)
    delay_before_delivering = BLOCK_DELAY_FOR_1ST_MOVE;
  }

  block_buffer_head = next_buffer_head;

  stepper.wake_up();
} // buffer_sync_block()

/**
 * @brief Add a single linear movement
 *
 * @description Add a new linear movement to the buffer in axis units.
 *              Leveling and kinematics should be applied before calling this.
 *
 * @param abce          Target position in mm and/or degrees
 * @param cart_dist_mm  The pre-calculated move lengths for all axes, in mm
 * @param fr_mm_s       (target) speed of the move
 * @param extruder      optional target extruder (otherwise active_extruder)
 * @param hints         optional parameters to aid planner calculations
 *
 * @return  false if no segment was queued due to cleaning, cold extrusion, full queue, etc.
 */
bool Planner::buffer_segment(const abce_pos_t &abce
  OPTARG(HAS_DIST_MM_ARG, const xyze_float_t &cart_dist_mm)
  , const_feedRate_t fr_mm_s
  , const uint8_t extruder/*=active_extruder*/
  , const PlannerHints &hints/*=PlannerHints()*/
) {

  // If we are cleaning, do not accept queuing of movements
  if (cleaning_buffer_counter) return false;

  // When changing extruders recalculate steps corresponding to the E position
  #if ENABLED(DISTINCT_E_FACTORS)
    if (last_extruder != extruder && settings.axis_steps_per_mm[E_AXIS_N(extruder)] != settings.axis_steps_per_mm[E_AXIS_N(last_extruder)]) {
      position.e = LROUND(position.e * settings.axis_steps_per_mm[E_AXIS_N(extruder)] * mm_per_step[E_AXIS_N(last_extruder)]);
      last_extruder = extruder;
    }
  #endif

  // The target position of the tool in absolute steps
  // Calculate target position in absolute steps
  const abce_long_t target = {
     LOGICAL_AXIS_LIST(
      int32_t(LROUND(abce.e * settings.axis_steps_per_mm[E_AXIS_N(extruder)])),
      int32_t(LROUND(abce.a * settings.axis_steps_per_mm[A_AXIS])),
      int32_t(LROUND(abce.b * settings.axis_steps_per_mm[B_AXIS])),
      int32_t(LROUND(abce.c * settings.axis_steps_per_mm[C_AXIS])),
      int32_t(LROUND(abce.i * settings.axis_steps_per_mm[I_AXIS])),
      int32_t(LROUND(abce.j * settings.axis_steps_per_mm[J_AXIS])),
      int32_t(LROUND(abce.k * settings.axis_steps_per_mm[K_AXIS])),
      int32_t(LROUND(abce.u * settings.axis_steps_per_mm[U_AXIS])),
      int32_t(LROUND(abce.v * settings.axis_steps_per_mm[V_AXIS])),
      int32_t(LROUND(abce.w * settings.axis_steps_per_mm[W_AXIS]))
    )
  };

  #if HAS_POSITION_FLOAT
    const xyze_pos_t target_float = abce;
  #endif

  #if HAS_EXTRUDERS
    // DRYRUN prevents E moves from taking place
    if (DEBUGGING(DRYRUN) || TERN0(CANCEL_OBJECTS, cancelable.skipping)) {
      position.e = target.e;
      TERN_(HAS_POSITION_FLOAT, position_float.e = abce.e);
    }
  #endif

  /* <-- add a slash to enable
    SERIAL_ECHOPGM("  buffer_segment FR:", fr_mm_s);
    #if IS_KINEMATIC
      SERIAL_ECHOPGM(" A:", abce.a, " (", position.a, "->", target.a, ") B:", abce.b);
    #else
      SERIAL_ECHOPGM_P(SP_X_LBL, abce.a);
      SERIAL_ECHOPGM(" (", position.x, "->", target.x);
      SERIAL_CHAR(')');
      SERIAL_ECHOPGM_P(SP_Y_LBL, abce.b);
    #endif
    SERIAL_ECHOPGM(" (", position.y, "->", target.y);
    #if HAS_Z_AXIS
      #if ENABLED(DELTA)
        SERIAL_ECHOPGM(") C:", abce.c);
      #else
        SERIAL_CHAR(')');
        SERIAL_ECHOPGM_P(SP_Z_LBL, abce.c);
      #endif
      SERIAL_ECHOPGM(" (", position.z, "->", target.z);
      SERIAL_CHAR(')');
    #endif
    #if HAS_I_AXIS
      SERIAL_ECHOPGM_P(SP_I_LBL, abce.i);
      SERIAL_ECHOPGM(" (", position.i, "->", target.i);
      SERIAL_CHAR(')');
    #endif
    #if HAS_J_AXIS
      SERIAL_ECHOPGM_P(SP_J_LBL, abce.j);
      SERIAL_ECHOPGM(" (", position.j, "->", target.j);
      SERIAL_CHAR(')');
    #endif
    #if HAS_K_AXIS
      SERIAL_ECHOPGM_P(SP_K_LBL, abce.k);
      SERIAL_ECHOPGM(" (", position.k, "->", target.k);
      SERIAL_CHAR(')');
    #endif
    #if HAS_U_AXIS
      SERIAL_ECHOPGM_P(SP_U_LBL, abce.u);
      SERIAL_ECHOPGM(" (", position.u, "->", target.u);
      SERIAL_CHAR(')');
    #endif
    #if HAS_V_AXIS
      SERIAL_ECHOPGM_P(SP_V_LBL, abce.v);
      SERIAL_ECHOPGM(" (", position.v, "->", target.v);
      SERIAL_CHAR(')');
    #endif
    #if HAS_W_AXIS
      SERIAL_ECHOPGM_P(SP_W_LBL, abce.w);
      SERIAL_ECHOPGM(" (", position.w, "->", target.w);
      SERIAL_CHAR(')');
    #endif
    #if HAS_EXTRUDERS
      SERIAL_ECHOPGM_P(SP_E_LBL, abce.e);
      SERIAL_ECHOLNPGM(" (", position.e, "->", target.e, ")");
    #else
      SERIAL_EOL();
    #endif
  //*/

  // Queue the movement. Return 'false' if the move was not queued.
  if (!_buffer_steps(target
      OPTARG(HAS_POSITION_FLOAT, target_float)
      OPTARG(HAS_DIST_MM_ARG, cart_dist_mm)
<<<<<<< HEAD
      , fr_mm_s, TERN(MANUAL_SWITCHING_TOOLHEAD, 0, extruder), millimeters)
  ) return false;
=======
      , fr_mm_s, extruder, hints
  )) return false;
>>>>>>> cadb1a07

  stepper.wake_up();
  return true;
} // buffer_segment()

/**
 * Add a new linear movement to the buffer.
 * The target is cartesian. It's translated to
 * delta/scara if needed.
 *
 *  cart            - target position in mm or degrees
 *  fr_mm_s         - (target) speed of the move (mm/s)
 *  extruder        - optional target extruder (otherwise active_extruder)
 *  hints           - optional parameters to aid planner calculations
 */
bool Planner::buffer_line(const xyze_pos_t &cart, const_feedRate_t fr_mm_s
  , const uint8_t extruder/*=active_extruder*/
  , const PlannerHints &hints/*=PlannerHints()*/
) {
  xyze_pos_t machine = cart;
  TERN_(HAS_POSITION_MODIFIERS, apply_modifiers(machine));

  #if IS_KINEMATIC

    #if HAS_JUNCTION_DEVIATION
      const xyze_pos_t cart_dist_mm = LOGICAL_AXIS_ARRAY(
        cart.e - position_cart.e,
        cart.x - position_cart.x, cart.y - position_cart.y, cart.z - position_cart.z,
        cart.i - position_cart.i, cart.j - position_cart.j, cart.k - position_cart.k,
        cart.u - position_cart.u, cart.v - position_cart.v, cart.w - position_cart.w
      );
    #else
      const xyz_pos_t cart_dist_mm = NUM_AXIS_ARRAY(
        cart.x - position_cart.x, cart.y - position_cart.y, cart.z - position_cart.z,
        cart.i - position_cart.i, cart.j - position_cart.j, cart.k - position_cart.k,
        cart.u - position_cart.u, cart.v - position_cart.v, cart.w - position_cart.w
      );
    #endif

    // Cartesian XYZ to kinematic ABC, stored in global 'delta'
    inverse_kinematics(machine);

    PlannerHints ph = hints;
    if (!hints.millimeters)
      ph.millimeters = (cart_dist_mm.x || cart_dist_mm.y)
        ? xyz_pos_t(cart_dist_mm).magnitude()
        : TERN0(HAS_Z_AXIS, ABS(cart_dist_mm.z));

    #if ENABLED(SCARA_FEEDRATE_SCALING)
      // For SCARA scale the feedrate from mm/s to degrees/s
      // i.e., Complete the angular vector in the given time.
      const float duration_recip = hints.inv_duration ?: fr_mm_s / ph.millimeters;
      const xyz_pos_t diff = delta - position_float;
      const feedRate_t feedrate = diff.magnitude() * duration_recip;
    #else
      const feedRate_t feedrate = fr_mm_s;
    #endif
    TERN_(HAS_EXTRUDERS, delta.e = machine.e);
    if (buffer_segment(delta OPTARG(HAS_DIST_MM_ARG, cart_dist_mm), feedrate, extruder, ph)) {
      position_cart = cart;
      return true;
    }
    return false;
  #else
    return buffer_segment(machine, fr_mm_s, extruder, hints);
  #endif
} // buffer_line()

#if ENABLED(DIRECT_STEPPING)

  void Planner::buffer_page(const page_idx_t page_idx, const uint8_t extruder, const uint16_t num_steps) {
    if (!last_page_step_rate) {
      kill(GET_TEXT_F(MSG_BAD_PAGE_SPEED));
      return;
    }

    uint8_t next_buffer_head;
    block_t * const block = get_next_free_block(next_buffer_head);

    block->flag.reset(BLOCK_BIT_PAGE);

    #if HAS_FAN
      FANS_LOOP(i) block->fan_speed[i] = thermalManager.fan_speed[i];
    #endif

    E_TERN_(block->extruder = extruder);

    block->page_idx = page_idx;

    block->step_event_count = num_steps;
    block->initial_rate = block->final_rate = block->nominal_rate = last_page_step_rate; // steps/s

    block->accelerate_until = 0;
    block->decelerate_after = block->step_event_count;

    // Will be set to last direction later if directional format.
    block->direction_bits = 0;

    #define PAGE_UPDATE_DIR(AXIS) \
      if (!last_page_dir[_AXIS(AXIS)]) SBI(block->direction_bits, _AXIS(AXIS));

    if (!DirectStepping::Config::DIRECTIONAL) {
      PAGE_UPDATE_DIR(X);
      PAGE_UPDATE_DIR(Y);
      PAGE_UPDATE_DIR(Z);
      PAGE_UPDATE_DIR(E);
    }

    // If this is the first added movement, reload the delay, otherwise, cancel it.
    if (block_buffer_head == block_buffer_tail) {
      // If it was the first queued block, restart the 1st block delivery delay, to
      // give the planner an opportunity to queue more movements and plan them
      // As there are no queued movements, the Stepper ISR will not touch this
      // variable, so there is no risk setting this here (but it MUST be done
      // before the following line!!)
      delay_before_delivering = BLOCK_DELAY_FOR_1ST_MOVE;
    }

    // Move buffer head
    block_buffer_head = next_buffer_head;

    stepper.enable_all_steppers();
    stepper.wake_up();
  }

#endif // DIRECT_STEPPING

/**
 * Directly set the planner ABCE position (and stepper positions)
 * converting mm (or angles for SCARA) into steps.
 *
 * The provided ABCE position is in machine units.
 */
void Planner::set_machine_position_mm(const abce_pos_t &abce) {
  TERN_(DISTINCT_E_FACTORS, last_extruder = active_extruder);
  TERN_(HAS_POSITION_FLOAT, position_float = abce);
  position.set(
    LOGICAL_AXIS_LIST(
      LROUND(abce.e * settings.axis_steps_per_mm[E_AXIS_N(active_extruder)]),
      LROUND(abce.a * settings.axis_steps_per_mm[A_AXIS]),
      LROUND(abce.b * settings.axis_steps_per_mm[B_AXIS]),
      LROUND(abce.c * settings.axis_steps_per_mm[C_AXIS]),
      LROUND(abce.i * settings.axis_steps_per_mm[I_AXIS]),
      LROUND(abce.j * settings.axis_steps_per_mm[J_AXIS]),
      LROUND(abce.k * settings.axis_steps_per_mm[K_AXIS]),
      LROUND(abce.u * settings.axis_steps_per_mm[U_AXIS]),
      LROUND(abce.v * settings.axis_steps_per_mm[V_AXIS]),
      LROUND(abce.w * settings.axis_steps_per_mm[W_AXIS])
    )
  );

  if (has_blocks_queued()) {
    //previous_nominal_speed = 0.0f; // Reset planner junction speeds. Assume start from rest.
    //previous_speed.reset();
    buffer_sync_block(BLOCK_BIT_SYNC_POSITION);
  }
  else {
    #if ENABLED(BACKLASH_COMPENSATION)
      abce_long_t stepper_pos = position;
      LOOP_NUM_AXES(axis) stepper_pos[axis] += backlash.get_applied_steps((AxisEnum)axis);
      stepper.set_position(stepper_pos);
    #else
      stepper.set_position(position);
    #endif
  }
}

void Planner::set_position_mm(const xyze_pos_t &xyze) {
  xyze_pos_t machine = xyze;
  TERN_(HAS_POSITION_MODIFIERS, apply_modifiers(machine, true));
  #if IS_KINEMATIC
    position_cart = xyze;
    inverse_kinematics(machine);
    TERN_(HAS_EXTRUDERS, delta.e = machine.e);
    set_machine_position_mm(delta);
  #else
    set_machine_position_mm(machine);
  #endif
}

#if HAS_EXTRUDERS

  /**
   * Setters for planner position (also setting stepper position).
   */
  void Planner::set_e_position_mm(const_float_t e) {
    const uint8_t axis_index = E_AXIS_N(active_extruder);
    TERN_(DISTINCT_E_FACTORS, last_extruder = active_extruder);

    const float e_new = DIFF_TERN(FWRETRACT, e, fwretract.current_retract[active_extruder]);
    position.e = LROUND(settings.axis_steps_per_mm[axis_index] * e_new);
    TERN_(HAS_POSITION_FLOAT, position_float.e = e_new);
    TERN_(IS_KINEMATIC, TERN_(HAS_EXTRUDERS, position_cart.e = e));

    if (has_blocks_queued())
      buffer_sync_block(BLOCK_BIT_SYNC_POSITION);
    else
      stepper.set_axis_position(E_AXIS, position.e);
  }

#endif

// Recalculate the steps/s^2 acceleration rates, based on the mm/s^2
void Planner::refresh_acceleration_rates() {
  uint32_t highest_rate = 1;
  LOOP_DISTINCT_AXES(i) {
    max_acceleration_steps_per_s2[i] = settings.max_acceleration_mm_per_s2[i] * settings.axis_steps_per_mm[i];
    if (TERN1(DISTINCT_E_FACTORS, i < E_AXIS || i == E_AXIS_N(active_extruder)))
      NOLESS(highest_rate, max_acceleration_steps_per_s2[i]);
  }
  acceleration_long_cutoff = 4294967295UL / highest_rate; // 0xFFFFFFFFUL
  TERN_(HAS_LINEAR_E_JERK, recalculate_max_e_jerk());
}

/**
 * Recalculate 'position' and 'mm_per_step'.
 * Must be called whenever settings.axis_steps_per_mm changes!
 */
void Planner::refresh_positioning() {
  LOOP_DISTINCT_AXES(i) mm_per_step[i] = 1.0f / settings.axis_steps_per_mm[i];
  set_position_mm(current_position);
  refresh_acceleration_rates();
}

// Apply limits to a variable and give a warning if the value was out of range
inline void limit_and_warn(float &val, const AxisEnum axis, PGM_P const setting_name, const xyze_float_t &max_limit) {
  const uint8_t lim_axis = TERN_(HAS_EXTRUDERS, axis > E_AXIS ? E_AXIS :) axis;
  const float before = val;
  LIMIT(val, 0.1f, max_limit[lim_axis]);
  if (before != val) {
    SERIAL_CHAR(AXIS_CHAR(lim_axis));
    SERIAL_ECHOPGM(" Max ");
    SERIAL_ECHOPGM_P(setting_name);
    SERIAL_ECHOLNPGM(" limited to ", val);
  }
}

/**
 * For the specified 'axis' set the Maximum Acceleration to the given value (mm/s^2)
 * The value may be limited with warning feedback, if configured.
 * Calls refresh_acceleration_rates to precalculate planner terms in steps.
 *
 * This hard limit is applied as a block is being added to the planner queue.
 */
void Planner::set_max_acceleration(const AxisEnum axis, float inMaxAccelMMS2) {
  #if ENABLED(LIMITED_MAX_ACCEL_EDITING)
    #ifdef MAX_ACCEL_EDIT_VALUES
      constexpr xyze_float_t max_accel_edit = MAX_ACCEL_EDIT_VALUES;
      const xyze_float_t &max_acc_edit_scaled = max_accel_edit;
    #else
      constexpr xyze_float_t max_accel_edit = DEFAULT_MAX_ACCELERATION;
      const xyze_float_t max_acc_edit_scaled = max_accel_edit * 2;
    #endif
    limit_and_warn(inMaxAccelMMS2, axis, PSTR("Acceleration"), max_acc_edit_scaled);
  #endif
  settings.max_acceleration_mm_per_s2[axis] = inMaxAccelMMS2;

  // Update steps per s2 to agree with the units per s2 (since they are used in the planner)
  refresh_acceleration_rates();
}

/**
 * For the specified 'axis' set the Maximum Feedrate to the given value (mm/s)
 * The value may be limited with warning feedback, if configured.
 *
 * This hard limit is applied as a block is being added to the planner queue.
 */
void Planner::set_max_feedrate(const AxisEnum axis, float inMaxFeedrateMMS) {
  #if ENABLED(LIMITED_MAX_FR_EDITING)
    #ifdef MAX_FEEDRATE_EDIT_VALUES
      constexpr xyze_float_t max_fr_edit = MAX_FEEDRATE_EDIT_VALUES;
      const xyze_float_t &max_fr_edit_scaled = max_fr_edit;
    #else
      constexpr xyze_float_t max_fr_edit = DEFAULT_MAX_FEEDRATE;
      const xyze_float_t max_fr_edit_scaled = max_fr_edit * 2;
    #endif
    limit_and_warn(inMaxFeedrateMMS, axis, PSTR("Feedrate"), max_fr_edit_scaled);
  #endif
  settings.max_feedrate_mm_s[axis] = inMaxFeedrateMMS;
}

#if HAS_CLASSIC_JERK

  /**
   * For the specified 'axis' set the Maximum Jerk (instant change) to the given value (mm/s)
   * The value may be limited with warning feedback, if configured.
   *
   * This hard limit is applied (to the block start speed) as the block is being added to the planner queue.
   */
  void Planner::set_max_jerk(const AxisEnum axis, float inMaxJerkMMS) {
    #if ENABLED(LIMITED_JERK_EDITING)
      constexpr xyze_float_t max_jerk_edit =
        #ifdef MAX_JERK_EDIT_VALUES
          MAX_JERK_EDIT_VALUES
        #else
          { (DEFAULT_XJERK) * 2, (DEFAULT_YJERK) * 2,
            (DEFAULT_ZJERK) * 2, (DEFAULT_EJERK) * 2 }
        #endif
      ;
      limit_and_warn(inMaxJerkMMS, axis, PSTR("Jerk"), max_jerk_edit);
    #endif
    max_jerk[axis] = inMaxJerkMMS;
  }

#endif

#if HAS_WIRED_LCD

  uint16_t Planner::block_buffer_runtime() {
    #ifdef __AVR__
      // Protect the access to the variable. Only required for AVR, as
      //  any 32bit CPU offers atomic access to 32bit variables
      const bool was_enabled = stepper.suspend();
    #endif

    uint32_t bbru = block_buffer_runtime_us;

    #ifdef __AVR__
      // Reenable Stepper ISR
      if (was_enabled) stepper.wake_up();
    #endif

    // To translate µs to ms a division by 1000 would be required.
    // We introduce 2.4% error here by dividing by 1024.
    // Doesn't matter because block_buffer_runtime_us is already too small an estimation.
    bbru >>= 10;
    // limit to about a minute.
    NOMORE(bbru, 0x0000FFFFUL);
    return bbru;
  }

  void Planner::clear_block_buffer_runtime() {
    #ifdef __AVR__
      // Protect the access to the variable. Only required for AVR, as
      //  any 32bit CPU offers atomic access to 32bit variables
      const bool was_enabled = stepper.suspend();
    #endif

    block_buffer_runtime_us = 0;

    #ifdef __AVR__
      // Reenable Stepper ISR
      if (was_enabled) stepper.wake_up();
    #endif
  }

#endif<|MERGE_RESOLUTION|>--- conflicted
+++ resolved
@@ -3112,13 +3112,8 @@
   if (!_buffer_steps(target
       OPTARG(HAS_POSITION_FLOAT, target_float)
       OPTARG(HAS_DIST_MM_ARG, cart_dist_mm)
-<<<<<<< HEAD
-      , fr_mm_s, TERN(MANUAL_SWITCHING_TOOLHEAD, 0, extruder), millimeters)
-  ) return false;
-=======
-      , fr_mm_s, extruder, hints
+      , fr_mm_s, TERN(MANUAL_SWITCHING_TOOLHEAD, 0, extruder), hints
   )) return false;
->>>>>>> cadb1a07
 
   stepper.wake_up();
   return true;
