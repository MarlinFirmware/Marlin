--- conflicted
+++ resolved
@@ -1803,22 +1803,14 @@
   // This must be after get_next_free_block() because it calls idle()
   // where cleaning_buffer_counter can be changed
   if (cleaning_buffer_counter) return false;
-
+  
   // Fill the block with the specified movement
-<<<<<<< HEAD
-  if (!_populate_block(block, false, target
-    OPTARG(HAS_POSITION_FLOAT, target_float)
-    OPTARG(HAS_DIST_MM_ARG, cart_dist_mm)
-    , fr_mm_s, extruder, millimeters
-  )) {
-=======
   if (!_populate_block(block, target
         OPTARG(HAS_POSITION_FLOAT, target_float)
         OPTARG(HAS_DIST_MM_ARG, cart_dist_mm)
         , fr_mm_s, extruder, millimeters
       )
   ) {
->>>>>>> 954b4493
     // Movement was not queued, probably because it was too short.
     //  Simply accept that as movement queued and done
     return true;
