--- conflicted
+++ resolved
@@ -2179,11 +2179,7 @@
         steps_dist_mm.w
       );
 
-<<<<<<< HEAD
-      block->millimeters = get_distance(displacement OPTARG(HAS_ROTATIONAL_AXES, cartesian_move));
-=======
       block->millimeters = get_move_distance(displacement OPTARG(HAS_ROTATIONAL_AXES, cartesian_move));
->>>>>>> c2572de9
     }
 
     /**
@@ -2323,17 +2319,7 @@
   // Calculate inverse time for this move. No divide by zero due to previous checks.
   // Example: At 120mm/s a 60mm move involving XYZ axes takes 0.5s. So this will give 2.0.
   // Example 2: At 120°/s a 60° move involving only rotational axes takes 0.5s. So this will give 2.0.
-<<<<<<< HEAD
   float inverse_secs = inverse_millimeters * (TERN_(HAS_ROTATIONAL_AXES, !cartesian_move ? fr_deg_s :) fr_mm_s);
-=======
-  float inverse_secs = inverse_millimeters * (
-    #if BOTH(HAS_ROTATIONAL_AXES, INCH_MODE_SUPPORT)
-      cartesian_move ? fr_mm_s : LINEAR_UNIT(fr_mm_s)
-    #else
-      fr_mm_s
-    #endif
-  );
->>>>>>> c2572de9
 
   // Get the number of non busy movements in queue (non busy means that they can be altered)
   const uint8_t moves_queued = nonbusy_movesplanned();
@@ -3126,11 +3112,7 @@
 
     PlannerHints ph = hints;
     if (!hints.millimeters)
-<<<<<<< HEAD
-      ph.millimeters = get_distance(xyze_pos_t(cart_dist_mm) OPTARG(HAS_ROTATIONAL_AXES, ph.cartesian_move));
-=======
       ph.millimeters = get_move_distance(xyze_pos_t(cart_dist_mm) OPTARG(HAS_ROTATIONAL_AXES, ph.cartesian_move));
->>>>>>> c2572de9
 
     #if DISABLED(FEEDRATE_SCALING)
 
