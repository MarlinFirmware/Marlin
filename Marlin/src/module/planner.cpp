/**
 * Marlin 3D Printer Firmware
 * Copyright (c) 2020 MarlinFirmware [https://github.com/MarlinFirmware/Marlin]
 *
 * Based on Sprinter and grbl.
 * Copyright (c) 2011 Camiel Gubbels / Erik van der Zalm
 *
 * This program is free software: you can redistribute it and/or modify
 * it under the terms of the GNU General Public License as published by
 * the Free Software Foundation, either version 3 of the License, or
 * (at your option) any later version.
 *
 * This program is distributed in the hope that it will be useful,
 * but WITHOUT ANY WARRANTY; without even the implied warranty of
 * MERCHANTABILITY or FITNESS FOR A PARTICULAR PURPOSE.  See the
 * GNU General Public License for more details.
 *
 * You should have received a copy of the GNU General Public License
 * along with this program.  If not, see <https://www.gnu.org/licenses/>.
 *
 */

/**
 * planner.cpp
 *
 * Buffer movement commands and manage the acceleration profile plan
 *
 * Derived from Grbl
 * Copyright (c) 2009-2011 Simen Svale Skogsrud
 *
 * Ring buffer gleaned from wiring_serial library by David A. Mellis.
 *
 * Fast inverse function needed for Bézier interpolation for AVR
 * was designed, written and tested by Eduardo José Tagle, April 2018.
 *
 * Planner mathematics (Mathematica-style):
 *
 * Where: s == speed, a == acceleration, t == time, d == distance
 *
 * Basic definitions:
 *   Speed[s_, a_, t_] := s + (a*t)
 *   Travel[s_, a_, t_] := Integrate[Speed[s, a, t], t]
 *
 * Distance to reach a specific speed with a constant acceleration:
 *   Solve[{Speed[s, a, t] == m, Travel[s, a, t] == d}, d, t]
 *   d -> (m^2 - s^2) / (2 a)
 *
 * Speed after a given distance of travel with constant acceleration:
 *   Solve[{Speed[s, a, t] == m, Travel[s, a, t] == d}, m, t]
 *   m -> Sqrt[2 a d + s^2]
 *
 * DestinationSpeed[s_, a_, d_] := Sqrt[2 a d + s^2]
 *
 * When to start braking (di) to reach a specified destination speed (s2) after
 * acceleration from initial speed s1 without ever reaching a plateau:
 *   Solve[{DestinationSpeed[s1, a, di] == DestinationSpeed[s2, a, d - di]}, di]
 *   di -> (2 a d - s1^2 + s2^2)/(4 a)
 *
 * We note, as an optimization, that if we have already calculated an
 * acceleration distance d1 from s1 to m and a deceration distance d2
 * from m to s2 then
 *
 *   d1 -> (m^2 - s1^2) / (2 a)
 *   d2 -> (m^2 - s2^2) / (2 a)
 *   di -> (d + d1 - d2) / 2
 */

#include "planner.h"
#include "stepper.h"
#include "motion.h"
#include "temperature.h"
#if ENABLED(FT_MOTION)
  #include "ft_motion.h"
#endif
#include "../lcd/marlinui.h"
#include "../gcode/parser.h"

#include "../MarlinCore.h"

#if HAS_LEVELING
  #include "../feature/bedlevel/bedlevel.h"
#endif

#if ENABLED(FILAMENT_WIDTH_SENSOR)
  #include "../feature/filwidth.h"
#endif

#if ENABLED(BARICUDA)
  #include "../feature/baricuda.h"
#endif

#if ENABLED(MIXING_EXTRUDER)
  #include "../feature/mixing.h"
#endif

#if ENABLED(AUTO_POWER_CONTROL)
  #include "../feature/power.h"
#endif

#if ENABLED(BACKLASH_COMPENSATION)
  #include "../feature/backlash.h"
#endif

#if ENABLED(CANCEL_OBJECTS)
  #include "../feature/cancel_object.h"
#endif

#if ENABLED(POWER_LOSS_RECOVERY)
  #include "../feature/powerloss.h"
#endif

#if HAS_CUTTER
  #include "../feature/spindle_laser.h"
#endif

// Delay for delivery of first block to the stepper ISR, if the queue contains 2 or
// fewer movements. The delay is measured in milliseconds, and must be less than 250ms
#define BLOCK_DELAY_NONE         0U
#define BLOCK_DELAY_FOR_1ST_MOVE 100U

Planner planner;

// public:

/**
 * A ring buffer of moves described in steps
 */
block_t Planner::block_buffer[BLOCK_BUFFER_SIZE];
volatile uint8_t Planner::block_buffer_head,    // Index of the next block to be pushed
                 Planner::block_buffer_nonbusy, // Index of the first non-busy block
                 Planner::block_buffer_planned, // Index of the optimally planned block
                 Planner::block_buffer_tail;    // Index of the busy block, if any
uint16_t Planner::cleaning_buffer_counter;      // A counter to disable queuing of blocks
uint8_t Planner::delay_before_delivering;       // Delay block delivery so initial blocks in an empty queue may merge

#if ENABLED(EDITABLE_STEPS_PER_UNIT)
  float Planner::mm_per_step[DISTINCT_AXES];    // (mm) Millimeters per step
#else
  constexpr float PlannerSettings::axis_steps_per_mm[DISTINCT_AXES];
  constexpr float Planner::mm_per_step[DISTINCT_AXES];
#endif
planner_settings_t Planner::settings;           // Initialized by settings.load()

/**
 * Set up inline block variables
 * Set laser_power_floor based on SPEED_POWER_MIN to pevent a zero power output state with LASER_POWER_TRAP
 */
#if ENABLED(LASER_FEATURE)
  laser_state_t Planner::laser_inline;          // Current state for blocks
  const uint8_t laser_power_floor = cutter.pct_to_ocr(SPEED_POWER_MIN);
#endif

uint32_t Planner::max_acceleration_steps_per_s2[DISTINCT_AXES]; // (steps/s^2) Derived from mm_per_s2

#if HAS_JUNCTION_DEVIATION
  float Planner::junction_deviation_mm;         // (mm) M205 J
  #if HAS_LINEAR_E_JERK
    float Planner::max_e_jerk[DISTINCT_E];      // Calculated from junction_deviation_mm
  #endif
#else // CLASSIC_JERK
  TERN(HAS_LINEAR_E_JERK, xyz_pos_t, xyze_pos_t) Planner::max_jerk;
#endif

#if ENABLED(SD_ABORT_ON_ENDSTOP_HIT)
  bool Planner::abort_on_endstop_hit = false;
#endif

#if ENABLED(DISTINCT_E_FACTORS)
  uint8_t Planner::last_extruder = 0;     // Respond to extruder change
#endif

#if ENABLED(DIRECT_STEPPING)
  uint32_t Planner::last_page_step_rate = 0;
  AxisBits Planner::last_page_dir; // = 0
#endif

#if HAS_EXTRUDERS
  int16_t Planner::flow_percentage[EXTRUDERS] = ARRAY_BY_EXTRUDERS1(100); // Extrusion factor for each extruder
  float Planner::e_factor[EXTRUDERS] = ARRAY_BY_EXTRUDERS1(1.0f); // The flow percentage and volumetric multiplier combine to scale E movement
#endif

#if DISABLED(NO_VOLUMETRICS)
  float Planner::filament_size[EXTRUDERS],          // diameter of filament (in millimeters), typically around 1.75 or 2.85, 0 disables the volumetric calculations for the extruder
        Planner::volumetric_area_nominal = CIRCLE_AREA(float(DEFAULT_NOMINAL_FILAMENT_DIA) * 0.5f), // Nominal cross-sectional area
        Planner::volumetric_multiplier[EXTRUDERS];  // Reciprocal of cross-sectional area of filament (in mm^2). Pre-calculated to reduce computation in the planner
#endif

#if ENABLED(VOLUMETRIC_EXTRUDER_LIMIT)
  float Planner::volumetric_extruder_limit[EXTRUDERS],          // max mm^3/sec the extruder is able to handle
        Planner::volumetric_extruder_feedrate_limit[EXTRUDERS]; // pre calculated extruder feedrate limit based on volumetric_extruder_limit; pre-calculated to reduce computation in the planner
#endif

#ifdef MAX7219_DEBUG_SLOWDOWN
  uint8_t Planner::slowdown_count = 0;
#endif

#if HAS_LEVELING
  bool Planner::leveling_active = false; // Flag that auto bed leveling is enabled
  #if ABL_PLANAR
    matrix_3x3 Planner::bed_level_matrix; // Transform to compensate for bed level
  #endif
  #if ENABLED(ENABLE_LEVELING_FADE_HEIGHT)
    float Planner::z_fade_height,      // Initialized by settings.load()
          Planner::inverse_z_fade_height,
          Planner::last_fade_z;
  #endif
#else
  constexpr bool Planner::leveling_active;
#endif

#if ENABLED(SKEW_CORRECTION)
  skew_factor_t Planner::skew_factor; // Initialized by settings.load()
#endif

#if ENABLED(AUTOTEMP)
  autotemp_t Planner::autotemp = { AUTOTEMP_MIN, AUTOTEMP_MAX, AUTOTEMP_FACTOR, false };
#endif

// private:

xyze_long_t Planner::position{0};

uint32_t Planner::acceleration_long_cutoff;

xyze_float_t Planner::previous_speed;
float Planner::previous_nominal_speed;

#if ENABLED(DISABLE_OTHER_EXTRUDERS)
  last_move_t Planner::extruder_last_move[E_STEPPERS] = { 0 };
#endif

#ifdef XY_FREQUENCY_LIMIT
  int8_t Planner::xy_freq_limit_hz = XY_FREQUENCY_LIMIT;
  float Planner::xy_freq_min_speed_factor = (XY_FREQUENCY_MIN_PERCENT) * 0.01f;
  int32_t Planner::xy_freq_min_interval_us = LROUND(1000000.0f / (XY_FREQUENCY_LIMIT));
#endif

#if ENABLED(LIN_ADVANCE)
  float Planner::extruder_advance_K[DISTINCT_E]; // Initialized by settings.load()
#endif

#if HAS_POSITION_FLOAT
  xyze_pos_t Planner::position_float; // Needed for accurate maths. Steps cannot be used!
#endif

#if IS_KINEMATIC
  xyze_pos_t Planner::position_cart;
#endif

#if HAS_WIRED_LCD
  volatile uint32_t Planner::block_buffer_runtime_us = 0;
#endif

/**
 * Class and Instance Methods
 */

Planner::Planner() { init(); }

void Planner::init() {
  position.reset();
  TERN_(HAS_POSITION_FLOAT, position_float.reset());
  TERN_(IS_KINEMATIC, position_cart.reset());

  previous_speed.reset();
  previous_nominal_speed = 0;

  TERN_(ABL_PLANAR, bed_level_matrix.set_to_identity());

  clear_block_buffer();
  delay_before_delivering = 0;

  #if ENABLED(DIRECT_STEPPING)
    last_page_step_rate = 0;
    last_page_dir.reset();
  #endif
}

#if ENABLED(S_CURVE_ACCELERATION)
  #ifdef __AVR__
    /**
     * This routine returns 0x1000000 / d, getting the inverse as fast as possible.
     * A fast-converging iterative Newton-Raphson method can reach full precision in
     * just 1 iteration, and takes 211 cycles (worst case; the mean case is less, up
     * to 30 cycles for small divisors), instead of the 500 cycles a normal division
     * would take.
     *
     * Inspired by the following page:
     *  https://stackoverflow.com/questions/27801397/newton-raphson-division-with-big-integers
     *
     * Suppose we want to calculate  floor(2 ^ k / B)  where B is a positive integer
     * Then, B must be <= 2^k, otherwise, the quotient is 0.
     *
     * The Newton - Raphson iteration for x = B / 2 ^ k yields:
     *  q[n + 1] = q[n] * (2 - q[n] * B / 2 ^ k)
     *
     * This can be rearranged to:
     *  q[n + 1] = q[n] * (2 ^ (k + 1) - q[n] * B) >> k
     *
     * Each iteration requires only integer multiplications and bit shifts.
     * It doesn't necessarily converge to floor(2 ^ k / B) but in the worst case
     * it eventually alternates between floor(2 ^ k / B) and ceil(2 ^ k / B).
     * So it checks for this case and extracts floor(2 ^ k / B).
     *
     * A simple but important optimization for this approach is to truncate
     * multiplications (i.e., calculate only the higher bits of the product) in the
     * early iterations of the Newton - Raphson method. This is done so the results
     * of the early iterations are far from the quotient. Then it doesn't matter if
     * they are done inaccurately.
     * It's important to pick a good starting value for x. Knowing how many
     * digits the divisor has, it can be estimated:
     *
     *   2^k / x = 2 ^ log2(2^k / x)
     *   2^k / x = 2 ^(log2(2^k)-log2(x))
     *   2^k / x = 2 ^(k*log2(2)-log2(x))
     *   2^k / x = 2 ^ (k-log2(x))
     *   2^k / x >= 2 ^ (k-floor(log2(x)))
     *   floor(log2(x)) is simply the index of the most significant bit set.
     *
     * If this estimation can be improved even further the number of iterations can be
     * reduced a lot, saving valuable execution time.
     * The paper "Software Integer Division" by Thomas L.Rodeheffer, Microsoft
     * Research, Silicon Valley,August 26, 2008, available at
     * https://www.microsoft.com/en-us/research/wp-content/uploads/2008/08/tr-2008-141.pdf
     * suggests, for its integer division algorithm, using a table to supply the first
     * 8 bits of precision, then, due to the quadratic convergence nature of the
     * Newton-Raphon iteration, just 2 iterations should be enough to get maximum
     * precision of the division.
     * By precomputing values of inverses for small denominator values, just one
     * Newton-Raphson iteration is enough to reach full precision.
     * This code uses the top 9 bits of the denominator as index.
     *
     * The AVR assembly function implements this C code using the data below:
     *
     *  // For small divisors, it is best to directly retrieve the results
     *  if (d <= 110) return pgm_read_dword(&small_inv_tab[d]);
     *
     *  // Compute initial estimation of 0x1000000/x -
     *  // Get most significant bit set on divider
     *  uint8_t idx = 0;
     *  uint32_t nr = d;
     *  if (!(nr & 0xFF0000)) {
     *    nr <<= 8; idx += 8;
     *    if (!(nr & 0xFF0000)) { nr <<= 8; idx += 8; }
     *  }
     *  if (!(nr & 0xF00000)) { nr <<= 4; idx += 4; }
     *  if (!(nr & 0xC00000)) { nr <<= 2; idx += 2; }
     *  if (!(nr & 0x800000)) { nr <<= 1; idx += 1; }
     *
     *  // Isolate top 9 bits of the denominator, to be used as index into the initial estimation table
     *  uint32_t tidx = nr >> 15,                                       // top 9 bits. bit8 is always set
     *           ie = inv_tab[tidx & 0xFF] + 256,                       // Get the table value. bit9 is always set
     *           x = idx <= 8 ? (ie >> (8 - idx)) : (ie << (idx - 8));  // Position the estimation at the proper place
     *
     *  x = uint32_t((x * uint64_t(_BV(25) - x * d)) >> 24);            // Refine estimation by newton-raphson. 1 iteration is enough
     *  const uint32_t r = _BV(24) - x * d;                             // Estimate remainder
     *  if (r >= d) x++;                                                // Check whether to adjust result
     *  return uint32_t(x);                                             // x holds the proper estimation
     */
    static uint32_t get_period_inverse(uint32_t d) {

      static const uint8_t inv_tab[256] PROGMEM = {
        255,253,252,250,248,246,244,242,240,238,236,234,233,231,229,227,
        225,224,222,220,218,217,215,213,212,210,208,207,205,203,202,200,
        199,197,195,194,192,191,189,188,186,185,183,182,180,179,178,176,
        175,173,172,170,169,168,166,165,164,162,161,160,158,157,156,154,
        153,152,151,149,148,147,146,144,143,142,141,139,138,137,136,135,
        134,132,131,130,129,128,127,126,125,123,122,121,120,119,118,117,
        116,115,114,113,112,111,110,109,108,107,106,105,104,103,102,101,
        100,99,98,97,96,95,94,93,92,91,90,89,88,88,87,86,
        85,84,83,82,81,80,80,79,78,77,76,75,74,74,73,72,
        71,70,70,69,68,67,66,66,65,64,63,62,62,61,60,59,
        59,58,57,56,56,55,54,53,53,52,51,50,50,49,48,48,
        47,46,46,45,44,43,43,42,41,41,40,39,39,38,37,37,
        36,35,35,34,33,33,32,32,31,30,30,29,28,28,27,27,
        26,25,25,24,24,23,22,22,21,21,20,19,19,18,18,17,
        17,16,15,15,14,14,13,13,12,12,11,10,10,9,9,8,
        8,7,7,6,6,5,5,4,4,3,3,2,2,1,0,0
      };

      // For small denominators, it is cheaper to directly store the result.
      //  For bigger ones, just ONE Newton-Raphson iteration is enough to get
      //  maximum precision we need
      static const uint32_t small_inv_tab[111] PROGMEM = {
        16777216,16777216,8388608,5592405,4194304,3355443,2796202,2396745,2097152,1864135,1677721,1525201,1398101,1290555,1198372,1118481,
        1048576,986895,932067,883011,838860,798915,762600,729444,699050,671088,645277,621378,599186,578524,559240,541200,
        524288,508400,493447,479349,466033,453438,441505,430185,419430,409200,399457,390167,381300,372827,364722,356962,
        349525,342392,335544,328965,322638,316551,310689,305040,299593,294337,289262,284359,279620,275036,270600,266305,
        262144,258111,254200,250406,246723,243148,239674,236298,233016,229824,226719,223696,220752,217885,215092,212369,
        209715,207126,204600,202135,199728,197379,195083,192841,190650,188508,186413,184365,182361,180400,178481,176602,
        174762,172960,171196,169466,167772,166111,164482,162885,161319,159783,158275,156796,155344,153919,152520
      };

      // For small divisors, it is best to directly retrieve the results
      if (d <= 110) return pgm_read_dword(&small_inv_tab[d]);

      uint8_t r8 = d & 0xFF,
              r9 = (d >> 8) & 0xFF,
              r10 = (d >> 16) & 0xFF,
              r2,r3,r4,r5,r6,r7,r11,r12,r13,r14,r15,r16,r17,r18;
      const uint8_t *ptab = inv_tab;

      __asm__ __volatile__(
        // %8:%7:%6 = interval
        // r31:r30: MUST be those registers, and they must point to the inv_tab

        A("clr %13")                       // %13 = 0

        // Now we must compute
        // result = 0xFFFFFF / d
        // %8:%7:%6 = interval
        // %16:%15:%14 = nr
        // %13 = 0

        // A plain division of 24x24 bits should take 388 cycles to complete. We will
        // use Newton-Raphson for the calculation, and will strive to get way less cycles
        // for the same result - Using C division, it takes 500cycles to complete .

        A("clr %3")                       // idx = 0
        A("mov %14,%6")
        A("mov %15,%7")
        A("mov %16,%8")                   // nr = interval
        A("tst %16")                      // nr & 0xFF0000 == 0 ?
        A("brne 2f")                      // No, skip this
        A("mov %16,%15")
        A("mov %15,%14")                  // nr <<= 8, %14 not needed
        A("subi %3,-8")                   // idx += 8
        A("tst %16")                      // nr & 0xFF0000 == 0 ?
        A("brne 2f")                      // No, skip this
        A("mov %16,%15")                  // nr <<= 8, %14 not needed
        A("clr %15")                      // We clear %14
        A("subi %3,-8")                   // idx += 8

        // here %16 != 0 and %16:%15 contains at least 9 MSBits, or both %16:%15 are 0
        L("2")
        A("cpi %16,0x10")                 // (nr & 0xF00000) == 0 ?
        A("brcc 3f")                      // No, skip this
        A("swap %15")                     // Swap nybbles
        A("swap %16")                     // Swap nybbles. Low nybble is 0
        A("mov %14, %15")
        A("andi %14,0x0F")                // Isolate low nybble
        A("andi %15,0xF0")                // Keep proper nybble in %15
        A("or %16, %14")                  // %16:%15 <<= 4
        A("subi %3,-4")                   // idx += 4

        L("3")
        A("cpi %16,0x40")                 // (nr & 0xC00000) == 0 ?
        A("brcc 4f")                      // No, skip this
        A("add %15,%15")
        A("adc %16,%16")
        A("add %15,%15")
        A("adc %16,%16")                  // %16:%15 <<= 2
        A("subi %3,-2")                   // idx += 2

        L("4")
        A("cpi %16,0x80")                 // (nr & 0x800000) == 0 ?
        A("brcc 5f")                      // No, skip this
        A("add %15,%15")
        A("adc %16,%16")                  // %16:%15 <<= 1
        A("inc %3")                       // idx += 1

        // Now %16:%15 contains its MSBit set to 1, or %16:%15 is == 0. We are now absolutely sure
        // we have at least 9 MSBits available to enter the initial estimation table
        L("5")
        A("add %15,%15")
        A("adc %16,%16")                  // %16:%15 = tidx = (nr <<= 1), we lose the top MSBit (always set to 1, %16 is the index into the inverse table)
        A("add r30,%16")                  // Only use top 8 bits
        A("adc r31,%13")                  // r31:r30 = inv_tab + (tidx)
        A("lpm %14, Z")                   // %14 = inv_tab[tidx]
        A("ldi %15, 1")                   // %15 = 1  %15:%14 = inv_tab[tidx] + 256

        // We must scale the approximation to the proper place
        A("clr %16")                      // %16 will always be 0 here
        A("subi %3,8")                    // idx == 8 ?
        A("breq 6f")                      // yes, no need to scale
        A("brcs 7f")                      // If C=1, means idx < 8, result was negative!

        // idx > 8, now %3 = idx - 8. We must perform a left shift. idx range:[1-8]
        A("sbrs %3,0")                    // shift by 1bit position?
        A("rjmp 8f")                      // No
        A("add %14,%14")
        A("adc %15,%15")                  // %15:16 <<= 1
        L("8")
        A("sbrs %3,1")                    // shift by 2bit position?
        A("rjmp 9f")                      // No
        A("add %14,%14")
        A("adc %15,%15")
        A("add %14,%14")
        A("adc %15,%15")                  // %15:16 <<= 1
        L("9")
        A("sbrs %3,2")                    // shift by 4bits position?
        A("rjmp 16f")                     // No
        A("swap %15")                     // Swap nybbles. lo nybble of %15 will always be 0
        A("swap %14")                     // Swap nybbles
        A("mov %12,%14")
        A("andi %12,0x0F")                // isolate low nybble
        A("andi %14,0xF0")                // and clear it
        A("or %15,%12")                   // %15:%16 <<= 4
        L("16")
        A("sbrs %3,3")                    // shift by 8bits position?
        A("rjmp 6f")                      // No, we are done
        A("mov %16,%15")
        A("mov %15,%14")
        A("clr %14")
        A("jmp 6f")

        // idx < 8, now %3 = idx - 8. Get the count of bits
        L("7")
        A("neg %3")                       // %3 = -idx = count of bits to move right. idx range:[1...8]
        A("sbrs %3,0")                    // shift by 1 bit position ?
        A("rjmp 10f")                     // No, skip it
        A("asr %15")                      // (bit7 is always 0 here)
        A("ror %14")
        L("10")
        A("sbrs %3,1")                    // shift by 2 bit position ?
        A("rjmp 11f")                     // No, skip it
        A("asr %15")                      // (bit7 is always 0 here)
        A("ror %14")
        A("asr %15")                      // (bit7 is always 0 here)
        A("ror %14")
        L("11")
        A("sbrs %3,2")                    // shift by 4 bit position ?
        A("rjmp 12f")                     // No, skip it
        A("swap %15")                     // Swap nybbles
        A("andi %14, 0xF0")               // Lose the lowest nybble
        A("swap %14")                     // Swap nybbles. Upper nybble is 0
        A("or %14,%15")                   // Pass nybble from upper byte
        A("andi %15, 0x0F")               // And get rid of that nybble
        L("12")
        A("sbrs %3,3")                    // shift by 8 bit position ?
        A("rjmp 6f")                      // No, skip it
        A("mov %14,%15")
        A("clr %15")
        L("6")                            // %16:%15:%14 = initial estimation of 0x1000000 / d

        // Now, we must refine the estimation present on %16:%15:%14 using 1 iteration
        // of Newton-Raphson. As it has a quadratic convergence, 1 iteration is enough
        // to get more than 18bits of precision (the initial table lookup gives 9 bits of
        // precision to start from). 18bits of precision is all what is needed here for result

        // %8:%7:%6 = d = interval
        // %16:%15:%14 = x = initial estimation of 0x1000000 / d
        // %13 = 0
        // %3:%2:%1:%0 = working accumulator

        // Compute 1<<25 - x*d. Result should never exceed 25 bits and should always be positive
        A("clr %0")
        A("clr %1")
        A("clr %2")
        A("ldi %3,2")                     // %3:%2:%1:%0 = 0x2000000
        A("mul %6,%14")                   // r1:r0 = LO(d) * LO(x)
        A("sub %0,r0")
        A("sbc %1,r1")
        A("sbc %2,%13")
        A("sbc %3,%13")                   // %3:%2:%1:%0 -= LO(d) * LO(x)
        A("mul %7,%14")                   // r1:r0 = MI(d) * LO(x)
        A("sub %1,r0")
        A("sbc %2,r1" )
        A("sbc %3,%13")                   // %3:%2:%1:%0 -= MI(d) * LO(x) << 8
        A("mul %8,%14")                   // r1:r0 = HI(d) * LO(x)
        A("sub %2,r0")
        A("sbc %3,r1")                    // %3:%2:%1:%0 -= MIL(d) * LO(x) << 16
        A("mul %6,%15")                   // r1:r0 = LO(d) * MI(x)
        A("sub %1,r0")
        A("sbc %2,r1")
        A("sbc %3,%13")                   // %3:%2:%1:%0 -= LO(d) * MI(x) << 8
        A("mul %7,%15")                   // r1:r0 = MI(d) * MI(x)
        A("sub %2,r0")
        A("sbc %3,r1")                    // %3:%2:%1:%0 -= MI(d) * MI(x) << 16
        A("mul %8,%15")                   // r1:r0 = HI(d) * MI(x)
        A("sub %3,r0")                    // %3:%2:%1:%0 -= MIL(d) * MI(x) << 24
        A("mul %6,%16")                   // r1:r0 = LO(d) * HI(x)
        A("sub %2,r0")
        A("sbc %3,r1")                    // %3:%2:%1:%0 -= LO(d) * HI(x) << 16
        A("mul %7,%16")                   // r1:r0 = MI(d) * HI(x)
        A("sub %3,r0")                    // %3:%2:%1:%0 -= MI(d) * HI(x) << 24
        // %3:%2:%1:%0 = (1<<25) - x*d     [169]

        // We need to multiply that result by x, and we are only interested in the top 24bits of that multiply

        // %16:%15:%14 = x = initial estimation of 0x1000000 / d
        // %3:%2:%1:%0 = (1<<25) - x*d = acc
        // %13 = 0

        // result = %11:%10:%9:%5:%4
        A("mul %14,%0")                   // r1:r0 = LO(x) * LO(acc)
        A("mov %4,r1")
        A("clr %5")
        A("clr %9")
        A("clr %10")
        A("clr %11")                      // %11:%10:%9:%5:%4 = LO(x) * LO(acc) >> 8
        A("mul %15,%0")                   // r1:r0 = MI(x) * LO(acc)
        A("add %4,r0")
        A("adc %5,r1")
        A("adc %9,%13")
        A("adc %10,%13")
        A("adc %11,%13")                  // %11:%10:%9:%5:%4 += MI(x) * LO(acc)
        A("mul %16,%0")                   // r1:r0 = HI(x) * LO(acc)
        A("add %5,r0")
        A("adc %9,r1")
        A("adc %10,%13")
        A("adc %11,%13")                  // %11:%10:%9:%5:%4 += MI(x) * LO(acc) << 8

        A("mul %14,%1")                   // r1:r0 = LO(x) * MIL(acc)
        A("add %4,r0")
        A("adc %5,r1")
        A("adc %9,%13")
        A("adc %10,%13")
        A("adc %11,%13")                  // %11:%10:%9:%5:%4 = LO(x) * MIL(acc)
        A("mul %15,%1")                   // r1:r0 = MI(x) * MIL(acc)
        A("add %5,r0")
        A("adc %9,r1")
        A("adc %10,%13")
        A("adc %11,%13")                  // %11:%10:%9:%5:%4 += MI(x) * MIL(acc) << 8
        A("mul %16,%1")                   // r1:r0 = HI(x) * MIL(acc)
        A("add %9,r0")
        A("adc %10,r1")
        A("adc %11,%13")                  // %11:%10:%9:%5:%4 += MI(x) * MIL(acc) << 16

        A("mul %14,%2")                   // r1:r0 = LO(x) * MIH(acc)
        A("add %5,r0")
        A("adc %9,r1")
        A("adc %10,%13")
        A("adc %11,%13")                  // %11:%10:%9:%5:%4 = LO(x) * MIH(acc) << 8
        A("mul %15,%2")                   // r1:r0 = MI(x) * MIH(acc)
        A("add %9,r0")
        A("adc %10,r1")
        A("adc %11,%13")                  // %11:%10:%9:%5:%4 += MI(x) * MIH(acc) << 16
        A("mul %16,%2")                   // r1:r0 = HI(x) * MIH(acc)
        A("add %10,r0")
        A("adc %11,r1")                   // %11:%10:%9:%5:%4 += MI(x) * MIH(acc) << 24

        A("mul %14,%3")                   // r1:r0 = LO(x) * HI(acc)
        A("add %9,r0")
        A("adc %10,r1")
        A("adc %11,%13")                  // %11:%10:%9:%5:%4 = LO(x) * HI(acc) << 16
        A("mul %15,%3")                   // r1:r0 = MI(x) * HI(acc)
        A("add %10,r0")
        A("adc %11,r1")                   // %11:%10:%9:%5:%4 += MI(x) * HI(acc) << 24
        A("mul %16,%3")                   // r1:r0 = HI(x) * HI(acc)
        A("add %11,r0")                   // %11:%10:%9:%5:%4 += MI(x) * HI(acc) << 32

        // At this point, %11:%10:%9 contains the new estimation of x.

        // Finally, we must correct the result. Estimate remainder as
        // (1<<24) - x*d
        // %11:%10:%9 = x
        // %8:%7:%6 = d = interval" "\n\t"
        A("ldi %3,1")
        A("clr %2")
        A("clr %1")
        A("clr %0")                       // %3:%2:%1:%0 = 0x1000000
        A("mul %6,%9")                    // r1:r0 = LO(d) * LO(x)
        A("sub %0,r0")
        A("sbc %1,r1")
        A("sbc %2,%13")
        A("sbc %3,%13")                   // %3:%2:%1:%0 -= LO(d) * LO(x)
        A("mul %7,%9")                    // r1:r0 = MI(d) * LO(x)
        A("sub %1,r0")
        A("sbc %2,r1")
        A("sbc %3,%13")                   // %3:%2:%1:%0 -= MI(d) * LO(x) << 8
        A("mul %8,%9")                    // r1:r0 = HI(d) * LO(x)
        A("sub %2,r0")
        A("sbc %3,r1")                    // %3:%2:%1:%0 -= MIL(d) * LO(x) << 16
        A("mul %6,%10")                   // r1:r0 = LO(d) * MI(x)
        A("sub %1,r0")
        A("sbc %2,r1")
        A("sbc %3,%13")                   // %3:%2:%1:%0 -= LO(d) * MI(x) << 8
        A("mul %7,%10")                   // r1:r0 = MI(d) * MI(x)
        A("sub %2,r0")
        A("sbc %3,r1")                    // %3:%2:%1:%0 -= MI(d) * MI(x) << 16
        A("mul %8,%10")                   // r1:r0 = HI(d) * MI(x)
        A("sub %3,r0")                    // %3:%2:%1:%0 -= MIL(d) * MI(x) << 24
        A("mul %6,%11")                   // r1:r0 = LO(d) * HI(x)
        A("sub %2,r0")
        A("sbc %3,r1")                    // %3:%2:%1:%0 -= LO(d) * HI(x) << 16
        A("mul %7,%11")                   // r1:r0 = MI(d) * HI(x)
        A("sub %3,r0")                    // %3:%2:%1:%0 -= MI(d) * HI(x) << 24
        // %3:%2:%1:%0 = r = (1<<24) - x*d
        // %8:%7:%6 = d = interval

        // Perform the final correction
        A("sub %0,%6")
        A("sbc %1,%7")
        A("sbc %2,%8")                    // r -= d
        A("brcs 14f")                     // if ( r >= d)

        // %11:%10:%9 = x
        A("ldi %3,1")
        A("add %9,%3")
        A("adc %10,%13")
        A("adc %11,%13")                  // x++
        L("14")

        // Estimation is done. %11:%10:%9 = x
        A("clr __zero_reg__")              // Make C runtime happy
        // [211 cycles total]
        : "=r" (r2),
          "=r" (r3),
          "=r" (r4),
          "=d" (r5),
          "=r" (r6),
          "=r" (r7),
          "+r" (r8),
          "+r" (r9),
          "+r" (r10),
          "=d" (r11),
          "=r" (r12),
          "=r" (r13),
          "=d" (r14),
          "=d" (r15),
          "=d" (r16),
          "=d" (r17),
          "=d" (r18),
          "+z" (ptab)
        :
        : "r0", "r1", "cc"
      );

      // Return the result
      return r11 | (uint16_t(r12) << 8) | (uint32_t(r13) << 16);
    }
  #else
    // All other 32-bit MPUs can easily do inverse using hardware division,
    // so we don't need to reduce precision or to use assembly language at all.
    // This routine, for all other archs, returns 0x100000000 / d ~= 0xFFFFFFFF / d
    FORCE_INLINE static uint32_t get_period_inverse(const uint32_t d) {
      return d ? 0xFFFFFFFF / d : 0xFFFFFFFF;
    }
  #endif
#endif

#define MINIMAL_STEP_RATE 120

/**
 * Get the current block for processing
 * and mark the block as busy.
 * Return nullptr if the buffer is empty
 * or if there is a first-block delay.
 *
 * WARNING: Called from Stepper ISR context!
 */
block_t* Planner::get_current_block() {
  // Get the number of moves in the planner queue so far
  const uint8_t nr_moves = movesplanned();

  // If there are any moves queued ...
  if (nr_moves) {

    // If there is still delay of delivery of blocks running, decrement it
    if (delay_before_delivering) {
      --delay_before_delivering;
      // If the number of movements queued is less than 3, and there is still time
      //  to wait, do not deliver anything
      if (nr_moves < 3 && delay_before_delivering) return nullptr;
      delay_before_delivering = 0;
    }

    // If we are here, there is no excuse to deliver the block
    block_t * const block = &block_buffer[block_buffer_tail];

    // No trapezoid calculated? Don't execute yet.
    if (block->flag.recalculate) return nullptr;

    // We can't be sure how long an active block will take, so don't count it.
    TERN_(HAS_WIRED_LCD, block_buffer_runtime_us -= block->segment_time_us);

    // As this block is busy, advance the nonbusy block pointer
    block_buffer_nonbusy = next_block_index(block_buffer_tail);

    // Push block_buffer_planned pointer, if encountered.
    if (block_buffer_tail == block_buffer_planned)
      block_buffer_planned = block_buffer_nonbusy;

    // Return the block
    return block;
  }

  // The queue became empty
  TERN_(HAS_WIRED_LCD, clear_block_buffer_runtime()); // paranoia. Buffer is empty now - so reset accumulated time to zero.

  return nullptr;
}

/**
 * Calculate trapezoid parameters, multiplying the entry- and exit-speeds
 * by the provided factors. Requires that initial_rate and final_rate are
 * no less than sqrt(block->acceleration_steps_per_s2 / 2), which is ensured
 * through minimum_planner_speed_sqr in _populate_block().
 **
 * ############ VERY IMPORTANT ############
 * NOTE that the PRECONDITION to call this function is that the block is
 * NOT BUSY and it is marked as RECALCULATE. That WARRANTIES the Stepper ISR
 * is not and will not use the block while we modify it, so it is safe to
 * alter its values.
 */
void Planner::calculate_trapezoid_for_block(block_t * const block, const_float_t entry_factor, const_float_t exit_factor) {

  uint32_t initial_rate = LROUND(block->nominal_rate * entry_factor),
           final_rate = LROUND(block->nominal_rate * exit_factor); // (steps per second)

  // Legacy check against supposed timer overflow. However Stepper::calc_timer_interval() already
  // should protect against it. But removing this code produces judder in direction-switching
  // moves. This is because the current discrete stepping math diverges from physical motion under
  // constant acceleration when acceleration_steps_per_s2 is large compared to initial/final_rate.
  NOLESS(initial_rate, uint32_t(MINIMAL_STEP_RATE));  // Enforce the minimum speed
  NOLESS(final_rate, uint32_t(MINIMAL_STEP_RATE));
  NOMORE(initial_rate, block->nominal_rate);          // NOTE: The nominal rate may be less than MINIMAL_STEP_RATE!
  NOMORE(final_rate, block->nominal_rate);

  #if ANY(S_CURVE_ACCELERATION, LIN_ADVANCE)
    // If we have some plateau time, the cruise rate will be the nominal rate
    uint32_t cruise_rate = block->nominal_rate;
  #endif

  // Steps for acceleration, plateau and deceleration
  int32_t plateau_steps = block->step_event_count,
          accelerate_steps = 0,
          decelerate_steps = 0;

  const int32_t accel = block->acceleration_steps_per_s2;
  float inverse_accel = 0.0f;
  if (accel != 0) {
    inverse_accel = 1.0f / accel;
    const float half_inverse_accel = 0.5f * inverse_accel,
                nominal_rate_sq = FLOAT_SQ(block->nominal_rate),
                // Steps required for acceleration, deceleration to/from nominal rate
<<<<<<< HEAD
                decelerate_steps_float = half_inverse_accel * (nominal_rate_sq - sq(float(final_rate))),
                accelerate_steps_float = half_inverse_accel * (nominal_rate_sq - sq(float(initial_rate)));
    // Aims to fully reach nominal and final rates
=======
                decelerate_steps_float = half_inverse_accel * (nominal_rate_sq - FLOAT_SQ(final_rate));
          float accelerate_steps_float = half_inverse_accel * (nominal_rate_sq - FLOAT_SQ(initial_rate));
>>>>>>> e37415c9
    accelerate_steps = CEIL(accelerate_steps_float);
    decelerate_steps = CEIL(decelerate_steps_float);

    // Steps between acceleration and deceleration, if any
    plateau_steps -= accelerate_steps + decelerate_steps;

    // Does accelerate_steps + decelerate_steps exceed step_event_count?
    // Then we can't possibly reach the nominal rate, there will be no cruising.
    // Calculate accel / braking time in order to reach the final_rate exactly
    // at the end of this block.
    if (plateau_steps < 0) {
      accelerate_steps = LROUND((block->step_event_count + accelerate_steps_float - decelerate_steps_float) * 0.5f);
      LIMIT(accelerate_steps, 0, int32_t(block->step_event_count));
      decelerate_steps = block->step_event_count - accelerate_steps;

      #if ANY(S_CURVE_ACCELERATION, LIN_ADVANCE)
        // We won't reach the cruising rate. Let's calculate the speed we will reach
        NOMORE(cruise_rate, final_speed(initial_rate, accel, accelerate_steps));
      #endif
    }
  }

  #if ENABLED(S_CURVE_ACCELERATION)
    const float rate_factor = inverse_accel * (STEPPER_TIMER_RATE);
    // Jerk controlled speed requires to express speed versus time, NOT steps
    uint32_t acceleration_time = rate_factor * float(cruise_rate - initial_rate),
             deceleration_time = rate_factor * float(cruise_rate - final_rate),
    // And to offload calculations from the ISR, we also calculate the inverse of those times here
             acceleration_time_inverse = get_period_inverse(acceleration_time),
             deceleration_time_inverse = get_period_inverse(deceleration_time);
  #endif

  // Store new block parameters
  block->accelerate_before = accelerate_steps;
  block->decelerate_start = block->step_event_count - decelerate_steps;
  block->initial_rate = initial_rate;
  #if ENABLED(S_CURVE_ACCELERATION)
    block->acceleration_time = acceleration_time;
    block->deceleration_time = deceleration_time;
    block->acceleration_time_inverse = acceleration_time_inverse;
    block->deceleration_time_inverse = deceleration_time_inverse;
    block->cruise_rate = cruise_rate;
  #endif
  block->final_rate = final_rate;

  #if ENABLED(LIN_ADVANCE)
    if (block->la_advance_rate) {
      const float comp = extruder_advance_K[E_INDEX_N(block->extruder)] * block->steps.e / block->step_event_count;
      block->max_adv_steps = cruise_rate * comp;
      block->final_adv_steps = final_rate * comp;
    }
  #endif

  #if ENABLED(LASER_POWER_TRAP)
    /**
     * Laser Trapezoid Calculations
     *
     * Approximate the trapezoid with the laser, incrementing the power every `trap_ramp_entry_incr`
     * steps while accelerating, and decrementing the power every `trap_ramp_exit_decr` while decelerating,
     * to keep power proportional to feedrate. Laser power trap will reduce the initial power to no less
     * than the laser_power_floor value. Based on the number of calculated accel/decel steps the power is
     * distributed over the trapezoid entry- and exit-ramp steps.
     *
     * trap_ramp_active_pwr - The active power is initially set at a reduced level factor of initial
     * power / accel steps and will be additively incremented using a trap_ramp_entry_incr value for each
     * accel step processed later in the stepper code. The trap_ramp_exit_decr value is calculated as
     * power / decel steps and is also adjusted to no less than the power floor.
     *
     * If the power == 0 the inline mode variables need to be set to zero to prevent stepper processing.
     * The method allows for simpler non-powered moves like G0 or G28.
     *
     * Laser Trap Power works for all Jerk and Curve modes; however Arc-based moves will have issues since
     * the segments are usually too small.
     */
    if (cutter.cutter_mode == CUTTER_MODE_CONTINUOUS) {
      if (planner.laser_inline.status.isPowered && planner.laser_inline.status.isEnabled) {
        if (block->laser.power > 0) {
          NOLESS(block->laser.power, laser_power_floor);
          block->laser.trap_ramp_active_pwr = (block->laser.power - laser_power_floor) * (initial_rate / float(block->nominal_rate)) + laser_power_floor;
          block->laser.trap_ramp_entry_incr = (block->laser.power - block->laser.trap_ramp_active_pwr) / accelerate_steps;
          float laser_pwr = block->laser.power * (final_rate / float(block->nominal_rate));
          NOLESS(laser_pwr, laser_power_floor);
          block->laser.trap_ramp_exit_decr = (block->laser.power - laser_pwr) / decelerate_steps;
          #if ENABLED(DEBUG_LASER_TRAP)
            SERIAL_ECHO_MSG("lp:",block->laser.power);
            SERIAL_ECHO_MSG("as:",accelerate_steps);
            SERIAL_ECHO_MSG("ds:",decelerate_steps);
            SERIAL_ECHO_MSG("p.trap:",block->laser.trap_ramp_active_pwr);
            SERIAL_ECHO_MSG("p.incr:",block->laser.trap_ramp_entry_incr);
            SERIAL_ECHO_MSG("p.decr:",block->laser.trap_ramp_exit_decr);
          #endif
        }
        else {
          block->laser.trap_ramp_active_pwr = 0;
          block->laser.trap_ramp_entry_incr = 0;
          block->laser.trap_ramp_exit_decr = 0;
        }

      }
    }
  #endif // LASER_POWER_TRAP
}

/**
 *                              PLANNER SPEED DEFINITION
 *                                     +--------+   <- current->nominal_speed
 *                                    /          \
 *         current->entry_speed ->   +            \
 *                                   |             + <- next->entry_speed (aka exit speed)
 *                                   +-------------+
 *                                       time -->
 *
 *  Recalculates the motion plan according to the following basic guidelines:
 *
 *    1. Go over every feasible block sequentially in reverse order and calculate the junction speeds
 *        (i.e. current->entry_speed) such that:
 *      a. No junction speed exceeds the pre-computed maximum junction speed limit or nominal speeds of
 *         neighboring blocks.
 *      b. A block entry speed cannot exceed one reverse-computed from its exit speed (next->entry_speed)
 *         with a maximum allowable deceleration over the block travel distance.
 *      c. The last (or newest appended) block is planned from safe_exit_speed_sqr.
 *    2. Go over every block in chronological (forward) order and dial down junction speed values if
 *      a. The exit speed exceeds the one forward-computed from its entry speed with the maximum allowable
 *         acceleration over the block travel distance.
 *
 *  When these stages are complete, the planner will have maximized the velocity profiles throughout the all
 *  of the planner blocks, where every block is operating at its maximum allowable acceleration limits. In
 *  other words, for all of the blocks in the planner, the plan is optimal and no further speed improvements
 *  are possible. If a new block is added to the buffer, the plan is recomputed according to the said
 *  guidelines for a new optimal plan.
 *
 *  To increase computational efficiency of these guidelines, a set of planner block pointers have been
 *  created to indicate stop-compute points for when the planner guidelines cannot logically make any further
 *  changes or improvements to the plan when in normal operation and new blocks are streamed and added to the
 *  planner buffer. For example, if a subset of sequential blocks in the planner have been planned and are
 *  bracketed by junction velocities at their maximums (or by the first planner block as well), no new block
 *  added to the planner buffer will alter the velocity profiles within them. So we no longer have to compute
 *  them. Or, if a set of sequential blocks from the first block in the planner (or a optimal stop-compute
 *  point) are all accelerating, they are all optimal and can not be altered by a new block added to the
 *  planner buffer, as this will only further increase the plan speed to chronological blocks until a maximum
 *  junction velocity is reached. However, if the operational conditions of the plan changes from infrequently
 *  used feed holds or feedrate overrides, the stop-compute pointers will be reset and the entire plan is
 *  recomputed as stated in the general guidelines.
 *
 *  Planner buffer index mapping:
 *  - block_buffer_tail: Points to the beginning of the planner buffer. First to be executed or being executed.
 *  - block_buffer_head: Points to the buffer block after the last block in the buffer. Used to indicate whether
 *      the buffer is full or empty. As described for standard ring buffers, this block is always empty.
 *  - block_buffer_planned: Points to the first buffer block after the last optimally planned block for normal
 *      streaming operating conditions. Use for planning optimizations by avoiding recomputing parts of the
 *      planner buffer that don't change with the addition of a new block, as describe above. In addition,
 *      this block can never be less than block_buffer_tail and will always be pushed forward and maintain
 *      this requirement when encountered by the Planner::release_current_block() routine during a cycle.
 *
 *  NOTE: Since the planner only computes on what's in the planner buffer, some motions with many short
 *        segments (e.g., complex curves) may seem to move slowly. This is because there simply isn't
 *        enough combined distance traveled in the entire buffer to accelerate up to the nominal speed and
 *        then decelerate to a complete stop at the end of the buffer, as stated by the guidelines. If this
 *        happens and becomes an annoyance, there are a few simple solutions:
 *
 *    - Maximize the machine acceleration. The planner will be able to compute higher velocity profiles
 *      within the same combined distance.
 *
 *    - Maximize line motion(s) distance per block to a desired tolerance. The more combined distance the
 *      planner has to use, the faster it can go.
 *
 *    - Maximize the planner buffer size. This also will increase the combined distance for the planner to
 *      compute over. It also increases the number of computations the planner has to perform to compute an
 *      optimal plan, so select carefully.
 *
 *    - Use G2/G3 arcs instead of many short segments. Arcs inform the planner of a safe exit speed at the
 *      end of the last segment, which alleviates this problem.
 */

// The kernel called by recalculate() when scanning the plan from last to first entry.
void Planner::reverse_pass_kernel(block_t * const current, const block_t * const next, const_float_t safe_exit_speed_sqr) {
  // We need to recalculate only for the last block added or if next->entry_speed_sqr changed.
  if (!next || next->flag.recalculate) {
    // And only if we're not already at max entry speed.
    if (current->entry_speed_sqr != current->max_entry_speed_sqr) {
      const float next_entry_speed_sqr = next ? next->entry_speed_sqr : safe_exit_speed_sqr;
      float new_entry_speed_sqr = max_allowable_speed_sqr(-current->acceleration, next_entry_speed_sqr, current->millimeters);
      NOMORE(new_entry_speed_sqr, current->max_entry_speed_sqr);
      if (current->entry_speed_sqr != new_entry_speed_sqr) {

        // Need to recalculate the block speed - Mark it now, so the stepper
        // ISR does not consume the block before being recalculated
        current->flag.recalculate = true;

        // But there is an inherent race condition here, as the block may have
        // become BUSY just before being marked RECALCULATE, so check for that!
        if (stepper.is_block_busy(current)) {
          // Block became busy. Clear the RECALCULATE flag (no point in
          // recalculating BUSY blocks). And don't set its speed, as it can't
          // be updated at this time.
          current->flag.recalculate = false;
        }
        else {
          // Block is not BUSY so this is ahead of the Stepper ISR:
          // Just Set the new entry speed.
          current->entry_speed_sqr = new_entry_speed_sqr;
        }
      }
    }
  }
}

/**
 * recalculate() needs to go over the current plan twice.
 * Once in reverse and once forward. This implements the reverse pass.
 */
void Planner::reverse_pass(const_float_t safe_exit_speed_sqr) {
  // Initialize block index to the last block in the planner buffer.
  uint8_t block_index = prev_block_index(block_buffer_head);

  // Read the index of the last buffer planned block.
  // The ISR may change it so get a stable local copy.
  uint8_t planned_block_index = block_buffer_planned;

  // If there was a race condition and block_buffer_planned was incremented
  //  or was pointing at the head (queue empty) break loop now and avoid
  //  planning already consumed blocks
  if (planned_block_index == block_buffer_head) return;

  // Reverse Pass: Coarsely maximize all possible deceleration curves back-planning from the last
  // block in buffer. Cease planning when the last optimal planned or tail pointer is reached.
  // NOTE: Forward pass will later refine and correct the reverse pass to create an optimal plan.
  const block_t *next = nullptr;
  while (block_index != planned_block_index) {

    // Perform the reverse pass
    block_t *current = &block_buffer[block_index];

    // Only process movement blocks
    if (current->is_move()) {
      reverse_pass_kernel(current, next, safe_exit_speed_sqr);
      next = current;
    }

    // Advance to the next
    block_index = prev_block_index(block_index);

    // The ISR could advance the block_buffer_planned while we were doing the reverse pass.
    // We must try to avoid using an already consumed block as the last one - So follow
    // changes to the pointer and make sure to limit the loop to the currently busy block
    while (planned_block_index != block_buffer_planned) {

      // If we reached the busy block or an already processed block, break the loop now
      if (block_index == planned_block_index) return;

      // Advance the pointer, following the busy block
      planned_block_index = next_block_index(planned_block_index);
    }
  }
}

// The kernel called by recalculate() when scanning the plan from first to last entry.
void Planner::forward_pass_kernel(const block_t * const previous, block_t * const current, const uint8_t block_index) {
  // Check against previous speed only on current->entry_speed_sqr changes (or if first time).
  if (current->flag.recalculate) {
    // If the previous block is accelerating check if it's too short to complete the full speed
    // change then adjust the entry speed accordingly. Entry speeds have already been maximized.
    if (previous->entry_speed_sqr < current->entry_speed_sqr) {
      float new_entry_speed_sqr = max_allowable_speed_sqr(-previous->acceleration, previous->entry_speed_sqr, previous->millimeters);

      // If true, previous block is full-acceleration and we can move the planned pointer forward.
      if (new_entry_speed_sqr < current->entry_speed_sqr) {
        // Current entry speed limited by full acceleration from previous entry speed.
        // Make sure entry speed not lower than minimum_planner_speed_sqr.
        NOLESS(new_entry_speed_sqr, current->min_entry_speed_sqr);
        current->entry_speed_sqr = new_entry_speed_sqr;

        // Set optimal plan pointer.
        block_buffer_planned = block_index;
      }
      else {
        // Previous entry speed has been maximized.
        block_buffer_planned = prev_block_index(block_index);
      }
    }

    // Any block set at its maximum entry speed also creates an optimal plan up to this
    // point in the buffer. When the plan is bracketed by either the beginning of the
    // buffer and a maximum entry speed or two maximum entry speeds, every block in between
    // cannot logically be further improved. Hence, we don't have to recompute them anymore.
    if (current->entry_speed_sqr == current->max_entry_speed_sqr)
      block_buffer_planned = block_index;
  }
}

/**
 * recalculate() needs to go over the current plan twice.
 * Once in reverse and once forward. This implements the forward pass.
 */
void Planner::forward_pass() {

  // Forward Pass: Forward plan the acceleration curve from the planned pointer onward.
  // Also scans for optimal plan breakpoints and appropriately updates the planned pointer.

  // Begin at buffer planned pointer. Note that block_buffer_planned can be modified
  //  by the stepper ISR,  so read it ONCE. It it guaranteed that block_buffer_planned
  //  will never lead head, so the loop is safe to execute. Also note that the forward
  //  pass will never modify the values at the tail.
  uint8_t block_index = block_buffer_planned;

  block_t *block;
  const block_t * previous = nullptr;
  while (block_index != block_buffer_head) {

    // Perform the forward pass
    block = &block_buffer[block_index];

    // Only process movement blocks
    if (block->is_move()) {
      // If there's no previous block or the previous block is not
      // BUSY (thus, modifiable) run the forward_pass_kernel. Otherwise,
      // the previous block became BUSY, so assume the current block's
      // entry speed can't be altered (since that would also require
      // updating the exit speed of the previous block).
      if (previous && !stepper.is_block_busy(previous))
        forward_pass_kernel(previous, block, block_index);
      previous = block;
    }
    // Advance to the previous
    block_index = next_block_index(block_index);
  }
}

/**
 * Recalculate the trapezoid speed profiles for all blocks in the plan
 * according to the entry_factor for each junction. Must be called by
 * recalculate() after updating the blocks.
 */
void Planner::recalculate_trapezoids(const_float_t safe_exit_speed_sqr) {
  // The tail may be changed by the ISR so get a local copy.
  uint8_t block_index = block_buffer_tail,
          head_block_index = block_buffer_head;
  // Since there could be a sync block in the head of the queue, and the
  // next loop must not recalculate the head block (as it needs to be
  // specially handled), scan backwards to the first non-SYNC block.
  while (head_block_index != block_index) {

    // Go back (head always point to the first free block)
    const uint8_t prev_index = prev_block_index(head_block_index);

    // Get the pointer to the block
    block_t *prev = &block_buffer[prev_index];

    // It the block is a move, we're done with this loop
    if (prev->is_move()) break;

    // Examine the previous block. This and all following are SYNC blocks
    head_block_index = prev_index;
  }

  // Go from the tail (currently executed block) to the first block, without including it)
  block_t *block = nullptr, *next = nullptr;
  float current_entry_speed = 0.0f, next_entry_speed = 0.0f;
  while (block_index != head_block_index) {

    next = &block_buffer[block_index];

    // Only process movement blocks
    if (next->is_move()) {
      next_entry_speed = SQRT(next->entry_speed_sqr);

      if (block) {

        // If the next block is marked to RECALCULATE, also mark the previously-fetched one
        if (next->flag.recalculate) block->flag.recalculate = true;

        // Recalculate if current block entry or exit junction speed has changed.
        if (block->flag.recalculate) {

          // But there is an inherent race condition here, as the block maybe
          // became BUSY, just before it was marked as RECALCULATE, so check
          // if that is the case!
          if (!stepper.is_block_busy(block)) {
            // Block is not BUSY, we won the race against the Stepper ISR:

            // NOTE: Entry and exit factors always > 0 by all previous logic operations.
            const float nomr = 1.0f / block->nominal_speed;
            calculate_trapezoid_for_block(block, current_entry_speed * nomr, next_entry_speed * nomr);
          }

          // Reset current only to ensure next trapezoid is computed - The
          // stepper is free to use the block from now on.
          block->flag.recalculate = false;
        }
      }

      block = next;
      current_entry_speed = next_entry_speed;
    }

    block_index = next_block_index(block_index);
  }

  // Last/newest block in buffer. Always recalculated.
  if (block) {
    next_entry_speed = SQRT(safe_exit_speed_sqr);

    // Mark the next(last) block as RECALCULATE, to prevent the Stepper ISR running it.
    // As the last block is always recalculated here, there is a chance the block isn't
    // marked as RECALCULATE yet. That's the reason for the following line.
    block->flag.recalculate = true;

    // But there is an inherent race condition here, as the block maybe
    // became BUSY, just before it was marked as RECALCULATE, so check
    // if that is the case!
    if (!stepper.is_block_busy(block)) {
      // Block is not BUSY, we won the race against the Stepper ISR:

      const float nomr = 1.0f / block->nominal_speed;
      calculate_trapezoid_for_block(block, current_entry_speed * nomr, next_entry_speed * nomr);
    }

    // Reset block to ensure its trapezoid is computed - The stepper is free to use
    // the block from now on.
    block->flag.recalculate = false;
  }
}

void Planner::recalculate(const_float_t safe_exit_speed_sqr) {
  // Initialize block index to the last block in the planner buffer.
  const uint8_t block_index = prev_block_index(block_buffer_head);
  // If there is just one block, no planning can be done. Avoid it!
  if (block_index != block_buffer_planned) {
    reverse_pass(safe_exit_speed_sqr);
    forward_pass();
  }
  recalculate_trapezoids(safe_exit_speed_sqr);
}

/**
 * Apply fan speeds
 */
#if HAS_FAN

  void Planner::sync_fan_speeds(uint8_t (&fan_speed)[FAN_COUNT]) {

    #if ENABLED(FAN_SOFT_PWM)
      #define _FAN_SET(F) thermalManager.soft_pwm_amount_fan[F] = CALC_FAN_SPEED(fan_speed[F]);
    #else
      #define _FAN_SET(F) hal.set_pwm_duty(pin_t(FAN##F##_PIN), CALC_FAN_SPEED(fan_speed[F]));
    #endif
    #define FAN_SET(F) do{ kickstart_fan(fan_speed, ms, F); _FAN_SET(F); }while(0)

    const millis_t ms = millis();
    TERN_(HAS_FAN0, FAN_SET(0)); TERN_(HAS_FAN1, FAN_SET(1));
    TERN_(HAS_FAN2, FAN_SET(2)); TERN_(HAS_FAN3, FAN_SET(3));
    TERN_(HAS_FAN4, FAN_SET(4)); TERN_(HAS_FAN5, FAN_SET(5));
    TERN_(HAS_FAN6, FAN_SET(6)); TERN_(HAS_FAN7, FAN_SET(7));
  }

  #if FAN_KICKSTART_TIME

    void Planner::kickstart_fan(uint8_t (&fan_speed)[FAN_COUNT], const millis_t &ms, const uint8_t f) {
      static millis_t fan_kick_end[FAN_COUNT] = { 0 };
      if (fan_speed[f] > FAN_OFF_PWM) {
        if (fan_kick_end[f] == 0) {
          fan_kick_end[f] = ms + FAN_KICKSTART_TIME;
          fan_speed[f] = FAN_KICKSTART_POWER;
        }
        else if (PENDING(ms, fan_kick_end[f]))
          fan_speed[f] = FAN_KICKSTART_POWER;
      }
      else
        fan_kick_end[f] = 0;
    }

  #endif

#endif // HAS_FAN

/**
 * Maintain fans, paste extruder pressure, spindle/laser power
 */
void Planner::check_axes_activity() {

  #if HAS_DISABLE_AXES
    xyze_bool_t axis_active = { false };
  #endif

  #if HAS_FAN && DISABLED(LASER_SYNCHRONOUS_M106_M107)
    #define HAS_TAIL_FAN_SPEED 1
    static uint8_t tail_fan_speed[FAN_COUNT] = ARRAY_N_1(FAN_COUNT, 13);
    bool fans_need_update = false;
  #endif

  #if ENABLED(BARICUDA)
    #if HAS_HEATER_1
      uint8_t tail_valve_pressure;
    #endif
    #if HAS_HEATER_2
      uint8_t tail_e_to_p_pressure;
    #endif
  #endif

  if (has_blocks_queued()) {

    #if ANY(HAS_TAIL_FAN_SPEED, BARICUDA)
      block_t *block = &block_buffer[block_buffer_tail];
    #endif

    #if HAS_TAIL_FAN_SPEED
      FANS_LOOP(i) {
        const uint8_t spd = thermalManager.scaledFanSpeed(i, block->fan_speed[i]);
        if (tail_fan_speed[i] != spd) {
          fans_need_update = true;
          tail_fan_speed[i] = spd;
        }
      }
    #endif

    #if ENABLED(BARICUDA)
      TERN_(HAS_HEATER_1, tail_valve_pressure = block->valve_pressure);
      TERN_(HAS_HEATER_2, tail_e_to_p_pressure = block->e_to_p_pressure);
    #endif

    #if HAS_DISABLE_AXES
      for (uint8_t b = block_buffer_tail; b != block_buffer_head; b = next_block_index(b)) {
        block_t * const bnext = &block_buffer[b];
        LOGICAL_AXIS_CODE(
          if (TERN0(DISABLE_E, bnext->steps.e)) axis_active.e = true,
          if (TERN0(DISABLE_X, bnext->steps.x)) axis_active.x = true,
          if (TERN0(DISABLE_Y, bnext->steps.y)) axis_active.y = true,
          if (TERN0(DISABLE_Z, bnext->steps.z)) axis_active.z = true,
          if (TERN0(DISABLE_I, bnext->steps.i)) axis_active.i = true,
          if (TERN0(DISABLE_J, bnext->steps.j)) axis_active.j = true,
          if (TERN0(DISABLE_K, bnext->steps.k)) axis_active.k = true,
          if (TERN0(DISABLE_U, bnext->steps.u)) axis_active.u = true,
          if (TERN0(DISABLE_V, bnext->steps.v)) axis_active.v = true,
          if (TERN0(DISABLE_W, bnext->steps.w)) axis_active.w = true
        );
      }
    #endif
  }
  else {

    TERN_(HAS_CUTTER, if (cutter.cutter_mode == CUTTER_MODE_STANDARD) cutter.refresh());

    #if HAS_TAIL_FAN_SPEED
      FANS_LOOP(i) {
        const uint8_t spd = thermalManager.scaledFanSpeed(i);
        if (tail_fan_speed[i] != spd) {
          fans_need_update = true;
          tail_fan_speed[i] = spd;
        }
      }
    #endif

    #if ENABLED(BARICUDA)
      TERN_(HAS_HEATER_1, tail_valve_pressure = baricuda_valve_pressure);
      TERN_(HAS_HEATER_2, tail_e_to_p_pressure = baricuda_e_to_p_pressure);
    #endif
  }

  //
  // Disable inactive axes
  //
  #if HAS_DISABLE_AXES
    LOGICAL_AXIS_CODE(
      if (TERN0(DISABLE_E, !axis_active.e)) stepper.disable_e_steppers(),
      if (TERN0(DISABLE_X, !axis_active.x)) stepper.disable_axis(X_AXIS),
      if (TERN0(DISABLE_Y, !axis_active.y)) stepper.disable_axis(Y_AXIS),
      if (TERN0(DISABLE_Z, !axis_active.z)) stepper.disable_axis(Z_AXIS),
      if (TERN0(DISABLE_I, !axis_active.i)) stepper.disable_axis(I_AXIS),
      if (TERN0(DISABLE_J, !axis_active.j)) stepper.disable_axis(J_AXIS),
      if (TERN0(DISABLE_K, !axis_active.k)) stepper.disable_axis(K_AXIS),
      if (TERN0(DISABLE_U, !axis_active.u)) stepper.disable_axis(U_AXIS),
      if (TERN0(DISABLE_V, !axis_active.v)) stepper.disable_axis(V_AXIS),
      if (TERN0(DISABLE_W, !axis_active.w)) stepper.disable_axis(W_AXIS)
    );
  #endif

  //
  // Update Fan speeds
  // Only if synchronous M106/M107 is disabled
  //
  TERN_(HAS_TAIL_FAN_SPEED, if (fans_need_update) sync_fan_speeds(tail_fan_speed));

  TERN_(AUTOTEMP, autotemp_task());

  #if ENABLED(BARICUDA)
    TERN_(HAS_HEATER_1, hal.set_pwm_duty(pin_t(HEATER_1_PIN), tail_valve_pressure));
    TERN_(HAS_HEATER_2, hal.set_pwm_duty(pin_t(HEATER_2_PIN), tail_e_to_p_pressure));
  #endif
}

#if ENABLED(AUTOTEMP)

  #if ENABLED(AUTOTEMP_PROPORTIONAL)
    void Planner::_autotemp_update_from_hotend() {
      const celsius_t target = thermalManager.degTargetHotend(active_extruder);
      autotemp.min = target + AUTOTEMP_MIN_P;
      autotemp.max = target + AUTOTEMP_MAX_P;
    }
  #endif

  /**
   * Called after changing tools to:
   *  - Reset or re-apply the default proportional autotemp factor.
   *  - Enable autotemp if the factor is non-zero.
   */
  void Planner::autotemp_update() {
    _autotemp_update_from_hotend();
    autotemp.factor = TERN0(AUTOTEMP_PROPORTIONAL, AUTOTEMP_FACTOR_P);
    autotemp.enabled = autotemp.factor != 0;
  }

  /**
   * Called by the M104/M109 commands after setting Hotend Temperature
   *
   */
  void Planner::autotemp_M104_M109() {
    _autotemp_update_from_hotend();

    if (parser.seenval('S')) autotemp.min = parser.value_celsius();
    if (parser.seenval('B')) autotemp.max = parser.value_celsius();

    // When AUTOTEMP_PROPORTIONAL is enabled, F0 disables autotemp.
    // Normally, leaving off F also disables autotemp.
    autotemp.factor = parser.seen('F') ? parser.value_float() : TERN0(AUTOTEMP_PROPORTIONAL, AUTOTEMP_FACTOR_P);
    autotemp.enabled = autotemp.factor != 0;
  }

  /**
   * Called every so often to adjust the hotend target temperature
   * based on the extrusion speed, which is calculated from the blocks
   * currently in the planner.
   */
  void Planner::autotemp_task() {
    static float oldt = 0.0f;

    if (!autotemp.enabled) return;
    if (thermalManager.degTargetHotend(active_extruder) < autotemp.min - 2) return; // Below the min?

    float high = 0.0f;
    for (uint8_t b = block_buffer_tail; b != block_buffer_head; b = next_block_index(b)) {
      const block_t * const block = &block_buffer[b];
      if (NUM_AXIS_GANG(block->steps.x, || block->steps.y, || block->steps.z, || block->steps.i, || block->steps.j, || block->steps.k, || block->steps.u, || block->steps.v, || block->steps.w)) {
        const float se = float(block->steps.e) / block->step_event_count * block->nominal_speed; // mm/sec
        NOLESS(high, se);
      }
    }

    float t = autotemp.min + high * autotemp.factor;
    LIMIT(t, autotemp.min, autotemp.max);
    if (t < oldt) t = t * (1.0f - (AUTOTEMP_OLDWEIGHT)) + oldt * (AUTOTEMP_OLDWEIGHT);
    oldt = t;
    thermalManager.setTargetHotend(t, active_extruder);
  }

#endif // AUTOTEMP

#if DISABLED(NO_VOLUMETRICS)

  /**
   * Get a volumetric multiplier from a filament diameter.
   * This is the reciprocal of the circular cross-section area.
   * Return 1.0 with volumetric off or a diameter of 0.0.
   */
  inline float calculate_volumetric_multiplier(const_float_t diameter) {
    return (parser.volumetric_enabled && diameter) ? 1.0f / CIRCLE_AREA(diameter * 0.5f) : 1;
  }

  /**
   * Convert the filament sizes into volumetric multipliers.
   * The multiplier converts a given E value into a length.
   */
  void Planner::calculate_volumetric_multipliers() {
    for (uint8_t i = 0; i < COUNT(filament_size); ++i) {
      volumetric_multiplier[i] = calculate_volumetric_multiplier(filament_size[i]);
      refresh_e_factor(i);
    }
    #if ENABLED(VOLUMETRIC_EXTRUDER_LIMIT)
      calculate_volumetric_extruder_limits(); // update volumetric_extruder_limits as well.
    #endif
  }

#endif // !NO_VOLUMETRICS

#if ENABLED(VOLUMETRIC_EXTRUDER_LIMIT)

  /**
   * Convert volumetric based limits into pre calculated extruder feedrate limits.
   */
  void Planner::calculate_volumetric_extruder_limit(const uint8_t e) {
    const float &lim = volumetric_extruder_limit[e], &siz = filament_size[e];
    volumetric_extruder_feedrate_limit[e] = (lim && siz) ? lim / CIRCLE_AREA(siz * 0.5f) : 0;
  }
  void Planner::calculate_volumetric_extruder_limits() {
    EXTRUDER_LOOP() calculate_volumetric_extruder_limit(e);
  }

#endif

#if ENABLED(FILAMENT_WIDTH_SENSOR)
  /**
   * Convert the ratio value given by the filament width sensor
   * into a volumetric multiplier. Conversion differs when using
   * linear extrusion vs volumetric extrusion.
   */
  void Planner::apply_filament_width_sensor(const int8_t encoded_ratio) {
    // Reconstitute the nominal/measured ratio
    const float nom_meas_ratio = 1 + 0.01f * encoded_ratio,
                ratio_2 = sq(nom_meas_ratio);

    volumetric_multiplier[FILAMENT_SENSOR_EXTRUDER_NUM] = parser.volumetric_enabled
      ? ratio_2 / CIRCLE_AREA(filwidth.nominal_mm * 0.5f) // Volumetric uses a true volumetric multiplier
      : ratio_2;                                          // Linear squares the ratio, which scales the volume

    refresh_e_factor(FILAMENT_SENSOR_EXTRUDER_NUM);
  }
#endif

#if ENABLED(IMPROVE_HOMING_RELIABILITY)

  void Planner::enable_stall_prevention(const bool onoff) {
    static motion_state_t saved_motion_state;
    if (onoff) {
      saved_motion_state.acceleration.x = settings.max_acceleration_mm_per_s2[X_AXIS];
      saved_motion_state.acceleration.y = settings.max_acceleration_mm_per_s2[Y_AXIS];
      settings.max_acceleration_mm_per_s2[X_AXIS] = settings.max_acceleration_mm_per_s2[Y_AXIS] = 100;
      #if ENABLED(DELTA)
        saved_motion_state.acceleration.z = settings.max_acceleration_mm_per_s2[Z_AXIS];
        settings.max_acceleration_mm_per_s2[Z_AXIS] = 100;
      #endif
      #if ENABLED(CLASSIC_JERK)
        saved_motion_state.jerk_state = max_jerk;
        max_jerk.set(0, 0 OPTARG(DELTA, 0));
      #endif
    }
    else {
      settings.max_acceleration_mm_per_s2[X_AXIS] = saved_motion_state.acceleration.x;
      settings.max_acceleration_mm_per_s2[Y_AXIS] = saved_motion_state.acceleration.y;
      TERN_(DELTA, settings.max_acceleration_mm_per_s2[Z_AXIS] = saved_motion_state.acceleration.z);
      TERN_(CLASSIC_JERK, max_jerk = saved_motion_state.jerk_state);
    }
    refresh_acceleration_rates();
  }

#endif

#if HAS_LEVELING

  constexpr xy_pos_t level_fulcrum = {
    TERN(Z_SAFE_HOMING, Z_SAFE_HOMING_X_POINT, X_HOME_POS),
    TERN(Z_SAFE_HOMING, Z_SAFE_HOMING_Y_POINT, Y_HOME_POS)
  };

  /**
   * rx, ry, rz - Cartesian positions in mm
   *              Leveled XYZ on completion
   */
  void Planner::apply_leveling(xyz_pos_t &raw) {
    if (!leveling_active) return;

    #if ABL_PLANAR

      xy_pos_t d = raw - level_fulcrum;
      bed_level_matrix.apply_rotation_xyz(d.x, d.y, raw.z);
      raw = d + level_fulcrum;

    #elif HAS_MESH

      #if ENABLED(ENABLE_LEVELING_FADE_HEIGHT)
        const float fade_scaling_factor = fade_scaling_factor_for_z(raw.z);
        if (fade_scaling_factor) raw.z += fade_scaling_factor * bedlevel.get_z_correction(raw);
      #else
        raw.z += bedlevel.get_z_correction(raw);
      #endif

      TERN_(MESH_BED_LEVELING, raw.z += bedlevel.get_z_offset());

    #endif
  }

  void Planner::unapply_leveling(xyz_pos_t &raw) {
    if (!leveling_active) return;

    #if ABL_PLANAR

      matrix_3x3 inverse = matrix_3x3::transpose(bed_level_matrix);

      xy_pos_t d = raw - level_fulcrum;
      inverse.apply_rotation_xyz(d.x, d.y, raw.z);
      raw = d + level_fulcrum;

    #elif HAS_MESH

      const float z_correction = bedlevel.get_z_correction(raw),
                  z_full_fade = DIFF_TERN(MESH_BED_LEVELING, raw.z, bedlevel.get_z_offset()),
                  z_no_fade = z_full_fade - z_correction;

      #if ENABLED(ENABLE_LEVELING_FADE_HEIGHT)
        if (!z_fade_height || z_no_fade <= 0.0f)                              // Not fading or at bed level?
          raw.z = z_no_fade;                                                  //  Unapply full mesh Z.
        else if (z_full_fade >= z_fade_height)                                // Above the fade height?
          raw.z = z_full_fade;                                                //  Nothing more to unapply.
        else                                                                  // Within the fade zone?
          raw.z = z_no_fade / (1.0f - z_correction * inverse_z_fade_height);  // Unapply the faded Z offset
      #else
        raw.z = z_no_fade;
      #endif

    #endif
  }

#endif // HAS_LEVELING

#if ENABLED(FWRETRACT)
  /**
   * rz, e - Cartesian positions in mm
   */
  void Planner::apply_retract(float &rz, float &e) {
    rz += fwretract.current_hop;
    e -= fwretract.current_retract[active_extruder];
  }

  void Planner::unapply_retract(float &rz, float &e) {
    rz -= fwretract.current_hop;
    e += fwretract.current_retract[active_extruder];
  }

#endif

void Planner::quick_stop() {

  // Remove all the queued blocks. Note that this function is NOT
  // called from the Stepper ISR, so we must consider tail as readonly!
  // that is why we set head to tail - But there is a race condition that
  // must be handled: The tail could change between the read and the assignment
  // so this must be enclosed in a critical section

  const bool was_enabled = stepper.suspend();

  // Drop all queue entries
  block_buffer_nonbusy = block_buffer_planned = block_buffer_head = block_buffer_tail;

  // Restart the block delay for the first movement - As the queue was
  // forced to empty, there's no risk the ISR will touch this.

  delay_before_delivering = TERN_(FT_MOTION, ftMotion.cfg.mode ? BLOCK_DELAY_NONE :) BLOCK_DELAY_FOR_1ST_MOVE;

  TERN_(HAS_WIRED_LCD, clear_block_buffer_runtime()); // Clear the accumulated runtime

  // Make sure to drop any attempt of queuing moves for 1 second
  cleaning_buffer_counter = TEMP_TIMER_FREQUENCY;

  // Reenable Stepper ISR
  if (was_enabled) stepper.wake_up();

  // And stop the stepper ISR
  stepper.quick_stop();
}

#if ENABLED(REALTIME_REPORTING_COMMANDS)

  void Planner::quick_pause() {
    // Suspend until quick_resume is called
    // Don't empty buffers or queues
    const bool did_suspend = stepper.suspend();
    if (did_suspend)
      TERN_(FULL_REPORT_TO_HOST_FEATURE, set_and_report_grblstate(M_HOLD));
  }

  // Resume if suspended
  void Planner::quick_resume() {
    TERN_(FULL_REPORT_TO_HOST_FEATURE, set_and_report_grblstate(grbl_state_for_marlin_state()));
    stepper.wake_up();
  }

#endif

void Planner::endstop_triggered(const AxisEnum axis) {
  // Record stepper position and discard the current block
  stepper.endstop_triggered(axis);
}

float Planner::triggered_position_mm(const AxisEnum axis) {
  const float result = DIFF_TERN(BACKLASH_COMPENSATION, stepper.triggered_position(axis), backlash.get_applied_steps(axis));
  return result * mm_per_step[axis];
}

bool Planner::busy() {
  return (has_blocks_queued() || cleaning_buffer_counter
      || TERN0(EXTERNAL_CLOSED_LOOP_CONTROLLER, CLOSED_LOOP_WAITING())
      || TERN0(HAS_ZV_SHAPING, stepper.input_shaping_busy())
      || TERN0(FT_MOTION, ftMotion.busy)
  );
}

void Planner::finish_and_disable() {
  while (has_blocks_queued() || cleaning_buffer_counter) idle();
  stepper.disable_all_steppers();
}

/**
 * Get an axis position according to stepper position(s)
 * For CORE machines apply translation from ABC to XYZ.
 */
float Planner::get_axis_position_mm(const AxisEnum axis) {
  float axis_steps;
  #if IS_CORE

    // Requesting one of the "core" axes?
    if (axis == CORE_AXIS_1 || axis == CORE_AXIS_2) {

      // Protect the access to the position.
      const bool was_enabled = stepper.suspend();

      const int32_t p1 = DIFF_TERN(BACKLASH_COMPENSATION, stepper.position(CORE_AXIS_1), backlash.get_applied_steps(CORE_AXIS_1)),
                    p2 = DIFF_TERN(BACKLASH_COMPENSATION, stepper.position(CORE_AXIS_2), backlash.get_applied_steps(CORE_AXIS_2));

      if (was_enabled) stepper.wake_up();

      // ((a1+a2)+(a1-a2))/2 -> (a1+a2+a1-a2)/2 -> (a1+a1)/2 -> a1
      // ((a1+a2)-(a1-a2))/2 -> (a1+a2-a1+a2)/2 -> (a2+a2)/2 -> a2
      axis_steps = (axis == CORE_AXIS_2 ? CORESIGN(p1 - p2) : p1 + p2) * 0.5f;
    }
    else
      axis_steps = DIFF_TERN(BACKLASH_COMPENSATION, stepper.position(axis), backlash.get_applied_steps(axis));

  #elif ANY(MARKFORGED_XY, MARKFORGED_YX)

    // Requesting one of the joined axes?
    if (axis == CORE_AXIS_1 || axis == CORE_AXIS_2) {
      // Protect the access to the position.
      const bool was_enabled = stepper.suspend();

      const int32_t p1 = stepper.position(CORE_AXIS_1),
                    p2 = stepper.position(CORE_AXIS_2);

      if (was_enabled) stepper.wake_up();

      axis_steps = ((axis == CORE_AXIS_1) ? p1 - p2 : p2);
    }
    else
      axis_steps = DIFF_TERN(BACKLASH_COMPENSATION, stepper.position(axis), backlash.get_applied_steps(axis));

  #else

    axis_steps = stepper.position(axis);
    TERN_(BACKLASH_COMPENSATION, axis_steps -= backlash.get_applied_steps(axis));

  #endif

  return axis_steps * mm_per_step[axis];
}

/**
 * Block until the planner is finished processing
 */
void Planner::synchronize() { while (busy()) idle(); }

/**
 * @brief Add a new linear movement to the planner queue (in terms of steps).
 *
 * @param target        Target position in steps units
 * @param target_float  Target position in direct (mm, degrees) units.
 * @param cart_dist_mm  The pre-calculated move lengths for all axes, in mm
 * @param fr_mm_s       (target) speed of the move
 * @param extruder      target extruder
 * @param hints         parameters to aid planner calculations
 *
 * @return  true if movement was properly queued, false otherwise (if cleaning)
 */
bool Planner::_buffer_steps(const xyze_long_t &target
  OPTARG(HAS_POSITION_FLOAT, const xyze_pos_t &target_float)
  OPTARG(HAS_DIST_MM_ARG, const xyze_float_t &cart_dist_mm)
  , feedRate_t fr_mm_s, const uint8_t extruder, const PlannerHints &hints
) {

  // Wait for the next available block
  uint8_t next_buffer_head;
  block_t * const block = get_next_free_block(next_buffer_head);

  // If we are cleaning, do not accept queuing of movements
  // This must be after get_next_free_block() because it calls idle()
  // where cleaning_buffer_counter can be changed
  if (cleaning_buffer_counter) return false;

  // Fill the block with the specified movement
  float minimum_planner_speed_sqr;
  if (!_populate_block(block, target
        OPTARG(HAS_POSITION_FLOAT, target_float)
        OPTARG(HAS_DIST_MM_ARG, cart_dist_mm)
        , fr_mm_s, extruder, hints
        , minimum_planner_speed_sqr
      )
  ) {
    // Movement was not queued, probably because it was too short.
    //  Simply accept that as movement queued and done
    return true;
  }

  // If this is the first added movement, reload the delay, otherwise, cancel it.
  if (block_buffer_head == block_buffer_tail) {
    // If it was the first queued block, restart the 1st block delivery delay, to
    // give the planner an opportunity to queue more movements and plan them
    // As there are no queued movements, the Stepper ISR will not touch this
    // variable, so there is no risk setting this here (but it MUST be done
    // before the following line!!)
    delay_before_delivering = TERN_(FT_MOTION, ftMotion.cfg.mode ? BLOCK_DELAY_NONE :) BLOCK_DELAY_FOR_1ST_MOVE;
  }

  // Move buffer head
  block_buffer_head = next_buffer_head;

  // find a speed from which the new block can stop safely
  const float safe_exit_speed_sqr = _MAX(
    TERN0(HINTS_SAFE_EXIT_SPEED, hints.safe_exit_speed_sqr),
    minimum_planner_speed_sqr
  );

  // Recalculate and optimize trapezoidal speed profiles
  recalculate(safe_exit_speed_sqr);

  // Movement successfully queued!
  return true;
}

/**
 * @brief Populate a block in preparation for insertion
 * @details Populate the fields of a new linear movement block
 *          that will be added to the queue and processed soon
 *          by the Stepper ISR.
 *
 * @param block         A block to populate
 * @param target        Target position in steps units
 * @param target_float  Target position in native mm
 * @param cart_dist_mm  The pre-calculated move lengths for all axes, in mm
 * @param fr_mm_s       (target) speed of the move
 * @param extruder      target extruder
 * @param hints         parameters to aid planner calculations
 *
 * @return  true if movement is acceptable, false otherwise
 */
bool Planner::_populate_block(
  block_t * const block,
  const abce_long_t &target
  OPTARG(HAS_POSITION_FLOAT, const xyze_pos_t &target_float)
  OPTARG(HAS_DIST_MM_ARG, const xyze_float_t &cart_dist_mm)
  , feedRate_t fr_mm_s, const uint8_t extruder, const PlannerHints &hints
  , float &minimum_planner_speed_sqr
) {
  xyze_long_t dist = target - position;

  /* <-- add a slash to enable
    SERIAL_ECHOLNPGM(
      "  _populate_block FR:", fr_mm_s,
      #if HAS_X_AXIS
        " " STR_A ":", target.a, " (", dist.a, " steps)"
      #endif
      #if HAS_Y_AXIS
        " " STR_B ":", target.b, " (", dist.b, " steps)"
      #endif
      #if HAS_Z_AXIS
        " " STR_C ":", target.c, " (", dist.c, " steps)"
      #endif
      #if HAS_I_AXIS
        " " STR_I ":", target.i, " (", dist.i, " steps)"
      #endif
      #if HAS_J_AXIS
        " " STR_J ":", target.j, " (", dist.j, " steps)"
      #endif
      #if HAS_K_AXIS
        " " STR_K ":", target.k, " (", dist.k, " steps)"
      #endif
      #if HAS_U_AXIS
        " " STR_U ":", target.u, " (", dist.u, " steps)"
      #endif
      #if HAS_V_AXIS
        " " STR_V ":", target.v, " (", dist.v, " steps)"
      #endif
      #if HAS_W_AXIS
        " " STR_W ":", target.w, " (", dist.w, " steps)"
      #endif
      #if HAS_EXTRUDERS
        " E:", target.e, " (", dist.e, " steps)"
      #endif
    );
  //*/

  #if ANY(PREVENT_COLD_EXTRUSION, PREVENT_LENGTHY_EXTRUDE)
    if (dist.e) {
      #if ENABLED(PREVENT_COLD_EXTRUSION)
        if (thermalManager.tooColdToExtrude(extruder)) {
          position.e = target.e; // Behave as if the move really took place, but ignore E part
          TERN_(HAS_POSITION_FLOAT, position_float.e = target_float.e);
          dist.e = 0; // no difference
          SERIAL_ECHO_MSG(STR_ERR_COLD_EXTRUDE_STOP);
        }
      #endif // PREVENT_COLD_EXTRUSION
      #if ENABLED(PREVENT_LENGTHY_EXTRUDE)
        const float e_steps = ABS(dist.e * e_factor[extruder]);
        const float max_e_steps = settings.axis_steps_per_mm[E_AXIS_N(extruder)] * (EXTRUDE_MAXLENGTH);
        if (e_steps > max_e_steps) {
          #if ENABLED(MIXING_EXTRUDER)
            bool ignore_e = false;
            float collector[MIXING_STEPPERS];
            mixer.refresh_collector(1.0f, mixer.get_current_vtool(), collector);
            MIXER_STEPPER_LOOP(e)
              if (e_steps * collector[e] > max_e_steps) { ignore_e = true; break; }
          #else
            constexpr bool ignore_e = true;
          #endif
          if (ignore_e) {
            position.e = target.e; // Behave as if the move really took place, but ignore E part
            TERN_(HAS_POSITION_FLOAT, position_float.e = target_float.e);
            dist.e = 0; // no difference
            SERIAL_ECHO_MSG(STR_ERR_LONG_EXTRUDE_STOP);
          }
        }
      #endif // PREVENT_LENGTHY_EXTRUDE
    }
  #endif // PREVENT_COLD_EXTRUSION || PREVENT_LENGTHY_EXTRUDE

  // Compute direction bit-mask for this block
  AxisBits dm;
  #if ANY(CORE_IS_XY, CORE_IS_XZ, MARKFORGED_XY, MARKFORGED_YX)
    dm.hx = (dist.a > 0);                       // True direction in X
  #endif
  #if ANY(CORE_IS_XY, CORE_IS_YZ, MARKFORGED_XY, MARKFORGED_YX)
    dm.hy = (dist.b > 0);                       // True direction in Y
  #endif
  #if ANY(CORE_IS_XZ, CORE_IS_YZ)
    dm.hz = (dist.c > 0);                       // True direction in Z
  #endif
  #if CORE_IS_XY
    dm.a  = (dist.a + dist.b > 0);              // Motor A direction
    dm.b  = (CORESIGN(dist.a - dist.b) > 0);    // Motor B direction
    TERN_(HAS_Z_AXIS, dm.z = (dist.c > 0));     // Axis  Z direction
  #elif CORE_IS_XZ
    dm.a  = (dist.a + dist.c > 0);              // Motor A direction
    dm.y  = (dist.b > 0);                       // Axis  Y direction
    dm.c  = (CORESIGN(dist.a - dist.c) > 0);    // Motor C direction
  #elif CORE_IS_YZ
    dm.x  = (dist.a > 0);                       // Axis  X direction
    dm.b  = (dist.b + dist.c > 0);              // Motor B direction
    dm.c  = (CORESIGN(dist.b - dist.c) > 0);    // Motor C direction
  #elif ENABLED(MARKFORGED_XY)
    dm.a = (dist.a TERN(MARKFORGED_INVERSE, -, +) dist.b > 0); // Motor A direction
    dm.b = (dist.b > 0);                        // Motor B direction
    TERN_(HAS_Z_AXIS, dm.z = (dist.c > 0));     // Axis  Z direction
  #elif ENABLED(MARKFORGED_YX)
    dm.a = (dist.a > 0);                        // Motor A direction
    dm.b = (dist.b TERN(MARKFORGED_INVERSE, -, +) dist.a > 0); // Motor B direction
    TERN_(HAS_Z_AXIS, dm.z = (dist.c > 0));     // Axis  Z direction
  #else
    XYZ_CODE(
      dm.x = (dist.a > 0),
      dm.y = (dist.b > 0),
      dm.z = (dist.c > 0)
    );
  #endif

  SECONDARY_AXIS_CODE(
    dm.i = (dist.i > 0), dm.j = (dist.j > 0), dm.k = (dist.k > 0),
    dm.u = (dist.u > 0), dm.v = (dist.v > 0), dm.w = (dist.w > 0)
  );

  #if HAS_EXTRUDERS
    dm.e = (dist.e > 0);
    const float esteps_float = dist.e * e_factor[extruder];
    const uint32_t esteps = ABS(esteps_float);
  #else
    constexpr uint32_t esteps = 0;
  #endif

  // Clear all flags, including the "busy" bit
  block->flag.clear();

  // Set direction bits
  block->direction_bits = dm;

  /**
   * Update block laser power
   * For standard mode get the cutter.power value for processing, since it's
   * only set by apply_power().
   */
  #if HAS_CUTTER
    switch (cutter.cutter_mode) {
      default: break;

      case CUTTER_MODE_STANDARD: block->cutter_power = cutter.power; break;

      #if ENABLED(LASER_FEATURE)
        /**
         * For inline mode get the laser_inline variables, including power and status.
         * Dynamic mode only needs to update if the feedrate has changed, since it's
         * calculated from the current feedrate and power level.
         */
        case CUTTER_MODE_CONTINUOUS:
          block->laser.power = laser_inline.power;
          block->laser.status = laser_inline.status;
          break;

        case CUTTER_MODE_DYNAMIC:
          if (cutter.laser_feedrate_changed())  // Only process changes in rate
            block->laser.power = laser_inline.power = cutter.calc_dynamic_power();
          break;
      #endif
    }
  #endif

  // Number of steps for each axis
  // See https://www.corexy.com/theory.html
  block->steps.set(NUM_AXIS_LIST(
    #if CORE_IS_XY
      ABS(dist.a + dist.b), ABS(dist.a - dist.b), ABS(dist.c)
    #elif CORE_IS_XZ
      ABS(dist.a + dist.c), ABS(dist.b), ABS(dist.a - dist.c)
    #elif CORE_IS_YZ
      ABS(dist.a), ABS(dist.b + dist.c), ABS(dist.b - dist.c)
    #elif ENABLED(MARKFORGED_XY)
      ABS(dist.a TERN(MARKFORGED_INVERSE, -, +) dist.b), ABS(dist.b), ABS(dist.c)
    #elif ENABLED(MARKFORGED_YX)
      ABS(dist.a), ABS(dist.b TERN(MARKFORGED_INVERSE, -, +) dist.a), ABS(dist.c)
    #elif IS_SCARA
      ABS(dist.a), ABS(dist.b), ABS(dist.c)
    #else // default non-h-bot planning
      ABS(dist.a), ABS(dist.b), ABS(dist.c)
    #endif
    , ABS(dist.i), ABS(dist.j), ABS(dist.k), ABS(dist.u), ABS(dist.v), ABS(dist.w)
  ));

  /**
   * This part of the code calculates the total length of the movement.
   * For cartesian bots, the distance along the X axis equals the X_AXIS joint displacement and same holds true for Y_AXIS.
   * But for geometries like CORE_XY that is not true. For these machines we need to create 2 additional variables, named X_HEAD and Y_HEAD, to store the displacent of the head along the X and Y axes in a cartesian coordinate system.
   * The displacement of the head along the axes of the cartesian coordinate system has to be calculated from "X_AXIS" and "Y_AXIS" (should be renamed to A_JOINT and B_JOINT)
   * displacements in joints space using forward kinematics (A=X+Y and B=X-Y in the case of CORE_XY).
   * Next we can calculate the total movement length and apply the desired speed.
   */
  struct DistanceMM : abce_float_t {
    #if ANY(IS_CORE, MARKFORGED_XY, MARKFORGED_YX)
      struct { float x, y, z; } head;
    #endif
  } dist_mm;

  #if ANY(CORE_IS_XY, MARKFORGED_XY, MARKFORGED_YX)
    dist_mm.head.x = dist.a * mm_per_step[A_AXIS];
    dist_mm.head.y = dist.b * mm_per_step[B_AXIS];
    TERN_(HAS_Z_AXIS, dist_mm.z = dist.c * mm_per_step[Z_AXIS]);
  #endif
  #if CORE_IS_XY
    dist_mm.a      = (dist.a + dist.b) * mm_per_step[A_AXIS];
    dist_mm.b      = CORESIGN(dist.a - dist.b) * mm_per_step[B_AXIS];
  #elif CORE_IS_XZ
    dist_mm.head.x = dist.a * mm_per_step[A_AXIS];
    dist_mm.y      = dist.b * mm_per_step[Y_AXIS];
    dist_mm.head.z = dist.c * mm_per_step[C_AXIS];
    dist_mm.a      = (dist.a + dist.c) * mm_per_step[A_AXIS];
    dist_mm.c      = CORESIGN(dist.a - dist.c) * mm_per_step[C_AXIS];
  #elif CORE_IS_YZ
    dist_mm.x      = dist.a * mm_per_step[X_AXIS];
    dist_mm.head.y = dist.b * mm_per_step[B_AXIS];
    dist_mm.head.z = dist.c * mm_per_step[C_AXIS];
    dist_mm.b      = (dist.b + dist.c) * mm_per_step[B_AXIS];
    dist_mm.c      = CORESIGN(dist.b - dist.c) * mm_per_step[C_AXIS];
  #elif ENABLED(MARKFORGED_XY)
    dist_mm.a = (dist.a TERN(MARKFORGED_INVERSE, +, -) dist.b) * mm_per_step[A_AXIS];
    dist_mm.b = dist.b * mm_per_step[B_AXIS];
  #elif ENABLED(MARKFORGED_YX)
    dist_mm.a = dist.a * mm_per_step[A_AXIS];
    dist_mm.b = (dist.b TERN(MARKFORGED_INVERSE, +, -) dist.a) * mm_per_step[B_AXIS];
  #else
    XYZ_CODE(
      dist_mm.a = dist.a * mm_per_step[A_AXIS],
      dist_mm.b = dist.b * mm_per_step[B_AXIS],
      dist_mm.c = dist.c * mm_per_step[C_AXIS]
    );
  #endif

  SECONDARY_AXIS_CODE(
    dist_mm.i = dist.i * mm_per_step[I_AXIS], dist_mm.j = dist.j * mm_per_step[J_AXIS], dist_mm.k = dist.k * mm_per_step[K_AXIS],
    dist_mm.u = dist.u * mm_per_step[U_AXIS], dist_mm.v = dist.v * mm_per_step[V_AXIS], dist_mm.w = dist.w * mm_per_step[W_AXIS]
  );

  TERN_(HAS_EXTRUDERS, dist_mm.e = esteps_float * mm_per_step[E_AXIS_N(extruder)]);

  TERN_(LCD_SHOW_E_TOTAL, e_move_accumulator += dist_mm.e);

  #if HAS_ROTATIONAL_AXES
    bool cartesian_move = hints.cartesian_move;
  #endif

  if (true NUM_AXIS_GANG(
      && block->steps.a < MIN_STEPS_PER_SEGMENT, && block->steps.b < MIN_STEPS_PER_SEGMENT, && block->steps.c < MIN_STEPS_PER_SEGMENT,
      && block->steps.i < MIN_STEPS_PER_SEGMENT, && block->steps.j < MIN_STEPS_PER_SEGMENT, && block->steps.k < MIN_STEPS_PER_SEGMENT,
      && block->steps.u < MIN_STEPS_PER_SEGMENT, && block->steps.v < MIN_STEPS_PER_SEGMENT, && block->steps.w < MIN_STEPS_PER_SEGMENT
    )
  ) {
    block->millimeters = TERN0(HAS_EXTRUDERS, ABS(dist_mm.e));
  }
  else {
    if (hints.millimeters)
      block->millimeters = hints.millimeters;
    else {
      const xyze_pos_t displacement = LOGICAL_AXIS_ARRAY(
        dist_mm.e,
        #if ANY(CORE_IS_XY, MARKFORGED_XY, MARKFORGED_YX)
          dist_mm.head.x, dist_mm.head.y, dist_mm.z,
        #elif CORE_IS_XZ
          dist_mm.head.x, dist_mm.y, dist_mm.head.z,
        #elif CORE_IS_YZ
          dist_mm.x, dist_mm.head.y, dist_mm.head.z,
        #else
          dist_mm.x, dist_mm.y, dist_mm.z,
        #endif
        dist_mm.i, dist_mm.j, dist_mm.k,
        dist_mm.u, dist_mm.v, dist_mm.w
      );

      block->millimeters = get_move_distance(displacement OPTARG(HAS_ROTATIONAL_AXES, cartesian_move));
    }

    /**
     * At this point at least one of the axes has more steps than
     * MIN_STEPS_PER_SEGMENT, ensuring the segment won't get dropped as
     * zero-length. It's important to not apply corrections
     * to blocks that would get dropped!
     *
     * A correction function is permitted to add steps to an axis, it
     * should *never* remove steps!
     */
    TERN_(BACKLASH_COMPENSATION, backlash.add_correction_steps(dist, dm, block));
  }

  TERN_(HAS_EXTRUDERS, block->steps.e = esteps);

  block->step_event_count = (
    #if NUM_AXES
      _MAX(LOGICAL_AXIS_LIST(esteps,
        block->steps.a, block->steps.b, block->steps.c,
        block->steps.i, block->steps.j, block->steps.k,
        block->steps.u, block->steps.v, block->steps.w
      ))
    #elif HAS_EXTRUDERS
      esteps
    #endif
  );

  // Bail if this is a zero-length block
  if (block->step_event_count < MIN_STEPS_PER_SEGMENT) return false;

  TERN_(MIXING_EXTRUDER, mixer.populate_block(block->b_color));

  #if HAS_FAN
    FANS_LOOP(i) block->fan_speed[i] = thermalManager.fan_speed[i];
  #endif

  #if ENABLED(BARICUDA)
    block->valve_pressure = baricuda_valve_pressure;
    block->e_to_p_pressure = baricuda_e_to_p_pressure;
  #endif

  E_TERN_(block->extruder = extruder);

  #if ENABLED(AUTO_POWER_CONTROL)
    if (NUM_AXIS_GANG(
         block->steps.x, || block->steps.y, || block->steps.z,
      || block->steps.i, || block->steps.j, || block->steps.k,
      || block->steps.u, || block->steps.v, || block->steps.w
    )) powerManager.power_on();
  #endif

  // Enable active axes
  #if ANY(CORE_IS_XY, MARKFORGED_XY, MARKFORGED_YX)
    if (block->steps.a || block->steps.b) {
      stepper.enable_axis(X_AXIS);
      stepper.enable_axis(Y_AXIS);
    }
    #if HAS_Z_AXIS && DISABLED(Z_LATE_ENABLE)
      if (block->steps.z) stepper.enable_axis(Z_AXIS);
    #endif
  #elif CORE_IS_XZ
    if (block->steps.a || block->steps.c) {
      stepper.enable_axis(X_AXIS);
      stepper.enable_axis(Z_AXIS);
    }
    if (block->steps.y) stepper.enable_axis(Y_AXIS);
  #elif CORE_IS_YZ
    if (block->steps.b || block->steps.c) {
      stepper.enable_axis(Y_AXIS);
      stepper.enable_axis(Z_AXIS);
    }
    if (block->steps.x) stepper.enable_axis(X_AXIS);
  #else
    NUM_AXIS_CODE(
      if (block->steps.x) stepper.enable_axis(X_AXIS),
      if (block->steps.y) stepper.enable_axis(Y_AXIS),
      if (TERN(Z_LATE_ENABLE, 0, block->steps.z)) stepper.enable_axis(Z_AXIS),
      if (block->steps.i) stepper.enable_axis(I_AXIS),
      if (block->steps.j) stepper.enable_axis(J_AXIS),
      if (block->steps.k) stepper.enable_axis(K_AXIS),
      if (block->steps.u) stepper.enable_axis(U_AXIS),
      if (block->steps.v) stepper.enable_axis(V_AXIS),
      if (block->steps.w) stepper.enable_axis(W_AXIS)
    );
  #endif
  #if ANY(CORE_IS_XY, MARKFORGED_XY, MARKFORGED_YX)
    SECONDARY_AXIS_CODE(
      if (block->steps.i) stepper.enable_axis(I_AXIS), if (block->steps.j) stepper.enable_axis(J_AXIS),
      if (block->steps.k) stepper.enable_axis(K_AXIS), if (block->steps.u) stepper.enable_axis(U_AXIS),
      if (block->steps.v) stepper.enable_axis(V_AXIS), if (block->steps.w) stepper.enable_axis(W_AXIS)
    );
  #endif

  // Enable extruder(s)
  #if HAS_EXTRUDERS
    if (esteps) {
      TERN_(AUTO_POWER_CONTROL, powerManager.power_on());

      #if ENABLED(DISABLE_OTHER_EXTRUDERS) // Enable only the selected extruder

        // Count down all steppers that were recently moved
        for (uint8_t i = 0; i < E_STEPPERS; ++i)
          if (extruder_last_move[i]) extruder_last_move[i]--;

        // Switching Extruder uses one E stepper motor per two nozzles
        #define E_STEPPER_INDEX(E) TERN(HAS_SWITCHING_EXTRUDER, (E) / 2, E)

        // Enable all (i.e., both) E steppers for IDEX-style duplication, but only active E steppers for multi-nozzle (i.e., single wide X carriage) duplication
        #define _IS_DUPE(N) TERN0(HAS_DUPLICATION_MODE, (extruder_duplication_enabled && TERN1(MULTI_NOZZLE_DUPLICATION, TEST(duplication_e_mask, N))))

        #define ENABLE_ONE_E(N) do{ \
          if (N == E_STEPPER_INDEX(extruder) || _IS_DUPE(N)) {  /* N is 'extruder', or N is duplicating */ \
            stepper.ENABLE_EXTRUDER(N);                         /* Enable the relevant E stepper... */ \
            extruder_last_move[N] = (BLOCK_BUFFER_SIZE) * 2;    /* ...and reset its counter */ \
          } \
          else if (!extruder_last_move[N])                      /* Counter expired since last E stepper enable */ \
            stepper.DISABLE_EXTRUDER(N);                        /* Disable the E stepper */ \
        }while(0);

      #else

        #define ENABLE_ONE_E(N) stepper.ENABLE_EXTRUDER(N);

      #endif

      REPEAT(E_STEPPERS, ENABLE_ONE_E); // (ENABLE_ONE_E must end with semicolon)
    }
  #endif // HAS_EXTRUDERS

  if (esteps)
    NOLESS(fr_mm_s, settings.min_feedrate_mm_s);
  else
    NOLESS(fr_mm_s, settings.min_travel_feedrate_mm_s);

  const float inverse_millimeters = 1.0f / block->millimeters;  // Inverse millimeters to remove multiple divides

  // Calculate inverse time for this move. No divide by zero due to previous checks.
  // Example: At 120mm/s a 60mm move involving XYZ axes takes 0.5s. So this will give 2.0.
  // Example 2: At 120°/s a 60° move involving only rotational axes takes 0.5s. So this will give 2.0.
  float inverse_secs = inverse_millimeters * (
    #if ALL(HAS_ROTATIONAL_AXES, INCH_MODE_SUPPORT)
      /**
       * Workaround for premature feedrate conversion
       * from in/s to mm/s by get_distance_from_command.
       */
      cartesian_move ? fr_mm_s : LINEAR_UNIT(fr_mm_s)
    #else
      fr_mm_s
    #endif
  );

  // Get the number of non busy movements in queue (non busy means that they can be altered)
  const uint8_t moves_queued = nonbusy_movesplanned();

  // Slow down when the buffer starts to empty, rather than wait at the corner for a buffer refill
  #if ANY(SLOWDOWN, HAS_WIRED_LCD) || defined(XY_FREQUENCY_LIMIT)
    // Segment time in microseconds
    int32_t segment_time_us = LROUND(1000000.0f / inverse_secs);
  #endif

  #if ENABLED(SLOWDOWN)
    #ifndef SLOWDOWN_DIVISOR
      #define SLOWDOWN_DIVISOR 2
    #endif
    if (WITHIN(moves_queued, 2, (BLOCK_BUFFER_SIZE) / (SLOWDOWN_DIVISOR) - 1)) {
      #ifdef MAX7219_DEBUG_SLOWDOWN
        slowdown_count = (slowdown_count + 1) & 0x0F;
      #endif
      const int32_t time_diff = settings.min_segment_time_us - segment_time_us;
      if (time_diff > 0) {
        // Buffer is draining so add extra time. The amount of time added increases if the buffer is still emptied more.
        const int32_t nst = segment_time_us + LROUND(2 * time_diff / moves_queued);
        inverse_secs = 1000000.0f / nst;
        #if defined(XY_FREQUENCY_LIMIT) || HAS_WIRED_LCD
          segment_time_us = nst;
        #endif
      }
    }
  #endif

  #if HAS_WIRED_LCD
    // Protect the access to the position.
    const bool was_enabled = stepper.suspend();

    block_buffer_runtime_us += segment_time_us;
    block->segment_time_us = segment_time_us;

    if (was_enabled) stepper.wake_up();
  #endif

  block->nominal_speed = block->millimeters * inverse_secs;           // (mm/sec) Always > 0
  block->nominal_rate = CEIL(block->step_event_count * inverse_secs); // (step/sec) Always > 0

  #if ENABLED(FILAMENT_WIDTH_SENSOR)
    if (extruder == FILAMENT_SENSOR_EXTRUDER_NUM)   // Only for extruder with filament sensor
      filwidth.advance_e(dist_mm.e);
  #endif

  // Calculate and limit speed in mm/sec (linear) or degrees/sec (rotational)

  xyze_float_t current_speed;
  float speed_factor = 1.0f; // factor <1 decreases speed

  // Linear axes first with less logic
  LOOP_NUM_AXES(i) {
    current_speed[i] = dist_mm[i] * inverse_secs;
    const feedRate_t cs = ABS(current_speed[i]),
                 max_fr = settings.max_feedrate_mm_s[i];
    if (cs > max_fr) NOMORE(speed_factor, max_fr / cs);
  }

  // Limit speed on extruders, if any
  #if HAS_EXTRUDERS
  {
    current_speed.e = dist_mm.e * inverse_secs;
    #if HAS_MIXER_SYNC_CHANNEL
      // Move all mixing extruders at the specified rate
      if (mixer.get_current_vtool() == MIXER_AUTORETRACT_TOOL)
        current_speed.e *= MIXING_STEPPERS;
    #endif

    const feedRate_t cs = ABS(current_speed.e),
                 max_fr = MUL_TERN(HAS_MIXER_SYNC_CHANNEL, settings.max_feedrate_mm_s[E_AXIS_N(extruder)], MIXING_STEPPERS);

    if (cs > max_fr) NOMORE(speed_factor, max_fr / cs); // Respect max feedrate on any move (travel and print)

    #if ENABLED(VOLUMETRIC_EXTRUDER_LIMIT)
      const feedRate_t max_vfr = MUL_TERN(HAS_MIXER_SYNC_CHANNEL, volumetric_extruder_feedrate_limit[extruder], MIXING_STEPPERS);

      // TODO: Doesn't work properly for joined segments. Set MIN_STEPS_PER_SEGMENT 1 as workaround.

      if (block->steps.a || block->steps.b || block->steps.c) {

        if (max_vfr > 0 && cs > max_vfr) {
          NOMORE(speed_factor, max_vfr / cs); // respect volumetric extruder limit (if any)
          /* <-- add a slash to enable
          SERIAL_ECHOPGM("volumetric extruder limit enforced: ", (cs * CIRCLE_AREA(filament_size[extruder] * 0.5f)));
          SERIAL_ECHOPGM(" mm^3/s (", cs);
          SERIAL_ECHOPGM(" mm/s) limited to ", (max_vfr * CIRCLE_AREA(filament_size[extruder] * 0.5f)));
          SERIAL_ECHOPGM(" mm^3/s (", max_vfr);
          SERIAL_ECHOLNPGM(" mm/s)");
          //*/
        }
      }
    #endif
  }
  #endif // HAS_EXTRUDERS

  #ifdef XY_FREQUENCY_LIMIT

    static AxisBits old_direction_bits; // = 0

    if (xy_freq_limit_hz) {
      // Check and limit the xy direction change frequency
      const AxisBits direction_change = block->direction_bits ^ old_direction_bits;
      old_direction_bits = block->direction_bits;
      segment_time_us = LROUND(float(segment_time_us) / speed_factor);

      static int32_t xs0, xs1, xs2, ys0, ys1, ys2;
      if (segment_time_us > xy_freq_min_interval_us)
        xs2 = xs1 = ys2 = ys1 = xy_freq_min_interval_us;
      else {
        xs2 = xs1; xs1 = xs0;
        ys2 = ys1; ys1 = ys0;
      }
      xs0 = direction_change.x ? segment_time_us : xy_freq_min_interval_us;
      ys0 = direction_change.y ? segment_time_us : xy_freq_min_interval_us;

      if (segment_time_us < xy_freq_min_interval_us) {
        const int32_t least_xy_segment_time = _MIN(_MAX(xs0, xs1, xs2), _MAX(ys0, ys1, ys2));
        if (least_xy_segment_time < xy_freq_min_interval_us) {
          float freq_xy_feedrate = (speed_factor * least_xy_segment_time) / xy_freq_min_interval_us;
          NOLESS(freq_xy_feedrate, xy_freq_min_speed_factor);
          NOMORE(speed_factor, freq_xy_feedrate);
        }
      }
    }

  #endif // XY_FREQUENCY_LIMIT

  // Correct the speed
  if (speed_factor < 1.0f) {
    current_speed *= speed_factor;
    block->nominal_rate *= speed_factor;
    block->nominal_speed *= speed_factor;
  }

  // Compute and limit the acceleration rate for the trapezoid generator.
  const float steps_per_mm = block->step_event_count * inverse_millimeters;
  uint32_t accel;
  #if ENABLED(LIN_ADVANCE)
    bool use_advance_lead = false;
  #endif
  if (!ANY_AXIS_MOVES(block)) {                                   // Is this a retract / recover move?
    accel = CEIL(settings.retract_acceleration * steps_per_mm);   // Convert to: acceleration steps/sec^2
  }
  else {
    #define LIMIT_ACCEL_LONG(AXIS,INDX) do{ \
      if (block->steps[AXIS] && max_acceleration_steps_per_s2[AXIS+INDX] < accel) { \
        const uint32_t max_possible = max_acceleration_steps_per_s2[AXIS+INDX] * block->step_event_count / block->steps[AXIS]; \
        NOMORE(accel, max_possible); \
      } \
    }while(0)

    #define LIMIT_ACCEL_FLOAT(AXIS,INDX) do{ \
      if (block->steps[AXIS] && max_acceleration_steps_per_s2[AXIS+INDX] < accel) { \
        const float max_possible = float(max_acceleration_steps_per_s2[AXIS+INDX]) * float(block->step_event_count) / float(block->steps[AXIS]); \
        NOMORE(accel, max_possible); \
      } \
    }while(0)

    // Start with print or travel acceleration
    accel = CEIL((esteps ? settings.acceleration : settings.travel_acceleration) * steps_per_mm);

    #if ENABLED(LIN_ADVANCE)
      // Linear advance is currently not ready for HAS_I_AXIS
      #define MAX_E_JERK(N) TERN(HAS_LINEAR_E_JERK, max_e_jerk[E_INDEX_N(N)], max_jerk.e)

      /**
       * Use LIN_ADVANCE for blocks if all these are true:
       *
       * esteps                       : This is a print move, because we checked for A, B, C steps before.
       *
       * extruder_advance_K[extruder] : There is an advance factor set for this extruder.
       *
       * dm.e                         : Extruder is running forward (e.g., for "Wipe while retracting" (Slic3r) or "Combing" (Cura) moves)
       */
      use_advance_lead = esteps && extruder_advance_K[E_INDEX_N(extruder)] && dm.e;

      if (use_advance_lead) {
        float e_D_ratio = (target_float.e - position_float.e) /
          TERN(IS_KINEMATIC, block->millimeters,
            SQRT(sq(target_float.x - position_float.x)
               + sq(target_float.y - position_float.y)
               + sq(target_float.z - position_float.z))
          );

        // Check for unusual high e_D ratio to detect if a retract move was combined with the last print move due to min. steps per segment. Never execute this with advance!
        // This assumes no one will use a retract length of 0mm < retr_length < ~0.2mm and no one will print 100mm wide lines using 3mm filament or 35mm wide lines using 1.75mm filament.
        if (e_D_ratio > 3.0f)
          use_advance_lead = false;
        else {
          // Scale E acceleration so that it will be possible to jump to the advance speed.
          const uint32_t max_accel_steps_per_s2 = MAX_E_JERK(extruder) / (extruder_advance_K[E_INDEX_N(extruder)] * e_D_ratio) * steps_per_mm;
          if (accel > max_accel_steps_per_s2) {
            accel = max_accel_steps_per_s2;
            if (ENABLED(LA_DEBUG)) SERIAL_ECHOLNPGM("Acceleration limited.");
          }
        }
      }
    #endif

    // Limit acceleration per axis
    if (block->step_event_count <= acceleration_long_cutoff) {
      LOGICAL_AXIS_CODE(
        LIMIT_ACCEL_LONG(E_AXIS, E_INDEX_N(extruder)),
        LIMIT_ACCEL_LONG(A_AXIS, 0), LIMIT_ACCEL_LONG(B_AXIS, 0), LIMIT_ACCEL_LONG(C_AXIS, 0),
        LIMIT_ACCEL_LONG(I_AXIS, 0), LIMIT_ACCEL_LONG(J_AXIS, 0), LIMIT_ACCEL_LONG(K_AXIS, 0),
        LIMIT_ACCEL_LONG(U_AXIS, 0), LIMIT_ACCEL_LONG(V_AXIS, 0), LIMIT_ACCEL_LONG(W_AXIS, 0)
      );
    }
    else {
      LOGICAL_AXIS_CODE(
        LIMIT_ACCEL_FLOAT(E_AXIS, E_INDEX_N(extruder)),
        LIMIT_ACCEL_FLOAT(A_AXIS, 0), LIMIT_ACCEL_FLOAT(B_AXIS, 0), LIMIT_ACCEL_FLOAT(C_AXIS, 0),
        LIMIT_ACCEL_FLOAT(I_AXIS, 0), LIMIT_ACCEL_FLOAT(J_AXIS, 0), LIMIT_ACCEL_FLOAT(K_AXIS, 0),
        LIMIT_ACCEL_FLOAT(U_AXIS, 0), LIMIT_ACCEL_FLOAT(V_AXIS, 0), LIMIT_ACCEL_FLOAT(W_AXIS, 0)
      );
    }
  }
  block->acceleration_steps_per_s2 = accel;
  block->acceleration = accel / steps_per_mm;
  #if DISABLED(S_CURVE_ACCELERATION)
    block->acceleration_rate = (uint32_t)(accel * (float(1UL << 24) / (STEPPER_TIMER_RATE)));
  #endif

  #if ENABLED(LIN_ADVANCE)
    block->la_advance_rate = 0;
    block->la_scaling = 0;

    if (use_advance_lead) {
      // the Bresenham algorithm will convert this step rate into extruder steps
      block->la_advance_rate = extruder_advance_K[E_INDEX_N(extruder)] * block->acceleration_steps_per_s2;

      // reduce LA ISR frequency by calling it only often enough to ensure that there will
      // never be more than four extruder steps per call
      for (uint32_t dividend = block->steps.e << 1; dividend <= (block->step_event_count >> 2); dividend <<= 1)
        block->la_scaling++;

      #if ENABLED(LA_DEBUG)
        if (block->la_advance_rate >> block->la_scaling > 10000)
          SERIAL_ECHOLNPGM("eISR running at > 10kHz: ", block->la_advance_rate);
      #endif
    }
  #endif

  // Formula for the average speed over a 1 step worth of distance if starting from zero and
  // accelerating at the current limit. Since we can only change the speed every step this is a
  // good lower limit for the entry and exit speeds. Note that for calculate_trapezoid_for_block()
  // to work correctly, this must be accurately set and propagated.
  minimum_planner_speed_sqr = 0.5f * block->acceleration / steps_per_mm;
  // Go straight to/from nominal speed if block->acceleration is too high for it.
  NOMORE(minimum_planner_speed_sqr, sq(block->nominal_speed));

  float vmax_junction_sqr; // Initial limit on the segment entry velocity (mm/s)^2

  #if HAS_JUNCTION_DEVIATION
    /**
     * Compute maximum allowable entry speed at junction by centripetal acceleration approximation.
     * Let a circle be tangent to both previous and current path line segments, where the junction
     * deviation is defined as the distance from the junction to the closest edge of the circle,
     * colinear with the circle center. The circular segment joining the two paths represents the
     * path of centripetal acceleration. Solve for max velocity based on max acceleration about the
     * radius of the circle, defined indirectly by junction deviation. This may be also viewed as
     * path width or max_jerk in the previous Grbl version. This approach does not actually deviate
     * from path, but used as a robust way to compute cornering speeds, as it takes into account the
     * nonlinearities of both the junction angle and junction velocity.
     *
     * NOTE: If the junction deviation value is finite, Grbl executes the motions in an exact path
     * mode (G61). If the junction deviation value is zero, Grbl will execute the motion in an exact
     * stop mode (G61.1) manner. In the future, if continuous mode (G64) is desired, the math here
     * is exactly the same. Instead of motioning all the way to junction point, the machine will
     * just follow the arc circle defined here. The Arduino doesn't have the CPU cycles to perform
     * a continuous mode path, but ARM-based microcontrollers most certainly do.
     *
     * NOTE: The max junction speed is a fixed value, since machine acceleration limits cannot be
     * changed dynamically during operation nor can the line move geometry. This must be kept in
     * memory in the event of a feedrate override changing the nominal speeds of blocks, which can
     * change the overall maximum entry speed conditions of all blocks.
     *
     * #######
     * https://github.com/MarlinFirmware/Marlin/issues/10341#issuecomment-388191754
     *
     * hoffbaked: on May 10 2018 tuned and improved the GRBL algorithm for Marlin:
          Okay! It seems to be working good. I somewhat arbitrarily cut it off at 1mm
          on then on anything with less sides than an octagon. With this, and the
          reverse pass actually recalculating things, a corner acceleration value
          of 1000 junction deviation of .05 are pretty reasonable. If the cycles
          can be spared, a better acos could be used. For all I know, it may be
          already calculated in a different place. */

    // Unit vector of previous path line segment
    static xyze_float_t prev_unit_vec;

    xyze_float_t unit_vec =
      #if HAS_DIST_MM_ARG
        cart_dist_mm
      #else
        LOGICAL_AXIS_ARRAY(dist_mm.e,
          dist_mm.x, dist_mm.y, dist_mm.z,
          dist_mm.i, dist_mm.j, dist_mm.k,
          dist_mm.u, dist_mm.v, dist_mm.w)
      #endif
    ;

    /**
     * On CoreXY the length of the vector [A,B] is SQRT(2) times the length of the head movement vector [X,Y].
     * So taking Z and E into account, we cannot scale to a unit vector with "inverse_millimeters".
     * => normalize the complete junction vector.
     * Elsewise, when needed JD will factor-in the E component
     */
    if (ANY(IS_CORE, MARKFORGED_XY, MARKFORGED_YX) || esteps > 0)
      normalize_junction_vector(unit_vec);  // Normalize with XYZE components
    else
      unit_vec *= inverse_millimeters;      // Use pre-calculated (1 / SQRT(x^2 + y^2 + z^2))

    // Skip first block or when previous_nominal_speed is used as a flag for homing and offset cycles.
    if (moves_queued && !UNEAR_ZERO(previous_nominal_speed)) {
      // Compute cosine of angle between previous and current path. (prev_unit_vec is negative)
      // NOTE: Max junction velocity is computed without sin() or acos() by trig half angle identity.
      float junction_cos_theta = LOGICAL_AXIS_GANG(
                                 + (-prev_unit_vec.e * unit_vec.e),
                                 + (-prev_unit_vec.x * unit_vec.x),
                                 + (-prev_unit_vec.y * unit_vec.y),
                                 + (-prev_unit_vec.z * unit_vec.z),
                                 + (-prev_unit_vec.i * unit_vec.i),
                                 + (-prev_unit_vec.j * unit_vec.j),
                                 + (-prev_unit_vec.k * unit_vec.k),
                                 + (-prev_unit_vec.u * unit_vec.u),
                                 + (-prev_unit_vec.v * unit_vec.v),
                                 + (-prev_unit_vec.w * unit_vec.w)
                               );

      // NOTE: Computed without any expensive trig, sin() or acos(), by trig half angle identity of cos(theta).
      if (junction_cos_theta > 0.999999f) {
        // For a 0 degree acute junction, just set minimum junction speed.
        vmax_junction_sqr = minimum_planner_speed_sqr;
      }
      else {
        // Convert delta vector to unit vector
        xyze_float_t junction_unit_vec = unit_vec - prev_unit_vec;
        normalize_junction_vector(junction_unit_vec);

        const float junction_acceleration = limit_value_by_axis_maximum(block->acceleration, junction_unit_vec);

        if (TERN0(HINTS_CURVE_RADIUS, hints.curve_radius)) {
          TERN_(HINTS_CURVE_RADIUS, vmax_junction_sqr = junction_acceleration * hints.curve_radius);
        }
        else {
          NOLESS(junction_cos_theta, -0.999999f); // Check for numerical round-off to avoid divide by zero.

          const float sin_theta_d2 = SQRT(0.5f * (1.0f - junction_cos_theta)); // Trig half angle identity. Always positive.

          vmax_junction_sqr = junction_acceleration * junction_deviation_mm * sin_theta_d2 / (1.0f - sin_theta_d2);

          #if ENABLED(JD_HANDLE_SMALL_SEGMENTS)

            // For small moves with >135° junction (octagon) find speed for approximate arc
            if (block->millimeters < 1 && junction_cos_theta < -0.7071067812f) {

              #if ENABLED(JD_USE_MATH_ACOS)

                #error "TODO: Inline maths with the MCU / FPU."

              #elif ENABLED(JD_USE_LOOKUP_TABLE)

                // Fast acos approximation (max. error +-0.01 rads)
                // Based on LUT table and linear interpolation

                /**
                 *  // Generate the JD Lookup Table
                 *  constexpr float c = 1.00751495f; // Correction factor to center error around 0
                 *  for (int i = 0; i < jd_lut_count - 1; ++i) {
                 *    const float x0 = (sq(i) - 1) / sq(i),
                 *                y0 = acos(x0) * (i == 0 ? 1 : c),
                 *                x1 = i < jd_lut_count - 1 ?  0.5 * x0 + 0.5 : 0.999999f,
                 *                y1 = acos(x1) * (i < jd_lut_count - 1 ? c : 1);
                 *    jd_lut_k[i] = (y0 - y1) / (x0 - x1);
                 *    jd_lut_b[i] = (y1 * x0 - y0 * x1) / (x0 - x1);
                 *  }
                 *
                 *  // Compute correction factor (Set c to 1.0f first!)
                 *  float min = INFINITY, max = -min;
                 *  for (float t = 0; t <= 1; t += 0.0003f) {
                 *    const float e = acos(t) / approx(t);
                 *    if (isfinite(e)) {
                 *      if (e < min) min = e;
                 *      if (e > max) max = e;
                 *    }
                 *  }
                 *  fprintf(stderr, "%.9gf, ", (min + max) / 2);
                 */
                static constexpr int16_t  jd_lut_count = 16;
                static constexpr uint16_t jd_lut_tll   = _BV(jd_lut_count - 1);
                static constexpr int16_t  jd_lut_tll0  = __builtin_clz(jd_lut_tll) + 1; // i.e., 16 - jd_lut_count + 1
                static constexpr float jd_lut_k[jd_lut_count] PROGMEM = {
                  -1.03145837f, -1.30760646f, -1.75205851f, -2.41705704f,
                  -3.37769222f, -4.74888992f, -6.69649887f, -9.45661736f,
                  -13.3640480f, -18.8928222f, -26.7136841f, -37.7754593f,
                  -53.4201813f, -75.5458374f, -106.836761f, -218.532821f };
                static constexpr float jd_lut_b[jd_lut_count] PROGMEM = {
                   1.57079637f,  1.70887053f,  2.04220939f,  2.62408352f,
                   3.52467871f,  4.85302639f,  6.77020454f,  9.50875854f,
                   13.4009285f,  18.9188995f,  26.7321243f,  37.7885055f,
                   53.4293975f,  75.5523529f,  106.841369f,  218.534011f };

                const float neg = junction_cos_theta < 0 ? -1 : 1,
                            t = neg * junction_cos_theta;

                const int16_t idx = (t < 0.00000003f) ? 0 : __builtin_clz(uint16_t((1.0f - t) * jd_lut_tll)) - jd_lut_tll0;

                float junction_theta = t * pgm_read_float(&jd_lut_k[idx]) + pgm_read_float(&jd_lut_b[idx]);
                if (neg > 0) junction_theta = RADIANS(180) - junction_theta; // acos(-t)

              #else

                // Fast acos(-t) approximation (max. error +-0.033rad = 1.89°)
                // Based on MinMax polynomial published by W. Randolph Franklin, see
                // https://wrf.ecse.rpi.edu/Research/Short_Notes/arcsin/onlyelem.html
                //  acos( t) = pi / 2 - asin(x)
                //  acos(-t) = pi - acos(t) ... pi / 2 + asin(x)

                const float neg = junction_cos_theta < 0 ? -1 : 1,
                            t = neg * junction_cos_theta,
                            asinx =       0.032843707f
                                  + t * (-1.451838349f
                                  + t * ( 29.66153956f
                                  + t * (-131.1123477f
                                  + t * ( 262.8130562f
                                  + t * (-242.7199627f
                                  + t * ( 84.31466202f ) ))))),
                            junction_theta = RADIANS(90) + neg * asinx; // acos(-t)

                // NOTE: junction_theta bottoms out at 0.033 which avoids divide by 0.

              #endif

              const float limit_sqr = (block->millimeters * junction_acceleration) / junction_theta;
              NOMORE(vmax_junction_sqr, limit_sqr);
            }

          #endif // JD_HANDLE_SMALL_SEGMENTS
        }
      }

      // Get the lowest speed
      vmax_junction_sqr = _MIN(vmax_junction_sqr, sq(block->nominal_speed), sq(previous_nominal_speed));
    }
    else vmax_junction_sqr = minimum_planner_speed_sqr;

    prev_unit_vec = unit_vec;

  #else // CLASSIC_JERK

    /**
     * Heavily modified. Originally adapted from Průša firmware.
     * https://github.com/prusa3d/Prusa-Firmware
     */
    #if defined(TRAVEL_EXTRA_XYJERK) || ENABLED(LIN_ADVANCE)
      xyze_float_t max_j = max_jerk;
    #else
      const xyze_float_t &max_j = max_jerk;
    #endif

    #ifdef TRAVEL_EXTRA_XYJERK
      if (dist.e <= 0) {
        max_j.x += TRAVEL_EXTRA_XYJERK;
        max_j.y += TRAVEL_EXTRA_XYJERK;
      }
    #endif

    #if ENABLED(LIN_ADVANCE)
      // Advance affects E_AXIS speed and therefore jerk. Add a speed correction whenever
      // LA is turned OFF. No correction is applied when LA is turned ON (because it didn't
      // perform well; it takes more time/effort to push/melt filament than the reverse).
      static uint32_t previous_advance_rate;
      static float previous_e_mm_per_step;
      if (dist.e < 0 && previous_advance_rate) {
        // Retract move after a segment with LA that ended with an E speed decrease.
        // Correct for this to allow a faster junction speed. Since the decrease always helps to
        // get E to nominal retract speed, the equation simplifies to an increase in max jerk.
        max_j.e += previous_advance_rate * previous_e_mm_per_step;
      }
      // Prepare for next segment.
      previous_advance_rate = block->la_advance_rate;
      previous_e_mm_per_step = mm_per_step[E_AXIS_N(extruder)];
    #endif

    xyze_float_t speed_diff = current_speed;
    float vmax_junction;
    if (!moves_queued || UNEAR_ZERO(previous_nominal_speed)) {
      // Limited by a jerk to/from full halt.
      vmax_junction = block->nominal_speed;
    }
    else {
      // Compute the maximum velocity allowed at a joint of two successive segments.

      // The junction velocity will be shared between successive segments. Limit the junction velocity to their minimum.
      // Scale per-axis velocities for the same vmax_junction.
      if (block->nominal_speed < previous_nominal_speed) {
        vmax_junction = block->nominal_speed;
        const float previous_scale = vmax_junction / previous_nominal_speed;
        LOOP_LOGICAL_AXES(i) speed_diff[i] -= previous_speed[i] * previous_scale;
      }
      else {
        vmax_junction = previous_nominal_speed;
        const float current_scale = vmax_junction / block->nominal_speed;
        LOOP_LOGICAL_AXES(i) speed_diff[i] = speed_diff[i] * current_scale - previous_speed[i];
      }
    }

    // Now limit the jerk in all axes.
    float v_factor = 1.0f;
    LOOP_LOGICAL_AXES(i) {
      // Jerk is the per-axis velocity difference.
      const float jerk = ABS(speed_diff[i]), maxj = max_j[i];
      if (jerk * v_factor > maxj) v_factor = maxj / jerk;
    }
    vmax_junction_sqr = sq(vmax_junction * v_factor);

  #endif // CLASSIC_JERK

  // High acceleration limits override low jerk/junction deviation limits (as fixing trapezoids
  // or reducing acceleration introduces too much complexity and/or too much compute)
  NOLESS(vmax_junction_sqr, minimum_planner_speed_sqr);

  // Max entry speed of this block equals the max exit speed of the previous block.
  block->max_entry_speed_sqr = vmax_junction_sqr;
  // Set entry speed. The reverse and forward passes will optimize it later.
  block->entry_speed_sqr = minimum_planner_speed_sqr;
  // Set min entry speed. Rarely it could be higher than the previous nominal speed but that's ok.
  block->min_entry_speed_sqr = minimum_planner_speed_sqr;

  block->flag.recalculate = true;

  // Update previous path unit_vector and nominal speed
  previous_speed = current_speed;
  previous_nominal_speed = block->nominal_speed;

  position = target;  // Update the position

  #if ENABLED(POWER_LOSS_RECOVERY)
    block->sdpos = recovery.command_sdpos();
    block->start_position = position_float.asLogical();
  #endif

  TERN_(HAS_POSITION_FLOAT, position_float = target_float);
  TERN_(GRADIENT_MIX, mixer.gradient_control(target_float.z));

  return true;        // Movement was accepted

} // _populate_block()

/**
 * @brief Add a block to the buffer that just updates the position
 *        Supports LASER_SYNCHRONOUS_M106_M107 and LASER_POWER_SYNC power sync block buffer queueing.
 *
 * @param sync_flag  The sync flag to set, determining the type of sync the block will do
 */
void Planner::buffer_sync_block(const BlockFlagBit sync_flag/*=BLOCK_BIT_SYNC_POSITION*/) {

  // Wait for the next available block
  uint8_t next_buffer_head;
  block_t * const block = get_next_free_block(next_buffer_head);

  // Clear block
  block->reset();
  block->flag.apply(sync_flag);

  block->position = position;

  #if ENABLED(BACKLASH_COMPENSATION)
    LOOP_NUM_AXES(axis) block->position[axis] += backlash.get_applied_steps((AxisEnum)axis);
  #endif

  #if ENABLED(LASER_SYNCHRONOUS_M106_M107)
    FANS_LOOP(i) block->fan_speed[i] = thermalManager.fan_speed[i];
  #endif

  /**
   * M3-based power setting can be processed inline with a laser power sync block.
   * During active moves cutter.power is processed immediately, otherwise on the next move.
   */
  TERN_(LASER_POWER_SYNC, block->laser.power = cutter.power);

  // If this is the first added movement, reload the delay, otherwise, cancel it.
  if (block_buffer_head == block_buffer_tail) {
    // If it was the first queued block, restart the 1st block delivery delay, to
    // give the planner an opportunity to queue more movements and plan them
    // As there are no queued movements, the Stepper ISR will not touch this
    // variable, so there is no risk setting this here (but it MUST be done
    // before the following line!!)
    delay_before_delivering = TERN_(FT_MOTION, ftMotion.cfg.mode ? BLOCK_DELAY_NONE :) BLOCK_DELAY_FOR_1ST_MOVE;
  }

  block_buffer_head = next_buffer_head;

  stepper.wake_up();
} // buffer_sync_block()

/**
 * @brief Add a single linear movement
 *
 * @description Add a new linear movement to the buffer in axis units.
 *              Leveling and kinematics should be applied before calling this.
 *
 * @param abce          Target position in mm and/or degrees
 * @param cart_dist_mm  The pre-calculated move lengths for all axes, in mm
 * @param fr_mm_s       (target) speed of the move
 * @param extruder      optional target extruder (otherwise active_extruder)
 * @param hints         optional parameters to aid planner calculations
 *
 * @return  false if no segment was queued due to cleaning, cold extrusion, full queue, etc.
 */
bool Planner::buffer_segment(const abce_pos_t &abce
  OPTARG(HAS_DIST_MM_ARG, const xyze_float_t &cart_dist_mm)
  , const_feedRate_t fr_mm_s
  , const uint8_t extruder/*=active_extruder*/
  , const PlannerHints &hints/*=PlannerHints()*/
) {

  // If we are cleaning, do not accept queuing of movements
  if (cleaning_buffer_counter) return false;

  // When changing extruders recalculate steps corresponding to the E position
  #if ENABLED(DISTINCT_E_FACTORS)
    if (last_extruder != extruder && settings.axis_steps_per_mm[E_AXIS_N(extruder)] != settings.axis_steps_per_mm[E_AXIS_N(last_extruder)]) {
      position.e = LROUND(position.e * settings.axis_steps_per_mm[E_AXIS_N(extruder)] * mm_per_step[E_AXIS_N(last_extruder)]);
      last_extruder = extruder;
    }
  #endif

  // The target position of the tool in absolute steps
  // Calculate target position in absolute steps
  const abce_long_t target = {
     LOGICAL_AXIS_LIST(
      int32_t(LROUND(abce.e * settings.axis_steps_per_mm[E_AXIS_N(extruder)])),
      int32_t(LROUND(abce.a * settings.axis_steps_per_mm[A_AXIS])),
      int32_t(LROUND(abce.b * settings.axis_steps_per_mm[B_AXIS])),
      int32_t(LROUND(abce.c * settings.axis_steps_per_mm[C_AXIS])),
      int32_t(LROUND(abce.i * settings.axis_steps_per_mm[I_AXIS])),
      int32_t(LROUND(abce.j * settings.axis_steps_per_mm[J_AXIS])),
      int32_t(LROUND(abce.k * settings.axis_steps_per_mm[K_AXIS])),
      int32_t(LROUND(abce.u * settings.axis_steps_per_mm[U_AXIS])),
      int32_t(LROUND(abce.v * settings.axis_steps_per_mm[V_AXIS])),
      int32_t(LROUND(abce.w * settings.axis_steps_per_mm[W_AXIS]))
    )
  };

  #if HAS_POSITION_FLOAT
    const xyze_pos_t target_float = abce;
  #endif

  #if HAS_EXTRUDERS
    // DRYRUN prevents E moves from taking place
    if (DEBUGGING(DRYRUN) || TERN0(CANCEL_OBJECTS, cancelable.skipping)) {
      position.e = target.e;
      TERN_(HAS_POSITION_FLOAT, position_float.e = abce.e);
    }
  #endif

  /* <-- add a slash to enable
    SERIAL_ECHOPGM("  buffer_segment FR:", fr_mm_s);
    #if IS_KINEMATIC
      SERIAL_ECHOPGM(" A:", abce.a, " (", position.a, "->", target.a, ") B:", abce.b);
    #else
      SERIAL_ECHOPGM_P(SP_X_LBL, abce.a);
      SERIAL_ECHOPGM(" (", position.x, "->", target.x);
      SERIAL_CHAR(')');
      SERIAL_ECHOPGM_P(SP_Y_LBL, abce.b);
    #endif
    SERIAL_ECHOPGM(" (", position.y, "->", target.y);
    #if HAS_Z_AXIS
      #if ENABLED(DELTA)
        SERIAL_ECHOPGM(") C:", abce.c);
      #else
        SERIAL_CHAR(')');
        SERIAL_ECHOPGM_P(SP_Z_LBL, abce.c);
      #endif
      SERIAL_ECHOPGM(" (", position.z, "->", target.z);
      SERIAL_CHAR(')');
    #endif
    #if HAS_I_AXIS
      SERIAL_ECHOPGM_P(SP_I_LBL, abce.i);
      SERIAL_ECHOPGM(" (", position.i, "->", target.i);
      SERIAL_CHAR(')');
    #endif
    #if HAS_J_AXIS
      SERIAL_ECHOPGM_P(SP_J_LBL, abce.j);
      SERIAL_ECHOPGM(" (", position.j, "->", target.j);
      SERIAL_CHAR(')');
    #endif
    #if HAS_K_AXIS
      SERIAL_ECHOPGM_P(SP_K_LBL, abce.k);
      SERIAL_ECHOPGM(" (", position.k, "->", target.k);
      SERIAL_CHAR(')');
    #endif
    #if HAS_U_AXIS
      SERIAL_ECHOPGM_P(SP_U_LBL, abce.u);
      SERIAL_ECHOPGM(" (", position.u, "->", target.u);
      SERIAL_CHAR(')');
    #endif
    #if HAS_V_AXIS
      SERIAL_ECHOPGM_P(SP_V_LBL, abce.v);
      SERIAL_ECHOPGM(" (", position.v, "->", target.v);
      SERIAL_CHAR(')');
    #endif
    #if HAS_W_AXIS
      SERIAL_ECHOPGM_P(SP_W_LBL, abce.w);
      SERIAL_ECHOPGM(" (", position.w, "->", target.w);
      SERIAL_CHAR(')');
    #endif
    #if HAS_EXTRUDERS
      SERIAL_ECHOPGM_P(SP_E_LBL, abce.e);
      SERIAL_ECHOLNPGM(" (", position.e, "->", target.e, ")");
    #else
      SERIAL_EOL();
    #endif
  //*/

  // Queue the movement. Return 'false' if the move was not queued.
  if (!_buffer_steps(target
      OPTARG(HAS_POSITION_FLOAT, target_float)
      OPTARG(HAS_DIST_MM_ARG, cart_dist_mm)
      , fr_mm_s, extruder, hints
  )) return false;

  stepper.wake_up();
  return true;
} // buffer_segment()

/**
 * Add a new linear movement to the buffer.
 * The target is cartesian. It's translated to
 * delta/scara if needed.
 *
 *  cart            - target position in mm or degrees
 *  fr_mm_s         - (target) speed of the move (mm/s)
 *  extruder        - optional target extruder (otherwise active_extruder)
 *  hints           - optional parameters to aid planner calculations
 */
bool Planner::buffer_line(const xyze_pos_t &cart, const_feedRate_t fr_mm_s
  , const uint8_t extruder/*=active_extruder*/
  , const PlannerHints &hints/*=PlannerHints()*/
) {
  xyze_pos_t machine = cart;
  TERN_(HAS_POSITION_MODIFIERS, apply_modifiers(machine));

  #if IS_KINEMATIC

    #if HAS_JUNCTION_DEVIATION
      const xyze_pos_t cart_dist_mm = LOGICAL_AXIS_ARRAY(
        cart.e - position_cart.e,
        cart.x - position_cart.x, cart.y - position_cart.y, cart.z - position_cart.z,
        cart.i - position_cart.i, cart.j - position_cart.j, cart.k - position_cart.k,
        cart.u - position_cart.u, cart.v - position_cart.v, cart.w - position_cart.w
      );
    #else
      const xyz_pos_t cart_dist_mm = NUM_AXIS_ARRAY(
        cart.x - position_cart.x, cart.y - position_cart.y, cart.z - position_cart.z,
        cart.i - position_cart.i, cart.j - position_cart.j, cart.k - position_cart.k,
        cart.u - position_cart.u, cart.v - position_cart.v, cart.w - position_cart.w
      );
    #endif

    // Cartesian XYZ to kinematic ABC, stored in global 'delta'
    inverse_kinematics(machine);

    PlannerHints ph = hints;
    if (!hints.millimeters)
      ph.millimeters = get_move_distance(xyze_pos_t(cart_dist_mm) OPTARG(HAS_ROTATIONAL_AXES, ph.cartesian_move));

    #if DISABLED(FEEDRATE_SCALING)

      const feedRate_t feedrate = fr_mm_s;

    #elif IS_SCARA

      // For SCARA scale the feedrate from mm/s to degrees/s
      // i.e., Complete the angular vector in the given time.
      const float duration_recip = hints.inv_duration ?: fr_mm_s / ph.millimeters;
      const xyz_pos_t diff = delta - position_float;
      const feedRate_t feedrate = diff.magnitude() * duration_recip;

    #elif ENABLED(POLAR)

      /**
       * Motion problem for Polar axis near center / origin:
       *
       * 3D printing:
       * Movements very close to the center of the polar axis take more time than others.
       * This brief delay results in more material deposition due to the pressure in the nozzle.
       *
       * Current Kinematics and feedrate scaling deals with this by making the movement as fast
       * as possible. It works for slow movements but doesn't work well with fast ones. A more
       * complicated extrusion compensation must be implemented.
       *
       * Ideally, it should estimate that a long rotation near the center is ahead and will cause
       * unwanted deposition. Therefore it can compensate the extrusion beforehand.
       *
       * Laser cutting:
       * Same thing would be a problem for laser engraving too. As it spends time rotating at the
       * center point, more likely it will burn more material than it should. Therefore similar
       * compensation would be implemented for laser-cutting operations.
       *
       * Milling:
       * This shouldn't be a problem for cutting/milling operations.
       */
      feedRate_t calculated_feedrate = fr_mm_s;
      const xyz_pos_t diff = delta - position_float;
      if (!NEAR_ZERO(diff.b)) {
        if (delta.a <= POLAR_FAST_RADIUS )
          calculated_feedrate = settings.max_feedrate_mm_s[Y_AXIS];
        else {
          // Normalized vector of movement
          const float diffBLength = ABS((2.0f * M_PI * diff.a) * (diff.b / 360.0f)),
                      diffTheta = DEGREES(ATAN2(diff.a, diffBLength)),
                      normalizedTheta = 1.0f - (ABS(diffTheta > 90.0f ? 180.0f - diffTheta : diffTheta) / 90.0f);

          // Normalized position along the radius
          const float radiusRatio = (PRINTABLE_RADIUS) / delta.a;
          calculated_feedrate += (fr_mm_s * radiusRatio * normalizedTheta);
        }
      }
      const feedRate_t feedrate = calculated_feedrate;

    #endif // POLAR && FEEDRATE_SCALING

    TERN_(HAS_EXTRUDERS, delta.e = machine.e);
    if (buffer_segment(delta OPTARG(HAS_DIST_MM_ARG, cart_dist_mm), feedrate, extruder, ph)) {
      position_cart = cart;
      return true;
    }
    return false;

  #else // !IS_KINEMATIC

    return buffer_segment(machine, fr_mm_s, extruder, hints);

  #endif

} // buffer_line()

#if ENABLED(DIRECT_STEPPING)

  void Planner::buffer_page(const page_idx_t page_idx, const uint8_t extruder, const uint16_t num_steps) {
    if (!last_page_step_rate) {
      kill(GET_TEXT_F(MSG_BAD_PAGE_SPEED));
      return;
    }

    uint8_t next_buffer_head;
    block_t * const block = get_next_free_block(next_buffer_head);

    block->flag.reset(BLOCK_BIT_PAGE);

    #if HAS_FAN
      FANS_LOOP(i) block->fan_speed[i] = thermalManager.fan_speed[i];
    #endif

    E_TERN_(block->extruder = extruder);

    block->page_idx = page_idx;

    block->step_event_count = num_steps;
    block->initial_rate = block->final_rate = block->nominal_rate = last_page_step_rate; // steps/s

    block->accelerate_before = 0;
    block->decelerate_start = block->step_event_count;

    // Will be set to last direction later if directional format.
    block->direction_bits.reset();

    if (!DirectStepping::Config::DIRECTIONAL) {
      #define PAGE_UPDATE_DIR(AXIS) do{ if (last_page_dir.AXIS) block->direction_bits.AXIS = true; }while(0);
      LOGICAL_AXIS_MAP(PAGE_UPDATE_DIR);
    }

    // If this is the first added movement, reload the delay, otherwise, cancel it.
    if (block_buffer_head == block_buffer_tail) {
      // If it was the first queued block, restart the 1st block delivery delay, to
      // give the planner an opportunity to queue more movements and plan them
      // As there are no queued movements, the Stepper ISR will not touch this
      // variable, so there is no risk setting this here (but it MUST be done
      // before the following line!!)
      delay_before_delivering = TERN_(FT_MOTION, ftMotion.cfg.mode ? BLOCK_DELAY_NONE :) BLOCK_DELAY_FOR_1ST_MOVE;
    }

    // Move buffer head
    block_buffer_head = next_buffer_head;

    stepper.enable_all_steppers();
    stepper.wake_up();
  }

#endif // DIRECT_STEPPING

/**
 * Directly set the planner ABCE position (and stepper positions)
 * converting mm (or angles for SCARA) into steps.
 *
 * The provided ABCE position is in machine units.
 */
void Planner::set_machine_position_mm(const abce_pos_t &abce) {

  // When FT Motion is enabled, call synchronize() here instead of generating a sync block
  if (TERN0(FT_MOTION, ftMotion.cfg.mode)) synchronize();

  TERN_(DISTINCT_E_FACTORS, last_extruder = active_extruder);
  TERN_(HAS_POSITION_FLOAT, position_float = abce);
  position.set(
    LOGICAL_AXIS_LIST(
      LROUND(abce.e * settings.axis_steps_per_mm[E_AXIS_N(active_extruder)]),
      LROUND(abce.a * settings.axis_steps_per_mm[A_AXIS]),
      LROUND(abce.b * settings.axis_steps_per_mm[B_AXIS]),
      LROUND(abce.c * settings.axis_steps_per_mm[C_AXIS]),
      LROUND(abce.i * settings.axis_steps_per_mm[I_AXIS]),
      LROUND(abce.j * settings.axis_steps_per_mm[J_AXIS]),
      LROUND(abce.k * settings.axis_steps_per_mm[K_AXIS]),
      LROUND(abce.u * settings.axis_steps_per_mm[U_AXIS]),
      LROUND(abce.v * settings.axis_steps_per_mm[V_AXIS]),
      LROUND(abce.w * settings.axis_steps_per_mm[W_AXIS])
    )
  );

  if (has_blocks_queued()) {
    //previous_nominal_speed = 0.0f; // Reset planner junction speeds. Assume start from rest.
    //previous_speed.reset();
    buffer_sync_block(BLOCK_BIT_SYNC_POSITION);
  }
  else {
    #if ENABLED(BACKLASH_COMPENSATION)
      abce_long_t stepper_pos = position;
      LOOP_NUM_AXES(axis) stepper_pos[axis] += backlash.get_applied_steps((AxisEnum)axis);
      stepper.set_position(stepper_pos);
    #else
      stepper.set_position(position);
    #endif
  }
}

void Planner::set_position_mm(const xyze_pos_t &xyze) {
  xyze_pos_t machine = xyze;
  TERN_(HAS_POSITION_MODIFIERS, apply_modifiers(machine, true));
  #if IS_KINEMATIC
    position_cart = xyze;
    inverse_kinematics(machine);
    TERN_(HAS_EXTRUDERS, delta.e = machine.e);
    set_machine_position_mm(delta);
  #else
    set_machine_position_mm(machine);
  #endif
}

#if HAS_EXTRUDERS

  /**
   * Setters for planner position (also setting stepper position).
   */
  void Planner::set_e_position_mm(const_float_t e) {
    const uint8_t axis_index = E_AXIS_N(active_extruder);
    TERN_(DISTINCT_E_FACTORS, last_extruder = active_extruder);

    const float e_new = DIFF_TERN(FWRETRACT, e, fwretract.current_retract[active_extruder]);
    position.e = LROUND(settings.axis_steps_per_mm[axis_index] * e_new);
    TERN_(HAS_POSITION_FLOAT, position_float.e = e_new);
    TERN_(IS_KINEMATIC, TERN_(HAS_EXTRUDERS, position_cart.e = e));

    if (has_blocks_queued())
      buffer_sync_block(BLOCK_BIT_SYNC_POSITION);
    else
      stepper.set_axis_position(E_AXIS, position.e);
  }

#endif

// Recalculate the steps/s^2 acceleration rates, based on the mm/s^2
void Planner::refresh_acceleration_rates() {
  uint32_t highest_rate = 1;
  LOOP_DISTINCT_AXES(i) {
    max_acceleration_steps_per_s2[i] = settings.max_acceleration_mm_per_s2[i] * settings.axis_steps_per_mm[i];
    if (TERN1(DISTINCT_E_FACTORS, i < E_AXIS || i == E_AXIS_N(active_extruder)))
      NOLESS(highest_rate, max_acceleration_steps_per_s2[i]);
  }
  acceleration_long_cutoff = 4294967295UL / highest_rate; // 0xFFFFFFFFUL
  TERN_(HAS_LINEAR_E_JERK, recalculate_max_e_jerk());
}

/**
 * Recalculate 'position' and 'mm_per_step'.
 * Must be called whenever settings.axis_steps_per_mm changes!
 */
void Planner::refresh_positioning() {
  #if ENABLED(EDITABLE_STEPS_PER_UNIT)
    LOOP_DISTINCT_AXES(i) mm_per_step[i] = 1.0f / settings.axis_steps_per_mm[i];
  #endif
  set_position_mm(current_position);
  refresh_acceleration_rates();
}

// Apply limits to a variable and give a warning if the value was out of range
inline void limit_and_warn(float &val, const AxisEnum axis, FSTR_P const setting_name, const xyze_float_t &max_limit) {
  const uint8_t lim_axis = TERN_(HAS_EXTRUDERS, axis > E_AXIS ? E_AXIS :) axis;
  const float before = val;
  LIMIT(val, 0.1f, max_limit[lim_axis]);
  if (before != val)
    SERIAL_ECHOLN(C(AXIS_CHAR(lim_axis)), F(" Max "), setting_name, F(" limited to "), val);
}

/**
 * For the specified 'axis' set the Maximum Acceleration to the given value (mm/s^2)
 * The value may be limited with warning feedback, if configured.
 * Calls refresh_acceleration_rates to precalculate planner terms in steps.
 *
 * This hard limit is applied as a block is being added to the planner queue.
 */
void Planner::set_max_acceleration(const AxisEnum axis, float inMaxAccelMMS2) {
  #if ENABLED(LIMITED_MAX_ACCEL_EDITING)
    #ifdef MAX_ACCEL_EDIT_VALUES
      constexpr xyze_float_t max_accel_edit = MAX_ACCEL_EDIT_VALUES;
      const xyze_float_t &max_acc_edit_scaled = max_accel_edit;
    #else
      constexpr xyze_float_t max_accel_edit = DEFAULT_MAX_ACCELERATION;
      const xyze_float_t max_acc_edit_scaled = max_accel_edit * 2;
    #endif
    limit_and_warn(inMaxAccelMMS2, axis, F("Acceleration"), max_acc_edit_scaled);
  #endif
  settings.max_acceleration_mm_per_s2[axis] = inMaxAccelMMS2;

  // Update steps per s2 to agree with the units per s2 (since they are used in the planner)
  refresh_acceleration_rates();
}

/**
 * For the specified 'axis' set the Maximum Feedrate to the given value (mm/s)
 * The value may be limited with warning feedback, if configured.
 *
 * This hard limit is applied as a block is being added to the planner queue.
 */
void Planner::set_max_feedrate(const AxisEnum axis, float inMaxFeedrateMMS) {
  #if ENABLED(LIMITED_MAX_FR_EDITING)
    #ifdef MAX_FEEDRATE_EDIT_VALUES
      constexpr xyze_float_t max_fr_edit = MAX_FEEDRATE_EDIT_VALUES;
      const xyze_float_t &max_fr_edit_scaled = max_fr_edit;
    #else
      constexpr xyze_float_t max_fr_edit = DEFAULT_MAX_FEEDRATE;
      const xyze_float_t max_fr_edit_scaled = max_fr_edit * 2;
    #endif
    limit_and_warn(inMaxFeedrateMMS, axis, F("Feedrate"), max_fr_edit_scaled);
  #endif
  settings.max_feedrate_mm_s[axis] = inMaxFeedrateMMS;
}

#if ENABLED(CLASSIC_JERK)

  /**
   * For the specified 'axis' set the Maximum Jerk (instant change) to the given value (mm/s)
   * The value may be limited with warning feedback, if configured.
   *
   * This hard limit is applied (to the block start speed) as the block is being added to the planner queue.
   */
  void Planner::set_max_jerk(const AxisEnum axis, float inMaxJerkMMS) {
    #if ENABLED(LIMITED_JERK_EDITING)
      constexpr xyze_float_t max_jerk_edit =
        #ifdef MAX_JERK_EDIT_VALUES
          MAX_JERK_EDIT_VALUES
        #else
          LOGICAL_AXIS_ARRAY(
            (DEFAULT_EJERK) * 2,
            (DEFAULT_XJERK) * 2, (DEFAULT_YJERK) * 2, (DEFAULT_ZJERK) * 2,
            (DEFAULT_IJERK) * 2, (DEFAULT_JJERK) * 2, (DEFAULT_KJERK) * 2,
            (DEFAULT_UJERK) * 2, (DEFAULT_VJERK) * 2, (DEFAULT_WJERK) * 2
          )
        #endif
      ;
      limit_and_warn(inMaxJerkMMS, axis, F("Jerk"), max_jerk_edit);
    #endif
    max_jerk[axis] = inMaxJerkMMS;
  }

#endif

#if HAS_WIRED_LCD

  uint16_t Planner::block_buffer_runtime() {
    #ifdef __AVR__
      // Protect the access to the variable. Only required for AVR, as
      //  any 32bit CPU offers atomic access to 32bit variables
      const bool was_enabled = stepper.suspend();
    #endif

    uint32_t bbru = block_buffer_runtime_us;

    #ifdef __AVR__
      // Reenable Stepper ISR
      if (was_enabled) stepper.wake_up();
    #endif

    // To translate µs to ms a division by 1000 would be required.
    // We introduce 2.4% error here by dividing by 1024.
    // Doesn't matter because block_buffer_runtime_us is already too small an estimation.
    bbru >>= 10;
    // limit to about a minute.
    return _MIN(bbru, 0x0000FFFFUL);
  }

  void Planner::clear_block_buffer_runtime() {
    #ifdef __AVR__
      // Protect the access to the variable. Only required for AVR, as
      //  any 32bit CPU offers atomic access to 32bit variables
      const bool was_enabled = stepper.suspend();
    #endif

    block_buffer_runtime_us = 0;

    #ifdef __AVR__
      // Reenable Stepper ISR
      if (was_enabled) stepper.wake_up();
    #endif
  }

#endif<|MERGE_RESOLUTION|>--- conflicted
+++ resolved
@@ -825,14 +825,9 @@
     const float half_inverse_accel = 0.5f * inverse_accel,
                 nominal_rate_sq = FLOAT_SQ(block->nominal_rate),
                 // Steps required for acceleration, deceleration to/from nominal rate
-<<<<<<< HEAD
-                decelerate_steps_float = half_inverse_accel * (nominal_rate_sq - sq(float(final_rate))),
-                accelerate_steps_float = half_inverse_accel * (nominal_rate_sq - sq(float(initial_rate)));
+                decelerate_steps_float = half_inverse_accel * (nominal_rate_sq - FLOAT_SQ(final_rate)),
+                accelerate_steps_float = half_inverse_accel * (nominal_rate_sq - FLOAT_SQ(initial_rate));
     // Aims to fully reach nominal and final rates
-=======
-                decelerate_steps_float = half_inverse_accel * (nominal_rate_sq - FLOAT_SQ(final_rate));
-          float accelerate_steps_float = half_inverse_accel * (nominal_rate_sq - FLOAT_SQ(initial_rate));
->>>>>>> e37415c9
     accelerate_steps = CEIL(accelerate_steps_float);
     decelerate_steps = CEIL(decelerate_steps_float);
 
