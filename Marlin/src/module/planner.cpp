/**
 * Marlin 3D Printer Firmware
 * Copyright (c) 2020 MarlinFirmware [https://github.com/MarlinFirmware/Marlin]
 *
 * Based on Sprinter and grbl.
 * Copyright (c) 2011 Camiel Gubbels / Erik van der Zalm
 *
 * This program is free software: you can redistribute it and/or modify
 * it under the terms of the GNU General Public License as published by
 * the Free Software Foundation, either version 3 of the License, or
 * (at your option) any later version.
 *
 * This program is distributed in the hope that it will be useful,
 * but WITHOUT ANY WARRANTY; without even the implied warranty of
 * MERCHANTABILITY or FITNESS FOR A PARTICULAR PURPOSE.  See the
 * GNU General Public License for more details.
 *
 * You should have received a copy of the GNU General Public License
 * along with this program.  If not, see <https://www.gnu.org/licenses/>.
 *
 */

/**
 * planner.cpp
 *
 * Buffer movement commands and manage the acceleration profile plan
 *
 * Derived from Grbl
 * Copyright (c) 2009-2011 Simen Svale Skogsrud
 *
 * Ring buffer gleaned from wiring_serial library by David A. Mellis.
 *
 * Fast inverse function needed for Bézier interpolation for AVR
 * was designed, written and tested by Eduardo José Tagle, April 2018.
 *
 * Planner mathematics (Mathematica-style):
 *
 * Where: s == speed, a == acceleration, t == time, d == distance
 *
 * Basic definitions:
 *   Speed[s_, a_, t_] := s + (a*t)
 *   Travel[s_, a_, t_] := Integrate[Speed[s, a, t], t]
 *
 * Distance to reach a specific speed with a constant acceleration:
 *   Solve[{Speed[s, a, t] == m, Travel[s, a, t] == d}, d, t]
 *   d -> (m^2 - s^2) / (2 a)
 *
 * Speed after a given distance of travel with constant acceleration:
 *   Solve[{Speed[s, a, t] == m, Travel[s, a, t] == d}, m, t]
 *   m -> Sqrt[2 a d + s^2]
 *
 * DestinationSpeed[s_, a_, d_] := Sqrt[2 a d + s^2]
 *
 * When to start braking (di) to reach a specified destination speed (s2) after
 * acceleration from initial speed s1 without ever reaching a plateau:
 *   Solve[{DestinationSpeed[s1, a, di] == DestinationSpeed[s2, a, d - di]}, di]
 *   di -> (2 a d - s1^2 + s2^2)/(4 a)
 *
 * We note, as an optimization, that if we have already calculated an
 * acceleration distance d1 from s1 to m and a deceration distance d2
 * from m to s2 then
 *
 *   d1 -> (m^2 - s1^2) / (2 a)
 *   d2 -> (m^2 - s2^2) / (2 a)
 *   di -> (d + d1 - d2) / 2
 */

#include "planner.h"
#include "stepper.h"
#include "motion.h"
#include "temperature.h"
#if ENABLED(FT_MOTION)
  #include "ft_motion.h"
#endif
#include "../lcd/marlinui.h"
#include "../gcode/parser.h"

#include "../MarlinCore.h"

#if HAS_LEVELING
  #include "../feature/bedlevel/bedlevel.h"
#endif

#if ENABLED(FILAMENT_WIDTH_SENSOR)
  #include "../feature/filwidth.h"
#endif

#if ENABLED(BARICUDA)
  #include "../feature/baricuda.h"
#endif

#if ENABLED(MIXING_EXTRUDER)
  #include "../feature/mixing.h"
#endif

#if ENABLED(AUTO_POWER_CONTROL)
  #include "../feature/power.h"
#endif

#if ENABLED(BACKLASH_COMPENSATION)
  #include "../feature/backlash.h"
#endif

#if ENABLED(CANCEL_OBJECTS)
  #include "../feature/cancel_object.h"
#endif

#if ENABLED(POWER_LOSS_RECOVERY)
  #include "../feature/powerloss.h"
#endif

#if HAS_CUTTER
  #include "../feature/spindle_laser.h"
#endif

// Delay for delivery of first block to the stepper ISR, if the queue contains 2 or
// fewer movements. The delay is measured in milliseconds, and must be less than 250ms
#define BLOCK_DELAY_NONE         0U
#define BLOCK_DELAY_FOR_1ST_MOVE 100U

#if HAS_LASER_E3S1PRO
  #define LASER_BLOCK_DELAY_FOR_1ST_MOVE  0
#endif

Planner planner;

// public:

/**
 * A ring buffer of moves described in steps
 */
block_t Planner::block_buffer[BLOCK_BUFFER_SIZE];
volatile uint8_t Planner::block_buffer_head,    // Index of the next block to be pushed
                 Planner::block_buffer_nonbusy, // Index of the first non-busy block
                 Planner::block_buffer_planned, // Index of the optimally planned block
                 Planner::block_buffer_tail;    // Index of the busy block, if any
uint16_t Planner::cleaning_buffer_counter;      // A counter to disable queuing of blocks
uint8_t Planner::delay_before_delivering;       // Delay block delivery so initial blocks in an empty queue may merge

planner_settings_t Planner::settings;           // Initialized by settings.load()

/**
 * Set up inline block variables
 * Set laser_power_floor based on SPEED_POWER_MIN to pevent a zero power output state with LASER_POWER_TRAP
 */
#if ENABLED(LASER_FEATURE)
  laser_state_t Planner::laser_inline;          // Current state for blocks
  const uint8_t laser_power_floor = cutter.pct_to_ocr(SPEED_POWER_MIN);
#endif

uint32_t Planner::max_acceleration_steps_per_s2[DISTINCT_AXES]; // (steps/s^2) Derived from mm_per_s2

float Planner::mm_per_step[DISTINCT_AXES];      // (mm) Millimeters per step

#if HAS_JUNCTION_DEVIATION
  float Planner::junction_deviation_mm;         // (mm) M205 J
  #if HAS_LINEAR_E_JERK
    float Planner::max_e_jerk[DISTINCT_E];      // Calculated from junction_deviation_mm
  #endif
#endif

#if HAS_CLASSIC_JERK
  TERN(HAS_LINEAR_E_JERK, xyz_pos_t, xyze_pos_t) Planner::max_jerk;
#endif

#if ENABLED(SD_ABORT_ON_ENDSTOP_HIT)
  bool Planner::abort_on_endstop_hit = false;
#endif

#if ENABLED(DISTINCT_E_FACTORS)
  uint8_t Planner::last_extruder = 0;     // Respond to extruder change
#endif

#if ENABLED(DIRECT_STEPPING)
  uint32_t Planner::last_page_step_rate = 0;
  AxisBits Planner::last_page_dir; // = 0
#endif

#if HAS_EXTRUDERS
  int16_t Planner::flow_percentage[EXTRUDERS] = ARRAY_BY_EXTRUDERS1(100); // Extrusion factor for each extruder
  float Planner::e_factor[EXTRUDERS] = ARRAY_BY_EXTRUDERS1(1.0f); // The flow percentage and volumetric multiplier combine to scale E movement
#endif

#if DISABLED(NO_VOLUMETRICS)
  float Planner::filament_size[EXTRUDERS],          // diameter of filament (in millimeters), typically around 1.75 or 2.85, 0 disables the volumetric calculations for the extruder
        Planner::volumetric_area_nominal = CIRCLE_AREA(float(DEFAULT_NOMINAL_FILAMENT_DIA) * 0.5f), // Nominal cross-sectional area
        Planner::volumetric_multiplier[EXTRUDERS];  // Reciprocal of cross-sectional area of filament (in mm^2). Pre-calculated to reduce computation in the planner
#endif

#if ENABLED(VOLUMETRIC_EXTRUDER_LIMIT)
  float Planner::volumetric_extruder_limit[EXTRUDERS],          // max mm^3/sec the extruder is able to handle
        Planner::volumetric_extruder_feedrate_limit[EXTRUDERS]; // pre calculated extruder feedrate limit based on volumetric_extruder_limit; pre-calculated to reduce computation in the planner
#endif

#if HAS_LEVELING
  bool Planner::leveling_active = false; // Flag that auto bed leveling is enabled
  #if ABL_PLANAR
    matrix_3x3 Planner::bed_level_matrix; // Transform to compensate for bed level
  #endif
  #if ENABLED(ENABLE_LEVELING_FADE_HEIGHT)
    float Planner::z_fade_height,      // Initialized by settings.load()
          Planner::inverse_z_fade_height,
          Planner::last_fade_z;
  #endif
#else
  constexpr bool Planner::leveling_active;
#endif

#if ENABLED(SKEW_CORRECTION)
  skew_factor_t Planner::skew_factor; // Initialized by settings.load()
#endif

#if ENABLED(AUTOTEMP)
  autotemp_t Planner::autotemp = { AUTOTEMP_MIN, AUTOTEMP_MAX, AUTOTEMP_FACTOR, false };
#endif

// private:

xyze_long_t Planner::position{0};

uint32_t Planner::acceleration_long_cutoff;

xyze_float_t Planner::previous_speed;
float Planner::previous_nominal_speed;

#if ENABLED(DISABLE_OTHER_EXTRUDERS)
  last_move_t Planner::extruder_last_move[E_STEPPERS] = { 0 };
#endif

#ifdef XY_FREQUENCY_LIMIT
  int8_t Planner::xy_freq_limit_hz = XY_FREQUENCY_LIMIT;
  float Planner::xy_freq_min_speed_factor = (XY_FREQUENCY_MIN_PERCENT) * 0.01f;
  int32_t Planner::xy_freq_min_interval_us = LROUND(1000000.0f / (XY_FREQUENCY_LIMIT));
#endif

#if ENABLED(LIN_ADVANCE)
  float Planner::extruder_advance_K[DISTINCT_E]; // Initialized by settings.load()
#endif

#if HAS_POSITION_FLOAT
  xyze_pos_t Planner::position_float; // Needed for accurate maths. Steps cannot be used!
#endif

#if IS_KINEMATIC
  xyze_pos_t Planner::position_cart;
#endif

#if HAS_WIRED_LCD
  volatile uint32_t Planner::block_buffer_runtime_us = 0;
#endif

/**
 * Class and Instance Methods
 */

Planner::Planner() { init(); }

void Planner::init() {
  position.reset();
  TERN_(HAS_POSITION_FLOAT, position_float.reset());
  TERN_(IS_KINEMATIC, position_cart.reset());
  previous_speed.reset();
  previous_nominal_speed = 0;
  TERN_(ABL_PLANAR, bed_level_matrix.set_to_identity());
  clear_block_buffer();
  delay_before_delivering = 0;
  #if ENABLED(DIRECT_STEPPING)
    last_page_step_rate = 0;
    last_page_dir.reset();
  #endif
}

#if ENABLED(S_CURVE_ACCELERATION)
  #ifdef __AVR__
    /**
     * This routine returns 0x1000000 / d, getting the inverse as fast as possible.
     * A fast-converging iterative Newton-Raphson method can reach full precision in
     * just 1 iteration, and takes 211 cycles (worst case; the mean case is less, up
     * to 30 cycles for small divisors), instead of the 500 cycles a normal division
     * would take.
     *
     * Inspired by the following page:
     *  https://stackoverflow.com/questions/27801397/newton-raphson-division-with-big-integers
     *
     * Suppose we want to calculate  floor(2 ^ k / B)  where B is a positive integer
     * Then, B must be <= 2^k, otherwise, the quotient is 0.
     *
     * The Newton - Raphson iteration for x = B / 2 ^ k yields:
     *  q[n + 1] = q[n] * (2 - q[n] * B / 2 ^ k)
     *
     * This can be rearranged to:
     *  q[n + 1] = q[n] * (2 ^ (k + 1) - q[n] * B) >> k
     *
     * Each iteration requires only integer multiplications and bit shifts.
     * It doesn't necessarily converge to floor(2 ^ k / B) but in the worst case
     * it eventually alternates between floor(2 ^ k / B) and ceil(2 ^ k / B).
     * So it checks for this case and extracts floor(2 ^ k / B).
     *
     * A simple but important optimization for this approach is to truncate
     * multiplications (i.e., calculate only the higher bits of the product) in the
     * early iterations of the Newton - Raphson method. This is done so the results
     * of the early iterations are far from the quotient. Then it doesn't matter if
     * they are done inaccurately.
     * It's important to pick a good starting value for x. Knowing how many
     * digits the divisor has, it can be estimated:
     *
     *   2^k / x = 2 ^ log2(2^k / x)
     *   2^k / x = 2 ^(log2(2^k)-log2(x))
     *   2^k / x = 2 ^(k*log2(2)-log2(x))
     *   2^k / x = 2 ^ (k-log2(x))
     *   2^k / x >= 2 ^ (k-floor(log2(x)))
     *   floor(log2(x)) is simply the index of the most significant bit set.
     *
     * If this estimation can be improved even further the number of iterations can be
     * reduced a lot, saving valuable execution time.
     * The paper "Software Integer Division" by Thomas L.Rodeheffer, Microsoft
     * Research, Silicon Valley,August 26, 2008, available at
     * https://www.microsoft.com/en-us/research/wp-content/uploads/2008/08/tr-2008-141.pdf
     * suggests, for its integer division algorithm, using a table to supply the first
     * 8 bits of precision, then, due to the quadratic convergence nature of the
     * Newton-Raphon iteration, just 2 iterations should be enough to get maximum
     * precision of the division.
     * By precomputing values of inverses for small denominator values, just one
     * Newton-Raphson iteration is enough to reach full precision.
     * This code uses the top 9 bits of the denominator as index.
     *
     * The AVR assembly function implements this C code using the data below:
     *
     *  // For small divisors, it is best to directly retrieve the results
     *  if (d <= 110) return pgm_read_dword(&small_inv_tab[d]);
     *
     *  // Compute initial estimation of 0x1000000/x -
     *  // Get most significant bit set on divider
     *  uint8_t idx = 0;
     *  uint32_t nr = d;
     *  if (!(nr & 0xFF0000)) {
     *    nr <<= 8; idx += 8;
     *    if (!(nr & 0xFF0000)) { nr <<= 8; idx += 8; }
     *  }
     *  if (!(nr & 0xF00000)) { nr <<= 4; idx += 4; }
     *  if (!(nr & 0xC00000)) { nr <<= 2; idx += 2; }
     *  if (!(nr & 0x800000)) { nr <<= 1; idx += 1; }
     *
     *  // Isolate top 9 bits of the denominator, to be used as index into the initial estimation table
     *  uint32_t tidx = nr >> 15,                                       // top 9 bits. bit8 is always set
     *           ie = inv_tab[tidx & 0xFF] + 256,                       // Get the table value. bit9 is always set
     *           x = idx <= 8 ? (ie >> (8 - idx)) : (ie << (idx - 8));  // Position the estimation at the proper place
     *
     *  x = uint32_t((x * uint64_t(_BV(25) - x * d)) >> 24);            // Refine estimation by newton-raphson. 1 iteration is enough
     *  const uint32_t r = _BV(24) - x * d;                             // Estimate remainder
     *  if (r >= d) x++;                                                // Check whether to adjust result
     *  return uint32_t(x);                                             // x holds the proper estimation
     */
    static uint32_t get_period_inverse(uint32_t d) {

      static const uint8_t inv_tab[256] PROGMEM = {
        255,253,252,250,248,246,244,242,240,238,236,234,233,231,229,227,
        225,224,222,220,218,217,215,213,212,210,208,207,205,203,202,200,
        199,197,195,194,192,191,189,188,186,185,183,182,180,179,178,176,
        175,173,172,170,169,168,166,165,164,162,161,160,158,157,156,154,
        153,152,151,149,148,147,146,144,143,142,141,139,138,137,136,135,
        134,132,131,130,129,128,127,126,125,123,122,121,120,119,118,117,
        116,115,114,113,112,111,110,109,108,107,106,105,104,103,102,101,
        100,99,98,97,96,95,94,93,92,91,90,89,88,88,87,86,
        85,84,83,82,81,80,80,79,78,77,76,75,74,74,73,72,
        71,70,70,69,68,67,66,66,65,64,63,62,62,61,60,59,
        59,58,57,56,56,55,54,53,53,52,51,50,50,49,48,48,
        47,46,46,45,44,43,43,42,41,41,40,39,39,38,37,37,
        36,35,35,34,33,33,32,32,31,30,30,29,28,28,27,27,
        26,25,25,24,24,23,22,22,21,21,20,19,19,18,18,17,
        17,16,15,15,14,14,13,13,12,12,11,10,10,9,9,8,
        8,7,7,6,6,5,5,4,4,3,3,2,2,1,0,0
      };

      // For small denominators, it is cheaper to directly store the result.
      //  For bigger ones, just ONE Newton-Raphson iteration is enough to get
      //  maximum precision we need
      static const uint32_t small_inv_tab[111] PROGMEM = {
        16777216,16777216,8388608,5592405,4194304,3355443,2796202,2396745,2097152,1864135,1677721,1525201,1398101,1290555,1198372,1118481,
        1048576,986895,932067,883011,838860,798915,762600,729444,699050,671088,645277,621378,599186,578524,559240,541200,
        524288,508400,493447,479349,466033,453438,441505,430185,419430,409200,399457,390167,381300,372827,364722,356962,
        349525,342392,335544,328965,322638,316551,310689,305040,299593,294337,289262,284359,279620,275036,270600,266305,
        262144,258111,254200,250406,246723,243148,239674,236298,233016,229824,226719,223696,220752,217885,215092,212369,
        209715,207126,204600,202135,199728,197379,195083,192841,190650,188508,186413,184365,182361,180400,178481,176602,
        174762,172960,171196,169466,167772,166111,164482,162885,161319,159783,158275,156796,155344,153919,152520
      };

      // For small divisors, it is best to directly retrieve the results
      if (d <= 110) return pgm_read_dword(&small_inv_tab[d]);

      uint8_t r8 = d & 0xFF,
              r9 = (d >> 8) & 0xFF,
              r10 = (d >> 16) & 0xFF,
              r2,r3,r4,r5,r6,r7,r11,r12,r13,r14,r15,r16,r17,r18;
      const uint8_t *ptab = inv_tab;

      __asm__ __volatile__(
        // %8:%7:%6 = interval
        // r31:r30: MUST be those registers, and they must point to the inv_tab

        A("clr %13")                       // %13 = 0

        // Now we must compute
        // result = 0xFFFFFF / d
        // %8:%7:%6 = interval
        // %16:%15:%14 = nr
        // %13 = 0

        // A plain division of 24x24 bits should take 388 cycles to complete. We will
        // use Newton-Raphson for the calculation, and will strive to get way less cycles
        // for the same result - Using C division, it takes 500cycles to complete .

        A("clr %3")                       // idx = 0
        A("mov %14,%6")
        A("mov %15,%7")
        A("mov %16,%8")                   // nr = interval
        A("tst %16")                      // nr & 0xFF0000 == 0 ?
        A("brne 2f")                      // No, skip this
        A("mov %16,%15")
        A("mov %15,%14")                  // nr <<= 8, %14 not needed
        A("subi %3,-8")                   // idx += 8
        A("tst %16")                      // nr & 0xFF0000 == 0 ?
        A("brne 2f")                      // No, skip this
        A("mov %16,%15")                  // nr <<= 8, %14 not needed
        A("clr %15")                      // We clear %14
        A("subi %3,-8")                   // idx += 8

        // here %16 != 0 and %16:%15 contains at least 9 MSBits, or both %16:%15 are 0
        L("2")
        A("cpi %16,0x10")                 // (nr & 0xF00000) == 0 ?
        A("brcc 3f")                      // No, skip this
        A("swap %15")                     // Swap nybbles
        A("swap %16")                     // Swap nybbles. Low nybble is 0
        A("mov %14, %15")
        A("andi %14,0x0F")                // Isolate low nybble
        A("andi %15,0xF0")                // Keep proper nybble in %15
        A("or %16, %14")                  // %16:%15 <<= 4
        A("subi %3,-4")                   // idx += 4

        L("3")
        A("cpi %16,0x40")                 // (nr & 0xC00000) == 0 ?
        A("brcc 4f")                      // No, skip this
        A("add %15,%15")
        A("adc %16,%16")
        A("add %15,%15")
        A("adc %16,%16")                  // %16:%15 <<= 2
        A("subi %3,-2")                   // idx += 2

        L("4")
        A("cpi %16,0x80")                 // (nr & 0x800000) == 0 ?
        A("brcc 5f")                      // No, skip this
        A("add %15,%15")
        A("adc %16,%16")                  // %16:%15 <<= 1
        A("inc %3")                       // idx += 1

        // Now %16:%15 contains its MSBit set to 1, or %16:%15 is == 0. We are now absolutely sure
        // we have at least 9 MSBits available to enter the initial estimation table
        L("5")
        A("add %15,%15")
        A("adc %16,%16")                  // %16:%15 = tidx = (nr <<= 1), we lose the top MSBit (always set to 1, %16 is the index into the inverse table)
        A("add r30,%16")                  // Only use top 8 bits
        A("adc r31,%13")                  // r31:r30 = inv_tab + (tidx)
        A("lpm %14, Z")                   // %14 = inv_tab[tidx]
        A("ldi %15, 1")                   // %15 = 1  %15:%14 = inv_tab[tidx] + 256

        // We must scale the approximation to the proper place
        A("clr %16")                      // %16 will always be 0 here
        A("subi %3,8")                    // idx == 8 ?
        A("breq 6f")                      // yes, no need to scale
        A("brcs 7f")                      // If C=1, means idx < 8, result was negative!

        // idx > 8, now %3 = idx - 8. We must perform a left shift. idx range:[1-8]
        A("sbrs %3,0")                    // shift by 1bit position?
        A("rjmp 8f")                      // No
        A("add %14,%14")
        A("adc %15,%15")                  // %15:16 <<= 1
        L("8")
        A("sbrs %3,1")                    // shift by 2bit position?
        A("rjmp 9f")                      // No
        A("add %14,%14")
        A("adc %15,%15")
        A("add %14,%14")
        A("adc %15,%15")                  // %15:16 <<= 1
        L("9")
        A("sbrs %3,2")                    // shift by 4bits position?
        A("rjmp 16f")                     // No
        A("swap %15")                     // Swap nybbles. lo nybble of %15 will always be 0
        A("swap %14")                     // Swap nybbles
        A("mov %12,%14")
        A("andi %12,0x0F")                // isolate low nybble
        A("andi %14,0xF0")                // and clear it
        A("or %15,%12")                   // %15:%16 <<= 4
        L("16")
        A("sbrs %3,3")                    // shift by 8bits position?
        A("rjmp 6f")                      // No, we are done
        A("mov %16,%15")
        A("mov %15,%14")
        A("clr %14")
        A("jmp 6f")

        // idx < 8, now %3 = idx - 8. Get the count of bits
        L("7")
        A("neg %3")                       // %3 = -idx = count of bits to move right. idx range:[1...8]
        A("sbrs %3,0")                    // shift by 1 bit position ?
        A("rjmp 10f")                     // No, skip it
        A("asr %15")                      // (bit7 is always 0 here)
        A("ror %14")
        L("10")
        A("sbrs %3,1")                    // shift by 2 bit position ?
        A("rjmp 11f")                     // No, skip it
        A("asr %15")                      // (bit7 is always 0 here)
        A("ror %14")
        A("asr %15")                      // (bit7 is always 0 here)
        A("ror %14")
        L("11")
        A("sbrs %3,2")                    // shift by 4 bit position ?
        A("rjmp 12f")                     // No, skip it
        A("swap %15")                     // Swap nybbles
        A("andi %14, 0xF0")               // Lose the lowest nybble
        A("swap %14")                     // Swap nybbles. Upper nybble is 0
        A("or %14,%15")                   // Pass nybble from upper byte
        A("andi %15, 0x0F")               // And get rid of that nybble
        L("12")
        A("sbrs %3,3")                    // shift by 8 bit position ?
        A("rjmp 6f")                      // No, skip it
        A("mov %14,%15")
        A("clr %15")
        L("6")                            // %16:%15:%14 = initial estimation of 0x1000000 / d

        // Now, we must refine the estimation present on %16:%15:%14 using 1 iteration
        // of Newton-Raphson. As it has a quadratic convergence, 1 iteration is enough
        // to get more than 18bits of precision (the initial table lookup gives 9 bits of
        // precision to start from). 18bits of precision is all what is needed here for result

        // %8:%7:%6 = d = interval
        // %16:%15:%14 = x = initial estimation of 0x1000000 / d
        // %13 = 0
        // %3:%2:%1:%0 = working accumulator

        // Compute 1<<25 - x*d. Result should never exceed 25 bits and should always be positive
        A("clr %0")
        A("clr %1")
        A("clr %2")
        A("ldi %3,2")                     // %3:%2:%1:%0 = 0x2000000
        A("mul %6,%14")                   // r1:r0 = LO(d) * LO(x)
        A("sub %0,r0")
        A("sbc %1,r1")
        A("sbc %2,%13")
        A("sbc %3,%13")                   // %3:%2:%1:%0 -= LO(d) * LO(x)
        A("mul %7,%14")                   // r1:r0 = MI(d) * LO(x)
        A("sub %1,r0")
        A("sbc %2,r1" )
        A("sbc %3,%13")                   // %3:%2:%1:%0 -= MI(d) * LO(x) << 8
        A("mul %8,%14")                   // r1:r0 = HI(d) * LO(x)
        A("sub %2,r0")
        A("sbc %3,r1")                    // %3:%2:%1:%0 -= MIL(d) * LO(x) << 16
        A("mul %6,%15")                   // r1:r0 = LO(d) * MI(x)
        A("sub %1,r0")
        A("sbc %2,r1")
        A("sbc %3,%13")                   // %3:%2:%1:%0 -= LO(d) * MI(x) << 8
        A("mul %7,%15")                   // r1:r0 = MI(d) * MI(x)
        A("sub %2,r0")
        A("sbc %3,r1")                    // %3:%2:%1:%0 -= MI(d) * MI(x) << 16
        A("mul %8,%15")                   // r1:r0 = HI(d) * MI(x)
        A("sub %3,r0")                    // %3:%2:%1:%0 -= MIL(d) * MI(x) << 24
        A("mul %6,%16")                   // r1:r0 = LO(d) * HI(x)
        A("sub %2,r0")
        A("sbc %3,r1")                    // %3:%2:%1:%0 -= LO(d) * HI(x) << 16
        A("mul %7,%16")                   // r1:r0 = MI(d) * HI(x)
        A("sub %3,r0")                    // %3:%2:%1:%0 -= MI(d) * HI(x) << 24
        // %3:%2:%1:%0 = (1<<25) - x*d     [169]

        // We need to multiply that result by x, and we are only interested in the top 24bits of that multiply

        // %16:%15:%14 = x = initial estimation of 0x1000000 / d
        // %3:%2:%1:%0 = (1<<25) - x*d = acc
        // %13 = 0

        // result = %11:%10:%9:%5:%4
        A("mul %14,%0")                   // r1:r0 = LO(x) * LO(acc)
        A("mov %4,r1")
        A("clr %5")
        A("clr %9")
        A("clr %10")
        A("clr %11")                      // %11:%10:%9:%5:%4 = LO(x) * LO(acc) >> 8
        A("mul %15,%0")                   // r1:r0 = MI(x) * LO(acc)
        A("add %4,r0")
        A("adc %5,r1")
        A("adc %9,%13")
        A("adc %10,%13")
        A("adc %11,%13")                  // %11:%10:%9:%5:%4 += MI(x) * LO(acc)
        A("mul %16,%0")                   // r1:r0 = HI(x) * LO(acc)
        A("add %5,r0")
        A("adc %9,r1")
        A("adc %10,%13")
        A("adc %11,%13")                  // %11:%10:%9:%5:%4 += MI(x) * LO(acc) << 8

        A("mul %14,%1")                   // r1:r0 = LO(x) * MIL(acc)
        A("add %4,r0")
        A("adc %5,r1")
        A("adc %9,%13")
        A("adc %10,%13")
        A("adc %11,%13")                  // %11:%10:%9:%5:%4 = LO(x) * MIL(acc)
        A("mul %15,%1")                   // r1:r0 = MI(x) * MIL(acc)
        A("add %5,r0")
        A("adc %9,r1")
        A("adc %10,%13")
        A("adc %11,%13")                  // %11:%10:%9:%5:%4 += MI(x) * MIL(acc) << 8
        A("mul %16,%1")                   // r1:r0 = HI(x) * MIL(acc)
        A("add %9,r0")
        A("adc %10,r1")
        A("adc %11,%13")                  // %11:%10:%9:%5:%4 += MI(x) * MIL(acc) << 16

        A("mul %14,%2")                   // r1:r0 = LO(x) * MIH(acc)
        A("add %5,r0")
        A("adc %9,r1")
        A("adc %10,%13")
        A("adc %11,%13")                  // %11:%10:%9:%5:%4 = LO(x) * MIH(acc) << 8
        A("mul %15,%2")                   // r1:r0 = MI(x) * MIH(acc)
        A("add %9,r0")
        A("adc %10,r1")
        A("adc %11,%13")                  // %11:%10:%9:%5:%4 += MI(x) * MIH(acc) << 16
        A("mul %16,%2")                   // r1:r0 = HI(x) * MIH(acc)
        A("add %10,r0")
        A("adc %11,r1")                   // %11:%10:%9:%5:%4 += MI(x) * MIH(acc) << 24

        A("mul %14,%3")                   // r1:r0 = LO(x) * HI(acc)
        A("add %9,r0")
        A("adc %10,r1")
        A("adc %11,%13")                  // %11:%10:%9:%5:%4 = LO(x) * HI(acc) << 16
        A("mul %15,%3")                   // r1:r0 = MI(x) * HI(acc)
        A("add %10,r0")
        A("adc %11,r1")                   // %11:%10:%9:%5:%4 += MI(x) * HI(acc) << 24
        A("mul %16,%3")                   // r1:r0 = HI(x) * HI(acc)
        A("add %11,r0")                   // %11:%10:%9:%5:%4 += MI(x) * HI(acc) << 32

        // At this point, %11:%10:%9 contains the new estimation of x.

        // Finally, we must correct the result. Estimate remainder as
        // (1<<24) - x*d
        // %11:%10:%9 = x
        // %8:%7:%6 = d = interval" "\n\t"
        A("ldi %3,1")
        A("clr %2")
        A("clr %1")
        A("clr %0")                       // %3:%2:%1:%0 = 0x1000000
        A("mul %6,%9")                    // r1:r0 = LO(d) * LO(x)
        A("sub %0,r0")
        A("sbc %1,r1")
        A("sbc %2,%13")
        A("sbc %3,%13")                   // %3:%2:%1:%0 -= LO(d) * LO(x)
        A("mul %7,%9")                    // r1:r0 = MI(d) * LO(x)
        A("sub %1,r0")
        A("sbc %2,r1")
        A("sbc %3,%13")                   // %3:%2:%1:%0 -= MI(d) * LO(x) << 8
        A("mul %8,%9")                    // r1:r0 = HI(d) * LO(x)
        A("sub %2,r0")
        A("sbc %3,r1")                    // %3:%2:%1:%0 -= MIL(d) * LO(x) << 16
        A("mul %6,%10")                   // r1:r0 = LO(d) * MI(x)
        A("sub %1,r0")
        A("sbc %2,r1")
        A("sbc %3,%13")                   // %3:%2:%1:%0 -= LO(d) * MI(x) << 8
        A("mul %7,%10")                   // r1:r0 = MI(d) * MI(x)
        A("sub %2,r0")
        A("sbc %3,r1")                    // %3:%2:%1:%0 -= MI(d) * MI(x) << 16
        A("mul %8,%10")                   // r1:r0 = HI(d) * MI(x)
        A("sub %3,r0")                    // %3:%2:%1:%0 -= MIL(d) * MI(x) << 24
        A("mul %6,%11")                   // r1:r0 = LO(d) * HI(x)
        A("sub %2,r0")
        A("sbc %3,r1")                    // %3:%2:%1:%0 -= LO(d) * HI(x) << 16
        A("mul %7,%11")                   // r1:r0 = MI(d) * HI(x)
        A("sub %3,r0")                    // %3:%2:%1:%0 -= MI(d) * HI(x) << 24
        // %3:%2:%1:%0 = r = (1<<24) - x*d
        // %8:%7:%6 = d = interval

        // Perform the final correction
        A("sub %0,%6")
        A("sbc %1,%7")
        A("sbc %2,%8")                    // r -= d
        A("brcs 14f")                     // if ( r >= d)

        // %11:%10:%9 = x
        A("ldi %3,1")
        A("add %9,%3")
        A("adc %10,%13")
        A("adc %11,%13")                  // x++
        L("14")

        // Estimation is done. %11:%10:%9 = x
        A("clr __zero_reg__")              // Make C runtime happy
        // [211 cycles total]
        : "=r" (r2),
          "=r" (r3),
          "=r" (r4),
          "=d" (r5),
          "=r" (r6),
          "=r" (r7),
          "+r" (r8),
          "+r" (r9),
          "+r" (r10),
          "=d" (r11),
          "=r" (r12),
          "=r" (r13),
          "=d" (r14),
          "=d" (r15),
          "=d" (r16),
          "=d" (r17),
          "=d" (r18),
          "+z" (ptab)
        :
        : "r0", "r1", "cc"
      );

      // Return the result
      return r11 | (uint16_t(r12) << 8) | (uint32_t(r13) << 16);
    }
  #else
    // All other 32-bit MPUs can easily do inverse using hardware division,
    // so we don't need to reduce precision or to use assembly language at all.
    // This routine, for all other archs, returns 0x100000000 / d ~= 0xFFFFFFFF / d
    FORCE_INLINE static uint32_t get_period_inverse(const uint32_t d) {
      return d ? 0xFFFFFFFF / d : 0xFFFFFFFF;
    }
  #endif
#endif

#define MINIMAL_STEP_RATE 120

/**
 * Get the current block for processing
 * and mark the block as busy.
 * Return nullptr if the buffer is empty
 * or if there is a first-block delay.
 *
 * WARNING: Called from Stepper ISR context!
 */
block_t* Planner::get_current_block() {
  // Get the number of moves in the planner queue so far
  const uint8_t nr_moves = movesplanned();

  // If there are any moves queued ...
  if (nr_moves) {

    // If there is still delay of delivery of blocks running, decrement it
    if (delay_before_delivering) {
      --delay_before_delivering;
      // If the number of movements queued is less than 3, and there is still time
      //  to wait, do not deliver anything
      if (nr_moves < 3 && delay_before_delivering) return nullptr;
      delay_before_delivering = 0;
    }

    // If we are here, there is no excuse to deliver the block
    block_t * const block = &block_buffer[block_buffer_tail];

    // No trapezoid calculated? Don't execute yet.
    if (block->flag.recalculate) return nullptr;

    // We can't be sure how long an active block will take, so don't count it.
    TERN_(HAS_WIRED_LCD, block_buffer_runtime_us -= block->segment_time_us);

    // As this block is busy, advance the nonbusy block pointer
    block_buffer_nonbusy = next_block_index(block_buffer_tail);

    // Push block_buffer_planned pointer, if encountered.
    if (block_buffer_tail == block_buffer_planned)
      block_buffer_planned = block_buffer_nonbusy;

    // Return the block
    return block;
  }

  // The queue became empty
  TERN_(HAS_WIRED_LCD, clear_block_buffer_runtime()); // paranoia. Buffer is empty now - so reset accumulated time to zero.

  return nullptr;
}

/**
 * Calculate trapezoid parameters, multiplying the entry- and exit-speeds
 * by the provided factors.
 **
 * ############ VERY IMPORTANT ############
 * NOTE that the PRECONDITION to call this function is that the block is
 * NOT BUSY and it is marked as RECALCULATE. That WARRANTIES the Stepper ISR
 * is not and will not use the block while we modify it, so it is safe to
 * alter its values.
 */
void Planner::calculate_trapezoid_for_block(block_t * const block, const_float_t entry_factor, const_float_t exit_factor) {

  uint32_t initial_rate = CEIL(block->nominal_rate * entry_factor),
           final_rate = CEIL(block->nominal_rate * exit_factor); // (steps per second)

  // Limit minimal step rate (Otherwise the timer will overflow.)
  NOLESS(initial_rate, uint32_t(MINIMAL_STEP_RATE));
  NOLESS(final_rate, uint32_t(MINIMAL_STEP_RATE));

  #if ANY(S_CURVE_ACCELERATION, LIN_ADVANCE)
    // If we have some plateau time, the cruise rate will be the nominal rate
    uint32_t cruise_rate = block->nominal_rate;
  #endif

  // Steps for acceleration, plateau and deceleration
  int32_t plateau_steps = block->step_event_count;
  uint32_t accelerate_steps = 0,
           decelerate_steps = 0;

  const int32_t accel = block->acceleration_steps_per_s2;
  float inverse_accel = 0.0f;
  if (accel != 0) {
    inverse_accel = 1.0f / accel;
    const float half_inverse_accel = 0.5f * inverse_accel,
                nominal_rate_sq = sq(float(block->nominal_rate)),
                // Steps required for acceleration, deceleration to/from nominal rate
                decelerate_steps_float = half_inverse_accel * (nominal_rate_sq - sq(float(final_rate)));
          float accelerate_steps_float = half_inverse_accel * (nominal_rate_sq - sq(float(initial_rate)));
    accelerate_steps = CEIL(accelerate_steps_float);
    decelerate_steps = FLOOR(decelerate_steps_float);

    // Steps between acceleration and deceleration, if any
    plateau_steps -= accelerate_steps + decelerate_steps;

    // Does accelerate_steps + decelerate_steps exceed step_event_count?
    // Then we can't possibly reach the nominal rate, there will be no cruising.
    // Calculate accel / braking time in order to reach the final_rate exactly
    // at the end of this block.
    if (plateau_steps < 0) {
      accelerate_steps_float = CEIL((block->step_event_count + accelerate_steps_float - decelerate_steps_float) * 0.5f);
      accelerate_steps = _MIN(uint32_t(_MAX(accelerate_steps_float, 0)), block->step_event_count);
      decelerate_steps = block->step_event_count - accelerate_steps;

      #if ANY(S_CURVE_ACCELERATION, LIN_ADVANCE)
        // We won't reach the cruising rate. Let's calculate the speed we will reach
        cruise_rate = final_speed(initial_rate, accel, accelerate_steps);
      #endif
    }
  }

  #if ENABLED(S_CURVE_ACCELERATION)
    const float rate_factor = inverse_accel * (STEPPER_TIMER_RATE);
    // Jerk controlled speed requires to express speed versus time, NOT steps
    uint32_t acceleration_time = rate_factor * float(cruise_rate - initial_rate),
             deceleration_time = rate_factor * float(cruise_rate - final_rate),
    // And to offload calculations from the ISR, we also calculate the inverse of those times here
             acceleration_time_inverse = get_period_inverse(acceleration_time),
             deceleration_time_inverse = get_period_inverse(deceleration_time);
  #endif

  // Store new block parameters
  block->accelerate_until = accelerate_steps;
  block->decelerate_after = block->step_event_count - decelerate_steps;
  block->initial_rate = initial_rate;
  #if ENABLED(S_CURVE_ACCELERATION)
    block->acceleration_time = acceleration_time;
    block->deceleration_time = deceleration_time;
    block->acceleration_time_inverse = acceleration_time_inverse;
    block->deceleration_time_inverse = deceleration_time_inverse;
    block->cruise_rate = cruise_rate;
  #endif
  block->final_rate = final_rate;

  #if ENABLED(LIN_ADVANCE)
    if (block->la_advance_rate) {
      const float comp = extruder_advance_K[E_INDEX_N(block->extruder)] * block->steps.e / block->step_event_count;
      block->max_adv_steps = cruise_rate * comp;
      block->final_adv_steps = final_rate * comp;
    }
  #endif

  #if ENABLED(LASER_POWER_TRAP)
    /**
     * Laser Trapezoid Calculations
     *
     * Approximate the trapezoid with the laser, incrementing the power every `trap_ramp_entry_incr`
     * steps while accelerating, and decrementing the power every `trap_ramp_exit_decr` while decelerating,
     * to keep power proportional to feedrate. Laser power trap will reduce the initial power to no less
     * than the laser_power_floor value. Based on the number of calculated accel/decel steps the power is
     * distributed over the trapezoid entry- and exit-ramp steps.
     *
     * trap_ramp_active_pwr - The active power is initially set at a reduced level factor of initial
     * power / accel steps and will be additively incremented using a trap_ramp_entry_incr value for each
     * accel step processed later in the stepper code. The trap_ramp_exit_decr value is calculated as
     * power / decel steps and is also adjusted to no less than the power floor.
     *
     * If the power == 0 the inline mode variables need to be set to zero to prevent stepper processing.
     * The method allows for simpler non-powered moves like G0 or G28.
     *
     * Laser Trap Power works for all Jerk and Curve modes; however Arc-based moves will have issues since
     * the segments are usually too small.
     */
    if (cutter.cutter_mode == CUTTER_MODE_CONTINUOUS) {
      if (planner.laser_inline.status.isPowered && planner.laser_inline.status.isEnabled) {
        if (block->laser.power > 0) {
          NOLESS(block->laser.power, laser_power_floor);
          block->laser.trap_ramp_active_pwr = (block->laser.power - laser_power_floor) * (initial_rate / float(block->nominal_rate)) + laser_power_floor;
          block->laser.trap_ramp_entry_incr = (block->laser.power - block->laser.trap_ramp_active_pwr) / accelerate_steps;
          float laser_pwr = block->laser.power * (final_rate / float(block->nominal_rate));
          NOLESS(laser_pwr, laser_power_floor);
          block->laser.trap_ramp_exit_decr = (block->laser.power - laser_pwr) / decelerate_steps;
          #if ENABLED(DEBUG_LASER_TRAP)
            SERIAL_ECHO_MSG("lp:",block->laser.power);
            SERIAL_ECHO_MSG("as:",accelerate_steps);
            SERIAL_ECHO_MSG("ds:",decelerate_steps);
            SERIAL_ECHO_MSG("p.trap:",block->laser.trap_ramp_active_pwr);
            SERIAL_ECHO_MSG("p.incr:",block->laser.trap_ramp_entry_incr);
            SERIAL_ECHO_MSG("p.decr:",block->laser.trap_ramp_exit_decr);
          #endif
        }
        else {
          block->laser.trap_ramp_active_pwr = 0;
          block->laser.trap_ramp_entry_incr = 0;
          block->laser.trap_ramp_exit_decr = 0;
        }

      }
    }
  #endif // LASER_POWER_TRAP
}

/**
 *                              PLANNER SPEED DEFINITION
 *                                     +--------+   <- current->nominal_speed
 *                                    /          \
 *         current->entry_speed ->   +            \
 *                                   |             + <- next->entry_speed (aka exit speed)
 *                                   +-------------+
 *                                       time -->
 *
 *  Recalculates the motion plan according to the following basic guidelines:
 *
 *    1. Go over every feasible block sequentially in reverse order and calculate the junction speeds
 *        (i.e. current->entry_speed) such that:
 *      a. No junction speed exceeds the pre-computed maximum junction speed limit or nominal speeds of
 *         neighboring blocks.
 *      b. A block entry speed cannot exceed one reverse-computed from its exit speed (next->entry_speed)
 *         with a maximum allowable deceleration over the block travel distance.
 *      c. The last (or newest appended) block is planned from a complete stop (an exit speed of zero).
 *    2. Go over every block in chronological (forward) order and dial down junction speed values if
 *      a. The exit speed exceeds the one forward-computed from its entry speed with the maximum allowable
 *         acceleration over the block travel distance.
 *
 *  When these stages are complete, the planner will have maximized the velocity profiles throughout the all
 *  of the planner blocks, where every block is operating at its maximum allowable acceleration limits. In
 *  other words, for all of the blocks in the planner, the plan is optimal and no further speed improvements
 *  are possible. If a new block is added to the buffer, the plan is recomputed according to the said
 *  guidelines for a new optimal plan.
 *
 *  To increase computational efficiency of these guidelines, a set of planner block pointers have been
 *  created to indicate stop-compute points for when the planner guidelines cannot logically make any further
 *  changes or improvements to the plan when in normal operation and new blocks are streamed and added to the
 *  planner buffer. For example, if a subset of sequential blocks in the planner have been planned and are
 *  bracketed by junction velocities at their maximums (or by the first planner block as well), no new block
 *  added to the planner buffer will alter the velocity profiles within them. So we no longer have to compute
 *  them. Or, if a set of sequential blocks from the first block in the planner (or a optimal stop-compute
 *  point) are all accelerating, they are all optimal and can not be altered by a new block added to the
 *  planner buffer, as this will only further increase the plan speed to chronological blocks until a maximum
 *  junction velocity is reached. However, if the operational conditions of the plan changes from infrequently
 *  used feed holds or feedrate overrides, the stop-compute pointers will be reset and the entire plan is
 *  recomputed as stated in the general guidelines.
 *
 *  Planner buffer index mapping:
 *  - block_buffer_tail: Points to the beginning of the planner buffer. First to be executed or being executed.
 *  - block_buffer_head: Points to the buffer block after the last block in the buffer. Used to indicate whether
 *      the buffer is full or empty. As described for standard ring buffers, this block is always empty.
 *  - block_buffer_planned: Points to the first buffer block after the last optimally planned block for normal
 *      streaming operating conditions. Use for planning optimizations by avoiding recomputing parts of the
 *      planner buffer that don't change with the addition of a new block, as describe above. In addition,
 *      this block can never be less than block_buffer_tail and will always be pushed forward and maintain
 *      this requirement when encountered by the Planner::release_current_block() routine during a cycle.
 *
 *  NOTE: Since the planner only computes on what's in the planner buffer, some motions with many short
 *        segments (e.g., complex curves) may seem to move slowly. This is because there simply isn't
 *        enough combined distance traveled in the entire buffer to accelerate up to the nominal speed and
 *        then decelerate to a complete stop at the end of the buffer, as stated by the guidelines. If this
 *        happens and becomes an annoyance, there are a few simple solutions:
 *
 *    - Maximize the machine acceleration. The planner will be able to compute higher velocity profiles
 *      within the same combined distance.
 *
 *    - Maximize line motion(s) distance per block to a desired tolerance. The more combined distance the
 *      planner has to use, the faster it can go.
 *
 *    - Maximize the planner buffer size. This also will increase the combined distance for the planner to
 *      compute over. It also increases the number of computations the planner has to perform to compute an
 *      optimal plan, so select carefully.
 *
 *    - Use G2/G3 arcs instead of many short segments. Arcs inform the planner of a safe exit speed at the
 *      end of the last segment, which alleviates this problem.
 */

// The kernel called by recalculate() when scanning the plan from last to first entry.
void Planner::reverse_pass_kernel(block_t * const current, const block_t * const next
  OPTARG(HINTS_SAFE_EXIT_SPEED, const_float_t safe_exit_speed_sqr)
) {
  if (current) {
    // If entry speed is already at the maximum entry speed, and there was no change of speed
    // in the next block, there is no need to recheck. Block is cruising and there is no need to
    // compute anything for this block,
    // If not, block entry speed needs to be recalculated to ensure maximum possible planned speed.
    const float max_entry_speed_sqr = current->max_entry_speed_sqr;

    // Compute maximum entry speed decelerating over the current block from its exit speed.
    // If not at the maximum entry speed, or the previous block entry speed changed
    if (current->entry_speed_sqr != max_entry_speed_sqr || (next && next->flag.recalculate)) {

      // If nominal length true, max junction speed is guaranteed to be reached.
      // If a block can de/ac-celerate from nominal speed to zero within the length of the block, then
      // the current block and next block junction speeds are guaranteed to always be at their maximum
      // junction speeds in deceleration and acceleration, respectively. This is due to how the current
      // block nominal speed limits both the current and next maximum junction speeds. Hence, in both
      // the reverse and forward planners, the corresponding block junction speed will always be at the
      // the maximum junction speed and may always be ignored for any speed reduction checks.

      const float next_entry_speed_sqr = next ? next->entry_speed_sqr : _MAX(TERN0(HINTS_SAFE_EXIT_SPEED, safe_exit_speed_sqr), sq(float(MINIMUM_PLANNER_SPEED))),
                  new_entry_speed_sqr = current->flag.nominal_length
                    ? max_entry_speed_sqr
                    : _MIN(max_entry_speed_sqr, max_allowable_speed_sqr(-current->acceleration, next_entry_speed_sqr, current->millimeters));
      if (current->entry_speed_sqr != new_entry_speed_sqr) {

        // Need to recalculate the block speed - Mark it now, so the stepper
        // ISR does not consume the block before being recalculated
        current->flag.recalculate = true;

        // But there is an inherent race condition here, as the block may have
        // become BUSY just before being marked RECALCULATE, so check for that!
        if (stepper.is_block_busy(current)) {
          // Block became busy. Clear the RECALCULATE flag (no point in
          // recalculating BUSY blocks). And don't set its speed, as it can't
          // be updated at this time.
          current->flag.recalculate = false;
        }
        else {
          // Block is not BUSY so this is ahead of the Stepper ISR:
          // Just Set the new entry speed.
          current->entry_speed_sqr = new_entry_speed_sqr;
        }
      }
    }
  }
}

/**
 * recalculate() needs to go over the current plan twice.
 * Once in reverse and once forward. This implements the reverse pass.
 */
void Planner::reverse_pass(TERN_(HINTS_SAFE_EXIT_SPEED, const_float_t safe_exit_speed_sqr)) {
  // Initialize block index to the last block in the planner buffer.
  uint8_t block_index = prev_block_index(block_buffer_head);

  // Read the index of the last buffer planned block.
  // The ISR may change it so get a stable local copy.
  uint8_t planned_block_index = block_buffer_planned;

  // If there was a race condition and block_buffer_planned was incremented
  //  or was pointing at the head (queue empty) break loop now and avoid
  //  planning already consumed blocks
  if (planned_block_index == block_buffer_head) return;

  // Reverse Pass: Coarsely maximize all possible deceleration curves back-planning from the last
  // block in buffer. Cease planning when the last optimal planned or tail pointer is reached.
  // NOTE: Forward pass will later refine and correct the reverse pass to create an optimal plan.
  const block_t *next = nullptr;
  while (block_index != planned_block_index) {

    // Perform the reverse pass
    block_t *current = &block_buffer[block_index];

    // Only process movement blocks
    if (current->is_move()) {
      reverse_pass_kernel(current, next OPTARG(HINTS_SAFE_EXIT_SPEED, safe_exit_speed_sqr));
      next = current;
    }

    // Advance to the next
    block_index = prev_block_index(block_index);

    // The ISR could advance the block_buffer_planned while we were doing the reverse pass.
    // We must try to avoid using an already consumed block as the last one - So follow
    // changes to the pointer and make sure to limit the loop to the currently busy block
    while (planned_block_index != block_buffer_planned) {

      // If we reached the busy block or an already processed block, break the loop now
      if (block_index == planned_block_index) return;

      // Advance the pointer, following the busy block
      planned_block_index = next_block_index(planned_block_index);
    }
  }
}

// The kernel called by recalculate() when scanning the plan from first to last entry.
void Planner::forward_pass_kernel(const block_t * const previous, block_t * const current, const uint8_t block_index) {
  if (previous) {
    // If the previous block is an acceleration block, too short to complete the full speed
    // change, adjust the entry speed accordingly. Entry speeds have already been reset,
    // maximized, and reverse-planned. If nominal length is set, max junction speed is
    // guaranteed to be reached. No need to recheck.
    if (!previous->flag.nominal_length && previous->entry_speed_sqr < current->entry_speed_sqr) {

      // Compute the maximum allowable speed
      const float new_entry_speed_sqr = max_allowable_speed_sqr(-previous->acceleration, previous->entry_speed_sqr, previous->millimeters);

      // If true, current block is full-acceleration and we can move the planned pointer forward.
      if (new_entry_speed_sqr < current->entry_speed_sqr) {

        // Mark we need to recompute the trapezoidal shape, and do it now,
        // so the stepper ISR does not consume the block before being recalculated
        current->flag.recalculate = true;

        // But there is an inherent race condition here, as the block maybe
        // became BUSY, just before it was marked as RECALCULATE, so check
        // if that is the case!
        if (stepper.is_block_busy(current)) {
          // Block became busy. Clear the RECALCULATE flag (no point in
          //  recalculating BUSY blocks and don't set its speed, as it can't
          //  be updated at this time.
          current->flag.recalculate = false;
        }
        else {
          // Block is not BUSY, we won the race against the Stepper ISR:

          // Always <= max_entry_speed_sqr. Backward pass sets this.
          current->entry_speed_sqr = new_entry_speed_sqr; // Always <= max_entry_speed_sqr. Backward pass sets this.

          // Set optimal plan pointer.
          block_buffer_planned = block_index;
        }
      }
    }

    // Any block set at its maximum entry speed also creates an optimal plan up to this
    // point in the buffer. When the plan is bracketed by either the beginning of the
    // buffer and a maximum entry speed or two maximum entry speeds, every block in between
    // cannot logically be further improved. Hence, we don't have to recompute them anymore.
    if (current->entry_speed_sqr == current->max_entry_speed_sqr)
      block_buffer_planned = block_index;
  }
}

/**
 * recalculate() needs to go over the current plan twice.
 * Once in reverse and once forward. This implements the forward pass.
 */
void Planner::forward_pass() {

  // Forward Pass: Forward plan the acceleration curve from the planned pointer onward.
  // Also scans for optimal plan breakpoints and appropriately updates the planned pointer.

  // Begin at buffer planned pointer. Note that block_buffer_planned can be modified
  //  by the stepper ISR,  so read it ONCE. It it guaranteed that block_buffer_planned
  //  will never lead head, so the loop is safe to execute. Also note that the forward
  //  pass will never modify the values at the tail.
  uint8_t block_index = block_buffer_planned;

  block_t *block;
  const block_t * previous = nullptr;
  while (block_index != block_buffer_head) {

    // Perform the forward pass
    block = &block_buffer[block_index];

    // Only process movement blocks
    if (block->is_move()) {
      // If there's no previous block or the previous block is not
      // BUSY (thus, modifiable) run the forward_pass_kernel. Otherwise,
      // the previous block became BUSY, so assume the current block's
      // entry speed can't be altered (since that would also require
      // updating the exit speed of the previous block).
      if (!previous || !stepper.is_block_busy(previous))
        forward_pass_kernel(previous, block, block_index);
      previous = block;
    }
    // Advance to the previous
    block_index = next_block_index(block_index);
  }
}

/**
 * Recalculate the trapezoid speed profiles for all blocks in the plan
 * according to the entry_factor for each junction. Must be called by
 * recalculate() after updating the blocks.
 */
void Planner::recalculate_trapezoids(TERN_(HINTS_SAFE_EXIT_SPEED, const_float_t safe_exit_speed_sqr)) {
  // The tail may be changed by the ISR so get a local copy.
  uint8_t block_index = block_buffer_tail,
          head_block_index = block_buffer_head;
  // Since there could be a sync block in the head of the queue, and the
  // next loop must not recalculate the head block (as it needs to be
  // specially handled), scan backwards to the first non-SYNC block.
  while (head_block_index != block_index) {

    // Go back (head always point to the first free block)
    const uint8_t prev_index = prev_block_index(head_block_index);

    // Get the pointer to the block
    block_t *prev = &block_buffer[prev_index];

    // It the block is a move, we're done with this loop
    if (prev->is_move()) break;

    // Examine the previous block. This and all following are SYNC blocks
    head_block_index = prev_index;
  }

  // Go from the tail (currently executed block) to the first block, without including it)
  block_t *block = nullptr, *next = nullptr;
  float current_entry_speed = 0.0f, next_entry_speed = 0.0f;
  while (block_index != head_block_index) {

    next = &block_buffer[block_index];

    // Only process movement blocks
    if (next->is_move()) {
      next_entry_speed = SQRT(next->entry_speed_sqr);

      if (block) {

        // If the next block is marked to RECALCULATE, also mark the previously-fetched one
        if (next->flag.recalculate) block->flag.recalculate = true;

        // Recalculate if current block entry or exit junction speed has changed.
        if (block->flag.recalculate) {

          // But there is an inherent race condition here, as the block maybe
          // became BUSY, just before it was marked as RECALCULATE, so check
          // if that is the case!
          if (!stepper.is_block_busy(block)) {
            // Block is not BUSY, we won the race against the Stepper ISR:

            // NOTE: Entry and exit factors always > 0 by all previous logic operations.
            const float nomr = 1.0f / block->nominal_speed;
            calculate_trapezoid_for_block(block, current_entry_speed * nomr, next_entry_speed * nomr);
          }

          // Reset current only to ensure next trapezoid is computed - The
          // stepper is free to use the block from now on.
          block->flag.recalculate = false;
        }
      }

      block = next;
      current_entry_speed = next_entry_speed;
    }

    block_index = next_block_index(block_index);
  }

  // Last/newest block in buffer. Always recalculated.
  if (block) {
    // Exit speed is set with MINIMUM_PLANNER_SPEED unless some code higher up knows better.
    next_entry_speed = _MAX(TERN0(HINTS_SAFE_EXIT_SPEED, SQRT(safe_exit_speed_sqr)), float(MINIMUM_PLANNER_SPEED));

    // Mark the next(last) block as RECALCULATE, to prevent the Stepper ISR running it.
    // As the last block is always recalculated here, there is a chance the block isn't
    // marked as RECALCULATE yet. That's the reason for the following line.
    block->flag.recalculate = true;

    // But there is an inherent race condition here, as the block maybe
    // became BUSY, just before it was marked as RECALCULATE, so check
    // if that is the case!
    if (!stepper.is_block_busy(block)) {
      // Block is not BUSY, we won the race against the Stepper ISR:

      const float nomr = 1.0f / block->nominal_speed;
      calculate_trapezoid_for_block(block, current_entry_speed * nomr, next_entry_speed * nomr);
    }

    // Reset block to ensure its trapezoid is computed - The stepper is free to use
    // the block from now on.
    block->flag.recalculate = false;
  }
}

void Planner::recalculate(TERN_(HINTS_SAFE_EXIT_SPEED, const_float_t safe_exit_speed_sqr)) {
  // Initialize block index to the last block in the planner buffer.
  const uint8_t block_index = prev_block_index(block_buffer_head);
  // If there is just one block, no planning can be done. Avoid it!
  if (block_index != block_buffer_planned) {
    reverse_pass(TERN_(HINTS_SAFE_EXIT_SPEED, safe_exit_speed_sqr));
    forward_pass();
  }
  recalculate_trapezoids(TERN_(HINTS_SAFE_EXIT_SPEED, safe_exit_speed_sqr));
}

/**
 * Apply fan speeds
 */
#if HAS_FAN

  void Planner::sync_fan_speeds(uint8_t (&fan_speed)[FAN_COUNT]) {

    #if ENABLED(FAN_SOFT_PWM)
      #define _FAN_SET(F) thermalManager.soft_pwm_amount_fan[F] = CALC_FAN_SPEED(fan_speed[F]);
    #else
      #define _FAN_SET(F) hal.set_pwm_duty(pin_t(FAN##F##_PIN), CALC_FAN_SPEED(fan_speed[F]));
    #endif
    #define FAN_SET(F) do{ kickstart_fan(fan_speed, ms, F); _FAN_SET(F); }while(0)

    const millis_t ms = millis();
    TERN_(HAS_FAN0, FAN_SET(0)); TERN_(HAS_FAN1, FAN_SET(1));
    TERN_(HAS_FAN2, FAN_SET(2)); TERN_(HAS_FAN3, FAN_SET(3));
    TERN_(HAS_FAN4, FAN_SET(4)); TERN_(HAS_FAN5, FAN_SET(5));
    TERN_(HAS_FAN6, FAN_SET(6)); TERN_(HAS_FAN7, FAN_SET(7));
  }

  #if FAN_KICKSTART_TIME

    void Planner::kickstart_fan(uint8_t (&fan_speed)[FAN_COUNT], const millis_t &ms, const uint8_t f) {
      static millis_t fan_kick_end[FAN_COUNT] = { 0 };
      if (fan_speed[f] > FAN_OFF_PWM) {
        if (fan_kick_end[f] == 0) {
          fan_kick_end[f] = ms + FAN_KICKSTART_TIME;
          fan_speed[f] = FAN_KICKSTART_POWER;
        }
        else if (PENDING(ms, fan_kick_end[f]))
          fan_speed[f] = FAN_KICKSTART_POWER;
      }
      else
        fan_kick_end[f] = 0;
    }

  #endif

#endif // HAS_FAN

/**
 * Maintain fans, paste extruder pressure, spindle/laser power
 */
void Planner::check_axes_activity() {

  #if HAS_DISABLE_AXES
    xyze_bool_t axis_active = { false };
  #endif

  #if HAS_FAN && DISABLED(LASER_SYNCHRONOUS_M106_M107)
    #define HAS_TAIL_FAN_SPEED 1
    static uint8_t tail_fan_speed[FAN_COUNT] = ARRAY_N_1(FAN_COUNT, 13);
    bool fans_need_update = false;
  #endif

  #if ENABLED(BARICUDA)
    #if HAS_HEATER_1
      uint8_t tail_valve_pressure;
    #endif
    #if HAS_HEATER_2
      uint8_t tail_e_to_p_pressure;
    #endif
  #endif

  if (has_blocks_queued()) {

    #if ANY(HAS_TAIL_FAN_SPEED, BARICUDA)
      block_t *block = &block_buffer[block_buffer_tail];
    #endif

    #if HAS_TAIL_FAN_SPEED
      FANS_LOOP(i) {
        const uint8_t spd = thermalManager.scaledFanSpeed(i, block->fan_speed[i]);
        if (tail_fan_speed[i] != spd) {
          fans_need_update = true;
          tail_fan_speed[i] = spd;
        }
      }
    #endif

    #if ENABLED(BARICUDA)
      TERN_(HAS_HEATER_1, tail_valve_pressure = block->valve_pressure);
      TERN_(HAS_HEATER_2, tail_e_to_p_pressure = block->e_to_p_pressure);
    #endif

    #if HAS_DISABLE_AXES
      for (uint8_t b = block_buffer_tail; b != block_buffer_head; b = next_block_index(b)) {
        block_t * const bnext = &block_buffer[b];
        LOGICAL_AXIS_CODE(
          if (TERN0(DISABLE_E, bnext->steps.e)) axis_active.e = true,
          if (TERN0(DISABLE_X, bnext->steps.x)) axis_active.x = true,
          if (TERN0(DISABLE_Y, bnext->steps.y)) axis_active.y = true,
          if (TERN0(DISABLE_Z, bnext->steps.z)) axis_active.z = true,
          if (TERN0(DISABLE_I, bnext->steps.i)) axis_active.i = true,
          if (TERN0(DISABLE_J, bnext->steps.j)) axis_active.j = true,
          if (TERN0(DISABLE_K, bnext->steps.k)) axis_active.k = true,
          if (TERN0(DISABLE_U, bnext->steps.u)) axis_active.u = true,
          if (TERN0(DISABLE_V, bnext->steps.v)) axis_active.v = true,
          if (TERN0(DISABLE_W, bnext->steps.w)) axis_active.w = true
        );
      }
    #endif
  }
  else {

    TERN_(HAS_CUTTER, if (cutter.cutter_mode == CUTTER_MODE_STANDARD) cutter.refresh());

    #if HAS_TAIL_FAN_SPEED
      FANS_LOOP(i) {
        const uint8_t spd = thermalManager.scaledFanSpeed(i);
        if (tail_fan_speed[i] != spd) {
          fans_need_update = true;
          tail_fan_speed[i] = spd;
        }
      }
    #endif

    #if ENABLED(BARICUDA)
      TERN_(HAS_HEATER_1, tail_valve_pressure = baricuda_valve_pressure);
      TERN_(HAS_HEATER_2, tail_e_to_p_pressure = baricuda_e_to_p_pressure);
    #endif
  }

  //
  // Disable inactive axes
  //
  #if HAS_DISABLE_AXES
    LOGICAL_AXIS_CODE(
      if (TERN0(DISABLE_E, !axis_active.e)) stepper.disable_e_steppers(),
      if (TERN0(DISABLE_X, !axis_active.x)) stepper.disable_axis(X_AXIS),
      if (TERN0(DISABLE_Y, !axis_active.y)) stepper.disable_axis(Y_AXIS),
      if (TERN0(DISABLE_Z, !axis_active.z)) stepper.disable_axis(Z_AXIS),
      if (TERN0(DISABLE_I, !axis_active.i)) stepper.disable_axis(I_AXIS),
      if (TERN0(DISABLE_J, !axis_active.j)) stepper.disable_axis(J_AXIS),
      if (TERN0(DISABLE_K, !axis_active.k)) stepper.disable_axis(K_AXIS),
      if (TERN0(DISABLE_U, !axis_active.u)) stepper.disable_axis(U_AXIS),
      if (TERN0(DISABLE_V, !axis_active.v)) stepper.disable_axis(V_AXIS),
      if (TERN0(DISABLE_W, !axis_active.w)) stepper.disable_axis(W_AXIS)
    );
  #endif

  //
  // Update Fan speeds
  // Only if synchronous M106/M107 is disabled
  //
  TERN_(HAS_TAIL_FAN_SPEED, if (fans_need_update) sync_fan_speeds(tail_fan_speed));

  TERN_(AUTOTEMP, autotemp_task());

  #if ENABLED(BARICUDA)
    TERN_(HAS_HEATER_1, hal.set_pwm_duty(pin_t(HEATER_1_PIN), tail_valve_pressure));
    TERN_(HAS_HEATER_2, hal.set_pwm_duty(pin_t(HEATER_2_PIN), tail_e_to_p_pressure));
  #endif
}

#if ENABLED(AUTOTEMP)

  #if ENABLED(AUTOTEMP_PROPORTIONAL)
    void Planner::_autotemp_update_from_hotend() {
      const celsius_t target = thermalManager.degTargetHotend(active_extruder);
      autotemp.min = target + AUTOTEMP_MIN_P;
      autotemp.max = target + AUTOTEMP_MAX_P;
    }
  #endif

  /**
   * Called after changing tools to:
   *  - Reset or re-apply the default proportional autotemp factor.
   *  - Enable autotemp if the factor is non-zero.
   */
  void Planner::autotemp_update() {
    _autotemp_update_from_hotend();
    autotemp.factor = TERN(AUTOTEMP_PROPORTIONAL, AUTOTEMP_FACTOR_P, 0);
    autotemp.enabled = autotemp.factor != 0;
  }

  /**
   * Called by the M104/M109 commands after setting Hotend Temperature
   *
   */
  void Planner::autotemp_M104_M109() {
    _autotemp_update_from_hotend();

    if (parser.seenval('S')) autotemp.min = parser.value_celsius();
    if (parser.seenval('B')) autotemp.max = parser.value_celsius();

    // When AUTOTEMP_PROPORTIONAL is enabled, F0 disables autotemp.
    // Normally, leaving off F also disables autotemp.
    autotemp.factor = parser.seen('F') ? parser.value_float() : TERN(AUTOTEMP_PROPORTIONAL, AUTOTEMP_FACTOR_P, 0);
    autotemp.enabled = autotemp.factor != 0;
  }

  /**
   * Called every so often to adjust the hotend target temperature
   * based on the extrusion speed, which is calculated from the blocks
   * currently in the planner.
   */
  void Planner::autotemp_task() {
    static float oldt = 0.0f;

    if (!autotemp.enabled) return;
    if (thermalManager.degTargetHotend(active_extruder) < autotemp.min - 2) return; // Below the min?

    float high = 0.0f;
    for (uint8_t b = block_buffer_tail; b != block_buffer_head; b = next_block_index(b)) {
      const block_t * const block = &block_buffer[b];
      if (NUM_AXIS_GANG(block->steps.x, || block->steps.y, || block->steps.z, || block->steps.i, || block->steps.j, || block->steps.k, || block->steps.u, || block->steps.v, || block->steps.w)) {
        const float se = float(block->steps.e) / block->step_event_count * block->nominal_speed; // mm/sec
        NOLESS(high, se);
      }
    }

    float t = autotemp.min + high * autotemp.factor;
    LIMIT(t, autotemp.min, autotemp.max);
    if (t < oldt) t = t * (1.0f - (AUTOTEMP_OLDWEIGHT)) + oldt * (AUTOTEMP_OLDWEIGHT);
    oldt = t;
    thermalManager.setTargetHotend(t, active_extruder);
  }

#endif // AUTOTEMP

#if DISABLED(NO_VOLUMETRICS)

  /**
   * Get a volumetric multiplier from a filament diameter.
   * This is the reciprocal of the circular cross-section area.
   * Return 1.0 with volumetric off or a diameter of 0.0.
   */
  inline float calculate_volumetric_multiplier(const_float_t diameter) {
    return (parser.volumetric_enabled && diameter) ? 1.0f / CIRCLE_AREA(diameter * 0.5f) : 1;
  }

  /**
   * Convert the filament sizes into volumetric multipliers.
   * The multiplier converts a given E value into a length.
   */
  void Planner::calculate_volumetric_multipliers() {
    for (uint8_t i = 0; i < COUNT(filament_size); ++i) {
      volumetric_multiplier[i] = calculate_volumetric_multiplier(filament_size[i]);
      refresh_e_factor(i);
    }
    #if ENABLED(VOLUMETRIC_EXTRUDER_LIMIT)
      calculate_volumetric_extruder_limits(); // update volumetric_extruder_limits as well.
    #endif
  }

#endif // !NO_VOLUMETRICS

#if ENABLED(VOLUMETRIC_EXTRUDER_LIMIT)

  /**
   * Convert volumetric based limits into pre calculated extruder feedrate limits.
   */
  void Planner::calculate_volumetric_extruder_limit(const uint8_t e) {
    const float &lim = volumetric_extruder_limit[e], &siz = filament_size[e];
    volumetric_extruder_feedrate_limit[e] = (lim && siz) ? lim / CIRCLE_AREA(siz * 0.5f) : 0;
  }
  void Planner::calculate_volumetric_extruder_limits() {
    EXTRUDER_LOOP() calculate_volumetric_extruder_limit(e);
  }

#endif

#if ENABLED(FILAMENT_WIDTH_SENSOR)
  /**
   * Convert the ratio value given by the filament width sensor
   * into a volumetric multiplier. Conversion differs when using
   * linear extrusion vs volumetric extrusion.
   */
  void Planner::apply_filament_width_sensor(const int8_t encoded_ratio) {
    // Reconstitute the nominal/measured ratio
    const float nom_meas_ratio = 1 + 0.01f * encoded_ratio,
                ratio_2 = sq(nom_meas_ratio);

    volumetric_multiplier[FILAMENT_SENSOR_EXTRUDER_NUM] = parser.volumetric_enabled
      ? ratio_2 / CIRCLE_AREA(filwidth.nominal_mm * 0.5f) // Volumetric uses a true volumetric multiplier
      : ratio_2;                                          // Linear squares the ratio, which scales the volume

    refresh_e_factor(FILAMENT_SENSOR_EXTRUDER_NUM);
  }
#endif

#if ENABLED(IMPROVE_HOMING_RELIABILITY)

  void Planner::enable_stall_prevention(const bool onoff) {
    static motion_state_t saved_motion_state;
    if (onoff) {
      saved_motion_state.acceleration.x = settings.max_acceleration_mm_per_s2[X_AXIS];
      saved_motion_state.acceleration.y = settings.max_acceleration_mm_per_s2[Y_AXIS];
      settings.max_acceleration_mm_per_s2[X_AXIS] = settings.max_acceleration_mm_per_s2[Y_AXIS] = 100;
      #if ENABLED(DELTA)
        saved_motion_state.acceleration.z = settings.max_acceleration_mm_per_s2[Z_AXIS];
        settings.max_acceleration_mm_per_s2[Z_AXIS] = 100;
      #endif
      #if HAS_CLASSIC_JERK
        saved_motion_state.jerk_state = max_jerk;
        max_jerk.set(0, 0 OPTARG(DELTA, 0));
      #endif
    }
    else {
      settings.max_acceleration_mm_per_s2[X_AXIS] = saved_motion_state.acceleration.x;
      settings.max_acceleration_mm_per_s2[Y_AXIS] = saved_motion_state.acceleration.y;
      TERN_(DELTA, settings.max_acceleration_mm_per_s2[Z_AXIS] = saved_motion_state.acceleration.z);
      TERN_(HAS_CLASSIC_JERK, max_jerk = saved_motion_state.jerk_state);
    }
    refresh_acceleration_rates();
  }

#endif

#if HAS_LEVELING

  constexpr xy_pos_t level_fulcrum = {
    TERN(Z_SAFE_HOMING, Z_SAFE_HOMING_X_POINT, X_HOME_POS),
    TERN(Z_SAFE_HOMING, Z_SAFE_HOMING_Y_POINT, Y_HOME_POS)
  };

  /**
   * rx, ry, rz - Cartesian positions in mm
   *              Leveled XYZ on completion
   */
  void Planner::apply_leveling(xyz_pos_t &raw) {
    if (!leveling_active) return;

    #if ABL_PLANAR

      xy_pos_t d = raw - level_fulcrum;
      bed_level_matrix.apply_rotation_xyz(d.x, d.y, raw.z);
      raw = d + level_fulcrum;

    #elif HAS_MESH

      #if ENABLED(ENABLE_LEVELING_FADE_HEIGHT)
        const float fade_scaling_factor = fade_scaling_factor_for_z(raw.z);
        if (fade_scaling_factor) raw.z += fade_scaling_factor * bedlevel.get_z_correction(raw);
      #else
        raw.z += bedlevel.get_z_correction(raw);
      #endif

      TERN_(MESH_BED_LEVELING, raw.z += bedlevel.get_z_offset());

    #endif
  }

  void Planner::unapply_leveling(xyz_pos_t &raw) {
    if (!leveling_active) return;

    #if ABL_PLANAR

      matrix_3x3 inverse = matrix_3x3::transpose(bed_level_matrix);

      xy_pos_t d = raw - level_fulcrum;
      inverse.apply_rotation_xyz(d.x, d.y, raw.z);
      raw = d + level_fulcrum;

    #elif HAS_MESH

      const float z_correction = bedlevel.get_z_correction(raw),
                  z_full_fade = DIFF_TERN(MESH_BED_LEVELING, raw.z, bedlevel.get_z_offset()),
                  z_no_fade = z_full_fade - z_correction;

      #if ENABLED(ENABLE_LEVELING_FADE_HEIGHT)
        if (!z_fade_height || z_no_fade <= 0.0f)                              // Not fading or at bed level?
          raw.z = z_no_fade;                                                  //  Unapply full mesh Z.
        else if (z_full_fade >= z_fade_height)                                // Above the fade height?
          raw.z = z_full_fade;                                                //  Nothing more to unapply.
        else                                                                  // Within the fade zone?
          raw.z = z_no_fade / (1.0f - z_correction * inverse_z_fade_height);  // Unapply the faded Z offset
      #else
        raw.z = z_no_fade;
      #endif

    #endif
  }

#endif // HAS_LEVELING

#if ENABLED(FWRETRACT)
  /**
   * rz, e - Cartesian positions in mm
   */
  void Planner::apply_retract(float &rz, float &e) {
    rz += fwretract.current_hop;
    e -= fwretract.current_retract[active_extruder];
  }

  void Planner::unapply_retract(float &rz, float &e) {
    rz -= fwretract.current_hop;
    e += fwretract.current_retract[active_extruder];
  }

#endif

void Planner::quick_stop() {

  // Remove all the queued blocks. Note that this function is NOT
  // called from the Stepper ISR, so we must consider tail as readonly!
  // that is why we set head to tail - But there is a race condition that
  // must be handled: The tail could change between the read and the assignment
  // so this must be enclosed in a critical section

  const bool was_enabled = stepper.suspend();

  // Drop all queue entries
  block_buffer_nonbusy = block_buffer_planned = block_buffer_head = block_buffer_tail;

  // Restart the block delay for the first movement - As the queue was
  // forced to empty, there's no risk the ISR will touch this.

  delay_before_delivering = TERN_(FT_MOTION, ftMotion.cfg.mode ? BLOCK_DELAY_NONE :) BLOCK_DELAY_FOR_1ST_MOVE;

  TERN_(HAS_WIRED_LCD, clear_block_buffer_runtime()); // Clear the accumulated runtime

  // Make sure to drop any attempt of queuing moves for 1 second
  cleaning_buffer_counter = TEMP_TIMER_FREQUENCY;

  // Reenable Stepper ISR
  if (was_enabled) stepper.wake_up();

  // And stop the stepper ISR
  stepper.quick_stop();
}

#if ENABLED(REALTIME_REPORTING_COMMANDS)

  void Planner::quick_pause() {
    // Suspend until quick_resume is called
    // Don't empty buffers or queues
    const bool did_suspend = stepper.suspend();
    if (did_suspend)
      TERN_(FULL_REPORT_TO_HOST_FEATURE, set_and_report_grblstate(M_HOLD));
  }

  // Resume if suspended
  void Planner::quick_resume() {
    TERN_(FULL_REPORT_TO_HOST_FEATURE, set_and_report_grblstate(grbl_state_for_marlin_state()));
    stepper.wake_up();
  }

#endif

void Planner::endstop_triggered(const AxisEnum axis) {
  // Record stepper position and discard the current block
  stepper.endstop_triggered(axis);
}

float Planner::triggered_position_mm(const AxisEnum axis) {
  const float result = DIFF_TERN(BACKLASH_COMPENSATION, stepper.triggered_position(axis), backlash.get_applied_steps(axis));
  return result * mm_per_step[axis];
}

bool Planner::busy() {
  return (has_blocks_queued() || cleaning_buffer_counter
      || TERN0(EXTERNAL_CLOSED_LOOP_CONTROLLER, CLOSED_LOOP_WAITING())
      || TERN0(HAS_ZV_SHAPING, stepper.input_shaping_busy())
      || TERN0(FT_MOTION, ftMotion.busy)
  );
}

void Planner::finish_and_disable() {
  while (has_blocks_queued() || cleaning_buffer_counter) idle();
  stepper.disable_all_steppers();
}

/**
 * Get an axis position according to stepper position(s)
 * For CORE machines apply translation from ABC to XYZ.
 */
float Planner::get_axis_position_mm(const AxisEnum axis) {
  float axis_steps;
  #if IS_CORE

    // Requesting one of the "core" axes?
    if (axis == CORE_AXIS_1 || axis == CORE_AXIS_2) {

      // Protect the access to the position.
      const bool was_enabled = stepper.suspend();

      const int32_t p1 = DIFF_TERN(BACKLASH_COMPENSATION, stepper.position(CORE_AXIS_1), backlash.get_applied_steps(CORE_AXIS_1)),
                    p2 = DIFF_TERN(BACKLASH_COMPENSATION, stepper.position(CORE_AXIS_2), backlash.get_applied_steps(CORE_AXIS_2));

      if (was_enabled) stepper.wake_up();

      // ((a1+a2)+(a1-a2))/2 -> (a1+a2+a1-a2)/2 -> (a1+a1)/2 -> a1
      // ((a1+a2)-(a1-a2))/2 -> (a1+a2-a1+a2)/2 -> (a2+a2)/2 -> a2
      axis_steps = (axis == CORE_AXIS_2 ? CORESIGN(p1 - p2) : p1 + p2) * 0.5f;
    }
    else
      axis_steps = DIFF_TERN(BACKLASH_COMPENSATION, stepper.position(axis), backlash.get_applied_steps(axis));

  #elif ANY(MARKFORGED_XY, MARKFORGED_YX)

    // Requesting one of the joined axes?
    if (axis == CORE_AXIS_1 || axis == CORE_AXIS_2) {
      // Protect the access to the position.
      const bool was_enabled = stepper.suspend();

      const int32_t p1 = stepper.position(CORE_AXIS_1),
                    p2 = stepper.position(CORE_AXIS_2);

      if (was_enabled) stepper.wake_up();

      axis_steps = ((axis == CORE_AXIS_1) ? p1 - p2 : p2);
    }
    else
      axis_steps = DIFF_TERN(BACKLASH_COMPENSATION, stepper.position(axis), backlash.get_applied_steps(axis));

  #else

    axis_steps = stepper.position(axis);
    TERN_(BACKLASH_COMPENSATION, axis_steps -= backlash.get_applied_steps(axis));

  #endif

  return axis_steps * mm_per_step[axis];
}

/**
 * Block until the planner is finished processing
 */
void Planner::synchronize() { while (busy()) idle(); }

/**
 * @brief Add a new linear movement to the planner queue (in terms of steps).
 *
 * @param target        Target position in steps units
 * @param target_float  Target position in direct (mm, degrees) units.
 * @param cart_dist_mm  The pre-calculated move lengths for all axes, in mm
 * @param fr_mm_s       (target) speed of the move
 * @param extruder      target extruder
 * @param hints         parameters to aid planner calculations
 *
 * @return  true if movement was properly queued, false otherwise (if cleaning)
 */
bool Planner::_buffer_steps(const xyze_long_t &target
  OPTARG(HAS_POSITION_FLOAT, const xyze_pos_t &target_float)
  OPTARG(HAS_DIST_MM_ARG, const xyze_float_t &cart_dist_mm)
  , feedRate_t fr_mm_s, const uint8_t extruder, const PlannerHints &hints
) {

  // Wait for the next available block
  uint8_t next_buffer_head;
  block_t * const block = get_next_free_block(next_buffer_head);

  // If we are cleaning, do not accept queuing of movements
  // This must be after get_next_free_block() because it calls idle()
  // where cleaning_buffer_counter can be changed
  if (cleaning_buffer_counter) return false;

  // Fill the block with the specified movement
  if (!_populate_block(block, target
        OPTARG(HAS_POSITION_FLOAT, target_float)
        OPTARG(HAS_DIST_MM_ARG, cart_dist_mm)
        , fr_mm_s, extruder, hints
      )
  ) {
    // Movement was not queued, probably because it was too short.
    //  Simply accept that as movement queued and done
    return true;
  }

  // If this is the first added movement, reload the delay, otherwise, cancel it.
  if (block_buffer_head == block_buffer_tail) {
    // If it was the first queued block, restart the 1st block delivery delay, to
    // give the planner an opportunity to queue more movements and plan them
    // As there are no queued movements, the Stepper ISR will not touch this
    // variable, so there is no risk setting this here (but it MUST be done
    // before the following line!!)
<<<<<<< HEAD

    #if HAS_LASER_E3S1PRO
      if (laser_device.is_laser_device()) {
          delay_before_delivering = LASER_BLOCK_DELAY_FOR_1ST_MOVE;
        } else
    #endif
    {
    delay_before_delivering = TERN_(FT_MOTION, fxdTiCtrl.cfg_mode ? BLOCK_DELAY_NONE :) BLOCK_DELAY_FOR_1ST_MOVE;
    }
=======
    delay_before_delivering = TERN_(FT_MOTION, ftMotion.cfg.mode ? BLOCK_DELAY_NONE :) BLOCK_DELAY_FOR_1ST_MOVE;
>>>>>>> 2a88e760
  }

  // Move buffer head
  block_buffer_head = next_buffer_head;

  // Recalculate and optimize trapezoidal speed profiles
  recalculate(TERN_(HINTS_SAFE_EXIT_SPEED, hints.safe_exit_speed_sqr));

  // Movement successfully queued!
  return true;
}

/**
 * @brief Populate a block in preparation for insertion
 * @details Populate the fields of a new linear movement block
 *          that will be added to the queue and processed soon
 *          by the Stepper ISR.
 *
 * @param block         A block to populate
 * @param target        Target position in steps units
 * @param target_float  Target position in native mm
 * @param cart_dist_mm  The pre-calculated move lengths for all axes, in mm
 * @param fr_mm_s       (target) speed of the move
 * @param extruder      target extruder
 * @param hints         parameters to aid planner calculations
 *
 * @return  true if movement is acceptable, false otherwise
 */
bool Planner::_populate_block(
  block_t * const block,
  const abce_long_t &target
  OPTARG(HAS_POSITION_FLOAT, const xyze_pos_t &target_float)
  OPTARG(HAS_DIST_MM_ARG, const xyze_float_t &cart_dist_mm)
  , feedRate_t fr_mm_s, const uint8_t extruder, const PlannerHints &hints
) {
  xyze_long_t dist = target - position;

  /* <-- add a slash to enable
    SERIAL_ECHOLNPGM(
      "  _populate_block FR:", fr_mm_s,
      #if HAS_X_AXIS
        " A:", target.a, " (", dist.a, " steps)"
      #endif
      #if HAS_Y_AXIS
        " B:", target.b, " (", dist.b, " steps)"
      #endif
      #if HAS_Z_AXIS
        " C:", target.c, " (", dist.c, " steps)"
      #endif
      #if HAS_I_AXIS
        " " STR_I ":", target.i, " (", dist.i, " steps)"
      #endif
      #if HAS_J_AXIS
        " " STR_J ":", target.j, " (", dist.j, " steps)"
      #endif
      #if HAS_K_AXIS
        " " STR_K ":", target.k, " (", dist.k, " steps)"
      #endif
      #if HAS_U_AXIS
        " " STR_U ":", target.u, " (", dist.u, " steps)"
      #endif
      #if HAS_V_AXIS
        " " STR_V ":", target.v, " (", dist.v, " steps)"
      #endif
      #if HAS_W_AXIS
        " " STR_W ":", target.w, " (", dist.w, " steps)"
      #endif
      #if HAS_EXTRUDERS
        " E:", target.e, " (", dist.e, " steps)"
      #endif
    );
  //*/

  #if ANY(PREVENT_COLD_EXTRUSION, PREVENT_LENGTHY_EXTRUDE)
    if (dist.e) {
      #if ENABLED(PREVENT_COLD_EXTRUSION)
        if (thermalManager.tooColdToExtrude(extruder)) {
          position.e = target.e; // Behave as if the move really took place, but ignore E part
          TERN_(HAS_POSITION_FLOAT, position_float.e = target_float.e);
          dist.e = 0; // no difference
          SERIAL_ECHO_MSG(STR_ERR_COLD_EXTRUDE_STOP);
        }
      #endif // PREVENT_COLD_EXTRUSION
      #if ENABLED(PREVENT_LENGTHY_EXTRUDE)
        const float e_steps = ABS(dist.e * e_factor[extruder]);
        const float max_e_steps = settings.axis_steps_per_mm[E_AXIS_N(extruder)] * (EXTRUDE_MAXLENGTH);
        if (e_steps > max_e_steps) {
          #if ENABLED(MIXING_EXTRUDER)
            bool ignore_e = false;
            float collector[MIXING_STEPPERS];
            mixer.refresh_collector(1.0f, mixer.get_current_vtool(), collector);
            MIXER_STEPPER_LOOP(e)
              if (e_steps * collector[e] > max_e_steps) { ignore_e = true; break; }
          #else
            constexpr bool ignore_e = true;
          #endif
          if (ignore_e) {
            position.e = target.e; // Behave as if the move really took place, but ignore E part
            TERN_(HAS_POSITION_FLOAT, position_float.e = target_float.e);
            dist.e = 0; // no difference
            SERIAL_ECHO_MSG(STR_ERR_LONG_EXTRUDE_STOP);
          }
        }
      #endif // PREVENT_LENGTHY_EXTRUDE
    }
  #endif // PREVENT_COLD_EXTRUSION || PREVENT_LENGTHY_EXTRUDE

  // Compute direction bit-mask for this block
  AxisBits dm;
  #if ANY(CORE_IS_XY, MARKFORGED_XY, MARKFORGED_YX)
    dm.hx = (dist.a > 0);                       // Save the toolhead's true direction in X
    dm.hy = (dist.b > 0);                       // ...and Y
    TERN_(HAS_Z_AXIS, dm.z = (dist.c > 0));
  #endif
  #if IS_CORE
    #if CORE_IS_XY
      dm.a = (dist.a + dist.b > 0);             // Motor A direction
      dm.b = (CORESIGN(dist.a - dist.b) > 0);   // Motor B direction
    #elif CORE_IS_XZ
      dm.hx = (dist.a > 0);                     // Save the toolhead's true direction in X
      dm.y  = (dist.b > 0);
      dm.hz = (dist.c > 0);                     // ...and Z
      dm.a  = (dist.a + dist.c > 0);            // Motor A direction
      dm.c  = (CORESIGN(dist.a - dist.c) > 0);  // Motor C direction
    #elif CORE_IS_YZ
      dm.x  = (dist.a > 0);
      dm.hy = (dist.b > 0);                     // Save the toolhead's true direction in Y
      dm.hz = (dist.c > 0);                     // ...and Z
      dm.b  = (dist.b + dist.c > 0);            // Motor B direction
      dm.c  = (CORESIGN(dist.b - dist.c) > 0);  // Motor C direction
    #endif
  #elif ENABLED(MARKFORGED_XY)
    dm.a = (dist.a + dist.b > 0);               // Motor A direction
    dm.b = (dist.b > 0);                        // Motor B direction
  #elif ENABLED(MARKFORGED_YX)
    dm.a = (dist.a > 0);                        // Motor A direction
    dm.b = (dist.b + dist.a > 0);               // Motor B direction
  #else
    XYZ_CODE(
      dm.x = (dist.a > 0),
      dm.y = (dist.b > 0),
      dm.z = (dist.c > 0)
    );
  #endif

  SECONDARY_AXIS_CODE(
    dm.i = (dist.i > 0), dm.j = (dist.j > 0), dm.k = (dist.k > 0),
    dm.u = (dist.u > 0), dm.v = (dist.v > 0), dm.w = (dist.w > 0)
  );

  #if HAS_EXTRUDERS
    dm.e = (dist.e > 0);
    const float esteps_float = dist.e * e_factor[extruder];
    const uint32_t esteps = ABS(esteps_float);
  #else
    constexpr uint32_t esteps = 0;
  #endif

  // Clear all flags, including the "busy" bit
  block->flag.clear();

  // Set direction bits
  block->direction_bits = dm;

  /**
   * Update block laser power
   * For standard mode get the cutter.power value for processing, since it's
   * only set by apply_power().
   */
  #if HAS_CUTTER
    switch (cutter.cutter_mode) {
      default: break;

      case CUTTER_MODE_STANDARD: block->cutter_power = cutter.power; break;

      #if ENABLED(LASER_FEATURE)
        /**
         * For inline mode get the laser_inline variables, including power and status.
         * Dynamic mode only needs to update if the feedrate has changed, since it's
         * calculated from the current feedrate and power level.
         */
        case CUTTER_MODE_CONTINUOUS:
          block->laser.power = laser_inline.power;
          block->laser.status = laser_inline.status;
          break;

        case CUTTER_MODE_DYNAMIC:
          if (cutter.laser_feedrate_changed())  // Only process changes in rate
            block->laser.power = laser_inline.power = cutter.calc_dynamic_power();
          break;
      #endif
    }
  #endif

  // Number of steps for each axis
  // See https://www.corexy.com/theory.html
  block->steps.set(NUM_AXIS_LIST(
    #if CORE_IS_XY
      ABS(dist.a + dist.b), ABS(dist.a - dist.b), ABS(dist.c)
    #elif CORE_IS_XZ
      ABS(dist.a + dist.c), ABS(dist.b), ABS(dist.a - dist.c)
    #elif CORE_IS_YZ
      ABS(dist.a), ABS(dist.b + dist.c), ABS(dist.b - dist.c)
    #elif ENABLED(MARKFORGED_XY)
      ABS(dist.a + dist.b), ABS(dist.b), ABS(dist.c)
    #elif ENABLED(MARKFORGED_YX)
      ABS(dist.a), ABS(dist.b + dist.a), ABS(dist.c)
    #elif IS_SCARA
      ABS(dist.a), ABS(dist.b), ABS(dist.c)
    #else // default non-h-bot planning
      ABS(dist.a), ABS(dist.b), ABS(dist.c)
    #endif
    , ABS(dist.i), ABS(dist.j), ABS(dist.k), ABS(dist.u), ABS(dist.v), ABS(dist.w)
  ));

  /**
   * This part of the code calculates the total length of the movement.
   * For cartesian bots, the X_AXIS is the real X movement and same for Y_AXIS.
   * But for corexy bots, that is not true. The "X_AXIS" and "Y_AXIS" motors (that should be named to A_AXIS
   * and B_AXIS) cannot be used for X and Y length, because A=X+Y and B=X-Y.
   * So we need to create other 2 "AXIS", named X_HEAD and Y_HEAD, meaning the real displacement of the Head.
   * Having the real displacement of the head, we can calculate the total movement length and apply the desired speed.
   */
  struct DistanceMM : abce_float_t {
    #if ANY(IS_CORE, MARKFORGED_XY, MARKFORGED_YX)
      struct { float x, y, z; } head;
    #endif
  } dist_mm;

  #if ANY(CORE_IS_XY, MARKFORGED_XY, MARKFORGED_YX)
    dist_mm.head.x = dist.a * mm_per_step[A_AXIS];
    dist_mm.head.y = dist.b * mm_per_step[B_AXIS];
    TERN_(HAS_Z_AXIS, dist_mm.z = dist.c * mm_per_step[Z_AXIS]);
  #endif
  #if IS_CORE
    #if CORE_IS_XY
      dist_mm.a      = (dist.a + dist.b) * mm_per_step[A_AXIS];
      dist_mm.b      = CORESIGN(dist.a - dist.b) * mm_per_step[B_AXIS];
    #elif CORE_IS_XZ
      dist_mm.head.x = dist.a * mm_per_step[A_AXIS];
      dist_mm.y      = dist.b * mm_per_step[Y_AXIS];
      dist_mm.head.z = dist.c * mm_per_step[C_AXIS];
      dist_mm.a      = (dist.a + dist.c) * mm_per_step[A_AXIS];
      dist_mm.c      = CORESIGN(dist.a - dist.c) * mm_per_step[C_AXIS];
    #elif CORE_IS_YZ
      dist_mm.x      = dist.a * mm_per_step[X_AXIS];
      dist_mm.head.y = dist.b * mm_per_step[B_AXIS];
      dist_mm.head.z = dist.c * mm_per_step[C_AXIS];
      dist_mm.b      = (dist.b + dist.c) * mm_per_step[B_AXIS];
      dist_mm.c      = CORESIGN(dist.b - dist.c) * mm_per_step[C_AXIS];
    #endif
  #elif ENABLED(MARKFORGED_XY)
    dist_mm.a = (dist.a - dist.b) * mm_per_step[A_AXIS];
    dist_mm.b = dist.b * mm_per_step[B_AXIS];
  #elif ENABLED(MARKFORGED_YX)
    dist_mm.a = dist.a * mm_per_step[A_AXIS];
    dist_mm.b = (dist.b - dist.a) * mm_per_step[B_AXIS];
  #else
    XYZ_CODE(
      dist_mm.a = dist.a * mm_per_step[A_AXIS],
      dist_mm.b = dist.b * mm_per_step[B_AXIS],
      dist_mm.c = dist.c * mm_per_step[C_AXIS]
    );
  #endif

  SECONDARY_AXIS_CODE(
    dist_mm.i = dist.i * mm_per_step[I_AXIS], dist_mm.j = dist.j * mm_per_step[J_AXIS], dist_mm.k = dist.k * mm_per_step[K_AXIS],
    dist_mm.u = dist.u * mm_per_step[U_AXIS], dist_mm.v = dist.v * mm_per_step[V_AXIS], dist_mm.w = dist.w * mm_per_step[W_AXIS]
  );

  TERN_(HAS_EXTRUDERS, dist_mm.e = esteps_float * mm_per_step[E_AXIS_N(extruder)]);

  TERN_(LCD_SHOW_E_TOTAL, e_move_accumulator += dist_mm.e);

  #if HAS_ROTATIONAL_AXES
    bool cartesian_move = hints.cartesian_move;
  #endif

  if (true NUM_AXIS_GANG(
      && block->steps.a < MIN_STEPS_PER_SEGMENT, && block->steps.b < MIN_STEPS_PER_SEGMENT, && block->steps.c < MIN_STEPS_PER_SEGMENT,
      && block->steps.i < MIN_STEPS_PER_SEGMENT, && block->steps.j < MIN_STEPS_PER_SEGMENT, && block->steps.k < MIN_STEPS_PER_SEGMENT,
      && block->steps.u < MIN_STEPS_PER_SEGMENT, && block->steps.v < MIN_STEPS_PER_SEGMENT, && block->steps.w < MIN_STEPS_PER_SEGMENT
    )
  ) {
    block->millimeters = TERN0(HAS_EXTRUDERS, ABS(dist_mm.e));
  }
  else {
    if (hints.millimeters)
      block->millimeters = hints.millimeters;
    else {
      const xyze_pos_t displacement = LOGICAL_AXIS_ARRAY(
        dist_mm.e,
        #if ANY(CORE_IS_XY, MARKFORGED_XY, MARKFORGED_YX)
          dist_mm.head.x, dist_mm.head.y, dist_mm.z,
        #elif CORE_IS_XZ
          dist_mm.head.x, dist_mm.y, dist_mm.head.z,
        #elif CORE_IS_YZ
          dist_mm.x, dist_mm.head.y, dist_mm.head.z,
        #else
          dist_mm.x, dist_mm.y, dist_mm.z,
        #endif
        dist_mm.i, dist_mm.j, dist_mm.k,
        dist_mm.u, dist_mm.v, dist_mm.w
      );

      block->millimeters = get_move_distance(displacement OPTARG(HAS_ROTATIONAL_AXES, cartesian_move));
    }

    /**
     * At this point at least one of the axes has more steps than
     * MIN_STEPS_PER_SEGMENT, ensuring the segment won't get dropped as
     * zero-length. It's important to not apply corrections
     * to blocks that would get dropped!
     *
     * A correction function is permitted to add steps to an axis, it
     * should *never* remove steps!
     */
    TERN_(BACKLASH_COMPENSATION, backlash.add_correction_steps(dist.a, dist.b, dist.c, dm, block));
  }

  TERN_(HAS_EXTRUDERS, block->steps.e = esteps);

  block->step_event_count = (
    #if NUM_AXES
      _MAX(LOGICAL_AXIS_LIST(esteps,
        block->steps.a, block->steps.b, block->steps.c,
        block->steps.i, block->steps.j, block->steps.k,
        block->steps.u, block->steps.v, block->steps.w
      ))
    #elif HAS_EXTRUDERS
      esteps
    #endif
  );

  // Bail if this is a zero-length block
  if (block->step_event_count < MIN_STEPS_PER_SEGMENT) return false;

  TERN_(MIXING_EXTRUDER, mixer.populate_block(block->b_color));

  #if HAS_FAN
    FANS_LOOP(i) block->fan_speed[i] = thermalManager.fan_speed[i];
  #endif

  #if ENABLED(BARICUDA)
    block->valve_pressure = baricuda_valve_pressure;
    block->e_to_p_pressure = baricuda_e_to_p_pressure;
  #endif

  E_TERN_(block->extruder = extruder);

  #if ENABLED(AUTO_POWER_CONTROL)
    if (NUM_AXIS_GANG(
         block->steps.x, || block->steps.y, || block->steps.z,
      || block->steps.i, || block->steps.j, || block->steps.k,
      || block->steps.u, || block->steps.v, || block->steps.w
    )) powerManager.power_on();
  #endif

  // Enable active axes
  #if ANY(CORE_IS_XY, MARKFORGED_XY, MARKFORGED_YX)
    if (block->steps.a || block->steps.b) {
      stepper.enable_axis(X_AXIS);
      stepper.enable_axis(Y_AXIS);
    }
    #if HAS_Z_AXIS && DISABLED(Z_LATE_ENABLE)
      if (block->steps.z) stepper.enable_axis(Z_AXIS);
    #endif
  #elif CORE_IS_XZ
    if (block->steps.a || block->steps.c) {
      stepper.enable_axis(X_AXIS);
      stepper.enable_axis(Z_AXIS);
    }
    if (block->steps.y) stepper.enable_axis(Y_AXIS);
  #elif CORE_IS_YZ
    if (block->steps.b || block->steps.c) {
      stepper.enable_axis(Y_AXIS);
      stepper.enable_axis(Z_AXIS);
    }
    if (block->steps.x) stepper.enable_axis(X_AXIS);
  #else
    NUM_AXIS_CODE(
      if (block->steps.x) stepper.enable_axis(X_AXIS),
      if (block->steps.y) stepper.enable_axis(Y_AXIS),
      if (TERN(Z_LATE_ENABLE, 0, block->steps.z)) stepper.enable_axis(Z_AXIS),
      if (block->steps.i) stepper.enable_axis(I_AXIS),
      if (block->steps.j) stepper.enable_axis(J_AXIS),
      if (block->steps.k) stepper.enable_axis(K_AXIS),
      if (block->steps.u) stepper.enable_axis(U_AXIS),
      if (block->steps.v) stepper.enable_axis(V_AXIS),
      if (block->steps.w) stepper.enable_axis(W_AXIS)
    );
  #endif
  #if ANY(CORE_IS_XY, MARKFORGED_XY, MARKFORGED_YX)
    SECONDARY_AXIS_CODE(
      if (block->steps.i) stepper.enable_axis(I_AXIS), if (block->steps.j) stepper.enable_axis(J_AXIS),
      if (block->steps.k) stepper.enable_axis(K_AXIS), if (block->steps.u) stepper.enable_axis(U_AXIS),
      if (block->steps.v) stepper.enable_axis(V_AXIS), if (block->steps.w) stepper.enable_axis(W_AXIS)
    );
  #endif

  // Enable extruder(s)
  #if HAS_EXTRUDERS
    if (esteps) {
      TERN_(AUTO_POWER_CONTROL, powerManager.power_on());

      #if ENABLED(DISABLE_OTHER_EXTRUDERS) // Enable only the selected extruder

        // Count down all steppers that were recently moved
        for (uint8_t i = 0; i < E_STEPPERS; ++i)
          if (extruder_last_move[i]) extruder_last_move[i]--;

        // Switching Extruder uses one E stepper motor per two nozzles
        #define E_STEPPER_INDEX(E) TERN(HAS_SWITCHING_EXTRUDER, (E) / 2, E)

        // Enable all (i.e., both) E steppers for IDEX-style duplication, but only active E steppers for multi-nozzle (i.e., single wide X carriage) duplication
        #define _IS_DUPE(N) TERN0(HAS_DUPLICATION_MODE, (extruder_duplication_enabled && TERN1(MULTI_NOZZLE_DUPLICATION, TEST(duplication_e_mask, N))))

        #define ENABLE_ONE_E(N) do{ \
          if (N == E_STEPPER_INDEX(extruder) || _IS_DUPE(N)) {  /* N is 'extruder', or N is duplicating */ \
            stepper.ENABLE_EXTRUDER(N);                         /* Enable the relevant E stepper... */ \
            extruder_last_move[N] = (BLOCK_BUFFER_SIZE) * 2;    /* ...and reset its counter */ \
          } \
          else if (!extruder_last_move[N])                      /* Counter expired since last E stepper enable */ \
            stepper.DISABLE_EXTRUDER(N);                        /* Disable the E stepper */ \
        }while(0);

      #else

        #define ENABLE_ONE_E(N) stepper.ENABLE_EXTRUDER(N);

      #endif

      REPEAT(E_STEPPERS, ENABLE_ONE_E); // (ENABLE_ONE_E must end with semicolon)
    }
  #endif // HAS_EXTRUDERS

  if (esteps)
    NOLESS(fr_mm_s, settings.min_feedrate_mm_s);
  else
    NOLESS(fr_mm_s, settings.min_travel_feedrate_mm_s);

  const float inverse_millimeters = 1.0f / block->millimeters;  // Inverse millimeters to remove multiple divides

  // Calculate inverse time for this move. No divide by zero due to previous checks.
  // Example: At 120mm/s a 60mm move involving XYZ axes takes 0.5s. So this will give 2.0.
  // Example 2: At 120°/s a 60° move involving only rotational axes takes 0.5s. So this will give 2.0.
  float inverse_secs = inverse_millimeters * (
    #if ALL(HAS_ROTATIONAL_AXES, INCH_MODE_SUPPORT)
      cartesian_move ? fr_mm_s : LINEAR_UNIT(fr_mm_s)
    #else
      fr_mm_s
    #endif
  );

  // Get the number of non busy movements in queue (non busy means that they can be altered)
  const uint8_t moves_queued = nonbusy_movesplanned();

  // Slow down when the buffer starts to empty, rather than wait at the corner for a buffer refill
  #if ANY(SLOWDOWN, HAS_WIRED_LCD) || defined(XY_FREQUENCY_LIMIT)
    // Segment time in microseconds
    int32_t segment_time_us = LROUND(1000000.0f / inverse_secs);
  #endif

  #if ENABLED(SLOWDOWN)
    #ifndef SLOWDOWN_DIVISOR
      #define SLOWDOWN_DIVISOR 2
    #endif
    if (WITHIN(moves_queued, 2, (BLOCK_BUFFER_SIZE) / (SLOWDOWN_DIVISOR) - 1)) {
      const int32_t time_diff = settings.min_segment_time_us - segment_time_us;
      if (time_diff > 0) {
        // Buffer is draining so add extra time. The amount of time added increases if the buffer is still emptied more.
        const int32_t nst = segment_time_us + LROUND(2 * time_diff / moves_queued);
        inverse_secs = 1000000.0f / nst;
        #if defined(XY_FREQUENCY_LIMIT) || HAS_WIRED_LCD
          segment_time_us = nst;
        #endif
      }
    }
  #endif

  #if HAS_WIRED_LCD
    // Protect the access to the position.
    const bool was_enabled = stepper.suspend();

    block_buffer_runtime_us += segment_time_us;
    block->segment_time_us = segment_time_us;

    if (was_enabled) stepper.wake_up();
  #endif

  block->nominal_speed = block->millimeters * inverse_secs;           // (mm/sec) Always > 0
  block->nominal_rate = CEIL(block->step_event_count * inverse_secs); // (step/sec) Always > 0

  #if ENABLED(FILAMENT_WIDTH_SENSOR)
    if (extruder == FILAMENT_SENSOR_EXTRUDER_NUM)   // Only for extruder with filament sensor
      filwidth.advance_e(dist_mm.e);
  #endif

  // Calculate and limit speed in mm/sec (linear) or degrees/sec (rotational)

  xyze_float_t current_speed;
  float speed_factor = 1.0f; // factor <1 decreases speed

  // Linear axes first with less logic
  LOOP_NUM_AXES(i) {
    current_speed[i] = dist_mm[i] * inverse_secs;
    const feedRate_t cs = ABS(current_speed[i]),
                 max_fr = settings.max_feedrate_mm_s[i];
    if (cs > max_fr) NOMORE(speed_factor, max_fr / cs);
  }

  // Limit speed on extruders, if any
  #if HAS_EXTRUDERS
    {
      current_speed.e = dist_mm.e * inverse_secs;
      #if HAS_MIXER_SYNC_CHANNEL
        // Move all mixing extruders at the specified rate
        if (mixer.get_current_vtool() == MIXER_AUTORETRACT_TOOL)
          current_speed.e *= MIXING_STEPPERS;
      #endif

      const feedRate_t cs = ABS(current_speed.e),
                   max_fr = settings.max_feedrate_mm_s[E_AXIS_N(extruder)]
                            * TERN(HAS_MIXER_SYNC_CHANNEL, MIXING_STEPPERS, 1);

      if (cs > max_fr) NOMORE(speed_factor, max_fr / cs); //respect max feedrate on any movement (doesn't matter if E axes only or not)

      #if ENABLED(VOLUMETRIC_EXTRUDER_LIMIT)
        const feedRate_t max_vfr = volumetric_extruder_feedrate_limit[extruder]
                                   * TERN(HAS_MIXER_SYNC_CHANNEL, MIXING_STEPPERS, 1);

        // TODO: Doesn't work properly for joined segments. Set MIN_STEPS_PER_SEGMENT 1 as workaround.

        if (block->steps.a || block->steps.b || block->steps.c) {

          if (max_vfr > 0 && cs > max_vfr) {
            NOMORE(speed_factor, max_vfr / cs); // respect volumetric extruder limit (if any)
            /* <-- add a slash to enable
            SERIAL_ECHOPGM("volumetric extruder limit enforced: ", (cs * CIRCLE_AREA(filament_size[extruder] * 0.5f)));
            SERIAL_ECHOPGM(" mm^3/s (", cs);
            SERIAL_ECHOPGM(" mm/s) limited to ", (max_vfr * CIRCLE_AREA(filament_size[extruder] * 0.5f)));
            SERIAL_ECHOPGM(" mm^3/s (", max_vfr);
            SERIAL_ECHOLNPGM(" mm/s)");
            //*/
          }
        }
      #endif
    }
  #endif

  #ifdef XY_FREQUENCY_LIMIT

    static AxisBits old_direction_bits; // = 0

    if (xy_freq_limit_hz) {
      // Check and limit the xy direction change frequency
      const AxisBits direction_change = block->direction_bits ^ old_direction_bits;
      old_direction_bits = block->direction_bits;
      segment_time_us = LROUND(float(segment_time_us) / speed_factor);

      static int32_t xs0, xs1, xs2, ys0, ys1, ys2;
      if (segment_time_us > xy_freq_min_interval_us)
        xs2 = xs1 = ys2 = ys1 = xy_freq_min_interval_us;
      else {
        xs2 = xs1; xs1 = xs0;
        ys2 = ys1; ys1 = ys0;
      }
      xs0 = direction_change.x ? segment_time_us : xy_freq_min_interval_us;
      ys0 = direction_change.y ? segment_time_us : xy_freq_min_interval_us;

      if (segment_time_us < xy_freq_min_interval_us) {
        const int32_t least_xy_segment_time = _MIN(_MAX(xs0, xs1, xs2), _MAX(ys0, ys1, ys2));
        if (least_xy_segment_time < xy_freq_min_interval_us) {
          float freq_xy_feedrate = (speed_factor * least_xy_segment_time) / xy_freq_min_interval_us;
          NOLESS(freq_xy_feedrate, xy_freq_min_speed_factor);
          NOMORE(speed_factor, freq_xy_feedrate);
        }
      }
    }

  #endif // XY_FREQUENCY_LIMIT

  // Correct the speed
  if (speed_factor < 1.0f) {
    current_speed *= speed_factor;
    block->nominal_rate *= speed_factor;
    block->nominal_speed *= speed_factor;
  }

  // Compute and limit the acceleration rate for the trapezoid generator.
  const float steps_per_mm = block->step_event_count * inverse_millimeters;
  uint32_t accel;
  #if ENABLED(LIN_ADVANCE)
    bool use_advance_lead = false;
  #endif
  if (true NUM_AXIS_GANG(
      && !block->steps.a, && !block->steps.b, && !block->steps.c,
      && !block->steps.i, && !block->steps.j, && !block->steps.k,
      && !block->steps.u, && !block->steps.v, && !block->steps.w)
  ) {                                                             // Is this a retract / recover move?
    accel = CEIL(settings.retract_acceleration * steps_per_mm);   // Convert to: acceleration steps/sec^2
  }
  else {
    #define LIMIT_ACCEL_LONG(AXIS,INDX) do{ \
      if (block->steps[AXIS] && max_acceleration_steps_per_s2[AXIS+INDX] < accel) { \
        const uint32_t max_possible = max_acceleration_steps_per_s2[AXIS+INDX] * block->step_event_count / block->steps[AXIS]; \
        NOMORE(accel, max_possible); \
      } \
    }while(0)

    #define LIMIT_ACCEL_FLOAT(AXIS,INDX) do{ \
      if (block->steps[AXIS] && max_acceleration_steps_per_s2[AXIS+INDX] < accel) { \
        const float max_possible = float(max_acceleration_steps_per_s2[AXIS+INDX]) * float(block->step_event_count) / float(block->steps[AXIS]); \
        NOMORE(accel, max_possible); \
      } \
    }while(0)

    // Start with print or travel acceleration
    accel = CEIL((esteps ? settings.acceleration : settings.travel_acceleration) * steps_per_mm);

    #if ENABLED(LIN_ADVANCE)
      // Linear advance is currently not ready for HAS_I_AXIS
      #define MAX_E_JERK(N) TERN(HAS_LINEAR_E_JERK, max_e_jerk[E_INDEX_N(N)], max_jerk.e)

      /**
       * Use LIN_ADVANCE for blocks if all these are true:
       *
       * esteps                       : This is a print move, because we checked for A, B, C steps before.
       *
       * extruder_advance_K[extruder] : There is an advance factor set for this extruder.
       *
       * dist.e > 0                       : Extruder is running forward (e.g., for "Wipe while retracting" (Slic3r) or "Combing" (Cura) moves)
       */
      use_advance_lead = esteps && extruder_advance_K[E_INDEX_N(extruder)] && dist.e > 0;

      if (use_advance_lead) {
        float e_D_ratio = (target_float.e - position_float.e) /
          TERN(IS_KINEMATIC, block->millimeters,
            SQRT(sq(target_float.x - position_float.x)
               + sq(target_float.y - position_float.y)
               + sq(target_float.z - position_float.z))
          );

        // Check for unusual high e_D ratio to detect if a retract move was combined with the last print move due to min. steps per segment. Never execute this with advance!
        // This assumes no one will use a retract length of 0mm < retr_length < ~0.2mm and no one will print 100mm wide lines using 3mm filament or 35mm wide lines using 1.75mm filament.
        if (e_D_ratio > 3.0f)
          use_advance_lead = false;
        else {
          // Scale E acceleration so that it will be possible to jump to the advance speed.
          const uint32_t max_accel_steps_per_s2 = MAX_E_JERK(extruder) / (extruder_advance_K[E_INDEX_N(extruder)] * e_D_ratio) * steps_per_mm;
          if (TERN0(LA_DEBUG, accel > max_accel_steps_per_s2))
            SERIAL_ECHOLNPGM("Acceleration limited.");
          NOMORE(accel, max_accel_steps_per_s2);
        }
      }
    #endif

    // Limit acceleration per axis
    if (block->step_event_count <= acceleration_long_cutoff) {
      LOGICAL_AXIS_CODE(
        LIMIT_ACCEL_LONG(E_AXIS, E_INDEX_N(extruder)),
        LIMIT_ACCEL_LONG(A_AXIS, 0), LIMIT_ACCEL_LONG(B_AXIS, 0), LIMIT_ACCEL_LONG(C_AXIS, 0),
        LIMIT_ACCEL_LONG(I_AXIS, 0), LIMIT_ACCEL_LONG(J_AXIS, 0), LIMIT_ACCEL_LONG(K_AXIS, 0),
        LIMIT_ACCEL_LONG(U_AXIS, 0), LIMIT_ACCEL_LONG(V_AXIS, 0), LIMIT_ACCEL_LONG(W_AXIS, 0)
      );
    }
    else {
      LOGICAL_AXIS_CODE(
        LIMIT_ACCEL_FLOAT(E_AXIS, E_INDEX_N(extruder)),
        LIMIT_ACCEL_FLOAT(A_AXIS, 0), LIMIT_ACCEL_FLOAT(B_AXIS, 0), LIMIT_ACCEL_FLOAT(C_AXIS, 0),
        LIMIT_ACCEL_FLOAT(I_AXIS, 0), LIMIT_ACCEL_FLOAT(J_AXIS, 0), LIMIT_ACCEL_FLOAT(K_AXIS, 0),
        LIMIT_ACCEL_FLOAT(U_AXIS, 0), LIMIT_ACCEL_FLOAT(V_AXIS, 0), LIMIT_ACCEL_FLOAT(W_AXIS, 0)
      );
    }
  }
  block->acceleration_steps_per_s2 = accel;
  block->acceleration = accel / steps_per_mm;
  #if DISABLED(S_CURVE_ACCELERATION)
    block->acceleration_rate = (uint32_t)(accel * (float(1UL << 24) / (STEPPER_TIMER_RATE)));
  #endif
  #if ENABLED(LIN_ADVANCE)
    block->la_advance_rate = 0;
    block->la_scaling = 0;

    if (use_advance_lead) {
      // the Bresenham algorithm will convert this step rate into extruder steps
      block->la_advance_rate = extruder_advance_K[E_INDEX_N(extruder)] * block->acceleration_steps_per_s2;

      // reduce LA ISR frequency by calling it only often enough to ensure that there will
      // never be more than four extruder steps per call
      for (uint32_t dividend = block->steps.e << 1; dividend <= (block->step_event_count >> 2); dividend <<= 1)
        block->la_scaling++;

      #if ENABLED(LA_DEBUG)
        if (block->la_advance_rate >> block->la_scaling > 10000)
          SERIAL_ECHOLNPGM("eISR running at > 10kHz: ", block->la_advance_rate);
      #endif
    }
  #endif

  float vmax_junction_sqr; // Initial limit on the segment entry velocity (mm/s)^2

  #if HAS_JUNCTION_DEVIATION
    /**
     * Compute maximum allowable entry speed at junction by centripetal acceleration approximation.
     * Let a circle be tangent to both previous and current path line segments, where the junction
     * deviation is defined as the distance from the junction to the closest edge of the circle,
     * colinear with the circle center. The circular segment joining the two paths represents the
     * path of centripetal acceleration. Solve for max velocity based on max acceleration about the
     * radius of the circle, defined indirectly by junction deviation. This may be also viewed as
     * path width or max_jerk in the previous Grbl version. This approach does not actually deviate
     * from path, but used as a robust way to compute cornering speeds, as it takes into account the
     * nonlinearities of both the junction angle and junction velocity.
     *
     * NOTE: If the junction deviation value is finite, Grbl executes the motions in an exact path
     * mode (G61). If the junction deviation value is zero, Grbl will execute the motion in an exact
     * stop mode (G61.1) manner. In the future, if continuous mode (G64) is desired, the math here
     * is exactly the same. Instead of motioning all the way to junction point, the machine will
     * just follow the arc circle defined here. The Arduino doesn't have the CPU cycles to perform
     * a continuous mode path, but ARM-based microcontrollers most certainly do.
     *
     * NOTE: The max junction speed is a fixed value, since machine acceleration limits cannot be
     * changed dynamically during operation nor can the line move geometry. This must be kept in
     * memory in the event of a feedrate override changing the nominal speeds of blocks, which can
     * change the overall maximum entry speed conditions of all blocks.
     *
     * #######
     * https://github.com/MarlinFirmware/Marlin/issues/10341#issuecomment-388191754
     *
     * hoffbaked: on May 10 2018 tuned and improved the GRBL algorithm for Marlin:
          Okay! It seems to be working good. I somewhat arbitrarily cut it off at 1mm
          on then on anything with less sides than an octagon. With this, and the
          reverse pass actually recalculating things, a corner acceleration value
          of 1000 junction deviation of .05 are pretty reasonable. If the cycles
          can be spared, a better acos could be used. For all I know, it may be
          already calculated in a different place. */

    // Unit vector of previous path line segment
    static xyze_float_t prev_unit_vec;

    xyze_float_t unit_vec =
      #if HAS_DIST_MM_ARG
        cart_dist_mm
      #else
        LOGICAL_AXIS_ARRAY(dist_mm.e,
          dist_mm.x, dist_mm.y, dist_mm.z,
          dist_mm.i, dist_mm.j, dist_mm.k,
          dist_mm.u, dist_mm.v, dist_mm.w)
      #endif
    ;

    /**
     * On CoreXY the length of the vector [A,B] is SQRT(2) times the length of the head movement vector [X,Y].
     * So taking Z and E into account, we cannot scale to a unit vector with "inverse_millimeters".
     * => normalize the complete junction vector.
     * Elsewise, when needed JD will factor-in the E component
     */
    if (ANY(IS_CORE, MARKFORGED_XY, MARKFORGED_YX) || esteps > 0)
      normalize_junction_vector(unit_vec);  // Normalize with XYZE components
    else
      unit_vec *= inverse_millimeters;      // Use pre-calculated (1 / SQRT(x^2 + y^2 + z^2))

    // Skip first block or when previous_nominal_speed is used as a flag for homing and offset cycles.
    if (moves_queued && !UNEAR_ZERO(previous_nominal_speed)) {
      // Compute cosine of angle between previous and current path. (prev_unit_vec is negative)
      // NOTE: Max junction velocity is computed without sin() or acos() by trig half angle identity.
      float junction_cos_theta = LOGICAL_AXIS_GANG(
                                 + (-prev_unit_vec.e * unit_vec.e),
                                 + (-prev_unit_vec.x * unit_vec.x),
                                 + (-prev_unit_vec.y * unit_vec.y),
                                 + (-prev_unit_vec.z * unit_vec.z),
                                 + (-prev_unit_vec.i * unit_vec.i),
                                 + (-prev_unit_vec.j * unit_vec.j),
                                 + (-prev_unit_vec.k * unit_vec.k),
                                 + (-prev_unit_vec.u * unit_vec.u),
                                 + (-prev_unit_vec.v * unit_vec.v),
                                 + (-prev_unit_vec.w * unit_vec.w)
                               );

      // NOTE: Computed without any expensive trig, sin() or acos(), by trig half angle identity of cos(theta).
      if (junction_cos_theta > 0.999999f) {
        // For a 0 degree acute junction, just set minimum junction speed.
        vmax_junction_sqr = sq(float(MINIMUM_PLANNER_SPEED));
      }
      else {
        // Convert delta vector to unit vector
        xyze_float_t junction_unit_vec = unit_vec - prev_unit_vec;
        normalize_junction_vector(junction_unit_vec);

        const float junction_acceleration = limit_value_by_axis_maximum(block->acceleration, junction_unit_vec);

        if (TERN0(HINTS_CURVE_RADIUS, hints.curve_radius)) {
          TERN_(HINTS_CURVE_RADIUS, vmax_junction_sqr = junction_acceleration * hints.curve_radius);
        }
        else {
          NOLESS(junction_cos_theta, -0.999999f); // Check for numerical round-off to avoid divide by zero.

          const float sin_theta_d2 = SQRT(0.5f * (1.0f - junction_cos_theta)); // Trig half angle identity. Always positive.

          vmax_junction_sqr = junction_acceleration * junction_deviation_mm * sin_theta_d2 / (1.0f - sin_theta_d2);

          #if ENABLED(JD_HANDLE_SMALL_SEGMENTS)

            // For small moves with >135° junction (octagon) find speed for approximate arc
            if (block->millimeters < 1 && junction_cos_theta < -0.7071067812f) {

              #if ENABLED(JD_USE_MATH_ACOS)

                #error "TODO: Inline maths with the MCU / FPU."

              #elif ENABLED(JD_USE_LOOKUP_TABLE)

                // Fast acos approximation (max. error +-0.01 rads)
                // Based on LUT table and linear interpolation

                /**
                 *  // Generate the JD Lookup Table
                 *  constexpr float c = 1.00751495f; // Correction factor to center error around 0
                 *  for (int i = 0; i < jd_lut_count - 1; ++i) {
                 *    const float x0 = (sq(i) - 1) / sq(i),
                 *                y0 = acos(x0) * (i == 0 ? 1 : c),
                 *                x1 = i < jd_lut_count - 1 ?  0.5 * x0 + 0.5 : 0.999999f,
                 *                y1 = acos(x1) * (i < jd_lut_count - 1 ? c : 1);
                 *    jd_lut_k[i] = (y0 - y1) / (x0 - x1);
                 *    jd_lut_b[i] = (y1 * x0 - y0 * x1) / (x0 - x1);
                 *  }
                 *
                 *  // Compute correction factor (Set c to 1.0f first!)
                 *  float min = INFINITY, max = -min;
                 *  for (float t = 0; t <= 1; t += 0.0003f) {
                 *    const float e = acos(t) / approx(t);
                 *    if (isfinite(e)) {
                 *      if (e < min) min = e;
                 *      if (e > max) max = e;
                 *    }
                 *  }
                 *  fprintf(stderr, "%.9gf, ", (min + max) / 2);
                 */
                static constexpr int16_t  jd_lut_count = 16;
                static constexpr uint16_t jd_lut_tll   = _BV(jd_lut_count - 1);
                static constexpr int16_t  jd_lut_tll0  = __builtin_clz(jd_lut_tll) + 1; // i.e., 16 - jd_lut_count + 1
                static constexpr float jd_lut_k[jd_lut_count] PROGMEM = {
                  -1.03145837f, -1.30760646f, -1.75205851f, -2.41705704f,
                  -3.37769222f, -4.74888992f, -6.69649887f, -9.45661736f,
                  -13.3640480f, -18.8928222f, -26.7136841f, -37.7754593f,
                  -53.4201813f, -75.5458374f, -106.836761f, -218.532821f };
                static constexpr float jd_lut_b[jd_lut_count] PROGMEM = {
                   1.57079637f,  1.70887053f,  2.04220939f,  2.62408352f,
                   3.52467871f,  4.85302639f,  6.77020454f,  9.50875854f,
                   13.4009285f,  18.9188995f,  26.7321243f,  37.7885055f,
                   53.4293975f,  75.5523529f,  106.841369f,  218.534011f };

                const float neg = junction_cos_theta < 0 ? -1 : 1,
                            t = neg * junction_cos_theta;

                const int16_t idx = (t < 0.00000003f) ? 0 : __builtin_clz(uint16_t((1.0f - t) * jd_lut_tll)) - jd_lut_tll0;

                float junction_theta = t * pgm_read_float(&jd_lut_k[idx]) + pgm_read_float(&jd_lut_b[idx]);
                if (neg > 0) junction_theta = RADIANS(180) - junction_theta; // acos(-t)

              #else

                // Fast acos(-t) approximation (max. error +-0.033rad = 1.89°)
                // Based on MinMax polynomial published by W. Randolph Franklin, see
                // https://wrf.ecse.rpi.edu/Research/Short_Notes/arcsin/onlyelem.html
                //  acos( t) = pi / 2 - asin(x)
                //  acos(-t) = pi - acos(t) ... pi / 2 + asin(x)

                const float neg = junction_cos_theta < 0 ? -1 : 1,
                            t = neg * junction_cos_theta,
                            asinx =       0.032843707f
                                  + t * (-1.451838349f
                                  + t * ( 29.66153956f
                                  + t * (-131.1123477f
                                  + t * ( 262.8130562f
                                  + t * (-242.7199627f
                                  + t * ( 84.31466202f ) ))))),
                            junction_theta = RADIANS(90) + neg * asinx; // acos(-t)

                // NOTE: junction_theta bottoms out at 0.033 which avoids divide by 0.

              #endif

              const float limit_sqr = (block->millimeters * junction_acceleration) / junction_theta;
              NOMORE(vmax_junction_sqr, limit_sqr);
            }

          #endif // JD_HANDLE_SMALL_SEGMENTS
        }
      }

      // Get the lowest speed
      vmax_junction_sqr = _MIN(vmax_junction_sqr, sq(block->nominal_speed), sq(previous_nominal_speed));
    }
    else // Init entry speed to zero. Assume it starts from rest. Planner will correct this later.
      vmax_junction_sqr = 0;

    prev_unit_vec = unit_vec;

  #endif

  #if HAS_CLASSIC_JERK

    /**
     * Adapted from Průša MKS firmware
     * https://github.com/prusa3d/Prusa-Firmware
     */
    // Exit speed limited by a jerk to full halt of a previous last segment
    static float previous_safe_speed;

    // Start with a safe speed (from which the machine may halt to stop immediately).
    float safe_speed = block->nominal_speed;

    #ifndef TRAVEL_EXTRA_XYJERK
      #define TRAVEL_EXTRA_XYJERK 0
    #endif
    const float extra_xyjerk = TERN0(HAS_EXTRUDERS, dist.e <= 0) ? TRAVEL_EXTRA_XYJERK : 0;

    uint8_t limited = 0;
    TERN(HAS_LINEAR_E_JERK, LOOP_NUM_AXES, LOOP_LOGICAL_AXES)(i) {
      const float jerk = ABS(current_speed[i]),   // cs : Starting from zero, change in speed for this axis
                  maxj = (max_jerk[i] + (i == X_AXIS || i == Y_AXIS ? extra_xyjerk : 0.0f)); // mj : The max jerk setting for this axis
      if (jerk > maxj) {                          // cs > mj : New current speed too fast?
        if (limited) {                            // limited already?
          const float mjerk = block->nominal_speed * maxj; // ns*mj
          if (jerk * safe_speed > mjerk) safe_speed = mjerk / jerk; // ns*mj/cs
        }
        else {
          safe_speed *= maxj / jerk;              // Initial limit: ns*mj/cs
          ++limited;                              // Initially limited
        }
      }
    }

    float vmax_junction;
    if (moves_queued && !UNEAR_ZERO(previous_nominal_speed)) {
      // Estimate a maximum velocity allowed at a joint of two successive segments.
      // If this maximum velocity allowed is lower than the minimum of the entry / exit safe velocities,
      // then the machine is not coasting anymore and the safe entry / exit velocities shall be used.

      // Factor to multiply the previous / current nominal velocities to get componentwise limited velocities.
      float v_factor = 1;
      limited = 0;

      // The junction velocity will be shared between successive segments. Limit the junction velocity to their minimum.
      // Pick the smaller of the nominal speeds. Higher speed shall not be achieved at the junction during coasting.
      float smaller_speed_factor = 1.0f;
      if (block->nominal_speed < previous_nominal_speed) {
        vmax_junction = block->nominal_speed;
        smaller_speed_factor = vmax_junction / previous_nominal_speed;
      }
      else
        vmax_junction = previous_nominal_speed;

      // Now limit the jerk in all axes.
      TERN(HAS_LINEAR_E_JERK, LOOP_NUM_AXES, LOOP_LOGICAL_AXES)(axis) {
        // Limit an axis. We have to differentiate: coasting, reversal of an axis, full stop.
        float v_exit = previous_speed[axis] * smaller_speed_factor,
              v_entry = current_speed[axis];
        if (limited) {
          v_exit *= v_factor;
          v_entry *= v_factor;
        }

        // Calculate jerk depending on whether the axis is coasting in the same direction or reversing.
        const float jerk = (v_exit > v_entry)
            ? //                                  coasting             axis reversal
              ( (v_entry > 0 || v_exit < 0) ? (v_exit - v_entry) : _MAX(v_exit, -v_entry) )
            : // v_exit <= v_entry                coasting             axis reversal
              ( (v_entry < 0 || v_exit > 0) ? (v_entry - v_exit) : _MAX(-v_exit, v_entry) );

        const float maxj = (max_jerk[axis] + (axis == X_AXIS || axis == Y_AXIS ? extra_xyjerk : 0.0f));

        if (jerk > maxj) {
          v_factor *= maxj / jerk;
          ++limited;
        }
      }
      if (limited) vmax_junction *= v_factor;
      // Now the transition velocity is known, which maximizes the shared exit / entry velocity while
      // respecting the jerk factors, it may be possible, that applying separate safe exit / entry velocities will achieve faster prints.
      const float vmax_junction_threshold = vmax_junction * 0.99f;
      if (previous_safe_speed > vmax_junction_threshold && safe_speed > vmax_junction_threshold)
        vmax_junction = safe_speed;
    }
    else
      vmax_junction = safe_speed;

    previous_safe_speed = safe_speed;

    #if HAS_JUNCTION_DEVIATION
      NOMORE(vmax_junction_sqr, sq(vmax_junction));   // Throttle down to max speed
    #else
      vmax_junction_sqr = sq(vmax_junction);          // Go up or down to the new speed
    #endif

  #endif // Classic Jerk Limiting

  // Max entry speed of this block equals the max exit speed of the previous block.
  block->max_entry_speed_sqr = vmax_junction_sqr;

  // Initialize block entry speed. Compute based on deceleration to user-defined MINIMUM_PLANNER_SPEED.
  const float v_allowable_sqr = max_allowable_speed_sqr(-block->acceleration, sq(float(MINIMUM_PLANNER_SPEED)), block->millimeters);

  // Start with the minimum allowed speed
  block->entry_speed_sqr = sq(float(MINIMUM_PLANNER_SPEED));

  // Initialize planner efficiency flags
  // Set flag if block will always reach maximum junction speed regardless of entry/exit speeds.
  // If a block can de/ac-celerate from nominal speed to zero within the length of the block, then
  // the current block and next block junction speeds are guaranteed to always be at their maximum
  // junction speeds in deceleration and acceleration, respectively. This is due to how the current
  // block nominal speed limits both the current and next maximum junction speeds. Hence, in both
  // the reverse and forward planners, the corresponding block junction speed will always be at the
  // the maximum junction speed and may always be ignored for any speed reduction checks.
  block->flag.set_nominal(sq(block->nominal_speed) <= v_allowable_sqr);

  // Update previous path unit_vector and nominal speed
  previous_speed = current_speed;
  previous_nominal_speed = block->nominal_speed;

  position = target;  // Update the position

  #if ENABLED(POWER_LOSS_RECOVERY)
    block->sdpos = recovery.command_sdpos();
    block->start_position = position_float.asLogical();
  #endif

  TERN_(HAS_POSITION_FLOAT, position_float = target_float);
  TERN_(GRADIENT_MIX, mixer.gradient_control(target_float.z));

  return true;        // Movement was accepted

} // _populate_block()

/**
 * @brief Add a block to the buffer that just updates the position
 *        Supports LASER_SYNCHRONOUS_M106_M107 and LASER_POWER_SYNC power sync block buffer queueing.
 *
 * @param sync_flag  The sync flag to set, determining the type of sync the block will do
 */
void Planner::buffer_sync_block(const BlockFlagBit sync_flag/*=BLOCK_BIT_SYNC_POSITION*/) {

  // Wait for the next available block
  uint8_t next_buffer_head;
  block_t * const block = get_next_free_block(next_buffer_head);

  // Clear block
  block->reset();
  block->flag.apply(sync_flag);

  block->position = position;
  #if ENABLED(BACKLASH_COMPENSATION)
    LOOP_NUM_AXES(axis) block->position[axis] += backlash.get_applied_steps((AxisEnum)axis);
  #endif
  #if ALL(HAS_FAN, LASER_SYNCHRONOUS_M106_M107)
    FANS_LOOP(i) block->fan_speed[i] = thermalManager.fan_speed[i];
  #endif

  /**
   * M3-based power setting can be processed inline with a laser power sync block.
   * During active moves cutter.power is processed immediately, otherwise on the next move.
   */
  TERN_(LASER_POWER_SYNC, block->laser.power = cutter.power);

  // If this is the first added movement, reload the delay, otherwise, cancel it.
  if (block_buffer_head == block_buffer_tail) {
    // If it was the first queued block, restart the 1st block delivery delay, to
    // give the planner an opportunity to queue more movements and plan them
    // As there are no queued movements, the Stepper ISR will not touch this
    // variable, so there is no risk setting this here (but it MUST be done
    // before the following line!!)
<<<<<<< HEAD

    #if HAS_LASER_E3S1PRO
      if (laser_device.is_laser_device()){
        delay_before_delivering = LASER_BLOCK_DELAY_FOR_1ST_MOVE;
      }else
    #endif
    {
    delay_before_delivering = TERN_(FT_MOTION, fxdTiCtrl.cfg_mode ? BLOCK_DELAY_NONE :) BLOCK_DELAY_FOR_1ST_MOVE;
    }
=======
    delay_before_delivering = TERN_(FT_MOTION, ftMotion.cfg.mode ? BLOCK_DELAY_NONE :) BLOCK_DELAY_FOR_1ST_MOVE;
>>>>>>> 2a88e760
  }

  block_buffer_head = next_buffer_head;

  stepper.wake_up();
} // buffer_sync_block()

/**
 * @brief Add a single linear movement
 *
 * @description Add a new linear movement to the buffer in axis units.
 *              Leveling and kinematics should be applied before calling this.
 *
 * @param abce          Target position in mm and/or degrees
 * @param cart_dist_mm  The pre-calculated move lengths for all axes, in mm
 * @param fr_mm_s       (target) speed of the move
 * @param extruder      optional target extruder (otherwise active_extruder)
 * @param hints         optional parameters to aid planner calculations
 *
 * @return  false if no segment was queued due to cleaning, cold extrusion, full queue, etc.
 */
bool Planner::buffer_segment(const abce_pos_t &abce
  OPTARG(HAS_DIST_MM_ARG, const xyze_float_t &cart_dist_mm)
  , const_feedRate_t fr_mm_s
  , const uint8_t extruder/*=active_extruder*/
  , const PlannerHints &hints/*=PlannerHints()*/
) {

  // If we are cleaning, do not accept queuing of movements
  if (cleaning_buffer_counter) return false;

  // When changing extruders recalculate steps corresponding to the E position
  #if ENABLED(DISTINCT_E_FACTORS)
    if (last_extruder != extruder && settings.axis_steps_per_mm[E_AXIS_N(extruder)] != settings.axis_steps_per_mm[E_AXIS_N(last_extruder)]) {
      position.e = LROUND(position.e * settings.axis_steps_per_mm[E_AXIS_N(extruder)] * mm_per_step[E_AXIS_N(last_extruder)]);
      last_extruder = extruder;
    }
  #endif

  // The target position of the tool in absolute steps
  // Calculate target position in absolute steps
  const abce_long_t target = {
     LOGICAL_AXIS_LIST(
      int32_t(LROUND(abce.e * settings.axis_steps_per_mm[E_AXIS_N(extruder)])),
      int32_t(LROUND(abce.a * settings.axis_steps_per_mm[A_AXIS])),
      int32_t(LROUND(abce.b * settings.axis_steps_per_mm[B_AXIS])),
      int32_t(LROUND(abce.c * settings.axis_steps_per_mm[C_AXIS])),
      int32_t(LROUND(abce.i * settings.axis_steps_per_mm[I_AXIS])),
      int32_t(LROUND(abce.j * settings.axis_steps_per_mm[J_AXIS])),
      int32_t(LROUND(abce.k * settings.axis_steps_per_mm[K_AXIS])),
      int32_t(LROUND(abce.u * settings.axis_steps_per_mm[U_AXIS])),
      int32_t(LROUND(abce.v * settings.axis_steps_per_mm[V_AXIS])),
      int32_t(LROUND(abce.w * settings.axis_steps_per_mm[W_AXIS]))
    )
  };

  #if HAS_POSITION_FLOAT
    const xyze_pos_t target_float = abce;
  #endif

  #if HAS_EXTRUDERS
    // DRYRUN prevents E moves from taking place
    if (DEBUGGING(DRYRUN) || TERN0(CANCEL_OBJECTS, cancelable.skipping)) {
      position.e = target.e;
      TERN_(HAS_POSITION_FLOAT, position_float.e = abce.e);
    }
  #endif

  /* <-- add a slash to enable
    SERIAL_ECHOPGM("  buffer_segment FR:", fr_mm_s);
    #if IS_KINEMATIC
      SERIAL_ECHOPGM(" A:", abce.a, " (", position.a, "->", target.a, ") B:", abce.b);
    #else
      SERIAL_ECHOPGM_P(SP_X_LBL, abce.a);
      SERIAL_ECHOPGM(" (", position.x, "->", target.x);
      SERIAL_CHAR(')');
      SERIAL_ECHOPGM_P(SP_Y_LBL, abce.b);
    #endif
    SERIAL_ECHOPGM(" (", position.y, "->", target.y);
    #if HAS_Z_AXIS
      #if ENABLED(DELTA)
        SERIAL_ECHOPGM(") C:", abce.c);
      #else
        SERIAL_CHAR(')');
        SERIAL_ECHOPGM_P(SP_Z_LBL, abce.c);
      #endif
      SERIAL_ECHOPGM(" (", position.z, "->", target.z);
      SERIAL_CHAR(')');
    #endif
    #if HAS_I_AXIS
      SERIAL_ECHOPGM_P(SP_I_LBL, abce.i);
      SERIAL_ECHOPGM(" (", position.i, "->", target.i);
      SERIAL_CHAR(')');
    #endif
    #if HAS_J_AXIS
      SERIAL_ECHOPGM_P(SP_J_LBL, abce.j);
      SERIAL_ECHOPGM(" (", position.j, "->", target.j);
      SERIAL_CHAR(')');
    #endif
    #if HAS_K_AXIS
      SERIAL_ECHOPGM_P(SP_K_LBL, abce.k);
      SERIAL_ECHOPGM(" (", position.k, "->", target.k);
      SERIAL_CHAR(')');
    #endif
    #if HAS_U_AXIS
      SERIAL_ECHOPGM_P(SP_U_LBL, abce.u);
      SERIAL_ECHOPGM(" (", position.u, "->", target.u);
      SERIAL_CHAR(')');
    #endif
    #if HAS_V_AXIS
      SERIAL_ECHOPGM_P(SP_V_LBL, abce.v);
      SERIAL_ECHOPGM(" (", position.v, "->", target.v);
      SERIAL_CHAR(')');
    #endif
    #if HAS_W_AXIS
      SERIAL_ECHOPGM_P(SP_W_LBL, abce.w);
      SERIAL_ECHOPGM(" (", position.w, "->", target.w);
      SERIAL_CHAR(')');
    #endif
    #if HAS_EXTRUDERS
      SERIAL_ECHOPGM_P(SP_E_LBL, abce.e);
      SERIAL_ECHOLNPGM(" (", position.e, "->", target.e, ")");
    #else
      SERIAL_EOL();
    #endif
  //*/

  // Queue the movement. Return 'false' if the move was not queued.
  if (!_buffer_steps(target
      OPTARG(HAS_POSITION_FLOAT, target_float)
      OPTARG(HAS_DIST_MM_ARG, cart_dist_mm)
      , fr_mm_s, extruder, hints
  )) return false;

  stepper.wake_up();
  return true;
} // buffer_segment()

/**
 * Add a new linear movement to the buffer.
 * The target is cartesian. It's translated to
 * delta/scara if needed.
 *
 *  cart            - target position in mm or degrees
 *  fr_mm_s         - (target) speed of the move (mm/s)
 *  extruder        - optional target extruder (otherwise active_extruder)
 *  hints           - optional parameters to aid planner calculations
 */
bool Planner::buffer_line(const xyze_pos_t &cart, const_feedRate_t fr_mm_s
  , const uint8_t extruder/*=active_extruder*/
  , const PlannerHints &hints/*=PlannerHints()*/
) {
  xyze_pos_t machine = cart;
  TERN_(HAS_POSITION_MODIFIERS, apply_modifiers(machine));

  #if IS_KINEMATIC

    #if HAS_JUNCTION_DEVIATION
      const xyze_pos_t cart_dist_mm = LOGICAL_AXIS_ARRAY(
        cart.e - position_cart.e,
        cart.x - position_cart.x, cart.y - position_cart.y, cart.z - position_cart.z,
        cart.i - position_cart.i, cart.j - position_cart.j, cart.k - position_cart.k,
        cart.u - position_cart.u, cart.v - position_cart.v, cart.w - position_cart.w
      );
    #else
      const xyz_pos_t cart_dist_mm = NUM_AXIS_ARRAY(
        cart.x - position_cart.x, cart.y - position_cart.y, cart.z - position_cart.z,
        cart.i - position_cart.i, cart.j - position_cart.j, cart.k - position_cart.k,
        cart.u - position_cart.u, cart.v - position_cart.v, cart.w - position_cart.w
      );
    #endif

    // Cartesian XYZ to kinematic ABC, stored in global 'delta'
    inverse_kinematics(machine);

    PlannerHints ph = hints;
    if (!hints.millimeters)
      ph.millimeters = get_move_distance(xyze_pos_t(cart_dist_mm) OPTARG(HAS_ROTATIONAL_AXES, ph.cartesian_move));

    #if DISABLED(FEEDRATE_SCALING)

      const feedRate_t feedrate = fr_mm_s;

    #elif IS_SCARA

      // For SCARA scale the feedrate from mm/s to degrees/s
      // i.e., Complete the angular vector in the given time.
      const float duration_recip = hints.inv_duration ?: fr_mm_s / ph.millimeters;
      const xyz_pos_t diff = delta - position_float;
      const feedRate_t feedrate = diff.magnitude() * duration_recip;

    #elif ENABLED(POLAR)

      /**
       * Motion problem for Polar axis near center / origin:
       *
       * 3D printing:
       * Movements very close to the center of the polar axis take more time than others.
       * This brief delay results in more material deposition due to the pressure in the nozzle.
       *
       * Current Kinematics and feedrate scaling deals with this by making the movement as fast
       * as possible. It works for slow movements but doesn't work well with fast ones. A more
       * complicated extrusion compensation must be implemented.
       *
       * Ideally, it should estimate that a long rotation near the center is ahead and will cause
       * unwanted deposition. Therefore it can compensate the extrusion beforehand.
       *
       * Laser cutting:
       * Same thing would be a problem for laser engraving too. As it spends time rotating at the
       * center point, more likely it will burn more material than it should. Therefore similar
       * compensation would be implemented for laser-cutting operations.
       *
       * Milling:
       * This shouldn't be a problem for cutting/milling operations.
       */
      feedRate_t calculated_feedrate = fr_mm_s;
      const xyz_pos_t diff = delta - position_float;
      if (!NEAR_ZERO(diff.b)) {
        if (delta.a <= POLAR_FAST_RADIUS )
          calculated_feedrate = settings.max_feedrate_mm_s[Y_AXIS];
        else {
          // Normalized vector of movement
          const float diffBLength = ABS((2.0f * M_PI * diff.a) * (diff.b / 360.0f)),
                      diffTheta = DEGREES(ATAN2(diff.a, diffBLength)),
                      normalizedTheta = 1.0f - (ABS(diffTheta > 90.0f ? 180.0f - diffTheta : diffTheta) / 90.0f);

          // Normalized position along the radius
          const float radiusRatio = (PRINTABLE_RADIUS) / delta.a;
          calculated_feedrate += (fr_mm_s * radiusRatio * normalizedTheta);
        }
      }
      const feedRate_t feedrate = calculated_feedrate;

    #endif // POLAR && FEEDRATE_SCALING

    TERN_(HAS_EXTRUDERS, delta.e = machine.e);
    if (buffer_segment(delta OPTARG(HAS_DIST_MM_ARG, cart_dist_mm), feedrate, extruder, ph)) {
      position_cart = cart;
      return true;
    }
    return false;

  #else // !IS_KINEMATIC

    return buffer_segment(machine, fr_mm_s, extruder, hints);

  #endif

} // buffer_line()

#if ENABLED(DIRECT_STEPPING)

  void Planner::buffer_page(const page_idx_t page_idx, const uint8_t extruder, const uint16_t num_steps) {
    if (!last_page_step_rate) {
      kill(GET_TEXT_F(MSG_BAD_PAGE_SPEED));
      return;
    }

    uint8_t next_buffer_head;
    block_t * const block = get_next_free_block(next_buffer_head);

    block->flag.reset(BLOCK_BIT_PAGE);

    #if HAS_FAN
      FANS_LOOP(i) block->fan_speed[i] = thermalManager.fan_speed[i];
    #endif

    E_TERN_(block->extruder = extruder);

    block->page_idx = page_idx;

    block->step_event_count = num_steps;
    block->initial_rate = block->final_rate = block->nominal_rate = last_page_step_rate; // steps/s

    block->accelerate_until = 0;
    block->decelerate_after = block->step_event_count;

    // Will be set to last direction later if directional format.
    block->direction_bits.reset();

    if (!DirectStepping::Config::DIRECTIONAL) {
      #define PAGE_UPDATE_DIR(AXIS) do{ if (last_page_dir.AXIS) block->direction_bits.AXIS = true; }while(0);
      LOGICAL_AXIS_MAP(PAGE_UPDATE_DIR);
    }

    // If this is the first added movement, reload the delay, otherwise, cancel it.
    if (block_buffer_head == block_buffer_tail) {
      // If it was the first queued block, restart the 1st block delivery delay, to
      // give the planner an opportunity to queue more movements and plan them
      // As there are no queued movements, the Stepper ISR will not touch this
      // variable, so there is no risk setting this here (but it MUST be done
      // before the following line!!)
      delay_before_delivering = TERN_(FT_MOTION, ftMotion.cfg.mode ? BLOCK_DELAY_NONE :) BLOCK_DELAY_FOR_1ST_MOVE;
    }

    // Move buffer head
    block_buffer_head = next_buffer_head;

    stepper.enable_all_steppers();
    stepper.wake_up();
  }

#endif // DIRECT_STEPPING

/**
 * Directly set the planner ABCE position (and stepper positions)
 * converting mm (or angles for SCARA) into steps.
 *
 * The provided ABCE position is in machine units.
 */
void Planner::set_machine_position_mm(const abce_pos_t &abce) {
  TERN_(DISTINCT_E_FACTORS, last_extruder = active_extruder);
  TERN_(HAS_POSITION_FLOAT, position_float = abce);
  position.set(
    LOGICAL_AXIS_LIST(
      LROUND(abce.e * settings.axis_steps_per_mm[E_AXIS_N(active_extruder)]),
      LROUND(abce.a * settings.axis_steps_per_mm[A_AXIS]),
      LROUND(abce.b * settings.axis_steps_per_mm[B_AXIS]),
      LROUND(abce.c * settings.axis_steps_per_mm[C_AXIS]),
      LROUND(abce.i * settings.axis_steps_per_mm[I_AXIS]),
      LROUND(abce.j * settings.axis_steps_per_mm[J_AXIS]),
      LROUND(abce.k * settings.axis_steps_per_mm[K_AXIS]),
      LROUND(abce.u * settings.axis_steps_per_mm[U_AXIS]),
      LROUND(abce.v * settings.axis_steps_per_mm[V_AXIS]),
      LROUND(abce.w * settings.axis_steps_per_mm[W_AXIS])
    )
  );

  if (has_blocks_queued()) {
    //previous_nominal_speed = 0.0f; // Reset planner junction speeds. Assume start from rest.
    //previous_speed.reset();
    buffer_sync_block(BLOCK_BIT_SYNC_POSITION);
  }
  else {
    #if ENABLED(BACKLASH_COMPENSATION)
      abce_long_t stepper_pos = position;
      LOOP_NUM_AXES(axis) stepper_pos[axis] += backlash.get_applied_steps((AxisEnum)axis);
      stepper.set_position(stepper_pos);
    #else
      stepper.set_position(position);
    #endif
  }
}

void Planner::set_position_mm(const xyze_pos_t &xyze) {
  xyze_pos_t machine = xyze;
  TERN_(HAS_POSITION_MODIFIERS, apply_modifiers(machine, true));
  #if IS_KINEMATIC
    position_cart = xyze;
    inverse_kinematics(machine);
    TERN_(HAS_EXTRUDERS, delta.e = machine.e);
    set_machine_position_mm(delta);
  #else
    set_machine_position_mm(machine);
  #endif
}

#if HAS_EXTRUDERS

  /**
   * Setters for planner position (also setting stepper position).
   */
  void Planner::set_e_position_mm(const_float_t e) {
    const uint8_t axis_index = E_AXIS_N(active_extruder);
    TERN_(DISTINCT_E_FACTORS, last_extruder = active_extruder);

    const float e_new = DIFF_TERN(FWRETRACT, e, fwretract.current_retract[active_extruder]);
    position.e = LROUND(settings.axis_steps_per_mm[axis_index] * e_new);
    TERN_(HAS_POSITION_FLOAT, position_float.e = e_new);
    TERN_(IS_KINEMATIC, TERN_(HAS_EXTRUDERS, position_cart.e = e));

    if (has_blocks_queued())
      buffer_sync_block(BLOCK_BIT_SYNC_POSITION);
    else
      stepper.set_axis_position(E_AXIS, position.e);
  }

#endif

// Recalculate the steps/s^2 acceleration rates, based on the mm/s^2
void Planner::refresh_acceleration_rates() {
  uint32_t highest_rate = 1;
  LOOP_DISTINCT_AXES(i) {
    max_acceleration_steps_per_s2[i] = settings.max_acceleration_mm_per_s2[i] * settings.axis_steps_per_mm[i];
    if (TERN1(DISTINCT_E_FACTORS, i < E_AXIS || i == E_AXIS_N(active_extruder)))
      NOLESS(highest_rate, max_acceleration_steps_per_s2[i]);
  }
  acceleration_long_cutoff = 4294967295UL / highest_rate; // 0xFFFFFFFFUL
  TERN_(HAS_LINEAR_E_JERK, recalculate_max_e_jerk());
}

/**
 * Recalculate 'position' and 'mm_per_step'.
 * Must be called whenever settings.axis_steps_per_mm changes!
 */
void Planner::refresh_positioning() {
  LOOP_DISTINCT_AXES(i) mm_per_step[i] = 1.0f / settings.axis_steps_per_mm[i];
  set_position_mm(current_position);
  refresh_acceleration_rates();
}

// Apply limits to a variable and give a warning if the value was out of range
inline void limit_and_warn(float &val, const AxisEnum axis, PGM_P const setting_name, const xyze_float_t &max_limit) {
  const uint8_t lim_axis = TERN_(HAS_EXTRUDERS, axis > E_AXIS ? E_AXIS :) axis;
  const float before = val;
  LIMIT(val, 0.1f, max_limit[lim_axis]);
  if (before != val) {
    SERIAL_CHAR(AXIS_CHAR(lim_axis));
    SERIAL_ECHOPGM(" Max ");
    SERIAL_ECHOPGM_P(setting_name);
    SERIAL_ECHOLNPGM(" limited to ", val);
  }
}

/**
 * For the specified 'axis' set the Maximum Acceleration to the given value (mm/s^2)
 * The value may be limited with warning feedback, if configured.
 * Calls refresh_acceleration_rates to precalculate planner terms in steps.
 *
 * This hard limit is applied as a block is being added to the planner queue.
 */
void Planner::set_max_acceleration(const AxisEnum axis, float inMaxAccelMMS2) {
  #if ENABLED(LIMITED_MAX_ACCEL_EDITING)
    #ifdef MAX_ACCEL_EDIT_VALUES
      constexpr xyze_float_t max_accel_edit = MAX_ACCEL_EDIT_VALUES;
      const xyze_float_t &max_acc_edit_scaled = max_accel_edit;
    #else
      constexpr xyze_float_t max_accel_edit = DEFAULT_MAX_ACCELERATION;
      const xyze_float_t max_acc_edit_scaled = max_accel_edit * 2;
    #endif
    limit_and_warn(inMaxAccelMMS2, axis, PSTR("Acceleration"), max_acc_edit_scaled);
  #endif
  settings.max_acceleration_mm_per_s2[axis] = inMaxAccelMMS2;

  // Update steps per s2 to agree with the units per s2 (since they are used in the planner)
  refresh_acceleration_rates();
}

/**
 * For the specified 'axis' set the Maximum Feedrate to the given value (mm/s)
 * The value may be limited with warning feedback, if configured.
 *
 * This hard limit is applied as a block is being added to the planner queue.
 */
void Planner::set_max_feedrate(const AxisEnum axis, float inMaxFeedrateMMS) {
  #if ENABLED(LIMITED_MAX_FR_EDITING)
    #ifdef MAX_FEEDRATE_EDIT_VALUES
      constexpr xyze_float_t max_fr_edit = MAX_FEEDRATE_EDIT_VALUES;
      const xyze_float_t &max_fr_edit_scaled = max_fr_edit;
    #else
      constexpr xyze_float_t max_fr_edit = DEFAULT_MAX_FEEDRATE;
      const xyze_float_t max_fr_edit_scaled = max_fr_edit * 2;
    #endif
    limit_and_warn(inMaxFeedrateMMS, axis, PSTR("Feedrate"), max_fr_edit_scaled);
  #endif
  settings.max_feedrate_mm_s[axis] = inMaxFeedrateMMS;
}

#if HAS_CLASSIC_JERK

  /**
   * For the specified 'axis' set the Maximum Jerk (instant change) to the given value (mm/s)
   * The value may be limited with warning feedback, if configured.
   *
   * This hard limit is applied (to the block start speed) as the block is being added to the planner queue.
   */
  void Planner::set_max_jerk(const AxisEnum axis, float inMaxJerkMMS) {
    #if ENABLED(LIMITED_JERK_EDITING)
      constexpr xyze_float_t max_jerk_edit =
        #ifdef MAX_JERK_EDIT_VALUES
          MAX_JERK_EDIT_VALUES
        #else
          { (DEFAULT_XJERK) * 2, (DEFAULT_YJERK) * 2,
            (DEFAULT_ZJERK) * 2, (DEFAULT_EJERK) * 2 }
        #endif
      ;
      limit_and_warn(inMaxJerkMMS, axis, PSTR("Jerk"), max_jerk_edit);
    #endif
    max_jerk[axis] = inMaxJerkMMS;
  }

#endif

#if HAS_WIRED_LCD

  uint16_t Planner::block_buffer_runtime() {
    #ifdef __AVR__
      // Protect the access to the variable. Only required for AVR, as
      //  any 32bit CPU offers atomic access to 32bit variables
      const bool was_enabled = stepper.suspend();
    #endif

    uint32_t bbru = block_buffer_runtime_us;

    #ifdef __AVR__
      // Reenable Stepper ISR
      if (was_enabled) stepper.wake_up();
    #endif

    // To translate µs to ms a division by 1000 would be required.
    // We introduce 2.4% error here by dividing by 1024.
    // Doesn't matter because block_buffer_runtime_us is already too small an estimation.
    bbru >>= 10;
    // limit to about a minute.
    return _MIN(bbru, 0x0000FFFFUL);
  }

  void Planner::clear_block_buffer_runtime() {
    #ifdef __AVR__
      // Protect the access to the variable. Only required for AVR, as
      //  any 32bit CPU offers atomic access to 32bit variables
      const bool was_enabled = stepper.suspend();
    #endif

    block_buffer_runtime_us = 0;

    #ifdef __AVR__
      // Reenable Stepper ISR
      if (was_enabled) stepper.wake_up();
    #endif
  }

#endif<|MERGE_RESOLUTION|>--- conflicted
+++ resolved
@@ -1851,19 +1851,15 @@
     // As there are no queued movements, the Stepper ISR will not touch this
     // variable, so there is no risk setting this here (but it MUST be done
     // before the following line!!)
-<<<<<<< HEAD
 
     #if HAS_LASER_E3S1PRO
-      if (laser_device.is_laser_device()) {
-          delay_before_delivering = LASER_BLOCK_DELAY_FOR_1ST_MOVE;
-        } else
-    #endif
-    {
-    delay_before_delivering = TERN_(FT_MOTION, fxdTiCtrl.cfg_mode ? BLOCK_DELAY_NONE :) BLOCK_DELAY_FOR_1ST_MOVE;
-    }
-=======
-    delay_before_delivering = TERN_(FT_MOTION, ftMotion.cfg.mode ? BLOCK_DELAY_NONE :) BLOCK_DELAY_FOR_1ST_MOVE;
->>>>>>> 2a88e760
+      const bool is_laser = laser_device.is_laser_device();
+      if (is_laser) delay_before_delivering = LASER_BLOCK_DELAY_FOR_1ST_MOVE;
+    #else
+      constexpr bool is_laser = false;
+    #endif
+    if (!is_laser)
+      delay_before_delivering = TERN_(FT_MOTION, ftMotion.cfg_mode ? BLOCK_DELAY_NONE :) BLOCK_DELAY_FOR_1ST_MOVE;
   }
 
   // Move buffer head
@@ -2936,19 +2932,15 @@
     // As there are no queued movements, the Stepper ISR will not touch this
     // variable, so there is no risk setting this here (but it MUST be done
     // before the following line!!)
-<<<<<<< HEAD
 
     #if HAS_LASER_E3S1PRO
-      if (laser_device.is_laser_device()){
-        delay_before_delivering = LASER_BLOCK_DELAY_FOR_1ST_MOVE;
-      }else
-    #endif
-    {
-    delay_before_delivering = TERN_(FT_MOTION, fxdTiCtrl.cfg_mode ? BLOCK_DELAY_NONE :) BLOCK_DELAY_FOR_1ST_MOVE;
-    }
-=======
-    delay_before_delivering = TERN_(FT_MOTION, ftMotion.cfg.mode ? BLOCK_DELAY_NONE :) BLOCK_DELAY_FOR_1ST_MOVE;
->>>>>>> 2a88e760
+      const bool is_laser = laser_device.is_laser_device();
+      if (is_laser) delay_before_delivering = LASER_BLOCK_DELAY_FOR_1ST_MOVE;
+    #else
+      constexpr bool is_laser = false;
+    #endif
+    if (!is_laser)
+      delay_before_delivering = TERN_(FT_MOTION, ftMotion.cfg_mode ? BLOCK_DELAY_NONE :) BLOCK_DELAY_FOR_1ST_MOVE;
   }
 
   block_buffer_head = next_buffer_head;
