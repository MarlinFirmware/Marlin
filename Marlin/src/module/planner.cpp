/**
 * Marlin 3D Printer Firmware
 * Copyright (c) 2020 MarlinFirmware [https://github.com/MarlinFirmware/Marlin]
 *
 * Based on Sprinter and grbl.
 * Copyright (c) 2011 Camiel Gubbels / Erik van der Zalm
 *
 * This program is free software: you can redistribute it and/or modify
 * it under the terms of the GNU General Public License as published by
 * the Free Software Foundation, either version 3 of the License, or
 * (at your option) any later version.
 *
 * This program is distributed in the hope that it will be useful,
 * but WITHOUT ANY WARRANTY; without even the implied warranty of
 * MERCHANTABILITY or FITNESS FOR A PARTICULAR PURPOSE.  See the
 * GNU General Public License for more details.
 *
 * You should have received a copy of the GNU General Public License
 * along with this program.  If not, see <https://www.gnu.org/licenses/>.
 *
 */

/**
 * planner.cpp
 *
 * Buffer movement commands and manage the acceleration profile plan
 *
 * Derived from Grbl
 * Copyright (c) 2009-2011 Simen Svale Skogsrud
 *
 * Ring buffer gleaned from wiring_serial library by David A. Mellis.
 *
 * Fast inverse function needed for Bézier interpolation for AVR
 * was designed, written and tested by Eduardo José Tagle, April 2018.
 *
 * Planner mathematics (Mathematica-style):
 *
 * Where: s == speed, a == acceleration, t == time, d == distance
 *
 * Basic definitions:
 *   Speed[s_, a_, t_] := s + (a*t)
 *   Travel[s_, a_, t_] := Integrate[Speed[s, a, t], t]
 *
 * Distance to reach a specific speed with a constant acceleration:
 *   Solve[{Speed[s, a, t] == m, Travel[s, a, t] == d}, d, t]
 *   d -> (m^2 - s^2) / (2 a)
 *
 * Speed after a given distance of travel with constant acceleration:
 *   Solve[{Speed[s, a, t] == m, Travel[s, a, t] == d}, m, t]
 *   m -> Sqrt[2 a d + s^2]
 *
 * DestinationSpeed[s_, a_, d_] := Sqrt[2 a d + s^2]
 *
 * When to start braking (di) to reach a specified destination speed (s2) after
 * acceleration from initial speed s1 without ever reaching a plateau:
 *   Solve[{DestinationSpeed[s1, a, di] == DestinationSpeed[s2, a, d - di]}, di]
 *   di -> (2 a d - s1^2 + s2^2)/(4 a)
 *
 * We note, as an optimization, that if we have already calculated an
 * acceleration distance d1 from s1 to m and a deceration distance d2
 * from m to s2 then
 *
 *   d1 -> (m^2 - s1^2) / (2 a)
 *   d2 -> (m^2 - s2^2) / (2 a)
 *   di -> (d + d1 - d2) / 2
 */

#include "planner.h"
#include "stepper.h"
#include "motion.h"
#include "temperature.h"
#if ENABLED(FT_MOTION)
  #include "ft_motion.h"
#endif
#include "../lcd/marlinui.h"
#include "../gcode/parser.h"

#include "../MarlinCore.h"

#if HAS_LEVELING
  #include "../feature/bedlevel/bedlevel.h"
#endif

#if ENABLED(FILAMENT_WIDTH_SENSOR)
  #include "../feature/filwidth.h"
#endif

#if ENABLED(BARICUDA)
  #include "../feature/baricuda.h"
#endif

#if ENABLED(MIXING_EXTRUDER)
  #include "../feature/mixing.h"
#endif

#if ENABLED(AUTO_POWER_CONTROL)
  #include "../feature/power.h"
#endif

#if ENABLED(BACKLASH_COMPENSATION)
  #include "../feature/backlash.h"
#endif

#if ENABLED(CANCEL_OBJECTS)
  #include "../feature/cancel_object.h"
#endif

#if ENABLED(POWER_LOSS_RECOVERY)
  #include "../feature/powerloss.h"
#endif

#if HAS_CUTTER
  #include "../feature/spindle_laser.h"
#endif

// Delay for delivery of first block to the stepper ISR, if the queue contains 2 or
// fewer movements. The delay is measured in milliseconds, and must be less than 250ms
#define BLOCK_DELAY_NONE         0U
#define BLOCK_DELAY_FOR_1ST_MOVE 100U

Planner planner;

// public:

/**
 * A ring buffer of moves described in steps
 */
block_t Planner::block_buffer[BLOCK_BUFFER_SIZE];
volatile uint8_t Planner::block_buffer_head,    // Index of the next block to be pushed
                 Planner::block_buffer_nonbusy, // Index of the first non-busy block
                 Planner::block_buffer_planned, // Index of the optimally planned block
                 Planner::block_buffer_tail;    // Index of the busy block, if any
uint16_t Planner::cleaning_buffer_counter;      // A counter to disable queuing of blocks
uint8_t Planner::delay_before_delivering;       // Delay block delivery so initial blocks in an empty queue may merge

#if ENABLED(EDITABLE_STEPS_PER_UNIT)
  float Planner::mm_per_step[DISTINCT_AXES];    // (mm) Millimeters per step
#else
  constexpr float PlannerSettings::axis_steps_per_mm[DISTINCT_AXES];
  constexpr float Planner::mm_per_step[DISTINCT_AXES];
#endif
planner_settings_t Planner::settings;           // Initialized by settings.load()

/**
 * Set up inline block variables
 * Set laser_power_floor based on SPEED_POWER_MIN to pevent a zero power output state with LASER_POWER_TRAP
 */
#if ENABLED(LASER_FEATURE)
  laser_state_t Planner::laser_inline;          // Current state for blocks
  const uint8_t laser_power_floor = cutter.pct_to_ocr(SPEED_POWER_MIN);
#endif

uint32_t Planner::max_acceleration_steps_per_s2[DISTINCT_AXES]; // (steps/s^2) Derived from mm_per_s2

#if HAS_JUNCTION_DEVIATION
  float Planner::junction_deviation_mm;         // (mm) M205 J
  #if HAS_LINEAR_E_JERK
    float Planner::max_e_jerk[DISTINCT_E];      // Calculated from junction_deviation_mm
  #endif
#else // CLASSIC_JERK
  TERN(HAS_LINEAR_E_JERK, xyz_pos_t, xyze_pos_t) Planner::max_jerk;
#endif

#if ENABLED(SD_ABORT_ON_ENDSTOP_HIT)
  bool Planner::abort_on_endstop_hit = false;
#endif

#if ENABLED(DISTINCT_E_FACTORS)
  uint8_t Planner::last_extruder = 0;     // Respond to extruder change
#endif

#if ENABLED(DIRECT_STEPPING)
  uint32_t Planner::last_page_step_rate = 0;
  AxisBits Planner::last_page_dir; // = 0
#endif

#if HAS_EXTRUDERS
  int16_t Planner::flow_percentage[EXTRUDERS] = ARRAY_BY_EXTRUDERS1(100); // Extrusion factor for each extruder
  float Planner::e_factor[EXTRUDERS] = ARRAY_BY_EXTRUDERS1(1.0f); // The flow percentage and volumetric multiplier combine to scale E movement
#endif

#if DISABLED(NO_VOLUMETRICS)
  float Planner::filament_size[EXTRUDERS],          // diameter of filament (in millimeters), typically around 1.75 or 2.85, 0 disables the volumetric calculations for the extruder
        Planner::volumetric_area_nominal = CIRCLE_AREA(float(DEFAULT_NOMINAL_FILAMENT_DIA) * 0.5f), // Nominal cross-sectional area
        Planner::volumetric_multiplier[EXTRUDERS];  // Reciprocal of cross-sectional area of filament (in mm^2). Pre-calculated to reduce computation in the planner
#endif

#if ENABLED(VOLUMETRIC_EXTRUDER_LIMIT)
  float Planner::volumetric_extruder_limit[EXTRUDERS],          // max mm^3/sec the extruder is able to handle
        Planner::volumetric_extruder_feedrate_limit[EXTRUDERS]; // pre calculated extruder feedrate limit based on volumetric_extruder_limit; pre-calculated to reduce computation in the planner
#endif

#ifdef MAX7219_DEBUG_SLOWDOWN
  uint8_t Planner::slowdown_count = 0;
#endif

#if HAS_LEVELING
  bool Planner::leveling_active = false; // Flag that auto bed leveling is enabled
  #if ABL_PLANAR
    matrix_3x3 Planner::bed_level_matrix; // Transform to compensate for bed level
  #endif
  #if ENABLED(ENABLE_LEVELING_FADE_HEIGHT)
    float Planner::z_fade_height,      // Initialized by settings.load()
          Planner::inverse_z_fade_height,
          Planner::last_fade_z;
  #endif
#else
  constexpr bool Planner::leveling_active;
#endif

#if ENABLED(SKEW_CORRECTION)
  skew_factor_t Planner::skew_factor; // Initialized by settings.load()
#endif

#if ENABLED(AUTOTEMP)
  autotemp_t Planner::autotemp = { AUTOTEMP_MIN, AUTOTEMP_MAX, AUTOTEMP_FACTOR, false };
#endif

// private:

xyze_long_t Planner::position{0};

uint32_t Planner::acceleration_long_cutoff;

xyze_float_t Planner::previous_speed;
float Planner::previous_nominal_speed;

#if ENABLED(DISABLE_OTHER_EXTRUDERS)
  last_move_t Planner::extruder_last_move[E_STEPPERS] = { 0 };
#endif

#ifdef XY_FREQUENCY_LIMIT
  int8_t Planner::xy_freq_limit_hz = XY_FREQUENCY_LIMIT;
  float Planner::xy_freq_min_speed_factor = (XY_FREQUENCY_MIN_PERCENT) * 0.01f;
  int32_t Planner::xy_freq_min_interval_us = LROUND(1000000.0f / (XY_FREQUENCY_LIMIT));
#endif

#if ENABLED(LIN_ADVANCE)
  float Planner::extruder_advance_K[DISTINCT_E]; // Initialized by settings.load()
#endif

#if HAS_POSITION_FLOAT
  xyze_pos_t Planner::position_float; // Needed for accurate maths. Steps cannot be used!
#endif

#if IS_KINEMATIC
  xyze_pos_t Planner::position_cart;
#endif

#if HAS_WIRED_LCD
  volatile uint32_t Planner::block_buffer_runtime_us = 0;
#endif

/**
 * Class and Instance Methods
 */

Planner::Planner() { init(); }

void Planner::init() {
  position.reset();
  TERN_(HAS_POSITION_FLOAT, position_float.reset());
  TERN_(IS_KINEMATIC, position_cart.reset());

  previous_speed.reset();
  previous_nominal_speed = 0;

  TERN_(ABL_PLANAR, bed_level_matrix.set_to_identity());

  clear_block_buffer();
  delay_before_delivering = 0;

  #if ENABLED(DIRECT_STEPPING)
    last_page_step_rate = 0;
    last_page_dir.reset();
  #endif
}

#if ENABLED(S_CURVE_ACCELERATION)
  #ifdef __AVR__
    /**
     * This routine returns 0x1000000 / d, getting the inverse as fast as possible.
     * A fast-converging iterative Newton-Raphson method can reach full precision in
     * just 1 iteration, and takes 211 cycles (worst case; the mean case is less, up
     * to 30 cycles for small divisors), instead of the 500 cycles a normal division
     * would take.
     *
     * Inspired by the following page:
     *  https://stackoverflow.com/questions/27801397/newton-raphson-division-with-big-integers
     *
     * Suppose we want to calculate  floor(2 ^ k / B)  where B is a positive integer
     * Then, B must be <= 2^k, otherwise, the quotient is 0.
     *
     * The Newton - Raphson iteration for x = B / 2 ^ k yields:
     *  q[n + 1] = q[n] * (2 - q[n] * B / 2 ^ k)
     *
     * This can be rearranged to:
     *  q[n + 1] = q[n] * (2 ^ (k + 1) - q[n] * B) >> k
     *
     * Each iteration requires only integer multiplications and bit shifts.
     * It doesn't necessarily converge to floor(2 ^ k / B) but in the worst case
     * it eventually alternates between floor(2 ^ k / B) and ceil(2 ^ k / B).
     * So it checks for this case and extracts floor(2 ^ k / B).
     *
     * A simple but important optimization for this approach is to truncate
     * multiplications (i.e., calculate only the higher bits of the product) in the
     * early iterations of the Newton - Raphson method. This is done so the results
     * of the early iterations are far from the quotient. Then it doesn't matter if
     * they are done inaccurately.
     * It's important to pick a good starting value for x. Knowing how many
     * digits the divisor has, it can be estimated:
     *
     *   2^k / x = 2 ^ log2(2^k / x)
     *   2^k / x = 2 ^(log2(2^k)-log2(x))
     *   2^k / x = 2 ^(k*log2(2)-log2(x))
     *   2^k / x = 2 ^ (k-log2(x))
     *   2^k / x >= 2 ^ (k-floor(log2(x)))
     *   floor(log2(x)) is simply the index of the most significant bit set.
     *
     * If this estimation can be improved even further the number of iterations can be
     * reduced a lot, saving valuable execution time.
     * The paper "Software Integer Division" by Thomas L.Rodeheffer, Microsoft
     * Research, Silicon Valley,August 26, 2008, available at
     * https://www.microsoft.com/en-us/research/wp-content/uploads/2008/08/tr-2008-141.pdf
     * suggests, for its integer division algorithm, using a table to supply the first
     * 8 bits of precision, then, due to the quadratic convergence nature of the
     * Newton-Raphon iteration, just 2 iterations should be enough to get maximum
     * precision of the division.
     * By precomputing values of inverses for small denominator values, just one
     * Newton-Raphson iteration is enough to reach full precision.
     * This code uses the top 9 bits of the denominator as index.
     *
     * The AVR assembly function implements this C code using the data below:
     *
     *  // For small divisors, it is best to directly retrieve the results
     *  if (d <= 110) return pgm_read_dword(&small_inv_tab[d]);
     *
     *  // Compute initial estimation of 0x1000000/x -
     *  // Get most significant bit set on divider
     *  uint8_t idx = 0;
     *  uint32_t nr = d;
     *  if (!(nr & 0xFF0000)) {
     *    nr <<= 8; idx += 8;
     *    if (!(nr & 0xFF0000)) { nr <<= 8; idx += 8; }
     *  }
     *  if (!(nr & 0xF00000)) { nr <<= 4; idx += 4; }
     *  if (!(nr & 0xC00000)) { nr <<= 2; idx += 2; }
     *  if (!(nr & 0x800000)) { nr <<= 1; idx += 1; }
     *
     *  // Isolate top 9 bits of the denominator, to be used as index into the initial estimation table
     *  uint32_t tidx = nr >> 15,                                       // top 9 bits. bit8 is always set
     *           ie = inv_tab[tidx & 0xFF] + 256,                       // Get the table value. bit9 is always set
     *           x = idx <= 8 ? (ie >> (8 - idx)) : (ie << (idx - 8));  // Position the estimation at the proper place
     *
     *  x = uint32_t((x * uint64_t(_BV(25) - x * d)) >> 24);            // Refine estimation by newton-raphson. 1 iteration is enough
     *  const uint32_t r = _BV(24) - x * d;                             // Estimate remainder
     *  if (r >= d) x++;                                                // Check whether to adjust result
     *  return uint32_t(x);                                             // x holds the proper estimation
     */
    static uint32_t get_period_inverse(uint32_t d) {

      static const uint8_t inv_tab[256] PROGMEM = {
        255,253,252,250,248,246,244,242,240,238,236,234,233,231,229,227,
        225,224,222,220,218,217,215,213,212,210,208,207,205,203,202,200,
        199,197,195,194,192,191,189,188,186,185,183,182,180,179,178,176,
        175,173,172,170,169,168,166,165,164,162,161,160,158,157,156,154,
        153,152,151,149,148,147,146,144,143,142,141,139,138,137,136,135,
        134,132,131,130,129,128,127,126,125,123,122,121,120,119,118,117,
        116,115,114,113,112,111,110,109,108,107,106,105,104,103,102,101,
        100,99,98,97,96,95,94,93,92,91,90,89,88,88,87,86,
        85,84,83,82,81,80,80,79,78,77,76,75,74,74,73,72,
        71,70,70,69,68,67,66,66,65,64,63,62,62,61,60,59,
        59,58,57,56,56,55,54,53,53,52,51,50,50,49,48,48,
        47,46,46,45,44,43,43,42,41,41,40,39,39,38,37,37,
        36,35,35,34,33,33,32,32,31,30,30,29,28,28,27,27,
        26,25,25,24,24,23,22,22,21,21,20,19,19,18,18,17,
        17,16,15,15,14,14,13,13,12,12,11,10,10,9,9,8,
        8,7,7,6,6,5,5,4,4,3,3,2,2,1,0,0
      };

      // For small denominators, it is cheaper to directly store the result.
      //  For bigger ones, just ONE Newton-Raphson iteration is enough to get
      //  maximum precision we need
      static const uint32_t small_inv_tab[111] PROGMEM = {
        16777216,16777216,8388608,5592405,4194304,3355443,2796202,2396745,2097152,1864135,1677721,1525201,1398101,1290555,1198372,1118481,
        1048576,986895,932067,883011,838860,798915,762600,729444,699050,671088,645277,621378,599186,578524,559240,541200,
        524288,508400,493447,479349,466033,453438,441505,430185,419430,409200,399457,390167,381300,372827,364722,356962,
        349525,342392,335544,328965,322638,316551,310689,305040,299593,294337,289262,284359,279620,275036,270600,266305,
        262144,258111,254200,250406,246723,243148,239674,236298,233016,229824,226719,223696,220752,217885,215092,212369,
        209715,207126,204600,202135,199728,197379,195083,192841,190650,188508,186413,184365,182361,180400,178481,176602,
        174762,172960,171196,169466,167772,166111,164482,162885,161319,159783,158275,156796,155344,153919,152520
      };

      // For small divisors, it is best to directly retrieve the results
      if (d <= 110) return pgm_read_dword(&small_inv_tab[d]);

      uint8_t r8 = d & 0xFF,
              r9 = (d >> 8) & 0xFF,
              r10 = (d >> 16) & 0xFF,
              r2,r3,r4,r5,r6,r7,r11,r12,r13,r14,r15,r16,r17,r18;
      const uint8_t *ptab = inv_tab;

      __asm__ __volatile__(
        // %8:%7:%6 = interval
        // r31:r30: MUST be those registers, and they must point to the inv_tab

        A("clr %13")                       // %13 = 0

        // Now we must compute
        // result = 0xFFFFFF / d
        // %8:%7:%6 = interval
        // %16:%15:%14 = nr
        // %13 = 0

        // A plain division of 24x24 bits should take 388 cycles to complete. We will
        // use Newton-Raphson for the calculation, and will strive to get way less cycles
        // for the same result - Using C division, it takes 500cycles to complete .

        A("clr %3")                       // idx = 0
        A("mov %14,%6")
        A("mov %15,%7")
        A("mov %16,%8")                   // nr = interval
        A("tst %16")                      // nr & 0xFF0000 == 0 ?
        A("brne 2f")                      // No, skip this
        A("mov %16,%15")
        A("mov %15,%14")                  // nr <<= 8, %14 not needed
        A("subi %3,-8")                   // idx += 8
        A("tst %16")                      // nr & 0xFF0000 == 0 ?
        A("brne 2f")                      // No, skip this
        A("mov %16,%15")                  // nr <<= 8, %14 not needed
        A("clr %15")                      // We clear %14
        A("subi %3,-8")                   // idx += 8

        // here %16 != 0 and %16:%15 contains at least 9 MSBits, or both %16:%15 are 0
        L("2")
        A("cpi %16,0x10")                 // (nr & 0xF00000) == 0 ?
        A("brcc 3f")                      // No, skip this
        A("swap %15")                     // Swap nybbles
        A("swap %16")                     // Swap nybbles. Low nybble is 0
        A("mov %14, %15")
        A("andi %14,0x0F")                // Isolate low nybble
        A("andi %15,0xF0")                // Keep proper nybble in %15
        A("or %16, %14")                  // %16:%15 <<= 4
        A("subi %3,-4")                   // idx += 4

        L("3")
        A("cpi %16,0x40")                 // (nr & 0xC00000) == 0 ?
        A("brcc 4f")                      // No, skip this
        A("add %15,%15")
        A("adc %16,%16")
        A("add %15,%15")
        A("adc %16,%16")                  // %16:%15 <<= 2
        A("subi %3,-2")                   // idx += 2

        L("4")
        A("cpi %16,0x80")                 // (nr & 0x800000) == 0 ?
        A("brcc 5f")                      // No, skip this
        A("add %15,%15")
        A("adc %16,%16")                  // %16:%15 <<= 1
        A("inc %3")                       // idx += 1

        // Now %16:%15 contains its MSBit set to 1, or %16:%15 is == 0. We are now absolutely sure
        // we have at least 9 MSBits available to enter the initial estimation table
        L("5")
        A("add %15,%15")
        A("adc %16,%16")                  // %16:%15 = tidx = (nr <<= 1), we lose the top MSBit (always set to 1, %16 is the index into the inverse table)
        A("add r30,%16")                  // Only use top 8 bits
        A("adc r31,%13")                  // r31:r30 = inv_tab + (tidx)
        A("lpm %14, Z")                   // %14 = inv_tab[tidx]
        A("ldi %15, 1")                   // %15 = 1  %15:%14 = inv_tab[tidx] + 256

        // We must scale the approximation to the proper place
        A("clr %16")                      // %16 will always be 0 here
        A("subi %3,8")                    // idx == 8 ?
        A("breq 6f")                      // yes, no need to scale
        A("brcs 7f")                      // If C=1, means idx < 8, result was negative!

        // idx > 8, now %3 = idx - 8. We must perform a left shift. idx range:[1-8]
        A("sbrs %3,0")                    // shift by 1bit position?
        A("rjmp 8f")                      // No
        A("add %14,%14")
        A("adc %15,%15")                  // %15:16 <<= 1
        L("8")
        A("sbrs %3,1")                    // shift by 2bit position?
        A("rjmp 9f")                      // No
        A("add %14,%14")
        A("adc %15,%15")
        A("add %14,%14")
        A("adc %15,%15")                  // %15:16 <<= 1
        L("9")
        A("sbrs %3,2")                    // shift by 4bits position?
        A("rjmp 16f")                     // No
        A("swap %15")                     // Swap nybbles. lo nybble of %15 will always be 0
        A("swap %14")                     // Swap nybbles
        A("mov %12,%14")
        A("andi %12,0x0F")                // isolate low nybble
        A("andi %14,0xF0")                // and clear it
        A("or %15,%12")                   // %15:%16 <<= 4
        L("16")
        A("sbrs %3,3")                    // shift by 8bits position?
        A("rjmp 6f")                      // No, we are done
        A("mov %16,%15")
        A("mov %15,%14")
        A("clr %14")
        A("jmp 6f")

        // idx < 8, now %3 = idx - 8. Get the count of bits
        L("7")
        A("neg %3")                       // %3 = -idx = count of bits to move right. idx range:[1...8]
        A("sbrs %3,0")                    // shift by 1 bit position ?
        A("rjmp 10f")                     // No, skip it
        A("asr %15")                      // (bit7 is always 0 here)
        A("ror %14")
        L("10")
        A("sbrs %3,1")                    // shift by 2 bit position ?
        A("rjmp 11f")                     // No, skip it
        A("asr %15")                      // (bit7 is always 0 here)
        A("ror %14")
        A("asr %15")                      // (bit7 is always 0 here)
        A("ror %14")
        L("11")
        A("sbrs %3,2")                    // shift by 4 bit position ?
        A("rjmp 12f")                     // No, skip it
        A("swap %15")                     // Swap nybbles
        A("andi %14, 0xF0")               // Lose the lowest nybble
        A("swap %14")                     // Swap nybbles. Upper nybble is 0
        A("or %14,%15")                   // Pass nybble from upper byte
        A("andi %15, 0x0F")               // And get rid of that nybble
        L("12")
        A("sbrs %3,3")                    // shift by 8 bit position ?
        A("rjmp 6f")                      // No, skip it
        A("mov %14,%15")
        A("clr %15")
        L("6")                            // %16:%15:%14 = initial estimation of 0x1000000 / d

        // Now, we must refine the estimation present on %16:%15:%14 using 1 iteration
        // of Newton-Raphson. As it has a quadratic convergence, 1 iteration is enough
        // to get more than 18bits of precision (the initial table lookup gives 9 bits of
        // precision to start from). 18bits of precision is all what is needed here for result

        // %8:%7:%6 = d = interval
        // %16:%15:%14 = x = initial estimation of 0x1000000 / d
        // %13 = 0
        // %3:%2:%1:%0 = working accumulator

        // Compute 1<<25 - x*d. Result should never exceed 25 bits and should always be positive
        A("clr %0")
        A("clr %1")
        A("clr %2")
        A("ldi %3,2")                     // %3:%2:%1:%0 = 0x2000000
        A("mul %6,%14")                   // r1:r0 = LO(d) * LO(x)
        A("sub %0,r0")
        A("sbc %1,r1")
        A("sbc %2,%13")
        A("sbc %3,%13")                   // %3:%2:%1:%0 -= LO(d) * LO(x)
        A("mul %7,%14")                   // r1:r0 = MI(d) * LO(x)
        A("sub %1,r0")
        A("sbc %2,r1" )
        A("sbc %3,%13")                   // %3:%2:%1:%0 -= MI(d) * LO(x) << 8
        A("mul %8,%14")                   // r1:r0 = HI(d) * LO(x)
        A("sub %2,r0")
        A("sbc %3,r1")                    // %3:%2:%1:%0 -= MIL(d) * LO(x) << 16
        A("mul %6,%15")                   // r1:r0 = LO(d) * MI(x)
        A("sub %1,r0")
        A("sbc %2,r1")
        A("sbc %3,%13")                   // %3:%2:%1:%0 -= LO(d) * MI(x) << 8
        A("mul %7,%15")                   // r1:r0 = MI(d) * MI(x)
        A("sub %2,r0")
        A("sbc %3,r1")                    // %3:%2:%1:%0 -= MI(d) * MI(x) << 16
        A("mul %8,%15")                   // r1:r0 = HI(d) * MI(x)
        A("sub %3,r0")                    // %3:%2:%1:%0 -= MIL(d) * MI(x) << 24
        A("mul %6,%16")                   // r1:r0 = LO(d) * HI(x)
        A("sub %2,r0")
        A("sbc %3,r1")                    // %3:%2:%1:%0 -= LO(d) * HI(x) << 16
        A("mul %7,%16")                   // r1:r0 = MI(d) * HI(x)
        A("sub %3,r0")                    // %3:%2:%1:%0 -= MI(d) * HI(x) << 24
        // %3:%2:%1:%0 = (1<<25) - x*d     [169]

        // We need to multiply that result by x, and we are only interested in the top 24bits of that multiply

        // %16:%15:%14 = x = initial estimation of 0x1000000 / d
        // %3:%2:%1:%0 = (1<<25) - x*d = acc
        // %13 = 0

        // result = %11:%10:%9:%5:%4
        A("mul %14,%0")                   // r1:r0 = LO(x) * LO(acc)
        A("mov %4,r1")
        A("clr %5")
        A("clr %9")
        A("clr %10")
        A("clr %11")                      // %11:%10:%9:%5:%4 = LO(x) * LO(acc) >> 8
        A("mul %15,%0")                   // r1:r0 = MI(x) * LO(acc)
        A("add %4,r0")
        A("adc %5,r1")
        A("adc %9,%13")
        A("adc %10,%13")
        A("adc %11,%13")                  // %11:%10:%9:%5:%4 += MI(x) * LO(acc)
        A("mul %16,%0")                   // r1:r0 = HI(x) * LO(acc)
        A("add %5,r0")
        A("adc %9,r1")
        A("adc %10,%13")
        A("adc %11,%13")                  // %11:%10:%9:%5:%4 += MI(x) * LO(acc) << 8

        A("mul %14,%1")                   // r1:r0 = LO(x) * MIL(acc)
        A("add %4,r0")
        A("adc %5,r1")
        A("adc %9,%13")
        A("adc %10,%13")
        A("adc %11,%13")                  // %11:%10:%9:%5:%4 = LO(x) * MIL(acc)
        A("mul %15,%1")                   // r1:r0 = MI(x) * MIL(acc)
        A("add %5,r0")
        A("adc %9,r1")
        A("adc %10,%13")
        A("adc %11,%13")                  // %11:%10:%9:%5:%4 += MI(x) * MIL(acc) << 8
        A("mul %16,%1")                   // r1:r0 = HI(x) * MIL(acc)
        A("add %9,r0")
        A("adc %10,r1")
        A("adc %11,%13")                  // %11:%10:%9:%5:%4 += MI(x) * MIL(acc) << 16

        A("mul %14,%2")                   // r1:r0 = LO(x) * MIH(acc)
        A("add %5,r0")
        A("adc %9,r1")
        A("adc %10,%13")
        A("adc %11,%13")                  // %11:%10:%9:%5:%4 = LO(x) * MIH(acc) << 8
        A("mul %15,%2")                   // r1:r0 = MI(x) * MIH(acc)
        A("add %9,r0")
        A("adc %10,r1")
        A("adc %11,%13")                  // %11:%10:%9:%5:%4 += MI(x) * MIH(acc) << 16
        A("mul %16,%2")                   // r1:r0 = HI(x) * MIH(acc)
        A("add %10,r0")
        A("adc %11,r1")                   // %11:%10:%9:%5:%4 += MI(x) * MIH(acc) << 24

        A("mul %14,%3")                   // r1:r0 = LO(x) * HI(acc)
        A("add %9,r0")
        A("adc %10,r1")
        A("adc %11,%13")                  // %11:%10:%9:%5:%4 = LO(x) * HI(acc) << 16
        A("mul %15,%3")                   // r1:r0 = MI(x) * HI(acc)
        A("add %10,r0")
        A("adc %11,r1")                   // %11:%10:%9:%5:%4 += MI(x) * HI(acc) << 24
        A("mul %16,%3")                   // r1:r0 = HI(x) * HI(acc)
        A("add %11,r0")                   // %11:%10:%9:%5:%4 += MI(x) * HI(acc) << 32

        // At this point, %11:%10:%9 contains the new estimation of x.

        // Finally, we must correct the result. Estimate remainder as
        // (1<<24) - x*d
        // %11:%10:%9 = x
        // %8:%7:%6 = d = interval" "\n\t"
        A("ldi %3,1")
        A("clr %2")
        A("clr %1")
        A("clr %0")                       // %3:%2:%1:%0 = 0x1000000
        A("mul %6,%9")                    // r1:r0 = LO(d) * LO(x)
        A("sub %0,r0")
        A("sbc %1,r1")
        A("sbc %2,%13")
        A("sbc %3,%13")                   // %3:%2:%1:%0 -= LO(d) * LO(x)
        A("mul %7,%9")                    // r1:r0 = MI(d) * LO(x)
        A("sub %1,r0")
        A("sbc %2,r1")
        A("sbc %3,%13")                   // %3:%2:%1:%0 -= MI(d) * LO(x) << 8
        A("mul %8,%9")                    // r1:r0 = HI(d) * LO(x)
        A("sub %2,r0")
        A("sbc %3,r1")                    // %3:%2:%1:%0 -= MIL(d) * LO(x) << 16
        A("mul %6,%10")                   // r1:r0 = LO(d) * MI(x)
        A("sub %1,r0")
        A("sbc %2,r1")
        A("sbc %3,%13")                   // %3:%2:%1:%0 -= LO(d) * MI(x) << 8
        A("mul %7,%10")                   // r1:r0 = MI(d) * MI(x)
        A("sub %2,r0")
        A("sbc %3,r1")                    // %3:%2:%1:%0 -= MI(d) * MI(x) << 16
        A("mul %8,%10")                   // r1:r0 = HI(d) * MI(x)
        A("sub %3,r0")                    // %3:%2:%1:%0 -= MIL(d) * MI(x) << 24
        A("mul %6,%11")                   // r1:r0 = LO(d) * HI(x)
        A("sub %2,r0")
        A("sbc %3,r1")                    // %3:%2:%1:%0 -= LO(d) * HI(x) << 16
        A("mul %7,%11")                   // r1:r0 = MI(d) * HI(x)
        A("sub %3,r0")                    // %3:%2:%1:%0 -= MI(d) * HI(x) << 24
        // %3:%2:%1:%0 = r = (1<<24) - x*d
        // %8:%7:%6 = d = interval

        // Perform the final correction
        A("sub %0,%6")
        A("sbc %1,%7")
        A("sbc %2,%8")                    // r -= d
        A("brcs 14f")                     // if ( r >= d)

        // %11:%10:%9 = x
        A("ldi %3,1")
        A("add %9,%3")
        A("adc %10,%13")
        A("adc %11,%13")                  // x++
        L("14")

        // Estimation is done. %11:%10:%9 = x
        A("clr __zero_reg__")              // Make C runtime happy
        // [211 cycles total]
        : "=r" (r2),
          "=r" (r3),
          "=r" (r4),
          "=d" (r5),
          "=r" (r6),
          "=r" (r7),
          "+r" (r8),
          "+r" (r9),
          "+r" (r10),
          "=d" (r11),
          "=r" (r12),
          "=r" (r13),
          "=d" (r14),
          "=d" (r15),
          "=d" (r16),
          "=d" (r17),
          "=d" (r18),
          "+z" (ptab)
        :
        : "r0", "r1", "cc"
      );

      // Return the result
      return r11 | (uint16_t(r12) << 8) | (uint32_t(r13) << 16);
    }
  #else
    // All other 32-bit MPUs can easily do inverse using hardware division,
    // so we don't need to reduce precision or to use assembly language at all.
    // This routine, for all other archs, returns 0x100000000 / d ~= 0xFFFFFFFF / d
    FORCE_INLINE static uint32_t get_period_inverse(const uint32_t d) {
      return d ? 0xFFFFFFFF / d : 0xFFFFFFFF;
    }
  #endif
#endif

#define MINIMAL_STEP_RATE 120

/**
 * Get the current block for processing
 * and mark the block as busy.
 * Return nullptr if the buffer is empty
 * or if there is a first-block delay.
 *
 * WARNING: Called from Stepper ISR context!
 */
block_t* Planner::get_current_block() {
  // Get the number of moves in the planner queue so far
  const uint8_t nr_moves = movesplanned();

  // If there are any moves queued ...
  if (nr_moves) {

    // If there is still delay of delivery of blocks running, decrement it
    if (delay_before_delivering) {
      --delay_before_delivering;
      // If the number of movements queued is less than 3, and there is still time
      //  to wait, do not deliver anything
      if (nr_moves < 3 && delay_before_delivering) return nullptr;
      delay_before_delivering = 0;
    }

    // If we are here, there is no excuse to deliver the block
    block_t * const block = &block_buffer[block_buffer_tail];

    // No trapezoid calculated? Don't execute yet.
    if (block->flag.recalculate) return nullptr;

    // We can't be sure how long an active block will take, so don't count it.
    TERN_(HAS_WIRED_LCD, block_buffer_runtime_us -= block->segment_time_us);

    // As this block is busy, advance the nonbusy block pointer
    block_buffer_nonbusy = next_block_index(block_buffer_tail);

    // Push block_buffer_planned pointer, if encountered.
    if (block_buffer_tail == block_buffer_planned)
      block_buffer_planned = block_buffer_nonbusy;

    // Return the block
    return block;
  }

  // The queue became empty
  TERN_(HAS_WIRED_LCD, clear_block_buffer_runtime()); // paranoia. Buffer is empty now - so reset accumulated time to zero.

  return nullptr;
}

/**
 * Calculate trapezoid parameters, multiplying the entry- and exit-speeds
 * by the provided factors.
 **
 * ############ VERY IMPORTANT ############
 * NOTE that the PRECONDITION to call this function is that the block is
 * NOT BUSY and it is marked as RECALCULATE. That WARRANTIES the Stepper ISR
 * is not and will not use the block while we modify it, so it is safe to
 * alter its values.
 */
void Planner::calculate_trapezoid_for_block(block_t * const block, const_float_t entry_factor, const_float_t exit_factor) {

  uint32_t initial_rate = CEIL(block->nominal_rate * entry_factor),
           final_rate = CEIL(block->nominal_rate * exit_factor); // (steps per second)

  // Limit minimal step rate (Otherwise the timer will overflow.)
  NOLESS(initial_rate, uint32_t(MINIMAL_STEP_RATE));
  NOLESS(final_rate, uint32_t(MINIMAL_STEP_RATE));

  #if ANY(S_CURVE_ACCELERATION, LIN_ADVANCE)
    // If we have some plateau time, the cruise rate will be the nominal rate
    uint32_t cruise_rate = block->nominal_rate;
  #endif

  // Steps for acceleration, plateau and deceleration
  int32_t plateau_steps = block->step_event_count;
  uint32_t accelerate_steps = 0,
           decelerate_steps = 0;

  const int32_t accel = block->acceleration_steps_per_s2;
  float inverse_accel = 0.0f;
  if (accel != 0) {
    inverse_accel = 1.0f / accel;
    const float half_inverse_accel = 0.5f * inverse_accel,
                nominal_rate_sq = sq(float(block->nominal_rate)),
                // Steps required for acceleration, deceleration to/from nominal rate
                decelerate_steps_float = half_inverse_accel * (nominal_rate_sq - sq(float(final_rate)));
          float accelerate_steps_float = half_inverse_accel * (nominal_rate_sq - sq(float(initial_rate)));
    accelerate_steps = CEIL(accelerate_steps_float);
    decelerate_steps = FLOOR(decelerate_steps_float);

    // Steps between acceleration and deceleration, if any
    plateau_steps -= accelerate_steps + decelerate_steps;

    // Does accelerate_steps + decelerate_steps exceed step_event_count?
    // Then we can't possibly reach the nominal rate, there will be no cruising.
    // Calculate accel / braking time in order to reach the final_rate exactly
    // at the end of this block.
    if (plateau_steps < 0) {
      accelerate_steps_float = CEIL((block->step_event_count + accelerate_steps_float - decelerate_steps_float) * 0.5f);
      accelerate_steps = _MIN(uint32_t(_MAX(accelerate_steps_float, 0)), block->step_event_count);
      decelerate_steps = block->step_event_count - accelerate_steps;

      #if ANY(S_CURVE_ACCELERATION, LIN_ADVANCE)
        // We won't reach the cruising rate. Let's calculate the speed we will reach
        cruise_rate = final_speed(initial_rate, accel, accelerate_steps);
      #endif
    }
  }

  #if ENABLED(S_CURVE_ACCELERATION)
    const float rate_factor = inverse_accel * (STEPPER_TIMER_RATE);
    // Jerk controlled speed requires to express speed versus time, NOT steps
    uint32_t acceleration_time = rate_factor * float(cruise_rate - initial_rate),
             deceleration_time = rate_factor * float(cruise_rate - final_rate),
    // And to offload calculations from the ISR, we also calculate the inverse of those times here
             acceleration_time_inverse = get_period_inverse(acceleration_time),
             deceleration_time_inverse = get_period_inverse(deceleration_time);
  #endif

  // Store new block parameters
  block->accelerate_until = accelerate_steps;
  block->decelerate_after = block->step_event_count - decelerate_steps;
  block->initial_rate = initial_rate;
  #if ENABLED(S_CURVE_ACCELERATION)
    block->acceleration_time = acceleration_time;
    block->deceleration_time = deceleration_time;
    block->acceleration_time_inverse = acceleration_time_inverse;
    block->deceleration_time_inverse = deceleration_time_inverse;
    block->cruise_rate = cruise_rate;
  #endif
  block->final_rate = final_rate;

  #if ENABLED(LIN_ADVANCE)
    if (block->la_advance_rate) {
      const float comp = extruder_advance_K[E_INDEX_N(block->extruder)] * block->steps.e / block->step_event_count;
      block->max_adv_steps = cruise_rate * comp;
      block->final_adv_steps = final_rate * comp;
    }
  #endif

  #if ENABLED(LASER_POWER_TRAP)
    /**
     * Laser Trapezoid Calculations
     *
     * Approximate the trapezoid with the laser, incrementing the power every `trap_ramp_entry_incr`
     * steps while accelerating, and decrementing the power every `trap_ramp_exit_decr` while decelerating,
     * to keep power proportional to feedrate. Laser power trap will reduce the initial power to no less
     * than the laser_power_floor value. Based on the number of calculated accel/decel steps the power is
     * distributed over the trapezoid entry- and exit-ramp steps.
     *
     * trap_ramp_active_pwr - The active power is initially set at a reduced level factor of initial
     * power / accel steps and will be additively incremented using a trap_ramp_entry_incr value for each
     * accel step processed later in the stepper code. The trap_ramp_exit_decr value is calculated as
     * power / decel steps and is also adjusted to no less than the power floor.
     *
     * If the power == 0 the inline mode variables need to be set to zero to prevent stepper processing.
     * The method allows for simpler non-powered moves like G0 or G28.
     *
     * Laser Trap Power works for all Jerk and Curve modes; however Arc-based moves will have issues since
     * the segments are usually too small.
     */
    if (cutter.cutter_mode == CUTTER_MODE_CONTINUOUS) {
      if (planner.laser_inline.status.isPowered && planner.laser_inline.status.isEnabled) {
        if (block->laser.power > 0) {
          NOLESS(block->laser.power, laser_power_floor);
          block->laser.trap_ramp_active_pwr = (block->laser.power - laser_power_floor) * (initial_rate / float(block->nominal_rate)) + laser_power_floor;
          block->laser.trap_ramp_entry_incr = (block->laser.power - block->laser.trap_ramp_active_pwr) / accelerate_steps;
          float laser_pwr = block->laser.power * (final_rate / float(block->nominal_rate));
          NOLESS(laser_pwr, laser_power_floor);
          block->laser.trap_ramp_exit_decr = (block->laser.power - laser_pwr) / decelerate_steps;
          #if ENABLED(DEBUG_LASER_TRAP)
            SERIAL_ECHO_MSG("lp:",block->laser.power);
            SERIAL_ECHO_MSG("as:",accelerate_steps);
            SERIAL_ECHO_MSG("ds:",decelerate_steps);
            SERIAL_ECHO_MSG("p.trap:",block->laser.trap_ramp_active_pwr);
            SERIAL_ECHO_MSG("p.incr:",block->laser.trap_ramp_entry_incr);
            SERIAL_ECHO_MSG("p.decr:",block->laser.trap_ramp_exit_decr);
          #endif
        }
        else {
          block->laser.trap_ramp_active_pwr = 0;
          block->laser.trap_ramp_entry_incr = 0;
          block->laser.trap_ramp_exit_decr = 0;
        }

      }
    }
  #endif // LASER_POWER_TRAP
}

/**
 *                              PLANNER SPEED DEFINITION
 *                                     +--------+   <- current->nominal_speed
 *                                    /          \
 *         current->entry_speed ->   +            \
 *                                   |             + <- next->entry_speed (aka exit speed)
 *                                   +-------------+
 *                                       time -->
 *
 *  Recalculates the motion plan according to the following basic guidelines:
 *
 *    1. Go over every feasible block sequentially in reverse order and calculate the junction speeds
 *        (i.e. current->entry_speed) such that:
 *      a. No junction speed exceeds the pre-computed maximum junction speed limit or nominal speeds of
 *         neighboring blocks.
 *      b. A block entry speed cannot exceed one reverse-computed from its exit speed (next->entry_speed)
 *         with a maximum allowable deceleration over the block travel distance.
 *      c. The last (or newest appended) block is planned from a complete stop (an exit speed of zero).
 *    2. Go over every block in chronological (forward) order and dial down junction speed values if
 *      a. The exit speed exceeds the one forward-computed from its entry speed with the maximum allowable
 *         acceleration over the block travel distance.
 *
 *  When these stages are complete, the planner will have maximized the velocity profiles throughout the all
 *  of the planner blocks, where every block is operating at its maximum allowable acceleration limits. In
 *  other words, for all of the blocks in the planner, the plan is optimal and no further speed improvements
 *  are possible. If a new block is added to the buffer, the plan is recomputed according to the said
 *  guidelines for a new optimal plan.
 *
 *  To increase computational efficiency of these guidelines, a set of planner block pointers have been
 *  created to indicate stop-compute points for when the planner guidelines cannot logically make any further
 *  changes or improvements to the plan when in normal operation and new blocks are streamed and added to the
 *  planner buffer. For example, if a subset of sequential blocks in the planner have been planned and are
 *  bracketed by junction velocities at their maximums (or by the first planner block as well), no new block
 *  added to the planner buffer will alter the velocity profiles within them. So we no longer have to compute
 *  them. Or, if a set of sequential blocks from the first block in the planner (or a optimal stop-compute
 *  point) are all accelerating, they are all optimal and can not be altered by a new block added to the
 *  planner buffer, as this will only further increase the plan speed to chronological blocks until a maximum
 *  junction velocity is reached. However, if the operational conditions of the plan changes from infrequently
 *  used feed holds or feedrate overrides, the stop-compute pointers will be reset and the entire plan is
 *  recomputed as stated in the general guidelines.
 *
 *  Planner buffer index mapping:
 *  - block_buffer_tail: Points to the beginning of the planner buffer. First to be executed or being executed.
 *  - block_buffer_head: Points to the buffer block after the last block in the buffer. Used to indicate whether
 *      the buffer is full or empty. As described for standard ring buffers, this block is always empty.
 *  - block_buffer_planned: Points to the first buffer block after the last optimally planned block for normal
 *      streaming operating conditions. Use for planning optimizations by avoiding recomputing parts of the
 *      planner buffer that don't change with the addition of a new block, as describe above. In addition,
 *      this block can never be less than block_buffer_tail and will always be pushed forward and maintain
 *      this requirement when encountered by the Planner::release_current_block() routine during a cycle.
 *
 *  NOTE: Since the planner only computes on what's in the planner buffer, some motions with many short
 *        segments (e.g., complex curves) may seem to move slowly. This is because there simply isn't
 *        enough combined distance traveled in the entire buffer to accelerate up to the nominal speed and
 *        then decelerate to a complete stop at the end of the buffer, as stated by the guidelines. If this
 *        happens and becomes an annoyance, there are a few simple solutions:
 *
 *    - Maximize the machine acceleration. The planner will be able to compute higher velocity profiles
 *      within the same combined distance.
 *
 *    - Maximize line motion(s) distance per block to a desired tolerance. The more combined distance the
 *      planner has to use, the faster it can go.
 *
 *    - Maximize the planner buffer size. This also will increase the combined distance for the planner to
 *      compute over. It also increases the number of computations the planner has to perform to compute an
 *      optimal plan, so select carefully.
 *
 *    - Use G2/G3 arcs instead of many short segments. Arcs inform the planner of a safe exit speed at the
 *      end of the last segment, which alleviates this problem.
 */

// The kernel called by recalculate() when scanning the plan from last to first entry.
void Planner::reverse_pass_kernel(block_t * const current, const block_t * const next, const_float_t safe_exit_speed_sqr) {
  if (current) {
    // If entry speed is already at the maximum entry speed, and there was no change of speed
    // in the next block, there is no need to recheck. Block is cruising and there is no need to
    // compute anything for this block,
    // If not, block entry speed needs to be recalculated to ensure maximum possible planned speed.
    const float max_entry_speed_sqr = current->max_entry_speed_sqr;

    // Compute maximum entry speed decelerating over the current block from its exit speed.
    // If not at the maximum entry speed, or the previous block entry speed changed
    if (current->entry_speed_sqr != max_entry_speed_sqr || (next && next->flag.recalculate)) {

      // If nominal length true, max junction speed is guaranteed to be reached.
      // If a block can de/ac-celerate from nominal speed to zero within the length of the block, then
      // the current block and next block junction speeds are guaranteed to always be at their maximum
      // junction speeds in deceleration and acceleration, respectively. This is due to how the current
      // block nominal speed limits both the current and next maximum junction speeds. Hence, in both
      // the reverse and forward planners, the corresponding block junction speed will always be at the
      // the maximum junction speed and may always be ignored for any speed reduction checks.

      const float next_entry_speed_sqr = next ? next->entry_speed_sqr : safe_exit_speed_sqr,
                  new_entry_speed_sqr = current->flag.nominal_length
                    ? max_entry_speed_sqr
                    : _MIN(max_entry_speed_sqr, max_allowable_speed_sqr(-current->acceleration, next_entry_speed_sqr, current->millimeters));
      if (current->entry_speed_sqr != new_entry_speed_sqr) {

        // Need to recalculate the block speed - Mark it now, so the stepper
        // ISR does not consume the block before being recalculated
        current->flag.recalculate = true;

        // But there is an inherent race condition here, as the block may have
        // become BUSY just before being marked RECALCULATE, so check for that!
        if (stepper.is_block_busy(current)) {
          // Block became busy. Clear the RECALCULATE flag (no point in
          // recalculating BUSY blocks). And don't set its speed, as it can't
          // be updated at this time.
          current->flag.recalculate = false;
        }
        else {
          // Block is not BUSY so this is ahead of the Stepper ISR:
          // Just Set the new entry speed.
          current->entry_speed_sqr = new_entry_speed_sqr;
        }
      }
    }
  }
}

/**
 * recalculate() needs to go over the current plan twice.
 * Once in reverse and once forward. This implements the reverse pass.
 */
void Planner::reverse_pass(const_float_t safe_exit_speed_sqr) {
  // Initialize block index to the last block in the planner buffer.
  uint8_t block_index = prev_block_index(block_buffer_head);

  // Read the index of the last buffer planned block.
  // The ISR may change it so get a stable local copy.
  uint8_t planned_block_index = block_buffer_planned;

  // If there was a race condition and block_buffer_planned was incremented
  //  or was pointing at the head (queue empty) break loop now and avoid
  //  planning already consumed blocks
  if (planned_block_index == block_buffer_head) return;

  // Reverse Pass: Coarsely maximize all possible deceleration curves back-planning from the last
  // block in buffer. Cease planning when the last optimal planned or tail pointer is reached.
  // NOTE: Forward pass will later refine and correct the reverse pass to create an optimal plan.
  const block_t *next = nullptr;
  while (block_index != planned_block_index) {

    // Perform the reverse pass
    block_t *current = &block_buffer[block_index];

    // Only process movement blocks
    if (current->is_move()) {
      reverse_pass_kernel(current, next, safe_exit_speed_sqr);
      next = current;
    }

    // Advance to the next
    block_index = prev_block_index(block_index);

    // The ISR could advance the block_buffer_planned while we were doing the reverse pass.
    // We must try to avoid using an already consumed block as the last one - So follow
    // changes to the pointer and make sure to limit the loop to the currently busy block
    while (planned_block_index != block_buffer_planned) {

      // If we reached the busy block or an already processed block, break the loop now
      if (block_index == planned_block_index) return;

      // Advance the pointer, following the busy block
      planned_block_index = next_block_index(planned_block_index);
    }
  }
}

// The kernel called by recalculate() when scanning the plan from first to last entry.
void Planner::forward_pass_kernel(const block_t * const previous, block_t * const current, const uint8_t block_index) {
  if (previous) {
    // If the previous block is an acceleration block, too short to complete the full speed
    // change, adjust the entry speed accordingly. Entry speeds have already been reset,
    // maximized, and reverse-planned. If nominal length is set, max junction speed is
    // guaranteed to be reached. No need to recheck.
    if (!previous->flag.nominal_length && previous->entry_speed_sqr < current->entry_speed_sqr) {

      // Compute the maximum allowable speed
      const float new_entry_speed_sqr = max_allowable_speed_sqr(-previous->acceleration, previous->entry_speed_sqr, previous->millimeters);

      // If true, current block is full-acceleration and we can move the planned pointer forward.
      if (new_entry_speed_sqr < current->entry_speed_sqr) {

        // Mark we need to recompute the trapezoidal shape, and do it now,
        // so the stepper ISR does not consume the block before being recalculated
        current->flag.recalculate = true;

        // But there is an inherent race condition here, as the block maybe
        // became BUSY, just before it was marked as RECALCULATE, so check
        // if that is the case!
        if (stepper.is_block_busy(current)) {
          // Block became busy. Clear the RECALCULATE flag (no point in
          //  recalculating BUSY blocks and don't set its speed, as it can't
          //  be updated at this time.
          current->flag.recalculate = false;
        }
        else {
          // Block is not BUSY, we won the race against the Stepper ISR:

          // Always <= max_entry_speed_sqr. Backward pass sets this.
          current->entry_speed_sqr = new_entry_speed_sqr; // Always <= max_entry_speed_sqr. Backward pass sets this.

          // Set optimal plan pointer.
          block_buffer_planned = block_index;
        }
      }
    }

    // Any block set at its maximum entry speed also creates an optimal plan up to this
    // point in the buffer. When the plan is bracketed by either the beginning of the
    // buffer and a maximum entry speed or two maximum entry speeds, every block in between
    // cannot logically be further improved. Hence, we don't have to recompute them anymore.
    if (current->entry_speed_sqr == current->max_entry_speed_sqr)
      block_buffer_planned = block_index;
  }
}

/**
 * recalculate() needs to go over the current plan twice.
 * Once in reverse and once forward. This implements the forward pass.
 */
void Planner::forward_pass() {

  // Forward Pass: Forward plan the acceleration curve from the planned pointer onward.
  // Also scans for optimal plan breakpoints and appropriately updates the planned pointer.

  // Begin at buffer planned pointer. Note that block_buffer_planned can be modified
  //  by the stepper ISR,  so read it ONCE. It it guaranteed that block_buffer_planned
  //  will never lead head, so the loop is safe to execute. Also note that the forward
  //  pass will never modify the values at the tail.
  uint8_t block_index = block_buffer_planned;

  block_t *block;
  const block_t * previous = nullptr;
  while (block_index != block_buffer_head) {

    // Perform the forward pass
    block = &block_buffer[block_index];

    // Only process movement blocks
    if (block->is_move()) {
      // If there's no previous block or the previous block is not
      // BUSY (thus, modifiable) run the forward_pass_kernel. Otherwise,
      // the previous block became BUSY, so assume the current block's
      // entry speed can't be altered (since that would also require
      // updating the exit speed of the previous block).
      if (!previous || !stepper.is_block_busy(previous))
        forward_pass_kernel(previous, block, block_index);
      previous = block;
    }
    // Advance to the previous
    block_index = next_block_index(block_index);
  }
}

/**
 * Recalculate the trapezoid speed profiles for all blocks in the plan
 * according to the entry_factor for each junction. Must be called by
 * recalculate() after updating the blocks.
 */
void Planner::recalculate_trapezoids(const_float_t safe_exit_speed_sqr) {
  // The tail may be changed by the ISR so get a local copy.
  uint8_t block_index = block_buffer_tail,
          head_block_index = block_buffer_head;
  // Since there could be a sync block in the head of the queue, and the
  // next loop must not recalculate the head block (as it needs to be
  // specially handled), scan backwards to the first non-SYNC block.
  while (head_block_index != block_index) {

    // Go back (head always point to the first free block)
    const uint8_t prev_index = prev_block_index(head_block_index);

    // Get the pointer to the block
    block_t *prev = &block_buffer[prev_index];

    // It the block is a move, we're done with this loop
    if (prev->is_move()) break;

    // Examine the previous block. This and all following are SYNC blocks
    head_block_index = prev_index;
  }

  // Go from the tail (currently executed block) to the first block, without including it)
  block_t *block = nullptr, *next = nullptr;
  float current_entry_speed = 0.0f, next_entry_speed = 0.0f;
  while (block_index != head_block_index) {

    next = &block_buffer[block_index];

    // Only process movement blocks
    if (next->is_move()) {
      next_entry_speed = SQRT(next->entry_speed_sqr);

      if (block) {

        // If the next block is marked to RECALCULATE, also mark the previously-fetched one
        if (next->flag.recalculate) block->flag.recalculate = true;

        // Recalculate if current block entry or exit junction speed has changed.
        if (block->flag.recalculate) {

          // But there is an inherent race condition here, as the block maybe
          // became BUSY, just before it was marked as RECALCULATE, so check
          // if that is the case!
          if (!stepper.is_block_busy(block)) {
            // Block is not BUSY, we won the race against the Stepper ISR:

            // NOTE: Entry and exit factors always > 0 by all previous logic operations.
            const float nomr = 1.0f / block->nominal_speed;
            calculate_trapezoid_for_block(block, current_entry_speed * nomr, next_entry_speed * nomr);
          }

          // Reset current only to ensure next trapezoid is computed - The
          // stepper is free to use the block from now on.
          block->flag.recalculate = false;
        }
      }

      block = next;
      current_entry_speed = next_entry_speed;
    }

    block_index = next_block_index(block_index);
  }

  // Last/newest block in buffer. Always recalculated.
  if (block) {
    next_entry_speed = SQRT(safe_exit_speed_sqr);

    // Mark the next(last) block as RECALCULATE, to prevent the Stepper ISR running it.
    // As the last block is always recalculated here, there is a chance the block isn't
    // marked as RECALCULATE yet. That's the reason for the following line.
    block->flag.recalculate = true;

    // But there is an inherent race condition here, as the block maybe
    // became BUSY, just before it was marked as RECALCULATE, so check
    // if that is the case!
    if (!stepper.is_block_busy(block)) {
      // Block is not BUSY, we won the race against the Stepper ISR:

      const float nomr = 1.0f / block->nominal_speed;
      calculate_trapezoid_for_block(block, current_entry_speed * nomr, next_entry_speed * nomr);
    }

    // Reset block to ensure its trapezoid is computed - The stepper is free to use
    // the block from now on.
    block->flag.recalculate = false;
  }
}

void Planner::recalculate(const_float_t safe_exit_speed_sqr) {
  // Initialize block index to the last block in the planner buffer.
  const uint8_t block_index = prev_block_index(block_buffer_head);
  // If there is just one block, no planning can be done. Avoid it!
  if (block_index != block_buffer_planned) {
    reverse_pass(safe_exit_speed_sqr);
    forward_pass();
  }
  recalculate_trapezoids(safe_exit_speed_sqr);
}

/**
 * Apply fan speeds
 */
#if HAS_FAN

  void Planner::sync_fan_speeds(uint8_t (&fan_speed)[FAN_COUNT]) {

    #if ENABLED(FAN_SOFT_PWM)
      #define _FAN_SET(F) thermalManager.soft_pwm_amount_fan[F] = CALC_FAN_SPEED(fan_speed[F]);
    #else
      #define _FAN_SET(F) hal.set_pwm_duty(pin_t(FAN##F##_PIN), CALC_FAN_SPEED(fan_speed[F]));
    #endif
    #define FAN_SET(F) do{ kickstart_fan(fan_speed, ms, F); _FAN_SET(F); }while(0)

    const millis_t ms = millis();
    TERN_(HAS_FAN0, FAN_SET(0)); TERN_(HAS_FAN1, FAN_SET(1));
    TERN_(HAS_FAN2, FAN_SET(2)); TERN_(HAS_FAN3, FAN_SET(3));
    TERN_(HAS_FAN4, FAN_SET(4)); TERN_(HAS_FAN5, FAN_SET(5));
    TERN_(HAS_FAN6, FAN_SET(6)); TERN_(HAS_FAN7, FAN_SET(7));
  }

  #if FAN_KICKSTART_TIME

    void Planner::kickstart_fan(uint8_t (&fan_speed)[FAN_COUNT], const millis_t &ms, const uint8_t f) {
      static millis_t fan_kick_end[FAN_COUNT] = { 0 };
      if (fan_speed[f] > FAN_OFF_PWM) {
        if (fan_kick_end[f] == 0) {
          fan_kick_end[f] = ms + FAN_KICKSTART_TIME;
          fan_speed[f] = FAN_KICKSTART_POWER;
        }
        else if (PENDING(ms, fan_kick_end[f]))
          fan_speed[f] = FAN_KICKSTART_POWER;
      }
      else
        fan_kick_end[f] = 0;
    }

  #endif

#endif // HAS_FAN

/**
 * Maintain fans, paste extruder pressure, spindle/laser power
 */
void Planner::check_axes_activity() {

  #if HAS_DISABLE_AXES
    xyze_bool_t axis_active = { false };
  #endif

  #if HAS_FAN && DISABLED(LASER_SYNCHRONOUS_M106_M107)
    #define HAS_TAIL_FAN_SPEED 1
    static uint8_t tail_fan_speed[FAN_COUNT] = ARRAY_N_1(FAN_COUNT, 13);
    bool fans_need_update = false;
  #endif

  #if ENABLED(BARICUDA)
    #if HAS_HEATER_1
      uint8_t tail_valve_pressure;
    #endif
    #if HAS_HEATER_2
      uint8_t tail_e_to_p_pressure;
    #endif
  #endif

  if (has_blocks_queued()) {

    #if ANY(HAS_TAIL_FAN_SPEED, BARICUDA)
      block_t *block = &block_buffer[block_buffer_tail];
    #endif

    #if HAS_TAIL_FAN_SPEED
      FANS_LOOP(i) {
        const uint8_t spd = thermalManager.scaledFanSpeed(i, block->fan_speed[i]);
        if (tail_fan_speed[i] != spd) {
          fans_need_update = true;
          tail_fan_speed[i] = spd;
        }
      }
    #endif

    #if ENABLED(BARICUDA)
      TERN_(HAS_HEATER_1, tail_valve_pressure = block->valve_pressure);
      TERN_(HAS_HEATER_2, tail_e_to_p_pressure = block->e_to_p_pressure);
    #endif

    #if HAS_DISABLE_AXES
      for (uint8_t b = block_buffer_tail; b != block_buffer_head; b = next_block_index(b)) {
        block_t * const bnext = &block_buffer[b];
        LOGICAL_AXIS_CODE(
          if (TERN0(DISABLE_E, bnext->steps.e)) axis_active.e = true,
          if (TERN0(DISABLE_X, bnext->steps.x)) axis_active.x = true,
          if (TERN0(DISABLE_Y, bnext->steps.y)) axis_active.y = true,
          if (TERN0(DISABLE_Z, bnext->steps.z)) axis_active.z = true,
          if (TERN0(DISABLE_I, bnext->steps.i)) axis_active.i = true,
          if (TERN0(DISABLE_J, bnext->steps.j)) axis_active.j = true,
          if (TERN0(DISABLE_K, bnext->steps.k)) axis_active.k = true,
          if (TERN0(DISABLE_U, bnext->steps.u)) axis_active.u = true,
          if (TERN0(DISABLE_V, bnext->steps.v)) axis_active.v = true,
          if (TERN0(DISABLE_W, bnext->steps.w)) axis_active.w = true
        );
      }
    #endif
  }
  else {

    TERN_(HAS_CUTTER, if (cutter.cutter_mode == CUTTER_MODE_STANDARD) cutter.refresh());

    #if HAS_TAIL_FAN_SPEED
      FANS_LOOP(i) {
        const uint8_t spd = thermalManager.scaledFanSpeed(i);
        if (tail_fan_speed[i] != spd) {
          fans_need_update = true;
          tail_fan_speed[i] = spd;
        }
      }
    #endif

    #if ENABLED(BARICUDA)
      TERN_(HAS_HEATER_1, tail_valve_pressure = baricuda_valve_pressure);
      TERN_(HAS_HEATER_2, tail_e_to_p_pressure = baricuda_e_to_p_pressure);
    #endif
  }

  //
  // Disable inactive axes
  //
  #if HAS_DISABLE_AXES
    LOGICAL_AXIS_CODE(
      if (TERN0(DISABLE_E, !axis_active.e)) stepper.disable_e_steppers(),
      if (TERN0(DISABLE_X, !axis_active.x)) stepper.disable_axis(X_AXIS),
      if (TERN0(DISABLE_Y, !axis_active.y)) stepper.disable_axis(Y_AXIS),
      if (TERN0(DISABLE_Z, !axis_active.z)) stepper.disable_axis(Z_AXIS),
      if (TERN0(DISABLE_I, !axis_active.i)) stepper.disable_axis(I_AXIS),
      if (TERN0(DISABLE_J, !axis_active.j)) stepper.disable_axis(J_AXIS),
      if (TERN0(DISABLE_K, !axis_active.k)) stepper.disable_axis(K_AXIS),
      if (TERN0(DISABLE_U, !axis_active.u)) stepper.disable_axis(U_AXIS),
      if (TERN0(DISABLE_V, !axis_active.v)) stepper.disable_axis(V_AXIS),
      if (TERN0(DISABLE_W, !axis_active.w)) stepper.disable_axis(W_AXIS)
    );
  #endif

  //
  // Update Fan speeds
  // Only if synchronous M106/M107 is disabled
  //
  TERN_(HAS_TAIL_FAN_SPEED, if (fans_need_update) sync_fan_speeds(tail_fan_speed));

  TERN_(AUTOTEMP, autotemp_task());

  #if ENABLED(BARICUDA)
    TERN_(HAS_HEATER_1, hal.set_pwm_duty(pin_t(HEATER_1_PIN), tail_valve_pressure));
    TERN_(HAS_HEATER_2, hal.set_pwm_duty(pin_t(HEATER_2_PIN), tail_e_to_p_pressure));
  #endif
}

#if ENABLED(AUTOTEMP)

  #if ENABLED(AUTOTEMP_PROPORTIONAL)
    void Planner::_autotemp_update_from_hotend() {
      const celsius_t target = thermalManager.degTargetHotend(active_extruder);
      autotemp.min = target + AUTOTEMP_MIN_P;
      autotemp.max = target + AUTOTEMP_MAX_P;
    }
  #endif

  /**
   * Called after changing tools to:
   *  - Reset or re-apply the default proportional autotemp factor.
   *  - Enable autotemp if the factor is non-zero.
   */
  void Planner::autotemp_update() {
    _autotemp_update_from_hotend();
    autotemp.factor = TERN(AUTOTEMP_PROPORTIONAL, AUTOTEMP_FACTOR_P, 0);
    autotemp.enabled = autotemp.factor != 0;
  }

  /**
   * Called by the M104/M109 commands after setting Hotend Temperature
   *
   */
  void Planner::autotemp_M104_M109() {
    _autotemp_update_from_hotend();

    if (parser.seenval('S')) autotemp.min = parser.value_celsius();
    if (parser.seenval('B')) autotemp.max = parser.value_celsius();

    // When AUTOTEMP_PROPORTIONAL is enabled, F0 disables autotemp.
    // Normally, leaving off F also disables autotemp.
    autotemp.factor = parser.seen('F') ? parser.value_float() : TERN(AUTOTEMP_PROPORTIONAL, AUTOTEMP_FACTOR_P, 0);
    autotemp.enabled = autotemp.factor != 0;
  }

  /**
   * Called every so often to adjust the hotend target temperature
   * based on the extrusion speed, which is calculated from the blocks
   * currently in the planner.
   */
  void Planner::autotemp_task() {
    static float oldt = 0.0f;

    if (!autotemp.enabled) return;
    if (thermalManager.degTargetHotend(active_extruder) < autotemp.min - 2) return; // Below the min?

    float high = 0.0f;
    for (uint8_t b = block_buffer_tail; b != block_buffer_head; b = next_block_index(b)) {
      const block_t * const block = &block_buffer[b];
      if (NUM_AXIS_GANG(block->steps.x, || block->steps.y, || block->steps.z, || block->steps.i, || block->steps.j, || block->steps.k, || block->steps.u, || block->steps.v, || block->steps.w)) {
        const float se = float(block->steps.e) / block->step_event_count * block->nominal_speed; // mm/sec
        NOLESS(high, se);
      }
    }

    float t = autotemp.min + high * autotemp.factor;
    LIMIT(t, autotemp.min, autotemp.max);
    if (t < oldt) t = t * (1.0f - (AUTOTEMP_OLDWEIGHT)) + oldt * (AUTOTEMP_OLDWEIGHT);
    oldt = t;
    thermalManager.setTargetHotend(t, active_extruder);
  }

#endif // AUTOTEMP

#if DISABLED(NO_VOLUMETRICS)

  /**
   * Get a volumetric multiplier from a filament diameter.
   * This is the reciprocal of the circular cross-section area.
   * Return 1.0 with volumetric off or a diameter of 0.0.
   */
  inline float calculate_volumetric_multiplier(const_float_t diameter) {
    return (parser.volumetric_enabled && diameter) ? 1.0f / CIRCLE_AREA(diameter * 0.5f) : 1;
  }

  /**
   * Convert the filament sizes into volumetric multipliers.
   * The multiplier converts a given E value into a length.
   */
  void Planner::calculate_volumetric_multipliers() {
    for (uint8_t i = 0; i < COUNT(filament_size); ++i) {
      volumetric_multiplier[i] = calculate_volumetric_multiplier(filament_size[i]);
      refresh_e_factor(i);
    }
    #if ENABLED(VOLUMETRIC_EXTRUDER_LIMIT)
      calculate_volumetric_extruder_limits(); // update volumetric_extruder_limits as well.
    #endif
  }

#endif // !NO_VOLUMETRICS

#if ENABLED(VOLUMETRIC_EXTRUDER_LIMIT)

  /**
   * Convert volumetric based limits into pre calculated extruder feedrate limits.
   */
  void Planner::calculate_volumetric_extruder_limit(const uint8_t e) {
    const float &lim = volumetric_extruder_limit[e], &siz = filament_size[e];
    volumetric_extruder_feedrate_limit[e] = (lim && siz) ? lim / CIRCLE_AREA(siz * 0.5f) : 0;
  }
  void Planner::calculate_volumetric_extruder_limits() {
    EXTRUDER_LOOP() calculate_volumetric_extruder_limit(e);
  }

#endif

#if ENABLED(FILAMENT_WIDTH_SENSOR)
  /**
   * Convert the ratio value given by the filament width sensor
   * into a volumetric multiplier. Conversion differs when using
   * linear extrusion vs volumetric extrusion.
   */
  void Planner::apply_filament_width_sensor(const int8_t encoded_ratio) {
    // Reconstitute the nominal/measured ratio
    const float nom_meas_ratio = 1 + 0.01f * encoded_ratio,
                ratio_2 = sq(nom_meas_ratio);

    volumetric_multiplier[FILAMENT_SENSOR_EXTRUDER_NUM] = parser.volumetric_enabled
      ? ratio_2 / CIRCLE_AREA(filwidth.nominal_mm * 0.5f) // Volumetric uses a true volumetric multiplier
      : ratio_2;                                          // Linear squares the ratio, which scales the volume

    refresh_e_factor(FILAMENT_SENSOR_EXTRUDER_NUM);
  }
#endif

#if ENABLED(IMPROVE_HOMING_RELIABILITY)

  void Planner::enable_stall_prevention(const bool onoff) {
    static motion_state_t saved_motion_state;
    if (onoff) {
      saved_motion_state.acceleration.x = settings.max_acceleration_mm_per_s2[X_AXIS];
      saved_motion_state.acceleration.y = settings.max_acceleration_mm_per_s2[Y_AXIS];
      settings.max_acceleration_mm_per_s2[X_AXIS] = settings.max_acceleration_mm_per_s2[Y_AXIS] = 100;
      #if ENABLED(DELTA)
        saved_motion_state.acceleration.z = settings.max_acceleration_mm_per_s2[Z_AXIS];
        settings.max_acceleration_mm_per_s2[Z_AXIS] = 100;
      #endif
      #if ENABLED(CLASSIC_JERK)
        saved_motion_state.jerk_state = max_jerk;
        max_jerk.set(0, 0 OPTARG(DELTA, 0));
      #endif
    }
    else {
      settings.max_acceleration_mm_per_s2[X_AXIS] = saved_motion_state.acceleration.x;
      settings.max_acceleration_mm_per_s2[Y_AXIS] = saved_motion_state.acceleration.y;
      TERN_(DELTA, settings.max_acceleration_mm_per_s2[Z_AXIS] = saved_motion_state.acceleration.z);
      TERN_(CLASSIC_JERK, max_jerk = saved_motion_state.jerk_state);
    }
    refresh_acceleration_rates();
  }

#endif

#if HAS_LEVELING

  constexpr xy_pos_t level_fulcrum = {
    TERN(Z_SAFE_HOMING, Z_SAFE_HOMING_X_POINT, X_HOME_POS),
    TERN(Z_SAFE_HOMING, Z_SAFE_HOMING_Y_POINT, Y_HOME_POS)
  };

  /**
   * rx, ry, rz - Cartesian positions in mm
   *              Leveled XYZ on completion
   */
  void Planner::apply_leveling(xyz_pos_t &raw) {
    if (!leveling_active) return;

    #if ABL_PLANAR

      xy_pos_t d = raw - level_fulcrum;
      bed_level_matrix.apply_rotation_xyz(d.x, d.y, raw.z);
      raw = d + level_fulcrum;

    #elif HAS_MESH

      #if ENABLED(ENABLE_LEVELING_FADE_HEIGHT)
        const float fade_scaling_factor = fade_scaling_factor_for_z(raw.z);
        if (fade_scaling_factor) raw.z += fade_scaling_factor * bedlevel.get_z_correction(raw);
      #else
        raw.z += bedlevel.get_z_correction(raw);
      #endif

      TERN_(MESH_BED_LEVELING, raw.z += bedlevel.get_z_offset());

    #endif
  }

  void Planner::unapply_leveling(xyz_pos_t &raw) {
    if (!leveling_active) return;

    #if ABL_PLANAR

      matrix_3x3 inverse = matrix_3x3::transpose(bed_level_matrix);

      xy_pos_t d = raw - level_fulcrum;
      inverse.apply_rotation_xyz(d.x, d.y, raw.z);
      raw = d + level_fulcrum;

    #elif HAS_MESH

      const float z_correction = bedlevel.get_z_correction(raw),
                  z_full_fade = DIFF_TERN(MESH_BED_LEVELING, raw.z, bedlevel.get_z_offset()),
                  z_no_fade = z_full_fade - z_correction;

      #if ENABLED(ENABLE_LEVELING_FADE_HEIGHT)
        if (!z_fade_height || z_no_fade <= 0.0f)                              // Not fading or at bed level?
          raw.z = z_no_fade;                                                  //  Unapply full mesh Z.
        else if (z_full_fade >= z_fade_height)                                // Above the fade height?
          raw.z = z_full_fade;                                                //  Nothing more to unapply.
        else                                                                  // Within the fade zone?
          raw.z = z_no_fade / (1.0f - z_correction * inverse_z_fade_height);  // Unapply the faded Z offset
      #else
        raw.z = z_no_fade;
      #endif

    #endif
  }

#endif // HAS_LEVELING

#if ENABLED(FWRETRACT)
  /**
   * rz, e - Cartesian positions in mm
   */
  void Planner::apply_retract(float &rz, float &e) {
    rz += fwretract.current_hop;
    e -= fwretract.current_retract[active_extruder];
  }

  void Planner::unapply_retract(float &rz, float &e) {
    rz -= fwretract.current_hop;
    e += fwretract.current_retract[active_extruder];
  }

#endif

void Planner::quick_stop() {

  // Remove all the queued blocks. Note that this function is NOT
  // called from the Stepper ISR, so we must consider tail as readonly!
  // that is why we set head to tail - But there is a race condition that
  // must be handled: The tail could change between the read and the assignment
  // so this must be enclosed in a critical section

  const bool was_enabled = stepper.suspend();

  // Drop all queue entries
  block_buffer_nonbusy = block_buffer_planned = block_buffer_head = block_buffer_tail;

  // Restart the block delay for the first movement - As the queue was
  // forced to empty, there's no risk the ISR will touch this.

  delay_before_delivering = TERN_(FT_MOTION, ftMotion.cfg.mode ? BLOCK_DELAY_NONE :) BLOCK_DELAY_FOR_1ST_MOVE;

  TERN_(HAS_WIRED_LCD, clear_block_buffer_runtime()); // Clear the accumulated runtime

  // Make sure to drop any attempt of queuing moves for 1 second
  cleaning_buffer_counter = TEMP_TIMER_FREQUENCY;

  // Reenable Stepper ISR
  if (was_enabled) stepper.wake_up();

  // And stop the stepper ISR
  stepper.quick_stop();
}

#if ENABLED(REALTIME_REPORTING_COMMANDS)

  void Planner::quick_pause() {
    // Suspend until quick_resume is called
    // Don't empty buffers or queues
    const bool did_suspend = stepper.suspend();
    if (did_suspend)
      TERN_(FULL_REPORT_TO_HOST_FEATURE, set_and_report_grblstate(M_HOLD));
  }

  // Resume if suspended
  void Planner::quick_resume() {
    TERN_(FULL_REPORT_TO_HOST_FEATURE, set_and_report_grblstate(grbl_state_for_marlin_state()));
    stepper.wake_up();
  }

#endif

void Planner::endstop_triggered(const AxisEnum axis) {
  // Record stepper position and discard the current block
  stepper.endstop_triggered(axis);
}

float Planner::triggered_position_mm(const AxisEnum axis) {
  const float result = DIFF_TERN(BACKLASH_COMPENSATION, stepper.triggered_position(axis), backlash.get_applied_steps(axis));
  return result * mm_per_step[axis];
}

bool Planner::busy() {
  return (has_blocks_queued() || cleaning_buffer_counter
      || TERN0(EXTERNAL_CLOSED_LOOP_CONTROLLER, CLOSED_LOOP_WAITING())
      || TERN0(HAS_ZV_SHAPING, stepper.input_shaping_busy())
      || TERN0(FT_MOTION, ftMotion.busy)
  );
}

void Planner::finish_and_disable() {
  while (has_blocks_queued() || cleaning_buffer_counter) idle();
  stepper.disable_all_steppers();
}

/**
 * Get an axis position according to stepper position(s)
 * For CORE machines apply translation from ABC to XYZ.
 */
float Planner::get_axis_position_mm(const AxisEnum axis) {
  float axis_steps;
  #if IS_CORE

    // Requesting one of the "core" axes?
    if (axis == CORE_AXIS_1 || axis == CORE_AXIS_2) {

      // Protect the access to the position.
      const bool was_enabled = stepper.suspend();

      const int32_t p1 = DIFF_TERN(BACKLASH_COMPENSATION, stepper.position(CORE_AXIS_1), backlash.get_applied_steps(CORE_AXIS_1)),
                    p2 = DIFF_TERN(BACKLASH_COMPENSATION, stepper.position(CORE_AXIS_2), backlash.get_applied_steps(CORE_AXIS_2));

      if (was_enabled) stepper.wake_up();

      // ((a1+a2)+(a1-a2))/2 -> (a1+a2+a1-a2)/2 -> (a1+a1)/2 -> a1
      // ((a1+a2)-(a1-a2))/2 -> (a1+a2-a1+a2)/2 -> (a2+a2)/2 -> a2
      axis_steps = (axis == CORE_AXIS_2 ? CORESIGN(p1 - p2) : p1 + p2) * 0.5f;
    }
    else
      axis_steps = DIFF_TERN(BACKLASH_COMPENSATION, stepper.position(axis), backlash.get_applied_steps(axis));

  #elif ANY(MARKFORGED_XY, MARKFORGED_YX)

    // Requesting one of the joined axes?
    if (axis == CORE_AXIS_1 || axis == CORE_AXIS_2) {
      // Protect the access to the position.
      const bool was_enabled = stepper.suspend();

      const int32_t p1 = stepper.position(CORE_AXIS_1),
                    p2 = stepper.position(CORE_AXIS_2);

      if (was_enabled) stepper.wake_up();

      axis_steps = ((axis == CORE_AXIS_1) ? p1 - p2 : p2);
    }
    else
      axis_steps = DIFF_TERN(BACKLASH_COMPENSATION, stepper.position(axis), backlash.get_applied_steps(axis));

  #else

    axis_steps = stepper.position(axis);
    TERN_(BACKLASH_COMPENSATION, axis_steps -= backlash.get_applied_steps(axis));

  #endif

  return axis_steps * mm_per_step[axis];
}

/**
 * Block until the planner is finished processing
 */
void Planner::synchronize() { while (busy()) idle(); }

/**
 * @brief Add a new linear movement to the planner queue (in terms of steps).
 *
 * @param target        Target position in steps units
 * @param target_float  Target position in direct (mm, degrees) units.
 * @param cart_dist_mm  The pre-calculated move lengths for all axes, in mm
 * @param fr_mm_s       (target) speed of the move
 * @param extruder      target extruder
 * @param hints         parameters to aid planner calculations
 *
 * @return  true if movement was properly queued, false otherwise (if cleaning)
 */
bool Planner::_buffer_steps(const xyze_long_t &target
  OPTARG(HAS_POSITION_FLOAT, const xyze_pos_t &target_float)
  OPTARG(HAS_DIST_MM_ARG, const xyze_float_t &cart_dist_mm)
  , feedRate_t fr_mm_s, const uint8_t extruder, const PlannerHints &hints
) {

  // Wait for the next available block
  uint8_t next_buffer_head;
  block_t * const block = get_next_free_block(next_buffer_head);

  // If we are cleaning, do not accept queuing of movements
  // This must be after get_next_free_block() because it calls idle()
  // where cleaning_buffer_counter can be changed
  if (cleaning_buffer_counter) return false;

  // Fill the block with the specified movement
  float minimum_planner_speed_sqr;
  if (!_populate_block(block, target
        OPTARG(HAS_POSITION_FLOAT, target_float)
        OPTARG(HAS_DIST_MM_ARG, cart_dist_mm)
        , fr_mm_s, extruder, hints
        , minimum_planner_speed_sqr
      )
  ) {
    // Movement was not queued, probably because it was too short.
    //  Simply accept that as movement queued and done
    return true;
  }

  // If this is the first added movement, reload the delay, otherwise, cancel it.
  if (block_buffer_head == block_buffer_tail) {
    // If it was the first queued block, restart the 1st block delivery delay, to
    // give the planner an opportunity to queue more movements and plan them
    // As there are no queued movements, the Stepper ISR will not touch this
    // variable, so there is no risk setting this here (but it MUST be done
    // before the following line!!)
    delay_before_delivering = TERN_(FT_MOTION, ftMotion.cfg.mode ? BLOCK_DELAY_NONE :) BLOCK_DELAY_FOR_1ST_MOVE;
  }

  // Move buffer head
  block_buffer_head = next_buffer_head;

  // find a speed from which the new block can stop safely
  const float safe_exit_speed_sqr = _MAX(
    TERN0(HINTS_SAFE_EXIT_SPEED, hints.safe_exit_speed_sqr),
    minimum_planner_speed_sqr
  );

  // Recalculate and optimize trapezoidal speed profiles
  recalculate(safe_exit_speed_sqr);

  // Movement successfully queued!
  return true;
}

/**
 * @brief Populate a block in preparation for insertion
 * @details Populate the fields of a new linear movement block
 *          that will be added to the queue and processed soon
 *          by the Stepper ISR.
 *
 * @param block         A block to populate
 * @param target        Target position in steps units
 * @param target_float  Target position in native mm
 * @param cart_dist_mm  The pre-calculated move lengths for all axes, in mm
 * @param fr_mm_s       (target) speed of the move
 * @param extruder      target extruder
 * @param hints         parameters to aid planner calculations
 *
 * @return  true if movement is acceptable, false otherwise
 */
bool Planner::_populate_block(
  block_t * const block,
  const abce_long_t &target
  OPTARG(HAS_POSITION_FLOAT, const xyze_pos_t &target_float)
  OPTARG(HAS_DIST_MM_ARG, const xyze_float_t &cart_dist_mm)
  , feedRate_t fr_mm_s, const uint8_t extruder, const PlannerHints &hints
  , float &minimum_planner_speed_sqr
) {
  xyze_long_t dist = target - position;

  /* <-- add a slash to enable
    SERIAL_ECHOLNPGM(
      "  _populate_block FR:", fr_mm_s,
      #if HAS_X_AXIS
        " " STR_A ":", target.a, " (", dist.a, " steps)"
      #endif
      #if HAS_Y_AXIS
        " " STR_B ":", target.b, " (", dist.b, " steps)"
      #endif
      #if HAS_Z_AXIS
        " " STR_C ":", target.c, " (", dist.c, " steps)"
      #endif
      #if HAS_I_AXIS
        " " STR_I ":", target.i, " (", dist.i, " steps)"
      #endif
      #if HAS_J_AXIS
        " " STR_J ":", target.j, " (", dist.j, " steps)"
      #endif
      #if HAS_K_AXIS
        " " STR_K ":", target.k, " (", dist.k, " steps)"
      #endif
      #if HAS_U_AXIS
        " " STR_U ":", target.u, " (", dist.u, " steps)"
      #endif
      #if HAS_V_AXIS
        " " STR_V ":", target.v, " (", dist.v, " steps)"
      #endif
      #if HAS_W_AXIS
        " " STR_W ":", target.w, " (", dist.w, " steps)"
      #endif
      #if HAS_EXTRUDERS
        " E:", target.e, " (", dist.e, " steps)"
      #endif
    );
  //*/

  #if ANY(PREVENT_COLD_EXTRUSION, PREVENT_LENGTHY_EXTRUDE)
    if (dist.e) {
      #if ENABLED(PREVENT_COLD_EXTRUSION)
        if (thermalManager.tooColdToExtrude(extruder)) {
          position.e = target.e; // Behave as if the move really took place, but ignore E part
          TERN_(HAS_POSITION_FLOAT, position_float.e = target_float.e);
          dist.e = 0; // no difference
          SERIAL_ECHO_MSG(STR_ERR_COLD_EXTRUDE_STOP);
        }
      #endif // PREVENT_COLD_EXTRUSION
      #if ENABLED(PREVENT_LENGTHY_EXTRUDE)
        const float e_steps = ABS(dist.e * e_factor[extruder]);
        const float max_e_steps = settings.axis_steps_per_mm[E_AXIS_N(extruder)] * (EXTRUDE_MAXLENGTH);
        if (e_steps > max_e_steps) {
          #if ENABLED(MIXING_EXTRUDER)
            bool ignore_e = false;
            float collector[MIXING_STEPPERS];
            mixer.refresh_collector(1.0f, mixer.get_current_vtool(), collector);
            MIXER_STEPPER_LOOP(e)
              if (e_steps * collector[e] > max_e_steps) { ignore_e = true; break; }
          #else
            constexpr bool ignore_e = true;
          #endif
          if (ignore_e) {
            position.e = target.e; // Behave as if the move really took place, but ignore E part
            TERN_(HAS_POSITION_FLOAT, position_float.e = target_float.e);
            dist.e = 0; // no difference
            SERIAL_ECHO_MSG(STR_ERR_LONG_EXTRUDE_STOP);
          }
        }
      #endif // PREVENT_LENGTHY_EXTRUDE
    }
  #endif // PREVENT_COLD_EXTRUSION || PREVENT_LENGTHY_EXTRUDE

  // Compute direction bit-mask for this block
  AxisBits dm;
  #if ANY(CORE_IS_XY, MARKFORGED_XY, MARKFORGED_YX)
    dm.hx = (dist.a > 0);                       // Save the toolhead's true direction in X
    dm.hy = (dist.b > 0);                       // ...and Y
    TERN_(HAS_Z_AXIS, dm.z = (dist.c > 0));
  #endif
<<<<<<< HEAD
  #if IS_CORE
    #if CORE_IS_XY
      dm.ja = (dist.a + dist.b > 0);             // Motor A direction
      dm.jb = (CORESIGN(dist.a - dist.b) > 0);   // Motor B direction
    #elif CORE_IS_XZ
      dm.hx = (dist.a > 0);                     // Save the toolhead's true direction in X
      dm.y  = (dist.b > 0);
      dm.hz = (dist.c > 0);                     // ...and Z
      dm.ja  = (dist.a + dist.c > 0);            // Motor A direction
      dm.jc  = (CORESIGN(dist.a - dist.c) > 0);  // Motor C direction
    #elif CORE_IS_YZ
      dm.x  = (dist.a > 0);
      dm.hy = (dist.b > 0);                     // Save the toolhead's true direction in Y
      dm.hz = (dist.c > 0);                     // ...and Z
      dm.jb  = (dist.b + dist.c > 0);            // Motor B direction
      dm.jc  = (CORESIGN(dist.b - dist.c) > 0);  // Motor C direction
    #endif
  #elif ENABLED(MARKFORGED_XY)
    dm.ja = (dist.a + dist.b > 0);               // Motor A direction
    dm.jb = (dist.b > 0);                        // Motor B direction
  #elif ENABLED(MARKFORGED_YX)
    dm.ja = (dist.a > 0);                        // Motor A direction
    dm.jb = (dist.b + dist.a > 0);               // Motor B direction
=======
  #if CORE_IS_XY
    dm.a = (dist.a + dist.b > 0);               // Motor A direction
    dm.b = (CORESIGN(dist.a - dist.b) > 0);     // Motor B direction
  #elif CORE_IS_XZ
    dm.hx = (dist.a > 0);                       // Save the toolhead's true direction in X
    dm.y  = (dist.b > 0);
    dm.hz = (dist.c > 0);                       // ...and Z
    dm.a  = (dist.a + dist.c > 0);              // Motor A direction
    dm.c  = (CORESIGN(dist.a - dist.c) > 0);    // Motor C direction
  #elif CORE_IS_YZ
    dm.x  = (dist.a > 0);
    dm.hy = (dist.b > 0);                       // Save the toolhead's true direction in Y
    dm.hz = (dist.c > 0);                       // ...and Z
    dm.b  = (dist.b + dist.c > 0);              // Motor B direction
    dm.c  = (CORESIGN(dist.b - dist.c) > 0);    // Motor C direction
  #elif ENABLED(MARKFORGED_XY)
    dm.a = (dist.a TERN(MARKFORGED_INVERSE, -, +) dist.b > 0); // Motor A direction
    dm.b = (dist.b > 0);                        // Motor B direction
  #elif ENABLED(MARKFORGED_YX)
    dm.a = (dist.a > 0);                        // Motor A direction
    dm.b = (dist.b TERN(MARKFORGED_INVERSE, -, +) dist.a > 0); // Motor B direction
>>>>>>> d79bcef8
  #else
    XYZ_CODE(
      dm.x = (dist.a > 0),
      dm.y = (dist.b > 0),
      dm.z = (dist.c > 0)
    );
  #endif

  SECONDARY_AXIS_CODE(
    dm.i = (dist._i > 0), dm.j = (dist._j > 0), dm.k = (dist._k > 0),
    dm.u = (dist._u > 0), dm.v = (dist._v > 0), dm.w = (dist._w > 0)
  );

  #if HAS_EXTRUDERS
    dm.e = (dist.e > 0);
    const float esteps_float = dist.e * e_factor[extruder];
    const uint32_t esteps = ABS(esteps_float);
  #else
    constexpr uint32_t esteps = 0;
  #endif

  // Clear all flags, including the "busy" bit
  block->flag.clear();

  // Set direction bits
  block->direction_bits = dm;

  /**
   * Update block laser power
   * For standard mode get the cutter.power value for processing, since it's
   * only set by apply_power().
   */
  #if HAS_CUTTER
    switch (cutter.cutter_mode) {
      default: break;

      case CUTTER_MODE_STANDARD: block->cutter_power = cutter.power; break;

      #if ENABLED(LASER_FEATURE)
        /**
         * For inline mode get the laser_inline variables, including power and status.
         * Dynamic mode only needs to update if the feedrate has changed, since it's
         * calculated from the current feedrate and power level.
         */
        case CUTTER_MODE_CONTINUOUS:
          block->laser.power = laser_inline.power;
          block->laser.status = laser_inline.status;
          break;

        case CUTTER_MODE_DYNAMIC:
          if (cutter.laser_feedrate_changed())  // Only process changes in rate
            block->laser.power = laser_inline.power = cutter.calc_dynamic_power();
          break;
      #endif
    }
  #endif

  // Number of steps for each axis
  // See https://www.corexy.com/theory.html
  block->steps.set(NUM_AXIS_LIST(
    #if CORE_IS_XY
      ABS(dist.a + dist.b), ABS(dist.a - dist.b), ABS(dist.c)
    #elif CORE_IS_XZ
      ABS(dist.a + dist.c), ABS(dist.b), ABS(dist.a - dist.c)
    #elif CORE_IS_YZ
      ABS(dist.a), ABS(dist.b + dist.c), ABS(dist.b - dist.c)
    #elif ENABLED(MARKFORGED_XY)
      ABS(dist.a TERN(MARKFORGED_INVERSE, -, +) dist.b), ABS(dist.b), ABS(dist.c)
    #elif ENABLED(MARKFORGED_YX)
      ABS(dist.a), ABS(dist.b TERN(MARKFORGED_INVERSE, -, +) dist.a), ABS(dist.c)
    #elif IS_SCARA
      ABS(dist.a), ABS(dist.b), ABS(dist.c)
    #else // default non-h-bot planning
      ABS(dist.a), ABS(dist.b), ABS(dist.c)
    #endif
    , ABS(dist._i), ABS(dist._j), ABS(dist._k), ABS(dist._u), ABS(dist._v), ABS(dist._w)
  ));

  /**
   * This part of the code calculates the total length of the movement.
   * For cartesian bots, the distance along the X axis equals the X_AXIS joint displacement and same holds true for Y_AXIS.
   * But for geometries like CORE_XY that is not true. For these machines we need to create 2 additional variables, named X_HEAD and Y_HEAD, to store the displacent of the head along the X and Y axes in a cartesian coordinate system.
   * The displacement of the head along the axes of the cartesian coordinate system has to be calculated from "X_AXIS" and "Y_AXIS" (should be renamed to A_JOINT and B_JOINT) 
   * displacements in joints space using forward kinematics (A=X+Y and B=X-Y in the case of CORE_XY).
   * Next we can calculate the total movement length and apply the desired speed.
   */
  struct DistanceMM : abce_float_t {
    #if ANY(IS_CORE, MARKFORGED_XY, MARKFORGED_YX)
      struct { float x, y, z; } head;
    #endif
  } dist_mm;

  #if ANY(CORE_IS_XY, MARKFORGED_XY, MARKFORGED_YX)
    dist_mm.head.x = dist.a * mm_per_step[A_AXIS];
    dist_mm.head.y = dist.b * mm_per_step[B_AXIS];
    TERN_(HAS_Z_AXIS, dist_mm.z = dist.c * mm_per_step[Z_AXIS]);
  #endif
  #if CORE_IS_XY
    dist_mm.a      = (dist.a + dist.b) * mm_per_step[A_AXIS];
    dist_mm.b      = CORESIGN(dist.a - dist.b) * mm_per_step[B_AXIS];
  #elif CORE_IS_XZ
    dist_mm.head.x = dist.a * mm_per_step[A_AXIS];
    dist_mm.y      = dist.b * mm_per_step[Y_AXIS];
    dist_mm.head.z = dist.c * mm_per_step[C_AXIS];
    dist_mm.a      = (dist.a + dist.c) * mm_per_step[A_AXIS];
    dist_mm.c      = CORESIGN(dist.a - dist.c) * mm_per_step[C_AXIS];
  #elif CORE_IS_YZ
    dist_mm.x      = dist.a * mm_per_step[X_AXIS];
    dist_mm.head.y = dist.b * mm_per_step[B_AXIS];
    dist_mm.head.z = dist.c * mm_per_step[C_AXIS];
    dist_mm.b      = (dist.b + dist.c) * mm_per_step[B_AXIS];
    dist_mm.c      = CORESIGN(dist.b - dist.c) * mm_per_step[C_AXIS];
  #elif ENABLED(MARKFORGED_XY)
    dist_mm.a = (dist.a TERN(MARKFORGED_INVERSE, +, -) dist.b) * mm_per_step[A_AXIS];
    dist_mm.b = dist.b * mm_per_step[B_AXIS];
  #elif ENABLED(MARKFORGED_YX)
    dist_mm.a = dist.a * mm_per_step[A_AXIS];
    dist_mm.b = (dist.b TERN(MARKFORGED_INVERSE, +, -) dist.a) * mm_per_step[B_AXIS];
  #else
    XYZ_CODE(
      dist_mm.a = dist.a * mm_per_step[A_AXIS],
      dist_mm.b = dist.b * mm_per_step[B_AXIS],
      dist_mm.c = dist.c * mm_per_step[C_AXIS]
    );
  #endif

  SECONDARY_AXIS_CODE(
    dist_mm._i = dist._i * mm_per_step[I_AXIS], dist_mm._j = dist._j * mm_per_step[J_AXIS], dist_mm._k = dist._k * mm_per_step[K_AXIS],
    dist_mm._u = dist._u * mm_per_step[U_AXIS], dist_mm._v = dist._v * mm_per_step[V_AXIS], dist_mm._w = dist._w * mm_per_step[W_AXIS]
  );

  TERN_(HAS_EXTRUDERS, dist_mm.e = esteps_float * mm_per_step[E_AXIS_N(extruder)]);

  TERN_(LCD_SHOW_E_TOTAL, e_move_accumulator += dist_mm.e);

  #if HAS_ROTATIONAL_AXES
    bool cartesian_move = hints.cartesian_move;
  #endif

  if (true NUM_AXIS_GANG(
      && block->steps.a < MIN_STEPS_PER_SEGMENT, && block->steps.b < MIN_STEPS_PER_SEGMENT, && block->steps.c < MIN_STEPS_PER_SEGMENT,
      && block->steps._i < MIN_STEPS_PER_SEGMENT, && block->steps._j < MIN_STEPS_PER_SEGMENT, && block->steps._k < MIN_STEPS_PER_SEGMENT,
      && block->steps._u < MIN_STEPS_PER_SEGMENT, && block->steps._v < MIN_STEPS_PER_SEGMENT, && block->steps._w < MIN_STEPS_PER_SEGMENT
    )
  ) {
    block->millimeters = TERN0(HAS_EXTRUDERS, ABS(dist_mm.e));
  }
  else {
    if (hints.millimeters)
      block->millimeters = hints.millimeters;
    else {
      const xyze_pos_t displacement = LOGICAL_AXIS_ARRAY(
        dist_mm.e,
        #if ANY(CORE_IS_XY, MARKFORGED_XY, MARKFORGED_YX)
          dist_mm.head.x, dist_mm.head.y, dist_mm.z,
        #elif CORE_IS_XZ
          dist_mm.head.x, dist_mm.y, dist_mm.head.z,
        #elif CORE_IS_YZ
          dist_mm.x, dist_mm.head.y, dist_mm.head.z,
        #else
          dist_mm.x, dist_mm.y, dist_mm.z,
        #endif
        dist_mm.i, dist_mm.j, dist_mm.k,
        dist_mm.u, dist_mm.v, dist_mm.w
      );

      block->millimeters = get_move_distance(displacement OPTARG(HAS_ROTATIONAL_AXES, cartesian_move));
    }

    /**
     * At this point at least one of the axes has more steps than
     * MIN_STEPS_PER_SEGMENT, ensuring the segment won't get dropped as
     * zero-length. It's important to not apply corrections
     * to blocks that would get dropped!
     *
     * A correction function is permitted to add steps to an axis, it
     * should *never* remove steps!
     */
    TERN_(BACKLASH_COMPENSATION, backlash.add_correction_steps(dist, dm, block));
  }

  TERN_(HAS_EXTRUDERS, block->steps.e = esteps);

  block->step_event_count = (
    #if NUM_AXES
      _MAX(LOGICAL_AXIS_LIST(esteps,
        block->steps.a, block->steps.b, block->steps.c,
        block->steps._i, block->steps._j, block->steps._k,
        block->steps._u, block->steps._v, block->steps._w
      ))
    #elif HAS_EXTRUDERS
      esteps
    #endif
  );

  // Bail if this is a zero-length block
  if (block->step_event_count < MIN_STEPS_PER_SEGMENT) return false;

  TERN_(MIXING_EXTRUDER, mixer.populate_block(block->b_color));

  #if HAS_FAN
    FANS_LOOP(i) block->fan_speed[i] = thermalManager.fan_speed[i];
  #endif

  #if ENABLED(BARICUDA)
    block->valve_pressure = baricuda_valve_pressure;
    block->e_to_p_pressure = baricuda_e_to_p_pressure;
  #endif

  E_TERN_(block->extruder = extruder);

  #if ENABLED(AUTO_POWER_CONTROL)
    if (NUM_AXIS_GANG(
         block->steps.x, || block->steps.y, || block->steps.z,
      || block->steps.i, || block->steps.j, || block->steps.k,
      || block->steps.u, || block->steps.v, || block->steps.w
    )) powerManager.power_on();
  #endif

  // Enable active axes
  #if ANY(CORE_IS_XY, MARKFORGED_XY, MARKFORGED_YX)
    if (block->steps.a || block->steps.b) {
      stepper.enable_axis(X_AXIS);
      stepper.enable_axis(Y_AXIS);
    }
    #if HAS_Z_AXIS && DISABLED(Z_LATE_ENABLE)
      if (block->steps.z) stepper.enable_axis(Z_AXIS);
    #endif
  #elif CORE_IS_XZ
    if (block->steps.a || block->steps.c) {
      stepper.enable_axis(X_AXIS);
      stepper.enable_axis(Z_AXIS);
    }
    if (block->steps.y) stepper.enable_axis(Y_AXIS);
  #elif CORE_IS_YZ
    if (block->steps.b || block->steps.c) {
      stepper.enable_axis(Y_AXIS);
      stepper.enable_axis(Z_AXIS);
    }
    if (block->steps.x) stepper.enable_axis(X_AXIS);
  #else
    NUM_AXIS_CODE(
      if (block->steps.x) stepper.enable_axis(X_AXIS),
      if (block->steps.y) stepper.enable_axis(Y_AXIS),
      if (TERN(Z_LATE_ENABLE, 0, block->steps.z)) stepper.enable_axis(Z_AXIS),
      if (block->steps.i) stepper.enable_axis(I_AXIS),
      if (block->steps.j) stepper.enable_axis(J_AXIS),
      if (block->steps.k) stepper.enable_axis(K_AXIS),
      if (block->steps.u) stepper.enable_axis(U_AXIS),
      if (block->steps.v) stepper.enable_axis(V_AXIS),
      if (block->steps.w) stepper.enable_axis(W_AXIS)
    );
  #endif
  #if ANY(CORE_IS_XY, MARKFORGED_XY, MARKFORGED_YX)
    SECONDARY_AXIS_CODE(
      if (block->steps.i) stepper.enable_axis(I_AXIS), if (block->steps.j) stepper.enable_axis(J_AXIS),
      if (block->steps.k) stepper.enable_axis(K_AXIS), if (block->steps.u) stepper.enable_axis(U_AXIS),
      if (block->steps.v) stepper.enable_axis(V_AXIS), if (block->steps.w) stepper.enable_axis(W_AXIS)
    );
  #endif

  // Enable extruder(s)
  #if HAS_EXTRUDERS
    if (esteps) {
      TERN_(AUTO_POWER_CONTROL, powerManager.power_on());

      #if ENABLED(DISABLE_OTHER_EXTRUDERS) // Enable only the selected extruder

        // Count down all steppers that were recently moved
        for (uint8_t i = 0; i < E_STEPPERS; ++i)
          if (extruder_last_move[i]) extruder_last_move[i]--;

        // Switching Extruder uses one E stepper motor per two nozzles
        #define E_STEPPER_INDEX(E) TERN(HAS_SWITCHING_EXTRUDER, (E) / 2, E)

        // Enable all (i.e., both) E steppers for IDEX-style duplication, but only active E steppers for multi-nozzle (i.e., single wide X carriage) duplication
        #define _IS_DUPE(N) TERN0(HAS_DUPLICATION_MODE, (extruder_duplication_enabled && TERN1(MULTI_NOZZLE_DUPLICATION, TEST(duplication_e_mask, N))))

        #define ENABLE_ONE_E(N) do{ \
          if (N == E_STEPPER_INDEX(extruder) || _IS_DUPE(N)) {  /* N is 'extruder', or N is duplicating */ \
            stepper.ENABLE_EXTRUDER(N);                         /* Enable the relevant E stepper... */ \
            extruder_last_move[N] = (BLOCK_BUFFER_SIZE) * 2;    /* ...and reset its counter */ \
          } \
          else if (!extruder_last_move[N])                      /* Counter expired since last E stepper enable */ \
            stepper.DISABLE_EXTRUDER(N);                        /* Disable the E stepper */ \
        }while(0);

      #else

        #define ENABLE_ONE_E(N) stepper.ENABLE_EXTRUDER(N);

      #endif

      REPEAT(E_STEPPERS, ENABLE_ONE_E); // (ENABLE_ONE_E must end with semicolon)
    }
  #endif // HAS_EXTRUDERS

  if (esteps)
    NOLESS(fr_mm_s, settings.min_feedrate_mm_s);
  else
    NOLESS(fr_mm_s, settings.min_travel_feedrate_mm_s);

  const float inverse_millimeters = 1.0f / block->millimeters;  // Inverse millimeters to remove multiple divides

  // Calculate inverse time for this move. No divide by zero due to previous checks.
  // Example: At 120mm/s a 60mm move involving XYZ axes takes 0.5s. So this will give 2.0.
  // Example 2: At 120°/s a 60° move involving only rotational axes takes 0.5s. So this will give 2.0.
  float inverse_secs = inverse_millimeters * (
    #if ALL(HAS_ROTATIONAL_AXES, INCH_MODE_SUPPORT)
      /** 
       * Work around for the premature feedrate conversion from 
       * inches/s to mm/s by the get_distance_from_command function.
       */
      cartesian_move ? fr_mm_s : LINEAR_UNIT(fr_mm_s)
    #else
      fr_mm_s
    #endif
  );

  // Get the number of non busy movements in queue (non busy means that they can be altered)
  const uint8_t moves_queued = nonbusy_movesplanned();

  // Slow down when the buffer starts to empty, rather than wait at the corner for a buffer refill
  #if ANY(SLOWDOWN, HAS_WIRED_LCD) || defined(XY_FREQUENCY_LIMIT)
    // Segment time in microseconds
    int32_t segment_time_us = LROUND(1000000.0f / inverse_secs);
  #endif

  #if ENABLED(SLOWDOWN)
    #ifndef SLOWDOWN_DIVISOR
      #define SLOWDOWN_DIVISOR 2
    #endif
    if (WITHIN(moves_queued, 2, (BLOCK_BUFFER_SIZE) / (SLOWDOWN_DIVISOR) - 1)) {
      #ifdef MAX7219_DEBUG_SLOWDOWN
        slowdown_count = (slowdown_count + 1) & 0x0F;
      #endif
      const int32_t time_diff = settings.min_segment_time_us - segment_time_us;
      if (time_diff > 0) {
        // Buffer is draining so add extra time. The amount of time added increases if the buffer is still emptied more.
        const int32_t nst = segment_time_us + LROUND(2 * time_diff / moves_queued);
        inverse_secs = 1000000.0f / nst;
        #if defined(XY_FREQUENCY_LIMIT) || HAS_WIRED_LCD
          segment_time_us = nst;
        #endif
      }
    }
  #endif

  #if HAS_WIRED_LCD
    // Protect the access to the position.
    const bool was_enabled = stepper.suspend();

    block_buffer_runtime_us += segment_time_us;
    block->segment_time_us = segment_time_us;

    if (was_enabled) stepper.wake_up();
  #endif

  block->nominal_speed = block->millimeters * inverse_secs;           // (mm/sec) Always > 0
  block->nominal_rate = CEIL(block->step_event_count * inverse_secs); // (step/sec) Always > 0

  #if ENABLED(FILAMENT_WIDTH_SENSOR)
    if (extruder == FILAMENT_SENSOR_EXTRUDER_NUM)   // Only for extruder with filament sensor
      filwidth.advance_e(dist_mm.e);
  #endif

  // Calculate and limit speed in mm/sec (linear) or degrees/sec (rotational)

  xyze_float_t current_speed;
  float speed_factor = 1.0f; // factor <1 decreases speed

  // Linear axes first with less logic
  LOOP_NUM_AXES(i) {
    current_speed[i] = dist_mm[i] * inverse_secs;
    const feedRate_t cs = ABS(current_speed[i]),
                 max_fr = settings.max_feedrate_mm_s[i];
    if (cs > max_fr) NOMORE(speed_factor, max_fr / cs);
  }

  // Limit speed on extruders, if any
  #if HAS_EXTRUDERS
  {
    current_speed.e = dist_mm.e * inverse_secs;
    #if HAS_MIXER_SYNC_CHANNEL
      // Move all mixing extruders at the specified rate
      if (mixer.get_current_vtool() == MIXER_AUTORETRACT_TOOL)
        current_speed.e *= MIXING_STEPPERS;
    #endif

    const feedRate_t cs = ABS(current_speed.e),
                 max_fr = settings.max_feedrate_mm_s[E_AXIS_N(extruder)]
                          * TERN(HAS_MIXER_SYNC_CHANNEL, MIXING_STEPPERS, 1);

    if (cs > max_fr) NOMORE(speed_factor, max_fr / cs); //respect max feedrate on any movement (doesn't matter if E axes only or not)

    #if ENABLED(VOLUMETRIC_EXTRUDER_LIMIT)
      const feedRate_t max_vfr = volumetric_extruder_feedrate_limit[extruder]
                                 * TERN(HAS_MIXER_SYNC_CHANNEL, MIXING_STEPPERS, 1);

      // TODO: Doesn't work properly for joined segments. Set MIN_STEPS_PER_SEGMENT 1 as workaround.

      if (block->steps.a || block->steps.b || block->steps.c) {

        if (max_vfr > 0 && cs > max_vfr) {
          NOMORE(speed_factor, max_vfr / cs); // respect volumetric extruder limit (if any)
          /* <-- add a slash to enable
          SERIAL_ECHOPGM("volumetric extruder limit enforced: ", (cs * CIRCLE_AREA(filament_size[extruder] * 0.5f)));
          SERIAL_ECHOPGM(" mm^3/s (", cs);
          SERIAL_ECHOPGM(" mm/s) limited to ", (max_vfr * CIRCLE_AREA(filament_size[extruder] * 0.5f)));
          SERIAL_ECHOPGM(" mm^3/s (", max_vfr);
          SERIAL_ECHOLNPGM(" mm/s)");
          //*/
        }
      }
    #endif
  }
  #endif // HAS_EXTRUDERS

  #ifdef XY_FREQUENCY_LIMIT

    static AxisBits old_direction_bits; // = 0

    if (xy_freq_limit_hz) {
      // Check and limit the xy direction change frequency
      const AxisBits direction_change = block->direction_bits ^ old_direction_bits;
      old_direction_bits = block->direction_bits;
      segment_time_us = LROUND(float(segment_time_us) / speed_factor);

      static int32_t xs0, xs1, xs2, ys0, ys1, ys2;
      if (segment_time_us > xy_freq_min_interval_us)
        xs2 = xs1 = ys2 = ys1 = xy_freq_min_interval_us;
      else {
        xs2 = xs1; xs1 = xs0;
        ys2 = ys1; ys1 = ys0;
      }
      xs0 = direction_change.x ? segment_time_us : xy_freq_min_interval_us;
      ys0 = direction_change.y ? segment_time_us : xy_freq_min_interval_us;

      if (segment_time_us < xy_freq_min_interval_us) {
        const int32_t least_xy_segment_time = _MIN(_MAX(xs0, xs1, xs2), _MAX(ys0, ys1, ys2));
        if (least_xy_segment_time < xy_freq_min_interval_us) {
          float freq_xy_feedrate = (speed_factor * least_xy_segment_time) / xy_freq_min_interval_us;
          NOLESS(freq_xy_feedrate, xy_freq_min_speed_factor);
          NOMORE(speed_factor, freq_xy_feedrate);
        }
      }
    }

  #endif // XY_FREQUENCY_LIMIT

  // Correct the speed
  if (speed_factor < 1.0f) {
    current_speed *= speed_factor;
    block->nominal_rate *= speed_factor;
    block->nominal_speed *= speed_factor;
  }

  // Compute and limit the acceleration rate for the trapezoid generator.
  const float steps_per_mm = block->step_event_count * inverse_millimeters;
  uint32_t accel;
  #if ENABLED(LIN_ADVANCE)
    bool use_advance_lead = false;
  #endif
  if (true NUM_AXIS_GANG(
      && !block->steps.a, && !block->steps.b, && !block->steps.c,
      && !block->steps.i, && !block->steps.j, && !block->steps.k,
      && !block->steps.u, && !block->steps.v, && !block->steps.w)
  ) {                                                             // Is this a retract / recover move?
    accel = CEIL(settings.retract_acceleration * steps_per_mm);   // Convert to: acceleration steps/sec^2
  }
  else {
    #define LIMIT_ACCEL_LONG(AXIS,INDX) do{ \
      if (block->steps[AXIS] && max_acceleration_steps_per_s2[AXIS+INDX] < accel) { \
        const uint32_t max_possible = max_acceleration_steps_per_s2[AXIS+INDX] * block->step_event_count / block->steps[AXIS]; \
        NOMORE(accel, max_possible); \
      } \
    }while(0)

    #define LIMIT_ACCEL_FLOAT(AXIS,INDX) do{ \
      if (block->steps[AXIS] && max_acceleration_steps_per_s2[AXIS+INDX] < accel) { \
        const float max_possible = float(max_acceleration_steps_per_s2[AXIS+INDX]) * float(block->step_event_count) / float(block->steps[AXIS]); \
        NOMORE(accel, max_possible); \
      } \
    }while(0)

    // Start with print or travel acceleration
    accel = CEIL((esteps ? settings.acceleration : settings.travel_acceleration) * steps_per_mm);

    #if ENABLED(LIN_ADVANCE)
      // Linear advance is currently not ready for HAS_I_AXIS
      #define MAX_E_JERK(N) TERN(HAS_LINEAR_E_JERK, max_e_jerk[E_INDEX_N(N)], max_jerk.e)

      /**
       * Use LIN_ADVANCE for blocks if all these are true:
       *
       * esteps                       : This is a print move, because we checked for A, B, C steps before.
       *
       * extruder_advance_K[extruder] : There is an advance factor set for this extruder.
       *
       * dm.e                         : Extruder is running forward (e.g., for "Wipe while retracting" (Slic3r) or "Combing" (Cura) moves)
       */
      use_advance_lead = esteps && extruder_advance_K[E_INDEX_N(extruder)] && dm.e;

      if (use_advance_lead) {
        float e_D_ratio = (target_float.e - position_float.e) /
          TERN(IS_KINEMATIC, block->millimeters,
            SQRT(sq(target_float.x - position_float.x)
               + sq(target_float.y - position_float.y)
               + sq(target_float.z - position_float.z))
          );

        // Check for unusual high e_D ratio to detect if a retract move was combined with the last print move due to min. steps per segment. Never execute this with advance!
        // This assumes no one will use a retract length of 0mm < retr_length < ~0.2mm and no one will print 100mm wide lines using 3mm filament or 35mm wide lines using 1.75mm filament.
        if (e_D_ratio > 3.0f)
          use_advance_lead = false;
        else {
          // Scale E acceleration so that it will be possible to jump to the advance speed.
          const uint32_t max_accel_steps_per_s2 = MAX_E_JERK(extruder) / (extruder_advance_K[E_INDEX_N(extruder)] * e_D_ratio) * steps_per_mm;
          if (accel > max_accel_steps_per_s2) {
            accel = max_accel_steps_per_s2;
            if (ENABLED(LA_DEBUG)) SERIAL_ECHOLNPGM("Acceleration limited.");
          }
        }
      }
    #endif

    // Limit acceleration per axis
    if (block->step_event_count <= acceleration_long_cutoff) {
      LOGICAL_AXIS_CODE(
        LIMIT_ACCEL_LONG(E_AXIS, E_INDEX_N(extruder)),
        LIMIT_ACCEL_LONG(A_AXIS, 0), LIMIT_ACCEL_LONG(B_AXIS, 0), LIMIT_ACCEL_LONG(C_AXIS, 0),
        LIMIT_ACCEL_LONG(I_AXIS, 0), LIMIT_ACCEL_LONG(J_AXIS, 0), LIMIT_ACCEL_LONG(K_AXIS, 0),
        LIMIT_ACCEL_LONG(U_AXIS, 0), LIMIT_ACCEL_LONG(V_AXIS, 0), LIMIT_ACCEL_LONG(W_AXIS, 0)
      );
    }
    else {
      LOGICAL_AXIS_CODE(
        LIMIT_ACCEL_FLOAT(E_AXIS, E_INDEX_N(extruder)),
        LIMIT_ACCEL_FLOAT(A_AXIS, 0), LIMIT_ACCEL_FLOAT(B_AXIS, 0), LIMIT_ACCEL_FLOAT(C_AXIS, 0),
        LIMIT_ACCEL_FLOAT(I_AXIS, 0), LIMIT_ACCEL_FLOAT(J_AXIS, 0), LIMIT_ACCEL_FLOAT(K_AXIS, 0),
        LIMIT_ACCEL_FLOAT(U_AXIS, 0), LIMIT_ACCEL_FLOAT(V_AXIS, 0), LIMIT_ACCEL_FLOAT(W_AXIS, 0)
      );
    }
  }
  block->acceleration_steps_per_s2 = accel;
  block->acceleration = accel / steps_per_mm;
  #if DISABLED(S_CURVE_ACCELERATION)
    block->acceleration_rate = (uint32_t)(accel * (float(1UL << 24) / (STEPPER_TIMER_RATE)));
  #endif

  #if ENABLED(LIN_ADVANCE)
    block->la_advance_rate = 0;
    block->la_scaling = 0;

    if (use_advance_lead) {
      // the Bresenham algorithm will convert this step rate into extruder steps
      block->la_advance_rate = extruder_advance_K[E_INDEX_N(extruder)] * block->acceleration_steps_per_s2;

      // reduce LA ISR frequency by calling it only often enough to ensure that there will
      // never be more than four extruder steps per call
      for (uint32_t dividend = block->steps.e << 1; dividend <= (block->step_event_count >> 2); dividend <<= 1)
        block->la_scaling++;

      #if ENABLED(LA_DEBUG)
        if (block->la_advance_rate >> block->la_scaling > 10000)
          SERIAL_ECHOLNPGM("eISR running at > 10kHz: ", block->la_advance_rate);
      #endif
    }
  #endif

  // The minimum possible speed is the average speed for
  // the first / last step at current acceleration limit
  minimum_planner_speed_sqr = 0.5f * block->acceleration / steps_per_mm;

  float vmax_junction_sqr; // Initial limit on the segment entry velocity (mm/s)^2

  #if HAS_JUNCTION_DEVIATION
    /**
     * Compute maximum allowable entry speed at junction by centripetal acceleration approximation.
     * Let a circle be tangent to both previous and current path line segments, where the junction
     * deviation is defined as the distance from the junction to the closest edge of the circle,
     * colinear with the circle center. The circular segment joining the two paths represents the
     * path of centripetal acceleration. Solve for max velocity based on max acceleration about the
     * radius of the circle, defined indirectly by junction deviation. This may be also viewed as
     * path width or max_jerk in the previous Grbl version. This approach does not actually deviate
     * from path, but used as a robust way to compute cornering speeds, as it takes into account the
     * nonlinearities of both the junction angle and junction velocity.
     *
     * NOTE: If the junction deviation value is finite, Grbl executes the motions in an exact path
     * mode (G61). If the junction deviation value is zero, Grbl will execute the motion in an exact
     * stop mode (G61.1) manner. In the future, if continuous mode (G64) is desired, the math here
     * is exactly the same. Instead of motioning all the way to junction point, the machine will
     * just follow the arc circle defined here. The Arduino doesn't have the CPU cycles to perform
     * a continuous mode path, but ARM-based microcontrollers most certainly do.
     *
     * NOTE: The max junction speed is a fixed value, since machine acceleration limits cannot be
     * changed dynamically during operation nor can the line move geometry. This must be kept in
     * memory in the event of a feedrate override changing the nominal speeds of blocks, which can
     * change the overall maximum entry speed conditions of all blocks.
     *
     * #######
     * https://github.com/MarlinFirmware/Marlin/issues/10341#issuecomment-388191754
     *
     * hoffbaked: on May 10 2018 tuned and improved the GRBL algorithm for Marlin:
          Okay! It seems to be working good. I somewhat arbitrarily cut it off at 1mm
          on then on anything with less sides than an octagon. With this, and the
          reverse pass actually recalculating things, a corner acceleration value
          of 1000 junction deviation of .05 are pretty reasonable. If the cycles
          can be spared, a better acos could be used. For all I know, it may be
          already calculated in a different place. */

    // Unit vector of previous path line segment
    static xyze_float_t prev_unit_vec;

    xyze_float_t unit_vec =
      #if HAS_DIST_MM_ARG
        cart_dist_mm
      #else
        LOGICAL_AXIS_ARRAY(dist_mm.e,
          dist_mm.x, dist_mm.y, dist_mm.z,
          dist_mm.i, dist_mm.j, dist_mm.k,
          dist_mm.u, dist_mm.v, dist_mm.w)
      #endif
    ;

    /**
     * On CoreXY the length of the vector [A,B] is SQRT(2) times the length of the head movement vector [X,Y].
     * So taking Z and E into account, we cannot scale to a unit vector with "inverse_millimeters".
     * => normalize the complete junction vector.
     * Elsewise, when needed JD will factor-in the E component
     */
    if (ANY(IS_CORE, MARKFORGED_XY, MARKFORGED_YX) || esteps > 0)
      normalize_junction_vector(unit_vec);  // Normalize with XYZE components
    else
      unit_vec *= inverse_millimeters;      // Use pre-calculated (1 / SQRT(x^2 + y^2 + z^2))

    // Skip first block or when previous_nominal_speed is used as a flag for homing and offset cycles.
    if (moves_queued && !UNEAR_ZERO(previous_nominal_speed)) {
      // Compute cosine of angle between previous and current path. (prev_unit_vec is negative)
      // NOTE: Max junction velocity is computed without sin() or acos() by trig half angle identity.
      float junction_cos_theta = LOGICAL_AXIS_GANG(
                                 + (-prev_unit_vec.e * unit_vec.e),
                                 + (-prev_unit_vec.x * unit_vec.x),
                                 + (-prev_unit_vec.y * unit_vec.y),
                                 + (-prev_unit_vec.z * unit_vec.z),
                                 + (-prev_unit_vec.i * unit_vec.i),
                                 + (-prev_unit_vec.j * unit_vec.j),
                                 + (-prev_unit_vec.k * unit_vec.k),
                                 + (-prev_unit_vec.u * unit_vec.u),
                                 + (-prev_unit_vec.v * unit_vec.v),
                                 + (-prev_unit_vec.w * unit_vec.w)
                               );

      // NOTE: Computed without any expensive trig, sin() or acos(), by trig half angle identity of cos(theta).
      if (junction_cos_theta > 0.999999f) {
        // For a 0 degree acute junction, just set minimum junction speed.
        vmax_junction_sqr = minimum_planner_speed_sqr;
      }
      else {
        // Convert delta vector to unit vector
        xyze_float_t junction_unit_vec = unit_vec - prev_unit_vec;
        normalize_junction_vector(junction_unit_vec);

        const float junction_acceleration = limit_value_by_axis_maximum(block->acceleration, junction_unit_vec);

        if (TERN0(HINTS_CURVE_RADIUS, hints.curve_radius)) {
          TERN_(HINTS_CURVE_RADIUS, vmax_junction_sqr = junction_acceleration * hints.curve_radius);
        }
        else {
          NOLESS(junction_cos_theta, -0.999999f); // Check for numerical round-off to avoid divide by zero.

          const float sin_theta_d2 = SQRT(0.5f * (1.0f - junction_cos_theta)); // Trig half angle identity. Always positive.

          vmax_junction_sqr = junction_acceleration * junction_deviation_mm * sin_theta_d2 / (1.0f - sin_theta_d2);

          #if ENABLED(JD_HANDLE_SMALL_SEGMENTS)

            // For small moves with >135° junction (octagon) find speed for approximate arc
            if (block->millimeters < 1 && junction_cos_theta < -0.7071067812f) {

              #if ENABLED(JD_USE_MATH_ACOS)

                #error "TODO: Inline maths with the MCU / FPU."

              #elif ENABLED(JD_USE_LOOKUP_TABLE)

                // Fast acos approximation (max. error +-0.01 rads)
                // Based on LUT table and linear interpolation

                /**
                 *  // Generate the JD Lookup Table
                 *  constexpr float c = 1.00751495f; // Correction factor to center error around 0
                 *  for (int i = 0; i < jd_lut_count - 1; ++i) {
                 *    const float x0 = (sq(i) - 1) / sq(i),
                 *                y0 = acos(x0) * (i == 0 ? 1 : c),
                 *                x1 = i < jd_lut_count - 1 ?  0.5 * x0 + 0.5 : 0.999999f,
                 *                y1 = acos(x1) * (i < jd_lut_count - 1 ? c : 1);
                 *    jd_lut_k[i] = (y0 - y1) / (x0 - x1);
                 *    jd_lut_b[i] = (y1 * x0 - y0 * x1) / (x0 - x1);
                 *  }
                 *
                 *  // Compute correction factor (Set c to 1.0f first!)
                 *  float min = INFINITY, max = -min;
                 *  for (float t = 0; t <= 1; t += 0.0003f) {
                 *    const float e = acos(t) / approx(t);
                 *    if (isfinite(e)) {
                 *      if (e < min) min = e;
                 *      if (e > max) max = e;
                 *    }
                 *  }
                 *  fprintf(stderr, "%.9gf, ", (min + max) / 2);
                 */
                static constexpr int16_t  jd_lut_count = 16;
                static constexpr uint16_t jd_lut_tll   = _BV(jd_lut_count - 1);
                static constexpr int16_t  jd_lut_tll0  = __builtin_clz(jd_lut_tll) + 1; // i.e., 16 - jd_lut_count + 1
                static constexpr float jd_lut_k[jd_lut_count] PROGMEM = {
                  -1.03145837f, -1.30760646f, -1.75205851f, -2.41705704f,
                  -3.37769222f, -4.74888992f, -6.69649887f, -9.45661736f,
                  -13.3640480f, -18.8928222f, -26.7136841f, -37.7754593f,
                  -53.4201813f, -75.5458374f, -106.836761f, -218.532821f };
                static constexpr float jd_lut_b[jd_lut_count] PROGMEM = {
                   1.57079637f,  1.70887053f,  2.04220939f,  2.62408352f,
                   3.52467871f,  4.85302639f,  6.77020454f,  9.50875854f,
                   13.4009285f,  18.9188995f,  26.7321243f,  37.7885055f,
                   53.4293975f,  75.5523529f,  106.841369f,  218.534011f };

                const float neg = junction_cos_theta < 0 ? -1 : 1,
                            t = neg * junction_cos_theta;

                const int16_t idx = (t < 0.00000003f) ? 0 : __builtin_clz(uint16_t((1.0f - t) * jd_lut_tll)) - jd_lut_tll0;

                float junction_theta = t * pgm_read_float(&jd_lut_k[idx]) + pgm_read_float(&jd_lut_b[idx]);
                if (neg > 0) junction_theta = RADIANS(180) - junction_theta; // acos(-t)

              #else

                // Fast acos(-t) approximation (max. error +-0.033rad = 1.89°)
                // Based on MinMax polynomial published by W. Randolph Franklin, see
                // https://wrf.ecse.rpi.edu/Research/Short_Notes/arcsin/onlyelem.html
                //  acos( t) = pi / 2 - asin(x)
                //  acos(-t) = pi - acos(t) ... pi / 2 + asin(x)

                const float neg = junction_cos_theta < 0 ? -1 : 1,
                            t = neg * junction_cos_theta,
                            asinx =       0.032843707f
                                  + t * (-1.451838349f
                                  + t * ( 29.66153956f
                                  + t * (-131.1123477f
                                  + t * ( 262.8130562f
                                  + t * (-242.7199627f
                                  + t * ( 84.31466202f ) ))))),
                            junction_theta = RADIANS(90) + neg * asinx; // acos(-t)

                // NOTE: junction_theta bottoms out at 0.033 which avoids divide by 0.

              #endif

              const float limit_sqr = (block->millimeters * junction_acceleration) / junction_theta;
              NOMORE(vmax_junction_sqr, limit_sqr);
            }

          #endif // JD_HANDLE_SMALL_SEGMENTS
        }
      }

      // Get the lowest speed
      vmax_junction_sqr = _MIN(vmax_junction_sqr, sq(block->nominal_speed), sq(previous_nominal_speed));
    }
    else // Init entry speed to zero. Assume it starts from rest. Planner will correct this later.
      vmax_junction_sqr = 0;

    prev_unit_vec = unit_vec;

  #else // CLASSIC_JERK

    /**
     * Heavily modified. Originally adapted from Průša firmware.
     * https://github.com/prusa3d/Prusa-Firmware
     */
    #if defined(TRAVEL_EXTRA_XYJERK) || ENABLED(LIN_ADVANCE)
      xyze_float_t max_j = max_jerk;
    #else
      const xyze_float_t &max_j = max_jerk;
    #endif

    #ifdef TRAVEL_EXTRA_XYJERK
      if (dist.e <= 0) {
        max_j.x += TRAVEL_EXTRA_XYJERK;
        max_j.y += TRAVEL_EXTRA_XYJERK;
      }
    #endif

    #if ENABLED(LIN_ADVANCE)
      // Advance affects E_AXIS speed and therefore jerk. Add a speed correction whenever
      // LA is turned OFF. No correction is applied when LA is turned ON (because it didn't
      // perform well; it takes more time/effort to push/melt filament than the reverse).
      static uint32_t previous_advance_rate;
      static float previous_e_mm_per_step;
      if (dist.e < 0 && previous_advance_rate) {
        // Retract move after a segment with LA that ended with an E speed decrease.
        // Correct for this to allow a faster junction speed. Since the decrease always helps to
        // get E to nominal retract speed, the equation simplifies to an increase in max jerk.
        max_j.e += previous_advance_rate * previous_e_mm_per_step;
      }
      // Prepare for next segment.
      previous_advance_rate = block->la_advance_rate;
      previous_e_mm_per_step = mm_per_step[E_AXIS_N(extruder)];
    #endif

    xyze_float_t speed_diff = current_speed;
    float vmax_junction;
    const bool start_from_zero = !moves_queued || UNEAR_ZERO(previous_nominal_speed);
    if (start_from_zero) {
      // Limited by a jerk to/from full halt.
      vmax_junction = block->nominal_speed;
    }
    else {
      // Compute the maximum velocity allowed at a joint of two successive segments.

      // The junction velocity will be shared between successive segments. Limit the junction velocity to their minimum.
      // Scale per-axis velocities for the same vmax_junction.
      if (block->nominal_speed < previous_nominal_speed) {
        vmax_junction = block->nominal_speed;
        const float previous_scale = vmax_junction / previous_nominal_speed;
        LOOP_LOGICAL_AXES(i) speed_diff[i] -= previous_speed[i] * previous_scale;
      }
      else {
        vmax_junction = previous_nominal_speed;
        const float current_scale = vmax_junction / block->nominal_speed;
        LOOP_LOGICAL_AXES(i) speed_diff[i] = speed_diff[i] * current_scale - previous_speed[i];
      }
    }

    // Now limit the jerk in all axes.
    float v_factor = 1.0f;
    LOOP_LOGICAL_AXES(i) {
      // Jerk is the per-axis velocity difference.
      const float jerk = ABS(speed_diff[i]), maxj = max_j[i];
      if (jerk * v_factor > maxj) v_factor = maxj / jerk;
    }
    vmax_junction_sqr = sq(vmax_junction * v_factor);

    if (start_from_zero) minimum_planner_speed_sqr = vmax_junction_sqr;

  #endif // CLASSIC_JERK

  // Max entry speed of this block equals the max exit speed of the previous block.
  block->max_entry_speed_sqr = vmax_junction_sqr;

  // Initialize block entry speed. Compute based on deceleration to sqrt(minimum_planner_speed_sqr).
  const float v_allowable_sqr = max_allowable_speed_sqr(-block->acceleration, minimum_planner_speed_sqr, block->millimeters);

  // Start with the minimum allowed speed
  block->entry_speed_sqr = minimum_planner_speed_sqr;

  // Initialize planner efficiency flags
  // Set flag if block will always reach maximum junction speed regardless of entry/exit speeds.
  // If a block can de/ac-celerate from nominal speed to zero within the length of the block, then
  // the current block and next block junction speeds are guaranteed to always be at their maximum
  // junction speeds in deceleration and acceleration, respectively. This is due to how the current
  // block nominal speed limits both the current and next maximum junction speeds. Hence, in both
  // the reverse and forward planners, the corresponding block junction speed will always be at the
  // the maximum junction speed and may always be ignored for any speed reduction checks.
  block->flag.set_nominal(sq(block->nominal_speed) <= v_allowable_sqr);

  // Update previous path unit_vector and nominal speed
  previous_speed = current_speed;
  previous_nominal_speed = block->nominal_speed;

  position = target;  // Update the position

  #if ENABLED(POWER_LOSS_RECOVERY)
    block->sdpos = recovery.command_sdpos();
    block->start_position = position_float.asLogical();
  #endif

  TERN_(HAS_POSITION_FLOAT, position_float = target_float);
  TERN_(GRADIENT_MIX, mixer.gradient_control(target_float.z));

  return true;        // Movement was accepted

} // _populate_block()

/**
 * @brief Add a block to the buffer that just updates the position
 *        Supports LASER_SYNCHRONOUS_M106_M107 and LASER_POWER_SYNC power sync block buffer queueing.
 *
 * @param sync_flag  The sync flag to set, determining the type of sync the block will do
 */
void Planner::buffer_sync_block(const BlockFlagBit sync_flag/*=BLOCK_BIT_SYNC_POSITION*/) {

  // Wait for the next available block
  uint8_t next_buffer_head;
  block_t * const block = get_next_free_block(next_buffer_head);

  // Clear block
  block->reset();
  block->flag.apply(sync_flag);

  block->position = position;
  #if ENABLED(BACKLASH_COMPENSATION)
    LOOP_NUM_AXES(axis) block->position[axis] += backlash.get_applied_steps((AxisEnum)axis);
  #endif
  #if ALL(HAS_FAN, LASER_SYNCHRONOUS_M106_M107)
    FANS_LOOP(i) block->fan_speed[i] = thermalManager.fan_speed[i];
  #endif

  /**
   * M3-based power setting can be processed inline with a laser power sync block.
   * During active moves cutter.power is processed immediately, otherwise on the next move.
   */
  TERN_(LASER_POWER_SYNC, block->laser.power = cutter.power);

  // If this is the first added movement, reload the delay, otherwise, cancel it.
  if (block_buffer_head == block_buffer_tail) {
    // If it was the first queued block, restart the 1st block delivery delay, to
    // give the planner an opportunity to queue more movements and plan them
    // As there are no queued movements, the Stepper ISR will not touch this
    // variable, so there is no risk setting this here (but it MUST be done
    // before the following line!!)
    delay_before_delivering = TERN_(FT_MOTION, ftMotion.cfg.mode ? BLOCK_DELAY_NONE :) BLOCK_DELAY_FOR_1ST_MOVE;
  }

  block_buffer_head = next_buffer_head;

  stepper.wake_up();
} // buffer_sync_block()

/**
 * @brief Add a single linear movement
 *
 * @description Add a new linear movement to the buffer in axis units.
 *              Leveling and kinematics should be applied before calling this.
 *
 * @param abce          Target position in mm and/or degrees
 * @param cart_dist_mm  The pre-calculated move lengths for all axes, in mm
 * @param fr_mm_s       (target) speed of the move
 * @param extruder      optional target extruder (otherwise active_extruder)
 * @param hints         optional parameters to aid planner calculations
 *
 * @return  false if no segment was queued due to cleaning, cold extrusion, full queue, etc.
 */
bool Planner::buffer_segment(const abce_pos_t &abce
  OPTARG(HAS_DIST_MM_ARG, const xyze_float_t &cart_dist_mm)
  , const_feedRate_t fr_mm_s
  , const uint8_t extruder/*=active_extruder*/
  , const PlannerHints &hints/*=PlannerHints()*/
) {

  // If we are cleaning, do not accept queuing of movements
  if (cleaning_buffer_counter) return false;

  // When changing extruders recalculate steps corresponding to the E position
  #if ENABLED(DISTINCT_E_FACTORS)
    if (last_extruder != extruder && settings.axis_steps_per_mm[E_AXIS_N(extruder)] != settings.axis_steps_per_mm[E_AXIS_N(last_extruder)]) {
      position.e = LROUND(position.e * settings.axis_steps_per_mm[E_AXIS_N(extruder)] * mm_per_step[E_AXIS_N(last_extruder)]);
      last_extruder = extruder;
    }
  #endif

  // The target position of the tool in absolute steps
  // Calculate target position in absolute steps
  const abce_long_t target = {
     LOGICAL_AXIS_LIST(
      int32_t(LROUND(abce.e * settings.axis_steps_per_mm[E_AXIS_N(extruder)])),
      int32_t(LROUND(abce.a * settings.axis_steps_per_mm[A_AXIS])),
      int32_t(LROUND(abce.b * settings.axis_steps_per_mm[B_AXIS])),
      int32_t(LROUND(abce.c * settings.axis_steps_per_mm[C_AXIS])),
      int32_t(LROUND(abce._i * settings.axis_steps_per_mm[I_AXIS])),
      int32_t(LROUND(abce._j * settings.axis_steps_per_mm[J_AXIS])),
      int32_t(LROUND(abce._k * settings.axis_steps_per_mm[K_AXIS])),
      int32_t(LROUND(abce._u * settings.axis_steps_per_mm[U_AXIS])),
      int32_t(LROUND(abce._v * settings.axis_steps_per_mm[V_AXIS])),
      int32_t(LROUND(abce._w * settings.axis_steps_per_mm[W_AXIS]))
    )
  };

  #if HAS_POSITION_FLOAT
    const xyze_pos_t target_float = abce;
  #endif

  #if HAS_EXTRUDERS
    // DRYRUN prevents E moves from taking place
    if (DEBUGGING(DRYRUN) || TERN0(CANCEL_OBJECTS, cancelable.skipping)) {
      position.e = target.e;
      TERN_(HAS_POSITION_FLOAT, position_float.e = abce.e);
    }
  #endif

  /* <-- add a slash to enable
    SERIAL_ECHOPGM("  buffer_segment FR:", fr_mm_s);
    #if IS_KINEMATIC
      SERIAL_ECHOPGM(" A:", abce.a, " (", position.a, "->", target.a, ") B:", abce.b);
    #else
      SERIAL_ECHOPGM_P(SP_X_LBL, abce.a);
      SERIAL_ECHOPGM(" (", position.x, "->", target.x);
      SERIAL_CHAR(')');
      SERIAL_ECHOPGM_P(SP_Y_LBL, abce.b);
    #endif
    SERIAL_ECHOPGM(" (", position.y, "->", target.y);
    #if HAS_Z_AXIS
      #if ENABLED(DELTA)
        SERIAL_ECHOPGM(") C:", abce.c);
      #else
        SERIAL_CHAR(')');
        SERIAL_ECHOPGM_P(SP_Z_LBL, abce.c);
      #endif
      SERIAL_ECHOPGM(" (", position.z, "->", target.z);
      SERIAL_CHAR(')');
    #endif
    #if HAS_I_AXIS
      SERIAL_ECHOPGM_P(SP_I_LBL, abce.i);
      SERIAL_ECHOPGM(" (", position.i, "->", target.i);
      SERIAL_CHAR(')');
    #endif
    #if HAS_J_AXIS
      SERIAL_ECHOPGM_P(SP_J_LBL, abce.j);
      SERIAL_ECHOPGM(" (", position.j, "->", target.j);
      SERIAL_CHAR(')');
    #endif
    #if HAS_K_AXIS
      SERIAL_ECHOPGM_P(SP_K_LBL, abce.k);
      SERIAL_ECHOPGM(" (", position.k, "->", target.k);
      SERIAL_CHAR(')');
    #endif
    #if HAS_U_AXIS
      SERIAL_ECHOPGM_P(SP_U_LBL, abce.u);
      SERIAL_ECHOPGM(" (", position.u, "->", target.u);
      SERIAL_CHAR(')');
    #endif
    #if HAS_V_AXIS
      SERIAL_ECHOPGM_P(SP_V_LBL, abce.v);
      SERIAL_ECHOPGM(" (", position.v, "->", target.v);
      SERIAL_CHAR(')');
    #endif
    #if HAS_W_AXIS
      SERIAL_ECHOPGM_P(SP_W_LBL, abce.w);
      SERIAL_ECHOPGM(" (", position.w, "->", target.w);
      SERIAL_CHAR(')');
    #endif
    #if HAS_EXTRUDERS
      SERIAL_ECHOPGM_P(SP_E_LBL, abce.e);
      SERIAL_ECHOLNPGM(" (", position.e, "->", target.e, ")");
    #else
      SERIAL_EOL();
    #endif
  //*/

  // Queue the movement. Return 'false' if the move was not queued.
  if (!_buffer_steps(target
      OPTARG(HAS_POSITION_FLOAT, target_float)
      OPTARG(HAS_DIST_MM_ARG, cart_dist_mm)
      , fr_mm_s, extruder, hints
  )) return false;

  stepper.wake_up();
  return true;
} // buffer_segment()

/**
 * Add a new linear movement to the buffer.
 * The target is cartesian. It's translated to
 * delta/scara if needed.
 *
 *  cart            - target position in mm or degrees
 *  fr_mm_s         - (target) speed of the move (mm/s)
 *  extruder        - optional target extruder (otherwise active_extruder)
 *  hints           - optional parameters to aid planner calculations
 */
bool Planner::buffer_line(const xyze_pos_t &cart, const_feedRate_t fr_mm_s
  , const uint8_t extruder/*=active_extruder*/
  , const PlannerHints &hints/*=PlannerHints()*/
) {
  xyze_pos_t machine = cart;
  TERN_(HAS_POSITION_MODIFIERS, apply_modifiers(machine));

  #if IS_KINEMATIC

    #if HAS_JUNCTION_DEVIATION
      const xyze_pos_t cart_dist_mm = LOGICAL_AXIS_ARRAY(
        cart.e - position_cart.e,
        cart.x - position_cart.x, cart.y - position_cart.y, cart.z - position_cart.z,
        cart.i - position_cart.i, cart.j - position_cart.j, cart.k - position_cart.k,
        cart.u - position_cart.u, cart.v - position_cart.v, cart.w - position_cart.w
      );
    #else
      const xyz_pos_t cart_dist_mm = NUM_AXIS_ARRAY(
        cart.x - position_cart.x, cart.y - position_cart.y, cart.z - position_cart.z,
        cart.i - position_cart.i, cart.j - position_cart.j, cart.k - position_cart.k,
        cart.u - position_cart.u, cart.v - position_cart.v, cart.w - position_cart.w
      );
    #endif

    // Cartesian XYZ to kinematic ABC, stored in global 'delta'
    inverse_kinematics(machine);

    PlannerHints ph = hints;
    if (!hints.millimeters)
      ph.millimeters = get_move_distance(xyze_pos_t(cart_dist_mm) OPTARG(HAS_ROTATIONAL_AXES, ph.cartesian_move));

    #if DISABLED(FEEDRATE_SCALING)

      const feedRate_t feedrate = fr_mm_s;

    #elif IS_SCARA

      // For SCARA scale the feedrate from mm/s to degrees/s
      // i.e., Complete the angular vector in the given time.
      const float duration_recip = hints.inv_duration ?: fr_mm_s / ph.millimeters;
      const xyz_pos_t diff = delta - position_float;
      const feedRate_t feedrate = diff.magnitude() * duration_recip;

    #elif ENABLED(POLAR)

      /**
       * Motion problem for Polar axis near center / origin:
       *
       * 3D printing:
       * Movements very close to the center of the polar axis take more time than others.
       * This brief delay results in more material deposition due to the pressure in the nozzle.
       *
       * Current Kinematics and feedrate scaling deals with this by making the movement as fast
       * as possible. It works for slow movements but doesn't work well with fast ones. A more
       * complicated extrusion compensation must be implemented.
       *
       * Ideally, it should estimate that a long rotation near the center is ahead and will cause
       * unwanted deposition. Therefore it can compensate the extrusion beforehand.
       *
       * Laser cutting:
       * Same thing would be a problem for laser engraving too. As it spends time rotating at the
       * center point, more likely it will burn more material than it should. Therefore similar
       * compensation would be implemented for laser-cutting operations.
       *
       * Milling:
       * This shouldn't be a problem for cutting/milling operations.
       */
      feedRate_t calculated_feedrate = fr_mm_s;
      const xyz_pos_t diff = delta - position_float;
      if (!NEAR_ZERO(diff.b)) {
        if (delta.a <= POLAR_FAST_RADIUS )
          calculated_feedrate = settings.max_feedrate_mm_s[Y_AXIS];
        else {
          // Normalized vector of movement
          const float diffBLength = ABS((2.0f * M_PI * diff.a) * (diff.b / 360.0f)),
                      diffTheta = DEGREES(ATAN2(diff.a, diffBLength)),
                      normalizedTheta = 1.0f - (ABS(diffTheta > 90.0f ? 180.0f - diffTheta : diffTheta) / 90.0f);

          // Normalized position along the radius
          const float radiusRatio = (PRINTABLE_RADIUS) / delta.a;
          calculated_feedrate += (fr_mm_s * radiusRatio * normalizedTheta);
        }
      }
      const feedRate_t feedrate = calculated_feedrate;

    #endif // POLAR && FEEDRATE_SCALING

    TERN_(HAS_EXTRUDERS, delta.e = machine.e);
    if (buffer_segment(delta OPTARG(HAS_DIST_MM_ARG, cart_dist_mm), feedrate, extruder, ph)) {
      position_cart = cart;
      return true;
    }
    return false;

  #else // !IS_KINEMATIC

    return buffer_segment(machine, fr_mm_s, extruder, hints);

  #endif

} // buffer_line()

#if ENABLED(DIRECT_STEPPING)

  void Planner::buffer_page(const page_idx_t page_idx, const uint8_t extruder, const uint16_t num_steps) {
    if (!last_page_step_rate) {
      kill(GET_TEXT_F(MSG_BAD_PAGE_SPEED));
      return;
    }

    uint8_t next_buffer_head;
    block_t * const block = get_next_free_block(next_buffer_head);

    block->flag.reset(BLOCK_BIT_PAGE);

    #if HAS_FAN
      FANS_LOOP(i) block->fan_speed[i] = thermalManager.fan_speed[i];
    #endif

    E_TERN_(block->extruder = extruder);

    block->page_idx = page_idx;

    block->step_event_count = num_steps;
    block->initial_rate = block->final_rate = block->nominal_rate = last_page_step_rate; // steps/s

    block->accelerate_until = 0;
    block->decelerate_after = block->step_event_count;

    // Will be set to last direction later if directional format.
    block->direction_bits.reset();

    if (!DirectStepping::Config::DIRECTIONAL) {
      #define PAGE_UPDATE_DIR(AXIS) do{ if (last_page_dir.AXIS) block->direction_bits.AXIS = true; }while(0);
      LOGICAL_AXIS_MAP(PAGE_UPDATE_DIR);
    }

    // If this is the first added movement, reload the delay, otherwise, cancel it.
    if (block_buffer_head == block_buffer_tail) {
      // If it was the first queued block, restart the 1st block delivery delay, to
      // give the planner an opportunity to queue more movements and plan them
      // As there are no queued movements, the Stepper ISR will not touch this
      // variable, so there is no risk setting this here (but it MUST be done
      // before the following line!!)
      delay_before_delivering = TERN_(FT_MOTION, ftMotion.cfg.mode ? BLOCK_DELAY_NONE :) BLOCK_DELAY_FOR_1ST_MOVE;
    }

    // Move buffer head
    block_buffer_head = next_buffer_head;

    stepper.enable_all_steppers();
    stepper.wake_up();
  }

#endif // DIRECT_STEPPING

/**
 * Directly set the planner ABCE position (and stepper positions)
 * converting mm (or angles for SCARA) into steps.
 *
 * The provided ABCE position is in machine units.
 */
void Planner::set_machine_position_mm(const abce_pos_t &abce) {
  TERN_(DISTINCT_E_FACTORS, last_extruder = active_extruder);
  TERN_(HAS_POSITION_FLOAT, position_float = abce);
  position.set(
    LOGICAL_AXIS_LIST(
      LROUND(abce.e * settings.axis_steps_per_mm[E_AXIS_N(active_extruder)]),
      LROUND(abce.a * settings.axis_steps_per_mm[A_AXIS]),
      LROUND(abce.b * settings.axis_steps_per_mm[B_AXIS]),
      LROUND(abce.c * settings.axis_steps_per_mm[C_AXIS]),
      LROUND(abce._i * settings.axis_steps_per_mm[I_AXIS]),
      LROUND(abce._j * settings.axis_steps_per_mm[J_AXIS]),
      LROUND(abce._k * settings.axis_steps_per_mm[K_AXIS]),
      LROUND(abce._u * settings.axis_steps_per_mm[U_AXIS]),
      LROUND(abce._v * settings.axis_steps_per_mm[V_AXIS]),
      LROUND(abce._w * settings.axis_steps_per_mm[W_AXIS])
    )
  );

  if (has_blocks_queued()) {
    //previous_nominal_speed = 0.0f; // Reset planner junction speeds. Assume start from rest.
    //previous_speed.reset();
    buffer_sync_block(BLOCK_BIT_SYNC_POSITION);
  }
  else {
    #if ENABLED(BACKLASH_COMPENSATION)
      abce_long_t stepper_pos = position;
      LOOP_NUM_AXES(axis) stepper_pos[axis] += backlash.get_applied_steps((AxisEnum)axis);
      stepper.set_position(stepper_pos);
    #else
      stepper.set_position(position);
    #endif
  }
}

void Planner::set_position_mm(const xyze_pos_t &xyze) {
  xyze_pos_t machine = xyze;
  TERN_(HAS_POSITION_MODIFIERS, apply_modifiers(machine, true));
  #if IS_KINEMATIC
    position_cart = xyze;
    inverse_kinematics(machine);
    TERN_(HAS_EXTRUDERS, delta.e = machine.e);
    set_machine_position_mm(delta);
  #else
    set_machine_position_mm(machine);
  #endif
}

#if HAS_EXTRUDERS

  /**
   * Setters for planner position (also setting stepper position).
   */
  void Planner::set_e_position_mm(const_float_t e) {
    const uint8_t axis_index = E_AXIS_N(active_extruder);
    TERN_(DISTINCT_E_FACTORS, last_extruder = active_extruder);

    const float e_new = DIFF_TERN(FWRETRACT, e, fwretract.current_retract[active_extruder]);
    position.e = LROUND(settings.axis_steps_per_mm[axis_index] * e_new);
    TERN_(HAS_POSITION_FLOAT, position_float.e = e_new);
    TERN_(IS_KINEMATIC, TERN_(HAS_EXTRUDERS, position_cart.e = e));

    if (has_blocks_queued())
      buffer_sync_block(BLOCK_BIT_SYNC_POSITION);
    else
      stepper.set_axis_position(E_AXIS, position.e);
  }

#endif

// Recalculate the steps/s^2 acceleration rates, based on the mm/s^2
void Planner::refresh_acceleration_rates() {
  uint32_t highest_rate = 1;
  LOOP_DISTINCT_AXES(i) {
    max_acceleration_steps_per_s2[i] = settings.max_acceleration_mm_per_s2[i] * settings.axis_steps_per_mm[i];
    if (TERN1(DISTINCT_E_FACTORS, i < E_AXIS || i == E_AXIS_N(active_extruder)))
      NOLESS(highest_rate, max_acceleration_steps_per_s2[i]);
  }
  acceleration_long_cutoff = 4294967295UL / highest_rate; // 0xFFFFFFFFUL
  TERN_(HAS_LINEAR_E_JERK, recalculate_max_e_jerk());
}

/**
 * Recalculate 'position' and 'mm_per_step'.
 * Must be called whenever settings.axis_steps_per_mm changes!
 */
void Planner::refresh_positioning() {
  #if ENABLED(EDITABLE_STEPS_PER_UNIT)
    LOOP_DISTINCT_AXES(i) mm_per_step[i] = 1.0f / settings.axis_steps_per_mm[i];
  #endif
  set_position_mm(current_position);
  refresh_acceleration_rates();
}

// Apply limits to a variable and give a warning if the value was out of range
inline void limit_and_warn(float &val, const AxisEnum axis, FSTR_P const setting_name, const xyze_float_t &max_limit) {
  const uint8_t lim_axis = TERN_(HAS_EXTRUDERS, axis > E_AXIS ? E_AXIS :) axis;
  const float before = val;
  LIMIT(val, 0.1f, max_limit[lim_axis]);
  if (before != val)
    SERIAL_ECHOLN(C(AXIS_CHAR(lim_axis)), F(" Max "), setting_name, F(" limited to "), val);
}

/**
 * For the specified 'axis' set the Maximum Acceleration to the given value (mm/s^2)
 * The value may be limited with warning feedback, if configured.
 * Calls refresh_acceleration_rates to precalculate planner terms in steps.
 *
 * This hard limit is applied as a block is being added to the planner queue.
 */
void Planner::set_max_acceleration(const AxisEnum axis, float inMaxAccelMMS2) {
  #if ENABLED(LIMITED_MAX_ACCEL_EDITING)
    #ifdef MAX_ACCEL_EDIT_VALUES
      constexpr xyze_float_t max_accel_edit = MAX_ACCEL_EDIT_VALUES;
      const xyze_float_t &max_acc_edit_scaled = max_accel_edit;
    #else
      constexpr xyze_float_t max_accel_edit = DEFAULT_MAX_ACCELERATION;
      const xyze_float_t max_acc_edit_scaled = max_accel_edit * 2;
    #endif
    limit_and_warn(inMaxAccelMMS2, axis, F("Acceleration"), max_acc_edit_scaled);
  #endif
  settings.max_acceleration_mm_per_s2[axis] = inMaxAccelMMS2;

  // Update steps per s2 to agree with the units per s2 (since they are used in the planner)
  refresh_acceleration_rates();
}

/**
 * For the specified 'axis' set the Maximum Feedrate to the given value (mm/s)
 * The value may be limited with warning feedback, if configured.
 *
 * This hard limit is applied as a block is being added to the planner queue.
 */
void Planner::set_max_feedrate(const AxisEnum axis, float inMaxFeedrateMMS) {
  #if ENABLED(LIMITED_MAX_FR_EDITING)
    #ifdef MAX_FEEDRATE_EDIT_VALUES
      constexpr xyze_float_t max_fr_edit = MAX_FEEDRATE_EDIT_VALUES;
      const xyze_float_t &max_fr_edit_scaled = max_fr_edit;
    #else
      constexpr xyze_float_t max_fr_edit = DEFAULT_MAX_FEEDRATE;
      const xyze_float_t max_fr_edit_scaled = max_fr_edit * 2;
    #endif
    limit_and_warn(inMaxFeedrateMMS, axis, F("Feedrate"), max_fr_edit_scaled);
  #endif
  settings.max_feedrate_mm_s[axis] = inMaxFeedrateMMS;
}

#if ENABLED(CLASSIC_JERK)

  /**
   * For the specified 'axis' set the Maximum Jerk (instant change) to the given value (mm/s)
   * The value may be limited with warning feedback, if configured.
   *
   * This hard limit is applied (to the block start speed) as the block is being added to the planner queue.
   */
  void Planner::set_max_jerk(const AxisEnum axis, float inMaxJerkMMS) {
    #if ENABLED(LIMITED_JERK_EDITING)
      constexpr xyze_float_t max_jerk_edit =
        #ifdef MAX_JERK_EDIT_VALUES
          MAX_JERK_EDIT_VALUES
        #else
          LOGICAL_AXIS_ARRAY(
            (DEFAULT_EJERK) * 2,
            (DEFAULT_XJERK) * 2, (DEFAULT_YJERK) * 2, (DEFAULT_ZJERK) * 2,
            (DEFAULT_IJERK) * 2, (DEFAULT_JJERK) * 2, (DEFAULT_KJERK) * 2,
            (DEFAULT_UJERK) * 2, (DEFAULT_VJERK) * 2, (DEFAULT_WJERK) * 2
          )
        #endif
      ;
      limit_and_warn(inMaxJerkMMS, axis, F("Jerk"), max_jerk_edit);
    #endif
    max_jerk[axis] = inMaxJerkMMS;
  }

#endif

#if HAS_WIRED_LCD

  uint16_t Planner::block_buffer_runtime() {
    #ifdef __AVR__
      // Protect the access to the variable. Only required for AVR, as
      //  any 32bit CPU offers atomic access to 32bit variables
      const bool was_enabled = stepper.suspend();
    #endif

    uint32_t bbru = block_buffer_runtime_us;

    #ifdef __AVR__
      // Reenable Stepper ISR
      if (was_enabled) stepper.wake_up();
    #endif

    // To translate µs to ms a division by 1000 would be required.
    // We introduce 2.4% error here by dividing by 1024.
    // Doesn't matter because block_buffer_runtime_us is already too small an estimation.
    bbru >>= 10;
    // limit to about a minute.
    return _MIN(bbru, 0x0000FFFFUL);
  }

  void Planner::clear_block_buffer_runtime() {
    #ifdef __AVR__
      // Protect the access to the variable. Only required for AVR, as
      //  any 32bit CPU offers atomic access to 32bit variables
      const bool was_enabled = stepper.suspend();
    #endif

    block_buffer_runtime_us = 0;

    #ifdef __AVR__
      // Reenable Stepper ISR
      if (was_enabled) stepper.wake_up();
    #endif
  }

#endif<|MERGE_RESOLUTION|>--- conflicted
+++ resolved
@@ -1978,53 +1978,27 @@
     dm.hy = (dist.b > 0);                       // ...and Y
     TERN_(HAS_Z_AXIS, dm.z = (dist.c > 0));
   #endif
-<<<<<<< HEAD
-  #if IS_CORE
-    #if CORE_IS_XY
-      dm.ja = (dist.a + dist.b > 0);             // Motor A direction
-      dm.jb = (CORESIGN(dist.a - dist.b) > 0);   // Motor B direction
-    #elif CORE_IS_XZ
-      dm.hx = (dist.a > 0);                     // Save the toolhead's true direction in X
-      dm.y  = (dist.b > 0);
-      dm.hz = (dist.c > 0);                     // ...and Z
-      dm.ja  = (dist.a + dist.c > 0);            // Motor A direction
-      dm.jc  = (CORESIGN(dist.a - dist.c) > 0);  // Motor C direction
-    #elif CORE_IS_YZ
-      dm.x  = (dist.a > 0);
-      dm.hy = (dist.b > 0);                     // Save the toolhead's true direction in Y
-      dm.hz = (dist.c > 0);                     // ...and Z
-      dm.jb  = (dist.b + dist.c > 0);            // Motor B direction
-      dm.jc  = (CORESIGN(dist.b - dist.c) > 0);  // Motor C direction
-    #endif
-  #elif ENABLED(MARKFORGED_XY)
-    dm.ja = (dist.a + dist.b > 0);               // Motor A direction
-    dm.jb = (dist.b > 0);                        // Motor B direction
-  #elif ENABLED(MARKFORGED_YX)
-    dm.ja = (dist.a > 0);                        // Motor A direction
-    dm.jb = (dist.b + dist.a > 0);               // Motor B direction
-=======
   #if CORE_IS_XY
-    dm.a = (dist.a + dist.b > 0);               // Motor A direction
-    dm.b = (CORESIGN(dist.a - dist.b) > 0);     // Motor B direction
+    dm.ja = (dist.a + dist.b > 0);              // Motor A direction
+    dm.jb = (CORESIGN(dist.a - dist.b) > 0);    // Motor B direction
   #elif CORE_IS_XZ
     dm.hx = (dist.a > 0);                       // Save the toolhead's true direction in X
     dm.y  = (dist.b > 0);
     dm.hz = (dist.c > 0);                       // ...and Z
-    dm.a  = (dist.a + dist.c > 0);              // Motor A direction
-    dm.c  = (CORESIGN(dist.a - dist.c) > 0);    // Motor C direction
+    dm.ja  = (dist.a + dist.c > 0);             // Motor A direction
+    dm.jc  = (CORESIGN(dist.a - dist.c) > 0);   // Motor C direction
   #elif CORE_IS_YZ
     dm.x  = (dist.a > 0);
     dm.hy = (dist.b > 0);                       // Save the toolhead's true direction in Y
     dm.hz = (dist.c > 0);                       // ...and Z
-    dm.b  = (dist.b + dist.c > 0);              // Motor B direction
-    dm.c  = (CORESIGN(dist.b - dist.c) > 0);    // Motor C direction
+    dm.jb  = (dist.b + dist.c > 0);             // Motor B direction
+    dm.jc  = (CORESIGN(dist.b - dist.c) > 0);   // Motor C direction
   #elif ENABLED(MARKFORGED_XY)
-    dm.a = (dist.a TERN(MARKFORGED_INVERSE, -, +) dist.b > 0); // Motor A direction
-    dm.b = (dist.b > 0);                        // Motor B direction
+    dm.ja = (dist.a TERN(MARKFORGED_INVERSE, -, +) dist.b > 0); // Motor A direction
+    dm.jb = (dist.b > 0);                       // Motor B direction
   #elif ENABLED(MARKFORGED_YX)
-    dm.a = (dist.a > 0);                        // Motor A direction
-    dm.b = (dist.b TERN(MARKFORGED_INVERSE, -, +) dist.a > 0); // Motor B direction
->>>>>>> d79bcef8
+    dm.ja = (dist.a > 0);                       // Motor A direction
+    dm.jb = (dist.b TERN(MARKFORGED_INVERSE, -, +) dist.a > 0); // Motor B direction
   #else
     XYZ_CODE(
       dm.x = (dist.a > 0),
@@ -2107,7 +2081,7 @@
    * This part of the code calculates the total length of the movement.
    * For cartesian bots, the distance along the X axis equals the X_AXIS joint displacement and same holds true for Y_AXIS.
    * But for geometries like CORE_XY that is not true. For these machines we need to create 2 additional variables, named X_HEAD and Y_HEAD, to store the displacent of the head along the X and Y axes in a cartesian coordinate system.
-   * The displacement of the head along the axes of the cartesian coordinate system has to be calculated from "X_AXIS" and "Y_AXIS" (should be renamed to A_JOINT and B_JOINT) 
+   * The displacement of the head along the axes of the cartesian coordinate system has to be calculated from "X_AXIS" and "Y_AXIS" (should be renamed to A_JOINT and B_JOINT)
    * displacements in joints space using forward kinematics (A=X+Y and B=X-Y in the case of CORE_XY).
    * Next we can calculate the total movement length and apply the desired speed.
    */
@@ -2334,8 +2308,8 @@
   // Example 2: At 120°/s a 60° move involving only rotational axes takes 0.5s. So this will give 2.0.
   float inverse_secs = inverse_millimeters * (
     #if ALL(HAS_ROTATIONAL_AXES, INCH_MODE_SUPPORT)
-      /** 
-       * Work around for the premature feedrate conversion from 
+      /**
+       * Work around for the premature feedrate conversion from
        * inches/s to mm/s by the get_distance_from_command function.
        */
       cartesian_move ? fr_mm_s : LINEAR_UNIT(fr_mm_s)
