/**
 * Marlin 3D Printer Firmware
 * Copyright (c) 2020 MarlinFirmware [https://github.com/MarlinFirmware/Marlin]
 *
 * Based on Sprinter and grbl.
 * Copyright (c) 2011 Camiel Gubbels / Erik van der Zalm
 *
 * This program is free software: you can redistribute it and/or modify
 * it under the terms of the GNU General Public License as published by
 * the Free Software Foundation, either version 3 of the License, or
 * (at your option) any later version.
 *
 * This program is distributed in the hope that it will be useful,
 * but WITHOUT ANY WARRANTY; without even the implied warranty of
 * MERCHANTABILITY or FITNESS FOR A PARTICULAR PURPOSE.  See the
 * GNU General Public License for more details.
 *
 * You should have received a copy of the GNU General Public License
 * along with this program.  If not, see <https://www.gnu.org/licenses/>.
 *
 */

/**
 * planner.cpp
 *
 * Buffer movement commands and manage the acceleration profile plan
 *
 * Derived from Grbl
 * Copyright (c) 2009-2011 Simen Svale Skogsrud
 *
 * The ring buffer implementation gleaned from the wiring_serial library by David A. Mellis.
 *
 *
 * Reasoning behind the mathematics in this module (in the key of 'Mathematica'):
 *
 * s == speed, a == acceleration, t == time, d == distance
 *
 * Basic definitions:
 *   Speed[s_, a_, t_] := s + (a*t)
 *   Travel[s_, a_, t_] := Integrate[Speed[s, a, t], t]
 *
 * Distance to reach a specific speed with a constant acceleration:
 *   Solve[{Speed[s, a, t] == m, Travel[s, a, t] == d}, d, t]
 *   d -> (m^2 - s^2)/(2 a) --> estimate_acceleration_distance()
 *
 * Speed after a given distance of travel with constant acceleration:
 *   Solve[{Speed[s, a, t] == m, Travel[s, a, t] == d}, m, t]
 *   m -> Sqrt[2 a d + s^2]
 *
 * DestinationSpeed[s_, a_, d_] := Sqrt[2 a d + s^2]
 *
 * When to start braking (di) to reach a specified destination speed (s2) after accelerating
 * from initial speed s1 without ever stopping at a plateau:
 *   Solve[{DestinationSpeed[s1, a, di] == DestinationSpeed[s2, a, d - di]}, di]
 *   di -> (2 a d - s1^2 + s2^2)/(4 a) --> intersection_distance()
 *
 * IntersectionDistance[s1_, s2_, a_, d_] := (2 a d - s1^2 + s2^2)/(4 a)
 *
 * --
 *
 * The fast inverse function needed for Bézier interpolation for AVR
 * was designed, written and tested by Eduardo José Tagle on April/2018
 */

#include "planner.h"
#include "stepper.h"
#include "motion.h"
#include "temperature.h"
#include "../lcd/marlinui.h"
#include "../gcode/parser.h"

#include "../MarlinCore.h"

#if HAS_LEVELING
  #include "../feature/bedlevel/bedlevel.h"
#endif

#if ENABLED(FILAMENT_WIDTH_SENSOR)
  #include "../feature/filwidth.h"
#endif

#if ENABLED(BARICUDA)
  #include "../feature/baricuda.h"
#endif

#if ENABLED(MIXING_EXTRUDER)
  #include "../feature/mixing.h"
#endif

#if ENABLED(AUTO_POWER_CONTROL)
  #include "../feature/power.h"
#endif

#if ENABLED(BACKLASH_COMPENSATION)
  #include "../feature/backlash.h"
#endif

#if ENABLED(CANCEL_OBJECTS)
  #include "../feature/cancel_object.h"
#endif

#if ENABLED(POWER_LOSS_RECOVERY)
  #include "../feature/powerloss.h"
#endif

#if HAS_CUTTER
  #include "../feature/spindle_laser.h"
#endif

// Delay for delivery of first block to the stepper ISR, if the queue contains 2 or
// fewer movements. The delay is measured in milliseconds, and must be less than 250ms
#define BLOCK_DELAY_FOR_1ST_MOVE 100

Planner planner;

// public:

/**
 * A ring buffer of moves described in steps
 */
block_t Planner::block_buffer[BLOCK_BUFFER_SIZE];
volatile uint8_t Planner::block_buffer_head,    // Index of the next block to be pushed
                 Planner::block_buffer_nonbusy, // Index of the first non-busy block
                 Planner::block_buffer_planned, // Index of the optimally planned block
                 Planner::block_buffer_tail;    // Index of the busy block, if any
uint16_t Planner::cleaning_buffer_counter;      // A counter to disable queuing of blocks
uint8_t Planner::delay_before_delivering;       // This counter delays delivery of blocks when queue becomes empty to allow the opportunity of merging blocks

planner_settings_t Planner::settings;           // Initialized by settings.load()

/**
 * Set up inline block variables
 * Set laser_power_floor based on SPEED_POWER_MIN to pevent a zero power output state with LASER_POWER_TRAP
 */
#if ENABLED(LASER_FEATURE)
  laser_state_t Planner::laser_inline;          // Current state for blocks
  const uint8_t laser_power_floor = cutter.pct_to_ocr(SPEED_POWER_MIN);
#endif

uint32_t Planner::max_acceleration_steps_per_s2[DISTINCT_AXES]; // (steps/s^2) Derived from mm_per_s2

float Planner::mm_per_step[DISTINCT_AXES];      // (mm) Millimeters per step

#if HAS_JUNCTION_DEVIATION
  float Planner::junction_deviation_mm;         // (mm) M205 J
  #if HAS_LINEAR_E_JERK
    float Planner::max_e_jerk[DISTINCT_E];      // Calculated from junction_deviation_mm
  #endif
#endif

#if HAS_CLASSIC_JERK
  TERN(HAS_LINEAR_E_JERK, xyz_pos_t, xyze_pos_t) Planner::max_jerk;
#endif

#if ENABLED(SD_ABORT_ON_ENDSTOP_HIT)
  bool Planner::abort_on_endstop_hit = false;
#endif

#if ENABLED(DISTINCT_E_FACTORS)
  uint8_t Planner::last_extruder = 0;     // Respond to extruder change
#endif

#if ENABLED(DIRECT_STEPPING)
  uint32_t Planner::last_page_step_rate = 0;
  xyze_bool_t Planner::last_page_dir{0};
#endif

#if HAS_EXTRUDERS
  int16_t Planner::flow_percentage[EXTRUDERS] = ARRAY_BY_EXTRUDERS1(100); // Extrusion factor for each extruder
  float Planner::e_factor[EXTRUDERS] = ARRAY_BY_EXTRUDERS1(1.0f); // The flow percentage and volumetric multiplier combine to scale E movement
#endif

#if DISABLED(NO_VOLUMETRICS)
  float Planner::filament_size[EXTRUDERS],          // diameter of filament (in millimeters), typically around 1.75 or 2.85, 0 disables the volumetric calculations for the extruder
        Planner::volumetric_area_nominal = CIRCLE_AREA(float(DEFAULT_NOMINAL_FILAMENT_DIA) * 0.5f), // Nominal cross-sectional area
        Planner::volumetric_multiplier[EXTRUDERS];  // Reciprocal of cross-sectional area of filament (in mm^2). Pre-calculated to reduce computation in the planner
#endif

#if ENABLED(VOLUMETRIC_EXTRUDER_LIMIT)
  float Planner::volumetric_extruder_limit[EXTRUDERS],          // max mm^3/sec the extruder is able to handle
        Planner::volumetric_extruder_feedrate_limit[EXTRUDERS]; // pre calculated extruder feedrate limit based on volumetric_extruder_limit; pre-calculated to reduce computation in the planner
#endif

#if HAS_LEVELING
  bool Planner::leveling_active = false; // Flag that auto bed leveling is enabled
  #if ABL_PLANAR
    matrix_3x3 Planner::bed_level_matrix; // Transform to compensate for bed level
  #endif
  #if ENABLED(ENABLE_LEVELING_FADE_HEIGHT)
    float Planner::z_fade_height,      // Initialized by settings.load()
          Planner::inverse_z_fade_height,
          Planner::last_fade_z;
  #endif
#else
  constexpr bool Planner::leveling_active;
#endif

skew_factor_t Planner::skew_factor; // Initialized by settings.load()

#if ENABLED(AUTOTEMP)
  celsius_t Planner::autotemp_max = 250,
            Planner::autotemp_min = 210;
  float Planner::autotemp_factor = 0.1f;
  bool Planner::autotemp_enabled = false;
#endif

// private:

xyze_long_t Planner::position{0};

uint32_t Planner::acceleration_long_cutoff;

xyze_float_t Planner::previous_speed;
float Planner::previous_nominal_speed_sqr;

#if ENABLED(DISABLE_INACTIVE_EXTRUDER)
  last_move_t Planner::g_uc_extruder_last_move[E_STEPPERS] = { 0 };
#endif

#ifdef XY_FREQUENCY_LIMIT
  int8_t Planner::xy_freq_limit_hz = XY_FREQUENCY_LIMIT;
  float Planner::xy_freq_min_speed_factor = (XY_FREQUENCY_MIN_PERCENT) * 0.01f;
  int32_t Planner::xy_freq_min_interval_us = LROUND(1000000.0 / (XY_FREQUENCY_LIMIT));
#endif

#if ENABLED(LIN_ADVANCE)
  float Planner::extruder_advance_K[EXTRUDERS]; // Initialized by settings.load()
#endif

#if HAS_POSITION_FLOAT
  xyze_pos_t Planner::position_float; // Needed for accurate maths. Steps cannot be used!
#endif

#if IS_KINEMATIC
  xyze_pos_t Planner::position_cart;
#endif

#if HAS_WIRED_LCD
  volatile uint32_t Planner::block_buffer_runtime_us = 0;
#endif

/**
 * Class and Instance Methods
 */

Planner::Planner() { init(); }

void Planner::init() {
  position.reset();
  TERN_(HAS_POSITION_FLOAT, position_float.reset());
  TERN_(IS_KINEMATIC, position_cart.reset());
  previous_speed.reset();
  previous_nominal_speed_sqr = 0;
  TERN_(ABL_PLANAR, bed_level_matrix.set_to_identity());
  clear_block_buffer();
  delay_before_delivering = 0;
  #if ENABLED(DIRECT_STEPPING)
    last_page_step_rate = 0;
    last_page_dir.reset();
  #endif
}

#if ENABLED(S_CURVE_ACCELERATION)
  #ifdef __AVR__
    /**
     * This routine returns 0x1000000 / d, getting the inverse as fast as possible.
     * A fast-converging iterative Newton-Raphson method can reach full precision in
     * just 1 iteration, and takes 211 cycles (worst case; the mean case is less, up
     * to 30 cycles for small divisors), instead of the 500 cycles a normal division
     * would take.
     *
     * Inspired by the following page:
     *  https://stackoverflow.com/questions/27801397/newton-raphson-division-with-big-integers
     *
     * Suppose we want to calculate  floor(2 ^ k / B)  where B is a positive integer
     * Then, B must be <= 2^k, otherwise, the quotient is 0.
     *
     * The Newton - Raphson iteration for x = B / 2 ^ k yields:
     *  q[n + 1] = q[n] * (2 - q[n] * B / 2 ^ k)
     *
     * This can be rearranged to:
     *  q[n + 1] = q[n] * (2 ^ (k + 1) - q[n] * B) >> k
     *
     * Each iteration requires only integer multiplications and bit shifts.
     * It doesn't necessarily converge to floor(2 ^ k / B) but in the worst case
     * it eventually alternates between floor(2 ^ k / B) and ceil(2 ^ k / B).
     * So it checks for this case and extracts floor(2 ^ k / B).
     *
     * A simple but important optimization for this approach is to truncate
     * multiplications (i.e., calculate only the higher bits of the product) in the
     * early iterations of the Newton - Raphson method. This is done so the results
     * of the early iterations are far from the quotient. Then it doesn't matter if
     * they are done inaccurately.
     * It's important to pick a good starting value for x. Knowing how many
     * digits the divisor has, it can be estimated:
     *
     *   2^k / x = 2 ^ log2(2^k / x)
     *   2^k / x = 2 ^(log2(2^k)-log2(x))
     *   2^k / x = 2 ^(k*log2(2)-log2(x))
     *   2^k / x = 2 ^ (k-log2(x))
     *   2^k / x >= 2 ^ (k-floor(log2(x)))
     *   floor(log2(x)) is simply the index of the most significant bit set.
     *
     * If this estimation can be improved even further the number of iterations can be
     * reduced a lot, saving valuable execution time.
     * The paper "Software Integer Division" by Thomas L.Rodeheffer, Microsoft
     * Research, Silicon Valley,August 26, 2008, available at
     * https://www.microsoft.com/en-us/research/wp-content/uploads/2008/08/tr-2008-141.pdf
     * suggests, for its integer division algorithm, using a table to supply the first
     * 8 bits of precision, then, due to the quadratic convergence nature of the
     * Newton-Raphon iteration, just 2 iterations should be enough to get maximum
     * precision of the division.
     * By precomputing values of inverses for small denominator values, just one
     * Newton-Raphson iteration is enough to reach full precision.
     * This code uses the top 9 bits of the denominator as index.
     *
     * The AVR assembly function implements this C code using the data below:
     *
     *  // For small divisors, it is best to directly retrieve the results
     *  if (d <= 110) return pgm_read_dword(&small_inv_tab[d]);
     *
     *  // Compute initial estimation of 0x1000000/x -
     *  // Get most significant bit set on divider
     *  uint8_t idx = 0;
     *  uint32_t nr = d;
     *  if (!(nr & 0xFF0000)) {
     *    nr <<= 8; idx += 8;
     *    if (!(nr & 0xFF0000)) { nr <<= 8; idx += 8; }
     *  }
     *  if (!(nr & 0xF00000)) { nr <<= 4; idx += 4; }
     *  if (!(nr & 0xC00000)) { nr <<= 2; idx += 2; }
     *  if (!(nr & 0x800000)) { nr <<= 1; idx += 1; }
     *
     *  // Isolate top 9 bits of the denominator, to be used as index into the initial estimation table
     *  uint32_t tidx = nr >> 15,                                       // top 9 bits. bit8 is always set
     *           ie = inv_tab[tidx & 0xFF] + 256,                       // Get the table value. bit9 is always set
     *           x = idx <= 8 ? (ie >> (8 - idx)) : (ie << (idx - 8));  // Position the estimation at the proper place
     *
     *  x = uint32_t((x * uint64_t(_BV(25) - x * d)) >> 24);            // Refine estimation by newton-raphson. 1 iteration is enough
     *  const uint32_t r = _BV(24) - x * d;                             // Estimate remainder
     *  if (r >= d) x++;                                                // Check whether to adjust result
     *  return uint32_t(x);                                             // x holds the proper estimation
     */
    static uint32_t get_period_inverse(uint32_t d) {

      static const uint8_t inv_tab[256] PROGMEM = {
        255,253,252,250,248,246,244,242,240,238,236,234,233,231,229,227,
        225,224,222,220,218,217,215,213,212,210,208,207,205,203,202,200,
        199,197,195,194,192,191,189,188,186,185,183,182,180,179,178,176,
        175,173,172,170,169,168,166,165,164,162,161,160,158,157,156,154,
        153,152,151,149,148,147,146,144,143,142,141,139,138,137,136,135,
        134,132,131,130,129,128,127,126,125,123,122,121,120,119,118,117,
        116,115,114,113,112,111,110,109,108,107,106,105,104,103,102,101,
        100,99,98,97,96,95,94,93,92,91,90,89,88,88,87,86,
        85,84,83,82,81,80,80,79,78,77,76,75,74,74,73,72,
        71,70,70,69,68,67,66,66,65,64,63,62,62,61,60,59,
        59,58,57,56,56,55,54,53,53,52,51,50,50,49,48,48,
        47,46,46,45,44,43,43,42,41,41,40,39,39,38,37,37,
        36,35,35,34,33,33,32,32,31,30,30,29,28,28,27,27,
        26,25,25,24,24,23,22,22,21,21,20,19,19,18,18,17,
        17,16,15,15,14,14,13,13,12,12,11,10,10,9,9,8,
        8,7,7,6,6,5,5,4,4,3,3,2,2,1,0,0
      };

      // For small denominators, it is cheaper to directly store the result.
      //  For bigger ones, just ONE Newton-Raphson iteration is enough to get
      //  maximum precision we need
      static const uint32_t small_inv_tab[111] PROGMEM = {
        16777216,16777216,8388608,5592405,4194304,3355443,2796202,2396745,2097152,1864135,1677721,1525201,1398101,1290555,1198372,1118481,
        1048576,986895,932067,883011,838860,798915,762600,729444,699050,671088,645277,621378,599186,578524,559240,541200,
        524288,508400,493447,479349,466033,453438,441505,430185,419430,409200,399457,390167,381300,372827,364722,356962,
        349525,342392,335544,328965,322638,316551,310689,305040,299593,294337,289262,284359,279620,275036,270600,266305,
        262144,258111,254200,250406,246723,243148,239674,236298,233016,229824,226719,223696,220752,217885,215092,212369,
        209715,207126,204600,202135,199728,197379,195083,192841,190650,188508,186413,184365,182361,180400,178481,176602,
        174762,172960,171196,169466,167772,166111,164482,162885,161319,159783,158275,156796,155344,153919,152520
      };

      // For small divisors, it is best to directly retrieve the results
      if (d <= 110) return pgm_read_dword(&small_inv_tab[d]);

      uint8_t r8 = d & 0xFF,
              r9 = (d >> 8) & 0xFF,
              r10 = (d >> 16) & 0xFF,
              r2,r3,r4,r5,r6,r7,r11,r12,r13,r14,r15,r16,r17,r18;
      const uint8_t *ptab = inv_tab;

      __asm__ __volatile__(
        // %8:%7:%6 = interval
        // r31:r30: MUST be those registers, and they must point to the inv_tab

        A("clr %13")                       // %13 = 0

        // Now we must compute
        // result = 0xFFFFFF / d
        // %8:%7:%6 = interval
        // %16:%15:%14 = nr
        // %13 = 0

        // A plain division of 24x24 bits should take 388 cycles to complete. We will
        // use Newton-Raphson for the calculation, and will strive to get way less cycles
        // for the same result - Using C division, it takes 500cycles to complete .

        A("clr %3")                       // idx = 0
        A("mov %14,%6")
        A("mov %15,%7")
        A("mov %16,%8")                   // nr = interval
        A("tst %16")                      // nr & 0xFF0000 == 0 ?
        A("brne 2f")                      // No, skip this
        A("mov %16,%15")
        A("mov %15,%14")                  // nr <<= 8, %14 not needed
        A("subi %3,-8")                   // idx += 8
        A("tst %16")                      // nr & 0xFF0000 == 0 ?
        A("brne 2f")                      // No, skip this
        A("mov %16,%15")                  // nr <<= 8, %14 not needed
        A("clr %15")                      // We clear %14
        A("subi %3,-8")                   // idx += 8

        // here %16 != 0 and %16:%15 contains at least 9 MSBits, or both %16:%15 are 0
        L("2")
        A("cpi %16,0x10")                 // (nr & 0xF00000) == 0 ?
        A("brcc 3f")                      // No, skip this
        A("swap %15")                     // Swap nybbles
        A("swap %16")                     // Swap nybbles. Low nybble is 0
        A("mov %14, %15")
        A("andi %14,0x0F")                // Isolate low nybble
        A("andi %15,0xF0")                // Keep proper nybble in %15
        A("or %16, %14")                  // %16:%15 <<= 4
        A("subi %3,-4")                   // idx += 4

        L("3")
        A("cpi %16,0x40")                 // (nr & 0xC00000) == 0 ?
        A("brcc 4f")                      // No, skip this
        A("add %15,%15")
        A("adc %16,%16")
        A("add %15,%15")
        A("adc %16,%16")                  // %16:%15 <<= 2
        A("subi %3,-2")                   // idx += 2

        L("4")
        A("cpi %16,0x80")                 // (nr & 0x800000) == 0 ?
        A("brcc 5f")                      // No, skip this
        A("add %15,%15")
        A("adc %16,%16")                  // %16:%15 <<= 1
        A("inc %3")                       // idx += 1

        // Now %16:%15 contains its MSBit set to 1, or %16:%15 is == 0. We are now absolutely sure
        // we have at least 9 MSBits available to enter the initial estimation table
        L("5")
        A("add %15,%15")
        A("adc %16,%16")                  // %16:%15 = tidx = (nr <<= 1), we lose the top MSBit (always set to 1, %16 is the index into the inverse table)
        A("add r30,%16")                  // Only use top 8 bits
        A("adc r31,%13")                  // r31:r30 = inv_tab + (tidx)
        A("lpm %14, Z")                   // %14 = inv_tab[tidx]
        A("ldi %15, 1")                   // %15 = 1  %15:%14 = inv_tab[tidx] + 256

        // We must scale the approximation to the proper place
        A("clr %16")                      // %16 will always be 0 here
        A("subi %3,8")                    // idx == 8 ?
        A("breq 6f")                      // yes, no need to scale
        A("brcs 7f")                      // If C=1, means idx < 8, result was negative!

        // idx > 8, now %3 = idx - 8. We must perform a left shift. idx range:[1-8]
        A("sbrs %3,0")                    // shift by 1bit position?
        A("rjmp 8f")                      // No
        A("add %14,%14")
        A("adc %15,%15")                  // %15:16 <<= 1
        L("8")
        A("sbrs %3,1")                    // shift by 2bit position?
        A("rjmp 9f")                      // No
        A("add %14,%14")
        A("adc %15,%15")
        A("add %14,%14")
        A("adc %15,%15")                  // %15:16 <<= 1
        L("9")
        A("sbrs %3,2")                    // shift by 4bits position?
        A("rjmp 16f")                     // No
        A("swap %15")                     // Swap nybbles. lo nybble of %15 will always be 0
        A("swap %14")                     // Swap nybbles
        A("mov %12,%14")
        A("andi %12,0x0F")                // isolate low nybble
        A("andi %14,0xF0")                // and clear it
        A("or %15,%12")                   // %15:%16 <<= 4
        L("16")
        A("sbrs %3,3")                    // shift by 8bits position?
        A("rjmp 6f")                      // No, we are done
        A("mov %16,%15")
        A("mov %15,%14")
        A("clr %14")
        A("jmp 6f")

        // idx < 8, now %3 = idx - 8. Get the count of bits
        L("7")
        A("neg %3")                       // %3 = -idx = count of bits to move right. idx range:[1...8]
        A("sbrs %3,0")                    // shift by 1 bit position ?
        A("rjmp 10f")                     // No, skip it
        A("asr %15")                      // (bit7 is always 0 here)
        A("ror %14")
        L("10")
        A("sbrs %3,1")                    // shift by 2 bit position ?
        A("rjmp 11f")                     // No, skip it
        A("asr %15")                      // (bit7 is always 0 here)
        A("ror %14")
        A("asr %15")                      // (bit7 is always 0 here)
        A("ror %14")
        L("11")
        A("sbrs %3,2")                    // shift by 4 bit position ?
        A("rjmp 12f")                     // No, skip it
        A("swap %15")                     // Swap nybbles
        A("andi %14, 0xF0")               // Lose the lowest nybble
        A("swap %14")                     // Swap nybbles. Upper nybble is 0
        A("or %14,%15")                   // Pass nybble from upper byte
        A("andi %15, 0x0F")               // And get rid of that nybble
        L("12")
        A("sbrs %3,3")                    // shift by 8 bit position ?
        A("rjmp 6f")                      // No, skip it
        A("mov %14,%15")
        A("clr %15")
        L("6")                            // %16:%15:%14 = initial estimation of 0x1000000 / d

        // Now, we must refine the estimation present on %16:%15:%14 using 1 iteration
        // of Newton-Raphson. As it has a quadratic convergence, 1 iteration is enough
        // to get more than 18bits of precision (the initial table lookup gives 9 bits of
        // precision to start from). 18bits of precision is all what is needed here for result

        // %8:%7:%6 = d = interval
        // %16:%15:%14 = x = initial estimation of 0x1000000 / d
        // %13 = 0
        // %3:%2:%1:%0 = working accumulator

        // Compute 1<<25 - x*d. Result should never exceed 25 bits and should always be positive
        A("clr %0")
        A("clr %1")
        A("clr %2")
        A("ldi %3,2")                     // %3:%2:%1:%0 = 0x2000000
        A("mul %6,%14")                   // r1:r0 = LO(d) * LO(x)
        A("sub %0,r0")
        A("sbc %1,r1")
        A("sbc %2,%13")
        A("sbc %3,%13")                   // %3:%2:%1:%0 -= LO(d) * LO(x)
        A("mul %7,%14")                   // r1:r0 = MI(d) * LO(x)
        A("sub %1,r0")
        A("sbc %2,r1" )
        A("sbc %3,%13")                   // %3:%2:%1:%0 -= MI(d) * LO(x) << 8
        A("mul %8,%14")                   // r1:r0 = HI(d) * LO(x)
        A("sub %2,r0")
        A("sbc %3,r1")                    // %3:%2:%1:%0 -= MIL(d) * LO(x) << 16
        A("mul %6,%15")                   // r1:r0 = LO(d) * MI(x)
        A("sub %1,r0")
        A("sbc %2,r1")
        A("sbc %3,%13")                   // %3:%2:%1:%0 -= LO(d) * MI(x) << 8
        A("mul %7,%15")                   // r1:r0 = MI(d) * MI(x)
        A("sub %2,r0")
        A("sbc %3,r1")                    // %3:%2:%1:%0 -= MI(d) * MI(x) << 16
        A("mul %8,%15")                   // r1:r0 = HI(d) * MI(x)
        A("sub %3,r0")                    // %3:%2:%1:%0 -= MIL(d) * MI(x) << 24
        A("mul %6,%16")                   // r1:r0 = LO(d) * HI(x)
        A("sub %2,r0")
        A("sbc %3,r1")                    // %3:%2:%1:%0 -= LO(d) * HI(x) << 16
        A("mul %7,%16")                   // r1:r0 = MI(d) * HI(x)
        A("sub %3,r0")                    // %3:%2:%1:%0 -= MI(d) * HI(x) << 24
        // %3:%2:%1:%0 = (1<<25) - x*d     [169]

        // We need to multiply that result by x, and we are only interested in the top 24bits of that multiply

        // %16:%15:%14 = x = initial estimation of 0x1000000 / d
        // %3:%2:%1:%0 = (1<<25) - x*d = acc
        // %13 = 0

        // result = %11:%10:%9:%5:%4
        A("mul %14,%0")                   // r1:r0 = LO(x) * LO(acc)
        A("mov %4,r1")
        A("clr %5")
        A("clr %9")
        A("clr %10")
        A("clr %11")                      // %11:%10:%9:%5:%4 = LO(x) * LO(acc) >> 8
        A("mul %15,%0")                   // r1:r0 = MI(x) * LO(acc)
        A("add %4,r0")
        A("adc %5,r1")
        A("adc %9,%13")
        A("adc %10,%13")
        A("adc %11,%13")                  // %11:%10:%9:%5:%4 += MI(x) * LO(acc)
        A("mul %16,%0")                   // r1:r0 = HI(x) * LO(acc)
        A("add %5,r0")
        A("adc %9,r1")
        A("adc %10,%13")
        A("adc %11,%13")                  // %11:%10:%9:%5:%4 += MI(x) * LO(acc) << 8

        A("mul %14,%1")                   // r1:r0 = LO(x) * MIL(acc)
        A("add %4,r0")
        A("adc %5,r1")
        A("adc %9,%13")
        A("adc %10,%13")
        A("adc %11,%13")                  // %11:%10:%9:%5:%4 = LO(x) * MIL(acc)
        A("mul %15,%1")                   // r1:r0 = MI(x) * MIL(acc)
        A("add %5,r0")
        A("adc %9,r1")
        A("adc %10,%13")
        A("adc %11,%13")                  // %11:%10:%9:%5:%4 += MI(x) * MIL(acc) << 8
        A("mul %16,%1")                   // r1:r0 = HI(x) * MIL(acc)
        A("add %9,r0")
        A("adc %10,r1")
        A("adc %11,%13")                  // %11:%10:%9:%5:%4 += MI(x) * MIL(acc) << 16

        A("mul %14,%2")                   // r1:r0 = LO(x) * MIH(acc)
        A("add %5,r0")
        A("adc %9,r1")
        A("adc %10,%13")
        A("adc %11,%13")                  // %11:%10:%9:%5:%4 = LO(x) * MIH(acc) << 8
        A("mul %15,%2")                   // r1:r0 = MI(x) * MIH(acc)
        A("add %9,r0")
        A("adc %10,r1")
        A("adc %11,%13")                  // %11:%10:%9:%5:%4 += MI(x) * MIH(acc) << 16
        A("mul %16,%2")                   // r1:r0 = HI(x) * MIH(acc)
        A("add %10,r0")
        A("adc %11,r1")                   // %11:%10:%9:%5:%4 += MI(x) * MIH(acc) << 24

        A("mul %14,%3")                   // r1:r0 = LO(x) * HI(acc)
        A("add %9,r0")
        A("adc %10,r1")
        A("adc %11,%13")                  // %11:%10:%9:%5:%4 = LO(x) * HI(acc) << 16
        A("mul %15,%3")                   // r1:r0 = MI(x) * HI(acc)
        A("add %10,r0")
        A("adc %11,r1")                   // %11:%10:%9:%5:%4 += MI(x) * HI(acc) << 24
        A("mul %16,%3")                   // r1:r0 = HI(x) * HI(acc)
        A("add %11,r0")                   // %11:%10:%9:%5:%4 += MI(x) * HI(acc) << 32

        // At this point, %11:%10:%9 contains the new estimation of x.

        // Finally, we must correct the result. Estimate remainder as
        // (1<<24) - x*d
        // %11:%10:%9 = x
        // %8:%7:%6 = d = interval" "\n\t"
        A("ldi %3,1")
        A("clr %2")
        A("clr %1")
        A("clr %0")                       // %3:%2:%1:%0 = 0x1000000
        A("mul %6,%9")                    // r1:r0 = LO(d) * LO(x)
        A("sub %0,r0")
        A("sbc %1,r1")
        A("sbc %2,%13")
        A("sbc %3,%13")                   // %3:%2:%1:%0 -= LO(d) * LO(x)
        A("mul %7,%9")                    // r1:r0 = MI(d) * LO(x)
        A("sub %1,r0")
        A("sbc %2,r1")
        A("sbc %3,%13")                   // %3:%2:%1:%0 -= MI(d) * LO(x) << 8
        A("mul %8,%9")                    // r1:r0 = HI(d) * LO(x)
        A("sub %2,r0")
        A("sbc %3,r1")                    // %3:%2:%1:%0 -= MIL(d) * LO(x) << 16
        A("mul %6,%10")                   // r1:r0 = LO(d) * MI(x)
        A("sub %1,r0")
        A("sbc %2,r1")
        A("sbc %3,%13")                   // %3:%2:%1:%0 -= LO(d) * MI(x) << 8
        A("mul %7,%10")                   // r1:r0 = MI(d) * MI(x)
        A("sub %2,r0")
        A("sbc %3,r1")                    // %3:%2:%1:%0 -= MI(d) * MI(x) << 16
        A("mul %8,%10")                   // r1:r0 = HI(d) * MI(x)
        A("sub %3,r0")                    // %3:%2:%1:%0 -= MIL(d) * MI(x) << 24
        A("mul %6,%11")                   // r1:r0 = LO(d) * HI(x)
        A("sub %2,r0")
        A("sbc %3,r1")                    // %3:%2:%1:%0 -= LO(d) * HI(x) << 16
        A("mul %7,%11")                   // r1:r0 = MI(d) * HI(x)
        A("sub %3,r0")                    // %3:%2:%1:%0 -= MI(d) * HI(x) << 24
        // %3:%2:%1:%0 = r = (1<<24) - x*d
        // %8:%7:%6 = d = interval

        // Perform the final correction
        A("sub %0,%6")
        A("sbc %1,%7")
        A("sbc %2,%8")                    // r -= d
        A("brcs 14f")                     // if ( r >= d)

        // %11:%10:%9 = x
        A("ldi %3,1")
        A("add %9,%3")
        A("adc %10,%13")
        A("adc %11,%13")                  // x++
        L("14")

        // Estimation is done. %11:%10:%9 = x
        A("clr __zero_reg__")              // Make C runtime happy
        // [211 cycles total]
        : "=r" (r2),
          "=r" (r3),
          "=r" (r4),
          "=d" (r5),
          "=r" (r6),
          "=r" (r7),
          "+r" (r8),
          "+r" (r9),
          "+r" (r10),
          "=d" (r11),
          "=r" (r12),
          "=r" (r13),
          "=d" (r14),
          "=d" (r15),
          "=d" (r16),
          "=d" (r17),
          "=d" (r18),
          "+z" (ptab)
        :
        : "r0", "r1", "cc"
      );

      // Return the result
      return r11 | (uint16_t(r12) << 8) | (uint32_t(r13) << 16);
    }
  #else
    // All other 32-bit MPUs can easily do inverse using hardware division,
    // so we don't need to reduce precision or to use assembly language at all.
    // This routine, for all other archs, returns 0x100000000 / d ~= 0xFFFFFFFF / d
    FORCE_INLINE static uint32_t get_period_inverse(const uint32_t d) {
      return d ? 0xFFFFFFFF / d : 0xFFFFFFFF;
    }
  #endif
#endif

#define MINIMAL_STEP_RATE 120

/**
 * Get the current block for processing
 * and mark the block as busy.
 * Return nullptr if the buffer is empty
 * or if there is a first-block delay.
 *
 * WARNING: Called from Stepper ISR context!
 */
block_t* Planner::get_current_block() {
  // Get the number of moves in the planner queue so far
  const uint8_t nr_moves = movesplanned();

  // If there are any moves queued ...
  if (nr_moves) {

    // If there is still delay of delivery of blocks running, decrement it
    if (delay_before_delivering) {
      --delay_before_delivering;
      // If the number of movements queued is less than 3, and there is still time
      //  to wait, do not deliver anything
      if (nr_moves < 3 && delay_before_delivering) return nullptr;
      delay_before_delivering = 0;
    }

    // If we are here, there is no excuse to deliver the block
    block_t * const block = &block_buffer[block_buffer_tail];

    // No trapezoid calculated? Don't execute yet.
    if (block->flag.recalculate) return nullptr;

    // We can't be sure how long an active block will take, so don't count it.
    TERN_(HAS_WIRED_LCD, block_buffer_runtime_us -= block->segment_time_us);

    // As this block is busy, advance the nonbusy block pointer
    block_buffer_nonbusy = next_block_index(block_buffer_tail);

    // Push block_buffer_planned pointer, if encountered.
    if (block_buffer_tail == block_buffer_planned)
      block_buffer_planned = block_buffer_nonbusy;

    // Return the block
    return block;
  }

  // The queue became empty
  TERN_(HAS_WIRED_LCD, clear_block_buffer_runtime()); // paranoia. Buffer is empty now - so reset accumulated time to zero.

  return nullptr;
}

/**
 * Calculate trapezoid parameters, multiplying the entry- and exit-speeds
 * by the provided factors.
 **
 * ############ VERY IMPORTANT ############
 * NOTE that the PRECONDITION to call this function is that the block is
 * NOT BUSY and it is marked as RECALCULATE. That WARRANTIES the Stepper ISR
 * is not and will not use the block while we modify it, so it is safe to
 * alter its values.
 */
void Planner::calculate_trapezoid_for_block(block_t * const block, const_float_t entry_factor, const_float_t exit_factor) {

  uint32_t initial_rate = CEIL(block->nominal_rate * entry_factor),
           final_rate = CEIL(block->nominal_rate * exit_factor); // (steps per second)

  // Limit minimal step rate (Otherwise the timer will overflow.)
  NOLESS(initial_rate, uint32_t(MINIMAL_STEP_RATE));
  NOLESS(final_rate, uint32_t(MINIMAL_STEP_RATE));

  #if ENABLED(S_CURVE_ACCELERATION)
    uint32_t cruise_rate = initial_rate;
  #endif

  const int32_t accel = block->acceleration_steps_per_s2;

          // Steps required for acceleration, deceleration to/from nominal rate
  uint32_t accelerate_steps = CEIL(estimate_acceleration_distance(initial_rate, block->nominal_rate, accel)),
           decelerate_steps = FLOOR(estimate_acceleration_distance(block->nominal_rate, final_rate, -accel));
          // Steps between acceleration and deceleration, if any
  int32_t plateau_steps = block->step_event_count - accelerate_steps - decelerate_steps;

  // Does accelerate_steps + decelerate_steps exceed step_event_count?
  // Then we can't possibly reach the nominal rate, there will be no cruising.
  // Use intersection_distance() to calculate accel / braking time in order to
  // reach the final_rate exactly at the end of this block.
  if (plateau_steps < 0) {
    const float accelerate_steps_float = CEIL(intersection_distance(initial_rate, final_rate, accel, block->step_event_count));
    accelerate_steps = _MIN(uint32_t(_MAX(accelerate_steps_float, 0)), block->step_event_count);
    decelerate_steps = block->step_event_count - accelerate_steps;
    plateau_steps = 0;

    #if ENABLED(S_CURVE_ACCELERATION)
      // We won't reach the cruising rate. Let's calculate the speed we will reach
      cruise_rate = final_speed(initial_rate, accel, accelerate_steps);
    #endif
  }
  #if ENABLED(S_CURVE_ACCELERATION)
    else // We have some plateau time, so the cruise rate will be the nominal rate
      cruise_rate = block->nominal_rate;
  #endif

  #if ENABLED(S_CURVE_ACCELERATION)
    // Jerk controlled speed requires to express speed versus time, NOT steps
    uint32_t acceleration_time = ((float)(cruise_rate - initial_rate) / accel) * (STEPPER_TIMER_RATE),
             deceleration_time = ((float)(cruise_rate - final_rate) / accel) * (STEPPER_TIMER_RATE),
    // And to offload calculations from the ISR, we also calculate the inverse of those times here
             acceleration_time_inverse = get_period_inverse(acceleration_time),
             deceleration_time_inverse = get_period_inverse(deceleration_time);
  #endif

  // Store new block parameters
  block->accelerate_until = accelerate_steps;
  block->decelerate_after = block->step_event_count - decelerate_steps;
  block->initial_rate = initial_rate;
  #if ENABLED(S_CURVE_ACCELERATION)
    block->acceleration_time = acceleration_time;
    block->deceleration_time = deceleration_time;
    block->acceleration_time_inverse = acceleration_time_inverse;
    block->deceleration_time_inverse = deceleration_time_inverse;
    block->cruise_rate = cruise_rate;
  #endif
  block->final_rate = final_rate;

  #if ENABLED(LASER_POWER_TRAP)
    /**
     * Laser Trapezoid Calculations
     *
     * Approximate the trapezoid with the laser, incrementing the power every `trap_ramp_entry_incr` steps while accelerating,
     * and decrementing the power every `trap_ramp_exit_decr` while decelerating, to keep power proportional to feedrate.
     * Laser power trap will reduce the initial power to no less than the laser_power_floor value. Based on the number
     * of calculated accel/decel steps the power is distributed over the trapezoid entry- and exit-ramp steps.
     *
     * trap_ramp_active_pwr - The active power is initially set at a reduced level factor of initial power / accel steps and
     * will be additively incremented using a trap_ramp_entry_incr value for each accel step processed later in the stepper code.
     * The trap_ramp_exit_decr value is calculated as power / decel steps and is also adjusted to no less than the power floor.
     *
     * If the power == 0 the inline mode variables need to be set to zero to prevent stepper processing. The method allows
     * for simpler non-powered moves like G0 or G28.
     *
     * Laser Trap Power works for all Jerk and Curve modes; however Arc-based moves will have issues since the segments are
     * usually too small.
     */
    if (cutter.cutter_mode == CUTTER_MODE_CONTINUOUS) {
      if (planner.laser_inline.status.isPowered && planner.laser_inline.status.isEnabled) {
        if (block->laser.power > 0) {
          NOLESS(block->laser.power, laser_power_floor);
          block->laser.trap_ramp_active_pwr = (block->laser.power - laser_power_floor) * (initial_rate / float(block->nominal_rate)) + laser_power_floor;
          block->laser.trap_ramp_entry_incr = (block->laser.power - block->laser.trap_ramp_active_pwr) / accelerate_steps;
          float laser_pwr = block->laser.power * (final_rate / float(block->nominal_rate));
          NOLESS(laser_pwr, laser_power_floor);
          block->laser.trap_ramp_exit_decr = (block->laser.power - laser_pwr) / decelerate_steps;
          #if ENABLED(DEBUG_LASER_TRAP)
            SERIAL_ECHO_MSG("lp:",block->laser.power);
            SERIAL_ECHO_MSG("as:",accelerate_steps);
            SERIAL_ECHO_MSG("ds:",decelerate_steps);
            SERIAL_ECHO_MSG("p.trap:",block->laser.trap_ramp_active_pwr);
            SERIAL_ECHO_MSG("p.incr:",block->laser.trap_ramp_entry_incr);
            SERIAL_ECHO_MSG("p.decr:",block->laser.trap_ramp_exit_decr);
          #endif
        }
        else {
          block->laser.trap_ramp_active_pwr = 0;
          block->laser.trap_ramp_entry_incr = 0;
          block->laser.trap_ramp_exit_decr = 0;
        }

      }
    }
  #endif // LASER_POWER_TRAP
}

/*                            PLANNER SPEED DEFINITION
                                     +--------+   <- current->nominal_speed
                                    /          \
         current->entry_speed ->   +            \
                                   |             + <- next->entry_speed (aka exit speed)
                                   +-------------+
                                       time -->

  Recalculates the motion plan according to the following basic guidelines:

    1. Go over every feasible block sequentially in reverse order and calculate the junction speeds
        (i.e. current->entry_speed) such that:
      a. No junction speed exceeds the pre-computed maximum junction speed limit or nominal speeds of
         neighboring blocks.
      b. A block entry speed cannot exceed one reverse-computed from its exit speed (next->entry_speed)
         with a maximum allowable deceleration over the block travel distance.
      c. The last (or newest appended) block is planned from a complete stop (an exit speed of zero).
    2. Go over every block in chronological (forward) order and dial down junction speed values if
      a. The exit speed exceeds the one forward-computed from its entry speed with the maximum allowable
         acceleration over the block travel distance.

  When these stages are complete, the planner will have maximized the velocity profiles throughout the all
  of the planner blocks, where every block is operating at its maximum allowable acceleration limits. In
  other words, for all of the blocks in the planner, the plan is optimal and no further speed improvements
  are possible. If a new block is added to the buffer, the plan is recomputed according to the said
  guidelines for a new optimal plan.

  To increase computational efficiency of these guidelines, a set of planner block pointers have been
  created to indicate stop-compute points for when the planner guidelines cannot logically make any further
  changes or improvements to the plan when in normal operation and new blocks are streamed and added to the
  planner buffer. For example, if a subset of sequential blocks in the planner have been planned and are
  bracketed by junction velocities at their maximums (or by the first planner block as well), no new block
  added to the planner buffer will alter the velocity profiles within them. So we no longer have to compute
  them. Or, if a set of sequential blocks from the first block in the planner (or a optimal stop-compute
  point) are all accelerating, they are all optimal and can not be altered by a new block added to the
  planner buffer, as this will only further increase the plan speed to chronological blocks until a maximum
  junction velocity is reached. However, if the operational conditions of the plan changes from infrequently
  used feed holds or feedrate overrides, the stop-compute pointers will be reset and the entire plan is
  recomputed as stated in the general guidelines.

  Planner buffer index mapping:
  - block_buffer_tail: Points to the beginning of the planner buffer. First to be executed or being executed.
  - block_buffer_head: Points to the buffer block after the last block in the buffer. Used to indicate whether
      the buffer is full or empty. As described for standard ring buffers, this block is always empty.
  - block_buffer_planned: Points to the first buffer block after the last optimally planned block for normal
      streaming operating conditions. Use for planning optimizations by avoiding recomputing parts of the
      planner buffer that don't change with the addition of a new block, as describe above. In addition,
      this block can never be less than block_buffer_tail and will always be pushed forward and maintain
      this requirement when encountered by the Planner::release_current_block() routine during a cycle.

  NOTE: Since the planner only computes on what's in the planner buffer, some motions with many short
        segments (e.g., complex curves) may seem to move slowly. This is because there simply isn't
        enough combined distance traveled in the entire buffer to accelerate up to the nominal speed and
        then decelerate to a complete stop at the end of the buffer, as stated by the guidelines. If this
        happens and becomes an annoyance, there are a few simple solutions:

    - Maximize the machine acceleration. The planner will be able to compute higher velocity profiles
      within the same combined distance.

    - Maximize line motion(s) distance per block to a desired tolerance. The more combined distance the
      planner has to use, the faster it can go.

    - Maximize the planner buffer size. This also will increase the combined distance for the planner to
      compute over. It also increases the number of computations the planner has to perform to compute an
      optimal plan, so select carefully.

    - Use G2/G3 arcs instead of many short segments. Arcs inform the planner of a safe exit speed at the
      end of the last segment, which alleviates this problem.
*/

// The kernel called by recalculate() when scanning the plan from last to first entry.
void Planner::reverse_pass_kernel(block_t * const current, const block_t * const next
  OPTARG(HINTS_SAFE_EXIT_SPEED, const_float_t safe_exit_speed_sqr)
) {
  if (current) {
    // If entry speed is already at the maximum entry speed, and there was no change of speed
    // in the next block, there is no need to recheck. Block is cruising and there is no need to
    // compute anything for this block,
    // If not, block entry speed needs to be recalculated to ensure maximum possible planned speed.
    const float max_entry_speed_sqr = current->max_entry_speed_sqr;

    // Compute maximum entry speed decelerating over the current block from its exit speed.
    // If not at the maximum entry speed, or the previous block entry speed changed
    if (current->entry_speed_sqr != max_entry_speed_sqr || (next && next->flag.recalculate)) {

      // If nominal length true, max junction speed is guaranteed to be reached.
      // If a block can de/ac-celerate from nominal speed to zero within the length of the block, then
      // the current block and next block junction speeds are guaranteed to always be at their maximum
      // junction speeds in deceleration and acceleration, respectively. This is due to how the current
      // block nominal speed limits both the current and next maximum junction speeds. Hence, in both
      // the reverse and forward planners, the corresponding block junction speed will always be at the
      // the maximum junction speed and may always be ignored for any speed reduction checks.

      const float next_entry_speed_sqr = next ? next->entry_speed_sqr : _MAX(TERN0(HINTS_SAFE_EXIT_SPEED, safe_exit_speed_sqr), sq(float(MINIMUM_PLANNER_SPEED))),
                  new_entry_speed_sqr = current->flag.nominal_length
                    ? max_entry_speed_sqr
                    : _MIN(max_entry_speed_sqr, max_allowable_speed_sqr(-current->acceleration, next_entry_speed_sqr, current->millimeters));
      if (current->entry_speed_sqr != new_entry_speed_sqr) {

        // Need to recalculate the block speed - Mark it now, so the stepper
        // ISR does not consume the block before being recalculated
        current->flag.recalculate = true;

        // But there is an inherent race condition here, as the block may have
        // become BUSY just before being marked RECALCULATE, so check for that!
        if (stepper.is_block_busy(current)) {
          // Block became busy. Clear the RECALCULATE flag (no point in
          // recalculating BUSY blocks). And don't set its speed, as it can't
          // be updated at this time.
          current->flag.recalculate = false;
        }
        else {
          // Block is not BUSY so this is ahead of the Stepper ISR:
          // Just Set the new entry speed.
          current->entry_speed_sqr = new_entry_speed_sqr;
        }
      }
    }
  }
}

/**
 * recalculate() needs to go over the current plan twice.
 * Once in reverse and once forward. This implements the reverse pass.
 */
void Planner::reverse_pass(TERN_(HINTS_SAFE_EXIT_SPEED, const_float_t safe_exit_speed_sqr)) {
  // Initialize block index to the last block in the planner buffer.
  uint8_t block_index = prev_block_index(block_buffer_head);

  // Read the index of the last buffer planned block.
  // The ISR may change it so get a stable local copy.
  uint8_t planned_block_index = block_buffer_planned;

  // If there was a race condition and block_buffer_planned was incremented
  //  or was pointing at the head (queue empty) break loop now and avoid
  //  planning already consumed blocks
  if (planned_block_index == block_buffer_head) return;

  // Reverse Pass: Coarsely maximize all possible deceleration curves back-planning from the last
  // block in buffer. Cease planning when the last optimal planned or tail pointer is reached.
  // NOTE: Forward pass will later refine and correct the reverse pass to create an optimal plan.
  const block_t *next = nullptr;
  while (block_index != planned_block_index) {

    // Perform the reverse pass
    block_t *current = &block_buffer[block_index];

    // Only process movement blocks
    if (current->is_move()) {
      reverse_pass_kernel(current, next OPTARG(HINTS_SAFE_EXIT_SPEED, safe_exit_speed_sqr));
      next = current;
    }

    // Advance to the next
    block_index = prev_block_index(block_index);

    // The ISR could advance the block_buffer_planned while we were doing the reverse pass.
    // We must try to avoid using an already consumed block as the last one - So follow
    // changes to the pointer and make sure to limit the loop to the currently busy block
    while (planned_block_index != block_buffer_planned) {

      // If we reached the busy block or an already processed block, break the loop now
      if (block_index == planned_block_index) return;

      // Advance the pointer, following the busy block
      planned_block_index = next_block_index(planned_block_index);
    }
  }
}

// The kernel called by recalculate() when scanning the plan from first to last entry.
void Planner::forward_pass_kernel(const block_t * const previous, block_t * const current, const uint8_t block_index) {
  if (previous) {
    // If the previous block is an acceleration block, too short to complete the full speed
    // change, adjust the entry speed accordingly. Entry speeds have already been reset,
    // maximized, and reverse-planned. If nominal length is set, max junction speed is
    // guaranteed to be reached. No need to recheck.
    if (!previous->flag.nominal_length && previous->entry_speed_sqr < current->entry_speed_sqr) {

      // Compute the maximum allowable speed
      const float new_entry_speed_sqr = max_allowable_speed_sqr(-previous->acceleration, previous->entry_speed_sqr, previous->millimeters);

      // If true, current block is full-acceleration and we can move the planned pointer forward.
      if (new_entry_speed_sqr < current->entry_speed_sqr) {

        // Mark we need to recompute the trapezoidal shape, and do it now,
        // so the stepper ISR does not consume the block before being recalculated
        current->flag.recalculate = true;

        // But there is an inherent race condition here, as the block maybe
        // became BUSY, just before it was marked as RECALCULATE, so check
        // if that is the case!
        if (stepper.is_block_busy(current)) {
          // Block became busy. Clear the RECALCULATE flag (no point in
          //  recalculating BUSY blocks and don't set its speed, as it can't
          //  be updated at this time.
          current->flag.recalculate = false;
        }
        else {
          // Block is not BUSY, we won the race against the Stepper ISR:

          // Always <= max_entry_speed_sqr. Backward pass sets this.
          current->entry_speed_sqr = new_entry_speed_sqr; // Always <= max_entry_speed_sqr. Backward pass sets this.

          // Set optimal plan pointer.
          block_buffer_planned = block_index;
        }
      }
    }

    // Any block set at its maximum entry speed also creates an optimal plan up to this
    // point in the buffer. When the plan is bracketed by either the beginning of the
    // buffer and a maximum entry speed or two maximum entry speeds, every block in between
    // cannot logically be further improved. Hence, we don't have to recompute them anymore.
    if (current->entry_speed_sqr == current->max_entry_speed_sqr)
      block_buffer_planned = block_index;
  }
}

/**
 * recalculate() needs to go over the current plan twice.
 * Once in reverse and once forward. This implements the forward pass.
 */
void Planner::forward_pass() {

  // Forward Pass: Forward plan the acceleration curve from the planned pointer onward.
  // Also scans for optimal plan breakpoints and appropriately updates the planned pointer.

  // Begin at buffer planned pointer. Note that block_buffer_planned can be modified
  //  by the stepper ISR,  so read it ONCE. It it guaranteed that block_buffer_planned
  //  will never lead head, so the loop is safe to execute. Also note that the forward
  //  pass will never modify the values at the tail.
  uint8_t block_index = block_buffer_planned;

  block_t *block;
  const block_t * previous = nullptr;
  while (block_index != block_buffer_head) {

    // Perform the forward pass
    block = &block_buffer[block_index];

    // Only process movement blocks
    if (block->is_move()) {
      // If there's no previous block or the previous block is not
      // BUSY (thus, modifiable) run the forward_pass_kernel. Otherwise,
      // the previous block became BUSY, so assume the current block's
      // entry speed can't be altered (since that would also require
      // updating the exit speed of the previous block).
      if (!previous || !stepper.is_block_busy(previous))
        forward_pass_kernel(previous, block, block_index);
      previous = block;
    }
    // Advance to the previous
    block_index = next_block_index(block_index);
  }
}

/**
 * Recalculate the trapezoid speed profiles for all blocks in the plan
 * according to the entry_factor for each junction. Must be called by
 * recalculate() after updating the blocks.
 */
void Planner::recalculate_trapezoids(TERN_(HINTS_SAFE_EXIT_SPEED, const_float_t safe_exit_speed_sqr)) {
  // The tail may be changed by the ISR so get a local copy.
  uint8_t block_index = block_buffer_tail,
          head_block_index = block_buffer_head;
  // Since there could be a sync block in the head of the queue, and the
  // next loop must not recalculate the head block (as it needs to be
  // specially handled), scan backwards to the first non-SYNC block.
  while (head_block_index != block_index) {

    // Go back (head always point to the first free block)
    const uint8_t prev_index = prev_block_index(head_block_index);

    // Get the pointer to the block
    block_t *prev = &block_buffer[prev_index];

    // It the block is a move, we're done with this loop
    if (prev->is_move()) break;

    // Examine the previous block. This and all following are SYNC blocks
    head_block_index = prev_index;
  }

  // Go from the tail (currently executed block) to the first block, without including it)
  block_t *block = nullptr, *next = nullptr;
  float current_entry_speed = 0.0, next_entry_speed = 0.0;
  while (block_index != head_block_index) {

    next = &block_buffer[block_index];

    // Only process movement blocks
    if (next->is_move()) {
      next_entry_speed = SQRT(next->entry_speed_sqr);

      if (block) {

        // If the next block is marked to RECALCULATE, also mark the previously-fetched one
        if (next->flag.recalculate) block->flag.recalculate = true;

        // Recalculate if current block entry or exit junction speed has changed.
        if (block->flag.recalculate) {

          // But there is an inherent race condition here, as the block maybe
          // became BUSY, just before it was marked as RECALCULATE, so check
          // if that is the case!
          if (!stepper.is_block_busy(block)) {
            // Block is not BUSY, we won the race against the Stepper ISR:

            // NOTE: Entry and exit factors always > 0 by all previous logic operations.
            const float current_nominal_speed = SQRT(block->nominal_speed_sqr),
                        nomr = 1.0f / current_nominal_speed;
            calculate_trapezoid_for_block(block, current_entry_speed * nomr, next_entry_speed * nomr);
            #if ENABLED(LIN_ADVANCE)
              if (block->use_advance_lead) {
                const float comp = block->e_D_ratio * extruder_advance_K[active_extruder] * settings.axis_steps_per_mm[E_AXIS];
                block->max_adv_steps = current_nominal_speed * comp;
                block->final_adv_steps = next_entry_speed * comp;
              }
            #endif
          }

          // Reset current only to ensure next trapezoid is computed - The
          // stepper is free to use the block from now on.
          block->flag.recalculate = false;
        }
      }

      block = next;
      current_entry_speed = next_entry_speed;
    }

    block_index = next_block_index(block_index);
  }

  // Last/newest block in buffer. Always recalculated.
  if (block) {
    // Exit speed is set with MINIMUM_PLANNER_SPEED unless some code higher up knows better.
    next_entry_speed = _MAX(TERN0(HINTS_SAFE_EXIT_SPEED, SQRT(safe_exit_speed_sqr)), float(MINIMUM_PLANNER_SPEED));

    // Mark the next(last) block as RECALCULATE, to prevent the Stepper ISR running it.
    // As the last block is always recalculated here, there is a chance the block isn't
    // marked as RECALCULATE yet. That's the reason for the following line.
    block->flag.recalculate = true;

    // But there is an inherent race condition here, as the block maybe
    // became BUSY, just before it was marked as RECALCULATE, so check
    // if that is the case!
    if (!stepper.is_block_busy(block)) {
      // Block is not BUSY, we won the race against the Stepper ISR:

      const float current_nominal_speed = SQRT(block->nominal_speed_sqr),
                  nomr = 1.0f / current_nominal_speed;
      calculate_trapezoid_for_block(block, current_entry_speed * nomr, next_entry_speed * nomr);
      #if ENABLED(LIN_ADVANCE)
        if (block->use_advance_lead) {
          const float comp = block->e_D_ratio * extruder_advance_K[active_extruder] * settings.axis_steps_per_mm[E_AXIS];
          block->max_adv_steps = current_nominal_speed * comp;
          block->final_adv_steps = next_entry_speed * comp;
        }
      #endif
    }

    // Reset block to ensure its trapezoid is computed - The stepper is free to use
    // the block from now on.
    block->flag.recalculate = false;
  }
}

void Planner::recalculate(TERN_(HINTS_SAFE_EXIT_SPEED, const_float_t safe_exit_speed_sqr)) {
  // Initialize block index to the last block in the planner buffer.
  const uint8_t block_index = prev_block_index(block_buffer_head);
  // If there is just one block, no planning can be done. Avoid it!
  if (block_index != block_buffer_planned) {
    reverse_pass(TERN_(HINTS_SAFE_EXIT_SPEED, safe_exit_speed_sqr));
    forward_pass();
  }
  recalculate_trapezoids(TERN_(HINTS_SAFE_EXIT_SPEED, safe_exit_speed_sqr));
}

/**
 * Apply fan speeds
 */
#if HAS_FAN

  void Planner::sync_fan_speeds(uint8_t (&fan_speed)[FAN_COUNT]) {

    #if FAN_MIN_PWM != 0 || FAN_MAX_PWM != 255
      #define CALC_FAN_SPEED(f) (fan_speed[f] ? map(fan_speed[f], 1, 255, FAN_MIN_PWM, FAN_MAX_PWM) : FAN_OFF_PWM)
    #else
      #define CALC_FAN_SPEED(f) (fan_speed[f] ?: FAN_OFF_PWM)
    #endif

    #if ENABLED(FAN_SOFT_PWM)
      #define _FAN_SET(F) thermalManager.soft_pwm_amount_fan[F] = CALC_FAN_SPEED(F);
    #else
      #define _FAN_SET(F) hal.set_pwm_duty(pin_t(FAN##F##_PIN), CALC_FAN_SPEED(F));
    #endif
    #define FAN_SET(F) do{ kickstart_fan(fan_speed, ms, F); _FAN_SET(F); }while(0)

    const millis_t ms = millis();
    TERN_(HAS_FAN0, FAN_SET(0));
    TERN_(HAS_FAN1, FAN_SET(1));
    TERN_(HAS_FAN2, FAN_SET(2));
    TERN_(HAS_FAN3, FAN_SET(3));
    TERN_(HAS_FAN4, FAN_SET(4));
    TERN_(HAS_FAN5, FAN_SET(5));
    TERN_(HAS_FAN6, FAN_SET(6));
    TERN_(HAS_FAN7, FAN_SET(7));
  }

  #if FAN_KICKSTART_TIME

    void Planner::kickstart_fan(uint8_t (&fan_speed)[FAN_COUNT], const millis_t &ms, const uint8_t f) {
      static millis_t fan_kick_end[FAN_COUNT] = { 0 };
      if (fan_speed[f]) {
        if (fan_kick_end[f] == 0) {
          fan_kick_end[f] = ms + FAN_KICKSTART_TIME;
          fan_speed[f] = 255;
        }
        else if (PENDING(ms, fan_kick_end[f]))
          fan_speed[f] = 255;
      }
      else
        fan_kick_end[f] = 0;
    }

  #endif

#endif // HAS_FAN

/**
 * Maintain fans, paste extruder pressure, spindle/laser power
 */
void Planner::check_axes_activity() {

  #if ANY(DISABLE_X, DISABLE_Y, DISABLE_Z, DISABLE_I, DISABLE_J, DISABLE_K, DISABLE_U, DISABLE_V, DISABLE_W, DISABLE_E)
    xyze_bool_t axis_active = { false };
  #endif

  #if HAS_FAN && DISABLED(LASER_SYNCHRONOUS_M106_M107)
    #define HAS_TAIL_FAN_SPEED 1
    static uint8_t tail_fan_speed[FAN_COUNT] = ARRAY_N_1(FAN_COUNT, 13);
    bool fans_need_update = false;
  #endif

  #if ENABLED(BARICUDA)
    #if HAS_HEATER_1
      uint8_t tail_valve_pressure;
    #endif
    #if HAS_HEATER_2
      uint8_t tail_e_to_p_pressure;
    #endif
  #endif

  if (has_blocks_queued()) {

    #if EITHER(HAS_TAIL_FAN_SPEED, BARICUDA)
      block_t *block = &block_buffer[block_buffer_tail];
    #endif

    #if HAS_TAIL_FAN_SPEED
      FANS_LOOP(i) {
        const uint8_t spd = thermalManager.scaledFanSpeed(i, block->fan_speed[i]);
        if (tail_fan_speed[i] != spd) {
          fans_need_update = true;
          tail_fan_speed[i] = spd;
        }
      }
    #endif

    #if ENABLED(BARICUDA)
      TERN_(HAS_HEATER_1, tail_valve_pressure = block->valve_pressure);
      TERN_(HAS_HEATER_2, tail_e_to_p_pressure = block->e_to_p_pressure);
    #endif

    #if ANY(DISABLE_X, DISABLE_Y, DISABLE_Z, DISABLE_I, DISABLE_J, DISABLE_K, DISABLE_E)
      for (uint8_t b = block_buffer_tail; b != block_buffer_head; b = next_block_index(b)) {
        block_t * const bnext = &block_buffer[b];
        LOGICAL_AXIS_CODE(
          if (TERN0(DISABLE_E, bnext->steps.e)) axis_active.e = true,
          if (TERN0(DISABLE_X, bnext->steps.x)) axis_active.x = true,
          if (TERN0(DISABLE_Y, bnext->steps.y)) axis_active.y = true,
          if (TERN0(DISABLE_Z, bnext->steps.z)) axis_active.z = true,
          if (TERN0(DISABLE_I, bnext->steps.i)) axis_active.i = true,
          if (TERN0(DISABLE_J, bnext->steps.j)) axis_active.j = true,
          if (TERN0(DISABLE_K, bnext->steps.k)) axis_active.k = true,
          if (TERN0(DISABLE_U, bnext->steps.u)) axis_active.u = true,
          if (TERN0(DISABLE_V, bnext->steps.v)) axis_active.v = true,
          if (TERN0(DISABLE_W, bnext->steps.w)) axis_active.w = true
        );
      }
    #endif
  }
  else {

    TERN_(HAS_CUTTER, if (cutter.cutter_mode == CUTTER_MODE_STANDARD) cutter.refresh());

    #if HAS_TAIL_FAN_SPEED
      FANS_LOOP(i) {
        const uint8_t spd = thermalManager.scaledFanSpeed(i);
        if (tail_fan_speed[i] != spd) {
          fans_need_update = true;
          tail_fan_speed[i] = spd;
        }
      }
    #endif

    #if ENABLED(BARICUDA)
      TERN_(HAS_HEATER_1, tail_valve_pressure = baricuda_valve_pressure);
      TERN_(HAS_HEATER_2, tail_e_to_p_pressure = baricuda_e_to_p_pressure);
    #endif
  }

  //
  // Disable inactive axes
  //
  LOGICAL_AXIS_CODE(
    if (TERN0(DISABLE_E, !axis_active.e)) stepper.disable_e_steppers(),
    if (TERN0(DISABLE_X, !axis_active.x)) stepper.disable_axis(X_AXIS),
    if (TERN0(DISABLE_Y, !axis_active.y)) stepper.disable_axis(Y_AXIS),
    if (TERN0(DISABLE_Z, !axis_active.z)) stepper.disable_axis(Z_AXIS),
    if (TERN0(DISABLE_I, !axis_active.i)) stepper.disable_axis(I_AXIS),
    if (TERN0(DISABLE_J, !axis_active.j)) stepper.disable_axis(J_AXIS),
    if (TERN0(DISABLE_K, !axis_active.k)) stepper.disable_axis(K_AXIS),
    if (TERN0(DISABLE_U, !axis_active.u)) stepper.disable_axis(U_AXIS),
    if (TERN0(DISABLE_V, !axis_active.v)) stepper.disable_axis(V_AXIS),
    if (TERN0(DISABLE_W, !axis_active.w)) stepper.disable_axis(W_AXIS)
  );

  //
  // Update Fan speeds
  // Only if synchronous M106/M107 is disabled
  //
  TERN_(HAS_TAIL_FAN_SPEED, if (fans_need_update) sync_fan_speeds(tail_fan_speed));

  TERN_(AUTOTEMP, autotemp_task());

  #if ENABLED(BARICUDA)
    TERN_(HAS_HEATER_1, hal.set_pwm_duty(pin_t(HEATER_1_PIN), tail_valve_pressure));
    TERN_(HAS_HEATER_2, hal.set_pwm_duty(pin_t(HEATER_2_PIN), tail_e_to_p_pressure));
  #endif
}

#if ENABLED(AUTOTEMP)

  #if ENABLED(AUTOTEMP_PROPORTIONAL)
    void Planner::_autotemp_update_from_hotend() {
      const celsius_t target = thermalManager.degTargetHotend(active_extruder);
      autotemp_min = target + AUTOTEMP_MIN_P;
      autotemp_max = target + AUTOTEMP_MAX_P;
    }
  #endif

  /**
   * Called after changing tools to:
   *  - Reset or re-apply the default proportional autotemp factor.
   *  - Enable autotemp if the factor is non-zero.
   */
  void Planner::autotemp_update() {
    _autotemp_update_from_hotend();
    autotemp_factor = TERN(AUTOTEMP_PROPORTIONAL, AUTOTEMP_FACTOR_P, 0);
    autotemp_enabled = autotemp_factor != 0;
  }

  /**
   * Called by the M104/M109 commands after setting Hotend Temperature
   *
   */
  void Planner::autotemp_M104_M109() {
    _autotemp_update_from_hotend();

    if (parser.seenval('S')) autotemp_min = parser.value_celsius();
    if (parser.seenval('B')) autotemp_max = parser.value_celsius();

    // When AUTOTEMP_PROPORTIONAL is enabled, F0 disables autotemp.
    // Normally, leaving off F also disables autotemp.
    autotemp_factor = parser.seen('F') ? parser.value_float() : TERN(AUTOTEMP_PROPORTIONAL, AUTOTEMP_FACTOR_P, 0);
    autotemp_enabled = autotemp_factor != 0;
  }

  /**
   * Called every so often to adjust the hotend target temperature
   * based on the extrusion speed, which is calculated from the blocks
   * currently in the planner.
   */
  void Planner::autotemp_task() {
    static float oldt = 0.0f;

    if (!autotemp_enabled) return;
    if (thermalManager.degTargetHotend(active_extruder) < autotemp_min - 2) return; // Below the min?

    float high = 0.0f;
    for (uint8_t b = block_buffer_tail; b != block_buffer_head; b = next_block_index(b)) {
      const block_t * const block = &block_buffer[b];
      if (NUM_AXIS_GANG(block->steps.x, || block->steps.y, || block->steps.z, || block->steps.i, || block->steps.j, || block->steps.k, || block->steps.u, || block->steps.v, || block->steps.w)) {
        const float se = (float)block->steps.e / block->step_event_count * SQRT(block->nominal_speed_sqr); // mm/sec;
        NOLESS(high, se);
      }
    }

    float t = autotemp_min + high * autotemp_factor;
    LIMIT(t, autotemp_min, autotemp_max);
    if (t < oldt) t = t * (1.0f - (AUTOTEMP_OLDWEIGHT)) + oldt * (AUTOTEMP_OLDWEIGHT);
    oldt = t;
    thermalManager.setTargetHotend(t, active_extruder);
  }

#endif

#if DISABLED(NO_VOLUMETRICS)

  /**
   * Get a volumetric multiplier from a filament diameter.
   * This is the reciprocal of the circular cross-section area.
   * Return 1.0 with volumetric off or a diameter of 0.0.
   */
  inline float calculate_volumetric_multiplier(const_float_t diameter) {
    return (parser.volumetric_enabled && diameter) ? 1.0f / CIRCLE_AREA(diameter * 0.5f) : 1;
  }

  /**
   * Convert the filament sizes into volumetric multipliers.
   * The multiplier converts a given E value into a length.
   */
  void Planner::calculate_volumetric_multipliers() {
    LOOP_L_N(i, COUNT(filament_size)) {
      volumetric_multiplier[i] = calculate_volumetric_multiplier(filament_size[i]);
      refresh_e_factor(i);
    }
    #if ENABLED(VOLUMETRIC_EXTRUDER_LIMIT)
      calculate_volumetric_extruder_limits(); // update volumetric_extruder_limits as well.
    #endif
  }

#endif // !NO_VOLUMETRICS

#if ENABLED(VOLUMETRIC_EXTRUDER_LIMIT)

  /**
   * Convert volumetric based limits into pre calculated extruder feedrate limits.
   */
  void Planner::calculate_volumetric_extruder_limit(const uint8_t e) {
    const float &lim = volumetric_extruder_limit[e], &siz = filament_size[e];
    volumetric_extruder_feedrate_limit[e] = (lim && siz) ? lim / CIRCLE_AREA(siz * 0.5f) : 0;
  }
  void Planner::calculate_volumetric_extruder_limits() {
    EXTRUDER_LOOP() calculate_volumetric_extruder_limit(e);
  }

#endif

#if ENABLED(FILAMENT_WIDTH_SENSOR)
  /**
   * Convert the ratio value given by the filament width sensor
   * into a volumetric multiplier. Conversion differs when using
   * linear extrusion vs volumetric extrusion.
   */
  void Planner::apply_filament_width_sensor(const int8_t encoded_ratio) {
    // Reconstitute the nominal/measured ratio
    const float nom_meas_ratio = 1 + 0.01f * encoded_ratio,
                ratio_2 = sq(nom_meas_ratio);

    volumetric_multiplier[FILAMENT_SENSOR_EXTRUDER_NUM] = parser.volumetric_enabled
      ? ratio_2 / CIRCLE_AREA(filwidth.nominal_mm * 0.5f) // Volumetric uses a true volumetric multiplier
      : ratio_2;                                          // Linear squares the ratio, which scales the volume

    refresh_e_factor(FILAMENT_SENSOR_EXTRUDER_NUM);
  }
#endif

#if ENABLED(IMPROVE_HOMING_RELIABILITY)

  void Planner::enable_stall_prevention(const bool onoff) {
    static motion_state_t saved_motion_state;
    if (onoff) {
      saved_motion_state.acceleration.x = settings.max_acceleration_mm_per_s2[X_AXIS];
      saved_motion_state.acceleration.y = settings.max_acceleration_mm_per_s2[Y_AXIS];
      settings.max_acceleration_mm_per_s2[X_AXIS] = settings.max_acceleration_mm_per_s2[Y_AXIS] = 100;
      #if ENABLED(DELTA)
        saved_motion_state.acceleration.z = settings.max_acceleration_mm_per_s2[Z_AXIS];
        settings.max_acceleration_mm_per_s2[Z_AXIS] = 100;
      #endif
      #if HAS_CLASSIC_JERK
        saved_motion_state.jerk_state = max_jerk;
        max_jerk.set(0, 0 OPTARG(DELTA, 0));
      #endif
    }
    else {
      settings.max_acceleration_mm_per_s2[X_AXIS] = saved_motion_state.acceleration.x;
      settings.max_acceleration_mm_per_s2[Y_AXIS] = saved_motion_state.acceleration.y;
      TERN_(DELTA, settings.max_acceleration_mm_per_s2[Z_AXIS] = saved_motion_state.acceleration.z);
      TERN_(HAS_CLASSIC_JERK, max_jerk = saved_motion_state.jerk_state);
    }
    refresh_acceleration_rates();
  }

#endif

#if HAS_LEVELING

  constexpr xy_pos_t level_fulcrum = {
    TERN(Z_SAFE_HOMING, Z_SAFE_HOMING_X_POINT, X_HOME_POS),
    TERN(Z_SAFE_HOMING, Z_SAFE_HOMING_Y_POINT, Y_HOME_POS)
  };

  /**
   * rx, ry, rz - Cartesian positions in mm
   *              Leveled XYZ on completion
   */
  void Planner::apply_leveling(xyz_pos_t &raw) {
    if (!leveling_active) return;

    #if ABL_PLANAR

      xy_pos_t d = raw - level_fulcrum;
      bed_level_matrix.apply_rotation_xyz(d.x, d.y, raw.z);
      raw = d + level_fulcrum;

    #elif HAS_MESH

      #if ENABLED(ENABLE_LEVELING_FADE_HEIGHT)
        const float fade_scaling_factor = fade_scaling_factor_for_z(raw.z);
        if (fade_scaling_factor) raw.z += fade_scaling_factor * bedlevel.get_z_correction(raw);
      #else
        raw.z += bedlevel.get_z_correction(raw);
      #endif

      TERN_(MESH_BED_LEVELING, raw.z += bedlevel.get_z_offset());

    #endif
  }

  void Planner::unapply_leveling(xyz_pos_t &raw) {
    if (!leveling_active) return;

    #if ABL_PLANAR

      matrix_3x3 inverse = matrix_3x3::transpose(bed_level_matrix);

      xy_pos_t d = raw - level_fulcrum;
      inverse.apply_rotation_xyz(d.x, d.y, raw.z);
      raw = d + level_fulcrum;

    #elif HAS_MESH

      const float z_correction = bedlevel.get_z_correction(raw),
                  z_full_fade = DIFF_TERN(MESH_BED_LEVELING, raw.z, bedlevel.get_z_offset()),
                  z_no_fade = z_full_fade - z_correction;

      #if ENABLED(ENABLE_LEVELING_FADE_HEIGHT)
        if (!z_fade_height || z_no_fade <= 0.0f)                              // Not fading or at bed level?
          raw.z = z_no_fade;                                                  //  Unapply full mesh Z.
        else if (z_full_fade >= z_fade_height)                                // Above the fade height?
          raw.z = z_full_fade;                                                //  Nothing more to unapply.
        else                                                                  // Within the fade zone?
          raw.z = z_no_fade / (1.0f - z_correction * inverse_z_fade_height);  // Unapply the faded Z offset
      #else
        raw.z = z_no_fade;
      #endif

    #endif
  }

#endif // HAS_LEVELING

#if ENABLED(FWRETRACT)
  /**
   * rz, e - Cartesian positions in mm
   */
  void Planner::apply_retract(float &rz, float &e) {
    rz += fwretract.current_hop;
    e -= fwretract.current_retract[active_extruder];
  }

  void Planner::unapply_retract(float &rz, float &e) {
    rz -= fwretract.current_hop;
    e += fwretract.current_retract[active_extruder];
  }

#endif

void Planner::quick_stop() {

  // Remove all the queued blocks. Note that this function is NOT
  // called from the Stepper ISR, so we must consider tail as readonly!
  // that is why we set head to tail - But there is a race condition that
  // must be handled: The tail could change between the read and the assignment
  // so this must be enclosed in a critical section

  const bool was_enabled = stepper.suspend();

  // Drop all queue entries
  block_buffer_nonbusy = block_buffer_planned = block_buffer_head = block_buffer_tail;

  // Restart the block delay for the first movement - As the queue was
  // forced to empty, there's no risk the ISR will touch this.
  delay_before_delivering = BLOCK_DELAY_FOR_1ST_MOVE;

  TERN_(HAS_WIRED_LCD, clear_block_buffer_runtime()); // Clear the accumulated runtime

  // Make sure to drop any attempt of queuing moves for 1 second
  cleaning_buffer_counter = TEMP_TIMER_FREQUENCY;

  // Reenable Stepper ISR
  if (was_enabled) stepper.wake_up();

  // And stop the stepper ISR
  stepper.quick_stop();
}

#if ENABLED(REALTIME_REPORTING_COMMANDS)

  void Planner::quick_pause() {
    // Suspend until quick_resume is called
    // Don't empty buffers or queues
    const bool did_suspend = stepper.suspend();
    if (did_suspend)
      TERN_(FULL_REPORT_TO_HOST_FEATURE, set_and_report_grblstate(M_HOLD));
  }

  // Resume if suspended
  void Planner::quick_resume() {
    TERN_(FULL_REPORT_TO_HOST_FEATURE, set_and_report_grblstate(grbl_state_for_marlin_state()));
    stepper.wake_up();
  }

#endif

void Planner::endstop_triggered(const AxisEnum axis) {
  // Record stepper position and discard the current block
  stepper.endstop_triggered(axis);
}

float Planner::triggered_position_mm(const AxisEnum axis) {
  const float result = DIFF_TERN(BACKLASH_COMPENSATION, stepper.triggered_position(axis), backlash.get_applied_steps(axis));
  return result * mm_per_step[axis];
}

void Planner::finish_and_disable() {
  while (has_blocks_queued() || cleaning_buffer_counter) idle();
  stepper.disable_all_steppers();
}

/**
 * Get an axis position according to stepper position(s)
 * For CORE machines apply translation from ABC to XYZ.
 */
float Planner::get_axis_position_mm(const AxisEnum axis) {
  float axis_steps;
  #if IS_CORE

    // Requesting one of the "core" axes?
    if (axis == CORE_AXIS_1 || axis == CORE_AXIS_2) {

      // Protect the access to the position.
      const bool was_enabled = stepper.suspend();

      const int32_t p1 = DIFF_TERN(BACKLASH_COMPENSATION, stepper.position(CORE_AXIS_1), backlash.get_applied_steps(CORE_AXIS_1)),
                    p2 = DIFF_TERN(BACKLASH_COMPENSATION, stepper.position(CORE_AXIS_2), backlash.get_applied_steps(CORE_AXIS_2));

      if (was_enabled) stepper.wake_up();

      // ((a1+a2)+(a1-a2))/2 -> (a1+a2+a1-a2)/2 -> (a1+a1)/2 -> a1
      // ((a1+a2)-(a1-a2))/2 -> (a1+a2-a1+a2)/2 -> (a2+a2)/2 -> a2
      axis_steps = (axis == CORE_AXIS_2 ? CORESIGN(p1 - p2) : p1 + p2) * 0.5f;
    }
    else
      axis_steps = DIFF_TERN(BACKLASH_COMPENSATION, stepper.position(axis), backlash.get_applied_steps(axis));

  #elif EITHER(MARKFORGED_XY, MARKFORGED_YX)

    // Requesting one of the joined axes?
    if (axis == CORE_AXIS_1 || axis == CORE_AXIS_2) {
      // Protect the access to the position.
      const bool was_enabled = stepper.suspend();

      const int32_t p1 = stepper.position(CORE_AXIS_1),
                    p2 = stepper.position(CORE_AXIS_2);

      if (was_enabled) stepper.wake_up();

      axis_steps = ((axis == CORE_AXIS_1) ? p1 - p2 : p2);
    }
    else
      axis_steps = DIFF_TERN(BACKLASH_COMPENSATION, stepper.position(axis), backlash.get_applied_steps(axis));

  #else

    axis_steps = stepper.position(axis);
    TERN_(BACKLASH_COMPENSATION, axis_steps -= backlash.get_applied_steps(axis));

  #endif

  return axis_steps * mm_per_step[axis];
}

/**
 * Block until the planner is finished processing
 */
void Planner::synchronize() { while (busy()) idle(); }

/**
 * Planner::_buffer_steps
 *
 * Add a new linear movement to the planner queue (in terms of steps).
 *
 *  target        - target position in steps units
 *  target_float  - target position in direct (mm, degrees) units. optional
 *  fr_mm_s       - (target) speed of the move
 *  extruder      - target extruder
 *  hints         - optional parameters to aid planner's calculations
 *
 * Returns true if movement was properly queued, false otherwise (if cleaning)
 */
bool Planner::_buffer_steps(const xyze_long_t &target
  OPTARG(HAS_POSITION_FLOAT, const xyze_pos_t &target_float)
  OPTARG(HAS_DIST_MM_ARG, const xyze_float_t &cart_dist_mm)
<<<<<<< HEAD
  , feedRate_t fr_mm_s, const uint8_t extruder, const PlannerHints &hints
=======
  , feedRate_t fr_mm_s, const uint8_t extruder, const_float_t millimeters
>>>>>>> abe13919
) {

  // Wait for the next available block
  uint8_t next_buffer_head;
  block_t * const block = get_next_free_block(next_buffer_head);

  // If we are cleaning, do not accept queuing of movements
  // This must be after get_next_free_block() because it calls idle()
  // where cleaning_buffer_counter can be changed
  if (cleaning_buffer_counter) return false;

  // Fill the block with the specified movement
  if (!_populate_block(block, target
        OPTARG(HAS_POSITION_FLOAT, target_float)
        OPTARG(HAS_DIST_MM_ARG, cart_dist_mm)
        , fr_mm_s, extruder, hints
      )
  ) {
    // Movement was not queued, probably because it was too short.
    //  Simply accept that as movement queued and done
    return true;
  }

  // If this is the first added movement, reload the delay, otherwise, cancel it.
  if (block_buffer_head == block_buffer_tail) {
    // If it was the first queued block, restart the 1st block delivery delay, to
    // give the planner an opportunity to queue more movements and plan them
    // As there are no queued movements, the Stepper ISR will not touch this
    // variable, so there is no risk setting this here (but it MUST be done
    // before the following line!!)
    delay_before_delivering = BLOCK_DELAY_FOR_1ST_MOVE;
  }

  // Move buffer head
  block_buffer_head = next_buffer_head;

  // Recalculate and optimize trapezoidal speed profiles
  recalculate(TERN_(HINTS_SAFE_EXIT_SPEED, hints.safe_exit_speed_sqr));

  // Movement successfully queued!
  return true;
}

/**
 * @brief Populate a block in preparation for insertion
 * @details Populate the fields of a new linear movement block
 *          that will be added to the queue and processed soon
 *          by the Stepper ISR.
 *
 * @param block         A block to populate
 * @param target        Target position in steps units
 * @param target_float  Target position in native mm
 * @param cart_dist_mm  The pre-calculated move lengths for all axes, in mm
 * @param fr_mm_s       (target) speed of the move
 * @param extruder      target extruder
 * @param millimeters   A pre-calculated linear distance for the move, in mm,
 *                      or 0.0 to have the distance calculated here.
 *
<<<<<<< HEAD
 *  target      - target position in steps units
 *  fr_mm_s     - (target) speed of the move
 *  extruder    - target extruder
 *  hints       - optional parameters to aid planner's calculations
 *
 * Returns true if movement is acceptable, false otherwise
=======
 * @return  true if movement is acceptable, false otherwise
>>>>>>> abe13919
 */
bool Planner::_populate_block(
  block_t * const block,
  const abce_long_t &target
  OPTARG(HAS_POSITION_FLOAT, const xyze_pos_t &target_float)
  OPTARG(HAS_DIST_MM_ARG, const xyze_float_t &cart_dist_mm)
  , feedRate_t fr_mm_s, const uint8_t extruder, const PlannerHints &hints
) {
  int32_t LOGICAL_AXIS_LIST(
    de = target.e - position.e,
    da = target.a - position.a,
    db = target.b - position.b,
    dc = target.c - position.c,
    di = target.i - position.i,
    dj = target.j - position.j,
    dk = target.k - position.k,
    du = target.u - position.u,
    dv = target.v - position.v,
    dw = target.w - position.w
  );

  /* <-- add a slash to enable
    SERIAL_ECHOLNPGM(
      "  _populate_block FR:", fr_mm_s,
      " A:", target.a, " (", da, " steps)"
      #if HAS_Y_AXIS
        " B:", target.b, " (", db, " steps)"
      #endif
      #if HAS_Z_AXIS
        " C:", target.c, " (", dc, " steps)"
      #endif
      #if HAS_I_AXIS
        " " STR_I ":", target.i, " (", di, " steps)"
      #endif
      #if HAS_J_AXIS
        " " STR_J ":", target.j, " (", dj, " steps)"
      #endif
      #if HAS_K_AXIS
        " " STR_K ":", target.k, " (", dk, " steps)"
      #endif
      #if HAS_U_AXIS
        " " STR_U ":", target.u, " (", du, " steps)"
      #endif
      #if HAS_V_AXIS
        " " STR_V ":", target.v, " (", dv, " steps)"
      #endif
      #if HAS_W_AXIS
        " " STR_W ":", target.w, " (", dw, " steps)"
      #if HAS_EXTRUDERS
        " E:", target.e, " (", de, " steps)"
      #endif
    );
  //*/

  #if EITHER(PREVENT_COLD_EXTRUSION, PREVENT_LENGTHY_EXTRUDE)
    if (de) {
      #if ENABLED(PREVENT_COLD_EXTRUSION)
        if (thermalManager.tooColdToExtrude(extruder)) {
          position.e = target.e; // Behave as if the move really took place, but ignore E part
          TERN_(HAS_POSITION_FLOAT, position_float.e = target_float.e);
          de = 0; // no difference
          SERIAL_ECHO_MSG(STR_ERR_COLD_EXTRUDE_STOP);
        }
      #endif // PREVENT_COLD_EXTRUSION
      #if ENABLED(PREVENT_LENGTHY_EXTRUDE)
        const float e_steps = ABS(de * e_factor[extruder]);
        const float max_e_steps = settings.axis_steps_per_mm[E_AXIS_N(extruder)] * (EXTRUDE_MAXLENGTH);
        if (e_steps > max_e_steps) {
          #if ENABLED(MIXING_EXTRUDER)
            bool ignore_e = false;
            float collector[MIXING_STEPPERS];
            mixer.refresh_collector(1.0, mixer.get_current_vtool(), collector);
            MIXER_STEPPER_LOOP(e)
              if (e_steps * collector[e] > max_e_steps) { ignore_e = true; break; }
          #else
            constexpr bool ignore_e = true;
          #endif
          if (ignore_e) {
            position.e = target.e; // Behave as if the move really took place, but ignore E part
            TERN_(HAS_POSITION_FLOAT, position_float.e = target_float.e);
            de = 0; // no difference
            SERIAL_ECHO_MSG(STR_ERR_LONG_EXTRUDE_STOP);
          }
        }
      #endif // PREVENT_LENGTHY_EXTRUDE
    }
  #endif // PREVENT_COLD_EXTRUSION || PREVENT_LENGTHY_EXTRUDE

  // Compute direction bit-mask for this block
  axis_bits_t dm = 0;
  #if ANY(CORE_IS_XY, MARKFORGED_XY, MARKFORGED_YX)
    if (da < 0) SBI(dm, X_HEAD);                  // Save the toolhead's true direction in X
    if (db < 0) SBI(dm, Y_HEAD);                  // ...and Y
    if (dc < 0) SBI(dm, Z_AXIS);
  #endif
  #if IS_CORE
    #if CORE_IS_XY
      if (da + db < 0) SBI(dm, A_AXIS);           // Motor A direction
      if (CORESIGN(da - db) < 0) SBI(dm, B_AXIS); // Motor B direction
    #elif CORE_IS_XZ
      if (da < 0) SBI(dm, X_HEAD);                // Save the toolhead's true direction in X
      if (db < 0) SBI(dm, Y_AXIS);
      if (dc < 0) SBI(dm, Z_HEAD);                // ...and Z
      if (da + dc < 0) SBI(dm, A_AXIS);           // Motor A direction
      if (CORESIGN(da - dc) < 0) SBI(dm, C_AXIS); // Motor C direction
    #elif CORE_IS_YZ
      if (da < 0) SBI(dm, X_AXIS);
      if (db < 0) SBI(dm, Y_HEAD);                // Save the toolhead's true direction in Y
      if (dc < 0) SBI(dm, Z_HEAD);                // ...and Z
      if (db + dc < 0) SBI(dm, B_AXIS);           // Motor B direction
      if (CORESIGN(db - dc) < 0) SBI(dm, C_AXIS); // Motor C direction
    #endif
  #elif ENABLED(MARKFORGED_XY)
    if (da + db < 0) SBI(dm, A_AXIS);              // Motor A direction
    if (db < 0) SBI(dm, B_AXIS);                   // Motor B direction
  #elif ENABLED(MARKFORGED_YX)
    if (da < 0) SBI(dm, A_AXIS);                   // Motor A direction
    if (db + da < 0) SBI(dm, B_AXIS);              // Motor B direction
  #else
    XYZ_CODE(
      if (da < 0) SBI(dm, X_AXIS),
      if (db < 0) SBI(dm, Y_AXIS),
      if (dc < 0) SBI(dm, Z_AXIS)
    );
  #endif

  SECONDARY_AXIS_CODE(
    if (di < 0) SBI(dm, I_AXIS),
    if (dj < 0) SBI(dm, J_AXIS),
    if (dk < 0) SBI(dm, K_AXIS),
    if (du < 0) SBI(dm, U_AXIS),
    if (dv < 0) SBI(dm, V_AXIS),
    if (dw < 0) SBI(dm, W_AXIS)
  );

  #if HAS_EXTRUDERS
    if (de < 0) SBI(dm, E_AXIS);
    const float esteps_float = de * e_factor[extruder];
    const uint32_t esteps = ABS(esteps_float) + 0.5f;
  #else
    constexpr uint32_t esteps = 0;
  #endif

  // Clear all flags, including the "busy" bit
  block->flag.clear();

  // Set direction bits
  block->direction_bits = dm;

  /**
   * Update block laser power
   * For standard mode get the cutter.power value for processing, since it's
   * only set by apply_power().
   */
  #if HAS_CUTTER
    switch (cutter.cutter_mode) {
      default: break;

      case CUTTER_MODE_STANDARD: block->cutter_power = cutter.power; break;

      #if ENABLED(LASER_FEATURE)
        /**
         * For inline mode get the laser_inline variables, including power and status.
         * Dynamic mode only needs to update if the feedrate has changed, since it's
         * calculated from the current feedrate and power level.
         */
        case CUTTER_MODE_CONTINUOUS:
          block->laser.power = laser_inline.power;
          block->laser.status = laser_inline.status;
          break;

        case CUTTER_MODE_DYNAMIC:
          if (cutter.laser_feedrate_changed())  // Only process changes in rate
            block->laser.power = laser_inline.power = cutter.calc_dynamic_power();
          break;
      #endif
    }
  #endif

  // Number of steps for each axis
  // See https://www.corexy.com/theory.html
  block->steps.set(NUM_AXIS_LIST(
    #if CORE_IS_XY
      ABS(da + db), ABS(da - db), ABS(dc)
    #elif CORE_IS_XZ
      ABS(da + dc), ABS(db), ABS(da - dc)
    #elif CORE_IS_YZ
      ABS(da), ABS(db + dc), ABS(db - dc)
    #elif ENABLED(MARKFORGED_XY)
      ABS(da + db), ABS(db), ABS(dc)
    #elif ENABLED(MARKFORGED_YX)
      ABS(da), ABS(db + da), ABS(dc)
    #elif IS_SCARA
      ABS(da), ABS(db), ABS(dc)
    #else // default non-h-bot planning
      ABS(da), ABS(db), ABS(dc)
    #endif
    , ABS(di), ABS(dj), ABS(dk), ABS(du), ABS(dv), ABS(dw)
  ));

  /**
   * This part of the code calculates the total length of the movement.
   * For cartesian bots, the X_AXIS is the real X movement and same for Y_AXIS.
   * But for corexy bots, that is not true. The "X_AXIS" and "Y_AXIS" motors (that should be named to A_AXIS
   * and B_AXIS) cannot be used for X and Y length, because A=X+Y and B=X-Y.
   * So we need to create other 2 "AXIS", named X_HEAD and Y_HEAD, meaning the real displacement of the Head.
   * Having the real displacement of the head, we can calculate the total movement length and apply the desired speed.
   */
  struct DistanceMM : abce_float_t {
    #if ANY(IS_CORE, MARKFORGED_XY, MARKFORGED_YX)
      struct { float x, y, z; } head;
    #endif
  } steps_dist_mm;

  #if ANY(CORE_IS_XY, MARKFORGED_XY, MARKFORGED_YX)
    steps_dist_mm.head.x = da * mm_per_step[A_AXIS];
    steps_dist_mm.head.y = db * mm_per_step[B_AXIS];
    steps_dist_mm.z      = dc * mm_per_step[Z_AXIS];
  #endif
  #if IS_CORE
    #if CORE_IS_XY
      steps_dist_mm.a      = (da + db) * mm_per_step[A_AXIS];
      steps_dist_mm.b      = CORESIGN(da - db) * mm_per_step[B_AXIS];
    #elif CORE_IS_XZ
      steps_dist_mm.head.x = da * mm_per_step[A_AXIS];
      steps_dist_mm.y      = db * mm_per_step[Y_AXIS];
      steps_dist_mm.head.z = dc * mm_per_step[C_AXIS];
      steps_dist_mm.a      = (da + dc) * mm_per_step[A_AXIS];
      steps_dist_mm.c      = CORESIGN(da - dc) * mm_per_step[C_AXIS];
    #elif CORE_IS_YZ
      steps_dist_mm.x      = da * mm_per_step[X_AXIS];
      steps_dist_mm.head.y = db * mm_per_step[B_AXIS];
      steps_dist_mm.head.z = dc * mm_per_step[C_AXIS];
      steps_dist_mm.b      = (db + dc) * mm_per_step[B_AXIS];
      steps_dist_mm.c      = CORESIGN(db - dc) * mm_per_step[C_AXIS];
    #endif
  #elif ENABLED(MARKFORGED_XY)
    steps_dist_mm.a      = (da - db) * mm_per_step[A_AXIS];
    steps_dist_mm.b      = db * mm_per_step[B_AXIS];
  #elif ENABLED(MARKFORGED_YX)
    steps_dist_mm.a      = da * mm_per_step[A_AXIS];
    steps_dist_mm.b      = (db - da) * mm_per_step[B_AXIS];
  #else
    XYZ_CODE(
      steps_dist_mm.a = da * mm_per_step[A_AXIS],
      steps_dist_mm.b = db * mm_per_step[B_AXIS],
      steps_dist_mm.c = dc * mm_per_step[C_AXIS]
    );
  #endif

  SECONDARY_AXIS_CODE(
    steps_dist_mm.i = di * mm_per_step[I_AXIS],
    steps_dist_mm.j = dj * mm_per_step[J_AXIS],
    steps_dist_mm.k = dk * mm_per_step[K_AXIS],
    steps_dist_mm.u = du * mm_per_step[U_AXIS],
    steps_dist_mm.v = dv * mm_per_step[V_AXIS],
    steps_dist_mm.w = dw * mm_per_step[W_AXIS]
  );

  TERN_(HAS_EXTRUDERS, steps_dist_mm.e = esteps_float * mm_per_step[E_AXIS_N(extruder)]);

  TERN_(LCD_SHOW_E_TOTAL, e_move_accumulator += steps_dist_mm.e);

  #if BOTH(HAS_ROTATIONAL_AXES, INCH_MODE_SUPPORT)
    bool cartesian_move = true;
  #endif

  if (true NUM_AXIS_GANG(
      && block->steps.a < MIN_STEPS_PER_SEGMENT,
      && block->steps.b < MIN_STEPS_PER_SEGMENT,
      && block->steps.c < MIN_STEPS_PER_SEGMENT,
      && block->steps.i < MIN_STEPS_PER_SEGMENT,
      && block->steps.j < MIN_STEPS_PER_SEGMENT,
      && block->steps.k < MIN_STEPS_PER_SEGMENT,
      && block->steps.u < MIN_STEPS_PER_SEGMENT,
      && block->steps.v < MIN_STEPS_PER_SEGMENT,
      && block->steps.w < MIN_STEPS_PER_SEGMENT
    )
  ) {
    block->millimeters = TERN0(HAS_EXTRUDERS, ABS(steps_dist_mm.e));
  }
  else {
    if (hints.millimeters)
      block->millimeters = hints.millimeters;
    else {
      /**
       * Distance for interpretation of feedrate in accordance with LinuxCNC (the successor of NIST
       * RS274NGC interpreter - version 3) and its default CANON_XYZ feed reference mode.
       * Assume that X, Y, Z are the primary linear axes and U, V, W are secondary linear axes and A, B, C are
       * rotational axes. Then dX, dY, dZ are the displacements of the primary linear axes and dU, dV, dW are the displacements of linear axes and
       * dA, dB, dC are the displacements of rotational axes.
       * The time it takes to execute move command with feedrate F is t = D/F, where D is the total distance, calculated as follows:
       *   D^2 = dX^2 + dY^2 + dZ^2
       *   if D^2 == 0 (none of XYZ move but any secondary linear axes move, whether other axes are moved or not):
       *     D^2 = dU^2 + dV^2 + dW^2
       *   if D^2 == 0 (only rotational axes are moved):
       *     D^2 = dA^2 + dB^2 + dC^2
       */
      float distance_sqr = (
        #if ENABLED(ARTICULATED_ROBOT_ARM)
          // For articulated robots, interpreting feedrate like LinuxCNC would require inverse kinematics. As a workaround, pretend that motors sit on n mutually orthogonal
          // axes and assume that we could think of distance as magnitude of an n-vector in an n-dimensional Euclidian space.
          NUM_AXIS_GANG(
              sq(steps_dist_mm.x), + sq(steps_dist_mm.y), + sq(steps_dist_mm.z),
            + sq(steps_dist_mm.i), + sq(steps_dist_mm.j), + sq(steps_dist_mm.k),
            + sq(steps_dist_mm.u), + sq(steps_dist_mm.v), + sq(steps_dist_mm.w)
          );
        #elif ENABLED(FOAMCUTTER_XYUV)
          #if HAS_J_AXIS
            // Special 5 axis kinematics. Return the largest distance move from either X/Y or I/J plane
            _MAX(sq(steps_dist_mm.x) + sq(steps_dist_mm.y), sq(steps_dist_mm.i) + sq(steps_dist_mm.j))
          #else // Foamcutter with only two axes (XY)
            sq(steps_dist_mm.x) + sq(steps_dist_mm.y)
          #endif
        #elif ANY(CORE_IS_XY, MARKFORGED_XY, MARKFORGED_YX)
          XYZ_GANG(sq(steps_dist_mm.head.x), + sq(steps_dist_mm.head.y), + sq(steps_dist_mm.z))
        #elif CORE_IS_XZ
          XYZ_GANG(sq(steps_dist_mm.head.x), + sq(steps_dist_mm.y),      + sq(steps_dist_mm.head.z))
        #elif CORE_IS_YZ
          XYZ_GANG(sq(steps_dist_mm.x),      + sq(steps_dist_mm.head.y), + sq(steps_dist_mm.head.z))
        #else
          XYZ_GANG(sq(steps_dist_mm.x),       + sq(steps_dist_mm.y),      + sq(steps_dist_mm.z))
        #endif
      );

      #if SECONDARY_LINEAR_AXES >= 1 && NONE(FOAMCUTTER_XYUV, ARTICULATED_ROBOT_ARM)
        if (NEAR_ZERO(distance_sqr)) {
          // Move does not involve any primary linear axes (xyz) but might involve secondary linear axes
          distance_sqr = (0.0
            SECONDARY_AXIS_GANG(
              IF_DISABLED(AXIS4_ROTATES, + sq(steps_dist_mm.i)),
              IF_DISABLED(AXIS5_ROTATES, + sq(steps_dist_mm.j)),
              IF_DISABLED(AXIS6_ROTATES, + sq(steps_dist_mm.k)),
              IF_DISABLED(AXIS7_ROTATES, + sq(steps_dist_mm.u)),
              IF_DISABLED(AXIS8_ROTATES, + sq(steps_dist_mm.v)),
              IF_DISABLED(AXIS9_ROTATES, + sq(steps_dist_mm.w))
            )
          );
        }
      #endif

      #if HAS_ROTATIONAL_AXES && NONE(FOAMCUTTER_XYUV, ARTICULATED_ROBOT_ARM)
        if (NEAR_ZERO(distance_sqr)) {
          // Move involves only rotational axes. Calculate angular distance in accordance with LinuxCNC
          TERN_(INCH_MODE_SUPPORT, cartesian_move = false);
          distance_sqr = ROTATIONAL_AXIS_GANG(sq(steps_dist_mm.i), + sq(steps_dist_mm.j), + sq(steps_dist_mm.k), + sq(steps_dist_mm.u), + sq(steps_dist_mm.v), + sq(steps_dist_mm.w));
        }
      #endif

      block->millimeters = SQRT(distance_sqr);
    }

    /**
     * At this point at least one of the axes has more steps than
     * MIN_STEPS_PER_SEGMENT, ensuring the segment won't get dropped as
     * zero-length. It's important to not apply corrections
     * to blocks that would get dropped!
     *
     * A correction function is permitted to add steps to an axis, it
     * should *never* remove steps!
     */
    TERN_(BACKLASH_COMPENSATION, backlash.add_correction_steps(da, db, dc, dm, block));
  }

  TERN_(HAS_EXTRUDERS, block->steps.e = esteps);

  block->step_event_count = _MAX(LOGICAL_AXIS_LIST(esteps,
    block->steps.a, block->steps.b, block->steps.c,
    block->steps.i, block->steps.j, block->steps.k,
    block->steps.u, block->steps.v, block->steps.w
  ));

  // Bail if this is a zero-length block
  if (block->step_event_count < MIN_STEPS_PER_SEGMENT) return false;

  TERN_(MIXING_EXTRUDER, mixer.populate_block(block->b_color));


  #if HAS_FAN
    FANS_LOOP(i) block->fan_speed[i] = thermalManager.fan_speed[i];
  #endif

  #if ENABLED(BARICUDA)
    block->valve_pressure = baricuda_valve_pressure;
    block->e_to_p_pressure = baricuda_e_to_p_pressure;
  #endif

  E_TERN_(block->extruder = extruder);

  #if ENABLED(AUTO_POWER_CONTROL)
    if (NUM_AXIS_GANG(
         block->steps.x,
      || block->steps.y,
      || block->steps.z,
      || block->steps.i,
      || block->steps.j,
      || block->steps.k,
      || block->steps.u,
      || block->steps.v,
      || block->steps.w
    )) powerManager.power_on();
  #endif

  // Enable active axes
  #if ANY(CORE_IS_XY, MARKFORGED_XY, MARKFORGED_YX)
    if (block->steps.a || block->steps.b) {
      stepper.enable_axis(X_AXIS);
      stepper.enable_axis(Y_AXIS);
    }
    #if DISABLED(Z_LATE_ENABLE)
      if (block->steps.z) stepper.enable_axis(Z_AXIS);
    #endif
  #elif CORE_IS_XZ
    if (block->steps.a || block->steps.c) {
      stepper.enable_axis(X_AXIS);
      stepper.enable_axis(Z_AXIS);
    }
    if (block->steps.y) stepper.enable_axis(Y_AXIS);
  #elif CORE_IS_YZ
    if (block->steps.b || block->steps.c) {
      stepper.enable_axis(Y_AXIS);
      stepper.enable_axis(Z_AXIS);
    }
    if (block->steps.x) stepper.enable_axis(X_AXIS);
  #else
    NUM_AXIS_CODE(
      if (block->steps.x) stepper.enable_axis(X_AXIS),
      if (block->steps.y) stepper.enable_axis(Y_AXIS),
      if (TERN(Z_LATE_ENABLE, 0, block->steps.z)) stepper.enable_axis(Z_AXIS),
      if (block->steps.i) stepper.enable_axis(I_AXIS),
      if (block->steps.j) stepper.enable_axis(J_AXIS),
      if (block->steps.k) stepper.enable_axis(K_AXIS),
      if (block->steps.u) stepper.enable_axis(U_AXIS),
      if (block->steps.v) stepper.enable_axis(V_AXIS),
      if (block->steps.w) stepper.enable_axis(W_AXIS)
    );
  #endif
  #if ANY(CORE_IS_XY, MARKFORGED_XY, MARKFORGED_YX)
    SECONDARY_AXIS_CODE(
      if (block->steps.i) stepper.enable_axis(I_AXIS),
      if (block->steps.j) stepper.enable_axis(J_AXIS),
      if (block->steps.k) stepper.enable_axis(K_AXIS),
      if (block->steps.u) stepper.enable_axis(U_AXIS),
      if (block->steps.v) stepper.enable_axis(V_AXIS),
      if (block->steps.w) stepper.enable_axis(W_AXIS)
    );
  #endif

  // Enable extruder(s)
  #if HAS_EXTRUDERS
    if (esteps) {
      TERN_(AUTO_POWER_CONTROL, powerManager.power_on());

      #if ENABLED(DISABLE_INACTIVE_EXTRUDER) // Enable only the selected extruder

        // Count down all steppers that were recently moved
        LOOP_L_N(i, E_STEPPERS)
          if (g_uc_extruder_last_move[i]) g_uc_extruder_last_move[i]--;

        // Switching Extruder uses one E stepper motor per two nozzles
        #define E_STEPPER_INDEX(E) TERN(SWITCHING_EXTRUDER, (E) / 2, E)

        // Enable all (i.e., both) E steppers for IDEX-style duplication, but only active E steppers for multi-nozzle (i.e., single wide X carriage) duplication
        #define _IS_DUPE(N) TERN0(HAS_DUPLICATION_MODE, (extruder_duplication_enabled && TERN1(MULTI_NOZZLE_DUPLICATION, TEST(duplication_e_mask, N))))

        #define ENABLE_ONE_E(N) do{ \
          if (N == E_STEPPER_INDEX(extruder) || _IS_DUPE(N)) {    /* N is 'extruder', or N is duplicating */ \
            stepper.ENABLE_EXTRUDER(N);                           /* Enable the relevant E stepper... */ \
            g_uc_extruder_last_move[N] = (BLOCK_BUFFER_SIZE) * 2; /* ...and reset its counter */ \
          } \
          else if (!g_uc_extruder_last_move[N])                   /* Counter expired since last E stepper enable */ \
            stepper.DISABLE_EXTRUDER(N);                          /* Disable the E stepper */ \
        }while(0);

      #else

        #define ENABLE_ONE_E(N) stepper.ENABLE_EXTRUDER(N);

      #endif

      REPEAT(E_STEPPERS, ENABLE_ONE_E); // (ENABLE_ONE_E must end with semicolon)
    }
  #endif // HAS_EXTRUDERS

  if (esteps)
    NOLESS(fr_mm_s, settings.min_feedrate_mm_s);
  else
    NOLESS(fr_mm_s, settings.min_travel_feedrate_mm_s);

  const float inverse_millimeters = 1.0f / block->millimeters;  // Inverse millimeters to remove multiple divides

  // Calculate inverse time for this move. No divide by zero due to previous checks.
  // Example: At 120mm/s a 60mm move involving XYZ axes takes 0.5s. So this will give 2.0.
  // Example 2: At 120°/s a 60° move involving only rotational axes takes 0.5s. So this will give 2.0.
  float inverse_secs;
  #if BOTH(HAS_ROTATIONAL_AXES, INCH_MODE_SUPPORT)
    inverse_secs = inverse_millimeters * (cartesian_move ? fr_mm_s : LINEAR_UNIT(fr_mm_s));
  #else
    inverse_secs = fr_mm_s * inverse_millimeters;
  #endif

  // Get the number of non busy movements in queue (non busy means that they can be altered)
  const uint8_t moves_queued = nonbusy_movesplanned();

  // Slow down when the buffer starts to empty, rather than wait at the corner for a buffer refill
  #if EITHER(SLOWDOWN, HAS_WIRED_LCD) || defined(XY_FREQUENCY_LIMIT)
    // Segment time in microseconds
    int32_t segment_time_us = LROUND(1000000.0f / inverse_secs);
  #endif

  #if ENABLED(SLOWDOWN)
    #ifndef SLOWDOWN_DIVISOR
      #define SLOWDOWN_DIVISOR 2
    #endif
    if (WITHIN(moves_queued, 2, (BLOCK_BUFFER_SIZE) / (SLOWDOWN_DIVISOR) - 1)) {
      const int32_t time_diff = settings.min_segment_time_us - segment_time_us;
      if (time_diff > 0) {
        // Buffer is draining so add extra time. The amount of time added increases if the buffer is still emptied more.
        const int32_t nst = segment_time_us + LROUND(2 * time_diff / moves_queued);
        inverse_secs = 1000000.0f / nst;
        #if defined(XY_FREQUENCY_LIMIT) || HAS_WIRED_LCD
          segment_time_us = nst;
        #endif
      }
    }
  #endif

  #if HAS_WIRED_LCD
    // Protect the access to the position.
    const bool was_enabled = stepper.suspend();

    block_buffer_runtime_us += segment_time_us;
    block->segment_time_us = segment_time_us;

    if (was_enabled) stepper.wake_up();
  #endif

  block->nominal_speed_sqr = sq(block->millimeters * inverse_secs);   // (mm/sec)^2 Always > 0
  block->nominal_rate = CEIL(block->step_event_count * inverse_secs); // (step/sec) Always > 0

  #if ENABLED(FILAMENT_WIDTH_SENSOR)
    if (extruder == FILAMENT_SENSOR_EXTRUDER_NUM)   // Only for extruder with filament sensor
      filwidth.advance_e(steps_dist_mm.e);
  #endif

  // Calculate and limit speed in mm/sec (linear) or degrees/sec (rotational)

  xyze_float_t current_speed;
  float speed_factor = 1.0f; // factor <1 decreases speed

  // Linear axes first with less logic
  LOOP_NUM_AXES(i) {
    current_speed[i] = steps_dist_mm[i] * inverse_secs;
    const feedRate_t cs = ABS(current_speed[i]),
                 max_fr = settings.max_feedrate_mm_s[i];
    if (cs > max_fr) NOMORE(speed_factor, max_fr / cs);
  }

  // Limit speed on extruders, if any
  #if HAS_EXTRUDERS
    {
      current_speed.e = steps_dist_mm.e * inverse_secs;
      #if HAS_MIXER_SYNC_CHANNEL
        // Move all mixing extruders at the specified rate
        if (mixer.get_current_vtool() == MIXER_AUTORETRACT_TOOL)
          current_speed.e *= MIXING_STEPPERS;
      #endif

      const feedRate_t cs = ABS(current_speed.e),
                   max_fr = settings.max_feedrate_mm_s[E_AXIS_N(extruder)]
                            * TERN(HAS_MIXER_SYNC_CHANNEL, MIXING_STEPPERS, 1);

      if (cs > max_fr) NOMORE(speed_factor, max_fr / cs); //respect max feedrate on any movement (doesn't matter if E axes only or not)

      #if ENABLED(VOLUMETRIC_EXTRUDER_LIMIT)
        const feedRate_t max_vfr = volumetric_extruder_feedrate_limit[extruder]
                                   * TERN(HAS_MIXER_SYNC_CHANNEL, MIXING_STEPPERS, 1);

        // TODO: Doesn't work properly for joined segments. Set MIN_STEPS_PER_SEGMENT 1 as workaround.

        if (block->steps.a || block->steps.b || block->steps.c) {

          if (max_vfr > 0 && cs > max_vfr) {
            NOMORE(speed_factor, max_vfr / cs); // respect volumetric extruder limit (if any)
            /* <-- add a slash to enable
            SERIAL_ECHOPGM("volumetric extruder limit enforced: ", (cs * CIRCLE_AREA(filament_size[extruder] * 0.5f)));
            SERIAL_ECHOPGM(" mm^3/s (", cs);
            SERIAL_ECHOPGM(" mm/s) limited to ", (max_vfr * CIRCLE_AREA(filament_size[extruder] * 0.5f)));
            SERIAL_ECHOPGM(" mm^3/s (", max_vfr);
            SERIAL_ECHOLNPGM(" mm/s)");
            //*/
          }
        }
      #endif
    }
  #endif

  #ifdef XY_FREQUENCY_LIMIT

    static axis_bits_t old_direction_bits; // = 0

    if (xy_freq_limit_hz) {
      // Check and limit the xy direction change frequency
      const axis_bits_t direction_change = block->direction_bits ^ old_direction_bits;
      old_direction_bits = block->direction_bits;
      segment_time_us = LROUND(float(segment_time_us) / speed_factor);

      static int32_t xs0, xs1, xs2, ys0, ys1, ys2;
      if (segment_time_us > xy_freq_min_interval_us)
        xs2 = xs1 = ys2 = ys1 = xy_freq_min_interval_us;
      else {
        xs2 = xs1; xs1 = xs0;
        ys2 = ys1; ys1 = ys0;
      }
      xs0 = TEST(direction_change, X_AXIS) ? segment_time_us : xy_freq_min_interval_us;
      ys0 = TEST(direction_change, Y_AXIS) ? segment_time_us : xy_freq_min_interval_us;

      if (segment_time_us < xy_freq_min_interval_us) {
        const int32_t least_xy_segment_time = _MIN(_MAX(xs0, xs1, xs2), _MAX(ys0, ys1, ys2));
        if (least_xy_segment_time < xy_freq_min_interval_us) {
          float freq_xy_feedrate = (speed_factor * least_xy_segment_time) / xy_freq_min_interval_us;
          NOLESS(freq_xy_feedrate, xy_freq_min_speed_factor);
          NOMORE(speed_factor, freq_xy_feedrate);
        }
      }
    }

  #endif // XY_FREQUENCY_LIMIT

  // Correct the speed
  if (speed_factor < 1.0f) {
    current_speed *= speed_factor;
    block->nominal_rate *= speed_factor;
    block->nominal_speed_sqr = block->nominal_speed_sqr * sq(speed_factor);
  }

  // Compute and limit the acceleration rate for the trapezoid generator.
  const float steps_per_mm = block->step_event_count * inverse_millimeters;
  uint32_t accel;
  if (NUM_AXIS_GANG(
         !block->steps.a, && !block->steps.b, && !block->steps.c,
      && !block->steps.i, && !block->steps.j, && !block->steps.k,
      && !block->steps.u, && !block->steps.v, && !block->steps.w)
  ) {                                                             // Is this a retract / recover move?
    accel = CEIL(settings.retract_acceleration * steps_per_mm);   // Convert to: acceleration steps/sec^2
    TERN_(LIN_ADVANCE, block->use_advance_lead = false);          // No linear advance for simple retract/recover
  }
  else {
    #define LIMIT_ACCEL_LONG(AXIS,INDX) do{ \
      if (block->steps[AXIS] && max_acceleration_steps_per_s2[AXIS+INDX] < accel) { \
        const uint32_t max_possible = max_acceleration_steps_per_s2[AXIS+INDX] * block->step_event_count / block->steps[AXIS]; \
        NOMORE(accel, max_possible); \
      } \
    }while(0)

    #define LIMIT_ACCEL_FLOAT(AXIS,INDX) do{ \
      if (block->steps[AXIS] && max_acceleration_steps_per_s2[AXIS+INDX] < accel) { \
        const float max_possible = float(max_acceleration_steps_per_s2[AXIS+INDX]) * float(block->step_event_count) / float(block->steps[AXIS]); \
        NOMORE(accel, max_possible); \
      } \
    }while(0)

    // Start with print or travel acceleration
    accel = CEIL((esteps ? settings.acceleration : settings.travel_acceleration) * steps_per_mm);

    #if ENABLED(LIN_ADVANCE)
      // Linear advance is currently not ready for HAS_I_AXIS
      #define MAX_E_JERK(N) TERN(HAS_LINEAR_E_JERK, max_e_jerk[E_INDEX_N(N)], max_jerk.e)

      /**
       * Use LIN_ADVANCE for blocks if all these are true:
       *
       * esteps             : This is a print move, because we checked for A, B, C steps before.
       *
       * extruder_advance_K[active_extruder] : There is an advance factor set for this extruder.
       *
       * de > 0             : Extruder is running forward (e.g., for "Wipe while retracting" (Slic3r) or "Combing" (Cura) moves)
       */
      block->use_advance_lead =  esteps
                              && extruder_advance_K[active_extruder]
                              && de > 0;

      if (block->use_advance_lead) {
        block->e_D_ratio = (target_float.e - position_float.e) /
          #if IS_KINEMATIC
            block->millimeters
          #else
            SQRT(sq(target_float.x - position_float.x)
               + sq(target_float.y - position_float.y)
               + sq(target_float.z - position_float.z))
          #endif
        ;

        // Check for unusual high e_D ratio to detect if a retract move was combined with the last print move due to min. steps per segment. Never execute this with advance!
        // This assumes no one will use a retract length of 0mm < retr_length < ~0.2mm and no one will print 100mm wide lines using 3mm filament or 35mm wide lines using 1.75mm filament.
        if (block->e_D_ratio > 3.0f)
          block->use_advance_lead = false;
        else {
          const uint32_t max_accel_steps_per_s2 = MAX_E_JERK(extruder) / (extruder_advance_K[active_extruder] * block->e_D_ratio) * steps_per_mm;
          if (TERN0(LA_DEBUG, accel > max_accel_steps_per_s2))
            SERIAL_ECHOLNPGM("Acceleration limited.");
          NOMORE(accel, max_accel_steps_per_s2);
        }
      }
    #endif

    // Limit acceleration per axis
    if (block->step_event_count <= acceleration_long_cutoff) {
      LOGICAL_AXIS_CODE(
        LIMIT_ACCEL_LONG(E_AXIS, E_INDEX_N(extruder)),
        LIMIT_ACCEL_LONG(A_AXIS, 0),
        LIMIT_ACCEL_LONG(B_AXIS, 0),
        LIMIT_ACCEL_LONG(C_AXIS, 0),
        LIMIT_ACCEL_LONG(I_AXIS, 0),
        LIMIT_ACCEL_LONG(J_AXIS, 0),
        LIMIT_ACCEL_LONG(K_AXIS, 0),
        LIMIT_ACCEL_LONG(U_AXIS, 0),
        LIMIT_ACCEL_LONG(V_AXIS, 0),
        LIMIT_ACCEL_LONG(W_AXIS, 0)
      );
    }
    else {
      LOGICAL_AXIS_CODE(
        LIMIT_ACCEL_FLOAT(E_AXIS, E_INDEX_N(extruder)),
        LIMIT_ACCEL_FLOAT(A_AXIS, 0),
        LIMIT_ACCEL_FLOAT(B_AXIS, 0),
        LIMIT_ACCEL_FLOAT(C_AXIS, 0),
        LIMIT_ACCEL_FLOAT(I_AXIS, 0),
        LIMIT_ACCEL_FLOAT(J_AXIS, 0),
        LIMIT_ACCEL_FLOAT(K_AXIS, 0),
        LIMIT_ACCEL_FLOAT(U_AXIS, 0),
        LIMIT_ACCEL_FLOAT(V_AXIS, 0),
        LIMIT_ACCEL_FLOAT(W_AXIS, 0)
      );
    }
  }
  block->acceleration_steps_per_s2 = accel;
  block->acceleration = accel / steps_per_mm;
  #if DISABLED(S_CURVE_ACCELERATION)
    block->acceleration_rate = (uint32_t)(accel * (float(1UL << 24) / (STEPPER_TIMER_RATE)));
  #endif
  #if ENABLED(LIN_ADVANCE)
    if (block->use_advance_lead) {
      block->advance_speed = (STEPPER_TIMER_RATE) / (extruder_advance_K[active_extruder] * block->e_D_ratio * block->acceleration * settings.axis_steps_per_mm[E_AXIS_N(extruder)]);
      #if ENABLED(LA_DEBUG)
        if (extruder_advance_K[active_extruder] * block->e_D_ratio * block->acceleration * 2 < SQRT(block->nominal_speed_sqr) * block->e_D_ratio)
          SERIAL_ECHOLNPGM("More than 2 steps per eISR loop executed.");
        if (block->advance_speed < 200)
          SERIAL_ECHOLNPGM("eISR running at > 10kHz.");
      #endif
    }
  #endif

  float vmax_junction_sqr; // Initial limit on the segment entry velocity (mm/s)^2

  #if HAS_JUNCTION_DEVIATION
    /**
     * Compute maximum allowable entry speed at junction by centripetal acceleration approximation.
     * Let a circle be tangent to both previous and current path line segments, where the junction
     * deviation is defined as the distance from the junction to the closest edge of the circle,
     * colinear with the circle center. The circular segment joining the two paths represents the
     * path of centripetal acceleration. Solve for max velocity based on max acceleration about the
     * radius of the circle, defined indirectly by junction deviation. This may be also viewed as
     * path width or max_jerk in the previous Grbl version. This approach does not actually deviate
     * from path, but used as a robust way to compute cornering speeds, as it takes into account the
     * nonlinearities of both the junction angle and junction velocity.
     *
     * NOTE: If the junction deviation value is finite, Grbl executes the motions in an exact path
     * mode (G61). If the junction deviation value is zero, Grbl will execute the motion in an exact
     * stop mode (G61.1) manner. In the future, if continuous mode (G64) is desired, the math here
     * is exactly the same. Instead of motioning all the way to junction point, the machine will
     * just follow the arc circle defined here. The Arduino doesn't have the CPU cycles to perform
     * a continuous mode path, but ARM-based microcontrollers most certainly do.
     *
     * NOTE: The max junction speed is a fixed value, since machine acceleration limits cannot be
     * changed dynamically during operation nor can the line move geometry. This must be kept in
     * memory in the event of a feedrate override changing the nominal speeds of blocks, which can
     * change the overall maximum entry speed conditions of all blocks.
     *
     * #######
     * https://github.com/MarlinFirmware/Marlin/issues/10341#issuecomment-388191754
     *
     * hoffbaked: on May 10 2018 tuned and improved the GRBL algorithm for Marlin:
          Okay! It seems to be working good. I somewhat arbitrarily cut it off at 1mm
          on then on anything with less sides than an octagon. With this, and the
          reverse pass actually recalculating things, a corner acceleration value
          of 1000 junction deviation of .05 are pretty reasonable. If the cycles
          can be spared, a better acos could be used. For all I know, it may be
          already calculated in a different place. */

    // Unit vector of previous path line segment
    static xyze_float_t prev_unit_vec;

    xyze_float_t unit_vec =
      #if HAS_DIST_MM_ARG
        cart_dist_mm
      #else
        LOGICAL_AXIS_ARRAY(steps_dist_mm.e, steps_dist_mm.x, steps_dist_mm.y, steps_dist_mm.z, steps_dist_mm.i, steps_dist_mm.j, steps_dist_mm.k, steps_dist_mm.u, steps_dist_mm.v, steps_dist_mm.w)
      #endif
    ;

    /**
     * On CoreXY the length of the vector [A,B] is SQRT(2) times the length of the head movement vector [X,Y].
     * So taking Z and E into account, we cannot scale to a unit vector with "inverse_millimeters".
     * => normalize the complete junction vector.
     * Elsewise, when needed JD will factor-in the E component
     */
    if (ANY(IS_CORE, MARKFORGED_XY, MARKFORGED_YX) || esteps > 0)
      normalize_junction_vector(unit_vec);  // Normalize with XYZE components
    else
      unit_vec *= inverse_millimeters;      // Use pre-calculated (1 / SQRT(x^2 + y^2 + z^2))

    // Skip first block or when previous_nominal_speed is used as a flag for homing and offset cycles.
    if (moves_queued && !UNEAR_ZERO(previous_nominal_speed_sqr)) {
      // Compute cosine of angle between previous and current path. (prev_unit_vec is negative)
      // NOTE: Max junction velocity is computed without sin() or acos() by trig half angle identity.
      float junction_cos_theta = LOGICAL_AXIS_GANG(
                                 + (-prev_unit_vec.e * unit_vec.e),
                                   (-prev_unit_vec.x * unit_vec.x),
                                 + (-prev_unit_vec.y * unit_vec.y),
                                 + (-prev_unit_vec.z * unit_vec.z),
                                 + (-prev_unit_vec.i * unit_vec.i),
                                 + (-prev_unit_vec.j * unit_vec.j),
                                 + (-prev_unit_vec.k * unit_vec.k),
                                 + (-prev_unit_vec.u * unit_vec.u),
                                 + (-prev_unit_vec.v * unit_vec.v),
                                 + (-prev_unit_vec.w * unit_vec.w)
                               );

      // NOTE: Computed without any expensive trig, sin() or acos(), by trig half angle identity of cos(theta).
      if (junction_cos_theta > 0.999999f) {
        // For a 0 degree acute junction, just set minimum junction speed.
        vmax_junction_sqr = sq(float(MINIMUM_PLANNER_SPEED));
      }
      else {
        NOLESS(junction_cos_theta, -0.999999f); // Check for numerical round-off to avoid divide by zero.

        // Convert delta vector to unit vector
        xyze_float_t junction_unit_vec = unit_vec - prev_unit_vec;
        normalize_junction_vector(junction_unit_vec);

<<<<<<< HEAD
        const float junction_acceleration = limit_value_by_axis_maximum(block->acceleration, junction_unit_vec);

        if (TERN0(HINTS_CURVE_RADIUS, hints.curve_radius)) {
          TERN_(HINTS_CURVE_RADIUS, vmax_junction_sqr = junction_acceleration * hints.curve_radius);
        }
        else {
          NOLESS(junction_cos_theta, -0.999999f); // Check for numerical round-off to avoid divide by zero.

          const float sin_theta_d2 = SQRT(0.5f * (1.0f - junction_cos_theta)); // Trig half angle identity. Always positive.

          vmax_junction_sqr = junction_acceleration * junction_deviation_mm * sin_theta_d2 / (1.0f - sin_theta_d2);

          #if ENABLED(JD_HANDLE_SMALL_SEGMENTS)

            // For small moves with >135° junction (octagon) find speed for approximate arc
            if (block->millimeters < 1 && junction_cos_theta < -0.7071067812f) {

              #if ENABLED(JD_USE_MATH_ACOS)

                #error "TODO: Inline maths with the MCU / FPU."

              #elif ENABLED(JD_USE_LOOKUP_TABLE)

                // Fast acos approximation (max. error +-0.01 rads)
                // Based on LUT table and linear interpolation

                /**
                 *  // Generate the JD Lookup Table
                 *  constexpr float c = 1.00751495f; // Correction factor to center error around 0
                 *  for (int i = 0; i < jd_lut_count - 1; ++i) {
                 *    const float x0 = (sq(i) - 1) / sq(i),
                 *                y0 = acos(x0) * (i == 0 ? 1 : c),
                 *                x1 = i < jd_lut_count - 1 ?  0.5 * x0 + 0.5 : 0.999999f,
                 *                y1 = acos(x1) * (i < jd_lut_count - 1 ? c : 1);
                 *    jd_lut_k[i] = (y0 - y1) / (x0 - x1);
                 *    jd_lut_b[i] = (y1 * x0 - y0 * x1) / (x0 - x1);
                 *  }
                 *
                 *  // Compute correction factor (Set c to 1.0f first!)
                 *  float min = INFINITY, max = -min;
                 *  for (float t = 0; t <= 1; t += 0.0003f) {
                 *    const float e = acos(t) / approx(t);
                 *    if (isfinite(e)) {
                 *      if (e < min) min = e;
                 *      if (e > max) max = e;
                 *    }
                 *  }
                 *  fprintf(stderr, "%.9gf, ", (min + max) / 2);
                 */
                static constexpr int16_t  jd_lut_count = 16;
                static constexpr uint16_t jd_lut_tll   = _BV(jd_lut_count - 1);
                static constexpr int16_t  jd_lut_tll0  = __builtin_clz(jd_lut_tll) + 1; // i.e., 16 - jd_lut_count + 1
                static constexpr float jd_lut_k[jd_lut_count] PROGMEM = {
                  -1.03145837f, -1.30760646f, -1.75205851f, -2.41705704f,
                  -3.37769222f, -4.74888992f, -6.69649887f, -9.45661736f,
                  -13.3640480f, -18.8928222f, -26.7136841f, -37.7754593f,
                  -53.4201813f, -75.5458374f, -106.836761f, -218.532821f };
                static constexpr float jd_lut_b[jd_lut_count] PROGMEM = {
                   1.57079637f,  1.70887053f,  2.04220939f,  2.62408352f,
                   3.52467871f,  4.85302639f,  6.77020454f,  9.50875854f,
                   13.4009285f,  18.9188995f,  26.7321243f,  37.7885055f,
                   53.4293975f,  75.5523529f,  106.841369f,  218.534011f };

                const float neg = junction_cos_theta < 0 ? -1 : 1,
                            t = neg * junction_cos_theta;

                const int16_t idx = (t < 0.00000003f) ? 0 : __builtin_clz(uint16_t((1.0f - t) * jd_lut_tll)) - jd_lut_tll0;

                float junction_theta = t * pgm_read_float(&jd_lut_k[idx]) + pgm_read_float(&jd_lut_b[idx]);
                if (neg > 0) junction_theta = RADIANS(180) - junction_theta; // acos(-t)

              #else

                // Fast acos(-t) approximation (max. error +-0.033rad = 1.89°)
                // Based on MinMax polynomial published by W. Randolph Franklin, see
                // https://wrf.ecse.rpi.edu/Research/Short_Notes/arcsin/onlyelem.html
                //  acos( t) = pi / 2 - asin(x)
                //  acos(-t) = pi - acos(t) ... pi / 2 + asin(x)

                const float neg = junction_cos_theta < 0 ? -1 : 1,
                            t = neg * junction_cos_theta,
                            asinx =       0.032843707f
                                  + t * (-1.451838349f
                                  + t * ( 29.66153956f
                                  + t * (-131.1123477f
                                  + t * ( 262.8130562f
                                  + t * (-242.7199627f
                                  + t * ( 84.31466202f ) ))))),
                            junction_theta = RADIANS(90) + neg * asinx; // acos(-t)

                // NOTE: junction_theta bottoms out at 0.033 which avoids divide by 0.

              #endif

              const float limit_sqr = (block->millimeters * junction_acceleration) / junction_theta;
              NOMORE(vmax_junction_sqr, limit_sqr);
            }

          #endif // JD_HANDLE_SMALL_SEGMENTS
        }
=======
        const float junction_acceleration = limit_value_by_axis_maximum(block->acceleration, junction_unit_vec),
                    sin_theta_d2 = SQRT(0.5f * (1.0f - junction_cos_theta)); // Trig half angle identity. Always positive.

        vmax_junction_sqr = junction_acceleration * junction_deviation_mm * sin_theta_d2 / (1.0f - sin_theta_d2);

        #if ENABLED(JD_HANDLE_SMALL_SEGMENTS)

          // For small moves with >135° junction (octagon) find speed for approximate arc
          if (block->millimeters < 1 && junction_cos_theta < -0.7071067812f) {

            #if ENABLED(JD_USE_MATH_ACOS)

              #error "TODO: Inline maths with the MCU / FPU."

            #elif ENABLED(JD_USE_LOOKUP_TABLE)

              // Fast acos approximation (max. error +-0.01 rads)
              // Based on LUT table and linear interpolation

              /**
               *  // Generate the JD Lookup Table
               *  constexpr float c = 1.00751495f; // Correction factor to center error around 0
               *  for (int i = 0; i < jd_lut_count - 1; ++i) {
               *    const float x0 = (sq(i) - 1) / sq(i),
               *                y0 = acos(x0) * (i == 0 ? 1 : c),
               *                x1 = i < jd_lut_count - 1 ?  0.5 * x0 + 0.5 : 0.999999f,
               *                y1 = acos(x1) * (i < jd_lut_count - 1 ? c : 1);
               *    jd_lut_k[i] = (y0 - y1) / (x0 - x1);
               *    jd_lut_b[i] = (y1 * x0 - y0 * x1) / (x0 - x1);
               *  }
               *
               *  // Compute correction factor (Set c to 1.0f first!)
               *  float min = INFINITY, max = -min;
               *  for (float t = 0; t <= 1; t += 0.0003f) {
               *    const float e = acos(t) / approx(t);
               *    if (isfinite(e)) {
               *      if (e < min) min = e;
               *      if (e > max) max = e;
               *    }
               *  }
               *  fprintf(stderr, "%.9gf, ", (min + max) / 2);
               */
              static constexpr int16_t  jd_lut_count = 16;
              static constexpr uint16_t jd_lut_tll   = _BV(jd_lut_count - 1);
              static constexpr int16_t  jd_lut_tll0  = __builtin_clz(jd_lut_tll) + 1; // i.e., 16 - jd_lut_count + 1
              static constexpr float jd_lut_k[jd_lut_count] PROGMEM = {
                -1.03145837f, -1.30760646f, -1.75205851f, -2.41705704f,
                -3.37769222f, -4.74888992f, -6.69649887f, -9.45661736f,
                -13.3640480f, -18.8928222f, -26.7136841f, -37.7754593f,
                -53.4201813f, -75.5458374f, -106.836761f, -218.532821f };
              static constexpr float jd_lut_b[jd_lut_count] PROGMEM = {
                 1.57079637f,  1.70887053f,  2.04220939f,  2.62408352f,
                 3.52467871f,  4.85302639f,  6.77020454f,  9.50875854f,
                 13.4009285f,  18.9188995f,  26.7321243f,  37.7885055f,
                 53.4293975f,  75.5523529f,  106.841369f,  218.534011f };

              const float neg = junction_cos_theta < 0 ? -1 : 1,
                          t = neg * junction_cos_theta;

              const int16_t idx = (t < 0.00000003f) ? 0 : __builtin_clz(uint16_t((1.0f - t) * jd_lut_tll)) - jd_lut_tll0;

              float junction_theta = t * pgm_read_float(&jd_lut_k[idx]) + pgm_read_float(&jd_lut_b[idx]);
              if (neg > 0) junction_theta = RADIANS(180) - junction_theta; // acos(-t)

            #else

              // Fast acos(-t) approximation (max. error +-0.033rad = 1.89°)
              // Based on MinMax polynomial published by W. Randolph Franklin, see
              // https://wrf.ecse.rpi.edu/Research/Short_Notes/arcsin/onlyelem.html
              //  acos( t) = pi / 2 - asin(x)
              //  acos(-t) = pi - acos(t) ... pi / 2 + asin(x)

              const float neg = junction_cos_theta < 0 ? -1 : 1,
                          t = neg * junction_cos_theta,
                          asinx =       0.032843707f
                                + t * (-1.451838349f
                                + t * ( 29.66153956f
                                + t * (-131.1123477f
                                + t * ( 262.8130562f
                                + t * (-242.7199627f
                                + t * ( 84.31466202f ) ))))),
                          junction_theta = RADIANS(90) + neg * asinx; // acos(-t)

              // NOTE: junction_theta bottoms out at 0.033 which avoids divide by 0.

            #endif

            const float limit_sqr = (block->millimeters * junction_acceleration) / junction_theta;
            NOMORE(vmax_junction_sqr, limit_sqr);
          }

        #endif // JD_HANDLE_SMALL_SEGMENTS
>>>>>>> abe13919
      }

      // Get the lowest speed
      vmax_junction_sqr = _MIN(vmax_junction_sqr, block->nominal_speed_sqr, previous_nominal_speed_sqr);
    }
    else // Init entry speed to zero. Assume it starts from rest. Planner will correct this later.
      vmax_junction_sqr = 0;

    prev_unit_vec = unit_vec;

  #endif

  #ifdef USE_CACHED_SQRT
    #define CACHED_SQRT(N, V) \
      static float saved_V, N; \
      if (V != saved_V) { N = SQRT(V); saved_V = V; }
  #else
    #define CACHED_SQRT(N, V) const float N = SQRT(V)
  #endif

  #if HAS_CLASSIC_JERK

    /**
     * Adapted from Průša MKS firmware
     * https://github.com/prusa3d/Prusa-Firmware
     */
    CACHED_SQRT(nominal_speed, block->nominal_speed_sqr);

    // Exit speed limited by a jerk to full halt of a previous last segment
    static float previous_safe_speed;

    // Start with a safe speed (from which the machine may halt to stop immediately).
    float safe_speed = nominal_speed;

    #ifndef TRAVEL_EXTRA_XYJERK
      #define TRAVEL_EXTRA_XYJERK 0
    #endif
    const float extra_xyjerk = TERN0(HAS_EXTRUDERS, de <= 0) ? TRAVEL_EXTRA_XYJERK : 0;

    uint8_t limited = 0;
    TERN(HAS_LINEAR_E_JERK, LOOP_NUM_AXES, LOOP_LOGICAL_AXES)(i) {
      const float jerk = ABS(current_speed[i]),   // cs : Starting from zero, change in speed for this axis
                  maxj = (max_jerk[i] + (i == X_AXIS || i == Y_AXIS ? extra_xyjerk : 0.0f)); // mj : The max jerk setting for this axis
      if (jerk > maxj) {                          // cs > mj : New current speed too fast?
        if (limited) {                            // limited already?
          const float mjerk = nominal_speed * maxj; // ns*mj
          if (jerk * safe_speed > mjerk) safe_speed = mjerk / jerk; // ns*mj/cs
        }
        else {
          safe_speed *= maxj / jerk;              // Initial limit: ns*mj/cs
          ++limited;                              // Initially limited
        }
      }
    }

    float vmax_junction;
    if (moves_queued && !UNEAR_ZERO(previous_nominal_speed_sqr)) {
      // Estimate a maximum velocity allowed at a joint of two successive segments.
      // If this maximum velocity allowed is lower than the minimum of the entry / exit safe velocities,
      // then the machine is not coasting anymore and the safe entry / exit velocities shall be used.

      // Factor to multiply the previous / current nominal velocities to get componentwise limited velocities.
      float v_factor = 1;
      limited = 0;

      // The junction velocity will be shared between successive segments. Limit the junction velocity to their minimum.
      // Pick the smaller of the nominal speeds. Higher speed shall not be achieved at the junction during coasting.
      CACHED_SQRT(previous_nominal_speed, previous_nominal_speed_sqr);

      float smaller_speed_factor = 1.0f;
      if (nominal_speed < previous_nominal_speed) {
        vmax_junction = nominal_speed;
        smaller_speed_factor = vmax_junction / previous_nominal_speed;
      }
      else
        vmax_junction = previous_nominal_speed;

      // Now limit the jerk in all axes.
      TERN(HAS_LINEAR_E_JERK, LOOP_NUM_AXES, LOOP_LOGICAL_AXES)(axis) {
        // Limit an axis. We have to differentiate: coasting, reversal of an axis, full stop.
        float v_exit = previous_speed[axis] * smaller_speed_factor,
              v_entry = current_speed[axis];
        if (limited) {
          v_exit *= v_factor;
          v_entry *= v_factor;
        }

        // Calculate jerk depending on whether the axis is coasting in the same direction or reversing.
        const float jerk = (v_exit > v_entry)
            ? //                                  coasting             axis reversal
              ( (v_entry > 0 || v_exit < 0) ? (v_exit - v_entry) : _MAX(v_exit, -v_entry) )
            : // v_exit <= v_entry                coasting             axis reversal
              ( (v_entry < 0 || v_exit > 0) ? (v_entry - v_exit) : _MAX(-v_exit, v_entry) );

        const float maxj = (max_jerk[axis] + (axis == X_AXIS || axis == Y_AXIS ? extra_xyjerk : 0.0f));

        if (jerk > maxj) {
          v_factor *= maxj / jerk;
          ++limited;
        }
      }
      if (limited) vmax_junction *= v_factor;
      // Now the transition velocity is known, which maximizes the shared exit / entry velocity while
      // respecting the jerk factors, it may be possible, that applying separate safe exit / entry velocities will achieve faster prints.
      const float vmax_junction_threshold = vmax_junction * 0.99f;
      if (previous_safe_speed > vmax_junction_threshold && safe_speed > vmax_junction_threshold)
        vmax_junction = safe_speed;
    }
    else
      vmax_junction = safe_speed;

    previous_safe_speed = safe_speed;

    #if HAS_JUNCTION_DEVIATION
      NOMORE(vmax_junction_sqr, sq(vmax_junction));   // Throttle down to max speed
    #else
      vmax_junction_sqr = sq(vmax_junction);          // Go up or down to the new speed
    #endif

  #endif // Classic Jerk Limiting

  // Max entry speed of this block equals the max exit speed of the previous block.
  block->max_entry_speed_sqr = vmax_junction_sqr;

  // Initialize block entry speed. Compute based on deceleration to user-defined MINIMUM_PLANNER_SPEED.
  const float v_allowable_sqr = max_allowable_speed_sqr(-block->acceleration, sq(float(MINIMUM_PLANNER_SPEED)), block->millimeters);

  // Start with the minimum allowed speed
  block->entry_speed_sqr = sq(float(MINIMUM_PLANNER_SPEED));

  // Initialize planner efficiency flags
  // Set flag if block will always reach maximum junction speed regardless of entry/exit speeds.
  // If a block can de/ac-celerate from nominal speed to zero within the length of the block, then
  // the current block and next block junction speeds are guaranteed to always be at their maximum
  // junction speeds in deceleration and acceleration, respectively. This is due to how the current
  // block nominal speed limits both the current and next maximum junction speeds. Hence, in both
  // the reverse and forward planners, the corresponding block junction speed will always be at the
  // the maximum junction speed and may always be ignored for any speed reduction checks.
  block->flag.set_nominal(block->nominal_speed_sqr <= v_allowable_sqr);

  // Update previous path unit_vector and nominal speed
  previous_speed = current_speed;
  previous_nominal_speed_sqr = block->nominal_speed_sqr;

  position = target;  // Update the position

  #if ENABLED(POWER_LOSS_RECOVERY)
    block->sdpos = recovery.command_sdpos();
    block->start_position = position_float.asLogical();
  #endif

  TERN_(HAS_POSITION_FLOAT, position_float = target_float);
  TERN_(GRADIENT_MIX, mixer.gradient_control(target_float.z));

  return true;        // Movement was accepted

} // _populate_block()

/**
 * Planner::buffer_sync_block
 * Add a block to the buffer that just updates the position
 * @param sync_flag BLOCK_FLAG_SYNC_FANS & BLOCK_FLAG_LASER_PWR
 * Supports LASER_SYNCHRONOUS_M106_M107 and LASER_POWER_SYNC power sync block buffer queueing.
 */

void Planner::buffer_sync_block(const BlockFlagBit sync_flag/*=BLOCK_BIT_SYNC_POSITION*/) {

  // Wait for the next available block
  uint8_t next_buffer_head;
  block_t * const block = get_next_free_block(next_buffer_head);

  // Clear block
  memset(block, 0, sizeof(block_t));
  block->flag.apply(sync_flag);

  block->position = position;
  #if ENABLED(BACKLASH_COMPENSATION)
    LOOP_NUM_AXES(axis) block->position[axis] += backlash.get_applied_steps((AxisEnum)axis);
  #endif
  #if BOTH(HAS_FAN, LASER_SYNCHRONOUS_M106_M107)
    FANS_LOOP(i) block->fan_speed[i] = thermalManager.fan_speed[i];
  #endif

  /**
   * M3-based power setting can be processed inline with a laser power sync block.
   * During active moves cutter.power is processed immediately, otherwise on the next move.
   */
  TERN_(LASER_POWER_SYNC, block->laser.power = cutter.power);

  // If this is the first added movement, reload the delay, otherwise, cancel it.
  if (block_buffer_head == block_buffer_tail) {
    // If it was the first queued block, restart the 1st block delivery delay, to
    // give the planner an opportunity to queue more movements and plan them
    // As there are no queued movements, the Stepper ISR will not touch this
    // variable, so there is no risk setting this here (but it MUST be done
    // before the following line!!)
    delay_before_delivering = BLOCK_DELAY_FOR_1ST_MOVE;
  }

  block_buffer_head = next_buffer_head;

  stepper.wake_up();
} // buffer_sync_block()

/**
 * Planner::buffer_segment
 *
 * Add a new linear movement to the buffer in axis units.
 *
 * Leveling and kinematics should be applied ahead of calling this.
 *
 *  a,b,c,e     - target positions in mm and/or degrees
 *  fr_mm_s     - (target) speed of the move
 *  extruder    - target extruder
 *  hints       - optional parameters to aid planner's calculations
 *
 * Return 'false' if no segment was queued due to cleaning, cold extrusion, full queue, etc.
 */
bool Planner::buffer_segment(const abce_pos_t &abce
  OPTARG(HAS_DIST_MM_ARG, const xyze_float_t &cart_dist_mm)
  , const_feedRate_t fr_mm_s, const uint8_t extruder/*=active_extruder*/
  , const PlannerHints &hints/* = PlannerHints()*/
) {

  // If we are cleaning, do not accept queuing of movements
  if (cleaning_buffer_counter) return false;

  // When changing extruders recalculate steps corresponding to the E position
  #if ENABLED(DISTINCT_E_FACTORS)
    if (last_extruder != extruder && settings.axis_steps_per_mm[E_AXIS_N(extruder)] != settings.axis_steps_per_mm[E_AXIS_N(last_extruder)]) {
      position.e = LROUND(position.e * settings.axis_steps_per_mm[E_AXIS_N(extruder)] * mm_per_step[E_AXIS_N(last_extruder)]);
      last_extruder = extruder;
    }
  #endif

  // The target position of the tool in absolute steps
  // Calculate target position in absolute steps
  const abce_long_t target = {
     LOGICAL_AXIS_LIST(
      int32_t(LROUND(abce.e * settings.axis_steps_per_mm[E_AXIS_N(extruder)])),
      int32_t(LROUND(abce.a * settings.axis_steps_per_mm[A_AXIS])),
      int32_t(LROUND(abce.b * settings.axis_steps_per_mm[B_AXIS])),
      int32_t(LROUND(abce.c * settings.axis_steps_per_mm[C_AXIS])),
      int32_t(LROUND(abce.i * settings.axis_steps_per_mm[I_AXIS])),
      int32_t(LROUND(abce.j * settings.axis_steps_per_mm[J_AXIS])),
      int32_t(LROUND(abce.k * settings.axis_steps_per_mm[K_AXIS])),
      int32_t(LROUND(abce.u * settings.axis_steps_per_mm[U_AXIS])),
      int32_t(LROUND(abce.v * settings.axis_steps_per_mm[V_AXIS])),
      int32_t(LROUND(abce.w * settings.axis_steps_per_mm[W_AXIS]))
    )
  };

  #if HAS_POSITION_FLOAT
    const xyze_pos_t target_float = abce;
  #endif

  #if HAS_EXTRUDERS
    // DRYRUN prevents E moves from taking place
    if (DEBUGGING(DRYRUN) || TERN0(CANCEL_OBJECTS, cancelable.skipping)) {
      position.e = target.e;
      TERN_(HAS_POSITION_FLOAT, position_float.e = abce.e);
    }
  #endif

  /* <-- add a slash to enable
    SERIAL_ECHOPGM("  buffer_segment FR:", fr_mm_s);
    #if IS_KINEMATIC
      SERIAL_ECHOPGM(" A:", abce.a, " (", position.a, "->", target.a, ") B:", abce.b);
    #else
      SERIAL_ECHOPGM_P(SP_X_LBL, abce.a);
      SERIAL_ECHOPGM(" (", position.x, "->", target.x);
      SERIAL_CHAR(')');
      SERIAL_ECHOPGM_P(SP_Y_LBL, abce.b);
    #endif
    SERIAL_ECHOPGM(" (", position.y, "->", target.y);
    #if HAS_Z_AXIS
      #if ENABLED(DELTA)
        SERIAL_ECHOPGM(") C:", abce.c);
      #else
        SERIAL_CHAR(')');
        SERIAL_ECHOPGM_P(SP_Z_LBL, abce.c);
      #endif
      SERIAL_ECHOPGM(" (", position.z, "->", target.z);
      SERIAL_CHAR(')');
    #endif
    #if HAS_I_AXIS
      SERIAL_ECHOPGM_P(SP_I_LBL, abce.i);
      SERIAL_ECHOPGM(" (", position.i, "->", target.i);
      SERIAL_CHAR(')');
    #endif
    #if HAS_J_AXIS
      SERIAL_ECHOPGM_P(SP_J_LBL, abce.j);
      SERIAL_ECHOPGM(" (", position.j, "->", target.j);
      SERIAL_CHAR(')');
    #endif
    #if HAS_K_AXIS
      SERIAL_ECHOPGM_P(SP_K_LBL, abce.k);
      SERIAL_ECHOPGM(" (", position.k, "->", target.k);
      SERIAL_CHAR(')');
    #endif
    #if HAS_U_AXIS
      SERIAL_ECHOPGM_P(SP_U_LBL, abce.u);
      SERIAL_ECHOPGM(" (", position.u, "->", target.u);
      SERIAL_CHAR(')');
    #endif
    #if HAS_V_AXIS
      SERIAL_ECHOPGM_P(SP_V_LBL, abce.v);
      SERIAL_ECHOPGM(" (", position.v, "->", target.v);
      SERIAL_CHAR(')');
    #endif
    #if HAS_W_AXIS
      SERIAL_ECHOPGM_P(SP_W_LBL, abce.w);
      SERIAL_ECHOPGM(" (", position.w, "->", target.w);
      SERIAL_CHAR(')');
    #endif
    #if HAS_EXTRUDERS
      SERIAL_ECHOPGM_P(SP_E_LBL, abce.e);
      SERIAL_ECHOLNPGM(" (", position.e, "->", target.e, ")");
    #else
      SERIAL_EOL();
    #endif
  //*/

  // Queue the movement. Return 'false' if the move was not queued.
  if (!_buffer_steps(target
      OPTARG(HAS_POSITION_FLOAT, target_float)
      OPTARG(HAS_DIST_MM_ARG, cart_dist_mm)
<<<<<<< HEAD
      , fr_mm_s, extruder, hints
  )) return false;
=======
      , fr_mm_s, extruder, millimeters)
  ) return false;
>>>>>>> abe13919

  stepper.wake_up();
  return true;
} // buffer_segment()

/**
 * Add a new linear movement to the buffer.
 * The target is cartesian. It's translated to
 * delta/scara if needed.
 *
 *  cart            - target position in mm or degrees
 *  fr_mm_s         - (target) speed of the move (mm/s)
 *  extruder        - target extruder
 *  hints           - optional parameters to aid planner's calculations
 */
bool Planner::buffer_line(const xyze_pos_t &cart, const_feedRate_t fr_mm_s
  , const uint8_t extruder/*=active_extruder*/, const PlannerHints &hints/*=PlannerHints()*/
) {
  xyze_pos_t machine = cart;
  TERN_(HAS_POSITION_MODIFIERS, apply_modifiers(machine));

  #if IS_KINEMATIC

    #if HAS_JUNCTION_DEVIATION
      const xyze_pos_t cart_dist_mm = LOGICAL_AXIS_ARRAY(
        cart.e - position_cart.e,
        cart.x - position_cart.x, cart.y - position_cart.y, cart.z - position_cart.z,
        cart.i - position_cart.i, cart.j - position_cart.j, cart.k - position_cart.k,
        cart.u - position_cart.u, cart.v - position_cart.v, cart.w - position_cart.w
      );
    #else
      const xyz_pos_t cart_dist_mm = NUM_AXIS_ARRAY(
        cart.x - position_cart.x, cart.y - position_cart.y, cart.z - position_cart.z,
        cart.i - position_cart.i, cart.j - position_cart.j, cart.k - position_cart.k,
        cart.u - position_cart.u, cart.v - position_cart.v, cart.w - position_cart.w
      );
    #endif

    // Cartesian XYZ to kinematic ABC, stored in global 'delta'
    inverse_kinematics(machine);

    PlannerHints ph = hints;
    if (!hints.millimeters)
      ph.millimeters = (cart_dist_mm.x || cart_dist_mm.y) ? cart_dist_mm.magnitude() : TERN0(HAS_Z_AXIS, ABS(cart_dist_mm.z));

    #if ENABLED(SCARA_FEEDRATE_SCALING)
      // For SCARA scale the feedrate from mm/s to degrees/s
      // i.e., Complete the angular vector in the given time.
      const float duration_recip = hints.inv_duration ?: fr_mm_s / ph.millimeters;
      const xyz_pos_t diff = delta - position_float;
      const feedRate_t feedrate = diff.magnitude() * duration_recip;
    #else
      const feedRate_t feedrate = fr_mm_s;
    #endif
    TERN_(HAS_EXTRUDERS, delta.e = machine.e);
    if (buffer_segment(delta OPTARG(HAS_DIST_MM_ARG, cart_dist_mm), feedrate, extruder, ph)) {
      position_cart = cart;
      return true;
    }
    return false;
  #else
    return buffer_segment(machine, fr_mm_s, extruder, hints);
  #endif
} // buffer_line()

#if ENABLED(DIRECT_STEPPING)

  void Planner::buffer_page(const page_idx_t page_idx, const uint8_t extruder, const uint16_t num_steps) {
    if (!last_page_step_rate) {
      kill(GET_TEXT_F(MSG_BAD_PAGE_SPEED));
      return;
    }

    uint8_t next_buffer_head;
    block_t * const block = get_next_free_block(next_buffer_head);

    block->flag.reset(BLOCK_BIT_PAGE);

    #if HAS_FAN
      FANS_LOOP(i) block->fan_speed[i] = thermalManager.fan_speed[i];
    #endif

    E_TERN_(block->extruder = extruder);

    block->page_idx = page_idx;

    block->step_event_count = num_steps;
    block->initial_rate = block->final_rate = block->nominal_rate = last_page_step_rate; // steps/s

    block->accelerate_until = 0;
    block->decelerate_after = block->step_event_count;

    // Will be set to last direction later if directional format.
    block->direction_bits = 0;

    #define PAGE_UPDATE_DIR(AXIS) \
      if (!last_page_dir[_AXIS(AXIS)]) SBI(block->direction_bits, _AXIS(AXIS));

    if (!DirectStepping::Config::DIRECTIONAL) {
      PAGE_UPDATE_DIR(X);
      PAGE_UPDATE_DIR(Y);
      PAGE_UPDATE_DIR(Z);
      PAGE_UPDATE_DIR(E);
    }

    // If this is the first added movement, reload the delay, otherwise, cancel it.
    if (block_buffer_head == block_buffer_tail) {
      // If it was the first queued block, restart the 1st block delivery delay, to
      // give the planner an opportunity to queue more movements and plan them
      // As there are no queued movements, the Stepper ISR will not touch this
      // variable, so there is no risk setting this here (but it MUST be done
      // before the following line!!)
      delay_before_delivering = BLOCK_DELAY_FOR_1ST_MOVE;
    }

    // Move buffer head
    block_buffer_head = next_buffer_head;

    stepper.enable_all_steppers();
    stepper.wake_up();
  }

#endif // DIRECT_STEPPING

/**
 * Directly set the planner ABCE position (and stepper positions)
 * converting mm (or angles for SCARA) into steps.
 *
 * The provided ABCE position is in machine units.
 */
void Planner::set_machine_position_mm(const abce_pos_t &abce) {
  TERN_(DISTINCT_E_FACTORS, last_extruder = active_extruder);
  TERN_(HAS_POSITION_FLOAT, position_float = abce);
  position.set(
    LOGICAL_AXIS_LIST(
      LROUND(abce.e * settings.axis_steps_per_mm[E_AXIS_N(active_extruder)]),
      LROUND(abce.a * settings.axis_steps_per_mm[A_AXIS]),
      LROUND(abce.b * settings.axis_steps_per_mm[B_AXIS]),
      LROUND(abce.c * settings.axis_steps_per_mm[C_AXIS]),
      LROUND(abce.i * settings.axis_steps_per_mm[I_AXIS]),
      LROUND(abce.j * settings.axis_steps_per_mm[J_AXIS]),
      LROUND(abce.k * settings.axis_steps_per_mm[K_AXIS]),
      LROUND(abce.u * settings.axis_steps_per_mm[U_AXIS]),
      LROUND(abce.v * settings.axis_steps_per_mm[V_AXIS]),
      LROUND(abce.w * settings.axis_steps_per_mm[W_AXIS])
    )
  );

  if (has_blocks_queued()) {
    //previous_nominal_speed_sqr = 0.0; // Reset planner junction speeds. Assume start from rest.
    //previous_speed.reset();
    buffer_sync_block(BLOCK_BIT_SYNC_POSITION);
  }
  else {
    #if ENABLED(BACKLASH_COMPENSATION)
      abce_long_t stepper_pos = position;
      LOOP_NUM_AXES(axis) stepper_pos[axis] += backlash.get_applied_steps((AxisEnum)axis);
      stepper.set_position(stepper_pos);
    #else
      stepper.set_position(position);
    #endif
  }
}

void Planner::set_position_mm(const xyze_pos_t &xyze) {
  xyze_pos_t machine = xyze;
  TERN_(HAS_POSITION_MODIFIERS, apply_modifiers(machine, true));
  #if IS_KINEMATIC
    position_cart = xyze;
    inverse_kinematics(machine);
    TERN_(HAS_EXTRUDERS, delta.e = machine.e);
    set_machine_position_mm(delta);
  #else
    set_machine_position_mm(machine);
  #endif
}

#if HAS_EXTRUDERS

  /**
   * Setters for planner position (also setting stepper position).
   */
  void Planner::set_e_position_mm(const_float_t e) {
    const uint8_t axis_index = E_AXIS_N(active_extruder);
    TERN_(DISTINCT_E_FACTORS, last_extruder = active_extruder);

    const float e_new = DIFF_TERN(FWRETRACT, e, fwretract.current_retract[active_extruder]);
    position.e = LROUND(settings.axis_steps_per_mm[axis_index] * e_new);
    TERN_(HAS_POSITION_FLOAT, position_float.e = e_new);
    TERN_(IS_KINEMATIC, TERN_(HAS_EXTRUDERS, position_cart.e = e));

    if (has_blocks_queued())
      buffer_sync_block(BLOCK_BIT_SYNC_POSITION);
    else
      stepper.set_axis_position(E_AXIS, position.e);
  }

#endif

// Recalculate the steps/s^2 acceleration rates, based on the mm/s^2
void Planner::refresh_acceleration_rates() {
  uint32_t highest_rate = 1;
  LOOP_DISTINCT_AXES(i) {
    max_acceleration_steps_per_s2[i] = settings.max_acceleration_mm_per_s2[i] * settings.axis_steps_per_mm[i];
    if (TERN1(DISTINCT_E_FACTORS, i < E_AXIS || i == E_AXIS_N(active_extruder)))
      NOLESS(highest_rate, max_acceleration_steps_per_s2[i]);
  }
  acceleration_long_cutoff = 4294967295UL / highest_rate; // 0xFFFFFFFFUL
  TERN_(HAS_LINEAR_E_JERK, recalculate_max_e_jerk());
}

/**
 * Recalculate 'position' and 'mm_per_step'.
 * Must be called whenever settings.axis_steps_per_mm changes!
 */
void Planner::refresh_positioning() {
  LOOP_DISTINCT_AXES(i) mm_per_step[i] = 1.0f / settings.axis_steps_per_mm[i];
  set_position_mm(current_position);
  refresh_acceleration_rates();
}

// Apply limits to a variable and give a warning if the value was out of range
inline void limit_and_warn(float &val, const AxisEnum axis, PGM_P const setting_name, const xyze_float_t &max_limit) {
  const uint8_t lim_axis = TERN_(HAS_EXTRUDERS, axis > E_AXIS ? E_AXIS :) axis;
  const float before = val;
  LIMIT(val, 0.1, max_limit[lim_axis]);
  if (before != val) {
    SERIAL_CHAR(AXIS_CHAR(lim_axis));
    SERIAL_ECHOPGM(" Max ");
    SERIAL_ECHOPGM_P(setting_name);
    SERIAL_ECHOLNPGM(" limited to ", val);
  }
}

/**
 * For the specified 'axis' set the Maximum Acceleration to the given value (mm/s^2)
 * The value may be limited with warning feedback, if configured.
 * Calls refresh_acceleration_rates to precalculate planner terms in steps.
 *
 * This hard limit is applied as a block is being added to the planner queue.
 */
void Planner::set_max_acceleration(const AxisEnum axis, float inMaxAccelMMS2) {
  #if ENABLED(LIMITED_MAX_ACCEL_EDITING)
    #ifdef MAX_ACCEL_EDIT_VALUES
      constexpr xyze_float_t max_accel_edit = MAX_ACCEL_EDIT_VALUES;
      const xyze_float_t &max_acc_edit_scaled = max_accel_edit;
    #else
      constexpr xyze_float_t max_accel_edit = DEFAULT_MAX_ACCELERATION;
      const xyze_float_t max_acc_edit_scaled = max_accel_edit * 2;
    #endif
    limit_and_warn(inMaxAccelMMS2, axis, PSTR("Acceleration"), max_acc_edit_scaled);
  #endif
  settings.max_acceleration_mm_per_s2[axis] = inMaxAccelMMS2;

  // Update steps per s2 to agree with the units per s2 (since they are used in the planner)
  refresh_acceleration_rates();
}

/**
 * For the specified 'axis' set the Maximum Feedrate to the given value (mm/s)
 * The value may be limited with warning feedback, if configured.
 *
 * This hard limit is applied as a block is being added to the planner queue.
 */
void Planner::set_max_feedrate(const AxisEnum axis, float inMaxFeedrateMMS) {
  #if ENABLED(LIMITED_MAX_FR_EDITING)
    #ifdef MAX_FEEDRATE_EDIT_VALUES
      constexpr xyze_float_t max_fr_edit = MAX_FEEDRATE_EDIT_VALUES;
      const xyze_float_t &max_fr_edit_scaled = max_fr_edit;
    #else
      constexpr xyze_float_t max_fr_edit = DEFAULT_MAX_FEEDRATE;
      const xyze_float_t max_fr_edit_scaled = max_fr_edit * 2;
    #endif
    limit_and_warn(inMaxFeedrateMMS, axis, PSTR("Feedrate"), max_fr_edit_scaled);
  #endif
  settings.max_feedrate_mm_s[axis] = inMaxFeedrateMMS;
}

#if HAS_CLASSIC_JERK

  /**
   * For the specified 'axis' set the Maximum Jerk (instant change) to the given value (mm/s)
   * The value may be limited with warning feedback, if configured.
   *
   * This hard limit is applied (to the block start speed) as the block is being added to the planner queue.
   */
  void Planner::set_max_jerk(const AxisEnum axis, float inMaxJerkMMS) {
    #if ENABLED(LIMITED_JERK_EDITING)
      constexpr xyze_float_t max_jerk_edit =
        #ifdef MAX_JERK_EDIT_VALUES
          MAX_JERK_EDIT_VALUES
        #else
          { (DEFAULT_XJERK) * 2, (DEFAULT_YJERK) * 2,
            (DEFAULT_ZJERK) * 2, (DEFAULT_EJERK) * 2 }
        #endif
      ;
      limit_and_warn(inMaxJerkMMS, axis, PSTR("Jerk"), max_jerk_edit);
    #endif
    max_jerk[axis] = inMaxJerkMMS;
  }

#endif

#if HAS_WIRED_LCD

  uint16_t Planner::block_buffer_runtime() {
    #ifdef __AVR__
      // Protect the access to the variable. Only required for AVR, as
      //  any 32bit CPU offers atomic access to 32bit variables
      const bool was_enabled = stepper.suspend();
    #endif

    uint32_t bbru = block_buffer_runtime_us;

    #ifdef __AVR__
      // Reenable Stepper ISR
      if (was_enabled) stepper.wake_up();
    #endif

    // To translate µs to ms a division by 1000 would be required.
    // We introduce 2.4% error here by dividing by 1024.
    // Doesn't matter because block_buffer_runtime_us is already too small an estimation.
    bbru >>= 10;
    // limit to about a minute.
    NOMORE(bbru, 0x0000FFFFUL);
    return bbru;
  }

  void Planner::clear_block_buffer_runtime() {
    #ifdef __AVR__
      // Protect the access to the variable. Only required for AVR, as
      //  any 32bit CPU offers atomic access to 32bit variables
      const bool was_enabled = stepper.suspend();
    #endif

    block_buffer_runtime_us = 0;

    #ifdef __AVR__
      // Reenable Stepper ISR
      if (was_enabled) stepper.wake_up();
    #endif
  }

#endif<|MERGE_RESOLUTION|>--- conflicted
+++ resolved
@@ -1805,11 +1805,7 @@
 bool Planner::_buffer_steps(const xyze_long_t &target
   OPTARG(HAS_POSITION_FLOAT, const xyze_pos_t &target_float)
   OPTARG(HAS_DIST_MM_ARG, const xyze_float_t &cart_dist_mm)
-<<<<<<< HEAD
   , feedRate_t fr_mm_s, const uint8_t extruder, const PlannerHints &hints
-=======
-  , feedRate_t fr_mm_s, const uint8_t extruder, const_float_t millimeters
->>>>>>> abe13919
 ) {
 
   // Wait for the next available block
@@ -1865,19 +1861,9 @@
  * @param cart_dist_mm  The pre-calculated move lengths for all axes, in mm
  * @param fr_mm_s       (target) speed of the move
  * @param extruder      target extruder
- * @param millimeters   A pre-calculated linear distance for the move, in mm,
- *                      or 0.0 to have the distance calculated here.
+ * @param hints         optional parameters to aid planner's calculations
  *
-<<<<<<< HEAD
- *  target      - target position in steps units
- *  fr_mm_s     - (target) speed of the move
- *  extruder    - target extruder
- *  hints       - optional parameters to aid planner's calculations
- *
- * Returns true if movement is acceptable, false otherwise
-=======
  * @return  true if movement is acceptable, false otherwise
->>>>>>> abe13919
  */
 bool Planner::_populate_block(
   block_t * const block,
@@ -2713,13 +2699,10 @@
         vmax_junction_sqr = sq(float(MINIMUM_PLANNER_SPEED));
       }
       else {
-        NOLESS(junction_cos_theta, -0.999999f); // Check for numerical round-off to avoid divide by zero.
-
         // Convert delta vector to unit vector
         xyze_float_t junction_unit_vec = unit_vec - prev_unit_vec;
         normalize_junction_vector(junction_unit_vec);
 
-<<<<<<< HEAD
         const float junction_acceleration = limit_value_by_axis_maximum(block->acceleration, junction_unit_vec);
 
         if (TERN0(HINTS_CURVE_RADIUS, hints.curve_radius)) {
@@ -2820,100 +2803,6 @@
 
           #endif // JD_HANDLE_SMALL_SEGMENTS
         }
-=======
-        const float junction_acceleration = limit_value_by_axis_maximum(block->acceleration, junction_unit_vec),
-                    sin_theta_d2 = SQRT(0.5f * (1.0f - junction_cos_theta)); // Trig half angle identity. Always positive.
-
-        vmax_junction_sqr = junction_acceleration * junction_deviation_mm * sin_theta_d2 / (1.0f - sin_theta_d2);
-
-        #if ENABLED(JD_HANDLE_SMALL_SEGMENTS)
-
-          // For small moves with >135° junction (octagon) find speed for approximate arc
-          if (block->millimeters < 1 && junction_cos_theta < -0.7071067812f) {
-
-            #if ENABLED(JD_USE_MATH_ACOS)
-
-              #error "TODO: Inline maths with the MCU / FPU."
-
-            #elif ENABLED(JD_USE_LOOKUP_TABLE)
-
-              // Fast acos approximation (max. error +-0.01 rads)
-              // Based on LUT table and linear interpolation
-
-              /**
-               *  // Generate the JD Lookup Table
-               *  constexpr float c = 1.00751495f; // Correction factor to center error around 0
-               *  for (int i = 0; i < jd_lut_count - 1; ++i) {
-               *    const float x0 = (sq(i) - 1) / sq(i),
-               *                y0 = acos(x0) * (i == 0 ? 1 : c),
-               *                x1 = i < jd_lut_count - 1 ?  0.5 * x0 + 0.5 : 0.999999f,
-               *                y1 = acos(x1) * (i < jd_lut_count - 1 ? c : 1);
-               *    jd_lut_k[i] = (y0 - y1) / (x0 - x1);
-               *    jd_lut_b[i] = (y1 * x0 - y0 * x1) / (x0 - x1);
-               *  }
-               *
-               *  // Compute correction factor (Set c to 1.0f first!)
-               *  float min = INFINITY, max = -min;
-               *  for (float t = 0; t <= 1; t += 0.0003f) {
-               *    const float e = acos(t) / approx(t);
-               *    if (isfinite(e)) {
-               *      if (e < min) min = e;
-               *      if (e > max) max = e;
-               *    }
-               *  }
-               *  fprintf(stderr, "%.9gf, ", (min + max) / 2);
-               */
-              static constexpr int16_t  jd_lut_count = 16;
-              static constexpr uint16_t jd_lut_tll   = _BV(jd_lut_count - 1);
-              static constexpr int16_t  jd_lut_tll0  = __builtin_clz(jd_lut_tll) + 1; // i.e., 16 - jd_lut_count + 1
-              static constexpr float jd_lut_k[jd_lut_count] PROGMEM = {
-                -1.03145837f, -1.30760646f, -1.75205851f, -2.41705704f,
-                -3.37769222f, -4.74888992f, -6.69649887f, -9.45661736f,
-                -13.3640480f, -18.8928222f, -26.7136841f, -37.7754593f,
-                -53.4201813f, -75.5458374f, -106.836761f, -218.532821f };
-              static constexpr float jd_lut_b[jd_lut_count] PROGMEM = {
-                 1.57079637f,  1.70887053f,  2.04220939f,  2.62408352f,
-                 3.52467871f,  4.85302639f,  6.77020454f,  9.50875854f,
-                 13.4009285f,  18.9188995f,  26.7321243f,  37.7885055f,
-                 53.4293975f,  75.5523529f,  106.841369f,  218.534011f };
-
-              const float neg = junction_cos_theta < 0 ? -1 : 1,
-                          t = neg * junction_cos_theta;
-
-              const int16_t idx = (t < 0.00000003f) ? 0 : __builtin_clz(uint16_t((1.0f - t) * jd_lut_tll)) - jd_lut_tll0;
-
-              float junction_theta = t * pgm_read_float(&jd_lut_k[idx]) + pgm_read_float(&jd_lut_b[idx]);
-              if (neg > 0) junction_theta = RADIANS(180) - junction_theta; // acos(-t)
-
-            #else
-
-              // Fast acos(-t) approximation (max. error +-0.033rad = 1.89°)
-              // Based on MinMax polynomial published by W. Randolph Franklin, see
-              // https://wrf.ecse.rpi.edu/Research/Short_Notes/arcsin/onlyelem.html
-              //  acos( t) = pi / 2 - asin(x)
-              //  acos(-t) = pi - acos(t) ... pi / 2 + asin(x)
-
-              const float neg = junction_cos_theta < 0 ? -1 : 1,
-                          t = neg * junction_cos_theta,
-                          asinx =       0.032843707f
-                                + t * (-1.451838349f
-                                + t * ( 29.66153956f
-                                + t * (-131.1123477f
-                                + t * ( 262.8130562f
-                                + t * (-242.7199627f
-                                + t * ( 84.31466202f ) ))))),
-                          junction_theta = RADIANS(90) + neg * asinx; // acos(-t)
-
-              // NOTE: junction_theta bottoms out at 0.033 which avoids divide by 0.
-
-            #endif
-
-            const float limit_sqr = (block->millimeters * junction_acceleration) / junction_theta;
-            NOMORE(vmax_junction_sqr, limit_sqr);
-          }
-
-        #endif // JD_HANDLE_SMALL_SEGMENTS
->>>>>>> abe13919
       }
 
       // Get the lowest speed
@@ -3241,13 +3130,8 @@
   if (!_buffer_steps(target
       OPTARG(HAS_POSITION_FLOAT, target_float)
       OPTARG(HAS_DIST_MM_ARG, cart_dist_mm)
-<<<<<<< HEAD
       , fr_mm_s, extruder, hints
   )) return false;
-=======
-      , fr_mm_s, extruder, millimeters)
-  ) return false;
->>>>>>> abe13919
 
   stepper.wake_up();
   return true;
