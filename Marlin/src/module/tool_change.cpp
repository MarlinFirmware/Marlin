/**
 * Marlin 3D Printer Firmware
 * Copyright (c) 2020 MarlinFirmware [https://github.com/MarlinFirmware/Marlin]
 *
 * Based on Sprinter and grbl.
 * Copyright (c) 2011 Camiel Gubbels / Erik van der Zalm
 *
 * This program is free software: you can redistribute it and/or modify
 * it under the terms of the GNU General Public License as published by
 * the Free Software Foundation, either version 3 of the License, or
 * (at your option) any later version.
 *
 * This program is distributed in the hope that it will be useful,
 * but WITHOUT ANY WARRANTY; without even the implied warranty of
 * MERCHANTABILITY or FITNESS FOR A PARTICULAR PURPOSE.  See the
 * GNU General Public License for more details.
 *
 * You should have received a copy of the GNU General Public License
 * along with this program.  If not, see <https://www.gnu.org/licenses/>.
 *
 */

#include "../inc/MarlinConfigPre.h"

#include "tool_change.h"

#include "probe.h"
#include "motion.h"
#include "planner.h"
#include "temperature.h"

#include "../MarlinCore.h"

//#define DEBUG_TOOL_CHANGE

#define DEBUG_OUT ENABLED(DEBUG_TOOL_CHANGE)
#include "../core/debug_out.h"

#if HAS_MULTI_EXTRUDER
  toolchange_settings_t toolchange_settings;  // Initialized by settings.load()
#endif

#if ENABLED(TOOLCHANGE_MIGRATION_FEATURE)
  migration_settings_t migration = migration_defaults;
  bool enable_first_prime;
#endif

#if ENABLED(TOOLCHANGE_FS_INIT_BEFORE_SWAP)
  bool toolchange_extruder_ready[EXTRUDERS];
#endif

#if ENABLED(SINGLENOZZLE_STANDBY_TEMP)
  uint16_t singlenozzle_temp[EXTRUDERS];
#endif

#if BOTH(HAS_FAN, SINGLENOZZLE_STANDBY_FAN)
  uint8_t singlenozzle_fan_speed[EXTRUDERS];
#endif

#if ENABLED(MAGNETIC_PARKING_EXTRUDER) || defined(EVENT_GCODE_AFTER_TOOLCHANGE) || (ENABLED(PARKING_EXTRUDER) && PARKING_EXTRUDER_SOLENOIDS_DELAY > 0)
  #include "../gcode/gcode.h"
#endif

#if ENABLED(DUAL_X_CARRIAGE)
  #include "stepper.h"
#endif

#if ANY(SWITCHING_EXTRUDER, SWITCHING_NOZZLE, SWITCHING_TOOLHEAD)
  #include "servo.h"
#endif

#if ENABLED(EXT_SOLENOID) && DISABLED(PARKING_EXTRUDER)
  #include "../feature/solenoid.h"
#endif

#if ENABLED(MIXING_EXTRUDER)
  #include "../feature/mixing.h"
#endif

#if HAS_LEVELING
  #include "../feature/bedlevel/bedlevel.h"
#endif

#if HAS_FANMUX
  #include "../feature/fanmux.h"
#endif

#if HAS_PRUSA_MMU1
  #include "../feature/mmu/mmu.h"
#elif HAS_PRUSA_MMU2
  #include "../feature/mmu/mmu2.h"
#endif

#if HAS_LCD_MENU
  #include "../lcd/marlinui.h"
#endif

#if ENABLED(ADVANCED_PAUSE_FEATURE)
  #include "../feature/pause.h"
#endif

#if ENABLED(TOOLCHANGE_FILAMENT_SWAP)
  #include "../gcode/gcode.h"
  #if TOOLCHANGE_FS_WIPE_RETRACT <= 0
    #undef TOOLCHANGE_FS_WIPE_RETRACT
    #define TOOLCHANGE_FS_WIPE_RETRACT 0
  #endif
#endif

#if DO_SWITCH_EXTRUDER

  #if EXTRUDERS > 3
    #define _SERVO_NR(E) ((E) < 2 ? SWITCHING_EXTRUDER_SERVO_NR : SWITCHING_EXTRUDER_E23_SERVO_NR)
  #else
    #define _SERVO_NR(E) SWITCHING_EXTRUDER_SERVO_NR
  #endif

  void move_extruder_servo(const uint8_t e) {
    planner.synchronize();
    #if EXTRUDERS & 1
      if (e < EXTRUDERS - 1)
    #endif
    {
      MOVE_SERVO(_SERVO_NR(e), servo_angles[_SERVO_NR(e)][e & 1]);
      safe_delay(500);
    }
  }

#endif // DO_SWITCH_EXTRUDER

#if ENABLED(SWITCHING_NOZZLE)

  #if SWITCHING_NOZZLE_TWO_SERVOS

    inline void _move_nozzle_servo(const uint8_t e, const uint8_t angle_index) {
      constexpr int8_t  sns_index[2] = { SWITCHING_NOZZLE_SERVO_NR, SWITCHING_NOZZLE_E1_SERVO_NR };
      constexpr int16_t sns_angles[2] = SWITCHING_NOZZLE_SERVO_ANGLES;
      planner.synchronize();
      MOVE_SERVO(sns_index[e], sns_angles[angle_index]);
      safe_delay(500);
    }

    void lower_nozzle(const uint8_t e) { _move_nozzle_servo(e, 0); }
    void raise_nozzle(const uint8_t e) { _move_nozzle_servo(e, 1); }

  #else

    void move_nozzle_servo(const uint8_t angle_index) {
      planner.synchronize();
      MOVE_SERVO(SWITCHING_NOZZLE_SERVO_NR, servo_angles[SWITCHING_NOZZLE_SERVO_NR][angle_index]);
      safe_delay(500);
    }

  #endif

#endif // SWITCHING_NOZZLE

inline void _line_to_current(const AxisEnum fr_axis, const float fscale=1) {
  line_to_current_position(planner.settings.max_feedrate_mm_s[fr_axis] * fscale);
}
inline void slow_line_to_current(const AxisEnum fr_axis) { _line_to_current(fr_axis, 0.5f); }
inline void fast_line_to_current(const AxisEnum fr_axis) { _line_to_current(fr_axis); }

#if ENABLED(MAGNETIC_PARKING_EXTRUDER)

  float parkingposx[2],           // M951 R L
        parkinggrabdistance,      // M951 I
        parkingslowspeed,         // M951 J
        parkinghighspeed,         // M951 H
        parkingtraveldistance,    // M951 D
        compensationmultiplier;

  inline void magnetic_parking_extruder_tool_change(const uint8_t new_tool) {

    const float oldx = current_position.x,
                grabpos = mpe_settings.parking_xpos[new_tool] + (new_tool ? mpe_settings.grab_distance : -mpe_settings.grab_distance),
                offsetcompensation = TERN0(HAS_HOTEND_OFFSET, hotend_offset[active_extruder].x * mpe_settings.compensation_factor);

    if (homing_needed_error(_BV(X_AXIS))) return;

    /**
     * Z Lift and Nozzle Offset shift ar defined in caller method to work equal with any Multi Hotend realization
     *
     * Steps:
     *   1. Move high speed to park position of new extruder
     *   2. Move to couple position of new extruder (this also discouple the old extruder)
     *   3. Move to park position of new extruder
     *   4. Move high speed to approach park position of old extruder
     *   5. Move to park position of old extruder
     *   6. Move to starting position
     */

    // STEP 1

    current_position.x = mpe_settings.parking_xpos[new_tool] + offsetcompensation;

    DEBUG_ECHOPAIR("(1) Move extruder ", int(new_tool));
    DEBUG_POS(" to new extruder ParkPos", current_position);

    planner.buffer_line(current_position, mpe_settings.fast_feedrate, new_tool);
    planner.synchronize();

    // STEP 2

    current_position.x = grabpos + offsetcompensation;

    DEBUG_ECHOPAIR("(2) Couple extruder ", int(new_tool));
    DEBUG_POS(" to new extruder GrabPos", current_position);

    planner.buffer_line(current_position, mpe_settings.slow_feedrate, new_tool);
    planner.synchronize();

    // Delay before moving tool, to allow magnetic coupling
    gcode.dwell(150);

    // STEP 3

    current_position.x = mpe_settings.parking_xpos[new_tool] + offsetcompensation;

    DEBUG_ECHOPAIR("(3) Move extruder ", int(new_tool));
    DEBUG_POS(" back to new extruder ParkPos", current_position);

    planner.buffer_line(current_position, mpe_settings.slow_feedrate, new_tool);
    planner.synchronize();

    // STEP 4

    current_position.x = mpe_settings.parking_xpos[active_extruder] + (active_extruder == 0 ? MPE_TRAVEL_DISTANCE : -MPE_TRAVEL_DISTANCE) + offsetcompensation;

    DEBUG_ECHOPAIR("(4) Move extruder ", int(new_tool));
    DEBUG_POS(" close to old extruder ParkPos", current_position);

    planner.buffer_line(current_position, mpe_settings.fast_feedrate, new_tool);
    planner.synchronize();

    // STEP 5

    current_position.x = mpe_settings.parking_xpos[active_extruder] + offsetcompensation;

    DEBUG_ECHOPAIR("(5) Park extruder ", int(new_tool));
    DEBUG_POS(" at old extruder ParkPos", current_position);

    planner.buffer_line(current_position, mpe_settings.slow_feedrate, new_tool);
    planner.synchronize();

    // STEP 6

    current_position.x = oldx;

    DEBUG_ECHOPAIR("(6) Move extruder ", int(new_tool));
    DEBUG_POS(" to starting position", current_position);

    planner.buffer_line(current_position, mpe_settings.fast_feedrate, new_tool);
    planner.synchronize();

    DEBUG_ECHOLNPGM("Autopark done.");
  }

#elif ENABLED(PARKING_EXTRUDER)

  void pe_solenoid_init() {
    LOOP_LE_N(n, 1) pe_solenoid_set_pin_state(n, !PARKING_EXTRUDER_SOLENOIDS_PINS_ACTIVE);
  }

  void pe_solenoid_set_pin_state(const uint8_t extruder_num, const uint8_t state) {
    switch (extruder_num) {
      case 1: OUT_WRITE(SOL1_PIN, state); break;
      default: OUT_WRITE(SOL0_PIN, state); break;
    }
    #if PARKING_EXTRUDER_SOLENOIDS_DELAY > 0
      gcode.dwell(PARKING_EXTRUDER_SOLENOIDS_DELAY);
    #endif
  }

  bool extruder_parked = true, do_solenoid_activation = true;

  // Modifies tool_change() behavior based on homing side
  bool parking_extruder_unpark_after_homing(const uint8_t final_tool, bool homed_towards_final_tool) {
    do_solenoid_activation = false; // Tell parking_extruder_tool_change to skip solenoid activation

    if (!extruder_parked) return false; // nothing to do

    if (homed_towards_final_tool) {
      pe_solenoid_magnet_off(1 - final_tool);
      DEBUG_ECHOLNPAIR("Disengage magnet", (int)(1 - final_tool));
      pe_solenoid_magnet_on(final_tool);
      DEBUG_ECHOLNPAIR("Engage magnet", (int)final_tool);
      parking_extruder_set_parked(false);
      return false;
    }

    return true;
  }

  inline void parking_extruder_tool_change(const uint8_t new_tool, bool no_move) {
    if (!no_move) {

      constexpr float parkingposx[] = PARKING_EXTRUDER_PARKING_X;

      #if HAS_HOTEND_OFFSET
        const float x_offset = hotend_offset[active_extruder].x;
      #else
        constexpr float x_offset = 0;
      #endif

      const float midpos = (parkingposx[0] + parkingposx[1]) * 0.5f + x_offset,
                  grabpos = parkingposx[new_tool] + (new_tool ? PARKING_EXTRUDER_GRAB_DISTANCE : -(PARKING_EXTRUDER_GRAB_DISTANCE)) + x_offset;

      /**
       * 1. Move to park position of old extruder
       * 2. Disengage magnetic field, wait for delay
       * 3. Move near new extruder
       * 4. Engage magnetic field for new extruder
       * 5. Move to parking incl. offset of new extruder
       * 6. Lower Z-Axis
       */

      // STEP 1

      DEBUG_POS("Start PE Tool-Change", current_position);

      // Don't park the active_extruder unless unparked
      if (!extruder_parked) {
        current_position.x = parkingposx[active_extruder] + x_offset;

        DEBUG_ECHOLNPAIR("(1) Park extruder ", int(active_extruder));
        DEBUG_POS("Moving ParkPos", current_position);

        fast_line_to_current(X_AXIS);

        // STEP 2

        planner.synchronize();
        DEBUG_ECHOLNPGM("(2) Disengage magnet");
        pe_solenoid_magnet_off(active_extruder);

        // STEP 3

        current_position.x += active_extruder ? -10 : 10; // move 10mm away from parked extruder

        DEBUG_ECHOLNPGM("(3) Move near new extruder");
        DEBUG_POS("Move away from parked extruder", current_position);

        fast_line_to_current(X_AXIS);
      }

      // STEP 4

      planner.synchronize();
      DEBUG_ECHOLNPGM("(4) Engage magnetic field");

      // Just save power for inverted magnets
      TERN_(PARKING_EXTRUDER_SOLENOIDS_INVERT, pe_solenoid_magnet_on(active_extruder));
      pe_solenoid_magnet_on(new_tool);

      // STEP 5

      current_position.x = grabpos + (new_tool ? -10 : 10);
      fast_line_to_current(X_AXIS);

      current_position.x = grabpos;

      DEBUG_SYNCHRONIZE();
      DEBUG_POS("(5) Unpark extruder", current_position);

      slow_line_to_current(X_AXIS);

      // STEP 6

      current_position.x = midpos - TERN0(HAS_HOTEND_OFFSET, hotend_offset[new_tool].x);

      DEBUG_SYNCHRONIZE();
      DEBUG_POS("(6) Move midway between hotends", current_position);

      fast_line_to_current(X_AXIS);
      planner.synchronize(); // Always sync the final move

      DEBUG_POS("PE Tool-Change done.", current_position);
      parking_extruder_set_parked(false);
    }
    else if (do_solenoid_activation) { // && nomove == true
<<<<<<< HEAD
      // Deactivate old extruder solenoid
      pe_solenoid_set_pin_state(active_extruder, !PARKING_EXTRUDER_SOLENOIDS_PINS_ACTIVE);
      // Only engage magnetic field for new extruder
=======
      // Deactivate current extruder solenoid
      pe_solenoid_set_pin_state(active_extruder, !PARKING_EXTRUDER_SOLENOIDS_PINS_ACTIVE);
      // Engage new extruder magnetic field
>>>>>>> c0a39315
      pe_solenoid_set_pin_state(new_tool, PARKING_EXTRUDER_SOLENOIDS_PINS_ACTIVE);
    }

    do_solenoid_activation = true; // Activate solenoid for subsequent tool_change()
  }

#endif // PARKING_EXTRUDER

#if ENABLED(SWITCHING_TOOLHEAD)

  inline void swt_lock(const bool locked=true) {
    const uint16_t swt_angles[2] = SWITCHING_TOOLHEAD_SERVO_ANGLES;
    MOVE_SERVO(SWITCHING_TOOLHEAD_SERVO_NR, swt_angles[locked ? 0 : 1]);
  }

  void swt_init() { swt_lock(); }

  inline void switching_toolhead_tool_change(const uint8_t new_tool, bool no_move/*=false*/) {
    if (no_move) return;

    constexpr float toolheadposx[] = SWITCHING_TOOLHEAD_X_POS;
    const float placexpos = toolheadposx[active_extruder],
                grabxpos = toolheadposx[new_tool];

    /**
     * 1. Move to switch position of current toolhead
     * 2. Unlock tool and drop it in the dock
     * 3. Move to the new toolhead
     * 4. Grab and lock the new toolhead
     */

    // 1. Move to switch position of current toolhead

    DEBUG_POS("Start ST Tool-Change", current_position);

    current_position.x = placexpos;

    DEBUG_ECHOLNPAIR("(1) Place old tool ", int(active_extruder));
    DEBUG_POS("Move X SwitchPos", current_position);

    fast_line_to_current(X_AXIS);

    current_position.y = SWITCHING_TOOLHEAD_Y_POS - (SWITCHING_TOOLHEAD_Y_SECURITY);

    DEBUG_SYNCHRONIZE();
    DEBUG_POS("Move Y SwitchPos + Security", current_position);

    fast_line_to_current(Y_AXIS);

    // 2. Unlock tool and drop it in the dock

    planner.synchronize();
    DEBUG_ECHOLNPGM("(2) Unlock and Place Toolhead");
    swt_lock(false);
    safe_delay(500);

    current_position.y = SWITCHING_TOOLHEAD_Y_POS;
    DEBUG_POS("Move Y SwitchPos", current_position);
    slow_line_to_current(Y_AXIS);

    // Wait for move to complete, then another 0.2s
    planner.synchronize();
    safe_delay(200);

    current_position.y -= SWITCHING_TOOLHEAD_Y_CLEAR;
    DEBUG_POS("Move back Y clear", current_position);
    fast_line_to_current(Y_AXIS); // move away from docked toolhead

    // 3. Move to the new toolhead

    current_position.x = grabxpos;

    DEBUG_SYNCHRONIZE();
    DEBUG_ECHOLNPGM("(3) Move to new toolhead position");
    DEBUG_POS("Move to new toolhead X", current_position);

    fast_line_to_current(X_AXIS);

    current_position.y = SWITCHING_TOOLHEAD_Y_POS - (SWITCHING_TOOLHEAD_Y_SECURITY);

    DEBUG_SYNCHRONIZE();
    DEBUG_POS("Move Y SwitchPos + Security", current_position);

    fast_line_to_current(Y_AXIS);

    // 4. Grab and lock the new toolhead

    current_position.y = SWITCHING_TOOLHEAD_Y_POS;

    DEBUG_SYNCHRONIZE();
    DEBUG_ECHOLNPGM("(4) Grab and lock new toolhead");
    DEBUG_POS("Move Y SwitchPos", current_position);

    slow_line_to_current(Y_AXIS);

    // Wait for move to finish, pause 0.2s, move servo, pause 0.5s
    planner.synchronize();
    safe_delay(200);
    swt_lock();
    safe_delay(500);

    current_position.y -= SWITCHING_TOOLHEAD_Y_CLEAR;
    DEBUG_POS("Move back Y clear", current_position);
    fast_line_to_current(Y_AXIS); // Move away from docked toolhead
    planner.synchronize();        // Always sync the final move

    DEBUG_POS("ST Tool-Change done.", current_position);
  }

#elif ENABLED(MAGNETIC_SWITCHING_TOOLHEAD)

  inline void magnetic_switching_toolhead_tool_change(const uint8_t new_tool, bool no_move/*=false*/) {
    if (no_move) return;

    constexpr float toolheadposx[] = SWITCHING_TOOLHEAD_X_POS,
                    toolheadclearx[] = SWITCHING_TOOLHEAD_X_SECURITY;

    const float placexpos = toolheadposx[active_extruder],
                placexclear = toolheadclearx[active_extruder],
                grabxpos = toolheadposx[new_tool],
                grabxclear = toolheadclearx[new_tool];

    /**
     * 1. Move to switch position of current toolhead
     * 2. Release and place toolhead in the dock
     * 3. Move to the new toolhead
     * 4. Grab the new toolhead and move to security position
     */

    DEBUG_POS("Start MST Tool-Change", current_position);

    // 1. Move to switch position current toolhead

    current_position.y = SWITCHING_TOOLHEAD_Y_POS + SWITCHING_TOOLHEAD_Y_CLEAR;

    SERIAL_ECHOLNPAIR("(1) Place old tool ", int(active_extruder));
    DEBUG_POS("Move Y SwitchPos + Security", current_position);

    fast_line_to_current(Y_AXIS);

    current_position.x = placexclear;

    DEBUG_SYNCHRONIZE();
    DEBUG_POS("Move X SwitchPos + Security", current_position);

    fast_line_to_current(X_AXIS);

    current_position.y = SWITCHING_TOOLHEAD_Y_POS;

    DEBUG_SYNCHRONIZE();
    DEBUG_POS("Move Y SwitchPos", current_position);

    fast_line_to_current(Y_AXIS);

    current_position.x = placexpos;

    DEBUG_SYNCHRONIZE();
    DEBUG_POS("Move X SwitchPos", current_position);

    line_to_current_position(planner.settings.max_feedrate_mm_s[X_AXIS] * 0.25f);

    // 2. Release and place toolhead in the dock

    DEBUG_SYNCHRONIZE();
    DEBUG_ECHOLNPGM("(2) Release and Place Toolhead");

    current_position.y = SWITCHING_TOOLHEAD_Y_POS + SWITCHING_TOOLHEAD_Y_RELEASE;
    DEBUG_POS("Move Y SwitchPos + Release", current_position);
    line_to_current_position(planner.settings.max_feedrate_mm_s[Y_AXIS] * 0.1f);

    current_position.y = SWITCHING_TOOLHEAD_Y_POS + SWITCHING_TOOLHEAD_Y_SECURITY;

    DEBUG_SYNCHRONIZE();
    DEBUG_POS("Move Y SwitchPos + Security", current_position);

    line_to_current_position(planner.settings.max_feedrate_mm_s[Y_AXIS]);

    // 3. Move to new toolhead position

    DEBUG_SYNCHRONIZE();
    DEBUG_ECHOLNPGM("(3) Move to new toolhead position");

    current_position.x = grabxpos;
    DEBUG_POS("Move to new toolhead X", current_position);
    fast_line_to_current(X_AXIS);

    // 4. Grab the new toolhead and move to security position

    DEBUG_SYNCHRONIZE();
    DEBUG_ECHOLNPGM("(4) Grab new toolhead, move to security position");

    current_position.y = SWITCHING_TOOLHEAD_Y_POS + SWITCHING_TOOLHEAD_Y_RELEASE;
    DEBUG_POS("Move Y SwitchPos + Release", current_position);
    line_to_current_position(planner.settings.max_feedrate_mm_s[Y_AXIS]);

    current_position.y = SWITCHING_TOOLHEAD_Y_POS;

    DEBUG_SYNCHRONIZE();
    DEBUG_POS("Move Y SwitchPos", current_position);

    _line_to_current(Y_AXIS, 0.2f);

    #if ENABLED(PRIME_BEFORE_REMOVE) && (SWITCHING_TOOLHEAD_PRIME_MM || SWITCHING_TOOLHEAD_RETRACT_MM)
      #if SWITCHING_TOOLHEAD_PRIME_MM
        current_position.e += SWITCHING_TOOLHEAD_PRIME_MM;
        planner.buffer_line(current_position, MMM_TO_MMS(SWITCHING_TOOLHEAD_PRIME_FEEDRATE), new_tool);
      #endif
      #if SWITCHING_TOOLHEAD_RETRACT_MM
        current_position.e -= SWITCHING_TOOLHEAD_RETRACT_MM;
        planner.buffer_line(current_position, MMM_TO_MMS(SWITCHING_TOOLHEAD_RETRACT_FEEDRATE), new_tool);
      #endif
    #else
      planner.synchronize();
      safe_delay(100); // Give switch time to settle
    #endif

    current_position.x = grabxclear;
    DEBUG_POS("Move to new toolhead X + Security", current_position);
    _line_to_current(X_AXIS, 0.1f);
    planner.synchronize();
    safe_delay(100); // Give switch time to settle

    current_position.y += SWITCHING_TOOLHEAD_Y_CLEAR;
    DEBUG_POS("Move back Y clear", current_position);
    fast_line_to_current(Y_AXIS); // move away from docked toolhead
    planner.synchronize(); // Always sync last tool-change move

    DEBUG_POS("MST Tool-Change done.", current_position);
  }

#elif ENABLED(ELECTROMAGNETIC_SWITCHING_TOOLHEAD)

  inline void est_activate_solenoid()   { OUT_WRITE(SOL0_PIN, HIGH); }
  inline void est_deactivate_solenoid() { OUT_WRITE(SOL0_PIN, LOW); }
  void est_init() { est_activate_solenoid(); }

  inline void em_switching_toolhead_tool_change(const uint8_t new_tool, bool no_move) {
    if (no_move) return;

    constexpr float toolheadposx[] = SWITCHING_TOOLHEAD_X_POS;
    const float placexpos = toolheadposx[active_extruder],
                grabxpos = toolheadposx[new_tool];
    const xyz_pos_t &hoffs = hotend_offset[active_extruder];

    /**
     * 1. Raise Z-Axis to give enough clearance
     * 2. Move to position near active extruder parking
     * 3. Move gently to park position of active extruder
     * 4. Disengage magnetic field, wait for delay
     * 5. Leave extruder and move to position near new extruder parking
     * 6. Move gently to park position of new extruder
     * 7. Engage magnetic field for new extruder parking
     * 8. Unpark extruder
     * 9. Apply Z hotend offset to current position
     */

    DEBUG_POS("Start EMST Tool-Change", current_position);

    // 1. Raise Z-Axis to give enough clearance

    current_position.z += SWITCHING_TOOLHEAD_Z_HOP;
    DEBUG_POS("(1) Raise Z-Axis ", current_position);
    fast_line_to_current(Z_AXIS);

    // 2. Move to position near active extruder parking

    DEBUG_SYNCHRONIZE();
    DEBUG_ECHOLNPAIR("(2) Move near active extruder parking", active_extruder);
    DEBUG_POS("Moving ParkPos", current_position);

    current_position.set(hoffs.x + placexpos,
                         hoffs.y + SWITCHING_TOOLHEAD_Y_POS + SWITCHING_TOOLHEAD_Y_CLEAR);
    fast_line_to_current(X_AXIS);

    // 3. Move gently to park position of active extruder

    DEBUG_SYNCHRONIZE();
    SERIAL_ECHOLNPAIR("(3) Move gently to park position of active extruder", active_extruder);
    DEBUG_POS("Moving ParkPos", current_position);

    current_position.y -= SWITCHING_TOOLHEAD_Y_CLEAR;
    slow_line_to_current(Y_AXIS);

    // 4. Disengage magnetic field, wait for delay

    planner.synchronize();
    DEBUG_ECHOLNPGM("(4) Disengage magnet");
    est_deactivate_solenoid();

    // 5. Leave extruder and move to position near new extruder parking

    DEBUG_ECHOLNPGM("(5) Move near new extruder parking");
    DEBUG_POS("Moving ParkPos", current_position);

    current_position.y += SWITCHING_TOOLHEAD_Y_CLEAR;
    slow_line_to_current(Y_AXIS);
    current_position.set(hoffs.x + grabxpos,
                         hoffs.y + SWITCHING_TOOLHEAD_Y_POS + SWITCHING_TOOLHEAD_Y_CLEAR);
    fast_line_to_current(X_AXIS);

    // 6. Move gently to park position of new extruder

    current_position.y -= SWITCHING_TOOLHEAD_Y_CLEAR;
    if (DEBUGGING(LEVELING)) {
      planner.synchronize();
      DEBUG_ECHOLNPGM("(6) Move near new extruder");
    }
    slow_line_to_current(Y_AXIS);

    // 7. Engage magnetic field for new extruder parking

    DEBUG_SYNCHRONIZE();
    DEBUG_ECHOLNPGM("(7) Engage magnetic field");
    est_activate_solenoid();

    // 8. Unpark extruder

    current_position.y += SWITCHING_TOOLHEAD_Y_CLEAR;
    DEBUG_ECHOLNPGM("(8) Unpark extruder");
    slow_line_to_current(X_AXIS);
    planner.synchronize(); // Always sync the final move

    // 9. Apply Z hotend offset to current position

    DEBUG_POS("(9) Applying Z-offset", current_position);
    current_position.z += hoffs.z - hotend_offset[new_tool].z;

    DEBUG_POS("EMST Tool-Change done.", current_position);
  }

#endif // ELECTROMAGNETIC_SWITCHING_TOOLHEAD

#if EXTRUDERS
  inline void invalid_extruder_error(const uint8_t e) {
    SERIAL_ECHO_START();
    SERIAL_CHAR('T'); SERIAL_ECHO(int(e));
    SERIAL_CHAR(' '); SERIAL_ECHOLNPGM(STR_INVALID_EXTRUDER);
  }
#endif

#if ENABLED(DUAL_X_CARRIAGE)

  /**
   * @brief Dual X Tool Change
   * @details Change tools, with extra behavior based on current mode
   *
   * @param new_tool Tool index to activate
   * @param no_move Flag indicating no moves should take place
   */
  inline void dualx_tool_change(const uint8_t new_tool, bool &no_move) {

    DEBUG_ECHOPGM("Dual X Carriage Mode ");
    switch (dual_x_carriage_mode) {
      case DXC_FULL_CONTROL_MODE: DEBUG_ECHOLNPGM("FULL_CONTROL"); break;
      case DXC_AUTO_PARK_MODE:    DEBUG_ECHOLNPGM("AUTO_PARK");    break;
      case DXC_DUPLICATION_MODE:  DEBUG_ECHOLNPGM("DUPLICATION");  break;
      case DXC_MIRRORED_MODE:     DEBUG_ECHOLNPGM("MIRRORED");     break;
    }

    // Get the home position of the currently-active tool
    const float xhome = x_home_pos(active_extruder);

    if (dual_x_carriage_mode == DXC_AUTO_PARK_MODE                  // If Auto-Park mode is enabled
        && IsRunning() && !no_move                                  // ...and movement is permitted
        && (delayed_move_time || current_position.x != xhome)       // ...and delayed_move_time is set OR not "already parked"...
    ) {
      DEBUG_ECHOLNPAIR("MoveX to ", xhome);
      current_position.x = xhome;
      line_to_current_position(planner.settings.max_feedrate_mm_s[X_AXIS]);   // Park the current head
      planner.synchronize();
    }

    // Activate the new extruder ahead of calling set_axis_is_at_home!
    active_extruder = new_tool;

    // This function resets the max/min values - the current position may be overwritten below.
    set_axis_is_at_home(X_AXIS);

    DEBUG_POS("New Extruder", current_position);

    switch (dual_x_carriage_mode) {
      case DXC_FULL_CONTROL_MODE:
        // New current position is the position of the activated extruder
        current_position.x = inactive_extruder_x;
        // Save the inactive extruder's position (from the old current_position)
        inactive_extruder_x = destination.x;
        DEBUG_ECHOLNPAIR("DXC Full Control curr.x=", current_position.x, " dest.x=", destination.x);
        break;
      case DXC_AUTO_PARK_MODE:
        idex_set_parked();
        break;
      default:
        break;
    }

    // Ensure X axis DIR pertains to the correct carriage
    stepper.set_directions();

    DEBUG_ECHOLNPAIR("Active extruder parked: ", active_extruder_parked ? "yes" : "no");
    DEBUG_POS("New extruder (parked)", current_position);
  }

#endif // DUAL_X_CARRIAGE

/**
 * Prime active tool using TOOLCHANGE_FILAMENT_SWAP settings
 */
#if ENABLED(TOOLCHANGE_FILAMENT_SWAP)

void tool_change_prime() {
  if (toolchange_settings.extra_prime > 0
    && TERN(PREVENT_COLD_EXTRUSION, !thermalManager.targetTooColdToExtrude(active_extruder), 1)
  ) {
    destination = current_position; // Remember the old position

    const bool ok = TERN1(TOOLCHANGE_PARK, all_axes_homed() && toolchange_settings.enable_park);

    #if HAS_FAN && TOOLCHANGE_FS_FAN >= 0
      // Store and stop fan. Restored on any exit.
      REMEMBER(fan, thermalManager.fan_speed[TOOLCHANGE_FS_FAN], 0);
    #endif

    // Z raise
    if (ok) {
      // Do a small lift to avoid the workpiece in the move back (below)
      current_position.z += toolchange_settings.z_raise;
      #if HAS_SOFTWARE_ENDSTOPS
        NOMORE(current_position.z, soft_endstop.max.z);
      #endif
      fast_line_to_current(Z_AXIS);
      planner.synchronize();
    }

    // Park
    #if ENABLED(TOOLCHANGE_PARK)
      if (ok) {
        IF_DISABLED(TOOLCHANGE_PARK_Y_ONLY, current_position.x = toolchange_settings.change_point.x);
        IF_DISABLED(TOOLCHANGE_PARK_X_ONLY, current_position.y = toolchange_settings.change_point.y);
        planner.buffer_line(current_position, MMM_TO_MMS(TOOLCHANGE_PARK_XY_FEEDRATE), active_extruder);
        planner.synchronize();
      }
    #endif

    // Prime (All distances are added and slowed down to ensure secure priming in all circumstances)
    unscaled_e_move(toolchange_settings.swap_length + toolchange_settings.extra_prime, MMM_TO_MMS(toolchange_settings.prime_speed));

    // Cutting retraction
    #if TOOLCHANGE_FS_WIPE_RETRACT
      unscaled_e_move(-(TOOLCHANGE_FS_WIPE_RETRACT), MMM_TO_MMS(toolchange_settings.retract_speed));
    #endif

    // Cool down with fan
    #if HAS_FAN && TOOLCHANGE_FS_FAN >= 0
      thermalManager.fan_speed[TOOLCHANGE_FS_FAN] = toolchange_settings.fan_speed;
      gcode.dwell(toolchange_settings.fan_time * 1000);
      thermalManager.fan_speed[TOOLCHANGE_FS_FAN] = 0;
    #endif

    // Move back
    #if ENABLED(TOOLCHANGE_PARK)
      if (ok) {
        #if ENABLED(TOOLCHANGE_NO_RETURN)
          do_blocking_move_to_z(destination.z, planner.settings.max_feedrate_mm_s[Z_AXIS]);
        #else
          do_blocking_move_to(destination, MMM_TO_MMS(TOOLCHANGE_PARK_XY_FEEDRATE));
        #endif
      }
    #endif

    // Cutting recover
    unscaled_e_move(toolchange_settings.extra_resume + TOOLCHANGE_FS_WIPE_RETRACT, MMM_TO_MMS(toolchange_settings.unretract_speed));

    planner.synchronize();
    current_position.e = destination.e;
    sync_plan_position_e(); // Resume at the old E position
  }
}
#endif

/**
 * Perform a tool-change, which may result in moving the
 * previous tool out of the way and the new tool into place.
 */
void tool_change(const uint8_t new_tool, bool no_move/*=false*/) {

  if (TERN0(MAGNETIC_SWITCHING_TOOLHEAD, new_tool == active_extruder))
    return;

  #if ENABLED(MIXING_EXTRUDER)

    UNUSED(no_move);

    if (new_tool >= MIXING_VIRTUAL_TOOLS)
      return invalid_extruder_error(new_tool);

    #if MIXING_VIRTUAL_TOOLS > 1
      // T0-Tnnn: Switch virtual tool by changing the index to the mix
      mixer.T(new_tool);
    #endif

  #elif HAS_PRUSA_MMU2

    UNUSED(no_move);

    mmu2.tool_change(new_tool);

  #elif EXTRUDERS == 0

    // Nothing to do
    UNUSED(new_tool); UNUSED(no_move);

  #elif EXTRUDERS < 2

    UNUSED(no_move);

    if (new_tool) invalid_extruder_error(new_tool);
    return;

  #elif HAS_MULTI_EXTRUDER

    planner.synchronize();

    #if ENABLED(DUAL_X_CARRIAGE)  // Only T0 allowed if the Printer is in DXC_DUPLICATION_MODE or DXC_MIRRORED_MODE
      if (new_tool != 0 && idex_is_duplicating())
         return invalid_extruder_error(new_tool);
    #endif

    if (new_tool >= EXTRUDERS)
      return invalid_extruder_error(new_tool);

    if (!no_move && homing_needed()) {
      no_move = true;
      DEBUG_ECHOLNPGM("No move (not homed)");
    }

    TERN_(HAS_LCD_MENU, if (!no_move) ui.return_to_status());

    #if ENABLED(DUAL_X_CARRIAGE)
      const bool idex_full_control = dual_x_carriage_mode == DXC_FULL_CONTROL_MODE;
    #else
      constexpr bool idex_full_control = false;
    #endif

    const uint8_t old_tool = active_extruder;
    const bool can_move_away = !no_move && !idex_full_control;

    #if HAS_LEVELING
      // Set current position to the physical position
      TEMPORARY_BED_LEVELING_STATE(false);
    #endif

    // First tool priming. To prime again, reboot the machine.
    #if BOTH(TOOLCHANGE_FILAMENT_SWAP, TOOLCHANGE_FS_PRIME_FIRST_USED)
      static bool first_tool_is_primed = false;
      if (new_tool == old_tool && !first_tool_is_primed && enable_first_prime) {
        tool_change_prime();
        first_tool_is_primed = true;
        toolchange_extruder_ready[old_tool] = true; // Primed and initialized
      }
    #endif

    if (new_tool != old_tool || TERN0(PARKING_EXTRUDER, extruder_parked)) { // PARKING_EXTRUDER may need to attach old_tool when homing
      destination = current_position;

      #if BOTH(TOOLCHANGE_FILAMENT_SWAP, HAS_FAN) && TOOLCHANGE_FS_FAN >= 0
        // Store and stop fan. Restored on any exit.
        REMEMBER(fan, thermalManager.fan_speed[TOOLCHANGE_FS_FAN], 0);
      #endif

      // Z raise before retraction
      #if ENABLED(TOOLCHANGE_ZRAISE_BEFORE_RETRACT) && DISABLED(SWITCHING_NOZZLE)
        if (can_move_away && TERN1(TOOLCHANGE_PARK, toolchange_settings.enable_park)) {
          // Do a small lift to avoid the workpiece in the move back (below)
          current_position.z += toolchange_settings.z_raise;
          #if HAS_SOFTWARE_ENDSTOPS
            NOMORE(current_position.z, soft_endstop.max.z);
          #endif
          fast_line_to_current(Z_AXIS);
          planner.synchronize();
        }
      #endif

      // Unload / Retract
      #if ENABLED(TOOLCHANGE_FILAMENT_SWAP)
        const bool should_swap = can_move_away && toolchange_settings.swap_length,
                   too_cold = TERN0(PREVENT_COLD_EXTRUSION,
                     !DEBUGGING(DRYRUN) && (thermalManager.targetTooColdToExtrude(old_tool) || thermalManager.targetTooColdToExtrude(new_tool))
                   );
        if (should_swap) {
          if (too_cold) {
            SERIAL_ECHO_MSG(STR_ERR_HOTEND_TOO_COLD);
            if (ENABLED(SINGLENOZZLE)) { active_extruder = new_tool; return; }
          }
          else {
            #if ENABLED(TOOLCHANGE_FS_PRIME_FIRST_USED)
              // For first new tool, change without unloading the old. 'Just prime/init the new'
              if (first_tool_is_primed)
                unscaled_e_move(-toolchange_settings.swap_length, MMM_TO_MMS(toolchange_settings.retract_speed));
              first_tool_is_primed = true; // The first new tool will be primed by toolchanging
            #endif
          }
        }
      #endif

      TERN_(SWITCHING_NOZZLE_TWO_SERVOS, raise_nozzle(old_tool));

      REMEMBER(fr, feedrate_mm_s, XY_PROBE_FEEDRATE_MM_S);

      #if HAS_SOFTWARE_ENDSTOPS
        #if HAS_HOTEND_OFFSET
          #define _EXT_ARGS , old_tool, new_tool
        #else
          #define _EXT_ARGS
        #endif
        update_software_endstops(X_AXIS _EXT_ARGS);
        #if DISABLED(DUAL_X_CARRIAGE)
          update_software_endstops(Y_AXIS _EXT_ARGS);
          update_software_endstops(Z_AXIS _EXT_ARGS);
        #endif
      #endif

      #if DISABLED(TOOLCHANGE_ZRAISE_BEFORE_RETRACT) && DISABLED(SWITCHING_NOZZLE)
        if (can_move_away && TERN1(TOOLCHANGE_PARK, toolchange_settings.enable_park)) {
          // Do a small lift to avoid the workpiece in the move back (below)
          current_position.z += toolchange_settings.z_raise;
          #if HAS_SOFTWARE_ENDSTOPS
            NOMORE(current_position.z, soft_endstop.max.z);
          #endif
          fast_line_to_current(Z_AXIS);
        }
      #endif

      // Toolchange park
      #if ENABLED(TOOLCHANGE_PARK) && DISABLED(SWITCHING_NOZZLE)
        if (can_move_away && toolchange_settings.enable_park) {
          IF_DISABLED(TOOLCHANGE_PARK_Y_ONLY, current_position.x = toolchange_settings.change_point.x);
          IF_DISABLED(TOOLCHANGE_PARK_X_ONLY, current_position.y = toolchange_settings.change_point.y);
          planner.buffer_line(current_position, MMM_TO_MMS(TOOLCHANGE_PARK_XY_FEEDRATE), old_tool);
          planner.synchronize();
        }
      #endif

      #if HAS_HOTEND_OFFSET
        xyz_pos_t diff = hotend_offset[new_tool] - hotend_offset[old_tool];
        TERN_(DUAL_X_CARRIAGE, diff.x = 0);
      #else
        constexpr xyz_pos_t diff{0};
      #endif

      #if ENABLED(DUAL_X_CARRIAGE)
        dualx_tool_change(new_tool, no_move);
      #elif ENABLED(PARKING_EXTRUDER)                                   // Dual Parking extruder
        parking_extruder_tool_change(new_tool, no_move);
      #elif ENABLED(MAGNETIC_PARKING_EXTRUDER)                          // Magnetic Parking extruder
        magnetic_parking_extruder_tool_change(new_tool);
      #elif ENABLED(SWITCHING_TOOLHEAD)                                 // Switching Toolhead
        switching_toolhead_tool_change(new_tool, no_move);
      #elif ENABLED(MAGNETIC_SWITCHING_TOOLHEAD)                        // Magnetic Switching Toolhead
        magnetic_switching_toolhead_tool_change(new_tool, no_move);
      #elif ENABLED(ELECTROMAGNETIC_SWITCHING_TOOLHEAD)                 // Magnetic Switching ToolChanger
        em_switching_toolhead_tool_change(new_tool, no_move);
      #elif ENABLED(SWITCHING_NOZZLE) && !SWITCHING_NOZZLE_TWO_SERVOS   // Switching Nozzle (single servo)
        // Raise by a configured distance to avoid workpiece, except with
        // SWITCHING_NOZZLE_TWO_SERVOS, as both nozzles will lift instead.
        if (!no_move) {
          const float newz = current_position.z + _MAX(-diff.z, 0.0);

          // Check if Z has space to compensate at least z_offset, and if not, just abort now
          const float maxz = _MIN(TERN(HAS_SOFTWARE_ENDSTOPS, soft_endstop.max.z, Z_MAX_POS), Z_MAX_POS);
          if (newz > maxz) return;

          current_position.z = _MIN(newz + toolchange_settings.z_raise, maxz);
          fast_line_to_current(Z_AXIS);
        }
        move_nozzle_servo(new_tool);
      #endif

      // Set the new active extruder
      if (DISABLED(DUAL_X_CARRIAGE)) active_extruder = new_tool;

      // The newly-selected extruder XYZ is actually at...
      DEBUG_ECHOLNPAIR("Offset Tool XYZ by { ", diff.x, ", ", diff.y, ", ", diff.z, " }");
      current_position += diff;

      // Tell the planner the new "current position"
      sync_plan_position();

      #if ENABLED(DELTA)
        //LOOP_XYZ(i) update_software_endstops(i); // or modify the constrain function
        const bool safe_to_move = current_position.z < delta_clip_start_height - 1;
      #else
        constexpr bool safe_to_move = true;
      #endif

      // Return to position and lower again
      const bool should_move = safe_to_move && !no_move && IsRunning();
      if (should_move) {

        #if BOTH(HAS_FAN, SINGLENOZZLE_STANDBY_FAN)
          singlenozzle_fan_speed[old_tool] = thermalManager.fan_speed[0];
          thermalManager.fan_speed[0] = singlenozzle_fan_speed[new_tool];
        #endif

        #if ENABLED(SINGLENOZZLE_STANDBY_TEMP)
          singlenozzle_temp[old_tool] = thermalManager.temp_hotend[0].target;
          if (singlenozzle_temp[new_tool] && singlenozzle_temp[new_tool] != singlenozzle_temp[old_tool]) {
            thermalManager.setTargetHotend(singlenozzle_temp[new_tool], 0);
            TERN_(AUTOTEMP, planner.autotemp_update());
            TERN_(HAS_DISPLAY, thermalManager.set_heating_message(0));
            (void)thermalManager.wait_for_hotend(0, false);  // Wait for heating or cooling
          }
        #endif

        #if ENABLED(TOOLCHANGE_FILAMENT_SWAP)
          if (should_swap && !too_cold) {

            float fr = toolchange_settings.unretract_speed;

            #if ENABLED(TOOLCHANGE_FS_INIT_BEFORE_SWAP)
              if (!toolchange_extruder_ready[new_tool]) {
                toolchange_extruder_ready[new_tool] = true;
                fr = toolchange_settings.prime_speed;       // Next move is a prime
                unscaled_e_move(0, MMM_TO_MMS(fr));         // Init planner with 0 length move
              }
            #endif

            // Unretract (or Prime)
            unscaled_e_move(toolchange_settings.swap_length, MMM_TO_MMS(fr));

            // Extra Prime
            unscaled_e_move(toolchange_settings.extra_prime, MMM_TO_MMS(toolchange_settings.prime_speed));

            // Cutting retraction
            #if TOOLCHANGE_FS_WIPE_RETRACT
              unscaled_e_move(-(TOOLCHANGE_FS_WIPE_RETRACT), MMM_TO_MMS(toolchange_settings.retract_speed));
            #endif

            // Cool down with fan
            #if HAS_FAN && TOOLCHANGE_FS_FAN >= 0
              thermalManager.fan_speed[TOOLCHANGE_FS_FAN] = toolchange_settings.fan_speed;
              gcode.dwell(toolchange_settings.fan_time * 1000);
              thermalManager.fan_speed[TOOLCHANGE_FS_FAN] = 0;
            #endif
          }
        #endif

        // Prevent a move outside physical bounds
        #if ENABLED(MAGNETIC_SWITCHING_TOOLHEAD)
          // If the original position is within tool store area, go to X origin at once
          if (destination.y < SWITCHING_TOOLHEAD_Y_POS + SWITCHING_TOOLHEAD_Y_CLEAR) {
            current_position.x = 0;
            planner.buffer_line(current_position, planner.settings.max_feedrate_mm_s[X_AXIS], new_tool);
            planner.synchronize();
          }
        #else
          apply_motion_limits(destination);
        #endif

        // Should the nozzle move back to the old position?
        if (can_move_away) {
          #if ENABLED(TOOLCHANGE_NO_RETURN)
            // Just move back down
            DEBUG_ECHOLNPGM("Move back Z only");

            if (TERN1(TOOLCHANGE_PARK, toolchange_settings.enable_park))
              do_blocking_move_to_z(destination.z, planner.settings.max_feedrate_mm_s[Z_AXIS]);

          #else
            // Move back to the original (or adjusted) position
            DEBUG_POS("Move back", destination);

            #if ENABLED(TOOLCHANGE_PARK)
              if (toolchange_settings.enable_park) do_blocking_move_to_xy_z(destination, destination.z, MMM_TO_MMS(TOOLCHANGE_PARK_XY_FEEDRATE));
            #else
              do_blocking_move_to_xy(destination, planner.settings.max_feedrate_mm_s[X_AXIS]);
              do_blocking_move_to_z(destination.z, planner.settings.max_feedrate_mm_s[Z_AXIS]);
            #endif

          #endif
        }

        else DEBUG_ECHOLNPGM("Move back skipped");

        #if ENABLED(TOOLCHANGE_FILAMENT_SWAP)
          if (should_swap && !too_cold) {
            // Cutting recover
            unscaled_e_move(toolchange_settings.extra_resume + TOOLCHANGE_FS_WIPE_RETRACT, MMM_TO_MMS(toolchange_settings.unretract_speed));
            current_position.e = 0;
            sync_plan_position_e(); // New extruder primed and set to 0

            // Restart Fan
            #if HAS_FAN && TOOLCHANGE_FS_FAN >= 0
              RESTORE(fan);
            #endif
          }
        #endif

        TERN_(DUAL_X_CARRIAGE, idex_set_parked(false));
      }

      #if ENABLED(SWITCHING_NOZZLE)
        // Move back down. (Including when the new tool is higher.)
        if (!should_move)
          do_blocking_move_to_z(destination.z, planner.settings.max_feedrate_mm_s[Z_AXIS]);
      #endif

      TERN_(SWITCHING_NOZZLE_TWO_SERVOS, lower_nozzle(new_tool));

    } // (new_tool != old_tool)

    planner.synchronize();

    #if ENABLED(EXT_SOLENOID) && DISABLED(PARKING_EXTRUDER)
      disable_all_solenoids();
      enable_solenoid_on_active_extruder();
    #endif

    #if HAS_PRUSA_MMU1
      if (new_tool >= E_STEPPERS) return invalid_extruder_error(new_tool);
      select_multiplexed_stepper(new_tool);
    #endif

    #if DO_SWITCH_EXTRUDER
      planner.synchronize();
      move_extruder_servo(active_extruder);
    #endif

    TERN_(HAS_FANMUX, fanmux_switch(active_extruder));

    #ifdef EVENT_GCODE_AFTER_TOOLCHANGE
      if (!no_move && TERN1(DUAL_X_CARRIAGE, dual_x_carriage_mode == DXC_AUTO_PARK_MODE))
        gcode.process_subcommands_now_P(PSTR(EVENT_GCODE_AFTER_TOOLCHANGE));
    #endif

    SERIAL_ECHO_START();
    SERIAL_ECHOLNPAIR(STR_ACTIVE_EXTRUDER, int(active_extruder));

  #endif // HAS_MULTI_EXTRUDER
}

#if ENABLED(TOOLCHANGE_MIGRATION_FEATURE)

  #define DEBUG_OUT ENABLED(DEBUG_TOOLCHANGE_MIGRATION_FEATURE)
  #include "../core/debug_out.h"

  bool extruder_migration() {

    #if ENABLED(PREVENT_COLD_EXTRUSION)
      if (thermalManager.targetTooColdToExtrude(active_extruder)) {
        DEBUG_ECHOLNPGM("Migration Source Too Cold");
        return false;
      }
    #endif

    // No auto-migration or specified target?
    if (!migration.target && active_extruder >= migration.last) {
      DEBUG_ECHO_MSG("No Migration Target");
      DEBUG_ECHO_MSG("Target: ", migration.target, " Last: ", migration.last, " Active: ", active_extruder);
      migration.automode = false;
      return false;
    }

    // Migrate to a target or the next extruder

    uint8_t migration_extruder = active_extruder;

    if (migration.target) {
      DEBUG_ECHOLNPGM("Migration using fixed target");
      // Specified target ok?
      const int16_t t = migration.target - 1;
      if (t != active_extruder) migration_extruder = t;
    }
    else if (migration.automode && migration_extruder < migration.last && migration_extruder < EXTRUDERS - 1)
      migration_extruder++;

    if (migration_extruder == active_extruder) {
      DEBUG_ECHOLNPGM("Migration source matches active");
      return false;
    }

    // Migration begins
    DEBUG_ECHOLNPGM("Beginning migration");

    migration.in_progress = true; // Prevent runout script
    planner.synchronize();

    // Remember position before migration
    const float resume_current_e = current_position.e;

    // Migrate the flow
    planner.set_flow(migration_extruder, planner.flow_percentage[active_extruder]);

    // Migrate the retracted state
    #if ENABLED(FWRETRACT)
      fwretract.retracted[migration_extruder] = fwretract.retracted[active_extruder];
    #endif

    // Migrate the temperature to the new hotend
    #if HAS_MULTI_HOTEND
      thermalManager.setTargetHotend(thermalManager.temp_hotend[active_extruder].target, migration_extruder);
      TERN_(AUTOTEMP, planner.autotemp_update());
      TERN_(HAS_DISPLAY, thermalManager.set_heating_message(0));
      thermalManager.wait_for_hotend(active_extruder);
    #endif

    // Migrate Linear Advance K factor to the new extruder
    TERN_(LIN_ADVANCE, planner.extruder_advance_K[active_extruder] = planner.extruder_advance_K[migration_extruder]);

    // Perform the tool change
    tool_change(migration_extruder);

    // Retract if previously retracted
    #if ENABLED(FWRETRACT)
      if (fwretract.retracted[active_extruder])
        unscaled_e_move(-fwretract.settings.retract_length, fwretract.settings.retract_feedrate_mm_s);
    #endif

    // If no available extruder
    if (EXTRUDERS < 2 || active_extruder >= EXTRUDERS - 2 || active_extruder == migration.last)
      migration.automode = false;

    migration.in_progress = false;

    current_position.e = resume_current_e;

    planner.synchronize();
    planner.set_e_position_mm(current_position.e); // New extruder primed and ready
    DEBUG_ECHOLNPGM("Migration Complete");
    return true;
  }

#endif // TOOLCHANGE_MIGRATION_FEATURE<|MERGE_RESOLUTION|>--- conflicted
+++ resolved
@@ -379,15 +379,9 @@
       parking_extruder_set_parked(false);
     }
     else if (do_solenoid_activation) { // && nomove == true
-<<<<<<< HEAD
-      // Deactivate old extruder solenoid
-      pe_solenoid_set_pin_state(active_extruder, !PARKING_EXTRUDER_SOLENOIDS_PINS_ACTIVE);
-      // Only engage magnetic field for new extruder
-=======
       // Deactivate current extruder solenoid
       pe_solenoid_set_pin_state(active_extruder, !PARKING_EXTRUDER_SOLENOIDS_PINS_ACTIVE);
       // Engage new extruder magnetic field
->>>>>>> c0a39315
       pe_solenoid_set_pin_state(new_tool, PARKING_EXTRUDER_SOLENOIDS_PINS_ACTIVE);
     }
 
