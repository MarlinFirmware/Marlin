/**
 * Marlin 3D Printer Firmware
 * Copyright (c) 2020 MarlinFirmware [https://github.com/MarlinFirmware/Marlin]
 *
 * Based on Sprinter and grbl.
 * Copyright (c) 2011 Camiel Gubbels / Erik van der Zalm
 *
 * This program is free software: you can redistribute it and/or modify
 * it under the terms of the GNU General Public License as published by
 * the Free Software Foundation, either version 3 of the License, or
 * (at your option) any later version.
 *
 * This program is distributed in the hope that it will be useful,
 * but WITHOUT ANY WARRANTY; without even the implied warranty of
 * MERCHANTABILITY or FITNESS FOR A PARTICULAR PURPOSE.  See the
 * GNU General Public License for more details.
 *
 * You should have received a copy of the GNU General Public License
 * along with this program.  If not, see <https://www.gnu.org/licenses/>.
 *
 */

#include "../inc/MarlinConfigPre.h"
#include "../MarlinCore.h"

#include "tool_change.h"

#include "motion.h"
#include "planner.h"
#include "temperature.h"

//#define DEBUG_TOOL_CHANGE
//#define DEBUG_TOOLCHANGE_FILAMENT_SWAP

#if HAS_MULTI_EXTRUDER
  toolchange_settings_t toolchange_settings;  // Initialized by settings.load()
#endif

#if ENABLED(TOOLCHANGE_MIGRATION_FEATURE)
  migration_settings_t migration = migration_defaults;
#endif

#if ENABLED(TOOLCHANGE_FS_INIT_BEFORE_SWAP)
  Flags<EXTRUDERS> toolchange_extruder_ready;
#endif

#if ANY(MAGNETIC_PARKING_EXTRUDER, TOOL_SENSOR, TOOLCHANGE_FILAMENT_SWAP) || defined(EVENT_GCODE_TOOLCHANGE_T0) \
 || defined(EVENT_GCODE_TOOLCHANGE_T1) || defined(EVENT_GCODE_AFTER_TOOLCHANGE) \
 || (ENABLED(PARKING_EXTRUDER) && PARKING_EXTRUDER_SOLENOIDS_DELAY > 0)
  #include "../gcode/gcode.h"
  #if ENABLED(TOOLCHANGE_FILAMENT_SWAP) && TOOLCHANGE_FS_WIPE_RETRACT <= 0
    #undef TOOLCHANGE_FS_WIPE_RETRACT
    #define TOOLCHANGE_FS_WIPE_RETRACT 0
  #endif
#endif

#if ANY(HAS_MARLINUI_MENU, TOOL_SENSOR)
  #include "../lcd/marlinui.h"
#endif

#if ENABLED(MAN_ST_EEPROM_STORAGE)
  #include "settings.h"
#endif

#if ANY(DUAL_X_CARRIAGE, MANUAL_SWITCHING_TOOLHEAD)
  #include "stepper.h"
#endif

#if ENABLED(MANUAL_SWITCHING_TOOLHEAD)
  #include "../lcd/menu/menu.h"
#endif

#if ANY(SWITCHING_EXTRUDER, SWITCHING_NOZZLE, SERVO_SWITCHING_TOOLHEAD)
  #include "servo.h"
#endif

#if ENABLED(EXT_SOLENOID) && DISABLED(PARKING_EXTRUDER)
  #include "../feature/solenoid.h"
#endif

#if ENABLED(MIXING_EXTRUDER)
  #include "../feature/mixing.h"
#endif

#if HAS_LEVELING
  #include "../feature/bedlevel/bedlevel.h"
#endif

#if HAS_FANMUX
  #include "../feature/fanmux.h"
#endif

#if HAS_PRUSA_MMU1
  #include "../feature/mmu/mmu.h"
#elif HAS_PRUSA_MMU2
  #include "../feature/mmu/mmu2.h"
#endif

#if ENABLED(ADVANCED_PAUSE_FEATURE)
  #include "../feature/pause.h"
#endif

<<<<<<< HEAD
#define DEBUG_OUT ENABLED(DEBUG_TOOL_CHANGE)
#include "../core/debug_out.h"
=======
#if HAS_BED_PROBE
  #include "probe.h"
#endif
>>>>>>> 2dc76689

#if ENABLED(TOOLCHANGE_FILAMENT_SWAP)
  #if TOOLCHANGE_FS_WIPE_RETRACT <= 0
    #undef TOOLCHANGE_FS_WIPE_RETRACT
    #define TOOLCHANGE_FS_WIPE_RETRACT 0
  #endif
#endif

#if DO_SWITCH_EXTRUDER

  #if EXTRUDERS > 3
    #define _SERVO_NR(E) ((E) < 2 ? SWITCHING_EXTRUDER_SERVO_NR : SWITCHING_EXTRUDER_E23_SERVO_NR)
  #else
    #define _SERVO_NR(E) SWITCHING_EXTRUDER_SERVO_NR
  #endif

  void move_extruder_servo(const uint8_t e) {
    planner.synchronize();
    constexpr bool evenExtruders = !(EXTRUDERS & 1);
    if (evenExtruders || e < EXTRUDERS - 1) {
      servo[_SERVO_NR(e)].move(servo_angles[_SERVO_NR(e)][e & 1]);
      safe_delay(500);
    }
  }

#endif // DO_SWITCH_EXTRUDER

#if ENABLED(SWITCHING_NOZZLE)

  #if SWITCHING_NOZZLE_TWO_SERVOS

    inline void _move_nozzle_servo(const uint8_t e, const uint8_t angle_index) {
      constexpr int8_t  sns_index[2] = { SWITCHING_NOZZLE_SERVO_NR, SWITCHING_NOZZLE_E1_SERVO_NR };
      constexpr int16_t sns_angles[2] = SWITCHING_NOZZLE_SERVO_ANGLES;
      planner.synchronize();
      servo[sns_index[e]].move(sns_angles[angle_index]);
      safe_delay(SWITCHING_NOZZLE_SERVO_DWELL);
    }

    void lower_nozzle(const uint8_t e) { _move_nozzle_servo(e, 0); }
    void raise_nozzle(const uint8_t e) { _move_nozzle_servo(e, 1); }

  #else

    void move_nozzle_servo(const uint8_t angle_index) {
      planner.synchronize();
      servo[SWITCHING_NOZZLE_SERVO_NR].move(servo_angles[SWITCHING_NOZZLE_SERVO_NR][angle_index]);
      safe_delay(SWITCHING_NOZZLE_SERVO_DWELL);
    }

  #endif

#endif // SWITCHING_NOZZLE

// Move to position routines
void _line_to_current(const AxisEnum fr_axis, const float fscale=1) {
  line_to_current_position(planner.settings.max_feedrate_mm_s[fr_axis] * fscale);
}
void slow_line_to_current(const AxisEnum fr_axis) { _line_to_current(fr_axis, 0.2f); }
void fast_line_to_current(const AxisEnum fr_axis) { _line_to_current(fr_axis, 0.5f); }

#if ENABLED(MAGNETIC_PARKING_EXTRUDER)

  float parkingposx[2],           // M951 R L
        parkinggrabdistance,      // M951 I
        parkingslowspeed,         // M951 J
        parkinghighspeed,         // M951 H
        parkingtraveldistance,    // M951 D
        compensationmultiplier;

  inline void magnetic_parking_extruder_tool_change(const uint8_t new_tool) {

    const float oldx = current_position.x,
                grabpos = mpe_settings.parking_xpos[new_tool] + (new_tool ? mpe_settings.grab_distance : -mpe_settings.grab_distance),
                offsetcompensation = TERN0(HAS_HOTEND_OFFSET, hotend_offset[active_extruder].x * mpe_settings.compensation_factor);

    if (homing_needed_error(_BV(X_AXIS))) return;

    /**
     * Z Lift and Nozzle Offset shift ar defined in caller method to work equal with any Multi Hotend realization
     *
     * Steps:
     *   1. Move high speed to park position of new extruder
     *   2. Move to couple position of new extruder (this also discouple the old extruder)
     *   3. Move to park position of new extruder
     *   4. Move high speed to approach park position of old extruder
     *   5. Move to park position of old extruder
     *   6. Move to starting position
     */

    // STEP 1

    current_position.x = mpe_settings.parking_xpos[new_tool] + offsetcompensation;

    DEBUG_ECHOPGM("(1) Move extruder ", new_tool);
    DEBUG_POS(" to new extruder ParkPos", current_position);

    planner.buffer_line(current_position, mpe_settings.fast_feedrate, new_tool);
    planner.synchronize();

    // STEP 2

    current_position.x = grabpos + offsetcompensation;

    DEBUG_ECHOPGM("(2) Couple extruder ", new_tool);
    DEBUG_POS(" to new extruder GrabPos", current_position);

    planner.buffer_line(current_position, mpe_settings.slow_feedrate, new_tool);
    planner.synchronize();

    // Delay before moving tool, to allow magnetic coupling
    gcode.dwell(150);

    // STEP 3

    current_position.x = mpe_settings.parking_xpos[new_tool] + offsetcompensation;

    DEBUG_ECHOPGM("(3) Move extruder ", new_tool);
    DEBUG_POS(" back to new extruder ParkPos", current_position);

    planner.buffer_line(current_position, mpe_settings.slow_feedrate, new_tool);
    planner.synchronize();

    // STEP 4

    current_position.x = mpe_settings.parking_xpos[active_extruder] + (active_extruder == 0 ? MPE_TRAVEL_DISTANCE : -MPE_TRAVEL_DISTANCE) + offsetcompensation;

    DEBUG_ECHOPGM("(4) Move extruder ", new_tool);
    DEBUG_POS(" close to old extruder ParkPos", current_position);

    planner.buffer_line(current_position, mpe_settings.fast_feedrate, new_tool);
    planner.synchronize();

    // STEP 5

    current_position.x = mpe_settings.parking_xpos[active_extruder] + offsetcompensation;

    DEBUG_ECHOPGM("(5) Park extruder ", new_tool);
    DEBUG_POS(" at old extruder ParkPos", current_position);

    planner.buffer_line(current_position, mpe_settings.slow_feedrate, new_tool);
    planner.synchronize();

    // STEP 6

    current_position.x = oldx;

    DEBUG_ECHOPGM("(6) Move extruder ", new_tool);
    DEBUG_POS(" to starting position", current_position);

    planner.buffer_line(current_position, mpe_settings.fast_feedrate, new_tool);
    planner.synchronize();

    DEBUG_ECHOLNPGM("Autopark done.");
  }

#elif ENABLED(PARKING_EXTRUDER)

  void pe_solenoid_init() {
    for (uint8_t n = 0; n <= 1; ++n) pe_solenoid_set_pin_state(n, !PARKING_EXTRUDER_SOLENOIDS_PINS_ACTIVE);
  }

  void pe_solenoid_set_pin_state(const uint8_t extruder_num, const uint8_t state) {
    switch (extruder_num) {
      case 1: OUT_WRITE(SOL1_PIN, state); break;
      default: OUT_WRITE(SOL0_PIN, state); break;
    }
    #if PARKING_EXTRUDER_SOLENOIDS_DELAY > 0
      gcode.dwell(PARKING_EXTRUDER_SOLENOIDS_DELAY);
    #endif
  }

  bool extruder_parked = true, do_solenoid_activation = true;

  // Modifies tool_change() behavior based on homing side
  bool parking_extruder_unpark_after_homing(const uint8_t final_tool, bool homed_towards_final_tool) {
    do_solenoid_activation = false; // Tell parking_extruder_tool_change to skip solenoid activation

    if (!extruder_parked) return false; // nothing to do

    if (homed_towards_final_tool) {
      pe_solenoid_magnet_off(1 - final_tool);
      DEBUG_ECHOLNPGM("Disengage magnet", 1 - final_tool);
      pe_solenoid_magnet_on(final_tool);
      DEBUG_ECHOLNPGM("Engage magnet", final_tool);
      parking_extruder_set_parked(false);
      return false;
    }

    return true;
  }

  inline void parking_extruder_tool_change(const uint8_t new_tool, bool no_move) {
    if (!no_move) {

      constexpr float parkingposx[] = PARKING_EXTRUDER_PARKING_X;

      #if HAS_HOTEND_OFFSET
        const float x_offset = hotend_offset[active_extruder].x;
      #else
        constexpr float x_offset = 0;
      #endif

      const float midpos = (parkingposx[0] + parkingposx[1]) * 0.5f + x_offset,
                  grabpos = parkingposx[new_tool] + (new_tool ? PARKING_EXTRUDER_GRAB_DISTANCE : -(PARKING_EXTRUDER_GRAB_DISTANCE)) + x_offset;

      /**
       * 1. Move to park position of old extruder
       * 2. Disengage magnetic field, wait for delay
       * 3. Move near new extruder
       * 4. Engage magnetic field for new extruder
       * 5. Move to parking incl. offset of new extruder
       * 6. Lower Z-Axis
       */

      // STEP 1

      DEBUG_POS("Start PE Tool-Change", current_position);

      // Don't park the active_extruder unless unparked
      if (!extruder_parked) {
        current_position.x = parkingposx[active_extruder] + x_offset;

        DEBUG_ECHOLNPGM("(1) Park extruder ", active_extruder);
        DEBUG_POS("Moving ParkPos", current_position);

        fast_line_to_current(X_AXIS);

        // STEP 2

        planner.synchronize();
        DEBUG_ECHOLNPGM("(2) Disengage magnet");
        pe_solenoid_magnet_off(active_extruder);

        // STEP 3

        current_position.x += active_extruder ? -10 : 10; // move 10mm away from parked extruder

        DEBUG_ECHOLNPGM("(3) Move near new extruder");
        DEBUG_POS("Move away from parked extruder", current_position);

        fast_line_to_current(X_AXIS);
      }

      // STEP 4

      planner.synchronize();
      DEBUG_ECHOLNPGM("(4) Engage magnetic field");

      // Just save power for inverted magnets
      TERN_(PARKING_EXTRUDER_SOLENOIDS_INVERT, pe_solenoid_magnet_on(active_extruder));
      pe_solenoid_magnet_on(new_tool);

      // STEP 5

      current_position.x = grabpos + (new_tool ? -10 : 10);
      fast_line_to_current(X_AXIS);

      current_position.x = grabpos;

      DEBUG_SYNCHRONIZE();
      DEBUG_POS("(5) Unpark extruder", current_position);

      slow_line_to_current(X_AXIS);

      // STEP 6

      current_position.x = DIFF_TERN(HAS_HOTEND_OFFSET, midpos, hotend_offset[new_tool].x);

      DEBUG_SYNCHRONIZE();
      DEBUG_POS("(6) Move midway between hotends", current_position);

      fast_line_to_current(X_AXIS);
      planner.synchronize(); // Always sync the final move

      DEBUG_POS("PE Tool-Change done.", current_position);
      parking_extruder_set_parked(false);
    }
    else if (do_solenoid_activation) {
      // Deactivate current extruder solenoid
      pe_solenoid_set_pin_state(active_extruder, !PARKING_EXTRUDER_SOLENOIDS_PINS_ACTIVE);
      // Engage new extruder magnetic field
      pe_solenoid_set_pin_state(new_tool, PARKING_EXTRUDER_SOLENOIDS_PINS_ACTIVE);
    }

    do_solenoid_activation = true; // Activate solenoid for subsequent tool_change()
  }

#elif ENABLED(MANUAL_SWITCHING_TOOLHEAD)

  millis_t last_tool_change = 0;

  void mst_init() {
    TERN_(MAN_ST_EEPROM_STORAGE, active_extruder = toolchange_settings.selected_tool); // set active_extruder on first load
  }

  inline void mst_set_new_tool(const uint8_t new_tool) {
    thermalManager.temp_hotend[new_tool].reset();
    active_extruder = new_tool;
    toolchange_settings.selected_tool = new_tool;

    // allow temperature readings to stabilize; 1khz, OVERSAMPLENR*4 samples
    safe_delay(
      _MAX(
        100UL,
        ((TEMP_TIMER_FREQUENCY / CYCLES_PER_MICROSECOND) * (OVERSAMPLENR) * 4) / 1000
      )
    );

    #if ENABLED(MAN_ST_EEPROM_AUTOSAVE)
      settings.save();
    #endif
  }

  PauseMessage mst_pause_message(const uint8_t new_tool) {
    switch (new_tool) {
      case 0: return PAUSE_MESSAGE_TOOL_CHANGE_0;
      case 1: return PAUSE_MESSAGE_TOOL_CHANGE_1;
      OPTCODE(HAS_TOOL_2, case 2: return PAUSE_MESSAGE_TOOL_CHANGE_2);
      OPTCODE(HAS_TOOL_3, case 3: return PAUSE_MESSAGE_TOOL_CHANGE_3);
      OPTCODE(HAS_TOOL_4, case 4: return PAUSE_MESSAGE_TOOL_CHANGE_4);
      OPTCODE(HAS_TOOL_5, case 5: return PAUSE_MESSAGE_TOOL_CHANGE_5);
      OPTCODE(HAS_TOOL_6, case 6: return PAUSE_MESSAGE_TOOL_CHANGE_6);
      OPTCODE(HAS_TOOL_7, case 7: return PAUSE_MESSAGE_TOOL_CHANGE_7);
      default: break;
    }
    return PAUSE_MESSAGE_TOOL_CHANGE;
  }

  inline void mst_tool_change(const uint8_t new_tool) {
    DEBUG_ECHOPGM("tool change, active ", active_extruder, " new ", new_tool);

    disable_e_steppers();
    thermalManager.heating_enabled = false;
    thermalManager.disable_all_heaters(); // ?

    PauseMessage pm = mst_pause_message(new_tool);
    ui.pause_show_message(pm, PAUSE_MODE_TOOL_CHANGE);
    if (pause_print(0.0, current_position, true, 0)) {
      wait_for_confirmation(false, 2, pm);
      mst_set_new_tool(new_tool);
      ui.set_status_P(PSTR("Tool Changed"));
    }
    else {
      // we couldn't pause..?
      SERIAL_ERROR_MSG("Tool change failed: unable to pause printer.");
      stop();
    }

    thermalManager.heating_enabled = true;
    enable_e_steppers();
  }

#elif ENABLED(SERVO_SWITCHING_TOOLHEAD)

  #if ENABLED(TOOL_SENSOR)
    bool tool_sensor_disabled; // = false
  #endif

  // Return a bitmask of tool sensor states
  inline uint8_t poll_tool_sensor_pins() {
    return (0
      #if PIN_EXISTS(TOOL_SENSOR1)
        | (READ(TOOL_SENSOR1_PIN) << 0)
      #endif
      #if PIN_EXISTS(TOOL_SENSOR2)
        | (READ(TOOL_SENSOR2_PIN) << 1)
      #endif
      #if PIN_EXISTS(TOOL_SENSOR3)
        | (READ(TOOL_SENSOR3_PIN) << 2)
      #endif
      #if PIN_EXISTS(TOOL_SENSOR4)
        | (READ(TOOL_SENSOR4_PIN) << 3)
      #endif
      #if PIN_EXISTS(TOOL_SENSOR5)
        | (READ(TOOL_SENSOR5_PIN) << 4)
      #endif
      #if PIN_EXISTS(TOOL_SENSOR6)
        | (READ(TOOL_SENSOR6_PIN) << 5)
      #endif
      #if PIN_EXISTS(TOOL_SENSOR7)
        | (READ(TOOL_SENSOR7_PIN) << 6)
      #endif
      #if PIN_EXISTS(TOOL_SENSOR8)
        | (READ(TOOL_SENSOR8_PIN) << 7)
      #endif
    );
  }

  uint8_t check_tool_sensor_stats(const uint8_t tool_index, const bool kill_on_error/*=false*/, const bool disable/*=false*/) {
    static uint8_t sensor_tries; // = 0
    for (;;) {
      if (poll_tool_sensor_pins() == _BV(tool_index)) {
        sensor_tries = 0;
        return tool_index;
      }
      else if (kill_on_error && (!tool_sensor_disabled || disable)) {
        sensor_tries++;
        if (sensor_tries > 10) kill(F("Tool Sensor error"));
        safe_delay(5);
      }
      else {
        sensor_tries++;
        if (sensor_tries > 10) return -1;
        safe_delay(5);
      }
    }
  }

#endif // TOOL_SENSOR

#if ENABLED(SERVO_SWITCHING_TOOLHEAD)

  inline void servo_switching_toolhead_lock(const bool locked) {
    #ifdef SWITCHING_TOOLHEAD_SERVO_ANGLES
      const uint16_t swt_angles[2] = SWITCHING_TOOLHEAD_SERVO_ANGLES;
      servo[SST_SERVO_NR].move(swt_angles[locked ? 0 : 1]);
    #elif PIN_EXISTS(SWT_SOLENOID)
      OUT_WRITE(SWT_SOLENOID_PIN, locked);
      gcode.dwell(10);
    #else
      #error "No toolhead locking mechanism configured."
    #endif
  }

  void sst_init() {
    servo_switching_toolhead_lock(true);

    #if ENABLED(TOOL_SENSOR)
      // Init tool sensors
      #if PIN_EXISTS(TOOL_SENSOR1)
        SET_INPUT_PULLUP(TOOL_SENSOR1_PIN);
      #endif
      #if PIN_EXISTS(TOOL_SENSOR2)
        SET_INPUT_PULLUP(TOOL_SENSOR2_PIN);
      #endif
      #if PIN_EXISTS(TOOL_SENSOR3)
        SET_INPUT_PULLUP(TOOL_SENSOR3_PIN);
      #endif
      #if PIN_EXISTS(TOOL_SENSOR4)
        SET_INPUT_PULLUP(TOOL_SENSOR4_PIN);
      #endif
      #if PIN_EXISTS(TOOL_SENSOR5)
        SET_INPUT_PULLUP(TOOL_SENSOR5_PIN);
      #endif
      #if PIN_EXISTS(TOOL_SENSOR6)
        SET_INPUT_PULLUP(TOOL_SENSOR6_PIN);
      #endif
      #if PIN_EXISTS(TOOL_SENSOR7)
        SET_INPUT_PULLUP(TOOL_SENSOR7_PIN);
      #endif
      #if PIN_EXISTS(TOOL_SENSOR8)
        SET_INPUT_PULLUP(TOOL_SENSOR8_PIN);
      #endif

      if (check_tool_sensor_stats(0)) {
        LCD_MESSAGE_F("TC error");
        servo_switching_toolhead_lock(false);
        while (check_tool_sensor_stats(0)) { /* nada */ }
        servo_switching_toolhead_lock(true);
      }
      LCD_MESSAGE_F("TC Success");
    #endif // TOOL_SENSOR
  }

  inline void servo_switching_toolhead_tool_change(const uint8_t new_tool, bool no_move/*=false*/) {
    if (no_move) return;

    constexpr float toolheadposx[] = SWITCHING_TOOLHEAD_X_POS;
    const float placexpos = toolheadposx[active_extruder],
                grabxpos = toolheadposx[new_tool];

    (void)check_tool_sensor_stats(active_extruder, true);

    /**
     * 1. Move to switch position of current toolhead
     * 2. Unlock tool and drop it in the dock
     * 3. Move to the new toolhead
     * 4. Grab and lock the new toolhead
     */

    // 1. Move to switch position of current toolhead

    DEBUG_POS("Start ST Tool-Change", current_position);

    current_position.x = placexpos;

    DEBUG_ECHOLNPGM("(1) Place old tool ", active_extruder);
    DEBUG_POS("Move X SwitchPos", current_position);

    fast_line_to_current(X_AXIS);

    current_position.y = SWITCHING_TOOLHEAD_Y_POS - (SWITCHING_TOOLHEAD_Y_SECURITY);

    DEBUG_SYNCHRONIZE();
    DEBUG_POS("Move Y SwitchPos + Security", current_position);

    slow_line_to_current(Y_AXIS);

    // 2. Unlock tool and drop it in the dock
    TERN_(TOOL_SENSOR, tool_sensor_disabled = true);

    planner.synchronize();
    DEBUG_ECHOLNPGM("(2) Unlock and Place Toolhead");
    servo_switching_toolhead_lock(false);
    safe_delay(500);

    current_position.y = SWITCHING_TOOLHEAD_Y_POS;
    DEBUG_POS("Move Y SwitchPos", current_position);
    slow_line_to_current(Y_AXIS);

    // Wait for move to complete, then another 0.2s
    planner.synchronize();
    safe_delay(200);

    current_position.y -= SWITCHING_TOOLHEAD_Y_CLEAR;
    DEBUG_POS("Move back Y clear", current_position);
    slow_line_to_current(Y_AXIS); // move away from docked toolhead

    (void)check_tool_sensor_stats(active_extruder);

    // 3. Move to the new toolhead

    current_position.x = grabxpos;

    DEBUG_SYNCHRONIZE();
    DEBUG_ECHOLNPGM("(3) Move to new toolhead position");
    DEBUG_POS("Move to new toolhead X", current_position);

    fast_line_to_current(X_AXIS);

    current_position.y = SWITCHING_TOOLHEAD_Y_POS - (SWITCHING_TOOLHEAD_Y_SECURITY);

    DEBUG_SYNCHRONIZE();
    DEBUG_POS("Move Y SwitchPos + Security", current_position);

    slow_line_to_current(Y_AXIS);

    // 4. Grab and lock the new toolhead

    current_position.y = SWITCHING_TOOLHEAD_Y_POS;

    DEBUG_SYNCHRONIZE();
    DEBUG_ECHOLNPGM("(4) Grab and lock new toolhead");
    DEBUG_POS("Move Y SwitchPos", current_position);

    slow_line_to_current(Y_AXIS);

    // Wait for move to finish, pause 0.2s, move servo, pause 0.5s
    planner.synchronize();
    safe_delay(200);

    (void)check_tool_sensor_stats(new_tool, true, true);

    servo_switching_toolhead_lock(true);
    safe_delay(500);

    current_position.y -= SWITCHING_TOOLHEAD_Y_CLEAR;
    DEBUG_POS("Move back Y clear", current_position);
    slow_line_to_current(Y_AXIS); // Move away from docked toolhead
    planner.synchronize();        // Always sync the final move

    (void)check_tool_sensor_stats(new_tool, true, true);

    DEBUG_POS("ST Tool-Change done.", current_position);
  }

#elif ENABLED(MAGNETIC_SWITCHING_TOOLHEAD)

  inline void magnetic_switching_toolhead_tool_change(const uint8_t new_tool, bool no_move/*=false*/) {
    if (no_move) return;

    constexpr float toolheadposx[] = SWITCHING_TOOLHEAD_X_POS,
                    toolheadclearx[] = MAG_ST_X_SECURITY;

    const float placexpos = toolheadposx[active_extruder],
                placexclear = toolheadclearx[active_extruder],
                grabxpos = toolheadposx[new_tool],
                grabxclear = toolheadclearx[new_tool];

    /**
     * 1. Move to switch position of current toolhead
     * 2. Release and place toolhead in the dock
     * 3. Move to the new toolhead
     * 4. Grab the new toolhead and move to security position
     */

    DEBUG_POS("Start MST Tool-Change", current_position);

    // 1. Move to switch position current toolhead

    current_position.y = SWITCHING_TOOLHEAD_Y_POS + SWITCHING_TOOLHEAD_Y_CLEAR;

    SERIAL_ECHOLNPGM("(1) Place old tool ", active_extruder);
    DEBUG_POS("Move Y SwitchPos + Security", current_position);

    fast_line_to_current(Y_AXIS);

    current_position.x = placexclear;

    DEBUG_SYNCHRONIZE();
    DEBUG_POS("Move X SwitchPos + Security", current_position);

    fast_line_to_current(X_AXIS);

    current_position.y = SWITCHING_TOOLHEAD_Y_POS;

    DEBUG_SYNCHRONIZE();
    DEBUG_POS("Move Y SwitchPos", current_position);

    fast_line_to_current(Y_AXIS);

    current_position.x = placexpos;

    DEBUG_SYNCHRONIZE();
    DEBUG_POS("Move X SwitchPos", current_position);

    line_to_current_position(planner.settings.max_feedrate_mm_s[X_AXIS] * 0.25f);

    // 2. Release and place toolhead in the dock

    DEBUG_SYNCHRONIZE();
    DEBUG_ECHOLNPGM("(2) Release and Place Toolhead");

    current_position.y = SWITCHING_TOOLHEAD_Y_POS + MAG_ST_Y_RELEASE;
    DEBUG_POS("Move Y SwitchPos + Release", current_position);
    line_to_current_position(planner.settings.max_feedrate_mm_s[Y_AXIS] * 0.1f);

    current_position.y = SWITCHING_TOOLHEAD_Y_POS + SWITCHING_TOOLHEAD_Y_SECURITY;

    DEBUG_SYNCHRONIZE();
    DEBUG_POS("Move Y SwitchPos + Security", current_position);

    line_to_current_position(planner.settings.max_feedrate_mm_s[Y_AXIS]);

    // 3. Move to new toolhead position

    DEBUG_SYNCHRONIZE();
    DEBUG_ECHOLNPGM("(3) Move to new toolhead position");

    current_position.x = grabxpos;
    DEBUG_POS("Move to new toolhead X", current_position);
    fast_line_to_current(X_AXIS);

    // 4. Grab the new toolhead and move to security position

    DEBUG_SYNCHRONIZE();
    DEBUG_ECHOLNPGM("(4) Grab new toolhead, move to security position");

    current_position.y = SWITCHING_TOOLHEAD_Y_POS + MAG_ST_Y_RELEASE;
    DEBUG_POS("Move Y SwitchPos + Release", current_position);
    line_to_current_position(planner.settings.max_feedrate_mm_s[Y_AXIS]);

    current_position.y = SWITCHING_TOOLHEAD_Y_POS;

    DEBUG_SYNCHRONIZE();
    DEBUG_POS("Move Y SwitchPos", current_position);

    _line_to_current(Y_AXIS, 0.2f);

    #if ENABLED(MAG_ST_PRIME_BEFORE_REMOVE) && (MAG_ST_PRIME_MM || MAG_ST_RETRACT_MM)
      #if MAG_ST_PRIME_MM
        current_position.e += MAG_ST_PRIME_MM;
        planner.buffer_line(current_position, MMM_TO_MMS(MAG_ST_PRIME_FEEDRATE), new_tool);
      #endif
      #if MAG_ST_RETRACT_MM
        current_position.e -= MAG_ST_RETRACT_MM;
        planner.buffer_line(current_position, MMM_TO_MMS(MAG_ST_RETRACT_FEEDRATE), new_tool);
      #endif
    #else
      planner.synchronize();
      safe_delay(100); // Give switch time to settle
    #endif

    current_position.x = grabxclear;
    DEBUG_POS("Move to new toolhead X + Security", current_position);
    _line_to_current(X_AXIS, 0.1f);
    planner.synchronize();
    safe_delay(100); // Give switch time to settle

    current_position.y += SWITCHING_TOOLHEAD_Y_CLEAR;
    DEBUG_POS("Move back Y clear", current_position);
    fast_line_to_current(Y_AXIS); // move away from docked toolhead
    planner.synchronize(); // Always sync last tool-change move

    DEBUG_POS("MST Tool-Change done.", current_position);
  }

#elif ENABLED(ELECTROMAGNETIC_SWITCHING_TOOLHEAD)

  inline void est_activate_solenoid()   { OUT_WRITE(SOL0_PIN, HIGH); }
  inline void est_deactivate_solenoid() { OUT_WRITE(SOL0_PIN, LOW); }
  void est_init() { est_activate_solenoid(); }

  inline void em_switching_toolhead_tool_change(const uint8_t new_tool, bool no_move) {
    if (no_move) return;

    constexpr float toolheadposx[] = SWITCHING_TOOLHEAD_X_POS;
    const float placexpos = toolheadposx[active_extruder],
                grabxpos = toolheadposx[new_tool];
    const xyz_pos_t &hoffs = hotend_offset[active_extruder];

    /**
     * 1. Raise Z-Axis to give enough clearance
     * 2. Move to position near active extruder parking
     * 3. Move gently to park position of active extruder
     * 4. Disengage magnetic field, wait for delay
     * 5. Leave extruder and move to position near new extruder parking
     * 6. Move gently to park position of new extruder
     * 7. Engage magnetic field for new extruder parking
     * 8. Unpark extruder
     * 9. Apply Z hotend offset to current position
     */

    DEBUG_POS("Start EMST Tool-Change", current_position);

    // 1. Raise Z-Axis to give enough clearance

    current_position.z += EM_ST_Z_HOP;
    DEBUG_POS("(1) Raise Z-Axis ", current_position);
    fast_line_to_current(Z_AXIS);

    // 2. Move to position near active extruder parking

    DEBUG_SYNCHRONIZE();
    DEBUG_ECHOLNPGM("(2) Move near active extruder parking", active_extruder);
    DEBUG_POS("Moving ParkPos", current_position);

    current_position.set(hoffs.x + placexpos,
                         hoffs.y + SWITCHING_TOOLHEAD_Y_POS + SWITCHING_TOOLHEAD_Y_CLEAR);
    fast_line_to_current(X_AXIS);

    // 3. Move gently to park position of active extruder

    DEBUG_SYNCHRONIZE();
    SERIAL_ECHOLNPGM("(3) Move gently to park position of active extruder", active_extruder);
    DEBUG_POS("Moving ParkPos", current_position);

    current_position.y -= SWITCHING_TOOLHEAD_Y_CLEAR;
    slow_line_to_current(Y_AXIS);

    // 4. Disengage magnetic field, wait for delay

    planner.synchronize();
    DEBUG_ECHOLNPGM("(4) Disengage magnet");
    est_deactivate_solenoid();

    // 5. Leave extruder and move to position near new extruder parking

    DEBUG_ECHOLNPGM("(5) Move near new extruder parking");
    DEBUG_POS("Moving ParkPos", current_position);

    current_position.y += SWITCHING_TOOLHEAD_Y_CLEAR;
    slow_line_to_current(Y_AXIS);
    current_position.set(hoffs.x + grabxpos,
                         hoffs.y + SWITCHING_TOOLHEAD_Y_POS + SWITCHING_TOOLHEAD_Y_CLEAR);
    fast_line_to_current(X_AXIS);

    // 6. Move gently to park position of new extruder

    current_position.y -= SWITCHING_TOOLHEAD_Y_CLEAR;
    if (DEBUGGING(LEVELING)) {
      planner.synchronize();
      DEBUG_ECHOLNPGM("(6) Move near new extruder");
    }
    slow_line_to_current(Y_AXIS);

    // 7. Engage magnetic field for new extruder parking

    DEBUG_SYNCHRONIZE();
    DEBUG_ECHOLNPGM("(7) Engage magnetic field");
    est_activate_solenoid();

    // 8. Unpark extruder

    current_position.y += SWITCHING_TOOLHEAD_Y_CLEAR;
    DEBUG_ECHOLNPGM("(8) Unpark extruder");
    slow_line_to_current(X_AXIS);
    planner.synchronize(); // Always sync the final move

    // 9. Apply Z hotend offset to current position

    DEBUG_POS("(9) Applying Z-offset", current_position);
    current_position.z += hoffs.z - hotend_offset[new_tool].z;

    DEBUG_POS("EMST Tool-Change done.", current_position);
  }

#endif // ELECTROMAGNETIC_SWITCHING_TOOLHEAD

#if HAS_EXTRUDERS
  inline void invalid_extruder_error(const uint8_t e) {
    SERIAL_ECHO_START();
    SERIAL_CHAR('T'); SERIAL_ECHO(e);
    SERIAL_CHAR(' '); SERIAL_ECHOLNPGM(STR_INVALID_EXTRUDER);
  }
#endif

#if ENABLED(DUAL_X_CARRIAGE)

  /**
   * @brief Dual X Tool Change
   * @details Change tools, with extra behavior based on current mode
   *
   * @param new_tool Tool index to activate
   * @param no_move Flag indicating no moves should take place
   */
  inline void dualx_tool_change(const uint8_t new_tool, bool &no_move) {

    DEBUG_ECHOPGM("Dual X Carriage Mode ");
    switch (dual_x_carriage_mode) {
      case DXC_FULL_CONTROL_MODE: DEBUG_ECHOLNPGM("FULL_CONTROL"); break;
      case DXC_AUTO_PARK_MODE:    DEBUG_ECHOLNPGM("AUTO_PARK");    break;
      case DXC_DUPLICATION_MODE:  DEBUG_ECHOLNPGM("DUPLICATION");  break;
      case DXC_MIRRORED_MODE:     DEBUG_ECHOLNPGM("MIRRORED");     break;
    }

    // Get the home position of the currently-active tool
    const float xhome = x_home_pos(active_extruder);

    if (dual_x_carriage_mode == DXC_AUTO_PARK_MODE                  // If Auto-Park mode is enabled
        && IsRunning() && !no_move                                  // ...and movement is permitted
        && (delayed_move_time || current_position.x != xhome)       // ...and delayed_move_time is set OR not "already parked"...
    ) {
      DEBUG_ECHOLNPGM("MoveX to ", xhome);
      current_position.x = xhome;
      line_to_current_position(planner.settings.max_feedrate_mm_s[X_AXIS]);   // Park the current head
      planner.synchronize();
    }

    // Activate the new extruder ahead of calling set_axis_is_at_home!
    active_extruder = new_tool;

    // This function resets the max/min values - the current position may be overwritten below.
    set_axis_is_at_home(X_AXIS);

    DEBUG_POS("New Extruder", current_position);

    switch (dual_x_carriage_mode) {
      case DXC_FULL_CONTROL_MODE:
        // New current position is the position of the activated extruder
        current_position.x = inactive_extruder_x;
        // Save the inactive extruder's position (from the old current_position)
        inactive_extruder_x = destination.x;
        DEBUG_ECHOLNPGM("DXC Full Control curr.x=", current_position.x, " dest.x=", destination.x);
        break;
      case DXC_AUTO_PARK_MODE:
        idex_set_parked();
        break;
      default:
        break;
    }

    // Ensure X axis DIR pertains to the correct carriage
    stepper.apply_directions();

    DEBUG_ECHOLNPGM("Active extruder parked: ", active_extruder_parked ? "yes" : "no");
    DEBUG_POS("New extruder (parked)", current_position);
  }

#endif // DUAL_X_CARRIAGE

/**
 * Prime active tool using TOOLCHANGE_FILAMENT_SWAP settings
 */
#if ENABLED(TOOLCHANGE_FILAMENT_SWAP)

  #ifdef DEBUG_TOOLCHANGE_FILAMENT_SWAP
    #define FS_DEBUG(V...) SERIAL_ECHOLNPGM("DEBUG: " V)
  #else
    #define FS_DEBUG(...) NOOP
  #endif

  // Define any variables required
  static Flags<EXTRUDERS> extruder_was_primed; // Extruders primed status

  #if ENABLED(TOOLCHANGE_FS_PRIME_FIRST_USED)
    bool enable_first_prime; // As set by M217 V
  #endif

  // Cool down with fan
  inline void filament_swap_cooling() {
    #if HAS_FAN && TOOLCHANGE_FS_FAN >= 0
      thermalManager.fan_speed[TOOLCHANGE_FS_FAN] = toolchange_settings.fan_speed;
      gcode.dwell(SEC_TO_MS(toolchange_settings.fan_time));
      thermalManager.fan_speed[TOOLCHANGE_FS_FAN] = FAN_OFF_PWM;
    #endif
  }

  /**
   * Check if too cold to move the specified tool
   *
   * Returns TRUE if too cold to move (also echos message: STR_ERR_HOTEND_TOO_COLD)
   * Returns FALSE if able to  move.
   */
  bool too_cold(uint8_t toolID){
    if (!DEBUGGING(DRYRUN) && thermalManager.targetTooColdToExtrude(toolID)) {
      SERIAL_ECHO_MSG(STR_ERR_HOTEND_TOO_COLD);
      return true;
    }
    return false;
  }

  /**
   * Cutting recovery -- Recover from cutting retraction that occurs at the end of nozzle priming
   *
   * If the active_extruder is up to temp (!too_cold):
   *  Extrude filament distance = toolchange_settings.extra_resume + toolchange_settings.wipe_retract
   *  current_position.e = e;
   *  sync_plan_position_e();
   */
  void extruder_cutting_recover(const_float_t e) {
    if (!too_cold(active_extruder)) {
      const float dist = toolchange_settings.extra_resume + toolchange_settings.wipe_retract;
      FS_DEBUG("Performing Cutting Recover | Distance: ", dist, " | Speed: ", MMM_TO_MMS(toolchange_settings.unretract_speed), "mm/s");
      unscaled_e_move(dist, MMM_TO_MMS(toolchange_settings.unretract_speed));
      planner.synchronize();
      FS_DEBUG("Set position to: ", e);
      current_position.e = e;
      sync_plan_position_e(); // Resume new E Position
    }
  }

  /**
   * Prime the currently selected extruder (Filament loading only)
   *
   * If too_cold(toolID) returns TRUE -> returns without moving extruder.
   * Extruders filament = swap_length + extra prime, then performs cutting retraction if enabled.
   * If cooling fan is enabled, calls filament_swap_cooling();
   */
  void extruder_prime() {
    if (too_cold(active_extruder)) {
      FS_DEBUG("Priming Aborted -  Nozzle Too Cold!");
      return; // Extruder too cold to prime
    }

    feedRate_t fr_mm_s = MMM_TO_MMS(toolchange_settings.unretract_speed); // Set default speed for unretract

    #if ENABLED(TOOLCHANGE_FS_SLOW_FIRST_PRIME)
      /**
       * Perform first unretract movement at the slower Prime_Speed to avoid breakage on first prime
       */
      static Flags<EXTRUDERS> extruder_did_first_prime;  // Extruders first priming status
      if (!extruder_did_first_prime[active_extruder]) {
        extruder_did_first_prime.set(active_extruder);   // Log first prime complete
        // new nozzle - prime at user-specified speed.
        const feedRate_t prime_mm_s = MMM_TO_MMS(toolchange_settings.prime_speed);
        FS_DEBUG("First time priming T", active_extruder, ", reducing speed from ", fr_mm_s, " to ",  prime_mm_s, "mm/s");
        fr_mm_s = prime_mm_s;
        unscaled_e_move(0, fr_mm_s);      // Init planner with 0 length move
      }
    #endif

    // Calculate and perform the priming distance
    if (toolchange_settings.extra_prime >= 0) {
      // Positive extra_prime value
      // - Return filament at speed (fr_mm_s) then extra_prime at prime speed
      FS_DEBUG("Loading Filament for T", active_extruder, " | Distance: ", toolchange_settings.swap_length, " | Speed: ", fr_mm_s, "mm/s");
      unscaled_e_move(toolchange_settings.swap_length, fr_mm_s); // Prime (Unretract) filament by extruding equal to Swap Length (Unretract)

      if (toolchange_settings.extra_prime > 0) {
        FS_DEBUG("Performing Extra Priming for T", active_extruder, " | Distance: ", toolchange_settings.extra_prime, " | Speed: ", MMM_TO_MMS(toolchange_settings.prime_speed), "mm/s");
        unscaled_e_move(toolchange_settings.extra_prime, MMM_TO_MMS(toolchange_settings.prime_speed)); // Extra Prime Distance
      }
    }
    else {
      // Negative extra_prime value
      // - Unretract distance (swap length) is reduced by the value of extra_prime
      const float eswap = toolchange_settings.swap_length + toolchange_settings.extra_prime;
      FS_DEBUG("Negative ExtraPrime value - Swap Return Length has been reduced from ", toolchange_settings.swap_length, " to ", eswap);
      FS_DEBUG("Loading Filament for T", active_extruder, " | Distance: ", eswap, " | Speed: ", fr_mm_s, "mm/s");
      unscaled_e_move(eswap, fr_mm_s);
    }

    extruder_was_primed.set(active_extruder); // Log that this extruder has been primed

    // Cutting retraction
    #if TOOLCHANGE_FS_WIPE_RETRACT
      FS_DEBUG("Performing Cutting Retraction | Distance: ", -toolchange_settings.wipe_retract, " | Speed: ", MMM_TO_MMS(toolchange_settings.retract_speed), "mm/s");
      unscaled_e_move(-toolchange_settings.wipe_retract, MMM_TO_MMS(toolchange_settings.retract_speed));
    #endif

    // Cool down with fan
    filament_swap_cooling();
  }

  /**
   * Sequence to Prime the currently selected extruder
   * Raise Z, move the ToolChange_Park if enabled, prime the extruder, move back.
   */
  void tool_change_prime() {

    FS_DEBUG(">>> tool_change_prime()");

    if (!too_cold(active_extruder)) {
      destination = current_position; // Remember the old position

      const bool ok = TERN1(TOOLCHANGE_PARK, all_axes_homed() && toolchange_settings.enable_park);

      #if HAS_FAN && TOOLCHANGE_FS_FAN >= 0
        // Store and stop fan. Restored on any exit.
        REMEMBER(fan, thermalManager.fan_speed[TOOLCHANGE_FS_FAN], 0);
      #endif

      // Z raise
      if (ok) {
        // Do a small lift to avoid the workpiece in the move back (below)
        current_position.z += toolchange_settings.z_raise;
        TERN_(HAS_SOFTWARE_ENDSTOPS, NOMORE(current_position.z, soft_endstop.max.z));
        fast_line_to_current(Z_AXIS);
        planner.synchronize();
      }

      // Park
      #if ENABLED(TOOLCHANGE_PARK)
        if (ok) {
          IF_DISABLED(TOOLCHANGE_PARK_Y_ONLY, current_position.x = toolchange_settings.change_point.x);
          IF_DISABLED(TOOLCHANGE_PARK_X_ONLY, current_position.y = toolchange_settings.change_point.y);
          #if NONE(TOOLCHANGE_PARK_X_ONLY, TOOLCHANGE_PARK_Y_ONLY)
            SECONDARY_AXIS_CODE(
              current_position.i = toolchange_settings.change_point.i,
              current_position.j = toolchange_settings.change_point.j,
              current_position.k = toolchange_settings.change_point.k,
              current_position.u = toolchange_settings.change_point.u,
              current_position.v = toolchange_settings.change_point.v,
              current_position.w = toolchange_settings.change_point.w
            );
          #endif
          planner.buffer_line(current_position, MMM_TO_MMS(TOOLCHANGE_PARK_XY_FEEDRATE), active_extruder);
          planner.synchronize();
        }
      #endif

      extruder_prime();

      // Move back
      #if ENABLED(TOOLCHANGE_PARK)
        if (ok) {
          #if ENABLED(TOOLCHANGE_NO_RETURN)
            const float temp = destination.z;
            destination = current_position;
            destination.z = temp;
          #endif
          prepare_internal_move_to_destination(TERN(TOOLCHANGE_NO_RETURN, planner.settings.max_feedrate_mm_s[Z_AXIS], MMM_TO_MMS(TOOLCHANGE_PARK_XY_FEEDRATE)));
        }
      #endif

      extruder_cutting_recover(destination.e); // Cutting recover
    }

    FS_DEBUG("<<< tool_change_prime");

  }

#endif // TOOLCHANGE_FILAMENT_SWAP

/**
 * Perform a tool-change, which may result in moving the
 * previous tool out of the way and the new tool into place.
 */
void tool_change(const uint8_t new_tool, bool no_move/*=false*/) {
  DEBUG_ECHOLNPGM("tool change, new_tool: ", new_tool);

  #if ANY(MANUAL_SWITCHING_TOOLHEAD, MAGNETIC_SWITCHING_TOOLHEAD)
    if (new_tool == active_extruder) return;
  #endif

  #if ENABLED(MIXING_EXTRUDER)

    UNUSED(no_move);

    if (new_tool >= MIXING_VIRTUAL_TOOLS)
      return invalid_extruder_error(new_tool);

    #if MIXING_VIRTUAL_TOOLS > 1
      // T0-Tnnn: Switch virtual tool by changing the index to the mix
      mixer.T(new_tool);
    #endif

  #elif HAS_PRUSA_MMU2

    UNUSED(no_move);

    mmu2.tool_change(new_tool);

  #elif EXTRUDERS == 0

    // Nothing to do
    UNUSED(new_tool); UNUSED(no_move);

  #elif EXTRUDERS < 2

    UNUSED(no_move);

    if (new_tool) invalid_extruder_error(new_tool);
    return;

  #elif HAS_MULTI_EXTRUDER

    planner.synchronize();

    #if ENABLED(DUAL_X_CARRIAGE)  // Only T0 allowed if the Printer is in DXC_DUPLICATION_MODE or DXC_MIRRORED_MODE
      if (new_tool != 0 && idex_is_duplicating())
         return invalid_extruder_error(new_tool);
    #endif

    if (new_tool >= TERN(MANUAL_SWITCHING_TOOLHEAD, MAN_ST_NUM_TOOLS, EXTRUDERS))
      return invalid_extruder_error(new_tool);

    if (!no_move && homing_needed()) {
      no_move = true;
      DEBUG_ECHOLNPGM("No move (not homed)");
    }

    TERN_(HAS_MARLINUI_MENU, if (!no_move) ui.update());

    #if ENABLED(DUAL_X_CARRIAGE)
      const bool idex_full_control = dual_x_carriage_mode == DXC_FULL_CONTROL_MODE;
    #else
      constexpr bool idex_full_control = false;
    #endif

    const uint8_t old_tool = active_extruder;
    const bool can_move_away = !no_move && !idex_full_control;

    #if ENABLED(AUTO_BED_LEVELING_UBL)
      // Workaround for UBL mesh boundary, possibly?
      TEMPORARY_BED_LEVELING_STATE(false);
    #endif

    // First tool priming. To prime again, reboot the machine. -- Should only occur for first T0 after powerup!
    #if ENABLED(TOOLCHANGE_FS_PRIME_FIRST_USED)
      if (enable_first_prime && old_tool == 0 && new_tool == 0 && !extruder_was_primed[0]) {
        tool_change_prime();
        TERN_(TOOLCHANGE_FS_INIT_BEFORE_SWAP, toolchange_extruder_ready.set(old_tool)); // Primed and initialized
      }
    #endif

    if (new_tool != old_tool || TERN0(PARKING_EXTRUDER, extruder_parked)) { // PARKING_EXTRUDER may need to attach old_tool when homing
      destination = current_position;

      #if ALL(TOOLCHANGE_FILAMENT_SWAP, HAS_FAN) && TOOLCHANGE_FS_FAN >= 0
        // Store and stop fan. Restored on any exit.
        REMEMBER(fan, thermalManager.fan_speed[TOOLCHANGE_FS_FAN], 0);
      #endif

      // Z raise before retraction
      #if ENABLED(TOOLCHANGE_ZRAISE_BEFORE_RETRACT) && !HAS_SWITCHING_NOZZLE
        if (can_move_away && TERN1(TOOLCHANGE_PARK, toolchange_settings.enable_park)) {
          // Do a small lift to avoid the workpiece in the move back (below)
          current_position.z += toolchange_settings.z_raise;
          TERN_(HAS_SOFTWARE_ENDSTOPS, NOMORE(current_position.z, soft_endstop.max.z));
          fast_line_to_current(Z_AXIS);
          planner.synchronize();
        }
      #endif

      // Unload / Retract
      #if ENABLED(TOOLCHANGE_FILAMENT_SWAP)
        const bool should_swap = can_move_away && toolchange_settings.swap_length;
        if (should_swap) {
          if (too_cold(old_tool)) {
            // If SingleNozzle setup is too cold, unable to perform tool_change.
            if (ENABLED(SINGLENOZZLE)) { active_extruder = new_tool; return; }
          }
          else if (extruder_was_primed[old_tool]) {
            // Retract the old extruder if it was previously primed
            // To-Do: Should SingleNozzle always retract?
            FS_DEBUG("Retracting Filament for T", old_tool, ". | Distance: ", toolchange_settings.swap_length, " | Speed: ", MMM_TO_MMS(toolchange_settings.retract_speed), "mm/s");
            unscaled_e_move(-toolchange_settings.swap_length, MMM_TO_MMS(toolchange_settings.retract_speed));
          }
        }
      #endif

      TERN_(SWITCHING_NOZZLE_TWO_SERVOS, raise_nozzle(old_tool));

      REMEMBER(fr, feedrate_mm_s, XY_PROBE_FEEDRATE_MM_S);

      #if HAS_SOFTWARE_ENDSTOPS
        #if HAS_HOTEND_OFFSET
          #define _EXT_ARGS , old_tool, new_tool
        #else
          #define _EXT_ARGS
        #endif
        update_software_endstops(X_AXIS _EXT_ARGS);
        #if DISABLED(DUAL_X_CARRIAGE)
          update_software_endstops(Y_AXIS _EXT_ARGS);
          update_software_endstops(Z_AXIS _EXT_ARGS);
        #endif
      #endif

      // Toolchange Z-Raise
      #if NONE(TOOLCHANGE_ZRAISE_BEFORE_RETRACT, HAS_SWITCHING_NOZZLE)
        if (can_move_away && TERN1(TOOLCHANGE_PARK, toolchange_settings.enable_park)) {
          // Do a small lift to avoid the workpiece in the move back (below)
          current_position.z += toolchange_settings.z_raise;
          TERN_(HAS_SOFTWARE_ENDSTOPS, NOMORE(current_position.z, soft_endstop.max.z));
          fast_line_to_current(Z_AXIS);
        }
      #endif

      // Toolchange park
      #if ENABLED(TOOLCHANGE_PARK) && !HAS_SWITCHING_NOZZLE
        if (can_move_away && toolchange_settings.enable_park) {
          IF_DISABLED(TOOLCHANGE_PARK_Y_ONLY, current_position.x = toolchange_settings.change_point.x);
          IF_DISABLED(TOOLCHANGE_PARK_X_ONLY, current_position.y = toolchange_settings.change_point.y);
          #if NONE(TOOLCHANGE_PARK_X_ONLY, TOOLCHANGE_PARK_Y_ONLY)
            SECONDARY_AXIS_CODE(
              current_position.i = toolchange_settings.change_point.i,
              current_position.j = toolchange_settings.change_point.j,
              current_position.k = toolchange_settings.change_point.k,
              current_position.u = toolchange_settings.change_point.u,
              current_position.v = toolchange_settings.change_point.v,
              current_position.w = toolchange_settings.change_point.w
            );
          #endif
          planner.buffer_line(current_position, MMM_TO_MMS(TOOLCHANGE_PARK_XY_FEEDRATE), old_tool);
          planner.synchronize();
        }
      #endif

      // Tool offsets
      #if HAS_HOTEND_OFFSET
        xyz_pos_t diff = hotend_offset[new_tool] - hotend_offset[old_tool];
        TERN_(DUAL_X_CARRIAGE, diff.x = 0);
      #else
        constexpr xyz_pos_t diff{0};
      #endif

      // Implementation-specific calls
      #if ENABLED(DUAL_X_CARRIAGE)
        dualx_tool_change(new_tool, no_move);
      #elif ENABLED(PARKING_EXTRUDER)                                   // Dual Parking extruder
        parking_extruder_tool_change(new_tool, no_move);
      #elif ENABLED(MAGNETIC_PARKING_EXTRUDER)                          // Magnetic Parking extruder
        magnetic_parking_extruder_tool_change(new_tool);
      #elif ENABLED(MANUAL_SWITCHING_TOOLHEAD)                          // Manual Switching Toolhead
        mst_tool_change(new_tool);
      #elif ENABLED(SERVO_SWITCHING_TOOLHEAD)                           // Servo Switching Toolhead
        servo_switching_toolhead_tool_change(new_tool, no_move);
      #elif ENABLED(MAGNETIC_SWITCHING_TOOLHEAD)                        // Magnetic Switching Toolhead
        magnetic_switching_toolhead_tool_change(new_tool, no_move);
      #elif ENABLED(ELECTROMAGNETIC_SWITCHING_TOOLHEAD)                 // Magnetic Switching ToolChanger
        em_switching_toolhead_tool_change(new_tool, no_move);
      #elif ENABLED(SWITCHING_NOZZLE) && !SWITCHING_NOZZLE_TWO_SERVOS   // Switching Nozzle (single servo)
        // Raise by a configured distance to avoid workpiece, except with
        // SWITCHING_NOZZLE_TWO_SERVOS, as both nozzles will lift instead.
        if (!no_move) {
          const float newz = current_position.z + _MAX(-diff.z, 0.0);

          // Check if Z has space to compensate at least z_offset, and if not, just abort now
          const float maxz = _MIN(TERN(HAS_SOFTWARE_ENDSTOPS, soft_endstop.max.z, Z_MAX_POS), Z_MAX_POS);
          if (newz > maxz) return;

          current_position.z = _MIN(newz + toolchange_settings.z_raise, maxz);
          fast_line_to_current(Z_AXIS);
        }
        move_nozzle_servo(new_tool);
      #elif ANY(MECHANICAL_SWITCHING_EXTRUDER, MECHANICAL_SWITCHING_NOZZLE)
        if (!no_move) {
          current_position.z = _MIN(current_position.z + toolchange_settings.z_raise, _MIN(TERN(HAS_SOFTWARE_ENDSTOPS, soft_endstop.max.z, Z_MAX_POS), Z_MAX_POS));
          fast_line_to_current(Z_AXIS);
        }
      #endif

      // Set the new active extruder
      IF_DISABLED(DUAL_X_CARRIAGE, active_extruder = new_tool);

      TERN_(TOOL_SENSOR, tool_sensor_disabled = false);

      (void)check_tool_sensor_stats(active_extruder, true);

      // The newly-selected extruder XYZ is actually at...
      DEBUG_ECHOLNPGM("Offset Tool XYZ by { ", diff.x, ", ", diff.y, ", ", diff.z, " }");
      current_position += diff;

      // Tell the planner the new "current position"
      sync_plan_position();

      #if ENABLED(DELTA)
        //LOOP_NUM_AXES(i) update_software_endstops(i); // or modify the constrain function
        const bool safe_to_move = current_position.z < delta_clip_start_height - 1;
      #else
        constexpr bool safe_to_move = true;
      #endif

      // Return to position and lower again
      const bool should_move = safe_to_move && !no_move && IsRunning();
      if (should_move) {

        #if ANY(SINGLENOZZLE_STANDBY_TEMP, SINGLENOZZLE_STANDBY_FAN)
          thermalManager.singlenozzle_change(old_tool, new_tool);
        #endif

        #if ENABLED(TOOLCHANGE_FILAMENT_SWAP)
          if (should_swap && !too_cold(active_extruder))
            extruder_prime(); // Prime selected Extruder
        #endif

        // Prevent a move outside physical bounds
        #if ENABLED(MAGNETIC_SWITCHING_TOOLHEAD)
          // If the original position is within tool store area, go to X origin at once
          if (destination.y < SWITCHING_TOOLHEAD_Y_POS + SWITCHING_TOOLHEAD_Y_CLEAR) {
            current_position.x = X_MIN_POS;
            planner.buffer_line(current_position, planner.settings.max_feedrate_mm_s[X_AXIS], new_tool);
            planner.synchronize();
          }
        #else
          apply_motion_limits(destination);
        #endif

        // Should the nozzle move back to the old position?
        if (can_move_away) {
          #if ENABLED(TOOLCHANGE_NO_RETURN)
            // Just move back down
            DEBUG_ECHOLNPGM("Move back Z only");

            if (TERN1(TOOLCHANGE_PARK, toolchange_settings.enable_park))
              do_blocking_move_to_z(destination.z, planner.settings.max_feedrate_mm_s[Z_AXIS]);

          #else // !TOOLCHANGE_NO_RETURN
            // Move back to the original (or adjusted) position
            DEBUG_POS("Move back", destination);

            #if ENABLED(TOOLCHANGE_PARK)
              if (toolchange_settings.enable_park)
                do_blocking_move_to_xy_z(destination, destination.z, MMM_TO_MMS(TOOLCHANGE_PARK_XY_FEEDRATE));
            #else // !TOOLCHANGE_PARK
              do_blocking_move_to_xy(destination, planner.settings.max_feedrate_mm_s[X_AXIS] * 0.5f);

              // If using MECHANICAL_SWITCHING extruder/nozzle, set HOTEND_OFFSET in Z axis after running EVENT_GCODE_TOOLCHANGE below.
              #if NONE(MECHANICAL_SWITCHING_EXTRUDER, MECHANICAL_SWITCHING_NOZZLE)
                do_blocking_move_to_z(destination.z, planner.settings.max_feedrate_mm_s[Z_AXIS]);
                SECONDARY_AXIS_CODE(
                  do_blocking_move_to_i(destination.i, planner.settings.max_feedrate_mm_s[I_AXIS]),
                  do_blocking_move_to_j(destination.j, planner.settings.max_feedrate_mm_s[J_AXIS]),
                  do_blocking_move_to_k(destination.k, planner.settings.max_feedrate_mm_s[K_AXIS]),
                  do_blocking_move_to_u(destination.u, planner.settings.max_feedrate_mm_s[U_AXIS]),
                  do_blocking_move_to_v(destination.v, planner.settings.max_feedrate_mm_s[V_AXIS]),
                  do_blocking_move_to_w(destination.w, planner.settings.max_feedrate_mm_s[W_AXIS])
                );
              #endif

            #endif // !TOOLCHANGE_PARK

          #endif // !TOOLCHANGE_NO_RETURN
        }

        else DEBUG_ECHOLNPGM("Move back skipped");

        #if ENABLED(TOOLCHANGE_FILAMENT_SWAP)
          if (should_swap && !too_cold(active_extruder)) {
            extruder_cutting_recover(0); // New extruder primed and set to 0

            // Restart Fan
            #if HAS_FAN && TOOLCHANGE_FS_FAN >= 0
              RESTORE(fan);
            #endif
          }
        #endif

        TERN_(DUAL_X_CARRIAGE, idex_set_parked(false));
      }

      #if HAS_SWITCHING_NOZZLE
        // Move back down. (Including when the new tool is higher.)
        if (!should_move)
          do_blocking_move_to_z(destination.z, planner.settings.max_feedrate_mm_s[Z_AXIS]);
      #endif

      TERN_(SWITCHING_NOZZLE_TWO_SERVOS, lower_nozzle(new_tool));

    } // (new_tool != old_tool)

    planner.synchronize();

    #if ENABLED(EXT_SOLENOID) && DISABLED(PARKING_EXTRUDER)
      disable_all_solenoids();
      enable_solenoid(active_extruder);
    #endif

    #if HAS_PRUSA_MMU1
      if (new_tool >= E_STEPPERS) return invalid_extruder_error(new_tool);
      select_multiplexed_stepper(new_tool);
    #endif

    #if DO_SWITCH_EXTRUDER
      planner.synchronize();
      move_extruder_servo(active_extruder);
    #endif

    TERN_(HAS_FANMUX, fanmux_switch(active_extruder));

    if (ENABLED(EVENT_GCODE_TOOLCHANGE_ALWAYS_RUN) || !no_move) {

      #if ANY(TC_GCODE_USE_GLOBAL_X, TC_GCODE_USE_GLOBAL_Y, TC_GCODE_USE_GLOBAL_Z)
        // G0/G1/G2/G3/G5 moves are relative to the active tool.
        // Shift the workspace to make custom moves relative to T0.
        xyz_pos_t old_position_shift;
        if (new_tool > 0) {
          old_position_shift = position_shift;
          const xyz_pos_t &he = hotend_offset[new_tool];
          #if ENABLED(TC_GCODE_USE_GLOBAL_X)
            position_shift.x -= he.x; update_workspace_offset(X_AXIS);
          #endif
          #if ENABLED(TC_GCODE_USE_GLOBAL_Y)
            position_shift.y -= he.y; update_workspace_offset(Y_AXIS);
          #endif
          #if ENABLED(TC_GCODE_USE_GLOBAL_Z)
            position_shift.z -= he.z; update_workspace_offset(Z_AXIS);
          #endif
        }
      #endif

      switch (new_tool) {
        default: break;
        #ifdef EVENT_GCODE_TOOLCHANGE_T0
          case 0: gcode.process_subcommands_now(F(EVENT_GCODE_TOOLCHANGE_T0)); break;
        #endif
        #ifdef EVENT_GCODE_TOOLCHANGE_T1
          case 1: gcode.process_subcommands_now(F(EVENT_GCODE_TOOLCHANGE_T1)); break;
        #endif
        #ifdef EVENT_GCODE_TOOLCHANGE_T2
          case 2: gcode.process_subcommands_now(F(EVENT_GCODE_TOOLCHANGE_T2)); break;
        #endif
        #ifdef EVENT_GCODE_TOOLCHANGE_T3
          case 3: gcode.process_subcommands_now(F(EVENT_GCODE_TOOLCHANGE_T3)); break;
        #endif
        #ifdef EVENT_GCODE_TOOLCHANGE_T4
          case 4: gcode.process_subcommands_now(F(EVENT_GCODE_TOOLCHANGE_T4)); break;
        #endif
        #ifdef EVENT_GCODE_TOOLCHANGE_T5
          case 5: gcode.process_subcommands_now(F(EVENT_GCODE_TOOLCHANGE_T5)); break;
        #endif
        #ifdef EVENT_GCODE_TOOLCHANGE_T6
          case 6: gcode.process_subcommands_now(F(EVENT_GCODE_TOOLCHANGE_T6)); break;
        #endif
        #ifdef EVENT_GCODE_TOOLCHANGE_T7
          case 7: gcode.process_subcommands_now(F(EVENT_GCODE_TOOLCHANGE_T7)); break;
        #endif
      }

      #if ANY(TC_GCODE_USE_GLOBAL_X, TC_GCODE_USE_GLOBAL_Y, TC_GCODE_USE_GLOBAL_Z)
        if (new_tool > 0) {
          position_shift = old_position_shift;
          TERN_(TC_GCODE_USE_GLOBAL_X, update_workspace_offset(X_AXIS));
          TERN_(TC_GCODE_USE_GLOBAL_Y, update_workspace_offset(Y_AXIS));
          TERN_(TC_GCODE_USE_GLOBAL_Z, update_workspace_offset(Z_AXIS));
        }
      #endif

      // If using MECHANICAL_SWITCHING extruder/nozzle, set HOTEND_OFFSET in Z axis after running EVENT_GCODE_TOOLCHANGE
      // so that nozzle does not lower below print surface if new hotend Z offset is higher than old hotend Z offset.
      #if ANY(MECHANICAL_SWITCHING_EXTRUDER, MECHANICAL_SWITCHING_NOZZLE)
        #if HAS_HOTEND_OFFSET
          xyz_pos_t diff = hotend_offset[new_tool] - hotend_offset[old_tool];
          TERN_(DUAL_X_CARRIAGE, diff.x = 0);
        #else
          constexpr xyz_pos_t diff{0};
        #endif

        if (!no_move) {
          // Move to new hotend Z offset and reverse Z_RAISE
          do_blocking_move_to_z(
            _MIN(
              _MAX((destination.z - diff.z) - toolchange_settings.z_raise,
              _MAX(TERN(HAS_SOFTWARE_ENDSTOPS, soft_endstop.min.z, Z_MIN_POS), Z_MIN_POS)
            ),
            _MIN(TERN(HAS_SOFTWARE_ENDSTOPS, soft_endstop.max.z, Z_MAX_POS), Z_MAX_POS)),
            planner.settings.max_feedrate_mm_s[Z_AXIS]
          );
        }
      #endif

      #ifdef EVENT_GCODE_AFTER_TOOLCHANGE
        if (TERN1(DUAL_X_CARRIAGE, dual_x_carriage_mode == DXC_AUTO_PARK_MODE))
          gcode.process_subcommands_now(F(EVENT_GCODE_AFTER_TOOLCHANGE));
      #endif
    }

    #if ENABLED(MANUAL_SWITCHING_TOOLHEAD)
      last_tool_change = millis();
      if (did_pause_print) resume_print();
    #endif

    SERIAL_ECHOLNPGM(STR_ACTIVE_EXTRUDER, active_extruder);

  #endif // HAS_MULTI_EXTRUDER
}

#if ENABLED(TOOLCHANGE_MIGRATION_FEATURE)

  #define DEBUG_OUT ENABLED(DEBUG_TOOLCHANGE_MIGRATION_FEATURE)
  #include "../core/debug_out.h"

  bool extruder_migration() {

    if (thermalManager.targetTooColdToExtrude(active_extruder)) {
      DEBUG_ECHOLNPGM("Migration Source Too Cold");
      return false;
    }

    // No auto-migration or specified target?
    if (!migration.target && active_extruder >= migration.last) {
      DEBUG_ECHO_MSG("No Migration Target");
      DEBUG_ECHO_MSG("Target: ", migration.target, " Last: ", migration.last, " Active: ", active_extruder);
      migration.automode = false;
      return false;
    }

    // Migrate to a target or the next extruder

    uint8_t migration_extruder = active_extruder;

    if (migration.target) {
      DEBUG_ECHOLNPGM("Migration using fixed target");
      // Specified target ok?
      const int16_t t = migration.target - 1;
      if (t != active_extruder) migration_extruder = t;
    }
    else if (migration.automode && migration_extruder < migration.last && migration_extruder < EXTRUDERS - 1)
      migration_extruder++;

    if (migration_extruder == active_extruder) {
      DEBUG_ECHOLNPGM("Migration source matches active");
      return false;
    }

    // Migration begins
    DEBUG_ECHOLNPGM("Beginning migration");

    migration.in_progress = true; // Prevent runout script
    planner.synchronize();

    // Remember position before migration
    const float resume_current_e = current_position.e;

    // Migrate the flow
    planner.set_flow(migration_extruder, planner.flow_percentage[active_extruder]);

    // Migrate the retracted state
    #if ENABLED(FWRETRACT)
      fwretract.retracted.set(migration_extruder, fwretract.retracted[active_extruder]);
    #endif

    // Migrate the temperature to the new hotend
    #if HAS_MULTI_HOTEND
      thermalManager.setTargetHotend(thermalManager.degTargetHotend(active_extruder), migration_extruder);
      TERN_(AUTOTEMP, planner.autotemp_update());
      thermalManager.set_heating_message(0);
      thermalManager.wait_for_hotend(active_extruder);
    #endif

    // Migrate Linear Advance K factor to the new extruder
    TERN_(LIN_ADVANCE, planner.extruder_advance_K[active_extruder] = planner.extruder_advance_K[migration_extruder]);

    // Perform the tool change
    tool_change(migration_extruder);

    // Retract if previously retracted
    #if ENABLED(FWRETRACT)
      if (fwretract.retracted[active_extruder])
        unscaled_e_move(-fwretract.settings.retract_length, fwretract.settings.retract_feedrate_mm_s);
    #endif

    // If no available extruder
    if (EXTRUDERS < 2 || active_extruder >= EXTRUDERS - 2 || active_extruder == migration.last)
      migration.automode = false;

    migration.in_progress = false;

    current_position.e = resume_current_e;

    planner.synchronize();
    planner.set_e_position_mm(current_position.e); // New extruder primed and ready
    DEBUG_ECHOLNPGM("Migration Complete");
    return true;
  }

#endif // TOOLCHANGE_MIGRATION_FEATURE<|MERGE_RESOLUTION|>--- conflicted
+++ resolved
@@ -100,14 +100,12 @@
   #include "../feature/pause.h"
 #endif
 
-<<<<<<< HEAD
+#if HAS_BED_PROBE
+  #include "probe.h"
+#endif
+
 #define DEBUG_OUT ENABLED(DEBUG_TOOL_CHANGE)
 #include "../core/debug_out.h"
-=======
-#if HAS_BED_PROBE
-  #include "probe.h"
-#endif
->>>>>>> 2dc76689
 
 #if ENABLED(TOOLCHANGE_FILAMENT_SWAP)
   #if TOOLCHANGE_FS_WIPE_RETRACT <= 0
