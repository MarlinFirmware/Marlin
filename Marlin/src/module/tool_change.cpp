--- conflicted
+++ resolved
@@ -55,7 +55,7 @@
   #endif
 #endif
 
-#if ANY(HAS_LCD_MENU, TOOL_SENSOR)
+#if EITHER(HAS_MARLINUI_MENU, TOOL_SENSOR)
   #include "../lcd/marlinui.h"
 #endif
 
@@ -97,13 +97,6 @@
   #include "../feature/mmu/mmu2.h"
 #endif
 
-<<<<<<< HEAD
-=======
-#if HAS_MARLINUI_MENU
-  #include "../lcd/marlinui.h"
-#endif
-
->>>>>>> 60c89709
 #if ENABLED(ADVANCED_PAUSE_FEATURE)
   #include "../feature/pause.h"
 #endif
