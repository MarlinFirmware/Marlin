--- conflicted
+++ resolved
@@ -490,20 +490,12 @@
       #endif
 
       if (check_tool_sensor_stats(0)) {
-<<<<<<< HEAD
-        ui.set_status_P(PSTR("TC error"));
-=======
         LCD_MESSAGE_F("TC error");
->>>>>>> de5aefd0
         switching_toolhead_lock(false);
         while (check_tool_sensor_stats(0)) { /* nada */ }
         switching_toolhead_lock(true);
       }
-<<<<<<< HEAD
-      ui.set_status_P(PSTR("TC Success"));
-=======
       LCD_MESSAGE_F("TC Success");
->>>>>>> de5aefd0
     #endif
   }
 
