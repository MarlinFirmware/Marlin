/**
 * Marlin 3D Printer Firmware
 * Copyright (c) 2020 MarlinFirmware [https://github.com/MarlinFirmware/Marlin]
 *
 * Based on Sprinter and grbl.
 * Copyright (c) 2011 Camiel Gubbels / Erik van der Zalm
 *
 * This program is free software: you can redistribute it and/or modify
 * it under the terms of the GNU General Public License as published by
 * the Free Software Foundation, either version 3 of the License, or
 * (at your option) any later version.
 *
 * This program is distributed in the hope that it will be useful,
 * but WITHOUT ANY WARRANTY; without even the implied warranty of
 * MERCHANTABILITY or FITNESS FOR A PARTICULAR PURPOSE.  See the
 * GNU General Public License for more details.
 *
 * You should have received a copy of the GNU General Public License
 * along with this program.  If not, see <https://www.gnu.org/licenses/>.
 *
 */

#include "../inc/MarlinConfigPre.h"

#include "tool_change.h"

#include "probe.h"
#include "motion.h"
#include "planner.h"
#include "temperature.h"

#include "../MarlinCore.h"

//#define DEBUG_TOOL_CHANGE

#define DEBUG_OUT ENABLED(DEBUG_TOOL_CHANGE)
#include "../core/debug_out.h"

#if HAS_MULTI_EXTRUDER
  toolchange_settings_t toolchange_settings;  // Initialized by settings.load()
#endif

#if ENABLED(TOOLCHANGE_MIGRATION_FEATURE)
  migration_settings_t migration = migration_defaults;
  bool enable_first_prime;
#endif

#if ENABLED(TOOLCHANGE_FS_INIT_BEFORE_SWAP)
  bool toolchange_extruder_ready[EXTRUDERS];
#endif

#if EITHER(MAGNETIC_PARKING_EXTRUDER, TOOL_SENSOR) || defined(EVENT_GCODE_AFTER_TOOLCHANGE) || (ENABLED(PARKING_EXTRUDER) && PARKING_EXTRUDER_SOLENOIDS_DELAY > 0)
  #include "../gcode/gcode.h"
#endif

#if ENABLED(TOOL_SENSOR)
  #include "../lcd/marlinui.h"
#endif

#if ENABLED(DUAL_X_CARRIAGE)
  #include "stepper.h"
#endif

#if ANY(SWITCHING_EXTRUDER, SWITCHING_NOZZLE, SWITCHING_TOOLHEAD)
  #include "servo.h"
#endif

#if ENABLED(EXT_SOLENOID) && DISABLED(PARKING_EXTRUDER)
  #include "../feature/solenoid.h"
#endif

#if ENABLED(MIXING_EXTRUDER)
  #include "../feature/mixing.h"
#endif

#if HAS_LEVELING
  #include "../feature/bedlevel/bedlevel.h"
#endif

#if HAS_FANMUX
  #include "../feature/fanmux.h"
#endif

#if HAS_PRUSA_MMU1
  #include "../feature/mmu/mmu.h"
#elif HAS_PRUSA_MMU2
  #include "../feature/mmu/mmu2.h"
#endif

#if HAS_LCD_MENU
  #include "../lcd/marlinui.h"
#endif

#if ENABLED(ADVANCED_PAUSE_FEATURE)
  #include "../feature/pause.h"
#endif

#if ENABLED(TOOLCHANGE_FILAMENT_SWAP)
  #include "../gcode/gcode.h"
  #if TOOLCHANGE_FS_WIPE_RETRACT <= 0
    #undef TOOLCHANGE_FS_WIPE_RETRACT
    #define TOOLCHANGE_FS_WIPE_RETRACT 0
  #endif
#endif

#if DO_SWITCH_EXTRUDER

  #if EXTRUDERS > 3
    #define _SERVO_NR(E) ((E) < 2 ? SWITCHING_EXTRUDER_SERVO_NR : SWITCHING_EXTRUDER_E23_SERVO_NR)
  #else
    #define _SERVO_NR(E) SWITCHING_EXTRUDER_SERVO_NR
  #endif

  void move_extruder_servo(const uint8_t e) {
    planner.synchronize();
    #if EXTRUDERS & 1
      if (e < EXTRUDERS - 1)
    #endif
    {
      MOVE_SERVO(_SERVO_NR(e), servo_angles[_SERVO_NR(e)][e & 1]);
      safe_delay(500);
    }
  }

#endif // DO_SWITCH_EXTRUDER

#if ENABLED(SWITCHING_NOZZLE)

  #if SWITCHING_NOZZLE_TWO_SERVOS

    inline void _move_nozzle_servo(const uint8_t e, const uint8_t angle_index) {
      constexpr int8_t  sns_index[2] = { SWITCHING_NOZZLE_SERVO_NR, SWITCHING_NOZZLE_E1_SERVO_NR };
      constexpr int16_t sns_angles[2] = SWITCHING_NOZZLE_SERVO_ANGLES;
      planner.synchronize();
      MOVE_SERVO(sns_index[e], sns_angles[angle_index]);
      safe_delay(500);
    }

    void lower_nozzle(const uint8_t e) { _move_nozzle_servo(e, 0); }
    void raise_nozzle(const uint8_t e) { _move_nozzle_servo(e, 1); }

  #else

    void move_nozzle_servo(const uint8_t angle_index) {
      planner.synchronize();
      MOVE_SERVO(SWITCHING_NOZZLE_SERVO_NR, servo_angles[SWITCHING_NOZZLE_SERVO_NR][angle_index]);
      safe_delay(500);
    }

  #endif

#endif // SWITCHING_NOZZLE

void _line_to_current(const AxisEnum fr_axis, const float fscale=1) {
  line_to_current_position(planner.settings.max_feedrate_mm_s[fr_axis] * fscale);
}
void slow_line_to_current(const AxisEnum fr_axis) { _line_to_current(fr_axis, 0.2f); }
void fast_line_to_current(const AxisEnum fr_axis) { _line_to_current(fr_axis, 0.5f); }

#if ENABLED(MAGNETIC_PARKING_EXTRUDER)

  float parkingposx[2],           // M951 R L
        parkinggrabdistance,      // M951 I
        parkingslowspeed,         // M951 J
        parkinghighspeed,         // M951 H
        parkingtraveldistance,    // M951 D
        compensationmultiplier;

  inline void magnetic_parking_extruder_tool_change(const uint8_t new_tool) {

    const float oldx = current_position.x,
                grabpos = mpe_settings.parking_xpos[new_tool] + (new_tool ? mpe_settings.grab_distance : -mpe_settings.grab_distance),
                offsetcompensation = TERN0(HAS_HOTEND_OFFSET, hotend_offset[active_extruder].x * mpe_settings.compensation_factor);

    if (homing_needed_error(_BV(X_AXIS))) return;

    /**
     * Z Lift and Nozzle Offset shift ar defined in caller method to work equal with any Multi Hotend realization
     *
     * Steps:
     *   1. Move high speed to park position of new extruder
     *   2. Move to couple position of new extruder (this also discouple the old extruder)
     *   3. Move to park position of new extruder
     *   4. Move high speed to approach park position of old extruder
     *   5. Move to park position of old extruder
     *   6. Move to starting position
     */

    // STEP 1

    current_position.x = mpe_settings.parking_xpos[new_tool] + offsetcompensation;

    DEBUG_ECHOPAIR("(1) Move extruder ", new_tool);
    DEBUG_POS(" to new extruder ParkPos", current_position);

    planner.buffer_line(current_position, mpe_settings.fast_feedrate, new_tool);
    planner.synchronize();

    // STEP 2

    current_position.x = grabpos + offsetcompensation;

    DEBUG_ECHOPAIR("(2) Couple extruder ", new_tool);
    DEBUG_POS(" to new extruder GrabPos", current_position);

    planner.buffer_line(current_position, mpe_settings.slow_feedrate, new_tool);
    planner.synchronize();

    // Delay before moving tool, to allow magnetic coupling
    gcode.dwell(150);

    // STEP 3

    current_position.x = mpe_settings.parking_xpos[new_tool] + offsetcompensation;

    DEBUG_ECHOPAIR("(3) Move extruder ", new_tool);
    DEBUG_POS(" back to new extruder ParkPos", current_position);

    planner.buffer_line(current_position, mpe_settings.slow_feedrate, new_tool);
    planner.synchronize();

    // STEP 4

    current_position.x = mpe_settings.parking_xpos[active_extruder] + (active_extruder == 0 ? MPE_TRAVEL_DISTANCE : -MPE_TRAVEL_DISTANCE) + offsetcompensation;

    DEBUG_ECHOPAIR("(4) Move extruder ", new_tool);
    DEBUG_POS(" close to old extruder ParkPos", current_position);

    planner.buffer_line(current_position, mpe_settings.fast_feedrate, new_tool);
    planner.synchronize();

    // STEP 5

    current_position.x = mpe_settings.parking_xpos[active_extruder] + offsetcompensation;

    DEBUG_ECHOPAIR("(5) Park extruder ", new_tool);
    DEBUG_POS(" at old extruder ParkPos", current_position);

    planner.buffer_line(current_position, mpe_settings.slow_feedrate, new_tool);
    planner.synchronize();

    // STEP 6

    current_position.x = oldx;

    DEBUG_ECHOPAIR("(6) Move extruder ", new_tool);
    DEBUG_POS(" to starting position", current_position);

    planner.buffer_line(current_position, mpe_settings.fast_feedrate, new_tool);
    planner.synchronize();

    DEBUG_ECHOLNPGM("Autopark done.");
  }

#elif ENABLED(PARKING_EXTRUDER)

  void pe_solenoid_init() {
    LOOP_LE_N(n, 1) pe_solenoid_set_pin_state(n, !PARKING_EXTRUDER_SOLENOIDS_PINS_ACTIVE);
  }

  void pe_solenoid_set_pin_state(const uint8_t extruder_num, const uint8_t state) {
    switch (extruder_num) {
      case 1: OUT_WRITE(SOL1_PIN, state); break;
      default: OUT_WRITE(SOL0_PIN, state); break;
    }
    #if PARKING_EXTRUDER_SOLENOIDS_DELAY > 0
      gcode.dwell(PARKING_EXTRUDER_SOLENOIDS_DELAY);
    #endif
  }

  bool extruder_parked = true, do_solenoid_activation = true;

  // Modifies tool_change() behavior based on homing side
  bool parking_extruder_unpark_after_homing(const uint8_t final_tool, bool homed_towards_final_tool) {
    do_solenoid_activation = false; // Tell parking_extruder_tool_change to skip solenoid activation

    if (!extruder_parked) return false; // nothing to do

    if (homed_towards_final_tool) {
      pe_solenoid_magnet_off(1 - final_tool);
      DEBUG_ECHOLNPAIR("Disengage magnet", 1 - final_tool);
      pe_solenoid_magnet_on(final_tool);
      DEBUG_ECHOLNPAIR("Engage magnet", final_tool);
      parking_extruder_set_parked(false);
      return false;
    }

    return true;
  }

  inline void parking_extruder_tool_change(const uint8_t new_tool, bool no_move) {
    if (!no_move) {

      constexpr float parkingposx[] = PARKING_EXTRUDER_PARKING_X;

      #if HAS_HOTEND_OFFSET
        const float x_offset = hotend_offset[active_extruder].x;
      #else
        constexpr float x_offset = 0;
      #endif

      const float midpos = (parkingposx[0] + parkingposx[1]) * 0.5f + x_offset,
                  grabpos = parkingposx[new_tool] + (new_tool ? PARKING_EXTRUDER_GRAB_DISTANCE : -(PARKING_EXTRUDER_GRAB_DISTANCE)) + x_offset;

      /**
       * 1. Move to park position of old extruder
       * 2. Disengage magnetic field, wait for delay
       * 3. Move near new extruder
       * 4. Engage magnetic field for new extruder
       * 5. Move to parking incl. offset of new extruder
       * 6. Lower Z-Axis
       */

      // STEP 1

      DEBUG_POS("Start PE Tool-Change", current_position);

      // Don't park the active_extruder unless unparked
      if (!extruder_parked) {
        current_position.x = parkingposx[active_extruder] + x_offset;

        DEBUG_ECHOLNPAIR("(1) Park extruder ", active_extruder);
        DEBUG_POS("Moving ParkPos", current_position);

        fast_line_to_current(X_AXIS);

        // STEP 2

        planner.synchronize();
        DEBUG_ECHOLNPGM("(2) Disengage magnet");
        pe_solenoid_magnet_off(active_extruder);

        // STEP 3

        current_position.x += active_extruder ? -10 : 10; // move 10mm away from parked extruder

        DEBUG_ECHOLNPGM("(3) Move near new extruder");
        DEBUG_POS("Move away from parked extruder", current_position);

        fast_line_to_current(X_AXIS);
      }

      // STEP 4

      planner.synchronize();
      DEBUG_ECHOLNPGM("(4) Engage magnetic field");

      // Just save power for inverted magnets
      TERN_(PARKING_EXTRUDER_SOLENOIDS_INVERT, pe_solenoid_magnet_on(active_extruder));
      pe_solenoid_magnet_on(new_tool);

      // STEP 5

      current_position.x = grabpos + (new_tool ? -10 : 10);
      fast_line_to_current(X_AXIS);

      current_position.x = grabpos;

      DEBUG_SYNCHRONIZE();
      DEBUG_POS("(5) Unpark extruder", current_position);

      slow_line_to_current(X_AXIS);

      // STEP 6

      current_position.x = DIFF_TERN(HAS_HOTEND_OFFSET, midpos, hotend_offset[new_tool].x);

      DEBUG_SYNCHRONIZE();
      DEBUG_POS("(6) Move midway between hotends", current_position);

      fast_line_to_current(X_AXIS);
      planner.synchronize(); // Always sync the final move

      DEBUG_POS("PE Tool-Change done.", current_position);
      parking_extruder_set_parked(false);
    }
    else if (do_solenoid_activation) {
      // Deactivate current extruder solenoid
      pe_solenoid_set_pin_state(active_extruder, !PARKING_EXTRUDER_SOLENOIDS_PINS_ACTIVE);
      // Engage new extruder magnetic field
      pe_solenoid_set_pin_state(new_tool, PARKING_EXTRUDER_SOLENOIDS_PINS_ACTIVE);
    }

    do_solenoid_activation = true; // Activate solenoid for subsequent tool_change()
  }

#endif // PARKING_EXTRUDER

#if ENABLED(SWITCHING_TOOLHEAD)

  // Return a bitmask of tool sensor states
  inline uint8_t poll_tool_sensor_pins() {
    return (0
      #if ENABLED(TOOL_SENSOR)
        #if PIN_EXISTS(TOOL_SENSOR1)
          | (READ(TOOL_SENSOR1_PIN) << 0)
        #endif
        #if PIN_EXISTS(TOOL_SENSOR2)
          | (READ(TOOL_SENSOR2_PIN) << 1)
        #endif
        #if PIN_EXISTS(TOOL_SENSOR3)
          | (READ(TOOL_SENSOR3_PIN) << 2)
        #endif
        #if PIN_EXISTS(TOOL_SENSOR4)
          | (READ(TOOL_SENSOR4_PIN) << 3)
        #endif
        #if PIN_EXISTS(TOOL_SENSOR5)
          | (READ(TOOL_SENSOR5_PIN) << 4)
        #endif
        #if PIN_EXISTS(TOOL_SENSOR6)
          | (READ(TOOL_SENSOR6_PIN) << 5)
        #endif
        #if PIN_EXISTS(TOOL_SENSOR7)
          | (READ(TOOL_SENSOR7_PIN) << 6)
        #endif
        #if PIN_EXISTS(TOOL_SENSOR8)
          | (READ(TOOL_SENSOR8_PIN) << 7)
        #endif
      #endif
    );
  }

  #if ENABLED(TOOL_SENSOR)

    bool tool_sensor_disabled; // = false

    uint8_t check_tool_sensor_stats(const uint8_t tool_index, const bool kill_on_error/*=false*/, const bool disable/*=false*/) {
      static uint8_t sensor_tries; // = 0
      for (;;) {
        if (poll_tool_sensor_pins() == _BV(tool_index)) {
          sensor_tries = 0;
          return tool_index;
        }
        else if (kill_on_error && (!tool_sensor_disabled || disable)) {
          sensor_tries++;
          if (sensor_tries > 10) kill(PSTR("Tool Sensor error"));
          safe_delay(5);
        }
        else {
          sensor_tries++;
          if (sensor_tries > 10) return -1;
          safe_delay(5);
        }
      }
    }

  #endif

  inline void switching_toolhead_lock(const bool locked) {
    #ifdef SWITCHING_TOOLHEAD_SERVO_ANGLES
      const uint16_t swt_angles[2] = SWITCHING_TOOLHEAD_SERVO_ANGLES;
      MOVE_SERVO(SWITCHING_TOOLHEAD_SERVO_NR, swt_angles[locked ? 0 : 1]);
    #elif PIN_EXISTS(SWT_SOLENOID)
      OUT_WRITE(SWT_SOLENOID_PIN, locked);
      gcode.dwell(10);
    #else
      #error "No toolhead locking mechanism configured."
    #endif
  }

  #include <bitset>

  void swt_init() {
    switching_toolhead_lock(true);

    #if ENABLED(TOOL_SENSOR)
      // Init tool sensors
      #if PIN_EXISTS(TOOL_SENSOR1)
        SET_INPUT_PULLUP(TOOL_SENSOR1_PIN);
      #endif
      #if PIN_EXISTS(TOOL_SENSOR2)
        SET_INPUT_PULLUP(TOOL_SENSOR2_PIN);
      #endif
      #if PIN_EXISTS(TOOL_SENSOR3)
        SET_INPUT_PULLUP(TOOL_SENSOR3_PIN);
      #endif
      #if PIN_EXISTS(TOOL_SENSOR4)
        SET_INPUT_PULLUP(TOOL_SENSOR4_PIN);
      #endif
      #if PIN_EXISTS(TOOL_SENSOR5)
        SET_INPUT_PULLUP(TOOL_SENSOR5_PIN);
      #endif
      #if PIN_EXISTS(TOOL_SENSOR6)
        SET_INPUT_PULLUP(TOOL_SENSOR6_PIN);
      #endif
      #if PIN_EXISTS(TOOL_SENSOR7)
        SET_INPUT_PULLUP(TOOL_SENSOR7_PIN);
      #endif
      #if PIN_EXISTS(TOOL_SENSOR8)
        SET_INPUT_PULLUP(TOOL_SENSOR8_PIN);
      #endif

      if (check_tool_sensor_stats(0)) {
        ui.set_status_P("TC error");
        switching_toolhead_lock(false);
        while (check_tool_sensor_stats(0)) { /* nada */ }
        switching_toolhead_lock(true);
      }
      ui.set_status_P("TC Success");
    #endif
  }

  inline void switching_toolhead_tool_change(const uint8_t new_tool, bool no_move/*=false*/) {
    if (no_move) return;

    constexpr float toolheadposx[] = SWITCHING_TOOLHEAD_X_POS;
    const float placexpos = toolheadposx[active_extruder],
                grabxpos = toolheadposx[new_tool];

    (void)check_tool_sensor_stats(active_extruder, true);

    /**
     * 1. Move to switch position of current toolhead
     * 2. Unlock tool and drop it in the dock
     * 3. Move to the new toolhead
     * 4. Grab and lock the new toolhead
     */

    // 1. Move to switch position of current toolhead

    DEBUG_POS("Start ST Tool-Change", current_position);

    current_position.x = placexpos;

    DEBUG_ECHOLNPAIR("(1) Place old tool ", active_extruder);
    DEBUG_POS("Move X SwitchPos", current_position);

    fast_line_to_current(X_AXIS);

    current_position.y = SWITCHING_TOOLHEAD_Y_POS - (SWITCHING_TOOLHEAD_Y_SECURITY);

    DEBUG_SYNCHRONIZE();
    DEBUG_POS("Move Y SwitchPos + Security", current_position);

    slow_line_to_current(Y_AXIS);

    // 2. Unlock tool and drop it in the dock
    TERN_(TOOL_SENSOR, tool_sensor_disabled = true);

    planner.synchronize();
    DEBUG_ECHOLNPGM("(2) Unlock and Place Toolhead");
    switching_toolhead_lock(false);
    safe_delay(500);

    current_position.y = SWITCHING_TOOLHEAD_Y_POS;
    DEBUG_POS("Move Y SwitchPos", current_position);
    slow_line_to_current(Y_AXIS);

    // Wait for move to complete, then another 0.2s
    planner.synchronize();
    safe_delay(200);

    current_position.y -= SWITCHING_TOOLHEAD_Y_CLEAR;
    DEBUG_POS("Move back Y clear", current_position);
    slow_line_to_current(Y_AXIS); // move away from docked toolhead

    (void)check_tool_sensor_stats(active_extruder);

    // 3. Move to the new toolhead

    current_position.x = grabxpos;

    DEBUG_SYNCHRONIZE();
    DEBUG_ECHOLNPGM("(3) Move to new toolhead position");
    DEBUG_POS("Move to new toolhead X", current_position);

    fast_line_to_current(X_AXIS);

    current_position.y = SWITCHING_TOOLHEAD_Y_POS - (SWITCHING_TOOLHEAD_Y_SECURITY);

    DEBUG_SYNCHRONIZE();
    DEBUG_POS("Move Y SwitchPos + Security", current_position);

    slow_line_to_current(Y_AXIS);

    // 4. Grab and lock the new toolhead

    current_position.y = SWITCHING_TOOLHEAD_Y_POS;

    DEBUG_SYNCHRONIZE();
    DEBUG_ECHOLNPGM("(4) Grab and lock new toolhead");
    DEBUG_POS("Move Y SwitchPos", current_position);

    slow_line_to_current(Y_AXIS);

    // Wait for move to finish, pause 0.2s, move servo, pause 0.5s
    planner.synchronize();
    safe_delay(200);

    (void)check_tool_sensor_stats(new_tool, true, true);

    switching_toolhead_lock(true);
    safe_delay(500);

    current_position.y -= SWITCHING_TOOLHEAD_Y_CLEAR;
    DEBUG_POS("Move back Y clear", current_position);
    slow_line_to_current(Y_AXIS); // Move away from docked toolhead
    planner.synchronize();        // Always sync the final move

    (void)check_tool_sensor_stats(new_tool, true, true);

    DEBUG_POS("ST Tool-Change done.", current_position);
  }

#elif ENABLED(MAGNETIC_SWITCHING_TOOLHEAD)

  inline void magnetic_switching_toolhead_tool_change(const uint8_t new_tool, bool no_move/*=false*/) {
    if (no_move) return;

    constexpr float toolheadposx[] = SWITCHING_TOOLHEAD_X_POS,
                    toolheadclearx[] = SWITCHING_TOOLHEAD_X_SECURITY;

    const float placexpos = toolheadposx[active_extruder],
                placexclear = toolheadclearx[active_extruder],
                grabxpos = toolheadposx[new_tool],
                grabxclear = toolheadclearx[new_tool];

    /**
     * 1. Move to switch position of current toolhead
     * 2. Release and place toolhead in the dock
     * 3. Move to the new toolhead
     * 4. Grab the new toolhead and move to security position
     */

    DEBUG_POS("Start MST Tool-Change", current_position);

    // 1. Move to switch position current toolhead

    current_position.y = SWITCHING_TOOLHEAD_Y_POS + SWITCHING_TOOLHEAD_Y_CLEAR;

    SERIAL_ECHOLNPAIR("(1) Place old tool ", active_extruder);
    DEBUG_POS("Move Y SwitchPos + Security", current_position);

    fast_line_to_current(Y_AXIS);

    current_position.x = placexclear;

    DEBUG_SYNCHRONIZE();
    DEBUG_POS("Move X SwitchPos + Security", current_position);

    fast_line_to_current(X_AXIS);

    current_position.y = SWITCHING_TOOLHEAD_Y_POS;

    DEBUG_SYNCHRONIZE();
    DEBUG_POS("Move Y SwitchPos", current_position);

    fast_line_to_current(Y_AXIS);

    current_position.x = placexpos;

    DEBUG_SYNCHRONIZE();
    DEBUG_POS("Move X SwitchPos", current_position);

    line_to_current_position(planner.settings.max_feedrate_mm_s[X_AXIS] * 0.25f);

    // 2. Release and place toolhead in the dock

    DEBUG_SYNCHRONIZE();
    DEBUG_ECHOLNPGM("(2) Release and Place Toolhead");

    current_position.y = SWITCHING_TOOLHEAD_Y_POS + SWITCHING_TOOLHEAD_Y_RELEASE;
    DEBUG_POS("Move Y SwitchPos + Release", current_position);
    line_to_current_position(planner.settings.max_feedrate_mm_s[Y_AXIS] * 0.1f);

    current_position.y = SWITCHING_TOOLHEAD_Y_POS + SWITCHING_TOOLHEAD_Y_SECURITY;

    DEBUG_SYNCHRONIZE();
    DEBUG_POS("Move Y SwitchPos + Security", current_position);

    line_to_current_position(planner.settings.max_feedrate_mm_s[Y_AXIS]);

    // 3. Move to new toolhead position

    DEBUG_SYNCHRONIZE();
    DEBUG_ECHOLNPGM("(3) Move to new toolhead position");

    current_position.x = grabxpos;
    DEBUG_POS("Move to new toolhead X", current_position);
    fast_line_to_current(X_AXIS);

    // 4. Grab the new toolhead and move to security position

    DEBUG_SYNCHRONIZE();
    DEBUG_ECHOLNPGM("(4) Grab new toolhead, move to security position");

    current_position.y = SWITCHING_TOOLHEAD_Y_POS + SWITCHING_TOOLHEAD_Y_RELEASE;
    DEBUG_POS("Move Y SwitchPos + Release", current_position);
    line_to_current_position(planner.settings.max_feedrate_mm_s[Y_AXIS]);

    current_position.y = SWITCHING_TOOLHEAD_Y_POS;

    DEBUG_SYNCHRONIZE();
    DEBUG_POS("Move Y SwitchPos", current_position);

    _line_to_current(Y_AXIS, 0.2f);

    #if ENABLED(PRIME_BEFORE_REMOVE) && (SWITCHING_TOOLHEAD_PRIME_MM || SWITCHING_TOOLHEAD_RETRACT_MM)
      #if SWITCHING_TOOLHEAD_PRIME_MM
        current_position.e += SWITCHING_TOOLHEAD_PRIME_MM;
        planner.buffer_line(current_position, MMM_TO_MMS(SWITCHING_TOOLHEAD_PRIME_FEEDRATE), new_tool);
      #endif
      #if SWITCHING_TOOLHEAD_RETRACT_MM
        current_position.e -= SWITCHING_TOOLHEAD_RETRACT_MM;
        planner.buffer_line(current_position, MMM_TO_MMS(SWITCHING_TOOLHEAD_RETRACT_FEEDRATE), new_tool);
      #endif
    #else
      planner.synchronize();
      safe_delay(100); // Give switch time to settle
    #endif

    current_position.x = grabxclear;
    DEBUG_POS("Move to new toolhead X + Security", current_position);
    _line_to_current(X_AXIS, 0.1f);
    planner.synchronize();
    safe_delay(100); // Give switch time to settle

    current_position.y += SWITCHING_TOOLHEAD_Y_CLEAR;
    DEBUG_POS("Move back Y clear", current_position);
    fast_line_to_current(Y_AXIS); // move away from docked toolhead
    planner.synchronize(); // Always sync last tool-change move

    DEBUG_POS("MST Tool-Change done.", current_position);
  }

#elif ENABLED(ELECTROMAGNETIC_SWITCHING_TOOLHEAD)

  inline void est_activate_solenoid()   { OUT_WRITE(SOL0_PIN, HIGH); }
  inline void est_deactivate_solenoid() { OUT_WRITE(SOL0_PIN, LOW); }
  void est_init() { est_activate_solenoid(); }

  inline void em_switching_toolhead_tool_change(const uint8_t new_tool, bool no_move) {
    if (no_move) return;

    constexpr float toolheadposx[] = SWITCHING_TOOLHEAD_X_POS;
    const float placexpos = toolheadposx[active_extruder],
                grabxpos = toolheadposx[new_tool];
    const xyz_pos_t &hoffs = hotend_offset[active_extruder];

    /**
     * 1. Raise Z-Axis to give enough clearance
     * 2. Move to position near active extruder parking
     * 3. Move gently to park position of active extruder
     * 4. Disengage magnetic field, wait for delay
     * 5. Leave extruder and move to position near new extruder parking
     * 6. Move gently to park position of new extruder
     * 7. Engage magnetic field for new extruder parking
     * 8. Unpark extruder
     * 9. Apply Z hotend offset to current position
     */

    DEBUG_POS("Start EMST Tool-Change", current_position);

    // 1. Raise Z-Axis to give enough clearance

    current_position.z += SWITCHING_TOOLHEAD_Z_HOP;
    DEBUG_POS("(1) Raise Z-Axis ", current_position);
    fast_line_to_current(Z_AXIS);

    // 2. Move to position near active extruder parking

    DEBUG_SYNCHRONIZE();
    DEBUG_ECHOLNPAIR("(2) Move near active extruder parking", active_extruder);
    DEBUG_POS("Moving ParkPos", current_position);

    current_position.set(hoffs.x + placexpos,
                         hoffs.y + SWITCHING_TOOLHEAD_Y_POS + SWITCHING_TOOLHEAD_Y_CLEAR);
    fast_line_to_current(X_AXIS);

    // 3. Move gently to park position of active extruder

    DEBUG_SYNCHRONIZE();
    SERIAL_ECHOLNPAIR("(3) Move gently to park position of active extruder", active_extruder);
    DEBUG_POS("Moving ParkPos", current_position);

    current_position.y -= SWITCHING_TOOLHEAD_Y_CLEAR;
    slow_line_to_current(Y_AXIS);

    // 4. Disengage magnetic field, wait for delay

    planner.synchronize();
    DEBUG_ECHOLNPGM("(4) Disengage magnet");
    est_deactivate_solenoid();

    // 5. Leave extruder and move to position near new extruder parking

    DEBUG_ECHOLNPGM("(5) Move near new extruder parking");
    DEBUG_POS("Moving ParkPos", current_position);

    current_position.y += SWITCHING_TOOLHEAD_Y_CLEAR;
    slow_line_to_current(Y_AXIS);
    current_position.set(hoffs.x + grabxpos,
                         hoffs.y + SWITCHING_TOOLHEAD_Y_POS + SWITCHING_TOOLHEAD_Y_CLEAR);
    fast_line_to_current(X_AXIS);

    // 6. Move gently to park position of new extruder

    current_position.y -= SWITCHING_TOOLHEAD_Y_CLEAR;
    if (DEBUGGING(LEVELING)) {
      planner.synchronize();
      DEBUG_ECHOLNPGM("(6) Move near new extruder");
    }
    slow_line_to_current(Y_AXIS);

    // 7. Engage magnetic field for new extruder parking

    DEBUG_SYNCHRONIZE();
    DEBUG_ECHOLNPGM("(7) Engage magnetic field");
    est_activate_solenoid();

    // 8. Unpark extruder

    current_position.y += SWITCHING_TOOLHEAD_Y_CLEAR;
    DEBUG_ECHOLNPGM("(8) Unpark extruder");
    slow_line_to_current(X_AXIS);
    planner.synchronize(); // Always sync the final move

    // 9. Apply Z hotend offset to current position

    DEBUG_POS("(9) Applying Z-offset", current_position);
    current_position.z += hoffs.z - hotend_offset[new_tool].z;

    DEBUG_POS("EMST Tool-Change done.", current_position);
  }

#endif // ELECTROMAGNETIC_SWITCHING_TOOLHEAD

#if EXTRUDERS
  inline void invalid_extruder_error(const uint8_t e) {
    SERIAL_ECHO_START();
    SERIAL_CHAR('T'); SERIAL_ECHO(e);
    SERIAL_CHAR(' '); SERIAL_ECHOLNPGM(STR_INVALID_EXTRUDER);
  }
#endif

#if ENABLED(DUAL_X_CARRIAGE)

  /**
   * @brief Dual X Tool Change
   * @details Change tools, with extra behavior based on current mode
   *
   * @param new_tool Tool index to activate
   * @param no_move Flag indicating no moves should take place
   */
  inline void dualx_tool_change(const uint8_t new_tool, bool &no_move) {

    DEBUG_ECHOPGM("Dual X Carriage Mode ");
    switch (dual_x_carriage_mode) {
      case DXC_FULL_CONTROL_MODE: DEBUG_ECHOLNPGM("FULL_CONTROL"); break;
      case DXC_AUTO_PARK_MODE:    DEBUG_ECHOLNPGM("AUTO_PARK");    break;
      case DXC_DUPLICATION_MODE:  DEBUG_ECHOLNPGM("DUPLICATION");  break;
      case DXC_MIRRORED_MODE:     DEBUG_ECHOLNPGM("MIRRORED");     break;
    }

    // Get the home position of the currently-active tool
    const float xhome = x_home_pos(active_extruder);

    if (dual_x_carriage_mode == DXC_AUTO_PARK_MODE                  // If Auto-Park mode is enabled
        && IsRunning() && !no_move                                  // ...and movement is permitted
        && (delayed_move_time || current_position.x != xhome)       // ...and delayed_move_time is set OR not "already parked"...
    ) {
      DEBUG_ECHOLNPAIR("MoveX to ", xhome);
      current_position.x = xhome;
      line_to_current_position(planner.settings.max_feedrate_mm_s[X_AXIS]);   // Park the current head
      planner.synchronize();
    }

    // Activate the new extruder ahead of calling set_axis_is_at_home!
    active_extruder = new_tool;

    // This function resets the max/min values - the current position may be overwritten below.
    set_axis_is_at_home(X_AXIS);

    DEBUG_POS("New Extruder", current_position);

    switch (dual_x_carriage_mode) {
      case DXC_FULL_CONTROL_MODE:
        // New current position is the position of the activated extruder
        current_position.x = inactive_extruder_x;
        // Save the inactive extruder's position (from the old current_position)
        inactive_extruder_x = destination.x;
        DEBUG_ECHOLNPAIR("DXC Full Control curr.x=", current_position.x, " dest.x=", destination.x);
        break;
      case DXC_AUTO_PARK_MODE:
        idex_set_parked();
        break;
      default:
        break;
    }

    // Ensure X axis DIR pertains to the correct carriage
    stepper.set_directions();

    DEBUG_ECHOLNPAIR("Active extruder parked: ", active_extruder_parked ? "yes" : "no");
    DEBUG_POS("New extruder (parked)", current_position);
  }

#endif // DUAL_X_CARRIAGE

/**
 * Prime active tool using TOOLCHANGE_FILAMENT_SWAP settings
 */
#if ENABLED(TOOLCHANGE_FILAMENT_SWAP)

  void tool_change_prime() {
    if (toolchange_settings.extra_prime > 0
      && TERN(PREVENT_COLD_EXTRUSION, !thermalManager.targetTooColdToExtrude(active_extruder), 1)
    ) {
      destination = current_position; // Remember the old position

      const bool ok = TERN1(TOOLCHANGE_PARK, all_axes_homed() && toolchange_settings.enable_park);

      #if HAS_FAN && TOOLCHANGE_FS_FAN >= 0
        // Store and stop fan. Restored on any exit.
        REMEMBER(fan, thermalManager.fan_speed[TOOLCHANGE_FS_FAN], 0);
      #endif

      // Z raise
      if (ok) {
        // Do a small lift to avoid the workpiece in the move back (below)
        current_position.z += toolchange_settings.z_raise;
        #if HAS_SOFTWARE_ENDSTOPS
          NOMORE(current_position.z, soft_endstop.max.z);
        #endif
        fast_line_to_current(Z_AXIS);
        planner.synchronize();
      }

      // Park
      #if ENABLED(TOOLCHANGE_PARK)
        if (ok) {
          IF_DISABLED(TOOLCHANGE_PARK_Y_ONLY, current_position.x = toolchange_settings.change_point.x);
          IF_DISABLED(TOOLCHANGE_PARK_X_ONLY, current_position.y = toolchange_settings.change_point.y);
          planner.buffer_line(current_position, MMM_TO_MMS(TOOLCHANGE_PARK_XY_FEEDRATE), active_extruder);
          planner.synchronize();
        }
      #endif

      // Prime (All distances are added and slowed down to ensure secure priming in all circumstances)
      unscaled_e_move(toolchange_settings.swap_length + toolchange_settings.extra_prime, MMM_TO_MMS(toolchange_settings.prime_speed));

      // Cutting retraction
      #if TOOLCHANGE_FS_WIPE_RETRACT
        unscaled_e_move(-(TOOLCHANGE_FS_WIPE_RETRACT), MMM_TO_MMS(toolchange_settings.retract_speed));
      #endif

      // Cool down with fan
      #if HAS_FAN && TOOLCHANGE_FS_FAN >= 0
        thermalManager.fan_speed[TOOLCHANGE_FS_FAN] = toolchange_settings.fan_speed;
        gcode.dwell(SEC_TO_MS(toolchange_settings.fan_time));
        thermalManager.fan_speed[TOOLCHANGE_FS_FAN] = 0;
      #endif

      // Move back
      #if ENABLED(TOOLCHANGE_PARK)
        if (ok) {
          #if ENABLED(TOOLCHANGE_NO_RETURN)
            destination.set(current_position.x, current_position.y);
            prepare_internal_move_to_destination(planner.settings.max_feedrate_mm_s[Z_AXIS]);
          #else
            prepare_internal_move_to_destination(MMM_TO_MMS(TOOLCHANGE_PARK_XY_FEEDRATE));
          #endif
        }
      #endif

      // Cutting recover
      unscaled_e_move(toolchange_settings.extra_resume + TOOLCHANGE_FS_WIPE_RETRACT, MMM_TO_MMS(toolchange_settings.unretract_speed));

      // Resume at the old E position
      current_position.e = destination.e;
      sync_plan_position_e();
    }
  }

#endif // TOOLCHANGE_FILAMENT_SWAP

/**
 * Perform a tool-change, which may result in moving the
 * previous tool out of the way and the new tool into place.
 */
void tool_change(const uint8_t new_tool, bool no_move/*=false*/) {

  if (TERN0(MAGNETIC_SWITCHING_TOOLHEAD, new_tool == active_extruder))
    return;

  #if ENABLED(MIXING_EXTRUDER)

    UNUSED(no_move);

    if (new_tool >= MIXING_VIRTUAL_TOOLS)
      return invalid_extruder_error(new_tool);

    #if MIXING_VIRTUAL_TOOLS > 1
      // T0-Tnnn: Switch virtual tool by changing the index to the mix
      mixer.T(new_tool);
    #endif

  #elif HAS_PRUSA_MMU2

    UNUSED(no_move);

    mmu2.tool_change(new_tool);

  #elif EXTRUDERS == 0

    // Nothing to do
    UNUSED(new_tool); UNUSED(no_move);

  #elif EXTRUDERS < 2

    UNUSED(no_move);

    if (new_tool) invalid_extruder_error(new_tool);
    return;

  #elif HAS_MULTI_EXTRUDER

    planner.synchronize();

    #if ENABLED(DUAL_X_CARRIAGE)  // Only T0 allowed if the Printer is in DXC_DUPLICATION_MODE or DXC_MIRRORED_MODE
      if (new_tool != 0 && idex_is_duplicating())
         return invalid_extruder_error(new_tool);
    #endif

    if (new_tool >= EXTRUDERS)
      return invalid_extruder_error(new_tool);

    if (!no_move && homing_needed()) {
      no_move = true;
      DEBUG_ECHOLNPGM("No move (not homed)");
    }

    TERN_(HAS_LCD_MENU, if (!no_move) ui.update());

    #if ENABLED(DUAL_X_CARRIAGE)
      const bool idex_full_control = dual_x_carriage_mode == DXC_FULL_CONTROL_MODE;
    #else
      constexpr bool idex_full_control = false;
    #endif

    const uint8_t old_tool = active_extruder;
    const bool can_move_away = !no_move && !idex_full_control;

    #if HAS_LEVELING
      // Set current position to the physical position
      TEMPORARY_BED_LEVELING_STATE(false);
    #endif

    // First tool priming. To prime again, reboot the machine.
    #if ENABLED(TOOLCHANGE_FS_PRIME_FIRST_USED)
      static bool first_tool_is_primed = false;
      if (new_tool == old_tool && !first_tool_is_primed && enable_first_prime) {
        tool_change_prime();
        first_tool_is_primed = true;
        TERN_(TOOLCHANGE_FS_INIT_BEFORE_SWAP, toolchange_extruder_ready[old_tool] = true); // Primed and initialized
      }
    #else
      constexpr bool first_tool_is_primed = true;
    #endif

    if (new_tool != old_tool || TERN0(PARKING_EXTRUDER, extruder_parked)) { // PARKING_EXTRUDER may need to attach old_tool when homing
      destination = current_position;

      #if BOTH(TOOLCHANGE_FILAMENT_SWAP, HAS_FAN) && TOOLCHANGE_FS_FAN >= 0
        // Store and stop fan. Restored on any exit.
        REMEMBER(fan, thermalManager.fan_speed[TOOLCHANGE_FS_FAN], 0);
      #endif

      // Z raise before retraction
      #if ENABLED(TOOLCHANGE_ZRAISE_BEFORE_RETRACT) && DISABLED(SWITCHING_NOZZLE)
        if (can_move_away && TERN1(TOOLCHANGE_PARK, toolchange_settings.enable_park)) {
          // Do a small lift to avoid the workpiece in the move back (below)
          current_position.z += toolchange_settings.z_raise;
          #if HAS_SOFTWARE_ENDSTOPS
            NOMORE(current_position.z, soft_endstop.max.z);
          #endif
          fast_line_to_current(Z_AXIS);
          planner.synchronize();
        }
      #endif

      // Unload / Retract
      #if ENABLED(TOOLCHANGE_FILAMENT_SWAP)
        const bool should_swap = can_move_away && toolchange_settings.swap_length,
                   too_cold = TERN0(PREVENT_COLD_EXTRUSION,
                     !DEBUGGING(DRYRUN) && (thermalManager.targetTooColdToExtrude(old_tool) || thermalManager.targetTooColdToExtrude(new_tool))
                   );
        if (should_swap) {
          if (too_cold) {
            SERIAL_ECHO_MSG(STR_ERR_HOTEND_TOO_COLD);
            if (ENABLED(SINGLENOZZLE)) { active_extruder = new_tool; return; }
          }
          else {
            // For first new tool, change without unloading the old. 'Just prime/init the new'
<<<<<<< HEAD
            if (first_tool_is_primed)
=======
            if (TERN1(TOOLCHANGE_FS_PRIME_FIRST_USED, first_tool_is_primed))
>>>>>>> 4428affc
              unscaled_e_move(-toolchange_settings.swap_length, MMM_TO_MMS(toolchange_settings.retract_speed));
            TERN_(TOOLCHANGE_FS_PRIME_FIRST_USED, first_tool_is_primed = true); // The first new tool will be primed by toolchanging
          }
        }
      #endif

      TERN_(SWITCHING_NOZZLE_TWO_SERVOS, raise_nozzle(old_tool));

      REMEMBER(fr, feedrate_mm_s, XY_PROBE_FEEDRATE_MM_S);

      #if HAS_SOFTWARE_ENDSTOPS
        #if HAS_HOTEND_OFFSET
          #define _EXT_ARGS , old_tool, new_tool
        #else
          #define _EXT_ARGS
        #endif
        update_software_endstops(X_AXIS _EXT_ARGS);
        #if DISABLED(DUAL_X_CARRIAGE)
          update_software_endstops(Y_AXIS _EXT_ARGS);
          update_software_endstops(Z_AXIS _EXT_ARGS);
        #endif
      #endif

      #if DISABLED(TOOLCHANGE_ZRAISE_BEFORE_RETRACT) && DISABLED(SWITCHING_NOZZLE)
        if (can_move_away && TERN1(TOOLCHANGE_PARK, toolchange_settings.enable_park)) {
          // Do a small lift to avoid the workpiece in the move back (below)
          current_position.z += toolchange_settings.z_raise;
          #if HAS_SOFTWARE_ENDSTOPS
            NOMORE(current_position.z, soft_endstop.max.z);
          #endif
          fast_line_to_current(Z_AXIS);
        }
      #endif

      // Toolchange park
      #if ENABLED(TOOLCHANGE_PARK) && DISABLED(SWITCHING_NOZZLE)
        if (can_move_away && toolchange_settings.enable_park) {
          IF_DISABLED(TOOLCHANGE_PARK_Y_ONLY, current_position.x = toolchange_settings.change_point.x);
          IF_DISABLED(TOOLCHANGE_PARK_X_ONLY, current_position.y = toolchange_settings.change_point.y);
          planner.buffer_line(current_position, MMM_TO_MMS(TOOLCHANGE_PARK_XY_FEEDRATE), old_tool);
          planner.synchronize();
        }
      #endif

      #if HAS_HOTEND_OFFSET
        xyz_pos_t diff = hotend_offset[new_tool] - hotend_offset[old_tool];
        TERN_(DUAL_X_CARRIAGE, diff.x = 0);
      #else
        constexpr xyz_pos_t diff{0};
      #endif

      #if ENABLED(DUAL_X_CARRIAGE)
        dualx_tool_change(new_tool, no_move);
      #elif ENABLED(PARKING_EXTRUDER)                                   // Dual Parking extruder
        parking_extruder_tool_change(new_tool, no_move);
      #elif ENABLED(MAGNETIC_PARKING_EXTRUDER)                          // Magnetic Parking extruder
        magnetic_parking_extruder_tool_change(new_tool);
      #elif ENABLED(SWITCHING_TOOLHEAD)                                 // Switching Toolhead
        switching_toolhead_tool_change(new_tool, no_move);
      #elif ENABLED(MAGNETIC_SWITCHING_TOOLHEAD)                        // Magnetic Switching Toolhead
        magnetic_switching_toolhead_tool_change(new_tool, no_move);
      #elif ENABLED(ELECTROMAGNETIC_SWITCHING_TOOLHEAD)                 // Magnetic Switching ToolChanger
        em_switching_toolhead_tool_change(new_tool, no_move);
      #elif ENABLED(SWITCHING_NOZZLE) && !SWITCHING_NOZZLE_TWO_SERVOS   // Switching Nozzle (single servo)
        // Raise by a configured distance to avoid workpiece, except with
        // SWITCHING_NOZZLE_TWO_SERVOS, as both nozzles will lift instead.
        if (!no_move) {
          const float newz = current_position.z + _MAX(-diff.z, 0.0);

          // Check if Z has space to compensate at least z_offset, and if not, just abort now
          const float maxz = _MIN(TERN(HAS_SOFTWARE_ENDSTOPS, soft_endstop.max.z, Z_MAX_POS), Z_MAX_POS);
          if (newz > maxz) return;

          current_position.z = _MIN(newz + toolchange_settings.z_raise, maxz);
          fast_line_to_current(Z_AXIS);
        }
        move_nozzle_servo(new_tool);
      #endif

      IF_DISABLED(DUAL_X_CARRIAGE, active_extruder = new_tool); // Set the new active extruder

      TERN_(TOOL_SENSOR, tool_sensor_disabled = false);

      (void)check_tool_sensor_stats(active_extruder, true);

      // The newly-selected extruder XYZ is actually at...
      DEBUG_ECHOLNPAIR("Offset Tool XYZ by { ", diff.x, ", ", diff.y, ", ", diff.z, " }");
      current_position += diff;

      // Tell the planner the new "current position"
      sync_plan_position();

      #if ENABLED(DELTA)
        //LOOP_XYZ(i) update_software_endstops(i); // or modify the constrain function
        const bool safe_to_move = current_position.z < delta_clip_start_height - 1;
      #else
        constexpr bool safe_to_move = true;
      #endif

      // Return to position and lower again
      const bool should_move = safe_to_move && !no_move && IsRunning();
      if (should_move) {

        #if EITHER(SINGLENOZZLE_STANDBY_TEMP, SINGLENOZZLE_STANDBY_FAN)
          thermalManager.singlenozzle_change(old_tool, new_tool);
        #endif

        #if ENABLED(TOOLCHANGE_FILAMENT_SWAP)
          if (should_swap && !too_cold) {

            float fr = toolchange_settings.unretract_speed;

            #if ENABLED(TOOLCHANGE_FS_INIT_BEFORE_SWAP)
              if (!toolchange_extruder_ready[new_tool]) {
                toolchange_extruder_ready[new_tool] = true;
                fr = toolchange_settings.prime_speed;       // Next move is a prime
                unscaled_e_move(0, MMM_TO_MMS(fr));         // Init planner with 0 length move
              }
            #endif

            // Unretract (or Prime)
            unscaled_e_move(toolchange_settings.swap_length, MMM_TO_MMS(fr));

            // Extra Prime
            unscaled_e_move(toolchange_settings.extra_prime, MMM_TO_MMS(toolchange_settings.prime_speed));

            // Cutting retraction
            #if TOOLCHANGE_FS_WIPE_RETRACT
              unscaled_e_move(-(TOOLCHANGE_FS_WIPE_RETRACT), MMM_TO_MMS(toolchange_settings.retract_speed));
            #endif

            // Cool down with fan
            #if HAS_FAN && TOOLCHANGE_FS_FAN >= 0
              thermalManager.fan_speed[TOOLCHANGE_FS_FAN] = toolchange_settings.fan_speed;
              gcode.dwell(SEC_TO_MS(toolchange_settings.fan_time));
              thermalManager.fan_speed[TOOLCHANGE_FS_FAN] = 0;
            #endif
          }
        #endif

        // Prevent a move outside physical bounds
        #if ENABLED(MAGNETIC_SWITCHING_TOOLHEAD)
          // If the original position is within tool store area, go to X origin at once
          if (destination.y < SWITCHING_TOOLHEAD_Y_POS + SWITCHING_TOOLHEAD_Y_CLEAR) {
            current_position.x = X_MIN_POS;
            planner.buffer_line(current_position, planner.settings.max_feedrate_mm_s[X_AXIS], new_tool);
            planner.synchronize();
          }
        #else
          apply_motion_limits(destination);
        #endif

        // Should the nozzle move back to the old position?
        if (can_move_away) {
          #if ENABLED(TOOLCHANGE_NO_RETURN)
            // Just move back down
            DEBUG_ECHOLNPGM("Move back Z only");

            if (TERN1(TOOLCHANGE_PARK, toolchange_settings.enable_park))
              do_blocking_move_to_z(destination.z, planner.settings.max_feedrate_mm_s[Z_AXIS]);

          #else
            // Move back to the original (or adjusted) position
            DEBUG_POS("Move back", destination);

            #if ENABLED(TOOLCHANGE_PARK)
              if (toolchange_settings.enable_park) do_blocking_move_to_xy_z(destination, destination.z, MMM_TO_MMS(TOOLCHANGE_PARK_XY_FEEDRATE));
            #else
              do_blocking_move_to_xy(destination, planner.settings.max_feedrate_mm_s[X_AXIS]);
              do_blocking_move_to_z(destination.z, planner.settings.max_feedrate_mm_s[Z_AXIS]);
            #endif

          #endif
        }

        else DEBUG_ECHOLNPGM("Move back skipped");

        #if ENABLED(TOOLCHANGE_FILAMENT_SWAP)
          if (should_swap && !too_cold) {
            // Cutting recover
            unscaled_e_move(toolchange_settings.extra_resume + TOOLCHANGE_FS_WIPE_RETRACT, MMM_TO_MMS(toolchange_settings.unretract_speed));
            current_position.e = 0;
            sync_plan_position_e(); // New extruder primed and set to 0

            // Restart Fan
            #if HAS_FAN && TOOLCHANGE_FS_FAN >= 0
              RESTORE(fan);
            #endif
          }
        #endif

        TERN_(DUAL_X_CARRIAGE, idex_set_parked(false));
      }

      #if ENABLED(SWITCHING_NOZZLE)
        // Move back down. (Including when the new tool is higher.)
        if (!should_move)
          do_blocking_move_to_z(destination.z, planner.settings.max_feedrate_mm_s[Z_AXIS]);
      #endif

      TERN_(SWITCHING_NOZZLE_TWO_SERVOS, lower_nozzle(new_tool));

    } // (new_tool != old_tool)

    planner.synchronize();

    #if ENABLED(EXT_SOLENOID) && DISABLED(PARKING_EXTRUDER)
      disable_all_solenoids();
      enable_solenoid_on_active_extruder();
    #endif

    #if HAS_PRUSA_MMU1
      if (new_tool >= E_STEPPERS) return invalid_extruder_error(new_tool);
      select_multiplexed_stepper(new_tool);
    #endif

    #if DO_SWITCH_EXTRUDER
      planner.synchronize();
      move_extruder_servo(active_extruder);
    #endif

    TERN_(HAS_FANMUX, fanmux_switch(active_extruder));

    #ifdef EVENT_GCODE_AFTER_TOOLCHANGE
      if (!no_move && TERN1(DUAL_X_CARRIAGE, dual_x_carriage_mode == DXC_AUTO_PARK_MODE))
        gcode.process_subcommands_now_P(PSTR(EVENT_GCODE_AFTER_TOOLCHANGE));
    #endif

    SERIAL_ECHO_MSG(STR_ACTIVE_EXTRUDER, active_extruder);

  #endif // HAS_MULTI_EXTRUDER
}

#if ENABLED(TOOLCHANGE_MIGRATION_FEATURE)

  #define DEBUG_OUT ENABLED(DEBUG_TOOLCHANGE_MIGRATION_FEATURE)
  #include "../core/debug_out.h"

  bool extruder_migration() {

    #if ENABLED(PREVENT_COLD_EXTRUSION)
      if (thermalManager.targetTooColdToExtrude(active_extruder)) {
        DEBUG_ECHOLNPGM("Migration Source Too Cold");
        return false;
      }
    #endif

    // No auto-migration or specified target?
    if (!migration.target && active_extruder >= migration.last) {
      DEBUG_ECHO_MSG("No Migration Target");
      DEBUG_ECHO_MSG("Target: ", migration.target, " Last: ", migration.last, " Active: ", active_extruder);
      migration.automode = false;
      return false;
    }

    // Migrate to a target or the next extruder

    uint8_t migration_extruder = active_extruder;

    if (migration.target) {
      DEBUG_ECHOLNPGM("Migration using fixed target");
      // Specified target ok?
      const int16_t t = migration.target - 1;
      if (t != active_extruder) migration_extruder = t;
    }
    else if (migration.automode && migration_extruder < migration.last && migration_extruder < EXTRUDERS - 1)
      migration_extruder++;

    if (migration_extruder == active_extruder) {
      DEBUG_ECHOLNPGM("Migration source matches active");
      return false;
    }

    // Migration begins
    DEBUG_ECHOLNPGM("Beginning migration");

    migration.in_progress = true; // Prevent runout script
    planner.synchronize();

    // Remember position before migration
    const float resume_current_e = current_position.e;

    // Migrate the flow
    planner.set_flow(migration_extruder, planner.flow_percentage[active_extruder]);

    // Migrate the retracted state
    #if ENABLED(FWRETRACT)
      fwretract.retracted[migration_extruder] = fwretract.retracted[active_extruder];
    #endif

    // Migrate the temperature to the new hotend
    #if HAS_MULTI_HOTEND
      thermalManager.setTargetHotend(thermalManager.degTargetHotend(active_extruder), migration_extruder);
      TERN_(AUTOTEMP, planner.autotemp_update());
      TERN_(HAS_STATUS_MESSAGE, thermalManager.set_heating_message(0));
      thermalManager.wait_for_hotend(active_extruder);
    #endif

    // Migrate Linear Advance K factor to the new extruder
    TERN_(LIN_ADVANCE, planner.extruder_advance_K[active_extruder] = planner.extruder_advance_K[migration_extruder]);

    // Perform the tool change
    tool_change(migration_extruder);

    // Retract if previously retracted
    #if ENABLED(FWRETRACT)
      if (fwretract.retracted[active_extruder])
        unscaled_e_move(-fwretract.settings.retract_length, fwretract.settings.retract_feedrate_mm_s);
    #endif

    // If no available extruder
    if (EXTRUDERS < 2 || active_extruder >= EXTRUDERS - 2 || active_extruder == migration.last)
      migration.automode = false;

    migration.in_progress = false;

    current_position.e = resume_current_e;

    planner.synchronize();
    planner.set_e_position_mm(current_position.e); // New extruder primed and ready
    DEBUG_ECHOLNPGM("Migration Complete");
    return true;
  }

#endif // TOOLCHANGE_MIGRATION_FEATURE<|MERGE_RESOLUTION|>--- conflicted
+++ resolved
@@ -1092,11 +1092,7 @@
           }
           else {
             // For first new tool, change without unloading the old. 'Just prime/init the new'
-<<<<<<< HEAD
-            if (first_tool_is_primed)
-=======
             if (TERN1(TOOLCHANGE_FS_PRIME_FIRST_USED, first_tool_is_primed))
->>>>>>> 4428affc
               unscaled_e_move(-toolchange_settings.swap_length, MMM_TO_MMS(toolchange_settings.retract_speed));
             TERN_(TOOLCHANGE_FS_PRIME_FIRST_USED, first_tool_is_primed = true); // The first new tool will be primed by toolchanging
           }
