--- conflicted
+++ resolved
@@ -1093,17 +1093,11 @@
         move_nozzle_servo(new_tool);
       #endif
 
-<<<<<<< HEAD
-      #if DISABLED(DUAL_X_CARRIAGE)
-        active_extruder = new_tool; // Set the new active extruder
-      #endif
+      // Set the new active extruder
+      if (DISABLED(DUAL_X_CARRIAGE)) active_extruder = new_tool;
       
       // check tool status
       check_tool_sensor_stats(active_extruder, true);
-=======
-      // Set the new active extruder
-      if (DISABLED(DUAL_X_CARRIAGE)) active_extruder = new_tool;
->>>>>>> d5b791a2
 
       // The newly-selected extruder XYZ is actually at...
       if (DEBUGGING(LEVELING)) DEBUG_ECHOLNPAIR("Offset Tool XYZ by { ", diff.x, ", ", diff.y, ", ", diff.z, " }");
