/**
 * Marlin 3D Printer Firmware
 * Copyright (c) 2020 MarlinFirmware [https://github.com/MarlinFirmware/Marlin]
 *
 * Based on Sprinter and grbl.
 * Copyright (c) 2011 Camiel Gubbels / Erik van der Zalm
 *
 * This program is free software: you can redistribute it and/or modify
 * it under the terms of the GNU General Public License as published by
 * the Free Software Foundation, either version 3 of the License, or
 * (at your option) any later version.
 *
 * This program is distributed in the hope that it will be useful,
 * but WITHOUT ANY WARRANTY; without even the implied warranty of
 * MERCHANTABILITY or FITNESS FOR A PARTICULAR PURPOSE.  See the
 * GNU General Public License for more details.
 *
 * You should have received a copy of the GNU General Public License
 * along with this program.  If not, see <https://www.gnu.org/licenses/>.
 *
 */

#include "../inc/MarlinConfigPre.h"

#include "tool_change.h"

#include "probe.h"
#include "motion.h"
#include "planner.h"
#include "temperature.h"

#include "../MarlinCore.h"

//#define DEBUG_TOOL_CHANGE
//#define DEBUG_TOOLCHANGE_FILAMENT_SWAP

#define DEBUG_OUT ENABLED(DEBUG_TOOL_CHANGE)
#include "../core/debug_out.h"

#if HAS_MULTI_EXTRUDER
  toolchange_settings_t toolchange_settings;  // Initialized by settings.load()
#endif

#if ENABLED(TOOLCHANGE_MIGRATION_FEATURE)
  migration_settings_t migration = migration_defaults;
<<<<<<< HEAD
=======
  bool enable_first_prime;
#endif

#if ENABLED(TOOLCHANGE_FS_INIT_BEFORE_SWAP)
  Flags<EXTRUDERS> toolchange_extruder_ready;
>>>>>>> 877e1020
#endif

#if EITHER(MAGNETIC_PARKING_EXTRUDER, TOOL_SENSOR) \
  || defined(EVENT_GCODE_TOOLCHANGE_T0) || defined(EVENT_GCODE_TOOLCHANGE_T1) || defined(EVENT_GCODE_AFTER_TOOLCHANGE) \
  || (ENABLED(PARKING_EXTRUDER) && PARKING_EXTRUDER_SOLENOIDS_DELAY > 0)
  #include "../gcode/gcode.h"
#endif

#if ENABLED(TOOL_SENSOR)
  #include "../lcd/marlinui.h"
#endif

#if ENABLED(DUAL_X_CARRIAGE)
  #include "stepper.h"
#endif

#if ANY(SWITCHING_EXTRUDER, SWITCHING_NOZZLE, SWITCHING_TOOLHEAD)
  #include "servo.h"
#endif

#if ENABLED(EXT_SOLENOID) && DISABLED(PARKING_EXTRUDER)
  #include "../feature/solenoid.h"
#endif

#if ENABLED(MIXING_EXTRUDER)
  #include "../feature/mixing.h"
#endif

#if HAS_LEVELING
  #include "../feature/bedlevel/bedlevel.h"
#endif

#if HAS_FANMUX
  #include "../feature/fanmux.h"
#endif

#if HAS_PRUSA_MMU1
  #include "../feature/mmu/mmu.h"
#elif HAS_PRUSA_MMU2
  #include "../feature/mmu/mmu2.h"
#endif

#if HAS_MARLINUI_MENU
  #include "../lcd/marlinui.h"
#endif

#if ENABLED(ADVANCED_PAUSE_FEATURE)
  #include "../feature/pause.h"
#endif

#if ENABLED(TOOLCHANGE_FILAMENT_SWAP)
  #include "../gcode/gcode.h"
  #if TOOLCHANGE_FS_WIPE_RETRACT <= 0
    #undef TOOLCHANGE_FS_WIPE_RETRACT
    #define TOOLCHANGE_FS_WIPE_RETRACT 0
  #endif
#endif

#if DO_SWITCH_EXTRUDER

  #if EXTRUDERS > 3
    #define _SERVO_NR(E) ((E) < 2 ? SWITCHING_EXTRUDER_SERVO_NR : SWITCHING_EXTRUDER_E23_SERVO_NR)
  #else
    #define _SERVO_NR(E) SWITCHING_EXTRUDER_SERVO_NR
  #endif

  void move_extruder_servo(const uint8_t e) {
    planner.synchronize();
    if ((EXTRUDERS & 1) && e < EXTRUDERS - 1) {
      MOVE_SERVO(_SERVO_NR(e), servo_angles[_SERVO_NR(e)][e & 1]);
      safe_delay(500);
    }
  }

#endif // DO_SWITCH_EXTRUDER

#if ENABLED(SWITCHING_NOZZLE)

  #if SWITCHING_NOZZLE_TWO_SERVOS

    inline void _move_nozzle_servo(const uint8_t e, const uint8_t angle_index) {
      constexpr int8_t  sns_index[2] = { SWITCHING_NOZZLE_SERVO_NR, SWITCHING_NOZZLE_E1_SERVO_NR };
      constexpr int16_t sns_angles[2] = SWITCHING_NOZZLE_SERVO_ANGLES;
      planner.synchronize();
      MOVE_SERVO(sns_index[e], sns_angles[angle_index]);
      safe_delay(500);
    }

    void lower_nozzle(const uint8_t e) { _move_nozzle_servo(e, 0); }
    void raise_nozzle(const uint8_t e) { _move_nozzle_servo(e, 1); }

  #else

    void move_nozzle_servo(const uint8_t angle_index) {
      planner.synchronize();
      MOVE_SERVO(SWITCHING_NOZZLE_SERVO_NR, servo_angles[SWITCHING_NOZZLE_SERVO_NR][angle_index]);
      safe_delay(500);
    }

  #endif

#endif // SWITCHING_NOZZLE

// Move to position routines
void _line_to_current(const AxisEnum fr_axis, const float fscale=1) {
  line_to_current_position(planner.settings.max_feedrate_mm_s[fr_axis] * fscale);
}
void slow_line_to_current(const AxisEnum fr_axis) { _line_to_current(fr_axis, 0.2f); }
void fast_line_to_current(const AxisEnum fr_axis) { _line_to_current(fr_axis, 0.5f); }

#if ENABLED(MAGNETIC_PARKING_EXTRUDER)

  float parkingposx[2],           // M951 R L
        parkinggrabdistance,      // M951 I
        parkingslowspeed,         // M951 J
        parkinghighspeed,         // M951 H
        parkingtraveldistance,    // M951 D
        compensationmultiplier;

  inline void magnetic_parking_extruder_tool_change(const uint8_t new_tool) {

    const float oldx = current_position.x,
                grabpos = mpe_settings.parking_xpos[new_tool] + (new_tool ? mpe_settings.grab_distance : -mpe_settings.grab_distance),
                offsetcompensation = TERN0(HAS_HOTEND_OFFSET, hotend_offset[active_extruder].x * mpe_settings.compensation_factor);

    if (homing_needed_error(_BV(X_AXIS))) return;

    /**
     * Z Lift and Nozzle Offset shift ar defined in caller method to work equal with any Multi Hotend realization
     *
     * Steps:
     *   1. Move high speed to park position of new extruder
     *   2. Move to couple position of new extruder (this also discouple the old extruder)
     *   3. Move to park position of new extruder
     *   4. Move high speed to approach park position of old extruder
     *   5. Move to park position of old extruder
     *   6. Move to starting position
     */

    // STEP 1

    current_position.x = mpe_settings.parking_xpos[new_tool] + offsetcompensation;

    DEBUG_ECHOPGM("(1) Move extruder ", new_tool);
    DEBUG_POS(" to new extruder ParkPos", current_position);

    planner.buffer_line(current_position, mpe_settings.fast_feedrate, new_tool);
    planner.synchronize();

    // STEP 2

    current_position.x = grabpos + offsetcompensation;

    DEBUG_ECHOPGM("(2) Couple extruder ", new_tool);
    DEBUG_POS(" to new extruder GrabPos", current_position);

    planner.buffer_line(current_position, mpe_settings.slow_feedrate, new_tool);
    planner.synchronize();

    // Delay before moving tool, to allow magnetic coupling
    gcode.dwell(150);

    // STEP 3

    current_position.x = mpe_settings.parking_xpos[new_tool] + offsetcompensation;

    DEBUG_ECHOPGM("(3) Move extruder ", new_tool);
    DEBUG_POS(" back to new extruder ParkPos", current_position);

    planner.buffer_line(current_position, mpe_settings.slow_feedrate, new_tool);
    planner.synchronize();

    // STEP 4

    current_position.x = mpe_settings.parking_xpos[active_extruder] + (active_extruder == 0 ? MPE_TRAVEL_DISTANCE : -MPE_TRAVEL_DISTANCE) + offsetcompensation;

    DEBUG_ECHOPGM("(4) Move extruder ", new_tool);
    DEBUG_POS(" close to old extruder ParkPos", current_position);

    planner.buffer_line(current_position, mpe_settings.fast_feedrate, new_tool);
    planner.synchronize();

    // STEP 5

    current_position.x = mpe_settings.parking_xpos[active_extruder] + offsetcompensation;

    DEBUG_ECHOPGM("(5) Park extruder ", new_tool);
    DEBUG_POS(" at old extruder ParkPos", current_position);

    planner.buffer_line(current_position, mpe_settings.slow_feedrate, new_tool);
    planner.synchronize();

    // STEP 6

    current_position.x = oldx;

    DEBUG_ECHOPGM("(6) Move extruder ", new_tool);
    DEBUG_POS(" to starting position", current_position);

    planner.buffer_line(current_position, mpe_settings.fast_feedrate, new_tool);
    planner.synchronize();

    DEBUG_ECHOLNPGM("Autopark done.");
  }

#elif ENABLED(PARKING_EXTRUDER)

  void pe_solenoid_init() {
    LOOP_LE_N(n, 1) pe_solenoid_set_pin_state(n, !PARKING_EXTRUDER_SOLENOIDS_PINS_ACTIVE);
  }

  void pe_solenoid_set_pin_state(const uint8_t extruder_num, const uint8_t state) {
    switch (extruder_num) {
      case 1: OUT_WRITE(SOL1_PIN, state); break;
      default: OUT_WRITE(SOL0_PIN, state); break;
    }
    #if PARKING_EXTRUDER_SOLENOIDS_DELAY > 0
      gcode.dwell(PARKING_EXTRUDER_SOLENOIDS_DELAY);
    #endif
  }

  bool extruder_parked = true, do_solenoid_activation = true;

  // Modifies tool_change() behavior based on homing side
  bool parking_extruder_unpark_after_homing(const uint8_t final_tool, bool homed_towards_final_tool) {
    do_solenoid_activation = false; // Tell parking_extruder_tool_change to skip solenoid activation

    if (!extruder_parked) return false; // nothing to do

    if (homed_towards_final_tool) {
      pe_solenoid_magnet_off(1 - final_tool);
      DEBUG_ECHOLNPGM("Disengage magnet", 1 - final_tool);
      pe_solenoid_magnet_on(final_tool);
      DEBUG_ECHOLNPGM("Engage magnet", final_tool);
      parking_extruder_set_parked(false);
      return false;
    }

    return true;
  }

  inline void parking_extruder_tool_change(const uint8_t new_tool, bool no_move) {
    if (!no_move) {

      constexpr float parkingposx[] = PARKING_EXTRUDER_PARKING_X;

      #if HAS_HOTEND_OFFSET
        const float x_offset = hotend_offset[active_extruder].x;
      #else
        constexpr float x_offset = 0;
      #endif

      const float midpos = (parkingposx[0] + parkingposx[1]) * 0.5f + x_offset,
                  grabpos = parkingposx[new_tool] + (new_tool ? PARKING_EXTRUDER_GRAB_DISTANCE : -(PARKING_EXTRUDER_GRAB_DISTANCE)) + x_offset;

      /**
       * 1. Move to park position of old extruder
       * 2. Disengage magnetic field, wait for delay
       * 3. Move near new extruder
       * 4. Engage magnetic field for new extruder
       * 5. Move to parking incl. offset of new extruder
       * 6. Lower Z-Axis
       */

      // STEP 1

      DEBUG_POS("Start PE Tool-Change", current_position);

      // Don't park the active_extruder unless unparked
      if (!extruder_parked) {
        current_position.x = parkingposx[active_extruder] + x_offset;

        DEBUG_ECHOLNPGM("(1) Park extruder ", active_extruder);
        DEBUG_POS("Moving ParkPos", current_position);

        fast_line_to_current(X_AXIS);

        // STEP 2

        planner.synchronize();
        DEBUG_ECHOLNPGM("(2) Disengage magnet");
        pe_solenoid_magnet_off(active_extruder);

        // STEP 3

        current_position.x += active_extruder ? -10 : 10; // move 10mm away from parked extruder

        DEBUG_ECHOLNPGM("(3) Move near new extruder");
        DEBUG_POS("Move away from parked extruder", current_position);

        fast_line_to_current(X_AXIS);
      }

      // STEP 4

      planner.synchronize();
      DEBUG_ECHOLNPGM("(4) Engage magnetic field");

      // Just save power for inverted magnets
      TERN_(PARKING_EXTRUDER_SOLENOIDS_INVERT, pe_solenoid_magnet_on(active_extruder));
      pe_solenoid_magnet_on(new_tool);

      // STEP 5

      current_position.x = grabpos + (new_tool ? -10 : 10);
      fast_line_to_current(X_AXIS);

      current_position.x = grabpos;

      DEBUG_SYNCHRONIZE();
      DEBUG_POS("(5) Unpark extruder", current_position);

      slow_line_to_current(X_AXIS);

      // STEP 6

      current_position.x = DIFF_TERN(HAS_HOTEND_OFFSET, midpos, hotend_offset[new_tool].x);

      DEBUG_SYNCHRONIZE();
      DEBUG_POS("(6) Move midway between hotends", current_position);

      fast_line_to_current(X_AXIS);
      planner.synchronize(); // Always sync the final move

      DEBUG_POS("PE Tool-Change done.", current_position);
      parking_extruder_set_parked(false);
    }
    else if (do_solenoid_activation) {
      // Deactivate current extruder solenoid
      pe_solenoid_set_pin_state(active_extruder, !PARKING_EXTRUDER_SOLENOIDS_PINS_ACTIVE);
      // Engage new extruder magnetic field
      pe_solenoid_set_pin_state(new_tool, PARKING_EXTRUDER_SOLENOIDS_PINS_ACTIVE);
    }

    do_solenoid_activation = true; // Activate solenoid for subsequent tool_change()
  }

#endif // PARKING_EXTRUDER

#if ENABLED(TOOL_SENSOR)

  bool tool_sensor_disabled; // = false

  // Return a bitmask of tool sensor states
  inline uint8_t poll_tool_sensor_pins() {
    return (0
      #if PIN_EXISTS(TOOL_SENSOR1)
        | (READ(TOOL_SENSOR1_PIN) << 0)
      #endif
      #if PIN_EXISTS(TOOL_SENSOR2)
        | (READ(TOOL_SENSOR2_PIN) << 1)
      #endif
      #if PIN_EXISTS(TOOL_SENSOR3)
        | (READ(TOOL_SENSOR3_PIN) << 2)
      #endif
      #if PIN_EXISTS(TOOL_SENSOR4)
        | (READ(TOOL_SENSOR4_PIN) << 3)
      #endif
      #if PIN_EXISTS(TOOL_SENSOR5)
        | (READ(TOOL_SENSOR5_PIN) << 4)
      #endif
      #if PIN_EXISTS(TOOL_SENSOR6)
        | (READ(TOOL_SENSOR6_PIN) << 5)
      #endif
      #if PIN_EXISTS(TOOL_SENSOR7)
        | (READ(TOOL_SENSOR7_PIN) << 6)
      #endif
      #if PIN_EXISTS(TOOL_SENSOR8)
        | (READ(TOOL_SENSOR8_PIN) << 7)
      #endif
    );
  }

  uint8_t check_tool_sensor_stats(const uint8_t tool_index, const bool kill_on_error/*=false*/, const bool disable/*=false*/) {
    static uint8_t sensor_tries; // = 0
    for (;;) {
      if (poll_tool_sensor_pins() == _BV(tool_index)) {
        sensor_tries = 0;
        return tool_index;
      }
      else if (kill_on_error && (!tool_sensor_disabled || disable)) {
        sensor_tries++;
        if (sensor_tries > 10) kill(F("Tool Sensor error"));
        safe_delay(5);
      }
      else {
        sensor_tries++;
        if (sensor_tries > 10) return -1;
        safe_delay(5);
      }
    }
  }

  inline void switching_toolhead_lock(const bool locked) {
    #ifdef SWITCHING_TOOLHEAD_SERVO_ANGLES
      const uint16_t swt_angles[2] = SWITCHING_TOOLHEAD_SERVO_ANGLES;
      MOVE_SERVO(SWITCHING_TOOLHEAD_SERVO_NR, swt_angles[locked ? 0 : 1]);
    #elif PIN_EXISTS(SWT_SOLENOID)
      OUT_WRITE(SWT_SOLENOID_PIN, locked);
      gcode.dwell(10);
    #else
      #error "No toolhead locking mechanism configured."
    #endif
  }

  #include <bitset>

  void swt_init() {
    switching_toolhead_lock(true);

    #if ENABLED(TOOL_SENSOR)
      // Init tool sensors
      #if PIN_EXISTS(TOOL_SENSOR1)
        SET_INPUT_PULLUP(TOOL_SENSOR1_PIN);
      #endif
      #if PIN_EXISTS(TOOL_SENSOR2)
        SET_INPUT_PULLUP(TOOL_SENSOR2_PIN);
      #endif
      #if PIN_EXISTS(TOOL_SENSOR3)
        SET_INPUT_PULLUP(TOOL_SENSOR3_PIN);
      #endif
      #if PIN_EXISTS(TOOL_SENSOR4)
        SET_INPUT_PULLUP(TOOL_SENSOR4_PIN);
      #endif
      #if PIN_EXISTS(TOOL_SENSOR5)
        SET_INPUT_PULLUP(TOOL_SENSOR5_PIN);
      #endif
      #if PIN_EXISTS(TOOL_SENSOR6)
        SET_INPUT_PULLUP(TOOL_SENSOR6_PIN);
      #endif
      #if PIN_EXISTS(TOOL_SENSOR7)
        SET_INPUT_PULLUP(TOOL_SENSOR7_PIN);
      #endif
      #if PIN_EXISTS(TOOL_SENSOR8)
        SET_INPUT_PULLUP(TOOL_SENSOR8_PIN);
      #endif

      if (check_tool_sensor_stats(0)) {
        LCD_MESSAGE_F("TC error");
        switching_toolhead_lock(false);
        while (check_tool_sensor_stats(0)) { /* nada */ }
        switching_toolhead_lock(true);
      }
      LCD_MESSAGE_F("TC Success");
    #endif // TOOL_SENSOR
  }

#endif // TOOL_SENSOR

#if ENABLED(SWITCHING_TOOLHEAD)

  inline void switching_toolhead_tool_change(const uint8_t new_tool, bool no_move/*=false*/) {
    if (no_move) return;

    constexpr float toolheadposx[] = SWITCHING_TOOLHEAD_X_POS;
    const float placexpos = toolheadposx[active_extruder],
                grabxpos = toolheadposx[new_tool];

    (void)check_tool_sensor_stats(active_extruder, true);

    /**
     * 1. Move to switch position of current toolhead
     * 2. Unlock tool and drop it in the dock
     * 3. Move to the new toolhead
     * 4. Grab and lock the new toolhead
     */

    // 1. Move to switch position of current toolhead

    DEBUG_POS("Start ST Tool-Change", current_position);

    current_position.x = placexpos;

    DEBUG_ECHOLNPGM("(1) Place old tool ", active_extruder);
    DEBUG_POS("Move X SwitchPos", current_position);

    fast_line_to_current(X_AXIS);

    current_position.y = SWITCHING_TOOLHEAD_Y_POS - (SWITCHING_TOOLHEAD_Y_SECURITY);

    DEBUG_SYNCHRONIZE();
    DEBUG_POS("Move Y SwitchPos + Security", current_position);

    slow_line_to_current(Y_AXIS);

    // 2. Unlock tool and drop it in the dock
    TERN_(TOOL_SENSOR, tool_sensor_disabled = true);

    planner.synchronize();
    DEBUG_ECHOLNPGM("(2) Unlock and Place Toolhead");
    switching_toolhead_lock(false);
    safe_delay(500);

    current_position.y = SWITCHING_TOOLHEAD_Y_POS;
    DEBUG_POS("Move Y SwitchPos", current_position);
    slow_line_to_current(Y_AXIS);

    // Wait for move to complete, then another 0.2s
    planner.synchronize();
    safe_delay(200);

    current_position.y -= SWITCHING_TOOLHEAD_Y_CLEAR;
    DEBUG_POS("Move back Y clear", current_position);
    slow_line_to_current(Y_AXIS); // move away from docked toolhead

    (void)check_tool_sensor_stats(active_extruder);

    // 3. Move to the new toolhead

    current_position.x = grabxpos;

    DEBUG_SYNCHRONIZE();
    DEBUG_ECHOLNPGM("(3) Move to new toolhead position");
    DEBUG_POS("Move to new toolhead X", current_position);

    fast_line_to_current(X_AXIS);

    current_position.y = SWITCHING_TOOLHEAD_Y_POS - (SWITCHING_TOOLHEAD_Y_SECURITY);

    DEBUG_SYNCHRONIZE();
    DEBUG_POS("Move Y SwitchPos + Security", current_position);

    slow_line_to_current(Y_AXIS);

    // 4. Grab and lock the new toolhead

    current_position.y = SWITCHING_TOOLHEAD_Y_POS;

    DEBUG_SYNCHRONIZE();
    DEBUG_ECHOLNPGM("(4) Grab and lock new toolhead");
    DEBUG_POS("Move Y SwitchPos", current_position);

    slow_line_to_current(Y_AXIS);

    // Wait for move to finish, pause 0.2s, move servo, pause 0.5s
    planner.synchronize();
    safe_delay(200);

    (void)check_tool_sensor_stats(new_tool, true, true);

    switching_toolhead_lock(true);
    safe_delay(500);

    current_position.y -= SWITCHING_TOOLHEAD_Y_CLEAR;
    DEBUG_POS("Move back Y clear", current_position);
    slow_line_to_current(Y_AXIS); // Move away from docked toolhead
    planner.synchronize();        // Always sync the final move

    (void)check_tool_sensor_stats(new_tool, true, true);

    DEBUG_POS("ST Tool-Change done.", current_position);
  }

#elif ENABLED(MAGNETIC_SWITCHING_TOOLHEAD)

  inline void magnetic_switching_toolhead_tool_change(const uint8_t new_tool, bool no_move/*=false*/) {
    if (no_move) return;

    constexpr float toolheadposx[] = SWITCHING_TOOLHEAD_X_POS,
                    toolheadclearx[] = SWITCHING_TOOLHEAD_X_SECURITY;

    const float placexpos = toolheadposx[active_extruder],
                placexclear = toolheadclearx[active_extruder],
                grabxpos = toolheadposx[new_tool],
                grabxclear = toolheadclearx[new_tool];

    /**
     * 1. Move to switch position of current toolhead
     * 2. Release and place toolhead in the dock
     * 3. Move to the new toolhead
     * 4. Grab the new toolhead and move to security position
     */

    DEBUG_POS("Start MST Tool-Change", current_position);

    // 1. Move to switch position current toolhead

    current_position.y = SWITCHING_TOOLHEAD_Y_POS + SWITCHING_TOOLHEAD_Y_CLEAR;

    SERIAL_ECHOLNPGM("(1) Place old tool ", active_extruder);
    DEBUG_POS("Move Y SwitchPos + Security", current_position);

    fast_line_to_current(Y_AXIS);

    current_position.x = placexclear;

    DEBUG_SYNCHRONIZE();
    DEBUG_POS("Move X SwitchPos + Security", current_position);

    fast_line_to_current(X_AXIS);

    current_position.y = SWITCHING_TOOLHEAD_Y_POS;

    DEBUG_SYNCHRONIZE();
    DEBUG_POS("Move Y SwitchPos", current_position);

    fast_line_to_current(Y_AXIS);

    current_position.x = placexpos;

    DEBUG_SYNCHRONIZE();
    DEBUG_POS("Move X SwitchPos", current_position);

    line_to_current_position(planner.settings.max_feedrate_mm_s[X_AXIS] * 0.25f);

    // 2. Release and place toolhead in the dock

    DEBUG_SYNCHRONIZE();
    DEBUG_ECHOLNPGM("(2) Release and Place Toolhead");

    current_position.y = SWITCHING_TOOLHEAD_Y_POS + SWITCHING_TOOLHEAD_Y_RELEASE;
    DEBUG_POS("Move Y SwitchPos + Release", current_position);
    line_to_current_position(planner.settings.max_feedrate_mm_s[Y_AXIS] * 0.1f);

    current_position.y = SWITCHING_TOOLHEAD_Y_POS + SWITCHING_TOOLHEAD_Y_SECURITY;

    DEBUG_SYNCHRONIZE();
    DEBUG_POS("Move Y SwitchPos + Security", current_position);

    line_to_current_position(planner.settings.max_feedrate_mm_s[Y_AXIS]);

    // 3. Move to new toolhead position

    DEBUG_SYNCHRONIZE();
    DEBUG_ECHOLNPGM("(3) Move to new toolhead position");

    current_position.x = grabxpos;
    DEBUG_POS("Move to new toolhead X", current_position);
    fast_line_to_current(X_AXIS);

    // 4. Grab the new toolhead and move to security position

    DEBUG_SYNCHRONIZE();
    DEBUG_ECHOLNPGM("(4) Grab new toolhead, move to security position");

    current_position.y = SWITCHING_TOOLHEAD_Y_POS + SWITCHING_TOOLHEAD_Y_RELEASE;
    DEBUG_POS("Move Y SwitchPos + Release", current_position);
    line_to_current_position(planner.settings.max_feedrate_mm_s[Y_AXIS]);

    current_position.y = SWITCHING_TOOLHEAD_Y_POS;

    DEBUG_SYNCHRONIZE();
    DEBUG_POS("Move Y SwitchPos", current_position);

    _line_to_current(Y_AXIS, 0.2f);

    #if ENABLED(PRIME_BEFORE_REMOVE) && (SWITCHING_TOOLHEAD_PRIME_MM || SWITCHING_TOOLHEAD_RETRACT_MM)
      #if SWITCHING_TOOLHEAD_PRIME_MM
        current_position.e += SWITCHING_TOOLHEAD_PRIME_MM;
        planner.buffer_line(current_position, MMM_TO_MMS(SWITCHING_TOOLHEAD_PRIME_FEEDRATE), new_tool);
      #endif
      #if SWITCHING_TOOLHEAD_RETRACT_MM
        current_position.e -= SWITCHING_TOOLHEAD_RETRACT_MM;
        planner.buffer_line(current_position, MMM_TO_MMS(SWITCHING_TOOLHEAD_RETRACT_FEEDRATE), new_tool);
      #endif
    #else
      planner.synchronize();
      safe_delay(100); // Give switch time to settle
    #endif

    current_position.x = grabxclear;
    DEBUG_POS("Move to new toolhead X + Security", current_position);
    _line_to_current(X_AXIS, 0.1f);
    planner.synchronize();
    safe_delay(100); // Give switch time to settle

    current_position.y += SWITCHING_TOOLHEAD_Y_CLEAR;
    DEBUG_POS("Move back Y clear", current_position);
    fast_line_to_current(Y_AXIS); // move away from docked toolhead
    planner.synchronize(); // Always sync last tool-change move

    DEBUG_POS("MST Tool-Change done.", current_position);
  }

#elif ENABLED(ELECTROMAGNETIC_SWITCHING_TOOLHEAD)

  inline void est_activate_solenoid()   { OUT_WRITE(SOL0_PIN, HIGH); }
  inline void est_deactivate_solenoid() { OUT_WRITE(SOL0_PIN, LOW); }
  void est_init() { est_activate_solenoid(); }

  inline void em_switching_toolhead_tool_change(const uint8_t new_tool, bool no_move) {
    if (no_move) return;

    constexpr float toolheadposx[] = SWITCHING_TOOLHEAD_X_POS;
    const float placexpos = toolheadposx[active_extruder],
                grabxpos = toolheadposx[new_tool];
    const xyz_pos_t &hoffs = hotend_offset[active_extruder];

    /**
     * 1. Raise Z-Axis to give enough clearance
     * 2. Move to position near active extruder parking
     * 3. Move gently to park position of active extruder
     * 4. Disengage magnetic field, wait for delay
     * 5. Leave extruder and move to position near new extruder parking
     * 6. Move gently to park position of new extruder
     * 7. Engage magnetic field for new extruder parking
     * 8. Unpark extruder
     * 9. Apply Z hotend offset to current position
     */

    DEBUG_POS("Start EMST Tool-Change", current_position);

    // 1. Raise Z-Axis to give enough clearance

    current_position.z += SWITCHING_TOOLHEAD_Z_HOP;
    DEBUG_POS("(1) Raise Z-Axis ", current_position);
    fast_line_to_current(Z_AXIS);

    // 2. Move to position near active extruder parking

    DEBUG_SYNCHRONIZE();
    DEBUG_ECHOLNPGM("(2) Move near active extruder parking", active_extruder);
    DEBUG_POS("Moving ParkPos", current_position);

    current_position.set(hoffs.x + placexpos,
                         hoffs.y + SWITCHING_TOOLHEAD_Y_POS + SWITCHING_TOOLHEAD_Y_CLEAR);
    fast_line_to_current(X_AXIS);

    // 3. Move gently to park position of active extruder

    DEBUG_SYNCHRONIZE();
    SERIAL_ECHOLNPGM("(3) Move gently to park position of active extruder", active_extruder);
    DEBUG_POS("Moving ParkPos", current_position);

    current_position.y -= SWITCHING_TOOLHEAD_Y_CLEAR;
    slow_line_to_current(Y_AXIS);

    // 4. Disengage magnetic field, wait for delay

    planner.synchronize();
    DEBUG_ECHOLNPGM("(4) Disengage magnet");
    est_deactivate_solenoid();

    // 5. Leave extruder and move to position near new extruder parking

    DEBUG_ECHOLNPGM("(5) Move near new extruder parking");
    DEBUG_POS("Moving ParkPos", current_position);

    current_position.y += SWITCHING_TOOLHEAD_Y_CLEAR;
    slow_line_to_current(Y_AXIS);
    current_position.set(hoffs.x + grabxpos,
                         hoffs.y + SWITCHING_TOOLHEAD_Y_POS + SWITCHING_TOOLHEAD_Y_CLEAR);
    fast_line_to_current(X_AXIS);

    // 6. Move gently to park position of new extruder

    current_position.y -= SWITCHING_TOOLHEAD_Y_CLEAR;
    if (DEBUGGING(LEVELING)) {
      planner.synchronize();
      DEBUG_ECHOLNPGM("(6) Move near new extruder");
    }
    slow_line_to_current(Y_AXIS);

    // 7. Engage magnetic field for new extruder parking

    DEBUG_SYNCHRONIZE();
    DEBUG_ECHOLNPGM("(7) Engage magnetic field");
    est_activate_solenoid();

    // 8. Unpark extruder

    current_position.y += SWITCHING_TOOLHEAD_Y_CLEAR;
    DEBUG_ECHOLNPGM("(8) Unpark extruder");
    slow_line_to_current(X_AXIS);
    planner.synchronize(); // Always sync the final move

    // 9. Apply Z hotend offset to current position

    DEBUG_POS("(9) Applying Z-offset", current_position);
    current_position.z += hoffs.z - hotend_offset[new_tool].z;

    DEBUG_POS("EMST Tool-Change done.", current_position);
  }

#endif // ELECTROMAGNETIC_SWITCHING_TOOLHEAD

#if HAS_EXTRUDERS
  inline void invalid_extruder_error(const uint8_t e) {
    SERIAL_ECHO_START();
    SERIAL_CHAR('T'); SERIAL_ECHO(e);
    SERIAL_CHAR(' '); SERIAL_ECHOLNPGM(STR_INVALID_EXTRUDER);
  }
#endif

#if ENABLED(DUAL_X_CARRIAGE)

  /**
   * @brief Dual X Tool Change
   * @details Change tools, with extra behavior based on current mode
   *
   * @param new_tool Tool index to activate
   * @param no_move Flag indicating no moves should take place
   */
  inline void dualx_tool_change(const uint8_t new_tool, bool &no_move) {

    DEBUG_ECHOPGM("Dual X Carriage Mode ");
    switch (dual_x_carriage_mode) {
      case DXC_FULL_CONTROL_MODE: DEBUG_ECHOLNPGM("FULL_CONTROL"); break;
      case DXC_AUTO_PARK_MODE:    DEBUG_ECHOLNPGM("AUTO_PARK");    break;
      case DXC_DUPLICATION_MODE:  DEBUG_ECHOLNPGM("DUPLICATION");  break;
      case DXC_MIRRORED_MODE:     DEBUG_ECHOLNPGM("MIRRORED");     break;
    }

    // Get the home position of the currently-active tool
    const float xhome = x_home_pos(active_extruder);

    if (dual_x_carriage_mode == DXC_AUTO_PARK_MODE                  // If Auto-Park mode is enabled
        && IsRunning() && !no_move                                  // ...and movement is permitted
        && (delayed_move_time || current_position.x != xhome)       // ...and delayed_move_time is set OR not "already parked"...
    ) {
      DEBUG_ECHOLNPGM("MoveX to ", xhome);
      current_position.x = xhome;
      line_to_current_position(planner.settings.max_feedrate_mm_s[X_AXIS]);   // Park the current head
      planner.synchronize();
    }

    // Activate the new extruder ahead of calling set_axis_is_at_home!
    active_extruder = new_tool;

    // This function resets the max/min values - the current position may be overwritten below.
    set_axis_is_at_home(X_AXIS);

    DEBUG_POS("New Extruder", current_position);

    switch (dual_x_carriage_mode) {
      case DXC_FULL_CONTROL_MODE:
        // New current position is the position of the activated extruder
        current_position.x = inactive_extruder_x;
        // Save the inactive extruder's position (from the old current_position)
        inactive_extruder_x = destination.x;
        DEBUG_ECHOLNPGM("DXC Full Control curr.x=", current_position.x, " dest.x=", destination.x);
        break;
      case DXC_AUTO_PARK_MODE:
        idex_set_parked();
        break;
      default:
        break;
    }

    // Ensure X axis DIR pertains to the correct carriage
    stepper.set_directions();

    DEBUG_ECHOLNPGM("Active extruder parked: ", active_extruder_parked ? "yes" : "no");
    DEBUG_POS("New extruder (parked)", current_position);
  }

#endif // DUAL_X_CARRIAGE

/**
 * Prime active tool using TOOLCHANGE_FILAMENT_SWAP settings
 */
#if ENABLED(TOOLCHANGE_FILAMENT_SWAP)

  #ifdef DEBUG_TOOLCHANGE_FILAMENT_SWAP
    #define FS_DEBUG(V...) SERIAL_ECHOLNPGM("DEBUG: " V)
  #else
    #define FS_DEBUG(...) NOOP
  #endif

  // Define any variables required
  static uint8_t extruder_was_primed = 0;       // Extruders primed status

  #if ENABLED(TOOLCHANGE_FS_PRIME_FIRST_USED)
    bool enable_first_prime; // As set by M217 V
  #else
    static const bool enable_first_prime = false;
  #endif

  // Cool down with fan
  inline void filament_swap_cooling() {
    #if HAS_FAN && TOOLCHANGE_FS_FAN >= 0
      thermalManager.fan_speed[TOOLCHANGE_FS_FAN] = toolchange_settings.fan_speed;
      gcode.dwell(SEC_TO_MS(toolchange_settings.fan_time));
      thermalManager.fan_speed[TOOLCHANGE_FS_FAN] = 0;
    #endif
  }

  /**
   * Check if too cold to move the specified tool
   *
   * Returns TRUE if too cold to move (also echos message: STR_ERR_HOTEND_TOO_COLD)
   * Returns FALSE if able to  move.
   */
  bool too_cold(uint8_t toolID){
    if (TERN0(PREVENT_COLD_EXTRUSION, !DEBUGGING(DRYRUN) && thermalManager.targetTooColdToExtrude(toolID))) {
      SERIAL_ECHO_MSG(STR_ERR_HOTEND_TOO_COLD);
      return true;
    }
    return false;
  }

  /**
   * Cutting recovery -- Recover from cutting retraction that occurs at the end of nozzle priming
   *
   * If the active_extruder is up to temp (!too_cold):
   *  Extrude filament distance = toolchange_settings.extra_resume + TOOLCHANGE_FS_WIPE_RETRACT
   *  current_position.e = e;
   *  sync_plan_position_e();
   */
  void extruder_cutting_recover(const_float_t e) {
    if (!too_cold(active_extruder)) {
      const float dist = toolchange_settings.extra_resume + (TOOLCHANGE_FS_WIPE_RETRACT);
      FS_DEBUG("Performing Cutting Recover | Distance: ", dist, " | Speed: ", MMM_TO_MMS(toolchange_settings.unretract_speed), "mm/s");
      unscaled_e_move(dist, MMM_TO_MMS(toolchange_settings.unretract_speed));
      planner.synchronize();
      FS_DEBUG("Set position to: ", e);
      current_position.e = e;
      sync_plan_position_e(); // Resume new E Position
    }
  }

  /**
   * Prime the currently selected extruder (Filament loading only)
   *
   * If too_cold(toolID) returns TRUE -> returns without moving extruder.
   * Extruders filament = swap_length + extra prime, then performs cutting retraction if enabled.
   * If cooling fan is enabled, calls filament_swap_cooling();
   */
  void extruder_prime() {

    if (too_cold(active_extruder)) {
      FS_DEBUG("Priming Aborted -  Nozzle Too Cold!");
      return; // Extruder too cold to prime
    }

    float fr = toolchange_settings.unretract_speed; // Set default speed for unretract

    #if ENABLED(TOOLCHANGE_FS_SLOW_FIRST_PRIME)
    /*
     * Perform first unretract movement at the slower Prime_Speed to avoid breakage on first prime
     */
    static uint8_t extruder_did_first_prime = 0;  // Extruders first priming status
    if (!TEST(extruder_did_first_prime, active_extruder)) {
      SBI(extruder_did_first_prime, active_extruder);   // Log 1st prime complete
      // new nozzle - prime at user-specified speed.
      FS_DEBUG("First time priming T", active_extruder, ", reducing speed from ", MMM_TO_MMS(fr), " to ",  MMM_TO_MMS(toolchange_settings.prime_speed), "mm/s");
      fr = toolchange_settings.prime_speed;
      unscaled_e_move(0, MMM_TO_MMS(fr));      // Init planner with 0 length move
    }
    #endif

    //Calculate and perform the priming distance
    if (toolchange_settings.extra_prime >= 0) {
      // Positive extra_prime value
	    // - Return filament at speed (fr) then extra_prime at prime speed
      FS_DEBUG("Loading Filament for T", active_extruder, " | Distance: ", toolchange_settings.swap_length, " | Speed: ", MMM_TO_MMS(fr), "mm/s");
	    unscaled_e_move(toolchange_settings.swap_length, MMM_TO_MMS(fr)); // Prime (Unretract) filament by extruding equal to Swap Length (Unretract)

      if (toolchange_settings.extra_prime > 0) {
        FS_DEBUG("Performing Extra Priming for T", active_extruder, " | Distance: ", toolchange_settings.extra_prime, " | Speed: ", MMM_TO_MMS(toolchange_settings.prime_speed), "mm/s");
        unscaled_e_move(toolchange_settings.extra_prime, MMM_TO_MMS(toolchange_settings.prime_speed)); // Extra Prime Distance
      }
    }
    else {
      // Negative extra_prime value
      // - Unretract distance (swap length) is reduced by the value of extra_prime
      const float eswap = toolchange_settings.swap_length + toolchange_settings.extra_prime;
      FS_DEBUG("Negative ExtraPrime value - Swap Return Length has been reduced from ", toolchange_settings.swap_length, " to ", eswap);
      FS_DEBUG("Loading Filament for T", active_extruder, " | Distance: ", eswap, " | Speed: ", MMM_TO_MMS(fr), "mm/s");
      unscaled_e_move(eswap, MMM_TO_MMS(fr));
    }

    SBI(extruder_was_primed, active_extruder);    // Log that this extruder has been primed

    // Cutting retraction
    #if TOOLCHANGE_FS_WIPE_RETRACT
      FS_DEBUG("Performing Cutting Retraction | Distance: ", -(TOOLCHANGE_FS_WIPE_RETRACT), " | Speed: ", MMM_TO_MMS(toolchange_settings.retract_speed), "mm/s");
      unscaled_e_move(-(TOOLCHANGE_FS_WIPE_RETRACT), MMM_TO_MMS(toolchange_settings.retract_speed));
    #endif

	  // Cool down with fan
    filament_swap_cooling();

  } // extruder_prime()

  /**
   * Sequence to Prime the currently selected extruder
   * Raise Z, move the ToolChange_Park if enabled, prime the extruder, move back.
   */
  void tool_change_prime() {

    FS_DEBUG(">>> tool_change_prime()");

    if (!too_cold(active_extruder)) {
      destination = current_position; // Remember the old position

      const bool ok = TERN1(TOOLCHANGE_PARK, all_axes_homed() && toolchange_settings.enable_park);

      #if HAS_FAN && TOOLCHANGE_FS_FAN >= 0
        // Store and stop fan. Restored on any exit.
        REMEMBER(fan, thermalManager.fan_speed[TOOLCHANGE_FS_FAN], 0);
      #endif

      // Z raise
      if (ok) {
        // Do a small lift to avoid the workpiece in the move back (below)
        current_position.z += toolchange_settings.z_raise;
        TERN_(HAS_SOFTWARE_ENDSTOPS, NOMORE(current_position.z, soft_endstop.max.z));
        fast_line_to_current(Z_AXIS);
        planner.synchronize();
      }

      // Park
      #if ENABLED(TOOLCHANGE_PARK)
        if (ok) {
          IF_DISABLED(TOOLCHANGE_PARK_Y_ONLY, current_position.x = toolchange_settings.change_point.x);
          IF_DISABLED(TOOLCHANGE_PARK_X_ONLY, current_position.y = toolchange_settings.change_point.y);
          #if NONE(TOOLCHANGE_PARK_X_ONLY, TOOLCHANGE_PARK_Y_ONLY)
            SECONDARY_AXIS_CODE(
              current_position.i = toolchange_settings.change_point.i,
              current_position.j = toolchange_settings.change_point.j,
              current_position.k = toolchange_settings.change_point.k,
              current_position.u = toolchange_settings.change_point.u,
              current_position.v = toolchange_settings.change_point.v,
              current_position.w = toolchange_settings.change_point.w,
            );
          #endif
          planner.buffer_line(current_position, MMM_TO_MMS(TOOLCHANGE_PARK_XY_FEEDRATE), active_extruder);
          planner.synchronize();
        }
      #endif

      extruder_prime();

      // Move back
      #if ENABLED(TOOLCHANGE_PARK)
        if (ok) {
          #if ENABLED(TOOLCHANGE_NO_RETURN)
            const float temp = destination.z;
            destination = current_position;
            destination.z = temp;
          #endif
          prepare_internal_move_to_destination(TERN(TOOLCHANGE_NO_RETURN, planner.settings.max_feedrate_mm_s[Z_AXIS], MMM_TO_MMS(TOOLCHANGE_PARK_XY_FEEDRATE)));
        }
      #endif

      extruder_cutting_recover(destination.e); // Cutting recover
    }

    FS_DEBUG("<<< tool_change_prime");

  } // tool_change_prime

#endif // TOOLCHANGE_FILAMENT_SWAP

// --------------------------

/**
 * Perform a tool-change, which may result in moving the
 * previous tool out of the way and the new tool into place.
 */
void tool_change(const uint8_t new_tool, bool no_move/*=false*/) {

  if (TERN0(MAGNETIC_SWITCHING_TOOLHEAD, new_tool == active_extruder))
    return;

  #if ENABLED(MIXING_EXTRUDER)

    UNUSED(no_move);

    if (new_tool >= MIXING_VIRTUAL_TOOLS)
      return invalid_extruder_error(new_tool);

    #if MIXING_VIRTUAL_TOOLS > 1
      // T0-Tnnn: Switch virtual tool by changing the index to the mix
      mixer.T(new_tool);
    #endif

  #elif HAS_PRUSA_MMU2

    UNUSED(no_move);

    mmu2.tool_change(new_tool);

  #elif EXTRUDERS == 0

    // Nothing to do
    UNUSED(new_tool); UNUSED(no_move);

  #elif EXTRUDERS < 2

    UNUSED(no_move);

    if (new_tool) invalid_extruder_error(new_tool);
    return;

  #elif HAS_MULTI_EXTRUDER

    planner.synchronize();

    #if ENABLED(DUAL_X_CARRIAGE)  // Only T0 allowed if the Printer is in DXC_DUPLICATION_MODE or DXC_MIRRORED_MODE
      if (new_tool != 0 && idex_is_duplicating())
         return invalid_extruder_error(new_tool);
    #endif

    if (new_tool >= EXTRUDERS)
      return invalid_extruder_error(new_tool);

    if (!no_move && homing_needed()) {
      no_move = true;
      DEBUG_ECHOLNPGM("No move (not homed)");
    }

    TERN_(HAS_MARLINUI_MENU, if (!no_move) ui.update());

    #if ENABLED(DUAL_X_CARRIAGE)
      const bool idex_full_control = dual_x_carriage_mode == DXC_FULL_CONTROL_MODE;
    #else
      constexpr bool idex_full_control = false;
    #endif

    const uint8_t old_tool = active_extruder;
    const bool can_move_away = !no_move && !idex_full_control;

    #if HAS_LEVELING
      // Set current position to the physical position
      TEMPORARY_BED_LEVELING_STATE(false);
    #endif

    // First tool priming. To prime again, reboot the machine. -- Should only occur for first T0 after powerup!
    #if ENABLED(TOOLCHANGE_FS_PRIME_FIRST_USED)
      if (enable_first_prime && old_tool == 0 && new_tool == 0 && !TEST(extruder_was_primed, 0))
        tool_change_prime();
<<<<<<< HEAD
=======
        first_tool_is_primed = true;
        TERN_(TOOLCHANGE_FS_INIT_BEFORE_SWAP, toolchange_extruder_ready.set(old_tool)); // Primed and initialized
      }
>>>>>>> 877e1020
    #endif

    if (new_tool != old_tool || TERN0(PARKING_EXTRUDER, extruder_parked)) { // PARKING_EXTRUDER may need to attach old_tool when homing
      destination = current_position;

      #if BOTH(TOOLCHANGE_FILAMENT_SWAP, HAS_FAN) && TOOLCHANGE_FS_FAN >= 0
        // Store and stop fan. Restored on any exit.
        REMEMBER(fan, thermalManager.fan_speed[TOOLCHANGE_FS_FAN], 0);
      #endif

      // Z raise before retraction
      #if ENABLED(TOOLCHANGE_ZRAISE_BEFORE_RETRACT) && DISABLED(SWITCHING_NOZZLE)
        if (can_move_away && TERN1(TOOLCHANGE_PARK, toolchange_settings.enable_park)) {
          // Do a small lift to avoid the workpiece in the move back (below)
          current_position.z += toolchange_settings.z_raise;
          TERN_(HAS_SOFTWARE_ENDSTOPS, NOMORE(current_position.z, soft_endstop.max.z));
          fast_line_to_current(Z_AXIS);
          planner.synchronize();
        }
      #endif

      // Unload / Retract
      #if ENABLED(TOOLCHANGE_FILAMENT_SWAP)
        const bool should_swap = can_move_away && toolchange_settings.swap_length;
        if (should_swap) {
          if (too_cold(old_tool)) {
            // If SingleNozzle setup is too cold, unable to perform tool_change.
            if (ENABLED(SINGLENOZZLE)) { active_extruder = new_tool; return; }
          }
          else if (TEST(extruder_was_primed, old_tool)) {
            // Retract the old extruder if it was previously primed
            // To-Do: Should SingleNozzle always retract?
            FS_DEBUG("Retracting Filament for T", old_tool, ". | Distance: ", toolchange_settings.swap_length, " | Speed: ", MMM_TO_MMS(toolchange_settings.retract_speed), "mm/s");
            unscaled_e_move(-toolchange_settings.swap_length, MMM_TO_MMS(toolchange_settings.retract_speed));
          }
        }
      #endif

      TERN_(SWITCHING_NOZZLE_TWO_SERVOS, raise_nozzle(old_tool));

      REMEMBER(fr, feedrate_mm_s, XY_PROBE_FEEDRATE_MM_S);

      #if HAS_SOFTWARE_ENDSTOPS
        #if HAS_HOTEND_OFFSET
          #define _EXT_ARGS , old_tool, new_tool
        #else
          #define _EXT_ARGS
        #endif
        update_software_endstops(X_AXIS _EXT_ARGS);
        #if DISABLED(DUAL_X_CARRIAGE)
          update_software_endstops(Y_AXIS _EXT_ARGS);
          update_software_endstops(Z_AXIS _EXT_ARGS);
        #endif
      #endif

      #if DISABLED(TOOLCHANGE_ZRAISE_BEFORE_RETRACT) && DISABLED(SWITCHING_NOZZLE)
        if (can_move_away && TERN1(TOOLCHANGE_PARK, toolchange_settings.enable_park)) {
          // Do a small lift to avoid the workpiece in the move back (below)
          current_position.z += toolchange_settings.z_raise;
          TERN_(HAS_SOFTWARE_ENDSTOPS, NOMORE(current_position.z, soft_endstop.max.z));
          fast_line_to_current(Z_AXIS);
        }
      #endif

      // Toolchange park
      #if ENABLED(TOOLCHANGE_PARK) && DISABLED(SWITCHING_NOZZLE)
        if (can_move_away && toolchange_settings.enable_park) {
          IF_DISABLED(TOOLCHANGE_PARK_Y_ONLY, current_position.x = toolchange_settings.change_point.x);
          IF_DISABLED(TOOLCHANGE_PARK_X_ONLY, current_position.y = toolchange_settings.change_point.y);
          #if NONE(TOOLCHANGE_PARK_X_ONLY, TOOLCHANGE_PARK_Y_ONLY)
            SECONDARY_AXIS_CODE(
              current_position.i = toolchange_settings.change_point.i,
              current_position.j = toolchange_settings.change_point.j,
              current_position.k = toolchange_settings.change_point.k,
              current_position.u = toolchange_settings.change_point.u,
              current_position.v = toolchange_settings.change_point.v,
              current_position.w = toolchange_settings.change_point.w,
            );
          #endif
          planner.buffer_line(current_position, MMM_TO_MMS(TOOLCHANGE_PARK_XY_FEEDRATE), old_tool);
          planner.synchronize();
        }
      #endif

      #if HAS_HOTEND_OFFSET
        xyz_pos_t diff = hotend_offset[new_tool] - hotend_offset[old_tool];
        TERN_(DUAL_X_CARRIAGE, diff.x = 0);
      #else
        constexpr xyz_pos_t diff{0};
      #endif

      #if ENABLED(DUAL_X_CARRIAGE)
        dualx_tool_change(new_tool, no_move);
      #elif ENABLED(PARKING_EXTRUDER)                                   // Dual Parking extruder
        parking_extruder_tool_change(new_tool, no_move);
      #elif ENABLED(MAGNETIC_PARKING_EXTRUDER)                          // Magnetic Parking extruder
        magnetic_parking_extruder_tool_change(new_tool);
      #elif ENABLED(SWITCHING_TOOLHEAD)                                 // Switching Toolhead
        switching_toolhead_tool_change(new_tool, no_move);
      #elif ENABLED(MAGNETIC_SWITCHING_TOOLHEAD)                        // Magnetic Switching Toolhead
        magnetic_switching_toolhead_tool_change(new_tool, no_move);
      #elif ENABLED(ELECTROMAGNETIC_SWITCHING_TOOLHEAD)                 // Magnetic Switching ToolChanger
        em_switching_toolhead_tool_change(new_tool, no_move);
      #elif ENABLED(SWITCHING_NOZZLE) && !SWITCHING_NOZZLE_TWO_SERVOS   // Switching Nozzle (single servo)
        // Raise by a configured distance to avoid workpiece, except with
        // SWITCHING_NOZZLE_TWO_SERVOS, as both nozzles will lift instead.
        if (!no_move) {
          const float newz = current_position.z + _MAX(-diff.z, 0.0);

          // Check if Z has space to compensate at least z_offset, and if not, just abort now
          const float maxz = _MIN(TERN(HAS_SOFTWARE_ENDSTOPS, soft_endstop.max.z, Z_MAX_POS), Z_MAX_POS);
          if (newz > maxz) return;

          current_position.z = _MIN(newz + toolchange_settings.z_raise, maxz);
          fast_line_to_current(Z_AXIS);
        }
        move_nozzle_servo(new_tool);
      #endif

      IF_DISABLED(DUAL_X_CARRIAGE, active_extruder = new_tool); // Set the new active extruder

      TERN_(TOOL_SENSOR, tool_sensor_disabled = false);

      (void)check_tool_sensor_stats(active_extruder, true);

      // The newly-selected extruder XYZ is actually at...
      DEBUG_ECHOLNPGM("Offset Tool XYZ by { ", diff.x, ", ", diff.y, ", ", diff.z, " }");
      current_position += diff;

      // Tell the planner the new "current position"
      sync_plan_position();

      #if ENABLED(DELTA)
        //LOOP_NUM_AXES(i) update_software_endstops(i); // or modify the constrain function
        const bool safe_to_move = current_position.z < delta_clip_start_height - 1;
      #else
        constexpr bool safe_to_move = true;
      #endif

      // Return to position and lower again
      const bool should_move = safe_to_move && !no_move && IsRunning();
      if (should_move) {

        #if EITHER(SINGLENOZZLE_STANDBY_TEMP, SINGLENOZZLE_STANDBY_FAN)
          thermalManager.singlenozzle_change(old_tool, new_tool);
        #endif

        #if ENABLED(TOOLCHANGE_FILAMENT_SWAP)
<<<<<<< HEAD
          if (should_swap && !too_cold(active_extruder))
            extruder_prime(); // Prime selected Extruder
=======
          if (should_swap && !too_cold) {

            float fr = toolchange_settings.unretract_speed;

            #if ENABLED(TOOLCHANGE_FS_INIT_BEFORE_SWAP)
              if (!toolchange_extruder_ready[new_tool]) {
                toolchange_extruder_ready.set(new_tool);
                fr = toolchange_settings.prime_speed;       // Next move is a prime
                unscaled_e_move(0, MMM_TO_MMS(fr));         // Init planner with 0 length move
              }
            #endif

            // Unretract (or Prime)
            unscaled_e_move(toolchange_settings.swap_length, MMM_TO_MMS(fr));

            // Extra Prime
            unscaled_e_move(toolchange_settings.extra_prime, MMM_TO_MMS(toolchange_settings.prime_speed));

            // Cutting retraction
            #if TOOLCHANGE_FS_WIPE_RETRACT
              unscaled_e_move(-(TOOLCHANGE_FS_WIPE_RETRACT), MMM_TO_MMS(toolchange_settings.retract_speed));
            #endif

            // Cool down with fan
            #if HAS_FAN && TOOLCHANGE_FS_FAN >= 0
              thermalManager.fan_speed[TOOLCHANGE_FS_FAN] = toolchange_settings.fan_speed;
              gcode.dwell(SEC_TO_MS(toolchange_settings.fan_time));
              thermalManager.fan_speed[TOOLCHANGE_FS_FAN] = 0;
            #endif
          }
>>>>>>> 877e1020
        #endif

        // Prevent a move outside physical bounds
        #if ENABLED(MAGNETIC_SWITCHING_TOOLHEAD)
          // If the original position is within tool store area, go to X origin at once
          if (destination.y < SWITCHING_TOOLHEAD_Y_POS + SWITCHING_TOOLHEAD_Y_CLEAR) {
            current_position.x = X_MIN_POS;
            planner.buffer_line(current_position, planner.settings.max_feedrate_mm_s[X_AXIS], new_tool);
            planner.synchronize();
          }
        #else
          apply_motion_limits(destination);
        #endif

        // Should the nozzle move back to the old position?
        if (can_move_away) {
          #if ENABLED(TOOLCHANGE_NO_RETURN)
            // Just move back down
            DEBUG_ECHOLNPGM("Move back Z only");

            if (TERN1(TOOLCHANGE_PARK, toolchange_settings.enable_park))
              do_blocking_move_to_z(destination.z, planner.settings.max_feedrate_mm_s[Z_AXIS]);

          #else
            // Move back to the original (or adjusted) position
            DEBUG_POS("Move back", destination);

            #if ENABLED(TOOLCHANGE_PARK)
              if (toolchange_settings.enable_park) do_blocking_move_to_xy_z(destination, destination.z, MMM_TO_MMS(TOOLCHANGE_PARK_XY_FEEDRATE));
            #else
              do_blocking_move_to_xy(destination, planner.settings.max_feedrate_mm_s[X_AXIS]);
              do_blocking_move_to_z(destination.z, planner.settings.max_feedrate_mm_s[Z_AXIS]);
            #endif

          #endif
        }

        else DEBUG_ECHOLNPGM("Move back skipped");

        #if ENABLED(TOOLCHANGE_FILAMENT_SWAP)
          if (should_swap && !too_cold(active_extruder)) {
            extruder_cutting_recover(0); // New extruder primed and set to 0

            // Restart Fan
            #if HAS_FAN && TOOLCHANGE_FS_FAN >= 0
              RESTORE(fan);
            #endif
          }
        #endif

        TERN_(DUAL_X_CARRIAGE, idex_set_parked(false));
      }

      #if ENABLED(SWITCHING_NOZZLE)
        // Move back down. (Including when the new tool is higher.)
        if (!should_move)
          do_blocking_move_to_z(destination.z, planner.settings.max_feedrate_mm_s[Z_AXIS]);
      #endif

      TERN_(SWITCHING_NOZZLE_TWO_SERVOS, lower_nozzle(new_tool));

    } // (new_tool != old_tool)

    planner.synchronize();

    #if ENABLED(EXT_SOLENOID) && DISABLED(PARKING_EXTRUDER)
      disable_all_solenoids();
      enable_solenoid(active_extruder);
    #endif

    #if HAS_PRUSA_MMU1
      if (new_tool >= E_STEPPERS) return invalid_extruder_error(new_tool);
      select_multiplexed_stepper(new_tool);
    #endif

    #if DO_SWITCH_EXTRUDER
      planner.synchronize();
      move_extruder_servo(active_extruder);
    #endif

    TERN_(HAS_FANMUX, fanmux_switch(active_extruder));

    if (ENABLED(EVENT_GCODE_TOOLCHANGE_ALWAYS_RUN) || !no_move) {
      #ifdef EVENT_GCODE_TOOLCHANGE_T0
        if (new_tool == 0)
          gcode.process_subcommands_now(F(EVENT_GCODE_TOOLCHANGE_T0));
      #endif

      #ifdef EVENT_GCODE_TOOLCHANGE_T1
        if (new_tool == 1)
          gcode.process_subcommands_now(F(EVENT_GCODE_TOOLCHANGE_T1));
      #endif

      #ifdef EVENT_GCODE_AFTER_TOOLCHANGE
        if (TERN1(DUAL_X_CARRIAGE, dual_x_carriage_mode == DXC_AUTO_PARK_MODE))
          gcode.process_subcommands_now(F(EVENT_GCODE_AFTER_TOOLCHANGE));
      #endif
    }

    SERIAL_ECHO_MSG(STR_ACTIVE_EXTRUDER, active_extruder);

  #endif // HAS_MULTI_EXTRUDER
}

#if ENABLED(TOOLCHANGE_MIGRATION_FEATURE)

  #define DEBUG_OUT ENABLED(DEBUG_TOOLCHANGE_MIGRATION_FEATURE)
  #include "../core/debug_out.h"

  bool extruder_migration() {

    #if ENABLED(PREVENT_COLD_EXTRUSION)
      if (thermalManager.targetTooColdToExtrude(active_extruder)) {
        DEBUG_ECHOLNPGM("Migration Source Too Cold");
        return false;
      }
    #endif

    // No auto-migration or specified target?
    if (!migration.target && active_extruder >= migration.last) {
      DEBUG_ECHO_MSG("No Migration Target");
      DEBUG_ECHO_MSG("Target: ", migration.target, " Last: ", migration.last, " Active: ", active_extruder);
      migration.automode = false;
      return false;
    }

    // Migrate to a target or the next extruder

    uint8_t migration_extruder = active_extruder;

    if (migration.target) {
      DEBUG_ECHOLNPGM("Migration using fixed target");
      // Specified target ok?
      const int16_t t = migration.target - 1;
      if (t != active_extruder) migration_extruder = t;
    }
    else if (migration.automode && migration_extruder < migration.last && migration_extruder < EXTRUDERS - 1)
      migration_extruder++;

    if (migration_extruder == active_extruder) {
      DEBUG_ECHOLNPGM("Migration source matches active");
      return false;
    }

    // Migration begins
    DEBUG_ECHOLNPGM("Beginning migration");

    migration.in_progress = true; // Prevent runout script
    planner.synchronize();

    // Remember position before migration
    const float resume_current_e = current_position.e;

    // Migrate the flow
    planner.set_flow(migration_extruder, planner.flow_percentage[active_extruder]);

    // Migrate the retracted state
    #if ENABLED(FWRETRACT)
      fwretract.retracted.set(migration_extruder, fwretract.retracted[active_extruder]);
    #endif

    // Migrate the temperature to the new hotend
    #if HAS_MULTI_HOTEND
      thermalManager.setTargetHotend(thermalManager.degTargetHotend(active_extruder), migration_extruder);
      TERN_(AUTOTEMP, planner.autotemp_update());
      thermalManager.set_heating_message(0);
      thermalManager.wait_for_hotend(active_extruder);
    #endif

    // Migrate Linear Advance K factor to the new extruder
    TERN_(LIN_ADVANCE, planner.extruder_advance_K[active_extruder] = planner.extruder_advance_K[migration_extruder]);

    // Perform the tool change
    tool_change(migration_extruder);

    // Retract if previously retracted
    #if ENABLED(FWRETRACT)
      if (fwretract.retracted[active_extruder])
        unscaled_e_move(-fwretract.settings.retract_length, fwretract.settings.retract_feedrate_mm_s);
    #endif

    // If no available extruder
    if (EXTRUDERS < 2 || active_extruder >= EXTRUDERS - 2 || active_extruder == migration.last)
      migration.automode = false;

    migration.in_progress = false;

    current_position.e = resume_current_e;

    planner.synchronize();
    planner.set_e_position_mm(current_position.e); // New extruder primed and ready
    DEBUG_ECHOLNPGM("Migration Complete");
    return true;
  }

#endif // TOOLCHANGE_MIGRATION_FEATURE<|MERGE_RESOLUTION|>--- conflicted
+++ resolved
@@ -43,14 +43,10 @@
 
 #if ENABLED(TOOLCHANGE_MIGRATION_FEATURE)
   migration_settings_t migration = migration_defaults;
-<<<<<<< HEAD
-=======
-  bool enable_first_prime;
 #endif
 
 #if ENABLED(TOOLCHANGE_FS_INIT_BEFORE_SWAP)
   Flags<EXTRUDERS> toolchange_extruder_ready;
->>>>>>> 877e1020
 #endif
 
 #if EITHER(MAGNETIC_PARKING_EXTRUDER, TOOL_SENSOR) \
@@ -1174,12 +1170,8 @@
     #if ENABLED(TOOLCHANGE_FS_PRIME_FIRST_USED)
       if (enable_first_prime && old_tool == 0 && new_tool == 0 && !TEST(extruder_was_primed, 0))
         tool_change_prime();
-<<<<<<< HEAD
-=======
-        first_tool_is_primed = true;
         TERN_(TOOLCHANGE_FS_INIT_BEFORE_SWAP, toolchange_extruder_ready.set(old_tool)); // Primed and initialized
       }
->>>>>>> 877e1020
     #endif
 
     if (new_tool != old_tool || TERN0(PARKING_EXTRUDER, extruder_parked)) { // PARKING_EXTRUDER may need to attach old_tool when homing
@@ -1328,41 +1320,8 @@
         #endif
 
         #if ENABLED(TOOLCHANGE_FILAMENT_SWAP)
-<<<<<<< HEAD
           if (should_swap && !too_cold(active_extruder))
             extruder_prime(); // Prime selected Extruder
-=======
-          if (should_swap && !too_cold) {
-
-            float fr = toolchange_settings.unretract_speed;
-
-            #if ENABLED(TOOLCHANGE_FS_INIT_BEFORE_SWAP)
-              if (!toolchange_extruder_ready[new_tool]) {
-                toolchange_extruder_ready.set(new_tool);
-                fr = toolchange_settings.prime_speed;       // Next move is a prime
-                unscaled_e_move(0, MMM_TO_MMS(fr));         // Init planner with 0 length move
-              }
-            #endif
-
-            // Unretract (or Prime)
-            unscaled_e_move(toolchange_settings.swap_length, MMM_TO_MMS(fr));
-
-            // Extra Prime
-            unscaled_e_move(toolchange_settings.extra_prime, MMM_TO_MMS(toolchange_settings.prime_speed));
-
-            // Cutting retraction
-            #if TOOLCHANGE_FS_WIPE_RETRACT
-              unscaled_e_move(-(TOOLCHANGE_FS_WIPE_RETRACT), MMM_TO_MMS(toolchange_settings.retract_speed));
-            #endif
-
-            // Cool down with fan
-            #if HAS_FAN && TOOLCHANGE_FS_FAN >= 0
-              thermalManager.fan_speed[TOOLCHANGE_FS_FAN] = toolchange_settings.fan_speed;
-              gcode.dwell(SEC_TO_MS(toolchange_settings.fan_time));
-              thermalManager.fan_speed[TOOLCHANGE_FS_FAN] = 0;
-            #endif
-          }
->>>>>>> 877e1020
         #endif
 
         // Prevent a move outside physical bounds
