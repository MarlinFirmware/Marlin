/**
 * Marlin 3D Printer Firmware
 * Copyright (c) 2020 MarlinFirmware [https://github.com/MarlinFirmware/Marlin]
 *
 * Based on Sprinter and grbl.
 * Copyright (c) 2011 Camiel Gubbels / Erik van der Zalm
 *
 * This program is free software: you can redistribute it and/or modify
 * it under the terms of the GNU General Public License as published by
 * the Free Software Foundation, either version 3 of the License, or
 * (at your option) any later version.
 *
 * This program is distributed in the hope that it will be useful,
 * but WITHOUT ANY WARRANTY; without even the implied warranty of
 * MERCHANTABILITY or FITNESS FOR A PARTICULAR PURPOSE.  See the
 * GNU General Public License for more details.
 *
 * You should have received a copy of the GNU General Public License
 * along with this program.  If not, see <https://www.gnu.org/licenses/>.
 *
 */

#include "../inc/MarlinConfigPre.h"
#include "../MarlinCore.h"

#include "tool_change.h"

#include "probe.h"
#include "motion.h"
#include "planner.h"
#include "temperature.h"

//#define DEBUG_TOOL_CHANGE
//#define DEBUG_TOOLCHANGE_FILAMENT_SWAP

#define DEBUG_OUT ENABLED(DEBUG_TOOL_CHANGE)
#include "../core/debug_out.h"

#if HAS_MULTI_EXTRUDER
  toolchange_settings_t toolchange_settings;  // Initialized by settings.load()
#endif

#if ENABLED(TOOLCHANGE_MIGRATION_FEATURE)
  migration_settings_t migration = migration_defaults;
#endif

#if ENABLED(TOOLCHANGE_FS_INIT_BEFORE_SWAP)
  Flags<EXTRUDERS> toolchange_extruder_ready;
#endif

#if ANY(MAGNETIC_PARKING_EXTRUDER, TOOL_SENSOR, TOOLCHANGE_FILAMENT_SWAP) || defined(EVENT_GCODE_TOOLCHANGE_T0) \
 || defined(EVENT_GCODE_TOOLCHANGE_T1) || defined(EVENT_GCODE_AFTER_TOOLCHANGE) \
 || (ENABLED(PARKING_EXTRUDER) && PARKING_EXTRUDER_SOLENOIDS_DELAY > 0)
  #include "../gcode/gcode.h"
  #if ENABLED(TOOLCHANGE_FILAMENT_SWAP) && TOOLCHANGE_FS_WIPE_RETRACT <= 0
    #undef TOOLCHANGE_FS_WIPE_RETRACT
    #define TOOLCHANGE_FS_WIPE_RETRACT 0
  #endif
#endif

#if EITHER(HAS_MARLINUI_MENU, TOOL_SENSOR)
  #include "../lcd/marlinui.h"
#endif

#if ENABLED(STM_EEPROM_STORAGE)
  #include "settings.h"
#endif

#if EITHER(DUAL_X_CARRIAGE, MANUAL_SWITCHING_TOOLHEAD)
  #include "stepper.h"
#endif

#if ENABLED(MANUAL_SWITCHING_TOOLHEAD)
  #include "../lcd/menu/menu.h"
#endif

#if ANY(SWITCHING_EXTRUDER, SWITCHING_NOZZLE, SERVO_SWITCHING_TOOLHEAD)
  #include "servo.h"
#endif

#if ENABLED(EXT_SOLENOID) && DISABLED(PARKING_EXTRUDER)
  #include "../feature/solenoid.h"
#endif

#if ENABLED(MIXING_EXTRUDER)
  #include "../feature/mixing.h"
#endif

#if HAS_LEVELING
  #include "../feature/bedlevel/bedlevel.h"
#endif

#if HAS_FANMUX
  #include "../feature/fanmux.h"
#endif

#if HAS_PRUSA_MMU1
  #include "../feature/mmu/mmu.h"
#elif HAS_PRUSA_MMU2
  #include "../feature/mmu/mmu2.h"
#endif

#if ENABLED(ADVANCED_PAUSE_FEATURE)
  #include "../feature/pause.h"
#endif

// below other includes on purpose. moving it up makes debug not work..
#define DEBUG_OUT ENABLED(DEBUG_TOOL_CHANGE)
#include "../core/debug_out.h"

#if DO_SWITCH_EXTRUDER

  #if EXTRUDERS > 3
    #define _SERVO_NR(E) ((E) < 2 ? SWITCHING_EXTRUDER_SERVO_NR : SWITCHING_EXTRUDER_E23_SERVO_NR)
  #else
    #define _SERVO_NR(E) SWITCHING_EXTRUDER_SERVO_NR
  #endif

  void move_extruder_servo(const uint8_t e) {
    planner.synchronize();
    constexpr bool evenExtruders = !(EXTRUDERS & 1);
    if (evenExtruders || e < EXTRUDERS - 1) {
      servo[_SERVO_NR(e)].move(servo_angles[_SERVO_NR(e)][e & 1]);
      safe_delay(500);
    }
  }

#endif // DO_SWITCH_EXTRUDER

#if ENABLED(SWITCHING_NOZZLE)

  #if SWITCHING_NOZZLE_TWO_SERVOS

    inline void _move_nozzle_servo(const uint8_t e, const uint8_t angle_index) {
      constexpr int8_t  sns_index[2] = { SWITCHING_NOZZLE_SERVO_NR, SWITCHING_NOZZLE_E1_SERVO_NR };
      constexpr int16_t sns_angles[2] = SWITCHING_NOZZLE_SERVO_ANGLES;
      planner.synchronize();
      servo[sns_index[e]].move(sns_angles[angle_index]);
      safe_delay(SWITCHING_NOZZLE_SERVO_DWELL);
    }

    void lower_nozzle(const uint8_t e) { _move_nozzle_servo(e, 0); }
    void raise_nozzle(const uint8_t e) { _move_nozzle_servo(e, 1); }

  #else

    void move_nozzle_servo(const uint8_t angle_index) {
      planner.synchronize();
      servo[SWITCHING_NOZZLE_SERVO_NR].move(servo_angles[SWITCHING_NOZZLE_SERVO_NR][angle_index]);
      safe_delay(SWITCHING_NOZZLE_SERVO_DWELL);
    }

  #endif

#endif // SWITCHING_NOZZLE

// Move to position routines
void _line_to_current(const AxisEnum fr_axis, const float fscale=1) {
  line_to_current_position(planner.settings.max_feedrate_mm_s[fr_axis] * fscale);
}
void slow_line_to_current(const AxisEnum fr_axis) { _line_to_current(fr_axis, 0.2f); }
void fast_line_to_current(const AxisEnum fr_axis) { _line_to_current(fr_axis, 0.5f); }

#if ENABLED(MAGNETIC_PARKING_EXTRUDER)

  float parkingposx[2],           // M951 R L
        parkinggrabdistance,      // M951 I
        parkingslowspeed,         // M951 J
        parkinghighspeed,         // M951 H
        parkingtraveldistance,    // M951 D
        compensationmultiplier;

  inline void magnetic_parking_extruder_tool_change(const uint8_t new_tool) {

    const float oldx = current_position.x,
                grabpos = mpe_settings.parking_xpos[new_tool] + (new_tool ? mpe_settings.grab_distance : -mpe_settings.grab_distance),
                offsetcompensation = TERN0(HAS_HOTEND_OFFSET, hotend_offset[active_extruder].x * mpe_settings.compensation_factor);

    if (homing_needed_error(_BV(X_AXIS))) return;

    /**
     * Z Lift and Nozzle Offset shift ar defined in caller method to work equal with any Multi Hotend realization
     *
     * Steps:
     *   1. Move high speed to park position of new extruder
     *   2. Move to couple position of new extruder (this also discouple the old extruder)
     *   3. Move to park position of new extruder
     *   4. Move high speed to approach park position of old extruder
     *   5. Move to park position of old extruder
     *   6. Move to starting position
     */

    // STEP 1

    current_position.x = mpe_settings.parking_xpos[new_tool] + offsetcompensation;

    DEBUG_ECHOPGM("(1) Move extruder ", new_tool);
    DEBUG_POS(" to new extruder ParkPos", current_position);

    planner.buffer_line(current_position, mpe_settings.fast_feedrate, new_tool);
    planner.synchronize();

    // STEP 2

    current_position.x = grabpos + offsetcompensation;

    DEBUG_ECHOPGM("(2) Couple extruder ", new_tool);
    DEBUG_POS(" to new extruder GrabPos", current_position);

    planner.buffer_line(current_position, mpe_settings.slow_feedrate, new_tool);
    planner.synchronize();

    // Delay before moving tool, to allow magnetic coupling
    gcode.dwell(150);

    // STEP 3

    current_position.x = mpe_settings.parking_xpos[new_tool] + offsetcompensation;

    DEBUG_ECHOPGM("(3) Move extruder ", new_tool);
    DEBUG_POS(" back to new extruder ParkPos", current_position);

    planner.buffer_line(current_position, mpe_settings.slow_feedrate, new_tool);
    planner.synchronize();

    // STEP 4

    current_position.x = mpe_settings.parking_xpos[active_extruder] + (active_extruder == 0 ? MPE_TRAVEL_DISTANCE : -MPE_TRAVEL_DISTANCE) + offsetcompensation;

    DEBUG_ECHOPGM("(4) Move extruder ", new_tool);
    DEBUG_POS(" close to old extruder ParkPos", current_position);

    planner.buffer_line(current_position, mpe_settings.fast_feedrate, new_tool);
    planner.synchronize();

    // STEP 5

    current_position.x = mpe_settings.parking_xpos[active_extruder] + offsetcompensation;

    DEBUG_ECHOPGM("(5) Park extruder ", new_tool);
    DEBUG_POS(" at old extruder ParkPos", current_position);

    planner.buffer_line(current_position, mpe_settings.slow_feedrate, new_tool);
    planner.synchronize();

    // STEP 6

    current_position.x = oldx;

    DEBUG_ECHOPGM("(6) Move extruder ", new_tool);
    DEBUG_POS(" to starting position", current_position);

    planner.buffer_line(current_position, mpe_settings.fast_feedrate, new_tool);
    planner.synchronize();

    DEBUG_ECHOLNPGM("Autopark done.");
  }

#elif ENABLED(PARKING_EXTRUDER)

  void pe_solenoid_init() {
    LOOP_LE_N(n, 1) pe_solenoid_set_pin_state(n, !PARKING_EXTRUDER_SOLENOIDS_PINS_ACTIVE);
  }

  void pe_solenoid_set_pin_state(const uint8_t extruder_num, const uint8_t state) {
    switch (extruder_num) {
      case 1: OUT_WRITE(SOL1_PIN, state); break;
      default: OUT_WRITE(SOL0_PIN, state); break;
    }
    #if PARKING_EXTRUDER_SOLENOIDS_DELAY > 0
      gcode.dwell(PARKING_EXTRUDER_SOLENOIDS_DELAY);
    #endif
  }

  bool extruder_parked = true, do_solenoid_activation = true;

  // Modifies tool_change() behavior based on homing side
  bool parking_extruder_unpark_after_homing(const uint8_t final_tool, bool homed_towards_final_tool) {
    do_solenoid_activation = false; // Tell parking_extruder_tool_change to skip solenoid activation

    if (!extruder_parked) return false; // nothing to do

    if (homed_towards_final_tool) {
      pe_solenoid_magnet_off(1 - final_tool);
      DEBUG_ECHOLNPGM("Disengage magnet", 1 - final_tool);
      pe_solenoid_magnet_on(final_tool);
      DEBUG_ECHOLNPGM("Engage magnet", final_tool);
      parking_extruder_set_parked(false);
      return false;
    }

    return true;
  }

  inline void parking_extruder_tool_change(const uint8_t new_tool, bool no_move) {
    if (!no_move) {

      constexpr float parkingposx[] = PARKING_EXTRUDER_PARKING_X;

      #if HAS_HOTEND_OFFSET
        const float x_offset = hotend_offset[active_extruder].x;
      #else
        constexpr float x_offset = 0;
      #endif

      const float midpos = (parkingposx[0] + parkingposx[1]) * 0.5f + x_offset,
                  grabpos = parkingposx[new_tool] + (new_tool ? PARKING_EXTRUDER_GRAB_DISTANCE : -(PARKING_EXTRUDER_GRAB_DISTANCE)) + x_offset;

      /**
       * 1. Move to park position of old extruder
       * 2. Disengage magnetic field, wait for delay
       * 3. Move near new extruder
       * 4. Engage magnetic field for new extruder
       * 5. Move to parking incl. offset of new extruder
       * 6. Lower Z-Axis
       */

      // STEP 1

      DEBUG_POS("Start PE Tool-Change", current_position);

      // Don't park the active_extruder unless unparked
      if (!extruder_parked) {
        current_position.x = parkingposx[active_extruder] + x_offset;

        DEBUG_ECHOLNPGM("(1) Park extruder ", active_extruder);
        DEBUG_POS("Moving ParkPos", current_position);

        fast_line_to_current(X_AXIS);

        // STEP 2

        planner.synchronize();
        DEBUG_ECHOLNPGM("(2) Disengage magnet");
        pe_solenoid_magnet_off(active_extruder);

        // STEP 3

        current_position.x += active_extruder ? -10 : 10; // move 10mm away from parked extruder

        DEBUG_ECHOLNPGM("(3) Move near new extruder");
        DEBUG_POS("Move away from parked extruder", current_position);

        fast_line_to_current(X_AXIS);
      }

      // STEP 4

      planner.synchronize();
      DEBUG_ECHOLNPGM("(4) Engage magnetic field");

      // Just save power for inverted magnets
      TERN_(PARKING_EXTRUDER_SOLENOIDS_INVERT, pe_solenoid_magnet_on(active_extruder));
      pe_solenoid_magnet_on(new_tool);

      // STEP 5

      current_position.x = grabpos + (new_tool ? -10 : 10);
      fast_line_to_current(X_AXIS);

      current_position.x = grabpos;

      DEBUG_SYNCHRONIZE();
      DEBUG_POS("(5) Unpark extruder", current_position);

      slow_line_to_current(X_AXIS);

      // STEP 6

      current_position.x = DIFF_TERN(HAS_HOTEND_OFFSET, midpos, hotend_offset[new_tool].x);

      DEBUG_SYNCHRONIZE();
      DEBUG_POS("(6) Move midway between hotends", current_position);

      fast_line_to_current(X_AXIS);
      planner.synchronize(); // Always sync the final move

      DEBUG_POS("PE Tool-Change done.", current_position);
      parking_extruder_set_parked(false);
    }
    else if (do_solenoid_activation) {
      // Deactivate current extruder solenoid
      pe_solenoid_set_pin_state(active_extruder, !PARKING_EXTRUDER_SOLENOIDS_PINS_ACTIVE);
      // Engage new extruder magnetic field
      pe_solenoid_set_pin_state(new_tool, PARKING_EXTRUDER_SOLENOIDS_PINS_ACTIVE);
    }

    do_solenoid_activation = true; // Activate solenoid for subsequent tool_change()
  }

#elif ENABLED(MANUAL_SWITCHING_TOOLHEAD)

  millis_t last_tool_change = 0;

  void stm_init() {
    TERN_(STM_EEPROM_STORAGE, active_extruder = toolchange_settings.selected_tool); // set active_extruder on first load
  }

  inline void stm_set_new_tool(const uint8_t new_tool) {
    thermalManager.temp_hotend[new_tool].reset();
    active_extruder = new_tool;
    toolchange_settings.selected_tool = new_tool;

    // allow temperature readings to stabilize; 1khz, OVERSAMPLENR*4 samples
    safe_delay(
      _MAX(
        100UL,
        ((TEMP_TIMER_FREQUENCY / CYCLES_PER_MICROSECOND) * (OVERSAMPLENR) * 4) / 1000
      )
    );

    #if ENABLED(STM_EEPROM_AUTOSAVE)
      settings.save();
    #endif
  }

  PauseMessage stm_pause_message(const uint8_t new_tool) {
    switch (new_tool) {
      case 0: return PAUSE_MESSAGE_TOOL_CHANGE_0;
      case 1: return PAUSE_MESSAGE_TOOL_CHANGE_1;
      OPTCODE(HAS_TOOL_2, case 2: return PAUSE_MESSAGE_TOOL_CHANGE_2);
      OPTCODE(HAS_TOOL_3, case 3: return PAUSE_MESSAGE_TOOL_CHANGE_3);
      OPTCODE(HAS_TOOL_4, case 4: return PAUSE_MESSAGE_TOOL_CHANGE_4);
      OPTCODE(HAS_TOOL_5, case 5: return PAUSE_MESSAGE_TOOL_CHANGE_5);
      OPTCODE(HAS_TOOL_6, case 6: return PAUSE_MESSAGE_TOOL_CHANGE_6);
      OPTCODE(HAS_TOOL_7, case 7: return PAUSE_MESSAGE_TOOL_CHANGE_7);
      default: break;
    }
    return PAUSE_MESSAGE_TOOL_CHANGE;
  }

  inline void stm_tool_change(const uint8_t new_tool) {
    DEBUG_ECHOPGM("tool change, active ", active_extruder, " new ", new_tool);

    disable_e_steppers();
    thermalManager.heating_enabled = false;
    thermalManager.disable_all_heaters(); // ?

    PauseMessage pm = stm_pause_message(new_tool);
    ui.pause_show_message(pm, PAUSE_MODE_TOOL_CHANGE);
    if (pause_print(0.0, current_position, true, 0)) {
      wait_for_confirmation(false, 2, pm);
      stm_set_new_tool(new_tool);
      ui.set_status_P(PSTR("Tool Changed"));
    }
    else {
      // we couldn't pause..?
      SERIAL_ERROR_MSG("Tool change failed: unable to pause printer.");
      stop();
    }

    thermalManager.heating_enabled = true;
    enable_e_steppers();
  }

#elif ENABLED(SERVO_SWITCHING_TOOLHEAD)

  #if ENABLED(TOOL_SENSOR)
    bool tool_sensor_disabled; // = false
  #endif

  // Return a bitmask of tool sensor states
  inline uint8_t poll_tool_sensor_pins() {
    return (0
      #if PIN_EXISTS(TOOL_SENSOR1)
        | (READ(TOOL_SENSOR1_PIN) << 0)
      #endif
      #if PIN_EXISTS(TOOL_SENSOR2)
        | (READ(TOOL_SENSOR2_PIN) << 1)
      #endif
      #if PIN_EXISTS(TOOL_SENSOR3)
        | (READ(TOOL_SENSOR3_PIN) << 2)
      #endif
      #if PIN_EXISTS(TOOL_SENSOR4)
        | (READ(TOOL_SENSOR4_PIN) << 3)
      #endif
      #if PIN_EXISTS(TOOL_SENSOR5)
        | (READ(TOOL_SENSOR5_PIN) << 4)
      #endif
      #if PIN_EXISTS(TOOL_SENSOR6)
        | (READ(TOOL_SENSOR6_PIN) << 5)
      #endif
      #if PIN_EXISTS(TOOL_SENSOR7)
        | (READ(TOOL_SENSOR7_PIN) << 6)
      #endif
      #if PIN_EXISTS(TOOL_SENSOR8)
        | (READ(TOOL_SENSOR8_PIN) << 7)
      #endif
    );
  }

  uint8_t check_tool_sensor_stats(const uint8_t tool_index, const bool kill_on_error/*=false*/, const bool disable/*=false*/) {
    static uint8_t sensor_tries; // = 0
    for (;;) {
      if (poll_tool_sensor_pins() == _BV(tool_index)) {
        sensor_tries = 0;
        return tool_index;
      }
      else if (kill_on_error && (!tool_sensor_disabled || disable)) {
        sensor_tries++;
        if (sensor_tries > 10) kill(F("Tool Sensor error"));
        safe_delay(5);
      }
      else {
        sensor_tries++;
        if (sensor_tries > 10) return -1;
        safe_delay(5);
      }
    }
  }

<<<<<<< HEAD
  inline void servo_switching_toolhead_lock(const bool locked) {
    #ifdef SST_SERVO_ANGLES
      const uint16_t swt_angles[2] = SST_SERVO_ANGLES;
      MOVE_SERVO(SST_SERVO_NR, swt_angles[locked ? 0 : 1]);
=======

#endif // TOOL_SENSOR

#if ENABLED(SWITCHING_TOOLHEAD)

  inline void switching_toolhead_lock(const bool locked) {
    #ifdef SWITCHING_TOOLHEAD_SERVO_ANGLES
      const uint16_t swt_angles[2] = SWITCHING_TOOLHEAD_SERVO_ANGLES;
      servo[SWITCHING_TOOLHEAD_SERVO_NR].move(swt_angles[locked ? 0 : 1]);
>>>>>>> cadb1a07
    #elif PIN_EXISTS(SWT_SOLENOID)
      OUT_WRITE(SWT_SOLENOID_PIN, locked);
      gcode.dwell(10);
    #else
      #error "No toolhead locking mechanism configured."
    #endif
  }

<<<<<<< HEAD
  #include <bitset>

  void sst_init() {
    servo_switching_toolhead_lock(true);
=======
  void swt_init() {
    switching_toolhead_lock(true);
>>>>>>> cadb1a07

    #if ENABLED(TOOL_SENSOR)
      // Init tool sensors
      #if PIN_EXISTS(TOOL_SENSOR1)
        SET_INPUT_PULLUP(TOOL_SENSOR1_PIN);
      #endif
      #if PIN_EXISTS(TOOL_SENSOR2)
        SET_INPUT_PULLUP(TOOL_SENSOR2_PIN);
      #endif
      #if PIN_EXISTS(TOOL_SENSOR3)
        SET_INPUT_PULLUP(TOOL_SENSOR3_PIN);
      #endif
      #if PIN_EXISTS(TOOL_SENSOR4)
        SET_INPUT_PULLUP(TOOL_SENSOR4_PIN);
      #endif
      #if PIN_EXISTS(TOOL_SENSOR5)
        SET_INPUT_PULLUP(TOOL_SENSOR5_PIN);
      #endif
      #if PIN_EXISTS(TOOL_SENSOR6)
        SET_INPUT_PULLUP(TOOL_SENSOR6_PIN);
      #endif
      #if PIN_EXISTS(TOOL_SENSOR7)
        SET_INPUT_PULLUP(TOOL_SENSOR7_PIN);
      #endif
      #if PIN_EXISTS(TOOL_SENSOR8)
        SET_INPUT_PULLUP(TOOL_SENSOR8_PIN);
      #endif

      if (check_tool_sensor_stats(0)) {
        LCD_MESSAGE_F("TC error");
        servo_switching_toolhead_lock(false);
        while (check_tool_sensor_stats(0)) { /* nada */ }
        servo_switching_toolhead_lock(true);
      }
      LCD_MESSAGE_F("TC Success");
    #endif // TOOL_SENSOR
  }

<<<<<<< HEAD
  inline void servo_switching_toolhead_tool_change(const uint8_t new_tool, bool no_move/*=false*/) {
=======
  inline void switching_toolhead_tool_change(const uint8_t new_tool, bool no_move/*=false*/) {
>>>>>>> cadb1a07
    if (no_move) return;

    constexpr float toolheadposx[] = SWITCHING_TOOLHEAD_X_POS;
    const float placexpos = toolheadposx[active_extruder],
                grabxpos = toolheadposx[new_tool];

    (void)check_tool_sensor_stats(active_extruder, true);

    /**
     * 1. Move to switch position of current toolhead
     * 2. Unlock tool and drop it in the dock
     * 3. Move to the new toolhead
     * 4. Grab and lock the new toolhead
     */

    // 1. Move to switch position of current toolhead

    DEBUG_POS("Start ST Tool-Change", current_position);

    current_position.x = placexpos;

    DEBUG_ECHOLNPGM("(1) Place old tool ", active_extruder);
    DEBUG_POS("Move X SwitchPos", current_position);

    fast_line_to_current(X_AXIS);

    current_position.y = SWITCHING_TOOLHEAD_Y_POS - (SWITCHING_TOOLHEAD_Y_SECURITY);

    DEBUG_SYNCHRONIZE();
    DEBUG_POS("Move Y SwitchPos + Security", current_position);

    slow_line_to_current(Y_AXIS);

    // 2. Unlock tool and drop it in the dock
    TERN_(TOOL_SENSOR, tool_sensor_disabled = true);

    planner.synchronize();
    DEBUG_ECHOLNPGM("(2) Unlock and Place Toolhead");
    servo_switching_toolhead_lock(false);
    safe_delay(500);

    current_position.y = SWITCHING_TOOLHEAD_Y_POS;
    DEBUG_POS("Move Y SwitchPos", current_position);
    slow_line_to_current(Y_AXIS);

    // Wait for move to complete, then another 0.2s
    planner.synchronize();
    safe_delay(200);

    current_position.y -= SWITCHING_TOOLHEAD_Y_CLEAR;
    DEBUG_POS("Move back Y clear", current_position);
    slow_line_to_current(Y_AXIS); // move away from docked toolhead

    (void)check_tool_sensor_stats(active_extruder);

    // 3. Move to the new toolhead

    current_position.x = grabxpos;

    DEBUG_SYNCHRONIZE();
    DEBUG_ECHOLNPGM("(3) Move to new toolhead position");
    DEBUG_POS("Move to new toolhead X", current_position);

    fast_line_to_current(X_AXIS);

    current_position.y = SWITCHING_TOOLHEAD_Y_POS - (SWITCHING_TOOLHEAD_Y_SECURITY);

    DEBUG_SYNCHRONIZE();
    DEBUG_POS("Move Y SwitchPos + Security", current_position);

    slow_line_to_current(Y_AXIS);

    // 4. Grab and lock the new toolhead

    current_position.y = SWITCHING_TOOLHEAD_Y_POS;

    DEBUG_SYNCHRONIZE();
    DEBUG_ECHOLNPGM("(4) Grab and lock new toolhead");
    DEBUG_POS("Move Y SwitchPos", current_position);

    slow_line_to_current(Y_AXIS);

    // Wait for move to finish, pause 0.2s, move servo, pause 0.5s
    planner.synchronize();
    safe_delay(200);

    (void)check_tool_sensor_stats(new_tool, true, true);

    servo_switching_toolhead_lock(true);
    safe_delay(500);

    current_position.y -= SWITCHING_TOOLHEAD_Y_CLEAR;
    DEBUG_POS("Move back Y clear", current_position);
    slow_line_to_current(Y_AXIS); // Move away from docked toolhead
    planner.synchronize();        // Always sync the final move

    (void)check_tool_sensor_stats(new_tool, true, true);

    DEBUG_POS("ST Tool-Change done.", current_position);
  }

#elif ENABLED(MAGNETIC_SWITCHING_TOOLHEAD)

  inline void magnetic_switching_toolhead_tool_change(const uint8_t new_tool, bool no_move/*=false*/) {
    if (no_move) return;

    constexpr float toolheadposx[] = SWITCHING_TOOLHEAD_X_POS,
                    toolheadclearx[] = MST_X_SECURITY;

    const float placexpos = toolheadposx[active_extruder],
                placexclear = toolheadclearx[active_extruder],
                grabxpos = toolheadposx[new_tool],
                grabxclear = toolheadclearx[new_tool];

    /**
     * 1. Move to switch position of current toolhead
     * 2. Release and place toolhead in the dock
     * 3. Move to the new toolhead
     * 4. Grab the new toolhead and move to security position
     */

    DEBUG_POS("Start MST Tool-Change", current_position);

    // 1. Move to switch position current toolhead

    current_position.y = SWITCHING_TOOLHEAD_Y_POS + SWITCHING_TOOLHEAD_Y_CLEAR;

    SERIAL_ECHOLNPGM("(1) Place old tool ", active_extruder);
    DEBUG_POS("Move Y SwitchPos + Security", current_position);

    fast_line_to_current(Y_AXIS);

    current_position.x = placexclear;

    DEBUG_SYNCHRONIZE();
    DEBUG_POS("Move X SwitchPos + Security", current_position);

    fast_line_to_current(X_AXIS);

    current_position.y = SWITCHING_TOOLHEAD_Y_POS;

    DEBUG_SYNCHRONIZE();
    DEBUG_POS("Move Y SwitchPos", current_position);

    fast_line_to_current(Y_AXIS);

    current_position.x = placexpos;

    DEBUG_SYNCHRONIZE();
    DEBUG_POS("Move X SwitchPos", current_position);

    line_to_current_position(planner.settings.max_feedrate_mm_s[X_AXIS] * 0.25f);

    // 2. Release and place toolhead in the dock

    DEBUG_SYNCHRONIZE();
    DEBUG_ECHOLNPGM("(2) Release and Place Toolhead");

    current_position.y = SWITCHING_TOOLHEAD_Y_POS + MST_Y_RELEASE;
    DEBUG_POS("Move Y SwitchPos + Release", current_position);
    line_to_current_position(planner.settings.max_feedrate_mm_s[Y_AXIS] * 0.1f);

    current_position.y = SWITCHING_TOOLHEAD_Y_POS + SWITCHING_TOOLHEAD_Y_SECURITY;

    DEBUG_SYNCHRONIZE();
    DEBUG_POS("Move Y SwitchPos + Security", current_position);

    line_to_current_position(planner.settings.max_feedrate_mm_s[Y_AXIS]);

    // 3. Move to new toolhead position

    DEBUG_SYNCHRONIZE();
    DEBUG_ECHOLNPGM("(3) Move to new toolhead position");

    current_position.x = grabxpos;
    DEBUG_POS("Move to new toolhead X", current_position);
    fast_line_to_current(X_AXIS);

    // 4. Grab the new toolhead and move to security position

    DEBUG_SYNCHRONIZE();
    DEBUG_ECHOLNPGM("(4) Grab new toolhead, move to security position");

    current_position.y = SWITCHING_TOOLHEAD_Y_POS + MST_Y_RELEASE;
    DEBUG_POS("Move Y SwitchPos + Release", current_position);
    line_to_current_position(planner.settings.max_feedrate_mm_s[Y_AXIS]);

    current_position.y = SWITCHING_TOOLHEAD_Y_POS;

    DEBUG_SYNCHRONIZE();
    DEBUG_POS("Move Y SwitchPos", current_position);

    _line_to_current(Y_AXIS, 0.2f);

    #if ENABLED(MST_PRIME_BEFORE_REMOVE) && (MST_PRIME_MM || MST_RETRACT_MM)
      #if MST_PRIME_MM
        current_position.e += MST_PRIME_MM;
        planner.buffer_line(current_position, MMM_TO_MMS(MST_PRIME_FEEDRATE), new_tool);
      #endif
      #if MST_RETRACT_MM
        current_position.e -= MST_RETRACT_MM;
        planner.buffer_line(current_position, MMM_TO_MMS(MST_RETRACT_FEEDRATE), new_tool);
      #endif
    #else
      planner.synchronize();
      safe_delay(100); // Give switch time to settle
    #endif

    current_position.x = grabxclear;
    DEBUG_POS("Move to new toolhead X + Security", current_position);
    _line_to_current(X_AXIS, 0.1f);
    planner.synchronize();
    safe_delay(100); // Give switch time to settle

    current_position.y += SWITCHING_TOOLHEAD_Y_CLEAR;
    DEBUG_POS("Move back Y clear", current_position);
    fast_line_to_current(Y_AXIS); // move away from docked toolhead
    planner.synchronize(); // Always sync last tool-change move

    DEBUG_POS("MST Tool-Change done.", current_position);
  }

#elif ENABLED(ELECTROMAGNETIC_SWITCHING_TOOLHEAD)

  inline void est_activate_solenoid()    { OUT_WRITE(SOL0_PIN, HIGH); }
  inline void est_deactivate_solenoid()  { OUT_WRITE(SOL0_PIN, LOW); }
  void est_init() { est_activate_solenoid(); }

  inline void em_switching_toolhead_tool_change(const uint8_t new_tool, bool no_move) {
    if (no_move) return;

    constexpr float toolheadposx[] = SWITCHING_TOOLHEAD_X_POS;
    const float placexpos = toolheadposx[active_extruder],
                grabxpos = toolheadposx[new_tool];
    const xyz_pos_t &hoffs = hotend_offset[active_extruder];

    /**
     * 1. Raise Z-Axis to give enough clearance
     * 2. Move to position near active extruder parking
     * 3. Move gently to park position of active extruder
     * 4. Disengage magnetic field, wait for delay
     * 5. Leave extruder and move to position near new extruder parking
     * 6. Move gently to park position of new extruder
     * 7. Engage magnetic field for new extruder parking
     * 8. Unpark extruder
     * 9. Apply Z hotend offset to current position
     */

    DEBUG_POS("Start EMST Tool-Change", current_position);

    // 1. Raise Z-Axis to give enough clearance

    current_position.z += EST_Z_HOP;
    DEBUG_POS("(1) Raise Z-Axis ", current_position);
    fast_line_to_current(Z_AXIS);

    // 2. Move to position near active extruder parking

    DEBUG_SYNCHRONIZE();
    DEBUG_ECHOLNPGM("(2) Move near active extruder parking", active_extruder);
    DEBUG_POS("Moving ParkPos", current_position);

    current_position.set(hoffs.x + placexpos,
                         hoffs.y + SWITCHING_TOOLHEAD_Y_POS + SWITCHING_TOOLHEAD_Y_CLEAR);
    fast_line_to_current(X_AXIS);

    // 3. Move gently to park position of active extruder

    DEBUG_SYNCHRONIZE();
    SERIAL_ECHOLNPGM("(3) Move gently to park position of active extruder", active_extruder);
    DEBUG_POS("Moving ParkPos", current_position);

    current_position.y -= SWITCHING_TOOLHEAD_Y_CLEAR;
    slow_line_to_current(Y_AXIS);

    // 4. Disengage magnetic field, wait for delay

    planner.synchronize();
    DEBUG_ECHOLNPGM("(4) Disengage magnet");
    est_deactivate_solenoid();

    // 5. Leave extruder and move to position near new extruder parking

    DEBUG_ECHOLNPGM("(5) Move near new extruder parking");
    DEBUG_POS("Moving ParkPos", current_position);

    current_position.y += SWITCHING_TOOLHEAD_Y_CLEAR;
    slow_line_to_current(Y_AXIS);
    current_position.set(hoffs.x + grabxpos,
                         hoffs.y + SWITCHING_TOOLHEAD_Y_POS + SWITCHING_TOOLHEAD_Y_CLEAR);
    fast_line_to_current(X_AXIS);

    // 6. Move gently to park position of new extruder

    current_position.y -= SWITCHING_TOOLHEAD_Y_CLEAR;
    if (DEBUGGING(LEVELING)) {
      planner.synchronize();
      DEBUG_ECHOLNPGM("(6) Move near new extruder");
    }
    slow_line_to_current(Y_AXIS);

    // 7. Engage magnetic field for new extruder parking

    DEBUG_SYNCHRONIZE();
    DEBUG_ECHOLNPGM("(7) Engage magnetic field");
    est_activate_solenoid();

    // 8. Unpark extruder

    current_position.y += SWITCHING_TOOLHEAD_Y_CLEAR;
    DEBUG_ECHOLNPGM("(8) Unpark extruder");
    slow_line_to_current(X_AXIS);
    planner.synchronize(); // Always sync the final move

    // 9. Apply Z hotend offset to current position

    DEBUG_POS("(9) Applying Z-offset", current_position);
    current_position.z += hoffs.z - hotend_offset[new_tool].z;

    DEBUG_POS("EMST Tool-Change done.", current_position);
  }

#endif // ELECTROMAGNETIC_SWITCHING_TOOLHEAD

#if HAS_EXTRUDERS
  inline void invalid_extruder_error(const uint8_t e) {
    SERIAL_ECHO_START();
    SERIAL_CHAR('T'); SERIAL_ECHO(e);
    SERIAL_CHAR(' '); SERIAL_ECHOLNPGM(STR_INVALID_EXTRUDER);
  }
#endif

#if ENABLED(DUAL_X_CARRIAGE)

  /**
   * @brief Dual X Tool Change
   * @details Change tools, with extra behavior based on current mode
   *
   * @param new_tool Tool index to activate
   * @param no_move Flag indicating no moves should take place
   */
  inline void dualx_tool_change(const uint8_t new_tool, bool &no_move) {

    DEBUG_ECHOPGM("Dual X Carriage Mode ");
    switch (dual_x_carriage_mode) {
      case DXC_FULL_CONTROL_MODE: DEBUG_ECHOLNPGM("FULL_CONTROL"); break;
      case DXC_AUTO_PARK_MODE:    DEBUG_ECHOLNPGM("AUTO_PARK");    break;
      case DXC_DUPLICATION_MODE:  DEBUG_ECHOLNPGM("DUPLICATION");  break;
      case DXC_MIRRORED_MODE:     DEBUG_ECHOLNPGM("MIRRORED");     break;
    }

    // Get the home position of the currently-active tool
    const float xhome = x_home_pos(active_extruder);

    if (dual_x_carriage_mode == DXC_AUTO_PARK_MODE                  // If Auto-Park mode is enabled
        && IsRunning() && !no_move                                  // ...and movement is permitted
        && (delayed_move_time || current_position.x != xhome)       // ...and delayed_move_time is set OR not "already parked"...
    ) {
      DEBUG_ECHOLNPGM("MoveX to ", xhome);
      current_position.x = xhome;
      line_to_current_position(planner.settings.max_feedrate_mm_s[X_AXIS]);   // Park the current head
      planner.synchronize();
    }

    // Activate the new extruder ahead of calling set_axis_is_at_home!
    active_extruder = new_tool;

    // This function resets the max/min values - the current position may be overwritten below.
    set_axis_is_at_home(X_AXIS);

    DEBUG_POS("New Extruder", current_position);

    switch (dual_x_carriage_mode) {
      case DXC_FULL_CONTROL_MODE:
        // New current position is the position of the activated extruder
        current_position.x = inactive_extruder_x;
        // Save the inactive extruder's position (from the old current_position)
        inactive_extruder_x = destination.x;
        DEBUG_ECHOLNPGM("DXC Full Control curr.x=", current_position.x, " dest.x=", destination.x);
        break;
      case DXC_AUTO_PARK_MODE:
        idex_set_parked();
        break;
      default:
        break;
    }

    // Ensure X axis DIR pertains to the correct carriage
    stepper.set_directions();

    DEBUG_ECHOLNPGM("Active extruder parked: ", active_extruder_parked ? "yes" : "no");
    DEBUG_POS("New extruder (parked)", current_position);
  }

#endif // DUAL_X_CARRIAGE

/**
 * Prime active tool using TOOLCHANGE_FILAMENT_SWAP settings
 */
#if ENABLED(TOOLCHANGE_FILAMENT_SWAP)

  #ifdef DEBUG_TOOLCHANGE_FILAMENT_SWAP
    #define FS_DEBUG(V...) SERIAL_ECHOLNPGM("DEBUG: " V)
  #else
    #define FS_DEBUG(...) NOOP
  #endif

  // Define any variables required
  static Flags<EXTRUDERS> extruder_was_primed; // Extruders primed status

  #if ENABLED(TOOLCHANGE_FS_PRIME_FIRST_USED)
    bool enable_first_prime; // As set by M217 V
  #endif

  // Cool down with fan
  inline void filament_swap_cooling() {
    #if HAS_FAN && TOOLCHANGE_FS_FAN >= 0
      thermalManager.fan_speed[TOOLCHANGE_FS_FAN] = toolchange_settings.fan_speed;
      gcode.dwell(SEC_TO_MS(toolchange_settings.fan_time));
      thermalManager.fan_speed[TOOLCHANGE_FS_FAN] = FAN_OFF_PWM;
    #endif
  }

  /**
   * Check if too cold to move the specified tool
   *
   * Returns TRUE if too cold to move (also echos message: STR_ERR_HOTEND_TOO_COLD)
   * Returns FALSE if able to  move.
   */
  bool too_cold(uint8_t toolID){
    if (TERN0(PREVENT_COLD_EXTRUSION, !DEBUGGING(DRYRUN) && thermalManager.targetTooColdToExtrude(toolID))) {
      SERIAL_ECHO_MSG(STR_ERR_HOTEND_TOO_COLD);
      return true;
    }
    return false;
  }

  /**
   * Cutting recovery -- Recover from cutting retraction that occurs at the end of nozzle priming
   *
   * If the active_extruder is up to temp (!too_cold):
   *  Extrude filament distance = toolchange_settings.extra_resume + toolchange_settings.wipe_retract
   *  current_position.e = e;
   *  sync_plan_position_e();
   */
  void extruder_cutting_recover(const_float_t e) {
    if (!too_cold(active_extruder)) {
      const float dist = toolchange_settings.extra_resume + toolchange_settings.wipe_retract;
      FS_DEBUG("Performing Cutting Recover | Distance: ", dist, " | Speed: ", MMM_TO_MMS(toolchange_settings.unretract_speed), "mm/s");
      unscaled_e_move(dist, MMM_TO_MMS(toolchange_settings.unretract_speed));
      planner.synchronize();
      FS_DEBUG("Set position to: ", e);
      current_position.e = e;
      sync_plan_position_e(); // Resume new E Position
    }
  }

  /**
   * Prime the currently selected extruder (Filament loading only)
   *
   * If too_cold(toolID) returns TRUE -> returns without moving extruder.
   * Extruders filament = swap_length + extra prime, then performs cutting retraction if enabled.
   * If cooling fan is enabled, calls filament_swap_cooling();
   */
  void extruder_prime() {

    if (too_cold(active_extruder)) {
      FS_DEBUG("Priming Aborted -  Nozzle Too Cold!");
      return; // Extruder too cold to prime
    }

    float fr = toolchange_settings.unretract_speed; // Set default speed for unretract

    #if ENABLED(TOOLCHANGE_FS_SLOW_FIRST_PRIME)
      /**
       * Perform first unretract movement at the slower Prime_Speed to avoid breakage on first prime
       */
      static Flags<EXTRUDERS> extruder_did_first_prime;  // Extruders first priming status
      if (!extruder_did_first_prime[active_extruder]) {
        extruder_did_first_prime.set(active_extruder);   // Log first prime complete
        // new nozzle - prime at user-specified speed.
        FS_DEBUG("First time priming T", active_extruder, ", reducing speed from ", MMM_TO_MMS(fr), " to ",  MMM_TO_MMS(toolchange_settings.prime_speed), "mm/s");
        fr = toolchange_settings.prime_speed;
        unscaled_e_move(0, MMM_TO_MMS(fr));      // Init planner with 0 length move
      }
    #endif

    //Calculate and perform the priming distance
    if (toolchange_settings.extra_prime >= 0) {
      // Positive extra_prime value
      // - Return filament at speed (fr) then extra_prime at prime speed
      FS_DEBUG("Loading Filament for T", active_extruder, " | Distance: ", toolchange_settings.swap_length, " | Speed: ", MMM_TO_MMS(fr), "mm/s");
      unscaled_e_move(toolchange_settings.swap_length, MMM_TO_MMS(fr)); // Prime (Unretract) filament by extruding equal to Swap Length (Unretract)

      if (toolchange_settings.extra_prime > 0) {
        FS_DEBUG("Performing Extra Priming for T", active_extruder, " | Distance: ", toolchange_settings.extra_prime, " | Speed: ", MMM_TO_MMS(toolchange_settings.prime_speed), "mm/s");
        unscaled_e_move(toolchange_settings.extra_prime, MMM_TO_MMS(toolchange_settings.prime_speed)); // Extra Prime Distance
      }
    }
    else {
      // Negative extra_prime value
      // - Unretract distance (swap length) is reduced by the value of extra_prime
      const float eswap = toolchange_settings.swap_length + toolchange_settings.extra_prime;
      FS_DEBUG("Negative ExtraPrime value - Swap Return Length has been reduced from ", toolchange_settings.swap_length, " to ", eswap);
      FS_DEBUG("Loading Filament for T", active_extruder, " | Distance: ", eswap, " | Speed: ", MMM_TO_MMS(fr), "mm/s");
      unscaled_e_move(eswap, MMM_TO_MMS(fr));
    }

    extruder_was_primed.set(active_extruder); // Log that this extruder has been primed

    // Cutting retraction
    #if TOOLCHANGE_FS_WIPE_RETRACT
      FS_DEBUG("Performing Cutting Retraction | Distance: ", -toolchange_settings.wipe_retract, " | Speed: ", MMM_TO_MMS(toolchange_settings.retract_speed), "mm/s");
      unscaled_e_move(-toolchange_settings.wipe_retract, MMM_TO_MMS(toolchange_settings.retract_speed));
    #endif

    // Cool down with fan
    filament_swap_cooling();

  }

  /**
   * Sequence to Prime the currently selected extruder
   * Raise Z, move the ToolChange_Park if enabled, prime the extruder, move back.
   */
  void tool_change_prime() {

    FS_DEBUG(">>> tool_change_prime()");

    if (!too_cold(active_extruder)) {
      destination = current_position; // Remember the old position

      const bool ok = TERN1(TOOLCHANGE_PARK, all_axes_homed() && toolchange_settings.enable_park);

      #if HAS_FAN && TOOLCHANGE_FS_FAN >= 0
        // Store and stop fan. Restored on any exit.
        REMEMBER(fan, thermalManager.fan_speed[TOOLCHANGE_FS_FAN], 0);
      #endif

      // Z raise
      if (ok) {
        // Do a small lift to avoid the workpiece in the move back (below)
        current_position.z += toolchange_settings.z_raise;
        TERN_(HAS_SOFTWARE_ENDSTOPS, NOMORE(current_position.z, soft_endstop.max.z));
        fast_line_to_current(Z_AXIS);
        planner.synchronize();
      }

      // Park
      #if ENABLED(TOOLCHANGE_PARK)
        if (ok) {
          IF_DISABLED(TOOLCHANGE_PARK_Y_ONLY, current_position.x = toolchange_settings.change_point.x);
          IF_DISABLED(TOOLCHANGE_PARK_X_ONLY, current_position.y = toolchange_settings.change_point.y);
          #if NONE(TOOLCHANGE_PARK_X_ONLY, TOOLCHANGE_PARK_Y_ONLY)
            SECONDARY_AXIS_CODE(
              current_position.i = toolchange_settings.change_point.i,
              current_position.j = toolchange_settings.change_point.j,
              current_position.k = toolchange_settings.change_point.k,
              current_position.u = toolchange_settings.change_point.u,
              current_position.v = toolchange_settings.change_point.v,
              current_position.w = toolchange_settings.change_point.w
            );
          #endif
          planner.buffer_line(current_position, MMM_TO_MMS(TOOLCHANGE_PARK_XY_FEEDRATE), active_extruder);
          planner.synchronize();
        }
      #endif

      extruder_prime();

      // Move back
      #if ENABLED(TOOLCHANGE_PARK)
        if (ok) {
          #if ENABLED(TOOLCHANGE_NO_RETURN)
            const float temp = destination.z;
            destination = current_position;
            destination.z = temp;
          #endif
          prepare_internal_move_to_destination(TERN(TOOLCHANGE_NO_RETURN, planner.settings.max_feedrate_mm_s[Z_AXIS], MMM_TO_MMS(TOOLCHANGE_PARK_XY_FEEDRATE)));
        }
      #endif

      extruder_cutting_recover(destination.e); // Cutting recover
    }

    FS_DEBUG("<<< tool_change_prime");

  }

#endif // TOOLCHANGE_FILAMENT_SWAP

/**
 * Perform a tool-change, which may result in moving the
 * previous tool out of the way and the new tool into place.
 */
void tool_change(const uint8_t new_tool, bool no_move/*=false*/) {
  DEBUG_ECHOLNPGM("tool change, new_tool: ", new_tool);

  #if EITHER(MANUAL_SWITCHING_TOOLHEAD, MAGNETIC_SWITCHING_TOOLHEAD)
    if (new_tool == active_extruder) return;
  #endif

  #if ENABLED(MIXING_EXTRUDER)

    UNUSED(no_move);

    if (new_tool >= MIXING_VIRTUAL_TOOLS)
      return invalid_extruder_error(new_tool);

    #if MIXING_VIRTUAL_TOOLS > 1
      // T0-Tnnn: Switch virtual tool by changing the index to the mix
      mixer.T(new_tool);
    #endif

  #elif HAS_PRUSA_MMU2

    UNUSED(no_move);

    mmu2.tool_change(new_tool);

  #elif EXTRUDERS == 0

    // Nothing to do
    UNUSED(new_tool); UNUSED(no_move);

  #elif EXTRUDERS < 2

    UNUSED(no_move);

    if (new_tool) invalid_extruder_error(new_tool);
    return;

  #elif HAS_MULTI_EXTRUDER

    planner.synchronize();

    #if ENABLED(DUAL_X_CARRIAGE)  // Only T0 allowed if the Printer is in DXC_DUPLICATION_MODE or DXC_MIRRORED_MODE
      if (new_tool != 0 && idex_is_duplicating())
         return invalid_extruder_error(new_tool);
    #endif

    if (new_tool >= TERN(MANUAL_SWITCHING_TOOLHEAD, STM_NUM_TOOLS, EXTRUDERS))
      return invalid_extruder_error(new_tool);

    if (!no_move && homing_needed()) {
      no_move = true;
      DEBUG_ECHOLNPGM("No move (not homed)");
    }

    TERN_(HAS_MARLINUI_MENU, if (!no_move) ui.update());

    #if ENABLED(DUAL_X_CARRIAGE)
      const bool idex_full_control = dual_x_carriage_mode == DXC_FULL_CONTROL_MODE;
    #else
      constexpr bool idex_full_control = false;
    #endif

    const uint8_t old_tool = active_extruder;
    const bool can_move_away = !no_move && !idex_full_control;

    #if ENABLED(AUTO_BED_LEVELING_UBL)
      // Workaround for UBL mesh boundary, possibly?
      TEMPORARY_BED_LEVELING_STATE(false);
    #endif

    // First tool priming. To prime again, reboot the machine. -- Should only occur for first T0 after powerup!
    #if ENABLED(TOOLCHANGE_FS_PRIME_FIRST_USED)
      if (enable_first_prime && old_tool == 0 && new_tool == 0 && !extruder_was_primed[0]) {
        tool_change_prime();
        TERN_(TOOLCHANGE_FS_INIT_BEFORE_SWAP, toolchange_extruder_ready.set(old_tool)); // Primed and initialized
      }
    #endif

    if (new_tool != old_tool || TERN0(PARKING_EXTRUDER, extruder_parked)) { // PARKING_EXTRUDER may need to attach old_tool when homing
      destination = current_position;

      #if BOTH(TOOLCHANGE_FILAMENT_SWAP, HAS_FAN) && TOOLCHANGE_FS_FAN >= 0
        // Store and stop fan. Restored on any exit.
        REMEMBER(fan, thermalManager.fan_speed[TOOLCHANGE_FS_FAN], 0);
      #endif

      // Z raise before retraction
      #if ENABLED(TOOLCHANGE_ZRAISE_BEFORE_RETRACT) && DISABLED(SWITCHING_NOZZLE)
        if (can_move_away && TERN1(TOOLCHANGE_PARK, toolchange_settings.enable_park)) {
          // Do a small lift to avoid the workpiece in the move back (below)
          current_position.z += toolchange_settings.z_raise;
          TERN_(HAS_SOFTWARE_ENDSTOPS, NOMORE(current_position.z, soft_endstop.max.z));
          fast_line_to_current(Z_AXIS);
          planner.synchronize();
        }
      #endif

      // Unload / Retract
      #if ENABLED(TOOLCHANGE_FILAMENT_SWAP)
        const bool should_swap = can_move_away && toolchange_settings.swap_length;
        if (should_swap) {
          if (too_cold(old_tool)) {
            // If SingleNozzle setup is too cold, unable to perform tool_change.
            if (ENABLED(SINGLENOZZLE)) { active_extruder = new_tool; return; }
          }
          else if (extruder_was_primed[old_tool]) {
            // Retract the old extruder if it was previously primed
            // To-Do: Should SingleNozzle always retract?
            FS_DEBUG("Retracting Filament for T", old_tool, ". | Distance: ", toolchange_settings.swap_length, " | Speed: ", MMM_TO_MMS(toolchange_settings.retract_speed), "mm/s");
            unscaled_e_move(-toolchange_settings.swap_length, MMM_TO_MMS(toolchange_settings.retract_speed));
          }
        }
      #endif

      TERN_(SWITCHING_NOZZLE_TWO_SERVOS, raise_nozzle(old_tool));

      REMEMBER(fr, feedrate_mm_s, XY_PROBE_FEEDRATE_MM_S);

      #if HAS_SOFTWARE_ENDSTOPS
        #if HAS_HOTEND_OFFSET
          #define _EXT_ARGS , old_tool, new_tool
        #else
          #define _EXT_ARGS
        #endif
        update_software_endstops(X_AXIS _EXT_ARGS);
        #if DISABLED(DUAL_X_CARRIAGE)
          update_software_endstops(Y_AXIS _EXT_ARGS);
          update_software_endstops(Z_AXIS _EXT_ARGS);
        #endif
      #endif

      // Toolchange Z-Raise
      #if DISABLED(TOOLCHANGE_ZRAISE_BEFORE_RETRACT) && DISABLED(SWITCHING_NOZZLE)
        if (can_move_away && TERN1(TOOLCHANGE_PARK, toolchange_settings.enable_park)) {
          // Do a small lift to avoid the workpiece in the move back (below)
          current_position.z += toolchange_settings.z_raise;
          TERN_(HAS_SOFTWARE_ENDSTOPS, NOMORE(current_position.z, soft_endstop.max.z));
          fast_line_to_current(Z_AXIS);
        }
      #endif

      // Toolchange park
      #if ENABLED(TOOLCHANGE_PARK) && DISABLED(SWITCHING_NOZZLE)
        if (can_move_away && toolchange_settings.enable_park) {
          IF_DISABLED(TOOLCHANGE_PARK_Y_ONLY, current_position.x = toolchange_settings.change_point.x);
          IF_DISABLED(TOOLCHANGE_PARK_X_ONLY, current_position.y = toolchange_settings.change_point.y);
          #if NONE(TOOLCHANGE_PARK_X_ONLY, TOOLCHANGE_PARK_Y_ONLY)
            SECONDARY_AXIS_CODE(
              current_position.i = toolchange_settings.change_point.i,
              current_position.j = toolchange_settings.change_point.j,
              current_position.k = toolchange_settings.change_point.k,
              current_position.u = toolchange_settings.change_point.u,
              current_position.v = toolchange_settings.change_point.v,
              current_position.w = toolchange_settings.change_point.w
            );
          #endif
          planner.buffer_line(current_position, MMM_TO_MMS(TOOLCHANGE_PARK_XY_FEEDRATE), old_tool);
          planner.synchronize();
        }
      #endif

      // Tool offsets
      #if HAS_HOTEND_OFFSET
        xyz_pos_t diff = hotend_offset[new_tool] - hotend_offset[old_tool];
        TERN_(DUAL_X_CARRIAGE, diff.x = 0);
      #else
        constexpr xyz_pos_t diff{0};
      #endif

      // Implementation-specific calls
      #if ENABLED(DUAL_X_CARRIAGE)
        dualx_tool_change(new_tool, no_move);
      #elif ENABLED(PARKING_EXTRUDER)                                   // Dual Parking extruder
        parking_extruder_tool_change(new_tool, no_move);
      #elif ENABLED(MAGNETIC_PARKING_EXTRUDER)                          // Magnetic Parking extruder
        magnetic_parking_extruder_tool_change(new_tool);
      #elif ENABLED(MANUAL_SWITCHING_TOOLHEAD)                          // Manual Switching Toolhead
        stm_tool_change(new_tool);
      #elif ENABLED(SERVO_SWITCHING_TOOLHEAD)                           // Servo Switching Toolhead
        servo_switching_toolhead_tool_change(new_tool, no_move);
      #elif ENABLED(MAGNETIC_SWITCHING_TOOLHEAD)                        // Magnetic Switching Toolhead
        magnetic_switching_toolhead_tool_change(new_tool, no_move);
      #elif ENABLED(ELECTROMAGNETIC_SWITCHING_TOOLHEAD)                 // Magnetic Switching ToolChanger
        em_switching_toolhead_tool_change(new_tool, no_move);
      #elif ENABLED(SWITCHING_NOZZLE) && !SWITCHING_NOZZLE_TWO_SERVOS   // Switching Nozzle (single servo)
        // Raise by a configured distance to avoid workpiece, except with
        // SWITCHING_NOZZLE_TWO_SERVOS, as both nozzles will lift instead.
        if (!no_move) {
          const float newz = current_position.z + _MAX(-diff.z, 0.0);

          // Check if Z has space to compensate at least z_offset, and if not, just abort now
          const float maxz = _MIN(TERN(HAS_SOFTWARE_ENDSTOPS, soft_endstop.max.z, Z_MAX_POS), Z_MAX_POS);
          if (newz > maxz) return;

          current_position.z = _MIN(newz + toolchange_settings.z_raise, maxz);
          fast_line_to_current(Z_AXIS);
        }
        move_nozzle_servo(new_tool);
      #endif

      // Set the new active extruder
      IF_DISABLED(DUAL_X_CARRIAGE, active_extruder = new_tool);

      TERN_(TOOL_SENSOR, tool_sensor_disabled = false);

      (void)check_tool_sensor_stats(active_extruder, true);

      // The newly-selected extruder XYZ is actually at...
      DEBUG_ECHOLNPGM("Offset Tool XYZ by { ", diff.x, ", ", diff.y, ", ", diff.z, " }");
      current_position += diff;

      // Tell the planner the new "current position"
      sync_plan_position();

      #if ENABLED(DELTA)
        //LOOP_NUM_AXES(i) update_software_endstops(i); // or modify the constrain function
        const bool safe_to_move = current_position.z < delta_clip_start_height - 1;
      #else
        constexpr bool safe_to_move = true;
      #endif

      // Return to position and lower again
      const bool should_move = safe_to_move && !no_move && IsRunning();
      if (should_move) {

        #if EITHER(SINGLENOZZLE_STANDBY_TEMP, SINGLENOZZLE_STANDBY_FAN)
          thermalManager.singlenozzle_change(old_tool, new_tool);
        #endif

        #if ENABLED(TOOLCHANGE_FILAMENT_SWAP)
          if (should_swap && !too_cold(active_extruder))
            extruder_prime(); // Prime selected Extruder
        #endif

        // Prevent a move outside physical bounds
        #if ENABLED(MAGNETIC_SWITCHING_TOOLHEAD)
          // If the original position is within tool store area, go to X origin at once
          if (destination.y < SWITCHING_TOOLHEAD_Y_POS + SWITCHING_TOOLHEAD_Y_CLEAR) {
            current_position.x = X_MIN_POS;
            planner.buffer_line(current_position, planner.settings.max_feedrate_mm_s[X_AXIS], new_tool);
            planner.synchronize();
          }
        #else
          apply_motion_limits(destination);
        #endif

        // Should the nozzle move back to the old position?
        if (can_move_away) {
          #if ENABLED(TOOLCHANGE_NO_RETURN)
            // Just move back down
            DEBUG_ECHOLNPGM("Move back Z only");

            if (TERN1(TOOLCHANGE_PARK, toolchange_settings.enable_park))
              do_blocking_move_to_z(destination.z, planner.settings.max_feedrate_mm_s[Z_AXIS]);

          #else
            // Move back to the original (or adjusted) position
            DEBUG_POS("Move back", destination);

            #if ENABLED(TOOLCHANGE_PARK)
              if (toolchange_settings.enable_park)
                do_blocking_move_to_xy_z(destination, destination.z, MMM_TO_MMS(TOOLCHANGE_PARK_XY_FEEDRATE));
            #else
              do_blocking_move_to_xy(destination, planner.settings.max_feedrate_mm_s[X_AXIS] * 0.5f);
              do_blocking_move_to_z(destination.z, planner.settings.max_feedrate_mm_s[Z_AXIS]);
            #endif

          #endif
        }

        else DEBUG_ECHOLNPGM("Move back skipped");

        #if ENABLED(TOOLCHANGE_FILAMENT_SWAP)
          if (should_swap && !too_cold(active_extruder)) {
            extruder_cutting_recover(0); // New extruder primed and set to 0

            // Restart Fan
            #if HAS_FAN && TOOLCHANGE_FS_FAN >= 0
              RESTORE(fan);
            #endif
          }
        #endif

        TERN_(DUAL_X_CARRIAGE, idex_set_parked(false));
      }

      #if ENABLED(SWITCHING_NOZZLE)
        // Move back down. (Including when the new tool is higher.)
        if (!should_move)
          do_blocking_move_to_z(destination.z, planner.settings.max_feedrate_mm_s[Z_AXIS]);
      #endif

      TERN_(SWITCHING_NOZZLE_TWO_SERVOS, lower_nozzle(new_tool));

    } // (new_tool != old_tool)

    planner.synchronize();

    #if ENABLED(EXT_SOLENOID) && DISABLED(PARKING_EXTRUDER)
      disable_all_solenoids();
      enable_solenoid(active_extruder);
    #endif

    #if HAS_PRUSA_MMU1
      if (new_tool >= E_STEPPERS) return invalid_extruder_error(new_tool);
      select_multiplexed_stepper(new_tool);
    #endif

    #if DO_SWITCH_EXTRUDER
      planner.synchronize();
      move_extruder_servo(active_extruder);
    #endif

    TERN_(HAS_FANMUX, fanmux_switch(active_extruder));

    if (ENABLED(EVENT_GCODE_TOOLCHANGE_ALWAYS_RUN) || !no_move) {
      #ifdef EVENT_GCODE_TOOLCHANGE_T0
        if (new_tool == 0)
          gcode.process_subcommands_now(F(EVENT_GCODE_TOOLCHANGE_T0));
      #endif

      #ifdef EVENT_GCODE_TOOLCHANGE_T1
        if (new_tool == 1)
          gcode.process_subcommands_now(F(EVENT_GCODE_TOOLCHANGE_T1));
      #endif

      #ifdef EVENT_GCODE_AFTER_TOOLCHANGE
        if (TERN1(DUAL_X_CARRIAGE, dual_x_carriage_mode == DXC_AUTO_PARK_MODE))
          gcode.process_subcommands_now(F(EVENT_GCODE_AFTER_TOOLCHANGE));
      #endif
    }

    #if ENABLED(MANUAL_SWITCHING_TOOLHEAD)
      last_tool_change = millis();
      if (did_pause_print) resume_print();
    #endif

    SERIAL_ECHOLNPGM(STR_ACTIVE_EXTRUDER, active_extruder);

  #endif // HAS_MULTI_EXTRUDER
}

#if ENABLED(TOOLCHANGE_MIGRATION_FEATURE)

  #define DEBUG_OUT ENABLED(DEBUG_TOOLCHANGE_MIGRATION_FEATURE)
  #include "../core/debug_out.h"

  bool extruder_migration() {

    #if ENABLED(PREVENT_COLD_EXTRUSION)
      if (thermalManager.targetTooColdToExtrude(active_extruder)) {
        DEBUG_ECHOLNPGM("Migration Source Too Cold");
        return false;
      }
    #endif

    // No auto-migration or specified target?
    if (!migration.target && active_extruder >= migration.last) {
      DEBUG_ECHO_MSG("No Migration Target");
      DEBUG_ECHO_MSG("Target: ", migration.target, " Last: ", migration.last, " Active: ", active_extruder);
      migration.automode = false;
      return false;
    }

    // Migrate to a target or the next extruder

    uint8_t migration_extruder = active_extruder;

    if (migration.target) {
      DEBUG_ECHOLNPGM("Migration using fixed target");
      // Specified target ok?
      const int16_t t = migration.target - 1;
      if (t != active_extruder) migration_extruder = t;
    }
    else if (migration.automode && migration_extruder < migration.last && migration_extruder < EXTRUDERS - 1)
      migration_extruder++;

    if (migration_extruder == active_extruder) {
      DEBUG_ECHOLNPGM("Migration source matches active");
      return false;
    }

    // Migration begins
    DEBUG_ECHOLNPGM("Beginning migration");

    migration.in_progress = true; // Prevent runout script
    planner.synchronize();

    // Remember position before migration
    const float resume_current_e = current_position.e;

    // Migrate the flow
    planner.set_flow(migration_extruder, planner.flow_percentage[active_extruder]);

    // Migrate the retracted state
    #if ENABLED(FWRETRACT)
      fwretract.retracted.set(migration_extruder, fwretract.retracted[active_extruder]);
    #endif

    // Migrate the temperature to the new hotend
    #if HAS_MULTI_HOTEND
      thermalManager.setTargetHotend(thermalManager.degTargetHotend(active_extruder), migration_extruder);
      TERN_(AUTOTEMP, planner.autotemp_update());
      thermalManager.set_heating_message(0);
      thermalManager.wait_for_hotend(active_extruder);
    #endif

    // Migrate Linear Advance K factor to the new extruder
    TERN_(LIN_ADVANCE, planner.extruder_advance_K[active_extruder] = planner.extruder_advance_K[migration_extruder]);

    // Perform the tool change
    tool_change(migration_extruder);

    // Retract if previously retracted
    #if ENABLED(FWRETRACT)
      if (fwretract.retracted[active_extruder])
        unscaled_e_move(-fwretract.settings.retract_length, fwretract.settings.retract_feedrate_mm_s);
    #endif

    // If no available extruder
    if (EXTRUDERS < 2 || active_extruder >= EXTRUDERS - 2 || active_extruder == migration.last)
      migration.automode = false;

    migration.in_progress = false;

    current_position.e = resume_current_e;

    planner.synchronize();
    planner.set_e_position_mm(current_position.e); // New extruder primed and ready
    DEBUG_ECHOLNPGM("Migration Complete");
    return true;
  }

#endif // TOOLCHANGE_MIGRATION_FEATURE<|MERGE_RESOLUTION|>--- conflicted
+++ resolved
@@ -509,12 +509,6 @@
     }
   }
 
-<<<<<<< HEAD
-  inline void servo_switching_toolhead_lock(const bool locked) {
-    #ifdef SST_SERVO_ANGLES
-      const uint16_t swt_angles[2] = SST_SERVO_ANGLES;
-      MOVE_SERVO(SST_SERVO_NR, swt_angles[locked ? 0 : 1]);
-=======
 
 #endif // TOOL_SENSOR
 
@@ -524,7 +518,6 @@
     #ifdef SWITCHING_TOOLHEAD_SERVO_ANGLES
       const uint16_t swt_angles[2] = SWITCHING_TOOLHEAD_SERVO_ANGLES;
       servo[SWITCHING_TOOLHEAD_SERVO_NR].move(swt_angles[locked ? 0 : 1]);
->>>>>>> cadb1a07
     #elif PIN_EXISTS(SWT_SOLENOID)
       OUT_WRITE(SWT_SOLENOID_PIN, locked);
       gcode.dwell(10);
@@ -533,15 +526,8 @@
     #endif
   }
 
-<<<<<<< HEAD
-  #include <bitset>
-
-  void sst_init() {
-    servo_switching_toolhead_lock(true);
-=======
   void swt_init() {
     switching_toolhead_lock(true);
->>>>>>> cadb1a07
 
     #if ENABLED(TOOL_SENSOR)
       // Init tool sensors
@@ -580,11 +566,7 @@
     #endif // TOOL_SENSOR
   }
 
-<<<<<<< HEAD
   inline void servo_switching_toolhead_tool_change(const uint8_t new_tool, bool no_move/*=false*/) {
-=======
-  inline void switching_toolhead_tool_change(const uint8_t new_tool, bool no_move/*=false*/) {
->>>>>>> cadb1a07
     if (no_move) return;
 
     constexpr float toolheadposx[] = SWITCHING_TOOLHEAD_X_POS;
