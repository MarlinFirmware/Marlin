/**
 * Marlin 3D Printer Firmware
 * Copyright (c) 2020 MarlinFirmware [https://github.com/MarlinFirmware/Marlin]
 *
 * Based on Sprinter and grbl.
 * Copyright (c) 2011 Camiel Gubbels / Erik van der Zalm
 *
 * This program is free software: you can redistribute it and/or modify
 * it under the terms of the GNU General Public License as published by
 * the Free Software Foundation, either version 3 of the License, or
 * (at your option) any later version.
 *
 * This program is distributed in the hope that it will be useful,
 * but WITHOUT ANY WARRANTY; without even the implied warranty of
 * MERCHANTABILITY or FITNESS FOR A PARTICULAR PURPOSE.  See the
 * GNU General Public License for more details.
 *
 * You should have received a copy of the GNU General Public License
 * along with this program.  If not, see <https://www.gnu.org/licenses/>.
 *
 */

#include "../inc/MarlinConfigPre.h"
#include "../MarlinCore.h"

#include "tool_change.h"

#include "probe.h"
#include "motion.h"
#include "planner.h"
#include "temperature.h"

<<<<<<< HEAD
#define DEBUG_TOOL_CHANGE
=======
#include "../MarlinCore.h"

//#define DEBUG_TOOL_CHANGE
//#define DEBUG_TOOLCHANGE_FILAMENT_SWAP

#define DEBUG_OUT ENABLED(DEBUG_TOOL_CHANGE)
#include "../core/debug_out.h"
>>>>>>> a8419738

#if HAS_MULTI_EXTRUDER
  toolchange_settings_t toolchange_settings;  // Initialized by settings.load()
#endif

#if ENABLED(TOOLCHANGE_MIGRATION_FEATURE)
  migration_settings_t migration = migration_defaults;
#endif

#if ENABLED(TOOLCHANGE_FS_INIT_BEFORE_SWAP)
  Flags<EXTRUDERS> toolchange_extruder_ready;
#endif

#if ANY(MAGNETIC_PARKING_EXTRUDER, TOOL_SENSOR, TOOLCHANGE_FILAMENT_SWAP) || defined(EVENT_GCODE_TOOLCHANGE_T0) \
 || defined(EVENT_GCODE_TOOLCHANGE_T1) || defined(EVENT_GCODE_AFTER_TOOLCHANGE) \
 || (ENABLED(PARKING_EXTRUDER) && PARKING_EXTRUDER_SOLENOIDS_DELAY > 0)
  #include "../gcode/gcode.h"
  #if ENABLED(TOOLCHANGE_FILAMENT_SWAP) && TOOLCHANGE_FS_WIPE_RETRACT <= 0
    #undef TOOLCHANGE_FS_WIPE_RETRACT
    #define TOOLCHANGE_FS_WIPE_RETRACT 0
  #endif
#endif

#if EITHER(HAS_MARLINUI_MENU, TOOL_SENSOR)
  #include "../lcd/marlinui.h"
#endif

#if ENABLED(STM_EEPROM_STORAGE)
  #include "settings.h"
#endif

#if EITHER(DUAL_X_CARRIAGE, MANUAL_SWITCHING_TOOLHEAD)
  #include "stepper.h"
#endif

#if ENABLED(MANUAL_SWITCHING_TOOLHEAD)
  #include "../lcd/menu/menu.h"
#endif

#if ANY(SWITCHING_EXTRUDER, SWITCHING_NOZZLE, SERVO_SWITCHING_TOOLHEAD)
  #include "servo.h"
#endif

#if ENABLED(EXT_SOLENOID) && DISABLED(PARKING_EXTRUDER)
  #include "../feature/solenoid.h"
#endif

#if ENABLED(MIXING_EXTRUDER)
  #include "../feature/mixing.h"
#endif

#if HAS_LEVELING
  #include "../feature/bedlevel/bedlevel.h"
#endif

#if HAS_FANMUX
  #include "../feature/fanmux.h"
#endif

#if HAS_PRUSA_MMU1
  #include "../feature/mmu/mmu.h"
#elif HAS_PRUSA_MMU2
  #include "../feature/mmu/mmu2.h"
#endif

#if ENABLED(ADVANCED_PAUSE_FEATURE)
  #include "../feature/pause.h"
#endif

// below other includes on purpose. moving it up makes debug not work..
#define DEBUG_OUT ENABLED(DEBUG_TOOL_CHANGE)
#include "../core/debug_out.h"

#if DO_SWITCH_EXTRUDER

  #if EXTRUDERS > 3
    #define _SERVO_NR(E) ((E) < 2 ? SWITCHING_EXTRUDER_SERVO_NR : SWITCHING_EXTRUDER_E23_SERVO_NR)
  #else
    #define _SERVO_NR(E) SWITCHING_EXTRUDER_SERVO_NR
  #endif

  void move_extruder_servo(const uint8_t e) {
    planner.synchronize();
    if ((EXTRUDERS & 1) && e < EXTRUDERS - 1) {
      MOVE_SERVO(_SERVO_NR(e), servo_angles[_SERVO_NR(e)][e & 1]);
      safe_delay(500);
    }
  }

#endif // DO_SWITCH_EXTRUDER

#if ENABLED(SWITCHING_NOZZLE)

  #if SWITCHING_NOZZLE_TWO_SERVOS

    inline void _move_nozzle_servo(const uint8_t e, const uint8_t angle_index) {
      constexpr int8_t  sns_index[2] = { SWITCHING_NOZZLE_SERVO_NR, SWITCHING_NOZZLE_E1_SERVO_NR };
      constexpr int16_t sns_angles[2] = SWITCHING_NOZZLE_SERVO_ANGLES;
      planner.synchronize();
      MOVE_SERVO(sns_index[e], sns_angles[angle_index]);
      safe_delay(500);
    }

    void lower_nozzle(const uint8_t e) { _move_nozzle_servo(e, 0); }
    void raise_nozzle(const uint8_t e) { _move_nozzle_servo(e, 1); }

  #else

    void move_nozzle_servo(const uint8_t angle_index) {
      planner.synchronize();
      MOVE_SERVO(SWITCHING_NOZZLE_SERVO_NR, servo_angles[SWITCHING_NOZZLE_SERVO_NR][angle_index]);
      safe_delay(500);
    }

  #endif

#endif // SWITCHING_NOZZLE

// Move to position routines
void _line_to_current(const AxisEnum fr_axis, const float fscale=1) {
  line_to_current_position(planner.settings.max_feedrate_mm_s[fr_axis] * fscale);
}
void slow_line_to_current(const AxisEnum fr_axis) { _line_to_current(fr_axis, 0.2f); }
void fast_line_to_current(const AxisEnum fr_axis) { _line_to_current(fr_axis, 0.5f); }

#if ENABLED(MAGNETIC_PARKING_EXTRUDER)

  float parkingposx[2],           // M951 R L
        parkinggrabdistance,      // M951 I
        parkingslowspeed,         // M951 J
        parkinghighspeed,         // M951 H
        parkingtraveldistance,    // M951 D
        compensationmultiplier;

  inline void magnetic_parking_extruder_tool_change(const uint8_t new_tool) {

    const float oldx = current_position.x,
                grabpos = mpe_settings.parking_xpos[new_tool] + (new_tool ? mpe_settings.grab_distance : -mpe_settings.grab_distance),
                offsetcompensation = TERN0(HAS_HOTEND_OFFSET, hotend_offset[active_extruder].x * mpe_settings.compensation_factor);

    if (homing_needed_error(_BV(X_AXIS))) return;

    /**
     * Z Lift and Nozzle Offset shift ar defined in caller method to work equal with any Multi Hotend realization
     *
     * Steps:
     *   1. Move high speed to park position of new extruder
     *   2. Move to couple position of new extruder (this also discouple the old extruder)
     *   3. Move to park position of new extruder
     *   4. Move high speed to approach park position of old extruder
     *   5. Move to park position of old extruder
     *   6. Move to starting position
     */

    // STEP 1

    current_position.x = mpe_settings.parking_xpos[new_tool] + offsetcompensation;

    DEBUG_ECHOPGM("(1) Move extruder ", new_tool);
    DEBUG_POS(" to new extruder ParkPos", current_position);

    planner.buffer_line(current_position, mpe_settings.fast_feedrate, new_tool);
    planner.synchronize();

    // STEP 2

    current_position.x = grabpos + offsetcompensation;

    DEBUG_ECHOPGM("(2) Couple extruder ", new_tool);
    DEBUG_POS(" to new extruder GrabPos", current_position);

    planner.buffer_line(current_position, mpe_settings.slow_feedrate, new_tool);
    planner.synchronize();

    // Delay before moving tool, to allow magnetic coupling
    gcode.dwell(150);

    // STEP 3

    current_position.x = mpe_settings.parking_xpos[new_tool] + offsetcompensation;

    DEBUG_ECHOPGM("(3) Move extruder ", new_tool);
    DEBUG_POS(" back to new extruder ParkPos", current_position);

    planner.buffer_line(current_position, mpe_settings.slow_feedrate, new_tool);
    planner.synchronize();

    // STEP 4

    current_position.x = mpe_settings.parking_xpos[active_extruder] + (active_extruder == 0 ? MPE_TRAVEL_DISTANCE : -MPE_TRAVEL_DISTANCE) + offsetcompensation;

    DEBUG_ECHOPGM("(4) Move extruder ", new_tool);
    DEBUG_POS(" close to old extruder ParkPos", current_position);

    planner.buffer_line(current_position, mpe_settings.fast_feedrate, new_tool);
    planner.synchronize();

    // STEP 5

    current_position.x = mpe_settings.parking_xpos[active_extruder] + offsetcompensation;

    DEBUG_ECHOPGM("(5) Park extruder ", new_tool);
    DEBUG_POS(" at old extruder ParkPos", current_position);

    planner.buffer_line(current_position, mpe_settings.slow_feedrate, new_tool);
    planner.synchronize();

    // STEP 6

    current_position.x = oldx;

    DEBUG_ECHOPGM("(6) Move extruder ", new_tool);
    DEBUG_POS(" to starting position", current_position);

    planner.buffer_line(current_position, mpe_settings.fast_feedrate, new_tool);
    planner.synchronize();

    DEBUG_ECHOLNPGM("Autopark done.");
  }

#elif ENABLED(PARKING_EXTRUDER)

  void pe_solenoid_init() {
    LOOP_LE_N(n, 1) pe_solenoid_set_pin_state(n, !PARKING_EXTRUDER_SOLENOIDS_PINS_ACTIVE);
  }

  void pe_solenoid_set_pin_state(const uint8_t extruder_num, const uint8_t state) {
    switch (extruder_num) {
      case 1: OUT_WRITE(SOL1_PIN, state); break;
      default: OUT_WRITE(SOL0_PIN, state); break;
    }
    #if PARKING_EXTRUDER_SOLENOIDS_DELAY > 0
      gcode.dwell(PARKING_EXTRUDER_SOLENOIDS_DELAY);
    #endif
  }

  bool extruder_parked = true, do_solenoid_activation = true;

  // Modifies tool_change() behavior based on homing side
  bool parking_extruder_unpark_after_homing(const uint8_t final_tool, bool homed_towards_final_tool) {
    do_solenoid_activation = false; // Tell parking_extruder_tool_change to skip solenoid activation

    if (!extruder_parked) return false; // nothing to do

    if (homed_towards_final_tool) {
      pe_solenoid_magnet_off(1 - final_tool);
      DEBUG_ECHOLNPGM("Disengage magnet", 1 - final_tool);
      pe_solenoid_magnet_on(final_tool);
      DEBUG_ECHOLNPGM("Engage magnet", final_tool);
      parking_extruder_set_parked(false);
      return false;
    }

    return true;
  }

  inline void parking_extruder_tool_change(const uint8_t new_tool, bool no_move) {
    if (!no_move) {

      constexpr float parkingposx[] = PARKING_EXTRUDER_PARKING_X;

      #if HAS_HOTEND_OFFSET
        const float x_offset = hotend_offset[active_extruder].x;
      #else
        constexpr float x_offset = 0;
      #endif

      const float midpos = (parkingposx[0] + parkingposx[1]) * 0.5f + x_offset,
                  grabpos = parkingposx[new_tool] + (new_tool ? PARKING_EXTRUDER_GRAB_DISTANCE : -(PARKING_EXTRUDER_GRAB_DISTANCE)) + x_offset;

      /**
       * 1. Move to park position of old extruder
       * 2. Disengage magnetic field, wait for delay
       * 3. Move near new extruder
       * 4. Engage magnetic field for new extruder
       * 5. Move to parking incl. offset of new extruder
       * 6. Lower Z-Axis
       */

      // STEP 1

      DEBUG_POS("Start PE Tool-Change", current_position);

      // Don't park the active_extruder unless unparked
      if (!extruder_parked) {
        current_position.x = parkingposx[active_extruder] + x_offset;

        DEBUG_ECHOLNPGM("(1) Park extruder ", active_extruder);
        DEBUG_POS("Moving ParkPos", current_position);

        fast_line_to_current(X_AXIS);

        // STEP 2

        planner.synchronize();
        DEBUG_ECHOLNPGM("(2) Disengage magnet");
        pe_solenoid_magnet_off(active_extruder);

        // STEP 3

        current_position.x += active_extruder ? -10 : 10; // move 10mm away from parked extruder

        DEBUG_ECHOLNPGM("(3) Move near new extruder");
        DEBUG_POS("Move away from parked extruder", current_position);

        fast_line_to_current(X_AXIS);
      }

      // STEP 4

      planner.synchronize();
      DEBUG_ECHOLNPGM("(4) Engage magnetic field");

      // Just save power for inverted magnets
      TERN_(PARKING_EXTRUDER_SOLENOIDS_INVERT, pe_solenoid_magnet_on(active_extruder));
      pe_solenoid_magnet_on(new_tool);

      // STEP 5

      current_position.x = grabpos + (new_tool ? -10 : 10);
      fast_line_to_current(X_AXIS);

      current_position.x = grabpos;

      DEBUG_SYNCHRONIZE();
      DEBUG_POS("(5) Unpark extruder", current_position);

      slow_line_to_current(X_AXIS);

      // STEP 6

      current_position.x = DIFF_TERN(HAS_HOTEND_OFFSET, midpos, hotend_offset[new_tool].x);

      DEBUG_SYNCHRONIZE();
      DEBUG_POS("(6) Move midway between hotends", current_position);

      fast_line_to_current(X_AXIS);
      planner.synchronize(); // Always sync the final move

      DEBUG_POS("PE Tool-Change done.", current_position);
      parking_extruder_set_parked(false);
    }
    else if (do_solenoid_activation) {
      // Deactivate current extruder solenoid
      pe_solenoid_set_pin_state(active_extruder, !PARKING_EXTRUDER_SOLENOIDS_PINS_ACTIVE);
      // Engage new extruder magnetic field
      pe_solenoid_set_pin_state(new_tool, PARKING_EXTRUDER_SOLENOIDS_PINS_ACTIVE);
    }

    do_solenoid_activation = true; // Activate solenoid for subsequent tool_change()
  }

#elif ENABLED(MANUAL_SWITCHING_TOOLHEAD)

<<<<<<< HEAD
  millis_t last_tool_change = 0;

  void stm_init() {
    TERN_(STM_EEPROM_STORAGE, active_extruder = toolchange_settings.selected_tool); // set active_extruder on first load
  }

  inline void stm_set_new_tool(const uint8_t new_tool) {
    thermalManager.temp_hotend[new_tool].reset();
    active_extruder = new_tool;
    toolchange_settings.selected_tool = new_tool;

    // allow temperature readings to stabilize; 1khz, OVERSAMPLENR*4 samples
    safe_delay(
      _MAX(
        100UL,
        ((TEMP_TIMER_FREQUENCY / CYCLES_PER_MICROSECOND) * (OVERSAMPLENR) * 4) / 1000
      )
    );

    #if ENABLED(STM_EEPROM_AUTOSAVE)
      settings.save();
    #endif
  }

  PauseMessage stm_pause_message(const uint8_t new_tool) {
    switch (new_tool) {
      case 0: return PAUSE_MESSAGE_TOOL_CHANGE_0;
      case 1: return PAUSE_MESSAGE_TOOL_CHANGE_1;
      OPTCODE(HAS_TOOL_2, case 2: return PAUSE_MESSAGE_TOOL_CHANGE_2);
      OPTCODE(HAS_TOOL_3, case 3: return PAUSE_MESSAGE_TOOL_CHANGE_3);
      OPTCODE(HAS_TOOL_4, case 4: return PAUSE_MESSAGE_TOOL_CHANGE_4);
      OPTCODE(HAS_TOOL_5, case 5: return PAUSE_MESSAGE_TOOL_CHANGE_5);
      OPTCODE(HAS_TOOL_6, case 6: return PAUSE_MESSAGE_TOOL_CHANGE_6);
      OPTCODE(HAS_TOOL_7, case 7: return PAUSE_MESSAGE_TOOL_CHANGE_7);
      default: break;
    }
    return PAUSE_MESSAGE_TOOL_CHANGE;
  }

  inline void stm_tool_change(const uint8_t new_tool) {
    DEBUG_ECHOPGM("tool change, active ", active_extruder, " new ", new_tool);

    disable_e_steppers();
    thermalManager.heating_enabled = false;
    thermalManager.disable_all_heaters(); // ?

    PauseMessage pm = stm_pause_message(new_tool);
    ui.pause_show_message(pm, PAUSE_MODE_TOOL_CHANGE);
    if (pause_print(0.0, current_position, true, 0)) {
      wait_for_confirmation(false, 2, pm);
      stm_set_new_tool(new_tool);
      ui.set_status_P(PSTR("Tool Changed"));
    }
    else {
      // we couldn't pause..?
      SERIAL_ERROR_MSG("Tool change failed: unable to pause printer.");
      stop();
    }

    thermalManager.heating_enabled = true;
    enable_e_steppers();
  }

#elif ENABLED(SERVO_SWITCHING_TOOLHEAD)
=======
#if ENABLED(TOOL_SENSOR)

  bool tool_sensor_disabled; // = false
>>>>>>> a8419738

  // Return a bitmask of tool sensor states
  inline uint8_t poll_tool_sensor_pins() {
    return (0
      #if PIN_EXISTS(TOOL_SENSOR1)
        | (READ(TOOL_SENSOR1_PIN) << 0)
      #endif
      #if PIN_EXISTS(TOOL_SENSOR2)
        | (READ(TOOL_SENSOR2_PIN) << 1)
      #endif
      #if PIN_EXISTS(TOOL_SENSOR3)
        | (READ(TOOL_SENSOR3_PIN) << 2)
      #endif
      #if PIN_EXISTS(TOOL_SENSOR4)
        | (READ(TOOL_SENSOR4_PIN) << 3)
      #endif
      #if PIN_EXISTS(TOOL_SENSOR5)
        | (READ(TOOL_SENSOR5_PIN) << 4)
      #endif
      #if PIN_EXISTS(TOOL_SENSOR6)
        | (READ(TOOL_SENSOR6_PIN) << 5)
      #endif
      #if PIN_EXISTS(TOOL_SENSOR7)
        | (READ(TOOL_SENSOR7_PIN) << 6)
      #endif
      #if PIN_EXISTS(TOOL_SENSOR8)
        | (READ(TOOL_SENSOR8_PIN) << 7)
      #endif
    );
  }

  uint8_t check_tool_sensor_stats(const uint8_t tool_index, const bool kill_on_error/*=false*/, const bool disable/*=false*/) {
    static uint8_t sensor_tries; // = 0
    for (;;) {
      if (poll_tool_sensor_pins() == _BV(tool_index)) {
        sensor_tries = 0;
        return tool_index;
      }
      else if (kill_on_error && (!tool_sensor_disabled || disable)) {
        sensor_tries++;
        if (sensor_tries > 10) kill(F("Tool Sensor error"));
        safe_delay(5);
      }
      else {
        sensor_tries++;
        if (sensor_tries > 10) return -1;
        safe_delay(5);
      }
    }
  }

  inline void servo_switching_toolhead_lock(const bool locked) {
    #ifdef SST_SERVO_ANGLES
      const uint16_t swt_angles[2] = SST_SERVO_ANGLES;
      MOVE_SERVO(SST_SERVO_NR, swt_angles[locked ? 0 : 1]);
    #elif PIN_EXISTS(SWT_SOLENOID)
      OUT_WRITE(SWT_SOLENOID_PIN, locked);
      gcode.dwell(10);
    #else
      #error "No toolhead locking mechanism configured."
    #endif
  }

  #include <bitset>

  void sst_init() {
    servo_switching_toolhead_lock(true);

    #if ENABLED(TOOL_SENSOR)
      // Init tool sensors
      #if PIN_EXISTS(TOOL_SENSOR1)
        SET_INPUT_PULLUP(TOOL_SENSOR1_PIN);
      #endif
      #if PIN_EXISTS(TOOL_SENSOR2)
        SET_INPUT_PULLUP(TOOL_SENSOR2_PIN);
      #endif
      #if PIN_EXISTS(TOOL_SENSOR3)
        SET_INPUT_PULLUP(TOOL_SENSOR3_PIN);
      #endif
      #if PIN_EXISTS(TOOL_SENSOR4)
        SET_INPUT_PULLUP(TOOL_SENSOR4_PIN);
      #endif
      #if PIN_EXISTS(TOOL_SENSOR5)
        SET_INPUT_PULLUP(TOOL_SENSOR5_PIN);
      #endif
      #if PIN_EXISTS(TOOL_SENSOR6)
        SET_INPUT_PULLUP(TOOL_SENSOR6_PIN);
      #endif
      #if PIN_EXISTS(TOOL_SENSOR7)
        SET_INPUT_PULLUP(TOOL_SENSOR7_PIN);
      #endif
      #if PIN_EXISTS(TOOL_SENSOR8)
        SET_INPUT_PULLUP(TOOL_SENSOR8_PIN);
      #endif

      if (check_tool_sensor_stats(0)) {
        LCD_MESSAGE_F("TC error");
        servo_switching_toolhead_lock(false);
        while (check_tool_sensor_stats(0)) { /* nada */ }
        servo_switching_toolhead_lock(true);
      }
      LCD_MESSAGE_F("TC Success");
    #endif // TOOL_SENSOR
  }

<<<<<<< HEAD
  inline void servo_switching_toolhead_tool_change(const uint8_t new_tool, bool no_move/*=false*/) {
=======
#endif // TOOL_SENSOR

#if ENABLED(SWITCHING_TOOLHEAD)

  inline void switching_toolhead_tool_change(const uint8_t new_tool, bool no_move/*=false*/) {
>>>>>>> a8419738
    if (no_move) return;

    constexpr float toolheadposx[] = SWITCHING_TOOLHEAD_X_POS;
    const float placexpos = toolheadposx[active_extruder],
                grabxpos = toolheadposx[new_tool];

    (void)check_tool_sensor_stats(active_extruder, true);

    /**
     * 1. Move to switch position of current toolhead
     * 2. Unlock tool and drop it in the dock
     * 3. Move to the new toolhead
     * 4. Grab and lock the new toolhead
     */

    // 1. Move to switch position of current toolhead

    DEBUG_POS("Start ST Tool-Change", current_position);

    current_position.x = placexpos;

    DEBUG_ECHOLNPGM("(1) Place old tool ", active_extruder);
    DEBUG_POS("Move X SwitchPos", current_position);

    fast_line_to_current(X_AXIS);

    current_position.y = SWITCHING_TOOLHEAD_Y_POS - (SWITCHING_TOOLHEAD_Y_SECURITY);

    DEBUG_SYNCHRONIZE();
    DEBUG_POS("Move Y SwitchPos + Security", current_position);

    slow_line_to_current(Y_AXIS);

    // 2. Unlock tool and drop it in the dock
    TERN_(TOOL_SENSOR, tool_sensor_disabled = true);

    planner.synchronize();
    DEBUG_ECHOLNPGM("(2) Unlock and Place Toolhead");
    servo_switching_toolhead_lock(false);
    safe_delay(500);

    current_position.y = SWITCHING_TOOLHEAD_Y_POS;
    DEBUG_POS("Move Y SwitchPos", current_position);
    slow_line_to_current(Y_AXIS);

    // Wait for move to complete, then another 0.2s
    planner.synchronize();
    safe_delay(200);

    current_position.y -= SWITCHING_TOOLHEAD_Y_CLEAR;
    DEBUG_POS("Move back Y clear", current_position);
    slow_line_to_current(Y_AXIS); // move away from docked toolhead

    (void)check_tool_sensor_stats(active_extruder);

    // 3. Move to the new toolhead

    current_position.x = grabxpos;

    DEBUG_SYNCHRONIZE();
    DEBUG_ECHOLNPGM("(3) Move to new toolhead position");
    DEBUG_POS("Move to new toolhead X", current_position);

    fast_line_to_current(X_AXIS);

    current_position.y = SWITCHING_TOOLHEAD_Y_POS - (SWITCHING_TOOLHEAD_Y_SECURITY);

    DEBUG_SYNCHRONIZE();
    DEBUG_POS("Move Y SwitchPos + Security", current_position);

    slow_line_to_current(Y_AXIS);

    // 4. Grab and lock the new toolhead

    current_position.y = SWITCHING_TOOLHEAD_Y_POS;

    DEBUG_SYNCHRONIZE();
    DEBUG_ECHOLNPGM("(4) Grab and lock new toolhead");
    DEBUG_POS("Move Y SwitchPos", current_position);

    slow_line_to_current(Y_AXIS);

    // Wait for move to finish, pause 0.2s, move servo, pause 0.5s
    planner.synchronize();
    safe_delay(200);

    (void)check_tool_sensor_stats(new_tool, true, true);

    servo_switching_toolhead_lock(true);
    safe_delay(500);

    current_position.y -= SWITCHING_TOOLHEAD_Y_CLEAR;
    DEBUG_POS("Move back Y clear", current_position);
    slow_line_to_current(Y_AXIS); // Move away from docked toolhead
    planner.synchronize();        // Always sync the final move

    (void)check_tool_sensor_stats(new_tool, true, true);

    DEBUG_POS("ST Tool-Change done.", current_position);
  }

#elif ENABLED(MAGNETIC_SWITCHING_TOOLHEAD)

  inline void magnetic_switching_toolhead_tool_change(const uint8_t new_tool, bool no_move/*=false*/) {
    if (no_move) return;

    constexpr float toolheadposx[] = SWITCHING_TOOLHEAD_X_POS,
                    toolheadclearx[] = MST_X_SECURITY;

    const float placexpos = toolheadposx[active_extruder],
                placexclear = toolheadclearx[active_extruder],
                grabxpos = toolheadposx[new_tool],
                grabxclear = toolheadclearx[new_tool];

    /**
     * 1. Move to switch position of current toolhead
     * 2. Release and place toolhead in the dock
     * 3. Move to the new toolhead
     * 4. Grab the new toolhead and move to security position
     */

    DEBUG_POS("Start MST Tool-Change", current_position);

    // 1. Move to switch position current toolhead

    current_position.y = SWITCHING_TOOLHEAD_Y_POS + SWITCHING_TOOLHEAD_Y_CLEAR;

    SERIAL_ECHOLNPGM("(1) Place old tool ", active_extruder);
    DEBUG_POS("Move Y SwitchPos + Security", current_position);

    fast_line_to_current(Y_AXIS);

    current_position.x = placexclear;

    DEBUG_SYNCHRONIZE();
    DEBUG_POS("Move X SwitchPos + Security", current_position);

    fast_line_to_current(X_AXIS);

    current_position.y = SWITCHING_TOOLHEAD_Y_POS;

    DEBUG_SYNCHRONIZE();
    DEBUG_POS("Move Y SwitchPos", current_position);

    fast_line_to_current(Y_AXIS);

    current_position.x = placexpos;

    DEBUG_SYNCHRONIZE();
    DEBUG_POS("Move X SwitchPos", current_position);

    line_to_current_position(planner.settings.max_feedrate_mm_s[X_AXIS] * 0.25f);

    // 2. Release and place toolhead in the dock

    DEBUG_SYNCHRONIZE();
    DEBUG_ECHOLNPGM("(2) Release and Place Toolhead");

    current_position.y = SWITCHING_TOOLHEAD_Y_POS + MST_Y_RELEASE;
    DEBUG_POS("Move Y SwitchPos + Release", current_position);
    line_to_current_position(planner.settings.max_feedrate_mm_s[Y_AXIS] * 0.1f);

    current_position.y = SWITCHING_TOOLHEAD_Y_POS + SWITCHING_TOOLHEAD_Y_SECURITY;

    DEBUG_SYNCHRONIZE();
    DEBUG_POS("Move Y SwitchPos + Security", current_position);

    line_to_current_position(planner.settings.max_feedrate_mm_s[Y_AXIS]);

    // 3. Move to new toolhead position

    DEBUG_SYNCHRONIZE();
    DEBUG_ECHOLNPGM("(3) Move to new toolhead position");

    current_position.x = grabxpos;
    DEBUG_POS("Move to new toolhead X", current_position);
    fast_line_to_current(X_AXIS);

    // 4. Grab the new toolhead and move to security position

    DEBUG_SYNCHRONIZE();
    DEBUG_ECHOLNPGM("(4) Grab new toolhead, move to security position");

    current_position.y = SWITCHING_TOOLHEAD_Y_POS + MST_Y_RELEASE;
    DEBUG_POS("Move Y SwitchPos + Release", current_position);
    line_to_current_position(planner.settings.max_feedrate_mm_s[Y_AXIS]);

    current_position.y = SWITCHING_TOOLHEAD_Y_POS;

    DEBUG_SYNCHRONIZE();
    DEBUG_POS("Move Y SwitchPos", current_position);

    _line_to_current(Y_AXIS, 0.2f);

    #if ENABLED(MST_PRIME_BEFORE_REMOVE) && (MST_PRIME_MM || MST_RETRACT_MM)
      #if MST_PRIME_MM
        current_position.e += MST_PRIME_MM;
        planner.buffer_line(current_position, MMM_TO_MMS(MST_PRIME_FEEDRATE), new_tool);
      #endif
      #if MST_RETRACT_MM
        current_position.e -= MST_RETRACT_MM;
        planner.buffer_line(current_position, MMM_TO_MMS(MST_RETRACT_FEEDRATE), new_tool);
      #endif
    #else
      planner.synchronize();
      safe_delay(100); // Give switch time to settle
    #endif

    current_position.x = grabxclear;
    DEBUG_POS("Move to new toolhead X + Security", current_position);
    _line_to_current(X_AXIS, 0.1f);
    planner.synchronize();
    safe_delay(100); // Give switch time to settle

    current_position.y += SWITCHING_TOOLHEAD_Y_CLEAR;
    DEBUG_POS("Move back Y clear", current_position);
    fast_line_to_current(Y_AXIS); // move away from docked toolhead
    planner.synchronize(); // Always sync last tool-change move

    DEBUG_POS("MST Tool-Change done.", current_position);
  }

#elif ENABLED(ELECTROMAGNETIC_SWITCHING_TOOLHEAD)

  inline void est_activate_solenoid()    { OUT_WRITE(SOL0_PIN, HIGH); }
  inline void est_deactivate_solenoid()  { OUT_WRITE(SOL0_PIN, LOW); }
  void est_init() { est_activate_solenoid(); }

  inline void em_switching_toolhead_tool_change(const uint8_t new_tool, bool no_move) {
    if (no_move) return;

    constexpr float toolheadposx[] = SWITCHING_TOOLHEAD_X_POS;
    const float placexpos = toolheadposx[active_extruder],
                grabxpos = toolheadposx[new_tool];
    const xyz_pos_t &hoffs = hotend_offset[active_extruder];

    /**
     * 1. Raise Z-Axis to give enough clearance
     * 2. Move to position near active extruder parking
     * 3. Move gently to park position of active extruder
     * 4. Disengage magnetic field, wait for delay
     * 5. Leave extruder and move to position near new extruder parking
     * 6. Move gently to park position of new extruder
     * 7. Engage magnetic field for new extruder parking
     * 8. Unpark extruder
     * 9. Apply Z hotend offset to current position
     */

    DEBUG_POS("Start EMST Tool-Change", current_position);

    // 1. Raise Z-Axis to give enough clearance

    current_position.z += EST_Z_HOP;
    DEBUG_POS("(1) Raise Z-Axis ", current_position);
    fast_line_to_current(Z_AXIS);

    // 2. Move to position near active extruder parking

    DEBUG_SYNCHRONIZE();
    DEBUG_ECHOLNPGM("(2) Move near active extruder parking", active_extruder);
    DEBUG_POS("Moving ParkPos", current_position);

    current_position.set(hoffs.x + placexpos,
                         hoffs.y + SWITCHING_TOOLHEAD_Y_POS + SWITCHING_TOOLHEAD_Y_CLEAR);
    fast_line_to_current(X_AXIS);

    // 3. Move gently to park position of active extruder

    DEBUG_SYNCHRONIZE();
    SERIAL_ECHOLNPGM("(3) Move gently to park position of active extruder", active_extruder);
    DEBUG_POS("Moving ParkPos", current_position);

    current_position.y -= SWITCHING_TOOLHEAD_Y_CLEAR;
    slow_line_to_current(Y_AXIS);

    // 4. Disengage magnetic field, wait for delay

    planner.synchronize();
    DEBUG_ECHOLNPGM("(4) Disengage magnet");
    est_deactivate_solenoid();

    // 5. Leave extruder and move to position near new extruder parking

    DEBUG_ECHOLNPGM("(5) Move near new extruder parking");
    DEBUG_POS("Moving ParkPos", current_position);

    current_position.y += SWITCHING_TOOLHEAD_Y_CLEAR;
    slow_line_to_current(Y_AXIS);
    current_position.set(hoffs.x + grabxpos,
                         hoffs.y + SWITCHING_TOOLHEAD_Y_POS + SWITCHING_TOOLHEAD_Y_CLEAR);
    fast_line_to_current(X_AXIS);

    // 6. Move gently to park position of new extruder

    current_position.y -= SWITCHING_TOOLHEAD_Y_CLEAR;
    if (DEBUGGING(LEVELING)) {
      planner.synchronize();
      DEBUG_ECHOLNPGM("(6) Move near new extruder");
    }
    slow_line_to_current(Y_AXIS);

    // 7. Engage magnetic field for new extruder parking

    DEBUG_SYNCHRONIZE();
    DEBUG_ECHOLNPGM("(7) Engage magnetic field");
    est_activate_solenoid();

    // 8. Unpark extruder

    current_position.y += SWITCHING_TOOLHEAD_Y_CLEAR;
    DEBUG_ECHOLNPGM("(8) Unpark extruder");
    slow_line_to_current(X_AXIS);
    planner.synchronize(); // Always sync the final move

    // 9. Apply Z hotend offset to current position

    DEBUG_POS("(9) Applying Z-offset", current_position);
    current_position.z += hoffs.z - hotend_offset[new_tool].z;

    DEBUG_POS("EMST Tool-Change done.", current_position);
  }

#endif // ELECTROMAGNETIC_SWITCHING_TOOLHEAD

#if HAS_EXTRUDERS
  inline void invalid_extruder_error(const uint8_t e) {
    SERIAL_ECHO_START();
    SERIAL_CHAR('T'); SERIAL_ECHO(e);
    SERIAL_CHAR(' '); SERIAL_ECHOLNPGM(STR_INVALID_EXTRUDER);
  }
#endif

#if ENABLED(DUAL_X_CARRIAGE)

  /**
   * @brief Dual X Tool Change
   * @details Change tools, with extra behavior based on current mode
   *
   * @param new_tool Tool index to activate
   * @param no_move Flag indicating no moves should take place
   */
  inline void dualx_tool_change(const uint8_t new_tool, bool &no_move) {

    DEBUG_ECHOPGM("Dual X Carriage Mode ");
    switch (dual_x_carriage_mode) {
      case DXC_FULL_CONTROL_MODE: DEBUG_ECHOLNPGM("FULL_CONTROL"); break;
      case DXC_AUTO_PARK_MODE:    DEBUG_ECHOLNPGM("AUTO_PARK");    break;
      case DXC_DUPLICATION_MODE:  DEBUG_ECHOLNPGM("DUPLICATION");  break;
      case DXC_MIRRORED_MODE:     DEBUG_ECHOLNPGM("MIRRORED");     break;
    }

    // Get the home position of the currently-active tool
    const float xhome = x_home_pos(active_extruder);

    if (dual_x_carriage_mode == DXC_AUTO_PARK_MODE                  // If Auto-Park mode is enabled
        && IsRunning() && !no_move                                  // ...and movement is permitted
        && (delayed_move_time || current_position.x != xhome)       // ...and delayed_move_time is set OR not "already parked"...
    ) {
      DEBUG_ECHOLNPGM("MoveX to ", xhome);
      current_position.x = xhome;
      line_to_current_position(planner.settings.max_feedrate_mm_s[X_AXIS]);   // Park the current head
      planner.synchronize();
    }

    // Activate the new extruder ahead of calling set_axis_is_at_home!
    active_extruder = new_tool;

    // This function resets the max/min values - the current position may be overwritten below.
    set_axis_is_at_home(X_AXIS);

    DEBUG_POS("New Extruder", current_position);

    switch (dual_x_carriage_mode) {
      case DXC_FULL_CONTROL_MODE:
        // New current position is the position of the activated extruder
        current_position.x = inactive_extruder_x;
        // Save the inactive extruder's position (from the old current_position)
        inactive_extruder_x = destination.x;
        DEBUG_ECHOLNPGM("DXC Full Control curr.x=", current_position.x, " dest.x=", destination.x);
        break;
      case DXC_AUTO_PARK_MODE:
        idex_set_parked();
        break;
      default:
        break;
    }

    // Ensure X axis DIR pertains to the correct carriage
    stepper.set_directions();

    DEBUG_ECHOLNPGM("Active extruder parked: ", active_extruder_parked ? "yes" : "no");
    DEBUG_POS("New extruder (parked)", current_position);
  }

#endif // DUAL_X_CARRIAGE

/**
 * Prime active tool using TOOLCHANGE_FILAMENT_SWAP settings
 */
#if ENABLED(TOOLCHANGE_FILAMENT_SWAP)

  #ifdef DEBUG_TOOLCHANGE_FILAMENT_SWAP
    #define FS_DEBUG(V...) SERIAL_ECHOLNPGM("DEBUG: " V)
  #else
    #define FS_DEBUG(...) NOOP
  #endif

  // Define any variables required
  static Flags<EXTRUDERS> extruder_was_primed; // Extruders primed status

  #if ENABLED(TOOLCHANGE_FS_PRIME_FIRST_USED)
    bool enable_first_prime; // As set by M217 V
  #endif

  // Cool down with fan
  inline void filament_swap_cooling() {
    #if HAS_FAN && TOOLCHANGE_FS_FAN >= 0
      thermalManager.fan_speed[TOOLCHANGE_FS_FAN] = toolchange_settings.fan_speed;
      gcode.dwell(SEC_TO_MS(toolchange_settings.fan_time));
      thermalManager.fan_speed[TOOLCHANGE_FS_FAN] = 0;
    #endif
  }

  /**
   * Check if too cold to move the specified tool
   *
   * Returns TRUE if too cold to move (also echos message: STR_ERR_HOTEND_TOO_COLD)
   * Returns FALSE if able to  move.
   */
  bool too_cold(uint8_t toolID){
    if (TERN0(PREVENT_COLD_EXTRUSION, !DEBUGGING(DRYRUN) && thermalManager.targetTooColdToExtrude(toolID))) {
      SERIAL_ECHO_MSG(STR_ERR_HOTEND_TOO_COLD);
      return true;
    }
    return false;
  }

  /**
   * Cutting recovery -- Recover from cutting retraction that occurs at the end of nozzle priming
   *
   * If the active_extruder is up to temp (!too_cold):
   *  Extrude filament distance = toolchange_settings.extra_resume + TOOLCHANGE_FS_WIPE_RETRACT
   *  current_position.e = e;
   *  sync_plan_position_e();
   */
  void extruder_cutting_recover(const_float_t e) {
    if (!too_cold(active_extruder)) {
      const float dist = toolchange_settings.extra_resume + (TOOLCHANGE_FS_WIPE_RETRACT);
      FS_DEBUG("Performing Cutting Recover | Distance: ", dist, " | Speed: ", MMM_TO_MMS(toolchange_settings.unretract_speed), "mm/s");
      unscaled_e_move(dist, MMM_TO_MMS(toolchange_settings.unretract_speed));
      planner.synchronize();
      FS_DEBUG("Set position to: ", e);
      current_position.e = e;
      sync_plan_position_e(); // Resume new E Position
    }
  }

  /**
   * Prime the currently selected extruder (Filament loading only)
   *
   * If too_cold(toolID) returns TRUE -> returns without moving extruder.
   * Extruders filament = swap_length + extra prime, then performs cutting retraction if enabled.
   * If cooling fan is enabled, calls filament_swap_cooling();
   */
  void extruder_prime() {

    if (too_cold(active_extruder)) {
      FS_DEBUG("Priming Aborted -  Nozzle Too Cold!");
      return; // Extruder too cold to prime
    }

    float fr = toolchange_settings.unretract_speed; // Set default speed for unretract

    #if ENABLED(TOOLCHANGE_FS_SLOW_FIRST_PRIME)
    /*
     * Perform first unretract movement at the slower Prime_Speed to avoid breakage on first prime
     */
    static Flags<EXTRUDERS> extruder_did_first_prime;  // Extruders first priming status
    if (!extruder_did_first_prime[active_extruder]) {
      extruder_did_first_prime.set(active_extruder);   // Log first prime complete
      // new nozzle - prime at user-specified speed.
      FS_DEBUG("First time priming T", active_extruder, ", reducing speed from ", MMM_TO_MMS(fr), " to ",  MMM_TO_MMS(toolchange_settings.prime_speed), "mm/s");
      fr = toolchange_settings.prime_speed;
      unscaled_e_move(0, MMM_TO_MMS(fr));      // Init planner with 0 length move
    }
    #endif

    //Calculate and perform the priming distance
    if (toolchange_settings.extra_prime >= 0) {
      // Positive extra_prime value
      // - Return filament at speed (fr) then extra_prime at prime speed
      FS_DEBUG("Loading Filament for T", active_extruder, " | Distance: ", toolchange_settings.swap_length, " | Speed: ", MMM_TO_MMS(fr), "mm/s");
      unscaled_e_move(toolchange_settings.swap_length, MMM_TO_MMS(fr)); // Prime (Unretract) filament by extruding equal to Swap Length (Unretract)

      if (toolchange_settings.extra_prime > 0) {
        FS_DEBUG("Performing Extra Priming for T", active_extruder, " | Distance: ", toolchange_settings.extra_prime, " | Speed: ", MMM_TO_MMS(toolchange_settings.prime_speed), "mm/s");
        unscaled_e_move(toolchange_settings.extra_prime, MMM_TO_MMS(toolchange_settings.prime_speed)); // Extra Prime Distance
      }
    }
    else {
      // Negative extra_prime value
      // - Unretract distance (swap length) is reduced by the value of extra_prime
      const float eswap = toolchange_settings.swap_length + toolchange_settings.extra_prime;
      FS_DEBUG("Negative ExtraPrime value - Swap Return Length has been reduced from ", toolchange_settings.swap_length, " to ", eswap);
      FS_DEBUG("Loading Filament for T", active_extruder, " | Distance: ", eswap, " | Speed: ", MMM_TO_MMS(fr), "mm/s");
      unscaled_e_move(eswap, MMM_TO_MMS(fr));
    }

    extruder_was_primed.set(active_extruder); // Log that this extruder has been primed

    // Cutting retraction
    #if TOOLCHANGE_FS_WIPE_RETRACT
      FS_DEBUG("Performing Cutting Retraction | Distance: ", -(TOOLCHANGE_FS_WIPE_RETRACT), " | Speed: ", MMM_TO_MMS(toolchange_settings.retract_speed), "mm/s");
      unscaled_e_move(-(TOOLCHANGE_FS_WIPE_RETRACT), MMM_TO_MMS(toolchange_settings.retract_speed));
    #endif

    // Cool down with fan
    filament_swap_cooling();

  }

  /**
   * Sequence to Prime the currently selected extruder
   * Raise Z, move the ToolChange_Park if enabled, prime the extruder, move back.
   */
  void tool_change_prime() {

    FS_DEBUG(">>> tool_change_prime()");

    if (!too_cold(active_extruder)) {
      destination = current_position; // Remember the old position

      const bool ok = TERN1(TOOLCHANGE_PARK, all_axes_homed() && toolchange_settings.enable_park);

      #if HAS_FAN && TOOLCHANGE_FS_FAN >= 0
        // Store and stop fan. Restored on any exit.
        REMEMBER(fan, thermalManager.fan_speed[TOOLCHANGE_FS_FAN], 0);
      #endif

      // Z raise
      if (ok) {
        // Do a small lift to avoid the workpiece in the move back (below)
        current_position.z += toolchange_settings.z_raise;
        TERN_(HAS_SOFTWARE_ENDSTOPS, NOMORE(current_position.z, soft_endstop.max.z));
        fast_line_to_current(Z_AXIS);
        planner.synchronize();
      }

      // Park
      #if ENABLED(TOOLCHANGE_PARK)
        if (ok) {
          IF_DISABLED(TOOLCHANGE_PARK_Y_ONLY, current_position.x = toolchange_settings.change_point.x);
          IF_DISABLED(TOOLCHANGE_PARK_X_ONLY, current_position.y = toolchange_settings.change_point.y);
          #if NONE(TOOLCHANGE_PARK_X_ONLY, TOOLCHANGE_PARK_Y_ONLY)
            SECONDARY_AXIS_CODE(
              current_position.i = toolchange_settings.change_point.i,
              current_position.j = toolchange_settings.change_point.j,
              current_position.k = toolchange_settings.change_point.k,
              current_position.u = toolchange_settings.change_point.u,
              current_position.v = toolchange_settings.change_point.v,
              current_position.w = toolchange_settings.change_point.w
            );
          #endif
          planner.buffer_line(current_position, MMM_TO_MMS(TOOLCHANGE_PARK_XY_FEEDRATE), active_extruder);
          planner.synchronize();
        }
      #endif

      extruder_prime();

      // Move back
      #if ENABLED(TOOLCHANGE_PARK)
        if (ok) {
          #if ENABLED(TOOLCHANGE_NO_RETURN)
            const float temp = destination.z;
            destination = current_position;
            destination.z = temp;
          #endif
          prepare_internal_move_to_destination(TERN(TOOLCHANGE_NO_RETURN, planner.settings.max_feedrate_mm_s[Z_AXIS], MMM_TO_MMS(TOOLCHANGE_PARK_XY_FEEDRATE)));
        }
      #endif

      extruder_cutting_recover(destination.e); // Cutting recover
    }

    FS_DEBUG("<<< tool_change_prime");

  }

#endif // TOOLCHANGE_FILAMENT_SWAP

/**
 * Perform a tool-change, which may result in moving the
 * previous tool out of the way and the new tool into place.
 */
void tool_change(const uint8_t new_tool, bool no_move/*=false*/) {
  DEBUG_ECHOLNPGM("tool change, new_tool: ", new_tool);

  #if EITHER(MANUAL_SWITCHING_TOOLHEAD, MAGNETIC_SWITCHING_TOOLHEAD)
    if (new_tool == active_extruder) return;
  #endif

  #if ENABLED(MIXING_EXTRUDER)

    UNUSED(no_move);

    if (new_tool >= MIXING_VIRTUAL_TOOLS)
      return invalid_extruder_error(new_tool);

    #if MIXING_VIRTUAL_TOOLS > 1
      // T0-Tnnn: Switch virtual tool by changing the index to the mix
      mixer.T(new_tool);
    #endif

  #elif HAS_PRUSA_MMU2

    UNUSED(no_move);

    mmu2.tool_change(new_tool);

  #elif EXTRUDERS == 0

    // Nothing to do
    UNUSED(new_tool); UNUSED(no_move);

  #elif EXTRUDERS < 2

    UNUSED(no_move);

    if (new_tool) invalid_extruder_error(new_tool);
    return;

  #elif HAS_MULTI_EXTRUDER

    planner.synchronize();

    #if ENABLED(DUAL_X_CARRIAGE)  // Only T0 allowed if the Printer is in DXC_DUPLICATION_MODE or DXC_MIRRORED_MODE
      if (new_tool != 0 && idex_is_duplicating())
         return invalid_extruder_error(new_tool);
    #endif

    if (new_tool >= TERN(MANUAL_SWITCHING_TOOLHEAD, STM_NUM_TOOLS, EXTRUDERS))
      return invalid_extruder_error(new_tool);

    if (!no_move && homing_needed()) {
      no_move = true;
      DEBUG_ECHOLNPGM("No move (not homed)");
    }

    TERN_(HAS_MARLINUI_MENU, if (!no_move) ui.update());

    #if ENABLED(DUAL_X_CARRIAGE)
      const bool idex_full_control = dual_x_carriage_mode == DXC_FULL_CONTROL_MODE;
    #else
      constexpr bool idex_full_control = false;
    #endif

    const uint8_t old_tool = active_extruder;
    const bool can_move_away = !no_move && !idex_full_control;

    #if HAS_LEVELING
      // Set current position to the physical position
      TEMPORARY_BED_LEVELING_STATE(false);
    #endif

    // First tool priming. To prime again, reboot the machine. -- Should only occur for first T0 after powerup!
    #if ENABLED(TOOLCHANGE_FS_PRIME_FIRST_USED)
      if (enable_first_prime && old_tool == 0 && new_tool == 0 && !extruder_was_primed[0]) {
        tool_change_prime();
        TERN_(TOOLCHANGE_FS_INIT_BEFORE_SWAP, toolchange_extruder_ready.set(old_tool)); // Primed and initialized
      }
    #endif

    if (new_tool != old_tool || TERN0(PARKING_EXTRUDER, extruder_parked)) { // PARKING_EXTRUDER may need to attach old_tool when homing
      destination = current_position;

      #if BOTH(TOOLCHANGE_FILAMENT_SWAP, HAS_FAN) && TOOLCHANGE_FS_FAN >= 0
        // Store and stop fan. Restored on any exit.
        REMEMBER(fan, thermalManager.fan_speed[TOOLCHANGE_FS_FAN], 0);
      #endif

      // Z raise before retraction
      #if ENABLED(TOOLCHANGE_ZRAISE_BEFORE_RETRACT) && DISABLED(SWITCHING_NOZZLE)
        if (can_move_away && TERN1(TOOLCHANGE_PARK, toolchange_settings.enable_park)) {
          // Do a small lift to avoid the workpiece in the move back (below)
          current_position.z += toolchange_settings.z_raise;
          TERN_(HAS_SOFTWARE_ENDSTOPS, NOMORE(current_position.z, soft_endstop.max.z));
          fast_line_to_current(Z_AXIS);
          planner.synchronize();
        }
      #endif

      // Unload / Retract
      #if ENABLED(TOOLCHANGE_FILAMENT_SWAP)
        const bool should_swap = can_move_away && toolchange_settings.swap_length;
        if (should_swap) {
          if (too_cold(old_tool)) {
            // If SingleNozzle setup is too cold, unable to perform tool_change.
            if (ENABLED(SINGLENOZZLE)) { active_extruder = new_tool; return; }
          }
          else if (extruder_was_primed[old_tool]) {
            // Retract the old extruder if it was previously primed
            // To-Do: Should SingleNozzle always retract?
            FS_DEBUG("Retracting Filament for T", old_tool, ". | Distance: ", toolchange_settings.swap_length, " | Speed: ", MMM_TO_MMS(toolchange_settings.retract_speed), "mm/s");
            unscaled_e_move(-toolchange_settings.swap_length, MMM_TO_MMS(toolchange_settings.retract_speed));
          }
        }
      #endif

      TERN_(SWITCHING_NOZZLE_TWO_SERVOS, raise_nozzle(old_tool));

      REMEMBER(fr, feedrate_mm_s, XY_PROBE_FEEDRATE_MM_S);

      #if HAS_SOFTWARE_ENDSTOPS
        #if HAS_HOTEND_OFFSET
          #define _EXT_ARGS , old_tool, new_tool
        #else
          #define _EXT_ARGS
        #endif
        update_software_endstops(X_AXIS _EXT_ARGS);
        #if DISABLED(DUAL_X_CARRIAGE)
          update_software_endstops(Y_AXIS _EXT_ARGS);
          update_software_endstops(Z_AXIS _EXT_ARGS);
        #endif
      #endif

      // Toolchange Z-Raise
      #if DISABLED(TOOLCHANGE_ZRAISE_BEFORE_RETRACT) && DISABLED(SWITCHING_NOZZLE)
        if (can_move_away && TERN1(TOOLCHANGE_PARK, toolchange_settings.enable_park)) {
          // Do a small lift to avoid the workpiece in the move back (below)
          current_position.z += toolchange_settings.z_raise;
          TERN_(HAS_SOFTWARE_ENDSTOPS, NOMORE(current_position.z, soft_endstop.max.z));
          fast_line_to_current(Z_AXIS);
        }
      #endif

      // Toolchange park
      #if ENABLED(TOOLCHANGE_PARK) && DISABLED(SWITCHING_NOZZLE)
        if (can_move_away && toolchange_settings.enable_park) {
          IF_DISABLED(TOOLCHANGE_PARK_Y_ONLY, current_position.x = toolchange_settings.change_point.x);
          IF_DISABLED(TOOLCHANGE_PARK_X_ONLY, current_position.y = toolchange_settings.change_point.y);
          #if NONE(TOOLCHANGE_PARK_X_ONLY, TOOLCHANGE_PARK_Y_ONLY)
            SECONDARY_AXIS_CODE(
              current_position.i = toolchange_settings.change_point.i,
              current_position.j = toolchange_settings.change_point.j,
              current_position.k = toolchange_settings.change_point.k,
              current_position.u = toolchange_settings.change_point.u,
              current_position.v = toolchange_settings.change_point.v,
              current_position.w = toolchange_settings.change_point.w
            );
          #endif
          planner.buffer_line(current_position, MMM_TO_MMS(TOOLCHANGE_PARK_XY_FEEDRATE), old_tool);
          planner.synchronize();
        }
      #endif

      // Tool offsets
      #if HAS_HOTEND_OFFSET
        xyz_pos_t diff = hotend_offset[new_tool] - hotend_offset[old_tool];
        TERN_(DUAL_X_CARRIAGE, diff.x = 0);
      #else
        constexpr xyz_pos_t diff{0};
      #endif

      // Implementation-specific calls
      #if ENABLED(DUAL_X_CARRIAGE)
        dualx_tool_change(new_tool, no_move);
      #elif ENABLED(PARKING_EXTRUDER)                                   // Dual Parking extruder
        parking_extruder_tool_change(new_tool, no_move);
      #elif ENABLED(MAGNETIC_PARKING_EXTRUDER)                          // Magnetic Parking extruder
        magnetic_parking_extruder_tool_change(new_tool);
      #elif ENABLED(MANUAL_SWITCHING_TOOLHEAD)                          // Manual Switching Toolhead
        stm_tool_change(new_tool);
      #elif ENABLED(SERVO_SWITCHING_TOOLHEAD)                           // Servo Switching Toolhead
        servo_switching_toolhead_tool_change(new_tool, no_move);
      #elif ENABLED(MAGNETIC_SWITCHING_TOOLHEAD)                        // Magnetic Switching Toolhead
        magnetic_switching_toolhead_tool_change(new_tool, no_move);
      #elif ENABLED(ELECTROMAGNETIC_SWITCHING_TOOLHEAD)                 // Magnetic Switching ToolChanger
        em_switching_toolhead_tool_change(new_tool, no_move);
      #elif ENABLED(SWITCHING_NOZZLE) && !SWITCHING_NOZZLE_TWO_SERVOS   // Switching Nozzle (single servo)
        // Raise by a configured distance to avoid workpiece, except with
        // SWITCHING_NOZZLE_TWO_SERVOS, as both nozzles will lift instead.
        if (!no_move) {
          const float newz = current_position.z + _MAX(-diff.z, 0.0);

          // Check if Z has space to compensate at least z_offset, and if not, just abort now
          const float maxz = _MIN(TERN(HAS_SOFTWARE_ENDSTOPS, soft_endstop.max.z, Z_MAX_POS), Z_MAX_POS);
          if (newz > maxz) return;

          current_position.z = _MIN(newz + toolchange_settings.z_raise, maxz);
          fast_line_to_current(Z_AXIS);
        }
        move_nozzle_servo(new_tool);
      #endif

      // Set the new active extruder
      IF_DISABLED(DUAL_X_CARRIAGE, active_extruder = new_tool);

      TERN_(TOOL_SENSOR, tool_sensor_disabled = false);

      (void)check_tool_sensor_stats(active_extruder, true);

      // The newly-selected extruder XYZ is actually at...
      DEBUG_ECHOLNPGM("Offset Tool XYZ by { ", diff.x, ", ", diff.y, ", ", diff.z, " }");
      current_position += diff;

      // Tell the planner the new "current position"
      sync_plan_position();

      #if ENABLED(DELTA)
        //LOOP_NUM_AXES(i) update_software_endstops(i); // or modify the constrain function
        const bool safe_to_move = current_position.z < delta_clip_start_height - 1;
      #else
        constexpr bool safe_to_move = true;
      #endif

      // Return to position and lower again
      const bool should_move = safe_to_move && !no_move && IsRunning();
      if (should_move) {

        #if EITHER(SINGLENOZZLE_STANDBY_TEMP, SINGLENOZZLE_STANDBY_FAN)
          thermalManager.singlenozzle_change(old_tool, new_tool);
        #endif

        #if ENABLED(TOOLCHANGE_FILAMENT_SWAP)
          if (should_swap && !too_cold(active_extruder))
            extruder_prime(); // Prime selected Extruder
        #endif

        // Prevent a move outside physical bounds
        #if ENABLED(MAGNETIC_SWITCHING_TOOLHEAD)
          // If the original position is within tool store area, go to X origin at once
          if (destination.y < SWITCHING_TOOLHEAD_Y_POS + SWITCHING_TOOLHEAD_Y_CLEAR) {
            current_position.x = X_MIN_POS;
            planner.buffer_line(current_position, planner.settings.max_feedrate_mm_s[X_AXIS], new_tool);
            planner.synchronize();
          }
        #else
          apply_motion_limits(destination);
        #endif

        // Should the nozzle move back to the old position?
        if (can_move_away) {
          #if ENABLED(TOOLCHANGE_NO_RETURN)
            // Just move back down
            DEBUG_ECHOLNPGM("Move back Z only");

            if (TERN1(TOOLCHANGE_PARK, toolchange_settings.enable_park))
              do_blocking_move_to_z(destination.z, planner.settings.max_feedrate_mm_s[Z_AXIS]);

          #else
            // Move back to the original (or adjusted) position
            DEBUG_POS("Move back", destination);

            #if ENABLED(TOOLCHANGE_PARK)
              if (toolchange_settings.enable_park)
                do_blocking_move_to_xy_z(destination, destination.z, MMM_TO_MMS(TOOLCHANGE_PARK_XY_FEEDRATE));
            #else
              do_blocking_move_to_xy(destination, planner.settings.max_feedrate_mm_s[X_AXIS] * 0.5f);
              do_blocking_move_to_z(destination.z, planner.settings.max_feedrate_mm_s[Z_AXIS]);
            #endif


          #endif
        }

        else DEBUG_ECHOLNPGM("Move back skipped");

        #if ENABLED(TOOLCHANGE_FILAMENT_SWAP)
          if (should_swap && !too_cold(active_extruder)) {
            extruder_cutting_recover(0); // New extruder primed and set to 0

            // Restart Fan
            #if HAS_FAN && TOOLCHANGE_FS_FAN >= 0
              RESTORE(fan);
            #endif
          }
        #endif

        TERN_(DUAL_X_CARRIAGE, idex_set_parked(false));
      }

      #if ENABLED(SWITCHING_NOZZLE)
        // Move back down. (Including when the new tool is higher.)
        if (!should_move)
          do_blocking_move_to_z(destination.z, planner.settings.max_feedrate_mm_s[Z_AXIS]);
      #endif

      TERN_(SWITCHING_NOZZLE_TWO_SERVOS, lower_nozzle(new_tool));

    } // (new_tool != old_tool)

    planner.synchronize();

    #if ENABLED(EXT_SOLENOID) && DISABLED(PARKING_EXTRUDER)
      disable_all_solenoids();
      enable_solenoid(active_extruder);
    #endif

    #if HAS_PRUSA_MMU1
      if (new_tool >= E_STEPPERS) return invalid_extruder_error(new_tool);
      select_multiplexed_stepper(new_tool);
    #endif

    #if DO_SWITCH_EXTRUDER
      planner.synchronize();
      move_extruder_servo(active_extruder);
    #endif

    TERN_(HAS_FANMUX, fanmux_switch(active_extruder));

    if (ENABLED(EVENT_GCODE_TOOLCHANGE_ALWAYS_RUN) || !no_move) {
      #ifdef EVENT_GCODE_TOOLCHANGE_T0
        if (new_tool == 0)
          gcode.process_subcommands_now(F(EVENT_GCODE_TOOLCHANGE_T0));
      #endif

      #ifdef EVENT_GCODE_TOOLCHANGE_T1
        if (new_tool == 1)
          gcode.process_subcommands_now(F(EVENT_GCODE_TOOLCHANGE_T1));
      #endif

      #ifdef EVENT_GCODE_AFTER_TOOLCHANGE
        if (TERN1(DUAL_X_CARRIAGE, dual_x_carriage_mode == DXC_AUTO_PARK_MODE))
          gcode.process_subcommands_now(F(EVENT_GCODE_AFTER_TOOLCHANGE));
      #endif
    }

<<<<<<< HEAD
    #if ENABLED(MANUAL_SWITCHING_TOOLHEAD)
      last_tool_change = millis();
      if (did_pause_print) {
        resume_print();
      }
    #endif

    SERIAL_ECHO_MSG(STR_ACTIVE_EXTRUDER, active_extruder);
=======
    SERIAL_ECHOLNPGM(STR_ACTIVE_EXTRUDER, active_extruder);
>>>>>>> a8419738

  #endif // HAS_MULTI_EXTRUDER
}

#if ENABLED(TOOLCHANGE_MIGRATION_FEATURE)

  #define DEBUG_OUT ENABLED(DEBUG_TOOLCHANGE_MIGRATION_FEATURE)
  #include "../core/debug_out.h"

  bool extruder_migration() {

    #if ENABLED(PREVENT_COLD_EXTRUSION)
      if (thermalManager.targetTooColdToExtrude(active_extruder)) {
        DEBUG_ECHOLNPGM("Migration Source Too Cold");
        return false;
      }
    #endif

    // No auto-migration or specified target?
    if (!migration.target && active_extruder >= migration.last) {
      DEBUG_ECHO_MSG("No Migration Target");
      DEBUG_ECHO_MSG("Target: ", migration.target, " Last: ", migration.last, " Active: ", active_extruder);
      migration.automode = false;
      return false;
    }

    // Migrate to a target or the next extruder

    uint8_t migration_extruder = active_extruder;

    if (migration.target) {
      DEBUG_ECHOLNPGM("Migration using fixed target");
      // Specified target ok?
      const int16_t t = migration.target - 1;
      if (t != active_extruder) migration_extruder = t;
    }
    else if (migration.automode && migration_extruder < migration.last && migration_extruder < EXTRUDERS - 1)
      migration_extruder++;

    if (migration_extruder == active_extruder) {
      DEBUG_ECHOLNPGM("Migration source matches active");
      return false;
    }

    // Migration begins
    DEBUG_ECHOLNPGM("Beginning migration");

    migration.in_progress = true; // Prevent runout script
    planner.synchronize();

    // Remember position before migration
    const float resume_current_e = current_position.e;

    // Migrate the flow
    planner.set_flow(migration_extruder, planner.flow_percentage[active_extruder]);

    // Migrate the retracted state
    #if ENABLED(FWRETRACT)
      fwretract.retracted.set(migration_extruder, fwretract.retracted[active_extruder]);
    #endif

    // Migrate the temperature to the new hotend
    #if HAS_MULTI_HOTEND
      thermalManager.setTargetHotend(thermalManager.degTargetHotend(active_extruder), migration_extruder);
      TERN_(AUTOTEMP, planner.autotemp_update());
      thermalManager.set_heating_message(0);
      thermalManager.wait_for_hotend(active_extruder);
    #endif

    // Migrate Linear Advance K factor to the new extruder
    TERN_(LIN_ADVANCE, planner.extruder_advance_K[active_extruder] = planner.extruder_advance_K[migration_extruder]);

    // Perform the tool change
    tool_change(migration_extruder);

    // Retract if previously retracted
    #if ENABLED(FWRETRACT)
      if (fwretract.retracted[active_extruder])
        unscaled_e_move(-fwretract.settings.retract_length, fwretract.settings.retract_feedrate_mm_s);
    #endif

    // If no available extruder
    if (EXTRUDERS < 2 || active_extruder >= EXTRUDERS - 2 || active_extruder == migration.last)
      migration.automode = false;

    migration.in_progress = false;

    current_position.e = resume_current_e;

    planner.synchronize();
    planner.set_e_position_mm(current_position.e); // New extruder primed and ready
    DEBUG_ECHOLNPGM("Migration Complete");
    return true;
  }

#endif // TOOLCHANGE_MIGRATION_FEATURE<|MERGE_RESOLUTION|>--- conflicted
+++ resolved
@@ -30,17 +30,11 @@
 #include "planner.h"
 #include "temperature.h"
 
-<<<<<<< HEAD
-#define DEBUG_TOOL_CHANGE
-=======
-#include "../MarlinCore.h"
-
 //#define DEBUG_TOOL_CHANGE
 //#define DEBUG_TOOLCHANGE_FILAMENT_SWAP
 
 #define DEBUG_OUT ENABLED(DEBUG_TOOL_CHANGE)
 #include "../core/debug_out.h"
->>>>>>> a8419738
 
 #if HAS_MULTI_EXTRUDER
   toolchange_settings_t toolchange_settings;  // Initialized by settings.load()
@@ -395,7 +389,6 @@
 
 #elif ENABLED(MANUAL_SWITCHING_TOOLHEAD)
 
-<<<<<<< HEAD
   millis_t last_tool_change = 0;
 
   void stm_init() {
@@ -460,11 +453,10 @@
   }
 
 #elif ENABLED(SERVO_SWITCHING_TOOLHEAD)
-=======
-#if ENABLED(TOOL_SENSOR)
-
-  bool tool_sensor_disabled; // = false
->>>>>>> a8419738
+
+  #if ENABLED(TOOL_SENSOR)
+    bool tool_sensor_disabled; // = false
+  #endif
 
   // Return a bitmask of tool sensor states
   inline uint8_t poll_tool_sensor_pins() {
@@ -570,15 +562,7 @@
     #endif // TOOL_SENSOR
   }
 
-<<<<<<< HEAD
   inline void servo_switching_toolhead_tool_change(const uint8_t new_tool, bool no_move/*=false*/) {
-=======
-#endif // TOOL_SENSOR
-
-#if ENABLED(SWITCHING_TOOLHEAD)
-
-  inline void switching_toolhead_tool_change(const uint8_t new_tool, bool no_move/*=false*/) {
->>>>>>> a8419738
     if (no_move) return;
 
     constexpr float toolheadposx[] = SWITCHING_TOOLHEAD_X_POS;
@@ -1507,7 +1491,6 @@
       #endif
     }
 
-<<<<<<< HEAD
     #if ENABLED(MANUAL_SWITCHING_TOOLHEAD)
       last_tool_change = millis();
       if (did_pause_print) {
@@ -1515,10 +1498,7 @@
       }
     #endif
 
-    SERIAL_ECHO_MSG(STR_ACTIVE_EXTRUDER, active_extruder);
-=======
     SERIAL_ECHOLNPGM(STR_ACTIVE_EXTRUDER, active_extruder);
->>>>>>> a8419738
 
   #endif // HAS_MULTI_EXTRUDER
 }
