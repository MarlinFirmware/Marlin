/**
 * Marlin 3D Printer Firmware
 * Copyright (c) 2020 MarlinFirmware [https://github.com/MarlinFirmware/Marlin]
 *
 * Based on Sprinter and grbl.
 * Copyright (c) 2011 Camiel Gubbels / Erik van der Zalm
 *
 * This program is free software: you can redistribute it and/or modify
 * it under the terms of the GNU General Public License as published by
 * the Free Software Foundation, either version 3 of the License, or
 * (at your option) any later version.
 *
 * This program is distributed in the hope that it will be useful,
 * but WITHOUT ANY WARRANTY; without even the implied warranty of
 * MERCHANTABILITY or FITNESS FOR A PARTICULAR PURPOSE.  See the
 * GNU General Public License for more details.
 *
 * You should have received a copy of the GNU General Public License
 * along with this program.  If not, see <https://www.gnu.org/licenses/>.
 *
 */

#include "../inc/MarlinConfigPre.h"

#include "tool_change.h"

#include "probe.h"
#include "motion.h"
#include "planner.h"
#include "temperature.h"

#include "../MarlinCore.h"

//#define DEBUG_TOOL_CHANGE
//#define DEBUG_TOOLCHANGE_FILAMENT_SWAP

#define DEBUG_OUT ENABLED(DEBUG_TOOL_CHANGE)
#include "../core/debug_out.h"

#if HAS_MULTI_EXTRUDER
  toolchange_settings_t toolchange_settings;  // Initialized by settings.load()
#endif

#if ENABLED(TOOLCHANGE_MIGRATION_FEATURE)
  migration_settings_t migration = migration_defaults;
#endif

#if ENABLED(TOOLCHANGE_FS_INIT_BEFORE_SWAP)
  Flags<EXTRUDERS> toolchange_extruder_ready;
#endif

#if EITHER(MAGNETIC_PARKING_EXTRUDER, TOOL_SENSOR) \
  || defined(EVENT_GCODE_TOOLCHANGE_T0) || defined(EVENT_GCODE_TOOLCHANGE_T1) || defined(EVENT_GCODE_AFTER_TOOLCHANGE) \
  || (ENABLED(PARKING_EXTRUDER) && PARKING_EXTRUDER_SOLENOIDS_DELAY > 0)
  #include "../gcode/gcode.h"
#endif

#if ENABLED(TOOL_SENSOR)
  #include "../lcd/marlinui.h"
#endif

#if ENABLED(DUAL_X_CARRIAGE)
  #include "stepper.h"
#endif

#if ANY(SWITCHING_EXTRUDER, SWITCHING_NOZZLE, SWITCHING_TOOLHEAD)
  #include "servo.h"
#endif

#if ENABLED(EXT_SOLENOID) && DISABLED(PARKING_EXTRUDER)
  #include "../feature/solenoid.h"
#endif

#if ENABLED(MIXING_EXTRUDER)
  #include "../feature/mixing.h"
#endif

#if HAS_LEVELING
  #include "../feature/bedlevel/bedlevel.h"
#endif

#if HAS_FANMUX
  #include "../feature/fanmux.h"
#endif

#if HAS_PRUSA_MMU1
  #include "../feature/mmu/mmu.h"
#elif HAS_PRUSA_MMU2
  #include "../feature/mmu/mmu2.h"
#endif

#if HAS_MARLINUI_MENU
  #include "../lcd/marlinui.h"
#endif

#if ENABLED(ADVANCED_PAUSE_FEATURE)
  #include "../feature/pause.h"
#endif

#if ENABLED(TOOLCHANGE_FILAMENT_SWAP)
  #include "../gcode/gcode.h"
  #if TOOLCHANGE_FS_WIPE_RETRACT <= 0
    #undef TOOLCHANGE_FS_WIPE_RETRACT
    #define TOOLCHANGE_FS_WIPE_RETRACT 0
  #endif
#endif

#if DO_SWITCH_EXTRUDER

  #if EXTRUDERS > 3
    #define _SERVO_NR(E) ((E) < 2 ? SWITCHING_EXTRUDER_SERVO_NR : SWITCHING_EXTRUDER_E23_SERVO_NR)
  #else
    #define _SERVO_NR(E) SWITCHING_EXTRUDER_SERVO_NR
  #endif

  void move_extruder_servo(const uint8_t e) {
    planner.synchronize();
    if ((EXTRUDERS & 1) && e < EXTRUDERS - 1) {
      servo[_SERVO_NR(e)].move(servo_angles[_SERVO_NR(e)][e & 1]);
      safe_delay(500);
    }
  }

#endif // DO_SWITCH_EXTRUDER

#if ENABLED(SWITCHING_NOZZLE)

  #if SWITCHING_NOZZLE_TWO_SERVOS

    inline void _move_nozzle_servo(const uint8_t e, const uint8_t angle_index) {
      constexpr int8_t  sns_index[2] = { SWITCHING_NOZZLE_SERVO_NR, SWITCHING_NOZZLE_E1_SERVO_NR };
      constexpr int16_t sns_angles[2] = SWITCHING_NOZZLE_SERVO_ANGLES;
      planner.synchronize();
<<<<<<< HEAD
      MOVE_SERVO(sns_index[e], sns_angles[angle_index]);
      safe_delay(SWITCHING_NOZZLE_SERVO_DWELL);
=======
      servo[sns_index[e]].move(sns_angles[angle_index]);
      safe_delay(500);
>>>>>>> 232a104a
    }

    void lower_nozzle(const uint8_t e) { _move_nozzle_servo(e, 0); }
    void raise_nozzle(const uint8_t e) { _move_nozzle_servo(e, 1); }

  #else

    void move_nozzle_servo(const uint8_t angle_index) {
      planner.synchronize();
<<<<<<< HEAD
      MOVE_SERVO(SWITCHING_NOZZLE_SERVO_NR, servo_angles[SWITCHING_NOZZLE_SERVO_NR][angle_index]);
      safe_delay(SWITCHING_NOZZLE_SERVO_DWELL);
=======
      servo[SWITCHING_NOZZLE_SERVO_NR].move(servo_angles[SWITCHING_NOZZLE_SERVO_NR][angle_index]);
      safe_delay(500);
>>>>>>> 232a104a
    }

  #endif

#endif // SWITCHING_NOZZLE

// Move to position routines
void _line_to_current(const AxisEnum fr_axis, const float fscale=1) {
  line_to_current_position(planner.settings.max_feedrate_mm_s[fr_axis] * fscale);
}
void slow_line_to_current(const AxisEnum fr_axis) { _line_to_current(fr_axis, 0.2f); }
void fast_line_to_current(const AxisEnum fr_axis) { _line_to_current(fr_axis, 0.5f); }

#if ENABLED(MAGNETIC_PARKING_EXTRUDER)

  float parkingposx[2],           // M951 R L
        parkinggrabdistance,      // M951 I
        parkingslowspeed,         // M951 J
        parkinghighspeed,         // M951 H
        parkingtraveldistance,    // M951 D
        compensationmultiplier;

  inline void magnetic_parking_extruder_tool_change(const uint8_t new_tool) {

    const float oldx = current_position.x,
                grabpos = mpe_settings.parking_xpos[new_tool] + (new_tool ? mpe_settings.grab_distance : -mpe_settings.grab_distance),
                offsetcompensation = TERN0(HAS_HOTEND_OFFSET, hotend_offset[active_extruder].x * mpe_settings.compensation_factor);

    if (homing_needed_error(_BV(X_AXIS))) return;

    /**
     * Z Lift and Nozzle Offset shift ar defined in caller method to work equal with any Multi Hotend realization
     *
     * Steps:
     *   1. Move high speed to park position of new extruder
     *   2. Move to couple position of new extruder (this also discouple the old extruder)
     *   3. Move to park position of new extruder
     *   4. Move high speed to approach park position of old extruder
     *   5. Move to park position of old extruder
     *   6. Move to starting position
     */

    // STEP 1

    current_position.x = mpe_settings.parking_xpos[new_tool] + offsetcompensation;

    DEBUG_ECHOPGM("(1) Move extruder ", new_tool);
    DEBUG_POS(" to new extruder ParkPos", current_position);

    planner.buffer_line(current_position, mpe_settings.fast_feedrate, new_tool);
    planner.synchronize();

    // STEP 2

    current_position.x = grabpos + offsetcompensation;

    DEBUG_ECHOPGM("(2) Couple extruder ", new_tool);
    DEBUG_POS(" to new extruder GrabPos", current_position);

    planner.buffer_line(current_position, mpe_settings.slow_feedrate, new_tool);
    planner.synchronize();

    // Delay before moving tool, to allow magnetic coupling
    gcode.dwell(150);

    // STEP 3

    current_position.x = mpe_settings.parking_xpos[new_tool] + offsetcompensation;

    DEBUG_ECHOPGM("(3) Move extruder ", new_tool);
    DEBUG_POS(" back to new extruder ParkPos", current_position);

    planner.buffer_line(current_position, mpe_settings.slow_feedrate, new_tool);
    planner.synchronize();

    // STEP 4

    current_position.x = mpe_settings.parking_xpos[active_extruder] + (active_extruder == 0 ? MPE_TRAVEL_DISTANCE : -MPE_TRAVEL_DISTANCE) + offsetcompensation;

    DEBUG_ECHOPGM("(4) Move extruder ", new_tool);
    DEBUG_POS(" close to old extruder ParkPos", current_position);

    planner.buffer_line(current_position, mpe_settings.fast_feedrate, new_tool);
    planner.synchronize();

    // STEP 5

    current_position.x = mpe_settings.parking_xpos[active_extruder] + offsetcompensation;

    DEBUG_ECHOPGM("(5) Park extruder ", new_tool);
    DEBUG_POS(" at old extruder ParkPos", current_position);

    planner.buffer_line(current_position, mpe_settings.slow_feedrate, new_tool);
    planner.synchronize();

    // STEP 6

    current_position.x = oldx;

    DEBUG_ECHOPGM("(6) Move extruder ", new_tool);
    DEBUG_POS(" to starting position", current_position);

    planner.buffer_line(current_position, mpe_settings.fast_feedrate, new_tool);
    planner.synchronize();

    DEBUG_ECHOLNPGM("Autopark done.");
  }

#elif ENABLED(PARKING_EXTRUDER)

  void pe_solenoid_init() {
    LOOP_LE_N(n, 1) pe_solenoid_set_pin_state(n, !PARKING_EXTRUDER_SOLENOIDS_PINS_ACTIVE);
  }

  void pe_solenoid_set_pin_state(const uint8_t extruder_num, const uint8_t state) {
    switch (extruder_num) {
      case 1: OUT_WRITE(SOL1_PIN, state); break;
      default: OUT_WRITE(SOL0_PIN, state); break;
    }
    #if PARKING_EXTRUDER_SOLENOIDS_DELAY > 0
      gcode.dwell(PARKING_EXTRUDER_SOLENOIDS_DELAY);
    #endif
  }

  bool extruder_parked = true, do_solenoid_activation = true;

  // Modifies tool_change() behavior based on homing side
  bool parking_extruder_unpark_after_homing(const uint8_t final_tool, bool homed_towards_final_tool) {
    do_solenoid_activation = false; // Tell parking_extruder_tool_change to skip solenoid activation

    if (!extruder_parked) return false; // nothing to do

    if (homed_towards_final_tool) {
      pe_solenoid_magnet_off(1 - final_tool);
      DEBUG_ECHOLNPGM("Disengage magnet", 1 - final_tool);
      pe_solenoid_magnet_on(final_tool);
      DEBUG_ECHOLNPGM("Engage magnet", final_tool);
      parking_extruder_set_parked(false);
      return false;
    }

    return true;
  }

  inline void parking_extruder_tool_change(const uint8_t new_tool, bool no_move) {
    if (!no_move) {

      constexpr float parkingposx[] = PARKING_EXTRUDER_PARKING_X;

      #if HAS_HOTEND_OFFSET
        const float x_offset = hotend_offset[active_extruder].x;
      #else
        constexpr float x_offset = 0;
      #endif

      const float midpos = (parkingposx[0] + parkingposx[1]) * 0.5f + x_offset,
                  grabpos = parkingposx[new_tool] + (new_tool ? PARKING_EXTRUDER_GRAB_DISTANCE : -(PARKING_EXTRUDER_GRAB_DISTANCE)) + x_offset;

      /**
       * 1. Move to park position of old extruder
       * 2. Disengage magnetic field, wait for delay
       * 3. Move near new extruder
       * 4. Engage magnetic field for new extruder
       * 5. Move to parking incl. offset of new extruder
       * 6. Lower Z-Axis
       */

      // STEP 1

      DEBUG_POS("Start PE Tool-Change", current_position);

      // Don't park the active_extruder unless unparked
      if (!extruder_parked) {
        current_position.x = parkingposx[active_extruder] + x_offset;

        DEBUG_ECHOLNPGM("(1) Park extruder ", active_extruder);
        DEBUG_POS("Moving ParkPos", current_position);

        fast_line_to_current(X_AXIS);

        // STEP 2

        planner.synchronize();
        DEBUG_ECHOLNPGM("(2) Disengage magnet");
        pe_solenoid_magnet_off(active_extruder);

        // STEP 3

        current_position.x += active_extruder ? -10 : 10; // move 10mm away from parked extruder

        DEBUG_ECHOLNPGM("(3) Move near new extruder");
        DEBUG_POS("Move away from parked extruder", current_position);

        fast_line_to_current(X_AXIS);
      }

      // STEP 4

      planner.synchronize();
      DEBUG_ECHOLNPGM("(4) Engage magnetic field");

      // Just save power for inverted magnets
      TERN_(PARKING_EXTRUDER_SOLENOIDS_INVERT, pe_solenoid_magnet_on(active_extruder));
      pe_solenoid_magnet_on(new_tool);

      // STEP 5

      current_position.x = grabpos + (new_tool ? -10 : 10);
      fast_line_to_current(X_AXIS);

      current_position.x = grabpos;

      DEBUG_SYNCHRONIZE();
      DEBUG_POS("(5) Unpark extruder", current_position);

      slow_line_to_current(X_AXIS);

      // STEP 6

      current_position.x = DIFF_TERN(HAS_HOTEND_OFFSET, midpos, hotend_offset[new_tool].x);

      DEBUG_SYNCHRONIZE();
      DEBUG_POS("(6) Move midway between hotends", current_position);

      fast_line_to_current(X_AXIS);
      planner.synchronize(); // Always sync the final move

      DEBUG_POS("PE Tool-Change done.", current_position);
      parking_extruder_set_parked(false);
    }
    else if (do_solenoid_activation) {
      // Deactivate current extruder solenoid
      pe_solenoid_set_pin_state(active_extruder, !PARKING_EXTRUDER_SOLENOIDS_PINS_ACTIVE);
      // Engage new extruder magnetic field
      pe_solenoid_set_pin_state(new_tool, PARKING_EXTRUDER_SOLENOIDS_PINS_ACTIVE);
    }

    do_solenoid_activation = true; // Activate solenoid for subsequent tool_change()
  }

#endif // PARKING_EXTRUDER

#if ENABLED(TOOL_SENSOR)

  bool tool_sensor_disabled; // = false

  // Return a bitmask of tool sensor states
  inline uint8_t poll_tool_sensor_pins() {
    return (0
      #if PIN_EXISTS(TOOL_SENSOR1)
        | (READ(TOOL_SENSOR1_PIN) << 0)
      #endif
      #if PIN_EXISTS(TOOL_SENSOR2)
        | (READ(TOOL_SENSOR2_PIN) << 1)
      #endif
      #if PIN_EXISTS(TOOL_SENSOR3)
        | (READ(TOOL_SENSOR3_PIN) << 2)
      #endif
      #if PIN_EXISTS(TOOL_SENSOR4)
        | (READ(TOOL_SENSOR4_PIN) << 3)
      #endif
      #if PIN_EXISTS(TOOL_SENSOR5)
        | (READ(TOOL_SENSOR5_PIN) << 4)
      #endif
      #if PIN_EXISTS(TOOL_SENSOR6)
        | (READ(TOOL_SENSOR6_PIN) << 5)
      #endif
      #if PIN_EXISTS(TOOL_SENSOR7)
        | (READ(TOOL_SENSOR7_PIN) << 6)
      #endif
      #if PIN_EXISTS(TOOL_SENSOR8)
        | (READ(TOOL_SENSOR8_PIN) << 7)
      #endif
    );
  }

  uint8_t check_tool_sensor_stats(const uint8_t tool_index, const bool kill_on_error/*=false*/, const bool disable/*=false*/) {
    static uint8_t sensor_tries; // = 0
    for (;;) {
      if (poll_tool_sensor_pins() == _BV(tool_index)) {
        sensor_tries = 0;
        return tool_index;
      }
      else if (kill_on_error && (!tool_sensor_disabled || disable)) {
        sensor_tries++;
        if (sensor_tries > 10) kill(F("Tool Sensor error"));
        safe_delay(5);
      }
      else {
        sensor_tries++;
        if (sensor_tries > 10) return -1;
        safe_delay(5);
      }
    }
  }

  inline void switching_toolhead_lock(const bool locked) {
    #ifdef SWITCHING_TOOLHEAD_SERVO_ANGLES
      const uint16_t swt_angles[2] = SWITCHING_TOOLHEAD_SERVO_ANGLES;
      servo[SWITCHING_TOOLHEAD_SERVO_NR].move(swt_angles[locked ? 0 : 1]);
    #elif PIN_EXISTS(SWT_SOLENOID)
      OUT_WRITE(SWT_SOLENOID_PIN, locked);
      gcode.dwell(10);
    #else
      #error "No toolhead locking mechanism configured."
    #endif
  }

  #include <bitset>

  void swt_init() {
    switching_toolhead_lock(true);

    #if ENABLED(TOOL_SENSOR)
      // Init tool sensors
      #if PIN_EXISTS(TOOL_SENSOR1)
        SET_INPUT_PULLUP(TOOL_SENSOR1_PIN);
      #endif
      #if PIN_EXISTS(TOOL_SENSOR2)
        SET_INPUT_PULLUP(TOOL_SENSOR2_PIN);
      #endif
      #if PIN_EXISTS(TOOL_SENSOR3)
        SET_INPUT_PULLUP(TOOL_SENSOR3_PIN);
      #endif
      #if PIN_EXISTS(TOOL_SENSOR4)
        SET_INPUT_PULLUP(TOOL_SENSOR4_PIN);
      #endif
      #if PIN_EXISTS(TOOL_SENSOR5)
        SET_INPUT_PULLUP(TOOL_SENSOR5_PIN);
      #endif
      #if PIN_EXISTS(TOOL_SENSOR6)
        SET_INPUT_PULLUP(TOOL_SENSOR6_PIN);
      #endif
      #if PIN_EXISTS(TOOL_SENSOR7)
        SET_INPUT_PULLUP(TOOL_SENSOR7_PIN);
      #endif
      #if PIN_EXISTS(TOOL_SENSOR8)
        SET_INPUT_PULLUP(TOOL_SENSOR8_PIN);
      #endif

      if (check_tool_sensor_stats(0)) {
        LCD_MESSAGE_F("TC error");
        switching_toolhead_lock(false);
        while (check_tool_sensor_stats(0)) { /* nada */ }
        switching_toolhead_lock(true);
      }
      LCD_MESSAGE_F("TC Success");
    #endif // TOOL_SENSOR
  }

#endif // TOOL_SENSOR

#if ENABLED(SWITCHING_TOOLHEAD)

  inline void switching_toolhead_tool_change(const uint8_t new_tool, bool no_move/*=false*/) {
    if (no_move) return;

    constexpr float toolheadposx[] = SWITCHING_TOOLHEAD_X_POS;
    const float placexpos = toolheadposx[active_extruder],
                grabxpos = toolheadposx[new_tool];

    (void)check_tool_sensor_stats(active_extruder, true);

    /**
     * 1. Move to switch position of current toolhead
     * 2. Unlock tool and drop it in the dock
     * 3. Move to the new toolhead
     * 4. Grab and lock the new toolhead
     */

    // 1. Move to switch position of current toolhead

    DEBUG_POS("Start ST Tool-Change", current_position);

    current_position.x = placexpos;

    DEBUG_ECHOLNPGM("(1) Place old tool ", active_extruder);
    DEBUG_POS("Move X SwitchPos", current_position);

    fast_line_to_current(X_AXIS);

    current_position.y = SWITCHING_TOOLHEAD_Y_POS - (SWITCHING_TOOLHEAD_Y_SECURITY);

    DEBUG_SYNCHRONIZE();
    DEBUG_POS("Move Y SwitchPos + Security", current_position);

    slow_line_to_current(Y_AXIS);

    // 2. Unlock tool and drop it in the dock
    TERN_(TOOL_SENSOR, tool_sensor_disabled = true);

    planner.synchronize();
    DEBUG_ECHOLNPGM("(2) Unlock and Place Toolhead");
    switching_toolhead_lock(false);
    safe_delay(500);

    current_position.y = SWITCHING_TOOLHEAD_Y_POS;
    DEBUG_POS("Move Y SwitchPos", current_position);
    slow_line_to_current(Y_AXIS);

    // Wait for move to complete, then another 0.2s
    planner.synchronize();
    safe_delay(200);

    current_position.y -= SWITCHING_TOOLHEAD_Y_CLEAR;
    DEBUG_POS("Move back Y clear", current_position);
    slow_line_to_current(Y_AXIS); // move away from docked toolhead

    (void)check_tool_sensor_stats(active_extruder);

    // 3. Move to the new toolhead

    current_position.x = grabxpos;

    DEBUG_SYNCHRONIZE();
    DEBUG_ECHOLNPGM("(3) Move to new toolhead position");
    DEBUG_POS("Move to new toolhead X", current_position);

    fast_line_to_current(X_AXIS);

    current_position.y = SWITCHING_TOOLHEAD_Y_POS - (SWITCHING_TOOLHEAD_Y_SECURITY);

    DEBUG_SYNCHRONIZE();
    DEBUG_POS("Move Y SwitchPos + Security", current_position);

    slow_line_to_current(Y_AXIS);

    // 4. Grab and lock the new toolhead

    current_position.y = SWITCHING_TOOLHEAD_Y_POS;

    DEBUG_SYNCHRONIZE();
    DEBUG_ECHOLNPGM("(4) Grab and lock new toolhead");
    DEBUG_POS("Move Y SwitchPos", current_position);

    slow_line_to_current(Y_AXIS);

    // Wait for move to finish, pause 0.2s, move servo, pause 0.5s
    planner.synchronize();
    safe_delay(200);

    (void)check_tool_sensor_stats(new_tool, true, true);

    switching_toolhead_lock(true);
    safe_delay(500);

    current_position.y -= SWITCHING_TOOLHEAD_Y_CLEAR;
    DEBUG_POS("Move back Y clear", current_position);
    slow_line_to_current(Y_AXIS); // Move away from docked toolhead
    planner.synchronize();        // Always sync the final move

    (void)check_tool_sensor_stats(new_tool, true, true);

    DEBUG_POS("ST Tool-Change done.", current_position);
  }

#elif ENABLED(MAGNETIC_SWITCHING_TOOLHEAD)

  inline void magnetic_switching_toolhead_tool_change(const uint8_t new_tool, bool no_move/*=false*/) {
    if (no_move) return;

    constexpr float toolheadposx[] = SWITCHING_TOOLHEAD_X_POS,
                    toolheadclearx[] = SWITCHING_TOOLHEAD_X_SECURITY;

    const float placexpos = toolheadposx[active_extruder],
                placexclear = toolheadclearx[active_extruder],
                grabxpos = toolheadposx[new_tool],
                grabxclear = toolheadclearx[new_tool];

    /**
     * 1. Move to switch position of current toolhead
     * 2. Release and place toolhead in the dock
     * 3. Move to the new toolhead
     * 4. Grab the new toolhead and move to security position
     */

    DEBUG_POS("Start MST Tool-Change", current_position);

    // 1. Move to switch position current toolhead

    current_position.y = SWITCHING_TOOLHEAD_Y_POS + SWITCHING_TOOLHEAD_Y_CLEAR;

    SERIAL_ECHOLNPGM("(1) Place old tool ", active_extruder);
    DEBUG_POS("Move Y SwitchPos + Security", current_position);

    fast_line_to_current(Y_AXIS);

    current_position.x = placexclear;

    DEBUG_SYNCHRONIZE();
    DEBUG_POS("Move X SwitchPos + Security", current_position);

    fast_line_to_current(X_AXIS);

    current_position.y = SWITCHING_TOOLHEAD_Y_POS;

    DEBUG_SYNCHRONIZE();
    DEBUG_POS("Move Y SwitchPos", current_position);

    fast_line_to_current(Y_AXIS);

    current_position.x = placexpos;

    DEBUG_SYNCHRONIZE();
    DEBUG_POS("Move X SwitchPos", current_position);

    line_to_current_position(planner.settings.max_feedrate_mm_s[X_AXIS] * 0.25f);

    // 2. Release and place toolhead in the dock

    DEBUG_SYNCHRONIZE();
    DEBUG_ECHOLNPGM("(2) Release and Place Toolhead");

    current_position.y = SWITCHING_TOOLHEAD_Y_POS + SWITCHING_TOOLHEAD_Y_RELEASE;
    DEBUG_POS("Move Y SwitchPos + Release", current_position);
    line_to_current_position(planner.settings.max_feedrate_mm_s[Y_AXIS] * 0.1f);

    current_position.y = SWITCHING_TOOLHEAD_Y_POS + SWITCHING_TOOLHEAD_Y_SECURITY;

    DEBUG_SYNCHRONIZE();
    DEBUG_POS("Move Y SwitchPos + Security", current_position);

    line_to_current_position(planner.settings.max_feedrate_mm_s[Y_AXIS]);

    // 3. Move to new toolhead position

    DEBUG_SYNCHRONIZE();
    DEBUG_ECHOLNPGM("(3) Move to new toolhead position");

    current_position.x = grabxpos;
    DEBUG_POS("Move to new toolhead X", current_position);
    fast_line_to_current(X_AXIS);

    // 4. Grab the new toolhead and move to security position

    DEBUG_SYNCHRONIZE();
    DEBUG_ECHOLNPGM("(4) Grab new toolhead, move to security position");

    current_position.y = SWITCHING_TOOLHEAD_Y_POS + SWITCHING_TOOLHEAD_Y_RELEASE;
    DEBUG_POS("Move Y SwitchPos + Release", current_position);
    line_to_current_position(planner.settings.max_feedrate_mm_s[Y_AXIS]);

    current_position.y = SWITCHING_TOOLHEAD_Y_POS;

    DEBUG_SYNCHRONIZE();
    DEBUG_POS("Move Y SwitchPos", current_position);

    _line_to_current(Y_AXIS, 0.2f);

    #if ENABLED(PRIME_BEFORE_REMOVE) && (SWITCHING_TOOLHEAD_PRIME_MM || SWITCHING_TOOLHEAD_RETRACT_MM)
      #if SWITCHING_TOOLHEAD_PRIME_MM
        current_position.e += SWITCHING_TOOLHEAD_PRIME_MM;
        planner.buffer_line(current_position, MMM_TO_MMS(SWITCHING_TOOLHEAD_PRIME_FEEDRATE), new_tool);
      #endif
      #if SWITCHING_TOOLHEAD_RETRACT_MM
        current_position.e -= SWITCHING_TOOLHEAD_RETRACT_MM;
        planner.buffer_line(current_position, MMM_TO_MMS(SWITCHING_TOOLHEAD_RETRACT_FEEDRATE), new_tool);
      #endif
    #else
      planner.synchronize();
      safe_delay(100); // Give switch time to settle
    #endif

    current_position.x = grabxclear;
    DEBUG_POS("Move to new toolhead X + Security", current_position);
    _line_to_current(X_AXIS, 0.1f);
    planner.synchronize();
    safe_delay(100); // Give switch time to settle

    current_position.y += SWITCHING_TOOLHEAD_Y_CLEAR;
    DEBUG_POS("Move back Y clear", current_position);
    fast_line_to_current(Y_AXIS); // move away from docked toolhead
    planner.synchronize(); // Always sync last tool-change move

    DEBUG_POS("MST Tool-Change done.", current_position);
  }

#elif ENABLED(ELECTROMAGNETIC_SWITCHING_TOOLHEAD)

  inline void est_activate_solenoid()   { OUT_WRITE(SOL0_PIN, HIGH); }
  inline void est_deactivate_solenoid() { OUT_WRITE(SOL0_PIN, LOW); }
  void est_init() { est_activate_solenoid(); }

  inline void em_switching_toolhead_tool_change(const uint8_t new_tool, bool no_move) {
    if (no_move) return;

    constexpr float toolheadposx[] = SWITCHING_TOOLHEAD_X_POS;
    const float placexpos = toolheadposx[active_extruder],
                grabxpos = toolheadposx[new_tool];
    const xyz_pos_t &hoffs = hotend_offset[active_extruder];

    /**
     * 1. Raise Z-Axis to give enough clearance
     * 2. Move to position near active extruder parking
     * 3. Move gently to park position of active extruder
     * 4. Disengage magnetic field, wait for delay
     * 5. Leave extruder and move to position near new extruder parking
     * 6. Move gently to park position of new extruder
     * 7. Engage magnetic field for new extruder parking
     * 8. Unpark extruder
     * 9. Apply Z hotend offset to current position
     */

    DEBUG_POS("Start EMST Tool-Change", current_position);

    // 1. Raise Z-Axis to give enough clearance

    current_position.z += SWITCHING_TOOLHEAD_Z_HOP;
    DEBUG_POS("(1) Raise Z-Axis ", current_position);
    fast_line_to_current(Z_AXIS);

    // 2. Move to position near active extruder parking

    DEBUG_SYNCHRONIZE();
    DEBUG_ECHOLNPGM("(2) Move near active extruder parking", active_extruder);
    DEBUG_POS("Moving ParkPos", current_position);

    current_position.set(hoffs.x + placexpos,
                         hoffs.y + SWITCHING_TOOLHEAD_Y_POS + SWITCHING_TOOLHEAD_Y_CLEAR);
    fast_line_to_current(X_AXIS);

    // 3. Move gently to park position of active extruder

    DEBUG_SYNCHRONIZE();
    SERIAL_ECHOLNPGM("(3) Move gently to park position of active extruder", active_extruder);
    DEBUG_POS("Moving ParkPos", current_position);

    current_position.y -= SWITCHING_TOOLHEAD_Y_CLEAR;
    slow_line_to_current(Y_AXIS);

    // 4. Disengage magnetic field, wait for delay

    planner.synchronize();
    DEBUG_ECHOLNPGM("(4) Disengage magnet");
    est_deactivate_solenoid();

    // 5. Leave extruder and move to position near new extruder parking

    DEBUG_ECHOLNPGM("(5) Move near new extruder parking");
    DEBUG_POS("Moving ParkPos", current_position);

    current_position.y += SWITCHING_TOOLHEAD_Y_CLEAR;
    slow_line_to_current(Y_AXIS);
    current_position.set(hoffs.x + grabxpos,
                         hoffs.y + SWITCHING_TOOLHEAD_Y_POS + SWITCHING_TOOLHEAD_Y_CLEAR);
    fast_line_to_current(X_AXIS);

    // 6. Move gently to park position of new extruder

    current_position.y -= SWITCHING_TOOLHEAD_Y_CLEAR;
    if (DEBUGGING(LEVELING)) {
      planner.synchronize();
      DEBUG_ECHOLNPGM("(6) Move near new extruder");
    }
    slow_line_to_current(Y_AXIS);

    // 7. Engage magnetic field for new extruder parking

    DEBUG_SYNCHRONIZE();
    DEBUG_ECHOLNPGM("(7) Engage magnetic field");
    est_activate_solenoid();

    // 8. Unpark extruder

    current_position.y += SWITCHING_TOOLHEAD_Y_CLEAR;
    DEBUG_ECHOLNPGM("(8) Unpark extruder");
    slow_line_to_current(X_AXIS);
    planner.synchronize(); // Always sync the final move

    // 9. Apply Z hotend offset to current position

    DEBUG_POS("(9) Applying Z-offset", current_position);
    current_position.z += hoffs.z - hotend_offset[new_tool].z;

    DEBUG_POS("EMST Tool-Change done.", current_position);
  }

#endif // ELECTROMAGNETIC_SWITCHING_TOOLHEAD

#if HAS_EXTRUDERS
  inline void invalid_extruder_error(const uint8_t e) {
    SERIAL_ECHO_START();
    SERIAL_CHAR('T'); SERIAL_ECHO(e);
    SERIAL_CHAR(' '); SERIAL_ECHOLNPGM(STR_INVALID_EXTRUDER);
  }
#endif

#if ENABLED(DUAL_X_CARRIAGE)

  /**
   * @brief Dual X Tool Change
   * @details Change tools, with extra behavior based on current mode
   *
   * @param new_tool Tool index to activate
   * @param no_move Flag indicating no moves should take place
   */
  inline void dualx_tool_change(const uint8_t new_tool, bool &no_move) {

    DEBUG_ECHOPGM("Dual X Carriage Mode ");
    switch (dual_x_carriage_mode) {
      case DXC_FULL_CONTROL_MODE: DEBUG_ECHOLNPGM("FULL_CONTROL"); break;
      case DXC_AUTO_PARK_MODE:    DEBUG_ECHOLNPGM("AUTO_PARK");    break;
      case DXC_DUPLICATION_MODE:  DEBUG_ECHOLNPGM("DUPLICATION");  break;
      case DXC_MIRRORED_MODE:     DEBUG_ECHOLNPGM("MIRRORED");     break;
    }

    // Get the home position of the currently-active tool
    const float xhome = x_home_pos(active_extruder);

    if (dual_x_carriage_mode == DXC_AUTO_PARK_MODE                  // If Auto-Park mode is enabled
        && IsRunning() && !no_move                                  // ...and movement is permitted
        && (delayed_move_time || current_position.x != xhome)       // ...and delayed_move_time is set OR not "already parked"...
    ) {
      DEBUG_ECHOLNPGM("MoveX to ", xhome);
      current_position.x = xhome;
      line_to_current_position(planner.settings.max_feedrate_mm_s[X_AXIS]);   // Park the current head
      planner.synchronize();
    }

    // Activate the new extruder ahead of calling set_axis_is_at_home!
    active_extruder = new_tool;

    // This function resets the max/min values - the current position may be overwritten below.
    set_axis_is_at_home(X_AXIS);

    DEBUG_POS("New Extruder", current_position);

    switch (dual_x_carriage_mode) {
      case DXC_FULL_CONTROL_MODE:
        // New current position is the position of the activated extruder
        current_position.x = inactive_extruder_x;
        // Save the inactive extruder's position (from the old current_position)
        inactive_extruder_x = destination.x;
        DEBUG_ECHOLNPGM("DXC Full Control curr.x=", current_position.x, " dest.x=", destination.x);
        break;
      case DXC_AUTO_PARK_MODE:
        idex_set_parked();
        break;
      default:
        break;
    }

    // Ensure X axis DIR pertains to the correct carriage
    stepper.set_directions();

    DEBUG_ECHOLNPGM("Active extruder parked: ", active_extruder_parked ? "yes" : "no");
    DEBUG_POS("New extruder (parked)", current_position);
  }

#endif // DUAL_X_CARRIAGE

/**
 * Prime active tool using TOOLCHANGE_FILAMENT_SWAP settings
 */
#if ENABLED(TOOLCHANGE_FILAMENT_SWAP)

  #ifdef DEBUG_TOOLCHANGE_FILAMENT_SWAP
    #define FS_DEBUG(V...) SERIAL_ECHOLNPGM("DEBUG: " V)
  #else
    #define FS_DEBUG(...) NOOP
  #endif

  // Define any variables required
  static Flags<EXTRUDERS> extruder_was_primed; // Extruders primed status

  #if ENABLED(TOOLCHANGE_FS_PRIME_FIRST_USED)
    bool enable_first_prime; // As set by M217 V
  #endif

  // Cool down with fan
  inline void filament_swap_cooling() {
    #if HAS_FAN && TOOLCHANGE_FS_FAN >= 0
      thermalManager.fan_speed[TOOLCHANGE_FS_FAN] = toolchange_settings.fan_speed;
      gcode.dwell(SEC_TO_MS(toolchange_settings.fan_time));
      thermalManager.fan_speed[TOOLCHANGE_FS_FAN] = 0;
    #endif
  }

  /**
   * Check if too cold to move the specified tool
   *
   * Returns TRUE if too cold to move (also echos message: STR_ERR_HOTEND_TOO_COLD)
   * Returns FALSE if able to  move.
   */
  bool too_cold(uint8_t toolID){
    if (TERN0(PREVENT_COLD_EXTRUSION, !DEBUGGING(DRYRUN) && thermalManager.targetTooColdToExtrude(toolID))) {
      SERIAL_ECHO_MSG(STR_ERR_HOTEND_TOO_COLD);
      return true;
    }
    return false;
  }

  /**
   * Cutting recovery -- Recover from cutting retraction that occurs at the end of nozzle priming
   *
   * If the active_extruder is up to temp (!too_cold):
   *  Extrude filament distance = toolchange_settings.extra_resume + TOOLCHANGE_FS_WIPE_RETRACT
   *  current_position.e = e;
   *  sync_plan_position_e();
   */
  void extruder_cutting_recover(const_float_t e) {
    if (!too_cold(active_extruder)) {
      const float dist = toolchange_settings.extra_resume + (TOOLCHANGE_FS_WIPE_RETRACT);
      FS_DEBUG("Performing Cutting Recover | Distance: ", dist, " | Speed: ", MMM_TO_MMS(toolchange_settings.unretract_speed), "mm/s");
      unscaled_e_move(dist, MMM_TO_MMS(toolchange_settings.unretract_speed));
      planner.synchronize();
      FS_DEBUG("Set position to: ", e);
      current_position.e = e;
      sync_plan_position_e(); // Resume new E Position
    }
  }

  /**
   * Prime the currently selected extruder (Filament loading only)
   *
   * If too_cold(toolID) returns TRUE -> returns without moving extruder.
   * Extruders filament = swap_length + extra prime, then performs cutting retraction if enabled.
   * If cooling fan is enabled, calls filament_swap_cooling();
   */
  void extruder_prime() {

    if (too_cold(active_extruder)) {
      FS_DEBUG("Priming Aborted -  Nozzle Too Cold!");
      return; // Extruder too cold to prime
    }

    float fr = toolchange_settings.unretract_speed; // Set default speed for unretract

    #if ENABLED(TOOLCHANGE_FS_SLOW_FIRST_PRIME)
    /*
     * Perform first unretract movement at the slower Prime_Speed to avoid breakage on first prime
     */
    static Flags<EXTRUDERS> extruder_did_first_prime;  // Extruders first priming status
    if (!extruder_did_first_prime[active_extruder]) {
      extruder_did_first_prime.set(active_extruder);   // Log first prime complete
      // new nozzle - prime at user-specified speed.
      FS_DEBUG("First time priming T", active_extruder, ", reducing speed from ", MMM_TO_MMS(fr), " to ",  MMM_TO_MMS(toolchange_settings.prime_speed), "mm/s");
      fr = toolchange_settings.prime_speed;
      unscaled_e_move(0, MMM_TO_MMS(fr));      // Init planner with 0 length move
    }
    #endif

    //Calculate and perform the priming distance
    if (toolchange_settings.extra_prime >= 0) {
      // Positive extra_prime value
      // - Return filament at speed (fr) then extra_prime at prime speed
      FS_DEBUG("Loading Filament for T", active_extruder, " | Distance: ", toolchange_settings.swap_length, " | Speed: ", MMM_TO_MMS(fr), "mm/s");
      unscaled_e_move(toolchange_settings.swap_length, MMM_TO_MMS(fr)); // Prime (Unretract) filament by extruding equal to Swap Length (Unretract)

      if (toolchange_settings.extra_prime > 0) {
        FS_DEBUG("Performing Extra Priming for T", active_extruder, " | Distance: ", toolchange_settings.extra_prime, " | Speed: ", MMM_TO_MMS(toolchange_settings.prime_speed), "mm/s");
        unscaled_e_move(toolchange_settings.extra_prime, MMM_TO_MMS(toolchange_settings.prime_speed)); // Extra Prime Distance
      }
    }
    else {
      // Negative extra_prime value
      // - Unretract distance (swap length) is reduced by the value of extra_prime
      const float eswap = toolchange_settings.swap_length + toolchange_settings.extra_prime;
      FS_DEBUG("Negative ExtraPrime value - Swap Return Length has been reduced from ", toolchange_settings.swap_length, " to ", eswap);
      FS_DEBUG("Loading Filament for T", active_extruder, " | Distance: ", eswap, " | Speed: ", MMM_TO_MMS(fr), "mm/s");
      unscaled_e_move(eswap, MMM_TO_MMS(fr));
    }

    extruder_was_primed.set(active_extruder); // Log that this extruder has been primed

    // Cutting retraction
    #if TOOLCHANGE_FS_WIPE_RETRACT
      FS_DEBUG("Performing Cutting Retraction | Distance: ", -(TOOLCHANGE_FS_WIPE_RETRACT), " | Speed: ", MMM_TO_MMS(toolchange_settings.retract_speed), "mm/s");
      unscaled_e_move(-(TOOLCHANGE_FS_WIPE_RETRACT), MMM_TO_MMS(toolchange_settings.retract_speed));
    #endif

    // Cool down with fan
    filament_swap_cooling();

  }

  /**
   * Sequence to Prime the currently selected extruder
   * Raise Z, move the ToolChange_Park if enabled, prime the extruder, move back.
   */
  void tool_change_prime() {

    FS_DEBUG(">>> tool_change_prime()");

    if (!too_cold(active_extruder)) {
      destination = current_position; // Remember the old position

      const bool ok = TERN1(TOOLCHANGE_PARK, all_axes_homed() && toolchange_settings.enable_park);

      #if HAS_FAN && TOOLCHANGE_FS_FAN >= 0
        // Store and stop fan. Restored on any exit.
        REMEMBER(fan, thermalManager.fan_speed[TOOLCHANGE_FS_FAN], 0);
      #endif

      // Z raise
      if (ok) {
        // Do a small lift to avoid the workpiece in the move back (below)
        current_position.z += toolchange_settings.z_raise;
        TERN_(HAS_SOFTWARE_ENDSTOPS, NOMORE(current_position.z, soft_endstop.max.z));
        fast_line_to_current(Z_AXIS);
        planner.synchronize();
      }

      // Park
      #if ENABLED(TOOLCHANGE_PARK)
        if (ok) {
          IF_DISABLED(TOOLCHANGE_PARK_Y_ONLY, current_position.x = toolchange_settings.change_point.x);
          IF_DISABLED(TOOLCHANGE_PARK_X_ONLY, current_position.y = toolchange_settings.change_point.y);
          #if NONE(TOOLCHANGE_PARK_X_ONLY, TOOLCHANGE_PARK_Y_ONLY)
            SECONDARY_AXIS_CODE(
              current_position.i = toolchange_settings.change_point.i,
              current_position.j = toolchange_settings.change_point.j,
              current_position.k = toolchange_settings.change_point.k,
              current_position.u = toolchange_settings.change_point.u,
              current_position.v = toolchange_settings.change_point.v,
              current_position.w = toolchange_settings.change_point.w
            );
          #endif
          planner.buffer_line(current_position, MMM_TO_MMS(TOOLCHANGE_PARK_XY_FEEDRATE), active_extruder);
          planner.synchronize();
        }
      #endif

      extruder_prime();

      // Move back
      #if ENABLED(TOOLCHANGE_PARK)
        if (ok) {
          #if ENABLED(TOOLCHANGE_NO_RETURN)
            const float temp = destination.z;
            destination = current_position;
            destination.z = temp;
          #endif
          prepare_internal_move_to_destination(TERN(TOOLCHANGE_NO_RETURN, planner.settings.max_feedrate_mm_s[Z_AXIS], MMM_TO_MMS(TOOLCHANGE_PARK_XY_FEEDRATE)));
        }
      #endif

      extruder_cutting_recover(destination.e); // Cutting recover
    }

    FS_DEBUG("<<< tool_change_prime");

  }

#endif // TOOLCHANGE_FILAMENT_SWAP

/**
 * Perform a tool-change, which may result in moving the
 * previous tool out of the way and the new tool into place.
 */
void tool_change(const uint8_t new_tool, bool no_move/*=false*/) {

  if (TERN0(MAGNETIC_SWITCHING_TOOLHEAD, new_tool == active_extruder))
    return;

  #if ENABLED(MIXING_EXTRUDER)

    UNUSED(no_move);

    if (new_tool >= MIXING_VIRTUAL_TOOLS)
      return invalid_extruder_error(new_tool);

    #if MIXING_VIRTUAL_TOOLS > 1
      // T0-Tnnn: Switch virtual tool by changing the index to the mix
      mixer.T(new_tool);
    #endif

  #elif HAS_PRUSA_MMU2

    UNUSED(no_move);

    mmu2.tool_change(new_tool);

  #elif EXTRUDERS == 0

    // Nothing to do
    UNUSED(new_tool); UNUSED(no_move);

  #elif EXTRUDERS < 2

    UNUSED(no_move);

    if (new_tool) invalid_extruder_error(new_tool);
    return;

  #elif HAS_MULTI_EXTRUDER

    planner.synchronize();

    #if ENABLED(DUAL_X_CARRIAGE)  // Only T0 allowed if the Printer is in DXC_DUPLICATION_MODE or DXC_MIRRORED_MODE
      if (new_tool != 0 && idex_is_duplicating())
         return invalid_extruder_error(new_tool);
    #endif

    if (new_tool >= EXTRUDERS)
      return invalid_extruder_error(new_tool);

    if (!no_move && homing_needed()) {
      no_move = true;
      DEBUG_ECHOLNPGM("No move (not homed)");
    }

    TERN_(HAS_MARLINUI_MENU, if (!no_move) ui.update());

    #if ENABLED(DUAL_X_CARRIAGE)
      const bool idex_full_control = dual_x_carriage_mode == DXC_FULL_CONTROL_MODE;
    #else
      constexpr bool idex_full_control = false;
    #endif

    const uint8_t old_tool = active_extruder;
    const bool can_move_away = !no_move && !idex_full_control;

    #if HAS_LEVELING
      // Set current position to the physical position
      TEMPORARY_BED_LEVELING_STATE(false);
    #endif

    // First tool priming. To prime again, reboot the machine. -- Should only occur for first T0 after powerup!
    #if ENABLED(TOOLCHANGE_FS_PRIME_FIRST_USED)
      if (enable_first_prime && old_tool == 0 && new_tool == 0 && !extruder_was_primed[0]) {
        tool_change_prime();
        TERN_(TOOLCHANGE_FS_INIT_BEFORE_SWAP, toolchange_extruder_ready.set(old_tool)); // Primed and initialized
      }
    #endif

    if (new_tool != old_tool || TERN0(PARKING_EXTRUDER, extruder_parked)) { // PARKING_EXTRUDER may need to attach old_tool when homing
      destination = current_position;

      #if BOTH(TOOLCHANGE_FILAMENT_SWAP, HAS_FAN) && TOOLCHANGE_FS_FAN >= 0
        // Store and stop fan. Restored on any exit.
        REMEMBER(fan, thermalManager.fan_speed[TOOLCHANGE_FS_FAN], 0);
      #endif

      // Z raise before retraction
      #if ENABLED(TOOLCHANGE_ZRAISE_BEFORE_RETRACT) && DISABLED(SWITCHING_NOZZLE)
        if (can_move_away && TERN1(TOOLCHANGE_PARK, toolchange_settings.enable_park)) {
          // Do a small lift to avoid the workpiece in the move back (below)
          current_position.z += toolchange_settings.z_raise;
          TERN_(HAS_SOFTWARE_ENDSTOPS, NOMORE(current_position.z, soft_endstop.max.z));
          fast_line_to_current(Z_AXIS);
          planner.synchronize();
        }
      #endif

      // Unload / Retract
      #if ENABLED(TOOLCHANGE_FILAMENT_SWAP)
        const bool should_swap = can_move_away && toolchange_settings.swap_length;
        if (should_swap) {
          if (too_cold(old_tool)) {
            // If SingleNozzle setup is too cold, unable to perform tool_change.
            if (ENABLED(SINGLENOZZLE)) { active_extruder = new_tool; return; }
          }
          else if (extruder_was_primed[old_tool]) {
            // Retract the old extruder if it was previously primed
            // To-Do: Should SingleNozzle always retract?
            FS_DEBUG("Retracting Filament for T", old_tool, ". | Distance: ", toolchange_settings.swap_length, " | Speed: ", MMM_TO_MMS(toolchange_settings.retract_speed), "mm/s");
            unscaled_e_move(-toolchange_settings.swap_length, MMM_TO_MMS(toolchange_settings.retract_speed));
          }
        }
      #endif

      TERN_(SWITCHING_NOZZLE_TWO_SERVOS, raise_nozzle(old_tool));

      REMEMBER(fr, feedrate_mm_s, XY_PROBE_FEEDRATE_MM_S);

      #if HAS_SOFTWARE_ENDSTOPS
        #if HAS_HOTEND_OFFSET
          #define _EXT_ARGS , old_tool, new_tool
        #else
          #define _EXT_ARGS
        #endif
        update_software_endstops(X_AXIS _EXT_ARGS);
        #if DISABLED(DUAL_X_CARRIAGE)
          update_software_endstops(Y_AXIS _EXT_ARGS);
          update_software_endstops(Z_AXIS _EXT_ARGS);
        #endif
      #endif

      #if DISABLED(TOOLCHANGE_ZRAISE_BEFORE_RETRACT) && DISABLED(SWITCHING_NOZZLE)
        if (can_move_away && TERN1(TOOLCHANGE_PARK, toolchange_settings.enable_park)) {
          // Do a small lift to avoid the workpiece in the move back (below)
          current_position.z += toolchange_settings.z_raise;
          TERN_(HAS_SOFTWARE_ENDSTOPS, NOMORE(current_position.z, soft_endstop.max.z));
          fast_line_to_current(Z_AXIS);
        }
      #endif

      // Toolchange park
      #if ENABLED(TOOLCHANGE_PARK) && DISABLED(SWITCHING_NOZZLE)
        if (can_move_away && toolchange_settings.enable_park) {
          IF_DISABLED(TOOLCHANGE_PARK_Y_ONLY, current_position.x = toolchange_settings.change_point.x);
          IF_DISABLED(TOOLCHANGE_PARK_X_ONLY, current_position.y = toolchange_settings.change_point.y);
          #if NONE(TOOLCHANGE_PARK_X_ONLY, TOOLCHANGE_PARK_Y_ONLY)
            SECONDARY_AXIS_CODE(
              current_position.i = toolchange_settings.change_point.i,
              current_position.j = toolchange_settings.change_point.j,
              current_position.k = toolchange_settings.change_point.k,
              current_position.u = toolchange_settings.change_point.u,
              current_position.v = toolchange_settings.change_point.v,
              current_position.w = toolchange_settings.change_point.w
            );
          #endif
          planner.buffer_line(current_position, MMM_TO_MMS(TOOLCHANGE_PARK_XY_FEEDRATE), old_tool);
          planner.synchronize();
        }
      #endif

      #if HAS_HOTEND_OFFSET
        xyz_pos_t diff = hotend_offset[new_tool] - hotend_offset[old_tool];
        TERN_(DUAL_X_CARRIAGE, diff.x = 0);
      #else
        constexpr xyz_pos_t diff{0};
      #endif

      #if ENABLED(DUAL_X_CARRIAGE)
        dualx_tool_change(new_tool, no_move);
      #elif ENABLED(PARKING_EXTRUDER)                                   // Dual Parking extruder
        parking_extruder_tool_change(new_tool, no_move);
      #elif ENABLED(MAGNETIC_PARKING_EXTRUDER)                          // Magnetic Parking extruder
        magnetic_parking_extruder_tool_change(new_tool);
      #elif ENABLED(SWITCHING_TOOLHEAD)                                 // Switching Toolhead
        switching_toolhead_tool_change(new_tool, no_move);
      #elif ENABLED(MAGNETIC_SWITCHING_TOOLHEAD)                        // Magnetic Switching Toolhead
        magnetic_switching_toolhead_tool_change(new_tool, no_move);
      #elif ENABLED(ELECTROMAGNETIC_SWITCHING_TOOLHEAD)                 // Magnetic Switching ToolChanger
        em_switching_toolhead_tool_change(new_tool, no_move);
      #elif ENABLED(SWITCHING_NOZZLE) && !SWITCHING_NOZZLE_TWO_SERVOS   // Switching Nozzle (single servo)
        // Raise by a configured distance to avoid workpiece, except with
        // SWITCHING_NOZZLE_TWO_SERVOS, as both nozzles will lift instead.
        if (!no_move) {
          const float newz = current_position.z + _MAX(-diff.z, 0.0);

          // Check if Z has space to compensate at least z_offset, and if not, just abort now
          const float maxz = _MIN(TERN(HAS_SOFTWARE_ENDSTOPS, soft_endstop.max.z, Z_MAX_POS), Z_MAX_POS);
          if (newz > maxz) return;

          current_position.z = _MIN(newz + toolchange_settings.z_raise, maxz);
          fast_line_to_current(Z_AXIS);
        }
        move_nozzle_servo(new_tool);
      #endif

      IF_DISABLED(DUAL_X_CARRIAGE, active_extruder = new_tool); // Set the new active extruder

      TERN_(TOOL_SENSOR, tool_sensor_disabled = false);

      (void)check_tool_sensor_stats(active_extruder, true);

      // The newly-selected extruder XYZ is actually at...
      DEBUG_ECHOLNPGM("Offset Tool XYZ by { ", diff.x, ", ", diff.y, ", ", diff.z, " }");
      current_position += diff;

      // Tell the planner the new "current position"
      sync_plan_position();

      #if ENABLED(DELTA)
        //LOOP_NUM_AXES(i) update_software_endstops(i); // or modify the constrain function
        const bool safe_to_move = current_position.z < delta_clip_start_height - 1;
      #else
        constexpr bool safe_to_move = true;
      #endif

      // Return to position and lower again
      const bool should_move = safe_to_move && !no_move && IsRunning();
      if (should_move) {

        #if EITHER(SINGLENOZZLE_STANDBY_TEMP, SINGLENOZZLE_STANDBY_FAN)
          thermalManager.singlenozzle_change(old_tool, new_tool);
        #endif

        #if ENABLED(TOOLCHANGE_FILAMENT_SWAP)
          if (should_swap && !too_cold(active_extruder))
            extruder_prime(); // Prime selected Extruder
        #endif

        // Prevent a move outside physical bounds
        #if ENABLED(MAGNETIC_SWITCHING_TOOLHEAD)
          // If the original position is within tool store area, go to X origin at once
          if (destination.y < SWITCHING_TOOLHEAD_Y_POS + SWITCHING_TOOLHEAD_Y_CLEAR) {
            current_position.x = X_MIN_POS;
            planner.buffer_line(current_position, planner.settings.max_feedrate_mm_s[X_AXIS], new_tool);
            planner.synchronize();
          }
        #else
          apply_motion_limits(destination);
        #endif

        // Should the nozzle move back to the old position?
        if (can_move_away) {
          #if ENABLED(TOOLCHANGE_NO_RETURN)
            // Just move back down
            DEBUG_ECHOLNPGM("Move back Z only");

            if (TERN1(TOOLCHANGE_PARK, toolchange_settings.enable_park))
              do_blocking_move_to_z(destination.z, planner.settings.max_feedrate_mm_s[Z_AXIS]);

          #else
            // Move back to the original (or adjusted) position
            DEBUG_POS("Move back", destination);

            #if ENABLED(TOOLCHANGE_PARK)
              if (toolchange_settings.enable_park) do_blocking_move_to_xy_z(destination, destination.z, MMM_TO_MMS(TOOLCHANGE_PARK_XY_FEEDRATE));
            #else
              do_blocking_move_to_xy(destination, planner.settings.max_feedrate_mm_s[X_AXIS]);
              do_blocking_move_to_z(destination.z, planner.settings.max_feedrate_mm_s[Z_AXIS]);
            #endif

          #endif
        }

        else DEBUG_ECHOLNPGM("Move back skipped");

        #if ENABLED(TOOLCHANGE_FILAMENT_SWAP)
          if (should_swap && !too_cold(active_extruder)) {
            extruder_cutting_recover(0); // New extruder primed and set to 0

            // Restart Fan
            #if HAS_FAN && TOOLCHANGE_FS_FAN >= 0
              RESTORE(fan);
            #endif
          }
        #endif

        TERN_(DUAL_X_CARRIAGE, idex_set_parked(false));
      }

      #if ENABLED(SWITCHING_NOZZLE)
        // Move back down. (Including when the new tool is higher.)
        if (!should_move)
          do_blocking_move_to_z(destination.z, planner.settings.max_feedrate_mm_s[Z_AXIS]);
      #endif

      TERN_(SWITCHING_NOZZLE_TWO_SERVOS, lower_nozzle(new_tool));

    } // (new_tool != old_tool)

    planner.synchronize();

    #if ENABLED(EXT_SOLENOID) && DISABLED(PARKING_EXTRUDER)
      disable_all_solenoids();
      enable_solenoid(active_extruder);
    #endif

    #if HAS_PRUSA_MMU1
      if (new_tool >= E_STEPPERS) return invalid_extruder_error(new_tool);
      select_multiplexed_stepper(new_tool);
    #endif

    #if DO_SWITCH_EXTRUDER
      planner.synchronize();
      move_extruder_servo(active_extruder);
    #endif

    TERN_(HAS_FANMUX, fanmux_switch(active_extruder));

    if (ENABLED(EVENT_GCODE_TOOLCHANGE_ALWAYS_RUN) || !no_move) {
      #ifdef EVENT_GCODE_TOOLCHANGE_T0
        if (new_tool == 0)
          gcode.process_subcommands_now(F(EVENT_GCODE_TOOLCHANGE_T0));
      #endif

      #ifdef EVENT_GCODE_TOOLCHANGE_T1
        if (new_tool == 1)
          gcode.process_subcommands_now(F(EVENT_GCODE_TOOLCHANGE_T1));
      #endif

      #ifdef EVENT_GCODE_AFTER_TOOLCHANGE
        if (TERN1(DUAL_X_CARRIAGE, dual_x_carriage_mode == DXC_AUTO_PARK_MODE))
          gcode.process_subcommands_now(F(EVENT_GCODE_AFTER_TOOLCHANGE));
      #endif
    }

    SERIAL_ECHOLNPGM(STR_ACTIVE_EXTRUDER, active_extruder);

  #endif // HAS_MULTI_EXTRUDER
}

#if ENABLED(TOOLCHANGE_MIGRATION_FEATURE)

  #define DEBUG_OUT ENABLED(DEBUG_TOOLCHANGE_MIGRATION_FEATURE)
  #include "../core/debug_out.h"

  bool extruder_migration() {

    #if ENABLED(PREVENT_COLD_EXTRUSION)
      if (thermalManager.targetTooColdToExtrude(active_extruder)) {
        DEBUG_ECHOLNPGM("Migration Source Too Cold");
        return false;
      }
    #endif

    // No auto-migration or specified target?
    if (!migration.target && active_extruder >= migration.last) {
      DEBUG_ECHO_MSG("No Migration Target");
      DEBUG_ECHO_MSG("Target: ", migration.target, " Last: ", migration.last, " Active: ", active_extruder);
      migration.automode = false;
      return false;
    }

    // Migrate to a target or the next extruder

    uint8_t migration_extruder = active_extruder;

    if (migration.target) {
      DEBUG_ECHOLNPGM("Migration using fixed target");
      // Specified target ok?
      const int16_t t = migration.target - 1;
      if (t != active_extruder) migration_extruder = t;
    }
    else if (migration.automode && migration_extruder < migration.last && migration_extruder < EXTRUDERS - 1)
      migration_extruder++;

    if (migration_extruder == active_extruder) {
      DEBUG_ECHOLNPGM("Migration source matches active");
      return false;
    }

    // Migration begins
    DEBUG_ECHOLNPGM("Beginning migration");

    migration.in_progress = true; // Prevent runout script
    planner.synchronize();

    // Remember position before migration
    const float resume_current_e = current_position.e;

    // Migrate the flow
    planner.set_flow(migration_extruder, planner.flow_percentage[active_extruder]);

    // Migrate the retracted state
    #if ENABLED(FWRETRACT)
      fwretract.retracted.set(migration_extruder, fwretract.retracted[active_extruder]);
    #endif

    // Migrate the temperature to the new hotend
    #if HAS_MULTI_HOTEND
      thermalManager.setTargetHotend(thermalManager.degTargetHotend(active_extruder), migration_extruder);
      TERN_(AUTOTEMP, planner.autotemp_update());
      thermalManager.set_heating_message(0);
      thermalManager.wait_for_hotend(active_extruder);
    #endif

    // Migrate Linear Advance K factor to the new extruder
    TERN_(LIN_ADVANCE, planner.extruder_advance_K[active_extruder] = planner.extruder_advance_K[migration_extruder]);

    // Perform the tool change
    tool_change(migration_extruder);

    // Retract if previously retracted
    #if ENABLED(FWRETRACT)
      if (fwretract.retracted[active_extruder])
        unscaled_e_move(-fwretract.settings.retract_length, fwretract.settings.retract_feedrate_mm_s);
    #endif

    // If no available extruder
    if (EXTRUDERS < 2 || active_extruder >= EXTRUDERS - 2 || active_extruder == migration.last)
      migration.automode = false;

    migration.in_progress = false;

    current_position.e = resume_current_e;

    planner.synchronize();
    planner.set_e_position_mm(current_position.e); // New extruder primed and ready
    DEBUG_ECHOLNPGM("Migration Complete");
    return true;
  }

#endif // TOOLCHANGE_MIGRATION_FEATURE<|MERGE_RESOLUTION|>--- conflicted
+++ resolved
@@ -131,13 +131,8 @@
       constexpr int8_t  sns_index[2] = { SWITCHING_NOZZLE_SERVO_NR, SWITCHING_NOZZLE_E1_SERVO_NR };
       constexpr int16_t sns_angles[2] = SWITCHING_NOZZLE_SERVO_ANGLES;
       planner.synchronize();
-<<<<<<< HEAD
-      MOVE_SERVO(sns_index[e], sns_angles[angle_index]);
+      servo[sns_index[e]].move(sns_angles[angle_index]);
       safe_delay(SWITCHING_NOZZLE_SERVO_DWELL);
-=======
-      servo[sns_index[e]].move(sns_angles[angle_index]);
-      safe_delay(500);
->>>>>>> 232a104a
     }
 
     void lower_nozzle(const uint8_t e) { _move_nozzle_servo(e, 0); }
@@ -147,13 +142,8 @@
 
     void move_nozzle_servo(const uint8_t angle_index) {
       planner.synchronize();
-<<<<<<< HEAD
-      MOVE_SERVO(SWITCHING_NOZZLE_SERVO_NR, servo_angles[SWITCHING_NOZZLE_SERVO_NR][angle_index]);
+      servo[SWITCHING_NOZZLE_SERVO_NR].move(servo_angles[SWITCHING_NOZZLE_SERVO_NR][angle_index]);
       safe_delay(SWITCHING_NOZZLE_SERVO_DWELL);
-=======
-      servo[SWITCHING_NOZZLE_SERVO_NR].move(servo_angles[SWITCHING_NOZZLE_SERVO_NR][angle_index]);
-      safe_delay(500);
->>>>>>> 232a104a
     }
 
   #endif
