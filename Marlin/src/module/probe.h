/**
 * Marlin 3D Printer Firmware
 * Copyright (c) 2020 MarlinFirmware [https://github.com/MarlinFirmware/Marlin]
 *
 * Based on Sprinter and grbl.
 * Copyright (c) 2011 Camiel Gubbels / Erik van der Zalm
 *
 * This program is free software: you can redistribute it and/or modify
 * it under the terms of the GNU General Public License as published by
 * the Free Software Foundation, either version 3 of the License, or
 * (at your option) any later version.
 *
 * This program is distributed in the hope that it will be useful,
 * but WITHOUT ANY WARRANTY; without even the implied warranty of
 * MERCHANTABILITY or FITNESS FOR A PARTICULAR PURPOSE.  See the
 * GNU General Public License for more details.
 *
 * You should have received a copy of the GNU General Public License
 * along with this program.  If not, see <https://www.gnu.org/licenses/>.
 *
 */
#pragma once

/**
 * module/probe.h - Move, deploy, enable, etc.
 */

#include "../inc/MarlinConfig.h"

#include "motion.h"

#if ENABLED(DWIN_LCD_PROUI)
  #include "../lcd/e3v2/proui/dwin.h"
#endif

#define DEBUG_OUT ENABLED(DEBUG_LEVELING_FEATURE)
#include "../core/debug_out.h"

#if HAS_BED_PROBE
  enum ProbePtRaise : uint8_t {
    PROBE_PT_NONE,      // No raise or stow after run_z_probe
    PROBE_PT_STOW,      // Do a complete stow after run_z_probe
    PROBE_PT_LAST_STOW, // Stow for sure, even in BLTouch HS mode
    PROBE_PT_RAISE      // Raise to "between" clearance after run_z_probe
  };
#endif

#if USES_Z_MIN_PROBE_PIN
  #define PROBE_TRIGGERED() (READ(Z_MIN_PROBE_PIN) == Z_MIN_PROBE_ENDSTOP_HIT_STATE)
#else
  #define PROBE_TRIGGERED() (READ(Z_MIN_PIN) == Z_MIN_ENDSTOP_HIT_STATE)
#endif

#if ALL(DWIN_LCD_PROUI, INDIVIDUAL_AXIS_HOMING_SUBMENU, MESH_BED_LEVELING)
  #define Z_POST_CLEARANCE HMI_data.z_after_homing
#elif defined(Z_AFTER_HOMING)
  #define Z_POST_CLEARANCE Z_AFTER_HOMING
#elif defined(Z_HOMING_HEIGHT)
  #define Z_POST_CLEARANCE Z_HOMING_HEIGHT
#else
  #define Z_POST_CLEARANCE 10
#endif

// In BLTOUCH HS mode, the probe travels in a deployed state.
#define Z_PROBE_SAFE_CLEARANCE SUM_TERN(BLTOUCH, Z_CLEARANCE_BETWEEN_PROBES, bltouch.z_extra_clearance())

#if ENABLED(PREHEAT_BEFORE_LEVELING)
  #ifndef LEVELING_NOZZLE_TEMP
    #define LEVELING_NOZZLE_TEMP 0
  #endif
  #ifndef LEVELING_BED_TEMP
    #define LEVELING_BED_TEMP 0
  #endif
#endif

#if ENABLED(SENSORLESS_PROBING)
  extern abc_float_t offset_sensorless_adj;
#endif

class Probe {
public:

  #if ENABLED(SENSORLESS_PROBING)
    typedef struct { bool x:1, y:1, z:1; } sense_bool_t;
    static sense_bool_t test_sensitivity;
  #endif

  #if HAS_BED_PROBE

    static xyz_pos_t offset;

    #if EITHER(PREHEAT_BEFORE_PROBING, PREHEAT_BEFORE_LEVELING)
      static void preheat_for_probing(const celsius_t hotend_temp, const celsius_t bed_temp);
    #endif

    static void probe_error_stop();

    static bool set_deployed(const bool deploy, const bool no_return=false);

    #if IS_KINEMATIC

      #if HAS_PROBE_XY_OFFSET
        // Return true if the both nozzle and the probe can reach the given point.
        // Note: This won't work on SCARA since the probe offset rotates with the arm.
        static bool can_reach(const_float_t rx, const_float_t ry, const bool probe_relative=true) {
          if (probe_relative) {
            return position_is_reachable(rx - offset_xy.x, ry - offset_xy.y) // The nozzle can go where it needs to go?
                && position_is_reachable(rx, ry, PROBING_MARGIN);            // Can the probe also go near there?
          }
          else {
            return position_is_reachable(rx, ry)
                && position_is_reachable(rx + offset_xy.x, ry + offset_xy.y, PROBING_MARGIN);
          }
        }
      #else
        static bool can_reach(const_float_t rx, const_float_t ry, const bool=true) {
          return position_is_reachable(rx, ry)
              && position_is_reachable(rx, ry, PROBING_MARGIN);
        }
      #endif

    #else // !IS_KINEMATIC

      static bool obstacle_check(const_float_t rx, const_float_t ry) {
        #if ENABLED(AVOID_OBSTACLES)
          #ifdef OBSTACLE1
            constexpr float obst1[] = OBSTACLE1;
            static_assert(COUNT(obst1) == 4, "OBSTACLE1 must define a rectangle in the form { X1, Y1, X2, Y2 }.");
            if (WITHIN(rx, obst1[0], obst1[2]) && WITHIN(ry, obst1[1], obst1[3])) return false;
          #endif
          #ifdef OBSTACLE2
            constexpr float obst2[] = OBSTACLE2;
            static_assert(COUNT(obst2) == 4, "OBSTACLE2 must define a rectangle in the form { X1, Y1, X2, Y2 }.");
            if (WITHIN(rx, obst2[0], obst2[2]) && WITHIN(ry, obst2[1], obst2[3])) return false;
          #endif
          #ifdef OBSTACLE3
            constexpr float obst3[] = OBSTACLE3;
            static_assert(COUNT(obst3) == 4, "OBSTACLE3 must define a rectangle in the form { X1, Y1, X2, Y2 }.");
            if (WITHIN(rx, obst3[0], obst3[2]) && WITHIN(ry, obst3[1], obst3[3])) return false;
          #endif
          #ifdef OBSTACLE4
            constexpr float obst4[] = OBSTACLE4;
            static_assert(COUNT(obst4) == 4, "OBSTACLE4 must define a rectangle in the form { X1, Y1, X2, Y2 }.");
            if (WITHIN(rx, obst4[0], obst4[2]) && WITHIN(ry, obst4[1], obst4[3])) return false;
          #endif
        #endif
        return true;
      }

      /**
       * Return whether the given position is within the bed, and whether the nozzle
       * can reach the position required to put the probe at the given position.
       *
       * Example: For a probe offset of -10,+10, then for the probe to reach 0,0 the
       *          nozzle must be be able to reach +10,-10.
       */
      static bool can_reach(const_float_t rx, const_float_t ry, const bool probe_relative=true) {
        if (probe_relative) {
          return position_is_reachable(rx - offset_xy.x, ry - offset_xy.y)
              && COORDINATE_OKAY(rx, min_x() - fslop, max_x() + fslop)
              && COORDINATE_OKAY(ry, min_y() - fslop, max_y() + fslop)
              && obstacle_check(rx, ry)
              && obstacle_check(rx - offset_xy.x, ry - offset_xy.y);
        }
        else {
          return position_is_reachable(rx, ry)
              && COORDINATE_OKAY(rx + offset_xy.x, min_x() - fslop, max_x() + fslop)
              && COORDINATE_OKAY(ry + offset_xy.y, min_y() - fslop, max_y() + fslop)
              && obstacle_check(rx, ry)
              && obstacle_check(rx + offset_xy.x, ry + offset_xy.y);
        }
      }

    #endif // !IS_KINEMATIC

<<<<<<< HEAD
=======
    static void move_z_after_probing() {
      DEBUG_SECTION(mzah, "move_z_after_probing", DEBUGGING(LEVELING));
      #ifdef Z_AFTER_PROBING
        do_z_clearance(Z_AFTER_PROBING, true); // Move down still permitted
      #endif
    }
>>>>>>> 26678640
    static float probe_at_point(const_float_t rx, const_float_t ry, const ProbePtRaise raise_after=PROBE_PT_NONE, const uint8_t verbose_level=0, const bool probe_relative=true, const bool sanity_check=true);
    static float probe_at_point(const xy_pos_t &pos, const ProbePtRaise raise_after=PROBE_PT_NONE, const uint8_t verbose_level=0, const bool probe_relative=true, const bool sanity_check=true) {
      return probe_at_point(pos.x, pos.y, raise_after, verbose_level, probe_relative, sanity_check);
    }

  #else // !HAS_BED_PROBE

    static constexpr xyz_pos_t offset = xyz_pos_t(NUM_AXIS_ARRAY_1(0)); // See #16767

    static bool set_deployed(const bool, const bool=false) { return false; }

    static bool can_reach(const_float_t rx, const_float_t ry, const bool=true) { return position_is_reachable(rx, ry); }

  #endif // !HAS_BED_PROBE

  static void use_probing_tool(const bool=true) IF_DISABLED(DO_TOOLCHANGE_FOR_PROBING, {});

  #ifndef Z_AFTER_PROBING
    #define Z_AFTER_PROBING 0
  #endif
  static void move_z_after_probing(const float z=Z_AFTER_PROBING) {
    if (z != 0) do_z_clearance(z, true, true); // Move down still permitted
  }
  static void move_z_after_homing() {
<<<<<<< HEAD
    #if defined(Z_AFTER_HOMING) || ALL(DWIN_LCD_PROUI, INDIVIDUAL_AXIS_HOMING_SUBMENU, MESH_BED_LEVELING)
      move_z_after_probing(Z_POST_CLEARANCE);
=======
    DEBUG_SECTION(mzah, "move_z_after_homing", DEBUGGING(LEVELING));
    #if ALL(DWIN_LCD_PROUI, INDIVIDUAL_AXIS_HOMING_SUBMENU, MESH_BED_LEVELING) || defined(Z_AFTER_HOMING)
      do_z_clearance(Z_POST_CLEARANCE, true);
>>>>>>> 26678640
    #elif HAS_BED_PROBE
      move_z_after_probing();
    #endif
  }

  static bool can_reach(const xy_pos_t &pos, const bool probe_relative=true) { return can_reach(pos.x, pos.y, probe_relative); }

  static bool good_bounds(const xy_pos_t &lf, const xy_pos_t &rb) {
    return (
      #if IS_KINEMATIC
        can_reach(lf.x, 0) && can_reach(rb.x, 0) && can_reach(0, lf.y) && can_reach(0, rb.y)
      #else
        can_reach(lf) && can_reach(rb)
      #endif
    );
  }

  // Use offset_xy for read only access
  // More optimal the XY offset is known to always be zero.
  #if HAS_PROBE_XY_OFFSET
    static const xy_pos_t &offset_xy;
  #else
    static constexpr xy_pos_t offset_xy = xy_pos_t({ 0, 0 });   // See #16767
  #endif

  static bool deploy(const bool no_return=false) { return set_deployed(true, no_return); }
  static bool stow(const bool no_return=false)   { return set_deployed(false, no_return); }

  #if HAS_BED_PROBE || HAS_LEVELING
    #if IS_KINEMATIC
      static constexpr float probe_radius(const xy_pos_t &probe_offset_xy=offset_xy) {
        return float(PRINTABLE_RADIUS) - _MAX(PROBING_MARGIN, HYPOT(probe_offset_xy.x, probe_offset_xy.y));
      }
    #endif

    /**
     * The nozzle is only able to move within the physical bounds of the machine.
     * If the PROBE has an OFFSET Marlin may need to apply additional limits so
     * the probe can be prevented from going to unreachable points.
     *
     * e.g., If the PROBE is to the LEFT of the NOZZLE, it will be limited in how
     * close it can get the RIGHT edge of the bed (unless the nozzle is able move
     * far enough past the right edge).
     */
    static constexpr float _min_x(const xy_pos_t &probe_offset_xy=offset_xy) {
      return TERN(IS_KINEMATIC,
        (X_CENTER) - probe_radius(probe_offset_xy),
        _MAX((X_MIN_BED) + (PROBING_MARGIN_LEFT), (X_MIN_POS) + probe_offset_xy.x)
      );
    }
    static constexpr float _max_x(const xy_pos_t &probe_offset_xy=offset_xy) {
      return TERN(IS_KINEMATIC,
        (X_CENTER) + probe_radius(probe_offset_xy),
        _MIN((X_MAX_BED) - (PROBING_MARGIN_RIGHT), (X_MAX_POS) + probe_offset_xy.x)
      );
    }
    static constexpr float _min_y(const xy_pos_t &probe_offset_xy=offset_xy) {
      return TERN(IS_KINEMATIC,
        (Y_CENTER) - probe_radius(probe_offset_xy),
        _MAX((Y_MIN_BED) + (PROBING_MARGIN_FRONT), (Y_MIN_POS) + probe_offset_xy.y)
      );
    }
    static constexpr float _max_y(const xy_pos_t &probe_offset_xy=offset_xy) {
      return TERN(IS_KINEMATIC,
        (Y_CENTER) + probe_radius(probe_offset_xy),
        _MIN((Y_MAX_BED) - (PROBING_MARGIN_BACK), (Y_MAX_POS) + probe_offset_xy.y)
      );
    }

    static float min_x() { return _min_x() TERN_(NOZZLE_AS_PROBE, TERN_(HAS_HOME_OFFSET, - home_offset.x)); }
    static float max_x() { return _max_x() TERN_(NOZZLE_AS_PROBE, TERN_(HAS_HOME_OFFSET, - home_offset.x)); }
    static float min_y() { return _min_y() TERN_(NOZZLE_AS_PROBE, TERN_(HAS_HOME_OFFSET, - home_offset.y)); }
    static float max_y() { return _max_y() TERN_(NOZZLE_AS_PROBE, TERN_(HAS_HOME_OFFSET, - home_offset.y)); }

    // constexpr helpers used in build-time static_asserts, relying on default probe offsets.
    class build_time {
      static constexpr xyz_pos_t default_probe_xyz_offset = xyz_pos_t(
        #if HAS_BED_PROBE
          NOZZLE_TO_PROBE_OFFSET
        #else
          { 0 }
        #endif
      );
      static constexpr xy_pos_t default_probe_xy_offset = xy_pos_t({ default_probe_xyz_offset.x,  default_probe_xyz_offset.y });

    public:
      static constexpr bool can_reach(float x, float y) {
        #if IS_KINEMATIC
          return HYPOT2(x, y) <= sq(probe_radius(default_probe_xy_offset));
        #else
          return COORDINATE_OKAY(x, _min_x(default_probe_xy_offset) - fslop, _max_x(default_probe_xy_offset) + fslop)
              && COORDINATE_OKAY(y, _min_y(default_probe_xy_offset) - fslop, _max_y(default_probe_xy_offset) + fslop);
        #endif
      }

      static constexpr bool can_reach(const xy_pos_t &point) { return can_reach(point.x, point.y); }
    };

    #if NEEDS_THREE_PROBE_POINTS
      // Retrieve three points to probe the bed. Any type exposing set(X,Y) may be used.
      template <typename T>
      static void get_three_points(T points[3]) {
        #if HAS_FIXED_3POINT
          #define VALIDATE_PROBE_PT(N) static_assert(Probe::build_time::can_reach(xy_pos_t(PROBE_PT_##N)), \
            "PROBE_PT_" STRINGIFY(N) " is unreachable using default NOZZLE_TO_PROBE_OFFSET and PROBING_MARGIN.");
          VALIDATE_PROBE_PT(1); VALIDATE_PROBE_PT(2); VALIDATE_PROBE_PT(3);
          points[0] = xy_float_t(PROBE_PT_1);
          points[1] = xy_float_t(PROBE_PT_2);
          points[2] = xy_float_t(PROBE_PT_3);
        #else
          #if IS_KINEMATIC
            constexpr float SIN0 = 0.0, SIN120 = 0.866025, SIN240 = -0.866025,
                            COS0 = 1.0, COS120 = -0.5    , COS240 = -0.5;
            points[0] = xy_float_t({ (X_CENTER) + probe_radius() * COS0,   (Y_CENTER) + probe_radius() * SIN0 });
            points[1] = xy_float_t({ (X_CENTER) + probe_radius() * COS120, (Y_CENTER) + probe_radius() * SIN120 });
            points[2] = xy_float_t({ (X_CENTER) + probe_radius() * COS240, (Y_CENTER) + probe_radius() * SIN240 });
          #elif ENABLED(AUTO_BED_LEVELING_UBL)
            points[0] = xy_float_t({ _MAX(float(MESH_MIN_X), min_x()), _MAX(float(MESH_MIN_Y), min_y()) });
            points[1] = xy_float_t({ _MIN(float(MESH_MAX_X), max_x()), _MAX(float(MESH_MIN_Y), min_y()) });
            points[2] = xy_float_t({ (_MAX(float(MESH_MIN_X), min_x()) + _MIN(float(MESH_MAX_X), max_x())) / 2, _MIN(float(MESH_MAX_Y), max_y()) });
          #else
            points[0] = xy_float_t({ min_x(), min_y() });
            points[1] = xy_float_t({ max_x(), min_y() });
            points[2] = xy_float_t({ (min_x() + max_x()) / 2, max_y() });
          #endif
        #endif
      }
    #endif

  #endif // HAS_BED_PROBE

  #if HAS_Z_SERVO_PROBE
    static void servo_probe_init();
  #endif

  #if HAS_QUIET_PROBING
    static void set_probing_paused(const bool p);
  #endif

  #if ENABLED(PROBE_TARE)
    static void tare_init();
    static bool tare();
  #endif

  // Basic functions for Sensorless Homing and Probing
  #if HAS_DELTA_SENSORLESS_PROBING
    static void set_offset_sensorless_adj(const_float_t sz);
    static void refresh_largest_sensorless_adj();
  #endif

private:
  static bool probe_down_to_z(const_float_t z, const_feedRate_t fr_mm_s);
  static float run_z_probe(const bool sanity_check=true);
};

extern Probe probe;<|MERGE_RESOLUTION|>--- conflicted
+++ resolved
@@ -173,15 +173,6 @@
 
     #endif // !IS_KINEMATIC
 
-<<<<<<< HEAD
-=======
-    static void move_z_after_probing() {
-      DEBUG_SECTION(mzah, "move_z_after_probing", DEBUGGING(LEVELING));
-      #ifdef Z_AFTER_PROBING
-        do_z_clearance(Z_AFTER_PROBING, true); // Move down still permitted
-      #endif
-    }
->>>>>>> 26678640
     static float probe_at_point(const_float_t rx, const_float_t ry, const ProbePtRaise raise_after=PROBE_PT_NONE, const uint8_t verbose_level=0, const bool probe_relative=true, const bool sanity_check=true);
     static float probe_at_point(const xy_pos_t &pos, const ProbePtRaise raise_after=PROBE_PT_NONE, const uint8_t verbose_level=0, const bool probe_relative=true, const bool sanity_check=true) {
       return probe_at_point(pos.x, pos.y, raise_after, verbose_level, probe_relative, sanity_check);
@@ -203,17 +194,13 @@
     #define Z_AFTER_PROBING 0
   #endif
   static void move_z_after_probing(const float z=Z_AFTER_PROBING) {
+    DEBUG_SECTION(mzah, "move_z_after_probing", DEBUGGING(LEVELING));
     if (z != 0) do_z_clearance(z, true, true); // Move down still permitted
   }
   static void move_z_after_homing() {
-<<<<<<< HEAD
+    DEBUG_SECTION(mzah, "move_z_after_homing", DEBUGGING(LEVELING));
     #if defined(Z_AFTER_HOMING) || ALL(DWIN_LCD_PROUI, INDIVIDUAL_AXIS_HOMING_SUBMENU, MESH_BED_LEVELING)
       move_z_after_probing(Z_POST_CLEARANCE);
-=======
-    DEBUG_SECTION(mzah, "move_z_after_homing", DEBUGGING(LEVELING));
-    #if ALL(DWIN_LCD_PROUI, INDIVIDUAL_AXIS_HOMING_SUBMENU, MESH_BED_LEVELING) || defined(Z_AFTER_HOMING)
-      do_z_clearance(Z_POST_CLEARANCE, true);
->>>>>>> 26678640
     #elif HAS_BED_PROBE
       move_z_after_probing();
     #endif
