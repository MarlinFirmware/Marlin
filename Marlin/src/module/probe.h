--- conflicted
+++ resolved
@@ -111,13 +111,8 @@
 
   static void move_z_after_homing() {
     #ifdef Z_AFTER_HOMING
-<<<<<<< HEAD
       do_z_clearance(Z_AFTER_HOMING, true);
-    #elif BOTH(Z_AFTER_PROBING,HAS_BED_PROBE)
-=======
-      do_z_clearance(Z_AFTER_HOMING, true, true, true);
     #elif BOTH(Z_AFTER_PROBING, HAS_BED_PROBE)
->>>>>>> 8049db20
       move_z_after_probing();
     #endif
   }
