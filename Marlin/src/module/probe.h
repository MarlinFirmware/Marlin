/**
 * Marlin 3D Printer Firmware
 * Copyright (c) 2020 MarlinFirmware [https://github.com/MarlinFirmware/Marlin]
 *
 * Based on Sprinter and grbl.
 * Copyright (c) 2011 Camiel Gubbels / Erik van der Zalm
 *
 * This program is free software: you can redistribute it and/or modify
 * it under the terms of the GNU General Public License as published by
 * the Free Software Foundation, either version 3 of the License, or
 * (at your option) any later version.
 *
 * This program is distributed in the hope that it will be useful,
 * but WITHOUT ANY WARRANTY; without even the implied warranty of
 * MERCHANTABILITY or FITNESS FOR A PARTICULAR PURPOSE.  See the
 * GNU General Public License for more details.
 *
 * You should have received a copy of the GNU General Public License
 * along with this program.  If not, see <https://www.gnu.org/licenses/>.
 *
 */
#pragma once

/**
 * module/probe.h - Move, deploy, enable, etc.
 */

#include "../inc/MarlinConfig.h"

#include "motion.h"

<<<<<<< HEAD
#if ENABLED(BLTOUCH)
  #include "../feature/bltouch.h"
#endif

#if ENABLED(DWIN_LCD_PROUI)
  #include "../lcd/e3v2/proui/dwin.h"
#endif

=======
>>>>>>> 158c4de4
#define DEBUG_OUT ENABLED(DEBUG_LEVELING_FEATURE)
#include "../core/debug_out.h"

#if HAS_BED_PROBE
  enum ProbePtRaise : uint8_t {
    PROBE_PT_NONE,      // No raise or stow after run_z_probe
    PROBE_PT_STOW,      // Do a complete stow after run_z_probe
    PROBE_PT_LAST_STOW, // Stow for sure, even in BLTouch HS mode
    PROBE_PT_RAISE      // Raise to "between" clearance after run_z_probe
  };
#endif

#if USES_Z_MIN_PROBE_PIN
  #define PROBE_TRIGGERED() (READ(Z_MIN_PROBE_PIN) == Z_MIN_PROBE_ENDSTOP_HIT_STATE)
#else
  #define PROBE_TRIGGERED() (READ(Z_MIN_PIN) == Z_MIN_ENDSTOP_HIT_STATE)
#endif

// In BLTOUCH HS mode, the probe travels in a deployed state.
#define Z_PROBE_SAFE_CLEARANCE SUM_TERN(BLTOUCH, Z_CLEARANCE_BETWEEN_PROBES, bltouch.z_extra_clearance())

#if ENABLED(PREHEAT_BEFORE_LEVELING)
  #ifndef LEVELING_NOZZLE_TEMP
    #define LEVELING_NOZZLE_TEMP 0
  #endif
  #ifndef LEVELING_BED_TEMP
    #define LEVELING_BED_TEMP 0
  #endif
#endif

#if ENABLED(SENSORLESS_PROBING)
  extern abc_float_t offset_sensorless_adj;
#endif

class Probe {
public:

  #if ENABLED(SENSORLESS_PROBING)
    typedef struct { bool x:1, y:1, z:1; } sense_bool_t;
    static sense_bool_t test_sensitivity;
  #endif

  #if HAS_BED_PROBE

    static xyz_pos_t offset;

    #if EITHER(PREHEAT_BEFORE_PROBING, PREHEAT_BEFORE_LEVELING)
      static void preheat_for_probing(const celsius_t hotend_temp, const celsius_t bed_temp);
    #endif

    static void probe_error_stop();

    static bool set_deployed(const bool deploy, const bool no_return=false);

    #if IS_KINEMATIC

      #if HAS_PROBE_XY_OFFSET
        // Return true if the both nozzle and the probe can reach the given point.
        // Note: This won't work on SCARA since the probe offset rotates with the arm.
        static bool can_reach(const_float_t rx, const_float_t ry, const bool probe_relative=true) {
          if (probe_relative) {
            return position_is_reachable(rx - offset_xy.x, ry - offset_xy.y) // The nozzle can go where it needs to go?
                && position_is_reachable(rx, ry, PROBING_MARGIN);            // Can the probe also go near there?
          }
          else {
            return position_is_reachable(rx, ry)
                && position_is_reachable(rx + offset_xy.x, ry + offset_xy.y, PROBING_MARGIN);
          }
        }
      #else
        static bool can_reach(const_float_t rx, const_float_t ry, const bool=true) {
          return position_is_reachable(rx, ry)
              && position_is_reachable(rx, ry, PROBING_MARGIN);
        }
      #endif

    #else // !IS_KINEMATIC

      static bool obstacle_check(const_float_t rx, const_float_t ry) {
        #if ENABLED(AVOID_OBSTACLES)
          #ifdef OBSTACLE1
            constexpr float obst1[] = OBSTACLE1;
            static_assert(COUNT(obst1) == 4, "OBSTACLE1 must define a rectangle in the form { X1, Y1, X2, Y2 }.");
            if (WITHIN(rx, obst1[0], obst1[2]) && WITHIN(ry, obst1[1], obst1[3])) return false;
          #endif
          #ifdef OBSTACLE2
            constexpr float obst2[] = OBSTACLE2;
            static_assert(COUNT(obst2) == 4, "OBSTACLE2 must define a rectangle in the form { X1, Y1, X2, Y2 }.");
            if (WITHIN(rx, obst2[0], obst2[2]) && WITHIN(ry, obst2[1], obst2[3])) return false;
          #endif
          #ifdef OBSTACLE3
            constexpr float obst3[] = OBSTACLE3;
            static_assert(COUNT(obst3) == 4, "OBSTACLE3 must define a rectangle in the form { X1, Y1, X2, Y2 }.");
            if (WITHIN(rx, obst3[0], obst3[2]) && WITHIN(ry, obst3[1], obst3[3])) return false;
          #endif
          #ifdef OBSTACLE4
            constexpr float obst4[] = OBSTACLE4;
            static_assert(COUNT(obst4) == 4, "OBSTACLE4 must define a rectangle in the form { X1, Y1, X2, Y2 }.");
            if (WITHIN(rx, obst4[0], obst4[2]) && WITHIN(ry, obst4[1], obst4[3])) return false;
          #endif
        #endif
        return true;
      }

      /**
       * Return whether the given position is within the bed, and whether the nozzle
       * can reach the position required to put the probe at the given position.
       *
       * Example: For a probe offset of -10,+10, then for the probe to reach 0,0 the
       *          nozzle must be be able to reach +10,-10.
       */
      static bool can_reach(const_float_t rx, const_float_t ry, const bool probe_relative=true) {
        if (probe_relative) {
          return position_is_reachable(rx - offset_xy.x, ry - offset_xy.y)
              && COORDINATE_OKAY(rx, min_x() - fslop, max_x() + fslop)
              && COORDINATE_OKAY(ry, min_y() - fslop, max_y() + fslop)
              && obstacle_check(rx, ry)
              && obstacle_check(rx - offset_xy.x, ry - offset_xy.y);
        }
        else {
          return position_is_reachable(rx, ry)
              && COORDINATE_OKAY(rx + offset_xy.x, min_x() - fslop, max_x() + fslop)
              && COORDINATE_OKAY(ry + offset_xy.y, min_y() - fslop, max_y() + fslop)
              && obstacle_check(rx, ry)
              && obstacle_check(rx + offset_xy.x, ry + offset_xy.y);
        }
      }

    #endif // !IS_KINEMATIC

    static float probe_at_point(const_float_t rx, const_float_t ry, const ProbePtRaise raise_after=PROBE_PT_NONE, const uint8_t verbose_level=0, const bool probe_relative=true, const bool sanity_check=true, const float z_min_point=Z_PROBE_LOW_POINT, const float z_clearance=Z_PROBE_SAFE_CLEARANCE);
    static float probe_at_point(const xy_pos_t &pos, const ProbePtRaise raise_after=PROBE_PT_NONE, const uint8_t verbose_level=0, const bool probe_relative=true, const bool sanity_check=true, const float z_min_point=Z_PROBE_LOW_POINT, const float z_clearance=Z_PROBE_SAFE_CLEARANCE) {
      return probe_at_point(pos.x, pos.y, raise_after, verbose_level, probe_relative, sanity_check, z_min_point, z_clearance);
    }

  #else // !HAS_BED_PROBE

    static constexpr xyz_pos_t offset = xyz_pos_t(NUM_AXIS_ARRAY_1(0)); // See #16767

    static bool set_deployed(const bool, const bool=false) { return false; }

    static bool can_reach(const_float_t rx, const_float_t ry, const bool=true) { return position_is_reachable(rx, ry); }

  #endif // !HAS_BED_PROBE

  static void use_probing_tool(const bool=true) IF_DISABLED(DO_TOOLCHANGE_FOR_PROBING, {});

<<<<<<< HEAD
  #ifndef Z_AFTER_PROBING
    #define Z_AFTER_PROBING -1000
  #endif
  static void move_z_after_probing(const float z=Z_AFTER_PROBING) {
    DEBUG_SECTION(mzah, "move_z_after_probing", DEBUGGING(LEVELING));
    if (z != -1000) do_z_clearance(z, true, true); // Move down still permitted
  }
  static void move_z_after_homing() {
    DEBUG_SECTION(mzah, "move_z_after_homing", DEBUGGING(LEVELING));
    #if defined(Z_AFTER_HOMING) || ALL(DWIN_LCD_PROUI, INDIVIDUAL_AXIS_HOMING_SUBMENU, MESH_BED_LEVELING)
      move_z_after_probing(Z_POST_CLEARANCE);
    #elif HAS_BED_PROBE
      move_z_after_probing();
=======
  static void move_z_after_probing() {
    DEBUG_SECTION(mzah, "move_z_after_probing", DEBUGGING(LEVELING));
    #ifdef Z_AFTER_PROBING
      do_z_clearance(Z_AFTER_PROBING, true, true); // Move down still permitted
>>>>>>> 158c4de4
    #endif
  }

  static bool can_reach(const xy_pos_t &pos, const bool probe_relative=true) { return can_reach(pos.x, pos.y, probe_relative); }

  static bool good_bounds(const xy_pos_t &lf, const xy_pos_t &rb) {
    return (
      #if IS_KINEMATIC
        can_reach(lf.x, 0) && can_reach(rb.x, 0) && can_reach(0, lf.y) && can_reach(0, rb.y)
      #else
        can_reach(lf) && can_reach(rb)
      #endif
    );
  }

  // Use offset_xy for read only access
  // More optimal the XY offset is known to always be zero.
  #if HAS_PROBE_XY_OFFSET
    static const xy_pos_t &offset_xy;
  #else
    static constexpr xy_pos_t offset_xy = xy_pos_t({ 0, 0 });   // See #16767
  #endif

  static bool deploy(const bool no_return=false) { return set_deployed(true, no_return); }
  static bool stow(const bool no_return=false)   { return set_deployed(false, no_return); }

  #if HAS_BED_PROBE || HAS_LEVELING
    #if IS_KINEMATIC
      static constexpr float probe_radius(const xy_pos_t &probe_offset_xy=offset_xy) {
        return float(PRINTABLE_RADIUS) - _MAX(PROBING_MARGIN, HYPOT(probe_offset_xy.x, probe_offset_xy.y));
      }
    #endif

    /**
     * The nozzle is only able to move within the physical bounds of the machine.
     * If the PROBE has an OFFSET Marlin may need to apply additional limits so
     * the probe can be prevented from going to unreachable points.
     *
     * e.g., If the PROBE is to the LEFT of the NOZZLE, it will be limited in how
     * close it can get the RIGHT edge of the bed (unless the nozzle is able move
     * far enough past the right edge).
     */
    static constexpr float _min_x(const xy_pos_t &probe_offset_xy=offset_xy) {
      return TERN(IS_KINEMATIC,
        (X_CENTER) - probe_radius(probe_offset_xy),
        _MAX((X_MIN_BED) + (PROBING_MARGIN_LEFT), (X_MIN_POS) + probe_offset_xy.x)
      );
    }
    static constexpr float _max_x(const xy_pos_t &probe_offset_xy=offset_xy) {
      return TERN(IS_KINEMATIC,
        (X_CENTER) + probe_radius(probe_offset_xy),
        _MIN((X_MAX_BED) - (PROBING_MARGIN_RIGHT), (X_MAX_POS) + probe_offset_xy.x)
      );
    }
    static constexpr float _min_y(const xy_pos_t &probe_offset_xy=offset_xy) {
      return TERN(IS_KINEMATIC,
        (Y_CENTER) - probe_radius(probe_offset_xy),
        _MAX((Y_MIN_BED) + (PROBING_MARGIN_FRONT), (Y_MIN_POS) + probe_offset_xy.y)
      );
    }
    static constexpr float _max_y(const xy_pos_t &probe_offset_xy=offset_xy) {
      return TERN(IS_KINEMATIC,
        (Y_CENTER) + probe_radius(probe_offset_xy),
        _MIN((Y_MAX_BED) - (PROBING_MARGIN_BACK), (Y_MAX_POS) + probe_offset_xy.y)
      );
    }

    static float min_x() { return _min_x() TERN_(NOZZLE_AS_PROBE, TERN_(HAS_HOME_OFFSET, - home_offset.x)); }
    static float max_x() { return _max_x() TERN_(NOZZLE_AS_PROBE, TERN_(HAS_HOME_OFFSET, - home_offset.x)); }
    static float min_y() { return _min_y() TERN_(NOZZLE_AS_PROBE, TERN_(HAS_HOME_OFFSET, - home_offset.y)); }
    static float max_y() { return _max_y() TERN_(NOZZLE_AS_PROBE, TERN_(HAS_HOME_OFFSET, - home_offset.y)); }

    // constexpr helpers used in build-time static_asserts, relying on default probe offsets.
    class build_time {
      static constexpr xyz_pos_t default_probe_xyz_offset = xyz_pos_t(
        #if HAS_BED_PROBE
          NOZZLE_TO_PROBE_OFFSET
        #else
          { 0 }
        #endif
      );
      static constexpr xy_pos_t default_probe_xy_offset = xy_pos_t({ default_probe_xyz_offset.x,  default_probe_xyz_offset.y });

    public:
      static constexpr bool can_reach(float x, float y) {
        #if IS_KINEMATIC
          return HYPOT2(x, y) <= sq(probe_radius(default_probe_xy_offset));
        #else
          return COORDINATE_OKAY(x, _min_x(default_probe_xy_offset) - fslop, _max_x(default_probe_xy_offset) + fslop)
              && COORDINATE_OKAY(y, _min_y(default_probe_xy_offset) - fslop, _max_y(default_probe_xy_offset) + fslop);
        #endif
      }

      static constexpr bool can_reach(const xy_pos_t &point) { return can_reach(point.x, point.y); }
    };

    #if NEEDS_THREE_PROBE_POINTS
      // Retrieve three points to probe the bed. Any type exposing set(X,Y) may be used.
      template <typename T>
      static void get_three_points(T points[3]) {
        #if HAS_FIXED_3POINT
          #define VALIDATE_PROBE_PT(N) static_assert(Probe::build_time::can_reach(xy_pos_t(PROBE_PT_##N)), \
            "PROBE_PT_" STRINGIFY(N) " is unreachable using default NOZZLE_TO_PROBE_OFFSET and PROBING_MARGIN.");
          VALIDATE_PROBE_PT(1); VALIDATE_PROBE_PT(2); VALIDATE_PROBE_PT(3);
          points[0] = xy_float_t(PROBE_PT_1);
          points[1] = xy_float_t(PROBE_PT_2);
          points[2] = xy_float_t(PROBE_PT_3);
        #else
          #if IS_KINEMATIC
            constexpr float SIN0 = 0.0, SIN120 = 0.866025, SIN240 = -0.866025,
                            COS0 = 1.0, COS120 = -0.5    , COS240 = -0.5;
            points[0] = xy_float_t({ (X_CENTER) + probe_radius() * COS0,   (Y_CENTER) + probe_radius() * SIN0 });
            points[1] = xy_float_t({ (X_CENTER) + probe_radius() * COS120, (Y_CENTER) + probe_radius() * SIN120 });
            points[2] = xy_float_t({ (X_CENTER) + probe_radius() * COS240, (Y_CENTER) + probe_radius() * SIN240 });
          #elif ENABLED(AUTO_BED_LEVELING_UBL)
            points[0] = xy_float_t({ _MAX(float(MESH_MIN_X), min_x()), _MAX(float(MESH_MIN_Y), min_y()) });
            points[1] = xy_float_t({ _MIN(float(MESH_MAX_X), max_x()), _MAX(float(MESH_MIN_Y), min_y()) });
            points[2] = xy_float_t({ (_MAX(float(MESH_MIN_X), min_x()) + _MIN(float(MESH_MAX_X), max_x())) / 2, _MIN(float(MESH_MAX_Y), max_y()) });
          #else
            points[0] = xy_float_t({ min_x(), min_y() });
            points[1] = xy_float_t({ max_x(), min_y() });
            points[2] = xy_float_t({ (min_x() + max_x()) / 2, max_y() });
          #endif
        #endif
      }
    #endif

  #endif // HAS_BED_PROBE

  #if HAS_Z_SERVO_PROBE
    static void servo_probe_init();
  #endif

  #if HAS_QUIET_PROBING
    static void set_probing_paused(const bool p);
  #endif

  #if ENABLED(PROBE_TARE)
    static void tare_init();
    static bool tare();
  #endif

  // Basic functions for Sensorless Homing and Probing
  #if HAS_DELTA_SENSORLESS_PROBING
    static void set_offset_sensorless_adj(const_float_t sz);
    static void refresh_largest_sensorless_adj();
  #endif

private:
  static bool probe_down_to_z(const_float_t z, const_feedRate_t fr_mm_s);
  static float run_z_probe(const bool sanity_check=true, const float z_min_point=Z_PROBE_LOW_POINT, const float z_clearance=Z_PROBE_SAFE_CLEARANCE);
};

extern Probe probe;<|MERGE_RESOLUTION|>--- conflicted
+++ resolved
@@ -29,17 +29,10 @@
 
 #include "motion.h"
 
-<<<<<<< HEAD
 #if ENABLED(BLTOUCH)
   #include "../feature/bltouch.h"
 #endif
 
-#if ENABLED(DWIN_LCD_PROUI)
-  #include "../lcd/e3v2/proui/dwin.h"
-#endif
-
-=======
->>>>>>> 158c4de4
 #define DEBUG_OUT ENABLED(DEBUG_LEVELING_FEATURE)
 #include "../core/debug_out.h"
 
@@ -187,26 +180,10 @@
 
   static void use_probing_tool(const bool=true) IF_DISABLED(DO_TOOLCHANGE_FOR_PROBING, {});
 
-<<<<<<< HEAD
-  #ifndef Z_AFTER_PROBING
-    #define Z_AFTER_PROBING -1000
-  #endif
-  static void move_z_after_probing(const float z=Z_AFTER_PROBING) {
-    DEBUG_SECTION(mzah, "move_z_after_probing", DEBUGGING(LEVELING));
-    if (z != -1000) do_z_clearance(z, true, true); // Move down still permitted
-  }
-  static void move_z_after_homing() {
-    DEBUG_SECTION(mzah, "move_z_after_homing", DEBUGGING(LEVELING));
-    #if defined(Z_AFTER_HOMING) || ALL(DWIN_LCD_PROUI, INDIVIDUAL_AXIS_HOMING_SUBMENU, MESH_BED_LEVELING)
-      move_z_after_probing(Z_POST_CLEARANCE);
-    #elif HAS_BED_PROBE
-      move_z_after_probing();
-=======
   static void move_z_after_probing() {
     DEBUG_SECTION(mzah, "move_z_after_probing", DEBUGGING(LEVELING));
     #ifdef Z_AFTER_PROBING
       do_z_clearance(Z_AFTER_PROBING, true, true); // Move down still permitted
->>>>>>> 158c4de4
     #endif
   }
 
