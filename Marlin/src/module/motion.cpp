--- conflicted
+++ resolved
@@ -74,7 +74,6 @@
 #define DEBUG_OUT ENABLED(DEBUG_LEVELING_FEATURE)
 #include "../core/debug_out.h"
 
-<<<<<<< HEAD
 #define XYZE_CONSTS(T, NAME, OPT) const PROGMEM XYZEval<T> NAME##_P = { X_##OPT, Y_##OPT, Z_##OPT, E_##OPT }
 
 XYZE_CONSTS(float, base_min_pos,   MIN_POS);
@@ -84,15 +83,9 @@
 XYZE_CONSTS(float, home_bump_mm,   HOME_BUMP_MM);
 XYZE_CONSTS(signed char, home_dir, HOME_DIR);
 
-extern double OA_5,
-              OC_5;
-
-extern int HomeDir5x,
-           Home5x;
-
-
-=======
->>>>>>> 76a65ffe
+extern double OA_5, OC_5;
+extern int HomeDir5x, Home5x;
+
 /**
  * axis_homed
  *   Flags that each linear axis was homed.
@@ -1623,11 +1616,7 @@
 
   // If a second homing move is configured...
   if (bump) {
-<<<<<<< HEAD
-    // Move away from the endstop by the axis HOME_BUMP_MM   
-=======
     // Move away from the endstop by the axis HOMING_BUMP_MM
->>>>>>> 76a65ffe
     if (DEBUGGING(LEVELING)) DEBUG_ECHOLNPGM("Move Away:");
     
     if(Home5x==1){
