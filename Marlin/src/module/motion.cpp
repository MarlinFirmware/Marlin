--- conflicted
+++ resolved
@@ -1151,80 +1151,6 @@
 /**
  * Get distance from displacements along axes and, if required, update move type.
  */
-<<<<<<< HEAD
-float get_distance(const xyze_pos_t &diff OPTARG(HAS_ROTATIONAL_AXES, bool &is_cartesian_move)) {
-  if (!(NUM_AXIS_GANG(diff.x, || diff.y, || false, || diff.i, || diff.j, || diff.k, || diff.u, || diff.v, || diff.w))) {
-    return TERN0(HAS_Z_AXIS, ABS(diff.z));
-  }
-  else {
-    #if ENABLED(ARTICULATED_ROBOT_ARM)
-      // For articulated robots, interpreting feedrate like LinuxCNC would require inverse kinematics. As a workaround, pretend that motors sit on n mutually orthogonal
-      // axes and assume that we could think of distance as magnitude of an n-vector in an n-dimensional Euclidian space.
-      const float distance_sqr = NUM_AXIS_GANG(
-          sq(diff.x), + sq(diff.y), + sq(diff.z),
-        + sq(diff.i), + sq(diff.j), + sq(diff.k),
-        + sq(diff.u), + sq(diff.v), + sq(diff.w)
-      );
-    #elif ENABLED(FOAMCUTTER_XYUV)
-      #if HAS_J_AXIS
-        // Special 5 axis kinematics. Return the largest distance move from either X/Y or I/J plane
-        const float distance_sqr = _MAX(sq(diff.x) + sq(diff.y), sq(diff.i) + sq(diff.j));
-      #else // Foamcutter with only two axes (XY)
-        const float distance_sqr = sq(diff.x) + sq(diff.y);
-      #endif
-    #else
-      /**
-       * Calculate distance for feedrate interpretation in accordance with NIST RS274NGC interpreter - version 3) and its default CANON_XYZ feed reference mode.
-       * Assume:
-       *   - X, Y, Z are the primary linear axes;
-       *   - U, V, W are secondary linear axes;
-       *   - A, B, C are rotational axes.
-       *
-       * Then:
-       *   - dX, dY, dZ are the displacements of the primary linear axes;
-       *   - dU, dV, dW are the displacements of linear axes;
-       *   - dA, dB, dC are the displacements of rotational axes.
-       *
-       * The time it takes to execute a move command with feedrate F is t = D/F,
-       * plus any time for acceleration and deceleration.
-       * Here, D is the total distance, calculated as follows:
-       *
-       *   D^2 = dX^2 + dY^2 + dZ^2
-       *   if D^2 == 0 (none of XYZ move but any secondary linear axes move, whether other axes are moved or not):
-       *     D^2 = dU^2 + dV^2 + dW^2
-       *   if D^2 == 0 (only rotational axes are moved):
-       *     D^2 = dA^2 + dB^2 + dC^2
-       */
-      float distance_sqr = XYZ_GANG(sq(diff.x), + sq(diff.y), + sq(diff.z));
-
-      #if SECONDARY_LINEAR_AXES
-        if (UNEAR_ZERO(distance_sqr)) {
-          // Move does not involve any primary linear axes (xyz) but might involve secondary linear axes
-          distance_sqr = (0.0f
-            SECONDARY_AXIS_GANG(
-              IF_DISABLED(AXIS4_ROTATES, + sq(diff.i)),
-              IF_DISABLED(AXIS5_ROTATES, + sq(diff.j)),
-              IF_DISABLED(AXIS6_ROTATES, + sq(diff.k)),
-              IF_DISABLED(AXIS7_ROTATES, + sq(diff.u)),
-              IF_DISABLED(AXIS8_ROTATES, + sq(diff.v)),
-              IF_DISABLED(AXIS9_ROTATES, + sq(diff.w))
-            )
-          );
-        }
-      #endif
-
-      #if HAS_ROTATIONAL_AXES
-        if (UNEAR_ZERO(distance_sqr)) {
-          // Move involves only rotational axes. Calculate angular distance in accordance with LinuxCNC
-          is_cartesian_move = false;
-          distance_sqr = ROTATIONAL_AXIS_GANG(sq(diff.i), + sq(diff.j), + sq(diff.k), + sq(diff.u), + sq(diff.v), + sq(diff.w));
-        }
-      #endif
-    #endif
-
-    return SQRT(distance_sqr);
-  }
-=======
 float get_move_distance(const xyze_pos_t &diff OPTARG(HAS_ROTATIONAL_AXES, bool &is_cartesian_move)) {
   if (!(NUM_AXIS_GANG(diff.x, || diff.y, /* skip z */, || diff.i, || diff.j, || diff.k, || diff.u, || diff.v, || diff.w)))
     return TERN0(HAS_Z_AXIS, ABS(diff.z));
@@ -1302,7 +1228,6 @@
   #endif
 
   return SQRT(distance_sqr);
->>>>>>> c2572de9
 }
 
 #if IS_KINEMATIC
@@ -1367,11 +1292,7 @@
     #if HAS_ROTATIONAL_AXES
       bool cartes_move = true;
     #endif
-<<<<<<< HEAD
-    float cartesian_mm = get_distance(diff OPTARG(HAS_ROTATIONAL_AXES, cartes_move));
-=======
     float cartesian_mm = get_move_distance(diff OPTARG(HAS_ROTATIONAL_AXES, cartes_move));
->>>>>>> c2572de9
 
     // If the move is very short, check the E move distance
     TERN_(HAS_EXTRUDERS, if (UNEAR_ZERO(cartesian_mm)) cartesian_mm = ABS(diff.e));
@@ -1380,9 +1301,6 @@
     if (UNEAR_ZERO(cartesian_mm)) return true;
 
     // Minimum number of seconds to move the given distance
-<<<<<<< HEAD
-    const float seconds = cartesian_mm / (TERN_(HAS_ROTATIONAL_AXES, !cartes_move ? scaled_fr_deg_s :) scaled_fr_mm_s);
-=======
     const float seconds = cartesian_mm / (
       #if BOTH(HAS_ROTATIONAL_AXES, INCH_MODE_SUPPORT)
         cartes_move ? scaled_fr_mm_s : LINEAR_UNIT(scaled_fr_mm_s)
@@ -1390,7 +1308,6 @@
         scaled_fr_mm_s
       #endif
     );
->>>>>>> c2572de9
 
     // The number of segments-per-second times the duration
     // gives the number of segments
@@ -1412,16 +1329,12 @@
 
     // Add hints to help optimize the move
     PlannerHints hints(cartesian_mm * inv_segments);
-<<<<<<< HEAD
 
     #if HAS_ROTATIONAL_AXES
       hints.cartesian_move = cartes_move;
       hints.fr_deg_s = scaled_fr_deg_s;
     #endif
 
-=======
-    TERN_(HAS_ROTATIONAL_AXES, hints.cartesian_move = cartes_move);
->>>>>>> c2572de9
     TERN_(FEEDRATE_SCALING, hints.inv_duration = scaled_fr_mm_s / hints.millimeters);
 
     /*
@@ -1481,16 +1394,10 @@
       #if HAS_ROTATIONAL_AXES
         bool cartes_move = true;
       #endif
-<<<<<<< HEAD
-      float cartesian_mm = get_distance(diff OPTARG(HAS_ROTATIONAL_AXES, cartes_move));
-
-      // If the move is very short, check the E move distance
-=======
       float cartesian_mm = get_move_distance(diff OPTARG(HAS_ROTATIONAL_AXES, cartes_move));
 
       // If the move is very short, check the E move distance
       // No E move either? Game over.
->>>>>>> c2572de9
       TERN_(HAS_EXTRUDERS, if (UNEAR_ZERO(cartesian_mm)) cartesian_mm = ABS(diff.e));
       // No E move either? Game over.
       if (UNEAR_ZERO(cartesian_mm)) return;
@@ -1506,16 +1413,12 @@
 
       // Add hints to help optimize the move
       PlannerHints hints(cartesian_mm * inv_segments);
-<<<<<<< HEAD
 
       #if HAS_ROTATIONAL_AXES
         hints.cartesian_move = cartes_move;
         hints.fr_deg_s = fr_deg_s;
       #endif
 
-=======
-      TERN_(HAS_ROTATIONAL_AXES, hints.cartesian_move = cartes_move);
->>>>>>> c2572de9
       TERN_(FEEDRATE_SCALING, hints.inv_duration = scaled_fr_mm_s / hints.millimeters);
 
       //SERIAL_ECHOPGM("mm=", cartesian_mm);
