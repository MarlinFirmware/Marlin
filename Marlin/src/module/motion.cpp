/**
 * Marlin 3D Printer Firmware
 * Copyright (c) 2020 MarlinFirmware [https://github.com/MarlinFirmware/Marlin]
 *
 * Based on Sprinter and grbl.
 * Copyright (c) 2011 Camiel Gubbels / Erik van der Zalm
 *
 * This program is free software: you can redistribute it and/or modify
 * it under the terms of the GNU General Public License as published by
 * the Free Software Foundation, either version 3 of the License, or
 * (at your option) any later version.
 *
 * This program is distributed in the hope that it will be useful,
 * but WITHOUT ANY WARRANTY; without even the implied warranty of
 * MERCHANTABILITY or FITNESS FOR A PARTICULAR PURPOSE.  See the
 * GNU General Public License for more details.
 *
 * You should have received a copy of the GNU General Public License
 * along with this program.  If not, see <https://www.gnu.org/licenses/>.
 *
 */

/**
 * motion.cpp
 */

#include "motion.h"
#include "endstops.h"
#include "stepper.h"
#include "planner.h"
#include "temperature.h"
#include "../gcode/gcode.h"
#include "../lcd/marlinui.h"
#include "../inc/MarlinConfig.h"

#if ENABLED(FT_MOTION)
  #include "ft_motion.h"
#endif

#if IS_SCARA
  #include "../libs/buzzer.h"
  #include "../lcd/marlinui.h"
#endif

#if ENABLED(POLAR)
  #include "polar.h"
#endif

#if HAS_BED_PROBE
  #include "probe.h"
#endif

#if HAS_LEVELING
  #include "../feature/bedlevel/bedlevel.h"
#endif

#if ENABLED(BLTOUCH)
  #include "../feature/bltouch.h"
#endif

#if HAS_FILAMENT_SENSOR
  #include "../feature/runout.h"
#endif

#if ENABLED(SENSORLESS_HOMING)
  #include "../feature/tmc_util.h"
#endif

#if ENABLED(FWRETRACT)
  #include "../feature/fwretract.h"
#endif

#if ENABLED(BABYSTEP_DISPLAY_TOTAL)
  #include "../feature/babystep.h"
#endif

#define DEBUG_OUT ENABLED(DEBUG_LEVELING_FEATURE)
#include "../core/debug_out.h"


#if ENABLED(BD_SENSOR)
  #include "../feature/bedlevel/bdl/bdl.h"
#endif

// Relative Mode. Enable with G91, disable with G90.
bool relative_mode; // = false;

/**
 * Cartesian Current Position
 *   Used to track the native machine position as moves are queued.
 *   Used by 'line_to_current_position' to do a move after changing it.
 *   Used by 'sync_plan_position' to update 'planner.position'.
 */
#ifdef Z_IDLE_HEIGHT
  #define Z_INIT_POS Z_IDLE_HEIGHT
#else
  #define Z_INIT_POS Z_HOME_POS
#endif

xyze_pos_t current_position = LOGICAL_AXIS_ARRAY(0, X_HOME_POS, Y_HOME_POS, Z_INIT_POS, I_HOME_POS, J_HOME_POS, K_HOME_POS, U_HOME_POS, V_HOME_POS, W_HOME_POS);

/**
 * Cartesian Destination
 *   The destination for a move, filled in by G-code movement commands,
 *   and expected by functions like 'prepare_line_to_destination'.
 *   G-codes can set destination using 'get_destination_from_command'
 */
xyze_pos_t destination; // {0}

// G60/G61 Position Save and Return
#if SAVED_POSITIONS
  uint8_t saved_slots[(SAVED_POSITIONS + 7) >> 3];
  xyze_pos_t stored_position[SAVED_POSITIONS];
#endif

// The active extruder (tool). Set with T<extruder> command.
#if HAS_MULTI_EXTRUDER
  uint8_t active_extruder = 0; // = 0
#endif

#if ENABLED(LCD_SHOW_E_TOTAL)
  float e_move_accumulator; // = 0
#endif

// Extruder offsets
#if HAS_HOTEND_OFFSET
  xyz_pos_t hotend_offset[HOTENDS]; // Initialized by settings.load()
  void reset_hotend_offsets() {
    constexpr float tmp[XYZ][HOTENDS] = { HOTEND_OFFSET_X, HOTEND_OFFSET_Y, HOTEND_OFFSET_Z };
    static_assert(
      !tmp[X_AXIS][0] && !tmp[Y_AXIS][0] && !tmp[Z_AXIS][0],
      "Offsets for the first hotend must be 0.0."
    );
    // Transpose from [XYZ][HOTENDS] to [HOTENDS][XYZ]
    HOTEND_LOOP() LOOP_ABC(a) hotend_offset[e][a] = tmp[a][e];
    TERN_(DUAL_X_CARRIAGE, hotend_offset[1].x = _MAX(X2_HOME_POS, X2_MAX_POS));
  }
#endif

// The feedrate for the current move, often used as the default if
// no other feedrate is specified. Overridden for special moves.
// Set by the last G0 through G5 command's "F" parameter.
// Functions that override this for custom moves *must always* restore it!
#ifndef DEFAULT_FEEDRATE_MM_M
  #define DEFAULT_FEEDRATE_MM_M 4000
#endif
feedRate_t feedrate_mm_s = MMM_TO_MMS(DEFAULT_FEEDRATE_MM_M);
int16_t feedrate_percentage = 100;

// Cartesian conversion result goes here:
xyz_pos_t cartes;

#if IS_KINEMATIC

  abce_pos_t delta;

  #if HAS_SCARA_OFFSET
    abc_pos_t scara_home_offset;
  #endif

  #if HAS_SOFTWARE_ENDSTOPS
    float delta_max_radius, delta_max_radius_2;
  #elif IS_SCARA
    constexpr float delta_max_radius = PRINTABLE_RADIUS,
                    delta_max_radius_2 = sq(PRINTABLE_RADIUS);
  #elif ENABLED(POLAR)
    constexpr float delta_max_radius = PRINTABLE_RADIUS,
                    delta_max_radius_2 = sq(PRINTABLE_RADIUS);
  #else // DELTA
    constexpr float delta_max_radius = PRINTABLE_RADIUS,
                    delta_max_radius_2 = sq(PRINTABLE_RADIUS);
  #endif

#endif

/**
 * The workspace can be offset by some commands, or
 * these offsets may be omitted to save on computation.
 */
#if HAS_HOME_OFFSET
  // This offset is added to the configured home position.
  // Set by M206, M428, or menu item. Saved to EEPROM.
  xyz_pos_t home_offset{0};
#endif
#if HAS_WORKSPACE_OFFSET
  // The above two are combined to save on computes
  xyz_pos_t workspace_offset{0};
#endif

#if HAS_ABL_NOT_UBL
  feedRate_t xy_probe_feedrate_mm_s = MMM_TO_MMS(XY_PROBE_FEEDRATE);
#endif

/**
 * Output the current position to serial
 */

inline void report_more_positions() {
  stepper.report_positions();
  TERN_(IS_SCARA, scara_report_positions());
  TERN_(POLAR, polar_report_positions());
}

// Report the logical position for a given machine position
inline void report_logical_position(const xyze_pos_t &rpos) {
  const xyze_pos_t lpos = rpos.asLogical();
  #if NUM_AXES
    SERIAL_ECHOPGM_P(
      LIST_N(DOUBLE(NUM_AXES),
           X_LBL, lpos.x,
        SP_Y_LBL, lpos.y,
        SP_Z_LBL, lpos.z,
        SP_I_LBL, lpos.i,
        SP_J_LBL, lpos.j,
        SP_K_LBL, lpos.k,
        SP_U_LBL, lpos.u,
        SP_V_LBL, lpos.v,
        SP_W_LBL, lpos.w
      )
    );
  #endif
  #if HAS_EXTRUDERS
    SERIAL_ECHOPGM_P(SP_E_LBL, lpos.e);
  #endif
}

// Report the real current position according to the steppers.
// Forward kinematics and un-leveling are applied.
void report_real_position() {
  get_cartesian_from_steppers();
  xyze_pos_t npos = LOGICAL_AXIS_ARRAY(
    planner.get_axis_position_mm(E_AXIS),
    cartes.x, cartes.y, cartes.z,
    cartes.i, cartes.j, cartes.k,
    cartes.u, cartes.v, cartes.w
  );

  TERN_(HAS_POSITION_MODIFIERS, planner.unapply_modifiers(npos, true));

  report_logical_position(npos);
  report_more_positions();
}

// Report the logical current position according to the most recent G-code command
void report_current_position() {
  report_logical_position(current_position);
  report_more_positions();
}

/**
 * Report the logical current position according to the most recent G-code command.
 * The planner.position always corresponds to the last G-code too. This makes M114
 * suitable for debugging kinematics and leveling while avoiding planner sync that
 * definitively interrupts the printing flow.
 */
void report_current_position_projected() {
  report_logical_position(current_position);
  stepper.report_a_position(planner.position);
}

#if ENABLED(AUTO_REPORT_POSITION)
  AutoReporter<PositionReport> position_auto_reporter;
#endif

#if ANY(FULL_REPORT_TO_HOST_FEATURE, REALTIME_REPORTING_COMMANDS)

  M_StateEnum M_State_grbl = M_INIT;

  /**
   * Output the current grbl compatible state to serial while moving
   */
  void report_current_grblstate_moving() { SERIAL_ECHOLNPGM("S_XYZ:", int(M_State_grbl)); }

  /**
   * Output the current position (processed) to serial while moving
   */
  void report_current_position_moving() {
    get_cartesian_from_steppers();
    const xyz_pos_t lpos = cartes.asLogical();

    SERIAL_ECHOPGM_P(
      LIST_N(DOUBLE(NUM_AXES),
           X_LBL, lpos.x,
        SP_Y_LBL, lpos.y,
        SP_Z_LBL, lpos.z,
        SP_I_LBL, lpos.i,
        SP_J_LBL, lpos.j,
        SP_K_LBL, lpos.k,
        SP_U_LBL, lpos.u,
        SP_V_LBL, lpos.v,
        SP_W_LBL, lpos.w
      )
      #if HAS_EXTRUDERS
        , SP_E_LBL, current_position.e
      #endif
    );

    report_more_positions();
    report_current_grblstate_moving();
  }

  /**
   * Set a Grbl-compatible state from the current marlin_state
   */
  M_StateEnum grbl_state_for_marlin_state() {
    switch (marlin_state) {
      case MF_INITIALIZING: return M_INIT;
      case MF_SD_COMPLETE:  return M_ALARM;
      case MF_WAITING:      return M_IDLE;
      case MF_STOPPED:      return M_END;
      case MF_RUNNING:      return M_RUNNING;
      case MF_PAUSED:       return M_HOLD;
      case MF_KILLED:       return M_ERROR;
      default:              return M_IDLE;
    }
  }

#endif

#if IS_KINEMATIC

  bool position_is_reachable(const_float_t rx, const_float_t ry, const float inset/*=0*/) {

    bool can_reach;

    #if ENABLED(DELTA)

      can_reach = HYPOT2(rx, ry) <= sq(PRINTABLE_RADIUS - inset + fslop);

    #elif ENABLED(AXEL_TPARA)

      const float R2 = HYPOT2(rx - TPARA_OFFSET_X, ry - TPARA_OFFSET_Y);
      can_reach = (
        R2 <= sq(L1 + L2) - inset
        #if MIDDLE_DEAD_ZONE_R > 0
          && R2 >= sq(float(MIDDLE_DEAD_ZONE_R))
        #endif
      );

    #elif IS_SCARA

      const float R2 = HYPOT2(rx - SCARA_OFFSET_X, ry - SCARA_OFFSET_Y);
      can_reach = (
        R2 <= sq(L1 + L2) - inset
        #if MIDDLE_DEAD_ZONE_R > 0
          && R2 >= sq(float(MIDDLE_DEAD_ZONE_R))
        #endif
      );

    #elif ENABLED(POLARGRAPH)

      const float d1 = rx - (draw_area_min.x),
                  d2 = (draw_area_max.x) - rx,
                   y = ry - (draw_area_max.y),
                   a = HYPOT(d1, y),
                   b = HYPOT(d2, y);

      can_reach = (
           a < polargraph_max_belt_len + 1
        && b < polargraph_max_belt_len + 1
      );

    #elif ENABLED(POLAR)
      can_reach = HYPOT(rx, ry) <= PRINTABLE_RADIUS;
    #endif

    return can_reach;
  }

#else // CARTESIAN

  // Return true if the given position is within the machine bounds.
  bool position_is_reachable(TERN_(HAS_X_AXIS, const_float_t rx) OPTARG(HAS_Y_AXIS, const_float_t ry)) {
    if (TERN0(HAS_Y_AXIS, !COORDINATE_OKAY(ry, Y_MIN_POS - fslop, Y_MAX_POS + fslop))) return false;
    #if ENABLED(DUAL_X_CARRIAGE)
      if (active_extruder)
        return COORDINATE_OKAY(rx, X2_MIN_POS - fslop, X2_MAX_POS + fslop);
      else
        return COORDINATE_OKAY(rx, X1_MIN_POS - fslop, X1_MAX_POS + fslop);
    #else
      if (TERN0(HAS_X_AXIS, !COORDINATE_OKAY(rx, X_MIN_POS - fslop, X_MAX_POS + fslop))) return false;
      return true;
    #endif
  }

#endif // CARTESIAN


void home_if_needed(const bool keeplev/*=false*/) {
  if (!all_axes_trusted()) gcode.home_all_axes(keeplev);
}

/**
 * Run out the planner buffer and re-sync the current
 * position from the last-updated stepper positions.
 */
void quickstop_stepper() {
  planner.quick_stop();
  planner.synchronize();
  set_current_from_steppers_for_axis(ALL_AXES_ENUM);
  sync_plan_position();
}

#if ENABLED(REALTIME_REPORTING_COMMANDS)

  void quickpause_stepper() {
    planner.quick_pause();
    //planner.synchronize();
  }

  void quickresume_stepper() {
    planner.quick_resume();
    //planner.synchronize();
  }

#endif

/**
 * Set the planner/stepper positions directly from current_position with
 * no kinematic translation. Used for homing axes and cartesian/core syncing.
 */
void sync_plan_position() {
  if (DEBUGGING(LEVELING)) DEBUG_POS("sync_plan_position", current_position);
  planner.set_position_mm(current_position);
}

#if HAS_EXTRUDERS
  void sync_plan_position_e() { planner.set_e_position_mm(current_position.e); }
#endif

/**
 * Get the stepper positions in the cartes[] array.
 * Forward kinematics are applied for DELTA and SCARA.
 *
 * The result is in the current coordinate space with
 * leveling applied. The coordinates need to be run through
 * unapply_leveling to obtain the "ideal" coordinates
 * suitable for current_position, etc.
 */
void get_cartesian_from_steppers() {
  #if ENABLED(DELTA)
    forward_kinematics(planner.get_axis_positions_mm());
  #elif IS_SCARA
    forward_kinematics(
      planner.get_axis_position_degrees(A_AXIS), planner.get_axis_position_degrees(B_AXIS)
      OPTARG(AXEL_TPARA, planner.get_axis_position_degrees(C_AXIS))
    );
    cartes.z = planner.get_axis_position_mm(Z_AXIS);
  #elif ENABLED(POLAR)
    forward_kinematics(planner.get_axis_position_mm(X_AXIS), planner.get_axis_position_degrees(B_AXIS));
    cartes.z = planner.get_axis_position_mm(Z_AXIS);
  #else
    NUM_AXIS_CODE(
      cartes.x = planner.get_axis_position_mm(X_AXIS),
      cartes.y = planner.get_axis_position_mm(Y_AXIS),
      cartes.z = planner.get_axis_position_mm(Z_AXIS),
      cartes.i = planner.get_axis_position_mm(I_AXIS),
      cartes.j = planner.get_axis_position_mm(J_AXIS),
      cartes.k = planner.get_axis_position_mm(K_AXIS),
      cartes.u = planner.get_axis_position_mm(U_AXIS),
      cartes.v = planner.get_axis_position_mm(V_AXIS),
      cartes.w = planner.get_axis_position_mm(W_AXIS)
    );
  #endif
}

/**
 * Set the current_position for an axis based on
 * the stepper positions, removing any leveling that
 * may have been applied.
 *
 * To prevent small shifts in axis position always call
 * sync_plan_position after updating axes with this.
 *
 * To keep hosts in sync, always call report_current_position
 * after updating the current_position.
 */
void set_current_from_steppers_for_axis(const AxisEnum axis) {
  get_cartesian_from_steppers();
  xyze_pos_t pos = cartes;

  TERN_(HAS_EXTRUDERS, pos.e = planner.get_axis_position_mm(E_AXIS));

  TERN_(HAS_POSITION_MODIFIERS, planner.unapply_modifiers(pos, true));

  if (axis == ALL_AXES_ENUM)
    current_position = pos;
  else
    current_position[axis] = pos[axis];
}

/**
 * Move the planner to the current position from wherever it last moved
 * (or from wherever it has been told it is located).
 */
void line_to_current_position(const_feedRate_t fr_mm_s/*=feedrate_mm_s*/) {
  planner.buffer_line(current_position, fr_mm_s);
}

#if HAS_EXTRUDERS
  void unscaled_e_move(const_float_t length, const_feedRate_t fr_mm_s) {
    TERN_(HAS_FILAMENT_SENSOR, runout.reset());
    current_position.e += length / planner.e_factor[active_extruder];
    line_to_current_position(fr_mm_s);
    planner.synchronize();
  }
#endif

#if IS_KINEMATIC

  /**
   * Buffer a fast move without interpolation. Set current_position to destination
   */
  void prepare_fast_move_to_destination(const_feedRate_t scaled_fr_mm_s/*=MMS_SCALED(feedrate_mm_s)*/) {
    if (DEBUGGING(LEVELING)) DEBUG_POS("prepare_fast_move_to_destination", destination);

    #if UBL_SEGMENTED
      // UBL segmented line will do Z-only moves in single segment
      bedlevel.line_to_destination_segmented(scaled_fr_mm_s);
    #else
      if (current_position == destination) return;

      planner.buffer_line(destination, scaled_fr_mm_s);
    #endif

    current_position = destination;
  }

#endif // IS_KINEMATIC

/**
 * Do a fast or normal move to 'destination' with an optional FR.
 *  - Move at normal speed regardless of feedrate percentage.
 *  - Extrude the specified length regardless of flow percentage.
 */
void _internal_move_to_destination(const_feedRate_t fr_mm_s/*=0.0f*/
  OPTARG(IS_KINEMATIC, const bool is_fast/*=false*/)
) {
  REMEMBER(fr, feedrate_mm_s);
  REMEMBER(pct, feedrate_percentage, 100);
  TERN_(HAS_EXTRUDERS, REMEMBER(fac, planner.e_factor[active_extruder], 1.0f));

  if (fr_mm_s) feedrate_mm_s = fr_mm_s;
  if (TERN0(IS_KINEMATIC, is_fast))
    TERN(IS_KINEMATIC, prepare_fast_move_to_destination(), NOOP);
  else
    prepare_line_to_destination();
}

#if SECONDARY_AXES

  void secondary_axis_moves(SECONDARY_AXIS_ARGS(const_float_t), const_feedRate_t fr_mm_s) {
    auto move_one = [&](const AxisEnum a, const_float_t p) {
      const feedRate_t fr = fr_mm_s ?: homing_feedrate(a);
      current_position[a] = p; line_to_current_position(fr);
    };
    SECONDARY_AXIS_CODE(
      move_one(I_AXIS, i), move_one(J_AXIS, j), move_one(K_AXIS, k),
      move_one(U_AXIS, u), move_one(V_AXIS, v), move_one(W_AXIS, w)
    );
  }

#endif

/**
 * Plan a move to (X, Y, Z, [I, [J, [K...]]]) and set the current_position
 * Plan a move to (X, Y, Z, [I, [J, [K...]]]) with separation of Z from other components.
 *
 * - If Z is moving up, the Z move is done before XY, etc.
 * - If Z is moving down, the Z move is done after XY, etc.
 * - Delta may lower Z first to get into the free motion zone.
 * - Before returning, wait for the planner buffer to empty.
 */
void do_blocking_move_to(NUM_AXIS_ARGS_(const_float_t) const_feedRate_t fr_mm_s/*=0.0f*/) {
  DEBUG_SECTION(log_move, "do_blocking_move_to", DEBUGGING(LEVELING));
  #if NUM_AXES
    if (DEBUGGING(LEVELING)) DEBUG_XYZ("> ", NUM_AXIS_ARGS());
  #endif

  const feedRate_t xy_feedrate = fr_mm_s ?: feedRate_t(XY_PROBE_FEEDRATE_MM_S);

  #if HAS_Z_AXIS
    const feedRate_t z_feedrate = fr_mm_s ?: homing_feedrate(Z_AXIS);
  #endif

  #if IS_KINEMATIC && DISABLED(POLARGRAPH)
    // kinematic machines are expected to home to a point 1.5x their range? never reachable.
    if (!position_is_reachable(x, y)) return;
    destination = current_position;          // sync destination at the start
  #endif

  #if ENABLED(DELTA)

    REMEMBER(fr, feedrate_mm_s, xy_feedrate);

    if (DEBUGGING(LEVELING)) DEBUG_POS("destination = current_position", destination);

    // when in the danger zone
    if (current_position.z > delta_clip_start_height) {
      if (z > delta_clip_start_height) {                      // staying in the danger zone
        destination.set(x, y, z);                             // move directly (uninterpolated)
        prepare_internal_fast_move_to_destination();          // set current_position from destination
        if (DEBUGGING(LEVELING)) DEBUG_POS("danger zone move", current_position);
        return;
      }
      destination.z = delta_clip_start_height;
      prepare_internal_fast_move_to_destination();            // set current_position from destination
      if (DEBUGGING(LEVELING)) DEBUG_POS("zone border move", current_position);
    }

    if (z > current_position.z) {                             // raising?
      destination.z = z;
      prepare_internal_fast_move_to_destination(z_feedrate);  // set current_position from destination
      if (DEBUGGING(LEVELING)) DEBUG_POS("z raise move", current_position);
    }

    destination.set(x, y);
    prepare_internal_move_to_destination();                   // set current_position from destination
    if (DEBUGGING(LEVELING)) DEBUG_POS("xy move", current_position);

    if (z < current_position.z) {                             // lowering?
      destination.z = z;
      prepare_internal_fast_move_to_destination(z_feedrate);  // set current_position from destination
      if (DEBUGGING(LEVELING)) DEBUG_POS("z lower move", current_position);
    }

    #if SECONDARY_AXES
      secondary_axis_moves(SECONDARY_AXIS_LIST(i, j, k, u, v, w), fr_mm_s);
    #endif

  #elif IS_SCARA

    // If Z needs to raise, do it before moving XY
    if (destination.z < z) { destination.z = z; prepare_internal_fast_move_to_destination(z_feedrate); }

    destination.set(x, y); prepare_internal_fast_move_to_destination(xy_feedrate);

    #if SECONDARY_AXES
      secondary_axis_moves(SECONDARY_AXIS_LIST(i, j, k, u, v, w), fr_mm_s);
    #endif

    // If Z needs to lower, do it after moving XY
    if (destination.z > z) { destination.z = z; prepare_internal_fast_move_to_destination(z_feedrate); }

  #else

    #if HAS_Z_AXIS  // If Z needs to raise, do it before moving XY
      if (current_position.z < z) { current_position.z = z; line_to_current_position(z_feedrate); }
    #endif

    current_position.set(TERN_(HAS_X_AXIS, x) OPTARG(HAS_Y_AXIS, y)); line_to_current_position(xy_feedrate);

    #if SECONDARY_AXES
      secondary_axis_moves(SECONDARY_AXIS_LIST(i, j, k, u, v, w), fr_mm_s);
    #endif

    #if HAS_Z_AXIS
      // If Z needs to lower, do it after moving XY
      if (current_position.z > z) { current_position.z = z; line_to_current_position(z_feedrate); }
    #endif

  #endif

  planner.synchronize();
}

void do_blocking_move_to(const xy_pos_t &raw, const_feedRate_t fr_mm_s/*=0.0f*/) {
  do_blocking_move_to(NUM_AXIS_LIST_(raw.x, raw.y, current_position.z, current_position.i, current_position.j, current_position.k,
                                    current_position.u, current_position.v, current_position.w) fr_mm_s);
}
void do_blocking_move_to(const xyz_pos_t &raw, const_feedRate_t fr_mm_s/*=0.0f*/) {
  do_blocking_move_to(NUM_AXIS_ELEM_(raw) fr_mm_s);
}
void do_blocking_move_to(const xyze_pos_t &raw, const_feedRate_t fr_mm_s/*=0.0f*/) {
  do_blocking_move_to(NUM_AXIS_ELEM_(raw) fr_mm_s);
}

#if HAS_X_AXIS
  void do_blocking_move_to_x(const_float_t rx, const_feedRate_t fr_mm_s/*=0.0*/) {
    if (DEBUGGING(LEVELING)) DEBUG_ECHOLNPGM("do_blocking_move_to_x(", rx, ", ", fr_mm_s, ")");
    do_blocking_move_to(
      NUM_AXIS_LIST_(rx, current_position.y, current_position.z, current_position.i, current_position.j, current_position.k,
                     current_position.u, current_position.v, current_position.w)
      fr_mm_s
    );
  }
#endif

#if HAS_Y_AXIS
  void do_blocking_move_to_y(const_float_t ry, const_feedRate_t fr_mm_s/*=0.0*/) {
    if (DEBUGGING(LEVELING)) DEBUG_ECHOLNPGM("do_blocking_move_to_y(", ry, ", ", fr_mm_s, ")");
    do_blocking_move_to(
      NUM_AXIS_LIST_(current_position.x, ry, current_position.z, current_position.i, current_position.j, current_position.k,
                    current_position.u, current_position.v, current_position.w)
      fr_mm_s
    );
  }
#endif

#if HAS_Z_AXIS
  void do_blocking_move_to_z(const_float_t rz, const_feedRate_t fr_mm_s/*=0.0*/) {
    if (DEBUGGING(LEVELING)) DEBUG_ECHOLNPGM("do_blocking_move_to_z(", rz, ", ", fr_mm_s, ")");
    do_blocking_move_to_xy_z(current_position, rz, fr_mm_s);
  }
#endif

#if HAS_I_AXIS
  void do_blocking_move_to_i(const_float_t ri, const_feedRate_t fr_mm_s/*=0.0*/) {
    do_blocking_move_to_xyz_i(current_position, ri, fr_mm_s);
  }
  void do_blocking_move_to_xyz_i(const xyze_pos_t &raw, const_float_t i, const_feedRate_t fr_mm_s/*=0.0f*/) {
    do_blocking_move_to(
      NUM_AXIS_LIST_(raw.x, raw.y, raw.z, i, raw.j, raw.k, raw.u, raw.v, raw.w)
      fr_mm_s
    );
  }
#endif

#if HAS_J_AXIS
  void do_blocking_move_to_j(const_float_t rj, const_feedRate_t fr_mm_s/*=0.0*/) {
    do_blocking_move_to_xyzi_j(current_position, rj, fr_mm_s);
  }
  void do_blocking_move_to_xyzi_j(const xyze_pos_t &raw, const_float_t j, const_feedRate_t fr_mm_s/*=0.0f*/) {
    do_blocking_move_to(
      NUM_AXIS_LIST_(raw.x, raw.y, raw.z, raw.i, j, raw.k, raw.u, raw.v, raw.w)
      fr_mm_s
    );
  }
#endif

#if HAS_K_AXIS
  void do_blocking_move_to_k(const_float_t rk, const_feedRate_t fr_mm_s/*=0.0*/) {
    do_blocking_move_to_xyzij_k(current_position, rk, fr_mm_s);
  }
  void do_blocking_move_to_xyzij_k(const xyze_pos_t &raw, const_float_t k, const_feedRate_t fr_mm_s/*=0.0f*/) {
    do_blocking_move_to(
      NUM_AXIS_LIST_(raw.x, raw.y, raw.z, raw.i, raw.j, k, raw.u, raw.v, raw.w)
      fr_mm_s
    );
  }
#endif

#if HAS_U_AXIS
  void do_blocking_move_to_u(const_float_t ru, const_feedRate_t fr_mm_s/*=0.0*/) {
    do_blocking_move_to_xyzijk_u(current_position, ru, fr_mm_s);
  }
  void do_blocking_move_to_xyzijk_u(const xyze_pos_t &raw, const_float_t u, const_feedRate_t fr_mm_s/*=0.0f*/) {
    do_blocking_move_to(
      NUM_AXIS_LIST_(raw.x, raw.y, raw.z, raw.i, raw.j, raw.k, u, raw.v, raw.w)
      fr_mm_s
    );
  }
#endif

#if HAS_V_AXIS
  void do_blocking_move_to_v(const_float_t rv, const_feedRate_t fr_mm_s/*=0.0*/) {
    do_blocking_move_to_xyzijku_v(current_position, rv, fr_mm_s);
  }
  void do_blocking_move_to_xyzijku_v(const xyze_pos_t &raw, const_float_t v, const_feedRate_t fr_mm_s/*=0.0f*/) {
    do_blocking_move_to(
      NUM_AXIS_LIST_(raw.x, raw.y, raw.z, raw.i, raw.j, raw.k, raw.u, v, raw.w)
      fr_mm_s
    );
  }
#endif

#if HAS_W_AXIS
  void do_blocking_move_to_w(const_float_t rw, const_feedRate_t fr_mm_s/*=0.0*/) {
    do_blocking_move_to_xyzijkuv_w(current_position, rw, fr_mm_s);
  }
  void do_blocking_move_to_xyzijkuv_w(const xyze_pos_t &raw, const_float_t w, const_feedRate_t fr_mm_s/*=0.0f*/) {
    do_blocking_move_to(
      NUM_AXIS_LIST_(raw.x, raw.y, raw.z, raw.i, raw.j, raw.k, raw.u, raw.v, w)
      fr_mm_s
    );
  }
#endif

#if HAS_Y_AXIS
  void do_blocking_move_to_xy(const_float_t rx, const_float_t ry, const_feedRate_t fr_mm_s/*=0.0*/) {
    if (DEBUGGING(LEVELING)) DEBUG_ECHOLNPGM("do_blocking_move_to_xy(", rx, ", ", ry, ", ", fr_mm_s, ")");
    do_blocking_move_to(
      NUM_AXIS_LIST_(rx, ry, current_position.z, current_position.i, current_position.j, current_position.k,
                    current_position.u, current_position.v, current_position.w)
      fr_mm_s
    );
  }
  void do_blocking_move_to_xy(const xy_pos_t &raw, const_feedRate_t fr_mm_s/*=0.0f*/) {
    do_blocking_move_to_xy(raw.x, raw.y, fr_mm_s);
  }
#endif

#if HAS_Z_AXIS
  void do_blocking_move_to_xy_z(const xy_pos_t &raw, const_float_t z, const_feedRate_t fr_mm_s/*=0.0f*/) {
    do_blocking_move_to(
      NUM_AXIS_LIST_(raw.x, raw.y, z, current_position.i, current_position.j, current_position.k,
                    current_position.u, current_position.v, current_position.w)
      fr_mm_s
    );
  }
  void do_z_clearance(const_float_t zclear, const bool with_probe/*=true*/, const bool lower_allowed/*=false*/) {
    UNUSED(with_probe);
    float zdest = zclear;
    TERN_(HAS_BED_PROBE, if (with_probe && probe.offset.z < 0) zdest -= probe.offset.z);
    NOMORE(zdest, Z_MAX_POS);
    if (DEBUGGING(LEVELING)) DEBUG_ECHOLNPGM("do_z_clearance(", zclear, " [", current_position.z, " to ", zdest, "], ", lower_allowed, ")");
    if ((!lower_allowed && zdest < current_position.z) || zdest == current_position.z) return;
    do_blocking_move_to_z(zdest, TERN(HAS_BED_PROBE, z_probe_fast_mm_s, homing_feedrate(Z_AXIS)));
  }
  void do_z_clearance_by(const_float_t zclear) {
    if (DEBUGGING(LEVELING)) DEBUG_ECHOLNPGM("do_z_clearance_by(", zclear, ")");
    do_z_clearance(current_position.z + zclear, false);
  }
  void do_move_after_z_homing() {
    DEBUG_SECTION(mzah, "do_move_after_z_homing", DEBUGGING(LEVELING));
    #if defined(Z_AFTER_HOMING) || ALL(DWIN_LCD_PROUI, INDIVIDUAL_AXIS_HOMING_SUBMENU, MESH_BED_LEVELING)
      do_z_clearance(Z_POST_CLEARANCE, true, true);
    #elif ENABLED(USE_PROBE_FOR_Z_HOMING)
      probe.move_z_after_probing();
    #endif
  }
#endif

//
// Prepare to do endstop or probe moves with custom feedrates.
//  - Save / restore current feedrate and multiplier
//
static float saved_feedrate_mm_s;
static int16_t saved_feedrate_percentage;
void remember_feedrate_scaling_off() {
  if (DEBUGGING(LEVELING)) DEBUG_ECHOLNPGM("remember_feedrate_scaling_off: fr=", feedrate_mm_s, " ", feedrate_percentage, "%");
  saved_feedrate_mm_s = feedrate_mm_s;
  saved_feedrate_percentage = feedrate_percentage;
  feedrate_percentage = 100;
}
void restore_feedrate_and_scaling() {
  feedrate_mm_s = saved_feedrate_mm_s;
  feedrate_percentage = saved_feedrate_percentage;
  if (DEBUGGING(LEVELING)) DEBUG_ECHOLNPGM("restore_feedrate_and_scaling: fr=", feedrate_mm_s, " ", feedrate_percentage, "%");
}

#if HAS_SOFTWARE_ENDSTOPS

  // Software Endstops are based on the configured limits.
  #define _AMIN(A) A##_MIN_POS
  #define _AMAX(A) A##_MAX_POS
  soft_endstops_t soft_endstop = {
    true, false,
    { MAPLIST(_AMIN, MAIN_AXIS_NAMES) },
    { MAPLIST(_AMAX, MAIN_AXIS_NAMES) },
  };

  /**
   * Software endstops can be used to monitor the open end of
   * an axis that has a hardware endstop on the other end. Or
   * they can prevent axes from moving past endstops and grinding.
   *
   * To keep doing their job as the coordinate system changes,
   * the software endstop positions must be refreshed to remain
   * at the same positions relative to the machine.
   */
  void update_software_endstops(const AxisEnum axis
    OPTARG(HAS_HOTEND_OFFSET, const uint8_t old_tool_index/*=0*/, const uint8_t new_tool_index/*=0*/)
  ) {

    #if ENABLED(DUAL_X_CARRIAGE)

      if (axis == X_AXIS) {

        // In Dual X mode hotend_offset[X] is T1's home position
        const float dual_max_x = _MAX(hotend_offset[1].x, X2_MAX_POS);

        if (new_tool_index != 0) {
          // T1 can move from X2_MIN_POS to X2_MAX_POS or X2 home position (whichever is larger)
          soft_endstop.min.x = X2_MIN_POS;
          soft_endstop.max.x = dual_max_x;
        }
        else if (idex_is_duplicating()) {
          // In Duplication Mode, T0 can move as far left as X1_MIN_POS
          // but not so far to the right that T1 would move past the end
          soft_endstop.min.x = X1_MIN_POS;
          soft_endstop.max.x = _MIN(X1_MAX_POS, dual_max_x - duplicate_extruder_x_offset);
        }
        else {
          // In other modes, T0 can move from X1_MIN_POS to X1_MAX_POS
          soft_endstop.min.x = X1_MIN_POS;
          soft_endstop.max.x = X1_MAX_POS;
        }

      }

    #elif ENABLED(DELTA)

      soft_endstop.min[axis] = base_min_pos(axis);
      soft_endstop.max[axis] = (axis == Z_AXIS) ? DIFF_TERN(HAS_BED_PROBE, delta_height, probe.offset.z) : base_max_pos(axis);

      switch (axis) {
        case X_AXIS:
        case Y_AXIS:
          // Get a minimum radius for clamping
          delta_max_radius = _MIN(ABS(_MAX(soft_endstop.min.x, soft_endstop.min.y)), soft_endstop.max.x, soft_endstop.max.y);
          delta_max_radius_2 = sq(delta_max_radius);
          break;
        case Z_AXIS:
          refresh_delta_clip_start_height();
        default: break;
      }

    #elif HAS_HOTEND_OFFSET

      // Software endstops are relative to the tool 0 workspace, so
      // the movement limits must be shifted by the tool offset to
      // retain the same physical limit when other tools are selected.

      if (new_tool_index == old_tool_index || axis == Z_AXIS) { // The Z axis is "special" and shouldn't be modified
        const float offs = (axis == Z_AXIS) ? 0 : hotend_offset[active_extruder][axis];
        soft_endstop.min[axis] = base_min_pos(axis) + offs;
        soft_endstop.max[axis] = base_max_pos(axis) + offs;
      }
      else {
        const float diff = hotend_offset[new_tool_index][axis] - hotend_offset[old_tool_index][axis];
        soft_endstop.min[axis] += diff;
        soft_endstop.max[axis] += diff;
      }

    #else

      soft_endstop.min[axis] = base_min_pos(axis);
      soft_endstop.max[axis] = base_max_pos(axis);

    #endif

    if (DEBUGGING(LEVELING))
      SERIAL_ECHOLNPGM("Axis ", AS_CHAR(AXIS_CHAR(axis)), " min:", soft_endstop.min[axis], " max:", soft_endstop.max[axis]);
  }

  /**
   * Constrain the given coordinates to the software endstops.
   *
   * For DELTA/SCARA the XY constraint is based on the smallest
   * radius within the set software endstops.
   */
  void apply_motion_limits(xyz_pos_t &target) {

    if (!soft_endstop._enabled) return;

    #if IS_KINEMATIC

      if (TERN0(DELTA, !all_axes_homed())) return;

      #if ALL(HAS_HOTEND_OFFSET, DELTA)
        // The effector center position will be the target minus the hotend offset.
        const xy_pos_t offs = hotend_offset[active_extruder];
      #elif ENABLED(POLARGRAPH)
        // POLARGRAPH uses draw_area_* below...
      #elif ENABLED(POLAR)
        // For now, we don't limit POLAR
      #else
        // SCARA needs to consider the angle of the arm through the entire move, so for now use no tool offset.
        constexpr xy_pos_t offs{0};
      #endif

      #if ENABLED(POLARGRAPH)
        LIMIT(target.x, draw_area_min.x, draw_area_max.x);
        LIMIT(target.y, draw_area_min.y, draw_area_max.y);
      #elif ENABLED(POLAR)
        // Motion limits are as same as cartesian limits.
      #else
        if (TERN1(IS_SCARA, axis_was_homed(X_AXIS) && axis_was_homed(Y_AXIS))) {
          const float dist_2 = HYPOT2(target.x - offs.x, target.y - offs.y);
          if (dist_2 > delta_max_radius_2)
            target *= float(delta_max_radius / SQRT(dist_2)); // 200 / 300 = 0.66
        }
      #endif

    #else

      #if HAS_X_AXIS
        if (axis_was_homed(X_AXIS)) {
          #if !HAS_SOFTWARE_ENDSTOPS || ENABLED(MIN_SOFTWARE_ENDSTOP_X)
            NOLESS(target.x, soft_endstop.min.x);
          #endif
          #if !HAS_SOFTWARE_ENDSTOPS || ENABLED(MAX_SOFTWARE_ENDSTOP_X)
            NOMORE(target.x, soft_endstop.max.x);
          #endif
        }
      #endif

      #if HAS_Y_AXIS
        if (axis_was_homed(Y_AXIS)) {
          #if !HAS_SOFTWARE_ENDSTOPS || ENABLED(MIN_SOFTWARE_ENDSTOP_Y)
            NOLESS(target.y, soft_endstop.min.y);
          #endif
          #if !HAS_SOFTWARE_ENDSTOPS || ENABLED(MAX_SOFTWARE_ENDSTOP_Y)
            NOMORE(target.y, soft_endstop.max.y);
          #endif
        }
      #endif

    #endif

    #if HAS_Z_AXIS
      if (axis_was_homed(Z_AXIS)) {
        #if !HAS_SOFTWARE_ENDSTOPS || ENABLED(MIN_SOFTWARE_ENDSTOP_Z)
          NOLESS(target.z, soft_endstop.min.z);
        #endif
        #if !HAS_SOFTWARE_ENDSTOPS || ENABLED(MAX_SOFTWARE_ENDSTOP_Z)
          NOMORE(target.z, soft_endstop.max.z);
        #endif
      }
    #endif
    #if HAS_I_AXIS
      if (axis_was_homed(I_AXIS)) {
        #if !HAS_SOFTWARE_ENDSTOPS || ENABLED(MIN_SOFTWARE_ENDSTOP_I)
          NOLESS(target.i, soft_endstop.min.i);
        #endif
        #if !HAS_SOFTWARE_ENDSTOPS || ENABLED(MAX_SOFTWARE_ENDSTOP_I)
          NOMORE(target.i, soft_endstop.max.i);
        #endif
      }
    #endif
    #if HAS_J_AXIS
      if (axis_was_homed(J_AXIS)) {
        #if !HAS_SOFTWARE_ENDSTOPS || ENABLED(MIN_SOFTWARE_ENDSTOP_J)
          NOLESS(target.j, soft_endstop.min.j);
        #endif
        #if !HAS_SOFTWARE_ENDSTOPS || ENABLED(MAX_SOFTWARE_ENDSTOP_J)
          NOMORE(target.j, soft_endstop.max.j);
        #endif
      }
    #endif
    #if HAS_K_AXIS
      if (axis_was_homed(K_AXIS)) {
        #if !HAS_SOFTWARE_ENDSTOPS || ENABLED(MIN_SOFTWARE_ENDSTOP_K)
          NOLESS(target.k, soft_endstop.min.k);
        #endif
        #if !HAS_SOFTWARE_ENDSTOPS || ENABLED(MAX_SOFTWARE_ENDSTOP_K)
          NOMORE(target.k, soft_endstop.max.k);
        #endif
      }
    #endif
    #if HAS_U_AXIS
      if (axis_was_homed(U_AXIS)) {
        #if !HAS_SOFTWARE_ENDSTOPS || ENABLED(MIN_SOFTWARE_ENDSTOP_U)
          NOLESS(target.u, soft_endstop.min.u);
        #endif
        #if !HAS_SOFTWARE_ENDSTOPS || ENABLED(MAX_SOFTWARE_ENDSTOP_U)
          NOMORE(target.u, soft_endstop.max.u);
        #endif
      }
    #endif
    #if HAS_V_AXIS
      if (axis_was_homed(V_AXIS)) {
        #if !HAS_SOFTWARE_ENDSTOPS || ENABLED(MIN_SOFTWARE_ENDSTOP_V)
          NOLESS(target.v, soft_endstop.min.v);
        #endif
        #if !HAS_SOFTWARE_ENDSTOPS || ENABLED(MAX_SOFTWARE_ENDSTOP_V)
          NOMORE(target.v, soft_endstop.max.v);
        #endif
      }
    #endif
    #if HAS_W_AXIS
      if (axis_was_homed(W_AXIS)) {
        #if !HAS_SOFTWARE_ENDSTOPS || ENABLED(MIN_SOFTWARE_ENDSTOP_W)
          NOLESS(target.w, soft_endstop.min.w);
        #endif
        #if !HAS_SOFTWARE_ENDSTOPS || ENABLED(MAX_SOFTWARE_ENDSTOP_W)
          NOMORE(target.w, soft_endstop.max.w);
        #endif
      }
    #endif
  }

#else // !HAS_SOFTWARE_ENDSTOPS

  soft_endstops_t soft_endstop;

#endif // !HAS_SOFTWARE_ENDSTOPS

FORCE_INLINE void segment_idle(millis_t &next_idle_ms) {
  const millis_t ms = millis();
  if (ELAPSED(ms, next_idle_ms)) {
    next_idle_ms = ms + 200UL;
    return idle();
  }
  thermalManager.task();  // Returns immediately on most calls
}

/**
 * Get distance from displacements along axes and, if required, update move type.
 */
float get_move_distance(const xyze_pos_t &diff OPTARG(HAS_ROTATIONAL_AXES, bool &is_cartesian_move)) {
  #if NUM_AXES

    if (!(NUM_AXIS_GANG(diff.x, || diff.y, /* skip z */, || diff.i, || diff.j, || diff.k, || diff.u, || diff.v, || diff.w)))
      return TERN0(HAS_Z_AXIS, ABS(diff.z));

    #if ENABLED(ARTICULATED_ROBOT_ARM)

      // For articulated robots, interpreting feedrate like LinuxCNC would require inverse kinematics. As a workaround, pretend that motors sit on n mutually orthogonal
      // axes and assume that we could think of distance as magnitude of an n-vector in an n-dimensional Euclidian space.
      const float distance_sqr = NUM_AXIS_GANG(
          sq(diff.x), + sq(diff.y), + sq(diff.z),
        + sq(diff.i), + sq(diff.j), + sq(diff.k),
        + sq(diff.u), + sq(diff.v), + sq(diff.w)
      );

    #elif ENABLED(FOAMCUTTER_XYUV)

      const float distance_sqr = (
        #if HAS_J_AXIS
          _MAX(sq(diff.x) + sq(diff.y), sq(diff.i) + sq(diff.j)) // Special 5 axis kinematics. Return the larger of plane X/Y or I/J
        #else
          sq(diff.x) + sq(diff.y) // Foamcutter with only two axes (XY)
        #endif
      );

    #else

      /**
       * Calculate distance for feedrate interpretation in accordance with NIST RS274NGC interpreter - version 3) and its default CANON_XYZ feed reference mode.
       * Assume:
       *   - X, Y, Z are the primary linear axes;
       *   - U, V, W are secondary linear axes;
       *   - A, B, C are rotational axes.
       *
       * Then:
       *   - dX, dY, dZ are the displacements of the primary linear axes;
       *   - dU, dV, dW are the displacements of linear axes;
       *   - dA, dB, dC are the displacements of rotational axes.
       *
       * The time it takes to execute a move command with feedrate F is t = D/F,
       * plus any time for acceleration and deceleration.
       * Here, D is the total distance, calculated as follows:
       *
       *   D^2 = dX^2 + dY^2 + dZ^2
       *   if D^2 == 0 (none of XYZ move but any secondary linear axes move, whether other axes are moved or not):
       *     D^2 = dU^2 + dV^2 + dW^2
       *   if D^2 == 0 (only rotational axes are moved):
       *     D^2 = dA^2 + dB^2 + dC^2
       */
      float distance_sqr = XYZ_GANG(sq(diff.x), + sq(diff.y), + sq(diff.z));

      #if SECONDARY_LINEAR_AXES
        if (UNEAR_ZERO(distance_sqr)) {
          // Move does not involve any primary linear axes (xyz) but might involve secondary linear axes
          distance_sqr = (
            SECONDARY_AXIS_GANG(
              IF_DISABLED(AXIS4_ROTATES, + sq(diff.i)),
              IF_DISABLED(AXIS5_ROTATES, + sq(diff.j)),
              IF_DISABLED(AXIS6_ROTATES, + sq(diff.k)),
              IF_DISABLED(AXIS7_ROTATES, + sq(diff.u)),
              IF_DISABLED(AXIS8_ROTATES, + sq(diff.v)),
              IF_DISABLED(AXIS9_ROTATES, + sq(diff.w))
            )
          );
        }
      #endif

      #if HAS_ROTATIONAL_AXES
        if (UNEAR_ZERO(distance_sqr)) {
          // Move involves only rotational axes. Calculate angular distance in accordance with LinuxCNC
          is_cartesian_move = false;
          distance_sqr = ROTATIONAL_AXIS_GANG(sq(diff.i), + sq(diff.j), + sq(diff.k), + sq(diff.u), + sq(diff.v), + sq(diff.w));
        }
      #endif

    #endif

    return SQRT(distance_sqr);

  #else

    return 0;

  #endif
}

#if IS_KINEMATIC

  #if IS_SCARA
    /**
     * Before raising this value, use M665 S[seg_per_sec] to decrease
     * the number of segments-per-second. Default is 200. Some deltas
     * do better with 160 or lower. It would be good to know how many
     * segments-per-second are actually possible for SCARA on AVR.
     *
     * Longer segments result in less kinematic overhead
     * but may produce jagged lines. Try 0.5mm, 1.0mm, and 2.0mm
     * and compare the difference.
     */
    #define SCARA_MIN_SEGMENT_LENGTH 0.5f
  #elif ENABLED(POLAR)
    #define POLAR_MIN_SEGMENT_LENGTH 0.5f
  #endif

  /**
   * Prepare a linear move in a DELTA or SCARA setup.
   *
   * Called from prepare_line_to_destination as the
   * default Delta/SCARA segmenter.
   *
   * This calls planner.buffer_line several times, adding
   * small incremental moves for DELTA or SCARA.
   *
   * For Unified Bed Leveling (Delta or Segmented Cartesian)
   * the bedlevel.line_to_destination_segmented method replaces this.
   *
   * For Auto Bed Leveling (Bilinear) with SEGMENT_LEVELED_MOVES
   * this is replaced by segmented_line_to_destination below.
   */
  inline bool line_to_destination_kinematic() {

    // Get the top feedrate of the move in the XY plane
    const float scaled_fr_mm_s = MMS_SCALED(feedrate_mm_s);

    const xyze_float_t diff = destination - current_position;

    // If the move is only in Z/E don't split up the move
    if (!diff.x && !diff.y) {
      planner.buffer_line(destination, scaled_fr_mm_s);
      return false; // caller will update current_position
    }

    // Fail if attempting move outside printable radius
    if (!position_is_reachable(destination)) return true;

    // Get the linear distance in XYZ
    #if HAS_ROTATIONAL_AXES
      bool cartes_move = true;
    #endif
    float cartesian_mm = get_move_distance(diff OPTARG(HAS_ROTATIONAL_AXES, cartes_move));

    // If the move is very short, check the E move distance
    TERN_(HAS_EXTRUDERS, if (UNEAR_ZERO(cartesian_mm)) cartesian_mm = ABS(diff.e));

    // No E move either? Game over.
    if (UNEAR_ZERO(cartesian_mm)) return true;

    // Minimum number of seconds to move the given distance
    const float seconds = cartesian_mm / (
      #if ALL(HAS_ROTATIONAL_AXES, INCH_MODE_SUPPORT)
        cartes_move ? scaled_fr_mm_s : LINEAR_UNIT(scaled_fr_mm_s)
      #else
        scaled_fr_mm_s
      #endif
    );

    // The number of segments-per-second times the duration
    // gives the number of segments
    uint16_t segments = segments_per_second * seconds;

    // For SCARA enforce a minimum segment size
    #if IS_SCARA
      NOMORE(segments, cartesian_mm * RECIPROCAL(SCARA_MIN_SEGMENT_LENGTH));
    #elif ENABLED(POLAR)
      NOMORE(segments, cartesian_mm * RECIPROCAL(POLAR_MIN_SEGMENT_LENGTH));
    #endif

    // At least one segment is required
    NOLESS(segments, 1U);

    // The approximate length of each segment
    const float inv_segments = 1.0f / float(segments);
    const xyze_float_t segment_distance = diff * inv_segments;

    // Add hints to help optimize the move
    PlannerHints hints(cartesian_mm * inv_segments);
    TERN_(HAS_ROTATIONAL_AXES, hints.cartesian_move = cartes_move);
    TERN_(FEEDRATE_SCALING, hints.inv_duration = scaled_fr_mm_s / hints.millimeters);

    /*
    SERIAL_ECHOPGM("mm=", cartesian_mm);
    SERIAL_ECHOPGM(" seconds=", seconds);
    SERIAL_ECHOPGM(" segments=", segments);
    SERIAL_ECHOPGM(" segment_mm=", hints.millimeters);
    SERIAL_EOL();
    //*/

    // Get the current position as starting point
    xyze_pos_t raw = current_position;

    // Calculate and execute the segments
    millis_t next_idle_ms = millis() + 200UL;
    while (--segments) {
      segment_idle(next_idle_ms);
      raw += segment_distance;
      if (!planner.buffer_line(raw, scaled_fr_mm_s, active_extruder, hints))
        break;
    }

    // Ensure last segment arrives at target location.
    planner.buffer_line(destination, scaled_fr_mm_s, active_extruder, hints);

    return false; // caller will update current_position
  }

#else // !IS_KINEMATIC

  #if ENABLED(SEGMENT_LEVELED_MOVES) && DISABLED(AUTO_BED_LEVELING_UBL)

    /**
     * Prepare a segmented move on a CARTESIAN setup.
     *
     * This calls planner.buffer_line several times, adding
     * small incremental moves. This allows the planner to
     * apply more detailed bed leveling to the full move.
     */
    inline void segmented_line_to_destination(const_feedRate_t fr_mm_s, const float segment_size=LEVELED_SEGMENT_LENGTH) {

      const xyze_float_t diff = destination - current_position;

      // If the move is only in Z/E don't split up the move
      if (!diff.x && !diff.y) {
        planner.buffer_line(destination, fr_mm_s);
        return;
      }

      // Get the linear distance in XYZ
      #if HAS_ROTATIONAL_AXES
        bool cartes_move = true;
      #endif
      float cartesian_mm = get_move_distance(diff OPTARG(HAS_ROTATIONAL_AXES, cartes_move));

      // If the move is very short, check the E move distance
      // No E move either? Game over.
      TERN_(HAS_EXTRUDERS, if (UNEAR_ZERO(cartesian_mm)) cartesian_mm = ABS(diff.e));
      if (UNEAR_ZERO(cartesian_mm)) return;

      // The length divided by the segment size
      // At least one segment is required
      uint16_t segments = cartesian_mm / segment_size;
      NOLESS(segments, 1U);

      // The approximate length of each segment
      const float inv_segments = 1.0f / float(segments);
      const xyze_float_t segment_distance = diff * inv_segments;

      // Add hints to help optimize the move
      PlannerHints hints(cartesian_mm * inv_segments);
      TERN_(HAS_ROTATIONAL_AXES, hints.cartesian_move = cartes_move);
      TERN_(FEEDRATE_SCALING, hints.inv_duration = scaled_fr_mm_s / hints.millimeters);

      //SERIAL_ECHOPGM("mm=", cartesian_mm);
      //SERIAL_ECHOLNPGM(" segments=", segments);
      //SERIAL_ECHOLNPGM(" segment_mm=", hints.millimeters);

      // Get the raw current position as starting point
      xyze_pos_t raw = current_position;

      // Calculate and execute the segments
      millis_t next_idle_ms = millis() + 200UL;
      while (--segments) {
        segment_idle(next_idle_ms);
        raw += segment_distance;
        if (!planner.buffer_line(raw, fr_mm_s, active_extruder, hints))
          break;
      }

      // Since segment_distance is only approximate,
      // the final move must be to the exact destination.
      planner.buffer_line(destination, fr_mm_s, active_extruder, hints);
    }

  #endif // SEGMENT_LEVELED_MOVES && !AUTO_BED_LEVELING_UBL

  /**
   * Prepare a linear move in a Cartesian setup.
   *
   * When a mesh-based leveling system is active, moves are segmented
   * according to the configuration of the leveling system.
   *
   * Return true if 'current_position' was set to 'destination'
   */
  inline bool line_to_destination_cartesian() {
    const float scaled_fr_mm_s = MMS_SCALED(feedrate_mm_s);
    #if HAS_MESH
      if (planner.leveling_active && planner.leveling_active_at_z(destination.z)) {
        #if ENABLED(AUTO_BED_LEVELING_UBL)
          #if UBL_SEGMENTED
            return bedlevel.line_to_destination_segmented(scaled_fr_mm_s);
          #else
            bedlevel.line_to_destination_cartesian(scaled_fr_mm_s, active_extruder); // UBL's motion routine needs to know about
            return true;                                                             // all moves, including Z-only moves.
          #endif
        #elif ENABLED(SEGMENT_LEVELED_MOVES)
          segmented_line_to_destination(scaled_fr_mm_s);
          return false; // caller will update current_position
        #else
          /**
           * For MBL and ABL-BILINEAR only segment moves when X or Y are involved.
           * Otherwise fall through to do a direct single move.
           */
          if (xy_pos_t(current_position) != xy_pos_t(destination)) {
            #if ENABLED(MESH_BED_LEVELING)
              bedlevel.line_to_destination(scaled_fr_mm_s);
            #elif ENABLED(AUTO_BED_LEVELING_BILINEAR)
              bedlevel.line_to_destination(scaled_fr_mm_s);
            #endif
            return true;
          }
        #endif
      }
    #endif // HAS_MESH

    planner.buffer_line(destination, scaled_fr_mm_s);
    return false; // caller will update current_position
  }

#endif // !IS_KINEMATIC

#if HAS_DUPLICATION_MODE
  bool extruder_duplication_enabled;
  #if ENABLED(MULTI_NOZZLE_DUPLICATION)
    uint8_t duplication_e_mask; // = 0
  #endif
#endif

#if ENABLED(DUAL_X_CARRIAGE)

  DualXMode dual_x_carriage_mode         = DEFAULT_DUAL_X_CARRIAGE_MODE;
  float inactive_extruder_x              = X2_MAX_POS,                    // Used in mode 0 & 1
        duplicate_extruder_x_offset      = DEFAULT_DUPLICATION_X_OFFSET;  // Used in mode 2 & 3
  xyz_pos_t raised_parked_position;                                       // Used in mode 1
  bool active_extruder_parked            = false;                         // Used in mode 1, 2 & 3
  millis_t delayed_move_time             = 0;                             // Used in mode 1
  celsius_t duplicate_extruder_temp_offset = 0;                           // Used in mode 2 & 3
  bool idex_mirrored_mode                = false;                         // Used in mode 3

  float x_home_pos(const uint8_t extruder) {
    if (extruder == 0) return X_HOME_POS;

    /**
     * In dual carriage mode the extruder offset provides an override of the
     * second X-carriage position when homed - otherwise X2_HOME_POS is used.
     * This allows soft recalibration of the second extruder home position
     * (with M218 T1 Xn) without firmware reflash.
     */
    return hotend_offset[1].x > 0 ? hotend_offset[1].x : X2_HOME_POS;
  }

  void idex_set_mirrored_mode(const bool mirr) {
    idex_mirrored_mode = mirr;
    stepper.apply_directions();
  }

  void set_duplication_enabled(const bool dupe, const int8_t tool_index/*=-1*/) {
    extruder_duplication_enabled = dupe;
    if (tool_index >= 0) active_extruder = tool_index;
    stepper.apply_directions();
  }

  void idex_set_parked(const bool park/*=true*/) {
    delayed_move_time = 0;
    active_extruder_parked = park;
    if (park) raised_parked_position = current_position;  // Remember current raised toolhead position for use by unpark
  }

  /**
   * Prepare a linear move in a dual X axis setup
   *
   * Return true if current_position[] was set to destination[]
   */
  inline bool dual_x_carriage_unpark() {
    if (active_extruder_parked) {
      switch (dual_x_carriage_mode) {

        case DXC_FULL_CONTROL_MODE: break;

        case DXC_AUTO_PARK_MODE: {
          if (current_position.e == destination.e) {
            // This is a travel move (with no extrusion)
            // Skip it, but keep track of the current position
            // (so it can be used as the start of the next non-travel move)
            if (delayed_move_time != 0xFFFFFFFFUL) {
              current_position = destination;
              NOLESS(raised_parked_position.z, destination.z);
              delayed_move_time = millis() + 1000UL;
              return true;
            }
          }
          //
          // Un-park the active extruder
          //
          const feedRate_t fr_zfast = planner.settings.max_feedrate_mm_s[Z_AXIS];
          //  1. Move to the raised parked XYZ. Presumably the tool is already at XY.
          xyze_pos_t raised = raised_parked_position; raised.e = current_position.e;
          if (planner.buffer_line(raised, fr_zfast)) {
            //  2. Move to the current native XY and raised Z. Presumably this is a null move.
            xyze_pos_t curpos = current_position; curpos.z = raised_parked_position.z;
            if (planner.buffer_line(curpos, PLANNER_XY_FEEDRATE())) {
              //  3. Lower Z back down
              line_to_current_position(fr_zfast);
            }
          }
          stepper.apply_directions();

          idex_set_parked(false);
          if (DEBUGGING(LEVELING)) DEBUG_ECHOLNPGM("idex_set_parked(false)");
        } break;

        case DXC_MIRRORED_MODE:
        case DXC_DUPLICATION_MODE:
          if (active_extruder == 0) {
            set_duplication_enabled(false); // Clear stale duplication state
            // Restore planner to parked head (T1) X position
            float x0_pos = current_position.x;
            xyze_pos_t pos_now = current_position;
            pos_now.x = inactive_extruder_x;
            planner.set_position_mm(pos_now);

            // Keep the same X or add the duplication X offset
            xyze_pos_t new_pos = pos_now;
            if (dual_x_carriage_mode == DXC_DUPLICATION_MODE)
              new_pos.x = x0_pos + duplicate_extruder_x_offset;
            else
              new_pos.x = _MIN(X_BED_SIZE - x0_pos, X_MAX_POS);

            // Move duplicate extruder into the correct position
            if (DEBUGGING(LEVELING)) DEBUG_ECHOLNPGM("Set planner X", inactive_extruder_x, " ... Line to X", new_pos.x);
            if (!planner.buffer_line(new_pos, planner.settings.max_feedrate_mm_s[X_AXIS], 1)) break;
            planner.synchronize();

            sync_plan_position();             // Extra sync for good measure
            set_duplication_enabled(true);    // Enable Duplication
            idex_set_parked(false);           // No longer parked
            if (DEBUGGING(LEVELING)) DEBUG_ECHOLNPGM("set_duplication_enabled(true)\nidex_set_parked(false)");
          }
          else if (DEBUGGING(LEVELING)) DEBUG_ECHOLNPGM("Active extruder not 0");
          break;
      }
    }
    return false;
  }

#endif // DUAL_X_CARRIAGE

/**
 * Prepare a single move and get ready for the next one
 *
 * This may result in several calls to planner.buffer_line to
 * do smaller moves for DELTA, SCARA, mesh moves, etc.
 *
 * Make sure current_position.e and destination.e are good
 * before calling or cold/lengthy extrusion may get missed.
 *
 * Before exit, current_position is set to destination.
 */
void prepare_line_to_destination() {
  apply_motion_limits(destination);

  #if ANY(PREVENT_COLD_EXTRUSION, PREVENT_LENGTHY_EXTRUDE)

    if (!DEBUGGING(DRYRUN) && destination.e != current_position.e) {
      bool ignore_e = thermalManager.tooColdToExtrude(active_extruder);
      if (ignore_e) SERIAL_ECHO_MSG(STR_ERR_COLD_EXTRUDE_STOP);

      #if ENABLED(PREVENT_LENGTHY_EXTRUDE)
        const float e_delta = ABS(destination.e - current_position.e) * planner.e_factor[active_extruder];
        if (e_delta > (EXTRUDE_MAXLENGTH)) {
          #if ENABLED(MIXING_EXTRUDER)
            float collector[MIXING_STEPPERS];
            mixer.refresh_collector(1.0, mixer.get_current_vtool(), collector);
            MIXER_STEPPER_LOOP(e) {
              if (e_delta * collector[e] > (EXTRUDE_MAXLENGTH)) {
                ignore_e = true;
                SERIAL_ECHO_MSG(STR_ERR_LONG_EXTRUDE_STOP);
                break;
              }
            }
          #else
            ignore_e = true;
            SERIAL_ECHO_MSG(STR_ERR_LONG_EXTRUDE_STOP);
          #endif
        }
      #endif

      if (ignore_e) {
        current_position.e = destination.e;       // Behave as if the E move really took place
        planner.set_e_position_mm(destination.e); // Prevent the planner from complaining too
      }
    }

  #endif // PREVENT_COLD_EXTRUSION || PREVENT_LENGTHY_EXTRUDE

  if (TERN0(DUAL_X_CARRIAGE, dual_x_carriage_unpark())) return;

  if (
    #if UBL_SEGMENTED
      #if IS_KINEMATIC // UBL using Kinematic / Cartesian cases as a workaround for now.
        bedlevel.line_to_destination_segmented(MMS_SCALED(feedrate_mm_s))
      #else
        line_to_destination_cartesian()
      #endif
    #elif IS_KINEMATIC
      line_to_destination_kinematic()
    #else
      line_to_destination_cartesian()
    #endif
  ) return;

  current_position = destination;
}

#if HAS_ENDSTOPS

  main_axes_bits_t axes_homed, axes_trusted; // = 0

  main_axes_bits_t axes_should_home(main_axes_bits_t axis_bits/*=main_axes_mask*/) {
    auto set_should = [](main_axes_bits_t &b, AxisEnum a) {
      if (TEST(b, a) && TERN(HOME_AFTER_DEACTIVATE, axis_is_trusted, axis_was_homed)(a))
        CBI(b, a);
    };
    // Clear test bits that are trusted
    NUM_AXIS_CODE(
      set_should(axis_bits, X_AXIS), set_should(axis_bits, Y_AXIS), set_should(axis_bits, Z_AXIS),
      set_should(axis_bits, I_AXIS), set_should(axis_bits, J_AXIS), set_should(axis_bits, K_AXIS),
      set_should(axis_bits, U_AXIS), set_should(axis_bits, V_AXIS), set_should(axis_bits, W_AXIS)
    );
    return axis_bits;
  }

  bool homing_needed_error(main_axes_bits_t axis_bits/*=main_axes_mask*/) {
    if (!(axis_bits &= axes_should_home(axis_bits))) return false;

    char all_axes[] = STR_AXES_MAIN, need[NUM_AXES + 1];
    uint8_t n = 0;
    LOOP_NUM_AXES(i) if (TEST(axis_bits, i)) need[n++] = all_axes[i];
    need[n] = '\0';

    SString<30> msg;
    msg.setf(GET_EN_TEXT_F(MSG_HOME_FIRST), need);
    SERIAL_ECHO_START();
    msg.echoln();

    msg.setf(GET_TEXT_F(MSG_HOME_FIRST), need);
    ui.set_status(msg);
    return true;
  }

  /**
   * Homing bump feedrate (mm/s)
   */
  feedRate_t get_homing_bump_feedrate(const AxisEnum axis) {
    #if HOMING_Z_WITH_PROBE
      if (axis == Z_AXIS) return MMM_TO_MMS(Z_PROBE_FEEDRATE_SLOW);
    #endif
    static const uint8_t homing_bump_divisor[] PROGMEM = HOMING_BUMP_DIVISOR;
    uint8_t hbd = pgm_read_byte(&homing_bump_divisor[axis]);
    if (hbd < 1) {
      hbd = 10;
      SERIAL_ECHO_MSG("Warning: Homing Bump Divisor < 1");
    }
    return homing_feedrate(axis) / float(hbd);
  }

  #if ENABLED(SENSORLESS_HOMING)
    /**
     * Set sensorless homing if the axis has it, accounting for Core Kinematics.
     */
    sensorless_t start_sensorless_homing_per_axis(const AxisEnum axis) {
      sensorless_t stealth_states { false };

      switch (axis) {
        default: break;
        #if X_SENSORLESS
          case X_AXIS:
            stealth_states.x = tmc_enable_stallguard(stepperX);
            TERN_(X2_SENSORLESS, stealth_states.x2 = tmc_enable_stallguard(stepperX2));
            #if ANY(CORE_IS_XY, MARKFORGED_XY, MARKFORGED_YX) && Y_SENSORLESS
              stealth_states.y = tmc_enable_stallguard(stepperY);
            #elif CORE_IS_XZ && Z_SENSORLESS
              stealth_states.z = tmc_enable_stallguard(stepperZ);
            #endif
            break;
        #endif
        #if Y_SENSORLESS
          case Y_AXIS:
            stealth_states.y = tmc_enable_stallguard(stepperY);
            TERN_(Y2_SENSORLESS, stealth_states.y2 = tmc_enable_stallguard(stepperY2));
            #if ANY(CORE_IS_XY, MARKFORGED_XY, MARKFORGED_YX) && X_SENSORLESS
              stealth_states.x = tmc_enable_stallguard(stepperX);
            #elif CORE_IS_YZ && Z_SENSORLESS
              stealth_states.z = tmc_enable_stallguard(stepperZ);
            #endif
            break;
        #endif
        #if Z_SENSORLESS
          case Z_AXIS:
            stealth_states.z = tmc_enable_stallguard(stepperZ);
            TERN_(Z2_SENSORLESS, stealth_states.z2 = tmc_enable_stallguard(stepperZ2));
            TERN_(Z3_SENSORLESS, stealth_states.z3 = tmc_enable_stallguard(stepperZ3));
            TERN_(Z4_SENSORLESS, stealth_states.z4 = tmc_enable_stallguard(stepperZ4));
            #if CORE_IS_XZ && X_SENSORLESS
              stealth_states.x = tmc_enable_stallguard(stepperX);
            #elif CORE_IS_YZ && Y_SENSORLESS
              stealth_states.y = tmc_enable_stallguard(stepperY);
            #endif
            break;
        #endif
        #if I_SENSORLESS
          case I_AXIS: stealth_states.i = tmc_enable_stallguard(stepperI); break;
        #endif
        #if J_SENSORLESS
          case J_AXIS: stealth_states.j = tmc_enable_stallguard(stepperJ); break;
        #endif
        #if K_SENSORLESS
          case K_AXIS: stealth_states.k = tmc_enable_stallguard(stepperK); break;
        #endif
        #if U_SENSORLESS
          case U_AXIS: stealth_states.u = tmc_enable_stallguard(stepperU); break;
        #endif
        #if V_SENSORLESS
          case V_AXIS: stealth_states.v = tmc_enable_stallguard(stepperV); break;
        #endif
        #if W_SENSORLESS
          case W_AXIS: stealth_states.w = tmc_enable_stallguard(stepperW); break;
        #endif
      }

      switch (axis) {
        #if X_SPI_SENSORLESS
          case X_AXIS: endstops.tmc_spi_homing.x = true; break;
        #endif
        #if Y_SPI_SENSORLESS
          case Y_AXIS: endstops.tmc_spi_homing.y = true; break;
        #endif
        #if Z_SPI_SENSORLESS
          case Z_AXIS: endstops.tmc_spi_homing.z = true; break;
        #endif
        #if I_SPI_SENSORLESS
          case I_AXIS: endstops.tmc_spi_homing.i = true; break;
        #endif
        #if J_SPI_SENSORLESS
          case J_AXIS: endstops.tmc_spi_homing.j = true; break;
        #endif
        #if K_SPI_SENSORLESS
          case K_AXIS: endstops.tmc_spi_homing.k = true; break;
        #endif
        #if U_SPI_SENSORLESS
          case U_AXIS: endstops.tmc_spi_homing.u = true; break;
        #endif
        #if V_SPI_SENSORLESS
          case V_AXIS: endstops.tmc_spi_homing.v = true; break;
        #endif
        #if W_SPI_SENSORLESS
          case W_AXIS: endstops.tmc_spi_homing.w = true; break;
        #endif
        default: break;
      }

      TERN_(IMPROVE_HOMING_RELIABILITY, sg_guard_period = millis() + default_sg_guard_duration);

      return stealth_states;
    }

    void end_sensorless_homing_per_axis(const AxisEnum axis, sensorless_t enable_stealth) {
      switch (axis) {
        default: break;
        #if X_SENSORLESS
          case X_AXIS:
            tmc_disable_stallguard(stepperX, enable_stealth.x);
            TERN_(X2_SENSORLESS, tmc_disable_stallguard(stepperX2, enable_stealth.x2));
            #if ANY(CORE_IS_XY, MARKFORGED_XY, MARKFORGED_YX) && Y_SENSORLESS
              tmc_disable_stallguard(stepperY, enable_stealth.y);
            #elif CORE_IS_XZ && Z_SENSORLESS
              tmc_disable_stallguard(stepperZ, enable_stealth.z);
            #endif
            break;
        #endif
        #if Y_SENSORLESS
          case Y_AXIS:
            tmc_disable_stallguard(stepperY, enable_stealth.y);
            TERN_(Y2_SENSORLESS, tmc_disable_stallguard(stepperY2, enable_stealth.y2));
            #if ANY(CORE_IS_XY, MARKFORGED_XY, MARKFORGED_YX) && X_SENSORLESS
              tmc_disable_stallguard(stepperX, enable_stealth.x);
            #elif CORE_IS_YZ && Z_SENSORLESS
              tmc_disable_stallguard(stepperZ, enable_stealth.z);
            #endif
            break;
        #endif
        #if Z_SENSORLESS
          case Z_AXIS:
            tmc_disable_stallguard(stepperZ, enable_stealth.z);
            TERN_(Z2_SENSORLESS, tmc_disable_stallguard(stepperZ2, enable_stealth.z2));
            TERN_(Z3_SENSORLESS, tmc_disable_stallguard(stepperZ3, enable_stealth.z3));
            TERN_(Z4_SENSORLESS, tmc_disable_stallguard(stepperZ4, enable_stealth.z4));
            #if CORE_IS_XZ && X_SENSORLESS
              tmc_disable_stallguard(stepperX, enable_stealth.x);
            #elif CORE_IS_YZ && Y_SENSORLESS
              tmc_disable_stallguard(stepperY, enable_stealth.y);
            #endif
            break;
        #endif
        #if I_SENSORLESS
          case I_AXIS: tmc_disable_stallguard(stepperI, enable_stealth.i); break;
        #endif
        #if J_SENSORLESS
          case J_AXIS: tmc_disable_stallguard(stepperJ, enable_stealth.j); break;
        #endif
        #if K_SENSORLESS
          case K_AXIS: tmc_disable_stallguard(stepperK, enable_stealth.k); break;
        #endif
        #if U_SENSORLESS
          case U_AXIS: tmc_disable_stallguard(stepperU, enable_stealth.u); break;
        #endif
        #if V_SENSORLESS
          case V_AXIS: tmc_disable_stallguard(stepperV, enable_stealth.v); break;
        #endif
        #if W_SENSORLESS
          case W_AXIS: tmc_disable_stallguard(stepperW, enable_stealth.w); break;
        #endif
      }

      switch (axis) {
        #if X_SPI_SENSORLESS
          case X_AXIS: endstops.tmc_spi_homing.x = false; break;
        #endif
        #if Y_SPI_SENSORLESS
          case Y_AXIS: endstops.tmc_spi_homing.y = false; break;
        #endif
        #if Z_SPI_SENSORLESS
          case Z_AXIS: endstops.tmc_spi_homing.z = false; break;
        #endif
        #if I_SPI_SENSORLESS
          case I_AXIS: endstops.tmc_spi_homing.i = false; break;
        #endif
        #if J_SPI_SENSORLESS
          case J_AXIS: endstops.tmc_spi_homing.j = false; break;
        #endif
        #if K_SPI_SENSORLESS
          case K_AXIS: endstops.tmc_spi_homing.k = false; break;
        #endif
        #if U_SPI_SENSORLESS
          case U_AXIS: endstops.tmc_spi_homing.u = false; break;
        #endif
        #if V_SPI_SENSORLESS
          case V_AXIS: endstops.tmc_spi_homing.v = false; break;
        #endif
        #if W_SPI_SENSORLESS
          case W_AXIS: endstops.tmc_spi_homing.w = false; break;
        #endif
        default: break;
      }
    }

  #endif // SENSORLESS_HOMING

  /**
   * Home an individual linear axis
   */
  void do_homing_move(const AxisEnum axis, const float distance, const feedRate_t fr_mm_s=0.0, const bool final_approach=true) {
    DEBUG_SECTION(log_move, "do_homing_move", DEBUGGING(LEVELING));

    const feedRate_t home_fr_mm_s = fr_mm_s ?: homing_feedrate(axis);

    if (DEBUGGING(LEVELING)) {
      DEBUG_ECHOPGM("...(", AS_CHAR(AXIS_CHAR(axis)), ", ", distance, ", ");
      if (fr_mm_s)
        DEBUG_ECHO(fr_mm_s);
      else
        DEBUG_ECHOPGM("[", home_fr_mm_s, "]");
      DEBUG_ECHOLNPGM(")");
    }

    // Only do some things when moving towards an endstop
    const int8_t axis_home_dir = TERN0(DUAL_X_CARRIAGE, axis == X_AXIS)
                  ? TOOL_X_HOME_DIR(active_extruder) : home_dir(axis);
    const bool is_home_dir = (axis_home_dir > 0) == (distance > 0);

    #if ENABLED(SENSORLESS_HOMING)
      sensorless_t stealth_states;
    #endif

    if (is_home_dir) {

      if (TERN0(HOMING_Z_WITH_PROBE, axis == Z_AXIS)) {
        #if ALL(HAS_HEATED_BED, WAIT_FOR_BED_HEATER)
          // Wait for bed to heat back up between probing points
          thermalManager.wait_for_bed_heating();
        #endif

        #if ALL(HAS_HOTEND, WAIT_FOR_HOTEND)
          // Wait for the hotend to heat back up between probing points
          thermalManager.wait_for_hotend_heating(active_extruder);
        #endif

        TERN_(HAS_QUIET_PROBING, if (final_approach) probe.set_probing_paused(true));
      }

      // Disable stealthChop if used. Enable diag1 pin on driver.
      #if ENABLED(SENSORLESS_HOMING)
        stealth_states = start_sensorless_homing_per_axis(axis);
        #if SENSORLESS_STALLGUARD_DELAY
          safe_delay(SENSORLESS_STALLGUARD_DELAY); // Short delay needed to settle
        #endif
      #endif
    }

    #if ANY(MORGAN_SCARA, MP_SCARA)
      // Tell the planner the axis is at 0
      current_position[axis] = 0;
      sync_plan_position();
      current_position[axis] = distance;
      line_to_current_position(home_fr_mm_s);
    #else
      // Get the ABC or XYZ positions in mm
      abce_pos_t target = planner.get_axis_positions_mm();

      target[axis] = 0;                         // Set the single homing axis to 0
      planner.set_machine_position_mm(target);  // Update the machine position

      #if HAS_DIST_MM_ARG
        const xyze_float_t cart_dist_mm{0};
      #endif

      // Set delta/cartesian axes directly
      target[axis] = distance;                  // The move will be towards the endstop
      planner.buffer_segment(target OPTARG(HAS_DIST_MM_ARG, cart_dist_mm), home_fr_mm_s, active_extruder);
    #endif

    planner.synchronize();

    if (is_home_dir) {

      #if HOMING_Z_WITH_PROBE && HAS_QUIET_PROBING
        if (axis == Z_AXIS && final_approach) probe.set_probing_paused(false);
      #endif

      endstops.validate_homing_move();

      // Re-enable stealthChop if used. Disable diag1 pin on driver.
      #if ENABLED(SENSORLESS_HOMING)
        end_sensorless_homing_per_axis(axis, stealth_states);
        #if SENSORLESS_STALLGUARD_DELAY
          safe_delay(SENSORLESS_STALLGUARD_DELAY); // Short delay needed to settle
        #endif
      #endif
    }
  }

  /**
   * Set an axis to be unhomed. (Unless we are on a machine - e.g. a cheap Chinese CNC machine -
   * that has no endstops. Such machines should always be considered to be in a "known" and
   * "trusted" position).
   */
  void set_axis_never_homed(const AxisEnum axis) {
    if (DEBUGGING(LEVELING)) DEBUG_ECHOLNPGM(">>> set_axis_never_homed(", AS_CHAR(AXIS_CHAR(axis)), ")");

    set_axis_untrusted(axis);
    set_axis_unhomed(axis);

    if (DEBUGGING(LEVELING)) DEBUG_ECHOLNPGM("<<< set_axis_never_homed(", AS_CHAR(AXIS_CHAR(axis)), ")");

    TERN_(I2C_POSITION_ENCODERS, I2CPEM.unhomed(axis));
  }

  #ifdef TMC_HOME_PHASE
    /**
     * Move the axis back to its home_phase if set and driver is capable (TMC)
     *
     * Improves homing repeatability by homing to stepper coil's nearest absolute
     * phase position. Trinamic drivers use a stepper phase table with 1024 values
     * spanning 4 full steps with 256 positions each (ergo, 1024 positions).
     */
    void backout_to_tmc_homing_phase(const AxisEnum axis) {
      const xyz_long_t home_phase = TMC_HOME_PHASE;

      // check if home phase is disabled for this axis.
      if (home_phase[axis] < 0) return;

      int16_t phasePerUStep,      // TMC µsteps(phase) per Marlin µsteps
              phaseCurrent,       // The TMC µsteps(phase) count of the current position
              effectorBackoutDir, // Direction in which the effector mm coordinates move away from endstop.
              stepperBackoutDir;  // Direction in which the TMC µstep count(phase) move away from endstop.

      #define PHASE_PER_MICROSTEP(N) (256 / _MAX(1, N##_MICROSTEPS))

      switch (axis) {
        #ifdef X_MICROSTEPS
          case X_AXIS:
            phasePerUStep = PHASE_PER_MICROSTEP(X);
            phaseCurrent = stepperX.get_microstep_counter();
            effectorBackoutDir = -(X_HOME_DIR);
            stepperBackoutDir = TERN_(INVERT_X_DIR, -)(-effectorBackoutDir);
            break;
        #endif
        #ifdef Y_MICROSTEPS
          case Y_AXIS:
            phasePerUStep = PHASE_PER_MICROSTEP(Y);
            phaseCurrent = stepperY.get_microstep_counter();
            effectorBackoutDir = -(Y_HOME_DIR);
            stepperBackoutDir = TERN_(INVERT_Y_DIR, -)(-effectorBackoutDir);
            break;
        #endif
        #ifdef Z_MICROSTEPS
          case Z_AXIS:
            phasePerUStep = PHASE_PER_MICROSTEP(Z);
            phaseCurrent = stepperZ.get_microstep_counter();
            effectorBackoutDir = -(Z_HOME_DIR);
            stepperBackoutDir = TERN_(INVERT_Z_DIR, -)(-effectorBackoutDir);
            break;
        #endif
        #ifdef I_MICROSTEPS
          case I_AXIS:
            phasePerUStep = PHASE_PER_MICROSTEP(I);
            phaseCurrent = stepperI.get_microstep_counter();
            effectorBackoutDir = -(I_HOME_DIR);
            stepperBackoutDir = TERN_(INVERT_I_DIR, -)(-effectorBackoutDir);
            break;
        #endif
        #ifdef J_MICROSTEPS
          case J_AXIS:
            phasePerUStep = PHASE_PER_MICROSTEP(J);
            phaseCurrent = stepperJ.get_microstep_counter();
            effectorBackoutDir = -(J_HOME_DIR);
            stepperBackoutDir = TERN_(INVERT_J_DIR, -)(-effectorBackoutDir);
            break;
        #endif
        #ifdef K_MICROSTEPS
          case K_AXIS:
            phasePerUStep = PHASE_PER_MICROSTEP(K);
            phaseCurrent = stepperK.get_microstep_counter();
            effectorBackoutDir = -(K_HOME_DIR);
            stepperBackoutDir = TERN_(INVERT_K_DIR, -)(-effectorBackoutDir);
            break;
        #endif
        #ifdef U_MICROSTEPS
          case U_AXIS:
            phasePerUStep = PHASE_PER_MICROSTEP(U);
            phaseCurrent = stepperU.get_microstep_counter();
            effectorBackoutDir = -(U_HOME_DIR);
            stepperBackoutDir = TERN_(INVERT_U_DIR, -)(-effectorBackoutDir);
            break;
        #endif
        #ifdef V_MICROSTEPS
          case V_AXIS:
            phasePerUStep = PHASE_PER_MICROSTEP(V);
            phaseCurrent = stepperV.get_microstep_counter();
            effectorBackoutDir = -(V_HOME_DIR);
            stepperBackoutDir = TERN_(INVERT_V_DIR, -)(-effectorBackoutDir);
            break;
        #endif
        #ifdef W_MICROSTEPS
          case W_AXIS:
            phasePerUStep = PHASE_PER_MICROSTEP(W);
            phaseCurrent = stepperW.get_microstep_counter();
            effectorBackoutDir = -(W_HOME_DIR);
            stepperBackoutDir = TERN_(INVERT_W_DIR, -)(-effectorBackoutDir);
            break;
        #endif
        default: return;
      }

      // Phase distance to nearest home phase position when moving in the backout direction from endstop(may be negative).
      int16_t phaseDelta = (home_phase[axis] - phaseCurrent) * stepperBackoutDir;

      // Check if home distance within endstop assumed repeatability noise of .05mm and warn.
      if (ABS(phaseDelta) * planner.mm_per_step[axis] / phasePerUStep < 0.05f)
        SERIAL_ECHOLNPGM("Selected home phase ", home_phase[axis],
                         " too close to endstop trigger phase ", phaseCurrent,
                         ". Pick a different phase for ", AS_CHAR(AXIS_CHAR(axis)));

      // Skip to next if target position is behind current. So it only moves away from endstop.
      if (phaseDelta < 0) phaseDelta += 1024;

      // Convert TMC µsteps(phase) to whole Marlin µsteps to effector backout direction to mm
      const float mmDelta = int16_t(phaseDelta / phasePerUStep) * effectorBackoutDir * planner.mm_per_step[axis];

      // Optional debug messages
      if (DEBUGGING(LEVELING)) {
        DEBUG_ECHOLNPGM(
          "Endstop ", AS_CHAR(AXIS_CHAR(axis)), " hit at Phase:", phaseCurrent,
          " Delta:", phaseDelta, " Distance:", mmDelta
        );
      }

      if (mmDelta != 0) {
        // Retrace by the amount computed in mmDelta.
        do_homing_move(axis, mmDelta, get_homing_bump_feedrate(axis));
      }
    }
  #endif

  /**
   * Home an individual "raw axis" to its endstop.
   * This applies to XYZ on Cartesian and Core robots, and
   * to the individual ABC steppers on DELTA and SCARA.
   *
   * At the end of the procedure the axis is marked as
   * homed and the current position of that axis is updated.
   * Kinematic robots should wait till all axes are homed
   * before updating the current position.
   */

  void homeaxis(const AxisEnum axis) {

    #if ENABLED(FT_MOTION)
      // Disable ft-motion for homing
      struct OnExit {
        ftMotionMode_t oldmm;
        OnExit() {
          oldmm = fxdTiCtrl.cfg.mode;
          fxdTiCtrl.cfg.mode = ftMotionMode_DISABLED;
        }
        ~OnExit() {
          fxdTiCtrl.cfg.mode = oldmm;
          fxdTiCtrl.init();
        }
      } on_exit;
    #endif

    #if ANY(MORGAN_SCARA, MP_SCARA)
      // Only Z homing (with probe) is permitted
      if (axis != Z_AXIS) { BUZZ(100, 880); return; }
    #else
      #define _CAN_HOME(A) (axis == _AXIS(A) && (ANY(A##_SPI_SENSORLESS, HAS_##A##_STATE) || TERN0(HOMING_Z_WITH_PROBE, _AXIS(A) == Z_AXIS)))
      #define _ANDCANT(N) && !_CAN_HOME(N)
      if (true MAIN_AXIS_MAP(_ANDCANT)) return;
    #endif

    if (DEBUGGING(LEVELING)) DEBUG_ECHOLNPGM(">>> homeaxis(", AS_CHAR(AXIS_CHAR(axis)), ")");

    const int axis_home_dir = TERN0(DUAL_X_CARRIAGE, axis == X_AXIS)
                ? TOOL_X_HOME_DIR(active_extruder) : home_dir(axis);

    //
    // Homing Z with a probe? Raise Z (maybe) and deploy the Z probe.
    //
    #if HOMING_Z_WITH_PROBE
      if (axis == Z_AXIS && probe.deploy()) {
        probe.stow();
        return;
      }
    #endif

    // Set flags for X, Y, Z motor locking
    #if HAS_EXTRA_ENDSTOPS
      switch (axis) {
        TERN_(X_DUAL_ENDSTOPS, case X_AXIS:)
        TERN_(Y_DUAL_ENDSTOPS, case Y_AXIS:)
        TERN_(Z_MULTI_ENDSTOPS, case Z_AXIS:)
          stepper.set_separate_multi_axis(true);
        default: break;
      }
    #endif

    //
    // Deploy BLTouch or tare the probe just before probing
    //
    #if HOMING_Z_WITH_PROBE
      if (axis == Z_AXIS) {
<<<<<<< HEAD
        #if ENABLED(BLTOUCH)
          if (bltouch.deploy()) {  // BLTouch was deployed above, but get the alarm state.
            bltouch.stow();
            return;
          }
        #endif
        if (TERN0(PROBE_TARE, probe.tare())) {
          probe.stow();
          return;
        }
=======
        if (TERN0(BLTOUCH, bltouch.deploy())) return;   // BLTouch was deployed above, but get the alarm state.
        if (TERN0(PROBE_TARE, probe.tare())) return;
        TERN_(BD_SENSOR, bdl.config_state = BDS_HOMING_Z);
>>>>>>> aaa59085
      }
    #endif

    //
    // Back away to prevent an early sensorless trigger
    //
    #if DISABLED(DELTA) && defined(SENSORLESS_BACKOFF_MM)
      const xyz_float_t backoff = SENSORLESS_BACKOFF_MM;
      if ((TERN0(X_SENSORLESS, axis == X_AXIS) || TERN0(Y_SENSORLESS, axis == Y_AXIS) || TERN0(Z_SENSORLESS, axis == Z_AXIS) || TERN0(I_SENSORLESS, axis == I_AXIS) || TERN0(J_SENSORLESS, axis == J_AXIS) || TERN0(K_SENSORLESS, axis == K_AXIS)) && backoff[axis]) {
        const float backoff_length = -ABS(backoff[axis]) * axis_home_dir;
        if (DEBUGGING(LEVELING)) DEBUG_ECHOLNPGM("Sensorless backoff: ", backoff_length, "mm");
        do_homing_move(axis, backoff_length, homing_feedrate(axis));
      }
    #endif

    //
    // Back away to prevent opposite endstop damage
    //
    #if !defined(SENSORLESS_BACKOFF_MM) && XY_COUNTERPART_BACKOFF_MM
      if (!(axis_was_homed(X_AXIS) || axis_was_homed(Y_AXIS)) && (axis == X_AXIS || axis == Y_AXIS)) {
        const AxisEnum opposite_axis = axis == X_AXIS ? Y_AXIS : X_AXIS;
        const float backoff_length = -ABS(XY_COUNTERPART_BACKOFF_MM) * home_dir(opposite_axis);
        do_homing_move(opposite_axis, backoff_length, homing_feedrate(opposite_axis));
      }
    #endif

    // Determine if a homing bump will be done and the bumps distance
    // When homing Z with probe respect probe clearance
    const bool use_probe_bump = TERN0(HOMING_Z_WITH_PROBE, axis == Z_AXIS && home_bump_mm(axis));
    const float bump = axis_home_dir * (
      use_probe_bump ? _MAX(TERN0(HOMING_Z_WITH_PROBE, Z_CLEARANCE_BETWEEN_PROBES), home_bump_mm(axis)) : home_bump_mm(axis)
    );

    //
    // Fast move towards endstop until triggered
    //
    const float move_length = 1.5f * max_length(TERN(DELTA, Z_AXIS, axis)) * axis_home_dir;
    if (DEBUGGING(LEVELING)) DEBUG_ECHOLNPGM("Home Fast: ", move_length, "mm");
    do_homing_move(axis, move_length, 0.0, !use_probe_bump);

    // If a second homing move is configured...
    if (bump) {
      #if ALL(HOMING_Z_WITH_PROBE, BLTOUCH)
        if (axis == Z_AXIS && !bltouch.high_speed_mode) bltouch.stow(); // Intermediate STOW (in LOW SPEED MODE)
      #endif

      // Move away from the endstop by the axis HOMING_BUMP_MM
      if (DEBUGGING(LEVELING)) DEBUG_ECHOLNPGM("Move Away: ", -bump, "mm");
      do_homing_move(axis, -bump, TERN(HOMING_Z_WITH_PROBE, (axis == Z_AXIS ? z_probe_fast_mm_s : 0), 0), false);

      #if ENABLED(DETECT_BROKEN_ENDSTOP)
        // Check for a broken endstop
        EndstopEnum es;
        switch (axis) {
          #define _ESCASE(A) case A##_AXIS: es = A##_ENDSTOP; break;
          MAIN_AXIS_MAP(_ESCASE)
          default: break;
        }
        if (TEST(endstops.state(), es)) {
          SERIAL_ECHO_MSG("Bad ", AS_CHAR(AXIS_CHAR(axis)), " Endstop?");
          kill(GET_TEXT_F(MSG_KILL_HOMING_FAILED));
        }
      #endif

<<<<<<< HEAD
      #if BOTH(HOMING_Z_WITH_PROBE, BLTOUCH)
        if (axis == Z_AXIS && !bltouch.high_speed_mode && bltouch.deploy()) {
          bltouch.stow();
=======
      #if ALL(HOMING_Z_WITH_PROBE, BLTOUCH)
        if (axis == Z_AXIS && !bltouch.high_speed_mode && bltouch.deploy())
>>>>>>> aaa59085
          return; // Intermediate DEPLOY (in LOW SPEED MODE)
        }
      #endif

      // Slow move towards endstop until triggered
      const float rebump = bump * 2;
      if (DEBUGGING(LEVELING)) DEBUG_ECHOLNPGM("Re-bump: ", rebump, "mm");
      do_homing_move(axis, rebump, get_homing_bump_feedrate(axis), true);
    }

    #if ALL(HOMING_Z_WITH_PROBE, BLTOUCH)
      if (axis == Z_AXIS) bltouch.stow(); // The final STOW
    #endif

    #if HAS_EXTRA_ENDSTOPS
      const bool pos_dir = axis_home_dir > 0;
      #if ENABLED(X_DUAL_ENDSTOPS)
        if (axis == X_AXIS) {
          const float adj = ABS(endstops.x2_endstop_adj);
          if (adj) {
            if (pos_dir ? (endstops.x2_endstop_adj > 0) : (endstops.x2_endstop_adj < 0)) stepper.set_x_lock(true); else stepper.set_x2_lock(true);
            do_homing_move(axis, pos_dir ? -adj : adj);
            stepper.set_x_lock(false);
            stepper.set_x2_lock(false);
          }
        }
      #endif
      #if ENABLED(Y_DUAL_ENDSTOPS)
        if (axis == Y_AXIS) {
          const float adj = ABS(endstops.y2_endstop_adj);
          if (adj) {
            if (pos_dir ? (endstops.y2_endstop_adj > 0) : (endstops.y2_endstop_adj < 0)) stepper.set_y_lock(true); else stepper.set_y2_lock(true);
            do_homing_move(axis, pos_dir ? -adj : adj);
            stepper.set_y_lock(false);
            stepper.set_y2_lock(false);
          }
        }
      #endif

      #if ENABLED(Z_MULTI_ENDSTOPS)
        if (axis == Z_AXIS) {

          #if NUM_Z_STEPPERS == 2

            const float adj = ABS(endstops.z2_endstop_adj);
            if (adj) {
              if (pos_dir ? (endstops.z2_endstop_adj > 0) : (endstops.z2_endstop_adj < 0)) stepper.set_z1_lock(true); else stepper.set_z2_lock(true);
              do_homing_move(axis, pos_dir ? -adj : adj);
              stepper.set_z1_lock(false);
              stepper.set_z2_lock(false);
            }

          #else

            // Handy arrays of stepper lock function pointers

            typedef void (*adjustFunc_t)(const bool);

            adjustFunc_t lock[] = {
              stepper.set_z1_lock, stepper.set_z2_lock, stepper.set_z3_lock
              #if NUM_Z_STEPPERS >= 4
                , stepper.set_z4_lock
              #endif
            };
            float adj[] = {
              0, endstops.z2_endstop_adj, endstops.z3_endstop_adj
              #if NUM_Z_STEPPERS >= 4
                , endstops.z4_endstop_adj
              #endif
            };

            adjustFunc_t tempLock;
            float tempAdj;

            // Manual bubble sort by adjust value
            if (adj[1] < adj[0]) {
              tempLock = lock[0], tempAdj = adj[0];
              lock[0] = lock[1], adj[0] = adj[1];
              lock[1] = tempLock, adj[1] = tempAdj;
            }
            if (adj[2] < adj[1]) {
              tempLock = lock[1], tempAdj = adj[1];
              lock[1] = lock[2], adj[1] = adj[2];
              lock[2] = tempLock, adj[2] = tempAdj;
            }
            #if NUM_Z_STEPPERS >= 4
              if (adj[3] < adj[2]) {
                tempLock = lock[2], tempAdj = adj[2];
                lock[2] = lock[3], adj[2] = adj[3];
                lock[3] = tempLock, adj[3] = tempAdj;
              }
              if (adj[2] < adj[1]) {
                tempLock = lock[1], tempAdj = adj[1];
                lock[1] = lock[2], adj[1] = adj[2];
                lock[2] = tempLock, adj[2] = tempAdj;
              }
            #endif
            if (adj[1] < adj[0]) {
              tempLock = lock[0], tempAdj = adj[0];
              lock[0] = lock[1], adj[0] = adj[1];
              lock[1] = tempLock, adj[1] = tempAdj;
            }

            if (pos_dir) {
              // normalize adj to smallest value and do the first move
              (*lock[0])(true);
              do_homing_move(axis, adj[1] - adj[0]);
              // lock the second stepper for the final correction
              (*lock[1])(true);
              do_homing_move(axis, adj[2] - adj[1]);
              #if NUM_Z_STEPPERS >= 4
                // lock the third stepper for the final correction
                (*lock[2])(true);
                do_homing_move(axis, adj[3] - adj[2]);
              #endif
            }
            else {
              #if NUM_Z_STEPPERS >= 4
                (*lock[3])(true);
                do_homing_move(axis, adj[2] - adj[3]);
              #endif
              (*lock[2])(true);
              do_homing_move(axis, adj[1] - adj[2]);
              (*lock[1])(true);
              do_homing_move(axis, adj[0] - adj[1]);
            }

            stepper.set_z1_lock(false);
            stepper.set_z2_lock(false);
            stepper.set_z3_lock(false);
            #if NUM_Z_STEPPERS >= 4
              stepper.set_z4_lock(false);
            #endif

          #endif
        }
      #endif

      // Reset flags for X, Y, Z motor locking
      switch (axis) {
        default: break;
        TERN_(X_DUAL_ENDSTOPS, case X_AXIS:)
        TERN_(Y_DUAL_ENDSTOPS, case Y_AXIS:)
        TERN_(Z_MULTI_ENDSTOPS, case Z_AXIS:)
          stepper.set_separate_multi_axis(false);
      }

    #endif // HAS_EXTRA_ENDSTOPS

    #ifdef TMC_HOME_PHASE
      // move back to homing phase if configured and capable
      backout_to_tmc_homing_phase(axis);
    #endif

    #if IS_SCARA

      set_axis_is_at_home(axis);
      sync_plan_position();

    #elif ENABLED(DELTA)

      // Delta has already moved all three towers up in G28
      // so here it re-homes each tower in turn.
      // Delta homing treats the axes as normal linear axes.

      const float adjDistance = delta_endstop_adj[axis],
                  minDistance = (MIN_STEPS_PER_SEGMENT) * planner.mm_per_step[axis];

      // Retrace by the amount specified in delta_endstop_adj if more than min steps.
      if (adjDistance * (Z_HOME_DIR) < 0 && ABS(adjDistance) > minDistance) { // away from endstop, more than min distance
        if (DEBUGGING(LEVELING)) DEBUG_ECHOLNPGM("adjDistance:", adjDistance);
        do_homing_move(axis, adjDistance, get_homing_bump_feedrate(axis));
      }

    #else // CARTESIAN / CORE / MARKFORGED_XY / MARKFORGED_YX

      set_axis_is_at_home(axis);
      sync_plan_position();

      destination[axis] = current_position[axis];

      if (DEBUGGING(LEVELING)) DEBUG_POS("> AFTER set_axis_is_at_home", current_position);

    #endif

    #if ALL(BD_SENSOR, HOMING_Z_WITH_PROBE)
      if (axis == Z_AXIS) bdl.config_state = BDS_IDLE;
    #endif

    // Put away the Z probe
    if (TERN0(HOMING_Z_WITH_PROBE, axis == Z_AXIS && probe.stow())) return;

    #if DISABLED(DELTA) && defined(HOMING_BACKOFF_POST_MM)
      const xyz_float_t endstop_backoff = HOMING_BACKOFF_POST_MM;
      if (endstop_backoff[axis]) {
        current_position[axis] -= ABS(endstop_backoff[axis]) * axis_home_dir;
        line_to_current_position(TERN_(HOMING_Z_WITH_PROBE, (axis == Z_AXIS) ? z_probe_fast_mm_s :) homing_feedrate(axis));

        #if ENABLED(SENSORLESS_HOMING)
          planner.synchronize();
          if (false
            #ifdef NORMAL_AXIS
              || axis != NORMAL_AXIS
            #endif
          ) safe_delay(200);  // Short delay to allow belts to spring back
        #endif
      }
    #endif

    // Clear retracted status if homing the Z axis
    #if ENABLED(FWRETRACT)
      if (axis == Z_AXIS) fwretract.current_hop = 0.0;
    #endif

    if (DEBUGGING(LEVELING)) DEBUG_ECHOLNPGM("<<< homeaxis(", AS_CHAR(AXIS_CHAR(axis)), ")");

  } // homeaxis()

#endif // HAS_ENDSTOPS

/**
 * Set an axis' current position to its home position (after homing).
 *
 * For Core and Cartesian robots this applies one-to-one when an
 * individual axis has been homed.
 *
 * DELTA should wait until all homing is done before setting the XYZ
 * current_position to home, because homing is a single operation.
 * In the case where the axis positions are trusted and previously
 * homed, DELTA could home to X or Y individually by moving either one
 * to the center. However, homing Z always homes XY and Z.
 *
 * SCARA should wait until all XY homing is done before setting the XY
 * current_position to home, because neither X nor Y is at home until
 * both are at home. Z can however be homed individually.
 *
 * Callers must sync the planner position after calling this!
 */
void set_axis_is_at_home(const AxisEnum axis) {
  if (DEBUGGING(LEVELING)) DEBUG_ECHOLNPGM(">>> set_axis_is_at_home(", AS_CHAR(AXIS_CHAR(axis)), ")");

  set_axis_trusted(axis);
  set_axis_homed(axis);

  #if ENABLED(DUAL_X_CARRIAGE)
    if (axis == X_AXIS && (active_extruder == 1 || dual_x_carriage_mode == DXC_DUPLICATION_MODE)) {
      current_position.x = SUM_TERN(HAS_HOME_OFFSET, x_home_pos(active_extruder), home_offset.x);
      return;
    }
  #endif

  #if ANY(MORGAN_SCARA, AXEL_TPARA)
    scara_set_axis_is_at_home(axis);
  #elif ENABLED(DELTA)
    current_position[axis] = (axis == Z_AXIS) ? DIFF_TERN(HAS_BED_PROBE, delta_height, probe.offset.z) : base_home_pos(axis);
  #else
    current_position[axis] = SUM_TERN(HAS_HOME_OFFSET, base_home_pos(axis), home_offset[axis]);
  #endif

  /**
   * Z Probe Z Homing? Account for the probe's Z offset.
   */
  #if HAS_BED_PROBE && Z_HOME_TO_MIN
    if (axis == Z_AXIS) {
      #if HOMING_Z_WITH_PROBE
        current_position.z -= probe.offset.z;
        if (DEBUGGING(LEVELING)) DEBUG_ECHOLNPGM("*** Z homed with PROBE" TERN_(Z_MIN_PROBE_USES_Z_MIN_ENDSTOP_PIN, " (Z_MIN_PROBE_USES_Z_MIN_ENDSTOP_PIN)") " ***\n> (M851 Z", probe.offset.z, ")");
      #else
        if (DEBUGGING(LEVELING)) DEBUG_ECHOLNPGM("*** Z homed to ENDSTOP ***");
      #endif
    }
  #endif

  TERN_(I2C_POSITION_ENCODERS, I2CPEM.homed(axis));

  TERN_(BABYSTEP_DISPLAY_TOTAL, babystep.reset_total(axis));

  TERN_(HAS_WORKSPACE_OFFSET, workspace_offset[axis] = 0);

  if (DEBUGGING(LEVELING)) {
    #if HAS_HOME_OFFSET
      DEBUG_ECHOLNPGM("> home_offset[", AS_CHAR(AXIS_CHAR(axis)), "] = ", home_offset[axis]);
    #endif
    DEBUG_POS("", current_position);
    DEBUG_ECHOLNPGM("<<< set_axis_is_at_home(", AS_CHAR(AXIS_CHAR(axis)), ")");
  }
}

#if HAS_HOME_OFFSET
  /**
   * Set the home offset for an axis.
   */
  void set_home_offset(const AxisEnum axis, const_float_t v) {
    home_offset[axis] = v;
  }
#endif<|MERGE_RESOLUTION|>--- conflicted
+++ resolved
@@ -2150,7 +2150,6 @@
     //
     #if HOMING_Z_WITH_PROBE
       if (axis == Z_AXIS) {
-<<<<<<< HEAD
         #if ENABLED(BLTOUCH)
           if (bltouch.deploy()) {  // BLTouch was deployed above, but get the alarm state.
             bltouch.stow();
@@ -2161,11 +2160,7 @@
           probe.stow();
           return;
         }
-=======
-        if (TERN0(BLTOUCH, bltouch.deploy())) return;   // BLTouch was deployed above, but get the alarm state.
-        if (TERN0(PROBE_TARE, probe.tare())) return;
         TERN_(BD_SENSOR, bdl.config_state = BDS_HOMING_Z);
->>>>>>> aaa59085
       }
     #endif
 
@@ -2230,14 +2225,9 @@
         }
       #endif
 
-<<<<<<< HEAD
-      #if BOTH(HOMING_Z_WITH_PROBE, BLTOUCH)
+      #if ALL(HOMING_Z_WITH_PROBE, BLTOUCH)
         if (axis == Z_AXIS && !bltouch.high_speed_mode && bltouch.deploy()) {
           bltouch.stow();
-=======
-      #if ALL(HOMING_Z_WITH_PROBE, BLTOUCH)
-        if (axis == Z_AXIS && !bltouch.high_speed_mode && bltouch.deploy())
->>>>>>> aaa59085
           return; // Intermediate DEPLOY (in LOW SPEED MODE)
         }
       #endif
