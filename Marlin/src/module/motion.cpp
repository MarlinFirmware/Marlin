--- conflicted
+++ resolved
@@ -1341,23 +1341,11 @@
       TERN_(HAS_QUIET_PROBING, if (_TERN(PROBE_TARE_SKIP_SECOND, !final_approach, final_approach)) probe.set_probing_paused(true));
     }
 
-<<<<<<< HEAD
     // Disable stealthChop if used. Enable diag1 pin on driver.
     TERN_(SENSORLESS_HOMING, stealth_states = start_sensorless_homing_per_axis(axis));
   }
-=======
+
     #if EITHER(MORGAN_SCARA, MP_SCARA)
-      // Tell the planner the axis is at 0
-      current_position[axis] = 0;
-      sync_plan_position();
-      current_position[axis] = distance;
-      line_to_current_position(home_fr_mm_s);
-    #else
-      // Get the ABC or XYZ positions in mm
-      abce_pos_t target = planner.get_axis_positions_mm();
->>>>>>> 3ea56ba4
-
-  #if IS_SCARA
     // Tell the planner the axis is at 0
     current_position[axis] = 0;
     sync_plan_position();
@@ -1506,8 +1494,7 @@
 
 void homeaxis(const AxisEnum axis) {
 
-<<<<<<< HEAD
-  #if IS_SCARA
+    #if EITHER(MORGAN_SCARA, MP_SCARA)
     // Only Z homing (with probe) is permitted
     if (axis != Z_AXIS) { BUZZ(100, 880); return; }
   #else
@@ -1519,20 +1506,6 @@
     ))
     if (!_CAN_HOME(X) && !_CAN_HOME(Y) && !_CAN_HOME(Z)) return;
   #endif
-=======
-    #if EITHER(MORGAN_SCARA, MP_SCARA)
-      // Only Z homing (with probe) is permitted
-      if (axis != Z_AXIS) { BUZZ(100, 880); return; }
-    #else
-      #define _CAN_HOME(A) (axis == _AXIS(A) && ( \
-           ENABLED(A##_SPI_SENSORLESS) \
-        || (_AXIS(A) == Z_AXIS && ENABLED(HOMING_Z_WITH_PROBE)) \
-        || (A##_MIN_PIN > -1 && A##_HOME_DIR < 0) \
-        || (A##_MAX_PIN > -1 && A##_HOME_DIR > 0) \
-      ))
-      if (!_CAN_HOME(X) && !_CAN_HOME(Y) && !_CAN_HOME(Z)) return;
-    #endif
->>>>>>> 3ea56ba4
 
   if (DEBUGGING(LEVELING)) DEBUG_ECHOLNPAIR(">>> homeaxis(", axis_codes[axis], ")");
 
@@ -1754,8 +1727,7 @@
 
         #endif
       }
-
-    #endif // HAS_EXTRA_ENDSTOPS
+    #endif
 
     // Reset flags for X, Y, Z motor locking
     switch (axis) {
@@ -1765,7 +1737,8 @@
       TERN_(Z_MULTI_ENDSTOPS, case Z_AXIS:)
         stepper.set_separate_multi_axis(false);
     }
-  #endif
+
+    #endif // HAS_EXTRA_ENDSTOPS
 
   #ifdef TMC_HOME_PHASE
     // move back to homing phase if configured and capable
