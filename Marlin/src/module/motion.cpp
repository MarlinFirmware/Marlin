/**
 * Marlin 3D Printer Firmware
 * Copyright (c) 2020 MarlinFirmware [https://github.com/MarlinFirmware/Marlin]
 *
 * Based on Sprinter and grbl.
 * Copyright (c) 2011 Camiel Gubbels / Erik van der Zalm
 *
 * This program is free software: you can redistribute it and/or modify
 * it under the terms of the GNU General Public License as published by
 * the Free Software Foundation, either version 3 of the License, or
 * (at your option) any later version.
 *
 * This program is distributed in the hope that it will be useful,
 * but WITHOUT ANY WARRANTY; without even the implied warranty of
 * MERCHANTABILITY or FITNESS FOR A PARTICULAR PURPOSE.  See the
 * GNU General Public License for more details.
 *
 * You should have received a copy of the GNU General Public License
 * along with this program.  If not, see <https://www.gnu.org/licenses/>.
 *
 */

/**
 * motion.cpp
 */

#include "motion.h"
#include "endstops.h"
#include "stepper.h"
#include "planner.h"
#include "temperature.h"

#include "../gcode/gcode.h"

#include "../inc/MarlinConfig.h"

#if IS_SCARA
  #include "../libs/buzzer.h"
  #include "../lcd/marlinui.h"
#endif

#if HAS_BED_PROBE
  #include "probe.h"
#endif

#if HAS_LEVELING
  #include "../feature/bedlevel/bedlevel.h"
#endif

#if ENABLED(BLTOUCH)
  #include "../feature/bltouch.h"
#endif

#if HAS_DISPLAY
  #include "../lcd/marlinui.h"
#endif

#if HAS_FILAMENT_SENSOR
  #include "../feature/runout.h"
#endif

#if ENABLED(SENSORLESS_HOMING)
  #include "../feature/tmc_util.h"
#endif

#if ENABLED(FWRETRACT)
  #include "../feature/fwretract.h"
#endif

#if ENABLED(BABYSTEP_DISPLAY_TOTAL)
  #include "../feature/babystep.h"
#endif

#define DEBUG_OUT ENABLED(DEBUG_LEVELING_FEATURE)
#include "../core/debug_out.h"

/**
 * axis_homed
 *   Flags that each linear axis was homed.
 *   XYZ on cartesian, ABC on delta, ABZ on SCARA.
 *
 * axis_trusted
 *   Flags that the position is trusted in each linear axis. Set when homed.
 *   Cleared whenever a stepper powers off, potentially losing its position.
 */
uint8_t axis_homed, axis_trusted; // = 0

// Relative Mode. Enable with G91, disable with G90.
bool relative_mode; // = false;

/**
 * Cartesian Current Position
 *   Used to track the native machine position as moves are queued.
 *   Used by 'line_to_current_position' to do a move after changing it.
 *   Used by 'sync_plan_position' to update 'planner.position'.
 */
xyze_pos_t current_position = { X_HOME_POS, Y_HOME_POS, Z_HOME_POS };

/**
 * Cartesian Destination
 *   The destination for a move, filled in by G-code movement commands,
 *   and expected by functions like 'prepare_line_to_destination'.
 *   G-codes can set destination using 'get_destination_from_command'
 */
xyze_pos_t destination; // {0}

// G60/G61 Position Save and Return
#if SAVED_POSITIONS
  uint8_t saved_slots[(SAVED_POSITIONS + 7) >> 3];
  xyz_pos_t stored_position[SAVED_POSITIONS];
#endif

// The active extruder (tool). Set with T<extruder> command.
#if HAS_MULTI_EXTRUDER
  uint8_t active_extruder = 0; // = 0
#endif

#if ENABLED(LCD_SHOW_E_TOTAL)
  float e_move_accumulator; // = 0
#endif

// Extruder offsets
#if HAS_HOTEND_OFFSET
  xyz_pos_t hotend_offset[HOTENDS]; // Initialized by settings.load()
  void reset_hotend_offsets() {
    constexpr float tmp[XYZ][HOTENDS] = { HOTEND_OFFSET_X, HOTEND_OFFSET_Y, HOTEND_OFFSET_Z };
    static_assert(
      !tmp[X_AXIS][0] && !tmp[Y_AXIS][0] && !tmp[Z_AXIS][0],
      "Offsets for the first hotend must be 0.0."
    );
    // Transpose from [XYZ][HOTENDS] to [HOTENDS][XYZ]
    HOTEND_LOOP() LOOP_XYZ(a) hotend_offset[e][a] = tmp[a][e];
    #if ENABLED(DUAL_X_CARRIAGE)
      hotend_offset[1].x = _MAX(X2_HOME_POS, X2_MAX_POS);
    #endif
  }
#endif

// The feedrate for the current move, often used as the default if
// no other feedrate is specified. Overridden for special moves.
// Set by the last G0 through G5 command's "F" parameter.
// Functions that override this for custom moves *must always* restore it!
feedRate_t feedrate_mm_s = MMM_TO_MMS(1500);
int16_t feedrate_percentage = 100;

// Cartesian conversion result goes here:
xyz_pos_t cartes;

#if IS_KINEMATIC

  abc_pos_t delta;

  #if HAS_SCARA_OFFSET
    abc_pos_t scara_home_offset;
  #endif

  #if HAS_SOFTWARE_ENDSTOPS
    float delta_max_radius, delta_max_radius_2;
  #elif IS_SCARA
    constexpr float delta_max_radius = SCARA_PRINTABLE_RADIUS,
                    delta_max_radius_2 = sq(SCARA_PRINTABLE_RADIUS);
  #else // DELTA
    constexpr float delta_max_radius = DELTA_PRINTABLE_RADIUS,
                    delta_max_radius_2 = sq(DELTA_PRINTABLE_RADIUS);
  #endif

#endif

/**
 * The workspace can be offset by some commands, or
 * these offsets may be omitted to save on computation.
 */
#if HAS_POSITION_SHIFT
  // The distance that XYZ has been offset by G92. Reset by G28.
  xyz_pos_t position_shift{0};
#endif
#if HAS_HOME_OFFSET
  // This offset is added to the configured home position.
  // Set by M206, M428, or menu item. Saved to EEPROM.
  xyz_pos_t home_offset{0};
#endif
#if HAS_HOME_OFFSET && HAS_POSITION_SHIFT
  // The above two are combined to save on computes
  xyz_pos_t workspace_offset{0};
#endif

#if HAS_ABL_NOT_UBL
  feedRate_t xy_probe_feedrate_mm_s = MMM_TO_MMS(XY_PROBE_SPEED);
#endif

/**
 * Output the current position to serial
 */

inline void report_more_positions() {
  stepper.report_positions();
  TERN_(IS_SCARA, scara_report_positions());
}

// Report the logical position for a given machine position
inline void report_logical_position(const xyze_pos_t &rpos) {
  const xyze_pos_t lpos = rpos.asLogical();
  SERIAL_ECHOPAIR_P(X_LBL, lpos.x, SP_Y_LBL, lpos.y, SP_Z_LBL, lpos.z, SP_E_LBL, lpos.e);
}

// Report the real current position according to the steppers.
// Forward kinematics and un-leveling are applied.
void report_real_position() {
  get_cartesian_from_steppers();
  xyze_pos_t npos = cartes;
  npos.e = planner.get_axis_position_mm(E_AXIS);

  #if HAS_POSITION_MODIFIERS
    planner.unapply_modifiers(npos, true);
  #endif

  report_logical_position(npos);
  report_more_positions();
}

// Report the logical current position according to the most recent G-code command
void report_current_position() {
  report_logical_position(current_position);
  report_more_positions();
}

/**
 * Report the logical current position according to the most recent G-code command.
 * The planner.position always corresponds to the last G-code too. This makes M114
 * suitable for debugging kinematics and leveling while avoiding planner sync that
 * definitively interrupts the printing flow.
 */
void report_current_position_projected() {
  report_logical_position(current_position);
  stepper.report_a_position(planner.position);
}

/**
 * sync_plan_position
 *
 * Set the planner/stepper positions directly from current_position with
 * no kinematic translation. Used for homing axes and cartesian/core syncing.
 */
void sync_plan_position() {
  if (DEBUGGING(LEVELING)) DEBUG_POS("sync_plan_position", current_position);
  planner.set_position_mm(current_position);
}

void sync_plan_position_e() { planner.set_e_position_mm(current_position.e); }

/**
 * Get the stepper positions in the cartes[] array.
 * Forward kinematics are applied for DELTA and SCARA.
 *
 * The result is in the current coordinate space with
 * leveling applied. The coordinates need to be run through
 * unapply_leveling to obtain the "ideal" coordinates
 * suitable for current_position, etc.
 */
void get_cartesian_from_steppers() {
  #if ENABLED(DELTA)
    forward_kinematics_DELTA(planner.get_axis_positions_mm());
  #else
    #if IS_SCARA
      forward_kinematics_SCARA(
        planner.get_axis_position_degrees(A_AXIS),
        planner.get_axis_position_degrees(B_AXIS)
      );
    #else
      cartes.set(planner.get_axis_position_mm(X_AXIS), planner.get_axis_position_mm(Y_AXIS));
    #endif
    cartes.z = planner.get_axis_position_mm(Z_AXIS);
  #endif
}

/**
 * Set the current_position for an axis based on
 * the stepper positions, removing any leveling that
 * may have been applied.
 *
 * To prevent small shifts in axis position always call
 * sync_plan_position after updating axes with this.
 *
 * To keep hosts in sync, always call report_current_position
 * after updating the current_position.
 */
void set_current_from_steppers_for_axis(const AxisEnum axis) {
  get_cartesian_from_steppers();
  xyze_pos_t pos = cartes;
  pos.e = planner.get_axis_position_mm(E_AXIS);

  #if HAS_POSITION_MODIFIERS
    planner.unapply_modifiers(pos, true);
  #endif

  if (axis == ALL_AXES)
    current_position = pos;
  else
    current_position[axis] = pos[axis];
}

/**
 * Move the planner to the current position from wherever it last moved
 * (or from wherever it has been told it is located).
 */
void line_to_current_position(const feedRate_t &fr_mm_s/*=feedrate_mm_s*/) {
  planner.buffer_line(current_position, fr_mm_s, active_extruder);
}

#if EXTRUDERS
  void unscaled_e_move(const float &length, const feedRate_t &fr_mm_s) {
    TERN_(HAS_FILAMENT_SENSOR, runout.reset());
    current_position.e += length / planner.e_factor[active_extruder];
    line_to_current_position(fr_mm_s);
    planner.synchronize();
  }
#endif

#if IS_KINEMATIC

  /**
   * Buffer a fast move without interpolation. Set current_position to destination
   */
  void prepare_fast_move_to_destination(const feedRate_t &scaled_fr_mm_s/*=MMS_SCALED(feedrate_mm_s)*/) {
    if (DEBUGGING(LEVELING)) DEBUG_POS("prepare_fast_move_to_destination", destination);

    #if UBL_SEGMENTED
      // UBL segmented line will do Z-only moves in single segment
      ubl.line_to_destination_segmented(scaled_fr_mm_s);
    #else
      if (current_position == destination) return;

      planner.buffer_line(destination, scaled_fr_mm_s, active_extruder);
    #endif

    current_position = destination;
  }

#endif // IS_KINEMATIC

/**
 * Do a fast or normal move to 'destination' with an optional FR.
 *  - Move at normal speed regardless of feedrate percentage.
 *  - Extrude the specified length regardless of flow percentage.
 */
void _internal_move_to_destination(const feedRate_t &fr_mm_s/*=0.0f*/
  #if IS_KINEMATIC
    , const bool is_fast/*=false*/
  #endif
) {
  const feedRate_t old_feedrate = feedrate_mm_s;
  if (fr_mm_s) feedrate_mm_s = fr_mm_s;

  const uint16_t old_pct = feedrate_percentage;
  feedrate_percentage = 100;

  #if EXTRUDERS
    const float old_fac = planner.e_factor[active_extruder];
    planner.e_factor[active_extruder] = 1.0f;
  #endif

  #if IS_KINEMATIC
    if (is_fast)
      prepare_fast_move_to_destination();
    else
  #endif
      prepare_line_to_destination();

  feedrate_mm_s = old_feedrate;
  feedrate_percentage = old_pct;
  #if EXTRUDERS
    planner.e_factor[active_extruder] = old_fac;
  #endif
}

/**
 * Plan a move to (X, Y, Z) and set the current_position
 */
void do_blocking_move_to(const float rx, const float ry, const float rz, const feedRate_t &fr_mm_s/*=0.0*/) {
  DEBUG_SECTION(log_move, "do_blocking_move_to", DEBUGGING(LEVELING));
  if (DEBUGGING(LEVELING)) DEBUG_XYZ("> ", rx, ry, rz);

  const feedRate_t z_feedrate = fr_mm_s ?: homing_feedrate(Z_AXIS),
                  xy_feedrate = fr_mm_s ?: feedRate_t(XY_PROBE_FEEDRATE_MM_S);

  #if ENABLED(DELTA)

    if (!position_is_reachable(rx, ry)) return;

    REMEMBER(fr, feedrate_mm_s, xy_feedrate);

    destination = current_position;          // sync destination at the start

    if (DEBUGGING(LEVELING)) DEBUG_POS("destination = current_position", destination);

    // when in the danger zone
    if (current_position.z > delta_clip_start_height) {
      if (rz > delta_clip_start_height) {   // staying in the danger zone
        destination.set(rx, ry, rz);        // move directly (uninterpolated)
        prepare_internal_fast_move_to_destination();          // set current_position from destination
        if (DEBUGGING(LEVELING)) DEBUG_POS("danger zone move", current_position);
        return;
      }
      destination.z = delta_clip_start_height;
      prepare_internal_fast_move_to_destination();            // set current_position from destination
      if (DEBUGGING(LEVELING)) DEBUG_POS("zone border move", current_position);
    }

    if (rz > current_position.z) {                            // raising?
      destination.z = rz;
      prepare_internal_fast_move_to_destination(z_feedrate);  // set current_position from destination
      if (DEBUGGING(LEVELING)) DEBUG_POS("z raise move", current_position);
    }

    destination.set(rx, ry);
    prepare_internal_move_to_destination();                   // set current_position from destination
    if (DEBUGGING(LEVELING)) DEBUG_POS("xy move", current_position);

    if (rz < current_position.z) {                            // lowering?
      destination.z = rz;
      prepare_internal_fast_move_to_destination(z_feedrate);  // set current_position from destination
      if (DEBUGGING(LEVELING)) DEBUG_POS("z lower move", current_position);
    }

  #elif IS_SCARA

    if (!position_is_reachable(rx, ry)) return;

    destination = current_position;

    // If Z needs to raise, do it before moving XY
    if (destination.z < rz) {
      destination.z = rz;
      prepare_internal_fast_move_to_destination(z_feedrate);
    }

    destination.set(rx, ry);
    prepare_internal_fast_move_to_destination(xy_feedrate);

    // If Z needs to lower, do it after moving XY
    if (destination.z > rz) {
      destination.z = rz;
      prepare_internal_fast_move_to_destination(z_feedrate);
    }

  #else

    // If Z needs to raise, do it before moving XY
    if (current_position.z < rz) {
      current_position.z = rz;
      line_to_current_position(z_feedrate);
    }

    current_position.set(rx, ry);
    line_to_current_position(xy_feedrate);

    // If Z needs to lower, do it after moving XY
    if (current_position.z > rz) {
      current_position.z = rz;
      line_to_current_position(z_feedrate);
    }

  #endif

  planner.synchronize();
}

void do_blocking_move_to(const xy_pos_t &raw, const feedRate_t &fr_mm_s/*=0.0f*/) {
  do_blocking_move_to(raw.x, raw.y, current_position.z, fr_mm_s);
}
void do_blocking_move_to(const xyz_pos_t &raw, const feedRate_t &fr_mm_s/*=0.0f*/) {
  do_blocking_move_to(raw.x, raw.y, raw.z, fr_mm_s);
}
void do_blocking_move_to(const xyze_pos_t &raw, const feedRate_t &fr_mm_s/*=0.0f*/) {
  do_blocking_move_to(raw.x, raw.y, raw.z, fr_mm_s);
}

void do_blocking_move_to_x(const float &rx, const feedRate_t &fr_mm_s/*=0.0*/) {
  do_blocking_move_to(rx, current_position.y, current_position.z, fr_mm_s);
}
void do_blocking_move_to_y(const float &ry, const feedRate_t &fr_mm_s/*=0.0*/) {
  do_blocking_move_to(current_position.x, ry, current_position.z, fr_mm_s);
}
void do_blocking_move_to_z(const float &rz, const feedRate_t &fr_mm_s/*=0.0*/) {
  do_blocking_move_to_xy_z(current_position, rz, fr_mm_s);
}

void do_blocking_move_to_xy(const float &rx, const float &ry, const feedRate_t &fr_mm_s/*=0.0*/) {
  do_blocking_move_to(rx, ry, current_position.z, fr_mm_s);
}
void do_blocking_move_to_xy(const xy_pos_t &raw, const feedRate_t &fr_mm_s/*=0.0f*/) {
  do_blocking_move_to_xy(raw.x, raw.y, fr_mm_s);
}

void do_blocking_move_to_xy_z(const xy_pos_t &raw, const float &z, const feedRate_t &fr_mm_s/*=0.0f*/) {
  do_blocking_move_to(raw.x, raw.y, z, fr_mm_s);
}

void do_z_clearance(const float &zclear, const bool z_trusted/*=true*/, const bool raise_on_untrusted/*=true*/, const bool lower_allowed/*=false*/) {
  const bool rel = raise_on_untrusted && !z_trusted;
  float zdest = zclear + (rel ? current_position.z : 0.0f);
  if (!lower_allowed) NOLESS(zdest, current_position.z);
  do_blocking_move_to_z(_MIN(zdest, Z_MAX_POS), TERN(HAS_BED_PROBE, z_probe_fast_mm_s, homing_feedrate(Z_AXIS)));
}

//
// Prepare to do endstop or probe moves with custom feedrates.
//  - Save / restore current feedrate and multiplier
//
static float saved_feedrate_mm_s;
static int16_t saved_feedrate_percentage;
void remember_feedrate_and_scaling() {
  saved_feedrate_mm_s = feedrate_mm_s;
  saved_feedrate_percentage = feedrate_percentage;
}
void remember_feedrate_scaling_off() {
  remember_feedrate_and_scaling();
  feedrate_percentage = 100;
}
void restore_feedrate_and_scaling() {
  feedrate_mm_s = saved_feedrate_mm_s;
  feedrate_percentage = saved_feedrate_percentage;
}

#if HAS_SOFTWARE_ENDSTOPS

  // Software Endstops are based on the configured limits.
  soft_endstops_t soft_endstop = {
    true, false,
    { X_MIN_POS, Y_MIN_POS, Z_MIN_POS },
    { X_MAX_POS, Y_MAX_POS, Z_MAX_POS }
  };

  /**
   * Software endstops can be used to monitor the open end of
   * an axis that has a hardware endstop on the other end. Or
   * they can prevent axes from moving past endstops and grinding.
   *
   * To keep doing their job as the coordinate system changes,
   * the software endstop positions must be refreshed to remain
   * at the same positions relative to the machine.
   */
  void update_software_endstops(const AxisEnum axis
    #if HAS_HOTEND_OFFSET
      , const uint8_t old_tool_index/*=0*/
      , const uint8_t new_tool_index/*=0*/
    #endif
  ) {

    #if ENABLED(DUAL_X_CARRIAGE)

      if (axis == X_AXIS) {

        // In Dual X mode hotend_offset[X] is T1's home position
        const float dual_max_x = _MAX(hotend_offset[1].x, X2_MAX_POS);

        if (new_tool_index != 0) {
          // T1 can move from X2_MIN_POS to X2_MAX_POS or X2 home position (whichever is larger)
          soft_endstop.min.x = X2_MIN_POS;
          soft_endstop.max.x = dual_max_x;
        }
        else if (idex_is_duplicating()) {
          // In Duplication Mode, T0 can move as far left as X1_MIN_POS
          // but not so far to the right that T1 would move past the end
          soft_endstop.min.x = X1_MIN_POS;
          soft_endstop.max.x = _MIN(X1_MAX_POS, dual_max_x - duplicate_extruder_x_offset);
        }
        else {
          // In other modes, T0 can move from X1_MIN_POS to X1_MAX_POS
          soft_endstop.min.x = X1_MIN_POS;
          soft_endstop.max.x = X1_MAX_POS;
        }

      }

    #elif ENABLED(DELTA)

      soft_endstop.min[axis] = base_min_pos(axis);
      soft_endstop.max[axis] = (axis == Z_AXIS) ? delta_height - TERN0(HAS_BED_PROBE, probe.offset.z) : base_max_pos(axis);

      switch (axis) {
        case X_AXIS:
        case Y_AXIS:
          // Get a minimum radius for clamping
          delta_max_radius = _MIN(ABS(_MAX(soft_endstop.min.x, soft_endstop.min.y)), soft_endstop.max.x, soft_endstop.max.y);
          delta_max_radius_2 = sq(delta_max_radius);
          break;
        case Z_AXIS:
          delta_clip_start_height = soft_endstop.max[axis] - delta_safe_distance_from_top();
        default: break;
      }

    #elif HAS_HOTEND_OFFSET

      // Software endstops are relative to the tool 0 workspace, so
      // the movement limits must be shifted by the tool offset to
      // retain the same physical limit when other tools are selected.
      if (old_tool_index != new_tool_index) {
        const float offs = hotend_offset[new_tool_index][axis] - hotend_offset[old_tool_index][axis];
        soft_endstop.min[axis] += offs;
        soft_endstop.max[axis] += offs;
      }
      else {
        const float offs = hotend_offset[active_extruder][axis];
        soft_endstop.min[axis] = base_min_pos(axis) + offs;
        soft_endstop.max[axis] = base_max_pos(axis) + offs;
      }

    #else

      soft_endstop.min[axis] = base_min_pos(axis);
      soft_endstop.max[axis] = base_max_pos(axis);

    #endif

    if (DEBUGGING(LEVELING))
      SERIAL_ECHOLNPAIR("Axis ", XYZ_CHAR(axis), " min:", soft_endstop.min[axis], " max:", soft_endstop.max[axis]);
  }

  /**
   * Constrain the given coordinates to the software endstops.
   *
   * For DELTA/SCARA the XY constraint is based on the smallest
   * radius within the set software endstops.
   */
  void apply_motion_limits(xyz_pos_t &target) {

    if (!soft_endstop._enabled) return;

    #if IS_KINEMATIC

      if (TERN0(DELTA, !all_axes_homed())) return;

      #if BOTH(HAS_HOTEND_OFFSET, DELTA)
        // The effector center position will be the target minus the hotend offset.
        const xy_pos_t offs = hotend_offset[active_extruder];
      #else
        // SCARA needs to consider the angle of the arm through the entire move, so for now use no tool offset.
        constexpr xy_pos_t offs{0};
      #endif

      if (TERN1(IS_SCARA, axis_was_homed(X_AXIS) && axis_was_homed(Y_AXIS))) {
        const float dist_2 = HYPOT2(target.x - offs.x, target.y - offs.y);
        if (dist_2 > delta_max_radius_2)
          target *= float(delta_max_radius / SQRT(dist_2)); // 200 / 300 = 0.66
      }

    #else

      if (axis_was_homed(X_AXIS)) {
        #if !HAS_SOFTWARE_ENDSTOPS || ENABLED(MIN_SOFTWARE_ENDSTOP_X)
          NOLESS(target.x, soft_endstop.min.x);
        #endif
        #if !HAS_SOFTWARE_ENDSTOPS || ENABLED(MAX_SOFTWARE_ENDSTOP_X)
          NOMORE(target.x, soft_endstop.max.x);
        #endif
      }

      if (axis_was_homed(Y_AXIS)) {
        #if !HAS_SOFTWARE_ENDSTOPS || ENABLED(MIN_SOFTWARE_ENDSTOP_Y)
          NOLESS(target.y, soft_endstop.min.y);
        #endif
        #if !HAS_SOFTWARE_ENDSTOPS || ENABLED(MAX_SOFTWARE_ENDSTOP_Y)
          NOMORE(target.y, soft_endstop.max.y);
        #endif
      }

    #endif

    if (axis_was_homed(Z_AXIS)) {
      #if !HAS_SOFTWARE_ENDSTOPS || ENABLED(MIN_SOFTWARE_ENDSTOP_Z)
        NOLESS(target.z, soft_endstop.min.z);
      #endif
      #if !HAS_SOFTWARE_ENDSTOPS || ENABLED(MAX_SOFTWARE_ENDSTOP_Z)
        NOMORE(target.z, soft_endstop.max.z);
      #endif
    }
  }

#else // !HAS_SOFTWARE_ENDSTOPS

  soft_endstops_t soft_endstop;

#endif // !HAS_SOFTWARE_ENDSTOPS

#if !UBL_SEGMENTED

FORCE_INLINE void segment_idle(millis_t &next_idle_ms) {
  const millis_t ms = millis();
  if (ELAPSED(ms, next_idle_ms)) {
    next_idle_ms = ms + 200UL;
    return idle();
  }
  thermalManager.manage_heater();  // Returns immediately on most calls
}

#if IS_KINEMATIC

  #if IS_SCARA
    /**
     * Before raising this value, use M665 S[seg_per_sec] to decrease
     * the number of segments-per-second. Default is 200. Some deltas
     * do better with 160 or lower. It would be good to know how many
     * segments-per-second are actually possible for SCARA on AVR.
     *
     * Longer segments result in less kinematic overhead
     * but may produce jagged lines. Try 0.5mm, 1.0mm, and 2.0mm
     * and compare the difference.
     */
    #define SCARA_MIN_SEGMENT_LENGTH 0.5f
  #endif

  /**
   * Prepare a linear move in a DELTA or SCARA setup.
   *
   * Called from prepare_line_to_destination as the
   * default Delta/SCARA segmenter.
   *
   * This calls planner.buffer_line several times, adding
   * small incremental moves for DELTA or SCARA.
   *
   * For Unified Bed Leveling (Delta or Segmented Cartesian)
   * the ubl.line_to_destination_segmented method replaces this.
   *
   * For Auto Bed Leveling (Bilinear) with SEGMENT_LEVELED_MOVES
   * this is replaced by segmented_line_to_destination below.
   */
  inline bool line_to_destination_kinematic() {

    // Get the top feedrate of the move in the XY plane
    const float scaled_fr_mm_s = MMS_SCALED(feedrate_mm_s);

    const xyze_float_t diff = destination - current_position;

    // If the move is only in Z/E don't split up the move
    if (!diff.x && !diff.y) {
      planner.buffer_line(destination, scaled_fr_mm_s, active_extruder);
      return false; // caller will update current_position
    }

    // Fail if attempting move outside printable radius
    if (!position_is_reachable(destination)) return true;

    // Get the linear distance in XYZ
    float cartesian_mm = diff.magnitude();

    // If the move is very short, check the E move distance
    if (UNEAR_ZERO(cartesian_mm)) cartesian_mm = ABS(diff.e);

    // No E move either? Game over.
    if (UNEAR_ZERO(cartesian_mm)) return true;

    // Minimum number of seconds to move the given distance
    const float seconds = cartesian_mm / scaled_fr_mm_s;

    // The number of segments-per-second times the duration
    // gives the number of segments
    uint16_t segments = delta_segments_per_second * seconds;

    // For SCARA enforce a minimum segment size
    #if IS_SCARA
      NOMORE(segments, cartesian_mm * RECIPROCAL(SCARA_MIN_SEGMENT_LENGTH));
    #endif

    // At least one segment is required
    NOLESS(segments, 1U);

    // The approximate length of each segment
    const float inv_segments = 1.0f / float(segments),
                cartesian_segment_mm = cartesian_mm * inv_segments;
    const xyze_float_t segment_distance = diff * inv_segments;

    #if ENABLED(SCARA_FEEDRATE_SCALING)
      const float inv_duration = scaled_fr_mm_s / cartesian_segment_mm;
    #endif

    /*
    SERIAL_ECHOPAIR("mm=", cartesian_mm);
    SERIAL_ECHOPAIR(" seconds=", seconds);
    SERIAL_ECHOPAIR(" segments=", segments);
    SERIAL_ECHOPAIR(" segment_mm=", cartesian_segment_mm);
    SERIAL_EOL();
    //*/

    // Get the current position as starting point
    xyze_pos_t raw = current_position;

    // Calculate and execute the segments
    millis_t next_idle_ms = millis() + 200UL;
    while (--segments) {
      segment_idle(next_idle_ms);
      raw += segment_distance;
      if (!planner.buffer_line(raw, scaled_fr_mm_s, active_extruder, cartesian_segment_mm
        #if ENABLED(SCARA_FEEDRATE_SCALING)
          , inv_duration
        #endif
      )) break;
    }

    // Ensure last segment arrives at target location.
    planner.buffer_line(destination, scaled_fr_mm_s, active_extruder, cartesian_segment_mm
      #if ENABLED(SCARA_FEEDRATE_SCALING)
        , inv_duration
      #endif
    );

    return false; // caller will update current_position
  }

#else // !IS_KINEMATIC

  #if ENABLED(SEGMENT_LEVELED_MOVES)

    /**
     * Prepare a segmented move on a CARTESIAN setup.
     *
     * This calls planner.buffer_line several times, adding
     * small incremental moves. This allows the planner to
     * apply more detailed bed leveling to the full move.
     */
    inline void segmented_line_to_destination(const feedRate_t &fr_mm_s, const float segment_size=LEVELED_SEGMENT_LENGTH) {

      const xyze_float_t diff = destination - current_position;

      // If the move is only in Z/E don't split up the move
      if (!diff.x && !diff.y) {
        planner.buffer_line(destination, fr_mm_s, active_extruder);
        return;
      }

      // Get the linear distance in XYZ
      // If the move is very short, check the E move distance
      // No E move either? Game over.
      float cartesian_mm = diff.magnitude();
      if (UNEAR_ZERO(cartesian_mm)) cartesian_mm = ABS(diff.e);
      if (UNEAR_ZERO(cartesian_mm)) return;

      // The length divided by the segment size
      // At least one segment is required
      uint16_t segments = cartesian_mm / segment_size;
      NOLESS(segments, 1U);

      // The approximate length of each segment
      const float inv_segments = 1.0f / float(segments),
                  cartesian_segment_mm = cartesian_mm * inv_segments;
      const xyze_float_t segment_distance = diff * inv_segments;

      #if ENABLED(SCARA_FEEDRATE_SCALING)
        const float inv_duration = scaled_fr_mm_s / cartesian_segment_mm;
      #endif

      // SERIAL_ECHOPAIR("mm=", cartesian_mm);
      // SERIAL_ECHOLNPAIR(" segments=", segments);
      // SERIAL_ECHOLNPAIR(" segment_mm=", cartesian_segment_mm);

      // Get the raw current position as starting point
      xyze_pos_t raw = current_position;

      // Calculate and execute the segments
      millis_t next_idle_ms = millis() + 200UL;
      while (--segments) {
        segment_idle(next_idle_ms);
        raw += segment_distance;
        if (!planner.buffer_line(raw, fr_mm_s, active_extruder, cartesian_segment_mm
          #if ENABLED(SCARA_FEEDRATE_SCALING)
            , inv_duration
          #endif
        )) break;
      }

      // Since segment_distance is only approximate,
      // the final move must be to the exact destination.
      planner.buffer_line(destination, fr_mm_s, active_extruder, cartesian_segment_mm
        #if ENABLED(SCARA_FEEDRATE_SCALING)
          , inv_duration
        #endif
      );
    }

  #endif // SEGMENT_LEVELED_MOVES

  /**
   * Prepare a linear move in a Cartesian setup.
   *
   * When a mesh-based leveling system is active, moves are segmented
   * according to the configuration of the leveling system.
   *
   * Return true if 'current_position' was set to 'destination'
   */
  inline bool line_to_destination_cartesian() {
    const float scaled_fr_mm_s = MMS_SCALED(feedrate_mm_s);
    #if HAS_MESH
      if (planner.leveling_active && planner.leveling_active_at_z(destination.z)) {
        #if ENABLED(AUTO_BED_LEVELING_UBL)
          ubl.line_to_destination_cartesian(scaled_fr_mm_s, active_extruder); // UBL's motion routine needs to know about
          return true;                                                        // all moves, including Z-only moves.
        #elif ENABLED(SEGMENT_LEVELED_MOVES)
          segmented_line_to_destination(scaled_fr_mm_s);
          return false; // caller will update current_position
        #else
          /**
           * For MBL and ABL-BILINEAR only segment moves when X or Y are involved.
           * Otherwise fall through to do a direct single move.
           */
          if (xy_pos_t(current_position) != xy_pos_t(destination)) {
            #if ENABLED(MESH_BED_LEVELING)
              mbl.line_to_destination(scaled_fr_mm_s);
            #elif ENABLED(AUTO_BED_LEVELING_BILINEAR)
              bilinear_line_to_destination(scaled_fr_mm_s);
            #endif
            return true;
          }
        #endif
      }
    #endif // HAS_MESH

    planner.buffer_line(destination, scaled_fr_mm_s, active_extruder);
    return false; // caller will update current_position
  }

#endif // !IS_KINEMATIC
#endif // !UBL_SEGMENTED

#if HAS_DUPLICATION_MODE
  bool extruder_duplication_enabled;
  #if ENABLED(MULTI_NOZZLE_DUPLICATION)
    uint8_t duplication_e_mask; // = 0
  #endif
#endif

#if ENABLED(DUAL_X_CARRIAGE)

  DualXMode dual_x_carriage_mode         = DEFAULT_DUAL_X_CARRIAGE_MODE;
  float inactive_extruder_x              = X2_MAX_POS,                    // Used in mode 0 & 1
        duplicate_extruder_x_offset      = DEFAULT_DUPLICATION_X_OFFSET;  // Used in mode 2
  xyz_pos_t raised_parked_position;                                       // Used in mode 1
  bool active_extruder_parked            = false;                         // Used in mode 1 & 2
  millis_t delayed_move_time             = 0;                             // Used in mode 1
  int16_t duplicate_extruder_temp_offset = 0;                             // Used in mode 2
  bool idex_mirrored_mode                = false;                         // Used in mode 3

  float x_home_pos(const uint8_t extruder) {
    if (extruder == 0)
      return base_home_pos(X_AXIS);
    else
      /**
       * In dual carriage mode the extruder offset provides an override of the
       * second X-carriage position when homed - otherwise X2_HOME_POS is used.
       * This allows soft recalibration of the second extruder home position
       * without firmware reflash (through the M218 command).
       */
      return hotend_offset[1].x > 0 ? hotend_offset[1].x : X2_HOME_POS;
  }

  void idex_set_mirrored_mode(const bool mirr) {
    idex_mirrored_mode = mirr;
    stepper.set_directions();
  }

  void set_duplication_enabled(const bool dupe, const int8_t tool_index/*=-1*/) {
    extruder_duplication_enabled = dupe;
    if (tool_index >= 0) active_extruder = tool_index;
    stepper.set_directions();
  }

  void idex_set_parked(const bool park/*=true*/) {
    delayed_move_time = 0;
    active_extruder_parked = park;
    if (park) raised_parked_position = current_position;  // Remember current raised toolhead position for use by unpark
  }

  /**
   * Prepare a linear move in a dual X axis setup
   *
   * Return true if current_position[] was set to destination[]
   */
  inline bool dual_x_carriage_unpark() {
    if (active_extruder_parked) {
      switch (dual_x_carriage_mode) {

        case DXC_FULL_CONTROL_MODE: break;

        case DXC_AUTO_PARK_MODE: {
          if (current_position.e == destination.e) {
            // This is a travel move (with no extrusion)
            // Skip it, but keep track of the current position
            // (so it can be used as the start of the next non-travel move)
            if (delayed_move_time != 0xFFFFFFFFUL) {
              current_position = destination;
              NOLESS(raised_parked_position.z, destination.z);
              delayed_move_time = millis();
              return true;
            }
          }
          //
          // Un-park the active extruder
          //
          const feedRate_t fr_zfast = planner.settings.max_feedrate_mm_s[Z_AXIS];
          #define CURPOS current_position
          #define RAISED raised_parked_position
          //  1. Move to the raised parked XYZ. Presumably the tool is already at XY.
          if (planner.buffer_line(RAISED.x, RAISED.y, RAISED.z, CURPOS.e, fr_zfast, active_extruder)) {
            //  2. Move to the current native XY and raised Z. Presumably this is a null move.
            if (planner.buffer_line(CURPOS.x, CURPOS.y, RAISED.z, CURPOS.e, PLANNER_XY_FEEDRATE(), active_extruder)) {
              //  3. Lower Z back down
              line_to_current_position(fr_zfast);
            }
          }
          planner.synchronize(); // paranoia
          stepper.set_directions();

          idex_set_parked(false);
          if (DEBUGGING(LEVELING)) DEBUG_ECHOLNPGM("idex_set_parked(false)");
        } break;

        case DXC_MIRRORED_MODE:
        case DXC_DUPLICATION_MODE:
          if (active_extruder == 0) {
            xyze_pos_t new_pos = current_position;
            if (dual_x_carriage_mode == DXC_DUPLICATION_MODE)
              new_pos.x += duplicate_extruder_x_offset;
            else
              new_pos.x = inactive_extruder_x;
            // Move duplicate extruder into correct duplication position.
            if (DEBUGGING(LEVELING)) DEBUG_ECHOLNPAIR("Set planner X", inactive_extruder_x, " ... Line to X", new_pos.x);
            planner.set_position_mm(inactive_extruder_x, current_position.y, current_position.z, current_position.e);
            if (!planner.buffer_line(new_pos, planner.settings.max_feedrate_mm_s[X_AXIS], 1)) break;

            planner.synchronize();
            sync_plan_position();

            set_duplication_enabled(true);
            idex_set_parked(false);
            if (DEBUGGING(LEVELING)) DEBUG_ECHOLNPGM("set_duplication_enabled(true)\nidex_set_parked(false)");
          }
          else if (DEBUGGING(LEVELING)) DEBUG_ECHOLNPGM("Active extruder not 0");
          break;
      }
    }
    return false;
  }

#endif // DUAL_X_CARRIAGE

/**
 * Prepare a single move and get ready for the next one
 *
 * This may result in several calls to planner.buffer_line to
 * do smaller moves for DELTA, SCARA, mesh moves, etc.
 *
 * Make sure current_position.e and destination.e are good
 * before calling or cold/lengthy extrusion may get missed.
 *
 * Before exit, current_position is set to destination.
 */
void prepare_line_to_destination() {
  apply_motion_limits(destination);

  #if EITHER(PREVENT_COLD_EXTRUSION, PREVENT_LENGTHY_EXTRUDE)

    if (!DEBUGGING(DRYRUN) && destination.e != current_position.e) {
      bool ignore_e = false;

      #if ENABLED(PREVENT_COLD_EXTRUSION)
        ignore_e = thermalManager.tooColdToExtrude(active_extruder);
        if (ignore_e) SERIAL_ECHO_MSG(STR_ERR_COLD_EXTRUDE_STOP);
      #endif

      #if ENABLED(PREVENT_LENGTHY_EXTRUDE)
        const float e_delta = ABS(destination.e - current_position.e) * planner.e_factor[active_extruder];
        if (e_delta > (EXTRUDE_MAXLENGTH)) {
          #if ENABLED(MIXING_EXTRUDER)
            float collector[MIXING_STEPPERS];
            mixer.refresh_collector(1.0, mixer.get_current_vtool(), collector);
            MIXER_STEPPER_LOOP(e) {
              if (e_delta * collector[e] > (EXTRUDE_MAXLENGTH)) {
                ignore_e = true;
                SERIAL_ECHO_MSG(STR_ERR_LONG_EXTRUDE_STOP);
                break;
              }
            }
          #else
            ignore_e = true;
            SERIAL_ECHO_MSG(STR_ERR_LONG_EXTRUDE_STOP);
          #endif
        }
      #endif

      if (ignore_e) {
        current_position.e = destination.e;       // Behave as if the E move really took place
        planner.set_e_position_mm(destination.e); // Prevent the planner from complaining too
      }
    }

  #endif // PREVENT_COLD_EXTRUSION || PREVENT_LENGTHY_EXTRUDE

  if (TERN0(DUAL_X_CARRIAGE, dual_x_carriage_unpark())) return;

  if (
    #if UBL_SEGMENTED
      #if IS_KINEMATIC // UBL using Kinematic / Cartesian cases as a workaround for now.
        ubl.line_to_destination_segmented(MMS_SCALED(feedrate_mm_s))
      #else
        line_to_destination_cartesian()
      #endif
    #elif IS_KINEMATIC
      line_to_destination_kinematic()
    #else
      line_to_destination_cartesian()
    #endif
  ) return;

  current_position = destination;
}

uint8_t axes_should_home(uint8_t axis_bits/*=0x07*/) {
  #define SHOULD_HOME(A) TERN(HOME_AFTER_DEACTIVATE, axis_is_trusted, axis_was_homed)(A)
  // Clear test bits that are trusted
  if (TEST(axis_bits, X_AXIS) && SHOULD_HOME(X_AXIS)) CBI(axis_bits, X_AXIS);
  if (TEST(axis_bits, Y_AXIS) && SHOULD_HOME(Y_AXIS)) CBI(axis_bits, Y_AXIS);
  if (TEST(axis_bits, Z_AXIS) && SHOULD_HOME(Z_AXIS)) CBI(axis_bits, Z_AXIS);
  return axis_bits;
}

bool homing_needed_error(uint8_t axis_bits/*=0x07*/) {
  if ((axis_bits = axes_should_home(axis_bits))) {
    PGM_P home_first = GET_TEXT(MSG_HOME_FIRST);
    char msg[strlen_P(home_first)+1];
    sprintf_P(msg, home_first,
      TEST(axis_bits, X_AXIS) ? "X" : "",
      TEST(axis_bits, Y_AXIS) ? "Y" : "",
      TEST(axis_bits, Z_AXIS) ? "Z" : ""
    );
    SERIAL_ECHO_START();
    SERIAL_ECHOLN(msg);
    TERN_(HAS_DISPLAY, ui.set_status(msg));
    return true;
  }
  return false;
}

/**
 * Homing bump feedrate (mm/s)
 */
feedRate_t get_homing_bump_feedrate(const AxisEnum axis) {
  #if HOMING_Z_WITH_PROBE
    if (axis == Z_AXIS) return MMM_TO_MMS(Z_PROBE_SPEED_SLOW);
  #endif
  static const uint8_t homing_bump_divisor[] PROGMEM = HOMING_BUMP_DIVISOR;
  uint8_t hbd = pgm_read_byte(&homing_bump_divisor[axis]);
  if (hbd < 1) {
    hbd = 10;
    SERIAL_ECHO_MSG("Warning: Homing Bump Divisor < 1");
  }
  return homing_feedrate(axis) / float(hbd);
}

#if ENABLED(SENSORLESS_HOMING)
  /**
   * Set sensorless homing if the axis has it, accounting for Core Kinematics.
   */
  sensorless_t start_sensorless_homing_per_axis(const AxisEnum axis) {
    sensorless_t stealth_states { false };

    switch (axis) {
      default: break;
      #if X_SENSORLESS
        case X_AXIS:
          stealth_states.x = tmc_enable_stallguard(stepperX);
          #if AXIS_HAS_STALLGUARD(X2)
            stealth_states.x2 = tmc_enable_stallguard(stepperX2);
          #endif
          #if EITHER(CORE_IS_XY, MARKFORGED_XY) && Y_SENSORLESS
            stealth_states.y = tmc_enable_stallguard(stepperY);
          #elif CORE_IS_XZ && Z_SENSORLESS
            stealth_states.z = tmc_enable_stallguard(stepperZ);
          #endif
          break;
      #endif
      #if Y_SENSORLESS
        case Y_AXIS:
          stealth_states.y = tmc_enable_stallguard(stepperY);
          #if AXIS_HAS_STALLGUARD(Y2)
            stealth_states.y2 = tmc_enable_stallguard(stepperY2);
          #endif
          #if EITHER(CORE_IS_XY, MARKFORGED_XY) && X_SENSORLESS
            stealth_states.x = tmc_enable_stallguard(stepperX);
          #elif CORE_IS_YZ && Z_SENSORLESS
            stealth_states.z = tmc_enable_stallguard(stepperZ);
          #endif
          break;
      #endif
      #if Z_SENSORLESS
        case Z_AXIS:
          stealth_states.z = tmc_enable_stallguard(stepperZ);
          #if AXIS_HAS_STALLGUARD(Z2)
            stealth_states.z2 = tmc_enable_stallguard(stepperZ2);
          #endif
          #if AXIS_HAS_STALLGUARD(Z3)
            stealth_states.z3 = tmc_enable_stallguard(stepperZ3);
          #endif
          #if AXIS_HAS_STALLGUARD(Z4)
            stealth_states.z4 = tmc_enable_stallguard(stepperZ4);
          #endif
          #if CORE_IS_XZ && X_SENSORLESS
            stealth_states.x = tmc_enable_stallguard(stepperX);
          #elif CORE_IS_YZ && Y_SENSORLESS
            stealth_states.y = tmc_enable_stallguard(stepperY);
          #endif
          break;
      #endif
    }

    #if ENABLED(SPI_ENDSTOPS)
      switch (axis) {
        case X_AXIS: if (ENABLED(X_SPI_SENSORLESS)) endstops.tmc_spi_homing.x = true; break;
        case Y_AXIS: if (ENABLED(Y_SPI_SENSORLESS)) endstops.tmc_spi_homing.y = true; break;
        case Z_AXIS: if (ENABLED(Z_SPI_SENSORLESS)) endstops.tmc_spi_homing.z = true; break;
        default: break;
      }
    #endif

    TERN_(IMPROVE_HOMING_RELIABILITY, sg_guard_period = millis() + default_sg_guard_duration);

    return stealth_states;
  }

  void end_sensorless_homing_per_axis(const AxisEnum axis, sensorless_t enable_stealth) {
    switch (axis) {
      default: break;
      #if X_SENSORLESS
        case X_AXIS:
          tmc_disable_stallguard(stepperX, enable_stealth.x);
          #if AXIS_HAS_STALLGUARD(X2)
            tmc_disable_stallguard(stepperX2, enable_stealth.x2);
          #endif
          #if EITHER(CORE_IS_XY, MARKFORGED_XY) && Y_SENSORLESS
            tmc_disable_stallguard(stepperY, enable_stealth.y);
          #elif CORE_IS_XZ && Z_SENSORLESS
            tmc_disable_stallguard(stepperZ, enable_stealth.z);
          #endif
          break;
      #endif
      #if Y_SENSORLESS
        case Y_AXIS:
          tmc_disable_stallguard(stepperY, enable_stealth.y);
          #if AXIS_HAS_STALLGUARD(Y2)
            tmc_disable_stallguard(stepperY2, enable_stealth.y2);
          #endif
          #if EITHER(CORE_IS_XY, MARKFORGED_XY) && X_SENSORLESS
            tmc_disable_stallguard(stepperX, enable_stealth.x);
          #elif CORE_IS_YZ && Z_SENSORLESS
            tmc_disable_stallguard(stepperZ, enable_stealth.z);
          #endif
          break;
      #endif
      #if Z_SENSORLESS
        case Z_AXIS:
          tmc_disable_stallguard(stepperZ, enable_stealth.z);
          #if AXIS_HAS_STALLGUARD(Z2)
            tmc_disable_stallguard(stepperZ2, enable_stealth.z2);
          #endif
          #if AXIS_HAS_STALLGUARD(Z3)
            tmc_disable_stallguard(stepperZ3, enable_stealth.z3);
          #endif
          #if AXIS_HAS_STALLGUARD(Z4)
            tmc_disable_stallguard(stepperZ4, enable_stealth.z4);
          #endif
          #if CORE_IS_XZ && X_SENSORLESS
            tmc_disable_stallguard(stepperX, enable_stealth.x);
          #elif CORE_IS_YZ && Y_SENSORLESS
            tmc_disable_stallguard(stepperY, enable_stealth.y);
          #endif
          break;
      #endif
    }

    #if ENABLED(SPI_ENDSTOPS)
      switch (axis) {
        case X_AXIS: if (ENABLED(X_SPI_SENSORLESS)) endstops.tmc_spi_homing.x = false; break;
        case Y_AXIS: if (ENABLED(Y_SPI_SENSORLESS)) endstops.tmc_spi_homing.y = false; break;
        case Z_AXIS: if (ENABLED(Z_SPI_SENSORLESS)) endstops.tmc_spi_homing.z = false; break;
        default: break;
      }
    #endif
  }

#endif // SENSORLESS_HOMING

/**
 * Home an individual linear axis
 */
void do_homing_move(const AxisEnum axis, const float distance, const feedRate_t fr_mm_s=0.0, const bool final_approach=true) {
  DEBUG_SECTION(log_move, "do_homing_move", DEBUGGING(LEVELING));

  const feedRate_t home_fr_mm_s = fr_mm_s ?: homing_feedrate(axis);

  if (DEBUGGING(LEVELING)) {
    DEBUG_ECHOPAIR("...(", axis_codes[axis], ", ", distance, ", ");
    if (fr_mm_s)
      DEBUG_ECHO(fr_mm_s);
    else
      DEBUG_ECHOPAIR("[", home_fr_mm_s, "]");
    DEBUG_ECHOLNPGM(")");
  }

  // Only do some things when moving towards an endstop
  const int8_t axis_home_dir = TERN0(DUAL_X_CARRIAGE, axis == X_AXIS)
                ? x_home_dir(active_extruder) : home_dir(axis);
  const bool is_home_dir = (axis_home_dir > 0) == (distance > 0);

  #if ENABLED(SENSORLESS_HOMING)
    sensorless_t stealth_states;
  #endif

  if (is_home_dir) {

<<<<<<< HEAD
    #if HOMING_Z_WITH_PROBE && HAS_QUIET_PROBING
      if (axis == Z_AXIS && final_approach) probe.set_probing_paused(true);
    #endif
=======
    if (TERN0(HOMING_Z_WITH_PROBE, axis == Z_AXIS)) {
      #if ALL(HAS_HEATED_BED, WAIT_FOR_BED_HEATER)
        // Wait for bed to heat back up between probing points
        thermalManager.wait_for_bed_heating();
      #endif

      TERN_(HAS_QUIET_PROBING, probe.set_probing_paused(true));
    }
>>>>>>> 1d63fe65

    // Disable stealthChop if used. Enable diag1 pin on driver.
    TERN_(SENSORLESS_HOMING, stealth_states = start_sensorless_homing_per_axis(axis));
  }

  #if IS_SCARA
    // Tell the planner the axis is at 0
    current_position[axis] = 0;
    sync_plan_position();
    current_position[axis] = distance;
    line_to_current_position(home_fr_mm_s);
  #else
    // Get the ABC or XYZ positions in mm
    abce_pos_t target = planner.get_axis_positions_mm();

    target[axis] = 0;                         // Set the single homing axis to 0
    planner.set_machine_position_mm(target);  // Update the machine position

    #if HAS_DIST_MM_ARG
      const xyze_float_t cart_dist_mm{0};
    #endif

    // Set delta/cartesian axes directly
    target[axis] = distance;                  // The move will be towards the endstop
    planner.buffer_segment(target
      #if HAS_DIST_MM_ARG
        , cart_dist_mm
      #endif
      , home_fr_mm_s, active_extruder
    );
  #endif

  planner.synchronize();

  if (is_home_dir) {

    #if HOMING_Z_WITH_PROBE && HAS_QUIET_PROBING
      if (axis == Z_AXIS && final_approach) probe.set_probing_paused(false);
    #endif

    endstops.validate_homing_move();

    // Re-enable stealthChop if used. Disable diag1 pin on driver.
    TERN_(SENSORLESS_HOMING, end_sensorless_homing_per_axis(axis, stealth_states));
  }
}

/**
 * Set an axis' current position to its home position (after homing).
 *
 * For Core and Cartesian robots this applies one-to-one when an
 * individual axis has been homed.
 *
 * DELTA should wait until all homing is done before setting the XYZ
 * current_position to home, because homing is a single operation.
 * In the case where the axis positions are trusted and previously
 * homed, DELTA could home to X or Y individually by moving either one
 * to the center. However, homing Z always homes XY and Z.
 *
 * SCARA should wait until all XY homing is done before setting the XY
 * current_position to home, because neither X nor Y is at home until
 * both are at home. Z can however be homed individually.
 *
 * Callers must sync the planner position after calling this!
 */
void set_axis_is_at_home(const AxisEnum axis) {
  if (DEBUGGING(LEVELING)) DEBUG_ECHOLNPAIR(">>> set_axis_is_at_home(", axis_codes[axis], ")");

  set_axis_trusted(axis);
  set_axis_homed(axis);

  #if ENABLED(DUAL_X_CARRIAGE)
    if (axis == X_AXIS && (active_extruder == 1 || dual_x_carriage_mode == DXC_DUPLICATION_MODE)) {
      current_position.x = x_home_pos(active_extruder);
      return;
    }
  #endif

  #if ENABLED(MORGAN_SCARA)
    scara_set_axis_is_at_home(axis);
  #elif ENABLED(DELTA)
    current_position[axis] = (axis == Z_AXIS) ? delta_height - TERN0(HAS_BED_PROBE, probe.offset.z) : base_home_pos(axis);
  #else
    current_position[axis] = base_home_pos(axis);
  #endif

  /**
   * Z Probe Z Homing? Account for the probe's Z offset.
   */
  #if HAS_BED_PROBE && Z_HOME_DIR < 0
    if (axis == Z_AXIS) {
      #if HOMING_Z_WITH_PROBE

        current_position.z -= probe.offset.z;

        if (DEBUGGING(LEVELING)) DEBUG_ECHOLNPAIR("*** Z HOMED WITH PROBE (Z_MIN_PROBE_USES_Z_MIN_ENDSTOP_PIN) ***\n> probe.offset.z = ", probe.offset.z);

      #else

        if (DEBUGGING(LEVELING)) DEBUG_ECHOLNPGM("*** Z HOMED TO ENDSTOP ***");

      #endif
    }
  #endif

  TERN_(I2C_POSITION_ENCODERS, I2CPEM.homed(axis));

  TERN_(BABYSTEP_DISPLAY_TOTAL, babystep.reset_total(axis));

  #if HAS_POSITION_SHIFT
    position_shift[axis] = 0;
    update_workspace_offset(axis);
  #endif

  if (DEBUGGING(LEVELING)) {
    #if HAS_HOME_OFFSET
      DEBUG_ECHOLNPAIR("> home_offset[", axis_codes[axis], "] = ", home_offset[axis]);
    #endif
    DEBUG_POS("", current_position);
    DEBUG_ECHOLNPAIR("<<< set_axis_is_at_home(", axis_codes[axis], ")");
  }
}

/**
 * Set an axis to be unhomed.
 */
void set_axis_never_homed(const AxisEnum axis) {
  if (DEBUGGING(LEVELING)) DEBUG_ECHOLNPAIR(">>> set_axis_never_homed(", axis_codes[axis], ")");

  set_axis_untrusted(axis);
  set_axis_unhomed(axis);

  if (DEBUGGING(LEVELING)) DEBUG_ECHOLNPAIR("<<< set_axis_never_homed(", axis_codes[axis], ")");

  TERN_(I2C_POSITION_ENCODERS, I2CPEM.unhomed(axis));
}

#ifdef TMC_HOME_PHASE
  /**
   * Move the axis back to its home_phase if set and driver is capable (TMC)
   *
   * Improves homing repeatability by homing to stepper coil's nearest absolute
   * phase position. Trinamic drivers use a stepper phase table with 1024 values
   * spanning 4 full steps with 256 positions each (ergo, 1024 positions).
   */
  void backout_to_tmc_homing_phase(const AxisEnum axis) {
    const xyz_long_t home_phase = TMC_HOME_PHASE;

    // check if home phase is disabled for this axis.
    if (home_phase[axis] < 0) return;

    int16_t phasePerUStep,      // TMC µsteps(phase) per Marlin µsteps
            phaseCurrent,       // The TMC µsteps(phase) count of the current position
            effectorBackoutDir, // Direction in which the effector mm coordinates move away from endstop.
            stepperBackoutDir;  // Direction in which the TMC µstep count(phase) move away from endstop.

    #define PHASE_PER_MICROSTEP(N) (256 / _MAX(1, N##_MICROSTEPS))

    switch (axis) {
      #ifdef X_MICROSTEPS
        case X_AXIS:
          phasePerUStep = PHASE_PER_MICROSTEP(X);
          phaseCurrent = stepperX.get_microstep_counter();
          effectorBackoutDir = -X_HOME_DIR;
          stepperBackoutDir = INVERT_X_DIR ? effectorBackoutDir : -effectorBackoutDir;
          break;
      #endif
      #ifdef Y_MICROSTEPS
        case Y_AXIS:
          phasePerUStep = PHASE_PER_MICROSTEP(Y);
          phaseCurrent = stepperY.get_microstep_counter();
          effectorBackoutDir = -Y_HOME_DIR;
          stepperBackoutDir = INVERT_Y_DIR ? effectorBackoutDir : -effectorBackoutDir;
          break;
      #endif
      #ifdef Z_MICROSTEPS
        case Z_AXIS:
          phasePerUStep = PHASE_PER_MICROSTEP(Z);
          phaseCurrent = stepperZ.get_microstep_counter();
          effectorBackoutDir = -Z_HOME_DIR;
          stepperBackoutDir = INVERT_Z_DIR ? effectorBackoutDir : -effectorBackoutDir;
          break;
      #endif
      default: return;
    }

    // Phase distance to nearest home phase position when moving in the backout direction from endstop(may be negative).
    int16_t phaseDelta = (home_phase[axis] - phaseCurrent) * stepperBackoutDir;

    // Check if home distance within endstop assumed repeatability noise of .05mm and warn.
    if (ABS(phaseDelta) * planner.steps_to_mm[axis] / phasePerUStep < 0.05f)
      SERIAL_ECHOLNPAIR("Selected home phase ", home_phase[axis],
                       " too close to endstop trigger phase ", phaseCurrent,
                       ". Pick a different phase for ", axis_codes[axis]);

    // Skip to next if target position is behind current. So it only moves away from endstop.
    if (phaseDelta < 0) phaseDelta += 1024;

    // Convert TMC µsteps(phase) to whole Marlin µsteps to effector backout direction to mm
    const float mmDelta = int16_t(phaseDelta / phasePerUStep) * effectorBackoutDir * planner.steps_to_mm[axis];

    // Optional debug messages
    if (DEBUGGING(LEVELING)) {
      DEBUG_ECHOLNPAIR(
        "Endstop ", axis_codes[axis], " hit at Phase:", phaseCurrent,
        " Delta:", phaseDelta, " Distance:", mmDelta
      );
    }

    if (mmDelta != 0) {
      // Retrace by the amount computed in mmDelta.
      do_homing_move(axis, mmDelta, get_homing_bump_feedrate(axis));
    }
  }
#endif

/**
 * Home an individual "raw axis" to its endstop.
 * This applies to XYZ on Cartesian and Core robots, and
 * to the individual ABC steppers on DELTA and SCARA.
 *
 * At the end of the procedure the axis is marked as
 * homed and the current position of that axis is updated.
 * Kinematic robots should wait till all axes are homed
 * before updating the current position.
 */

void homeaxis(const AxisEnum axis) {

  #if IS_SCARA
    // Only Z homing (with probe) is permitted
    if (axis != Z_AXIS) { BUZZ(100, 880); return; }
  #else
    #define _CAN_HOME(A) (axis == _AXIS(A) && ( \
         ENABLED(A##_SPI_SENSORLESS) \
      || (_AXIS(A) == Z_AXIS && ENABLED(HOMING_Z_WITH_PROBE)) \
      || (A##_MIN_PIN > -1 && A##_HOME_DIR < 0) \
      || (A##_MAX_PIN > -1 && A##_HOME_DIR > 0) \
    ))
    if (!_CAN_HOME(X) && !_CAN_HOME(Y) && !_CAN_HOME(Z)) return;
  #endif

  if (DEBUGGING(LEVELING)) DEBUG_ECHOLNPAIR(">>> homeaxis(", axis_codes[axis], ")");

  const int axis_home_dir = TERN0(DUAL_X_CARRIAGE, axis == X_AXIS)
              ? x_home_dir(active_extruder) : home_dir(axis);

  //
  // Homing Z with a probe? Raise Z (maybe) and deploy the Z probe.
  //
  if (TERN0(HOMING_Z_WITH_PROBE, axis == Z_AXIS && probe.deploy()))
    return;

  // Set flags for X, Y, Z motor locking
  #if HAS_EXTRA_ENDSTOPS
    switch (axis) {
      TERN_(X_DUAL_ENDSTOPS, case X_AXIS:)
      TERN_(Y_DUAL_ENDSTOPS, case Y_AXIS:)
      TERN_(Z_MULTI_ENDSTOPS, case Z_AXIS:)
        stepper.set_separate_multi_axis(true);
      default: break;
    }
  #endif

  //
  // Deploy BLTouch or tare the probe just before probing
  //
  #if HOMING_Z_WITH_PROBE
    if (axis == Z_AXIS) {
      if (TERN0(BLTOUCH, bltouch.deploy())) return;   // BLTouch was deployed above, but get the alarm state.
      if (TERN0(PROBE_TARE, probe.tare())) return;
    }
  #endif

  //
  // Back away to prevent an early X/Y sensorless trigger
  //
  #if DISABLED(DELTA) && defined(SENSORLESS_BACKOFF_MM)
    const xy_float_t backoff = SENSORLESS_BACKOFF_MM;
    if ((TERN0(X_SENSORLESS, axis == X_AXIS) || TERN0(Y_SENSORLESS, axis == Y_AXIS)) && backoff[axis]) {
      const float backoff_length = -ABS(backoff[axis]) * axis_home_dir;
      if (DEBUGGING(LEVELING)) DEBUG_ECHOLNPAIR("Sensorless backoff: ", backoff_length, "mm");
      do_homing_move(axis, backoff_length, homing_feedrate(axis));
    }
  #endif

<<<<<<< HEAD
  // Determine if a homing bump will be done and the bumps distance
=======
  //
  // Fast move towards endstop until triggered
  //
  const float move_length = 1.5f * max_length(TERN(DELTA, Z_AXIS, axis)) * axis_home_dir;
  if (DEBUGGING(LEVELING)) DEBUG_ECHOLNPAIR("Home Fast: ", move_length, "mm");
  do_homing_move(axis, move_length);

  #if BOTH(HOMING_Z_WITH_PROBE, BLTOUCH_SLOW_MODE)
    if (axis == Z_AXIS) bltouch.stow(); // Intermediate STOW (in LOW SPEED MODE)
  #endif

>>>>>>> 1d63fe65
  // When homing Z with probe respect probe clearance
  const bool use_probe_bump = TERN0(HOMING_Z_WITH_PROBE, axis == Z_AXIS && home_bump_mm(Z_AXIS));
  const float bump = axis_home_dir * (
    use_probe_bump ? _MAX(TERN0(HOMING_Z_WITH_PROBE, Z_CLEARANCE_BETWEEN_PROBES), home_bump_mm(Z_AXIS)) : home_bump_mm(axis)
  );

  do_homing_move(axis, 1.5f * max_length(TERN(DELTA, Z_AXIS, axis)) * axis_home_dir, 0.0, !use_probe_bump);

  #if BOTH(HOMING_Z_WITH_PROBE, BLTOUCH_SLOW_MODE)
    if (axis == Z_AXIS) bltouch.stow(); // Intermediate STOW (in LOW SPEED MODE)
  #endif

  // If a second homing move is configured...
  if (bump) {
    // Move away from the endstop by the axis HOMING_BUMP_MM
    if (DEBUGGING(LEVELING)) DEBUG_ECHOLNPAIR("Move Away: ", -bump, "mm");
    do_homing_move(axis, -bump
      #if HOMING_Z_WITH_PROBE
        , MMM_TO_MMS(axis == Z_AXIS ? Z_PROBE_SPEED_FAST : 0), false
      #endif
    );

    #if ENABLED(DETECT_BROKEN_ENDSTOP)
      // Check for a broken endstop
      EndstopEnum es;
      switch (axis) {
        default:
        case X_AXIS: es = X_ENDSTOP; break;
        case Y_AXIS: es = Y_ENDSTOP; break;
        case Z_AXIS: es = Z_ENDSTOP; break;
      }
      if (TEST(endstops.state(), es)) {
        SERIAL_ECHO_MSG("Bad ", axis_codes[axis], " Endstop?");
        kill(GET_TEXT(MSG_KILL_HOMING_FAILED));
      }
    #endif

    #if BOTH(HOMING_Z_WITH_PROBE, BLTOUCH_SLOW_MODE)
      if (axis == Z_AXIS && bltouch.deploy()) return; // Intermediate DEPLOY (in LOW SPEED MODE)
    #endif

<<<<<<< HEAD
    do_homing_move(axis, 2 * bump, get_homing_bump_feedrate(axis), true);
=======
    // Slow move towards endstop until triggered
    const float rebump = bump * 2;
    if (DEBUGGING(LEVELING)) DEBUG_ECHOLNPAIR("Re-bump: ", rebump, "mm");
    do_homing_move(axis, rebump, get_homing_bump_feedrate(axis));
>>>>>>> 1d63fe65

    #if BOTH(HOMING_Z_WITH_PROBE, BLTOUCH)
      if (axis == Z_AXIS) bltouch.stow(); // The final STOW
    #endif
  }

  #if HAS_EXTRA_ENDSTOPS
    const bool pos_dir = axis_home_dir > 0;
    #if ENABLED(X_DUAL_ENDSTOPS)
      if (axis == X_AXIS) {
        const float adj = ABS(endstops.x2_endstop_adj);
        if (adj) {
          if (pos_dir ? (endstops.x2_endstop_adj > 0) : (endstops.x2_endstop_adj < 0)) stepper.set_x_lock(true); else stepper.set_x2_lock(true);
          do_homing_move(axis, pos_dir ? -adj : adj);
          stepper.set_x_lock(false);
          stepper.set_x2_lock(false);
        }
      }
    #endif
    #if ENABLED(Y_DUAL_ENDSTOPS)
      if (axis == Y_AXIS) {
        const float adj = ABS(endstops.y2_endstop_adj);
        if (adj) {
          if (pos_dir ? (endstops.y2_endstop_adj > 0) : (endstops.y2_endstop_adj < 0)) stepper.set_y_lock(true); else stepper.set_y2_lock(true);
          do_homing_move(axis, pos_dir ? -adj : adj);
          stepper.set_y_lock(false);
          stepper.set_y2_lock(false);
        }
      }
    #endif

    #if ENABLED(Z_MULTI_ENDSTOPS)
      if (axis == Z_AXIS) {

        #if NUM_Z_STEPPER_DRIVERS == 2

          const float adj = ABS(endstops.z2_endstop_adj);
          if (adj) {
            if (pos_dir ? (endstops.z2_endstop_adj > 0) : (endstops.z2_endstop_adj < 0)) stepper.set_z1_lock(true); else stepper.set_z2_lock(true);
            do_homing_move(axis, pos_dir ? -adj : adj);
            stepper.set_z1_lock(false);
            stepper.set_z2_lock(false);
          }

        #else

          // Handy arrays of stepper lock function pointers

          typedef void (*adjustFunc_t)(const bool);

          adjustFunc_t lock[] = {
            stepper.set_z1_lock, stepper.set_z2_lock, stepper.set_z3_lock
            #if NUM_Z_STEPPER_DRIVERS >= 4
              , stepper.set_z4_lock
            #endif
          };
          float adj[] = {
            0, endstops.z2_endstop_adj, endstops.z3_endstop_adj
            #if NUM_Z_STEPPER_DRIVERS >= 4
              , endstops.z4_endstop_adj
            #endif
          };

          adjustFunc_t tempLock;
          float tempAdj;

          // Manual bubble sort by adjust value
          if (adj[1] < adj[0]) {
            tempLock = lock[0], tempAdj = adj[0];
            lock[0] = lock[1], adj[0] = adj[1];
            lock[1] = tempLock, adj[1] = tempAdj;
          }
          if (adj[2] < adj[1]) {
            tempLock = lock[1], tempAdj = adj[1];
            lock[1] = lock[2], adj[1] = adj[2];
            lock[2] = tempLock, adj[2] = tempAdj;
          }
          #if NUM_Z_STEPPER_DRIVERS >= 4
            if (adj[3] < adj[2]) {
              tempLock = lock[2], tempAdj = adj[2];
              lock[2] = lock[3], adj[2] = adj[3];
              lock[3] = tempLock, adj[3] = tempAdj;
            }
            if (adj[2] < adj[1]) {
              tempLock = lock[1], tempAdj = adj[1];
              lock[1] = lock[2], adj[1] = adj[2];
              lock[2] = tempLock, adj[2] = tempAdj;
            }
          #endif
          if (adj[1] < adj[0]) {
            tempLock = lock[0], tempAdj = adj[0];
            lock[0] = lock[1], adj[0] = adj[1];
            lock[1] = tempLock, adj[1] = tempAdj;
          }

          if (pos_dir) {
            // normalize adj to smallest value and do the first move
            (*lock[0])(true);
            do_homing_move(axis, adj[1] - adj[0]);
            // lock the second stepper for the final correction
            (*lock[1])(true);
            do_homing_move(axis, adj[2] - adj[1]);
            #if NUM_Z_STEPPER_DRIVERS >= 4
              // lock the third stepper for the final correction
              (*lock[2])(true);
              do_homing_move(axis, adj[3] - adj[2]);
            #endif
          }
          else {
            #if NUM_Z_STEPPER_DRIVERS >= 4
              (*lock[3])(true);
              do_homing_move(axis, adj[2] - adj[3]);
            #endif
            (*lock[2])(true);
            do_homing_move(axis, adj[1] - adj[2]);
            (*lock[1])(true);
            do_homing_move(axis, adj[0] - adj[1]);
          }

          stepper.set_z1_lock(false);
          stepper.set_z2_lock(false);
          stepper.set_z3_lock(false);
          #if NUM_Z_STEPPER_DRIVERS >= 4
            stepper.set_z4_lock(false);
          #endif

        #endif
      }
    #endif

    // Reset flags for X, Y, Z motor locking
    switch (axis) {
      default: break;
      TERN_(X_DUAL_ENDSTOPS, case X_AXIS:)
      TERN_(Y_DUAL_ENDSTOPS, case Y_AXIS:)
      TERN_(Z_MULTI_ENDSTOPS, case Z_AXIS:)
        stepper.set_separate_multi_axis(false);
    }
  #endif

  #ifdef TMC_HOME_PHASE
    // move back to homing phase if configured and capable
    backout_to_tmc_homing_phase(axis);
  #endif

  #if IS_SCARA

    set_axis_is_at_home(axis);
    sync_plan_position();

  #elif ENABLED(DELTA)

    // Delta has already moved all three towers up in G28
    // so here it re-homes each tower in turn.
    // Delta homing treats the axes as normal linear axes.

    const float adjDistance = delta_endstop_adj[axis],
                minDistance = (MIN_STEPS_PER_SEGMENT) * planner.steps_to_mm[axis];

    // Retrace by the amount specified in delta_endstop_adj if more than min steps.
    if (adjDistance * (Z_HOME_DIR) < 0 && ABS(adjDistance) > minDistance) { // away from endstop, more than min distance
      if (DEBUGGING(LEVELING)) DEBUG_ECHOLNPAIR("adjDistance:", adjDistance);
      do_homing_move(axis, adjDistance, get_homing_bump_feedrate(axis));
    }

  #else // CARTESIAN / CORE / MARKFORGED_XY

    set_axis_is_at_home(axis);
    sync_plan_position();

    destination[axis] = current_position[axis];

    if (DEBUGGING(LEVELING)) DEBUG_POS("> AFTER set_axis_is_at_home", current_position);

  #endif

  // Put away the Z probe
  #if HOMING_Z_WITH_PROBE
    if (axis == Z_AXIS && probe.stow()) return;
  #endif

  #if DISABLED(DELTA) && defined(HOMING_BACKOFF_POST_MM)
    const xyz_float_t endstop_backoff = HOMING_BACKOFF_POST_MM;
    if (endstop_backoff[axis]) {
      current_position[axis] -= ABS(endstop_backoff[axis]) * axis_home_dir;
      line_to_current_position(
        #if HOMING_Z_WITH_PROBE
          (axis == Z_AXIS) ? z_probe_fast_mm_s :
        #endif
        homing_feedrate(axis)
      );

      #if ENABLED(SENSORLESS_HOMING)
        planner.synchronize();
        if (false
          #if EITHER(IS_CORE, MARKFORGED_XY)
            || axis != NORMAL_AXIS
          #endif
        ) safe_delay(200);  // Short delay to allow belts to spring back
      #endif
    }
  #endif

  // Clear retracted status if homing the Z axis
  #if ENABLED(FWRETRACT)
    if (axis == Z_AXIS) fwretract.current_hop = 0.0;
  #endif

  if (DEBUGGING(LEVELING)) DEBUG_ECHOLNPAIR("<<< homeaxis(", axis_codes[axis], ")");

} // homeaxis()

#if HAS_WORKSPACE_OFFSET
  void update_workspace_offset(const AxisEnum axis) {
    workspace_offset[axis] = home_offset[axis] + position_shift[axis];
    if (DEBUGGING(LEVELING)) DEBUG_ECHOLNPAIR("Axis ", XYZ_CHAR(axis), " home_offset = ", home_offset[axis], " position_shift = ", position_shift[axis]);
  }
#endif

#if HAS_M206_COMMAND
  /**
   * Change the home offset for an axis.
   * Also refreshes the workspace offset.
   */
  void set_home_offset(const AxisEnum axis, const float v) {
    home_offset[axis] = v;
    update_workspace_offset(axis);
  }
#endif // HAS_M206_COMMAND<|MERGE_RESOLUTION|>--- conflicted
+++ resolved
@@ -1315,20 +1315,14 @@
 
   if (is_home_dir) {
 
-<<<<<<< HEAD
-    #if HOMING_Z_WITH_PROBE && HAS_QUIET_PROBING
-      if (axis == Z_AXIS && final_approach) probe.set_probing_paused(true);
-    #endif
-=======
     if (TERN0(HOMING_Z_WITH_PROBE, axis == Z_AXIS)) {
       #if ALL(HAS_HEATED_BED, WAIT_FOR_BED_HEATER)
         // Wait for bed to heat back up between probing points
         thermalManager.wait_for_bed_heating();
       #endif
 
-      TERN_(HAS_QUIET_PROBING, probe.set_probing_paused(true));
-    }
->>>>>>> 1d63fe65
+      TERN_(HAS_QUIET_PROBING, if (final_approach) probe.set_probing_paused(true));
+    }
 
     // Disable stealthChop if used. Enable diag1 pin on driver.
     TERN_(SENSORLESS_HOMING, stealth_states = start_sensorless_homing_per_axis(axis));
@@ -1615,28 +1609,19 @@
     }
   #endif
 
-<<<<<<< HEAD
   // Determine if a homing bump will be done and the bumps distance
-=======
+  // When homing Z with probe respect probe clearance
+  const bool use_probe_bump = TERN0(HOMING_Z_WITH_PROBE, axis == Z_AXIS && home_bump_mm(Z_AXIS));
+  const float bump = axis_home_dir * (
+    use_probe_bump ? _MAX(TERN0(HOMING_Z_WITH_PROBE, Z_CLEARANCE_BETWEEN_PROBES), home_bump_mm(Z_AXIS)) : home_bump_mm(axis)
+  );
+
   //
   // Fast move towards endstop until triggered
   //
   const float move_length = 1.5f * max_length(TERN(DELTA, Z_AXIS, axis)) * axis_home_dir;
   if (DEBUGGING(LEVELING)) DEBUG_ECHOLNPAIR("Home Fast: ", move_length, "mm");
-  do_homing_move(axis, move_length);
-
-  #if BOTH(HOMING_Z_WITH_PROBE, BLTOUCH_SLOW_MODE)
-    if (axis == Z_AXIS) bltouch.stow(); // Intermediate STOW (in LOW SPEED MODE)
-  #endif
-
->>>>>>> 1d63fe65
-  // When homing Z with probe respect probe clearance
-  const bool use_probe_bump = TERN0(HOMING_Z_WITH_PROBE, axis == Z_AXIS && home_bump_mm(Z_AXIS));
-  const float bump = axis_home_dir * (
-    use_probe_bump ? _MAX(TERN0(HOMING_Z_WITH_PROBE, Z_CLEARANCE_BETWEEN_PROBES), home_bump_mm(Z_AXIS)) : home_bump_mm(axis)
-  );
-
-  do_homing_move(axis, 1.5f * max_length(TERN(DELTA, Z_AXIS, axis)) * axis_home_dir, 0.0, !use_probe_bump);
+  do_homing_move(axis, move_length, 0.0, !use_probe_bump);
 
   #if BOTH(HOMING_Z_WITH_PROBE, BLTOUCH_SLOW_MODE)
     if (axis == Z_AXIS) bltouch.stow(); // Intermediate STOW (in LOW SPEED MODE)
@@ -1671,14 +1656,10 @@
       if (axis == Z_AXIS && bltouch.deploy()) return; // Intermediate DEPLOY (in LOW SPEED MODE)
     #endif
 
-<<<<<<< HEAD
-    do_homing_move(axis, 2 * bump, get_homing_bump_feedrate(axis), true);
-=======
     // Slow move towards endstop until triggered
     const float rebump = bump * 2;
     if (DEBUGGING(LEVELING)) DEBUG_ECHOLNPAIR("Re-bump: ", rebump, "mm");
-    do_homing_move(axis, rebump, get_homing_bump_feedrate(axis));
->>>>>>> 1d63fe65
+    do_homing_move(axis, rebump, get_homing_bump_feedrate(axis), true);
 
     #if BOTH(HOMING_Z_WITH_PROBE, BLTOUCH)
       if (axis == Z_AXIS) bltouch.stow(); // The final STOW
