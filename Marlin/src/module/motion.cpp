/**
 * Marlin 3D Printer Firmware
 * Copyright (c) 2020 MarlinFirmware [https://github.com/MarlinFirmware/Marlin]
 *
 * Based on Sprinter and grbl.
 * Copyright (c) 2011 Camiel Gubbels / Erik van der Zalm
 *
 * This program is free software: you can redistribute it and/or modify
 * it under the terms of the GNU General Public License as published by
 * the Free Software Foundation, either version 3 of the License, or
 * (at your option) any later version.
 *
 * This program is distributed in the hope that it will be useful,
 * but WITHOUT ANY WARRANTY; without even the implied warranty of
 * MERCHANTABILITY or FITNESS FOR A PARTICULAR PURPOSE.  See the
 * GNU General Public License for more details.
 *
 * You should have received a copy of the GNU General Public License
 * along with this program.  If not, see <http://www.gnu.org/licenses/>.
 *
 */

/**
 * motion.cpp
 */

#include "motion.h"
#include "endstops.h"
#include "stepper.h"
#include "planner.h"
#include "temperature.h"

#include "../gcode/gcode.h"

#include "../inc/MarlinConfig.h"

#if IS_SCARA
  #include "../libs/buzzer.h"
  #include "../lcd/ultralcd.h"
#endif

#if HAS_BED_PROBE
  #include "probe.h"
#endif

#if HAS_LEVELING
  #include "../feature/bedlevel/bedlevel.h"
#endif

#if ENABLED(BLTOUCH)
  #include "../feature/bltouch.h"
#endif

#if HAS_DISPLAY
  #include "../lcd/ultralcd.h"
#endif

#if HAS_FILAMENT_SENSOR
  #include "../feature/runout.h"
#endif

#if ENABLED(SENSORLESS_HOMING)
  #include "../feature/tmc_util.h"
#endif

#if ENABLED(FWRETRACT)
  #include "../feature/fwretract.h"
#endif

#if ENABLED(BABYSTEP_DISPLAY_TOTAL)
  #include "../feature/babystep.h"
#endif

#define DEBUG_OUT ENABLED(DEBUG_LEVELING_FEATURE)
#include "../core/debug_out.h"

/**
 * axis_homed
 *   Flags that each linear axis was homed.
 *   XYZ on cartesian, ABC on delta, ABZ on SCARA.
 *
 * axis_known_position
 *   Flags that the position is known in each linear axis. Set when homed.
 *   Cleared whenever a stepper powers off, potentially losing its position.
 */
uint8_t axis_homed, axis_known_position; // = 0

// Relative Mode. Enable with G91, disable with G90.
bool relative_mode; // = false;

/**
 * Cartesian Current Position
 *   Used to track the native machine position as moves are queued.
 *   Used by 'line_to_current_position' to do a move after changing it.
 *   Used by 'sync_plan_position' to update 'planner.position'.
 */
xyze_pos_t current_position = { X_HOME_POS, Y_HOME_POS, Z_HOME_POS };

/**
 * Cartesian Destination
 *   The destination for a move, filled in by G-code movement commands,
 *   and expected by functions like 'prepare_line_to_destination'.
 *   G-codes can set destination using 'get_destination_from_command'
 */
xyze_pos_t destination; // {0}

// G60/G61 Position Save and Return
#if SAVED_POSITIONS
  uint8_t saved_slots[(SAVED_POSITIONS + 7) >> 3];
  xyz_pos_t stored_position[SAVED_POSITIONS];
#endif

// The active extruder (tool). Set with T<extruder> command.
#if EXTRUDERS > 1
  uint8_t active_extruder = 0; // = 0
#endif

#if ENABLED(LCD_SHOW_E_TOTAL)
  float e_move_accumulator; // = 0
#endif

// Extruder offsets
#if HAS_HOTEND_OFFSET
  xyz_pos_t hotend_offset[HOTENDS]; // Initialized by settings.load()
  void reset_hotend_offsets() {
    constexpr float tmp[XYZ][HOTENDS] = { HOTEND_OFFSET_X, HOTEND_OFFSET_Y, HOTEND_OFFSET_Z };
    static_assert(
      !tmp[X_AXIS][0] && !tmp[Y_AXIS][0] && !tmp[Z_AXIS][0],
      "Offsets for the first hotend must be 0.0."
    );
    // Transpose from [XYZ][HOTENDS] to [HOTENDS][XYZ]
    HOTEND_LOOP() LOOP_XYZ(a) hotend_offset[e][a] = tmp[a][e];
    #if ENABLED(DUAL_X_CARRIAGE)
      hotend_offset[1].x = _MAX(X2_HOME_POS, X2_MAX_POS);
    #endif
  }
#endif

// The feedrate for the current move, often used as the default if
// no other feedrate is specified. Overridden for special moves.
// Set by the last G0 through G5 command's "F" parameter.
// Functions that override this for custom moves *must always* restore it!
feedRate_t feedrate_mm_s = MMM_TO_MMS(1500);
int16_t feedrate_percentage = 100;

// Homing feedrate is const progmem - compare to constexpr in the header
const feedRate_t homing_feedrate_mm_s[XYZ] PROGMEM = {
  #if ENABLED(DELTA)
    MMM_TO_MMS(HOMING_FEEDRATE_Z), MMM_TO_MMS(HOMING_FEEDRATE_Z),
  #else
    MMM_TO_MMS(HOMING_FEEDRATE_XY), MMM_TO_MMS(HOMING_FEEDRATE_XY),
  #endif
  MMM_TO_MMS(HOMING_FEEDRATE_Z)
};

// Cartesian conversion result goes here:
xyz_pos_t cartes;

#if IS_KINEMATIC

  abc_pos_t delta;

  #if HAS_SCARA_OFFSET
    abc_pos_t scara_home_offset;
  #endif

  #if HAS_SOFTWARE_ENDSTOPS
    float delta_max_radius, delta_max_radius_2;
  #elif IS_SCARA
    constexpr float delta_max_radius = SCARA_PRINTABLE_RADIUS,
                    delta_max_radius_2 = sq(SCARA_PRINTABLE_RADIUS);
  #else // DELTA
    constexpr float delta_max_radius = DELTA_PRINTABLE_RADIUS,
                    delta_max_radius_2 = sq(DELTA_PRINTABLE_RADIUS);
  #endif

#endif

/**
 * The workspace can be offset by some commands, or
 * these offsets may be omitted to save on computation.
 */
#if HAS_POSITION_SHIFT
  // The distance that XYZ has been offset by G92. Reset by G28.
  xyz_pos_t position_shift{0};
#endif
#if HAS_HOME_OFFSET
  // This offset is added to the configured home position.
  // Set by M206, M428, or menu item. Saved to EEPROM.
  xyz_pos_t home_offset{0};
#endif
#if HAS_HOME_OFFSET && HAS_POSITION_SHIFT
  // The above two are combined to save on computes
  xyz_pos_t workspace_offset{0};
#endif

#if HAS_ABL_NOT_UBL
  float xy_probe_feedrate_mm_s = MMM_TO_MMS(XY_PROBE_SPEED);
#endif

/**
 * Output the current position to serial
 */

inline void report_more_positions() {
  stepper.report_positions();
  #if IS_SCARA
    scara_report_positions();
  #endif
}

// Report the logical position for a given machine position
inline void report_logical_position(const xyze_pos_t &rpos) {
  const xyze_pos_t lpos = rpos.asLogical();
  SERIAL_ECHOPAIR_P(X_LBL, lpos.x, SP_Y_LBL, lpos.y, SP_Z_LBL, lpos.z, SP_E_LBL, lpos.e);
}

// Report the real current position according to the steppers.
// Forward kinematics and un-leveling are applied.
void report_real_position() {
  get_cartesian_from_steppers();
  xyze_pos_t npos = cartes;
  npos.e = planner.get_axis_position_mm(E_AXIS);

  #if HAS_POSITION_MODIFIERS
    planner.unapply_modifiers(npos
      #if HAS_LEVELING
        , true
      #endif
    );
  #endif

  report_logical_position(npos);
  report_more_positions();
}

// Report the logical current position according to the most recent G-code command
void report_current_position() {
  report_logical_position(current_position);
  report_more_positions();
}

/**
 * Report the logical current position according to the most recent G-code command.
 * The planner.position always corresponds to the last G-code too. This makes M114
 * suitable for debugging kinematics and leveling while avoiding planner sync that
 * definitively interrupts the printing flow.
 */
void report_current_position_projected() {
  report_logical_position(current_position);
  stepper.report_a_position(planner.position);
}

/**
 * sync_plan_position
 *
 * Set the planner/stepper positions directly from current_position with
 * no kinematic translation. Used for homing axes and cartesian/core syncing.
 */
void sync_plan_position() {
  if (DEBUGGING(LEVELING)) DEBUG_POS("sync_plan_position", current_position);
  planner.set_position_mm(current_position);
}

void sync_plan_position_e() { planner.set_e_position_mm(current_position.e); }

/**
 * Get the stepper positions in the cartes[] array.
 * Forward kinematics are applied for DELTA and SCARA.
 *
 * The result is in the current coordinate space with
 * leveling applied. The coordinates need to be run through
 * unapply_leveling to obtain the "ideal" coordinates
 * suitable for current_position, etc.
 */
void get_cartesian_from_steppers() {
  #if ENABLED(DELTA)
    forward_kinematics_DELTA(planner.get_axis_positions_mm());
  #else
    #if IS_SCARA
      forward_kinematics_SCARA(
        planner.get_axis_position_degrees(A_AXIS),
        planner.get_axis_position_degrees(B_AXIS)
      );
    #else
      cartes.set(planner.get_axis_position_mm(X_AXIS), planner.get_axis_position_mm(Y_AXIS));
    #endif
    cartes.z = planner.get_axis_position_mm(Z_AXIS);
  #endif
}

/**
 * Set the current_position for an axis based on
 * the stepper positions, removing any leveling that
 * may have been applied.
 *
 * To prevent small shifts in axis position always call
 * sync_plan_position after updating axes with this.
 *
 * To keep hosts in sync, always call report_current_position
 * after updating the current_position.
 */
void set_current_from_steppers_for_axis(const AxisEnum axis) {
  get_cartesian_from_steppers();
  xyze_pos_t pos = cartes;
  pos.e = planner.get_axis_position_mm(E_AXIS);

  #if HAS_POSITION_MODIFIERS
    planner.unapply_modifiers(pos
      #if HAS_LEVELING
        , true
      #endif
    );
  #endif

  if (axis == ALL_AXES)
    current_position = pos;
  else
    current_position[axis] = pos[axis];
}

/**
 * Move the planner to the current position from wherever it last moved
 * (or from wherever it has been told it is located).
 */
void line_to_current_position(const feedRate_t &fr_mm_s/*=feedrate_mm_s*/) {
  planner.buffer_line(current_position, fr_mm_s, active_extruder);
}

#if EXTRUDERS
  void unscaled_e_move(const float &length, const feedRate_t &fr_mm_s) {
    #if HAS_FILAMENT_SENSOR
      runout.reset();
    #endif
    current_position.e += length / planner.e_factor[active_extruder];
    line_to_current_position(fr_mm_s);
    planner.synchronize();
  }
#endif

#if IS_KINEMATIC

  /**
   * Buffer a fast move without interpolation. Set current_position to destination
   */
  void prepare_fast_move_to_destination(const feedRate_t &scaled_fr_mm_s/*=MMS_SCALED(feedrate_mm_s)*/) {
    if (DEBUGGING(LEVELING)) DEBUG_POS("prepare_fast_move_to_destination", destination);

    #if UBL_SEGMENTED
      // UBL segmented line will do Z-only moves in single segment
      ubl.line_to_destination_segmented(scaled_fr_mm_s);
    #else
      if (current_position == destination) return;

      planner.buffer_line(destination, scaled_fr_mm_s, active_extruder);
    #endif

    current_position = destination;
  }

#endif // IS_KINEMATIC

void _internal_move_to_destination(const feedRate_t &fr_mm_s/*=0.0f*/
  #if IS_KINEMATIC
    , const bool is_fast/*=false*/
  #endif
) {
  const feedRate_t old_feedrate = feedrate_mm_s;
  if (fr_mm_s) feedrate_mm_s = fr_mm_s;

  const uint16_t old_pct = feedrate_percentage;
  feedrate_percentage = 100;

  #if EXTRUDERS
     const float old_fac = planner.e_factor[active_extruder];
     planner.e_factor[active_extruder] = 1.0f;
  #endif

  #if IS_KINEMATIC
    if (is_fast)
      prepare_fast_move_to_destination();
    else
  #endif
      prepare_line_to_destination();

  feedrate_mm_s = old_feedrate;
  feedrate_percentage = old_pct;
  #if EXTRUDERS
    planner.e_factor[active_extruder] = old_fac;
  #endif
}

/**
 * Plan a move to (X, Y, Z) and set the current_position
 */
void do_blocking_move_to(const float rx, const float ry, const float rz, const feedRate_t &fr_mm_s/*=0.0*/) {
  if (DEBUGGING(LEVELING)) DEBUG_XYZ(">>> do_blocking_move_to", rx, ry, rz);

  const feedRate_t z_feedrate = fr_mm_s ?: homing_feedrate(Z_AXIS),
                  xy_feedrate = fr_mm_s ?: feedRate_t(XY_PROBE_FEEDRATE_MM_S);

  #if ENABLED(DELTA)

    if (!position_is_reachable(rx, ry)) return;

    REMEMBER(fr, feedrate_mm_s, xy_feedrate);

    destination = current_position;          // sync destination at the start

    if (DEBUGGING(LEVELING)) DEBUG_POS("destination = current_position", destination);

    // when in the danger zone
    if (current_position.z > delta_clip_start_height) {
      if (rz > delta_clip_start_height) {   // staying in the danger zone
        destination.set(rx, ry, rz);        // move directly (uninterpolated)
        prepare_internal_fast_move_to_destination();          // set current_position from destination
        if (DEBUGGING(LEVELING)) DEBUG_POS("danger zone move", current_position);
        return;
      }
      destination.z = delta_clip_start_height;
      prepare_internal_fast_move_to_destination();            // set current_position from destination
      if (DEBUGGING(LEVELING)) DEBUG_POS("zone border move", current_position);
    }

    if (rz > current_position.z) {                            // raising?
      destination.z = rz;
      prepare_internal_fast_move_to_destination(z_feedrate);  // set current_position from destination
      if (DEBUGGING(LEVELING)) DEBUG_POS("z raise move", current_position);
    }

    destination.set(rx, ry);
    prepare_internal_move_to_destination();                   // set current_position from destination
    if (DEBUGGING(LEVELING)) DEBUG_POS("xy move", current_position);

    if (rz < current_position.z) {                            // lowering?
      destination.z = rz;
      prepare_internal_fast_move_to_destination(z_feedrate);  // set current_position from destination
      if (DEBUGGING(LEVELING)) DEBUG_POS("z lower move", current_position);
    }

  #elif IS_SCARA

    if (!position_is_reachable(rx, ry)) return;

    destination = current_position;

    // If Z needs to raise, do it before moving XY
    if (destination.z < rz) {
      destination.z = rz;
      prepare_internal_fast_move_to_destination(z_feedrate);
    }

    destination.set(rx, ry);
    prepare_internal_fast_move_to_destination(xy_feedrate);

    // If Z needs to lower, do it after moving XY
    if (destination.z > rz) {
      destination.z = rz;
      prepare_internal_fast_move_to_destination(z_feedrate);
    }

  #else

    // If Z needs to raise, do it before moving XY
    if (current_position.z < rz) {
      current_position.z = rz;
      line_to_current_position(z_feedrate);
    }

    current_position.set(rx, ry);
    line_to_current_position(xy_feedrate);

    // If Z needs to lower, do it after moving XY
    if (current_position.z > rz) {
      current_position.z = rz;
      line_to_current_position(z_feedrate);
    }

  #endif

  if (DEBUGGING(LEVELING)) DEBUG_ECHOLNPGM("<<< do_blocking_move_to");

  planner.synchronize();
}

void do_blocking_move_to(const xy_pos_t &raw, const feedRate_t &fr_mm_s/*=0.0f*/) {
  do_blocking_move_to(raw.x, raw.y, current_position.z, fr_mm_s);
}
void do_blocking_move_to(const xyz_pos_t &raw, const feedRate_t &fr_mm_s/*=0.0f*/) {
  do_blocking_move_to(raw.x, raw.y, raw.z, fr_mm_s);
}
void do_blocking_move_to(const xyze_pos_t &raw, const feedRate_t &fr_mm_s/*=0.0f*/) {
  do_blocking_move_to(raw.x, raw.y, raw.z, fr_mm_s);
}

void do_blocking_move_to_x(const float &rx, const feedRate_t &fr_mm_s/*=0.0*/) {
  do_blocking_move_to(rx, current_position.y, current_position.z, fr_mm_s);
}
void do_blocking_move_to_y(const float &ry, const feedRate_t &fr_mm_s/*=0.0*/) {
  do_blocking_move_to(current_position.x, ry, current_position.z, fr_mm_s);
}
void do_blocking_move_to_z(const float &rz, const feedRate_t &fr_mm_s/*=0.0*/) {
  do_blocking_move_to_xy_z(current_position, rz, fr_mm_s);
}

void do_blocking_move_to_xy(const float &rx, const float &ry, const feedRate_t &fr_mm_s/*=0.0*/) {
  do_blocking_move_to(rx, ry, current_position.z, fr_mm_s);
}
void do_blocking_move_to_xy(const xy_pos_t &raw, const feedRate_t &fr_mm_s/*=0.0f*/) {
  do_blocking_move_to_xy(raw.x, raw.y, fr_mm_s);
}

void do_blocking_move_to_xy_z(const xy_pos_t &raw, const float &z, const feedRate_t &fr_mm_s/*=0.0f*/) {
  do_blocking_move_to(raw.x, raw.y, z, fr_mm_s);
}

//
// Prepare to do endstop or probe moves with custom feedrates.
//  - Save / restore current feedrate and multiplier
//
static float saved_feedrate_mm_s;
static int16_t saved_feedrate_percentage;
void remember_feedrate_and_scaling() {
  saved_feedrate_mm_s = feedrate_mm_s;
  saved_feedrate_percentage = feedrate_percentage;
}
void remember_feedrate_scaling_off() {
  remember_feedrate_and_scaling();
  feedrate_percentage = 100;
}
void restore_feedrate_and_scaling() {
  feedrate_mm_s = saved_feedrate_mm_s;
  feedrate_percentage = saved_feedrate_percentage;
}

#if HAS_SOFTWARE_ENDSTOPS

  bool soft_endstops_enabled = true;

  // Software Endstops are based on the configured limits.
  axis_limits_t soft_endstop = {
    { X_MIN_POS, Y_MIN_POS, Z_MIN_POS },
    { X_MAX_POS, Y_MAX_POS, Z_MAX_POS }
  };

  /**
   * Software endstops can be used to monitor the open end of
   * an axis that has a hardware endstop on the other end. Or
   * they can prevent axes from moving past endstops and grinding.
   *
   * To keep doing their job as the coordinate system changes,
   * the software endstop positions must be refreshed to remain
   * at the same positions relative to the machine.
   */
  void update_software_endstops(const AxisEnum axis
    #if HAS_HOTEND_OFFSET
      , const uint8_t old_tool_index/*=0*/, const uint8_t new_tool_index/*=0*/
    #endif
  ) {

    #if ENABLED(DUAL_X_CARRIAGE)

      if (axis == X_AXIS) {

        // In Dual X mode hotend_offset[X] is T1's home position
        const float dual_max_x = _MAX(hotend_offset[1].x, X2_MAX_POS);

        if (new_tool_index != 0) {
          // T1 can move from X2_MIN_POS to X2_MAX_POS or X2 home position (whichever is larger)
          soft_endstop.min.x = X2_MIN_POS;
          soft_endstop.max.x = dual_max_x;
        }
        else if (dxc_is_duplicating()) {
          // In Duplication Mode, T0 can move as far left as X1_MIN_POS
          // but not so far to the right that T1 would move past the end
          soft_endstop.min.x = X1_MIN_POS;
          soft_endstop.max.x = _MIN(X1_MAX_POS, dual_max_x - duplicate_extruder_x_offset);
        }
        else {
          // In other modes, T0 can move from X1_MIN_POS to X1_MAX_POS
          soft_endstop.min.x = X1_MIN_POS;
          soft_endstop.max.x = X1_MAX_POS;
        }

      }

    #elif ENABLED(DELTA)

      soft_endstop.min[axis] = base_min_pos(axis);
      soft_endstop.max[axis] = (axis == Z_AXIS ? delta_height
      #if HAS_BED_PROBE
        - probe.offset.z
      #endif
      : base_max_pos(axis));

      switch (axis) {
        case X_AXIS:
        case Y_AXIS:
          // Get a minimum radius for clamping
          delta_max_radius = _MIN(ABS(_MAX(soft_endstop.min.x, soft_endstop.min.y)), soft_endstop.max.x, soft_endstop.max.y);
          delta_max_radius_2 = sq(delta_max_radius);
          break;
        case Z_AXIS:
          delta_clip_start_height = soft_endstop.max[axis] - delta_safe_distance_from_top();
        default: break;
      }

    #elif HAS_HOTEND_OFFSET

      // Software endstops are relative to the tool 0 workspace, so
      // the movement limits must be shifted by the tool offset to
      // retain the same physical limit when other tools are selected.
      if (old_tool_index != new_tool_index) {
        const float offs = hotend_offset[new_tool_index][axis] - hotend_offset[old_tool_index][axis];
        soft_endstop.min[axis] += offs;
        soft_endstop.max[axis] += offs;
      }
      else {
        const float offs = hotend_offset[active_extruder][axis];
        soft_endstop.min[axis] = base_min_pos(axis) + offs;
        soft_endstop.max[axis] = base_max_pos(axis) + offs;
      }

    #else

      soft_endstop.min[axis] = base_min_pos(axis);
      soft_endstop.max[axis] = base_max_pos(axis);

    #endif

  if (DEBUGGING(LEVELING))
    SERIAL_ECHOLNPAIR("Axis ", XYZ_CHAR(axis), " min:", soft_endstop.min[axis], " max:", soft_endstop.max[axis]);
}

  /**
   * Constrain the given coordinates to the software endstops.
   *
   * For DELTA/SCARA the XY constraint is based on the smallest
   * radius within the set software endstops.
   */
  void apply_motion_limits(xyz_pos_t &target) {

    if (!soft_endstops_enabled) return;

    #if IS_KINEMATIC

      #if ENABLED(DELTA)
        if (!all_axes_homed()) return;
      #endif

      #if HAS_HOTEND_OFFSET && ENABLED(DELTA)
        // The effector center position will be the target minus the hotend offset.
        const xy_pos_t offs = hotend_offset[active_extruder];
      #else
        // SCARA needs to consider the angle of the arm through the entire move, so for now use no tool offset.
        constexpr xy_pos_t offs{0};
      #endif

      if (true
        #if IS_SCARA
          && TEST(axis_homed, X_AXIS) && TEST(axis_homed, Y_AXIS)
        #endif
      ) {
        const float dist_2 = HYPOT2(target.x - offs.x, target.y - offs.y);
        if (dist_2 > delta_max_radius_2)
          target *= float(delta_max_radius / SQRT(dist_2)); // 200 / 300 = 0.66
      }

    #else

      if (TEST(axis_homed, X_AXIS)) {
        #if !HAS_SOFTWARE_ENDSTOPS || ENABLED(MIN_SOFTWARE_ENDSTOP_X)
          NOLESS(target.x, soft_endstop.min.x);
        #endif
        #if !HAS_SOFTWARE_ENDSTOPS || ENABLED(MAX_SOFTWARE_ENDSTOP_X)
          NOMORE(target.x, soft_endstop.max.x);
        #endif
      }

      if (TEST(axis_homed, Y_AXIS)) {
        #if !HAS_SOFTWARE_ENDSTOPS || ENABLED(MIN_SOFTWARE_ENDSTOP_Y)
          NOLESS(target.y, soft_endstop.min.y);
        #endif
        #if !HAS_SOFTWARE_ENDSTOPS || ENABLED(MAX_SOFTWARE_ENDSTOP_Y)
          NOMORE(target.y, soft_endstop.max.y);
        #endif
      }

    #endif

    if (TEST(axis_homed, Z_AXIS)) {
      #if !HAS_SOFTWARE_ENDSTOPS || ENABLED(MIN_SOFTWARE_ENDSTOP_Z)
        NOLESS(target.z, soft_endstop.min.z);
      #endif
      #if !HAS_SOFTWARE_ENDSTOPS || ENABLED(MAX_SOFTWARE_ENDSTOP_Z)
        NOMORE(target.z, soft_endstop.max.z);
      #endif
    }
  }

#endif // HAS_SOFTWARE_ENDSTOPS

#if !UBL_SEGMENTED

FORCE_INLINE void segment_idle(millis_t &next_idle_ms) {
  const millis_t ms = millis();
  if (ELAPSED(ms, next_idle_ms)) {
    next_idle_ms = ms + 200UL;
    return idle();
  }
  thermalManager.manage_heater();  // Returns immediately on most calls
}

#if IS_KINEMATIC

  #if IS_SCARA
    /**
     * Before raising this value, use M665 S[seg_per_sec] to decrease
     * the number of segments-per-second. Default is 200. Some deltas
     * do better with 160 or lower. It would be good to know how many
     * segments-per-second are actually possible for SCARA on AVR.
     *
     * Longer segments result in less kinematic overhead
     * but may produce jagged lines. Try 0.5mm, 1.0mm, and 2.0mm
     * and compare the difference.
     */
    #define SCARA_MIN_SEGMENT_LENGTH 0.5f
  #endif

  /**
   * Prepare a linear move in a DELTA or SCARA setup.
   *
   * Called from prepare_line_to_destination as the
   * default Delta/SCARA segmenter.
   *
   * This calls planner.buffer_line several times, adding
   * small incremental moves for DELTA or SCARA.
   *
   * For Unified Bed Leveling (Delta or Segmented Cartesian)
   * the ubl.line_to_destination_segmented method replaces this.
   *
   * For Auto Bed Leveling (Bilinear) with SEGMENT_LEVELED_MOVES
   * this is replaced by segmented_line_to_destination below.
   */
  inline bool line_to_destination_kinematic() {

    // Get the top feedrate of the move in the XY plane
    const float scaled_fr_mm_s = MMS_SCALED(feedrate_mm_s);

    const xyze_float_t diff = destination - current_position;

    // If the move is only in Z/E don't split up the move
    if (!diff.x && !diff.y) {
      planner.buffer_line(destination, scaled_fr_mm_s, active_extruder);
      return false; // caller will update current_position
    }

    // Fail if attempting move outside printable radius
    if (!position_is_reachable(destination)) return true;

    // Get the linear distance in XYZ
    float cartesian_mm = diff.magnitude();

    // If the move is very short, check the E move distance
    if (UNEAR_ZERO(cartesian_mm)) cartesian_mm = ABS(diff.e);

    // No E move either? Game over.
    if (UNEAR_ZERO(cartesian_mm)) return true;

    // Minimum number of seconds to move the given distance
    const float seconds = cartesian_mm / scaled_fr_mm_s;

    // The number of segments-per-second times the duration
    // gives the number of segments
    uint16_t segments = delta_segments_per_second * seconds;

    // For SCARA enforce a minimum segment size
    #if IS_SCARA
      NOMORE(segments, cartesian_mm * RECIPROCAL(SCARA_MIN_SEGMENT_LENGTH));
    #endif

    // At least one segment is required
    NOLESS(segments, 1U);

    // The approximate length of each segment
    const float inv_segments = 1.0f / float(segments),
                cartesian_segment_mm = cartesian_mm * inv_segments;
    const xyze_float_t segment_distance = diff * inv_segments;

    #if ENABLED(SCARA_FEEDRATE_SCALING)
      const float inv_duration = scaled_fr_mm_s / cartesian_segment_mm;
    #endif

    /*
    SERIAL_ECHOPAIR("mm=", cartesian_mm);
    SERIAL_ECHOPAIR(" seconds=", seconds);
    SERIAL_ECHOPAIR(" segments=", segments);
    SERIAL_ECHOPAIR(" segment_mm=", cartesian_segment_mm);
    SERIAL_EOL();
    //*/

    // Get the current position as starting point
    xyze_pos_t raw = current_position;

    // Calculate and execute the segments
    millis_t next_idle_ms = millis() + 200UL;
    while (--segments) {
      segment_idle(next_idle_ms);
      raw += segment_distance;
      if (!planner.buffer_line(raw, scaled_fr_mm_s, active_extruder, cartesian_segment_mm
        #if ENABLED(SCARA_FEEDRATE_SCALING)
          , inv_duration
        #endif
      ))
        break;
    }

    // Ensure last segment arrives at target location.
    planner.buffer_line(destination, scaled_fr_mm_s, active_extruder, cartesian_segment_mm
      #if ENABLED(SCARA_FEEDRATE_SCALING)
        , inv_duration
      #endif
    );

    return false; // caller will update current_position
  }

#else // !IS_KINEMATIC

  #if ENABLED(SEGMENT_LEVELED_MOVES)

    /**
     * Prepare a segmented move on a CARTESIAN setup.
     *
     * This calls planner.buffer_line several times, adding
     * small incremental moves. This allows the planner to
     * apply more detailed bed leveling to the full move.
     */
    inline void segmented_line_to_destination(const feedRate_t &fr_mm_s, const float segment_size=LEVELED_SEGMENT_LENGTH) {

      const xyze_float_t diff = destination - current_position;

      // If the move is only in Z/E don't split up the move
      if (!diff.x && !diff.y) {
        planner.buffer_line(destination, fr_mm_s, active_extruder);
        return;
      }

      // Get the linear distance in XYZ
      // If the move is very short, check the E move distance
      // No E move either? Game over.
      float cartesian_mm = diff.magnitude();
      if (UNEAR_ZERO(cartesian_mm)) cartesian_mm = ABS(diff.e);
      if (UNEAR_ZERO(cartesian_mm)) return;

      // The length divided by the segment size
      // At least one segment is required
      uint16_t segments = cartesian_mm / segment_size;
      NOLESS(segments, 1U);

      // The approximate length of each segment
      const float inv_segments = 1.0f / float(segments),
                  cartesian_segment_mm = cartesian_mm * inv_segments;
      const xyze_float_t segment_distance = diff * inv_segments;

      #if ENABLED(SCARA_FEEDRATE_SCALING)
        const float inv_duration = scaled_fr_mm_s / cartesian_segment_mm;
      #endif

      // SERIAL_ECHOPAIR("mm=", cartesian_mm);
      // SERIAL_ECHOLNPAIR(" segments=", segments);
      // SERIAL_ECHOLNPAIR(" segment_mm=", cartesian_segment_mm);

      // Get the raw current position as starting point
      xyze_pos_t raw = current_position;

      // Calculate and execute the segments
      millis_t next_idle_ms = millis() + 200UL;
      while (--segments) {
        segment_idle(next_idle_ms);
        raw += segment_distance;
        if (!planner.buffer_line(raw, fr_mm_s, active_extruder, cartesian_segment_mm
          #if ENABLED(SCARA_FEEDRATE_SCALING)
            , inv_duration
          #endif
        ))
          break;
      }

      // Since segment_distance is only approximate,
      // the final move must be to the exact destination.
      planner.buffer_line(destination, fr_mm_s, active_extruder, cartesian_segment_mm
        #if ENABLED(SCARA_FEEDRATE_SCALING)
          , inv_duration
        #endif
      );
    }

  #endif // SEGMENT_LEVELED_MOVES

  /**
   * Prepare a linear move in a Cartesian setup.
   *
   * When a mesh-based leveling system is active, moves are segmented
   * according to the configuration of the leveling system.
   *
   * Return true if 'current_position' was set to 'destination'
   */
  inline bool line_to_destination_cartesian() {
    const float scaled_fr_mm_s = MMS_SCALED(feedrate_mm_s);
    #if HAS_MESH
      if (planner.leveling_active && planner.leveling_active_at_z(destination.z)) {
        #if ENABLED(AUTO_BED_LEVELING_UBL)
          ubl.line_to_destination_cartesian(scaled_fr_mm_s, active_extruder); // UBL's motion routine needs to know about
          return true;                                                        // all moves, including Z-only moves.
        #elif ENABLED(SEGMENT_LEVELED_MOVES)
          segmented_line_to_destination(scaled_fr_mm_s);
          return false; // caller will update current_position
        #else
          /**
           * For MBL and ABL-BILINEAR only segment moves when X or Y are involved.
           * Otherwise fall through to do a direct single move.
           */
          if (xy_pos_t(current_position) != xy_pos_t(destination)) {
            #if ENABLED(MESH_BED_LEVELING)
              mbl.line_to_destination(scaled_fr_mm_s);
            #elif ENABLED(AUTO_BED_LEVELING_BILINEAR)
              bilinear_line_to_destination(scaled_fr_mm_s);
            #endif
            return true;
          }
        #endif
      }
    #endif // HAS_MESH

    planner.buffer_line(destination, scaled_fr_mm_s, active_extruder);
    return false; // caller will update current_position
  }

#endif // !IS_KINEMATIC
#endif // !UBL_SEGMENTED

#if HAS_DUPLICATION_MODE
  bool extruder_duplication_enabled,
       mirrored_duplication_mode;
  #if ENABLED(MULTI_NOZZLE_DUPLICATION)
    uint8_t duplication_e_mask; // = 0
  #endif
#endif

#if ENABLED(DUAL_X_CARRIAGE)

  DualXMode dual_x_carriage_mode         = DEFAULT_DUAL_X_CARRIAGE_MODE;
  float inactive_extruder_x_pos          = X2_MAX_POS,                    // used in mode 0 & 1
        duplicate_extruder_x_offset      = DEFAULT_DUPLICATION_X_OFFSET;  // used in mode 2
  xyz_pos_t raised_parked_position;                                       // used in mode 1
  bool active_extruder_parked            = false;                         // used in mode 1 & 2
  millis_t delayed_move_time             = 0;                             // used in mode 1
  int16_t duplicate_extruder_temp_offset = 0;                             // used in mode 2

  float x_home_pos(const int extruder) {
    if (extruder == 0)
      return base_home_pos(X_AXIS);
    else
      /**
       * In dual carriage mode the extruder offset provides an override of the
       * second X-carriage position when homed - otherwise X2_HOME_POS is used.
       * This allows soft recalibration of the second extruder home position
       * without firmware reflash (through the M218 command).
       */
      return hotend_offset[1].x > 0 ? hotend_offset[1].x : X2_HOME_POS;
  }

  /**
   * Prepare a linear move in a dual X axis setup
   *
   * Return true if current_position[] was set to destination[]
   */
  inline bool dual_x_carriage_unpark() {
    if (active_extruder_parked) {
      switch (dual_x_carriage_mode) {
        case DXC_FULL_CONTROL_MODE:
          break;
        case DXC_AUTO_PARK_MODE:
          if (current_position.e == destination.e) {
            // This is a travel move (with no extrusion)
            // Skip it, but keep track of the current position
            // (so it can be used as the start of the next non-travel move)
            if (delayed_move_time != 0xFFFFFFFFUL) {
              current_position = destination;
              NOLESS(raised_parked_position.z, destination.z);
              delayed_move_time = millis();
              return true;
            }
          }
          // unpark extruder: 1) raise, 2) move into starting XY position, 3) lower

            #define CUR_X    current_position.x
            #define CUR_Y    current_position.y
            #define CUR_Z    current_position.z
            #define CUR_E    current_position.e
            #define RAISED_X raised_parked_position.x
            #define RAISED_Y raised_parked_position.y
            #define RAISED_Z raised_parked_position.z

            if (  planner.buffer_line(RAISED_X, RAISED_Y, RAISED_Z, CUR_E, planner.settings.max_feedrate_mm_s[Z_AXIS], active_extruder))
              if (planner.buffer_line(   CUR_X,    CUR_Y, RAISED_Z, CUR_E, PLANNER_XY_FEEDRATE(),             active_extruder))
                  line_to_current_position(planner.settings.max_feedrate_mm_s[Z_AXIS]);
          delayed_move_time = 0;
          active_extruder_parked = false;
          if (DEBUGGING(LEVELING)) DEBUG_ECHOLNPGM("Clear active_extruder_parked");
          break;
        case DXC_MIRRORED_MODE:
        case DXC_DUPLICATION_MODE:
          if (active_extruder == 0) {
            xyze_pos_t new_pos = current_position;
            if (dual_x_carriage_mode == DXC_DUPLICATION_MODE)
              new_pos.x += duplicate_extruder_x_offset;
            else
              new_pos.x = inactive_extruder_x_pos;
            // move duplicate extruder into correct duplication position.
            if (DEBUGGING(LEVELING)) DEBUG_ECHOLNPAIR("Set planner X", inactive_extruder_x_pos, " ... Line to X", new_pos.x);
            planner.set_position_mm(inactive_extruder_x_pos, current_position.y, current_position.z, current_position.e);
            if (!planner.buffer_line(new_pos, planner.settings.max_feedrate_mm_s[X_AXIS], 1)) break;
            planner.synchronize();
            sync_plan_position();
            extruder_duplication_enabled = true;
            active_extruder_parked = false;
            if (DEBUGGING(LEVELING)) DEBUG_ECHOLNPGM("Set extruder_duplication_enabled\nClear active_extruder_parked");
          }
          else if (DEBUGGING(LEVELING)) DEBUG_ECHOLNPGM("Active extruder not 0");
          break;
      }
    }
    stepper.set_directions();
    return false;
  }

#endif // DUAL_X_CARRIAGE

/**
 * Prepare a single move and get ready for the next one
 *
 * This may result in several calls to planner.buffer_line to
 * do smaller moves for DELTA, SCARA, mesh moves, etc.
 *
 * Make sure current_position.e and destination.e are good
 * before calling or cold/lengthy extrusion may get missed.
 *
 * Before exit, current_position is set to destination.
 */
void prepare_line_to_destination() {
  apply_motion_limits(destination);

  #if EITHER(PREVENT_COLD_EXTRUSION, PREVENT_LENGTHY_EXTRUDE)

    if (!DEBUGGING(DRYRUN) && destination.e != current_position.e) {
      bool ignore_e = false;

      #if ENABLED(PREVENT_COLD_EXTRUSION)
        ignore_e = thermalManager.tooColdToExtrude(active_extruder);
        if (ignore_e) SERIAL_ECHO_MSG(STR_ERR_COLD_EXTRUDE_STOP);
      #endif

      #if ENABLED(PREVENT_LENGTHY_EXTRUDE)
        const float e_delta = ABS(destination.e - current_position.e) * planner.e_factor[active_extruder];
        if (e_delta > (EXTRUDE_MAXLENGTH)) {
          #if ENABLED(MIXING_EXTRUDER)
            float collector[MIXING_STEPPERS];
            mixer.refresh_collector(1.0, mixer.get_current_vtool(), collector);
            MIXER_STEPPER_LOOP(e) {
              if (e_delta * collector[e] > (EXTRUDE_MAXLENGTH)) {
                ignore_e = true;
                SERIAL_ECHO_MSG(STR_ERR_LONG_EXTRUDE_STOP);
                break;
              }
            }
          #else
            ignore_e = true;
            SERIAL_ECHO_MSG(STR_ERR_LONG_EXTRUDE_STOP);
          #endif
        }
      #endif

      if (ignore_e) {
        current_position.e = destination.e;       // Behave as if the E move really took place
        planner.set_e_position_mm(destination.e); // Prevent the planner from complaining too
      }
    }

  #endif // PREVENT_COLD_EXTRUSION || PREVENT_LENGTHY_EXTRUDE

  #if ENABLED(DUAL_X_CARRIAGE)
    if (dual_x_carriage_unpark()) return;
  #endif

  if (
    #if UBL_SEGMENTED
      #if IS_KINEMATIC // UBL using Kinematic / Cartesian cases as a workaround for now.
        ubl.line_to_destination_segmented(MMS_SCALED(feedrate_mm_s))
      #else
        line_to_destination_cartesian()
      #endif
    #elif IS_KINEMATIC
      line_to_destination_kinematic()
    #else
      line_to_destination_cartesian()
    #endif
  ) return;

  current_position = destination;
}

uint8_t axes_need_homing(uint8_t axis_bits/*=0x07*/) {
  #if ENABLED(HOME_AFTER_DEACTIVATE)
    #define HOMED_FLAGS axis_known_position
  #else
    #define HOMED_FLAGS axis_homed
  #endif
  // Clear test bits that are homed
  if (TEST(axis_bits, X_AXIS) && TEST(HOMED_FLAGS, X_AXIS)) CBI(axis_bits, X_AXIS);
  if (TEST(axis_bits, Y_AXIS) && TEST(HOMED_FLAGS, Y_AXIS)) CBI(axis_bits, Y_AXIS);
  if (TEST(axis_bits, Z_AXIS) && TEST(HOMED_FLAGS, Z_AXIS)) CBI(axis_bits, Z_AXIS);
  return axis_bits;
}

bool axis_unhomed_error(uint8_t axis_bits/*=0x07*/) {
  if ((axis_bits = axes_need_homing(axis_bits))) {
    PGM_P home_first = GET_TEXT(MSG_HOME_FIRST);
    char msg[strlen_P(home_first)+1];
    sprintf_P(msg, home_first,
      TEST(axis_bits, X_AXIS) ? "X" : "",
      TEST(axis_bits, Y_AXIS) ? "Y" : "",
      TEST(axis_bits, Z_AXIS) ? "Z" : ""
    );
    SERIAL_ECHO_START();
    SERIAL_ECHOLN(msg);
    #if HAS_DISPLAY
      ui.set_status(msg);
    #endif
    return true;
  }
  return false;
}

/**
 * Homing bump feedrate (mm/s)
 */
feedRate_t get_homing_bump_feedrate(const AxisEnum axis) {
  #if HOMING_Z_WITH_PROBE
    if (axis == Z_AXIS) return MMM_TO_MMS(Z_PROBE_SPEED_SLOW);
  #endif
  static const uint8_t homing_bump_divisor[] PROGMEM = HOMING_BUMP_DIVISOR;
  uint8_t hbd = pgm_read_byte(&homing_bump_divisor[axis]);
  if (hbd < 1) {
    hbd = 10;
    SERIAL_ECHO_MSG("Warning: Homing Bump Divisor < 1");
  }
  return homing_feedrate(axis) / float(hbd);
}

#if ENABLED(SENSORLESS_HOMING)
  /**
   * Set sensorless homing if the axis has it, accounting for Core Kinematics.
   */
  sensorless_t start_sensorless_homing_per_axis(const AxisEnum axis) {
    sensorless_t stealth_states { false };

    switch (axis) {
      default: break;
      #if X_SENSORLESS
        case X_AXIS:
          stealth_states.x = tmc_enable_stallguard(stepperX);
          #if AXIS_HAS_STALLGUARD(X2)
            stealth_states.x2 = tmc_enable_stallguard(stepperX2);
          #endif
          #if CORE_IS_XY && Y_SENSORLESS
            stealth_states.y = tmc_enable_stallguard(stepperY);
          #elif CORE_IS_XZ && Z_SENSORLESS
            stealth_states.z = tmc_enable_stallguard(stepperZ);
          #endif
          break;
      #endif
      #if Y_SENSORLESS
        case Y_AXIS:
          stealth_states.y = tmc_enable_stallguard(stepperY);
          #if AXIS_HAS_STALLGUARD(Y2)
            stealth_states.y2 = tmc_enable_stallguard(stepperY2);
          #endif
          #if CORE_IS_XY && X_SENSORLESS
            stealth_states.x = tmc_enable_stallguard(stepperX);
          #elif CORE_IS_YZ && Z_SENSORLESS
            stealth_states.z = tmc_enable_stallguard(stepperZ);
          #endif
          break;
      #endif
      #if Z_SENSORLESS
        case Z_AXIS:
          stealth_states.z = tmc_enable_stallguard(stepperZ);
          #if AXIS_HAS_STALLGUARD(Z2)
            stealth_states.z2 = tmc_enable_stallguard(stepperZ2);
          #endif
          #if AXIS_HAS_STALLGUARD(Z3)
            stealth_states.z3 = tmc_enable_stallguard(stepperZ3);
          #endif
          #if AXIS_HAS_STALLGUARD(Z4)
            stealth_states.z4 = tmc_enable_stallguard(stepperZ4);
          #endif
          #if CORE_IS_XZ && X_SENSORLESS
            stealth_states.x = tmc_enable_stallguard(stepperX);
          #elif CORE_IS_YZ && Y_SENSORLESS
            stealth_states.y = tmc_enable_stallguard(stepperY);
          #endif
          break;
      #endif
    }

    #if ENABLED(SPI_ENDSTOPS)
      switch (axis) {
        case X_AXIS: if (ENABLED(X_SPI_SENSORLESS)) endstops.tmc_spi_homing.x = true; break;
        case Y_AXIS: if (ENABLED(Y_SPI_SENSORLESS)) endstops.tmc_spi_homing.y = true; break;
        case Z_AXIS: if (ENABLED(Z_SPI_SENSORLESS)) endstops.tmc_spi_homing.z = true; break;
        default: break;
      }
    #endif

    #if ENABLED(IMPROVE_HOMING_RELIABILITY)
      sg_guard_period = millis() + default_sg_guard_duration;
    #endif

    return stealth_states;
  }

  void end_sensorless_homing_per_axis(const AxisEnum axis, sensorless_t enable_stealth) {
    switch (axis) {
      default: break;
      #if X_SENSORLESS
        case X_AXIS:
          tmc_disable_stallguard(stepperX, enable_stealth.x);
          #if AXIS_HAS_STALLGUARD(X2)
            tmc_disable_stallguard(stepperX2, enable_stealth.x2);
          #endif
          #if CORE_IS_XY && Y_SENSORLESS
            tmc_disable_stallguard(stepperY, enable_stealth.y);
          #elif CORE_IS_XZ && Z_SENSORLESS
            tmc_disable_stallguard(stepperZ, enable_stealth.z);
          #endif
          break;
      #endif
      #if Y_SENSORLESS
        case Y_AXIS:
          tmc_disable_stallguard(stepperY, enable_stealth.y);
          #if AXIS_HAS_STALLGUARD(Y2)
            tmc_disable_stallguard(stepperY2, enable_stealth.y2);
          #endif
          #if CORE_IS_XY && X_SENSORLESS
            tmc_disable_stallguard(stepperX, enable_stealth.x);
          #elif CORE_IS_YZ && Z_SENSORLESS
            tmc_disable_stallguard(stepperZ, enable_stealth.z);
          #endif
          break;
      #endif
      #if Z_SENSORLESS
        case Z_AXIS:
          tmc_disable_stallguard(stepperZ, enable_stealth.z);
          #if AXIS_HAS_STALLGUARD(Z2)
            tmc_disable_stallguard(stepperZ2, enable_stealth.z2);
          #endif
          #if AXIS_HAS_STALLGUARD(Z3)
            tmc_disable_stallguard(stepperZ3, enable_stealth.z3);
          #endif
          #if AXIS_HAS_STALLGUARD(Z4)
            tmc_disable_stallguard(stepperZ4, enable_stealth.z4);
          #endif
          #if CORE_IS_XZ && X_SENSORLESS
            tmc_disable_stallguard(stepperX, enable_stealth.x);
          #elif CORE_IS_YZ && Y_SENSORLESS
            tmc_disable_stallguard(stepperY, enable_stealth.y);
          #endif
          break;
      #endif
    }

    #if ENABLED(SPI_ENDSTOPS)
      switch (axis) {
        case X_AXIS: if (ENABLED(X_SPI_SENSORLESS)) endstops.tmc_spi_homing.x = false; break;
        case Y_AXIS: if (ENABLED(Y_SPI_SENSORLESS)) endstops.tmc_spi_homing.y = false; break;
        case Z_AXIS: if (ENABLED(Z_SPI_SENSORLESS)) endstops.tmc_spi_homing.z = false; break;
        default: break;
      }
    #endif
  }

#endif // SENSORLESS_HOMING

/**
 * Home an individual linear axis
 */
void do_homing_move(const AxisEnum axis, const float distance, const feedRate_t fr_mm_s=0.0) {

  const feedRate_t real_fr_mm_s = fr_mm_s ?: homing_feedrate(axis);

  if (DEBUGGING(LEVELING)) {
    DEBUG_ECHOPAIR(">>> do_homing_move(", axis_codes[axis], ", ", distance, ", ");
    if (fr_mm_s)
      DEBUG_ECHO(fr_mm_s);
    else
      DEBUG_ECHOPAIR("[", real_fr_mm_s, "]");
    DEBUG_ECHOLNPGM(")");
  }

  #if HOMING_Z_WITH_PROBE && HAS_HEATED_BED && ENABLED(WAIT_FOR_BED_HEATER)
    // Wait for bed to heat back up between probing points
    if (axis == Z_AXIS && distance < 0)
      thermalManager.wait_for_bed_heating();
  #endif

  // Only do some things when moving towards an endstop
  const int8_t axis_home_dir =
    #if ENABLED(DUAL_X_CARRIAGE)
      (axis == X_AXIS) ? x_home_dir(active_extruder) :
    #endif
    home_dir(axis);
  const bool is_home_dir = (axis_home_dir > 0) == (distance > 0);

  #if ENABLED(SENSORLESS_HOMING)
    sensorless_t stealth_states;
  #endif

  if (is_home_dir) {

    #if HOMING_Z_WITH_PROBE && QUIET_PROBING
      if (axis == Z_AXIS) probe.set_probing_paused(true);
    #endif

    // Disable stealthChop if used. Enable diag1 pin on driver.
    #if ENABLED(SENSORLESS_HOMING)
      stealth_states = start_sensorless_homing_per_axis(axis);
    #endif
  }

  #if IS_SCARA
    // Tell the planner the axis is at 0
    current_position[axis] = 0;
    sync_plan_position();
    current_position[axis] = distance;
    line_to_current_position(real_fr_mm_s);
  #else
    abce_pos_t target = planner.get_axis_positions_mm();
    target[axis] = 0;
    planner.set_machine_position_mm(target);
    target[axis] = distance;

    #if HAS_DIST_MM_ARG
      const xyze_float_t cart_dist_mm{0};
    #endif

    // Set delta/cartesian axes directly
    planner.buffer_segment(target
      #if HAS_DIST_MM_ARG
        , cart_dist_mm
      #endif
      , real_fr_mm_s, active_extruder
    );
  #endif

  planner.synchronize();

  if (is_home_dir) {

    #if HOMING_Z_WITH_PROBE && QUIET_PROBING
      if (axis == Z_AXIS) probe.set_probing_paused(false);
    #endif

    endstops.validate_homing_move();

    // Re-enable stealthChop if used. Disable diag1 pin on driver.
    #if ENABLED(SENSORLESS_HOMING)
      end_sensorless_homing_per_axis(axis, stealth_states);
    #endif
  }

  if (DEBUGGING(LEVELING)) DEBUG_ECHOLNPAIR("<<< do_homing_move(", axis_codes[axis], ")");
}

/**
 * Set an axis' current position to its home position (after homing).
 *
 * For Core and Cartesian robots this applies one-to-one when an
 * individual axis has been homed.
 *
 * DELTA should wait until all homing is done before setting the XYZ
 * current_position to home, because homing is a single operation.
 * In the case where the axis positions are already known and previously
 * homed, DELTA could home to X or Y individually by moving either one
 * to the center. However, homing Z always homes XY and Z.
 *
 * SCARA should wait until all XY homing is done before setting the XY
 * current_position to home, because neither X nor Y is at home until
 * both are at home. Z can however be homed individually.
 *
 * Callers must sync the planner position after calling this!
 */
void set_axis_is_at_home(const AxisEnum axis) {
  if (DEBUGGING(LEVELING)) DEBUG_ECHOLNPAIR(">>> set_axis_is_at_home(", axis_codes[axis], ")");

  SBI(axis_known_position, axis);
  SBI(axis_homed, axis);

  #if ENABLED(DUAL_X_CARRIAGE)
    if (axis == X_AXIS && (active_extruder == 1 || dual_x_carriage_mode == DXC_DUPLICATION_MODE)) {
      current_position.x = x_home_pos(active_extruder);
      return;
    }
  #endif

  #if ENABLED(MORGAN_SCARA)
    scara_set_axis_is_at_home(axis);
  #elif ENABLED(DELTA)
    current_position[axis] = (axis == Z_AXIS ? delta_height
    #if HAS_BED_PROBE
      - probe.offset.z
    #endif
    : base_home_pos(axis));
  #else
    current_position[axis] = base_home_pos(axis);
  #endif

  /**
   * Z Probe Z Homing? Account for the probe's Z offset.
   */
  #if HAS_BED_PROBE && Z_HOME_DIR < 0
    if (axis == Z_AXIS) {
      #if HOMING_Z_WITH_PROBE

        current_position.z -= probe.offset.z;

        if (DEBUGGING(LEVELING)) DEBUG_ECHOLNPAIR("*** Z HOMED WITH PROBE (Z_MIN_PROBE_USES_Z_MIN_ENDSTOP_PIN) ***\n> probe.offset.z = ", probe.offset.z);

      #else

        if (DEBUGGING(LEVELING)) DEBUG_ECHOLNPGM("*** Z HOMED TO ENDSTOP ***");

      #endif
    }
  #endif

  #if ENABLED(I2C_POSITION_ENCODERS)
    I2CPEM.homed(axis);
  #endif

  #if ENABLED(BABYSTEP_DISPLAY_TOTAL)
    babystep.reset_total(axis);
  #endif

  #if HAS_POSITION_SHIFT
    position_shift[axis] = 0;
    update_workspace_offset(axis);
  #endif

  if (DEBUGGING(LEVELING)) {
    #if HAS_HOME_OFFSET
      DEBUG_ECHOLNPAIR("> home_offset[", axis_codes[axis], "] = ", home_offset[axis]);
    #endif
    DEBUG_POS("", current_position);
    DEBUG_ECHOLNPAIR("<<< set_axis_is_at_home(", axis_codes[axis], ")");
  }
}

/**
 * Set an axis' to be unhomed.
 */
void set_axis_not_trusted(const AxisEnum axis) {
  if (DEBUGGING(LEVELING)) DEBUG_ECHOLNPAIR(">>> set_axis_not_trusted(", axis_codes[axis], ")");

  CBI(axis_known_position, axis);
  CBI(axis_homed, axis);

  if (DEBUGGING(LEVELING)) DEBUG_ECHOLNPAIR("<<< set_axis_not_trusted(", axis_codes[axis], ")");

  #if ENABLED(I2C_POSITION_ENCODERS)
    I2CPEM.unhomed(axis);
  #endif
}

/**
 * Move the axis back to its home_phase if set and driver is capable (TMC)
 *
 * Improves homing repeatability by homing to stepper coil's nearest absolute
 * phase position. Trinamic drivers use a stepper phase table with 1024 values
 * spanning 4 full steps with 256 positions each (ergo, 1024 positions).
 */
void backout_to_tmc_homing_phase(const AxisEnum axis) {
  #ifdef TMC_HOME_PHASE
    static const abc_ulong_t home_phase = TMC_HOME_PHASE;

    // check if home phase is disabled for this axis.
    if (home_phase[axis] < 0) return;

    int axisMicrostepSize;
    int phaseCurrent;
    bool invertDir;

    switch (axis) {
      #ifdef X_MICROSTEPS
        case X_AXIS:
          axisMicrostepSize = 256 / (X_MICROSTEPS);
          phaseCurrent = stepperX.MSCNT();
          invertDir = INVERT_X_DIR;
          break;
      #endif
      #ifdef Y_MICROSTEPS
        case Y_AXIS:
          axisMicrostepSize = 256 / (Y_MICROSTEPS);
          phaseCurrent = stepperY.MSCNT();
          invertDir = INVERT_Y_DIR;
          break;
      #endif
      #ifdef Z_MICROSTEPS
        case Z_AXIS:
          axisMicrostepSize = 256 / (Z_MICROSTEPS);
          phaseCurrent = stepperZ.MSCNT();
          invertDir = INVERT_Z_DIR;
          break;
      #endif
      default: return;
    }

    // Depending on invert dir measure the distance to nearest home phase.
    int phaseDelta = invertDir ? phaseCurrent - home_phase[axis] : home_phase[axis] - phaseCurrent;

    // Check if home distance within endstop assumed repeatability noise of .05mm and warn.
    if ((ABS(phaseDelta) / axisMicrostepSize * planner.steps_to_mm[axis]) < 0.05f)
      DEBUG_ECHOLNPAIR("Selected home phase ", home_phase[axis],
                       " too close to endstop trigger phase ", phaseCurrent,
                       ". Pick a different phase for ", axis_codes[axis]);

    // Skip to next if target position is behind current. So it only moves away from endstop.
    if (phaseDelta < 0) phaseDelta += 1024;

    // Get the integer µsteps to target. Unreachable phase? Consistently stop at the µstep before / after based on invertDir.
    const float mmDelta = -(int(phaseDelta / axisMicrostepSize) * planner.steps_to_mm[axis] * (Z_HOME_DIR));

    // optional debug messages.
    if (DEBUGGING(LEVELING)) {
      DEBUG_ECHOLNPAIR(
        "Endstop ", axis_codes[axis], " hit at Phase:", phaseCurrent,
        " Delta:", phaseDelta, " Distance:", mmDelta
      );
    }

    if (mmDelta != 0) {
      // retrace by the amount computed in mmDelta.
      do_homing_move(axis, mmDelta, get_homing_bump_feedrate(axis));
    }
  #endif
}


/**
 * Home an individual "raw axis" to its endstop.
 * This applies to XYZ on Cartesian and Core robots, and
 * to the individual ABC steppers on DELTA and SCARA.
 *
 * At the end of the procedure the axis is marked as
 * homed and the current position of that axis is updated.
 * Kinematic robots should wait till all axes are homed
 * before updating the current position.
 */

void homeaxis(const AxisEnum axis) {

  #if IS_SCARA
    // Only Z homing (with probe) is permitted
    if (axis != Z_AXIS) { BUZZ(100, 880); return; }
  #else
    #define _CAN_HOME(A) \
      (axis == _AXIS(A) && ((A##_MIN_PIN > -1 && A##_HOME_DIR < 0) || (A##_MAX_PIN > -1 && A##_HOME_DIR > 0)))
    #if X_SPI_SENSORLESS
      #define CAN_HOME_X true
    #else
      #define CAN_HOME_X _CAN_HOME(X)
    #endif
    #if Y_SPI_SENSORLESS
      #define CAN_HOME_Y true
    #else
      #define CAN_HOME_Y _CAN_HOME(Y)
    #endif
    #if Z_SPI_SENSORLESS
      #define CAN_HOME_Z true
    #else
      #define CAN_HOME_Z _CAN_HOME(Z)
    #endif
    if (!CAN_HOME_X && !CAN_HOME_Y && !CAN_HOME_Z) return;
  #endif

  if (DEBUGGING(LEVELING)) DEBUG_ECHOLNPAIR(">>> homeaxis(", axis_codes[axis], ")");

  const int axis_home_dir = (
    #if ENABLED(DUAL_X_CARRIAGE)
      axis == X_AXIS ? x_home_dir(active_extruder) :
    #endif
    home_dir(axis)
  );

  // Homing Z towards the bed? Deploy the Z probe or endstop.
  #if HOMING_Z_WITH_PROBE
    if (axis == Z_AXIS && probe.deploy()) return;
  #endif

  // Set flags for X, Y, Z motor locking
  #if HAS_EXTRA_ENDSTOPS
    switch (axis) {
      #if ENABLED(X_DUAL_ENDSTOPS)
        case X_AXIS:
      #endif
      #if ENABLED(Y_DUAL_ENDSTOPS)
        case Y_AXIS:
      #endif
      #if ENABLED(Z_MULTI_ENDSTOPS)
        case Z_AXIS:
      #endif
      stepper.set_separate_multi_axis(true);
      default: break;
    }
  #endif

  // Fast move towards endstop until triggered
  if (DEBUGGING(LEVELING)) DEBUG_ECHOLNPGM("Home 1 Fast:");

  #if HOMING_Z_WITH_PROBE && ENABLED(BLTOUCH)
    if (axis == Z_AXIS && bltouch.deploy()) return; // The initial DEPLOY
  #endif

<<<<<<< HEAD
  do_homing_move(axis, 1.5f * max_length(TERN(DELTA, Z_AXIS, axis) * axis_home_dir);
=======
  #if DISABLED(DELTA) && defined(SENSORLESS_BACKOFF_MM)
    const xy_float_t backoff = SENSORLESS_BACKOFF_MM;
    if (((ENABLED(X_SENSORLESS) && axis == X_AXIS) || (ENABLED(Y_SENSORLESS) && axis == Y_AXIS)) && backoff[axis])
      do_homing_move(axis, -ABS(backoff[axis]) * axis_home_dir, homing_feedrate(axis));
  #endif

  do_homing_move(axis, 1.5f * max_length(TERN(DELTA, Z_AXIS, axis)) * axis_home_dir);
>>>>>>> 50fa87f1

  #if HOMING_Z_WITH_PROBE && ENABLED(BLTOUCH) && DISABLED(BLTOUCH_HS_MODE)
    if (axis == Z_AXIS) bltouch.stow(); // Intermediate STOW (in LOW SPEED MODE)
  #endif

  // When homing Z with probe respect probe clearance
  const float bump = axis_home_dir * (
    #if HOMING_Z_WITH_PROBE
      (axis == Z_AXIS && home_bump_mm(Z_AXIS)) ? _MAX(Z_CLEARANCE_BETWEEN_PROBES, home_bump_mm(Z_AXIS)) :
    #endif
    home_bump_mm(axis)
  );

  // If a second homing move is configured...
  if (bump) {
    // Move away from the endstop by the axis HOMING_BUMP_MM
    if (DEBUGGING(LEVELING)) DEBUG_ECHOLNPGM("Move Away:");
    do_homing_move(axis, -bump
      #if HOMING_Z_WITH_PROBE
        , MMM_TO_MMS(axis == Z_AXIS ? Z_PROBE_SPEED_FAST : 0)
      #endif
    );

    // Slow move towards endstop until triggered
    if (DEBUGGING(LEVELING)) DEBUG_ECHOLNPGM("Home 2 Slow:");

    #if HOMING_Z_WITH_PROBE && ENABLED(BLTOUCH) && DISABLED(BLTOUCH_HS_MODE)
      if (axis == Z_AXIS && bltouch.deploy()) return; // Intermediate DEPLOY (in LOW SPEED MODE)
    #endif

    do_homing_move(axis, 2 * bump, get_homing_bump_feedrate(axis));

    #if HOMING_Z_WITH_PROBE && ENABLED(BLTOUCH)
      if (axis == Z_AXIS) bltouch.stow(); // The final STOW
    #endif
  }

  #if HAS_EXTRA_ENDSTOPS
    const bool pos_dir = axis_home_dir > 0;
    #if ENABLED(X_DUAL_ENDSTOPS)
      if (axis == X_AXIS) {
        const float adj = ABS(endstops.x2_endstop_adj);
        if (adj) {
          if (pos_dir ? (endstops.x2_endstop_adj > 0) : (endstops.x2_endstop_adj < 0)) stepper.set_x_lock(true); else stepper.set_x2_lock(true);
          do_homing_move(axis, pos_dir ? -adj : adj);
          stepper.set_x_lock(false);
          stepper.set_x2_lock(false);
        }
      }
    #endif
    #if ENABLED(Y_DUAL_ENDSTOPS)
      if (axis == Y_AXIS) {
        const float adj = ABS(endstops.y2_endstop_adj);
        if (adj) {
          if (pos_dir ? (endstops.y2_endstop_adj > 0) : (endstops.y2_endstop_adj < 0)) stepper.set_y_lock(true); else stepper.set_y2_lock(true);
          do_homing_move(axis, pos_dir ? -adj : adj);
          stepper.set_y_lock(false);
          stepper.set_y2_lock(false);
        }
      }
    #endif

    #if ENABLED(Z_MULTI_ENDSTOPS)
      if (axis == Z_AXIS) {

        #if NUM_Z_STEPPER_DRIVERS == 2

          const float adj = ABS(endstops.z2_endstop_adj);
          if (adj) {
            if (pos_dir ? (endstops.z2_endstop_adj > 0) : (endstops.z2_endstop_adj < 0)) stepper.set_z_lock(true); else stepper.set_z2_lock(true);
            do_homing_move(axis, pos_dir ? -adj : adj);
            stepper.set_z_lock(false);
            stepper.set_z2_lock(false);
          }

        #else

          // Handy arrays of stepper lock function pointers

          typedef void (*adjustFunc_t)(const bool);

          adjustFunc_t lock[] = {
            stepper.set_z_lock, stepper.set_z2_lock, stepper.set_z3_lock
            #if NUM_Z_STEPPER_DRIVERS >= 4
              , stepper.set_z4_lock
            #endif
          };
          float adj[] = {
            0, endstops.z2_endstop_adj, endstops.z3_endstop_adj
            #if NUM_Z_STEPPER_DRIVERS >= 4
              , endstops.z4_endstop_adj
            #endif
          };

          adjustFunc_t tempLock;
          float tempAdj;

          // Manual bubble sort by adjust value
          if (adj[1] < adj[0]) {
            tempLock = lock[0], tempAdj = adj[0];
            lock[0] = lock[1], adj[0] = adj[1];
            lock[1] = tempLock, adj[1] = tempAdj;
          }
          if (adj[2] < adj[1]) {
            tempLock = lock[1], tempAdj = adj[1];
            lock[1] = lock[2], adj[1] = adj[2];
            lock[2] = tempLock, adj[2] = tempAdj;
          }
          #if NUM_Z_STEPPER_DRIVERS >= 4
            if (adj[3] < adj[2]) {
              tempLock = lock[2], tempAdj = adj[2];
              lock[2] = lock[3], adj[2] = adj[3];
              lock[3] = tempLock, adj[3] = tempAdj;
            }
            if (adj[2] < adj[1]) {
              tempLock = lock[1], tempAdj = adj[1];
              lock[1] = lock[2], adj[1] = adj[2];
              lock[2] = tempLock, adj[2] = tempAdj;
            }
          #endif
          if (adj[1] < adj[0]) {
            tempLock = lock[0], tempAdj = adj[0];
            lock[0] = lock[1], adj[0] = adj[1];
            lock[1] = tempLock, adj[1] = tempAdj;
          }

          if (pos_dir) {
            // normalize adj to smallest value and do the first move
            (*lock[0])(true);
            do_homing_move(axis, adj[1] - adj[0]);
            // lock the second stepper for the final correction
            (*lock[1])(true);
            do_homing_move(axis, adj[2] - adj[1]);
            #if NUM_Z_STEPPER_DRIVERS >= 4
              // lock the third stepper for the final correction
              (*lock[2])(true);
              do_homing_move(axis, adj[3] - adj[2]);
            #endif
          }
          else {
            #if NUM_Z_STEPPER_DRIVERS >= 4
              (*lock[3])(true);
              do_homing_move(axis, adj[2] - adj[3]);
            #endif
            (*lock[2])(true);
            do_homing_move(axis, adj[1] - adj[2]);
            (*lock[1])(true);
            do_homing_move(axis, adj[0] - adj[1]);
          }

          stepper.set_z_lock(false);
          stepper.set_z2_lock(false);
          stepper.set_z3_lock(false);
          #if NUM_Z_STEPPER_DRIVERS >= 4
            stepper.set_z4_lock(false);
          #endif

        #endif
      }
    #endif

    // Reset flags for X, Y, Z motor locking
    switch (axis) {
      default: break;
      #if ENABLED(X_DUAL_ENDSTOPS)
        case X_AXIS:
      #endif
      #if ENABLED(Y_DUAL_ENDSTOPS)
        case Y_AXIS:
      #endif
      #if ENABLED(Z_MULTI_ENDSTOPS)
        case Z_AXIS:
      #endif
          stepper.set_separate_multi_axis(false);
    }
  #endif

  // move back to homing phase if configured and capable
  backout_to_tmc_homing_phase(axis);

  #if IS_SCARA

    set_axis_is_at_home(axis);
    sync_plan_position();

  #elif ENABLED(DELTA)

    // Delta has already moved all three towers up in G28
    // so here it re-homes each tower in turn.
    // Delta homing treats the axes as normal linear axes.

    const float adjDistance = delta_endstop_adj[axis],
                minDistance = (MIN_STEPS_PER_SEGMENT) * planner.steps_to_mm[axis];

    // Retrace by the amount specified in delta_endstop_adj if more than min steps.
    if (adjDistance * (Z_HOME_DIR) < 0 && ABS(adjDistance) > minDistance) { // away from endstop, more than min distance
      if (DEBUGGING(LEVELING)) DEBUG_ECHOLNPAIR("adjDistance:", adjDistance);
      do_homing_move(axis, adjDistance, get_homing_bump_feedrate(axis));
    }

  #else // CARTESIAN / CORE

    set_axis_is_at_home(axis);
    sync_plan_position();

    destination[axis] = current_position[axis];

    if (DEBUGGING(LEVELING)) DEBUG_POS("> AFTER set_axis_is_at_home", current_position);

  #endif

  // Put away the Z probe
  #if HOMING_Z_WITH_PROBE
    if (axis == Z_AXIS && probe.stow()) return;
  #endif

  #if DISABLED(DELTA) && defined(HOMING_BACKOFF_POST_MM)
    const xyz_float_t endstop_backoff = HOMING_BACKOFF_POST_MM;
    if (endstop_backoff[axis]) {
      current_position[axis] -= ABS(endstop_backoff[axis]) * axis_home_dir;
      line_to_current_position(
        #if HOMING_Z_WITH_PROBE
          (axis == Z_AXIS) ? MMM_TO_MMS(Z_PROBE_SPEED_FAST) :
        #endif
        homing_feedrate(axis)
      );

      #if ENABLED(SENSORLESS_HOMING)
        planner.synchronize();
        #if IS_CORE
          if (axis != NORMAL_AXIS) safe_delay(200);  // Short delay to allow belts to spring back
        #endif
      #endif
    }
  #endif

  // Clear retracted status if homing the Z axis
  #if ENABLED(FWRETRACT)
    if (axis == Z_AXIS) fwretract.current_hop = 0.0;
  #endif

  if (DEBUGGING(LEVELING)) DEBUG_ECHOLNPAIR("<<< homeaxis(", axis_codes[axis], ")");

} // homeaxis()

#if HAS_WORKSPACE_OFFSET
  void update_workspace_offset(const AxisEnum axis) {
    workspace_offset[axis] = home_offset[axis] + position_shift[axis];
    if (DEBUGGING(LEVELING)) DEBUG_ECHOLNPAIR("Axis ", XYZ_CHAR(axis), " home_offset = ", home_offset[axis], " position_shift = ", position_shift[axis]);
  }
#endif

#if HAS_M206_COMMAND
  /**
   * Change the home offset for an axis.
   * Also refreshes the workspace offset.
   */
  void set_home_offset(const AxisEnum axis, const float v) {
    home_offset[axis] = v;
    update_workspace_offset(axis);
  }
#endif // HAS_M206_COMMAND<|MERGE_RESOLUTION|>--- conflicted
+++ resolved
@@ -1632,9 +1632,6 @@
     if (axis == Z_AXIS && bltouch.deploy()) return; // The initial DEPLOY
   #endif
 
-<<<<<<< HEAD
-  do_homing_move(axis, 1.5f * max_length(TERN(DELTA, Z_AXIS, axis) * axis_home_dir);
-=======
   #if DISABLED(DELTA) && defined(SENSORLESS_BACKOFF_MM)
     const xy_float_t backoff = SENSORLESS_BACKOFF_MM;
     if (((ENABLED(X_SENSORLESS) && axis == X_AXIS) || (ENABLED(Y_SENSORLESS) && axis == Y_AXIS)) && backoff[axis])
@@ -1642,7 +1639,6 @@
   #endif
 
   do_homing_move(axis, 1.5f * max_length(TERN(DELTA, Z_AXIS, axis)) * axis_home_dir);
->>>>>>> 50fa87f1
 
   #if HOMING_Z_WITH_PROBE && ENABLED(BLTOUCH) && DISABLED(BLTOUCH_HS_MODE)
     if (axis == Z_AXIS) bltouch.stow(); // Intermediate STOW (in LOW SPEED MODE)
