/**
 * Marlin 3D Printer Firmware
 * Copyright (c) 2020 MarlinFirmware [https://github.com/MarlinFirmware/Marlin]
 *
 * Based on Sprinter and grbl.
 * Copyright (c) 2011 Camiel Gubbels / Erik van der Zalm
 *
 * This program is free software: you can redistribute it and/or modify
 * it under the terms of the GNU General Public License as published by
 * the Free Software Foundation, either version 3 of the License, or
 * (at your option) any later version.
 *
 * This program is distributed in the hope that it will be useful,
 * but WITHOUT ANY WARRANTY; without even the implied warranty of
 * MERCHANTABILITY or FITNESS FOR A PARTICULAR PURPOSE.  See the
 * GNU General Public License for more details.
 *
 * You should have received a copy of the GNU General Public License
 * along with this program.  If not, see <http://www.gnu.org/licenses/>.
 *
 */
#pragma once

#include "../inc/MarlinConfigPre.h"
#include "../core/types.h"

#if EXTRUDERS > 1

  typedef struct {
    #if ENABLED(TOOLCHANGE_FILAMENT_SWAP)
      float swap_length, extra_prime, extra_resume;
      int16_t prime_speed, retract_speed, unretract_speed, fan, fan_speed, fan_time;
    #endif
<<<<<<< HEAD
    #if ENABLED(TOOLCHANGE_PARK)
      bool enable_park;
      xy_pos_t change_point;
    #endif
=======
    TERN_(TOOLCHANGE_PARK, xy_pos_t change_point);
>>>>>>> 4dce03fa
    float z_raise;
  } toolchange_settings_t;

  extern toolchange_settings_t toolchange_settings;

  #if ENABLED(TOOLCHANGE_FILAMENT_SWAP)
    extern void tool_change_prime();
  #endif

  #if ENABLED(TOOLCHANGE_FS_PRIME_FIRST_USED)
    extern bool enable_first_prime;
  #endif

  #if ENABLED(TOOLCHANGE_FS_INIT_BEFORE_SWAP)
    extern bool toolchange_extruder_ready[EXTRUDERS];
  #endif

  #if ENABLED(TOOLCHANGE_MIGRATION_FEATURE)
    typedef struct {
      uint8_t target, last;
      bool automode, in_progress;
    } migration_settings_t;
    constexpr migration_settings_t migration_defaults = { 0, 0, false, false };
    extern migration_settings_t migration;
    void extruder_migration();
  #endif
#endif

#if DO_SWITCH_EXTRUDER
  void move_extruder_servo(const uint8_t e);
#endif

#if ENABLED(SWITCHING_NOZZLE)
  #if SWITCHING_NOZZLE_TWO_SERVOS
    void lower_nozzle(const uint8_t e);
    void raise_nozzle(const uint8_t e);
  #else
    void move_nozzle_servo(const uint8_t angle_index);
  #endif
#endif

#if ENABLED(PARKING_EXTRUDER)

  #if ENABLED(PARKING_EXTRUDER_SOLENOIDS_INVERT)
    #define PE_MAGNET_ON_STATE !PARKING_EXTRUDER_SOLENOIDS_PINS_ACTIVE
  #else
    #define PE_MAGNET_ON_STATE PARKING_EXTRUDER_SOLENOIDS_PINS_ACTIVE
  #endif

  void pe_set_solenoid(const uint8_t extruder_num, const uint8_t state);

  inline void pe_activate_solenoid(const uint8_t extruder_num) { pe_set_solenoid(extruder_num, PE_MAGNET_ON_STATE); }
  inline void pe_deactivate_solenoid(const uint8_t extruder_num) { pe_set_solenoid(extruder_num, !PE_MAGNET_ON_STATE); }

  void pe_solenoid_init();

#elif ENABLED(MAGNETIC_PARKING_EXTRUDER)

  typedef struct MPESettings {
      float parking_xpos[2],      // M951 L R
            grab_distance;        // M951 I
 feedRate_t slow_feedrate,        // M951 J
            fast_feedrate;        // M951 H
      float travel_distance,      // M951 D
            compensation_factor;  // M951 C
  } mpe_settings_t;

  extern mpe_settings_t mpe_settings;

  void mpe_settings_init();

#endif

#if ENABLED(SINGLENOZZLE)
  extern uint16_t singlenozzle_temp[EXTRUDERS];
  #if FAN_COUNT > 0
    extern uint8_t singlenozzle_fan_speed[EXTRUDERS];
  #endif
#endif

TERN_(ELECTROMAGNETIC_SWITCHING_TOOLHEAD, void est_init());

TERN_(SWITCHING_TOOLHEAD, void swt_init());

/**
 * Perform a tool-change, which may result in moving the
 * previous tool out of the way and the new tool into place.
 */
void tool_change(const uint8_t tmp_extruder, bool no_move=false);<|MERGE_RESOLUTION|>--- conflicted
+++ resolved
@@ -31,14 +31,10 @@
       float swap_length, extra_prime, extra_resume;
       int16_t prime_speed, retract_speed, unretract_speed, fan, fan_speed, fan_time;
     #endif
-<<<<<<< HEAD
     #if ENABLED(TOOLCHANGE_PARK)
       bool enable_park;
       xy_pos_t change_point;
     #endif
-=======
-    TERN_(TOOLCHANGE_PARK, xy_pos_t change_point);
->>>>>>> 4dce03fa
     float z_raise;
   } toolchange_settings_t;
 
