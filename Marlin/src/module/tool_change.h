--- conflicted
+++ resolved
@@ -39,13 +39,8 @@
               fan_time;             // M217 D
     #endif
     #if ENABLED(TOOLCHANGE_PARK)
-<<<<<<< HEAD
       bool enable_park;             // M217 W
-      xy_pos_t change_point;        // M217 X Y
-=======
-      bool enable_park;
-      xyz_pos_t change_point;
->>>>>>> 0c366d35
+      xyz_pos_t change_point;       // M217 X Y
     #endif
     float z_raise;                  // M217 Z
   } toolchange_settings_t;
