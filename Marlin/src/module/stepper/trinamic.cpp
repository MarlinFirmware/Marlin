/**
 * Marlin 3D Printer Firmware
 * Copyright (c) 2020 MarlinFirmware [https://github.com/MarlinFirmware/Marlin]
 *
 * Based on Sprinter and grbl.
 * Copyright (c) 2011 Camiel Gubbels / Erik van der Zalm
 *
 * This program is free software: you can redistribute it and/or modify
 * it under the terms of the GNU General Public License as published by
 * the Free Software Foundation, either version 3 of the License, or
 * (at your option) any later version.
 *
 * This program is distributed in the hope that it will be useful,
 * but WITHOUT ANY WARRANTY; without even the implied warranty of
 * MERCHANTABILITY or FITNESS FOR A PARTICULAR PURPOSE.  See the
 * GNU General Public License for more details.
 *
 * You should have received a copy of the GNU General Public License
 * along with this program.  If not, see <https://www.gnu.org/licenses/>.
 *
 */

/**
 * stepper/trinamic.cpp
 * Stepper driver indirection for Trinamic
 */

#include "../../inc/MarlinConfig.h"

#if HAS_TRINAMIC_CONFIG

#include "trinamic.h"
#include "../stepper.h"

#include <HardwareSerial.h>
#include <SPI.h>

enum StealthIndex : uint8_t { STEALTH_AXIS_XY, STEALTH_AXIS_Z, STEALTH_AXIS_E };
#define TMC_INIT(ST, STEALTH_INDEX) tmc_init(stepper##ST, ST##_CURRENT, ST##_MICROSTEPS, ST##_HYBRID_THRESHOLD, stealthchop_by_axis[STEALTH_INDEX])

//   IC = TMC model number
//   ST = Stepper object letter
//   L  = Label characters
//   AI = Axis Enum Index
//   IX = SPI device index
// SWHW = SW/SH UART selection
#if ENABLED(TMC_USE_SW_SPI)
  #define __TMC_SPI_DEFINE(IC, ST, L, AI, IX) TMCMarlin<IC##Stepper, L, AI> stepper##ST(CS_OF_DEV(IX), float(ST##_RSENSE), SPI_BusConfig[BUS_OF_DEV(IX)][SPIBUS_MOSI], SPI_BusConfig[BUS_OF_DEV(IX)][SPIBUS_MISO], SPI_BusConfig[BUS_OF_DEV(IX)][SPIBUS_CLCK], ST##_CHAIN_POS)
#else
  #define __TMC_SPI_DEFINE(IC, ST, L, AI, IX) TMCMarlin<IC##Stepper, L, AI> stepper##ST(CS_OF_DEV(IX), float(ST##_RSENSE), ST##_CHAIN_POS)
#endif

#if ENABLED(TMC_SERIAL_MULTIPLEXER)
  #define TMC_UART_HW_DEFINE(IC, ST, L, AI) TMCMarlin<IC##Stepper, L, AI> stepper##ST(&ST##_HARDWARE_SERIAL, float(ST##_RSENSE), ST##_SLAVE_ADDRESS, SERIAL_MUL_PIN1, SERIAL_MUL_PIN2)
#else
  #define TMC_UART_HW_DEFINE(IC, ST, L, AI) TMCMarlin<IC##Stepper, L, AI> stepper##ST(&ST##_HARDWARE_SERIAL, float(ST##_RSENSE), ST##_SLAVE_ADDRESS)
#endif
#define TMC_UART_SW_DEFINE(IC, ST, L, AI) TMCMarlin<IC##Stepper, L, AI> stepper##ST(ST##_SERIAL_RX_PIN, ST##_SERIAL_TX_PIN, float(ST##_RSENSE), ST##_SLAVE_ADDRESS)

#define _TMC_SPI_DEFINE(IC, ST, AI, IX) __TMC_SPI_DEFINE(IC, ST, TMC_##ST##_LABEL, AI, IX)
#define TMC_SPI_DEFINE(ST, AI, IX) _TMC_SPI_DEFINE(ST##_DRIVER_TYPE, ST, AI##_AXIS, IX)

#define _TMC_UART_DEFINE(SWHW, IC, ST, AI) TMC_UART_##SWHW##_DEFINE(IC, ST, TMC_##ST##_LABEL, AI)
#define TMC_UART_DEFINE(SWHW, ST, AI) _TMC_UART_DEFINE(SWHW, ST##_DRIVER_TYPE, ST, AI##_AXIS)

<<<<<<< HEAD
#if ENABLED(DISTINCT_E_FACTORS) && E_STEPPERS > 1
  #define TMC_SPI_DEFINE_E(AI, IX) TMC_SPI_DEFINE(E##AI, E##AI, IX)
=======
#if DISTINCT_E > 1
  #define TMC_SPI_DEFINE_E(AI) TMC_SPI_DEFINE(E##AI, E##AI)
>>>>>>> bd690f12
  #define TMC_UART_DEFINE_E(SWHW, AI) TMC_UART_DEFINE(SWHW, E##AI, E##AI)
#else
  #define TMC_SPI_DEFINE_E(AI, IX) TMC_SPI_DEFINE(E##AI, E, IX)
  #define TMC_UART_DEFINE_E(SWHW, AI) TMC_UART_DEFINE(SWHW, E##AI, E)
#endif

// Stepper objects of TMC2130/TMC2160/TMC2660/TMC5130/TMC5160 steppers used
int findDriver(const int driverType, const int driverIndex) {
  for (uint8_t i = 0; i < NUM_SPI_DEVICES; i++)
    if (IS_DEV_DRIVER(i) && TYPE_OF_DRIVER(i) == driverType && AXIS_OF_DRIVER(i) == driverIndex) return i;
  // TODO: add some message to warn user the config is wrong.
  return -1;
}

#if AXIS_HAS_SPI(X)
  int xDev = findDriver(DRIVER_AXIS, 0);
  TMC_SPI_DEFINE(X, X, xDev);
#endif
#if AXIS_HAS_SPI(X2)
  int x2Dev = findDriver(DRIVER_AXIS, 10);
  TMC_SPI_DEFINE(X2, X, x2Dev);
#endif
#if AXIS_HAS_SPI(Y)
  int yDev = findDriver(DRIVER_AXIS, 1);
  TMC_SPI_DEFINE(Y, Y, yDev);
#endif
#if AXIS_HAS_SPI(Y2)
  int y2Dev = findDriver(DRIVER_AXIS, 11);
  TMC_SPI_DEFINE(Y2, Y, y2Dev);
#endif
#if AXIS_HAS_SPI(Z)
  int zDev = findDriver(DRIVER_AXIS, 2);
  TMC_SPI_DEFINE(Z, Z, zDev);
#endif
#if AXIS_HAS_SPI(Z2)
  int z2Dev = findDriver(DRIVER_AXIS, 12);
  TMC_SPI_DEFINE(Z2, Z, z2Dev);
#endif
#if AXIS_HAS_SPI(Z3)
  int z3Dev = findDriver(DRIVER_AXIS, 22);
  TMC_SPI_DEFINE(Z3, Z, z3Dev);
#endif
#if AXIS_HAS_SPI(Z4)
  int z4Dev = findDriver(DRIVER_AXIS, 32);
  TMC_SPI_DEFINE(Z4, Z);
#endif
#if AXIS_HAS_SPI(E0)
  int e0Dev = findDriver(DRIVER_EXTRUDER, 0);
  TMC_SPI_DEFINE_E(0, e0Dev);
#endif
#if AXIS_HAS_SPI(E1)
  int e1Dev = findDriver(DRIVER_EXTRUDER, 1);
  TMC_SPI_DEFINE_E(1, e1Dev);
#endif
#if AXIS_HAS_SPI(E2)
  int e2Dev = findDriver(DRIVER_EXTRUDER, 2);
  TMC_SPI_DEFINE_E(2, e2Dev);
#endif
#if AXIS_HAS_SPI(E3)
  int e3Dev = findDriver(DRIVER_EXTRUDER, 3);
  TMC_SPI_DEFINE_E(3, e3Dev);
#endif
#if AXIS_HAS_SPI(E4)
  int e4Dev = findDriver(DRIVER_EXTRUDER, 4);
  TMC_SPI_DEFINE_E(4, e4Dev);
#endif
#if AXIS_HAS_SPI(E5)
  int e5Dev = findDriver(DRIVER_EXTRUDER, 5);
  TMC_SPI_DEFINE_E(5, e5Dev);
#endif
#if AXIS_HAS_SPI(E6)
  int e6Dev = findDriver(DRIVER_EXTRUDER, 6);
  TMC_SPI_DEFINE_E(6, e6Dev);
#endif
#if AXIS_HAS_SPI(E7)
  int e7Dev = findDriver(DRIVER_EXTRUDER, 7);
  TMC_SPI_DEFINE_E(7, e7Dev);
#endif

#ifndef TMC_BAUD_RATE
  // Reduce baud rate for boards not already overriding TMC_BAUD_RATE for software serial.
  // Testing has shown that 115200 is not 100% reliable on AVR platforms, occasionally
  // failing to read status properly. 32-bit platforms typically define an even lower
  // TMC_BAUD_RATE, due to differences in how SoftwareSerial libraries work on different
  // platforms.
  #define TMC_BAUD_RATE TERN(HAS_TMC_SW_SERIAL, 57600, 115200)
#endif

#if HAS_DRIVER(TMC2130)
  template<char AXIS_LETTER, char DRIVER_ID, AxisEnum AXIS_ID>
  void tmc_init(TMCMarlin<TMC2130Stepper, AXIS_LETTER, DRIVER_ID, AXIS_ID> &st, const uint16_t mA, const uint16_t microsteps, const uint32_t hyb_thrs, const bool stealth) {
    st.begin();

    CHOPCONF_t chopconf{0};
    chopconf.tbl = 1;
    chopconf.toff = chopper_timing.toff;
    chopconf.intpol = INTERPOLATE;
    chopconf.hend = chopper_timing.hend + 3;
    chopconf.hstrt = chopper_timing.hstrt - 1;
    TERN_(SQUARE_WAVE_STEPPING, chopconf.dedge = true);
    st.CHOPCONF(chopconf.sr);

    st.rms_current(mA, HOLD_MULTIPLIER);
    st.microsteps(microsteps);
    st.iholddelay(10);
    st.TPOWERDOWN(128); // ~2s until driver lowers to hold current

    st.en_pwm_mode(stealth);
    st.stored.stealthChop_enabled = stealth;

    PWMCONF_t pwmconf{0};
    pwmconf.pwm_freq = 0b01; // f_pwm = 2/683 f_clk
    pwmconf.pwm_autoscale = true;
    pwmconf.pwm_grad = 5;
    pwmconf.pwm_ampl = 180;
    st.PWMCONF(pwmconf.sr);

    TERN(HYBRID_THRESHOLD, st.set_pwm_thrs(hyb_thrs), UNUSED(hyb_thrs));

    st.GSTAT(); // Clear GSTAT
  }
#endif // TMC2130

#if HAS_DRIVER(TMC2160)
  template<char AXIS_LETTER, char DRIVER_ID, AxisEnum AXIS_ID>
  void tmc_init(TMCMarlin<TMC2160Stepper, AXIS_LETTER, DRIVER_ID, AXIS_ID> &st, const uint16_t mA, const uint16_t microsteps, const uint32_t hyb_thrs, const bool stealth) {
    st.begin();

    CHOPCONF_t chopconf{0};
    chopconf.tbl = 1;
    chopconf.toff = chopper_timing.toff;
    chopconf.intpol = INTERPOLATE;
    chopconf.hend = chopper_timing.hend + 3;
    chopconf.hstrt = chopper_timing.hstrt - 1;
    TERN_(SQUARE_WAVE_STEPPING, chopconf.dedge = true);
    st.CHOPCONF(chopconf.sr);

    st.rms_current(mA, HOLD_MULTIPLIER);
    st.microsteps(microsteps);
    st.iholddelay(10);
    st.TPOWERDOWN(128); // ~2s until driver lowers to hold current

    st.en_pwm_mode(stealth);
    st.stored.stealthChop_enabled = stealth;

    TMC2160_n::PWMCONF_t pwmconf{0};
    pwmconf.pwm_lim = 12;
    pwmconf.pwm_reg = 8;
    pwmconf.pwm_autograd = true;
    pwmconf.pwm_autoscale = true;
    pwmconf.pwm_freq = 0b01;
    pwmconf.pwm_grad = 14;
    pwmconf.pwm_ofs = 36;
    st.PWMCONF(pwmconf.sr);

    TERN(HYBRID_THRESHOLD, st.set_pwm_thrs(hyb_thrs), UNUSED(hyb_thrs));

    st.GSTAT(); // Clear GSTAT
  }
#endif // TMC2160

//
// TMC2208/2209 Driver objects and inits
//
#if HAS_TMC220x
  #if AXIS_HAS_UART(X)
    #ifdef X_HARDWARE_SERIAL
      TMC_UART_DEFINE(HW, X, X);
    #else
      TMC_UART_DEFINE(SW, X, X);
    #endif
  #endif
  #if AXIS_HAS_UART(X2)
    #ifdef X2_HARDWARE_SERIAL
      TMC_UART_DEFINE(HW, X2, X);
    #else
      TMC_UART_DEFINE(SW, X2, X);
    #endif
  #endif
  #if AXIS_HAS_UART(Y)
    #ifdef Y_HARDWARE_SERIAL
      TMC_UART_DEFINE(HW, Y, Y);
    #else
      TMC_UART_DEFINE(SW, Y, Y);
    #endif
  #endif
  #if AXIS_HAS_UART(Y2)
    #ifdef Y2_HARDWARE_SERIAL
      TMC_UART_DEFINE(HW, Y2, Y);
    #else
      TMC_UART_DEFINE(SW, Y2, Y);
    #endif
  #endif
  #if AXIS_HAS_UART(Z)
    #ifdef Z_HARDWARE_SERIAL
      TMC_UART_DEFINE(HW, Z, Z);
    #else
      TMC_UART_DEFINE(SW, Z, Z);
    #endif
  #endif
  #if AXIS_HAS_UART(Z2)
    #ifdef Z2_HARDWARE_SERIAL
      TMC_UART_DEFINE(HW, Z2, Z);
    #else
      TMC_UART_DEFINE(SW, Z2, Z);
    #endif
  #endif
  #if AXIS_HAS_UART(Z3)
    #ifdef Z3_HARDWARE_SERIAL
      TMC_UART_DEFINE(HW, Z3, Z);
    #else
      TMC_UART_DEFINE(SW, Z3, Z);
    #endif
  #endif
  #if AXIS_HAS_UART(Z4)
    #ifdef Z4_HARDWARE_SERIAL
      TMC_UART_DEFINE(HW, Z4, Z);
    #else
      TMC_UART_DEFINE(SW, Z4, Z);
    #endif
  #endif
  #if AXIS_HAS_UART(E0)
    #ifdef E0_HARDWARE_SERIAL
      TMC_UART_DEFINE_E(HW, 0);
    #else
      TMC_UART_DEFINE_E(SW, 0);
    #endif
  #endif
  #if AXIS_HAS_UART(E1)
    #ifdef E1_HARDWARE_SERIAL
      TMC_UART_DEFINE_E(HW, 1);
    #else
      TMC_UART_DEFINE_E(SW, 1);
    #endif
  #endif
  #if AXIS_HAS_UART(E2)
    #ifdef E2_HARDWARE_SERIAL
      TMC_UART_DEFINE_E(HW, 2);
    #else
      TMC_UART_DEFINE_E(SW, 2);
    #endif
  #endif
  #if AXIS_HAS_UART(E3)
    #ifdef E3_HARDWARE_SERIAL
      TMC_UART_DEFINE_E(HW, 3);
    #else
      TMC_UART_DEFINE_E(SW, 3);
    #endif
  #endif
  #if AXIS_HAS_UART(E4)
    #ifdef E4_HARDWARE_SERIAL
      TMC_UART_DEFINE_E(HW, 4);
    #else
      TMC_UART_DEFINE_E(SW, 4);
    #endif
  #endif
  #if AXIS_HAS_UART(E5)
    #ifdef E5_HARDWARE_SERIAL
      TMC_UART_DEFINE_E(HW, 5);
    #else
      TMC_UART_DEFINE_E(SW, 5);
    #endif
  #endif
  #if AXIS_HAS_UART(E6)
    #ifdef E6_HARDWARE_SERIAL
      TMC_UART_DEFINE_E(HW, 6);
    #else
      TMC_UART_DEFINE_E(SW, 6);
    #endif
  #endif
  #if AXIS_HAS_UART(E7)
    #ifdef E7_HARDWARE_SERIAL
      TMC_UART_DEFINE_E(HW, 7);
    #else
      TMC_UART_DEFINE_E(SW, 7);
    #endif
  #endif

  enum TMCAxis : uint8_t { X, Y, Z, X2, Y2, Z2, Z3, Z4, E0, E1, E2, E3, E4, E5, E6, E7, TOTAL };

  void tmc_serial_begin() {
    #if HAS_TMC_HW_SERIAL
      struct {
        const void *ptr[TMCAxis::TOTAL];
        bool began(const TMCAxis a, const void * const p) {
          LOOP_L_N(i, a) if (p == ptr[i]) return true;
          ptr[a] = p; return false;
        };
      } sp_helper;

      #define HW_SERIAL_BEGIN(A) do{ if (!sp_helper.began(TMCAxis::A, &A##_HARDWARE_SERIAL)) \
                                          A##_HARDWARE_SERIAL.begin(TMC_BAUD_RATE); }while(0)
    #endif

    #if AXIS_HAS_UART(X)
      #ifdef X_HARDWARE_SERIAL
        HW_SERIAL_BEGIN(X);
      #else
        stepperX.beginSerial(TMC_BAUD_RATE);
      #endif
    #endif
    #if AXIS_HAS_UART(X2)
      #ifdef X2_HARDWARE_SERIAL
        HW_SERIAL_BEGIN(X2);
      #else
        stepperX2.beginSerial(TMC_BAUD_RATE);
      #endif
    #endif
    #if AXIS_HAS_UART(Y)
      #ifdef Y_HARDWARE_SERIAL
        HW_SERIAL_BEGIN(Y);
      #else
        stepperY.beginSerial(TMC_BAUD_RATE);
      #endif
    #endif
    #if AXIS_HAS_UART(Y2)
      #ifdef Y2_HARDWARE_SERIAL
        HW_SERIAL_BEGIN(Y2);
      #else
        stepperY2.beginSerial(TMC_BAUD_RATE);
      #endif
    #endif
    #if AXIS_HAS_UART(Z)
      #ifdef Z_HARDWARE_SERIAL
        HW_SERIAL_BEGIN(Z);
      #else
        stepperZ.beginSerial(TMC_BAUD_RATE);
      #endif
    #endif
    #if AXIS_HAS_UART(Z2)
      #ifdef Z2_HARDWARE_SERIAL
        HW_SERIAL_BEGIN(Z2);
      #else
        stepperZ2.beginSerial(TMC_BAUD_RATE);
      #endif
    #endif
    #if AXIS_HAS_UART(Z3)
      #ifdef Z3_HARDWARE_SERIAL
        HW_SERIAL_BEGIN(Z3);
      #else
        stepperZ3.beginSerial(TMC_BAUD_RATE);
      #endif
    #endif
    #if AXIS_HAS_UART(Z4)
      #ifdef Z4_HARDWARE_SERIAL
        HW_SERIAL_BEGIN(Z4);
      #else
        stepperZ4.beginSerial(TMC_BAUD_RATE);
      #endif
    #endif
    #if AXIS_HAS_UART(E0)
      #ifdef E0_HARDWARE_SERIAL
        HW_SERIAL_BEGIN(E0);
      #else
        stepperE0.beginSerial(TMC_BAUD_RATE);
      #endif
    #endif
    #if AXIS_HAS_UART(E1)
      #ifdef E1_HARDWARE_SERIAL
        HW_SERIAL_BEGIN(E1);
      #else
        stepperE1.beginSerial(TMC_BAUD_RATE);
      #endif
    #endif
    #if AXIS_HAS_UART(E2)
      #ifdef E2_HARDWARE_SERIAL
        HW_SERIAL_BEGIN(E2);
      #else
        stepperE2.beginSerial(TMC_BAUD_RATE);
      #endif
    #endif
    #if AXIS_HAS_UART(E3)
      #ifdef E3_HARDWARE_SERIAL
        HW_SERIAL_BEGIN(E3);
      #else
        stepperE3.beginSerial(TMC_BAUD_RATE);
      #endif
    #endif
    #if AXIS_HAS_UART(E4)
      #ifdef E4_HARDWARE_SERIAL
        HW_SERIAL_BEGIN(E4);
      #else
        stepperE4.beginSerial(TMC_BAUD_RATE);
      #endif
    #endif
    #if AXIS_HAS_UART(E5)
      #ifdef E5_HARDWARE_SERIAL
        HW_SERIAL_BEGIN(E5);
      #else
        stepperE5.beginSerial(TMC_BAUD_RATE);
      #endif
    #endif
    #if AXIS_HAS_UART(E6)
      #ifdef E6_HARDWARE_SERIAL
        HW_SERIAL_BEGIN(E6);
      #else
        stepperE6.beginSerial(TMC_BAUD_RATE);
      #endif
    #endif
    #if AXIS_HAS_UART(E7)
      #ifdef E7_HARDWARE_SERIAL
        HW_SERIAL_BEGIN(E7);
      #else
        stepperE7.beginSerial(TMC_BAUD_RATE);
      #endif
    #endif
  }
#endif

#if HAS_DRIVER(TMC2208)
  template<char AXIS_LETTER, char DRIVER_ID, AxisEnum AXIS_ID>
  void tmc_init(TMCMarlin<TMC2208Stepper, AXIS_LETTER, DRIVER_ID, AXIS_ID> &st, const uint16_t mA, const uint16_t microsteps, const uint32_t hyb_thrs, const bool stealth) {
    TMC2208_n::GCONF_t gconf{0};
    gconf.pdn_disable = true; // Use UART
    gconf.mstep_reg_select = true; // Select microsteps with UART
    gconf.i_scale_analog = false;
    gconf.en_spreadcycle = !stealth;
    st.GCONF(gconf.sr);
    st.stored.stealthChop_enabled = stealth;

    TMC2208_n::CHOPCONF_t chopconf{0};
    chopconf.tbl = 0b01; // blank_time = 24
    chopconf.toff = chopper_timing.toff;
    chopconf.intpol = INTERPOLATE;
    chopconf.hend = chopper_timing.hend + 3;
    chopconf.hstrt = chopper_timing.hstrt - 1;
    TERN_(SQUARE_WAVE_STEPPING, chopconf.dedge = true);
    st.CHOPCONF(chopconf.sr);

    st.rms_current(mA, HOLD_MULTIPLIER);
    st.microsteps(microsteps);
    st.iholddelay(10);
    st.TPOWERDOWN(128); // ~2s until driver lowers to hold current

    TMC2208_n::PWMCONF_t pwmconf{0};
    pwmconf.pwm_lim = 12;
    pwmconf.pwm_reg = 8;
    pwmconf.pwm_autograd = true;
    pwmconf.pwm_autoscale = true;
    pwmconf.pwm_freq = 0b01;
    pwmconf.pwm_grad = 14;
    pwmconf.pwm_ofs = 36;
    st.PWMCONF(pwmconf.sr);

    TERN(HYBRID_THRESHOLD, st.set_pwm_thrs(hyb_thrs), UNUSED(hyb_thrs));

    st.GSTAT(0b111); // Clear
    delay(200);
  }
#endif // TMC2208

#if HAS_DRIVER(TMC2209)
  template<char AXIS_LETTER, char DRIVER_ID, AxisEnum AXIS_ID>
  void tmc_init(TMCMarlin<TMC2209Stepper, AXIS_LETTER, DRIVER_ID, AXIS_ID> &st, const uint16_t mA, const uint16_t microsteps, const uint32_t hyb_thrs, const bool stealth) {
    TMC2208_n::GCONF_t gconf{0};
    gconf.pdn_disable = true; // Use UART
    gconf.mstep_reg_select = true; // Select microsteps with UART
    gconf.i_scale_analog = false;
    gconf.en_spreadcycle = !stealth;
    st.GCONF(gconf.sr);
    st.stored.stealthChop_enabled = stealth;

    TMC2208_n::CHOPCONF_t chopconf{0};
    chopconf.tbl = 0b01; // blank_time = 24
    chopconf.toff = chopper_timing.toff;
    chopconf.intpol = INTERPOLATE;
    chopconf.hend = chopper_timing.hend + 3;
    chopconf.hstrt = chopper_timing.hstrt - 1;
    TERN_(SQUARE_WAVE_STEPPING, chopconf.dedge = true);
    st.CHOPCONF(chopconf.sr);

    st.rms_current(mA, HOLD_MULTIPLIER);
    st.microsteps(microsteps);
    st.iholddelay(10);
    st.TPOWERDOWN(128); // ~2s until driver lowers to hold current

    TMC2208_n::PWMCONF_t pwmconf{0};
    pwmconf.pwm_lim = 12;
    pwmconf.pwm_reg = 8;
    pwmconf.pwm_autograd = true;
    pwmconf.pwm_autoscale = true;
    pwmconf.pwm_freq = 0b01;
    pwmconf.pwm_grad = 14;
    pwmconf.pwm_ofs = 36;
    st.PWMCONF(pwmconf.sr);

    TERN(HYBRID_THRESHOLD, st.set_pwm_thrs(hyb_thrs), UNUSED(hyb_thrs));

    st.GSTAT(0b111); // Clear
    delay(200);
  }
#endif // TMC2209

#if HAS_DRIVER(TMC2660)
  template<char AXIS_LETTER, char DRIVER_ID, AxisEnum AXIS_ID>
  void tmc_init(TMCMarlin<TMC2660Stepper, AXIS_LETTER, DRIVER_ID, AXIS_ID> &st, const uint16_t mA, const uint16_t microsteps, const uint32_t, const bool) {
    st.begin();

    TMC2660_n::CHOPCONF_t chopconf{0};
    chopconf.tbl = 1;
    chopconf.toff = chopper_timing.toff;
    chopconf.hend = chopper_timing.hend + 3;
    chopconf.hstrt = chopper_timing.hstrt - 1;
    st.CHOPCONF(chopconf.sr);

    st.sdoff(0);
    st.rms_current(mA);
    st.microsteps(microsteps);
    TERN_(SQUARE_WAVE_STEPPING, st.dedge(true));
    st.intpol(INTERPOLATE);
    st.diss2g(true); // Disable short to ground protection. Too many false readings?
    TERN_(TMC_DEBUG, st.rdsel(0b01));
  }
#endif // TMC2660

#if HAS_DRIVER(TMC5130)
  template<char AXIS_LETTER, char DRIVER_ID, AxisEnum AXIS_ID>
  void tmc_init(TMCMarlin<TMC5130Stepper, AXIS_LETTER, DRIVER_ID, AXIS_ID> &st, const uint16_t mA, const uint16_t microsteps, const uint32_t hyb_thrs, const bool stealth) {
    st.begin();

    CHOPCONF_t chopconf{0};
    chopconf.tbl = 1;
    chopconf.toff = chopper_timing.toff;
    chopconf.intpol = INTERPOLATE;
    chopconf.hend = chopper_timing.hend + 3;
    chopconf.hstrt = chopper_timing.hstrt - 1;
    TERN_(SQUARE_WAVE_STEPPING, chopconf.dedge = true);
    st.CHOPCONF(chopconf.sr);

    st.rms_current(mA, HOLD_MULTIPLIER);
    st.microsteps(microsteps);
    st.iholddelay(10);
    st.TPOWERDOWN(128); // ~2s until driver lowers to hold current

    st.en_pwm_mode(stealth);
    st.stored.stealthChop_enabled = stealth;

    PWMCONF_t pwmconf{0};
    pwmconf.pwm_freq = 0b01; // f_pwm = 2/683 f_clk
    pwmconf.pwm_autoscale = true;
    pwmconf.pwm_grad = 5;
    pwmconf.pwm_ampl = 180;
    st.PWMCONF(pwmconf.sr);

    TERN(HYBRID_THRESHOLD, st.set_pwm_thrs(hyb_thrs), UNUSED(hyb_thrs));

    st.GSTAT(); // Clear GSTAT
  }
#endif // TMC5130

#if HAS_DRIVER(TMC5160)
  template<char AXIS_LETTER, char DRIVER_ID, AxisEnum AXIS_ID>
  void tmc_init(TMCMarlin<TMC5160Stepper, AXIS_LETTER, DRIVER_ID, AXIS_ID> &st, const uint16_t mA, const uint16_t microsteps, const uint32_t hyb_thrs, const bool stealth) {
    st.begin();

    CHOPCONF_t chopconf{0};
    chopconf.tbl = 1;
    chopconf.toff = chopper_timing.toff;
    chopconf.intpol = INTERPOLATE;
    chopconf.hend = chopper_timing.hend + 3;
    chopconf.hstrt = chopper_timing.hstrt - 1;
    TERN_(SQUARE_WAVE_STEPPING, chopconf.dedge = true);
    st.CHOPCONF(chopconf.sr);

    st.rms_current(mA, HOLD_MULTIPLIER);
    st.microsteps(microsteps);
    st.iholddelay(10);
    st.TPOWERDOWN(128); // ~2s until driver lowers to hold current

    st.en_pwm_mode(stealth);
    st.stored.stealthChop_enabled = stealth;

    TMC2160_n::PWMCONF_t pwmconf{0};
    pwmconf.pwm_lim = 12;
    pwmconf.pwm_reg = 8;
    pwmconf.pwm_autograd = true;
    pwmconf.pwm_autoscale = true;
    pwmconf.pwm_freq = 0b01;
    pwmconf.pwm_grad = 14;
    pwmconf.pwm_ofs = 36;
    st.PWMCONF(pwmconf.sr);

    #if ENABLED(HYBRID_THRESHOLD)
      st.set_pwm_thrs(hyb_thrs);
    #else
      UNUSED(hyb_thrs);
    #endif
    st.GSTAT(); // Clear GSTAT
  }
#endif // TMC5160

void restore_trinamic_drivers() {
  #if AXIS_IS_TMC(X)
    stepperX.push();
  #endif
  #if AXIS_IS_TMC(X2)
    stepperX2.push();
  #endif
  #if AXIS_IS_TMC(Y)
    stepperY.push();
  #endif
  #if AXIS_IS_TMC(Y2)
    stepperY2.push();
  #endif
  #if AXIS_IS_TMC(Z)
    stepperZ.push();
  #endif
  #if AXIS_IS_TMC(Z2)
    stepperZ2.push();
  #endif
  #if AXIS_IS_TMC(Z3)
    stepperZ3.push();
  #endif
  #if AXIS_IS_TMC(Z4)
    stepperZ4.push();
  #endif
  #if AXIS_IS_TMC(E0)
    stepperE0.push();
  #endif
  #if AXIS_IS_TMC(E1)
    stepperE1.push();
  #endif
  #if AXIS_IS_TMC(E2)
    stepperE2.push();
  #endif
  #if AXIS_IS_TMC(E3)
    stepperE3.push();
  #endif
  #if AXIS_IS_TMC(E4)
    stepperE4.push();
  #endif
  #if AXIS_IS_TMC(E5)
    stepperE5.push();
  #endif
  #if AXIS_IS_TMC(E6)
    stepperE6.push();
  #endif
  #if AXIS_IS_TMC(E7)
    stepperE7.push();
  #endif
}

void reset_trinamic_drivers() {
  static constexpr bool stealthchop_by_axis[] = { ENABLED(STEALTHCHOP_XY), ENABLED(STEALTHCHOP_Z), ENABLED(STEALTHCHOP_E) };

  #if AXIS_IS_TMC(X)
    TMC_INIT(X, STEALTH_AXIS_XY);
  #endif
  #if AXIS_IS_TMC(X2)
    TMC_INIT(X2, STEALTH_AXIS_XY);
  #endif
  #if AXIS_IS_TMC(Y)
    TMC_INIT(Y, STEALTH_AXIS_XY);
  #endif
  #if AXIS_IS_TMC(Y2)
    TMC_INIT(Y2, STEALTH_AXIS_XY);
  #endif
  #if AXIS_IS_TMC(Z)
    TMC_INIT(Z, STEALTH_AXIS_Z);
  #endif
  #if AXIS_IS_TMC(Z2)
    TMC_INIT(Z2, STEALTH_AXIS_Z);
  #endif
  #if AXIS_IS_TMC(Z3)
    TMC_INIT(Z3, STEALTH_AXIS_Z);
  #endif
  #if AXIS_IS_TMC(Z4)
    TMC_INIT(Z4, STEALTH_AXIS_Z);
  #endif
  #if AXIS_IS_TMC(E0)
    TMC_INIT(E0, STEALTH_AXIS_E);
  #endif
  #if AXIS_IS_TMC(E1)
    TMC_INIT(E1, STEALTH_AXIS_E);
  #endif
  #if AXIS_IS_TMC(E2)
    TMC_INIT(E2, STEALTH_AXIS_E);
  #endif
  #if AXIS_IS_TMC(E3)
    TMC_INIT(E3, STEALTH_AXIS_E);
  #endif
  #if AXIS_IS_TMC(E4)
    TMC_INIT(E4, STEALTH_AXIS_E);
  #endif
  #if AXIS_IS_TMC(E5)
    TMC_INIT(E5, STEALTH_AXIS_E);
  #endif
  #if AXIS_IS_TMC(E6)
    TMC_INIT(E6, STEALTH_AXIS_E);
  #endif
  #if AXIS_IS_TMC(E7)
    TMC_INIT(E7, STEALTH_AXIS_E);
  #endif

  #if USE_SENSORLESS
    #if X_SENSORLESS
      stepperX.homing_threshold(X_STALL_SENSITIVITY);
      #if AXIS_HAS_STALLGUARD(X2)
        stepperX2.homing_threshold(CAT(TERN(X2_SENSORLESS, X2, X), _STALL_SENSITIVITY));
      #endif
    #endif
    #if Y_SENSORLESS
      stepperY.homing_threshold(Y_STALL_SENSITIVITY);
      #if AXIS_HAS_STALLGUARD(Y2)
        stepperY2.homing_threshold(CAT(TERN(Y2_SENSORLESS, Y2, Y), _STALL_SENSITIVITY));
      #endif
    #endif
    #if Z_SENSORLESS
      stepperZ.homing_threshold(Z_STALL_SENSITIVITY);
      #if AXIS_HAS_STALLGUARD(Z2)
        stepperZ2.homing_threshold(CAT(TERN(Z2_SENSORLESS, Z2, Z), _STALL_SENSITIVITY));
      #endif
      #if AXIS_HAS_STALLGUARD(Z3)
        stepperZ3.homing_threshold(CAT(TERN(Z3_SENSORLESS, Z3, Z), _STALL_SENSITIVITY));
      #endif
      #if AXIS_HAS_STALLGUARD(Z4)
        stepperZ4.homing_threshold(CAT(TERN(Z4_SENSORLESS, Z4, Z), _STALL_SENSITIVITY));
      #endif
    #endif
  #endif

  #ifdef TMC_ADV
    TMC_ADV()
  #endif

  stepper.set_directions();
}

#endif // HAS_TRINAMIC_CONFIG<|MERGE_RESOLUTION|>--- conflicted
+++ resolved
@@ -63,13 +63,8 @@
 #define _TMC_UART_DEFINE(SWHW, IC, ST, AI) TMC_UART_##SWHW##_DEFINE(IC, ST, TMC_##ST##_LABEL, AI)
 #define TMC_UART_DEFINE(SWHW, ST, AI) _TMC_UART_DEFINE(SWHW, ST##_DRIVER_TYPE, ST, AI##_AXIS)
 
-<<<<<<< HEAD
-#if ENABLED(DISTINCT_E_FACTORS) && E_STEPPERS > 1
+#if DISTINCT_E > 1
   #define TMC_SPI_DEFINE_E(AI, IX) TMC_SPI_DEFINE(E##AI, E##AI, IX)
-=======
-#if DISTINCT_E > 1
-  #define TMC_SPI_DEFINE_E(AI) TMC_SPI_DEFINE(E##AI, E##AI)
->>>>>>> bd690f12
   #define TMC_UART_DEFINE_E(SWHW, AI) TMC_UART_DEFINE(SWHW, E##AI, E##AI)
 #else
   #define TMC_SPI_DEFINE_E(AI, IX) TMC_SPI_DEFINE(E##AI, E, IX)
