/**
 * Marlin 3D Printer Firmware
 * Copyright (c) 2020 MarlinFirmware [https://github.com/MarlinFirmware/Marlin]
 *
 * Based on Sprinter and grbl.
 * Copyright (c) 2011 Camiel Gubbels / Erik van der Zalm
 *
 * This program is free software: you can redistribute it and/or modify
 * it under the terms of the GNU General Public License as published by
 * the Free Software Foundation, either version 3 of the License, or
 * (at your option) any later version.
 *
 * This program is distributed in the hope that it will be useful,
 * but WITHOUT ANY WARRANTY; without even the implied warranty of
 * MERCHANTABILITY or FITNESS FOR A PARTICULAR PURPOSE.  See the
 * GNU General Public License for more details.
 *
 * You should have received a copy of the GNU General Public License
 * along with this program.  If not, see <https://www.gnu.org/licenses/>.
 *
 */
#pragma once

/**
 * stepper/indirection.h
 *
 * Stepper motor driver indirection to allow some stepper functions to
 * be done via SPI/I2c instead of direct pin manipulation.
 *
 * Copyright (c) 2015 Dominik Wenger
 */

#include "../../inc/MarlinConfig.h"

#if HAS_L64XX
  #include "L64xx.h"
#endif

#if HAS_TMC26X
  #include "TMC26X.h"
#endif

#if HAS_TRINAMIC_CONFIG
  #include "trinamic.h"
#endif

void restore_stepper_drivers();  // Called by powerManager.power_on()
void reset_stepper_drivers();    // Called by settings.load / settings.reset

// X Stepper
#ifndef X_ENABLE_INIT
  #define X_ENABLE_INIT() SET_OUTPUT(X_ENABLE_PIN)
  #define X_ENABLE_WRITE(STATE) WRITE(X_ENABLE_PIN,STATE)
  #define X_ENABLE_READ() bool(READ(X_ENABLE_PIN))
#endif
#ifndef X_DIR_INIT
  #define X_DIR_INIT() SET_OUTPUT(X_DIR_PIN)
  #define X_DIR_WRITE(STATE) WRITE(X_DIR_PIN,STATE)
  #define X_DIR_READ() bool(READ(X_DIR_PIN))
#endif
#define X_STEP_INIT() SET_OUTPUT(X_STEP_PIN)
#ifndef X_STEP_WRITE
  #define X_STEP_WRITE(STATE) WRITE(X_STEP_PIN,STATE)
#endif
#define X_STEP_READ() bool(READ(X_STEP_PIN))

// Y Stepper
#if HAS_Y_AXIS
  #ifndef Y_ENABLE_INIT
    #define Y_ENABLE_INIT() SET_OUTPUT(Y_ENABLE_PIN)
    #define Y_ENABLE_WRITE(STATE) WRITE(Y_ENABLE_PIN,STATE)
    #define Y_ENABLE_READ() bool(READ(Y_ENABLE_PIN))
  #endif
  #ifndef Y_DIR_INIT
    #define Y_DIR_INIT() SET_OUTPUT(Y_DIR_PIN)
    #define Y_DIR_WRITE(STATE) WRITE(Y_DIR_PIN,STATE)
    #define Y_DIR_READ() bool(READ(Y_DIR_PIN))
  #endif
  #define Y_STEP_INIT() SET_OUTPUT(Y_STEP_PIN)
  #ifndef Y_STEP_WRITE
    #define Y_STEP_WRITE(STATE) WRITE(Y_STEP_PIN,STATE)
  #endif
  #define Y_STEP_READ() bool(READ(Y_STEP_PIN))
#endif

// Z Stepper
#if HAS_Z_AXIS
  #ifndef Z_ENABLE_INIT
    #define Z_ENABLE_INIT() SET_OUTPUT(Z_ENABLE_PIN)
    #define Z_ENABLE_WRITE(STATE) WRITE(Z_ENABLE_PIN,STATE)
    #define Z_ENABLE_READ() bool(READ(Z_ENABLE_PIN))
  #endif
  #ifndef Z_DIR_INIT
    #define Z_DIR_INIT() SET_OUTPUT(Z_DIR_PIN)
    #define Z_DIR_WRITE(STATE) WRITE(Z_DIR_PIN,STATE)
    #define Z_DIR_READ() bool(READ(Z_DIR_PIN))
  #endif
  #define Z_STEP_INIT() SET_OUTPUT(Z_STEP_PIN)
  #ifndef Z_STEP_WRITE
    #define Z_STEP_WRITE(STATE) WRITE(Z_STEP_PIN,STATE)
  #endif
  #define Z_STEP_READ() bool(READ(Z_STEP_PIN))
#endif

// X2 Stepper
#if HAS_X2_ENABLE
  #ifndef X2_ENABLE_INIT
    #define X2_ENABLE_INIT() SET_OUTPUT(X2_ENABLE_PIN)
    #define X2_ENABLE_WRITE(STATE) WRITE(X2_ENABLE_PIN,STATE)
    #define X2_ENABLE_READ() bool(READ(X2_ENABLE_PIN))
  #endif
  #ifndef X2_DIR_INIT
    #define X2_DIR_INIT() SET_OUTPUT(X2_DIR_PIN)
    #define X2_DIR_WRITE(STATE) WRITE(X2_DIR_PIN,STATE)
    #define X2_DIR_READ() bool(READ(X2_DIR_PIN))
  #endif
  #define X2_STEP_INIT() SET_OUTPUT(X2_STEP_PIN)
  #ifndef X2_STEP_WRITE
    #define X2_STEP_WRITE(STATE) WRITE(X2_STEP_PIN,STATE)
  #endif
  #define X2_STEP_READ() bool(READ(X2_STEP_PIN))
#endif

// Y2 Stepper
#if HAS_Y2_ENABLE
  #ifndef Y2_ENABLE_INIT
    #define Y2_ENABLE_INIT() SET_OUTPUT(Y2_ENABLE_PIN)
    #define Y2_ENABLE_WRITE(STATE) WRITE(Y2_ENABLE_PIN,STATE)
    #define Y2_ENABLE_READ() bool(READ(Y2_ENABLE_PIN))
  #endif
  #ifndef Y2_DIR_INIT
    #define Y2_DIR_INIT() SET_OUTPUT(Y2_DIR_PIN)
    #define Y2_DIR_WRITE(STATE) WRITE(Y2_DIR_PIN,STATE)
    #define Y2_DIR_READ() bool(READ(Y2_DIR_PIN))
  #endif
  #define Y2_STEP_INIT() SET_OUTPUT(Y2_STEP_PIN)
  #ifndef Y2_STEP_WRITE
    #define Y2_STEP_WRITE(STATE) WRITE(Y2_STEP_PIN,STATE)
  #endif
  #define Y2_STEP_READ() bool(READ(Y2_STEP_PIN))
#else
  #define Y2_DIR_WRITE(STATE) NOOP
#endif

// Z2 Stepper
#if HAS_Z2_ENABLE
  #ifndef Z2_ENABLE_INIT
    #define Z2_ENABLE_INIT() SET_OUTPUT(Z2_ENABLE_PIN)
    #define Z2_ENABLE_WRITE(STATE) WRITE(Z2_ENABLE_PIN,STATE)
    #define Z2_ENABLE_READ() bool(READ(Z2_ENABLE_PIN))
  #endif
  #ifndef Z2_DIR_INIT
    #define Z2_DIR_INIT() SET_OUTPUT(Z2_DIR_PIN)
    #define Z2_DIR_WRITE(STATE) WRITE(Z2_DIR_PIN,STATE)
    #define Z2_DIR_READ() bool(READ(Z2_DIR_PIN))
  #endif
  #define Z2_STEP_INIT() SET_OUTPUT(Z2_STEP_PIN)
  #ifndef Z2_STEP_WRITE
    #define Z2_STEP_WRITE(STATE) WRITE(Z2_STEP_PIN,STATE)
  #endif
  #define Z2_STEP_READ() bool(READ(Z2_STEP_PIN))
#else
  #define Z2_DIR_WRITE(STATE) NOOP
#endif

// Z3 Stepper
#if HAS_Z3_ENABLE
  #ifndef Z3_ENABLE_INIT
    #define Z3_ENABLE_INIT() SET_OUTPUT(Z3_ENABLE_PIN)
    #define Z3_ENABLE_WRITE(STATE) WRITE(Z3_ENABLE_PIN,STATE)
    #define Z3_ENABLE_READ() bool(READ(Z3_ENABLE_PIN))
  #endif
  #ifndef Z3_DIR_INIT
    #define Z3_DIR_INIT() SET_OUTPUT(Z3_DIR_PIN)
    #define Z3_DIR_WRITE(STATE) WRITE(Z3_DIR_PIN,STATE)
    #define Z3_DIR_READ() bool(READ(Z3_DIR_PIN))
  #endif
  #define Z3_STEP_INIT() SET_OUTPUT(Z3_STEP_PIN)
  #ifndef Z3_STEP_WRITE
    #define Z3_STEP_WRITE(STATE) WRITE(Z3_STEP_PIN,STATE)
  #endif
  #define Z3_STEP_READ() bool(READ(Z3_STEP_PIN))
#else
  #define Z3_DIR_WRITE(STATE) NOOP
#endif

// Z4 Stepper
#if HAS_Z4_ENABLE
  #ifndef Z4_ENABLE_INIT
    #define Z4_ENABLE_INIT() SET_OUTPUT(Z4_ENABLE_PIN)
    #define Z4_ENABLE_WRITE(STATE) WRITE(Z4_ENABLE_PIN,STATE)
    #define Z4_ENABLE_READ() bool(READ(Z4_ENABLE_PIN))
  #endif
  #ifndef Z4_DIR_INIT
    #define Z4_DIR_INIT() SET_OUTPUT(Z4_DIR_PIN)
    #define Z4_DIR_WRITE(STATE) WRITE(Z4_DIR_PIN,STATE)
    #define Z4_DIR_READ() bool(READ(Z4_DIR_PIN))
  #endif
  #define Z4_STEP_INIT() SET_OUTPUT(Z4_STEP_PIN)
  #ifndef Z4_STEP_WRITE
    #define Z4_STEP_WRITE(STATE) WRITE(Z4_STEP_PIN,STATE)
  #endif
  #define Z4_STEP_READ() bool(READ(Z4_STEP_PIN))
#else
  #define Z4_DIR_WRITE(STATE) NOOP
#endif

// I Stepper
#if HAS_I_AXIS
  #ifndef I_ENABLE_INIT
    #define I_ENABLE_INIT() SET_OUTPUT(I_ENABLE_PIN)
    #define I_ENABLE_WRITE(STATE) WRITE(I_ENABLE_PIN,STATE)
    #define I_ENABLE_READ() bool(READ(I_ENABLE_PIN))
  #endif
  #ifndef I_DIR_INIT
    #define I_DIR_INIT() SET_OUTPUT(I_DIR_PIN)
    #define I_DIR_WRITE(STATE) WRITE(I_DIR_PIN,STATE)
    #define I_DIR_READ() bool(READ(I_DIR_PIN))
  #endif
  #define I_STEP_INIT() SET_OUTPUT(I_STEP_PIN)
  #ifndef I_STEP_WRITE
    #define I_STEP_WRITE(STATE) WRITE(I_STEP_PIN,STATE)
  #endif
  #define I_STEP_READ() bool(READ(I_STEP_PIN))
#endif

// J Stepper
#if HAS_J_AXIS
  #ifndef J_ENABLE_INIT
    #define J_ENABLE_INIT() SET_OUTPUT(J_ENABLE_PIN)
    #define J_ENABLE_WRITE(STATE) WRITE(J_ENABLE_PIN,STATE)
    #define J_ENABLE_READ() bool(READ(J_ENABLE_PIN))
  #endif
  #ifndef J_DIR_INIT
    #define J_DIR_INIT() SET_OUTPUT(J_DIR_PIN)
    #define J_DIR_WRITE(STATE) WRITE(J_DIR_PIN,STATE)
    #define J_DIR_READ() bool(READ(J_DIR_PIN))
  #endif
  #define J_STEP_INIT() SET_OUTPUT(J_STEP_PIN)
  #ifndef J_STEP_WRITE
    #define J_STEP_WRITE(STATE) WRITE(J_STEP_PIN,STATE)
  #endif
  #define J_STEP_READ() bool(READ(J_STEP_PIN))
#endif

// K Stepper
#if HAS_K_AXIS
  #ifndef K_ENABLE_INIT
    #define K_ENABLE_INIT() SET_OUTPUT(K_ENABLE_PIN)
    #define K_ENABLE_WRITE(STATE) WRITE(K_ENABLE_PIN,STATE)
    #define K_ENABLE_READ() bool(READ(K_ENABLE_PIN))
  #endif
  #ifndef K_DIR_INIT
    #define K_DIR_INIT() SET_OUTPUT(K_DIR_PIN)
    #define K_DIR_WRITE(STATE) WRITE(K_DIR_PIN,STATE)
    #define K_DIR_READ() bool(READ(K_DIR_PIN))
  #endif
  #define K_STEP_INIT() SET_OUTPUT(K_STEP_PIN)
  #ifndef K_STEP_WRITE
    #define K_STEP_WRITE(STATE) WRITE(K_STEP_PIN,STATE)
  #endif
  #define K_STEP_READ() bool(READ(K_STEP_PIN))
#endif

// U Stepper
#if HAS_U_AXIS
  #ifndef U_ENABLE_INIT
    #define U_ENABLE_INIT() SET_OUTPUT(U_ENABLE_PIN)
    #define U_ENABLE_WRITE(STATE) WRITE(U_ENABLE_PIN,STATE)
    #define U_ENABLE_READ() bool(READ(U_ENABLE_PIN))
  #endif
  #ifndef U_DIR_INIT
    #define U_DIR_INIT() SET_OUTPUT(U_DIR_PIN)
    #define U_DIR_WRITE(STATE) WRITE(U_DIR_PIN,STATE)
    #define U_DIR_READ() bool(READ(U_DIR_PIN))
  #endif
  #define U_STEP_INIT() SET_OUTPUT(U_STEP_PIN)
  #ifndef U_STEP_WRITE
    #define U_STEP_WRITE(STATE) WRITE(U_STEP_PIN,STATE)
  #endif
  #define U_STEP_READ() bool(READ(U_STEP_PIN))
#endif

// V Stepper
#if HAS_V_AXIS
  #ifndef V_ENABLE_INIT
    #define V_ENABLE_INIT() SET_OUTPUT(V_ENABLE_PIN)
    #define V_ENABLE_WRITE(STATE) WRITE(V_ENABLE_PIN,STATE)
    #define V_ENABLE_READ() bool(READ(V_ENABLE_PIN))
  #endif
  #ifndef V_DIR_INIT
    #define V_DIR_INIT() SET_OUTPUT(V_DIR_PIN)
    #define V_DIR_WRITE(STATE) WRITE(V_DIR_PIN,STATE)
    #define V_DIR_READ() bool(READ(V_DIR_PIN))
  #endif
  #define V_STEP_INIT() SET_OUTPUT(V_STEP_PIN)
  #ifndef V_STEP_WRITE
    #define V_STEP_WRITE(STATE) WRITE(V_STEP_PIN,STATE)
  #endif
  #define V_STEP_READ() bool(READ(V_STEP_PIN))
#endif

// W Stepper
#if HAS_W_AXIS
  #ifndef W_ENABLE_INIT
    #define W_ENABLE_INIT() SET_OUTPUT(W_ENABLE_PIN)
    #define W_ENABLE_WRITE(STATE) WRITE(W_ENABLE_PIN,STATE)
    #define W_ENABLE_READ() bool(READ(W_ENABLE_PIN))
  #endif
  #ifndef W_DIR_INIT
    #define W_DIR_INIT() SET_OUTPUT(W_DIR_PIN)
    #define W_DIR_WRITE(STATE) WRITE(W_DIR_PIN,STATE)
    #define W_DIR_READ() bool(READ(W_DIR_PIN))
  #endif
  #define W_STEP_INIT() SET_OUTPUT(W_STEP_PIN)
  #ifndef W_STEP_WRITE
    #define W_STEP_WRITE(STATE) WRITE(W_STEP_PIN,STATE)
  #endif
  #define W_STEP_READ() bool(READ(W_STEP_PIN))
#endif

// E0 Stepper
#ifndef E0_ENABLE_INIT
  #define E0_ENABLE_INIT() SET_OUTPUT(E0_ENABLE_PIN)
  #define E0_ENABLE_WRITE(STATE) WRITE(E0_ENABLE_PIN,STATE)
  #define E0_ENABLE_READ() bool(READ(E0_ENABLE_PIN))
#endif
#ifndef E0_DIR_INIT
  #define E0_DIR_INIT() SET_OUTPUT(E0_DIR_PIN)
  #define E0_DIR_WRITE(STATE) WRITE(E0_DIR_PIN,STATE)
  #define E0_DIR_READ() bool(READ(E0_DIR_PIN))
#endif
#define E0_STEP_INIT() SET_OUTPUT(E0_STEP_PIN)
#ifndef E0_STEP_WRITE
  #define E0_STEP_WRITE(STATE) WRITE(E0_STEP_PIN,STATE)
#endif
#define E0_STEP_READ() bool(READ(E0_STEP_PIN))

// E1 Stepper
#ifndef E1_ENABLE_INIT
  #define E1_ENABLE_INIT() SET_OUTPUT(E1_ENABLE_PIN)
  #define E1_ENABLE_WRITE(STATE) WRITE(E1_ENABLE_PIN,STATE)
  #define E1_ENABLE_READ() bool(READ(E1_ENABLE_PIN))
#endif
#ifndef E1_DIR_INIT
  #define E1_DIR_INIT() SET_OUTPUT(E1_DIR_PIN)
  #define E1_DIR_WRITE(STATE) WRITE(E1_DIR_PIN,STATE)
  #define E1_DIR_READ() bool(READ(E1_DIR_PIN))
#endif
#define E1_STEP_INIT() SET_OUTPUT(E1_STEP_PIN)
#ifndef E1_STEP_WRITE
  #define E1_STEP_WRITE(STATE) WRITE(E1_STEP_PIN,STATE)
#endif
#define E1_STEP_READ() bool(READ(E1_STEP_PIN))

// E2 Stepper
#ifndef E2_ENABLE_INIT
  #define E2_ENABLE_INIT() SET_OUTPUT(E2_ENABLE_PIN)
  #define E2_ENABLE_WRITE(STATE) WRITE(E2_ENABLE_PIN,STATE)
  #define E2_ENABLE_READ() bool(READ(E2_ENABLE_PIN))
#endif
#ifndef E2_DIR_INIT
  #define E2_DIR_INIT() SET_OUTPUT(E2_DIR_PIN)
  #define E2_DIR_WRITE(STATE) WRITE(E2_DIR_PIN,STATE)
  #define E2_DIR_READ() bool(READ(E2_DIR_PIN))
#endif
#define E2_STEP_INIT() SET_OUTPUT(E2_STEP_PIN)
#ifndef E2_STEP_WRITE
  #define E2_STEP_WRITE(STATE) WRITE(E2_STEP_PIN,STATE)
#endif
#define E2_STEP_READ() bool(READ(E2_STEP_PIN))

// E3 Stepper
#ifndef E3_ENABLE_INIT
  #define E3_ENABLE_INIT() SET_OUTPUT(E3_ENABLE_PIN)
  #define E3_ENABLE_WRITE(STATE) WRITE(E3_ENABLE_PIN,STATE)
  #define E3_ENABLE_READ() bool(READ(E3_ENABLE_PIN))
#endif
#ifndef E3_DIR_INIT
  #define E3_DIR_INIT() SET_OUTPUT(E3_DIR_PIN)
  #define E3_DIR_WRITE(STATE) WRITE(E3_DIR_PIN,STATE)
  #define E3_DIR_READ() bool(READ(E3_DIR_PIN))
#endif
#define E3_STEP_INIT() SET_OUTPUT(E3_STEP_PIN)
#ifndef E3_STEP_WRITE
  #define E3_STEP_WRITE(STATE) WRITE(E3_STEP_PIN,STATE)
#endif
#define E3_STEP_READ() bool(READ(E3_STEP_PIN))

// E4 Stepper
#ifndef E4_ENABLE_INIT
  #define E4_ENABLE_INIT() SET_OUTPUT(E4_ENABLE_PIN)
  #define E4_ENABLE_WRITE(STATE) WRITE(E4_ENABLE_PIN,STATE)
  #define E4_ENABLE_READ() bool(READ(E4_ENABLE_PIN))
#endif
#ifndef E4_DIR_INIT
  #define E4_DIR_INIT() SET_OUTPUT(E4_DIR_PIN)
  #define E4_DIR_WRITE(STATE) WRITE(E4_DIR_PIN,STATE)
  #define E4_DIR_READ() bool(READ(E4_DIR_PIN))
#endif
#define E4_STEP_INIT() SET_OUTPUT(E4_STEP_PIN)
#ifndef E4_STEP_WRITE
  #define E4_STEP_WRITE(STATE) WRITE(E4_STEP_PIN,STATE)
#endif
#define E4_STEP_READ() bool(READ(E4_STEP_PIN))

// E5 Stepper
#ifndef E5_ENABLE_INIT
  #define E5_ENABLE_INIT() SET_OUTPUT(E5_ENABLE_PIN)
  #define E5_ENABLE_WRITE(STATE) WRITE(E5_ENABLE_PIN,STATE)
  #define E5_ENABLE_READ() bool(READ(E5_ENABLE_PIN))
#endif
#ifndef E5_DIR_INIT
  #define E5_DIR_INIT() SET_OUTPUT(E5_DIR_PIN)
  #define E5_DIR_WRITE(STATE) WRITE(E5_DIR_PIN,STATE)
  #define E5_DIR_READ() bool(READ(E5_DIR_PIN))
#endif
#define E5_STEP_INIT() SET_OUTPUT(E5_STEP_PIN)
#ifndef E5_STEP_WRITE
  #define E5_STEP_WRITE(STATE) WRITE(E5_STEP_PIN,STATE)
#endif
#define E5_STEP_READ() bool(READ(E5_STEP_PIN))

// E6 Stepper
#ifndef E6_ENABLE_INIT
  #define E6_ENABLE_INIT() SET_OUTPUT(E6_ENABLE_PIN)
  #define E6_ENABLE_WRITE(STATE) WRITE(E6_ENABLE_PIN,STATE)
  #define E6_ENABLE_READ() bool(READ(E6_ENABLE_PIN))
#endif
#ifndef E6_DIR_INIT
  #define E6_DIR_INIT() SET_OUTPUT(E6_DIR_PIN)
  #define E6_DIR_WRITE(STATE) WRITE(E6_DIR_PIN,STATE)
  #define E6_DIR_READ() bool(READ(E6_DIR_PIN))
#endif
#define E6_STEP_INIT() SET_OUTPUT(E6_STEP_PIN)
#ifndef E6_STEP_WRITE
  #define E6_STEP_WRITE(STATE) WRITE(E6_STEP_PIN,STATE)
#endif
#define E6_STEP_READ() bool(READ(E6_STEP_PIN))

// E7 Stepper
#ifndef E7_ENABLE_INIT
  #define E7_ENABLE_INIT() SET_OUTPUT(E7_ENABLE_PIN)
  #define E7_ENABLE_WRITE(STATE) WRITE(E7_ENABLE_PIN,STATE)
  #define E7_ENABLE_READ() bool(READ(E7_ENABLE_PIN))
#endif
#ifndef E7_DIR_INIT
  #define E7_DIR_INIT() SET_OUTPUT(E7_DIR_PIN)
  #define E7_DIR_WRITE(STATE) WRITE(E7_DIR_PIN,STATE)
  #define E7_DIR_READ() bool(READ(E7_DIR_PIN))
#endif
#define E7_STEP_INIT() SET_OUTPUT(E7_STEP_PIN)
#ifndef E7_STEP_WRITE
  #define E7_STEP_WRITE(STATE) WRITE(E7_STEP_PIN,STATE)
#endif
#define E7_STEP_READ() bool(READ(E7_STEP_PIN))

/**
 * Extruder indirection for the single E axis
 */
#if ENABLED(SWITCHING_EXTRUDER) // One stepper driver per two extruders, reversed on odd index
  #if EXTRUDERS > 7
    #define E_STEP_WRITE(E,V) do{ if (E < 2) { E0_STEP_WRITE(V); } else if (E < 4) { E1_STEP_WRITE(V); } else if (E < 6) { E2_STEP_WRITE(V); } else { E3_STEP_WRITE(V); } }while(0)
    #define   NORM_E_DIR(E)   do{ switch (E) { \
        case 0: E0_DIR_WRITE(DISABLED(INVERT_E0_DIR)); break; case 1: E0_DIR_WRITE( ENABLED(INVERT_E0_DIR)); break; \
        case 2: E1_DIR_WRITE(DISABLED(INVERT_E1_DIR)); break; case 3: E1_DIR_WRITE( ENABLED(INVERT_E1_DIR)); break; \
        case 4: E2_DIR_WRITE(DISABLED(INVERT_E2_DIR)); break; case 5: E2_DIR_WRITE( ENABLED(INVERT_E2_DIR)); break; \
        case 6: E3_DIR_WRITE( ENABLED(INVERT_E3_DIR)); break; case 7: E3_DIR_WRITE( ENABLED(INVERT_E3_DIR)); break; \
      } }while(0)
    #define    REV_E_DIR(E)   do{ switch (E) { \
        case 0: E0_DIR_WRITE( ENABLED(INVERT_E0_DIR)); break; case 1: E0_DIR_WRITE(DISABLED(INVERT_E0_DIR)); break; \
        case 2: E1_DIR_WRITE( ENABLED(INVERT_E1_DIR)); break; case 3: E1_DIR_WRITE(DISABLED(INVERT_E1_DIR)); break; \
        case 4: E2_DIR_WRITE( ENABLED(INVERT_E2_DIR)); break; case 5: E2_DIR_WRITE(DISABLED(INVERT_E2_DIR)); break; \
        case 6: E3_DIR_WRITE(DISABLED(INVERT_E3_DIR)); break; case 7: E3_DIR_WRITE(DISABLED(INVERT_E3_DIR)); break; \
      } }while(0)
  #elif EXTRUDERS > 6
    #define E_STEP_WRITE(E,V) do{ if (E < 2) { E0_STEP_WRITE(V); } else if (E < 4) { E1_STEP_WRITE(V); } else if (E < 6) { E2_STEP_WRITE(V); } else { E3_STEP_WRITE(V); } }while(0)
    #define   NORM_E_DIR(E)   do{ switch (E) { \
        case 0: E0_DIR_WRITE(DISABLED(INVERT_E0_DIR)); break; case 1: E0_DIR_WRITE( ENABLED(INVERT_E0_DIR)); break; \
        case 2: E1_DIR_WRITE(DISABLED(INVERT_E1_DIR)); break; case 3: E1_DIR_WRITE( ENABLED(INVERT_E1_DIR)); break; \
        case 4: E2_DIR_WRITE(DISABLED(INVERT_E2_DIR)); break; case 5: E2_DIR_WRITE( ENABLED(INVERT_E2_DIR)); break; \
        case 6: E3_DIR_WRITE( ENABLED(INVERT_E3_DIR)); break; \
      } }while(0)
    #define    REV_E_DIR(E)   do{ switch (E) { \
        case 0: E0_DIR_WRITE( ENABLED(INVERT_E0_DIR)); break; case 1: E0_DIR_WRITE(DISABLED(INVERT_E0_DIR)); break; \
        case 2: E1_DIR_WRITE( ENABLED(INVERT_E1_DIR)); break; case 3: E1_DIR_WRITE(DISABLED(INVERT_E1_DIR)); break; \
        case 4: E2_DIR_WRITE( ENABLED(INVERT_E2_DIR)); break; case 5: E2_DIR_WRITE(DISABLED(INVERT_E2_DIR)); break; \
        case 6: E3_DIR_WRITE(DISABLED(INVERT_E3_DIR)); } }while(0)
  #elif EXTRUDERS > 5
    #define E_STEP_WRITE(E,V) do{ if (E < 2) { E0_STEP_WRITE(V); } else if (E < 4) { E1_STEP_WRITE(V); } else { E2_STEP_WRITE(V); } }while(0)
    #define   NORM_E_DIR(E)   do{ switch (E) { \
        case 0: E0_DIR_WRITE(DISABLED(INVERT_E0_DIR)); break; case 1: E0_DIR_WRITE( ENABLED(INVERT_E0_DIR)); break; \
        case 2: E1_DIR_WRITE(DISABLED(INVERT_E1_DIR)); break; case 3: E1_DIR_WRITE( ENABLED(INVERT_E1_DIR)); break; \
        case 4: E2_DIR_WRITE(DISABLED(INVERT_E2_DIR)); break; case 5: E2_DIR_WRITE( ENABLED(INVERT_E2_DIR)); break; \
      } }while(0)
    #define    REV_E_DIR(E)   do{ switch (E) { \
        case 0: E0_DIR_WRITE( ENABLED(INVERT_E0_DIR)); break; case 1: E0_DIR_WRITE(DISABLED(INVERT_E0_DIR)); break; \
        case 2: E1_DIR_WRITE( ENABLED(INVERT_E1_DIR)); break; case 3: E1_DIR_WRITE(DISABLED(INVERT_E1_DIR)); break; \
        case 4: E2_DIR_WRITE( ENABLED(INVERT_E2_DIR)); break; case 5: E2_DIR_WRITE(DISABLED(INVERT_E2_DIR)); break; \
      } }while(0)
  #elif EXTRUDERS > 4
    #define E_STEP_WRITE(E,V) do{ if (E < 2) { E0_STEP_WRITE(V); } else if (E < 4) { E1_STEP_WRITE(V); } else { E2_STEP_WRITE(V); } }while(0)
    #define   NORM_E_DIR(E)   do{ switch (E) { \
        case 0: E0_DIR_WRITE(DISABLED(INVERT_E0_DIR)); break; case 1: E0_DIR_WRITE( ENABLED(INVERT_E0_DIR)); break; \
        case 2: E1_DIR_WRITE(DISABLED(INVERT_E1_DIR)); break; case 3: E1_DIR_WRITE( ENABLED(INVERT_E1_DIR)); break; \
        case 4: E2_DIR_WRITE(DISABLED(INVERT_E2_DIR)); break; \
      } }while(0)
    #define    REV_E_DIR(E)   do{ switch (E) { \
        case 0: E0_DIR_WRITE( ENABLED(INVERT_E0_DIR)); break; case 1: E0_DIR_WRITE(DISABLED(INVERT_E0_DIR)); break; \
        case 2: E1_DIR_WRITE( ENABLED(INVERT_E1_DIR)); break; case 3: E1_DIR_WRITE(DISABLED(INVERT_E1_DIR)); break; \
        case 4: E2_DIR_WRITE( ENABLED(INVERT_E2_DIR)); break; \
      } }while(0)
  #elif EXTRUDERS > 3
    #define E_STEP_WRITE(E,V) do{ if (E < 2) { E0_STEP_WRITE(V); } else { E1_STEP_WRITE(V); } }while(0)
    #define   NORM_E_DIR(E)   do{ switch (E) { \
        case 0: E0_DIR_WRITE(DISABLED(INVERT_E0_DIR)); break; case 1: E0_DIR_WRITE( ENABLED(INVERT_E0_DIR)); break; \
        case 2: E1_DIR_WRITE(DISABLED(INVERT_E1_DIR)); break; case 3: E1_DIR_WRITE( ENABLED(INVERT_E1_DIR)); break; \
      } }while(0)
    #define    REV_E_DIR(E)   do{ switch (E) { \
        case 0: E0_DIR_WRITE( ENABLED(INVERT_E0_DIR)); break; case 1: E0_DIR_WRITE(DISABLED(INVERT_E0_DIR)); break; \
        case 2: E1_DIR_WRITE( ENABLED(INVERT_E1_DIR)); break; case 3: E1_DIR_WRITE(DISABLED(INVERT_E1_DIR)); break; \
      } }while(0)
  #elif EXTRUDERS > 2
    #define E_STEP_WRITE(E,V) do{ if (E < 2) { E0_STEP_WRITE(V); } else { E1_STEP_WRITE(V); } }while(0)
    #define   NORM_E_DIR(E)   do{ switch (E) { \
        case 0: E0_DIR_WRITE(DISABLED(INVERT_E0_DIR)); break; case 1: E0_DIR_WRITE( ENABLED(INVERT_E0_DIR)); break; \
        case 2: E1_DIR_WRITE(DISABLED(INVERT_E1_DIR)); break; \
      } }while(0)
    #define    REV_E_DIR(E)   do{ switch (E) { \
        case 0: E0_DIR_WRITE( ENABLED(INVERT_E0_DIR)); break; case 1: E0_DIR_WRITE(DISABLED(INVERT_E0_DIR)); break; \
        case 2: E1_DIR_WRITE( ENABLED(INVERT_E1_DIR)); break; \
      } }while(0)
  #else
    #define E_STEP_WRITE(E,V) E0_STEP_WRITE(V)
    #define   NORM_E_DIR(E)   do{ E0_DIR_WRITE(E ?  ENABLED(INVERT_E0_DIR) : DISABLED(INVERT_E0_DIR)); }while(0)
    #define    REV_E_DIR(E)   do{ E0_DIR_WRITE(E ? DISABLED(INVERT_E0_DIR) :  ENABLED(INVERT_E0_DIR)); }while(0)
  #endif

#elif HAS_PRUSA_MMU2  // One multiplexed stepper driver

  #define E_STEP_WRITE(E,V) E0_STEP_WRITE(V)
  #define   NORM_E_DIR(E)   E0_DIR_WRITE(DISABLED(INVERT_E0_DIR))
  #define    REV_E_DIR(E)   E0_DIR_WRITE( ENABLED(INVERT_E0_DIR))

#elif HAS_PRUSA_MMU1  // One multiplexed stepper driver, reversed on odd index

  #define E_STEP_WRITE(E,V) E0_STEP_WRITE(V)
  #define   NORM_E_DIR(E)   do{ E0_DIR_WRITE(TEST(E, 0) ? DISABLED(INVERT_E0_DIR):  ENABLED(INVERT_E0_DIR)); }while(0)
  #define    REV_E_DIR(E)   do{ E0_DIR_WRITE(TEST(E, 0) ?  ENABLED(INVERT_E0_DIR): DISABLED(INVERT_E0_DIR)); }while(0)

#elif ENABLED(MANUAL_SWITCHING_TOOLHEAD)

  #define E_STEP_WRITE(E,V) do{ if (E == 0) { E0_STEP_WRITE(V); } else { E1_STEP_WRITE(V); } }while(0)
  #define   NORM_E_DIR(E)   do{ if (E == 0) { E0_DIR_WRITE(!INVERT_E0_DIR); } else { E1_DIR_WRITE(!INVERT_E1_DIR); } }while(0)
  #define    REV_E_DIR(E)   do{ if (E == 0) { E0_DIR_WRITE( INVERT_E0_DIR); } else { E1_DIR_WRITE( INVERT_E1_DIR); } }while(0)

#elif E_STEPPERS > 1

  #if E_STEPPERS > 7

    #define _E_STEP_WRITE(E,V) do{ switch (E) { \
        case 0: E0_STEP_WRITE(V); break; case 1: E1_STEP_WRITE(V); break; case 2: E2_STEP_WRITE(V); break; case 3: E3_STEP_WRITE(V); break; \
        case 4: E4_STEP_WRITE(V); break; case 5: E5_STEP_WRITE(V); break; case 6: E6_STEP_WRITE(V); break; case 7: E7_STEP_WRITE(V); break; \
      } }while(0)
    #define   _NORM_E_DIR(E)   do{ switch (E) { \
        case 0: E0_DIR_WRITE(DISABLED(INVERT_E0_DIR)); break; case 1: E1_DIR_WRITE(DISABLED(INVERT_E1_DIR)); break; \
        case 2: E2_DIR_WRITE(DISABLED(INVERT_E2_DIR)); break; case 3: E3_DIR_WRITE(DISABLED(INVERT_E3_DIR)); break; \
        case 4: E4_DIR_WRITE(DISABLED(INVERT_E4_DIR)); break; case 5: E5_DIR_WRITE(DISABLED(INVERT_E5_DIR)); break; \
        case 6: E6_DIR_WRITE(DISABLED(INVERT_E6_DIR)); break; case 7: E7_DIR_WRITE(DISABLED(INVERT_E7_DIR)); break; \
      } }while(0)
    #define    _REV_E_DIR(E)   do{ switch (E) { \
        case 0: E0_DIR_WRITE( ENABLED(INVERT_E0_DIR)); break; case 1: E1_DIR_WRITE( ENABLED(INVERT_E1_DIR)); break; \
        case 2: E2_DIR_WRITE( ENABLED(INVERT_E2_DIR)); break; case 3: E3_DIR_WRITE( ENABLED(INVERT_E3_DIR)); break; \
        case 4: E4_DIR_WRITE( ENABLED(INVERT_E4_DIR)); break; case 5: E5_DIR_WRITE( ENABLED(INVERT_E5_DIR)); break; \
        case 6: E6_DIR_WRITE( ENABLED(INVERT_E6_DIR)); break; case 7: E7_DIR_WRITE( ENABLED(INVERT_E7_DIR)); break; \
      } }while(0)

  #elif E_STEPPERS > 6

    #define _E_STEP_WRITE(E,V) do{ switch (E) { \
        case 0: E0_STEP_WRITE(V); break; case 1: E1_STEP_WRITE(V); break; case 2: E2_STEP_WRITE(V); break; case 3: E3_STEP_WRITE(V); break; \
        case 4: E4_STEP_WRITE(V); break; case 5: E5_STEP_WRITE(V); break; case 6: E6_STEP_WRITE(V); break; \
      } }while(0)
    #define   _NORM_E_DIR(E)   do{ switch (E) { \
        case 0: E0_DIR_WRITE(DISABLED(INVERT_E0_DIR)); break; case 1: E1_DIR_WRITE(DISABLED(INVERT_E1_DIR)); break; \
        case 2: E2_DIR_WRITE(DISABLED(INVERT_E2_DIR)); break; case 3: E3_DIR_WRITE(DISABLED(INVERT_E3_DIR)); break; \
        case 4: E4_DIR_WRITE(DISABLED(INVERT_E4_DIR)); break; case 5: E5_DIR_WRITE(DISABLED(INVERT_E5_DIR)); break; \
        case 6: E6_DIR_WRITE(DISABLED(INVERT_E6_DIR)); break; \
      } }while(0)
    #define    _REV_E_DIR(E)   do{ switch (E) { \
        case 0: E0_DIR_WRITE( ENABLED(INVERT_E0_DIR)); break; case 1: E1_DIR_WRITE( ENABLED(INVERT_E1_DIR)); break; \
        case 2: E2_DIR_WRITE( ENABLED(INVERT_E2_DIR)); break; case 3: E3_DIR_WRITE( ENABLED(INVERT_E3_DIR)); break; \
        case 4: E4_DIR_WRITE( ENABLED(INVERT_E4_DIR)); break; case 5: E5_DIR_WRITE( ENABLED(INVERT_E5_DIR)); break; \
        case 6: E6_DIR_WRITE( ENABLED(INVERT_E6_DIR)); break; \
      } }while(0)

  #elif E_STEPPERS > 5

    #define _E_STEP_WRITE(E,V) do{ switch (E) { \
        case 0: E0_STEP_WRITE(V); break; case 1: E1_STEP_WRITE(V); break; case 2: E2_STEP_WRITE(V); break; case 3: E3_STEP_WRITE(V); break; \
        case 4: E4_STEP_WRITE(V); break; case 5: E5_STEP_WRITE(V); break; \
      } }while(0)
    #define   _NORM_E_DIR(E)   do{ switch (E) { \
        case 0: E0_DIR_WRITE(DISABLED(INVERT_E0_DIR)); break; case 1: E1_DIR_WRITE(DISABLED(INVERT_E1_DIR)); break; \
        case 2: E2_DIR_WRITE(DISABLED(INVERT_E2_DIR)); break; case 3: E3_DIR_WRITE(DISABLED(INVERT_E3_DIR)); break; \
        case 4: E4_DIR_WRITE(DISABLED(INVERT_E4_DIR)); break; case 5: E5_DIR_WRITE(DISABLED(INVERT_E5_DIR)); break; \
      } }while(0)
    #define    _REV_E_DIR(E)   do{ switch (E) { \
        case 0: E0_DIR_WRITE( ENABLED(INVERT_E0_DIR)); break; case 1: E1_DIR_WRITE( ENABLED(INVERT_E1_DIR)); break; \
        case 2: E2_DIR_WRITE( ENABLED(INVERT_E2_DIR)); break; case 3: E3_DIR_WRITE( ENABLED(INVERT_E3_DIR)); break; \
        case 4: E4_DIR_WRITE( ENABLED(INVERT_E4_DIR)); break; case 5: E5_DIR_WRITE( ENABLED(INVERT_E5_DIR)); break; \
      } }while(0)

  #elif E_STEPPERS > 4

    #define _E_STEP_WRITE(E,V) do{ switch (E) { \
        case 0: E0_STEP_WRITE(V); break; case 1: E1_STEP_WRITE(V); break; case 2: E2_STEP_WRITE(V); break; case 3: E3_STEP_WRITE(V); break; \
        case 4: E4_STEP_WRITE(V); break; \
      } }while(0)
    #define   _NORM_E_DIR(E)   do{ switch (E) { \
        case 0: E0_DIR_WRITE(DISABLED(INVERT_E0_DIR)); break; case 1: E1_DIR_WRITE(DISABLED(INVERT_E1_DIR)); break; \
        case 2: E2_DIR_WRITE(DISABLED(INVERT_E2_DIR)); break; case 3: E3_DIR_WRITE(DISABLED(INVERT_E3_DIR)); break; \
        case 4: E4_DIR_WRITE(DISABLED(INVERT_E4_DIR)); break; \
      } }while(0)
    #define    _REV_E_DIR(E)   do{ switch (E) { \
        case 0: E0_DIR_WRITE( ENABLED(INVERT_E0_DIR)); break; case 1: E1_DIR_WRITE( ENABLED(INVERT_E1_DIR)); break; \
        case 2: E2_DIR_WRITE( ENABLED(INVERT_E2_DIR)); break; case 3: E3_DIR_WRITE( ENABLED(INVERT_E3_DIR)); break; \
        case 4: E4_DIR_WRITE( ENABLED(INVERT_E4_DIR)); break; \
      } }while(0)

  #elif E_STEPPERS > 3

    #define _E_STEP_WRITE(E,V) do{ switch (E) { \
        case 0: E0_STEP_WRITE(V); break; case 1: E1_STEP_WRITE(V); break; case 2: E2_STEP_WRITE(V); break; case 3: E3_STEP_WRITE(V); break; \
      } }while(0)
    #define   _NORM_E_DIR(E)   do{ switch (E) { \
        case 0: E0_DIR_WRITE(DISABLED(INVERT_E0_DIR)); break; case 1: E1_DIR_WRITE(DISABLED(INVERT_E1_DIR)); break; \
        case 2: E2_DIR_WRITE(DISABLED(INVERT_E2_DIR)); break; case 3: E3_DIR_WRITE(DISABLED(INVERT_E3_DIR)); break; \
      } }while(0)
    #define    _REV_E_DIR(E)   do{ switch (E) { \
        case 0: E0_DIR_WRITE( ENABLED(INVERT_E0_DIR)); break; case 1: E1_DIR_WRITE( ENABLED(INVERT_E1_DIR)); break; \
        case 2: E2_DIR_WRITE( ENABLED(INVERT_E2_DIR)); break; case 3: E3_DIR_WRITE( ENABLED(INVERT_E3_DIR)); break; \
      } }while(0)

  #elif E_STEPPERS > 2

    #define _E_STEP_WRITE(E,V) do{ switch (E) { case 0: E0_STEP_WRITE(V); break; case 1: E1_STEP_WRITE(V); break; case 2: E2_STEP_WRITE(V); } }while(0)
    #define   _NORM_E_DIR(E)   do{ switch (E) { case 0: E0_DIR_WRITE(DISABLED(INVERT_E0_DIR)); break; case 1: E1_DIR_WRITE(DISABLED(INVERT_E1_DIR)); break; case 2: E2_DIR_WRITE(DISABLED(INVERT_E2_DIR)); } }while(0)
    #define    _REV_E_DIR(E)   do{ switch (E) { case 0: E0_DIR_WRITE( ENABLED(INVERT_E0_DIR)); break; case 1: E1_DIR_WRITE( ENABLED(INVERT_E1_DIR)); break; case 2: E2_DIR_WRITE( ENABLED(INVERT_E2_DIR)); } }while(0)

  #else

    #define _E_STEP_WRITE(E,V) do{ if (E == 0) { E0_STEP_WRITE(V); } else { E1_STEP_WRITE(V); } }while(0)
<<<<<<< HEAD
    #define   _NORM_E_DIR(E)   do{ if (E == 0) { E0_DIR_WRITE(!INVERT_E0_DIR); } else { E1_DIR_WRITE(!INVERT_E1_DIR); } }while(0)
    #define    _REV_E_DIR(E)   do{ if (E == 0) { E0_DIR_WRITE( INVERT_E0_DIR); } else { E1_DIR_WRITE( INVERT_E1_DIR); } }while(0)

=======
    #define   _NORM_E_DIR(E)   do{ if (E == 0) { E0_DIR_WRITE(DISABLED(INVERT_E0_DIR)); } else { E1_DIR_WRITE(DISABLED(INVERT_E1_DIR)); } }while(0)
    #define    _REV_E_DIR(E)   do{ if (E == 0) { E0_DIR_WRITE( ENABLED(INVERT_E0_DIR)); } else { E1_DIR_WRITE( ENABLED(INVERT_E1_DIR)); } }while(0)
>>>>>>> ca06c6ea
  #endif

  #if HAS_DUPLICATION_MODE

    #if ENABLED(MULTI_NOZZLE_DUPLICATION)
      #define _DUPE(N,T,V)  do{ if (TEST(duplication_e_mask, N)) E##N##_##T##_WRITE(V); }while(0)
    #else
      #define _DUPE(N,T,V)  E##N##_##T##_WRITE(V)
    #endif

    #define NDIR(N) _DUPE(N,DIR,DISABLED(INVERT_E##N##_DIR))
    #define RDIR(N) _DUPE(N,DIR, ENABLED(INVERT_E##N##_DIR))

    #define E_STEP_WRITE(E,V) do{ if (extruder_duplication_enabled) { DUPE(STEP,V); } else _E_STEP_WRITE(E,V); }while(0)

    #if E_STEPPERS > 2
      #if E_STEPPERS > 7
        #define DUPE(T,V)     do{ _DUPE(0,T,V); _DUPE(1,T,V); _DUPE(2,T,V); _DUPE(3,T,V); _DUPE(4,T,V); _DUPE(5,T,V); _DUPE(6,T,V); _DUPE(7,T,V); }while(0)
        #define NORM_E_DIR(E) do{ if (extruder_duplication_enabled) { NDIR(0); NDIR(1); NDIR(2); NDIR(3); NDIR(4); NDIR(5); NDIR(6); NDIR(7); } else _NORM_E_DIR(E); }while(0)
        #define REV_E_DIR(E)  do{ if (extruder_duplication_enabled) { RDIR(0); RDIR(1); RDIR(2); RDIR(3); RDIR(4); RDIR(5); RDIR(6); RDIR(7); } else  _REV_E_DIR(E); }while(0)
      #elif E_STEPPERS > 6
        #define DUPE(T,V)     do{ _DUPE(0,T,V); _DUPE(1,T,V); _DUPE(2,T,V); _DUPE(3,T,V); _DUPE(4,T,V); _DUPE(5,T,V); _DUPE(6,T,V); }while(0)
        #define NORM_E_DIR(E) do{ if (extruder_duplication_enabled) { NDIR(0); NDIR(1); NDIR(2); NDIR(3); NDIR(4); NDIR(5); NDIR(6); } else _NORM_E_DIR(E); }while(0)
        #define REV_E_DIR(E)  do{ if (extruder_duplication_enabled) { RDIR(0); RDIR(1); RDIR(2); RDIR(3); RDIR(4); RDIR(5); RDIR(6); } else  _REV_E_DIR(E); }while(0)
      #elif E_STEPPERS > 5
        #define DUPE(T,V)     do{ _DUPE(0,T,V); _DUPE(1,T,V); _DUPE(2,T,V); _DUPE(3,T,V); _DUPE(4,T,V); _DUPE(5,T,V); }while(0)
        #define NORM_E_DIR(E) do{ if (extruder_duplication_enabled) { NDIR(0); NDIR(1); NDIR(2); NDIR(3); NDIR(4); NDIR(5); } else _NORM_E_DIR(E); }while(0)
        #define REV_E_DIR(E)  do{ if (extruder_duplication_enabled) { RDIR(0); RDIR(1); RDIR(2); RDIR(3); RDIR(4); RDIR(5); } else  _REV_E_DIR(E); }while(0)
      #elif E_STEPPERS > 4
        #define DUPE(T,V)     do{ _DUPE(0,T,V); _DUPE(1,T,V); _DUPE(2,T,V); _DUPE(3,T,V); _DUPE(4,T,V); }while(0)
        #define NORM_E_DIR(E) do{ if (extruder_duplication_enabled) { NDIR(0); NDIR(1); NDIR(2); NDIR(3); NDIR(4); } else _NORM_E_DIR(E); }while(0)
        #define REV_E_DIR(E)  do{ if (extruder_duplication_enabled) { RDIR(0); RDIR(1); RDIR(2); RDIR(3); RDIR(4); } else  _REV_E_DIR(E); }while(0)
      #elif E_STEPPERS > 3
        #define DUPE(T,V)     do{ _DUPE(0,T,V); _DUPE(1,T,V); _DUPE(2,T,V); _DUPE(3,T,V); }while(0)
        #define NORM_E_DIR(E) do{ if (extruder_duplication_enabled) { NDIR(0); NDIR(1); NDIR(2); NDIR(3); } else _NORM_E_DIR(E); }while(0)
        #define REV_E_DIR(E)  do{ if (extruder_duplication_enabled) { RDIR(0); RDIR(1); RDIR(2); RDIR(3); } else  _REV_E_DIR(E); }while(0)
      #else
        #define DUPE(T,V)     do{ _DUPE(0,T,V); _DUPE(1,T,V); _DUPE(2,T,V); }while(0)
        #define NORM_E_DIR(E) do{ if (extruder_duplication_enabled) { NDIR(0); NDIR(1); NDIR(2); } else _NORM_E_DIR(E); }while(0)
        #define REV_E_DIR(E)  do{ if (extruder_duplication_enabled) { RDIR(0); RDIR(1); RDIR(2); } else  _REV_E_DIR(E); }while(0)
      #endif
    #else
      #define DUPE(T,V)     do{ _DUPE(0,T,V); _DUPE(1,T,V); }while(0)
      #define NORM_E_DIR(E) do{ if (extruder_duplication_enabled) { NDIR(0); NDIR(1); } else _NORM_E_DIR(E); }while(0)
      #define REV_E_DIR(E)  do{ if (extruder_duplication_enabled) { RDIR(0); RDIR(1); } else  _REV_E_DIR(E); }while(0)
    #endif

  #else

    #define E_STEP_WRITE(E,V) _E_STEP_WRITE(E,V)
    #define   NORM_E_DIR(E)   _NORM_E_DIR(E)
    #define    REV_E_DIR(E)   _REV_E_DIR(E)

  #endif

#elif ENABLED(E_DUAL_STEPPER_DRIVERS)
  #define E_STEP_WRITE(E,V) do{ E0_STEP_WRITE(V); E1_STEP_WRITE(V); }while(0)
  #define   NORM_E_DIR(E)   do{ E0_DIR_WRITE(DISABLED(INVERT_E0_DIR)); E1_DIR_WRITE(DISABLED(INVERT_E0_DIR) ^ ENABLED(INVERT_E1_VS_E0_DIR)); }while(0)
  #define    REV_E_DIR(E)   do{ E0_DIR_WRITE( ENABLED(INVERT_E0_DIR)); E1_DIR_WRITE( ENABLED(INVERT_E0_DIR) ^ ENABLED(INVERT_E1_VS_E0_DIR)); }while(0)

#elif E_STEPPERS
  #define E_STEP_WRITE(E,V) E0_STEP_WRITE(V)
  #define   NORM_E_DIR(E)   E0_DIR_WRITE(DISABLED(INVERT_E0_DIR))
  #define    REV_E_DIR(E)   E0_DIR_WRITE( ENABLED(INVERT_E0_DIR))

#else
  #define E_STEP_WRITE(E,V) NOOP
  #define   NORM_E_DIR(E)   NOOP
  #define    REV_E_DIR(E)   NOOP

#endif

//
// Individual stepper enable / disable macros
//

#ifndef ENABLE_STEPPER_X
  #define  ENABLE_STEPPER_X() TERN(HAS_X_ENABLE, X_ENABLE_WRITE( X_ENABLE_ON), NOOP)
#endif
#ifndef DISABLE_STEPPER_X
  #define DISABLE_STEPPER_X() TERN(HAS_X_ENABLE, X_ENABLE_WRITE(!X_ENABLE_ON), NOOP)
#endif

#ifndef ENABLE_STEPPER_X2
  #define  ENABLE_STEPPER_X2() TERN(HAS_X2_ENABLE, X2_ENABLE_WRITE( X_ENABLE_ON), NOOP)
#endif
#ifndef DISABLE_STEPPER_X2
  #define DISABLE_STEPPER_X2() TERN(HAS_X2_ENABLE, X2_ENABLE_WRITE(!X_ENABLE_ON), NOOP)
#endif

#ifndef ENABLE_STEPPER_Y
  #define  ENABLE_STEPPER_Y() TERN(HAS_Y_ENABLE, Y_ENABLE_WRITE( Y_ENABLE_ON), NOOP)
#endif
#ifndef DISABLE_STEPPER_Y
  #define DISABLE_STEPPER_Y() TERN(HAS_Y_ENABLE, Y_ENABLE_WRITE(!Y_ENABLE_ON), NOOP)
#endif

#ifndef ENABLE_STEPPER_Y2
  #define  ENABLE_STEPPER_Y2() TERN(HAS_Y2_ENABLE, Y2_ENABLE_WRITE( Y_ENABLE_ON), NOOP)
#endif
#ifndef DISABLE_STEPPER_Y2
  #define DISABLE_STEPPER_Y2() TERN(HAS_Y2_ENABLE, Y2_ENABLE_WRITE(!Y_ENABLE_ON), NOOP)
#endif

#ifndef ENABLE_STEPPER_Z
  #define  ENABLE_STEPPER_Z() TERN(HAS_Z_ENABLE, Z_ENABLE_WRITE( Z_ENABLE_ON), NOOP)
#endif
#ifndef DISABLE_STEPPER_Z
  #define DISABLE_STEPPER_Z() TERN(HAS_Z_ENABLE, Z_ENABLE_WRITE(!Z_ENABLE_ON), NOOP)
#endif

#ifndef ENABLE_STEPPER_Z2
  #define  ENABLE_STEPPER_Z2() TERN(HAS_Z2_ENABLE, Z2_ENABLE_WRITE( Z_ENABLE_ON), NOOP)
#endif
#ifndef DISABLE_STEPPER_Z2
  #define DISABLE_STEPPER_Z2() TERN(HAS_Z2_ENABLE, Z2_ENABLE_WRITE(!Z_ENABLE_ON), NOOP)
#endif

#ifndef ENABLE_STEPPER_Z3
  #define  ENABLE_STEPPER_Z3() TERN(HAS_Z3_ENABLE, Z3_ENABLE_WRITE( Z_ENABLE_ON), NOOP)
#endif
#ifndef DISABLE_STEPPER_Z3
  #define DISABLE_STEPPER_Z3() TERN(HAS_Z3_ENABLE, Z3_ENABLE_WRITE(!Z_ENABLE_ON), NOOP)
#endif

#ifndef ENABLE_STEPPER_Z4
  #define  ENABLE_STEPPER_Z4() TERN(HAS_Z4_ENABLE, Z4_ENABLE_WRITE( Z_ENABLE_ON), NOOP)
#endif
#ifndef DISABLE_STEPPER_Z4
  #define DISABLE_STEPPER_Z4() TERN(HAS_Z4_ENABLE, Z4_ENABLE_WRITE(!Z_ENABLE_ON), NOOP)
#endif

#ifndef ENABLE_STEPPER_I
  #define  ENABLE_STEPPER_I() TERN(HAS_I_ENABLE, I_ENABLE_WRITE( I_ENABLE_ON), NOOP)
#endif
#ifndef DISABLE_STEPPER_I
  #define DISABLE_STEPPER_I() TERN(HAS_I_ENABLE, I_ENABLE_WRITE(!I_ENABLE_ON), NOOP)
#endif

#ifndef ENABLE_STEPPER_J
  #define  ENABLE_STEPPER_J() TERN(HAS_J_ENABLE, J_ENABLE_WRITE( J_ENABLE_ON), NOOP)
#endif
#ifndef DISABLE_STEPPER_J
  #define DISABLE_STEPPER_J() TERN(HAS_J_ENABLE, J_ENABLE_WRITE(!J_ENABLE_ON), NOOP)
#endif

#ifndef ENABLE_STEPPER_K
  #define  ENABLE_STEPPER_K() TERN(HAS_K_ENABLE, K_ENABLE_WRITE( K_ENABLE_ON), NOOP)
#endif
#ifndef DISABLE_STEPPER_K
  #define DISABLE_STEPPER_K() TERN(HAS_K_ENABLE, K_ENABLE_WRITE(!K_ENABLE_ON), NOOP)
#endif

#ifndef ENABLE_STEPPER_U
  #if HAS_U_ENABLE
    #define  ENABLE_STEPPER_U() U_ENABLE_WRITE( U_ENABLE_ON)
  #else
    #define  ENABLE_STEPPER_U() NOOP
  #endif
#endif
#ifndef DISABLE_STEPPER_U
  #if HAS_U_ENABLE
    #define DISABLE_STEPPER_U() U_ENABLE_WRITE(!U_ENABLE_ON)
  #else
    #define DISABLE_STEPPER_U() NOOP
  #endif
#endif

#ifndef ENABLE_STEPPER_V
  #if HAS_V_ENABLE
    #define  ENABLE_STEPPER_V() V_ENABLE_WRITE( V_ENABLE_ON)
  #else
    #define  ENABLE_STEPPER_V() NOOP
  #endif
#endif
#ifndef DISABLE_STEPPER_V
  #if HAS_V_ENABLE
    #define DISABLE_STEPPER_V() V_ENABLE_WRITE(!V_ENABLE_ON)
  #else
    #define DISABLE_STEPPER_V() NOOP
  #endif
#endif

#ifndef ENABLE_STEPPER_W
  #if HAS_W_ENABLE
    #define  ENABLE_STEPPER_W() W_ENABLE_WRITE( W_ENABLE_ON)
  #else
    #define  ENABLE_STEPPER_W() NOOP
  #endif
#endif
#ifndef DISABLE_STEPPER_W
  #if HAS_W_ENABLE
    #define DISABLE_STEPPER_W() W_ENABLE_WRITE(!W_ENABLE_ON)
  #else
    #define DISABLE_STEPPER_W() NOOP
  #endif
#endif

#ifndef ENABLE_STEPPER_E0
  #define  ENABLE_STEPPER_E0() TERN(HAS_E0_ENABLE, E0_ENABLE_WRITE( E_ENABLE_ON), NOOP)
#endif
#ifndef DISABLE_STEPPER_E0
  #define DISABLE_STEPPER_E0() TERN(HAS_E0_ENABLE, E0_ENABLE_WRITE(!E_ENABLE_ON), NOOP)
#endif

#ifndef ENABLE_STEPPER_E1
  #if (E_STEPPERS > 1 || ENABLED(E_DUAL_STEPPER_DRIVERS)) && HAS_E1_ENABLE
    #define  ENABLE_STEPPER_E1() E1_ENABLE_WRITE( E_ENABLE_ON)
  #else
    #define  ENABLE_STEPPER_E1() NOOP
  #endif
#endif
#ifndef DISABLE_STEPPER_E1
  #if (E_STEPPERS > 1 || ENABLED(E_DUAL_STEPPER_DRIVERS)) && HAS_E1_ENABLE
    #define DISABLE_STEPPER_E1() E1_ENABLE_WRITE(!E_ENABLE_ON)
  #else
    #define DISABLE_STEPPER_E1() NOOP
  #endif
#endif

#ifndef ENABLE_STEPPER_E2
  #if E_STEPPERS > 2 && HAS_E2_ENABLE
    #define  ENABLE_STEPPER_E2() E2_ENABLE_WRITE( E_ENABLE_ON)
  #else
    #define  ENABLE_STEPPER_E2() NOOP
  #endif
#endif
#ifndef DISABLE_STEPPER_E2
  #if E_STEPPERS > 2 && HAS_E2_ENABLE
    #define DISABLE_STEPPER_E2() E2_ENABLE_WRITE(!E_ENABLE_ON)
  #else
    #define DISABLE_STEPPER_E2() NOOP
  #endif
#endif

#ifndef ENABLE_STEPPER_E3
  #if E_STEPPERS > 3 && HAS_E3_ENABLE
    #define  ENABLE_STEPPER_E3() E3_ENABLE_WRITE( E_ENABLE_ON)
  #else
    #define  ENABLE_STEPPER_E3() NOOP
  #endif
#endif
#ifndef DISABLE_STEPPER_E3
  #if E_STEPPERS > 3 && HAS_E3_ENABLE
    #define DISABLE_STEPPER_E3() E3_ENABLE_WRITE(!E_ENABLE_ON)
  #else
    #define DISABLE_STEPPER_E3() NOOP
  #endif
#endif

#ifndef ENABLE_STEPPER_E4
  #if E_STEPPERS > 4 && HAS_E4_ENABLE
    #define  ENABLE_STEPPER_E4() E4_ENABLE_WRITE( E_ENABLE_ON)
  #else
    #define  ENABLE_STEPPER_E4() NOOP
  #endif
#endif
#ifndef DISABLE_STEPPER_E4
  #if E_STEPPERS > 4 && HAS_E4_ENABLE
    #define DISABLE_STEPPER_E4() E4_ENABLE_WRITE(!E_ENABLE_ON)
  #else
    #define DISABLE_STEPPER_E4() NOOP
  #endif
#endif

#ifndef ENABLE_STEPPER_E5
  #if E_STEPPERS > 5 && HAS_E5_ENABLE
    #define  ENABLE_STEPPER_E5() E5_ENABLE_WRITE( E_ENABLE_ON)
  #else
    #define  ENABLE_STEPPER_E5() NOOP
  #endif
#endif
#ifndef DISABLE_STEPPER_E5
  #if E_STEPPERS > 5 && HAS_E5_ENABLE
    #define DISABLE_STEPPER_E5() E5_ENABLE_WRITE(!E_ENABLE_ON)
  #else
    #define DISABLE_STEPPER_E5() NOOP
  #endif
#endif

#ifndef ENABLE_STEPPER_E6
  #if E_STEPPERS > 6 && HAS_E6_ENABLE
    #define  ENABLE_STEPPER_E6() E6_ENABLE_WRITE( E_ENABLE_ON)
  #else
    #define  ENABLE_STEPPER_E6() NOOP
  #endif
#endif
#ifndef DISABLE_STEPPER_E6
  #if E_STEPPERS > 6 && HAS_E6_ENABLE
    #define DISABLE_STEPPER_E6() E6_ENABLE_WRITE(!E_ENABLE_ON)
  #else
    #define DISABLE_STEPPER_E6() NOOP
  #endif
#endif

#ifndef ENABLE_STEPPER_E7
  #if E_STEPPERS > 7 && HAS_E7_ENABLE
    #define  ENABLE_STEPPER_E7() E7_ENABLE_WRITE( E_ENABLE_ON)
  #else
    #define  ENABLE_STEPPER_E7() NOOP
  #endif
#endif
#ifndef DISABLE_STEPPER_E7
  #if E_STEPPERS > 7 && HAS_E7_ENABLE
    #define DISABLE_STEPPER_E7() E7_ENABLE_WRITE(!E_ENABLE_ON)
  #else
    #define DISABLE_STEPPER_E7() NOOP
  #endif
#endif

//
// Axis steppers enable / disable macros
//
#if ENABLED(SOFTWARE_DRIVER_ENABLE)
  // Avoid expensive calls to enable / disable steppers
  extern xyz_bool_t axis_sw_enabled;
  #define SHOULD_ENABLE(N)  !axis_sw_enabled.N
  #define SHOULD_DISABLE(N)  axis_sw_enabled.N
  #define AFTER_CHANGE(N,TF) axis_sw_enabled.N = TF
#else
  #define SHOULD_ENABLE(N)   true
  #define SHOULD_DISABLE(N)  true
  #define AFTER_CHANGE(N,TF) NOOP
#endif

#define  ENABLE_AXIS_X() if (SHOULD_ENABLE(x))  {  ENABLE_STEPPER_X();  ENABLE_STEPPER_X2(); AFTER_CHANGE(x, true); }
#define DISABLE_AXIS_X() if (SHOULD_DISABLE(x)) { DISABLE_STEPPER_X(); DISABLE_STEPPER_X2(); AFTER_CHANGE(x, false); set_axis_untrusted(X_AXIS); }

#if HAS_Y_AXIS
  #define  ENABLE_AXIS_Y() if (SHOULD_ENABLE(y))  {  ENABLE_STEPPER_Y();  ENABLE_STEPPER_Y2(); AFTER_CHANGE(y, true); }
  #define DISABLE_AXIS_Y() if (SHOULD_DISABLE(y)) { DISABLE_STEPPER_Y(); DISABLE_STEPPER_Y2(); AFTER_CHANGE(y, false); set_axis_untrusted(Y_AXIS); }
#else
  #define  ENABLE_AXIS_Y() NOOP
  #define DISABLE_AXIS_Y() NOOP
#endif

#if HAS_Z_AXIS
  #define  ENABLE_AXIS_Z() if (SHOULD_ENABLE(z))  {  ENABLE_STEPPER_Z();  ENABLE_STEPPER_Z2();  ENABLE_STEPPER_Z3();  ENABLE_STEPPER_Z4(); AFTER_CHANGE(z, true); }
  #define DISABLE_AXIS_Z() if (SHOULD_DISABLE(z)) { DISABLE_STEPPER_Z(); DISABLE_STEPPER_Z2(); DISABLE_STEPPER_Z3(); DISABLE_STEPPER_Z4(); AFTER_CHANGE(z, false); set_axis_untrusted(Z_AXIS); Z_RESET(); }
#else
  #define  ENABLE_AXIS_Z() NOOP
  #define DISABLE_AXIS_Z() NOOP
#endif

#ifdef Z_IDLE_HEIGHT
  #define Z_RESET() do{ current_position.z = Z_IDLE_HEIGHT; sync_plan_position(); }while(0)
#else
  #define Z_RESET()
#endif

#if HAS_I_AXIS
  #define  ENABLE_AXIS_I() if (SHOULD_ENABLE(i))  {  ENABLE_STEPPER_I(); AFTER_CHANGE(i, true); }
  #define DISABLE_AXIS_I() if (SHOULD_DISABLE(i)) { DISABLE_STEPPER_I(); AFTER_CHANGE(i, false); set_axis_untrusted(I_AXIS); }
#else
  #define  ENABLE_AXIS_I() NOOP
  #define DISABLE_AXIS_I() NOOP
#endif
#if HAS_J_AXIS
  #define  ENABLE_AXIS_J() if (SHOULD_ENABLE(j))  {  ENABLE_STEPPER_J(); AFTER_CHANGE(j, true); }
  #define DISABLE_AXIS_J() if (SHOULD_DISABLE(j)) { DISABLE_STEPPER_J(); AFTER_CHANGE(j, false); set_axis_untrusted(J_AXIS); }
#else
  #define  ENABLE_AXIS_J() NOOP
  #define DISABLE_AXIS_J() NOOP
#endif
#if HAS_K_AXIS
  #define  ENABLE_AXIS_K() if (SHOULD_ENABLE(k))  {  ENABLE_STEPPER_K(); AFTER_CHANGE(k, true); }
  #define DISABLE_AXIS_K() if (SHOULD_DISABLE(k)) { DISABLE_STEPPER_K(); AFTER_CHANGE(k, false); set_axis_untrusted(K_AXIS); }
#else
  #define  ENABLE_AXIS_K() NOOP
  #define DISABLE_AXIS_K() NOOP
#endif

#if HAS_U_AXIS
  #define  ENABLE_AXIS_U() if (SHOULD_ENABLE(u))  {  ENABLE_STEPPER_U(); AFTER_CHANGE(u, true); }
  #define DISABLE_AXIS_U() if (SHOULD_DISABLE(u)) { DISABLE_STEPPER_U(); AFTER_CHANGE(u, false); set_axis_untrusted(U_AXIS); }
#else
  #define  ENABLE_AXIS_U() NOOP
  #define DISABLE_AXIS_U() NOOP
#endif
#if HAS_V_AXIS
  #define  ENABLE_AXIS_V() if (SHOULD_ENABLE(v))  {  ENABLE_STEPPER_V(); AFTER_CHANGE(v, true); }
  #define DISABLE_AXIS_V() if (SHOULD_DISABLE(v)) { DISABLE_STEPPER_V(); AFTER_CHANGE(v, false); set_axis_untrusted(V_AXIS); }
#else
  #define  ENABLE_AXIS_V() NOOP
  #define DISABLE_AXIS_V() NOOP
#endif
#if HAS_W_AXIS
  #define  ENABLE_AXIS_W() if (SHOULD_ENABLE(w))  {  ENABLE_STEPPER_W(); AFTER_CHANGE(w, true); }
  #define DISABLE_AXIS_W() if (SHOULD_DISABLE(w)) { DISABLE_STEPPER_W(); AFTER_CHANGE(w, false); set_axis_untrusted(W_AXIS); }
#else
  #define  ENABLE_AXIS_W() NOOP
  #define DISABLE_AXIS_W() NOOP
#endif

//
// Extruder steppers enable / disable macros
//

#if ENABLED(MIXING_EXTRUDER)

  /**
   * Mixing steppers keep all their enable (and direction) states synchronized
   */
  #define _CALL_ENA_E(N)  ENABLE_STEPPER_E##N () ;
  #define _CALL_DIS_E(N) DISABLE_STEPPER_E##N () ;
  #define  ENABLE_AXIS_E0() { RREPEAT(MIXING_STEPPERS, _CALL_ENA_E) }
  #define DISABLE_AXIS_E0() { RREPEAT(MIXING_STEPPERS, _CALL_DIS_E) }

#elif ENABLED(E_DUAL_STEPPER_DRIVERS)

  #define  ENABLE_AXIS_E0() do{  ENABLE_STEPPER_E0();  ENABLE_STEPPER_E1(); }while(0)
  #define DISABLE_AXIS_E0() do{ DISABLE_STEPPER_E0(); DISABLE_STEPPER_E1(); }while(0)

#endif

#ifndef ENABLE_AXIS_E0
  #if E_STEPPERS && HAS_E0_ENABLE
    #define  ENABLE_AXIS_E0() ENABLE_STEPPER_E0()
  #else
    #define  ENABLE_AXIS_E0() NOOP
  #endif
#endif
#ifndef DISABLE_AXIS_E0
  #if E_STEPPERS && HAS_E0_ENABLE
    #define DISABLE_AXIS_E0() DISABLE_STEPPER_E0()
  #else
    #define DISABLE_AXIS_E0() NOOP
  #endif
#endif

#ifndef ENABLE_AXIS_E1
  #if E_STEPPERS > 1 && HAS_E1_ENABLE
    #define  ENABLE_AXIS_E1() ENABLE_STEPPER_E1()
  #else
    #define  ENABLE_AXIS_E1() NOOP
  #endif
#endif
#ifndef DISABLE_AXIS_E1
  #if E_STEPPERS > 1 && HAS_E1_ENABLE
    #define DISABLE_AXIS_E1() DISABLE_STEPPER_E1()
  #else
    #define DISABLE_AXIS_E1() NOOP
  #endif
#endif

#ifndef ENABLE_AXIS_E2
  #if E_STEPPERS > 2 && HAS_E2_ENABLE
    #define  ENABLE_AXIS_E2() ENABLE_STEPPER_E2()
  #else
    #define  ENABLE_AXIS_E2() NOOP
  #endif
#endif
#ifndef DISABLE_AXIS_E2
  #if E_STEPPERS > 2 && HAS_E2_ENABLE
    #define DISABLE_AXIS_E2() DISABLE_STEPPER_E2()
  #else
    #define DISABLE_AXIS_E2() NOOP
  #endif
#endif

#ifndef ENABLE_AXIS_E3
  #if E_STEPPERS > 3 && HAS_E3_ENABLE
    #define  ENABLE_AXIS_E3() ENABLE_STEPPER_E3()
  #else
    #define  ENABLE_AXIS_E3() NOOP
  #endif
#endif
#ifndef DISABLE_AXIS_E3
  #if E_STEPPERS > 3 && HAS_E3_ENABLE
    #define DISABLE_AXIS_E3() DISABLE_STEPPER_E3()
  #else
    #define DISABLE_AXIS_E3() NOOP
  #endif
#endif

#ifndef ENABLE_AXIS_E4
  #if E_STEPPERS > 4 && HAS_E4_ENABLE
    #define  ENABLE_AXIS_E4() ENABLE_STEPPER_E4()
  #else
    #define  ENABLE_AXIS_E4() NOOP
  #endif
#endif
#ifndef DISABLE_AXIS_E4
  #if E_STEPPERS > 4 && HAS_E4_ENABLE
    #define DISABLE_AXIS_E4() DISABLE_STEPPER_E4()
  #else
    #define DISABLE_AXIS_E4() NOOP
  #endif
#endif

#ifndef ENABLE_AXIS_E5
  #if E_STEPPERS > 5 && HAS_E5_ENABLE
    #define  ENABLE_AXIS_E5() ENABLE_STEPPER_E5()
  #else
    #define  ENABLE_AXIS_E5() NOOP
  #endif
#endif
#ifndef DISABLE_AXIS_E5
  #if E_STEPPERS > 5 && HAS_E5_ENABLE
    #define DISABLE_AXIS_E5() DISABLE_STEPPER_E5()
  #else
    #define DISABLE_AXIS_E5() NOOP
  #endif
#endif

#ifndef ENABLE_AXIS_E6
  #if E_STEPPERS > 6 && HAS_E6_ENABLE
    #define  ENABLE_AXIS_E6() ENABLE_STEPPER_E6()
  #else
    #define  ENABLE_AXIS_E6() NOOP
  #endif
#endif
#ifndef DISABLE_AXIS_E6
  #if E_STEPPERS > 6 && HAS_E6_ENABLE
    #define DISABLE_AXIS_E6() DISABLE_STEPPER_E6()
  #else
    #define DISABLE_AXIS_E6() NOOP
  #endif
#endif

#ifndef ENABLE_AXIS_E7
  #if E_STEPPERS > 7 && HAS_E7_ENABLE
    #define  ENABLE_AXIS_E7() ENABLE_STEPPER_E7()
  #else
    #define  ENABLE_AXIS_E7() NOOP
  #endif
#endif
#ifndef DISABLE_AXIS_E7
  #if E_STEPPERS > 7 && HAS_E7_ENABLE
    #define DISABLE_AXIS_E7() DISABLE_STEPPER_E7()
  #else
    #define DISABLE_AXIS_E7() NOOP
  #endif
#endif<|MERGE_RESOLUTION|>--- conflicted
+++ resolved
@@ -651,14 +651,9 @@
   #else
 
     #define _E_STEP_WRITE(E,V) do{ if (E == 0) { E0_STEP_WRITE(V); } else { E1_STEP_WRITE(V); } }while(0)
-<<<<<<< HEAD
-    #define   _NORM_E_DIR(E)   do{ if (E == 0) { E0_DIR_WRITE(!INVERT_E0_DIR); } else { E1_DIR_WRITE(!INVERT_E1_DIR); } }while(0)
-    #define    _REV_E_DIR(E)   do{ if (E == 0) { E0_DIR_WRITE( INVERT_E0_DIR); } else { E1_DIR_WRITE( INVERT_E1_DIR); } }while(0)
-
-=======
     #define   _NORM_E_DIR(E)   do{ if (E == 0) { E0_DIR_WRITE(DISABLED(INVERT_E0_DIR)); } else { E1_DIR_WRITE(DISABLED(INVERT_E1_DIR)); } }while(0)
     #define    _REV_E_DIR(E)   do{ if (E == 0) { E0_DIR_WRITE( ENABLED(INVERT_E0_DIR)); } else { E1_DIR_WRITE( ENABLED(INVERT_E1_DIR)); } }while(0)
->>>>>>> ca06c6ea
+
   #endif
 
   #if HAS_DUPLICATION_MODE
