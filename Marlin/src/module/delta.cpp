/**
 * Marlin 3D Printer Firmware
 * Copyright (c) 2020 MarlinFirmware [https://github.com/MarlinFirmware/Marlin]
 *
 * Based on Sprinter and grbl.
 * Copyright (c) 2011 Camiel Gubbels / Erik van der Zalm
 *
 * This program is free software: you can redistribute it and/or modify
 * it under the terms of the GNU General Public License as published by
 * the Free Software Foundation, either version 3 of the License, or
 * (at your option) any later version.
 *
 * This program is distributed in the hope that it will be useful,
 * but WITHOUT ANY WARRANTY; without even the implied warranty of
 * MERCHANTABILITY or FITNESS FOR A PARTICULAR PURPOSE.  See the
 * GNU General Public License for more details.
 *
 * You should have received a copy of the GNU General Public License
 * along with this program.  If not, see <https://www.gnu.org/licenses/>.
 *
 */

/**
 * delta.cpp
 */

#include "../inc/MarlinConfig.h"

#if ENABLED(DELTA)

#include "delta.h"
#include "motion.h"

// For homing:
#include "planner.h"
#include "endstops.h"
#include "../lcd/marlinui.h"
#include "../MarlinCore.h"

#if HAS_BED_PROBE
  #include "probe.h"
#endif

#if ENABLED(SENSORLESS_HOMING)
  #include "../feature/tmc_util.h"
  #include "stepper/indirection.h"
#endif

#define DEBUG_OUT ENABLED(DEBUG_LEVELING_FEATURE)
#include "../core/debug_out.h"

// Initialized by settings.load()
float delta_height;
abc_float_t delta_endstop_adj{0};
float delta_radius,
      delta_diagonal_rod,
      segments_per_second;
abc_float_t delta_tower_angle_trim;
xy_float_t delta_tower[ABC];
abc_float_t delta_diagonal_rod_2_tower;
float delta_clip_start_height = Z_MAX_POS;
abc_float_t delta_diagonal_rod_trim;
<<<<<<< HEAD
#if ENABLED(SENSORLESS_PROBING)
=======
#if HAS_DELTA_SENSORLESS_PROBING
>>>>>>> 08af8a46
  abc_float_t offset_sensorless_adj{0};
  float offset_sensorless = 0; 
#endif

float delta_safe_distance_from_top();

void refresh_delta_clip_start_height() {
  delta_clip_start_height = TERN(HAS_SOFTWARE_ENDSTOPS,
    soft_endstop.max.z,
    DIFF_TERN(HAS_BED_PROBE, delta_height, probe.offset.z)
  ) - delta_safe_distance_from_top();
}

/**
 * Recalculate factors used for delta kinematics whenever
 * settings have been changed (e.g., by M665).
 */
void recalc_delta_settings() {
  constexpr abc_float_t trt = DELTA_RADIUS_TRIM_TOWER;
  delta_tower[A_AXIS].set(cos(RADIANS(210 + delta_tower_angle_trim.a)) * (delta_radius + trt.a), // front left tower
                          sin(RADIANS(210 + delta_tower_angle_trim.a)) * (delta_radius + trt.a));
  delta_tower[B_AXIS].set(cos(RADIANS(330 + delta_tower_angle_trim.b)) * (delta_radius + trt.b), // front right tower
                          sin(RADIANS(330 + delta_tower_angle_trim.b)) * (delta_radius + trt.b));
  delta_tower[C_AXIS].set(cos(RADIANS( 90 + delta_tower_angle_trim.c)) * (delta_radius + trt.c), // back middle tower
                          sin(RADIANS( 90 + delta_tower_angle_trim.c)) * (delta_radius + trt.c));
  delta_diagonal_rod_2_tower.set(sq(delta_diagonal_rod + delta_diagonal_rod_trim.a),
                                 sq(delta_diagonal_rod + delta_diagonal_rod_trim.b),
                                 sq(delta_diagonal_rod + delta_diagonal_rod_trim.c));
  update_software_endstops(Z_AXIS);
  set_all_unhomed();
}
/**
 * Get a safe radius for calibration
 */

#if ENABLED(SENSORLESS_PROBING)
  float sensorless_radius_factor = 0.7f;
#endif

/**
 * Delta Inverse Kinematics
 *
 * Calculate the tower positions for a given machine
 * position, storing the result in the delta[] array.
 *
 * This is an expensive calculation, requiring 3 square
 * roots per segmented linear move, and strains the limits
 * of a Mega2560 with a Graphical Display.
 *
 * Suggested optimizations include:
 *
 * - Disable the home_offset (M206) and/or position_shift (G92)
 *   features to remove up to 12 float additions.
 */

#define DELTA_DEBUG(VAR) do { \
    SERIAL_ECHOLNPGM_P(PSTR("Cartesian X"), VAR.x, SP_Y_STR, VAR.y, SP_Z_STR, VAR.z); \
    SERIAL_ECHOLNPGM_P(PSTR("Delta A"), delta.a, SP_B_STR, delta.b, SP_C_STR, delta.c); \
  }while(0)

void inverse_kinematics(const xyz_pos_t &raw) {
  #if HAS_HOTEND_OFFSET
    // Delta hotend offsets must be applied in Cartesian space with no "spoofing"
    xyz_pos_t pos = { raw.x - hotend_offset[active_extruder].x,
                      raw.y - hotend_offset[active_extruder].y,
                      raw.z };
    DELTA_IK(pos);
    //DELTA_DEBUG(pos);
  #else
    DELTA_IK(raw);
    //DELTA_DEBUG(raw);
  #endif
}

/**
 * Calculate the highest Z position where the
 * effector has the full range of XY motion.
 */
float delta_safe_distance_from_top() {
  xyz_pos_t cartesian{0};
  inverse_kinematics(cartesian);
  const float centered_extent = delta.a;
  cartesian.y = DELTA_PRINTABLE_RADIUS;
  inverse_kinematics(cartesian);
  return ABS(centered_extent - delta.a);
}

/**
 * Delta Forward Kinematics
 *
 * See the Wikipedia article "Trilateration"
 * https://en.wikipedia.org/wiki/Trilateration
 *
 * Establish a new coordinate system in the plane of the
 * three carriage points. This system has its origin at
 * tower1, with tower2 on the X axis. Tower3 is in the X-Y
 * plane with a Z component of zero.
 * We will define unit vectors in this coordinate system
 * in our original coordinate system. Then when we calculate
 * the Xnew, Ynew and Znew values, we can translate back into
 * the original system by moving along those unit vectors
 * by the corresponding values.
 *
 * Variable names matched to Marlin, c-version, and avoid the
 * use of any vector library.
 *
 * by Andreas Hardtung 2016-06-07
 * based on a Java function from "Delta Robot Kinematics V3"
 * by Steve Graves
 *
 * The result is stored in the cartes[] array.
 */
void forward_kinematics(const_float_t z1, const_float_t z2, const_float_t z3) {
  // Create a vector in old coordinates along x axis of new coordinate
  const float p12[3] = { delta_tower[B_AXIS].x - delta_tower[A_AXIS].x, delta_tower[B_AXIS].y - delta_tower[A_AXIS].y, z2 - z1 },

  // Get the reciprocal of Magnitude of vector.
  d2 = sq(p12[0]) + sq(p12[1]) + sq(p12[2]), inv_d = RSQRT(d2),

  // Create unit vector by multiplying by the inverse of the magnitude.
  ex[3] = { p12[0] * inv_d, p12[1] * inv_d, p12[2] * inv_d },

  // Get the vector from the origin of the new system to the third point.
  p13[3] = { delta_tower[C_AXIS].x - delta_tower[A_AXIS].x, delta_tower[C_AXIS].y - delta_tower[A_AXIS].y, z3 - z1 },

  // Use the dot product to find the component of this vector on the X axis.
  i = ex[0] * p13[0] + ex[1] * p13[1] + ex[2] * p13[2],

  // Create a vector along the x axis that represents the x component of p13.
  iex[3] = { ex[0] * i, ex[1] * i, ex[2] * i };

  // Subtract the X component from the original vector leaving only Y. We use the
  // variable that will be the unit vector after we scale it.
  float ey[3] = { p13[0] - iex[0], p13[1] - iex[1], p13[2] - iex[2] };

  // The magnitude and the inverse of the magnitude of Y component
  const float j2 = sq(ey[0]) + sq(ey[1]) + sq(ey[2]), inv_j = RSQRT(j2);

  // Convert to a unit vector
  ey[0] *= inv_j; ey[1] *= inv_j; ey[2] *= inv_j;

  // The cross product of the unit x and y is the unit z
  // float[] ez = vectorCrossProd(ex, ey);
  const float ez[3] = {
    ex[1] * ey[2] - ex[2] * ey[1],
    ex[2] * ey[0] - ex[0] * ey[2],
    ex[0] * ey[1] - ex[1] * ey[0]
  },

  // We now have the d, i and j values defined in Wikipedia.
  // Plug them into the equations defined in Wikipedia for Xnew, Ynew and Znew
  Xnew = (delta_diagonal_rod_2_tower.a - delta_diagonal_rod_2_tower.b + d2) * inv_d * 0.5,
  Ynew = ((delta_diagonal_rod_2_tower.a - delta_diagonal_rod_2_tower.c + sq(i) + j2) * 0.5 - i * Xnew) * inv_j,
  Znew = SQRT(delta_diagonal_rod_2_tower.a - HYPOT2(Xnew, Ynew));

  // Start from the origin of the old coordinates and add vectors in the
  // old coords that represent the Xnew, Ynew and Znew to find the point
  // in the old system.
  cartes.set(delta_tower[A_AXIS].x + ex[0] * Xnew + ey[0] * Ynew - ez[0] * Znew,
             delta_tower[A_AXIS].y + ex[1] * Xnew + ey[1] * Ynew - ez[1] * Znew,
                                z1 + ex[2] * Xnew + ey[2] * Ynew - ez[2] * Znew);
}

/**
 * A delta can only safely home all axes at the same time
 * This is like quick_home_xy() but for 3 towers.
 */
void home_delta() {
  DEBUG_SECTION(log_home_delta, "home_delta", DEBUGGING(LEVELING));

  // Init the current position of all carriages to 0,0,0
  current_position.reset();
  destination.reset();
  sync_plan_position();

  // Disable stealthChop if used. Enable diag1 pin on driver.
  #if ENABLED(SENSORLESS_HOMING)
    TERN_(X_SENSORLESS, sensorless_t stealth_states_x = start_sensorless_homing_per_axis(X_AXIS));
    TERN_(Y_SENSORLESS, sensorless_t stealth_states_y = start_sensorless_homing_per_axis(Y_AXIS));
    TERN_(Z_SENSORLESS, sensorless_t stealth_states_z = start_sensorless_homing_per_axis(Z_AXIS));
    TERN_(I_SENSORLESS, sensorless_t stealth_states_i = start_sensorless_homing_per_axis(I_AXIS));
    TERN_(J_SENSORLESS, sensorless_t stealth_states_j = start_sensorless_homing_per_axis(J_AXIS));
    TERN_(K_SENSORLESS, sensorless_t stealth_states_k = start_sensorless_homing_per_axis(K_AXIS));
    TERN_(U_SENSORLESS, sensorless_t stealth_states_u = start_sensorless_homing_per_axis(U_AXIS));
    TERN_(V_SENSORLESS, sensorless_t stealth_states_v = start_sensorless_homing_per_axis(V_AXIS));
    TERN_(W_SENSORLESS, sensorless_t stealth_states_w = start_sensorless_homing_per_axis(W_AXIS));
<<<<<<< HEAD
    safe_delay(SENSORLESS_STALLGUARD_DELAY); // Short delay needed to settle 
=======
    safe_delay(SENSORLESS_STALLGUARD_DELAY); // Short delay needed to settle
>>>>>>> 08af8a46
  #endif

  // Move all carriages together linearly until an endstop is hit.
  current_position.z = DIFF_TERN(HAS_BED_PROBE, delta_height + 10, probe.offset.z);
  line_to_current_position(homing_feedrate(Z_AXIS));
  planner.synchronize();
  TERN_(HAS_DELTA_SENSORLESS_PROBING, endstops.report_states());

  // Re-enable stealthChop if used. Disable diag1 pin on driver.
  #if ENABLED(SENSORLESS_HOMING) && DISABLED(ENDSTOPS_ALWAYS_ON_DEFAULT)
    TERN_(X_SENSORLESS, end_sensorless_homing_per_axis(X_AXIS, stealth_states_x));
    TERN_(Y_SENSORLESS, end_sensorless_homing_per_axis(Y_AXIS, stealth_states_y));
    TERN_(Z_SENSORLESS, end_sensorless_homing_per_axis(Z_AXIS, stealth_states_z));
    TERN_(I_SENSORLESS, end_sensorless_homing_per_axis(I_AXIS, stealth_states_i));
    TERN_(J_SENSORLESS, end_sensorless_homing_per_axis(J_AXIS, stealth_states_j));
    TERN_(K_SENSORLESS, end_sensorless_homing_per_axis(K_AXIS, stealth_states_k));
    TERN_(U_SENSORLESS, end_sensorless_homing_per_axis(U_AXIS, stealth_states_u));
    TERN_(V_SENSORLESS, end_sensorless_homing_per_axis(V_AXIS, stealth_states_v));
    TERN_(W_SENSORLESS, end_sensorless_homing_per_axis(W_AXIS, stealth_states_w));
<<<<<<< HEAD
    safe_delay(SENSORLESS_STALLGUARD_DELAY); // Short delay needed to settle 
=======
    safe_delay(SENSORLESS_STALLGUARD_DELAY); // Short delay needed to settle
>>>>>>> 08af8a46
  #endif

  endstops.validate_homing_move();

  // At least one carriage has reached the top.
  // Now re-home each carriage separately.
  homeaxis(A_AXIS);
  homeaxis(B_AXIS);
  homeaxis(C_AXIS);

  // Set all carriages to their home positions
  // Do this here all at once for Delta, because
  // XYZ isn't ABC. Applying this per-tower would
  // give the impression that they are the same.
  LOOP_ABC(i) set_axis_is_at_home((AxisEnum)i);

  sync_plan_position();

  #if DISABLED(DELTA_HOME_TO_SAFE_ZONE) && defined(HOMING_BACKOFF_POST_MM)
    constexpr xyz_float_t endstop_backoff = HOMING_BACKOFF_POST_MM;
    if (endstop_backoff.z) {
      current_position.z -= ABS(endstop_backoff.z) * Z_HOME_DIR;
      line_to_current_position(homing_feedrate(Z_AXIS));
    }
  #endif
}

#endif // DELTA<|MERGE_RESOLUTION|>--- conflicted
+++ resolved
@@ -60,11 +60,7 @@
 abc_float_t delta_diagonal_rod_2_tower;
 float delta_clip_start_height = Z_MAX_POS;
 abc_float_t delta_diagonal_rod_trim;
-<<<<<<< HEAD
-#if ENABLED(SENSORLESS_PROBING)
-=======
 #if HAS_DELTA_SENSORLESS_PROBING
->>>>>>> 08af8a46
   abc_float_t offset_sensorless_adj{0};
   float offset_sensorless = 0; 
 #endif
@@ -251,11 +247,7 @@
     TERN_(U_SENSORLESS, sensorless_t stealth_states_u = start_sensorless_homing_per_axis(U_AXIS));
     TERN_(V_SENSORLESS, sensorless_t stealth_states_v = start_sensorless_homing_per_axis(V_AXIS));
     TERN_(W_SENSORLESS, sensorless_t stealth_states_w = start_sensorless_homing_per_axis(W_AXIS));
-<<<<<<< HEAD
-    safe_delay(SENSORLESS_STALLGUARD_DELAY); // Short delay needed to settle 
-=======
     safe_delay(SENSORLESS_STALLGUARD_DELAY); // Short delay needed to settle
->>>>>>> 08af8a46
   #endif
 
   // Move all carriages together linearly until an endstop is hit.
@@ -275,11 +267,7 @@
     TERN_(U_SENSORLESS, end_sensorless_homing_per_axis(U_AXIS, stealth_states_u));
     TERN_(V_SENSORLESS, end_sensorless_homing_per_axis(V_AXIS, stealth_states_v));
     TERN_(W_SENSORLESS, end_sensorless_homing_per_axis(W_AXIS, stealth_states_w));
-<<<<<<< HEAD
-    safe_delay(SENSORLESS_STALLGUARD_DELAY); // Short delay needed to settle 
-=======
     safe_delay(SENSORLESS_STALLGUARD_DELAY); // Short delay needed to settle
->>>>>>> 08af8a46
   #endif
 
   endstops.validate_homing_move();
