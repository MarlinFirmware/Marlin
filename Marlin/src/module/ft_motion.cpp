--- conflicted
+++ resolved
@@ -109,17 +109,10 @@
 // Shaping variables.
 #if ANY(HAS_X_AXIS, HAS_Y_AXIS)
   FTMotion::shaping_t FTMotion::shaping = {
-<<<<<<< HEAD
     0,
     x:{ false, { 0.0f }, { 0.0f }, { 0 }, { 0 } },            // ena, d_zi, Ai, Ni, max_i
     #if HAS_Y_AXIS
       y:{ false, { 0.0f }, { 0.0f }, { 0 }, { 0 } }           // ena, d_zi, Ai, Ni, max_i
-=======
-    0, 0,
-    x:{ false, { 0.0f }, { 0.0f }, { 0 } },            // d_zi, Ai, Ni
-    #if HAS_Y_AXIS
-      y:{ false, { 0.0f }, { 0.0f }, { 0 } }           // d_zi, Ai, Ni
->>>>>>> 2fd7c2b8
     #endif
   };
 #endif
@@ -139,40 +132,6 @@
 // Public functions.
 
 static bool markBlockStart = false;
-<<<<<<< HEAD
-=======
-
-// Sets controller states to begin processing a block.
-// Called by Stepper::ftMotion_blockQueueUpdate, invoked from the main loop.
-void FTMotion::startBlockProc() {
-  blockProcRdy = true;
-  blockProcDn = false;
-  runoutEna = true;
-}
-
-// Move any free data points to the stepper buffer even if a full batch isn't ready.
-void FTMotion::runoutBlock() {
-
-  if (!runoutEna) return;
-
-  startPosn = endPosn_prevBlock;
-  ratio.reset();
-
-  max_intervals = cfg.modeHasShaper() ? shaper_intervals : 0;
-  if (max_intervals <= TERN(FTM_UNIFIED_BWS, FTM_BATCH_SIZE, min_max_intervals - (FTM_BATCH_SIZE)))
-    max_intervals = min_max_intervals;
-
-  max_intervals += (
-    #if ENABLED(FTM_UNIFIED_BWS)
-      FTM_WINDOW_SIZE - makeVector_batchIdx
-    #else
-      FTM_WINDOW_SIZE - ((last_batchIdx < (FTM_BATCH_SIZE)) ? 0 : makeVector_batchIdx)
-    #endif
-  );
-  blockProcRdy = blockDataIsRunout = true;
-  runoutEna = blockProcDn = false;
-}
->>>>>>> 2fd7c2b8
 
 // Controller main, to be invoked from non-isr task.
 void FTMotion::loop() {
@@ -214,8 +173,7 @@
   }
 
   if (blockProcRdy) {
-<<<<<<< HEAD
-    
+
     if (!batchRdy) makeVector(); // Caution: Do not consolidate checks on blockProcRdy/batchRdy, as they are written by makeVector().
     // When makeVector is finished: either blockProcRdy has been set false (because the block is
     // done being processed) or batchRdy is set true, or both.
@@ -229,14 +187,6 @@
         runoutBlock();
         makeVector(); // Do an additional makeVector call to guarantee batchRdy set this loop.
       }
-=======
-    if (!blockProcRdy_z1) { // One-shot.
-      if (!blockDataIsRunout) {
-        loadBlockData(stepper.current_block);
-        markBlockStart = true;
-      }
-      else blockDataIsRunout = false;
->>>>>>> 2fd7c2b8
     }
   }
 
@@ -253,11 +203,7 @@
       LOGICAL_AXIS_MAP_LC(TCOPY);
 
       // Shift the time series back in the window
-<<<<<<< HEAD
       #define TSHIFT(A) memcpy(traj.A, &traj.A[FTM_BATCH_SIZE], BATCH_SIDX_IN_WINDOW * sizeof(traj.A[0]));
-=======
-      #define TSHIFT(A) memcpy(traj.A, &traj.A[FTM_BATCH_SIZE], last_batchIdx * sizeof(traj.A[0]));
->>>>>>> 2fd7c2b8
       LOGICAL_AXIS_MAP_LC(TSHIFT);
     #endif
 
@@ -383,7 +329,7 @@
     }
 
   }
-  
+
   // Refresh the indices used by shaping functions.
   void FTMotion::AxisShaping::set_axis_shaping_N(const ftMotionCmpnstr_t shaper, const_float_t f, const_float_t zeta) {
     // Note that protections are omitted for DBZ and for index exceeding array length.
@@ -473,7 +419,7 @@
 void FTMotion::discard_planner_block_protected() {
   if (stepper.current_block) {  // Safeguard in case current_block must not be null (it will
                                 // be null when the "block" is a runout or generated) in order
-                                // to use planner.release_current_block(). 
+                                // to use planner.release_current_block().
     stepper.current_block = nullptr;
     planner.release_current_block();  // FTM uses release_current_block() instead of discard_current_block(),
                                       // as in block_phase_isr(). This change is to avoid invoking axis_did_move.reset().
@@ -494,7 +440,7 @@
   ratio.reset();
 
   int32_t n_to_fill_batch = FTM_WINDOW_SIZE - makeVector_batchIdx;
-  
+
   // This line is to be modified for FBS use; do not optimize out.
   int32_t n_to_settle_cmpnstr = (TERN_(HAS_X_AXIS, shaping.x.ena) || TERN_(HAS_Y_AXIS, shaping.y.ena )) ? FTM_ZMAX : 0;
 
