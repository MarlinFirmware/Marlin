/**
 * Marlin 3D Printer Firmware
 * Copyright (c) 2020 MarlinFirmware [https://github.com/MarlinFirmware/Marlin]
 *
 * Based on Sprinter and grbl.
 * Copyright (c) 2011 Camiel Gubbels / Erik van der Zalm
 *
 * This program is free software: you can redistribute it and/or modify
 * it under the terms of the GNU General Public License as published by
 * the Free Software Foundation, either version 3 of the License, or
 * (at your option) any later version.
 *
 * This program is distributed in the hope that it will be useful,
 * but WITHOUT ANY WARRANTY; without even the implied warranty of
 * MERCHANTABILITY or FITNESS FOR A PARTICULAR PURPOSE.  See the
 * GNU General Public License for more details.
 *
 * You should have received a copy of the GNU General Public License
 * along with this program.  If not, see <https://www.gnu.org/licenses/>.
 *
 */

/**
 * stepper.cpp - A singleton object to execute motion plans using stepper motors
 * Marlin Firmware
 *
 * Derived from Grbl
 * Copyright (c) 2009-2011 Simen Svale Skogsrud
 *
 * Grbl is free software: you can redistribute it and/or modify
 * it under the terms of the GNU General Public License as published by
 * the Free Software Foundation, either version 3 of the License, or
 * (at your option) any later version.
 *
 * Grbl is distributed in the hope that it will be useful,
 * but WITHOUT ANY WARRANTY; without even the implied warranty of
 * MERCHANTABILITY or FITNESS FOR A PARTICULAR PURPOSE.  See the
 * GNU General Public License for more details.
 *
 * You should have received a copy of the GNU General Public License
 * along with Grbl.  If not, see <https://www.gnu.org/licenses/>.
 */

/**
 * Timer calculations informed by the 'RepRap cartesian firmware' by Zack Smith
 * and Philipp Tiefenbacher.
 */

/**
 *         __________________________
 *        /|                        |\     _________________         ^
 *       / |                        | \   /|               |\        |
 *      /  |                        |  \ / |               | \       s
 *     /   |                        |   |  |               |  \      p
 *    /    |                        |   |  |               |   \     e
 *   +-----+------------------------+---+--+---------------+----+    e
 *   |               BLOCK 1            |      BLOCK 2          |    d
 *
 *                           time ----->
 *
 *  The trapezoid is the shape the speed curve over time. It starts at block->initial_rate, accelerates
 *  first block->accelerate_until step_events_completed, then keeps going at constant speed until
 *  step_events_completed reaches block->decelerate_after after which it decelerates until the trapezoid generator is reset.
 *  The slope of acceleration is calculated using v = u + at where t is the accumulated timer values of the steps so far.
 */

/**
 * Marlin uses the Bresenham algorithm. For a detailed explanation of theory and
 * method see https://www.cs.helsinki.fi/group/goa/mallinnus/lines/bresenh.html
 */

/**
 * Jerk controlled movements planner added Apr 2018 by Eduardo José Tagle.
 * Equations based on Synthethos TinyG2 sources, but the fixed-point
 * implementation is new, as we are running the ISR with a variable period.
 * Also implemented the Bézier velocity curve evaluation in ARM assembler,
 * to avoid impacting ISR speed.
 */

#include "stepper.h"

Stepper stepper; // Singleton

#define BABYSTEPPING_EXTRA_DIR_WAIT

#ifdef __AVR__
  #include "stepper/speed_lookuptable.h"
#endif

#include "endstops.h"
#include "planner.h"
#include "motion.h"

#include "../lcd/marlinui.h"
#include "../gcode/queue.h"
#include "../sd/cardreader.h"
#include "../MarlinCore.h"
#include "../HAL/shared/Delay.h"

#if ENABLED(BD_SENSOR)
  #include "../feature/bedlevel/bdl/bdl.h"
#endif

#if ENABLED(INTEGRATED_BABYSTEPPING)
  #include "../feature/babystep.h"
#endif

#if MB(ALLIGATOR)
  #include "../feature/dac/dac_dac084s085.h"
#endif

#if HAS_MOTOR_CURRENT_SPI
  #include <SPI.h>
#endif

#if ENABLED(MIXING_EXTRUDER)
  #include "../feature/mixing.h"
#endif

#if HAS_FILAMENT_RUNOUT_DISTANCE
  #include "../feature/runout.h"
#endif

#if ENABLED(AUTO_POWER_CONTROL)
  #include "../feature/power.h"
#endif

#if ENABLED(POWER_LOSS_RECOVERY)
  #include "../feature/powerloss.h"
#endif

#if HAS_CUTTER
  #include "../feature/spindle_laser.h"
#endif

#if ENABLED(EXTENSIBLE_UI)
  #include "../lcd/extui/ui_api.h"
#endif

<<<<<<< HEAD
=======
#if ENABLED(I2S_STEPPER_STREAM)
  #include "../HAL/ESP32/i2s.h"
#endif

>>>>>>> 551f5ada
// public:

#if EITHER(HAS_EXTRA_ENDSTOPS, Z_STEPPER_AUTO_ALIGN)
  bool Stepper::separate_multi_axis = false;
#endif

#if HAS_MOTOR_CURRENT_SPI || HAS_MOTOR_CURRENT_PWM
  bool Stepper::initialized; // = false
  uint32_t Stepper::motor_current_setting[MOTOR_CURRENT_COUNT]; // Initialized by settings.load()
  #if HAS_MOTOR_CURRENT_SPI
    constexpr uint32_t Stepper::digipot_count[];
  #endif
#endif

stepper_flags_t Stepper::axis_enabled; // {0}

// private:

block_t* Stepper::current_block; // (= nullptr) A pointer to the block currently being traced

axis_bits_t Stepper::last_direction_bits, // = 0
            Stepper::axis_did_move; // = 0

bool Stepper::abort_current_block;

#if DISABLED(MIXING_EXTRUDER) && HAS_MULTI_EXTRUDER
  uint8_t Stepper::last_moved_extruder = 0xFF;
#endif

#if ENABLED(X_DUAL_ENDSTOPS)
  bool Stepper::locked_X_motor = false, Stepper::locked_X2_motor = false;
#endif
#if ENABLED(Y_DUAL_ENDSTOPS)
  bool Stepper::locked_Y_motor = false, Stepper::locked_Y2_motor = false;
#endif

#if EITHER(Z_MULTI_ENDSTOPS, Z_STEPPER_AUTO_ALIGN)
  bool Stepper::locked_Z_motor = false, Stepper::locked_Z2_motor = false
    #if NUM_Z_STEPPERS >= 3
      , Stepper::locked_Z3_motor = false
      #if NUM_Z_STEPPERS >= 4
        , Stepper::locked_Z4_motor = false
      #endif
    #endif
  ;
#endif

uint32_t Stepper::acceleration_time, Stepper::deceleration_time;
uint8_t Stepper::steps_per_isr;

#if ENABLED(FREEZE_FEATURE)
  bool Stepper::frozen; // = false
#endif

IF_DISABLED(ADAPTIVE_STEP_SMOOTHING, constexpr) uint8_t Stepper::oversampling_factor;

xyze_long_t Stepper::delta_error{0};

xyze_ulong_t Stepper::advance_dividend{0};
uint32_t Stepper::advance_divisor = 0,
         Stepper::step_events_completed = 0, // The number of step events executed in the current block
         Stepper::accelerate_until,          // The count at which to stop accelerating
         Stepper::decelerate_after,          // The count at which to start decelerating
         Stepper::step_event_count;          // The total event count for the current block

#if EITHER(HAS_MULTI_EXTRUDER, MIXING_EXTRUDER)
  uint8_t Stepper::stepper_extruder;
#else
  constexpr uint8_t Stepper::stepper_extruder;
#endif

#if ENABLED(S_CURVE_ACCELERATION)
  int32_t __attribute__((used)) Stepper::bezier_A __asm__("bezier_A");    // A coefficient in Bézier speed curve with alias for assembler
  int32_t __attribute__((used)) Stepper::bezier_B __asm__("bezier_B");    // B coefficient in Bézier speed curve with alias for assembler
  int32_t __attribute__((used)) Stepper::bezier_C __asm__("bezier_C");    // C coefficient in Bézier speed curve with alias for assembler
  uint32_t __attribute__((used)) Stepper::bezier_F __asm__("bezier_F");   // F coefficient in Bézier speed curve with alias for assembler
  uint32_t __attribute__((used)) Stepper::bezier_AV __asm__("bezier_AV"); // AV coefficient in Bézier speed curve with alias for assembler
  #ifdef __AVR__
    bool __attribute__((used)) Stepper::A_negative __asm__("A_negative"); // If A coefficient was negative
  #endif
  bool Stepper::bezier_2nd_half;    // =false If Bézier curve has been initialized or not
#endif

#if ENABLED(LIN_ADVANCE)
  uint32_t Stepper::nextAdvanceISR = LA_ADV_NEVER,
           Stepper::la_interval = LA_ADV_NEVER;
  int32_t  Stepper::la_delta_error = 0,
           Stepper::la_dividend = 0,
           Stepper::la_advance_steps = 0;
#endif

#if ENABLED(INTEGRATED_BABYSTEPPING)
  uint32_t Stepper::nextBabystepISR = BABYSTEP_NEVER;
#endif

#if ENABLED(DIRECT_STEPPING)
  page_step_state_t Stepper::page_step_state;
#endif

int32_t Stepper::ticks_nominal = -1;
#if DISABLED(S_CURVE_ACCELERATION)
  uint32_t Stepper::acc_step_rate; // needed for deceleration start point
#endif

xyz_long_t Stepper::endstops_trigsteps;
xyze_long_t Stepper::count_position{0};
xyze_int8_t Stepper::count_direction{0};

#define MINDIR(A) (count_direction[_AXIS(A)] < 0)
#define MAXDIR(A) (count_direction[_AXIS(A)] > 0)

#define STEPTEST(A,M,I) TERN0(HAS_ ##A## ##I## _ ##M, !(TEST(endstops.state(), A## ##I## _ ##M) && M## DIR(A)) && !locked_ ##A## ##I## _motor)

#define DUAL_ENDSTOP_APPLY_STEP(A,V)             \
  if (separate_multi_axis) {                     \
    if (ENABLED(A##_HOME_TO_MIN)) {              \
      if (STEPTEST(A,MIN, )) A## _STEP_WRITE(V); \
      if (STEPTEST(A,MIN,2)) A##2_STEP_WRITE(V); \
    }                                            \
    else if (ENABLED(A##_HOME_TO_MAX)) {         \
      if (STEPTEST(A,MAX, )) A## _STEP_WRITE(V); \
      if (STEPTEST(A,MAX,2)) A##2_STEP_WRITE(V); \
    }                                            \
  }                                              \
  else {                                         \
    A##_STEP_WRITE(V);                           \
    A##2_STEP_WRITE(V);                          \
  }

#define DUAL_SEPARATE_APPLY_STEP(A,V)             \
  if (separate_multi_axis) {                      \
    if (!locked_##A## _motor) A## _STEP_WRITE(V); \
    if (!locked_##A##2_motor) A##2_STEP_WRITE(V); \
  }                                               \
  else {                                          \
    A##_STEP_WRITE(V);                            \
    A##2_STEP_WRITE(V);                           \
  }

#define TRIPLE_ENDSTOP_APPLY_STEP(A,V)           \
  if (separate_multi_axis) {                     \
    if (ENABLED(A##_HOME_TO_MIN)) {              \
      if (STEPTEST(A,MIN, )) A## _STEP_WRITE(V); \
      if (STEPTEST(A,MIN,2)) A##2_STEP_WRITE(V); \
      if (STEPTEST(A,MIN,3)) A##3_STEP_WRITE(V); \
    }                                            \
    else if (ENABLED(A##_HOME_TO_MAX)) {         \
      if (STEPTEST(A,MAX, )) A## _STEP_WRITE(V); \
      if (STEPTEST(A,MAX,2)) A##2_STEP_WRITE(V); \
      if (STEPTEST(A,MAX,3)) A##3_STEP_WRITE(V); \
    }                                            \
  }                                              \
  else {                                         \
    A##_STEP_WRITE(V);                           \
    A##2_STEP_WRITE(V);                          \
    A##3_STEP_WRITE(V);                          \
  }

#define TRIPLE_SEPARATE_APPLY_STEP(A,V)           \
  if (separate_multi_axis) {                      \
    if (!locked_##A## _motor) A## _STEP_WRITE(V); \
    if (!locked_##A##2_motor) A##2_STEP_WRITE(V); \
    if (!locked_##A##3_motor) A##3_STEP_WRITE(V); \
  }                                               \
  else {                                          \
    A## _STEP_WRITE(V);                           \
    A##2_STEP_WRITE(V);                           \
    A##3_STEP_WRITE(V);                           \
  }

#define QUAD_ENDSTOP_APPLY_STEP(A,V)             \
  if (separate_multi_axis) {                     \
    if (ENABLED(A##_HOME_TO_MIN)) {              \
      if (STEPTEST(A,MIN, )) A## _STEP_WRITE(V); \
      if (STEPTEST(A,MIN,2)) A##2_STEP_WRITE(V); \
      if (STEPTEST(A,MIN,3)) A##3_STEP_WRITE(V); \
      if (STEPTEST(A,MIN,4)) A##4_STEP_WRITE(V); \
    }                                            \
    else if (ENABLED(A##_HOME_TO_MAX)) {         \
      if (STEPTEST(A,MAX, )) A## _STEP_WRITE(V); \
      if (STEPTEST(A,MAX,2)) A##2_STEP_WRITE(V); \
      if (STEPTEST(A,MAX,3)) A##3_STEP_WRITE(V); \
      if (STEPTEST(A,MAX,4)) A##4_STEP_WRITE(V); \
    }                                            \
  }                                              \
  else {                                         \
    A## _STEP_WRITE(V);                          \
    A##2_STEP_WRITE(V);                          \
    A##3_STEP_WRITE(V);                          \
    A##4_STEP_WRITE(V);                          \
  }

#define QUAD_SEPARATE_APPLY_STEP(A,V)             \
  if (separate_multi_axis) {                      \
    if (!locked_##A## _motor) A## _STEP_WRITE(V); \
    if (!locked_##A##2_motor) A##2_STEP_WRITE(V); \
    if (!locked_##A##3_motor) A##3_STEP_WRITE(V); \
    if (!locked_##A##4_motor) A##4_STEP_WRITE(V); \
  }                                               \
  else {                                          \
    A## _STEP_WRITE(V);                           \
    A##2_STEP_WRITE(V);                           \
    A##3_STEP_WRITE(V);                           \
    A##4_STEP_WRITE(V);                           \
  }

#if HAS_DUAL_X_STEPPERS
  #define X_APPLY_DIR(v,Q) do{ X_DIR_WRITE(v); X2_DIR_WRITE((v) ^ ENABLED(INVERT_X2_VS_X_DIR)); }while(0)
  #if ENABLED(X_DUAL_ENDSTOPS)
    #define X_APPLY_STEP(v,Q) DUAL_ENDSTOP_APPLY_STEP(X,v)
  #else
    #define X_APPLY_STEP(v,Q) do{ X_STEP_WRITE(v); X2_STEP_WRITE(v); }while(0)
  #endif
#elif ENABLED(DUAL_X_CARRIAGE)
  #define X_APPLY_DIR(v,ALWAYS) do{ \
    if (extruder_duplication_enabled || ALWAYS) { X_DIR_WRITE(v); X2_DIR_WRITE((v) ^ idex_mirrored_mode); } \
    else if (last_moved_extruder) X2_DIR_WRITE(v); else X_DIR_WRITE(v); \
  }while(0)
  #define X_APPLY_STEP(v,ALWAYS) do{ \
    if (extruder_duplication_enabled || ALWAYS) { X_STEP_WRITE(v); X2_STEP_WRITE(v); } \
    else if (last_moved_extruder) X2_STEP_WRITE(v); else X_STEP_WRITE(v); \
  }while(0)
#else
  #define X_APPLY_DIR(v,Q) X_DIR_WRITE(v)
  #define X_APPLY_STEP(v,Q) X_STEP_WRITE(v)
#endif

#if HAS_DUAL_Y_STEPPERS
  #define Y_APPLY_DIR(v,Q) do{ Y_DIR_WRITE(v); Y2_DIR_WRITE((v) ^ ENABLED(INVERT_Y2_VS_Y_DIR)); }while(0)
  #if ENABLED(Y_DUAL_ENDSTOPS)
    #define Y_APPLY_STEP(v,Q) DUAL_ENDSTOP_APPLY_STEP(Y,v)
  #else
    #define Y_APPLY_STEP(v,Q) do{ Y_STEP_WRITE(v); Y2_STEP_WRITE(v); }while(0)
  #endif
#elif HAS_Y_AXIS
  #define Y_APPLY_DIR(v,Q) Y_DIR_WRITE(v)
  #define Y_APPLY_STEP(v,Q) Y_STEP_WRITE(v)
#endif

#if NUM_Z_STEPPERS == 4
  #define Z_APPLY_DIR(v,Q) do{ \
    Z_DIR_WRITE(v); Z2_DIR_WRITE((v) ^ ENABLED(INVERT_Z2_VS_Z_DIR)); \
    Z3_DIR_WRITE((v) ^ ENABLED(INVERT_Z3_VS_Z_DIR)); Z4_DIR_WRITE((v) ^ ENABLED(INVERT_Z4_VS_Z_DIR)); \
  }while(0)
  #if ENABLED(Z_MULTI_ENDSTOPS)
    #define Z_APPLY_STEP(v,Q) QUAD_ENDSTOP_APPLY_STEP(Z,v)
  #elif ENABLED(Z_STEPPER_AUTO_ALIGN)
    #define Z_APPLY_STEP(v,Q) QUAD_SEPARATE_APPLY_STEP(Z,v)
  #else
    #define Z_APPLY_STEP(v,Q) do{ Z_STEP_WRITE(v); Z2_STEP_WRITE(v); Z3_STEP_WRITE(v); Z4_STEP_WRITE(v); }while(0)
  #endif
#elif NUM_Z_STEPPERS == 3
  #define Z_APPLY_DIR(v,Q) do{ \
    Z_DIR_WRITE(v); Z2_DIR_WRITE((v) ^ ENABLED(INVERT_Z2_VS_Z_DIR)); Z3_DIR_WRITE((v) ^ ENABLED(INVERT_Z3_VS_Z_DIR)); \
  }while(0)
  #if ENABLED(Z_MULTI_ENDSTOPS)
    #define Z_APPLY_STEP(v,Q) TRIPLE_ENDSTOP_APPLY_STEP(Z,v)
  #elif ENABLED(Z_STEPPER_AUTO_ALIGN)
    #define Z_APPLY_STEP(v,Q) TRIPLE_SEPARATE_APPLY_STEP(Z,v)
  #else
    #define Z_APPLY_STEP(v,Q) do{ Z_STEP_WRITE(v); Z2_STEP_WRITE(v); Z3_STEP_WRITE(v); }while(0)
  #endif
#elif NUM_Z_STEPPERS == 2
  #define Z_APPLY_DIR(v,Q) do{ Z_DIR_WRITE(v); Z2_DIR_WRITE((v) ^ ENABLED(INVERT_Z2_VS_Z_DIR)); }while(0)
  #if ENABLED(Z_MULTI_ENDSTOPS)
    #define Z_APPLY_STEP(v,Q) DUAL_ENDSTOP_APPLY_STEP(Z,v)
  #elif ENABLED(Z_STEPPER_AUTO_ALIGN)
    #define Z_APPLY_STEP(v,Q) DUAL_SEPARATE_APPLY_STEP(Z,v)
  #else
    #define Z_APPLY_STEP(v,Q) do{ Z_STEP_WRITE(v); Z2_STEP_WRITE(v); }while(0)
  #endif
#elif HAS_Z_AXIS
  #define Z_APPLY_DIR(v,Q) Z_DIR_WRITE(v)
  #define Z_APPLY_STEP(v,Q) Z_STEP_WRITE(v)
#endif

#if HAS_I_AXIS
  #define I_APPLY_DIR(v,Q) I_DIR_WRITE(v)
  #define I_APPLY_STEP(v,Q) I_STEP_WRITE(v)
#endif
#if HAS_J_AXIS
  #define J_APPLY_DIR(v,Q) J_DIR_WRITE(v)
  #define J_APPLY_STEP(v,Q) J_STEP_WRITE(v)
#endif
#if HAS_K_AXIS
  #define K_APPLY_DIR(v,Q) K_DIR_WRITE(v)
  #define K_APPLY_STEP(v,Q) K_STEP_WRITE(v)
#endif
#if HAS_U_AXIS
  #define U_APPLY_DIR(v,Q) U_DIR_WRITE(v)
  #define U_APPLY_STEP(v,Q) U_STEP_WRITE(v)
#endif
#if HAS_V_AXIS
  #define V_APPLY_DIR(v,Q) V_DIR_WRITE(v)
  #define V_APPLY_STEP(v,Q) V_STEP_WRITE(v)
#endif
#if HAS_W_AXIS
  #define W_APPLY_DIR(v,Q) W_DIR_WRITE(v)
  #define W_APPLY_STEP(v,Q) W_STEP_WRITE(v)
#endif

#if DISABLED(MIXING_EXTRUDER)
  #define E_APPLY_STEP(v,Q) E_STEP_WRITE(stepper_extruder, v)
#endif

#define CYCLES_TO_NS(CYC) (1000UL * (CYC) / ((F_CPU) / 1000000))
#define NS_PER_PULSE_TIMER_TICK (1000000000UL / (STEPPER_TIMER_RATE))

// Round up when converting from ns to timer ticks
#define NS_TO_PULSE_TIMER_TICKS(NS) (((NS) + (NS_PER_PULSE_TIMER_TICK) / 2) / (NS_PER_PULSE_TIMER_TICK))

#define TIMER_SETUP_NS (CYCLES_TO_NS(TIMER_READ_ADD_AND_STORE_CYCLES))

#define PULSE_HIGH_TICK_COUNT hal_timer_t(NS_TO_PULSE_TIMER_TICKS(_MIN_PULSE_HIGH_NS - _MIN(_MIN_PULSE_HIGH_NS, TIMER_SETUP_NS)))
#define PULSE_LOW_TICK_COUNT hal_timer_t(NS_TO_PULSE_TIMER_TICKS(_MIN_PULSE_LOW_NS - _MIN(_MIN_PULSE_LOW_NS, TIMER_SETUP_NS)))

#define USING_TIMED_PULSE() hal_timer_t start_pulse_count = 0
#define START_TIMED_PULSE(DIR) (start_pulse_count = HAL_timer_get_count(MF_TIMER_PULSE))
#define AWAIT_TIMED_PULSE(DIR) while (PULSE_##DIR##_TICK_COUNT > HAL_timer_get_count(MF_TIMER_PULSE) - start_pulse_count) { }
#define START_HIGH_PULSE()  START_TIMED_PULSE(HIGH)
#define AWAIT_HIGH_PULSE()  AWAIT_TIMED_PULSE(HIGH)
#define START_LOW_PULSE()   START_TIMED_PULSE(LOW)
#define AWAIT_LOW_PULSE()   AWAIT_TIMED_PULSE(LOW)

#if MINIMUM_STEPPER_PRE_DIR_DELAY > 0
  #define DIR_WAIT_BEFORE() DELAY_NS(MINIMUM_STEPPER_PRE_DIR_DELAY)
#else
  #define DIR_WAIT_BEFORE()
#endif

#if MINIMUM_STEPPER_POST_DIR_DELAY > 0
  #define DIR_WAIT_AFTER() DELAY_NS(MINIMUM_STEPPER_POST_DIR_DELAY)
#else
  #define DIR_WAIT_AFTER()
#endif

void Stepper::enable_axis(const AxisEnum axis) {
  #define _CASE_ENABLE(N) case N##_AXIS: ENABLE_AXIS_##N(); break;
  switch (axis) {
    MAIN_AXIS_MAP(_CASE_ENABLE)
    default: break;
  }
  mark_axis_enabled(axis);
}

bool Stepper::disable_axis(const AxisEnum axis) {
  mark_axis_disabled(axis);

  TERN_(DWIN_LCD_PROUI, set_axis_untrusted(axis)); // MRISCOC workaround: https://github.com/MarlinFirmware/Marlin/issues/23095

  // If all the axes that share the enabled bit are disabled
  const bool can_disable = can_axis_disable(axis);
  if (can_disable) {
    #define _CASE_DISABLE(N) case N##_AXIS: DISABLE_AXIS_##N(); break;
    switch (axis) {
      MAIN_AXIS_MAP(_CASE_DISABLE)
      default: break;
    }
  }
  return can_disable;
}

#if HAS_EXTRUDERS

  void Stepper::enable_extruder(E_TERN_(const uint8_t eindex)) {
    IF_DISABLED(HAS_MULTI_EXTRUDER, constexpr uint8_t eindex = 0);
    #define _CASE_ENA_E(N) case N: ENABLE_AXIS_E##N(); mark_axis_enabled(E_AXIS E_OPTARG(eindex)); break;
    switch (eindex) {
      REPEAT(E_STEPPERS, _CASE_ENA_E)
    }
  }

  bool Stepper::disable_extruder(E_TERN_(const uint8_t eindex/*=0*/)) {
    IF_DISABLED(HAS_MULTI_EXTRUDER, constexpr uint8_t eindex = 0);
    mark_axis_disabled(E_AXIS E_OPTARG(eindex));
    const bool can_disable = can_axis_disable(E_AXIS E_OPTARG(eindex));
    if (can_disable) {
      #define _CASE_DIS_E(N) case N: DISABLE_AXIS_E##N(); break;
      switch (eindex) { REPEAT(E_STEPPERS, _CASE_DIS_E) }
    }
    return can_disable;
  }

  void Stepper::enable_e_steppers() {
    #define _ENA_E(N) ENABLE_EXTRUDER(N);
    REPEAT(EXTRUDERS, _ENA_E)
  }

  void Stepper::disable_e_steppers() {
    #define _DIS_E(N) DISABLE_EXTRUDER(N);
    REPEAT(EXTRUDERS, _DIS_E)
  }

#endif

void Stepper::enable_all_steppers() {
  TERN_(AUTO_POWER_CONTROL, powerManager.power_on());
  NUM_AXIS_CODE(
    enable_axis(X_AXIS), enable_axis(Y_AXIS), enable_axis(Z_AXIS),
    enable_axis(I_AXIS), enable_axis(J_AXIS), enable_axis(K_AXIS),
    enable_axis(U_AXIS), enable_axis(V_AXIS), enable_axis(W_AXIS)
  );
  enable_e_steppers();

  TERN_(EXTENSIBLE_UI, ExtUI::onSteppersEnabled());
}

void Stepper::disable_all_steppers() {
  NUM_AXIS_CODE(
    disable_axis(X_AXIS), disable_axis(Y_AXIS), disable_axis(Z_AXIS),
    disable_axis(I_AXIS), disable_axis(J_AXIS), disable_axis(K_AXIS),
    disable_axis(U_AXIS), disable_axis(V_AXIS), disable_axis(W_AXIS)
  );
  disable_e_steppers();

  TERN_(EXTENSIBLE_UI, ExtUI::onSteppersDisabled());
}

/**
 * Set the stepper direction of each axis
 *
 *   COREXY: X_AXIS=A_AXIS and Y_AXIS=B_AXIS
 *   COREXZ: X_AXIS=A_AXIS and Z_AXIS=C_AXIS
 *   COREYZ: Y_AXIS=B_AXIS and Z_AXIS=C_AXIS
 */
void Stepper::set_directions() {

  DIR_WAIT_BEFORE();

  #define SET_STEP_DIR(A)                       \
    if (motor_direction(_AXIS(A))) {            \
      A##_APPLY_DIR(INVERT_##A##_DIR, false);   \
      count_direction[_AXIS(A)] = -1;           \
    }                                           \
    else {                                      \
      A##_APPLY_DIR(!INVERT_##A##_DIR, false);  \
      count_direction[_AXIS(A)] = 1;            \
    }

  TERN_(HAS_X_DIR, SET_STEP_DIR(X)); // A
  TERN_(HAS_Y_DIR, SET_STEP_DIR(Y)); // B
  TERN_(HAS_Z_DIR, SET_STEP_DIR(Z)); // C
  TERN_(HAS_I_DIR, SET_STEP_DIR(I));
  TERN_(HAS_J_DIR, SET_STEP_DIR(J));
  TERN_(HAS_K_DIR, SET_STEP_DIR(K));
  TERN_(HAS_U_DIR, SET_STEP_DIR(U));
  TERN_(HAS_V_DIR, SET_STEP_DIR(V));
  TERN_(HAS_W_DIR, SET_STEP_DIR(W));

  #if ENABLED(MIXING_EXTRUDER)
     // Because this is valid for the whole block we don't know
     // what E steppers will step. Likely all. Set all.
    if (motor_direction(E_AXIS)) {
      MIXER_STEPPER_LOOP(j) REV_E_DIR(j);
      count_direction.e = -1;
    }
    else {
      MIXER_STEPPER_LOOP(j) NORM_E_DIR(j);
      count_direction.e = 1;
    }
  #elif HAS_EXTRUDERS
    if (motor_direction(E_AXIS)) {
      REV_E_DIR(stepper_extruder);
      count_direction.e = -1;
    }
    else {
      NORM_E_DIR(stepper_extruder);
      count_direction.e = 1;
    }
  #endif

  DIR_WAIT_AFTER();
}

#if ENABLED(S_CURVE_ACCELERATION)
  /**
   *  This uses a quintic (fifth-degree) Bézier polynomial for the velocity curve, giving
   *  a "linear pop" velocity curve; with pop being the sixth derivative of position:
   *  velocity - 1st, acceleration - 2nd, jerk - 3rd, snap - 4th, crackle - 5th, pop - 6th
   *
   *  The Bézier curve takes the form:
   *
   *  V(t) = P_0 * B_0(t) + P_1 * B_1(t) + P_2 * B_2(t) + P_3 * B_3(t) + P_4 * B_4(t) + P_5 * B_5(t)
   *
   *  Where 0 <= t <= 1, and V(t) is the velocity. P_0 through P_5 are the control points, and B_0(t)
   *  through B_5(t) are the Bernstein basis as follows:
   *
   *        B_0(t) =   (1-t)^5        =   -t^5 +  5t^4 - 10t^3 + 10t^2 -  5t   +   1
   *        B_1(t) =  5(1-t)^4 * t    =   5t^5 - 20t^4 + 30t^3 - 20t^2 +  5t
   *        B_2(t) = 10(1-t)^3 * t^2  = -10t^5 + 30t^4 - 30t^3 + 10t^2
   *        B_3(t) = 10(1-t)^2 * t^3  =  10t^5 - 20t^4 + 10t^3
   *        B_4(t) =  5(1-t)   * t^4  =  -5t^5 +  5t^4
   *        B_5(t) =             t^5  =    t^5
   *                                      ^       ^       ^       ^       ^       ^
   *                                      |       |       |       |       |       |
   *                                      A       B       C       D       E       F
   *
   *  Unfortunately, we cannot use forward-differencing to calculate each position through
   *  the curve, as Marlin uses variable timer periods. So, we require a formula of the form:
   *
   *        V_f(t) = A*t^5 + B*t^4 + C*t^3 + D*t^2 + E*t + F
   *
   *  Looking at the above B_0(t) through B_5(t) expanded forms, if we take the coefficients of t^5
   *  through t of the Bézier form of V(t), we can determine that:
   *
   *        A =    -P_0 +  5*P_1 - 10*P_2 + 10*P_3 -  5*P_4 +  P_5
   *        B =   5*P_0 - 20*P_1 + 30*P_2 - 20*P_3 +  5*P_4
   *        C = -10*P_0 + 30*P_1 - 30*P_2 + 10*P_3
   *        D =  10*P_0 - 20*P_1 + 10*P_2
   *        E = - 5*P_0 +  5*P_1
   *        F =     P_0
   *
   *  Now, since we will (currently) *always* want the initial acceleration and jerk values to be 0,
   *  We set P_i = P_0 = P_1 = P_2 (initial velocity), and P_t = P_3 = P_4 = P_5 (target velocity),
   *  which, after simplification, resolves to:
   *
   *        A = - 6*P_i +  6*P_t =  6*(P_t - P_i)
   *        B =  15*P_i - 15*P_t = 15*(P_i - P_t)
   *        C = -10*P_i + 10*P_t = 10*(P_t - P_i)
   *        D = 0
   *        E = 0
   *        F = P_i
   *
   *  As the t is evaluated in non uniform steps here, there is no other way rather than evaluating
   *  the Bézier curve at each point:
   *
   *        V_f(t) = A*t^5 + B*t^4 + C*t^3 + F          [0 <= t <= 1]
   *
   * Floating point arithmetic execution time cost is prohibitive, so we will transform the math to
   * use fixed point values to be able to evaluate it in realtime. Assuming a maximum of 250000 steps
   * per second (driver pulses should at least be 2µS hi/2µS lo), and allocating 2 bits to avoid
   * overflows on the evaluation of the Bézier curve, means we can use
   *
   *   t: unsigned Q0.32 (0 <= t < 1) |range 0 to 0xFFFFFFFF unsigned
   *   A:   signed Q24.7 ,            |range = +/- 250000 * 6 * 128 = +/- 192000000 = 0x0B71B000 | 28 bits + sign
   *   B:   signed Q24.7 ,            |range = +/- 250000 *15 * 128 = +/- 480000000 = 0x1C9C3800 | 29 bits + sign
   *   C:   signed Q24.7 ,            |range = +/- 250000 *10 * 128 = +/- 320000000 = 0x1312D000 | 29 bits + sign
   *   F:   signed Q24.7 ,            |range = +/- 250000     * 128 =      32000000 = 0x01E84800 | 25 bits + sign
   *
   * The trapezoid generator state contains the following information, that we will use to create and evaluate
   * the Bézier curve:
   *
   *  blk->step_event_count [TS] = The total count of steps for this movement. (=distance)
   *  blk->initial_rate     [VI] = The initial steps per second (=velocity)
   *  blk->final_rate       [VF] = The ending steps per second  (=velocity)
   *  and the count of events completed (step_events_completed) [CS] (=distance until now)
   *
   *  Note the abbreviations we use in the following formulae are between []s
   *
   *  For Any 32bit CPU:
   *
   *    At the start of each trapezoid, calculate the coefficients A,B,C,F and Advance [AV], as follows:
   *
   *      A =  6*128*(VF - VI) =  768*(VF - VI)
   *      B = 15*128*(VI - VF) = 1920*(VI - VF)
   *      C = 10*128*(VF - VI) = 1280*(VF - VI)
   *      F =    128*VI        =  128*VI
   *     AV = (1<<32)/TS      ~= 0xFFFFFFFF / TS (To use ARM UDIV, that is 32 bits) (this is computed at the planner, to offload expensive calculations from the ISR)
   *
   *    And for each point, evaluate the curve with the following sequence:
   *
   *      void lsrs(uint32_t& d, uint32_t s, int cnt) {
   *        d = s >> cnt;
   *      }
   *      void lsls(uint32_t& d, uint32_t s, int cnt) {
   *        d = s << cnt;
   *      }
   *      void lsrs(int32_t& d, uint32_t s, int cnt) {
   *        d = uint32_t(s) >> cnt;
   *      }
   *      void lsls(int32_t& d, uint32_t s, int cnt) {
   *        d = uint32_t(s) << cnt;
   *      }
   *      void umull(uint32_t& rlo, uint32_t& rhi, uint32_t op1, uint32_t op2) {
   *        uint64_t res = uint64_t(op1) * op2;
   *        rlo = uint32_t(res & 0xFFFFFFFF);
   *        rhi = uint32_t((res >> 32) & 0xFFFFFFFF);
   *      }
   *      void smlal(int32_t& rlo, int32_t& rhi, int32_t op1, int32_t op2) {
   *        int64_t mul = int64_t(op1) * op2;
   *        int64_t s = int64_t(uint32_t(rlo) | ((uint64_t(uint32_t(rhi)) << 32U)));
   *        mul += s;
   *        rlo = int32_t(mul & 0xFFFFFFFF);
   *        rhi = int32_t((mul >> 32) & 0xFFFFFFFF);
   *      }
   *      int32_t _eval_bezier_curve_arm(uint32_t curr_step) {
   *        uint32_t flo = 0;
   *        uint32_t fhi = bezier_AV * curr_step;
   *        uint32_t t = fhi;
   *        int32_t alo = bezier_F;
   *        int32_t ahi = 0;
   *        int32_t A = bezier_A;
   *        int32_t B = bezier_B;
   *        int32_t C = bezier_C;
   *
   *        lsrs(ahi, alo, 1);          // a  = F << 31
   *        lsls(alo, alo, 31);         //
   *        umull(flo, fhi, fhi, t);    // f *= t
   *        umull(flo, fhi, fhi, t);    // f>>=32; f*=t
   *        lsrs(flo, fhi, 1);          //
   *        smlal(alo, ahi, flo, C);    // a+=(f>>33)*C
   *        umull(flo, fhi, fhi, t);    // f>>=32; f*=t
   *        lsrs(flo, fhi, 1);          //
   *        smlal(alo, ahi, flo, B);    // a+=(f>>33)*B
   *        umull(flo, fhi, fhi, t);    // f>>=32; f*=t
   *        lsrs(flo, fhi, 1);          // f>>=33;
   *        smlal(alo, ahi, flo, A);    // a+=(f>>33)*A;
   *        lsrs(alo, ahi, 6);          // a>>=38
   *
   *        return alo;
   *      }
   *
   *  This is rewritten in ARM assembly for optimal performance (43 cycles to execute).
   *
   *  For AVR, the precision of coefficients is scaled so the Bézier curve can be evaluated in real-time:
   *  Let's reduce precision as much as possible. After some experimentation we found that:
   *
   *    Assume t and AV with 24 bits is enough
   *       A =  6*(VF - VI)
   *       B = 15*(VI - VF)
   *       C = 10*(VF - VI)
   *       F =     VI
   *      AV = (1<<24)/TS   (this is computed at the planner, to offload expensive calculations from the ISR)
   *
   *    Instead of storing sign for each coefficient, we will store its absolute value,
   *    and flag the sign of the A coefficient, so we can save to store the sign bit.
   *    It always holds that sign(A) = - sign(B) = sign(C)
   *
   *     So, the resulting range of the coefficients are:
   *
   *       t: unsigned (0 <= t < 1) |range 0 to 0xFFFFFF unsigned
   *       A:   signed Q24 , range = 250000 * 6 = 1500000 = 0x16E360 | 21 bits
   *       B:   signed Q24 , range = 250000 *15 = 3750000 = 0x393870 | 22 bits
   *       C:   signed Q24 , range = 250000 *10 = 2500000 = 0x1312D0 | 21 bits
   *       F:   signed Q24 , range = 250000     =  250000 = 0x0ED090 | 20 bits
   *
   *    And for each curve, estimate its coefficients with:
   *
   *      void _calc_bezier_curve_coeffs(int32_t v0, int32_t v1, uint32_t av) {
   *       // Calculate the Bézier coefficients
   *       if (v1 < v0) {
   *         A_negative = true;
   *         bezier_A = 6 * (v0 - v1);
   *         bezier_B = 15 * (v0 - v1);
   *         bezier_C = 10 * (v0 - v1);
   *       }
   *       else {
   *         A_negative = false;
   *         bezier_A = 6 * (v1 - v0);
   *         bezier_B = 15 * (v1 - v0);
   *         bezier_C = 10 * (v1 - v0);
   *       }
   *       bezier_F = v0;
   *      }
   *
   *    And for each point, evaluate the curve with the following sequence:
   *
   *      // unsigned multiplication of 24 bits x 24bits, return upper 16 bits
   *      void umul24x24to16hi(uint16_t& r, uint24_t op1, uint24_t op2) {
   *        r = (uint64_t(op1) * op2) >> 8;
   *      }
   *      // unsigned multiplication of 16 bits x 16bits, return upper 16 bits
   *      void umul16x16to16hi(uint16_t& r, uint16_t op1, uint16_t op2) {
   *        r = (uint32_t(op1) * op2) >> 16;
   *      }
   *      // unsigned multiplication of 16 bits x 24bits, return upper 24 bits
   *      void umul16x24to24hi(uint24_t& r, uint16_t op1, uint24_t op2) {
   *        r = uint24_t((uint64_t(op1) * op2) >> 16);
   *      }
   *
   *      int32_t _eval_bezier_curve(uint32_t curr_step) {
   *        // To save computing, the first step is always the initial speed
   *        if (!curr_step)
   *          return bezier_F;
   *
   *        uint16_t t;
   *        umul24x24to16hi(t, bezier_AV, curr_step);   // t: Range 0 - 1^16 = 16 bits
   *        uint16_t f = t;
   *        umul16x16to16hi(f, f, t);                   // Range 16 bits (unsigned)
   *        umul16x16to16hi(f, f, t);                   // Range 16 bits : f = t^3  (unsigned)
   *        uint24_t acc = bezier_F;                    // Range 20 bits (unsigned)
   *        if (A_negative) {
   *          uint24_t v;
   *          umul16x24to24hi(v, f, bezier_C);          // Range 21bits
   *          acc -= v;
   *          umul16x16to16hi(f, f, t);                 // Range 16 bits : f = t^4  (unsigned)
   *          umul16x24to24hi(v, f, bezier_B);          // Range 22bits
   *          acc += v;
   *          umul16x16to16hi(f, f, t);                 // Range 16 bits : f = t^5  (unsigned)
   *          umul16x24to24hi(v, f, bezier_A);          // Range 21bits + 15 = 36bits (plus sign)
   *          acc -= v;
   *        }
   *        else {
   *          uint24_t v;
   *          umul16x24to24hi(v, f, bezier_C);          // Range 21bits
   *          acc += v;
   *          umul16x16to16hi(f, f, t);                 // Range 16 bits : f = t^4  (unsigned)
   *          umul16x24to24hi(v, f, bezier_B);          // Range 22bits
   *          acc -= v;
   *          umul16x16to16hi(f, f, t);                 // Range 16 bits : f = t^5  (unsigned)
   *          umul16x24to24hi(v, f, bezier_A);          // Range 21bits + 15 = 36bits (plus sign)
   *          acc += v;
   *        }
   *        return acc;
   *      }
   *    These functions are translated to assembler for optimal performance.
   *    Coefficient calculation takes 70 cycles. Bezier point evaluation takes 150 cycles.
   */

  #ifdef __AVR__

    // For AVR we use assembly to maximize speed
    void Stepper::_calc_bezier_curve_coeffs(const int32_t v0, const int32_t v1, const uint32_t av) {

      // Store advance
      bezier_AV = av;

      // Calculate the rest of the coefficients
      uint8_t r2 = v0 & 0xFF;
      uint8_t r3 = (v0 >> 8) & 0xFF;
      uint8_t r12 = (v0 >> 16) & 0xFF;
      uint8_t r5 = v1 & 0xFF;
      uint8_t r6 = (v1 >> 8) & 0xFF;
      uint8_t r7 = (v1 >> 16) & 0xFF;
      uint8_t r4,r8,r9,r10,r11;

      __asm__ __volatile__(
        /* Calculate the Bézier coefficients */
        /*  %10:%1:%0 = v0*/
        /*  %5:%4:%3 = v1*/
        /*  %7:%6:%10 = temporary*/
        /*  %9 = val (must be high register!)*/
        /*  %10 (must be high register!)*/

        /* Store initial velocity*/
        A("sts bezier_F, %0")
        A("sts bezier_F+1, %1")
        A("sts bezier_F+2, %10")    /* bezier_F = %10:%1:%0 = v0 */

        /* Get delta speed */
        A("ldi %2,-1")              /* %2 = 0xFF, means A_negative = true */
        A("clr %8")                 /* %8 = 0 */
        A("sub %0,%3")
        A("sbc %1,%4")
        A("sbc %10,%5")             /*  v0 -= v1, C=1 if result is negative */
        A("brcc 1f")                /* branch if result is positive (C=0), that means v0 >= v1 */

        /*  Result was negative, get the absolute value*/
        A("com %10")
        A("com %1")
        A("neg %0")
        A("sbc %1,%2")
        A("sbc %10,%2")             /* %10:%1:%0 +1  -> %10:%1:%0 = -(v0 - v1) = (v1 - v0) */
        A("clr %2")                 /* %2 = 0, means A_negative = false */

        /*  Store negative flag*/
        L("1")
        A("sts A_negative, %2")     /* Store negative flag */

        /*  Compute coefficients A,B and C   [20 cycles worst case]*/
        A("ldi %9,6")               /* %9 = 6 */
        A("mul %0,%9")              /* r1:r0 = 6*LO(v0-v1) */
        A("sts bezier_A, r0")
        A("mov %6,r1")
        A("clr %7")                 /* %7:%6:r0 = 6*LO(v0-v1) */
        A("mul %1,%9")              /* r1:r0 = 6*MI(v0-v1) */
        A("add %6,r0")
        A("adc %7,r1")              /* %7:%6:?? += 6*MI(v0-v1) << 8 */
        A("mul %10,%9")             /* r1:r0 = 6*HI(v0-v1) */
        A("add %7,r0")              /* %7:%6:?? += 6*HI(v0-v1) << 16 */
        A("sts bezier_A+1, %6")
        A("sts bezier_A+2, %7")     /* bezier_A = %7:%6:?? = 6*(v0-v1) [35 cycles worst] */

        A("ldi %9,15")              /* %9 = 15 */
        A("mul %0,%9")              /* r1:r0 = 5*LO(v0-v1) */
        A("sts bezier_B, r0")
        A("mov %6,r1")
        A("clr %7")                 /* %7:%6:?? = 5*LO(v0-v1) */
        A("mul %1,%9")              /* r1:r0 = 5*MI(v0-v1) */
        A("add %6,r0")
        A("adc %7,r1")              /* %7:%6:?? += 5*MI(v0-v1) << 8 */
        A("mul %10,%9")             /* r1:r0 = 5*HI(v0-v1) */
        A("add %7,r0")              /* %7:%6:?? += 5*HI(v0-v1) << 16 */
        A("sts bezier_B+1, %6")
        A("sts bezier_B+2, %7")     /* bezier_B = %7:%6:?? = 5*(v0-v1) [50 cycles worst] */

        A("ldi %9,10")              /* %9 = 10 */
        A("mul %0,%9")              /* r1:r0 = 10*LO(v0-v1) */
        A("sts bezier_C, r0")
        A("mov %6,r1")
        A("clr %7")                 /* %7:%6:?? = 10*LO(v0-v1) */
        A("mul %1,%9")              /* r1:r0 = 10*MI(v0-v1) */
        A("add %6,r0")
        A("adc %7,r1")              /* %7:%6:?? += 10*MI(v0-v1) << 8 */
        A("mul %10,%9")             /* r1:r0 = 10*HI(v0-v1) */
        A("add %7,r0")              /* %7:%6:?? += 10*HI(v0-v1) << 16 */
        A("sts bezier_C+1, %6")
        " sts bezier_C+2, %7"       /* bezier_C = %7:%6:?? = 10*(v0-v1) [65 cycles worst] */
        : "+r" (r2),
          "+d" (r3),
          "=r" (r4),
          "+r" (r5),
          "+r" (r6),
          "+r" (r7),
          "=r" (r8),
          "=r" (r9),
          "=r" (r10),
          "=d" (r11),
          "+r" (r12)
        :
        : "r0", "r1", "cc", "memory"
      );
    }

    FORCE_INLINE int32_t Stepper::_eval_bezier_curve(const uint32_t curr_step) {

      // If dealing with the first step, save expensive computing and return the initial speed
      if (!curr_step)
        return bezier_F;

      uint8_t r0 = 0; /* Zero register */
      uint8_t r2 = (curr_step) & 0xFF;
      uint8_t r3 = (curr_step >> 8) & 0xFF;
      uint8_t r4 = (curr_step >> 16) & 0xFF;
      uint8_t r1,r5,r6,r7,r8,r9,r10,r11; /* Temporary registers */

      __asm__ __volatile(
        /* umul24x24to16hi(t, bezier_AV, curr_step);  t: Range 0 - 1^16 = 16 bits*/
        A("lds %9,bezier_AV")       /* %9 = LO(AV)*/
        A("mul %9,%2")              /* r1:r0 = LO(bezier_AV)*LO(curr_step)*/
        A("mov %7,r1")              /* %7 = LO(bezier_AV)*LO(curr_step) >> 8*/
        A("clr %8")                 /* %8:%7  = LO(bezier_AV)*LO(curr_step) >> 8*/
        A("lds %10,bezier_AV+1")    /* %10 = MI(AV)*/
        A("mul %10,%2")             /* r1:r0  = MI(bezier_AV)*LO(curr_step)*/
        A("add %7,r0")
        A("adc %8,r1")              /* %8:%7 += MI(bezier_AV)*LO(curr_step)*/
        A("lds r1,bezier_AV+2")     /* r11 = HI(AV)*/
        A("mul r1,%2")              /* r1:r0  = HI(bezier_AV)*LO(curr_step)*/
        A("add %8,r0")              /* %8:%7 += HI(bezier_AV)*LO(curr_step) << 8*/
        A("mul %9,%3")              /* r1:r0 =  LO(bezier_AV)*MI(curr_step)*/
        A("add %7,r0")
        A("adc %8,r1")              /* %8:%7 += LO(bezier_AV)*MI(curr_step)*/
        A("mul %10,%3")             /* r1:r0 =  MI(bezier_AV)*MI(curr_step)*/
        A("add %8,r0")              /* %8:%7 += LO(bezier_AV)*MI(curr_step) << 8*/
        A("mul %9,%4")              /* r1:r0 =  LO(bezier_AV)*HI(curr_step)*/
        A("add %8,r0")              /* %8:%7 += LO(bezier_AV)*HI(curr_step) << 8*/
        /* %8:%7 = t*/

        /* uint16_t f = t;*/
        A("mov %5,%7")              /* %6:%5 = f*/
        A("mov %6,%8")
        /* %6:%5 = f*/

        /* umul16x16to16hi(f, f, t); / Range 16 bits (unsigned) [17] */
        A("mul %5,%7")              /* r1:r0 = LO(f) * LO(t)*/
        A("mov %9,r1")              /* store MIL(LO(f) * LO(t)) in %9, we need it for rounding*/
        A("clr %10")                /* %10 = 0*/
        A("clr %11")                /* %11 = 0*/
        A("mul %5,%8")              /* r1:r0 = LO(f) * HI(t)*/
        A("add %9,r0")              /* %9 += LO(LO(f) * HI(t))*/
        A("adc %10,r1")             /* %10 = HI(LO(f) * HI(t))*/
        A("adc %11,%0")             /* %11 += carry*/
        A("mul %6,%7")              /* r1:r0 = HI(f) * LO(t)*/
        A("add %9,r0")              /* %9 += LO(HI(f) * LO(t))*/
        A("adc %10,r1")             /* %10 += HI(HI(f) * LO(t)) */
        A("adc %11,%0")             /* %11 += carry*/
        A("mul %6,%8")              /* r1:r0 = HI(f) * HI(t)*/
        A("add %10,r0")             /* %10 += LO(HI(f) * HI(t))*/
        A("adc %11,r1")             /* %11 += HI(HI(f) * HI(t))*/
        A("mov %5,%10")             /* %6:%5 = */
        A("mov %6,%11")             /* f = %10:%11*/

        /* umul16x16to16hi(f, f, t); / Range 16 bits : f = t^3  (unsigned) [17]*/
        A("mul %5,%7")              /* r1:r0 = LO(f) * LO(t)*/
        A("mov %1,r1")              /* store MIL(LO(f) * LO(t)) in %1, we need it for rounding*/
        A("clr %10")                /* %10 = 0*/
        A("clr %11")                /* %11 = 0*/
        A("mul %5,%8")              /* r1:r0 = LO(f) * HI(t)*/
        A("add %1,r0")              /* %1 += LO(LO(f) * HI(t))*/
        A("adc %10,r1")             /* %10 = HI(LO(f) * HI(t))*/
        A("adc %11,%0")             /* %11 += carry*/
        A("mul %6,%7")              /* r1:r0 = HI(f) * LO(t)*/
        A("add %1,r0")              /* %1 += LO(HI(f) * LO(t))*/
        A("adc %10,r1")             /* %10 += HI(HI(f) * LO(t))*/
        A("adc %11,%0")             /* %11 += carry*/
        A("mul %6,%8")              /* r1:r0 = HI(f) * HI(t)*/
        A("add %10,r0")             /* %10 += LO(HI(f) * HI(t))*/
        A("adc %11,r1")             /* %11 += HI(HI(f) * HI(t))*/
        A("mov %5,%10")             /* %6:%5 =*/
        A("mov %6,%11")             /* f = %10:%11*/
        /* [15 +17*2] = [49]*/

        /* %4:%3:%2 will be acc from now on*/

        /* uint24_t acc = bezier_F; / Range 20 bits (unsigned)*/
        A("clr %9")                 /* "decimal place we get for free"*/
        A("lds %2,bezier_F")
        A("lds %3,bezier_F+1")
        A("lds %4,bezier_F+2")      /* %4:%3:%2 = acc*/

        /* if (A_negative) {*/
        A("lds r0,A_negative")
        A("or r0,%0")               /* Is flag signalling negative? */
        A("brne 3f")                /* If yes, Skip next instruction if A was negative*/
        A("rjmp 1f")                /* Otherwise, jump */

        /* uint24_t v; */
        /* umul16x24to24hi(v, f, bezier_C); / Range 21bits [29] */
        /* acc -= v; */
        L("3")
        A("lds %10, bezier_C")      /* %10 = LO(bezier_C)*/
        A("mul %10,%5")             /* r1:r0 = LO(bezier_C) * LO(f)*/
        A("sub %9,r1")
        A("sbc %2,%0")
        A("sbc %3,%0")
        A("sbc %4,%0")              /* %4:%3:%2:%9 -= HI(LO(bezier_C) * LO(f))*/
        A("lds %11, bezier_C+1")    /* %11 = MI(bezier_C)*/
        A("mul %11,%5")             /* r1:r0 = MI(bezier_C) * LO(f)*/
        A("sub %9,r0")
        A("sbc %2,r1")
        A("sbc %3,%0")
        A("sbc %4,%0")              /* %4:%3:%2:%9 -= MI(bezier_C) * LO(f)*/
        A("lds %1, bezier_C+2")     /* %1 = HI(bezier_C)*/
        A("mul %1,%5")              /* r1:r0 = MI(bezier_C) * LO(f)*/
        A("sub %2,r0")
        A("sbc %3,r1")
        A("sbc %4,%0")              /* %4:%3:%2:%9 -= HI(bezier_C) * LO(f) << 8*/
        A("mul %10,%6")             /* r1:r0 = LO(bezier_C) * MI(f)*/
        A("sub %9,r0")
        A("sbc %2,r1")
        A("sbc %3,%0")
        A("sbc %4,%0")              /* %4:%3:%2:%9 -= LO(bezier_C) * MI(f)*/
        A("mul %11,%6")             /* r1:r0 = MI(bezier_C) * MI(f)*/
        A("sub %2,r0")
        A("sbc %3,r1")
        A("sbc %4,%0")              /* %4:%3:%2:%9 -= MI(bezier_C) * MI(f) << 8*/
        A("mul %1,%6")              /* r1:r0 = HI(bezier_C) * LO(f)*/
        A("sub %3,r0")
        A("sbc %4,r1")              /* %4:%3:%2:%9 -= HI(bezier_C) * LO(f) << 16*/

        /* umul16x16to16hi(f, f, t); / Range 16 bits : f = t^3  (unsigned) [17]*/
        A("mul %5,%7")              /* r1:r0 = LO(f) * LO(t)*/
        A("mov %1,r1")              /* store MIL(LO(f) * LO(t)) in %1, we need it for rounding*/
        A("clr %10")                /* %10 = 0*/
        A("clr %11")                /* %11 = 0*/
        A("mul %5,%8")              /* r1:r0 = LO(f) * HI(t)*/
        A("add %1,r0")              /* %1 += LO(LO(f) * HI(t))*/
        A("adc %10,r1")             /* %10 = HI(LO(f) * HI(t))*/
        A("adc %11,%0")             /* %11 += carry*/
        A("mul %6,%7")              /* r1:r0 = HI(f) * LO(t)*/
        A("add %1,r0")              /* %1 += LO(HI(f) * LO(t))*/
        A("adc %10,r1")             /* %10 += HI(HI(f) * LO(t))*/
        A("adc %11,%0")             /* %11 += carry*/
        A("mul %6,%8")              /* r1:r0 = HI(f) * HI(t)*/
        A("add %10,r0")             /* %10 += LO(HI(f) * HI(t))*/
        A("adc %11,r1")             /* %11 += HI(HI(f) * HI(t))*/
        A("mov %5,%10")             /* %6:%5 =*/
        A("mov %6,%11")             /* f = %10:%11*/

        /* umul16x24to24hi(v, f, bezier_B); / Range 22bits [29]*/
        /* acc += v; */
        A("lds %10, bezier_B")      /* %10 = LO(bezier_B)*/
        A("mul %10,%5")             /* r1:r0 = LO(bezier_B) * LO(f)*/
        A("add %9,r1")
        A("adc %2,%0")
        A("adc %3,%0")
        A("adc %4,%0")              /* %4:%3:%2:%9 += HI(LO(bezier_B) * LO(f))*/
        A("lds %11, bezier_B+1")    /* %11 = MI(bezier_B)*/
        A("mul %11,%5")             /* r1:r0 = MI(bezier_B) * LO(f)*/
        A("add %9,r0")
        A("adc %2,r1")
        A("adc %3,%0")
        A("adc %4,%0")              /* %4:%3:%2:%9 += MI(bezier_B) * LO(f)*/
        A("lds %1, bezier_B+2")     /* %1 = HI(bezier_B)*/
        A("mul %1,%5")              /* r1:r0 = MI(bezier_B) * LO(f)*/
        A("add %2,r0")
        A("adc %3,r1")
        A("adc %4,%0")              /* %4:%3:%2:%9 += HI(bezier_B) * LO(f) << 8*/
        A("mul %10,%6")             /* r1:r0 = LO(bezier_B) * MI(f)*/
        A("add %9,r0")
        A("adc %2,r1")
        A("adc %3,%0")
        A("adc %4,%0")              /* %4:%3:%2:%9 += LO(bezier_B) * MI(f)*/
        A("mul %11,%6")             /* r1:r0 = MI(bezier_B) * MI(f)*/
        A("add %2,r0")
        A("adc %3,r1")
        A("adc %4,%0")              /* %4:%3:%2:%9 += MI(bezier_B) * MI(f) << 8*/
        A("mul %1,%6")              /* r1:r0 = HI(bezier_B) * LO(f)*/
        A("add %3,r0")
        A("adc %4,r1")              /* %4:%3:%2:%9 += HI(bezier_B) * LO(f) << 16*/

        /* umul16x16to16hi(f, f, t); / Range 16 bits : f = t^5  (unsigned) [17]*/
        A("mul %5,%7")              /* r1:r0 = LO(f) * LO(t)*/
        A("mov %1,r1")              /* store MIL(LO(f) * LO(t)) in %1, we need it for rounding*/
        A("clr %10")                /* %10 = 0*/
        A("clr %11")                /* %11 = 0*/
        A("mul %5,%8")              /* r1:r0 = LO(f) * HI(t)*/
        A("add %1,r0")              /* %1 += LO(LO(f) * HI(t))*/
        A("adc %10,r1")             /* %10 = HI(LO(f) * HI(t))*/
        A("adc %11,%0")             /* %11 += carry*/
        A("mul %6,%7")              /* r1:r0 = HI(f) * LO(t)*/
        A("add %1,r0")              /* %1 += LO(HI(f) * LO(t))*/
        A("adc %10,r1")             /* %10 += HI(HI(f) * LO(t))*/
        A("adc %11,%0")             /* %11 += carry*/
        A("mul %6,%8")              /* r1:r0 = HI(f) * HI(t)*/
        A("add %10,r0")             /* %10 += LO(HI(f) * HI(t))*/
        A("adc %11,r1")             /* %11 += HI(HI(f) * HI(t))*/
        A("mov %5,%10")             /* %6:%5 =*/
        A("mov %6,%11")             /* f = %10:%11*/

        /* umul16x24to24hi(v, f, bezier_A); / Range 21bits [29]*/
        /* acc -= v; */
        A("lds %10, bezier_A")      /* %10 = LO(bezier_A)*/
        A("mul %10,%5")             /* r1:r0 = LO(bezier_A) * LO(f)*/
        A("sub %9,r1")
        A("sbc %2,%0")
        A("sbc %3,%0")
        A("sbc %4,%0")              /* %4:%3:%2:%9 -= HI(LO(bezier_A) * LO(f))*/
        A("lds %11, bezier_A+1")    /* %11 = MI(bezier_A)*/
        A("mul %11,%5")             /* r1:r0 = MI(bezier_A) * LO(f)*/
        A("sub %9,r0")
        A("sbc %2,r1")
        A("sbc %3,%0")
        A("sbc %4,%0")              /* %4:%3:%2:%9 -= MI(bezier_A) * LO(f)*/
        A("lds %1, bezier_A+2")     /* %1 = HI(bezier_A)*/
        A("mul %1,%5")              /* r1:r0 = MI(bezier_A) * LO(f)*/
        A("sub %2,r0")
        A("sbc %3,r1")
        A("sbc %4,%0")              /* %4:%3:%2:%9 -= HI(bezier_A) * LO(f) << 8*/
        A("mul %10,%6")             /* r1:r0 = LO(bezier_A) * MI(f)*/
        A("sub %9,r0")
        A("sbc %2,r1")
        A("sbc %3,%0")
        A("sbc %4,%0")              /* %4:%3:%2:%9 -= LO(bezier_A) * MI(f)*/
        A("mul %11,%6")             /* r1:r0 = MI(bezier_A) * MI(f)*/
        A("sub %2,r0")
        A("sbc %3,r1")
        A("sbc %4,%0")              /* %4:%3:%2:%9 -= MI(bezier_A) * MI(f) << 8*/
        A("mul %1,%6")              /* r1:r0 = HI(bezier_A) * LO(f)*/
        A("sub %3,r0")
        A("sbc %4,r1")              /* %4:%3:%2:%9 -= HI(bezier_A) * LO(f) << 16*/
        A("jmp 2f")                 /* Done!*/

        L("1")

        /* uint24_t v; */
        /* umul16x24to24hi(v, f, bezier_C); / Range 21bits [29]*/
        /* acc += v; */
        A("lds %10, bezier_C")      /* %10 = LO(bezier_C)*/
        A("mul %10,%5")             /* r1:r0 = LO(bezier_C) * LO(f)*/
        A("add %9,r1")
        A("adc %2,%0")
        A("adc %3,%0")
        A("adc %4,%0")              /* %4:%3:%2:%9 += HI(LO(bezier_C) * LO(f))*/
        A("lds %11, bezier_C+1")    /* %11 = MI(bezier_C)*/
        A("mul %11,%5")             /* r1:r0 = MI(bezier_C) * LO(f)*/
        A("add %9,r0")
        A("adc %2,r1")
        A("adc %3,%0")
        A("adc %4,%0")              /* %4:%3:%2:%9 += MI(bezier_C) * LO(f)*/
        A("lds %1, bezier_C+2")     /* %1 = HI(bezier_C)*/
        A("mul %1,%5")              /* r1:r0 = MI(bezier_C) * LO(f)*/
        A("add %2,r0")
        A("adc %3,r1")
        A("adc %4,%0")              /* %4:%3:%2:%9 += HI(bezier_C) * LO(f) << 8*/
        A("mul %10,%6")             /* r1:r0 = LO(bezier_C) * MI(f)*/
        A("add %9,r0")
        A("adc %2,r1")
        A("adc %3,%0")
        A("adc %4,%0")              /* %4:%3:%2:%9 += LO(bezier_C) * MI(f)*/
        A("mul %11,%6")             /* r1:r0 = MI(bezier_C) * MI(f)*/
        A("add %2,r0")
        A("adc %3,r1")
        A("adc %4,%0")              /* %4:%3:%2:%9 += MI(bezier_C) * MI(f) << 8*/
        A("mul %1,%6")              /* r1:r0 = HI(bezier_C) * LO(f)*/
        A("add %3,r0")
        A("adc %4,r1")              /* %4:%3:%2:%9 += HI(bezier_C) * LO(f) << 16*/

        /* umul16x16to16hi(f, f, t); / Range 16 bits : f = t^3  (unsigned) [17]*/
        A("mul %5,%7")              /* r1:r0 = LO(f) * LO(t)*/
        A("mov %1,r1")              /* store MIL(LO(f) * LO(t)) in %1, we need it for rounding*/
        A("clr %10")                /* %10 = 0*/
        A("clr %11")                /* %11 = 0*/
        A("mul %5,%8")              /* r1:r0 = LO(f) * HI(t)*/
        A("add %1,r0")              /* %1 += LO(LO(f) * HI(t))*/
        A("adc %10,r1")             /* %10 = HI(LO(f) * HI(t))*/
        A("adc %11,%0")             /* %11 += carry*/
        A("mul %6,%7")              /* r1:r0 = HI(f) * LO(t)*/
        A("add %1,r0")              /* %1 += LO(HI(f) * LO(t))*/
        A("adc %10,r1")             /* %10 += HI(HI(f) * LO(t))*/
        A("adc %11,%0")             /* %11 += carry*/
        A("mul %6,%8")              /* r1:r0 = HI(f) * HI(t)*/
        A("add %10,r0")             /* %10 += LO(HI(f) * HI(t))*/
        A("adc %11,r1")             /* %11 += HI(HI(f) * HI(t))*/
        A("mov %5,%10")             /* %6:%5 =*/
        A("mov %6,%11")             /* f = %10:%11*/

        /* umul16x24to24hi(v, f, bezier_B); / Range 22bits [29]*/
        /* acc -= v;*/
        A("lds %10, bezier_B")      /* %10 = LO(bezier_B)*/
        A("mul %10,%5")             /* r1:r0 = LO(bezier_B) * LO(f)*/
        A("sub %9,r1")
        A("sbc %2,%0")
        A("sbc %3,%0")
        A("sbc %4,%0")              /* %4:%3:%2:%9 -= HI(LO(bezier_B) * LO(f))*/
        A("lds %11, bezier_B+1")    /* %11 = MI(bezier_B)*/
        A("mul %11,%5")             /* r1:r0 = MI(bezier_B) * LO(f)*/
        A("sub %9,r0")
        A("sbc %2,r1")
        A("sbc %3,%0")
        A("sbc %4,%0")              /* %4:%3:%2:%9 -= MI(bezier_B) * LO(f)*/
        A("lds %1, bezier_B+2")     /* %1 = HI(bezier_B)*/
        A("mul %1,%5")              /* r1:r0 = MI(bezier_B) * LO(f)*/
        A("sub %2,r0")
        A("sbc %3,r1")
        A("sbc %4,%0")              /* %4:%3:%2:%9 -= HI(bezier_B) * LO(f) << 8*/
        A("mul %10,%6")             /* r1:r0 = LO(bezier_B) * MI(f)*/
        A("sub %9,r0")
        A("sbc %2,r1")
        A("sbc %3,%0")
        A("sbc %4,%0")              /* %4:%3:%2:%9 -= LO(bezier_B) * MI(f)*/
        A("mul %11,%6")             /* r1:r0 = MI(bezier_B) * MI(f)*/
        A("sub %2,r0")
        A("sbc %3,r1")
        A("sbc %4,%0")              /* %4:%3:%2:%9 -= MI(bezier_B) * MI(f) << 8*/
        A("mul %1,%6")              /* r1:r0 = HI(bezier_B) * LO(f)*/
        A("sub %3,r0")
        A("sbc %4,r1")              /* %4:%3:%2:%9 -= HI(bezier_B) * LO(f) << 16*/

        /* umul16x16to16hi(f, f, t); / Range 16 bits : f = t^5  (unsigned) [17]*/
        A("mul %5,%7")              /* r1:r0 = LO(f) * LO(t)*/
        A("mov %1,r1")              /* store MIL(LO(f) * LO(t)) in %1, we need it for rounding*/
        A("clr %10")                /* %10 = 0*/
        A("clr %11")                /* %11 = 0*/
        A("mul %5,%8")              /* r1:r0 = LO(f) * HI(t)*/
        A("add %1,r0")              /* %1 += LO(LO(f) * HI(t))*/
        A("adc %10,r1")             /* %10 = HI(LO(f) * HI(t))*/
        A("adc %11,%0")             /* %11 += carry*/
        A("mul %6,%7")              /* r1:r0 = HI(f) * LO(t)*/
        A("add %1,r0")              /* %1 += LO(HI(f) * LO(t))*/
        A("adc %10,r1")             /* %10 += HI(HI(f) * LO(t))*/
        A("adc %11,%0")             /* %11 += carry*/
        A("mul %6,%8")              /* r1:r0 = HI(f) * HI(t)*/
        A("add %10,r0")             /* %10 += LO(HI(f) * HI(t))*/
        A("adc %11,r1")             /* %11 += HI(HI(f) * HI(t))*/
        A("mov %5,%10")             /* %6:%5 =*/
        A("mov %6,%11")             /* f = %10:%11*/

        /* umul16x24to24hi(v, f, bezier_A); / Range 21bits [29]*/
        /* acc += v; */
        A("lds %10, bezier_A")      /* %10 = LO(bezier_A)*/
        A("mul %10,%5")             /* r1:r0 = LO(bezier_A) * LO(f)*/
        A("add %9,r1")
        A("adc %2,%0")
        A("adc %3,%0")
        A("adc %4,%0")              /* %4:%3:%2:%9 += HI(LO(bezier_A) * LO(f))*/
        A("lds %11, bezier_A+1")    /* %11 = MI(bezier_A)*/
        A("mul %11,%5")             /* r1:r0 = MI(bezier_A) * LO(f)*/
        A("add %9,r0")
        A("adc %2,r1")
        A("adc %3,%0")
        A("adc %4,%0")              /* %4:%3:%2:%9 += MI(bezier_A) * LO(f)*/
        A("lds %1, bezier_A+2")     /* %1 = HI(bezier_A)*/
        A("mul %1,%5")              /* r1:r0 = MI(bezier_A) * LO(f)*/
        A("add %2,r0")
        A("adc %3,r1")
        A("adc %4,%0")              /* %4:%3:%2:%9 += HI(bezier_A) * LO(f) << 8*/
        A("mul %10,%6")             /* r1:r0 = LO(bezier_A) * MI(f)*/
        A("add %9,r0")
        A("adc %2,r1")
        A("adc %3,%0")
        A("adc %4,%0")              /* %4:%3:%2:%9 += LO(bezier_A) * MI(f)*/
        A("mul %11,%6")             /* r1:r0 = MI(bezier_A) * MI(f)*/
        A("add %2,r0")
        A("adc %3,r1")
        A("adc %4,%0")              /* %4:%3:%2:%9 += MI(bezier_A) * MI(f) << 8*/
        A("mul %1,%6")              /* r1:r0 = HI(bezier_A) * LO(f)*/
        A("add %3,r0")
        A("adc %4,r1")              /* %4:%3:%2:%9 += HI(bezier_A) * LO(f) << 16*/
        L("2")
        " clr __zero_reg__"         /* C runtime expects r1 = __zero_reg__ = 0 */
        : "+r"(r0),
          "+r"(r1),
          "+r"(r2),
          "+r"(r3),
          "+r"(r4),
          "+r"(r5),
          "+r"(r6),
          "+r"(r7),
          "+r"(r8),
          "+r"(r9),
          "+r"(r10),
          "+r"(r11)
        :
        :"cc","r0","r1"
      );
      return (r2 | (uint16_t(r3) << 8)) | (uint32_t(r4) << 16);
    }

  #else

    // For all the other 32bit CPUs
    FORCE_INLINE void Stepper::_calc_bezier_curve_coeffs(const int32_t v0, const int32_t v1, const uint32_t av) {
      // Calculate the Bézier coefficients
      bezier_A =  768 * (v1 - v0);
      bezier_B = 1920 * (v0 - v1);
      bezier_C = 1280 * (v1 - v0);
      bezier_F =  128 * v0;
      bezier_AV = av;
    }

    FORCE_INLINE int32_t Stepper::_eval_bezier_curve(const uint32_t curr_step) {
      #if (defined(__arm__) || defined(__thumb__)) && __ARM_ARCH >= 6 && !defined(STM32G0B1xx) // TODO: Test define STM32G0xx versus STM32G0B1xx

        // For ARM Cortex M3/M4 CPUs, we have the optimized assembler version, that takes 43 cycles to execute
        uint32_t flo = 0;
        uint32_t fhi = bezier_AV * curr_step;
        uint32_t t = fhi;
        int32_t alo = bezier_F;
        int32_t ahi = 0;
        int32_t A = bezier_A;
        int32_t B = bezier_B;
        int32_t C = bezier_C;

         __asm__ __volatile__(
          ".syntax unified" "\n\t"              // is to prevent CM0,CM1 non-unified syntax
          A("lsrs  %[ahi],%[alo],#1")           // a  = F << 31      1 cycles
          A("lsls  %[alo],%[alo],#31")          //                   1 cycles
          A("umull %[flo],%[fhi],%[fhi],%[t]")  // f *= t            5 cycles [fhi:flo=64bits]
          A("umull %[flo],%[fhi],%[fhi],%[t]")  // f>>=32; f*=t      5 cycles [fhi:flo=64bits]
          A("lsrs  %[flo],%[fhi],#1")           //                   1 cycles [31bits]
          A("smlal %[alo],%[ahi],%[flo],%[C]")  // a+=(f>>33)*C;     5 cycles
          A("umull %[flo],%[fhi],%[fhi],%[t]")  // f>>=32; f*=t      5 cycles [fhi:flo=64bits]
          A("lsrs  %[flo],%[fhi],#1")           //                   1 cycles [31bits]
          A("smlal %[alo],%[ahi],%[flo],%[B]")  // a+=(f>>33)*B;     5 cycles
          A("umull %[flo],%[fhi],%[fhi],%[t]")  // f>>=32; f*=t      5 cycles [fhi:flo=64bits]
          A("lsrs  %[flo],%[fhi],#1")           // f>>=33;           1 cycles [31bits]
          A("smlal %[alo],%[ahi],%[flo],%[A]")  // a+=(f>>33)*A;     5 cycles
          A("lsrs  %[alo],%[ahi],#6")           // a>>=38            1 cycles
          : [alo]"+r"( alo ) ,
            [flo]"+r"( flo ) ,
            [fhi]"+r"( fhi ) ,
            [ahi]"+r"( ahi ) ,
            [A]"+r"( A ) ,  // <== Note: Even if A, B, C, and t registers are INPUT ONLY
            [B]"+r"( B ) ,  //  GCC does bad optimizations on the code if we list them as
            [C]"+r"( C ) ,  //  such, breaking this function. So, to avoid that problem,
            [t]"+r"( t )    //  we list all registers as input-outputs.
          :
          : "cc"
        );
        return alo;

      #else

        // For non ARM targets, we provide a fallback implementation. Really doubt it
        // will be useful, unless the processor is fast and 32bit

        uint32_t t = bezier_AV * curr_step;               // t: Range 0 - 1^32 = 32 bits
        uint64_t f = t;
        f *= t;                                           // Range 32*2 = 64 bits (unsigned)
        f >>= 32;                                         // Range 32 bits  (unsigned)
        f *= t;                                           // Range 32*2 = 64 bits  (unsigned)
        f >>= 32;                                         // Range 32 bits : f = t^3  (unsigned)
        int64_t acc = (int64_t) bezier_F << 31;           // Range 63 bits (signed)
        acc += ((uint32_t) f >> 1) * (int64_t) bezier_C;  // Range 29bits + 31 = 60bits (plus sign)
        f *= t;                                           // Range 32*2 = 64 bits
        f >>= 32;                                         // Range 32 bits : f = t^3  (unsigned)
        acc += ((uint32_t) f >> 1) * (int64_t) bezier_B;  // Range 29bits + 31 = 60bits (plus sign)
        f *= t;                                           // Range 32*2 = 64 bits
        f >>= 32;                                         // Range 32 bits : f = t^3  (unsigned)
        acc += ((uint32_t) f >> 1) * (int64_t) bezier_A;  // Range 28bits + 31 = 59bits (plus sign)
        acc >>= (31 + 7);                                 // Range 24bits (plus sign)
        return (int32_t) acc;

      #endif
    }
  #endif
#endif // S_CURVE_ACCELERATION

/**
 * Stepper Driver Interrupt
 *
 * Directly pulses the stepper motors at high frequency.
 */

HAL_STEP_TIMER_ISR() {
  HAL_timer_isr_prologue(MF_TIMER_STEP);

  Stepper::isr();

  HAL_timer_isr_epilogue(MF_TIMER_STEP);
}

#ifdef CPU_32_BIT
  #define STEP_MULTIPLY(A,B) MultiU32X24toH32(A, B)
#else
  #define STEP_MULTIPLY(A,B) MultiU24X32toH16(A, B)
#endif

void Stepper::isr() {

  static uint32_t nextMainISR = 0;  // Interval until the next main Stepper Pulse phase (0 = Now)

  #ifndef __AVR__
    // Disable interrupts, to avoid ISR preemption while we reprogram the period
    // (AVR enters the ISR with global interrupts disabled, so no need to do it here)
    hal.isr_off();
  #endif

  // Program timer compare for the maximum period, so it does NOT
  // flag an interrupt while this ISR is running - So changes from small
  // periods to big periods are respected and the timer does not reset to 0
  HAL_timer_set_compare(MF_TIMER_STEP, hal_timer_t(HAL_TIMER_TYPE_MAX));

  // Count of ticks for the next ISR
  hal_timer_t next_isr_ticks = 0;

  // Limit the amount of iterations
  uint8_t max_loops = 10;

  // We need this variable here to be able to use it in the following loop
  hal_timer_t min_ticks;
  do {
    // Enable ISRs to reduce USART processing latency
    hal.isr_on();

    if (!nextMainISR) pulse_phase_isr();                // 0 = Do coordinated axes Stepper pulses

    #if ENABLED(LIN_ADVANCE)
      if (!nextAdvanceISR) {                            // 0 = Do Linear Advance E Stepper pulses
        advance_isr();
        nextAdvanceISR = la_interval;
      }
      else if (nextAdvanceISR == LA_ADV_NEVER)          // Start LA steps if necessary
        nextAdvanceISR = la_interval;
    #endif

    #if ENABLED(INTEGRATED_BABYSTEPPING)
      const bool is_babystep = (nextBabystepISR == 0);  // 0 = Do Babystepping (XY)Z pulses
      if (is_babystep) nextBabystepISR = babystepping_isr();
    #endif

    // ^== Time critical. NOTHING besides pulse generation should be above here!!!

    if (!nextMainISR) nextMainISR = block_phase_isr();  // Manage acc/deceleration, get next block

    #if ENABLED(INTEGRATED_BABYSTEPPING)
      if (is_babystep)                                  // Avoid ANY stepping too soon after baby-stepping
        NOLESS(nextMainISR, (BABYSTEP_TICKS) / 8);      // FULL STOP for 125µs after a baby-step

      if (nextBabystepISR != BABYSTEP_NEVER)            // Avoid baby-stepping too close to axis Stepping
        NOLESS(nextBabystepISR, nextMainISR / 2);       // TODO: Only look at axes enabled for baby-stepping
    #endif

    // Get the interval to the next ISR call
    const uint32_t interval = _MIN(
      uint32_t(HAL_TIMER_TYPE_MAX),                     // Come back in a very long time
      nextMainISR                                       // Time until the next Pulse / Block phase
      OPTARG(LIN_ADVANCE, nextAdvanceISR)               // Come back early for Linear Advance?
      OPTARG(INTEGRATED_BABYSTEPPING, nextBabystepISR)  // Come back early for Babystepping?
    );

    //
    // Compute remaining time for each ISR phase
    //     NEVER : The phase is idle
    //      Zero : The phase will occur on the next ISR call
    //  Non-zero : The phase will occur on a future ISR call
    //

    nextMainISR -= interval;

    #if ENABLED(LIN_ADVANCE)
      if (nextAdvanceISR != LA_ADV_NEVER) nextAdvanceISR -= interval;
    #endif

    #if ENABLED(INTEGRATED_BABYSTEPPING)
      if (nextBabystepISR != BABYSTEP_NEVER) nextBabystepISR -= interval;
    #endif

    /**
     * This needs to avoid a race-condition caused by interleaving
     * of interrupts required by both the LA and Stepper algorithms.
     *
     * Assume the following tick times for stepper pulses:
     *   Stepper ISR (S):  1 1000 2000 3000 4000
     *   Linear Adv. (E): 10 1010 2010 3010 4010
     *
     * The current algorithm tries to interleave them, giving:
     *  1:S 10:E 1000:S 1010:E 2000:S 2010:E 3000:S 3010:E 4000:S 4010:E
     *
     * Ideal timing would yield these delta periods:
     *  1:S  9:E  990:S   10:E  990:S   10:E  990:S   10:E  990:S   10:E
     *
     * But, since each event must fire an ISR with a minimum duration, the
     * minimum delta might be 900, so deltas under 900 get rounded up:
     *  900:S d900:E d990:S d900:E d990:S d900:E d990:S d900:E d990:S d900:E
     *
     * It works, but divides the speed of all motors by half, leading to a sudden
     * reduction to 1/2 speed! Such jumps in speed lead to lost steps (not even
     * accounting for double/quad stepping, which makes it even worse).
     */

    // Compute the tick count for the next ISR
    next_isr_ticks += interval;

    /**
     * The following section must be done with global interrupts disabled.
     * We want nothing to interrupt it, as that could mess the calculations
     * we do for the next value to program in the period register of the
     * stepper timer and lead to skipped ISRs (if the value we happen to program
     * is less than the current count due to something preempting between the
     * read and the write of the new period value).
     */
    hal.isr_off();

    /**
     * Get the current tick value + margin
     * Assuming at least 6µs between calls to this ISR...
     * On AVR the ISR epilogue+prologue is estimated at 100 instructions - Give 8µs as margin
     * On ARM the ISR epilogue+prologue is estimated at 20 instructions - Give 1µs as margin
     */
<<<<<<< HEAD
    min_ticks = HAL_timer_get_count(MF_TIMER_STEP) + hal_timer_t(
      #ifdef __AVR__
        8
      #else
        1
      #endif
      * (STEPPER_TIMER_TICKS_PER_US)
    );
=======
    min_ticks = HAL_timer_get_count(MF_TIMER_STEP) + hal_timer_t(TERN(__AVR__, 8, 1) * (STEPPER_TIMER_TICKS_PER_US));
>>>>>>> 551f5ada

    /**
     * NB: If for some reason the stepper monopolizes the MPU, eventually the
     * timer will wrap around (and so will 'next_isr_ticks'). So, limit the
     * loop to 10 iterations. Beyond that, there's no way to ensure correct pulse
     * timing, since the MCU isn't fast enough.
     */
    if (!--max_loops) next_isr_ticks = min_ticks;

    // Advance pulses if not enough time to wait for the next ISR
  } while (next_isr_ticks < min_ticks);

  // Now 'next_isr_ticks' contains the period to the next Stepper ISR - And we are
  // sure that the time has not arrived yet - Warrantied by the scheduler

  // Set the next ISR to fire at the proper time
  HAL_timer_set_compare(MF_TIMER_STEP, hal_timer_t(next_isr_ticks));

  // Don't forget to finally reenable interrupts
  hal.isr_on();
}

#if MINIMUM_STEPPER_PULSE || MAXIMUM_STEPPER_RATE
  #define ISR_PULSE_CONTROL 1
#endif
#if ISR_PULSE_CONTROL && DISABLED(I2S_STEPPER_STREAM)
  #define ISR_MULTI_STEPS 1
#endif

/**
 * This phase of the ISR should ONLY create the pulses for the steppers.
 * This prevents jitter caused by the interval between the start of the
 * interrupt and the start of the pulses. DON'T add any logic ahead of the
 * call to this method that might cause variation in the timing. The aim
 * is to keep pulse timing as regular as possible.
 */
void Stepper::pulse_phase_isr() {

  // If we must abort the current block, do so!
  if (abort_current_block) {
    abort_current_block = false;
    if (current_block) discard_current_block();
  }

  // If there is no current block, do nothing
  if (!current_block) return;

  // Skipping step processing causes motion to freeze
  if (TERN0(FREEZE_FEATURE, frozen)) return;

  // Count of pending loops and events for this iteration
  const uint32_t pending_events = step_event_count - step_events_completed;
  uint8_t events_to_do = _MIN(pending_events, steps_per_isr);

  // Just update the value we will get at the end of the loop
  step_events_completed += events_to_do;

  // Take multiple steps per interrupt (For high speed moves)
  #if ISR_MULTI_STEPS
    bool firstStep = true;
    USING_TIMED_PULSE();
  #endif
  xyze_bool_t step_needed{0};

  do {
    #define _APPLY_STEP(AXIS, INV, ALWAYS) AXIS ##_APPLY_STEP(INV, ALWAYS)
    #define _INVERT_STEP_PIN(AXIS) INVERT_## AXIS ##_STEP_PIN

    // Determine if a pulse is needed using Bresenham
    #define PULSE_PREP(AXIS) do{ \
      delta_error[_AXIS(AXIS)] += advance_dividend[_AXIS(AXIS)]; \
      step_needed[_AXIS(AXIS)] = (delta_error[_AXIS(AXIS)] >= 0); \
      if (step_needed[_AXIS(AXIS)]) { \
        count_position[_AXIS(AXIS)] += count_direction[_AXIS(AXIS)]; \
        delta_error[_AXIS(AXIS)] -= advance_divisor; \
      } \
    }while(0)

    // Start an active pulse if needed
    #define PULSE_START(AXIS) do{ \
      if (step_needed[_AXIS(AXIS)]) { \
        _APPLY_STEP(AXIS, !_INVERT_STEP_PIN(AXIS), 0); \
      } \
    }while(0)

    // Stop an active pulse if needed
    #define PULSE_STOP(AXIS) do { \
      if (step_needed[_AXIS(AXIS)]) { \
        _APPLY_STEP(AXIS, _INVERT_STEP_PIN(AXIS), 0); \
      } \
    }while(0)

    // Direct Stepping page?
    const bool is_page = current_block->is_page();

    #if ENABLED(DIRECT_STEPPING)
      // Direct stepping is currently not ready for HAS_I_AXIS
      if (is_page) {

        #if STEPPER_PAGE_FORMAT == SP_4x4D_128

          #define PAGE_SEGMENT_UPDATE(AXIS, VALUE) do{   \
                 if ((VALUE) <  7) SBI(dm, _AXIS(AXIS)); \
            else if ((VALUE) >  7) CBI(dm, _AXIS(AXIS)); \
            page_step_state.sd[_AXIS(AXIS)] = VALUE;     \
            page_step_state.bd[_AXIS(AXIS)] += VALUE;    \
          }while(0)

          #define PAGE_PULSE_PREP(AXIS) do{ \
            step_needed[_AXIS(AXIS)] =      \
              pgm_read_byte(&segment_table[page_step_state.sd[_AXIS(AXIS)]][page_step_state.segment_steps & 0x7]); \
          }while(0)

          switch (page_step_state.segment_steps) {
            case DirectStepping::Config::SEGMENT_STEPS:
              page_step_state.segment_idx += 2;
              page_step_state.segment_steps = 0;
              // fallthru
            case 0: {
              const uint8_t low = page_step_state.page[page_step_state.segment_idx],
                           high = page_step_state.page[page_step_state.segment_idx + 1];
              axis_bits_t dm = last_direction_bits;

              PAGE_SEGMENT_UPDATE(X, low >> 4);
              PAGE_SEGMENT_UPDATE(Y, low & 0xF);
              PAGE_SEGMENT_UPDATE(Z, high >> 4);
              PAGE_SEGMENT_UPDATE(E, high & 0xF);

              if (dm != last_direction_bits)
                set_directions(dm);

            } break;

            default: break;
          }

          PAGE_PULSE_PREP(X);
          PAGE_PULSE_PREP(Y);
          PAGE_PULSE_PREP(Z);
          TERN_(HAS_EXTRUDERS, PAGE_PULSE_PREP(E));

          page_step_state.segment_steps++;

        #elif STEPPER_PAGE_FORMAT == SP_4x2_256

          #define PAGE_SEGMENT_UPDATE(AXIS, VALUE) \
            page_step_state.sd[_AXIS(AXIS)] = VALUE; \
            page_step_state.bd[_AXIS(AXIS)] += VALUE;

          #define PAGE_PULSE_PREP(AXIS) do{ \
            step_needed[_AXIS(AXIS)] =      \
              pgm_read_byte(&segment_table[page_step_state.sd[_AXIS(AXIS)]][page_step_state.segment_steps & 0x3]); \
          }while(0)

          switch (page_step_state.segment_steps) {
            case DirectStepping::Config::SEGMENT_STEPS:
              page_step_state.segment_idx++;
              page_step_state.segment_steps = 0;
              // fallthru
            case 0: {
              const uint8_t b = page_step_state.page[page_step_state.segment_idx];
              PAGE_SEGMENT_UPDATE(X, (b >> 6) & 0x3);
              PAGE_SEGMENT_UPDATE(Y, (b >> 4) & 0x3);
              PAGE_SEGMENT_UPDATE(Z, (b >> 2) & 0x3);
              PAGE_SEGMENT_UPDATE(E, (b >> 0) & 0x3);
            } break;
            default: break;
          }

          PAGE_PULSE_PREP(X);
          PAGE_PULSE_PREP(Y);
          PAGE_PULSE_PREP(Z);
          TERN_(HAS_EXTRUDERS, PAGE_PULSE_PREP(E));

          page_step_state.segment_steps++;

        #elif STEPPER_PAGE_FORMAT == SP_4x1_512

          #define PAGE_PULSE_PREP(AXIS, BITS) do{             \
            step_needed[_AXIS(AXIS)] = (steps >> BITS) & 0x1; \
            if (step_needed[_AXIS(AXIS)])                     \
              page_step_state.bd[_AXIS(AXIS)]++;              \
          }while(0)

          uint8_t steps = page_step_state.page[page_step_state.segment_idx >> 1];
          if (page_step_state.segment_idx & 0x1) steps >>= 4;

          PAGE_PULSE_PREP(X, 3);
          PAGE_PULSE_PREP(Y, 2);
          PAGE_PULSE_PREP(Z, 1);
          PAGE_PULSE_PREP(E, 0);

          page_step_state.segment_idx++;

        #else
          #error "Unknown direct stepping page format!"
        #endif
      }

    #endif // DIRECT_STEPPING

    if (!is_page) {
      // Determine if pulses are needed
      #if HAS_X_STEP
        PULSE_PREP(X);
      #endif
      #if HAS_Y_STEP
        PULSE_PREP(Y);
      #endif
      #if HAS_Z_STEP
        PULSE_PREP(Z);
      #endif
      #if HAS_I_STEP
        PULSE_PREP(I);
      #endif
      #if HAS_J_STEP
        PULSE_PREP(J);
      #endif
      #if HAS_K_STEP
        PULSE_PREP(K);
      #endif
      #if HAS_U_STEP
        PULSE_PREP(U);
      #endif
      #if HAS_V_STEP
        PULSE_PREP(V);
      #endif
      #if HAS_W_STEP
        PULSE_PREP(W);
      #endif

      #if EITHER(HAS_E0_STEP, MIXING_EXTRUDER)
        PULSE_PREP(E);

        #if ENABLED(LIN_ADVANCE)
          if (step_needed.e && current_block->la_advance_rate) {
            // don't actually step here, but do subtract movements steps
            // from the linear advance step count
            step_needed.e = false;
            count_position.e -= count_direction.e;
            la_advance_steps--;
          }
        #endif
      #endif
    }

    #if ISR_MULTI_STEPS
      if (firstStep)
        firstStep = false;
      else
        AWAIT_LOW_PULSE();
    #endif

    // Pulse start
    #if HAS_X_STEP
      PULSE_START(X);
    #endif
    #if HAS_Y_STEP
      PULSE_START(Y);
    #endif
    #if HAS_Z_STEP
      PULSE_START(Z);
    #endif
    #if HAS_I_STEP
      PULSE_START(I);
    #endif
    #if HAS_J_STEP
      PULSE_START(J);
    #endif
    #if HAS_K_STEP
      PULSE_START(K);
    #endif
    #if HAS_U_STEP
      PULSE_START(U);
    #endif
    #if HAS_V_STEP
      PULSE_START(V);
    #endif
    #if HAS_W_STEP
      PULSE_START(W);
    #endif

    #if ENABLED(MIXING_EXTRUDER)
      if (step_needed.e) E_STEP_WRITE(mixer.get_next_stepper(), !INVERT_E_STEP_PIN);
    #elif HAS_E0_STEP
      PULSE_START(E);
    #endif

    TERN_(I2S_STEPPER_STREAM, i2s_push_sample());

    // TODO: need to deal with MINIMUM_STEPPER_PULSE over i2s
    #if ISR_MULTI_STEPS
      START_HIGH_PULSE();
      AWAIT_HIGH_PULSE();
    #endif

    // Pulse stop
    #if HAS_X_STEP
      PULSE_STOP(X);
    #endif
    #if HAS_Y_STEP
      PULSE_STOP(Y);
    #endif
    #if HAS_Z_STEP
      PULSE_STOP(Z);
    #endif
    #if HAS_I_STEP
      PULSE_STOP(I);
    #endif
    #if HAS_J_STEP
      PULSE_STOP(J);
    #endif
    #if HAS_K_STEP
      PULSE_STOP(K);
    #endif
    #if HAS_U_STEP
      PULSE_STOP(U);
    #endif
    #if HAS_V_STEP
      PULSE_STOP(V);
    #endif
    #if HAS_W_STEP
      PULSE_STOP(W);
    #endif

    #if ENABLED(MIXING_EXTRUDER)
      if (step_needed.e) E_STEP_WRITE(mixer.get_stepper(), INVERT_E_STEP_PIN);
    #elif HAS_E0_STEP
      PULSE_STOP(E);
    #endif

    #if ISR_MULTI_STEPS
      if (events_to_do) START_LOW_PULSE();
    #endif

  } while (--events_to_do);
}

// Calculate timer interval, with all limits applied.
uint32_t Stepper::calc_timer_interval(uint32_t step_rate) {
  #ifdef CPU_32_BIT
    // In case of high-performance processor, it is able to calculate in real-time
    return uint32_t(STEPPER_TIMER_RATE) / step_rate;
  #else
    // AVR is able to keep up at 30khz Stepping ISR rate.
    constexpr uint32_t min_step_rate = (F_CPU) / 500000U;
    if (step_rate <= min_step_rate) {
      step_rate = 0;
      uintptr_t table_address = (uintptr_t)&speed_lookuptable_slow[0][0];
      return uint16_t(pgm_read_word(table_address));
    }
    else {
      step_rate -= min_step_rate; // Correct for minimal speed
      if (step_rate >= 0x0800) {  // higher step rate
        const uint8_t rate_mod_256 = (step_rate & 0x00FF);
        const uintptr_t table_address = uintptr_t(&speed_lookuptable_fast[uint8_t(step_rate >> 8)][0]),
                        gain = uint16_t(pgm_read_word(table_address + 2));
        return uint16_t(pgm_read_word(table_address)) - MultiU16X8toH16(rate_mod_256, gain);
      }
      else { // lower step rates
        uintptr_t table_address = uintptr_t(&speed_lookuptable_slow[0][0]);
        table_address += (step_rate >> 1) & 0xFFFC;
        return uint16_t(pgm_read_word(table_address))
               - ((uint16_t(pgm_read_word(table_address + 2)) * uint8_t(step_rate & 0x0007)) >> 3);
      }
    }
  #endif
}

// Get the timer interval and the number of loops to perform per tick
uint32_t Stepper::calc_timer_interval(uint32_t step_rate, uint8_t &loops) {
  uint8_t multistep = 1;
  #if DISABLED(DISABLE_MULTI_STEPPING)

    // The stepping frequency limits for each multistepping rate
    static const uint32_t limit[] PROGMEM = {
      (  MAX_STEP_ISR_FREQUENCY_1X     ),
      (  MAX_STEP_ISR_FREQUENCY_2X >> 1),
      (  MAX_STEP_ISR_FREQUENCY_4X >> 2),
      (  MAX_STEP_ISR_FREQUENCY_8X >> 3),
      ( MAX_STEP_ISR_FREQUENCY_16X >> 4),
      ( MAX_STEP_ISR_FREQUENCY_32X >> 5),
      ( MAX_STEP_ISR_FREQUENCY_64X >> 6),
      (MAX_STEP_ISR_FREQUENCY_128X >> 7)
    };

    // Select the proper multistepping
    uint8_t idx = 0;
    while (idx < 7 && step_rate > (uint32_t)pgm_read_dword(&limit[idx])) {
      step_rate >>= 1;
      multistep <<= 1;
      ++idx;
    };
  #else
    NOMORE(step_rate, uint32_t(MAX_STEP_ISR_FREQUENCY_1X));
  #endif
  loops = multistep;

  return calc_timer_interval(step_rate);
}

// This is the last half of the stepper interrupt: This one processes and
// properly schedules blocks from the planner. This is executed after creating
// the step pulses, so it is not time critical, as pulses are already done.

uint32_t Stepper::block_phase_isr() {

  // If no queued movements, just wait 1ms for the next block
  uint32_t interval = (STEPPER_TIMER_RATE) / 1000UL;

  // If there is a current block
  if (current_block) {
    // If current block is finished, reset pointer and finalize state
    if (step_events_completed >= step_event_count) {
      #if ENABLED(DIRECT_STEPPING)
        // Direct stepping is currently not ready for HAS_I_AXIS
        #if STEPPER_PAGE_FORMAT == SP_4x4D_128
          #define PAGE_SEGMENT_UPDATE_POS(AXIS) \
            count_position[_AXIS(AXIS)] += page_step_state.bd[_AXIS(AXIS)] - 128 * 7;
        #elif STEPPER_PAGE_FORMAT == SP_4x1_512 || STEPPER_PAGE_FORMAT == SP_4x2_256
          #define PAGE_SEGMENT_UPDATE_POS(AXIS) \
            count_position[_AXIS(AXIS)] += page_step_state.bd[_AXIS(AXIS)] * count_direction[_AXIS(AXIS)];
        #endif

        if (current_block->is_page()) {
          PAGE_SEGMENT_UPDATE_POS(X);
          PAGE_SEGMENT_UPDATE_POS(Y);
          PAGE_SEGMENT_UPDATE_POS(Z);
          PAGE_SEGMENT_UPDATE_POS(E);
        }
      #endif
      TERN_(HAS_FILAMENT_RUNOUT_DISTANCE, runout.block_completed(current_block));
      discard_current_block();
    }
    else {
      // Step events not completed yet...

      // Are we in acceleration phase ?
      if (step_events_completed <= accelerate_until) { // Calculate new timer value

        #if ENABLED(S_CURVE_ACCELERATION)
          // Get the next speed to use (Jerk limited!)
          uint32_t acc_step_rate = acceleration_time < current_block->acceleration_time
                                   ? _eval_bezier_curve(acceleration_time)
                                   : current_block->cruise_rate;
        #else
          acc_step_rate = STEP_MULTIPLY(acceleration_time, current_block->acceleration_rate) + current_block->initial_rate;
          NOMORE(acc_step_rate, current_block->nominal_rate);
        #endif

        // acc_step_rate is in steps/second

        // step_rate to timer interval and steps per stepper isr
        interval = calc_timer_interval(acc_step_rate << oversampling_factor, steps_per_isr);
        acceleration_time += interval;

        #if ENABLED(LIN_ADVANCE)
          if (current_block->la_advance_rate) {
            const uint32_t la_step_rate = la_advance_steps < current_block->max_adv_steps ? current_block->la_advance_rate : 0;
            la_interval = calc_timer_interval(acc_step_rate + la_step_rate) << current_block->la_scaling;
          }
        #endif

        /**
         * Adjust Laser Power - Accelerating
         *
         *  isPowered - True when a move is powered.
         *  isEnabled - laser power is active.
         *
         * Laser power variables are calulated and stored in this block by the planner code.
         *  trap_ramp_active_pwr - the active power in this block across accel or decel trap steps.
         *  trap_ramp_entry_incr - holds the precalculated value to increase the current power per accel step.
         *
         * Apply the starting active power and then increase power per step by the trap_ramp_entry_incr value if positive.
         */

        #if ENABLED(LASER_POWER_TRAP)
          if (cutter.cutter_mode == CUTTER_MODE_CONTINUOUS) {
            if (planner.laser_inline.status.isPowered && planner.laser_inline.status.isEnabled) {
              if (current_block->laser.trap_ramp_entry_incr > 0) {
                cutter.apply_power(current_block->laser.trap_ramp_active_pwr);
                current_block->laser.trap_ramp_active_pwr += current_block->laser.trap_ramp_entry_incr;
              }
            }
            // Not a powered move.
            else cutter.apply_power(0);
          }
        #endif
      }
      // Are we in Deceleration phase ?
      else if (step_events_completed > decelerate_after) {
        uint32_t step_rate;

        #if ENABLED(S_CURVE_ACCELERATION)

          // If this is the 1st time we process the 2nd half of the trapezoid...
          if (!bezier_2nd_half) {
            // Initialize the Bézier speed curve
            _calc_bezier_curve_coeffs(current_block->cruise_rate, current_block->final_rate, current_block->deceleration_time_inverse);
            bezier_2nd_half = true;
            // The first point starts at cruise rate. Just save evaluation of the Bézier curve
            step_rate = current_block->cruise_rate;
          }
          else {
            // Calculate the next speed to use
            step_rate = deceleration_time < current_block->deceleration_time
              ? _eval_bezier_curve(deceleration_time)
              : current_block->final_rate;
          }

        #else
          // Using the old trapezoidal control
          step_rate = STEP_MULTIPLY(deceleration_time, current_block->acceleration_rate);
          if (step_rate < acc_step_rate) { // Still decelerating?
            step_rate = acc_step_rate - step_rate;
            NOLESS(step_rate, current_block->final_rate);
          }
          else
            step_rate = current_block->final_rate;

        #endif

        // step_rate to timer interval and steps per stepper isr
        interval = calc_timer_interval(step_rate << oversampling_factor, steps_per_isr);
        deceleration_time += interval;

        #if ENABLED(LIN_ADVANCE)
          if (current_block->la_advance_rate) {
            const uint32_t la_step_rate = la_advance_steps > current_block->final_adv_steps ? current_block->la_advance_rate : 0;
            if (la_step_rate != step_rate) {
              bool reverse_e = la_step_rate > step_rate;
              la_interval = calc_timer_interval(reverse_e ? la_step_rate - step_rate : step_rate - la_step_rate) << current_block->la_scaling;

              if (reverse_e != motor_direction(E_AXIS)) {
                TBI(last_direction_bits, E_AXIS);
                count_direction.e = -count_direction.e;

                DIR_WAIT_BEFORE();

                if (reverse_e) {
                  #if ENABLED(MIXING_EXTRUDER)
                    MIXER_STEPPER_LOOP(j) REV_E_DIR(j);
                  #else
                    REV_E_DIR(stepper_extruder);
                  #endif
                }
                else {
                  #if ENABLED(MIXING_EXTRUDER)
                    MIXER_STEPPER_LOOP(j) NORM_E_DIR(j);
                  #else
                    NORM_E_DIR(stepper_extruder);
                  #endif
                }

                DIR_WAIT_AFTER();
              }
            }
          }
        #endif // LIN_ADVANCE

        /*
         * Adjust Laser Power - Decelerating
         * trap_ramp_entry_decr - holds the precalculated value to decrease the current power per decel step.
         */
        #if ENABLED(LASER_POWER_TRAP)
          if (cutter.cutter_mode == CUTTER_MODE_CONTINUOUS) {
            if (planner.laser_inline.status.isPowered && planner.laser_inline.status.isEnabled) {
              if (current_block->laser.trap_ramp_exit_decr > 0) {
                current_block->laser.trap_ramp_active_pwr -= current_block->laser.trap_ramp_exit_decr;
                cutter.apply_power(current_block->laser.trap_ramp_active_pwr);
              }
              // Not a powered move.
              else cutter.apply_power(0);
            }
          }
        #endif

      }
      else {  // Must be in cruise phase otherwise

        // Calculate the ticks_nominal for this nominal speed, if not done yet
        if (ticks_nominal < 0) {
          // step_rate to timer interval and loops for the nominal speed
          ticks_nominal = calc_timer_interval(current_block->nominal_rate << oversampling_factor, steps_per_isr);

          #if ENABLED(LIN_ADVANCE)
            if (current_block->la_advance_rate)
              la_interval = calc_timer_interval(current_block->nominal_rate) << current_block->la_scaling;
          #endif
        }

        // The timer interval is just the nominal value for the nominal speed
        interval = ticks_nominal;
      }

      /**
       * Adjust Laser Power - Cruise
       * power - direct or floor adjusted active laser power.
       */
      #if ENABLED(LASER_POWER_TRAP)
        if (cutter.cutter_mode == CUTTER_MODE_CONTINUOUS) {
          if (step_events_completed + 1 == accelerate_until) {
            if (planner.laser_inline.status.isPowered && planner.laser_inline.status.isEnabled) {
              if (current_block->laser.trap_ramp_entry_incr > 0) {
                current_block->laser.trap_ramp_active_pwr = current_block->laser.power;
                cutter.apply_power(current_block->laser.power);
              }
            }
            // Not a powered move.
            else cutter.apply_power(0);
          }
        }
      #endif
    }

    #if ENABLED(LASER_FEATURE)
      /**
       * CUTTER_MODE_DYNAMIC is experimental and developing.
       * Super-fast method to dynamically adjust the laser power OCR value based on the input feedrate in mm-per-minute.
       * TODO: Set up Min/Max OCR offsets to allow tuning and scaling of various lasers.
       * TODO: Integrate accel/decel +-rate into the dynamic laser power calc.
       */
      if (cutter.cutter_mode == CUTTER_MODE_DYNAMIC
        && planner.laser_inline.status.isPowered                  // isPowered flag set on any parsed G1, G2, G3, or G5 move; cleared on any others.
        && cutter.last_block_power != current_block->laser.power  // Prevent constant update without change
      ) {
        cutter.apply_power(current_block->laser.power);
        cutter.last_block_power = current_block->laser.power;
      }
    #endif
  }
  else { // !current_block
    #if ENABLED(LASER_FEATURE)
      if (cutter.cutter_mode == CUTTER_MODE_DYNAMIC)
        cutter.apply_power(0);  // No movement in dynamic mode so turn Laser off
    #endif
  }

  // If there is no current block at this point, attempt to pop one from the buffer
  // and prepare its movement
  if (!current_block) {

    // Anything in the buffer?
    if ((current_block = planner.get_current_block())) {

      // Sync block? Sync the stepper counts or fan speeds and return
      while (current_block->is_sync()) {

        #if ENABLED(LASER_POWER_SYNC)
          if (cutter.cutter_mode == CUTTER_MODE_CONTINUOUS) {
            if (current_block->is_pwr_sync()) {
              planner.laser_inline.status.isSyncPower = true;
              cutter.apply_power(current_block->laser.power);
            }
          }
        #endif

        TERN_(LASER_SYNCHRONOUS_M106_M107, if (current_block->is_fan_sync()) planner.sync_fan_speeds(current_block->fan_speed));

        if (!(current_block->is_fan_sync() || current_block->is_pwr_sync())) _set_position(current_block->position);

        discard_current_block();

        // Try to get a new block
        if (!(current_block = planner.get_current_block()))
          return interval; // No more queued movements!
      }

      // For non-inline cutter, grossly apply power
      #if HAS_CUTTER
        if (cutter.cutter_mode == CUTTER_MODE_STANDARD) {
          cutter.apply_power(current_block->cutter_power);
        }
      #endif

      #if ENABLED(POWER_LOSS_RECOVERY)
        recovery.info.sdpos = current_block->sdpos;
        recovery.info.current_position = current_block->start_position;
      #endif

      #if ENABLED(DIRECT_STEPPING)
        if (current_block->is_page()) {
          page_step_state.segment_steps = 0;
          page_step_state.segment_idx = 0;
          page_step_state.page = page_manager.get_page(current_block->page_idx);
          page_step_state.bd.reset();

          if (DirectStepping::Config::DIRECTIONAL)
            current_block->direction_bits = last_direction_bits;

          if (!page_step_state.page) {
            discard_current_block();
            return interval;
          }
        }
      #endif

      // Flag all moving axes for proper endstop handling

      #if IS_CORE
        // Define conditions for checking endstops
        #define S_(N) current_block->steps[CORE_AXIS_##N]
        #define D_(N) TEST(current_block->direction_bits, CORE_AXIS_##N)
      #endif

      #if CORE_IS_XY || CORE_IS_XZ
        /**
         * Head direction in -X axis for CoreXY and CoreXZ bots.
         *
         * If steps differ, both axes are moving.
         * If DeltaA == -DeltaB, the movement is only in the 2nd axis (Y or Z, handled below)
         * If DeltaA ==  DeltaB, the movement is only in the 1st axis (X)
         */
        #if EITHER(COREXY, COREXZ)
          #define X_CMP(A,B) ((A)==(B))
        #else
          #define X_CMP(A,B) ((A)!=(B))
        #endif
        #define X_MOVE_TEST ( S_(1) != S_(2) || (S_(1) > 0 && X_CMP(D_(1),D_(2))) )
      #elif ENABLED(MARKFORGED_XY)
        #define X_MOVE_TEST (current_block->steps.a != current_block->steps.b)
      #else
        #define X_MOVE_TEST !!current_block->steps.a
      #endif

      #if CORE_IS_XY || CORE_IS_YZ
        /**
         * Head direction in -Y axis for CoreXY / CoreYZ bots.
         *
         * If steps differ, both axes are moving
         * If DeltaA ==  DeltaB, the movement is only in the 1st axis (X or Y)
         * If DeltaA == -DeltaB, the movement is only in the 2nd axis (Y or Z)
         */
        #if EITHER(COREYX, COREYZ)
          #define Y_CMP(A,B) ((A)==(B))
        #else
          #define Y_CMP(A,B) ((A)!=(B))
        #endif
        #define Y_MOVE_TEST ( S_(1) != S_(2) || (S_(1) > 0 && Y_CMP(D_(1),D_(2))) )
      #elif ENABLED(MARKFORGED_YX)
        #define Y_MOVE_TEST (current_block->steps.a != current_block->steps.b)
      #else
        #define Y_MOVE_TEST !!current_block->steps.b
      #endif

      #if CORE_IS_XZ || CORE_IS_YZ
        /**
         * Head direction in -Z axis for CoreXZ or CoreYZ bots.
         *
         * If steps differ, both axes are moving
         * If DeltaA ==  DeltaB, the movement is only in the 1st axis (X or Y, already handled above)
         * If DeltaA == -DeltaB, the movement is only in the 2nd axis (Z)
         */
        #if EITHER(COREZX, COREZY)
          #define Z_CMP(A,B) ((A)==(B))
        #else
          #define Z_CMP(A,B) ((A)!=(B))
        #endif
        #define Z_MOVE_TEST ( S_(1) != S_(2) || (S_(1) > 0 && Z_CMP(D_(1),D_(2))) )
      #else
        #define Z_MOVE_TEST !!current_block->steps.c
      #endif

      axis_bits_t axis_bits = 0;
      NUM_AXIS_CODE(
        if (X_MOVE_TEST)            SBI(axis_bits, A_AXIS),
        if (Y_MOVE_TEST)            SBI(axis_bits, B_AXIS),
        if (Z_MOVE_TEST)            SBI(axis_bits, C_AXIS),
        if (current_block->steps.i) SBI(axis_bits, I_AXIS),
        if (current_block->steps.j) SBI(axis_bits, J_AXIS),
        if (current_block->steps.k) SBI(axis_bits, K_AXIS),
        if (current_block->steps.u) SBI(axis_bits, U_AXIS),
        if (current_block->steps.v) SBI(axis_bits, V_AXIS),
        if (current_block->steps.w) SBI(axis_bits, W_AXIS)
      );
      //if (current_block->steps.e) SBI(axis_bits, E_AXIS);
      //if (current_block->steps.a) SBI(axis_bits, X_HEAD);
      //if (current_block->steps.b) SBI(axis_bits, Y_HEAD);
      //if (current_block->steps.c) SBI(axis_bits, Z_HEAD);
      axis_did_move = axis_bits;

      // No acceleration / deceleration time elapsed so far
      acceleration_time = deceleration_time = 0;

      #if ENABLED(ADAPTIVE_STEP_SMOOTHING)
        uint8_t oversampling = 0;                           // Assume no axis smoothing (via oversampling)
        // Decide if axis smoothing is possible
        uint32_t max_rate = current_block->nominal_rate;    // Get the step event rate
        while (max_rate < MIN_STEP_ISR_FREQUENCY) {         // As long as more ISRs are possible...
          max_rate <<= 1;                                   // Try to double the rate
          if (max_rate < MIN_STEP_ISR_FREQUENCY)            // Don't exceed the estimated ISR limit
            ++oversampling;                                 // Increase the oversampling (used for left-shift)
        }
        oversampling_factor = oversampling;                 // For all timer interval calculations
      #else
        constexpr uint8_t oversampling = 0;
      #endif

      // Based on the oversampling factor, do the calculations
      step_event_count = current_block->step_event_count << oversampling;

      // Initialize Bresenham delta errors to 1/2
      delta_error = TERN_(LIN_ADVANCE, la_delta_error =) -int32_t(step_event_count);

      // Calculate Bresenham dividends and divisors
      advance_dividend = current_block->steps << 1;
      advance_divisor = step_event_count << 1;

      // No step events completed so far
      step_events_completed = 0;

      // Compute the acceleration and deceleration points
      accelerate_until = current_block->accelerate_until << oversampling;
      decelerate_after = current_block->decelerate_after << oversampling;

      TERN_(MIXING_EXTRUDER, mixer.stepper_setup(current_block->b_color));

      E_TERN_(stepper_extruder = current_block->extruder);

      // Initialize the trapezoid generator from the current block.
      #if ENABLED(LIN_ADVANCE)
        #if DISABLED(MIXING_EXTRUDER) && E_STEPPERS > 1
          // If the now active extruder wasn't in use during the last move, its pressure is most likely gone.
          if (stepper_extruder != last_moved_extruder) la_advance_steps = 0;
        #endif
        if (current_block->la_advance_rate) {
          // apply LA scaling and discount the effect of frequency scaling
          la_dividend = (advance_dividend.e << current_block->la_scaling) << oversampling;
        }
      #endif

      if ( ENABLED(DUAL_X_CARRIAGE) // TODO: Find out why this fixes "jittery" small circles
        || current_block->direction_bits != last_direction_bits
        || TERN(MIXING_EXTRUDER, false, stepper_extruder != last_moved_extruder)
      ) {
        E_TERN_(last_moved_extruder = stepper_extruder);
        set_directions(current_block->direction_bits);
      }

      #if ENABLED(LASER_FEATURE)
        if (cutter.cutter_mode == CUTTER_MODE_CONTINUOUS) {           // Planner controls the laser
          if (planner.laser_inline.status.isSyncPower)
            // If the previous block was a M3 sync power then skip the trap power init otherwise it will 0 the sync power.
            planner.laser_inline.status.isSyncPower = false;          // Clear the flag to process subsequent trap calc's.
          else if (current_block->laser.status.isEnabled) {
            #if ENABLED(LASER_POWER_TRAP)
              TERN_(DEBUG_LASER_TRAP, SERIAL_ECHO_MSG("InitTrapPwr:",current_block->laser.trap_ramp_active_pwr));
              cutter.apply_power(current_block->laser.status.isPowered ? current_block->laser.trap_ramp_active_pwr : 0);
            #else
              TERN_(DEBUG_CUTTER_POWER, SERIAL_ECHO_MSG("InlinePwr:",current_block->laser.power));
              cutter.apply_power(current_block->laser.status.isPowered ? current_block->laser.power : 0);
            #endif
          }
        }
      #endif // LASER_FEATURE

      // If the endstop is already pressed, endstop interrupts won't invoke
      // endstop_triggered and the move will grind. So check here for a
      // triggered endstop, which marks the block for discard on the next ISR.
      endstops.update();

      #if ENABLED(Z_LATE_ENABLE)
        // If delayed Z enable, enable it now. This option will severely interfere with
        // timing between pulses when chaining motion between blocks, and it could lead
        // to lost steps in both X and Y axis, so avoid using it unless strictly necessary!!
        if (current_block->steps.z) enable_axis(Z_AXIS);
      #endif

      // Mark the time_nominal as not calculated yet
      ticks_nominal = -1;

      #if ENABLED(S_CURVE_ACCELERATION)
        // Initialize the Bézier speed curve
        _calc_bezier_curve_coeffs(current_block->initial_rate, current_block->cruise_rate, current_block->acceleration_time_inverse);
        // We haven't started the 2nd half of the trapezoid
        bezier_2nd_half = false;
      #else
        // Set as deceleration point the initial rate of the block
        acc_step_rate = current_block->initial_rate;
      #endif

      // Calculate the initial timer interval
      interval = calc_timer_interval(current_block->initial_rate << oversampling_factor, steps_per_isr);
      acceleration_time += interval;

      #if ENABLED(LIN_ADVANCE)
        if (current_block->la_advance_rate) {
          const uint32_t la_step_rate = la_advance_steps < current_block->max_adv_steps ? current_block->la_advance_rate : 0;
          la_interval = calc_timer_interval(current_block->initial_rate + la_step_rate) << current_block->la_scaling;
        }
      #endif
    }
  }

  // Return the interval to wait
  return interval;
}

#if ENABLED(LIN_ADVANCE)

  // Timer interrupt for E. LA_steps is set in the main routine
  void Stepper::advance_isr() {
    // Apply Bresenham algorithm so that linear advance can piggy back on
    // the acceleration and speed values calculated in block_phase_isr().
    // This helps keep LA in sync with, for example, S_CURVE_ACCELERATION.
    la_delta_error += la_dividend;
<<<<<<< HEAD
    if (la_delta_error >= 0) {
=======
    const bool step_needed = la_delta_error >= 0;
    if (step_needed) {
>>>>>>> 551f5ada
      count_position.e += count_direction.e;
      la_advance_steps += count_direction.e;
      la_delta_error -= advance_divisor;

      // Set the STEP pulse ON
      E_STEP_WRITE(TERN(MIXING_EXTRUDER, mixer.get_next_stepper(), stepper_extruder), !INVERT_E_STEP_PIN);
    }

    TERN_(I2S_STEPPER_STREAM, i2s_push_sample());

    if (step_needed) {
      // Enforce a minimum duration for STEP pulse ON
      #if ISR_PULSE_CONTROL
        USING_TIMED_PULSE();
        START_HIGH_PULSE();
        AWAIT_HIGH_PULSE();
      #endif

      // Set the STEP pulse OFF
<<<<<<< HEAD
      #if ENABLED(MIXING_EXTRUDER)
        E_STEP_WRITE(mixer.get_stepper(), INVERT_E_STEP_PIN);
      #else
        E_STEP_WRITE(stepper_extruder, INVERT_E_STEP_PIN);
      #endif
=======
      E_STEP_WRITE(TERN(MIXING_EXTRUDER, mixer.get_stepper(), stepper_extruder), INVERT_E_STEP_PIN);
>>>>>>> 551f5ada
    }
  }

#endif // LIN_ADVANCE

#if ENABLED(INTEGRATED_BABYSTEPPING)

  // Timer interrupt for baby-stepping
  uint32_t Stepper::babystepping_isr() {
    babystep.task();
    return babystep.has_steps() ? BABYSTEP_TICKS : BABYSTEP_NEVER;
  }

#endif

// Check if the given block is busy or not - Must not be called from ISR contexts
// The current_block could change in the middle of the read by an Stepper ISR, so
// we must explicitly prevent that!
bool Stepper::is_block_busy(const block_t * const block) {
  #ifdef __AVR__
    // A SW memory barrier, to ensure GCC does not overoptimize loops
    #define sw_barrier() asm volatile("": : :"memory");

    // Keep reading until 2 consecutive reads return the same value,
    // meaning there was no update in-between caused by an interrupt.
    // This works because stepper ISRs happen at a slower rate than
    // successive reads of a variable, so 2 consecutive reads with
    // the same value means no interrupt updated it.
    block_t *vold, *vnew = current_block;
    sw_barrier();
    do {
      vold = vnew;
      vnew = current_block;
      sw_barrier();
    } while (vold != vnew);
  #else
    block_t *vnew = current_block;
  #endif

  // Return if the block is busy or not
  return block == vnew;
}

void Stepper::init() {

  #if MB(ALLIGATOR)
    const float motor_current[] = MOTOR_CURRENT;
    unsigned int digipot_motor = 0;
    LOOP_L_N(i, 3 + EXTRUDERS) {
      digipot_motor = 255 * (motor_current[i] / 2.5);
      dac084s085::setValue(i, digipot_motor);
    }
  #endif

  // Init Microstepping Pins
  TERN_(HAS_MICROSTEPS, microstep_init());

  // Init Dir Pins
  TERN_(HAS_X_DIR, X_DIR_INIT());
  TERN_(HAS_X2_DIR, X2_DIR_INIT());
  #if HAS_Y_DIR
    Y_DIR_INIT();
    #if BOTH(HAS_DUAL_Y_STEPPERS, HAS_Y2_DIR)
      Y2_DIR_INIT();
    #endif
  #endif
  #if HAS_Z_DIR
    Z_DIR_INIT();
    #if NUM_Z_STEPPERS >= 2 && HAS_Z2_DIR
      Z2_DIR_INIT();
    #endif
    #if NUM_Z_STEPPERS >= 3 && HAS_Z3_DIR
      Z3_DIR_INIT();
    #endif
    #if NUM_Z_STEPPERS >= 4 && HAS_Z4_DIR
      Z4_DIR_INIT();
    #endif
  #endif
  #if HAS_I_DIR
    I_DIR_INIT();
  #endif
  #if HAS_J_DIR
    J_DIR_INIT();
  #endif
  #if HAS_K_DIR
    K_DIR_INIT();
  #endif
  #if HAS_U_DIR
    U_DIR_INIT();
  #endif
  #if HAS_V_DIR
    V_DIR_INIT();
  #endif
  #if HAS_W_DIR
    W_DIR_INIT();
  #endif
  #if HAS_E0_DIR
    E0_DIR_INIT();
  #endif
  #if HAS_E1_DIR
    E1_DIR_INIT();
  #endif
  #if HAS_E2_DIR
    E2_DIR_INIT();
  #endif
  #if HAS_E3_DIR
    E3_DIR_INIT();
  #endif
  #if HAS_E4_DIR
    E4_DIR_INIT();
  #endif
  #if HAS_E5_DIR
    E5_DIR_INIT();
  #endif
  #if HAS_E6_DIR
    E6_DIR_INIT();
  #endif
  #if HAS_E7_DIR
    E7_DIR_INIT();
  #endif

  // Init Enable Pins - steppers default to disabled.
  #if HAS_X_ENABLE
    X_ENABLE_INIT();
    if (!X_ENABLE_ON) X_ENABLE_WRITE(HIGH);
    #if BOTH(HAS_X2_STEPPER, HAS_X2_ENABLE)
      X2_ENABLE_INIT();
      if (!X_ENABLE_ON) X2_ENABLE_WRITE(HIGH);
    #endif
  #endif
  #if HAS_Y_ENABLE
    Y_ENABLE_INIT();
    if (!Y_ENABLE_ON) Y_ENABLE_WRITE(HIGH);
    #if BOTH(HAS_DUAL_Y_STEPPERS, HAS_Y2_ENABLE)
      Y2_ENABLE_INIT();
      if (!Y_ENABLE_ON) Y2_ENABLE_WRITE(HIGH);
    #endif
  #endif
  #if HAS_Z_ENABLE
    Z_ENABLE_INIT();
    if (!Z_ENABLE_ON) Z_ENABLE_WRITE(HIGH);
    #if NUM_Z_STEPPERS >= 2 && HAS_Z2_ENABLE
      Z2_ENABLE_INIT();
      if (!Z_ENABLE_ON) Z2_ENABLE_WRITE(HIGH);
    #endif
    #if NUM_Z_STEPPERS >= 3 && HAS_Z3_ENABLE
      Z3_ENABLE_INIT();
      if (!Z_ENABLE_ON) Z3_ENABLE_WRITE(HIGH);
    #endif
    #if NUM_Z_STEPPERS >= 4 && HAS_Z4_ENABLE
      Z4_ENABLE_INIT();
      if (!Z_ENABLE_ON) Z4_ENABLE_WRITE(HIGH);
    #endif
  #endif
  #if HAS_I_ENABLE
    I_ENABLE_INIT();
    if (!I_ENABLE_ON) I_ENABLE_WRITE(HIGH);
  #endif
  #if HAS_J_ENABLE
    J_ENABLE_INIT();
    if (!J_ENABLE_ON) J_ENABLE_WRITE(HIGH);
  #endif
  #if HAS_K_ENABLE
    K_ENABLE_INIT();
    if (!K_ENABLE_ON) K_ENABLE_WRITE(HIGH);
  #endif
  #if HAS_U_ENABLE
    U_ENABLE_INIT();
    if (!U_ENABLE_ON) U_ENABLE_WRITE(HIGH);
  #endif
  #if HAS_V_ENABLE
    V_ENABLE_INIT();
    if (!V_ENABLE_ON) V_ENABLE_WRITE(HIGH);
  #endif
  #if HAS_W_ENABLE
    W_ENABLE_INIT();
    if (!W_ENABLE_ON) W_ENABLE_WRITE(HIGH);
  #endif
  #if HAS_E0_ENABLE
    E0_ENABLE_INIT();
    if (!E_ENABLE_ON) E0_ENABLE_WRITE(HIGH);
  #endif
  #if HAS_E1_ENABLE
    E1_ENABLE_INIT();
    if (!E_ENABLE_ON) E1_ENABLE_WRITE(HIGH);
  #endif
  #if HAS_E2_ENABLE
    E2_ENABLE_INIT();
    if (!E_ENABLE_ON) E2_ENABLE_WRITE(HIGH);
  #endif
  #if HAS_E3_ENABLE
    E3_ENABLE_INIT();
    if (!E_ENABLE_ON) E3_ENABLE_WRITE(HIGH);
  #endif
  #if HAS_E4_ENABLE
    E4_ENABLE_INIT();
    if (!E_ENABLE_ON) E4_ENABLE_WRITE(HIGH);
  #endif
  #if HAS_E5_ENABLE
    E5_ENABLE_INIT();
    if (!E_ENABLE_ON) E5_ENABLE_WRITE(HIGH);
  #endif
  #if HAS_E6_ENABLE
    E6_ENABLE_INIT();
    if (!E_ENABLE_ON) E6_ENABLE_WRITE(HIGH);
  #endif
  #if HAS_E7_ENABLE
    E7_ENABLE_INIT();
    if (!E_ENABLE_ON) E7_ENABLE_WRITE(HIGH);
  #endif

  #define _STEP_INIT(AXIS) AXIS ##_STEP_INIT()
  #define _WRITE_STEP(AXIS, HIGHLOW) AXIS ##_STEP_WRITE(HIGHLOW)
  #define _DISABLE_AXIS(AXIS) DISABLE_AXIS_## AXIS()

  #define AXIS_INIT(AXIS, PIN) \
    _STEP_INIT(AXIS); \
    _WRITE_STEP(AXIS, _INVERT_STEP_PIN(PIN)); \
    _DISABLE_AXIS(AXIS)

  #define E_AXIS_INIT(NUM) AXIS_INIT(E## NUM, E)

  // Init Step Pins
  #if HAS_X_STEP
    #if HAS_X2_STEPPER
      X2_STEP_INIT();
      X2_STEP_WRITE(INVERT_X_STEP_PIN);
    #endif
    AXIS_INIT(X, X);
  #endif

  #if HAS_Y_STEP
    #if HAS_DUAL_Y_STEPPERS
      Y2_STEP_INIT();
      Y2_STEP_WRITE(INVERT_Y_STEP_PIN);
    #endif
    AXIS_INIT(Y, Y);
  #endif

  #if HAS_Z_STEP
    #if NUM_Z_STEPPERS >= 2
      Z2_STEP_INIT();
      Z2_STEP_WRITE(INVERT_Z_STEP_PIN);
    #endif
    #if NUM_Z_STEPPERS >= 3
      Z3_STEP_INIT();
      Z3_STEP_WRITE(INVERT_Z_STEP_PIN);
    #endif
    #if NUM_Z_STEPPERS >= 4
      Z4_STEP_INIT();
      Z4_STEP_WRITE(INVERT_Z_STEP_PIN);
    #endif
    AXIS_INIT(Z, Z);
  #endif
  #if HAS_I_STEP
    AXIS_INIT(I, I);
  #endif
  #if HAS_J_STEP
    AXIS_INIT(J, J);
  #endif
  #if HAS_K_STEP
    AXIS_INIT(K, K);
  #endif
  #if HAS_U_STEP
    AXIS_INIT(U, U);
  #endif
  #if HAS_V_STEP
    AXIS_INIT(V, V);
  #endif
  #if HAS_W_STEP
    AXIS_INIT(W, W);
  #endif

  #if E_STEPPERS && HAS_E0_STEP
    E_AXIS_INIT(0);
  #endif
  #if (E_STEPPERS > 1 || ENABLED(E_DUAL_STEPPER_DRIVERS)) && HAS_E1_STEP
    E_AXIS_INIT(1);
  #endif
  #if E_STEPPERS > 2 && HAS_E2_STEP
    E_AXIS_INIT(2);
  #endif
  #if E_STEPPERS > 3 && HAS_E3_STEP
    E_AXIS_INIT(3);
  #endif
  #if E_STEPPERS > 4 && HAS_E4_STEP
    E_AXIS_INIT(4);
  #endif
  #if E_STEPPERS > 5 && HAS_E5_STEP
    E_AXIS_INIT(5);
  #endif
  #if E_STEPPERS > 6 && HAS_E6_STEP
    E_AXIS_INIT(6);
  #endif
  #if E_STEPPERS > 7 && HAS_E7_STEP
    E_AXIS_INIT(7);
  #endif

  #if DISABLED(I2S_STEPPER_STREAM)
    HAL_timer_start(MF_TIMER_STEP, 122); // Init Stepper ISR to 122 Hz for quick starting
    wake_up();
    sei();
  #endif

  // Init direction bits for first moves
  set_directions(0
    NUM_AXIS_GANG(
      | TERN0(INVERT_X_DIR, _BV(X_AXIS)),
      | TERN0(INVERT_Y_DIR, _BV(Y_AXIS)),
      | TERN0(INVERT_Z_DIR, _BV(Z_AXIS)),
      | TERN0(INVERT_I_DIR, _BV(I_AXIS)),
      | TERN0(INVERT_J_DIR, _BV(J_AXIS)),
      | TERN0(INVERT_K_DIR, _BV(K_AXIS)),
      | TERN0(INVERT_U_DIR, _BV(U_AXIS)),
      | TERN0(INVERT_V_DIR, _BV(V_AXIS)),
      | TERN0(INVERT_W_DIR, _BV(W_AXIS))
    )
  );

  #if HAS_MOTOR_CURRENT_SPI || HAS_MOTOR_CURRENT_PWM
    initialized = true;
    digipot_init();
  #endif
}

/**
 * Set the stepper positions directly in steps
 *
 * The input is based on the typical per-axis XYZE steps.
 * For CORE machines XYZ needs to be translated to ABC.
 *
 * This allows get_axis_position_mm to correctly
 * derive the current XYZE position later on.
 */
void Stepper::_set_position(const abce_long_t &spos) {
  #if ANY(IS_CORE, MARKFORGED_XY, MARKFORGED_YX)
    #if CORE_IS_XY
      // corexy positioning
      // these equations follow the form of the dA and dB equations on https://www.corexy.com/theory.html
      count_position.set(spos.a + spos.b, CORESIGN(spos.a - spos.b), spos.c);
    #elif CORE_IS_XZ
      // corexz planning
      count_position.set(spos.a + spos.c, spos.b, CORESIGN(spos.a - spos.c));
    #elif CORE_IS_YZ
      // coreyz planning
      count_position.set(spos.a, spos.b + spos.c, CORESIGN(spos.b - spos.c));
    #elif ENABLED(MARKFORGED_XY)
      count_position.set(spos.a - spos.b, spos.b, spos.c);
    #elif ENABLED(MARKFORGED_YX)
      count_position.set(spos.a, spos.b - spos.a, spos.c);
    #endif
    SECONDARY_AXIS_CODE(
      count_position.i = spos.i,
      count_position.j = spos.j,
      count_position.k = spos.k,
      count_position.u = spos.u,
      count_position.v = spos.v,
      count_position.w = spos.w
    );
    TERN_(HAS_EXTRUDERS, count_position.e = spos.e);
  #else
    // default non-h-bot planning
    count_position = spos;
  #endif
}

/**
 * Get a stepper's position in steps.
 */
int32_t Stepper::position(const AxisEnum axis) {
  #ifdef __AVR__
    // Protect the access to the position. Only required for AVR, as
    //  any 32bit CPU offers atomic access to 32bit variables
    const bool was_enabled = suspend();
  #endif

  const int32_t v = count_position[axis];

  #ifdef __AVR__
    // Reenable Stepper ISR
    if (was_enabled) wake_up();
  #endif
  return v;
}

// Set the current position in steps
void Stepper::set_position(const xyze_long_t &spos) {
  planner.synchronize();
  const bool was_enabled = suspend();
  _set_position(spos);
  if (was_enabled) wake_up();
}

void Stepper::set_axis_position(const AxisEnum a, const int32_t &v) {
  planner.synchronize();

  #ifdef __AVR__
    // Protect the access to the position. Only required for AVR, as
    //  any 32bit CPU offers atomic access to 32bit variables
    const bool was_enabled = suspend();
  #endif

  count_position[a] = v;

  #ifdef __AVR__
    // Reenable Stepper ISR
    if (was_enabled) wake_up();
  #endif
}

// Signal endstops were triggered - This function can be called from
// an ISR context  (Temperature, Stepper or limits ISR), so we must
// be very careful here. If the interrupt being preempted was the
// Stepper ISR (this CAN happen with the endstop limits ISR) then
// when the stepper ISR resumes, we must be very sure that the movement
// is properly canceled
void Stepper::endstop_triggered(const AxisEnum axis) {

  const bool was_enabled = suspend();
  endstops_trigsteps[axis] = (
    #if IS_CORE
      (axis == CORE_AXIS_2
        ? CORESIGN(count_position[CORE_AXIS_1] - count_position[CORE_AXIS_2])
        : count_position[CORE_AXIS_1] + count_position[CORE_AXIS_2]
      ) * double(0.5)
    #elif ENABLED(MARKFORGED_XY)
      axis == CORE_AXIS_1
        ? count_position[CORE_AXIS_1] - count_position[CORE_AXIS_2]
        : count_position[CORE_AXIS_2]
    #elif ENABLED(MARKFORGED_YX)
      axis == CORE_AXIS_1
        ? count_position[CORE_AXIS_1]
        : count_position[CORE_AXIS_2] - count_position[CORE_AXIS_1]
    #else // !IS_CORE
      count_position[axis]
    #endif
  );

  // Discard the rest of the move if there is a current block
  quick_stop();

  if (was_enabled) wake_up();
}

int32_t Stepper::triggered_position(const AxisEnum axis) {
  #ifdef __AVR__
    // Protect the access to the position. Only required for AVR, as
    //  any 32bit CPU offers atomic access to 32bit variables
    const bool was_enabled = suspend();
  #endif

  const int32_t v = endstops_trigsteps[axis];

  #ifdef __AVR__
    // Reenable Stepper ISR
    if (was_enabled) wake_up();
  #endif

  return v;
}

#if ANY(CORE_IS_XY, CORE_IS_XZ, MARKFORGED_XY, MARKFORGED_YX, IS_SCARA, DELTA)
  #define SAYS_A 1
#endif
#if ANY(CORE_IS_XY, CORE_IS_YZ, MARKFORGED_XY, MARKFORGED_YX, IS_SCARA, DELTA)
  #define SAYS_B 1
#endif
#if ANY(CORE_IS_XZ, CORE_IS_YZ, DELTA)
  #define SAYS_C 1
#endif

void Stepper::report_a_position(const xyz_long_t &pos) {
  SERIAL_ECHOLNPGM_P(
    LIST_N(DOUBLE(NUM_AXES),
      TERN(SAYS_A, PSTR(STR_COUNT_A), PSTR(STR_COUNT_X)), pos.x,
      TERN(SAYS_B, PSTR("B:"), SP_Y_LBL), pos.y,
      TERN(SAYS_C, PSTR("C:"), SP_Z_LBL), pos.z,
      SP_I_LBL, pos.i,
      SP_J_LBL, pos.j,
      SP_K_LBL, pos.k,
      SP_U_LBL, pos.u,
      SP_V_LBL, pos.v,
      SP_W_LBL, pos.w
    )
  );
}

void Stepper::report_positions() {

  #ifdef __AVR__
    // Protect the access to the position.
    const bool was_enabled = suspend();
  #endif

  const xyz_long_t pos = count_position;

  #ifdef __AVR__
    if (was_enabled) wake_up();
  #endif

  report_a_position(pos);
}

#if ENABLED(BABYSTEPPING)

  #define _ENABLE_AXIS(A) enable_axis(_AXIS(A))
  #define _READ_DIR(AXIS) AXIS ##_DIR_READ()
  #define _INVERT_DIR(AXIS) ENABLED(INVERT_## AXIS ##_DIR)
  #define _APPLY_DIR(AXIS, INVERT) AXIS ##_APPLY_DIR(INVERT, true)

  #if MINIMUM_STEPPER_PULSE
    #define STEP_PULSE_CYCLES ((MINIMUM_STEPPER_PULSE) * CYCLES_PER_MICROSECOND)
  #else
    #define STEP_PULSE_CYCLES 0
  #endif

  #if ENABLED(DELTA)
    #define CYCLES_EATEN_BABYSTEP (2 * 15)
  #else
    #define CYCLES_EATEN_BABYSTEP 0
  #endif

  #if CYCLES_EATEN_BABYSTEP < STEP_PULSE_CYCLES
    #define EXTRA_CYCLES_BABYSTEP (STEP_PULSE_CYCLES - (CYCLES_EATEN_BABYSTEP))
  #else
    #define EXTRA_CYCLES_BABYSTEP 0
  #endif

  #if EXTRA_CYCLES_BABYSTEP > 20
    #define _SAVE_START() const hal_timer_t pulse_start = HAL_timer_get_count(MF_TIMER_PULSE)
    #define _PULSE_WAIT() while (EXTRA_CYCLES_BABYSTEP > (uint32_t)(HAL_timer_get_count(MF_TIMER_PULSE) - pulse_start) * (PULSE_TIMER_PRESCALE)) { /* nada */ }
  #else
    #define _SAVE_START() NOOP
    #if EXTRA_CYCLES_BABYSTEP > 0
      #define _PULSE_WAIT() DELAY_NS(EXTRA_CYCLES_BABYSTEP * NANOSECONDS_PER_CYCLE)
    #elif ENABLED(DELTA)
      #define _PULSE_WAIT() DELAY_US(2);
    #elif STEP_PULSE_CYCLES > 0
      #define _PULSE_WAIT() NOOP
    #else
      #define _PULSE_WAIT() DELAY_US(4);
    #endif
  #endif

  #if ENABLED(BABYSTEPPING_EXTRA_DIR_WAIT)
    #define EXTRA_DIR_WAIT_BEFORE DIR_WAIT_BEFORE
    #define EXTRA_DIR_WAIT_AFTER  DIR_WAIT_AFTER
  #else
    #define EXTRA_DIR_WAIT_BEFORE()
    #define EXTRA_DIR_WAIT_AFTER()
  #endif

  #if DISABLED(DELTA)

    #define BABYSTEP_AXIS(AXIS, INV, DIR) do{           \
      const uint8_t old_dir = _READ_DIR(AXIS);          \
      _ENABLE_AXIS(AXIS);                               \
      DIR_WAIT_BEFORE();                                \
      _APPLY_DIR(AXIS, _INVERT_DIR(AXIS)^DIR^INV);      \
      DIR_WAIT_AFTER();                                 \
      _SAVE_START();                                    \
      _APPLY_STEP(AXIS, !_INVERT_STEP_PIN(AXIS), true); \
      _PULSE_WAIT();                                    \
      _APPLY_STEP(AXIS, _INVERT_STEP_PIN(AXIS), true);  \
      EXTRA_DIR_WAIT_BEFORE();                          \
      _APPLY_DIR(AXIS, old_dir);                        \
      EXTRA_DIR_WAIT_AFTER();                           \
    }while(0)

  #endif

  #if IS_CORE

    #define BABYSTEP_CORE(A, B, INV, DIR, ALT) do{              \
      const xy_byte_t old_dir = { _READ_DIR(A), _READ_DIR(B) }; \
      _ENABLE_AXIS(A); _ENABLE_AXIS(B);                         \
      DIR_WAIT_BEFORE();                                        \
      _APPLY_DIR(A, _INVERT_DIR(A)^DIR^INV);                    \
      _APPLY_DIR(B, _INVERT_DIR(B)^DIR^INV^ALT);                \
      DIR_WAIT_AFTER();                                         \
      _SAVE_START();                                            \
      _APPLY_STEP(A, !_INVERT_STEP_PIN(A), true);               \
      _APPLY_STEP(B, !_INVERT_STEP_PIN(B), true);               \
      _PULSE_WAIT();                                            \
      _APPLY_STEP(A, _INVERT_STEP_PIN(A), true);                \
      _APPLY_STEP(B, _INVERT_STEP_PIN(B), true);                \
      EXTRA_DIR_WAIT_BEFORE();                                  \
      _APPLY_DIR(A, old_dir.a); _APPLY_DIR(B, old_dir.b);       \
      EXTRA_DIR_WAIT_AFTER();                                   \
    }while(0)

  #endif

  // MUST ONLY BE CALLED BY AN ISR,
  // No other ISR should ever interrupt this!
  void Stepper::do_babystep(const AxisEnum axis, const bool direction) {

    IF_DISABLED(INTEGRATED_BABYSTEPPING, cli());

    switch (axis) {

      #if ENABLED(BABYSTEP_XY)

        case X_AXIS:
          #if CORE_IS_XY
            BABYSTEP_CORE(X, Y, 0, direction, 0);
          #elif CORE_IS_XZ
            BABYSTEP_CORE(X, Z, 0, direction, 0);
          #else
            BABYSTEP_AXIS(X, 0, direction);
          #endif
          break;

        case Y_AXIS:
          #if CORE_IS_XY
            BABYSTEP_CORE(X, Y, 1, !direction, (CORESIGN(1)>0));
          #elif CORE_IS_YZ
            BABYSTEP_CORE(Y, Z, 0, direction, (CORESIGN(1)<0));
          #else
            BABYSTEP_AXIS(Y, 0, direction);
          #endif
          break;

      #endif

      case Z_AXIS: {

        #if CORE_IS_XZ
          BABYSTEP_CORE(X, Z, BABYSTEP_INVERT_Z, direction, (CORESIGN(1)<0));
        #elif CORE_IS_YZ
          BABYSTEP_CORE(Y, Z, BABYSTEP_INVERT_Z, direction, (CORESIGN(1)<0));
        #elif DISABLED(DELTA)
          BABYSTEP_AXIS(Z, BABYSTEP_INVERT_Z, direction);

        #else // DELTA

          const bool z_direction = direction ^ BABYSTEP_INVERT_Z;

          NUM_AXIS_CODE(
            enable_axis(X_AXIS), enable_axis(Y_AXIS), enable_axis(Z_AXIS),
            enable_axis(I_AXIS), enable_axis(J_AXIS), enable_axis(K_AXIS),
            enable_axis(U_AXIS), enable_axis(V_AXIS), enable_axis(W_AXIS)
          );

          DIR_WAIT_BEFORE();

          const xyz_byte_t old_dir = NUM_AXIS_ARRAY(
            X_DIR_READ(), Y_DIR_READ(), Z_DIR_READ(),
            I_DIR_READ(), J_DIR_READ(), K_DIR_READ(),
            U_DIR_READ(), V_DIR_READ(), W_DIR_READ()
          );

          X_DIR_WRITE(ENABLED(INVERT_X_DIR) ^ z_direction);
          #ifdef Y_DIR_WRITE
            Y_DIR_WRITE(ENABLED(INVERT_Y_DIR) ^ z_direction);
          #endif
          #ifdef Z_DIR_WRITE
            Z_DIR_WRITE(ENABLED(INVERT_Z_DIR) ^ z_direction);
          #endif
          #ifdef I_DIR_WRITE
            I_DIR_WRITE(ENABLED(INVERT_I_DIR) ^ z_direction);
          #endif
          #ifdef J_DIR_WRITE
            J_DIR_WRITE(ENABLED(INVERT_J_DIR) ^ z_direction);
          #endif
          #ifdef K_DIR_WRITE
            K_DIR_WRITE(ENABLED(INVERT_K_DIR) ^ z_direction);
          #endif
          #ifdef U_DIR_WRITE
            U_DIR_WRITE(ENABLED(INVERT_U_DIR) ^ z_direction);
          #endif
          #ifdef V_DIR_WRITE
            V_DIR_WRITE(ENABLED(INVERT_V_DIR) ^ z_direction);
          #endif
          #ifdef W_DIR_WRITE
            W_DIR_WRITE(ENABLED(INVERT_W_DIR) ^ z_direction);
          #endif

          DIR_WAIT_AFTER();

          _SAVE_START();

          X_STEP_WRITE(!INVERT_X_STEP_PIN);
          #ifdef Y_STEP_WRITE
            Y_STEP_WRITE(!INVERT_Y_STEP_PIN);
          #endif
          #ifdef Z_STEP_WRITE
            Z_STEP_WRITE(!INVERT_Z_STEP_PIN);
          #endif
          #ifdef I_STEP_WRITE
            I_STEP_WRITE(!INVERT_I_STEP_PIN);
          #endif
          #ifdef J_STEP_WRITE
            J_STEP_WRITE(!INVERT_J_STEP_PIN);
          #endif
          #ifdef K_STEP_WRITE
            K_STEP_WRITE(!INVERT_K_STEP_PIN);
          #endif
          #ifdef U_STEP_WRITE
            U_STEP_WRITE(!INVERT_U_STEP_PIN);
          #endif
          #ifdef V_STEP_WRITE
            V_STEP_WRITE(!INVERT_V_STEP_PIN);
          #endif
          #ifdef W_STEP_WRITE
            W_STEP_WRITE(!INVERT_W_STEP_PIN);
          #endif

          _PULSE_WAIT();

          X_STEP_WRITE(INVERT_X_STEP_PIN);
          #ifdef Y_STEP_WRITE
            Y_STEP_WRITE(INVERT_Y_STEP_PIN);
          #endif
          #ifdef Z_STEP_WRITE
            Z_STEP_WRITE(INVERT_Z_STEP_PIN);
          #endif
          #ifdef I_STEP_WRITE
            I_STEP_WRITE(INVERT_I_STEP_PIN);
          #endif
          #ifdef J_STEP_WRITE
            J_STEP_WRITE(INVERT_J_STEP_PIN);
          #endif
          #ifdef K_STEP_WRITE
            K_STEP_WRITE(INVERT_K_STEP_PIN);
          #endif
          #ifdef U_STEP_WRITE
            U_STEP_WRITE(INVERT_U_STEP_PIN);
          #endif
           #ifdef V_STEP_WRITE
            V_STEP_WRITE(INVERT_V_STEP_PIN);
          #endif
          #ifdef W_STEP_WRITE
            W_STEP_WRITE(INVERT_W_STEP_PIN);
          #endif

          // Restore direction bits
          EXTRA_DIR_WAIT_BEFORE();

          X_DIR_WRITE(old_dir.x);
          #ifdef Y_DIR_WRITE
            Y_DIR_WRITE(old_dir.y);
          #endif
          #ifdef Z_DIR_WRITE
            Z_DIR_WRITE(old_dir.z);
          #endif
          #ifdef I_DIR_WRITE
            I_DIR_WRITE(old_dir.i);
          #endif
          #ifdef J_DIR_WRITE
            J_DIR_WRITE(old_dir.j);
          #endif
          #ifdef K_DIR_WRITE
            K_DIR_WRITE(old_dir.k);
          #endif
          #ifdef U_DIR_WRITE
            U_DIR_WRITE(old_dir.u);
          #endif
          #ifdef V_DIR_WRITE
            V_DIR_WRITE(old_dir.v);
          #endif
          #ifdef W_DIR_WRITE
            W_DIR_WRITE(old_dir.w);
          #endif

          EXTRA_DIR_WAIT_AFTER();

        #endif

      } break;

      #if HAS_I_AXIS
        case I_AXIS: BABYSTEP_AXIS(I, 0, direction); break;
      #endif
      #if HAS_J_AXIS
        case J_AXIS: BABYSTEP_AXIS(J, 0, direction); break;
      #endif
      #if HAS_K_AXIS
        case K_AXIS: BABYSTEP_AXIS(K, 0, direction); break;
      #endif
      #if HAS_U_AXIS
        case U_AXIS: BABYSTEP_AXIS(U, 0, direction); break;
      #endif
      #if HAS_V_AXIS
        case V_AXIS: BABYSTEP_AXIS(V, 0, direction); break;
      #endif
      #if HAS_W_AXIS
        case W_AXIS: BABYSTEP_AXIS(W, 0, direction); break;
      #endif

      default: break;
    }

    IF_DISABLED(INTEGRATED_BABYSTEPPING, sei());
  }

#endif // BABYSTEPPING

/**
 * Software-controlled Stepper Motor Current
 */

#if HAS_MOTOR_CURRENT_SPI

  // From Arduino DigitalPotControl example
  void Stepper::set_digipot_value_spi(const int16_t address, const int16_t value) {
    WRITE(DIGIPOTSS_PIN, LOW);  // Take the SS pin low to select the chip
    SPI.transfer(address);      // Send the address and value via SPI
    SPI.transfer(value);
    WRITE(DIGIPOTSS_PIN, HIGH); // Take the SS pin high to de-select the chip
    //delay(10);
  }

#endif // HAS_MOTOR_CURRENT_SPI

#if HAS_MOTOR_CURRENT_PWM

  void Stepper::refresh_motor_power() {
    if (!initialized) return;
    LOOP_L_N(i, COUNT(motor_current_setting)) {
      switch (i) {
        #if ANY_PIN(MOTOR_CURRENT_PWM_XY, MOTOR_CURRENT_PWM_X, MOTOR_CURRENT_PWM_Y, MOTOR_CURRENT_PWM_I, MOTOR_CURRENT_PWM_J, MOTOR_CURRENT_PWM_K, MOTOR_CURRENT_PWM_U, MOTOR_CURRENT_PWM_V, MOTOR_CURRENT_PWM_W)
          case 0:
        #endif
        #if PIN_EXISTS(MOTOR_CURRENT_PWM_Z)
          case 1:
        #endif
        #if ANY_PIN(MOTOR_CURRENT_PWM_E, MOTOR_CURRENT_PWM_E0, MOTOR_CURRENT_PWM_E1)
          case 2:
        #endif
            set_digipot_current(i, motor_current_setting[i]);
        default: break;
      }
    }
  }

#endif // HAS_MOTOR_CURRENT_PWM

#if !MB(PRINTRBOARD_G2)

  #if HAS_MOTOR_CURRENT_SPI || HAS_MOTOR_CURRENT_PWM

    void Stepper::set_digipot_current(const uint8_t driver, const int16_t current) {
      if (WITHIN(driver, 0, MOTOR_CURRENT_COUNT - 1))
        motor_current_setting[driver] = current; // update motor_current_setting

      if (!initialized) return;

      #if HAS_MOTOR_CURRENT_SPI

        //SERIAL_ECHOLNPGM("Digipotss current ", current);

        const uint8_t digipot_ch[] = DIGIPOT_CHANNELS;
        set_digipot_value_spi(digipot_ch[driver], current);

      #elif HAS_MOTOR_CURRENT_PWM

        #define _WRITE_CURRENT_PWM(P) hal.set_pwm_duty(pin_t(MOTOR_CURRENT_PWM_## P ##_PIN), 255L * current / (MOTOR_CURRENT_PWM_RANGE))
        switch (driver) {
          case 0:
            #if PIN_EXISTS(MOTOR_CURRENT_PWM_X)
              _WRITE_CURRENT_PWM(X);
            #endif
            #if PIN_EXISTS(MOTOR_CURRENT_PWM_Y)
              _WRITE_CURRENT_PWM(Y);
            #endif
            #if PIN_EXISTS(MOTOR_CURRENT_PWM_XY)
              _WRITE_CURRENT_PWM(XY);
            #endif
            #if PIN_EXISTS(MOTOR_CURRENT_PWM_I)
              _WRITE_CURRENT_PWM(I);
            #endif
            #if PIN_EXISTS(MOTOR_CURRENT_PWM_J)
              _WRITE_CURRENT_PWM(J);
            #endif
            #if PIN_EXISTS(MOTOR_CURRENT_PWM_K)
              _WRITE_CURRENT_PWM(K);
            #endif
            #if PIN_EXISTS(MOTOR_CURRENT_PWM_U)
              _WRITE_CURRENT_PWM(U);
            #endif
            #if PIN_EXISTS(MOTOR_CURRENT_PWM_V)
              _WRITE_CURRENT_PWM(V);
            #endif
            #if PIN_EXISTS(MOTOR_CURRENT_PWM_W)
              _WRITE_CURRENT_PWM(W);
            #endif
            break;
          case 1:
            #if PIN_EXISTS(MOTOR_CURRENT_PWM_Z)
              _WRITE_CURRENT_PWM(Z);
            #endif
            break;
          case 2:
            #if PIN_EXISTS(MOTOR_CURRENT_PWM_E)
              _WRITE_CURRENT_PWM(E);
            #endif
            #if PIN_EXISTS(MOTOR_CURRENT_PWM_E0)
              _WRITE_CURRENT_PWM(E0);
            #endif
            #if PIN_EXISTS(MOTOR_CURRENT_PWM_E1)
              _WRITE_CURRENT_PWM(E1);
            #endif
            break;
        }
      #endif
    }

    void Stepper::digipot_init() {

      #if HAS_MOTOR_CURRENT_SPI

        SPI.begin();
        SET_OUTPUT(DIGIPOTSS_PIN);

        LOOP_L_N(i, COUNT(motor_current_setting))
          set_digipot_current(i, motor_current_setting[i]);

      #elif HAS_MOTOR_CURRENT_PWM

        #ifdef __SAM3X8E__
          #define _RESET_CURRENT_PWM_FREQ(P) NOOP
        #else
          #define _RESET_CURRENT_PWM_FREQ(P) hal.set_pwm_frequency(pin_t(P), MOTOR_CURRENT_PWM_FREQUENCY)
        #endif
        #define INIT_CURRENT_PWM(P) do{ SET_PWM(MOTOR_CURRENT_PWM_## P ##_PIN); _RESET_CURRENT_PWM_FREQ(MOTOR_CURRENT_PWM_## P ##_PIN); }while(0)

        #if PIN_EXISTS(MOTOR_CURRENT_PWM_X)
          INIT_CURRENT_PWM(X);
        #endif
        #if PIN_EXISTS(MOTOR_CURRENT_PWM_Y)
          INIT_CURRENT_PWM(Y);
        #endif
        #if PIN_EXISTS(MOTOR_CURRENT_PWM_XY)
          INIT_CURRENT_PWM(XY);
        #endif
        #if PIN_EXISTS(MOTOR_CURRENT_PWM_I)
          INIT_CURRENT_PWM(I);
        #endif
        #if PIN_EXISTS(MOTOR_CURRENT_PWM_J)
          INIT_CURRENT_PWM(J);
        #endif
        #if PIN_EXISTS(MOTOR_CURRENT_PWM_K)
          INIT_CURRENT_PWM(K);
        #endif
        #if PIN_EXISTS(MOTOR_CURRENT_PWM_U)
          INIT_CURRENT_PWM(U);
        #endif
        #if PIN_EXISTS(MOTOR_CURRENT_PWM_V)
          INIT_CURRENT_PWM(V);
        #endif
        #if PIN_EXISTS(MOTOR_CURRENT_PWM_W)
          INIT_CURRENT_PWM(W);
        #endif
        #if PIN_EXISTS(MOTOR_CURRENT_PWM_Z)
          INIT_CURRENT_PWM(Z);
        #endif
        #if PIN_EXISTS(MOTOR_CURRENT_PWM_E)
          INIT_CURRENT_PWM(E);
        #endif
        #if PIN_EXISTS(MOTOR_CURRENT_PWM_E0)
          INIT_CURRENT_PWM(E0);
        #endif
        #if PIN_EXISTS(MOTOR_CURRENT_PWM_E1)
          INIT_CURRENT_PWM(E1);
        #endif

        refresh_motor_power();

      #endif
    }

  #endif

#else // PRINTRBOARD_G2

  #include HAL_PATH(../HAL, fastio/G2_PWM.h)

#endif

#if HAS_MICROSTEPS

  /**
   * Software-controlled Microstepping
   */

  void Stepper::microstep_init() {
    #if HAS_X_MS_PINS
      SET_OUTPUT(X_MS1_PIN); SET_OUTPUT(X_MS2_PIN);
      #if PIN_EXISTS(X_MS3)
        SET_OUTPUT(X_MS3_PIN);
      #endif
    #endif
    #if HAS_X2_MS_PINS
      SET_OUTPUT(X2_MS1_PIN); SET_OUTPUT(X2_MS2_PIN);
      #if PIN_EXISTS(X2_MS3)
        SET_OUTPUT(X2_MS3_PIN);
      #endif
    #endif
    #if HAS_Y_MS_PINS
      SET_OUTPUT(Y_MS1_PIN); SET_OUTPUT(Y_MS2_PIN);
      #if PIN_EXISTS(Y_MS3)
        SET_OUTPUT(Y_MS3_PIN);
      #endif
    #endif
    #if HAS_Y2_MS_PINS
      SET_OUTPUT(Y2_MS1_PIN); SET_OUTPUT(Y2_MS2_PIN);
      #if PIN_EXISTS(Y2_MS3)
        SET_OUTPUT(Y2_MS3_PIN);
      #endif
    #endif
    #if HAS_Z_MS_PINS
      SET_OUTPUT(Z_MS1_PIN); SET_OUTPUT(Z_MS2_PIN);
      #if PIN_EXISTS(Z_MS3)
        SET_OUTPUT(Z_MS3_PIN);
      #endif
    #endif
    #if HAS_Z2_MS_PINS
      SET_OUTPUT(Z2_MS1_PIN); SET_OUTPUT(Z2_MS2_PIN);
      #if PIN_EXISTS(Z2_MS3)
        SET_OUTPUT(Z2_MS3_PIN);
      #endif
    #endif
    #if HAS_Z3_MS_PINS
      SET_OUTPUT(Z3_MS1_PIN); SET_OUTPUT(Z3_MS2_PIN);
      #if PIN_EXISTS(Z3_MS3)
        SET_OUTPUT(Z3_MS3_PIN);
      #endif
    #endif
    #if HAS_Z4_MS_PINS
      SET_OUTPUT(Z4_MS1_PIN); SET_OUTPUT(Z4_MS2_PIN);
      #if PIN_EXISTS(Z4_MS3)
        SET_OUTPUT(Z4_MS3_PIN);
      #endif
    #endif
    #if HAS_I_MS_PINS
      SET_OUTPUT(I_MS1_PIN); SET_OUTPUT(I_MS2_PIN);
      #if PIN_EXISTS(I_MS3)
        SET_OUTPUT(I_MS3_PIN);
      #endif
    #endif
    #if HAS_J_MS_PINS
      SET_OUTPUT(J_MS1_PIN); SET_OUTPUT(J_MS2_PIN);
      #if PIN_EXISTS(J_MS3)
        SET_OUTPUT(J_MS3_PIN);
      #endif
    #endif
    #if HAS_K_MS_PINS
      SET_OUTPUT(K_MS1_PIN); SET_OUTPUT(K_MS2_PIN);
      #if PIN_EXISTS(K_MS3)
        SET_OUTPUT(K_MS3_PIN);
      #endif
    #endif
    #if HAS_U_MS_PINS
      SET_OUTPUT(U_MS1_PIN); SET_OUTPUT(U_MS2_PIN);
      #if PIN_EXISTS(U_MS3)
        SET_OUTPUT(U_MS3_PIN);
      #endif
    #endif
    #if HAS_V_MS_PINS
      SET_OUTPUT(V_MS1_PIN); SET_OUTPUT(V_MS2_PIN);
      #if PIN_EXISTS(V_MS3)
        SET_OUTPUT(V_MS3_PIN);
      #endif
    #endif
    #if HAS_W_MS_PINS
      SET_OUTPUT(W_MS1_PIN); SET_OUTPUT(W_MS2_PIN);
      #if PIN_EXISTS(W_MS3)
        SET_OUTPUT(W_MS3_PIN);
      #endif
    #endif
    #if HAS_E0_MS_PINS
      SET_OUTPUT(E0_MS1_PIN); SET_OUTPUT(E0_MS2_PIN);
      #if PIN_EXISTS(E0_MS3)
        SET_OUTPUT(E0_MS3_PIN);
      #endif
    #endif
    #if HAS_E1_MS_PINS
      SET_OUTPUT(E1_MS1_PIN); SET_OUTPUT(E1_MS2_PIN);
      #if PIN_EXISTS(E1_MS3)
        SET_OUTPUT(E1_MS3_PIN);
      #endif
    #endif
    #if HAS_E2_MS_PINS
      SET_OUTPUT(E2_MS1_PIN); SET_OUTPUT(E2_MS2_PIN);
      #if PIN_EXISTS(E2_MS3)
        SET_OUTPUT(E2_MS3_PIN);
      #endif
    #endif
    #if HAS_E3_MS_PINS
      SET_OUTPUT(E3_MS1_PIN); SET_OUTPUT(E3_MS2_PIN);
      #if PIN_EXISTS(E3_MS3)
        SET_OUTPUT(E3_MS3_PIN);
      #endif
    #endif
    #if HAS_E4_MS_PINS
      SET_OUTPUT(E4_MS1_PIN); SET_OUTPUT(E4_MS2_PIN);
      #if PIN_EXISTS(E4_MS3)
        SET_OUTPUT(E4_MS3_PIN);
      #endif
    #endif
    #if HAS_E5_MS_PINS
      SET_OUTPUT(E5_MS1_PIN); SET_OUTPUT(E5_MS2_PIN);
      #if PIN_EXISTS(E5_MS3)
        SET_OUTPUT(E5_MS3_PIN);
      #endif
    #endif
    #if HAS_E6_MS_PINS
      SET_OUTPUT(E6_MS1_PIN); SET_OUTPUT(E6_MS2_PIN);
      #if PIN_EXISTS(E6_MS3)
        SET_OUTPUT(E6_MS3_PIN);
      #endif
    #endif
    #if HAS_E7_MS_PINS
      SET_OUTPUT(E7_MS1_PIN); SET_OUTPUT(E7_MS2_PIN);
      #if PIN_EXISTS(E7_MS3)
        SET_OUTPUT(E7_MS3_PIN);
      #endif
    #endif

    static const uint8_t microstep_modes[] = MICROSTEP_MODES;
    for (uint16_t i = 0; i < COUNT(microstep_modes); i++)
      microstep_mode(i, microstep_modes[i]);
  }

  void Stepper::microstep_ms(const uint8_t driver, const int8_t ms1, const int8_t ms2, const int8_t ms3) {
    if (ms1 >= 0) switch (driver) {
      #if HAS_X_MS_PINS || HAS_X2_MS_PINS
        case X_AXIS:
          #if HAS_X_MS_PINS
            WRITE(X_MS1_PIN, ms1);
          #endif
          #if HAS_X2_MS_PINS
            WRITE(X2_MS1_PIN, ms1);
          #endif
          break;
      #endif
      #if HAS_Y_MS_PINS || HAS_Y2_MS_PINS
        case Y_AXIS:
          #if HAS_Y_MS_PINS
            WRITE(Y_MS1_PIN, ms1);
          #endif
          #if HAS_Y2_MS_PINS
            WRITE(Y2_MS1_PIN, ms1);
          #endif
          break;
      #endif
      #if HAS_SOME_Z_MS_PINS
        case Z_AXIS:
          #if HAS_Z_MS_PINS
            WRITE(Z_MS1_PIN, ms1);
          #endif
          #if HAS_Z2_MS_PINS
            WRITE(Z2_MS1_PIN, ms1);
          #endif
          #if HAS_Z3_MS_PINS
            WRITE(Z3_MS1_PIN, ms1);
          #endif
          #if HAS_Z4_MS_PINS
            WRITE(Z4_MS1_PIN, ms1);
          #endif
          break;
      #endif
      #if HAS_I_MS_PINS
        case  I_AXIS: WRITE(I_MS1_PIN, ms1); break
      #endif
      #if HAS_J_MS_PINS
        case  J_AXIS: WRITE(J_MS1_PIN, ms1); break
      #endif
      #if HAS_K_MS_PINS
        case  K_AXIS: WRITE(K_MS1_PIN, ms1); break
      #endif
      #if HAS_U_MS_PINS
        case  U_AXIS: WRITE(U_MS1_PIN, ms1); break
      #endif
      #if HAS_V_MS_PINS
        case  V_AXIS: WRITE(V_MS1_PIN, ms1); break
      #endif
      #if HAS_W_MS_PINS
        case  W_AXIS: WRITE(W_MS1_PIN, ms1); break
      #endif
      #if HAS_E0_MS_PINS
        case  E_AXIS: WRITE(E0_MS1_PIN, ms1); break;
      #endif
      #if HAS_E1_MS_PINS
        case (E_AXIS + 1): WRITE(E1_MS1_PIN, ms1); break;
      #endif
      #if HAS_E2_MS_PINS
        case (E_AXIS + 2): WRITE(E2_MS1_PIN, ms1); break;
      #endif
      #if HAS_E3_MS_PINS
        case (E_AXIS + 3): WRITE(E3_MS1_PIN, ms1); break;
      #endif
      #if HAS_E4_MS_PINS
        case (E_AXIS + 4): WRITE(E4_MS1_PIN, ms1); break;
      #endif
      #if HAS_E5_MS_PINS
        case (E_AXIS + 5): WRITE(E5_MS1_PIN, ms1); break;
      #endif
      #if HAS_E6_MS_PINS
        case (E_AXIS + 6): WRITE(E6_MS1_PIN, ms1); break;
      #endif
      #if HAS_E7_MS_PINS
        case (E_AXIS + 7): WRITE(E7_MS1_PIN, ms1); break;
      #endif
    }
    if (ms2 >= 0) switch (driver) {
      #if HAS_X_MS_PINS || HAS_X2_MS_PINS
        case X_AXIS:
          #if HAS_X_MS_PINS
            WRITE(X_MS2_PIN, ms2);
          #endif
          #if HAS_X2_MS_PINS
            WRITE(X2_MS2_PIN, ms2);
          #endif
          break;
      #endif
      #if HAS_Y_MS_PINS || HAS_Y2_MS_PINS
        case Y_AXIS:
          #if HAS_Y_MS_PINS
            WRITE(Y_MS2_PIN, ms2);
          #endif
          #if HAS_Y2_MS_PINS
            WRITE(Y2_MS2_PIN, ms2);
          #endif
          break;
      #endif
      #if HAS_SOME_Z_MS_PINS
        case Z_AXIS:
          #if HAS_Z_MS_PINS
            WRITE(Z_MS2_PIN, ms2);
          #endif
          #if HAS_Z2_MS_PINS
            WRITE(Z2_MS2_PIN, ms2);
          #endif
          #if HAS_Z3_MS_PINS
            WRITE(Z3_MS2_PIN, ms2);
          #endif
          #if HAS_Z4_MS_PINS
            WRITE(Z4_MS2_PIN, ms2);
          #endif
          break;
      #endif
      #if HAS_I_MS_PINS
        case  I_AXIS: WRITE(I_MS2_PIN, ms2); break
      #endif
      #if HAS_J_MS_PINS
        case  J_AXIS: WRITE(J_MS2_PIN, ms2); break
      #endif
      #if HAS_K_MS_PINS
        case  K_AXIS: WRITE(K_MS2_PIN, ms2); break
      #endif
      #if HAS_U_MS_PINS
        case  U_AXIS: WRITE(U_MS2_PIN, ms2); break
      #endif
      #if HAS_V_MS_PINS
        case  V_AXIS: WRITE(V_MS2_PIN, ms2); break
      #endif
      #if HAS_W_MS_PINS
        case  W_AXIS: WRITE(W_MS2_PIN, ms2); break
      #endif
      #if HAS_E0_MS_PINS
        case  E_AXIS: WRITE(E0_MS2_PIN, ms2); break;
      #endif
      #if HAS_E1_MS_PINS
        case (E_AXIS + 1): WRITE(E1_MS2_PIN, ms2); break;
      #endif
      #if HAS_E2_MS_PINS
        case (E_AXIS + 2): WRITE(E2_MS2_PIN, ms2); break;
      #endif
      #if HAS_E3_MS_PINS
        case (E_AXIS + 3): WRITE(E3_MS2_PIN, ms2); break;
      #endif
      #if HAS_E4_MS_PINS
        case (E_AXIS + 4): WRITE(E4_MS2_PIN, ms2); break;
      #endif
      #if HAS_E5_MS_PINS
        case (E_AXIS + 5): WRITE(E5_MS2_PIN, ms2); break;
      #endif
      #if HAS_E6_MS_PINS
        case (E_AXIS + 6): WRITE(E6_MS2_PIN, ms2); break;
      #endif
      #if HAS_E7_MS_PINS
        case (E_AXIS + 7): WRITE(E7_MS2_PIN, ms2); break;
      #endif
    }
    if (ms3 >= 0) switch (driver) {
      #if HAS_X_MS_PINS || HAS_X2_MS_PINS
        case X_AXIS:
          #if HAS_X_MS_PINS && PIN_EXISTS(X_MS3)
            WRITE(X_MS3_PIN, ms3);
          #endif
          #if HAS_X2_MS_PINS && PIN_EXISTS(X2_MS3)
            WRITE(X2_MS3_PIN, ms3);
          #endif
          break;
      #endif
      #if HAS_Y_MS_PINS || HAS_Y2_MS_PINS
        case Y_AXIS:
          #if HAS_Y_MS_PINS && PIN_EXISTS(Y_MS3)
            WRITE(Y_MS3_PIN, ms3);
          #endif
          #if HAS_Y2_MS_PINS && PIN_EXISTS(Y2_MS3)
            WRITE(Y2_MS3_PIN, ms3);
          #endif
          break;
      #endif
      #if HAS_SOME_Z_MS_PINS
        case Z_AXIS:
          #if HAS_Z_MS_PINS && PIN_EXISTS(Z_MS3)
            WRITE(Z_MS3_PIN, ms3);
          #endif
          #if HAS_Z2_MS_PINS && PIN_EXISTS(Z2_MS3)
            WRITE(Z2_MS3_PIN, ms3);
          #endif
          #if HAS_Z3_MS_PINS && PIN_EXISTS(Z3_MS3)
            WRITE(Z3_MS3_PIN, ms3);
          #endif
          #if HAS_Z4_MS_PINS && PIN_EXISTS(Z4_MS3)
            WRITE(Z4_MS3_PIN, ms3);
          #endif
          break;
      #endif
      #if HAS_I_MS_PINS
        case  I_AXIS: WRITE(I_MS3_PIN, ms3); break
      #endif
      #if HAS_J_MS_PINS
        case  J_AXIS: WRITE(J_MS3_PIN, ms3); break
      #endif
      #if HAS_K_MS_PINS
        case  K_AXIS: WRITE(K_MS3_PIN, ms3); break
      #endif
      #if HAS_U_MS_PINS
        case  U_AXIS: WRITE(U_MS3_PIN, ms3); break
      #endif
      #if HAS_V_MS_PINS
        case  V_AXIS: WRITE(V_MS3_PIN, ms3); break
      #endif
      #if HAS_W_MS_PINS
        case  W_AXIS: WRITE(W_MS3_PIN, ms3); break
      #endif
      #if HAS_E0_MS_PINS && PIN_EXISTS(E0_MS3)
        case  E_AXIS: WRITE(E0_MS3_PIN, ms3); break;
      #endif
      #if HAS_E1_MS_PINS && PIN_EXISTS(E1_MS3)
        case (E_AXIS + 1): WRITE(E1_MS3_PIN, ms3); break;
      #endif
      #if HAS_E2_MS_PINS && PIN_EXISTS(E2_MS3)
        case (E_AXIS + 2): WRITE(E2_MS3_PIN, ms3); break;
      #endif
      #if HAS_E3_MS_PINS && PIN_EXISTS(E3_MS3)
        case (E_AXIS + 3): WRITE(E3_MS3_PIN, ms3); break;
      #endif
      #if HAS_E4_MS_PINS && PIN_EXISTS(E4_MS3)
        case (E_AXIS + 4): WRITE(E4_MS3_PIN, ms3); break;
      #endif
      #if HAS_E5_MS_PINS && PIN_EXISTS(E5_MS3)
        case (E_AXIS + 5): WRITE(E5_MS3_PIN, ms3); break;
      #endif
      #if HAS_E6_MS_PINS && PIN_EXISTS(E6_MS3)
        case (E_AXIS + 6): WRITE(E6_MS3_PIN, ms3); break;
      #endif
      #if HAS_E7_MS_PINS && PIN_EXISTS(E7_MS3)
        case (E_AXIS + 7): WRITE(E7_MS3_PIN, ms3); break;
      #endif
    }
  }

  // MS1 MS2 MS3 Stepper Driver Microstepping mode table
  #ifndef MICROSTEP1
    #define MICROSTEP1 LOW,LOW,LOW
  #endif
  #if ENABLED(HEROIC_STEPPER_DRIVERS)
    #ifndef MICROSTEP128
      #define MICROSTEP128 LOW,HIGH,LOW
    #endif
  #else
    #ifndef MICROSTEP2
      #define MICROSTEP2 HIGH,LOW,LOW
    #endif
    #ifndef MICROSTEP4
      #define MICROSTEP4 LOW,HIGH,LOW
    #endif
  #endif
  #ifndef MICROSTEP8
    #define MICROSTEP8 HIGH,HIGH,LOW
  #endif
  #ifndef MICROSTEP16
    #define MICROSTEP16 HIGH,HIGH,LOW
  #endif

  void Stepper::microstep_mode(const uint8_t driver, const uint8_t stepping_mode) {
    switch (stepping_mode) {
      #ifdef MICROSTEP1
        case 1: microstep_ms(driver, MICROSTEP1); break;
      #endif
      #ifdef MICROSTEP2
        case 2: microstep_ms(driver, MICROSTEP2); break;
      #endif
      #ifdef MICROSTEP4
        case 4: microstep_ms(driver, MICROSTEP4); break;
      #endif
      #ifdef MICROSTEP8
        case 8: microstep_ms(driver, MICROSTEP8); break;
      #endif
      #ifdef MICROSTEP16
        case 16: microstep_ms(driver, MICROSTEP16); break;
      #endif
      #ifdef MICROSTEP32
        case 32: microstep_ms(driver, MICROSTEP32); break;
      #endif
      #ifdef MICROSTEP64
        case 64: microstep_ms(driver, MICROSTEP64); break;
      #endif
      #ifdef MICROSTEP128
        case 128: microstep_ms(driver, MICROSTEP128); break;
      #endif

      default: SERIAL_ERROR_MSG("Microsteps unavailable"); break;
    }
  }

  void Stepper::microstep_readings() {
    #define PIN_CHAR(P) SERIAL_CHAR('0' + READ(P##_PIN))
    #define MS_LINE(A)  do{ SERIAL_ECHOPGM(" " STRINGIFY(A) ":"); PIN_CHAR(A##_MS1); PIN_CHAR(A##_MS2); }while(0)
    SERIAL_ECHOPGM("MS1|2|3 Pins");
    #if HAS_X_MS_PINS
      MS_LINE(X);
      #if PIN_EXISTS(X_MS3)
        PIN_CHAR(X_MS3);
      #endif
    #endif
    #if HAS_Y_MS_PINS
      MS_LINE(Y);
      #if PIN_EXISTS(Y_MS3)
        PIN_CHAR(Y_MS3);
      #endif
    #endif
    #if HAS_Z_MS_PINS
      MS_LINE(Z);
      #if PIN_EXISTS(Z_MS3)
        PIN_CHAR(Z_MS3);
      #endif
    #endif
    #if HAS_I_MS_PINS
      MS_LINE(I);
      #if PIN_EXISTS(I_MS3)
        PIN_CHAR(I_MS3);
      #endif
    #endif
    #if HAS_J_MS_PINS
      MS_LINE(J);
      #if PIN_EXISTS(J_MS3)
        PIN_CHAR(J_MS3);
      #endif
    #endif
    #if HAS_K_MS_PINS
      MS_LINE(K);
      #if PIN_EXISTS(K_MS3)
        PIN_CHAR(K_MS3);
      #endif
    #endif
    #if HAS_U_MS_PINS
      MS_LINE(U);
      #if PIN_EXISTS(U_MS3)
        PIN_CHAR(U_MS3);
      #endif
    #endif
    #if HAS_V_MS_PINS
      MS_LINE(V);
      #if PIN_EXISTS(V_MS3)
        PIN_CHAR(V_MS3);
      #endif
    #endif
    #if HAS_W_MS_PINS
      MS_LINE(W);
      #if PIN_EXISTS(W_MS3)
        PIN_CHAR(W_MS3);
      #endif
    #endif
    #if HAS_E0_MS_PINS
      MS_LINE(E0);
      #if PIN_EXISTS(E0_MS3)
        PIN_CHAR(E0_MS3);
      #endif
    #endif
    #if HAS_E1_MS_PINS
      MS_LINE(E1);
      #if PIN_EXISTS(E1_MS3)
        PIN_CHAR(E1_MS3);
      #endif
    #endif
    #if HAS_E2_MS_PINS
      MS_LINE(E2);
      #if PIN_EXISTS(E2_MS3)
        PIN_CHAR(E2_MS3);
      #endif
    #endif
    #if HAS_E3_MS_PINS
      MS_LINE(E3);
      #if PIN_EXISTS(E3_MS3)
        PIN_CHAR(E3_MS3);
      #endif
    #endif
    #if HAS_E4_MS_PINS
      MS_LINE(E4);
      #if PIN_EXISTS(E4_MS3)
        PIN_CHAR(E4_MS3);
      #endif
    #endif
    #if HAS_E5_MS_PINS
      MS_LINE(E5);
      #if PIN_EXISTS(E5_MS3)
        PIN_CHAR(E5_MS3);
      #endif
    #endif
    #if HAS_E6_MS_PINS
      MS_LINE(E6);
      #if PIN_EXISTS(E6_MS3)
        PIN_CHAR(E6_MS3);
      #endif
    #endif
    #if HAS_E7_MS_PINS
      MS_LINE(E7);
      #if PIN_EXISTS(E7_MS3)
        PIN_CHAR(E7_MS3);
      #endif
    #endif
    SERIAL_EOL();
  }

#endif // HAS_MICROSTEPS<|MERGE_RESOLUTION|>--- conflicted
+++ resolved
@@ -137,13 +137,10 @@
   #include "../lcd/extui/ui_api.h"
 #endif
 
-<<<<<<< HEAD
-=======
 #if ENABLED(I2S_STEPPER_STREAM)
   #include "../HAL/ESP32/i2s.h"
 #endif
 
->>>>>>> 551f5ada
 // public:
 
 #if EITHER(HAS_EXTRA_ENDSTOPS, Z_STEPPER_AUTO_ALIGN)
@@ -1565,18 +1562,7 @@
      * On AVR the ISR epilogue+prologue is estimated at 100 instructions - Give 8µs as margin
      * On ARM the ISR epilogue+prologue is estimated at 20 instructions - Give 1µs as margin
      */
-<<<<<<< HEAD
-    min_ticks = HAL_timer_get_count(MF_TIMER_STEP) + hal_timer_t(
-      #ifdef __AVR__
-        8
-      #else
-        1
-      #endif
-      * (STEPPER_TIMER_TICKS_PER_US)
-    );
-=======
     min_ticks = HAL_timer_get_count(MF_TIMER_STEP) + hal_timer_t(TERN(__AVR__, 8, 1) * (STEPPER_TIMER_TICKS_PER_US));
->>>>>>> 551f5ada
 
     /**
      * NB: If for some reason the stepper monopolizes the MPU, eventually the
@@ -2483,12 +2469,8 @@
     // the acceleration and speed values calculated in block_phase_isr().
     // This helps keep LA in sync with, for example, S_CURVE_ACCELERATION.
     la_delta_error += la_dividend;
-<<<<<<< HEAD
-    if (la_delta_error >= 0) {
-=======
     const bool step_needed = la_delta_error >= 0;
     if (step_needed) {
->>>>>>> 551f5ada
       count_position.e += count_direction.e;
       la_advance_steps += count_direction.e;
       la_delta_error -= advance_divisor;
@@ -2508,15 +2490,7 @@
       #endif
 
       // Set the STEP pulse OFF
-<<<<<<< HEAD
-      #if ENABLED(MIXING_EXTRUDER)
-        E_STEP_WRITE(mixer.get_stepper(), INVERT_E_STEP_PIN);
-      #else
-        E_STEP_WRITE(stepper_extruder, INVERT_E_STEP_PIN);
-      #endif
-=======
       E_STEP_WRITE(TERN(MIXING_EXTRUDER, mixer.get_stepper(), stepper_extruder), INVERT_E_STEP_PIN);
->>>>>>> 551f5ada
     }
   }
 
