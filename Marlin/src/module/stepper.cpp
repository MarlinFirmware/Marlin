--- conflicted
+++ resolved
@@ -437,19 +437,19 @@
   #define K_APPLY_DIR(v,Q) K_DIR_WRITE(v)
   #define K_APPLY_STEP(v,Q) K_STEP_WRITE(v)
 #endif
-#if LINEAR_AXES >= 7  
+#if LINEAR_AXES >= 7
   #define M_APPLY_DIR(v,Q) M_DIR_WRITE(v)
   #define M_APPLY_STEP(v,Q) M_STEP_WRITE(v)
 #endif
-#if LINEAR_AXES >= 8  
+#if LINEAR_AXES >= 8
   #define O_APPLY_DIR(v,Q) O_DIR_WRITE(v)
   #define O_APPLY_STEP(v,Q) O_STEP_WRITE(v)
 #endif
-#if LINEAR_AXES >= 9  
+#if LINEAR_AXES >= 9
   #define P_APPLY_DIR(v,Q) P_DIR_WRITE(v)
   #define P_APPLY_STEP(v,Q) P_STEP_WRITE(v)
 #endif
-#if LINEAR_AXES >= 10  
+#if LINEAR_AXES >= 10
   #define Q_APPLY_DIR(v,Q) Q_DIR_WRITE(v)
   #define Q_APPLY_STEP(v,Q) Q_STEP_WRITE(v)
 #endif
@@ -527,7 +527,6 @@
   #endif
   #if HAS_K_DIR
     SET_STEP_DIR(K);
-<<<<<<< HEAD
   #endif
   #if HAS_M_DIR
     SET_STEP_DIR(M);
@@ -540,8 +539,6 @@
   #endif
   #if HAS_Q_DIR
     SET_STEP_DIR(Q);
-=======
->>>>>>> dc5bef62
   #endif
 
   #if DISABLED(LIN_ADVANCE)
@@ -3122,23 +3119,16 @@
 
           ENABLE_AXIS_X(); ENABLE_AXIS_Y(); ENABLE_AXIS_Z();
           ENABLE_AXIS_I(); ENABLE_AXIS_J(); ENABLE_AXIS_K();
-<<<<<<< HEAD
           ENABLE_AXIS_M(); ENABLE_AXIS_O(); ENABLE_AXIS_P();
           ENABLE_AXIS_Q();
-=======
->>>>>>> dc5bef62
 
           DIR_WAIT_BEFORE();
 
           const xyz_byte_t old_dir = LINEAR_AXIS_ARRAY(
             X_DIR_READ(), Y_DIR_READ(), Z_DIR_READ(),
-<<<<<<< HEAD
             I_DIR_READ(), J_DIR_READ(), K_DIR_READ(),
             M_DIR_READ(), O_DIR_READ(), P_DIR_READ(),
             Q_DIR_READ()
-=======
-            I_DIR_READ(), J_DIR_READ(), K_DIR_READ()
->>>>>>> dc5bef62
           );
 
           X_DIR_WRITE(INVERT_X_DIR ^ z_direction);
@@ -3169,7 +3159,7 @@
           #ifdef Q_DIR_WRITE
             Q_DIR_WRITE(INVERT_Q_DIR ^ z_direction);
           #endif
-          
+
           DIR_WAIT_AFTER();
 
           _SAVE_START();
