/**
 * Marlin 3D Printer Firmware
 * Copyright (c) 2019 MarlinFirmware [https://github.com/MarlinFirmware/Marlin]
 *
 * Based on Sprinter and grbl.
 * Copyright (c) 2011 Camiel Gubbels / Erik van der Zalm
 *
 * This program is free software: you can redistribute it and/or modify
 * it under the terms of the GNU General Public License as published by
 * the Free Software Foundation, either version 3 of the License, or
 * (at your option) any later version.
 *
 * This program is distributed in the hope that it will be useful,
 * but WITHOUT ANY WARRANTY; without even the implied warranty of
 * MERCHANTABILITY or FITNESS FOR A PARTICULAR PURPOSE.  See the
 * GNU General Public License for more details.
 *
 * You should have received a copy of the GNU General Public License
 * along with this program.  If not, see <http://www.gnu.org/licenses/>.
 *
 */

/**
 * stepper.cpp - A singleton object to execute motion plans using stepper motors
 * Marlin Firmware
 *
 * Derived from Grbl
 * Copyright (c) 2009-2011 Simen Svale Skogsrud
 *
 * Grbl is free software: you can redistribute it and/or modify
 * it under the terms of the GNU General Public License as published by
 * the Free Software Foundation, either version 3 of the License, or
 * (at your option) any later version.
 *
 * Grbl is distributed in the hope that it will be useful,
 * but WITHOUT ANY WARRANTY; without even the implied warranty of
 * MERCHANTABILITY or FITNESS FOR A PARTICULAR PURPOSE.  See the
 * GNU General Public License for more details.
 *
 * You should have received a copy of the GNU General Public License
 * along with Grbl.  If not, see <http://www.gnu.org/licenses/>.
 */

/**
 * Timer calculations informed by the 'RepRap cartesian firmware' by Zack Smith
 * and Philipp Tiefenbacher.
 */

/**
 *         __________________________
 *        /|                        |\     _________________         ^
 *       / |                        | \   /|               |\        |
 *      /  |                        |  \ / |               | \       s
 *     /   |                        |   |  |               |  \      p
 *    /    |                        |   |  |               |   \     e
 *   +-----+------------------------+---+--+---------------+----+    e
 *   |               BLOCK 1            |      BLOCK 2          |    d
 *
 *                           time ----->
 *
 *  The trapezoid is the shape the speed curve over time. It starts at block->initial_rate, accelerates
 *  first block->accelerate_until step_events_completed, then keeps going at constant speed until
 *  step_events_completed reaches block->decelerate_after after which it decelerates until the trapezoid generator is reset.
 *  The slope of acceleration is calculated using v = u + at where t is the accumulated timer values of the steps so far.
 */

/**
 * Marlin uses the Bresenham algorithm. For a detailed explanation of theory and
 * method see https://www.cs.helsinki.fi/group/goa/mallinnus/lines/bresenh.html
 */

/**
 * Jerk controlled movements planner added Apr 2018 by Eduardo José Tagle.
 * Equations based on Synthethos TinyG2 sources, but the fixed-point
 * implementation is new, as we are running the ISR with a variable period.
 * Also implemented the Bézier velocity curve evaluation in ARM assembler,
 * to avoid impacting ISR speed.
 */

#include "stepper.h"

Stepper stepper; // Singleton

#if HAS_MOTOR_CURRENT_PWM
  bool Stepper::initialized; // = false
#endif

#ifdef __AVR__
  #include "speed_lookuptable.h"
#endif

#include "endstops.h"
#include "planner.h"
//#include "motion.h"

#include "temperature.h"
#include "../lcd/ultralcd.h"
#include "../core/language.h"
#include "../gcode/queue.h"
#include "../sd/cardreader.h"
#include "../Marlin.h"
#include "../HAL/shared/Delay.h"

#if MB(ALLIGATOR)
  #include "../feature/dac/dac_dac084s085.h"
#endif

#if HAS_DIGIPOTSS
  #include <SPI.h>
#endif

#if ENABLED(MIXING_EXTRUDER)
  #include "../feature/mixing.h"
#endif

#ifdef FILAMENT_RUNOUT_DISTANCE_MM
  #include "../feature/runout.h"
#endif

#if HAS_DRIVER(L6470)
  #include "../libs/L6470/L6470_Marlin.h"
#endif

#if ENABLED(POWER_LOSS_RECOVERY)
  #include "../feature/power_loss_recovery.h"
#endif

// public:

#if HAS_EXTRA_ENDSTOPS || ENABLED(Z_STEPPER_AUTO_ALIGN)
  bool Stepper::separate_multi_axis = false;
#endif

#if HAS_MOTOR_CURRENT_PWM
  uint32_t Stepper::motor_current_setting[3]; // Initialized by settings.load()
#endif

// private:

block_t* Stepper::current_block; // (= nullptr) A pointer to the block currently being traced

uint8_t Stepper::last_direction_bits, // = 0
        Stepper::axis_did_move; // = 0

bool Stepper::abort_current_block;

#if DISABLED(MIXING_EXTRUDER) && EXTRUDERS > 1
  uint8_t Stepper::last_moved_extruder = 0xFF;
#endif

#if ENABLED(X_DUAL_ENDSTOPS)
  bool Stepper::locked_X_motor = false, Stepper::locked_X2_motor = false;
#endif
#if ENABLED(Y_DUAL_ENDSTOPS)
  bool Stepper::locked_Y_motor = false, Stepper::locked_Y2_motor = false;
#endif
#if Z_MULTI_ENDSTOPS || ENABLED(Z_STEPPER_AUTO_ALIGN)
  bool Stepper::locked_Z_motor = false, Stepper::locked_Z2_motor = false;
#endif
#if ENABLED(Z_TRIPLE_ENDSTOPS) || BOTH(Z_STEPPER_AUTO_ALIGN, Z_TRIPLE_STEPPER_DRIVERS)
  bool Stepper::locked_Z3_motor = false;
#endif

uint32_t Stepper::acceleration_time, Stepper::deceleration_time;
uint8_t Stepper::steps_per_isr;

#if DISABLED(ADAPTIVE_STEP_SMOOTHING)
  constexpr
#endif
    uint8_t Stepper::oversampling_factor;

xyze_long_t Stepper::delta_error{0};

xyze_ulong_t Stepper::advance_dividend{0};
uint32_t Stepper::advance_divisor = 0,
         Stepper::step_events_completed = 0, // The number of step events executed in the current block
         Stepper::accelerate_until,          // The count at which to stop accelerating
         Stepper::decelerate_after,          // The count at which to start decelerating
         Stepper::step_event_count;          // The total event count for the current block

#if EXTRUDERS > 1 || ENABLED(MIXING_EXTRUDER)
  uint8_t Stepper::stepper_extruder;
#else
  constexpr uint8_t Stepper::stepper_extruder;
#endif

#if ENABLED(S_CURVE_ACCELERATION)
  int32_t __attribute__((used)) Stepper::bezier_A __asm__("bezier_A");    // A coefficient in Bézier speed curve with alias for assembler
  int32_t __attribute__((used)) Stepper::bezier_B __asm__("bezier_B");    // B coefficient in Bézier speed curve with alias for assembler
  int32_t __attribute__((used)) Stepper::bezier_C __asm__("bezier_C");    // C coefficient in Bézier speed curve with alias for assembler
  uint32_t __attribute__((used)) Stepper::bezier_F __asm__("bezier_F");   // F coefficient in Bézier speed curve with alias for assembler
  uint32_t __attribute__((used)) Stepper::bezier_AV __asm__("bezier_AV"); // AV coefficient in Bézier speed curve with alias for assembler
  #ifdef __AVR__
    bool __attribute__((used)) Stepper::A_negative __asm__("A_negative"); // If A coefficient was negative
  #endif
  bool Stepper::bezier_2nd_half;    // =false If Bézier curve has been initialized or not
#endif

uint32_t Stepper::nextMainISR = 0;

#if ENABLED(LIN_ADVANCE)

  constexpr uint32_t LA_ADV_NEVER = 0xFFFFFFFF;
  uint32_t Stepper::nextAdvanceISR = LA_ADV_NEVER,
           Stepper::LA_isr_rate = LA_ADV_NEVER;
  uint16_t Stepper::LA_current_adv_steps = 0,
           Stepper::LA_final_adv_steps,
           Stepper::LA_max_adv_steps;

  int8_t   Stepper::LA_steps = 0;

  bool Stepper::LA_use_advance_lead;

#endif // LIN_ADVANCE

int32_t Stepper::ticks_nominal = -1;
#if DISABLED(S_CURVE_ACCELERATION)
  uint32_t Stepper::acc_step_rate; // needed for deceleration start point
#endif

xyz_long_t Stepper::endstops_trigsteps;
xyze_long_t Stepper::count_position{0};
xyze_int8_t Stepper::count_direction{0};

#define DUAL_ENDSTOP_APPLY_STEP(A,V)                                                                                        \
  if (separate_multi_axis) {                                                                                                \
    if (A##_HOME_DIR < 0) {                                                                                                 \
      if (!(TEST(endstops.state(), A##_MIN) && count_direction[_AXIS(A)] < 0) && !locked_##A##_motor) A##_STEP_WRITE(V);    \
      if (!(TEST(endstops.state(), A##2_MIN) && count_direction[_AXIS(A)] < 0) && !locked_##A##2_motor) A##2_STEP_WRITE(V); \
    }                                                                                                                       \
    else {                                                                                                                  \
      if (!(TEST(endstops.state(), A##_MAX) && count_direction[_AXIS(A)] > 0) && !locked_##A##_motor) A##_STEP_WRITE(V);    \
      if (!(TEST(endstops.state(), A##2_MAX) && count_direction[_AXIS(A)] > 0) && !locked_##A##2_motor) A##2_STEP_WRITE(V); \
    }                                                                                                                       \
  }                                                                                                                         \
  else {                                                                                                                    \
    A##_STEP_WRITE(V);                                                                                                      \
    A##2_STEP_WRITE(V);                                                                                                     \
  }

#define DUAL_SEPARATE_APPLY_STEP(A,V)             \
  if (separate_multi_axis) {                      \
    if (!locked_##A##_motor) A##_STEP_WRITE(V);   \
    if (!locked_##A##2_motor) A##2_STEP_WRITE(V); \
  }                                               \
  else {                                          \
    A##_STEP_WRITE(V);                            \
    A##2_STEP_WRITE(V);                           \
  }

#define TRIPLE_ENDSTOP_APPLY_STEP(A,V)                                                                                      \
  if (separate_multi_axis) {                                                                                                \
    if (A##_HOME_DIR < 0) {                                                                                                 \
      if (!(TEST(endstops.state(), A##_MIN) && count_direction[_AXIS(A)] < 0) && !locked_##A##_motor) A##_STEP_WRITE(V);    \
      if (!(TEST(endstops.state(), A##2_MIN) && count_direction[_AXIS(A)] < 0) && !locked_##A##2_motor) A##2_STEP_WRITE(V); \
      if (!(TEST(endstops.state(), A##3_MIN) && count_direction[_AXIS(A)] < 0) && !locked_##A##3_motor) A##3_STEP_WRITE(V); \
    }                                                                                                                       \
    else {                                                                                                                  \
      if (!(TEST(endstops.state(), A##_MAX) && count_direction[_AXIS(A)] > 0) && !locked_##A##_motor) A##_STEP_WRITE(V);    \
      if (!(TEST(endstops.state(), A##2_MAX) && count_direction[_AXIS(A)] > 0) && !locked_##A##2_motor) A##2_STEP_WRITE(V); \
      if (!(TEST(endstops.state(), A##3_MAX) && count_direction[_AXIS(A)] > 0) && !locked_##A##3_motor) A##3_STEP_WRITE(V); \
    }                                                                                                                       \
  }                                                                                                                         \
  else {                                                                                                                    \
    A##_STEP_WRITE(V);                                                                                                      \
    A##2_STEP_WRITE(V);                                                                                                     \
    A##3_STEP_WRITE(V);                                                                                                     \
  }

#define TRIPLE_SEPARATE_APPLY_STEP(A,V)           \
  if (separate_multi_axis) {                      \
    if (!locked_##A##_motor) A##_STEP_WRITE(V);   \
    if (!locked_##A##2_motor) A##2_STEP_WRITE(V); \
    if (!locked_##A##3_motor) A##3_STEP_WRITE(V); \
  }                                               \
  else {                                          \
    A##_STEP_WRITE(V);                            \
    A##2_STEP_WRITE(V);                           \
    A##3_STEP_WRITE(V);                           \
  }

#if ENABLED(X_DUAL_STEPPER_DRIVERS)
  #define X_APPLY_DIR(v,Q) do{ X_DIR_WRITE(v); X2_DIR_WRITE((v) != INVERT_X2_VS_X_DIR); }while(0)
  #if ENABLED(X_DUAL_ENDSTOPS)
    #define X_APPLY_STEP(v,Q) DUAL_ENDSTOP_APPLY_STEP(X,v)
  #else
    #define X_APPLY_STEP(v,Q) do{ X_STEP_WRITE(v); X2_STEP_WRITE(v); }while(0)
  #endif
#elif ENABLED(DUAL_X_CARRIAGE)
  #define X_APPLY_DIR(v,ALWAYS) do{ \
    if (extruder_duplication_enabled || ALWAYS) { X_DIR_WRITE(v); X2_DIR_WRITE(mirrored_duplication_mode ? !(v) : v); } \
    else if (movement_extruder()) X2_DIR_WRITE(v); else X_DIR_WRITE(v); \
  }while(0)
  #define X_APPLY_STEP(v,ALWAYS) do{ \
    if (extruder_duplication_enabled || ALWAYS) { X_STEP_WRITE(v); X2_STEP_WRITE(v); } \
    else if (movement_extruder()) X2_STEP_WRITE(v); else X_STEP_WRITE(v); \
  }while(0)
#else
  #define X_APPLY_DIR(v,Q) X_DIR_WRITE(v)
  #define X_APPLY_STEP(v,Q) X_STEP_WRITE(v)
#endif

#if ENABLED(Y_DUAL_STEPPER_DRIVERS)
  #define Y_APPLY_DIR(v,Q) do{ Y_DIR_WRITE(v); Y2_DIR_WRITE((v) != INVERT_Y2_VS_Y_DIR); }while(0)
  #if ENABLED(Y_DUAL_ENDSTOPS)
    #define Y_APPLY_STEP(v,Q) DUAL_ENDSTOP_APPLY_STEP(Y,v)
  #else
    #define Y_APPLY_STEP(v,Q) do{ Y_STEP_WRITE(v); Y2_STEP_WRITE(v); }while(0)
  #endif
#else
  #define Y_APPLY_DIR(v,Q) Y_DIR_WRITE(v)
  #define Y_APPLY_STEP(v,Q) Y_STEP_WRITE(v)
#endif

#if ENABLED(Z_TRIPLE_STEPPER_DRIVERS)
  #define Z_APPLY_DIR(v,Q) do{ Z_DIR_WRITE(v); Z2_DIR_WRITE(v); Z3_DIR_WRITE(v); }while(0)
  #if ENABLED(Z_TRIPLE_ENDSTOPS)
    #define Z_APPLY_STEP(v,Q) TRIPLE_ENDSTOP_APPLY_STEP(Z,v)
  #elif ENABLED(Z_STEPPER_AUTO_ALIGN)
    #define Z_APPLY_STEP(v,Q) TRIPLE_SEPARATE_APPLY_STEP(Z,v)
  #else
    #define Z_APPLY_STEP(v,Q) do{ Z_STEP_WRITE(v); Z2_STEP_WRITE(v); Z3_STEP_WRITE(v); }while(0)
  #endif
#elif ENABLED(Z_DUAL_STEPPER_DRIVERS)
  #define Z_APPLY_DIR(v,Q) do{ Z_DIR_WRITE(v); Z2_DIR_WRITE(v); }while(0)
  #if ENABLED(Z_DUAL_ENDSTOPS)
    #define Z_APPLY_STEP(v,Q) DUAL_ENDSTOP_APPLY_STEP(Z,v)
  #elif ENABLED(Z_STEPPER_AUTO_ALIGN)
    #define Z_APPLY_STEP(v,Q) DUAL_SEPARATE_APPLY_STEP(Z,v)
  #else
    #define Z_APPLY_STEP(v,Q) do{ Z_STEP_WRITE(v); Z2_STEP_WRITE(v); }while(0)
  #endif
#else
  #define Z_APPLY_DIR(v,Q) Z_DIR_WRITE(v)
  #define Z_APPLY_STEP(v,Q) Z_STEP_WRITE(v)
#endif

#if DISABLED(MIXING_EXTRUDER)
  #define E_APPLY_STEP(v,Q) E_STEP_WRITE(stepper_extruder, v)
#endif

void Stepper::wake_up() {
  // TCNT1 = 0;
  ENABLE_STEPPER_DRIVER_INTERRUPT();
}

/**
 * Set the stepper direction of each axis
 *
 *   COREXY: X_AXIS=A_AXIS and Y_AXIS=B_AXIS
 *   COREXZ: X_AXIS=A_AXIS and Z_AXIS=C_AXIS
 *   COREYZ: Y_AXIS=B_AXIS and Z_AXIS=C_AXIS
 */
void Stepper::set_directions() {

  #if HAS_DRIVER(L6470)
    uint8_t L6470_buf[MAX_L6470 + 1];   // chip command sequence - element 0 not used
  #endif

  #if MINIMUM_STEPPER_PRE_DIR_DELAY > 0
    DELAY_NS(MINIMUM_STEPPER_PRE_DIR_DELAY);
  #endif

  #define SET_STEP_DIR(A)                       \
    if (motor_direction(_AXIS(A))) {            \
      A##_APPLY_DIR(INVERT_## A##_DIR, false);  \
      count_direction[_AXIS(A)] = -1;           \
    }                                           \
    else {                                      \
      A##_APPLY_DIR(!INVERT_## A##_DIR, false); \
      count_direction[_AXIS(A)] = 1;            \
    }

  #if HAS_X_DIR
    SET_STEP_DIR(X); // A
  #endif

  #if HAS_Y_DIR
    SET_STEP_DIR(Y); // B
  #endif

  #if HAS_Z_DIR
    SET_STEP_DIR(Z); // C
  #endif

  if (!linear_advance) {
    #if ENABLED(MIXING_EXTRUDER)
       // Because this is valid for the whole block we don't know
       // what e-steppers will step. Likely all. Set all.
      if (motor_direction(E_AXIS)) {
        MIXER_STEPPER_LOOP(j) REV_E_DIR(j);
        count_direction.e = -1;
      }
      else {
        MIXER_STEPPER_LOOP(j) NORM_E_DIR(j);
        count_direction.e = 1;
      }
    #else
      if (motor_direction(E_AXIS)) {
        REV_E_DIR(stepper_extruder);
        count_direction.e = -1;
      }
      else {
        NORM_E_DIR(stepper_extruder);
        count_direction.e = 1;
      }
    #endif
  }

  #if HAS_DRIVER(L6470)

    if (L6470.spi_active) {
      L6470.spi_abort = true;                     // interrupted a SPI transfer - need to shut it down gracefully
      for (uint8_t j = 1; j <= L6470::chain[0]; j++)
        L6470_buf[j] = dSPIN_NOP;                 // fill buffer with NOOP commands
      L6470.transfer(L6470_buf, L6470::chain[0]);  // send enough NOOPs to complete any command
      L6470.transfer(L6470_buf, L6470::chain[0]);
      L6470.transfer(L6470_buf, L6470::chain[0]);
    }

    // The L6470.dir_commands[] array holds the direction command for each stepper

    //scan command array and copy matches into L6470.transfer
    for (uint8_t j = 1; j <= L6470::chain[0]; j++)
      L6470_buf[j] = L6470.dir_commands[L6470::chain[j]];

    L6470.transfer(L6470_buf, L6470::chain[0]);  // send the command stream to the drivers

  #endif

  // A small delay may be needed after changing direction
  #if MINIMUM_STEPPER_POST_DIR_DELAY > 0
    DELAY_NS(MINIMUM_STEPPER_POST_DIR_DELAY);
  #endif
}

#if ENABLED(S_CURVE_ACCELERATION)
  /**
   *  This uses a quintic (fifth-degree) Bézier polynomial for the velocity curve, giving
   *  a "linear pop" velocity curve; with pop being the sixth derivative of position:
   *  velocity - 1st, acceleration - 2nd, jerk - 3rd, snap - 4th, crackle - 5th, pop - 6th
   *
   *  The Bézier curve takes the form:
   *
   *  V(t) = P_0 * B_0(t) + P_1 * B_1(t) + P_2 * B_2(t) + P_3 * B_3(t) + P_4 * B_4(t) + P_5 * B_5(t)
   *
   *  Where 0 <= t <= 1, and V(t) is the velocity. P_0 through P_5 are the control points, and B_0(t)
   *  through B_5(t) are the Bernstein basis as follows:
   *
   *        B_0(t) =   (1-t)^5        =   -t^5 +  5t^4 - 10t^3 + 10t^2 -  5t   +   1
   *        B_1(t) =  5(1-t)^4 * t    =   5t^5 - 20t^4 + 30t^3 - 20t^2 +  5t
   *        B_2(t) = 10(1-t)^3 * t^2  = -10t^5 + 30t^4 - 30t^3 + 10t^2
   *        B_3(t) = 10(1-t)^2 * t^3  =  10t^5 - 20t^4 + 10t^3
   *        B_4(t) =  5(1-t)   * t^4  =  -5t^5 +  5t^4
   *        B_5(t) =             t^5  =    t^5
   *                                      ^       ^       ^       ^       ^       ^
   *                                      |       |       |       |       |       |
   *                                      A       B       C       D       E       F
   *
   *  Unfortunately, we cannot use forward-differencing to calculate each position through
   *  the curve, as Marlin uses variable timer periods. So, we require a formula of the form:
   *
   *        V_f(t) = A*t^5 + B*t^4 + C*t^3 + D*t^2 + E*t + F
   *
   *  Looking at the above B_0(t) through B_5(t) expanded forms, if we take the coefficients of t^5
   *  through t of the Bézier form of V(t), we can determine that:
   *
   *        A =    -P_0 +  5*P_1 - 10*P_2 + 10*P_3 -  5*P_4 +  P_5
   *        B =   5*P_0 - 20*P_1 + 30*P_2 - 20*P_3 +  5*P_4
   *        C = -10*P_0 + 30*P_1 - 30*P_2 + 10*P_3
   *        D =  10*P_0 - 20*P_1 + 10*P_2
   *        E = - 5*P_0 +  5*P_1
   *        F =     P_0
   *
   *  Now, since we will (currently) *always* want the initial acceleration and jerk values to be 0,
   *  We set P_i = P_0 = P_1 = P_2 (initial velocity), and P_t = P_3 = P_4 = P_5 (target velocity),
   *  which, after simplification, resolves to:
   *
   *        A = - 6*P_i +  6*P_t =  6*(P_t - P_i)
   *        B =  15*P_i - 15*P_t = 15*(P_i - P_t)
   *        C = -10*P_i + 10*P_t = 10*(P_t - P_i)
   *        D = 0
   *        E = 0
   *        F = P_i
   *
   *  As the t is evaluated in non uniform steps here, there is no other way rather than evaluating
   *  the Bézier curve at each point:
   *
   *        V_f(t) = A*t^5 + B*t^4 + C*t^3 + F          [0 <= t <= 1]
   *
   * Floating point arithmetic execution time cost is prohibitive, so we will transform the math to
   * use fixed point values to be able to evaluate it in realtime. Assuming a maximum of 250000 steps
   * per second (driver pulses should at least be 2µS hi/2µS lo), and allocating 2 bits to avoid
   * overflows on the evaluation of the Bézier curve, means we can use
   *
   *   t: unsigned Q0.32 (0 <= t < 1) |range 0 to 0xFFFFFFFF unsigned
   *   A:   signed Q24.7 ,            |range = +/- 250000 * 6 * 128 = +/- 192000000 = 0x0B71B000 | 28 bits + sign
   *   B:   signed Q24.7 ,            |range = +/- 250000 *15 * 128 = +/- 480000000 = 0x1C9C3800 | 29 bits + sign
   *   C:   signed Q24.7 ,            |range = +/- 250000 *10 * 128 = +/- 320000000 = 0x1312D000 | 29 bits + sign
   *   F:   signed Q24.7 ,            |range = +/- 250000     * 128 =      32000000 = 0x01E84800 | 25 bits + sign
   *
   * The trapezoid generator state contains the following information, that we will use to create and evaluate
   * the Bézier curve:
   *
   *  blk->step_event_count [TS] = The total count of steps for this movement. (=distance)
   *  blk->initial_rate     [VI] = The initial steps per second (=velocity)
   *  blk->final_rate       [VF] = The ending steps per second  (=velocity)
   *  and the count of events completed (step_events_completed) [CS] (=distance until now)
   *
   *  Note the abbreviations we use in the following formulae are between []s
   *
   *  For Any 32bit CPU:
   *
   *    At the start of each trapezoid, calculate the coefficients A,B,C,F and Advance [AV], as follows:
   *
   *      A =  6*128*(VF - VI) =  768*(VF - VI)
   *      B = 15*128*(VI - VF) = 1920*(VI - VF)
   *      C = 10*128*(VF - VI) = 1280*(VF - VI)
   *      F =    128*VI        =  128*VI
   *     AV = (1<<32)/TS      ~= 0xFFFFFFFF / TS (To use ARM UDIV, that is 32 bits) (this is computed at the planner, to offload expensive calculations from the ISR)
   *
   *    And for each point, evaluate the curve with the following sequence:
   *
   *      void lsrs(uint32_t& d, uint32_t s, int cnt) {
   *        d = s >> cnt;
   *      }
   *      void lsls(uint32_t& d, uint32_t s, int cnt) {
   *        d = s << cnt;
   *      }
   *      void lsrs(int32_t& d, uint32_t s, int cnt) {
   *        d = uint32_t(s) >> cnt;
   *      }
   *      void lsls(int32_t& d, uint32_t s, int cnt) {
   *        d = uint32_t(s) << cnt;
   *      }
   *      void umull(uint32_t& rlo, uint32_t& rhi, uint32_t op1, uint32_t op2) {
   *        uint64_t res = uint64_t(op1) * op2;
   *        rlo = uint32_t(res & 0xFFFFFFFF);
   *        rhi = uint32_t((res >> 32) & 0xFFFFFFFF);
   *      }
   *      void smlal(int32_t& rlo, int32_t& rhi, int32_t op1, int32_t op2) {
   *        int64_t mul = int64_t(op1) * op2;
   *        int64_t s = int64_t(uint32_t(rlo) | ((uint64_t(uint32_t(rhi)) << 32U)));
   *        mul += s;
   *        rlo = int32_t(mul & 0xFFFFFFFF);
   *        rhi = int32_t((mul >> 32) & 0xFFFFFFFF);
   *      }
   *      int32_t _eval_bezier_curve_arm(uint32_t curr_step) {
   *        uint32_t flo = 0;
   *        uint32_t fhi = bezier_AV * curr_step;
   *        uint32_t t = fhi;
   *        int32_t alo = bezier_F;
   *        int32_t ahi = 0;
   *        int32_t A = bezier_A;
   *        int32_t B = bezier_B;
   *        int32_t C = bezier_C;
   *
   *        lsrs(ahi, alo, 1);          // a  = F << 31
   *        lsls(alo, alo, 31);         //
   *        umull(flo, fhi, fhi, t);    // f *= t
   *        umull(flo, fhi, fhi, t);    // f>>=32; f*=t
   *        lsrs(flo, fhi, 1);          //
   *        smlal(alo, ahi, flo, C);    // a+=(f>>33)*C
   *        umull(flo, fhi, fhi, t);    // f>>=32; f*=t
   *        lsrs(flo, fhi, 1);          //
   *        smlal(alo, ahi, flo, B);    // a+=(f>>33)*B
   *        umull(flo, fhi, fhi, t);    // f>>=32; f*=t
   *        lsrs(flo, fhi, 1);          // f>>=33;
   *        smlal(alo, ahi, flo, A);    // a+=(f>>33)*A;
   *        lsrs(alo, ahi, 6);          // a>>=38
   *
   *        return alo;
   *      }
   *
   *  This is rewritten in ARM assembly for optimal performance (43 cycles to execute).
   *
   *  For AVR, the precision of coefficients is scaled so the Bézier curve can be evaluated in real-time:
   *  Let's reduce precision as much as possible. After some experimentation we found that:
   *
   *    Assume t and AV with 24 bits is enough
   *       A =  6*(VF - VI)
   *       B = 15*(VI - VF)
   *       C = 10*(VF - VI)
   *       F =     VI
   *      AV = (1<<24)/TS   (this is computed at the planner, to offload expensive calculations from the ISR)
   *
   *    Instead of storing sign for each coefficient, we will store its absolute value,
   *    and flag the sign of the A coefficient, so we can save to store the sign bit.
   *    It always holds that sign(A) = - sign(B) = sign(C)
   *
   *     So, the resulting range of the coefficients are:
   *
   *       t: unsigned (0 <= t < 1) |range 0 to 0xFFFFFF unsigned
   *       A:   signed Q24 , range = 250000 * 6 = 1500000 = 0x16E360 | 21 bits
   *       B:   signed Q24 , range = 250000 *15 = 3750000 = 0x393870 | 22 bits
   *       C:   signed Q24 , range = 250000 *10 = 2500000 = 0x1312D0 | 21 bits
   *       F:   signed Q24 , range = 250000     =  250000 = 0x0ED090 | 20 bits
   *
   *    And for each curve, estimate its coefficients with:
   *
   *      void _calc_bezier_curve_coeffs(int32_t v0, int32_t v1, uint32_t av) {
   *       // Calculate the Bézier coefficients
   *       if (v1 < v0) {
   *         A_negative = true;
   *         bezier_A = 6 * (v0 - v1);
   *         bezier_B = 15 * (v0 - v1);
   *         bezier_C = 10 * (v0 - v1);
   *       }
   *       else {
   *         A_negative = false;
   *         bezier_A = 6 * (v1 - v0);
   *         bezier_B = 15 * (v1 - v0);
   *         bezier_C = 10 * (v1 - v0);
   *       }
   *       bezier_F = v0;
   *      }
   *
   *    And for each point, evaluate the curve with the following sequence:
   *
   *      // unsigned multiplication of 24 bits x 24bits, return upper 16 bits
   *      void umul24x24to16hi(uint16_t& r, uint24_t op1, uint24_t op2) {
   *        r = (uint64_t(op1) * op2) >> 8;
   *      }
   *      // unsigned multiplication of 16 bits x 16bits, return upper 16 bits
   *      void umul16x16to16hi(uint16_t& r, uint16_t op1, uint16_t op2) {
   *        r = (uint32_t(op1) * op2) >> 16;
   *      }
   *      // unsigned multiplication of 16 bits x 24bits, return upper 24 bits
   *      void umul16x24to24hi(uint24_t& r, uint16_t op1, uint24_t op2) {
   *        r = uint24_t((uint64_t(op1) * op2) >> 16);
   *      }
   *
   *      int32_t _eval_bezier_curve(uint32_t curr_step) {
   *        // To save computing, the first step is always the initial speed
   *        if (!curr_step)
   *          return bezier_F;
   *
   *        uint16_t t;
   *        umul24x24to16hi(t, bezier_AV, curr_step);   // t: Range 0 - 1^16 = 16 bits
   *        uint16_t f = t;
   *        umul16x16to16hi(f, f, t);                   // Range 16 bits (unsigned)
   *        umul16x16to16hi(f, f, t);                   // Range 16 bits : f = t^3  (unsigned)
   *        uint24_t acc = bezier_F;                    // Range 20 bits (unsigned)
   *        if (A_negative) {
   *          uint24_t v;
   *          umul16x24to24hi(v, f, bezier_C);          // Range 21bits
   *          acc -= v;
   *          umul16x16to16hi(f, f, t);                 // Range 16 bits : f = t^4  (unsigned)
   *          umul16x24to24hi(v, f, bezier_B);          // Range 22bits
   *          acc += v;
   *          umul16x16to16hi(f, f, t);                 // Range 16 bits : f = t^5  (unsigned)
   *          umul16x24to24hi(v, f, bezier_A);          // Range 21bits + 15 = 36bits (plus sign)
   *          acc -= v;
   *        }
   *        else {
   *          uint24_t v;
   *          umul16x24to24hi(v, f, bezier_C);          // Range 21bits
   *          acc += v;
   *          umul16x16to16hi(f, f, t);                 // Range 16 bits : f = t^4  (unsigned)
   *          umul16x24to24hi(v, f, bezier_B);          // Range 22bits
   *          acc -= v;
   *          umul16x16to16hi(f, f, t);                 // Range 16 bits : f = t^5  (unsigned)
   *          umul16x24to24hi(v, f, bezier_A);          // Range 21bits + 15 = 36bits (plus sign)
   *          acc += v;
   *        }
   *        return acc;
   *      }
   *    These functions are translated to assembler for optimal performance.
   *    Coefficient calculation takes 70 cycles. Bezier point evaluation takes 150 cycles.
   */

  #ifdef __AVR__

    // For AVR we use assembly to maximize speed
    void Stepper::_calc_bezier_curve_coeffs(const int32_t v0, const int32_t v1, const uint32_t av) {

      // Store advance
      bezier_AV = av;

      // Calculate the rest of the coefficients
      uint8_t r2 = v0 & 0xFF;
      uint8_t r3 = (v0 >> 8) & 0xFF;
      uint8_t r12 = (v0 >> 16) & 0xFF;
      uint8_t r5 = v1 & 0xFF;
      uint8_t r6 = (v1 >> 8) & 0xFF;
      uint8_t r7 = (v1 >> 16) & 0xFF;
      uint8_t r4,r8,r9,r10,r11;

      __asm__ __volatile__(
        /* Calculate the Bézier coefficients */
        /*  %10:%1:%0 = v0*/
        /*  %5:%4:%3 = v1*/
        /*  %7:%6:%10 = temporary*/
        /*  %9 = val (must be high register!)*/
        /*  %10 (must be high register!)*/

        /* Store initial velocity*/
        A("sts bezier_F, %0")
        A("sts bezier_F+1, %1")
        A("sts bezier_F+2, %10")    /* bezier_F = %10:%1:%0 = v0 */

        /* Get delta speed */
        A("ldi %2,-1")              /* %2 = 0xFF, means A_negative = true */
        A("clr %8")                 /* %8 = 0 */
        A("sub %0,%3")
        A("sbc %1,%4")
        A("sbc %10,%5")             /*  v0 -= v1, C=1 if result is negative */
        A("brcc 1f")                /* branch if result is positive (C=0), that means v0 >= v1 */

        /*  Result was negative, get the absolute value*/
        A("com %10")
        A("com %1")
        A("neg %0")
        A("sbc %1,%2")
        A("sbc %10,%2")             /* %10:%1:%0 +1  -> %10:%1:%0 = -(v0 - v1) = (v1 - v0) */
        A("clr %2")                 /* %2 = 0, means A_negative = false */

        /*  Store negative flag*/
        L("1")
        A("sts A_negative, %2")     /* Store negative flag */

        /*  Compute coefficients A,B and C   [20 cycles worst case]*/
        A("ldi %9,6")               /* %9 = 6 */
        A("mul %0,%9")              /* r1:r0 = 6*LO(v0-v1) */
        A("sts bezier_A, r0")
        A("mov %6,r1")
        A("clr %7")                 /* %7:%6:r0 = 6*LO(v0-v1) */
        A("mul %1,%9")              /* r1:r0 = 6*MI(v0-v1) */
        A("add %6,r0")
        A("adc %7,r1")              /* %7:%6:?? += 6*MI(v0-v1) << 8 */
        A("mul %10,%9")             /* r1:r0 = 6*HI(v0-v1) */
        A("add %7,r0")              /* %7:%6:?? += 6*HI(v0-v1) << 16 */
        A("sts bezier_A+1, %6")
        A("sts bezier_A+2, %7")     /* bezier_A = %7:%6:?? = 6*(v0-v1) [35 cycles worst] */

        A("ldi %9,15")              /* %9 = 15 */
        A("mul %0,%9")              /* r1:r0 = 5*LO(v0-v1) */
        A("sts bezier_B, r0")
        A("mov %6,r1")
        A("clr %7")                 /* %7:%6:?? = 5*LO(v0-v1) */
        A("mul %1,%9")              /* r1:r0 = 5*MI(v0-v1) */
        A("add %6,r0")
        A("adc %7,r1")              /* %7:%6:?? += 5*MI(v0-v1) << 8 */
        A("mul %10,%9")             /* r1:r0 = 5*HI(v0-v1) */
        A("add %7,r0")              /* %7:%6:?? += 5*HI(v0-v1) << 16 */
        A("sts bezier_B+1, %6")
        A("sts bezier_B+2, %7")     /* bezier_B = %7:%6:?? = 5*(v0-v1) [50 cycles worst] */

        A("ldi %9,10")              /* %9 = 10 */
        A("mul %0,%9")              /* r1:r0 = 10*LO(v0-v1) */
        A("sts bezier_C, r0")
        A("mov %6,r1")
        A("clr %7")                 /* %7:%6:?? = 10*LO(v0-v1) */
        A("mul %1,%9")              /* r1:r0 = 10*MI(v0-v1) */
        A("add %6,r0")
        A("adc %7,r1")              /* %7:%6:?? += 10*MI(v0-v1) << 8 */
        A("mul %10,%9")             /* r1:r0 = 10*HI(v0-v1) */
        A("add %7,r0")              /* %7:%6:?? += 10*HI(v0-v1) << 16 */
        A("sts bezier_C+1, %6")
        " sts bezier_C+2, %7"       /* bezier_C = %7:%6:?? = 10*(v0-v1) [65 cycles worst] */
        : "+r" (r2),
          "+d" (r3),
          "=r" (r4),
          "+r" (r5),
          "+r" (r6),
          "+r" (r7),
          "=r" (r8),
          "=r" (r9),
          "=r" (r10),
          "=d" (r11),
          "+r" (r12)
        :
        : "r0", "r1", "cc", "memory"
      );
    }

    FORCE_INLINE int32_t Stepper::_eval_bezier_curve(const uint32_t curr_step) {

      // If dealing with the first step, save expensive computing and return the initial speed
      if (!curr_step)
        return bezier_F;

      uint8_t r0 = 0; /* Zero register */
      uint8_t r2 = (curr_step) & 0xFF;
      uint8_t r3 = (curr_step >> 8) & 0xFF;
      uint8_t r4 = (curr_step >> 16) & 0xFF;
      uint8_t r1,r5,r6,r7,r8,r9,r10,r11; /* Temporary registers */

      __asm__ __volatile(
        /* umul24x24to16hi(t, bezier_AV, curr_step);  t: Range 0 - 1^16 = 16 bits*/
        A("lds %9,bezier_AV")       /* %9 = LO(AV)*/
        A("mul %9,%2")              /* r1:r0 = LO(bezier_AV)*LO(curr_step)*/
        A("mov %7,r1")              /* %7 = LO(bezier_AV)*LO(curr_step) >> 8*/
        A("clr %8")                 /* %8:%7  = LO(bezier_AV)*LO(curr_step) >> 8*/
        A("lds %10,bezier_AV+1")    /* %10 = MI(AV)*/
        A("mul %10,%2")             /* r1:r0  = MI(bezier_AV)*LO(curr_step)*/
        A("add %7,r0")
        A("adc %8,r1")              /* %8:%7 += MI(bezier_AV)*LO(curr_step)*/
        A("lds r1,bezier_AV+2")     /* r11 = HI(AV)*/
        A("mul r1,%2")              /* r1:r0  = HI(bezier_AV)*LO(curr_step)*/
        A("add %8,r0")              /* %8:%7 += HI(bezier_AV)*LO(curr_step) << 8*/
        A("mul %9,%3")              /* r1:r0 =  LO(bezier_AV)*MI(curr_step)*/
        A("add %7,r0")
        A("adc %8,r1")              /* %8:%7 += LO(bezier_AV)*MI(curr_step)*/
        A("mul %10,%3")             /* r1:r0 =  MI(bezier_AV)*MI(curr_step)*/
        A("add %8,r0")              /* %8:%7 += LO(bezier_AV)*MI(curr_step) << 8*/
        A("mul %9,%4")              /* r1:r0 =  LO(bezier_AV)*HI(curr_step)*/
        A("add %8,r0")              /* %8:%7 += LO(bezier_AV)*HI(curr_step) << 8*/
        /* %8:%7 = t*/

        /* uint16_t f = t;*/
        A("mov %5,%7")              /* %6:%5 = f*/
        A("mov %6,%8")
        /* %6:%5 = f*/

        /* umul16x16to16hi(f, f, t); / Range 16 bits (unsigned) [17] */
        A("mul %5,%7")              /* r1:r0 = LO(f) * LO(t)*/
        A("mov %9,r1")              /* store MIL(LO(f) * LO(t)) in %9, we need it for rounding*/
        A("clr %10")                /* %10 = 0*/
        A("clr %11")                /* %11 = 0*/
        A("mul %5,%8")              /* r1:r0 = LO(f) * HI(t)*/
        A("add %9,r0")              /* %9 += LO(LO(f) * HI(t))*/
        A("adc %10,r1")             /* %10 = HI(LO(f) * HI(t))*/
        A("adc %11,%0")             /* %11 += carry*/
        A("mul %6,%7")              /* r1:r0 = HI(f) * LO(t)*/
        A("add %9,r0")              /* %9 += LO(HI(f) * LO(t))*/
        A("adc %10,r1")             /* %10 += HI(HI(f) * LO(t)) */
        A("adc %11,%0")             /* %11 += carry*/
        A("mul %6,%8")              /* r1:r0 = HI(f) * HI(t)*/
        A("add %10,r0")             /* %10 += LO(HI(f) * HI(t))*/
        A("adc %11,r1")             /* %11 += HI(HI(f) * HI(t))*/
        A("mov %5,%10")             /* %6:%5 = */
        A("mov %6,%11")             /* f = %10:%11*/

        /* umul16x16to16hi(f, f, t); / Range 16 bits : f = t^3  (unsigned) [17]*/
        A("mul %5,%7")              /* r1:r0 = LO(f) * LO(t)*/
        A("mov %1,r1")              /* store MIL(LO(f) * LO(t)) in %1, we need it for rounding*/
        A("clr %10")                /* %10 = 0*/
        A("clr %11")                /* %11 = 0*/
        A("mul %5,%8")              /* r1:r0 = LO(f) * HI(t)*/
        A("add %1,r0")              /* %1 += LO(LO(f) * HI(t))*/
        A("adc %10,r1")             /* %10 = HI(LO(f) * HI(t))*/
        A("adc %11,%0")             /* %11 += carry*/
        A("mul %6,%7")              /* r1:r0 = HI(f) * LO(t)*/
        A("add %1,r0")              /* %1 += LO(HI(f) * LO(t))*/
        A("adc %10,r1")             /* %10 += HI(HI(f) * LO(t))*/
        A("adc %11,%0")             /* %11 += carry*/
        A("mul %6,%8")              /* r1:r0 = HI(f) * HI(t)*/
        A("add %10,r0")             /* %10 += LO(HI(f) * HI(t))*/
        A("adc %11,r1")             /* %11 += HI(HI(f) * HI(t))*/
        A("mov %5,%10")             /* %6:%5 =*/
        A("mov %6,%11")             /* f = %10:%11*/
        /* [15 +17*2] = [49]*/

        /* %4:%3:%2 will be acc from now on*/

        /* uint24_t acc = bezier_F; / Range 20 bits (unsigned)*/
        A("clr %9")                 /* "decimal place we get for free"*/
        A("lds %2,bezier_F")
        A("lds %3,bezier_F+1")
        A("lds %4,bezier_F+2")      /* %4:%3:%2 = acc*/

        /* if (A_negative) {*/
        A("lds r0,A_negative")
        A("or r0,%0")               /* Is flag signalling negative? */
        A("brne 3f")                /* If yes, Skip next instruction if A was negative*/
        A("rjmp 1f")                /* Otherwise, jump */

        /* uint24_t v; */
        /* umul16x24to24hi(v, f, bezier_C); / Range 21bits [29] */
        /* acc -= v; */
        L("3")
        A("lds %10, bezier_C")      /* %10 = LO(bezier_C)*/
        A("mul %10,%5")             /* r1:r0 = LO(bezier_C) * LO(f)*/
        A("sub %9,r1")
        A("sbc %2,%0")
        A("sbc %3,%0")
        A("sbc %4,%0")              /* %4:%3:%2:%9 -= HI(LO(bezier_C) * LO(f))*/
        A("lds %11, bezier_C+1")    /* %11 = MI(bezier_C)*/
        A("mul %11,%5")             /* r1:r0 = MI(bezier_C) * LO(f)*/
        A("sub %9,r0")
        A("sbc %2,r1")
        A("sbc %3,%0")
        A("sbc %4,%0")              /* %4:%3:%2:%9 -= MI(bezier_C) * LO(f)*/
        A("lds %1, bezier_C+2")     /* %1 = HI(bezier_C)*/
        A("mul %1,%5")              /* r1:r0 = MI(bezier_C) * LO(f)*/
        A("sub %2,r0")
        A("sbc %3,r1")
        A("sbc %4,%0")              /* %4:%3:%2:%9 -= HI(bezier_C) * LO(f) << 8*/
        A("mul %10,%6")             /* r1:r0 = LO(bezier_C) * MI(f)*/
        A("sub %9,r0")
        A("sbc %2,r1")
        A("sbc %3,%0")
        A("sbc %4,%0")              /* %4:%3:%2:%9 -= LO(bezier_C) * MI(f)*/
        A("mul %11,%6")             /* r1:r0 = MI(bezier_C) * MI(f)*/
        A("sub %2,r0")
        A("sbc %3,r1")
        A("sbc %4,%0")              /* %4:%3:%2:%9 -= MI(bezier_C) * MI(f) << 8*/
        A("mul %1,%6")              /* r1:r0 = HI(bezier_C) * LO(f)*/
        A("sub %3,r0")
        A("sbc %4,r1")              /* %4:%3:%2:%9 -= HI(bezier_C) * LO(f) << 16*/

        /* umul16x16to16hi(f, f, t); / Range 16 bits : f = t^3  (unsigned) [17]*/
        A("mul %5,%7")              /* r1:r0 = LO(f) * LO(t)*/
        A("mov %1,r1")              /* store MIL(LO(f) * LO(t)) in %1, we need it for rounding*/
        A("clr %10")                /* %10 = 0*/
        A("clr %11")                /* %11 = 0*/
        A("mul %5,%8")              /* r1:r0 = LO(f) * HI(t)*/
        A("add %1,r0")              /* %1 += LO(LO(f) * HI(t))*/
        A("adc %10,r1")             /* %10 = HI(LO(f) * HI(t))*/
        A("adc %11,%0")             /* %11 += carry*/
        A("mul %6,%7")              /* r1:r0 = HI(f) * LO(t)*/
        A("add %1,r0")              /* %1 += LO(HI(f) * LO(t))*/
        A("adc %10,r1")             /* %10 += HI(HI(f) * LO(t))*/
        A("adc %11,%0")             /* %11 += carry*/
        A("mul %6,%8")              /* r1:r0 = HI(f) * HI(t)*/
        A("add %10,r0")             /* %10 += LO(HI(f) * HI(t))*/
        A("adc %11,r1")             /* %11 += HI(HI(f) * HI(t))*/
        A("mov %5,%10")             /* %6:%5 =*/
        A("mov %6,%11")             /* f = %10:%11*/

        /* umul16x24to24hi(v, f, bezier_B); / Range 22bits [29]*/
        /* acc += v; */
        A("lds %10, bezier_B")      /* %10 = LO(bezier_B)*/
        A("mul %10,%5")             /* r1:r0 = LO(bezier_B) * LO(f)*/
        A("add %9,r1")
        A("adc %2,%0")
        A("adc %3,%0")
        A("adc %4,%0")              /* %4:%3:%2:%9 += HI(LO(bezier_B) * LO(f))*/
        A("lds %11, bezier_B+1")    /* %11 = MI(bezier_B)*/
        A("mul %11,%5")             /* r1:r0 = MI(bezier_B) * LO(f)*/
        A("add %9,r0")
        A("adc %2,r1")
        A("adc %3,%0")
        A("adc %4,%0")              /* %4:%3:%2:%9 += MI(bezier_B) * LO(f)*/
        A("lds %1, bezier_B+2")     /* %1 = HI(bezier_B)*/
        A("mul %1,%5")              /* r1:r0 = MI(bezier_B) * LO(f)*/
        A("add %2,r0")
        A("adc %3,r1")
        A("adc %4,%0")              /* %4:%3:%2:%9 += HI(bezier_B) * LO(f) << 8*/
        A("mul %10,%6")             /* r1:r0 = LO(bezier_B) * MI(f)*/
        A("add %9,r0")
        A("adc %2,r1")
        A("adc %3,%0")
        A("adc %4,%0")              /* %4:%3:%2:%9 += LO(bezier_B) * MI(f)*/
        A("mul %11,%6")             /* r1:r0 = MI(bezier_B) * MI(f)*/
        A("add %2,r0")
        A("adc %3,r1")
        A("adc %4,%0")              /* %4:%3:%2:%9 += MI(bezier_B) * MI(f) << 8*/
        A("mul %1,%6")              /* r1:r0 = HI(bezier_B) * LO(f)*/
        A("add %3,r0")
        A("adc %4,r1")              /* %4:%3:%2:%9 += HI(bezier_B) * LO(f) << 16*/

        /* umul16x16to16hi(f, f, t); / Range 16 bits : f = t^5  (unsigned) [17]*/
        A("mul %5,%7")              /* r1:r0 = LO(f) * LO(t)*/
        A("mov %1,r1")              /* store MIL(LO(f) * LO(t)) in %1, we need it for rounding*/
        A("clr %10")                /* %10 = 0*/
        A("clr %11")                /* %11 = 0*/
        A("mul %5,%8")              /* r1:r0 = LO(f) * HI(t)*/
        A("add %1,r0")              /* %1 += LO(LO(f) * HI(t))*/
        A("adc %10,r1")             /* %10 = HI(LO(f) * HI(t))*/
        A("adc %11,%0")             /* %11 += carry*/
        A("mul %6,%7")              /* r1:r0 = HI(f) * LO(t)*/
        A("add %1,r0")              /* %1 += LO(HI(f) * LO(t))*/
        A("adc %10,r1")             /* %10 += HI(HI(f) * LO(t))*/
        A("adc %11,%0")             /* %11 += carry*/
        A("mul %6,%8")              /* r1:r0 = HI(f) * HI(t)*/
        A("add %10,r0")             /* %10 += LO(HI(f) * HI(t))*/
        A("adc %11,r1")             /* %11 += HI(HI(f) * HI(t))*/
        A("mov %5,%10")             /* %6:%5 =*/
        A("mov %6,%11")             /* f = %10:%11*/

        /* umul16x24to24hi(v, f, bezier_A); / Range 21bits [29]*/
        /* acc -= v; */
        A("lds %10, bezier_A")      /* %10 = LO(bezier_A)*/
        A("mul %10,%5")             /* r1:r0 = LO(bezier_A) * LO(f)*/
        A("sub %9,r1")
        A("sbc %2,%0")
        A("sbc %3,%0")
        A("sbc %4,%0")              /* %4:%3:%2:%9 -= HI(LO(bezier_A) * LO(f))*/
        A("lds %11, bezier_A+1")    /* %11 = MI(bezier_A)*/
        A("mul %11,%5")             /* r1:r0 = MI(bezier_A) * LO(f)*/
        A("sub %9,r0")
        A("sbc %2,r1")
        A("sbc %3,%0")
        A("sbc %4,%0")              /* %4:%3:%2:%9 -= MI(bezier_A) * LO(f)*/
        A("lds %1, bezier_A+2")     /* %1 = HI(bezier_A)*/
        A("mul %1,%5")              /* r1:r0 = MI(bezier_A) * LO(f)*/
        A("sub %2,r0")
        A("sbc %3,r1")
        A("sbc %4,%0")              /* %4:%3:%2:%9 -= HI(bezier_A) * LO(f) << 8*/
        A("mul %10,%6")             /* r1:r0 = LO(bezier_A) * MI(f)*/
        A("sub %9,r0")
        A("sbc %2,r1")
        A("sbc %3,%0")
        A("sbc %4,%0")              /* %4:%3:%2:%9 -= LO(bezier_A) * MI(f)*/
        A("mul %11,%6")             /* r1:r0 = MI(bezier_A) * MI(f)*/
        A("sub %2,r0")
        A("sbc %3,r1")
        A("sbc %4,%0")              /* %4:%3:%2:%9 -= MI(bezier_A) * MI(f) << 8*/
        A("mul %1,%6")              /* r1:r0 = HI(bezier_A) * LO(f)*/
        A("sub %3,r0")
        A("sbc %4,r1")              /* %4:%3:%2:%9 -= HI(bezier_A) * LO(f) << 16*/
        A("jmp 2f")                 /* Done!*/

        L("1")

        /* uint24_t v; */
        /* umul16x24to24hi(v, f, bezier_C); / Range 21bits [29]*/
        /* acc += v; */
        A("lds %10, bezier_C")      /* %10 = LO(bezier_C)*/
        A("mul %10,%5")             /* r1:r0 = LO(bezier_C) * LO(f)*/
        A("add %9,r1")
        A("adc %2,%0")
        A("adc %3,%0")
        A("adc %4,%0")              /* %4:%3:%2:%9 += HI(LO(bezier_C) * LO(f))*/
        A("lds %11, bezier_C+1")    /* %11 = MI(bezier_C)*/
        A("mul %11,%5")             /* r1:r0 = MI(bezier_C) * LO(f)*/
        A("add %9,r0")
        A("adc %2,r1")
        A("adc %3,%0")
        A("adc %4,%0")              /* %4:%3:%2:%9 += MI(bezier_C) * LO(f)*/
        A("lds %1, bezier_C+2")     /* %1 = HI(bezier_C)*/
        A("mul %1,%5")              /* r1:r0 = MI(bezier_C) * LO(f)*/
        A("add %2,r0")
        A("adc %3,r1")
        A("adc %4,%0")              /* %4:%3:%2:%9 += HI(bezier_C) * LO(f) << 8*/
        A("mul %10,%6")             /* r1:r0 = LO(bezier_C) * MI(f)*/
        A("add %9,r0")
        A("adc %2,r1")
        A("adc %3,%0")
        A("adc %4,%0")              /* %4:%3:%2:%9 += LO(bezier_C) * MI(f)*/
        A("mul %11,%6")             /* r1:r0 = MI(bezier_C) * MI(f)*/
        A("add %2,r0")
        A("adc %3,r1")
        A("adc %4,%0")              /* %4:%3:%2:%9 += MI(bezier_C) * MI(f) << 8*/
        A("mul %1,%6")              /* r1:r0 = HI(bezier_C) * LO(f)*/
        A("add %3,r0")
        A("adc %4,r1")              /* %4:%3:%2:%9 += HI(bezier_C) * LO(f) << 16*/

        /* umul16x16to16hi(f, f, t); / Range 16 bits : f = t^3  (unsigned) [17]*/
        A("mul %5,%7")              /* r1:r0 = LO(f) * LO(t)*/
        A("mov %1,r1")              /* store MIL(LO(f) * LO(t)) in %1, we need it for rounding*/
        A("clr %10")                /* %10 = 0*/
        A("clr %11")                /* %11 = 0*/
        A("mul %5,%8")              /* r1:r0 = LO(f) * HI(t)*/
        A("add %1,r0")              /* %1 += LO(LO(f) * HI(t))*/
        A("adc %10,r1")             /* %10 = HI(LO(f) * HI(t))*/
        A("adc %11,%0")             /* %11 += carry*/
        A("mul %6,%7")              /* r1:r0 = HI(f) * LO(t)*/
        A("add %1,r0")              /* %1 += LO(HI(f) * LO(t))*/
        A("adc %10,r1")             /* %10 += HI(HI(f) * LO(t))*/
        A("adc %11,%0")             /* %11 += carry*/
        A("mul %6,%8")              /* r1:r0 = HI(f) * HI(t)*/
        A("add %10,r0")             /* %10 += LO(HI(f) * HI(t))*/
        A("adc %11,r1")             /* %11 += HI(HI(f) * HI(t))*/
        A("mov %5,%10")             /* %6:%5 =*/
        A("mov %6,%11")             /* f = %10:%11*/

        /* umul16x24to24hi(v, f, bezier_B); / Range 22bits [29]*/
        /* acc -= v;*/
        A("lds %10, bezier_B")      /* %10 = LO(bezier_B)*/
        A("mul %10,%5")             /* r1:r0 = LO(bezier_B) * LO(f)*/
        A("sub %9,r1")
        A("sbc %2,%0")
        A("sbc %3,%0")
        A("sbc %4,%0")              /* %4:%3:%2:%9 -= HI(LO(bezier_B) * LO(f))*/
        A("lds %11, bezier_B+1")    /* %11 = MI(bezier_B)*/
        A("mul %11,%5")             /* r1:r0 = MI(bezier_B) * LO(f)*/
        A("sub %9,r0")
        A("sbc %2,r1")
        A("sbc %3,%0")
        A("sbc %4,%0")              /* %4:%3:%2:%9 -= MI(bezier_B) * LO(f)*/
        A("lds %1, bezier_B+2")     /* %1 = HI(bezier_B)*/
        A("mul %1,%5")              /* r1:r0 = MI(bezier_B) * LO(f)*/
        A("sub %2,r0")
        A("sbc %3,r1")
        A("sbc %4,%0")              /* %4:%3:%2:%9 -= HI(bezier_B) * LO(f) << 8*/
        A("mul %10,%6")             /* r1:r0 = LO(bezier_B) * MI(f)*/
        A("sub %9,r0")
        A("sbc %2,r1")
        A("sbc %3,%0")
        A("sbc %4,%0")              /* %4:%3:%2:%9 -= LO(bezier_B) * MI(f)*/
        A("mul %11,%6")             /* r1:r0 = MI(bezier_B) * MI(f)*/
        A("sub %2,r0")
        A("sbc %3,r1")
        A("sbc %4,%0")              /* %4:%3:%2:%9 -= MI(bezier_B) * MI(f) << 8*/
        A("mul %1,%6")              /* r1:r0 = HI(bezier_B) * LO(f)*/
        A("sub %3,r0")
        A("sbc %4,r1")              /* %4:%3:%2:%9 -= HI(bezier_B) * LO(f) << 16*/

        /* umul16x16to16hi(f, f, t); / Range 16 bits : f = t^5  (unsigned) [17]*/
        A("mul %5,%7")              /* r1:r0 = LO(f) * LO(t)*/
        A("mov %1,r1")              /* store MIL(LO(f) * LO(t)) in %1, we need it for rounding*/
        A("clr %10")                /* %10 = 0*/
        A("clr %11")                /* %11 = 0*/
        A("mul %5,%8")              /* r1:r0 = LO(f) * HI(t)*/
        A("add %1,r0")              /* %1 += LO(LO(f) * HI(t))*/
        A("adc %10,r1")             /* %10 = HI(LO(f) * HI(t))*/
        A("adc %11,%0")             /* %11 += carry*/
        A("mul %6,%7")              /* r1:r0 = HI(f) * LO(t)*/
        A("add %1,r0")              /* %1 += LO(HI(f) * LO(t))*/
        A("adc %10,r1")             /* %10 += HI(HI(f) * LO(t))*/
        A("adc %11,%0")             /* %11 += carry*/
        A("mul %6,%8")              /* r1:r0 = HI(f) * HI(t)*/
        A("add %10,r0")             /* %10 += LO(HI(f) * HI(t))*/
        A("adc %11,r1")             /* %11 += HI(HI(f) * HI(t))*/
        A("mov %5,%10")             /* %6:%5 =*/
        A("mov %6,%11")             /* f = %10:%11*/

        /* umul16x24to24hi(v, f, bezier_A); / Range 21bits [29]*/
        /* acc += v; */
        A("lds %10, bezier_A")      /* %10 = LO(bezier_A)*/
        A("mul %10,%5")             /* r1:r0 = LO(bezier_A) * LO(f)*/
        A("add %9,r1")
        A("adc %2,%0")
        A("adc %3,%0")
        A("adc %4,%0")              /* %4:%3:%2:%9 += HI(LO(bezier_A) * LO(f))*/
        A("lds %11, bezier_A+1")    /* %11 = MI(bezier_A)*/
        A("mul %11,%5")             /* r1:r0 = MI(bezier_A) * LO(f)*/
        A("add %9,r0")
        A("adc %2,r1")
        A("adc %3,%0")
        A("adc %4,%0")              /* %4:%3:%2:%9 += MI(bezier_A) * LO(f)*/
        A("lds %1, bezier_A+2")     /* %1 = HI(bezier_A)*/
        A("mul %1,%5")              /* r1:r0 = MI(bezier_A) * LO(f)*/
        A("add %2,r0")
        A("adc %3,r1")
        A("adc %4,%0")              /* %4:%3:%2:%9 += HI(bezier_A) * LO(f) << 8*/
        A("mul %10,%6")             /* r1:r0 = LO(bezier_A) * MI(f)*/
        A("add %9,r0")
        A("adc %2,r1")
        A("adc %3,%0")
        A("adc %4,%0")              /* %4:%3:%2:%9 += LO(bezier_A) * MI(f)*/
        A("mul %11,%6")             /* r1:r0 = MI(bezier_A) * MI(f)*/
        A("add %2,r0")
        A("adc %3,r1")
        A("adc %4,%0")              /* %4:%3:%2:%9 += MI(bezier_A) * MI(f) << 8*/
        A("mul %1,%6")              /* r1:r0 = HI(bezier_A) * LO(f)*/
        A("add %3,r0")
        A("adc %4,r1")              /* %4:%3:%2:%9 += HI(bezier_A) * LO(f) << 16*/
        L("2")
        " clr __zero_reg__"         /* C runtime expects r1 = __zero_reg__ = 0 */
        : "+r"(r0),
          "+r"(r1),
          "+r"(r2),
          "+r"(r3),
          "+r"(r4),
          "+r"(r5),
          "+r"(r6),
          "+r"(r7),
          "+r"(r8),
          "+r"(r9),
          "+r"(r10),
          "+r"(r11)
        :
        :"cc","r0","r1"
      );
      return (r2 | (uint16_t(r3) << 8)) | (uint32_t(r4) << 16);
    }

  #else

    // For all the other 32bit CPUs
    FORCE_INLINE void Stepper::_calc_bezier_curve_coeffs(const int32_t v0, const int32_t v1, const uint32_t av) {
      // Calculate the Bézier coefficients
      bezier_A =  768 * (v1 - v0);
      bezier_B = 1920 * (v0 - v1);
      bezier_C = 1280 * (v1 - v0);
      bezier_F =  128 * v0;
      bezier_AV = av;
    }

    FORCE_INLINE int32_t Stepper::_eval_bezier_curve(const uint32_t curr_step) {
      #if defined(__ARM__) || defined(__thumb__)

        // For ARM Cortex M3/M4 CPUs, we have the optimized assembler version, that takes 43 cycles to execute
        uint32_t flo = 0;
        uint32_t fhi = bezier_AV * curr_step;
        uint32_t t = fhi;
        int32_t alo = bezier_F;
        int32_t ahi = 0;
        int32_t A = bezier_A;
        int32_t B = bezier_B;
        int32_t C = bezier_C;

         __asm__ __volatile__(
          ".syntax unified" "\n\t"              // is to prevent CM0,CM1 non-unified syntax
          A("lsrs  %[ahi],%[alo],#1")           // a  = F << 31      1 cycles
          A("lsls  %[alo],%[alo],#31")          //                   1 cycles
          A("umull %[flo],%[fhi],%[fhi],%[t]")  // f *= t            5 cycles [fhi:flo=64bits]
          A("umull %[flo],%[fhi],%[fhi],%[t]")  // f>>=32; f*=t      5 cycles [fhi:flo=64bits]
          A("lsrs  %[flo],%[fhi],#1")           //                   1 cycles [31bits]
          A("smlal %[alo],%[ahi],%[flo],%[C]")  // a+=(f>>33)*C;     5 cycles
          A("umull %[flo],%[fhi],%[fhi],%[t]")  // f>>=32; f*=t      5 cycles [fhi:flo=64bits]
          A("lsrs  %[flo],%[fhi],#1")           //                   1 cycles [31bits]
          A("smlal %[alo],%[ahi],%[flo],%[B]")  // a+=(f>>33)*B;     5 cycles
          A("umull %[flo],%[fhi],%[fhi],%[t]")  // f>>=32; f*=t      5 cycles [fhi:flo=64bits]
          A("lsrs  %[flo],%[fhi],#1")           // f>>=33;           1 cycles [31bits]
          A("smlal %[alo],%[ahi],%[flo],%[A]")  // a+=(f>>33)*A;     5 cycles
          A("lsrs  %[alo],%[ahi],#6")           // a>>=38            1 cycles
          : [alo]"+r"( alo ) ,
            [flo]"+r"( flo ) ,
            [fhi]"+r"( fhi ) ,
            [ahi]"+r"( ahi ) ,
            [A]"+r"( A ) ,  // <== Note: Even if A, B, C, and t registers are INPUT ONLY
            [B]"+r"( B ) ,  //  GCC does bad optimizations on the code if we list them as
            [C]"+r"( C ) ,  //  such, breaking this function. So, to avoid that problem,
            [t]"+r"( t )    //  we list all registers as input-outputs.
          :
          : "cc"
        );
        return alo;

      #else

        // For non ARM targets, we provide a fallback implementation. Really doubt it
        // will be useful, unless the processor is fast and 32bit

        uint32_t t = bezier_AV * curr_step;               // t: Range 0 - 1^32 = 32 bits
        uint64_t f = t;
        f *= t;                                           // Range 32*2 = 64 bits (unsigned)
        f >>= 32;                                         // Range 32 bits  (unsigned)
        f *= t;                                           // Range 32*2 = 64 bits  (unsigned)
        f >>= 32;                                         // Range 32 bits : f = t^3  (unsigned)
        int64_t acc = (int64_t) bezier_F << 31;           // Range 63 bits (signed)
        acc += ((uint32_t) f >> 1) * (int64_t) bezier_C;  // Range 29bits + 31 = 60bits (plus sign)
        f *= t;                                           // Range 32*2 = 64 bits
        f >>= 32;                                         // Range 32 bits : f = t^3  (unsigned)
        acc += ((uint32_t) f >> 1) * (int64_t) bezier_B;  // Range 29bits + 31 = 60bits (plus sign)
        f *= t;                                           // Range 32*2 = 64 bits
        f >>= 32;                                         // Range 32 bits : f = t^3  (unsigned)
        acc += ((uint32_t) f >> 1) * (int64_t) bezier_A;  // Range 28bits + 31 = 59bits (plus sign)
        acc >>= (31 + 7);                                 // Range 24bits (plus sign)
        return (int32_t) acc;

      #endif
    }
  #endif
#endif // S_CURVE_ACCELERATION

/**
 * Stepper Driver Interrupt
 *
 * Directly pulses the stepper motors at high frequency.
 */

HAL_STEP_TIMER_ISR() {
  HAL_timer_isr_prologue(STEP_TIMER_NUM);

  Stepper::isr();

  HAL_timer_isr_epilogue(STEP_TIMER_NUM);
}

#ifdef CPU_32_BIT
  #define STEP_MULTIPLY(A,B) MultiU32X24toH32(A, B)
#else
  #define STEP_MULTIPLY(A,B) MultiU24X32toH16(A, B)
#endif

void Stepper::isr() {
  #ifndef __AVR__
    // Disable interrupts, to avoid ISR preemption while we reprogram the period
    // (AVR enters the ISR with global interrupts disabled, so no need to do it here)
    DISABLE_ISRS();
  #endif

  // Program timer compare for the maximum period, so it does NOT
  // flag an interrupt while this ISR is running - So changes from small
  // periods to big periods are respected and the timer does not reset to 0
  HAL_timer_set_compare(STEP_TIMER_NUM, hal_timer_t(HAL_TIMER_TYPE_MAX));

  // Count of ticks for the next ISR
  hal_timer_t next_isr_ticks = 0;

  // Limit the amount of iterations
  uint8_t max_loops = 10;

  // We need this variable here to be able to use it in the following loop
  hal_timer_t min_ticks;
  do {
    // Enable ISRs to reduce USART processing latency
    ENABLE_ISRS();

    // Run main stepping pulse phase ISR if we have to
    if (!nextMainISR) Stepper::stepper_pulse_phase_isr();

    if (linear_advance) {
      // Run linear advance stepper ISR if we have to
      if (!nextAdvanceISR) nextAdvanceISR = Stepper::advance_isr();
    }

    // ^== Time critical. NOTHING besides pulse generation should be above here!!!

    // Run main stepping block processing ISR if we have to
    if (!nextMainISR) nextMainISR = Stepper::stepper_block_phase_isr();

    uint32_t interval =
      linear_advance ?
        _MIN(nextAdvanceISR, nextMainISR)  // Nearest time interval
      :
        nextMainISR                       // Remaining stepper ISR time
      ;
    ;

    // Limit the value to the maximum possible value of the timer
    NOMORE(interval, uint32_t(HAL_TIMER_TYPE_MAX));

    // Compute the time remaining for the main isr
    nextMainISR -= interval;

    if (linear_advance) {
      // Compute the time remaining for the advance isr
      if (nextAdvanceISR != LA_ADV_NEVER) nextAdvanceISR -= interval;
    }

    /**
     * This needs to avoid a race-condition caused by interleaving
     * of interrupts required by both the LA and Stepper algorithms.
     *
     * Assume the following tick times for stepper pulses:
     *   Stepper ISR (S):  1 1000 2000 3000 4000
     *   Linear Adv. (E): 10 1010 2010 3010 4010
     *
     * The current algorithm tries to interleave them, giving:
     *  1:S 10:E 1000:S 1010:E 2000:S 2010:E 3000:S 3010:E 4000:S 4010:E
     *
     * Ideal timing would yield these delta periods:
     *  1:S  9:E  990:S   10:E  990:S   10:E  990:S   10:E  990:S   10:E
     *
     * But, since each event must fire an ISR with a minimum duration, the
     * minimum delta might be 900, so deltas under 900 get rounded up:
     *  900:S d900:E d990:S d900:E d990:S d900:E d990:S d900:E d990:S d900:E
     *
     * It works, but divides the speed of all motors by half, leading to a sudden
     * reduction to 1/2 speed! Such jumps in speed lead to lost steps (not even
     * accounting for double/quad stepping, which makes it even worse).
     */

    // Compute the tick count for the next ISR
    next_isr_ticks += interval;

    /**
     * The following section must be done with global interrupts disabled.
     * We want nothing to interrupt it, as that could mess the calculations
     * we do for the next value to program in the period register of the
     * stepper timer and lead to skipped ISRs (if the value we happen to program
     * is less than the current count due to something preempting between the
     * read and the write of the new period value).
     */
    DISABLE_ISRS();

    /**
     * Get the current tick value + margin
     * Assuming at least 6µs between calls to this ISR...
     * On AVR the ISR epilogue+prologue is estimated at 100 instructions - Give 8µs as margin
     * On ARM the ISR epilogue+prologue is estimated at 20 instructions - Give 1µs as margin
     */
    min_ticks = HAL_timer_get_count(STEP_TIMER_NUM) + hal_timer_t(
      #ifdef __AVR__
        8
      #else
        1
      #endif
      * (STEPPER_TIMER_TICKS_PER_US)
    );

    /**
     * NB: If for some reason the stepper monopolizes the MPU, eventually the
     * timer will wrap around (and so will 'next_isr_ticks'). So, limit the
     * loop to 10 iterations. Beyond that, there's no way to ensure correct pulse
     * timing, since the MCU isn't fast enough.
     */
    if (!--max_loops) next_isr_ticks = min_ticks;

    // Advance pulses if not enough time to wait for the next ISR
  } while (next_isr_ticks < min_ticks);

  // Now 'next_isr_ticks' contains the period to the next Stepper ISR - And we are
  // sure that the time has not arrived yet - Warrantied by the scheduler

  // Set the next ISR to fire at the proper time
  HAL_timer_set_compare(STEP_TIMER_NUM, hal_timer_t(next_isr_ticks));

  // Don't forget to finally reenable interrupts
  ENABLE_ISRS();
}

/**
 * This phase of the ISR should ONLY create the pulses for the steppers.
 * This prevents jitter caused by the interval between the start of the
 * interrupt and the start of the pulses. DON'T add any logic ahead of the
 * call to this method that might cause variation in the timing. The aim
 * is to keep pulse timing as regular as possible.
 */
void Stepper::stepper_pulse_phase_isr() {

  // If we must abort the current block, do so!
  if (abort_current_block) {
    abort_current_block = false;
    if (current_block) {
      axis_did_move = 0;
      current_block = nullptr;
      planner.discard_current_block();
    }
  }

  // If there is no current block, do nothing
  if (!current_block) return;

  // Count of pending loops and events for this iteration
  const uint32_t pending_events = step_event_count - step_events_completed;
  uint8_t events_to_do = _MIN(pending_events, steps_per_isr);

  // Just update the value we will get at the end of the loop
  step_events_completed += events_to_do;

  // Get the timer count and estimate the end of the pulse
  hal_timer_t pulse_end = HAL_timer_get_count(PULSE_TIMER_NUM) + hal_timer_t(MIN_PULSE_TICKS);

  const hal_timer_t added_step_ticks = hal_timer_t(ADDED_STEP_TICKS);

  // Take multiple steps per interrupt (For high speed moves)
  do {

    #define _APPLY_STEP(AXIS) AXIS ##_APPLY_STEP
    #define _INVERT_STEP_PIN(AXIS) INVERT_## AXIS ##_STEP_PIN

    // Start an active pulse, if Bresenham says so, and update position
    #define PULSE_START(AXIS) do{ \
      delta_error[_AXIS(AXIS)] += advance_dividend[_AXIS(AXIS)]; \
      if (delta_error[_AXIS(AXIS)] >= 0) { \
        _APPLY_STEP(AXIS)(!_INVERT_STEP_PIN(AXIS), 0); \
        count_position[_AXIS(AXIS)] += count_direction[_AXIS(AXIS)]; \
      } \
    }while(0)

    // Stop an active pulse, if any, and adjust error term
    #define PULSE_STOP(AXIS) do { \
      if (delta_error[_AXIS(AXIS)] >= 0) { \
        delta_error[_AXIS(AXIS)] -= advance_divisor; \
        _APPLY_STEP(AXIS)(_INVERT_STEP_PIN(AXIS), 0); \
      } \
    }while(0)

    // Pulse start
    #if HAS_X_STEP
      PULSE_START(X);
    #endif
    #if HAS_Y_STEP
      PULSE_START(Y);
    #endif
    #if HAS_Z_STEP
      PULSE_START(Z);
    #endif

    // Pulse Extruders
    // Tick the E axis, correct error term and update position
<<<<<<< HEAD
    if (linear_advance || ENABLED(MIXING_EXTRUDER)) {
      delta_error[E_AXIS] += advance_dividend[E_AXIS];
      if (delta_error[E_AXIS] >= 0) {
        count_position[E_AXIS] += count_direction[E_AXIS];
        if (linear_advance) {
          delta_error[E_AXIS] -= advance_divisor;
          // Don't step E here - But remember the number of steps to perform
          motor_direction(E_AXIS) ? --LA_steps : ++LA_steps;
        } else { // !LIN_ADVANCE && MIXING_EXTRUDER
          // Don't adjust delta_error[E_AXIS] here!
=======
    #if EITHER(LIN_ADVANCE, MIXING_EXTRUDER)
      delta_error.e += advance_dividend.e;
      if (delta_error.e >= 0) {
        count_position.e += count_direction.e;
        #if ENABLED(LIN_ADVANCE)
          delta_error.e -= advance_divisor;
          // Don't step E here - But remember the number of steps to perform
          motor_direction(E_AXIS) ? --LA_steps : ++LA_steps;
        #else // !LIN_ADVANCE && MIXING_EXTRUDER
          // Don't adjust delta_error.e here!
>>>>>>> e0e406db
          // Being positive is the criteria for ending the pulse.
          E_STEP_WRITE(mixer.get_next_stepper(), !INVERT_E_STEP_PIN);
        }
      }
    } else {
      #if HAS_E0_STEP
        PULSE_START(E);
      #endif
    }

    #if ENABLED(I2S_STEPPER_STREAM)
      i2s_push_sample();
    #endif

    // TODO: need to deal with MINIMUM_STEPPER_PULSE over i2s
    #if MINIMUM_STEPPER_PULSE && DISABLED(I2S_STEPPER_STREAM)
      // Just wait for the requested pulse duration
      while (HAL_timer_get_count(PULSE_TIMER_NUM) < pulse_end) { /* nada */ }
    #endif

    // Add the delay needed to ensure the maximum driver rate is enforced
    if (signed(added_step_ticks) > 0) pulse_end += hal_timer_t(added_step_ticks);

    // Pulse stop
    #if HAS_X_STEP
      PULSE_STOP(X);
    #endif
    #if HAS_Y_STEP
      PULSE_STOP(Y);
    #endif
    #if HAS_Z_STEP
      PULSE_STOP(Z);
    #endif

    if (!linear_advance) {
      #if ENABLED(MIXING_EXTRUDER)
        if (delta_error.e >= 0) {
          delta_error.e -= advance_divisor;
          E_STEP_WRITE(mixer.get_stepper(), INVERT_E_STEP_PIN);
        }
      #else // !MIXING_EXTRUDER
        #if HAS_E0_STEP
          PULSE_STOP(E);
        #endif
      #endif
    } // !LIN_ADVANCE

    // Decrement the count of pending pulses to do
    --events_to_do;

    // For minimum pulse time wait after stopping pulses also
    if (events_to_do) {
      // Just wait for the requested pulse duration
      while (HAL_timer_get_count(PULSE_TIMER_NUM) < pulse_end) { /* nada */ }
      #if MINIMUM_STEPPER_PULSE
        // Add to the value, the time that the pulse must be active (to be used on the next loop)
        pulse_end += hal_timer_t(MIN_PULSE_TICKS);
      #endif
    }

  } while (events_to_do);
}

// This is the last half of the stepper interrupt: This one processes and
// properly schedules blocks from the planner. This is executed after creating
// the step pulses, so it is not time critical, as pulses are already done.

uint32_t Stepper::stepper_block_phase_isr() {

  // If no queued movements, just wait 1ms for the next move
  uint32_t interval = (STEPPER_TIMER_RATE / 1000);

  // If there is a current block
  if (current_block) {

    // If current block is finished, reset pointer
    if (step_events_completed >= step_event_count) {
      #ifdef FILAMENT_RUNOUT_DISTANCE_MM
        runout.block_completed(current_block);
      #endif
      axis_did_move = 0;
      current_block = nullptr;
      planner.discard_current_block();
    }
    else {
      // Step events not completed yet...

      // Are we in acceleration phase ?
      if (step_events_completed <= accelerate_until) { // Calculate new timer value

        #if ENABLED(S_CURVE_ACCELERATION)
          // Get the next speed to use (Jerk limited!)
          uint32_t acc_step_rate =
            acceleration_time < current_block->acceleration_time
              ? _eval_bezier_curve(acceleration_time)
              : current_block->cruise_rate;
        #else
          acc_step_rate = STEP_MULTIPLY(acceleration_time, current_block->acceleration_rate) + current_block->initial_rate;
          NOMORE(acc_step_rate, current_block->nominal_rate);
        #endif

        // acc_step_rate is in steps/second

        // step_rate to timer interval and steps per stepper isr
        interval = calc_timer_interval(acc_step_rate, oversampling_factor, &steps_per_isr);
        acceleration_time += interval;

        if (linear_advance) {
          if (LA_use_advance_lead) {
            // Fire ISR if final adv_rate is reached
            if (LA_steps && LA_isr_rate != current_block->advance_speed) nextAdvanceISR = 0;
          }
          else if (LA_steps) nextAdvanceISR = 0;
        } // LIN_ADVANCE
      }
      // Are we in Deceleration phase ?
      else if (step_events_completed > decelerate_after) {
        uint32_t step_rate;

        #if ENABLED(S_CURVE_ACCELERATION)
          // If this is the 1st time we process the 2nd half of the trapezoid...
          if (!bezier_2nd_half) {
            // Initialize the Bézier speed curve
            _calc_bezier_curve_coeffs(current_block->cruise_rate, current_block->final_rate, current_block->deceleration_time_inverse);
            bezier_2nd_half = true;
            // The first point starts at cruise rate. Just save evaluation of the Bézier curve
            step_rate = current_block->cruise_rate;
          }
          else {
            // Calculate the next speed to use
            step_rate = deceleration_time < current_block->deceleration_time
              ? _eval_bezier_curve(deceleration_time)
              : current_block->final_rate;
          }
        #else

          // Using the old trapezoidal control
          step_rate = STEP_MULTIPLY(deceleration_time, current_block->acceleration_rate);
          if (step_rate < acc_step_rate) { // Still decelerating?
            step_rate = acc_step_rate - step_rate;
            NOLESS(step_rate, current_block->final_rate);
          }
          else
            step_rate = current_block->final_rate;
        #endif

        // step_rate is in steps/second

        // step_rate to timer interval and steps per stepper isr
        interval = calc_timer_interval(step_rate, oversampling_factor, &steps_per_isr);
        deceleration_time += interval;

        if (linear_advance) {
          if (LA_use_advance_lead) {
            // Wake up eISR on first deceleration loop and fire ISR if final adv_rate is reached
            if (step_events_completed <= decelerate_after + steps_per_isr || (LA_steps && LA_isr_rate != current_block->advance_speed)) {
              nextAdvanceISR = 0;
              LA_isr_rate = current_block->advance_speed;
            }
          }
          else if (LA_steps) nextAdvanceISR = 0;
        }
      }
      // We must be in cruise phase otherwise
      else {

        if (linear_advance) {
          // If there are any esteps, fire the next advance_isr "now"
          if (LA_steps && LA_isr_rate != current_block->advance_speed) nextAdvanceISR = 0;
        }

        // Calculate the ticks_nominal for this nominal speed, if not done yet
        if (ticks_nominal < 0) {
          // step_rate to timer interval and loops for the nominal speed
          ticks_nominal = calc_timer_interval(current_block->nominal_rate, oversampling_factor, &steps_per_isr);
        }

        // The timer interval is just the nominal value for the nominal speed
        interval = ticks_nominal;
      }
    }
  }

  // If there is no current block at this point, attempt to pop one from the buffer
  // and prepare its movement
  if (!current_block) {

    // Anything in the buffer?
    if ((current_block = planner.get_current_block())) {

      // Sync block? Sync the stepper counts and return
      while (TEST(current_block->flag, BLOCK_BIT_SYNC_POSITION)) {
        _set_position(current_block->position);
        planner.discard_current_block();

        // Try to get a new block
        if (!(current_block = planner.get_current_block()))
          return interval; // No more queued movements!
      }

      #if HAS_CUTTER
        cutter.apply_power(current_block->cutter_power);
      #endif

      #if ENABLED(POWER_LOSS_RECOVERY)
        recovery.info.sdpos = current_block->sdpos;
      #endif

      // Flag all moving axes for proper endstop handling

      #if IS_CORE
        // Define conditions for checking endstops
        #define S_(N) current_block->steps[CORE_AXIS_##N]
        #define D_(N) TEST(current_block->direction_bits, CORE_AXIS_##N)
      #endif

      #if CORE_IS_XY || CORE_IS_XZ
        /**
         * Head direction in -X axis for CoreXY and CoreXZ bots.
         *
         * If steps differ, both axes are moving.
         * If DeltaA == -DeltaB, the movement is only in the 2nd axis (Y or Z, handled below)
         * If DeltaA ==  DeltaB, the movement is only in the 1st axis (X)
         */
        #if EITHER(COREXY, COREXZ)
          #define X_CMP ==
        #else
          #define X_CMP !=
        #endif
        #define X_MOVE_TEST ( S_(1) != S_(2) || (S_(1) > 0 && D_(1) X_CMP D_(2)) )
      #else
        #define X_MOVE_TEST !!current_block->steps.a
      #endif

      #if CORE_IS_XY || CORE_IS_YZ
        /**
         * Head direction in -Y axis for CoreXY / CoreYZ bots.
         *
         * If steps differ, both axes are moving
         * If DeltaA ==  DeltaB, the movement is only in the 1st axis (X or Y)
         * If DeltaA == -DeltaB, the movement is only in the 2nd axis (Y or Z)
         */
        #if EITHER(COREYX, COREYZ)
          #define Y_CMP ==
        #else
          #define Y_CMP !=
        #endif
        #define Y_MOVE_TEST ( S_(1) != S_(2) || (S_(1) > 0 && D_(1) Y_CMP D_(2)) )
      #else
        #define Y_MOVE_TEST !!current_block->steps.b
      #endif

      #if CORE_IS_XZ || CORE_IS_YZ
        /**
         * Head direction in -Z axis for CoreXZ or CoreYZ bots.
         *
         * If steps differ, both axes are moving
         * If DeltaA ==  DeltaB, the movement is only in the 1st axis (X or Y, already handled above)
         * If DeltaA == -DeltaB, the movement is only in the 2nd axis (Z)
         */
        #if EITHER(COREZX, COREZY)
          #define Z_CMP ==
        #else
          #define Z_CMP !=
        #endif
        #define Z_MOVE_TEST ( S_(1) != S_(2) || (S_(1) > 0 && D_(1) Z_CMP D_(2)) )
      #else
        #define Z_MOVE_TEST !!current_block->steps.c
      #endif

      uint8_t axis_bits = 0;
      if (X_MOVE_TEST) SBI(axis_bits, A_AXIS);
      if (Y_MOVE_TEST) SBI(axis_bits, B_AXIS);
      if (Z_MOVE_TEST) SBI(axis_bits, C_AXIS);
      //if (!!current_block->steps.e) SBI(axis_bits, E_AXIS);
      //if (!!current_block->steps.a) SBI(axis_bits, X_HEAD);
      //if (!!current_block->steps.b) SBI(axis_bits, Y_HEAD);
      //if (!!current_block->steps.c) SBI(axis_bits, Z_HEAD);
      axis_did_move = axis_bits;

      // No acceleration / deceleration time elapsed so far
      acceleration_time = deceleration_time = 0;

      uint8_t oversampling = 0;                         // Assume we won't use it

      #if ENABLED(ADAPTIVE_STEP_SMOOTHING)
        // At this point, we must decide if we can use Stepper movement axis smoothing.
        uint32_t max_rate = current_block->nominal_rate;  // Get the maximum rate (maximum event speed)
        while (max_rate < MIN_STEP_ISR_FREQUENCY) {
          max_rate <<= 1;
          if (max_rate >= MAX_STEP_ISR_FREQUENCY_1X) break;
          ++oversampling;
        }
        oversampling_factor = oversampling;
      #endif

      // Based on the oversampling factor, do the calculations
      step_event_count = current_block->step_event_count << oversampling;

      // Initialize Bresenham delta errors to 1/2
      delta_error = -int32_t(step_event_count);

      // Calculate Bresenham dividends and divisors
      advance_dividend = current_block->steps << 1;
      advance_divisor = step_event_count << 1;

      // No step events completed so far
      step_events_completed = 0;

      // Compute the acceleration and deceleration points
      accelerate_until = current_block->accelerate_until << oversampling;
      decelerate_after = current_block->decelerate_after << oversampling;

      #if ENABLED(MIXING_EXTRUDER)
        MIXER_STEPPER_SETUP();
      #endif

      #if EXTRUDERS > 1
        stepper_extruder = current_block->extruder;
      #endif

      // Initialize the trapezoid generator from the current block.
      if (linear_advance) {
        #if DISABLED(MIXING_EXTRUDER) && E_STEPPERS > 1
          // If the now active extruder wasn't in use during the last move, its pressure is most likely gone.
          if (stepper_extruder != last_moved_extruder) LA_current_adv_steps = 0;
        #endif

        if ((LA_use_advance_lead = current_block->use_advance_lead)) {
          LA_final_adv_steps = current_block->final_adv_steps;
          LA_max_adv_steps = current_block->max_adv_steps;
          //Start the ISR
          nextAdvanceISR = 0;
          LA_isr_rate = current_block->advance_speed;
        }
        else LA_isr_rate = LA_ADV_NEVER;
      }

      if (
        #if HAS_DRIVER(L6470)
          true  // Always set direction for L6470 (This also enables the chips)
        #else
          current_block->direction_bits != last_direction_bits
          #if DISABLED(MIXING_EXTRUDER)
            || stepper_extruder != last_moved_extruder
          #endif
        #endif
      ) {
        last_direction_bits = current_block->direction_bits;
        #if EXTRUDERS > 1
          last_moved_extruder = stepper_extruder;
        #endif
        set_directions();
      }

      // At this point, we must ensure the movement about to execute isn't
      // trying to force the head against a limit switch. If using interrupt-
      // driven change detection, and already against a limit then no call to
      // the endstop_triggered method will be done and the movement will be
      // done against the endstop. So, check the limits here: If the movement
      // is against the limits, the block will be marked as to be killed, and
      // on the next call to this ISR, will be discarded.
      endstops.update();

      #if ENABLED(Z_LATE_ENABLE)
        // If delayed Z enable, enable it now. This option will severely interfere with
        // timing between pulses when chaining motion between blocks, and it could lead
        // to lost steps in both X and Y axis, so avoid using it unless strictly necessary!!
        if (current_block->steps.z) enable_Z();
      #endif

      // Mark the time_nominal as not calculated yet
      ticks_nominal = -1;

      #if DISABLED(S_CURVE_ACCELERATION)
        // Set as deceleration point the initial rate of the block
        acc_step_rate = current_block->initial_rate;
      #endif

      #if ENABLED(S_CURVE_ACCELERATION)
        // Initialize the Bézier speed curve
        _calc_bezier_curve_coeffs(current_block->initial_rate, current_block->cruise_rate, current_block->acceleration_time_inverse);
        // We haven't started the 2nd half of the trapezoid
        bezier_2nd_half = false;
      #endif

      // Calculate the initial timer interval
      interval = calc_timer_interval(current_block->initial_rate, oversampling_factor, &steps_per_isr);
    }
  }

  // Return the interval to wait
  return interval;
}

#if ENABLED(LIN_ADVANCE)

  // Timer interrupt for E. LA_steps is set in the main routine
  uint32_t Stepper::advance_isr() {
    uint32_t interval;

    if (LA_use_advance_lead) {
      if (step_events_completed > decelerate_after && LA_current_adv_steps > LA_final_adv_steps) {
        LA_steps--;
        LA_current_adv_steps--;
        interval = LA_isr_rate;
      }
      else if (step_events_completed < decelerate_after && LA_current_adv_steps < LA_max_adv_steps) {
             //step_events_completed <= (uint32_t)accelerate_until) {
        LA_steps++;
        LA_current_adv_steps++;
        interval = LA_isr_rate;
      }
      else
        interval = LA_isr_rate = LA_ADV_NEVER;
    }
    else
      interval = LA_ADV_NEVER;

    #if MINIMUM_STEPPER_PRE_DIR_DELAY > 0
      DELAY_NS(MINIMUM_STEPPER_PRE_DIR_DELAY);
    #endif

    #if ENABLED(MIXING_EXTRUDER)
      // We don't know which steppers will be stepped because LA loop follows,
      // with potentially multiple steps. Set all.
      if (LA_steps >= 0)
        MIXER_STEPPER_LOOP(j) NORM_E_DIR(j);
      else
        MIXER_STEPPER_LOOP(j) REV_E_DIR(j);
    #else
      if (LA_steps >= 0)
        NORM_E_DIR(stepper_extruder);
      else
        REV_E_DIR(stepper_extruder);
    #endif

    // A small delay may be needed after changing direction
    #if MINIMUM_STEPPER_POST_DIR_DELAY > 0
      DELAY_NS(MINIMUM_STEPPER_POST_DIR_DELAY);
    #endif

    // Get the timer count and estimate the end of the pulse
    hal_timer_t pulse_end = HAL_timer_get_count(PULSE_TIMER_NUM) + hal_timer_t(MIN_PULSE_TICKS);

    const hal_timer_t added_step_ticks = hal_timer_t(ADDED_STEP_TICKS);

    // Step E stepper if we have steps
    while (LA_steps) {

      // Set the STEP pulse ON
      #if ENABLED(MIXING_EXTRUDER)
        E_STEP_WRITE(mixer.get_next_stepper(), !INVERT_E_STEP_PIN);
      #else
        E_STEP_WRITE(stepper_extruder, !INVERT_E_STEP_PIN);
      #endif

      // Enforce a minimum duration for STEP pulse ON
      #if MINIMUM_STEPPER_PULSE
        // Just wait for the requested pulse duration
        while (HAL_timer_get_count(PULSE_TIMER_NUM) < pulse_end) { /* nada */ }
      #endif

      // Add the delay needed to ensure the maximum driver rate is enforced
      if (signed(added_step_ticks) > 0) pulse_end += hal_timer_t(added_step_ticks);

      LA_steps < 0 ? ++LA_steps : --LA_steps;

      // Set the STEP pulse OFF
      #if ENABLED(MIXING_EXTRUDER)
        E_STEP_WRITE(mixer.get_stepper(), INVERT_E_STEP_PIN);
      #else
        E_STEP_WRITE(stepper_extruder, INVERT_E_STEP_PIN);
      #endif

      // For minimum pulse time wait before looping
      // Just wait for the requested pulse duration
      if (LA_steps) {
        while (HAL_timer_get_count(PULSE_TIMER_NUM) < pulse_end) { /* nada */ }
        #if MINIMUM_STEPPER_PULSE
          // Add to the value, the time that the pulse must be active (to be used on the next loop)
          pulse_end += hal_timer_t(MIN_PULSE_TICKS);
        #endif
      }
    } // LA_steps

    return interval;
  }
#endif // LIN_ADVANCE

// Check if the given block is busy or not - Must not be called from ISR contexts
// The current_block could change in the middle of the read by an Stepper ISR, so
// we must explicitly prevent that!
bool Stepper::is_block_busy(const block_t* const block) {
  #ifdef __AVR__
    // A SW memory barrier, to ensure GCC does not overoptimize loops
    #define sw_barrier() asm volatile("": : :"memory");

    // Keep reading until 2 consecutive reads return the same value,
    // meaning there was no update in-between caused by an interrupt.
    // This works because stepper ISRs happen at a slower rate than
    // successive reads of a variable, so 2 consecutive reads with
    // the same value means no interrupt updated it.
    block_t* vold, *vnew = current_block;
    sw_barrier();
    do {
      vold = vnew;
      vnew = current_block;
      sw_barrier();
    } while (vold != vnew);
  #else
    block_t *vnew = current_block;
  #endif

  // Return if the block is busy or not
  return block == vnew;
}

void Stepper::init() {

  #if MB(ALLIGATOR)
    const float motor_current[] = MOTOR_CURRENT;
    unsigned int digipot_motor = 0;
    for (uint8_t i = 0; i < 3 + EXTRUDERS; i++) {
      digipot_motor = 255 * (motor_current[i] / 2.5);
      dac084s085::setValue(i, digipot_motor);
    }
  #endif//MB(ALLIGATOR)

  // Init Microstepping Pins
  #if HAS_MICROSTEPS
    microstep_init();
  #endif

  // Init Dir Pins
  #if HAS_X_DIR
    X_DIR_INIT;
  #endif
  #if HAS_X2_DIR
    X2_DIR_INIT;
  #endif
  #if HAS_Y_DIR
    Y_DIR_INIT;
    #if ENABLED(Y_DUAL_STEPPER_DRIVERS) && HAS_Y2_DIR
      Y2_DIR_INIT;
    #endif
  #endif
  #if HAS_Z_DIR
    Z_DIR_INIT;
    #if Z_MULTI_STEPPER_DRIVERS && HAS_Z2_DIR
      Z2_DIR_INIT;
    #endif
    #if ENABLED(Z_TRIPLE_STEPPER_DRIVERS) && HAS_Z3_DIR
      Z3_DIR_INIT;
    #endif
  #endif
  #if HAS_E0_DIR
    E0_DIR_INIT;
  #endif
  #if HAS_E1_DIR
    E1_DIR_INIT;
  #endif
  #if HAS_E2_DIR
    E2_DIR_INIT;
  #endif
  #if HAS_E3_DIR
    E3_DIR_INIT;
  #endif
  #if HAS_E4_DIR
    E4_DIR_INIT;
  #endif
  #if HAS_E5_DIR
    E5_DIR_INIT;
  #endif

  // Init Enable Pins - steppers default to disabled.
  #if HAS_X_ENABLE
    X_ENABLE_INIT;
    if (!X_ENABLE_ON) X_ENABLE_WRITE(HIGH);
    #if EITHER(DUAL_X_CARRIAGE, X_DUAL_STEPPER_DRIVERS) && HAS_X2_ENABLE
      X2_ENABLE_INIT;
      if (!X_ENABLE_ON) X2_ENABLE_WRITE(HIGH);
    #endif
  #endif
  #if HAS_Y_ENABLE
    Y_ENABLE_INIT;
    if (!Y_ENABLE_ON) Y_ENABLE_WRITE(HIGH);
    #if ENABLED(Y_DUAL_STEPPER_DRIVERS) && HAS_Y2_ENABLE
      Y2_ENABLE_INIT;
      if (!Y_ENABLE_ON) Y2_ENABLE_WRITE(HIGH);
    #endif
  #endif
  #if HAS_Z_ENABLE
    Z_ENABLE_INIT;
    if (!Z_ENABLE_ON) Z_ENABLE_WRITE(HIGH);
    #if Z_MULTI_STEPPER_DRIVERS && HAS_Z2_ENABLE
      Z2_ENABLE_INIT;
      if (!Z_ENABLE_ON) Z2_ENABLE_WRITE(HIGH);
    #endif
    #if ENABLED(Z_TRIPLE_STEPPER_DRIVERS) && HAS_Z3_ENABLE
      Z3_ENABLE_INIT;
      if (!Z_ENABLE_ON) Z3_ENABLE_WRITE(HIGH);
    #endif
  #endif
  #if HAS_E0_ENABLE
    E0_ENABLE_INIT;
    if (!E_ENABLE_ON) E0_ENABLE_WRITE(HIGH);
  #endif
  #if HAS_E1_ENABLE
    E1_ENABLE_INIT;
    if (!E_ENABLE_ON) E1_ENABLE_WRITE(HIGH);
  #endif
  #if HAS_E2_ENABLE
    E2_ENABLE_INIT;
    if (!E_ENABLE_ON) E2_ENABLE_WRITE(HIGH);
  #endif
  #if HAS_E3_ENABLE
    E3_ENABLE_INIT;
    if (!E_ENABLE_ON) E3_ENABLE_WRITE(HIGH);
  #endif
  #if HAS_E4_ENABLE
    E4_ENABLE_INIT;
    if (!E_ENABLE_ON) E4_ENABLE_WRITE(HIGH);
  #endif
  #if HAS_E5_ENABLE
    E5_ENABLE_INIT;
    if (!E_ENABLE_ON) E5_ENABLE_WRITE(HIGH);
  #endif

  #define _STEP_INIT(AXIS) AXIS ##_STEP_INIT
  #define _WRITE_STEP(AXIS, HIGHLOW) AXIS ##_STEP_WRITE(HIGHLOW)
  #define _DISABLE(AXIS) disable_## AXIS()

  #define AXIS_INIT(AXIS, PIN) \
    _STEP_INIT(AXIS); \
    _WRITE_STEP(AXIS, _INVERT_STEP_PIN(PIN)); \
    _DISABLE(AXIS)

  #define E_AXIS_INIT(NUM) AXIS_INIT(E## NUM, E)

  // Init Step Pins
  #if HAS_X_STEP
    #if EITHER(X_DUAL_STEPPER_DRIVERS, DUAL_X_CARRIAGE)
      X2_STEP_INIT;
      X2_STEP_WRITE(INVERT_X_STEP_PIN);
    #endif
    AXIS_INIT(X, X);
  #endif

  #if HAS_Y_STEP
    #if ENABLED(Y_DUAL_STEPPER_DRIVERS)
      Y2_STEP_INIT;
      Y2_STEP_WRITE(INVERT_Y_STEP_PIN);
    #endif
    AXIS_INIT(Y, Y);
  #endif

  #if HAS_Z_STEP
    #if Z_MULTI_STEPPER_DRIVERS
      Z2_STEP_INIT;
      Z2_STEP_WRITE(INVERT_Z_STEP_PIN);
    #endif
    #if ENABLED(Z_TRIPLE_STEPPER_DRIVERS)
      Z3_STEP_INIT;
      Z3_STEP_WRITE(INVERT_Z_STEP_PIN);
    #endif
    AXIS_INIT(Z, Z);
  #endif

  #if E_STEPPERS > 0 && HAS_E0_STEP
    E_AXIS_INIT(0);
  #endif
  #if E_STEPPERS > 1 && HAS_E1_STEP
    E_AXIS_INIT(1);
  #endif
  #if E_STEPPERS > 2 && HAS_E2_STEP
    E_AXIS_INIT(2);
  #endif
  #if E_STEPPERS > 3 && HAS_E3_STEP
    E_AXIS_INIT(3);
  #endif
  #if E_STEPPERS > 4 && HAS_E4_STEP
    E_AXIS_INIT(4);
  #endif
  #if E_STEPPERS > 5 && HAS_E5_STEP
    E_AXIS_INIT(5);
  #endif

  #if DISABLED(I2S_STEPPER_STREAM)
    HAL_timer_start(STEP_TIMER_NUM, 122); // Init Stepper ISR to 122 Hz for quick starting
    ENABLE_STEPPER_DRIVER_INTERRUPT();
    sei();
  #endif

  // Init direction bits for first moves
  last_direction_bits = 0
    | (INVERT_X_DIR ? _BV(X_AXIS) : 0)
    | (INVERT_Y_DIR ? _BV(Y_AXIS) : 0)
    | (INVERT_Z_DIR ? _BV(Z_AXIS) : 0);

  set_directions();

  #if HAS_DIGIPOTSS || HAS_MOTOR_CURRENT_PWM
    #if HAS_MOTOR_CURRENT_PWM
      initialized = true;
    #endif
    digipot_init();
  #endif
}

/**
 * Set the stepper positions directly in steps
 *
 * The input is based on the typical per-axis XYZ steps.
 * For CORE machines XYZ needs to be translated to ABC.
 *
 * This allows get_axis_position_mm to correctly
 * derive the current XYZ position later on.
 */
void Stepper::_set_position(const int32_t &a, const int32_t &b, const int32_t &c, const int32_t &e) {
  #if CORE_IS_XY
    // corexy positioning
    // these equations follow the form of the dA and dB equations on http://www.corexy.com/theory.html
    count_position.set(a + b, CORESIGN(a - b), c);
  #elif CORE_IS_XZ
    // corexz planning
    count_position.set(a + c, b, CORESIGN(a - c));
  #elif CORE_IS_YZ
    // coreyz planning
    count_position.set(a, b + c, CORESIGN(b - c));
  #else
    // default non-h-bot planning
    count_position.set(a, b, c);
  #endif
  count_position.e = e;
}

/**
 * Get a stepper's position in steps.
 */
int32_t Stepper::position(const AxisEnum axis) {
  #ifdef __AVR__
    // Protect the access to the position. Only required for AVR, as
    //  any 32bit CPU offers atomic access to 32bit variables
    const bool was_enabled = STEPPER_ISR_ENABLED();
    if (was_enabled) DISABLE_STEPPER_DRIVER_INTERRUPT();
  #endif

  const int32_t v = count_position[axis];

  #ifdef __AVR__
    // Reenable Stepper ISR
    if (was_enabled) ENABLE_STEPPER_DRIVER_INTERRUPT();
  #endif
  return v;
}

// Signal endstops were triggered - This function can be called from
// an ISR context  (Temperature, Stepper or limits ISR), so we must
// be very careful here. If the interrupt being preempted was the
// Stepper ISR (this CAN happen with the endstop limits ISR) then
// when the stepper ISR resumes, we must be very sure that the movement
// is properly cancelled
void Stepper::endstop_triggered(const AxisEnum axis) {

  const bool was_enabled = STEPPER_ISR_ENABLED();
  if (was_enabled) DISABLE_STEPPER_DRIVER_INTERRUPT();
  endstops_trigsteps[axis] = (
    #if IS_CORE
      (axis == CORE_AXIS_2
        ? CORESIGN(count_position[CORE_AXIS_1] - count_position[CORE_AXIS_2])
        : count_position[CORE_AXIS_1] + count_position[CORE_AXIS_2]
      ) * 0.5f
    #else // !IS_CORE
      count_position[axis]
    #endif
  );

  // Discard the rest of the move if there is a current block
  quick_stop();

  if (was_enabled) ENABLE_STEPPER_DRIVER_INTERRUPT();
}

int32_t Stepper::triggered_position(const AxisEnum axis) {
  #ifdef __AVR__
    // Protect the access to the position. Only required for AVR, as
    //  any 32bit CPU offers atomic access to 32bit variables
    const bool was_enabled = STEPPER_ISR_ENABLED();
    if (was_enabled) DISABLE_STEPPER_DRIVER_INTERRUPT();
  #endif

  const int32_t v = endstops_trigsteps[axis];

  #ifdef __AVR__
    // Reenable Stepper ISR
    if (was_enabled) ENABLE_STEPPER_DRIVER_INTERRUPT();
  #endif

  return v;
}

void Stepper::report_positions() {

  #ifdef __AVR__
    // Protect the access to the position.
    const bool was_enabled = STEPPER_ISR_ENABLED();
    if (was_enabled) DISABLE_STEPPER_DRIVER_INTERRUPT();
  #endif

  const xyz_long_t pos = count_position;

  #ifdef __AVR__
    if (was_enabled) ENABLE_STEPPER_DRIVER_INTERRUPT();
  #endif

  #if CORE_IS_XY || CORE_IS_XZ || ENABLED(DELTA) || IS_SCARA
    SERIAL_ECHOPAIR(MSG_COUNT_A, pos.x, " B:", pos.y);
  #else
    SERIAL_ECHOPAIR(MSG_COUNT_X, pos.x, " Y:", pos.y);
  #endif
  #if CORE_IS_XZ || CORE_IS_YZ || ENABLED(DELTA)
    SERIAL_ECHOLNPAIR(" C:", pos.z);
  #else
    SERIAL_ECHOLNPAIR(" Z:", pos.z);
  #endif
}

#if ENABLED(BABYSTEPPING)

  #if MINIMUM_STEPPER_PULSE
    #define STEP_PULSE_CYCLES ((MINIMUM_STEPPER_PULSE) * CYCLES_PER_MICROSECOND)
  #else
    #define STEP_PULSE_CYCLES 0
  #endif

  #if ENABLED(DELTA)
    #define CYCLES_EATEN_BABYSTEP (2 * 15)
  #else
    #define CYCLES_EATEN_BABYSTEP 0
  #endif
  #define EXTRA_CYCLES_BABYSTEP (STEP_PULSE_CYCLES - (CYCLES_EATEN_BABYSTEP))

  #define _ENABLE(AXIS) enable_## AXIS()
  #define _READ_DIR(AXIS) AXIS ##_DIR_READ()
  #define _INVERT_DIR(AXIS) INVERT_## AXIS ##_DIR
  #define _APPLY_DIR(AXIS, INVERT) AXIS ##_APPLY_DIR(INVERT, true)

  #if EXTRA_CYCLES_BABYSTEP > 20
    #define _SAVE_START const hal_timer_t pulse_start = HAL_timer_get_count(PULSE_TIMER_NUM)
    #define _PULSE_WAIT while (EXTRA_CYCLES_BABYSTEP > (uint32_t)(HAL_timer_get_count(PULSE_TIMER_NUM) - pulse_start) * (PULSE_TIMER_PRESCALE)) { /* nada */ }
  #else
    #define _SAVE_START NOOP
    #if EXTRA_CYCLES_BABYSTEP > 0
      #define _PULSE_WAIT DELAY_NS(EXTRA_CYCLES_BABYSTEP * NANOSECONDS_PER_CYCLE)
    #elif ENABLED(DELTA)
      #define _PULSE_WAIT DELAY_US(2);
    #elif STEP_PULSE_CYCLES > 0
      #define _PULSE_WAIT NOOP
    #else
      #define _PULSE_WAIT DELAY_US(4);
    #endif
  #endif

  #define BABYSTEP_AXIS(AXIS, INVERT, DIR) {            \
      const uint8_t old_dir = _READ_DIR(AXIS);          \
      _ENABLE(AXIS);                                    \
      DELAY_NS(MINIMUM_STEPPER_PRE_DIR_DELAY);              \
      _APPLY_DIR(AXIS, _INVERT_DIR(AXIS)^DIR^INVERT);   \
      DELAY_NS(MINIMUM_STEPPER_POST_DIR_DELAY);              \
      _SAVE_START;                                      \
      _APPLY_STEP(AXIS)(!_INVERT_STEP_PIN(AXIS), true); \
      _PULSE_WAIT;                                      \
      _APPLY_STEP(AXIS)(_INVERT_STEP_PIN(AXIS), true);  \
      _APPLY_DIR(AXIS, old_dir);                        \
    }

  // MUST ONLY BE CALLED BY AN ISR,
  // No other ISR should ever interrupt this!
  void Stepper::babystep(const AxisEnum axis, const bool direction) {
    cli();

    switch (axis) {

      #if ENABLED(BABYSTEP_XY)

        case X_AXIS:
          #if CORE_IS_XY
            BABYSTEP_AXIS(X, false, direction);
            BABYSTEP_AXIS(Y, false, direction);
          #elif CORE_IS_XZ
            BABYSTEP_AXIS(X, false, direction);
            BABYSTEP_AXIS(Z, false, direction);
          #else
            BABYSTEP_AXIS(X, false, direction);
          #endif
          break;

        case Y_AXIS:
          #if CORE_IS_XY
            BABYSTEP_AXIS(X, false, direction);
            BABYSTEP_AXIS(Y, false, direction^(CORESIGN(1)<0));
          #elif CORE_IS_YZ
            BABYSTEP_AXIS(Y, false, direction);
            BABYSTEP_AXIS(Z, false, direction^(CORESIGN(1)<0));
          #else
            BABYSTEP_AXIS(Y, false, direction);
          #endif
          break;

      #endif

      case Z_AXIS: {

        #if CORE_IS_XZ
          BABYSTEP_AXIS(X, BABYSTEP_INVERT_Z, direction);
          BABYSTEP_AXIS(Z, BABYSTEP_INVERT_Z, direction^(CORESIGN(1)<0));

        #elif CORE_IS_YZ
          BABYSTEP_AXIS(Y, BABYSTEP_INVERT_Z, direction);
          BABYSTEP_AXIS(Z, BABYSTEP_INVERT_Z, direction^(CORESIGN(1)<0));

        #elif DISABLED(DELTA)
          BABYSTEP_AXIS(Z, BABYSTEP_INVERT_Z, direction);

        #else // DELTA

          const bool z_direction = direction ^ BABYSTEP_INVERT_Z;

          enable_X();
          enable_Y();
          enable_Z();

          #if MINIMUM_STEPPER_PRE_DIR_DELAY > 0
            DELAY_NS(MINIMUM_STEPPER_PRE_DIR_DELAY);
          #endif

          const uint8_t old_x_dir_pin = X_DIR_READ(),
                        old_y_dir_pin = Y_DIR_READ(),
                        old_z_dir_pin = Z_DIR_READ();

          X_DIR_WRITE(INVERT_X_DIR ^ z_direction);
          Y_DIR_WRITE(INVERT_Y_DIR ^ z_direction);
          Z_DIR_WRITE(INVERT_Z_DIR ^ z_direction);

          #if MINIMUM_STEPPER_POST_DIR_DELAY > 0
            DELAY_NS(MINIMUM_STEPPER_POST_DIR_DELAY);
          #endif

          _SAVE_START;

          X_STEP_WRITE(!INVERT_X_STEP_PIN);
          Y_STEP_WRITE(!INVERT_Y_STEP_PIN);
          Z_STEP_WRITE(!INVERT_Z_STEP_PIN);

          _PULSE_WAIT;

          X_STEP_WRITE(INVERT_X_STEP_PIN);
          Y_STEP_WRITE(INVERT_Y_STEP_PIN);
          Z_STEP_WRITE(INVERT_Z_STEP_PIN);

          // Restore direction bits
          X_DIR_WRITE(old_x_dir_pin);
          Y_DIR_WRITE(old_y_dir_pin);
          Z_DIR_WRITE(old_z_dir_pin);

        #endif

      } break;

      default: break;
    }
    sei();
  }

#endif // BABYSTEPPING

/**
 * Software-controlled Stepper Motor Current
 */

#if HAS_DIGIPOTSS

  // From Arduino DigitalPotControl example
  void Stepper::digitalPotWrite(const int16_t address, const int16_t value) {
    WRITE(DIGIPOTSS_PIN, LOW);  // Take the SS pin low to select the chip
    SPI.transfer(address);      // Send the address and value via SPI
    SPI.transfer(value);
    WRITE(DIGIPOTSS_PIN, HIGH); // Take the SS pin high to de-select the chip
    //delay(10);
  }

#endif // HAS_DIGIPOTSS

#if HAS_MOTOR_CURRENT_PWM

  void Stepper::refresh_motor_power() {
    if (!initialized) return;
    LOOP_L_N(i, COUNT(motor_current_setting)) {
      switch (i) {
        #if ANY_PIN(MOTOR_CURRENT_PWM_XY, MOTOR_CURRENT_PWM_X, MOTOR_CURRENT_PWM_Y)
          case 0:
        #endif
        #if PIN_EXISTS(MOTOR_CURRENT_PWM_Z)
          case 1:
        #endif
        #if ANY_PIN(MOTOR_CURRENT_PWM_E, MOTOR_CURRENT_PWM_E0, MOTOR_CURRENT_PWM_E1)
          case 2:
        #endif
            digipot_current(i, motor_current_setting[i]);
        default: break;
      }
    }
  }

#endif // HAS_MOTOR_CURRENT_PWM

#if !MB(PRINTRBOARD_G2)

  #if HAS_DIGIPOTSS || HAS_MOTOR_CURRENT_PWM

    void Stepper::digipot_current(const uint8_t driver, const int16_t current) {

      #if HAS_DIGIPOTSS

        const uint8_t digipot_ch[] = DIGIPOT_CHANNELS;
        digitalPotWrite(digipot_ch[driver], current);

      #elif HAS_MOTOR_CURRENT_PWM

        if (!initialized) return;

        if (WITHIN(driver, 0, COUNT(motor_current_setting) - 1))
          motor_current_setting[driver] = current; // update motor_current_setting

        #define _WRITE_CURRENT_PWM(P) analogWrite(pin_t(MOTOR_CURRENT_PWM_## P ##_PIN), 255L * current / (MOTOR_CURRENT_PWM_RANGE))
        switch (driver) {
          case 0:
            #if PIN_EXISTS(MOTOR_CURRENT_PWM_X)
              _WRITE_CURRENT_PWM(X);
            #endif
            #if PIN_EXISTS(MOTOR_CURRENT_PWM_Y)
              _WRITE_CURRENT_PWM(Y);
            #endif
            #if PIN_EXISTS(MOTOR_CURRENT_PWM_XY)
              _WRITE_CURRENT_PWM(XY);
            #endif
            break;
          case 1:
            #if PIN_EXISTS(MOTOR_CURRENT_PWM_Z)
              _WRITE_CURRENT_PWM(Z);
            #endif
            break;
          case 2:
            #if PIN_EXISTS(MOTOR_CURRENT_PWM_E)
              _WRITE_CURRENT_PWM(E);
            #endif
            #if PIN_EXISTS(MOTOR_CURRENT_PWM_E0)
              _WRITE_CURRENT_PWM(E0);
            #endif
            #if PIN_EXISTS(MOTOR_CURRENT_PWM_E1)
              _WRITE_CURRENT_PWM(E1);
            #endif
            break;
        }
      #endif
    }

    void Stepper::digipot_init() {

      #if HAS_DIGIPOTSS

        static const uint8_t digipot_motor_current[] = DIGIPOT_MOTOR_CURRENT;

        SPI.begin();
        SET_OUTPUT(DIGIPOTSS_PIN);

        for (uint8_t i = 0; i < COUNT(digipot_motor_current); i++) {
          //digitalPotWrite(digipot_ch[i], digipot_motor_current[i]);
          digipot_current(i, digipot_motor_current[i]);
        }

      #elif HAS_MOTOR_CURRENT_PWM

        #if PIN_EXISTS(MOTOR_CURRENT_PWM_X)
          SET_PWM(MOTOR_CURRENT_PWM_X_PIN);
        #endif
        #if PIN_EXISTS(MOTOR_CURRENT_PWM_Y)
          SET_PWM(MOTOR_CURRENT_PWM_Y_PIN);
        #endif
        #if PIN_EXISTS(MOTOR_CURRENT_PWM_XY)
          SET_PWM(MOTOR_CURRENT_PWM_XY_PIN);
        #endif
        #if PIN_EXISTS(MOTOR_CURRENT_PWM_Z)
          SET_PWM(MOTOR_CURRENT_PWM_Z_PIN);
        #endif
        #if PIN_EXISTS(MOTOR_CURRENT_PWM_E)
          SET_PWM(MOTOR_CURRENT_PWM_E_PIN);
        #endif
        #if PIN_EXISTS(MOTOR_CURRENT_PWM_E0)
          SET_PWM(MOTOR_CURRENT_PWM_E0_PIN);
        #endif
        #if PIN_EXISTS(MOTOR_CURRENT_PWM_E1)
          SET_PWM(MOTOR_CURRENT_PWM_E1_PIN);
        #endif

        refresh_motor_power();

        // Set Timer5 to 31khz so the PWM of the motor power is as constant as possible. (removes a buzzing noise)
        #ifdef __AVR__
          SET_CS5(PRESCALER_1);
        #endif
      #endif
    }

  #endif

#else // PRINTRBOARD_G2

  #include HAL_PATH(../HAL, fastio/G2_PWM.h)

#endif

#if HAS_MICROSTEPS

  /**
   * Software-controlled Microstepping
   */

  void Stepper::microstep_init() {
    #if HAS_X_MICROSTEPS
      SET_OUTPUT(X_MS1_PIN);
      SET_OUTPUT(X_MS2_PIN);
      #if PIN_EXISTS(X_MS3)
        SET_OUTPUT(X_MS3_PIN);
      #endif
    #endif
    #if HAS_X2_MICROSTEPS
      SET_OUTPUT(X2_MS1_PIN);
      SET_OUTPUT(X2_MS2_PIN);
      #if PIN_EXISTS(X2_MS3)
        SET_OUTPUT(X2_MS3_PIN);
      #endif
    #endif
    #if HAS_Y_MICROSTEPS
      SET_OUTPUT(Y_MS1_PIN);
      SET_OUTPUT(Y_MS2_PIN);
      #if PIN_EXISTS(Y_MS3)
        SET_OUTPUT(Y_MS3_PIN);
      #endif
    #endif
    #if HAS_Y2_MICROSTEPS
      SET_OUTPUT(Y2_MS1_PIN);
      SET_OUTPUT(Y2_MS2_PIN);
      #if PIN_EXISTS(Y2_MS3)
        SET_OUTPUT(Y2_MS3_PIN);
      #endif
    #endif
    #if HAS_Z_MICROSTEPS
      SET_OUTPUT(Z_MS1_PIN);
      SET_OUTPUT(Z_MS2_PIN);
      #if PIN_EXISTS(Z_MS3)
        SET_OUTPUT(Z_MS3_PIN);
      #endif
    #endif
    #if HAS_Z2_MICROSTEPS
      SET_OUTPUT(Z2_MS1_PIN);
      SET_OUTPUT(Z2_MS2_PIN);
      #if PIN_EXISTS(Z2_MS3)
        SET_OUTPUT(Z2_MS3_PIN);
      #endif
    #endif
    #if HAS_Z3_MICROSTEPS
      SET_OUTPUT(Z3_MS1_PIN);
      SET_OUTPUT(Z3_MS2_PIN);
      #if PIN_EXISTS(Z3_MS3)
        SET_OUTPUT(Z3_MS3_PIN);
      #endif
    #endif
    #if HAS_E0_MICROSTEPS
      SET_OUTPUT(E0_MS1_PIN);
      SET_OUTPUT(E0_MS2_PIN);
      #if PIN_EXISTS(E0_MS3)
        SET_OUTPUT(E0_MS3_PIN);
      #endif
    #endif
    #if HAS_E1_MICROSTEPS
      SET_OUTPUT(E1_MS1_PIN);
      SET_OUTPUT(E1_MS2_PIN);
      #if PIN_EXISTS(E1_MS3)
        SET_OUTPUT(E1_MS3_PIN);
      #endif
    #endif
    #if HAS_E2_MICROSTEPS
      SET_OUTPUT(E2_MS1_PIN);
      SET_OUTPUT(E2_MS2_PIN);
      #if PIN_EXISTS(E2_MS3)
        SET_OUTPUT(E2_MS3_PIN);
      #endif
    #endif
    #if HAS_E3_MICROSTEPS
      SET_OUTPUT(E3_MS1_PIN);
      SET_OUTPUT(E3_MS2_PIN);
      #if PIN_EXISTS(E3_MS3)
        SET_OUTPUT(E3_MS3_PIN);
      #endif
    #endif
    #if HAS_E4_MICROSTEPS
      SET_OUTPUT(E4_MS1_PIN);
      SET_OUTPUT(E4_MS2_PIN);
      #if PIN_EXISTS(E4_MS3)
        SET_OUTPUT(E4_MS3_PIN);
      #endif
    #endif
    #if HAS_E5_MICROSTEPS
      SET_OUTPUT(E5_MS1_PIN);
      SET_OUTPUT(E5_MS2_PIN);
      #if PIN_EXISTS(E5_MS3)
        SET_OUTPUT(E5_MS3_PIN);
      #endif
    #endif

    static const uint8_t microstep_modes[] = MICROSTEP_MODES;
    for (uint16_t i = 0; i < COUNT(microstep_modes); i++)
      microstep_mode(i, microstep_modes[i]);
  }

  void Stepper::microstep_ms(const uint8_t driver, const int8_t ms1, const int8_t ms2, const int8_t ms3) {
    if (ms1 >= 0) switch (driver) {
      #if HAS_X_MICROSTEPS || HAS_X2_MICROSTEPS
        case 0:
          #if HAS_X_MICROSTEPS
            WRITE(X_MS1_PIN, ms1);
          #endif
          #if HAS_X2_MICROSTEPS
            WRITE(X2_MS1_PIN, ms1);
          #endif
          break;
      #endif
      #if HAS_Y_MICROSTEPS || HAS_Y2_MICROSTEPS
        case 1:
          #if HAS_Y_MICROSTEPS
            WRITE(Y_MS1_PIN, ms1);
          #endif
          #if HAS_Y2_MICROSTEPS
            WRITE(Y2_MS1_PIN, ms1);
          #endif
          break;
      #endif
      #if HAS_Z_MICROSTEPS || HAS_Z2_MICROSTEPS || HAS_Z3_MICROSTEPS
        case 2:
          #if HAS_Z_MICROSTEPS
            WRITE(Z_MS1_PIN, ms1);
          #endif
          #if HAS_Z2_MICROSTEPS
            WRITE(Z2_MS1_PIN, ms1);
          #endif
          #if HAS_Z3_MICROSTEPS
            WRITE(Z3_MS1_PIN, ms1);
          #endif
          break;
      #endif
      #if HAS_E0_MICROSTEPS
        case 3: WRITE(E0_MS1_PIN, ms1); break;
      #endif
      #if HAS_E1_MICROSTEPS
        case 4: WRITE(E1_MS1_PIN, ms1); break;
      #endif
      #if HAS_E2_MICROSTEPS
        case 5: WRITE(E2_MS1_PIN, ms1); break;
      #endif
      #if HAS_E3_MICROSTEPS
        case 6: WRITE(E3_MS1_PIN, ms1); break;
      #endif
      #if HAS_E4_MICROSTEPS
        case 7: WRITE(E4_MS1_PIN, ms1); break;
      #endif
      #if HAS_E5_MICROSTEPS
        case 8: WRITE(E5_MS1_PIN, ms1); break;
      #endif
    }
    if (ms2 >= 0) switch (driver) {
      #if HAS_X_MICROSTEPS || HAS_X2_MICROSTEPS
        case 0:
          #if HAS_X_MICROSTEPS
            WRITE(X_MS2_PIN, ms2);
          #endif
          #if HAS_X2_MICROSTEPS
            WRITE(X2_MS2_PIN, ms2);
          #endif
          break;
      #endif
      #if HAS_Y_MICROSTEPS || HAS_Y2_MICROSTEPS
        case 1:
          #if HAS_Y_MICROSTEPS
            WRITE(Y_MS2_PIN, ms2);
          #endif
          #if HAS_Y2_MICROSTEPS
            WRITE(Y2_MS2_PIN, ms2);
          #endif
          break;
      #endif
      #if HAS_Z_MICROSTEPS || HAS_Z2_MICROSTEPS || HAS_Z3_MICROSTEPS
        case 2:
          #if HAS_Z_MICROSTEPS
            WRITE(Z_MS2_PIN, ms2);
          #endif
          #if HAS_Z2_MICROSTEPS
            WRITE(Z2_MS2_PIN, ms2);
          #endif
          #if HAS_Z3_MICROSTEPS
            WRITE(Z3_MS2_PIN, ms2);
          #endif
          break;
      #endif
      #if HAS_E0_MICROSTEPS
        case 3: WRITE(E0_MS2_PIN, ms2); break;
      #endif
      #if HAS_E1_MICROSTEPS
        case 4: WRITE(E1_MS2_PIN, ms2); break;
      #endif
      #if HAS_E2_MICROSTEPS
        case 5: WRITE(E2_MS2_PIN, ms2); break;
      #endif
      #if HAS_E3_MICROSTEPS
        case 6: WRITE(E3_MS2_PIN, ms2); break;
      #endif
      #if HAS_E4_MICROSTEPS
        case 7: WRITE(E4_MS2_PIN, ms2); break;
      #endif
      #if HAS_E5_MICROSTEPS
        case 8: WRITE(E5_MS2_PIN, ms2); break;
      #endif
    }
    if (ms3 >= 0) switch (driver) {
      #if HAS_X_MICROSTEPS || HAS_X2_MICROSTEPS
        case 0:
          #if HAS_X_MICROSTEPS && PIN_EXISTS(X_MS3)
            WRITE(X_MS3_PIN, ms3);
          #endif
          #if HAS_X2_MICROSTEPS && PIN_EXISTS(X2_MS3)
            WRITE(X2_MS3_PIN, ms3);
          #endif
          break;
      #endif
      #if HAS_Y_MICROSTEPS || HAS_Y2_MICROSTEPS
        case 1:
          #if HAS_Y_MICROSTEPS && PIN_EXISTS(Y_MS3)
            WRITE(Y_MS3_PIN, ms3);
          #endif
          #if HAS_Y2_MICROSTEPS && PIN_EXISTS(Y2_MS3)
            WRITE(Y2_MS3_PIN, ms3);
          #endif
          break;
      #endif
      #if HAS_Z_MICROSTEPS || HAS_Z2_MICROSTEPS || HAS_Z3_MICROSTEPS
        case 2:
          #if HAS_Z_MICROSTEPS && PIN_EXISTS(Z_MS3)
            WRITE(Z_MS3_PIN, ms3);
          #endif
          #if HAS_Z2_MICROSTEPS && PIN_EXISTS(Z2_MS3)
            WRITE(Z2_MS3_PIN, ms3);
          #endif
          #if HAS_Z3_MICROSTEPS && PIN_EXISTS(Z3_MS3)
            WRITE(Z3_MS3_PIN, ms3);
          #endif
          break;
      #endif
      #if HAS_E0_MICROSTEPS && PIN_EXISTS(E0_MS3)
        case 3: WRITE(E0_MS3_PIN, ms3); break;
      #endif
      #if HAS_E1_MICROSTEPS && PIN_EXISTS(E1_MS3)
        case 4: WRITE(E1_MS3_PIN, ms3); break;
      #endif
      #if HAS_E2_MICROSTEPS && PIN_EXISTS(E2_MS3)
        case 5: WRITE(E2_MS3_PIN, ms3); break;
      #endif
      #if HAS_E3_MICROSTEPS && PIN_EXISTS(E3_MS3)
        case 6: WRITE(E3_MS3_PIN, ms3); break;
      #endif
      #if HAS_E4_MICROSTEPS && PIN_EXISTS(E4_MS3)
        case 7: WRITE(E4_MS3_PIN, ms3); break;
      #endif
      #if HAS_E5_MICROSTEPS && PIN_EXISTS(E5_MS3)
        case 8: WRITE(E5_MS3_PIN, ms3); break;
      #endif
    }
  }

  void Stepper::microstep_mode(const uint8_t driver, const uint8_t stepping_mode) {
    switch (stepping_mode) {
      #if HAS_MICROSTEP1
        case 1: microstep_ms(driver, MICROSTEP1); break;
      #endif
      #if HAS_MICROSTEP2
        case 2: microstep_ms(driver, MICROSTEP2); break;
      #endif
      #if HAS_MICROSTEP4
        case 4: microstep_ms(driver, MICROSTEP4); break;
      #endif
      #if HAS_MICROSTEP8
        case 8: microstep_ms(driver, MICROSTEP8); break;
      #endif
      #if HAS_MICROSTEP16
        case 16: microstep_ms(driver, MICROSTEP16); break;
      #endif
      #if HAS_MICROSTEP32
        case 32: microstep_ms(driver, MICROSTEP32); break;
      #endif
      #if HAS_MICROSTEP64
        case 64: microstep_ms(driver, MICROSTEP64); break;
      #endif
      #if HAS_MICROSTEP128
        case 128: microstep_ms(driver, MICROSTEP128); break;
      #endif

      default: SERIAL_ERROR_MSG("Microsteps unavailable"); break;
    }
  }

  void Stepper::microstep_readings() {
    SERIAL_ECHOPGM("MS1,MS2,MS3 Pins\nX: ");
    #if HAS_X_MICROSTEPS
      SERIAL_CHAR('0' + READ(X_MS1_PIN));
      SERIAL_CHAR('0' + READ(X_MS2_PIN));
      #if PIN_EXISTS(X_MS3)
        SERIAL_ECHOLN((int)READ(X_MS3_PIN));
      #endif
    #endif
    #if HAS_Y_MICROSTEPS
      SERIAL_ECHOPGM("Y: ");
      SERIAL_CHAR('0' + READ(Y_MS1_PIN));
      SERIAL_CHAR('0' + READ(Y_MS2_PIN));
      #if PIN_EXISTS(Y_MS3)
        SERIAL_ECHOLN((int)READ(Y_MS3_PIN));
      #endif
    #endif
    #if HAS_Z_MICROSTEPS
      SERIAL_ECHOPGM("Z: ");
      SERIAL_CHAR('0' + READ(Z_MS1_PIN));
      SERIAL_CHAR('0' + READ(Z_MS2_PIN));
      #if PIN_EXISTS(Z_MS3)
        SERIAL_ECHOLN((int)READ(Z_MS3_PIN));
      #endif
    #endif
    #if HAS_E0_MICROSTEPS
      SERIAL_ECHOPGM("E0: ");
      SERIAL_CHAR('0' + READ(E0_MS1_PIN));
      SERIAL_CHAR('0' + READ(E0_MS2_PIN));
      #if PIN_EXISTS(E0_MS3)
        SERIAL_ECHOLN((int)READ(E0_MS3_PIN));
      #endif
    #endif
    #if HAS_E1_MICROSTEPS
      SERIAL_ECHOPGM("E1: ");
      SERIAL_CHAR('0' + READ(E1_MS1_PIN));
      SERIAL_CHAR('0' + READ(E1_MS2_PIN));
      #if PIN_EXISTS(E1_MS3)
        SERIAL_ECHOLN((int)READ(E1_MS3_PIN));
      #endif
    #endif
    #if HAS_E2_MICROSTEPS
      SERIAL_ECHOPGM("E2: ");
      SERIAL_CHAR('0' + READ(E2_MS1_PIN));
      SERIAL_CHAR('0' + READ(E2_MS2_PIN));
      #if PIN_EXISTS(E2_MS3)
        SERIAL_ECHOLN((int)READ(E2_MS3_PIN));
      #endif
    #endif
    #if HAS_E3_MICROSTEPS
      SERIAL_ECHOPGM("E3: ");
      SERIAL_CHAR('0' + READ(E3_MS1_PIN));
      SERIAL_CHAR('0' + READ(E3_MS2_PIN));
      #if PIN_EXISTS(E3_MS3)
        SERIAL_ECHOLN((int)READ(E3_MS3_PIN));
      #endif
    #endif
    #if HAS_E4_MICROSTEPS
      SERIAL_ECHOPGM("E4: ");
      SERIAL_CHAR('0' + READ(E4_MS1_PIN));
      SERIAL_CHAR('0' + READ(E4_MS2_PIN));
      #if PIN_EXISTS(E4_MS3)
        SERIAL_ECHOLN((int)READ(E4_MS3_PIN));
      #endif
    #endif
    #if HAS_E5_MICROSTEPS
      SERIAL_ECHOPGM("E5: ");
      SERIAL_CHAR('0' + READ(E5_MS1_PIN));
      SERIAL_ECHOLN((int)READ(E5_MS2_PIN));
      #if PIN_EXISTS(E5_MS3)
        SERIAL_ECHOLN((int)READ(E5_MS3_PIN));
      #endif
    #endif
  }

#endif // HAS_MICROSTEPS<|MERGE_RESOLUTION|>--- conflicted
+++ resolved
@@ -1457,29 +1457,16 @@
 
     // Pulse Extruders
     // Tick the E axis, correct error term and update position
-<<<<<<< HEAD
     if (linear_advance || ENABLED(MIXING_EXTRUDER)) {
-      delta_error[E_AXIS] += advance_dividend[E_AXIS];
-      if (delta_error[E_AXIS] >= 0) {
-        count_position[E_AXIS] += count_direction[E_AXIS];
+      delta_error.e += advance_dividend.e;
+      if (delta_error.e >= 0) {
+        count_position.e += count_direction.e;
         if (linear_advance) {
-          delta_error[E_AXIS] -= advance_divisor;
+          delta_error.e -= advance_divisor;
           // Don't step E here - But remember the number of steps to perform
           motor_direction(E_AXIS) ? --LA_steps : ++LA_steps;
         } else { // !LIN_ADVANCE && MIXING_EXTRUDER
-          // Don't adjust delta_error[E_AXIS] here!
-=======
-    #if EITHER(LIN_ADVANCE, MIXING_EXTRUDER)
-      delta_error.e += advance_dividend.e;
-      if (delta_error.e >= 0) {
-        count_position.e += count_direction.e;
-        #if ENABLED(LIN_ADVANCE)
-          delta_error.e -= advance_divisor;
-          // Don't step E here - But remember the number of steps to perform
-          motor_direction(E_AXIS) ? --LA_steps : ++LA_steps;
-        #else // !LIN_ADVANCE && MIXING_EXTRUDER
           // Don't adjust delta_error.e here!
->>>>>>> e0e406db
           // Being positive is the criteria for ending the pulse.
           E_STEP_WRITE(mixer.get_next_stepper(), !INVERT_E_STEP_PIN);
         }
