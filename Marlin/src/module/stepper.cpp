--- conflicted
+++ resolved
@@ -2597,27 +2597,15 @@
 
       AxisBits didmove;
       NUM_AXIS_CODE(
-<<<<<<< HEAD
-        if (X_MOVE_TEST)             didmove.ja = true,
-        if (Y_MOVE_TEST)             didmove.jb = true,
-        if (Z_MOVE_TEST)             didmove.jc = true,
-        if (!!current_block->steps._i) didmove.ji = true,
-        if (!!current_block->steps._j) didmove.jj = true,
-        if (!!current_block->steps._k) didmove.jk = true,
-        if (!!current_block->steps._u) didmove.ju = true,
-        if (!!current_block->steps._v) didmove.jv = true,
-        if (!!current_block->steps._w) didmove.jw = true
-=======
-        if (X_MOVE_TEST)              didmove.a = true,
-        if (Y_MOVE_TEST)              didmove.b = true,
-        if (Z_MOVE_TEST)              didmove.c = true,
-        if (!!current_block->steps.i) didmove.i = true,
-        if (!!current_block->steps.j) didmove.j = true,
-        if (!!current_block->steps.k) didmove.k = true,
-        if (!!current_block->steps.u) didmove.u = true,
-        if (!!current_block->steps.v) didmove.v = true,
-        if (!!current_block->steps.w) didmove.w = true
->>>>>>> c8d51c27
+        if (X_MOVE_TEST)              didmove.ja = true,
+        if (Y_MOVE_TEST)              didmove.jb = true,
+        if (Z_MOVE_TEST)              didmove.jc = true,
+        if (!!current_block->steps.i) didmove.ji = true,
+        if (!!current_block->steps.j) didmove.jj = true,
+        if (!!current_block->steps.k) didmove.jk = true,
+        if (!!current_block->steps.u) didmove.ju = true,
+        if (!!current_block->steps.v) didmove.jv = true,
+        if (!!current_block->steps.w) didmove.jw = true
       );
       axis_did_move = didmove;
 
