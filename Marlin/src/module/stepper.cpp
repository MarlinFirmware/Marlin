--- conflicted
+++ resolved
@@ -1685,7 +1685,7 @@
     }while(0)
 
     // Direct Stepping page?
-    const bool is_page = current_block->is_page();
+    const bool is_page = IS_PAGE(current_block);
 
     #if ENABLED(DIRECT_STEPPING)
       // Direct stepping is currently not ready for HAS_I_AXIS
@@ -1962,7 +1962,7 @@
             count_position[_AXIS(AXIS)] += page_step_state.bd[_AXIS(AXIS)] * count_direction[_AXIS(AXIS)];
         #endif
 
-        if (current_block->is_page()) {
+        if (IS_PAGE(current_block)) {
           PAGE_SEGMENT_UPDATE_POS(X);
           PAGE_SEGMENT_UPDATE_POS(Y);
           PAGE_SEGMENT_UPDATE_POS(Z);
@@ -2163,32 +2163,18 @@
       // Sync block? Sync the stepper counts or fan speeds and return
       while (current_block->is_sync()) {
 
-<<<<<<< HEAD
-        bool is_sync_pwr = false;
-
-        #if ENABLED(LASER_SYNCHRONOUS_M106_M107)
-          is_sync_pwr = TEST(current_block->flag, BLOCK_BIT_SYNC_FANS);
-          if (is_sync_pwr) planner.sync_fan_speeds(current_block->fan_speed);
+        #if ENABLED(LASER_POWER_SYNC)
+          if (cutter.cutter_mode == CUTTER_MODE_CONTINUOUS) {
+            if (current_block->is_pwr_sync()) {
+              planner.laser_inline.status.isSyncPower = true;
+              cutter.apply_power(current_block->laser.power);
+            }
+          }
         #endif
 
-        #if ENABLED(LASER_POWER_SYNC)
-        if (cutter.cutter_mode == CUTTER_MODE_CONTINUOUS) {
-          is_sync_pwr = TEST(current_block->flag, BLOCK_BIT_LASER_PWR);
-          if (is_sync_pwr) {
-            planner.laser_inline.status.isSyncPower = true;
-            cutter.apply_power(current_block->laser.power);
-          }
-        }
-        #endif
-
-        if (!is_sync_pwr) _set_position(current_block->position);
-=======
-        if (current_block->is_fan_sync()) {
-          TERN_(LASER_SYNCHRONOUS_M106_M107, planner.sync_fan_speeds(current_block->fan_speed));
-        }
-        else
-          _set_position(current_block->position);
->>>>>>> 4fb1c425
+        TERN_(LASER_SYNCHRONOUS_M106_M107, if (current_block->is_fan_sync()) planner.sync_fan_speeds(current_block->fan_speed));
+
+        if (!(current_block->is_fan_sync() || current_block->is_pwr_sync())) _set_position(current_block->position);
 
         discard_current_block();
 
@@ -2210,7 +2196,7 @@
       #endif
 
       #if ENABLED(DIRECT_STEPPING)
-        if (current_block->is_page()) {
+        if (IS_PAGE(current_block)) {
           page_step_state.segment_steps = 0;
           page_step_state.segment_idx = 0;
           page_step_state.page = page_manager.get_page(current_block->page_idx);
