/**
 * Marlin 3D Printer Firmware
 * Copyright (c) 2020 MarlinFirmware [https://github.com/MarlinFirmware/Marlin]
 *
 * Based on Sprinter and grbl.
 * Copyright (c) 2011 Camiel Gubbels / Erik van der Zalm
 *
 * This program is free software: you can redistribute it and/or modify
 * it under the terms of the GNU General Public License as published by
 * the Free Software Foundation, either version 3 of the License, or
 * (at your option) any later version.
 *
 * This program is distributed in the hope that it will be useful,
 * but WITHOUT ANY WARRANTY; without even the implied warranty of
 * MERCHANTABILITY or FITNESS FOR A PARTICULAR PURPOSE.  See the
 * GNU General Public License for more details.
 *
 * You should have received a copy of the GNU General Public License
 * along with this program.  If not, see <https://www.gnu.org/licenses/>.
 *
 */

/**
 * temperature.cpp - temperature control
 */

// Useful when debugging thermocouples
//#define IGNORE_THERMOCOUPLE_ERRORS

#include "temperature.h"
#include "endstops.h"

#include "../MarlinCore.h"
#include "planner.h"
#include "../HAL/shared/Delay.h"

#include "../lcd/ultralcd.h"

#if ENABLED(DWIN_CREALITY_LCD)
  #include "../lcd/dwin/e3v2/dwin.h"
#endif

#if ENABLED(EXTENSIBLE_UI)
  #include "../lcd/extui/ui_api.h"
#endif

#if ENABLED(MAX6675_IS_MAX31865)
  #include <Adafruit_MAX31865.h>
  #ifndef MAX31865_CS_PIN
    #define MAX31865_CS_PIN     MAX6675_SS_PIN  // HW:49   SW:65    for example
  #endif
  #ifndef MAX31865_MOSI_PIN
    #define MAX31865_MOSI_PIN   MOSI_PIN        //            63
  #endif
  #ifndef MAX31865_MISO_PIN
    #define MAX31865_MISO_PIN   MAX6675_DO_PIN  //            42
  #endif
  #ifndef MAX31865_SCK_PIN
    #define MAX31865_SCK_PIN    MAX6675_SCK_PIN //            40
  #endif
  Adafruit_MAX31865 max31865 = Adafruit_MAX31865(MAX31865_CS_PIN
    #if MAX31865_CS_PIN != MAX6675_SS_PIN
      , MAX31865_MOSI_PIN           // For software SPI also set MOSI/MISO/SCK
      , MAX31865_MISO_PIN
      , MAX31865_SCK_PIN
    #endif
  );
#endif

#define MAX6675_SEPARATE_SPI (EITHER(HEATER_0_USES_MAX6675, HEATER_1_USES_MAX6675) && PINS_EXIST(MAX6675_SCK, MAX6675_DO))

#if MAX6675_SEPARATE_SPI
  #include "../libs/private_spi.h"
#endif

#if ENABLED(PID_EXTRUSION_SCALING)
  #include "stepper.h"
#endif

#if ENABLED(BABYSTEPPING) && DISABLED(INTEGRATED_BABYSTEPPING)
  #include "../feature/babystep.h"
#endif

#include "printcounter.h"

#if ENABLED(FILAMENT_WIDTH_SENSOR)
  #include "../feature/filwidth.h"
#endif

#if HAS_POWER_MONITOR
  #include "../feature/power_monitor.h"
#endif

#if ENABLED(EMERGENCY_PARSER)
  #include "../feature/e_parser.h"
#endif

#if ENABLED(PRINTER_EVENT_LEDS)
  #include "../feature/leds/printer_event_leds.h"
#endif

#if ENABLED(JOYSTICK)
  #include "../feature/joystick.h"
#endif

#if ENABLED(SINGLENOZZLE)
  #include "tool_change.h"
#endif

#if USE_BEEPER
  #include "../libs/buzzer.h"
#endif

#if HAS_SERVOS
  #include "./servo.h"
#endif
#if HOTEND_USES_THERMISTOR
  #if ENABLED(TEMP_SENSOR_1_AS_REDUNDANT)
    static const temp_entry_t* heater_ttbl_map[2] = { HEATER_0_TEMPTABLE, HEATER_1_TEMPTABLE };
    static constexpr uint8_t heater_ttbllen_map[2] = { HEATER_0_TEMPTABLE_LEN, HEATER_1_TEMPTABLE_LEN };
  #else
    #define NEXT_TEMPTABLE(N) ,HEATER_##N##_TEMPTABLE
    #define NEXT_TEMPTABLE_LEN(N) ,HEATER_##N##_TEMPTABLE_LEN
    static const temp_entry_t* heater_ttbl_map[HOTENDS] = ARRAY_BY_HOTENDS(HEATER_0_TEMPTABLE REPEAT_S(1, HOTENDS, NEXT_TEMPTABLE));
    static constexpr uint8_t heater_ttbllen_map[HOTENDS] = ARRAY_BY_HOTENDS(HEATER_0_TEMPTABLE_LEN REPEAT_S(1, HOTENDS, NEXT_TEMPTABLE_LEN));
  #endif
#endif

Temperature thermalManager;

const char str_t_thermal_runaway[] PROGMEM = STR_T_THERMAL_RUNAWAY,
           str_t_heating_failed[] PROGMEM = STR_T_HEATING_FAILED;

/**
 * Macros to include the heater id in temp errors. The compiler's dead-code
 * elimination should (hopefully) optimize out the unused strings.
 */

#if HAS_HEATED_BED
  #define _BED_PSTR(h) (h) == H_BED ? GET_TEXT(MSG_BED) :
#else
  #define _BED_PSTR(h)
#endif
#if HAS_HEATED_CHAMBER
  #define _CHAMBER_PSTR(h) (h) == H_CHAMBER ? GET_TEXT(MSG_CHAMBER) :
#else
  #define _CHAMBER_PSTR(h)
#endif
#define _E_PSTR(h,N) ((HOTENDS) > N && (h) == N) ? PSTR(LCD_STR_E##N) :
#define HEATER_PSTR(h) _BED_PSTR(h) _CHAMBER_PSTR(h) _E_PSTR(h,1) _E_PSTR(h,2) _E_PSTR(h,3) _E_PSTR(h,4) _E_PSTR(h,5) PSTR(LCD_STR_E0)

// public:

#if ENABLED(NO_FAN_SLOWING_IN_PID_TUNING)
  bool Temperature::adaptive_fan_slowing = true;
#endif

#if HAS_HOTEND
  hotend_info_t Temperature::temp_hotend[HOTEND_TEMPS]; // = { 0 }
  const uint16_t Temperature::heater_maxtemp[HOTENDS] = ARRAY_BY_HOTENDS(HEATER_0_MAXTEMP, HEATER_1_MAXTEMP, HEATER_2_MAXTEMP, HEATER_3_MAXTEMP, HEATER_4_MAXTEMP, HEATER_5_MAXTEMP, HEATER_6_MAXTEMP, HEATER_7_MAXTEMP);
#endif

#if ENABLED(AUTO_POWER_E_FANS)
  uint8_t Temperature::autofan_speed[HOTENDS]; // = { 0 }
#endif

#if ENABLED(AUTO_POWER_CHAMBER_FAN)
  uint8_t Temperature::chamberfan_speed; // = 0
#endif

#if HAS_FAN

  uint8_t Temperature::fan_speed[FAN_COUNT]; // = { 0 }

  #if ENABLED(EXTRA_FAN_SPEED)
    uint8_t Temperature::old_fan_speed[FAN_COUNT], Temperature::new_fan_speed[FAN_COUNT];

    void Temperature::set_temp_fan_speed(const uint8_t fan, const uint16_t tmp_temp) {
      switch (tmp_temp) {
        case 1:
          set_fan_speed(fan, old_fan_speed[fan]);
          break;
        case 2:
          old_fan_speed[fan] = fan_speed[fan];
          set_fan_speed(fan, new_fan_speed[fan]);
          break;
        default:
          new_fan_speed[fan] = _MIN(tmp_temp, 255U);
          break;
      }
    }

  #endif

  #if EITHER(PROBING_FANS_OFF, ADVANCED_PAUSE_FANS_PAUSE)
    bool Temperature::fans_paused; // = false;
    uint8_t Temperature::saved_fan_speed[FAN_COUNT]; // = { 0 }
  #endif

  #if ENABLED(ADAPTIVE_FAN_SLOWING)
    uint8_t Temperature::fan_speed_scaler[FAN_COUNT] = ARRAY_N(FAN_COUNT, 128, 128, 128, 128, 128, 128, 128, 128);
  #endif

  /**
   * Set the print fan speed for a target extruder
   */
  void Temperature::set_fan_speed(uint8_t target, uint16_t speed) {

    NOMORE(speed, 255U);

    #if ENABLED(SINGLENOZZLE_STANDBY_FAN)
      if (target != active_extruder) {
        if (target < EXTRUDERS) singlenozzle_fan_speed[target] = speed;
        return;
      }
    #endif

    TERN_(SINGLENOZZLE, target = 0); // Always use fan index 0 with SINGLENOZZLE

    if (target >= FAN_COUNT) return;

    fan_speed[target] = speed;

    TERN_(REPORT_FAN_CHANGE, report_fan_speed(target));
  }

  #if ENABLED(REPORT_FAN_CHANGE)
    /**
     * Report print fan speed for a target extruder
     */
    void Temperature::report_fan_speed(const uint8_t target) {
      if (target >= FAN_COUNT) return;
      PORT_REDIRECT(SERIAL_BOTH);
      SERIAL_ECHOLNPAIR("M106 P", target, " S", fan_speed[target]);
    }
  #endif

  #if EITHER(PROBING_FANS_OFF, ADVANCED_PAUSE_FANS_PAUSE)

    void Temperature::set_fans_paused(const bool p) {
      if (p != fans_paused) {
        fans_paused = p;
        if (p)
          FANS_LOOP(i) { saved_fan_speed[i] = fan_speed[i]; fan_speed[i] = 0; }
        else
          FANS_LOOP(i) fan_speed[i] = saved_fan_speed[i];
      }
    }

  #endif

#endif // HAS_FAN

#if WATCH_HOTENDS
  hotend_watch_t Temperature::watch_hotend[HOTENDS]; // = { { 0 } }
#endif
#if HEATER_IDLE_HANDLER
  Temperature::heater_idle_t Temperature::heater_idle[NR_HEATER_IDLE]; // = { { 0 } }
#endif

#if HAS_HEATED_BED
  bed_info_t Temperature::temp_bed; // = { 0 }
  // Init min and max temp with extreme values to prevent false errors during startup
  #ifdef BED_MINTEMP
    int16_t Temperature::mintemp_raw_BED = HEATER_BED_RAW_LO_TEMP;
  #endif
  #ifdef BED_MAXTEMP
    int16_t Temperature::maxtemp_raw_BED = HEATER_BED_RAW_HI_TEMP;
  #endif
  TERN_(WATCH_BED, bed_watch_t Temperature::watch_bed); // = { 0 }
  TERN(PIDTEMPBED,, millis_t Temperature::next_bed_check_ms);
#endif // HAS_HEATED_BED

#if HAS_TEMP_CHAMBER
  chamber_info_t Temperature::temp_chamber; // = { 0 }
  #if HAS_HEATED_CHAMBER
    int16_t fan_chamber_pwm;
    bool flag_chamber_off;
    bool flag_chamber_excess_heat = false;
    millis_t next_cool_check_ms_2 = 0;
    float old_temp = 9999;
    #ifdef CHAMBER_MINTEMP
      int16_t Temperature::mintemp_raw_CHAMBER = HEATER_CHAMBER_RAW_LO_TEMP;
    #endif
    #ifdef CHAMBER_MAXTEMP
      int16_t Temperature::maxtemp_raw_CHAMBER = HEATER_CHAMBER_RAW_HI_TEMP;
    #endif
    #if WATCH_CHAMBER
      chamber_watch_t Temperature::watch_chamber{0};
    #endif
    millis_t Temperature::next_chamber_check_ms;
  #endif // HAS_HEATED_CHAMBER
#endif // HAS_TEMP_CHAMBER

#if HAS_TEMP_PROBE
  probe_info_t Temperature::temp_probe; // = { 0 }
#endif

// Initialized by settings.load()
#if ENABLED(PIDTEMP)
  //hotend_pid_t Temperature::pid[HOTENDS];
#endif

#if ENABLED(PREVENT_COLD_EXTRUSION)
  bool Temperature::allow_cold_extrude = false;
  int16_t Temperature::extrude_min_temp = EXTRUDE_MINTEMP;
#endif

// private:

#if EARLY_WATCHDOG
  bool Temperature::inited = false;
#endif

#if ENABLED(TEMP_SENSOR_1_AS_REDUNDANT)
  uint16_t Temperature::redundant_temperature_raw = 0;
  float Temperature::redundant_temperature = 0.0;
#endif

volatile bool Temperature::raw_temps_ready = false;

#if ENABLED(PID_EXTRUSION_SCALING)
  int32_t Temperature::last_e_position, Temperature::lpq[LPQ_MAX_LEN];
  lpq_ptr_t Temperature::lpq_ptr = 0;
#endif

#define TEMPDIR(N) ((HEATER_##N##_RAW_LO_TEMP) < (HEATER_##N##_RAW_HI_TEMP) ? 1 : -1)

#if HAS_HOTEND
  // Init mintemp and maxtemp with extreme values to prevent false errors during startup
  constexpr temp_range_t sensor_heater_0 { HEATER_0_RAW_LO_TEMP, HEATER_0_RAW_HI_TEMP, 0, 16383 },
                         sensor_heater_1 { HEATER_1_RAW_LO_TEMP, HEATER_1_RAW_HI_TEMP, 0, 16383 },
                         sensor_heater_2 { HEATER_2_RAW_LO_TEMP, HEATER_2_RAW_HI_TEMP, 0, 16383 },
                         sensor_heater_3 { HEATER_3_RAW_LO_TEMP, HEATER_3_RAW_HI_TEMP, 0, 16383 },
                         sensor_heater_4 { HEATER_4_RAW_LO_TEMP, HEATER_4_RAW_HI_TEMP, 0, 16383 },
                         sensor_heater_5 { HEATER_5_RAW_LO_TEMP, HEATER_5_RAW_HI_TEMP, 0, 16383 },
                         sensor_heater_6 { HEATER_6_RAW_LO_TEMP, HEATER_6_RAW_HI_TEMP, 0, 16383 },
                         sensor_heater_7 { HEATER_7_RAW_LO_TEMP, HEATER_7_RAW_HI_TEMP, 0, 16383 };

  temp_range_t Temperature::temp_range[HOTENDS] = ARRAY_BY_HOTENDS(sensor_heater_0, sensor_heater_1, sensor_heater_2, sensor_heater_3, sensor_heater_4, sensor_heater_5, sensor_heater_6, sensor_heater_7);
#endif

#ifdef MAX_CONSECUTIVE_LOW_TEMPERATURE_ERROR_ALLOWED
  uint8_t Temperature::consecutive_low_temperature_error[HOTENDS] = { 0 };
#endif

#ifdef MILLISECONDS_PREHEAT_TIME
  millis_t Temperature::preheat_end_time[HOTENDS] = { 0 };
#endif

#if HAS_AUTO_FAN
  millis_t Temperature::next_auto_fan_check_ms = 0;
#endif

#if ENABLED(FAN_SOFT_PWM)
  uint8_t Temperature::soft_pwm_amount_fan[FAN_COUNT],
          Temperature::soft_pwm_count_fan[FAN_COUNT];
#endif

#if ENABLED(PROBING_HEATERS_OFF)
  bool Temperature::paused;
#endif

// public:

#if HAS_ADC_BUTTONS
  uint32_t Temperature::current_ADCKey_raw = HAL_ADC_RANGE;
  uint16_t Temperature::ADCKey_count = 0;
#endif

#if ENABLED(PID_EXTRUSION_SCALING)
  int16_t Temperature::lpq_len; // Initialized in settings.cpp
#endif

#if HAS_PID_HEATING

  inline void say_default_() { SERIAL_ECHOPGM("#define DEFAULT_"); }

  /**
   * PID Autotuning (M303)
   *
   * Alternately heat and cool the nozzle, observing its behavior to
   * determine the best PID values to achieve a stable temperature.
   * Needs sufficient heater power to make some overshoot at target
   * temperature to succeed.
   */
  void Temperature::PID_autotune(const float &target, const heater_id_t heater_id, const int8_t ncycles, const bool set_result/*=false*/) {
    float current_temp = 0.0;
    int cycles = 0;
    bool heating = true;

    millis_t next_temp_ms = millis(), t1 = next_temp_ms, t2 = next_temp_ms;
    long t_high = 0, t_low = 0;

    long bias, d;
    PID_t tune_pid = { 0, 0, 0 };
    float maxT = 0, minT = 10000;

    const bool isbed = (heater_id == H_BED);

    #if HAS_PID_FOR_BOTH
      #define GHV(B,H) (isbed ? (B) : (H))
      #define SHV(B,H) do{ if (isbed) temp_bed.soft_pwm_amount = B; else temp_hotend[heater_id].soft_pwm_amount = H; }while(0)
      #define ONHEATINGSTART() (isbed ? printerEventLEDs.onBedHeatingStart() : printerEventLEDs.onHotendHeatingStart())
      #define ONHEATING(S,C,T) (isbed ? printerEventLEDs.onBedHeating(S,C,T) : printerEventLEDs.onHotendHeating(S,C,T))
    #elif ENABLED(PIDTEMPBED)
      #define GHV(B,H) B
      #define SHV(B,H) (temp_bed.soft_pwm_amount = B)
      #define ONHEATINGSTART() printerEventLEDs.onBedHeatingStart()
      #define ONHEATING(S,C,T) printerEventLEDs.onBedHeating(S,C,T)
    #else
      #define GHV(B,H) H
      #define SHV(B,H) (temp_hotend[heater_id].soft_pwm_amount = H)
      #define ONHEATINGSTART() printerEventLEDs.onHotendHeatingStart()
      #define ONHEATING(S,C,T) printerEventLEDs.onHotendHeating(S,C,T)
    #endif
    #define WATCH_PID BOTH(WATCH_BED, PIDTEMPBED) || BOTH(WATCH_HOTENDS, PIDTEMP)

    #if WATCH_PID
      #if ALL(THERMAL_PROTECTION_HOTENDS, PIDTEMP, THERMAL_PROTECTION_BED, PIDTEMPBED)
        #define GTV(B,H) (isbed ? (B) : (H))
      #elif BOTH(THERMAL_PROTECTION_HOTENDS, PIDTEMP)
        #define GTV(B,H) (H)
      #else
        #define GTV(B,H) (B)
      #endif
      const uint16_t watch_temp_period = GTV(WATCH_BED_TEMP_PERIOD, WATCH_TEMP_PERIOD);
      const uint8_t watch_temp_increase = GTV(WATCH_BED_TEMP_INCREASE, WATCH_TEMP_INCREASE);
      const float watch_temp_target = target - float(watch_temp_increase + GTV(TEMP_BED_HYSTERESIS, TEMP_HYSTERESIS) + 1);
      millis_t temp_change_ms = next_temp_ms + SEC_TO_MS(watch_temp_period);
      float next_watch_temp = 0.0;
      bool heated = false;
    #endif

    TERN_(HAS_AUTO_FAN, next_auto_fan_check_ms = next_temp_ms + 2500UL);

    if (target > GHV(BED_MAX_TARGET, temp_range[heater_id].maxtemp - HOTEND_OVERSHOOT)) {
      SERIAL_ECHOLNPGM(STR_PID_TEMP_TOO_HIGH);
      TERN_(EXTENSIBLE_UI, ExtUI::onPidTuning(ExtUI::result_t::PID_TEMP_TOO_HIGH));
      return;
    }

    SERIAL_ECHOLNPGM(STR_PID_AUTOTUNE_START);

    disable_all_heaters();
    TERN_(AUTO_POWER_CONTROL, powerManager.power_on());

    SHV(bias = d = (MAX_BED_POWER) >> 1, bias = d = (PID_MAX) >> 1);

    #if ENABLED(PRINTER_EVENT_LEDS)
      const float start_temp = GHV(temp_bed.celsius, temp_hotend[heater_id].celsius);
      LEDColor color = ONHEATINGSTART();
    #endif

    TERN_(NO_FAN_SLOWING_IN_PID_TUNING, adaptive_fan_slowing = false);

    // PID Tuning loop
    wait_for_heatup = true; // Can be interrupted with M108
    while (wait_for_heatup) {

      const millis_t ms = millis();

      if (raw_temps_ready) { // temp sample ready
        updateTemperaturesFromRawValues();

        // Get the current temperature and constrain it
        current_temp = GHV(temp_bed.celsius, temp_hotend[heater_id].celsius);
        NOLESS(maxT, current_temp);
        NOMORE(minT, current_temp);

        #if ENABLED(PRINTER_EVENT_LEDS)
          ONHEATING(start_temp, current_temp, target);
        #endif

        #if HAS_AUTO_FAN
          if (ELAPSED(ms, next_auto_fan_check_ms)) {
            checkExtruderAutoFans();
            next_auto_fan_check_ms = ms + 2500UL;
          }
        #endif

        if (heating && current_temp > target) {
          if (ELAPSED(ms, t2 + 5000UL)) {
            heating = false;
            SHV((bias - d) >> 1, (bias - d) >> 1);
            t1 = ms;
            t_high = t1 - t2;
            maxT = target;
          }
        }

        if (!heating && current_temp < target) {
          if (ELAPSED(ms, t1 + 5000UL)) {
            heating = true;
            t2 = ms;
            t_low = t2 - t1;
            if (cycles > 0) {
              const long max_pow = GHV(MAX_BED_POWER, PID_MAX);
              bias += (d * (t_high - t_low)) / (t_low + t_high);
              LIMIT(bias, 20, max_pow - 20);
              d = (bias > max_pow >> 1) ? max_pow - 1 - bias : bias;

              SERIAL_ECHOPAIR(STR_BIAS, bias, STR_D_COLON, d, STR_T_MIN, minT, STR_T_MAX, maxT);
              if (cycles > 2) {
                const float Ku = (4.0f * d) / (float(M_PI) * (maxT - minT) * 0.5f),
                            Tu = float(t_low + t_high) * 0.001f,
                            pf = isbed ? 0.2f : 0.6f,
                            df = isbed ? 1.0f / 3.0f : 1.0f / 8.0f;

                SERIAL_ECHOPAIR(STR_KU, Ku, STR_TU, Tu);
                if (isbed) { // Do not remove this otherwise PID autotune won't work right for the bed!
                  tune_pid.Kp = Ku * 0.2f;
                  tune_pid.Ki = 2 * tune_pid.Kp / Tu;
                  tune_pid.Kd = tune_pid.Kp * Tu / 3;
                  SERIAL_ECHOLNPGM("\n" " No overshoot"); // Works far better for the bed. Classic and some have bad ringing.
                  SERIAL_ECHOLNPAIR(STR_KP, tune_pid.Kp, STR_KI, tune_pid.Ki, STR_KD, tune_pid.Kd);
                }
                else {
                  tune_pid.Kp = Ku * pf;
                  tune_pid.Kd = tune_pid.Kp * Tu * df;
                  tune_pid.Ki = 2 * tune_pid.Kp / Tu;
                  SERIAL_ECHOLNPGM("\n" STR_CLASSIC_PID);
                  SERIAL_ECHOLNPAIR(STR_KP, tune_pid.Kp, STR_KI, tune_pid.Ki, STR_KD, tune_pid.Kd);
                }

                /**
                tune_pid.Kp = 0.33 * Ku;
                tune_pid.Ki = tune_pid.Kp / Tu;
                tune_pid.Kd = tune_pid.Kp * Tu / 3;
                SERIAL_ECHOLNPGM(" Some overshoot");
                SERIAL_ECHOLNPAIR(" Kp: ", tune_pid.Kp, " Ki: ", tune_pid.Ki, " Kd: ", tune_pid.Kd, " No overshoot");
                tune_pid.Kp = 0.2 * Ku;
                tune_pid.Ki = 2 * tune_pid.Kp / Tu;
                tune_pid.Kd = tune_pid.Kp * Tu / 3;
                SERIAL_ECHOPAIR(" Kp: ", tune_pid.Kp, " Ki: ", tune_pid.Ki, " Kd: ", tune_pid.Kd);
                */
              }
            }
            SHV((bias + d) >> 1, (bias + d) >> 1);
            cycles++;
            minT = target;
          }
        }
      }

      // Did the temperature overshoot very far?
      #ifndef MAX_OVERSHOOT_PID_AUTOTUNE
        #define MAX_OVERSHOOT_PID_AUTOTUNE 30
      #endif
      if (current_temp > target + MAX_OVERSHOOT_PID_AUTOTUNE) {
        SERIAL_ECHOLNPGM(STR_PID_TEMP_TOO_HIGH);
        TERN_(EXTENSIBLE_UI, ExtUI::onPidTuning(ExtUI::result_t::PID_TEMP_TOO_HIGH));
        break;
      }

      // Report heater states every 2 seconds
      if (ELAPSED(ms, next_temp_ms)) {
        #if HAS_TEMP_SENSOR
          print_heater_states(isbed ? active_extruder : heater_id);
          SERIAL_EOL();
        #endif
        next_temp_ms = ms + 2000UL;

        // Make sure heating is actually working
        #if WATCH_PID
          if (BOTH(WATCH_BED, WATCH_HOTENDS) || isbed == DISABLED(WATCH_HOTENDS)) {
            if (!heated) {                                            // If not yet reached target...
              if (current_temp > next_watch_temp) {                   // Over the watch temp?
                next_watch_temp = current_temp + watch_temp_increase; // - set the next temp to watch for
                temp_change_ms = ms + SEC_TO_MS(watch_temp_period);     // - move the expiration timer up
                if (current_temp > watch_temp_target) heated = true;  // - Flag if target temperature reached
              }
              else if (ELAPSED(ms, temp_change_ms))                   // Watch timer expired
                _temp_error(heater_id, str_t_heating_failed, GET_TEXT(MSG_HEATING_FAILED_LCD));
            }
            else if (current_temp < target - (MAX_OVERSHOOT_PID_AUTOTUNE)) // Heated, then temperature fell too far?
              _temp_error(heater_id, str_t_thermal_runaway, GET_TEXT(MSG_THERMAL_RUNAWAY));
          }
        #endif
      } // every 2 seconds

      // Timeout after MAX_CYCLE_TIME_PID_AUTOTUNE minutes since the last undershoot/overshoot cycle
      #ifndef MAX_CYCLE_TIME_PID_AUTOTUNE
        #define MAX_CYCLE_TIME_PID_AUTOTUNE 20L
      #endif
      if ((ms - _MIN(t1, t2)) > (MAX_CYCLE_TIME_PID_AUTOTUNE * 60L * 1000L)) {
        TERN_(DWIN_CREALITY_LCD, DWIN_Popup_Temperature(0));
        TERN_(EXTENSIBLE_UI, ExtUI::onPidTuning(ExtUI::result_t::PID_TUNING_TIMEOUT));
        SERIAL_ECHOLNPGM(STR_PID_TIMEOUT);
        break;
      }

      if (cycles > ncycles && cycles > 2) {
        SERIAL_ECHOLNPGM(STR_PID_AUTOTUNE_FINISHED);

        #if HAS_PID_FOR_BOTH
          const char * const estring = GHV(PSTR("bed"), NUL_STR);
          say_default_(); serialprintPGM(estring); SERIAL_ECHOLNPAIR("Kp ", tune_pid.Kp);
          say_default_(); serialprintPGM(estring); SERIAL_ECHOLNPAIR("Ki ", tune_pid.Ki);
          say_default_(); serialprintPGM(estring); SERIAL_ECHOLNPAIR("Kd ", tune_pid.Kd);
        #elif ENABLED(PIDTEMP)
          say_default_(); SERIAL_ECHOLNPAIR("Kp ", tune_pid.Kp);
          say_default_(); SERIAL_ECHOLNPAIR("Ki ", tune_pid.Ki);
          say_default_(); SERIAL_ECHOLNPAIR("Kd ", tune_pid.Kd);
        #else
          say_default_(); SERIAL_ECHOLNPAIR("bedKp ", tune_pid.Kp);
          say_default_(); SERIAL_ECHOLNPAIR("bedKi ", tune_pid.Ki);
          say_default_(); SERIAL_ECHOLNPAIR("bedKd ", tune_pid.Kd);
        #endif

        #define _SET_BED_PID() do { \
          temp_bed.pid.Kp = tune_pid.Kp; \
          temp_bed.pid.Ki = scalePID_i(tune_pid.Ki); \
          temp_bed.pid.Kd = scalePID_d(tune_pid.Kd); \
        }while(0)

        #define _SET_EXTRUDER_PID() do { \
          PID_PARAM(Kp, heater_id) = tune_pid.Kp; \
          PID_PARAM(Ki, heater_id) = scalePID_i(tune_pid.Ki); \
          PID_PARAM(Kd, heater_id) = scalePID_d(tune_pid.Kd); \
          updatePID(); }while(0)

        // Use the result? (As with "M303 U1")
        if (set_result) {
          #if HAS_PID_FOR_BOTH
            if (isbed) _SET_BED_PID(); else _SET_EXTRUDER_PID();
          #elif ENABLED(PIDTEMP)
            _SET_EXTRUDER_PID();
          #else
            _SET_BED_PID();
          #endif
        }

        TERN_(PRINTER_EVENT_LEDS, printerEventLEDs.onPidTuningDone(color));

        TERN_(EXTENSIBLE_UI, ExtUI::onPidTuning(ExtUI::result_t::PID_DONE));

        goto EXIT_M303;
      }
      TERN(DWIN_CREALITY_LCD, DWIN_Update(), ui.update());
    }
    wait_for_heatup = false;

    disable_all_heaters();

    TERN_(PRINTER_EVENT_LEDS, printerEventLEDs.onPidTuningDone(color));

    TERN_(EXTENSIBLE_UI, ExtUI::onPidTuning(ExtUI::result_t::PID_DONE));

    EXIT_M303:
      TERN_(NO_FAN_SLOWING_IN_PID_TUNING, adaptive_fan_slowing = true);
      return;
  }

#endif // HAS_PID_HEATING

/**
 * Class and Instance Methods
 */

int16_t Temperature::getHeaterPower(const heater_id_t heater_id) {
  switch (heater_id) {
    #if HAS_HEATED_BED
      case H_BED: return temp_bed.soft_pwm_amount;
    #endif
    #if HAS_HEATED_CHAMBER
      case H_CHAMBER: return temp_chamber.soft_pwm_amount;
    #endif
    default:
      return TERN0(HAS_HOTEND, temp_hotend[heater_id].soft_pwm_amount);
  }
}

#define _EFANOVERLAP(A,B) _FANOVERLAP(E##A,B)

#if HAS_AUTO_FAN

  #define CHAMBER_FAN_INDEX HOTENDS

  void Temperature::checkExtruderAutoFans() {
    #define _EFAN(B,A) _EFANOVERLAP(A,B) ? B :
    static const uint8_t fanBit[] PROGMEM = {
      0
      #if HAS_MULTI_HOTEND
        #define _NEXT_FAN(N) , REPEAT2(N,_EFAN,N) N
        RREPEAT_S(1, HOTENDS, _NEXT_FAN)
      #endif
      #if HAS_AUTO_CHAMBER_FAN
        #define _CFAN(B) _FANOVERLAP(CHAMBER,B) ? B :
        , REPEAT(HOTENDS,_CFAN) (HOTENDS)
      #endif
    };

    uint8_t fanState = 0;
    HOTEND_LOOP()
      if (temp_hotend[e].celsius >= EXTRUDER_AUTO_FAN_TEMPERATURE)
        SBI(fanState, pgm_read_byte(&fanBit[e]));

    #if HAS_AUTO_CHAMBER_FAN
      if (temp_chamber.celsius >= CHAMBER_AUTO_FAN_TEMPERATURE)
        SBI(fanState, pgm_read_byte(&fanBit[CHAMBER_FAN_INDEX]));
    #endif

    #define _UPDATE_AUTO_FAN(P,D,A) do{                  \
      if (PWM_PIN(P##_AUTO_FAN_PIN) && A < 255)          \
        analogWrite(pin_t(P##_AUTO_FAN_PIN), D ? A : 0); \
      else                                               \
        WRITE(P##_AUTO_FAN_PIN, D);                      \
    }while(0)

    uint8_t fanDone = 0;
    LOOP_L_N(f, COUNT(fanBit)) {
      const uint8_t realFan = pgm_read_byte(&fanBit[f]);
      if (TEST(fanDone, realFan)) continue;
      const bool fan_on = TEST(fanState, realFan);
      switch (f) {
        #if ENABLED(AUTO_POWER_CHAMBER_FAN)
          case CHAMBER_FAN_INDEX:
            chamberfan_speed = fan_on ? CHAMBER_AUTO_FAN_SPEED : 0;
            break;
        #endif
        default:
          #if ENABLED(AUTO_POWER_E_FANS)
            autofan_speed[realFan] = fan_on ? EXTRUDER_AUTO_FAN_SPEED : 0;
          #endif
          break;
      }

      switch (f) {
        #if HAS_AUTO_FAN_0
          case 0: _UPDATE_AUTO_FAN(E0, fan_on, EXTRUDER_AUTO_FAN_SPEED); break;
        #endif
        #if HAS_AUTO_FAN_1
          case 1: _UPDATE_AUTO_FAN(E1, fan_on, EXTRUDER_AUTO_FAN_SPEED); break;
        #endif
        #if HAS_AUTO_FAN_2
          case 2: _UPDATE_AUTO_FAN(E2, fan_on, EXTRUDER_AUTO_FAN_SPEED); break;
        #endif
        #if HAS_AUTO_FAN_3
          case 3: _UPDATE_AUTO_FAN(E3, fan_on, EXTRUDER_AUTO_FAN_SPEED); break;
        #endif
        #if HAS_AUTO_FAN_4
          case 4: _UPDATE_AUTO_FAN(E4, fan_on, EXTRUDER_AUTO_FAN_SPEED); break;
        #endif
        #if HAS_AUTO_FAN_5
          case 5: _UPDATE_AUTO_FAN(E5, fan_on, EXTRUDER_AUTO_FAN_SPEED); break;
        #endif
        #if HAS_AUTO_FAN_6
          case 6: _UPDATE_AUTO_FAN(E6, fan_on, EXTRUDER_AUTO_FAN_SPEED); break;
        #endif
        #if HAS_AUTO_FAN_7
          case 7: _UPDATE_AUTO_FAN(E7, fan_on, EXTRUDER_AUTO_FAN_SPEED); break;
        #endif
        #if HAS_AUTO_CHAMBER_FAN && !AUTO_CHAMBER_IS_E
          case CHAMBER_FAN_INDEX: _UPDATE_AUTO_FAN(CHAMBER, fan_on, CHAMBER_AUTO_FAN_SPEED); break;
        #endif
      }
      SBI(fanDone, realFan);
    }
  }

#endif // HAS_AUTO_FAN

//
// Temperature Error Handlers
//

inline void loud_kill(PGM_P const lcd_msg, const heater_id_t heater_id) {
  marlin_state = MF_KILLED;
  #if USE_BEEPER
    for (uint8_t i = 20; i--;) {
      WRITE(BEEPER_PIN, HIGH); delay(25);
      WRITE(BEEPER_PIN, LOW); delay(80);
    }
    WRITE(BEEPER_PIN, HIGH);
  #endif
  kill(lcd_msg, HEATER_PSTR(heater_id));
}

void Temperature::_temp_error(const heater_id_t heater_id, PGM_P const serial_msg, PGM_P const lcd_msg) {

  static uint8_t killed = 0;

  if (IsRunning() && TERN1(BOGUS_TEMPERATURE_GRACE_PERIOD, killed == 2)) {
    SERIAL_ERROR_START();
    serialprintPGM(serial_msg);
    SERIAL_ECHOPGM(STR_STOPPED_HEATER);
    if (heater_id >= 0)
      SERIAL_ECHO((int)heater_id);
    else if (TERN0(HAS_HEATED_CHAMBER, heater_id == H_CHAMBER))
      SERIAL_ECHOPGM(STR_HEATER_CHAMBER);
    else
      SERIAL_ECHOPGM(STR_HEATER_BED);
    SERIAL_EOL();
  }

  disable_all_heaters(); // always disable (even for bogus temp)

  #if BOGUS_TEMPERATURE_GRACE_PERIOD
    const millis_t ms = millis();
    static millis_t expire_ms;
    switch (killed) {
      case 0:
        expire_ms = ms + BOGUS_TEMPERATURE_GRACE_PERIOD;
        ++killed;
        break;
      case 1:
        if (ELAPSED(ms, expire_ms)) ++killed;
        break;
      case 2:
        loud_kill(lcd_msg, heater_id);
        ++killed;
        break;
    }
  #elif defined(BOGUS_TEMPERATURE_GRACE_PERIOD)
    UNUSED(killed);
  #else
    if (!killed) { killed = 1; loud_kill(lcd_msg, heater_id); }
  #endif
}

void Temperature::max_temp_error(const heater_id_t heater_id) {
  #if ENABLED(DWIN_CREALITY_LCD) && (HAS_HOTEND || HAS_HEATED_BED)
    DWIN_Popup_Temperature(1);
  #endif
  _temp_error(heater_id, PSTR(STR_T_MAXTEMP), GET_TEXT(MSG_ERR_MAXTEMP));
}

void Temperature::min_temp_error(const heater_id_t heater_id) {
  #if ENABLED(DWIN_CREALITY_LCD) && (HAS_HOTEND || HAS_HEATED_BED)
    DWIN_Popup_Temperature(0);
  #endif
  _temp_error(heater_id, PSTR(STR_T_MINTEMP), GET_TEXT(MSG_ERR_MINTEMP));
}

#if HAS_HOTEND
  #if ENABLED(PID_DEBUG)
    extern bool pid_debug_flag;
  #endif

  float Temperature::get_pid_output_hotend(const uint8_t E_NAME) {
    const uint8_t ee = HOTEND_INDEX;
    #if ENABLED(PIDTEMP)
      #if DISABLED(PID_OPENLOOP)
        static hotend_pid_t work_pid[HOTENDS];
        static float temp_iState[HOTENDS] = { 0 },
                     temp_dState[HOTENDS] = { 0 };
        static bool pid_reset[HOTENDS] = { false };
        const float pid_error = temp_hotend[ee].target - temp_hotend[ee].celsius;

        float pid_output;

        if (temp_hotend[ee].target == 0
          || pid_error < -(PID_FUNCTIONAL_RANGE)
          || TERN0(HEATER_IDLE_HANDLER, heater_idle[ee].timed_out)
        ) {
          pid_output = 0;
          pid_reset[ee] = true;
        }
        else if (pid_error > PID_FUNCTIONAL_RANGE) {
          pid_output = BANG_MAX;
          pid_reset[ee] = true;
        }
        else {
          if (pid_reset[ee]) {
            temp_iState[ee] = 0.0;
            work_pid[ee].Kd = 0.0;
            pid_reset[ee] = false;
          }

          work_pid[ee].Kd = work_pid[ee].Kd + PID_K2 * (PID_PARAM(Kd, ee) * (temp_dState[ee] - temp_hotend[ee].celsius) - work_pid[ee].Kd);
          const float max_power_over_i_gain = float(PID_MAX) / PID_PARAM(Ki, ee) - float(MIN_POWER);
          temp_iState[ee] = constrain(temp_iState[ee] + pid_error, 0, max_power_over_i_gain);
          work_pid[ee].Kp = PID_PARAM(Kp, ee) * pid_error;
          work_pid[ee].Ki = PID_PARAM(Ki, ee) * temp_iState[ee];

          pid_output = work_pid[ee].Kp + work_pid[ee].Ki + work_pid[ee].Kd + float(MIN_POWER);

          #if ENABLED(PID_EXTRUSION_SCALING)
            #if HOTENDS == 1
              constexpr bool this_hotend = true;
            #else
              const bool this_hotend = (ee == active_extruder);
            #endif
            work_pid[ee].Kc = 0;
            if (this_hotend) {
              const long e_position = stepper.position(E_AXIS);
              if (e_position > last_e_position) {
                lpq[lpq_ptr] = e_position - last_e_position;
                last_e_position = e_position;
              }
              else
                lpq[lpq_ptr] = 0;

              if (++lpq_ptr >= lpq_len) lpq_ptr = 0;
              work_pid[ee].Kc = (lpq[lpq_ptr] * planner.steps_to_mm[E_AXIS]) * PID_PARAM(Kc, ee);
              pid_output += work_pid[ee].Kc;
            }
          #endif // PID_EXTRUSION_SCALING
          #if ENABLED(PID_FAN_SCALING)
            if (thermalManager.fan_speed[active_extruder] > PID_FAN_SCALING_MIN_SPEED) {
              work_pid[ee].Kf = PID_PARAM(Kf, ee) + (PID_FAN_SCALING_LIN_FACTOR) * thermalManager.fan_speed[active_extruder];
              pid_output += work_pid[ee].Kf;
            }
            //pid_output -= work_pid[ee].Ki;
            //pid_output += work_pid[ee].Ki * work_pid[ee].Kf
          #endif // PID_FAN_SCALING
          LIMIT(pid_output, 0, PID_MAX);
        }
        temp_dState[ee] = temp_hotend[ee].celsius;

      #else // PID_OPENLOOP

        const float pid_output = constrain(temp_hotend[ee].target, 0, PID_MAX);

      #endif // PID_OPENLOOP

      #if ENABLED(PID_DEBUG)
        if (ee == active_extruder && pid_debug_flag) {
          SERIAL_ECHO_START();
          SERIAL_ECHOPAIR(STR_PID_DEBUG, ee, STR_PID_DEBUG_INPUT, temp_hotend[ee].celsius, STR_PID_DEBUG_OUTPUT, pid_output);
          #if DISABLED(PID_OPENLOOP)
          {
            SERIAL_ECHOPAIR(
              STR_PID_DEBUG_PTERM, work_pid[ee].Kp,
              STR_PID_DEBUG_ITERM, work_pid[ee].Ki,
              STR_PID_DEBUG_DTERM, work_pid[ee].Kd
              #if ENABLED(PID_EXTRUSION_SCALING)
                , STR_PID_DEBUG_CTERM, work_pid[ee].Kc
              #endif
            );
          }
          #endif
          SERIAL_EOL();
        }
      #endif // PID_DEBUG

    #else // No PID enabled

      const bool is_idling = TERN0(HEATER_IDLE_HANDLER, heater_idle[ee].timed_out);
      const float pid_output = (!is_idling && temp_hotend[ee].celsius < temp_hotend[ee].target) ? BANG_MAX : 0;

    #endif

    return pid_output;
  }

#endif // HAS_HOTEND

#if ENABLED(PIDTEMPBED)

  float Temperature::get_pid_output_bed() {

    #if DISABLED(PID_OPENLOOP)

      static PID_t work_pid{0};
      static float temp_iState = 0, temp_dState = 0;
      static bool pid_reset = true;
      float pid_output = 0;
      const float max_power_over_i_gain = float(MAX_BED_POWER) / temp_bed.pid.Ki - float(MIN_BED_POWER),
                  pid_error = temp_bed.target - temp_bed.celsius;

      if (!temp_bed.target || pid_error < -(PID_FUNCTIONAL_RANGE)) {
        pid_output = 0;
        pid_reset = true;
      }
      else if (pid_error > PID_FUNCTIONAL_RANGE) {
        pid_output = MAX_BED_POWER;
        pid_reset = true;
      }
      else {
        if (pid_reset) {
          temp_iState = 0.0;
          work_pid.Kd = 0.0;
          pid_reset = false;
        }

        temp_iState = constrain(temp_iState + pid_error, 0, max_power_over_i_gain);

        work_pid.Kp = temp_bed.pid.Kp * pid_error;
        work_pid.Ki = temp_bed.pid.Ki * temp_iState;
        work_pid.Kd = work_pid.Kd + PID_K2 * (temp_bed.pid.Kd * (temp_dState - temp_bed.celsius) - work_pid.Kd);

        temp_dState = temp_bed.celsius;

        pid_output = constrain(work_pid.Kp + work_pid.Ki + work_pid.Kd + float(MIN_BED_POWER), 0, MAX_BED_POWER);
      }

    #else // PID_OPENLOOP

      const float pid_output = constrain(temp_bed.target, 0, MAX_BED_POWER);

    #endif // PID_OPENLOOP

    #if ENABLED(PID_BED_DEBUG)
    {
      SERIAL_ECHO_START();
      SERIAL_ECHOLNPAIR(
        " PID_BED_DEBUG : Input ", temp_bed.celsius, " Output ", pid_output,
        #if DISABLED(PID_OPENLOOP)
          STR_PID_DEBUG_PTERM, work_pid.Kp,
          STR_PID_DEBUG_ITERM, work_pid.Ki,
          STR_PID_DEBUG_DTERM, work_pid.Kd,
        #endif
      );
    }
    #endif

    return pid_output;
  }

#endif // PIDTEMPBED

/**
 * Manage heating activities for extruder hot-ends and a heated bed
 *  - Acquire updated temperature readings
 *    - Also resets the watchdog timer
 *  - Invoke thermal runaway protection
 *  - Manage extruder auto-fan
 *  - Apply filament width to the extrusion rate (may move)
 *  - Update the heated bed PID output value
 */
void Temperature::manage_heater() {

  #if EARLY_WATCHDOG
    // If thermal manager is still not running, make sure to at least reset the watchdog!
    if (!inited) return watchdog_refresh();
  #endif

  if (TERN0(EMERGENCY_PARSER, emergency_parser.killed_by_M112))
    kill(M112_KILL_STR, nullptr, true);

  if (!raw_temps_ready) return;

  updateTemperaturesFromRawValues(); // also resets the watchdog

  #if DISABLED(IGNORE_THERMOCOUPLE_ERRORS)
    #if ENABLED(HEATER_0_USES_MAX6675)
      if (temp_hotend[0].celsius > _MIN(HEATER_0_MAXTEMP, HEATER_0_MAX6675_TMAX - 1.0)) max_temp_error(H_E0);
      if (temp_hotend[0].celsius < _MAX(HEATER_0_MINTEMP, HEATER_0_MAX6675_TMIN + .01)) min_temp_error(H_E0);
    #endif
    #if ENABLED(HEATER_1_USES_MAX6675)
      if (temp_hotend[1].celsius > _MIN(HEATER_1_MAXTEMP, HEATER_1_MAX6675_TMAX - 1.0)) max_temp_error(H_E1);
      if (temp_hotend[1].celsius < _MAX(HEATER_1_MINTEMP, HEATER_1_MAX6675_TMIN + .01)) min_temp_error(H_E1);
    #endif
  #endif

  millis_t ms = millis();

  #if HAS_HOTEND

    HOTEND_LOOP() {
      #if ENABLED(THERMAL_PROTECTION_HOTENDS)
        if (degHotend(e) > temp_range[e].maxtemp) max_temp_error((heater_id_t)e);
      #endif

      TERN_(HEATER_IDLE_HANDLER, heater_idle[e].update(ms));

      #if ENABLED(THERMAL_PROTECTION_HOTENDS)
        // Check for thermal runaway
        tr_state_machine[e].run(temp_hotend[e].celsius, temp_hotend[e].target, (heater_id_t)e, THERMAL_PROTECTION_PERIOD, THERMAL_PROTECTION_HYSTERESIS);
      #endif

      temp_hotend[e].soft_pwm_amount = (temp_hotend[e].celsius > temp_range[e].mintemp || is_preheating(e)) && temp_hotend[e].celsius < temp_range[e].maxtemp ? (int)get_pid_output_hotend(e) >> 1 : 0;

      #if WATCH_HOTENDS
        // Make sure temperature is increasing
        if (watch_hotend[e].next_ms && ELAPSED(ms, watch_hotend[e].next_ms)) {  // Time to check this extruder?
          if (degHotend(e) < watch_hotend[e].target) {                          // Failed to increase enough?
            TERN_(DWIN_CREALITY_LCD, DWIN_Popup_Temperature(0));
            _temp_error((heater_id_t)e, str_t_heating_failed, GET_TEXT(MSG_HEATING_FAILED_LCD));
          }
          else                                                                  // Start again if the target is still far off
            start_watching_hotend(e);
        }
      #endif

      #if ENABLED(TEMP_SENSOR_1_AS_REDUNDANT)
        // Make sure measured temperatures are close together
        if (ABS(temp_hotend[0].celsius - redundant_temperature) > MAX_REDUNDANT_TEMP_SENSOR_DIFF)
          _temp_error(H_E0, PSTR(STR_REDUNDANCY), GET_TEXT(MSG_ERR_REDUNDANT_TEMP));
      #endif

    } // HOTEND_LOOP

  #endif // HAS_HOTEND

  #if HAS_AUTO_FAN
    if (ELAPSED(ms, next_auto_fan_check_ms)) { // only need to check fan state very infrequently
      checkExtruderAutoFans();
      next_auto_fan_check_ms = ms + 2500UL;
    }
  #endif

  #if ENABLED(FILAMENT_WIDTH_SENSOR)
    /**
     * Dynamically set the volumetric multiplier based
     * on the delayed Filament Width measurement.
     */
    filwidth.update_volumetric();
  #endif

  #if HAS_HEATED_BED

    #if ENABLED(THERMAL_PROTECTION_BED)
      if (degBed() > BED_MAXTEMP) max_temp_error(H_BED);
    #endif

    #if WATCH_BED
      // Make sure temperature is increasing
      if (watch_bed.elapsed(ms)) {        // Time to check the bed?
        if (degBed() < watch_bed.target) {                              // Failed to increase enough?
          TERN_(DWIN_CREALITY_LCD, DWIN_Popup_Temperature(0));
          _temp_error(H_BED, str_t_heating_failed, GET_TEXT(MSG_HEATING_FAILED_LCD));
        }
        else                                                            // Start again if the target is still far off
          start_watching_bed();
      }
    #endif // WATCH_BED

    #if BOTH(PROBING_HEATERS_OFF, BED_LIMIT_SWITCHING)
      #define PAUSE_CHANGE_REQD 1
    #endif

    #if PAUSE_CHANGE_REQD
      static bool last_pause_state;
    #endif

    do {

      #if DISABLED(PIDTEMPBED)
        if (PENDING(ms, next_bed_check_ms)
          && TERN1(PAUSE_CHANGE_REQD, paused == last_pause_state)
        ) break;
        next_bed_check_ms = ms + BED_CHECK_INTERVAL;
        TERN_(PAUSE_CHANGE_REQD, last_pause_state = paused);
      #endif

      TERN_(HEATER_IDLE_HANDLER, heater_idle[IDLE_INDEX_BED].update(ms));

      #if HAS_THERMALLY_PROTECTED_BED
        tr_state_machine[RUNAWAY_IND_BED].run(temp_bed.celsius, temp_bed.target, H_BED, THERMAL_PROTECTION_BED_PERIOD, THERMAL_PROTECTION_BED_HYSTERESIS);
      #endif

      #if HEATER_IDLE_HANDLER
        if (heater_idle[IDLE_INDEX_BED].timed_out) {
          temp_bed.soft_pwm_amount = 0;
          #if DISABLED(PIDTEMPBED)
            WRITE_HEATER_BED(LOW);
          #endif
        }
        else
      #endif
      {
        #if ENABLED(PIDTEMPBED)
          temp_bed.soft_pwm_amount = WITHIN(temp_bed.celsius, BED_MINTEMP, BED_MAXTEMP) ? (int)get_pid_output_bed() >> 1 : 0;
        #else
          // Check if temperature is within the correct band
          if (WITHIN(temp_bed.celsius, BED_MINTEMP, BED_MAXTEMP)) {
            #if ENABLED(BED_LIMIT_SWITCHING)
              if (temp_bed.celsius >= temp_bed.target + BED_HYSTERESIS)
                temp_bed.soft_pwm_amount = 0;
              else if (temp_bed.celsius <= temp_bed.target - (BED_HYSTERESIS))
                temp_bed.soft_pwm_amount = MAX_BED_POWER >> 1;
            #else // !PIDTEMPBED && !BED_LIMIT_SWITCHING
              temp_bed.soft_pwm_amount = temp_bed.celsius < temp_bed.target ? MAX_BED_POWER >> 1 : 0;
            #endif
          }
          else {
            temp_bed.soft_pwm_amount = 0;
            WRITE_HEATER_BED(LOW);
          }
        #endif
      }

    } while (false);

  #endif // HAS_HEATED_BED

  #if HAS_HEATED_CHAMBER

    #ifndef CHAMBER_CHECK_INTERVAL
      #define CHAMBER_CHECK_INTERVAL 1000UL
    #endif

    #if ENABLED(THERMAL_PROTECTION_CHAMBER)
      if (degChamber() > CHAMBER_MAXTEMP) max_temp_error(H_CHAMBER);
    #endif

    #if WATCH_CHAMBER
      // Make sure temperature is increasing
      if (watch_chamber.elapsed(ms)) {              // Time to check the chamber?
        if (degChamber() < watch_chamber.target)    // Failed to increase enough?
          _temp_error(H_CHAMBER, str_t_heating_failed, GET_TEXT(MSG_HEATING_FAILED_LCD));
        else
          start_watching_chamber();                 // Start again if the target is still far off
      }
    #endif

    #if EITHER(CHAMBER_FAN, CHAMBER_VENT)
      if (temp_chamber.target > CHAMBER_MINTEMP) {
        flag_chamber_off = false;

        #if ENABLED(CHAMBER_FAN)
          #if CHAMBER_FAN_MODE == 0
            fan_chamber_pwm = CHAMBER_FAN_BASE
          #elif CHAMBER_FAN_MODE == 1
            fan_chamber_pwm = temp_chamber.celsius > temp_chamber.target ? CHAMBER_FAN_BASE + ((temp_chamber.celsius - temp_chamber.target)  * CHAMBER_FAN_FACTOR ) : 0;
          #elif CHAMBER_FAN_MODE == 2
            fan_chamber_pwm = _MIN(255, (CHAMBER_FAN_BASE) + (CHAMBER_FAN_FACTOR) * ABS(temp_chamber.celsius - temp_chamber.target));
            if (temp_chamber.soft_pwm_amount)
              fan_chamber_pwm += (CHAMBER_FAN_FACTOR) * 2;
<<<<<<< HEAD
=======
            fan_chamber_pwm = _MIN(255, fan_chamber_pwm);
>>>>>>> 987b242b
          #endif
          fan_chamber_pwm = _MIN(fan_chamber_pwm, 255);
          thermalManager.set_fan_speed(2, fan_chamber_pwm); // TODO: instead of fan 2, set to chamber fan
        #endif

        #if ENABLED(CHAMBER_VENT)
          #ifndef MIN_COOLING_SLOPE_TIME_CHAMBER_VENT
            #define MIN_COOLING_SLOPE_TIME_CHAMBER_VENT 20
          #endif
          #ifndef MIN_COOLING_SLOPE_DEG_CHAMBER_VENT
            #define MIN_COOLING_SLOPE_DEG_CHAMBER_VENT 1.5
          #endif
          if( (temp_chamber.celsius - temp_chamber.target >= HIGH_EXCESS_HEAT_LIMIT) && !flag_chamber_excess_heat) {
          // open vent after MIN_COOLING_SLOPE_TIME_CHAMBER_VENT seconds
          // if the temperature did not drop at least MIN_COOLING_SLOPE_DEG_CHAMBER_VENT
            if (next_cool_check_ms_2 == 0 || ELAPSED(ms, next_cool_check_ms_2)) {
              if (old_temp - temp_chamber.celsius < float(MIN_COOLING_SLOPE_DEG_CHAMBER_VENT)) flag_chamber_excess_heat = true; //the bed is heating the chamber too much
              next_cool_check_ms_2 = ms + 1000UL * MIN_COOLING_SLOPE_TIME_CHAMBER_VENT;
              old_temp = temp_chamber.celsius;
            }
          }
          else {
            next_cool_check_ms_2 = 0;
            old_temp = 9999;
          }
          if (flag_chamber_excess_heat && (temp_chamber.celsius - temp_chamber.target <= -LOW_EXCESS_HEAT_LIMIT) ) {
            flag_chamber_excess_heat = false;
          }
        #endif
      }
      else if (!flag_chamber_off) {
        #if ENABLED(CHAMBER_FAN)
          flag_chamber_off = true;
          thermalManager.set_fan_speed(2, 0);
        #endif
        #if ENABLED(CHAMBER_VENT)
          flag_chamber_excess_heat = false;
          MOVE_SERVO(CHAMBER_VENT_SERVO_NR, 90);
        #endif
      }
    #endif

    if (ELAPSED(ms, next_chamber_check_ms)) {
      next_chamber_check_ms = ms + CHAMBER_CHECK_INTERVAL;

      if (WITHIN(temp_chamber.celsius, CHAMBER_MINTEMP, CHAMBER_MAXTEMP)) {
        if (!flag_chamber_excess_heat){
          #if ENABLED(CHAMBER_LIMIT_SWITCHING)
            if (temp_chamber.celsius >= temp_chamber.target + TEMP_CHAMBER_HYSTERESIS)
              temp_chamber.soft_pwm_amount = 0;
            else if (temp_chamber.celsius <= temp_chamber.target - (TEMP_CHAMBER_HYSTERESIS))
              temp_chamber.soft_pwm_amount = (MAX_CHAMBER_POWER) >> 1;
          #else
            temp_chamber.soft_pwm_amount = temp_chamber.celsius < temp_chamber.target ? (MAX_CHAMBER_POWER) >> 1 : 0;
          #endif
          #if ENABLED(CHAMBER_VENT)
            if (!flag_chamber_off) MOVE_SERVO(CHAMBER_VENT_SERVO_NR, 0);
          #endif
        }
        else {
          temp_chamber.soft_pwm_amount = 0;
          #if ENABLED(CHAMBER_VENT)
            if (!flag_chamber_off) MOVE_SERVO(CHAMBER_VENT_SERVO_NR, temp_chamber.celsius <= temp_chamber.target ? 0 : 90);
          #endif
        }
      }
      else {
        temp_chamber.soft_pwm_amount = 0;
        WRITE_HEATER_CHAMBER(LOW);
      }

      #if ENABLED(THERMAL_PROTECTION_CHAMBER)
        tr_state_machine[RUNAWAY_IND_CHAMBER].run(temp_chamber.celsius, temp_chamber.target, H_CHAMBER, THERMAL_PROTECTION_CHAMBER_PERIOD, THERMAL_PROTECTION_CHAMBER_HYSTERESIS);
      #endif
    }

    // TODO: Implement true PID pwm
    //temp_bed.soft_pwm_amount = WITHIN(temp_chamber.celsius, CHAMBER_MINTEMP, CHAMBER_MAXTEMP) ? (int)get_pid_output_chamber() >> 1 : 0;

  #endif // HAS_HEATED_CHAMBER

  UNUSED(ms);
}

#define TEMP_AD595(RAW)  ((RAW) * 5.0 * 100.0 / float(HAL_ADC_RANGE) / (OVERSAMPLENR) * (TEMP_SENSOR_AD595_GAIN) + TEMP_SENSOR_AD595_OFFSET)
#define TEMP_AD8495(RAW) ((RAW) * 6.6 * 100.0 / float(HAL_ADC_RANGE) / (OVERSAMPLENR) * (TEMP_SENSOR_AD8495_GAIN) + TEMP_SENSOR_AD8495_OFFSET)

/**
 * Bisect search for the range of the 'raw' value, then interpolate
 * proportionally between the under and over values.
 */
#define SCAN_THERMISTOR_TABLE(TBL,LEN) do{                            \
  uint8_t l = 0, r = LEN, m;                                          \
  for (;;) {                                                          \
    m = (l + r) >> 1;                                                 \
    if (!m) return int16_t(pgm_read_word(&TBL[0].celsius));           \
    if (m == l || m == r) return int16_t(pgm_read_word(&TBL[LEN-1].celsius)); \
    int16_t v00 = pgm_read_word(&TBL[m-1].value),                     \
          v10 = pgm_read_word(&TBL[m-0].value);                       \
         if (raw < v00) r = m;                                        \
    else if (raw > v10) l = m;                                        \
    else {                                                            \
      const int16_t v01 = int16_t(pgm_read_word(&TBL[m-1].celsius)),  \
                  v11 = int16_t(pgm_read_word(&TBL[m-0].celsius));    \
      return v01 + (raw - v00) * float(v11 - v01) / float(v10 - v00); \
    }                                                                 \
  }                                                                   \
}while(0)

#if HAS_USER_THERMISTORS

  user_thermistor_t Temperature::user_thermistor[USER_THERMISTORS]; // Initialized by settings.load()

  void Temperature::reset_user_thermistors() {
    user_thermistor_t user_thermistor[USER_THERMISTORS] = {
      #if ENABLED(HEATER_0_USER_THERMISTOR)
        { true, 0, 0, HOTEND0_PULLUP_RESISTOR_OHMS, HOTEND0_RESISTANCE_25C_OHMS, 0, 0, HOTEND0_BETA, 0 },
      #endif
      #if ENABLED(HEATER_1_USER_THERMISTOR)
        { true, 0, 0, HOTEND1_PULLUP_RESISTOR_OHMS, HOTEND1_RESISTANCE_25C_OHMS, 0, 0, HOTEND1_BETA, 0 },
      #endif
      #if ENABLED(HEATER_2_USER_THERMISTOR)
        { true, 0, 0, HOTEND2_PULLUP_RESISTOR_OHMS, HOTEND2_RESISTANCE_25C_OHMS, 0, 0, HOTEND2_BETA, 0 },
      #endif
      #if ENABLED(HEATER_3_USER_THERMISTOR)
        { true, 0, 0, HOTEND3_PULLUP_RESISTOR_OHMS, HOTEND3_RESISTANCE_25C_OHMS, 0, 0, HOTEND3_BETA, 0 },
      #endif
      #if ENABLED(HEATER_4_USER_THERMISTOR)
        { true, 0, 0, HOTEND4_PULLUP_RESISTOR_OHMS, HOTEND4_RESISTANCE_25C_OHMS, 0, 0, HOTEND4_BETA, 0 },
      #endif
      #if ENABLED(HEATER_5_USER_THERMISTOR)
        { true, 0, 0, HOTEND5_PULLUP_RESISTOR_OHMS, HOTEND5_RESISTANCE_25C_OHMS, 0, 0, HOTEND5_BETA, 0 },
      #endif
      #if ENABLED(HEATER_6_USER_THERMISTOR)
        { true, 0, 0, HOTEND6_PULLUP_RESISTOR_OHMS, HOTEND6_RESISTANCE_25C_OHMS, 0, 0, HOTEND6_BETA, 0 },
      #endif
      #if ENABLED(HEATER_7_USER_THERMISTOR)
        { true, 0, 0, HOTEND7_PULLUP_RESISTOR_OHMS, HOTEND7_RESISTANCE_25C_OHMS, 0, 0, HOTEND7_BETA, 0 },
      #endif
      #if ENABLED(HEATER_BED_USER_THERMISTOR)
        { true, 0, 0, BED_PULLUP_RESISTOR_OHMS, BED_RESISTANCE_25C_OHMS, 0, 0, BED_BETA, 0 },
      #endif
      #if ENABLED(HEATER_CHAMBER_USER_THERMISTOR)
        { true, 0, 0, CHAMBER_PULLUP_RESISTOR_OHMS, CHAMBER_RESISTANCE_25C_OHMS, 0, 0, CHAMBER_BETA, 0 }
      #endif
    };
    COPY(thermalManager.user_thermistor, user_thermistor);
  }

  void Temperature::log_user_thermistor(const uint8_t t_index, const bool eprom/*=false*/) {

    if (eprom)
      SERIAL_ECHOPGM("  M305 ");
    else
      SERIAL_ECHO_START();
    SERIAL_CHAR('P');
    SERIAL_CHAR('0' + t_index);

    const user_thermistor_t &t = user_thermistor[t_index];

    SERIAL_ECHOPAIR_F(" R", t.series_res, 1);
    SERIAL_ECHOPAIR_F_P(SP_T_STR, t.res_25, 1);
    SERIAL_ECHOPAIR_F_P(SP_B_STR, t.beta, 1);
    SERIAL_ECHOPAIR_F_P(SP_C_STR, t.sh_c_coeff, 9);
    SERIAL_ECHOPGM(" ; ");
    serialprintPGM(
      TERN_(HEATER_0_USER_THERMISTOR, t_index == CTI_HOTEND_0 ? PSTR("HOTEND 0") :)
      TERN_(HEATER_1_USER_THERMISTOR, t_index == CTI_HOTEND_1 ? PSTR("HOTEND 1") :)
      TERN_(HEATER_2_USER_THERMISTOR, t_index == CTI_HOTEND_2 ? PSTR("HOTEND 2") :)
      TERN_(HEATER_3_USER_THERMISTOR, t_index == CTI_HOTEND_3 ? PSTR("HOTEND 3") :)
      TERN_(HEATER_4_USER_THERMISTOR, t_index == CTI_HOTEND_4 ? PSTR("HOTEND 4") :)
      TERN_(HEATER_5_USER_THERMISTOR, t_index == CTI_HOTEND_5 ? PSTR("HOTEND 5") :)
      TERN_(HEATER_6_USER_THERMISTOR, t_index == CTI_HOTEND_6 ? PSTR("HOTEND 6") :)
      TERN_(HEATER_7_USER_THERMISTOR, t_index == CTI_HOTEND_7 ? PSTR("HOTEND 7") :)
      TERN_(HEATER_BED_USER_THERMISTOR, t_index == CTI_BED ? PSTR("BED") :)
      TERN_(HEATER_CHAMBER_USER_THERMISTOR, t_index == CTI_CHAMBER ? PSTR("CHAMBER") :)
      nullptr
    );
    SERIAL_EOL();
  }

  float Temperature::user_thermistor_to_deg_c(const uint8_t t_index, const int raw) {
    //#if (MOTHERBOARD == BOARD_RAMPS_14_EFB)
    //  static uint32_t clocks_total = 0;
    //  static uint32_t calls = 0;
    //  uint32_t tcnt5 = TCNT5;
    //#endif

    if (!WITHIN(t_index, 0, COUNT(user_thermistor) - 1)) return 25;

    user_thermistor_t &t = user_thermistor[t_index];
    if (t.pre_calc) { // pre-calculate some variables
      t.pre_calc     = false;
      t.res_25_recip = 1.0f / t.res_25;
      t.res_25_log   = logf(t.res_25);
      t.beta_recip   = 1.0f / t.beta;
      t.sh_alpha     = RECIPROCAL(THERMISTOR_RESISTANCE_NOMINAL_C - (THERMISTOR_ABS_ZERO_C))
                        - (t.beta_recip * t.res_25_log) - (t.sh_c_coeff * cu(t.res_25_log));
    }

    // maximum adc value .. take into account the over sampling
    const int adc_max = MAX_RAW_THERMISTOR_VALUE,
              adc_raw = constrain(raw, 1, adc_max - 1); // constrain to prevent divide-by-zero

    const float adc_inverse = (adc_max - adc_raw) - 0.5f,
                resistance = t.series_res * (adc_raw + 0.5f) / adc_inverse,
                log_resistance = logf(resistance);

    float value = t.sh_alpha;
    value += log_resistance * t.beta_recip;
    if (t.sh_c_coeff != 0)
      value += t.sh_c_coeff * cu(log_resistance);
    value = 1.0f / value;

    //#if (MOTHERBOARD == BOARD_RAMPS_14_EFB)
    //  int32_t clocks = TCNT5 - tcnt5;
    //  if (clocks >= 0) {
    //    clocks_total += clocks;
    //    calls++;
    //  }
    //#endif

    // Return degrees C (up to 999, as the LCD only displays 3 digits)
    return _MIN(value + THERMISTOR_ABS_ZERO_C, 999);
  }
#endif

#if HAS_HOTEND
  // Derived from RepRap FiveD extruder::getTemperature()
  // For hot end temperature measurement.
  float Temperature::analog_to_celsius_hotend(const int raw, const uint8_t e) {
      if (e > HOTENDS - DISABLED(TEMP_SENSOR_1_AS_REDUNDANT)) {
        SERIAL_ERROR_START();
        SERIAL_ECHO((int)e);
        SERIAL_ECHOLNPGM(STR_INVALID_EXTRUDER_NUM);
        kill();
        return 0;
      }

    switch (e) {
      case 0:
        #if ENABLED(HEATER_0_USER_THERMISTOR)
          return user_thermistor_to_deg_c(CTI_HOTEND_0, raw);
        #elif ENABLED(HEATER_0_USES_MAX6675)
          return (
            #if ENABLED(MAX6675_IS_MAX31865)
              max31865.temperature(100, 400)  // 100 ohms = PT100 resistance. 400 ohms = calibration resistor
            #else
              raw * 0.25
            #endif
          );
        #elif ENABLED(HEATER_0_USES_AD595)
          return TEMP_AD595(raw);
        #elif ENABLED(HEATER_0_USES_AD8495)
          return TEMP_AD8495(raw);
        #else
          break;
        #endif
      case 1:
        #if ENABLED(HEATER_1_USER_THERMISTOR)
          return user_thermistor_to_deg_c(CTI_HOTEND_1, raw);
        #elif ENABLED(HEATER_1_USES_MAX6675)
          return raw * 0.25;
        #elif ENABLED(HEATER_1_USES_AD595)
          return TEMP_AD595(raw);
        #elif ENABLED(HEATER_1_USES_AD8495)
          return TEMP_AD8495(raw);
        #else
          break;
        #endif
      case 2:
        #if ENABLED(HEATER_2_USER_THERMISTOR)
          return user_thermistor_to_deg_c(CTI_HOTEND_2, raw);
        #elif ENABLED(HEATER_2_USES_AD595)
          return TEMP_AD595(raw);
        #elif ENABLED(HEATER_2_USES_AD8495)
          return TEMP_AD8495(raw);
        #else
          break;
        #endif
      case 3:
        #if ENABLED(HEATER_3_USER_THERMISTOR)
          return user_thermistor_to_deg_c(CTI_HOTEND_3, raw);
        #elif ENABLED(HEATER_3_USES_AD595)
          return TEMP_AD595(raw);
        #elif ENABLED(HEATER_3_USES_AD8495)
          return TEMP_AD8495(raw);
        #else
          break;
        #endif
      case 4:
        #if ENABLED(HEATER_4_USER_THERMISTOR)
          return user_thermistor_to_deg_c(CTI_HOTEND_4, raw);
        #elif ENABLED(HEATER_4_USES_AD595)
          return TEMP_AD595(raw);
        #elif ENABLED(HEATER_4_USES_AD8495)
          return TEMP_AD8495(raw);
        #else
          break;
        #endif
      case 5:
        #if ENABLED(HEATER_5_USER_THERMISTOR)
          return user_thermistor_to_deg_c(CTI_HOTEND_5, raw);
        #elif ENABLED(HEATER_5_USES_AD595)
          return TEMP_AD595(raw);
        #elif ENABLED(HEATER_5_USES_AD8495)
          return TEMP_AD8495(raw);
        #else
          break;
        #endif
      case 6:
        #if ENABLED(HEATER_6_USER_THERMISTOR)
          return user_thermistor_to_deg_c(CTI_HOTEND_6, raw);
        #elif ENABLED(HEATER_6_USES_AD595)
          return TEMP_AD595(raw);
        #elif ENABLED(HEATER_6_USES_AD8495)
          return TEMP_AD8495(raw);
        #else
          break;
        #endif
      case 7:
        #if ENABLED(HEATER_7_USER_THERMISTOR)
          return user_thermistor_to_deg_c(CTI_HOTEND_7, raw);
        #elif ENABLED(HEATER_7_USES_AD595)
          return TEMP_AD595(raw);
        #elif ENABLED(HEATER_7_USES_AD8495)
          return TEMP_AD8495(raw);
        #else
          break;
        #endif
      default: break;
    }

    #if HOTEND_USES_THERMISTOR
      // Thermistor with conversion table?
      const temp_entry_t(*tt)[] = (temp_entry_t(*)[])(heater_ttbl_map[e]);
      SCAN_THERMISTOR_TABLE((*tt), heater_ttbllen_map[e]);
    #endif

    return 0;
  }
#endif // HAS_HOTEND

#if HAS_HEATED_BED
  // Derived from RepRap FiveD extruder::getTemperature()
  // For bed temperature measurement.
  float Temperature::analog_to_celsius_bed(const int raw) {
    #if ENABLED(HEATER_BED_USER_THERMISTOR)
      return user_thermistor_to_deg_c(CTI_BED, raw);
    #elif ENABLED(HEATER_BED_USES_THERMISTOR)
      SCAN_THERMISTOR_TABLE(BED_TEMPTABLE, BED_TEMPTABLE_LEN);
    #elif ENABLED(HEATER_BED_USES_AD595)
      return TEMP_AD595(raw);
    #elif ENABLED(HEATER_BED_USES_AD8495)
      return TEMP_AD8495(raw);
    #else
      UNUSED(raw);
      return 0;
    #endif
  }
#endif // HAS_HEATED_BED

#if HAS_TEMP_CHAMBER
  // Derived from RepRap FiveD extruder::getTemperature()
  // For chamber temperature measurement.
  float Temperature::analog_to_celsius_chamber(const int raw) {
    #if ENABLED(HEATER_CHAMBER_USER_THERMISTOR)
      return user_thermistor_to_deg_c(CTI_CHAMBER, raw);
    #elif ENABLED(HEATER_CHAMBER_USES_THERMISTOR)
      SCAN_THERMISTOR_TABLE(CHAMBER_TEMPTABLE, CHAMBER_TEMPTABLE_LEN);
    #elif ENABLED(HEATER_CHAMBER_USES_AD595)
      return TEMP_AD595(raw);
    #elif ENABLED(HEATER_CHAMBER_USES_AD8495)
      return TEMP_AD8495(raw);
    #else
      UNUSED(raw);
      return 0;
    #endif
  }
#endif // HAS_TEMP_CHAMBER

#if HAS_TEMP_PROBE
  // Derived from RepRap FiveD extruder::getTemperature()
  // For probe temperature measurement.
  float Temperature::analog_to_celsius_probe(const int raw) {
    #if ENABLED(PROBE_USER_THERMISTOR)
      return user_thermistor_to_deg_c(CTI_PROBE, raw);
    #elif ENABLED(PROBE_USES_THERMISTOR)
      SCAN_THERMISTOR_TABLE(PROBE_TEMPTABLE, PROBE_TEMPTABLE_LEN);
    #elif ENABLED(PROBE_USES_AD595)
      return TEMP_AD595(raw);
    #elif ENABLED(PROBE_USES_AD8495)
      return TEMP_AD8495(raw);
    #else
      UNUSED(raw);
      return 0;
    #endif
  }
#endif // HAS_TEMP_PROBE

/**
 * Get the raw values into the actual temperatures.
 * The raw values are created in interrupt context,
 * and this function is called from normal context
 * as it would block the stepper routine.
 */
void Temperature::updateTemperaturesFromRawValues() {
  #if ENABLED(HEATER_0_USES_MAX6675)
    temp_hotend[0].raw = READ_MAX6675(0);
  #endif
  #if ENABLED(HEATER_1_USES_MAX6675)
    temp_hotend[1].raw = READ_MAX6675(1);
  #endif
  #if HAS_HOTEND
    HOTEND_LOOP() temp_hotend[e].celsius = analog_to_celsius_hotend(temp_hotend[e].raw, e);
  #endif

  TERN_(HAS_HEATED_BED, temp_bed.celsius = analog_to_celsius_bed(temp_bed.raw));
  TERN_(HAS_TEMP_CHAMBER, temp_chamber.celsius = analog_to_celsius_chamber(temp_chamber.raw));
  TERN_(HAS_TEMP_PROBE, temp_probe.celsius = analog_to_celsius_probe(temp_probe.raw));
  TERN_(TEMP_SENSOR_1_AS_REDUNDANT, redundant_temperature = analog_to_celsius_hotend(redundant_temperature_raw, 1));
  TERN_(FILAMENT_WIDTH_SENSOR, filwidth.update_measured_mm());
  TERN_(HAS_POWER_MONITOR, power_monitor.capture_values());

  // Reset the watchdog on good temperature measurement
  watchdog_refresh();

  raw_temps_ready = false;
}

#if MAX6675_SEPARATE_SPI
  template<uint8_t MisoPin, uint8_t MosiPin, uint8_t SckPin> SoftSPI<MisoPin, MosiPin, SckPin> SPIclass<MisoPin, MosiPin, SckPin>::softSPI;
  SPIclass<MAX6675_DO_PIN, MOSI_PIN, MAX6675_SCK_PIN> max6675_spi;
#endif

// Init fans according to whether they're native PWM or Software PWM
#ifdef ALFAWISE_UX0
  #define _INIT_SOFT_FAN(P) OUT_WRITE_OD(P, FAN_INVERTING ? LOW : HIGH)
#else
  #define _INIT_SOFT_FAN(P) OUT_WRITE(P, FAN_INVERTING ? LOW : HIGH)
#endif
#if ENABLED(FAN_SOFT_PWM)
  #define _INIT_FAN_PIN(P) _INIT_SOFT_FAN(P)
#else
  #define _INIT_FAN_PIN(P) do{ if (PWM_PIN(P)) SET_PWM(P); else _INIT_SOFT_FAN(P); }while(0)
#endif
#if ENABLED(FAST_PWM_FAN)
  #define SET_FAST_PWM_FREQ(P) set_pwm_frequency(P, FAST_PWM_FAN_FREQUENCY)
#else
  #define SET_FAST_PWM_FREQ(P) NOOP
#endif
#define INIT_FAN_PIN(P) do{ _INIT_FAN_PIN(P); SET_FAST_PWM_FREQ(P); }while(0)
#if EXTRUDER_AUTO_FAN_SPEED != 255
  #define INIT_E_AUTO_FAN_PIN(P) do{ if (P == FAN1_PIN || P == FAN2_PIN) { SET_PWM(P); SET_FAST_PWM_FREQ(FAST_PWM_FAN_FREQUENCY); } else SET_OUTPUT(P); }while(0)
#else
  #define INIT_E_AUTO_FAN_PIN(P) SET_OUTPUT(P)
#endif
#if CHAMBER_AUTO_FAN_SPEED != 255
  #define INIT_CHAMBER_AUTO_FAN_PIN(P) do{ if (P == FAN1_PIN || P == FAN2_PIN) { SET_PWM(P); SET_FAST_PWM_FREQ(FAST_PWM_FAN_FREQUENCY); } else SET_OUTPUT(P); }while(0)
#else
  #define INIT_CHAMBER_AUTO_FAN_PIN(P) SET_OUTPUT(P)
#endif

/**
 * Initialize the temperature manager
 * The manager is implemented by periodic calls to manage_heater()
 */
void Temperature::init() {

  TERN_(MAX6675_IS_MAX31865, max31865.begin(MAX31865_2WIRE)); // MAX31865_2WIRE, MAX31865_3WIRE, MAX31865_4WIRE

  #if EARLY_WATCHDOG
    // Flag that the thermalManager should be running
    if (inited) return;
    inited = true;
  #endif

  #if MB(RUMBA)
    // Disable RUMBA JTAG in case the thermocouple extension is plugged on top of JTAG connector
    #define _AD(N) ANY(HEATER_##N##_USES_AD595, HEATER_##N##_USES_AD8495)
    #if _AD(0) || _AD(1) || _AD(2) || _AD(BED) || _AD(CHAMBER)
      MCUCR = _BV(JTD);
      MCUCR = _BV(JTD);
    #endif
  #endif

  // Thermistor activation by MCU pin
  #if PIN_EXISTS(TEMP_0_TR_ENABLE_PIN)
    OUT_WRITE(TEMP_0_TR_ENABLE_PIN, ENABLED(HEATER_0_USES_MAX6675));
  #endif
  #if PIN_EXISTS(TEMP_1_TR_ENABLE_PIN)
    OUT_WRITE(TEMP_1_TR_ENABLE_PIN, ENABLED(HEATER_1_USES_MAX6675));
  #endif

  #if BOTH(PIDTEMP, PID_EXTRUSION_SCALING)
    last_e_position = 0;
  #endif

  #if HAS_HEATER_0
    #ifdef ALFAWISE_UX0
      OUT_WRITE_OD(HEATER_0_PIN, HEATER_0_INVERTING);
    #else
      OUT_WRITE(HEATER_0_PIN, HEATER_0_INVERTING);
    #endif
  #endif

  #if HAS_HEATER_1
    OUT_WRITE(HEATER_1_PIN, HEATER_1_INVERTING);
  #endif
  #if HAS_HEATER_2
    OUT_WRITE(HEATER_2_PIN, HEATER_2_INVERTING);
  #endif
  #if HAS_HEATER_3
    OUT_WRITE(HEATER_3_PIN, HEATER_3_INVERTING);
  #endif
  #if HAS_HEATER_4
    OUT_WRITE(HEATER_4_PIN, HEATER_4_INVERTING);
  #endif
  #if HAS_HEATER_5
    OUT_WRITE(HEATER_5_PIN, HEATER_5_INVERTING);
  #endif
  #if HAS_HEATER_6
    OUT_WRITE(HEATER_6_PIN, HEATER_6_INVERTING);
  #endif
  #if HAS_HEATER_7
    OUT_WRITE(HEATER_7_PIN, HEATER_7_INVERTING);
  #endif

  #if HAS_HEATED_BED
    #ifdef ALFAWISE_UX0
      OUT_WRITE_OD(HEATER_BED_PIN, HEATER_BED_INVERTING);
    #else
      OUT_WRITE(HEATER_BED_PIN, HEATER_BED_INVERTING);
    #endif
  #endif

  #if HAS_HEATED_CHAMBER
    OUT_WRITE(HEATER_CHAMBER_PIN, HEATER_CHAMBER_INVERTING);
  #endif

  #if HAS_FAN0
    INIT_FAN_PIN(FAN_PIN);
  #endif
  #if HAS_FAN1
    INIT_FAN_PIN(FAN1_PIN);
  #endif
  #if HAS_FAN2
    INIT_FAN_PIN(FAN2_PIN);
  #endif
  #if HAS_FAN3
    INIT_FAN_PIN(FAN3_PIN);
  #endif
  #if HAS_FAN4
    INIT_FAN_PIN(FAN4_PIN);
  #endif
  #if HAS_FAN5
    INIT_FAN_PIN(FAN5_PIN);
  #endif
  #if HAS_FAN6
    INIT_FAN_PIN(FAN6_PIN);
  #endif
  #if HAS_FAN7
    INIT_FAN_PIN(FAN7_PIN);
  #endif
  #if ENABLED(USE_CONTROLLER_FAN)
    INIT_FAN_PIN(CONTROLLER_FAN_PIN);
  #endif

  #if MAX6675_SEPARATE_SPI

    OUT_WRITE(SCK_PIN, LOW);
    OUT_WRITE(MOSI_PIN, HIGH);
    SET_INPUT_PULLUP(MISO_PIN);

    max6675_spi.init();

    OUT_WRITE(SS_PIN, HIGH);
    OUT_WRITE(MAX6675_SS_PIN, HIGH);

  #endif

  #if ENABLED(HEATER_1_USES_MAX6675)
    OUT_WRITE(MAX6675_SS2_PIN, HIGH);
  #endif

  HAL_adc_init();

  #if HAS_TEMP_ADC_0
    HAL_ANALOG_SELECT(TEMP_0_PIN);
  #endif
  #if HAS_TEMP_ADC_1
    HAL_ANALOG_SELECT(TEMP_1_PIN);
  #endif
  #if HAS_TEMP_ADC_2
    HAL_ANALOG_SELECT(TEMP_2_PIN);
  #endif
  #if HAS_TEMP_ADC_3
    HAL_ANALOG_SELECT(TEMP_3_PIN);
  #endif
  #if HAS_TEMP_ADC_4
    HAL_ANALOG_SELECT(TEMP_4_PIN);
  #endif
  #if HAS_TEMP_ADC_5
    HAL_ANALOG_SELECT(TEMP_5_PIN);
  #endif
  #if HAS_TEMP_ADC_6
    HAL_ANALOG_SELECT(TEMP_6_PIN);
  #endif
  #if HAS_TEMP_ADC_7
    HAL_ANALOG_SELECT(TEMP_7_PIN);
  #endif
  #if HAS_JOY_ADC_X
    HAL_ANALOG_SELECT(JOY_X_PIN);
  #endif
  #if HAS_JOY_ADC_Y
    HAL_ANALOG_SELECT(JOY_Y_PIN);
  #endif
  #if HAS_JOY_ADC_Z
    HAL_ANALOG_SELECT(JOY_Z_PIN);
  #endif
  #if HAS_JOY_ADC_EN
    SET_INPUT_PULLUP(JOY_EN_PIN);
  #endif
  #if HAS_HEATED_BED
    HAL_ANALOG_SELECT(TEMP_BED_PIN);
  #endif
  #if HAS_TEMP_CHAMBER
    HAL_ANALOG_SELECT(TEMP_CHAMBER_PIN);
  #endif
  #if HAS_TEMP_PROBE
    HAL_ANALOG_SELECT(TEMP_PROBE_PIN);
  #endif
  #if ENABLED(FILAMENT_WIDTH_SENSOR)
    HAL_ANALOG_SELECT(FILWIDTH_PIN);
  #endif
  #if HAS_ADC_BUTTONS
    HAL_ANALOG_SELECT(ADC_KEYPAD_PIN);
  #endif
  #if ENABLED(POWER_MONITOR_CURRENT)
    HAL_ANALOG_SELECT(POWER_MONITOR_CURRENT_PIN);
  #endif
  #if ENABLED(POWER_MONITOR_VOLTAGE)
    HAL_ANALOG_SELECT(POWER_MONITOR_VOLTAGE_PIN);
  #endif

  HAL_timer_start(TEMP_TIMER_NUM, TEMP_TIMER_FREQUENCY);
  ENABLE_TEMPERATURE_INTERRUPT();

  #if HAS_AUTO_FAN_0
    INIT_E_AUTO_FAN_PIN(E0_AUTO_FAN_PIN);
  #endif
  #if HAS_AUTO_FAN_1 && !_EFANOVERLAP(1,0)
    INIT_E_AUTO_FAN_PIN(E1_AUTO_FAN_PIN);
  #endif
  #if HAS_AUTO_FAN_2 && !(_EFANOVERLAP(2,0) || _EFANOVERLAP(2,1))
    INIT_E_AUTO_FAN_PIN(E2_AUTO_FAN_PIN);
  #endif
  #if HAS_AUTO_FAN_3 && !(_EFANOVERLAP(3,0) || _EFANOVERLAP(3,1) || _EFANOVERLAP(3,2))
    INIT_E_AUTO_FAN_PIN(E3_AUTO_FAN_PIN);
  #endif
  #if HAS_AUTO_FAN_4 && !(_EFANOVERLAP(4,0) || _EFANOVERLAP(4,1) || _EFANOVERLAP(4,2) || _EFANOVERLAP(4,3))
    INIT_E_AUTO_FAN_PIN(E4_AUTO_FAN_PIN);
  #endif
  #if HAS_AUTO_FAN_5 && !(_EFANOVERLAP(5,0) || _EFANOVERLAP(5,1) || _EFANOVERLAP(5,2) || _EFANOVERLAP(5,3) || _EFANOVERLAP(5,4))
    INIT_E_AUTO_FAN_PIN(E5_AUTO_FAN_PIN);
  #endif
  #if HAS_AUTO_FAN_6 && !(_EFANOVERLAP(6,0) || _EFANOVERLAP(6,1) || _EFANOVERLAP(6,2) || _EFANOVERLAP(6,3) || _EFANOVERLAP(6,4) || _EFANOVERLAP(6,5))
    INIT_E_AUTO_FAN_PIN(E6_AUTO_FAN_PIN);
  #endif
  #if HAS_AUTO_FAN_7 && !(_EFANOVERLAP(7,0) || _EFANOVERLAP(7,1) || _EFANOVERLAP(7,2) || _EFANOVERLAP(7,3) || _EFANOVERLAP(7,4) || _EFANOVERLAP(7,5) || _EFANOVERLAP(7,6))
    INIT_E_AUTO_FAN_PIN(E7_AUTO_FAN_PIN);
  #endif
  #if HAS_AUTO_CHAMBER_FAN && !AUTO_CHAMBER_IS_E
    INIT_CHAMBER_AUTO_FAN_PIN(CHAMBER_AUTO_FAN_PIN);
  #endif

  // Wait for temperature measurement to settle
  delay(250);

  #if HAS_HOTEND

    #define _TEMP_MIN_E(NR) do{ \
      const int16_t tmin = _MAX(HEATER_ ##NR## _MINTEMP, TERN(HEATER_##NR##_USER_THERMISTOR, 0, (int16_t)pgm_read_word(&HEATER_ ##NR## _TEMPTABLE[HEATER_ ##NR## _SENSOR_MINTEMP_IND].celsius))); \
      temp_range[NR].mintemp = tmin; \
      while (analog_to_celsius_hotend(temp_range[NR].raw_min, NR) < tmin) \
        temp_range[NR].raw_min += TEMPDIR(NR) * (OVERSAMPLENR); \
    }while(0)
    #define _TEMP_MAX_E(NR) do{ \
      const int16_t tmax = _MIN(HEATER_ ##NR## _MAXTEMP, TERN(HEATER_##NR##_USER_THERMISTOR, 2000, (int16_t)pgm_read_word(&HEATER_ ##NR## _TEMPTABLE[HEATER_ ##NR## _SENSOR_MAXTEMP_IND].celsius) - 1)); \
      temp_range[NR].maxtemp = tmax; \
      while (analog_to_celsius_hotend(temp_range[NR].raw_max, NR) > tmax) \
        temp_range[NR].raw_max -= TEMPDIR(NR) * (OVERSAMPLENR); \
    }while(0)

    #define _MINMAX_TEST(N,M) (HOTENDS > N && THERMISTOR_HEATER_##N && THERMISTOR_HEATER_##N != 998 && THERMISTOR_HEATER_##N != 999 && defined(HEATER_##N##_##M##TEMP))

    #if _MINMAX_TEST(0, MIN)
      _TEMP_MIN_E(0);
    #endif
    #if _MINMAX_TEST(0, MAX)
      _TEMP_MAX_E(0);
    #endif
    #if _MINMAX_TEST(1, MIN)
      _TEMP_MIN_E(1);
    #endif
    #if _MINMAX_TEST(1, MAX)
      _TEMP_MAX_E(1);
    #endif
    #if _MINMAX_TEST(2, MIN)
      _TEMP_MIN_E(2);
    #endif
    #if _MINMAX_TEST(2, MAX)
      _TEMP_MAX_E(2);
    #endif
    #if _MINMAX_TEST(3, MIN)
      _TEMP_MIN_E(3);
    #endif
    #if _MINMAX_TEST(3, MAX)
      _TEMP_MAX_E(3);
    #endif
    #if _MINMAX_TEST(4, MIN)
      _TEMP_MIN_E(4);
    #endif
    #if _MINMAX_TEST(4, MAX)
      _TEMP_MAX_E(4);
    #endif
    #if _MINMAX_TEST(5, MIN)
      _TEMP_MIN_E(5);
    #endif
    #if _MINMAX_TEST(5, MAX)
      _TEMP_MAX_E(5);
    #endif
    #if _MINMAX_TEST(6, MIN)
      _TEMP_MIN_E(6);
    #endif
    #if _MINMAX_TEST(6, MAX)
      _TEMP_MAX_E(6);
    #endif
    #if _MINMAX_TEST(7, MIN)
      _TEMP_MIN_E(7);
    #endif
    #if _MINMAX_TEST(7, MAX)
      _TEMP_MAX_E(7);
    #endif

  #endif // HAS_HOTEND

  #if HAS_HEATED_BED
    #ifdef BED_MINTEMP
      while (analog_to_celsius_bed(mintemp_raw_BED) < BED_MINTEMP) mintemp_raw_BED += TEMPDIR(BED) * (OVERSAMPLENR);
    #endif
    #ifdef BED_MAXTEMP
      while (analog_to_celsius_bed(maxtemp_raw_BED) > BED_MAXTEMP) maxtemp_raw_BED -= TEMPDIR(BED) * (OVERSAMPLENR);
    #endif
  #endif // HAS_HEATED_BED

  #if HAS_HEATED_CHAMBER
    #ifdef CHAMBER_MINTEMP
      while (analog_to_celsius_chamber(mintemp_raw_CHAMBER) < CHAMBER_MINTEMP) mintemp_raw_CHAMBER += TEMPDIR(CHAMBER) * (OVERSAMPLENR);
    #endif
    #ifdef CHAMBER_MAXTEMP
      while (analog_to_celsius_chamber(maxtemp_raw_CHAMBER) > CHAMBER_MAXTEMP) maxtemp_raw_CHAMBER -= TEMPDIR(CHAMBER) * (OVERSAMPLENR);
    #endif
  #endif

  TERN_(PROBING_HEATERS_OFF, paused = false);
}

#if WATCH_HOTENDS
  /**
   * Start Heating Sanity Check for hotends that are below
   * their target temperature by a configurable margin.
   * This is called when the temperature is set. (M104, M109)
   */
  void Temperature::start_watching_hotend(const uint8_t E_NAME) {
    const uint8_t ee = HOTEND_INDEX;
    watch_hotend[ee].restart(degHotend(ee), degTargetHotend(ee));
  }
#endif

#if WATCH_BED
  /**
   * Start Heating Sanity Check for hotends that are below
   * their target temperature by a configurable margin.
   * This is called when the temperature is set. (M140, M190)
   */
  void Temperature::start_watching_bed() {
    watch_bed.restart(degBed(), degTargetBed());
  }
#endif

#if WATCH_CHAMBER
  /**
   * Start Heating Sanity Check for chamber that is below
   * its target temperature by a configurable margin.
   * This is called when the temperature is set. (M141, M191)
   */
  void Temperature::start_watching_chamber() {
    watch_chamber.restart(degChamber(), degTargetChamber());
  }
#endif

#if HAS_THERMAL_PROTECTION

  Temperature::tr_state_machine_t Temperature::tr_state_machine[NR_HEATER_RUNAWAY]; // = { { TRInactive, 0 } };

  /**
   * @brief Thermal Runaway state machine for a single heater
   * @param current          current measured temperature
   * @param target           current target temperature
   * @param heater_id        extruder index
   * @param period_seconds   missed temperature allowed time
   * @param hysteresis_degc  allowed distance from target
   *
   * TODO: Embed the last 3 parameters during init, if not less optimal
   */
  void Temperature::tr_state_machine_t::run(const float &current, const float &target, const heater_id_t heater_id, const uint16_t period_seconds, const uint16_t hysteresis_degc) {

    #if HEATER_IDLE_HANDLER
      // Convert the given heater_id_t to an idle array index
      const IdleIndex idle_index = idle_index_for_id(heater_id);
    #endif

    /**
      SERIAL_ECHO_START();
      SERIAL_ECHOPGM("Thermal Runaway Running. Heater ID: ");
      switch (heater_id) {
        case H_BED:     SERIAL_ECHOPGM("bed"); break;
        case H_CHAMBER: SERIAL_ECHOPGM("chamber"); break;
        default:        SERIAL_ECHO(heater_id);
      }
      SERIAL_ECHOLNPAIR(
        " ; sizeof(running_temp):", sizeof(running_temp),
        " ;  State:", state, " ;  Timer:", timer, " ;  Temperature:", current, " ;  Target Temp:", target
        #if HEATER_IDLE_HANDLER
          , " ;  Idle Timeout:", heater_idle[idle_index].timed_out
        #endif
      );
    //*/

    #if HEATER_IDLE_HANDLER
      // If the heater idle timeout expires, restart
      if (heater_idle[idle_index].timed_out) {
        state = TRInactive;
        running_temp = 0;
      }
      else
    #endif
    {
      // If the target temperature changes, restart
      if (running_temp != target) {
        running_temp = target;
        state = target > 0 ? TRFirstHeating : TRInactive;
      }
    }

    switch (state) {
      // Inactive state waits for a target temperature to be set
      case TRInactive: break;

      // When first heating, wait for the temperature to be reached then go to Stable state
      case TRFirstHeating:
        if (current < running_temp) break;
        state = TRStable;

      // While the temperature is stable watch for a bad temperature
      case TRStable:

        #if ENABLED(ADAPTIVE_FAN_SLOWING)
          if (adaptive_fan_slowing && heater_id >= 0) {
            const int fan_index = _MIN(heater_id, FAN_COUNT - 1);
            if (fan_speed[fan_index] == 0 || current >= running_temp - (hysteresis_degc * 0.25f))
              fan_speed_scaler[fan_index] = 128;
            else if (current >= running_temp - (hysteresis_degc * 0.3335f))
              fan_speed_scaler[fan_index] = 96;
            else if (current >= running_temp - (hysteresis_degc * 0.5f))
              fan_speed_scaler[fan_index] = 64;
            else if (current >= running_temp - (hysteresis_degc * 0.8f))
              fan_speed_scaler[fan_index] = 32;
            else
              fan_speed_scaler[fan_index] = 0;
          }
        #endif

        if (current >= running_temp - hysteresis_degc) {
          timer = millis() + SEC_TO_MS(period_seconds);
          break;
        }
        else if (PENDING(millis(), timer)) break;
        state = TRRunaway;

      case TRRunaway:
        TERN_(DWIN_CREALITY_LCD, DWIN_Popup_Temperature(0));
        _temp_error(heater_id, str_t_thermal_runaway, GET_TEXT(MSG_THERMAL_RUNAWAY));
    }
  }

#endif // HAS_THERMAL_PROTECTION

void Temperature::disable_all_heaters() {

  TERN_(AUTOTEMP, planner.autotemp_enabled = false);

  // Unpause and reset everything
  TERN_(PROBING_HEATERS_OFF, pause(false));

  #if HAS_HOTEND
    HOTEND_LOOP() {
      setTargetHotend(0, e);
      temp_hotend[e].soft_pwm_amount = 0;
    }
  #endif

  #if HAS_TEMP_HOTEND
    #define DISABLE_HEATER(N) WRITE_HEATER_##N(LOW);
    REPEAT(HOTENDS, DISABLE_HEATER);
  #endif

  #if HAS_HEATED_BED
    setTargetBed(0);
    temp_bed.soft_pwm_amount = 0;
    WRITE_HEATER_BED(LOW);
  #endif

  #if HAS_HEATED_CHAMBER
    setTargetChamber(0);
    temp_chamber.soft_pwm_amount = 0;
    WRITE_HEATER_CHAMBER(LOW);
  #endif
}

#if ENABLED(PRINTJOB_TIMER_AUTOSTART)

  bool Temperature::over_autostart_threshold() {
    #if HAS_HOTEND
      HOTEND_LOOP() if (degTargetHotend(e) > (EXTRUDE_MINTEMP) / 2) return true;
    #endif
    return TERN0(HAS_HEATED_BED, degTargetBed() > BED_MINTEMP)
        || TERN0(HAS_HEATED_CHAMBER, degTargetChamber() > CHAMBER_MINTEMP);
  }

  void Temperature::check_timer_autostart(const bool can_start, const bool can_stop) {
    if (over_autostart_threshold()) {
      if (can_start) startOrResumeJob();
    }
    else if (can_stop) {
      print_job_timer.stop();
      ui.reset_status();
    }
  }

#endif


#if ENABLED(PROBING_HEATERS_OFF)

  void Temperature::pause(const bool p) {
    if (p != paused) {
      paused = p;
      if (p) {
        HOTEND_LOOP() heater_idle[e].expire();    // Timeout immediately
        TERN_(HAS_HEATED_BED, heater_idle[IDLE_INDEX_BED].expire()); // Timeout immediately
      }
      else {
        HOTEND_LOOP() reset_hotend_idle_timer(e);
        TERN_(HAS_HEATED_BED, reset_bed_idle_timer());
      }
    }
  }

#endif // PROBING_HEATERS_OFF

#if HAS_MAX6675

  #ifndef THERMOCOUPLE_MAX_ERRORS
    #define THERMOCOUPLE_MAX_ERRORS 15
  #endif

  int Temperature::read_max6675(
    #if COUNT_6675 > 1
      const uint8_t hindex
    #endif
  ) {
    #if COUNT_6675 == 1
      constexpr uint8_t hindex = 0;
    #else
      // Needed to return the correct temp when this is called too soon
      static uint16_t max6675_temp_previous[COUNT_6675] = { 0 };
    #endif

    static uint8_t max6675_errors[COUNT_6675] = { 0 };

    #define MAX6675_HEAT_INTERVAL 250UL

    #if ENABLED(MAX6675_IS_MAX31855)
      static uint32_t max6675_temp = 2000;
      #define MAX6675_ERROR_MASK    7
      #define MAX6675_DISCARD_BITS 18
      #define MAX6675_SPEED_BITS    3  // (_BV(SPR1)) // clock ÷ 64
    #else
      static uint16_t max6675_temp = 2000;
      #define MAX6675_ERROR_MASK    4
      #define MAX6675_DISCARD_BITS  3
      #define MAX6675_SPEED_BITS    2  // (_BV(SPR0)) // clock ÷ 16
    #endif

    // Return last-read value between readings
    static millis_t next_max6675_ms[COUNT_6675] = { 0 };
    millis_t ms = millis();
    if (PENDING(ms, next_max6675_ms[hindex]))
      return int(
        #if COUNT_6675 == 1
          max6675_temp
        #else
          max6675_temp_previous[hindex] // Need to return the correct previous value
        #endif
      );

    next_max6675_ms[hindex] = ms + MAX6675_HEAT_INTERVAL;

    #if ENABLED(MAX6675_IS_MAX31865)
      max6675_temp = int(max31865.temperature(100, 400)); // 100 ohms = PT100 resistance. 400 ohms = calibration resistor
    #endif

    //
    // TODO: spiBegin, spiRec and spiInit doesn't work when soft spi is used.
    //
    #if !MAX6675_SEPARATE_SPI
      spiBegin();
      spiInit(MAX6675_SPEED_BITS);
    #endif

    #if COUNT_6675 > 1
      #define WRITE_MAX6675(V) do{ switch (hindex) { case 1: WRITE(MAX6675_SS2_PIN, V); break; default: WRITE(MAX6675_SS_PIN, V); } }while(0)
      #define SET_OUTPUT_MAX6675() do{ switch (hindex) { case 1: SET_OUTPUT(MAX6675_SS2_PIN); break; default: SET_OUTPUT(MAX6675_SS_PIN); } }while(0)
    #elif ENABLED(HEATER_1_USES_MAX6675)
      #define WRITE_MAX6675(V) WRITE(MAX6675_SS2_PIN, V)
      #define SET_OUTPUT_MAX6675() SET_OUTPUT(MAX6675_SS2_PIN)
    #else
      #define WRITE_MAX6675(V) WRITE(MAX6675_SS_PIN, V)
      #define SET_OUTPUT_MAX6675() SET_OUTPUT(MAX6675_SS_PIN)
    #endif

    SET_OUTPUT_MAX6675();
    WRITE_MAX6675(LOW);  // enable TT_MAX6675

    DELAY_NS(100);       // Ensure 100ns delay

    // Read a big-endian temperature value
    max6675_temp = 0;
    for (uint8_t i = sizeof(max6675_temp); i--;) {
      max6675_temp |= (
        #if MAX6675_SEPARATE_SPI
          max6675_spi.receive()
        #else
          spiRec()
        #endif
      );
      if (i > 0) max6675_temp <<= 8; // shift left if not the last byte
    }

    WRITE_MAX6675(HIGH); // disable TT_MAX6675

    if (DISABLED(IGNORE_THERMOCOUPLE_ERRORS) && (max6675_temp & MAX6675_ERROR_MASK)) {
      max6675_errors[hindex] += 1;
      if (max6675_errors[hindex] > THERMOCOUPLE_MAX_ERRORS) {
        SERIAL_ERROR_START();
        SERIAL_ECHOPGM("Temp measurement error! ");
        #if MAX6675_ERROR_MASK == 7
          SERIAL_ECHOPGM("MAX31855 ");
          if (max6675_temp & 1)
            SERIAL_ECHOLNPGM("Open Circuit");
          else if (max6675_temp & 2)
            SERIAL_ECHOLNPGM("Short to GND");
          else if (max6675_temp & 4)
            SERIAL_ECHOLNPGM("Short to VCC");
        #else
          SERIAL_ECHOLNPGM("MAX6675");
        #endif

        // Thermocouple open
        max6675_temp = 4 * (
          #if COUNT_6675 > 1
            hindex ? HEATER_1_MAX6675_TMAX : HEATER_0_MAX6675_TMAX
          #else
            TERN(HEATER_1_USES_MAX6675, HEATER_1_MAX6675_TMAX, HEATER_0_MAX6675_TMAX)
          #endif
        );
      }
      else
        max6675_temp >>= MAX6675_DISCARD_BITS;
    }
    else {
      max6675_temp >>= MAX6675_DISCARD_BITS;
      max6675_errors[hindex] = 0;
    }

    #if ENABLED(MAX6675_IS_MAX31855)
      if (max6675_temp & 0x00002000) max6675_temp |= 0xFFFFC000; // Support negative temperature
    #endif

    #if COUNT_6675 > 1
      max6675_temp_previous[hindex] = max6675_temp;
    #endif

    return int(max6675_temp);
  }

#endif // HAS_MAX6675

/**
 * Update raw temperatures
 */
void Temperature::update_raw_temperatures() {

  #if HAS_TEMP_ADC_0 && DISABLED(HEATER_0_USES_MAX6675)
    temp_hotend[0].update();
  #endif

  #if HAS_TEMP_ADC_1
    #if ENABLED(TEMP_SENSOR_1_AS_REDUNDANT)
      redundant_temperature_raw = temp_hotend[1].acc;
    #elif DISABLED(HEATER_1_USES_MAX6675)
      temp_hotend[1].update();
    #endif
  #endif

  TERN_(HAS_TEMP_ADC_2, temp_hotend[2].update());
  TERN_(HAS_TEMP_ADC_3, temp_hotend[3].update());
  TERN_(HAS_TEMP_ADC_4, temp_hotend[4].update());
  TERN_(HAS_TEMP_ADC_5, temp_hotend[5].update());
  TERN_(HAS_TEMP_ADC_6, temp_hotend[6].update());
  TERN_(HAS_TEMP_ADC_7, temp_hotend[7].update());
  TERN_(HAS_HEATED_BED, temp_bed.update());
  TERN_(HAS_TEMP_CHAMBER, temp_chamber.update());
  TERN_(HAS_TEMP_PROBE, temp_probe.update());

  TERN_(HAS_JOY_ADC_X, joystick.x.update());
  TERN_(HAS_JOY_ADC_Y, joystick.y.update());
  TERN_(HAS_JOY_ADC_Z, joystick.z.update());

  raw_temps_ready = true;
}

void Temperature::readings_ready() {

  // Update the raw values if they've been read. Else we could be updating them during reading.
  if (!raw_temps_ready) update_raw_temperatures();

  // Filament Sensor - can be read any time since IIR filtering is used
  TERN_(FILAMENT_WIDTH_SENSOR, filwidth.reading_ready());

  #if HAS_HOTEND
    HOTEND_LOOP() temp_hotend[e].reset();
    TERN_(TEMP_SENSOR_1_AS_REDUNDANT, temp_hotend[1].reset());
  #endif

  TERN_(HAS_HEATED_BED, temp_bed.reset());
  TERN_(HAS_TEMP_CHAMBER, temp_chamber.reset());
  TERN_(HAS_TEMP_PROBE, temp_probe.reset());

  TERN_(HAS_JOY_ADC_X, joystick.x.reset());
  TERN_(HAS_JOY_ADC_Y, joystick.y.reset());
  TERN_(HAS_JOY_ADC_Z, joystick.z.reset());

  #if HAS_HOTEND

    static constexpr int8_t temp_dir[] = {
      TERN(HEATER_0_USES_MAX6675, 0, TEMPDIR(0))
      #if HAS_MULTI_HOTEND
        , TERN(HEATER_1_USES_MAX6675, 0, TEMPDIR(1))
        #if HOTENDS > 2
          #define _TEMPDIR(N) , TEMPDIR(N)
          REPEAT_S(2, HOTENDS, _TEMPDIR)
        #endif
      #endif
    };

    LOOP_L_N(e, COUNT(temp_dir)) {
      const int8_t tdir = temp_dir[e];
      if (tdir) {
        const int16_t rawtemp = temp_hotend[e].raw * tdir; // normal direction, +rawtemp, else -rawtemp
        const bool heater_on = (temp_hotend[e].target > 0
          || TERN0(PIDTEMP, temp_hotend[e].soft_pwm_amount) > 0
        );
        if (rawtemp > temp_range[e].raw_max * tdir) max_temp_error((heater_id_t)e);
        if (heater_on && rawtemp < temp_range[e].raw_min * tdir && !is_preheating(e)) {
          #ifdef MAX_CONSECUTIVE_LOW_TEMPERATURE_ERROR_ALLOWED
            if (++consecutive_low_temperature_error[e] >= MAX_CONSECUTIVE_LOW_TEMPERATURE_ERROR_ALLOWED)
          #endif
              min_temp_error((heater_id_t)e);
        }
        #ifdef MAX_CONSECUTIVE_LOW_TEMPERATURE_ERROR_ALLOWED
          else
            consecutive_low_temperature_error[e] = 0;
        #endif
      }
    }

  #endif // HAS_HOTEND

  #if HAS_HEATED_BED
    #if TEMPDIR(BED) < 0
      #define BEDCMP(A,B) ((A)<(B))
    #else
      #define BEDCMP(A,B) ((A)>(B))
    #endif
    const bool bed_on = (temp_bed.target > 0) || TERN0(PIDTEMPBED, temp_bed.soft_pwm_amount > 0);
    if (BEDCMP(temp_bed.raw, maxtemp_raw_BED)) max_temp_error(H_BED);
    if (bed_on && BEDCMP(mintemp_raw_BED, temp_bed.raw)) min_temp_error(H_BED);
  #endif

  #if HAS_HEATED_CHAMBER
    #if TEMPDIR(CHAMBER) < 0
      #define CHAMBERCMP(A,B) ((A)<(B))
    #else
      #define CHAMBERCMP(A,B) ((A)>(B))
    #endif
    const bool chamber_on = (temp_chamber.target > 0);
    if (CHAMBERCMP(temp_chamber.raw, maxtemp_raw_CHAMBER)) max_temp_error(H_CHAMBER);
    if (chamber_on && CHAMBERCMP(mintemp_raw_CHAMBER, temp_chamber.raw)) min_temp_error(H_CHAMBER);
  #endif
}

/**
 * Timer 0 is shared with millies so don't change the prescaler.
 *
 * On AVR this ISR uses the compare method so it runs at the base
 * frequency (16 MHz / 64 / 256 = 976.5625 Hz), but at the TCNT0 set
 * in OCR0B above (128 or halfway between OVFs).
 *
 *  - Manage PWM to all the heaters and fan
 *  - Prepare or Measure one of the raw ADC sensor values
 *  - Check new temperature values for MIN/MAX errors (kill on error)
 *  - Step the babysteps value for each axis towards 0
 *  - For PINS_DEBUGGING, monitor and report endstop pins
 *  - For ENDSTOP_INTERRUPTS_FEATURE check endstops if flagged
 *  - Call planner.tick to count down its "ignore" time
 */
HAL_TEMP_TIMER_ISR() {
  HAL_timer_isr_prologue(TEMP_TIMER_NUM);

  Temperature::tick();

  HAL_timer_isr_epilogue(TEMP_TIMER_NUM);
}

#if ENABLED(SLOW_PWM_HEATERS) && !defined(MIN_STATE_TIME)
  #define MIN_STATE_TIME 16 // MIN_STATE_TIME * 65.5 = time in milliseconds
#endif

class SoftPWM {
public:
  uint8_t count;
  inline bool add(const uint8_t mask, const uint8_t amount) {
    count = (count & mask) + amount; return (count > mask);
  }
  #if ENABLED(SLOW_PWM_HEATERS)
    bool state_heater;
    uint8_t state_timer_heater;
    inline void dec() { if (state_timer_heater > 0) state_timer_heater--; }
    inline bool ready(const bool v) {
      const bool rdy = !state_timer_heater;
      if (rdy && state_heater != v) {
        state_heater = v;
        state_timer_heater = MIN_STATE_TIME;
      }
      return rdy;
    }
  #endif
};

/**
 * Handle various ~1KHz tasks associated with temperature
 *  - Heater PWM (~1KHz with scaler)
 *  - LCD Button polling (~500Hz)
 *  - Start / Read one ADC sensor
 *  - Advance Babysteps
 *  - Endstop polling
 *  - Planner clean buffer
 */
void Temperature::tick() {

  static int8_t temp_count = -1;
  static ADCSensorState adc_sensor_state = StartupDelay;
  static uint8_t pwm_count = _BV(SOFT_PWM_SCALE);

  // avoid multiple loads of pwm_count
  uint8_t pwm_count_tmp = pwm_count;

  #if HAS_ADC_BUTTONS
    static unsigned int raw_ADCKey_value = 0;
    static bool ADCKey_pressed = false;
  #endif

  #if HAS_HOTEND
    static SoftPWM soft_pwm_hotend[HOTENDS];
  #endif

  #if HAS_HEATED_BED
    static SoftPWM soft_pwm_bed;
  #endif

  #if HAS_HEATED_CHAMBER
    static SoftPWM soft_pwm_chamber;
  #endif

  #if DISABLED(SLOW_PWM_HEATERS)

    #if ANY(HAS_HOTEND, HAS_HEATED_BED, HAS_HEATED_CHAMBER, FAN_SOFT_PWM)
      constexpr uint8_t pwm_mask = TERN0(SOFT_PWM_DITHER, _BV(SOFT_PWM_SCALE) - 1);
      #define _PWM_MOD(N,S,T) do{                           \
        const bool on = S.add(pwm_mask, T.soft_pwm_amount); \
        WRITE_HEATER_##N(on);                               \
      }while(0)
    #endif

    /**
     * Standard heater PWM modulation
     */
    if (pwm_count_tmp >= 127) {
      pwm_count_tmp -= 127;

      #if HAS_HOTEND
        #define _PWM_MOD_E(N) _PWM_MOD(N,soft_pwm_hotend[N],temp_hotend[N]);
        REPEAT(HOTENDS, _PWM_MOD_E);
      #endif

      #if HAS_HEATED_BED
        _PWM_MOD(BED,soft_pwm_bed,temp_bed);
      #endif

      #if HAS_HEATED_CHAMBER
        _PWM_MOD(CHAMBER,soft_pwm_chamber,temp_chamber);
      #endif

      #if ENABLED(FAN_SOFT_PWM)
        #define _FAN_PWM(N) do{                                     \
          uint8_t &spcf = soft_pwm_count_fan[N];                    \
          spcf = (spcf & pwm_mask) + (soft_pwm_amount_fan[N] >> 1); \
          WRITE_FAN(N, spcf > pwm_mask ? HIGH : LOW);               \
        }while(0)
        #if HAS_FAN0
          _FAN_PWM(0);
        #endif
        #if HAS_FAN1
          _FAN_PWM(1);
        #endif
        #if HAS_FAN2
          _FAN_PWM(2);
        #endif
        #if HAS_FAN3
          _FAN_PWM(3);
        #endif
        #if HAS_FAN4
          _FAN_PWM(4);
        #endif
        #if HAS_FAN5
          _FAN_PWM(5);
        #endif
        #if HAS_FAN6
          _FAN_PWM(6);
        #endif
        #if HAS_FAN7
          _FAN_PWM(7);
        #endif
      #endif
    }
    else {
      #define _PWM_LOW(N,S) do{ if (S.count <= pwm_count_tmp) WRITE_HEATER_##N(LOW); }while(0)
      #if HAS_HOTEND
        #define _PWM_LOW_E(N) _PWM_LOW(N, soft_pwm_hotend[N]);
        REPEAT(HOTENDS, _PWM_LOW_E);
      #endif

      #if HAS_HEATED_BED
        _PWM_LOW(BED, soft_pwm_bed);
      #endif

      #if HAS_HEATED_CHAMBER
        _PWM_LOW(CHAMBER, soft_pwm_chamber);
      #endif

      #if ENABLED(FAN_SOFT_PWM)
        #if HAS_FAN0
          if (soft_pwm_count_fan[0] <= pwm_count_tmp) WRITE_FAN(0, LOW);
        #endif
        #if HAS_FAN1
          if (soft_pwm_count_fan[1] <= pwm_count_tmp) WRITE_FAN(1, LOW);
        #endif
        #if HAS_FAN2
          if (soft_pwm_count_fan[2] <= pwm_count_tmp) WRITE_FAN(2, LOW);
        #endif
        #if HAS_FAN3
          if (soft_pwm_count_fan[3] <= pwm_count_tmp) WRITE_FAN(3, LOW);
        #endif
        #if HAS_FAN4
          if (soft_pwm_count_fan[4] <= pwm_count_tmp) WRITE_FAN(4, LOW);
        #endif
        #if HAS_FAN5
          if (soft_pwm_count_fan[5] <= pwm_count_tmp) WRITE_FAN(5, LOW);
        #endif
        #if HAS_FAN6
          if (soft_pwm_count_fan[6] <= pwm_count_tmp) WRITE_FAN(6, LOW);
        #endif
        #if HAS_FAN7
          if (soft_pwm_count_fan[7] <= pwm_count_tmp) WRITE_FAN(7, LOW);
        #endif
      #endif
    }

    // SOFT_PWM_SCALE to frequency:
    //
    // 0: 16000000/64/256/128 =   7.6294 Hz
    // 1:                / 64 =  15.2588 Hz
    // 2:                / 32 =  30.5176 Hz
    // 3:                / 16 =  61.0352 Hz
    // 4:                /  8 = 122.0703 Hz
    // 5:                /  4 = 244.1406 Hz
    pwm_count = pwm_count_tmp + _BV(SOFT_PWM_SCALE);

  #else // SLOW_PWM_HEATERS

    /**
     * SLOW PWM HEATERS
     *
     * For relay-driven heaters
     */
    #define _SLOW_SET(NR,PWM,V) do{ if (PWM.ready(V)) WRITE_HEATER_##NR(V); }while(0)
    #define _SLOW_PWM(NR,PWM,SRC) do{ PWM.count = SRC.soft_pwm_amount; _SLOW_SET(NR,PWM,(PWM.count > 0)); }while(0)
    #define _PWM_OFF(NR,PWM) do{ if (PWM.count < slow_pwm_count) _SLOW_SET(NR,PWM,0); }while(0)

    static uint8_t slow_pwm_count = 0;

    if (slow_pwm_count == 0) {

      #if HAS_HOTEND
        #define _SLOW_PWM_E(N) _SLOW_PWM(N, soft_pwm_hotend[N], temp_hotend[N]);
        REPEAT(HOTENDS, _SLOW_PWM_E);
      #endif

      #if HAS_HEATED_BED
        _SLOW_PWM(BED, soft_pwm_bed, temp_bed);
      #endif

      #if HAS_HEATED_CHAMBER
        _SLOW_PWM(CHAMBER, soft_pwm_chamber, temp_chamber);
      #endif

    } // slow_pwm_count == 0

    #if HAS_HOTEND
      #define _PWM_OFF_E(N) _PWM_OFF(N, soft_pwm_hotend[N]);
      REPEAT(HOTENDS, _PWM_OFF_E);
    #endif

    #if HAS_HEATED_BED
      _PWM_OFF(BED, soft_pwm_bed);
    #endif

    #if HAS_HEATED_CHAMBER
      _PWM_OFF(CHAMBER, soft_pwm_chamber);
    #endif

    #if ENABLED(FAN_SOFT_PWM)
      if (pwm_count_tmp >= 127) {
        pwm_count_tmp = 0;
        #define _PWM_FAN(N) do{                                 \
          soft_pwm_count_fan[N] = soft_pwm_amount_fan[N] >> 1;  \
          WRITE_FAN(N, soft_pwm_count_fan[N] > 0 ? HIGH : LOW); \
        }while(0)
        #if HAS_FAN0
          _PWM_FAN(0);
        #endif
        #if HAS_FAN1
          _PWM_FAN(1);
        #endif
        #if HAS_FAN2
          _PWM_FAN(2);
        #endif
        #if HAS_FAN3
          _FAN_PWM(3);
        #endif
        #if HAS_FAN4
          _FAN_PWM(4);
        #endif
        #if HAS_FAN5
          _FAN_PWM(5);
        #endif
        #if HAS_FAN6
          _FAN_PWM(6);
        #endif
        #if HAS_FAN7
          _FAN_PWM(7);
        #endif
      }
      #if HAS_FAN0
        if (soft_pwm_count_fan[0] <= pwm_count_tmp) WRITE_FAN(0, LOW);
      #endif
      #if HAS_FAN1
        if (soft_pwm_count_fan[1] <= pwm_count_tmp) WRITE_FAN(1, LOW);
      #endif
      #if HAS_FAN2
        if (soft_pwm_count_fan[2] <= pwm_count_tmp) WRITE_FAN(2, LOW);
      #endif
      #if HAS_FAN3
        if (soft_pwm_count_fan[3] <= pwm_count_tmp) WRITE_FAN(3, LOW);
      #endif
      #if HAS_FAN4
        if (soft_pwm_count_fan[4] <= pwm_count_tmp) WRITE_FAN(4, LOW);
      #endif
      #if HAS_FAN5
        if (soft_pwm_count_fan[5] <= pwm_count_tmp) WRITE_FAN(5, LOW);
      #endif
      #if HAS_FAN6
        if (soft_pwm_count_fan[6] <= pwm_count_tmp) WRITE_FAN(6, LOW);
      #endif
      #if HAS_FAN7
        if (soft_pwm_count_fan[7] <= pwm_count_tmp) WRITE_FAN(7, LOW);
      #endif
    #endif // FAN_SOFT_PWM

    // SOFT_PWM_SCALE to frequency:
    //
    // 0: 16000000/64/256/128 =   7.6294 Hz
    // 1:                / 64 =  15.2588 Hz
    // 2:                / 32 =  30.5176 Hz
    // 3:                / 16 =  61.0352 Hz
    // 4:                /  8 = 122.0703 Hz
    // 5:                /  4 = 244.1406 Hz
    pwm_count = pwm_count_tmp + _BV(SOFT_PWM_SCALE);

    // increment slow_pwm_count only every 64th pwm_count,
    // i.e. yielding a PWM frequency of 16/128 Hz (8s).
    if (((pwm_count >> SOFT_PWM_SCALE) & 0x3F) == 0) {
      slow_pwm_count++;
      slow_pwm_count &= 0x7F;

      #if HAS_HOTEND
        HOTEND_LOOP() soft_pwm_hotend[e].dec();
      #endif
      TERN_(HAS_HEATED_BED, soft_pwm_bed.dec());
      TERN_(HAS_HEATED_CHAMBER, soft_pwm_chamber.dec());
    }

  #endif // SLOW_PWM_HEATERS

  //
  // Update lcd buttons 488 times per second
  //
  static bool do_buttons;
  if ((do_buttons ^= true)) ui.update_buttons();

  /**
   * One sensor is sampled on every other call of the ISR.
   * Each sensor is read 16 (OVERSAMPLENR) times, taking the average.
   *
   * On each Prepare pass, ADC is started for a sensor pin.
   * On the next pass, the ADC value is read and accumulated.
   *
   * This gives each ADC 0.9765ms to charge up.
   */
  #define ACCUMULATE_ADC(obj) do{ \
    if (!HAL_ADC_READY()) next_sensor_state = adc_sensor_state; \
    else obj.sample(HAL_READ_ADC()); \
  }while(0)

  ADCSensorState next_sensor_state = adc_sensor_state < SensorsReady ? (ADCSensorState)(int(adc_sensor_state) + 1) : StartSampling;

  switch (adc_sensor_state) {

    case SensorsReady: {
      // All sensors have been read. Stay in this state for a few
      // ISRs to save on calls to temp update/checking code below.
      constexpr int8_t extra_loops = MIN_ADC_ISR_LOOPS - (int8_t)SensorsReady;
      static uint8_t delay_count = 0;
      if (extra_loops > 0) {
        if (delay_count == 0) delay_count = extra_loops;  // Init this delay
        if (--delay_count)                                // While delaying...
          next_sensor_state = SensorsReady;               // retain this state (else, next state will be 0)
        break;
      }
      else {
        adc_sensor_state = StartSampling;                 // Fall-through to start sampling
        next_sensor_state = (ADCSensorState)(int(StartSampling) + 1);
      }
    }

    case StartSampling:                                   // Start of sampling loops. Do updates/checks.
      if (++temp_count >= OVERSAMPLENR) {                 // 10 * 16 * 1/(16000000/64/256)  = 164ms.
        temp_count = 0;
        readings_ready();
      }
      break;

    #if HAS_TEMP_ADC_0
      case PrepareTemp_0: HAL_START_ADC(TEMP_0_PIN); break;
      case MeasureTemp_0: ACCUMULATE_ADC(temp_hotend[0]); break;
    #endif

    #if HAS_HEATED_BED
      case PrepareTemp_BED: HAL_START_ADC(TEMP_BED_PIN); break;
      case MeasureTemp_BED: ACCUMULATE_ADC(temp_bed); break;
    #endif

    #if HAS_TEMP_CHAMBER
      case PrepareTemp_CHAMBER: HAL_START_ADC(TEMP_CHAMBER_PIN); break;
      case MeasureTemp_CHAMBER: ACCUMULATE_ADC(temp_chamber); break;
    #endif

    #if HAS_TEMP_PROBE
      case PrepareTemp_PROBE: HAL_START_ADC(TEMP_PROBE_PIN); break;
      case MeasureTemp_PROBE: ACCUMULATE_ADC(temp_probe); break;
    #endif

    #if HAS_TEMP_ADC_1
      case PrepareTemp_1: HAL_START_ADC(TEMP_1_PIN); break;
      case MeasureTemp_1: ACCUMULATE_ADC(temp_hotend[1]); break;
    #endif

    #if HAS_TEMP_ADC_2
      case PrepareTemp_2: HAL_START_ADC(TEMP_2_PIN); break;
      case MeasureTemp_2: ACCUMULATE_ADC(temp_hotend[2]); break;
    #endif

    #if HAS_TEMP_ADC_3
      case PrepareTemp_3: HAL_START_ADC(TEMP_3_PIN); break;
      case MeasureTemp_3: ACCUMULATE_ADC(temp_hotend[3]); break;
    #endif

    #if HAS_TEMP_ADC_4
      case PrepareTemp_4: HAL_START_ADC(TEMP_4_PIN); break;
      case MeasureTemp_4: ACCUMULATE_ADC(temp_hotend[4]); break;
    #endif

    #if HAS_TEMP_ADC_5
      case PrepareTemp_5: HAL_START_ADC(TEMP_5_PIN); break;
      case MeasureTemp_5: ACCUMULATE_ADC(temp_hotend[5]); break;
    #endif

    #if HAS_TEMP_ADC_6
      case PrepareTemp_6: HAL_START_ADC(TEMP_6_PIN); break;
      case MeasureTemp_6: ACCUMULATE_ADC(temp_hotend[6]); break;
    #endif

    #if HAS_TEMP_ADC_7
      case PrepareTemp_7: HAL_START_ADC(TEMP_7_PIN); break;
      case MeasureTemp_7: ACCUMULATE_ADC(temp_hotend[7]); break;
    #endif

    #if ENABLED(FILAMENT_WIDTH_SENSOR)
      case Prepare_FILWIDTH: HAL_START_ADC(FILWIDTH_PIN); break;
      case Measure_FILWIDTH:
        if (!HAL_ADC_READY()) next_sensor_state = adc_sensor_state; // Redo this state
        else filwidth.accumulate(HAL_READ_ADC());
      break;
    #endif

    #if ENABLED(POWER_MONITOR_CURRENT)
      case Prepare_POWER_MONITOR_CURRENT:
        HAL_START_ADC(POWER_MONITOR_CURRENT_PIN);
        break;
      case Measure_POWER_MONITOR_CURRENT:
        if (!HAL_ADC_READY()) next_sensor_state = adc_sensor_state; // Redo this state
        else power_monitor.add_current_sample(HAL_READ_ADC());
        break;
    #endif

    #if ENABLED(POWER_MONITOR_VOLTAGE)
      case Prepare_POWER_MONITOR_VOLTAGE:
        HAL_START_ADC(POWER_MONITOR_VOLTAGE_PIN);
        break;
      case Measure_POWER_MONITOR_VOLTAGE:
        if (!HAL_ADC_READY()) next_sensor_state = adc_sensor_state; // Redo this state
        else power_monitor.add_voltage_sample(HAL_READ_ADC());
        break;
    #endif

    #if HAS_JOY_ADC_X
      case PrepareJoy_X: HAL_START_ADC(JOY_X_PIN); break;
      case MeasureJoy_X: ACCUMULATE_ADC(joystick.x); break;
    #endif

    #if HAS_JOY_ADC_Y
      case PrepareJoy_Y: HAL_START_ADC(JOY_Y_PIN); break;
      case MeasureJoy_Y: ACCUMULATE_ADC(joystick.y); break;
    #endif

    #if HAS_JOY_ADC_Z
      case PrepareJoy_Z: HAL_START_ADC(JOY_Z_PIN); break;
      case MeasureJoy_Z: ACCUMULATE_ADC(joystick.z); break;
    #endif

    #if HAS_ADC_BUTTONS
      #ifndef ADC_BUTTON_DEBOUNCE_DELAY
        #define ADC_BUTTON_DEBOUNCE_DELAY 16
      #endif
      case Prepare_ADC_KEY: HAL_START_ADC(ADC_KEYPAD_PIN); break;
      case Measure_ADC_KEY:
        if (!HAL_ADC_READY())
          next_sensor_state = adc_sensor_state; // redo this state
        else if (ADCKey_count < ADC_BUTTON_DEBOUNCE_DELAY) {
          raw_ADCKey_value = HAL_READ_ADC();
          if (raw_ADCKey_value <= 900UL * HAL_ADC_RANGE / 1024UL) {
            NOMORE(current_ADCKey_raw, raw_ADCKey_value);
            ADCKey_count++;
          }
          else { //ADC Key release
            if (ADCKey_count > 0) ADCKey_count++; else ADCKey_pressed = false;
            if (ADCKey_pressed) {
              ADCKey_count = 0;
              current_ADCKey_raw = HAL_ADC_RANGE;
            }
          }
        }
        if (ADCKey_count == ADC_BUTTON_DEBOUNCE_DELAY) ADCKey_pressed = true;
        break;
    #endif // HAS_ADC_BUTTONS

    case StartupDelay: break;

  } // switch(adc_sensor_state)

  // Go to the next state
  adc_sensor_state = next_sensor_state;

  //
  // Additional ~1KHz Tasks
  //

  #if ENABLED(BABYSTEPPING) && DISABLED(INTEGRATED_BABYSTEPPING)
    babystep.task();
  #endif

  // Poll endstops state, if required
  endstops.poll();

  // Periodically call the planner timer
  planner.tick();
}

#if HAS_TEMP_SENSOR

  #include "../gcode/gcode.h"

  static void print_heater_state(const float &c, const float &t
    #if ENABLED(SHOW_TEMP_ADC_VALUES)
      , const float r
    #endif
    , const heater_id_t e=INDEX_NONE
  ) {
    char k;
    switch (e) {
      #if HAS_TEMP_CHAMBER
        case H_CHAMBER: k = 'C'; break;
      #endif
      #if HAS_TEMP_PROBE
        case H_PROBE: k = 'P'; break;
      #endif
      #if HAS_TEMP_HOTEND
        default: k = 'T'; break;
        #if HAS_HEATED_BED
          case H_BED: k = 'B'; break;
        #endif
        #if ENABLED(TEMP_SENSOR_1_AS_REDUNDANT)
          case H_REDUNDANT: k = 'R'; break;
        #endif
      #elif HAS_HEATED_BED
        default: k = 'B'; break;
      #endif
    }
    SERIAL_CHAR(' ');
    SERIAL_CHAR(k);
    #if HAS_MULTI_HOTEND
      if (e >= 0) SERIAL_CHAR('0' + e);
    #endif
    SERIAL_CHAR(':');
    SERIAL_ECHO(c);
    SERIAL_ECHOPAIR(" /" , t);
    #if ENABLED(SHOW_TEMP_ADC_VALUES)
      SERIAL_ECHOPAIR(" (", r * RECIPROCAL(OVERSAMPLENR));
      SERIAL_CHAR(')');
    #endif
    delay(2);
  }

  void Temperature::print_heater_states(const uint8_t target_extruder
    #if ENABLED(TEMP_SENSOR_1_AS_REDUNDANT)
      , const bool include_r/*=false*/
    #endif
  ) {
    #if HAS_TEMP_HOTEND
      print_heater_state(degHotend(target_extruder), degTargetHotend(target_extruder)
        #if ENABLED(SHOW_TEMP_ADC_VALUES)
          , rawHotendTemp(target_extruder)
        #endif
      );
      #if ENABLED(TEMP_SENSOR_1_AS_REDUNDANT)
        if (include_r) print_heater_state(redundant_temperature, degTargetHotend(target_extruder)
          #if ENABLED(SHOW_TEMP_ADC_VALUES)
            , redundant_temperature_raw
          #endif
          , H_REDUNDANT
        );
      #endif
    #endif
    #if HAS_HEATED_BED
      print_heater_state(degBed(), degTargetBed()
        #if ENABLED(SHOW_TEMP_ADC_VALUES)
          , rawBedTemp()
        #endif
        , H_BED
      );
    #endif
    #if HAS_TEMP_CHAMBER
      print_heater_state(degChamber()
        #if HAS_HEATED_CHAMBER
          , degTargetChamber()
        #else
          , 0
        #endif
        #if ENABLED(SHOW_TEMP_ADC_VALUES)
          , rawChamberTemp()
        #endif
        , H_CHAMBER
      );
    #endif // HAS_TEMP_CHAMBER
    #if HAS_TEMP_PROBE
      print_heater_state(degProbe(), 0
        #if ENABLED(SHOW_TEMP_ADC_VALUES)
          , rawProbeTemp()
        #endif
        , H_PROBE
      );
    #endif // HAS_TEMP_PROBE
    #if HAS_MULTI_HOTEND
      HOTEND_LOOP() print_heater_state(degHotend(e), degTargetHotend(e)
        #if ENABLED(SHOW_TEMP_ADC_VALUES)
          , rawHotendTemp(e)
        #endif
        , (heater_id_t)e
      );
    #endif
    SERIAL_ECHOPAIR(" @:", getHeaterPower((heater_id_t)target_extruder));
    #if HAS_HEATED_BED
      SERIAL_ECHOPAIR(" B@:", getHeaterPower(H_BED));
    #endif
    #if HAS_HEATED_CHAMBER
      SERIAL_ECHOPAIR(" C@:", getHeaterPower(H_CHAMBER));
    #endif
    #if HAS_MULTI_HOTEND
      HOTEND_LOOP() {
        SERIAL_ECHOPAIR(" @", e);
        SERIAL_CHAR(':');
        SERIAL_ECHO(getHeaterPower((heater_id_t)e));
      }
    #endif
  }

  #if ENABLED(AUTO_REPORT_TEMPERATURES)

    uint8_t Temperature::auto_report_temp_interval;
    millis_t Temperature::next_temp_report_ms;

    void Temperature::auto_report_temperatures() {
      if (auto_report_temp_interval && ELAPSED(millis(), next_temp_report_ms)) {
        next_temp_report_ms = millis() + 1000UL * auto_report_temp_interval;
        PORT_REDIRECT(SERIAL_BOTH);
        print_heater_states(active_extruder);
        SERIAL_EOL();
      }
    }

  #endif // AUTO_REPORT_TEMPERATURES

  #if HAS_HOTEND && HAS_DISPLAY
    void Temperature::set_heating_message(const uint8_t e) {
      const bool heating = isHeatingHotend(e);
      ui.status_printf_P(0,
        #if HAS_MULTI_HOTEND
          PSTR("E%c " S_FMT), '1' + e
        #else
          PSTR("E " S_FMT)
        #endif
        , heating ? GET_TEXT(MSG_HEATING) : GET_TEXT(MSG_COOLING)
      );
    }
  #endif

  #if HAS_TEMP_HOTEND

    #ifndef MIN_COOLING_SLOPE_DEG
      #define MIN_COOLING_SLOPE_DEG 1.50
    #endif
    #ifndef MIN_COOLING_SLOPE_TIME
      #define MIN_COOLING_SLOPE_TIME 60
    #endif

    bool Temperature::wait_for_hotend(const uint8_t target_extruder, const bool no_wait_for_cooling/*=true*/
      #if G26_CLICK_CAN_CANCEL
        , const bool click_to_cancel/*=false*/
      #endif
    ) {

      #if ENABLED(AUTOTEMP)
        REMEMBER(1, planner.autotemp_enabled, false);
      #endif

      #if TEMP_RESIDENCY_TIME > 0
        millis_t residency_start_ms = 0;
        bool first_loop = true;
        // Loop until the temperature has stabilized
        #define TEMP_CONDITIONS (!residency_start_ms || PENDING(now, residency_start_ms + SEC_TO_MS(TEMP_RESIDENCY_TIME)))
      #else
        // Loop until the temperature is very close target
        #define TEMP_CONDITIONS (wants_to_cool ? isCoolingHotend(target_extruder) : isHeatingHotend(target_extruder))
      #endif

      #if DISABLED(BUSY_WHILE_HEATING) && ENABLED(HOST_KEEPALIVE_FEATURE)
        KEEPALIVE_STATE(NOT_BUSY);
      #endif

      #if ENABLED(PRINTER_EVENT_LEDS)
        const float start_temp = degHotend(target_extruder);
        printerEventLEDs.onHotendHeatingStart();
      #endif

      bool wants_to_cool = false;
      float target_temp = -1.0, old_temp = 9999.0;
      millis_t now, next_temp_ms = 0, next_cool_check_ms = 0;
      wait_for_heatup = true;
      do {
        // Target temperature might be changed during the loop
        if (target_temp != degTargetHotend(target_extruder)) {
          wants_to_cool = isCoolingHotend(target_extruder);
          target_temp = degTargetHotend(target_extruder);

          // Exit if S<lower>, continue if S<higher>, R<lower>, or R<higher>
          if (no_wait_for_cooling && wants_to_cool) break;
        }

        now = millis();
        if (ELAPSED(now, next_temp_ms)) { // Print temp & remaining time every 1s while waiting
          next_temp_ms = now + 1000UL;
          print_heater_states(target_extruder);
          #if TEMP_RESIDENCY_TIME > 0
            SERIAL_ECHOPGM(" W:");
            if (residency_start_ms)
              SERIAL_ECHO(long((SEC_TO_MS(TEMP_RESIDENCY_TIME) - (now - residency_start_ms)) / 1000UL));
            else
              SERIAL_CHAR('?');
          #endif
          SERIAL_EOL();
        }

        idle();
        gcode.reset_stepper_timeout(); // Keep steppers powered

        const float temp = degHotend(target_extruder);

        #if ENABLED(PRINTER_EVENT_LEDS)
          // Gradually change LED strip from violet to red as nozzle heats up
          if (!wants_to_cool) printerEventLEDs.onHotendHeating(start_temp, temp, target_temp);
        #endif

        #if TEMP_RESIDENCY_TIME > 0

          const float temp_diff = ABS(target_temp - temp);

          if (!residency_start_ms) {
            // Start the TEMP_RESIDENCY_TIME timer when we reach target temp for the first time.
            if (temp_diff < TEMP_WINDOW)
              residency_start_ms = now + (first_loop ? SEC_TO_MS(TEMP_RESIDENCY_TIME) / 3 : 0);
          }
          else if (temp_diff > TEMP_HYSTERESIS) {
            // Restart the timer whenever the temperature falls outside the hysteresis.
            residency_start_ms = now;
          }

          first_loop = false;

        #endif

        // Prevent a wait-forever situation if R is misused i.e. M109 R0
        if (wants_to_cool) {
          // break after MIN_COOLING_SLOPE_TIME seconds
          // if the temperature did not drop at least MIN_COOLING_SLOPE_DEG
          if (!next_cool_check_ms || ELAPSED(now, next_cool_check_ms)) {
            if (old_temp - temp < float(MIN_COOLING_SLOPE_DEG)) break;
            next_cool_check_ms = now + 1000UL * MIN_COOLING_SLOPE_TIME;
            old_temp = temp;
          }
        }

        #if G26_CLICK_CAN_CANCEL
          if (click_to_cancel && ui.use_click()) {
            wait_for_heatup = false;
            ui.quick_feedback();
          }
        #endif

      } while (wait_for_heatup && TEMP_CONDITIONS);

      if (wait_for_heatup) {
        wait_for_heatup = false;
        #if ENABLED(DWIN_CREALITY_LCD)
          HMI_flag.heat_flag = 0;
          duration_t elapsed = print_job_timer.duration();  // print timer
          dwin_heat_time = elapsed.value;
        #else
          ui.reset_status();
        #endif
        TERN_(PRINTER_EVENT_LEDS, printerEventLEDs.onHeatingDone());
        return true;
      }

      return false;
    }

  #endif // HAS_TEMP_HOTEND

  #if HAS_HEATED_BED

    #ifndef MIN_COOLING_SLOPE_DEG_BED
      #define MIN_COOLING_SLOPE_DEG_BED 1.00
    #endif
    #ifndef MIN_COOLING_SLOPE_TIME_BED
      #define MIN_COOLING_SLOPE_TIME_BED 60
    #endif

    bool Temperature::wait_for_bed(const bool no_wait_for_cooling/*=true*/
      #if G26_CLICK_CAN_CANCEL
        , const bool click_to_cancel/*=false*/
      #endif
    ) {
      #if TEMP_BED_RESIDENCY_TIME > 0
        millis_t residency_start_ms = 0;
        bool first_loop = true;
        // Loop until the temperature has stabilized
        #define TEMP_BED_CONDITIONS (!residency_start_ms || PENDING(now, residency_start_ms + SEC_TO_MS(TEMP_BED_RESIDENCY_TIME)))
      #else
        // Loop until the temperature is very close target
        #define TEMP_BED_CONDITIONS (wants_to_cool ? isCoolingBed() : isHeatingBed())
      #endif

      #if DISABLED(BUSY_WHILE_HEATING) && ENABLED(HOST_KEEPALIVE_FEATURE)
        KEEPALIVE_STATE(NOT_BUSY);
      #endif

      #if ENABLED(PRINTER_EVENT_LEDS)
        const float start_temp = degBed();
        printerEventLEDs.onBedHeatingStart();
      #endif

      bool wants_to_cool = false;
      float target_temp = -1, old_temp = 9999;
      millis_t now, next_temp_ms = 0, next_cool_check_ms = 0;
      wait_for_heatup = true;
      do {
        // Target temperature might be changed during the loop
        if (target_temp != degTargetBed()) {
          wants_to_cool = isCoolingBed();
          target_temp = degTargetBed();

          // Exit if S<lower>, continue if S<higher>, R<lower>, or R<higher>
          if (no_wait_for_cooling && wants_to_cool) break;
        }

        now = millis();
        if (ELAPSED(now, next_temp_ms)) { //Print Temp Reading every 1 second while heating up.
          next_temp_ms = now + 1000UL;
          print_heater_states(active_extruder);
          #if TEMP_BED_RESIDENCY_TIME > 0
            SERIAL_ECHOPGM(" W:");
            if (residency_start_ms)
              SERIAL_ECHO(long((SEC_TO_MS(TEMP_BED_RESIDENCY_TIME) - (now - residency_start_ms)) / 1000UL));
            else
              SERIAL_CHAR('?');
          #endif
          SERIAL_EOL();
        }

        idle();
        gcode.reset_stepper_timeout(); // Keep steppers powered

        const float temp = degBed();

        #if ENABLED(PRINTER_EVENT_LEDS)
          // Gradually change LED strip from blue to violet as bed heats up
          if (!wants_to_cool) printerEventLEDs.onBedHeating(start_temp, temp, target_temp);
        #endif

        #if TEMP_BED_RESIDENCY_TIME > 0

          const float temp_diff = ABS(target_temp - temp);

          if (!residency_start_ms) {
            // Start the TEMP_BED_RESIDENCY_TIME timer when we reach target temp for the first time.
            if (temp_diff < TEMP_BED_WINDOW)
              residency_start_ms = now + (first_loop ? SEC_TO_MS(TEMP_BED_RESIDENCY_TIME) / 3 : 0);
          }
          else if (temp_diff > TEMP_BED_HYSTERESIS) {
            // Restart the timer whenever the temperature falls outside the hysteresis.
            residency_start_ms = now;
          }

        #endif // TEMP_BED_RESIDENCY_TIME > 0

        // Prevent a wait-forever situation if R is misused i.e. M190 R0
        if (wants_to_cool) {
          // Break after MIN_COOLING_SLOPE_TIME_BED seconds
          // if the temperature did not drop at least MIN_COOLING_SLOPE_DEG_BED
          if (!next_cool_check_ms || ELAPSED(now, next_cool_check_ms)) {
            if (old_temp - temp < float(MIN_COOLING_SLOPE_DEG_BED)) break;
            next_cool_check_ms = now + 1000UL * MIN_COOLING_SLOPE_TIME_BED;
            old_temp = temp;
          }
        }

        #if G26_CLICK_CAN_CANCEL
          if (click_to_cancel && ui.use_click()) {
            wait_for_heatup = false;
            ui.quick_feedback();
          }
        #endif

        #if TEMP_BED_RESIDENCY_TIME > 0
          first_loop = false;
        #endif

      } while (wait_for_heatup && TEMP_BED_CONDITIONS);

      if (wait_for_heatup) {
        wait_for_heatup = false;
        ui.reset_status();
        return true;
      }

      return false;
    }

    void Temperature::wait_for_bed_heating() {
      if (isHeatingBed()) {
        SERIAL_ECHOLNPGM("Wait for bed heating...");
        LCD_MESSAGEPGM(MSG_BED_HEATING);
        wait_for_bed();
        ui.reset_status();
      }
    }

  #endif // HAS_HEATED_BED

  #if HAS_TEMP_PROBE

    #ifndef MIN_DELTA_SLOPE_DEG_PROBE
      #define MIN_DELTA_SLOPE_DEG_PROBE 1.0
    #endif
    #ifndef MIN_DELTA_SLOPE_TIME_PROBE
      #define MIN_DELTA_SLOPE_TIME_PROBE 600
    #endif

    bool Temperature::wait_for_probe(const float target_temp, bool no_wait_for_cooling/*=true*/) {

      const bool wants_to_cool = isProbeAboveTemp(target_temp);
      const bool will_wait = !(wants_to_cool && no_wait_for_cooling);
      if (will_wait)
        SERIAL_ECHOLNPAIR("Waiting for probe to ", (wants_to_cool ? PSTR("cool down") : PSTR("heat up")), " to ", target_temp, " degrees.");

      #if DISABLED(BUSY_WHILE_HEATING) && ENABLED(HOST_KEEPALIVE_FEATURE)
        KEEPALIVE_STATE(NOT_BUSY);
      #endif

      float old_temp = 9999;
      millis_t next_temp_ms = 0, next_delta_check_ms = 0;
      wait_for_heatup = true;
      while (will_wait && wait_for_heatup) {

        // Print Temp Reading every 10 seconds while heating up.
        millis_t now = millis();
        if (!next_temp_ms || ELAPSED(now, next_temp_ms)) {
          next_temp_ms = now + 10000UL;
          print_heater_states(active_extruder);
          SERIAL_EOL();
        }

        idle();
        gcode.reset_stepper_timeout(); // Keep steppers powered

        // Break after MIN_DELTA_SLOPE_TIME_PROBE seconds if the temperature
        // did not drop at least MIN_DELTA_SLOPE_DEG_PROBE. This avoids waiting
        // forever as the probe is not actively heated.
        if (!next_delta_check_ms || ELAPSED(now, next_delta_check_ms)) {
          const float temp = degProbe(),
                      delta_temp = old_temp > temp ? old_temp - temp : temp - old_temp;
          if (delta_temp < float(MIN_DELTA_SLOPE_DEG_PROBE)) {
            SERIAL_ECHOLNPGM("Timed out waiting for probe temperature.");
            break;
          }
          next_delta_check_ms = now + 1000UL * MIN_DELTA_SLOPE_TIME_PROBE;
          old_temp = temp;
        }

        // Loop until the temperature is very close target
        if (!(wants_to_cool ? isProbeAboveTemp(target_temp) : isProbeBelowTemp(target_temp))) {
            SERIAL_ECHOLN(wants_to_cool ? PSTR("Cooldown") : PSTR("Heatup"));
            SERIAL_ECHOLNPGM(" complete, target probe temperature reached.");
            break;
        }
      }

      if (wait_for_heatup) {
        wait_for_heatup = false;
        ui.reset_status();
        return true;
      }
      else if (will_wait)
        SERIAL_ECHOLNPGM("Canceled wait for probe temperature.");

      return false;
    }

  #endif // HAS_TEMP_PROBE

  #if HAS_HEATED_CHAMBER

    #ifndef MIN_COOLING_SLOPE_DEG_CHAMBER
      #define MIN_COOLING_SLOPE_DEG_CHAMBER 1.50
    #endif
    #ifndef MIN_COOLING_SLOPE_TIME_CHAMBER
      #define MIN_COOLING_SLOPE_TIME_CHAMBER 120
    #endif

    bool Temperature::wait_for_chamber(const bool no_wait_for_cooling/*=true*/) {
      #if TEMP_CHAMBER_RESIDENCY_TIME > 0
        millis_t residency_start_ms = 0;
        bool first_loop = true;
        // Loop until the temperature has stabilized
        #define TEMP_CHAMBER_CONDITIONS (!residency_start_ms || PENDING(now, residency_start_ms + SEC_TO_MS(TEMP_CHAMBER_RESIDENCY_TIME)))
      #else
        // Loop until the temperature is very close target
        #define TEMP_CHAMBER_CONDITIONS (wants_to_cool ? isCoolingChamber() : isHeatingChamber())
      #endif

      #if DISABLED(BUSY_WHILE_HEATING) && ENABLED(HOST_KEEPALIVE_FEATURE)
        KEEPALIVE_STATE(NOT_BUSY);
      #endif

      bool wants_to_cool = false;
      float target_temp = -1, old_temp = 9999;
      millis_t now, next_temp_ms = 0, next_cool_check_ms = 0;
      wait_for_heatup = true;
      do {
        // Target temperature might be changed during the loop
        if (target_temp != degTargetChamber()) {
          wants_to_cool = isCoolingChamber();
          target_temp = degTargetChamber();

          // Exit if S<lower>, continue if S<higher>, R<lower>, or R<higher>
          if (no_wait_for_cooling && wants_to_cool) break;
        }

        now = millis();
        if (ELAPSED(now, next_temp_ms)) { // Print Temp Reading every 1 second while heating up.
          next_temp_ms = now + 1000UL;
          print_heater_states(active_extruder);
          #if TEMP_CHAMBER_RESIDENCY_TIME > 0
            SERIAL_ECHOPGM(" W:");
            if (residency_start_ms)
              SERIAL_ECHO(long((SEC_TO_MS(TEMP_CHAMBER_RESIDENCY_TIME) - (now - residency_start_ms)) / 1000UL));
            else
              SERIAL_CHAR('?');
          #endif
          SERIAL_EOL();
        }

        idle();
        gcode.reset_stepper_timeout(); // Keep steppers powered

        const float temp = degChamber();

        #if TEMP_CHAMBER_RESIDENCY_TIME > 0

          const float temp_diff = ABS(target_temp - temp);

          if (!residency_start_ms) {
            // Start the TEMP_CHAMBER_RESIDENCY_TIME timer when we reach target temp for the first time.
            if (temp_diff < TEMP_CHAMBER_WINDOW)
              residency_start_ms = now + (first_loop ? SEC_TO_MS(TEMP_CHAMBER_RESIDENCY_TIME) / 3 : 0);
          }
          else if (temp_diff > TEMP_CHAMBER_HYSTERESIS) {
            // Restart the timer whenever the temperature falls outside the hysteresis.
            residency_start_ms = now;
          }

          first_loop = false;
        #endif // TEMP_CHAMBER_RESIDENCY_TIME > 0

        // Prevent a wait-forever situation if R is misused i.e. M191 R0
        if (wants_to_cool) {
          // Break after MIN_COOLING_SLOPE_TIME_CHAMBER seconds
          // if the temperature did not drop at least MIN_COOLING_SLOPE_DEG_CHAMBER
          if (!next_cool_check_ms || ELAPSED(now, next_cool_check_ms)) {
            if (old_temp - temp < float(MIN_COOLING_SLOPE_DEG_CHAMBER)) break;
            next_cool_check_ms = now + 1000UL * MIN_COOLING_SLOPE_TIME_CHAMBER;
            old_temp = temp;
          }
        }
      } while (wait_for_heatup && TEMP_CHAMBER_CONDITIONS);

      if (wait_for_heatup) {
        wait_for_heatup = false;
        ui.reset_status();
        return true;
      }

      return false;
    }

  #endif // HAS_HEATED_CHAMBER

#endif // HAS_TEMP_SENSOR<|MERGE_RESOLUTION|>--- conflicted
+++ resolved
@@ -1210,10 +1210,6 @@
             fan_chamber_pwm = _MIN(255, (CHAMBER_FAN_BASE) + (CHAMBER_FAN_FACTOR) * ABS(temp_chamber.celsius - temp_chamber.target));
             if (temp_chamber.soft_pwm_amount)
               fan_chamber_pwm += (CHAMBER_FAN_FACTOR) * 2;
-<<<<<<< HEAD
-=======
-            fan_chamber_pwm = _MIN(255, fan_chamber_pwm);
->>>>>>> 987b242b
           #endif
           fan_chamber_pwm = _MIN(fan_chamber_pwm, 255);
           thermalManager.set_fan_speed(2, fan_chamber_pwm); // TODO: instead of fan 2, set to chamber fan
