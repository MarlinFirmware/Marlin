/**
 * Marlin 3D Printer Firmware
 * Copyright (c) 2020 MarlinFirmware [https://github.com/MarlinFirmware/Marlin]
 *
 * Based on Sprinter and grbl.
 * Copyright (c) 2011 Camiel Gubbels / Erik van der Zalm
 *
 * This program is free software: you can redistribute it and/or modify
 * it under the terms of the GNU General Public License as published by
 * the Free Software Foundation, either version 3 of the License, or
 * (at your option) any later version.
 *
 * This program is distributed in the hope that it will be useful,
 * but WITHOUT ANY WARRANTY; without even the implied warranty of
 * MERCHANTABILITY or FITNESS FOR A PARTICULAR PURPOSE.  See the
 * GNU General Public License for more details.
 *
 * You should have received a copy of the GNU General Public License
 * along with this program.  If not, see <https://www.gnu.org/licenses/>.
 *
 */

/**
 * temperature.cpp - temperature control
 */

// Useful when debugging thermocouples
//#define IGNORE_THERMOCOUPLE_ERRORS

#include "temperature.h"
#include "endstops.h"

#include "../MarlinCore.h"
#include "planner.h"
#include "../HAL/shared/Delay.h"

#include "../lcd/marlinui.h"

#if ENABLED(DWIN_CREALITY_LCD)
  #include "../lcd/dwin/e3v2/dwin.h"
#endif

#if ENABLED(EXTENSIBLE_UI)
  #include "../lcd/extui/ui_api.h"
#endif

#if MAX6675_0_IS_MAX31865 || MAX6675_1_IS_MAX31865
  #include <Adafruit_MAX31865.h>
  #if MAX6675_0_IS_MAX31865 && !defined(MAX31865_CS_PIN) && PIN_EXISTS(MAX6675_SS)
    #define MAX31865_CS_PIN   MAX6675_SS_PIN
  #endif
  #if MAX6675_1_IS_MAX31865 && !defined(MAX31865_CS2_PIN) && PIN_EXISTS(MAX6675_SS2)
    #define MAX31865_CS2_PIN  MAX6675_SS2_PIN
  #endif
  #ifndef MAX31865_MOSI_PIN
    #define MAX31865_MOSI_PIN MOSI_PIN
  #endif
  #ifndef MAX31865_MISO_PIN
    #define MAX31865_MISO_PIN MAX6675_DO_PIN
  #endif
  #ifndef MAX31865_SCK_PIN
    #define MAX31865_SCK_PIN  MAX6675_SCK_PIN
  #endif
  #if MAX6675_0_IS_MAX31865 && PIN_EXISTS(MAX31865_CS)
    #define HAS_MAX31865 1
    Adafruit_MAX31865 max31865_0 = Adafruit_MAX31865(MAX31865_CS_PIN
      #if MAX31865_CS_PIN != MAX6675_SS_PIN
        , MAX31865_MOSI_PIN, MAX31865_MISO_PIN, MAX31865_SCK_PIN // For software SPI also set MOSI/MISO/SCK
      #endif
    );
  #endif
  #if MAX6675_1_IS_MAX31865 && PIN_EXISTS(MAX31865_CS2)
    #define HAS_MAX31865 1
    Adafruit_MAX31865 max31865_1 = Adafruit_MAX31865(MAX31865_CS2_PIN
      #if MAX31865_CS2_PIN != MAX6675_SS2_PIN
        , MAX31865_MOSI_PIN, MAX31865_MISO_PIN, MAX31865_SCK_PIN // For software SPI also set MOSI/MISO/SCK
      #endif
    );
  #endif
#endif

#if EITHER(HEATER_0_USES_MAX6675, HEATER_1_USES_MAX6675) && PINS_EXIST(MAX6675_SCK, MAX6675_DO)
  #define MAX6675_SEPARATE_SPI 1
#endif

#if MAX6675_SEPARATE_SPI
  #include "../libs/private_spi.h"
#endif

#if ENABLED(PID_EXTRUSION_SCALING)
  #include "stepper.h"
#endif

#if ENABLED(BABYSTEPPING) && DISABLED(INTEGRATED_BABYSTEPPING)
  #include "../feature/babystep.h"
#endif

#include "printcounter.h"

#if ENABLED(FILAMENT_WIDTH_SENSOR)
  #include "../feature/filwidth.h"
#endif

#if HAS_POWER_MONITOR
  #include "../feature/power_monitor.h"
#endif

#if ENABLED(EMERGENCY_PARSER)
  #include "../feature/e_parser.h"
#endif

#if ENABLED(PRINTER_EVENT_LEDS)
  #include "../feature/leds/printer_event_leds.h"
#endif

#if ENABLED(JOYSTICK)
  #include "../feature/joystick.h"
#endif

#if ENABLED(SINGLENOZZLE)
  #include "tool_change.h"
#endif

#if USE_BEEPER
  #include "../libs/buzzer.h"
#endif

#if HAS_TOOL_TYPES
  #include "../feature/tool_types.h"
#endif

#if HAS_SERVOS
  #include "servo.h"
#endif

<<<<<<< HEAD
#if HOTEND_USES_THERMISTOR
=======
#if ANY(HEATER_0_USES_THERMISTOR, HEATER_1_USES_THERMISTOR, HEATER_2_USES_THERMISTOR, HEATER_3_USES_THERMISTOR, \
        HEATER_4_USES_THERMISTOR, HEATER_5_USES_THERMISTOR, HEATER_6_USES_THERMISTOR, HEATER_7_USES_THERMISTOR )
  #define HAS_HOTEND_THERMISTOR 1
#endif

#if HAS_HOTEND_THERMISTOR
>>>>>>> 6f272e13
  #if ENABLED(TEMP_SENSOR_1_AS_REDUNDANT)
    static const temp_entry_t* heater_ttbl_map[2] = { HEATER_0_TEMPTABLE, HEATER_1_TEMPTABLE };
    static constexpr uint8_t heater_ttbllen_map[2] = { HEATER_0_TEMPTABLE_LEN, HEATER_1_TEMPTABLE_LEN };
  #else
    #define NEXT_TEMPTABLE(N) ,HEATER_##N##_TEMPTABLE
    #define NEXT_TEMPTABLE_LEN(N) ,HEATER_##N##_TEMPTABLE_LEN
    static const temp_entry_t* heater_ttbl_map[HOTENDS] = ARRAY_BY_HOTENDS(HEATER_0_TEMPTABLE REPEAT_S(1, HOTENDS, NEXT_TEMPTABLE));
    static constexpr uint8_t heater_ttbllen_map[HOTENDS] = ARRAY_BY_HOTENDS(HEATER_0_TEMPTABLE_LEN REPEAT_S(1, HOTENDS, NEXT_TEMPTABLE_LEN));
  #endif
#endif

Temperature thermalManager;

const char str_t_thermal_runaway[] PROGMEM = STR_T_THERMAL_RUNAWAY,
           str_t_heating_failed[] PROGMEM = STR_T_HEATING_FAILED;

/**
 * Macros to include the heater id in temp errors. The compiler's dead-code
 * elimination should (hopefully) optimize out the unused strings.
 */

#if HAS_HEATED_BED
  #define _BED_PSTR(h) (h) == H_BED ? GET_TEXT(MSG_BED) :
#else
  #define _BED_PSTR(h)
#endif
#if HAS_HEATED_CHAMBER
  #define _CHAMBER_PSTR(h) (h) == H_CHAMBER ? GET_TEXT(MSG_CHAMBER) :
#else
  #define _CHAMBER_PSTR(h)
#endif
#define _E_PSTR(h,N) ((HOTENDS) > N && (h) == N) ? PSTR(LCD_STR_E##N) :
#define HEATER_PSTR(h) _BED_PSTR(h) _CHAMBER_PSTR(h) _E_PSTR(h,1) _E_PSTR(h,2) _E_PSTR(h,3) _E_PSTR(h,4) _E_PSTR(h,5) PSTR(LCD_STR_E0)

// public:

#if ENABLED(NO_FAN_SLOWING_IN_PID_TUNING)
  bool Temperature::adaptive_fan_slowing = true;
#endif

#if HAS_HOTEND
  hotend_info_t Temperature::temp_hotend[HOTEND_TEMPS]; // = { 0 }
  const uint16_t Temperature::heater_maxtemp[HOTENDS] = ARRAY_BY_HOTENDS(HEATER_0_MAXTEMP, HEATER_1_MAXTEMP, HEATER_2_MAXTEMP, HEATER_3_MAXTEMP, HEATER_4_MAXTEMP, HEATER_5_MAXTEMP, HEATER_6_MAXTEMP, HEATER_7_MAXTEMP);
#endif

#if ENABLED(AUTO_POWER_E_FANS)
  uint8_t Temperature::autofan_speed[HOTENDS]; // = { 0 }
#endif

#if ENABLED(AUTO_POWER_CHAMBER_FAN)
  uint8_t Temperature::chamberfan_speed; // = 0
#endif

#if HAS_FAN

  uint8_t Temperature::fan_speed[FAN_COUNT]; // = { 0 }

  #if ENABLED(EXTRA_FAN_SPEED)
    uint8_t Temperature::old_fan_speed[FAN_COUNT], Temperature::new_fan_speed[FAN_COUNT];

    void Temperature::set_temp_fan_speed(const uint8_t fan, const uint16_t tmp_temp) {
      switch (tmp_temp) {
        case 1:
          set_fan_speed(fan, old_fan_speed[fan]);
          break;
        case 2:
          old_fan_speed[fan] = fan_speed[fan];
          set_fan_speed(fan, new_fan_speed[fan]);
          break;
        default:
          new_fan_speed[fan] = _MIN(tmp_temp, 255U);
          break;
      }
    }

  #endif

  #if EITHER(PROBING_FANS_OFF, ADVANCED_PAUSE_FANS_PAUSE)
    bool Temperature::fans_paused; // = false;
    uint8_t Temperature::saved_fan_speed[FAN_COUNT]; // = { 0 }
  #endif

  #if ENABLED(ADAPTIVE_FAN_SLOWING)
    uint8_t Temperature::fan_speed_scaler[FAN_COUNT] = ARRAY_N(FAN_COUNT, 128, 128, 128, 128, 128, 128, 128, 128);
  #endif

  /**
   * Set the print fan speed for a target extruder
   */
  void Temperature::set_fan_speed(uint8_t target, uint16_t speed) {

    NOMORE(speed, 255U);

    #if ENABLED(SINGLENOZZLE_STANDBY_FAN)
      if (target != active_extruder) {
        if (target < EXTRUDERS) singlenozzle_fan_speed[target] = speed;
        return;
      }
    #endif

    TERN_(SINGLENOZZLE, target = 0); // Always use fan index 0 with SINGLENOZZLE

    if (target >= FAN_COUNT) return;

    fan_speed[target] = speed;

    TERN_(REPORT_FAN_CHANGE, report_fan_speed(target));
  }

  #if ENABLED(REPORT_FAN_CHANGE)
    /**
     * Report print fan speed for a target extruder
     */
    void Temperature::report_fan_speed(const uint8_t target) {
      if (target >= FAN_COUNT) return;
      PORT_REDIRECT(SERIAL_BOTH);
      SERIAL_ECHOLNPAIR("M106 P", target, " S", fan_speed[target]);
    }
  #endif

  #if EITHER(PROBING_FANS_OFF, ADVANCED_PAUSE_FANS_PAUSE)

    void Temperature::set_fans_paused(const bool p) {
      if (p != fans_paused) {
        fans_paused = p;
        if (p)
          FANS_LOOP(i) { saved_fan_speed[i] = fan_speed[i]; fan_speed[i] = 0; }
        else
          FANS_LOOP(i) fan_speed[i] = saved_fan_speed[i];
      }
    }

  #endif

#endif // HAS_FAN

#if WATCH_HOTENDS
  hotend_watch_t Temperature::watch_hotend[HOTENDS]; // = { { 0 } }
#endif
#if HEATER_IDLE_HANDLER
  Temperature::heater_idle_t Temperature::heater_idle[NR_HEATER_IDLE]; // = { { 0 } }
#endif

#if HAS_HEATED_BED
  bed_info_t Temperature::temp_bed; // = { 0 }
  // Init min and max temp with extreme values to prevent false errors during startup
  #ifdef BED_MINTEMP
    int16_t Temperature::mintemp_raw_BED = HEATER_BED_RAW_LO_TEMP;
  #endif
  #ifdef BED_MAXTEMP
    int16_t Temperature::maxtemp_raw_BED = HEATER_BED_RAW_HI_TEMP;
  #endif
  TERN_(WATCH_BED, bed_watch_t Temperature::watch_bed); // = { 0 }
  IF_DISABLED(PIDTEMPBED, millis_t Temperature::next_bed_check_ms);
#endif // HAS_HEATED_BED

#if HAS_TEMP_CHAMBER
  chamber_info_t Temperature::temp_chamber; // = { 0 }
  #if HAS_HEATED_CHAMBER
    int16_t fan_chamber_pwm;
    bool flag_chamber_off;
    bool flag_chamber_excess_heat = false;
    millis_t next_cool_check_ms_2 = 0;
    float old_temp = 9999;
    #ifdef CHAMBER_MINTEMP
      int16_t Temperature::mintemp_raw_CHAMBER = HEATER_CHAMBER_RAW_LO_TEMP;
    #endif
    #ifdef CHAMBER_MAXTEMP
      int16_t Temperature::maxtemp_raw_CHAMBER = HEATER_CHAMBER_RAW_HI_TEMP;
    #endif
    #if WATCH_CHAMBER
      chamber_watch_t Temperature::watch_chamber{0};
    #endif
    millis_t Temperature::next_chamber_check_ms;
  #endif // HAS_HEATED_CHAMBER
#endif // HAS_TEMP_CHAMBER

#if HAS_TEMP_PROBE
  probe_info_t Temperature::temp_probe; // = { 0 }
#endif

// Initialized by settings.load()
#if ENABLED(PIDTEMP)
  //hotend_pid_t Temperature::pid[HOTENDS];
#endif

#if ENABLED(PREVENT_COLD_EXTRUSION)
  bool Temperature::allow_cold_extrude = false;
  int16_t Temperature::extrude_min_temp = EXTRUDE_MINTEMP;
#endif

// private:

#if EARLY_WATCHDOG
  bool Temperature::inited = false;
#endif

#if ENABLED(TEMP_SENSOR_1_AS_REDUNDANT)
  uint16_t Temperature::redundant_temperature_raw = 0;
  float Temperature::redundant_temperature = 0.0;
#endif

volatile bool Temperature::raw_temps_ready = false;

#if ENABLED(PID_EXTRUSION_SCALING)
  int32_t Temperature::last_e_position, Temperature::lpq[LPQ_MAX_LEN];
  lpq_ptr_t Temperature::lpq_ptr = 0;
#endif

#define TEMPDIR(N) ((HEATER_##N##_RAW_LO_TEMP) < (HEATER_##N##_RAW_HI_TEMP) ? 1 : -1)

#if HAS_HOTEND
  // Init mintemp and maxtemp with extreme values to prevent false errors during startup
  constexpr temp_range_t sensor_heater_0 { HEATER_0_RAW_LO_TEMP, HEATER_0_RAW_HI_TEMP, 0, 16383 },
                         sensor_heater_1 { HEATER_1_RAW_LO_TEMP, HEATER_1_RAW_HI_TEMP, 0, 16383 },
                         sensor_heater_2 { HEATER_2_RAW_LO_TEMP, HEATER_2_RAW_HI_TEMP, 0, 16383 },
                         sensor_heater_3 { HEATER_3_RAW_LO_TEMP, HEATER_3_RAW_HI_TEMP, 0, 16383 },
                         sensor_heater_4 { HEATER_4_RAW_LO_TEMP, HEATER_4_RAW_HI_TEMP, 0, 16383 },
                         sensor_heater_5 { HEATER_5_RAW_LO_TEMP, HEATER_5_RAW_HI_TEMP, 0, 16383 },
                         sensor_heater_6 { HEATER_6_RAW_LO_TEMP, HEATER_6_RAW_HI_TEMP, 0, 16383 },
                         sensor_heater_7 { HEATER_7_RAW_LO_TEMP, HEATER_7_RAW_HI_TEMP, 0, 16383 };

  temp_range_t Temperature::temp_range[HOTENDS] = ARRAY_BY_HOTENDS(sensor_heater_0, sensor_heater_1, sensor_heater_2, sensor_heater_3, sensor_heater_4, sensor_heater_5, sensor_heater_6, sensor_heater_7);
#endif

#ifdef MAX_CONSECUTIVE_LOW_TEMPERATURE_ERROR_ALLOWED
  uint8_t Temperature::consecutive_low_temperature_error[HOTENDS] = { 0 };
#endif

#ifdef MILLISECONDS_PREHEAT_TIME
  millis_t Temperature::preheat_end_time[HOTENDS] = { 0 };
#endif

#if HAS_AUTO_FAN
  millis_t Temperature::next_auto_fan_check_ms = 0;
#endif

#if ENABLED(FAN_SOFT_PWM)
  uint8_t Temperature::soft_pwm_amount_fan[FAN_COUNT],
          Temperature::soft_pwm_count_fan[FAN_COUNT];
#endif

#if ENABLED(PROBING_HEATERS_OFF)
  bool Temperature::paused;
#endif

// public:

#if HAS_ADC_BUTTONS
  uint32_t Temperature::current_ADCKey_raw = HAL_ADC_RANGE;
  uint16_t Temperature::ADCKey_count = 0;
#endif

#if ENABLED(PID_EXTRUSION_SCALING)
  int16_t Temperature::lpq_len; // Initialized in settings.cpp
#endif

#if HAS_PID_HEATING

  inline void say_default_() { SERIAL_ECHOPGM("#define DEFAULT_"); }

  /**
   * PID Autotuning (M303)
   *
   * Alternately heat and cool the nozzle, observing its behavior to
   * determine the best PID values to achieve a stable temperature.
   * Needs sufficient heater power to make some overshoot at target
   * temperature to succeed.
   */
  void Temperature::PID_autotune(const float &target, const heater_id_t heater_id, const int8_t ncycles, const bool set_result/*=false*/) {
    #if HAS_TOOL_TYPES
      if (tool_type != TOOL_TYPE_EXTRUDER) {
        SERIAL_ERROR_MSG(MSG_ERR_WRONG_TOOL);
        return;
      }
    #endif

    float current_temp = 0.0;
    int cycles = 0;
    bool heating = true;

    millis_t next_temp_ms = millis(), t1 = next_temp_ms, t2 = next_temp_ms;
    long t_high = 0, t_low = 0;

    long bias, d;
    PID_t tune_pid = { 0, 0, 0 };
    float maxT = 0, minT = 10000;

    const bool isbed = (heater_id == H_BED);

    #if HAS_PID_FOR_BOTH
      #define GHV(B,H) (isbed ? (B) : (H))
      #define SHV(B,H) do{ if (isbed) temp_bed.soft_pwm_amount = B; else temp_hotend[heater_id].soft_pwm_amount = H; }while(0)
      #define ONHEATINGSTART() (isbed ? printerEventLEDs.onBedHeatingStart() : printerEventLEDs.onHotendHeatingStart())
      #define ONHEATING(S,C,T) (isbed ? printerEventLEDs.onBedHeating(S,C,T) : printerEventLEDs.onHotendHeating(S,C,T))
    #elif ENABLED(PIDTEMPBED)
      #define GHV(B,H) B
      #define SHV(B,H) (temp_bed.soft_pwm_amount = B)
      #define ONHEATINGSTART() printerEventLEDs.onBedHeatingStart()
      #define ONHEATING(S,C,T) printerEventLEDs.onBedHeating(S,C,T)
    #else
      #define GHV(B,H) H
      #define SHV(B,H) (temp_hotend[heater_id].soft_pwm_amount = H)
      #define ONHEATINGSTART() printerEventLEDs.onHotendHeatingStart()
      #define ONHEATING(S,C,T) printerEventLEDs.onHotendHeating(S,C,T)
    #endif
    #define WATCH_PID BOTH(WATCH_BED, PIDTEMPBED) || BOTH(WATCH_HOTENDS, PIDTEMP)

    #if WATCH_PID
      #if ALL(THERMAL_PROTECTION_HOTENDS, PIDTEMP, THERMAL_PROTECTION_BED, PIDTEMPBED)
        #define GTV(B,H) (isbed ? (B) : (H))
      #elif BOTH(THERMAL_PROTECTION_HOTENDS, PIDTEMP)
        #define GTV(B,H) (H)
      #else
        #define GTV(B,H) (B)
      #endif
      const uint16_t watch_temp_period = GTV(WATCH_BED_TEMP_PERIOD, WATCH_TEMP_PERIOD);
      const uint8_t watch_temp_increase = GTV(WATCH_BED_TEMP_INCREASE, WATCH_TEMP_INCREASE);
      const float watch_temp_target = target - float(watch_temp_increase + GTV(TEMP_BED_HYSTERESIS, TEMP_HYSTERESIS) + 1);
      millis_t temp_change_ms = next_temp_ms + SEC_TO_MS(watch_temp_period);
      float next_watch_temp = 0.0;
      bool heated = false;
    #endif

    TERN_(HAS_AUTO_FAN, next_auto_fan_check_ms = next_temp_ms + 2500UL);

    if (target > GHV(BED_MAX_TARGET, temp_range[heater_id].maxtemp - HOTEND_OVERSHOOT)) {
      SERIAL_ECHOLNPGM(STR_PID_TEMP_TOO_HIGH);
      TERN_(EXTENSIBLE_UI, ExtUI::onPidTuning(ExtUI::result_t::PID_TEMP_TOO_HIGH));
      return;
    }

    SERIAL_ECHOLNPGM(STR_PID_AUTOTUNE_START);

    disable_all_heaters();
    TERN_(AUTO_POWER_CONTROL, powerManager.power_on());

    SHV(bias = d = (MAX_BED_POWER) >> 1, bias = d = (PID_MAX) >> 1);

    #if ENABLED(PRINTER_EVENT_LEDS)
      const float start_temp = GHV(temp_bed.celsius, temp_hotend[heater_id].celsius);
      LEDColor color = ONHEATINGSTART();
    #endif

    TERN_(NO_FAN_SLOWING_IN_PID_TUNING, adaptive_fan_slowing = false);

    // PID Tuning loop
    wait_for_heatup = true; // Can be interrupted with M108
    while (wait_for_heatup) {

      const millis_t ms = millis();

      if (raw_temps_ready) { // temp sample ready
        updateTemperaturesFromRawValues();

        // Get the current temperature and constrain it
        current_temp = GHV(temp_bed.celsius, temp_hotend[heater_id].celsius);
        NOLESS(maxT, current_temp);
        NOMORE(minT, current_temp);

        #if ENABLED(PRINTER_EVENT_LEDS)
          ONHEATING(start_temp, current_temp, target);
        #endif

        #if HAS_AUTO_FAN
          if (ELAPSED(ms, next_auto_fan_check_ms)) {
            checkExtruderAutoFans();
            next_auto_fan_check_ms = ms + 2500UL;
          }
        #endif

        if (heating && current_temp > target) {
          if (ELAPSED(ms, t2 + 5000UL)) {
            heating = false;
            SHV((bias - d) >> 1, (bias - d) >> 1);
            t1 = ms;
            t_high = t1 - t2;
            maxT = target;
          }
        }

        if (!heating && current_temp < target) {
          if (ELAPSED(ms, t1 + 5000UL)) {
            heating = true;
            t2 = ms;
            t_low = t2 - t1;
            if (cycles > 0) {
              const long max_pow = GHV(MAX_BED_POWER, PID_MAX);
              bias += (d * (t_high - t_low)) / (t_low + t_high);
              LIMIT(bias, 20, max_pow - 20);
              d = (bias > max_pow >> 1) ? max_pow - 1 - bias : bias;

              SERIAL_ECHOPAIR(STR_BIAS, bias, STR_D_COLON, d, STR_T_MIN, minT, STR_T_MAX, maxT);
              if (cycles > 2) {
                const float Ku = (4.0f * d) / (float(M_PI) * (maxT - minT) * 0.5f),
                            Tu = float(t_low + t_high) * 0.001f,
                            pf = isbed ? 0.2f : 0.6f,
                            df = isbed ? 1.0f / 3.0f : 1.0f / 8.0f;

                SERIAL_ECHOPAIR(STR_KU, Ku, STR_TU, Tu);
                if (isbed) { // Do not remove this otherwise PID autotune won't work right for the bed!
                  tune_pid.Kp = Ku * 0.2f;
                  tune_pid.Ki = 2 * tune_pid.Kp / Tu;
                  tune_pid.Kd = tune_pid.Kp * Tu / 3;
                  SERIAL_ECHOLNPGM("\n" " No overshoot"); // Works far better for the bed. Classic and some have bad ringing.
                  SERIAL_ECHOLNPAIR(STR_KP, tune_pid.Kp, STR_KI, tune_pid.Ki, STR_KD, tune_pid.Kd);
                }
                else {
                  tune_pid.Kp = Ku * pf;
                  tune_pid.Kd = tune_pid.Kp * Tu * df;
                  tune_pid.Ki = 2 * tune_pid.Kp / Tu;
                  SERIAL_ECHOLNPGM("\n" STR_CLASSIC_PID);
                  SERIAL_ECHOLNPAIR(STR_KP, tune_pid.Kp, STR_KI, tune_pid.Ki, STR_KD, tune_pid.Kd);
                }

                /**
                tune_pid.Kp = 0.33 * Ku;
                tune_pid.Ki = tune_pid.Kp / Tu;
                tune_pid.Kd = tune_pid.Kp * Tu / 3;
                SERIAL_ECHOLNPGM(" Some overshoot");
                SERIAL_ECHOLNPAIR(" Kp: ", tune_pid.Kp, " Ki: ", tune_pid.Ki, " Kd: ", tune_pid.Kd, " No overshoot");
                tune_pid.Kp = 0.2 * Ku;
                tune_pid.Ki = 2 * tune_pid.Kp / Tu;
                tune_pid.Kd = tune_pid.Kp * Tu / 3;
                SERIAL_ECHOPAIR(" Kp: ", tune_pid.Kp, " Ki: ", tune_pid.Ki, " Kd: ", tune_pid.Kd);
                */
              }
            }
            SHV((bias + d) >> 1, (bias + d) >> 1);
            cycles++;
            minT = target;
          }
        }
      }

      // Did the temperature overshoot very far?
      #ifndef MAX_OVERSHOOT_PID_AUTOTUNE
        #define MAX_OVERSHOOT_PID_AUTOTUNE 30
      #endif
      if (current_temp > target + MAX_OVERSHOOT_PID_AUTOTUNE) {
        SERIAL_ECHOLNPGM(STR_PID_TEMP_TOO_HIGH);
        TERN_(EXTENSIBLE_UI, ExtUI::onPidTuning(ExtUI::result_t::PID_TEMP_TOO_HIGH));
        break;
      }

      // Report heater states every 2 seconds
      if (ELAPSED(ms, next_temp_ms)) {
        #if HAS_TEMP_SENSOR
          print_heater_states(isbed ? active_extruder : heater_id);
          SERIAL_EOL();
        #endif
        next_temp_ms = ms + 2000UL;

        // Make sure heating is actually working
        #if WATCH_PID
          if (BOTH(WATCH_BED, WATCH_HOTENDS) || isbed == DISABLED(WATCH_HOTENDS)) {
            if (!heated) {                                            // If not yet reached target...
              if (current_temp > next_watch_temp) {                   // Over the watch temp?
                next_watch_temp = current_temp + watch_temp_increase; // - set the next temp to watch for
                temp_change_ms = ms + SEC_TO_MS(watch_temp_period);     // - move the expiration timer up
                if (current_temp > watch_temp_target) heated = true;  // - Flag if target temperature reached
              }
              else if (ELAPSED(ms, temp_change_ms))                   // Watch timer expired
                _temp_error(heater_id, str_t_heating_failed, GET_TEXT(MSG_HEATING_FAILED_LCD));
            }
            else if (current_temp < target - (MAX_OVERSHOOT_PID_AUTOTUNE)) // Heated, then temperature fell too far?
              _temp_error(heater_id, str_t_thermal_runaway, GET_TEXT(MSG_THERMAL_RUNAWAY));
          }
        #endif
      } // every 2 seconds

      // Timeout after MAX_CYCLE_TIME_PID_AUTOTUNE minutes since the last undershoot/overshoot cycle
      #ifndef MAX_CYCLE_TIME_PID_AUTOTUNE
        #define MAX_CYCLE_TIME_PID_AUTOTUNE 20L
      #endif
      if ((ms - _MIN(t1, t2)) > (MAX_CYCLE_TIME_PID_AUTOTUNE * 60L * 1000L)) {
        TERN_(DWIN_CREALITY_LCD, DWIN_Popup_Temperature(0));
        TERN_(EXTENSIBLE_UI, ExtUI::onPidTuning(ExtUI::result_t::PID_TUNING_TIMEOUT));
        SERIAL_ECHOLNPGM(STR_PID_TIMEOUT);
        break;
      }

      if (cycles > ncycles && cycles > 2) {
        SERIAL_ECHOLNPGM(STR_PID_AUTOTUNE_FINISHED);

        #if HAS_PID_FOR_BOTH
          const char * const estring = GHV(PSTR("bed"), NUL_STR);
          say_default_(); serialprintPGM(estring); SERIAL_ECHOLNPAIR("Kp ", tune_pid.Kp);
          say_default_(); serialprintPGM(estring); SERIAL_ECHOLNPAIR("Ki ", tune_pid.Ki);
          say_default_(); serialprintPGM(estring); SERIAL_ECHOLNPAIR("Kd ", tune_pid.Kd);
        #elif ENABLED(PIDTEMP)
          say_default_(); SERIAL_ECHOLNPAIR("Kp ", tune_pid.Kp);
          say_default_(); SERIAL_ECHOLNPAIR("Ki ", tune_pid.Ki);
          say_default_(); SERIAL_ECHOLNPAIR("Kd ", tune_pid.Kd);
        #else
          say_default_(); SERIAL_ECHOLNPAIR("bedKp ", tune_pid.Kp);
          say_default_(); SERIAL_ECHOLNPAIR("bedKi ", tune_pid.Ki);
          say_default_(); SERIAL_ECHOLNPAIR("bedKd ", tune_pid.Kd);
        #endif

        #define _SET_BED_PID() do { \
          temp_bed.pid.Kp = tune_pid.Kp; \
          temp_bed.pid.Ki = scalePID_i(tune_pid.Ki); \
          temp_bed.pid.Kd = scalePID_d(tune_pid.Kd); \
        }while(0)

        #define _SET_EXTRUDER_PID() do { \
          PID_PARAM(Kp, heater_id) = tune_pid.Kp; \
          PID_PARAM(Ki, heater_id) = scalePID_i(tune_pid.Ki); \
          PID_PARAM(Kd, heater_id) = scalePID_d(tune_pid.Kd); \
          updatePID(); }while(0)

        // Use the result? (As with "M303 U1")
        if (set_result) {
          #if HAS_PID_FOR_BOTH
            if (isbed) _SET_BED_PID(); else _SET_EXTRUDER_PID();
          #elif ENABLED(PIDTEMP)
            _SET_EXTRUDER_PID();
          #else
            _SET_BED_PID();
          #endif
        }

        TERN_(PRINTER_EVENT_LEDS, printerEventLEDs.onPidTuningDone(color));

        TERN_(EXTENSIBLE_UI, ExtUI::onPidTuning(ExtUI::result_t::PID_DONE));

        goto EXIT_M303;
      }

      // Run HAL idle tasks
      TERN_(HAL_IDLETASK, HAL_idletask());

      // Run UI update
      TERN(DWIN_CREALITY_LCD, DWIN_Update(), ui.update());
    }
    wait_for_heatup = false;

    disable_all_heaters();

    TERN_(PRINTER_EVENT_LEDS, printerEventLEDs.onPidTuningDone(color));

    TERN_(EXTENSIBLE_UI, ExtUI::onPidTuning(ExtUI::result_t::PID_DONE));

    EXIT_M303:
      TERN_(NO_FAN_SLOWING_IN_PID_TUNING, adaptive_fan_slowing = true);
      return;
  }

#endif // HAS_PID_HEATING

/**
 * Class and Instance Methods
 */

int16_t Temperature::getHeaterPower(const heater_id_t heater_id) {
  switch (heater_id) {
    #if HAS_HEATED_BED
      case H_BED: return temp_bed.soft_pwm_amount;
    #endif
    #if HAS_HEATED_CHAMBER
      case H_CHAMBER: return temp_chamber.soft_pwm_amount;
    #endif
    default:
      return TERN0(HAS_HOTEND, temp_hotend[heater_id].soft_pwm_amount);
  }
}

#define _EFANOVERLAP(A,B) _FANOVERLAP(E##A,B)

#if HAS_AUTO_FAN

  #define CHAMBER_FAN_INDEX HOTENDS

  void Temperature::checkExtruderAutoFans() {
    #define _EFAN(B,A) _EFANOVERLAP(A,B) ? B :
    static const uint8_t fanBit[] PROGMEM = {
      0
      #if HAS_MULTI_HOTEND
        #define _NEXT_FAN(N) , REPEAT2(N,_EFAN,N) N
        RREPEAT_S(1, HOTENDS, _NEXT_FAN)
      #endif
      #if HAS_AUTO_CHAMBER_FAN
        #define _CFAN(B) _FANOVERLAP(CHAMBER,B) ? B :
        , REPEAT(HOTENDS,_CFAN) (HOTENDS)
      #endif
    };

    uint8_t fanState = 0;
    HOTEND_LOOP()
      if (temp_hotend[e].celsius >= EXTRUDER_AUTO_FAN_TEMPERATURE)
        SBI(fanState, pgm_read_byte(&fanBit[e]));

    #if HAS_AUTO_CHAMBER_FAN
      if (temp_chamber.celsius >= CHAMBER_AUTO_FAN_TEMPERATURE)
        SBI(fanState, pgm_read_byte(&fanBit[CHAMBER_FAN_INDEX]));
    #endif

    #define _UPDATE_AUTO_FAN(P,D,A) do{                  \
      if (PWM_PIN(P##_AUTO_FAN_PIN) && A < 255)          \
        analogWrite(pin_t(P##_AUTO_FAN_PIN), D ? A : 0); \
      else                                               \
        WRITE(P##_AUTO_FAN_PIN, D);                      \
    }while(0)

    uint8_t fanDone = 0;
    LOOP_L_N(f, COUNT(fanBit)) {
      const uint8_t realFan = pgm_read_byte(&fanBit[f]);
      if (TEST(fanDone, realFan)) continue;
      const bool fan_on = TEST(fanState, realFan);
      switch (f) {
        #if ENABLED(AUTO_POWER_CHAMBER_FAN)
          case CHAMBER_FAN_INDEX:
            chamberfan_speed = fan_on ? CHAMBER_AUTO_FAN_SPEED : 0;
            break;
        #endif
        default:
          #if ENABLED(AUTO_POWER_E_FANS)
            autofan_speed[realFan] = fan_on ? EXTRUDER_AUTO_FAN_SPEED : 0;
          #endif
          break;
      }

      switch (f) {
        #if HAS_AUTO_FAN_0
          case 0: _UPDATE_AUTO_FAN(E0, fan_on, EXTRUDER_AUTO_FAN_SPEED); break;
        #endif
        #if HAS_AUTO_FAN_1
          case 1: _UPDATE_AUTO_FAN(E1, fan_on, EXTRUDER_AUTO_FAN_SPEED); break;
        #endif
        #if HAS_AUTO_FAN_2
          case 2: _UPDATE_AUTO_FAN(E2, fan_on, EXTRUDER_AUTO_FAN_SPEED); break;
        #endif
        #if HAS_AUTO_FAN_3
          case 3: _UPDATE_AUTO_FAN(E3, fan_on, EXTRUDER_AUTO_FAN_SPEED); break;
        #endif
        #if HAS_AUTO_FAN_4
          case 4: _UPDATE_AUTO_FAN(E4, fan_on, EXTRUDER_AUTO_FAN_SPEED); break;
        #endif
        #if HAS_AUTO_FAN_5
          case 5: _UPDATE_AUTO_FAN(E5, fan_on, EXTRUDER_AUTO_FAN_SPEED); break;
        #endif
        #if HAS_AUTO_FAN_6
          case 6: _UPDATE_AUTO_FAN(E6, fan_on, EXTRUDER_AUTO_FAN_SPEED); break;
        #endif
        #if HAS_AUTO_FAN_7
          case 7: _UPDATE_AUTO_FAN(E7, fan_on, EXTRUDER_AUTO_FAN_SPEED); break;
        #endif
        #if HAS_AUTO_CHAMBER_FAN && !AUTO_CHAMBER_IS_E
          case CHAMBER_FAN_INDEX: _UPDATE_AUTO_FAN(CHAMBER, fan_on, CHAMBER_AUTO_FAN_SPEED); break;
        #endif
      }
      SBI(fanDone, realFan);
    }
  }

#endif // HAS_AUTO_FAN

//
// Temperature Error Handlers
//

inline void loud_kill(PGM_P const lcd_msg, const heater_id_t heater_id) {
  marlin_state = MF_KILLED;
  #if USE_BEEPER
    for (uint8_t i = 20; i--;) {
      WRITE(BEEPER_PIN, HIGH); delay(25);
      WRITE(BEEPER_PIN, LOW); delay(80);
    }
    WRITE(BEEPER_PIN, HIGH);
  #endif
  kill(lcd_msg, HEATER_PSTR(heater_id));
}

void Temperature::_temp_error(const heater_id_t heater_id, PGM_P const serial_msg, PGM_P const lcd_msg) {

  static uint8_t killed = 0;

  if (IsRunning() && TERN1(BOGUS_TEMPERATURE_GRACE_PERIOD, killed == 2)) {
    SERIAL_ERROR_START();
    serialprintPGM(serial_msg);
    SERIAL_ECHOPGM(STR_STOPPED_HEATER);
    if (heater_id >= 0)
      SERIAL_ECHO((int)heater_id);
    else if (TERN0(HAS_HEATED_CHAMBER, heater_id == H_CHAMBER))
      SERIAL_ECHOPGM(STR_HEATER_CHAMBER);
    else
      SERIAL_ECHOPGM(STR_HEATER_BED);
    SERIAL_EOL();
  }

  disable_all_heaters(); // always disable (even for bogus temp)

  #if BOGUS_TEMPERATURE_GRACE_PERIOD
    const millis_t ms = millis();
    static millis_t expire_ms;
    switch (killed) {
      case 0:
        expire_ms = ms + BOGUS_TEMPERATURE_GRACE_PERIOD;
        ++killed;
        break;
      case 1:
        if (ELAPSED(ms, expire_ms)) ++killed;
        break;
      case 2:
        loud_kill(lcd_msg, heater_id);
        ++killed;
        break;
    }
  #elif defined(BOGUS_TEMPERATURE_GRACE_PERIOD)
    UNUSED(killed);
  #else
    if (!killed) { killed = 1; loud_kill(lcd_msg, heater_id); }
  #endif
}

void Temperature::max_temp_error(const heater_id_t heater_id) {
  #if ENABLED(DWIN_CREALITY_LCD) && (HAS_HOTEND || HAS_HEATED_BED)
    DWIN_Popup_Temperature(1);
  #endif
  _temp_error(heater_id, PSTR(STR_T_MAXTEMP), GET_TEXT(MSG_ERR_MAXTEMP));
}

void Temperature::min_temp_error(const heater_id_t heater_id) {
  #if ENABLED(DWIN_CREALITY_LCD) && (HAS_HOTEND || HAS_HEATED_BED)
    DWIN_Popup_Temperature(0);
  #endif
  _temp_error(heater_id, PSTR(STR_T_MINTEMP), GET_TEXT(MSG_ERR_MINTEMP));
}

#if HAS_HOTEND
  #if ENABLED(PID_DEBUG)
    extern bool pid_debug_flag;
  #endif

  float Temperature::get_pid_output_hotend(const uint8_t E_NAME) {
    const uint8_t ee = HOTEND_INDEX;
    #if ENABLED(PIDTEMP)
      #if DISABLED(PID_OPENLOOP)
        static hotend_pid_t work_pid[HOTENDS];
        static float temp_iState[HOTENDS] = { 0 },
                     temp_dState[HOTENDS] = { 0 };
        static bool pid_reset[HOTENDS] = { false };
        const float pid_error = temp_hotend[ee].target - temp_hotend[ee].celsius;

        float pid_output;

        if (temp_hotend[ee].target == 0
          || pid_error < -(PID_FUNCTIONAL_RANGE)
          || TERN0(HEATER_IDLE_HANDLER, heater_idle[ee].timed_out)
        ) {
          pid_output = 0;
          pid_reset[ee] = true;
        }
        else if (pid_error > PID_FUNCTIONAL_RANGE) {
          pid_output = BANG_MAX;
          pid_reset[ee] = true;
        }
        else {
          if (pid_reset[ee]) {
            temp_iState[ee] = 0.0;
            work_pid[ee].Kd = 0.0;
            pid_reset[ee] = false;
          }

          work_pid[ee].Kd = work_pid[ee].Kd + PID_K2 * (PID_PARAM(Kd, ee) * (temp_dState[ee] - temp_hotend[ee].celsius) - work_pid[ee].Kd);
          const float max_power_over_i_gain = float(PID_MAX) / PID_PARAM(Ki, ee) - float(MIN_POWER);
          temp_iState[ee] = constrain(temp_iState[ee] + pid_error, 0, max_power_over_i_gain);
          work_pid[ee].Kp = PID_PARAM(Kp, ee) * pid_error;
          work_pid[ee].Ki = PID_PARAM(Ki, ee) * temp_iState[ee];

          pid_output = work_pid[ee].Kp + work_pid[ee].Ki + work_pid[ee].Kd + float(MIN_POWER);

          #if ENABLED(PID_EXTRUSION_SCALING)
            #if HOTENDS == 1
              constexpr bool this_hotend = true;
            #else
              const bool this_hotend = (ee == active_extruder);
            #endif
            work_pid[ee].Kc = 0;
            if (this_hotend) {
              const long e_position = stepper.position(E_AXIS);
              if (e_position > last_e_position) {
                lpq[lpq_ptr] = e_position - last_e_position;
                last_e_position = e_position;
              }
              else
                lpq[lpq_ptr] = 0;

              if (++lpq_ptr >= lpq_len) lpq_ptr = 0;
              work_pid[ee].Kc = (lpq[lpq_ptr] * planner.steps_to_mm[E_AXIS]) * PID_PARAM(Kc, ee);
              pid_output += work_pid[ee].Kc;
            }
          #endif // PID_EXTRUSION_SCALING
          #if ENABLED(PID_FAN_SCALING)
            if (thermalManager.fan_speed[active_extruder] > PID_FAN_SCALING_MIN_SPEED) {
              work_pid[ee].Kf = PID_PARAM(Kf, ee) + (PID_FAN_SCALING_LIN_FACTOR) * thermalManager.fan_speed[active_extruder];
              pid_output += work_pid[ee].Kf;
            }
            //pid_output -= work_pid[ee].Ki;
            //pid_output += work_pid[ee].Ki * work_pid[ee].Kf
          #endif // PID_FAN_SCALING
          LIMIT(pid_output, 0, PID_MAX);
        }
        temp_dState[ee] = temp_hotend[ee].celsius;

      #else // PID_OPENLOOP

        const float pid_output = constrain(temp_hotend[ee].target, 0, PID_MAX);

      #endif // PID_OPENLOOP

      #if ENABLED(PID_DEBUG)
        if (ee == active_extruder && pid_debug_flag) {
          SERIAL_ECHO_START();
          SERIAL_ECHOPAIR(STR_PID_DEBUG, ee, STR_PID_DEBUG_INPUT, temp_hotend[ee].celsius, STR_PID_DEBUG_OUTPUT, pid_output);
          #if DISABLED(PID_OPENLOOP)
          {
            SERIAL_ECHOPAIR(
              STR_PID_DEBUG_PTERM, work_pid[ee].Kp,
              STR_PID_DEBUG_ITERM, work_pid[ee].Ki,
              STR_PID_DEBUG_DTERM, work_pid[ee].Kd
              #if ENABLED(PID_EXTRUSION_SCALING)
                , STR_PID_DEBUG_CTERM, work_pid[ee].Kc
              #endif
            );
          }
          #endif
          SERIAL_EOL();
        }
      #endif // PID_DEBUG

    #else // No PID enabled

      const bool is_idling = TERN0(HEATER_IDLE_HANDLER, heater_idle[ee].timed_out);
      const float pid_output = (!is_idling && temp_hotend[ee].celsius < temp_hotend[ee].target) ? BANG_MAX : 0;

    #endif

    return pid_output;
  }

#endif // HAS_HOTEND

#if ENABLED(PIDTEMPBED)

  float Temperature::get_pid_output_bed() {

    #if DISABLED(PID_OPENLOOP)

      static PID_t work_pid{0};
      static float temp_iState = 0, temp_dState = 0;
      static bool pid_reset = true;
      float pid_output = 0;
      const float max_power_over_i_gain = float(MAX_BED_POWER) / temp_bed.pid.Ki - float(MIN_BED_POWER),
                  pid_error = temp_bed.target - temp_bed.celsius;

      if (!temp_bed.target || pid_error < -(PID_FUNCTIONAL_RANGE)) {
        pid_output = 0;
        pid_reset = true;
      }
      else if (pid_error > PID_FUNCTIONAL_RANGE) {
        pid_output = MAX_BED_POWER;
        pid_reset = true;
      }
      else {
        if (pid_reset) {
          temp_iState = 0.0;
          work_pid.Kd = 0.0;
          pid_reset = false;
        }

        temp_iState = constrain(temp_iState + pid_error, 0, max_power_over_i_gain);

        work_pid.Kp = temp_bed.pid.Kp * pid_error;
        work_pid.Ki = temp_bed.pid.Ki * temp_iState;
        work_pid.Kd = work_pid.Kd + PID_K2 * (temp_bed.pid.Kd * (temp_dState - temp_bed.celsius) - work_pid.Kd);

        temp_dState = temp_bed.celsius;

        pid_output = constrain(work_pid.Kp + work_pid.Ki + work_pid.Kd + float(MIN_BED_POWER), 0, MAX_BED_POWER);
      }

    #else // PID_OPENLOOP

      const float pid_output = constrain(temp_bed.target, 0, MAX_BED_POWER);

    #endif // PID_OPENLOOP

    #if ENABLED(PID_BED_DEBUG)
    {
      SERIAL_ECHO_START();
      SERIAL_ECHOLNPAIR(
        " PID_BED_DEBUG : Input ", temp_bed.celsius, " Output ", pid_output,
        #if DISABLED(PID_OPENLOOP)
          STR_PID_DEBUG_PTERM, work_pid.Kp,
          STR_PID_DEBUG_ITERM, work_pid.Ki,
          STR_PID_DEBUG_DTERM, work_pid.Kd,
        #endif
      );
    }
    #endif

    return pid_output;
  }

#endif // PIDTEMPBED

/**
 * Manage heating activities for extruder hot-ends and a heated bed
 *  - Acquire updated temperature readings
 *    - Also resets the watchdog timer
 *  - Invoke thermal runaway protection
 *  - Manage extruder auto-fan
 *  - Apply filament width to the extrusion rate (may move)
 *  - Update the heated bed PID output value
 */
void Temperature::manage_heater() {

  #if EARLY_WATCHDOG
    // If thermal manager is still not running, make sure to at least reset the watchdog!
    if (!inited) return watchdog_refresh();
  #endif

  #if ENABLED(EMERGENCY_PARSER)
    if (emergency_parser.killed_by_M112) kill(M112_KILL_STR, nullptr, true);

    if (emergency_parser.quickstop_by_M410) {
      emergency_parser.quickstop_by_M410 = false; // quickstop_stepper may call idle so clear this now!
      quickstop_stepper();
    }
  #endif

  if (!raw_temps_ready) return;

  updateTemperaturesFromRawValues(); // also resets the watchdog

  #if DISABLED(IGNORE_THERMOCOUPLE_ERRORS)
    #if HEATER_0_USES_MAX6675
      if (temp_hotend[0].celsius > _MIN(HEATER_0_MAXTEMP, HEATER_0_MAX6675_TMAX - 1.0)) max_temp_error(H_E0);
      if (temp_hotend[0].celsius < _MAX(HEATER_0_MINTEMP, HEATER_0_MAX6675_TMIN + .01)) min_temp_error(H_E0);
    #endif
    #if HEATER_1_USES_MAX6675
      if (temp_hotend[1].celsius > _MIN(HEATER_1_MAXTEMP, HEATER_1_MAX6675_TMAX - 1.0)) max_temp_error(H_E1);
      if (temp_hotend[1].celsius < _MAX(HEATER_1_MINTEMP, HEATER_1_MAX6675_TMIN + .01)) min_temp_error(H_E1);
    #endif
  #endif

  millis_t ms = millis();

  #if HAS_HOTEND

    HOTEND_LOOP() {
      #if ENABLED(THERMAL_PROTECTION_HOTENDS)
        if (degHotend(e) > temp_range[e].maxtemp) max_temp_error((heater_id_t)e);
      #endif

      TERN_(HEATER_IDLE_HANDLER, heater_idle[e].update(ms));

      #if ENABLED(THERMAL_PROTECTION_HOTENDS)
        // Check for thermal runaway
        tr_state_machine[e].run(temp_hotend[e].celsius, temp_hotend[e].target, (heater_id_t)e, THERMAL_PROTECTION_PERIOD, THERMAL_PROTECTION_HYSTERESIS);
      #endif

      temp_hotend[e].soft_pwm_amount = (temp_hotend[e].celsius > temp_range[e].mintemp || is_preheating(e)) && temp_hotend[e].celsius < temp_range[e].maxtemp ? (int)get_pid_output_hotend(e) >> 1 : 0;

      #if WATCH_HOTENDS
        // Make sure temperature is increasing
        if (watch_hotend[e].next_ms && ELAPSED(ms, watch_hotend[e].next_ms)) {  // Time to check this extruder?
          if (degHotend(e) < watch_hotend[e].target) {                          // Failed to increase enough?
            TERN_(DWIN_CREALITY_LCD, DWIN_Popup_Temperature(0));
            _temp_error((heater_id_t)e, str_t_heating_failed, GET_TEXT(MSG_HEATING_FAILED_LCD));
          }
          else                                                                  // Start again if the target is still far off
            start_watching_hotend(e);
        }
      #endif

      #if ENABLED(TEMP_SENSOR_1_AS_REDUNDANT)
        // Make sure measured temperatures are close together
        if (ABS(temp_hotend[0].celsius - redundant_temperature) > MAX_REDUNDANT_TEMP_SENSOR_DIFF)
          _temp_error(H_E0, PSTR(STR_REDUNDANCY), GET_TEXT(MSG_ERR_REDUNDANT_TEMP));
      #endif

    } // HOTEND_LOOP

  #endif // HAS_HOTEND

  #if HAS_AUTO_FAN
    if (ELAPSED(ms, next_auto_fan_check_ms)) { // only need to check fan state very infrequently
      checkExtruderAutoFans();
      next_auto_fan_check_ms = ms + 2500UL;
    }
  #endif

  #if ENABLED(FILAMENT_WIDTH_SENSOR)
    /**
     * Dynamically set the volumetric multiplier based
     * on the delayed Filament Width measurement.
     */
    filwidth.update_volumetric();
  #endif

  #if HAS_HEATED_BED

    #if ENABLED(THERMAL_PROTECTION_BED)
      if (degBed() > BED_MAXTEMP) max_temp_error(H_BED);
    #endif

    #if WATCH_BED
      // Make sure temperature is increasing
      if (watch_bed.elapsed(ms)) {        // Time to check the bed?
        if (degBed() < watch_bed.target) {                              // Failed to increase enough?
          TERN_(DWIN_CREALITY_LCD, DWIN_Popup_Temperature(0));
          _temp_error(H_BED, str_t_heating_failed, GET_TEXT(MSG_HEATING_FAILED_LCD));
        }
        else                                                            // Start again if the target is still far off
          start_watching_bed();
      }
    #endif // WATCH_BED

    #if BOTH(PROBING_HEATERS_OFF, BED_LIMIT_SWITCHING)
      #define PAUSE_CHANGE_REQD 1
    #endif

    #if PAUSE_CHANGE_REQD
      static bool last_pause_state;
    #endif

    do {

      #if DISABLED(PIDTEMPBED)
        if (PENDING(ms, next_bed_check_ms)
          && TERN1(PAUSE_CHANGE_REQD, paused == last_pause_state)
        ) break;
        next_bed_check_ms = ms + BED_CHECK_INTERVAL;
        TERN_(PAUSE_CHANGE_REQD, last_pause_state = paused);
      #endif

      TERN_(HEATER_IDLE_HANDLER, heater_idle[IDLE_INDEX_BED].update(ms));

      #if HAS_THERMALLY_PROTECTED_BED
        tr_state_machine[RUNAWAY_IND_BED].run(temp_bed.celsius, temp_bed.target, H_BED, THERMAL_PROTECTION_BED_PERIOD, THERMAL_PROTECTION_BED_HYSTERESIS);
      #endif

      #if HEATER_IDLE_HANDLER
        if (heater_idle[IDLE_INDEX_BED].timed_out) {
          temp_bed.soft_pwm_amount = 0;
          #if DISABLED(PIDTEMPBED)
            WRITE_HEATER_BED(LOW);
          #endif
        }
        else
      #endif
      {
        #if ENABLED(PIDTEMPBED)
          temp_bed.soft_pwm_amount = WITHIN(temp_bed.celsius, BED_MINTEMP, BED_MAXTEMP) ? (int)get_pid_output_bed() >> 1 : 0;
        #else
          // Check if temperature is within the correct band
          if (WITHIN(temp_bed.celsius, BED_MINTEMP, BED_MAXTEMP)) {
            #if ENABLED(BED_LIMIT_SWITCHING)
              if (temp_bed.celsius >= temp_bed.target + BED_HYSTERESIS)
                temp_bed.soft_pwm_amount = 0;
              else if (temp_bed.celsius <= temp_bed.target - (BED_HYSTERESIS))
                temp_bed.soft_pwm_amount = MAX_BED_POWER >> 1;
            #else // !PIDTEMPBED && !BED_LIMIT_SWITCHING
              temp_bed.soft_pwm_amount = temp_bed.celsius < temp_bed.target ? MAX_BED_POWER >> 1 : 0;
            #endif
          }
          else {
            temp_bed.soft_pwm_amount = 0;
            WRITE_HEATER_BED(LOW);
          }
        #endif
      }

    } while (false);

  #endif // HAS_HEATED_BED

  #if HAS_HEATED_CHAMBER

    #ifndef CHAMBER_CHECK_INTERVAL
      #define CHAMBER_CHECK_INTERVAL 1000UL
    #endif

    #if ENABLED(THERMAL_PROTECTION_CHAMBER)
      if (degChamber() > CHAMBER_MAXTEMP) max_temp_error(H_CHAMBER);
    #endif

    #if WATCH_CHAMBER
      // Make sure temperature is increasing
      if (watch_chamber.elapsed(ms)) {              // Time to check the chamber?
        if (degChamber() < watch_chamber.target)    // Failed to increase enough?
          _temp_error(H_CHAMBER, str_t_heating_failed, GET_TEXT(MSG_HEATING_FAILED_LCD));
        else
          start_watching_chamber();                 // Start again if the target is still far off
      }
    #endif

    #if EITHER(CHAMBER_FAN, CHAMBER_VENT)
      if (temp_chamber.target > CHAMBER_MINTEMP) {
        flag_chamber_off = false;

        #if ENABLED(CHAMBER_FAN)
          #if CHAMBER_FAN_MODE == 0
            fan_chamber_pwm = CHAMBER_FAN_BASE
          #elif CHAMBER_FAN_MODE == 1
            fan_chamber_pwm = (temp_chamber.celsius > temp_chamber.target) ? (CHAMBER_FAN_BASE) + (CHAMBER_FAN_FACTOR) * (temp_chamber.celsius - temp_chamber.target) : 0;
          #elif CHAMBER_FAN_MODE == 2
            fan_chamber_pwm = (CHAMBER_FAN_BASE) + (CHAMBER_FAN_FACTOR) * ABS(temp_chamber.celsius - temp_chamber.target);
            if (temp_chamber.soft_pwm_amount)
              fan_chamber_pwm += (CHAMBER_FAN_FACTOR) * 2;
          #endif
          NOMORE(fan_chamber_pwm, 225);
          thermalManager.set_fan_speed(2, fan_chamber_pwm); // TODO: instead of fan 2, set to chamber fan
        #endif

        #if ENABLED(CHAMBER_VENT)
          #ifndef MIN_COOLING_SLOPE_TIME_CHAMBER_VENT
            #define MIN_COOLING_SLOPE_TIME_CHAMBER_VENT 20
          #endif
          #ifndef MIN_COOLING_SLOPE_DEG_CHAMBER_VENT
            #define MIN_COOLING_SLOPE_DEG_CHAMBER_VENT 1.5
          #endif
          if (!flag_chamber_excess_heat && temp_chamber.celsius - temp_chamber.target >= HIGH_EXCESS_HEAT_LIMIT) {
            // Open vent after MIN_COOLING_SLOPE_TIME_CHAMBER_VENT seconds if the
            // temperature didn't drop at least MIN_COOLING_SLOPE_DEG_CHAMBER_VENT
            if (next_cool_check_ms_2 == 0 || ELAPSED(ms, next_cool_check_ms_2)) {
              if (old_temp - temp_chamber.celsius < float(MIN_COOLING_SLOPE_DEG_CHAMBER_VENT)) flag_chamber_excess_heat = true; //the bed is heating the chamber too much
              next_cool_check_ms_2 = ms + 1000UL * MIN_COOLING_SLOPE_TIME_CHAMBER_VENT;
              old_temp = temp_chamber.celsius;
            }
          }
          else {
            next_cool_check_ms_2 = 0;
            old_temp = 9999;
          }
          if (flag_chamber_excess_heat && (temp_chamber.celsius - temp_chamber.target <= -LOW_EXCESS_HEAT_LIMIT) ) {
            flag_chamber_excess_heat = false;
          }
        #endif
      }
      else if (!flag_chamber_off) {
        #if ENABLED(CHAMBER_FAN)
          flag_chamber_off = true;
          thermalManager.set_fan_speed(2, 0);
        #endif
        #if ENABLED(CHAMBER_VENT)
          flag_chamber_excess_heat = false;
          MOVE_SERVO(CHAMBER_VENT_SERVO_NR, 90);
        #endif
      }
    #endif

    if (ELAPSED(ms, next_chamber_check_ms)) {
      next_chamber_check_ms = ms + CHAMBER_CHECK_INTERVAL;

      if (WITHIN(temp_chamber.celsius, CHAMBER_MINTEMP, CHAMBER_MAXTEMP)) {
        if (flag_chamber_excess_heat) {
          temp_chamber.soft_pwm_amount = 0;
          #if ENABLED(CHAMBER_VENT)
            if (!flag_chamber_off) MOVE_SERVO(CHAMBER_VENT_SERVO_NR, temp_chamber.celsius <= temp_chamber.target ? 0 : 90);
          #endif
        }
        else {
          #if ENABLED(CHAMBER_LIMIT_SWITCHING)
            if (temp_chamber.celsius >= temp_chamber.target + TEMP_CHAMBER_HYSTERESIS)
              temp_chamber.soft_pwm_amount = 0;
            else if (temp_chamber.celsius <= temp_chamber.target - (TEMP_CHAMBER_HYSTERESIS))
              temp_chamber.soft_pwm_amount = (MAX_CHAMBER_POWER) >> 1;
          #else
            temp_chamber.soft_pwm_amount = temp_chamber.celsius < temp_chamber.target ? (MAX_CHAMBER_POWER) >> 1 : 0;
          #endif
          #if ENABLED(CHAMBER_VENT)
            if (!flag_chamber_off) MOVE_SERVO(CHAMBER_VENT_SERVO_NR, 0);
          #endif
        }
      }
      else {
        temp_chamber.soft_pwm_amount = 0;
        WRITE_HEATER_CHAMBER(LOW);
      }

      #if ENABLED(THERMAL_PROTECTION_CHAMBER)
        tr_state_machine[RUNAWAY_IND_CHAMBER].run(temp_chamber.celsius, temp_chamber.target, H_CHAMBER, THERMAL_PROTECTION_CHAMBER_PERIOD, THERMAL_PROTECTION_CHAMBER_HYSTERESIS);
      #endif
    }

    // TODO: Implement true PID pwm
    //temp_bed.soft_pwm_amount = WITHIN(temp_chamber.celsius, CHAMBER_MINTEMP, CHAMBER_MAXTEMP) ? (int)get_pid_output_chamber() >> 1 : 0;

  #endif // HAS_HEATED_CHAMBER

  UNUSED(ms);
}

#define TEMP_AD595(RAW)  ((RAW) * 5.0 * 100.0 / float(HAL_ADC_RANGE) / (OVERSAMPLENR) * (TEMP_SENSOR_AD595_GAIN) + TEMP_SENSOR_AD595_OFFSET)
#define TEMP_AD8495(RAW) ((RAW) * 6.6 * 100.0 / float(HAL_ADC_RANGE) / (OVERSAMPLENR) * (TEMP_SENSOR_AD8495_GAIN) + TEMP_SENSOR_AD8495_OFFSET)

/**
 * Bisect search for the range of the 'raw' value, then interpolate
 * proportionally between the under and over values.
 */
#define SCAN_THERMISTOR_TABLE(TBL,LEN) do{                            \
  uint8_t l = 0, r = LEN, m;                                          \
  for (;;) {                                                          \
    m = (l + r) >> 1;                                                 \
    if (!m) return int16_t(pgm_read_word(&TBL[0].celsius));           \
    if (m == l || m == r) return int16_t(pgm_read_word(&TBL[LEN-1].celsius)); \
    int16_t v00 = pgm_read_word(&TBL[m-1].value),                     \
          v10 = pgm_read_word(&TBL[m-0].value);                       \
         if (raw < v00) r = m;                                        \
    else if (raw > v10) l = m;                                        \
    else {                                                            \
      const int16_t v01 = int16_t(pgm_read_word(&TBL[m-1].celsius)),  \
                  v11 = int16_t(pgm_read_word(&TBL[m-0].celsius));    \
      return v01 + (raw - v00) * float(v11 - v01) / float(v10 - v00); \
    }                                                                 \
  }                                                                   \
}while(0)

#if HAS_USER_THERMISTORS

  user_thermistor_t Temperature::user_thermistor[USER_THERMISTORS]; // Initialized by settings.load()

  void Temperature::reset_user_thermistors() {
    user_thermistor_t user_thermistor[USER_THERMISTORS] = {
      #if HEATER_0_USER_THERMISTOR
        { true, 0, 0, HOTEND0_PULLUP_RESISTOR_OHMS, HOTEND0_RESISTANCE_25C_OHMS, 0, 0, HOTEND0_BETA, 0 },
      #endif
      #if HEATER_1_USER_THERMISTOR
        { true, 0, 0, HOTEND1_PULLUP_RESISTOR_OHMS, HOTEND1_RESISTANCE_25C_OHMS, 0, 0, HOTEND1_BETA, 0 },
      #endif
      #if HEATER_2_USER_THERMISTOR
        { true, 0, 0, HOTEND2_PULLUP_RESISTOR_OHMS, HOTEND2_RESISTANCE_25C_OHMS, 0, 0, HOTEND2_BETA, 0 },
      #endif
      #if HEATER_3_USER_THERMISTOR
        { true, 0, 0, HOTEND3_PULLUP_RESISTOR_OHMS, HOTEND3_RESISTANCE_25C_OHMS, 0, 0, HOTEND3_BETA, 0 },
      #endif
      #if HEATER_4_USER_THERMISTOR
        { true, 0, 0, HOTEND4_PULLUP_RESISTOR_OHMS, HOTEND4_RESISTANCE_25C_OHMS, 0, 0, HOTEND4_BETA, 0 },
      #endif
      #if HEATER_5_USER_THERMISTOR
        { true, 0, 0, HOTEND5_PULLUP_RESISTOR_OHMS, HOTEND5_RESISTANCE_25C_OHMS, 0, 0, HOTEND5_BETA, 0 },
      #endif
      #if HEATER_6_USER_THERMISTOR
        { true, 0, 0, HOTEND6_PULLUP_RESISTOR_OHMS, HOTEND6_RESISTANCE_25C_OHMS, 0, 0, HOTEND6_BETA, 0 },
      #endif
      #if HEATER_7_USER_THERMISTOR
        { true, 0, 0, HOTEND7_PULLUP_RESISTOR_OHMS, HOTEND7_RESISTANCE_25C_OHMS, 0, 0, HOTEND7_BETA, 0 },
      #endif
      #if HEATER_BED_USER_THERMISTOR
        { true, 0, 0, BED_PULLUP_RESISTOR_OHMS, BED_RESISTANCE_25C_OHMS, 0, 0, BED_BETA, 0 },
      #endif
      #if HEATER_CHAMBER_USER_THERMISTOR
        { true, 0, 0, CHAMBER_PULLUP_RESISTOR_OHMS, CHAMBER_RESISTANCE_25C_OHMS, 0, 0, CHAMBER_BETA, 0 }
      #endif
    };
    COPY(thermalManager.user_thermistor, user_thermistor);
  }

  void Temperature::log_user_thermistor(const uint8_t t_index, const bool eprom/*=false*/) {

    if (eprom)
      SERIAL_ECHOPGM("  M305 ");
    else
      SERIAL_ECHO_START();
    SERIAL_CHAR('P');
    SERIAL_CHAR('0' + t_index);

    const user_thermistor_t &t = user_thermistor[t_index];

    SERIAL_ECHOPAIR_F(" R", t.series_res, 1);
    SERIAL_ECHOPAIR_F_P(SP_T_STR, t.res_25, 1);
    SERIAL_ECHOPAIR_F_P(SP_B_STR, t.beta, 1);
    SERIAL_ECHOPAIR_F_P(SP_C_STR, t.sh_c_coeff, 9);
    SERIAL_ECHOPGM(" ; ");
    serialprintPGM(
      TERN_(HEATER_0_USER_THERMISTOR, t_index == CTI_HOTEND_0 ? PSTR("HOTEND 0") :)
      TERN_(HEATER_1_USER_THERMISTOR, t_index == CTI_HOTEND_1 ? PSTR("HOTEND 1") :)
      TERN_(HEATER_2_USER_THERMISTOR, t_index == CTI_HOTEND_2 ? PSTR("HOTEND 2") :)
      TERN_(HEATER_3_USER_THERMISTOR, t_index == CTI_HOTEND_3 ? PSTR("HOTEND 3") :)
      TERN_(HEATER_4_USER_THERMISTOR, t_index == CTI_HOTEND_4 ? PSTR("HOTEND 4") :)
      TERN_(HEATER_5_USER_THERMISTOR, t_index == CTI_HOTEND_5 ? PSTR("HOTEND 5") :)
      TERN_(HEATER_6_USER_THERMISTOR, t_index == CTI_HOTEND_6 ? PSTR("HOTEND 6") :)
      TERN_(HEATER_7_USER_THERMISTOR, t_index == CTI_HOTEND_7 ? PSTR("HOTEND 7") :)
      TERN_(HEATER_BED_USER_THERMISTOR, t_index == CTI_BED ? PSTR("BED") :)
      TERN_(HEATER_CHAMBER_USER_THERMISTOR, t_index == CTI_CHAMBER ? PSTR("CHAMBER") :)
      nullptr
    );
    SERIAL_EOL();
  }

  float Temperature::user_thermistor_to_deg_c(const uint8_t t_index, const int raw) {
    //#if (MOTHERBOARD == BOARD_RAMPS_14_EFB)
    //  static uint32_t clocks_total = 0;
    //  static uint32_t calls = 0;
    //  uint32_t tcnt5 = TCNT5;
    //#endif

    if (!WITHIN(t_index, 0, COUNT(user_thermistor) - 1)) return 25;

    user_thermistor_t &t = user_thermistor[t_index];
    if (t.pre_calc) { // pre-calculate some variables
      t.pre_calc     = false;
      t.res_25_recip = 1.0f / t.res_25;
      t.res_25_log   = logf(t.res_25);
      t.beta_recip   = 1.0f / t.beta;
      t.sh_alpha     = RECIPROCAL(THERMISTOR_RESISTANCE_NOMINAL_C - (THERMISTOR_ABS_ZERO_C))
                        - (t.beta_recip * t.res_25_log) - (t.sh_c_coeff * cu(t.res_25_log));
    }

    // maximum adc value .. take into account the over sampling
    const int adc_max = MAX_RAW_THERMISTOR_VALUE,
              adc_raw = constrain(raw, 1, adc_max - 1); // constrain to prevent divide-by-zero

    const float adc_inverse = (adc_max - adc_raw) - 0.5f,
                resistance = t.series_res * (adc_raw + 0.5f) / adc_inverse,
                log_resistance = logf(resistance);

    float value = t.sh_alpha;
    value += log_resistance * t.beta_recip;
    if (t.sh_c_coeff != 0)
      value += t.sh_c_coeff * cu(log_resistance);
    value = 1.0f / value;

    //#if (MOTHERBOARD == BOARD_RAMPS_14_EFB)
    //  int32_t clocks = TCNT5 - tcnt5;
    //  if (clocks >= 0) {
    //    clocks_total += clocks;
    //    calls++;
    //  }
    //#endif

    // Return degrees C (up to 999, as the LCD only displays 3 digits)
    return _MIN(value + THERMISTOR_ABS_ZERO_C, 999);
  }
#endif

#if HAS_HOTEND
  // Derived from RepRap FiveD extruder::getTemperature()
  // For hot end temperature measurement.
  float Temperature::analog_to_celsius_hotend(const int raw, const uint8_t e) {
      if (e > HOTENDS - DISABLED(TEMP_SENSOR_1_AS_REDUNDANT)) {
        SERIAL_ERROR_START();
        SERIAL_ECHO((int)e);
        SERIAL_ECHOLNPGM(STR_INVALID_EXTRUDER_NUM);
        kill();
        return 0;
      }

    switch (e) {
      case 0:
        #if HEATER_0_USER_THERMISTOR
          return user_thermistor_to_deg_c(CTI_HOTEND_0, raw);
        #elif HEATER_0_USES_MAX6675
          return TERN(MAX6675_0_IS_MAX31865, max31865_0.temperature(MAX31865_SENSOR_OHMS_0, MAX31865_CALIBRATION_OHMS_0), raw * 0.25);
        #elif HEATER_0_USES_AD595
          return TEMP_AD595(raw);
        #elif HEATER_0_USES_AD8495
          return TEMP_AD8495(raw);
        #else
          break;
        #endif
      case 1:
        #if HEATER_1_USER_THERMISTOR
          return user_thermistor_to_deg_c(CTI_HOTEND_1, raw);
        #elif HEATER_1_USES_MAX6675
          return TERN(MAX6675_1_IS_MAX31865, max31865_1.temperature(MAX31865_SENSOR_OHMS_1, MAX31865_CALIBRATION_OHMS_1), raw * 0.25);
        #elif HEATER_1_USES_AD595
          return TEMP_AD595(raw);
        #elif HEATER_1_USES_AD8495
          return TEMP_AD8495(raw);
        #else
          break;
        #endif
      case 2:
        #if HEATER_2_USER_THERMISTOR
          return user_thermistor_to_deg_c(CTI_HOTEND_2, raw);
        #elif HEATER_2_USES_AD595
          return TEMP_AD595(raw);
        #elif HEATER_2_USES_AD8495
          return TEMP_AD8495(raw);
        #else
          break;
        #endif
      case 3:
        #if HEATER_3_USER_THERMISTOR
          return user_thermistor_to_deg_c(CTI_HOTEND_3, raw);
        #elif HEATER_3_USES_AD595
          return TEMP_AD595(raw);
        #elif HEATER_3_USES_AD8495
          return TEMP_AD8495(raw);
        #else
          break;
        #endif
      case 4:
        #if HEATER_4_USER_THERMISTOR
          return user_thermistor_to_deg_c(CTI_HOTEND_4, raw);
        #elif HEATER_4_USES_AD595
          return TEMP_AD595(raw);
        #elif HEATER_4_USES_AD8495
          return TEMP_AD8495(raw);
        #else
          break;
        #endif
      case 5:
        #if HEATER_5_USER_THERMISTOR
          return user_thermistor_to_deg_c(CTI_HOTEND_5, raw);
        #elif HEATER_5_USES_AD595
          return TEMP_AD595(raw);
        #elif HEATER_5_USES_AD8495
          return TEMP_AD8495(raw);
        #else
          break;
        #endif
      case 6:
        #if HEATER_6_USER_THERMISTOR
          return user_thermistor_to_deg_c(CTI_HOTEND_6, raw);
        #elif HEATER_6_USES_AD595
          return TEMP_AD595(raw);
        #elif HEATER_6_USES_AD8495
          return TEMP_AD8495(raw);
        #else
          break;
        #endif
      case 7:
        #if HEATER_7_USER_THERMISTOR
          return user_thermistor_to_deg_c(CTI_HOTEND_7, raw);
        #elif HEATER_7_USES_AD595
          return TEMP_AD595(raw);
        #elif HEATER_7_USES_AD8495
          return TEMP_AD8495(raw);
        #else
          break;
        #endif
      default: break;
    }

    #if HAS_HOTEND_THERMISTOR
      // Thermistor with conversion table?
      const temp_entry_t(*tt)[] = (temp_entry_t(*)[])(heater_ttbl_map[e]);
      SCAN_THERMISTOR_TABLE((*tt), heater_ttbllen_map[e]);
    #endif

    return 0;
  }
#endif // HAS_HOTEND

#if HAS_HEATED_BED
  // Derived from RepRap FiveD extruder::getTemperature()
  // For bed temperature measurement.
  float Temperature::analog_to_celsius_bed(const int raw) {
    #if HEATER_BED_USER_THERMISTOR
      return user_thermistor_to_deg_c(CTI_BED, raw);
    #elif HEATER_BED_USES_THERMISTOR
      SCAN_THERMISTOR_TABLE(BED_TEMPTABLE, BED_TEMPTABLE_LEN);
    #elif HEATER_BED_USES_AD595
      return TEMP_AD595(raw);
    #elif HEATER_BED_USES_AD8495
      return TEMP_AD8495(raw);
    #else
      UNUSED(raw);
      return 0;
    #endif
  }
#endif // HAS_HEATED_BED

#if HAS_TEMP_CHAMBER
  // Derived from RepRap FiveD extruder::getTemperature()
  // For chamber temperature measurement.
  float Temperature::analog_to_celsius_chamber(const int raw) {
    #if HEATER_CHAMBER_USER_THERMISTOR
      return user_thermistor_to_deg_c(CTI_CHAMBER, raw);
    #elif HEATER_CHAMBER_USES_THERMISTOR
      SCAN_THERMISTOR_TABLE(CHAMBER_TEMPTABLE, CHAMBER_TEMPTABLE_LEN);
    #elif HEATER_CHAMBER_USES_AD595
      return TEMP_AD595(raw);
    #elif HEATER_CHAMBER_USES_AD8495
      return TEMP_AD8495(raw);
    #else
      UNUSED(raw);
      return 0;
    #endif
  }
#endif // HAS_TEMP_CHAMBER

#if HAS_TEMP_PROBE
  // Derived from RepRap FiveD extruder::getTemperature()
  // For probe temperature measurement.
  float Temperature::analog_to_celsius_probe(const int raw) {
    #if HEATER_PROBE_USER_THERMISTOR
      return user_thermistor_to_deg_c(CTI_PROBE, raw);
    #elif HEATER_PROBE_USES_THERMISTOR
      SCAN_THERMISTOR_TABLE(PROBE_TEMPTABLE, PROBE_TEMPTABLE_LEN);
    #elif HEATER_PROBE_USES_AD595
      return TEMP_AD595(raw);
    #elif HEATER_PROBE_USES_AD8495
      return TEMP_AD8495(raw);
    #else
      UNUSED(raw);
      return 0;
    #endif
  }
#endif // HAS_TEMP_PROBE

/**
 * Get the raw values into the actual temperatures.
 * The raw values are created in interrupt context,
 * and this function is called from normal context
 * as it would block the stepper routine.
 */
void Temperature::updateTemperaturesFromRawValues() {
  TERN_(HEATER_0_USES_MAX6675, temp_hotend[0].raw = READ_MAX6675(0));
  TERN_(HEATER_1_USES_MAX6675, temp_hotend[1].raw = READ_MAX6675(1));
  #if HAS_HOTEND
    HOTEND_LOOP() temp_hotend[e].celsius = analog_to_celsius_hotend(temp_hotend[e].raw, e);
  #endif
  TERN_(HAS_HEATED_BED, temp_bed.celsius = analog_to_celsius_bed(temp_bed.raw));
  TERN_(HAS_TEMP_CHAMBER, temp_chamber.celsius = analog_to_celsius_chamber(temp_chamber.raw));
  TERN_(HAS_TEMP_PROBE, temp_probe.celsius = analog_to_celsius_probe(temp_probe.raw));
  TERN_(TEMP_SENSOR_1_AS_REDUNDANT, redundant_temperature = analog_to_celsius_hotend(redundant_temperature_raw, 1));
  TERN_(FILAMENT_WIDTH_SENSOR, filwidth.update_measured_mm());
  TERN_(HAS_POWER_MONITOR, power_monitor.capture_values());

  // Reset the watchdog on good temperature measurement
  watchdog_refresh();

  raw_temps_ready = false;
}

#if MAX6675_SEPARATE_SPI
  template<uint8_t MisoPin, uint8_t MosiPin, uint8_t SckPin> SoftSPI<MisoPin, MosiPin, SckPin> SPIclass<MisoPin, MosiPin, SckPin>::softSPI;
  SPIclass<MAX6675_DO_PIN, MOSI_PIN, MAX6675_SCK_PIN> max6675_spi;
#endif

// Init fans according to whether they're native PWM or Software PWM
#ifdef ALFAWISE_UX0
  #define _INIT_SOFT_FAN(P) OUT_WRITE_OD(P, FAN_INVERTING ? LOW : HIGH)
#else
  #define _INIT_SOFT_FAN(P) OUT_WRITE(P, FAN_INVERTING ? LOW : HIGH)
#endif
#if ENABLED(FAN_SOFT_PWM)
  #define _INIT_FAN_PIN(P) _INIT_SOFT_FAN(P)
#else
  #define _INIT_FAN_PIN(P) do{ if (PWM_PIN(P)) SET_PWM(P); else _INIT_SOFT_FAN(P); }while(0)
#endif
#if ENABLED(FAST_PWM_FAN)
  #define SET_FAST_PWM_FREQ(P) set_pwm_frequency(P, FAST_PWM_FAN_FREQUENCY)
#else
  #define SET_FAST_PWM_FREQ(P) NOOP
#endif
#define INIT_FAN_PIN(P) do{ _INIT_FAN_PIN(P); SET_FAST_PWM_FREQ(P); }while(0)
#if EXTRUDER_AUTO_FAN_SPEED != 255
  #define INIT_E_AUTO_FAN_PIN(P) do{ if (P == FAN1_PIN || P == FAN2_PIN) { SET_PWM(P); SET_FAST_PWM_FREQ(P); } else SET_OUTPUT(P); }while(0)
#else
  #define INIT_E_AUTO_FAN_PIN(P) SET_OUTPUT(P)
#endif
#if CHAMBER_AUTO_FAN_SPEED != 255
  #define INIT_CHAMBER_AUTO_FAN_PIN(P) do{ if (P == FAN1_PIN || P == FAN2_PIN) { SET_PWM(P); SET_FAST_PWM_FREQ(P); } else SET_OUTPUT(P); }while(0)
#else
  #define INIT_CHAMBER_AUTO_FAN_PIN(P) SET_OUTPUT(P)
#endif

/**
 * Initialize the temperature manager
 * The manager is implemented by periodic calls to manage_heater()
 */
void Temperature::init() {

  TERN_(MAX6675_0_IS_MAX31865, max31865_0.begin(MAX31865_2WIRE)); // MAX31865_2WIRE, MAX31865_3WIRE, MAX31865_4WIRE
  TERN_(MAX6675_1_IS_MAX31865, max31865_1.begin(MAX31865_2WIRE));

  #if EARLY_WATCHDOG
    // Flag that the thermalManager should be running
    if (inited) return;
    inited = true;
  #endif

  #if MB(RUMBA)
    // Disable RUMBA JTAG in case the thermocouple extension is plugged on top of JTAG connector
    #define _AD(N) (HEATER_##N##_USES_AD595 || HEATER_##N##_USES_AD8495)
    #if _AD(0) || _AD(1) || _AD(2) || _AD(BED) || _AD(CHAMBER)
      MCUCR = _BV(JTD);
      MCUCR = _BV(JTD);
    #endif
  #endif

  // Thermistor activation by MCU pin
  #if PIN_EXISTS(TEMP_0_TR_ENABLE_PIN)
    OUT_WRITE(TEMP_0_TR_ENABLE_PIN, ENABLED(HEATER_0_USES_MAX6675));
  #endif
  #if PIN_EXISTS(TEMP_1_TR_ENABLE_PIN)
    OUT_WRITE(TEMP_1_TR_ENABLE_PIN, ENABLED(HEATER_1_USES_MAX6675));
  #endif

  #if BOTH(PIDTEMP, PID_EXTRUSION_SCALING)
    last_e_position = 0;
  #endif

  #if HAS_HEATER_0
    #ifdef ALFAWISE_UX0
      OUT_WRITE_OD(HEATER_0_PIN, HEATER_0_INVERTING);
    #else
      OUT_WRITE(HEATER_0_PIN, HEATER_0_INVERTING);
    #endif
  #endif

  #if HAS_HEATER_1
    OUT_WRITE(HEATER_1_PIN, HEATER_1_INVERTING);
  #endif
  #if HAS_HEATER_2
    OUT_WRITE(HEATER_2_PIN, HEATER_2_INVERTING);
  #endif
  #if HAS_HEATER_3
    OUT_WRITE(HEATER_3_PIN, HEATER_3_INVERTING);
  #endif
  #if HAS_HEATER_4
    OUT_WRITE(HEATER_4_PIN, HEATER_4_INVERTING);
  #endif
  #if HAS_HEATER_5
    OUT_WRITE(HEATER_5_PIN, HEATER_5_INVERTING);
  #endif
  #if HAS_HEATER_6
    OUT_WRITE(HEATER_6_PIN, HEATER_6_INVERTING);
  #endif
  #if HAS_HEATER_7
    OUT_WRITE(HEATER_7_PIN, HEATER_7_INVERTING);
  #endif

  #if HAS_HEATED_BED
    #ifdef ALFAWISE_UX0
      OUT_WRITE_OD(HEATER_BED_PIN, HEATER_BED_INVERTING);
    #else
      OUT_WRITE(HEATER_BED_PIN, HEATER_BED_INVERTING);
    #endif
  #endif

  #if HAS_HEATED_CHAMBER
    OUT_WRITE(HEATER_CHAMBER_PIN, HEATER_CHAMBER_INVERTING);
  #endif

  #if HAS_FAN0
    INIT_FAN_PIN(FAN_PIN);
  #endif
  #if HAS_FAN1
    INIT_FAN_PIN(FAN1_PIN);
  #endif
  #if HAS_FAN2
    INIT_FAN_PIN(FAN2_PIN);
  #endif
  #if HAS_FAN3
    INIT_FAN_PIN(FAN3_PIN);
  #endif
  #if HAS_FAN4
    INIT_FAN_PIN(FAN4_PIN);
  #endif
  #if HAS_FAN5
    INIT_FAN_PIN(FAN5_PIN);
  #endif
  #if HAS_FAN6
    INIT_FAN_PIN(FAN6_PIN);
  #endif
  #if HAS_FAN7
    INIT_FAN_PIN(FAN7_PIN);
  #endif
  #if ENABLED(USE_CONTROLLER_FAN)
    INIT_FAN_PIN(CONTROLLER_FAN_PIN);
  #endif

  TERN_(MAX6675_SEPARATE_SPI, max6675_spi.init());

  HAL_adc_init();

  #if HAS_TEMP_ADC_0
    HAL_ANALOG_SELECT(TEMP_0_PIN);
  #endif
  #if HAS_TEMP_ADC_1
    HAL_ANALOG_SELECT(TEMP_1_PIN);
  #endif
  #if HAS_TEMP_ADC_2
    HAL_ANALOG_SELECT(TEMP_2_PIN);
  #endif
  #if HAS_TEMP_ADC_3
    HAL_ANALOG_SELECT(TEMP_3_PIN);
  #endif
  #if HAS_TEMP_ADC_4
    HAL_ANALOG_SELECT(TEMP_4_PIN);
  #endif
  #if HAS_TEMP_ADC_5
    HAL_ANALOG_SELECT(TEMP_5_PIN);
  #endif
  #if HAS_TEMP_ADC_6
    HAL_ANALOG_SELECT(TEMP_6_PIN);
  #endif
  #if HAS_TEMP_ADC_7
    HAL_ANALOG_SELECT(TEMP_7_PIN);
  #endif
  #if HAS_JOY_ADC_X
    HAL_ANALOG_SELECT(JOY_X_PIN);
  #endif
  #if HAS_JOY_ADC_Y
    HAL_ANALOG_SELECT(JOY_Y_PIN);
  #endif
  #if HAS_JOY_ADC_Z
    HAL_ANALOG_SELECT(JOY_Z_PIN);
  #endif
  #if HAS_JOY_ADC_EN
    SET_INPUT_PULLUP(JOY_EN_PIN);
  #endif
  #if HAS_HEATED_BED
    HAL_ANALOG_SELECT(TEMP_BED_PIN);
  #endif
  #if HAS_TEMP_CHAMBER
    HAL_ANALOG_SELECT(TEMP_CHAMBER_PIN);
  #endif
  #if HAS_TEMP_PROBE
    HAL_ANALOG_SELECT(TEMP_PROBE_PIN);
  #endif
  #if ENABLED(FILAMENT_WIDTH_SENSOR)
    HAL_ANALOG_SELECT(FILWIDTH_PIN);
  #endif
  #if HAS_ADC_BUTTONS
    HAL_ANALOG_SELECT(ADC_KEYPAD_PIN);
  #endif
  #if ENABLED(POWER_MONITOR_CURRENT)
    HAL_ANALOG_SELECT(POWER_MONITOR_CURRENT_PIN);
  #endif
  #if ENABLED(POWER_MONITOR_VOLTAGE)
    HAL_ANALOG_SELECT(POWER_MONITOR_VOLTAGE_PIN);
  #endif

  HAL_timer_start(TEMP_TIMER_NUM, TEMP_TIMER_FREQUENCY);
  ENABLE_TEMPERATURE_INTERRUPT();

  #if HAS_AUTO_FAN_0
    INIT_E_AUTO_FAN_PIN(E0_AUTO_FAN_PIN);
  #endif
  #if HAS_AUTO_FAN_1 && !_EFANOVERLAP(1,0)
    INIT_E_AUTO_FAN_PIN(E1_AUTO_FAN_PIN);
  #endif
  #if HAS_AUTO_FAN_2 && !(_EFANOVERLAP(2,0) || _EFANOVERLAP(2,1))
    INIT_E_AUTO_FAN_PIN(E2_AUTO_FAN_PIN);
  #endif
  #if HAS_AUTO_FAN_3 && !(_EFANOVERLAP(3,0) || _EFANOVERLAP(3,1) || _EFANOVERLAP(3,2))
    INIT_E_AUTO_FAN_PIN(E3_AUTO_FAN_PIN);
  #endif
  #if HAS_AUTO_FAN_4 && !(_EFANOVERLAP(4,0) || _EFANOVERLAP(4,1) || _EFANOVERLAP(4,2) || _EFANOVERLAP(4,3))
    INIT_E_AUTO_FAN_PIN(E4_AUTO_FAN_PIN);
  #endif
  #if HAS_AUTO_FAN_5 && !(_EFANOVERLAP(5,0) || _EFANOVERLAP(5,1) || _EFANOVERLAP(5,2) || _EFANOVERLAP(5,3) || _EFANOVERLAP(5,4))
    INIT_E_AUTO_FAN_PIN(E5_AUTO_FAN_PIN);
  #endif
  #if HAS_AUTO_FAN_6 && !(_EFANOVERLAP(6,0) || _EFANOVERLAP(6,1) || _EFANOVERLAP(6,2) || _EFANOVERLAP(6,3) || _EFANOVERLAP(6,4) || _EFANOVERLAP(6,5))
    INIT_E_AUTO_FAN_PIN(E6_AUTO_FAN_PIN);
  #endif
  #if HAS_AUTO_FAN_7 && !(_EFANOVERLAP(7,0) || _EFANOVERLAP(7,1) || _EFANOVERLAP(7,2) || _EFANOVERLAP(7,3) || _EFANOVERLAP(7,4) || _EFANOVERLAP(7,5) || _EFANOVERLAP(7,6))
    INIT_E_AUTO_FAN_PIN(E7_AUTO_FAN_PIN);
  #endif
  #if HAS_AUTO_CHAMBER_FAN && !AUTO_CHAMBER_IS_E
    INIT_CHAMBER_AUTO_FAN_PIN(CHAMBER_AUTO_FAN_PIN);
  #endif

  // Wait for temperature measurement to settle
  delay(250);

  #if HAS_HOTEND

    #define _TEMP_MIN_E(NR) do{ \
      const int16_t tmin = _MAX(HEATER_ ##NR## _MINTEMP, TERN(HEATER_##NR##_USER_THERMISTOR, 0, (int16_t)pgm_read_word(&HEATER_ ##NR## _TEMPTABLE[HEATER_ ##NR## _SENSOR_MINTEMP_IND].celsius))); \
      temp_range[NR].mintemp = tmin; \
      while (analog_to_celsius_hotend(temp_range[NR].raw_min, NR) < tmin) \
        temp_range[NR].raw_min += TEMPDIR(NR) * (OVERSAMPLENR); \
    }while(0)
    #define _TEMP_MAX_E(NR) do{ \
      const int16_t tmax = _MIN(HEATER_ ##NR## _MAXTEMP, TERN(HEATER_##NR##_USER_THERMISTOR, 2000, (int16_t)pgm_read_word(&HEATER_ ##NR## _TEMPTABLE[HEATER_ ##NR## _SENSOR_MAXTEMP_IND].celsius) - 1)); \
      temp_range[NR].maxtemp = tmax; \
      while (analog_to_celsius_hotend(temp_range[NR].raw_max, NR) > tmax) \
        temp_range[NR].raw_max -= TEMPDIR(NR) * (OVERSAMPLENR); \
    }while(0)

    #define _MINMAX_TEST(N,M) (HOTENDS > N && THERMISTOR_HEATER_##N && THERMISTOR_HEATER_##N != 998 && THERMISTOR_HEATER_##N != 999 && defined(HEATER_##N##_##M##TEMP))

    #if _MINMAX_TEST(0, MIN)
      _TEMP_MIN_E(0);
    #endif
    #if _MINMAX_TEST(0, MAX)
      _TEMP_MAX_E(0);
    #endif
    #if _MINMAX_TEST(1, MIN)
      _TEMP_MIN_E(1);
    #endif
    #if _MINMAX_TEST(1, MAX)
      _TEMP_MAX_E(1);
    #endif
    #if _MINMAX_TEST(2, MIN)
      _TEMP_MIN_E(2);
    #endif
    #if _MINMAX_TEST(2, MAX)
      _TEMP_MAX_E(2);
    #endif
    #if _MINMAX_TEST(3, MIN)
      _TEMP_MIN_E(3);
    #endif
    #if _MINMAX_TEST(3, MAX)
      _TEMP_MAX_E(3);
    #endif
    #if _MINMAX_TEST(4, MIN)
      _TEMP_MIN_E(4);
    #endif
    #if _MINMAX_TEST(4, MAX)
      _TEMP_MAX_E(4);
    #endif
    #if _MINMAX_TEST(5, MIN)
      _TEMP_MIN_E(5);
    #endif
    #if _MINMAX_TEST(5, MAX)
      _TEMP_MAX_E(5);
    #endif
    #if _MINMAX_TEST(6, MIN)
      _TEMP_MIN_E(6);
    #endif
    #if _MINMAX_TEST(6, MAX)
      _TEMP_MAX_E(6);
    #endif
    #if _MINMAX_TEST(7, MIN)
      _TEMP_MIN_E(7);
    #endif
    #if _MINMAX_TEST(7, MAX)
      _TEMP_MAX_E(7);
    #endif

  #endif // HAS_HOTEND

  #if HAS_HEATED_BED
    #ifdef BED_MINTEMP
      while (analog_to_celsius_bed(mintemp_raw_BED) < BED_MINTEMP) mintemp_raw_BED += TEMPDIR(BED) * (OVERSAMPLENR);
    #endif
    #ifdef BED_MAXTEMP
      while (analog_to_celsius_bed(maxtemp_raw_BED) > BED_MAXTEMP) maxtemp_raw_BED -= TEMPDIR(BED) * (OVERSAMPLENR);
    #endif
  #endif // HAS_HEATED_BED

  #if HAS_HEATED_CHAMBER
    #ifdef CHAMBER_MINTEMP
      while (analog_to_celsius_chamber(mintemp_raw_CHAMBER) < CHAMBER_MINTEMP) mintemp_raw_CHAMBER += TEMPDIR(CHAMBER) * (OVERSAMPLENR);
    #endif
    #ifdef CHAMBER_MAXTEMP
      while (analog_to_celsius_chamber(maxtemp_raw_CHAMBER) > CHAMBER_MAXTEMP) maxtemp_raw_CHAMBER -= TEMPDIR(CHAMBER) * (OVERSAMPLENR);
    #endif
  #endif

  TERN_(PROBING_HEATERS_OFF, paused = false);
}

#if WATCH_HOTENDS
  /**
   * Start Heating Sanity Check for hotends that are below
   * their target temperature by a configurable margin.
   * This is called when the temperature is set. (M104, M109)
   */
  void Temperature::start_watching_hotend(const uint8_t E_NAME) {
    const uint8_t ee = HOTEND_INDEX;
    watch_hotend[ee].restart(degHotend(ee), degTargetHotend(ee));
  }
#endif

#if WATCH_BED
  /**
   * Start Heating Sanity Check for hotends that are below
   * their target temperature by a configurable margin.
   * This is called when the temperature is set. (M140, M190)
   */
  void Temperature::start_watching_bed() {
    watch_bed.restart(degBed(), degTargetBed());
  }
#endif

#if WATCH_CHAMBER
  /**
   * Start Heating Sanity Check for chamber that is below
   * its target temperature by a configurable margin.
   * This is called when the temperature is set. (M141, M191)
   */
  void Temperature::start_watching_chamber() {
    watch_chamber.restart(degChamber(), degTargetChamber());
  }
#endif

#if HAS_THERMAL_PROTECTION

  Temperature::tr_state_machine_t Temperature::tr_state_machine[NR_HEATER_RUNAWAY]; // = { { TRInactive, 0 } };

  /**
   * @brief Thermal Runaway state machine for a single heater
   * @param current          current measured temperature
   * @param target           current target temperature
   * @param heater_id        extruder index
   * @param period_seconds   missed temperature allowed time
   * @param hysteresis_degc  allowed distance from target
   *
   * TODO: Embed the last 3 parameters during init, if not less optimal
   */
  void Temperature::tr_state_machine_t::run(const float &current, const float &target, const heater_id_t heater_id, const uint16_t period_seconds, const uint16_t hysteresis_degc) {

    #if HEATER_IDLE_HANDLER
      // Convert the given heater_id_t to an idle array index
      const IdleIndex idle_index = idle_index_for_id(heater_id);
    #endif

    /**
      SERIAL_ECHO_START();
      SERIAL_ECHOPGM("Thermal Runaway Running. Heater ID: ");
      switch (heater_id) {
        case H_BED:     SERIAL_ECHOPGM("bed"); break;
        case H_CHAMBER: SERIAL_ECHOPGM("chamber"); break;
        default:        SERIAL_ECHO(heater_id);
      }
      SERIAL_ECHOLNPAIR(
        " ; sizeof(running_temp):", sizeof(running_temp),
        " ;  State:", state, " ;  Timer:", timer, " ;  Temperature:", current, " ;  Target Temp:", target
        #if HEATER_IDLE_HANDLER
          , " ;  Idle Timeout:", heater_idle[idle_index].timed_out
        #endif
      );
    //*/

    #if HEATER_IDLE_HANDLER
      // If the heater idle timeout expires, restart
      if (heater_idle[idle_index].timed_out) {
        state = TRInactive;
        running_temp = 0;
      }
      else
    #endif
    {
      // If the target temperature changes, restart
      if (running_temp != target) {
        running_temp = target;
        state = target > 0 ? TRFirstHeating : TRInactive;
      }
    }

    switch (state) {
      // Inactive state waits for a target temperature to be set
      case TRInactive: break;

      // When first heating, wait for the temperature to be reached then go to Stable state
      case TRFirstHeating:
        if (current < running_temp) break;
        state = TRStable;

      // While the temperature is stable watch for a bad temperature
      case TRStable:

        #if ENABLED(ADAPTIVE_FAN_SLOWING)
          if (adaptive_fan_slowing && heater_id >= 0) {
            const int fan_index = _MIN(heater_id, FAN_COUNT - 1);
            if (fan_speed[fan_index] == 0 || current >= running_temp - (hysteresis_degc * 0.25f))
              fan_speed_scaler[fan_index] = 128;
            else if (current >= running_temp - (hysteresis_degc * 0.3335f))
              fan_speed_scaler[fan_index] = 96;
            else if (current >= running_temp - (hysteresis_degc * 0.5f))
              fan_speed_scaler[fan_index] = 64;
            else if (current >= running_temp - (hysteresis_degc * 0.8f))
              fan_speed_scaler[fan_index] = 32;
            else
              fan_speed_scaler[fan_index] = 0;
          }
        #endif

        if (current >= running_temp - hysteresis_degc) {
          timer = millis() + SEC_TO_MS(period_seconds);
          break;
        }
        else if (PENDING(millis(), timer)) break;
        state = TRRunaway;

      case TRRunaway:
        TERN_(DWIN_CREALITY_LCD, DWIN_Popup_Temperature(0));
        _temp_error(heater_id, str_t_thermal_runaway, GET_TEXT(MSG_THERMAL_RUNAWAY));
    }
  }

#endif // HAS_THERMAL_PROTECTION

void Temperature::disable_all_heaters() {

  TERN_(AUTOTEMP, planner.autotemp_enabled = false);

  // Unpause and reset everything
  TERN_(PROBING_HEATERS_OFF, pause(false));

  #if HAS_HOTEND
    HOTEND_LOOP() {
      setTargetHotend(0, e);
      temp_hotend[e].soft_pwm_amount = 0;
    }
  #endif

  #if HAS_TEMP_HOTEND
    #define DISABLE_HEATER(N) WRITE_HEATER_##N(LOW);
    REPEAT(HOTENDS, DISABLE_HEATER);
  #endif

  #if HAS_HEATED_BED
    setTargetBed(0);
    temp_bed.soft_pwm_amount = 0;
    WRITE_HEATER_BED(LOW);
  #endif

  #if HAS_HEATED_CHAMBER
    setTargetChamber(0);
    temp_chamber.soft_pwm_amount = 0;
    WRITE_HEATER_CHAMBER(LOW);
  #endif
}

#if ENABLED(PRINTJOB_TIMER_AUTOSTART)

  bool Temperature::auto_job_over_threshold() {
    #if HAS_HOTEND
      HOTEND_LOOP() if (degTargetHotend(e) > (EXTRUDE_MINTEMP) / 2) return true;
    #endif
    return TERN0(HAS_HEATED_BED, degTargetBed() > BED_MINTEMP)
        || TERN0(HAS_HEATED_CHAMBER, degTargetChamber() > CHAMBER_MINTEMP);
  }

  void Temperature::auto_job_check_timer(const bool can_start, const bool can_stop) {
    if (auto_job_over_threshold()) {
      if (can_start) startOrResumeJob();
    }
    else if (can_stop) {
      print_job_timer.stop();
      ui.reset_status();
    }
  }

#endif


#if ENABLED(PROBING_HEATERS_OFF)

  void Temperature::pause(const bool p) {
    if (p != paused) {
      paused = p;
      if (p) {
        HOTEND_LOOP() heater_idle[e].expire();    // Timeout immediately
        TERN_(HAS_HEATED_BED, heater_idle[IDLE_INDEX_BED].expire()); // Timeout immediately
      }
      else {
        HOTEND_LOOP() reset_hotend_idle_timer(e);
        TERN_(HAS_HEATED_BED, reset_bed_idle_timer());
      }
    }
  }

#endif // PROBING_HEATERS_OFF

#if HAS_MAX6675

  #ifndef THERMOCOUPLE_MAX_ERRORS
    #define THERMOCOUPLE_MAX_ERRORS 15
  #endif

  int Temperature::read_max6675(TERN_(HAS_MULTI_6675, const uint8_t hindex/*=0*/)) {
    #define MAX6675_HEAT_INTERVAL 250UL

    #if MAX6675_0_IS_MAX31855 || MAX6675_1_IS_MAX31855
      static uint32_t max6675_temp = 2000;
      #define MAX6675_ERROR_MASK    7
      #define MAX6675_DISCARD_BITS 18
      #define MAX6675_SPEED_BITS    3       // (_BV(SPR1)) // clock ÷ 64
    #elif HAS_MAX31865
      static uint16_t max6675_temp = 2000;  // From datasheet 16 bits D15-D0
      #define MAX6675_ERROR_MASK    1       // D0 Bit not used
      #define MAX6675_DISCARD_BITS  1       // Data is in D15-D1
      #define MAX6675_SPEED_BITS    3       //  (_BV(SPR1)) // clock ÷ 64
    #else
      static uint16_t max6675_temp = 2000;
      #define MAX6675_ERROR_MASK    4
      #define MAX6675_DISCARD_BITS  3
      #define MAX6675_SPEED_BITS    2       // (_BV(SPR0)) // clock ÷ 16
    #endif

    #if HAS_MULTI_6675
      // Needed to return the correct temp when this is called between readings
      static uint16_t max6675_temp_previous[COUNT_6675] = { 0 };
      #define MAX6675_TEMP(I) max6675_temp_previous[I]
      #define MAX6675_SEL(A,B) (hindex ? (B) : (A))
      #define MAX6675_WRITE(V)     do{ switch (hindex) { case 1:      WRITE(MAX6675_SS2_PIN, V); break; default:      WRITE(MAX6675_SS_PIN, V); } }while(0)
      #define MAX6675_SET_OUTPUT() do{ switch (hindex) { case 1: SET_OUTPUT(MAX6675_SS2_PIN);    break; default: SET_OUTPUT(MAX6675_SS_PIN);    } }while(0)
    #else
      constexpr uint8_t hindex = 0;
      #define MAX6675_TEMP(I) max6675_temp
      #if MAX6675_1_IS_MAX31865
        #define MAX6675_SEL(A,B) B
      #else
        #define MAX6675_SEL(A,B) A
      #endif
      #if HEATER_0_USES_MAX6675
        #define MAX6675_WRITE(V)          WRITE(MAX6675_SS_PIN, V)
        #define MAX6675_SET_OUTPUT() SET_OUTPUT(MAX6675_SS_PIN)
      #else
        #define MAX6675_WRITE(V)          WRITE(MAX6675_SS2_PIN, V)
        #define MAX6675_SET_OUTPUT() SET_OUTPUT(MAX6675_SS2_PIN)
      #endif
    #endif

    static uint8_t max6675_errors[COUNT_6675] = { 0 };

    // Return last-read value between readings
    static millis_t next_max6675_ms[COUNT_6675] = { 0 };
    millis_t ms = millis();
    if (PENDING(ms, next_max6675_ms[hindex])) return int(MAX6675_TEMP(hindex));
    next_max6675_ms[hindex] = ms + MAX6675_HEAT_INTERVAL;

    #if HAS_MAX31865
      Adafruit_MAX31865 &maxref = MAX6675_SEL(max31865_0, max31865_1);
      const uint16_t max31865_ohms = (uint32_t(maxref.readRTD()) * MAX6675_SEL(MAX31865_CALIBRATION_OHMS_0, MAX31865_CALIBRATION_OHMS_1)) >> 16;
    #endif

    //
    // TODO: spiBegin, spiRec and spiInit doesn't work when soft spi is used.
    //
    #if !MAX6675_SEPARATE_SPI
      spiBegin();
      spiInit(MAX6675_SPEED_BITS);
    #endif

    MAX6675_WRITE(LOW);  // enable TT_MAX6675
    DELAY_NS(100);       // Ensure 100ns delay

    // Read a big-endian temperature value
    max6675_temp = 0;
    for (uint8_t i = sizeof(max6675_temp); i--;) {
      max6675_temp |= TERN(MAX6675_SEPARATE_SPI, max6675_spi.receive(), spiRec());
      if (i > 0) max6675_temp <<= 8; // shift left if not the last byte
    }

    MAX6675_WRITE(HIGH); // disable TT_MAX6675

    const uint8_t fault_31865 = TERN1(HAS_MAX31865, maxref.readFault());

    if (DISABLED(IGNORE_THERMOCOUPLE_ERRORS) && (max6675_temp & MAX6675_ERROR_MASK) && fault_31865) {
      max6675_errors[hindex]++;
      if (max6675_errors[hindex] > THERMOCOUPLE_MAX_ERRORS) {
        SERIAL_ERROR_START();
        SERIAL_ECHOPGM("Temp measurement error! ");
        #if MAX6675_ERROR_MASK == 7
          SERIAL_ECHOPGM("MAX31855 ");
          if (max6675_temp & 1)
            SERIAL_ECHOLNPGM("Open Circuit");
          else if (max6675_temp & 2)
            SERIAL_ECHOLNPGM("Short to GND");
          else if (max6675_temp & 4)
            SERIAL_ECHOLNPGM("Short to VCC");
        #elif HAS_MAX31865
          if (fault_31865) {
            maxref.clearFault();
            SERIAL_ECHOPAIR("MAX31865 Fault :(", fault_31865, ")  >>");
            if (fault_31865 & MAX31865_FAULT_HIGHTHRESH)
              SERIAL_ECHOLNPGM("RTD High Threshold");
            else if (fault_31865 & MAX31865_FAULT_LOWTHRESH)
              SERIAL_ECHOLNPGM("RTD Low Threshold");
            else if (fault_31865 & MAX31865_FAULT_REFINLOW)
              SERIAL_ECHOLNPGM("REFIN- > 0.85 x Bias");
            else if (fault_31865 & MAX31865_FAULT_REFINHIGH)
              SERIAL_ECHOLNPGM("REFIN- < 0.85 x Bias - FORCE- open");
            else if (fault_31865 & MAX31865_FAULT_RTDINLOW)
              SERIAL_ECHOLNPGM("REFIN- < 0.85 x Bias - FORCE- open");
            else if (fault_31865 & MAX31865_FAULT_OVUV)
              SERIAL_ECHOLNPGM("Under/Over voltage");
          }
        #else
          SERIAL_ECHOLNPGM("MAX6675");
        #endif

        // Thermocouple open
        max6675_temp = 4 * MAX6675_SEL(HEATER_0_MAX6675_TMAX, HEATER_1_MAX6675_TMAX);
      }
      else
        max6675_temp >>= MAX6675_DISCARD_BITS;
    }
    else {
      max6675_temp >>= MAX6675_DISCARD_BITS;
      max6675_errors[hindex] = 0;
    }

    #if MAX6675_0_IS_MAX31855 || MAX6675_1_IS_MAX31855
      if (max6675_temp & 0x00002000) max6675_temp |= 0xFFFFC000; // Support negative temperature
    #endif

    // Return the RTD resistance for MAX31865 for display in SHOW_TEMP_ADC_VALUES
    TERN_(HAS_MAX31865, max6675_temp = max31865_ohms);

    MAX6675_TEMP(hindex) = max6675_temp;

    return int(max6675_temp);
  }

#endif // HAS_MAX6675

/**
 * Update raw temperatures
 */
void Temperature::update_raw_temperatures() {

  #if HAS_TEMP_ADC_0 && !HEATER_0_USES_MAX6675
    temp_hotend[0].update();
  #endif

  #if HAS_TEMP_ADC_1
    #if ENABLED(TEMP_SENSOR_1_AS_REDUNDANT)
      redundant_temperature_raw = temp_hotend[1].acc;
    #elif !HEATER_1_USES_MAX6675
      temp_hotend[1].update();
    #endif
  #endif

  TERN_(HAS_TEMP_ADC_2, temp_hotend[2].update());
  TERN_(HAS_TEMP_ADC_3, temp_hotend[3].update());
  TERN_(HAS_TEMP_ADC_4, temp_hotend[4].update());
  TERN_(HAS_TEMP_ADC_5, temp_hotend[5].update());
  TERN_(HAS_TEMP_ADC_6, temp_hotend[6].update());
  TERN_(HAS_TEMP_ADC_7, temp_hotend[7].update());
  TERN_(HAS_HEATED_BED, temp_bed.update());
  TERN_(HAS_TEMP_CHAMBER, temp_chamber.update());
  TERN_(HAS_TEMP_PROBE, temp_probe.update());

  TERN_(HAS_JOY_ADC_X, joystick.x.update());
  TERN_(HAS_JOY_ADC_Y, joystick.y.update());
  TERN_(HAS_JOY_ADC_Z, joystick.z.update());

  raw_temps_ready = true;
}

void Temperature::readings_ready() {

  // Update the raw values if they've been read. Else we could be updating them during reading.
  if (!raw_temps_ready) update_raw_temperatures();

  // Filament Sensor - can be read any time since IIR filtering is used
  TERN_(FILAMENT_WIDTH_SENSOR, filwidth.reading_ready());

  #if HAS_HOTEND
    HOTEND_LOOP() temp_hotend[e].reset();
    TERN_(TEMP_SENSOR_1_AS_REDUNDANT, temp_hotend[1].reset());
  #endif

  TERN_(HAS_HEATED_BED, temp_bed.reset());
  TERN_(HAS_TEMP_CHAMBER, temp_chamber.reset());
  TERN_(HAS_TEMP_PROBE, temp_probe.reset());

  TERN_(HAS_JOY_ADC_X, joystick.x.reset());
  TERN_(HAS_JOY_ADC_Y, joystick.y.reset());
  TERN_(HAS_JOY_ADC_Z, joystick.z.reset());

  #if HAS_HOTEND

    static constexpr int8_t temp_dir[] = {
      TERN(HEATER_0_USES_MAX6675, 0, TEMPDIR(0))
      #if HAS_MULTI_HOTEND
        , TERN(HEATER_1_USES_MAX6675, 0, TEMPDIR(1))
        #if HOTENDS > 2
          #define _TEMPDIR(N) , TEMPDIR(N)
          REPEAT_S(2, HOTENDS, _TEMPDIR)
        #endif
      #endif
    };

    LOOP_L_N(e, COUNT(temp_dir)) {
      const int8_t tdir = temp_dir[e];
      if (tdir) {
        const int16_t rawtemp = temp_hotend[e].raw * tdir; // normal direction, +rawtemp, else -rawtemp
        const bool heater_on = (temp_hotend[e].target > 0
          || TERN0(PIDTEMP, temp_hotend[e].soft_pwm_amount) > 0
        );
        if (rawtemp > temp_range[e].raw_max * tdir) max_temp_error((heater_id_t)e);
        if (heater_on && rawtemp < temp_range[e].raw_min * tdir && !is_preheating(e)) {
          #ifdef MAX_CONSECUTIVE_LOW_TEMPERATURE_ERROR_ALLOWED
            if (++consecutive_low_temperature_error[e] >= MAX_CONSECUTIVE_LOW_TEMPERATURE_ERROR_ALLOWED)
          #endif
              min_temp_error((heater_id_t)e);
        }
        #ifdef MAX_CONSECUTIVE_LOW_TEMPERATURE_ERROR_ALLOWED
          else
            consecutive_low_temperature_error[e] = 0;
        #endif
      }
    }

  #endif // HAS_HOTEND

  #if HAS_HEATED_BED
    #if TEMPDIR(BED) < 0
      #define BEDCMP(A,B) ((A)<(B))
    #else
      #define BEDCMP(A,B) ((A)>(B))
    #endif
    const bool bed_on = (temp_bed.target > 0) || TERN0(PIDTEMPBED, temp_bed.soft_pwm_amount > 0);
    if (BEDCMP(temp_bed.raw, maxtemp_raw_BED)) max_temp_error(H_BED);
    if (bed_on && BEDCMP(mintemp_raw_BED, temp_bed.raw)) min_temp_error(H_BED);
  #endif

  #if HAS_HEATED_CHAMBER
    #if TEMPDIR(CHAMBER) < 0
      #define CHAMBERCMP(A,B) ((A)<(B))
    #else
      #define CHAMBERCMP(A,B) ((A)>(B))
    #endif
    const bool chamber_on = (temp_chamber.target > 0);
    if (CHAMBERCMP(temp_chamber.raw, maxtemp_raw_CHAMBER)) max_temp_error(H_CHAMBER);
    if (chamber_on && CHAMBERCMP(mintemp_raw_CHAMBER, temp_chamber.raw)) min_temp_error(H_CHAMBER);
  #endif
}

/**
 * Timer 0 is shared with millies so don't change the prescaler.
 *
 * On AVR this ISR uses the compare method so it runs at the base
 * frequency (16 MHz / 64 / 256 = 976.5625 Hz), but at the TCNT0 set
 * in OCR0B above (128 or halfway between OVFs).
 *
 *  - Manage PWM to all the heaters and fan
 *  - Prepare or Measure one of the raw ADC sensor values
 *  - Check new temperature values for MIN/MAX errors (kill on error)
 *  - Step the babysteps value for each axis towards 0
 *  - For PINS_DEBUGGING, monitor and report endstop pins
 *  - For ENDSTOP_INTERRUPTS_FEATURE check endstops if flagged
 *  - Call planner.tick to count down its "ignore" time
 */
HAL_TEMP_TIMER_ISR() {
  HAL_timer_isr_prologue(TEMP_TIMER_NUM);

  Temperature::tick();

  HAL_timer_isr_epilogue(TEMP_TIMER_NUM);
}

#if ENABLED(SLOW_PWM_HEATERS) && !defined(MIN_STATE_TIME)
  #define MIN_STATE_TIME 16 // MIN_STATE_TIME * 65.5 = time in milliseconds
#endif

class SoftPWM {
public:
  uint8_t count;
  inline bool add(const uint8_t mask, const uint8_t amount) {
    count = (count & mask) + amount; return (count > mask);
  }
  #if ENABLED(SLOW_PWM_HEATERS)
    bool state_heater;
    uint8_t state_timer_heater;
    inline void dec() { if (state_timer_heater > 0) state_timer_heater--; }
    inline bool ready(const bool v) {
      const bool rdy = !state_timer_heater;
      if (rdy && state_heater != v) {
        state_heater = v;
        state_timer_heater = MIN_STATE_TIME;
      }
      return rdy;
    }
  #endif
};

/**
 * Handle various ~1KHz tasks associated with temperature
 *  - Heater PWM (~1KHz with scaler)
 *  - LCD Button polling (~500Hz)
 *  - Start / Read one ADC sensor
 *  - Advance Babysteps
 *  - Endstop polling
 *  - Planner clean buffer
 */
void Temperature::tick() {

  static int8_t temp_count = -1;
  static ADCSensorState adc_sensor_state = StartupDelay;
  static uint8_t pwm_count = _BV(SOFT_PWM_SCALE);

  // avoid multiple loads of pwm_count
  uint8_t pwm_count_tmp = pwm_count;

  #if HAS_ADC_BUTTONS
    static unsigned int raw_ADCKey_value = 0;
    static bool ADCKey_pressed = false;
  #endif

  #if HAS_HOTEND
    static SoftPWM soft_pwm_hotend[HOTENDS];
  #endif

  #if HAS_HEATED_BED
    static SoftPWM soft_pwm_bed;
  #endif

  #if HAS_HEATED_CHAMBER
    static SoftPWM soft_pwm_chamber;
  #endif

  #if DISABLED(SLOW_PWM_HEATERS)

    #if ANY(HAS_HOTEND, HAS_HEATED_BED, HAS_HEATED_CHAMBER, FAN_SOFT_PWM)
      constexpr uint8_t pwm_mask = TERN0(SOFT_PWM_DITHER, _BV(SOFT_PWM_SCALE) - 1);
      #define _PWM_MOD(N,S,T) do{                           \
        const bool on = S.add(pwm_mask, T.soft_pwm_amount); \
        WRITE_HEATER_##N(on);                               \
      }while(0)
    #endif

    /**
     * Standard heater PWM modulation
     */
    if (pwm_count_tmp >= 127) {
      pwm_count_tmp -= 127;

      #if HAS_HOTEND
        #define _PWM_MOD_E(N) _PWM_MOD(N,soft_pwm_hotend[N],temp_hotend[N]);
        REPEAT(HOTENDS, _PWM_MOD_E);
      #endif

      #if HAS_HEATED_BED
        _PWM_MOD(BED,soft_pwm_bed,temp_bed);
      #endif

      #if HAS_HEATED_CHAMBER
        _PWM_MOD(CHAMBER,soft_pwm_chamber,temp_chamber);
      #endif

      #if ENABLED(FAN_SOFT_PWM)
        #define _FAN_PWM(N) do{                                     \
          uint8_t &spcf = soft_pwm_count_fan[N];                    \
          spcf = (spcf & pwm_mask) + (soft_pwm_amount_fan[N] >> 1); \
          WRITE_FAN(N, spcf > pwm_mask ? HIGH : LOW);               \
        }while(0)
        #if HAS_FAN0
          _FAN_PWM(0);
        #endif
        #if HAS_FAN1
          _FAN_PWM(1);
        #endif
        #if HAS_FAN2
          _FAN_PWM(2);
        #endif
        #if HAS_FAN3
          _FAN_PWM(3);
        #endif
        #if HAS_FAN4
          _FAN_PWM(4);
        #endif
        #if HAS_FAN5
          _FAN_PWM(5);
        #endif
        #if HAS_FAN6
          _FAN_PWM(6);
        #endif
        #if HAS_FAN7
          _FAN_PWM(7);
        #endif
      #endif
    }
    else {
      #define _PWM_LOW(N,S) do{ if (S.count <= pwm_count_tmp) WRITE_HEATER_##N(LOW); }while(0)
      #if HAS_HOTEND
        #define _PWM_LOW_E(N) _PWM_LOW(N, soft_pwm_hotend[N]);
        REPEAT(HOTENDS, _PWM_LOW_E);
      #endif

      #if HAS_HEATED_BED
        _PWM_LOW(BED, soft_pwm_bed);
      #endif

      #if HAS_HEATED_CHAMBER
        _PWM_LOW(CHAMBER, soft_pwm_chamber);
      #endif

      #if ENABLED(FAN_SOFT_PWM)
        #if HAS_FAN0
          if (soft_pwm_count_fan[0] <= pwm_count_tmp) WRITE_FAN(0, LOW);
        #endif
        #if HAS_FAN1
          if (soft_pwm_count_fan[1] <= pwm_count_tmp) WRITE_FAN(1, LOW);
        #endif
        #if HAS_FAN2
          if (soft_pwm_count_fan[2] <= pwm_count_tmp) WRITE_FAN(2, LOW);
        #endif
        #if HAS_FAN3
          if (soft_pwm_count_fan[3] <= pwm_count_tmp) WRITE_FAN(3, LOW);
        #endif
        #if HAS_FAN4
          if (soft_pwm_count_fan[4] <= pwm_count_tmp) WRITE_FAN(4, LOW);
        #endif
        #if HAS_FAN5
          if (soft_pwm_count_fan[5] <= pwm_count_tmp) WRITE_FAN(5, LOW);
        #endif
        #if HAS_FAN6
          if (soft_pwm_count_fan[6] <= pwm_count_tmp) WRITE_FAN(6, LOW);
        #endif
        #if HAS_FAN7
          if (soft_pwm_count_fan[7] <= pwm_count_tmp) WRITE_FAN(7, LOW);
        #endif
      #endif
    }

    // SOFT_PWM_SCALE to frequency:
    //
    // 0: 16000000/64/256/128 =   7.6294 Hz
    // 1:                / 64 =  15.2588 Hz
    // 2:                / 32 =  30.5176 Hz
    // 3:                / 16 =  61.0352 Hz
    // 4:                /  8 = 122.0703 Hz
    // 5:                /  4 = 244.1406 Hz
    pwm_count = pwm_count_tmp + _BV(SOFT_PWM_SCALE);

  #else // SLOW_PWM_HEATERS

    /**
     * SLOW PWM HEATERS
     *
     * For relay-driven heaters
     */
    #define _SLOW_SET(NR,PWM,V) do{ if (PWM.ready(V)) WRITE_HEATER_##NR(V); }while(0)
    #define _SLOW_PWM(NR,PWM,SRC) do{ PWM.count = SRC.soft_pwm_amount; _SLOW_SET(NR,PWM,(PWM.count > 0)); }while(0)
    #define _PWM_OFF(NR,PWM) do{ if (PWM.count < slow_pwm_count) _SLOW_SET(NR,PWM,0); }while(0)

    static uint8_t slow_pwm_count = 0;

    if (slow_pwm_count == 0) {

      #if HAS_HOTEND
        #define _SLOW_PWM_E(N) _SLOW_PWM(N, soft_pwm_hotend[N], temp_hotend[N]);
        REPEAT(HOTENDS, _SLOW_PWM_E);
      #endif

      #if HAS_HEATED_BED
        _SLOW_PWM(BED, soft_pwm_bed, temp_bed);
      #endif

      #if HAS_HEATED_CHAMBER
        _SLOW_PWM(CHAMBER, soft_pwm_chamber, temp_chamber);
      #endif

    } // slow_pwm_count == 0

    #if HAS_HOTEND
      #define _PWM_OFF_E(N) _PWM_OFF(N, soft_pwm_hotend[N]);
      REPEAT(HOTENDS, _PWM_OFF_E);
    #endif

    #if HAS_HEATED_BED
      _PWM_OFF(BED, soft_pwm_bed);
    #endif

    #if HAS_HEATED_CHAMBER
      _PWM_OFF(CHAMBER, soft_pwm_chamber);
    #endif

    #if ENABLED(FAN_SOFT_PWM)
      if (pwm_count_tmp >= 127) {
        pwm_count_tmp = 0;
        #define _PWM_FAN(N) do{                                 \
          soft_pwm_count_fan[N] = soft_pwm_amount_fan[N] >> 1;  \
          WRITE_FAN(N, soft_pwm_count_fan[N] > 0 ? HIGH : LOW); \
        }while(0)
        #if HAS_FAN0
          _PWM_FAN(0);
        #endif
        #if HAS_FAN1
          _PWM_FAN(1);
        #endif
        #if HAS_FAN2
          _PWM_FAN(2);
        #endif
        #if HAS_FAN3
          _FAN_PWM(3);
        #endif
        #if HAS_FAN4
          _FAN_PWM(4);
        #endif
        #if HAS_FAN5
          _FAN_PWM(5);
        #endif
        #if HAS_FAN6
          _FAN_PWM(6);
        #endif
        #if HAS_FAN7
          _FAN_PWM(7);
        #endif
      }
      #if HAS_FAN0
        if (soft_pwm_count_fan[0] <= pwm_count_tmp) WRITE_FAN(0, LOW);
      #endif
      #if HAS_FAN1
        if (soft_pwm_count_fan[1] <= pwm_count_tmp) WRITE_FAN(1, LOW);
      #endif
      #if HAS_FAN2
        if (soft_pwm_count_fan[2] <= pwm_count_tmp) WRITE_FAN(2, LOW);
      #endif
      #if HAS_FAN3
        if (soft_pwm_count_fan[3] <= pwm_count_tmp) WRITE_FAN(3, LOW);
      #endif
      #if HAS_FAN4
        if (soft_pwm_count_fan[4] <= pwm_count_tmp) WRITE_FAN(4, LOW);
      #endif
      #if HAS_FAN5
        if (soft_pwm_count_fan[5] <= pwm_count_tmp) WRITE_FAN(5, LOW);
      #endif
      #if HAS_FAN6
        if (soft_pwm_count_fan[6] <= pwm_count_tmp) WRITE_FAN(6, LOW);
      #endif
      #if HAS_FAN7
        if (soft_pwm_count_fan[7] <= pwm_count_tmp) WRITE_FAN(7, LOW);
      #endif
    #endif // FAN_SOFT_PWM

    // SOFT_PWM_SCALE to frequency:
    //
    // 0: 16000000/64/256/128 =   7.6294 Hz
    // 1:                / 64 =  15.2588 Hz
    // 2:                / 32 =  30.5176 Hz
    // 3:                / 16 =  61.0352 Hz
    // 4:                /  8 = 122.0703 Hz
    // 5:                /  4 = 244.1406 Hz
    pwm_count = pwm_count_tmp + _BV(SOFT_PWM_SCALE);

    // increment slow_pwm_count only every 64th pwm_count,
    // i.e. yielding a PWM frequency of 16/128 Hz (8s).
    if (((pwm_count >> SOFT_PWM_SCALE) & 0x3F) == 0) {
      slow_pwm_count++;
      slow_pwm_count &= 0x7F;

      #if HAS_HOTEND
        HOTEND_LOOP() soft_pwm_hotend[e].dec();
      #endif
      TERN_(HAS_HEATED_BED, soft_pwm_bed.dec());
      TERN_(HAS_HEATED_CHAMBER, soft_pwm_chamber.dec());
    }

  #endif // SLOW_PWM_HEATERS

  //
  // Update lcd buttons 488 times per second
  //
  static bool do_buttons;
  if ((do_buttons ^= true)) ui.update_buttons();

  /**
   * One sensor is sampled on every other call of the ISR.
   * Each sensor is read 16 (OVERSAMPLENR) times, taking the average.
   *
   * On each Prepare pass, ADC is started for a sensor pin.
   * On the next pass, the ADC value is read and accumulated.
   *
   * This gives each ADC 0.9765ms to charge up.
   */
  #define ACCUMULATE_ADC(obj) do{ \
    if (!HAL_ADC_READY()) next_sensor_state = adc_sensor_state; \
    else obj.sample(HAL_READ_ADC()); \
  }while(0)

  ADCSensorState next_sensor_state = adc_sensor_state < SensorsReady ? (ADCSensorState)(int(adc_sensor_state) + 1) : StartSampling;

  switch (adc_sensor_state) {

    case SensorsReady: {
      // All sensors have been read. Stay in this state for a few
      // ISRs to save on calls to temp update/checking code below.
      constexpr int8_t extra_loops = MIN_ADC_ISR_LOOPS - (int8_t)SensorsReady;
      static uint8_t delay_count = 0;
      if (extra_loops > 0) {
        if (delay_count == 0) delay_count = extra_loops;  // Init this delay
        if (--delay_count)                                // While delaying...
          next_sensor_state = SensorsReady;               // retain this state (else, next state will be 0)
        break;
      }
      else {
        adc_sensor_state = StartSampling;                 // Fall-through to start sampling
        next_sensor_state = (ADCSensorState)(int(StartSampling) + 1);
      }
    }

    case StartSampling:                                   // Start of sampling loops. Do updates/checks.
      if (++temp_count >= OVERSAMPLENR) {                 // 10 * 16 * 1/(16000000/64/256)  = 164ms.
        temp_count = 0;
        readings_ready();
      }
      break;

    #if HAS_TEMP_ADC_0
      case PrepareTemp_0: HAL_START_ADC(TEMP_0_PIN); break;
      case MeasureTemp_0: ACCUMULATE_ADC(temp_hotend[0]); break;
    #endif

    #if HAS_HEATED_BED
      case PrepareTemp_BED: HAL_START_ADC(TEMP_BED_PIN); break;
      case MeasureTemp_BED: ACCUMULATE_ADC(temp_bed); break;
    #endif

    #if HAS_TEMP_CHAMBER
      case PrepareTemp_CHAMBER: HAL_START_ADC(TEMP_CHAMBER_PIN); break;
      case MeasureTemp_CHAMBER: ACCUMULATE_ADC(temp_chamber); break;
    #endif

    #if HAS_TEMP_PROBE
      case PrepareTemp_PROBE: HAL_START_ADC(TEMP_PROBE_PIN); break;
      case MeasureTemp_PROBE: ACCUMULATE_ADC(temp_probe); break;
    #endif

    #if HAS_TEMP_ADC_1
      case PrepareTemp_1: HAL_START_ADC(TEMP_1_PIN); break;
      case MeasureTemp_1: ACCUMULATE_ADC(temp_hotend[1]); break;
    #endif

    #if HAS_TEMP_ADC_2
      case PrepareTemp_2: HAL_START_ADC(TEMP_2_PIN); break;
      case MeasureTemp_2: ACCUMULATE_ADC(temp_hotend[2]); break;
    #endif

    #if HAS_TEMP_ADC_3
      case PrepareTemp_3: HAL_START_ADC(TEMP_3_PIN); break;
      case MeasureTemp_3: ACCUMULATE_ADC(temp_hotend[3]); break;
    #endif

    #if HAS_TEMP_ADC_4
      case PrepareTemp_4: HAL_START_ADC(TEMP_4_PIN); break;
      case MeasureTemp_4: ACCUMULATE_ADC(temp_hotend[4]); break;
    #endif

    #if HAS_TEMP_ADC_5
      case PrepareTemp_5: HAL_START_ADC(TEMP_5_PIN); break;
      case MeasureTemp_5: ACCUMULATE_ADC(temp_hotend[5]); break;
    #endif

    #if HAS_TEMP_ADC_6
      case PrepareTemp_6: HAL_START_ADC(TEMP_6_PIN); break;
      case MeasureTemp_6: ACCUMULATE_ADC(temp_hotend[6]); break;
    #endif

    #if HAS_TEMP_ADC_7
      case PrepareTemp_7: HAL_START_ADC(TEMP_7_PIN); break;
      case MeasureTemp_7: ACCUMULATE_ADC(temp_hotend[7]); break;
    #endif

    #if ENABLED(FILAMENT_WIDTH_SENSOR)
      case Prepare_FILWIDTH: HAL_START_ADC(FILWIDTH_PIN); break;
      case Measure_FILWIDTH:
        if (!HAL_ADC_READY()) next_sensor_state = adc_sensor_state; // Redo this state
        else filwidth.accumulate(HAL_READ_ADC());
      break;
    #endif

    #if ENABLED(POWER_MONITOR_CURRENT)
      case Prepare_POWER_MONITOR_CURRENT:
        HAL_START_ADC(POWER_MONITOR_CURRENT_PIN);
        break;
      case Measure_POWER_MONITOR_CURRENT:
        if (!HAL_ADC_READY()) next_sensor_state = adc_sensor_state; // Redo this state
        else power_monitor.add_current_sample(HAL_READ_ADC());
        break;
    #endif

    #if ENABLED(POWER_MONITOR_VOLTAGE)
      case Prepare_POWER_MONITOR_VOLTAGE:
        HAL_START_ADC(POWER_MONITOR_VOLTAGE_PIN);
        break;
      case Measure_POWER_MONITOR_VOLTAGE:
        if (!HAL_ADC_READY()) next_sensor_state = adc_sensor_state; // Redo this state
        else power_monitor.add_voltage_sample(HAL_READ_ADC());
        break;
    #endif

    #if HAS_JOY_ADC_X
      case PrepareJoy_X: HAL_START_ADC(JOY_X_PIN); break;
      case MeasureJoy_X: ACCUMULATE_ADC(joystick.x); break;
    #endif

    #if HAS_JOY_ADC_Y
      case PrepareJoy_Y: HAL_START_ADC(JOY_Y_PIN); break;
      case MeasureJoy_Y: ACCUMULATE_ADC(joystick.y); break;
    #endif

    #if HAS_JOY_ADC_Z
      case PrepareJoy_Z: HAL_START_ADC(JOY_Z_PIN); break;
      case MeasureJoy_Z: ACCUMULATE_ADC(joystick.z); break;
    #endif

    #if HAS_ADC_BUTTONS
      #ifndef ADC_BUTTON_DEBOUNCE_DELAY
        #define ADC_BUTTON_DEBOUNCE_DELAY 16
      #endif
      case Prepare_ADC_KEY: HAL_START_ADC(ADC_KEYPAD_PIN); break;
      case Measure_ADC_KEY:
        if (!HAL_ADC_READY())
          next_sensor_state = adc_sensor_state; // redo this state
        else if (ADCKey_count < ADC_BUTTON_DEBOUNCE_DELAY) {
          raw_ADCKey_value = HAL_READ_ADC();
          if (raw_ADCKey_value <= 900UL * HAL_ADC_RANGE / 1024UL) {
            NOMORE(current_ADCKey_raw, raw_ADCKey_value);
            ADCKey_count++;
          }
          else { //ADC Key release
            if (ADCKey_count > 0) ADCKey_count++; else ADCKey_pressed = false;
            if (ADCKey_pressed) {
              ADCKey_count = 0;
              current_ADCKey_raw = HAL_ADC_RANGE;
            }
          }
        }
        if (ADCKey_count == ADC_BUTTON_DEBOUNCE_DELAY) ADCKey_pressed = true;
        break;
    #endif // HAS_ADC_BUTTONS

    case StartupDelay: break;

  } // switch(adc_sensor_state)

  // Go to the next state
  adc_sensor_state = next_sensor_state;

  //
  // Additional ~1KHz Tasks
  //

  #if ENABLED(BABYSTEPPING) && DISABLED(INTEGRATED_BABYSTEPPING)
    babystep.task();
  #endif

  // Poll endstops state, if required
  endstops.poll();

  // Periodically call the planner timer
  planner.tick();
}

#if HAS_TEMP_SENSOR

  #include "../gcode/gcode.h"

  static void print_heater_state(const float &c, const float &t
    #if ENABLED(SHOW_TEMP_ADC_VALUES)
      , const float r
    #endif
    , const heater_id_t e=INDEX_NONE
  ) {
    char k;
    switch (e) {
      #if HAS_TEMP_CHAMBER
        case H_CHAMBER: k = 'C'; break;
      #endif
      #if HAS_TEMP_PROBE
        case H_PROBE: k = 'P'; break;
      #endif
      #if HAS_TEMP_HOTEND
        default: k = 'T'; break;
        #if HAS_HEATED_BED
          case H_BED: k = 'B'; break;
        #endif
        #if ENABLED(TEMP_SENSOR_1_AS_REDUNDANT)
          case H_REDUNDANT: k = 'R'; break;
        #endif
      #elif HAS_HEATED_BED
        default: k = 'B'; break;
      #endif
    }
    SERIAL_CHAR(' ');
    SERIAL_CHAR(k);
    #if HAS_MULTI_HOTEND
      if (e >= 0) SERIAL_CHAR('0' + e);
    #endif
    SERIAL_CHAR(':');
    SERIAL_ECHO(c);
    SERIAL_ECHOPAIR(" /" , t);
    #if ENABLED(SHOW_TEMP_ADC_VALUES)
      SERIAL_ECHOPAIR(" (", r * RECIPROCAL(OVERSAMPLENR));
      SERIAL_CHAR(')');
    #endif
    delay(2);
  }

  void Temperature::print_heater_states(const uint8_t target_extruder
    #if ENABLED(TEMP_SENSOR_1_AS_REDUNDANT)
      , const bool include_r/*=false*/
    #endif
  ) {
    #if HAS_TEMP_HOTEND
      print_heater_state(degHotend(target_extruder), degTargetHotend(target_extruder)
        #if ENABLED(SHOW_TEMP_ADC_VALUES)
          , rawHotendTemp(target_extruder)
        #endif
      );
      #if ENABLED(TEMP_SENSOR_1_AS_REDUNDANT)
        if (include_r) print_heater_state(redundant_temperature, degTargetHotend(target_extruder)
          #if ENABLED(SHOW_TEMP_ADC_VALUES)
            , redundant_temperature_raw
          #endif
          , H_REDUNDANT
        );
      #endif
    #endif
    #if HAS_HEATED_BED
      print_heater_state(degBed(), degTargetBed()
        #if ENABLED(SHOW_TEMP_ADC_VALUES)
          , rawBedTemp()
        #endif
        , H_BED
      );
    #endif
    #if HAS_TEMP_CHAMBER
      print_heater_state(degChamber()
        #if HAS_HEATED_CHAMBER
          , degTargetChamber()
        #else
          , 0
        #endif
        #if ENABLED(SHOW_TEMP_ADC_VALUES)
          , rawChamberTemp()
        #endif
        , H_CHAMBER
      );
    #endif // HAS_TEMP_CHAMBER
    #if HAS_TEMP_PROBE
      print_heater_state(degProbe(), 0
        #if ENABLED(SHOW_TEMP_ADC_VALUES)
          , rawProbeTemp()
        #endif
        , H_PROBE
      );
    #endif // HAS_TEMP_PROBE
    #if HAS_MULTI_HOTEND
      HOTEND_LOOP() print_heater_state(degHotend(e), degTargetHotend(e)
        #if ENABLED(SHOW_TEMP_ADC_VALUES)
          , rawHotendTemp(e)
        #endif
        , (heater_id_t)e
      );
    #endif
    SERIAL_ECHOPAIR(" @:", getHeaterPower((heater_id_t)target_extruder));
    #if HAS_HEATED_BED
      SERIAL_ECHOPAIR(" B@:", getHeaterPower(H_BED));
    #endif
    #if HAS_HEATED_CHAMBER
      SERIAL_ECHOPAIR(" C@:", getHeaterPower(H_CHAMBER));
    #endif
    #if HAS_MULTI_HOTEND
      HOTEND_LOOP() {
        SERIAL_ECHOPAIR(" @", e);
        SERIAL_CHAR(':');
        SERIAL_ECHO(getHeaterPower((heater_id_t)e));
      }
    #endif
  }

  #if ENABLED(AUTO_REPORT_TEMPERATURES)

    uint8_t Temperature::auto_report_temp_interval;
    millis_t Temperature::next_temp_report_ms;

    void Temperature::auto_report_temperatures() {
      if (auto_report_temp_interval && ELAPSED(millis(), next_temp_report_ms)) {
        next_temp_report_ms = millis() + 1000UL * auto_report_temp_interval;
        PORT_REDIRECT(SERIAL_BOTH);
        print_heater_states(active_extruder);
        SERIAL_EOL();
      }
    }

  #endif // AUTO_REPORT_TEMPERATURES

  #if HAS_HOTEND && HAS_DISPLAY
    void Temperature::set_heating_message(const uint8_t e) {
      const bool heating = isHeatingHotend(e);
      ui.status_printf_P(0,
        #if HAS_MULTI_HOTEND
          PSTR("E%c " S_FMT), '1' + e
        #else
          PSTR("E " S_FMT)
        #endif
        , heating ? GET_TEXT(MSG_HEATING) : GET_TEXT(MSG_COOLING)
      );
    }
  #endif

  #if HAS_TEMP_HOTEND

    #ifndef MIN_COOLING_SLOPE_DEG
      #define MIN_COOLING_SLOPE_DEG 1.50
    #endif
    #ifndef MIN_COOLING_SLOPE_TIME
      #define MIN_COOLING_SLOPE_TIME 60
    #endif

    bool Temperature::wait_for_hotend(const uint8_t target_extruder, const bool no_wait_for_cooling/*=true*/
      #if G26_CLICK_CAN_CANCEL
        , const bool click_to_cancel/*=false*/
      #endif
    ) {

      #if ENABLED(AUTOTEMP)
        REMEMBER(1, planner.autotemp_enabled, false);
      #endif

      #if TEMP_RESIDENCY_TIME > 0
        millis_t residency_start_ms = 0;
        bool first_loop = true;
        // Loop until the temperature has stabilized
        #define TEMP_CONDITIONS (!residency_start_ms || PENDING(now, residency_start_ms + SEC_TO_MS(TEMP_RESIDENCY_TIME)))
      #else
        // Loop until the temperature is very close target
        #define TEMP_CONDITIONS (wants_to_cool ? isCoolingHotend(target_extruder) : isHeatingHotend(target_extruder))
      #endif

      #if DISABLED(BUSY_WHILE_HEATING) && ENABLED(HOST_KEEPALIVE_FEATURE)
        KEEPALIVE_STATE(NOT_BUSY);
      #endif

      #if ENABLED(PRINTER_EVENT_LEDS)
        const float start_temp = degHotend(target_extruder);
        printerEventLEDs.onHotendHeatingStart();
      #endif

      bool wants_to_cool = false;
      float target_temp = -1.0, old_temp = 9999.0;
      millis_t now, next_temp_ms = 0, next_cool_check_ms = 0;
      wait_for_heatup = true;
      do {
        // Target temperature might be changed during the loop
        if (target_temp != degTargetHotend(target_extruder)) {
          wants_to_cool = isCoolingHotend(target_extruder);
          target_temp = degTargetHotend(target_extruder);

          // Exit if S<lower>, continue if S<higher>, R<lower>, or R<higher>
          if (no_wait_for_cooling && wants_to_cool) break;
        }

        now = millis();
        if (ELAPSED(now, next_temp_ms)) { // Print temp & remaining time every 1s while waiting
          next_temp_ms = now + 1000UL;
          print_heater_states(target_extruder);
          #if TEMP_RESIDENCY_TIME > 0
            SERIAL_ECHOPGM(" W:");
            if (residency_start_ms)
              SERIAL_ECHO(long((SEC_TO_MS(TEMP_RESIDENCY_TIME) - (now - residency_start_ms)) / 1000UL));
            else
              SERIAL_CHAR('?');
          #endif
          SERIAL_EOL();
        }

        idle();
        gcode.reset_stepper_timeout(); // Keep steppers powered

        const float temp = degHotend(target_extruder);

        #if ENABLED(PRINTER_EVENT_LEDS)
          // Gradually change LED strip from violet to red as nozzle heats up
          if (!wants_to_cool) printerEventLEDs.onHotendHeating(start_temp, temp, target_temp);
        #endif

        #if TEMP_RESIDENCY_TIME > 0

          const float temp_diff = ABS(target_temp - temp);

          if (!residency_start_ms) {
            // Start the TEMP_RESIDENCY_TIME timer when we reach target temp for the first time.
            if (temp_diff < TEMP_WINDOW)
              residency_start_ms = now + (first_loop ? SEC_TO_MS(TEMP_RESIDENCY_TIME) / 3 : 0);
          }
          else if (temp_diff > TEMP_HYSTERESIS) {
            // Restart the timer whenever the temperature falls outside the hysteresis.
            residency_start_ms = now;
          }

          first_loop = false;

        #endif

        // Prevent a wait-forever situation if R is misused i.e. M109 R0
        if (wants_to_cool) {
          // break after MIN_COOLING_SLOPE_TIME seconds
          // if the temperature did not drop at least MIN_COOLING_SLOPE_DEG
          if (!next_cool_check_ms || ELAPSED(now, next_cool_check_ms)) {
            if (old_temp - temp < float(MIN_COOLING_SLOPE_DEG)) break;
            next_cool_check_ms = now + 1000UL * MIN_COOLING_SLOPE_TIME;
            old_temp = temp;
          }
        }

        #if G26_CLICK_CAN_CANCEL
          if (click_to_cancel && ui.use_click()) {
            wait_for_heatup = false;
            ui.quick_feedback();
          }
        #endif

      } while (wait_for_heatup && TEMP_CONDITIONS);

      if (wait_for_heatup) {
        wait_for_heatup = false;
        #if ENABLED(DWIN_CREALITY_LCD)
          HMI_flag.heat_flag = 0;
          duration_t elapsed = print_job_timer.duration();  // print timer
          dwin_heat_time = elapsed.value;
        #else
          ui.reset_status();
        #endif
        TERN_(PRINTER_EVENT_LEDS, printerEventLEDs.onHeatingDone());
        return true;
      }

      return false;
    }

  #endif // HAS_TEMP_HOTEND

  #if HAS_HEATED_BED

    #ifndef MIN_COOLING_SLOPE_DEG_BED
      #define MIN_COOLING_SLOPE_DEG_BED 1.00
    #endif
    #ifndef MIN_COOLING_SLOPE_TIME_BED
      #define MIN_COOLING_SLOPE_TIME_BED 60
    #endif

    bool Temperature::wait_for_bed(const bool no_wait_for_cooling/*=true*/
      #if G26_CLICK_CAN_CANCEL
        , const bool click_to_cancel/*=false*/
      #endif
    ) {
      #if TEMP_BED_RESIDENCY_TIME > 0
        millis_t residency_start_ms = 0;
        bool first_loop = true;
        // Loop until the temperature has stabilized
        #define TEMP_BED_CONDITIONS (!residency_start_ms || PENDING(now, residency_start_ms + SEC_TO_MS(TEMP_BED_RESIDENCY_TIME)))
      #else
        // Loop until the temperature is very close target
        #define TEMP_BED_CONDITIONS (wants_to_cool ? isCoolingBed() : isHeatingBed())
      #endif

      #if DISABLED(BUSY_WHILE_HEATING) && ENABLED(HOST_KEEPALIVE_FEATURE)
        KEEPALIVE_STATE(NOT_BUSY);
      #endif

      #if ENABLED(PRINTER_EVENT_LEDS)
        const float start_temp = degBed();
        printerEventLEDs.onBedHeatingStart();
      #endif

      bool wants_to_cool = false;
      float target_temp = -1, old_temp = 9999;
      millis_t now, next_temp_ms = 0, next_cool_check_ms = 0;
      wait_for_heatup = true;
      do {
        // Target temperature might be changed during the loop
        if (target_temp != degTargetBed()) {
          wants_to_cool = isCoolingBed();
          target_temp = degTargetBed();

          // Exit if S<lower>, continue if S<higher>, R<lower>, or R<higher>
          if (no_wait_for_cooling && wants_to_cool) break;
        }

        now = millis();
        if (ELAPSED(now, next_temp_ms)) { //Print Temp Reading every 1 second while heating up.
          next_temp_ms = now + 1000UL;
          print_heater_states(active_extruder);
          #if TEMP_BED_RESIDENCY_TIME > 0
            SERIAL_ECHOPGM(" W:");
            if (residency_start_ms)
              SERIAL_ECHO(long((SEC_TO_MS(TEMP_BED_RESIDENCY_TIME) - (now - residency_start_ms)) / 1000UL));
            else
              SERIAL_CHAR('?');
          #endif
          SERIAL_EOL();
        }

        idle();
        gcode.reset_stepper_timeout(); // Keep steppers powered

        const float temp = degBed();

        #if ENABLED(PRINTER_EVENT_LEDS)
          // Gradually change LED strip from blue to violet as bed heats up
          if (!wants_to_cool) printerEventLEDs.onBedHeating(start_temp, temp, target_temp);
        #endif

        #if TEMP_BED_RESIDENCY_TIME > 0

          const float temp_diff = ABS(target_temp - temp);

          if (!residency_start_ms) {
            // Start the TEMP_BED_RESIDENCY_TIME timer when we reach target temp for the first time.
            if (temp_diff < TEMP_BED_WINDOW)
              residency_start_ms = now + (first_loop ? SEC_TO_MS(TEMP_BED_RESIDENCY_TIME) / 3 : 0);
          }
          else if (temp_diff > TEMP_BED_HYSTERESIS) {
            // Restart the timer whenever the temperature falls outside the hysteresis.
            residency_start_ms = now;
          }

        #endif // TEMP_BED_RESIDENCY_TIME > 0

        // Prevent a wait-forever situation if R is misused i.e. M190 R0
        if (wants_to_cool) {
          // Break after MIN_COOLING_SLOPE_TIME_BED seconds
          // if the temperature did not drop at least MIN_COOLING_SLOPE_DEG_BED
          if (!next_cool_check_ms || ELAPSED(now, next_cool_check_ms)) {
            if (old_temp - temp < float(MIN_COOLING_SLOPE_DEG_BED)) break;
            next_cool_check_ms = now + 1000UL * MIN_COOLING_SLOPE_TIME_BED;
            old_temp = temp;
          }
        }

        #if G26_CLICK_CAN_CANCEL
          if (click_to_cancel && ui.use_click()) {
            wait_for_heatup = false;
            ui.quick_feedback();
          }
        #endif

        #if TEMP_BED_RESIDENCY_TIME > 0
          first_loop = false;
        #endif

      } while (wait_for_heatup && TEMP_BED_CONDITIONS);

      if (wait_for_heatup) {
        wait_for_heatup = false;
        ui.reset_status();
        return true;
      }

      return false;
    }

    void Temperature::wait_for_bed_heating() {
      if (isHeatingBed()) {
        SERIAL_ECHOLNPGM("Wait for bed heating...");
        LCD_MESSAGEPGM(MSG_BED_HEATING);
        wait_for_bed();
        ui.reset_status();
      }
    }

  #endif // HAS_HEATED_BED

  #if HAS_TEMP_PROBE

    #ifndef MIN_DELTA_SLOPE_DEG_PROBE
      #define MIN_DELTA_SLOPE_DEG_PROBE 1.0
    #endif
    #ifndef MIN_DELTA_SLOPE_TIME_PROBE
      #define MIN_DELTA_SLOPE_TIME_PROBE 600
    #endif

    bool Temperature::wait_for_probe(const float target_temp, bool no_wait_for_cooling/*=true*/) {

      const bool wants_to_cool = isProbeAboveTemp(target_temp);
      const bool will_wait = !(wants_to_cool && no_wait_for_cooling);
      if (will_wait)
        SERIAL_ECHOLNPAIR("Waiting for probe to ", (wants_to_cool ? PSTR("cool down") : PSTR("heat up")), " to ", target_temp, " degrees.");

      #if DISABLED(BUSY_WHILE_HEATING) && ENABLED(HOST_KEEPALIVE_FEATURE)
        KEEPALIVE_STATE(NOT_BUSY);
      #endif

      float old_temp = 9999;
      millis_t next_temp_ms = 0, next_delta_check_ms = 0;
      wait_for_heatup = true;
      while (will_wait && wait_for_heatup) {

        // Print Temp Reading every 10 seconds while heating up.
        millis_t now = millis();
        if (!next_temp_ms || ELAPSED(now, next_temp_ms)) {
          next_temp_ms = now + 10000UL;
          print_heater_states(active_extruder);
          SERIAL_EOL();
        }

        idle();
        gcode.reset_stepper_timeout(); // Keep steppers powered

        // Break after MIN_DELTA_SLOPE_TIME_PROBE seconds if the temperature
        // did not drop at least MIN_DELTA_SLOPE_DEG_PROBE. This avoids waiting
        // forever as the probe is not actively heated.
        if (!next_delta_check_ms || ELAPSED(now, next_delta_check_ms)) {
          const float temp = degProbe(),
                      delta_temp = old_temp > temp ? old_temp - temp : temp - old_temp;
          if (delta_temp < float(MIN_DELTA_SLOPE_DEG_PROBE)) {
            SERIAL_ECHOLNPGM("Timed out waiting for probe temperature.");
            break;
          }
          next_delta_check_ms = now + 1000UL * MIN_DELTA_SLOPE_TIME_PROBE;
          old_temp = temp;
        }

        // Loop until the temperature is very close target
        if (!(wants_to_cool ? isProbeAboveTemp(target_temp) : isProbeBelowTemp(target_temp))) {
            SERIAL_ECHOLN(wants_to_cool ? PSTR("Cooldown") : PSTR("Heatup"));
            SERIAL_ECHOLNPGM(" complete, target probe temperature reached.");
            break;
        }
      }

      if (wait_for_heatup) {
        wait_for_heatup = false;
        ui.reset_status();
        return true;
      }
      else if (will_wait)
        SERIAL_ECHOLNPGM("Canceled wait for probe temperature.");

      return false;
    }

  #endif // HAS_TEMP_PROBE

  #if HAS_HEATED_CHAMBER

    #ifndef MIN_COOLING_SLOPE_DEG_CHAMBER
      #define MIN_COOLING_SLOPE_DEG_CHAMBER 1.50
    #endif
    #ifndef MIN_COOLING_SLOPE_TIME_CHAMBER
      #define MIN_COOLING_SLOPE_TIME_CHAMBER 120
    #endif

    bool Temperature::wait_for_chamber(const bool no_wait_for_cooling/*=true*/) {
      #if TEMP_CHAMBER_RESIDENCY_TIME > 0
        millis_t residency_start_ms = 0;
        bool first_loop = true;
        // Loop until the temperature has stabilized
        #define TEMP_CHAMBER_CONDITIONS (!residency_start_ms || PENDING(now, residency_start_ms + SEC_TO_MS(TEMP_CHAMBER_RESIDENCY_TIME)))
      #else
        // Loop until the temperature is very close target
        #define TEMP_CHAMBER_CONDITIONS (wants_to_cool ? isCoolingChamber() : isHeatingChamber())
      #endif

      #if DISABLED(BUSY_WHILE_HEATING) && ENABLED(HOST_KEEPALIVE_FEATURE)
        KEEPALIVE_STATE(NOT_BUSY);
      #endif

      bool wants_to_cool = false;
      float target_temp = -1, old_temp = 9999;
      millis_t now, next_temp_ms = 0, next_cool_check_ms = 0;
      wait_for_heatup = true;
      do {
        // Target temperature might be changed during the loop
        if (target_temp != degTargetChamber()) {
          wants_to_cool = isCoolingChamber();
          target_temp = degTargetChamber();

          // Exit if S<lower>, continue if S<higher>, R<lower>, or R<higher>
          if (no_wait_for_cooling && wants_to_cool) break;
        }

        now = millis();
        if (ELAPSED(now, next_temp_ms)) { // Print Temp Reading every 1 second while heating up.
          next_temp_ms = now + 1000UL;
          print_heater_states(active_extruder);
          #if TEMP_CHAMBER_RESIDENCY_TIME > 0
            SERIAL_ECHOPGM(" W:");
            if (residency_start_ms)
              SERIAL_ECHO(long((SEC_TO_MS(TEMP_CHAMBER_RESIDENCY_TIME) - (now - residency_start_ms)) / 1000UL));
            else
              SERIAL_CHAR('?');
          #endif
          SERIAL_EOL();
        }

        idle();
        gcode.reset_stepper_timeout(); // Keep steppers powered

        const float temp = degChamber();

        #if TEMP_CHAMBER_RESIDENCY_TIME > 0

          const float temp_diff = ABS(target_temp - temp);

          if (!residency_start_ms) {
            // Start the TEMP_CHAMBER_RESIDENCY_TIME timer when we reach target temp for the first time.
            if (temp_diff < TEMP_CHAMBER_WINDOW)
              residency_start_ms = now + (first_loop ? SEC_TO_MS(TEMP_CHAMBER_RESIDENCY_TIME) / 3 : 0);
          }
          else if (temp_diff > TEMP_CHAMBER_HYSTERESIS) {
            // Restart the timer whenever the temperature falls outside the hysteresis.
            residency_start_ms = now;
          }

          first_loop = false;
        #endif // TEMP_CHAMBER_RESIDENCY_TIME > 0

        // Prevent a wait-forever situation if R is misused i.e. M191 R0
        if (wants_to_cool) {
          // Break after MIN_COOLING_SLOPE_TIME_CHAMBER seconds
          // if the temperature did not drop at least MIN_COOLING_SLOPE_DEG_CHAMBER
          if (!next_cool_check_ms || ELAPSED(now, next_cool_check_ms)) {
            if (old_temp - temp < float(MIN_COOLING_SLOPE_DEG_CHAMBER)) break;
            next_cool_check_ms = now + 1000UL * MIN_COOLING_SLOPE_TIME_CHAMBER;
            old_temp = temp;
          }
        }
      } while (wait_for_heatup && TEMP_CHAMBER_CONDITIONS);

      if (wait_for_heatup) {
        wait_for_heatup = false;
        ui.reset_status();
        return true;
      }

      return false;
    }

  #endif // HAS_HEATED_CHAMBER

#endif // HAS_TEMP_SENSOR<|MERGE_RESOLUTION|>--- conflicted
+++ resolved
@@ -133,16 +133,12 @@
   #include "servo.h"
 #endif
 
-<<<<<<< HEAD
-#if HOTEND_USES_THERMISTOR
-=======
 #if ANY(HEATER_0_USES_THERMISTOR, HEATER_1_USES_THERMISTOR, HEATER_2_USES_THERMISTOR, HEATER_3_USES_THERMISTOR, \
         HEATER_4_USES_THERMISTOR, HEATER_5_USES_THERMISTOR, HEATER_6_USES_THERMISTOR, HEATER_7_USES_THERMISTOR )
   #define HAS_HOTEND_THERMISTOR 1
 #endif
 
 #if HAS_HOTEND_THERMISTOR
->>>>>>> 6f272e13
   #if ENABLED(TEMP_SENSOR_1_AS_REDUNDANT)
     static const temp_entry_t* heater_ttbl_map[2] = { HEATER_0_TEMPTABLE, HEATER_1_TEMPTABLE };
     static constexpr uint8_t heater_ttbllen_map[2] = { HEATER_0_TEMPTABLE_LEN, HEATER_1_TEMPTABLE_LEN };
