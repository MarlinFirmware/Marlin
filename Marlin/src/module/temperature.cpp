--- conflicted
+++ resolved
@@ -1920,13 +1920,13 @@
   #endif
   TERN_(TEMP_SENSOR_1_AS_REDUNDANT, temp_redundant.celsius = analog_to_celsius_hotend(temp_redundant.raw, 1));
 
-  TERN_(HAS_HEATED_BED,   temp_bed.celsius     = analog_to_celsius_bed(temp_bed.raw));
+  TERN_(HAS_HEATED_BED, temp_bed.celsius = analog_to_celsius_bed(temp_bed.raw));
   TERN_(HAS_TEMP_CHAMBER, temp_chamber.celsius = analog_to_celsius_chamber(temp_chamber.raw));
-  TERN_(HAS_TEMP_COOLER,  temp_cooler.celsius  = analog_to_celsius_cooler(temp_cooler.raw));
-  TERN_(HAS_TEMP_PROBE,   temp_probe.celsius   = analog_to_celsius_probe(temp_probe.raw));
+  TERN_(HAS_TEMP_COOLER, temp_cooler.celsius = analog_to_celsius_cooler(temp_cooler.raw));
+  TERN_(HAS_TEMP_PROBE, temp_probe.celsius = analog_to_celsius_probe(temp_probe.raw));
 
   TERN_(FILAMENT_WIDTH_SENSOR, filwidth.update_measured_mm());
-  TERN_(HAS_POWER_MONITOR,     power_monitor.capture_values());
+  TERN_(HAS_POWER_MONITOR, power_monitor.capture_values());
 
   #if HAS_HOTEND
 
@@ -1953,7 +1953,7 @@
             if (++consecutive_low_temperature_error[e] >= MAX_CONSECUTIVE_LOW_TEMPERATURE_ERROR_ALLOWED)
           #endif
               min_temp_error((heater_id_t)e);
-        }
+}
         #if MAX_CONSECUTIVE_LOW_TEMPERATURE_ERROR_ALLOWED > 1
           else
             consecutive_low_temperature_error[e] = 0;
@@ -2510,18 +2510,13 @@
 #if ENABLED(PROBING_HEATERS_OFF)
 
   void Temperature::pause(const bool p) {
-<<<<<<< HEAD
-    if (p != paused) {
-      paused = p;
+    if (p != paused_for_probing) {
+      paused_for_probing = p;
 
       // Ensure hot-end idle time does not interfere
       HOTEND_LOOP() reset_hotend_idle_timer(e);
       TERN_(HAS_HEATED_BED, reset_bed_idle_timer());
 
-=======
-    if (p != paused_for_probing) {
-      paused_for_probing = p;
->>>>>>> 5d7c72db
       if (p) {
         // Pause heating
         HOTEND_LOOP() temp_hotend[e].paused_target = temp_hotend[e].target;    // Timeout immediately
@@ -2800,7 +2795,7 @@
   TERN_(HAS_JOY_ADC_X, joystick.x.reset());
   TERN_(HAS_JOY_ADC_Y, joystick.y.reset());
   TERN_(HAS_JOY_ADC_Z, joystick.z.reset());
-}
+        }
 
 /**
  * Timer 0 is shared with millies so don't change the prescaler.
