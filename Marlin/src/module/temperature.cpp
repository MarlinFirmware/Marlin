--- conflicted
+++ resolved
@@ -939,7 +939,6 @@
     #define SINGLEFAN 1
   #endif
 
-<<<<<<< HEAD
   Temperature::MPC_autotuner::MPC_autotuner(const uint8_t extruderIdx) : e(extruderIdx)
   {
     TERN_(TEMP_TUNING_MAINTAIN_FAN, adaptive_fan_slowing = false);
@@ -947,60 +946,6 @@
 
   Temperature::MPC_autotuner::~MPC_autotuner() {
     wait_for_heatup = false;
-=======
-  void Temperature::MPC_autotune(const uint8_t e) {
-    auto housekeeping = [] (millis_t &ms, const uint8_t e, celsius_float_t &current_temp, millis_t &next_report_ms) {
-      ms = millis();
-
-      if (updateTemperaturesIfReady()) { // temp sample ready
-        current_temp = degHotend(e);
-        TERN_(HAS_FAN_LOGIC, manage_extruder_fans(ms));
-      }
-
-      if (ELAPSED(ms, next_report_ms)) {
-        next_report_ms += 1000UL;
-
-        print_heater_states(e);
-        SERIAL_EOL();
-      }
-
-      hal.idletask();
-      TERN(DWIN_CREALITY_LCD, DWIN_Update(), ui.update());
-
-      if (!wait_for_heatup) {
-        SERIAL_ECHOLNPGM(STR_MPC_AUTOTUNE_INTERRUPTED);
-        TERN_(DWIN_LCD_PROUI, DWIN_MPCTuning(MPC_INTERRUPTED));
-        return true;
-      }
-
-      return false;
-    };
-
-    struct OnExit {
-      uint8_t e;
-      OnExit(const uint8_t _e) { this->e = _e; }
-      ~OnExit() {
-        wait_for_heatup = false;
-
-        ui.reset_status();
-
-        temp_hotend[e].target = 0.0f;
-        temp_hotend[e].soft_pwm_amount = 0;
-        #if HAS_FAN
-          set_fan_speed(TERN(SINGLEFAN, 0, e), 0);
-          planner.sync_fan_speeds(fan_speed);
-        #endif
-
-        do_z_clearance(MPC_TUNING_END_Z);
-
-        TERN_(TEMP_TUNING_MAINTAIN_FAN, adaptive_fan_slowing = true);
-      }
-    } on_exit(e);
-
-    SERIAL_ECHOLNPGM(STR_MPC_AUTOTUNE_START, e);
-    MPCHeaterInfo &hotend = temp_hotend[e];
-    MPC_t &mpc = hotend.mpc;
->>>>>>> 724ba4b4
 
     ui.reset_status();
 
@@ -1013,7 +958,7 @@
 
     do_z_clearance(MPC_TUNING_END_Z);
 
-    TERN_(TEMP_TUNING_MAINTAIN_FAN, adaptive_fan_slowing = true);    
+    TERN_(TEMP_TUNING_MAINTAIN_FAN, adaptive_fan_slowing = true);
   }
 
   Temperature::MPC_autotuner::MeasurementState Temperature::MPC_autotuner::measure_ambient_temp() {
@@ -1038,7 +983,7 @@
     }
     wait_for_heatup = false;
 
-    return SUCCESS;   
+    return SUCCESS;
   }
 
   Temperature::MPC_autotuner::MeasurementState Temperature::MPC_autotuner::measure_heatup() {
@@ -1176,7 +1121,6 @@
       TERN(DWIN_CREALITY_LCD, DWIN_Update(), ui.update());
 
       if (!wait_for_heatup) {
-        SERIAL_ECHOPGM(STR_MPC_AUTOTUNE);
         SERIAL_ECHOLNPGM(STR_MPC_AUTOTUNE_INTERRUPTED);
         TERN_(DWIN_LCD_PROUI, DWIN_MPCTuning(MPC_INTERRUPTED));
         return MeasurementState::CANCELLED;
@@ -1186,7 +1130,6 @@
     };
 
   void Temperature::MPC_autotune(const uint8_t e) {
-    SERIAL_ECHOPGM(STR_MPC_AUTOTUNE);
     SERIAL_ECHOLNPGM(STR_MPC_AUTOTUNE_START, e);
 
     MPC_autotuner tuner(e);
