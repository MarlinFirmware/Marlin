--- conflicted
+++ resolved
@@ -3099,11 +3099,7 @@
 
           if (!residency_start_ms) {
             // Start the TEMP_RESIDENCY_TIME timer when we reach target temp for the first time.
-<<<<<<< HEAD
-            if (temp_diff < TEMP_WINDOW) 
-=======
             if (temp_diff < TEMP_WINDOW)
->>>>>>> ea94716a
               residency_start_ms = now + (first_loop ? SEC_TO_MS(TEMP_RESIDENCY_TIME) / 3 : 0);
           }
           else if (temp_diff > TEMP_HYSTERESIS) {
