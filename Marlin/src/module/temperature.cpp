--- conflicted
+++ resolved
@@ -746,7 +746,6 @@
 //
 // Temperature Error Handlers
 //
-<<<<<<< HEAD
 
 inline void loud_kill(PGM_P const lcd_msg) {
   Running = false;
@@ -760,7 +759,7 @@
   kill(lcd_msg);
 }
 
-void Temperature::_temp_error(const int8_t heater, PGM_P const serial_msg, PGM_P const lcd_msg) {
+void Temperature::_temp_error(const heater_ind_t heater, PGM_P const serial_msg, PGM_P const lcd_msg) {
 
   static uint8_t killed = 0;
 
@@ -769,11 +768,6 @@
       && killed == 2
     #endif
   ) {
-=======
-void Temperature::_temp_error(const heater_ind_t heater, PGM_P const serial_msg, PGM_P const lcd_msg) {
-  static bool killed = false;
-  if (IsRunning()) {
->>>>>>> 3358caed
     SERIAL_ERROR_START();
     serialprintPGM(serial_msg);
     SERIAL_ECHOPGM(MSG_STOPPED_HEATER);
