/**
 * Marlin 3D Printer Firmware
 * Copyright (c) 2020 MarlinFirmware [https://github.com/MarlinFirmware/Marlin]
 *
 * Based on Sprinter and grbl.
 * Copyright (c) 2011 Camiel Gubbels / Erik van der Zalm
 *
 * This program is free software: you can redistribute it and/or modify
 * it under the terms of the GNU General Public License as published by
 * the Free Software Foundation, either version 3 of the License, or
 * (at your option) any later version.
 *
 * This program is distributed in the hope that it will be useful,
 * but WITHOUT ANY WARRANTY; without even the implied warranty of
 * MERCHANTABILITY or FITNESS FOR A PARTICULAR PURPOSE.  See the
 * GNU General Public License for more details.
 *
 * You should have received a copy of the GNU General Public License
 * along with this program.  If not, see <https://www.gnu.org/licenses/>.
 *
 */

/**
 * temperature.cpp - temperature control
 */

// Useful when debugging thermocouples
//#define IGNORE_THERMOCOUPLE_ERRORS

#include "../MarlinCore.h"
#include "../HAL/shared/Delay.h"
#include "../lcd/marlinui.h"

#include "temperature.h"
#include "endstops.h"
#include "planner.h"
#include "printcounter.h"

#if EITHER(HAS_COOLER, LASER_COOLANT_FLOW_METER)
  #include "../feature/cooler.h"
  #include "../feature/spindle_laser.h"
#endif

#if ENABLED(EMERGENCY_PARSER)
  #include "motion.h"
#endif

<<<<<<< HEAD
=======
#if ENABLED(DWIN_CREALITY_LCD)
  #include "../lcd/e3v2/creality/dwin.h"
#endif

>>>>>>> 092b5942
#if ENABLED(EXTENSIBLE_UI)
  #include "../lcd/extui/ui_api.h"
#endif

#if ENABLED(HOST_PROMPT_SUPPORT)
  #include "../feature/host_actions.h"
#endif

// MAX TC related macros
#define TEMP_SENSOR_IS_MAX(n, M) (ENABLED(TEMP_SENSOR_##n##_IS_MAX##M) || (ENABLED(TEMP_SENSOR_REDUNDANT_IS_MAX##M) && REDUNDANT_TEMP_MATCH(SOURCE, E##n)))
#define TEMP_SENSOR_IS_ANY_MAX_TC(n) (ENABLED(TEMP_SENSOR_##n##_IS_MAX_TC) || (ENABLED(TEMP_SENSOR_REDUNDANT_IS_MAX_TC) && REDUNDANT_TEMP_MATCH(SOURCE, E##n)))

// LIB_MAX6675 can be added to the build_flags in platformio.ini to use a user-defined library
// If LIB_MAX6675 is not on the build_flags then raw SPI reads will be used.
#if HAS_MAX6675 && LIB_USR_MAX6675
  #include <max6675.h>
  #define HAS_MAX6675_LIBRARY 1
#endif

// LIB_MAX31855 can be added to the build_flags in platformio.ini to use a user-defined library.
// If LIB_MAX31855 is not on the build_flags then raw SPI reads will be used.
#if HAS_MAX31855 && LIB_USR_MAX31855
  #include <Adafruit_MAX31855.h>
  #define HAS_MAX31855_LIBRARY 1
  typedef Adafruit_MAX31855 MAX31855;
#endif

#if HAS_MAX31865
  #if LIB_USR_MAX31865
    #include <Adafruit_MAX31865.h>
    typedef Adafruit_MAX31865 MAX31865;
  #else
    #include "../libs/MAX31865.h"
  #endif
#endif

#if HAS_MAX6675_LIBRARY || HAS_MAX31855_LIBRARY || HAS_MAX31865
  #define HAS_MAXTC_LIBRARIES 1
#endif

// If we have a MAX TC with SCK and MISO pins defined, it's either on a separate/dedicated Hardware
// SPI bus, or some pins for Software SPI. Alternate Hardware SPI buses are not supported yet, so
// your SPI options are:
//
//  1. Only CS pin(s) defined:                  Hardware SPI on the default bus (usually the SD card SPI).
//  2. CS, MISO, and SCK pins defined:          Software SPI on a separate bus, as defined by MISO, SCK.
//  3. CS, MISO, and SCK pins w/ FORCE_HW_SPI:  Hardware SPI on the default bus, ignoring MISO, SCK.
//
#if TEMP_SENSOR_IS_ANY_MAX_TC(0) && TEMP_SENSOR_0_HAS_SPI_PINS && DISABLED(TEMP_SENSOR_FORCE_HW_SPI)
    #define TEMP_SENSOR_0_USES_SW_SPI 1
#endif
#if TEMP_SENSOR_IS_ANY_MAX_TC(1) && TEMP_SENSOR_1_HAS_SPI_PINS && DISABLED(TEMP_SENSOR_FORCE_HW_SPI)
    #define TEMP_SENSOR_1_USES_SW_SPI 1
#endif

#if (TEMP_SENSOR_0_USES_SW_SPI || TEMP_SENSOR_1_USES_SW_SPI) && !HAS_MAXTC_LIBRARIES
  #include "../libs/private_spi.h"
  #define HAS_MAXTC_SW_SPI 1

  // Define pins for SPI-based sensors
  #if TEMP_SENSOR_0_USES_SW_SPI
    #define SW_SPI_SCK_PIN    TEMP_0_SCK_PIN
    #define SW_SPI_MISO_PIN   TEMP_0_MISO_PIN
    #if PIN_EXISTS(TEMP_0_MOSI)
      #define SW_SPI_MOSI_PIN TEMP_0_MOSI_PIN
    #endif
  #else
    #define SW_SPI_SCK_PIN    TEMP_1_SCK_PIN
    #define SW_SPI_MISO_PIN   TEMP_1_MISO_PIN
    #if PIN_EXISTS(TEMP_1_MOSI)
      #define SW_SPI_MOSI_PIN TEMP_1_MOSI_PIN
    #endif
  #endif
  #ifndef SW_SPI_MOSI_PIN
    #define SW_SPI_MOSI_PIN   SD_MOSI_PIN
  #endif
#endif

#if ENABLED(PID_EXTRUSION_SCALING)
  #include "stepper.h"
#endif

#if ENABLED(BABYSTEPPING) && DISABLED(INTEGRATED_BABYSTEPPING)
  #include "../feature/babystep.h"
#endif

#if ENABLED(FILAMENT_WIDTH_SENSOR)
  #include "../feature/filwidth.h"
#endif

#if HAS_POWER_MONITOR
  #include "../feature/power_monitor.h"
#endif

#if ENABLED(EMERGENCY_PARSER)
  #include "../feature/e_parser.h"
#endif

#if ENABLED(PRINTER_EVENT_LEDS)
  #include "../feature/leds/printer_event_leds.h"
#endif

#if ENABLED(JOYSTICK)
  #include "../feature/joystick.h"
#endif

#if ENABLED(SINGLENOZZLE)
  #include "tool_change.h"
#endif

#if USE_BEEPER
  #include "../libs/buzzer.h"
#endif

#if HAS_SERVOS
  #include "servo.h"
#endif

#if ANY(TEMP_SENSOR_0_IS_THERMISTOR, TEMP_SENSOR_1_IS_THERMISTOR, TEMP_SENSOR_2_IS_THERMISTOR, TEMP_SENSOR_3_IS_THERMISTOR, \
        TEMP_SENSOR_4_IS_THERMISTOR, TEMP_SENSOR_5_IS_THERMISTOR, TEMP_SENSOR_6_IS_THERMISTOR, TEMP_SENSOR_7_IS_THERMISTOR )
  #define HAS_HOTEND_THERMISTOR 1
#endif

#if HAS_HOTEND_THERMISTOR
  #define NEXT_TEMPTABLE(N) ,TEMPTABLE_##N
  #define NEXT_TEMPTABLE_LEN(N) ,TEMPTABLE_##N##_LEN
  static const temp_entry_t* heater_ttbl_map[HOTENDS] = ARRAY_BY_HOTENDS(TEMPTABLE_0 REPEAT_S(1, HOTENDS, NEXT_TEMPTABLE));
  static constexpr uint8_t heater_ttbllen_map[HOTENDS] = ARRAY_BY_HOTENDS(TEMPTABLE_0_LEN REPEAT_S(1, HOTENDS, NEXT_TEMPTABLE_LEN));
#endif

Temperature thermalManager;

const char str_t_thermal_runaway[] PROGMEM = STR_T_THERMAL_RUNAWAY,
           str_t_heating_failed[] PROGMEM = STR_T_HEATING_FAILED;

/**
 * Macros to include the heater id in temp errors. The compiler's dead-code
 * elimination should (hopefully) optimize out the unused strings.
 */

#if HAS_HEATED_BED
  #define _BED_PSTR(h) (h) == H_BED ? GET_TEXT(MSG_BED) :
#else
  #define _BED_PSTR(h)
#endif
#if HAS_HEATED_CHAMBER
  #define _CHAMBER_PSTR(h) (h) == H_CHAMBER ? GET_TEXT(MSG_CHAMBER) :
#else
  #define _CHAMBER_PSTR(h)
#endif
#if HAS_COOLER
  #define _COOLER_PSTR(h) (h) == H_COOLER ? GET_TEXT(MSG_COOLER) :
#else
  #define _COOLER_PSTR(h)
#endif
#define _E_PSTR(h,N) ((HOTENDS) > N && (h) == N) ? PSTR(LCD_STR_E##N) :
#define HEATER_PSTR(h) _BED_PSTR(h) _CHAMBER_PSTR(h) _COOLER_PSTR(h) _E_PSTR(h,1) _E_PSTR(h,2) _E_PSTR(h,3) _E_PSTR(h,4) _E_PSTR(h,5) PSTR(LCD_STR_E0)

//
// Initialize MAX TC objects/SPI
//
#if HAS_MAX_TC

  #if HAS_MAXTC_SW_SPI
    // Initialize SoftSPI for non-lib Software SPI; Libraries take care of it themselves.
    template<uint8_t MisoPin, uint8_t MosiPin, uint8_t SckPin>
      SoftSPI<MisoPin, MosiPin, SckPin> SPIclass<MisoPin, MosiPin, SckPin>::softSPI;
    SPIclass<SW_SPI_MISO_PIN, SW_SPI_MOSI_PIN, SW_SPI_SCK_PIN> max_tc_spi;

  #endif

  #define MAXTC_INIT(n, M) \
      MAX##M max##M##_##n = MAX##M( \
        TEMP_##n##_CS_PIN \
        OPTARG(_MAX31865_##n##_SW, TEMP_##n##_MOSI_PIN) \
        OPTARG(TEMP_SENSOR_##n##_USES_SW_SPI, TEMP_##n##_MISO_PIN, TEMP_##n##_SCK_PIN) \
        OPTARG(LARGE_PINMAP, HIGH) \
      )

  #if HAS_MAX6675_LIBRARY
    #if TEMP_SENSOR_IS_MAX(0, 6675)
      MAXTC_INIT(0, 6675);
    #endif
    #if TEMP_SENSOR_IS_MAX(1, 6675)
      MAXTC_INIT(1, 6675);
    #endif
  #endif

  #if HAS_MAX31855_LIBRARY
    #if TEMP_SENSOR_IS_MAX(0, 31855)
      MAXTC_INIT(0, 31855);
    #endif
    #if TEMP_SENSOR_IS_MAX(1, 31855)
      MAXTC_INIT(1, 31855);
    #endif
  #endif

  // MAX31865 always uses a library, unlike '55 & 6675
  #if HAS_MAX31865
    #define _MAX31865_0_SW TEMP_SENSOR_0_USES_SW_SPI
    #define _MAX31865_1_SW TEMP_SENSOR_1_USES_SW_SPI

    #if TEMP_SENSOR_IS_MAX(0, 31865)
      MAXTC_INIT(0, 31865);
    #endif
    #if TEMP_SENSOR_IS_MAX(1, 31865)
      MAXTC_INIT(1, 31865);
    #endif

    #undef _MAX31865_0_SW
    #undef _MAX31865_1_SW
  #endif

  #undef MAXTC_INIT

#endif

/**
 * public:
 */

#if ENABLED(NO_FAN_SLOWING_IN_PID_TUNING)
  bool Temperature::adaptive_fan_slowing = true;
#endif

#if HAS_HOTEND
  hotend_info_t Temperature::temp_hotend[HOTENDS];
  #define _HMT(N) HEATER_##N##_MAXTEMP,
  const celsius_t Temperature::hotend_maxtemp[HOTENDS] = ARRAY_BY_HOTENDS(HEATER_0_MAXTEMP, HEATER_1_MAXTEMP, HEATER_2_MAXTEMP, HEATER_3_MAXTEMP, HEATER_4_MAXTEMP, HEATER_5_MAXTEMP, HEATER_6_MAXTEMP, HEATER_7_MAXTEMP);
#endif

#if HAS_TEMP_REDUNDANT
  redundant_info_t Temperature::temp_redundant;
#endif

#if ENABLED(AUTO_POWER_E_FANS)
  uint8_t Temperature::autofan_speed[HOTENDS]; // = { 0 }
#endif

#if ENABLED(AUTO_POWER_CHAMBER_FAN)
  uint8_t Temperature::chamberfan_speed; // = 0
#endif

#if ENABLED(AUTO_POWER_COOLER_FAN)
  uint8_t Temperature::coolerfan_speed; // = 0
#endif

// Init fans according to whether they're native PWM or Software PWM
#ifdef BOARD_OPENDRAIN_MOSFETS
  #define _INIT_SOFT_FAN(P) OUT_WRITE_OD(P, FAN_INVERTING ? LOW : HIGH)
#else
  #define _INIT_SOFT_FAN(P) OUT_WRITE(P, FAN_INVERTING ? LOW : HIGH)
#endif
#if ENABLED(FAN_SOFT_PWM)
  #define _INIT_FAN_PIN(P) _INIT_SOFT_FAN(P)
#else
  #define _INIT_FAN_PIN(P) do{ if (PWM_PIN(P)) SET_PWM(P); else _INIT_SOFT_FAN(P); }while(0)
#endif
#if ENABLED(FAST_PWM_FAN)
  #define SET_FAST_PWM_FREQ(P) set_pwm_frequency(P, FAST_PWM_FAN_FREQUENCY)
#else
  #define SET_FAST_PWM_FREQ(P) NOOP
#endif
#define INIT_FAN_PIN(P) do{ _INIT_FAN_PIN(P); SET_FAST_PWM_FREQ(P); }while(0)

// HAS_FAN does not include CONTROLLER_FAN
#if HAS_FAN

  uint8_t Temperature::fan_speed[FAN_COUNT]; // = { 0 }

  #if ENABLED(EXTRA_FAN_SPEED)

    Temperature::extra_fan_t Temperature::extra_fan_speed[FAN_COUNT];

    /**
     * Handle the M106 P<fan> T<speed> command:
     *  T1       = Restore fan speed saved on the last T2
     *  T2       = Save the fan speed, then set to the last T<3-255> value
     *  T<3-255> = Set the "extra fan speed"
     */
    void Temperature::set_temp_fan_speed(const uint8_t fan, const uint16_t command_or_speed) {
      switch (command_or_speed) {
        case 1:
          set_fan_speed(fan, extra_fan_speed[fan].saved);
          break;
        case 2:
          extra_fan_speed[fan].saved = fan_speed[fan];
          set_fan_speed(fan, extra_fan_speed[fan].speed);
          break;
        default:
          extra_fan_speed[fan].speed = _MIN(command_or_speed, 255U);
          break;
      }
    }

  #endif

  #if EITHER(PROBING_FANS_OFF, ADVANCED_PAUSE_FANS_PAUSE)
    bool Temperature::fans_paused; // = false;
    uint8_t Temperature::saved_fan_speed[FAN_COUNT]; // = { 0 }
  #endif

  #if ENABLED(ADAPTIVE_FAN_SLOWING)
    uint8_t Temperature::fan_speed_scaler[FAN_COUNT] = ARRAY_N_1(FAN_COUNT, 128);
  #endif

  /**
   * Set the print fan speed for a target extruder
   */
  void Temperature::set_fan_speed(uint8_t fan, uint16_t speed) {

    NOMORE(speed, 255U);

    #if ENABLED(SINGLENOZZLE_STANDBY_FAN)
      if (fan != active_extruder) {
        if (fan < EXTRUDERS) singlenozzle_fan_speed[fan] = speed;
        return;
      }
    #endif

    TERN_(SINGLENOZZLE, fan = 0); // Always use fan index 0 with SINGLENOZZLE

    if (fan >= FAN_COUNT) return;

    fan_speed[fan] = speed;
    #if REDUNDANT_PART_COOLING_FAN
      if (fan == 0) fan_speed[REDUNDANT_PART_COOLING_FAN] = speed;
    #endif

    TERN_(REPORT_FAN_CHANGE, report_fan_speed(fan));
  }

  #if ENABLED(REPORT_FAN_CHANGE)
    /**
     * Report print fan speed for a target extruder
     */
    void Temperature::report_fan_speed(const uint8_t fan) {
      if (fan >= FAN_COUNT) return;
      PORT_REDIRECT(SerialMask::All);
      SERIAL_ECHOLNPAIR("M106 P", fan, " S", fan_speed[fan]);
    }
  #endif

  #if EITHER(PROBING_FANS_OFF, ADVANCED_PAUSE_FANS_PAUSE)

    void Temperature::set_fans_paused(const bool p) {
      if (p != fans_paused) {
        fans_paused = p;
        if (p)
          FANS_LOOP(i) { saved_fan_speed[i] = fan_speed[i]; fan_speed[i] = 0; }
        else
          FANS_LOOP(i) fan_speed[i] = saved_fan_speed[i];
      }
    }

  #endif

#endif // HAS_FAN

#if WATCH_HOTENDS
  hotend_watch_t Temperature::watch_hotend[HOTENDS]; // = { { 0 } }
#endif
#if HEATER_IDLE_HANDLER
  Temperature::heater_idle_t Temperature::heater_idle[NR_HEATER_IDLE]; // = { { 0 } }
#endif

#if HAS_HEATED_BED
  bed_info_t Temperature::temp_bed; // = { 0 }
  // Init min and max temp with extreme values to prevent false errors during startup
  int16_t Temperature::mintemp_raw_BED = TEMP_SENSOR_BED_RAW_LO_TEMP,
          Temperature::maxtemp_raw_BED = TEMP_SENSOR_BED_RAW_HI_TEMP;
  TERN_(WATCH_BED, bed_watch_t Temperature::watch_bed); // = { 0 }
  IF_DISABLED(PIDTEMPBED, millis_t Temperature::next_bed_check_ms);
#endif

#if HAS_TEMP_CHAMBER
  chamber_info_t Temperature::temp_chamber; // = { 0 }
  #if HAS_HEATED_CHAMBER
    millis_t next_cool_check_ms_2 = 0;
    celsius_float_t old_temp = 9999;
    int16_t Temperature::mintemp_raw_CHAMBER = TEMP_SENSOR_CHAMBER_RAW_LO_TEMP,
            Temperature::maxtemp_raw_CHAMBER = TEMP_SENSOR_CHAMBER_RAW_HI_TEMP;
    TERN_(WATCH_CHAMBER, chamber_watch_t Temperature::watch_chamber{0});
    IF_DISABLED(PIDTEMPCHAMBER, millis_t Temperature::next_chamber_check_ms);
  #endif
#endif

#if HAS_TEMP_COOLER
  cooler_info_t Temperature::temp_cooler; // = { 0 }
  #if HAS_COOLER
    bool flag_cooler_state;
    //bool flag_cooler_excess = false;
    celsius_float_t previous_temp = 9999;
    int16_t Temperature::mintemp_raw_COOLER = TEMP_SENSOR_COOLER_RAW_LO_TEMP,
            Temperature::maxtemp_raw_COOLER = TEMP_SENSOR_COOLER_RAW_HI_TEMP;
    #if WATCH_COOLER
      cooler_watch_t Temperature::watch_cooler{0};
    #endif
    millis_t Temperature::next_cooler_check_ms, Temperature::cooler_fan_flush_ms;
  #endif
#endif

#if HAS_TEMP_PROBE
  probe_info_t Temperature::temp_probe; // = { 0 }
#endif

#if HAS_TEMP_BOARD
  board_info_t Temperature::temp_board; // = { 0 }
  #if ENABLED(THERMAL_PROTECTION_BOARD)
    int16_t Temperature::mintemp_raw_BOARD = TEMP_SENSOR_BOARD_RAW_LO_TEMP,
            Temperature::maxtemp_raw_BOARD = TEMP_SENSOR_BOARD_RAW_HI_TEMP;
  #endif
#endif

#if ENABLED(PREVENT_COLD_EXTRUSION)
  bool Temperature::allow_cold_extrude = false;
  celsius_t Temperature::extrude_min_temp = EXTRUDE_MINTEMP;
#endif

#if HAS_ADC_BUTTONS
  uint32_t Temperature::current_ADCKey_raw = HAL_ADC_RANGE;
  uint16_t Temperature::ADCKey_count = 0;
#endif

#if ENABLED(PID_EXTRUSION_SCALING)
  int16_t Temperature::lpq_len; // Initialized in settings.cpp
#endif

/**
 * private:
 */

volatile bool Temperature::raw_temps_ready = false;

#if ENABLED(PID_EXTRUSION_SCALING)
  int32_t Temperature::last_e_position, Temperature::lpq[LPQ_MAX_LEN];
  lpq_ptr_t Temperature::lpq_ptr = 0;
#endif

#define TEMPDIR(N) ((TEMP_SENSOR_##N##_RAW_LO_TEMP) < (TEMP_SENSOR_##N##_RAW_HI_TEMP) ? 1 : -1)

#if HAS_HOTEND
  // Init mintemp and maxtemp with extreme values to prevent false errors during startup
  constexpr temp_range_t sensor_heater_0 { TEMP_SENSOR_0_RAW_LO_TEMP, TEMP_SENSOR_0_RAW_HI_TEMP, 0, 16383 },
                         sensor_heater_1 { TEMP_SENSOR_1_RAW_LO_TEMP, TEMP_SENSOR_1_RAW_HI_TEMP, 0, 16383 },
                         sensor_heater_2 { TEMP_SENSOR_2_RAW_LO_TEMP, TEMP_SENSOR_2_RAW_HI_TEMP, 0, 16383 },
                         sensor_heater_3 { TEMP_SENSOR_3_RAW_LO_TEMP, TEMP_SENSOR_3_RAW_HI_TEMP, 0, 16383 },
                         sensor_heater_4 { TEMP_SENSOR_4_RAW_LO_TEMP, TEMP_SENSOR_4_RAW_HI_TEMP, 0, 16383 },
                         sensor_heater_5 { TEMP_SENSOR_5_RAW_LO_TEMP, TEMP_SENSOR_5_RAW_HI_TEMP, 0, 16383 },
                         sensor_heater_6 { TEMP_SENSOR_6_RAW_LO_TEMP, TEMP_SENSOR_6_RAW_HI_TEMP, 0, 16383 },
                         sensor_heater_7 { TEMP_SENSOR_7_RAW_LO_TEMP, TEMP_SENSOR_7_RAW_HI_TEMP, 0, 16383 };

  temp_range_t Temperature::temp_range[HOTENDS] = ARRAY_BY_HOTENDS(sensor_heater_0, sensor_heater_1, sensor_heater_2, sensor_heater_3, sensor_heater_4, sensor_heater_5, sensor_heater_6, sensor_heater_7);
#endif

#if MAX_CONSECUTIVE_LOW_TEMPERATURE_ERROR_ALLOWED > 1
  uint8_t Temperature::consecutive_low_temperature_error[HOTENDS] = { 0 };
#endif

#if MILLISECONDS_PREHEAT_TIME > 0
  millis_t Temperature::preheat_end_time[HOTENDS] = { 0 };
#endif

#if HAS_AUTO_FAN
  millis_t Temperature::next_auto_fan_check_ms = 0;
#endif

#if ENABLED(FAN_SOFT_PWM)
  uint8_t Temperature::soft_pwm_amount_fan[FAN_COUNT],
          Temperature::soft_pwm_count_fan[FAN_COUNT];
#endif

#if ENABLED(SINGLENOZZLE_STANDBY_TEMP)
  celsius_t Temperature::singlenozzle_temp[EXTRUDERS];
#endif
#if ENABLED(SINGLENOZZLE_STANDBY_FAN)
  uint8_t Temperature::singlenozzle_fan_speed[EXTRUDERS];
#endif

#if ENABLED(PROBING_HEATERS_OFF)
  bool Temperature::paused_for_probing;
#endif

/**
 * public:
 * Class and Instance Methods
 */

#if HAS_PID_HEATING

  inline void say_default_() { SERIAL_ECHOPGM("#define DEFAULT_"); }

  /**
   * PID Autotuning (M303)
   *
   * Alternately heat and cool the nozzle, observing its behavior to
   * determine the best PID values to achieve a stable temperature.
   * Needs sufficient heater power to make some overshoot at target
   * temperature to succeed.
   */
  void Temperature::PID_autotune(const celsius_t target, const heater_id_t heater_id, const int8_t ncycles, const bool set_result/*=false*/) {
    celsius_float_t current_temp = 0.0;
    int cycles = 0;
    bool heating = true;

    millis_t next_temp_ms = millis(), t1 = next_temp_ms, t2 = next_temp_ms;
    long t_high = 0, t_low = 0;

    PID_t tune_pid = { 0, 0, 0 };
    celsius_float_t maxT = 0, minT = 10000;

    const bool isbed = (heater_id == H_BED);
    const bool ischamber = (heater_id == H_CHAMBER);

    #if ENABLED(PIDTEMPCHAMBER)
      #define C_TERN(T,A,B) ((T) ? (A) : (B))
    #else
      #define C_TERN(T,A,B) (B)
    #endif
    #if ENABLED(PIDTEMPBED)
      #define B_TERN(T,A,B) ((T) ? (A) : (B))
    #else
      #define B_TERN(T,A,B) (B)
    #endif
    #define GHV(C,B,H) C_TERN(ischamber, C, B_TERN(isbed, B, H))
    #define SHV(V) C_TERN(ischamber, temp_chamber.soft_pwm_amount = V, B_TERN(isbed, temp_bed.soft_pwm_amount = V, temp_hotend[heater_id].soft_pwm_amount = V))
    #define ONHEATINGSTART() C_TERN(ischamber, printerEventLEDs.onChamberHeatingStart(), B_TERN(isbed, printerEventLEDs.onBedHeatingStart(), printerEventLEDs.onHotendHeatingStart()))
    #define ONHEATING(S,C,T) C_TERN(ischamber, printerEventLEDs.onChamberHeating(S,C,T), B_TERN(isbed, printerEventLEDs.onBedHeating(S,C,T), printerEventLEDs.onHotendHeating(S,C,T)))

    #define WATCH_PID BOTH(WATCH_CHAMBER, PIDTEMPCHAMBER) || BOTH(WATCH_BED, PIDTEMPBED) || BOTH(WATCH_HOTENDS, PIDTEMP)

    #if WATCH_PID
      #if BOTH(THERMAL_PROTECTION_CHAMBER, PIDTEMPCHAMBER)
        #define C_GTV(T,A,B) ((T) ? (A) : (B))
      #else
        #define C_GTV(T,A,B) (B)
      #endif
      #if BOTH(THERMAL_PROTECTION_BED, PIDTEMPBED)
        #define B_GTV(T,A,B) ((T) ? (A) : (B))
      #else
        #define B_GTV(T,A,B) (B)
      #endif
      #define GTV(C,B,H) C_GTV(ischamber, C, B_GTV(isbed, B, H))
      const uint16_t watch_temp_period = GTV(WATCH_CHAMBER_TEMP_PERIOD, WATCH_BED_TEMP_PERIOD, WATCH_TEMP_PERIOD);
      const uint8_t watch_temp_increase = GTV(WATCH_CHAMBER_TEMP_INCREASE, WATCH_BED_TEMP_INCREASE, WATCH_TEMP_INCREASE);
      const celsius_float_t watch_temp_target = celsius_float_t(target - (watch_temp_increase + GTV(TEMP_CHAMBER_HYSTERESIS, TEMP_BED_HYSTERESIS, TEMP_HYSTERESIS) + 1));
      millis_t temp_change_ms = next_temp_ms + SEC_TO_MS(watch_temp_period);
      celsius_float_t next_watch_temp = 0.0;
      bool heated = false;
    #endif

    TERN_(HAS_AUTO_FAN, next_auto_fan_check_ms = next_temp_ms + 2500UL);

    TERN_(EXTENSIBLE_UI, ExtUI::onPidTuning(ExtUI::result_t::PID_STARTED));

    if (target > GHV(CHAMBER_MAX_TARGET, BED_MAX_TARGET, temp_range[heater_id].maxtemp - (HOTEND_OVERSHOOT))) {
      SERIAL_ECHOLNPGM(STR_PID_TEMP_TOO_HIGH);
      TERN_(EXTENSIBLE_UI, ExtUI::onPidTuning(ExtUI::result_t::PID_TEMP_TOO_HIGH));
      return;
    }

    SERIAL_ECHOLNPGM(STR_PID_AUTOTUNE_START);

    disable_all_heaters();
    TERN_(AUTO_POWER_CONTROL, powerManager.power_on());

    long bias = GHV(MAX_CHAMBER_POWER, MAX_BED_POWER, PID_MAX) >> 1, d = bias;
    SHV(bias);

    #if ENABLED(PRINTER_EVENT_LEDS)
      const celsius_float_t start_temp = GHV(degChamber(), degBed(), degHotend(heater_id));
      LEDColor color = ONHEATINGSTART();
    #endif

    TERN_(NO_FAN_SLOWING_IN_PID_TUNING, adaptive_fan_slowing = false);

    // PID Tuning loop
    wait_for_heatup = true; // Can be interrupted with M108
    while (wait_for_heatup) {

      const millis_t ms = millis();

      if (updateTemperaturesIfReady()) { // temp sample ready

        // Get the current temperature and constrain it
        current_temp = GHV(degChamber(), degBed(), degHotend(heater_id));
        NOLESS(maxT, current_temp);
        NOMORE(minT, current_temp);

        #if ENABLED(PRINTER_EVENT_LEDS)
          ONHEATING(start_temp, current_temp, target);
        #endif

        #if HAS_AUTO_FAN
          if (ELAPSED(ms, next_auto_fan_check_ms)) {
            checkExtruderAutoFans();
            next_auto_fan_check_ms = ms + 2500UL;
          }
        #endif

        if (heating && current_temp > target && ELAPSED(ms, t2 + 5000UL)) {
          heating = false;
          SHV((bias - d) >> 1);
          t1 = ms;
          t_high = t1 - t2;
          maxT = target;
        }

        if (!heating && current_temp < target && ELAPSED(ms, t1 + 5000UL)) {
          heating = true;
          t2 = ms;
          t_low = t2 - t1;
          if (cycles > 0) {
            const long max_pow = GHV(MAX_CHAMBER_POWER, MAX_BED_POWER, PID_MAX);
            bias += (d * (t_high - t_low)) / (t_low + t_high);
            LIMIT(bias, 20, max_pow - 20);
            d = (bias > max_pow >> 1) ? max_pow - 1 - bias : bias;

            SERIAL_ECHOPAIR(STR_BIAS, bias, STR_D_COLON, d, STR_T_MIN, minT, STR_T_MAX, maxT);
            if (cycles > 2) {
              const float Ku = (4.0f * d) / (float(M_PI) * (maxT - minT) * 0.5f),
                          Tu = float(t_low + t_high) * 0.001f,
                          pf = ischamber ? 0.2f : (isbed ? 0.2f : 0.6f),
                          df = ischamber ? 1.0f / 3.0f : (isbed ? 1.0f / 3.0f : 1.0f / 8.0f);

              tune_pid.Kp = Ku * pf;
              tune_pid.Ki = tune_pid.Kp * 2.0f / Tu;
              tune_pid.Kd = tune_pid.Kp * Tu * df;

              SERIAL_ECHOLNPAIR(STR_KU, Ku, STR_TU, Tu);
              if (ischamber || isbed)
                SERIAL_ECHOLNPGM(" No overshoot");
              else
                SERIAL_ECHOLNPGM(STR_CLASSIC_PID);
              SERIAL_ECHOLNPAIR(STR_KP, tune_pid.Kp, STR_KI, tune_pid.Ki, STR_KD, tune_pid.Kd);
            }
          }
          SHV((bias + d) >> 1);
          cycles++;
          minT = target;
        }
      }

      // Did the temperature overshoot very far?
      #ifndef MAX_OVERSHOOT_PID_AUTOTUNE
        #define MAX_OVERSHOOT_PID_AUTOTUNE 30
      #endif
      if (current_temp > target + MAX_OVERSHOOT_PID_AUTOTUNE) {
        SERIAL_ECHOLNPGM(STR_PID_TEMP_TOO_HIGH);
        TERN_(EXTENSIBLE_UI, ExtUI::onPidTuning(ExtUI::result_t::PID_TEMP_TOO_HIGH));
        break;
      }

      // Report heater states every 2 seconds
      if (ELAPSED(ms, next_temp_ms)) {
        #if HAS_TEMP_SENSOR
          print_heater_states(ischamber ? active_extruder : (isbed ? active_extruder : heater_id));
          SERIAL_EOL();
        #endif
        next_temp_ms = ms + 2000UL;

        // Make sure heating is actually working
        #if WATCH_PID
          if (BOTH(WATCH_BED, WATCH_HOTENDS) || isbed == DISABLED(WATCH_HOTENDS) || ischamber == DISABLED(WATCH_HOTENDS)) {
            if (!heated) {                                            // If not yet reached target...
              if (current_temp > next_watch_temp) {                   // Over the watch temp?
                next_watch_temp = current_temp + watch_temp_increase; // - set the next temp to watch for
                temp_change_ms = ms + SEC_TO_MS(watch_temp_period);     // - move the expiration timer up
                if (current_temp > watch_temp_target) heated = true;  // - Flag if target temperature reached
              }
              else if (ELAPSED(ms, temp_change_ms))                   // Watch timer expired
                _temp_error(heater_id, str_t_heating_failed, GET_TEXT(MSG_HEATING_FAILED_LCD));
            }
            else if (current_temp < target - (MAX_OVERSHOOT_PID_AUTOTUNE)) // Heated, then temperature fell too far?
              _temp_error(heater_id, str_t_thermal_runaway, GET_TEXT(MSG_THERMAL_RUNAWAY));
          }
        #endif
      } // every 2 seconds

      // Timeout after MAX_CYCLE_TIME_PID_AUTOTUNE minutes since the last undershoot/overshoot cycle
      #ifndef MAX_CYCLE_TIME_PID_AUTOTUNE
        #define MAX_CYCLE_TIME_PID_AUTOTUNE 20L
      #endif
      if ((ms - _MIN(t1, t2)) > (MAX_CYCLE_TIME_PID_AUTOTUNE * 60L * 1000L)) {
        TERN_(EXTENSIBLE_UI, ExtUI::onPidTuning(ExtUI::result_t::PID_TUNING_TIMEOUT));
        SERIAL_ECHOLNPGM(STR_PID_TIMEOUT);
        break;
      }

      if (cycles > ncycles && cycles > 2) {
        SERIAL_ECHOLNPGM(STR_PID_AUTOTUNE_FINISHED);

        #if EITHER(PIDTEMPBED, PIDTEMPCHAMBER)
          PGM_P const estring = GHV(PSTR("chamber"), PSTR("bed"), NUL_STR);
          say_default_(); SERIAL_ECHOPGM_P(estring); SERIAL_ECHOLNPAIR("Kp ", tune_pid.Kp);
          say_default_(); SERIAL_ECHOPGM_P(estring); SERIAL_ECHOLNPAIR("Ki ", tune_pid.Ki);
          say_default_(); SERIAL_ECHOPGM_P(estring); SERIAL_ECHOLNPAIR("Kd ", tune_pid.Kd);
        #else
          say_default_(); SERIAL_ECHOLNPAIR("Kp ", tune_pid.Kp);
          say_default_(); SERIAL_ECHOLNPAIR("Ki ", tune_pid.Ki);
          say_default_(); SERIAL_ECHOLNPAIR("Kd ", tune_pid.Kd);
        #endif

        auto _set_hotend_pid = [](const uint8_t e, const PID_t &in_pid) {
          #if ENABLED(PIDTEMP)
            PID_PARAM(Kp, e) = in_pid.Kp;
            PID_PARAM(Ki, e) = scalePID_i(in_pid.Ki);
            PID_PARAM(Kd, e) = scalePID_d(in_pid.Kd);
            updatePID();
          #else
            UNUSED(e); UNUSED(in_pid);
          #endif
        };

        #if ENABLED(PIDTEMPBED)
          auto _set_bed_pid = [](const PID_t &in_pid) {
            temp_bed.pid.Kp = in_pid.Kp;
            temp_bed.pid.Ki = scalePID_i(in_pid.Ki);
            temp_bed.pid.Kd = scalePID_d(in_pid.Kd);
          };
        #endif

        #if ENABLED(PIDTEMPCHAMBER)
          auto _set_chamber_pid = [](const PID_t &in_pid) {
            temp_chamber.pid.Kp = in_pid.Kp;
            temp_chamber.pid.Ki = scalePID_i(in_pid.Ki);
            temp_chamber.pid.Kd = scalePID_d(in_pid.Kd);
          };
        #endif

        // Use the result? (As with "M303 U1")
        if (set_result)
          GHV(_set_chamber_pid(tune_pid), _set_bed_pid(tune_pid), _set_hotend_pid(heater_id, tune_pid));

        TERN_(PRINTER_EVENT_LEDS, printerEventLEDs.onPidTuningDone(color));

        TERN_(EXTENSIBLE_UI, ExtUI::onPidTuning(ExtUI::result_t::PID_DONE));

        goto EXIT_M303;
      }

      // Run HAL idle tasks
      TERN_(HAL_IDLETASK, HAL_idletask());

      // Run UI update
      ui.update();
    }
    wait_for_heatup = false;

    disable_all_heaters();

    TERN_(PRINTER_EVENT_LEDS, printerEventLEDs.onPidTuningDone(color));

    TERN_(EXTENSIBLE_UI, ExtUI::onPidTuning(ExtUI::result_t::PID_DONE));

    EXIT_M303:
      TERN_(NO_FAN_SLOWING_IN_PID_TUNING, adaptive_fan_slowing = true);
      return;
  }

#endif // HAS_PID_HEATING

int16_t Temperature::getHeaterPower(const heater_id_t heater_id) {
  switch (heater_id) {
    #if HAS_HEATED_BED
      case H_BED: return temp_bed.soft_pwm_amount;
    #endif
    #if HAS_HEATED_CHAMBER
      case H_CHAMBER: return temp_chamber.soft_pwm_amount;
    #endif
    #if HAS_COOLER
      case H_COOLER: return temp_cooler.soft_pwm_amount;
    #endif
    default:
      return TERN0(HAS_HOTEND, temp_hotend[heater_id].soft_pwm_amount);
  }
}

#define _EFANOVERLAP(A,B) _FANOVERLAP(E##A,B)

#if HAS_AUTO_FAN
  #if EXTRUDER_AUTO_FAN_SPEED != 255
    #define INIT_E_AUTO_FAN_PIN(P) do{ if (P == FAN1_PIN || P == FAN2_PIN) { SET_PWM(P); SET_FAST_PWM_FREQ(P); } else SET_OUTPUT(P); }while(0)
  #else
    #define INIT_E_AUTO_FAN_PIN(P) SET_OUTPUT(P)
  #endif
  #if CHAMBER_AUTO_FAN_SPEED != 255
    #define INIT_CHAMBER_AUTO_FAN_PIN(P) do{ if (P == FAN1_PIN || P == FAN2_PIN) { SET_PWM(P); SET_FAST_PWM_FREQ(P); } else SET_OUTPUT(P); }while(0)
  #else
    #define INIT_CHAMBER_AUTO_FAN_PIN(P) SET_OUTPUT(P)
  #endif

  #define CHAMBER_FAN_INDEX HOTENDS

  void Temperature::checkExtruderAutoFans() {
    #define _EFAN(B,A) _EFANOVERLAP(A,B) ? B :
    static const uint8_t fanBit[] PROGMEM = {
      0
      #if HAS_MULTI_HOTEND
        #define _NEXT_FAN(N) , REPEAT2(N,_EFAN,N) N
        RREPEAT_S(1, HOTENDS, _NEXT_FAN)
      #endif
      #if HAS_AUTO_CHAMBER_FAN
        #define _CFAN(B) _FANOVERLAP(CHAMBER,B) ? B :
        , REPEAT(HOTENDS,_CFAN) (HOTENDS)
      #endif
    };

    uint8_t fanState = 0;
    HOTEND_LOOP()
      if (temp_hotend[e].celsius >= EXTRUDER_AUTO_FAN_TEMPERATURE)
        SBI(fanState, pgm_read_byte(&fanBit[e]));

    #if HAS_AUTO_CHAMBER_FAN
      if (temp_chamber.celsius >= CHAMBER_AUTO_FAN_TEMPERATURE)
        SBI(fanState, pgm_read_byte(&fanBit[CHAMBER_FAN_INDEX]));
    #endif

    #if HAS_AUTO_COOLER_FAN
      if (temp_cooler.celsius >= COOLER_AUTO_FAN_TEMPERATURE)
        SBI(fanState, pgm_read_byte(&fanBit[COOLER_FAN_INDEX]));
    #endif

    #define _UPDATE_AUTO_FAN(P,D,A) do{                  \
      if (PWM_PIN(P##_AUTO_FAN_PIN) && A < 255)          \
        analogWrite(pin_t(P##_AUTO_FAN_PIN), D ? A : 0); \
      else                                               \
        WRITE(P##_AUTO_FAN_PIN, D);                      \
    }while(0)

    uint8_t fanDone = 0;
    LOOP_L_N(f, COUNT(fanBit)) {
      const uint8_t realFan = pgm_read_byte(&fanBit[f]);
      if (TEST(fanDone, realFan)) continue;
      const bool fan_on = TEST(fanState, realFan);
      switch (f) {
        #if ENABLED(AUTO_POWER_CHAMBER_FAN)
          case CHAMBER_FAN_INDEX:
            chamberfan_speed = fan_on ? CHAMBER_AUTO_FAN_SPEED : 0;
            break;
        #endif
        default:
          #if ENABLED(AUTO_POWER_E_FANS)
            autofan_speed[realFan] = fan_on ? EXTRUDER_AUTO_FAN_SPEED : 0;
          #endif
          break;
      }

      switch (f) {
        #if HAS_AUTO_FAN_0
          case 0: _UPDATE_AUTO_FAN(E0, fan_on, EXTRUDER_AUTO_FAN_SPEED); break;
        #endif
        #if HAS_AUTO_FAN_1
          case 1: _UPDATE_AUTO_FAN(E1, fan_on, EXTRUDER_AUTO_FAN_SPEED); break;
        #endif
        #if HAS_AUTO_FAN_2
          case 2: _UPDATE_AUTO_FAN(E2, fan_on, EXTRUDER_AUTO_FAN_SPEED); break;
        #endif
        #if HAS_AUTO_FAN_3
          case 3: _UPDATE_AUTO_FAN(E3, fan_on, EXTRUDER_AUTO_FAN_SPEED); break;
        #endif
        #if HAS_AUTO_FAN_4
          case 4: _UPDATE_AUTO_FAN(E4, fan_on, EXTRUDER_AUTO_FAN_SPEED); break;
        #endif
        #if HAS_AUTO_FAN_5
          case 5: _UPDATE_AUTO_FAN(E5, fan_on, EXTRUDER_AUTO_FAN_SPEED); break;
        #endif
        #if HAS_AUTO_FAN_6
          case 6: _UPDATE_AUTO_FAN(E6, fan_on, EXTRUDER_AUTO_FAN_SPEED); break;
        #endif
        #if HAS_AUTO_FAN_7
          case 7: _UPDATE_AUTO_FAN(E7, fan_on, EXTRUDER_AUTO_FAN_SPEED); break;
        #endif
        #if HAS_AUTO_CHAMBER_FAN && !AUTO_CHAMBER_IS_E
          case CHAMBER_FAN_INDEX: _UPDATE_AUTO_FAN(CHAMBER, fan_on, CHAMBER_AUTO_FAN_SPEED); break;
        #endif
      }
      SBI(fanDone, realFan);
    }
  }

#endif // HAS_AUTO_FAN

//
// Temperature Error Handlers
//

inline void loud_kill(PGM_P const lcd_msg, const heater_id_t heater_id) {
  marlin_state = MF_KILLED;
  #if USE_BEEPER
    thermalManager.disable_all_heaters();
    for (uint8_t i = 20; i--;) {
      WRITE(BEEPER_PIN, HIGH);
      delay(25);
      watchdog_refresh();
      WRITE(BEEPER_PIN, LOW);
      delay(40);
      watchdog_refresh();
      delay(40);
      watchdog_refresh();
    }
    WRITE(BEEPER_PIN, HIGH);
  #endif
  kill(lcd_msg, HEATER_PSTR(heater_id));
}

void Temperature::_temp_error(const heater_id_t heater_id, PGM_P const serial_msg, PGM_P const lcd_msg) {

  static uint8_t killed = 0;

  if (IsRunning() && TERN1(BOGUS_TEMPERATURE_GRACE_PERIOD, killed == 2)) {
    SERIAL_ERROR_START();
    SERIAL_ECHOPGM_P(serial_msg);
    SERIAL_ECHOPGM(STR_STOPPED_HEATER);

    heater_id_t real_heater_id = heater_id;

    #if HAS_TEMP_REDUNDANT
      if (heater_id == H_REDUNDANT) {
        SERIAL_ECHOPGM(STR_REDUNDANT); // print redundant and cascade to print target, too.
        real_heater_id = (heater_id_t)HEATER_ID(TEMP_SENSOR_REDUNDANT_TARGET);
      }
    #endif

    switch (real_heater_id) {
      OPTCODE(HAS_TEMP_COOLER,  case H_COOLER:  SERIAL_ECHOPGM(STR_COOLER);         break)
      OPTCODE(HAS_TEMP_PROBE,   case H_PROBE:   SERIAL_ECHOPGM(STR_PROBE);          break)
      OPTCODE(HAS_TEMP_BOARD,   case H_BOARD:   SERIAL_ECHOPGM(STR_MOTHERBOARD);    break)
      OPTCODE(HAS_TEMP_CHAMBER, case H_CHAMBER: SERIAL_ECHOPGM(STR_HEATER_CHAMBER); break)
      OPTCODE(HAS_TEMP_BED,     case H_BED:     SERIAL_ECHOPGM(STR_HEATER_BED);     break)
      default:
        if (real_heater_id >= 0)
          SERIAL_ECHOLNPAIR("E", real_heater_id);
    }
    SERIAL_EOL();
  }

  disable_all_heaters(); // always disable (even for bogus temp)
  watchdog_refresh();

  #if BOGUS_TEMPERATURE_GRACE_PERIOD
    const millis_t ms = millis();
    static millis_t expire_ms;
    switch (killed) {
      case 0:
        expire_ms = ms + BOGUS_TEMPERATURE_GRACE_PERIOD;
        ++killed;
        break;
      case 1:
        if (ELAPSED(ms, expire_ms)) ++killed;
        break;
      case 2:
        loud_kill(lcd_msg, heater_id);
        ++killed;
        break;
    }
  #elif defined(BOGUS_TEMPERATURE_GRACE_PERIOD)
    UNUSED(killed);
  #else
    if (!killed) { killed = 1; loud_kill(lcd_msg, heater_id); }
  #endif
}

void Temperature::max_temp_error(const heater_id_t heater_id) {
  _temp_error(heater_id, PSTR(STR_T_MAXTEMP), GET_TEXT(MSG_ERR_MAXTEMP));
}

void Temperature::min_temp_error(const heater_id_t heater_id) {
  _temp_error(heater_id, PSTR(STR_T_MINTEMP), GET_TEXT(MSG_ERR_MINTEMP));
}

#if ANY(PID_DEBUG, PID_BED_DEBUG, PID_CHAMBER_DEBUG)
  bool Temperature::pid_debug_flag; // = 0
#endif

#if HAS_HOTEND

  float Temperature::get_pid_output_hotend(const uint8_t E_NAME) {
    const uint8_t ee = HOTEND_INDEX;
    #if ENABLED(PIDTEMP)
      #if DISABLED(PID_OPENLOOP)
        static hotend_pid_t work_pid[HOTENDS];
        static float temp_iState[HOTENDS] = { 0 },
                     temp_dState[HOTENDS] = { 0 };
        static bool pid_reset[HOTENDS] = { false };
        const float pid_error = temp_hotend[ee].target - temp_hotend[ee].celsius;

        float pid_output;

        if (temp_hotend[ee].target == 0
          || pid_error < -(PID_FUNCTIONAL_RANGE)
          || TERN0(HEATER_IDLE_HANDLER, heater_idle[ee].timed_out)
        ) {
          pid_output = 0;
          pid_reset[ee] = true;
        }
        else if (pid_error > PID_FUNCTIONAL_RANGE) {
          pid_output = BANG_MAX;
          pid_reset[ee] = true;
        }
        else {
          if (pid_reset[ee]) {
            temp_iState[ee] = 0.0;
            work_pid[ee].Kd = 0.0;
            pid_reset[ee] = false;
          }

          work_pid[ee].Kd = work_pid[ee].Kd + PID_K2 * (PID_PARAM(Kd, ee) * (temp_dState[ee] - temp_hotend[ee].celsius) - work_pid[ee].Kd);
          const float max_power_over_i_gain = float(PID_MAX) / PID_PARAM(Ki, ee) - float(MIN_POWER);
          temp_iState[ee] = constrain(temp_iState[ee] + pid_error, 0, max_power_over_i_gain);
          work_pid[ee].Kp = PID_PARAM(Kp, ee) * pid_error;
          work_pid[ee].Ki = PID_PARAM(Ki, ee) * temp_iState[ee];

          pid_output = work_pid[ee].Kp + work_pid[ee].Ki + work_pid[ee].Kd + float(MIN_POWER);

          #if ENABLED(PID_EXTRUSION_SCALING)
            #if HOTENDS == 1
              constexpr bool this_hotend = true;
            #else
              const bool this_hotend = (ee == active_extruder);
            #endif
            work_pid[ee].Kc = 0;
            if (this_hotend) {
              const long e_position = stepper.position(E_AXIS);
              if (e_position > last_e_position) {
                lpq[lpq_ptr] = e_position - last_e_position;
                last_e_position = e_position;
              }
              else
                lpq[lpq_ptr] = 0;

              if (++lpq_ptr >= lpq_len) lpq_ptr = 0;
              work_pid[ee].Kc = (lpq[lpq_ptr] * planner.steps_to_mm[E_AXIS]) * PID_PARAM(Kc, ee);
              pid_output += work_pid[ee].Kc;
            }
          #endif // PID_EXTRUSION_SCALING
          #if ENABLED(PID_FAN_SCALING)
            if (fan_speed[active_extruder] > PID_FAN_SCALING_MIN_SPEED) {
              work_pid[ee].Kf = PID_PARAM(Kf, ee) + (PID_FAN_SCALING_LIN_FACTOR) * fan_speed[active_extruder];
              pid_output += work_pid[ee].Kf;
            }
            //pid_output -= work_pid[ee].Ki;
            //pid_output += work_pid[ee].Ki * work_pid[ee].Kf
          #endif // PID_FAN_SCALING
          LIMIT(pid_output, 0, PID_MAX);
        }
        temp_dState[ee] = temp_hotend[ee].celsius;

      #else // PID_OPENLOOP

        const float pid_output = constrain(temp_hotend[ee].target, 0, PID_MAX);

      #endif // PID_OPENLOOP

      #if ENABLED(PID_DEBUG)
        if (ee == active_extruder && pid_debug_flag) {
          SERIAL_ECHO_MSG(STR_PID_DEBUG, ee, STR_PID_DEBUG_INPUT, temp_hotend[ee].celsius, STR_PID_DEBUG_OUTPUT, pid_output
            #if DISABLED(PID_OPENLOOP)
              , STR_PID_DEBUG_PTERM, work_pid[ee].Kp
              , STR_PID_DEBUG_ITERM, work_pid[ee].Ki
              , STR_PID_DEBUG_DTERM, work_pid[ee].Kd
              #if ENABLED(PID_EXTRUSION_SCALING)
                , STR_PID_DEBUG_CTERM, work_pid[ee].Kc
              #endif
            #endif
          );
        }
      #endif

    #else // No PID enabled

      const bool is_idling = TERN0(HEATER_IDLE_HANDLER, heater_idle[ee].timed_out);
      const float pid_output = (!is_idling && temp_hotend[ee].celsius < temp_hotend[ee].target) ? BANG_MAX : 0;

    #endif

    return pid_output;
  }

#endif // HAS_HOTEND

#if ENABLED(PIDTEMPBED)

  float Temperature::get_pid_output_bed() {

    #if DISABLED(PID_OPENLOOP)

      static PID_t work_pid{0};
      static float temp_iState = 0, temp_dState = 0;
      static bool pid_reset = true;
      float pid_output = 0;
      const float max_power_over_i_gain = float(MAX_BED_POWER) / temp_bed.pid.Ki - float(MIN_BED_POWER),
                  pid_error = temp_bed.target - temp_bed.celsius;

      if (!temp_bed.target || pid_error < -(PID_FUNCTIONAL_RANGE)) {
        pid_output = 0;
        pid_reset = true;
      }
      else if (pid_error > PID_FUNCTIONAL_RANGE) {
        pid_output = MAX_BED_POWER;
        pid_reset = true;
      }
      else {
        if (pid_reset) {
          temp_iState = 0.0;
          work_pid.Kd = 0.0;
          pid_reset = false;
        }

        temp_iState = constrain(temp_iState + pid_error, 0, max_power_over_i_gain);

        work_pid.Kp = temp_bed.pid.Kp * pid_error;
        work_pid.Ki = temp_bed.pid.Ki * temp_iState;
        work_pid.Kd = work_pid.Kd + PID_K2 * (temp_bed.pid.Kd * (temp_dState - temp_bed.celsius) - work_pid.Kd);

        temp_dState = temp_bed.celsius;

        pid_output = constrain(work_pid.Kp + work_pid.Ki + work_pid.Kd + float(MIN_BED_POWER), 0, MAX_BED_POWER);
      }

    #else // PID_OPENLOOP

      const float pid_output = constrain(temp_bed.target, 0, MAX_BED_POWER);

    #endif // PID_OPENLOOP

    #if ENABLED(PID_BED_DEBUG)
      if (pid_debug_flag) {
        SERIAL_ECHO_MSG(
          " PID_BED_DEBUG : Input ", temp_bed.celsius, " Output ", pid_output
          #if DISABLED(PID_OPENLOOP)
            , STR_PID_DEBUG_PTERM, work_pid.Kp
            , STR_PID_DEBUG_ITERM, work_pid.Ki
            , STR_PID_DEBUG_DTERM, work_pid.Kd
          #endif
        );
      }
    #endif

    return pid_output;
  }

#endif // PIDTEMPBED

#if ENABLED(PIDTEMPCHAMBER)

  float Temperature::get_pid_output_chamber() {

    #if DISABLED(PID_OPENLOOP)

      static PID_t work_pid{0};
      static float temp_iState = 0, temp_dState = 0;
      static bool pid_reset = true;
      float pid_output = 0;
      const float max_power_over_i_gain = float(MAX_CHAMBER_POWER) / temp_chamber.pid.Ki - float(MIN_CHAMBER_POWER),
                  pid_error = temp_chamber.target - temp_chamber.celsius;

      if (!temp_chamber.target || pid_error < -(PID_FUNCTIONAL_RANGE)) {
        pid_output = 0;
        pid_reset = true;
      }
      else if (pid_error > PID_FUNCTIONAL_RANGE) {
        pid_output = MAX_CHAMBER_POWER;
        pid_reset = true;
      }
      else {
        if (pid_reset) {
          temp_iState = 0.0;
          work_pid.Kd = 0.0;
          pid_reset = false;
        }

        temp_iState = constrain(temp_iState + pid_error, 0, max_power_over_i_gain);

        work_pid.Kp = temp_chamber.pid.Kp * pid_error;
        work_pid.Ki = temp_chamber.pid.Ki * temp_iState;
        work_pid.Kd = work_pid.Kd + PID_K2 * (temp_chamber.pid.Kd * (temp_dState - temp_chamber.celsius) - work_pid.Kd);

        temp_dState = temp_chamber.celsius;

        pid_output = constrain(work_pid.Kp + work_pid.Ki + work_pid.Kd + float(MIN_CHAMBER_POWER), 0, MAX_CHAMBER_POWER);
      }

    #else // PID_OPENLOOP

      const float pid_output = constrain(temp_chamber.target, 0, MAX_CHAMBER_POWER);

    #endif // PID_OPENLOOP

    #if ENABLED(PID_CHAMBER_DEBUG)
    {
      SERIAL_ECHO_MSG(
        " PID_CHAMBER_DEBUG : Input ", temp_chamber.celsius, " Output ", pid_output
        #if DISABLED(PID_OPENLOOP)
          , STR_PID_DEBUG_PTERM, work_pid.Kp
          , STR_PID_DEBUG_ITERM, work_pid.Ki
          , STR_PID_DEBUG_DTERM, work_pid.Kd
        #endif
      );
    }
    #endif

    return pid_output;
  }

#endif // PIDTEMPCHAMBER

/**
 * Manage heating activities for extruder hot-ends and a heated bed
 *  - Acquire updated temperature readings
 *    - Also resets the watchdog timer
 *  - Invoke thermal runaway protection
 *  - Manage extruder auto-fan
 *  - Apply filament width to the extrusion rate (may move)
 *  - Update the heated bed PID output value
 */
void Temperature::manage_heater() {
  if (marlin_state == MF_INITIALIZING) return watchdog_refresh(); // If Marlin isn't started, at least reset the watchdog!

  static bool no_reentry = false;  // Prevent recursion
  if (no_reentry) return;
  REMEMBER(mh, no_reentry, true);

  #if ENABLED(EMERGENCY_PARSER)
    if (emergency_parser.killed_by_M112) kill(M112_KILL_STR, nullptr, true);

    if (emergency_parser.quickstop_by_M410) {
      emergency_parser.quickstop_by_M410 = false; // quickstop_stepper may call idle so clear this now!
      quickstop_stepper();
    }
  #endif

  if (!updateTemperaturesIfReady()) return; // Will also reset the watchdog if temperatures are ready

  #if DISABLED(IGNORE_THERMOCOUPLE_ERRORS)
    #if TEMP_SENSOR_0_IS_MAX_TC
      if (degHotend(0) > _MIN(HEATER_0_MAXTEMP, TEMP_SENSOR_0_MAX_TC_TMAX - 1.0)) max_temp_error(H_E0);
      if (degHotend(0) < _MAX(HEATER_0_MINTEMP, TEMP_SENSOR_0_MAX_TC_TMIN + .01)) min_temp_error(H_E0);
    #endif
    #if TEMP_SENSOR_1_IS_MAX_TC
      if (degHotend(1) > _MIN(HEATER_1_MAXTEMP, TEMP_SENSOR_1_MAX_TC_TMAX - 1.0)) max_temp_error(H_E1);
      if (degHotend(1) < _MAX(HEATER_1_MINTEMP, TEMP_SENSOR_1_MAX_TC_TMIN + .01)) min_temp_error(H_E1);
    #endif
    #if TEMP_SENSOR_REDUNDANT_IS_MAX_TC
      if (degRedundant() > TEMP_SENSOR_REDUNDANT_MAX_TC_TMAX - 1.0) max_temp_error(H_REDUNDANT);
      if (degRedundant() < TEMP_SENSOR_REDUNDANT_MAX_TC_TMIN + .01) min_temp_error(H_REDUNDANT);
    #endif
  #endif

  millis_t ms = millis();

  #if HAS_HOTEND

    HOTEND_LOOP() {
      #if ENABLED(THERMAL_PROTECTION_HOTENDS)
        if (degHotend(e) > temp_range[e].maxtemp) max_temp_error((heater_id_t)e);
      #endif

      TERN_(HEATER_IDLE_HANDLER, heater_idle[e].update(ms));

      #if ENABLED(THERMAL_PROTECTION_HOTENDS)
        // Check for thermal runaway
        tr_state_machine[e].run(temp_hotend[e].celsius, temp_hotend[e].target, (heater_id_t)e, THERMAL_PROTECTION_PERIOD, THERMAL_PROTECTION_HYSTERESIS);
      #endif

      temp_hotend[e].soft_pwm_amount = (temp_hotend[e].celsius > temp_range[e].mintemp || is_preheating(e)) && temp_hotend[e].celsius < temp_range[e].maxtemp ? (int)get_pid_output_hotend(e) >> 1 : 0;

      #if WATCH_HOTENDS
        // Make sure temperature is increasing
        if (watch_hotend[e].elapsed(ms)) {          // Enabled and time to check?
          if (watch_hotend[e].check(degHotend(e)))  // Increased enough?
            start_watching_hotend(e);               // If temp reached, turn off elapsed check
          else {
            _temp_error((heater_id_t)e, str_t_heating_failed, GET_TEXT(MSG_HEATING_FAILED_LCD));
          }
        }
      #endif

    } // HOTEND_LOOP

  #endif // HAS_HOTEND

  #if HAS_TEMP_REDUNDANT
    // Make sure measured temperatures are close together
    if (ABS(degRedundantTarget() - degRedundant()) > TEMP_SENSOR_REDUNDANT_MAX_DIFF)
      _temp_error((heater_id_t)HEATER_ID(TEMP_SENSOR_REDUNDANT_TARGET), PSTR(STR_REDUNDANCY), GET_TEXT(MSG_ERR_REDUNDANT_TEMP));
  #endif

  #if HAS_AUTO_FAN
    if (ELAPSED(ms, next_auto_fan_check_ms)) { // only need to check fan state very infrequently
      checkExtruderAutoFans();
      next_auto_fan_check_ms = ms + 2500UL;
    }
  #endif

  #if ENABLED(FILAMENT_WIDTH_SENSOR)
    /**
     * Dynamically set the volumetric multiplier based
     * on the delayed Filament Width measurement.
     */
    filwidth.update_volumetric();
  #endif

  #if HAS_HEATED_BED

    #if ENABLED(THERMAL_PROTECTION_BED)
      if (degBed() > BED_MAXTEMP) max_temp_error(H_BED);
    #endif

    #if WATCH_BED
      // Make sure temperature is increasing
      if (watch_bed.elapsed(ms)) {              // Time to check the bed?
        if (watch_bed.check(degBed()))          // Increased enough?
          start_watching_bed();                 // If temp reached, turn off elapsed check
        else {
          _temp_error(H_BED, str_t_heating_failed, GET_TEXT(MSG_HEATING_FAILED_LCD));
        }
      }
    #endif // WATCH_BED

    #if BOTH(PROBING_HEATERS_OFF, BED_LIMIT_SWITCHING)
      #define PAUSE_CHANGE_REQD 1
    #endif

    #if PAUSE_CHANGE_REQD
      static bool last_pause_state;
    #endif

    do {

      #if DISABLED(PIDTEMPBED)
        if (PENDING(ms, next_bed_check_ms)
          && TERN1(PAUSE_CHANGE_REQD, paused_for_probing == last_pause_state)
        ) break;
        next_bed_check_ms = ms + BED_CHECK_INTERVAL;
        TERN_(PAUSE_CHANGE_REQD, last_pause_state = paused_for_probing);
      #endif

      TERN_(HEATER_IDLE_HANDLER, heater_idle[IDLE_INDEX_BED].update(ms));

      #if HAS_THERMALLY_PROTECTED_BED
        tr_state_machine[RUNAWAY_IND_BED].run(temp_bed.celsius, temp_bed.target, H_BED, THERMAL_PROTECTION_BED_PERIOD, THERMAL_PROTECTION_BED_HYSTERESIS);
      #endif

      #if HEATER_IDLE_HANDLER
        if (heater_idle[IDLE_INDEX_BED].timed_out) {
          temp_bed.soft_pwm_amount = 0;
          #if DISABLED(PIDTEMPBED)
            WRITE_HEATER_BED(LOW);
          #endif
        }
        else
      #endif
      {
        #if ENABLED(PIDTEMPBED)
          temp_bed.soft_pwm_amount = WITHIN(temp_bed.celsius, BED_MINTEMP, BED_MAXTEMP) ? (int)get_pid_output_bed() >> 1 : 0;
        #else
          // Check if temperature is within the correct band
          if (WITHIN(temp_bed.celsius, BED_MINTEMP, BED_MAXTEMP)) {
            #if ENABLED(BED_LIMIT_SWITCHING)
              if (temp_bed.celsius >= temp_bed.target + BED_HYSTERESIS)
                temp_bed.soft_pwm_amount = 0;
              else if (temp_bed.celsius <= temp_bed.target - (BED_HYSTERESIS))
                temp_bed.soft_pwm_amount = MAX_BED_POWER >> 1;
            #else // !PIDTEMPBED && !BED_LIMIT_SWITCHING
              temp_bed.soft_pwm_amount = temp_bed.celsius < temp_bed.target ? MAX_BED_POWER >> 1 : 0;
            #endif
          }
          else {
            temp_bed.soft_pwm_amount = 0;
            WRITE_HEATER_BED(LOW);
          }
        #endif
      }

    } while (false);

  #endif // HAS_HEATED_BED

  #if HAS_HEATED_CHAMBER

    #ifndef CHAMBER_CHECK_INTERVAL
      #define CHAMBER_CHECK_INTERVAL 1000UL
    #endif

    #if ENABLED(THERMAL_PROTECTION_CHAMBER)
      if (degChamber() > CHAMBER_MAXTEMP) max_temp_error(H_CHAMBER);
    #endif

    #if WATCH_CHAMBER
      // Make sure temperature is increasing
      if (watch_chamber.elapsed(ms)) {          // Time to check the chamber?
        if (watch_chamber.check(degChamber()))  // Increased enough? Error below.
          start_watching_chamber();             // If temp reached, turn off elapsed check.
        else
          _temp_error(H_CHAMBER, str_t_heating_failed, GET_TEXT(MSG_HEATING_FAILED_LCD));
      }
    #endif

    #if EITHER(CHAMBER_FAN, CHAMBER_VENT) || DISABLED(PIDTEMPCHAMBER)
      static bool flag_chamber_excess_heat; // = false;
    #endif

    #if EITHER(CHAMBER_FAN, CHAMBER_VENT)
      static bool flag_chamber_off; // = false

      if (temp_chamber.target > CHAMBER_MINTEMP) {
        flag_chamber_off = false;

        #if ENABLED(CHAMBER_FAN)
          int16_t fan_chamber_pwm;
          #if CHAMBER_FAN_MODE == 0
            fan_chamber_pwm = CHAMBER_FAN_BASE;
          #elif CHAMBER_FAN_MODE == 1
            fan_chamber_pwm = (temp_chamber.celsius > temp_chamber.target) ? (CHAMBER_FAN_BASE) + (CHAMBER_FAN_FACTOR) * (temp_chamber.celsius - temp_chamber.target) : 0;
          #elif CHAMBER_FAN_MODE == 2
            fan_chamber_pwm = (CHAMBER_FAN_BASE) + (CHAMBER_FAN_FACTOR) * ABS(temp_chamber.celsius - temp_chamber.target);
            if (temp_chamber.soft_pwm_amount)
              fan_chamber_pwm += (CHAMBER_FAN_FACTOR) * 2;
          #elif CHAMBER_FAN_MODE == 3
            fan_chamber_pwm = CHAMBER_FAN_BASE + _MAX((CHAMBER_FAN_FACTOR) * (temp_chamber.celsius - temp_chamber.target), 0);
          #endif
          NOMORE(fan_chamber_pwm, 225);
          set_fan_speed(2, fan_chamber_pwm); // TODO: instead of fan 2, set to chamber fan
        #endif

        #if ENABLED(CHAMBER_VENT)
          #ifndef MIN_COOLING_SLOPE_TIME_CHAMBER_VENT
            #define MIN_COOLING_SLOPE_TIME_CHAMBER_VENT 20
          #endif
          #ifndef MIN_COOLING_SLOPE_DEG_CHAMBER_VENT
            #define MIN_COOLING_SLOPE_DEG_CHAMBER_VENT 1.5
          #endif
          if (!flag_chamber_excess_heat && temp_chamber.celsius - temp_chamber.target >= HIGH_EXCESS_HEAT_LIMIT) {
            // Open vent after MIN_COOLING_SLOPE_TIME_CHAMBER_VENT seconds if the
            // temperature didn't drop at least MIN_COOLING_SLOPE_DEG_CHAMBER_VENT
            if (next_cool_check_ms_2 == 0 || ELAPSED(ms, next_cool_check_ms_2)) {
              if (temp_chamber.celsius - old_temp > MIN_COOLING_SLOPE_DEG_CHAMBER_VENT)
                flag_chamber_excess_heat = true; // the bed is heating the chamber too much
              next_cool_check_ms_2 = ms + SEC_TO_MS(MIN_COOLING_SLOPE_TIME_CHAMBER_VENT);
              old_temp = temp_chamber.celsius;
            }
          }
          else {
            next_cool_check_ms_2 = 0;
            old_temp = 9999;
          }
          if (flag_chamber_excess_heat && (temp_chamber.target - temp_chamber.celsius >= LOW_EXCESS_HEAT_LIMIT))
            flag_chamber_excess_heat = false;
        #endif
      }
      else if (!flag_chamber_off) {
        #if ENABLED(CHAMBER_FAN)
          flag_chamber_off = true;
          set_fan_speed(2, 0);
        #endif
        #if ENABLED(CHAMBER_VENT)
          flag_chamber_excess_heat = false;
          MOVE_SERVO(CHAMBER_VENT_SERVO_NR, 90);
        #endif
      }
    #endif

    #if ENABLED(PIDTEMPCHAMBER)
      // PIDTEMPCHAMBER doesn't support a CHAMBER_VENT yet.
      temp_chamber.soft_pwm_amount = WITHIN(temp_chamber.celsius, CHAMBER_MINTEMP, CHAMBER_MAXTEMP) ? (int)get_pid_output_chamber() >> 1 : 0;
    #else
      if (ELAPSED(ms, next_chamber_check_ms)) {
        next_chamber_check_ms = ms + CHAMBER_CHECK_INTERVAL;

        if (WITHIN(temp_chamber.celsius, CHAMBER_MINTEMP, CHAMBER_MAXTEMP)) {
          if (flag_chamber_excess_heat) {
            temp_chamber.soft_pwm_amount = 0;
            #if ENABLED(CHAMBER_VENT)
              if (!flag_chamber_off) MOVE_SERVO(CHAMBER_VENT_SERVO_NR, temp_chamber.celsius <= temp_chamber.target ? 0 : 90);
            #endif
          }
          else {
            #if ENABLED(CHAMBER_LIMIT_SWITCHING)
              if (temp_chamber.celsius >= temp_chamber.target + TEMP_CHAMBER_HYSTERESIS)
                temp_chamber.soft_pwm_amount = 0;
              else if (temp_chamber.celsius <= temp_chamber.target - (TEMP_CHAMBER_HYSTERESIS))
                temp_chamber.soft_pwm_amount = (MAX_CHAMBER_POWER) >> 1;
            #else
              temp_chamber.soft_pwm_amount = temp_chamber.celsius < temp_chamber.target ? (MAX_CHAMBER_POWER) >> 1 : 0;
            #endif
            #if ENABLED(CHAMBER_VENT)
              if (!flag_chamber_off) MOVE_SERVO(CHAMBER_VENT_SERVO_NR, 0);
            #endif
          }
        }
        else {
          temp_chamber.soft_pwm_amount = 0;
          WRITE_HEATER_CHAMBER(LOW);
        }
     }
     #if ENABLED(THERMAL_PROTECTION_CHAMBER)
       tr_state_machine[RUNAWAY_IND_CHAMBER].run(temp_chamber.celsius, temp_chamber.target, H_CHAMBER, THERMAL_PROTECTION_CHAMBER_PERIOD, THERMAL_PROTECTION_CHAMBER_HYSTERESIS);
     #endif
   #endif

  #endif // HAS_HEATED_CHAMBER

  #if HAS_COOLER

    #ifndef COOLER_CHECK_INTERVAL
      #define COOLER_CHECK_INTERVAL 2000UL
    #endif

    #if ENABLED(THERMAL_PROTECTION_COOLER)
      if (degCooler() > COOLER_MAXTEMP) max_temp_error(H_COOLER);
    #endif

    #if WATCH_COOLER
      // Make sure temperature is decreasing
      if (watch_cooler.elapsed(ms)) {             // Time to check the cooler?
        if (degCooler() > watch_cooler.target)    // Failed to decrease enough?
          _temp_error(H_COOLER, GET_TEXT(MSG_COOLING_FAILED), GET_TEXT(MSG_COOLING_FAILED));
        else
          start_watching_cooler();                 // Start again if the target is still far off
      }
    #endif

    static bool flag_cooler_state; // = false

    if (cooler.enabled) {
      flag_cooler_state = true; // used to allow M106 fan control when cooler is disabled
      if (temp_cooler.target == 0) temp_cooler.target = COOLER_MIN_TARGET;
      if (ELAPSED(ms, next_cooler_check_ms)) {
        next_cooler_check_ms = ms + COOLER_CHECK_INTERVAL;
        if (temp_cooler.celsius > temp_cooler.target) {
          temp_cooler.soft_pwm_amount = temp_cooler.celsius > temp_cooler.target ? MAX_COOLER_POWER : 0;
          flag_cooler_state = temp_cooler.soft_pwm_amount > 0 ? true : false; // used to allow M106 fan control when cooler is disabled
          #if ENABLED(COOLER_FAN)
            int16_t fan_cooler_pwm = (COOLER_FAN_BASE) + (COOLER_FAN_FACTOR) * ABS(temp_cooler.celsius - temp_cooler.target);
            NOMORE(fan_cooler_pwm, 255);
            set_fan_speed(COOLER_FAN_INDEX, fan_cooler_pwm); // Set cooler fan pwm
            cooler_fan_flush_ms = ms + 5000;
          #endif
        }
        else {
          temp_cooler.soft_pwm_amount = 0;
          #if ENABLED(COOLER_FAN)
            set_fan_speed(COOLER_FAN_INDEX, temp_cooler.celsius > temp_cooler.target - 2 ? COOLER_FAN_BASE : 0);
          #endif
          WRITE_HEATER_COOLER(LOW);
        }
      }
    }
    else {
      temp_cooler.soft_pwm_amount = 0;
      if (flag_cooler_state) {
        flag_cooler_state = false;
        thermalManager.set_fan_speed(COOLER_FAN_INDEX, 0);
      }
      WRITE_HEATER_COOLER(LOW);
    }

    #if ENABLED(THERMAL_PROTECTION_COOLER)
      tr_state_machine[RUNAWAY_IND_COOLER].run(temp_cooler.celsius, temp_cooler.target, H_COOLER, THERMAL_PROTECTION_COOLER_PERIOD, THERMAL_PROTECTION_COOLER_HYSTERESIS);
    #endif

  #endif // HAS_COOLER

  #if ENABLED(LASER_COOLANT_FLOW_METER)
    cooler.flowmeter_task(ms);
    #if ENABLED(FLOWMETER_SAFETY)
      if (cutter.enabled() && cooler.check_flow_too_low()) {
        cutter.disable();
        TERN_(HAS_DISPLAY, ui.flow_fault());
      }
    #endif
  #endif

  UNUSED(ms);
}

#define TEMP_AD595(RAW)  ((RAW) * 5.0 * 100.0 / float(HAL_ADC_RANGE) / (OVERSAMPLENR) * (TEMP_SENSOR_AD595_GAIN) + TEMP_SENSOR_AD595_OFFSET)
#define TEMP_AD8495(RAW) ((RAW) * 6.6 * 100.0 / float(HAL_ADC_RANGE) / (OVERSAMPLENR) * (TEMP_SENSOR_AD8495_GAIN) + TEMP_SENSOR_AD8495_OFFSET)

/**
 * Bisect search for the range of the 'raw' value, then interpolate
 * proportionally between the under and over values.
 */
#define SCAN_THERMISTOR_TABLE(TBL,LEN) do{                                \
  uint8_t l = 0, r = LEN, m;                                              \
  for (;;) {                                                              \
    m = (l + r) >> 1;                                                     \
    if (!m) return celsius_t(pgm_read_word(&TBL[0].celsius));             \
    if (m == l || m == r) return celsius_t(pgm_read_word(&TBL[LEN-1].celsius)); \
    int16_t v00 = pgm_read_word(&TBL[m-1].value),                         \
            v10 = pgm_read_word(&TBL[m-0].value);                         \
         if (raw < v00) r = m;                                            \
    else if (raw > v10) l = m;                                            \
    else {                                                                \
      const celsius_t v01 = celsius_t(pgm_read_word(&TBL[m-1].celsius)),  \
                      v11 = celsius_t(pgm_read_word(&TBL[m-0].celsius));  \
      return v01 + (raw - v00) * float(v11 - v01) / float(v10 - v00);     \
    }                                                                     \
  }                                                                       \
}while(0)

#if HAS_USER_THERMISTORS

  user_thermistor_t Temperature::user_thermistor[USER_THERMISTORS]; // Initialized by settings.load()

  void Temperature::reset_user_thermistors() {
    user_thermistor_t default_user_thermistor[USER_THERMISTORS] = {
      #if TEMP_SENSOR_0_IS_CUSTOM
        { true, 0, 0, HOTEND0_PULLUP_RESISTOR_OHMS, HOTEND0_RESISTANCE_25C_OHMS, 0, 0, HOTEND0_BETA, 0 },
      #endif
      #if TEMP_SENSOR_1_IS_CUSTOM
        { true, 0, 0, HOTEND1_PULLUP_RESISTOR_OHMS, HOTEND1_RESISTANCE_25C_OHMS, 0, 0, HOTEND1_BETA, 0 },
      #endif
      #if TEMP_SENSOR_2_IS_CUSTOM
        { true, 0, 0, HOTEND2_PULLUP_RESISTOR_OHMS, HOTEND2_RESISTANCE_25C_OHMS, 0, 0, HOTEND2_BETA, 0 },
      #endif
      #if TEMP_SENSOR_3_IS_CUSTOM
        { true, 0, 0, HOTEND3_PULLUP_RESISTOR_OHMS, HOTEND3_RESISTANCE_25C_OHMS, 0, 0, HOTEND3_BETA, 0 },
      #endif
      #if TEMP_SENSOR_4_IS_CUSTOM
        { true, 0, 0, HOTEND4_PULLUP_RESISTOR_OHMS, HOTEND4_RESISTANCE_25C_OHMS, 0, 0, HOTEND4_BETA, 0 },
      #endif
      #if TEMP_SENSOR_5_IS_CUSTOM
        { true, 0, 0, HOTEND5_PULLUP_RESISTOR_OHMS, HOTEND5_RESISTANCE_25C_OHMS, 0, 0, HOTEND5_BETA, 0 },
      #endif
      #if TEMP_SENSOR_6_IS_CUSTOM
        { true, 0, 0, HOTEND6_PULLUP_RESISTOR_OHMS, HOTEND6_RESISTANCE_25C_OHMS, 0, 0, HOTEND6_BETA, 0 },
      #endif
      #if TEMP_SENSOR_7_IS_CUSTOM
        { true, 0, 0, HOTEND7_PULLUP_RESISTOR_OHMS, HOTEND7_RESISTANCE_25C_OHMS, 0, 0, HOTEND7_BETA, 0 },
      #endif
      #if TEMP_SENSOR_BED_IS_CUSTOM
        { true, 0, 0, BED_PULLUP_RESISTOR_OHMS, BED_RESISTANCE_25C_OHMS, 0, 0, BED_BETA, 0 },
      #endif
      #if TEMP_SENSOR_CHAMBER_IS_CUSTOM
        { true, 0, 0, CHAMBER_PULLUP_RESISTOR_OHMS, CHAMBER_RESISTANCE_25C_OHMS, 0, 0, CHAMBER_BETA, 0 },
      #endif
      #if TEMP_SENSOR_COOLER_IS_CUSTOM
        { true, 0, 0, COOLER_PULLUP_RESISTOR_OHMS, COOLER_RESISTANCE_25C_OHMS, 0, 0, COOLER_BETA, 0 },
      #endif
      #if TEMP_SENSOR_PROBE_IS_CUSTOM
        { true, 0, 0, PROBE_PULLUP_RESISTOR_OHMS, PROBE_RESISTANCE_25C_OHMS, 0, 0, PROBE_BETA, 0 },
      #endif
      #if TEMP_SENSOR_BOARD_IS_CUSTOM
        { true, 0, 0, BOARD_PULLUP_RESISTOR_OHMS, BOARD_RESISTANCE_25C_OHMS, 0, 0, BOARD_BETA, 0 },
      #endif
      #if TEMP_SENSOR_REDUNDANT_IS_CUSTOM
        { true, 0, 0, REDUNDANT_PULLUP_RESISTOR_OHMS, REDUNDANT_RESISTANCE_25C_OHMS, 0, 0, REDUNDANT_BETA, 0 },
      #endif
    };
    COPY(user_thermistor, default_user_thermistor);
  }

  void Temperature::log_user_thermistor(const uint8_t t_index, const bool eprom/*=false*/) {

    if (eprom)
      SERIAL_ECHOPGM("  M305 ");
    else
      SERIAL_ECHO_START();
    SERIAL_CHAR('P', '0' + t_index);

    const user_thermistor_t &t = user_thermistor[t_index];

    SERIAL_ECHOPAIR_F(" R", t.series_res, 1);
    SERIAL_ECHOPAIR_F_P(SP_T_STR, t.res_25, 1);
    SERIAL_ECHOPAIR_F_P(SP_B_STR, t.beta, 1);
    SERIAL_ECHOPAIR_F_P(SP_C_STR, t.sh_c_coeff, 9);
    SERIAL_ECHOPGM(" ; ");
    SERIAL_ECHOPGM_P(
      TERN_(TEMP_SENSOR_0_IS_CUSTOM, t_index == CTI_HOTEND_0 ? PSTR("HOTEND 0") :)
      TERN_(TEMP_SENSOR_1_IS_CUSTOM, t_index == CTI_HOTEND_1 ? PSTR("HOTEND 1") :)
      TERN_(TEMP_SENSOR_2_IS_CUSTOM, t_index == CTI_HOTEND_2 ? PSTR("HOTEND 2") :)
      TERN_(TEMP_SENSOR_3_IS_CUSTOM, t_index == CTI_HOTEND_3 ? PSTR("HOTEND 3") :)
      TERN_(TEMP_SENSOR_4_IS_CUSTOM, t_index == CTI_HOTEND_4 ? PSTR("HOTEND 4") :)
      TERN_(TEMP_SENSOR_5_IS_CUSTOM, t_index == CTI_HOTEND_5 ? PSTR("HOTEND 5") :)
      TERN_(TEMP_SENSOR_6_IS_CUSTOM, t_index == CTI_HOTEND_6 ? PSTR("HOTEND 6") :)
      TERN_(TEMP_SENSOR_7_IS_CUSTOM, t_index == CTI_HOTEND_7 ? PSTR("HOTEND 7") :)
      TERN_(TEMP_SENSOR_BED_IS_CUSTOM, t_index == CTI_BED ? PSTR("BED") :)
      TERN_(TEMP_SENSOR_CHAMBER_IS_CUSTOM, t_index == CTI_CHAMBER ? PSTR("CHAMBER") :)
      TERN_(TEMP_SENSOR_COOLER_IS_CUSTOM, t_index == CTI_COOLER ? PSTR("COOLER") :)
      TERN_(TEMP_SENSOR_PROBE_IS_CUSTOM, t_index == CTI_PROBE ? PSTR("PROBE") :)
      TERN_(TEMP_SENSOR_BOARD_IS_CUSTOM, t_index == CTI_BOARD ? PSTR("BOARD") :)
      TERN_(TEMP_SENSOR_REDUNDANT_IS_CUSTOM, t_index == CTI_REDUNDANT ? PSTR("REDUNDANT") :)
      nullptr
    );
    SERIAL_EOL();
  }

  celsius_float_t Temperature::user_thermistor_to_deg_c(const uint8_t t_index, const int16_t raw) {

    if (!WITHIN(t_index, 0, COUNT(user_thermistor) - 1)) return 25;

    user_thermistor_t &t = user_thermistor[t_index];
    if (t.pre_calc) { // pre-calculate some variables
      t.pre_calc     = false;
      t.res_25_recip = 1.0f / t.res_25;
      t.res_25_log   = logf(t.res_25);
      t.beta_recip   = 1.0f / t.beta;
      t.sh_alpha     = RECIPROCAL(THERMISTOR_RESISTANCE_NOMINAL_C - (THERMISTOR_ABS_ZERO_C))
                        - (t.beta_recip * t.res_25_log) - (t.sh_c_coeff * cu(t.res_25_log));
    }

    // maximum adc value .. take into account the over sampling
    const int adc_max = MAX_RAW_THERMISTOR_VALUE,
              adc_raw = constrain(raw, 1, adc_max - 1); // constrain to prevent divide-by-zero

    const float adc_inverse = (adc_max - adc_raw) - 0.5f,
                resistance = t.series_res * (adc_raw + 0.5f) / adc_inverse,
                log_resistance = logf(resistance);

    float value = t.sh_alpha;
    value += log_resistance * t.beta_recip;
    if (t.sh_c_coeff != 0)
      value += t.sh_c_coeff * cu(log_resistance);
    value = 1.0f / value;

    // Return degrees C (up to 999, as the LCD only displays 3 digits)
    return _MIN(value + THERMISTOR_ABS_ZERO_C, 999);
  }
#endif

#if HAS_HOTEND
  // Derived from RepRap FiveD extruder::getTemperature()
  // For hot end temperature measurement.
  celsius_float_t Temperature::analog_to_celsius_hotend(const int16_t raw, const uint8_t e) {
      if (e >= HOTENDS) {
        SERIAL_ERROR_START();
        SERIAL_ECHO(e);
        SERIAL_ECHOLNPGM(STR_INVALID_EXTRUDER_NUM);
        kill();
        return 0;
      }

    switch (e) {
      case 0:
        #if TEMP_SENSOR_0_IS_CUSTOM
          return user_thermistor_to_deg_c(CTI_HOTEND_0, raw);
        #elif TEMP_SENSOR_0_IS_MAX_TC
          #if TEMP_SENSOR_0_IS_MAX31865
            return TERN(LIB_INTERNAL_MAX31865,
              max31865_0.temperature((uint16_t)raw),
              max31865_0.temperature(MAX31865_SENSOR_OHMS_0, MAX31865_CALIBRATION_OHMS_0)
            );
          #else
            return raw * 0.25;
          #endif
        #elif TEMP_SENSOR_0_IS_AD595
          return TEMP_AD595(raw);
        #elif TEMP_SENSOR_0_IS_AD8495
          return TEMP_AD8495(raw);
        #else
          break;
        #endif
      case 1:
        #if TEMP_SENSOR_1_IS_CUSTOM
          return user_thermistor_to_deg_c(CTI_HOTEND_1, raw);
        #elif TEMP_SENSOR_1_IS_MAX_TC
          #if TEMP_SENSOR_0_IS_MAX31865
            return TERN(LIB_INTERNAL_MAX31865,
              max31865_1.temperature((uint16_t)raw),
              max31865_1.temperature(MAX31865_SENSOR_OHMS_1, MAX31865_CALIBRATION_OHMS_1)
            );
          #else
            return raw * 0.25;
          #endif
        #elif TEMP_SENSOR_1_IS_AD595
          return TEMP_AD595(raw);
        #elif TEMP_SENSOR_1_IS_AD8495
          return TEMP_AD8495(raw);
        #else
          break;
        #endif
      case 2:
        #if TEMP_SENSOR_2_IS_CUSTOM
          return user_thermistor_to_deg_c(CTI_HOTEND_2, raw);
        #elif TEMP_SENSOR_2_IS_AD595
          return TEMP_AD595(raw);
        #elif TEMP_SENSOR_2_IS_AD8495
          return TEMP_AD8495(raw);
        #else
          break;
        #endif
      case 3:
        #if TEMP_SENSOR_3_IS_CUSTOM
          return user_thermistor_to_deg_c(CTI_HOTEND_3, raw);
        #elif TEMP_SENSOR_3_IS_AD595
          return TEMP_AD595(raw);
        #elif TEMP_SENSOR_3_IS_AD8495
          return TEMP_AD8495(raw);
        #else
          break;
        #endif
      case 4:
        #if TEMP_SENSOR_4_IS_CUSTOM
          return user_thermistor_to_deg_c(CTI_HOTEND_4, raw);
        #elif TEMP_SENSOR_4_IS_AD595
          return TEMP_AD595(raw);
        #elif TEMP_SENSOR_4_IS_AD8495
          return TEMP_AD8495(raw);
        #else
          break;
        #endif
      case 5:
        #if TEMP_SENSOR_5_IS_CUSTOM
          return user_thermistor_to_deg_c(CTI_HOTEND_5, raw);
        #elif TEMP_SENSOR_5_IS_AD595
          return TEMP_AD595(raw);
        #elif TEMP_SENSOR_5_IS_AD8495
          return TEMP_AD8495(raw);
        #else
          break;
        #endif
      case 6:
        #if TEMP_SENSOR_6_IS_CUSTOM
          return user_thermistor_to_deg_c(CTI_HOTEND_6, raw);
        #elif TEMP_SENSOR_6_IS_AD595
          return TEMP_AD595(raw);
        #elif TEMP_SENSOR_6_IS_AD8495
          return TEMP_AD8495(raw);
        #else
          break;
        #endif
      case 7:
        #if TEMP_SENSOR_7_IS_CUSTOM
          return user_thermistor_to_deg_c(CTI_HOTEND_7, raw);
        #elif TEMP_SENSOR_7_IS_AD595
          return TEMP_AD595(raw);
        #elif TEMP_SENSOR_7_IS_AD8495
          return TEMP_AD8495(raw);
        #else
          break;
        #endif
      default: break;
    }

    #if HAS_HOTEND_THERMISTOR
      // Thermistor with conversion table?
      const temp_entry_t(*tt)[] = (temp_entry_t(*)[])(heater_ttbl_map[e]);
      SCAN_THERMISTOR_TABLE((*tt), heater_ttbllen_map[e]);
    #endif

    return 0;
  }
#endif // HAS_HOTEND

#if HAS_HEATED_BED
  // For bed temperature measurement.
  celsius_float_t Temperature::analog_to_celsius_bed(const int16_t raw) {
    #if TEMP_SENSOR_BED_IS_CUSTOM
      return user_thermistor_to_deg_c(CTI_BED, raw);
    #elif TEMP_SENSOR_BED_IS_THERMISTOR
      SCAN_THERMISTOR_TABLE(TEMPTABLE_BED, TEMPTABLE_BED_LEN);
    #elif TEMP_SENSOR_BED_IS_AD595
      return TEMP_AD595(raw);
    #elif TEMP_SENSOR_BED_IS_AD8495
      return TEMP_AD8495(raw);
    #else
      UNUSED(raw);
      return 0;
    #endif
  }
#endif // HAS_HEATED_BED

#if HAS_TEMP_CHAMBER
  // For chamber temperature measurement.
  celsius_float_t Temperature::analog_to_celsius_chamber(const int16_t raw) {
    #if TEMP_SENSOR_CHAMBER_IS_CUSTOM
      return user_thermistor_to_deg_c(CTI_CHAMBER, raw);
    #elif TEMP_SENSOR_CHAMBER_IS_THERMISTOR
      SCAN_THERMISTOR_TABLE(TEMPTABLE_CHAMBER, TEMPTABLE_CHAMBER_LEN);
    #elif TEMP_SENSOR_CHAMBER_IS_AD595
      return TEMP_AD595(raw);
    #elif TEMP_SENSOR_CHAMBER_IS_AD8495
      return TEMP_AD8495(raw);
    #else
      UNUSED(raw);
      return 0;
    #endif
  }
#endif // HAS_TEMP_CHAMBER

#if HAS_TEMP_COOLER
  // For cooler temperature measurement.
  celsius_float_t Temperature::analog_to_celsius_cooler(const int16_t raw) {
    #if TEMP_SENSOR_COOLER_IS_CUSTOM
      return user_thermistor_to_deg_c(CTI_COOLER, raw);
    #elif TEMP_SENSOR_COOLER_IS_THERMISTOR
      SCAN_THERMISTOR_TABLE(TEMPTABLE_COOLER, TEMPTABLE_COOLER_LEN);
    #elif TEMP_SENSOR_COOLER_IS_AD595
      return TEMP_AD595(raw);
    #elif TEMP_SENSOR_COOLER_IS_AD8495
      return TEMP_AD8495(raw);
    #else
      UNUSED(raw);
      return 0;
    #endif
  }
#endif // HAS_TEMP_COOLER

#if HAS_TEMP_PROBE
  // For probe temperature measurement.
  celsius_float_t Temperature::analog_to_celsius_probe(const int16_t raw) {
    #if TEMP_SENSOR_PROBE_IS_CUSTOM
      return user_thermistor_to_deg_c(CTI_PROBE, raw);
    #elif TEMP_SENSOR_PROBE_IS_THERMISTOR
      SCAN_THERMISTOR_TABLE(TEMPTABLE_PROBE, TEMPTABLE_PROBE_LEN);
    #elif TEMP_SENSOR_PROBE_IS_AD595
      return TEMP_AD595(raw);
    #elif TEMP_SENSOR_PROBE_IS_AD8495
      return TEMP_AD8495(raw);
    #else
      UNUSED(raw);
      return 0;
    #endif
  }
#endif // HAS_TEMP_PROBE

#if HAS_TEMP_BOARD
  // For motherboard temperature measurement.
  celsius_float_t Temperature::analog_to_celsius_board(const int16_t raw) {
    #if TEMP_SENSOR_BOARD_IS_CUSTOM
      return user_thermistor_to_deg_c(CTI_BOARD, raw);
    #elif TEMP_SENSOR_BOARD_IS_THERMISTOR
      SCAN_THERMISTOR_TABLE(TEMPTABLE_BOARD, TEMPTABLE_BOARD_LEN);
    #elif TEMP_SENSOR_BOARD_IS_AD595
      return TEMP_AD595(raw);
    #elif TEMP_SENSOR_BOARD_IS_AD8495
      return TEMP_AD8495(raw);
    #else
      UNUSED(raw);
      return 0;
    #endif
  }
#endif // HAS_TEMP_BOARD

#if HAS_TEMP_REDUNDANT
  // For redundant temperature measurement.
  celsius_float_t Temperature::analog_to_celsius_redundant(const int16_t raw) {
    #if TEMP_SENSOR_REDUNDANT_IS_CUSTOM
      return user_thermistor_to_deg_c(CTI_REDUNDANT, raw);
    #elif TEMP_SENSOR_REDUNDANT_IS_MAX_TC && REDUNDANT_TEMP_MATCH(SOURCE, E0)
      return TERN(TEMP_SENSOR_REDUNDANT_IS_MAX31865, max31865_0.temperature((uint16_t)raw), raw * 0.25);
    #elif TEMP_SENSOR_REDUNDANT_IS_MAX_TC && REDUNDANT_TEMP_MATCH(SOURCE, E1)
      return TERN(TEMP_SENSOR_REDUNDANT_IS_MAX31865, max31865_1.temperature((uint16_t)raw), raw * 0.25);
    #elif TEMP_SENSOR_REDUNDANT_IS_THERMISTOR
      SCAN_THERMISTOR_TABLE(TEMPTABLE_REDUNDANT, TEMPTABLE_REDUNDANT_LEN);
    #elif TEMP_SENSOR_REDUNDANT_IS_AD595
      return TEMP_AD595(raw);
    #elif TEMP_SENSOR_REDUNDANT_IS_AD8495
      return TEMP_AD8495(raw);
    #else
      UNUSED(raw);
      return 0;
    #endif
  }
#endif // HAS_TEMP_REDUNDANT

/**
 * Convert the raw sensor readings into actual Celsius temperatures and
 * validate raw temperatures. Bad readings generate min/maxtemp errors.
 *
 * The raw values are generated entirely in interrupt context, and this
 * method is called from normal context once 'raw_temps_ready' has been
 * set by update_raw_temperatures().
 *
 * The watchdog is dependent on this method. If 'raw_temps_ready' stops
 * being set by the interrupt so that this method is not called for over
 * 4 seconds then something has gone afoul and the machine will be reset.
 */
void Temperature::updateTemperaturesFromRawValues() {

  watchdog_refresh(); // Reset because raw_temps_ready was set by the interrupt

  TERN_(TEMP_SENSOR_0_IS_MAX_TC, temp_hotend[0].raw = READ_MAX_TC(0));
  TERN_(TEMP_SENSOR_1_IS_MAX_TC, temp_hotend[1].raw = READ_MAX_TC(1));
  TERN_(TEMP_SENSOR_REDUNDANT_IS_MAX_TC, temp_redundant.raw = READ_MAX_TC(HEATER_ID(TEMP_SENSOR_REDUNDANT_SOURCE)));

  #if HAS_HOTEND
    HOTEND_LOOP() temp_hotend[e].celsius = analog_to_celsius_hotend(temp_hotend[e].raw, e);
  #endif

  TERN_(HAS_HEATED_BED,     temp_bed.celsius       = analog_to_celsius_bed(temp_bed.raw));
  TERN_(HAS_TEMP_CHAMBER,   temp_chamber.celsius   = analog_to_celsius_chamber(temp_chamber.raw));
  TERN_(HAS_TEMP_COOLER,    temp_cooler.celsius    = analog_to_celsius_cooler(temp_cooler.raw));
  TERN_(HAS_TEMP_PROBE,     temp_probe.celsius     = analog_to_celsius_probe(temp_probe.raw));
  TERN_(HAS_TEMP_BOARD,     temp_board.celsius     = analog_to_celsius_board(temp_board.raw));
  TERN_(HAS_TEMP_REDUNDANT, temp_redundant.celsius = analog_to_celsius_redundant(temp_redundant.raw));

  TERN_(FILAMENT_WIDTH_SENSOR, filwidth.update_measured_mm());
  TERN_(HAS_POWER_MONITOR,     power_monitor.capture_values());

  #if HAS_HOTEND
    static constexpr int8_t temp_dir[] = {
      #if TEMP_SENSOR_IS_ANY_MAX_TC(0)
        0
      #else
        TEMPDIR(0)
      #endif
      #if HAS_MULTI_HOTEND
        #if TEMP_SENSOR_IS_ANY_MAX_TC(1)
          , 0
        #else
          , TEMPDIR(1)
        #endif
        #if HOTENDS > 2
          #define _TEMPDIR(N) , TEMPDIR(N)
          REPEAT_S(2, HOTENDS, _TEMPDIR)
        #endif
      #endif
    };

    LOOP_L_N(e, COUNT(temp_dir)) {
      const int8_t tdir = temp_dir[e];
      if (tdir) {
        const int16_t rawtemp = temp_hotend[e].raw * tdir; // normal direction, +rawtemp, else -rawtemp
        if (rawtemp > temp_range[e].raw_max * tdir) max_temp_error((heater_id_t)e);

        const bool heater_on = temp_hotend[e].target > 0;
        if (heater_on && rawtemp < temp_range[e].raw_min * tdir && !is_preheating(e)) {
          #if MAX_CONSECUTIVE_LOW_TEMPERATURE_ERROR_ALLOWED > 1
            if (++consecutive_low_temperature_error[e] >= MAX_CONSECUTIVE_LOW_TEMPERATURE_ERROR_ALLOWED)
          #endif
              min_temp_error((heater_id_t)e);
        }
        #if MAX_CONSECUTIVE_LOW_TEMPERATURE_ERROR_ALLOWED > 1
          else
            consecutive_low_temperature_error[e] = 0;
        #endif
      }
    }

  #endif // HAS_HOTEND

  #define TP_CMP(S,A,B) (TEMPDIR(S) < 0 ? ((A)<(B)) : ((A)>(B)))
  #if ENABLED(THERMAL_PROTECTION_BED)
    if (TP_CMP(BED, temp_bed.raw, maxtemp_raw_BED)) max_temp_error(H_BED);
    if (temp_bed.target > 0 && TP_CMP(BED, mintemp_raw_BED, temp_bed.raw)) min_temp_error(H_BED);
  #endif

  #if BOTH(HAS_HEATED_CHAMBER, THERMAL_PROTECTION_CHAMBER)
    if (TP_CMP(CHAMBER, temp_chamber.raw, maxtemp_raw_CHAMBER)) max_temp_error(H_CHAMBER);
    if (temp_chamber.target > 0 && TP_CMP(CHAMBER, mintemp_raw_CHAMBER, temp_chamber.raw)) min_temp_error(H_CHAMBER);
  #endif

  #if BOTH(HAS_COOLER, THERMAL_PROTECTION_COOLER)
    if (cutter.unitPower > 0 && TP_CMP(COOLER, temp_cooler.raw, maxtemp_raw_COOLER)) max_temp_error(H_COOLER);
    if (TP_CMP(COOLER, mintemp_raw_COOLER, temp_cooler.raw)) min_temp_error(H_COOLER);
  #endif

  #if BOTH(HAS_TEMP_BOARD, THERMAL_PROTECTION_BOARD)
    if (TP_CMP(BOARD, temp_board.raw, maxtemp_raw_BOARD)) max_temp_error(H_BOARD);
    if (TP_CMP(BOARD, mintemp_raw_BOARD, temp_board.raw)) min_temp_error(H_BOARD);
  #endif
  #undef TP_CMP

} // Temperature::updateTemperaturesFromRawValues

/**
 * Initialize the temperature manager
 *
 * The manager is implemented by periodic calls to manage_heater()
 *
 *  - Init (and disable) SPI thermocouples like MAX6675 and MAX31865
 *  - Disable RUMBA JTAG to accommodate a thermocouple extension
 *  - Read-enable thermistors with a read-enable pin
 *  - Init HEATER and COOLER pins for OUTPUT in OFF state
 *  - Init the FAN pins as PWM or OUTPUT
 *  - Init the SPI interface for SPI thermocouples
 *  - Init ADC according to the HAL
 *  - Set thermistor pins to analog inputs according to the HAL
 *  - Start the Temperature ISR timer
 *  - Init the AUTO FAN pins as PWM or OUTPUT
 *  - Wait 250ms for temperatures to settle
 *  - Init temp_range[], used for catching min/maxtemp
 */
void Temperature::init() {

  TERN_(PROBING_HEATERS_OFF, paused_for_probing = false);

  #if BOTH(PIDTEMP, PID_EXTRUSION_SCALING)
    last_e_position = 0;
  #endif

  // Init (and disable) SPI thermocouples
  #if TEMP_SENSOR_IS_ANY_MAX_TC(0) && PIN_EXISTS(TEMP_0_CS)
    OUT_WRITE(TEMP_0_CS_PIN, HIGH);
  #endif
  #if TEMP_SENSOR_IS_ANY_MAX_TC(1) && PIN_EXISTS(TEMP_1_CS)
    OUT_WRITE(TEMP_1_CS_PIN, HIGH);
  #endif

  // Setup objects for library-based polling of MAX TCs
  #if HAS_MAXTC_LIBRARIES
    #define _MAX31865_WIRES(n) MAX31865_##n##WIRE
    #define MAX31865_WIRES(n) _MAX31865_WIRES(n)

    #if TEMP_SENSOR_IS_MAX(0, 6675) && HAS_MAX6675_LIBRARY
      max6675_0.begin();
    #elif TEMP_SENSOR_IS_MAX(0, 31855) && HAS_MAX31855_LIBRARY
      max31855_0.begin();
    #elif TEMP_SENSOR_IS_MAX(0, 31865)
      max31865_0.begin(
        MAX31865_WIRES(MAX31865_SENSOR_WIRES_0) // MAX31865_2WIRE, MAX31865_3WIRE, MAX31865_4WIRE
        OPTARG(LIB_INTERNAL_MAX31865, MAX31865_SENSOR_OHMS_0, MAX31865_CALIBRATION_OHMS_0)
      );
      #if defined(LIB_INTERNAL_MAX31865) && ENABLED(MAX31865_50HZ_FILTER)
        max31865_0.enable50HzFilter(1);
      #endif
    #endif

    #if TEMP_SENSOR_IS_MAX(1, 6675) && HAS_MAX6675_LIBRARY
      max6675_1.begin();
    #elif TEMP_SENSOR_IS_MAX(1, 31855) && HAS_MAX31855_LIBRARY
      max31855_1.begin();
    #elif TEMP_SENSOR_IS_MAX(1, 31865)
      max31865_1.begin(
        MAX31865_WIRES(MAX31865_SENSOR_WIRES_1) // MAX31865_2WIRE, MAX31865_3WIRE, MAX31865_4WIRE
        OPTARG(LIB_INTERNAL_MAX31865, MAX31865_SENSOR_OHMS_1, MAX31865_CALIBRATION_OHMS_1)
      );
      #if defined(LIB_INTERNAL_MAX31865) && ENABLED(MAX31865_50HZ_FILTER)
        max31865_1.enable50HzFilter(1);
      #endif
    #endif
    #undef MAX31865_WIRES
    #undef _MAX31865_WIRES
  #endif

  #if MB(RUMBA)
    // Disable RUMBA JTAG in case the thermocouple extension is plugged on top of JTAG connector
    #define _AD(N) (TEMP_SENSOR_##N##_IS_AD595 || TEMP_SENSOR_##N##_IS_AD8495)
    #if _AD(0) || _AD(1) || _AD(2) || _AD(BED) || _AD(CHAMBER) || _AD(REDUNDANT)
      MCUCR = _BV(JTD);
      MCUCR = _BV(JTD);
    #endif
  #endif

  // Thermistor activation by MCU pin
  #if PIN_EXISTS(TEMP_0_TR_ENABLE)
    OUT_WRITE(TEMP_0_TR_ENABLE_PIN,
      #if TEMP_SENSOR_IS_ANY_MAX_TC(0)
        1
      #else
        0
      #endif
    );
  #endif
  #if PIN_EXISTS(TEMP_1_TR_ENABLE)
    OUT_WRITE(TEMP_1_TR_ENABLE_PIN,
      #if TEMP_SENSOR_IS_ANY_MAX_TC(1)
        1
      #else
        0
      #endif
    );
  #endif

  #if HAS_HEATER_0
    #ifdef BOARD_OPENDRAIN_MOSFETS
      OUT_WRITE_OD(HEATER_0_PIN, HEATER_0_INVERTING);
    #else
      OUT_WRITE(HEATER_0_PIN, HEATER_0_INVERTING);
    #endif
  #endif
  #if HAS_HEATER_1
    OUT_WRITE(HEATER_1_PIN, HEATER_1_INVERTING);
  #endif
  #if HAS_HEATER_2
    OUT_WRITE(HEATER_2_PIN, HEATER_2_INVERTING);
  #endif
  #if HAS_HEATER_3
    OUT_WRITE(HEATER_3_PIN, HEATER_3_INVERTING);
  #endif
  #if HAS_HEATER_4
    OUT_WRITE(HEATER_4_PIN, HEATER_4_INVERTING);
  #endif
  #if HAS_HEATER_5
    OUT_WRITE(HEATER_5_PIN, HEATER_5_INVERTING);
  #endif
  #if HAS_HEATER_6
    OUT_WRITE(HEATER_6_PIN, HEATER_6_INVERTING);
  #endif
  #if HAS_HEATER_7
    OUT_WRITE(HEATER_7_PIN, HEATER_7_INVERTING);
  #endif

  #if HAS_HEATED_BED
    #ifdef BOARD_OPENDRAIN_MOSFETS
      OUT_WRITE_OD(HEATER_BED_PIN, HEATER_BED_INVERTING);
    #else
      OUT_WRITE(HEATER_BED_PIN, HEATER_BED_INVERTING);
    #endif
  #endif

  #if HAS_HEATED_CHAMBER
    OUT_WRITE(HEATER_CHAMBER_PIN, HEATER_CHAMBER_INVERTING);
  #endif

  #if HAS_COOLER
    OUT_WRITE(COOLER_PIN, COOLER_INVERTING);
  #endif

  #if HAS_FAN0
    INIT_FAN_PIN(FAN_PIN);
  #endif
  #if HAS_FAN1
    INIT_FAN_PIN(FAN1_PIN);
  #endif
  #if HAS_FAN2
    INIT_FAN_PIN(FAN2_PIN);
  #endif
  #if HAS_FAN3
    INIT_FAN_PIN(FAN3_PIN);
  #endif
  #if HAS_FAN4
    INIT_FAN_PIN(FAN4_PIN);
  #endif
  #if HAS_FAN5
    INIT_FAN_PIN(FAN5_PIN);
  #endif
  #if HAS_FAN6
    INIT_FAN_PIN(FAN6_PIN);
  #endif
  #if HAS_FAN7
    INIT_FAN_PIN(FAN7_PIN);
  #endif
  #if ENABLED(USE_CONTROLLER_FAN)
    INIT_FAN_PIN(CONTROLLER_FAN_PIN);
  #endif

  #if HAS_MAXTC_SW_SPI
    max_tc_spi.init();
  #endif

  HAL_adc_init();

  #if HAS_TEMP_ADC_0
    HAL_ANALOG_SELECT(TEMP_0_PIN);
  #endif
  #if HAS_TEMP_ADC_1
    HAL_ANALOG_SELECT(TEMP_1_PIN);
  #endif
  #if HAS_TEMP_ADC_2
    HAL_ANALOG_SELECT(TEMP_2_PIN);
  #endif
  #if HAS_TEMP_ADC_3
    HAL_ANALOG_SELECT(TEMP_3_PIN);
  #endif
  #if HAS_TEMP_ADC_4
    HAL_ANALOG_SELECT(TEMP_4_PIN);
  #endif
  #if HAS_TEMP_ADC_5
    HAL_ANALOG_SELECT(TEMP_5_PIN);
  #endif
  #if HAS_TEMP_ADC_6
    HAL_ANALOG_SELECT(TEMP_6_PIN);
  #endif
  #if HAS_TEMP_ADC_7
    HAL_ANALOG_SELECT(TEMP_7_PIN);
  #endif
  #if HAS_JOY_ADC_X
    HAL_ANALOG_SELECT(JOY_X_PIN);
  #endif
  #if HAS_JOY_ADC_Y
    HAL_ANALOG_SELECT(JOY_Y_PIN);
  #endif
  #if HAS_JOY_ADC_Z
    HAL_ANALOG_SELECT(JOY_Z_PIN);
  #endif
  #if HAS_JOY_ADC_EN
    SET_INPUT_PULLUP(JOY_EN_PIN);
  #endif
  #if HAS_TEMP_ADC_BED
    HAL_ANALOG_SELECT(TEMP_BED_PIN);
  #endif
  #if HAS_TEMP_ADC_CHAMBER
    HAL_ANALOG_SELECT(TEMP_CHAMBER_PIN);
  #endif
  #if HAS_TEMP_ADC_COOLER
    HAL_ANALOG_SELECT(TEMP_COOLER_PIN);
  #endif
  #if HAS_TEMP_ADC_PROBE
    HAL_ANALOG_SELECT(TEMP_PROBE_PIN);
  #endif
  #if HAS_TEMP_ADC_BOARD
    HAL_ANALOG_SELECT(TEMP_BOARD_PIN);
  #endif
  #if HAS_TEMP_ADC_REDUNDANT
    HAL_ANALOG_SELECT(TEMP_REDUNDANT_PIN);
  #endif
  #if ENABLED(FILAMENT_WIDTH_SENSOR)
    HAL_ANALOG_SELECT(FILWIDTH_PIN);
  #endif
  #if HAS_ADC_BUTTONS
    HAL_ANALOG_SELECT(ADC_KEYPAD_PIN);
  #endif
  #if ENABLED(POWER_MONITOR_CURRENT)
    HAL_ANALOG_SELECT(POWER_MONITOR_CURRENT_PIN);
  #endif
  #if ENABLED(POWER_MONITOR_VOLTAGE)
    HAL_ANALOG_SELECT(POWER_MONITOR_VOLTAGE_PIN);
  #endif

  HAL_timer_start(TEMP_TIMER_NUM, TEMP_TIMER_FREQUENCY);
  ENABLE_TEMPERATURE_INTERRUPT();

  #if HAS_AUTO_FAN_0
    INIT_E_AUTO_FAN_PIN(E0_AUTO_FAN_PIN);
  #endif
  #if HAS_AUTO_FAN_1 && !_EFANOVERLAP(1,0)
    INIT_E_AUTO_FAN_PIN(E1_AUTO_FAN_PIN);
  #endif
  #if HAS_AUTO_FAN_2 && !(_EFANOVERLAP(2,0) || _EFANOVERLAP(2,1))
    INIT_E_AUTO_FAN_PIN(E2_AUTO_FAN_PIN);
  #endif
  #if HAS_AUTO_FAN_3 && !(_EFANOVERLAP(3,0) || _EFANOVERLAP(3,1) || _EFANOVERLAP(3,2))
    INIT_E_AUTO_FAN_PIN(E3_AUTO_FAN_PIN);
  #endif
  #if HAS_AUTO_FAN_4 && !(_EFANOVERLAP(4,0) || _EFANOVERLAP(4,1) || _EFANOVERLAP(4,2) || _EFANOVERLAP(4,3))
    INIT_E_AUTO_FAN_PIN(E4_AUTO_FAN_PIN);
  #endif
  #if HAS_AUTO_FAN_5 && !(_EFANOVERLAP(5,0) || _EFANOVERLAP(5,1) || _EFANOVERLAP(5,2) || _EFANOVERLAP(5,3) || _EFANOVERLAP(5,4))
    INIT_E_AUTO_FAN_PIN(E5_AUTO_FAN_PIN);
  #endif
  #if HAS_AUTO_FAN_6 && !(_EFANOVERLAP(6,0) || _EFANOVERLAP(6,1) || _EFANOVERLAP(6,2) || _EFANOVERLAP(6,3) || _EFANOVERLAP(6,4) || _EFANOVERLAP(6,5))
    INIT_E_AUTO_FAN_PIN(E6_AUTO_FAN_PIN);
  #endif
  #if HAS_AUTO_FAN_7 && !(_EFANOVERLAP(7,0) || _EFANOVERLAP(7,1) || _EFANOVERLAP(7,2) || _EFANOVERLAP(7,3) || _EFANOVERLAP(7,4) || _EFANOVERLAP(7,5) || _EFANOVERLAP(7,6))
    INIT_E_AUTO_FAN_PIN(E7_AUTO_FAN_PIN);
  #endif
  #if HAS_AUTO_CHAMBER_FAN && !AUTO_CHAMBER_IS_E
    INIT_CHAMBER_AUTO_FAN_PIN(CHAMBER_AUTO_FAN_PIN);
  #endif

  #if HAS_HOTEND
    #define _TEMP_MIN_E(NR) do{ \
      const celsius_t tmin = _MAX(HEATER_##NR##_MINTEMP, TERN(TEMP_SENSOR_##NR##_IS_CUSTOM, 0, (int)pgm_read_word(&TEMPTABLE_##NR [TEMP_SENSOR_##NR##_MINTEMP_IND].celsius))); \
      temp_range[NR].mintemp = tmin; \
      while (analog_to_celsius_hotend(temp_range[NR].raw_min, NR) < tmin) \
        temp_range[NR].raw_min += TEMPDIR(NR) * (OVERSAMPLENR); \
    }while(0)
    #define _TEMP_MAX_E(NR) do{ \
      const celsius_t tmax = _MIN(HEATER_##NR##_MAXTEMP, TERN(TEMP_SENSOR_##NR##_IS_CUSTOM, 2000, (int)pgm_read_word(&TEMPTABLE_##NR [TEMP_SENSOR_##NR##_MAXTEMP_IND].celsius) - 1)); \
      temp_range[NR].maxtemp = tmax; \
      while (analog_to_celsius_hotend(temp_range[NR].raw_max, NR) > tmax) \
        temp_range[NR].raw_max -= TEMPDIR(NR) * (OVERSAMPLENR); \
    }while(0)

    #define _MINMAX_TEST(N,M) (HOTENDS > N && TEMP_SENSOR_##N > 0 && TEMP_SENSOR_##N != 998 && TEMP_SENSOR_##N != 999 && defined(HEATER_##N##_##M##TEMP))

    #if _MINMAX_TEST(0, MIN)
      _TEMP_MIN_E(0);
    #endif
    #if _MINMAX_TEST(0, MAX)
      _TEMP_MAX_E(0);
    #endif
    #if _MINMAX_TEST(1, MIN)
      _TEMP_MIN_E(1);
    #endif
    #if _MINMAX_TEST(1, MAX)
      _TEMP_MAX_E(1);
    #endif
    #if _MINMAX_TEST(2, MIN)
      _TEMP_MIN_E(2);
    #endif
    #if _MINMAX_TEST(2, MAX)
      _TEMP_MAX_E(2);
    #endif
    #if _MINMAX_TEST(3, MIN)
      _TEMP_MIN_E(3);
    #endif
    #if _MINMAX_TEST(3, MAX)
      _TEMP_MAX_E(3);
    #endif
    #if _MINMAX_TEST(4, MIN)
      _TEMP_MIN_E(4);
    #endif
    #if _MINMAX_TEST(4, MAX)
      _TEMP_MAX_E(4);
    #endif
    #if _MINMAX_TEST(5, MIN)
      _TEMP_MIN_E(5);
    #endif
    #if _MINMAX_TEST(5, MAX)
      _TEMP_MAX_E(5);
    #endif
    #if _MINMAX_TEST(6, MIN)
      _TEMP_MIN_E(6);
    #endif
    #if _MINMAX_TEST(6, MAX)
      _TEMP_MAX_E(6);
    #endif
    #if _MINMAX_TEST(7, MIN)
      _TEMP_MIN_E(7);
    #endif
    #if _MINMAX_TEST(7, MAX)
      _TEMP_MAX_E(7);
    #endif
  #endif // HAS_HOTEND

  // TODO: combine these into the macros above
  #if HAS_HEATED_BED
    while (analog_to_celsius_bed(mintemp_raw_BED) < BED_MINTEMP) mintemp_raw_BED += TEMPDIR(BED) * (OVERSAMPLENR);
    while (analog_to_celsius_bed(maxtemp_raw_BED) > BED_MAXTEMP) maxtemp_raw_BED -= TEMPDIR(BED) * (OVERSAMPLENR);
  #endif

  #if HAS_HEATED_CHAMBER
    while (analog_to_celsius_chamber(mintemp_raw_CHAMBER) < CHAMBER_MINTEMP) mintemp_raw_CHAMBER += TEMPDIR(CHAMBER) * (OVERSAMPLENR);
    while (analog_to_celsius_chamber(maxtemp_raw_CHAMBER) > CHAMBER_MAXTEMP) maxtemp_raw_CHAMBER -= TEMPDIR(CHAMBER) * (OVERSAMPLENR);
  #endif

  #if HAS_COOLER
    while (analog_to_celsius_cooler(mintemp_raw_COOLER) > COOLER_MINTEMP) mintemp_raw_COOLER += TEMPDIR(COOLER) * (OVERSAMPLENR);
    while (analog_to_celsius_cooler(maxtemp_raw_COOLER) < COOLER_MAXTEMP) maxtemp_raw_COOLER -= TEMPDIR(COOLER) * (OVERSAMPLENR);
  #endif

  #if BOTH(HAS_TEMP_BOARD, THERMAL_PROTECTION_BOARD)
    while (analog_to_celsius_board(mintemp_raw_BOARD) < BOARD_MINTEMP) mintemp_raw_BOARD += TEMPDIR(BOARD) * (OVERSAMPLENR);
    while (analog_to_celsius_board(maxtemp_raw_BOARD) > BOARD_MAXTEMP) maxtemp_raw_BOARD -= TEMPDIR(BOARD) * (OVERSAMPLENR);
  #endif

  #if HAS_TEMP_REDUNDANT
    temp_redundant.target = &(
      #if REDUNDANT_TEMP_MATCH(TARGET, COOLER) && HAS_TEMP_COOLER
        temp_cooler
      #elif REDUNDANT_TEMP_MATCH(TARGET, PROBE) && HAS_TEMP_PROBE
        temp_probe
      #elif REDUNDANT_TEMP_MATCH(TARGET, BOARD) && HAS_TEMP_BOARD
        temp_board
      #elif REDUNDANT_TEMP_MATCH(TARGET, CHAMBER) && HAS_TEMP_CHAMBER
        temp_chamber
      #elif REDUNDANT_TEMP_MATCH(TARGET, BED) && HAS_TEMP_BED
        temp_bed
      #else
        temp_hotend[HEATER_ID(TEMP_SENSOR_REDUNDANT_TARGET)]
      #endif
    );
  #endif
}

#if HAS_THERMAL_PROTECTION

  Temperature::tr_state_machine_t Temperature::tr_state_machine[NR_HEATER_RUNAWAY]; // = { { TRInactive, 0 } };

  /**
   * @brief Thermal Runaway state machine for a single heater
   * @param current          current measured temperature
   * @param target           current target temperature
   * @param heater_id        extruder index
   * @param period_seconds   missed temperature allowed time
   * @param hysteresis_degc  allowed distance from target
   *
   * TODO: Embed the last 3 parameters during init, if not less optimal
   */
  void Temperature::tr_state_machine_t::run(const_celsius_float_t current, const_celsius_float_t target, const heater_id_t heater_id, const uint16_t period_seconds, const celsius_t hysteresis_degc) {

    #if HEATER_IDLE_HANDLER
      // Convert the given heater_id_t to an idle array index
      const IdleIndex idle_index = idle_index_for_id(heater_id);
    #endif

    /**
      SERIAL_ECHO_START();
      SERIAL_ECHOPGM("Thermal Runaway Running. Heater ID: ");
      switch (heater_id) {
        case H_BED:     SERIAL_ECHOPGM("bed"); break;
        case H_CHAMBER: SERIAL_ECHOPGM("chamber"); break;
        default:        SERIAL_ECHO(heater_id);
      }
      SERIAL_ECHOLNPAIR(
        " ; sizeof(running_temp):", sizeof(running_temp),
        " ;  State:", state, " ;  Timer:", timer, " ;  Temperature:", current, " ;  Target Temp:", target
        #if HEATER_IDLE_HANDLER
          , " ;  Idle Timeout:", heater_idle[idle_index].timed_out
        #endif
      );
    */

    #if HEATER_IDLE_HANDLER
      // If the heater idle timeout expires, restart
      if (heater_idle[idle_index].timed_out) {
        state = TRInactive;
        running_temp = 0;
      }
      else
    #endif
    {
      // If the target temperature changes, restart
      if (running_temp != target) {
        running_temp = target;
        state = target > 0 ? TRFirstHeating : TRInactive;
      }
    }

    switch (state) {
      // Inactive state waits for a target temperature to be set
      case TRInactive: break;

      // When first heating, wait for the temperature to be reached then go to Stable state
      case TRFirstHeating:
        if (current < running_temp) break;
        state = TRStable;

      // While the temperature is stable watch for a bad temperature
      case TRStable:

        #if ENABLED(ADAPTIVE_FAN_SLOWING)
          if (adaptive_fan_slowing && heater_id >= 0) {
            const int fan_index = _MIN(heater_id, FAN_COUNT - 1);
            if (fan_speed[fan_index] == 0 || current >= running_temp - (hysteresis_degc * 0.25f))
              fan_speed_scaler[fan_index] = 128;
            else if (current >= running_temp - (hysteresis_degc * 0.3335f))
              fan_speed_scaler[fan_index] = 96;
            else if (current >= running_temp - (hysteresis_degc * 0.5f))
              fan_speed_scaler[fan_index] = 64;
            else if (current >= running_temp - (hysteresis_degc * 0.8f))
              fan_speed_scaler[fan_index] = 32;
            else
              fan_speed_scaler[fan_index] = 0;
          }
        #endif

        if (current >= running_temp - hysteresis_degc) {
          timer = millis() + SEC_TO_MS(period_seconds);
          break;
        }
        else if (PENDING(millis(), timer)) break;
        state = TRRunaway;

      case TRRunaway:
        _temp_error(heater_id, str_t_thermal_runaway, GET_TEXT(MSG_THERMAL_RUNAWAY));
    }
  }

#endif // HAS_THERMAL_PROTECTION

void Temperature::disable_all_heaters() {

  // Disable autotemp, unpause and reset everything
  TERN_(AUTOTEMP, planner.autotemp_enabled = false);
  TERN_(PROBING_HEATERS_OFF, pause_heaters(false));

  #if HAS_HOTEND
    HOTEND_LOOP() {
      setTargetHotend(0, e);
      temp_hotend[e].soft_pwm_amount = 0;
    }
  #endif

  #if HAS_TEMP_HOTEND
    #define DISABLE_HEATER(N) WRITE_HEATER_##N(LOW);
    REPEAT(HOTENDS, DISABLE_HEATER);
  #endif

  #if HAS_HEATED_BED
    setTargetBed(0);
    temp_bed.soft_pwm_amount = 0;
    WRITE_HEATER_BED(LOW);
  #endif

  #if HAS_HEATED_CHAMBER
    setTargetChamber(0);
    temp_chamber.soft_pwm_amount = 0;
    WRITE_HEATER_CHAMBER(LOW);
  #endif

  #if HAS_COOLER
    setTargetCooler(0);
    temp_cooler.soft_pwm_amount = 0;
    WRITE_HEATER_COOLER(LOW);
  #endif
}

#if ENABLED(PRINTJOB_TIMER_AUTOSTART)

  bool Temperature::auto_job_over_threshold() {
    #if HAS_HOTEND
      HOTEND_LOOP() if (degTargetHotend(e) > (EXTRUDE_MINTEMP) / 2) return true;
    #endif
    return TERN0(HAS_HEATED_BED, degTargetBed() > BED_MINTEMP)
        || TERN0(HAS_HEATED_CHAMBER, degTargetChamber() > CHAMBER_MINTEMP);
  }

  void Temperature::auto_job_check_timer(const bool can_start, const bool can_stop) {
    if (auto_job_over_threshold()) {
      if (can_start) startOrResumeJob();
    }
    else if (can_stop) {
      print_job_timer.stop();
      ui.reset_status();
    }
  }

#endif // PRINTJOB_TIMER_AUTOSTART

#if ENABLED(PROBING_HEATERS_OFF)

  void Temperature::pause_heaters(const bool p) {
    if (p != paused_for_probing) {
      paused_for_probing = p;
      if (p) {
        HOTEND_LOOP() heater_idle[e].expire();    // Timeout immediately
        TERN_(HAS_HEATED_BED, heater_idle[IDLE_INDEX_BED].expire()); // Timeout immediately
      }
      else {
        HOTEND_LOOP() reset_hotend_idle_timer(e);
        TERN_(HAS_HEATED_BED, reset_bed_idle_timer());
      }
    }
  }

#endif // PROBING_HEATERS_OFF

#if EITHER(SINGLENOZZLE_STANDBY_TEMP, SINGLENOZZLE_STANDBY_FAN)

  void Temperature::singlenozzle_change(const uint8_t old_tool, const uint8_t new_tool) {
    #if ENABLED(SINGLENOZZLE_STANDBY_FAN)
      singlenozzle_fan_speed[old_tool] = fan_speed[0];
      fan_speed[0] = singlenozzle_fan_speed[new_tool];
    #endif
    #if ENABLED(SINGLENOZZLE_STANDBY_TEMP)
      singlenozzle_temp[old_tool] = temp_hotend[0].target;
      if (singlenozzle_temp[new_tool] && singlenozzle_temp[new_tool] != singlenozzle_temp[old_tool]) {
        setTargetHotend(singlenozzle_temp[new_tool], 0);
        TERN_(AUTOTEMP, planner.autotemp_update());
        set_heating_message(0);
        (void)wait_for_hotend(0, false);  // Wait for heating or cooling
      }
    #endif
  }

#endif // SINGLENOZZLE_STANDBY_TEMP || SINGLENOZZLE_STANDBY_FAN

#if HAS_MAX_TC

  #ifndef THERMOCOUPLE_MAX_ERRORS
    #define THERMOCOUPLE_MAX_ERRORS 15
  #endif

  /**
   * @brief Read MAX Thermocouple temperature.
   *
   * Reads the thermocouple board via HW or SW SPI, using a library (LIB_USR_x) or raw SPI reads.
   * Doesn't strictly return a temperature; returns an "ADC Value" (i.e. raw register content).
   *
   * @param  hindex  the hotend we're referencing (if MULTI_MAX_TC)
   * @return         integer representing the board's buffer, to be converted later if needed
   */
  int16_t Temperature::read_max_tc(TERN_(HAS_MULTI_MAX_TC, const uint8_t hindex/*=0*/)) {
    #define MAXTC_HEAT_INTERVAL 250UL

    #if HAS_MAX31855
      #define MAX_TC_ERROR_MASK    7        // D2-0: SCV, SCG, OC
      #define MAX_TC_DISCARD_BITS 18        // Data D31-18; sign bit D31
      #define MAX_TC_SPEED_BITS    3        // ~1MHz
    #elif HAS_MAX31865
      #define MAX_TC_ERROR_MASK    1        // D0 Bit on fault only
      #define MAX_TC_DISCARD_BITS  1        // Data is in D15-D1
      #define MAX_TC_SPEED_BITS    3        // ~1MHz
    #else // MAX6675
      #define MAX_TC_ERROR_MASK    3        // D2 only; 1 = open circuit
      #define MAX_TC_DISCARD_BITS  3        // Data D15-D1
      #define MAX_TC_SPEED_BITS    2        // ~2MHz
    #endif

    #if HAS_MULTI_MAX_TC
      // Needed to return the correct temp when this is called between readings
      static int16_t max_tc_temp_previous[MAX_TC_COUNT] = { 0 };
      #define THERMO_TEMP(I) max_tc_temp_previous[I]
      #define THERMO_SEL(A,B) (hindex ? (B) : (A))
      #define MAXTC_CS_WRITE(V) do{ switch (hindex) { case 1: WRITE(TEMP_1_CS_PIN, V); break; default: WRITE(TEMP_0_CS_PIN, V); } }while(0)
    #else
      // When we have only 1 max tc, THERMO_SEL will pick the appropriate sensor
      // variable, and MAXTC_*() macros will be hardcoded to the correct CS pin.
      constexpr uint8_t hindex = 0;
      #define THERMO_TEMP(I) max_tc_temp
      #if TEMP_SENSOR_IS_ANY_MAX_TC(0)
        #define THERMO_SEL(A,B) A
        #define MAXTC_CS_WRITE(V)  WRITE(TEMP_0_CS_PIN, V)
      #else
        #define THERMO_SEL(A,B) B
        #define MAXTC_CS_WRITE(V)  WRITE(TEMP_1_CS_PIN, V)
      #endif
    #endif

    static TERN(HAS_MAX31855, uint32_t, uint16_t) max_tc_temp = THERMO_SEL(
      TEMP_SENSOR_0_MAX_TC_TMAX,
      TEMP_SENSOR_1_MAX_TC_TMAX
    );

    static uint8_t max_tc_errors[MAX_TC_COUNT] = { 0 };
    static millis_t next_max_tc_ms[MAX_TC_COUNT] = { 0 };

    // Return last-read value between readings
    millis_t ms = millis();
    if (PENDING(ms, next_max_tc_ms[hindex]))
      return (int16_t)THERMO_TEMP(hindex);

    next_max_tc_ms[hindex] = ms + MAXTC_HEAT_INTERVAL;

    #if !HAS_MAXTC_LIBRARIES
      max_tc_temp = 0;

      #if !HAS_MAXTC_SW_SPI
        // Initialize SPI using the default Hardware SPI bus.
        // FIXME: spiBegin, spiRec and spiInit doesn't work when soft spi is used.
        spiBegin();
        spiInit(MAX_TC_SPEED_BITS);
      #endif

      MAXTC_CS_WRITE(LOW);  // enable MAXTC
      DELAY_NS(100);        // Ensure 100ns delay

      // Read a big-endian temperature value without using a library
      for (uint8_t i = sizeof(max_tc_temp); i--;) {
        max_tc_temp |= TERN(HAS_MAXTC_SW_SPI, max_tc_spi.receive(), spiRec());
        if (i > 0) max_tc_temp <<= 8; // shift left if not the last byte
      }

      MAXTC_CS_WRITE(HIGH);  // disable MAXTC
    #else
      #if HAS_MAX6675_LIBRARY
        MAX6675 &max6675ref = THERMO_SEL(max6675_0, max6675_1);
        max_tc_temp = max6675ref.readRaw16();
      #endif

      #if HAS_MAX31855_LIBRARY
        MAX31855 &max855ref = THERMO_SEL(max31855_0, max31855_1);
        max_tc_temp = max855ref.readRaw32();
      #endif

      #if HAS_MAX31865
        MAX31865 &max865ref = THERMO_SEL(max31865_0, max31865_1);
        max_tc_temp = TERN(LIB_INTERNAL_MAX31865, max865ref.readRaw(), max865ref.readRTD_with_Fault());
      #endif
    #endif

    // Handle an error. If there have been more than THERMOCOUPLE_MAX_ERRORS, send an error over serial.
    // Either way, return the TMAX for the thermocouple to trigger a max_temp_error()
    if (max_tc_temp & MAX_TC_ERROR_MASK) {
      max_tc_errors[hindex]++;

      if (max_tc_errors[hindex] > THERMOCOUPLE_MAX_ERRORS) {
        SERIAL_ERROR_START();
        SERIAL_ECHOPGM("Temp measurement error! ");
        #if HAS_MAX31855
          SERIAL_ECHOPAIR("MAX31855 Fault: (", max_tc_temp & 0x7, ") >> ");
          if (max_tc_temp & 0x1)
            SERIAL_ECHOLNPGM("Open Circuit");
          else if (max_tc_temp & 0x2)
            SERIAL_ECHOLNPGM("Short to GND");
          else if (max_tc_temp & 0x4)
            SERIAL_ECHOLNPGM("Short to VCC");
        #elif HAS_MAX31865
          const uint8_t fault_31865 = max865ref.readFault();
          max865ref.clearFault();
          if (fault_31865) {
            SERIAL_EOL();
            SERIAL_ECHOLNPAIR("\nMAX31865 Fault: (", fault_31865, ")  >>");
            if (fault_31865 & MAX31865_FAULT_HIGHTHRESH)
              SERIAL_ECHOLNPGM("RTD High Threshold");
            if (fault_31865 & MAX31865_FAULT_LOWTHRESH)
              SERIAL_ECHOLNPGM("RTD Low Threshold");
            if (fault_31865 & MAX31865_FAULT_REFINLOW)
              SERIAL_ECHOLNPGM("REFIN- > 0.85 x V bias");
            if (fault_31865 & MAX31865_FAULT_REFINHIGH)
              SERIAL_ECHOLNPGM("REFIN- < 0.85 x V bias (FORCE- open)");
            if (fault_31865 & MAX31865_FAULT_RTDINLOW)
              SERIAL_ECHOLNPGM("REFIN- < 0.85 x V bias (FORCE- open)");
            if (fault_31865 & MAX31865_FAULT_OVUV)
              SERIAL_ECHOLNPGM("Under/Over voltage");
          }
        #else // MAX6675
          SERIAL_ECHOLNPGM("MAX6675 Fault: Open Circuit");
        #endif

        // Set thermocouple above max temperature (TMAX)
        max_tc_temp = THERMO_SEL(TEMP_SENSOR_0_MAX_TC_TMAX, TEMP_SENSOR_1_MAX_TC_TMAX) << (MAX_TC_DISCARD_BITS + 1);
      }
    }
    else {
      max_tc_errors[hindex] = 0; // No error bit, reset error count
    }

    max_tc_temp >>= MAX_TC_DISCARD_BITS;

    #if HAS_MAX31855
      // Support negative temperature for MAX38155
      if (max_tc_temp & 0x00002000) max_tc_temp |= 0xFFFFC000;
    #endif

    THERMO_TEMP(hindex) = max_tc_temp;

    return (int16_t)max_tc_temp;
  }

#endif // HAS_MAX_TC

/**
 * Update raw temperatures
 *
 * Called by ISR => readings_ready when new temperatures have been set by updateTemperaturesFromRawValues.
 * Applies all the accumulators to the current raw temperatures.
 */
void Temperature::update_raw_temperatures() {

  // TODO: can this be collapsed into a HOTEND_LOOP()?
  #if HAS_TEMP_ADC_0 && !TEMP_SENSOR_0_IS_MAX_TC
    temp_hotend[0].update();
  #endif

  #if HAS_TEMP_ADC_1 && !TEMP_SENSOR_1_IS_MAX_TC
    temp_hotend[1].update();
  #endif

  #if HAS_TEMP_ADC_REDUNDANT && !TEMP_SENSOR_REDUNDANT_IS_MAX_TC
    temp_redundant.update();
  #endif

  TERN_(HAS_TEMP_ADC_2,       temp_hotend[2].update());
  TERN_(HAS_TEMP_ADC_3,       temp_hotend[3].update());
  TERN_(HAS_TEMP_ADC_4,       temp_hotend[4].update());
  TERN_(HAS_TEMP_ADC_5,       temp_hotend[5].update());
  TERN_(HAS_TEMP_ADC_6,       temp_hotend[6].update());
  TERN_(HAS_TEMP_ADC_7,       temp_hotend[7].update());
  TERN_(HAS_TEMP_ADC_BED,     temp_bed.update());
  TERN_(HAS_TEMP_ADC_CHAMBER, temp_chamber.update());
  TERN_(HAS_TEMP_ADC_PROBE,   temp_probe.update());
  TERN_(HAS_TEMP_ADC_BOARD,   temp_board.update());
  TERN_(HAS_TEMP_ADC_COOLER,  temp_cooler.update());

  TERN_(HAS_JOY_ADC_X, joystick.x.update());
  TERN_(HAS_JOY_ADC_Y, joystick.y.update());
  TERN_(HAS_JOY_ADC_Z, joystick.z.update());
}

/**
 * Called by the Temperature ISR when all the ADCs have been processed.
 * Reset all the ADC accumulators for another round of updates.
 */
void Temperature::readings_ready() {

  // Update raw values only if they're not already set.
  if (!raw_temps_ready) {
    update_raw_temperatures();
    raw_temps_ready = true;
  }

  // Filament Sensor - can be read any time since IIR filtering is used
  TERN_(FILAMENT_WIDTH_SENSOR, filwidth.reading_ready());

  #if HAS_HOTEND
    HOTEND_LOOP() temp_hotend[e].reset();
  #endif

  TERN_(HAS_HEATED_BED,     temp_bed.reset());
  TERN_(HAS_TEMP_CHAMBER,   temp_chamber.reset());
  TERN_(HAS_TEMP_PROBE,     temp_probe.reset());
  TERN_(HAS_TEMP_COOLER,    temp_cooler.reset());
  TERN_(HAS_TEMP_BOARD,     temp_board.reset());
  TERN_(HAS_TEMP_REDUNDANT, temp_redundant.reset());

  TERN_(HAS_JOY_ADC_X, joystick.x.reset());
  TERN_(HAS_JOY_ADC_Y, joystick.y.reset());
  TERN_(HAS_JOY_ADC_Z, joystick.z.reset());
}

/**
 * Timer 0 is shared with millies so don't change the prescaler.
 *
 * On AVR this ISR uses the compare method so it runs at the base
 * frequency (16 MHz / 64 / 256 = 976.5625 Hz), but at the TCNT0 set
 * in OCR0B above (128 or halfway between OVFs).
 *
 *  - Manage PWM to all the heaters and fan
 *  - Prepare or Measure one of the raw ADC sensor values
 *  - Check new temperature values for MIN/MAX errors (kill on error)
 *  - Step the babysteps value for each axis towards 0
 *  - For PINS_DEBUGGING, monitor and report endstop pins
 *  - For ENDSTOP_INTERRUPTS_FEATURE check endstops if flagged
 *  - Call planner.isr to count down its "ignore" time
 */
HAL_TEMP_TIMER_ISR() {
  HAL_timer_isr_prologue(TEMP_TIMER_NUM);

  Temperature::isr();

  HAL_timer_isr_epilogue(TEMP_TIMER_NUM);
}

#if ENABLED(SLOW_PWM_HEATERS) && !defined(MIN_STATE_TIME)
  #define MIN_STATE_TIME 16 // MIN_STATE_TIME * 65.5 = time in milliseconds
#endif

class SoftPWM {
public:
  uint8_t count;
  inline bool add(const uint8_t mask, const uint8_t amount) {
    count = (count & mask) + amount; return (count > mask);
  }
  #if ENABLED(SLOW_PWM_HEATERS)
    bool state_heater;
    uint8_t state_timer_heater;
    inline void dec() { if (state_timer_heater > 0) state_timer_heater--; }
    inline bool ready(const bool v) {
      const bool rdy = !state_timer_heater;
      if (rdy && state_heater != v) {
        state_heater = v;
        state_timer_heater = MIN_STATE_TIME;
      }
      return rdy;
    }
  #endif
};

/**
 * Handle various ~1KHz tasks associated with temperature
 *  - Heater PWM (~1KHz with scaler)
 *  - LCD Button polling (~500Hz)
 *  - Start / Read one ADC sensor
 *  - Advance Babysteps
 *  - Endstop polling
 *  - Planner clean buffer
 */
void Temperature::isr() {

  static int8_t temp_count = -1;
  static ADCSensorState adc_sensor_state = StartupDelay;
  static uint8_t pwm_count = _BV(SOFT_PWM_SCALE);

  // avoid multiple loads of pwm_count
  uint8_t pwm_count_tmp = pwm_count;

  #if HAS_ADC_BUTTONS
    static unsigned int raw_ADCKey_value = 0;
    static bool ADCKey_pressed = false;
  #endif

  #if HAS_HOTEND
    static SoftPWM soft_pwm_hotend[HOTENDS];
  #endif

  #if HAS_HEATED_BED
    static SoftPWM soft_pwm_bed;
  #endif

  #if HAS_HEATED_CHAMBER
    static SoftPWM soft_pwm_chamber;
  #endif

  #if HAS_COOLER
    static SoftPWM soft_pwm_cooler;
  #endif

  #define WRITE_FAN(n, v) WRITE(FAN##n##_PIN, (v) ^ FAN_INVERTING)

  #if DISABLED(SLOW_PWM_HEATERS)

    #if ANY(HAS_HOTEND, HAS_HEATED_BED, HAS_HEATED_CHAMBER, HAS_COOLER, FAN_SOFT_PWM)
      constexpr uint8_t pwm_mask = TERN0(SOFT_PWM_DITHER, _BV(SOFT_PWM_SCALE) - 1);
      #define _PWM_MOD(N,S,T) do{                           \
        const bool on = S.add(pwm_mask, T.soft_pwm_amount); \
        WRITE_HEATER_##N(on);                               \
      }while(0)
    #endif

    /**
     * Standard heater PWM modulation
     */
    if (pwm_count_tmp >= 127) {
      pwm_count_tmp -= 127;

      #if HAS_HOTEND
        #define _PWM_MOD_E(N) _PWM_MOD(N,soft_pwm_hotend[N],temp_hotend[N]);
        REPEAT(HOTENDS, _PWM_MOD_E);
      #endif

      #if HAS_HEATED_BED
        _PWM_MOD(BED,soft_pwm_bed,temp_bed);
      #endif

      #if HAS_HEATED_CHAMBER
        _PWM_MOD(CHAMBER,soft_pwm_chamber,temp_chamber);
      #endif

      #if HAS_COOLER
        _PWM_MOD(COOLER,soft_pwm_cooler,temp_cooler);
      #endif

      #if ENABLED(FAN_SOFT_PWM)
        #define _FAN_PWM(N) do{                                     \
          uint8_t &spcf = soft_pwm_count_fan[N];                    \
          spcf = (spcf & pwm_mask) + (soft_pwm_amount_fan[N] >> 1); \
          WRITE_FAN(N, spcf > pwm_mask ? HIGH : LOW);               \
        }while(0)
        #if HAS_FAN0
          _FAN_PWM(0);
        #endif
        #if HAS_FAN1
          _FAN_PWM(1);
        #endif
        #if HAS_FAN2
          _FAN_PWM(2);
        #endif
        #if HAS_FAN3
          _FAN_PWM(3);
        #endif
        #if HAS_FAN4
          _FAN_PWM(4);
        #endif
        #if HAS_FAN5
          _FAN_PWM(5);
        #endif
        #if HAS_FAN6
          _FAN_PWM(6);
        #endif
        #if HAS_FAN7
          _FAN_PWM(7);
        #endif
      #endif
    }
    else {
      #define _PWM_LOW(N,S) do{ if (S.count <= pwm_count_tmp) WRITE_HEATER_##N(LOW); }while(0)
      #if HAS_HOTEND
        #define _PWM_LOW_E(N) _PWM_LOW(N, soft_pwm_hotend[N]);
        REPEAT(HOTENDS, _PWM_LOW_E);
      #endif

      #if HAS_HEATED_BED
        _PWM_LOW(BED, soft_pwm_bed);
      #endif

      #if HAS_HEATED_CHAMBER
        _PWM_LOW(CHAMBER, soft_pwm_chamber);
      #endif

      #if HAS_COOLER
        _PWM_LOW(COOLER, soft_pwm_cooler);
      #endif

      #if ENABLED(FAN_SOFT_PWM)
        #if HAS_FAN0
          if (soft_pwm_count_fan[0] <= pwm_count_tmp) WRITE_FAN(0, LOW);
        #endif
        #if HAS_FAN1
          if (soft_pwm_count_fan[1] <= pwm_count_tmp) WRITE_FAN(1, LOW);
        #endif
        #if HAS_FAN2
          if (soft_pwm_count_fan[2] <= pwm_count_tmp) WRITE_FAN(2, LOW);
        #endif
        #if HAS_FAN3
          if (soft_pwm_count_fan[3] <= pwm_count_tmp) WRITE_FAN(3, LOW);
        #endif
        #if HAS_FAN4
          if (soft_pwm_count_fan[4] <= pwm_count_tmp) WRITE_FAN(4, LOW);
        #endif
        #if HAS_FAN5
          if (soft_pwm_count_fan[5] <= pwm_count_tmp) WRITE_FAN(5, LOW);
        #endif
        #if HAS_FAN6
          if (soft_pwm_count_fan[6] <= pwm_count_tmp) WRITE_FAN(6, LOW);
        #endif
        #if HAS_FAN7
          if (soft_pwm_count_fan[7] <= pwm_count_tmp) WRITE_FAN(7, LOW);
        #endif
      #endif
    }

    // SOFT_PWM_SCALE to frequency:
    //
    // 0: 16000000/64/256/128 =   7.6294 Hz
    // 1:                / 64 =  15.2588 Hz
    // 2:                / 32 =  30.5176 Hz
    // 3:                / 16 =  61.0352 Hz
    // 4:                /  8 = 122.0703 Hz
    // 5:                /  4 = 244.1406 Hz
    pwm_count = pwm_count_tmp + _BV(SOFT_PWM_SCALE);

  #else // SLOW_PWM_HEATERS

    /**
     * SLOW PWM HEATERS
     *
     * For relay-driven heaters
     */
    #define _SLOW_SET(NR,PWM,V) do{ if (PWM.ready(V)) WRITE_HEATER_##NR(V); }while(0)
    #define _SLOW_PWM(NR,PWM,SRC) do{ PWM.count = SRC.soft_pwm_amount; _SLOW_SET(NR,PWM,(PWM.count > 0)); }while(0)
    #define _PWM_OFF(NR,PWM) do{ if (PWM.count < slow_pwm_count) _SLOW_SET(NR,PWM,0); }while(0)

    static uint8_t slow_pwm_count = 0;

    if (slow_pwm_count == 0) {

      #if HAS_HOTEND
        #define _SLOW_PWM_E(N) _SLOW_PWM(N, soft_pwm_hotend[N], temp_hotend[N]);
        REPEAT(HOTENDS, _SLOW_PWM_E);
      #endif

      #if HAS_HEATED_BED
        _SLOW_PWM(BED, soft_pwm_bed, temp_bed);
      #endif

      #if HAS_HEATED_CHAMBER
        _SLOW_PWM(CHAMBER, soft_pwm_chamber, temp_chamber);
      #endif

      #if HAS_COOLER
        _SLOW_PWM(COOLER, soft_pwm_cooler, temp_cooler);
      #endif

    } // slow_pwm_count == 0

    #if HAS_HOTEND
      #define _PWM_OFF_E(N) _PWM_OFF(N, soft_pwm_hotend[N]);
      REPEAT(HOTENDS, _PWM_OFF_E);
    #endif

    #if HAS_HEATED_BED
      _PWM_OFF(BED, soft_pwm_bed);
    #endif

    #if HAS_HEATED_CHAMBER
      _PWM_OFF(CHAMBER, soft_pwm_chamber);
    #endif

    #if HAS_COOLER
      _PWM_OFF(COOLER, soft_pwm_cooler, temp_cooler);
    #endif

    #if ENABLED(FAN_SOFT_PWM)
      if (pwm_count_tmp >= 127) {
        pwm_count_tmp = 0;
        #define _PWM_FAN(N) do{                                 \
          soft_pwm_count_fan[N] = soft_pwm_amount_fan[N] >> 1;  \
          WRITE_FAN(N, soft_pwm_count_fan[N] > 0 ? HIGH : LOW); \
        }while(0)
        #if HAS_FAN0
          _PWM_FAN(0);
        #endif
        #if HAS_FAN1
          _PWM_FAN(1);
        #endif
        #if HAS_FAN2
          _PWM_FAN(2);
        #endif
        #if HAS_FAN3
          _FAN_PWM(3);
        #endif
        #if HAS_FAN4
          _FAN_PWM(4);
        #endif
        #if HAS_FAN5
          _FAN_PWM(5);
        #endif
        #if HAS_FAN6
          _FAN_PWM(6);
        #endif
        #if HAS_FAN7
          _FAN_PWM(7);
        #endif
      }
      #if HAS_FAN0
        if (soft_pwm_count_fan[0] <= pwm_count_tmp) WRITE_FAN(0, LOW);
      #endif
      #if HAS_FAN1
        if (soft_pwm_count_fan[1] <= pwm_count_tmp) WRITE_FAN(1, LOW);
      #endif
      #if HAS_FAN2
        if (soft_pwm_count_fan[2] <= pwm_count_tmp) WRITE_FAN(2, LOW);
      #endif
      #if HAS_FAN3
        if (soft_pwm_count_fan[3] <= pwm_count_tmp) WRITE_FAN(3, LOW);
      #endif
      #if HAS_FAN4
        if (soft_pwm_count_fan[4] <= pwm_count_tmp) WRITE_FAN(4, LOW);
      #endif
      #if HAS_FAN5
        if (soft_pwm_count_fan[5] <= pwm_count_tmp) WRITE_FAN(5, LOW);
      #endif
      #if HAS_FAN6
        if (soft_pwm_count_fan[6] <= pwm_count_tmp) WRITE_FAN(6, LOW);
      #endif
      #if HAS_FAN7
        if (soft_pwm_count_fan[7] <= pwm_count_tmp) WRITE_FAN(7, LOW);
      #endif
    #endif // FAN_SOFT_PWM

    // SOFT_PWM_SCALE to frequency:
    //
    // 0: 16000000/64/256/128 =   7.6294 Hz
    // 1:                / 64 =  15.2588 Hz
    // 2:                / 32 =  30.5176 Hz
    // 3:                / 16 =  61.0352 Hz
    // 4:                /  8 = 122.0703 Hz
    // 5:                /  4 = 244.1406 Hz
    pwm_count = pwm_count_tmp + _BV(SOFT_PWM_SCALE);

    // increment slow_pwm_count only every 64th pwm_count,
    // i.e. yielding a PWM frequency of 16/128 Hz (8s).
    if (((pwm_count >> SOFT_PWM_SCALE) & 0x3F) == 0) {
      slow_pwm_count++;
      slow_pwm_count &= 0x7F;

      #if HAS_HOTEND
        HOTEND_LOOP() soft_pwm_hotend[e].dec();
      #endif
      TERN_(HAS_HEATED_BED, soft_pwm_bed.dec());
      TERN_(HAS_HEATED_CHAMBER, soft_pwm_chamber.dec());
      TERN_(HAS_COOLER, soft_pwm_cooler.dec());
    }

  #endif // SLOW_PWM_HEATERS

  //
  // Update lcd buttons 488 times per second
  //
  static bool do_buttons;
  if ((do_buttons ^= true)) ui.update_buttons();

  /**
   * One sensor is sampled on every other call of the ISR.
   * Each sensor is read 16 (OVERSAMPLENR) times, taking the average.
   *
   * On each Prepare pass, ADC is started for a sensor pin.
   * On the next pass, the ADC value is read and accumulated.
   *
   * This gives each ADC 0.9765ms to charge up.
   */
  #define ACCUMULATE_ADC(obj) do{ \
    if (!HAL_ADC_READY()) next_sensor_state = adc_sensor_state; \
    else obj.sample(HAL_READ_ADC()); \
  }while(0)

  ADCSensorState next_sensor_state = adc_sensor_state < SensorsReady ? (ADCSensorState)(int(adc_sensor_state) + 1) : StartSampling;

  switch (adc_sensor_state) {

    case SensorsReady: {
      // All sensors have been read. Stay in this state for a few
      // ISRs to save on calls to temp update/checking code below.
      constexpr int8_t extra_loops = MIN_ADC_ISR_LOOPS - (int8_t)SensorsReady;
      static uint8_t delay_count = 0;
      if (extra_loops > 0) {
        if (delay_count == 0) delay_count = extra_loops;  // Init this delay
        if (--delay_count)                                // While delaying...
          next_sensor_state = SensorsReady;               // retain this state (else, next state will be 0)
        break;
      }
      else {
        adc_sensor_state = StartSampling;                 // Fall-through to start sampling
        next_sensor_state = (ADCSensorState)(int(StartSampling) + 1);
      }
    }

    case StartSampling:                                   // Start of sampling loops. Do updates/checks.
      if (++temp_count >= OVERSAMPLENR) {                 // 10 * 16 * 1/(16000000/64/256)  = 164ms.
        temp_count = 0;
        readings_ready();
      }
      break;

    #if HAS_TEMP_ADC_0
      case PrepareTemp_0: HAL_START_ADC(TEMP_0_PIN); break;
      case MeasureTemp_0: ACCUMULATE_ADC(temp_hotend[0]); break;
    #endif

    #if HAS_TEMP_ADC_BED
      case PrepareTemp_BED: HAL_START_ADC(TEMP_BED_PIN); break;
      case MeasureTemp_BED: ACCUMULATE_ADC(temp_bed); break;
    #endif

    #if HAS_TEMP_ADC_CHAMBER
      case PrepareTemp_CHAMBER: HAL_START_ADC(TEMP_CHAMBER_PIN); break;
      case MeasureTemp_CHAMBER: ACCUMULATE_ADC(temp_chamber); break;
    #endif

    #if HAS_TEMP_ADC_COOLER
      case PrepareTemp_COOLER: HAL_START_ADC(TEMP_COOLER_PIN); break;
      case MeasureTemp_COOLER: ACCUMULATE_ADC(temp_cooler); break;
    #endif

    #if HAS_TEMP_ADC_PROBE
      case PrepareTemp_PROBE: HAL_START_ADC(TEMP_PROBE_PIN); break;
      case MeasureTemp_PROBE: ACCUMULATE_ADC(temp_probe); break;
    #endif

    #if HAS_TEMP_ADC_BOARD
      case PrepareTemp_BOARD: HAL_START_ADC(TEMP_BOARD_PIN); break;
      case MeasureTemp_BOARD: ACCUMULATE_ADC(temp_board); break;
    #endif

    #if HAS_TEMP_ADC_REDUNDANT
      case PrepareTemp_REDUNDANT: HAL_START_ADC(TEMP_REDUNDANT_PIN); break;
      case MeasureTemp_REDUNDANT: ACCUMULATE_ADC(temp_redundant); break;
    #endif

    #if HAS_TEMP_ADC_1
      case PrepareTemp_1: HAL_START_ADC(TEMP_1_PIN); break;
      case MeasureTemp_1: ACCUMULATE_ADC(temp_hotend[1]); break;
    #endif

    #if HAS_TEMP_ADC_2
      case PrepareTemp_2: HAL_START_ADC(TEMP_2_PIN); break;
      case MeasureTemp_2: ACCUMULATE_ADC(temp_hotend[2]); break;
    #endif

    #if HAS_TEMP_ADC_3
      case PrepareTemp_3: HAL_START_ADC(TEMP_3_PIN); break;
      case MeasureTemp_3: ACCUMULATE_ADC(temp_hotend[3]); break;
    #endif

    #if HAS_TEMP_ADC_4
      case PrepareTemp_4: HAL_START_ADC(TEMP_4_PIN); break;
      case MeasureTemp_4: ACCUMULATE_ADC(temp_hotend[4]); break;
    #endif

    #if HAS_TEMP_ADC_5
      case PrepareTemp_5: HAL_START_ADC(TEMP_5_PIN); break;
      case MeasureTemp_5: ACCUMULATE_ADC(temp_hotend[5]); break;
    #endif

    #if HAS_TEMP_ADC_6
      case PrepareTemp_6: HAL_START_ADC(TEMP_6_PIN); break;
      case MeasureTemp_6: ACCUMULATE_ADC(temp_hotend[6]); break;
    #endif

    #if HAS_TEMP_ADC_7
      case PrepareTemp_7: HAL_START_ADC(TEMP_7_PIN); break;
      case MeasureTemp_7: ACCUMULATE_ADC(temp_hotend[7]); break;
    #endif

    #if ENABLED(FILAMENT_WIDTH_SENSOR)
      case Prepare_FILWIDTH: HAL_START_ADC(FILWIDTH_PIN); break;
      case Measure_FILWIDTH:
        if (!HAL_ADC_READY()) next_sensor_state = adc_sensor_state; // Redo this state
        else filwidth.accumulate(HAL_READ_ADC());
      break;
    #endif

    #if ENABLED(POWER_MONITOR_CURRENT)
      case Prepare_POWER_MONITOR_CURRENT:
        HAL_START_ADC(POWER_MONITOR_CURRENT_PIN);
        break;
      case Measure_POWER_MONITOR_CURRENT:
        if (!HAL_ADC_READY()) next_sensor_state = adc_sensor_state; // Redo this state
        else power_monitor.add_current_sample(HAL_READ_ADC());
        break;
    #endif

    #if ENABLED(POWER_MONITOR_VOLTAGE)
      case Prepare_POWER_MONITOR_VOLTAGE:
        HAL_START_ADC(POWER_MONITOR_VOLTAGE_PIN);
        break;
      case Measure_POWER_MONITOR_VOLTAGE:
        if (!HAL_ADC_READY()) next_sensor_state = adc_sensor_state; // Redo this state
        else power_monitor.add_voltage_sample(HAL_READ_ADC());
        break;
    #endif

    #if HAS_JOY_ADC_X
      case PrepareJoy_X: HAL_START_ADC(JOY_X_PIN); break;
      case MeasureJoy_X: ACCUMULATE_ADC(joystick.x); break;
    #endif

    #if HAS_JOY_ADC_Y
      case PrepareJoy_Y: HAL_START_ADC(JOY_Y_PIN); break;
      case MeasureJoy_Y: ACCUMULATE_ADC(joystick.y); break;
    #endif

    #if HAS_JOY_ADC_Z
      case PrepareJoy_Z: HAL_START_ADC(JOY_Z_PIN); break;
      case MeasureJoy_Z: ACCUMULATE_ADC(joystick.z); break;
    #endif

    #if HAS_ADC_BUTTONS
      #ifndef ADC_BUTTON_DEBOUNCE_DELAY
        #define ADC_BUTTON_DEBOUNCE_DELAY 16
      #endif
      case Prepare_ADC_KEY: HAL_START_ADC(ADC_KEYPAD_PIN); break;
      case Measure_ADC_KEY:
        if (!HAL_ADC_READY())
          next_sensor_state = adc_sensor_state; // redo this state
        else if (ADCKey_count < ADC_BUTTON_DEBOUNCE_DELAY) {
          raw_ADCKey_value = HAL_READ_ADC();
          if (raw_ADCKey_value <= 900UL * HAL_ADC_RANGE / 1024UL) {
            NOMORE(current_ADCKey_raw, raw_ADCKey_value);
            ADCKey_count++;
          }
          else { //ADC Key release
            if (ADCKey_count > 0) ADCKey_count++; else ADCKey_pressed = false;
            if (ADCKey_pressed) {
              ADCKey_count = 0;
              current_ADCKey_raw = HAL_ADC_RANGE;
            }
          }
        }
        if (ADCKey_count == ADC_BUTTON_DEBOUNCE_DELAY) ADCKey_pressed = true;
        break;
    #endif // HAS_ADC_BUTTONS

    case StartupDelay: break;

  } // switch(adc_sensor_state)

  // Go to the next state
  adc_sensor_state = next_sensor_state;

  //
  // Additional ~1KHz Tasks
  //

  #if ENABLED(BABYSTEPPING) && DISABLED(INTEGRATED_BABYSTEPPING)
    babystep.task();
  #endif

  // Poll endstops state, if required
  endstops.poll();

  // Periodically call the planner timer service routine
  planner.isr();
}

#if HAS_TEMP_SENSOR

  #include "../gcode/gcode.h"

  /**
   * Print a single heater state in the form:
   *        Bed: " B:nnn.nn /nnn.nn"
   *    Chamber: " C:nnn.nn /nnn.nn"
   *      Probe: " P:nnn.nn /nnn.nn"
   *     Cooler: " L:nnn.nn /nnn.nn"
   *  Redundant: " R:nnn.nn /nnn.nn"
   *   Extruder: " T0:nnn.nn /nnn.nn"
   *   With ADC: " T0:nnn.nn /nnn.nn (nnn.nn)"
   */
  static void print_heater_state(const heater_id_t e, const_celsius_float_t c, const_celsius_float_t t
    OPTARG(SHOW_TEMP_ADC_VALUES, const float r)
  ) {
    char k;
    switch (e) {
      default:
        #if HAS_TEMP_HOTEND
          k = 'T'; break;
        #endif
      #if HAS_TEMP_BED
        case H_BED: k = 'B'; break;
      #endif
      #if HAS_TEMP_CHAMBER
        case H_CHAMBER: k = 'C'; break;
      #endif
      #if HAS_TEMP_PROBE
        case H_PROBE: k = 'P'; break;
      #endif
      #if HAS_TEMP_COOLER
        case H_COOLER: k = 'L'; break;
      #endif
      #if HAS_TEMP_BOARD
        case H_BOARD: k = 'M'; break;
      #endif
      #if HAS_TEMP_REDUNDANT
        case H_REDUNDANT: k = 'R'; break;
      #endif
    }
    SERIAL_CHAR(' ', k);
    #if HAS_MULTI_HOTEND
      if (e >= 0) SERIAL_CHAR('0' + e);
    #endif
    #ifdef SERIAL_FLOAT_PRECISION
      #define SFP _MIN(SERIAL_FLOAT_PRECISION, 2)
    #else
      #define SFP 2
    #endif
    SERIAL_CHAR(':');
    SERIAL_PRINT(c, SFP);
    SERIAL_ECHOPGM(" /");
    SERIAL_PRINT(t, SFP);
    #if ENABLED(SHOW_TEMP_ADC_VALUES)
      // Temperature MAX SPI boards do not have an OVERSAMPLENR defined
      SERIAL_ECHOPAIR(" (", TERN(HAS_MAXTC_LIBRARIES, k == 'T', false) ? r : r * RECIPROCAL(OVERSAMPLENR));
      SERIAL_CHAR(')');
    #endif
    delay(2);
  }

  void Temperature::print_heater_states(const uint8_t target_extruder
    OPTARG(HAS_TEMP_REDUNDANT, const bool include_r/*=false*/)
  ) {
    #if HAS_TEMP_HOTEND
      print_heater_state(H_E0, degHotend(target_extruder), degTargetHotend(target_extruder) OPTARG(SHOW_TEMP_ADC_VALUES, rawHotendTemp(target_extruder)));
    #endif
    #if HAS_HEATED_BED
      print_heater_state(H_BED, degBed(), degTargetBed() OPTARG(SHOW_TEMP_ADC_VALUES, rawBedTemp()));
    #endif
    #if HAS_TEMP_CHAMBER
      print_heater_state(H_CHAMBER, degChamber(), TERN0(HAS_HEATED_CHAMBER, degTargetChamber()) OPTARG(SHOW_TEMP_ADC_VALUES, rawChamberTemp()));
    #endif
    #if HAS_TEMP_COOLER
      print_heater_state(H_COOLER, degCooler(), TERN0(HAS_COOLER, degTargetCooler()) OPTARG(SHOW_TEMP_ADC_VALUES, rawCoolerTemp()));
    #endif
    #if HAS_TEMP_PROBE
      print_heater_state(H_PROBE, degProbe(), 0 OPTARG(SHOW_TEMP_ADC_VALUES, rawProbeTemp()));
    #endif
    #if HAS_TEMP_BOARD
      print_heater_state(H_BOARD, degBoard(), 0 OPTARG(SHOW_TEMP_ADC_VALUES, rawBoardTemp()));
    #endif
    #if HAS_TEMP_REDUNDANT
      if (include_r) print_heater_state(H_REDUNDANT, degRedundant(), degRedundantTarget() OPTARG(SHOW_TEMP_ADC_VALUES, rawRedundantTemp()));
    #endif
    #if HAS_MULTI_HOTEND
      HOTEND_LOOP() print_heater_state((heater_id_t)e, degHotend(e), degTargetHotend(e) OPTARG(SHOW_TEMP_ADC_VALUES, rawHotendTemp(e)));
    #endif
    SERIAL_ECHOPAIR(" @:", getHeaterPower((heater_id_t)target_extruder));
    #if HAS_HEATED_BED
      SERIAL_ECHOPAIR(" B@:", getHeaterPower(H_BED));
    #endif
    #if HAS_HEATED_CHAMBER
      SERIAL_ECHOPAIR(" C@:", getHeaterPower(H_CHAMBER));
    #endif
    #if HAS_COOLER
      SERIAL_ECHOPAIR(" C@:", getHeaterPower(H_COOLER));
    #endif
    #if HAS_MULTI_HOTEND
      HOTEND_LOOP() {
        SERIAL_ECHOPAIR(" @", e);
        SERIAL_CHAR(':');
        SERIAL_ECHO(getHeaterPower((heater_id_t)e));
      }
    #endif
  }

  #if ENABLED(AUTO_REPORT_TEMPERATURES)
    AutoReporter<Temperature::AutoReportTemp> Temperature::auto_reporter;
    void Temperature::AutoReportTemp::report() { print_heater_states(active_extruder); SERIAL_EOL(); }
  #endif

  #if HAS_HOTEND && HAS_STATUS_MESSAGE
    void Temperature::set_heating_message(const uint8_t e) {
      const bool heating = isHeatingHotend(e);
      ui.status_printf_P(0,
        #if HAS_MULTI_HOTEND
          PSTR("E%c " S_FMT), '1' + e
        #else
          PSTR("E " S_FMT)
        #endif
        , heating ? GET_TEXT(MSG_HEATING) : GET_TEXT(MSG_COOLING)
      );
    }
  #endif

  #if HAS_TEMP_HOTEND

    #ifndef MIN_COOLING_SLOPE_DEG
      #define MIN_COOLING_SLOPE_DEG 1.50
    #endif
    #ifndef MIN_COOLING_SLOPE_TIME
      #define MIN_COOLING_SLOPE_TIME 60
    #endif

    bool Temperature::wait_for_hotend(const uint8_t target_extruder, const bool no_wait_for_cooling/*=true*/
      OPTARG(G26_CLICK_CAN_CANCEL, const bool click_to_cancel/*=false*/)
    ) {
      #if ENABLED(AUTOTEMP)
        REMEMBER(1, planner.autotemp_enabled, false);
      #endif

      #if TEMP_RESIDENCY_TIME > 0
        millis_t residency_start_ms = 0;
        bool first_loop = true;
        // Loop until the temperature has stabilized
        #define TEMP_CONDITIONS (!residency_start_ms || PENDING(now, residency_start_ms + SEC_TO_MS(TEMP_RESIDENCY_TIME)))
      #else
        // Loop until the temperature is very close target
        #define TEMP_CONDITIONS (wants_to_cool ? isCoolingHotend(target_extruder) : isHeatingHotend(target_extruder))
      #endif

      #if DISABLED(BUSY_WHILE_HEATING) && ENABLED(HOST_KEEPALIVE_FEATURE)
        KEEPALIVE_STATE(NOT_BUSY);
      #endif

      #if ENABLED(PRINTER_EVENT_LEDS)
        const celsius_float_t start_temp = degHotend(target_extruder);
        printerEventLEDs.onHotendHeatingStart();
      #endif

      bool wants_to_cool = false;
      celsius_float_t target_temp = -1.0, old_temp = 9999.0;
      millis_t now, next_temp_ms = 0, next_cool_check_ms = 0;
      wait_for_heatup = true;
      do {
        // Target temperature might be changed during the loop
        if (target_temp != degTargetHotend(target_extruder)) {
          wants_to_cool = isCoolingHotend(target_extruder);
          target_temp = degTargetHotend(target_extruder);

          // Exit if S<lower>, continue if S<higher>, R<lower>, or R<higher>
          if (no_wait_for_cooling && wants_to_cool) break;
        }

        now = millis();
        if (ELAPSED(now, next_temp_ms)) { // Print temp & remaining time every 1s while waiting
          next_temp_ms = now + 1000UL;
          print_heater_states(target_extruder);
          #if TEMP_RESIDENCY_TIME > 0
            SERIAL_ECHOPGM(" W:");
            if (residency_start_ms)
              SERIAL_ECHO(long((SEC_TO_MS(TEMP_RESIDENCY_TIME) - (now - residency_start_ms)) / 1000UL));
            else
              SERIAL_CHAR('?');
          #endif
          SERIAL_EOL();
        }

        idle();
        gcode.reset_stepper_timeout(); // Keep steppers powered

        const celsius_float_t temp = degHotend(target_extruder);

        #if ENABLED(PRINTER_EVENT_LEDS)
          // Gradually change LED strip from violet to red as nozzle heats up
          if (!wants_to_cool) printerEventLEDs.onHotendHeating(start_temp, temp, target_temp);
        #endif

        #if TEMP_RESIDENCY_TIME > 0

          const celsius_float_t temp_diff = ABS(target_temp - temp);

          if (!residency_start_ms) {
            // Start the TEMP_RESIDENCY_TIME timer when we reach target temp for the first time.
            if (temp_diff < TEMP_WINDOW)
              residency_start_ms = now + (first_loop ? SEC_TO_MS(TEMP_RESIDENCY_TIME) / 3 : 0);
          }
          else if (temp_diff > TEMP_HYSTERESIS) {
            // Restart the timer whenever the temperature falls outside the hysteresis.
            residency_start_ms = now;
          }

          first_loop = false;

        #endif

        // Prevent a wait-forever situation if R is misused i.e. M109 R0
        if (wants_to_cool) {
          // break after MIN_COOLING_SLOPE_TIME seconds
          // if the temperature did not drop at least MIN_COOLING_SLOPE_DEG
          if (!next_cool_check_ms || ELAPSED(now, next_cool_check_ms)) {
            if (old_temp - temp < float(MIN_COOLING_SLOPE_DEG)) break;
            next_cool_check_ms = now + SEC_TO_MS(MIN_COOLING_SLOPE_TIME);
            old_temp = temp;
          }
        }

        #if G26_CLICK_CAN_CANCEL
          if (click_to_cancel && ui.use_click()) {
            wait_for_heatup = false;
            TERN_(HAS_LCD_MENU, ui.quick_feedback());
          }
        #endif

      } while (wait_for_heatup && TEMP_CONDITIONS);

      if (wait_for_heatup) {
        wait_for_heatup = false;
        ui.reset_status();
        TERN_(PRINTER_EVENT_LEDS, printerEventLEDs.onHeatingDone());
        return true;
      }

      return false;
    }

    #if ENABLED(WAIT_FOR_HOTEND)
      void Temperature::wait_for_hotend_heating(const uint8_t target_extruder) {
        if (isHeatingHotend(target_extruder)) {
          SERIAL_ECHOLNPGM("Wait for hotend heating...");
          LCD_MESSAGEPGM(MSG_HEATING);
          wait_for_hotend(target_extruder);
          ui.reset_status();
        }
      }
    #endif

  #endif // HAS_TEMP_HOTEND

  #if HAS_HEATED_BED

    #ifndef MIN_COOLING_SLOPE_DEG_BED
      #define MIN_COOLING_SLOPE_DEG_BED 1.00
    #endif
    #ifndef MIN_COOLING_SLOPE_TIME_BED
      #define MIN_COOLING_SLOPE_TIME_BED 60
    #endif

    bool Temperature::wait_for_bed(const bool no_wait_for_cooling/*=true*/
      OPTARG(G26_CLICK_CAN_CANCEL, const bool click_to_cancel/*=false*/)
    ) {
      #if TEMP_BED_RESIDENCY_TIME > 0
        millis_t residency_start_ms = 0;
        bool first_loop = true;
        // Loop until the temperature has stabilized
        #define TEMP_BED_CONDITIONS (!residency_start_ms || PENDING(now, residency_start_ms + SEC_TO_MS(TEMP_BED_RESIDENCY_TIME)))
      #else
        // Loop until the temperature is very close target
        #define TEMP_BED_CONDITIONS (wants_to_cool ? isCoolingBed() : isHeatingBed())
      #endif

      #if DISABLED(BUSY_WHILE_HEATING) && ENABLED(HOST_KEEPALIVE_FEATURE)
        KEEPALIVE_STATE(NOT_BUSY);
      #endif

      #if ENABLED(PRINTER_EVENT_LEDS)
        const celsius_float_t start_temp = degBed();
        printerEventLEDs.onBedHeatingStart();
      #endif

      bool wants_to_cool = false;
      celsius_float_t target_temp = -1, old_temp = 9999;
      millis_t now, next_temp_ms = 0, next_cool_check_ms = 0;
      wait_for_heatup = true;
      do {
        // Target temperature might be changed during the loop
        if (target_temp != degTargetBed()) {
          wants_to_cool = isCoolingBed();
          target_temp = degTargetBed();

          // Exit if S<lower>, continue if S<higher>, R<lower>, or R<higher>
          if (no_wait_for_cooling && wants_to_cool) break;
        }

        now = millis();
        if (ELAPSED(now, next_temp_ms)) { //Print Temp Reading every 1 second while heating up.
          next_temp_ms = now + 1000UL;
          print_heater_states(active_extruder);
          #if TEMP_BED_RESIDENCY_TIME > 0
            SERIAL_ECHOPGM(" W:");
            if (residency_start_ms)
              SERIAL_ECHO(long((SEC_TO_MS(TEMP_BED_RESIDENCY_TIME) - (now - residency_start_ms)) / 1000UL));
            else
              SERIAL_CHAR('?');
          #endif
          SERIAL_EOL();
        }

        idle();
        gcode.reset_stepper_timeout(); // Keep steppers powered

        const celsius_float_t temp = degBed();

        #if ENABLED(PRINTER_EVENT_LEDS)
          // Gradually change LED strip from blue to violet as bed heats up
          if (!wants_to_cool) printerEventLEDs.onBedHeating(start_temp, temp, target_temp);
        #endif

        #if TEMP_BED_RESIDENCY_TIME > 0

          const celsius_float_t temp_diff = ABS(target_temp - temp);

          if (!residency_start_ms) {
            // Start the TEMP_BED_RESIDENCY_TIME timer when we reach target temp for the first time.
            if (temp_diff < TEMP_BED_WINDOW)
              residency_start_ms = now + (first_loop ? SEC_TO_MS(TEMP_BED_RESIDENCY_TIME) / 3 : 0);
          }
          else if (temp_diff > TEMP_BED_HYSTERESIS) {
            // Restart the timer whenever the temperature falls outside the hysteresis.
            residency_start_ms = now;
          }

        #endif // TEMP_BED_RESIDENCY_TIME > 0

        // Prevent a wait-forever situation if R is misused i.e. M190 R0
        if (wants_to_cool) {
          // Break after MIN_COOLING_SLOPE_TIME_BED seconds
          // if the temperature did not drop at least MIN_COOLING_SLOPE_DEG_BED
          if (!next_cool_check_ms || ELAPSED(now, next_cool_check_ms)) {
            if (old_temp - temp < float(MIN_COOLING_SLOPE_DEG_BED)) break;
            next_cool_check_ms = now + SEC_TO_MS(MIN_COOLING_SLOPE_TIME_BED);
            old_temp = temp;
          }
        }

        #if G26_CLICK_CAN_CANCEL
          if (click_to_cancel && ui.use_click()) {
            wait_for_heatup = false;
            TERN_(HAS_LCD_MENU, ui.quick_feedback());
          }
        #endif

        #if TEMP_BED_RESIDENCY_TIME > 0
          first_loop = false;
        #endif

      } while (wait_for_heatup && TEMP_BED_CONDITIONS);

      if (wait_for_heatup) {
        wait_for_heatup = false;
        ui.reset_status();
        return true;
      }

      return false;
    }

    void Temperature::wait_for_bed_heating() {
      if (isHeatingBed()) {
        SERIAL_ECHOLNPGM("Wait for bed heating...");
        LCD_MESSAGEPGM(MSG_BED_HEATING);
        wait_for_bed();
        ui.reset_status();
      }
    }

  #endif // HAS_HEATED_BED

  #if HAS_TEMP_PROBE

    #ifndef MIN_DELTA_SLOPE_DEG_PROBE
      #define MIN_DELTA_SLOPE_DEG_PROBE 1.0
    #endif
    #ifndef MIN_DELTA_SLOPE_TIME_PROBE
      #define MIN_DELTA_SLOPE_TIME_PROBE 600
    #endif

    bool Temperature::wait_for_probe(const celsius_t target_temp, bool no_wait_for_cooling/*=true*/) {

      const bool wants_to_cool = isProbeAboveTemp(target_temp),
                 will_wait = !(wants_to_cool && no_wait_for_cooling);
      if (will_wait)
        SERIAL_ECHOLNPAIR("Waiting for probe to ", (wants_to_cool ? PSTR("cool down") : PSTR("heat up")), " to ", target_temp, " degrees.");

      #if DISABLED(BUSY_WHILE_HEATING) && ENABLED(HOST_KEEPALIVE_FEATURE)
        KEEPALIVE_STATE(NOT_BUSY);
      #endif

      float old_temp = 9999;
      millis_t next_temp_ms = 0, next_delta_check_ms = 0;
      wait_for_heatup = true;
      while (will_wait && wait_for_heatup) {

        // Print Temp Reading every 10 seconds while heating up.
        millis_t now = millis();
        if (!next_temp_ms || ELAPSED(now, next_temp_ms)) {
          next_temp_ms = now + 10000UL;
          print_heater_states(active_extruder);
          SERIAL_EOL();
        }

        idle();
        gcode.reset_stepper_timeout(); // Keep steppers powered

        // Break after MIN_DELTA_SLOPE_TIME_PROBE seconds if the temperature
        // did not drop at least MIN_DELTA_SLOPE_DEG_PROBE. This avoids waiting
        // forever as the probe is not actively heated.
        if (!next_delta_check_ms || ELAPSED(now, next_delta_check_ms)) {
          const float temp = degProbe(),
                      delta_temp = old_temp > temp ? old_temp - temp : temp - old_temp;
          if (delta_temp < float(MIN_DELTA_SLOPE_DEG_PROBE)) {
            SERIAL_ECHOLNPGM("Timed out waiting for probe temperature.");
            break;
          }
          next_delta_check_ms = now + SEC_TO_MS(MIN_DELTA_SLOPE_TIME_PROBE);
          old_temp = temp;
        }

        // Loop until the temperature is very close target
        if (!(wants_to_cool ? isProbeAboveTemp(target_temp) : isProbeBelowTemp(target_temp))) {
            SERIAL_ECHOLN(wants_to_cool ? PSTR("Cooldown") : PSTR("Heatup"));
            SERIAL_ECHOLNPGM(" complete, target probe temperature reached.");
            break;
        }
      }

      if (wait_for_heatup) {
        wait_for_heatup = false;
        ui.reset_status();
        return true;
      }
      else if (will_wait)
        SERIAL_ECHOLNPGM("Canceled wait for probe temperature.");

      return false;
    }

  #endif // HAS_TEMP_PROBE

  #if HAS_HEATED_CHAMBER

    #ifndef MIN_COOLING_SLOPE_DEG_CHAMBER
      #define MIN_COOLING_SLOPE_DEG_CHAMBER 1.50
    #endif
    #ifndef MIN_COOLING_SLOPE_TIME_CHAMBER
      #define MIN_COOLING_SLOPE_TIME_CHAMBER 120
    #endif

    bool Temperature::wait_for_chamber(const bool no_wait_for_cooling/*=true*/) {
      #if TEMP_CHAMBER_RESIDENCY_TIME > 0
        millis_t residency_start_ms = 0;
        bool first_loop = true;
        // Loop until the temperature has stabilized
        #define TEMP_CHAMBER_CONDITIONS (!residency_start_ms || PENDING(now, residency_start_ms + SEC_TO_MS(TEMP_CHAMBER_RESIDENCY_TIME)))
      #else
        // Loop until the temperature is very close target
        #define TEMP_CHAMBER_CONDITIONS (wants_to_cool ? isCoolingChamber() : isHeatingChamber())
      #endif

      #if DISABLED(BUSY_WHILE_HEATING) && ENABLED(HOST_KEEPALIVE_FEATURE)
        KEEPALIVE_STATE(NOT_BUSY);
      #endif

      bool wants_to_cool = false;
      float target_temp = -1, old_temp = 9999;
      millis_t now, next_temp_ms = 0, next_cool_check_ms = 0;
      wait_for_heatup = true;
      do {
        // Target temperature might be changed during the loop
        if (target_temp != degTargetChamber()) {
          wants_to_cool = isCoolingChamber();
          target_temp = degTargetChamber();

          // Exit if S<lower>, continue if S<higher>, R<lower>, or R<higher>
          if (no_wait_for_cooling && wants_to_cool) break;
        }

        now = millis();
        if (ELAPSED(now, next_temp_ms)) { // Print Temp Reading every 1 second while heating up.
          next_temp_ms = now + 1000UL;
          print_heater_states(active_extruder);
          #if TEMP_CHAMBER_RESIDENCY_TIME > 0
            SERIAL_ECHOPGM(" W:");
            if (residency_start_ms)
              SERIAL_ECHO(long((SEC_TO_MS(TEMP_CHAMBER_RESIDENCY_TIME) - (now - residency_start_ms)) / 1000UL));
            else
              SERIAL_CHAR('?');
          #endif
          SERIAL_EOL();
        }

        idle();
        gcode.reset_stepper_timeout(); // Keep steppers powered

        const float temp = degChamber();

        #if TEMP_CHAMBER_RESIDENCY_TIME > 0

          const float temp_diff = ABS(target_temp - temp);

          if (!residency_start_ms) {
            // Start the TEMP_CHAMBER_RESIDENCY_TIME timer when we reach target temp for the first time.
            if (temp_diff < TEMP_CHAMBER_WINDOW)
              residency_start_ms = now + (first_loop ? SEC_TO_MS(TEMP_CHAMBER_RESIDENCY_TIME) / 3 : 0);
          }
          else if (temp_diff > TEMP_CHAMBER_HYSTERESIS) {
            // Restart the timer whenever the temperature falls outside the hysteresis.
            residency_start_ms = now;
          }

          first_loop = false;
        #endif // TEMP_CHAMBER_RESIDENCY_TIME > 0

        // Prevent a wait-forever situation if R is misused i.e. M191 R0
        if (wants_to_cool) {
          // Break after MIN_COOLING_SLOPE_TIME_CHAMBER seconds
          // if the temperature did not drop at least MIN_COOLING_SLOPE_DEG_CHAMBER
          if (!next_cool_check_ms || ELAPSED(now, next_cool_check_ms)) {
            if (old_temp - temp < float(MIN_COOLING_SLOPE_DEG_CHAMBER)) break;
            next_cool_check_ms = now + SEC_TO_MS(MIN_COOLING_SLOPE_TIME_CHAMBER);
            old_temp = temp;
          }
        }
      } while (wait_for_heatup && TEMP_CHAMBER_CONDITIONS);

      if (wait_for_heatup) {
        wait_for_heatup = false;
        ui.reset_status();
        return true;
      }

      return false;
    }

  #endif // HAS_HEATED_CHAMBER

  #if HAS_COOLER

    #ifndef MIN_COOLING_SLOPE_DEG_COOLER
      #define MIN_COOLING_SLOPE_DEG_COOLER 1.50
    #endif
    #ifndef MIN_COOLING_SLOPE_TIME_COOLER
      #define MIN_COOLING_SLOPE_TIME_COOLER 120
    #endif

    bool Temperature::wait_for_cooler(const bool no_wait_for_cooling/*=true*/) {

      #if TEMP_COOLER_RESIDENCY_TIME > 0
        millis_t residency_start_ms = 0;
        bool first_loop = true;
        // Loop until the temperature has stabilized
        #define TEMP_COOLER_CONDITIONS (!residency_start_ms || PENDING(now, residency_start_ms + SEC_TO_MS(TEMP_COOLER_RESIDENCY_TIME)))
      #else
        // Loop until the temperature is very close target
        #define TEMP_COOLER_CONDITIONS (wants_to_cool ? isLaserHeating() : isLaserCooling())
      #endif

      #if DISABLED(BUSY_WHILE_HEATING) && ENABLED(HOST_KEEPALIVE_FEATURE)
        KEEPALIVE_STATE(NOT_BUSY);
      #endif

      bool wants_to_cool = false;
      float target_temp = -1, previous_temp = 9999;
      millis_t now, next_temp_ms = 0, next_cooling_check_ms = 0;
      wait_for_heatup = true;
      do {
        // Target temperature might be changed during the loop
        if (target_temp != degTargetCooler()) {
          wants_to_cool = isLaserHeating();
          target_temp = degTargetCooler();

          // Exit if S<lower>, continue if S<higher>, R<lower>, or R<higher>
          if (no_wait_for_cooling && wants_to_cool) break;
        }

        now = millis();
        if (ELAPSED(now, next_temp_ms)) { // Print Temp Reading every 1 second while heating up.
          next_temp_ms = now + 1000UL;
          print_heater_states(active_extruder);
          #if TEMP_COOLER_RESIDENCY_TIME > 0
            SERIAL_ECHOPGM(" W:");
            if (residency_start_ms)
              SERIAL_ECHO(long((SEC_TO_MS(TEMP_COOLER_RESIDENCY_TIME) - (now - residency_start_ms)) / 1000UL));
            else
              SERIAL_CHAR('?');
          #endif
          SERIAL_EOL();
        }

        idle();
        gcode.reset_stepper_timeout(); // Keep steppers powered

        const celsius_float_t current_temp = degCooler();

        #if TEMP_COOLER_RESIDENCY_TIME > 0

          const celsius_float_t temp_diff = ABS(target_temp - temp);

          if (!residency_start_ms) {
            // Start the TEMP_COOLER_RESIDENCY_TIME timer when we reach target temp for the first time.
            if (temp_diff < TEMP_COOLER_WINDOW)
              residency_start_ms = now + (first_loop ? SEC_TO_MS(TEMP_COOLER_RESIDENCY_TIME) / 3 : 0);
          }
          else if (temp_diff > TEMP_COOLER_HYSTERESIS) {
            // Restart the timer whenever the temperature falls outside the hysteresis.
            residency_start_ms = now;
          }

          first_loop = false;
        #endif // TEMP_COOLER_RESIDENCY_TIME > 0

        if (wants_to_cool) {
          // Break after MIN_COOLING_SLOPE_TIME_CHAMBER seconds
          // if the temperature did not drop at least MIN_COOLING_SLOPE_DEG_CHAMBER
          if (!next_cooling_check_ms || ELAPSED(now, next_cooling_check_ms)) {
            if (previous_temp - current_temp < float(MIN_COOLING_SLOPE_DEG_COOLER)) break;
            next_cooling_check_ms = now + SEC_TO_MS(MIN_COOLING_SLOPE_TIME_COOLER);
            previous_temp = current_temp;
          }
        }

      } while (wait_for_heatup && TEMP_COOLER_CONDITIONS);

      // Prevent a wait-forever situation if R is misused i.e. M191 R0
      if (wait_for_heatup) {
        wait_for_heatup = false;
        ui.reset_status();
        return true;
      }

      return false;
    }

  #endif // HAS_COOLER

#endif // HAS_TEMP_SENSOR<|MERGE_RESOLUTION|>--- conflicted
+++ resolved
@@ -45,13 +45,6 @@
   #include "motion.h"
 #endif
 
-<<<<<<< HEAD
-=======
-#if ENABLED(DWIN_CREALITY_LCD)
-  #include "../lcd/e3v2/creality/dwin.h"
-#endif
-
->>>>>>> 092b5942
 #if ENABLED(EXTENSIBLE_UI)
   #include "../lcd/extui/ui_api.h"
 #endif
