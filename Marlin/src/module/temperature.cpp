/**
 * Marlin 3D Printer Firmware
 * Copyright (c) 2020 MarlinFirmware [https://github.com/MarlinFirmware/Marlin]
 *
 * Based on Sprinter and grbl.
 * Copyright (c) 2011 Camiel Gubbels / Erik van der Zalm
 *
 * This program is free software: you can redistribute it and/or modify
 * it under the terms of the GNU General Public License as published by
 * the Free Software Foundation, either version 3 of the License, or
 * (at your option) any later version.
 *
 * This program is distributed in the hope that it will be useful,
 * but WITHOUT ANY WARRANTY; without even the implied warranty of
 * MERCHANTABILITY or FITNESS FOR A PARTICULAR PURPOSE.  See the
 * GNU General Public License for more details.
 *
 * You should have received a copy of the GNU General Public License
 * along with this program.  If not, see <https://www.gnu.org/licenses/>.
 *
 */

/**
 * temperature.cpp - temperature control
 */

// Useful when debugging thermocouples
//#define IGNORE_THERMOCOUPLE_ERRORS

#include "../MarlinCore.h"
#include "../HAL/shared/Delay.h"
#include "../lcd/marlinui.h"

#include "temperature.h"
#include "endstops.h"
#include "planner.h"

#if EITHER(HAS_COOLER, LASER_COOLANT_FLOW_METER)
  #include "../feature/cooler.h"
  #include "../feature/spindle_laser.h"
#endif

#if ENABLED(EMERGENCY_PARSER)
  #include "motion.h"
#endif

#if ENABLED(EXTENSIBLE_UI)
  #include "../lcd/extui/ui_api.h"
#endif

#if ENABLED(HOST_PROMPT_SUPPORT)
  #include "../feature/host_actions.h"
#endif

<<<<<<< HEAD
#define TEMP_SENSOR_IS_ANY_MAX_TC(n) (ENABLED(TEMP_SENSOR_##n##_IS_MAX_TC) || (ENABLED(TEMP_SENSOR_REDUNDANT_IS_MAX_TC) && ENABLED(TEMP_SENSOR_REDUNDANT_SOURCE) && TEMP_SENSOR_REDUNDANT_SOURCE == n))
=======
// MAX TC related macros
#define TEMP_SENSOR_IS_MAX(n, M) (ENABLED(TEMP_SENSOR_##n##_IS_MAX##M) || (ENABLED(TEMP_SENSOR_REDUNDANT_IS_MAX##M) && REDUNDANT_TEMP_MATCH(SOURCE, E##n)))
#define TEMP_SENSOR_IS_ANY_MAX_TC(n) (ENABLED(TEMP_SENSOR_##n##_IS_MAX_TC) || (ENABLED(TEMP_SENSOR_REDUNDANT_IS_MAX_TC) && REDUNDANT_TEMP_MATCH(SOURCE, E##n)))

// LIB_MAX6675 can be added to the build_flags in platformio.ini to use a user-defined library
// If LIB_MAX6675 is not on the build_flags then raw SPI reads will be used.
#if HAS_MAX6675 && LIB_USR_MAX6675
  #include <max6675.h>
  #define HAS_MAX6675_LIBRARY 1
#endif
>>>>>>> 86feddb7

// LIB_MAX31855 can be added to the build_flags in platformio.ini to use a user-defined library
#if LIB_USR_MAX31855
  #include <Adafruit_MAX31855.h>
  #if PIN_EXISTS(MAX31855_MISO) && PIN_EXISTS(MAX31855_SCK)
    #define MAX31855_USES_SW_SPI 1
  #endif
  #if TEMP_SENSOR_IS_MAX(0, MAX31855) && PIN_EXISTS(MAX31855_CS)
    #define HAS_MAX31855_TEMP 1
    Adafruit_MAX31855 max31855_0 = Adafruit_MAX31855(MAX31855_CS_PIN
      #if MAX31855_USES_SW_SPI
        , MAX31855_MISO_PIN, MAX31855_SCK_PIN  // For software SPI also set MISO/SCK
      #endif
      #if ENABLED(LARGE_PINMAP)
        , HIGH
      #endif
    );
  #endif
  #if TEMP_SENSOR_IS_MAX(1, MAX31855) && PIN_EXISTS(MAX31855_CS2)
    #define HAS_MAX31855_TEMP 1
    Adafruit_MAX31855 max31855_1 = Adafruit_MAX31855(MAX31855_CS2_PIN
      #if MAX31855_USES_SW_SPI
        , MAX31855_MISO_PIN, MAX31855_SCK_PIN  // For software SPI also set MISO/SCK
      #endif
      #if ENABLED(LARGE_PINMAP)
        , HIGH
      #endif
    );
  #endif
#endif

// LIB_MAX31865 can be added to the build_flags in platformio.ini to use a user-defined library.
// If LIB_MAX31865 is not on the build_flags then the Adafruit MAX31865 V1.1.0 library is used.
#if HAS_MAX31865
  #include <Adafruit_MAX31865.h>
  #ifndef MAX31865_MOSI_PIN
    #define MAX31865_MOSI_PIN SD_MOSI_PIN
  #endif
  #if PIN_EXISTS(MAX31865_MISO) && PIN_EXISTS(MAX31865_SCK)
    #define MAX31865_USES_SW_SPI 1
  #endif
  #if TEMP_SENSOR_IS_MAX(0, MAX31865) && PIN_EXISTS(MAX31865_CS)
    #define HAS_MAX31865_TEMP 1
      Adafruit_MAX31865 max31865_0 = Adafruit_MAX31865(MAX31865_CS_PIN
        #if MAX31865_USES_SW_SPI && PIN_EXISTS(MAX31865_MOSI)
          , MAX31865_MOSI_PIN, MAX31865_MISO_PIN, MAX31865_SCK_PIN  // For software SPI also set MOSI/MISO/SCK
        #endif
        #if ENABLED(LARGE_PINMAP)
          , HIGH
        #endif
      );
  #endif
  #if TEMP_SENSOR_IS_MAX(1, MAX31865) && PIN_EXISTS(MAX31865_CS2)
    #define HAS_MAX31865_TEMP 1
    Adafruit_MAX31865 max31865_1 = Adafruit_MAX31865(MAX31865_CS2_PIN
      #if MAX31865_USES_SW_SPI && PIN_EXISTS(MAX31865_MOSI)
        , MAX31865_MOSI_PIN, MAX31865_MISO_PIN, MAX31865_SCK_PIN  // For software SPI also set MOSI/MISO/SCK
      #endif
      #if ENABLED(LARGE_PINMAP)
        , HIGH
      #endif
    );
  #endif
#endif

// LIB_MAX6675 can be added to the build_flags in platformio.ini to use a user-defined library
#if LIB_USR_MAX6675
  #include <max6675.h>
  #if PIN_EXISTS(MAX6675_MISO) && PIN_EXISTS(MAX6675_SCK)
    #define MAX6675_USES_SW_SPI 1
  #endif
  #if TEMP_SENSOR_IS_MAX(0, MAX6675) && PIN_EXISTS(MAX6675_CS)
    #define HAS_MAX6675_TEMP 1
    MAX6675 max6675_0 = MAX6675(MAX6675_CS_PIN
      #if MAX6675_USES_SW_SPI
        , MAX6675_MISO_PIN, MAX6675_SCK_PIN   // For software SPI also set MISO/SCK
      #endif
      #if ENABLED(LARGE_PINMAP)
        , HIGH
      #endif
    );
  #endif
  #if TEMP_SENSOR_IS_MAX(1, MAX6675) && PIN_EXISTS(MAX6675_CS2)
    #define HAS_MAX6675_TEMP 1
    MAX6675 max6675_1 = MAX6675(MAX6675_CS2_PIN
      #if MAX6675_USES_SW_SPI
        , MAX6675_MISO_PIN, MAX6675_SCK_PIN   // For software SPI also set MISO/SCK
      #endif
      #if ENABLED(LARGE_PINMAP)
        , HIGH
      #endif
    );
  #endif
#endif

#if !HAS_MAX6675_TEMP && !HAS_MAX31855_TEMP && !HAS_MAX31865_TEMP
  #define NO_THERMO_TEMPS 1
#endif

#if (TEMP_SENSOR_0_IS_MAX_TC || TEMP_SENSOR_1_IS_MAX_TC || TEMP_SENSOR_REDUNDANT_IS_MAX_TC) && PINS_EXIST(MAX6675_SCK, MAX6675_DO) && NO_THERMO_TEMPS
  #define THERMO_SEPARATE_SPI 1
#endif

#if THERMO_SEPARATE_SPI
  #include "../libs/private_spi.h"
<<<<<<< HEAD
=======
  #define HAS_MAXTC_SW_SPI 1

  // Define pins for SPI-based sensors
  #if TEMP_SENSOR_0_USES_SW_SPI
    #define SW_SPI_SCK_PIN    TEMP_0_SCK_PIN
    #define SW_SPI_MISO_PIN   TEMP_0_MISO_PIN
    #if PIN_EXISTS(TEMP_0_MOSI)
      #define SW_SPI_MOSI_PIN TEMP_0_MOSI_PIN
    #endif
  #else
    #define SW_SPI_SCK_PIN    TEMP_1_SCK_PIN
    #define SW_SPI_MISO_PIN   TEMP_1_MISO_PIN
    #if PIN_EXISTS(TEMP_1_MOSI)
      #define SW_SPI_MOSI_PIN TEMP_1_MOSI_PIN
    #endif
  #endif
  #ifndef SW_SPI_MOSI_PIN
    #define SW_SPI_MOSI_PIN   SD_MOSI_PIN
  #endif
>>>>>>> 86feddb7
#endif

#if ENABLED(PID_EXTRUSION_SCALING)
  #include "stepper.h"
#endif

#if ENABLED(BABYSTEPPING) && DISABLED(INTEGRATED_BABYSTEPPING)
  #include "../feature/babystep.h"
#endif

#include "printcounter.h"

#if ENABLED(FILAMENT_WIDTH_SENSOR)
  #include "../feature/filwidth.h"
#endif

#if HAS_POWER_MONITOR
  #include "../feature/power_monitor.h"
#endif

#if ENABLED(EMERGENCY_PARSER)
  #include "../feature/e_parser.h"
#endif

#if ENABLED(PRINTER_EVENT_LEDS)
  #include "../feature/leds/printer_event_leds.h"
#endif

#if ENABLED(JOYSTICK)
  #include "../feature/joystick.h"
#endif

#if ENABLED(SINGLENOZZLE)
  #include "tool_change.h"
#endif

#if USE_BEEPER
  #include "../libs/buzzer.h"
#endif

#if HAS_SERVOS
  #include "servo.h"
#endif

#if ANY(TEMP_SENSOR_0_IS_THERMISTOR, TEMP_SENSOR_1_IS_THERMISTOR, TEMP_SENSOR_2_IS_THERMISTOR, TEMP_SENSOR_3_IS_THERMISTOR, \
        TEMP_SENSOR_4_IS_THERMISTOR, TEMP_SENSOR_5_IS_THERMISTOR, TEMP_SENSOR_6_IS_THERMISTOR, TEMP_SENSOR_7_IS_THERMISTOR )
  #define HAS_HOTEND_THERMISTOR 1
#endif

#if HAS_HOTEND_THERMISTOR
  #define NEXT_TEMPTABLE(N) ,TEMPTABLE_##N
  #define NEXT_TEMPTABLE_LEN(N) ,TEMPTABLE_##N##_LEN
  static const temp_entry_t* heater_ttbl_map[HOTENDS] = ARRAY_BY_HOTENDS(TEMPTABLE_0 REPEAT_S(1, HOTENDS, NEXT_TEMPTABLE));
  static constexpr uint8_t heater_ttbllen_map[HOTENDS] = ARRAY_BY_HOTENDS(TEMPTABLE_0_LEN REPEAT_S(1, HOTENDS, NEXT_TEMPTABLE_LEN));
#endif

Temperature thermalManager;

const char str_t_thermal_runaway[] PROGMEM = STR_T_THERMAL_RUNAWAY,
           str_t_heating_failed[] PROGMEM = STR_T_HEATING_FAILED;

/**
 * Macros to include the heater id in temp errors. The compiler's dead-code
 * elimination should (hopefully) optimize out the unused strings.
 */

#if HAS_HEATED_BED
  #define _BED_PSTR(h) (h) == H_BED ? GET_TEXT(MSG_BED) :
#else
  #define _BED_PSTR(h)
#endif
#if HAS_HEATED_CHAMBER
  #define _CHAMBER_PSTR(h) (h) == H_CHAMBER ? GET_TEXT(MSG_CHAMBER) :
#else
  #define _CHAMBER_PSTR(h)
#endif
#if HAS_COOLER
  #define _COOLER_PSTR(h) (h) == H_COOLER ? GET_TEXT(MSG_COOLER) :
#else
  #define _COOLER_PSTR(h)
#endif
#define _E_PSTR(h,N) ((HOTENDS) > N && (h) == N) ? PSTR(LCD_STR_E##N) :
#define HEATER_PSTR(h) _BED_PSTR(h) _CHAMBER_PSTR(h) _COOLER_PSTR(h) _E_PSTR(h,1) _E_PSTR(h,2) _E_PSTR(h,3) _E_PSTR(h,4) _E_PSTR(h,5) PSTR(LCD_STR_E0)

<<<<<<< HEAD
// public:
=======
//
// Initialize MAX TC objects/SPI
//
#if HAS_MAX_TC

  #if HAS_MAXTC_SW_SPI
    // Initialize SoftSPI for non-lib Software SPI; Libraries take care of it themselves.
    template<uint8_t MisoPin, uint8_t MosiPin, uint8_t SckPin>
      SoftSPI<MisoPin, MosiPin, SckPin> SPIclass<MisoPin, MosiPin, SckPin>::softSPI;
    SPIclass<SW_SPI_MISO_PIN, SW_SPI_MOSI_PIN, SW_SPI_SCK_PIN> max_tc_spi;

  #endif

  #define MAXTC_INIT(n, M) \
      MAX##M max##M##_##n = MAX##M( \
        TEMP_##n##_CS_PIN \
        OPTARG(_MAX31865_##n##_SW, TEMP_##n##_MOSI_PIN) \
        OPTARG(TEMP_SENSOR_##n##_USES_SW_SPI, TEMP_##n##_MISO_PIN, TEMP_##n##_SCK_PIN) \
        OPTARG(LARGE_PINMAP, HIGH) \
      )

  #if HAS_MAX6675_LIBRARY
    #if TEMP_SENSOR_IS_MAX(0, 6675)
      MAXTC_INIT(0, 6675);
    #endif
    #if TEMP_SENSOR_IS_MAX(1, 6675)
      MAXTC_INIT(1, 6675);
    #endif
  #endif

  #if HAS_MAX31855_LIBRARY
    #if TEMP_SENSOR_IS_MAX(0, 31855)
      MAXTC_INIT(0, 31855);
    #endif
    #if TEMP_SENSOR_IS_MAX(1, 31855)
      MAXTC_INIT(1, 31855);
    #endif
  #endif

  // MAX31865 always uses a library, unlike '55 & 6675
  #if HAS_MAX31865
    #define _MAX31865_0_SW TEMP_SENSOR_0_USES_SW_SPI
    #define _MAX31865_1_SW TEMP_SENSOR_1_USES_SW_SPI

    #if TEMP_SENSOR_IS_MAX(0, 31865)
      MAXTC_INIT(0, 31865);
    #endif
    #if TEMP_SENSOR_IS_MAX(1, 31865)
      MAXTC_INIT(1, 31865);
    #endif

    #undef _MAX31865_0_SW
    #undef _MAX31865_1_SW
  #endif

  #undef MAXTC_INIT

#endif

/**
 * public:
 */
>>>>>>> 86feddb7

#if ENABLED(NO_FAN_SLOWING_IN_PID_TUNING)
  bool Temperature::adaptive_fan_slowing = true;
#endif

#if HAS_HOTEND
  hotend_info_t Temperature::temp_hotend[HOTENDS];
  #define _HMT(N) HEATER_##N##_MAXTEMP,
  const celsius_t Temperature::hotend_maxtemp[HOTENDS] = ARRAY_BY_HOTENDS(HEATER_0_MAXTEMP, HEATER_1_MAXTEMP, HEATER_2_MAXTEMP, HEATER_3_MAXTEMP, HEATER_4_MAXTEMP, HEATER_5_MAXTEMP, HEATER_6_MAXTEMP, HEATER_7_MAXTEMP);
#endif

#if HAS_TEMP_REDUNDANT
  redundant_info_t Temperature::temp_redundant;
#endif

#if ENABLED(AUTO_POWER_E_FANS)
  uint8_t Temperature::autofan_speed[HOTENDS]; // = { 0 }
#endif

#if ENABLED(AUTO_POWER_CHAMBER_FAN)
  uint8_t Temperature::chamberfan_speed; // = 0
#endif

#if ENABLED(AUTO_POWER_COOLER_FAN)
  uint8_t Temperature::coolerfan_speed; // = 0
#endif

#if HAS_FAN

  uint8_t Temperature::fan_speed[FAN_COUNT]; // = { 0 }

  #if ENABLED(EXTRA_FAN_SPEED)

    Temperature::extra_fan_t Temperature::extra_fan_speed[FAN_COUNT];

    /**
     * Handle the M106 P<fan> T<speed> command:
     *  T1       = Restore fan speed saved on the last T2
     *  T2       = Save the fan speed, then set to the last T<3-255> value
     *  T<3-255> = Set the "extra fan speed"
     */
    void Temperature::set_temp_fan_speed(const uint8_t fan, const uint16_t command_or_speed) {
      switch (command_or_speed) {
        case 1:
          set_fan_speed(fan, extra_fan_speed[fan].saved);
          break;
        case 2:
          extra_fan_speed[fan].saved = fan_speed[fan];
          set_fan_speed(fan, extra_fan_speed[fan].speed);
          break;
        default:
          extra_fan_speed[fan].speed = _MIN(command_or_speed, 255U);
          break;
      }
    }

  #endif

  #if EITHER(PROBING_FANS_OFF, ADVANCED_PAUSE_FANS_PAUSE)
    bool Temperature::fans_paused; // = false;
    uint8_t Temperature::saved_fan_speed[FAN_COUNT]; // = { 0 }
  #endif

  #if ENABLED(ADAPTIVE_FAN_SLOWING)
    uint8_t Temperature::fan_speed_scaler[FAN_COUNT] = ARRAY_N_1(FAN_COUNT, 128);
  #endif

  /**
   * Set the print fan speed for a target extruder
   */
  void Temperature::set_fan_speed(uint8_t fan, uint16_t speed) {

    NOMORE(speed, 255U);

    #if ENABLED(SINGLENOZZLE_STANDBY_FAN)
      if (fan != active_extruder) {
        if (fan < EXTRUDERS) singlenozzle_fan_speed[fan] = speed;
        return;
      }
    #endif

    TERN_(SINGLENOZZLE, fan = 0); // Always use fan index 0 with SINGLENOZZLE

    if (fan >= FAN_COUNT) return;

    fan_speed[fan] = speed;
    #if REDUNDANT_PART_COOLING_FAN
      if (fan == 0) fan_speed[REDUNDANT_PART_COOLING_FAN] = speed;
    #endif

    TERN_(REPORT_FAN_CHANGE, report_fan_speed(fan));
  }

  #if ENABLED(REPORT_FAN_CHANGE)
    /**
     * Report print fan speed for a target extruder
     */
    void Temperature::report_fan_speed(const uint8_t fan) {
      if (fan >= FAN_COUNT) return;
      PORT_REDIRECT(SerialMask::All);
      SERIAL_ECHOLNPAIR("M106 P", fan, " S", fan_speed[fan]);
    }
  #endif

  #if EITHER(PROBING_FANS_OFF, ADVANCED_PAUSE_FANS_PAUSE)

    void Temperature::set_fans_paused(const bool p) {
      if (p != fans_paused) {
        fans_paused = p;
        if (p)
          FANS_LOOP(i) { saved_fan_speed[i] = fan_speed[i]; fan_speed[i] = 0; }
        else
          FANS_LOOP(i) fan_speed[i] = saved_fan_speed[i];
      }
    }

  #endif

#endif // HAS_FAN

#if WATCH_HOTENDS
  hotend_watch_t Temperature::watch_hotend[HOTENDS]; // = { { 0 } }
#endif
#if HEATER_IDLE_HANDLER
  Temperature::heater_idle_t Temperature::heater_idle[NR_HEATER_IDLE]; // = { { 0 } }
#endif

#if HAS_HEATED_BED
  bed_info_t Temperature::temp_bed; // = { 0 }
  // Init min and max temp with extreme values to prevent false errors during startup
  int16_t Temperature::mintemp_raw_BED = TEMP_SENSOR_BED_RAW_LO_TEMP,
          Temperature::maxtemp_raw_BED = TEMP_SENSOR_BED_RAW_HI_TEMP;
  TERN_(WATCH_BED, bed_watch_t Temperature::watch_bed); // = { 0 }
  IF_DISABLED(PIDTEMPBED, millis_t Temperature::next_bed_check_ms);
#endif

#if HAS_TEMP_CHAMBER
  chamber_info_t Temperature::temp_chamber; // = { 0 }
  #if HAS_HEATED_CHAMBER
    millis_t next_cool_check_ms_2 = 0;
    celsius_float_t old_temp = 9999;
    int16_t Temperature::mintemp_raw_CHAMBER = TEMP_SENSOR_CHAMBER_RAW_LO_TEMP,
            Temperature::maxtemp_raw_CHAMBER = TEMP_SENSOR_CHAMBER_RAW_HI_TEMP;
    TERN_(WATCH_CHAMBER, chamber_watch_t Temperature::watch_chamber{0});
    IF_DISABLED(PIDTEMPCHAMBER, millis_t Temperature::next_chamber_check_ms);
  #endif
#endif

#if HAS_TEMP_COOLER
  cooler_info_t Temperature::temp_cooler; // = { 0 }
  #if HAS_COOLER
    bool flag_cooler_state;
    //bool flag_cooler_excess = false;
    celsius_float_t previous_temp = 9999;
    int16_t Temperature::mintemp_raw_COOLER = TEMP_SENSOR_COOLER_RAW_LO_TEMP,
            Temperature::maxtemp_raw_COOLER = TEMP_SENSOR_COOLER_RAW_HI_TEMP;
    #if WATCH_COOLER
      cooler_watch_t Temperature::watch_cooler{0};
    #endif
    millis_t Temperature::next_cooler_check_ms, Temperature::cooler_fan_flush_ms;
  #endif
#endif

#if HAS_TEMP_PROBE
  probe_info_t Temperature::temp_probe; // = { 0 }
#endif

#if HAS_TEMP_BOARD
  board_info_t Temperature::temp_board; // = { 0 }
  #if ENABLED(THERMAL_PROTECTION_BOARD)
    int16_t Temperature::mintemp_raw_BOARD = TEMP_SENSOR_BOARD_RAW_LO_TEMP,
            Temperature::maxtemp_raw_BOARD = TEMP_SENSOR_BOARD_RAW_HI_TEMP;
  #endif
#endif

#if ENABLED(PREVENT_COLD_EXTRUSION)
  bool Temperature::allow_cold_extrude = false;
  celsius_t Temperature::extrude_min_temp = EXTRUDE_MINTEMP;
#endif

// private:

volatile bool Temperature::raw_temps_ready = false;

#if ENABLED(PID_EXTRUSION_SCALING)
  int32_t Temperature::last_e_position, Temperature::lpq[LPQ_MAX_LEN];
  lpq_ptr_t Temperature::lpq_ptr = 0;
#endif

#define TEMPDIR(N) ((TEMP_SENSOR_##N##_RAW_LO_TEMP) < (TEMP_SENSOR_##N##_RAW_HI_TEMP) ? 1 : -1)

#if HAS_HOTEND
  // Init mintemp and maxtemp with extreme values to prevent false errors during startup
  constexpr temp_range_t sensor_heater_0 { TEMP_SENSOR_0_RAW_LO_TEMP, TEMP_SENSOR_0_RAW_HI_TEMP, 0, 16383 },
                         sensor_heater_1 { TEMP_SENSOR_1_RAW_LO_TEMP, TEMP_SENSOR_1_RAW_HI_TEMP, 0, 16383 },
                         sensor_heater_2 { TEMP_SENSOR_2_RAW_LO_TEMP, TEMP_SENSOR_2_RAW_HI_TEMP, 0, 16383 },
                         sensor_heater_3 { TEMP_SENSOR_3_RAW_LO_TEMP, TEMP_SENSOR_3_RAW_HI_TEMP, 0, 16383 },
                         sensor_heater_4 { TEMP_SENSOR_4_RAW_LO_TEMP, TEMP_SENSOR_4_RAW_HI_TEMP, 0, 16383 },
                         sensor_heater_5 { TEMP_SENSOR_5_RAW_LO_TEMP, TEMP_SENSOR_5_RAW_HI_TEMP, 0, 16383 },
                         sensor_heater_6 { TEMP_SENSOR_6_RAW_LO_TEMP, TEMP_SENSOR_6_RAW_HI_TEMP, 0, 16383 },
                         sensor_heater_7 { TEMP_SENSOR_7_RAW_LO_TEMP, TEMP_SENSOR_7_RAW_HI_TEMP, 0, 16383 };

  temp_range_t Temperature::temp_range[HOTENDS] = ARRAY_BY_HOTENDS(sensor_heater_0, sensor_heater_1, sensor_heater_2, sensor_heater_3, sensor_heater_4, sensor_heater_5, sensor_heater_6, sensor_heater_7);
#endif

#if MAX_CONSECUTIVE_LOW_TEMPERATURE_ERROR_ALLOWED > 1
  uint8_t Temperature::consecutive_low_temperature_error[HOTENDS] = { 0 };
#endif

#if MILLISECONDS_PREHEAT_TIME > 0
  millis_t Temperature::preheat_end_time[HOTENDS] = { 0 };
#endif

#if HAS_AUTO_FAN
  millis_t Temperature::next_auto_fan_check_ms = 0;
#endif

#if ENABLED(FAN_SOFT_PWM)
  uint8_t Temperature::soft_pwm_amount_fan[FAN_COUNT],
          Temperature::soft_pwm_count_fan[FAN_COUNT];
#endif

#if ENABLED(SINGLENOZZLE_STANDBY_TEMP)
  celsius_t Temperature::singlenozzle_temp[EXTRUDERS];
#endif
#if ENABLED(SINGLENOZZLE_STANDBY_FAN)
  uint8_t Temperature::singlenozzle_fan_speed[EXTRUDERS];
#endif

#if ENABLED(PROBING_HEATERS_OFF)
  bool Temperature::paused_for_probing;
#endif

// public:

#if HAS_ADC_BUTTONS
  uint32_t Temperature::current_ADCKey_raw = HAL_ADC_RANGE;
  uint16_t Temperature::ADCKey_count = 0;
#endif

#if ENABLED(PID_EXTRUSION_SCALING)
  int16_t Temperature::lpq_len; // Initialized in settings.cpp
#endif

#if HAS_PID_HEATING

  inline void say_default_() { SERIAL_ECHOPGM("#define DEFAULT_"); }

  /**
   * PID Autotuning (M303)
   *
   * Alternately heat and cool the nozzle, observing its behavior to
   * determine the best PID values to achieve a stable temperature.
   * Needs sufficient heater power to make some overshoot at target
   * temperature to succeed.
   */
  void Temperature::PID_autotune(const celsius_t target, const heater_id_t heater_id, const int8_t ncycles, const bool set_result/*=false*/) {
    celsius_float_t current_temp = 0.0;
    int cycles = 0;
    bool heating = true;

    millis_t next_temp_ms = millis(), t1 = next_temp_ms, t2 = next_temp_ms;
    long t_high = 0, t_low = 0;

    PID_t tune_pid = { 0, 0, 0 };
    celsius_float_t maxT = 0, minT = 10000;

    const bool isbed = (heater_id == H_BED);
    const bool ischamber = (heater_id == H_CHAMBER);

    #if ENABLED(PIDTEMPCHAMBER)
      #define C_TERN(T,A,B) ((T) ? (A) : (B))
    #else
      #define C_TERN(T,A,B) (B)
    #endif
    #if ENABLED(PIDTEMPBED)
      #define B_TERN(T,A,B) ((T) ? (A) : (B))
    #else
      #define B_TERN(T,A,B) (B)
    #endif
    #define GHV(C,B,H) C_TERN(ischamber, C, B_TERN(isbed, B, H))
    #define SHV(V) C_TERN(ischamber, temp_chamber.soft_pwm_amount = V, B_TERN(isbed, temp_bed.soft_pwm_amount = V, temp_hotend[heater_id].soft_pwm_amount = V))
    #define ONHEATINGSTART() C_TERN(ischamber, printerEventLEDs.onChamberHeatingStart(), B_TERN(isbed, printerEventLEDs.onBedHeatingStart(), printerEventLEDs.onHotendHeatingStart()))
    #define ONHEATING(S,C,T) C_TERN(ischamber, printerEventLEDs.onChamberHeating(S,C,T), B_TERN(isbed, printerEventLEDs.onBedHeating(S,C,T), printerEventLEDs.onHotendHeating(S,C,T)))

    #define WATCH_PID BOTH(WATCH_CHAMBER, PIDTEMPCHAMBER) || BOTH(WATCH_BED, PIDTEMPBED) || BOTH(WATCH_HOTENDS, PIDTEMP)

    #if WATCH_PID
      #if BOTH(THERMAL_PROTECTION_CHAMBER, PIDTEMPCHAMBER)
        #define C_GTV(T,A,B) ((T) ? (A) : (B))
      #else
        #define C_GTV(T,A,B) (B)
      #endif
      #if BOTH(THERMAL_PROTECTION_BED, PIDTEMPBED)
        #define B_GTV(T,A,B) ((T) ? (A) : (B))
      #else
        #define B_GTV(T,A,B) (B)
      #endif
      #define GTV(C,B,H) C_GTV(ischamber, C, B_GTV(isbed, B, H))
      const uint16_t watch_temp_period = GTV(WATCH_CHAMBER_TEMP_PERIOD, WATCH_BED_TEMP_PERIOD, WATCH_TEMP_PERIOD);
      const uint8_t watch_temp_increase = GTV(WATCH_CHAMBER_TEMP_INCREASE, WATCH_BED_TEMP_INCREASE, WATCH_TEMP_INCREASE);
      const celsius_float_t watch_temp_target = celsius_float_t(target - (watch_temp_increase + GTV(TEMP_CHAMBER_HYSTERESIS, TEMP_BED_HYSTERESIS, TEMP_HYSTERESIS) + 1));
      millis_t temp_change_ms = next_temp_ms + SEC_TO_MS(watch_temp_period);
      celsius_float_t next_watch_temp = 0.0;
      bool heated = false;
    #endif

    TERN_(HAS_AUTO_FAN, next_auto_fan_check_ms = next_temp_ms + 2500UL);

    TERN_(EXTENSIBLE_UI, ExtUI::onPidTuning(ExtUI::result_t::PID_STARTED));

    if (target > GHV(CHAMBER_MAX_TARGET, BED_MAX_TARGET, temp_range[heater_id].maxtemp - (HOTEND_OVERSHOOT))) {
      SERIAL_ECHOLNPGM(STR_PID_TEMP_TOO_HIGH);
      TERN_(EXTENSIBLE_UI, ExtUI::onPidTuning(ExtUI::result_t::PID_TEMP_TOO_HIGH));
      return;
    }

    SERIAL_ECHOLNPGM(STR_PID_AUTOTUNE_START);

    disable_all_heaters();
    TERN_(AUTO_POWER_CONTROL, powerManager.power_on());

    long bias = GHV(MAX_CHAMBER_POWER, MAX_BED_POWER, PID_MAX) >> 1, d = bias;
    SHV(bias);

    #if ENABLED(PRINTER_EVENT_LEDS)
      const celsius_float_t start_temp = GHV(degChamber(), degBed(), degHotend(heater_id));
      LEDColor color = ONHEATINGSTART();
    #endif

    TERN_(NO_FAN_SLOWING_IN_PID_TUNING, adaptive_fan_slowing = false);

    // PID Tuning loop
    wait_for_heatup = true; // Can be interrupted with M108
    while (wait_for_heatup) {

      const millis_t ms = millis();

      if (updateTemperaturesIfReady()) { // temp sample ready

        // Get the current temperature and constrain it
        current_temp = GHV(degChamber(), degBed(), degHotend(heater_id));
        NOLESS(maxT, current_temp);
        NOMORE(minT, current_temp);

        #if ENABLED(PRINTER_EVENT_LEDS)
          ONHEATING(start_temp, current_temp, target);
        #endif

        #if HAS_AUTO_FAN
          if (ELAPSED(ms, next_auto_fan_check_ms)) {
            checkExtruderAutoFans();
            next_auto_fan_check_ms = ms + 2500UL;
          }
        #endif

        if (heating && current_temp > target && ELAPSED(ms, t2 + 5000UL)) {
          heating = false;
          SHV((bias - d) >> 1);
          t1 = ms;
          t_high = t1 - t2;
          maxT = target;
        }

        if (!heating && current_temp < target && ELAPSED(ms, t1 + 5000UL)) {
          heating = true;
          t2 = ms;
          t_low = t2 - t1;
          if (cycles > 0) {
            const long max_pow = GHV(MAX_CHAMBER_POWER, MAX_BED_POWER, PID_MAX);
            bias += (d * (t_high - t_low)) / (t_low + t_high);
            LIMIT(bias, 20, max_pow - 20);
            d = (bias > max_pow >> 1) ? max_pow - 1 - bias : bias;

            SERIAL_ECHOPAIR(STR_BIAS, bias, STR_D_COLON, d, STR_T_MIN, minT, STR_T_MAX, maxT);
            if (cycles > 2) {
              const float Ku = (4.0f * d) / (float(M_PI) * (maxT - minT) * 0.5f),
                          Tu = float(t_low + t_high) * 0.001f,
                          pf = ischamber ? 0.2f : (isbed ? 0.2f : 0.6f),
                          df = ischamber ? 1.0f / 3.0f : (isbed ? 1.0f / 3.0f : 1.0f / 8.0f);

              tune_pid.Kp = Ku * pf;
              tune_pid.Ki = tune_pid.Kp * 2.0f / Tu;
              tune_pid.Kd = tune_pid.Kp * Tu * df;

              SERIAL_ECHOLNPAIR(STR_KU, Ku, STR_TU, Tu);
              if (ischamber || isbed)
                SERIAL_ECHOLNPGM(" No overshoot");
              else
                SERIAL_ECHOLNPGM(STR_CLASSIC_PID);
              SERIAL_ECHOLNPAIR(STR_KP, tune_pid.Kp, STR_KI, tune_pid.Ki, STR_KD, tune_pid.Kd);
            }
          }
          SHV((bias + d) >> 1);
          cycles++;
          minT = target;
        }
      }

      // Did the temperature overshoot very far?
      #ifndef MAX_OVERSHOOT_PID_AUTOTUNE
        #define MAX_OVERSHOOT_PID_AUTOTUNE 30
      #endif
      if (current_temp > target + MAX_OVERSHOOT_PID_AUTOTUNE) {
        SERIAL_ECHOLNPGM(STR_PID_TEMP_TOO_HIGH);
        TERN_(EXTENSIBLE_UI, ExtUI::onPidTuning(ExtUI::result_t::PID_TEMP_TOO_HIGH));
        break;
      }

      // Report heater states every 2 seconds
      if (ELAPSED(ms, next_temp_ms)) {
        #if HAS_TEMP_SENSOR
          print_heater_states(ischamber ? active_extruder : (isbed ? active_extruder : heater_id));
          SERIAL_EOL();
        #endif
        next_temp_ms = ms + 2000UL;

        // Make sure heating is actually working
        #if WATCH_PID
          if (BOTH(WATCH_BED, WATCH_HOTENDS) || isbed == DISABLED(WATCH_HOTENDS) || ischamber == DISABLED(WATCH_HOTENDS)) {
            if (!heated) {                                            // If not yet reached target...
              if (current_temp > next_watch_temp) {                   // Over the watch temp?
                next_watch_temp = current_temp + watch_temp_increase; // - set the next temp to watch for
                temp_change_ms = ms + SEC_TO_MS(watch_temp_period);     // - move the expiration timer up
                if (current_temp > watch_temp_target) heated = true;  // - Flag if target temperature reached
              }
              else if (ELAPSED(ms, temp_change_ms))                   // Watch timer expired
                _temp_error(heater_id, str_t_heating_failed, GET_TEXT(MSG_HEATING_FAILED_LCD));
            }
            else if (current_temp < target - (MAX_OVERSHOOT_PID_AUTOTUNE)) // Heated, then temperature fell too far?
              _temp_error(heater_id, str_t_thermal_runaway, GET_TEXT(MSG_THERMAL_RUNAWAY));
          }
        #endif
      } // every 2 seconds

      // Timeout after MAX_CYCLE_TIME_PID_AUTOTUNE minutes since the last undershoot/overshoot cycle
      #ifndef MAX_CYCLE_TIME_PID_AUTOTUNE
        #define MAX_CYCLE_TIME_PID_AUTOTUNE 20L
      #endif
      if ((ms - _MIN(t1, t2)) > (MAX_CYCLE_TIME_PID_AUTOTUNE * 60L * 1000L)) {
        TERN_(EXTENSIBLE_UI, ExtUI::onPidTuning(ExtUI::result_t::PID_TUNING_TIMEOUT));
        SERIAL_ECHOLNPGM(STR_PID_TIMEOUT);
        break;
      }

      if (cycles > ncycles && cycles > 2) {
        SERIAL_ECHOLNPGM(STR_PID_AUTOTUNE_FINISHED);

        #if EITHER(PIDTEMPBED, PIDTEMPCHAMBER)
          PGM_P const estring = GHV(PSTR("chamber"), PSTR("bed"), NUL_STR);
          say_default_(); SERIAL_ECHOPGM_P(estring); SERIAL_ECHOLNPAIR("Kp ", tune_pid.Kp);
          say_default_(); SERIAL_ECHOPGM_P(estring); SERIAL_ECHOLNPAIR("Ki ", tune_pid.Ki);
          say_default_(); SERIAL_ECHOPGM_P(estring); SERIAL_ECHOLNPAIR("Kd ", tune_pid.Kd);
        #else
          say_default_(); SERIAL_ECHOLNPAIR("Kp ", tune_pid.Kp);
          say_default_(); SERIAL_ECHOLNPAIR("Ki ", tune_pid.Ki);
          say_default_(); SERIAL_ECHOLNPAIR("Kd ", tune_pid.Kd);
        #endif

        auto _set_hotend_pid = [](const uint8_t e, const PID_t &in_pid) {
          #if ENABLED(PIDTEMP)
            PID_PARAM(Kp, e) = in_pid.Kp;
            PID_PARAM(Ki, e) = scalePID_i(in_pid.Ki);
            PID_PARAM(Kd, e) = scalePID_d(in_pid.Kd);
            updatePID();
          #else
            UNUSED(e); UNUSED(in_pid);
          #endif
        };

        #if ENABLED(PIDTEMPBED)
          auto _set_bed_pid = [](const PID_t &in_pid) {
            temp_bed.pid.Kp = in_pid.Kp;
            temp_bed.pid.Ki = scalePID_i(in_pid.Ki);
            temp_bed.pid.Kd = scalePID_d(in_pid.Kd);
          };
        #endif

        #if ENABLED(PIDTEMPCHAMBER)
          auto _set_chamber_pid = [](const PID_t &in_pid) {
            temp_chamber.pid.Kp = in_pid.Kp;
            temp_chamber.pid.Ki = scalePID_i(in_pid.Ki);
            temp_chamber.pid.Kd = scalePID_d(in_pid.Kd);
          };
        #endif

        // Use the result? (As with "M303 U1")
        if (set_result)
          GHV(_set_chamber_pid(tune_pid), _set_bed_pid(tune_pid), _set_hotend_pid(heater_id, tune_pid));

        TERN_(PRINTER_EVENT_LEDS, printerEventLEDs.onPidTuningDone(color));

        TERN_(EXTENSIBLE_UI, ExtUI::onPidTuning(ExtUI::result_t::PID_DONE));

        goto EXIT_M303;
      }

      // Run HAL idle tasks
      TERN_(HAL_IDLETASK, HAL_idletask());

      // Run UI update
      ui.update();
    }
    wait_for_heatup = false;

    disable_all_heaters();

    TERN_(PRINTER_EVENT_LEDS, printerEventLEDs.onPidTuningDone(color));

    TERN_(EXTENSIBLE_UI, ExtUI::onPidTuning(ExtUI::result_t::PID_DONE));

    EXIT_M303:
      TERN_(NO_FAN_SLOWING_IN_PID_TUNING, adaptive_fan_slowing = true);
      return;
  }

#endif // HAS_PID_HEATING

/**
 * Class and Instance Methods
 */

int16_t Temperature::getHeaterPower(const heater_id_t heater_id) {
  switch (heater_id) {
    #if HAS_HEATED_BED
      case H_BED: return temp_bed.soft_pwm_amount;
    #endif
    #if HAS_HEATED_CHAMBER
      case H_CHAMBER: return temp_chamber.soft_pwm_amount;
    #endif
    #if HAS_COOLER
      case H_COOLER: return temp_cooler.soft_pwm_amount;
    #endif
    default:
      return TERN0(HAS_HOTEND, temp_hotend[heater_id].soft_pwm_amount);
  }
}

#define _EFANOVERLAP(A,B) _FANOVERLAP(E##A,B)

#if HAS_AUTO_FAN

  #define CHAMBER_FAN_INDEX HOTENDS

  void Temperature::checkExtruderAutoFans() {
    #define _EFAN(B,A) _EFANOVERLAP(A,B) ? B :
    static const uint8_t fanBit[] PROGMEM = {
      0
      #if HAS_MULTI_HOTEND
        #define _NEXT_FAN(N) , REPEAT2(N,_EFAN,N) N
        RREPEAT_S(1, HOTENDS, _NEXT_FAN)
      #endif
      #if HAS_AUTO_CHAMBER_FAN
        #define _CFAN(B) _FANOVERLAP(CHAMBER,B) ? B :
        , REPEAT(HOTENDS,_CFAN) (HOTENDS)
      #endif
    };

    uint8_t fanState = 0;
    HOTEND_LOOP()
      if (temp_hotend[e].celsius >= EXTRUDER_AUTO_FAN_TEMPERATURE)
        SBI(fanState, pgm_read_byte(&fanBit[e]));

    #if HAS_AUTO_CHAMBER_FAN
      if (temp_chamber.celsius >= CHAMBER_AUTO_FAN_TEMPERATURE)
        SBI(fanState, pgm_read_byte(&fanBit[CHAMBER_FAN_INDEX]));
    #endif

    #if HAS_AUTO_COOLER_FAN
      if (temp_cooler.celsius >= COOLER_AUTO_FAN_TEMPERATURE)
        SBI(fanState, pgm_read_byte(&fanBit[COOLER_FAN_INDEX]));
    #endif

    #define _UPDATE_AUTO_FAN(P,D,A) do{                  \
      if (PWM_PIN(P##_AUTO_FAN_PIN) && A < 255)          \
        analogWrite(pin_t(P##_AUTO_FAN_PIN), D ? A : 0); \
      else                                               \
        WRITE(P##_AUTO_FAN_PIN, D);                      \
    }while(0)

    uint8_t fanDone = 0;
    LOOP_L_N(f, COUNT(fanBit)) {
      const uint8_t realFan = pgm_read_byte(&fanBit[f]);
      if (TEST(fanDone, realFan)) continue;
      const bool fan_on = TEST(fanState, realFan);
      switch (f) {
        #if ENABLED(AUTO_POWER_CHAMBER_FAN)
          case CHAMBER_FAN_INDEX:
            chamberfan_speed = fan_on ? CHAMBER_AUTO_FAN_SPEED : 0;
            break;
        #endif
        default:
          #if ENABLED(AUTO_POWER_E_FANS)
            autofan_speed[realFan] = fan_on ? EXTRUDER_AUTO_FAN_SPEED : 0;
          #endif
          break;
      }

      switch (f) {
        #if HAS_AUTO_FAN_0
          case 0: _UPDATE_AUTO_FAN(E0, fan_on, EXTRUDER_AUTO_FAN_SPEED); break;
        #endif
        #if HAS_AUTO_FAN_1
          case 1: _UPDATE_AUTO_FAN(E1, fan_on, EXTRUDER_AUTO_FAN_SPEED); break;
        #endif
        #if HAS_AUTO_FAN_2
          case 2: _UPDATE_AUTO_FAN(E2, fan_on, EXTRUDER_AUTO_FAN_SPEED); break;
        #endif
        #if HAS_AUTO_FAN_3
          case 3: _UPDATE_AUTO_FAN(E3, fan_on, EXTRUDER_AUTO_FAN_SPEED); break;
        #endif
        #if HAS_AUTO_FAN_4
          case 4: _UPDATE_AUTO_FAN(E4, fan_on, EXTRUDER_AUTO_FAN_SPEED); break;
        #endif
        #if HAS_AUTO_FAN_5
          case 5: _UPDATE_AUTO_FAN(E5, fan_on, EXTRUDER_AUTO_FAN_SPEED); break;
        #endif
        #if HAS_AUTO_FAN_6
          case 6: _UPDATE_AUTO_FAN(E6, fan_on, EXTRUDER_AUTO_FAN_SPEED); break;
        #endif
        #if HAS_AUTO_FAN_7
          case 7: _UPDATE_AUTO_FAN(E7, fan_on, EXTRUDER_AUTO_FAN_SPEED); break;
        #endif
        #if HAS_AUTO_CHAMBER_FAN && !AUTO_CHAMBER_IS_E
          case CHAMBER_FAN_INDEX: _UPDATE_AUTO_FAN(CHAMBER, fan_on, CHAMBER_AUTO_FAN_SPEED); break;
        #endif
      }
      SBI(fanDone, realFan);
    }
  }

#endif // HAS_AUTO_FAN

//
// Temperature Error Handlers
//

inline void loud_kill(PGM_P const lcd_msg, const heater_id_t heater_id) {
  marlin_state = MF_KILLED;
  #if USE_BEEPER
    thermalManager.disable_all_heaters();
    for (uint8_t i = 20; i--;) {
      WRITE(BEEPER_PIN, HIGH);
      delay(25);
      watchdog_refresh();
      WRITE(BEEPER_PIN, LOW);
      delay(40);
      watchdog_refresh();
      delay(40);
      watchdog_refresh();
    }
    WRITE(BEEPER_PIN, HIGH);
  #endif
  kill(lcd_msg, HEATER_PSTR(heater_id));
}

void Temperature::_temp_error(const heater_id_t heater_id, PGM_P const serial_msg, PGM_P const lcd_msg) {

  static uint8_t killed = 0;

  if (IsRunning() && TERN1(BOGUS_TEMPERATURE_GRACE_PERIOD, killed == 2)) {
    SERIAL_ERROR_START();
    SERIAL_ECHOPGM_P(serial_msg);
    SERIAL_ECHOPGM(STR_STOPPED_HEATER);

    heater_id_t real_heater_id = heater_id;

    #if HAS_TEMP_REDUNDANT
      if (heater_id == H_REDUNDANT) {
        SERIAL_ECHOPGM(STR_REDUNDANT); // print redundant and cascade to print target, too.
        real_heater_id = (heater_id_t)HEATER_ID(TEMP_SENSOR_REDUNDANT_TARGET);
      }
    #endif

    switch (real_heater_id) {
      OPTCODE(HAS_TEMP_COOLER,  case H_COOLER:  SERIAL_ECHOPGM(STR_COOLER);         break)
      OPTCODE(HAS_TEMP_PROBE,   case H_PROBE:   SERIAL_ECHOPGM(STR_PROBE);          break)
      OPTCODE(HAS_TEMP_BOARD,   case H_BOARD:   SERIAL_ECHOPGM(STR_MOTHERBOARD);    break)
      OPTCODE(HAS_TEMP_CHAMBER, case H_CHAMBER: SERIAL_ECHOPGM(STR_HEATER_CHAMBER); break)
      OPTCODE(HAS_TEMP_BED,     case H_BED:     SERIAL_ECHOPGM(STR_HEATER_BED);     break)
      default:
        if (real_heater_id >= 0)
          SERIAL_ECHOLNPAIR("E", real_heater_id);
    }
    SERIAL_EOL();
  }

  disable_all_heaters(); // always disable (even for bogus temp)
  watchdog_refresh();

  #if BOGUS_TEMPERATURE_GRACE_PERIOD
    const millis_t ms = millis();
    static millis_t expire_ms;
    switch (killed) {
      case 0:
        expire_ms = ms + BOGUS_TEMPERATURE_GRACE_PERIOD;
        ++killed;
        break;
      case 1:
        if (ELAPSED(ms, expire_ms)) ++killed;
        break;
      case 2:
        loud_kill(lcd_msg, heater_id);
        ++killed;
        break;
    }
  #elif defined(BOGUS_TEMPERATURE_GRACE_PERIOD)
    UNUSED(killed);
  #else
    if (!killed) { killed = 1; loud_kill(lcd_msg, heater_id); }
  #endif
}

void Temperature::max_temp_error(const heater_id_t heater_id) {
  _temp_error(heater_id, PSTR(STR_T_MAXTEMP), GET_TEXT(MSG_ERR_MAXTEMP));
}

void Temperature::min_temp_error(const heater_id_t heater_id) {
  _temp_error(heater_id, PSTR(STR_T_MINTEMP), GET_TEXT(MSG_ERR_MINTEMP));
}

#if ANY(PID_DEBUG, PID_BED_DEBUG, PID_CHAMBER_DEBUG)
  bool Temperature::pid_debug_flag; // = 0
#endif

#if HAS_HOTEND

  float Temperature::get_pid_output_hotend(const uint8_t E_NAME) {
    const uint8_t ee = HOTEND_INDEX;
    #if ENABLED(PIDTEMP)
      #if DISABLED(PID_OPENLOOP)
        static hotend_pid_t work_pid[HOTENDS];
        static float temp_iState[HOTENDS] = { 0 },
                     temp_dState[HOTENDS] = { 0 };
        static bool pid_reset[HOTENDS] = { false };
        const float pid_error = temp_hotend[ee].target - temp_hotend[ee].celsius;

        float pid_output;

        if (temp_hotend[ee].target == 0
          || pid_error < -(PID_FUNCTIONAL_RANGE)
          || TERN0(HEATER_IDLE_HANDLER, heater_idle[ee].timed_out)
        ) {
          pid_output = 0;
          pid_reset[ee] = true;
        }
        else if (pid_error > PID_FUNCTIONAL_RANGE) {
          pid_output = BANG_MAX;
          pid_reset[ee] = true;
        }
        else {
          if (pid_reset[ee]) {
            temp_iState[ee] = 0.0;
            work_pid[ee].Kd = 0.0;
            pid_reset[ee] = false;
          }

          work_pid[ee].Kd = work_pid[ee].Kd + PID_K2 * (PID_PARAM(Kd, ee) * (temp_dState[ee] - temp_hotend[ee].celsius) - work_pid[ee].Kd);
          const float max_power_over_i_gain = float(PID_MAX) / PID_PARAM(Ki, ee) - float(MIN_POWER);
          temp_iState[ee] = constrain(temp_iState[ee] + pid_error, 0, max_power_over_i_gain);
          work_pid[ee].Kp = PID_PARAM(Kp, ee) * pid_error;
          work_pid[ee].Ki = PID_PARAM(Ki, ee) * temp_iState[ee];

          pid_output = work_pid[ee].Kp + work_pid[ee].Ki + work_pid[ee].Kd + float(MIN_POWER);

          #if ENABLED(PID_EXTRUSION_SCALING)
            #if HOTENDS == 1
              constexpr bool this_hotend = true;
            #else
              const bool this_hotend = (ee == active_extruder);
            #endif
            work_pid[ee].Kc = 0;
            if (this_hotend) {
              const long e_position = stepper.position(E_AXIS);
              if (e_position > last_e_position) {
                lpq[lpq_ptr] = e_position - last_e_position;
                last_e_position = e_position;
              }
              else
                lpq[lpq_ptr] = 0;

              if (++lpq_ptr >= lpq_len) lpq_ptr = 0;
              work_pid[ee].Kc = (lpq[lpq_ptr] * planner.steps_to_mm[E_AXIS]) * PID_PARAM(Kc, ee);
              pid_output += work_pid[ee].Kc;
            }
          #endif // PID_EXTRUSION_SCALING
          #if ENABLED(PID_FAN_SCALING)
            if (fan_speed[active_extruder] > PID_FAN_SCALING_MIN_SPEED) {
              work_pid[ee].Kf = PID_PARAM(Kf, ee) + (PID_FAN_SCALING_LIN_FACTOR) * fan_speed[active_extruder];
              pid_output += work_pid[ee].Kf;
            }
            //pid_output -= work_pid[ee].Ki;
            //pid_output += work_pid[ee].Ki * work_pid[ee].Kf
          #endif // PID_FAN_SCALING
          LIMIT(pid_output, 0, PID_MAX);
        }
        temp_dState[ee] = temp_hotend[ee].celsius;

      #else // PID_OPENLOOP

        const float pid_output = constrain(temp_hotend[ee].target, 0, PID_MAX);

      #endif // PID_OPENLOOP

      #if ENABLED(PID_DEBUG)
        if (ee == active_extruder && pid_debug_flag) {
          SERIAL_ECHO_MSG(STR_PID_DEBUG, ee, STR_PID_DEBUG_INPUT, temp_hotend[ee].celsius, STR_PID_DEBUG_OUTPUT, pid_output
            #if DISABLED(PID_OPENLOOP)
              , STR_PID_DEBUG_PTERM, work_pid[ee].Kp
              , STR_PID_DEBUG_ITERM, work_pid[ee].Ki
              , STR_PID_DEBUG_DTERM, work_pid[ee].Kd
              #if ENABLED(PID_EXTRUSION_SCALING)
                , STR_PID_DEBUG_CTERM, work_pid[ee].Kc
              #endif
            #endif
          );
        }
      #endif

    #else // No PID enabled

      const bool is_idling = TERN0(HEATER_IDLE_HANDLER, heater_idle[ee].timed_out);
      const float pid_output = (!is_idling && temp_hotend[ee].celsius < temp_hotend[ee].target) ? BANG_MAX : 0;

    #endif

    return pid_output;
  }

#endif // HAS_HOTEND

#if ENABLED(PIDTEMPBED)

  float Temperature::get_pid_output_bed() {

    #if DISABLED(PID_OPENLOOP)

      static PID_t work_pid{0};
      static float temp_iState = 0, temp_dState = 0;
      static bool pid_reset = true;
      float pid_output = 0;
      const float max_power_over_i_gain = float(MAX_BED_POWER) / temp_bed.pid.Ki - float(MIN_BED_POWER),
                  pid_error = temp_bed.target - temp_bed.celsius;

      if (!temp_bed.target || pid_error < -(PID_FUNCTIONAL_RANGE)) {
        pid_output = 0;
        pid_reset = true;
      }
      else if (pid_error > PID_FUNCTIONAL_RANGE) {
        pid_output = MAX_BED_POWER;
        pid_reset = true;
      }
      else {
        if (pid_reset) {
          temp_iState = 0.0;
          work_pid.Kd = 0.0;
          pid_reset = false;
        }

        temp_iState = constrain(temp_iState + pid_error, 0, max_power_over_i_gain);

        work_pid.Kp = temp_bed.pid.Kp * pid_error;
        work_pid.Ki = temp_bed.pid.Ki * temp_iState;
        work_pid.Kd = work_pid.Kd + PID_K2 * (temp_bed.pid.Kd * (temp_dState - temp_bed.celsius) - work_pid.Kd);

        temp_dState = temp_bed.celsius;

        pid_output = constrain(work_pid.Kp + work_pid.Ki + work_pid.Kd + float(MIN_BED_POWER), 0, MAX_BED_POWER);
      }

    #else // PID_OPENLOOP

      const float pid_output = constrain(temp_bed.target, 0, MAX_BED_POWER);

    #endif // PID_OPENLOOP

    #if ENABLED(PID_BED_DEBUG)
      if (pid_debug_flag) {
        SERIAL_ECHO_MSG(
          " PID_BED_DEBUG : Input ", temp_bed.celsius, " Output ", pid_output
          #if DISABLED(PID_OPENLOOP)
            , STR_PID_DEBUG_PTERM, work_pid.Kp
            , STR_PID_DEBUG_ITERM, work_pid.Ki
            , STR_PID_DEBUG_DTERM, work_pid.Kd
          #endif
        );
      }
    #endif

    return pid_output;
  }

#endif // PIDTEMPBED

#if ENABLED(PIDTEMPCHAMBER)

  float Temperature::get_pid_output_chamber() {

    #if DISABLED(PID_OPENLOOP)

      static PID_t work_pid{0};
      static float temp_iState = 0, temp_dState = 0;
      static bool pid_reset = true;
      float pid_output = 0;
      const float max_power_over_i_gain = float(MAX_CHAMBER_POWER) / temp_chamber.pid.Ki - float(MIN_CHAMBER_POWER),
                  pid_error = temp_chamber.target - temp_chamber.celsius;

      if (!temp_chamber.target || pid_error < -(PID_FUNCTIONAL_RANGE)) {
        pid_output = 0;
        pid_reset = true;
      }
      else if (pid_error > PID_FUNCTIONAL_RANGE) {
        pid_output = MAX_CHAMBER_POWER;
        pid_reset = true;
      }
      else {
        if (pid_reset) {
          temp_iState = 0.0;
          work_pid.Kd = 0.0;
          pid_reset = false;
        }

        temp_iState = constrain(temp_iState + pid_error, 0, max_power_over_i_gain);

        work_pid.Kp = temp_chamber.pid.Kp * pid_error;
        work_pid.Ki = temp_chamber.pid.Ki * temp_iState;
        work_pid.Kd = work_pid.Kd + PID_K2 * (temp_chamber.pid.Kd * (temp_dState - temp_chamber.celsius) - work_pid.Kd);

        temp_dState = temp_chamber.celsius;

        pid_output = constrain(work_pid.Kp + work_pid.Ki + work_pid.Kd + float(MIN_CHAMBER_POWER), 0, MAX_CHAMBER_POWER);
      }

    #else // PID_OPENLOOP

      const float pid_output = constrain(temp_chamber.target, 0, MAX_CHAMBER_POWER);

    #endif // PID_OPENLOOP

    #if ENABLED(PID_CHAMBER_DEBUG)
    {
      SERIAL_ECHO_MSG(
        " PID_CHAMBER_DEBUG : Input ", temp_chamber.celsius, " Output ", pid_output
        #if DISABLED(PID_OPENLOOP)
          , STR_PID_DEBUG_PTERM, work_pid.Kp
          , STR_PID_DEBUG_ITERM, work_pid.Ki
          , STR_PID_DEBUG_DTERM, work_pid.Kd
        #endif
      );
    }
    #endif

    return pid_output;
  }

#endif // PIDTEMPCHAMBER

/**
 * Manage heating activities for extruder hot-ends and a heated bed
 *  - Acquire updated temperature readings
 *    - Also resets the watchdog timer
 *  - Invoke thermal runaway protection
 *  - Manage extruder auto-fan
 *  - Apply filament width to the extrusion rate (may move)
 *  - Update the heated bed PID output value
 */
void Temperature::manage_heater() {
  if (marlin_state == MF_INITIALIZING) return watchdog_refresh(); // If Marlin isn't started, at least reset the watchdog!

  #if ENABLED(EMERGENCY_PARSER)
    if (emergency_parser.killed_by_M112) kill(M112_KILL_STR, nullptr, true);

    if (emergency_parser.quickstop_by_M410) {
      emergency_parser.quickstop_by_M410 = false; // quickstop_stepper may call idle so clear this now!
      quickstop_stepper();
    }
  #endif

  if (!updateTemperaturesIfReady()) return; // Will also reset the watchdog if temperatures are ready

  #if DISABLED(IGNORE_THERMOCOUPLE_ERRORS)
    #if TEMP_SENSOR_0_IS_MAX_TC
      if (degHotend(0) > _MIN(HEATER_0_MAXTEMP, TEMP_SENSOR_0_MAX_TC_TMAX - 1.0)) max_temp_error(H_E0);
      if (degHotend(0) < _MAX(HEATER_0_MINTEMP, TEMP_SENSOR_0_MAX_TC_TMIN + .01)) min_temp_error(H_E0);
    #endif
    #if TEMP_SENSOR_1_IS_MAX_TC
      if (degHotend(1) > _MIN(HEATER_1_MAXTEMP, TEMP_SENSOR_1_MAX_TC_TMAX - 1.0)) max_temp_error(H_E1);
      if (degHotend(1) < _MAX(HEATER_1_MINTEMP, TEMP_SENSOR_1_MAX_TC_TMIN + .01)) min_temp_error(H_E1);
    #endif
    #if TEMP_SENSOR_REDUNDANT_IS_MAX_TC
      if (degRedundant() > TEMP_SENSOR_REDUNDANT_MAX_TC_TMAX - 1.0) max_temp_error(H_REDUNDANT);
      if (degRedundant() < TEMP_SENSOR_REDUNDANT_MAX_TC_TMIN + .01) min_temp_error(H_REDUNDANT);
    #endif
  #endif

  millis_t ms = millis();

  #if HAS_HOTEND

    HOTEND_LOOP() {
      #if ENABLED(THERMAL_PROTECTION_HOTENDS)
        if (degHotend(e) > temp_range[e].maxtemp) max_temp_error((heater_id_t)e);
      #endif

      TERN_(HEATER_IDLE_HANDLER, heater_idle[e].update(ms));

      #if ENABLED(THERMAL_PROTECTION_HOTENDS)
        // Check for thermal runaway
        tr_state_machine[e].run(temp_hotend[e].celsius, temp_hotend[e].target, (heater_id_t)e, THERMAL_PROTECTION_PERIOD, THERMAL_PROTECTION_HYSTERESIS);
      #endif

      temp_hotend[e].soft_pwm_amount = (temp_hotend[e].celsius > temp_range[e].mintemp || is_preheating(e)) && temp_hotend[e].celsius < temp_range[e].maxtemp ? (int)get_pid_output_hotend(e) >> 1 : 0;

      #if WATCH_HOTENDS
        // Make sure temperature is increasing
        if (watch_hotend[e].elapsed(ms)) {          // Enabled and time to check?
          if (watch_hotend[e].check(degHotend(e)))  // Increased enough?
            start_watching_hotend(e);               // If temp reached, turn off elapsed check
          else {
            _temp_error((heater_id_t)e, str_t_heating_failed, GET_TEXT(MSG_HEATING_FAILED_LCD));
          }
        }
      #endif

    } // HOTEND_LOOP

  #endif // HAS_HOTEND

  #if HAS_TEMP_REDUNDANT
    // Make sure measured temperatures are close together
    if (ABS(degRedundantTarget() - degRedundant()) > TEMP_SENSOR_REDUNDANT_MAX_DIFF)
      _temp_error((heater_id_t)HEATER_ID(TEMP_SENSOR_REDUNDANT_TARGET), PSTR(STR_REDUNDANCY), GET_TEXT(MSG_ERR_REDUNDANT_TEMP));
  #endif

  #if HAS_AUTO_FAN
    if (ELAPSED(ms, next_auto_fan_check_ms)) { // only need to check fan state very infrequently
      checkExtruderAutoFans();
      next_auto_fan_check_ms = ms + 2500UL;
    }
  #endif

  #if ENABLED(FILAMENT_WIDTH_SENSOR)
    /**
     * Dynamically set the volumetric multiplier based
     * on the delayed Filament Width measurement.
     */
    filwidth.update_volumetric();
  #endif

  #if HAS_HEATED_BED

    #if ENABLED(THERMAL_PROTECTION_BED)
      if (degBed() > BED_MAXTEMP) max_temp_error(H_BED);
    #endif

    #if WATCH_BED
      // Make sure temperature is increasing
      if (watch_bed.elapsed(ms)) {              // Time to check the bed?
        if (watch_bed.check(degBed()))          // Increased enough?
          start_watching_bed();                 // If temp reached, turn off elapsed check
        else {
          _temp_error(H_BED, str_t_heating_failed, GET_TEXT(MSG_HEATING_FAILED_LCD));
        }
      }
    #endif // WATCH_BED

    #if BOTH(PROBING_HEATERS_OFF, BED_LIMIT_SWITCHING)
      #define PAUSE_CHANGE_REQD 1
    #endif

    #if PAUSE_CHANGE_REQD
      static bool last_pause_state;
    #endif

    do {

      #if DISABLED(PIDTEMPBED)
        if (PENDING(ms, next_bed_check_ms)
          && TERN1(PAUSE_CHANGE_REQD, paused_for_probing == last_pause_state)
        ) break;
        next_bed_check_ms = ms + BED_CHECK_INTERVAL;
        TERN_(PAUSE_CHANGE_REQD, last_pause_state = paused_for_probing);
      #endif

      TERN_(HEATER_IDLE_HANDLER, heater_idle[IDLE_INDEX_BED].update(ms));

      #if HAS_THERMALLY_PROTECTED_BED
        tr_state_machine[RUNAWAY_IND_BED].run(temp_bed.celsius, temp_bed.target, H_BED, THERMAL_PROTECTION_BED_PERIOD, THERMAL_PROTECTION_BED_HYSTERESIS);
      #endif

      #if HEATER_IDLE_HANDLER
        if (heater_idle[IDLE_INDEX_BED].timed_out) {
          temp_bed.soft_pwm_amount = 0;
          #if DISABLED(PIDTEMPBED)
            WRITE_HEATER_BED(LOW);
          #endif
        }
        else
      #endif
      {
        #if ENABLED(PIDTEMPBED)
          temp_bed.soft_pwm_amount = WITHIN(temp_bed.celsius, BED_MINTEMP, BED_MAXTEMP) ? (int)get_pid_output_bed() >> 1 : 0;
        #else
          // Check if temperature is within the correct band
          if (WITHIN(temp_bed.celsius, BED_MINTEMP, BED_MAXTEMP)) {
            #if ENABLED(BED_LIMIT_SWITCHING)
              if (temp_bed.celsius >= temp_bed.target + BED_HYSTERESIS)
                temp_bed.soft_pwm_amount = 0;
              else if (temp_bed.celsius <= temp_bed.target - (BED_HYSTERESIS))
                temp_bed.soft_pwm_amount = MAX_BED_POWER >> 1;
            #else // !PIDTEMPBED && !BED_LIMIT_SWITCHING
              temp_bed.soft_pwm_amount = temp_bed.celsius < temp_bed.target ? MAX_BED_POWER >> 1 : 0;
            #endif
          }
          else {
            temp_bed.soft_pwm_amount = 0;
            WRITE_HEATER_BED(LOW);
          }
        #endif
      }

    } while (false);

  #endif // HAS_HEATED_BED

  #if HAS_HEATED_CHAMBER

    #ifndef CHAMBER_CHECK_INTERVAL
      #define CHAMBER_CHECK_INTERVAL 1000UL
    #endif

    #if ENABLED(THERMAL_PROTECTION_CHAMBER)
      if (degChamber() > CHAMBER_MAXTEMP) max_temp_error(H_CHAMBER);
    #endif

    #if WATCH_CHAMBER
      // Make sure temperature is increasing
      if (watch_chamber.elapsed(ms)) {          // Time to check the chamber?
        if (watch_chamber.check(degChamber()))  // Increased enough? Error below.
          start_watching_chamber();             // If temp reached, turn off elapsed check.
        else
          _temp_error(H_CHAMBER, str_t_heating_failed, GET_TEXT(MSG_HEATING_FAILED_LCD));
      }
    #endif

    #if EITHER(CHAMBER_FAN, CHAMBER_VENT) || DISABLED(PIDTEMPCHAMBER)
      static bool flag_chamber_excess_heat; // = false;
    #endif

    #if EITHER(CHAMBER_FAN, CHAMBER_VENT)
      static bool flag_chamber_off; // = false

      if (temp_chamber.target > CHAMBER_MINTEMP) {
        flag_chamber_off = false;

        #if ENABLED(CHAMBER_FAN)
          int16_t fan_chamber_pwm;
          #if CHAMBER_FAN_MODE == 0
            fan_chamber_pwm = CHAMBER_FAN_BASE;
          #elif CHAMBER_FAN_MODE == 1
            fan_chamber_pwm = (temp_chamber.celsius > temp_chamber.target) ? (CHAMBER_FAN_BASE) + (CHAMBER_FAN_FACTOR) * (temp_chamber.celsius - temp_chamber.target) : 0;
          #elif CHAMBER_FAN_MODE == 2
            fan_chamber_pwm = (CHAMBER_FAN_BASE) + (CHAMBER_FAN_FACTOR) * ABS(temp_chamber.celsius - temp_chamber.target);
            if (temp_chamber.soft_pwm_amount)
              fan_chamber_pwm += (CHAMBER_FAN_FACTOR) * 2;
          #elif CHAMBER_FAN_MODE == 3
            fan_chamber_pwm = CHAMBER_FAN_BASE + _MAX((CHAMBER_FAN_FACTOR) * (temp_chamber.celsius - temp_chamber.target), 0);
          #endif
          NOMORE(fan_chamber_pwm, 225);
          set_fan_speed(2, fan_chamber_pwm); // TODO: instead of fan 2, set to chamber fan
        #endif

        #if ENABLED(CHAMBER_VENT)
          #ifndef MIN_COOLING_SLOPE_TIME_CHAMBER_VENT
            #define MIN_COOLING_SLOPE_TIME_CHAMBER_VENT 20
          #endif
          #ifndef MIN_COOLING_SLOPE_DEG_CHAMBER_VENT
            #define MIN_COOLING_SLOPE_DEG_CHAMBER_VENT 1.5
          #endif
          if (!flag_chamber_excess_heat && temp_chamber.celsius - temp_chamber.target >= HIGH_EXCESS_HEAT_LIMIT) {
            // Open vent after MIN_COOLING_SLOPE_TIME_CHAMBER_VENT seconds if the
            // temperature didn't drop at least MIN_COOLING_SLOPE_DEG_CHAMBER_VENT
            if (next_cool_check_ms_2 == 0 || ELAPSED(ms, next_cool_check_ms_2)) {
              if (temp_chamber.celsius - old_temp > MIN_COOLING_SLOPE_DEG_CHAMBER_VENT)
                flag_chamber_excess_heat = true; // the bed is heating the chamber too much
              next_cool_check_ms_2 = ms + SEC_TO_MS(MIN_COOLING_SLOPE_TIME_CHAMBER_VENT);
              old_temp = temp_chamber.celsius;
            }
          }
          else {
            next_cool_check_ms_2 = 0;
            old_temp = 9999;
          }
          if (flag_chamber_excess_heat && (temp_chamber.target - temp_chamber.celsius >= LOW_EXCESS_HEAT_LIMIT))
            flag_chamber_excess_heat = false;
        #endif
      }
      else if (!flag_chamber_off) {
        #if ENABLED(CHAMBER_FAN)
          flag_chamber_off = true;
          set_fan_speed(2, 0);
        #endif
        #if ENABLED(CHAMBER_VENT)
          flag_chamber_excess_heat = false;
          MOVE_SERVO(CHAMBER_VENT_SERVO_NR, 90);
        #endif
      }
    #endif

    #if ENABLED(PIDTEMPCHAMBER)
      // PIDTEMPCHAMBER doens't support a CHAMBER_VENT yet.
      temp_chamber.soft_pwm_amount = WITHIN(temp_chamber.celsius, CHAMBER_MINTEMP, CHAMBER_MAXTEMP) ? (int)get_pid_output_chamber() >> 1 : 0;
    #else
      if (ELAPSED(ms, next_chamber_check_ms)) {
        next_chamber_check_ms = ms + CHAMBER_CHECK_INTERVAL;

        if (WITHIN(temp_chamber.celsius, CHAMBER_MINTEMP, CHAMBER_MAXTEMP)) {
          if (flag_chamber_excess_heat) {
            temp_chamber.soft_pwm_amount = 0;
            #if ENABLED(CHAMBER_VENT)
              if (!flag_chamber_off) MOVE_SERVO(CHAMBER_VENT_SERVO_NR, temp_chamber.celsius <= temp_chamber.target ? 0 : 90);
            #endif
          }
          else {
            #if ENABLED(CHAMBER_LIMIT_SWITCHING)
              if (temp_chamber.celsius >= temp_chamber.target + TEMP_CHAMBER_HYSTERESIS)
                temp_chamber.soft_pwm_amount = 0;
              else if (temp_chamber.celsius <= temp_chamber.target - (TEMP_CHAMBER_HYSTERESIS))
                temp_chamber.soft_pwm_amount = (MAX_CHAMBER_POWER) >> 1;
            #else
              temp_chamber.soft_pwm_amount = temp_chamber.celsius < temp_chamber.target ? (MAX_CHAMBER_POWER) >> 1 : 0;
            #endif
            #if ENABLED(CHAMBER_VENT)
              if (!flag_chamber_off) MOVE_SERVO(CHAMBER_VENT_SERVO_NR, 0);
            #endif
          }
        }
        else {
          temp_chamber.soft_pwm_amount = 0;
          WRITE_HEATER_CHAMBER(LOW);
        }
     }
     #if ENABLED(THERMAL_PROTECTION_CHAMBER)
       tr_state_machine[RUNAWAY_IND_CHAMBER].run(temp_chamber.celsius, temp_chamber.target, H_CHAMBER, THERMAL_PROTECTION_CHAMBER_PERIOD, THERMAL_PROTECTION_CHAMBER_HYSTERESIS);
     #endif
   #endif

  #endif // HAS_HEATED_CHAMBER

  #if HAS_COOLER

    #ifndef COOLER_CHECK_INTERVAL
      #define COOLER_CHECK_INTERVAL 2000UL
    #endif

    #if ENABLED(THERMAL_PROTECTION_COOLER)
      if (degCooler() > COOLER_MAXTEMP) max_temp_error(H_COOLER);
    #endif

    #if WATCH_COOLER
      // Make sure temperature is decreasing
      if (watch_cooler.elapsed(ms)) {             // Time to check the cooler?
        if (degCooler() > watch_cooler.target)    // Failed to decrease enough?
          _temp_error(H_COOLER, GET_TEXT(MSG_COOLING_FAILED), GET_TEXT(MSG_COOLING_FAILED));
        else
          start_watching_cooler();                 // Start again if the target is still far off
      }
    #endif

    static bool flag_cooler_state; // = false

    if (cooler.enabled) {
      flag_cooler_state = true; // used to allow M106 fan control when cooler is disabled
      if (temp_cooler.target == 0) temp_cooler.target = COOLER_MIN_TARGET;
      if (ELAPSED(ms, next_cooler_check_ms)) {
        next_cooler_check_ms = ms + COOLER_CHECK_INTERVAL;
        if (temp_cooler.celsius > temp_cooler.target) {
          temp_cooler.soft_pwm_amount = temp_cooler.celsius > temp_cooler.target ? MAX_COOLER_POWER : 0;
          flag_cooler_state = temp_cooler.soft_pwm_amount > 0 ? true : false; // used to allow M106 fan control when cooler is disabled
          #if ENABLED(COOLER_FAN)
            int16_t fan_cooler_pwm = (COOLER_FAN_BASE) + (COOLER_FAN_FACTOR) * ABS(temp_cooler.celsius - temp_cooler.target);
            NOMORE(fan_cooler_pwm, 255);
            set_fan_speed(COOLER_FAN_INDEX, fan_cooler_pwm); // Set cooler fan pwm
            cooler_fan_flush_ms = ms + 5000;
          #endif
        }
        else {
          temp_cooler.soft_pwm_amount = 0;
          #if ENABLED(COOLER_FAN)
            set_fan_speed(COOLER_FAN_INDEX, temp_cooler.celsius > temp_cooler.target - 2 ? COOLER_FAN_BASE : 0);
          #endif
          WRITE_HEATER_COOLER(LOW);
        }
      }
    }
    else {
      temp_cooler.soft_pwm_amount = 0;
      if (flag_cooler_state) {
        flag_cooler_state = false;
        thermalManager.set_fan_speed(COOLER_FAN_INDEX, 0);
      }
      WRITE_HEATER_COOLER(LOW);
    }

    #if ENABLED(THERMAL_PROTECTION_COOLER)
      tr_state_machine[RUNAWAY_IND_COOLER].run(temp_cooler.celsius, temp_cooler.target, H_COOLER, THERMAL_PROTECTION_COOLER_PERIOD, THERMAL_PROTECTION_COOLER_HYSTERESIS);
    #endif

  #endif // HAS_COOLER

  #if ENABLED(LASER_COOLANT_FLOW_METER)
    cooler.flowmeter_task(ms);
    #if ENABLED(FLOWMETER_SAFETY)
      if (cutter.enabled() && cooler.check_flow_too_low()) {
        cutter.disable();
        TERN_(HAS_DISPLAY, ui.flow_fault());
      }
    #endif
  #endif

  UNUSED(ms);
}

#define TEMP_AD595(RAW)  ((RAW) * 5.0 * 100.0 / float(HAL_ADC_RANGE) / (OVERSAMPLENR) * (TEMP_SENSOR_AD595_GAIN) + TEMP_SENSOR_AD595_OFFSET)
#define TEMP_AD8495(RAW) ((RAW) * 6.6 * 100.0 / float(HAL_ADC_RANGE) / (OVERSAMPLENR) * (TEMP_SENSOR_AD8495_GAIN) + TEMP_SENSOR_AD8495_OFFSET)

/**
 * Bisect search for the range of the 'raw' value, then interpolate
 * proportionally between the under and over values.
 */
#define SCAN_THERMISTOR_TABLE(TBL,LEN) do{                                \
  uint8_t l = 0, r = LEN, m;                                              \
  for (;;) {                                                              \
    m = (l + r) >> 1;                                                     \
    if (!m) return celsius_t(pgm_read_word(&TBL[0].celsius));             \
    if (m == l || m == r) return celsius_t(pgm_read_word(&TBL[LEN-1].celsius)); \
    int16_t v00 = pgm_read_word(&TBL[m-1].value),                         \
            v10 = pgm_read_word(&TBL[m-0].value);                         \
         if (raw < v00) r = m;                                            \
    else if (raw > v10) l = m;                                            \
    else {                                                                \
      const celsius_t v01 = celsius_t(pgm_read_word(&TBL[m-1].celsius)),  \
                      v11 = celsius_t(pgm_read_word(&TBL[m-0].celsius));  \
      return v01 + (raw - v00) * float(v11 - v01) / float(v10 - v00);     \
    }                                                                     \
  }                                                                       \
}while(0)

#if HAS_USER_THERMISTORS

  user_thermistor_t Temperature::user_thermistor[USER_THERMISTORS]; // Initialized by settings.load()

  void Temperature::reset_user_thermistors() {
    user_thermistor_t default_user_thermistor[USER_THERMISTORS] = {
      #if TEMP_SENSOR_0_IS_CUSTOM
        { true, 0, 0, HOTEND0_PULLUP_RESISTOR_OHMS, HOTEND0_RESISTANCE_25C_OHMS, 0, 0, HOTEND0_BETA, 0 },
      #endif
      #if TEMP_SENSOR_1_IS_CUSTOM
        { true, 0, 0, HOTEND1_PULLUP_RESISTOR_OHMS, HOTEND1_RESISTANCE_25C_OHMS, 0, 0, HOTEND1_BETA, 0 },
      #endif
      #if TEMP_SENSOR_2_IS_CUSTOM
        { true, 0, 0, HOTEND2_PULLUP_RESISTOR_OHMS, HOTEND2_RESISTANCE_25C_OHMS, 0, 0, HOTEND2_BETA, 0 },
      #endif
      #if TEMP_SENSOR_3_IS_CUSTOM
        { true, 0, 0, HOTEND3_PULLUP_RESISTOR_OHMS, HOTEND3_RESISTANCE_25C_OHMS, 0, 0, HOTEND3_BETA, 0 },
      #endif
      #if TEMP_SENSOR_4_IS_CUSTOM
        { true, 0, 0, HOTEND4_PULLUP_RESISTOR_OHMS, HOTEND4_RESISTANCE_25C_OHMS, 0, 0, HOTEND4_BETA, 0 },
      #endif
      #if TEMP_SENSOR_5_IS_CUSTOM
        { true, 0, 0, HOTEND5_PULLUP_RESISTOR_OHMS, HOTEND5_RESISTANCE_25C_OHMS, 0, 0, HOTEND5_BETA, 0 },
      #endif
      #if TEMP_SENSOR_6_IS_CUSTOM
        { true, 0, 0, HOTEND6_PULLUP_RESISTOR_OHMS, HOTEND6_RESISTANCE_25C_OHMS, 0, 0, HOTEND6_BETA, 0 },
      #endif
      #if TEMP_SENSOR_7_IS_CUSTOM
        { true, 0, 0, HOTEND7_PULLUP_RESISTOR_OHMS, HOTEND7_RESISTANCE_25C_OHMS, 0, 0, HOTEND7_BETA, 0 },
      #endif
      #if TEMP_SENSOR_BED_IS_CUSTOM
        { true, 0, 0, BED_PULLUP_RESISTOR_OHMS, BED_RESISTANCE_25C_OHMS, 0, 0, BED_BETA, 0 },
      #endif
      #if TEMP_SENSOR_CHAMBER_IS_CUSTOM
        { true, 0, 0, CHAMBER_PULLUP_RESISTOR_OHMS, CHAMBER_RESISTANCE_25C_OHMS, 0, 0, CHAMBER_BETA, 0 },
      #endif
      #if TEMP_SENSOR_COOLER_IS_CUSTOM
        { true, 0, 0, COOLER_PULLUP_RESISTOR_OHMS, COOLER_RESISTANCE_25C_OHMS, 0, 0, COOLER_BETA, 0 },
      #endif
      #if TEMP_SENSOR_PROBE_IS_CUSTOM
        { true, 0, 0, PROBE_PULLUP_RESISTOR_OHMS, PROBE_RESISTANCE_25C_OHMS, 0, 0, PROBE_BETA, 0 },
      #endif
      #if TEMP_SENSOR_BOARD_IS_CUSTOM
        { true, 0, 0, BOARD_PULLUP_RESISTOR_OHMS, BOARD_RESISTANCE_25C_OHMS, 0, 0, BOARD_BETA, 0 },
      #endif
      #if TEMP_SENSOR_REDUNDANT_IS_CUSTOM
        { true, 0, 0, REDUNDANT_PULLUP_RESISTOR_OHMS, REDUNDANT_RESISTANCE_25C_OHMS, 0, 0, REDUNDANT_BETA, 0 },
      #endif
    };
    COPY(user_thermistor, default_user_thermistor);
  }

  void Temperature::log_user_thermistor(const uint8_t t_index, const bool eprom/*=false*/) {

    if (eprom)
      SERIAL_ECHOPGM("  M305 ");
    else
      SERIAL_ECHO_START();
    SERIAL_CHAR('P', '0' + t_index);

    const user_thermistor_t &t = user_thermistor[t_index];

    SERIAL_ECHOPAIR_F(" R", t.series_res, 1);
    SERIAL_ECHOPAIR_F_P(SP_T_STR, t.res_25, 1);
    SERIAL_ECHOPAIR_F_P(SP_B_STR, t.beta, 1);
    SERIAL_ECHOPAIR_F_P(SP_C_STR, t.sh_c_coeff, 9);
    SERIAL_ECHOPGM(" ; ");
    SERIAL_ECHOPGM_P(
      TERN_(TEMP_SENSOR_0_IS_CUSTOM, t_index == CTI_HOTEND_0 ? PSTR("HOTEND 0") :)
      TERN_(TEMP_SENSOR_1_IS_CUSTOM, t_index == CTI_HOTEND_1 ? PSTR("HOTEND 1") :)
      TERN_(TEMP_SENSOR_2_IS_CUSTOM, t_index == CTI_HOTEND_2 ? PSTR("HOTEND 2") :)
      TERN_(TEMP_SENSOR_3_IS_CUSTOM, t_index == CTI_HOTEND_3 ? PSTR("HOTEND 3") :)
      TERN_(TEMP_SENSOR_4_IS_CUSTOM, t_index == CTI_HOTEND_4 ? PSTR("HOTEND 4") :)
      TERN_(TEMP_SENSOR_5_IS_CUSTOM, t_index == CTI_HOTEND_5 ? PSTR("HOTEND 5") :)
      TERN_(TEMP_SENSOR_6_IS_CUSTOM, t_index == CTI_HOTEND_6 ? PSTR("HOTEND 6") :)
      TERN_(TEMP_SENSOR_7_IS_CUSTOM, t_index == CTI_HOTEND_7 ? PSTR("HOTEND 7") :)
      TERN_(TEMP_SENSOR_BED_IS_CUSTOM, t_index == CTI_BED ? PSTR("BED") :)
      TERN_(TEMP_SENSOR_CHAMBER_IS_CUSTOM, t_index == CTI_CHAMBER ? PSTR("CHAMBER") :)
      TERN_(TEMP_SENSOR_COOLER_IS_CUSTOM, t_index == CTI_COOLER ? PSTR("COOLER") :)
      TERN_(TEMP_SENSOR_PROBE_IS_CUSTOM, t_index == CTI_PROBE ? PSTR("PROBE") :)
      TERN_(TEMP_SENSOR_BOARD_IS_CUSTOM, t_index == CTI_BOARD ? PSTR("BOARD") :)
      TERN_(TEMP_SENSOR_REDUNDANT_IS_CUSTOM, t_index == CTI_REDUNDANT ? PSTR("REDUNDANT") :)
      nullptr
    );
    SERIAL_EOL();
  }

  celsius_float_t Temperature::user_thermistor_to_deg_c(const uint8_t t_index, const int16_t raw) {
    //#if (MOTHERBOARD == BOARD_RAMPS_14_EFB)
    //  static uint32_t clocks_total = 0;
    //  static uint32_t calls = 0;
    //  uint32_t tcnt5 = TCNT5;
    //#endif

    if (!WITHIN(t_index, 0, COUNT(user_thermistor) - 1)) return 25;

    user_thermistor_t &t = user_thermistor[t_index];
    if (t.pre_calc) { // pre-calculate some variables
      t.pre_calc     = false;
      t.res_25_recip = 1.0f / t.res_25;
      t.res_25_log   = logf(t.res_25);
      t.beta_recip   = 1.0f / t.beta;
      t.sh_alpha     = RECIPROCAL(THERMISTOR_RESISTANCE_NOMINAL_C - (THERMISTOR_ABS_ZERO_C))
                        - (t.beta_recip * t.res_25_log) - (t.sh_c_coeff * cu(t.res_25_log));
    }

    // maximum adc value .. take into account the over sampling
    const int adc_max = MAX_RAW_THERMISTOR_VALUE,
              adc_raw = constrain(raw, 1, adc_max - 1); // constrain to prevent divide-by-zero

    const float adc_inverse = (adc_max - adc_raw) - 0.5f,
                resistance = t.series_res * (adc_raw + 0.5f) / adc_inverse,
                log_resistance = logf(resistance);

    float value = t.sh_alpha;
    value += log_resistance * t.beta_recip;
    if (t.sh_c_coeff != 0)
      value += t.sh_c_coeff * cu(log_resistance);
    value = 1.0f / value;

    //#if (MOTHERBOARD == BOARD_RAMPS_14_EFB)
    //  int32_t clocks = TCNT5 - tcnt5;
    //  if (clocks >= 0) {
    //    clocks_total += clocks;
    //    calls++;
    //  }
    //#endif

    // Return degrees C (up to 999, as the LCD only displays 3 digits)
    return _MIN(value + THERMISTOR_ABS_ZERO_C, 999);
  }
#endif

#if HAS_HOTEND
  // Derived from RepRap FiveD extruder::getTemperature()
  // For hot end temperature measurement.
  celsius_float_t Temperature::analog_to_celsius_hotend(const int16_t raw, const uint8_t e) {
      if (e >= HOTENDS) {
        SERIAL_ERROR_START();
        SERIAL_ECHO(e);
        SERIAL_ECHOLNPGM(STR_INVALID_EXTRUDER_NUM);
        kill();
        return 0;
      }

    switch (e) {
      case 0:
        #if TEMP_SENSOR_0_IS_CUSTOM
          return user_thermistor_to_deg_c(CTI_HOTEND_0, raw);
        #elif TEMP_SENSOR_0_IS_MAX_TC
          return TERN(TEMP_SENSOR_0_IS_MAX31865, max31865_0.temperature(MAX31865_SENSOR_OHMS_0, MAX31865_CALIBRATION_OHMS_0), raw * 0.25);
        #elif TEMP_SENSOR_0_IS_AD595
          return TEMP_AD595(raw);
        #elif TEMP_SENSOR_0_IS_AD8495
          return TEMP_AD8495(raw);
        #else
          break;
        #endif
      case 1:
        #if TEMP_SENSOR_1_IS_CUSTOM
          return user_thermistor_to_deg_c(CTI_HOTEND_1, raw);
        #elif TEMP_SENSOR_1_IS_MAX_TC
          return TERN(TEMP_SENSOR_1_IS_MAX31865, max31865_1.temperature(MAX31865_SENSOR_OHMS_1, MAX31865_CALIBRATION_OHMS_1), raw * 0.25);
        #elif TEMP_SENSOR_1_IS_AD595
          return TEMP_AD595(raw);
        #elif TEMP_SENSOR_1_IS_AD8495
          return TEMP_AD8495(raw);
        #else
          break;
        #endif
      case 2:
        #if TEMP_SENSOR_2_IS_CUSTOM
          return user_thermistor_to_deg_c(CTI_HOTEND_2, raw);
        #elif TEMP_SENSOR_2_IS_AD595
          return TEMP_AD595(raw);
        #elif TEMP_SENSOR_2_IS_AD8495
          return TEMP_AD8495(raw);
        #else
          break;
        #endif
      case 3:
        #if TEMP_SENSOR_3_IS_CUSTOM
          return user_thermistor_to_deg_c(CTI_HOTEND_3, raw);
        #elif TEMP_SENSOR_3_IS_AD595
          return TEMP_AD595(raw);
        #elif TEMP_SENSOR_3_IS_AD8495
          return TEMP_AD8495(raw);
        #else
          break;
        #endif
      case 4:
        #if TEMP_SENSOR_4_IS_CUSTOM
          return user_thermistor_to_deg_c(CTI_HOTEND_4, raw);
        #elif TEMP_SENSOR_4_IS_AD595
          return TEMP_AD595(raw);
        #elif TEMP_SENSOR_4_IS_AD8495
          return TEMP_AD8495(raw);
        #else
          break;
        #endif
      case 5:
        #if TEMP_SENSOR_5_IS_CUSTOM
          return user_thermistor_to_deg_c(CTI_HOTEND_5, raw);
        #elif TEMP_SENSOR_5_IS_AD595
          return TEMP_AD595(raw);
        #elif TEMP_SENSOR_5_IS_AD8495
          return TEMP_AD8495(raw);
        #else
          break;
        #endif
      case 6:
        #if TEMP_SENSOR_6_IS_CUSTOM
          return user_thermistor_to_deg_c(CTI_HOTEND_6, raw);
        #elif TEMP_SENSOR_6_IS_AD595
          return TEMP_AD595(raw);
        #elif TEMP_SENSOR_6_IS_AD8495
          return TEMP_AD8495(raw);
        #else
          break;
        #endif
      case 7:
        #if TEMP_SENSOR_7_IS_CUSTOM
          return user_thermistor_to_deg_c(CTI_HOTEND_7, raw);
        #elif TEMP_SENSOR_7_IS_AD595
          return TEMP_AD595(raw);
        #elif TEMP_SENSOR_7_IS_AD8495
          return TEMP_AD8495(raw);
        #else
          break;
        #endif
      default: break;
    }

    #if HAS_HOTEND_THERMISTOR
      // Thermistor with conversion table?
      const temp_entry_t(*tt)[] = (temp_entry_t(*)[])(heater_ttbl_map[e]);
      SCAN_THERMISTOR_TABLE((*tt), heater_ttbllen_map[e]);
    #endif

    return 0;
  }
#endif // HAS_HOTEND

#if HAS_HEATED_BED
  // For bed temperature measurement.
  celsius_float_t Temperature::analog_to_celsius_bed(const int16_t raw) {
    #if TEMP_SENSOR_BED_IS_CUSTOM
      return user_thermistor_to_deg_c(CTI_BED, raw);
    #elif TEMP_SENSOR_BED_IS_THERMISTOR
      SCAN_THERMISTOR_TABLE(TEMPTABLE_BED, TEMPTABLE_BED_LEN);
    #elif TEMP_SENSOR_BED_IS_AD595
      return TEMP_AD595(raw);
    #elif TEMP_SENSOR_BED_IS_AD8495
      return TEMP_AD8495(raw);
    #else
      UNUSED(raw);
      return 0;
    #endif
  }
#endif // HAS_HEATED_BED

#if HAS_TEMP_CHAMBER
  // For chamber temperature measurement.
  celsius_float_t Temperature::analog_to_celsius_chamber(const int16_t raw) {
    #if TEMP_SENSOR_CHAMBER_IS_CUSTOM
      return user_thermistor_to_deg_c(CTI_CHAMBER, raw);
    #elif TEMP_SENSOR_CHAMBER_IS_THERMISTOR
      SCAN_THERMISTOR_TABLE(TEMPTABLE_CHAMBER, TEMPTABLE_CHAMBER_LEN);
    #elif TEMP_SENSOR_CHAMBER_IS_AD595
      return TEMP_AD595(raw);
    #elif TEMP_SENSOR_CHAMBER_IS_AD8495
      return TEMP_AD8495(raw);
    #else
      UNUSED(raw);
      return 0;
    #endif
  }
#endif // HAS_TEMP_CHAMBER

#if HAS_TEMP_COOLER
  // For cooler temperature measurement.
  celsius_float_t Temperature::analog_to_celsius_cooler(const int16_t raw) {
    #if TEMP_SENSOR_COOLER_IS_CUSTOM
      return user_thermistor_to_deg_c(CTI_COOLER, raw);
    #elif TEMP_SENSOR_COOLER_IS_THERMISTOR
      SCAN_THERMISTOR_TABLE(TEMPTABLE_COOLER, TEMPTABLE_COOLER_LEN);
    #elif TEMP_SENSOR_COOLER_IS_AD595
      return TEMP_AD595(raw);
    #elif TEMP_SENSOR_COOLER_IS_AD8495
      return TEMP_AD8495(raw);
    #else
      UNUSED(raw);
      return 0;
    #endif
  }
#endif // HAS_TEMP_COOLER

#if HAS_TEMP_PROBE
  // For probe temperature measurement.
  celsius_float_t Temperature::analog_to_celsius_probe(const int16_t raw) {
    #if TEMP_SENSOR_PROBE_IS_CUSTOM
      return user_thermistor_to_deg_c(CTI_PROBE, raw);
    #elif TEMP_SENSOR_PROBE_IS_THERMISTOR
      SCAN_THERMISTOR_TABLE(TEMPTABLE_PROBE, TEMPTABLE_PROBE_LEN);
    #elif TEMP_SENSOR_PROBE_IS_AD595
      return TEMP_AD595(raw);
    #elif TEMP_SENSOR_PROBE_IS_AD8495
      return TEMP_AD8495(raw);
    #else
      UNUSED(raw);
      return 0;
    #endif
  }
#endif // HAS_TEMP_PROBE

#if HAS_TEMP_BOARD
  // For motherboard temperature measurement.
  celsius_float_t Temperature::analog_to_celsius_board(const int16_t raw) {
    #if TEMP_SENSOR_BOARD_IS_CUSTOM
      return user_thermistor_to_deg_c(CTI_BOARD, raw);
    #elif TEMP_SENSOR_BOARD_IS_THERMISTOR
      SCAN_THERMISTOR_TABLE(TEMPTABLE_BOARD, TEMPTABLE_BOARD_LEN);
    #elif TEMP_SENSOR_BOARD_IS_AD595
      return TEMP_AD595(raw);
    #elif TEMP_SENSOR_BOARD_IS_AD8495
      return TEMP_AD8495(raw);
    #else
      UNUSED(raw);
      return 0;
    #endif
  }
#endif // HAS_TEMP_BOARD

#if HAS_TEMP_REDUNDANT
  // For redundant temperature measurement.
  celsius_float_t Temperature::analog_to_celsius_redundant(const int16_t raw) {
    #if TEMP_SENSOR_REDUNDANT_IS_CUSTOM
      return user_thermistor_to_deg_c(CTI_REDUNDANT, raw);
<<<<<<< HEAD
    #elif TEMP_SENSOR_REDUNDANT_IS_MAX_TC && TEMP_SENSOR_REDUNDANT_SOURCE == 0
      return TERN(TEMP_SENSOR_REDUNDANT_IS_MAX31865, max31865_0.temperature(MAX31865_SENSOR_OHMS_0, MAX31865_CALIBRATION_OHMS_0), raw * 0.25);
    #elif TEMP_SENSOR_REDUNDANT_IS_MAX_TC && TEMP_SENSOR_REDUNDANT_SOURCE == 1
      return TERN(TEMP_SENSOR_REDUNDANT_IS_MAX31865, max31865_1.temperature(MAX31865_SENSOR_OHMS_1, MAX31865_CALIBRATION_OHMS_1), raw * 0.25);
=======
    #elif TEMP_SENSOR_REDUNDANT_IS_MAX_TC && REDUNDANT_TEMP_MATCH(SOURCE, E0)
      return TERN(TEMP_SENSOR_REDUNDANT_IS_MAX31865, max31865_0.temperature((uint16_t)raw), raw * 0.25);
    #elif TEMP_SENSOR_REDUNDANT_IS_MAX_TC && REDUNDANT_TEMP_MATCH(SOURCE, E1)
      return TERN(TEMP_SENSOR_REDUNDANT_IS_MAX31865, max31865_1.temperature((uint16_t)raw), raw * 0.25);
>>>>>>> 86feddb7
    #elif TEMP_SENSOR_REDUNDANT_IS_THERMISTOR
      SCAN_THERMISTOR_TABLE(TEMPTABLE_REDUNDANT, TEMPTABLE_REDUNDANT_LEN);
    #elif TEMP_SENSOR_REDUNDANT_IS_AD595
      return TEMP_AD595(raw);
    #elif TEMP_SENSOR_REDUNDANT_IS_AD8495
      return TEMP_AD8495(raw);
    #else
      UNUSED(raw);
      return 0;
    #endif
  }
#endif // HAS_TEMP_REDUNDANT

/**
 * Convert the raw sensor readings into actual Celsius temperatures and
 * validate raw temperatures. Bad readings generate min/maxtemp errors.
 *
 * The raw values are generated entirely in interrupt context, and this
 * method is called from normal context once 'raw_temps_ready' has been
 * set by update_raw_temperatures().
 *
 * The watchdog is dependent on this method. If 'raw_temps_ready' stops
 * being set by the interrupt so that this method is not called for over
 * 4 seconds then something has gone afoul and the machine will be reset.
 */
void Temperature::updateTemperaturesFromRawValues() {

  watchdog_refresh(); // Reset because raw_temps_ready was set by the interrupt

  TERN_(TEMP_SENSOR_0_IS_MAX_TC, temp_hotend[0].raw = READ_MAX_TC(0));
  TERN_(TEMP_SENSOR_1_IS_MAX_TC, temp_hotend[1].raw = READ_MAX_TC(1));
<<<<<<< HEAD
  TERN_(TEMP_SENSOR_REDUNDANT_IS_MAX_TC, temp_redundant.raw = READ_MAX_TC(TEMP_SENSOR_REDUNDANT_SOURCE));
=======
  TERN_(TEMP_SENSOR_REDUNDANT_IS_MAX_TC, temp_redundant.raw = READ_MAX_TC(HEATER_ID(TEMP_SENSOR_REDUNDANT_SOURCE)));

>>>>>>> 86feddb7
  #if HAS_HOTEND
    HOTEND_LOOP() temp_hotend[e].celsius = analog_to_celsius_hotend(temp_hotend[e].raw, e);
  #endif

  TERN_(HAS_HEATED_BED,     temp_bed.celsius       = analog_to_celsius_bed(temp_bed.raw));
  TERN_(HAS_TEMP_CHAMBER,   temp_chamber.celsius   = analog_to_celsius_chamber(temp_chamber.raw));
  TERN_(HAS_TEMP_COOLER,    temp_cooler.celsius    = analog_to_celsius_cooler(temp_cooler.raw));
  TERN_(HAS_TEMP_PROBE,     temp_probe.celsius     = analog_to_celsius_probe(temp_probe.raw));
  TERN_(HAS_TEMP_BOARD,     temp_board.celsius     = analog_to_celsius_board(temp_board.raw));
  TERN_(HAS_TEMP_REDUNDANT, temp_redundant.celsius = analog_to_celsius_redundant(temp_redundant.raw));

  TERN_(FILAMENT_WIDTH_SENSOR, filwidth.update_measured_mm());
  TERN_(HAS_POWER_MONITOR,     power_monitor.capture_values());

  #if HAS_HOTEND
    static constexpr int8_t temp_dir[] = {
      #if TEMP_SENSOR_IS_ANY_MAX_TC(0)
        0
      #else
        TEMPDIR(0)
      #endif
      #if HAS_MULTI_HOTEND
        #if TEMP_SENSOR_IS_ANY_MAX_TC(1)
          , 0
        #else
          , TEMPDIR(1)
        #endif
        #if HOTENDS > 2
          #define _TEMPDIR(N) , TEMPDIR(N)
          REPEAT_S(2, HOTENDS, _TEMPDIR)
        #endif
      #endif
    };

    LOOP_L_N(e, COUNT(temp_dir)) {
      const int8_t tdir = temp_dir[e];
      if (tdir) {
        const int16_t rawtemp = temp_hotend[e].raw * tdir; // normal direction, +rawtemp, else -rawtemp
        if (rawtemp > temp_range[e].raw_max * tdir) max_temp_error((heater_id_t)e);

        const bool heater_on = temp_hotend[e].target > 0;
        if (heater_on && rawtemp < temp_range[e].raw_min * tdir && !is_preheating(e)) {
          #if MAX_CONSECUTIVE_LOW_TEMPERATURE_ERROR_ALLOWED > 1
            if (++consecutive_low_temperature_error[e] >= MAX_CONSECUTIVE_LOW_TEMPERATURE_ERROR_ALLOWED)
          #endif
              min_temp_error((heater_id_t)e);
        }
        #if MAX_CONSECUTIVE_LOW_TEMPERATURE_ERROR_ALLOWED > 1
          else
            consecutive_low_temperature_error[e] = 0;
        #endif
      }
    }

  #endif // HAS_HOTEND

  #define TP_CMP(S,A,B) (TEMPDIR(S) < 0 ? ((A)<(B)) : ((A)>(B)))
  #if ENABLED(THERMAL_PROTECTION_BED)
    if (TP_CMP(BED, temp_bed.raw, maxtemp_raw_BED)) max_temp_error(H_BED);
    if (temp_bed.target > 0 && TP_CMP(BED, mintemp_raw_BED, temp_bed.raw)) min_temp_error(H_BED);
  #endif

  #if BOTH(HAS_HEATED_CHAMBER, THERMAL_PROTECTION_CHAMBER)
    if (TP_CMP(CHAMBER, temp_chamber.raw, maxtemp_raw_CHAMBER)) max_temp_error(H_CHAMBER);
    if (temp_chamber.target > 0 && TP_CMP(CHAMBER, mintemp_raw_CHAMBER, temp_chamber.raw)) min_temp_error(H_CHAMBER);
  #endif

  #if BOTH(HAS_COOLER, THERMAL_PROTECTION_COOLER)
    if (cutter.unitPower > 0 && TP_CMP(COOLER, temp_cooler.raw, maxtemp_raw_COOLER)) max_temp_error(H_COOLER);
    if (TP_CMP(COOLER, mintemp_raw_COOLER, temp_cooler.raw)) min_temp_error(H_COOLER);
  #endif
<<<<<<< HEAD
}

#if THERMO_SEPARATE_SPI
  template<uint8_t MisoPin, uint8_t MosiPin, uint8_t SckPin> SoftSPI<MisoPin, MosiPin, SckPin> SPIclass<MisoPin, MosiPin, SckPin>::softSPI;
  SPIclass<MAX6675_DO_PIN, SD_MOSI_PIN, MAX6675_SCK_PIN> max_tc_spi;
#endif

// Init fans according to whether they're native PWM or Software PWM
#ifdef BOARD_OPENDRAIN_MOSFETS
  #define _INIT_SOFT_FAN(P) OUT_WRITE_OD(P, FAN_INVERTING ? LOW : HIGH)
#else
  #define _INIT_SOFT_FAN(P) OUT_WRITE(P, FAN_INVERTING ? LOW : HIGH)
#endif
#if ENABLED(FAN_SOFT_PWM)
  #define _INIT_FAN_PIN(P) _INIT_SOFT_FAN(P)
#else
  #define _INIT_FAN_PIN(P) do{ if (PWM_PIN(P)) SET_PWM(P); else _INIT_SOFT_FAN(P); }while(0)
#endif
#if ENABLED(FAST_PWM_FAN)
  #define SET_FAST_PWM_FREQ(P) set_pwm_frequency(P, FAST_PWM_FAN_FREQUENCY)
#else
  #define SET_FAST_PWM_FREQ(P) NOOP
#endif
#define INIT_FAN_PIN(P) do{ _INIT_FAN_PIN(P); SET_FAST_PWM_FREQ(P); }while(0)
#if EXTRUDER_AUTO_FAN_SPEED != 255
  #define INIT_E_AUTO_FAN_PIN(P) do{ if (P == FAN1_PIN || P == FAN2_PIN) { SET_PWM(P); SET_FAST_PWM_FREQ(P); } else SET_OUTPUT(P); }while(0)
#else
  #define INIT_E_AUTO_FAN_PIN(P) SET_OUTPUT(P)
#endif
#if CHAMBER_AUTO_FAN_SPEED != 255
  #define INIT_CHAMBER_AUTO_FAN_PIN(P) do{ if (P == FAN1_PIN || P == FAN2_PIN) { SET_PWM(P); SET_FAST_PWM_FREQ(P); } else SET_OUTPUT(P); }while(0)
#else
  #define INIT_CHAMBER_AUTO_FAN_PIN(P) SET_OUTPUT(P)
#endif
=======

  #if BOTH(HAS_TEMP_BOARD, THERMAL_PROTECTION_BOARD)
    if (TP_CMP(BOARD, temp_board.raw, maxtemp_raw_BOARD)) max_temp_error(H_BOARD);
    if (TP_CMP(BOARD, mintemp_raw_BOARD, temp_board.raw)) min_temp_error(H_BOARD);
  #endif
  #undef TP_CMP

} // Temperature::updateTemperaturesFromRawValues
>>>>>>> 86feddb7

/**
 * Initialize the temperature manager
 *
 * The manager is implemented by periodic calls to manage_heater()
 *
 *  - Init (and disable) SPI thermocouples like MAX6675 and MAX31865
 *  - Disable RUMBA JTAG to accommodate a thermocouple extension
 *  - Read-enable thermistors with a read-enable pin
 *  - Init HEATER and COOLER pins for OUTPUT in OFF state
 *  - Init the FAN pins as PWM or OUTPUT
 *  - Init the SPI interface for SPI thermocouples
 *  - Init ADC according to the HAL
 *  - Set thermistor pins to analog inputs according to the HAL
 *  - Start the Temperature ISR timer
 *  - Init the AUTO FAN pins as PWM or OUTPUT
 *  - Wait 250ms for temperatures to settle
 *  - Init temp_range[], used for catching min/maxtemp
 */
void Temperature::init() {

  TERN_(PROBING_HEATERS_OFF, paused_for_probing = false);

  #if BOTH(PIDTEMP, PID_EXTRUSION_SCALING)
    last_e_position = 0;
  #endif

  // Init (and disable) SPI thermocouples
  #if TEMP_SENSOR_IS_MAX(0, MAX6675) && PIN_EXISTS(MAX6675_CS)
    OUT_WRITE(MAX6675_CS_PIN, HIGH);
  #endif
  #if TEMP_SENSOR_IS_MAX(1, MAX6675) && PIN_EXISTS(MAX6675_CS2)
    OUT_WRITE(MAX6675_CS2_PIN, HIGH);
  #endif
  #if TEMP_SENSOR_IS_MAX(0, MAX6675) && PIN_EXISTS(MAX31855_CS)
    OUT_WRITE(MAX31855_CS_PIN, HIGH);
  #endif
  #if TEMP_SENSOR_IS_MAX(1, MAX6675) && PIN_EXISTS(MAX31855_CS2)
    OUT_WRITE(MAX31855_CS2_PIN, HIGH);
  #endif
  #if TEMP_SENSOR_IS_MAX(0, MAX6675) && PIN_EXISTS(MAX31865_CS)
    OUT_WRITE(MAX31865_CS_PIN, HIGH);
  #endif
  #if TEMP_SENSOR_IS_MAX(1, MAX6675) && PIN_EXISTS(MAX31865_CS2)
    OUT_WRITE(MAX31865_CS2_PIN, HIGH);
  #endif

  #if HAS_MAX31865_TEMP
    #if TEMP_SENSOR_IS_MAX(0, MAX31865)
      max31865_0.begin(MAX31865_2WIRE); // MAX31865_2WIRE, MAX31865_3WIRE, MAX31865_4WIRE
    #endif
    #if TEMP_SENSOR_IS_MAX(1, MAX31865)
      max31865_1.begin(MAX31865_2WIRE);
    #endif
  #endif

  #if HAS_MAX31855_TEMP
    #if TEMP_SENSOR_IS_MAX(0, MAX31855)
      max31855_0.begin(MAX31855);
    #endif
    #if TEMP_SENSOR_IS_MAX(1, MAX31855)
      max31855_1.begin(MAX31855);
    #endif
  #endif

  #if HAS_MAX6675_TEMP
    #if TEMP_SENSOR_IS_MAX(0, MAX6675)
      max6675_0.begin(MAX6675);
    #endif
    #if TEMP_SENSOR_IS_MAX(1, MAX6675)
      max6675_1.begin(MAX6675);
    #endif
  #endif

  #if MB(RUMBA)
    // Disable RUMBA JTAG in case the thermocouple extension is plugged on top of JTAG connector
    #define _AD(N) (TEMP_SENSOR_##N##_IS_AD595 || TEMP_SENSOR_##N##_IS_AD8495)
    #if _AD(0) || _AD(1) || _AD(2) || _AD(BED) || _AD(CHAMBER) || _AD(REDUNDANT)
      MCUCR = _BV(JTD);
      MCUCR = _BV(JTD);
    #endif
  #endif

  // Thermistor activation by MCU pin
  #if PIN_EXISTS(TEMP_0_TR_ENABLE)
    OUT_WRITE(TEMP_0_TR_ENABLE_PIN,
      #if TEMP_SENSOR_IS_ANY_MAX_TC(0)
        1
      #else
        0
      #endif
    );
  #endif
  #if PIN_EXISTS(TEMP_1_TR_ENABLE)
    OUT_WRITE(TEMP_1_TR_ENABLE_PIN,
      #if TEMP_SENSOR_IS_ANY_MAX_TC(1)
        1
      #else
        0
      #endif
    );
  #endif

  #if HAS_HEATER_0
    #ifdef BOARD_OPENDRAIN_MOSFETS
      OUT_WRITE_OD(HEATER_0_PIN, HEATER_0_INVERTING);
    #else
      OUT_WRITE(HEATER_0_PIN, HEATER_0_INVERTING);
    #endif
  #endif

  #if HAS_HEATER_1
    OUT_WRITE(HEATER_1_PIN, HEATER_1_INVERTING);
  #endif
  #if HAS_HEATER_2
    OUT_WRITE(HEATER_2_PIN, HEATER_2_INVERTING);
  #endif
  #if HAS_HEATER_3
    OUT_WRITE(HEATER_3_PIN, HEATER_3_INVERTING);
  #endif
  #if HAS_HEATER_4
    OUT_WRITE(HEATER_4_PIN, HEATER_4_INVERTING);
  #endif
  #if HAS_HEATER_5
    OUT_WRITE(HEATER_5_PIN, HEATER_5_INVERTING);
  #endif
  #if HAS_HEATER_6
    OUT_WRITE(HEATER_6_PIN, HEATER_6_INVERTING);
  #endif
  #if HAS_HEATER_7
    OUT_WRITE(HEATER_7_PIN, HEATER_7_INVERTING);
  #endif

  #if HAS_HEATED_BED
    #ifdef BOARD_OPENDRAIN_MOSFETS
      OUT_WRITE_OD(HEATER_BED_PIN, HEATER_BED_INVERTING);
    #else
      OUT_WRITE(HEATER_BED_PIN, HEATER_BED_INVERTING);
    #endif
  #endif

  #if HAS_HEATED_CHAMBER
    OUT_WRITE(HEATER_CHAMBER_PIN, HEATER_CHAMBER_INVERTING);
  #endif

  #if HAS_COOLER
    OUT_WRITE(COOLER_PIN, COOLER_INVERTING);
  #endif

  #if HAS_FAN0
    INIT_FAN_PIN(FAN_PIN);
  #endif
  #if HAS_FAN1
    INIT_FAN_PIN(FAN1_PIN);
  #endif
  #if HAS_FAN2
    INIT_FAN_PIN(FAN2_PIN);
  #endif
  #if HAS_FAN3
    INIT_FAN_PIN(FAN3_PIN);
  #endif
  #if HAS_FAN4
    INIT_FAN_PIN(FAN4_PIN);
  #endif
  #if HAS_FAN5
    INIT_FAN_PIN(FAN5_PIN);
  #endif
  #if HAS_FAN6
    INIT_FAN_PIN(FAN6_PIN);
  #endif
  #if HAS_FAN7
    INIT_FAN_PIN(FAN7_PIN);
  #endif
  #if ENABLED(USE_CONTROLLER_FAN)
    INIT_FAN_PIN(CONTROLLER_FAN_PIN);
  #endif

  TERN_(THERMO_SEPARATE_SPI, max_tc_spi.init());

  HAL_adc_init();

  #if HAS_TEMP_ADC_0
    HAL_ANALOG_SELECT(TEMP_0_PIN);
  #endif
  #if HAS_TEMP_ADC_1
    HAL_ANALOG_SELECT(TEMP_1_PIN);
  #endif
  #if HAS_TEMP_ADC_2
    HAL_ANALOG_SELECT(TEMP_2_PIN);
  #endif
  #if HAS_TEMP_ADC_3
    HAL_ANALOG_SELECT(TEMP_3_PIN);
  #endif
  #if HAS_TEMP_ADC_4
    HAL_ANALOG_SELECT(TEMP_4_PIN);
  #endif
  #if HAS_TEMP_ADC_5
    HAL_ANALOG_SELECT(TEMP_5_PIN);
  #endif
  #if HAS_TEMP_ADC_6
    HAL_ANALOG_SELECT(TEMP_6_PIN);
  #endif
  #if HAS_TEMP_ADC_7
    HAL_ANALOG_SELECT(TEMP_7_PIN);
  #endif
  #if HAS_JOY_ADC_X
    HAL_ANALOG_SELECT(JOY_X_PIN);
  #endif
  #if HAS_JOY_ADC_Y
    HAL_ANALOG_SELECT(JOY_Y_PIN);
  #endif
  #if HAS_JOY_ADC_Z
    HAL_ANALOG_SELECT(JOY_Z_PIN);
  #endif
  #if HAS_JOY_ADC_EN
    SET_INPUT_PULLUP(JOY_EN_PIN);
  #endif
  #if HAS_TEMP_ADC_BED
    HAL_ANALOG_SELECT(TEMP_BED_PIN);
  #endif
  #if HAS_TEMP_ADC_CHAMBER
    HAL_ANALOG_SELECT(TEMP_CHAMBER_PIN);
  #endif
  #if HAS_TEMP_ADC_COOLER
    HAL_ANALOG_SELECT(TEMP_COOLER_PIN);
  #endif
  #if HAS_TEMP_ADC_PROBE
    HAL_ANALOG_SELECT(TEMP_PROBE_PIN);
  #endif
  #if HAS_TEMP_ADC_BOARD
    HAL_ANALOG_SELECT(TEMP_BOARD_PIN);
  #endif
  #if HAS_TEMP_ADC_REDUNDANT
    HAL_ANALOG_SELECT(TEMP_REDUNDANT_PIN);
  #endif
  #if ENABLED(FILAMENT_WIDTH_SENSOR)
    HAL_ANALOG_SELECT(FILWIDTH_PIN);
  #endif
  #if HAS_ADC_BUTTONS
    HAL_ANALOG_SELECT(ADC_KEYPAD_PIN);
  #endif
  #if ENABLED(POWER_MONITOR_CURRENT)
    HAL_ANALOG_SELECT(POWER_MONITOR_CURRENT_PIN);
  #endif
  #if ENABLED(POWER_MONITOR_VOLTAGE)
    HAL_ANALOG_SELECT(POWER_MONITOR_VOLTAGE_PIN);
  #endif

  HAL_timer_start(TEMP_TIMER_NUM, TEMP_TIMER_FREQUENCY);
  ENABLE_TEMPERATURE_INTERRUPT();

  #if HAS_AUTO_FAN_0
    INIT_E_AUTO_FAN_PIN(E0_AUTO_FAN_PIN);
  #endif
  #if HAS_AUTO_FAN_1 && !_EFANOVERLAP(1,0)
    INIT_E_AUTO_FAN_PIN(E1_AUTO_FAN_PIN);
  #endif
  #if HAS_AUTO_FAN_2 && !(_EFANOVERLAP(2,0) || _EFANOVERLAP(2,1))
    INIT_E_AUTO_FAN_PIN(E2_AUTO_FAN_PIN);
  #endif
  #if HAS_AUTO_FAN_3 && !(_EFANOVERLAP(3,0) || _EFANOVERLAP(3,1) || _EFANOVERLAP(3,2))
    INIT_E_AUTO_FAN_PIN(E3_AUTO_FAN_PIN);
  #endif
  #if HAS_AUTO_FAN_4 && !(_EFANOVERLAP(4,0) || _EFANOVERLAP(4,1) || _EFANOVERLAP(4,2) || _EFANOVERLAP(4,3))
    INIT_E_AUTO_FAN_PIN(E4_AUTO_FAN_PIN);
  #endif
  #if HAS_AUTO_FAN_5 && !(_EFANOVERLAP(5,0) || _EFANOVERLAP(5,1) || _EFANOVERLAP(5,2) || _EFANOVERLAP(5,3) || _EFANOVERLAP(5,4))
    INIT_E_AUTO_FAN_PIN(E5_AUTO_FAN_PIN);
  #endif
  #if HAS_AUTO_FAN_6 && !(_EFANOVERLAP(6,0) || _EFANOVERLAP(6,1) || _EFANOVERLAP(6,2) || _EFANOVERLAP(6,3) || _EFANOVERLAP(6,4) || _EFANOVERLAP(6,5))
    INIT_E_AUTO_FAN_PIN(E6_AUTO_FAN_PIN);
  #endif
  #if HAS_AUTO_FAN_7 && !(_EFANOVERLAP(7,0) || _EFANOVERLAP(7,1) || _EFANOVERLAP(7,2) || _EFANOVERLAP(7,3) || _EFANOVERLAP(7,4) || _EFANOVERLAP(7,5) || _EFANOVERLAP(7,6))
    INIT_E_AUTO_FAN_PIN(E7_AUTO_FAN_PIN);
  #endif
  #if HAS_AUTO_CHAMBER_FAN && !AUTO_CHAMBER_IS_E
    INIT_CHAMBER_AUTO_FAN_PIN(CHAMBER_AUTO_FAN_PIN);
  #endif

  // Wait for temperature measurement to settle
  //delay(250);

  #if HAS_HOTEND

    #define _TEMP_MIN_E(NR) do{ \
      const celsius_t tmin = _MAX(HEATER_##NR##_MINTEMP, TERN(TEMP_SENSOR_##NR##_IS_CUSTOM, 0, (int)pgm_read_word(&TEMPTABLE_##NR [TEMP_SENSOR_##NR##_MINTEMP_IND].celsius))); \
      temp_range[NR].mintemp = tmin; \
      while (analog_to_celsius_hotend(temp_range[NR].raw_min, NR) < tmin) \
        temp_range[NR].raw_min += TEMPDIR(NR) * (OVERSAMPLENR); \
    }while(0)
    #define _TEMP_MAX_E(NR) do{ \
      const celsius_t tmax = _MIN(HEATER_##NR##_MAXTEMP, TERN(TEMP_SENSOR_##NR##_IS_CUSTOM, 2000, (int)pgm_read_word(&TEMPTABLE_##NR [TEMP_SENSOR_##NR##_MAXTEMP_IND].celsius) - 1)); \
      temp_range[NR].maxtemp = tmax; \
      while (analog_to_celsius_hotend(temp_range[NR].raw_max, NR) > tmax) \
        temp_range[NR].raw_max -= TEMPDIR(NR) * (OVERSAMPLENR); \
    }while(0)

    #define _MINMAX_TEST(N,M) (HOTENDS > N && TEMP_SENSOR_##N > 0 && TEMP_SENSOR_##N != 998 && TEMP_SENSOR_##N != 999 && defined(HEATER_##N##_##M##TEMP))

    #if _MINMAX_TEST(0, MIN)
      _TEMP_MIN_E(0);
    #endif
    #if _MINMAX_TEST(0, MAX)
      _TEMP_MAX_E(0);
    #endif
    #if _MINMAX_TEST(1, MIN)
      _TEMP_MIN_E(1);
    #endif
    #if _MINMAX_TEST(1, MAX)
      _TEMP_MAX_E(1);
    #endif
    #if _MINMAX_TEST(2, MIN)
      _TEMP_MIN_E(2);
    #endif
    #if _MINMAX_TEST(2, MAX)
      _TEMP_MAX_E(2);
    #endif
    #if _MINMAX_TEST(3, MIN)
      _TEMP_MIN_E(3);
    #endif
    #if _MINMAX_TEST(3, MAX)
      _TEMP_MAX_E(3);
    #endif
    #if _MINMAX_TEST(4, MIN)
      _TEMP_MIN_E(4);
    #endif
    #if _MINMAX_TEST(4, MAX)
      _TEMP_MAX_E(4);
    #endif
    #if _MINMAX_TEST(5, MIN)
      _TEMP_MIN_E(5);
    #endif
    #if _MINMAX_TEST(5, MAX)
      _TEMP_MAX_E(5);
    #endif
    #if _MINMAX_TEST(6, MIN)
      _TEMP_MIN_E(6);
    #endif
    #if _MINMAX_TEST(6, MAX)
      _TEMP_MAX_E(6);
    #endif
    #if _MINMAX_TEST(7, MIN)
      _TEMP_MIN_E(7);
    #endif
    #if _MINMAX_TEST(7, MAX)
      _TEMP_MAX_E(7);
    #endif

  #endif // HAS_HOTEND

  // TODO: combine these into the macros above
  #if HAS_HEATED_BED
    while (analog_to_celsius_bed(mintemp_raw_BED) < BED_MINTEMP) mintemp_raw_BED += TEMPDIR(BED) * (OVERSAMPLENR);
    while (analog_to_celsius_bed(maxtemp_raw_BED) > BED_MAXTEMP) maxtemp_raw_BED -= TEMPDIR(BED) * (OVERSAMPLENR);
  #endif

  #if HAS_HEATED_CHAMBER
    while (analog_to_celsius_chamber(mintemp_raw_CHAMBER) < CHAMBER_MINTEMP) mintemp_raw_CHAMBER += TEMPDIR(CHAMBER) * (OVERSAMPLENR);
    while (analog_to_celsius_chamber(maxtemp_raw_CHAMBER) > CHAMBER_MAXTEMP) maxtemp_raw_CHAMBER -= TEMPDIR(CHAMBER) * (OVERSAMPLENR);
  #endif

  #if HAS_COOLER
    while (analog_to_celsius_cooler(mintemp_raw_COOLER) > COOLER_MINTEMP) mintemp_raw_COOLER += TEMPDIR(COOLER) * (OVERSAMPLENR);
    while (analog_to_celsius_cooler(maxtemp_raw_COOLER) < COOLER_MAXTEMP) maxtemp_raw_COOLER -= TEMPDIR(COOLER) * (OVERSAMPLENR);
  #endif

  #if BOTH(HAS_TEMP_BOARD, THERMAL_PROTECTION_BOARD)
    while (analog_to_celsius_board(mintemp_raw_BOARD) < BOARD_MINTEMP) mintemp_raw_BOARD += TEMPDIR(BOARD) * (OVERSAMPLENR);
    while (analog_to_celsius_board(maxtemp_raw_BOARD) > BOARD_MAXTEMP) maxtemp_raw_BOARD -= TEMPDIR(BOARD) * (OVERSAMPLENR);
  #endif

  #if HAS_TEMP_REDUNDANT
    temp_redundant.target = &(
      #if REDUNDANT_TEMP_MATCH(TARGET, COOLER) && HAS_TEMP_COOLER
        temp_cooler
      #elif REDUNDANT_TEMP_MATCH(TARGET, PROBE) && HAS_TEMP_PROBE
        temp_probe
      #elif REDUNDANT_TEMP_MATCH(TARGET, BOARD) && HAS_TEMP_BOARD
        temp_board
      #elif REDUNDANT_TEMP_MATCH(TARGET, CHAMBER) && HAS_TEMP_CHAMBER
        temp_chamber
      #elif REDUNDANT_TEMP_MATCH(TARGET, BED) && HAS_TEMP_BED
        temp_bed
      #else
        temp_hotend[HEATER_ID(TEMP_SENSOR_REDUNDANT_TARGET)]
      #endif
    );
  #endif
}

#if HAS_THERMAL_PROTECTION

  Temperature::tr_state_machine_t Temperature::tr_state_machine[NR_HEATER_RUNAWAY]; // = { { TRInactive, 0 } };

  /**
   * @brief Thermal Runaway state machine for a single heater
   * @param current          current measured temperature
   * @param target           current target temperature
   * @param heater_id        extruder index
   * @param period_seconds   missed temperature allowed time
   * @param hysteresis_degc  allowed distance from target
   *
   * TODO: Embed the last 3 parameters during init, if not less optimal
   */
  void Temperature::tr_state_machine_t::run(const_celsius_float_t current, const_celsius_float_t target, const heater_id_t heater_id, const uint16_t period_seconds, const celsius_t hysteresis_degc) {

    #if HEATER_IDLE_HANDLER
      // Convert the given heater_id_t to an idle array index
      const IdleIndex idle_index = idle_index_for_id(heater_id);
    #endif

    /**
      SERIAL_ECHO_START();
      SERIAL_ECHOPGM("Thermal Runaway Running. Heater ID: ");
      switch (heater_id) {
        case H_BED:     SERIAL_ECHOPGM("bed"); break;
        case H_CHAMBER: SERIAL_ECHOPGM("chamber"); break;
        default:        SERIAL_ECHO(heater_id);
      }
      SERIAL_ECHOLNPAIR(
        " ; sizeof(running_temp):", sizeof(running_temp),
        " ;  State:", state, " ;  Timer:", timer, " ;  Temperature:", current, " ;  Target Temp:", target
        #if HEATER_IDLE_HANDLER
          , " ;  Idle Timeout:", heater_idle[idle_index].timed_out
        #endif
      );
    */

    #if HEATER_IDLE_HANDLER
      // If the heater idle timeout expires, restart
      if (heater_idle[idle_index].timed_out) {
        state = TRInactive;
        running_temp = 0;
      }
      else
    #endif
    {
      // If the target temperature changes, restart
      if (running_temp != target) {
        running_temp = target;
        state = target > 0 ? TRFirstHeating : TRInactive;
      }
    }

    switch (state) {
      // Inactive state waits for a target temperature to be set
      case TRInactive: break;

      // When first heating, wait for the temperature to be reached then go to Stable state
      case TRFirstHeating:
        if (current < running_temp) break;
        state = TRStable;

      // While the temperature is stable watch for a bad temperature
      case TRStable:

        #if ENABLED(ADAPTIVE_FAN_SLOWING)
          if (adaptive_fan_slowing && heater_id >= 0) {
            const int fan_index = _MIN(heater_id, FAN_COUNT - 1);
            if (fan_speed[fan_index] == 0 || current >= running_temp - (hysteresis_degc * 0.25f))
              fan_speed_scaler[fan_index] = 128;
            else if (current >= running_temp - (hysteresis_degc * 0.3335f))
              fan_speed_scaler[fan_index] = 96;
            else if (current >= running_temp - (hysteresis_degc * 0.5f))
              fan_speed_scaler[fan_index] = 64;
            else if (current >= running_temp - (hysteresis_degc * 0.8f))
              fan_speed_scaler[fan_index] = 32;
            else
              fan_speed_scaler[fan_index] = 0;
          }
        #endif

        if (current >= running_temp - hysteresis_degc) {
          timer = millis() + SEC_TO_MS(period_seconds);
          break;
        }
        else if (PENDING(millis(), timer)) break;
        state = TRRunaway;

      case TRRunaway:
        _temp_error(heater_id, str_t_thermal_runaway, GET_TEXT(MSG_THERMAL_RUNAWAY));
    }
  }

#endif // HAS_THERMAL_PROTECTION

void Temperature::disable_all_heaters() {

  TERN_(AUTOTEMP, planner.autotemp_enabled = false);

  // Unpause and reset everything
  TERN_(PROBING_HEATERS_OFF, pause_heaters(false));

  #if HAS_HOTEND
    HOTEND_LOOP() {
      setTargetHotend(0, e);
      temp_hotend[e].soft_pwm_amount = 0;
    }
  #endif

  #if HAS_TEMP_HOTEND
    #define DISABLE_HEATER(N) WRITE_HEATER_##N(LOW);
    REPEAT(HOTENDS, DISABLE_HEATER);
  #endif

  #if HAS_HEATED_BED
    setTargetBed(0);
    temp_bed.soft_pwm_amount = 0;
    WRITE_HEATER_BED(LOW);
  #endif

  #if HAS_HEATED_CHAMBER
    setTargetChamber(0);
    temp_chamber.soft_pwm_amount = 0;
    WRITE_HEATER_CHAMBER(LOW);
  #endif

  #if HAS_COOLER
    setTargetCooler(0);
    temp_cooler.soft_pwm_amount = 0;
    WRITE_HEATER_COOLER(LOW);
  #endif
}

#if ENABLED(PRINTJOB_TIMER_AUTOSTART)

  #include "printcounter.h"

  bool Temperature::auto_job_over_threshold() {
    #if HAS_HOTEND
      HOTEND_LOOP() if (degTargetHotend(e) > (EXTRUDE_MINTEMP) / 2) return true;
    #endif
    return TERN0(HAS_HEATED_BED, degTargetBed() > BED_MINTEMP)
        || TERN0(HAS_HEATED_CHAMBER, degTargetChamber() > CHAMBER_MINTEMP);
  }

  void Temperature::auto_job_check_timer(const bool can_start, const bool can_stop) {
    if (auto_job_over_threshold()) {
      if (can_start) startOrResumeJob();
    }
    else if (can_stop) {
      print_job_timer.stop();
      ui.reset_status();
    }
  }

#endif

#if ENABLED(PROBING_HEATERS_OFF)

  void Temperature::pause_heaters(const bool p) {
    if (p != paused_for_probing) {
      paused_for_probing = p;
      if (p) {
        HOTEND_LOOP() heater_idle[e].expire();    // Timeout immediately
        TERN_(HAS_HEATED_BED, heater_idle[IDLE_INDEX_BED].expire()); // Timeout immediately
      }
      else {
        HOTEND_LOOP() reset_hotend_idle_timer(e);
        TERN_(HAS_HEATED_BED, reset_bed_idle_timer());
      }
    }
  }

#endif // PROBING_HEATERS_OFF

#if EITHER(SINGLENOZZLE_STANDBY_TEMP, SINGLENOZZLE_STANDBY_FAN)

  void Temperature::singlenozzle_change(const uint8_t old_tool, const uint8_t new_tool) {
    #if ENABLED(SINGLENOZZLE_STANDBY_FAN)
      singlenozzle_fan_speed[old_tool] = fan_speed[0];
      fan_speed[0] = singlenozzle_fan_speed[new_tool];
    #endif
    #if ENABLED(SINGLENOZZLE_STANDBY_TEMP)
      singlenozzle_temp[old_tool] = temp_hotend[0].target;
      if (singlenozzle_temp[new_tool] && singlenozzle_temp[new_tool] != singlenozzle_temp[old_tool]) {
        setTargetHotend(singlenozzle_temp[new_tool], 0);
        TERN_(AUTOTEMP, planner.autotemp_update());
        set_heating_message(0);
        (void)wait_for_hotend(0, false);  // Wait for heating or cooling
      }
    #endif
  }

#endif

#if HAS_MAX_TC

  #ifndef THERMOCOUPLE_MAX_ERRORS
    #define THERMOCOUPLE_MAX_ERRORS 15
  #endif

  int Temperature::read_max_tc(TERN_(HAS_MULTI_MAX_TC, const uint8_t hindex/*=0*/)) {
    #define MAX6675_HEAT_INTERVAL 250UL

    #if HAS_MAX31855_TEMP
      static uint32_t max_tc_temp = 2000;
      #define MAX_TC_ERROR_MASK    7
      #define MAX_TC_DISCARD_BITS 18
      #define MAX_TC_SPEED_BITS    3        // (_BV(SPR1)) // clock ÷ 64
    #elif HAS_MAX31865_TEMP
      static uint16_t max_tc_temp = 2000;   // From datasheet 16 bits D15-D0
      #define MAX_TC_ERROR_MASK    1        // D0 Bit not used
      #define MAX_TC_DISCARD_BITS  1        // Data is in D15-D1
      #define MAX_TC_SPEED_BITS    3        //  (_BV(SPR1)) // clock ÷ 64
    #else
      static uint16_t max_tc_temp = 2000;
      #define MAX_TC_ERROR_MASK    4
      #define MAX_TC_DISCARD_BITS  3
      #define MAX_TC_SPEED_BITS    2        // (_BV(SPR0)) // clock ÷ 16
    #endif

    #if HAS_MULTI_MAX_TC
      // Needed to return the correct temp when this is called between readings
      static celsius_t max_tc_temp_previous[MAX_TC_COUNT] = { 0 };
      #define THERMO_TEMP(I) max_tc_temp_previous[I]
      #define THERMO_SEL(A,B) (hindex ? (B) : (A))
      #define MAX6675_WRITE(V)     do{ switch (hindex) { case 1:      WRITE(MAX6675_SS2_PIN, V); break; default:      WRITE(MAX6675_SS_PIN, V); } }while(0)
      #define MAX6675_SET_OUTPUT() do{ switch (hindex) { case 1: SET_OUTPUT(MAX6675_SS2_PIN);    break; default: SET_OUTPUT(MAX6675_SS_PIN);    } }while(0)
    #else
      constexpr uint8_t hindex = 0;
      #define THERMO_TEMP(I) max_tc_temp
      #if TEMP_SENSOR_IS_ANY_MAX_TC(1)
        #define THERMO_SEL(A,B) B
      #else
        #define THERMO_SEL(A,B) A
      #endif
      #if TEMP_SENSOR_IS_MAX(0, MAX6675)
        #define MAX6675_WRITE(V)          WRITE(MAX6675_SS_PIN, V)
        #define MAX6675_SET_OUTPUT() SET_OUTPUT(MAX6675_SS_PIN)
      #else
        #define MAX6675_WRITE(V)          WRITE(MAX6675_SS2_PIN, V)
        #define MAX6675_SET_OUTPUT() SET_OUTPUT(MAX6675_SS2_PIN)
      #endif

    #endif

    static uint8_t max_tc_errors[MAX_TC_COUNT] = { 0 };

    // Return last-read value between readings
    static millis_t next_max_tc_ms[MAX_TC_COUNT] = { 0 };
    millis_t ms = millis();
    if (PENDING(ms, next_max_tc_ms[hindex])) return int(THERMO_TEMP(hindex));
    next_max_tc_ms[hindex] = ms + MAX6675_HEAT_INTERVAL;

    //
    // TODO: spiBegin, spiRec and spiInit doesn't work when soft spi is used.
    //
    #if !THERMO_SEPARATE_SPI && NO_THERMO_TEMPS
      spiBegin();
      spiInit(MAX_TC_SPEED_BITS);
    #endif

    #if NO_THERMO_TEMPS
      MAX6675_WRITE(LOW);  // enable TT_MAX6675
      DELAY_NS(100);       // Ensure 100ns delay
    #endif

    max_tc_temp = 0;

    // Read a big-endian temperature value
    #if NO_THERMO_TEMPS
      for (uint8_t i = sizeof(max_tc_temp); i--;) {
        max_tc_temp |= TERN(THERMO_SEPARATE_SPI, max_tc_spi.receive(), spiRec());
        if (i > 0) max_tc_temp <<= 8; // shift left if not the last byte
      }
        MAX6675_WRITE(HIGH); // disable TT_MAX6675
    #endif

    #if HAS_MAX31855_TEMP
      Adafruit_MAX31855 &max855ref = THERMO_SEL(max31855_0, max31855_1);
      max_tc_temp = max855ref.readRaw32();
    #endif

    #if HAS_MAX31865_TEMP
      Adafruit_MAX31865 &max865ref = THERMO_SEL(max31865_0, max31865_1);
      #if ENABLED(LIB_USR_MAX31865)
        max_tc_temp = max865ref.readRTD_with_Fault();
      #endif
    #endif

    #if HAS_MAX6675_TEMP
      MAX6675 &max6675ref = THERMO_SEL(max6675_0, max6675_1);
      max_tc_temp = max6675ref.readRaw16();
    #endif

    #if ENABLED(LIB_ADAFRUIT_MAX31865)
      const uint8_t fault_31865 = max865ref.readFault() & 0x3FU;
    #endif

    if (DISABLED(IGNORE_THERMOCOUPLE_ERRORS)
      && TERN(LIB_ADAFRUIT_MAX31865, fault_31865, (max_tc_temp & MAX_TC_ERROR_MASK))
    ) {
      max_tc_errors[hindex]++;
      if (max_tc_errors[hindex] > THERMOCOUPLE_MAX_ERRORS) {
        SERIAL_ERROR_START();
        SERIAL_ECHOPGM("Temp measurement error! ");
        #if MAX_TC_ERROR_MASK == 7
          SERIAL_ECHOPGM("MAX31855 Fault : (", max_tc_temp & 0x7, ") >> ");
          if (max_tc_temp & 0x1)
            SERIAL_ECHOLNPGM("Open Circuit");
          else if (max_tc_temp & 0x2)
            SERIAL_ECHOLNPGM("Short to GND");
          else if (max_tc_temp & 0x4)
            SERIAL_ECHOLNPGM("Short to VCC");
        #elif HAS_MAX31865
          #if ENABLED(LIB_USR_MAX31865)
            // At the present time we do not have the ability to set the MAX31865 HIGH threshold
            // or thr LOW threshold, so no need to check for them, zero these bits out
            const uint8_t fault_31865 = max865ref.readFault() & 0x3FU;
          #endif
          max865ref.clearFault();
          if (fault_31865) {
            SERIAL_EOL();
            SERIAL_ECHOLNPAIR("\nMAX31865 Fault :(", fault_31865, ")  >>");
            if (fault_31865 & MAX31865_FAULT_HIGHTHRESH)
              SERIAL_ECHOLNPGM("RTD High Threshold");
            if (fault_31865 & MAX31865_FAULT_LOWTHRESH)
              SERIAL_ECHOLNPGM("RTD Low Threshold");
            if (fault_31865 & MAX31865_FAULT_REFINLOW)
              SERIAL_ECHOLNPGM("REFIN- > 0.85 x Bias");
            if (fault_31865 & MAX31865_FAULT_REFINHIGH)
              SERIAL_ECHOLNPGM("REFIN- < 0.85 x Bias - FORCE- open");
            if (fault_31865 & MAX31865_FAULT_RTDINLOW)
              SERIAL_ECHOLNPGM("REFIN- < 0.85 x Bias - FORCE- open");
            if (fault_31865 & MAX31865_FAULT_OVUV)
              SERIAL_ECHOLNPGM("Under/Over voltage");
          }
        #else
          SERIAL_ECHOLNPGM("MAX6675 Open Circuit");
        #endif

        // Thermocouple open
        max_tc_temp = 4 * THERMO_SEL(TEMP_SENSOR_0_MAX_TC_TMAX, TEMP_SENSOR_1_MAX_TC_TMAX);
      }
      else
        max_tc_temp >>= MAX_TC_DISCARD_BITS;
    }
    else {
      max_tc_temp >>= MAX_TC_DISCARD_BITS;
      max_tc_errors[hindex] = 0;
    }

    #if HAS_MAX31855
      if (max_tc_temp & 0x00002000) max_tc_temp |= 0xFFFFC000; // Support negative temperature
    #endif

    // Return the RTD resistance for MAX31865 for display in SHOW_TEMP_ADC_VALUES
    #if HAS_MAX31865_TEMP
      #if ENABLED(LIB_ADAFRUIT_MAX31865)
        max_tc_temp = (uint32_t(max865ref.readRTD()) * THERMO_SEL(MAX31865_CALIBRATION_OHMS_0, MAX31865_CALIBRATION_OHMS_1)) >> 16;
      #elif ENABLED(LIB_USR_MAX31865)
        max_tc_temp = (uint32_t(max_tc_temp) * THERMO_SEL(MAX31865_CALIBRATION_OHMS_0, MAX31865_CALIBRATION_OHMS_1)) >> 16;
      #endif
    #endif

    THERMO_TEMP(hindex) = max_tc_temp;

    return int(max_tc_temp);
  }

#endif // HAS_MAX_TC

/**
 * Update raw temperatures
 *
 * Called by ISR => readings_ready when new temperatures have been set by updateTemperaturesFromRawValues.
 * Applies all the accumulators to the current raw temperatures.
 */
void Temperature::update_raw_temperatures() {

  // TODO: can this be collapsed into a HOTEND_LOOP()?
  #if HAS_TEMP_ADC_0 && !TEMP_SENSOR_0_IS_MAX_TC
    temp_hotend[0].update();
  #endif

  #if HAS_TEMP_ADC_1 && !TEMP_SENSOR_1_IS_MAX_TC
    temp_hotend[1].update();
  #endif

  #if HAS_TEMP_ADC_REDUNDANT && !TEMP_SENSOR_REDUNDANT_IS_MAX_TC
    temp_redundant.update();
  #endif

  TERN_(HAS_TEMP_ADC_2, temp_hotend[2].update());
  TERN_(HAS_TEMP_ADC_3, temp_hotend[3].update());
  TERN_(HAS_TEMP_ADC_4, temp_hotend[4].update());
  TERN_(HAS_TEMP_ADC_5, temp_hotend[5].update());
  TERN_(HAS_TEMP_ADC_6, temp_hotend[6].update());
  TERN_(HAS_TEMP_ADC_7, temp_hotend[7].update());
  TERN_(HAS_TEMP_ADC_BED, temp_bed.update());
  TERN_(HAS_TEMP_ADC_CHAMBER, temp_chamber.update());
<<<<<<< HEAD
  TERN_(HAS_TEMP_ADC_PROBE, temp_probe.update());
  TERN_(HAS_TEMP_ADC_COOLER, temp_cooler.update());
=======
  TERN_(HAS_TEMP_ADC_PROBE,   temp_probe.update());
  TERN_(HAS_TEMP_ADC_BOARD,   temp_board.update());
  TERN_(HAS_TEMP_ADC_COOLER,  temp_cooler.update());
>>>>>>> 86feddb7

  TERN_(HAS_JOY_ADC_X, joystick.x.update());
  TERN_(HAS_JOY_ADC_Y, joystick.y.update());
  TERN_(HAS_JOY_ADC_Z, joystick.z.update());
}

/**
 * Called by the Temperature ISR when all the ADCs have been processed.
 * Reset all the ADC accumulators for another round of updates.
 */
void Temperature::readings_ready() {

  // Update raw values only if they're not already set.
  if (!raw_temps_ready) {
    update_raw_temperatures();
    raw_temps_ready = true;
  }

  // Filament Sensor - can be read any time since IIR filtering is used
  TERN_(FILAMENT_WIDTH_SENSOR, filwidth.reading_ready());

  #if HAS_HOTEND
    HOTEND_LOOP() temp_hotend[e].reset();
  #endif

  TERN_(HAS_HEATED_BED,     temp_bed.reset());
  TERN_(HAS_TEMP_CHAMBER,   temp_chamber.reset());
  TERN_(HAS_TEMP_PROBE,     temp_probe.reset());
  TERN_(HAS_TEMP_COOLER,    temp_cooler.reset());
  TERN_(HAS_TEMP_BOARD,     temp_board.reset());
  TERN_(HAS_TEMP_REDUNDANT, temp_redundant.reset());

  TERN_(HAS_JOY_ADC_X, joystick.x.reset());
  TERN_(HAS_JOY_ADC_Y, joystick.y.reset());
  TERN_(HAS_JOY_ADC_Z, joystick.z.reset());
}

/**
 * Timer 0 is shared with millies so don't change the prescaler.
 *
 * On AVR this ISR uses the compare method so it runs at the base
 * frequency (16 MHz / 64 / 256 = 976.5625 Hz), but at the TCNT0 set
 * in OCR0B above (128 or halfway between OVFs).
 *
 *  - Manage PWM to all the heaters and fan
 *  - Prepare or Measure one of the raw ADC sensor values
 *  - Check new temperature values for MIN/MAX errors (kill on error)
 *  - Step the babysteps value for each axis towards 0
 *  - For PINS_DEBUGGING, monitor and report endstop pins
 *  - For ENDSTOP_INTERRUPTS_FEATURE check endstops if flagged
 *  - Call planner.isr to count down its "ignore" time
 */
HAL_TEMP_TIMER_ISR() {
  HAL_timer_isr_prologue(TEMP_TIMER_NUM);

  Temperature::isr();

  HAL_timer_isr_epilogue(TEMP_TIMER_NUM);
}

#if ENABLED(SLOW_PWM_HEATERS) && !defined(MIN_STATE_TIME)
  #define MIN_STATE_TIME 16 // MIN_STATE_TIME * 65.5 = time in milliseconds
#endif

class SoftPWM {
public:
  uint8_t count;
  inline bool add(const uint8_t mask, const uint8_t amount) {
    count = (count & mask) + amount; return (count > mask);
  }
  #if ENABLED(SLOW_PWM_HEATERS)
    bool state_heater;
    uint8_t state_timer_heater;
    inline void dec() { if (state_timer_heater > 0) state_timer_heater--; }
    inline bool ready(const bool v) {
      const bool rdy = !state_timer_heater;
      if (rdy && state_heater != v) {
        state_heater = v;
        state_timer_heater = MIN_STATE_TIME;
      }
      return rdy;
    }
  #endif
};

/**
 * Handle various ~1KHz tasks associated with temperature
 *  - Heater PWM (~1KHz with scaler)
 *  - LCD Button polling (~500Hz)
 *  - Start / Read one ADC sensor
 *  - Advance Babysteps
 *  - Endstop polling
 *  - Planner clean buffer
 */
void Temperature::isr() {

  static int8_t temp_count = -1;
  static ADCSensorState adc_sensor_state = StartupDelay;
  static uint8_t pwm_count = _BV(SOFT_PWM_SCALE);

  // avoid multiple loads of pwm_count
  uint8_t pwm_count_tmp = pwm_count;

  #if HAS_ADC_BUTTONS
    static unsigned int raw_ADCKey_value = 0;
    static bool ADCKey_pressed = false;
  #endif

  #if HAS_HOTEND
    static SoftPWM soft_pwm_hotend[HOTENDS];
  #endif

  #if HAS_HEATED_BED
    static SoftPWM soft_pwm_bed;
  #endif

  #if HAS_HEATED_CHAMBER
    static SoftPWM soft_pwm_chamber;
  #endif

  #if HAS_COOLER
    static SoftPWM soft_pwm_cooler;
  #endif

  #define WRITE_FAN(n, v) WRITE(FAN##n##_PIN, (v) ^ FAN_INVERTING)

  #if DISABLED(SLOW_PWM_HEATERS)

    #if ANY(HAS_HOTEND, HAS_HEATED_BED, HAS_HEATED_CHAMBER, HAS_COOLER, FAN_SOFT_PWM)
      constexpr uint8_t pwm_mask = TERN0(SOFT_PWM_DITHER, _BV(SOFT_PWM_SCALE) - 1);
      #define _PWM_MOD(N,S,T) do{                           \
        const bool on = S.add(pwm_mask, T.soft_pwm_amount); \
        WRITE_HEATER_##N(on);                               \
      }while(0)
    #endif

    /**
     * Standard heater PWM modulation
     */
    if (pwm_count_tmp >= 127) {
      pwm_count_tmp -= 127;

      #if HAS_HOTEND
        #define _PWM_MOD_E(N) _PWM_MOD(N,soft_pwm_hotend[N],temp_hotend[N]);
        REPEAT(HOTENDS, _PWM_MOD_E);
      #endif

      #if HAS_HEATED_BED
        _PWM_MOD(BED,soft_pwm_bed,temp_bed);
      #endif

      #if HAS_HEATED_CHAMBER
        _PWM_MOD(CHAMBER,soft_pwm_chamber,temp_chamber);
      #endif

      #if HAS_COOLER
        _PWM_MOD(COOLER,soft_pwm_cooler,temp_cooler);
      #endif

      #if ENABLED(FAN_SOFT_PWM)
        #define _FAN_PWM(N) do{                                     \
          uint8_t &spcf = soft_pwm_count_fan[N];                    \
          spcf = (spcf & pwm_mask) + (soft_pwm_amount_fan[N] >> 1); \
          WRITE_FAN(N, spcf > pwm_mask ? HIGH : LOW);               \
        }while(0)
        #if HAS_FAN0
          _FAN_PWM(0);
        #endif
        #if HAS_FAN1
          _FAN_PWM(1);
        #endif
        #if HAS_FAN2
          _FAN_PWM(2);
        #endif
        #if HAS_FAN3
          _FAN_PWM(3);
        #endif
        #if HAS_FAN4
          _FAN_PWM(4);
        #endif
        #if HAS_FAN5
          _FAN_PWM(5);
        #endif
        #if HAS_FAN6
          _FAN_PWM(6);
        #endif
        #if HAS_FAN7
          _FAN_PWM(7);
        #endif
      #endif
    }
    else {
      #define _PWM_LOW(N,S) do{ if (S.count <= pwm_count_tmp) WRITE_HEATER_##N(LOW); }while(0)
      #if HAS_HOTEND
        #define _PWM_LOW_E(N) _PWM_LOW(N, soft_pwm_hotend[N]);
        REPEAT(HOTENDS, _PWM_LOW_E);
      #endif

      #if HAS_HEATED_BED
        _PWM_LOW(BED, soft_pwm_bed);
      #endif

      #if HAS_HEATED_CHAMBER
        _PWM_LOW(CHAMBER, soft_pwm_chamber);
      #endif

      #if HAS_COOLER
        _PWM_LOW(COOLER, soft_pwm_cooler);
      #endif

      #if ENABLED(FAN_SOFT_PWM)
        #if HAS_FAN0
          if (soft_pwm_count_fan[0] <= pwm_count_tmp) WRITE_FAN(0, LOW);
        #endif
        #if HAS_FAN1
          if (soft_pwm_count_fan[1] <= pwm_count_tmp) WRITE_FAN(1, LOW);
        #endif
        #if HAS_FAN2
          if (soft_pwm_count_fan[2] <= pwm_count_tmp) WRITE_FAN(2, LOW);
        #endif
        #if HAS_FAN3
          if (soft_pwm_count_fan[3] <= pwm_count_tmp) WRITE_FAN(3, LOW);
        #endif
        #if HAS_FAN4
          if (soft_pwm_count_fan[4] <= pwm_count_tmp) WRITE_FAN(4, LOW);
        #endif
        #if HAS_FAN5
          if (soft_pwm_count_fan[5] <= pwm_count_tmp) WRITE_FAN(5, LOW);
        #endif
        #if HAS_FAN6
          if (soft_pwm_count_fan[6] <= pwm_count_tmp) WRITE_FAN(6, LOW);
        #endif
        #if HAS_FAN7
          if (soft_pwm_count_fan[7] <= pwm_count_tmp) WRITE_FAN(7, LOW);
        #endif
      #endif
    }

    // SOFT_PWM_SCALE to frequency:
    //
    // 0: 16000000/64/256/128 =   7.6294 Hz
    // 1:                / 64 =  15.2588 Hz
    // 2:                / 32 =  30.5176 Hz
    // 3:                / 16 =  61.0352 Hz
    // 4:                /  8 = 122.0703 Hz
    // 5:                /  4 = 244.1406 Hz
    pwm_count = pwm_count_tmp + _BV(SOFT_PWM_SCALE);

  #else // SLOW_PWM_HEATERS

    /**
     * SLOW PWM HEATERS
     *
     * For relay-driven heaters
     */
    #define _SLOW_SET(NR,PWM,V) do{ if (PWM.ready(V)) WRITE_HEATER_##NR(V); }while(0)
    #define _SLOW_PWM(NR,PWM,SRC) do{ PWM.count = SRC.soft_pwm_amount; _SLOW_SET(NR,PWM,(PWM.count > 0)); }while(0)
    #define _PWM_OFF(NR,PWM) do{ if (PWM.count < slow_pwm_count) _SLOW_SET(NR,PWM,0); }while(0)

    static uint8_t slow_pwm_count = 0;

    if (slow_pwm_count == 0) {

      #if HAS_HOTEND
        #define _SLOW_PWM_E(N) _SLOW_PWM(N, soft_pwm_hotend[N], temp_hotend[N]);
        REPEAT(HOTENDS, _SLOW_PWM_E);
      #endif

      #if HAS_HEATED_BED
        _SLOW_PWM(BED, soft_pwm_bed, temp_bed);
      #endif

      #if HAS_HEATED_CHAMBER
        _SLOW_PWM(CHAMBER, soft_pwm_chamber, temp_chamber);
      #endif

      #if HAS_COOLER
        _SLOW_PWM(COOLER, soft_pwm_cooler, temp_cooler);
      #endif

    } // slow_pwm_count == 0

    #if HAS_HOTEND
      #define _PWM_OFF_E(N) _PWM_OFF(N, soft_pwm_hotend[N]);
      REPEAT(HOTENDS, _PWM_OFF_E);
    #endif

    #if HAS_HEATED_BED
      _PWM_OFF(BED, soft_pwm_bed);
    #endif

    #if HAS_HEATED_CHAMBER
      _PWM_OFF(CHAMBER, soft_pwm_chamber);
    #endif

    #if HAS_COOLER
      _PWM_OFF(COOLER, soft_pwm_cooler, temp_cooler);
    #endif

    #if ENABLED(FAN_SOFT_PWM)
      if (pwm_count_tmp >= 127) {
        pwm_count_tmp = 0;
        #define _PWM_FAN(N) do{                                 \
          soft_pwm_count_fan[N] = soft_pwm_amount_fan[N] >> 1;  \
          WRITE_FAN(N, soft_pwm_count_fan[N] > 0 ? HIGH : LOW); \
        }while(0)
        #if HAS_FAN0
          _PWM_FAN(0);
        #endif
        #if HAS_FAN1
          _PWM_FAN(1);
        #endif
        #if HAS_FAN2
          _PWM_FAN(2);
        #endif
        #if HAS_FAN3
          _FAN_PWM(3);
        #endif
        #if HAS_FAN4
          _FAN_PWM(4);
        #endif
        #if HAS_FAN5
          _FAN_PWM(5);
        #endif
        #if HAS_FAN6
          _FAN_PWM(6);
        #endif
        #if HAS_FAN7
          _FAN_PWM(7);
        #endif
      }
      #if HAS_FAN0
        if (soft_pwm_count_fan[0] <= pwm_count_tmp) WRITE_FAN(0, LOW);
      #endif
      #if HAS_FAN1
        if (soft_pwm_count_fan[1] <= pwm_count_tmp) WRITE_FAN(1, LOW);
      #endif
      #if HAS_FAN2
        if (soft_pwm_count_fan[2] <= pwm_count_tmp) WRITE_FAN(2, LOW);
      #endif
      #if HAS_FAN3
        if (soft_pwm_count_fan[3] <= pwm_count_tmp) WRITE_FAN(3, LOW);
      #endif
      #if HAS_FAN4
        if (soft_pwm_count_fan[4] <= pwm_count_tmp) WRITE_FAN(4, LOW);
      #endif
      #if HAS_FAN5
        if (soft_pwm_count_fan[5] <= pwm_count_tmp) WRITE_FAN(5, LOW);
      #endif
      #if HAS_FAN6
        if (soft_pwm_count_fan[6] <= pwm_count_tmp) WRITE_FAN(6, LOW);
      #endif
      #if HAS_FAN7
        if (soft_pwm_count_fan[7] <= pwm_count_tmp) WRITE_FAN(7, LOW);
      #endif
    #endif // FAN_SOFT_PWM

    // SOFT_PWM_SCALE to frequency:
    //
    // 0: 16000000/64/256/128 =   7.6294 Hz
    // 1:                / 64 =  15.2588 Hz
    // 2:                / 32 =  30.5176 Hz
    // 3:                / 16 =  61.0352 Hz
    // 4:                /  8 = 122.0703 Hz
    // 5:                /  4 = 244.1406 Hz
    pwm_count = pwm_count_tmp + _BV(SOFT_PWM_SCALE);

    // increment slow_pwm_count only every 64th pwm_count,
    // i.e. yielding a PWM frequency of 16/128 Hz (8s).
    if (((pwm_count >> SOFT_PWM_SCALE) & 0x3F) == 0) {
      slow_pwm_count++;
      slow_pwm_count &= 0x7F;

      #if HAS_HOTEND
        HOTEND_LOOP() soft_pwm_hotend[e].dec();
      #endif
      TERN_(HAS_HEATED_BED, soft_pwm_bed.dec());
      TERN_(HAS_HEATED_CHAMBER, soft_pwm_chamber.dec());
      TERN_(HAS_COOLER, soft_pwm_cooler.dec());
    }

  #endif // SLOW_PWM_HEATERS

  //
  // Update lcd buttons 488 times per second
  //
  static bool do_buttons;
  if ((do_buttons ^= true)) ui.update_buttons();

  /**
   * One sensor is sampled on every other call of the ISR.
   * Each sensor is read 16 (OVERSAMPLENR) times, taking the average.
   *
   * On each Prepare pass, ADC is started for a sensor pin.
   * On the next pass, the ADC value is read and accumulated.
   *
   * This gives each ADC 0.9765ms to charge up.
   */
  #define ACCUMULATE_ADC(obj) do{ \
    if (!HAL_ADC_READY()) next_sensor_state = adc_sensor_state; \
    else obj.sample(HAL_READ_ADC()); \
  }while(0)

  ADCSensorState next_sensor_state = adc_sensor_state < SensorsReady ? (ADCSensorState)(int(adc_sensor_state) + 1) : StartSampling;

  switch (adc_sensor_state) {

    case SensorsReady: {
      // All sensors have been read. Stay in this state for a few
      // ISRs to save on calls to temp update/checking code below.
      constexpr int8_t extra_loops = MIN_ADC_ISR_LOOPS - (int8_t)SensorsReady;
      static uint8_t delay_count = 0;
      if (extra_loops > 0) {
        if (delay_count == 0) delay_count = extra_loops;  // Init this delay
        if (--delay_count)                                // While delaying...
          next_sensor_state = SensorsReady;               // retain this state (else, next state will be 0)
        break;
      }
      else {
        adc_sensor_state = StartSampling;                 // Fall-through to start sampling
        next_sensor_state = (ADCSensorState)(int(StartSampling) + 1);
      }
    }

    case StartSampling:                                   // Start of sampling loops. Do updates/checks.
      if (++temp_count >= OVERSAMPLENR) {                 // 10 * 16 * 1/(16000000/64/256)  = 164ms.
        temp_count = 0;
        readings_ready();
      }
      break;

    #if HAS_TEMP_ADC_0
      case PrepareTemp_0: HAL_START_ADC(TEMP_0_PIN); break;
      case MeasureTemp_0: ACCUMULATE_ADC(temp_hotend[0]); break;
    #endif

    #if HAS_TEMP_ADC_BED
      case PrepareTemp_BED: HAL_START_ADC(TEMP_BED_PIN); break;
      case MeasureTemp_BED: ACCUMULATE_ADC(temp_bed); break;
    #endif

    #if HAS_TEMP_ADC_CHAMBER
      case PrepareTemp_CHAMBER: HAL_START_ADC(TEMP_CHAMBER_PIN); break;
      case MeasureTemp_CHAMBER: ACCUMULATE_ADC(temp_chamber); break;
    #endif

    #if HAS_TEMP_ADC_COOLER
      case PrepareTemp_COOLER: HAL_START_ADC(TEMP_COOLER_PIN); break;
      case MeasureTemp_COOLER: ACCUMULATE_ADC(temp_cooler); break;
    #endif

    #if HAS_TEMP_ADC_PROBE
      case PrepareTemp_PROBE: HAL_START_ADC(TEMP_PROBE_PIN); break;
      case MeasureTemp_PROBE: ACCUMULATE_ADC(temp_probe); break;
    #endif

    #if HAS_TEMP_ADC_BOARD
      case PrepareTemp_BOARD: HAL_START_ADC(TEMP_BOARD_PIN); break;
      case MeasureTemp_BOARD: ACCUMULATE_ADC(temp_board); break;
    #endif

    #if HAS_TEMP_ADC_REDUNDANT
      case PrepareTemp_REDUNDANT: HAL_START_ADC(TEMP_REDUNDANT_PIN); break;
      case MeasureTemp_REDUNDANT: ACCUMULATE_ADC(temp_redundant); break;
    #endif

    #if HAS_TEMP_ADC_1
      case PrepareTemp_1: HAL_START_ADC(TEMP_1_PIN); break;
      case MeasureTemp_1: ACCUMULATE_ADC(temp_hotend[1]); break;
    #endif

    #if HAS_TEMP_ADC_2
      case PrepareTemp_2: HAL_START_ADC(TEMP_2_PIN); break;
      case MeasureTemp_2: ACCUMULATE_ADC(temp_hotend[2]); break;
    #endif

    #if HAS_TEMP_ADC_3
      case PrepareTemp_3: HAL_START_ADC(TEMP_3_PIN); break;
      case MeasureTemp_3: ACCUMULATE_ADC(temp_hotend[3]); break;
    #endif

    #if HAS_TEMP_ADC_4
      case PrepareTemp_4: HAL_START_ADC(TEMP_4_PIN); break;
      case MeasureTemp_4: ACCUMULATE_ADC(temp_hotend[4]); break;
    #endif

    #if HAS_TEMP_ADC_5
      case PrepareTemp_5: HAL_START_ADC(TEMP_5_PIN); break;
      case MeasureTemp_5: ACCUMULATE_ADC(temp_hotend[5]); break;
    #endif

    #if HAS_TEMP_ADC_6
      case PrepareTemp_6: HAL_START_ADC(TEMP_6_PIN); break;
      case MeasureTemp_6: ACCUMULATE_ADC(temp_hotend[6]); break;
    #endif

    #if HAS_TEMP_ADC_7
      case PrepareTemp_7: HAL_START_ADC(TEMP_7_PIN); break;
      case MeasureTemp_7: ACCUMULATE_ADC(temp_hotend[7]); break;
    #endif

    #if ENABLED(FILAMENT_WIDTH_SENSOR)
      case Prepare_FILWIDTH: HAL_START_ADC(FILWIDTH_PIN); break;
      case Measure_FILWIDTH:
        if (!HAL_ADC_READY()) next_sensor_state = adc_sensor_state; // Redo this state
        else filwidth.accumulate(HAL_READ_ADC());
      break;
    #endif

    #if ENABLED(POWER_MONITOR_CURRENT)
      case Prepare_POWER_MONITOR_CURRENT:
        HAL_START_ADC(POWER_MONITOR_CURRENT_PIN);
        break;
      case Measure_POWER_MONITOR_CURRENT:
        if (!HAL_ADC_READY()) next_sensor_state = adc_sensor_state; // Redo this state
        else power_monitor.add_current_sample(HAL_READ_ADC());
        break;
    #endif

    #if ENABLED(POWER_MONITOR_VOLTAGE)
      case Prepare_POWER_MONITOR_VOLTAGE:
        HAL_START_ADC(POWER_MONITOR_VOLTAGE_PIN);
        break;
      case Measure_POWER_MONITOR_VOLTAGE:
        if (!HAL_ADC_READY()) next_sensor_state = adc_sensor_state; // Redo this state
        else power_monitor.add_voltage_sample(HAL_READ_ADC());
        break;
    #endif

    #if HAS_JOY_ADC_X
      case PrepareJoy_X: HAL_START_ADC(JOY_X_PIN); break;
      case MeasureJoy_X: ACCUMULATE_ADC(joystick.x); break;
    #endif

    #if HAS_JOY_ADC_Y
      case PrepareJoy_Y: HAL_START_ADC(JOY_Y_PIN); break;
      case MeasureJoy_Y: ACCUMULATE_ADC(joystick.y); break;
    #endif

    #if HAS_JOY_ADC_Z
      case PrepareJoy_Z: HAL_START_ADC(JOY_Z_PIN); break;
      case MeasureJoy_Z: ACCUMULATE_ADC(joystick.z); break;
    #endif

    #if HAS_ADC_BUTTONS
      #ifndef ADC_BUTTON_DEBOUNCE_DELAY
        #define ADC_BUTTON_DEBOUNCE_DELAY 16
      #endif
      case Prepare_ADC_KEY: HAL_START_ADC(ADC_KEYPAD_PIN); break;
      case Measure_ADC_KEY:
        if (!HAL_ADC_READY())
          next_sensor_state = adc_sensor_state; // redo this state
        else if (ADCKey_count < ADC_BUTTON_DEBOUNCE_DELAY) {
          raw_ADCKey_value = HAL_READ_ADC();
          if (raw_ADCKey_value <= 900UL * HAL_ADC_RANGE / 1024UL) {
            NOMORE(current_ADCKey_raw, raw_ADCKey_value);
            ADCKey_count++;
          }
          else { //ADC Key release
            if (ADCKey_count > 0) ADCKey_count++; else ADCKey_pressed = false;
            if (ADCKey_pressed) {
              ADCKey_count = 0;
              current_ADCKey_raw = HAL_ADC_RANGE;
            }
          }
        }
        if (ADCKey_count == ADC_BUTTON_DEBOUNCE_DELAY) ADCKey_pressed = true;
        break;
    #endif // HAS_ADC_BUTTONS

    case StartupDelay: break;

  } // switch(adc_sensor_state)

  // Go to the next state
  adc_sensor_state = next_sensor_state;

  //
  // Additional ~1KHz Tasks
  //

  #if ENABLED(BABYSTEPPING) && DISABLED(INTEGRATED_BABYSTEPPING)
    babystep.task();
  #endif

  // Poll endstops state, if required
  endstops.poll();

  // Periodically call the planner timer service routine
  planner.isr();
}

#if HAS_TEMP_SENSOR

  #include "../gcode/gcode.h"

  /**
   * Print a single heater state in the form:
   *        Bed: " B:nnn.nn /nnn.nn"
   *    Chamber: " C:nnn.nn /nnn.nn"
   *      Probe: " P:nnn.nn /nnn.nn"
   *     Cooler: " L:nnn.nn /nnn.nn"
   *  Redundant: " R:nnn.nn /nnn.nn"
   *   Extruder: " T0:nnn.nn /nnn.nn"
   *   With ADC: " T0:nnn.nn /nnn.nn (nnn.nn)"
   */
  static void print_heater_state(const heater_id_t e, const_celsius_float_t c, const_celsius_float_t t
    OPTARG(SHOW_TEMP_ADC_VALUES, const float r)
  ) {
    char k;
    switch (e) {
      default:
        #if HAS_TEMP_HOTEND
          k = 'T'; break;
        #endif
      #if HAS_TEMP_BED
        case H_BED: k = 'B'; break;
      #endif
      #if HAS_TEMP_CHAMBER
        case H_CHAMBER: k = 'C'; break;
      #endif
      #if HAS_TEMP_PROBE
        case H_PROBE: k = 'P'; break;
      #endif
      #if HAS_TEMP_COOLER
        case H_COOLER: k = 'L'; break;
      #endif
      #if HAS_TEMP_BOARD
        case H_BOARD: k = 'M'; break;
      #endif
      #if HAS_TEMP_REDUNDANT
        case H_REDUNDANT: k = 'R'; break;
      #endif
    }
    SERIAL_CHAR(' ', k);
    #if HAS_MULTI_HOTEND
      if (e >= 0) SERIAL_CHAR('0' + e);
    #endif
    #ifdef SERIAL_FLOAT_PRECISION
      #define SFP _MIN(SERIAL_FLOAT_PRECISION, 2)
    #else
      #define SFP 2
    #endif
    SERIAL_CHAR(':');
    SERIAL_PRINT(c, SFP);
    SERIAL_ECHOPGM(" /");
    SERIAL_PRINT(t, SFP);
    #if ENABLED(SHOW_TEMP_ADC_VALUES)
      // Temperature MAX SPI boards do not have an OVERSAMPLENR defined
      SERIAL_ECHOPAIR(" (", TERN(NO_THERMO_TEMPS, false, k == 'T') ? r : r * RECIPROCAL(OVERSAMPLENR));
      SERIAL_CHAR(')');
    #endif
    delay(2);
  }

  void Temperature::print_heater_states(const uint8_t target_extruder
    OPTARG(HAS_TEMP_REDUNDANT, const bool include_r/*=false*/)
  ) {
    #if HAS_TEMP_HOTEND
      print_heater_state(H_E0, degHotend(target_extruder), degTargetHotend(target_extruder) OPTARG(SHOW_TEMP_ADC_VALUES, rawHotendTemp(target_extruder)));
    #endif
    #if HAS_HEATED_BED
      print_heater_state(H_BED, degBed(), degTargetBed() OPTARG(SHOW_TEMP_ADC_VALUES, rawBedTemp()));
    #endif
    #if HAS_TEMP_CHAMBER
      print_heater_state(H_CHAMBER, degChamber(), TERN0(HAS_HEATED_CHAMBER, degTargetChamber()) OPTARG(SHOW_TEMP_ADC_VALUES, rawChamberTemp()));
    #endif
    #if HAS_TEMP_COOLER
      print_heater_state(H_COOLER, degCooler(), TERN0(HAS_COOLER, degTargetCooler()) OPTARG(SHOW_TEMP_ADC_VALUES, rawCoolerTemp()));
    #endif
    #if HAS_TEMP_PROBE
      print_heater_state(H_PROBE, degProbe(), 0 OPTARG(SHOW_TEMP_ADC_VALUES, rawProbeTemp()));
    #endif
    #if HAS_TEMP_BOARD
      print_heater_state(H_BOARD, degBoard(), 0 OPTARG(SHOW_TEMP_ADC_VALUES, rawBoardTemp()));
    #endif
    #if HAS_TEMP_REDUNDANT
      if (include_r) print_heater_state(H_REDUNDANT, degRedundant(), degRedundantTarget() OPTARG(SHOW_TEMP_ADC_VALUES, rawRedundantTemp()));
    #endif
    #if HAS_MULTI_HOTEND
      HOTEND_LOOP() print_heater_state((heater_id_t)e, degHotend(e), degTargetHotend(e) OPTARG(SHOW_TEMP_ADC_VALUES, rawHotendTemp(e)));
    #endif
    SERIAL_ECHOPAIR(" @:", getHeaterPower((heater_id_t)target_extruder));
    #if HAS_HEATED_BED
      SERIAL_ECHOPAIR(" B@:", getHeaterPower(H_BED));
    #endif
    #if HAS_HEATED_CHAMBER
      SERIAL_ECHOPAIR(" C@:", getHeaterPower(H_CHAMBER));
    #endif
    #if HAS_COOLER
      SERIAL_ECHOPAIR(" C@:", getHeaterPower(H_COOLER));
    #endif
    #if HAS_MULTI_HOTEND
      HOTEND_LOOP() {
        SERIAL_ECHOPAIR(" @", e);
        SERIAL_CHAR(':');
        SERIAL_ECHO(getHeaterPower((heater_id_t)e));
      }
    #endif
  }

  #if ENABLED(AUTO_REPORT_TEMPERATURES)
    AutoReporter<Temperature::AutoReportTemp> Temperature::auto_reporter;
    void Temperature::AutoReportTemp::report() { print_heater_states(active_extruder); SERIAL_EOL(); }
  #endif

  #if HAS_HOTEND && HAS_STATUS_MESSAGE
    void Temperature::set_heating_message(const uint8_t e) {
      const bool heating = isHeatingHotend(e);
      ui.status_printf_P(0,
        #if HAS_MULTI_HOTEND
          PSTR("E%c " S_FMT), '1' + e
        #else
          PSTR("E " S_FMT)
        #endif
        , heating ? GET_TEXT(MSG_HEATING) : GET_TEXT(MSG_COOLING)
      );
    }
  #endif

  #if HAS_TEMP_HOTEND

    #ifndef MIN_COOLING_SLOPE_DEG
      #define MIN_COOLING_SLOPE_DEG 1.50
    #endif
    #ifndef MIN_COOLING_SLOPE_TIME
      #define MIN_COOLING_SLOPE_TIME 60
    #endif

    bool Temperature::wait_for_hotend(const uint8_t target_extruder, const bool no_wait_for_cooling/*=true*/
      OPTARG(G26_CLICK_CAN_CANCEL, const bool click_to_cancel/*=false*/)
    ) {
      #if ENABLED(AUTOTEMP)
        REMEMBER(1, planner.autotemp_enabled, false);
      #endif

      #if TEMP_RESIDENCY_TIME > 0
        millis_t residency_start_ms = 0;
        bool first_loop = true;
        // Loop until the temperature has stabilized
        #define TEMP_CONDITIONS (!residency_start_ms || PENDING(now, residency_start_ms + SEC_TO_MS(TEMP_RESIDENCY_TIME)))
      #else
        // Loop until the temperature is very close target
        #define TEMP_CONDITIONS (wants_to_cool ? isCoolingHotend(target_extruder) : isHeatingHotend(target_extruder))
      #endif

      #if DISABLED(BUSY_WHILE_HEATING) && ENABLED(HOST_KEEPALIVE_FEATURE)
        KEEPALIVE_STATE(NOT_BUSY);
      #endif

      #if ENABLED(PRINTER_EVENT_LEDS)
        const celsius_float_t start_temp = degHotend(target_extruder);
        printerEventLEDs.onHotendHeatingStart();
      #endif

      bool wants_to_cool = false;
      celsius_float_t target_temp = -1.0, old_temp = 9999.0;
      millis_t now, next_temp_ms = 0, next_cool_check_ms = 0;
      wait_for_heatup = true;
      do {
        // Target temperature might be changed during the loop
        if (target_temp != degTargetHotend(target_extruder)) {
          wants_to_cool = isCoolingHotend(target_extruder);
          target_temp = degTargetHotend(target_extruder);

          // Exit if S<lower>, continue if S<higher>, R<lower>, or R<higher>
          if (no_wait_for_cooling && wants_to_cool) break;
        }

        now = millis();
        if (ELAPSED(now, next_temp_ms)) { // Print temp & remaining time every 1s while waiting
          next_temp_ms = now + 1000UL;
          print_heater_states(target_extruder);
          #if TEMP_RESIDENCY_TIME > 0
            SERIAL_ECHOPGM(" W:");
            if (residency_start_ms)
              SERIAL_ECHO(long((SEC_TO_MS(TEMP_RESIDENCY_TIME) - (now - residency_start_ms)) / 1000UL));
            else
              SERIAL_CHAR('?');
          #endif
          SERIAL_EOL();
        }

        idle();
        gcode.reset_stepper_timeout(); // Keep steppers powered

        const celsius_float_t temp = degHotend(target_extruder);

        #if ENABLED(PRINTER_EVENT_LEDS)
          // Gradually change LED strip from violet to red as nozzle heats up
          if (!wants_to_cool) printerEventLEDs.onHotendHeating(start_temp, temp, target_temp);
        #endif

        #if TEMP_RESIDENCY_TIME > 0

          const celsius_float_t temp_diff = ABS(target_temp - temp);

          if (!residency_start_ms) {
            // Start the TEMP_RESIDENCY_TIME timer when we reach target temp for the first time.
            if (temp_diff < TEMP_WINDOW)
              residency_start_ms = now + (first_loop ? SEC_TO_MS(TEMP_RESIDENCY_TIME) / 3 : 0);
          }
          else if (temp_diff > TEMP_HYSTERESIS) {
            // Restart the timer whenever the temperature falls outside the hysteresis.
            residency_start_ms = now;
          }

          first_loop = false;

        #endif

        // Prevent a wait-forever situation if R is misused i.e. M109 R0
        if (wants_to_cool) {
          // break after MIN_COOLING_SLOPE_TIME seconds
          // if the temperature did not drop at least MIN_COOLING_SLOPE_DEG
          if (!next_cool_check_ms || ELAPSED(now, next_cool_check_ms)) {
            if (old_temp - temp < float(MIN_COOLING_SLOPE_DEG)) break;
            next_cool_check_ms = now + SEC_TO_MS(MIN_COOLING_SLOPE_TIME);
            old_temp = temp;
          }
        }

        #if G26_CLICK_CAN_CANCEL
          if (click_to_cancel && ui.use_click()) {
            wait_for_heatup = false;
            TERN_(HAS_LCD_MENU, ui.quick_feedback());
          }
        #endif

      } while (wait_for_heatup && TEMP_CONDITIONS);

      if (wait_for_heatup) {
        wait_for_heatup = false;
        ui.reset_status();
        TERN_(PRINTER_EVENT_LEDS, printerEventLEDs.onHeatingDone());
        return true;
      }

      return false;
    }

    #if ENABLED(WAIT_FOR_HOTEND)
      void Temperature::wait_for_hotend_heating(const uint8_t target_extruder) {
        if (isHeatingHotend(target_extruder)) {
          SERIAL_ECHOLNPGM("Wait for hotend heating...");
          LCD_MESSAGEPGM(MSG_HEATING);
          wait_for_hotend(target_extruder);
          ui.reset_status();
        }
      }
    #endif

  #endif // HAS_TEMP_HOTEND

  #if HAS_HEATED_BED

    #ifndef MIN_COOLING_SLOPE_DEG_BED
      #define MIN_COOLING_SLOPE_DEG_BED 1.00
    #endif
    #ifndef MIN_COOLING_SLOPE_TIME_BED
      #define MIN_COOLING_SLOPE_TIME_BED 60
    #endif

    bool Temperature::wait_for_bed(const bool no_wait_for_cooling/*=true*/
      OPTARG(G26_CLICK_CAN_CANCEL, const bool click_to_cancel/*=false*/)
    ) {
      #if TEMP_BED_RESIDENCY_TIME > 0
        millis_t residency_start_ms = 0;
        bool first_loop = true;
        // Loop until the temperature has stabilized
        #define TEMP_BED_CONDITIONS (!residency_start_ms || PENDING(now, residency_start_ms + SEC_TO_MS(TEMP_BED_RESIDENCY_TIME)))
      #else
        // Loop until the temperature is very close target
        #define TEMP_BED_CONDITIONS (wants_to_cool ? isCoolingBed() : isHeatingBed())
      #endif

      #if DISABLED(BUSY_WHILE_HEATING) && ENABLED(HOST_KEEPALIVE_FEATURE)
        KEEPALIVE_STATE(NOT_BUSY);
      #endif

      #if ENABLED(PRINTER_EVENT_LEDS)
        const celsius_float_t start_temp = degBed();
        printerEventLEDs.onBedHeatingStart();
      #endif

      bool wants_to_cool = false;
      celsius_float_t target_temp = -1, old_temp = 9999;
      millis_t now, next_temp_ms = 0, next_cool_check_ms = 0;
      wait_for_heatup = true;
      do {
        // Target temperature might be changed during the loop
        if (target_temp != degTargetBed()) {
          wants_to_cool = isCoolingBed();
          target_temp = degTargetBed();

          // Exit if S<lower>, continue if S<higher>, R<lower>, or R<higher>
          if (no_wait_for_cooling && wants_to_cool) break;
        }

        now = millis();
        if (ELAPSED(now, next_temp_ms)) { //Print Temp Reading every 1 second while heating up.
          next_temp_ms = now + 1000UL;
          print_heater_states(active_extruder);
          #if TEMP_BED_RESIDENCY_TIME > 0
            SERIAL_ECHOPGM(" W:");
            if (residency_start_ms)
              SERIAL_ECHO(long((SEC_TO_MS(TEMP_BED_RESIDENCY_TIME) - (now - residency_start_ms)) / 1000UL));
            else
              SERIAL_CHAR('?');
          #endif
          SERIAL_EOL();
        }

        idle();
        gcode.reset_stepper_timeout(); // Keep steppers powered

        const celsius_float_t temp = degBed();

        #if ENABLED(PRINTER_EVENT_LEDS)
          // Gradually change LED strip from blue to violet as bed heats up
          if (!wants_to_cool) printerEventLEDs.onBedHeating(start_temp, temp, target_temp);
        #endif

        #if TEMP_BED_RESIDENCY_TIME > 0

          const celsius_float_t temp_diff = ABS(target_temp - temp);

          if (!residency_start_ms) {
            // Start the TEMP_BED_RESIDENCY_TIME timer when we reach target temp for the first time.
            if (temp_diff < TEMP_BED_WINDOW)
              residency_start_ms = now + (first_loop ? SEC_TO_MS(TEMP_BED_RESIDENCY_TIME) / 3 : 0);
          }
          else if (temp_diff > TEMP_BED_HYSTERESIS) {
            // Restart the timer whenever the temperature falls outside the hysteresis.
            residency_start_ms = now;
          }

        #endif // TEMP_BED_RESIDENCY_TIME > 0

        // Prevent a wait-forever situation if R is misused i.e. M190 R0
        if (wants_to_cool) {
          // Break after MIN_COOLING_SLOPE_TIME_BED seconds
          // if the temperature did not drop at least MIN_COOLING_SLOPE_DEG_BED
          if (!next_cool_check_ms || ELAPSED(now, next_cool_check_ms)) {
            if (old_temp - temp < float(MIN_COOLING_SLOPE_DEG_BED)) break;
            next_cool_check_ms = now + SEC_TO_MS(MIN_COOLING_SLOPE_TIME_BED);
            old_temp = temp;
          }
        }

        #if G26_CLICK_CAN_CANCEL
          if (click_to_cancel && ui.use_click()) {
            wait_for_heatup = false;
            TERN_(HAS_LCD_MENU, ui.quick_feedback());
          }
        #endif

        #if TEMP_BED_RESIDENCY_TIME > 0
          first_loop = false;
        #endif

      } while (wait_for_heatup && TEMP_BED_CONDITIONS);

      if (wait_for_heatup) {
        wait_for_heatup = false;
        ui.reset_status();
        return true;
      }

      return false;
    }

    void Temperature::wait_for_bed_heating() {
      if (isHeatingBed()) {
        SERIAL_ECHOLNPGM("Wait for bed heating...");
        LCD_MESSAGEPGM(MSG_BED_HEATING);
        wait_for_bed();
        ui.reset_status();
      }
    }

  #endif // HAS_HEATED_BED

  #if HAS_TEMP_PROBE

    #ifndef MIN_DELTA_SLOPE_DEG_PROBE
      #define MIN_DELTA_SLOPE_DEG_PROBE 1.0
    #endif
    #ifndef MIN_DELTA_SLOPE_TIME_PROBE
      #define MIN_DELTA_SLOPE_TIME_PROBE 600
    #endif

    bool Temperature::wait_for_probe(const celsius_t target_temp, bool no_wait_for_cooling/*=true*/) {

      const bool wants_to_cool = isProbeAboveTemp(target_temp),
                 will_wait = !(wants_to_cool && no_wait_for_cooling);
      if (will_wait)
        SERIAL_ECHOLNPAIR("Waiting for probe to ", (wants_to_cool ? PSTR("cool down") : PSTR("heat up")), " to ", target_temp, " degrees.");

      #if DISABLED(BUSY_WHILE_HEATING) && ENABLED(HOST_KEEPALIVE_FEATURE)
        KEEPALIVE_STATE(NOT_BUSY);
      #endif

      float old_temp = 9999;
      millis_t next_temp_ms = 0, next_delta_check_ms = 0;
      wait_for_heatup = true;
      while (will_wait && wait_for_heatup) {

        // Print Temp Reading every 10 seconds while heating up.
        millis_t now = millis();
        if (!next_temp_ms || ELAPSED(now, next_temp_ms)) {
          next_temp_ms = now + 10000UL;
          print_heater_states(active_extruder);
          SERIAL_EOL();
        }

        idle();
        gcode.reset_stepper_timeout(); // Keep steppers powered

        // Break after MIN_DELTA_SLOPE_TIME_PROBE seconds if the temperature
        // did not drop at least MIN_DELTA_SLOPE_DEG_PROBE. This avoids waiting
        // forever as the probe is not actively heated.
        if (!next_delta_check_ms || ELAPSED(now, next_delta_check_ms)) {
          const float temp = degProbe(),
                      delta_temp = old_temp > temp ? old_temp - temp : temp - old_temp;
          if (delta_temp < float(MIN_DELTA_SLOPE_DEG_PROBE)) {
            SERIAL_ECHOLNPGM("Timed out waiting for probe temperature.");
            break;
          }
          next_delta_check_ms = now + SEC_TO_MS(MIN_DELTA_SLOPE_TIME_PROBE);
          old_temp = temp;
        }

        // Loop until the temperature is very close target
        if (!(wants_to_cool ? isProbeAboveTemp(target_temp) : isProbeBelowTemp(target_temp))) {
            SERIAL_ECHOLN(wants_to_cool ? PSTR("Cooldown") : PSTR("Heatup"));
            SERIAL_ECHOLNPGM(" complete, target probe temperature reached.");
            break;
        }
      }

      if (wait_for_heatup) {
        wait_for_heatup = false;
        ui.reset_status();
        return true;
      }
      else if (will_wait)
        SERIAL_ECHOLNPGM("Canceled wait for probe temperature.");

      return false;
    }

  #endif // HAS_TEMP_PROBE

  #if HAS_HEATED_CHAMBER

    #ifndef MIN_COOLING_SLOPE_DEG_CHAMBER
      #define MIN_COOLING_SLOPE_DEG_CHAMBER 1.50
    #endif
    #ifndef MIN_COOLING_SLOPE_TIME_CHAMBER
      #define MIN_COOLING_SLOPE_TIME_CHAMBER 120
    #endif

    bool Temperature::wait_for_chamber(const bool no_wait_for_cooling/*=true*/) {
      #if TEMP_CHAMBER_RESIDENCY_TIME > 0
        millis_t residency_start_ms = 0;
        bool first_loop = true;
        // Loop until the temperature has stabilized
        #define TEMP_CHAMBER_CONDITIONS (!residency_start_ms || PENDING(now, residency_start_ms + SEC_TO_MS(TEMP_CHAMBER_RESIDENCY_TIME)))
      #else
        // Loop until the temperature is very close target
        #define TEMP_CHAMBER_CONDITIONS (wants_to_cool ? isCoolingChamber() : isHeatingChamber())
      #endif

      #if DISABLED(BUSY_WHILE_HEATING) && ENABLED(HOST_KEEPALIVE_FEATURE)
        KEEPALIVE_STATE(NOT_BUSY);
      #endif

      bool wants_to_cool = false;
      float target_temp = -1, old_temp = 9999;
      millis_t now, next_temp_ms = 0, next_cool_check_ms = 0;
      wait_for_heatup = true;
      do {
        // Target temperature might be changed during the loop
        if (target_temp != degTargetChamber()) {
          wants_to_cool = isCoolingChamber();
          target_temp = degTargetChamber();

          // Exit if S<lower>, continue if S<higher>, R<lower>, or R<higher>
          if (no_wait_for_cooling && wants_to_cool) break;
        }

        now = millis();
        if (ELAPSED(now, next_temp_ms)) { // Print Temp Reading every 1 second while heating up.
          next_temp_ms = now + 1000UL;
          print_heater_states(active_extruder);
          #if TEMP_CHAMBER_RESIDENCY_TIME > 0
            SERIAL_ECHOPGM(" W:");
            if (residency_start_ms)
              SERIAL_ECHO(long((SEC_TO_MS(TEMP_CHAMBER_RESIDENCY_TIME) - (now - residency_start_ms)) / 1000UL));
            else
              SERIAL_CHAR('?');
          #endif
          SERIAL_EOL();
        }

        idle();
        gcode.reset_stepper_timeout(); // Keep steppers powered

        const float temp = degChamber();

        #if TEMP_CHAMBER_RESIDENCY_TIME > 0

          const float temp_diff = ABS(target_temp - temp);

          if (!residency_start_ms) {
            // Start the TEMP_CHAMBER_RESIDENCY_TIME timer when we reach target temp for the first time.
            if (temp_diff < TEMP_CHAMBER_WINDOW)
              residency_start_ms = now + (first_loop ? SEC_TO_MS(TEMP_CHAMBER_RESIDENCY_TIME) / 3 : 0);
          }
          else if (temp_diff > TEMP_CHAMBER_HYSTERESIS) {
            // Restart the timer whenever the temperature falls outside the hysteresis.
            residency_start_ms = now;
          }

          first_loop = false;
        #endif // TEMP_CHAMBER_RESIDENCY_TIME > 0

        // Prevent a wait-forever situation if R is misused i.e. M191 R0
        if (wants_to_cool) {
          // Break after MIN_COOLING_SLOPE_TIME_CHAMBER seconds
          // if the temperature did not drop at least MIN_COOLING_SLOPE_DEG_CHAMBER
          if (!next_cool_check_ms || ELAPSED(now, next_cool_check_ms)) {
            if (old_temp - temp < float(MIN_COOLING_SLOPE_DEG_CHAMBER)) break;
            next_cool_check_ms = now + SEC_TO_MS(MIN_COOLING_SLOPE_TIME_CHAMBER);
            old_temp = temp;
          }
        }
      } while (wait_for_heatup && TEMP_CHAMBER_CONDITIONS);

      if (wait_for_heatup) {
        wait_for_heatup = false;
        ui.reset_status();
        return true;
      }

      return false;
    }

  #endif // HAS_HEATED_CHAMBER

  #if HAS_COOLER

    #ifndef MIN_COOLING_SLOPE_DEG_COOLER
      #define MIN_COOLING_SLOPE_DEG_COOLER 1.50
    #endif
    #ifndef MIN_COOLING_SLOPE_TIME_COOLER
      #define MIN_COOLING_SLOPE_TIME_COOLER 120
    #endif

    bool Temperature::wait_for_cooler(const bool no_wait_for_cooling/*=true*/) {

      #if TEMP_COOLER_RESIDENCY_TIME > 0
        millis_t residency_start_ms = 0;
        bool first_loop = true;
        // Loop until the temperature has stabilized
        #define TEMP_COOLER_CONDITIONS (!residency_start_ms || PENDING(now, residency_start_ms + SEC_TO_MS(TEMP_COOLER_RESIDENCY_TIME)))
      #else
        // Loop until the temperature is very close target
        #define TEMP_COOLER_CONDITIONS (wants_to_cool ? isLaserHeating() : isLaserCooling())
      #endif

      #if DISABLED(BUSY_WHILE_HEATING) && ENABLED(HOST_KEEPALIVE_FEATURE)
        KEEPALIVE_STATE(NOT_BUSY);
      #endif

      bool wants_to_cool = false;
      float target_temp = -1, previous_temp = 9999;
      millis_t now, next_temp_ms = 0, next_cooling_check_ms = 0;
      wait_for_heatup = true;
      do {
        // Target temperature might be changed during the loop
        if (target_temp != degTargetCooler()) {
          wants_to_cool = isLaserHeating();
          target_temp = degTargetCooler();

          // Exit if S<lower>, continue if S<higher>, R<lower>, or R<higher>
          if (no_wait_for_cooling && wants_to_cool) break;
        }

        now = millis();
        if (ELAPSED(now, next_temp_ms)) { // Print Temp Reading every 1 second while heating up.
          next_temp_ms = now + 1000UL;
          print_heater_states(active_extruder);
          #if TEMP_COOLER_RESIDENCY_TIME > 0
            SERIAL_ECHOPGM(" W:");
            if (residency_start_ms)
              SERIAL_ECHO(long((SEC_TO_MS(TEMP_COOLER_RESIDENCY_TIME) - (now - residency_start_ms)) / 1000UL));
            else
              SERIAL_CHAR('?');
          #endif
          SERIAL_EOL();
        }

        idle();
        gcode.reset_stepper_timeout(); // Keep steppers powered

        const celsius_float_t current_temp = degCooler();

        #if TEMP_COOLER_RESIDENCY_TIME > 0

          const celsius_float_t temp_diff = ABS(target_temp - temp);

          if (!residency_start_ms) {
            // Start the TEMP_COOLER_RESIDENCY_TIME timer when we reach target temp for the first time.
            if (temp_diff < TEMP_COOLER_WINDOW)
              residency_start_ms = now + (first_loop ? SEC_TO_MS(TEMP_COOLER_RESIDENCY_TIME) / 3 : 0);
          }
          else if (temp_diff > TEMP_COOLER_HYSTERESIS) {
            // Restart the timer whenever the temperature falls outside the hysteresis.
            residency_start_ms = now;
          }

          first_loop = false;
        #endif // TEMP_COOLER_RESIDENCY_TIME > 0

        if (wants_to_cool) {
          // Break after MIN_COOLING_SLOPE_TIME_CHAMBER seconds
          // if the temperature did not drop at least MIN_COOLING_SLOPE_DEG_CHAMBER
          if (!next_cooling_check_ms || ELAPSED(now, next_cooling_check_ms)) {
            if (previous_temp - current_temp < float(MIN_COOLING_SLOPE_DEG_COOLER)) break;
            next_cooling_check_ms = now + SEC_TO_MS(MIN_COOLING_SLOPE_TIME_COOLER);
            previous_temp = current_temp;
          }
        }

      } while (wait_for_heatup && TEMP_COOLER_CONDITIONS);

      // Prevent a wait-forever situation if R is misused i.e. M191 R0
      if (wait_for_heatup) {
        wait_for_heatup = false;
        ui.reset_status();
        return true;
      }

      return false;
    }

  #endif // HAS_COOLER

#endif // HAS_TEMP_SENSOR<|MERGE_RESOLUTION|>--- conflicted
+++ resolved
@@ -52,9 +52,6 @@
   #include "../feature/host_actions.h"
 #endif
 
-<<<<<<< HEAD
-#define TEMP_SENSOR_IS_ANY_MAX_TC(n) (ENABLED(TEMP_SENSOR_##n##_IS_MAX_TC) || (ENABLED(TEMP_SENSOR_REDUNDANT_IS_MAX_TC) && ENABLED(TEMP_SENSOR_REDUNDANT_SOURCE) && TEMP_SENSOR_REDUNDANT_SOURCE == n))
-=======
 // MAX TC related macros
 #define TEMP_SENSOR_IS_MAX(n, M) (ENABLED(TEMP_SENSOR_##n##_IS_MAX##M) || (ENABLED(TEMP_SENSOR_REDUNDANT_IS_MAX##M) && REDUNDANT_TEMP_MATCH(SOURCE, E##n)))
 #define TEMP_SENSOR_IS_ANY_MAX_TC(n) (ENABLED(TEMP_SENSOR_##n##_IS_MAX_TC) || (ENABLED(TEMP_SENSOR_REDUNDANT_IS_MAX_TC) && REDUNDANT_TEMP_MATCH(SOURCE, E##n)))
@@ -65,7 +62,6 @@
   #include <max6675.h>
   #define HAS_MAX6675_LIBRARY 1
 #endif
->>>>>>> 86feddb7
 
 // LIB_MAX31855 can be added to the build_flags in platformio.ini to use a user-defined library
 #if LIB_USR_MAX31855
@@ -171,8 +167,6 @@
 
 #if THERMO_SEPARATE_SPI
   #include "../libs/private_spi.h"
-<<<<<<< HEAD
-=======
   #define HAS_MAXTC_SW_SPI 1
 
   // Define pins for SPI-based sensors
@@ -192,7 +186,6 @@
   #ifndef SW_SPI_MOSI_PIN
     #define SW_SPI_MOSI_PIN   SD_MOSI_PIN
   #endif
->>>>>>> 86feddb7
 #endif
 
 #if ENABLED(PID_EXTRUSION_SCALING)
@@ -277,9 +270,6 @@
 #define _E_PSTR(h,N) ((HOTENDS) > N && (h) == N) ? PSTR(LCD_STR_E##N) :
 #define HEATER_PSTR(h) _BED_PSTR(h) _CHAMBER_PSTR(h) _COOLER_PSTR(h) _E_PSTR(h,1) _E_PSTR(h,2) _E_PSTR(h,3) _E_PSTR(h,4) _E_PSTR(h,5) PSTR(LCD_STR_E0)
 
-<<<<<<< HEAD
-// public:
-=======
 //
 // Initialize MAX TC objects/SPI
 //
@@ -342,7 +332,6 @@
 /**
  * public:
  */
->>>>>>> 86feddb7
 
 #if ENABLED(NO_FAN_SLOWING_IN_PID_TUNING)
   bool Temperature::adaptive_fan_slowing = true;
@@ -2029,17 +2018,10 @@
   celsius_float_t Temperature::analog_to_celsius_redundant(const int16_t raw) {
     #if TEMP_SENSOR_REDUNDANT_IS_CUSTOM
       return user_thermistor_to_deg_c(CTI_REDUNDANT, raw);
-<<<<<<< HEAD
-    #elif TEMP_SENSOR_REDUNDANT_IS_MAX_TC && TEMP_SENSOR_REDUNDANT_SOURCE == 0
-      return TERN(TEMP_SENSOR_REDUNDANT_IS_MAX31865, max31865_0.temperature(MAX31865_SENSOR_OHMS_0, MAX31865_CALIBRATION_OHMS_0), raw * 0.25);
-    #elif TEMP_SENSOR_REDUNDANT_IS_MAX_TC && TEMP_SENSOR_REDUNDANT_SOURCE == 1
-      return TERN(TEMP_SENSOR_REDUNDANT_IS_MAX31865, max31865_1.temperature(MAX31865_SENSOR_OHMS_1, MAX31865_CALIBRATION_OHMS_1), raw * 0.25);
-=======
     #elif TEMP_SENSOR_REDUNDANT_IS_MAX_TC && REDUNDANT_TEMP_MATCH(SOURCE, E0)
       return TERN(TEMP_SENSOR_REDUNDANT_IS_MAX31865, max31865_0.temperature((uint16_t)raw), raw * 0.25);
     #elif TEMP_SENSOR_REDUNDANT_IS_MAX_TC && REDUNDANT_TEMP_MATCH(SOURCE, E1)
       return TERN(TEMP_SENSOR_REDUNDANT_IS_MAX31865, max31865_1.temperature((uint16_t)raw), raw * 0.25);
->>>>>>> 86feddb7
     #elif TEMP_SENSOR_REDUNDANT_IS_THERMISTOR
       SCAN_THERMISTOR_TABLE(TEMPTABLE_REDUNDANT, TEMPTABLE_REDUNDANT_LEN);
     #elif TEMP_SENSOR_REDUNDANT_IS_AD595
@@ -2071,12 +2053,8 @@
 
   TERN_(TEMP_SENSOR_0_IS_MAX_TC, temp_hotend[0].raw = READ_MAX_TC(0));
   TERN_(TEMP_SENSOR_1_IS_MAX_TC, temp_hotend[1].raw = READ_MAX_TC(1));
-<<<<<<< HEAD
-  TERN_(TEMP_SENSOR_REDUNDANT_IS_MAX_TC, temp_redundant.raw = READ_MAX_TC(TEMP_SENSOR_REDUNDANT_SOURCE));
-=======
   TERN_(TEMP_SENSOR_REDUNDANT_IS_MAX_TC, temp_redundant.raw = READ_MAX_TC(HEATER_ID(TEMP_SENSOR_REDUNDANT_SOURCE)));
 
->>>>>>> 86feddb7
   #if HAS_HOTEND
     HOTEND_LOOP() temp_hotend[e].celsius = analog_to_celsius_hotend(temp_hotend[e].raw, e);
   #endif
@@ -2148,42 +2126,6 @@
     if (cutter.unitPower > 0 && TP_CMP(COOLER, temp_cooler.raw, maxtemp_raw_COOLER)) max_temp_error(H_COOLER);
     if (TP_CMP(COOLER, mintemp_raw_COOLER, temp_cooler.raw)) min_temp_error(H_COOLER);
   #endif
-<<<<<<< HEAD
-}
-
-#if THERMO_SEPARATE_SPI
-  template<uint8_t MisoPin, uint8_t MosiPin, uint8_t SckPin> SoftSPI<MisoPin, MosiPin, SckPin> SPIclass<MisoPin, MosiPin, SckPin>::softSPI;
-  SPIclass<MAX6675_DO_PIN, SD_MOSI_PIN, MAX6675_SCK_PIN> max_tc_spi;
-#endif
-
-// Init fans according to whether they're native PWM or Software PWM
-#ifdef BOARD_OPENDRAIN_MOSFETS
-  #define _INIT_SOFT_FAN(P) OUT_WRITE_OD(P, FAN_INVERTING ? LOW : HIGH)
-#else
-  #define _INIT_SOFT_FAN(P) OUT_WRITE(P, FAN_INVERTING ? LOW : HIGH)
-#endif
-#if ENABLED(FAN_SOFT_PWM)
-  #define _INIT_FAN_PIN(P) _INIT_SOFT_FAN(P)
-#else
-  #define _INIT_FAN_PIN(P) do{ if (PWM_PIN(P)) SET_PWM(P); else _INIT_SOFT_FAN(P); }while(0)
-#endif
-#if ENABLED(FAST_PWM_FAN)
-  #define SET_FAST_PWM_FREQ(P) set_pwm_frequency(P, FAST_PWM_FAN_FREQUENCY)
-#else
-  #define SET_FAST_PWM_FREQ(P) NOOP
-#endif
-#define INIT_FAN_PIN(P) do{ _INIT_FAN_PIN(P); SET_FAST_PWM_FREQ(P); }while(0)
-#if EXTRUDER_AUTO_FAN_SPEED != 255
-  #define INIT_E_AUTO_FAN_PIN(P) do{ if (P == FAN1_PIN || P == FAN2_PIN) { SET_PWM(P); SET_FAST_PWM_FREQ(P); } else SET_OUTPUT(P); }while(0)
-#else
-  #define INIT_E_AUTO_FAN_PIN(P) SET_OUTPUT(P)
-#endif
-#if CHAMBER_AUTO_FAN_SPEED != 255
-  #define INIT_CHAMBER_AUTO_FAN_PIN(P) do{ if (P == FAN1_PIN || P == FAN2_PIN) { SET_PWM(P); SET_FAST_PWM_FREQ(P); } else SET_OUTPUT(P); }while(0)
-#else
-  #define INIT_CHAMBER_AUTO_FAN_PIN(P) SET_OUTPUT(P)
-#endif
-=======
 
   #if BOTH(HAS_TEMP_BOARD, THERMAL_PROTECTION_BOARD)
     if (TP_CMP(BOARD, temp_board.raw, maxtemp_raw_BOARD)) max_temp_error(H_BOARD);
@@ -2192,7 +2134,6 @@
   #undef TP_CMP
 
 } // Temperature::updateTemperaturesFromRawValues
->>>>>>> 86feddb7
 
 /**
  * Initialize the temperature manager
@@ -2985,14 +2926,9 @@
   TERN_(HAS_TEMP_ADC_7, temp_hotend[7].update());
   TERN_(HAS_TEMP_ADC_BED, temp_bed.update());
   TERN_(HAS_TEMP_ADC_CHAMBER, temp_chamber.update());
-<<<<<<< HEAD
-  TERN_(HAS_TEMP_ADC_PROBE, temp_probe.update());
-  TERN_(HAS_TEMP_ADC_COOLER, temp_cooler.update());
-=======
   TERN_(HAS_TEMP_ADC_PROBE,   temp_probe.update());
   TERN_(HAS_TEMP_ADC_BOARD,   temp_board.update());
   TERN_(HAS_TEMP_ADC_COOLER,  temp_cooler.update());
->>>>>>> 86feddb7
 
   TERN_(HAS_JOY_ADC_X, joystick.x.update());
   TERN_(HAS_JOY_ADC_Y, joystick.y.update());
