/**
 * Marlin 3D Printer Firmware
 * Copyright (c) 2020 MarlinFirmware [https://github.com/MarlinFirmware/Marlin]
 *
 * Based on Sprinter and grbl.
 * Copyright (c) 2011 Camiel Gubbels / Erik van der Zalm
 *
 * This program is free software: you can redistribute it and/or modify
 * it under the terms of the GNU General Public License as published by
 * the Free Software Foundation, either version 3 of the License, or
 * (at your option) any later version.
 *
 * This program is distributed in the hope that it will be useful,
 * but WITHOUT ANY WARRANTY; without even the implied warranty of
 * MERCHANTABILITY or FITNESS FOR A PARTICULAR PURPOSE.  See the
 * GNU General Public License for more details.
 *
 * You should have received a copy of the GNU General Public License
 * along with this program.  If not, see <https://www.gnu.org/licenses/>.
 *
 */

/**
 * temperature.cpp - temperature control
 */

#include "temperature.h"

#define DEBUG_OUT ENABLED(DEBUG_TEMPERATURE)
#include "../core/debug_out.h"

// Useful when debugging thermocouples
//#define IGNORE_THERMOCOUPLE_ERRORS

#include "../MarlinCore.h"
#include "../HAL/shared/Delay.h"
#include "../lcd/marlinui.h"
#include "../gcode/gcode.h"

#include "endstops.h"
#include "planner.h"
#include "printcounter.h"

#if ANY(HAS_COOLER, LASER_COOLANT_FLOW_METER)
  #include "../feature/cooler.h"
  #include "../feature/spindle_laser.h"
#endif

#if ENABLED(USE_CONTROLLER_FAN)
  #include "../feature/controllerfan.h"
#endif

#if ENABLED(EMERGENCY_PARSER)
  #include "motion.h"
#endif

#if ENABLED(DWIN_CREALITY_LCD)
  #include "../lcd/e3v2/creality/dwin.h"
#elif ENABLED(DWIN_LCD_PROUI)
  #include "../lcd/e3v2/proui/dwin.h"
#endif

#if ENABLED(EXTENSIBLE_UI)
  #include "../lcd/extui/ui_api.h"
#endif

#if ENABLED(HOST_PROMPT_SUPPORT)
  #include "../feature/host_actions.h"
#endif

#if ENABLED(NOZZLE_PARK_FEATURE)
  #include "../libs/nozzle.h"
#endif

#if LASER_SAFETY_TIMEOUT_MS > 0
  #include "../feature/spindle_laser.h"
#endif

// MAX TC related macros
#define TEMP_SENSOR_IS_MAX(n, M) (ENABLED(TEMP_SENSOR_##n##_IS_MAX##M) || (ENABLED(TEMP_SENSOR_REDUNDANT_IS_MAX##M) && REDUNDANT_TEMP_MATCH(SOURCE, E##n)))
#define TEMP_SENSOR_IS_ANY_MAX_TC(n) (TEMP_SENSOR_IS_MAX_TC(n) || (TEMP_SENSOR_IS_MAX_TC(REDUNDANT) && REDUNDANT_TEMP_MATCH(SOURCE, E##n)))

// LIB_MAX6675 can be added to the build_flags in platformio.ini to use a user-defined library
// If LIB_MAX6675 is not on the build_flags then raw SPI reads will be used.
#if HAS_MAX6675 && USE_LIB_MAX6675
  #include <max6675.h>
  #define HAS_MAX6675_LIBRARY 1
#endif

// LIB_MAX31855 can be added to the build_flags in platformio.ini to use a user-defined library.
// If LIB_MAX31855 is not on the build_flags then raw SPI reads will be used.
#if HAS_MAX31855 && USE_ADAFRUIT_MAX31855
  #include <Adafruit_MAX31855.h>
  #define HAS_MAX31855_LIBRARY 1
  typedef Adafruit_MAX31855 MAX31855;
#endif

#if HAS_MAX31865
  #if USE_ADAFRUIT_MAX31865
    #include <Adafruit_MAX31865.h>
    typedef Adafruit_MAX31865 MAX31865;
  #else
    #include "../libs/MAX31865.h"
  #endif
#endif

#if HAS_MAX6675_LIBRARY || HAS_MAX31855_LIBRARY || HAS_MAX31865
  #define HAS_MAXTC_LIBRARIES 1
#endif

// If we have a MAX TC with SCK and MISO pins defined, it's either on a separate/dedicated Hardware
// SPI bus, or some pins for Software SPI. Alternate Hardware SPI buses are not supported yet, so
// your SPI options are:
//
//  1. Only CS pin(s) defined:                  Hardware SPI on the default bus (usually the SD card SPI).
//  2. CS, MISO, and SCK pins defined:          Software SPI on a separate bus, as defined by MISO, SCK.
//  3. CS, MISO, and SCK pins w/ FORCE_HW_SPI:  Hardware SPI on the default bus, ignoring MISO, SCK.
//
#if TEMP_SENSOR_IS_ANY_MAX_TC(0) && TEMP_SENSOR_0_HAS_SPI_PINS && DISABLED(TEMP_SENSOR_FORCE_HW_SPI)
  #define TEMP_SENSOR_0_USES_SW_SPI 1
#endif
#if TEMP_SENSOR_IS_ANY_MAX_TC(1) && TEMP_SENSOR_1_HAS_SPI_PINS && DISABLED(TEMP_SENSOR_FORCE_HW_SPI)
  #define TEMP_SENSOR_1_USES_SW_SPI 1
#endif
#if TEMP_SENSOR_IS_ANY_MAX_TC(2) && TEMP_SENSOR_2_HAS_SPI_PINS && DISABLED(TEMP_SENSOR_FORCE_HW_SPI)
  #define TEMP_SENSOR_2_USES_SW_SPI 1
#endif

#if (TEMP_SENSOR_0_USES_SW_SPI || TEMP_SENSOR_1_USES_SW_SPI || TEMP_SENSOR_2_USES_SW_SPI) && !HAS_MAXTC_LIBRARIES
  #include "../libs/private_spi.h"
  #define HAS_MAXTC_SW_SPI 1

  // Define pins for SPI-based sensors
  #if TEMP_SENSOR_0_USES_SW_SPI
    #define SW_SPI_SCK_PIN    TEMP_0_SCK_PIN
    #define SW_SPI_MISO_PIN   TEMP_0_MISO_PIN
    #if PIN_EXISTS(TEMP_0_MOSI)
      #define SW_SPI_MOSI_PIN TEMP_0_MOSI_PIN
    #endif
  #elif TEMP_SENSOR_1_USES_SW_SPI
    #define SW_SPI_SCK_PIN    TEMP_1_SCK_PIN
    #define SW_SPI_MISO_PIN   TEMP_1_MISO_PIN
    #if PIN_EXISTS(TEMP_1_MOSI)
      #define SW_SPI_MOSI_PIN TEMP_1_MOSI_PIN
    #endif
  #elif TEMP_SENSOR_2_USES_SW_SPI
    #define SW_SPI_SCK_PIN    TEMP_2_SCK_PIN
    #define SW_SPI_MISO_PIN   TEMP_2_MISO_PIN
    #if PIN_EXISTS(TEMP_2_MOSI)
      #define SW_SPI_MOSI_PIN TEMP_2_MOSI_PIN
    #endif
  #endif
  #ifndef SW_SPI_MOSI_PIN
    #define SW_SPI_MOSI_PIN   SD_MOSI_PIN
  #endif
#endif

#if ENABLED(MPCTEMP)
  #include <math.h>
  #include "probe.h"
#endif

#if ANY(MPCTEMP, PID_EXTRUSION_SCALING)
  #include "stepper.h"
#endif

#if ENABLED(BABYSTEPPING) && DISABLED(INTEGRATED_BABYSTEPPING)
  #include "../feature/babystep.h"
#endif

#if ENABLED(FILAMENT_WIDTH_SENSOR)
  #include "../feature/filwidth.h"
#endif

#if HAS_POWER_MONITOR
  #include "../feature/power_monitor.h"
#endif

#if ENABLED(EMERGENCY_PARSER)
  #include "../feature/e_parser.h"
#endif

#if ENABLED(PRINTER_EVENT_LEDS)
  #include "../feature/leds/printer_event_leds.h"
#endif

#if ENABLED(JOYSTICK)
  #include "../feature/joystick.h"
#endif

#if ENABLED(SINGLENOZZLE)
  #include "tool_change.h"
#endif

#if HAS_BEEPER
  #include "../libs/buzzer.h"
#endif

#if HAS_SERVOS
  #include "servo.h"
#endif

#if ENABLED(MANUAL_SWITCHING_TOOLHEAD)
  #include "tool_change.h"
#endif

#if ANY(TEMP_SENSOR_0_IS_THERMISTOR, TEMP_SENSOR_1_IS_THERMISTOR, TEMP_SENSOR_2_IS_THERMISTOR, TEMP_SENSOR_3_IS_THERMISTOR, \
        TEMP_SENSOR_4_IS_THERMISTOR, TEMP_SENSOR_5_IS_THERMISTOR, TEMP_SENSOR_6_IS_THERMISTOR, TEMP_SENSOR_7_IS_THERMISTOR )
  #define HAS_HOTEND_THERMISTOR 1
#endif

#if HAS_HOTEND_THERMISTOR
  #define NEXT_TEMPTABLE(N) ,TEMPTABLE_##N
  #define NEXT_TEMPTABLE_LEN(N) ,TEMPTABLE_##N##_LEN
  static const temp_entry_t* heater_ttbl_map[HOTENDS] = ARRAY_BY_HOTENDS(TEMPTABLE_0 REPEAT_S(1, HOTENDS, NEXT_TEMPTABLE));
  static constexpr uint8_t heater_ttbllen_map[HOTENDS] = ARRAY_BY_HOTENDS(TEMPTABLE_0_LEN REPEAT_S(1, HOTENDS, NEXT_TEMPTABLE_LEN));
#endif

Temperature thermalManager;

PGMSTR(str_t_thermal_runaway, STR_T_THERMAL_RUNAWAY);
PGMSTR(str_t_temp_malfunction, STR_T_MALFUNCTION);
PGMSTR(str_t_heating_failed, STR_T_HEATING_FAILED);

/**
 * Macros to include the heater id in temp errors. The compiler's dead-code
 * elimination should (hopefully) optimize out the unused strings.
 */

#if HAS_HEATED_BED
  #define _BED_FSTR(h) (h) == H_BED ? GET_TEXT_F(MSG_BED) :
#else
  #define _BED_FSTR(h)
#endif
#if HAS_HEATED_CHAMBER
  #define _CHAMBER_FSTR(h) (h) == H_CHAMBER ? GET_TEXT_F(MSG_CHAMBER) :
#else
  #define _CHAMBER_FSTR(h)
#endif
#if HAS_COOLER
  #define _COOLER_FSTR(h) (h) == H_COOLER ? GET_TEXT_F(MSG_COOLER) :
#else
  #define _COOLER_FSTR(h)
#endif
#define _E_FSTR(h,N) ((HOTENDS) > N && (h) == N) ? F(STR_E##N) :
#define HEATER_FSTR(h) _BED_FSTR(h) _CHAMBER_FSTR(h) _COOLER_FSTR(h) _E_FSTR(h,1) _E_FSTR(h,2) _E_FSTR(h,3) _E_FSTR(h,4) _E_FSTR(h,5) _E_FSTR(h,6) _E_FSTR(h,7) F(STR_E0)

//
// Initialize MAX TC objects/SPI
//
#if HAS_MAX_TC

  #if HAS_MAXTC_SW_SPI
    // Initialize SoftSPI for non-lib Software SPI; Libraries take care of it themselves.
    template<uint8_t MisoPin, uint8_t MosiPin, uint8_t SckPin>
      SoftSPI<MisoPin, MosiPin, SckPin> SPIclass<MisoPin, MosiPin, SckPin>::softSPI;
    SPIclass<SW_SPI_MISO_PIN, SW_SPI_MOSI_PIN, SW_SPI_SCK_PIN> max_tc_spi;

  #endif

  #define MAXTC_INIT(n, M) \
      MAX##M max##M##_##n = MAX##M( \
        TEMP_##n##_CS_PIN \
        OPTARG(_MAX31865_##n##_SW, TEMP_##n##_MOSI_PIN) \
        OPTARG(TEMP_SENSOR_##n##_USES_SW_SPI, TEMP_##n##_MISO_PIN, TEMP_##n##_SCK_PIN) \
        OPTARG(LARGE_PINMAP, HIGH) \
      )

  #if HAS_MAX6675_LIBRARY
    #if TEMP_SENSOR_IS_MAX(0, 6675)
      MAXTC_INIT(0, 6675);
    #endif
    #if TEMP_SENSOR_IS_MAX(1, 6675)
      MAXTC_INIT(1, 6675);
    #endif
    #if TEMP_SENSOR_IS_MAX(2, 6675)
      MAXTC_INIT(2, 6675);
    #endif
  #endif

  #if HAS_MAX31855_LIBRARY
    #if TEMP_SENSOR_IS_MAX(0, 31855)
      MAXTC_INIT(0, 31855);
    #endif
    #if TEMP_SENSOR_IS_MAX(1, 31855)
      MAXTC_INIT(1, 31855);
    #endif
    #if TEMP_SENSOR_IS_MAX(2, 31855)
      MAXTC_INIT(2, 31855);
    #endif
  #endif

  // MAX31865 always uses a library, unlike '55 & 6675
  #if HAS_MAX31865
    #define _MAX31865_0_SW TEMP_SENSOR_0_USES_SW_SPI
    #define _MAX31865_1_SW TEMP_SENSOR_1_USES_SW_SPI
    #define _MAX31865_2_SW TEMP_SENSOR_2_USES_SW_SPI

    #if TEMP_SENSOR_IS_MAX(0, 31865)
      MAXTC_INIT(0, 31865);
    #endif
    #if TEMP_SENSOR_IS_MAX(1, 31865)
      MAXTC_INIT(1, 31865);
    #endif
    #if TEMP_SENSOR_IS_MAX(2, 31865)
      MAXTC_INIT(2, 31865);
    #endif

    #undef _MAX31865_0_SW
    #undef _MAX31865_1_SW
    #undef _MAX31865_2_SW
  #endif

  #undef MAXTC_INIT

#endif

/**
 * public:
 */

#if ENABLED(TEMP_TUNING_MAINTAIN_FAN)
  bool Temperature::adaptive_fan_slowing = true;
#endif

#if HAS_HOTEND
  hotend_info_t Temperature::temp_hotend[HOTENDS];
  constexpr celsius_t Temperature::hotend_maxtemp[HOTENDS];

  #if ENABLED(MPCTEMP)
    bool MPC::e_paused; // = false
    int32_t MPC::e_position; // = 0
  #endif

  // Sanity-check max readable temperatures
  #define CHECK_MAXTEMP_(N,M,S) static_assert( \
    S >= 998 || M <= _MAX(TT_NAME(S)[0].celsius, TT_NAME(S)[COUNT(TT_NAME(S)) - 1].celsius) - HOTEND_OVERSHOOT, \
    "HEATER_" STRINGIFY(N) "_MAXTEMP (" STRINGIFY(M) ") is too high for thermistor_" STRINGIFY(S) ".h with HOTEND_OVERSHOOT=" STRINGIFY(HOTEND_OVERSHOOT) ".");
  #define CHECK_MAXTEMP(N) TERN(TEMP_SENSOR_##N##_IS_THERMISTOR, CHECK_MAXTEMP_, CODE_0)(N, HEATER_##N##_MAXTEMP, TEMP_SENSOR_##N)
  REPEAT(HOTENDS, CHECK_MAXTEMP)

  #if HAS_PREHEAT
    #define CHECK_PREHEAT__(N,P,T,M) static_assert(T <= M - HOTEND_OVERSHOOT, "PREHEAT_" STRINGIFY(P) "_TEMP_HOTEND (" STRINGIFY(T) ") must be less than HEATER_" STRINGIFY(N) "_MAXTEMP (" STRINGIFY(M) ") - " STRINGIFY(HOTEND_OVERSHOOT) ".");
    #define CHECK_PREHEAT_(N,P) CHECK_PREHEAT__(N, P, PREHEAT_##P##_TEMP_HOTEND, HEATER_##N##_MAXTEMP)
    #define CHECK_PREHEAT(P) REPEAT2(HOTENDS, CHECK_PREHEAT_, P)
    #if PREHEAT_COUNT >= 1
      CHECK_PREHEAT(1)
    #endif
    #if PREHEAT_COUNT >= 2
      CHECK_PREHEAT(2)
    #endif
    #if PREHEAT_COUNT >= 3
      CHECK_PREHEAT(3)
    #endif
    #if PREHEAT_COUNT >= 4
      CHECK_PREHEAT(4)
    #endif
    #if PREHEAT_COUNT >= 5
      CHECK_PREHEAT(5)
    #endif
    #if PREHEAT_COUNT >= 6
      CHECK_PREHEAT(6)
    #endif
    #if PREHEAT_COUNT >= 7
      CHECK_PREHEAT(7)
    #endif
    #if PREHEAT_COUNT >= 8
      CHECK_PREHEAT(8)
    #endif
    #if PREHEAT_COUNT >= 9
      CHECK_PREHEAT(9)
    #endif
    #if PREHEAT_COUNT >= 10
      CHECK_PREHEAT(10)
    #endif
  #endif // HAS_PREHEAT

#endif // HAS_HOTEND

#if HAS_TEMP_REDUNDANT
  redundant_info_t Temperature::temp_redundant;
#endif

#if ANY(AUTO_POWER_E_FANS, HAS_FANCHECK)
  uint8_t Temperature::autofan_speed[HOTENDS] = ARRAY_N_1(HOTENDS, FAN_OFF_PWM);
#endif

#if ENABLED(AUTO_POWER_CHAMBER_FAN)
  uint8_t Temperature::chamberfan_speed = FAN_OFF_PWM;
#endif

#if ENABLED(AUTO_POWER_COOLER_FAN)
  uint8_t Temperature::coolerfan_speed = FAN_OFF_PWM;
#endif

#if ALL(FAN_SOFT_PWM, USE_CONTROLLER_FAN)
  uint8_t Temperature::soft_pwm_controller_speed = FAN_OFF_PWM;
#endif

#if ENABLED(MANUAL_SWITCHING_TOOLHEAD)
  bool Temperature::heating_enabled = true;
#else
  constexpr bool Temperature::heating_enabled; // = true
#endif

// Init fans according to whether they're native PWM or Software PWM
#ifdef BOARD_OPENDRAIN_MOSFETS
  #define _INIT_SOFT_FAN(P) OUT_WRITE_OD(P, FAN_INVERTING ? LOW : HIGH)
#else
  #define _INIT_SOFT_FAN(P) OUT_WRITE(P, FAN_INVERTING ? LOW : HIGH)
#endif
#if ENABLED(FAN_SOFT_PWM)
  #define _INIT_FAN_PIN(P) _INIT_SOFT_FAN(P)
#else
  #define _INIT_FAN_PIN(P) do{ if (PWM_PIN(P)) SET_PWM(P); else _INIT_SOFT_FAN(P); }while(0)
#endif
#if ENABLED(FAST_PWM_FAN)
  #define SET_FAST_PWM_FREQ(P) hal.set_pwm_frequency(pin_t(P), FAST_PWM_FAN_FREQUENCY)
#else
  #define SET_FAST_PWM_FREQ(P) NOOP
#endif
#define INIT_FAN_PIN(P) do{ _INIT_FAN_PIN(P); SET_FAST_PWM_FREQ(P); }while(0)

// HAS_FAN does not include CONTROLLER_FAN
#if HAS_FAN

  uint8_t Temperature::fan_speed[FAN_COUNT] = ARRAY_N_1(FAN_COUNT, FAN_OFF_PWM);

  #if ENABLED(EXTRA_FAN_SPEED)

    Temperature::extra_fan_t Temperature::extra_fan_speed[FAN_COUNT] = ARRAY_N_1(FAN_COUNT, FAN_OFF_PWM);

    /**
     * Handle the M106 P<fan> T<speed> command:
     *  T1       = Restore fan speed saved on the last T2
     *  T2       = Save the fan speed, then set to the last T<3-255> value
     *  T<3-255> = Set the "extra fan speed"
     */
    void Temperature::set_temp_fan_speed(const uint8_t fan, const uint16_t command_or_speed) {
      switch (command_or_speed) {
        case 1:
          set_fan_speed(fan, extra_fan_speed[fan].saved);
          break;
        case 2:
          extra_fan_speed[fan].saved = fan_speed[fan];
          set_fan_speed(fan, extra_fan_speed[fan].speed);
          break;
        default:
          extra_fan_speed[fan].speed = _MIN(command_or_speed, 255U);
          break;
      }
    }

  #endif

  #if ANY(PROBING_FANS_OFF, ADVANCED_PAUSE_FANS_PAUSE)
    bool Temperature::fans_paused; // = false;
    uint8_t Temperature::saved_fan_speed[FAN_COUNT] = ARRAY_N_1(FAN_COUNT, FAN_OFF_PWM);
  #endif

  #if ENABLED(ADAPTIVE_FAN_SLOWING)
    uint8_t Temperature::fan_speed_scaler[FAN_COUNT] = ARRAY_N_1(FAN_COUNT, 128);
  #endif

  /**
   * Set the print fan speed for a target extruder
   */
  void Temperature::set_fan_speed(uint8_t fan, uint16_t speed) {

    NOMORE(speed, 255U);

    #if ENABLED(SINGLENOZZLE_STANDBY_FAN)
      if (fan != active_extruder) {
        if (fan < EXTRUDERS) singlenozzle_fan_speed[fan] = speed;
        return;
      }
    #endif

    TERN_(SINGLENOZZLE, if (fan < EXTRUDERS) fan = 0); // Always fan 0 for SINGLENOZZLE E fan

    if (fan >= FAN_COUNT) return;

    fan_speed[fan] = speed;

    #if NUM_REDUNDANT_FANS
      if (fan == 0) {
        for (uint8_t f = REDUNDANT_PART_COOLING_FAN; f < REDUNDANT_PART_COOLING_FAN + NUM_REDUNDANT_FANS; ++f)
          thermalManager.set_fan_speed(f, speed);
      }
    #endif

    TERN_(REPORT_FAN_CHANGE, report_fan_speed(fan));
  }

  #if ENABLED(REPORT_FAN_CHANGE)
    /**
     * Report print fan speed for a target extruder
     */
    void Temperature::report_fan_speed(const uint8_t fan) {
      if (fan >= FAN_COUNT) return;
      PORT_REDIRECT(SerialMask::All);
      SERIAL_ECHOLNPGM("M106 P", fan, " S", fan_speed[fan]);
    }
  #endif

  #if ANY(PROBING_FANS_OFF, ADVANCED_PAUSE_FANS_PAUSE)

    void Temperature::set_fans_paused(const bool p) {
      if (p != fans_paused) {
        fans_paused = p;
        if (p)
          FANS_LOOP(i) { saved_fan_speed[i] = fan_speed[i]; fan_speed[i] = 0; }
        else
          FANS_LOOP(i) fan_speed[i] = saved_fan_speed[i];
      }
    }

  #endif

#endif // HAS_FAN

#if WATCH_HOTENDS
  hotend_watch_t Temperature::watch_hotend[HOTENDS]; // = { { 0 } }
#endif
#if HEATER_IDLE_HANDLER
  Temperature::heater_idle_t Temperature::heater_idle[NR_HEATER_IDLE]; // = { { 0 } }
#endif

#if HAS_HEATED_BED
  bed_info_t Temperature::temp_bed; // = { 0 }
  // Init min and max temp with extreme values to prevent false errors during startup
  raw_adc_t Temperature::mintemp_raw_BED = TEMP_SENSOR_BED_RAW_LO_TEMP,
            Temperature::maxtemp_raw_BED = TEMP_SENSOR_BED_RAW_HI_TEMP;
  #if WATCH_BED
    bed_watch_t Temperature::watch_bed; // = { 0 }
  #endif
  #if DISABLED(PIDTEMPBED)
    millis_t Temperature::next_bed_check_ms;
  #endif
#endif

#if HAS_TEMP_CHAMBER
  chamber_info_t Temperature::temp_chamber; // = { 0 }
  #if HAS_HEATED_CHAMBER
    millis_t next_cool_check_ms = 0;
    celsius_float_t old_temp = 9999;
    raw_adc_t Temperature::mintemp_raw_CHAMBER = TEMP_SENSOR_CHAMBER_RAW_LO_TEMP,
              Temperature::maxtemp_raw_CHAMBER = TEMP_SENSOR_CHAMBER_RAW_HI_TEMP;
    #if WATCH_CHAMBER
      chamber_watch_t Temperature::watch_chamber; // = { 0 }
    #endif
    #if DISABLED(PIDTEMPCHAMBER)
      millis_t Temperature::next_chamber_check_ms;
    #endif
  #endif
#endif

#if HAS_TEMP_COOLER
  cooler_info_t Temperature::temp_cooler; // = { 0 }
  #if HAS_COOLER
    bool flag_cooler_state;
    //bool flag_cooler_excess = false;
    celsius_float_t previous_temp = 9999;
    raw_adc_t Temperature::mintemp_raw_COOLER = TEMP_SENSOR_COOLER_RAW_LO_TEMP,
              Temperature::maxtemp_raw_COOLER = TEMP_SENSOR_COOLER_RAW_HI_TEMP;
    #if WATCH_COOLER
      cooler_watch_t Temperature::watch_cooler; // = { 0 }
    #endif
    millis_t Temperature::next_cooler_check_ms, Temperature::cooler_fan_flush_ms;
  #endif
#endif

#if HAS_TEMP_PROBE
  probe_info_t Temperature::temp_probe; // = { 0 }
#endif

#if HAS_TEMP_BOARD
  board_info_t Temperature::temp_board; // = { 0 }
  #if ENABLED(THERMAL_PROTECTION_BOARD)
    raw_adc_t Temperature::mintemp_raw_BOARD = TEMP_SENSOR_BOARD_RAW_LO_TEMP,
              Temperature::maxtemp_raw_BOARD = TEMP_SENSOR_BOARD_RAW_HI_TEMP;
  #endif
#endif

#if HAS_TEMP_SOC
  soc_info_t Temperature::temp_soc; // = { 0 }
  raw_adc_t Temperature::maxtemp_raw_SOC = TEMP_SENSOR_SOC_RAW_HI_TEMP;
#endif

#if ALL(HAS_MARLINUI_MENU, PREVENT_COLD_EXTRUSION) && E_MANUAL > 0
  bool Temperature::allow_cold_extrude_override = false;
#else
  constexpr bool Temperature::allow_cold_extrude_override;
#endif

#if ENABLED(PREVENT_COLD_EXTRUSION)
  bool Temperature::allow_cold_extrude = false;
  celsius_t Temperature::extrude_min_temp = EXTRUDE_MINTEMP;
#else
  constexpr bool Temperature::allow_cold_extrude;
  constexpr celsius_t Temperature::extrude_min_temp;
#endif

#if HAS_ADC_BUTTONS
  uint32_t Temperature::current_ADCKey_raw = HAL_ADC_RANGE;
  uint16_t Temperature::ADCKey_count = 0;
#endif

#if ENABLED(PID_EXTRUSION_SCALING)
  int16_t Temperature::lpq_len; // Initialized in settings.cpp
#endif

/**
 * private:
 */

volatile bool Temperature::raw_temps_ready = false;

#define TEMPDIR(N) ((TEMP_SENSOR_##N##_RAW_LO_TEMP) < (TEMP_SENSOR_##N##_RAW_HI_TEMP) ? 1 : -1)
#define TP_CMP(S,A,B) (TEMPDIR(S) < 0 ? ((A)<(B)) : ((A)>(B)))

#if HAS_HOTEND
  // Init mintemp and maxtemp with extreme values to prevent false errors during startup
  constexpr temp_range_t sensor_heater_0 { TEMP_SENSOR_0_RAW_LO_TEMP, TEMP_SENSOR_0_RAW_HI_TEMP, 0, 16383 },
                         sensor_heater_1 { TEMP_SENSOR_1_RAW_LO_TEMP, TEMP_SENSOR_1_RAW_HI_TEMP, 0, 16383 },
                         sensor_heater_2 { TEMP_SENSOR_2_RAW_LO_TEMP, TEMP_SENSOR_2_RAW_HI_TEMP, 0, 16383 },
                         sensor_heater_3 { TEMP_SENSOR_3_RAW_LO_TEMP, TEMP_SENSOR_3_RAW_HI_TEMP, 0, 16383 },
                         sensor_heater_4 { TEMP_SENSOR_4_RAW_LO_TEMP, TEMP_SENSOR_4_RAW_HI_TEMP, 0, 16383 },
                         sensor_heater_5 { TEMP_SENSOR_5_RAW_LO_TEMP, TEMP_SENSOR_5_RAW_HI_TEMP, 0, 16383 },
                         sensor_heater_6 { TEMP_SENSOR_6_RAW_LO_TEMP, TEMP_SENSOR_6_RAW_HI_TEMP, 0, 16383 },
                         sensor_heater_7 { TEMP_SENSOR_7_RAW_LO_TEMP, TEMP_SENSOR_7_RAW_HI_TEMP, 0, 16383 };

  temp_range_t Temperature::temp_range[HOTENDS] = ARRAY_BY_HOTENDS(sensor_heater_0, sensor_heater_1, sensor_heater_2, sensor_heater_3, sensor_heater_4, sensor_heater_5, sensor_heater_6, sensor_heater_7);
#endif

#if MAX_CONSECUTIVE_LOW_TEMPERATURE_ERROR_ALLOWED > 1
  #define MULTI_MAX_CONSECUTIVE_LOW_TEMP_ERR 1
  uint8_t Temperature::consecutive_low_temperature_error[HOTENDS]; // = { 0 }
#endif

#if PREHEAT_TIME_HOTEND_MS > 0
  millis_t Temperature::preheat_end_ms_hotend[HOTENDS]; // = { 0 };
#endif
#if HAS_HEATED_BED && PREHEAT_TIME_BED_MS > 0
  millis_t Temperature::preheat_end_ms_bed = 0;
#endif

#if HAS_FAN_LOGIC
  constexpr millis_t Temperature::fan_update_interval_ms;
  millis_t Temperature::fan_update_ms = 0;
#endif

#if ENABLED(FAN_SOFT_PWM)
  uint8_t Temperature::soft_pwm_amount_fan[FAN_COUNT],
          Temperature::soft_pwm_count_fan[FAN_COUNT];
#endif

#if ENABLED(SINGLENOZZLE_STANDBY_TEMP)
  celsius_t Temperature::singlenozzle_temp[EXTRUDERS];
#endif
#if ENABLED(SINGLENOZZLE_STANDBY_FAN)
  uint8_t Temperature::singlenozzle_fan_speed[EXTRUDERS];
#endif

#if ENABLED(PROBING_HEATERS_OFF)
  bool Temperature::paused_for_probing;
#endif

/**
 * public:
 * Class and Instance Methods
 */

#if HAS_PID_HEATING

  inline void say_default_() { SERIAL_ECHOPGM("#define DEFAULT_"); }

  /**
   * PID Autotuning (M303)
   *
   * Alternately heat and cool the nozzle, observing its behavior to
   * determine the best PID values to achieve a stable temperature.
   * Needs sufficient heater power to make some overshoot at target
   * temperature to succeed.
   */
  void Temperature::PID_autotune(const celsius_t target, const heater_id_t heater_id, const int8_t ncycles, const bool set_result/*=false*/) {
    celsius_float_t current_temp = 0.0;
    int cycles = 0;
    bool heating = true;

    millis_t next_temp_ms = millis(), t1 = next_temp_ms, t2 = next_temp_ms;
    long t_high = 0, t_low = 0;

    raw_pid_t tune_pid = { 0, 0, 0 };
    celsius_float_t maxT = 0, minT = 10000;

    const bool isbed = (heater_id == H_BED),
           ischamber = (heater_id == H_CHAMBER);

    #if ENABLED(PIDTEMPCHAMBER)
      #define C_TERN(T,A,B) ((T) ? (A) : (B))
    #else
      #define C_TERN(T,A,B) (B)
    #endif
    #if ENABLED(PIDTEMPBED)
      #define B_TERN(T,A,B) ((T) ? (A) : (B))
    #else
      #define B_TERN(T,A,B) (B)
    #endif
    #define GHV(C,B,H) C_TERN(ischamber, C, B_TERN(isbed, B, H))
    #define SHV(V) C_TERN(ischamber, temp_chamber.soft_pwm_amount = V, B_TERN(isbed, temp_bed.soft_pwm_amount = V, temp_hotend[heater_id].soft_pwm_amount = V))
    #define ONHEATINGSTART() C_TERN(ischamber, printerEventLEDs.onChamberHeatingStart(), B_TERN(isbed, printerEventLEDs.onBedHeatingStart(), printerEventLEDs.onHotendHeatingStart()))
    #define ONHEATING(S,C,T) C_TERN(ischamber, printerEventLEDs.onChamberHeating(S,C,T), B_TERN(isbed, printerEventLEDs.onBedHeating(S,C,T), printerEventLEDs.onHotendHeating(S,C,T)))

    #define WATCH_PID DISABLED(NO_WATCH_PID_TUNING) && (ALL(WATCH_CHAMBER, PIDTEMPCHAMBER) || ALL(WATCH_BED, PIDTEMPBED) || ALL(WATCH_HOTENDS, PIDTEMP))

    #if WATCH_PID
      #if ALL(THERMAL_PROTECTION_CHAMBER, PIDTEMPCHAMBER)
        #define C_GTV(T,A,B) ((T) ? (A) : (B))
      #else
        #define C_GTV(T,A,B) (B)
      #endif
      #if ALL(THERMAL_PROTECTION_BED, PIDTEMPBED)
        #define B_GTV(T,A,B) ((T) ? (A) : (B))
      #else
        #define B_GTV(T,A,B) (B)
      #endif
      #define GTV(C,B,H) C_GTV(ischamber, C, B_GTV(isbed, B, H))
      const uint16_t watch_temp_period = GTV(WATCH_CHAMBER_TEMP_PERIOD, WATCH_BED_TEMP_PERIOD, WATCH_TEMP_PERIOD);
      const uint8_t watch_temp_increase = GTV(WATCH_CHAMBER_TEMP_INCREASE, WATCH_BED_TEMP_INCREASE, WATCH_TEMP_INCREASE);
      const celsius_float_t watch_temp_target = celsius_float_t(target - (watch_temp_increase + GTV(TEMP_CHAMBER_HYSTERESIS, TEMP_BED_HYSTERESIS, TEMP_HYSTERESIS) + 1));
      millis_t temp_change_ms = next_temp_ms + SEC_TO_MS(watch_temp_period);
      celsius_float_t next_watch_temp = 0.0;
      bool heated = false;
    #endif

    TERN_(HAS_FAN_LOGIC, fan_update_ms = next_temp_ms + fan_update_interval_ms);

    TERN_(EXTENSIBLE_UI, ExtUI::onPidTuning(ExtUI::result_t::PID_STARTED));
    TERN_(DWIN_PID_TUNE, DWIN_PidTuning(isbed ? PIDTEMPBED_START : PIDTEMP_START));

    if (target > GHV(CHAMBER_MAX_TARGET, BED_MAX_TARGET, temp_range[heater_id].maxtemp - (HOTEND_OVERSHOOT))) {
      SERIAL_ECHOPGM(STR_PID_AUTOTUNE); SERIAL_ECHOLNPGM(STR_PID_TEMP_TOO_HIGH);
      TERN_(EXTENSIBLE_UI, ExtUI::onPidTuning(ExtUI::result_t::PID_TEMP_TOO_HIGH));
      TERN_(DWIN_PID_TUNE, DWIN_PidTuning(PID_TEMP_TOO_HIGH));
      TERN_(HOST_PROMPT_SUPPORT, hostui.notify(GET_TEXT_F(MSG_PID_TEMP_TOO_HIGH)));
      return;
    }

    SERIAL_ECHOPGM(STR_PID_AUTOTUNE); SERIAL_ECHOLNPGM(STR_PID_AUTOTUNE_START);

    disable_all_heaters();
    TERN_(AUTO_POWER_CONTROL, powerManager.power_on());

    long bias = GHV(MAX_CHAMBER_POWER, MAX_BED_POWER, PID_MAX) >> 1, d = bias;
    SHV(bias);

    #if ENABLED(PRINTER_EVENT_LEDS)
      const celsius_float_t start_temp = GHV(degChamber(), degBed(), degHotend(heater_id));
      LEDColor color = ONHEATINGSTART();
    #endif

    TERN_(TEMP_TUNING_MAINTAIN_FAN, adaptive_fan_slowing = false);

    LCD_MESSAGE(MSG_HEATING);

    // PID Tuning loop
    wait_for_heatup = true;
    while (wait_for_heatup) { // Can be interrupted with M108

      const millis_t ms = millis();

      if (updateTemperaturesIfReady()) { // temp sample ready

        // Get the current temperature and constrain it
        current_temp = GHV(degChamber(), degBed(), degHotend(heater_id));
        NOLESS(maxT, current_temp);
        NOMORE(minT, current_temp);

        #if ENABLED(PRINTER_EVENT_LEDS)
          ONHEATING(start_temp, current_temp, target);
        #endif

        TERN_(HAS_FAN_LOGIC, manage_extruder_fans(ms));

        if (heating && current_temp > target && ELAPSED(ms, t2 + 5000UL)) {
          heating = false;
          SHV((bias - d) >> 1);
          t1 = ms;
          t_high = t1 - t2;
          maxT = target;
        }

        if (!heating && current_temp < target && ELAPSED(ms, t1 + 5000UL)) {
          heating = true;
          t2 = ms;
          t_low = t2 - t1;
          if (cycles > 0) {
            const long max_pow = GHV(MAX_CHAMBER_POWER, MAX_BED_POWER, PID_MAX);
            bias += (d * (t_high - t_low)) / (t_low + t_high);
            LIMIT(bias, 20, max_pow - 20);
            d = (bias > max_pow >> 1) ? max_pow - 1 - bias : bias;

            SERIAL_ECHOPGM(STR_BIAS, bias, STR_D_COLON, d, STR_T_MIN, minT, STR_T_MAX, maxT);
            if (cycles > 2) {
              const float Ku = (4.0f * d) / (float(M_PI) * (maxT - minT) * 0.5f),
                          Tu = float(t_low + t_high) * 0.001f,
                          pf = (ischamber || isbed) ? 0.2f : 0.6f,
                          df = (ischamber || isbed) ? 1.0f / 3.0f : 1.0f / 8.0f;

              tune_pid.p = Ku * pf;
              tune_pid.i = tune_pid.p * 2.0f / Tu;
              tune_pid.d = tune_pid.p * Tu * df;

              SERIAL_ECHOLNPGM(STR_KU, Ku, STR_TU, Tu);
              if (ischamber || isbed)
                SERIAL_ECHOLNPGM(" No overshoot");
              else
                SERIAL_ECHOLNPGM(STR_CLASSIC_PID);
              SERIAL_ECHOLNPGM(STR_KP, tune_pid.p, STR_KI, tune_pid.i, STR_KD, tune_pid.d);
            }
          }
          SHV((bias + d) >> 1);
          TERN_(HAS_STATUS_MESSAGE, ui.status_printf(0, F(S_FMT " %i/%i"), GET_TEXT(MSG_PID_CYCLE), cycles, ncycles));
          cycles++;
          minT = target;
        }
      }

      // Did the temperature overshoot very far?
      #ifndef MAX_OVERSHOOT_PID_AUTOTUNE
        #define MAX_OVERSHOOT_PID_AUTOTUNE 30
      #endif
      if (current_temp > target + MAX_OVERSHOOT_PID_AUTOTUNE) {
        SERIAL_ECHOPGM(STR_PID_AUTOTUNE); SERIAL_ECHOLNPGM(STR_PID_TEMP_TOO_HIGH);
        TERN_(EXTENSIBLE_UI, ExtUI::onPidTuning(ExtUI::result_t::PID_TEMP_TOO_HIGH));
        TERN_(DWIN_PID_TUNE, DWIN_PidTuning(PID_TEMP_TOO_HIGH));
        TERN_(HOST_PROMPT_SUPPORT, hostui.notify(GET_TEXT_F(MSG_PID_TEMP_TOO_HIGH)));
        break;
      }

      // Report heater states every 2 seconds
      if (ELAPSED(ms, next_temp_ms)) {
        #if HAS_TEMP_SENSOR
          print_heater_states(heater_id < 0 ? active_extruder : (int8_t)heater_id);
          SERIAL_EOL();
        #endif
        next_temp_ms = ms + 2000UL;

        // Make sure heating is actually working
        #if WATCH_PID
          if (ALL(WATCH_BED, WATCH_HOTENDS) || isbed == DISABLED(WATCH_HOTENDS) || ischamber == DISABLED(WATCH_HOTENDS)) {
            if (!heated) {                                            // If not yet reached target...
              if (current_temp > next_watch_temp) {                   // Over the watch temp?
                next_watch_temp = current_temp + watch_temp_increase; // - set the next temp to watch for
                temp_change_ms = ms + SEC_TO_MS(watch_temp_period);   // - move the expiration timer up
                if (current_temp > watch_temp_target) heated = true;  // - Flag if target temperature reached
              }
              else if (ELAPSED(ms, temp_change_ms))                   // Watch timer expired
                _temp_error(heater_id, FPSTR(str_t_heating_failed), GET_TEXT_F(MSG_HEATING_FAILED_LCD));
            }
            else if (current_temp < target - (MAX_OVERSHOOT_PID_AUTOTUNE)) // Heated, then temperature fell too far?
              _temp_error(heater_id, FPSTR(str_t_thermal_runaway), GET_TEXT_F(MSG_THERMAL_RUNAWAY));
          }
        #endif
      } // every 2 seconds

      // Timeout after MAX_CYCLE_TIME_PID_AUTOTUNE minutes since the last undershoot/overshoot cycle
      #ifndef MAX_CYCLE_TIME_PID_AUTOTUNE
        #define MAX_CYCLE_TIME_PID_AUTOTUNE 20L
      #endif
      if ((ms - _MIN(t1, t2)) > (MAX_CYCLE_TIME_PID_AUTOTUNE * 60L * 1000L)) {
        TERN_(DWIN_CREALITY_LCD, dwinPopupTemperature(0));
        TERN_(DWIN_PID_TUNE, DWIN_PidTuning(PID_TUNING_TIMEOUT));
        TERN_(EXTENSIBLE_UI, ExtUI::onPidTuning(ExtUI::result_t::PID_TUNING_TIMEOUT));
        TERN_(HOST_PROMPT_SUPPORT, hostui.notify(GET_TEXT_F(MSG_PID_TIMEOUT)));
        SERIAL_ECHOPGM(STR_PID_AUTOTUNE); SERIAL_ECHOLNPGM(STR_PID_TIMEOUT);
        break;
      }

      if (cycles > ncycles && cycles > 2) {
        SERIAL_ECHOPGM(STR_PID_AUTOTUNE); SERIAL_ECHOLNPGM(STR_PID_AUTOTUNE_FINISHED);
        TERN_(HOST_PROMPT_SUPPORT, hostui.notify(GET_TEXT_F(MSG_PID_AUTOTUNE_DONE)));

        #if ANY(PIDTEMPBED, PIDTEMPCHAMBER)
          FSTR_P const estring = GHV(F("chamber"), F("bed"), FPSTR(NUL_STR));
          say_default_(); SERIAL_ECHO(estring, F("Kp "), tune_pid.p);
          say_default_(); SERIAL_ECHO(estring, F("Ki "), tune_pid.i);
          say_default_(); SERIAL_ECHO(estring, F("Kd "), tune_pid.d);
        #else
          say_default_(); SERIAL_ECHOLNPGM("Kp ", tune_pid.p);
          say_default_(); SERIAL_ECHOLNPGM("Ki ", tune_pid.i);
          say_default_(); SERIAL_ECHOLNPGM("Kd ", tune_pid.d);
        #endif

        auto _set_hotend_pid = [](const uint8_t tool, const raw_pid_t &in_pid) {
          #if ENABLED(PIDTEMP)
            #if ENABLED(PID_PARAMS_PER_HOTEND)
              thermalManager.temp_hotend[tool].pid.set(in_pid);
            #else
              HOTEND_LOOP() thermalManager.temp_hotend[e].pid.set(in_pid);
            #endif
            updatePID();
          #endif
          UNUSED(tool); UNUSED(in_pid);
        };

        #if ENABLED(PIDTEMPBED)
          auto _set_bed_pid = [](const raw_pid_t &in_pid) {
            temp_bed.pid.set(in_pid);
          };
        #endif

        #if ENABLED(PIDTEMPCHAMBER)
          auto _set_chamber_pid = [](const raw_pid_t &in_pid) {
            temp_chamber.pid.set(in_pid);
          };
        #endif

        // Use the result? (As with "M303 U1")
        if (set_result)
          GHV(_set_chamber_pid(tune_pid), _set_bed_pid(tune_pid), _set_hotend_pid(heater_id, tune_pid));

        TERN_(PRINTER_EVENT_LEDS, printerEventLEDs.onPidTuningDone(color));

        TERN_(EXTENSIBLE_UI, ExtUI::onPidTuning(ExtUI::result_t::PID_DONE));
        TERN_(DWIN_PID_TUNE, DWIN_PidTuning(PID_DONE));

        goto EXIT_M303;
      }

      // Run HAL idle tasks
      hal.idletask();

      // Run UI update
      TERN(DWIN_CREALITY_LCD, dwinUpdate(), ui.update());
    }
    wait_for_heatup = false;

    disable_all_heaters();

    TERN_(PRINTER_EVENT_LEDS, printerEventLEDs.onPidTuningDone(color));

    TERN_(EXTENSIBLE_UI, ExtUI::onPidTuning(ExtUI::result_t::PID_DONE));
    TERN_(DWIN_PID_TUNE, DWIN_PidTuning(PID_DONE));

    EXIT_M303:
      TERN_(TEMP_TUNING_MAINTAIN_FAN, adaptive_fan_slowing = true);
      return;
  }

#endif // HAS_PID_HEATING

#if ENABLED(MPC_AUTOTUNE)

  #if ANY(MPC_FAN_0_ALL_HOTENDS, MPC_FAN_0_ACTIVE_HOTEND)
    #define SINGLEFAN 1
  #endif

  #define DEBUG_MPC_AUTOTUNE 1

  millis_t Temperature::MPC_autotuner::curr_time_ms, Temperature::MPC_autotuner::next_report_ms;

  celsius_float_t Temperature::MPC_autotuner::temp_samples[16];
  uint8_t Temperature::MPC_autotuner::sample_count;
  uint16_t Temperature::MPC_autotuner::sample_distance;

  // Parameters from differential analysis
  celsius_float_t Temperature::MPC_autotuner::temp_fastest;

  #if HAS_FAN
    float Temperature::MPC_autotuner::power_fan255;
  #endif

  Temperature::MPC_autotuner::MPC_autotuner(const uint8_t extruderIdx) : e(extruderIdx) {
    TERN_(TEMP_TUNING_MAINTAIN_FAN, adaptive_fan_slowing = false);
  }

  Temperature::MPC_autotuner::~MPC_autotuner() {
    wait_for_heatup = false;

    ui.reset_status();

    temp_hotend[e].target = 0.0f;
    temp_hotend[e].soft_pwm_amount = 0;
    #if HAS_FAN
      set_fan_speed(TERN(SINGLEFAN, 0, e), 0);
      planner.sync_fan_speeds(fan_speed);
    #endif

    do_z_clearance(MPC_TUNING_END_Z, false);

    TERN_(TEMP_TUNING_MAINTAIN_FAN, adaptive_fan_slowing = true);
  }

  Temperature::MPC_autotuner::MeasurementState Temperature::MPC_autotuner::measure_ambient_temp() {
    init_timers();
    const millis_t test_interval_ms = 10000UL;
    millis_t next_test_ms = curr_time_ms + test_interval_ms;
    ambient_temp = current_temp = degHotend(e);
    wait_for_heatup = true;

    for (;;) { // Can be interrupted with M108
      if (housekeeping() == CANCELLED) return CANCELLED;

      if (ELAPSED(curr_time_ms, next_test_ms)) {
        if (current_temp >= ambient_temp) {
          ambient_temp = (ambient_temp + current_temp) / 2.0f;
          break;
        }
        ambient_temp = current_temp;
        next_test_ms += test_interval_ms;
      }
    }
    wait_for_heatup = false;

    #if ENABLED(DEBUG_MPC_AUTOTUNE)
      SERIAL_ECHOLNPGM("MPC_autotuner::measure_ambient_temp() Completed");
      SERIAL_ECHOLNPGM("=====");
      SERIAL_ECHOLNPGM("ambient_temp ", get_ambient_temp());
    #endif

    return SUCCESS;
  }

  Temperature::MPC_autotuner::MeasurementState Temperature::MPC_autotuner::measure_heatup() {
    init_timers();
    constexpr millis_t test_interval_ms = 1000UL;
    millis_t next_test_time_ms = curr_time_ms + test_interval_ms;
    MPCHeaterInfo &hotend = temp_hotend[e];

    current_temp = degHotend(e);
    millis_t heat_start_time_ms = curr_time_ms;
    sample_count = 0;
    sample_distance = 1;
    t1_time = 0;

    hotend.target = 200.0f;   // So M105 looks nice
    hotend.soft_pwm_amount = (MPC_MAX) >> 1;

    // Initialise rate of change to to steady state at current time
    temp_samples[0] = temp_samples[1] = temp_samples[2] = current_temp;
    time_fastest = rate_fastest = 0;

    wait_for_heatup = true;
    for (;;) { // Can be interrupted with M108
      if (housekeeping() == CANCELLED) return CANCELLED;

      if (ELAPSED(curr_time_ms, next_test_time_ms)) {
        if (current_temp < 100.0f) {
          // Initial regime (below 100deg): Measure rate of change of heating for differential tuning

          // Update the buffer of previous readings
          temp_samples[0] = temp_samples[1];
          temp_samples[1] = temp_samples[2];
          temp_samples[2] = current_temp;

          // Measure the rate of change of temperature, https://en.wikipedia.org/wiki/Symmetric_derivative
          const float h = MS_TO_SEC_PRECISE(test_interval_ms),
              curr_rate = (temp_samples[2] - temp_samples[0]) / 2 * h;
          if (curr_rate > rate_fastest) {
            // Update fastest values
            rate_fastest = curr_rate;
            temp_fastest = temp_samples[1];
            time_fastest = get_elapsed_heating_time();
          }

          next_test_time_ms += test_interval_ms;

        }
        else if (current_temp < 200.0f) {
          // Second regime (after 100deg) measure 3 points to determine asymptotic temperature

          // If there are too many samples, space them more widely
          if (sample_count == COUNT(temp_samples)) {
            for (uint8_t i = 0; i < COUNT(temp_samples) / 2; i++)
              temp_samples[i] = temp_samples[i * 2];
            sample_count /= 2;
            sample_distance *= 2;
          }

          if (sample_count == 0) t1_time = MS_TO_SEC_PRECISE(curr_time_ms - heat_start_time_ms);
          temp_samples[sample_count++] = current_temp;

          next_test_time_ms += test_interval_ms * sample_distance;

        }
        else {
          // Third regime (after 200deg) finished gathering data so finish
          break;
        }
      }
    }
    wait_for_heatup = false;

    hotend.soft_pwm_amount = 0;

    elapsed_heating_time = MS_TO_SEC_PRECISE(curr_time_ms - heat_start_time_ms);

    // Ensure sample count is odd so that we have 3 equally spaced samples
    if (sample_count == 0) return FAILED;
    if (sample_count % 2 == 0) sample_count--;

    #if ENABLED(DEBUG_MPC_AUTOTUNE)
      SERIAL_ECHOLNPGM("MPC_autotuner::measure_heatup() Completed");
      SERIAL_ECHOLNPGM("=====");
      SERIAL_ECHOLNPGM("t1_time ", t1_time);
      SERIAL_ECHOLNPGM("sample_count ", sample_count);
      SERIAL_ECHOLNPGM("sample_distance ", sample_distance);
      for (uint8_t i = 0; i < sample_count; i++)
        SERIAL_ECHOLNPGM("sample ", i, " : ", temp_samples[i]);
      SERIAL_ECHOLNPGM("t1 ", get_sample_1_temp(), " t2 ", get_sample_2_temp(), " t3 ", get_sample_3_temp());
    #endif

    return SUCCESS;
  }

  Temperature::MPC_autotuner::MeasurementState Temperature::MPC_autotuner::measure_transfer() {
    init_timers();
    const millis_t test_interval_ms = SEC_TO_MS(MPC_dT);
    millis_t next_test_ms = curr_time_ms + test_interval_ms;
    MPCHeaterInfo &hotend = temp_hotend[e];
    MPC_t &mpc = hotend.mpc;

    constexpr millis_t settle_time = 20000UL, test_duration = 20000UL;
    millis_t settle_end_ms = curr_time_ms + settle_time,
             test_end_ms = settle_end_ms + test_duration;
    float total_energy_fan0 = 0.0f;
    #if HAS_FAN
      bool fan0_done = false;
      float total_energy_fan255 = 0.0f;
    #endif
    float last_temp = current_temp;

    wait_for_heatup = true;
    for (;;) { // Can be interrupted with M108
      if (housekeeping() == CANCELLED) return CANCELLED;

      if (ELAPSED(curr_time_ms, next_test_ms)) {
        hotend.soft_pwm_amount = (int)get_pid_output_hotend(e) >> 1;

        if (ELAPSED(curr_time_ms, settle_end_ms) && !ELAPSED(curr_time_ms, test_end_ms) && TERN1(HAS_FAN, !fan0_done))
          total_energy_fan0 += mpc.heater_power * hotend.soft_pwm_amount / 127 * MPC_dT + (last_temp - current_temp) * mpc.block_heat_capacity;
        #if HAS_FAN
          else if (ELAPSED(curr_time_ms, test_end_ms) && !fan0_done) {
            set_fan_speed(TERN(SINGLEFAN, 0, e), 255);
            planner.sync_fan_speeds(fan_speed);
            settle_end_ms = curr_time_ms + settle_time;
            test_end_ms = settle_end_ms + test_duration;
            fan0_done = true;
          }
          else if (ELAPSED(curr_time_ms, settle_end_ms) && !ELAPSED(curr_time_ms, test_end_ms))
            total_energy_fan255 += mpc.heater_power * hotend.soft_pwm_amount / 127 * MPC_dT + (last_temp - current_temp) * mpc.block_heat_capacity;
        #endif
        else if (ELAPSED(curr_time_ms, test_end_ms)) break;

        last_temp = current_temp;
        next_test_ms += test_interval_ms;
      }

      // Ensure we don't drift too far from the window between the last sampled temp and the target temperature
      if (!WITHIN(current_temp, get_sample_3_temp() - 15.0f, hotend.target + 15.0f)) {
        SERIAL_ECHOLNPGM(STR_MPC_TEMPERATURE_ERROR);
        TERN_(DWIN_LCD_PROUI, DWIN_MPCTuning(MPC_TEMP_ERROR));
        wait_for_heatup = false;
        return FAILED;
      }
    }
    wait_for_heatup = false;

    power_fan0 = total_energy_fan0 / MS_TO_SEC_PRECISE(test_duration);
    TERN_(HAS_FAN, power_fan255 = (total_energy_fan255 * 1000) / test_duration);

    #if ENABLED(DEBUG_MPC_AUTOTUNE)
      SERIAL_ECHOLNPGM("MPC_autotuner::measure_transfer() Completed");
      SERIAL_ECHOLNPGM("=====");
      SERIAL_ECHOLNPGM("power_fan0 ", power_fan0);
      TERN_(HAS_FAN, SERIAL_ECHOLNPGM("power_fan255 ", power_fan255));
    #endif

    return SUCCESS;
  }

  Temperature::MPC_autotuner::MeasurementState Temperature::MPC_autotuner::housekeeping() {
    const millis_t report_interval_ms = 1000UL;
    curr_time_ms = millis();

    if (updateTemperaturesIfReady()) { // temp sample ready
      current_temp = degHotend(e);
      TERN_(HAS_FAN_LOGIC, manage_extruder_fans(curr_time_ms));
    }

    if (ELAPSED(curr_time_ms, next_report_ms)) {
      next_report_ms += report_interval_ms;
      print_heater_states(e);
      SERIAL_EOL();
    }

    hal.idletask();
    TERN(DWIN_CREALITY_LCD, dwinUpdate(), ui.update());

    if (!wait_for_heatup) {
      SERIAL_ECHOLNPGM(STR_MPC_AUTOTUNE_INTERRUPTED);
      TERN_(DWIN_LCD_PROUI, DWIN_MPCTuning(MPC_INTERRUPTED));
      return MeasurementState::CANCELLED;
    }

    return MeasurementState::SUCCESS;
  }

  void Temperature::MPC_autotune(const uint8_t e, MPCTuningType tuning_type=AUTO) {
    SERIAL_ECHOLNPGM(STR_MPC_AUTOTUNE_START, e);

    MPC_autotuner tuner(e);

    MPCHeaterInfo &hotend = temp_hotend[e];
    MPC_t &mpc = hotend.mpc;

    // Move to center of bed, just above bed height and cool with max fan
    gcode.home_all_axes(true);
    disable_all_heaters();
    #if HAS_FAN
      zero_fan_speeds();
      set_fan_speed(TERN(SINGLEFAN, 0, e), 255);
      planner.sync_fan_speeds(fan_speed);
    #endif
    do_blocking_move_to(xyz_pos_t(MPC_TUNING_POS));

    // Determine ambient temperature.
    SERIAL_ECHOLNPGM(STR_MPC_COOLING_TO_AMBIENT);
    #if ENABLED(DWIN_LCD_PROUI)
      DWIN_MPCTuning(MPCTEMP_START);
      LCD_ALERTMESSAGE(MSG_MPC_COOLING_TO_AMBIENT);
    #else
      LCD_MESSAGE(MSG_COOLING);
    #endif

    if (tuner.measure_ambient_temp() != MPC_autotuner::MeasurementState::SUCCESS) return;
    hotend.modeled_ambient_temp = tuner.get_ambient_temp();

    #if HAS_FAN
      set_fan_speed(TERN(SINGLEFAN, 0, e), 0);
      planner.sync_fan_speeds(fan_speed);
    #endif

    // Heat to 200 degrees
    SERIAL_ECHOLNPGM(STR_MPC_HEATING_PAST_200);
    LCD_ALERTMESSAGE(MSG_MPC_HEATING_PAST_200);

    if (tuner.measure_heatup() != MPC_autotuner::MeasurementState::SUCCESS) return;

    // Calculate physical constants from three equally-spaced samples
    const float t1 = tuner.get_sample_1_temp(),
                t2 = tuner.get_sample_2_temp(),
                t3 = tuner.get_sample_3_temp();
    float asymp_temp = (t2 * t2 - t1 * t3) / (2 * t2 - t1 - t3),
          block_responsiveness = -log((t2 - asymp_temp) / (t1 - asymp_temp)) / tuner.get_sample_interval();

    #if ENABLED(DEBUG_MPC_AUTOTUNE)
      SERIAL_ECHOLNPGM("asymp_temp ", asymp_temp);
      SERIAL_ECHOLNPGM("block_responsiveness ", p_float_t(block_responsiveness, 4));
    #endif

    // Make initial guess at transfer coefficients
    mpc.ambient_xfer_coeff_fan0 = mpc.heater_power * (MPC_MAX) / 255 / (asymp_temp - tuner.get_ambient_temp());
    TERN_(MPC_INCLUDE_FAN, mpc.fan255_adjustment = 0.0f);

    if (tuning_type == AUTO || tuning_type == FORCE_ASYMPTOTIC) {
      // Analytic tuning
      mpc.block_heat_capacity = mpc.ambient_xfer_coeff_fan0 / block_responsiveness;
      mpc.sensor_responsiveness = block_responsiveness / (1.0f - (tuner.get_ambient_temp() - asymp_temp) * exp(-block_responsiveness * tuner.get_sample_1_time()) / (t1 - asymp_temp));
    }

    // If analytic tuning fails, fall back to differential tuning
    if (tuning_type == AUTO) {
      if (mpc.sensor_responsiveness <= 0 || mpc.block_heat_capacity <= 0)
        tuning_type = FORCE_DIFFERENTIAL;
    }

    if (tuning_type == FORCE_DIFFERENTIAL) {
      // Differential tuning
      mpc.block_heat_capacity = mpc.heater_power / tuner.get_rate_fastest();
      mpc.sensor_responsiveness = tuner.get_rate_fastest() / (tuner.get_rate_fastest() * tuner.get_time_fastest() + tuner.get_ambient_temp() - tuner.get_time_fastest());
    }

    hotend.modeled_block_temp = asymp_temp + (tuner.get_ambient_temp() - asymp_temp) * exp(-block_responsiveness * tuner.get_elapsed_heating_time());
    hotend.modeled_sensor_temp = tuner.get_last_measured_temp();

    // Allow the system to stabilize under MPC, then get a better measure of ambient loss with and without fan
    SERIAL_ECHOLNPGM(STR_MPC_MEASURING_AMBIENT, hotend.modeled_block_temp);
    TERN(DWIN_LCD_PROUI, LCD_ALERTMESSAGE(MSG_MPC_MEASURING_AMBIENT), LCD_MESSAGE(MSG_MPC_MEASURING_AMBIENT));

    // Use the estimated overshoot of the temperature as the target to achieve.
    hotend.target = hotend.modeled_block_temp;
    if (tuner.measure_transfer() != MPC_autotuner::MeasurementState::SUCCESS) return;

    // Update the transfer coefficients
    mpc.ambient_xfer_coeff_fan0 = tuner.get_power_fan0() / (hotend.target - tuner.get_ambient_temp());
    #if HAS_FAN
      const float ambient_xfer_coeff_fan255 = tuner.get_power_fan255() / (hotend.target - tuner.get_ambient_temp());
      mpc.applyFanAdjustment(ambient_xfer_coeff_fan255);
    #endif

    if (tuning_type == AUTO || tuning_type == FORCE_ASYMPTOTIC) {
      // Calculate a new and better asymptotic temperature and re-evaluate the other constants
      asymp_temp = tuner.get_ambient_temp() + mpc.heater_power * (MPC_MAX) / 255 / mpc.ambient_xfer_coeff_fan0;
      block_responsiveness = -log((t2 - asymp_temp) / (t1 - asymp_temp)) / tuner.get_sample_interval();

      #if ENABLED(DEBUG_MPC_AUTOTUNE)
        SERIAL_ECHOLNPGM("Refining estimates for:");
        SERIAL_ECHOLNPGM("asymp_temp ", asymp_temp);
        SERIAL_ECHOLNPGM("block_responsiveness ", p_float_t(block_responsiveness, 4));
      #endif

      // Update analytic tuning values based on the above
      mpc.block_heat_capacity = mpc.ambient_xfer_coeff_fan0 / block_responsiveness;
      mpc.sensor_responsiveness = block_responsiveness / (1.0f - (tuner.get_ambient_temp() - asymp_temp) * exp(-block_responsiveness * tuner.get_sample_1_time()) / (t1 - asymp_temp));

    }

    SERIAL_ECHOLNPGM(STR_MPC_AUTOTUNE_FINISHED);
    TERN_(DWIN_LCD_PROUI, DWIN_MPCTuning(MPC_DONE));

    SERIAL_ECHOLNPGM("MPC_BLOCK_HEAT_CAPACITY ", mpc.block_heat_capacity);
    SERIAL_ECHOLNPGM("MPC_SENSOR_RESPONSIVENESS ", p_float_t(mpc.sensor_responsiveness, 4));
    SERIAL_ECHOLNPGM("MPC_AMBIENT_XFER_COEFF ", p_float_t(mpc.ambient_xfer_coeff_fan0, 4));
    TERN_(HAS_FAN, SERIAL_ECHOLNPGM("MPC_AMBIENT_XFER_COEFF_FAN255 ", p_float_t(ambient_xfer_coeff_fan255, 4)));
  }

#endif // MPC_AUTOTUNE

int16_t Temperature::getHeaterPower(const heater_id_t heater_id) {
  switch (heater_id) {
    #if HAS_HEATED_BED
      case H_BED: return temp_bed.soft_pwm_amount;
    #endif
    #if HAS_HEATED_CHAMBER
      case H_CHAMBER: return temp_chamber.soft_pwm_amount;
    #endif
    #if HAS_COOLER
      case H_COOLER: return temp_cooler.soft_pwm_amount;
    #endif
    default:
      return TERN0(HAS_HOTEND, temp_hotend[heater_id].soft_pwm_amount);
  }
}

#if HAS_AUTO_FAN

  #define _EFANOVERLAP(I,N) ((I != N) && _FANOVERLAP(I,E##N))

  #if EXTRUDER_AUTO_FAN_SPEED != 255
    #define INIT_E_AUTO_FAN_PIN(P) do{ if (PWM_PIN(P)) { SET_PWM(P); SET_FAST_PWM_FREQ(P); } else SET_OUTPUT(P); }while(0)
  #else
    #define INIT_E_AUTO_FAN_PIN(P) SET_OUTPUT(P)
  #endif
  #if CHAMBER_AUTO_FAN_SPEED != 255
    #define INIT_CHAMBER_AUTO_FAN_PIN(P) do{ if (PWM_PIN(P)) { SET_PWM(P); SET_FAST_PWM_FREQ(P); } else SET_OUTPUT(P); }while(0)
  #else
    #define INIT_CHAMBER_AUTO_FAN_PIN(P) SET_OUTPUT(P)
  #endif
  #if COOLER_AUTO_FAN_SPEED != 255
    #define INIT_COOLER_AUTO_FAN_PIN(P) do{ if (PWM_PIN(P)) { SET_PWM(P); SET_FAST_PWM_FREQ(P); } else SET_OUTPUT(P); }while(0)
  #else
    #define INIT_COOLER_AUTO_FAN_PIN(P) SET_OUTPUT(P)
  #endif

  #ifndef CHAMBER_FAN_INDEX
    #define CHAMBER_FAN_INDEX HOTENDS
  #endif

  void Temperature::update_autofans() {
    #define _EFAN(I,N) _EFANOVERLAP(I,N) ? I :
    static const uint8_t fanBit[] PROGMEM = {
      0
      #if HAS_MULTI_HOTEND
        #define _NEXT_FAN(N) , REPEAT2(N,_EFAN,N) N
        RREPEAT_S(1, HOTENDS, _NEXT_FAN)
      #endif
      #define _NFAN HOTENDS
      #if HAS_AUTO_CHAMBER_FAN
        #define _CHFAN(I) _FANOVERLAP(I,CHAMBER) ? I :
        , (REPEAT(HOTENDS,_CHFAN) (_NFAN))
        #undef _NFAN
        #define _NFAN INCREMENT(HOTENDS)
      #endif
      #if HAS_AUTO_COOLER_FAN
        #define _COFAN(I) _FANOVERLAP(I,COOLER) ? I :
        , (REPEAT(HOTENDS,_COFAN) (_NFAN))
      #endif
    };

    uint8_t fanState = 0;
    HOTEND_LOOP() {
      if (temp_hotend[e].celsius >= EXTRUDER_AUTO_FAN_TEMPERATURE)
        SBI(fanState, pgm_read_byte(&fanBit[e]));
    }

    #if HAS_AUTO_CHAMBER_FAN
      if (temp_chamber.celsius >= CHAMBER_AUTO_FAN_TEMPERATURE)
        SBI(fanState, pgm_read_byte(&fanBit[CHAMBER_FAN_INDEX]));
    #endif

    #if HAS_AUTO_COOLER_FAN
      if (temp_cooler.celsius >= COOLER_AUTO_FAN_TEMPERATURE)
        SBI(fanState, pgm_read_byte(&fanBit[COOLER_FAN_INDEX]));
    #endif

    #define _UPDATE_AUTO_FAN(P,D,A) do{                   \
      if (PWM_PIN(P##_AUTO_FAN_PIN) && A < 255)           \
        hal.set_pwm_duty(pin_t(P##_AUTO_FAN_PIN), D ? A : 0); \
      else                                                \
        WRITE(P##_AUTO_FAN_PIN, D);                       \
    }while(0)

    uint8_t fanDone = 0;
    for (uint8_t f = 0; f < COUNT(fanBit); ++f) {
      const uint8_t realFan = pgm_read_byte(&fanBit[f]);
      if (TEST(fanDone, realFan)) continue;
      const bool fan_on = TEST(fanState, realFan);
      switch (f) {
        #if ENABLED(AUTO_POWER_CHAMBER_FAN)
          case CHAMBER_FAN_INDEX:
            chamberfan_speed = fan_on ? CHAMBER_AUTO_FAN_SPEED : 0;
            break;
        #endif
        #if ENABLED(AUTO_POWER_COOLER_FAN)
          case COOLER_FAN_INDEX:
            coolerfan_speed = fan_on ? COOLER_AUTO_FAN_SPEED : 0;
            break;
        #endif
        default:
          #if ANY(AUTO_POWER_E_FANS, HAS_FANCHECK)
            autofan_speed[realFan] = fan_on ? EXTRUDER_AUTO_FAN_SPEED : 0;
          #endif
          break;
      }

      #if ALL(HAS_FANCHECK, HAS_PWMFANCHECK)
        #define _AUTOFAN_SPEED() fan_check.is_measuring() ? 255 : EXTRUDER_AUTO_FAN_SPEED
      #else
        #define _AUTOFAN_SPEED() EXTRUDER_AUTO_FAN_SPEED
      #endif
      #define _AUTOFAN_CASE(N) case N: _UPDATE_AUTO_FAN(E##N, fan_on, _AUTOFAN_SPEED()); break;
      #define _AUTOFAN_NOT(N)
      #define AUTOFAN_CASE(N) TERN(HAS_AUTO_FAN_##N, _AUTOFAN_CASE, _AUTOFAN_NOT)(N)

      switch (f) {
        REPEAT(HOTENDS, AUTOFAN_CASE)
        #if HAS_AUTO_CHAMBER_FAN && !AUTO_CHAMBER_IS_E
          case CHAMBER_FAN_INDEX: _UPDATE_AUTO_FAN(CHAMBER, fan_on, CHAMBER_AUTO_FAN_SPEED); break;
        #endif
        #if HAS_AUTO_COOLER_FAN && !AUTO_COOLER_IS_E
          case COOLER_FAN_INDEX: _UPDATE_AUTO_FAN(COOLER, fan_on, COOLER_AUTO_FAN_SPEED); break;
        #endif
      }
      SBI(fanDone, realFan);
    }
  }

#endif // HAS_AUTO_FAN

//
// Temperature Error Handlers
//

inline void loud_kill(FSTR_P const lcd_msg, const heater_id_t heater_id) {
  marlin_state = MF_KILLED;
  thermalManager.disable_all_heaters();
  #if HAS_BEEPER
    for (uint8_t i = 20; i--;) {
      hal.watchdog_refresh();
      buzzer.click(25);
      delay(80);
      hal.watchdog_refresh();
    }
    buzzer.on();
  #endif
  #if ENABLED(NOZZLE_PARK_FEATURE)
    if (!homing_needed_error()) {
      nozzle.park(0);
      planner.synchronize();
    }
  #endif
  kill(lcd_msg, HEATER_FSTR(heater_id));
}

void Temperature::_temp_error(const heater_id_t heater_id, FSTR_P const serial_msg, FSTR_P const lcd_msg) {

  static uint8_t killed = 0;

  if (IsRunning() && TERN1(BOGUS_TEMPERATURE_GRACE_PERIOD, killed == 2)) {
    SERIAL_ERROR_START();
    SERIAL_ECHO(serial_msg);
    SERIAL_ECHOPGM(STR_STOPPED_HEATER);

    heater_id_t real_heater_id = heater_id;

    #if HAS_TEMP_REDUNDANT
      if (heater_id == H_REDUNDANT) {
        SERIAL_ECHOPGM(STR_REDUNDANT); // print redundant and cascade to print target, too.
        real_heater_id = (heater_id_t)HEATER_ID(TEMP_SENSOR_REDUNDANT_TARGET);
      }
    #endif

    switch (real_heater_id) {
      OPTCODE(HAS_TEMP_COOLER,  case H_COOLER:  SERIAL_ECHOPGM(STR_COOLER);         break)
      OPTCODE(HAS_TEMP_PROBE,   case H_PROBE:   SERIAL_ECHOPGM(STR_PROBE);          break)
      OPTCODE(HAS_TEMP_BOARD,   case H_BOARD:   SERIAL_ECHOPGM(STR_MOTHERBOARD);    break)
      OPTCODE(HAS_TEMP_SOC,     case H_SOC:     SERIAL_ECHOPGM(STR_SOC);            break)
      OPTCODE(HAS_TEMP_CHAMBER, case H_CHAMBER: SERIAL_ECHOPGM(STR_HEATER_CHAMBER); break)
      OPTCODE(HAS_TEMP_BED,     case H_BED:     SERIAL_ECHOPGM(STR_HEATER_BED);     break)
      default:
        if (real_heater_id >= 0) {
          SERIAL_ECHOPGM("E", real_heater_id);
          DEBUG_ECHOPGM("Sensor readings: ", degHotend(real_heater_id), ", raw "
            OPTARG(SHOW_TEMP_ADC_VALUES, rawHotendTemp(real_heater_id))
          );
        }
    }
    SERIAL_EOL();
  }

  disable_all_heaters(); // always disable (even for bogus temp)
  hal.watchdog_refresh();

  #if BOGUS_TEMPERATURE_GRACE_PERIOD
    const millis_t ms = millis();
    static millis_t expire_ms;
    switch (killed) {
      case 0:
        expire_ms = ms + BOGUS_TEMPERATURE_GRACE_PERIOD;
        ++killed;
        break;
      case 1:
        if (ELAPSED(ms, expire_ms)) ++killed;
        break;
      case 2:
        loud_kill(lcd_msg, heater_id);
        ++killed;
        break;
    }
  #elif defined(BOGUS_TEMPERATURE_GRACE_PERIOD)
    UNUSED(killed);
  #else
    if (!killed) { killed = 1; loud_kill(lcd_msg, heater_id); }
  #endif
}

void Temperature::maxtemp_error(const heater_id_t heater_id) {
  #if HAS_DWIN_E3V2_BASIC && (HAS_HOTEND || HAS_HEATED_BED)
    dwinPopupTemperature(1);
  #endif
  _temp_error(heater_id, F(STR_T_MAXTEMP), GET_TEXT_F(MSG_ERR_MAXTEMP));
}

void Temperature::mintemp_error(const heater_id_t heater_id) {
  #if HAS_DWIN_E3V2_BASIC && (HAS_HOTEND || HAS_HEATED_BED)
    dwinPopupTemperature(0);
  #endif
  _temp_error(heater_id, F(STR_T_MINTEMP), GET_TEXT_F(MSG_ERR_MINTEMP));
}

#if HAS_PID_DEBUG
  bool Temperature::pid_debug_flag; // = false
#endif

#if HAS_PID_HEATING

  template<typename TT>
  class PIDRunner {
  public:
    TT &tempinfo;

    PIDRunner(TT &t) : tempinfo(t) { }

    float get_pid_output(const uint8_t extr=0) {
      #if ENABLED(PID_OPENLOOP)

        return constrain(tempinfo.target, 0, MAX_POW);

      #else // !PID_OPENLOOP

        float out = tempinfo.pid.get_pid_output(tempinfo.target, tempinfo.celsius);

        #if ENABLED(PID_FAN_SCALING)
          out += tempinfo.pid.get_fan_scale_output(thermalManager.fan_speed[extr]);
        #endif

        #if ENABLED(PID_EXTRUSION_SCALING)
          out += tempinfo.pid.get_extrusion_scale_output(
            extr == active_extruder, stepper.position(E_AXIS), planner.mm_per_step[E_AXIS], thermalManager.lpq_len
          );
        #endif

        return constrain(out, tempinfo.pid.low(), tempinfo.pid.high());

      #endif // !PID_OPENLOOP
    }

    FORCE_INLINE void debug(const_celsius_float_t c, const_float_t pid_out, FSTR_P const name=nullptr, const int8_t index=-1) {
      if (TERN0(HAS_PID_DEBUG, thermalManager.pid_debug_flag)) {
        SERIAL_ECHO_START();
        if (name) SERIAL_ECHO(name);
        if (index >= 0) SERIAL_ECHO(index);
        SERIAL_ECHOLNPGM(
          STR_PID_DEBUG_INPUT, c,
          STR_PID_DEBUG_OUTPUT, pid_out
          #if DISABLED(PID_OPENLOOP)
            , " pTerm ", tempinfo.pid.pTerm(), " iTerm ", tempinfo.pid.iTerm(), " dTerm ", tempinfo.pid.dTerm()
            , " cTerm ", tempinfo.pid.cTerm(), " fTerm ", tempinfo.pid.fTerm()
          #endif
        );
      }
    }
  };

#endif // HAS_PID_HEATING

#if HAS_HOTEND

  float Temperature::get_pid_output_hotend(const uint8_t E_NAME) {
    const uint8_t ee = HOTEND_INDEX;

    const bool is_idling = TERN0(HEATER_IDLE_HANDLER, heater_idle[ee].timed_out);

    #if ENABLED(PIDTEMP)

      typedef PIDRunner<hotend_info_t> PIDRunnerHotend;

      static PIDRunnerHotend hotend_pid[HOTENDS] = {
        #define _HOTENDPID(E) temp_hotend[E],
        REPEAT(HOTENDS, _HOTENDPID)
      };

      const float pid_output = is_idling ? 0 : hotend_pid[ee].get_pid_output(ee);

      #if ENABLED(PID_DEBUG)
        if (ee == active_extruder)
          hotend_pid[ee].debug(temp_hotend[ee].celsius, pid_output, F("E"), ee);
      #endif

    #elif ENABLED(MPCTEMP)

      MPCHeaterInfo &hotend = temp_hotend[ee];
      MPC_t &mpc = hotend.mpc;

      // At startup, initialize modeled temperatures
      if (isnan(hotend.modeled_block_temp)) {
        hotend.modeled_ambient_temp = _MIN(30.0f, hotend.celsius);   // Cap initial value at reasonable max room temperature of 30C
        hotend.modeled_block_temp = hotend.modeled_sensor_temp = hotend.celsius;
      }

      #if HOTENDS == 1
        constexpr bool this_hotend = true;
      #else
        const bool this_hotend = (ee == active_extruder);
      #endif

      float ambient_xfer_coeff = mpc.ambient_xfer_coeff_fan0;
      #if ENABLED(MPC_INCLUDE_FAN)
        const uint8_t fan_index = TERN(SINGLEFAN, 0, ee);
        const float fan_fraction = TERN_(MPC_FAN_0_ACTIVE_HOTEND, !this_hotend ? 0.0f : ) fan_speed[fan_index] * RECIPROCAL(255);
        ambient_xfer_coeff += fan_fraction * mpc.fan255_adjustment;
      #endif

      if (this_hotend) {
        const int32_t e_position = stepper.position(E_AXIS);
        const float e_speed = (e_position - MPC::e_position) * planner.mm_per_step[E_AXIS] / MPC_dT;

        // The position can appear to make big jumps when, e.g., homing
        if (fabs(e_speed) > planner.settings.max_feedrate_mm_s[E_AXIS])
          MPC::e_position = e_position;
        else if (e_speed > 0.0f) {  // Ignore retract/recover moves
          if (!MPC::e_paused) ambient_xfer_coeff += e_speed * mpc.filament_heat_capacity_permm;
          MPC::e_position = e_position;
        }
      }

      // Update the modeled temperatures
      float blocktempdelta = hotend.soft_pwm_amount * mpc.heater_power * (MPC_dT / 127) / mpc.block_heat_capacity;
      blocktempdelta += (hotend.modeled_ambient_temp - hotend.modeled_block_temp) * ambient_xfer_coeff * MPC_dT / mpc.block_heat_capacity;
      hotend.modeled_block_temp += blocktempdelta;

      const float sensortempdelta = (hotend.modeled_block_temp - hotend.modeled_sensor_temp) * (mpc.sensor_responsiveness * MPC_dT);
      hotend.modeled_sensor_temp += sensortempdelta;

      // Any delta between hotend.modeled_sensor_temp and hotend.celsius is either model
      // error diverging slowly or (fast) noise. Slowly correct towards this temperature and noise will average out.
      const float delta_to_apply = (hotend.celsius - hotend.modeled_sensor_temp) * (MPC_SMOOTHING_FACTOR);
      hotend.modeled_block_temp += delta_to_apply;
      hotend.modeled_sensor_temp += delta_to_apply;

      // Only correct ambient when close to steady state (output power is not clipped or asymptotic temperature is reached)
      if (WITHIN(hotend.soft_pwm_amount, 1, 126) || fabs(blocktempdelta + delta_to_apply) < (MPC_STEADYSTATE * MPC_dT))
        hotend.modeled_ambient_temp += delta_to_apply > 0.f ? _MAX(delta_to_apply, MPC_MIN_AMBIENT_CHANGE * MPC_dT) : _MIN(delta_to_apply, -MPC_MIN_AMBIENT_CHANGE * MPC_dT);

      float power = 0.0;
      if (hotend.target != 0 && !is_idling) {
        // Plan power level to get to target temperature in 2 seconds
        power = (hotend.target - hotend.modeled_block_temp) * mpc.block_heat_capacity / 2.0f;
        power -= (hotend.modeled_ambient_temp - hotend.modeled_block_temp) * ambient_xfer_coeff;
      }

      float pid_output = power * 254.0f / mpc.heater_power + 1.0f;        // Ensure correct quantization into a range of 0 to 127
      pid_output = constrain(pid_output, 0, MPC_MAX);

      /* <-- add a slash to enable
        static uint32_t nexttime = millis() + 1000;
        if (ELAPSED(millis(), nexttime)) {
          nexttime += 1000;
          SERIAL_ECHOLNPGM("block temp ", hotend.modeled_block_temp,
                           ", celsius ", hotend.celsius,
                           ", blocktempdelta ", blocktempdelta,
                           ", delta_to_apply ", delta_to_apply,
                           ", ambient ", hotend.modeled_ambient_temp,
                           ", power ", power,
                           ", pid_output ", pid_output,
                           ", pwm ", (int)pid_output >> 1);
        }
      //*/

    #else // No PID or MPC enabled

      const float pid_output = (!is_idling && temp_hotend[ee].is_below_target()) ? BANG_MAX : 0;

    #endif

    return pid_output;
  }

#endif // HAS_HOTEND

#if ENABLED(PIDTEMPBED)

  float Temperature::get_pid_output_bed() {
    static PIDRunner<bed_info_t> bed_pid(temp_bed);
    const float pid_output = bed_pid.get_pid_output();
    TERN_(PID_BED_DEBUG, bed_pid.debug(temp_bed.celsius, pid_output, F("(Bed)")));
    return pid_output;
  }

#endif // PIDTEMPBED

#if ENABLED(PIDTEMPCHAMBER)

  float Temperature::get_pid_output_chamber() {
    static PIDRunner<chamber_info_t> chamber_pid(temp_chamber);
    const float pid_output = chamber_pid.get_pid_output();
    TERN_(PID_CHAMBER_DEBUG, chamber_pid.debug(temp_chamber.celsius, pid_output, F("(Chamber)")));
    return pid_output;
  }

#endif // PIDTEMPCHAMBER

#if HAS_HOTEND

  void Temperature::manage_hotends(const millis_t &ms) {
    HOTEND_LOOP() {
      if (TERN0(MANUAL_SWITCHING_TOOLHEAD, active_extruder != e)) continue;

      #if ENABLED(THERMAL_PROTECTION_HOTENDS)
        if (degHotend(e) > temp_range[e].maxtemp && TERN1(MANUAL_SWITCHING_TOOLHEAD, ms_since_tool_change(ms) > 100))
          maxtemp_error((heater_id_t)e);
      #endif

      TERN_(HEATER_IDLE_HANDLER, heater_idle[e].update(ms));

      #if ENABLED(THERMAL_PROTECTION_HOTENDS)
        // Check for thermal runaway
        tr_state_machine[e].run(temp_hotend[e].celsius, temp_hotend[e].target, (heater_id_t)e, THERMAL_PROTECTION_PERIOD, THERMAL_PROTECTION_HYSTERESIS);
      #endif

      temp_hotend[e].soft_pwm_amount = (temp_hotend[e].celsius > temp_range[e].mintemp || is_hotend_preheating(e)) && temp_hotend[e].celsius < temp_range[e].maxtemp ? (int)get_pid_output_hotend(e) >> 1 : 0;

      #if WATCH_HOTENDS
        // Make sure temperature is increasing
        if (watch_hotend[e].elapsed(ms)) {          // Enabled and time to check?
          if (watch_hotend[e].check(degHotend(e)))  // Increased enough?
            start_watching_hotend(e);               // If temp reached, turn off elapsed check
          else {
<<<<<<< HEAD
            TERN_(HAS_DWIN_E3V2_BASIC, DWIN_Popup_Temperature(0));
            DEBUG_ECHOLNPGM("heating failed: manage_hotends");
=======
            TERN_(HAS_DWIN_E3V2_BASIC, dwinPopupTemperature(0));
>>>>>>> 2dc76689
            _temp_error((heater_id_t)e, FPSTR(str_t_heating_failed), GET_TEXT_F(MSG_HEATING_FAILED_LCD));
          }
        }
      #endif

    } // HOTEND_LOOP
  }

#endif // HAS_HOTEND

#if HAS_HEATED_BED

  void Temperature::manage_heated_bed(const millis_t &ms) {

    #if ENABLED(THERMAL_PROTECTION_BED)
      if (degBed() > BED_MAXTEMP) maxtemp_error(H_BED);
    #endif

    #if WATCH_BED
      // Make sure temperature is increasing
      if (watch_bed.elapsed(ms)) {              // Time to check the bed?
        if (watch_bed.check(degBed()))          // Increased enough?
          start_watching_bed();                 // If temp reached, turn off elapsed check
        else {
          TERN_(HAS_DWIN_E3V2_BASIC, dwinPopupTemperature(0));
          _temp_error(H_BED, FPSTR(str_t_heating_failed), GET_TEXT_F(MSG_HEATING_FAILED_LCD));
        }
      }
    #endif // WATCH_BED

    #if ALL(PROBING_HEATERS_OFF, BED_LIMIT_SWITCHING)
      #define PAUSE_CHANGE_REQD 1
    #endif

    #if PAUSE_CHANGE_REQD
      static bool last_pause_state;
    #endif

    do {

      #if DISABLED(PIDTEMPBED)
        if (PENDING(ms, next_bed_check_ms)
          && TERN1(PAUSE_CHANGE_REQD, paused_for_probing == last_pause_state)
        ) break;
        next_bed_check_ms = ms + BED_CHECK_INTERVAL;
        TERN_(PAUSE_CHANGE_REQD, last_pause_state = paused_for_probing);
      #endif

      TERN_(HEATER_IDLE_HANDLER, heater_idle[IDLE_INDEX_BED].update(ms));

      #if ENABLED(THERMAL_PROTECTION_BED)
        tr_state_machine[RUNAWAY_IND_BED].run(temp_bed.celsius, temp_bed.target, H_BED, THERMAL_PROTECTION_BED_PERIOD, THERMAL_PROTECTION_BED_HYSTERESIS);
      #endif

      #if HEATER_IDLE_HANDLER
        const bool bed_timed_out = heater_idle[IDLE_INDEX_BED].timed_out;
        if (bed_timed_out) {
          temp_bed.soft_pwm_amount = 0;
          if (DISABLED(PIDTEMPBED)) WRITE_HEATER_BED(LOW);
        }
      #else
        constexpr bool bed_timed_out = false;
      #endif

      if (!bed_timed_out) {
        if (is_bed_preheating()) {
          temp_bed.soft_pwm_amount = MAX_BED_POWER >> 1;
        }
        else {
          #if ENABLED(PIDTEMPBED)
            temp_bed.soft_pwm_amount = WITHIN(temp_bed.celsius, BED_MINTEMP, BED_MAXTEMP) ? (int)get_pid_output_bed() >> 1 : 0;
          #else
            // Check if temperature is within the correct band
            if (WITHIN(temp_bed.celsius, BED_MINTEMP, BED_MAXTEMP)) {
              #if ENABLED(BED_LIMIT_SWITCHING)
                if (temp_bed.is_above_target(BED_HYSTERESIS))
                  temp_bed.soft_pwm_amount = 0;
                else if (temp_bed.is_below_target(BED_HYSTERESIS))
                  temp_bed.soft_pwm_amount = MAX_BED_POWER >> 1;
              #else // !PIDTEMPBED && !BED_LIMIT_SWITCHING
                temp_bed.soft_pwm_amount = temp_bed.is_below_target() ? MAX_BED_POWER >> 1 : 0;
              #endif
            }
            else {
              temp_bed.soft_pwm_amount = 0;
              WRITE_HEATER_BED(LOW);
            }
          #endif
        }
      }

    } while (false);
  }

#endif // HAS_HEATED_BED

#if HAS_HEATED_CHAMBER

  void Temperature::manage_heated_chamber(const millis_t &ms) {

    #ifndef CHAMBER_CHECK_INTERVAL
      #define CHAMBER_CHECK_INTERVAL 1000UL
    #endif

    #if ENABLED(THERMAL_PROTECTION_CHAMBER)
      if (degChamber() > (CHAMBER_MAXTEMP)) maxtemp_error(H_CHAMBER);
    #endif

    #if WATCH_CHAMBER
      // Make sure temperature is increasing
      if (watch_chamber.elapsed(ms)) {          // Time to check the chamber?
        if (watch_chamber.check(degChamber()))  // Increased enough? Error below.
          start_watching_chamber();             // If temp reached, turn off elapsed check.
        else
          _temp_error(H_CHAMBER, FPSTR(str_t_heating_failed), GET_TEXT_F(MSG_HEATING_FAILED_LCD));
      }
    #endif

    #if ANY(CHAMBER_FAN, CHAMBER_VENT) || DISABLED(PIDTEMPCHAMBER)
      static bool flag_chamber_excess_heat; // = false;
    #endif

    #if ANY(CHAMBER_FAN, CHAMBER_VENT)
      static bool flag_chamber_off; // = false

      if (temp_chamber.target > CHAMBER_MINTEMP) {
        flag_chamber_off = false;

        #if ENABLED(CHAMBER_FAN)
          int16_t fan_chamber_pwm;
          #if CHAMBER_FAN_MODE == 0
            fan_chamber_pwm = CHAMBER_FAN_BASE;
          #elif CHAMBER_FAN_MODE == 1
            fan_chamber_pwm = temp_chamber.is_above_target() ? (CHAMBER_FAN_BASE) + (CHAMBER_FAN_FACTOR) * (temp_chamber.celsius - temp_chamber.target) : 0;
          #elif CHAMBER_FAN_MODE == 2
            fan_chamber_pwm = (CHAMBER_FAN_BASE) + (CHAMBER_FAN_FACTOR) * ABS(temp_chamber.celsius - temp_chamber.target);
            if (temp_chamber.soft_pwm_amount) fan_chamber_pwm += (CHAMBER_FAN_FACTOR) * 2;
          #elif CHAMBER_FAN_MODE == 3
            fan_chamber_pwm = (CHAMBER_FAN_BASE) + _MAX((CHAMBER_FAN_FACTOR) * (temp_chamber.celsius - temp_chamber.target), 0);
          #endif
          NOMORE(fan_chamber_pwm, 255);
          set_fan_speed(CHAMBER_FAN_INDEX, fan_chamber_pwm);
        #endif

        #if ENABLED(CHAMBER_VENT)
          #ifndef MIN_COOLING_SLOPE_TIME_CHAMBER_VENT
            #define MIN_COOLING_SLOPE_TIME_CHAMBER_VENT 20
          #endif
          #ifndef MIN_COOLING_SLOPE_DEG_CHAMBER_VENT
            #define MIN_COOLING_SLOPE_DEG_CHAMBER_VENT 1.5
          #endif
          if (!flag_chamber_excess_heat && temp_chamber.is_above_target(HIGH_EXCESS_HEAT_LIMIT)) {
            // Open vent after MIN_COOLING_SLOPE_TIME_CHAMBER_VENT seconds if the
            // temperature didn't drop at least MIN_COOLING_SLOPE_DEG_CHAMBER_VENT
            if (next_cool_check_ms == 0 || ELAPSED(ms, next_cool_check_ms)) {
              if (temp_chamber.celsius - old_temp > MIN_COOLING_SLOPE_DEG_CHAMBER_VENT)
                flag_chamber_excess_heat = true; // the bed is heating the chamber too much
              next_cool_check_ms = ms + SEC_TO_MS(MIN_COOLING_SLOPE_TIME_CHAMBER_VENT);
              old_temp = temp_chamber.celsius;
            }
          }
          else {
            next_cool_check_ms = 0;
            old_temp = 9999;
          }
          if (flag_chamber_excess_heat && temp_chamber.is_above_target(LOW_EXCESS_HEAT_LIMIT))
            flag_chamber_excess_heat = false;
        #endif
      }
      else if (!flag_chamber_off) {
        #if ENABLED(CHAMBER_FAN)
          flag_chamber_off = true;
          set_fan_speed(CHAMBER_FAN_INDEX, 0);
        #endif
        #if ENABLED(CHAMBER_VENT)
          flag_chamber_excess_heat = false;
          servo[CHAMBER_VENT_SERVO_NR].move(90);
        #endif
      }
    #endif

    #if ENABLED(PIDTEMPCHAMBER)
      // PIDTEMPCHAMBER doesn't support a CHAMBER_VENT yet.
      temp_chamber.soft_pwm_amount = WITHIN(temp_chamber.celsius, CHAMBER_MINTEMP, CHAMBER_MAXTEMP) ? (int)get_pid_output_chamber() >> 1 : 0;
    #else
      if (ELAPSED(ms, next_chamber_check_ms)) {
        next_chamber_check_ms = ms + CHAMBER_CHECK_INTERVAL;

        if (WITHIN(temp_chamber.celsius, CHAMBER_MINTEMP, CHAMBER_MAXTEMP)) {
          if (flag_chamber_excess_heat) {
            temp_chamber.soft_pwm_amount = 0;
            #if ENABLED(CHAMBER_VENT)
              if (!flag_chamber_off) servo[CHAMBER_VENT_SERVO_NR].move(temp_chamber.is_below_target() ? 0 : 90);
            #endif
          }
          else {
            #if ENABLED(CHAMBER_LIMIT_SWITCHING)
              if (temp_chamber.is_above_target(TEMP_CHAMBER_HYSTERESIS))
                temp_chamber.soft_pwm_amount = 0;
              else if (temp_chamber.is_below_target(TEMP_CHAMBER_HYSTERESIS))
                temp_chamber.soft_pwm_amount = (MAX_CHAMBER_POWER) >> 1;
            #else
              temp_chamber.soft_pwm_amount = temp_chamber.is_below_target() ? (MAX_CHAMBER_POWER) >> 1 : 0;
            #endif
            #if ENABLED(CHAMBER_VENT)
              if (!flag_chamber_off) servo[CHAMBER_VENT_SERVO_NR].move(0);
            #endif
          }
        }
        else {
          temp_chamber.soft_pwm_amount = 0;
          WRITE_HEATER_CHAMBER(LOW);
        }
     }
     #if ENABLED(THERMAL_PROTECTION_CHAMBER)
       tr_state_machine[RUNAWAY_IND_CHAMBER].run(temp_chamber.celsius, temp_chamber.target, H_CHAMBER, THERMAL_PROTECTION_CHAMBER_PERIOD, THERMAL_PROTECTION_CHAMBER_HYSTERESIS);
     #endif
   #endif
  }

#endif // HAS_HEATED_CHAMBER

#if HAS_COOLER

  void Temperature::manage_cooler(const millis_t &ms) {

    #ifndef COOLER_CHECK_INTERVAL
      #define COOLER_CHECK_INTERVAL 2000UL
    #endif

    #if ENABLED(THERMAL_PROTECTION_COOLER)
      if (degCooler() > COOLER_MAXTEMP) maxtemp_error(H_COOLER);
    #endif

    #if WATCH_COOLER
      // Make sure temperature is decreasing
      if (watch_cooler.elapsed(ms)) {             // Time to check the cooler?
        if (degCooler() > watch_cooler.target)    // Failed to decrease enough?
          _temp_error(H_COOLER, GET_TEXT_F(MSG_COOLING_FAILED), GET_TEXT_F(MSG_COOLING_FAILED));
        else
          start_watching_cooler();                 // Start again if the target is still far off
      }
    #endif

    static bool flag_cooler_state; // = false

    if (cooler.enabled) {
      flag_cooler_state = true; // used to allow M106 fan control when cooler is disabled
      if (temp_cooler.target == 0) temp_cooler.target = COOLER_MIN_TARGET;
      if (ELAPSED(ms, next_cooler_check_ms)) {
        next_cooler_check_ms = ms + COOLER_CHECK_INTERVAL;
        if (temp_cooler.is_above_target()) { // too warm?
          temp_cooler.soft_pwm_amount = MAX_COOLER_POWER;
          #if ENABLED(COOLER_FAN)
            const int16_t fan_cooler_pwm = (COOLER_FAN_BASE) + (COOLER_FAN_FACTOR) * ABS(temp_cooler.celsius - temp_cooler.target);
            set_fan_speed(COOLER_FAN_INDEX, _MIN(fan_cooler_pwm, 255)); // Set cooler fan pwm
            cooler_fan_flush_ms = ms + 5000;
          #endif
        }
        else {
          temp_cooler.soft_pwm_amount = 0;
          #if ENABLED(COOLER_FAN)
            set_fan_speed(COOLER_FAN_INDEX, temp_cooler.is_above_target(-2) ? COOLER_FAN_BASE : 0);
          #endif
          WRITE_HEATER_COOLER(LOW);
        }
      }
    }
    else {
      temp_cooler.soft_pwm_amount = 0;
      if (flag_cooler_state) {
        flag_cooler_state = false;
        thermalManager.set_fan_speed(COOLER_FAN_INDEX, 0);
      }
      WRITE_HEATER_COOLER(LOW);
    }

    #if ENABLED(THERMAL_PROTECTION_COOLER)
      tr_state_machine[RUNAWAY_IND_COOLER].run(temp_cooler.celsius, temp_cooler.target, H_COOLER, THERMAL_PROTECTION_COOLER_PERIOD, THERMAL_PROTECTION_COOLER_HYSTERESIS);
    #endif
  }

#endif // HAS_COOLER

/**
 * Manage heating activities for extruder hot-ends and a heated bed
 *  - Acquire updated temperature readings
 *    - Also resets the watchdog timer
 *  - Invoke thermal runaway protection
 *  - Manage extruder auto-fan
 *  - Apply filament width to the extrusion rate (may move)
 *  - Update the heated bed PID output value
 */
void Temperature::task() {
  if (marlin_state == MF_INITIALIZING) return hal.watchdog_refresh(); // If Marlin isn't started, at least reset the watchdog!

  static bool no_reentry = false;  // Prevent recursion
  if (no_reentry) return;
  REMEMBER(mh, no_reentry, true);

  #if ENABLED(EMERGENCY_PARSER)
    if (emergency_parser.killed_by_M112) kill(FPSTR(M112_KILL_STR), nullptr, true);

    if (emergency_parser.quickstop_by_M410) {
      emergency_parser.quickstop_by_M410 = false; // quickstop_stepper may call idle so clear this now!
      quickstop_stepper();
    }

    #if HAS_MEDIA
      if (emergency_parser.sd_abort_by_M524) { // abort SD print immediately
        emergency_parser.sd_abort_by_M524 = false;
        card.flag.abort_sd_printing = true;
        gcode.process_subcommands_now(F("M524"));
      }
    #endif
  #endif

  if (!updateTemperaturesIfReady()) return; // Will also reset the watchdog if temperatures are ready

  if (!heating_enabled) return disable_all_heaters();

  const millis_t ms = millis();

  #if DISABLED(IGNORE_THERMOCOUPLE_ERRORS)
    if (TERN1(MANUAL_SWITCHING_TOOLHEAD, ms_since_tool_change(ms) > 100)) {
      #if TEMP_SENSOR_IS_MAX_TC(0)
        if (degHotend(0) > _MIN(HEATER_0_MAXTEMP, TEMP_SENSOR_0_MAX_TC_TMAX - 1.0)) maxtemp_error(H_E0);
        if (degHotend(0) < _MAX(HEATER_0_MINTEMP, TEMP_SENSOR_0_MAX_TC_TMIN + .01)) mintemp_error(H_E0);
      #endif
      #if TEMP_SENSOR_IS_MAX_TC(1)
        if (degHotend(1) > _MIN(HEATER_1_MAXTEMP, TEMP_SENSOR_1_MAX_TC_TMAX - 1.0)) maxtemp_error(H_E1);
        if (degHotend(1) < _MAX(HEATER_1_MINTEMP, TEMP_SENSOR_1_MAX_TC_TMIN + .01)) mintemp_error(H_E1);
      #endif
      #if TEMP_SENSOR_IS_MAX_TC(2)
        if (degHotend(2) > _MIN(HEATER_2_MAXTEMP, TEMP_SENSOR_2_MAX_TC_TMAX - 1.0)) maxtemp_error(H_E2);
        if (degHotend(2) < _MAX(HEATER_2_MINTEMP, TEMP_SENSOR_2_MAX_TC_TMIN + .01)) mintemp_error(H_E2);
      #endif
      #if TEMP_SENSOR_IS_MAX_TC(REDUNDANT)
        if (degRedundant() > TEMP_SENSOR_REDUNDANT_MAX_TC_TMAX - 1.0) maxtemp_error(H_REDUNDANT);
        if (degRedundant() < TEMP_SENSOR_REDUNDANT_MAX_TC_TMIN + .01) mintemp_error(H_REDUNDANT);
      #endif
    }
  #else
    #warning "Safety Alert! Disable IGNORE_THERMOCOUPLE_ERRORS for the final build!"
  #endif

  // Handle Hotend Temp Errors, Heating Watch, etc.
  TERN_(HAS_HOTEND, manage_hotends(ms));

  #if HAS_TEMP_REDUNDANT
    // Make sure measured temperatures are close together
    if (ABS(degRedundantTarget() - degRedundant()) > TEMP_SENSOR_REDUNDANT_MAX_DIFF)
      _temp_error((heater_id_t)HEATER_ID(TEMP_SENSOR_REDUNDANT_TARGET), F(STR_REDUNDANCY), GET_TEXT_F(MSG_ERR_REDUNDANT_TEMP));
  #endif

  // Manage extruder auto fans and/or read fan tachometers
  TERN_(HAS_FAN_LOGIC, manage_extruder_fans(ms));

  /**
   * Dynamically set the volumetric multiplier based
   * on the delayed Filament Width measurement.
   */
  TERN_(FILAMENT_WIDTH_SENSOR, filwidth.update_volumetric());

  // Handle Bed Temp Errors, Heating Watch, etc.
  TERN_(HAS_HEATED_BED, manage_heated_bed(ms));

  // Handle Heated Chamber Temp Errors, Heating Watch, etc.
  TERN_(HAS_HEATED_CHAMBER, manage_heated_chamber(ms));

  // Handle Cooler Temp Errors, Cooling Watch, etc.
  TERN_(HAS_COOLER, manage_cooler(ms));

  #if ENABLED(LASER_COOLANT_FLOW_METER)
    cooler.flowmeter_task(ms);
    #if ENABLED(FLOWMETER_SAFETY)
      if (cooler.check_flow_too_low()) {
        TERN_(HAS_DISPLAY, if (cutter.enabled()) ui.flow_fault());
        cutter.disable();
        cutter.cutter_mode = CUTTER_MODE_ERROR;   // Immediately kill stepper inline power output
      }
    #endif
  #endif

  UNUSED(ms);
}

#define TEMP_AD595(RAW)  ((RAW) * 5.0 * 100.0 / float(HAL_ADC_RANGE) / (OVERSAMPLENR) * (TEMP_SENSOR_AD595_GAIN) + TEMP_SENSOR_AD595_OFFSET)
#define TEMP_AD8495(RAW) ((RAW) * 6.6 * 100.0 / float(HAL_ADC_RANGE) / (OVERSAMPLENR) * (TEMP_SENSOR_AD8495_GAIN) + TEMP_SENSOR_AD8495_OFFSET)

/**
 * Bisect search for the range of the 'raw' value, then interpolate
 * proportionally between the under and over values.
 */
#define SCAN_THERMISTOR_TABLE(TBL,LEN) do{                                \
  uint8_t l = 0, r = LEN, m;                                              \
  for (;;) {                                                              \
    m = (l + r) >> 1;                                                     \
    if (!m) return celsius_t(pgm_read_word(&TBL[0].celsius));             \
    if (m == l || m == r) return celsius_t(pgm_read_word(&TBL[LEN-1].celsius)); \
    raw_adc_t v00 = pgm_read_word(&TBL[m-1].value),                       \
              v10 = pgm_read_word(&TBL[m-0].value);                       \
         if (raw < v00) r = m;                                            \
    else if (raw > v10) l = m;                                            \
    else {                                                                \
      const celsius_t v01 = celsius_t(pgm_read_word(&TBL[m-1].celsius)),  \
                      v11 = celsius_t(pgm_read_word(&TBL[m-0].celsius));  \
      return v01 + (raw - v00) * float(v11 - v01) / float(v10 - v00);     \
    }                                                                     \
  }                                                                       \
}while(0)

#if HAS_USER_THERMISTORS

  user_thermistor_t Temperature::user_thermistor[USER_THERMISTORS]; // Initialized by settings.load()

  void Temperature::reset_user_thermistors() {
    user_thermistor_t default_user_thermistor[USER_THERMISTORS] = {
      #if TEMP_SENSOR_0_IS_CUSTOM
        { true, HOTEND0_SH_C_COEFF, 0, HOTEND0_PULLUP_RESISTOR_OHMS, HOTEND0_RESISTANCE_25C_OHMS, 0, 0, HOTEND0_BETA, 0 },
      #endif
      #if TEMP_SENSOR_1_IS_CUSTOM
        { true, HOTEND1_SH_C_COEFF, 0, HOTEND1_PULLUP_RESISTOR_OHMS, HOTEND1_RESISTANCE_25C_OHMS, 0, 0, HOTEND1_BETA, 0 },
      #endif
      #if TEMP_SENSOR_2_IS_CUSTOM
        { true, HOTEND2_SH_C_COEFF, 0, HOTEND2_PULLUP_RESISTOR_OHMS, HOTEND2_RESISTANCE_25C_OHMS, 0, 0, HOTEND2_BETA, 0 },
      #endif
      #if TEMP_SENSOR_3_IS_CUSTOM
        { true, HOTEND3_SH_C_COEFF, 0, HOTEND3_PULLUP_RESISTOR_OHMS, HOTEND3_RESISTANCE_25C_OHMS, 0, 0, HOTEND3_BETA, 0 },
      #endif
      #if TEMP_SENSOR_4_IS_CUSTOM
        { true, HOTEND4_SH_C_COEFF, 0, HOTEND4_PULLUP_RESISTOR_OHMS, HOTEND4_RESISTANCE_25C_OHMS, 0, 0, HOTEND4_BETA, 0 },
      #endif
      #if TEMP_SENSOR_5_IS_CUSTOM
        { true, HOTEND5_SH_C_COEFF, 0, HOTEND5_PULLUP_RESISTOR_OHMS, HOTEND5_RESISTANCE_25C_OHMS, 0, 0, HOTEND5_BETA, 0 },
      #endif
      #if TEMP_SENSOR_6_IS_CUSTOM
        { true, HOTEND6_SH_C_COEFF, 0, HOTEND6_PULLUP_RESISTOR_OHMS, HOTEND6_RESISTANCE_25C_OHMS, 0, 0, HOTEND6_BETA, 0 },
      #endif
      #if TEMP_SENSOR_7_IS_CUSTOM
        { true, HOTEND7_SH_C_COEFF, 0, HOTEND7_PULLUP_RESISTOR_OHMS, HOTEND7_RESISTANCE_25C_OHMS, 0, 0, HOTEND7_BETA, 0 },
      #endif
      #if TEMP_SENSOR_BED_IS_CUSTOM
        { true, BED_SH_C_COEFF, 0, BED_PULLUP_RESISTOR_OHMS, BED_RESISTANCE_25C_OHMS, 0, 0, BED_BETA, 0 },
      #endif
      #if TEMP_SENSOR_CHAMBER_IS_CUSTOM
        { true, CHAMBER_SH_C_COEFF, 0, CHAMBER_PULLUP_RESISTOR_OHMS, CHAMBER_RESISTANCE_25C_OHMS, 0, 0, CHAMBER_BETA, 0 },
      #endif
      #if TEMP_SENSOR_COOLER_IS_CUSTOM
        { true, COOLER_SH_C_COEFF, 0, COOLER_PULLUP_RESISTOR_OHMS, COOLER_RESISTANCE_25C_OHMS, 0, 0, COOLER_BETA, 0 },
      #endif
      #if TEMP_SENSOR_PROBE_IS_CUSTOM
        { true, PROBE_SH_C_COEFF, 0, PROBE_PULLUP_RESISTOR_OHMS, PROBE_RESISTANCE_25C_OHMS, 0, 0, PROBE_BETA, 0 },
      #endif
      #if TEMP_SENSOR_BOARD_IS_CUSTOM
        { true, BOARD_SH_C_COEFF, 0, BOARD_PULLUP_RESISTOR_OHMS, BOARD_RESISTANCE_25C_OHMS, 0, 0, BOARD_BETA, 0 },
      #endif
      #if TEMP_SENSOR_REDUNDANT_IS_CUSTOM
        { true, REDUNDANT_SH_C_COEFF, 0, REDUNDANT_PULLUP_RESISTOR_OHMS, REDUNDANT_RESISTANCE_25C_OHMS, 0, 0, REDUNDANT_BETA, 0 },
      #endif
    };
    COPY(user_thermistor, default_user_thermistor);
  }

  void Temperature::M305_report(const uint8_t t_index, const bool forReplay/*=true*/) {
    gcode.report_heading_etc(forReplay, F(STR_USER_THERMISTORS));
    SERIAL_ECHOPGM("  M305 P", AS_DIGIT(t_index));

    const user_thermistor_t &t = user_thermistor[t_index];

    SERIAL_ECHO(
      F(" R"), p_float_t(t.series_res, 1), FPSTR(SP_T_STR), p_float_t(t.res_25, 1),
      FPSTR(SP_B_STR), p_float_t(t.beta, 1), FPSTR(SP_C_STR), p_float_t(t.sh_c_coeff, 9),
      F(" ; ")
    );
    SERIAL_ECHOLN(
      TERN_(TEMP_SENSOR_0_IS_CUSTOM, t_index == CTI_HOTEND_0 ? F("HOTEND 0") :)
      TERN_(TEMP_SENSOR_1_IS_CUSTOM, t_index == CTI_HOTEND_1 ? F("HOTEND 1") :)
      TERN_(TEMP_SENSOR_2_IS_CUSTOM, t_index == CTI_HOTEND_2 ? F("HOTEND 2") :)
      TERN_(TEMP_SENSOR_3_IS_CUSTOM, t_index == CTI_HOTEND_3 ? F("HOTEND 3") :)
      TERN_(TEMP_SENSOR_4_IS_CUSTOM, t_index == CTI_HOTEND_4 ? F("HOTEND 4") :)
      TERN_(TEMP_SENSOR_5_IS_CUSTOM, t_index == CTI_HOTEND_5 ? F("HOTEND 5") :)
      TERN_(TEMP_SENSOR_6_IS_CUSTOM, t_index == CTI_HOTEND_6 ? F("HOTEND 6") :)
      TERN_(TEMP_SENSOR_7_IS_CUSTOM, t_index == CTI_HOTEND_7 ? F("HOTEND 7") :)
      TERN_(TEMP_SENSOR_BED_IS_CUSTOM, t_index == CTI_BED ? F("BED") :)
      TERN_(TEMP_SENSOR_CHAMBER_IS_CUSTOM, t_index == CTI_CHAMBER ? F("CHAMBER") :)
      TERN_(TEMP_SENSOR_COOLER_IS_CUSTOM, t_index == CTI_COOLER ? F("COOLER") :)
      TERN_(TEMP_SENSOR_PROBE_IS_CUSTOM, t_index == CTI_PROBE ? F("PROBE") :)
      TERN_(TEMP_SENSOR_BOARD_IS_CUSTOM, t_index == CTI_BOARD ? F("BOARD") :)
      TERN_(TEMP_SENSOR_REDUNDANT_IS_CUSTOM, t_index == CTI_REDUNDANT ? F("REDUNDANT") :)
      FSTR_P(nullptr)
    );
  }

  celsius_float_t Temperature::user_thermistor_to_deg_c(const uint8_t t_index, const raw_adc_t raw) {

    if (!WITHIN(t_index, 0, COUNT(user_thermistor) - 1)) return 25;

    user_thermistor_t &t = user_thermistor[t_index];
    if (t.pre_calc) { // pre-calculate some variables
      t.pre_calc     = false;
      t.res_25_recip = 1.0f / t.res_25;
      t.res_25_log   = logf(t.res_25);
      t.beta_recip   = 1.0f / t.beta;
      t.sh_alpha     = RECIPROCAL(THERMISTOR_RESISTANCE_NOMINAL_C - (THERMISTOR_ABS_ZERO_C))
                        - (t.beta_recip * t.res_25_log) - (t.sh_c_coeff * cu(t.res_25_log));
    }

    // Maximum ADC value .. take into account the over sampling
    constexpr raw_adc_t adc_max = MAX_RAW_THERMISTOR_VALUE;
    const raw_adc_t adc_raw = constrain(raw, 1, adc_max - 1); // constrain to prevent divide-by-zero

    const float adc_inverse = (adc_max - adc_raw) - 0.5f,
                resistance = t.series_res * (adc_raw + 0.5f) / adc_inverse,
                log_resistance = logf(resistance);

    float value = t.sh_alpha;
    value += log_resistance * t.beta_recip;
    if (t.sh_c_coeff != 0)
      value += t.sh_c_coeff * cu(log_resistance);
    value = 1.0f / value;

    // Return degrees C (up to 999, as the LCD only displays 3 digits)
    return _MIN(value + THERMISTOR_ABS_ZERO_C, 999);
  }
#endif

#if HAS_HOTEND
  // Derived from RepRap FiveD extruder::getTemperature()
  // For hot end temperature measurement.
  celsius_float_t Temperature::analog_to_celsius_hotend(const raw_adc_t raw, const uint8_t e) {
    if (e >= HOTENDS) {
      SERIAL_ERROR_START();
      SERIAL_ECHO(e);
      SERIAL_ECHOLNPGM(STR_INVALID_EXTRUDER_NUM);
      kill();
      return 0;
    }

    switch (e) {
      case 0:
        #if TEMP_SENSOR_0_IS_CUSTOM
          return user_thermistor_to_deg_c(CTI_HOTEND_0, raw);
        #elif TEMP_SENSOR_IS_MAX_TC(0)
          #if TEMP_SENSOR_0_IS_MAX31865
            return TERN(LIB_INTERNAL_MAX31865,
              max31865_0.temperature(raw),
              max31865_0.temperature(MAX31865_SENSOR_OHMS_0, MAX31865_CALIBRATION_OHMS_0)
            );
          #else
            return (int16_t)raw * 0.25;
          #endif
        #elif TEMP_SENSOR_0_IS_AD595
          return TEMP_AD595(raw);
        #elif TEMP_SENSOR_0_IS_AD8495
          return TEMP_AD8495(raw);
        #else
          break;
        #endif
      case 1:
        #if TEMP_SENSOR_1_IS_CUSTOM
          return user_thermistor_to_deg_c(CTI_HOTEND_1, raw);
        #elif TEMP_SENSOR_IS_MAX_TC(1)
          #if TEMP_SENSOR_0_IS_MAX31865
            return TERN(LIB_INTERNAL_MAX31865,
              max31865_1.temperature(raw),
              max31865_1.temperature(MAX31865_SENSOR_OHMS_1, MAX31865_CALIBRATION_OHMS_1)
            );
          #else
            return (int16_t)raw * 0.25;
          #endif
        #elif TEMP_SENSOR_1_IS_AD595
          return TEMP_AD595(raw);
        #elif TEMP_SENSOR_1_IS_AD8495
          return TEMP_AD8495(raw);
        #else
          break;
        #endif
      case 2:
        #if TEMP_SENSOR_2_IS_CUSTOM
          return user_thermistor_to_deg_c(CTI_HOTEND_2, raw);
        #elif TEMP_SENSOR_IS_MAX_TC(2)
          #if TEMP_SENSOR_0_IS_MAX31865
            return TERN(LIB_INTERNAL_MAX31865,
              max31865_2.temperature(raw),
              max31865_2.temperature(MAX31865_SENSOR_OHMS_2, MAX31865_CALIBRATION_OHMS_2)
            );
          #else
            return (int16_t)raw * 0.25;
          #endif
        #elif TEMP_SENSOR_2_IS_AD595
          return TEMP_AD595(raw);
        #elif TEMP_SENSOR_2_IS_AD8495
          return TEMP_AD8495(raw);
        #else
          break;
        #endif
      case 3:
        #if TEMP_SENSOR_3_IS_CUSTOM
          return user_thermistor_to_deg_c(CTI_HOTEND_3, raw);
        #elif TEMP_SENSOR_3_IS_AD595
          return TEMP_AD595(raw);
        #elif TEMP_SENSOR_3_IS_AD8495
          return TEMP_AD8495(raw);
        #else
          break;
        #endif
      case 4:
        #if TEMP_SENSOR_4_IS_CUSTOM
          return user_thermistor_to_deg_c(CTI_HOTEND_4, raw);
        #elif TEMP_SENSOR_4_IS_AD595
          return TEMP_AD595(raw);
        #elif TEMP_SENSOR_4_IS_AD8495
          return TEMP_AD8495(raw);
        #else
          break;
        #endif
      case 5:
        #if TEMP_SENSOR_5_IS_CUSTOM
          return user_thermistor_to_deg_c(CTI_HOTEND_5, raw);
        #elif TEMP_SENSOR_5_IS_AD595
          return TEMP_AD595(raw);
        #elif TEMP_SENSOR_5_IS_AD8495
          return TEMP_AD8495(raw);
        #else
          break;
        #endif
      case 6:
        #if TEMP_SENSOR_6_IS_CUSTOM
          return user_thermistor_to_deg_c(CTI_HOTEND_6, raw);
        #elif TEMP_SENSOR_6_IS_AD595
          return TEMP_AD595(raw);
        #elif TEMP_SENSOR_6_IS_AD8495
          return TEMP_AD8495(raw);
        #else
          break;
        #endif
      case 7:
        #if TEMP_SENSOR_7_IS_CUSTOM
          return user_thermistor_to_deg_c(CTI_HOTEND_7, raw);
        #elif TEMP_SENSOR_7_IS_AD595
          return TEMP_AD595(raw);
        #elif TEMP_SENSOR_7_IS_AD8495
          return TEMP_AD8495(raw);
        #else
          break;
        #endif
      default: break;
    }

    #if HAS_HOTEND_THERMISTOR
      // Thermistor with conversion table?
      const temp_entry_t(*tt)[] = (temp_entry_t(*)[])(heater_ttbl_map[e]);
      SCAN_THERMISTOR_TABLE((*tt), heater_ttbllen_map[e]);
    #endif

    return 0;
  }
#endif // HAS_HOTEND

#if HAS_HEATED_BED
  // For bed temperature measurement.
  celsius_float_t Temperature::analog_to_celsius_bed(const raw_adc_t raw) {
    #if TEMP_SENSOR_BED_IS_CUSTOM
      return user_thermistor_to_deg_c(CTI_BED, raw);
    #elif TEMP_SENSOR_BED_IS_THERMISTOR
      SCAN_THERMISTOR_TABLE(TEMPTABLE_BED, TEMPTABLE_BED_LEN);
    #elif TEMP_SENSOR_BED_IS_AD595
      return TEMP_AD595(raw);
    #elif TEMP_SENSOR_BED_IS_AD8495
      return TEMP_AD8495(raw);
    #else
      UNUSED(raw);
      return 0;
    #endif
  }
#endif // HAS_HEATED_BED

#if HAS_TEMP_CHAMBER
  // For chamber temperature measurement.
  celsius_float_t Temperature::analog_to_celsius_chamber(const raw_adc_t raw) {
    #if TEMP_SENSOR_CHAMBER_IS_CUSTOM
      return user_thermistor_to_deg_c(CTI_CHAMBER, raw);
    #elif TEMP_SENSOR_CHAMBER_IS_THERMISTOR
      SCAN_THERMISTOR_TABLE(TEMPTABLE_CHAMBER, TEMPTABLE_CHAMBER_LEN);
    #elif TEMP_SENSOR_CHAMBER_IS_AD595
      return TEMP_AD595(raw);
    #elif TEMP_SENSOR_CHAMBER_IS_AD8495
      return TEMP_AD8495(raw);
    #else
      UNUSED(raw);
      return 0;
    #endif
  }
#endif // HAS_TEMP_CHAMBER

#if HAS_TEMP_COOLER
  // For cooler temperature measurement.
  celsius_float_t Temperature::analog_to_celsius_cooler(const raw_adc_t raw) {
    #if TEMP_SENSOR_COOLER_IS_CUSTOM
      return user_thermistor_to_deg_c(CTI_COOLER, raw);
    #elif TEMP_SENSOR_COOLER_IS_THERMISTOR
      SCAN_THERMISTOR_TABLE(TEMPTABLE_COOLER, TEMPTABLE_COOLER_LEN);
    #elif TEMP_SENSOR_COOLER_IS_AD595
      return TEMP_AD595(raw);
    #elif TEMP_SENSOR_COOLER_IS_AD8495
      return TEMP_AD8495(raw);
    #else
      UNUSED(raw);
      return 0;
    #endif
  }
#endif // HAS_TEMP_COOLER

#if HAS_TEMP_PROBE
  // For probe temperature measurement.
  celsius_float_t Temperature::analog_to_celsius_probe(const raw_adc_t raw) {
    #if TEMP_SENSOR_PROBE_IS_CUSTOM
      return user_thermistor_to_deg_c(CTI_PROBE, raw);
    #elif TEMP_SENSOR_PROBE_IS_THERMISTOR
      SCAN_THERMISTOR_TABLE(TEMPTABLE_PROBE, TEMPTABLE_PROBE_LEN);
    #elif TEMP_SENSOR_PROBE_IS_AD595
      return TEMP_AD595(raw);
    #elif TEMP_SENSOR_PROBE_IS_AD8495
      return TEMP_AD8495(raw);
    #else
      UNUSED(raw);
      return 0;
    #endif
  }
#endif // HAS_TEMP_PROBE

#if HAS_TEMP_BOARD
  // For motherboard temperature measurement.
  celsius_float_t Temperature::analog_to_celsius_board(const raw_adc_t raw) {
    #if TEMP_SENSOR_BOARD_IS_CUSTOM
      return user_thermistor_to_deg_c(CTI_BOARD, raw);
    #elif TEMP_SENSOR_BOARD_IS_THERMISTOR
      SCAN_THERMISTOR_TABLE(TEMPTABLE_BOARD, TEMPTABLE_BOARD_LEN);
    #elif TEMP_SENSOR_BOARD_IS_AD595
      return TEMP_AD595(raw);
    #elif TEMP_SENSOR_BOARD_IS_AD8495
      return TEMP_AD8495(raw);
    #else
      UNUSED(raw);
      return 0;
    #endif
  }
#endif // HAS_TEMP_BOARD

#if HAS_TEMP_SOC
  // For SoC temperature measurement.
  celsius_float_t Temperature::analog_to_celsius_soc(const raw_adc_t raw) {
    return (
      #ifdef TEMP_SOC_SENSOR
        TEMP_SOC_SENSOR(raw)
      #else
        0
        #error "TEMP_SENSOR_SOC requires the TEMP_SOC_SENSOR(RAW) macro to be defined for your board."
      #endif
    );
  }
#endif

#if HAS_TEMP_REDUNDANT
  // For redundant temperature measurement.
  celsius_float_t Temperature::analog_to_celsius_redundant(const raw_adc_t raw) {
    #if TEMP_SENSOR_REDUNDANT_IS_CUSTOM
      return user_thermistor_to_deg_c(CTI_REDUNDANT, raw);
    #elif TEMP_SENSOR_IS_MAX_TC(REDUNDANT) && REDUNDANT_TEMP_MATCH(SOURCE, E0)
      return TERN(TEMP_SENSOR_REDUNDANT_IS_MAX31865, max31865_0.temperature(raw), (int16_t)raw * 0.25);
    #elif TEMP_SENSOR_IS_MAX_TC(REDUNDANT) && REDUNDANT_TEMP_MATCH(SOURCE, E1)
      return TERN(TEMP_SENSOR_REDUNDANT_IS_MAX31865, max31865_1.temperature(raw), (int16_t)raw * 0.25);
    #elif TEMP_SENSOR_IS_MAX_TC(REDUNDANT) && REDUNDANT_TEMP_MATCH(SOURCE, E2)
      return TERN(TEMP_SENSOR_REDUNDANT_IS_MAX31865, max31865_2.temperature(raw), (int16_t)raw * 0.25);
    #elif TEMP_SENSOR_REDUNDANT_IS_THERMISTOR
      SCAN_THERMISTOR_TABLE(TEMPTABLE_REDUNDANT, TEMPTABLE_REDUNDANT_LEN);
    #elif TEMP_SENSOR_REDUNDANT_IS_AD595
      return TEMP_AD595(raw);
    #elif TEMP_SENSOR_REDUNDANT_IS_AD8495
      return TEMP_AD8495(raw);
    #else
      UNUSED(raw);
      return 0;
    #endif
  }
#endif // HAS_TEMP_REDUNDANT

/**
 * Convert the raw sensor readings into actual Celsius temperatures and
 * validate raw temperatures. Bad readings generate min/maxtemp errors.
 *
 * The raw values are generated entirely in interrupt context, and this
 * method is called from normal context once 'raw_temps_ready' has been
 * set by update_raw_temperatures().
 *
 * The watchdog is dependent on this method. If 'raw_temps_ready' stops
 * being set by the interrupt so that this method is not called for over
 * 4 seconds then something has gone afoul and the machine will be reset.
 */
void Temperature::updateTemperaturesFromRawValues() {

  hal.watchdog_refresh(); // Reset because raw_temps_ready was set by the interrupt

  #if TEMP_SENSOR_IS_MAX_TC(0)
    temp_hotend[0].setraw(READ_MAX_TC(0));
  #endif
  #if TEMP_SENSOR_IS_MAX_TC(1)
    temp_hotend[1].setraw(READ_MAX_TC(1));
  #endif
  #if TEMP_SENSOR_IS_MAX_TC(2)
    temp_hotend[2].setraw(READ_MAX_TC(2));
  #endif
  #if TEMP_SENSOR_IS_MAX_TC(REDUNDANT)
    temp_redundant.setraw(READ_MAX_TC(HEATER_ID(TEMP_SENSOR_REDUNDANT_SOURCE)));
  #endif

  #if HAS_HOTEND
    HOTEND_LOOP() temp_hotend[e].celsius = analog_to_celsius_hotend(temp_hotend[e].getraw(), e);
  #endif

  TERN_(HAS_HEATED_BED,     temp_bed.celsius       = analog_to_celsius_bed(temp_bed.getraw()));
  TERN_(HAS_TEMP_CHAMBER,   temp_chamber.celsius   = analog_to_celsius_chamber(temp_chamber.getraw()));
  TERN_(HAS_TEMP_COOLER,    temp_cooler.celsius    = analog_to_celsius_cooler(temp_cooler.getraw()));
  TERN_(HAS_TEMP_PROBE,     temp_probe.celsius     = analog_to_celsius_probe(temp_probe.getraw()));
  TERN_(HAS_TEMP_BOARD,     temp_board.celsius     = analog_to_celsius_board(temp_board.getraw()));
  TERN_(HAS_TEMP_SOC,       temp_soc.celsius       = analog_to_celsius_soc(temp_soc.getraw()));
  TERN_(HAS_TEMP_REDUNDANT, temp_redundant.celsius = analog_to_celsius_redundant(temp_redundant.getraw()));

  TERN_(FILAMENT_WIDTH_SENSOR, filwidth.update_measured_mm());
  TERN_(HAS_POWER_MONITOR,     power_monitor.capture_values());

  #if HAS_HOTEND
    static constexpr int8_t temp_dir[HOTENDS] = {
      #if TEMP_SENSOR_IS_ANY_MAX_TC(0)
        0
      #else
        TEMPDIR(0)
      #endif
      #if HAS_MULTI_HOTEND
        #if TEMP_SENSOR_IS_ANY_MAX_TC(1)
          , 0
        #else
          , TEMPDIR(1)
        #endif
      #endif
      #if HOTENDS > 2
        #if TEMP_SENSOR_IS_ANY_MAX_TC(2)
          , 0
        #else
          , TEMPDIR(2)
        #endif
      #endif
      #if HOTENDS > 3
        #define _TEMPDIR(N) , TEMPDIR(N)
        REPEAT_S(3, HOTENDS, _TEMPDIR)
      #endif
    };

    #if ENABLED(MANUAL_SWITCHING_TOOLHEAD)
      const millis_t ms_since_tc = ms_since_tool_change();
    #endif

    HOTEND_LOOP() {
      if (TERN0(STM_HAS_MULTI_HOTEND, active_extruder != e)) continue; // Only act on the active tool in manual switching mode
      const raw_adc_t r = temp_hotend[e].getraw();
      const bool neg = temp_dir[e] < 0, pos = temp_dir[e] > 0;
      if (TERN1(MANUAL_SWITCHING_TOOLHEAD, ms_since_tc > 100) && ((neg && r < temp_range[e].raw_max) || (pos && r > temp_range[e].raw_max)))
        maxtemp_error((heater_id_t)e);

      /**
      // DEBUG PREHEATING TIME
      SERIAL_ECHOLNPGM("\nExtruder = ", e, " Preheat On/Off = ", is_preheating(e));
      const float test_is_preheating = (preheat_end_ms_hotend[HOTEND_INDEX] - millis()) * 0.001f;
      if (test_is_preheating < 31) SERIAL_ECHOLNPGM("Extruder = ", e, " Preheat remaining time = ", test_is_preheating, "s", "\n");
      //*/

      const bool heater_on = temp_hotend[e].target > 0;
      if (heater_on && !is_hotend_preheating(e) && ((neg && r > temp_range[e].raw_min) || (pos && r < temp_range[e].raw_min))) {
        if (TERN1(MULTI_MAX_CONSECUTIVE_LOW_TEMP_ERR, ++consecutive_low_temperature_error[e] >= MAX_CONSECUTIVE_LOW_TEMPERATURE_ERROR_ALLOWED))
          mintemp_error((heater_id_t)e);
      }
      else {
        TERN_(MULTI_MAX_CONSECUTIVE_LOW_TEMP_ERR, consecutive_low_temperature_error[e] = 0);
      }
    }

  #endif // HAS_HOTEND

  #define TP_CMP(S,A,B) (TEMPDIR(S) < 0 ? ((A)<(B)) : ((A)>(B)))
  #if ENABLED(THERMAL_PROTECTION_BED)
    if (TP_CMP(BED, temp_bed.getraw(), maxtemp_raw_BED)) maxtemp_error(H_BED);
    if (temp_bed.target > 0 && !is_bed_preheating() && TP_CMP(BED, mintemp_raw_BED, temp_bed.getraw())) mintemp_error(H_BED);
  #endif

  #if ALL(HAS_HEATED_CHAMBER, THERMAL_PROTECTION_CHAMBER)
    if (TP_CMP(CHAMBER, temp_chamber.getraw(), maxtemp_raw_CHAMBER)) maxtemp_error(H_CHAMBER);
    if (temp_chamber.target > 0 && TP_CMP(CHAMBER, mintemp_raw_CHAMBER, temp_chamber.getraw())) mintemp_error(H_CHAMBER);
  #endif

  #if ALL(HAS_COOLER, THERMAL_PROTECTION_COOLER)
    if (cutter.unitPower > 0 && TP_CMP(COOLER, temp_cooler.getraw(), maxtemp_raw_COOLER)) maxtemp_error(H_COOLER);
    if (TP_CMP(COOLER, mintemp_raw_COOLER, temp_cooler.getraw())) mintemp_error(H_COOLER);
  #endif

  #if ALL(HAS_TEMP_BOARD, THERMAL_PROTECTION_BOARD)
    if (TP_CMP(BOARD, temp_board.getraw(), maxtemp_raw_BOARD)) maxtemp_error(H_BOARD);
    if (TP_CMP(BOARD, mintemp_raw_BOARD, temp_board.getraw())) mintemp_error(H_BOARD);
  #endif

  #if ALL(HAS_TEMP_SOC, THERMAL_PROTECTION_SOC)
    if (TP_CMP(SOC, temp_soc.getraw(), maxtemp_raw_SOC)) maxtemp_error(H_SOC);
  #endif
  #undef TP_CMP

} // Temperature::updateTemperaturesFromRawValues

/**
 * Initialize the temperature manager
 *
 * The manager is implemented by periodic calls to task()
 *
 *  - Init (and disable) SPI thermocouples like MAX6675 and MAX31865
 *  - Disable RUMBA JTAG to accommodate a thermocouple extension
 *  - Read-enable thermistors with a read-enable pin
 *  - Init HEATER and COOLER pins for OUTPUT in OFF state
 *  - Init the FAN pins as PWM or OUTPUT
 *  - Init the SPI interface for SPI thermocouples
 *  - Init ADC according to the HAL
 *  - Set thermistor pins to analog inputs according to the HAL
 *  - Start the Temperature ISR timer
 *  - Init the AUTO FAN pins as PWM or OUTPUT
 *  - Wait 250ms for temperatures to settle
 *  - Init temp_range[], used for catching min/maxtemp
 */
void Temperature::init() {

  TERN_(PROBING_HEATERS_OFF, paused_for_probing = false);


  // Init (and disable) SPI thermocouples
  #if TEMP_SENSOR_IS_ANY_MAX_TC(0) && PIN_EXISTS(TEMP_0_CS)
    OUT_WRITE(TEMP_0_CS_PIN, HIGH);
  #endif
  #if TEMP_SENSOR_IS_ANY_MAX_TC(1) && PIN_EXISTS(TEMP_1_CS)
    OUT_WRITE(TEMP_1_CS_PIN, HIGH);
  #endif
  #if TEMP_SENSOR_IS_ANY_MAX_TC(2) && PIN_EXISTS(TEMP_2_CS)
    OUT_WRITE(TEMP_2_CS_PIN, HIGH);
  #endif

  // Setup objects for library-based polling of MAX TCs
  #if HAS_MAXTC_LIBRARIES
    #define _MAX31865_WIRES(n) MAX31865_##n##WIRE
    #define MAX31865_WIRES(n) _MAX31865_WIRES(n)

    #if TEMP_SENSOR_IS_MAX(0, 6675) && HAS_MAX6675_LIBRARY
      max6675_0.begin();
    #elif TEMP_SENSOR_IS_MAX(0, 31855) && HAS_MAX31855_LIBRARY
      max31855_0.begin();
    #elif TEMP_SENSOR_IS_MAX(0, 31865)
      max31865_0.begin(
        MAX31865_WIRES(MAX31865_SENSOR_WIRES_0) // MAX31865_2WIRE, MAX31865_3WIRE, MAX31865_4WIRE
        OPTARG(LIB_INTERNAL_MAX31865, MAX31865_SENSOR_OHMS_0, MAX31865_CALIBRATION_OHMS_0, MAX31865_WIRE_OHMS_0)
      );
    #endif

    #if TEMP_SENSOR_IS_MAX(1, 6675) && HAS_MAX6675_LIBRARY
      max6675_1.begin();
    #elif TEMP_SENSOR_IS_MAX(1, 31855) && HAS_MAX31855_LIBRARY
      max31855_1.begin();
    #elif TEMP_SENSOR_IS_MAX(1, 31865)
      max31865_1.begin(
        MAX31865_WIRES(MAX31865_SENSOR_WIRES_1) // MAX31865_2WIRE, MAX31865_3WIRE, MAX31865_4WIRE
        OPTARG(LIB_INTERNAL_MAX31865, MAX31865_SENSOR_OHMS_1, MAX31865_CALIBRATION_OHMS_1, MAX31865_WIRE_OHMS_1)
      );
    #endif

    #if TEMP_SENSOR_IS_MAX(2, 6675) && HAS_MAX6675_LIBRARY
      max6675_2.begin();
    #elif TEMP_SENSOR_IS_MAX(2, 31855) && HAS_MAX31855_LIBRARY
      max31855_2.begin();
    #elif TEMP_SENSOR_IS_MAX(2, 31865)
      max31865_2.begin(
        MAX31865_WIRES(MAX31865_SENSOR_WIRES_2) // MAX31865_2WIRE, MAX31865_3WIRE, MAX31865_4WIRE
        OPTARG(LIB_INTERNAL_MAX31865, MAX31865_SENSOR_OHMS_2, MAX31865_CALIBRATION_OHMS_2, MAX31865_WIRE_OHMS_2)
      );
    #endif

    #undef MAX31865_WIRES
    #undef _MAX31865_WIRES
  #endif

  #if MB(RUMBA)
    // Disable RUMBA JTAG in case the thermocouple extension is plugged on top of JTAG connector
    #define _AD(N) (TEMP_SENSOR_##N##_IS_AD595 || TEMP_SENSOR_##N##_IS_AD8495)
    #if _AD(0) || _AD(1) || _AD(2) || _AD(BED) || _AD(CHAMBER) || _AD(REDUNDANT)
      MCUCR = _BV(JTD);
      MCUCR = _BV(JTD);
    #endif
  #endif

  // Thermistor activation by MCU pin
  #if PIN_EXISTS(TEMP_0_TR_ENABLE)
    OUT_WRITE(TEMP_0_TR_ENABLE_PIN, (
      #if TEMP_SENSOR_IS_ANY_MAX_TC(0)
        HIGH
      #else
        LOW
      #endif
    ));
  #endif
  #if PIN_EXISTS(TEMP_1_TR_ENABLE)
    OUT_WRITE(TEMP_1_TR_ENABLE_PIN, (
      #if TEMP_SENSOR_IS_ANY_MAX_TC(1)
        HIGH
      #else
        LOW
      #endif
    ));
  #endif
  #if PIN_EXISTS(TEMP_2_TR_ENABLE)
    OUT_WRITE(TEMP_2_TR_ENABLE_PIN, (
      #if TEMP_SENSOR_IS_ANY_MAX_TC(2)
        HIGH
      #else
        LOW
      #endif
    ));
  #endif

  #if ENABLED(MPCTEMP)
    HOTEND_LOOP() temp_hotend[e].modeled_block_temp = NAN;
  #endif

  #if HAS_HEATER_0
    #ifdef BOARD_OPENDRAIN_MOSFETS
      OUT_WRITE_OD(HEATER_0_PIN, ENABLED(HEATER_0_INVERTING));
    #else
      OUT_WRITE(HEATER_0_PIN, ENABLED(HEATER_0_INVERTING));
    #endif
  #endif
  #if HAS_HEATER_1
    OUT_WRITE(HEATER_1_PIN, ENABLED(HEATER_1_INVERTING));
  #endif
  #if HAS_HEATER_2
    OUT_WRITE(HEATER_2_PIN, ENABLED(HEATER_2_INVERTING));
  #endif
  #if HAS_HEATER_3
    OUT_WRITE(HEATER_3_PIN, ENABLED(HEATER_3_INVERTING));
  #endif
  #if HAS_HEATER_4
    OUT_WRITE(HEATER_4_PIN, ENABLED(HEATER_4_INVERTING));
  #endif
  #if HAS_HEATER_5
    OUT_WRITE(HEATER_5_PIN, ENABLED(HEATER_5_INVERTING));
  #endif
  #if HAS_HEATER_6
    OUT_WRITE(HEATER_6_PIN, ENABLED(HEATER_6_INVERTING));
  #endif
  #if HAS_HEATER_7
    OUT_WRITE(HEATER_7_PIN, ENABLED(HEATER_7_INVERTING));
  #endif

  #if HAS_HEATED_BED
    #ifdef BOARD_OPENDRAIN_MOSFETS
      OUT_WRITE_OD(HEATER_BED_PIN, ENABLED(HEATER_BED_INVERTING));
    #else
      OUT_WRITE(HEATER_BED_PIN, ENABLED(HEATER_BED_INVERTING));
    #endif
  #endif

  #if HAS_HEATED_CHAMBER
    OUT_WRITE(HEATER_CHAMBER_PIN, ENABLED(HEATER_CHAMBER_INVERTING));
  #endif

  #if HAS_COOLER
    OUT_WRITE(COOLER_PIN, ENABLED(COOLER_INVERTING));
  #endif

  #if HAS_FAN0
    INIT_FAN_PIN(FAN0_PIN);
  #endif
  #if HAS_FAN1
    INIT_FAN_PIN(FAN1_PIN);
  #endif
  #if HAS_FAN2
    INIT_FAN_PIN(FAN2_PIN);
  #endif
  #if HAS_FAN3
    INIT_FAN_PIN(FAN3_PIN);
  #endif
  #if HAS_FAN4
    INIT_FAN_PIN(FAN4_PIN);
  #endif
  #if HAS_FAN5
    INIT_FAN_PIN(FAN5_PIN);
  #endif
  #if HAS_FAN6
    INIT_FAN_PIN(FAN6_PIN);
  #endif
  #if HAS_FAN7
    INIT_FAN_PIN(FAN7_PIN);
  #endif
  #if ENABLED(USE_CONTROLLER_FAN)
    INIT_FAN_PIN(CONTROLLER_FAN_PIN);
  #endif

  TERN_(HAS_MAXTC_SW_SPI, max_tc_spi.init());

  hal.adc_init();

  TERN_(HAS_TEMP_ADC_0,         hal.adc_enable(TEMP_0_PIN));
  TERN_(HAS_TEMP_ADC_1,         hal.adc_enable(TEMP_1_PIN));
  TERN_(HAS_TEMP_ADC_2,         hal.adc_enable(TEMP_2_PIN));
  TERN_(HAS_TEMP_ADC_3,         hal.adc_enable(TEMP_3_PIN));
  TERN_(HAS_TEMP_ADC_4,         hal.adc_enable(TEMP_4_PIN));
  TERN_(HAS_TEMP_ADC_5,         hal.adc_enable(TEMP_5_PIN));
  TERN_(HAS_TEMP_ADC_6,         hal.adc_enable(TEMP_6_PIN));
  TERN_(HAS_TEMP_ADC_7,         hal.adc_enable(TEMP_7_PIN));
  TERN_(HAS_JOY_ADC_X,          hal.adc_enable(JOY_X_PIN));
  TERN_(HAS_JOY_ADC_Y,          hal.adc_enable(JOY_Y_PIN));
  TERN_(HAS_JOY_ADC_Z,          hal.adc_enable(JOY_Z_PIN));
  TERN_(HAS_TEMP_ADC_BED,       hal.adc_enable(TEMP_BED_PIN));
  TERN_(HAS_TEMP_ADC_CHAMBER,   hal.adc_enable(TEMP_CHAMBER_PIN));
  TERN_(HAS_TEMP_ADC_PROBE,     hal.adc_enable(TEMP_PROBE_PIN));
  TERN_(HAS_TEMP_ADC_COOLER,    hal.adc_enable(TEMP_COOLER_PIN));
  TERN_(HAS_TEMP_ADC_BOARD,     hal.adc_enable(TEMP_BOARD_PIN));
  TERN_(HAS_TEMP_ADC_SOC,       hal.adc_enable(TEMP_SOC_PIN));
  TERN_(HAS_TEMP_ADC_REDUNDANT, hal.adc_enable(TEMP_REDUNDANT_PIN));
  TERN_(FILAMENT_WIDTH_SENSOR,  hal.adc_enable(FILWIDTH_PIN));
  TERN_(HAS_ADC_BUTTONS,        hal.adc_enable(ADC_KEYPAD_PIN));
  TERN_(POWER_MONITOR_CURRENT,  hal.adc_enable(POWER_MONITOR_CURRENT_PIN));
  TERN_(POWER_MONITOR_VOLTAGE,  hal.adc_enable(POWER_MONITOR_VOLTAGE_PIN));

  #if HAS_JOY_ADC_EN
    SET_INPUT_PULLUP(JOY_EN_PIN);
  #endif

  HAL_timer_start(MF_TIMER_TEMP, TEMP_TIMER_FREQUENCY);
  ENABLE_TEMPERATURE_INTERRUPT();

  #if HAS_AUTO_FAN
    #define _OREFAN(I,N) || _EFANOVERLAP(I,N)
    #if HAS_AUTO_FAN_0
      INIT_E_AUTO_FAN_PIN(E0_AUTO_FAN_PIN);
    #endif
    #if HAS_AUTO_FAN_1 && !_EFANOVERLAP(0,1)
      INIT_E_AUTO_FAN_PIN(E1_AUTO_FAN_PIN);
    #endif
    #if HAS_AUTO_FAN_2 && !(0 REPEAT2(2, _OREFAN, 2))
      INIT_E_AUTO_FAN_PIN(E2_AUTO_FAN_PIN);
    #endif
    #if HAS_AUTO_FAN_3 && !(0 REPEAT2(3, _OREFAN, 3))
      INIT_E_AUTO_FAN_PIN(E3_AUTO_FAN_PIN);
    #endif
    #if HAS_AUTO_FAN_4 && !(0 REPEAT2(4, _OREFAN, 4))
      INIT_E_AUTO_FAN_PIN(E4_AUTO_FAN_PIN);
    #endif
    #if HAS_AUTO_FAN_5 && !(0 REPEAT2(5, _OREFAN, 5))
      INIT_E_AUTO_FAN_PIN(E5_AUTO_FAN_PIN);
    #endif
    #if HAS_AUTO_FAN_6 && !(0 REPEAT2(6, _OREFAN, 6))
      INIT_E_AUTO_FAN_PIN(E6_AUTO_FAN_PIN);
    #endif
    #if HAS_AUTO_FAN_7 && !(0 REPEAT2(7, _OREFAN, 7))
      INIT_E_AUTO_FAN_PIN(E7_AUTO_FAN_PIN);
    #endif
    #if HAS_AUTO_CHAMBER_FAN && !AUTO_CHAMBER_IS_E
      INIT_CHAMBER_AUTO_FAN_PIN(CHAMBER_AUTO_FAN_PIN);
    #endif
    #if HAS_AUTO_COOLER_FAN && !AUTO_COOLER_IS_E
      INIT_COOLER_AUTO_FAN_PIN(COOLER_AUTO_FAN_PIN);
    #endif
  #endif // HAS_AUTO_FAN

  #if HAS_HOTEND
    #define _TEMP_MIN_E(NR) do{ \
      const celsius_t tmin_tmp = TERN(TEMP_SENSOR_##NR##_IS_CUSTOM, 0, int16_t(pgm_read_word(&TEMPTABLE_##NR [TEMP_SENSOR_##NR##_MINTEMP_IND].celsius))), \
                      tmin = _MAX(HEATER_##NR##_MINTEMP, tmin_tmp); \
      temp_range[NR].mintemp = tmin; \
      while (analog_to_celsius_hotend(temp_range[NR].raw_min, NR) < tmin) \
        temp_range[NR].raw_min += TEMPDIR(NR) * (OVERSAMPLENR); \
    }while(0)
    #define _TEMP_MAX_E(NR) do{ \
      const celsius_t tmax_tmp = TERN(TEMP_SENSOR_##NR##_IS_CUSTOM, 2000, int16_t(pgm_read_word(&TEMPTABLE_##NR [TEMP_SENSOR_##NR##_MAXTEMP_IND].celsius)) - 1), \
                      tmax = _MIN(HEATER_##NR##_MAXTEMP, tmax_tmp); \
      temp_range[NR].maxtemp = tmax; \
      while (analog_to_celsius_hotend(temp_range[NR].raw_max, NR) > tmax) \
        temp_range[NR].raw_max -= TEMPDIR(NR) * (OVERSAMPLENR); \
    }while(0)

    #define _MINMAX_TEST(N,M) (!TEMP_SENSOR_##N##_IS_DUMMY && HOTENDS > N && TEMP_SENSOR_##N##_IS_THERMISTOR && defined(HEATER_##N##_##M##TEMP))

    #if _MINMAX_TEST(0, MIN)
      _TEMP_MIN_E(0);
    #endif
    #if _MINMAX_TEST(0, MAX)
      _TEMP_MAX_E(0);
    #endif
    #if _MINMAX_TEST(1, MIN)
      _TEMP_MIN_E(1);
    #endif
    #if _MINMAX_TEST(1, MAX)
      _TEMP_MAX_E(1);
    #endif
    #if _MINMAX_TEST(2, MIN)
      _TEMP_MIN_E(2);
    #endif
    #if _MINMAX_TEST(2, MAX)
      _TEMP_MAX_E(2);
    #endif
    #if _MINMAX_TEST(3, MIN)
      _TEMP_MIN_E(3);
    #endif
    #if _MINMAX_TEST(3, MAX)
      _TEMP_MAX_E(3);
    #endif
    #if _MINMAX_TEST(4, MIN)
      _TEMP_MIN_E(4);
    #endif
    #if _MINMAX_TEST(4, MAX)
      _TEMP_MAX_E(4);
    #endif
    #if _MINMAX_TEST(5, MIN)
      _TEMP_MIN_E(5);
    #endif
    #if _MINMAX_TEST(5, MAX)
      _TEMP_MAX_E(5);
    #endif
    #if _MINMAX_TEST(6, MIN)
      _TEMP_MIN_E(6);
    #endif
    #if _MINMAX_TEST(6, MAX)
      _TEMP_MAX_E(6);
    #endif
    #if _MINMAX_TEST(7, MIN)
      _TEMP_MIN_E(7);
    #endif
    #if _MINMAX_TEST(7, MAX)
      _TEMP_MAX_E(7);
    #endif
  #endif // HAS_HOTEND

  // TODO: combine these into the macros above
  #if HAS_HEATED_BED
    while (analog_to_celsius_bed(mintemp_raw_BED) < BED_MINTEMP) mintemp_raw_BED += TEMPDIR(BED) * (OVERSAMPLENR);
    while (analog_to_celsius_bed(maxtemp_raw_BED) > BED_MAXTEMP) maxtemp_raw_BED -= TEMPDIR(BED) * (OVERSAMPLENR);
  #endif

  #if HAS_HEATED_CHAMBER
    while (analog_to_celsius_chamber(mintemp_raw_CHAMBER) < CHAMBER_MINTEMP) mintemp_raw_CHAMBER += TEMPDIR(CHAMBER) * (OVERSAMPLENR);
    while (analog_to_celsius_chamber(maxtemp_raw_CHAMBER) > CHAMBER_MAXTEMP) maxtemp_raw_CHAMBER -= TEMPDIR(CHAMBER) * (OVERSAMPLENR);
  #endif

  #if HAS_COOLER
    while (analog_to_celsius_cooler(mintemp_raw_COOLER) > COOLER_MINTEMP) mintemp_raw_COOLER += TEMPDIR(COOLER) * (OVERSAMPLENR);
    while (analog_to_celsius_cooler(maxtemp_raw_COOLER) < COOLER_MAXTEMP) maxtemp_raw_COOLER -= TEMPDIR(COOLER) * (OVERSAMPLENR);
  #endif

  #if ALL(HAS_TEMP_BOARD, THERMAL_PROTECTION_BOARD)
    while (analog_to_celsius_board(mintemp_raw_BOARD) < BOARD_MINTEMP) mintemp_raw_BOARD += TEMPDIR(BOARD) * (OVERSAMPLENR);
    while (analog_to_celsius_board(maxtemp_raw_BOARD) > BOARD_MAXTEMP) maxtemp_raw_BOARD -= TEMPDIR(BOARD) * (OVERSAMPLENR);
  #endif

  #if ALL(HAS_TEMP_SOC, THERMAL_PROTECTION_SOC)
    while (analog_to_celsius_soc(maxtemp_raw_SOC) > SOC_MAXTEMP) maxtemp_raw_SOC -= OVERSAMPLENR;
  #endif

  #if HAS_TEMP_REDUNDANT
    temp_redundant.target = &(
      #if REDUNDANT_TEMP_MATCH(TARGET, COOLER) && HAS_TEMP_COOLER
        temp_cooler
      #elif REDUNDANT_TEMP_MATCH(TARGET, PROBE) && HAS_TEMP_PROBE
        temp_probe
      #elif REDUNDANT_TEMP_MATCH(TARGET, BOARD) && HAS_TEMP_BOARD
        temp_board
      #elif REDUNDANT_TEMP_MATCH(TARGET, CHAMBER) && HAS_TEMP_CHAMBER
        temp_chamber
      #elif REDUNDANT_TEMP_MATCH(TARGET, BED) && HAS_TEMP_BED
        temp_bed
      #else
        temp_hotend[HEATER_ID(TEMP_SENSOR_REDUNDANT_TARGET)]
      #endif
    );
  #endif
}

#if HAS_THERMAL_PROTECTION

  #pragma GCC diagnostic push
  #pragma GCC diagnostic ignored "-Wimplicit-fallthrough"

  Temperature::tr_state_machine_t Temperature::tr_state_machine[NR_HEATER_RUNAWAY]; // = { { TRInactive, 0 } };

  /**
   * @brief Thermal Runaway state machine for a single heater
   * @param current          current measured temperature
   * @param target           current target temperature
   * @param heater_id        extruder index
   * @param period_seconds   missed temperature allowed time
   * @param hysteresis_degc  allowed distance from target
   *
   * TODO: Embed the last 3 parameters during init, if not less optimal
   */
  void Temperature::tr_state_machine_t::run(const_celsius_float_t current, const_celsius_float_t target, const heater_id_t heater_id, const uint16_t period_seconds, const celsius_float_t hysteresis_degc) {

    #if HEATER_IDLE_HANDLER
      // Convert the given heater_id_t to an idle array index
      const IdleIndex idle_index = idle_index_for_id(heater_id);
    #endif

    /**
      SERIAL_ECHO_START();
      SERIAL_ECHOPGM("Thermal Runaway Running. Heater ID: ");
      switch (heater_id) {
        case H_BED:     SERIAL_ECHOPGM("bed"); break;
        case H_CHAMBER: SERIAL_ECHOPGM("chamber"); break;
        default:        SERIAL_ECHO(heater_id);
      }
      SERIAL_ECHOLNPGM(
        " ; sizeof(running_temp):", sizeof(running_temp),
        " ;  State:", state, " ;  Timer:", timer, " ;  Temperature:", current, " ;  Target Temp:", target
        #if HEATER_IDLE_HANDLER
          , " ;  Idle Timeout:", heater_idle[idle_index].timed_out
        #endif
      );
    */

    #if ENABLED(THERMAL_PROTECTION_VARIANCE_MONITOR)

      #ifdef THERMAL_PROTECTION_VARIANCE_MONITOR_PERIOD
        #define VARIANCE_WINDOW THERMAL_PROTECTION_VARIANCE_MONITOR_PERIOD
      #else
        #define VARIANCE_WINDOW period_seconds
      #endif

      if (state == TRMalfunction) { // temperature invariance may continue, regardless of heater state
        variance += ABS(current - last_temp); // no need for detection window now, a single change in variance is enough
        last_temp = current;
        if (!NEAR_ZERO(variance)) {
          variance_timer = millis() + SEC_TO_MS(VARIANCE_WINDOW);
          variance = 0.0;
          state = TRStable; // resume from where we detected the problem
        }
      }
    #endif

    if (TERN1(THERMAL_PROTECTION_VARIANCE_MONITOR, state != TRMalfunction)) {
      // If the heater idle timeout expires, restart
      if (TERN0(HEATER_IDLE_HANDLER, heater_idle[idle_index].timed_out)) {
        state = TRInactive;
        running_temp = 0;
        TERN_(THERMAL_PROTECTION_VARIANCE_MONITOR, variance_timer = 0);
      }
      else if (running_temp != target) { // If the target temperature changes, restart
        running_temp = target;
        state = target > 0 ? TRFirstHeating : TRInactive;
        TERN_(THERMAL_PROTECTION_VARIANCE_MONITOR, variance_timer = 0);
      }
    }

    switch (state) {
      // Inactive state waits for a target temperature to be set
      case TRInactive: break;

      // When first heating, wait for the temperature to be reached then go to Stable state
      case TRFirstHeating:
        if (current < running_temp) break;
        state = TRStable;

      // While the temperature is stable watch for a bad temperature
      case TRStable: {

        const celsius_float_t rdiff = running_temp - current;

        #if ENABLED(ADAPTIVE_FAN_SLOWING)
          if (adaptive_fan_slowing && heater_id >= 0) {
            const int_fast8_t fan_index = _MIN(heater_id, FAN_COUNT - 1);
            uint8_t scale;
            if (fan_speed[fan_index] == 0 || rdiff <= hysteresis_degc * 0.25f)
              scale = 128;
            else if (rdiff <= hysteresis_degc * 0.3335f)
              scale = 96;
            else if (rdiff <= hysteresis_degc * 0.5f)
              scale = 64;
            else if (rdiff <= hysteresis_degc * 0.8f)
              scale = 32;
            else
              scale = 0;

            if (TERN0(REPORT_ADAPTIVE_FAN_SLOWING, DEBUGGING(INFO))) {
              const uint8_t fss7 = fan_speed_scaler[fan_index] & 0x80;
              if (fss7 ^ (scale & 0x80))
                serial_ternary(F("Adaptive Fan Slowing "), fss7, nullptr, F("de"), F("activated.\n"));
            }

            fan_speed_scaler[fan_index] = scale;
          }
        #endif // ADAPTIVE_FAN_SLOWING

        const millis_t now = millis();

        #if ENABLED(THERMAL_PROTECTION_VARIANCE_MONITOR)
          if (PENDING(now, variance_timer)) {
            variance += ABS(current - last_temp);
            last_temp = current;
          }
          else {
            if (NEAR_ZERO(variance) && variance_timer) { // valid variance monitoring window
              state = TRMalfunction;
              break;
            }
            variance_timer = now + SEC_TO_MS(VARIANCE_WINDOW);
            variance = 0.0;
            last_temp = current;
          }
        #endif

        if (rdiff <= hysteresis_degc) {
          timer = now + SEC_TO_MS(period_seconds);
          break;
        }
        else if (PENDING(now, timer)) break;
        state = TRRunaway;

      } // fall through

      case TRRunaway:
        TERN_(HAS_DWIN_E3V2_BASIC, dwinPopupTemperature(0));
        _temp_error(heater_id, FPSTR(str_t_thermal_runaway), GET_TEXT_F(MSG_THERMAL_RUNAWAY));

      #if ENABLED(THERMAL_PROTECTION_VARIANCE_MONITOR)
        case TRMalfunction:
          TERN_(HAS_DWIN_E3V2_BASIC, dwinPopupTemperature(0));
          _temp_error(heater_id, FPSTR(str_t_temp_malfunction), GET_TEXT_F(MSG_TEMP_MALFUNCTION));
      #endif
    }
  }

  #pragma GCC diagnostic pop

#endif // HAS_THERMAL_PROTECTION

void Temperature::disable_all_heaters() {

  // Disable autotemp, unpause and reset everything
  TERN_(AUTOTEMP, planner.autotemp.enabled = false);
  TERN_(PROBING_HEATERS_OFF, pause_heaters(false));

  #if HAS_HOTEND
    HOTEND_LOOP() {
      setTargetHotend(0, e);
      temp_hotend[e].soft_pwm_amount = 0;
    }
  #endif

  #if HAS_TEMP_HOTEND
    #define DISABLE_HEATER(N) WRITE_HEATER_##N(LOW);
    REPEAT(HOTENDS, DISABLE_HEATER);
  #endif

  #if HAS_HEATED_BED
    setTargetBed(0);
    temp_bed.soft_pwm_amount = 0;
    WRITE_HEATER_BED(LOW);
  #endif

  #if HAS_HEATED_CHAMBER
    setTargetChamber(0);
    temp_chamber.soft_pwm_amount = 0;
    WRITE_HEATER_CHAMBER(LOW);
  #endif

  #if HAS_COOLER
    setTargetCooler(0);
    temp_cooler.soft_pwm_amount = 0;
    WRITE_HEATER_COOLER(LOW);
  #endif
}

#if ENABLED(PRINTJOB_TIMER_AUTOSTART)

  bool Temperature::auto_job_over_threshold() {
    #if HAS_HOTEND
      HOTEND_LOOP() if (degTargetHotend(e) > (EXTRUDE_MINTEMP) / 2) return true;
    #endif
    return TERN0(HAS_HEATED_BED, degTargetBed() > BED_MINTEMP)
        || TERN0(HAS_HEATED_CHAMBER, degTargetChamber() > CHAMBER_MINTEMP);
  }

  void Temperature::auto_job_check_timer(const bool can_start, const bool can_stop) {
    if (auto_job_over_threshold()) {
      if (can_start) startOrResumeJob();
    }
    else if (can_stop) {
      print_job_timer.stop();
      ui.reset_status();
    }
  }

#endif // PRINTJOB_TIMER_AUTOSTART

#if ENABLED(PROBING_HEATERS_OFF)

  void Temperature::pause_heaters(const bool p) {
    if (p != paused_for_probing) {
      paused_for_probing = p;
      if (p) {
        HOTEND_LOOP() heater_idle[e].expire();    // Timeout immediately
        TERN_(HAS_HEATED_BED, heater_idle[IDLE_INDEX_BED].expire()); // Timeout immediately
      }
      else {
        HOTEND_LOOP() reset_hotend_idle_timer(e);
        TERN_(HAS_HEATED_BED, reset_bed_idle_timer());
      }
    }
  }

#endif // PROBING_HEATERS_OFF

#if ANY(SINGLENOZZLE_STANDBY_TEMP, SINGLENOZZLE_STANDBY_FAN)

  void Temperature::singlenozzle_change(const uint8_t old_tool, const uint8_t new_tool) {
    #if ENABLED(SINGLENOZZLE_STANDBY_FAN)
      singlenozzle_fan_speed[old_tool] = fan_speed[0];
      fan_speed[0] = singlenozzle_fan_speed[new_tool];
    #endif
    #if ENABLED(SINGLENOZZLE_STANDBY_TEMP)
      singlenozzle_temp[old_tool] = temp_hotend[0].target;
      if (singlenozzle_temp[new_tool] && singlenozzle_temp[new_tool] != singlenozzle_temp[old_tool]) {
        setTargetHotend(singlenozzle_temp[new_tool], 0);
        TERN_(AUTOTEMP, planner.autotemp_update());
        set_heating_message(0);
        (void)wait_for_hotend(0, false);  // Wait for heating or cooling
      }
    #endif
  }

#endif // SINGLENOZZLE_STANDBY_TEMP || SINGLENOZZLE_STANDBY_FAN

#if HAS_MAX_TC

  #ifndef THERMOCOUPLE_MAX_ERRORS
    #define THERMOCOUPLE_MAX_ERRORS 15
  #endif

  /**
   * @brief Read MAX Thermocouple temperature.
   *
   * Reads the thermocouple board via HW or SW SPI, using a library (LIB_USR_x) or raw SPI reads.
   * Doesn't strictly return a temperature; returns an "ADC Value" (i.e. raw register content).
   *
   * @param  hindex  the hotend we're referencing (if MULTI_MAX_TC)
   * @return         integer representing the board's buffer, to be converted later if needed
   */
  raw_adc_t Temperature::read_max_tc(TERN_(HAS_MULTI_MAX_TC, const uint8_t hindex/*=0*/)) {
    #define MAXTC_HEAT_INTERVAL 250UL

    #if HAS_MAX31855
      #define MAX_TC_ERROR_MASK    7        // D2-0: SCV, SCG, OC
      #define MAX_TC_DISCARD_BITS 18        // Data D31-18; sign bit D31
      #define MAX_TC_SPEED_BITS    3        // ~1MHz
    #elif HAS_MAX31865
      #define MAX_TC_ERROR_MASK    1        // D0 Bit on fault only
      #define MAX_TC_DISCARD_BITS  1        // Data is in D15-D1
      #define MAX_TC_SPEED_BITS    3        // ~1MHz
    #else // MAX6675
      #define MAX_TC_ERROR_MASK    3        // D2 only; 1 = open circuit
      #define MAX_TC_DISCARD_BITS  3        // Data D15-D1
      #define MAX_TC_SPEED_BITS    2        // ~2MHz
    #endif

    #if HAS_MULTI_MAX_TC
      // Needed to return the correct temp when this is called between readings
      static raw_adc_t max_tc_temp_previous[MAX_TC_COUNT] = { 0 };
      #define THERMO_TEMP(I) max_tc_temp_previous[I]
      #if MAX_TC_COUNT > 2
        #define THERMO_SEL(A,B,C) (hindex > 1 ? (C) : hindex == 1 ? (B) : (A))
        #define MAXTC_CS_WRITE(V) do{ switch (hindex) { case 1: WRITE(TEMP_1_CS_PIN, V); break; case 2: WRITE(TEMP_2_CS_PIN, V); break; default: WRITE(TEMP_0_CS_PIN, V); } }while(0)
      #elif MAX_TC_COUNT > 1
        #define THERMO_SEL(A,B,C) ( hindex == 1 ? (B) : (A))
        #define MAXTC_CS_WRITE(V) do{ switch (hindex) { case 1: WRITE(TEMP_1_CS_PIN, V); break; default: WRITE(TEMP_0_CS_PIN, V); } }while(0)
      #endif
    #else
      // When we have only 1 max tc, THERMO_SEL will pick the appropriate sensor
      // variable, and MAXTC_*() macros will be hardcoded to the correct CS pin.
      constexpr uint8_t hindex = 0;
      #define THERMO_TEMP(I) max_tc_temp
      #if TEMP_SENSOR_IS_ANY_MAX_TC(0)
        #define THERMO_SEL(A,B,C) A
        #define MAXTC_CS_WRITE(V)  WRITE(TEMP_0_CS_PIN, V)
      #elif TEMP_SENSOR_IS_ANY_MAX_TC(1)
        #define THERMO_SEL(A,B,C) B
        #define MAXTC_CS_WRITE(V)  WRITE(TEMP_1_CS_PIN, V)
      #elif TEMP_SENSOR_IS_ANY_MAX_TC(2)
        #define THERMO_SEL(A,B,C) C
        #define MAXTC_CS_WRITE(V)  WRITE(TEMP_2_CS_PIN, V)
      #endif
    #endif

    static TERN(HAS_MAX31855, uint32_t, uint16_t) max_tc_temp = THERMO_SEL(
      TEMP_SENSOR_0_MAX_TC_TMAX,
      TEMP_SENSOR_1_MAX_TC_TMAX,
      TEMP_SENSOR_2_MAX_TC_TMAX
    );

    static uint8_t max_tc_errors[MAX_TC_COUNT] = { 0 };
    static millis_t next_max_tc_ms[MAX_TC_COUNT] = { 0 };

    // Return last-read value between readings
    const millis_t ms = millis();
    if (PENDING(ms, next_max_tc_ms[hindex]))
      return THERMO_TEMP(hindex);

    next_max_tc_ms[hindex] = ms + MAXTC_HEAT_INTERVAL;

    #if !HAS_MAXTC_LIBRARIES
      max_tc_temp = 0;

      #if !HAS_MAXTC_SW_SPI
        // Initialize SPI using the default Hardware SPI bus.
        // FIXME: spiBegin, spiRec and spiInit doesn't work when soft spi is used.
        spiBegin();
        spiInit(MAX_TC_SPEED_BITS);
      #endif

      MAXTC_CS_WRITE(LOW);  // Enable MAXTC
      DELAY_NS(100);        // Ensure 100ns delay

      // Read a big-endian temperature value without using a library
      for (uint8_t i = sizeof(max_tc_temp); i--;) {
        max_tc_temp |= TERN(HAS_MAXTC_SW_SPI, max_tc_spi.receive(), spiRec());
        if (i > 0) max_tc_temp <<= 8; // shift left if not the last byte
      }

      MAXTC_CS_WRITE(HIGH);  // Disable MAXTC
    #else
      #if HAS_MAX6675_LIBRARY
        MAX6675 &max6675ref = THERMO_SEL(max6675_0, max6675_1, max6675_2);
        max_tc_temp = max6675ref.readRaw16();
      #endif

      #if HAS_MAX31855_LIBRARY
        MAX31855 &max855ref = THERMO_SEL(max31855_0, max31855_1, max31855_2);
        max_tc_temp = max855ref.readRaw32();
      #endif

      #if HAS_MAX31865
        MAX31865 &max865ref = THERMO_SEL(max31865_0, max31865_1, max31865_2);
        max_tc_temp = TERN(LIB_INTERNAL_MAX31865, max865ref.readRaw(), max865ref.readRTD_with_Fault());
      #endif
    #endif

    // Handle an error. If there have been more than THERMOCOUPLE_MAX_ERRORS, send an error over serial.
    // Either way, return the TMAX for the thermocouple to trigger a maxtemp_error()
    if (max_tc_temp & MAX_TC_ERROR_MASK) {
      max_tc_errors[hindex]++;

      if (max_tc_errors[hindex] > THERMOCOUPLE_MAX_ERRORS) {
        SERIAL_ERROR_START();
        SERIAL_ECHOPGM("Temp measurement error! ");
        #if HAS_MAX31855
          SERIAL_ECHOPGM("MAX31855 Fault: (", max_tc_temp & 0x7, ") >> ");
          if (max_tc_temp & 0x1)
            SERIAL_ECHOLNPGM("Open Circuit");
          else if (max_tc_temp & 0x2)
            SERIAL_ECHOLNPGM("Short to GND");
          else if (max_tc_temp & 0x4)
            SERIAL_ECHOLNPGM("Short to VCC");
        #elif HAS_MAX31865
          const uint8_t fault_31865 = max865ref.readFault();
          max865ref.clearFault();
          if (fault_31865) {
            SERIAL_EOL();
            SERIAL_ECHOLNPGM("\nMAX31865 Fault: (", fault_31865, ")  >>");
            if (fault_31865 & MAX31865_FAULT_HIGHTHRESH)
              SERIAL_ECHOLNPGM("RTD High Threshold");
            if (fault_31865 & MAX31865_FAULT_LOWTHRESH)
              SERIAL_ECHOLNPGM("RTD Low Threshold");
            if (fault_31865 & MAX31865_FAULT_REFINLOW)
              SERIAL_ECHOLNPGM("REFIN- > 0.85 x V bias");
            if (fault_31865 & MAX31865_FAULT_REFINHIGH)
              SERIAL_ECHOLNPGM("REFIN- < 0.85 x V bias (FORCE- open)");
            if (fault_31865 & MAX31865_FAULT_RTDINLOW)
              SERIAL_ECHOLNPGM("REFIN- < 0.85 x V bias (FORCE- open)");
            if (fault_31865 & MAX31865_FAULT_OVUV)
              SERIAL_ECHOLNPGM("Under/Over voltage");
          }
        #else // MAX6675
          SERIAL_ECHOLNPGM("MAX6675 Fault: Open Circuit");
        #endif

        // Set thermocouple above max temperature (TMAX)
        max_tc_temp = THERMO_SEL(TEMP_SENSOR_0_MAX_TC_TMAX, TEMP_SENSOR_1_MAX_TC_TMAX, TEMP_SENSOR_2_MAX_TC_TMAX) << (MAX_TC_DISCARD_BITS + 1);
      }
    }
    else {
      max_tc_errors[hindex] = 0; // No error bit, reset error count
    }

    max_tc_temp >>= MAX_TC_DISCARD_BITS;

    #if HAS_MAX31855
      // Support negative temperature for MAX38155
      if (max_tc_temp & 0x00002000) max_tc_temp |= 0xFFFFC000;
    #endif

    THERMO_TEMP(hindex) = max_tc_temp;

    return max_tc_temp;
  }

#endif // HAS_MAX_TC

/**
 * Update raw temperatures
 *
 * Called by ISR => readings_ready when new temperatures have been set by updateTemperaturesFromRawValues.
 * Applies all the accumulators to the current raw temperatures.
 */
void Temperature::update_raw_temperatures() {

  // TODO: can this be collapsed into a HOTEND_LOOP()?
  #if HAS_TEMP_ADC_0 && !TEMP_SENSOR_IS_MAX_TC(0)
    temp_hotend[0].update();
  #endif

  #if HAS_TEMP_ADC_1 && !TEMP_SENSOR_IS_MAX_TC(1)
    temp_hotend[1].update();
  #endif

  #if HAS_TEMP_ADC_2 && !TEMP_SENSOR_IS_MAX_TC(2)
    temp_hotend[2].update();
  #endif

  #if HAS_TEMP_ADC_REDUNDANT && !TEMP_SENSOR_IS_MAX_TC(REDUNDANT)
    temp_redundant.update();
  #endif

  TERN_(HAS_TEMP_ADC_2,       temp_hotend[2].update());
  TERN_(HAS_TEMP_ADC_3,       temp_hotend[3].update());
  TERN_(HAS_TEMP_ADC_4,       temp_hotend[4].update());
  TERN_(HAS_TEMP_ADC_5,       temp_hotend[5].update());
  TERN_(HAS_TEMP_ADC_6,       temp_hotend[6].update());
  TERN_(HAS_TEMP_ADC_7,       temp_hotend[7].update());
  TERN_(HAS_TEMP_ADC_BED,     temp_bed.update());
  TERN_(HAS_TEMP_ADC_CHAMBER, temp_chamber.update());
  TERN_(HAS_TEMP_ADC_PROBE,   temp_probe.update());
  TERN_(HAS_TEMP_ADC_COOLER,  temp_cooler.update());
  TERN_(HAS_TEMP_ADC_BOARD,   temp_board.update());
  TERN_(HAS_TEMP_ADC_SOC,     temp_soc.update());

  TERN_(HAS_JOY_ADC_X, joystick.x.update());
  TERN_(HAS_JOY_ADC_Y, joystick.y.update());
  TERN_(HAS_JOY_ADC_Z, joystick.z.update());
}

/**
 * Called by the Temperature ISR when all the ADCs have been processed.
 * Reset all the ADC accumulators for another round of updates.
 */
void Temperature::readings_ready() {

  // Update raw values only if they're not already set.
  if (!raw_temps_ready) {
    update_raw_temperatures();
    raw_temps_ready = true;
  }

  // Filament Sensor - can be read any time since IIR filtering is used
  TERN_(FILAMENT_WIDTH_SENSOR, filwidth.reading_ready());

  #if HAS_HOTEND
    HOTEND_LOOP() temp_hotend[e].reset();
  #endif

  TERN_(HAS_HEATED_BED,     temp_bed.reset());
  TERN_(HAS_TEMP_CHAMBER,   temp_chamber.reset());
  TERN_(HAS_TEMP_PROBE,     temp_probe.reset());
  TERN_(HAS_TEMP_COOLER,    temp_cooler.reset());
  TERN_(HAS_TEMP_BOARD,     temp_board.reset());
  TERN_(HAS_TEMP_SOC,       temp_soc.reset());
  TERN_(HAS_TEMP_REDUNDANT, temp_redundant.reset());

  TERN_(HAS_JOY_ADC_X, joystick.x.reset());
  TERN_(HAS_JOY_ADC_Y, joystick.y.reset());
  TERN_(HAS_JOY_ADC_Z, joystick.z.reset());
}

/**
 * Timer 0 is shared with millies so don't change the prescaler.
 *
 * On AVR this ISR uses the compare method so it runs at the base
 * frequency (16 MHz / 64 / 256 = 976.5625 Hz), but at the TCNT0 set
 * in OCR0B above (128 or halfway between OVFs).
 *
 *  - Manage PWM to all the heaters and fan
 *  - Prepare or Measure one of the raw ADC sensor values
 *  - Check new temperature values for MIN/MAX errors (kill on error)
 *  - Step the babysteps value for each axis towards 0
 *  - For PINS_DEBUGGING, monitor and report endstop pins
 *  - For ENDSTOP_INTERRUPTS_FEATURE check endstops if flagged
 *  - Call planner.isr to count down its "ignore" time
 */
HAL_TEMP_TIMER_ISR() {
  HAL_timer_isr_prologue(MF_TIMER_TEMP);

  Temperature::isr();

  HAL_timer_isr_epilogue(MF_TIMER_TEMP);
}

#if ENABLED(SLOW_PWM_HEATERS) && !defined(MIN_STATE_TIME)
  #define MIN_STATE_TIME 16 // MIN_STATE_TIME * 65.5 = time in milliseconds
#endif

class SoftPWM {
public:
  uint8_t count;
  inline bool add(const uint8_t mask, const uint8_t amount) {
    count = (count & mask) + amount; return (count > mask);
  }
  #if ENABLED(SLOW_PWM_HEATERS)
    bool state_heater;
    uint8_t state_timer_heater;
    inline void dec() { if (state_timer_heater > 0) state_timer_heater--; }
    inline bool ready(const bool v) {
      const bool rdy = !state_timer_heater;
      if (rdy && state_heater != v) {
        state_heater = v;
        state_timer_heater = MIN_STATE_TIME;
      }
      return rdy;
    }
  #endif
};

/**
 * Handle various ~1kHz tasks associated with temperature
 *  - Check laser safety timeout
 *  - Heater PWM (~1kHz with scaler)
 *  - LCD Button polling (~500Hz)
 *  - Start / Read one ADC sensor
 *  - Advance Babysteps
 *  - Endstop polling
 *  - Planner clean buffer
 */
void Temperature::isr() {

  // Shut down the laser if steppers are inactive for > LASER_SAFETY_TIMEOUT_MS ms
  #if LASER_SAFETY_TIMEOUT_MS > 0
    if (cutter.last_power_applied && ELAPSED(millis(), gcode.previous_move_ms + (LASER_SAFETY_TIMEOUT_MS))) {
      cutter.power = 0;       // Prevent planner idle from re-enabling power
      cutter.apply_power(0);
    }
  #endif

  static int8_t temp_count = -1;
  static ADCSensorState adc_sensor_state = StartupDelay;

  #ifndef SOFT_PWM_SCALE
    #define SOFT_PWM_SCALE 0
  #endif
  static uint8_t pwm_count = _BV(SOFT_PWM_SCALE);

  // Avoid multiple loads of pwm_count
  uint8_t pwm_count_tmp = pwm_count;

  #if HAS_ADC_BUTTONS
    static raw_adc_t raw_ADCKey_value = 0;
    static bool ADCKey_pressed = false;
  #endif

  #if HAS_HOTEND
    static SoftPWM soft_pwm_hotend[HOTENDS];
  #endif

  #if HAS_HEATED_BED
    static SoftPWM soft_pwm_bed;
  #endif

  #if HAS_HEATED_CHAMBER
    static SoftPWM soft_pwm_chamber;
  #endif

  #if HAS_COOLER
    static SoftPWM soft_pwm_cooler;
  #endif

  #if ALL(FAN_SOFT_PWM, USE_CONTROLLER_FAN)
    static SoftPWM soft_pwm_controller;
  #endif

  #define WRITE_FAN(n, v) WRITE(FAN##n##_PIN, (v) ^ FAN_INVERTING)

  #if ENABLED(STM_HAS_MULTI_HOTEND)
    #define NUM_PWM_E 1
  #else
    #define NUM_PWM_E HOTENDS
  #endif

  #if DISABLED(SLOW_PWM_HEATERS)

    #if ANY(HAS_HOTEND, HAS_HEATED_BED, HAS_HEATED_CHAMBER, HAS_COOLER, FAN_SOFT_PWM)
      constexpr uint8_t pwm_mask = TERN0(SOFT_PWM_DITHER, _BV(SOFT_PWM_SCALE) - 1);
      #define _PWM_MOD(N,S,T) do{                           \
        const bool on = S.add(pwm_mask, T.soft_pwm_amount); \
        WRITE_HEATER_##N(on);                               \
      }while(0)
    #endif

    /**
     * Standard heater PWM modulation
     */
    if (pwm_count_tmp >= 127) {
      pwm_count_tmp -= 127;

      #if HAS_HOTEND
        #define _PWM_MOD_E(N) _PWM_MOD(N,soft_pwm_hotend[N],temp_hotend[N]);
        REPEAT(NUM_PWM_E, _PWM_MOD_E);
      #endif

      #if HAS_HEATED_BED
        _PWM_MOD(BED, soft_pwm_bed, temp_bed);
      #endif

      #if HAS_HEATED_CHAMBER
        _PWM_MOD(CHAMBER, soft_pwm_chamber, temp_chamber);
      #endif

      #if HAS_COOLER
        _PWM_MOD(COOLER, soft_pwm_cooler, temp_cooler);
      #endif

      #if ENABLED(FAN_SOFT_PWM)

        #if ENABLED(USE_CONTROLLER_FAN)
          WRITE(CONTROLLER_FAN_PIN, soft_pwm_controller.add(pwm_mask, controllerFan.soft_pwm_speed));
        #endif

        #define _FAN_PWM(N) do{                                     \
          uint8_t &spcf = soft_pwm_count_fan[N];                    \
          spcf = (spcf & pwm_mask) + (soft_pwm_amount_fan[N] >> 1); \
          WRITE_FAN(N, spcf > pwm_mask ? HIGH : LOW);               \
        }while(0)

        #if HAS_FAN0
          _FAN_PWM(0);
        #endif
        #if HAS_FAN1
          _FAN_PWM(1);
        #endif
        #if HAS_FAN2
          _FAN_PWM(2);
        #endif
        #if HAS_FAN3
          _FAN_PWM(3);
        #endif
        #if HAS_FAN4
          _FAN_PWM(4);
        #endif
        #if HAS_FAN5
          _FAN_PWM(5);
        #endif
        #if HAS_FAN6
          _FAN_PWM(6);
        #endif
        #if HAS_FAN7
          _FAN_PWM(7);
        #endif
      #endif
    }
    else {
      #define _PWM_LOW(N,S) do{ if (S.count <= pwm_count_tmp) WRITE_HEATER_##N(LOW); }while(0)
      #if HAS_HOTEND
        #define _PWM_LOW_E(N) _PWM_LOW(N, soft_pwm_hotend[N]);
        REPEAT(NUM_PWM_E, _PWM_LOW_E);
      #endif

      #if HAS_HEATED_BED
        _PWM_LOW(BED, soft_pwm_bed);
      #endif

      #if HAS_HEATED_CHAMBER
        _PWM_LOW(CHAMBER, soft_pwm_chamber);
      #endif

      #if HAS_COOLER
        _PWM_LOW(COOLER, soft_pwm_cooler);
      #endif

      #if ENABLED(FAN_SOFT_PWM)
        #if HAS_FAN0
          if (soft_pwm_count_fan[0] <= pwm_count_tmp) WRITE_FAN(0, LOW);
        #endif
        #if HAS_FAN1
          if (soft_pwm_count_fan[1] <= pwm_count_tmp) WRITE_FAN(1, LOW);
        #endif
        #if HAS_FAN2
          if (soft_pwm_count_fan[2] <= pwm_count_tmp) WRITE_FAN(2, LOW);
        #endif
        #if HAS_FAN3
          if (soft_pwm_count_fan[3] <= pwm_count_tmp) WRITE_FAN(3, LOW);
        #endif
        #if HAS_FAN4
          if (soft_pwm_count_fan[4] <= pwm_count_tmp) WRITE_FAN(4, LOW);
        #endif
        #if HAS_FAN5
          if (soft_pwm_count_fan[5] <= pwm_count_tmp) WRITE_FAN(5, LOW);
        #endif
        #if HAS_FAN6
          if (soft_pwm_count_fan[6] <= pwm_count_tmp) WRITE_FAN(6, LOW);
        #endif
        #if HAS_FAN7
          if (soft_pwm_count_fan[7] <= pwm_count_tmp) WRITE_FAN(7, LOW);
        #endif
        #if ENABLED(USE_CONTROLLER_FAN)
          if (soft_pwm_controller.count <= pwm_count_tmp) WRITE(CONTROLLER_FAN_PIN, LOW);
        #endif
      #endif
    }

    // SOFT_PWM_SCALE to frequency:
    //
    // 0: 16000000/64/256/128 =   7.6294 Hz
    // 1:                / 64 =  15.2588 Hz
    // 2:                / 32 =  30.5176 Hz
    // 3:                / 16 =  61.0352 Hz
    // 4:                /  8 = 122.0703 Hz
    // 5:                /  4 = 244.1406 Hz
    pwm_count = pwm_count_tmp + _BV(SOFT_PWM_SCALE);

  #else // SLOW_PWM_HEATERS

    /**
     * SLOW PWM HEATERS
     *
     * For relay-driven heaters
     */
    #define _SLOW_SET(NR,PWM,V) do{ if (PWM.ready(V)) WRITE_HEATER_##NR(V); }while(0)
    #define _SLOW_PWM(NR,PWM,SRC) do{ PWM.count = SRC.soft_pwm_amount; _SLOW_SET(NR,PWM,(PWM.count > 0)); }while(0)
    #define _PWM_OFF(NR,PWM) do{ if (PWM.count < slow_pwm_count) _SLOW_SET(NR,PWM,0); }while(0)

    static uint8_t slow_pwm_count = 0;

    if (slow_pwm_count == 0) {

      #if HAS_HOTEND
        #define _SLOW_PWM_E(N) _SLOW_PWM(N, soft_pwm_hotend[N], temp_hotend[N]);
        REPEAT(NUM_PWM_E, _SLOW_PWM_E);
      #endif

      #if HAS_HEATED_BED
        _SLOW_PWM(BED, soft_pwm_bed, temp_bed);
      #endif

      #if HAS_HEATED_CHAMBER
        _SLOW_PWM(CHAMBER, soft_pwm_chamber, temp_chamber);
      #endif

      #if HAS_COOLER
        _SLOW_PWM(COOLER, soft_pwm_cooler, temp_cooler);
      #endif

    } // slow_pwm_count == 0

    #if HAS_HOTEND
      #define _PWM_OFF_E(N) _PWM_OFF(N, soft_pwm_hotend[N]);
      REPEAT(NUM_PWM_E, _PWM_OFF_E);
    #endif

    #if HAS_HEATED_BED
      _PWM_OFF(BED, soft_pwm_bed);
    #endif

    #if HAS_HEATED_CHAMBER
      _PWM_OFF(CHAMBER, soft_pwm_chamber);
    #endif

    #if HAS_COOLER
      _PWM_OFF(COOLER, soft_pwm_cooler, temp_cooler);
    #endif

    #if ENABLED(FAN_SOFT_PWM)
      if (pwm_count_tmp >= 127) {
        pwm_count_tmp = 0;
        #define _PWM_FAN(N) do{                                 \
          soft_pwm_count_fan[N] = soft_pwm_amount_fan[N] >> 1;  \
          WRITE_FAN(N, soft_pwm_count_fan[N] > 0 ? HIGH : LOW); \
        }while(0)
        #if HAS_FAN0
          _PWM_FAN(0);
        #endif
        #if HAS_FAN1
          _PWM_FAN(1);
        #endif
        #if HAS_FAN2
          _PWM_FAN(2);
        #endif
        #if HAS_FAN3
          _FAN_PWM(3);
        #endif
        #if HAS_FAN4
          _FAN_PWM(4);
        #endif
        #if HAS_FAN5
          _FAN_PWM(5);
        #endif
        #if HAS_FAN6
          _FAN_PWM(6);
        #endif
        #if HAS_FAN7
          _FAN_PWM(7);
        #endif
      }
      #if HAS_FAN0
        if (soft_pwm_count_fan[0] <= pwm_count_tmp) WRITE_FAN(0, LOW);
      #endif
      #if HAS_FAN1
        if (soft_pwm_count_fan[1] <= pwm_count_tmp) WRITE_FAN(1, LOW);
      #endif
      #if HAS_FAN2
        if (soft_pwm_count_fan[2] <= pwm_count_tmp) WRITE_FAN(2, LOW);
      #endif
      #if HAS_FAN3
        if (soft_pwm_count_fan[3] <= pwm_count_tmp) WRITE_FAN(3, LOW);
      #endif
      #if HAS_FAN4
        if (soft_pwm_count_fan[4] <= pwm_count_tmp) WRITE_FAN(4, LOW);
      #endif
      #if HAS_FAN5
        if (soft_pwm_count_fan[5] <= pwm_count_tmp) WRITE_FAN(5, LOW);
      #endif
      #if HAS_FAN6
        if (soft_pwm_count_fan[6] <= pwm_count_tmp) WRITE_FAN(6, LOW);
      #endif
      #if HAS_FAN7
        if (soft_pwm_count_fan[7] <= pwm_count_tmp) WRITE_FAN(7, LOW);
      #endif
    #endif // FAN_SOFT_PWM

    // SOFT_PWM_SCALE to frequency:
    //
    // 0: 16000000/64/256/128 =   7.6294 Hz
    // 1:                / 64 =  15.2588 Hz
    // 2:                / 32 =  30.5176 Hz
    // 3:                / 16 =  61.0352 Hz
    // 4:                /  8 = 122.0703 Hz
    // 5:                /  4 = 244.1406 Hz
    pwm_count = pwm_count_tmp + _BV(SOFT_PWM_SCALE);

    // Increment slow_pwm_count only every 64th pwm_count,
    // i.e., yielding a PWM frequency of 16/128 Hz (8s).
    if (((pwm_count >> SOFT_PWM_SCALE) & 0x3F) == 0) {
      slow_pwm_count++;
      slow_pwm_count &= 0x7F;

      #if HAS_HOTEND
        HOTEND_LOOP() soft_pwm_hotend[e].dec();
      #endif
      TERN_(HAS_HEATED_BED, soft_pwm_bed.dec());
      TERN_(HAS_HEATED_CHAMBER, soft_pwm_chamber.dec());
      TERN_(HAS_COOLER, soft_pwm_cooler.dec());
    }

  #endif // SLOW_PWM_HEATERS

  //
  // Update lcd buttons 488 times per second
  //
  static bool do_buttons;
  if ((do_buttons ^= true)) ui.update_buttons();

  /**
   * One sensor is sampled on every other call of the ISR.
   * Each sensor is read 16 (OVERSAMPLENR) times, taking the average.
   *
   * On each Prepare pass, ADC is started for a sensor pin.
   * On the next pass, the ADC value is read and accumulated.
   *
   * This gives each ADC 0.9765ms to charge up.
   */
  #define ACCUMULATE_ADC(obj) do{ \
    if (!hal.adc_ready()) next_sensor_state = adc_sensor_state; \
    else obj.sample(hal.adc_value()); \
  }while(0)

  ADCSensorState next_sensor_state = adc_sensor_state < SensorsReady ? (ADCSensorState)(int(adc_sensor_state) + 1) : StartSampling;

  switch (adc_sensor_state) {

    #pragma GCC diagnostic push
    #pragma GCC diagnostic ignored "-Wimplicit-fallthrough"

    case SensorsReady: {
      // All sensors have been read. Stay in this state for a few
      // ISRs to save on calls to temp update/checking code below.
      constexpr int8_t extra_loops = MIN_ADC_ISR_LOOPS - (int8_t)SensorsReady;
      static uint8_t delay_count = 0;
      if (extra_loops > 0) {
        if (delay_count == 0) delay_count = extra_loops;  // Init this delay
        if (--delay_count)                                // While delaying...
          next_sensor_state = SensorsReady;               // retain this state (else, next state will be 0)
        break;
      }
      else {
        adc_sensor_state = StartSampling;                 // Fall-through to start sampling
        next_sensor_state = (ADCSensorState)(int(StartSampling) + 1);
      }
    }

    #pragma GCC diagnostic pop

    case StartSampling:                                   // Start of sampling loops. Do updates/checks.
      if (++temp_count >= OVERSAMPLENR) {                 // 10 * 16 * 1/(16000000/64/256)  = 164ms.
        temp_count = 0;
        readings_ready();
      }
      break;

    #if HAS_TEMP_ADC_0
      case PrepareTemp_0: hal.adc_start(TEMP_0_PIN); break;
      case MeasureTemp_0: ACCUMULATE_ADC(temp_hotend[0]); break;
    #endif

    #if HAS_TEMP_ADC_BED
      case PrepareTemp_BED: hal.adc_start(TEMP_BED_PIN); break;
      case MeasureTemp_BED: ACCUMULATE_ADC(temp_bed); break;
    #endif

    #if HAS_TEMP_ADC_CHAMBER
      case PrepareTemp_CHAMBER: hal.adc_start(TEMP_CHAMBER_PIN); break;
      case MeasureTemp_CHAMBER: ACCUMULATE_ADC(temp_chamber); break;
    #endif

    #if HAS_TEMP_ADC_COOLER
      case PrepareTemp_COOLER: hal.adc_start(TEMP_COOLER_PIN); break;
      case MeasureTemp_COOLER: ACCUMULATE_ADC(temp_cooler); break;
    #endif

    #if HAS_TEMP_ADC_PROBE
      case PrepareTemp_PROBE: hal.adc_start(TEMP_PROBE_PIN); break;
      case MeasureTemp_PROBE: ACCUMULATE_ADC(temp_probe); break;
    #endif

    #if HAS_TEMP_ADC_BOARD
      case PrepareTemp_BOARD: hal.adc_start(TEMP_BOARD_PIN); break;
      case MeasureTemp_BOARD: ACCUMULATE_ADC(temp_board); break;
    #endif

    #if HAS_TEMP_ADC_SOC
      case PrepareTemp_SOC: hal.adc_start(TEMP_SOC_PIN); break;
      case MeasureTemp_SOC: ACCUMULATE_ADC(temp_soc); break;
    #endif

    #if HAS_TEMP_ADC_REDUNDANT
      case PrepareTemp_REDUNDANT: hal.adc_start(TEMP_REDUNDANT_PIN); break;
      case MeasureTemp_REDUNDANT: ACCUMULATE_ADC(temp_redundant); break;
    #endif

    #if HAS_TEMP_ADC_1
      case PrepareTemp_1: hal.adc_start(TEMP_1_PIN); break;
      case MeasureTemp_1: ACCUMULATE_ADC(temp_hotend[1]); break;
    #endif

    #if HAS_TEMP_ADC_2
      case PrepareTemp_2: hal.adc_start(TEMP_2_PIN); break;
      case MeasureTemp_2: ACCUMULATE_ADC(temp_hotend[2]); break;
    #endif

    #if HAS_TEMP_ADC_3
      case PrepareTemp_3: hal.adc_start(TEMP_3_PIN); break;
      case MeasureTemp_3: ACCUMULATE_ADC(temp_hotend[3]); break;
    #endif

    #if HAS_TEMP_ADC_4
      case PrepareTemp_4: hal.adc_start(TEMP_4_PIN); break;
      case MeasureTemp_4: ACCUMULATE_ADC(temp_hotend[4]); break;
    #endif

    #if HAS_TEMP_ADC_5
      case PrepareTemp_5: hal.adc_start(TEMP_5_PIN); break;
      case MeasureTemp_5: ACCUMULATE_ADC(temp_hotend[5]); break;
    #endif

    #if HAS_TEMP_ADC_6
      case PrepareTemp_6: hal.adc_start(TEMP_6_PIN); break;
      case MeasureTemp_6: ACCUMULATE_ADC(temp_hotend[6]); break;
    #endif

    #if HAS_TEMP_ADC_7
      case PrepareTemp_7: hal.adc_start(TEMP_7_PIN); break;
      case MeasureTemp_7: ACCUMULATE_ADC(temp_hotend[7]); break;
    #endif

    #if ENABLED(FILAMENT_WIDTH_SENSOR)
      case Prepare_FILWIDTH: hal.adc_start(FILWIDTH_PIN); break;
      case Measure_FILWIDTH:
        if (!hal.adc_ready()) next_sensor_state = adc_sensor_state; // Redo this state
        else filwidth.accumulate(hal.adc_value());
      break;
    #endif

    #if ENABLED(POWER_MONITOR_CURRENT)
      case Prepare_POWER_MONITOR_CURRENT:
        hal.adc_start(POWER_MONITOR_CURRENT_PIN);
        break;
      case Measure_POWER_MONITOR_CURRENT:
        if (!hal.adc_ready()) next_sensor_state = adc_sensor_state; // Redo this state
        else power_monitor.add_current_sample(hal.adc_value());
        break;
    #endif

    #if ENABLED(POWER_MONITOR_VOLTAGE)
      case Prepare_POWER_MONITOR_VOLTAGE:
        hal.adc_start(POWER_MONITOR_VOLTAGE_PIN);
        break;
      case Measure_POWER_MONITOR_VOLTAGE:
        if (!hal.adc_ready()) next_sensor_state = adc_sensor_state; // Redo this state
        else power_monitor.add_voltage_sample(hal.adc_value());
        break;
    #endif

    #if HAS_JOY_ADC_X
      case PrepareJoy_X: hal.adc_start(JOY_X_PIN); break;
      case MeasureJoy_X: ACCUMULATE_ADC(joystick.x); break;
    #endif

    #if HAS_JOY_ADC_Y
      case PrepareJoy_Y: hal.adc_start(JOY_Y_PIN); break;
      case MeasureJoy_Y: ACCUMULATE_ADC(joystick.y); break;
    #endif

    #if HAS_JOY_ADC_Z
      case PrepareJoy_Z: hal.adc_start(JOY_Z_PIN); break;
      case MeasureJoy_Z: ACCUMULATE_ADC(joystick.z); break;
    #endif

    #if HAS_ADC_BUTTONS
      #ifndef ADC_BUTTON_DEBOUNCE_DELAY
        #define ADC_BUTTON_DEBOUNCE_DELAY 16
      #endif
      case Prepare_ADC_KEY: hal.adc_start(ADC_KEYPAD_PIN); break;
      case Measure_ADC_KEY:
        if (!hal.adc_ready())
          next_sensor_state = adc_sensor_state; // redo this state
        else if (ADCKey_count < ADC_BUTTON_DEBOUNCE_DELAY) {
          raw_ADCKey_value = hal.adc_value();
          if (raw_ADCKey_value <= 900UL * HAL_ADC_RANGE / 1024UL) {
            NOMORE(current_ADCKey_raw, raw_ADCKey_value);
            ADCKey_count++;
          }
          else { //ADC Key release
            if (ADCKey_count > 0) ADCKey_count++; else ADCKey_pressed = false;
            if (ADCKey_pressed) {
              ADCKey_count = 0;
              current_ADCKey_raw = HAL_ADC_RANGE;
            }
          }
        }
        if (ADCKey_count == ADC_BUTTON_DEBOUNCE_DELAY) ADCKey_pressed = true;
        break;
    #endif // HAS_ADC_BUTTONS

    case StartupDelay: break;

  } // switch(adc_sensor_state)

  // Go to the next state
  adc_sensor_state = next_sensor_state;

  //
  // Additional ~1kHz Tasks
  //

  #if ENABLED(BABYSTEPPING) && DISABLED(INTEGRATED_BABYSTEPPING)
    babystep.task();
  #endif

  // Check fan tachometers
  TERN_(HAS_FANCHECK, fan_check.update_tachometers());

  // Poll endstops state, if required
  endstops.poll();

  // Periodically call the planner timer service routine
  planner.isr();
}

#if HAS_TEMP_SENSOR
  /**
   * Print a single heater state in the form:
   *        Bed: " B:nnn.nn /nnn.nn"
   *    Chamber: " C:nnn.nn /nnn.nn"
   *      Probe: " P:nnn.nn"
   *     Cooler: " L:nnn.nn /nnn.nn"
   *      Board: " M:nnn.nn"
   *        SoC: " S:nnn.nn"
   *  Redundant: " R:nnn.nn /nnn.nn"
   *   Extruder: " T0:nnn.nn /nnn.nn"
   *   With ADC: " T0:nnn.nn /nnn.nn (nnn.nn)"
   */
  static void print_heater_state(const heater_id_t e, const_celsius_float_t c, const_celsius_float_t t
    OPTARG(SHOW_TEMP_ADC_VALUES, const float r)
  ) {
    char k;
    bool show_t = true;
    switch (e) {
      default:
        #if HAS_TEMP_HOTEND
          k = 'T'; break;
        #endif
      #if HAS_TEMP_BED
        case H_BED: k = 'B'; break;
      #endif
      #if HAS_TEMP_CHAMBER
        case H_CHAMBER: k = 'C'; break;
      #endif
      #if HAS_TEMP_PROBE
        case H_PROBE: k = 'P'; show_t = false; break;
      #endif
      #if HAS_TEMP_COOLER
        case H_COOLER: k = 'L'; break;
      #endif
      #if HAS_TEMP_BOARD
        case H_BOARD: k = 'M'; show_t = false; break;
      #endif
      #if HAS_TEMP_SOC
        case H_SOC: k = 'S'; show_t = false; break;
      #endif
      #if HAS_TEMP_REDUNDANT
        case H_REDUNDANT: k = 'R'; break;
      #endif
    }
    SERIAL_CHAR(' ', k);
    #if HAS_MULTI_HOTEND
      if (e >= 0) SERIAL_CHAR('0' + e);
    #endif
    #ifdef SERIAL_FLOAT_PRECISION
      #define SFP _MIN(SERIAL_FLOAT_PRECISION, 2)
    #else
      #define SFP 2
    #endif
    SERIAL_ECHO(AS_CHAR(':'), p_float_t(c, SFP));
    if (show_t) { SERIAL_ECHOPGM(" /", p_float_t(t, SFP)); }
    #if ENABLED(SHOW_TEMP_ADC_VALUES)
      // Temperature MAX SPI boards do not have an OVERSAMPLENR defined
      SERIAL_ECHOPGM(" (", TERN(HAS_MAXTC_LIBRARIES, k == 'T', false) ? r : r * RECIPROCAL(OVERSAMPLENR));
      SERIAL_CHAR(')');
    #endif
    delay(2);
  }

  void Temperature::print_heater_states(const int8_t target_extruder
    OPTARG(HAS_TEMP_REDUNDANT, const bool include_r/*=false*/)
  ) {
    #if HAS_TEMP_HOTEND
      print_heater_state(H_NONE, degHotend(target_extruder), degTargetHotend(target_extruder) OPTARG(SHOW_TEMP_ADC_VALUES, rawHotendTemp(target_extruder)));
    #endif
    #if HAS_HEATED_BED
      print_heater_state(H_BED, degBed(), degTargetBed() OPTARG(SHOW_TEMP_ADC_VALUES, rawBedTemp()));
    #endif
    #if HAS_TEMP_CHAMBER
      print_heater_state(H_CHAMBER, degChamber(), TERN0(HAS_HEATED_CHAMBER, degTargetChamber()) OPTARG(SHOW_TEMP_ADC_VALUES, rawChamberTemp()));
    #endif
    #if HAS_TEMP_COOLER
      print_heater_state(H_COOLER, degCooler(), TERN0(HAS_COOLER, degTargetCooler()) OPTARG(SHOW_TEMP_ADC_VALUES, rawCoolerTemp()));
    #endif
    #if HAS_TEMP_PROBE
      print_heater_state(H_PROBE, degProbe(), 0 OPTARG(SHOW_TEMP_ADC_VALUES, rawProbeTemp()));
    #endif
    #if HAS_TEMP_BOARD
      print_heater_state(H_BOARD, degBoard(), 0 OPTARG(SHOW_TEMP_ADC_VALUES, rawBoardTemp()));
    #endif
    #if HAS_TEMP_SOC
      print_heater_state(H_SOC, degSoc(), 0 OPTARG(SHOW_TEMP_ADC_VALUES, rawSocTemp()));
    #endif
    #if HAS_TEMP_REDUNDANT
      if (include_r) print_heater_state(H_REDUNDANT, degRedundant(), degRedundantTarget() OPTARG(SHOW_TEMP_ADC_VALUES, rawRedundantTemp()));
    #endif
    #if HAS_MULTI_HOTEND
      HOTEND_LOOP() print_heater_state((heater_id_t)e, degHotend(e), degTargetHotend(e) OPTARG(SHOW_TEMP_ADC_VALUES, rawHotendTemp(e)));
    #endif
    SERIAL_ECHOPGM(" @:", getHeaterPower((heater_id_t)target_extruder));
    #if HAS_HEATED_BED
      SERIAL_ECHOPGM(" B@:", getHeaterPower(H_BED));
    #endif
    #if HAS_HEATED_CHAMBER
      SERIAL_ECHOPGM(" C@:", getHeaterPower(H_CHAMBER));
    #endif
    #if HAS_COOLER
      SERIAL_ECHOPGM(" C@:", getHeaterPower(H_COOLER));
    #endif
    #if HAS_MULTI_HOTEND
      HOTEND_LOOP() {
        SERIAL_ECHOPGM(" @", e);
        SERIAL_CHAR(':');
        SERIAL_ECHO(getHeaterPower((heater_id_t)e));
      }
    #endif
  }

  #if ENABLED(AUTO_REPORT_TEMPERATURES)
    AutoReporter<Temperature::AutoReportTemp> Temperature::auto_reporter;
    void Temperature::AutoReportTemp::report() {
      print_heater_states(active_extruder OPTARG(HAS_TEMP_REDUNDANT, ENABLED(AUTO_REPORT_REDUNDANT)));
      SERIAL_EOL();
    }
  #endif

  #if HAS_HOTEND && HAS_STATUS_MESSAGE
    void Temperature::set_heating_message(const uint8_t e, const bool isM104/*=false*/) {
      const bool heating = isHeatingHotend(e);
      ui.status_printf(0,
        #if HAS_MULTI_HOTEND
          F("E%c " S_FMT), '1' + e
        #else
          F("E1 " S_FMT)
        #endif
        , heating ? GET_TEXT(MSG_HEATING) : GET_TEXT(MSG_COOLING)
      );

      if (isM104) {
        static uint8_t wait_e; wait_e = e;
        ui.set_status_reset_fn([]{
          const celsius_t c = degTargetHotend(wait_e);
          return c < 30 || degHotendNear(wait_e, c);
        });
      }
    }
  #endif

  #if HAS_TEMP_HOTEND

    #ifndef MIN_COOLING_SLOPE_DEG
      #define MIN_COOLING_SLOPE_DEG 1.50
    #endif
    #ifndef MIN_COOLING_SLOPE_TIME
      #define MIN_COOLING_SLOPE_TIME 60
    #endif

    bool Temperature::wait_for_hotend(const uint8_t target_extruder, const bool no_wait_for_cooling/*=true*/
      OPTARG(G26_CLICK_CAN_CANCEL, const bool click_to_cancel/*=false*/)
    ) {
      #if ENABLED(AUTOTEMP)
        REMEMBER(1, planner.autotemp.enabled, false);
      #endif

      if (!heating_enabled) return false;

      #if TEMP_RESIDENCY_TIME > 0
        millis_t residency_start_ms = 0;
        bool first_loop = true;
        // Loop until the temperature has stabilized
        #define TEMP_CONDITIONS (!residency_start_ms || PENDING(now, residency_start_ms + SEC_TO_MS(TEMP_RESIDENCY_TIME)))
      #else
        // Loop until the temperature is very close target
        #define TEMP_CONDITIONS (wants_to_cool ? isCoolingHotend(target_extruder) : isHeatingHotend(target_extruder))
      #endif

      #if DISABLED(BUSY_WHILE_HEATING) && ENABLED(HOST_KEEPALIVE_FEATURE)
        KEEPALIVE_STATE(NOT_BUSY);
      #endif

      #if ENABLED(PRINTER_EVENT_LEDS)
        const celsius_float_t start_temp = degHotend(target_extruder);
        printerEventLEDs.onHotendHeatingStart();
      #endif

      bool wants_to_cool = false;
      celsius_float_t target_temp = -1.0, old_temp = 9999.0;
      millis_t now, next_temp_ms = 0, cool_check_ms = 0;
      wait_for_heatup = true;
      do {
        // Target temperature might be changed during the loop
        if (target_temp != degTargetHotend(target_extruder)) {
          wants_to_cool = isCoolingHotend(target_extruder);
          target_temp = degTargetHotend(target_extruder);

          // Exit if S<lower>, continue if S<higher>, R<lower>, or R<higher>
          if (no_wait_for_cooling && wants_to_cool) break;
        }

        now = millis();
        if (ELAPSED(now, next_temp_ms)) { // Print temp & remaining time every 1s while waiting
          next_temp_ms = now + 1000UL;
          print_heater_states(target_extruder);
          #if TEMP_RESIDENCY_TIME > 0
            SERIAL_ECHOPGM(" W:");
            if (residency_start_ms)
              SERIAL_ECHO(long((SEC_TO_MS(TEMP_RESIDENCY_TIME) - (now - residency_start_ms)) / 1000UL));
            else
              SERIAL_CHAR('?');
          #endif
          SERIAL_EOL();
        }

        idle();
        gcode.reset_stepper_timeout(); // Keep steppers powered

        const celsius_float_t temp = degHotend(target_extruder);

        #if ENABLED(PRINTER_EVENT_LEDS)
          // Gradually change LED strip from violet to red as nozzle heats up
          if (!wants_to_cool) printerEventLEDs.onHotendHeating(start_temp, temp, target_temp);
        #endif

        #if TEMP_RESIDENCY_TIME > 0

          const celsius_float_t temp_diff = ABS(target_temp - temp);

          if (!residency_start_ms) {
            // Start the TEMP_RESIDENCY_TIME timer when we reach target temp for the first time.
            if (temp_diff < TEMP_WINDOW)
              residency_start_ms = now + (first_loop ? SEC_TO_MS(TEMP_RESIDENCY_TIME) / 3 : 0);
          }
          else if (temp_diff > TEMP_HYSTERESIS) {
            // Restart the timer whenever the temperature falls outside the hysteresis.
            residency_start_ms = now;
          }

          first_loop = false;

        #endif

        // Prevent a wait-forever situation if R is misused i.e. M109 R0
        if (wants_to_cool) {
          // Break after MIN_COOLING_SLOPE_TIME seconds
          // if the temperature did not drop at least MIN_COOLING_SLOPE_DEG
          if (!cool_check_ms || ELAPSED(now, cool_check_ms)) {
            if (old_temp - temp < float(MIN_COOLING_SLOPE_DEG)) break;
            cool_check_ms = now + SEC_TO_MS(MIN_COOLING_SLOPE_TIME);
            old_temp = temp;
          }
        }

        #if G26_CLICK_CAN_CANCEL
          if (click_to_cancel && ui.use_click()) {
            wait_for_heatup = false;
            TERN_(HAS_MARLINUI_MENU, ui.quick_feedback());
          }
        #endif

      } while (wait_for_heatup && TEMP_CONDITIONS);

      // If wait_for_heatup is set, temperature was reached, no cancel
      if (wait_for_heatup) {
        wait_for_heatup = false;
        #if HAS_DWIN_E3V2_BASIC
          hmiFlag.heat_flag = 0;
          duration_t elapsed = print_job_timer.duration();  // Print timer
          dwin_heat_time = elapsed.value;
        #else
          ui.reset_status();
        #endif
        TERN_(PRINTER_EVENT_LEDS, printerEventLEDs.onHeatingDone());
        return true;
      }

      return false;
    }

    #if ENABLED(WAIT_FOR_HOTEND)
      void Temperature::wait_for_hotend_heating(const uint8_t target_extruder) {
        if (isHeatingHotend(target_extruder)) {
          SERIAL_ECHOLNPGM("Wait for hotend heating...");
          LCD_MESSAGE(MSG_HEATING);
          wait_for_hotend(target_extruder);
          ui.reset_status();
        }
      }
    #endif

  #endif // HAS_TEMP_HOTEND

  #if HAS_HEATED_BED

    #ifndef MIN_COOLING_SLOPE_DEG_BED
      #define MIN_COOLING_SLOPE_DEG_BED 1.00
    #endif
    #ifndef MIN_COOLING_SLOPE_TIME_BED
      #define MIN_COOLING_SLOPE_TIME_BED 60
    #endif

    bool Temperature::wait_for_bed(const bool no_wait_for_cooling/*=true*/
      OPTARG(G26_CLICK_CAN_CANCEL, const bool click_to_cancel/*=false*/)
    ) {
      if (!heating_enabled) return false;

      #if TEMP_BED_RESIDENCY_TIME > 0
        millis_t residency_start_ms = 0;
        bool first_loop = true;
        // Loop until the temperature has stabilized
        #define TEMP_BED_CONDITIONS (!residency_start_ms || PENDING(now, residency_start_ms + SEC_TO_MS(TEMP_BED_RESIDENCY_TIME)))
      #else
        // Loop until the temperature is very close target
        #define TEMP_BED_CONDITIONS (wants_to_cool ? isCoolingBed() : isHeatingBed())
      #endif

      #if DISABLED(BUSY_WHILE_HEATING) && ENABLED(HOST_KEEPALIVE_FEATURE)
        KEEPALIVE_STATE(NOT_BUSY);
      #endif

      #if ENABLED(PRINTER_EVENT_LEDS)
        const celsius_float_t start_temp = degBed();
        printerEventLEDs.onBedHeatingStart();
      #endif

      bool wants_to_cool = false;
      celsius_float_t target_temp = -1, old_temp = 9999;
      millis_t now, next_temp_ms = 0, cool_check_ms = 0;
      wait_for_heatup = true;
      do {
        // Target temperature might be changed during the loop
        if (target_temp != degTargetBed()) {
          wants_to_cool = isCoolingBed();
          target_temp = degTargetBed();

          // Exit if S<lower>, continue if S<higher>, R<lower>, or R<higher>
          if (no_wait_for_cooling && wants_to_cool) break;
        }

        now = millis();
        if (ELAPSED(now, next_temp_ms)) { //Print Temp Reading every 1 second while heating up.
          next_temp_ms = now + 1000UL;
          print_heater_states(active_extruder);
          #if TEMP_BED_RESIDENCY_TIME > 0
            SERIAL_ECHOPGM(" W:");
            if (residency_start_ms)
              SERIAL_ECHO(long((SEC_TO_MS(TEMP_BED_RESIDENCY_TIME) - (now - residency_start_ms)) / 1000UL));
            else
              SERIAL_CHAR('?');
          #endif
          SERIAL_EOL();
        }

        idle();
        gcode.reset_stepper_timeout(); // Keep steppers powered

        const celsius_float_t temp = degBed();

        #if ENABLED(PRINTER_EVENT_LEDS)
          // Gradually change LED strip from blue to violet as bed heats up
          if (!wants_to_cool) printerEventLEDs.onBedHeating(start_temp, temp, target_temp);
        #endif

        #if TEMP_BED_RESIDENCY_TIME > 0

          const celsius_float_t temp_diff = ABS(target_temp - temp);

          if (!residency_start_ms) {
            // Start the TEMP_BED_RESIDENCY_TIME timer when we reach target temp for the first time.
            if (temp_diff < TEMP_BED_WINDOW)
              residency_start_ms = now + (first_loop ? SEC_TO_MS(TEMP_BED_RESIDENCY_TIME) / 3 : 0);
          }
          else if (temp_diff > TEMP_BED_HYSTERESIS) {
            // Restart the timer whenever the temperature falls outside the hysteresis.
            residency_start_ms = now;
          }

        #endif // TEMP_BED_RESIDENCY_TIME > 0

        // Prevent a wait-forever situation if R is misused i.e. M190 R0
        if (wants_to_cool) {
          // Break after MIN_COOLING_SLOPE_TIME_BED seconds
          // if the temperature did not drop at least MIN_COOLING_SLOPE_DEG_BED
          if (!cool_check_ms || ELAPSED(now, cool_check_ms)) {
            if (old_temp - temp < float(MIN_COOLING_SLOPE_DEG_BED)) break;
            cool_check_ms = now + SEC_TO_MS(MIN_COOLING_SLOPE_TIME_BED);
            old_temp = temp;
          }
        }

        #if G26_CLICK_CAN_CANCEL
          if (click_to_cancel && ui.use_click()) {
            wait_for_heatup = false;
            TERN_(HAS_MARLINUI_MENU, ui.quick_feedback());
          }
        #endif

        #if TEMP_BED_RESIDENCY_TIME > 0
          first_loop = false;
        #endif

      } while (wait_for_heatup && TEMP_BED_CONDITIONS);

      // If wait_for_heatup is set, temperature was reached, no cancel
      if (wait_for_heatup) {
        wait_for_heatup = false;
        ui.reset_status();
        return true;
      }

      return false;
    }

    void Temperature::wait_for_bed_heating() {
      if (isHeatingBed()) {
        SERIAL_ECHOLNPGM("Wait for bed heating...");
        LCD_MESSAGE(MSG_BED_HEATING);
        wait_for_bed();
        ui.reset_status();
      }
    }

  #endif // HAS_HEATED_BED

  #if HAS_TEMP_PROBE

    #ifndef MIN_DELTA_SLOPE_DEG_PROBE
      #define MIN_DELTA_SLOPE_DEG_PROBE 1.0
    #endif
    #ifndef MIN_DELTA_SLOPE_TIME_PROBE
      #define MIN_DELTA_SLOPE_TIME_PROBE 600
    #endif

    bool Temperature::wait_for_probe(const celsius_t target_temp, bool no_wait_for_cooling/*=true*/) {

      const bool wants_to_cool = isProbeAboveTemp(target_temp),
                 will_wait = !(wants_to_cool && no_wait_for_cooling);
      if (will_wait)
        SERIAL_ECHOLNPGM("Waiting for probe to ", wants_to_cool ? F("cool down") : F("heat up"), " to ", target_temp, " degrees.");

      #if DISABLED(BUSY_WHILE_HEATING) && ENABLED(HOST_KEEPALIVE_FEATURE)
        KEEPALIVE_STATE(NOT_BUSY);
      #endif

      float old_temp = 9999;
      millis_t next_temp_ms = 0, next_delta_check_ms = 0;
      wait_for_heatup = true;
      while (will_wait && wait_for_heatup) {

        // Print Temp Reading every 10 seconds while heating up.
        millis_t now = millis();
        if (!next_temp_ms || ELAPSED(now, next_temp_ms)) {
          next_temp_ms = now + 10000UL;
          print_heater_states(active_extruder);
          SERIAL_EOL();
        }

        idle();
        gcode.reset_stepper_timeout(); // Keep steppers powered

        // Break after MIN_DELTA_SLOPE_TIME_PROBE seconds if the temperature
        // did not drop at least MIN_DELTA_SLOPE_DEG_PROBE. This avoids waiting
        // forever as the probe is not actively heated.
        if (!next_delta_check_ms || ELAPSED(now, next_delta_check_ms)) {
          const float temp = degProbe(),
                      delta_temp = old_temp > temp ? old_temp - temp : temp - old_temp;
          if (delta_temp < float(MIN_DELTA_SLOPE_DEG_PROBE)) {
            SERIAL_ECHOLNPGM("Timed out waiting for probe temperature.");
            break;
          }
          next_delta_check_ms = now + SEC_TO_MS(MIN_DELTA_SLOPE_TIME_PROBE);
          old_temp = temp;
        }

        // Loop until the temperature is very close target
        if (!(wants_to_cool ? isProbeAboveTemp(target_temp) : isProbeBelowTemp(target_temp))) {
            SERIAL_ECHOLN(wants_to_cool ? PSTR("Cooldown") : PSTR("Heatup"));
            SERIAL_ECHOLNPGM(" complete, target probe temperature reached.");
            break;
        }
      }

      // If wait_for_heatup is set, temperature was reached, no cancel
      if (wait_for_heatup) {
        wait_for_heatup = false;
        ui.reset_status();
        return true;
      }
      else if (will_wait)
        SERIAL_ECHOLNPGM("Canceled wait for probe temperature.");

      return false;
    }

  #endif // HAS_TEMP_PROBE

  #if HAS_HEATED_CHAMBER

    #ifndef MIN_COOLING_SLOPE_DEG_CHAMBER
      #define MIN_COOLING_SLOPE_DEG_CHAMBER 1.50
    #endif
    #ifndef MIN_COOLING_SLOPE_TIME_CHAMBER
      #define MIN_COOLING_SLOPE_TIME_CHAMBER 120
    #endif

    bool Temperature::wait_for_chamber(const bool no_wait_for_cooling/*=true*/) {
      #if TEMP_CHAMBER_RESIDENCY_TIME > 0
        millis_t residency_start_ms = 0;
        bool first_loop = true;
        // Loop until the temperature has stabilized
        #define TEMP_CHAMBER_CONDITIONS (!residency_start_ms || PENDING(now, residency_start_ms + SEC_TO_MS(TEMP_CHAMBER_RESIDENCY_TIME)))
      #else
        // Loop until the temperature is very close target
        #define TEMP_CHAMBER_CONDITIONS (wants_to_cool ? isCoolingChamber() : isHeatingChamber())
      #endif

      #if DISABLED(BUSY_WHILE_HEATING) && ENABLED(HOST_KEEPALIVE_FEATURE)
        KEEPALIVE_STATE(NOT_BUSY);
      #endif

      bool wants_to_cool = false;
      float target_temp = -1, old_temp = 9999;
      millis_t now, next_temp_ms = 0, cool_check_ms = 0;
      wait_for_heatup = true;
      do {
        // Target temperature might be changed during the loop
        if (target_temp != degTargetChamber()) {
          wants_to_cool = isCoolingChamber();
          target_temp = degTargetChamber();

          // Exit if S<lower>, continue if S<higher>, R<lower>, or R<higher>
          if (no_wait_for_cooling && wants_to_cool) break;
        }

        now = millis();
        if (ELAPSED(now, next_temp_ms)) { // Print Temp Reading every 1 second while heating up.
          next_temp_ms = now + 1000UL;
          print_heater_states(active_extruder);
          #if TEMP_CHAMBER_RESIDENCY_TIME > 0
            SERIAL_ECHOPGM(" W:");
            if (residency_start_ms)
              SERIAL_ECHO(long((SEC_TO_MS(TEMP_CHAMBER_RESIDENCY_TIME) - (now - residency_start_ms)) / 1000UL));
            else
              SERIAL_CHAR('?');
          #endif
          SERIAL_EOL();
        }

        idle();
        gcode.reset_stepper_timeout(); // Keep steppers powered

        const float temp = degChamber();

        #if TEMP_CHAMBER_RESIDENCY_TIME > 0

          const float temp_diff = ABS(target_temp - temp);

          if (!residency_start_ms) {
            // Start the TEMP_CHAMBER_RESIDENCY_TIME timer when we reach target temp for the first time.
            if (temp_diff < TEMP_CHAMBER_WINDOW)
              residency_start_ms = now + (first_loop ? SEC_TO_MS(TEMP_CHAMBER_RESIDENCY_TIME) / 3 : 0);
          }
          else if (temp_diff > TEMP_CHAMBER_HYSTERESIS) {
            // Restart the timer whenever the temperature falls outside the hysteresis.
            residency_start_ms = now;
          }

          first_loop = false;
        #endif // TEMP_CHAMBER_RESIDENCY_TIME > 0

        // Prevent a wait-forever situation if R is misused i.e. M191 R0
        if (wants_to_cool) {
          // Break after MIN_COOLING_SLOPE_TIME_CHAMBER seconds
          // if the temperature did not drop at least MIN_COOLING_SLOPE_DEG_CHAMBER
          if (!cool_check_ms || ELAPSED(now, cool_check_ms)) {
            if (old_temp - temp < float(MIN_COOLING_SLOPE_DEG_CHAMBER)) break;
            cool_check_ms = now + SEC_TO_MS(MIN_COOLING_SLOPE_TIME_CHAMBER);
            old_temp = temp;
          }
        }
      } while (wait_for_heatup && TEMP_CHAMBER_CONDITIONS);

      // If wait_for_heatup is set, temperature was reached, no cancel
      if (wait_for_heatup) {
        wait_for_heatup = false;
        ui.reset_status();
        return true;
      }

      return false;
    }

  #endif // HAS_HEATED_CHAMBER

  #if HAS_COOLER

    #ifndef MIN_COOLING_SLOPE_DEG_COOLER
      #define MIN_COOLING_SLOPE_DEG_COOLER 1.50
    #endif
    #ifndef MIN_COOLING_SLOPE_TIME_COOLER
      #define MIN_COOLING_SLOPE_TIME_COOLER 120
    #endif

    bool Temperature::wait_for_cooler(const bool no_wait_for_cooling/*=true*/) {

      #if TEMP_COOLER_RESIDENCY_TIME > 0
        millis_t residency_start_ms = 0;
        bool first_loop = true;
        // Loop until the temperature has stabilized
        #define TEMP_COOLER_CONDITIONS (!residency_start_ms || PENDING(now, residency_start_ms + SEC_TO_MS(TEMP_COOLER_RESIDENCY_TIME)))
      #else
        // Loop until the temperature is very close target
        #define TEMP_COOLER_CONDITIONS (wants_to_cool ? isLaserHeating() : isLaserCooling())
      #endif

      #if DISABLED(BUSY_WHILE_HEATING) && ENABLED(HOST_KEEPALIVE_FEATURE)
        KEEPALIVE_STATE(NOT_BUSY);
      #endif

      bool wants_to_cool = false;
      float target_temp = -1, previous_temp = 9999;
      millis_t now, next_temp_ms = 0, next_cooling_check_ms = 0;
      wait_for_heatup = true;
      do {
        // Target temperature might be changed during the loop
        if (target_temp != degTargetCooler()) {
          wants_to_cool = isLaserHeating();
          target_temp = degTargetCooler();

          // Exit if S<lower>, continue if S<higher>, R<lower>, or R<higher>
          if (no_wait_for_cooling && wants_to_cool) break;
        }

        now = millis();
        if (ELAPSED(now, next_temp_ms)) { // Print Temp Reading every 1 second while heating up.
          next_temp_ms = now + 1000UL;
          print_heater_states(active_extruder);
          #if TEMP_COOLER_RESIDENCY_TIME > 0
            SERIAL_ECHOPGM(" W:");
            if (residency_start_ms)
              SERIAL_ECHO(long((SEC_TO_MS(TEMP_COOLER_RESIDENCY_TIME) - (now - residency_start_ms)) / 1000UL));
            else
              SERIAL_CHAR('?');
          #endif
          SERIAL_EOL();
        }

        idle();
        gcode.reset_stepper_timeout(); // Keep steppers powered

        const celsius_float_t current_temp = degCooler();

        #if TEMP_COOLER_RESIDENCY_TIME > 0

          const celsius_float_t temp_diff = ABS(target_temp - temp);

          if (!residency_start_ms) {
            // Start the TEMP_COOLER_RESIDENCY_TIME timer when we reach target temp for the first time.
            if (temp_diff < TEMP_COOLER_WINDOW)
              residency_start_ms = now + (first_loop ? SEC_TO_MS(TEMP_COOLER_RESIDENCY_TIME) / 3 : 0);
          }
          else if (temp_diff > TEMP_COOLER_HYSTERESIS) {
            // Restart the timer whenever the temperature falls outside the hysteresis.
            residency_start_ms = now;
          }

          first_loop = false;
        #endif // TEMP_COOLER_RESIDENCY_TIME > 0

        // Prevent a wait-forever situation if R is misused i.e. M191 R0
        if (wants_to_cool) {
          // Break after MIN_COOLING_SLOPE_TIME_CHAMBER seconds
          // if the temperature did not drop at least MIN_COOLING_SLOPE_DEG_CHAMBER
          if (!next_cooling_check_ms || ELAPSED(now, next_cooling_check_ms)) {
            if (previous_temp - current_temp < float(MIN_COOLING_SLOPE_DEG_COOLER)) break;
            next_cooling_check_ms = now + SEC_TO_MS(MIN_COOLING_SLOPE_TIME_COOLER);
            previous_temp = current_temp;
          }
        }

      } while (wait_for_heatup && TEMP_COOLER_CONDITIONS);

      // If wait_for_heatup is set, temperature was reached, no cancel
      if (wait_for_heatup) {
        wait_for_heatup = false;
        ui.reset_status();
        return true;
      }

      return false;
    }

  #endif // HAS_COOLER

#endif // HAS_TEMP_SENSOR<|MERGE_RESOLUTION|>--- conflicted
+++ resolved
@@ -1779,12 +1779,8 @@
           if (watch_hotend[e].check(degHotend(e)))  // Increased enough?
             start_watching_hotend(e);               // If temp reached, turn off elapsed check
           else {
-<<<<<<< HEAD
-            TERN_(HAS_DWIN_E3V2_BASIC, DWIN_Popup_Temperature(0));
+            TERN_(HAS_DWIN_E3V2_BASIC, dwinPopupTemperature(0));
             DEBUG_ECHOLNPGM("heating failed: manage_hotends");
-=======
-            TERN_(HAS_DWIN_E3V2_BASIC, dwinPopupTemperature(0));
->>>>>>> 2dc76689
             _temp_error((heater_id_t)e, FPSTR(str_t_heating_failed), GET_TEXT_F(MSG_HEATING_FAILED_LCD));
           }
         }
