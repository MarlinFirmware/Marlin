--- conflicted
+++ resolved
@@ -816,23 +816,15 @@
                 temp_change_ms = ms + SEC_TO_MS(watch_temp_period);   // - move the expiration timer up
                 if (current_temp > watch_temp_target) heated = true;  // - Flag if target temperature reached
               }
-<<<<<<< HEAD
               else if (ELAPSED(ms, temp_change_ms)) {                 // Watch timer expired
                 TERN_(SOVOL_SV06_RTS, rts.gotoPageBeep(ID_KillHeat_L, ID_KillHeat_D));
-                _TEMP_ERROR(heater_id, FPSTR(str_t_heating_failed), MSG_HEATING_FAILED_LCD, current_temp);
+                _TEMP_ERROR(heater_id, FPSTR(str_t_heating_failed), MSG_ERR_HEATING_FAILED, current_temp);
               }
             }
             else if (current_temp < target - (MAX_OVERSHOOT_PID_AUTOTUNE)) { // Heated, then temperature fell too far?
               TERN_(SOVOL_SV06_RTS, rts.gotoPageBeep(ID_KillRunaway_L, ID_KillRunaway_D));
-              _TEMP_ERROR(heater_id, FPSTR(str_t_thermal_runaway), MSG_THERMAL_RUNAWAY, current_temp);
+              _TEMP_ERROR(heater_id, FPSTR(str_t_thermal_runaway), MSG_ERR_THERMAL_RUNAWAY, current_temp);
             }
-=======
-              else if (ELAPSED(ms, temp_change_ms))                   // Watch timer expired
-                _TEMP_ERROR(heater_id, FPSTR(str_t_heating_failed), MSG_ERR_HEATING_FAILED, current_temp);
-            }
-            else if (current_temp < target - (MAX_OVERSHOOT_PID_AUTOTUNE)) // Heated, then temperature fell too far?
-              _TEMP_ERROR(heater_id, FPSTR(str_t_thermal_runaway), MSG_ERR_THERMAL_RUNAWAY, current_temp);
->>>>>>> 2a88e760
           }
         #endif
       } // every 2 seconds
@@ -1776,12 +1768,8 @@
             start_watching_hotend(e);               // If temp reached, turn off elapsed check
           else {
             TERN_(HAS_DWIN_E3V2_BASIC, dwinPopupTemperature(0));
-<<<<<<< HEAD
             TERN_(SOVOL_SV06_RTS, rts.gotoPageBeep(ID_KillHeat_L, ID_KillHeat_D));
-            _TEMP_ERROR(e, FPSTR(str_t_heating_failed), MSG_HEATING_FAILED_LCD, temp);
-=======
             _TEMP_ERROR(e, FPSTR(str_t_heating_failed), MSG_ERR_HEATING_FAILED, temp);
->>>>>>> 2a88e760
           }
         }
       #endif
@@ -1814,12 +1802,8 @@
           start_watching_bed();                 // If temp reached, turn off elapsed check
         else {
           TERN_(HAS_DWIN_E3V2_BASIC, dwinPopupTemperature(0));
-<<<<<<< HEAD
           TERN_(SOVOL_SV06_RTS, rts.gotoPageBeep(ID_KillHeat_L, ID_KillHeat_D));
-          _TEMP_ERROR(H_BED, FPSTR(str_t_heating_failed), MSG_HEATING_FAILED_LCD, deg);
-=======
           _TEMP_ERROR(H_BED, FPSTR(str_t_heating_failed), MSG_ERR_HEATING_FAILED, deg);
->>>>>>> 2a88e760
         }
       }
     }
@@ -3245,22 +3229,14 @@
 
       case TRRunaway:
         TERN_(HAS_DWIN_E3V2_BASIC, dwinPopupTemperature(0));
-<<<<<<< HEAD
         TERN_(SOVOL_SV06_RTS, rts.gotoPageBeep(ID_KillRunaway_L, ID_KillRunaway_D));
-        _TEMP_ERROR(heater_id, FPSTR(str_t_thermal_runaway), MSG_THERMAL_RUNAWAY, current);
-=======
         _TEMP_ERROR(heater_id, FPSTR(str_t_thermal_runaway), MSG_ERR_THERMAL_RUNAWAY, current);
->>>>>>> 2a88e760
         break;
 
       #if ENABLED(THERMAL_PROTECTION_VARIANCE_MONITOR)
         case TRMalfunction:
           TERN_(HAS_DWIN_E3V2_BASIC, dwinPopupTemperature(0));
-<<<<<<< HEAD
-          _TEMP_ERROR(heater_id, FPSTR(str_t_temp_malfunction), MSG_TEMP_MALFUNCTION, current);
-=======
           _TEMP_ERROR(heater_id, F(STR_T_THERMAL_MALFUNCTION), MSG_ERR_TEMP_MALFUNCTION, current);
->>>>>>> 2a88e760
           break;
       #endif
     }
