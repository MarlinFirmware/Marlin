--- conflicted
+++ resolved
@@ -642,15 +642,12 @@
 
         goto EXIT_M303;
       }
-<<<<<<< HEAD
-      TERN_(DWIN_CREALITY_TOUCHLCD, DWINTouch_refresh());
-=======
 
       // Run HAL idle tasks
       TERN_(HAL_IDLETASK, HAL_idletask());
 
       // Run UI update
->>>>>>> 11662bf2
+      TERN_(DWIN_CREALITY_TOUCHLCD, DWINTouch_refresh());
       TERN(DWIN_CREALITY_LCD, DWIN_Update(), ui.update());
     }
     wait_for_heatup = false;
@@ -1289,18 +1286,18 @@
           #endif
         }
         else {
-          #if ENABLED(CHAMBER_LIMIT_SWITCHING)
-            if (temp_chamber.celsius >= temp_chamber.target + TEMP_CHAMBER_HYSTERESIS)
-              temp_chamber.soft_pwm_amount = 0;
-            else if (temp_chamber.celsius <= temp_chamber.target - (TEMP_CHAMBER_HYSTERESIS))
+        #if ENABLED(CHAMBER_LIMIT_SWITCHING)
+          if (temp_chamber.celsius >= temp_chamber.target + TEMP_CHAMBER_HYSTERESIS)
+            temp_chamber.soft_pwm_amount = 0;
+          else if (temp_chamber.celsius <= temp_chamber.target - (TEMP_CHAMBER_HYSTERESIS))
               temp_chamber.soft_pwm_amount = (MAX_CHAMBER_POWER) >> 1;
-          #else
+        #else
             temp_chamber.soft_pwm_amount = temp_chamber.celsius < temp_chamber.target ? (MAX_CHAMBER_POWER) >> 1 : 0;
-          #endif
+        #endif
           #if ENABLED(CHAMBER_VENT)
             if (!flag_chamber_off) MOVE_SERVO(CHAMBER_VENT_SERVO_NR, 0);
           #endif
-        }
+      }
       }
       else {
         temp_chamber.soft_pwm_amount = 0;
