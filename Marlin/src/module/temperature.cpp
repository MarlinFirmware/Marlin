--- conflicted
+++ resolved
@@ -227,7 +227,6 @@
   #define _COOLER_FSTR(h) (h) == H_COOLER ? GET_TEXT_F(MSG_COOLER) :
 #else
   #define _COOLER_FSTR(h)
-<<<<<<< HEAD
 #endif
 #define _E_FSTR(h,N) ((HOTENDS) > N && (h) == N) ? F(STR_E##N) :
 #define HEATER_FSTR(h) _BED_FSTR(h) _CHAMBER_FSTR(h) _COOLER_FSTR(h) _E_FSTR(h,1) _E_FSTR(h,2) _E_FSTR(h,3) _E_FSTR(h,4) _E_FSTR(h,5) _E_FSTR(h,6) _E_FSTR(h,7) F(STR_E0)
@@ -291,71 +290,6 @@
 
 #endif
 
-=======
-#endif
-#define _E_FSTR(h,N) ((HOTENDS) > N && (h) == N) ? F(STR_E##N) :
-#define HEATER_FSTR(h) _BED_FSTR(h) _CHAMBER_FSTR(h) _COOLER_FSTR(h) _E_FSTR(h,1) _E_FSTR(h,2) _E_FSTR(h,3) _E_FSTR(h,4) _E_FSTR(h,5) _E_FSTR(h,6) _E_FSTR(h,7) F(STR_E0)
-
-//
-// Initialize MAX TC objects/SPI
-//
-#if HAS_MAX_TC
-
-  #if HAS_MAXTC_SW_SPI
-    // Initialize SoftSPI for non-lib Software SPI; Libraries take care of it themselves.
-    template<uint8_t MisoPin, uint8_t MosiPin, uint8_t SckPin>
-      SoftSPI<MisoPin, MosiPin, SckPin> SPIclass<MisoPin, MosiPin, SckPin>::softSPI;
-    SPIclass<SW_SPI_MISO_PIN, SW_SPI_MOSI_PIN, SW_SPI_SCK_PIN> max_tc_spi;
-
-  #endif
-
-  #define MAXTC_INIT(n, M) \
-      MAX##M max##M##_##n = MAX##M( \
-        TEMP_##n##_CS_PIN \
-        OPTARG(_MAX31865_##n##_SW, TEMP_##n##_MOSI_PIN) \
-        OPTARG(TEMP_SENSOR_##n##_USES_SW_SPI, TEMP_##n##_MISO_PIN, TEMP_##n##_SCK_PIN) \
-        OPTARG(LARGE_PINMAP, HIGH) \
-      )
-
-  #if HAS_MAX6675_LIBRARY
-    #if TEMP_SENSOR_IS_MAX(0, 6675)
-      MAXTC_INIT(0, 6675);
-    #endif
-    #if TEMP_SENSOR_IS_MAX(1, 6675)
-      MAXTC_INIT(1, 6675);
-    #endif
-  #endif
-
-  #if HAS_MAX31855_LIBRARY
-    #if TEMP_SENSOR_IS_MAX(0, 31855)
-      MAXTC_INIT(0, 31855);
-    #endif
-    #if TEMP_SENSOR_IS_MAX(1, 31855)
-      MAXTC_INIT(1, 31855);
-    #endif
-  #endif
-
-  // MAX31865 always uses a library, unlike '55 & 6675
-  #if HAS_MAX31865
-    #define _MAX31865_0_SW TEMP_SENSOR_0_USES_SW_SPI
-    #define _MAX31865_1_SW TEMP_SENSOR_1_USES_SW_SPI
-
-    #if TEMP_SENSOR_IS_MAX(0, 31865)
-      MAXTC_INIT(0, 31865);
-    #endif
-    #if TEMP_SENSOR_IS_MAX(1, 31865)
-      MAXTC_INIT(1, 31865);
-    #endif
-
-    #undef _MAX31865_0_SW
-    #undef _MAX31865_1_SW
-  #endif
-
-  #undef MAXTC_INIT
-
-#endif
-
->>>>>>> 551f5ada
 /**
  * public:
  */
@@ -791,11 +725,7 @@
                 SERIAL_ECHOLNPGM(" No overshoot");
               else
                 SERIAL_ECHOLNPGM(STR_CLASSIC_PID);
-<<<<<<< HEAD
-              SERIAL_ECHOLNPGM(STR_KP, tune_pid.Kp, STR_KI, tune_pid.Ki, STR_KD, tune_pid.Kd);
-=======
               SERIAL_ECHOLNPGM(STR_KP, tune_pid.p, STR_KI, tune_pid.i, STR_KD, tune_pid.d);
->>>>>>> 551f5ada
             }
           }
           SHV((bias + d) >> 1);
@@ -865,15 +795,6 @@
 
         #if EITHER(PIDTEMPBED, PIDTEMPCHAMBER)
           FSTR_P const estring = GHV(F("chamber"), F("bed"), FPSTR(NUL_STR));
-<<<<<<< HEAD
-          say_default_(); SERIAL_ECHOF(estring); SERIAL_ECHOLNPGM("Kp ", tune_pid.Kp);
-          say_default_(); SERIAL_ECHOF(estring); SERIAL_ECHOLNPGM("Ki ", tune_pid.Ki);
-          say_default_(); SERIAL_ECHOF(estring); SERIAL_ECHOLNPGM("Kd ", tune_pid.Kd);
-        #else
-          say_default_(); SERIAL_ECHOLNPGM("Kp ", tune_pid.Kp);
-          say_default_(); SERIAL_ECHOLNPGM("Ki ", tune_pid.Ki);
-          say_default_(); SERIAL_ECHOLNPGM("Kd ", tune_pid.Kd);
-=======
           say_default_(); SERIAL_ECHOF(estring); SERIAL_ECHOLNPGM("Kp ", tune_pid.p);
           say_default_(); SERIAL_ECHOF(estring); SERIAL_ECHOLNPGM("Ki ", tune_pid.i);
           say_default_(); SERIAL_ECHOF(estring); SERIAL_ECHOLNPGM("Kd ", tune_pid.d);
@@ -881,7 +802,6 @@
           say_default_(); SERIAL_ECHOLNPGM("Kp ", tune_pid.p);
           say_default_(); SERIAL_ECHOLNPGM("Ki ", tune_pid.i);
           say_default_(); SERIAL_ECHOLNPGM("Kd ", tune_pid.d);
->>>>>>> 551f5ada
         #endif
 
         auto _set_hotend_pid = [](const uint8_t tool, const raw_pid_t &in_pid) {
@@ -1195,19 +1115,11 @@
   #else
     #define INIT_CHAMBER_AUTO_FAN_PIN(P) SET_OUTPUT(P)
   #endif
-<<<<<<< HEAD
 
   #ifndef CHAMBER_FAN_INDEX
     #define CHAMBER_FAN_INDEX HOTENDS
   #endif
 
-=======
-
-  #ifndef CHAMBER_FAN_INDEX
-    #define CHAMBER_FAN_INDEX HOTENDS
-  #endif
-
->>>>>>> 551f5ada
   void Temperature::update_autofans() {
     #define _EFAN(B,A) _EFANOVERLAP(A,B) ? B :
     static const uint8_t fanBit[] PROGMEM = {
@@ -1407,7 +1319,6 @@
 #endif
 
 #if HAS_PID_HEATING
-<<<<<<< HEAD
 
   template<typename TT, int MIN_POW, int MAX_POW>
   class PIDRunner {
@@ -1427,27 +1338,6 @@
 
       #else // !PID_OPENLOOP
 
-=======
-
-  template<typename TT, int MIN_POW, int MAX_POW>
-  class PIDRunner {
-  public:
-    TT &tempinfo;
-    __typeof__(TT::pid) work_pid{0};
-    float temp_iState = 0, temp_dState = 0;
-    bool pid_reset = true;
-
-    PIDRunner(TT &t) : tempinfo(t) { }
-
-    float get_pid_output() {
-
-      #if ENABLED(PID_OPENLOOP)
-
-        return constrain(tempinfo.target, 0, MAX_POW);
-
-      #else // !PID_OPENLOOP
-
->>>>>>> 551f5ada
         const float pid_error = tempinfo.target - tempinfo.celsius;
         if (!tempinfo.target || pid_error < -(PID_FUNCTIONAL_RANGE)) {
           pid_reset = true;
@@ -1470,19 +1360,11 @@
         work_pid.Kp = tempinfo.pid.Kp * pid_error;
         work_pid.Ki = tempinfo.pid.Ki * temp_iState;
         work_pid.Kd = work_pid.Kd + PID_K2 * (tempinfo.pid.Kd * (temp_dState - tempinfo.celsius) - work_pid.Kd);
-<<<<<<< HEAD
 
         temp_dState = tempinfo.celsius;
 
         return constrain(work_pid.Kp + work_pid.Ki + work_pid.Kd + float(MIN_POW), 0, MAX_POW);
 
-=======
-
-        temp_dState = tempinfo.celsius;
-
-        return constrain(work_pid.Kp + work_pid.Ki + work_pid.Kd + float(MIN_POW), 0, MAX_POW);
-
->>>>>>> 551f5ada
       #endif // !PID_OPENLOOP
     }
 
@@ -1509,7 +1391,8 @@
   float Temperature::get_pid_output_hotend(const uint8_t E_NAME) {
     const uint8_t ee = HOTEND_INDEX;
 
-<<<<<<< HEAD
+    const bool is_idling = TERN0(HEATER_IDLE_HANDLER, heater_idle[ee].timed_out);
+
     #if ENABLED(PIDTEMP)
 
       typedef PIDRunner<hotend_info_t, 0, PID_MAX> PIDRunnerHotend;
@@ -1519,21 +1402,7 @@
         REPEAT(HOTENDS, _HOTENDPID)
       };
 
-      const float pid_output = hotend_pid[ee].get_pid_output();
-=======
-    const bool is_idling = TERN0(HEATER_IDLE_HANDLER, heater_idle[ee].timed_out);
-
-    #if ENABLED(PIDTEMP)
-
-      typedef PIDRunner<hotend_info_t, 0, PID_MAX> PIDRunnerHotend;
-
-      static PIDRunnerHotend hotend_pid[HOTENDS] = {
-        #define _HOTENDPID(E) temp_hotend[E],
-        REPEAT(HOTENDS, _HOTENDPID)
-      };
-
       const float pid_output = is_idling ? 0 : hotend_pid[ee].get_pid_output();
->>>>>>> 551f5ada
 
       #if ENABLED(PID_DEBUG)
         if (ee == active_extruder)
@@ -1596,11 +1465,7 @@
         hotend.modeled_ambient_temp += delta_to_apply > 0.f ? _MAX(delta_to_apply, MPC_MIN_AMBIENT_CHANGE * MPC_dT) : _MIN(delta_to_apply, -MPC_MIN_AMBIENT_CHANGE * MPC_dT);
 
       float power = 0.0;
-<<<<<<< HEAD
-      if (hotend.target != 0 && TERN1(HEATER_IDLE_HANDLER, !heater_idle[ee].timed_out)) {
-=======
       if (hotend.target != 0 && !is_idling) {
->>>>>>> 551f5ada
         // Plan power level to get to target temperature in 2 seconds
         power = (hotend.target - hotend.modeled_block_temp) * constants.block_heat_capacity / 2.0f;
         power -= (hotend.modeled_ambient_temp - hotend.modeled_block_temp) * ambient_xfer_coeff;
@@ -1626,10 +1491,6 @@
 
     #else // No PID or MPC enabled
 
-<<<<<<< HEAD
-      const bool is_idling = TERN0(HEATER_IDLE_HANDLER, heater_idle[ee].timed_out);
-=======
->>>>>>> 551f5ada
       const float pid_output = (!is_idling && temp_hotend[ee].is_below_target()) ? BANG_MAX : 0;
 
     #endif
