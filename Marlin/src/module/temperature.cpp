/**
 * Marlin 3D Printer Firmware
 * Copyright (c) 2020 MarlinFirmware [https://github.com/MarlinFirmware/Marlin]
 *
 * Based on Sprinter and grbl.
 * Copyright (c) 2011 Camiel Gubbels / Erik van der Zalm
 *
 * This program is free software: you can redistribute it and/or modify
 * it under the terms of the GNU General Public License as published by
 * the Free Software Foundation, either version 3 of the License, or
 * (at your option) any later version.
 *
 * This program is distributed in the hope that it will be useful,
 * but WITHOUT ANY WARRANTY; without even the implied warranty of
 * MERCHANTABILITY or FITNESS FOR A PARTICULAR PURPOSE.  See the
 * GNU General Public License for more details.
 *
 * You should have received a copy of the GNU General Public License
 * along with this program.  If not, see <https://www.gnu.org/licenses/>.
 *
 */

/**
 * temperature.cpp - temperature control
 */

// Useful when debugging thermocouples
//#define IGNORE_THERMOCOUPLE_ERRORS

#include "../MarlinCore.h"
#include "../HAL/shared/Delay.h"
#include "../lcd/marlinui.h"
#include "../gcode/gcode.h"

#include "temperature.h"
#include "endstops.h"
#include "planner.h"
#include "printcounter.h"

#if ANY(HAS_COOLER, LASER_COOLANT_FLOW_METER)
  #include "../feature/cooler.h"
  #include "../feature/spindle_laser.h"
#endif

#if ENABLED(USE_CONTROLLER_FAN)
  #include "../feature/controllerfan.h"
#endif

#if ENABLED(EMERGENCY_PARSER)
  #include "motion.h"
#endif

#if ENABLED(DWIN_CREALITY_LCD)
  #include "../lcd/e3v2/creality/dwin.h"
<<<<<<< HEAD
#elif ENABLED(DWIN_LCD_PROUI)
  #include "../lcd/e3v2/proui/dwin.h"
#elif ENABLED(SOVOL_SV06_RTS)
  #include "../lcd/sovol_rts/sovol_rts.h"
=======
>>>>>>> 2afc2f26
#endif

#if ENABLED(EXTENSIBLE_UI)
  #include "../lcd/extui/ui_api.h"
#endif

#if ENABLED(HOST_PROMPT_SUPPORT)
  #include "../feature/host_actions.h"
#endif

#if ENABLED(NOZZLE_PARK_FEATURE)
  #include "../libs/nozzle.h"
#endif

#if LASER_SAFETY_TIMEOUT_MS > 0
  #include "../feature/spindle_laser.h"
#endif

#ifndef TEMP_SENSOR_0
  #define TEMP_SENSOR_0 0
#endif
#ifndef TEMP_SENSOR_1
  #define TEMP_SENSOR_1 0
#endif
#ifndef TEMP_SENSOR_2
  #define TEMP_SENSOR_2 0
#endif
#ifndef TEMP_SENSOR_3
  #define TEMP_SENSOR_3 0
#endif
#ifndef TEMP_SENSOR_4
  #define TEMP_SENSOR_4 0
#endif
#ifndef TEMP_SENSOR_5
  #define TEMP_SENSOR_5 0
#endif
#ifndef TEMP_SENSOR_6
  #define TEMP_SENSOR_6 0
#endif
#ifndef TEMP_SENSOR_7
  #define TEMP_SENSOR_7 0
#endif
#ifndef TEMP_SENSOR_BED
  #define TEMP_SENSOR_BED 0
#endif
#ifndef TEMP_SENSOR_BOARD
  #define TEMP_SENSOR_BOARD 0
#endif
#ifndef TEMP_SENSOR_CHAMBER
  #define TEMP_SENSOR_CHAMBER 0
#endif
#ifndef TEMP_SENSOR_COOLER
  #define TEMP_SENSOR_COOLER 0
#endif
#ifndef TEMP_SENSOR_PROBE
  #define TEMP_SENSOR_PROBE 0
#endif
#ifndef TEMP_SENSOR_REDUNDANT
  #define TEMP_SENSOR_REDUNDANT 0
#endif
#ifndef TEMP_SENSOR_SOC
  #define TEMP_SENSOR_SOC 0
#endif

// MAX TC related macros
#define TEMP_SENSOR_IS_MAX(n, M) (ENABLED(TEMP_SENSOR_##n##_IS_MAX##M) || (ENABLED(TEMP_SENSOR_REDUNDANT_IS_MAX##M) && REDUNDANT_TEMP_MATCH(SOURCE, E##n)))

// LIB_MAX6675 can be added to the build_flags in platformio.ini to use a user-defined library
// If LIB_MAX6675 is not on the build_flags then raw SPI reads will be used.
#if HAS_MAX6675 && USE_LIB_MAX6675
  #include <max6675.h>
  #define HAS_MAX6675_LIBRARY 1
#endif

// LIB_MAX31855 can be added to the build_flags in platformio.ini to use a user-defined library.
// If LIB_MAX31855 is not on the build_flags then raw SPI reads will be used.
#if HAS_MAX31855 && USE_ADAFRUIT_MAX31855
  #include <Adafruit_MAX31855.h>
  #define HAS_MAX31855_LIBRARY 1
  typedef Adafruit_MAX31855 MAX31855;
#endif

#if HAS_MAX31865
  #if USE_ADAFRUIT_MAX31865
    #include <Adafruit_MAX31865.h>
    typedef Adafruit_MAX31865 MAX31865;
  #else
    #include "../libs/MAX31865.h"
  #endif
#endif

#if HAS_MAX6675_LIBRARY || HAS_MAX31855_LIBRARY || HAS_MAX31865
  #define HAS_MAXTC_LIBRARIES 1
#endif

// If we have a MAX TC with SCK and MISO pins defined, it's either on a separate/dedicated Hardware
// SPI bus, or some pins for Software SPI. Alternate Hardware SPI buses are not supported yet, so
// your SPI options are:
//
//  1. Only CS pin(s) defined:                  Hardware SPI on the default bus (usually the SD card SPI).
//  2. CS, MISO, and SCK pins defined:          Software SPI on a separate bus, as defined by MISO, SCK.
//  3. CS, MISO, and SCK pins w/ FORCE_HW_SPI:  Hardware SPI on the default bus, ignoring MISO, SCK.
//
#if TEMP_SENSOR_IS_ANY_MAX_TC(0) && TEMP_SENSOR_0_HAS_SPI_PINS && DISABLED(TEMP_SENSOR_FORCE_HW_SPI)
  #define TEMP_SENSOR_0_USES_SW_SPI 1
#endif
#if TEMP_SENSOR_IS_ANY_MAX_TC(1) && TEMP_SENSOR_1_HAS_SPI_PINS && DISABLED(TEMP_SENSOR_FORCE_HW_SPI)
  #define TEMP_SENSOR_1_USES_SW_SPI 1
#endif
#if TEMP_SENSOR_IS_ANY_MAX_TC(2) && TEMP_SENSOR_2_HAS_SPI_PINS && DISABLED(TEMP_SENSOR_FORCE_HW_SPI)
  #define TEMP_SENSOR_2_USES_SW_SPI 1
#endif
#if TEMP_SENSOR_IS_ANY_MAX_TC(BED) && TEMP_SENSOR_0_HAS_SPI_PINS && DISABLED(TEMP_SENSOR_FORCE_HW_SPI)
  #define TEMP_SENSOR_BED_USES_SW_SPI 1
#endif

#if (TEMP_SENSOR_0_USES_SW_SPI || TEMP_SENSOR_1_USES_SW_SPI || TEMP_SENSOR_2_USES_SW_SPI) && !HAS_MAXTC_LIBRARIES
  #include "../libs/private_spi.h"
  #define HAS_MAXTC_SW_SPI 1

  // Define pins for SPI-based sensors
  #if TEMP_SENSOR_0_USES_SW_SPI
    #define SW_SPI_SCK_PIN    TEMP_0_SCK_PIN
    #define SW_SPI_MISO_PIN   TEMP_0_MISO_PIN
    #if PIN_EXISTS(TEMP_0_MOSI)
      #define SW_SPI_MOSI_PIN TEMP_0_MOSI_PIN
    #endif
  #elif TEMP_SENSOR_1_USES_SW_SPI
    #define SW_SPI_SCK_PIN    TEMP_1_SCK_PIN
    #define SW_SPI_MISO_PIN   TEMP_1_MISO_PIN
    #if PIN_EXISTS(TEMP_1_MOSI)
      #define SW_SPI_MOSI_PIN TEMP_1_MOSI_PIN
    #endif
  #elif TEMP_SENSOR_2_USES_SW_SPI
    #define SW_SPI_SCK_PIN    TEMP_2_SCK_PIN
    #define SW_SPI_MISO_PIN   TEMP_2_MISO_PIN
    #if PIN_EXISTS(TEMP_2_MOSI)
      #define SW_SPI_MOSI_PIN TEMP_2_MOSI_PIN
    #endif
  #endif
  #ifndef SW_SPI_MOSI_PIN
    #define SW_SPI_MOSI_PIN   SD_MOSI_PIN
  #endif
#endif

#if ENABLED(MPCTEMP)
  #include <math.h>
  #include "probe.h"
#endif

#if ANY(MPCTEMP, PID_EXTRUSION_SCALING)
  #include "stepper.h"
#endif

#if ENABLED(FILAMENT_WIDTH_SENSOR)
  #include "../feature/filwidth.h"
#endif

#if HAS_POWER_MONITOR
  #include "../feature/power_monitor.h"
#endif

#if ENABLED(EMERGENCY_PARSER)
  #include "../feature/e_parser.h"
#endif

#if ENABLED(PRINTER_EVENT_LEDS)
  #include "../feature/leds/printer_event_leds.h"
#endif

#if ENABLED(JOYSTICK)
  #include "../feature/joystick.h"
#endif

#if HAS_BEEPER
  #include "../libs/buzzer.h"
#endif

#if HAS_SERVOS
  #include "servo.h"
#endif

#if ANY(TEMP_SENSOR_0_IS_THERMISTOR, TEMP_SENSOR_1_IS_THERMISTOR, TEMP_SENSOR_2_IS_THERMISTOR, TEMP_SENSOR_3_IS_THERMISTOR, \
        TEMP_SENSOR_4_IS_THERMISTOR, TEMP_SENSOR_5_IS_THERMISTOR, TEMP_SENSOR_6_IS_THERMISTOR, TEMP_SENSOR_7_IS_THERMISTOR )
  #define HAS_HOTEND_THERMISTOR 1
#endif

#if HAS_HOTEND_THERMISTOR
  #define NEXT_TEMPTABLE(N) ,TEMPTABLE_##N
  #define NEXT_TEMPTABLE_LEN(N) ,TEMPTABLE_##N##_LEN
  static const temp_entry_t* heater_ttbl_map[HOTENDS] = ARRAY_BY_HOTENDS(TEMPTABLE_0 REPEAT_S(1, HOTENDS, NEXT_TEMPTABLE));
  static constexpr uint8_t heater_ttbllen_map[HOTENDS] = ARRAY_BY_HOTENDS(TEMPTABLE_0_LEN REPEAT_S(1, HOTENDS, NEXT_TEMPTABLE_LEN));
#endif

Temperature thermalManager;

PGMSTR(str_t_thermal_runaway, STR_T_THERMAL_RUNAWAY);
PGMSTR(str_t_heating_failed, STR_T_HEATING_FAILED);

//
// Initialize MAX TC objects/SPI
//
#if HAS_MAX_TC

  #if HAS_MAXTC_SW_SPI
    // Initialize SoftSPI for non-lib Software SPI; Libraries take care of it themselves.
    template<uint8_t MisoPin, uint8_t MosiPin, uint8_t SckPin>
      SoftSPI<MisoPin, MosiPin, SckPin> SPIclass<MisoPin, MosiPin, SckPin>::softSPI;
    SPIclass<SW_SPI_MISO_PIN, SW_SPI_MOSI_PIN, SW_SPI_SCK_PIN> max_tc_spi;

  #endif

  #define MAXTC_INIT(n, M) \
      MAX##M max##M##_##n = MAX##M( \
        TEMP_##n##_CS_PIN \
        OPTARG(_MAX31865_##n##_SW, TEMP_##n##_MOSI_PIN) \
        OPTARG(TEMP_SENSOR_##n##_USES_SW_SPI, TEMP_##n##_MISO_PIN, TEMP_##n##_SCK_PIN) \
        OPTARG(LARGE_PINMAP, HIGH) \
      )

  #if HAS_MAX6675_LIBRARY
    #if TEMP_SENSOR_IS_MAX(0, 6675)
      MAXTC_INIT(0, 6675);
    #endif
    #if TEMP_SENSOR_IS_MAX(1, 6675)
      MAXTC_INIT(1, 6675);
    #endif
    #if TEMP_SENSOR_IS_MAX(2, 6675)
      MAXTC_INIT(2, 6675);
    #endif
  #endif

  #if HAS_MAX31855_LIBRARY
    #if TEMP_SENSOR_IS_MAX(0, 31855)
      MAXTC_INIT(0, 31855);
    #endif
    #if TEMP_SENSOR_IS_MAX(1, 31855)
      MAXTC_INIT(1, 31855);
    #endif
    #if TEMP_SENSOR_IS_MAX(2, 31855)
      MAXTC_INIT(2, 31855);
    #endif
  #endif

  // MAX31865 always uses a library, unlike '55 & 6675
  #if HAS_MAX31865
    #define _MAX31865_0_SW TEMP_SENSOR_0_USES_SW_SPI
    #define _MAX31865_1_SW TEMP_SENSOR_1_USES_SW_SPI
    #define _MAX31865_2_SW TEMP_SENSOR_2_USES_SW_SPI
    #define _MAX31865_BED_SW TEMP_SENSOR_BED_USES_SW_SPI

    #if TEMP_SENSOR_IS_MAX(0, 31865)
      MAXTC_INIT(0, 31865);
    #endif
    #if TEMP_SENSOR_IS_MAX(1, 31865)
      MAXTC_INIT(1, 31865);
    #endif
    #if TEMP_SENSOR_IS_MAX(2, 31865)
      MAXTC_INIT(2, 31865);
    #endif
    #if TEMP_SENSOR_IS_MAX(BED, 31865)
      MAXTC_INIT(BED, 31865);
    #endif

    #undef _MAX31865_0_SW
    #undef _MAX31865_1_SW
    #undef _MAX31865_2_SW
    #undef _MAX31865_BED_SW
  #endif

  #undef MAXTC_INIT

#endif

/**
 * public:
 */

#if ENABLED(TEMP_TUNING_MAINTAIN_FAN)
  bool Temperature::adaptive_fan_slowing = true;
#endif

#if HAS_HOTEND
  hotend_info_t Temperature::temp_hotend[HOTENDS];
  constexpr celsius_t Temperature::hotend_maxtemp[HOTENDS];

  #if ENABLED(MPCTEMP)
    bool MPC::e_paused; // = false
    int32_t MPC::e_position; // = 0
  #endif

  // Sanity-check max readable temperatures
  #define CHECK_MAXTEMP_(N,M,S) static_assert( \
    S >= 998 || M <= _MAX(TT_NAME(S)[0].celsius, TT_NAME(S)[COUNT(TT_NAME(S)) - 1].celsius) - (HOTEND_OVERSHOOT), \
    "HEATER_" STRINGIFY(N) "_MAXTEMP (" STRINGIFY(M) ") is too high for thermistor_" STRINGIFY(S) ".h with HOTEND_OVERSHOOT=" STRINGIFY(HOTEND_OVERSHOOT) ".");
  #define CHECK_MAXTEMP(N) TERN(TEMP_SENSOR_##N##_IS_THERMISTOR, CHECK_MAXTEMP_, CODE_0)(N, HEATER_##N##_MAXTEMP, TEMP_SENSOR_##N)
  REPEAT(HOTENDS, CHECK_MAXTEMP)

  #if HAS_PREHEAT
    #define CHECK_PREHEAT__(N,P,T,M) static_assert(T <= (M) - (HOTEND_OVERSHOOT), "PREHEAT_" STRINGIFY(P) "_TEMP_HOTEND (" STRINGIFY(T) ") must be less than HEATER_" STRINGIFY(N) "_MAXTEMP (" STRINGIFY(M) ") - " STRINGIFY(HOTEND_OVERSHOOT) ".");
    #define CHECK_PREHEAT_(N,P) CHECK_PREHEAT__(N, P, PREHEAT_##P##_TEMP_HOTEND, HEATER_##N##_MAXTEMP)
    #define CHECK_PREHEAT(P) REPEAT2(HOTENDS, CHECK_PREHEAT_, P)
    #if PREHEAT_COUNT >= 1
      CHECK_PREHEAT(1)
    #endif
    #if PREHEAT_COUNT >= 2
      CHECK_PREHEAT(2)
    #endif
    #if PREHEAT_COUNT >= 3
      CHECK_PREHEAT(3)
    #endif
    #if PREHEAT_COUNT >= 4
      CHECK_PREHEAT(4)
    #endif
    #if PREHEAT_COUNT >= 5
      CHECK_PREHEAT(5)
    #endif
    #if PREHEAT_COUNT >= 6
      CHECK_PREHEAT(6)
    #endif
    #if PREHEAT_COUNT >= 7
      CHECK_PREHEAT(7)
    #endif
    #if PREHEAT_COUNT >= 8
      CHECK_PREHEAT(8)
    #endif
    #if PREHEAT_COUNT >= 9
      CHECK_PREHEAT(9)
    #endif
    #if PREHEAT_COUNT >= 10
      CHECK_PREHEAT(10)
    #endif
  #endif // HAS_PREHEAT

#endif // HAS_HOTEND

#if HAS_TEMP_REDUNDANT
  redundant_info_t Temperature::temp_redundant;
#endif

#if ANY(AUTO_POWER_E_FANS, HAS_FANCHECK)
  uint8_t Temperature::autofan_speed[HOTENDS] = ARRAY_N_1(HOTENDS, FAN_OFF_PWM);
#endif

#if ENABLED(AUTO_POWER_CHAMBER_FAN)
  uint8_t Temperature::chamberfan_speed = FAN_OFF_PWM;
#endif

#if ENABLED(AUTO_POWER_COOLER_FAN)
  uint8_t Temperature::coolerfan_speed = FAN_OFF_PWM;
#endif

#if ALL(FAN_SOFT_PWM, USE_CONTROLLER_FAN)
  uint8_t Temperature::soft_pwm_controller_speed = FAN_OFF_PWM;
#endif

// Init fans according to whether they're native PWM or Software PWM
#ifdef BOARD_OPENDRAIN_MOSFETS
  #define _INIT_SOFT_FAN(P) OUT_WRITE_OD(P, ENABLED(FAN_INVERTING) ? LOW : HIGH)
#else
  #define _INIT_SOFT_FAN(P) OUT_WRITE(P, ENABLED(FAN_INVERTING) ? LOW : HIGH)
#endif
#if ENABLED(FAN_SOFT_PWM)
  #define _INIT_FAN_PIN(P) _INIT_SOFT_FAN(P)
#else
  #define _INIT_FAN_PIN(P) do{ if (PWM_PIN(P)) SET_PWM(P); else _INIT_SOFT_FAN(P); }while(0)
#endif
#if ENABLED(FAST_PWM_FAN)
  #define SET_FAST_PWM_FREQ(P) hal.set_pwm_frequency(pin_t(P), FAST_PWM_FAN_FREQUENCY)
#else
  #define SET_FAST_PWM_FREQ(P) NOOP
#endif
#define INIT_FAN_PIN(P) do{ _INIT_FAN_PIN(P); SET_FAST_PWM_FREQ(P); }while(0)

// HAS_FAN does not include CONTROLLER_FAN
#if HAS_FAN

  uint8_t Temperature::fan_speed[FAN_COUNT] = ARRAY_N_1(FAN_COUNT, FAN_OFF_PWM);

  #if ENABLED(EXTRA_FAN_SPEED)

    Temperature::extra_fan_t Temperature::extra_fan_speed[FAN_COUNT] = ARRAY_N_1(FAN_COUNT, FAN_OFF_PWM);

    /**
     * Handle the M106 P<fan> T<speed> command:
     *  T1       = Restore fan speed saved on the last T2
     *  T2       = Save the fan speed, then set to the last T<3-255> value
     *  T<3-255> = Set the "extra fan speed"
     */
    void Temperature::set_temp_fan_speed(const uint8_t fan, const uint16_t command_or_speed) {
      switch (command_or_speed) {
        case 1:
          set_fan_speed(fan, extra_fan_speed[fan].saved);
          break;
        case 2:
          extra_fan_speed[fan].saved = fan_speed[fan];
          set_fan_speed(fan, extra_fan_speed[fan].speed);
          break;
        default:
          extra_fan_speed[fan].speed = _MIN(command_or_speed, 255U);
          break;
      }
    }

  #endif

  #if ANY(PROBING_FANS_OFF, ADVANCED_PAUSE_FANS_PAUSE)
    bool Temperature::fans_paused; // = false
    uint8_t Temperature::saved_fan_speed[FAN_COUNT] = ARRAY_N_1(FAN_COUNT, FAN_OFF_PWM);
  #endif

  #if ENABLED(ADAPTIVE_FAN_SLOWING)
    uint8_t Temperature::fan_speed_scaler[FAN_COUNT] = ARRAY_N_1(FAN_COUNT, 128);
  #endif

  /**
   * Set the print fan speed for a target extruder
   */
  void Temperature::set_fan_speed(uint8_t fan, uint16_t speed) {

    NOMORE(speed, 255U);

    #if ENABLED(SINGLENOZZLE_STANDBY_FAN)
      if (fan != active_extruder) {
        if (fan < EXTRUDERS) singlenozzle_fan_speed[fan] = speed;
        return;
      }
    #endif

    TERN_(SINGLENOZZLE, if (fan < EXTRUDERS) fan = 0); // Always fan 0 for SINGLENOZZLE E fan

    if (fan >= FAN_COUNT) return;

    fan_speed[fan] = speed;

    #if NUM_REDUNDANT_FANS
      if (fan == 0) {
        for (uint8_t f = REDUNDANT_PART_COOLING_FAN; f < REDUNDANT_PART_COOLING_FAN + NUM_REDUNDANT_FANS; ++f)
          thermalManager.set_fan_speed(f, speed);
      }
    #endif

    TERN_(REPORT_FAN_CHANGE, report_fan_speed(fan));
  }

  #if ENABLED(REPORT_FAN_CHANGE)
    /**
     * Report print fan speed for a target extruder
     */
    void Temperature::report_fan_speed(const uint8_t fan) {
      if (fan >= FAN_COUNT) return;
      PORT_REDIRECT(SerialMask::All);
      SERIAL_ECHOLNPGM("M106 P", fan, " S", fan_speed[fan]);
    }
  #endif

  #if ANY(PROBING_FANS_OFF, ADVANCED_PAUSE_FANS_PAUSE)

    void Temperature::set_fans_paused(const bool p) {
      if (p != fans_paused) {
        fans_paused = p;
        if (p)
          FANS_LOOP(i) { saved_fan_speed[i] = fan_speed[i]; fan_speed[i] = 0; }
        else
          FANS_LOOP(i) fan_speed[i] = saved_fan_speed[i];
      }
    }

  #endif

#endif // HAS_FAN

#if WATCH_HOTENDS
  hotend_watch_t Temperature::watch_hotend[HOTENDS]; // = { { 0 } }
#endif
#if HEATER_IDLE_HANDLER
  Temperature::heater_idle_t Temperature::heater_idle[NR_HEATER_IDLE]; // = { { 0 } }
#endif

#if HAS_HEATED_BED
  bed_info_t Temperature::temp_bed; // = { 0 }
  // Init min and max temp with extreme values to prevent false errors during startup
  temp_raw_range_t Temperature::temp_sensor_range_bed = { TEMP_SENSOR_BED_RAW_LO_TEMP, TEMP_SENSOR_BED_RAW_HI_TEMP };
  #if WATCH_BED
    bed_watch_t Temperature::watch_bed; // = { 0 }
  #endif
  #if DISABLED(PIDTEMPBED)
    millis_t Temperature::next_bed_check_ms;
  #endif
#endif

#if HAS_TEMP_CHAMBER
  chamber_info_t Temperature::temp_chamber; // = { 0 }
  #if HAS_HEATED_CHAMBER
    millis_t next_cool_check_ms = 0;
    celsius_float_t old_temp = 9999;
    temp_raw_range_t Temperature::temp_sensor_range_chamber = { TEMP_SENSOR_CHAMBER_RAW_LO_TEMP, TEMP_SENSOR_CHAMBER_RAW_HI_TEMP };
    #if WATCH_CHAMBER
      chamber_watch_t Temperature::watch_chamber; // = { 0 }
    #endif
    #if DISABLED(PIDTEMPCHAMBER)
      millis_t Temperature::next_chamber_check_ms;
    #endif
  #endif
#endif

#if HAS_TEMP_COOLER
  cooler_info_t Temperature::temp_cooler; // = { 0 }
  #if HAS_COOLER
    bool flag_cooler_state;
    //bool flag_cooler_excess = false;
    celsius_float_t previous_temp = 9999;
    temp_raw_range_t Temperature::temp_sensor_range_cooler = { TEMP_SENSOR_COOLER_RAW_LO_TEMP, TEMP_SENSOR_COOLER_RAW_HI_TEMP };
    #if WATCH_COOLER
      cooler_watch_t Temperature::watch_cooler; // = { 0 }
    #endif
    millis_t Temperature::next_cooler_check_ms, Temperature::cooler_fan_flush_ms;
  #endif
#endif

#if HAS_TEMP_PROBE
  probe_info_t Temperature::temp_probe; // = { 0 }
#endif

#if HAS_TEMP_BOARD
  board_info_t Temperature::temp_board; // = { 0 }
  #if ENABLED(THERMAL_PROTECTION_BOARD)
    temp_raw_range_t Temperature::temp_sensor_range_board = { TEMP_SENSOR_BOARD_RAW_LO_TEMP, TEMP_SENSOR_BOARD_RAW_HI_TEMP };
  #endif
#endif

#if HAS_TEMP_SOC
  soc_info_t Temperature::temp_soc; // = { 0 }
  raw_adc_t Temperature::maxtemp_raw_SOC = TEMP_SENSOR_SOC_RAW_HI_TEMP;
#endif

#if ALL(HAS_MARLINUI_MENU, PREVENT_COLD_EXTRUSION) && E_MANUAL > 0
  bool Temperature::allow_cold_extrude_override = false;
#else
  constexpr bool Temperature::allow_cold_extrude_override;
#endif

#if ENABLED(PREVENT_COLD_EXTRUSION)
  bool Temperature::allow_cold_extrude = false;
  celsius_t Temperature::extrude_min_temp = EXTRUDE_MINTEMP;
#else
  constexpr bool Temperature::allow_cold_extrude;
  constexpr celsius_t Temperature::extrude_min_temp;
#endif

#if HAS_ADC_BUTTONS
  uint32_t Temperature::current_ADCKey_raw = HAL_ADC_RANGE;
  uint16_t Temperature::ADCKey_count = 0;
#endif

#if ENABLED(PID_EXTRUSION_SCALING)
  int16_t Temperature::lpq_len; // Initialized in settings.cpp
#endif

/**
 * private:
 */

volatile bool Temperature::raw_temps_ready = false;

#define TEMPDIR(N) ((TEMP_SENSOR_##N##_RAW_LO_TEMP) < (TEMP_SENSOR_##N##_RAW_HI_TEMP) ? 1 : -1)
#define TP_CMP(S,A,B) (TEMPDIR(S) < 0 ? ((A)<(B)) : ((A)>(B)))

#if HAS_HOTEND
  // Init mintemp and maxtemp with extreme values to prevent false errors during startup
  constexpr temp_range_t sensor_heater_0 { TEMP_SENSOR_0_RAW_LO_TEMP, TEMP_SENSOR_0_RAW_HI_TEMP, 0, 16383 },
                         sensor_heater_1 { TEMP_SENSOR_1_RAW_LO_TEMP, TEMP_SENSOR_1_RAW_HI_TEMP, 0, 16383 },
                         sensor_heater_2 { TEMP_SENSOR_2_RAW_LO_TEMP, TEMP_SENSOR_2_RAW_HI_TEMP, 0, 16383 },
                         sensor_heater_3 { TEMP_SENSOR_3_RAW_LO_TEMP, TEMP_SENSOR_3_RAW_HI_TEMP, 0, 16383 },
                         sensor_heater_4 { TEMP_SENSOR_4_RAW_LO_TEMP, TEMP_SENSOR_4_RAW_HI_TEMP, 0, 16383 },
                         sensor_heater_5 { TEMP_SENSOR_5_RAW_LO_TEMP, TEMP_SENSOR_5_RAW_HI_TEMP, 0, 16383 },
                         sensor_heater_6 { TEMP_SENSOR_6_RAW_LO_TEMP, TEMP_SENSOR_6_RAW_HI_TEMP, 0, 16383 },
                         sensor_heater_7 { TEMP_SENSOR_7_RAW_LO_TEMP, TEMP_SENSOR_7_RAW_HI_TEMP, 0, 16383 };

  temp_range_t Temperature::temp_range[HOTENDS] = ARRAY_BY_HOTENDS(sensor_heater_0, sensor_heater_1, sensor_heater_2, sensor_heater_3, sensor_heater_4, sensor_heater_5, sensor_heater_6, sensor_heater_7);
#endif

#if MAX_CONSECUTIVE_LOW_TEMPERATURE_ERROR_ALLOWED > 1
  #define MULTI_MAX_CONSECUTIVE_LOW_TEMP_ERR 1
  uint8_t Temperature::consecutive_low_temperature_error[HOTENDS]; // = { 0 }
#endif

#if PREHEAT_TIME_HOTEND_MS > 0
  millis_t Temperature::preheat_end_ms_hotend[HOTENDS]; // = { 0 };
#endif
#if HAS_HEATED_BED && PREHEAT_TIME_BED_MS > 0
  millis_t Temperature::preheat_end_ms_bed = 0;
#endif

#if HAS_FAN_LOGIC
  constexpr millis_t Temperature::fan_update_interval_ms;
  millis_t Temperature::fan_update_ms = 0;
#endif

#if ENABLED(FAN_SOFT_PWM)
  uint8_t Temperature::soft_pwm_amount_fan[FAN_COUNT],
          Temperature::soft_pwm_count_fan[FAN_COUNT];
#endif

#if ENABLED(SINGLENOZZLE_STANDBY_TEMP)
  celsius_t Temperature::singlenozzle_temp[EXTRUDERS];
#endif
#if ENABLED(SINGLENOZZLE_STANDBY_FAN)
  uint8_t Temperature::singlenozzle_fan_speed[EXTRUDERS];
#endif

#if ENABLED(PROBING_HEATERS_OFF)
  bool Temperature::paused_for_probing;
#endif

/**
 * public:
 * Class and Instance Methods
 */

#if ANY(HAS_PID_HEATING, MPC_AUTOTUNE)

  /**
   * Run the minimal required activities during a tuning loop.
   * TODO: Allow tuning routines to call idle() for more complete keepalive.
   */
  bool Temperature::tuning_idle(const millis_t &ms) {

    // Run HAL idle tasks
    hal.idletask();

    const bool temp_ready = updateTemperaturesIfReady();

    #if HAS_FAN_LOGIC
      if (temp_ready) manage_extruder_fans(ms);
    #else
      UNUSED(ms);
    #endif

    // Run Controller Fan check (normally handled by manage_inactivity)
    TERN_(USE_CONTROLLER_FAN, controllerFan.update());

    // Run UI update
    #if ENABLED(SOVOL_SV06_RTS)
      RTS_Update();
    #else
      ui.update();
    #endif

    return temp_ready;
  }

#endif

#if HAS_PID_HEATING

  inline void say_default_() { SERIAL_ECHOPGM("#define DEFAULT_"); }

  /**
   * PID Autotuning (M303)
   *
   * Alternately heat and cool the nozzle, observing its behavior to
   * determine the best PID values to achieve a stable temperature.
   * Needs sufficient heater power to make some overshoot at target
   * temperature to succeed.
   */
  void Temperature::PID_autotune(const celsius_t target, const heater_id_t heater_id, const int8_t ncycles, const bool set_result/*=false*/) {
    celsius_float_t current_temp = 0.0;
    int cycles = 0;
    bool heating = true;

    millis_t next_temp_ms = millis(), t1 = next_temp_ms, t2 = next_temp_ms;
    long t_high = 0, t_low = 0;

    raw_pid_t tune_pid = { 0, 0, 0 };
    celsius_float_t maxT = 0, minT = 10000;

    const bool isbed = (heater_id == H_BED),
           ischamber = (heater_id == H_CHAMBER);

    #if ENABLED(PIDTEMPCHAMBER)
      #define C_TERN(T,A,B) ((T) ? (A) : (B))
    #else
      #define C_TERN(T,A,B) (B)
    #endif
    #if ENABLED(PIDTEMPBED)
      #define B_TERN(T,A,B) ((T) ? (A) : (B))
    #else
      #define B_TERN(T,A,B) (B)
    #endif
    #define GHV(C,B,H) C_TERN(ischamber, C, B_TERN(isbed, B, H))
    #define SHV(V) C_TERN(ischamber, temp_chamber.soft_pwm_amount = V, B_TERN(isbed, temp_bed.soft_pwm_amount = V, temp_hotend[heater_id].soft_pwm_amount = V))
    #define ONHEATINGSTART() C_TERN(ischamber, printerEventLEDs.onChamberHeatingStart(), B_TERN(isbed, printerEventLEDs.onBedHeatingStart(), printerEventLEDs.onHotendHeatingStart()))
    #define ONHEATING(S,C,T) C_TERN(ischamber, printerEventLEDs.onChamberHeating(S,C,T), B_TERN(isbed, printerEventLEDs.onBedHeating(S,C,T), printerEventLEDs.onHotendHeating(S,C,T)))

    #define WATCH_PID DISABLED(NO_WATCH_PID_TUNING) && (ALL(WATCH_CHAMBER, PIDTEMPCHAMBER) || ALL(WATCH_BED, PIDTEMPBED) || ALL(WATCH_HOTENDS, PIDTEMP))

    #if WATCH_PID
      #if ALL(THERMAL_PROTECTION_CHAMBER, PIDTEMPCHAMBER)
        #define C_GTV(T,A,B) ((T) ? (A) : (B))
      #else
        #define C_GTV(T,A,B) (B)
      #endif
      #if ALL(THERMAL_PROTECTION_BED, PIDTEMPBED)
        #define B_GTV(T,A,B) ((T) ? (A) : (B))
      #else
        #define B_GTV(T,A,B) (B)
      #endif
      #define GTV(C,B,H) C_GTV(ischamber, C, B_GTV(isbed, B, H))
      const uint16_t watch_temp_period = GTV(WATCH_CHAMBER_TEMP_PERIOD, WATCH_BED_TEMP_PERIOD, WATCH_TEMP_PERIOD);
      const uint8_t watch_temp_increase = GTV(WATCH_CHAMBER_TEMP_INCREASE, WATCH_BED_TEMP_INCREASE, WATCH_TEMP_INCREASE);
      const celsius_float_t watch_temp_target = celsius_float_t(target - (watch_temp_increase + GTV(TEMP_CHAMBER_HYSTERESIS, TEMP_BED_HYSTERESIS, TEMP_HYSTERESIS) + 1));
      millis_t temp_change_ms = next_temp_ms + SEC_TO_MS(watch_temp_period);
      celsius_float_t next_watch_temp = 0.0;
      bool heated = false;
    #endif

    TERN_(HAS_FAN_LOGIC, fan_update_ms = next_temp_ms + fan_update_interval_ms);

    TERN_(EXTENSIBLE_UI, ExtUI::onPIDTuning(ischamber ? ExtUI::pidresult_t::PID_CHAMBER_STARTED : isbed ? ExtUI::pidresult_t::PID_BED_STARTED : ExtUI::pidresult_t::PID_STARTED));

    if (target > GHV(CHAMBER_MAX_TARGET, BED_MAX_TARGET, hotend_max_target(heater_id))) {
      SERIAL_ECHOPGM(STR_PID_AUTOTUNE); SERIAL_ECHOLNPGM(STR_PID_TEMP_TOO_HIGH);
      TERN_(EXTENSIBLE_UI, ExtUI::onPIDTuning(ExtUI::pidresult_t::PID_TEMP_TOO_HIGH));
      TERN_(HOST_PROMPT_SUPPORT, hostui.notify(GET_TEXT_F(MSG_PID_TEMP_TOO_HIGH)));
      return;
    }

    SERIAL_ECHOPGM(STR_PID_AUTOTUNE); SERIAL_ECHOLNPGM(STR_PID_AUTOTUNE_START);

    disable_all_heaters();
    TERN_(AUTO_POWER_CONTROL, powerManager.power_on());

    long bias = GHV(MAX_CHAMBER_POWER, MAX_BED_POWER, PID_MAX) >> 1, d = bias;
    SHV(bias);

    #if ENABLED(PRINTER_EVENT_LEDS)
      const celsius_float_t start_temp = GHV(degChamber(), degBed(), degHotend(heater_id));
      const LEDColor oldcolor = ONHEATINGSTART();
    #endif

    TERN_(TEMP_TUNING_MAINTAIN_FAN, adaptive_fan_slowing = false);

    LCD_MESSAGE(MSG_HEATING);

    // PID Tuning loop
    wait_for_heatup = true;
    while (wait_for_heatup) { // Can be interrupted with M108

      const millis_t ms = millis();

      // Run minimal necessary machine tasks
      const bool temp_ready = tuning_idle(ms);

      // If a new sample has arrived process things
      if (temp_ready) {

        // Get the current temperature and constrain it
        current_temp = GHV(degChamber(), degBed(), degHotend(heater_id));
        NOLESS(maxT, current_temp);
        NOMORE(minT, current_temp);

        #if ENABLED(PRINTER_EVENT_LEDS)
          ONHEATING(start_temp, current_temp, target);
        #endif

        if (heating && current_temp > target && ELAPSED(ms, t2 + 5000UL)) {
          heating = false;
          SHV((bias - d) >> 1);
          t1 = ms;
          t_high = t1 - t2;
          maxT = target;
        }

        if (!heating && current_temp < target && ELAPSED(ms, t1 + 5000UL)) {
          heating = true;
          t2 = ms;
          t_low = t2 - t1;
          if (cycles > 0) {
            const long max_pow = GHV(MAX_CHAMBER_POWER, MAX_BED_POWER, PID_MAX);
            bias += (d * (t_high - t_low)) / (t_low + t_high);
            LIMIT(bias, 20, max_pow - 20);
            d = (bias > max_pow >> 1) ? max_pow - 1 - bias : bias;

            SERIAL_ECHOPGM(STR_BIAS, bias, STR_D_COLON, d, STR_T_MIN, minT, STR_T_MAX, maxT);
            if (cycles > 2) {
              const float Ku = (4.0f * d) / (float(M_PI) * (maxT - minT) * 0.5f),
                          Tu = float(t_low + t_high) * 0.001f,
                          pf = (ischamber || isbed) ? 0.2f : 0.6f,
                          df = (ischamber || isbed) ? 1.0f / 3.0f : 1.0f / 8.0f;

              tune_pid.p = Ku * pf;
              tune_pid.i = tune_pid.p * 2.0f / Tu;
              tune_pid.d = tune_pid.p * Tu * df;

              SERIAL_ECHOLNPGM(STR_KU, Ku, STR_TU, Tu);
              if (ischamber || isbed)
                SERIAL_ECHOLNPGM(" No overshoot");
              else
                SERIAL_ECHOLNPGM(STR_CLASSIC_PID);
              SERIAL_ECHOLNPGM(STR_KP, tune_pid.p, STR_KI, tune_pid.i, STR_KD, tune_pid.d);
            }
          }
          SHV((bias + d) >> 1);
          TERN_(HAS_STATUS_MESSAGE, ui.status_printf(0, F(S_FMT " %i/%i"), GET_TEXT_F(MSG_PID_CYCLE), cycles, ncycles));
          cycles++;
          minT = target;
        }
      }

      // Did the temperature overshoot very far?
      #ifndef MAX_OVERSHOOT_PID_AUTOTUNE
        #define MAX_OVERSHOOT_PID_AUTOTUNE 30
      #endif
      if (current_temp > target + MAX_OVERSHOOT_PID_AUTOTUNE) {
        SERIAL_ECHOPGM(STR_PID_AUTOTUNE); SERIAL_ECHOLNPGM(STR_PID_TEMP_TOO_HIGH);
        TERN_(EXTENSIBLE_UI, ExtUI::onPIDTuning(ExtUI::pidresult_t::PID_TEMP_TOO_HIGH));
        TERN_(HOST_PROMPT_SUPPORT, hostui.notify(GET_TEXT_F(MSG_PID_TEMP_TOO_HIGH)));
        break;
      }

      // Report heater states every 2 seconds
      if (ELAPSED(ms, next_temp_ms)) {
        #if HAS_TEMP_SENSOR
          print_heater_states(heater_id < 0 ? active_extruder : (int8_t)heater_id);
          SERIAL_EOL();
        #endif
        next_temp_ms = ms + 2000UL;

        // Make sure heating is actually working
        #if WATCH_PID
          if (ALL(WATCH_BED, WATCH_HOTENDS) || isbed == DISABLED(WATCH_HOTENDS) || ischamber == DISABLED(WATCH_HOTENDS)) {
            if (!heated) {                                            // If not yet reached target...
              if (current_temp > next_watch_temp) {                   // Over the watch temp?
                next_watch_temp = current_temp + watch_temp_increase; // - set the next temp to watch for
                temp_change_ms = ms + SEC_TO_MS(watch_temp_period);   // - move the expiration timer up
                if (current_temp > watch_temp_target) heated = true;  // - Flag if target temperature reached
              }
              else if (ELAPSED(ms, temp_change_ms)) {                 // Watch timer expired
                TERN_(SOVOL_SV06_RTS, rts.gotoPageBeep(ID_KillHeat_L, ID_KillHeat_D));
                _TEMP_ERROR(heater_id, FPSTR(str_t_heating_failed), MSG_ERR_HEATING_FAILED, current_temp);
              }
            }
            else if (current_temp < target - (MAX_OVERSHOOT_PID_AUTOTUNE)) { // Heated, then temperature fell too far?
              TERN_(SOVOL_SV06_RTS, rts.gotoPageBeep(ID_KillRunaway_L, ID_KillRunaway_D));
              _TEMP_ERROR(heater_id, FPSTR(str_t_thermal_runaway), MSG_ERR_THERMAL_RUNAWAY, current_temp);
            }
          }
        #endif
      } // every 2 seconds

      // Timeout after PID_AUTOTUNE_MAX_CYCLE_MINS minutes since the last undershoot/overshoot cycle
      #ifndef PID_AUTOTUNE_MAX_CYCLE_MINS
        #define PID_AUTOTUNE_MAX_CYCLE_MINS 20L
      #endif
      if ((ms - _MIN(t1, t2)) > MIN_TO_MS(PID_AUTOTUNE_MAX_CYCLE_MINS)) {
        TERN_(DWIN_CREALITY_LCD, dwinPopupTemperature(0));
        TERN_(EXTENSIBLE_UI, ExtUI::onPIDTuning(ExtUI::pidresult_t::PID_TUNING_TIMEOUT));
        TERN_(HOST_PROMPT_SUPPORT, hostui.notify(GET_TEXT_F(MSG_PID_TIMEOUT)));
        TERN_(SOVOL_SV06_RTS, rts.gotoPageBeep(ID_KillHeat_L, ID_KillHeat_D));
        SERIAL_ECHOPGM(STR_PID_AUTOTUNE); SERIAL_ECHOLNPGM(STR_PID_TIMEOUT);
        break;
      }

      if (cycles > ncycles && cycles > 2) {
        SERIAL_ECHOPGM(STR_PID_AUTOTUNE); SERIAL_ECHOLNPGM(STR_PID_AUTOTUNE_FINISHED);
        TERN_(HOST_PROMPT_SUPPORT, hostui.notify(GET_TEXT_F(MSG_PID_AUTOTUNE_DONE)));

        #if ANY(PIDTEMPBED, PIDTEMPCHAMBER)
          FSTR_P const estring = GHV(F("chamber"), F("bed"), FPSTR(NUL_STR));
          say_default_(); SERIAL_ECHOLN(estring, F("Kp "), tune_pid.p);
          say_default_(); SERIAL_ECHOLN(estring, F("Ki "), tune_pid.i);
          say_default_(); SERIAL_ECHOLN(estring, F("Kd "), tune_pid.d);
        #else
          say_default_(); SERIAL_ECHOLNPGM("Kp ", tune_pid.p);
          say_default_(); SERIAL_ECHOLNPGM("Ki ", tune_pid.i);
          say_default_(); SERIAL_ECHOLNPGM("Kd ", tune_pid.d);
        #endif

        auto _set_hotend_pid = [](const uint8_t tool, const raw_pid_t &in_pid) {
          #if ENABLED(PIDTEMP)
            #if ENABLED(PID_PARAMS_PER_HOTEND)
              thermalManager.temp_hotend[tool].pid.set(in_pid);
            #else
              HOTEND_LOOP() thermalManager.temp_hotend[e].pid.set(in_pid);
            #endif
            updatePID();
          #endif
          UNUSED(tool); UNUSED(in_pid);
        };

        #if ENABLED(PIDTEMPBED)
          auto _set_bed_pid = [](const raw_pid_t &in_pid) {
            temp_bed.pid.set(in_pid);
          };
        #endif

        #if ENABLED(PIDTEMPCHAMBER)
          auto _set_chamber_pid = [](const raw_pid_t &in_pid) {
            temp_chamber.pid.set(in_pid);
          };
        #endif

        // Use the result? (As with "M303 U1")
        if (set_result)
          GHV(_set_chamber_pid(tune_pid), _set_bed_pid(tune_pid), _set_hotend_pid(heater_id, tune_pid));

        goto EXIT_M303;
      }
    }
    wait_for_heatup = false;

    disable_all_heaters();

    EXIT_M303:
      TERN_(PRINTER_EVENT_LEDS, printerEventLEDs.onPIDTuningDone(oldcolor));
      TERN_(EXTENSIBLE_UI, ExtUI::onPIDTuning(ExtUI::pidresult_t::PID_DONE));
      TERN_(TEMP_TUNING_MAINTAIN_FAN, adaptive_fan_slowing = true);
      return;
  }

#endif // HAS_PID_HEATING

#if ENABLED(MPC_AUTOTUNE)

  #if ANY(MPC_FAN_0_ALL_HOTENDS, MPC_FAN_0_ACTIVE_HOTEND)
    #define SINGLEFAN 1
  #endif

  millis_t Temperature::MPC_autotuner::curr_time_ms, Temperature::MPC_autotuner::next_report_ms;

  celsius_float_t Temperature::MPC_autotuner::temp_samples[16];
  uint8_t Temperature::MPC_autotuner::sample_count;
  uint16_t Temperature::MPC_autotuner::sample_distance;

  // Parameters from differential analysis
  celsius_float_t Temperature::MPC_autotuner::temp_fastest;

  #if HAS_FAN
    float Temperature::MPC_autotuner::power_fan255;
  #endif

  Temperature::MPC_autotuner::MPC_autotuner(const uint8_t extruderIdx) : e(extruderIdx) {
    TERN_(TEMP_TUNING_MAINTAIN_FAN, adaptive_fan_slowing = false);
  }

  Temperature::MPC_autotuner::~MPC_autotuner() {
    wait_for_heatup = false;

    ui.reset_status();

    temp_hotend[e].target = 0.0f;
    temp_hotend[e].soft_pwm_amount = 0;
    #if HAS_FAN
      set_fan_speed(TERN(SINGLEFAN, 0, e), 0);
      planner.sync_fan_speeds(fan_speed);
    #endif

    do_z_clearance(MPC_TUNING_END_Z, false);

    TERN_(TEMP_TUNING_MAINTAIN_FAN, adaptive_fan_slowing = true);
  }

  Temperature::MPC_autotuner::MeasurementState Temperature::MPC_autotuner::measure_ambient_temp() {
    init_timers();
    const millis_t test_interval_ms = 10000UL;
    millis_t next_test_ms = curr_time_ms + test_interval_ms;
    ambient_temp = current_temp = degHotend(e);
    wait_for_heatup = true;

    for (;;) { // Can be interrupted with M108
      if (housekeeping() == CANCELLED) return CANCELLED;

      if (ELAPSED(curr_time_ms, next_test_ms)) {
        if (current_temp >= ambient_temp) {
          ambient_temp = (ambient_temp + current_temp) / 2.0f;
          break;
        }
        ambient_temp = current_temp;
        next_test_ms += test_interval_ms;
      }
    }
    wait_for_heatup = false;

    #if ENABLED(MPC_AUTOTUNE_DEBUG)
      SERIAL_ECHOLNPGM("MPC_autotuner::measure_ambient_temp() Completed");
      SERIAL_ECHOLNPGM("=====");
      SERIAL_ECHOLNPGM("ambient_temp ", get_ambient_temp());
    #endif

    return SUCCESS;
  }

  Temperature::MPC_autotuner::MeasurementState Temperature::MPC_autotuner::measure_heatup() {
    init_timers();
    constexpr millis_t test_interval_ms = 1000UL;
    millis_t next_test_time_ms = curr_time_ms + test_interval_ms;
    MPCHeaterInfo &hotend = temp_hotend[e];

    current_temp = degHotend(e);
    millis_t heat_start_time_ms = curr_time_ms;
    sample_count = 0;
    sample_distance = 1;
    t1_time = 0;

    hotend.target = 200.0f;   // So M105 looks nice
    hotend.soft_pwm_amount = (MPC_MAX) >> 1;

    // Initialise rate of change to to steady state at current time
    temp_samples[0] = temp_samples[1] = temp_samples[2] = current_temp;
    time_fastest = rate_fastest = 0;

    wait_for_heatup = true;
    for (;;) { // Can be interrupted with M108
      if (housekeeping() == CANCELLED) return CANCELLED;

      if (ELAPSED(curr_time_ms, next_test_time_ms)) {
        if (current_temp < 100.0f) {
          // Initial regime (below 100deg): Measure rate of change of heating for differential tuning

          // Update the buffer of previous readings
          temp_samples[0] = temp_samples[1];
          temp_samples[1] = temp_samples[2];
          temp_samples[2] = current_temp;

          // Measure the rate of change of temperature, https://en.wikipedia.org/wiki/Symmetric_derivative
          const float h = MS_TO_SEC_PRECISE(test_interval_ms),
              curr_rate = (temp_samples[2] - temp_samples[0]) / 2 / h;
          if (curr_rate > rate_fastest) {
            // Update fastest values
            rate_fastest = curr_rate;
            temp_fastest = temp_samples[1];
            time_fastest = MS_TO_SEC_PRECISE(curr_time_ms - heat_start_time_ms - h);
          }

          next_test_time_ms += test_interval_ms;
        }
        else if (current_temp < 200.0f) {
          // Second regime (after 100deg) measure 3 points to determine asymptotic temperature

          // If there are too many samples, space them more widely
          if (sample_count == COUNT(temp_samples)) {
            for (uint8_t i = 0; i < COUNT(temp_samples) / 2; i++)
              temp_samples[i] = temp_samples[i * 2];
            sample_count /= 2;
            sample_distance *= 2;
          }

          if (sample_count == 0) t1_time = MS_TO_SEC_PRECISE(curr_time_ms - heat_start_time_ms);
          temp_samples[sample_count++] = current_temp;

          next_test_time_ms += test_interval_ms * sample_distance;
        }
        else {
          // Third regime (after 200deg) finished gathering data so finish
          break;
        }
      }
    }
    wait_for_heatup = false;

    hotend.soft_pwm_amount = 0;

    elapsed_heating_time = MS_TO_SEC_PRECISE(curr_time_ms - heat_start_time_ms);

    // Ensure sample count is odd so that we have 3 equally spaced samples
    if (sample_count == 0) return FAILED;
    if (sample_count % 2 == 0) sample_count--;

    #if ENABLED(MPC_AUTOTUNE_DEBUG)
      SERIAL_ECHOLNPGM("MPC_autotuner::measure_heatup() Completed");
      SERIAL_ECHOLNPGM("=====");
      SERIAL_ECHOLNPGM("t1_time ", t1_time);
      SERIAL_ECHOLNPGM("sample_count ", sample_count);
      SERIAL_ECHOLNPGM("sample_distance ", sample_distance);
      for (uint8_t i = 0; i < sample_count; i++)
        SERIAL_ECHOLNPGM("sample ", i, " : ", temp_samples[i]);
      SERIAL_ECHOLNPGM("t1 ", get_sample_1_temp(), " t2 ", get_sample_2_temp(), " t3 ", get_sample_3_temp());
    #endif

    return SUCCESS;
  }

  Temperature::MPC_autotuner::MeasurementState Temperature::MPC_autotuner::measure_transfer() {
    init_timers();
    const millis_t test_interval_ms = SEC_TO_MS(MPC_dT);
    millis_t next_test_ms = curr_time_ms + test_interval_ms;
    MPCHeaterInfo &hotend = temp_hotend[e];
    MPC_t &mpc = hotend.mpc;

    constexpr millis_t settle_time = 20000UL, test_duration = 20000UL;
    millis_t settle_end_ms = curr_time_ms + settle_time,
             test_end_ms = settle_end_ms + test_duration;
    float total_energy_fan0 = 0.0f;
    #if HAS_FAN
      bool fan0_done = false;
      float total_energy_fan255 = 0.0f;
    #endif
    float last_temp = current_temp;

    wait_for_heatup = true;
    for (;;) { // Can be interrupted with M108
      if (housekeeping() == CANCELLED) return CANCELLED;

      if (ELAPSED(curr_time_ms, next_test_ms)) {
        hotend.soft_pwm_amount = (int)get_pid_output_hotend(e) >> 1;

        if (ELAPSED(curr_time_ms, settle_end_ms) && PENDING(curr_time_ms, test_end_ms) && TERN1(HAS_FAN, !fan0_done))
          total_energy_fan0 += mpc.heater_power * hotend.soft_pwm_amount / 127 * MPC_dT + (last_temp - current_temp) * mpc.block_heat_capacity;
        #if HAS_FAN
          else if (ELAPSED(curr_time_ms, test_end_ms) && !fan0_done) {
            set_fan_speed(TERN(SINGLEFAN, 0, e), 255);
            planner.sync_fan_speeds(fan_speed);
            settle_end_ms = curr_time_ms + settle_time;
            test_end_ms = settle_end_ms + test_duration;
            fan0_done = true;
          }
          else if (ELAPSED(curr_time_ms, settle_end_ms) && PENDING(curr_time_ms, test_end_ms))
            total_energy_fan255 += mpc.heater_power * hotend.soft_pwm_amount / 127 * MPC_dT + (last_temp - current_temp) * mpc.block_heat_capacity;
        #endif
        else if (ELAPSED(curr_time_ms, test_end_ms)) break;

        last_temp = current_temp;
        next_test_ms += test_interval_ms;
      }

      // Ensure we don't drift too far from the window between the last sampled temp and the target temperature
      if (!WITHIN(current_temp, get_sample_3_temp() - 15.0f, hotend.target + 15.0f)) {
        SERIAL_ECHOLNPGM(STR_MPC_TEMPERATURE_ERROR);
        TERN_(EXTENSIBLE_UI, ExtUI::onMPCTuning(ExtUI::mpcresult_t::MPC_TEMP_ERROR));
        wait_for_heatup = false;
        return FAILED;
      }
    }
    wait_for_heatup = false;

    power_fan0 = total_energy_fan0 / MS_TO_SEC_PRECISE(test_duration);
    TERN_(HAS_FAN, power_fan255 = (total_energy_fan255 * 1000) / test_duration);

    #if ENABLED(MPC_AUTOTUNE_DEBUG)
      SERIAL_ECHOLNPGM("MPC_autotuner::measure_transfer() Completed");
      SERIAL_ECHOLNPGM("=====");
      SERIAL_ECHOLNPGM("power_fan0 ", power_fan0);
      TERN_(HAS_FAN, SERIAL_ECHOLNPGM("power_fan255 ", power_fan255));
    #endif

    return SUCCESS;
  }

  Temperature::MPC_autotuner::MeasurementState Temperature::MPC_autotuner::housekeeping() {
    constexpr millis_t report_interval_ms = 1000UL;
    curr_time_ms = millis();

    // Run minimal necessary machine tasks
    const bool temp_ready = tuning_idle(curr_time_ms);

    // Set MPC temp if a new sample is ready
    if (temp_ready) current_temp = degHotend(e);

    if (ELAPSED(curr_time_ms, next_report_ms)) {
      next_report_ms += report_interval_ms;
      print_heater_states(e);
      SERIAL_EOL();
    }

    if (!wait_for_heatup) {
      SERIAL_ECHOLNPGM(STR_MPC_AUTOTUNE_INTERRUPTED);
      TERN_(EXTENSIBLE_UI, ExtUI::onMPCTuning(ExtUI::mpcresult_t::MPC_INTERRUPTED));
      return MeasurementState::CANCELLED;
    }

    return MeasurementState::SUCCESS;
  }

  void Temperature::MPC_autotune(const uint8_t e, MPCTuningType tuning_type=AUTO) {
    SERIAL_ECHOLNPGM(STR_MPC_AUTOTUNE_START, e);

    MPC_autotuner tuner(e);

    MPCHeaterInfo &hotend = temp_hotend[e];
    MPC_t &mpc = hotend.mpc;

    // Move to center of bed, just above bed height and cool with max fan
    gcode.home_all_axes(true);
    disable_all_heaters();
    #if HAS_FAN
      zero_fan_speeds();
      set_fan_speed(TERN(SINGLEFAN, 0, e), 255);
      planner.sync_fan_speeds(fan_speed);
    #endif
    do_blocking_move_to(xyz_pos_t(MPC_TUNING_POS));

    // Determine ambient temperature.
    SERIAL_ECHOLNPGM(STR_MPC_COOLING_TO_AMBIENT);
    TERN_(EXTENSIBLE_UI, ExtUI::onMPCTuning(ExtUI::mpcresult_t::MPC_STARTED));
    TERN(DWIN_LCD_PROUI, LCD_ALERTMESSAGE(MSG_MPC_COOLING_TO_AMBIENT), LCD_MESSAGE(MSG_COOLING));

    if (tuner.measure_ambient_temp() != MPC_autotuner::MeasurementState::SUCCESS) return;
    hotend.modeled_ambient_temp = tuner.get_ambient_temp();

    #if HAS_FAN
      set_fan_speed(TERN(SINGLEFAN, 0, e), 0);
      planner.sync_fan_speeds(fan_speed);
    #endif

    // Heat to 200 degrees
    SERIAL_ECHOLNPGM(STR_MPC_HEATING_PAST_200);
    LCD_ALERTMESSAGE(MSG_MPC_HEATING_PAST_200);

    if (tuner.measure_heatup() != MPC_autotuner::MeasurementState::SUCCESS) return;

    // Calculate physical constants from three equally-spaced samples
    const float t1 = tuner.get_sample_1_temp(),
                t2 = tuner.get_sample_2_temp(),
                t3 = tuner.get_sample_3_temp();
    float asymp_temp = (t2 * t2 - t1 * t3) / (2 * t2 - t1 - t3),
          block_responsiveness = -log((t2 - asymp_temp) / (t1 - asymp_temp)) / tuner.get_sample_interval();

    #if ENABLED(MPC_AUTOTUNE_DEBUG)
      SERIAL_ECHOLNPGM("asymp_temp ", asymp_temp);
      SERIAL_ECHOLNPGM("block_responsiveness ", p_float_t(block_responsiveness, 4));
    #endif

    // Make initial guess at transfer coefficients
    mpc.ambient_xfer_coeff_fan0 = mpc.heater_power * (MPC_MAX) / 255 / (asymp_temp - tuner.get_ambient_temp());
    TERN_(MPC_INCLUDE_FAN, mpc.fan255_adjustment = 0.0f);

    if (tuning_type == AUTO || tuning_type == FORCE_ASYMPTOTIC) {
      // Analytic tuning
      mpc.block_heat_capacity = mpc.ambient_xfer_coeff_fan0 / block_responsiveness;
      mpc.sensor_responsiveness = block_responsiveness / (1.0f - (tuner.get_ambient_temp() - asymp_temp) * exp(-block_responsiveness * tuner.get_sample_1_time()) / (t1 - asymp_temp));
    }

    // If analytic tuning fails, fall back to differential tuning
    if (tuning_type == AUTO && (mpc.sensor_responsiveness <= 0 || mpc.block_heat_capacity <= 0))
        tuning_type = FORCE_DIFFERENTIAL;

    if (tuning_type == FORCE_DIFFERENTIAL) {
      #if ENABLED(MPC_AUTOTUNE_DEBUG)
        SERIAL_ECHOLNPGM("rate_fastest ", tuner.get_rate_fastest());
        SERIAL_ECHOLNPGM("time_fastest ", tuner.get_time_fastest());
        SERIAL_ECHOLNPGM("temp_fastest ", tuner.get_temp_fastest());
      #endif
      // Differential tuning
      mpc.block_heat_capacity = mpc.heater_power / tuner.get_rate_fastest();
      mpc.sensor_responsiveness = tuner.get_rate_fastest() / (tuner.get_rate_fastest() * tuner.get_time_fastest() + tuner.get_ambient_temp() - tuner.get_temp_fastest());
    }

    hotend.modeled_block_temp = asymp_temp + (tuner.get_ambient_temp() - asymp_temp) * exp(-block_responsiveness * tuner.get_elapsed_heating_time());
    hotend.modeled_sensor_temp = tuner.get_last_measured_temp();

    // Allow the system to stabilize under MPC, then get a better measure of ambient loss with and without fan
    SERIAL_ECHOLNPGM(STR_MPC_MEASURING_AMBIENT, hotend.modeled_block_temp);
    TERN(DWIN_LCD_PROUI, LCD_ALERTMESSAGE(MSG_MPC_MEASURING_AMBIENT), LCD_MESSAGE(MSG_MPC_MEASURING_AMBIENT));

    // Use the estimated overshoot of the temperature as the target to achieve.
    hotend.target = hotend.modeled_block_temp;
    if (tuner.measure_transfer() != MPC_autotuner::MeasurementState::SUCCESS) return;

    // Update the transfer coefficients
    mpc.ambient_xfer_coeff_fan0 = tuner.get_power_fan0() / (hotend.target - tuner.get_ambient_temp());
    #if HAS_FAN
      const float ambient_xfer_coeff_fan255 = tuner.get_power_fan255() / (hotend.target - tuner.get_ambient_temp());
      mpc.applyFanAdjustment(ambient_xfer_coeff_fan255);
    #endif

    if (tuning_type == AUTO || tuning_type == FORCE_ASYMPTOTIC) {
      // Calculate a new and better asymptotic temperature and re-evaluate the other constants
      asymp_temp = tuner.get_ambient_temp() + mpc.heater_power * (MPC_MAX) / 255 / mpc.ambient_xfer_coeff_fan0;
      block_responsiveness = -log((t2 - asymp_temp) / (t1 - asymp_temp)) / tuner.get_sample_interval();

      #if ENABLED(MPC_AUTOTUNE_DEBUG)
        SERIAL_ECHOLNPGM("Refining estimates for:");
        SERIAL_ECHOLNPGM("asymp_temp ", asymp_temp);
        SERIAL_ECHOLNPGM("block_responsiveness ", p_float_t(block_responsiveness, 4));
      #endif

      // Update analytic tuning values based on the above
      mpc.block_heat_capacity = mpc.ambient_xfer_coeff_fan0 / block_responsiveness;
      mpc.sensor_responsiveness = block_responsiveness / (1.0f - (tuner.get_ambient_temp() - asymp_temp) * exp(-block_responsiveness * tuner.get_sample_1_time()) / (t1 - asymp_temp));

      // Check again: If analytic tuning fails, fall back to differential tuning
      if (tuning_type == AUTO && (mpc.sensor_responsiveness <= 0 || mpc.block_heat_capacity <= 0)) {
        #if ENABLED(MPC_AUTOTUNE_DEBUG)
          SERIAL_ECHOLNPGM("rate_fastest ", tuner.get_rate_fastest());
          SERIAL_ECHOLNPGM("time_fastest ", tuner.get_time_fastest());
          SERIAL_ECHOLNPGM("temp_fastest ", tuner.get_temp_fastest());
        #endif
        tuning_type = FORCE_DIFFERENTIAL;
        mpc.block_heat_capacity = mpc.heater_power / tuner.get_rate_fastest();
        mpc.sensor_responsiveness = tuner.get_rate_fastest() / (tuner.get_rate_fastest() * tuner.get_time_fastest() + tuner.get_ambient_temp() - tuner.get_temp_fastest());
      }
    }

    SERIAL_ECHOLNPGM(STR_MPC_AUTOTUNE_FINISHED);
    TERN_(EXTENSIBLE_UI, ExtUI::onMPCTuning(ExtUI::mpcresult_t::MPC_DONE));

    SERIAL_ECHOLNPGM("MPC_BLOCK_HEAT_CAPACITY ", mpc.block_heat_capacity);
    SERIAL_ECHOLNPGM("MPC_SENSOR_RESPONSIVENESS ", p_float_t(mpc.sensor_responsiveness, 4));
    SERIAL_ECHOLNPGM("MPC_AMBIENT_XFER_COEFF ", p_float_t(mpc.ambient_xfer_coeff_fan0, 4));
    TERN_(HAS_FAN, SERIAL_ECHOLNPGM("MPC_AMBIENT_XFER_COEFF_FAN255 ", p_float_t(ambient_xfer_coeff_fan255, 4)));
  }

#endif // MPC_AUTOTUNE

int16_t Temperature::getHeaterPower(const heater_id_t heater_id) {
  switch (heater_id) {
    #if HAS_HEATED_BED
      case H_BED: return temp_bed.soft_pwm_amount;
    #endif
    #if HAS_HEATED_CHAMBER
      case H_CHAMBER: return temp_chamber.soft_pwm_amount;
    #endif
    #if HAS_COOLER
      case H_COOLER: return temp_cooler.soft_pwm_amount;
    #endif
    #if HAS_HOTEND
      case 0 ... HOTENDS - 1: return temp_hotend[heater_id].soft_pwm_amount;
    #endif
    default: return 0;
  }
}

#if HAS_AUTO_FAN

  #define _EFANOVERLAP(I,N) ((I != N) && _FANOVERLAP(I,E##N))

  #if EXTRUDER_AUTO_FAN_SPEED != 255
    #define INIT_E_AUTO_FAN_PIN(P) do{ if (PWM_PIN(P)) { SET_PWM(P); SET_FAST_PWM_FREQ(P); } else SET_OUTPUT(P); }while(0)
  #else
    #define INIT_E_AUTO_FAN_PIN(P) SET_OUTPUT(P)
  #endif
  #if CHAMBER_AUTO_FAN_SPEED != 255
    #define INIT_CHAMBER_AUTO_FAN_PIN(P) do{ if (PWM_PIN(P)) { SET_PWM(P); SET_FAST_PWM_FREQ(P); } else SET_OUTPUT(P); }while(0)
  #else
    #define INIT_CHAMBER_AUTO_FAN_PIN(P) SET_OUTPUT(P)
  #endif
  #if COOLER_AUTO_FAN_SPEED != 255
    #define INIT_COOLER_AUTO_FAN_PIN(P) do{ if (PWM_PIN(P)) { SET_PWM(P); SET_FAST_PWM_FREQ(P); } else SET_OUTPUT(P); }while(0)
  #else
    #define INIT_COOLER_AUTO_FAN_PIN(P) SET_OUTPUT(P)
  #endif

  #ifndef CHAMBER_FAN_INDEX
    #define CHAMBER_FAN_INDEX HOTENDS
  #endif

  void Temperature::update_autofans() {
    #define _EFAN(I,N) _EFANOVERLAP(I,N) ? I :
    static const uint8_t fanBit[] PROGMEM = {
      0
      #if HAS_MULTI_HOTEND
        #define _NEXT_FAN(N) , REPEAT2(N,_EFAN,N) N
        RREPEAT_S(1, HOTENDS, _NEXT_FAN)
      #endif
      #define _NFAN HOTENDS
      #if HAS_AUTO_CHAMBER_FAN
        #define _CHFAN(I) _FANOVERLAP(I,CHAMBER) ? I :
        , (REPEAT(HOTENDS,_CHFAN) (_NFAN))
        #undef _NFAN
        #define _NFAN INCREMENT(HOTENDS)
      #endif
      #if HAS_AUTO_COOLER_FAN
        #define _COFAN(I) _FANOVERLAP(I,COOLER) ? I :
        , (REPEAT(HOTENDS,_COFAN) (_NFAN))
      #endif
    };

    uint8_t fanState = 0;
    HOTEND_LOOP() {
      if (temp_hotend[e].celsius >= EXTRUDER_AUTO_FAN_TEMPERATURE)
        SBI(fanState, pgm_read_byte(&fanBit[e]));
    }

    #if HAS_AUTO_CHAMBER_FAN
      if (temp_chamber.celsius >= CHAMBER_AUTO_FAN_TEMPERATURE)
        SBI(fanState, pgm_read_byte(&fanBit[CHAMBER_FAN_INDEX]));
    #endif

    #if HAS_AUTO_COOLER_FAN
      if (temp_cooler.celsius >= COOLER_AUTO_FAN_TEMPERATURE)
        SBI(fanState, pgm_read_byte(&fanBit[COOLER_FAN_INDEX]));
    #endif

    #define _UPDATE_AUTO_FAN(P,D,A) do{                   \
      if (PWM_PIN(P##_AUTO_FAN_PIN) && A < 255)           \
        hal.set_pwm_duty(pin_t(P##_AUTO_FAN_PIN), D ? A : 0); \
      else                                                \
        WRITE(P##_AUTO_FAN_PIN, D);                       \
    }while(0)

    uint8_t fanDone = 0;
    for (uint8_t f = 0; f < COUNT(fanBit); ++f) {
      const uint8_t realFan = pgm_read_byte(&fanBit[f]);
      if (TEST(fanDone, realFan)) continue;
      const bool fan_on = TEST(fanState, realFan);
      switch (f) {
        #if ENABLED(AUTO_POWER_CHAMBER_FAN)
          case CHAMBER_FAN_INDEX:
            chamberfan_speed = fan_on ? CHAMBER_AUTO_FAN_SPEED : 0;
            break;
        #endif
        #if ENABLED(AUTO_POWER_COOLER_FAN)
          case COOLER_FAN_INDEX:
            coolerfan_speed = fan_on ? COOLER_AUTO_FAN_SPEED : 0;
            break;
        #endif
        default:
          #if ANY(AUTO_POWER_E_FANS, HAS_FANCHECK)
            autofan_speed[realFan] = fan_on ? EXTRUDER_AUTO_FAN_SPEED : 0;
          #endif
          break;
      }

      #if ALL(HAS_FANCHECK, HAS_PWMFANCHECK)
        #define _AUTOFAN_SPEED() fan_check.is_measuring() ? 255 : EXTRUDER_AUTO_FAN_SPEED
      #else
        #define _AUTOFAN_SPEED() EXTRUDER_AUTO_FAN_SPEED
      #endif
      #define _AUTOFAN_CASE(N) case N: _UPDATE_AUTO_FAN(E##N, fan_on, _AUTOFAN_SPEED()); break;
      #define _AUTOFAN_NOT(N)
      #define AUTOFAN_CASE(N) TERN(HAS_AUTO_FAN_##N, _AUTOFAN_CASE, _AUTOFAN_NOT)(N)

      switch (f) {
        REPEAT(HOTENDS, AUTOFAN_CASE)
        #if HAS_AUTO_CHAMBER_FAN && !AUTO_CHAMBER_IS_E
          case CHAMBER_FAN_INDEX: _UPDATE_AUTO_FAN(CHAMBER, fan_on, CHAMBER_AUTO_FAN_SPEED); break;
        #endif
        #if HAS_AUTO_COOLER_FAN && !AUTO_COOLER_IS_E
          case COOLER_FAN_INDEX: _UPDATE_AUTO_FAN(COOLER, fan_on, COOLER_AUTO_FAN_SPEED); break;
        #endif
      }
      SBI(fanDone, realFan);
    }
  }

#endif // HAS_AUTO_FAN

//
// Temperature Error Handlers
//

inline void loud_kill(FSTR_P const lcd_msg, const heater_id_t heater_id) {
  marlin_state = MarlinState::MF_KILLED;
  thermalManager.disable_all_heaters();
  #if HAS_BEEPER
    for (uint8_t i = 20; i--;) {
      hal.watchdog_refresh();
      buzzer.click(25);
      delay(80);
      hal.watchdog_refresh();
    }
    buzzer.on();
  #endif
  #if ENABLED(NOZZLE_PARK_FEATURE)
    if (!homing_needed_error()) {
      nozzle.park(0);
      planner.synchronize();
    }
  #endif

  #define _FSTR_BED(h)     TERN(HAS_HEATED_BED,     (h) == H_BED      ? GET_TEXT_F(MSG_BED) :,)
  #define _FSTR_CHAMBER(h) TERN(HAS_HEATED_CHAMBER, (h) == H_CHAMBER  ? GET_TEXT_F(MSG_CHAMBER) :,)
  #define _FSTR_COOLER(h)  TERN(HAS_COOLER,         (h) == H_COOLER   ? GET_TEXT_F(MSG_COOLER) :,)
  #define _FSTR_E(h,N)     TERN(HAS_HOTEND,        ((h) == N && (HOTENDS) > N) ? F(STR_E##N) :,)
  #define HEATER_FSTR(h) _FSTR_BED(h) _FSTR_CHAMBER(h) _FSTR_COOLER(h) \
                         _FSTR_E(h,1) _FSTR_E(h,2) _FSTR_E(h,3) _FSTR_E(h,4) \
                         _FSTR_E(h,5) _FSTR_E(h,6) _FSTR_E(h,7) F(STR_E0)

  kill(lcd_msg, HEATER_FSTR(heater_id));
}

void Temperature::_temp_error(
  const heater_id_t heater_id, FSTR_P const serial_msg, FSTR_P const lcd_msg
  OPTARG(ERR_INCLUDE_TEMP, const celsius_float_t deg)
) {
  static uint8_t killed = 0;

  if (IsRunning() && TERN1(BOGUS_TEMPERATURE_GRACE_PERIOD, killed == 2)) {
    SERIAL_ERROR_START();
    SERIAL_ECHO(serial_msg);
    SERIAL_ECHOPGM(STR_STOPPED_HEATER);

    heater_id_t real_heater_id = heater_id;

    #if HAS_TEMP_REDUNDANT
      if (heater_id == H_REDUNDANT) {
        SERIAL_ECHOPGM(STR_REDUNDANT); // print redundant and cascade to print target, too.
        real_heater_id = (heater_id_t)HEATER_ID(TEMP_SENSOR_REDUNDANT_TARGET);
      }
    #endif

    switch (real_heater_id) {
      OPTCODE(HAS_TEMP_COOLER,  case H_COOLER:  SERIAL_ECHOPGM(STR_COOLER);         break)
      OPTCODE(HAS_TEMP_PROBE,   case H_PROBE:   SERIAL_ECHOPGM(STR_PROBE);          break)
      OPTCODE(HAS_TEMP_BOARD,   case H_BOARD:   SERIAL_ECHOPGM(STR_MOTHERBOARD);    break)
      OPTCODE(HAS_TEMP_SOC,     case H_SOC:     SERIAL_ECHOPGM(STR_SOC);            break)
      OPTCODE(HAS_TEMP_CHAMBER, case H_CHAMBER: SERIAL_ECHOPGM(STR_HEATER_CHAMBER); break)
      OPTCODE(HAS_TEMP_BED,     case H_BED:     SERIAL_ECHOPGM(STR_HEATER_BED);     break)
      default:
        if (real_heater_id >= 0) SERIAL_ECHO(C('E'), real_heater_id);
    }
    #if ENABLED(ERR_INCLUDE_TEMP)
      SERIAL_ECHOLNPGM(STR_DETECTED_TEMP_B, deg, STR_DETECTED_TEMP_E);
    #else
      SERIAL_EOL();
    #endif
  }

  disable_all_heaters(); // always disable (even for bogus temp)
  hal.watchdog_refresh();

  #if BOGUS_TEMPERATURE_GRACE_PERIOD
    const millis_t ms = millis();
    static millis_t expire_ms;
    switch (killed) {
      case 0:
        expire_ms = ms + BOGUS_TEMPERATURE_GRACE_PERIOD;
        ++killed;
        break;
      case 1:
        if (ELAPSED(ms, expire_ms)) ++killed;
        break;
      case 2:
        loud_kill(lcd_msg, heater_id);
        ++killed;
        break;
    }
  #elif defined(BOGUS_TEMPERATURE_GRACE_PERIOD)
    UNUSED(killed);
  #else
    if (!killed) { killed = 1; loud_kill(lcd_msg, heater_id); }
  #endif
}

void Temperature::maxtemp_error(const heater_id_t heater_id OPTARG(ERR_INCLUDE_TEMP, const celsius_float_t deg)) {
  #if HAS_HOTEND || HAS_HEATED_BED
<<<<<<< HEAD
    TERN_(HAS_DWIN_E3V2_BASIC, dwinPopupTemperature(1));
    TERN_(SOVOL_SV06_RTS, rts.gotoPageBeep(ID_KillBadTemp_L, ID_KillBadTemp_D));
=======
    TERN_(DWIN_CREALITY_LCD, dwinPopupTemperature(1));
    TERN_(EXTENSIBLE_UI, ExtUI::onMaxTempError(heater_id));
>>>>>>> 2afc2f26
  #endif
  _TEMP_ERROR(heater_id, F(STR_T_MAXTEMP), MSG_ERR_MAXTEMP, deg);
}

void Temperature::mintemp_error(const heater_id_t heater_id OPTARG(ERR_INCLUDE_TEMP, const celsius_float_t deg)) {
  #if HAS_HOTEND || HAS_HEATED_BED
<<<<<<< HEAD
    TERN_(HAS_DWIN_E3V2_BASIC, dwinPopupTemperature(0));
    TERN_(SOVOL_SV06_RTS, rts.gotoPageBeep(ID_KillBadTemp_L, ID_KillBadTemp_D));
=======
    TERN_(DWIN_CREALITY_LCD, dwinPopupTemperature(0));
    TERN_(EXTENSIBLE_UI, ExtUI::onMinTempError(heater_id));
>>>>>>> 2afc2f26
  #endif
  _TEMP_ERROR(heater_id, F(STR_T_MINTEMP), MSG_ERR_MINTEMP, deg);
}

#if HAS_PID_DEBUG
  bool Temperature::pid_debug_flag; // = false
#endif

#if HAS_PID_HEATING

  template<typename TT>
  class PIDRunner {
  public:
    TT &tempinfo;

    PIDRunner(TT &t) : tempinfo(t) { }

    float get_pid_output(const uint8_t extr=0) {
      #if ENABLED(PID_OPENLOOP)

        return constrain(tempinfo.target, 0, MAX_POW);

      #else // !PID_OPENLOOP

        float out = tempinfo.pid.get_pid_output(tempinfo.target, tempinfo.celsius);

        #if ENABLED(PID_FAN_SCALING)
          out += tempinfo.pid.get_fan_scale_output(thermalManager.fan_speed[extr]);
        #endif

        #if ENABLED(PID_EXTRUSION_SCALING)
          out += tempinfo.pid.get_extrusion_scale_output(
            extr == active_extruder, stepper.position(E_AXIS), planner.mm_per_step[E_AXIS], thermalManager.lpq_len
          );
        #endif

        return constrain(out, tempinfo.pid.low(), tempinfo.pid.high());

      #endif // !PID_OPENLOOP
    }

    FORCE_INLINE void debug(const_celsius_float_t c, const_float_t pid_out, FSTR_P const name=nullptr, const int8_t index=-1) {
      if (TERN0(HAS_PID_DEBUG, thermalManager.pid_debug_flag)) {
        SERIAL_ECHO_START();
        if (name) SERIAL_ECHO(name);
        if (index >= 0) SERIAL_ECHO(index);
        SERIAL_ECHOLNPGM(
          STR_PID_DEBUG_INPUT, c,
          STR_PID_DEBUG_OUTPUT, pid_out
          #if DISABLED(PID_OPENLOOP)
            , " pTerm ", tempinfo.pid.pTerm(), " iTerm ", tempinfo.pid.iTerm(), " dTerm ", tempinfo.pid.dTerm()
            , " cTerm ", tempinfo.pid.cTerm(), " fTerm ", tempinfo.pid.fTerm()
          #endif
        );
      }
    }
  };

#endif // HAS_PID_HEATING

#if HAS_HOTEND

  float Temperature::get_pid_output_hotend(const uint8_t E_NAME) {
    const uint8_t ee = HOTEND_INDEX;

    const bool is_idling = TERN0(HEATER_IDLE_HANDLER, heater_idle[ee].timed_out);

    #if ENABLED(PIDTEMP)

      typedef PIDRunner<hotend_info_t> PIDRunnerHotend;

      static PIDRunnerHotend hotend_pid[HOTENDS] = {
        #define _HOTENDPID(E) temp_hotend[E],
        REPEAT(HOTENDS, _HOTENDPID)
      };

      const float pid_output = is_idling ? 0 : hotend_pid[ee].get_pid_output(ee);

      #if ENABLED(PID_DEBUG)
        if (ee == active_extruder)
          hotend_pid[ee].debug(temp_hotend[ee].celsius, pid_output, F("E"), ee);
      #endif

    #elif ENABLED(MPCTEMP)

      MPCHeaterInfo &hotend = temp_hotend[ee];
      MPC_t &mpc = hotend.mpc;

      // At startup, initialize modeled temperatures
      if (isnan(hotend.modeled_block_temp)) {
        hotend.modeled_ambient_temp = _MIN(30.0f, hotend.celsius);   // Cap initial value at reasonable max room temperature of 30C
        hotend.modeled_block_temp = hotend.modeled_sensor_temp = hotend.celsius;
      }

      #if HOTENDS == 1
        constexpr bool this_hotend = true;
      #else
        const bool this_hotend = (ee == active_extruder);
      #endif

      float ambient_xfer_coeff = mpc.ambient_xfer_coeff_fan0;
      #if ENABLED(MPC_INCLUDE_FAN)
        const uint8_t fan_index = TERN(SINGLEFAN, 0, ee);
        const float fan_fraction = TERN_(MPC_FAN_0_ACTIVE_HOTEND, !this_hotend ? 0.0f : ) fan_speed[fan_index] * RECIPROCAL(255);
        ambient_xfer_coeff += fan_fraction * mpc.fan255_adjustment;
      #endif

      if (this_hotend) {
        const int32_t e_position = stepper.position(E_AXIS);
        const float e_speed = (e_position - MPC::e_position) * planner.mm_per_step[E_AXIS] / MPC_dT;

        // The position can appear to make big jumps when, e.g., homing
        if (fabs(e_speed) > planner.settings.max_feedrate_mm_s[E_AXIS])
          MPC::e_position = e_position;
        else if (e_speed > 0.0f) {  // Ignore retract/recover moves
          if (!MPC::e_paused) ambient_xfer_coeff += e_speed * mpc.filament_heat_capacity_permm;
          MPC::e_position = e_position;
        }
      }

      // Update the modeled temperatures
      float blocktempdelta = hotend.soft_pwm_amount * mpc.heater_power * (MPC_dT / 127) / mpc.block_heat_capacity;
      blocktempdelta += (hotend.modeled_ambient_temp - hotend.modeled_block_temp) * ambient_xfer_coeff * MPC_dT / mpc.block_heat_capacity;
      hotend.modeled_block_temp += blocktempdelta;

      const float sensortempdelta = (hotend.modeled_block_temp - hotend.modeled_sensor_temp) * (mpc.sensor_responsiveness * MPC_dT);
      hotend.modeled_sensor_temp += sensortempdelta;

      // Any delta between hotend.modeled_sensor_temp and hotend.celsius is either model
      // error diverging slowly or (fast) noise. Slowly correct towards this temperature and noise will average out.
      const float delta_to_apply = (hotend.celsius - hotend.modeled_sensor_temp) * (MPC_SMOOTHING_FACTOR);
      hotend.modeled_block_temp += delta_to_apply;
      hotend.modeled_sensor_temp += delta_to_apply;

      // Only correct ambient when close to steady state (output power is not clipped or asymptotic temperature is reached)
      if (WITHIN(hotend.soft_pwm_amount, 1, 126) || fabs(blocktempdelta + delta_to_apply) < (MPC_STEADYSTATE * MPC_dT))
        hotend.modeled_ambient_temp += delta_to_apply > 0.f ? _MAX(delta_to_apply, MPC_MIN_AMBIENT_CHANGE * MPC_dT) : _MIN(delta_to_apply, -MPC_MIN_AMBIENT_CHANGE * MPC_dT);

      float power = 0.0;
      if (hotend.target != 0 && !is_idling) {
        // Plan power level to get to target temperature in 2 seconds
        power = (hotend.target - hotend.modeled_block_temp) * mpc.block_heat_capacity / 2.0f;
        power -= (hotend.modeled_ambient_temp - hotend.modeled_block_temp) * ambient_xfer_coeff;
      }

      float pid_output = power * 254.0f / mpc.heater_power + 1.0f;        // Ensure correct quantization into a range of 0 to 127
      LIMIT(pid_output, 0, MPC_MAX);

      /* <-- add a slash to enable
        static uint32_t nexttime = millis() + 1000;
        if (ELAPSED(millis(), nexttime)) {
          nexttime += 1000;
          SERIAL_ECHOLNPGM("block temp ", hotend.modeled_block_temp,
                           ", celsius ", hotend.celsius,
                           ", blocktempdelta ", blocktempdelta,
                           ", delta_to_apply ", delta_to_apply,
                           ", ambient ", hotend.modeled_ambient_temp,
                           ", power ", power,
                           ", pid_output ", pid_output,
                           ", pwm ", (int)pid_output >> 1);
        }
      //*/

    #else // No PID or MPC enabled

      const float pid_output = (!is_idling && temp_hotend[ee].is_below_target()) ? BANG_MAX : 0;

    #endif

    return pid_output;
  }

#endif // HAS_HOTEND

#if ENABLED(PIDTEMPBED)

  float Temperature::get_pid_output_bed() {
    static PIDRunner<bed_info_t> bed_pid(temp_bed);
    const float pid_output = bed_pid.get_pid_output();
    TERN_(PID_BED_DEBUG, bed_pid.debug(temp_bed.celsius, pid_output, F("(Bed)")));
    return pid_output;
  }

#endif // PIDTEMPBED

#if ENABLED(PIDTEMPCHAMBER)

  float Temperature::get_pid_output_chamber() {
    static PIDRunner<chamber_info_t> chamber_pid(temp_chamber);
    const float pid_output = chamber_pid.get_pid_output();
    TERN_(PID_CHAMBER_DEBUG, chamber_pid.debug(temp_chamber.celsius, pid_output, F("(Chamber)")));
    return pid_output;
  }

#endif // PIDTEMPCHAMBER

#if HAS_HOTEND

  void Temperature::manage_hotends(const millis_t &ms) {
    HOTEND_LOOP() {
      #if ENABLED(THERMAL_PROTECTION_HOTENDS)
      {
        const auto deg = degHotend(e);
        if (deg > temp_range[e].maxtemp) {
          TERN_(SOVOL_SV06_RTS, rts.gotoPageBeep(ID_KillBadTemp_L, ID_KillBadTemp_D));
          MAXTEMP_ERROR(e, deg);
        }
      }
      #endif

      TERN_(HEATER_IDLE_HANDLER, heater_idle[e].update(ms));

      #if ENABLED(THERMAL_PROTECTION_HOTENDS)
        // Check for thermal runaway
        tr_state_machine[e].run(temp_hotend[e].celsius, temp_hotend[e].target, (heater_id_t)e, THERMAL_PROTECTION_PERIOD, THERMAL_PROTECTION_HYSTERESIS);
      #endif

      temp_hotend[e].soft_pwm_amount = (temp_hotend[e].celsius > temp_range[e].mintemp || is_hotend_preheating(e))
        && temp_hotend[e].celsius < temp_range[e].maxtemp ? (int)get_pid_output_hotend(e) >> 1 : 0;

      #if WATCH_HOTENDS
        // Make sure temperature is increasing
        if (watch_hotend[e].elapsed(ms)) {          // Enabled and time to check?
          auto temp = degHotend(e);
          if (watch_hotend[e].check(temp))          // Increased enough?
            start_watching_hotend(e);               // If temp reached, turn off elapsed check
          else {
<<<<<<< HEAD
            TERN_(HAS_DWIN_E3V2_BASIC, dwinPopupTemperature(0));
            TERN_(SOVOL_SV06_RTS, rts.gotoPageBeep(ID_KillHeat_L, ID_KillHeat_D));
=======
            TERN_(DWIN_CREALITY_LCD, dwinPopupTemperature(0));
            TERN_(EXTENSIBLE_UI, ExtUI::onHeatingError(e));
>>>>>>> 2afc2f26
            _TEMP_ERROR(e, FPSTR(str_t_heating_failed), MSG_ERR_HEATING_FAILED, temp);
          }
        }
      #endif

    } // HOTEND_LOOP
  }

#endif // HAS_HOTEND

#if HAS_HEATED_BED

  void Temperature::manage_heated_bed(const millis_t &ms) {

    #if ENABLED(THERMAL_PROTECTION_BED)
    {
      const auto deg = degBed();
      if (deg > BED_MAXTEMP) {
        TERN_(SOVOL_SV06_RTS, rts.gotoPageBeep(ID_KillBadTemp_L, ID_KillBadTemp_D));
        MAXTEMP_ERROR(H_BED, deg);
      }
    }
    #endif

    #if WATCH_BED
    {
      // Make sure temperature is increasing
      if (watch_bed.elapsed(ms)) {              // Time to check the bed?
        const auto deg = degBed();
        if (watch_bed.check(deg))               // Increased enough?
          start_watching_bed();                 // If temp reached, turn off elapsed check
        else {
<<<<<<< HEAD
          TERN_(HAS_DWIN_E3V2_BASIC, dwinPopupTemperature(0));
          TERN_(SOVOL_SV06_RTS, rts.gotoPageBeep(ID_KillHeat_L, ID_KillHeat_D));
=======
          TERN_(DWIN_CREALITY_LCD, dwinPopupTemperature(0));
          TERN_(EXTENSIBLE_UI, ExtUI::onHeatingError(H_BED));
>>>>>>> 2afc2f26
          _TEMP_ERROR(H_BED, FPSTR(str_t_heating_failed), MSG_ERR_HEATING_FAILED, deg);
        }
      }
    }
    #endif // WATCH_BED

    #if ALL(PROBING_HEATERS_OFF, BED_LIMIT_SWITCHING)
      #define PAUSE_CHANGE_REQD 1
    #endif

    #if PAUSE_CHANGE_REQD
      static bool last_pause_state;
    #endif

    do {

      #if DISABLED(PIDTEMPBED)
        if (PENDING(ms, next_bed_check_ms)
          && TERN1(PAUSE_CHANGE_REQD, paused_for_probing == last_pause_state)
        ) break;
        next_bed_check_ms = ms + BED_CHECK_INTERVAL;
        TERN_(PAUSE_CHANGE_REQD, last_pause_state = paused_for_probing);
      #endif

      TERN_(HEATER_IDLE_HANDLER, heater_idle[IDLE_INDEX_BED].update(ms));

      #if ENABLED(THERMAL_PROTECTION_BED)
        tr_state_machine[RUNAWAY_IND_BED].run(temp_bed.celsius, temp_bed.target, H_BED, THERMAL_PROTECTION_BED_PERIOD, THERMAL_PROTECTION_BED_HYSTERESIS);
      #endif

      #if HEATER_IDLE_HANDLER
        const bool bed_timed_out = heater_idle[IDLE_INDEX_BED].timed_out;
        if (bed_timed_out) {
          temp_bed.soft_pwm_amount = 0;
          if (DISABLED(PIDTEMPBED)) WRITE_HEATER_BED(LOW);
        }
      #else
        constexpr bool bed_timed_out = false;
      #endif

      if (!bed_timed_out) {
        if (is_bed_preheating()) {
          temp_bed.soft_pwm_amount = MAX_BED_POWER >> 1;
        }
        else {
          #if ENABLED(PIDTEMPBED)
            temp_bed.soft_pwm_amount = WITHIN(temp_bed.celsius, BED_MINTEMP, BED_MAXTEMP) ? (int)get_pid_output_bed() >> 1 : 0;
          #else
            // Check if temperature is within the correct band
            if (WITHIN(temp_bed.celsius, BED_MINTEMP, BED_MAXTEMP)) {
              #if ENABLED(BED_LIMIT_SWITCHING)

                // Range-limited "bang-bang" bed heating
                if (temp_bed.is_above_target(BED_HYSTERESIS))
                  temp_bed.soft_pwm_amount = 0;
                else if (temp_bed.is_below_target(BED_HYSTERESIS))
                  temp_bed.soft_pwm_amount = MAX_BED_POWER >> 1;

              #else // !PIDTEMPBED && !BED_LIMIT_SWITCHING

                // Simple (noisy) "bang-bang" bed heating
                temp_bed.soft_pwm_amount = temp_bed.is_below_target() ? MAX_BED_POWER >> 1 : 0;

              #endif
            }
            else {
              temp_bed.soft_pwm_amount = 0;
              WRITE_HEATER_BED(LOW);
            }
          #endif
        }
      }

    } while (false);
  }

#endif // HAS_HEATED_BED

#if HAS_HEATED_CHAMBER

  void Temperature::manage_heated_chamber(const millis_t &ms) {

    #ifndef CHAMBER_CHECK_INTERVAL
      #define CHAMBER_CHECK_INTERVAL 1000UL
    #endif

    #if ENABLED(THERMAL_PROTECTION_CHAMBER)
    {
      const auto deg = degChamber();
      if (deg > CHAMBER_MAXTEMP) MAXTEMP_ERROR(H_CHAMBER, deg);
    }
    #endif

    #if WATCH_CHAMBER
    {
      // Make sure temperature is increasing
      if (watch_chamber.elapsed(ms)) {          // Time to check the chamber?
        const auto deg = degChamber();
        if (watch_chamber.check(deg))           // Increased enough? Error below.
          start_watching_chamber();             // If temp reached, turn off elapsed check.
        else
          _TEMP_ERROR(H_CHAMBER, FPSTR(str_t_heating_failed), MSG_ERR_HEATING_FAILED, deg);
      }
    }
    #endif

    #if ANY(CHAMBER_FAN, CHAMBER_VENT) || DISABLED(PIDTEMPCHAMBER)
      static bool flag_chamber_excess_heat; // = false
    #endif

    #if ANY(CHAMBER_FAN, CHAMBER_VENT)
      static bool flag_chamber_off; // = false

      if (temp_chamber.target > CHAMBER_MINTEMP) {
        flag_chamber_off = false;

        #if ENABLED(CHAMBER_FAN)
          int16_t fan_chamber_pwm;
          #if CHAMBER_FAN_MODE == 0
            fan_chamber_pwm = CHAMBER_FAN_BASE;
          #elif CHAMBER_FAN_MODE == 1
            fan_chamber_pwm = temp_chamber.is_above_target() ? (CHAMBER_FAN_BASE) + (CHAMBER_FAN_FACTOR) * (temp_chamber.celsius - temp_chamber.target) : 0;
          #elif CHAMBER_FAN_MODE == 2
            fan_chamber_pwm = (CHAMBER_FAN_BASE) + (CHAMBER_FAN_FACTOR) * ABS(temp_chamber.celsius - temp_chamber.target);
            if (temp_chamber.soft_pwm_amount) fan_chamber_pwm += (CHAMBER_FAN_FACTOR) * 2;
          #elif CHAMBER_FAN_MODE == 3
            fan_chamber_pwm = (CHAMBER_FAN_BASE) + _MAX((CHAMBER_FAN_FACTOR) * (temp_chamber.celsius - temp_chamber.target), 0);
          #endif
          NOMORE(fan_chamber_pwm, 255);
          set_fan_speed(CHAMBER_FAN_INDEX, fan_chamber_pwm);
        #endif

        #if ENABLED(CHAMBER_VENT)
          #ifndef MIN_COOLING_SLOPE_TIME_CHAMBER_VENT
            #define MIN_COOLING_SLOPE_TIME_CHAMBER_VENT 20
          #endif
          #ifndef MIN_COOLING_SLOPE_DEG_CHAMBER_VENT
            #define MIN_COOLING_SLOPE_DEG_CHAMBER_VENT 1.5
          #endif
          if (!flag_chamber_excess_heat && temp_chamber.is_above_target(HIGH_EXCESS_HEAT_LIMIT)) {
            // Open vent after MIN_COOLING_SLOPE_TIME_CHAMBER_VENT seconds if the
            // temperature didn't drop at least MIN_COOLING_SLOPE_DEG_CHAMBER_VENT
            if (next_cool_check_ms == 0 || ELAPSED(ms, next_cool_check_ms)) {
              if (temp_chamber.celsius - old_temp > MIN_COOLING_SLOPE_DEG_CHAMBER_VENT)
                flag_chamber_excess_heat = true; // the bed is heating the chamber too much
              next_cool_check_ms = ms + SEC_TO_MS(MIN_COOLING_SLOPE_TIME_CHAMBER_VENT);
              old_temp = temp_chamber.celsius;
            }
          }
          else {
            next_cool_check_ms = 0;
            old_temp = 9999;
          }
          if (flag_chamber_excess_heat && temp_chamber.is_above_target(LOW_EXCESS_HEAT_LIMIT))
            flag_chamber_excess_heat = false;
        #endif
      }
      else if (!flag_chamber_off) {
        #if ENABLED(CHAMBER_FAN)
          flag_chamber_off = true;
          set_fan_speed(CHAMBER_FAN_INDEX, 0);
        #endif
        #if ENABLED(CHAMBER_VENT)
          flag_chamber_excess_heat = false;
          servo[CHAMBER_VENT_SERVO_NR].move(90);
        #endif
      }
    #endif

    #if ENABLED(PIDTEMPCHAMBER)
      // PIDTEMPCHAMBER doesn't support a CHAMBER_VENT yet.
      temp_chamber.soft_pwm_amount = WITHIN(temp_chamber.celsius, CHAMBER_MINTEMP, CHAMBER_MAXTEMP) ? (int)get_pid_output_chamber() >> 1 : 0;
    #else
      if (ELAPSED(ms, next_chamber_check_ms)) {
        next_chamber_check_ms = ms + CHAMBER_CHECK_INTERVAL;

        if (WITHIN(temp_chamber.celsius, CHAMBER_MINTEMP, CHAMBER_MAXTEMP)) {
          if (flag_chamber_excess_heat) {
            temp_chamber.soft_pwm_amount = 0;
            #if ENABLED(CHAMBER_VENT)
              if (!flag_chamber_off) servo[CHAMBER_VENT_SERVO_NR].move(temp_chamber.is_below_target() ? 0 : 90);
            #endif
          }
          else {
            #if ENABLED(CHAMBER_LIMIT_SWITCHING)
              if (temp_chamber.is_above_target(TEMP_CHAMBER_HYSTERESIS))
                temp_chamber.soft_pwm_amount = 0;
              else if (temp_chamber.is_below_target(TEMP_CHAMBER_HYSTERESIS))
                temp_chamber.soft_pwm_amount = (MAX_CHAMBER_POWER) >> 1;
            #else
              temp_chamber.soft_pwm_amount = temp_chamber.is_below_target() ? (MAX_CHAMBER_POWER) >> 1 : 0;
            #endif
            #if ENABLED(CHAMBER_VENT)
              if (!flag_chamber_off) servo[CHAMBER_VENT_SERVO_NR].move(0);
            #endif
          }
        }
        else {
          temp_chamber.soft_pwm_amount = 0;
          WRITE_HEATER_CHAMBER(LOW);
        }
     }
     #if ENABLED(THERMAL_PROTECTION_CHAMBER)
       tr_state_machine[RUNAWAY_IND_CHAMBER].run(temp_chamber.celsius, temp_chamber.target, H_CHAMBER, THERMAL_PROTECTION_CHAMBER_PERIOD, THERMAL_PROTECTION_CHAMBER_HYSTERESIS);
     #endif
   #endif
  }

#endif // HAS_HEATED_CHAMBER

#if HAS_COOLER

  void Temperature::manage_cooler(const millis_t &ms) {

    #ifndef COOLER_CHECK_INTERVAL
      #define COOLER_CHECK_INTERVAL 2000UL
    #endif

    #if ENABLED(THERMAL_PROTECTION_COOLER)
    {
      const auto deg = degCooler();
      if (deg > COOLER_MAXTEMP) MAXTEMP_ERROR(H_COOLER, deg);
    }
    #endif

    #if WATCH_COOLER
      // Make sure temperature is decreasing
      if (watch_cooler.elapsed(ms)) {             // Time to check the cooler?
        const auto deg = degCooler();
        if (deg > watch_cooler.target)            // Failed to decrease enough?
          _TEMP_ERROR(H_COOLER, GET_TEXT_F(MSG_ERR_COOLING_FAILED), MSG_ERR_COOLING_FAILED, deg);
        else
          start_watching_cooler();                // Start again if the target is still far off
      }
    #endif

    static bool flag_cooler_state; // = false

    if (cooler.enabled) {
      flag_cooler_state = true; // used to allow M106 fan control when cooler is disabled
      if (temp_cooler.target == 0) temp_cooler.target = COOLER_MIN_TARGET;
      if (ELAPSED(ms, next_cooler_check_ms)) {
        next_cooler_check_ms = ms + COOLER_CHECK_INTERVAL;
        if (temp_cooler.is_above_target()) { // too warm?
          temp_cooler.soft_pwm_amount = MAX_COOLER_POWER;
          #if ENABLED(COOLER_FAN)
            const int16_t fan_cooler_pwm = (COOLER_FAN_BASE) + (COOLER_FAN_FACTOR) * ABS(temp_cooler.celsius - temp_cooler.target);
            set_fan_speed(COOLER_FAN_INDEX, _MIN(fan_cooler_pwm, 255)); // Set cooler fan pwm
            cooler_fan_flush_ms = ms + 5000;
          #endif
        }
        else {
          temp_cooler.soft_pwm_amount = 0;
          #if ENABLED(COOLER_FAN)
            set_fan_speed(COOLER_FAN_INDEX, temp_cooler.is_above_target(-2) ? COOLER_FAN_BASE : 0);
          #endif
          WRITE_HEATER_COOLER(LOW);
        }
      }
    }
    else {
      temp_cooler.soft_pwm_amount = 0;
      if (flag_cooler_state) {
        flag_cooler_state = false;
        thermalManager.set_fan_speed(COOLER_FAN_INDEX, 0);
      }
      WRITE_HEATER_COOLER(LOW);
    }

    #if ENABLED(THERMAL_PROTECTION_COOLER)
      tr_state_machine[RUNAWAY_IND_COOLER].run(temp_cooler.celsius, temp_cooler.target, H_COOLER, THERMAL_PROTECTION_COOLER_PERIOD, THERMAL_PROTECTION_COOLER_HYSTERESIS);
    #endif
  }

#endif // HAS_COOLER

/**
 * Manage heating activities for extruder hot-ends and a heated bed
 *  - Acquire updated temperature readings
 *    - Also resets the watchdog timer
 *  - Invoke thermal runaway protection
 *  - Manage extruder auto-fan
 *  - Apply filament width to the extrusion rate (may move)
 *  - Update the heated bed PID output value
 */
void Temperature::task() {
  if (marlin_state == MarlinState::MF_INITIALIZING) return hal.watchdog_refresh(); // If Marlin isn't started, at least reset the watchdog!

  static bool no_reentry = false;  // Prevent recursion
  if (no_reentry) return;
  REMEMBER(mh, no_reentry, true);

  #if ENABLED(EMERGENCY_PARSER)
    if (emergency_parser.killed_by_M112) kill(FPSTR(M112_KILL_STR), nullptr, true);

    if (emergency_parser.quickstop_by_M410) {
      emergency_parser.quickstop_by_M410 = false; // quickstop_stepper may call idle so clear this now!
      quickstop_stepper();
    }

    #if HAS_MEDIA
      if (emergency_parser.sd_abort_by_M524) { // abort SD print immediately
        emergency_parser.sd_abort_by_M524 = false;
        card.flag.abort_sd_printing = true;
        gcode.process_subcommands_now(F("M524"));
      }
    #endif
  #endif

  if (!updateTemperaturesIfReady()) return; // Will also reset the watchdog if temperatures are ready

  #if DISABLED(IGNORE_THERMOCOUPLE_ERRORS)
    #if TEMP_SENSOR_IS_MAX_TC(0)
    {
      const auto deg = degHotend(0);
      if (deg > _MIN(HEATER_0_MAXTEMP, TEMP_SENSOR_0_MAX_TC_TMAX - 1.00f)) MAXTEMP_ERROR(H_E0, deg);
      if (deg < _MAX(HEATER_0_MINTEMP, TEMP_SENSOR_0_MAX_TC_TMIN + 0.01f)) MINTEMP_ERROR(H_E0, deg);
    }
    #endif
    #if TEMP_SENSOR_IS_MAX_TC(1)
    {
      const auto deg = degHotend(1);
      if (deg > _MIN(HEATER_1_MAXTEMP, TEMP_SENSOR_1_MAX_TC_TMAX - 1.00f)) MAXTEMP_ERROR(H_E1, deg);
      if (deg < _MAX(HEATER_1_MINTEMP, TEMP_SENSOR_1_MAX_TC_TMIN + 0.01f)) MINTEMP_ERROR(H_E1, deg);
    }
    #endif
    #if TEMP_SENSOR_IS_MAX_TC(2)
    {
      const auto deg = degHotend(2);
      if (deg > _MIN(HEATER_2_MAXTEMP, TEMP_SENSOR_2_MAX_TC_TMAX - 1.00f)) MAXTEMP_ERROR(H_E2, deg);
      if (deg < _MAX(HEATER_2_MINTEMP, TEMP_SENSOR_2_MAX_TC_TMIN + 0.01f)) MINTEMP_ERROR(H_E2, deg);
    }
    #endif
    #if TEMP_SENSOR_IS_MAX_TC(REDUNDANT)
    {
      const auto deg = degRedundant();
      if (deg > TEMP_SENSOR_REDUNDANT_MAX_TC_TMAX - 1.00f) MAXTEMP_ERROR(H_REDUNDANT, deg);
      if (deg < TEMP_SENSOR_REDUNDANT_MAX_TC_TMIN + 0.01f) MINTEMP_ERROR(H_REDUNDANT, deg);
    }
    #endif
    #if TEMP_SENSOR_IS_MAX_TC(BED)
    {
      const auto deg = degBed();
      if (deg > _MIN(BED_MAXTEMP, TEMP_SENSOR_BED_MAX_TC_TMAX - 1.00f)) MAXTEMP_ERROR(H_BED, deg);
      if (deg < _MAX(BED_MINTEMP, TEMP_SENSOR_BED_MAX_TC_TMIN + 0.01f)) MINTEMP_ERROR(H_BED, deg);
    }
    #endif
  #endif

  const millis_t ms = millis();

  // Handle Hotend Temp Errors, Heating Watch, etc.
  TERN_(HAS_HOTEND, manage_hotends(ms));

  #if HAS_TEMP_REDUNDANT
  {
    const auto deg = degRedundant();
    // Make sure measured temperatures are close together
    if (ABS(degRedundantTarget() - deg) > TEMP_SENSOR_REDUNDANT_MAX_DIFF)
      _TEMP_ERROR(HEATER_ID(TEMP_SENSOR_REDUNDANT_TARGET), F(STR_REDUNDANCY), MSG_ERR_REDUNDANT_TEMP, deg);
  }
  #endif

  // Manage extruder auto fans and/or read fan tachometers
  TERN_(HAS_FAN_LOGIC, manage_extruder_fans(ms));

  /**
   * Dynamically set the volumetric multiplier based
   * on the delayed Filament Width measurement.
   */
  TERN_(FILAMENT_WIDTH_SENSOR, filwidth.update_volumetric());

  // Handle Bed Temp Errors, Heating Watch, etc.
  TERN_(HAS_HEATED_BED, manage_heated_bed(ms));

  // Handle Heated Chamber Temp Errors, Heating Watch, etc.
  TERN_(HAS_HEATED_CHAMBER, manage_heated_chamber(ms));

  // Handle Cooler Temp Errors, Cooling Watch, etc.
  TERN_(HAS_COOLER, manage_cooler(ms));

  #if ENABLED(LASER_COOLANT_FLOW_METER)
    cooler.flowmeter_task(ms);
    #if ENABLED(FLOWMETER_SAFETY)
      if (cooler.check_flow_too_low()) {
        TERN_(HAS_DISPLAY, if (cutter.enabled()) ui.flow_fault());
        cutter.disable();
        cutter.cutter_mode = CUTTER_MODE_ERROR;   // Immediately kill stepper inline power output
      }
    #endif
  #endif

  UNUSED(ms);
}

// For a 5V input the AD595 returns a value scaled with 10mV per °C. (Minimum input voltage is 5V.)
#define TEMP_AD595(RAW)  ((RAW) * (ADC_VREF_MV / 10) / float(HAL_ADC_RANGE) / (OVERSAMPLENR) * (TEMP_SENSOR_AD595_GAIN) + TEMP_SENSOR_AD595_OFFSET)
// For a 5V input the AD8495 returns a value scaled with 5mV per °C. (Minimum input voltage is 2.7V.)
#define TEMP_AD8495(RAW) ((RAW) * (ADC_VREF_MV /  5) / float(HAL_ADC_RANGE) / (OVERSAMPLENR) * (TEMP_SENSOR_AD8495_GAIN) + TEMP_SENSOR_AD8495_OFFSET)

/**
 * Bisect search for the range of the 'raw' value, then interpolate
 * proportionally between the under and over values.
 */
#define SCAN_THERMISTOR_TABLE(TBL,LEN) do{                                \
  uint8_t l = 0, r = LEN, m;                                              \
  for (;;) {                                                              \
    m = (l + r) >> 1;                                                     \
    if (!m) return celsius_t(pgm_read_word(&TBL[0].celsius));             \
    if (m == l || m == r) return celsius_t(pgm_read_word(&TBL[LEN-1].celsius)); \
    raw_adc_t v00 = pgm_read_word(&TBL[m-1].value),                       \
              v10 = pgm_read_word(&TBL[m-0].value);                       \
         if (raw < v00) r = m;                                            \
    else if (raw > v10) l = m;                                            \
    else {                                                                \
      const celsius_t v01 = celsius_t(pgm_read_word(&TBL[m-1].celsius)),  \
                      v11 = celsius_t(pgm_read_word(&TBL[m-0].celsius));  \
      return v01 + (raw - v00) * float(v11 - v01) / float(v10 - v00);     \
    }                                                                     \
  }                                                                       \
}while(0)

#if HAS_USER_THERMISTORS

  user_thermistor_t Temperature::user_thermistor[USER_THERMISTORS]; // Initialized by settings.load()

  void Temperature::reset_user_thermistors() {
    user_thermistor_t default_user_thermistor[USER_THERMISTORS] = {
      #if TEMP_SENSOR_0_IS_CUSTOM
        { true, HOTEND0_SH_C_COEFF, 0, HOTEND0_PULLUP_RESISTOR_OHMS, HOTEND0_RESISTANCE_25C_OHMS, 0, 0, HOTEND0_BETA, 0 },
      #endif
      #if TEMP_SENSOR_1_IS_CUSTOM
        { true, HOTEND1_SH_C_COEFF, 0, HOTEND1_PULLUP_RESISTOR_OHMS, HOTEND1_RESISTANCE_25C_OHMS, 0, 0, HOTEND1_BETA, 0 },
      #endif
      #if TEMP_SENSOR_2_IS_CUSTOM
        { true, HOTEND2_SH_C_COEFF, 0, HOTEND2_PULLUP_RESISTOR_OHMS, HOTEND2_RESISTANCE_25C_OHMS, 0, 0, HOTEND2_BETA, 0 },
      #endif
      #if TEMP_SENSOR_3_IS_CUSTOM
        { true, HOTEND3_SH_C_COEFF, 0, HOTEND3_PULLUP_RESISTOR_OHMS, HOTEND3_RESISTANCE_25C_OHMS, 0, 0, HOTEND3_BETA, 0 },
      #endif
      #if TEMP_SENSOR_4_IS_CUSTOM
        { true, HOTEND4_SH_C_COEFF, 0, HOTEND4_PULLUP_RESISTOR_OHMS, HOTEND4_RESISTANCE_25C_OHMS, 0, 0, HOTEND4_BETA, 0 },
      #endif
      #if TEMP_SENSOR_5_IS_CUSTOM
        { true, HOTEND5_SH_C_COEFF, 0, HOTEND5_PULLUP_RESISTOR_OHMS, HOTEND5_RESISTANCE_25C_OHMS, 0, 0, HOTEND5_BETA, 0 },
      #endif
      #if TEMP_SENSOR_6_IS_CUSTOM
        { true, HOTEND6_SH_C_COEFF, 0, HOTEND6_PULLUP_RESISTOR_OHMS, HOTEND6_RESISTANCE_25C_OHMS, 0, 0, HOTEND6_BETA, 0 },
      #endif
      #if TEMP_SENSOR_7_IS_CUSTOM
        { true, HOTEND7_SH_C_COEFF, 0, HOTEND7_PULLUP_RESISTOR_OHMS, HOTEND7_RESISTANCE_25C_OHMS, 0, 0, HOTEND7_BETA, 0 },
      #endif
      #if TEMP_SENSOR_BED_IS_CUSTOM
        { true, BED_SH_C_COEFF, 0, BED_PULLUP_RESISTOR_OHMS, BED_RESISTANCE_25C_OHMS, 0, 0, BED_BETA, 0 },
      #endif
      #if TEMP_SENSOR_CHAMBER_IS_CUSTOM
        { true, CHAMBER_SH_C_COEFF, 0, CHAMBER_PULLUP_RESISTOR_OHMS, CHAMBER_RESISTANCE_25C_OHMS, 0, 0, CHAMBER_BETA, 0 },
      #endif
      #if TEMP_SENSOR_COOLER_IS_CUSTOM
        { true, COOLER_SH_C_COEFF, 0, COOLER_PULLUP_RESISTOR_OHMS, COOLER_RESISTANCE_25C_OHMS, 0, 0, COOLER_BETA, 0 },
      #endif
      #if TEMP_SENSOR_PROBE_IS_CUSTOM
        { true, PROBE_SH_C_COEFF, 0, PROBE_PULLUP_RESISTOR_OHMS, PROBE_RESISTANCE_25C_OHMS, 0, 0, PROBE_BETA, 0 },
      #endif
      #if TEMP_SENSOR_BOARD_IS_CUSTOM
        { true, BOARD_SH_C_COEFF, 0, BOARD_PULLUP_RESISTOR_OHMS, BOARD_RESISTANCE_25C_OHMS, 0, 0, BOARD_BETA, 0 },
      #endif
      #if TEMP_SENSOR_REDUNDANT_IS_CUSTOM
        { true, REDUNDANT_SH_C_COEFF, 0, REDUNDANT_PULLUP_RESISTOR_OHMS, REDUNDANT_RESISTANCE_25C_OHMS, 0, 0, REDUNDANT_BETA, 0 },
      #endif
    };
    COPY(user_thermistor, default_user_thermistor);
  }

  void Temperature::M305_report(const uint8_t t_index, const bool forReplay/*=true*/) {
    TERN_(MARLIN_SMALL_BUILD, return);

    gcode.report_heading_etc(forReplay, F(STR_USER_THERMISTORS));
    SERIAL_ECHOPGM("  M305 P", AS_DIGIT(t_index));

    const user_thermistor_t &t = user_thermistor[t_index];

    SERIAL_ECHO(
      F(" R"), p_float_t(t.series_res, 1), FPSTR(SP_T_STR), p_float_t(t.res_25, 1),
      FPSTR(SP_B_STR), p_float_t(t.beta, 1), FPSTR(SP_C_STR), p_float_t(t.sh_c_coeff, 9),
      F(" ; ")
    );
    SERIAL_ECHOLN(
      TERN_(TEMP_SENSOR_0_IS_CUSTOM, t_index == CTI_HOTEND_0 ? F("HOTEND 0") :)
      TERN_(TEMP_SENSOR_1_IS_CUSTOM, t_index == CTI_HOTEND_1 ? F("HOTEND 1") :)
      TERN_(TEMP_SENSOR_2_IS_CUSTOM, t_index == CTI_HOTEND_2 ? F("HOTEND 2") :)
      TERN_(TEMP_SENSOR_3_IS_CUSTOM, t_index == CTI_HOTEND_3 ? F("HOTEND 3") :)
      TERN_(TEMP_SENSOR_4_IS_CUSTOM, t_index == CTI_HOTEND_4 ? F("HOTEND 4") :)
      TERN_(TEMP_SENSOR_5_IS_CUSTOM, t_index == CTI_HOTEND_5 ? F("HOTEND 5") :)
      TERN_(TEMP_SENSOR_6_IS_CUSTOM, t_index == CTI_HOTEND_6 ? F("HOTEND 6") :)
      TERN_(TEMP_SENSOR_7_IS_CUSTOM, t_index == CTI_HOTEND_7 ? F("HOTEND 7") :)
      TERN_(TEMP_SENSOR_BED_IS_CUSTOM, t_index == CTI_BED ? F("BED") :)
      TERN_(TEMP_SENSOR_CHAMBER_IS_CUSTOM, t_index == CTI_CHAMBER ? F("CHAMBER") :)
      TERN_(TEMP_SENSOR_COOLER_IS_CUSTOM, t_index == CTI_COOLER ? F("COOLER") :)
      TERN_(TEMP_SENSOR_PROBE_IS_CUSTOM, t_index == CTI_PROBE ? F("PROBE") :)
      TERN_(TEMP_SENSOR_BOARD_IS_CUSTOM, t_index == CTI_BOARD ? F("BOARD") :)
      TERN_(TEMP_SENSOR_REDUNDANT_IS_CUSTOM, t_index == CTI_REDUNDANT ? F("REDUNDANT") :)
      FSTR_P(nullptr)
    );
  }

  celsius_float_t Temperature::user_thermistor_to_deg_c(const uint8_t t_index, const raw_adc_t raw) {

    if (!WITHIN(t_index, 0, COUNT(user_thermistor) - 1)) return 25;

    user_thermistor_t &t = user_thermistor[t_index];
    if (t.pre_calc) { // pre-calculate some variables
      t.pre_calc     = false;
      t.res_25_recip = 1.0f / t.res_25;
      t.res_25_log   = logf(t.res_25);
      t.beta_recip   = 1.0f / t.beta;
      t.sh_alpha     = RECIPROCAL(THERMISTOR_RESISTANCE_NOMINAL_C - (THERMISTOR_ABS_ZERO_C))
                        - (t.beta_recip * t.res_25_log) - (t.sh_c_coeff * cu(t.res_25_log));
    }

    // Maximum ADC value .. take into account the over sampling
    constexpr raw_adc_t adc_max = MAX_RAW_THERMISTOR_VALUE;
    const raw_adc_t adc_raw = constrain(raw, 1, adc_max - 1); // constrain to prevent divide-by-zero

    const float adc_inverse = (adc_max - adc_raw) - 0.5f,
                resistance = t.series_res * (adc_raw + 0.5f) / adc_inverse,
                log_resistance = logf(resistance);

    float value = t.sh_alpha;
    value += log_resistance * t.beta_recip;
    if (t.sh_c_coeff != 0)
      value += t.sh_c_coeff * cu(log_resistance);
    value = 1.0f / value;

    // Return degrees C (up to 999, as the LCD only displays 3 digits)
    return _MIN(value + THERMISTOR_ABS_ZERO_C, 999);
  }
#endif

#if HAS_HOTEND
  // Derived from RepRap FiveD extruder::getTemperature()
  // For hot end temperature measurement.
  celsius_float_t Temperature::analog_to_celsius_hotend(const raw_adc_t raw, const uint8_t e) {
    if (e >= HOTENDS) {
      SERIAL_ERROR_START();
      SERIAL_ECHO(e);
      SERIAL_ECHOLNPGM(STR_INVALID_EXTRUDER_NUM);
      kill();
      return 0;
    }

    switch (e) {
      case 0:
        #if TEMP_SENSOR_0_IS_CUSTOM
          return user_thermistor_to_deg_c(CTI_HOTEND_0, raw);
        #elif TEMP_SENSOR_IS_MAX_TC(0)
          #if TEMP_SENSOR_0_IS_MAX31865
            return TERN(LIB_INTERNAL_MAX31865,
              max31865_0.temperature(raw),
              max31865_0.temperature(MAX31865_SENSOR_OHMS_0, MAX31865_CALIBRATION_OHMS_0)
            );
          #else
            return (int16_t)raw * 0.25f;
          #endif
        #elif TEMP_SENSOR_0_IS_AD595
          return TEMP_AD595(raw);
        #elif TEMP_SENSOR_0_IS_AD8495
          return TEMP_AD8495(raw);
        #else
          break;
        #endif
      case 1:
        #if TEMP_SENSOR_1_IS_CUSTOM
          return user_thermistor_to_deg_c(CTI_HOTEND_1, raw);
        #elif TEMP_SENSOR_IS_MAX_TC(1)
          #if TEMP_SENSOR_0_IS_MAX31865
            return TERN(LIB_INTERNAL_MAX31865,
              max31865_1.temperature(raw),
              max31865_1.temperature(MAX31865_SENSOR_OHMS_1, MAX31865_CALIBRATION_OHMS_1)
            );
          #else
            return (int16_t)raw * 0.25f;
          #endif
        #elif TEMP_SENSOR_1_IS_AD595
          return TEMP_AD595(raw);
        #elif TEMP_SENSOR_1_IS_AD8495
          return TEMP_AD8495(raw);
        #else
          break;
        #endif
      case 2:
        #if TEMP_SENSOR_2_IS_CUSTOM
          return user_thermistor_to_deg_c(CTI_HOTEND_2, raw);
        #elif TEMP_SENSOR_IS_MAX_TC(2)
          #if TEMP_SENSOR_0_IS_MAX31865
            return TERN(LIB_INTERNAL_MAX31865,
              max31865_2.temperature(raw),
              max31865_2.temperature(MAX31865_SENSOR_OHMS_2, MAX31865_CALIBRATION_OHMS_2)
            );
          #else
            return (int16_t)raw * 0.25f;
          #endif
        #elif TEMP_SENSOR_2_IS_AD595
          return TEMP_AD595(raw);
        #elif TEMP_SENSOR_2_IS_AD8495
          return TEMP_AD8495(raw);
        #else
          break;
        #endif
      case 3:
        #if TEMP_SENSOR_3_IS_CUSTOM
          return user_thermistor_to_deg_c(CTI_HOTEND_3, raw);
        #elif TEMP_SENSOR_3_IS_AD595
          return TEMP_AD595(raw);
        #elif TEMP_SENSOR_3_IS_AD8495
          return TEMP_AD8495(raw);
        #else
          break;
        #endif
      case 4:
        #if TEMP_SENSOR_4_IS_CUSTOM
          return user_thermistor_to_deg_c(CTI_HOTEND_4, raw);
        #elif TEMP_SENSOR_4_IS_AD595
          return TEMP_AD595(raw);
        #elif TEMP_SENSOR_4_IS_AD8495
          return TEMP_AD8495(raw);
        #else
          break;
        #endif
      case 5:
        #if TEMP_SENSOR_5_IS_CUSTOM
          return user_thermistor_to_deg_c(CTI_HOTEND_5, raw);
        #elif TEMP_SENSOR_5_IS_AD595
          return TEMP_AD595(raw);
        #elif TEMP_SENSOR_5_IS_AD8495
          return TEMP_AD8495(raw);
        #else
          break;
        #endif
      case 6:
        #if TEMP_SENSOR_6_IS_CUSTOM
          return user_thermistor_to_deg_c(CTI_HOTEND_6, raw);
        #elif TEMP_SENSOR_6_IS_AD595
          return TEMP_AD595(raw);
        #elif TEMP_SENSOR_6_IS_AD8495
          return TEMP_AD8495(raw);
        #else
          break;
        #endif
      case 7:
        #if TEMP_SENSOR_7_IS_CUSTOM
          return user_thermistor_to_deg_c(CTI_HOTEND_7, raw);
        #elif TEMP_SENSOR_7_IS_AD595
          return TEMP_AD595(raw);
        #elif TEMP_SENSOR_7_IS_AD8495
          return TEMP_AD8495(raw);
        #else
          break;
        #endif
      default: break;
    }

    #if HAS_HOTEND_THERMISTOR
      // Thermistor with conversion table?
      const temp_entry_t(*tt)[] = (temp_entry_t(*)[])(heater_ttbl_map[e]);
      SCAN_THERMISTOR_TABLE((*tt), heater_ttbllen_map[e]);
    #endif

    return 0;
  }
#endif // HAS_HOTEND

#if HAS_HEATED_BED
  // For bed temperature measurement.
  celsius_float_t Temperature::analog_to_celsius_bed(const raw_adc_t raw) {
    #if TEMP_SENSOR_BED_IS_CUSTOM
      return user_thermistor_to_deg_c(CTI_BED, raw);
    #elif TEMP_SENSOR_IS_MAX_TC(BED)
      #if TEMP_SENSOR_BED_IS_MAX31865
        return TERN(LIB_INTERNAL_MAX31865,
          max31865_BED.temperature(raw),
          max31865_BED.temperature(MAX31865_SENSOR_OHMS_BED, MAX31865_CALIBRATION_OHMS_BED)
        );
      #else
        return (int16_t)raw * 0.25f;
      #endif
    #elif TEMP_SENSOR_BED_IS_THERMISTOR
      SCAN_THERMISTOR_TABLE(TEMPTABLE_BED, TEMPTABLE_BED_LEN);
    #elif TEMP_SENSOR_BED_IS_AD595
      return TEMP_AD595(raw);
    #elif TEMP_SENSOR_BED_IS_AD8495
      return TEMP_AD8495(raw);
    #else
      UNUSED(raw);
      return 0;
    #endif
  }
#endif // HAS_HEATED_BED

#if HAS_TEMP_CHAMBER
  // For chamber temperature measurement.
  celsius_float_t Temperature::analog_to_celsius_chamber(const raw_adc_t raw) {
    #if TEMP_SENSOR_CHAMBER_IS_CUSTOM
      return user_thermistor_to_deg_c(CTI_CHAMBER, raw);
    #elif TEMP_SENSOR_CHAMBER_IS_THERMISTOR
      SCAN_THERMISTOR_TABLE(TEMPTABLE_CHAMBER, TEMPTABLE_CHAMBER_LEN);
    #elif TEMP_SENSOR_CHAMBER_IS_AD595
      return TEMP_AD595(raw);
    #elif TEMP_SENSOR_CHAMBER_IS_AD8495
      return TEMP_AD8495(raw);
    #else
      UNUSED(raw);
      return 0;
    #endif
  }
#endif // HAS_TEMP_CHAMBER

#if HAS_TEMP_COOLER
  // For cooler temperature measurement.
  celsius_float_t Temperature::analog_to_celsius_cooler(const raw_adc_t raw) {
    #if TEMP_SENSOR_COOLER_IS_CUSTOM
      return user_thermistor_to_deg_c(CTI_COOLER, raw);
    #elif TEMP_SENSOR_COOLER_IS_THERMISTOR
      SCAN_THERMISTOR_TABLE(TEMPTABLE_COOLER, TEMPTABLE_COOLER_LEN);
    #elif TEMP_SENSOR_COOLER_IS_AD595
      return TEMP_AD595(raw);
    #elif TEMP_SENSOR_COOLER_IS_AD8495
      return TEMP_AD8495(raw);
    #else
      UNUSED(raw);
      return 0;
    #endif
  }
#endif // HAS_TEMP_COOLER

#if HAS_TEMP_PROBE
  // For probe temperature measurement.
  celsius_float_t Temperature::analog_to_celsius_probe(const raw_adc_t raw) {
    #if TEMP_SENSOR_PROBE_IS_CUSTOM
      return user_thermistor_to_deg_c(CTI_PROBE, raw);
    #elif TEMP_SENSOR_PROBE_IS_THERMISTOR
      SCAN_THERMISTOR_TABLE(TEMPTABLE_PROBE, TEMPTABLE_PROBE_LEN);
    #elif TEMP_SENSOR_PROBE_IS_AD595
      return TEMP_AD595(raw);
    #elif TEMP_SENSOR_PROBE_IS_AD8495
      return TEMP_AD8495(raw);
    #else
      UNUSED(raw);
      return 0;
    #endif
  }
#endif // HAS_TEMP_PROBE

#if HAS_TEMP_BOARD
  // For motherboard temperature measurement.
  celsius_float_t Temperature::analog_to_celsius_board(const raw_adc_t raw) {
    #if TEMP_SENSOR_BOARD_IS_CUSTOM
      return user_thermistor_to_deg_c(CTI_BOARD, raw);
    #elif TEMP_SENSOR_BOARD_IS_THERMISTOR
      SCAN_THERMISTOR_TABLE(TEMPTABLE_BOARD, TEMPTABLE_BOARD_LEN);
    #elif TEMP_SENSOR_BOARD_IS_AD595
      return TEMP_AD595(raw);
    #elif TEMP_SENSOR_BOARD_IS_AD8495
      return TEMP_AD8495(raw);
    #else
      UNUSED(raw);
      return 0;
    #endif
  }
#endif // HAS_TEMP_BOARD

#if HAS_TEMP_SOC
  // For SoC temperature measurement.
  celsius_float_t Temperature::analog_to_celsius_soc(const raw_adc_t raw) {
    return (
      #ifdef TEMP_SOC_SENSOR
        TEMP_SOC_SENSOR(raw)
      #else
        0
        #error "TEMP_SENSOR_SOC requires the TEMP_SOC_SENSOR(RAW) macro to be defined for your board."
      #endif
    );
  }
#endif

#if HAS_TEMP_REDUNDANT
  // For redundant temperature measurement.
  celsius_float_t Temperature::analog_to_celsius_redundant(const raw_adc_t raw) {
    #if TEMP_SENSOR_REDUNDANT_IS_CUSTOM
      return user_thermistor_to_deg_c(CTI_REDUNDANT, raw);
    #elif TEMP_SENSOR_IS_MAX_TC(REDUNDANT) && REDUNDANT_TEMP_MATCH(SOURCE, E0)
      return TERN(TEMP_SENSOR_REDUNDANT_IS_MAX31865, max31865_0.temperature(raw), (int16_t)raw * 0.25f);
    #elif TEMP_SENSOR_IS_MAX_TC(REDUNDANT) && REDUNDANT_TEMP_MATCH(SOURCE, E1)
      return TERN(TEMP_SENSOR_REDUNDANT_IS_MAX31865, max31865_1.temperature(raw), (int16_t)raw * 0.25f);
    #elif TEMP_SENSOR_IS_MAX_TC(REDUNDANT) && REDUNDANT_TEMP_MATCH(SOURCE, E2)
      return TERN(TEMP_SENSOR_REDUNDANT_IS_MAX31865, max31865_2.temperature(raw), (int16_t)raw * 0.25f);
    #elif TEMP_SENSOR_REDUNDANT_IS_THERMISTOR
      SCAN_THERMISTOR_TABLE(TEMPTABLE_REDUNDANT, TEMPTABLE_REDUNDANT_LEN);
    #elif TEMP_SENSOR_REDUNDANT_IS_AD595
      return TEMP_AD595(raw);
    #elif TEMP_SENSOR_REDUNDANT_IS_AD8495
      return TEMP_AD8495(raw);
    #else
      UNUSED(raw);
      return 0;
    #endif
  }
#endif // HAS_TEMP_REDUNDANT

/**
 * Convert the raw sensor readings into actual Celsius temperatures and
 * validate raw temperatures. Bad readings generate min/maxtemp errors.
 *
 * The raw values are generated entirely in interrupt context, and this
 * method is called from normal context once 'raw_temps_ready' has been
 * set by update_raw_temperatures().
 *
 * The watchdog is dependent on this method. If 'raw_temps_ready' stops
 * being set by the interrupt so that this method is not called for over
 * 4 seconds then something has gone afoul and the machine will be reset.
 */
void Temperature::updateTemperaturesFromRawValues() {

  hal.watchdog_refresh(); // Reset because raw_temps_ready was set by the interrupt

  #if TEMP_SENSOR_IS_MAX_TC(0)
    temp_hotend[0].setraw(READ_MAX_TC(0));
  #endif
  #if TEMP_SENSOR_IS_MAX_TC(1)
    temp_hotend[1].setraw(READ_MAX_TC(1));
  #endif
  #if TEMP_SENSOR_IS_MAX_TC(2)
    temp_hotend[2].setraw(READ_MAX_TC(2));
  #endif
  #if TEMP_SENSOR_IS_MAX_TC(REDUNDANT)
    temp_redundant.setraw(READ_MAX_TC(HEATER_ID(TEMP_SENSOR_REDUNDANT_SOURCE)));
  #endif
  #if TEMP_SENSOR_IS_MAX_TC(BED)
    temp_bed.setraw(read_max_tc_bed());
  #endif

  #if HAS_HOTEND
    HOTEND_LOOP() temp_hotend[e].celsius = analog_to_celsius_hotend(temp_hotend[e].getraw(), e);
  #endif

  TERN_(HAS_HEATED_BED,     temp_bed.celsius       = analog_to_celsius_bed(temp_bed.getraw()));
  TERN_(HAS_TEMP_CHAMBER,   temp_chamber.celsius   = analog_to_celsius_chamber(temp_chamber.getraw()));
  TERN_(HAS_TEMP_COOLER,    temp_cooler.celsius    = analog_to_celsius_cooler(temp_cooler.getraw()));
  TERN_(HAS_TEMP_PROBE,     temp_probe.celsius     = analog_to_celsius_probe(temp_probe.getraw()));
  TERN_(HAS_TEMP_BOARD,     temp_board.celsius     = analog_to_celsius_board(temp_board.getraw()));
  TERN_(HAS_TEMP_SOC,       temp_soc.celsius       = analog_to_celsius_soc(temp_soc.getraw()));
  TERN_(HAS_TEMP_REDUNDANT, temp_redundant.celsius = analog_to_celsius_redundant(temp_redundant.getraw()));

  TERN_(FILAMENT_WIDTH_SENSOR, filwidth.update_measured_mm());
  TERN_(HAS_POWER_MONITOR,     power_monitor.capture_values());

  #if HAS_HOTEND
    #define _TEMPDIR(N) TEMP_SENSOR_IS_ANY_MAX_TC(N) ? 0 : TEMPDIR(N),
    static constexpr int8_t temp_dir[HOTENDS] = { REPEAT(HOTENDS, _TEMPDIR) };

    HOTEND_LOOP() {
      const raw_adc_t r = temp_hotend[e].getraw();
      const bool neg = temp_dir[e] < 0, pos = temp_dir[e] > 0;
      if ((neg && r < temp_range[e].raw_max) || (pos && r > temp_range[e].raw_max))
        MAXTEMP_ERROR(e, temp_hotend[e].celsius);

      /**
      // DEBUG PREHEATING TIME
      SERIAL_ECHOLNPGM("\nExtruder = ", e, " Preheat On/Off = ", is_preheating(e));
      const float test_is_preheating = (preheat_end_ms_hotend[HOTEND_INDEX] - millis()) * 0.001f;
      if (test_is_preheating < 31) SERIAL_ECHOLNPGM("Extruder = ", e, " Preheat remaining time = ", test_is_preheating, "s", "\n");
      //*/

      const bool heater_on = temp_hotend[e].target > 0;
      if (heater_on && !is_hotend_preheating(e) && ((neg && r > temp_range[e].raw_min) || (pos && r < temp_range[e].raw_min))) {
        if (TERN1(MULTI_MAX_CONSECUTIVE_LOW_TEMP_ERR, ++consecutive_low_temperature_error[e] >= MAX_CONSECUTIVE_LOW_TEMPERATURE_ERROR_ALLOWED))
          MINTEMP_ERROR(e, temp_hotend[e].celsius);
      }
      else {
        TERN_(MULTI_MAX_CONSECUTIVE_LOW_TEMP_ERR, consecutive_low_temperature_error[e] = 0);
      }
    }

  #endif // HAS_HOTEND

  #if ENABLED(THERMAL_PROTECTION_BED)
    if (TP_CMP(BED, temp_bed.getraw(), temp_sensor_range_bed.raw_max))
      MAXTEMP_ERROR(H_BED, temp_bed.celsius);
    if (temp_bed.target > 0 && !is_bed_preheating() && TP_CMP(BED, temp_sensor_range_bed.raw_min, temp_bed.getraw()))
      MINTEMP_ERROR(H_BED, temp_bed.celsius);
  #endif

  #if ALL(HAS_HEATED_CHAMBER, THERMAL_PROTECTION_CHAMBER)
    if (TP_CMP(CHAMBER, temp_chamber.getraw(), temp_sensor_range_chamber.raw_max))
      MAXTEMP_ERROR(H_CHAMBER, temp_chamber.celsius);
    if (temp_chamber.target > 0 && TP_CMP(CHAMBER, temp_sensor_range_chamber.raw_min, temp_chamber.getraw()))
      MINTEMP_ERROR(H_CHAMBER, temp_chamber.celsius);
  #endif

  #if ALL(HAS_COOLER, THERMAL_PROTECTION_COOLER)
    if (cutter.unitPower > 0 && TP_CMP(COOLER, temp_cooler.getraw(), temp_sensor_range_cooler.raw_max))
      MAXTEMP_ERROR(H_COOLER, temp_cooler.celsius);
    if (TP_CMP(COOLER, temp_sensor_range_cooler.raw_min, temp_cooler.getraw()))
      MINTEMP_ERROR(H_COOLER, temp_cooler.celsius);
  #endif

  #if ALL(HAS_TEMP_BOARD, THERMAL_PROTECTION_BOARD)
    if (TP_CMP(BOARD, temp_board.getraw(), temp_sensor_range_board.raw_max))
      MAXTEMP_ERROR(H_BOARD, temp_board.celsius);
    if (TP_CMP(BOARD, temp_sensor_range_board.raw_min, temp_board.getraw()))
      MINTEMP_ERROR(H_BOARD, temp_board.celsius);
  #endif

  #if ALL(HAS_TEMP_SOC, THERMAL_PROTECTION_SOC)
    if (TP_CMP(SOC, temp_soc.getraw(), maxtemp_raw_SOC)) MAXTEMP_ERROR(H_SOC, temp_soc.celsius);
  #endif

} // Temperature::updateTemperaturesFromRawValues

/**
 * Initialize the temperature manager
 *
 * The manager is implemented by periodic calls to task()
 *
 *  - Init (and disable) SPI thermocouples like MAX6675 and MAX31865
 *  - Disable RUMBA JTAG to accommodate a thermocouple extension
 *  - Read-enable thermistors with a read-enable pin
 *  - Init HEATER and COOLER pins for OUTPUT in OFF state
 *  - Init the FAN pins as PWM or OUTPUT
 *  - Init the SPI interface for SPI thermocouples
 *  - Init ADC according to the HAL
 *  - Set thermistor pins to analog inputs according to the HAL
 *  - Start the Temperature ISR timer
 *  - Init the AUTO FAN pins as PWM or OUTPUT
 *  - Wait 250ms for temperatures to settle
 *  - Init temp_range[], used for catching min/maxtemp
 */
void Temperature::init() {

  TERN_(PROBING_HEATERS_OFF, paused_for_probing = false);

  // Init (and disable) SPI thermocouples
  #if TEMP_SENSOR_IS_ANY_MAX_TC(0) && PIN_EXISTS(TEMP_0_CS)
    OUT_WRITE(TEMP_0_CS_PIN, HIGH);
  #endif
  #if TEMP_SENSOR_IS_ANY_MAX_TC(1) && PIN_EXISTS(TEMP_1_CS)
    OUT_WRITE(TEMP_1_CS_PIN, HIGH);
  #endif
  #if TEMP_SENSOR_IS_ANY_MAX_TC(2) && PIN_EXISTS(TEMP_2_CS)
    OUT_WRITE(TEMP_2_CS_PIN, HIGH);
  #endif

  // Setup objects for library-based polling of MAX TCs
  #if HAS_MAXTC_LIBRARIES
    #define _MAX31865_WIRES(n) MAX31865_##n##WIRE
    #define MAX31865_WIRES(n) _MAX31865_WIRES(n)

    #if TEMP_SENSOR_IS_MAX(0, 6675) && HAS_MAX6675_LIBRARY
      max6675_0.begin();
    #elif TEMP_SENSOR_IS_MAX(0, 31855) && HAS_MAX31855_LIBRARY
      max31855_0.begin();
    #elif TEMP_SENSOR_IS_MAX(0, 31865)
      max31865_0.begin(
        MAX31865_WIRES(MAX31865_SENSOR_WIRES_0) // MAX31865_2WIRE, MAX31865_3WIRE, MAX31865_4WIRE
        OPTARG(LIB_INTERNAL_MAX31865, MAX31865_SENSOR_OHMS_0, MAX31865_CALIBRATION_OHMS_0, MAX31865_WIRE_OHMS_0)
      );
    #endif

    #if TEMP_SENSOR_IS_MAX(1, 6675) && HAS_MAX6675_LIBRARY
      max6675_1.begin();
    #elif TEMP_SENSOR_IS_MAX(1, 31855) && HAS_MAX31855_LIBRARY
      max31855_1.begin();
    #elif TEMP_SENSOR_IS_MAX(1, 31865)
      max31865_1.begin(
        MAX31865_WIRES(MAX31865_SENSOR_WIRES_1) // MAX31865_2WIRE, MAX31865_3WIRE, MAX31865_4WIRE
        OPTARG(LIB_INTERNAL_MAX31865, MAX31865_SENSOR_OHMS_1, MAX31865_CALIBRATION_OHMS_1, MAX31865_WIRE_OHMS_1)
      );
    #endif

    #if TEMP_SENSOR_IS_MAX(2, 6675) && HAS_MAX6675_LIBRARY
      max6675_2.begin();
    #elif TEMP_SENSOR_IS_MAX(2, 31855) && HAS_MAX31855_LIBRARY
      max31855_2.begin();
    #elif TEMP_SENSOR_IS_MAX(2, 31865)
      max31865_2.begin(
        MAX31865_WIRES(MAX31865_SENSOR_WIRES_2) // MAX31865_2WIRE, MAX31865_3WIRE, MAX31865_4WIRE
        OPTARG(LIB_INTERNAL_MAX31865, MAX31865_SENSOR_OHMS_2, MAX31865_CALIBRATION_OHMS_2, MAX31865_WIRE_OHMS_2)
      );
    #endif

    #if TEMP_SENSOR_IS_MAX(BED, 6675) && HAS_MAX6675_LIBRARY
      max6675_BED.begin();
    #elif TEMP_SENSOR_IS_MAX(BED, 31855) && HAS_MAX31855_LIBRARY
      max31855_BED.begin();
    #elif TEMP_SENSOR_IS_MAX(BED, 31865)
      max31865_BED.begin(
        MAX31865_WIRES(MAX31865_SENSOR_WIRES_BED) // MAX31865_BEDWIRE, MAX31865_3WIRE, MAX31865_4WIRE
        OPTARG(LIB_INTERNAL_MAX31865, MAX31865_SENSOR_OHMS_BED, MAX31865_CALIBRATION_OHMS_BED, MAX31865_WIRE_OHMS_BED)
      );
    #endif

    #undef MAX31865_WIRES
    #undef _MAX31865_WIRES
  #endif

  #if MB(RUMBA)
    // Disable RUMBA JTAG in case the thermocouple extension is plugged on top of JTAG connector
    #define _AD(N) (TEMP_SENSOR_##N##_IS_AD595 || TEMP_SENSOR_##N##_IS_AD8495)
    #if _AD(0) || _AD(1) || _AD(2) || _AD(BED) || _AD(CHAMBER) || _AD(REDUNDANT)
      MCUCR = _BV(JTD);
      MCUCR = _BV(JTD);
    #endif
  #endif

  // Thermistor activation by MCU pin
  #if PIN_EXISTS(TEMP_0_TR_ENABLE)
    OUT_WRITE(TEMP_0_TR_ENABLE_PIN, (
      #if TEMP_SENSOR_IS_ANY_MAX_TC(0)
        HIGH
      #else
        LOW
      #endif
    ));
  #endif
  #if PIN_EXISTS(TEMP_1_TR_ENABLE)
    OUT_WRITE(TEMP_1_TR_ENABLE_PIN, (
      #if TEMP_SENSOR_IS_ANY_MAX_TC(1)
        HIGH
      #else
        LOW
      #endif
    ));
  #endif
  #if PIN_EXISTS(TEMP_2_TR_ENABLE)
    OUT_WRITE(TEMP_2_TR_ENABLE_PIN, (
      #if TEMP_SENSOR_IS_ANY_MAX_TC(2)
        HIGH
      #else
        LOW
      #endif
    ));
  #endif

  #if ENABLED(MPCTEMP)
    HOTEND_LOOP() temp_hotend[e].modeled_block_temp = NAN;
  #endif

  #if HAS_HEATER_0
    #ifdef BOARD_OPENDRAIN_MOSFETS
      OUT_WRITE_OD(HEATER_0_PIN, ENABLED(HEATER_0_INVERTING));
    #else
      OUT_WRITE(HEATER_0_PIN, ENABLED(HEATER_0_INVERTING));
    #endif
  #endif
  #if HAS_HEATER_1
    OUT_WRITE(HEATER_1_PIN, ENABLED(HEATER_1_INVERTING));
  #endif
  #if HAS_HEATER_2
    OUT_WRITE(HEATER_2_PIN, ENABLED(HEATER_2_INVERTING));
  #endif
  #if HAS_HEATER_3
    OUT_WRITE(HEATER_3_PIN, ENABLED(HEATER_3_INVERTING));
  #endif
  #if HAS_HEATER_4
    OUT_WRITE(HEATER_4_PIN, ENABLED(HEATER_4_INVERTING));
  #endif
  #if HAS_HEATER_5
    OUT_WRITE(HEATER_5_PIN, ENABLED(HEATER_5_INVERTING));
  #endif
  #if HAS_HEATER_6
    OUT_WRITE(HEATER_6_PIN, ENABLED(HEATER_6_INVERTING));
  #endif
  #if HAS_HEATER_7
    OUT_WRITE(HEATER_7_PIN, ENABLED(HEATER_7_INVERTING));
  #endif

  #if HAS_HEATED_BED
    #ifdef BOARD_OPENDRAIN_MOSFETS
      OUT_WRITE_OD(HEATER_BED_PIN, ENABLED(HEATER_BED_INVERTING));
    #else
      OUT_WRITE(HEATER_BED_PIN, ENABLED(HEATER_BED_INVERTING));
    #endif
  #endif

  #if HAS_HEATED_CHAMBER
    OUT_WRITE(HEATER_CHAMBER_PIN, ENABLED(HEATER_CHAMBER_INVERTING));
  #endif

  #if HAS_COOLER
    OUT_WRITE(COOLER_PIN, ENABLED(COOLER_INVERTING));
  #endif

  #if HAS_FAN0
    INIT_FAN_PIN(FAN0_PIN);
  #endif
  #if HAS_FAN1
    INIT_FAN_PIN(FAN1_PIN);
  #endif
  #if HAS_FAN2
    INIT_FAN_PIN(FAN2_PIN);
  #endif
  #if HAS_FAN3
    INIT_FAN_PIN(FAN3_PIN);
  #endif
  #if HAS_FAN4
    INIT_FAN_PIN(FAN4_PIN);
  #endif
  #if HAS_FAN5
    INIT_FAN_PIN(FAN5_PIN);
  #endif
  #if HAS_FAN6
    INIT_FAN_PIN(FAN6_PIN);
  #endif
  #if HAS_FAN7
    INIT_FAN_PIN(FAN7_PIN);
  #endif
  #if ENABLED(USE_CONTROLLER_FAN)
    INIT_FAN_PIN(CONTROLLER_FAN_PIN);
  #endif

  TERN_(HAS_MAXTC_SW_SPI, max_tc_spi.init());

  hal.adc_init();

  TERN_(HAS_TEMP_ADC_0,         hal.adc_enable(TEMP_0_PIN));
  TERN_(HAS_TEMP_ADC_1,         hal.adc_enable(TEMP_1_PIN));
  TERN_(HAS_TEMP_ADC_2,         hal.adc_enable(TEMP_2_PIN));
  TERN_(HAS_TEMP_ADC_3,         hal.adc_enable(TEMP_3_PIN));
  TERN_(HAS_TEMP_ADC_4,         hal.adc_enable(TEMP_4_PIN));
  TERN_(HAS_TEMP_ADC_5,         hal.adc_enable(TEMP_5_PIN));
  TERN_(HAS_TEMP_ADC_6,         hal.adc_enable(TEMP_6_PIN));
  TERN_(HAS_TEMP_ADC_7,         hal.adc_enable(TEMP_7_PIN));
  TERN_(HAS_JOY_ADC_X,          hal.adc_enable(JOY_X_PIN));
  TERN_(HAS_JOY_ADC_Y,          hal.adc_enable(JOY_Y_PIN));
  TERN_(HAS_JOY_ADC_Z,          hal.adc_enable(JOY_Z_PIN));
  TERN_(HAS_TEMP_ADC_BED,       hal.adc_enable(TEMP_BED_PIN));
  TERN_(HAS_TEMP_ADC_CHAMBER,   hal.adc_enable(TEMP_CHAMBER_PIN));
  TERN_(HAS_TEMP_ADC_PROBE,     hal.adc_enable(TEMP_PROBE_PIN));
  TERN_(HAS_TEMP_ADC_COOLER,    hal.adc_enable(TEMP_COOLER_PIN));
  TERN_(HAS_TEMP_ADC_BOARD,     hal.adc_enable(TEMP_BOARD_PIN));
  TERN_(HAS_TEMP_ADC_SOC,       hal.adc_enable(TEMP_SOC_PIN));
  TERN_(HAS_TEMP_ADC_REDUNDANT, hal.adc_enable(TEMP_REDUNDANT_PIN));
  TERN_(FILAMENT_WIDTH_SENSOR,  hal.adc_enable(FILWIDTH_PIN));
  TERN_(HAS_ADC_BUTTONS,        hal.adc_enable(ADC_KEYPAD_PIN));
  TERN_(POWER_MONITOR_CURRENT,  hal.adc_enable(POWER_MONITOR_CURRENT_PIN));
  TERN_(POWER_MONITOR_VOLTAGE,  hal.adc_enable(POWER_MONITOR_VOLTAGE_PIN));

  #if HAS_JOY_ADC_EN
    SET_INPUT_PULLUP(JOY_EN_PIN);
  #endif

  HAL_timer_start(MF_TIMER_TEMP, TEMP_TIMER_FREQUENCY);
  ENABLE_TEMPERATURE_INTERRUPT();

  #if HAS_AUTO_FAN
    #define _OREFAN(I,N) || _EFANOVERLAP(I,N)
    #if HAS_AUTO_FAN_0
      INIT_E_AUTO_FAN_PIN(E0_AUTO_FAN_PIN);
    #endif
    #if HAS_AUTO_FAN_1 && !_EFANOVERLAP(0,1)
      INIT_E_AUTO_FAN_PIN(E1_AUTO_FAN_PIN);
    #endif
    #if HAS_AUTO_FAN_2 && !(0 REPEAT2(2, _OREFAN, 2))
      INIT_E_AUTO_FAN_PIN(E2_AUTO_FAN_PIN);
    #endif
    #if HAS_AUTO_FAN_3 && !(0 REPEAT2(3, _OREFAN, 3))
      INIT_E_AUTO_FAN_PIN(E3_AUTO_FAN_PIN);
    #endif
    #if HAS_AUTO_FAN_4 && !(0 REPEAT2(4, _OREFAN, 4))
      INIT_E_AUTO_FAN_PIN(E4_AUTO_FAN_PIN);
    #endif
    #if HAS_AUTO_FAN_5 && !(0 REPEAT2(5, _OREFAN, 5))
      INIT_E_AUTO_FAN_PIN(E5_AUTO_FAN_PIN);
    #endif
    #if HAS_AUTO_FAN_6 && !(0 REPEAT2(6, _OREFAN, 6))
      INIT_E_AUTO_FAN_PIN(E6_AUTO_FAN_PIN);
    #endif
    #if HAS_AUTO_FAN_7 && !(0 REPEAT2(7, _OREFAN, 7))
      INIT_E_AUTO_FAN_PIN(E7_AUTO_FAN_PIN);
    #endif
    #if HAS_AUTO_CHAMBER_FAN && !AUTO_CHAMBER_IS_E
      INIT_CHAMBER_AUTO_FAN_PIN(CHAMBER_AUTO_FAN_PIN);
    #endif
    #if HAS_AUTO_COOLER_FAN && !AUTO_COOLER_IS_E
      INIT_COOLER_AUTO_FAN_PIN(COOLER_AUTO_FAN_PIN);
    #endif
  #endif // HAS_AUTO_FAN

  #if HAS_HOTEND
    #define _TEMP_MIN_E(NR) do{ \
      const celsius_t tmin_tmp = TERN(TEMP_SENSOR_##NR##_IS_CUSTOM, 0, int16_t(pgm_read_word(&TEMPTABLE_##NR [TEMP_SENSOR_##NR##_MINTEMP_IND].celsius))), \
                      tmin = _MAX(HEATER_##NR##_MINTEMP, tmin_tmp); \
      temp_range[NR].mintemp = tmin; \
      while (analog_to_celsius_hotend(temp_range[NR].raw_min, NR) < tmin) \
        temp_range[NR].raw_min += TEMPDIR(NR) * (OVERSAMPLENR); \
    }while(0)
    #define _TEMP_MAX_E(NR) do{ \
      const celsius_t tmax_tmp = TERN(TEMP_SENSOR_##NR##_IS_CUSTOM, 2000, int16_t(pgm_read_word(&TEMPTABLE_##NR [TEMP_SENSOR_##NR##_MAXTEMP_IND].celsius)) - 1), \
                      tmax = _MIN(HEATER_##NR##_MAXTEMP, tmax_tmp); \
      temp_range[NR].maxtemp = tmax; \
      while (analog_to_celsius_hotend(temp_range[NR].raw_max, NR) > tmax) \
        temp_range[NR].raw_max -= TEMPDIR(NR) * (OVERSAMPLENR); \
    }while(0)

    #define _MINMAX_TEST(N,M) (!TEMP_SENSOR_##N##_IS_DUMMY && HOTENDS > (N) && TEMP_SENSOR_##N##_IS_THERMISTOR && defined(HEATER_##N##_##M##TEMP))

    #if _MINMAX_TEST(0, MIN)
      _TEMP_MIN_E(0);
    #endif
    #if _MINMAX_TEST(0, MAX)
      _TEMP_MAX_E(0);
    #endif
    #if _MINMAX_TEST(1, MIN)
      _TEMP_MIN_E(1);
    #endif
    #if _MINMAX_TEST(1, MAX)
      _TEMP_MAX_E(1);
    #endif
    #if _MINMAX_TEST(2, MIN)
      _TEMP_MIN_E(2);
    #endif
    #if _MINMAX_TEST(2, MAX)
      _TEMP_MAX_E(2);
    #endif
    #if _MINMAX_TEST(3, MIN)
      _TEMP_MIN_E(3);
    #endif
    #if _MINMAX_TEST(3, MAX)
      _TEMP_MAX_E(3);
    #endif
    #if _MINMAX_TEST(4, MIN)
      _TEMP_MIN_E(4);
    #endif
    #if _MINMAX_TEST(4, MAX)
      _TEMP_MAX_E(4);
    #endif
    #if _MINMAX_TEST(5, MIN)
      _TEMP_MIN_E(5);
    #endif
    #if _MINMAX_TEST(5, MAX)
      _TEMP_MAX_E(5);
    #endif
    #if _MINMAX_TEST(6, MIN)
      _TEMP_MIN_E(6);
    #endif
    #if _MINMAX_TEST(6, MAX)
      _TEMP_MAX_E(6);
    #endif
    #if _MINMAX_TEST(7, MIN)
      _TEMP_MIN_E(7);
    #endif
    #if _MINMAX_TEST(7, MAX)
      _TEMP_MAX_E(7);
    #endif
  #endif // HAS_HOTEND

  // TODO: combine these into the macros above
  #if HAS_HEATED_BED
    while (analog_to_celsius_bed(temp_sensor_range_bed.raw_min) < BED_MINTEMP)
      temp_sensor_range_bed.raw_min += TEMPDIR(BED) * (OVERSAMPLENR);
    while (analog_to_celsius_bed(temp_sensor_range_bed.raw_max) > BED_MAXTEMP)
      temp_sensor_range_bed.raw_max -= TEMPDIR(BED) * (OVERSAMPLENR);
  #endif

  #if HAS_HEATED_CHAMBER
    while (analog_to_celsius_chamber(temp_sensor_range_chamber.raw_min) < CHAMBER_MINTEMP)
      temp_sensor_range_chamber.raw_min += TEMPDIR(CHAMBER) * (OVERSAMPLENR);
    while (analog_to_celsius_chamber(temp_sensor_range_chamber.raw_max) > CHAMBER_MAXTEMP)
      temp_sensor_range_chamber.raw_max -= TEMPDIR(CHAMBER) * (OVERSAMPLENR);
  #endif

  #if HAS_COOLER
    while (analog_to_celsius_cooler(temp_sensor_range_cooler.raw_min) > COOLER_MINTEMP)
      temp_sensor_range_cooler.raw_min += TEMPDIR(COOLER) * (OVERSAMPLENR);
    while (analog_to_celsius_cooler(temp_sensor_range_cooler.raw_max) < COOLER_MAXTEMP)
      temp_sensor_range_cooler.raw_max -= TEMPDIR(COOLER) * (OVERSAMPLENR);
  #endif

  #if ALL(HAS_TEMP_BOARD, THERMAL_PROTECTION_BOARD)
    while (analog_to_celsius_board(temp_sensor_range_board.raw_min) < BOARD_MINTEMP)
      temp_sensor_range_board.raw_min += TEMPDIR(BOARD) * (OVERSAMPLENR);
    while (analog_to_celsius_board(temp_sensor_range_board.raw_max) > BOARD_MAXTEMP)
      temp_sensor_range_board.raw_max -= TEMPDIR(BOARD) * (OVERSAMPLENR);
  #endif

  #if ALL(HAS_TEMP_SOC, THERMAL_PROTECTION_SOC)
    while (analog_to_celsius_soc(maxtemp_raw_SOC) > SOC_MAXTEMP) maxtemp_raw_SOC -= OVERSAMPLENR;
  #endif

  #if HAS_TEMP_REDUNDANT
    temp_redundant.target = &(
      #if REDUNDANT_TEMP_MATCH(TARGET, COOLER) && HAS_TEMP_COOLER
        temp_cooler
      #elif REDUNDANT_TEMP_MATCH(TARGET, PROBE) && HAS_TEMP_PROBE
        temp_probe
      #elif REDUNDANT_TEMP_MATCH(TARGET, BOARD) && HAS_TEMP_BOARD
        temp_board
      #elif REDUNDANT_TEMP_MATCH(TARGET, CHAMBER) && HAS_TEMP_CHAMBER
        temp_chamber
      #elif REDUNDANT_TEMP_MATCH(TARGET, BED) && HAS_TEMP_BED
        temp_bed
      #else
        temp_hotend[HEATER_ID(TEMP_SENSOR_REDUNDANT_TARGET)]
      #endif
    );
  #endif
}

#if HAS_THERMAL_PROTECTION

  #pragma GCC diagnostic push
  #if __has_cpp_attribute(fallthrough)
    #pragma GCC diagnostic ignored "-Wimplicit-fallthrough"
  #endif

  Temperature::tr_state_machine_t Temperature::tr_state_machine[NR_HEATER_RUNAWAY]; // = { { TRInactive, 0 } };

  /**
   * @brief Thermal Runaway state machine for a single heater
   * @param current          current measured temperature
   * @param target           current target temperature
   * @param heater_id        extruder index
   * @param period_seconds   missed temperature allowed time
   * @param hysteresis_degc  allowed distance from target
   *
   * TODO: Embed the last 3 parameters during init, if not less optimal
   */
  void Temperature::tr_state_machine_t::run(const_celsius_float_t current, const_celsius_float_t target, const heater_id_t heater_id, const uint16_t period_seconds, const celsius_float_t hysteresis_degc) {

    #if HEATER_IDLE_HANDLER
      // Convert the given heater_id_t to an idle array index
      const IdleIndex idle_index = idle_index_for_id(heater_id);
    #endif

    /**
      SERIAL_ECHO_START();
      SERIAL_ECHOPGM("Thermal Runaway Running. Heater ID: ");
      switch (heater_id) {
        case H_BED:     SERIAL_ECHOPGM("bed"); break;
        case H_CHAMBER: SERIAL_ECHOPGM("chamber"); break;
        default:        SERIAL_ECHO(heater_id);
      }
      SERIAL_ECHOLNPGM(
        " ; sizeof(running_temp):", sizeof(running_temp),
        " ;  State:", state, " ;  Timer:", timer, " ;  Temperature:", current, " ;  Target Temp:", target
        #if HEATER_IDLE_HANDLER
          , " ;  Idle Timeout:", heater_idle[idle_index].timed_out
        #endif
      );
    */

    #if ENABLED(THERMAL_PROTECTION_VARIANCE_MONITOR)

      #ifdef THERMAL_PROTECTION_VARIANCE_MONITOR_PERIOD
        #define VARIANCE_WINDOW THERMAL_PROTECTION_VARIANCE_MONITOR_PERIOD
      #else
        #define VARIANCE_WINDOW period_seconds
      #endif

      if (state == TRMalfunction) { // temperature invariance may continue, regardless of heater state
        variance += ABS(current - last_temp); // no need for detection window now, a single change in variance is enough
        last_temp = current;
        if (!NEAR_ZERO(variance)) {
          variance_timer = millis() + SEC_TO_MS(VARIANCE_WINDOW);
          variance = 0.0;
          state = TRStable; // resume from where we detected the problem
        }
      }
    #endif

    if (TERN1(THERMAL_PROTECTION_VARIANCE_MONITOR, state != TRMalfunction)) {
      // If the heater idle timeout expires, restart
      if (TERN0(HEATER_IDLE_HANDLER, heater_idle[idle_index].timed_out)) {
        state = TRInactive;
        running_temp = 0;
        TERN_(THERMAL_PROTECTION_VARIANCE_MONITOR, variance_timer = 0);
      }
      else if (running_temp != target) { // If the target temperature changes, restart
        running_temp = target;
        state = target > 0 ? TRFirstHeating : TRInactive;
        TERN_(THERMAL_PROTECTION_VARIANCE_MONITOR, variance_timer = 0);
      }
    }

    switch (state) {
      // Inactive state waits for a target temperature to be set
      case TRInactive: break;

      // When first heating, wait for the temperature to be reached then go to Stable state
      case TRFirstHeating:
        if (current < running_temp) break;
        state = TRStable;

      // While the temperature is stable watch for a bad temperature
      case TRStable: {

        const celsius_float_t rdiff = running_temp - current;

        #if ENABLED(ADAPTIVE_FAN_SLOWING)
          if (adaptive_fan_slowing && heater_id >= 0) {
            const int_fast8_t fan_index = _MIN(heater_id, FAN_COUNT - 1);
            uint8_t scale;
            if (fan_speed[fan_index] == 0 || rdiff <= hysteresis_degc * 0.25f)
              scale = 128;
            else if (rdiff <= hysteresis_degc * 0.3335f)
              scale = 96;
            else if (rdiff <= hysteresis_degc * 0.5f)
              scale = 64;
            else if (rdiff <= hysteresis_degc * 0.8f)
              scale = 32;
            else
              scale = 0;

            if (TERN0(REPORT_ADAPTIVE_FAN_SLOWING, DEBUGGING(INFO))) {
              const uint8_t fss7 = fan_speed_scaler[fan_index] & 0x80;
              if (fss7 ^ (scale & 0x80))
                serial_ternary(F("Adaptive Fan Slowing "), fss7, nullptr, F("de"), F("activated.\n"));
            }

            fan_speed_scaler[fan_index] = scale;
          }
        #endif // ADAPTIVE_FAN_SLOWING

        const millis_t now = millis();

        #if ENABLED(THERMAL_PROTECTION_VARIANCE_MONITOR)
          if (PENDING(now, variance_timer)) {
            variance += ABS(current - last_temp);
            last_temp = current;
          }
          else {
            if (NEAR_ZERO(variance) && variance_timer) { // valid variance monitoring window
              state = TRMalfunction;
              break;
            }
            variance_timer = now + SEC_TO_MS(VARIANCE_WINDOW);
            variance = 0.0;
            last_temp = current;
          }
        #endif

        if (rdiff <= hysteresis_degc) {
          timer = now + SEC_TO_MS(period_seconds);
          break;
        }
        else if (PENDING(now, timer)) break;
        state = TRRunaway;

      } // fall through

      case TRRunaway:
<<<<<<< HEAD
        TERN_(HAS_DWIN_E3V2_BASIC, dwinPopupTemperature(0));
        TERN_(SOVOL_SV06_RTS, rts.gotoPageBeep(ID_KillRunaway_L, ID_KillRunaway_D));
=======
        TERN_(DWIN_CREALITY_LCD, dwinPopupTemperature(0));
        TERN_(EXTENSIBLE_UI, ExtUI::onHeatingError(heater_id));
>>>>>>> 2afc2f26
        _TEMP_ERROR(heater_id, FPSTR(str_t_thermal_runaway), MSG_ERR_THERMAL_RUNAWAY, current);
        break;

      #if ENABLED(THERMAL_PROTECTION_VARIANCE_MONITOR)
        case TRMalfunction:
          TERN_(DWIN_CREALITY_LCD, dwinPopupTemperature(0));
          TERN_(EXTENSIBLE_UI, ExtUI::onHeatingError(heater_id));
          _TEMP_ERROR(heater_id, F(STR_T_THERMAL_MALFUNCTION), MSG_ERR_TEMP_MALFUNCTION, current);
          break;
      #endif
    }
  }

  #pragma GCC diagnostic pop

#endif // HAS_THERMAL_PROTECTION

void Temperature::disable_all_heaters() {

  // Disable autotemp, unpause and reset everything
  TERN_(AUTOTEMP, planner.autotemp.enabled = false);
  TERN_(PROBING_HEATERS_OFF, pause_heaters(false));

  #if HAS_HOTEND
    HOTEND_LOOP() {
      setTargetHotend(0, e);
      temp_hotend[e].soft_pwm_amount = 0;
    }
  #endif

  #if HAS_TEMP_HOTEND
    #define DISABLE_HEATER(N) WRITE_HEATER_##N(LOW);
    REPEAT(HOTENDS, DISABLE_HEATER);
  #endif

  #if HAS_HEATED_BED
    setTargetBed(0);
    temp_bed.soft_pwm_amount = 0;
    WRITE_HEATER_BED(LOW);
  #endif

  #if HAS_HEATED_CHAMBER
    setTargetChamber(0);
    temp_chamber.soft_pwm_amount = 0;
    WRITE_HEATER_CHAMBER(LOW);
  #endif

  #if HAS_COOLER
    setTargetCooler(0);
    temp_cooler.soft_pwm_amount = 0;
    WRITE_HEATER_COOLER(LOW);
  #endif
}

#if ENABLED(PRINTJOB_TIMER_AUTOSTART)

  bool Temperature::auto_job_over_threshold() {
    #if HAS_HOTEND
      HOTEND_LOOP() if (degTargetHotend(e) > (EXTRUDE_MINTEMP) / 2) return true;
    #endif
    return TERN0(HAS_HEATED_BED, degTargetBed() > BED_MINTEMP)
        || TERN0(HAS_HEATED_CHAMBER, degTargetChamber() > CHAMBER_MINTEMP);
  }

  void Temperature::auto_job_check_timer(const bool can_start, const bool can_stop) {
    if (auto_job_over_threshold()) {
      if (can_start) startOrResumeJob();
    }
    else if (can_stop) {
      print_job_timer.stop();
      ui.reset_status();
    }
  }

#endif // PRINTJOB_TIMER_AUTOSTART

#if ENABLED(PROBING_HEATERS_OFF)

  void Temperature::pause_heaters(const bool p) {
    if (p != paused_for_probing) {
      paused_for_probing = p;
      if (p) {
        HOTEND_LOOP() heater_idle[e].expire();    // Timeout immediately
        TERN_(HAS_HEATED_BED, heater_idle[IDLE_INDEX_BED].expire()); // Timeout immediately
      }
      else {
        HOTEND_LOOP() reset_hotend_idle_timer(e);
        TERN_(HAS_HEATED_BED, reset_bed_idle_timer());
      }
    }
  }

#endif // PROBING_HEATERS_OFF

#if ANY(SINGLENOZZLE_STANDBY_TEMP, SINGLENOZZLE_STANDBY_FAN)

  void Temperature::singlenozzle_change(const uint8_t old_tool, const uint8_t new_tool) {
    #if ENABLED(SINGLENOZZLE_STANDBY_FAN)
      singlenozzle_fan_speed[old_tool] = fan_speed[0];
      fan_speed[0] = singlenozzle_fan_speed[new_tool];
    #endif
    #if ENABLED(SINGLENOZZLE_STANDBY_TEMP)
      singlenozzle_temp[old_tool] = temp_hotend[0].target;
      if (singlenozzle_temp[new_tool] && singlenozzle_temp[new_tool] != singlenozzle_temp[old_tool]) {
        setTargetHotend(singlenozzle_temp[new_tool], 0);
        TERN_(AUTOTEMP, planner.autotemp_update());
        set_heating_message(0);
        (void)wait_for_hotend(0, false);  // Wait for heating or cooling
      }
    #endif
  }

#endif // SINGLENOZZLE_STANDBY_TEMP || SINGLENOZZLE_STANDBY_FAN

#if HAS_MAX_TC

  typedef TERN(HAS_MAX31855, uint32_t, uint16_t) max_tc_temp_t;

  #ifndef THERMOCOUPLE_MAX_ERRORS
    #define THERMOCOUPLE_MAX_ERRORS 15
  #endif

  /**
   * @brief Read MAX Thermocouple temperature.
   *
   * Reads the thermocouple board via HW or SW SPI, using a library (LIB_USR_x) or raw SPI reads.
   * Doesn't strictly return a temperature; returns an "ADC Value" (i.e. raw register content).
   *
   * @param  hindex  the hotend we're referencing (if MULTI_MAX_TC)
   * @return         integer representing the board's buffer, to be converted later if needed
   */
  raw_adc_t Temperature::read_max_tc(TERN_(HAS_MULTI_MAX_TC, const uint8_t hindex/*=0*/)) {
    #define MAXTC_HEAT_INTERVAL 250UL

    #if HAS_MAX31855
      #define MAX_TC_ERROR_MASK    7        // D2-0: SCV, SCG, OC
      #define MAX_TC_DISCARD_BITS 18        // Data D31-18; sign bit D31
      #define MAX_TC_SPEED_BITS    3        // ~1MHz
    #elif HAS_MAX31865
      #define MAX_TC_ERROR_MASK    1        // D0 Bit on fault only
      #define MAX_TC_DISCARD_BITS  1        // Data is in D15-D1
      #define MAX_TC_SPEED_BITS    3        // ~1MHz
    #else // MAX6675
      #define MAX_TC_ERROR_MASK    3        // D2 only; 1 = open circuit
      #define MAX_TC_DISCARD_BITS  3        // Data D15-D1
      #define MAX_TC_SPEED_BITS    2        // ~2MHz
    #endif

    #if HAS_MULTI_MAX_TC
      // Needed to return the correct temp when this is called between readings
      static raw_adc_t max_tc_temp_previous[MAX_TC_COUNT] = { 0 };
      #define THERMO_TEMP(I) max_tc_temp_previous[I]
      #if MAX_TC_COUNT > 2
        #define THERMO_SEL(A,B,C) (hindex > 1 ? (C) : hindex == 1 ? (B) : (A))
        #define MAXTC_CS_WRITE(V) do{ switch (hindex) { case 1: WRITE(TEMP_1_CS_PIN, V); break; case 2: WRITE(TEMP_2_CS_PIN, V); break; default: WRITE(TEMP_0_CS_PIN, V); } }while(0)
      #elif MAX_TC_COUNT > 1
        #define THERMO_SEL(A,B,C) ( hindex == 1 ? (B) : (A))
        #define MAXTC_CS_WRITE(V) do{ switch (hindex) { case 1: WRITE(TEMP_1_CS_PIN, V); break; default: WRITE(TEMP_0_CS_PIN, V); } }while(0)
      #endif
    #else
      // When we have only 1 max tc, THERMO_SEL will pick the appropriate sensor
      // variable, and MAXTC_*() macros will be hardcoded to the correct CS pin.
      constexpr uint8_t hindex = 0;
      #define THERMO_TEMP(I) max_tc_temp
      #if TEMP_SENSOR_IS_ANY_MAX_TC(0)
        #define THERMO_SEL(A,B,C) A
        #define MAXTC_CS_WRITE(V)  WRITE(TEMP_0_CS_PIN, V)
      #elif TEMP_SENSOR_IS_ANY_MAX_TC(1)
        #define THERMO_SEL(A,B,C) B
        #define MAXTC_CS_WRITE(V)  WRITE(TEMP_1_CS_PIN, V)
      #elif TEMP_SENSOR_IS_ANY_MAX_TC(2)
        #define THERMO_SEL(A,B,C) C
        #define MAXTC_CS_WRITE(V)  WRITE(TEMP_2_CS_PIN, V)
      #endif
    #endif

    static TERN(HAS_MAX31855, uint32_t, uint16_t) max_tc_temp = THERMO_SEL(
      TEMP_SENSOR_0_MAX_TC_TMAX,
      TEMP_SENSOR_1_MAX_TC_TMAX,
      TEMP_SENSOR_2_MAX_TC_TMAX
    );

    static uint8_t max_tc_errors[MAX_TC_COUNT] = { 0 };
    static millis_t next_max_tc_ms[MAX_TC_COUNT] = { 0 };

    // Return last-read value between readings
    const millis_t ms = millis();
    if (PENDING(ms, next_max_tc_ms[hindex]))
      return THERMO_TEMP(hindex);

    next_max_tc_ms[hindex] = ms + MAXTC_HEAT_INTERVAL;

    #if !HAS_MAXTC_LIBRARIES
      max_tc_temp = 0;

      #if !HAS_MAXTC_SW_SPI
        // Initialize SPI using the default Hardware SPI bus.
        // FIXME: spiBegin, spiRec and spiInit doesn't work when soft spi is used.
        spiBegin();
        spiInit(MAX_TC_SPEED_BITS);
      #endif

      MAXTC_CS_WRITE(LOW);  // Enable MAXTC
      DELAY_NS(100);        // Ensure 100ns delay

      // Read a big-endian temperature value without using a library
      for (uint8_t i = sizeof(max_tc_temp); i--;) {
        max_tc_temp |= TERN(HAS_MAXTC_SW_SPI, max_tc_spi.receive(), spiRec());
        if (i > 0) max_tc_temp <<= 8; // shift left if not the last byte
      }

      MAXTC_CS_WRITE(HIGH);  // Disable MAXTC
    #else
      #if HAS_MAX6675_LIBRARY
        MAX6675 &max6675ref = THERMO_SEL(max6675_0, max6675_1, max6675_2);
        max_tc_temp = max6675ref.readRaw16();
      #endif
      #if HAS_MAX31855_LIBRARY
        MAX31855 &max855ref = THERMO_SEL(max31855_0, max31855_1, max31855_2);
        max_tc_temp = max855ref.readRaw32();
      #endif
      #if HAS_MAX31865
        MAX31865 &max865ref = THERMO_SEL(max31865_0, max31865_1, max31865_2);
        max_tc_temp = TERN(LIB_INTERNAL_MAX31865, max865ref.readRaw(), max865ref.readRTD_with_Fault());
      #endif
    #endif

    // Handle an error. If there have been more than THERMOCOUPLE_MAX_ERRORS, send an error over serial.
    // Either way, return the TMAX for the thermocouple to trigger a maxtemp_error()
    if (max_tc_temp & MAX_TC_ERROR_MASK) {
      max_tc_errors[hindex]++;

      if (max_tc_errors[hindex] > THERMOCOUPLE_MAX_ERRORS) {
        SERIAL_ERROR_START();
        SERIAL_ECHOPGM("Temp measurement error! ");
        #if HAS_MAX31855
          SERIAL_ECHOPGM("MAX31855 Fault: (", max_tc_temp & 0x7, ") >> ");
               if (max_tc_temp & 0x1) SERIAL_ECHOLNPGM("Open Circuit");
          else if (max_tc_temp & 0x2) SERIAL_ECHOLNPGM("Short to GND");
          else if (max_tc_temp & 0x4) SERIAL_ECHOLNPGM("Short to VCC");
        #elif HAS_MAX31865
          const uint8_t fault_31865 = max865ref.readFault();
          max865ref.clearFault();
          if (fault_31865) {
            SERIAL_EOL();
            SERIAL_ECHOLNPGM("\nMAX31865 Fault: (", fault_31865, ")  >>");
            if (fault_31865 & MAX31865_FAULT_HIGHTHRESH) SERIAL_ECHOLNPGM("RTD High Threshold");
            if (fault_31865 & MAX31865_FAULT_LOWTHRESH)  SERIAL_ECHOLNPGM("RTD Low Threshold");
            if (fault_31865 & MAX31865_FAULT_REFINLOW)   SERIAL_ECHOLNPGM("REFIN- > 0.85 x V bias");
            if (fault_31865 & MAX31865_FAULT_REFINHIGH)  SERIAL_ECHOLNPGM("REFIN- < 0.85 x V bias (FORCE- open)");
            if (fault_31865 & MAX31865_FAULT_RTDINLOW)   SERIAL_ECHOLNPGM("REFIN- < 0.85 x V bias (FORCE- open)");
            if (fault_31865 & MAX31865_FAULT_OVUV)       SERIAL_ECHOLNPGM("Under/Over voltage");
          }
        #else // MAX6675
          SERIAL_ECHOLNPGM("MAX6675 Fault: Open Circuit");
        #endif

        // Set thermocouple above max temperature (TMAX)
        max_tc_temp = THERMO_SEL(TEMP_SENSOR_0_MAX_TC_TMAX, TEMP_SENSOR_1_MAX_TC_TMAX, TEMP_SENSOR_2_MAX_TC_TMAX) << (MAX_TC_DISCARD_BITS + 1);
      }
    }
    else {
      max_tc_errors[hindex] = 0; // No error bit, reset error count
    }

    max_tc_temp >>= MAX_TC_DISCARD_BITS;

    #if HAS_MAX31855
      // Support negative temperature for MAX38155
      if (max_tc_temp & 0x00002000) max_tc_temp |= 0xFFFFC000;
    #endif

    THERMO_TEMP(hindex) = max_tc_temp;

    return max_tc_temp;
  }

#endif // HAS_MAX_TC

#if TEMP_SENSOR_IS_MAX_TC(BED)
  /**
   * @brief Read MAX Thermocouple temperature.
   *
   * Reads the thermocouple board via HW or SW SPI, using a library (LIB_USR_x) or raw SPI reads.
   * Doesn't strictly return a temperature; returns an "ADC Value" (i.e. raw register content).
   *
   * @return         integer representing the board's buffer, to be converted later if needed
   */
  raw_adc_t Temperature::read_max_tc_bed() {
    #define MAXTC_HEAT_INTERVAL 250UL

    #if TEMP_SENSOR_BED_IS_MAX31855
      #define BED_MAX_TC_ERROR_MASK    7    // D2-0: SCV, SCG, OC
      #define BED_MAX_TC_DISCARD_BITS 18    // Data D31-18; sign bit D31
      #define BED_MAX_TC_SPEED_BITS    3    // ~1MHz
    #elif TEMP_SENSOR_BED_IS_MAX31865
      #define BED_MAX_TC_ERROR_MASK    1    // D0 Bit on fault only
      #define BED_MAX_TC_DISCARD_BITS  1    // Data is in D15-D1
      #define BED_MAX_TC_SPEED_BITS    3    // ~1MHz
    #else // MAX6675
      #define BED_MAX_TC_ERROR_MASK    3    // D2 only; 1 = open circuit
      #define BED_MAX_TC_DISCARD_BITS  3    // Data D15-D1
      #define BED_MAX_TC_SPEED_BITS    2    // ~2MHz
    #endif

    static max_tc_temp_t max_tc_temp = TEMP_SENSOR_BED_MAX_TC_TMAX;

    static uint8_t max_tc_errors = 0;
    static millis_t next_max_tc_ms = 0;

    // Return last-read value between readings
    const millis_t ms = millis();
    if (PENDING(ms, next_max_tc_ms)) return max_tc_temp;
    next_max_tc_ms = ms + MAXTC_HEAT_INTERVAL;

    #if !HAS_MAXTC_LIBRARIES
      max_tc_temp = 0;

      #if !HAS_MAXTC_SW_SPI
        // Initialize SPI using the default Hardware SPI bus.
        // FIXME: spiBegin, spiRec and spiInit doesn't work when soft spi is used.
        spiBegin();
        spiInit(BED_MAX_TC_SPEED_BITS);
      #endif

      WRITE(TEMP_BED_CS_PIN, LOW);  // Enable MAXTC
      DELAY_NS(100);        // Ensure 100ns delay

      // Read a big-endian temperature value without using a library
      for (uint8_t i = sizeof(max_tc_temp); i--;) {
        max_tc_temp |= TERN(HAS_MAXTC_SW_SPI, max_tc_spi.receive(), spiRec());
        if (i > 0) max_tc_temp <<= 8; // shift left if not the last byte
      }

      WRITE(TEMP_BED_CS_PIN, HIGH);  // Disable MAXTC

    #elif ALL(TEMP_SENSOR_BED_IS_MAX6675, HAS_MAX6675_LIBRARY)
      MAX6675 &max6675ref = max6675_BED;
      max_tc_temp = max6675ref.readRaw16();
    #elif ALL(TEMP_SENSOR_BED_IS_MAX31855, HAS_MAX31855_LIBRARY)
      MAX31855 &max855ref = max31855_BED;
      max_tc_temp = max855ref.readRaw32();
    #elif TEMP_SENSOR_BED_IS_MAX31865
      MAX31865 &max865ref = max31865_BED;
      max_tc_temp = TERN(LIB_INTERNAL_MAX31865, max865ref.readRaw(), max865ref.readRTD_with_Fault());
    #endif

    // Handle an error. If there have been more than THERMOCOUPLE_MAX_ERRORS, send an error over serial.
    // Either way, return the TMAX for the thermocouple to trigger a maxtemp_error()
    if (max_tc_temp & BED_MAX_TC_ERROR_MASK) {
      max_tc_errors++;

      if (max_tc_errors > THERMOCOUPLE_MAX_ERRORS) {
        SERIAL_ERROR_START();
        SERIAL_ECHOPGM("Bed temp measurement error! ");
        #if TEMP_SENSOR_BED_IS_MAX31855
          SERIAL_ECHOPGM("MAX31855 Fault: (", max_tc_temp & 0x7, ") >> ");
               if (max_tc_temp & 0x1) SERIAL_ECHOLNPGM("Open Circuit");
          else if (max_tc_temp & 0x2) SERIAL_ECHOLNPGM("Short to GND");
          else if (max_tc_temp & 0x4) SERIAL_ECHOLNPGM("Short to VCC");
        #elif TEMP_SENSOR_BED_IS_MAX31865
          const uint8_t fault_31865 = max865ref.readFault();
          max865ref.clearFault();
          if (fault_31865) {
            SERIAL_EOL();
            SERIAL_ECHOLNPGM("\nMAX31865 Fault: (", fault_31865, ")  >>");
            if (fault_31865 & MAX31865_FAULT_HIGHTHRESH) SERIAL_ECHOLNPGM("RTD High Threshold");
            if (fault_31865 & MAX31865_FAULT_LOWTHRESH)  SERIAL_ECHOLNPGM("RTD Low Threshold");
            if (fault_31865 & MAX31865_FAULT_REFINLOW)   SERIAL_ECHOLNPGM("REFIN- > 0.85 x V bias");
            if (fault_31865 & MAX31865_FAULT_REFINHIGH)  SERIAL_ECHOLNPGM("REFIN- < 0.85 x V bias (FORCE- open)");
            if (fault_31865 & MAX31865_FAULT_RTDINLOW)   SERIAL_ECHOLNPGM("REFIN- < 0.85 x V bias (FORCE- open)");
            if (fault_31865 & MAX31865_FAULT_OVUV)       SERIAL_ECHOLNPGM("Under/Over voltage");
          }
        #else // MAX6675
          SERIAL_ECHOLNPGM("MAX6675 Fault: Open Circuit");
        #endif

        // Set thermocouple above max temperature (TMAX)
        max_tc_temp = TEMP_SENSOR_BED_MAX_TC_TMAX << (BED_MAX_TC_DISCARD_BITS + 1);
      }
    }
    else {
      max_tc_errors = 0; // No error bit, reset error count
    }

    max_tc_temp >>= BED_MAX_TC_DISCARD_BITS;

    #if TEMP_SENSOR_BED_IS_MAX31855
      // Support negative temperature for MAX38155
      if (max_tc_temp & 0x00002000) max_tc_temp |= 0xFFFFC000;
    #endif

    return max_tc_temp;
  }

#endif // TEMP_SENSOR_IS_MAX_TC(BED)

/**
 * Update raw temperatures
 *
 * Called by ISR => readings_ready when new temperatures have been set by updateTemperaturesFromRawValues.
 * Applies all the accumulators to the current raw temperatures.
 */
void Temperature::update_raw_temperatures() {

  // TODO: can this be collapsed into a HOTEND_LOOP()?
  #if HAS_TEMP_ADC_0 && !TEMP_SENSOR_IS_MAX_TC(0)
    temp_hotend[0].update();
  #endif

  #if HAS_TEMP_ADC_1 && !TEMP_SENSOR_IS_MAX_TC(1)
    temp_hotend[1].update();
  #endif

  #if HAS_TEMP_ADC_2 && !TEMP_SENSOR_IS_MAX_TC(2)
    temp_hotend[2].update();
  #endif

  #if HAS_TEMP_ADC_REDUNDANT && !TEMP_SENSOR_IS_MAX_TC(REDUNDANT)
    temp_redundant.update();
  #endif

  #if HAS_TEMP_ADC_BED && !TEMP_SENSOR_IS_MAX_TC(BED)
    temp_bed.update();
  #endif

  TERN_(HAS_TEMP_ADC_2,       temp_hotend[2].update());
  TERN_(HAS_TEMP_ADC_3,       temp_hotend[3].update());
  TERN_(HAS_TEMP_ADC_4,       temp_hotend[4].update());
  TERN_(HAS_TEMP_ADC_5,       temp_hotend[5].update());
  TERN_(HAS_TEMP_ADC_6,       temp_hotend[6].update());
  TERN_(HAS_TEMP_ADC_7,       temp_hotend[7].update());
  TERN_(HAS_TEMP_ADC_CHAMBER, temp_chamber.update());
  TERN_(HAS_TEMP_ADC_PROBE,   temp_probe.update());
  TERN_(HAS_TEMP_ADC_COOLER,  temp_cooler.update());
  TERN_(HAS_TEMP_ADC_BOARD,   temp_board.update());
  TERN_(HAS_TEMP_ADC_SOC,     temp_soc.update());

  TERN_(HAS_JOY_ADC_X, joystick.x.update());
  TERN_(HAS_JOY_ADC_Y, joystick.y.update());
  TERN_(HAS_JOY_ADC_Z, joystick.z.update());
}

/**
 * Called by the Temperature ISR when all the ADCs have been processed.
 * Reset all the ADC accumulators for another round of updates.
 */
void Temperature::readings_ready() {

  // Update raw values only if they're not already set.
  if (!raw_temps_ready) {
    update_raw_temperatures();
    raw_temps_ready = true;
  }

  // Filament Sensor - can be read any time since IIR filtering is used
  TERN_(FILAMENT_WIDTH_SENSOR, filwidth.reading_ready());

  #if HAS_HOTEND
    HOTEND_LOOP() temp_hotend[e].reset();
  #endif

  TERN_(HAS_HEATED_BED,     temp_bed.reset());
  TERN_(HAS_TEMP_CHAMBER,   temp_chamber.reset());
  TERN_(HAS_TEMP_PROBE,     temp_probe.reset());
  TERN_(HAS_TEMP_COOLER,    temp_cooler.reset());
  TERN_(HAS_TEMP_BOARD,     temp_board.reset());
  TERN_(HAS_TEMP_SOC,       temp_soc.reset());
  TERN_(HAS_TEMP_REDUNDANT, temp_redundant.reset());

  TERN_(HAS_JOY_ADC_X, joystick.x.reset());
  TERN_(HAS_JOY_ADC_Y, joystick.y.reset());
  TERN_(HAS_JOY_ADC_Z, joystick.z.reset());
}

/**
 * Timer 0 is shared with millies so don't change the prescaler.
 *
 * On AVR this ISR uses the compare method so it runs at the base
 * frequency (16 MHz / 64 / 256 = 976.5625 Hz), but at the TCNT0 set
 * in OCR0B above (128 or halfway between OVFs).
 *
 *  - Manage PWM to all the heaters and fan
 *  - Prepare or Measure one of the raw ADC sensor values
 *  - Check new temperature values for MIN/MAX errors (kill on error)
 *  - Step the babysteps value for each axis towards 0
 *  - For PINS_DEBUGGING, monitor and report endstop pins
 *  - For ENDSTOP_INTERRUPTS_FEATURE check endstops if flagged
 *  - Call planner.isr to count down its "ignore" time
 */
HAL_TEMP_TIMER_ISR() {
  HAL_timer_isr_prologue(MF_TIMER_TEMP);

  Temperature::isr();

  HAL_timer_isr_epilogue(MF_TIMER_TEMP);
}

#if ENABLED(SLOW_PWM_HEATERS) && !defined(MIN_STATE_TIME)
  #define MIN_STATE_TIME 16 // MIN_STATE_TIME * 65.5 = time in milliseconds
#endif

class SoftPWM {
public:
  uint8_t count;
  inline bool add(const uint8_t mask, const uint8_t amount) {
    count = (count & mask) + amount; return (count > mask);
  }
  #if ENABLED(SLOW_PWM_HEATERS)
    bool state_heater;
    uint8_t state_timer_heater;
    inline void dec() { if (state_timer_heater > 0) state_timer_heater--; }
    inline bool ready(const bool v) {
      const bool rdy = !state_timer_heater;
      if (rdy && state_heater != v) {
        state_heater = v;
        state_timer_heater = MIN_STATE_TIME;
      }
      return rdy;
    }
  #endif
};

/**
 * Handle various ~1kHz tasks associated with temperature
 *  - Check laser safety timeout
 *  - Heater PWM (~1kHz with scaler)
 *  - LCD Button polling (~500Hz)
 *  - Start / Read one ADC sensor
 *  - Advance Babysteps
 *  - Endstop polling
 *  - Planner clean buffer
 */
void Temperature::isr() {

  // Shut down the laser if steppers are inactive for > LASER_SAFETY_TIMEOUT_MS ms
  #if LASER_SAFETY_TIMEOUT_MS > 0
    if (cutter.last_power_applied && ELAPSED(millis(), gcode.previous_move_ms + (LASER_SAFETY_TIMEOUT_MS))) {
      cutter.power = 0;       // Prevent planner idle from re-enabling power
      cutter.apply_power(0);
    }
  #endif

  static int8_t temp_count = -1;
  static ADCSensorState adc_sensor_state = StartupDelay;

  #ifndef SOFT_PWM_SCALE
    #define SOFT_PWM_SCALE 0
  #endif
  static uint8_t pwm_count = _BV(SOFT_PWM_SCALE);

  // Avoid multiple loads of pwm_count
  uint8_t pwm_count_tmp = pwm_count;

  #if HAS_ADC_BUTTONS
    static raw_adc_t raw_ADCKey_value = 0;
    static bool ADCKey_pressed = false;
  #endif

  #if HAS_HOTEND
    static SoftPWM soft_pwm_hotend[HOTENDS];
  #endif

  #if HAS_HEATED_BED
    static SoftPWM soft_pwm_bed;
  #endif

  #if HAS_HEATED_CHAMBER
    static SoftPWM soft_pwm_chamber;
  #endif

  #if HAS_COOLER
    static SoftPWM soft_pwm_cooler;
  #endif

  #if ALL(FAN_SOFT_PWM, USE_CONTROLLER_FAN)
    static SoftPWM soft_pwm_controller;
  #endif

  #define WRITE_FAN(n, v) WRITE(FAN##n##_PIN, (v) ^ ENABLED(FAN_INVERTING))

  #if DISABLED(SLOW_PWM_HEATERS)

    #if ANY(HAS_HOTEND, HAS_HEATED_BED, HAS_HEATED_CHAMBER, HAS_COOLER, FAN_SOFT_PWM)
      constexpr uint8_t pwm_mask = TERN0(SOFT_PWM_DITHER, _BV(SOFT_PWM_SCALE) - 1);
      #define _PWM_MOD(N,S,T) do{                           \
        const bool on = S.add(pwm_mask, T.soft_pwm_amount); \
        WRITE_HEATER_##N(on);                               \
      }while(0)
    #endif

    /**
     * Standard heater PWM modulation
     */
    if (pwm_count_tmp >= 127) {
      pwm_count_tmp -= 127;

      #if HAS_HOTEND
        #define _PWM_MOD_E(N) _PWM_MOD(N,soft_pwm_hotend[N],temp_hotend[N]);
        REPEAT(HOTENDS, _PWM_MOD_E);
      #endif

      #if HAS_HEATED_BED
        _PWM_MOD(BED, soft_pwm_bed, temp_bed);
      #endif

      #if HAS_HEATED_CHAMBER
        _PWM_MOD(CHAMBER, soft_pwm_chamber, temp_chamber);
      #endif

      #if HAS_COOLER
        _PWM_MOD(COOLER, soft_pwm_cooler, temp_cooler);
      #endif

      #if ENABLED(FAN_SOFT_PWM)

        #if ENABLED(USE_CONTROLLER_FAN)
          WRITE(CONTROLLER_FAN_PIN, soft_pwm_controller.add(pwm_mask, controllerFan.soft_pwm_speed));
        #endif

        #define _FAN_PWM(N) do{                                     \
          uint8_t &spcf = soft_pwm_count_fan[N];                    \
          spcf = (spcf & pwm_mask) + (soft_pwm_amount_fan[N] >> 1); \
          WRITE_FAN(N, spcf > pwm_mask ? HIGH : LOW);               \
        }while(0)

        #if HAS_FAN0
          _FAN_PWM(0);
        #endif
        #if HAS_FAN1
          _FAN_PWM(1);
        #endif
        #if HAS_FAN2
          _FAN_PWM(2);
        #endif
        #if HAS_FAN3
          _FAN_PWM(3);
        #endif
        #if HAS_FAN4
          _FAN_PWM(4);
        #endif
        #if HAS_FAN5
          _FAN_PWM(5);
        #endif
        #if HAS_FAN6
          _FAN_PWM(6);
        #endif
        #if HAS_FAN7
          _FAN_PWM(7);
        #endif
      #endif
    }
    else {
      #define _PWM_LOW(N,S) do{ if (S.count <= pwm_count_tmp) WRITE_HEATER_##N(LOW); }while(0)
      #if HAS_HOTEND
        #define _PWM_LOW_E(N) _PWM_LOW(N, soft_pwm_hotend[N]);
        REPEAT(HOTENDS, _PWM_LOW_E);
      #endif

      #if HAS_HEATED_BED
        _PWM_LOW(BED, soft_pwm_bed);
      #endif

      #if HAS_HEATED_CHAMBER
        _PWM_LOW(CHAMBER, soft_pwm_chamber);
      #endif

      #if HAS_COOLER
        _PWM_LOW(COOLER, soft_pwm_cooler);
      #endif

      #if ENABLED(FAN_SOFT_PWM)
        #if HAS_FAN0
          if (soft_pwm_count_fan[0] <= pwm_count_tmp) WRITE_FAN(0, LOW);
        #endif
        #if HAS_FAN1
          if (soft_pwm_count_fan[1] <= pwm_count_tmp) WRITE_FAN(1, LOW);
        #endif
        #if HAS_FAN2
          if (soft_pwm_count_fan[2] <= pwm_count_tmp) WRITE_FAN(2, LOW);
        #endif
        #if HAS_FAN3
          if (soft_pwm_count_fan[3] <= pwm_count_tmp) WRITE_FAN(3, LOW);
        #endif
        #if HAS_FAN4
          if (soft_pwm_count_fan[4] <= pwm_count_tmp) WRITE_FAN(4, LOW);
        #endif
        #if HAS_FAN5
          if (soft_pwm_count_fan[5] <= pwm_count_tmp) WRITE_FAN(5, LOW);
        #endif
        #if HAS_FAN6
          if (soft_pwm_count_fan[6] <= pwm_count_tmp) WRITE_FAN(6, LOW);
        #endif
        #if HAS_FAN7
          if (soft_pwm_count_fan[7] <= pwm_count_tmp) WRITE_FAN(7, LOW);
        #endif
        #if ENABLED(USE_CONTROLLER_FAN)
          if (soft_pwm_controller.count <= pwm_count_tmp) WRITE(CONTROLLER_FAN_PIN, LOW);
        #endif
      #endif
    }

    // SOFT_PWM_SCALE to frequency:
    //
    // 0: 16000000/64/256/128 =   7.6294 Hz
    // 1:                / 64 =  15.2588 Hz
    // 2:                / 32 =  30.5176 Hz
    // 3:                / 16 =  61.0352 Hz
    // 4:                /  8 = 122.0703 Hz
    // 5:                /  4 = 244.1406 Hz
    pwm_count = pwm_count_tmp + _BV(SOFT_PWM_SCALE);

  #else // SLOW_PWM_HEATERS

    /**
     * SLOW PWM HEATERS
     *
     * For relay-driven heaters
     */
    #define _SLOW_SET(NR,PWM,V) do{ if (PWM.ready(V)) WRITE_HEATER_##NR(V); }while(0)
    #define _SLOW_PWM(NR,PWM,SRC) do{ PWM.count = SRC.soft_pwm_amount; _SLOW_SET(NR,PWM,(PWM.count > 0)); }while(0)
    #define _PWM_OFF(NR,PWM) do{ if (PWM.count < slow_pwm_count) _SLOW_SET(NR,PWM,0); }while(0)

    static uint8_t slow_pwm_count = 0;

    if (slow_pwm_count == 0) {

      #if HAS_HOTEND
        #define _SLOW_PWM_E(N) _SLOW_PWM(N, soft_pwm_hotend[N], temp_hotend[N]);
        REPEAT(HOTENDS, _SLOW_PWM_E);
      #endif

      #if HAS_HEATED_BED
        _SLOW_PWM(BED, soft_pwm_bed, temp_bed);
      #endif

      #if HAS_HEATED_CHAMBER
        _SLOW_PWM(CHAMBER, soft_pwm_chamber, temp_chamber);
      #endif

      #if HAS_COOLER
        _SLOW_PWM(COOLER, soft_pwm_cooler, temp_cooler);
      #endif

    } // slow_pwm_count == 0

    #if HAS_HOTEND
      #define _PWM_OFF_E(N) _PWM_OFF(N, soft_pwm_hotend[N]);
      REPEAT(HOTENDS, _PWM_OFF_E);
    #endif

    #if HAS_HEATED_BED
      _PWM_OFF(BED, soft_pwm_bed);
    #endif

    #if HAS_HEATED_CHAMBER
      _PWM_OFF(CHAMBER, soft_pwm_chamber);
    #endif

    #if HAS_COOLER
      _PWM_OFF(COOLER, soft_pwm_cooler, temp_cooler);
    #endif

    #if ENABLED(FAN_SOFT_PWM)
      if (pwm_count_tmp >= 127) {
        pwm_count_tmp = 0;
        #define _PWM_FAN(N) do{                                 \
          soft_pwm_count_fan[N] = soft_pwm_amount_fan[N] >> 1;  \
          WRITE_FAN(N, soft_pwm_count_fan[N] > 0 ? HIGH : LOW); \
        }while(0)
        #if HAS_FAN0
          _PWM_FAN(0);
        #endif
        #if HAS_FAN1
          _PWM_FAN(1);
        #endif
        #if HAS_FAN2
          _PWM_FAN(2);
        #endif
        #if HAS_FAN3
          _FAN_PWM(3);
        #endif
        #if HAS_FAN4
          _FAN_PWM(4);
        #endif
        #if HAS_FAN5
          _FAN_PWM(5);
        #endif
        #if HAS_FAN6
          _FAN_PWM(6);
        #endif
        #if HAS_FAN7
          _FAN_PWM(7);
        #endif
      }
      #if HAS_FAN0
        if (soft_pwm_count_fan[0] <= pwm_count_tmp) WRITE_FAN(0, LOW);
      #endif
      #if HAS_FAN1
        if (soft_pwm_count_fan[1] <= pwm_count_tmp) WRITE_FAN(1, LOW);
      #endif
      #if HAS_FAN2
        if (soft_pwm_count_fan[2] <= pwm_count_tmp) WRITE_FAN(2, LOW);
      #endif
      #if HAS_FAN3
        if (soft_pwm_count_fan[3] <= pwm_count_tmp) WRITE_FAN(3, LOW);
      #endif
      #if HAS_FAN4
        if (soft_pwm_count_fan[4] <= pwm_count_tmp) WRITE_FAN(4, LOW);
      #endif
      #if HAS_FAN5
        if (soft_pwm_count_fan[5] <= pwm_count_tmp) WRITE_FAN(5, LOW);
      #endif
      #if HAS_FAN6
        if (soft_pwm_count_fan[6] <= pwm_count_tmp) WRITE_FAN(6, LOW);
      #endif
      #if HAS_FAN7
        if (soft_pwm_count_fan[7] <= pwm_count_tmp) WRITE_FAN(7, LOW);
      #endif
    #endif // FAN_SOFT_PWM

    // SOFT_PWM_SCALE to frequency:
    //
    // 0: 16000000/64/256/128 =   7.6294 Hz
    // 1:                / 64 =  15.2588 Hz
    // 2:                / 32 =  30.5176 Hz
    // 3:                / 16 =  61.0352 Hz
    // 4:                /  8 = 122.0703 Hz
    // 5:                /  4 = 244.1406 Hz
    pwm_count = pwm_count_tmp + _BV(SOFT_PWM_SCALE);

    // Increment slow_pwm_count only every 64th pwm_count,
    // i.e., yielding a PWM frequency of 16/128 Hz (8s).
    if (((pwm_count >> SOFT_PWM_SCALE) & 0x3F) == 0) {
      slow_pwm_count++;
      slow_pwm_count &= 0x7F;

      #if HAS_HOTEND
        HOTEND_LOOP() soft_pwm_hotend[e].dec();
      #endif
      TERN_(HAS_HEATED_BED, soft_pwm_bed.dec());
      TERN_(HAS_HEATED_CHAMBER, soft_pwm_chamber.dec());
      TERN_(HAS_COOLER, soft_pwm_cooler.dec());
    }

  #endif // SLOW_PWM_HEATERS

  //
  // Update lcd buttons 488 times per second
  //
  static bool do_buttons;
  if ((do_buttons ^= true)) ui.update_buttons();

  /**
   * One sensor is sampled on every other call of the ISR.
   * Each sensor is read 16 (OVERSAMPLENR) times, taking the average.
   *
   * On each Prepare pass, ADC is started for a sensor pin.
   * On the next pass, the ADC value is read and accumulated.
   *
   * This gives each ADC 0.9765ms to charge up.
   */
  #define ACCUMULATE_ADC(obj) do{ \
    if (!hal.adc_ready()) next_sensor_state = adc_sensor_state; \
    else obj.sample(hal.adc_value()); \
  }while(0)

  ADCSensorState next_sensor_state = adc_sensor_state < SensorsReady ? (ADCSensorState)(int(adc_sensor_state) + 1) : StartSampling;

  switch (adc_sensor_state) {

    #pragma GCC diagnostic push
    #if __has_cpp_attribute(fallthrough)
      #pragma GCC diagnostic ignored "-Wimplicit-fallthrough"
    #endif

    case SensorsReady: {
      // All sensors have been read. Stay in this state for a few
      // ISRs to save on calls to temp update/checking code below.
      constexpr int8_t extra_loops = MIN_ADC_ISR_LOOPS - (int8_t)SensorsReady;
      static uint8_t delay_count = 0;
      if (extra_loops > 0) {
        if (delay_count == 0) delay_count = extra_loops;  // Init this delay
        if (--delay_count)                                // While delaying...
          next_sensor_state = SensorsReady;               // retain this state (else, next state will be 0)
        break;
      }
      else {
        adc_sensor_state = StartSampling;                 // Fall-through to start sampling
        next_sensor_state = (ADCSensorState)(int(StartSampling) + 1);
      }
    }

    #pragma GCC diagnostic pop

    case StartSampling:                                   // Start of sampling loops. Do updates/checks.
      if (++temp_count >= OVERSAMPLENR) {                 // 10 * 16 * 1/(16000000/64/256)  = 164ms.
        temp_count = 0;
        readings_ready();
      }
      break;

    #if HAS_TEMP_ADC_0
      case PrepareTemp_0: hal.adc_start(TEMP_0_PIN); break;
      case MeasureTemp_0: ACCUMULATE_ADC(temp_hotend[0]); break;
    #endif

    #if HAS_TEMP_ADC_BED
      case PrepareTemp_BED: hal.adc_start(TEMP_BED_PIN); break;
      case MeasureTemp_BED: ACCUMULATE_ADC(temp_bed); break;
    #endif

    #if HAS_TEMP_ADC_CHAMBER
      case PrepareTemp_CHAMBER: hal.adc_start(TEMP_CHAMBER_PIN); break;
      case MeasureTemp_CHAMBER: ACCUMULATE_ADC(temp_chamber); break;
    #endif

    #if HAS_TEMP_ADC_COOLER
      case PrepareTemp_COOLER: hal.adc_start(TEMP_COOLER_PIN); break;
      case MeasureTemp_COOLER: ACCUMULATE_ADC(temp_cooler); break;
    #endif

    #if HAS_TEMP_ADC_PROBE
      case PrepareTemp_PROBE: hal.adc_start(TEMP_PROBE_PIN); break;
      case MeasureTemp_PROBE: ACCUMULATE_ADC(temp_probe); break;
    #endif

    #if HAS_TEMP_ADC_BOARD
      case PrepareTemp_BOARD: hal.adc_start(TEMP_BOARD_PIN); break;
      case MeasureTemp_BOARD: ACCUMULATE_ADC(temp_board); break;
    #endif

    #if HAS_TEMP_ADC_SOC
      case PrepareTemp_SOC: hal.adc_start(TEMP_SOC_PIN); break;
      case MeasureTemp_SOC: ACCUMULATE_ADC(temp_soc); break;
    #endif

    #if HAS_TEMP_ADC_REDUNDANT
      case PrepareTemp_REDUNDANT: hal.adc_start(TEMP_REDUNDANT_PIN); break;
      case MeasureTemp_REDUNDANT: ACCUMULATE_ADC(temp_redundant); break;
    #endif

    #if HAS_TEMP_ADC_1
      case PrepareTemp_1: hal.adc_start(TEMP_1_PIN); break;
      case MeasureTemp_1: ACCUMULATE_ADC(temp_hotend[1]); break;
    #endif

    #if HAS_TEMP_ADC_2
      case PrepareTemp_2: hal.adc_start(TEMP_2_PIN); break;
      case MeasureTemp_2: ACCUMULATE_ADC(temp_hotend[2]); break;
    #endif

    #if HAS_TEMP_ADC_3
      case PrepareTemp_3: hal.adc_start(TEMP_3_PIN); break;
      case MeasureTemp_3: ACCUMULATE_ADC(temp_hotend[3]); break;
    #endif

    #if HAS_TEMP_ADC_4
      case PrepareTemp_4: hal.adc_start(TEMP_4_PIN); break;
      case MeasureTemp_4: ACCUMULATE_ADC(temp_hotend[4]); break;
    #endif

    #if HAS_TEMP_ADC_5
      case PrepareTemp_5: hal.adc_start(TEMP_5_PIN); break;
      case MeasureTemp_5: ACCUMULATE_ADC(temp_hotend[5]); break;
    #endif

    #if HAS_TEMP_ADC_6
      case PrepareTemp_6: hal.adc_start(TEMP_6_PIN); break;
      case MeasureTemp_6: ACCUMULATE_ADC(temp_hotend[6]); break;
    #endif

    #if HAS_TEMP_ADC_7
      case PrepareTemp_7: hal.adc_start(TEMP_7_PIN); break;
      case MeasureTemp_7: ACCUMULATE_ADC(temp_hotend[7]); break;
    #endif

    #if ENABLED(FILAMENT_WIDTH_SENSOR)
      case Prepare_FILWIDTH: hal.adc_start(FILWIDTH_PIN); break;
      case Measure_FILWIDTH:
        if (!hal.adc_ready()) next_sensor_state = adc_sensor_state; // Redo this state
        else filwidth.accumulate(hal.adc_value());
      break;
    #endif

    #if ENABLED(POWER_MONITOR_CURRENT)
      case Prepare_POWER_MONITOR_CURRENT:
        hal.adc_start(POWER_MONITOR_CURRENT_PIN);
        break;
      case Measure_POWER_MONITOR_CURRENT:
        if (!hal.adc_ready()) next_sensor_state = adc_sensor_state; // Redo this state
        else power_monitor.add_current_sample(hal.adc_value());
        break;
    #endif

    #if ENABLED(POWER_MONITOR_VOLTAGE)
      case Prepare_POWER_MONITOR_VOLTAGE:
        hal.adc_start(POWER_MONITOR_VOLTAGE_PIN);
        break;
      case Measure_POWER_MONITOR_VOLTAGE:
        if (!hal.adc_ready()) next_sensor_state = adc_sensor_state; // Redo this state
        else power_monitor.add_voltage_sample(hal.adc_value());
        break;
    #endif

    #if HAS_JOY_ADC_X
      case PrepareJoy_X: hal.adc_start(JOY_X_PIN); break;
      case MeasureJoy_X: ACCUMULATE_ADC(joystick.x); break;
    #endif

    #if HAS_JOY_ADC_Y
      case PrepareJoy_Y: hal.adc_start(JOY_Y_PIN); break;
      case MeasureJoy_Y: ACCUMULATE_ADC(joystick.y); break;
    #endif

    #if HAS_JOY_ADC_Z
      case PrepareJoy_Z: hal.adc_start(JOY_Z_PIN); break;
      case MeasureJoy_Z: ACCUMULATE_ADC(joystick.z); break;
    #endif

    #if HAS_ADC_BUTTONS
      #ifndef ADC_BUTTON_DEBOUNCE_DELAY
        #define ADC_BUTTON_DEBOUNCE_DELAY 16
      #endif
      case Prepare_ADC_KEY: hal.adc_start(ADC_KEYPAD_PIN); break;
      case Measure_ADC_KEY:
        if (!hal.adc_ready())
          next_sensor_state = adc_sensor_state; // redo this state
        else if (ADCKey_count < ADC_BUTTON_DEBOUNCE_DELAY) {
          raw_ADCKey_value = hal.adc_value();
          if (raw_ADCKey_value <= 900UL * HAL_ADC_RANGE / 1024UL) {
            NOMORE(current_ADCKey_raw, raw_ADCKey_value);
            ADCKey_count++;
          }
          else { //ADC Key release
            if (ADCKey_count > 0) ADCKey_count++; else ADCKey_pressed = false;
            if (ADCKey_pressed) {
              ADCKey_count = 0;
              current_ADCKey_raw = HAL_ADC_RANGE;
            }
          }
        }
        if (ADCKey_count == ADC_BUTTON_DEBOUNCE_DELAY) ADCKey_pressed = true;
        break;
    #endif // HAS_ADC_BUTTONS

    case StartupDelay: break;

  } // switch(adc_sensor_state)

  // Go to the next state
  adc_sensor_state = next_sensor_state;

  //
  // Additional ~1kHz Tasks
  //

  // Check fan tachometers
  TERN_(HAS_FANCHECK, fan_check.update_tachometers());

  // Poll endstops state, if required
  endstops.poll();

  // Periodically call the planner timer service routine
  planner.isr();
}

#if HAS_TEMP_SENSOR
  /**
   * Print a single heater state in the form:
   *        Bed: " B:nnn.nn /nnn.nn"
   *    Chamber: " C:nnn.nn /nnn.nn"
   *      Probe: " P:nnn.nn"
   *     Cooler: " L:nnn.nn /nnn.nn"
   *      Board: " M:nnn.nn"
   *        SoC: " S:nnn.nn"
   *  Redundant: " R:nnn.nn /nnn.nn"
   *   Extruder: " T0:nnn.nn /nnn.nn"
   *   With ADC: " T0:nnn.nn /nnn.nn (nnn.nn)"
   */
  static void print_heater_state(const heater_id_t e, const_celsius_float_t c, const_celsius_float_t t
    OPTARG(SHOW_TEMP_ADC_VALUES, const float r)
  ) {
    char k;
    bool show_t = true;
    switch (e) {
      default:
        #if HAS_TEMP_HOTEND
          k = 'T'; break;
        #endif
      #if HAS_TEMP_BED
        case H_BED: k = 'B'; break;
      #endif
      #if HAS_TEMP_CHAMBER
        case H_CHAMBER: k = 'C'; break;
      #endif
      #if HAS_TEMP_PROBE
        case H_PROBE: k = 'P'; show_t = false; break;
      #endif
      #if HAS_TEMP_COOLER
        case H_COOLER: k = 'L'; break;
      #endif
      #if HAS_TEMP_BOARD
        case H_BOARD: k = 'M'; show_t = false; break;
      #endif
      #if HAS_TEMP_SOC
        case H_SOC: k = 'S'; show_t = false; break;
      #endif
      #if HAS_TEMP_REDUNDANT
        case H_REDUNDANT: k = 'R'; break;
      #endif
    }
    #ifndef HEATER_STATE_FLOAT_PRECISION
      #define HEATER_STATE_FLOAT_PRECISION _MIN(SERIAL_FLOAT_PRECISION, 2)
    #endif

    SString<50> s(' ', k);
    if (TERN0(HAS_MULTI_HOTEND, e >= 0)) s += char('0' + e);
    s += ':'; s += p_float_t(c, HEATER_STATE_FLOAT_PRECISION);
    if (show_t) { s += F(" /"); s += p_float_t(t, HEATER_STATE_FLOAT_PRECISION); }
    #if ENABLED(SHOW_TEMP_ADC_VALUES)
      // Temperature MAX SPI boards do not have an OVERSAMPLENR defined
      s.append(F(" ("), TERN(HAS_MAXTC_LIBRARIES, k == 'T', false) ? r : r * RECIPROCAL(OVERSAMPLENR), ')');
    #endif
    s.echo();
    delay(2);
  }

  void Temperature::print_heater_states(const int8_t target_extruder
    OPTARG(HAS_TEMP_REDUNDANT, const bool include_r/*=false*/)
  ) {
    #if HAS_TEMP_HOTEND
      print_heater_state(H_NONE, degHotend(target_extruder), degTargetHotend(target_extruder) OPTARG(SHOW_TEMP_ADC_VALUES, rawHotendTemp(target_extruder)));
    #endif
    #if HAS_HEATED_BED
      print_heater_state(H_BED, degBed(), degTargetBed() OPTARG(SHOW_TEMP_ADC_VALUES, rawBedTemp()));
    #endif
    #if HAS_TEMP_CHAMBER
      print_heater_state(H_CHAMBER, degChamber(), TERN0(HAS_HEATED_CHAMBER, degTargetChamber()) OPTARG(SHOW_TEMP_ADC_VALUES, rawChamberTemp()));
    #endif
    #if HAS_TEMP_COOLER
      print_heater_state(H_COOLER, degCooler(), TERN0(HAS_COOLER, degTargetCooler()) OPTARG(SHOW_TEMP_ADC_VALUES, rawCoolerTemp()));
    #endif
    #if HAS_TEMP_PROBE
      print_heater_state(H_PROBE, degProbe(), 0 OPTARG(SHOW_TEMP_ADC_VALUES, rawProbeTemp()));
    #endif
    #if HAS_TEMP_BOARD
      print_heater_state(H_BOARD, degBoard(), 0 OPTARG(SHOW_TEMP_ADC_VALUES, rawBoardTemp()));
    #endif
    #if HAS_TEMP_SOC
      print_heater_state(H_SOC, degSoc(), 0 OPTARG(SHOW_TEMP_ADC_VALUES, rawSocTemp()));
    #endif
    #if HAS_TEMP_REDUNDANT
      if (include_r) print_heater_state(H_REDUNDANT, degRedundant(), degRedundantTarget() OPTARG(SHOW_TEMP_ADC_VALUES, rawRedundantTemp()));
    #endif
    #if HAS_MULTI_HOTEND
      HOTEND_LOOP() print_heater_state((heater_id_t)e, degHotend(e), degTargetHotend(e) OPTARG(SHOW_TEMP_ADC_VALUES, rawHotendTemp(e)));
    #endif
    SString<100> s(F(" @:"), getHeaterPower((heater_id_t)target_extruder));
    #if HAS_HEATED_BED
      s.append(" B@:", getHeaterPower(H_BED));
    #endif
    #if HAS_HEATED_CHAMBER
      s.append(" C@:", getHeaterPower(H_CHAMBER));
    #endif
    #if HAS_COOLER
      s.append(" C@:", getHeaterPower(H_COOLER));
    #endif
    #if HAS_MULTI_HOTEND
      HOTEND_LOOP() s.append(F(" @"), e, ':', getHeaterPower((heater_id_t)e));
    #endif
    s.echo();
  }

  #if ENABLED(AUTO_REPORT_TEMPERATURES)
    AutoReporter<Temperature::AutoReportTemp> Temperature::auto_reporter;
    void Temperature::AutoReportTemp::report() {
      if (wait_for_heatup) return;
      print_heater_states(active_extruder OPTARG(HAS_TEMP_REDUNDANT, ENABLED(AUTO_REPORT_REDUNDANT)));
      SERIAL_EOL();
    }
  #endif

  #if HAS_HOTEND && HAS_STATUS_MESSAGE
    void Temperature::set_heating_message(const uint8_t e, const bool isM104/*=false*/) {
      const bool heating = isHeatingHotend(e);
      ui.status_printf(0,
        #if HAS_MULTI_HOTEND
          F("E%c " S_FMT), '1' + e
        #else
          F("E1 " S_FMT)
        #endif
        , heating ? GET_TEXT_F(MSG_HEATING) : GET_TEXT_F(MSG_COOLING)
      );

      if (isM104) {
        static uint8_t wait_e; wait_e = e;
        ui.set_status_reset_fn([]{
          const celsius_t c = degTargetHotend(wait_e);
          return c < 30 || degHotendNear(wait_e, c);
        });
      }
    }
  #endif

  #if HAS_TEMP_HOTEND

    #ifndef MIN_COOLING_SLOPE_DEG
      #define MIN_COOLING_SLOPE_DEG 1.50
    #endif
    #ifndef MIN_COOLING_SLOPE_TIME
      #define MIN_COOLING_SLOPE_TIME 60
    #endif

    bool Temperature::wait_for_hotend(const uint8_t target_extruder, const bool no_wait_for_cooling/*=true*/
      OPTARG(G26_CLICK_CAN_CANCEL, const bool click_to_cancel/*=false*/)
    ) {
      #if ENABLED(AUTOTEMP)
        REMEMBER(1, planner.autotemp.enabled, false);
      #endif

      #if TEMP_RESIDENCY_TIME > 0
        millis_t residency_start_ms = 0;
        bool first_loop = true;
        // Loop until the temperature has stabilized
        #define TEMP_CONDITIONS (!residency_start_ms || PENDING(now, residency_start_ms + SEC_TO_MS(TEMP_RESIDENCY_TIME)))
      #else
        // Loop until the temperature is very close target
        #define TEMP_CONDITIONS (wants_to_cool ? isCoolingHotend(target_extruder) : isHeatingHotend(target_extruder))
      #endif

      #if DISABLED(BUSY_WHILE_HEATING) && ENABLED(HOST_KEEPALIVE_FEATURE)
        KEEPALIVE_STATE(NOT_BUSY);
      #endif

      #if ENABLED(PRINTER_EVENT_LEDS)
        const celsius_float_t start_temp = degHotend(target_extruder);
        printerEventLEDs.onHotendHeatingStart();
      #endif

      bool wants_to_cool = false;
      celsius_float_t target_temp = -1.0, old_temp = 9999.0;
      millis_t now, next_temp_ms = 0, cool_check_ms = 0;
      wait_for_heatup = true;
      do {
        // Target temperature might be changed during the loop
        if (target_temp != degTargetHotend(target_extruder)) {
          wants_to_cool = isCoolingHotend(target_extruder);
          target_temp = degTargetHotend(target_extruder);

          // Exit if S<lower>, continue if S<higher>, R<lower>, or R<higher>
          if (no_wait_for_cooling && wants_to_cool) break;
        }

        now = millis();
        if (ELAPSED(now, next_temp_ms)) { // Print temp & remaining time every 1s while waiting
          next_temp_ms = now + 1000UL;
          print_heater_states(target_extruder);
          #if TEMP_RESIDENCY_TIME > 0
            SString<20> s(F(" W:"));
            if (residency_start_ms)
              s += long((SEC_TO_MS(TEMP_RESIDENCY_TIME) - (now - residency_start_ms)) / 1000UL);
            else
              s += '?';
            s.echo();
          #endif
          SERIAL_EOL();
        }

        idle();
        gcode.reset_stepper_timeout(); // Keep steppers powered

        const celsius_float_t temp = degHotend(target_extruder);

        #if ENABLED(PRINTER_EVENT_LEDS)
          // Gradually change LED strip from violet to red as nozzle heats up
          if (!wants_to_cool) printerEventLEDs.onHotendHeating(start_temp, temp, target_temp);
        #endif

        #if TEMP_RESIDENCY_TIME > 0

          const celsius_float_t temp_diff = ABS(target_temp - temp);

          if (!residency_start_ms) {
            // Start the TEMP_RESIDENCY_TIME timer when we reach target temp for the first time.
            if (temp_diff < TEMP_WINDOW)
              residency_start_ms = now + (first_loop ? SEC_TO_MS(TEMP_RESIDENCY_TIME) / 3 : 0);
          }
          else if (temp_diff > TEMP_HYSTERESIS) {
            // Restart the timer whenever the temperature falls outside the hysteresis.
            residency_start_ms = now;
          }

          first_loop = false;

        #endif

        // Prevent a wait-forever situation if R is misused i.e. M109 R0
        if (wants_to_cool) {
          // Break after MIN_COOLING_SLOPE_TIME seconds
          // if the temperature did not drop at least MIN_COOLING_SLOPE_DEG
          if (!cool_check_ms || ELAPSED(now, cool_check_ms)) {
            if (old_temp - temp < float(MIN_COOLING_SLOPE_DEG)) break;
            cool_check_ms = now + SEC_TO_MS(MIN_COOLING_SLOPE_TIME);
            old_temp = temp;
          }
        }

        #if G26_CLICK_CAN_CANCEL
          if (click_to_cancel && ui.use_click()) {
            wait_for_heatup = false;
            TERN_(HAS_MARLINUI_MENU, ui.quick_feedback());
          }
        #endif

      } while (wait_for_heatup && TEMP_CONDITIONS);

      // If wait_for_heatup is set, temperature was reached, no cancel
      if (wait_for_heatup) {
        wait_for_heatup = false;
        #if ENABLED(DWIN_CREALITY_LCD)
          hmiFlag.heat_flag = 0;
          duration_t elapsed = print_job_timer.duration();  // Print timer
          dwin_heat_time = elapsed.value;
        #elif ENABLED(SOVOL_SV06_RTS)
          update_time_value = RTS_UPDATE_VALUE;
          if (IS_SD_PRINTING()) rts.refreshTime();
          rts.start_print_flag = false;
        #else
          ui.reset_status();
        #endif
        TERN_(PRINTER_EVENT_LEDS, printerEventLEDs.onHeatingDone());
        return true;
      }

      return false;
    }

    #if ENABLED(WAIT_FOR_HOTEND)
      void Temperature::wait_for_hotend_heating(const uint8_t target_extruder) {
        if (isHeatingHotend(target_extruder)) {
          SERIAL_ECHOLNPGM("Wait for hotend heating...");
          LCD_MESSAGE(MSG_HEATING);
          wait_for_hotend(target_extruder);
          ui.reset_status();
        }
      }
    #endif

  #endif // HAS_TEMP_HOTEND

  #if HAS_HEATED_BED

    #ifndef MIN_COOLING_SLOPE_DEG_BED
      #define MIN_COOLING_SLOPE_DEG_BED 1.00
    #endif
    #ifndef MIN_COOLING_SLOPE_TIME_BED
      #define MIN_COOLING_SLOPE_TIME_BED 60
    #endif

    bool Temperature::wait_for_bed(const bool no_wait_for_cooling/*=true*/
      OPTARG(G26_CLICK_CAN_CANCEL, const bool click_to_cancel/*=false*/)
    ) {
      #if TEMP_BED_RESIDENCY_TIME > 0
        millis_t residency_start_ms = 0;
        bool first_loop = true;
        // Loop until the temperature has stabilized
        #define TEMP_BED_CONDITIONS (!residency_start_ms || PENDING(now, residency_start_ms + SEC_TO_MS(TEMP_BED_RESIDENCY_TIME)))
      #else
        // Loop until the temperature is very close target
        #define TEMP_BED_CONDITIONS (wants_to_cool ? isCoolingBed() : isHeatingBed())
      #endif

      #if DISABLED(BUSY_WHILE_HEATING) && ENABLED(HOST_KEEPALIVE_FEATURE)
        KEEPALIVE_STATE(NOT_BUSY);
      #endif

      #if ENABLED(PRINTER_EVENT_LEDS)
        const celsius_float_t start_temp = degBed();
        printerEventLEDs.onBedHeatingStart();
      #endif

      bool wants_to_cool = false;
      celsius_float_t target_temp = -1, old_temp = 9999;
      millis_t now, next_temp_ms = 0, cool_check_ms = 0;
      wait_for_heatup = true;
      do {
        // Target temperature might be changed during the loop
        if (target_temp != degTargetBed()) {
          wants_to_cool = isCoolingBed();
          target_temp = degTargetBed();

          // Exit if S<lower>, continue if S<higher>, R<lower>, or R<higher>
          if (no_wait_for_cooling && wants_to_cool) break;
        }

        now = millis();
        if (ELAPSED(now, next_temp_ms)) { //Print Temp Reading every 1 second while heating up.
          next_temp_ms = now + 1000UL;
          print_heater_states(active_extruder);
          #if TEMP_BED_RESIDENCY_TIME > 0
            SString<20> s(F(" W:"));
            if (residency_start_ms)
              s += long((SEC_TO_MS(TEMP_BED_RESIDENCY_TIME) - (now - residency_start_ms)) / 1000UL);
            else
              s += '?';
            s.echo();
          #endif
          SERIAL_EOL();
        }

        idle();
        gcode.reset_stepper_timeout(); // Keep steppers powered

        const celsius_float_t temp = degBed();

        #if ENABLED(PRINTER_EVENT_LEDS)
          // Gradually change LED strip from blue to violet as bed heats up
          if (!wants_to_cool) printerEventLEDs.onBedHeating(start_temp, temp, target_temp);
        #endif

        #if TEMP_BED_RESIDENCY_TIME > 0

          const celsius_float_t temp_diff = ABS(target_temp - temp);

          if (!residency_start_ms) {
            // Start the TEMP_BED_RESIDENCY_TIME timer when we reach target temp for the first time.
            if (temp_diff < TEMP_BED_WINDOW)
              residency_start_ms = now + (first_loop ? SEC_TO_MS(TEMP_BED_RESIDENCY_TIME) / 3 : 0);
          }
          else if (temp_diff > TEMP_BED_HYSTERESIS) {
            // Restart the timer whenever the temperature falls outside the hysteresis.
            residency_start_ms = now;
          }

        #endif // TEMP_BED_RESIDENCY_TIME > 0

        // Prevent a wait-forever situation if R is misused i.e. M190 R0
        if (wants_to_cool) {
          // Break after MIN_COOLING_SLOPE_TIME_BED seconds
          // if the temperature did not drop at least MIN_COOLING_SLOPE_DEG_BED
          if (!cool_check_ms || ELAPSED(now, cool_check_ms)) {
            if (old_temp - temp < float(MIN_COOLING_SLOPE_DEG_BED)) break;
            cool_check_ms = now + SEC_TO_MS(MIN_COOLING_SLOPE_TIME_BED);
            old_temp = temp;
          }
        }

        #if G26_CLICK_CAN_CANCEL
          if (click_to_cancel && ui.use_click()) {
            wait_for_heatup = false;
            TERN_(HAS_MARLINUI_MENU, ui.quick_feedback());
          }
        #endif

        #if TEMP_BED_RESIDENCY_TIME > 0
          first_loop = false;
        #endif

      } while (wait_for_heatup && TEMP_BED_CONDITIONS);

      // If wait_for_heatup is set, temperature was reached, no cancel
      if (wait_for_heatup) {
        wait_for_heatup = false;
        ui.reset_status();
        return true;
      }

      return false;
    }

    void Temperature::wait_for_bed_heating() {
      if (isHeatingBed()) {
        SERIAL_ECHOLNPGM("Wait for bed heating...");
        LCD_MESSAGE(MSG_BED_HEATING);
        wait_for_bed();
        ui.reset_status();
      }
    }

  #endif // HAS_HEATED_BED

  #if HAS_TEMP_PROBE

    #ifndef MIN_DELTA_SLOPE_DEG_PROBE
      #define MIN_DELTA_SLOPE_DEG_PROBE 1.0
    #endif
    #ifndef MIN_DELTA_SLOPE_TIME_PROBE
      #define MIN_DELTA_SLOPE_TIME_PROBE 600
    #endif

    bool Temperature::wait_for_probe(const celsius_t target_temp, bool no_wait_for_cooling/*=true*/) {

      const bool wants_to_cool = isProbeAboveTemp(target_temp),
                 will_wait = !(wants_to_cool && no_wait_for_cooling);
      if (will_wait)
        SString<60>(F("Waiting for probe to "), wants_to_cool ? F("cool down") : F("heat up"), F(" to "), target_temp, F(" degrees.")).echoln();

      #if DISABLED(BUSY_WHILE_HEATING) && ENABLED(HOST_KEEPALIVE_FEATURE)
        KEEPALIVE_STATE(NOT_BUSY);
      #endif

      float old_temp = 9999;
      millis_t next_temp_ms = 0, next_delta_check_ms = 0;
      wait_for_heatup = true;
      while (will_wait && wait_for_heatup) {

        // Print Temp Reading every 10 seconds while heating up.
        millis_t now = millis();
        if (!next_temp_ms || ELAPSED(now, next_temp_ms)) {
          next_temp_ms = now + 10000UL;
          print_heater_states(active_extruder);
          SERIAL_EOL();
        }

        idle();
        gcode.reset_stepper_timeout(); // Keep steppers powered

        // Break after MIN_DELTA_SLOPE_TIME_PROBE seconds if the temperature
        // did not drop at least MIN_DELTA_SLOPE_DEG_PROBE. This avoids waiting
        // forever as the probe is not actively heated.
        if (!next_delta_check_ms || ELAPSED(now, next_delta_check_ms)) {
          const float temp = degProbe(),
                      delta_temp = old_temp > temp ? old_temp - temp : temp - old_temp;
          if (delta_temp < float(MIN_DELTA_SLOPE_DEG_PROBE)) {
            SERIAL_ECHOLNPGM("Timed out waiting for probe temperature.");
            break;
          }
          next_delta_check_ms = now + SEC_TO_MS(MIN_DELTA_SLOPE_TIME_PROBE);
          old_temp = temp;
        }

        // Loop until the temperature is very close target
        if (!(wants_to_cool ? isProbeAboveTemp(target_temp) : isProbeBelowTemp(target_temp))) {
          SString<60>(wants_to_cool ? F("Cooldown") : F("Heatup"), F(" complete, target probe temperature reached.")).echoln();
          break;
        }
      }

      // If wait_for_heatup is set, temperature was reached, no cancel
      if (wait_for_heatup) {
        wait_for_heatup = false;
        ui.reset_status();
        return true;
      }
      else if (will_wait)
        SERIAL_ECHOLNPGM("Canceled wait for probe temperature.");

      return false;
    }

  #endif // HAS_TEMP_PROBE

  #if HAS_HEATED_CHAMBER

    #ifndef MIN_COOLING_SLOPE_DEG_CHAMBER
      #define MIN_COOLING_SLOPE_DEG_CHAMBER 1.50
    #endif
    #ifndef MIN_COOLING_SLOPE_TIME_CHAMBER
      #define MIN_COOLING_SLOPE_TIME_CHAMBER 120
    #endif

    bool Temperature::wait_for_chamber(const bool no_wait_for_cooling/*=true*/) {
      #if TEMP_CHAMBER_RESIDENCY_TIME > 0
        millis_t residency_start_ms = 0;
        bool first_loop = true;
        // Loop until the temperature has stabilized
        #define TEMP_CHAMBER_CONDITIONS (!residency_start_ms || PENDING(now, residency_start_ms + SEC_TO_MS(TEMP_CHAMBER_RESIDENCY_TIME)))
      #else
        // Loop until the temperature is very close target
        #define TEMP_CHAMBER_CONDITIONS (wants_to_cool ? isCoolingChamber() : isHeatingChamber())
      #endif

      #if DISABLED(BUSY_WHILE_HEATING) && ENABLED(HOST_KEEPALIVE_FEATURE)
        KEEPALIVE_STATE(NOT_BUSY);
      #endif

      bool wants_to_cool = false;
      float target_temp = -1, old_temp = 9999;
      millis_t now, next_temp_ms = 0, cool_check_ms = 0;
      wait_for_heatup = true;
      do {
        // Target temperature might be changed during the loop
        if (target_temp != degTargetChamber()) {
          wants_to_cool = isCoolingChamber();
          target_temp = degTargetChamber();

          // Exit if S<lower>, continue if S<higher>, R<lower>, or R<higher>
          if (no_wait_for_cooling && wants_to_cool) break;
        }

        now = millis();
        if (ELAPSED(now, next_temp_ms)) { // Print Temp Reading every 1 second while heating up.
          next_temp_ms = now + 1000UL;
          print_heater_states(active_extruder);
          #if TEMP_CHAMBER_RESIDENCY_TIME > 0
            SString<20> s(F(" W:"));
            if (residency_start_ms)
              s += long((SEC_TO_MS(TEMP_CHAMBER_RESIDENCY_TIME) - (now - residency_start_ms)) / 1000UL);
            else
              s += '?';
            s.echo();
          #endif
          SERIAL_EOL();
        }

        idle();
        gcode.reset_stepper_timeout(); // Keep steppers powered

        const float temp = degChamber();

        #if TEMP_CHAMBER_RESIDENCY_TIME > 0

          const float temp_diff = ABS(target_temp - temp);

          if (!residency_start_ms) {
            // Start the TEMP_CHAMBER_RESIDENCY_TIME timer when we reach target temp for the first time.
            if (temp_diff < TEMP_CHAMBER_WINDOW)
              residency_start_ms = now + (first_loop ? SEC_TO_MS(TEMP_CHAMBER_RESIDENCY_TIME) / 3 : 0);
          }
          else if (temp_diff > TEMP_CHAMBER_HYSTERESIS) {
            // Restart the timer whenever the temperature falls outside the hysteresis.
            residency_start_ms = now;
          }

          first_loop = false;
        #endif // TEMP_CHAMBER_RESIDENCY_TIME > 0

        // Prevent a wait-forever situation if R is misused i.e. M191 R0
        if (wants_to_cool) {
          // Break after MIN_COOLING_SLOPE_TIME_CHAMBER seconds
          // if the temperature did not drop at least MIN_COOLING_SLOPE_DEG_CHAMBER
          if (!cool_check_ms || ELAPSED(now, cool_check_ms)) {
            if (old_temp - temp < float(MIN_COOLING_SLOPE_DEG_CHAMBER)) break;
            cool_check_ms = now + SEC_TO_MS(MIN_COOLING_SLOPE_TIME_CHAMBER);
            old_temp = temp;
          }
        }
      } while (wait_for_heatup && TEMP_CHAMBER_CONDITIONS);

      // If wait_for_heatup is set, temperature was reached, no cancel
      if (wait_for_heatup) {
        wait_for_heatup = false;
        ui.reset_status();
        return true;
      }

      return false;
    }

  #endif // HAS_HEATED_CHAMBER

  #if HAS_COOLER

    #ifndef MIN_COOLING_SLOPE_DEG_COOLER
      #define MIN_COOLING_SLOPE_DEG_COOLER 1.50
    #endif
    #ifndef MIN_COOLING_SLOPE_TIME_COOLER
      #define MIN_COOLING_SLOPE_TIME_COOLER 120
    #endif

    bool Temperature::wait_for_cooler(const bool no_wait_for_cooling/*=true*/) {

      #if TEMP_COOLER_RESIDENCY_TIME > 0
        millis_t residency_start_ms = 0;
        bool first_loop = true;
        // Loop until the temperature has stabilized
        #define TEMP_COOLER_CONDITIONS (!residency_start_ms || PENDING(now, residency_start_ms + SEC_TO_MS(TEMP_COOLER_RESIDENCY_TIME)))
      #else
        // Loop until the temperature is very close target
        #define TEMP_COOLER_CONDITIONS (wants_to_cool ? isLaserHeating() : isLaserCooling())
      #endif

      #if DISABLED(BUSY_WHILE_HEATING) && ENABLED(HOST_KEEPALIVE_FEATURE)
        KEEPALIVE_STATE(NOT_BUSY);
      #endif

      bool wants_to_cool = false;
      float target_temp = -1, previous_temp = 9999;
      millis_t now, next_temp_ms = 0, next_cooling_check_ms = 0;
      wait_for_heatup = true;
      do {
        // Target temperature might be changed during the loop
        if (target_temp != degTargetCooler()) {
          wants_to_cool = isLaserHeating();
          target_temp = degTargetCooler();

          // Exit if S<lower>, continue if S<higher>, R<lower>, or R<higher>
          if (no_wait_for_cooling && wants_to_cool) break;
        }

        now = millis();
        if (ELAPSED(now, next_temp_ms)) { // Print Temp Reading every 1 second while heating up.
          next_temp_ms = now + 1000UL;
          print_heater_states(active_extruder);
          #if TEMP_COOLER_RESIDENCY_TIME > 0
            SString<20> s(F(" W:"));
            if (residency_start_ms)
              s += long((SEC_TO_MS(TEMP_COOLER_RESIDENCY_TIME) - (now - residency_start_ms)) / 1000UL);
            else
              s += '?';
            s.echo();
          #endif
          SERIAL_EOL();
        }

        idle();
        gcode.reset_stepper_timeout(); // Keep steppers powered

        const celsius_float_t current_temp = degCooler();

        #if TEMP_COOLER_RESIDENCY_TIME > 0

          const celsius_float_t temp_diff = ABS(target_temp - temp);

          if (!residency_start_ms) {
            // Start the TEMP_COOLER_RESIDENCY_TIME timer when we reach target temp for the first time.
            if (temp_diff < TEMP_COOLER_WINDOW)
              residency_start_ms = now + (first_loop ? SEC_TO_MS(TEMP_COOLER_RESIDENCY_TIME) / 3 : 0);
          }
          else if (temp_diff > TEMP_COOLER_HYSTERESIS) {
            // Restart the timer whenever the temperature falls outside the hysteresis.
            residency_start_ms = now;
          }

          first_loop = false;
        #endif // TEMP_COOLER_RESIDENCY_TIME > 0

        // Prevent a wait-forever situation if R is misused i.e. M191 R0
        if (wants_to_cool) {
          // Break after MIN_COOLING_SLOPE_TIME_CHAMBER seconds
          // if the temperature did not drop at least MIN_COOLING_SLOPE_DEG_CHAMBER
          if (!next_cooling_check_ms || ELAPSED(now, next_cooling_check_ms)) {
            if (previous_temp - current_temp < float(MIN_COOLING_SLOPE_DEG_COOLER)) break;
            next_cooling_check_ms = now + SEC_TO_MS(MIN_COOLING_SLOPE_TIME_COOLER);
            previous_temp = current_temp;
          }
        }

      } while (wait_for_heatup && TEMP_COOLER_CONDITIONS);

      // If wait_for_heatup is set, temperature was reached, no cancel
      if (wait_for_heatup) {
        wait_for_heatup = false;
        ui.reset_status();
        return true;
      }

      return false;
    }

  #endif // HAS_COOLER

#endif // HAS_TEMP_SENSOR<|MERGE_RESOLUTION|>--- conflicted
+++ resolved
@@ -52,13 +52,8 @@
 
 #if ENABLED(DWIN_CREALITY_LCD)
   #include "../lcd/e3v2/creality/dwin.h"
-<<<<<<< HEAD
-#elif ENABLED(DWIN_LCD_PROUI)
-  #include "../lcd/e3v2/proui/dwin.h"
 #elif ENABLED(SOVOL_SV06_RTS)
   #include "../lcd/sovol_rts/sovol_rts.h"
-=======
->>>>>>> 2afc2f26
 #endif
 
 #if ENABLED(EXTENSIBLE_UI)
@@ -1596,26 +1591,18 @@
 
 void Temperature::maxtemp_error(const heater_id_t heater_id OPTARG(ERR_INCLUDE_TEMP, const celsius_float_t deg)) {
   #if HAS_HOTEND || HAS_HEATED_BED
-<<<<<<< HEAD
-    TERN_(HAS_DWIN_E3V2_BASIC, dwinPopupTemperature(1));
     TERN_(SOVOL_SV06_RTS, rts.gotoPageBeep(ID_KillBadTemp_L, ID_KillBadTemp_D));
-=======
     TERN_(DWIN_CREALITY_LCD, dwinPopupTemperature(1));
     TERN_(EXTENSIBLE_UI, ExtUI::onMaxTempError(heater_id));
->>>>>>> 2afc2f26
   #endif
   _TEMP_ERROR(heater_id, F(STR_T_MAXTEMP), MSG_ERR_MAXTEMP, deg);
 }
 
 void Temperature::mintemp_error(const heater_id_t heater_id OPTARG(ERR_INCLUDE_TEMP, const celsius_float_t deg)) {
   #if HAS_HOTEND || HAS_HEATED_BED
-<<<<<<< HEAD
-    TERN_(HAS_DWIN_E3V2_BASIC, dwinPopupTemperature(0));
     TERN_(SOVOL_SV06_RTS, rts.gotoPageBeep(ID_KillBadTemp_L, ID_KillBadTemp_D));
-=======
     TERN_(DWIN_CREALITY_LCD, dwinPopupTemperature(0));
     TERN_(EXTENSIBLE_UI, ExtUI::onMinTempError(heater_id));
->>>>>>> 2afc2f26
   #endif
   _TEMP_ERROR(heater_id, F(STR_T_MINTEMP), MSG_ERR_MINTEMP, deg);
 }
@@ -1843,13 +1830,9 @@
           if (watch_hotend[e].check(temp))          // Increased enough?
             start_watching_hotend(e);               // If temp reached, turn off elapsed check
           else {
-<<<<<<< HEAD
-            TERN_(HAS_DWIN_E3V2_BASIC, dwinPopupTemperature(0));
             TERN_(SOVOL_SV06_RTS, rts.gotoPageBeep(ID_KillHeat_L, ID_KillHeat_D));
-=======
             TERN_(DWIN_CREALITY_LCD, dwinPopupTemperature(0));
             TERN_(EXTENSIBLE_UI, ExtUI::onHeatingError(e));
->>>>>>> 2afc2f26
             _TEMP_ERROR(e, FPSTR(str_t_heating_failed), MSG_ERR_HEATING_FAILED, temp);
           }
         }
@@ -1882,13 +1865,9 @@
         if (watch_bed.check(deg))               // Increased enough?
           start_watching_bed();                 // If temp reached, turn off elapsed check
         else {
-<<<<<<< HEAD
-          TERN_(HAS_DWIN_E3V2_BASIC, dwinPopupTemperature(0));
           TERN_(SOVOL_SV06_RTS, rts.gotoPageBeep(ID_KillHeat_L, ID_KillHeat_D));
-=======
           TERN_(DWIN_CREALITY_LCD, dwinPopupTemperature(0));
           TERN_(EXTENSIBLE_UI, ExtUI::onHeatingError(H_BED));
->>>>>>> 2afc2f26
           _TEMP_ERROR(H_BED, FPSTR(str_t_heating_failed), MSG_ERR_HEATING_FAILED, deg);
         }
       }
@@ -3340,13 +3319,9 @@
       } // fall through
 
       case TRRunaway:
-<<<<<<< HEAD
-        TERN_(HAS_DWIN_E3V2_BASIC, dwinPopupTemperature(0));
         TERN_(SOVOL_SV06_RTS, rts.gotoPageBeep(ID_KillRunaway_L, ID_KillRunaway_D));
-=======
         TERN_(DWIN_CREALITY_LCD, dwinPopupTemperature(0));
         TERN_(EXTENSIBLE_UI, ExtUI::onHeatingError(heater_id));
->>>>>>> 2afc2f26
         _TEMP_ERROR(heater_id, FPSTR(str_t_thermal_runaway), MSG_ERR_THERMAL_RUNAWAY, current);
         break;
 
