--- conflicted
+++ resolved
@@ -3009,10 +3009,6 @@
     #else
       #define SFP 2
     #endif
-<<<<<<< HEAD
-
-=======
->>>>>>> 218de578
     SERIAL_CHAR(':');
     SERIAL_PRINT(c, SFP);
     SERIAL_ECHOPGM(" /");
