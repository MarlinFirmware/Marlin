--- conflicted
+++ resolved
@@ -1949,12 +1949,7 @@
   TERN_(FILAMENT_WIDTH_SENSOR, filwidth.update_measured_mm());
   TERN_(HAS_POWER_MONITOR,     power_monitor.capture_values());
 
-<<<<<<< HEAD
-  #if HAS_HOTEND
-=======
   #if HAS_HOTEND && !defined(NO_HEATERS)
-
->>>>>>> 884206e9
     static constexpr int8_t temp_dir[] = {
       #if TEMP_SENSOR_IS_ANY_MAX_TC(0)
         0
