/**
 * Marlin 3D Printer Firmware
 * Copyright (c) 2020 MarlinFirmware [https://github.com/MarlinFirmware/Marlin]
 *
 * Based on Sprinter and grbl.
 * Copyright (c) 2011 Camiel Gubbels / Erik van der Zalm
 *
 * This program is free software: you can redistribute it and/or modify
 * it under the terms of the GNU General Public License as published by
 * the Free Software Foundation, either version 3 of the License, or
 * (at your option) any later version.
 *
 * This program is distributed in the hope that it will be useful,
 * but WITHOUT ANY WARRANTY; without even the implied warranty of
 * MERCHANTABILITY or FITNESS FOR A PARTICULAR PURPOSE.  See the
 * GNU General Public License for more details.
 *
 * You should have received a copy of the GNU General Public License
 * along with this program.  If not, see <https://www.gnu.org/licenses/>.
 *
 */

/**
 * temperature.cpp - temperature control
 */

// Useful when debugging thermocouples
//#define IGNORE_THERMOCOUPLE_ERRORS

#include "../MarlinCore.h"
#include "../HAL/shared/Delay.h"
#include "../lcd/marlinui.h"
#include "../gcode/gcode.h"

#include "temperature.h"
#include "endstops.h"
#include "planner.h"
#include "printcounter.h"

#if EITHER(HAS_COOLER, LASER_COOLANT_FLOW_METER)
  #include "../feature/cooler.h"
  #include "../feature/spindle_laser.h"
#endif

#if ENABLED(USE_CONTROLLER_FAN)
  #include "../feature/controllerfan.h"
#endif

#if ENABLED(EMERGENCY_PARSER)
  #include "motion.h"
#endif

#if ENABLED(DWIN_CREALITY_LCD)
  #include "../lcd/e3v2/creality/dwin.h"
#elif ENABLED(DWIN_LCD_PROUI)
  #include "../lcd/e3v2/proui/dwin.h"
#endif

#if ENABLED(EXTENSIBLE_UI)
  #include "../lcd/extui/ui_api.h"
#endif

#if ENABLED(HOST_PROMPT_SUPPORT)
  #include "../feature/host_actions.h"
#endif

#if ENABLED(NOZZLE_PARK_FEATURE)
  #include "../libs/nozzle.h"
#endif

#if LASER_SAFETY_TIMEOUT_MS > 0
  #include "../feature/spindle_laser.h"
#endif

// MAX TC related macros
#define TEMP_SENSOR_IS_MAX(n, M) (ENABLED(TEMP_SENSOR_##n##_IS_MAX##M) || (ENABLED(TEMP_SENSOR_REDUNDANT_IS_MAX##M) && REDUNDANT_TEMP_MATCH(SOURCE, E##n)))
#define TEMP_SENSOR_IS_ANY_MAX_TC(n) (TEMP_SENSOR_IS_MAX_TC(n) || (TEMP_SENSOR_IS_MAX_TC(REDUNDANT) && REDUNDANT_TEMP_MATCH(SOURCE, E##n)))

// LIB_MAX6675 can be added to the build_flags in platformio.ini to use a user-defined library
// If LIB_MAX6675 is not on the build_flags then raw SPI reads will be used.
#if HAS_MAX6675 && USE_LIB_MAX6675
  #include <max6675.h>
  #define HAS_MAX6675_LIBRARY 1
#endif

// LIB_MAX31855 can be added to the build_flags in platformio.ini to use a user-defined library.
// If LIB_MAX31855 is not on the build_flags then raw SPI reads will be used.
#if HAS_MAX31855 && USE_ADAFRUIT_MAX31855
  #include <Adafruit_MAX31855.h>
  #define HAS_MAX31855_LIBRARY 1
  typedef Adafruit_MAX31855 MAX31855;
#endif

#if HAS_MAX31865
  #if USE_ADAFRUIT_MAX31865
    #include <Adafruit_MAX31865.h>
    typedef Adafruit_MAX31865 MAX31865;
  #else
    #include "../libs/MAX31865.h"
  #endif
#endif

#if HAS_MAX6675_LIBRARY || HAS_MAX31855_LIBRARY || HAS_MAX31865
  #define HAS_MAXTC_LIBRARIES 1
#endif

// If we have a MAX TC with SCK and MISO pins defined, it's either on a separate/dedicated Hardware
// SPI bus, or some pins for Software SPI. Alternate Hardware SPI buses are not supported yet, so
// your SPI options are:
//
//  1. Only CS pin(s) defined:                  Hardware SPI on the default bus (usually the SD card SPI).
//  2. CS, MISO, and SCK pins defined:          Software SPI on a separate bus, as defined by MISO, SCK.
//  3. CS, MISO, and SCK pins w/ FORCE_HW_SPI:  Hardware SPI on the default bus, ignoring MISO, SCK.
//
#if TEMP_SENSOR_IS_ANY_MAX_TC(0) && TEMP_SENSOR_0_HAS_SPI_PINS && DISABLED(TEMP_SENSOR_FORCE_HW_SPI)
  #define TEMP_SENSOR_0_USES_SW_SPI 1
#endif
#if TEMP_SENSOR_IS_ANY_MAX_TC(1) && TEMP_SENSOR_1_HAS_SPI_PINS && DISABLED(TEMP_SENSOR_FORCE_HW_SPI)
  #define TEMP_SENSOR_1_USES_SW_SPI 1
#endif
#if TEMP_SENSOR_IS_ANY_MAX_TC(2) && TEMP_SENSOR_2_HAS_SPI_PINS && DISABLED(TEMP_SENSOR_FORCE_HW_SPI)
  #define TEMP_SENSOR_2_USES_SW_SPI 1
#endif

#if (TEMP_SENSOR_0_USES_SW_SPI || TEMP_SENSOR_1_USES_SW_SPI || TEMP_SENSOR_2_USES_SW_SPI) && !HAS_MAXTC_LIBRARIES
  #include "../libs/private_spi.h"
  #define HAS_MAXTC_SW_SPI 1

  // Define pins for SPI-based sensors
  #if TEMP_SENSOR_0_USES_SW_SPI
    #define SW_SPI_SCK_PIN    TEMP_0_SCK_PIN
    #define SW_SPI_MISO_PIN   TEMP_0_MISO_PIN
    #if PIN_EXISTS(TEMP_0_MOSI)
      #define SW_SPI_MOSI_PIN TEMP_0_MOSI_PIN
    #endif
  #elif TEMP_SENSOR_1_USES_SW_SPI
    #define SW_SPI_SCK_PIN    TEMP_1_SCK_PIN
    #define SW_SPI_MISO_PIN   TEMP_1_MISO_PIN
    #if PIN_EXISTS(TEMP_1_MOSI)
      #define SW_SPI_MOSI_PIN TEMP_1_MOSI_PIN
    #endif
  #elif TEMP_SENSOR_2_USES_SW_SPI
    #define SW_SPI_SCK_PIN    TEMP_2_SCK_PIN
    #define SW_SPI_MISO_PIN   TEMP_2_MISO_PIN
    #if PIN_EXISTS(TEMP_2_MOSI)
      #define SW_SPI_MOSI_PIN TEMP_2_MOSI_PIN
    #endif
  #endif
  #ifndef SW_SPI_MOSI_PIN
    #define SW_SPI_MOSI_PIN   SD_MOSI_PIN
  #endif
#endif

#if ENABLED(MPCTEMP)
  #include <math.h>
  #include "probe.h"
#endif

#if EITHER(MPCTEMP, PID_EXTRUSION_SCALING)
  #include "stepper.h"
#endif

#if ENABLED(BABYSTEPPING) && DISABLED(INTEGRATED_BABYSTEPPING)
  #include "../feature/babystep.h"
#endif

#if ENABLED(FILAMENT_WIDTH_SENSOR)
  #include "../feature/filwidth.h"
#endif

#if HAS_POWER_MONITOR
  #include "../feature/power_monitor.h"
#endif

#if ENABLED(EMERGENCY_PARSER)
  #include "../feature/e_parser.h"
#endif

#if ENABLED(PRINTER_EVENT_LEDS)
  #include "../feature/leds/printer_event_leds.h"
#endif

#if ENABLED(JOYSTICK)
  #include "../feature/joystick.h"
#endif

#if ENABLED(SINGLENOZZLE)
  #include "tool_change.h"
#endif

#if HAS_BEEPER
  #include "../libs/buzzer.h"
#endif

#if HAS_SERVOS
  #include "servo.h"
#endif

#if ANY(TEMP_SENSOR_0_IS_THERMISTOR, TEMP_SENSOR_1_IS_THERMISTOR, TEMP_SENSOR_2_IS_THERMISTOR, TEMP_SENSOR_3_IS_THERMISTOR, \
        TEMP_SENSOR_4_IS_THERMISTOR, TEMP_SENSOR_5_IS_THERMISTOR, TEMP_SENSOR_6_IS_THERMISTOR, TEMP_SENSOR_7_IS_THERMISTOR )
  #define HAS_HOTEND_THERMISTOR 1
#endif

#if HAS_HOTEND_THERMISTOR
  #define NEXT_TEMPTABLE(N) ,TEMPTABLE_##N
  #define NEXT_TEMPTABLE_LEN(N) ,TEMPTABLE_##N##_LEN
  static const temp_entry_t* heater_ttbl_map[HOTENDS] = ARRAY_BY_HOTENDS(TEMPTABLE_0 REPEAT_S(1, HOTENDS, NEXT_TEMPTABLE));
  static constexpr uint8_t heater_ttbllen_map[HOTENDS] = ARRAY_BY_HOTENDS(TEMPTABLE_0_LEN REPEAT_S(1, HOTENDS, NEXT_TEMPTABLE_LEN));
#endif

Temperature thermalManager;

PGMSTR(str_t_thermal_runaway, STR_T_THERMAL_RUNAWAY);
PGMSTR(str_t_temp_malfunction, STR_T_MALFUNCTION);
PGMSTR(str_t_heating_failed, STR_T_HEATING_FAILED);

/**
 * Macros to include the heater id in temp errors. The compiler's dead-code
 * elimination should (hopefully) optimize out the unused strings.
 */

#if HAS_HEATED_BED
  #define _BED_FSTR(h) (h) == H_BED ? GET_TEXT_F(MSG_BED) :
#else
  #define _BED_FSTR(h)
#endif
#if HAS_HEATED_CHAMBER
  #define _CHAMBER_FSTR(h) (h) == H_CHAMBER ? GET_TEXT_F(MSG_CHAMBER) :
#else
  #define _CHAMBER_FSTR(h)
#endif
#if HAS_COOLER
  #define _COOLER_FSTR(h) (h) == H_COOLER ? GET_TEXT_F(MSG_COOLER) :
#else
  #define _COOLER_FSTR(h)
#endif
#define _E_FSTR(h,N) ((HOTENDS) > N && (h) == N) ? F(STR_E##N) :
#define HEATER_FSTR(h) _BED_FSTR(h) _CHAMBER_FSTR(h) _COOLER_FSTR(h) _E_FSTR(h,1) _E_FSTR(h,2) _E_FSTR(h,3) _E_FSTR(h,4) _E_FSTR(h,5) _E_FSTR(h,6) _E_FSTR(h,7) F(STR_E0)

//
// Initialize MAX TC objects/SPI
//
#if HAS_MAX_TC

  #if HAS_MAXTC_SW_SPI
    // Initialize SoftSPI for non-lib Software SPI; Libraries take care of it themselves.
    template<uint8_t MisoPin, uint8_t MosiPin, uint8_t SckPin>
      SoftSPI<MisoPin, MosiPin, SckPin> SPIclass<MisoPin, MosiPin, SckPin>::softSPI;
    SPIclass<SW_SPI_MISO_PIN, SW_SPI_MOSI_PIN, SW_SPI_SCK_PIN> max_tc_spi;

  #endif

  #define MAXTC_INIT(n, M) \
      MAX##M max##M##_##n = MAX##M( \
        TEMP_##n##_CS_PIN \
        OPTARG(_MAX31865_##n##_SW, TEMP_##n##_MOSI_PIN) \
        OPTARG(TEMP_SENSOR_##n##_USES_SW_SPI, TEMP_##n##_MISO_PIN, TEMP_##n##_SCK_PIN) \
        OPTARG(LARGE_PINMAP, HIGH) \
      )

  #if HAS_MAX6675_LIBRARY
    #if TEMP_SENSOR_IS_MAX(0, 6675)
      MAXTC_INIT(0, 6675);
    #endif
    #if TEMP_SENSOR_IS_MAX(1, 6675)
      MAXTC_INIT(1, 6675);
    #endif
    #if TEMP_SENSOR_IS_MAX(2, 6675)
      MAXTC_INIT(2, 6675);
    #endif
  #endif

  #if HAS_MAX31855_LIBRARY
    #if TEMP_SENSOR_IS_MAX(0, 31855)
      MAXTC_INIT(0, 31855);
    #endif
    #if TEMP_SENSOR_IS_MAX(1, 31855)
      MAXTC_INIT(1, 31855);
    #endif
    #if TEMP_SENSOR_IS_MAX(2, 31855)
      MAXTC_INIT(2, 31855);
    #endif
  #endif

  // MAX31865 always uses a library, unlike '55 & 6675
  #if HAS_MAX31865
    #define _MAX31865_0_SW TEMP_SENSOR_0_USES_SW_SPI
    #define _MAX31865_1_SW TEMP_SENSOR_1_USES_SW_SPI
    #define _MAX31865_2_SW TEMP_SENSOR_2_USES_SW_SPI

    #if TEMP_SENSOR_IS_MAX(0, 31865)
      MAXTC_INIT(0, 31865);
    #endif
    #if TEMP_SENSOR_IS_MAX(1, 31865)
      MAXTC_INIT(1, 31865);
    #endif
    #if TEMP_SENSOR_IS_MAX(2, 31865)
      MAXTC_INIT(2, 31865);
    #endif

    #undef _MAX31865_0_SW
    #undef _MAX31865_1_SW
    #undef _MAX31865_2_SW
  #endif

  #undef MAXTC_INIT

#endif

/**
 * public:
 */

#if ENABLED(NO_FAN_SLOWING_IN_PID_TUNING)
  bool Temperature::adaptive_fan_slowing = true;
#endif

#if HAS_HOTEND
  hotend_info_t Temperature::temp_hotend[HOTENDS];
  #define _HMT(N) HEATER_##N##_MAXTEMP,
  const celsius_t Temperature::hotend_maxtemp[HOTENDS] = ARRAY_BY_HOTENDS(HEATER_0_MAXTEMP, HEATER_1_MAXTEMP, HEATER_2_MAXTEMP, HEATER_3_MAXTEMP, HEATER_4_MAXTEMP, HEATER_5_MAXTEMP, HEATER_6_MAXTEMP, HEATER_7_MAXTEMP);
#endif

#if HAS_TEMP_REDUNDANT
  redundant_info_t Temperature::temp_redundant;
#endif

#if EITHER(AUTO_POWER_E_FANS, HAS_FANCHECK)
  uint8_t Temperature::autofan_speed[HOTENDS] = ARRAY_N_1(HOTENDS, FAN_OFF_PWM);
#endif

#if ENABLED(AUTO_POWER_CHAMBER_FAN)
  uint8_t Temperature::chamberfan_speed = FAN_OFF_PWM;
#endif

#if ENABLED(AUTO_POWER_COOLER_FAN)
  uint8_t Temperature::coolerfan_speed = FAN_OFF_PWM;
#endif

#if BOTH(FAN_SOFT_PWM, USE_CONTROLLER_FAN)
  uint8_t Temperature::soft_pwm_controller_speed = FAN_OFF_PWM;
#endif

// Init fans according to whether they're native PWM or Software PWM
#ifdef BOARD_OPENDRAIN_MOSFETS
  #define _INIT_SOFT_FAN(P) OUT_WRITE_OD(P, FAN_INVERTING ? LOW : HIGH)
#else
  #define _INIT_SOFT_FAN(P) OUT_WRITE(P, FAN_INVERTING ? LOW : HIGH)
#endif
#if ENABLED(FAN_SOFT_PWM)
  #define _INIT_FAN_PIN(P) _INIT_SOFT_FAN(P)
#else
  #define _INIT_FAN_PIN(P) do{ if (PWM_PIN(P)) SET_PWM(P); else _INIT_SOFT_FAN(P); }while(0)
#endif
#if ENABLED(FAST_PWM_FAN)
  #define SET_FAST_PWM_FREQ(P) hal.set_pwm_frequency(pin_t(P), FAST_PWM_FAN_FREQUENCY)
#else
  #define SET_FAST_PWM_FREQ(P) NOOP
#endif
#define INIT_FAN_PIN(P) do{ _INIT_FAN_PIN(P); SET_FAST_PWM_FREQ(P); }while(0)

// HAS_FAN does not include CONTROLLER_FAN
#if HAS_FAN

  uint8_t Temperature::fan_speed[FAN_COUNT] = ARRAY_N_1(FAN_COUNT, FAN_OFF_PWM);

  #if ENABLED(EXTRA_FAN_SPEED)

    Temperature::extra_fan_t Temperature::extra_fan_speed[FAN_COUNT] = ARRAY_N_1(FAN_COUNT, FAN_OFF_PWM);

    /**
     * Handle the M106 P<fan> T<speed> command:
     *  T1       = Restore fan speed saved on the last T2
     *  T2       = Save the fan speed, then set to the last T<3-255> value
     *  T<3-255> = Set the "extra fan speed"
     */
    void Temperature::set_temp_fan_speed(const uint8_t fan, const uint16_t command_or_speed) {
      switch (command_or_speed) {
        case 1:
          set_fan_speed(fan, extra_fan_speed[fan].saved);
          break;
        case 2:
          extra_fan_speed[fan].saved = fan_speed[fan];
          set_fan_speed(fan, extra_fan_speed[fan].speed);
          break;
        default:
          extra_fan_speed[fan].speed = _MIN(command_or_speed, 255U);
          break;
      }
    }

  #endif

  #if EITHER(PROBING_FANS_OFF, ADVANCED_PAUSE_FANS_PAUSE)
    bool Temperature::fans_paused; // = false;
    uint8_t Temperature::saved_fan_speed[FAN_COUNT] = ARRAY_N_1(FAN_COUNT, FAN_OFF_PWM);
  #endif

  #if ENABLED(ADAPTIVE_FAN_SLOWING)
    uint8_t Temperature::fan_speed_scaler[FAN_COUNT] = ARRAY_N_1(FAN_COUNT, 128);
  #endif

  /**
   * Set the print fan speed for a target extruder
   */
  void Temperature::set_fan_speed(uint8_t fan, uint16_t speed) {

    NOMORE(speed, 255U);

    #if ENABLED(SINGLENOZZLE_STANDBY_FAN)
      if (fan != active_extruder) {
        if (fan < EXTRUDERS) singlenozzle_fan_speed[fan] = speed;
        return;
      }
    #endif

    TERN_(SINGLENOZZLE, if (fan < EXTRUDERS) fan = 0); // Always fan 0 for SINGLENOZZLE E fan

    if (fan >= FAN_COUNT) return;

    fan_speed[fan] = speed;
    #if REDUNDANT_PART_COOLING_FAN
      if (fan == 0) fan_speed[REDUNDANT_PART_COOLING_FAN] = speed;
    #endif

    TERN_(REPORT_FAN_CHANGE, report_fan_speed(fan));
  }

  #if ENABLED(REPORT_FAN_CHANGE)
    /**
     * Report print fan speed for a target extruder
     */
    void Temperature::report_fan_speed(const uint8_t fan) {
      if (fan >= FAN_COUNT) return;
      PORT_REDIRECT(SerialMask::All);
      SERIAL_ECHOLNPGM("M106 P", fan, " S", fan_speed[fan]);
    }
  #endif

  #if EITHER(PROBING_FANS_OFF, ADVANCED_PAUSE_FANS_PAUSE)

    void Temperature::set_fans_paused(const bool p) {
      if (p != fans_paused) {
        fans_paused = p;
        if (p)
          FANS_LOOP(i) { saved_fan_speed[i] = fan_speed[i]; fan_speed[i] = 0; }
        else
          FANS_LOOP(i) fan_speed[i] = saved_fan_speed[i];
      }
    }

  #endif

#endif // HAS_FAN

#if WATCH_HOTENDS
  hotend_watch_t Temperature::watch_hotend[HOTENDS]; // = { { 0 } }
#endif
#if HEATER_IDLE_HANDLER
  Temperature::heater_idle_t Temperature::heater_idle[NR_HEATER_IDLE]; // = { { 0 } }
#endif

#if HAS_HEATED_BED
  bed_info_t Temperature::temp_bed; // = { 0 }
  // Init min and max temp with extreme values to prevent false errors during startup
  raw_adc_t Temperature::mintemp_raw_BED = TEMP_SENSOR_BED_RAW_LO_TEMP,
            Temperature::maxtemp_raw_BED = TEMP_SENSOR_BED_RAW_HI_TEMP;
  TERN_(WATCH_BED, bed_watch_t Temperature::watch_bed); // = { 0 }
  IF_DISABLED(PIDTEMPBED, millis_t Temperature::next_bed_check_ms);
#endif

#if HAS_TEMP_CHAMBER
  chamber_info_t Temperature::temp_chamber; // = { 0 }
  #if HAS_HEATED_CHAMBER
    millis_t next_cool_check_ms_2 = 0;
    celsius_float_t old_temp = 9999;
    raw_adc_t Temperature::mintemp_raw_CHAMBER = TEMP_SENSOR_CHAMBER_RAW_LO_TEMP,
              Temperature::maxtemp_raw_CHAMBER = TEMP_SENSOR_CHAMBER_RAW_HI_TEMP;
    TERN_(WATCH_CHAMBER, chamber_watch_t Temperature::watch_chamber{0});
    IF_DISABLED(PIDTEMPCHAMBER, millis_t Temperature::next_chamber_check_ms);
  #endif
#endif

#if HAS_TEMP_COOLER
  cooler_info_t Temperature::temp_cooler; // = { 0 }
  #if HAS_COOLER
    bool flag_cooler_state;
    //bool flag_cooler_excess = false;
    celsius_float_t previous_temp = 9999;
    raw_adc_t Temperature::mintemp_raw_COOLER = TEMP_SENSOR_COOLER_RAW_LO_TEMP,
              Temperature::maxtemp_raw_COOLER = TEMP_SENSOR_COOLER_RAW_HI_TEMP;
    #if WATCH_COOLER
      cooler_watch_t Temperature::watch_cooler{0};
    #endif
    millis_t Temperature::next_cooler_check_ms, Temperature::cooler_fan_flush_ms;
  #endif
#endif

#if HAS_TEMP_PROBE
  probe_info_t Temperature::temp_probe; // = { 0 }
#endif

#if HAS_TEMP_BOARD
  board_info_t Temperature::temp_board; // = { 0 }
  #if ENABLED(THERMAL_PROTECTION_BOARD)
    raw_adc_t Temperature::mintemp_raw_BOARD = TEMP_SENSOR_BOARD_RAW_LO_TEMP,
              Temperature::maxtemp_raw_BOARD = TEMP_SENSOR_BOARD_RAW_HI_TEMP;
  #endif
#endif

#if BOTH(HAS_MARLINUI_MENU, PREVENT_COLD_EXTRUSION) && E_MANUAL > 0
  bool Temperature::allow_cold_extrude_override = false;
#else
  constexpr bool Temperature::allow_cold_extrude_override;
#endif

#if ENABLED(PREVENT_COLD_EXTRUSION)
  bool Temperature::allow_cold_extrude = false;
  celsius_t Temperature::extrude_min_temp = EXTRUDE_MINTEMP;
#endif

#if HAS_ADC_BUTTONS
  uint32_t Temperature::current_ADCKey_raw = HAL_ADC_RANGE;
  uint16_t Temperature::ADCKey_count = 0;
#endif

#if ENABLED(PID_EXTRUSION_SCALING)
  int16_t Temperature::lpq_len; // Initialized in settings.cpp
#endif

/**
 * private:
 */

volatile bool Temperature::raw_temps_ready = false;


#if ENABLED(MPCTEMP)
  int32_t Temperature::mpc_e_position; // = 0
#endif

#define TEMPDIR(N) ((TEMP_SENSOR_##N##_RAW_LO_TEMP) < (TEMP_SENSOR_##N##_RAW_HI_TEMP) ? 1 : -1)
#define TP_CMP(S,A,B) (TEMPDIR(S) < 0 ? ((A)<(B)) : ((A)>(B)))

#if HAS_HOTEND
  // Init mintemp and maxtemp with extreme values to prevent false errors during startup
  constexpr temp_range_t sensor_heater_0 { TEMP_SENSOR_0_RAW_LO_TEMP, TEMP_SENSOR_0_RAW_HI_TEMP, 0, 16383 },
                         sensor_heater_1 { TEMP_SENSOR_1_RAW_LO_TEMP, TEMP_SENSOR_1_RAW_HI_TEMP, 0, 16383 },
                         sensor_heater_2 { TEMP_SENSOR_2_RAW_LO_TEMP, TEMP_SENSOR_2_RAW_HI_TEMP, 0, 16383 },
                         sensor_heater_3 { TEMP_SENSOR_3_RAW_LO_TEMP, TEMP_SENSOR_3_RAW_HI_TEMP, 0, 16383 },
                         sensor_heater_4 { TEMP_SENSOR_4_RAW_LO_TEMP, TEMP_SENSOR_4_RAW_HI_TEMP, 0, 16383 },
                         sensor_heater_5 { TEMP_SENSOR_5_RAW_LO_TEMP, TEMP_SENSOR_5_RAW_HI_TEMP, 0, 16383 },
                         sensor_heater_6 { TEMP_SENSOR_6_RAW_LO_TEMP, TEMP_SENSOR_6_RAW_HI_TEMP, 0, 16383 },
                         sensor_heater_7 { TEMP_SENSOR_7_RAW_LO_TEMP, TEMP_SENSOR_7_RAW_HI_TEMP, 0, 16383 };

  temp_range_t Temperature::temp_range[HOTENDS] = ARRAY_BY_HOTENDS(sensor_heater_0, sensor_heater_1, sensor_heater_2, sensor_heater_3, sensor_heater_4, sensor_heater_5, sensor_heater_6, sensor_heater_7);
#endif

#if MAX_CONSECUTIVE_LOW_TEMPERATURE_ERROR_ALLOWED > 1
  #define MULTI_MAX_CONSECUTIVE_LOW_TEMP_ERR 1
  uint8_t Temperature::consecutive_low_temperature_error[HOTENDS] = { 0 };
#endif

#if MILLISECONDS_PREHEAT_TIME > 0
  millis_t Temperature::preheat_end_time[HOTENDS] = { 0 };
#endif

#if HAS_FAN_LOGIC
  constexpr millis_t Temperature::fan_update_interval_ms;
  millis_t Temperature::fan_update_ms = 0;
#endif

#if ENABLED(FAN_SOFT_PWM)
  uint8_t Temperature::soft_pwm_amount_fan[FAN_COUNT],
          Temperature::soft_pwm_count_fan[FAN_COUNT];
#endif

#if ENABLED(SINGLENOZZLE_STANDBY_TEMP)
  celsius_t Temperature::singlenozzle_temp[EXTRUDERS];
#endif
#if ENABLED(SINGLENOZZLE_STANDBY_FAN)
  uint8_t Temperature::singlenozzle_fan_speed[EXTRUDERS];
#endif

#if ENABLED(PROBING_HEATERS_OFF)
  bool Temperature::paused_for_probing;
#endif

/**
 * public:
 * Class and Instance Methods
 */

#if HAS_PID_HEATING

  inline void say_default_() { SERIAL_ECHOPGM("#define DEFAULT_"); }

  /**
   * PID Autotuning (M303)
   *
   * Alternately heat and cool the nozzle, observing its behavior to
   * determine the best PID values to achieve a stable temperature.
   * Needs sufficient heater power to make some overshoot at target
   * temperature to succeed.
   */
  void Temperature::PID_autotune(const celsius_t target, const heater_id_t heater_id, const int8_t ncycles, const bool set_result/*=false*/) {
    celsius_float_t current_temp = 0.0;
    int cycles = 0;
    bool heating = true;

    millis_t next_temp_ms = millis(), t1 = next_temp_ms, t2 = next_temp_ms;
    long t_high = 0, t_low = 0;

    raw_pid_t tune_pid = { 0, 0, 0 };
    celsius_float_t maxT = 0, minT = 10000;

    const bool isbed = (heater_id == H_BED),
           ischamber = (heater_id == H_CHAMBER);

    #if ENABLED(PIDTEMPCHAMBER)
      #define C_TERN(T,A,B) ((T) ? (A) : (B))
    #else
      #define C_TERN(T,A,B) (B)
    #endif
    #if ENABLED(PIDTEMPBED)
      #define B_TERN(T,A,B) ((T) ? (A) : (B))
    #else
      #define B_TERN(T,A,B) (B)
    #endif
    #define GHV(C,B,H) C_TERN(ischamber, C, B_TERN(isbed, B, H))
    #define SHV(V) C_TERN(ischamber, temp_chamber.soft_pwm_amount = V, B_TERN(isbed, temp_bed.soft_pwm_amount = V, temp_hotend[heater_id].soft_pwm_amount = V))
    #define ONHEATINGSTART() C_TERN(ischamber, printerEventLEDs.onChamberHeatingStart(), B_TERN(isbed, printerEventLEDs.onBedHeatingStart(), printerEventLEDs.onHotendHeatingStart()))
    #define ONHEATING(S,C,T) C_TERN(ischamber, printerEventLEDs.onChamberHeating(S,C,T), B_TERN(isbed, printerEventLEDs.onBedHeating(S,C,T), printerEventLEDs.onHotendHeating(S,C,T)))

    #define WATCH_PID DISABLED(NO_WATCH_PID_TUNING) && (BOTH(WATCH_CHAMBER, PIDTEMPCHAMBER) || BOTH(WATCH_BED, PIDTEMPBED) || BOTH(WATCH_HOTENDS, PIDTEMP))

    #if WATCH_PID
      #if BOTH(THERMAL_PROTECTION_CHAMBER, PIDTEMPCHAMBER)
        #define C_GTV(T,A,B) ((T) ? (A) : (B))
      #else
        #define C_GTV(T,A,B) (B)
      #endif
      #if BOTH(THERMAL_PROTECTION_BED, PIDTEMPBED)
        #define B_GTV(T,A,B) ((T) ? (A) : (B))
      #else
        #define B_GTV(T,A,B) (B)
      #endif
      #define GTV(C,B,H) C_GTV(ischamber, C, B_GTV(isbed, B, H))
      const uint16_t watch_temp_period = GTV(WATCH_CHAMBER_TEMP_PERIOD, WATCH_BED_TEMP_PERIOD, WATCH_TEMP_PERIOD);
      const uint8_t watch_temp_increase = GTV(WATCH_CHAMBER_TEMP_INCREASE, WATCH_BED_TEMP_INCREASE, WATCH_TEMP_INCREASE);
      const celsius_float_t watch_temp_target = celsius_float_t(target - (watch_temp_increase + GTV(TEMP_CHAMBER_HYSTERESIS, TEMP_BED_HYSTERESIS, TEMP_HYSTERESIS) + 1));
      millis_t temp_change_ms = next_temp_ms + SEC_TO_MS(watch_temp_period);
      celsius_float_t next_watch_temp = 0.0;
      bool heated = false;
    #endif

    TERN_(HAS_FAN_LOGIC, fan_update_ms = next_temp_ms + fan_update_interval_ms);

    TERN_(EXTENSIBLE_UI, ExtUI::onPidTuning(ExtUI::result_t::PID_STARTED));
    TERN_(DWIN_LCD_PROUI, DWIN_PidTuning(isbed ? PID_BED_START : PID_EXTR_START));

    if (target > GHV(CHAMBER_MAX_TARGET, BED_MAX_TARGET, temp_range[heater_id].maxtemp - (HOTEND_OVERSHOOT))) {
      SERIAL_ECHOPGM(STR_PID_AUTOTUNE);
      SERIAL_ECHOLNPGM(STR_PID_TEMP_TOO_HIGH);
      TERN_(EXTENSIBLE_UI, ExtUI::onPidTuning(ExtUI::result_t::PID_TEMP_TOO_HIGH));
      TERN_(DWIN_LCD_PROUI, DWIN_PidTuning(PID_TEMP_TOO_HIGH));
      TERN_(HOST_PROMPT_SUPPORT, hostui.notify(GET_TEXT_F(MSG_PID_TEMP_TOO_HIGH)));
      return;
    }

    SERIAL_ECHOPGM(STR_PID_AUTOTUNE);
    SERIAL_ECHOLNPGM(STR_PID_AUTOTUNE_START);

    disable_all_heaters();
    TERN_(AUTO_POWER_CONTROL, powerManager.power_on());

    long bias = GHV(MAX_CHAMBER_POWER, MAX_BED_POWER, PID_MAX) >> 1, d = bias;
    SHV(bias);

    #if ENABLED(PRINTER_EVENT_LEDS)
      const celsius_float_t start_temp = GHV(degChamber(), degBed(), degHotend(heater_id));
      LEDColor color = ONHEATINGSTART();
    #endif

    TERN_(NO_FAN_SLOWING_IN_PID_TUNING, adaptive_fan_slowing = false);

    LCD_MESSAGE(MSG_HEATING);

    // PID Tuning loop
    wait_for_heatup = true;
    while (wait_for_heatup) { // Can be interrupted with M108

      const millis_t ms = millis();

      if (updateTemperaturesIfReady()) { // temp sample ready

        // Get the current temperature and constrain it
        current_temp = GHV(degChamber(), degBed(), degHotend(heater_id));
        NOLESS(maxT, current_temp);
        NOMORE(minT, current_temp);

        #if ENABLED(PRINTER_EVENT_LEDS)
          ONHEATING(start_temp, current_temp, target);
        #endif

        TERN_(HAS_FAN_LOGIC, manage_extruder_fans(ms));

        if (heating && current_temp > target && ELAPSED(ms, t2 + 5000UL)) {
          heating = false;
          SHV((bias - d) >> 1);
          t1 = ms;
          t_high = t1 - t2;
          maxT = target;
        }

        if (!heating && current_temp < target && ELAPSED(ms, t1 + 5000UL)) {
          heating = true;
          t2 = ms;
          t_low = t2 - t1;
          if (cycles > 0) {
            const long max_pow = GHV(MAX_CHAMBER_POWER, MAX_BED_POWER, PID_MAX);
            bias += (d * (t_high - t_low)) / (t_low + t_high);
            LIMIT(bias, 20, max_pow - 20);
            d = (bias > max_pow >> 1) ? max_pow - 1 - bias : bias;

            SERIAL_ECHOPGM(STR_BIAS, bias, STR_D_COLON, d, STR_T_MIN, minT, STR_T_MAX, maxT);
            if (cycles > 2) {
              const float Ku = (4.0f * d) / (float(M_PI) * (maxT - minT) * 0.5f),
                          Tu = float(t_low + t_high) * 0.001f,
                          pf = (ischamber || isbed) ? 0.2f : 0.6f,
                          df = (ischamber || isbed) ? 1.0f / 3.0f : 1.0f / 8.0f;

              tune_pid.p = Ku * pf;
              tune_pid.i = tune_pid.p * 2.0f / Tu;
              tune_pid.d = tune_pid.p * Tu * df;

              SERIAL_ECHOLNPGM(STR_KU, Ku, STR_TU, Tu);
              if (ischamber || isbed)
                SERIAL_ECHOLNPGM(" No overshoot");
              else
                SERIAL_ECHOLNPGM(STR_CLASSIC_PID);
              SERIAL_ECHOLNPGM(STR_KP, tune_pid.p, STR_KI, tune_pid.i, STR_KD, tune_pid.d);
            }
          }
          SHV((bias + d) >> 1);
          TERN_(HAS_STATUS_MESSAGE, ui.status_printf(0, F(S_FMT " %i/%i"), GET_TEXT(MSG_PID_CYCLE), cycles, ncycles));
          cycles++;
          minT = target;
        }
      }

      // Did the temperature overshoot very far?
      #ifndef MAX_OVERSHOOT_PID_AUTOTUNE
        #define MAX_OVERSHOOT_PID_AUTOTUNE 30
      #endif
      if (current_temp > target + MAX_OVERSHOOT_PID_AUTOTUNE) {
        SERIAL_ECHOPGM(STR_PID_AUTOTUNE);
        SERIAL_ECHOLNPGM(STR_PID_TEMP_TOO_HIGH);
        TERN_(EXTENSIBLE_UI, ExtUI::onPidTuning(ExtUI::result_t::PID_TEMP_TOO_HIGH));
        TERN_(DWIN_LCD_PROUI, DWIN_PidTuning(PID_TEMP_TOO_HIGH));
        TERN_(HOST_PROMPT_SUPPORT, hostui.notify(GET_TEXT_F(MSG_PID_TEMP_TOO_HIGH)));
        break;
      }

      // Report heater states every 2 seconds
      if (ELAPSED(ms, next_temp_ms)) {
        #if HAS_TEMP_SENSOR
          print_heater_states(heater_id < 0 ? active_extruder : (int8_t)heater_id);
          SERIAL_EOL();
        #endif
        next_temp_ms = ms + 2000UL;

        // Make sure heating is actually working
        #if WATCH_PID
          if (BOTH(WATCH_BED, WATCH_HOTENDS) || isbed == DISABLED(WATCH_HOTENDS) || ischamber == DISABLED(WATCH_HOTENDS)) {
            if (!heated) {                                            // If not yet reached target...
              if (current_temp > next_watch_temp) {                   // Over the watch temp?
                next_watch_temp = current_temp + watch_temp_increase; // - set the next temp to watch for
                temp_change_ms = ms + SEC_TO_MS(watch_temp_period);   // - move the expiration timer up
                if (current_temp > watch_temp_target) heated = true;  // - Flag if target temperature reached
              }
              else if (ELAPSED(ms, temp_change_ms))                   // Watch timer expired
                _temp_error(heater_id, FPSTR(str_t_heating_failed), GET_TEXT_F(MSG_HEATING_FAILED_LCD));
            }
            else if (current_temp < target - (MAX_OVERSHOOT_PID_AUTOTUNE)) // Heated, then temperature fell too far?
              _temp_error(heater_id, FPSTR(str_t_thermal_runaway), GET_TEXT_F(MSG_THERMAL_RUNAWAY));
          }
        #endif
      } // every 2 seconds

      // Timeout after MAX_CYCLE_TIME_PID_AUTOTUNE minutes since the last undershoot/overshoot cycle
      #ifndef MAX_CYCLE_TIME_PID_AUTOTUNE
        #define MAX_CYCLE_TIME_PID_AUTOTUNE 20L
      #endif
      if ((ms - _MIN(t1, t2)) > (MAX_CYCLE_TIME_PID_AUTOTUNE * 60L * 1000L)) {
        TERN_(DWIN_CREALITY_LCD, DWIN_Popup_Temperature(0));
        TERN_(DWIN_LCD_PROUI, DWIN_PidTuning(PID_TUNING_TIMEOUT));
        TERN_(EXTENSIBLE_UI, ExtUI::onPidTuning(ExtUI::result_t::PID_TUNING_TIMEOUT));
        TERN_(HOST_PROMPT_SUPPORT, hostui.notify(GET_TEXT_F(MSG_PID_TIMEOUT)));
        SERIAL_ECHOPGM(STR_PID_AUTOTUNE);
        SERIAL_ECHOLNPGM(STR_PID_TIMEOUT);
        break;
      }

      if (cycles > ncycles && cycles > 2) {
        SERIAL_ECHOPGM(STR_PID_AUTOTUNE);
        SERIAL_ECHOLNPGM(STR_PID_AUTOTUNE_FINISHED);
        TERN_(HOST_PROMPT_SUPPORT, hostui.notify(GET_TEXT_F(MSG_PID_AUTOTUNE_DONE)));

        #if EITHER(PIDTEMPBED, PIDTEMPCHAMBER)
          FSTR_P const estring = GHV(F("chamber"), F("bed"), FPSTR(NUL_STR));
          say_default_(); SERIAL_ECHOF(estring); SERIAL_ECHOLNPGM("Kp ", tune_pid.p);
          say_default_(); SERIAL_ECHOF(estring); SERIAL_ECHOLNPGM("Ki ", tune_pid.i);
          say_default_(); SERIAL_ECHOF(estring); SERIAL_ECHOLNPGM("Kd ", tune_pid.d);
        #else
          say_default_(); SERIAL_ECHOLNPGM("Kp ", tune_pid.p);
          say_default_(); SERIAL_ECHOLNPGM("Ki ", tune_pid.i);
          say_default_(); SERIAL_ECHOLNPGM("Kd ", tune_pid.d);
        #endif

        auto _set_hotend_pid = [](const uint8_t tool, const raw_pid_t &in_pid) {
          #if ENABLED(PIDTEMP)
            #if ENABLED(PID_PARAMS_PER_HOTEND)
              thermalManager.temp_hotend[tool].pid.set(in_pid);
            #else
              HOTEND_LOOP() thermalManager.temp_hotend[e].pid.set(in_pid);
            #endif
            updatePID();
          #endif
          UNUSED(tool); UNUSED(in_pid);
        };

        #if ENABLED(PIDTEMPBED)
          auto _set_bed_pid = [](const raw_pid_t &in_pid) {
            temp_bed.pid.set(in_pid);
          };
        #endif

        #if ENABLED(PIDTEMPCHAMBER)
          auto _set_chamber_pid = [](const raw_pid_t &in_pid) {
            temp_chamber.pid.set(in_pid);
          };
        #endif

        // Use the result? (As with "M303 U1")
        if (set_result)
          GHV(_set_chamber_pid(tune_pid), _set_bed_pid(tune_pid), _set_hotend_pid(heater_id, tune_pid));

        TERN_(PRINTER_EVENT_LEDS, printerEventLEDs.onPidTuningDone(color));

        TERN_(EXTENSIBLE_UI, ExtUI::onPidTuning(ExtUI::result_t::PID_DONE));
        TERN_(DWIN_LCD_PROUI, DWIN_PidTuning(PID_DONE));

        goto EXIT_M303;
      }

      // Run HAL idle tasks
      hal.idletask();

      // Run UI update
      TERN(DWIN_CREALITY_LCD, DWIN_Update(), ui.update());
    }
    wait_for_heatup = false;

    disable_all_heaters();

    TERN_(PRINTER_EVENT_LEDS, printerEventLEDs.onPidTuningDone(color));

    TERN_(EXTENSIBLE_UI, ExtUI::onPidTuning(ExtUI::result_t::PID_DONE));
    TERN_(DWIN_LCD_PROUI, DWIN_PidTuning(PID_DONE));

    EXIT_M303:
      TERN_(NO_FAN_SLOWING_IN_PID_TUNING, adaptive_fan_slowing = true);
      return;
  }

#endif // HAS_PID_HEATING

#if ENABLED(MPCTEMP)

  void Temperature::MPC_autotune() {
    auto housekeeping = [] (millis_t& ms, celsius_float_t& current_temp, millis_t& next_report_ms) {
      ms = millis();

      if (updateTemperaturesIfReady()) { // temp sample ready
        current_temp = degHotend(active_extruder);
        TERN_(HAS_FAN_LOGIC, manage_extruder_fans(ms));
      }

      if (ELAPSED(ms, next_report_ms)) {
        next_report_ms += 1000UL;

        print_heater_states(active_extruder);
        SERIAL_EOL();
      }

      hal.idletask();
      TERN(DWIN_CREALITY_LCD, DWIN_Update(), ui.update());

      if (!wait_for_heatup) {
        SERIAL_ECHOPGM(STR_MPC_AUTOTUNE);
        SERIAL_ECHOLNPGM(STR_MPC_AUTOTUNE_INTERRUPTED);
        return false;
      }

      return true;
    };

    struct OnExit {
      ~OnExit() {
        wait_for_heatup = false;

        ui.reset_status();

        temp_hotend[active_extruder].target = 0.0f;
        temp_hotend[active_extruder].soft_pwm_amount = 0;
        #if HAS_FAN
          set_fan_speed(EITHER(MPC_FAN_0_ALL_HOTENDS, MPC_FAN_0_ACTIVE_HOTEND) ? 0 : active_extruder, 0);
          planner.sync_fan_speeds(fan_speed);
        #endif

        do_z_clearance(MPC_TUNING_END_Z);
      }
    } on_exit;

    SERIAL_ECHOPGM(STR_MPC_AUTOTUNE);
    SERIAL_ECHOLNPGM(STR_MPC_AUTOTUNE_START, active_extruder);
    MPCHeaterInfo &hotend = temp_hotend[active_extruder];
    MPC_t &constants = hotend.constants;

    // Move to center of bed, just above bed height and cool with max fan
    gcode.home_all_axes(true);
    disable_all_heaters();
    #if HAS_FAN
      zero_fan_speeds();
      set_fan_speed(EITHER(MPC_FAN_0_ALL_HOTENDS, MPC_FAN_0_ACTIVE_HOTEND) ? 0 : active_extruder, 255);
      planner.sync_fan_speeds(fan_speed);
    #endif
    const xyz_pos_t tuningpos = MPC_TUNING_POS;
    do_blocking_move_to(tuningpos);

    SERIAL_ECHOLNPGM(STR_MPC_COOLING_TO_AMBIENT);
    LCD_MESSAGE(MSG_COOLING);
    millis_t ms = millis(), next_report_ms = ms, next_test_ms = ms + 10000UL;
    celsius_float_t current_temp = degHotend(active_extruder),
                    ambient_temp = current_temp;

    wait_for_heatup = true;
    for (;;) { // Can be interrupted with M108
      if (!housekeeping(ms, current_temp, next_report_ms)) return;

      if (ELAPSED(ms, next_test_ms)) {
        if (current_temp >= ambient_temp) {
          ambient_temp = (ambient_temp + current_temp) / 2.0f;
          break;
        }
        ambient_temp = current_temp;
        next_test_ms += 10000UL;
      }
    }

    #if HAS_FAN
      set_fan_speed(EITHER(MPC_FAN_0_ALL_HOTENDS, MPC_FAN_0_ACTIVE_HOTEND) ? 0 : active_extruder, 0);
      planner.sync_fan_speeds(fan_speed);
    #endif

    hotend.modeled_ambient_temp = ambient_temp;

    SERIAL_ECHOLNPGM(STR_MPC_HEATING_PAST_200);
    LCD_MESSAGE(MSG_HEATING);
    hotend.target = 200.0f;   // So M105 looks nice
    hotend.soft_pwm_amount = MPC_MAX >> 1;
    const millis_t heat_start_time = next_test_ms = ms;
    celsius_float_t temp_samples[16];
    uint8_t sample_count = 0;
    uint16_t sample_distance = 1;
    float t1_time = 0;

    for (;;) { // Can be interrupted with M108
      if (!housekeeping(ms, current_temp, next_report_ms)) return;

      if (ELAPSED(ms, next_test_ms)) {
        // Record samples between 100C and 200C
        if (current_temp >= 100.0f) {
          // If there are too many samples, space them more widely
          if (sample_count == COUNT(temp_samples)) {
            for (uint8_t i = 0; i < COUNT(temp_samples) / 2; i++)
              temp_samples[i] = temp_samples[i*2];
            sample_count /= 2;
            sample_distance *= 2;
          }

          if (sample_count == 0) t1_time = float(ms - heat_start_time) / 1000.0f;
          temp_samples[sample_count++] = current_temp;
        }

        if (current_temp >= 200.0f) break;

        next_test_ms += 1000UL * sample_distance;
      }
    }
    hotend.soft_pwm_amount = 0;

    // Calculate physical constants from three equally-spaced samples
    sample_count = (sample_count + 1) / 2 * 2 - 1;
    const float t1 = temp_samples[0],
                t2 = temp_samples[(sample_count - 1) >> 1],
                t3 = temp_samples[sample_count - 1];
    float asymp_temp = (t2 * t2 - t1 * t3) / (2 * t2 - t1 - t3),
          block_responsiveness = -log((t2 - asymp_temp) / (t1 - asymp_temp)) / (sample_distance * (sample_count >> 1));

    constants.ambient_xfer_coeff_fan0 = constants.heater_power * (MPC_MAX) / 255 / (asymp_temp - ambient_temp);
    constants.fan255_adjustment = 0.0f;
    constants.block_heat_capacity = constants.ambient_xfer_coeff_fan0 / block_responsiveness;
    constants.sensor_responsiveness = block_responsiveness / (1.0f - (ambient_temp - asymp_temp) * exp(-block_responsiveness * t1_time) / (t1 - asymp_temp));

    hotend.modeled_block_temp = asymp_temp + (ambient_temp - asymp_temp) * exp(-block_responsiveness * (ms - heat_start_time) / 1000.0f);
    hotend.modeled_sensor_temp = current_temp;

    // Allow the system to stabilize under MPC, then get a better measure of ambient loss with and without fan
    SERIAL_ECHOLNPGM(STR_MPC_MEASURING_AMBIENT, hotend.modeled_block_temp);
    LCD_MESSAGE(MSG_MPC_MEASURING_AMBIENT);
    hotend.target = hotend.modeled_block_temp;
    next_test_ms = ms + MPC_dT * 1000;
    constexpr millis_t settle_time = 20000UL, test_duration = 20000UL;
    millis_t settle_end_ms = ms + settle_time,
             test_end_ms = settle_end_ms + test_duration;
    float total_energy_fan0 = 0.0f;
    #if HAS_FAN
      bool fan0_done = false;
      float total_energy_fan255 = 0.0f;
    #endif
    float last_temp = current_temp;

    for (;;) { // Can be interrupted with M108
      if (!housekeeping(ms, current_temp, next_report_ms)) return;

      if (ELAPSED(ms, next_test_ms)) {
        hotend.soft_pwm_amount = (int)get_pid_output_hotend(active_extruder) >> 1;

        if (ELAPSED(ms, settle_end_ms) && !ELAPSED(ms, test_end_ms) && TERN1(HAS_FAN, !fan0_done))
          total_energy_fan0 += constants.heater_power * hotend.soft_pwm_amount / 127 * MPC_dT + (last_temp - current_temp) * constants.block_heat_capacity;
        #if HAS_FAN
          else if (ELAPSED(ms, test_end_ms) && !fan0_done) {
            set_fan_speed(EITHER(MPC_FAN_0_ALL_HOTENDS, MPC_FAN_0_ACTIVE_HOTEND) ? 0 : active_extruder, 255);
            planner.sync_fan_speeds(fan_speed);
            settle_end_ms = ms + settle_time;
            test_end_ms = settle_end_ms + test_duration;
            fan0_done = true;
          }
          else if (ELAPSED(ms, settle_end_ms) && !ELAPSED(ms, test_end_ms))
            total_energy_fan255 += constants.heater_power * hotend.soft_pwm_amount / 127 * MPC_dT + (last_temp - current_temp) * constants.block_heat_capacity;
        #endif
        else if (ELAPSED(ms, test_end_ms)) break;

        last_temp = current_temp;
        next_test_ms += MPC_dT * 1000;
      }

      if (!WITHIN(current_temp, t3 - 15.0f, hotend.target + 15.0f)) {
        SERIAL_ECHOLNPGM(STR_MPC_TEMPERATURE_ERROR);
        break;
      }
    }

    const float power_fan0 = total_energy_fan0 * 1000 / test_duration;
    constants.ambient_xfer_coeff_fan0 = power_fan0 / (hotend.target - ambient_temp);

    #if HAS_FAN
      const float power_fan255 = total_energy_fan255 * 1000 / test_duration,
                  ambient_xfer_coeff_fan255 = power_fan255 / (hotend.target - ambient_temp);
      constants.fan255_adjustment = ambient_xfer_coeff_fan255 - constants.ambient_xfer_coeff_fan0;
    #endif

    // Calculate a new and better asymptotic temperature and re-evaluate the other constants
    asymp_temp = ambient_temp + constants.heater_power * (MPC_MAX) / 255 / constants.ambient_xfer_coeff_fan0;
    block_responsiveness = -log((t2 - asymp_temp) / (t1 - asymp_temp)) / (sample_distance * (sample_count >> 1));
    constants.block_heat_capacity = constants.ambient_xfer_coeff_fan0 / block_responsiveness;
    constants.sensor_responsiveness = block_responsiveness / (1.0f - (ambient_temp - asymp_temp) * exp(-block_responsiveness * t1_time) / (t1 - asymp_temp));

    SERIAL_ECHOPGM(STR_MPC_AUTOTUNE);
    SERIAL_ECHOLNPGM(STR_MPC_AUTOTUNE_FINISHED);

    /* <-- add a slash to enable
      SERIAL_ECHOLNPGM("t1_time ", t1_time);
      SERIAL_ECHOLNPGM("sample_count ", sample_count);
      SERIAL_ECHOLNPGM("sample_distance ", sample_distance);
      for (uint8_t i = 0; i < sample_count; i++)
        SERIAL_ECHOLNPGM("sample ", i, " : ", temp_samples[i]);
      SERIAL_ECHOLNPGM("t1 ", t1, " t2 ", t2, " t3 ", t3);
      SERIAL_ECHOLNPGM("asymp_temp ", asymp_temp);
      SERIAL_ECHOLNPAIR_F("block_responsiveness ", block_responsiveness, 4);
    //*/
    SERIAL_ECHOLNPGM("MPC_BLOCK_HEAT_CAPACITY ", constants.block_heat_capacity);
    SERIAL_ECHOLNPAIR_F("MPC_SENSOR_RESPONSIVENESS ", constants.sensor_responsiveness, 4);
    SERIAL_ECHOLNPAIR_F("MPC_AMBIENT_XFER_COEFF ", constants.ambient_xfer_coeff_fan0, 4);
    TERN_(HAS_FAN, SERIAL_ECHOLNPAIR_F("MPC_AMBIENT_XFER_COEFF_FAN255 ", ambient_xfer_coeff_fan255, 4));
  }

#endif // MPCTEMP

int16_t Temperature::getHeaterPower(const heater_id_t heater_id) {
  switch (heater_id) {
    #if HAS_HEATED_BED
      case H_BED: return temp_bed.soft_pwm_amount;
    #endif
    #if HAS_HEATED_CHAMBER
      case H_CHAMBER: return temp_chamber.soft_pwm_amount;
    #endif
    #if HAS_COOLER
      case H_COOLER: return temp_cooler.soft_pwm_amount;
    #endif
    default:
      return TERN0(HAS_HOTEND, temp_hotend[heater_id].soft_pwm_amount);
  }
}

#define _EFANOVERLAP(A,B) _FANOVERLAP(E##A,B)

#if HAS_AUTO_FAN

  #if EXTRUDER_AUTO_FAN_SPEED != 255
    #define INIT_E_AUTO_FAN_PIN(P) do{ if (P == FAN1_PIN || P == FAN2_PIN) { SET_PWM(P); SET_FAST_PWM_FREQ(P); } else SET_OUTPUT(P); }while(0)
  #else
    #define INIT_E_AUTO_FAN_PIN(P) SET_OUTPUT(P)
  #endif
  #if CHAMBER_AUTO_FAN_SPEED != 255
    #define INIT_CHAMBER_AUTO_FAN_PIN(P) do{ if (P == FAN1_PIN || P == FAN2_PIN) { SET_PWM(P); SET_FAST_PWM_FREQ(P); } else SET_OUTPUT(P); }while(0)
  #else
    #define INIT_CHAMBER_AUTO_FAN_PIN(P) SET_OUTPUT(P)
  #endif

  #ifndef CHAMBER_FAN_INDEX
    #define CHAMBER_FAN_INDEX HOTENDS
  #endif

  void Temperature::update_autofans() {
    #define _EFAN(B,A) _EFANOVERLAP(A,B) ? B :
    static const uint8_t fanBit[] PROGMEM = {
      0
      #if HAS_MULTI_HOTEND
        #define _NEXT_FAN(N) , REPEAT2(N,_EFAN,N) N
        RREPEAT_S(1, HOTENDS, _NEXT_FAN)
      #endif
      #if HAS_AUTO_CHAMBER_FAN
        #define _CFAN(B) _FANOVERLAP(CHAMBER,B) ? B :
        , REPEAT(HOTENDS,_CFAN) (HOTENDS)
      #endif
    };

    uint8_t fanState = 0;
    HOTEND_LOOP() {
      if (temp_hotend[e].celsius >= EXTRUDER_AUTO_FAN_TEMPERATURE) {
        SBI(fanState, pgm_read_byte(&fanBit[e]));
      }
    }

    #if HAS_AUTO_CHAMBER_FAN
      if (temp_chamber.celsius >= CHAMBER_AUTO_FAN_TEMPERATURE)
        SBI(fanState, pgm_read_byte(&fanBit[CHAMBER_FAN_INDEX]));
    #endif

    #if HAS_AUTO_COOLER_FAN
      if (temp_cooler.celsius >= COOLER_AUTO_FAN_TEMPERATURE)
        SBI(fanState, pgm_read_byte(&fanBit[COOLER_FAN_INDEX]));
    #endif

    #define _UPDATE_AUTO_FAN(P,D,A) do{                   \
      if (PWM_PIN(P##_AUTO_FAN_PIN) && A < 255)           \
        hal.set_pwm_duty(pin_t(P##_AUTO_FAN_PIN), D ? A : 0); \
      else                                                \
        WRITE(P##_AUTO_FAN_PIN, D);                       \
    }while(0)

    uint8_t fanDone = 0;
    LOOP_L_N(f, COUNT(fanBit)) {
      const uint8_t realFan = pgm_read_byte(&fanBit[f]);
      if (TEST(fanDone, realFan)) continue;
      const bool fan_on = TEST(fanState, realFan);
      switch (f) {
        #if ENABLED(AUTO_POWER_CHAMBER_FAN)
          case CHAMBER_FAN_INDEX:
            chamberfan_speed = fan_on ? CHAMBER_AUTO_FAN_SPEED : 0;
            break;
        #endif
        default:
          #if EITHER(AUTO_POWER_E_FANS, HAS_FANCHECK)
            autofan_speed[realFan] = fan_on ? EXTRUDER_AUTO_FAN_SPEED : 0;
          #endif
          break;
      }

      #if BOTH(HAS_FANCHECK, HAS_PWMFANCHECK)
        #define _AUTOFAN_SPEED() fan_check.is_measuring() ? 255 : EXTRUDER_AUTO_FAN_SPEED
      #else
        #define _AUTOFAN_SPEED() EXTRUDER_AUTO_FAN_SPEED
      #endif
      #define _AUTOFAN_CASE(N) case N: _UPDATE_AUTO_FAN(E##N, fan_on, _AUTOFAN_SPEED()); break

      switch (f) {
        #if HAS_AUTO_FAN_0
          _AUTOFAN_CASE(0);
        #endif
        #if HAS_AUTO_FAN_1
          _AUTOFAN_CASE(1);
        #endif
        #if HAS_AUTO_FAN_2
          _AUTOFAN_CASE(2);
        #endif
        #if HAS_AUTO_FAN_3
          _AUTOFAN_CASE(3);
        #endif
        #if HAS_AUTO_FAN_4
          _AUTOFAN_CASE(4);
        #endif
        #if HAS_AUTO_FAN_5
          _AUTOFAN_CASE(5);
        #endif
        #if HAS_AUTO_FAN_6
          _AUTOFAN_CASE(6);
        #endif
        #if HAS_AUTO_FAN_7
          _AUTOFAN_CASE(7);
        #endif
        #if HAS_AUTO_CHAMBER_FAN && !AUTO_CHAMBER_IS_E
          case CHAMBER_FAN_INDEX: _UPDATE_AUTO_FAN(CHAMBER, fan_on, CHAMBER_AUTO_FAN_SPEED); break;
        #endif
      }
      SBI(fanDone, realFan);
    }
  }

#endif // HAS_AUTO_FAN

//
// Temperature Error Handlers
//

inline void loud_kill(FSTR_P const lcd_msg, const heater_id_t heater_id) {
  marlin_state = MF_KILLED;
  thermalManager.disable_all_heaters();
  #if HAS_BEEPER
    for (uint8_t i = 20; i--;) {
      hal.watchdog_refresh();
      buzzer.click(25);
      delay(80);
      hal.watchdog_refresh();
    }
    buzzer.on();
  #endif
  #if ENABLED(NOZZLE_PARK_FEATURE)
    if (!homing_needed_error()) {
      nozzle.park(0);
      planner.synchronize();
    }
  #endif
  kill(lcd_msg, HEATER_FSTR(heater_id));
}

void Temperature::_temp_error(const heater_id_t heater_id, FSTR_P const serial_msg, FSTR_P const lcd_msg) {

  static uint8_t killed = 0;

  if (IsRunning() && TERN1(BOGUS_TEMPERATURE_GRACE_PERIOD, killed == 2)) {
    SERIAL_ERROR_START();
    SERIAL_ECHOF(serial_msg);
    SERIAL_ECHOPGM(STR_STOPPED_HEATER);

    heater_id_t real_heater_id = heater_id;

    #if HAS_TEMP_REDUNDANT
      if (heater_id == H_REDUNDANT) {
        SERIAL_ECHOPGM(STR_REDUNDANT); // print redundant and cascade to print target, too.
        real_heater_id = (heater_id_t)HEATER_ID(TEMP_SENSOR_REDUNDANT_TARGET);
      }
    #endif

    switch (real_heater_id) {
      OPTCODE(HAS_TEMP_COOLER,  case H_COOLER:  SERIAL_ECHOPGM(STR_COOLER);         break)
      OPTCODE(HAS_TEMP_PROBE,   case H_PROBE:   SERIAL_ECHOPGM(STR_PROBE);          break)
      OPTCODE(HAS_TEMP_BOARD,   case H_BOARD:   SERIAL_ECHOPGM(STR_MOTHERBOARD);    break)
      OPTCODE(HAS_TEMP_CHAMBER, case H_CHAMBER: SERIAL_ECHOPGM(STR_HEATER_CHAMBER); break)
      OPTCODE(HAS_TEMP_BED,     case H_BED:     SERIAL_ECHOPGM(STR_HEATER_BED);     break)
      default:
        if (real_heater_id >= 0)
          SERIAL_ECHOLNPGM("E", real_heater_id);
    }
    SERIAL_EOL();
  }

  disable_all_heaters(); // always disable (even for bogus temp)
  hal.watchdog_refresh();

  #if BOGUS_TEMPERATURE_GRACE_PERIOD
    const millis_t ms = millis();
    static millis_t expire_ms;
    switch (killed) {
      case 0:
        expire_ms = ms + BOGUS_TEMPERATURE_GRACE_PERIOD;
        ++killed;
        break;
      case 1:
        if (ELAPSED(ms, expire_ms)) ++killed;
        break;
      case 2:
        loud_kill(lcd_msg, heater_id);
        ++killed;
        break;
    }
  #elif defined(BOGUS_TEMPERATURE_GRACE_PERIOD)
    UNUSED(killed);
  #else
    if (!killed) { killed = 1; loud_kill(lcd_msg, heater_id); }
  #endif
}

void Temperature::maxtemp_error(const heater_id_t heater_id) {
  #if HAS_DWIN_E3V2_BASIC && (HAS_HOTEND || HAS_HEATED_BED)
    DWIN_Popup_Temperature(1);
  #endif
  _temp_error(heater_id, F(STR_T_MAXTEMP), GET_TEXT_F(MSG_ERR_MAXTEMP));
}

void Temperature::mintemp_error(const heater_id_t heater_id) {
  #if HAS_DWIN_E3V2_BASIC && (HAS_HOTEND || HAS_HEATED_BED)
    DWIN_Popup_Temperature(0);
  #endif
  _temp_error(heater_id, F(STR_T_MINTEMP), GET_TEXT_F(MSG_ERR_MINTEMP));
}

#if HAS_PID_DEBUG
  bool Temperature::pid_debug_flag; // = false
#endif

#if HAS_PID_HEATING

  template<typename TT>
  class PIDRunner {
  public:
    TT &tempinfo;

    PIDRunner(TT &t) : tempinfo(t) { }

    float get_pid_output(const uint8_t extr=0) {
      #if ENABLED(PID_OPENLOOP)

        return constrain(tempinfo.target, 0, MAX_POW);

      #else // !PID_OPENLOOP

        float out = tempinfo.pid.get_pid_output(tempinfo.target, tempinfo.celsius);

        #if ENABLED(PID_FAN_SCALING)
          out += tempinfo.pid.get_fan_scale_output(thermalManager.fan_speed[extr]);
        #endif

        #if ENABLED(PID_EXTRUSION_SCALING)
          out += tempinfo.pid.get_extrusion_scale_output(
            extr == active_extruder, stepper.position(E_AXIS), planner.mm_per_step[E_AXIS], thermalManager.lpq_len
          );
        #endif

        return constrain(out, tempinfo.pid.low(), tempinfo.pid.high());

      #endif // !PID_OPENLOOP
    }

    FORCE_INLINE void debug(const_celsius_float_t c, const_float_t pid_out, FSTR_P const name=nullptr, const int8_t index=-1) {
      if (TERN0(HAS_PID_DEBUG, thermalManager.pid_debug_flag)) {
        SERIAL_ECHO_START();
        if (name) SERIAL_ECHOF(name);
        if (index >= 0) SERIAL_ECHO(index);
        SERIAL_ECHOLNPGM(
          STR_PID_DEBUG_INPUT, c,
          STR_PID_DEBUG_OUTPUT, pid_out
          #if DISABLED(PID_OPENLOOP)
            , " pTerm ", tempinfo.pid.pTerm(), " iTerm ", tempinfo.pid.iTerm(), " dTerm ", tempinfo.pid.dTerm()
            , " cTerm ", tempinfo.pid.cTerm(), " fTerm ", tempinfo.pid.fTerm()
          #endif
        );
      }
    }
  };

#endif // HAS_PID_HEATING

#if HAS_HOTEND

  float Temperature::get_pid_output_hotend(const uint8_t E_NAME) {
    const uint8_t ee = HOTEND_INDEX;

    const bool is_idling = TERN0(HEATER_IDLE_HANDLER, heater_idle[ee].timed_out);

    #if ENABLED(PIDTEMP)

      typedef PIDRunner<hotend_info_t> PIDRunnerHotend;

      static PIDRunnerHotend hotend_pid[HOTENDS] = {
        #define _HOTENDPID(E) temp_hotend[E],
        REPEAT(HOTENDS, _HOTENDPID)
      };

      const float pid_output = is_idling ? 0 : hotend_pid[ee].get_pid_output(ee);

      #if ENABLED(PID_DEBUG)
        if (ee == active_extruder)
          hotend_pid[ee].debug(temp_hotend[ee].celsius, pid_output, F("E"), ee);
      #endif

    #elif ENABLED(MPCTEMP)

      MPCHeaterInfo &hotend = temp_hotend[ee];
      MPC_t &constants = hotend.constants;

      // At startup, initialize modeled temperatures
      if (isnan(hotend.modeled_block_temp)) {
        hotend.modeled_ambient_temp = _MIN(30.0f, hotend.celsius);   // Cap initial value at reasonable max room temperature of 30C
        hotend.modeled_block_temp = hotend.modeled_sensor_temp = hotend.celsius;
      }

      #if HOTENDS == 1
        constexpr bool this_hotend = true;
      #else
        const bool this_hotend = (ee == active_extruder);
      #endif

      float ambient_xfer_coeff = constants.ambient_xfer_coeff_fan0;
      #if ENABLED(MPC_INCLUDE_FAN)
        const uint8_t fan_index = EITHER(MPC_FAN_0_ACTIVE_HOTEND, MPC_FAN_0_ALL_HOTENDS) ? 0 : ee;
        const float fan_fraction = TERN_(MPC_FAN_0_ACTIVE_HOTEND, !this_hotend ? 0.0f : ) fan_speed[fan_index] * RECIPROCAL(255);
        ambient_xfer_coeff += fan_fraction * constants.fan255_adjustment;
      #endif

      if (this_hotend) {
        const int32_t e_position = stepper.position(E_AXIS);
        const float e_speed = (e_position - mpc_e_position) * planner.mm_per_step[E_AXIS] / MPC_dT;

        // The position can appear to make big jumps when, e.g. homing
        if (fabs(e_speed) > planner.settings.max_feedrate_mm_s[E_AXIS])
          mpc_e_position = e_position;
        else if (e_speed > 0.0f) {  // Ignore retract/recover moves
          ambient_xfer_coeff += e_speed * constants.filament_heat_capacity_permm;
          mpc_e_position = e_position;
        }
      }

      // Update the modeled temperatures
      float blocktempdelta = hotend.soft_pwm_amount * constants.heater_power * (MPC_dT / 127) / constants.block_heat_capacity;
      blocktempdelta += (hotend.modeled_ambient_temp - hotend.modeled_block_temp) * ambient_xfer_coeff * MPC_dT / constants.block_heat_capacity;
      hotend.modeled_block_temp += blocktempdelta;

      const float sensortempdelta = (hotend.modeled_block_temp - hotend.modeled_sensor_temp) * (constants.sensor_responsiveness * MPC_dT);
      hotend.modeled_sensor_temp += sensortempdelta;

      // Any delta between hotend.modeled_sensor_temp and hotend.celsius is either model
      // error diverging slowly or (fast) noise. Slowly correct towards this temperature and noise will average out.
      const float delta_to_apply = (hotend.celsius - hotend.modeled_sensor_temp) * (MPC_SMOOTHING_FACTOR);
      hotend.modeled_block_temp += delta_to_apply;
      hotend.modeled_sensor_temp += delta_to_apply;

      // Only correct ambient when close to steady state (output power is not clipped or asymptotic temperature is reached)
      if (WITHIN(hotend.soft_pwm_amount, 1, 126) || fabs(blocktempdelta + delta_to_apply) < (MPC_STEADYSTATE * MPC_dT))
        hotend.modeled_ambient_temp += delta_to_apply > 0.f ? _MAX(delta_to_apply, MPC_MIN_AMBIENT_CHANGE * MPC_dT) : _MIN(delta_to_apply, -MPC_MIN_AMBIENT_CHANGE * MPC_dT);

      float power = 0.0;
      if (hotend.target != 0 && !is_idling) {
        // Plan power level to get to target temperature in 2 seconds
        power = (hotend.target - hotend.modeled_block_temp) * constants.block_heat_capacity / 2.0f;
        power -= (hotend.modeled_ambient_temp - hotend.modeled_block_temp) * ambient_xfer_coeff;
      }

      float pid_output = power * 254.0f / constants.heater_power + 1.0f;        // Ensure correct quantization into a range of 0 to 127
      pid_output = constrain(pid_output, 0, MPC_MAX);

      /* <-- add a slash to enable
        static uint32_t nexttime = millis() + 1000;
        if (ELAPSED(millis(), nexttime)) {
          nexttime += 1000;
          SERIAL_ECHOLNPGM("block temp ", hotend.modeled_block_temp,
                           ", celsius ", hotend.celsius,
                           ", blocktempdelta ", blocktempdelta,
                           ", delta_to_apply ", delta_to_apply,
                           ", ambient ", hotend.modeled_ambient_temp,
                           ", power ", power,
                           ", pid_output ", pid_output,
                           ", pwm ", (int)pid_output >> 1);
        }
      //*/

    #else // No PID or MPC enabled

      const float pid_output = (!is_idling && temp_hotend[ee].is_below_target()) ? BANG_MAX : 0;

    #endif

    return pid_output;
  }

#endif // HAS_HOTEND

#if ENABLED(PIDTEMPBED)

  float Temperature::get_pid_output_bed() {
    static PIDRunner<bed_info_t> bed_pid(temp_bed);
    const float pid_output = bed_pid.get_pid_output();
    TERN_(PID_BED_DEBUG, bed_pid.debug(temp_bed.celsius, pid_output, F("(Bed)")));
    return pid_output;
  }

#endif // PIDTEMPBED

#if ENABLED(PIDTEMPCHAMBER)

  float Temperature::get_pid_output_chamber() {
    static PIDRunner<chamber_info_t> chamber_pid(temp_chamber);
    const float pid_output = chamber_pid.get_pid_output();
    TERN_(PID_CHAMBER_DEBUG, chamber_pid.debug(temp_chamber.celsius, pid_output, F("(Chamber)")));
    return pid_output;
  }

#endif // PIDTEMPCHAMBER

#if HAS_HOTEND

  void Temperature::manage_hotends(const millis_t &ms) {
    HOTEND_LOOP() {
      #if ENABLED(THERMAL_PROTECTION_HOTENDS)
        if (degHotend(e) > temp_range[e].maxtemp) maxtemp_error((heater_id_t)e);
      #endif

      TERN_(HEATER_IDLE_HANDLER, heater_idle[e].update(ms));

      #if ENABLED(THERMAL_PROTECTION_HOTENDS)
        // Check for thermal runaway
        tr_state_machine[e].run(temp_hotend[e].celsius, temp_hotend[e].target, (heater_id_t)e, THERMAL_PROTECTION_PERIOD, THERMAL_PROTECTION_HYSTERESIS);
      #endif

      temp_hotend[e].soft_pwm_amount = (temp_hotend[e].celsius > temp_range[e].mintemp || is_preheating(e)) && temp_hotend[e].celsius < temp_range[e].maxtemp ? (int)get_pid_output_hotend(e) >> 1 : 0;

      #if WATCH_HOTENDS
        // Make sure temperature is increasing
        if (watch_hotend[e].elapsed(ms)) {          // Enabled and time to check?
          if (watch_hotend[e].check(degHotend(e)))  // Increased enough?
            start_watching_hotend(e);               // If temp reached, turn off elapsed check
          else {
            TERN_(HAS_DWIN_E3V2_BASIC, DWIN_Popup_Temperature(0));
            _temp_error((heater_id_t)e, FPSTR(str_t_heating_failed), GET_TEXT_F(MSG_HEATING_FAILED_LCD));
          }
        }
      #endif

    } // HOTEND_LOOP
  }

#endif // HAS_HOTEND

#if HAS_HEATED_BED

  void Temperature::manage_heated_bed(const millis_t &ms) {

    #if ENABLED(THERMAL_PROTECTION_BED)
      if (degBed() > BED_MAXTEMP) maxtemp_error(H_BED);
    #endif

    #if WATCH_BED
      // Make sure temperature is increasing
      if (watch_bed.elapsed(ms)) {              // Time to check the bed?
        if (watch_bed.check(degBed()))          // Increased enough?
          start_watching_bed();                 // If temp reached, turn off elapsed check
        else {
          TERN_(HAS_DWIN_E3V2_BASIC, DWIN_Popup_Temperature(0));
          _temp_error(H_BED, FPSTR(str_t_heating_failed), GET_TEXT_F(MSG_HEATING_FAILED_LCD));
        }
      }
    #endif // WATCH_BED

    #if BOTH(PROBING_HEATERS_OFF, BED_LIMIT_SWITCHING)
      #define PAUSE_CHANGE_REQD 1
    #endif

    #if PAUSE_CHANGE_REQD
      static bool last_pause_state;
    #endif

    do {

      #if DISABLED(PIDTEMPBED)
        if (PENDING(ms, next_bed_check_ms)
          && TERN1(PAUSE_CHANGE_REQD, paused_for_probing == last_pause_state)
        ) break;
        next_bed_check_ms = ms + BED_CHECK_INTERVAL;
        TERN_(PAUSE_CHANGE_REQD, last_pause_state = paused_for_probing);
      #endif

      TERN_(HEATER_IDLE_HANDLER, heater_idle[IDLE_INDEX_BED].update(ms));

      #if ENABLED(THERMAL_PROTECTION_BED)
        tr_state_machine[RUNAWAY_IND_BED].run(temp_bed.celsius, temp_bed.target, H_BED, THERMAL_PROTECTION_BED_PERIOD, THERMAL_PROTECTION_BED_HYSTERESIS);
      #endif

      #if HEATER_IDLE_HANDLER
        const bool bed_timed_out = heater_idle[IDLE_INDEX_BED].timed_out;
        if (bed_timed_out) {
          temp_bed.soft_pwm_amount = 0;
          if (DISABLED(PIDTEMPBED)) WRITE_HEATER_BED(LOW);
        }
      #else
        constexpr bool bed_timed_out = false;
      #endif

      if (!bed_timed_out) {
        #if ENABLED(PIDTEMPBED)
          temp_bed.soft_pwm_amount = WITHIN(temp_bed.celsius, BED_MINTEMP, BED_MAXTEMP) ? (int)get_pid_output_bed() >> 1 : 0;
        #else
          // Check if temperature is within the correct band
          if (WITHIN(temp_bed.celsius, BED_MINTEMP, BED_MAXTEMP)) {
            #if ENABLED(BED_LIMIT_SWITCHING)
              if (temp_bed.is_above_target((BED_HYSTERESIS) - 1))
                temp_bed.soft_pwm_amount = 0;
              else if (temp_bed.is_below_target((BED_HYSTERESIS) - 1))
                temp_bed.soft_pwm_amount = MAX_BED_POWER >> 1;
            #else // !PIDTEMPBED && !BED_LIMIT_SWITCHING
              temp_bed.soft_pwm_amount = temp_bed.is_below_target() ? MAX_BED_POWER >> 1 : 0;
            #endif
          }
          else {
            temp_bed.soft_pwm_amount = 0;
            WRITE_HEATER_BED(LOW);
          }
        #endif
      }

    } while (false);
  }

#endif // HAS_HEATED_BED

#if HAS_HEATED_CHAMBER

  void Temperature::manage_heated_chamber(const millis_t &ms) {

    #ifndef CHAMBER_CHECK_INTERVAL
      #define CHAMBER_CHECK_INTERVAL 1000UL
    #endif

    #if ENABLED(THERMAL_PROTECTION_CHAMBER)
<<<<<<< HEAD
      if (degChamber() > CHAMBER_MAXTEMP) maxtemp_error(H_CHAMBER);
=======
      if (degChamber() > (CHAMBER_MAXTEMP)) maxtemp_error(H_CHAMBER);
>>>>>>> 0e72c90f
    #endif

    #if WATCH_CHAMBER
      // Make sure temperature is increasing
      if (watch_chamber.elapsed(ms)) {          // Time to check the chamber?
        if (watch_chamber.check(degChamber()))  // Increased enough? Error below.
          start_watching_chamber();             // If temp reached, turn off elapsed check.
        else
          _temp_error(H_CHAMBER, FPSTR(str_t_heating_failed), GET_TEXT_F(MSG_HEATING_FAILED_LCD));
      }
    #endif

    #if EITHER(CHAMBER_FAN, CHAMBER_VENT) || DISABLED(PIDTEMPCHAMBER)
      static bool flag_chamber_excess_heat; // = false;
    #endif

    #if EITHER(CHAMBER_FAN, CHAMBER_VENT)
      static bool flag_chamber_off; // = false

      if (temp_chamber.target > CHAMBER_MINTEMP) {
        flag_chamber_off = false;

        #if ENABLED(CHAMBER_FAN)
          int16_t fan_chamber_pwm;
          #if CHAMBER_FAN_MODE == 0
            fan_chamber_pwm = CHAMBER_FAN_BASE;
          #elif CHAMBER_FAN_MODE == 1
            fan_chamber_pwm = temp_chamber.is_above_target() ? (CHAMBER_FAN_BASE) + (CHAMBER_FAN_FACTOR) * (temp_chamber.celsius - temp_chamber.target) : 0;
          #elif CHAMBER_FAN_MODE == 2
            fan_chamber_pwm = (CHAMBER_FAN_BASE) + (CHAMBER_FAN_FACTOR) * ABS(temp_chamber.celsius - temp_chamber.target);
            if (temp_chamber.soft_pwm_amount) fan_chamber_pwm += (CHAMBER_FAN_FACTOR) * 2;
          #elif CHAMBER_FAN_MODE == 3
            fan_chamber_pwm = (CHAMBER_FAN_BASE) + _MAX((CHAMBER_FAN_FACTOR) * (temp_chamber.celsius - temp_chamber.target), 0);
          #endif
          NOMORE(fan_chamber_pwm, 255);
          set_fan_speed(CHAMBER_FAN_INDEX, fan_chamber_pwm);
        #endif

        #if ENABLED(CHAMBER_VENT)
          #ifndef MIN_COOLING_SLOPE_TIME_CHAMBER_VENT
            #define MIN_COOLING_SLOPE_TIME_CHAMBER_VENT 20
          #endif
          #ifndef MIN_COOLING_SLOPE_DEG_CHAMBER_VENT
            #define MIN_COOLING_SLOPE_DEG_CHAMBER_VENT 1.5
          #endif
          if (!flag_chamber_excess_heat && temp_chamber.is_above_target((HIGH_EXCESS_HEAT_LIMIT) - 1)) {
            // Open vent after MIN_COOLING_SLOPE_TIME_CHAMBER_VENT seconds if the
            // temperature didn't drop at least MIN_COOLING_SLOPE_DEG_CHAMBER_VENT
            if (next_cool_check_ms_2 == 0 || ELAPSED(ms, next_cool_check_ms_2)) {
              if (temp_chamber.celsius - old_temp > MIN_COOLING_SLOPE_DEG_CHAMBER_VENT)
                flag_chamber_excess_heat = true; // the bed is heating the chamber too much
              next_cool_check_ms_2 = ms + SEC_TO_MS(MIN_COOLING_SLOPE_TIME_CHAMBER_VENT);
              old_temp = temp_chamber.celsius;
            }
          }
          else {
            next_cool_check_ms_2 = 0;
            old_temp = 9999;
          }
          if (flag_chamber_excess_heat && temp_chamber.is_above_target((LOW_EXCESS_HEAT_LIMIT) - 1))
            flag_chamber_excess_heat = false;
        #endif
      }
      else if (!flag_chamber_off) {
        #if ENABLED(CHAMBER_FAN)
          flag_chamber_off = true;
          set_fan_speed(CHAMBER_FAN_INDEX, 0);
        #endif
        #if ENABLED(CHAMBER_VENT)
          flag_chamber_excess_heat = false;
          servo[CHAMBER_VENT_SERVO_NR].move(90);
        #endif
      }
    #endif

    #if ENABLED(PIDTEMPCHAMBER)
      // PIDTEMPCHAMBER doesn't support a CHAMBER_VENT yet.
      temp_chamber.soft_pwm_amount = WITHIN(temp_chamber.celsius, CHAMBER_MINTEMP, CHAMBER_MAXTEMP) ? (int)get_pid_output_chamber() >> 1 : 0;
    #else
      if (ELAPSED(ms, next_chamber_check_ms)) {
        next_chamber_check_ms = ms + CHAMBER_CHECK_INTERVAL;

        if (WITHIN(temp_chamber.celsius, CHAMBER_MINTEMP, CHAMBER_MAXTEMP)) {
          if (flag_chamber_excess_heat) {
            temp_chamber.soft_pwm_amount = 0;
            #if ENABLED(CHAMBER_VENT)
              if (!flag_chamber_off) servo[CHAMBER_VENT_SERVO_NR].move(temp_chamber.is_below_target() ? 0 : 90);
            #endif
          }
          else {
            #if ENABLED(CHAMBER_LIMIT_SWITCHING)
              if (temp_chamber.is_above_target((TEMP_CHAMBER_HYSTERESIS) - 1))
                temp_chamber.soft_pwm_amount = 0;
              else if (temp_chamber.is_below_target((TEMP_CHAMBER_HYSTERESIS) - 1))
                temp_chamber.soft_pwm_amount = (MAX_CHAMBER_POWER) >> 1;
            #else
              temp_chamber.soft_pwm_amount = temp_chamber.is_below_target() ? (MAX_CHAMBER_POWER) >> 1 : 0;
            #endif
            #if ENABLED(CHAMBER_VENT)
              if (!flag_chamber_off) servo[CHAMBER_VENT_SERVO_NR].move(0);
            #endif
          }
        }
        else {
          temp_chamber.soft_pwm_amount = 0;
          WRITE_HEATER_CHAMBER(LOW);
        }
     }
     #if ENABLED(THERMAL_PROTECTION_CHAMBER)
       tr_state_machine[RUNAWAY_IND_CHAMBER].run(temp_chamber.celsius, temp_chamber.target, H_CHAMBER, THERMAL_PROTECTION_CHAMBER_PERIOD, THERMAL_PROTECTION_CHAMBER_HYSTERESIS);
     #endif
   #endif
  }

#endif // HAS_HEATED_CHAMBER

#if HAS_COOLER

  void Temperature::manage_cooler(const millis_t &ms) {

    #ifndef COOLER_CHECK_INTERVAL
      #define COOLER_CHECK_INTERVAL 2000UL
    #endif

    #if ENABLED(THERMAL_PROTECTION_COOLER)
      if (degCooler() > COOLER_MAXTEMP) maxtemp_error(H_COOLER);
    #endif

    #if WATCH_COOLER
      // Make sure temperature is decreasing
      if (watch_cooler.elapsed(ms)) {             // Time to check the cooler?
        if (degCooler() > watch_cooler.target)    // Failed to decrease enough?
          _temp_error(H_COOLER, GET_TEXT_F(MSG_COOLING_FAILED), GET_TEXT_F(MSG_COOLING_FAILED));
        else
          start_watching_cooler();                 // Start again if the target is still far off
      }
    #endif

    static bool flag_cooler_state; // = false

    if (cooler.enabled) {
      flag_cooler_state = true; // used to allow M106 fan control when cooler is disabled
      if (temp_cooler.target == 0) temp_cooler.target = COOLER_MIN_TARGET;
      if (ELAPSED(ms, next_cooler_check_ms)) {
        next_cooler_check_ms = ms + COOLER_CHECK_INTERVAL;
        if (temp_cooler.is_above_target()) { // too warm?
          temp_cooler.soft_pwm_amount = MAX_COOLER_POWER;
          #if ENABLED(COOLER_FAN)
            const int16_t fan_cooler_pwm = (COOLER_FAN_BASE) + (COOLER_FAN_FACTOR) * ABS(temp_cooler.celsius - temp_cooler.target);
            set_fan_speed(COOLER_FAN_INDEX, _MIN(fan_cooler_pwm, 255)); // Set cooler fan pwm
            cooler_fan_flush_ms = ms + 5000;
          #endif
        }
        else {
          temp_cooler.soft_pwm_amount = 0;
          #if ENABLED(COOLER_FAN)
            set_fan_speed(COOLER_FAN_INDEX, temp_cooler.is_above_target(-2) ? COOLER_FAN_BASE : 0);
          #endif
          WRITE_HEATER_COOLER(LOW);
        }
      }
    }
    else {
      temp_cooler.soft_pwm_amount = 0;
      if (flag_cooler_state) {
        flag_cooler_state = false;
        thermalManager.set_fan_speed(COOLER_FAN_INDEX, 0);
      }
      WRITE_HEATER_COOLER(LOW);
    }

    #if ENABLED(THERMAL_PROTECTION_COOLER)
      tr_state_machine[RUNAWAY_IND_COOLER].run(temp_cooler.celsius, temp_cooler.target, H_COOLER, THERMAL_PROTECTION_COOLER_PERIOD, THERMAL_PROTECTION_COOLER_HYSTERESIS);
    #endif
  }

#endif // HAS_COOLER

/**
 * Manage heating activities for extruder hot-ends and a heated bed
 *  - Acquire updated temperature readings
 *    - Also resets the watchdog timer
 *  - Invoke thermal runaway protection
 *  - Manage extruder auto-fan
 *  - Apply filament width to the extrusion rate (may move)
 *  - Update the heated bed PID output value
 */
void Temperature::task() {
  if (marlin_state == MF_INITIALIZING) return hal.watchdog_refresh(); // If Marlin isn't started, at least reset the watchdog!

  static bool no_reentry = false;  // Prevent recursion
  if (no_reentry) return;
  REMEMBER(mh, no_reentry, true);

  #if ENABLED(EMERGENCY_PARSER)
    if (emergency_parser.killed_by_M112) kill(FPSTR(M112_KILL_STR), nullptr, true);

    if (emergency_parser.quickstop_by_M410) {
      emergency_parser.quickstop_by_M410 = false; // quickstop_stepper may call idle so clear this now!
      quickstop_stepper();
    }

    #if ENABLED(SDSUPPORT)
      if (emergency_parser.sd_abort_by_M524) { // abort SD print immediately
        emergency_parser.sd_abort_by_M524 = false;
        card.flag.abort_sd_printing = true;
        gcode.process_subcommands_now(F("M524"));
      }
    #endif
  #endif

  if (!updateTemperaturesIfReady()) return; // Will also reset the watchdog if temperatures are ready

  #if DISABLED(IGNORE_THERMOCOUPLE_ERRORS)
    #if TEMP_SENSOR_IS_MAX_TC(0)
      if (degHotend(0) > _MIN(HEATER_0_MAXTEMP, TEMP_SENSOR_0_MAX_TC_TMAX - 1.0)) maxtemp_error(H_E0);
      if (degHotend(0) < _MAX(HEATER_0_MINTEMP, TEMP_SENSOR_0_MAX_TC_TMIN + .01)) mintemp_error(H_E0);
    #endif
    #if TEMP_SENSOR_IS_MAX_TC(1)
      if (degHotend(1) > _MIN(HEATER_1_MAXTEMP, TEMP_SENSOR_1_MAX_TC_TMAX - 1.0)) maxtemp_error(H_E1);
      if (degHotend(1) < _MAX(HEATER_1_MINTEMP, TEMP_SENSOR_1_MAX_TC_TMIN + .01)) mintemp_error(H_E1);
    #endif
    #if TEMP_SENSOR_IS_MAX_TC(2)
      if (degHotend(2) > _MIN(HEATER_2_MAXTEMP, TEMP_SENSOR_2_MAX_TC_TMAX - 1.0)) maxtemp_error(H_E2);
      if (degHotend(2) < _MAX(HEATER_2_MINTEMP, TEMP_SENSOR_2_MAX_TC_TMIN + .01)) mintemp_error(H_E2);
    #endif
    #if TEMP_SENSOR_IS_MAX_TC(REDUNDANT)
      if (degRedundant() > TEMP_SENSOR_REDUNDANT_MAX_TC_TMAX - 1.0) maxtemp_error(H_REDUNDANT);
      if (degRedundant() < TEMP_SENSOR_REDUNDANT_MAX_TC_TMIN + .01) mintemp_error(H_REDUNDANT);
    #endif
  #else
    #warning "Safety Alert! Disable IGNORE_THERMOCOUPLE_ERRORS for the final build!"
  #endif

  const millis_t ms = millis();

  // Handle Hotend Temp Errors, Heating Watch, etc.
  TERN_(HAS_HOTEND, manage_hotends(ms));

  #if HAS_TEMP_REDUNDANT
    // Make sure measured temperatures are close together
    if (ABS(degRedundantTarget() - degRedundant()) > TEMP_SENSOR_REDUNDANT_MAX_DIFF)
      _temp_error((heater_id_t)HEATER_ID(TEMP_SENSOR_REDUNDANT_TARGET), F(STR_REDUNDANCY), GET_TEXT_F(MSG_ERR_REDUNDANT_TEMP));
  #endif

  // Manage extruder auto fans and/or read fan tachometers
  TERN_(HAS_FAN_LOGIC, manage_extruder_fans(ms));

  /**
   * Dynamically set the volumetric multiplier based
   * on the delayed Filament Width measurement.
   */
  TERN_(FILAMENT_WIDTH_SENSOR, filwidth.update_volumetric());

  // Handle Bed Temp Errors, Heating Watch, etc.
  TERN_(HAS_HEATED_BED, manage_heated_bed(ms));

  // Handle Heated Chamber Temp Errors, Heating Watch, etc.
  TERN_(HAS_HEATED_CHAMBER, manage_heated_chamber(ms));

  // Handle Cooler Temp Errors, Cooling Watch, etc.
  TERN_(HAS_COOLER, manage_cooler(ms));

  #if ENABLED(LASER_COOLANT_FLOW_METER)
    cooler.flowmeter_task(ms);
    #if ENABLED(FLOWMETER_SAFETY)
      if (cooler.check_flow_too_low()) {
        TERN_(HAS_DISPLAY, if (cutter.enabled()) ui.flow_fault());
        cutter.disable();
        cutter.cutter_mode = CUTTER_MODE_ERROR;   // Immediately kill stepper inline power output
      }
    #endif
  #endif

  UNUSED(ms);
}

#define TEMP_AD595(RAW)  ((RAW) * 5.0 * 100.0 / float(HAL_ADC_RANGE) / (OVERSAMPLENR) * (TEMP_SENSOR_AD595_GAIN) + TEMP_SENSOR_AD595_OFFSET)
#define TEMP_AD8495(RAW) ((RAW) * 6.6 * 100.0 / float(HAL_ADC_RANGE) / (OVERSAMPLENR) * (TEMP_SENSOR_AD8495_GAIN) + TEMP_SENSOR_AD8495_OFFSET)

/**
 * Bisect search for the range of the 'raw' value, then interpolate
 * proportionally between the under and over values.
 */
#define SCAN_THERMISTOR_TABLE(TBL,LEN) do{                                \
  uint8_t l = 0, r = LEN, m;                                              \
  for (;;) {                                                              \
    m = (l + r) >> 1;                                                     \
    if (!m) return celsius_t(pgm_read_word(&TBL[0].celsius));             \
    if (m == l || m == r) return celsius_t(pgm_read_word(&TBL[LEN-1].celsius)); \
    raw_adc_t v00 = pgm_read_word(&TBL[m-1].value),                       \
              v10 = pgm_read_word(&TBL[m-0].value);                       \
         if (raw < v00) r = m;                                            \
    else if (raw > v10) l = m;                                            \
    else {                                                                \
      const celsius_t v01 = celsius_t(pgm_read_word(&TBL[m-1].celsius)),  \
                      v11 = celsius_t(pgm_read_word(&TBL[m-0].celsius));  \
      return v01 + (raw - v00) * float(v11 - v01) / float(v10 - v00);     \
    }                                                                     \
  }                                                                       \
}while(0)

#if HAS_USER_THERMISTORS

  user_thermistor_t Temperature::user_thermistor[USER_THERMISTORS]; // Initialized by settings.load()

  void Temperature::reset_user_thermistors() {
    user_thermistor_t default_user_thermistor[USER_THERMISTORS] = {
      #if TEMP_SENSOR_0_IS_CUSTOM
        { true, HOTEND0_SH_C_COEFF, 0, HOTEND0_PULLUP_RESISTOR_OHMS, HOTEND0_RESISTANCE_25C_OHMS, 0, 0, HOTEND0_BETA, 0 },
      #endif
      #if TEMP_SENSOR_1_IS_CUSTOM
        { true, HOTEND1_SH_C_COEFF, 0, HOTEND1_PULLUP_RESISTOR_OHMS, HOTEND1_RESISTANCE_25C_OHMS, 0, 0, HOTEND1_BETA, 0 },
      #endif
      #if TEMP_SENSOR_2_IS_CUSTOM
        { true, HOTEND2_SH_C_COEFF, 0, HOTEND2_PULLUP_RESISTOR_OHMS, HOTEND2_RESISTANCE_25C_OHMS, 0, 0, HOTEND2_BETA, 0 },
      #endif
      #if TEMP_SENSOR_3_IS_CUSTOM
        { true, HOTEND3_SH_C_COEFF, 0, HOTEND3_PULLUP_RESISTOR_OHMS, HOTEND3_RESISTANCE_25C_OHMS, 0, 0, HOTEND3_BETA, 0 },
      #endif
      #if TEMP_SENSOR_4_IS_CUSTOM
        { true, HOTEND4_SH_C_COEFF, 0, HOTEND4_PULLUP_RESISTOR_OHMS, HOTEND4_RESISTANCE_25C_OHMS, 0, 0, HOTEND4_BETA, 0 },
      #endif
      #if TEMP_SENSOR_5_IS_CUSTOM
        { true, HOTEND5_SH_C_COEFF, 0, HOTEND5_PULLUP_RESISTOR_OHMS, HOTEND5_RESISTANCE_25C_OHMS, 0, 0, HOTEND5_BETA, 0 },
      #endif
      #if TEMP_SENSOR_6_IS_CUSTOM
        { true, HOTEND6_SH_C_COEFF, 0, HOTEND6_PULLUP_RESISTOR_OHMS, HOTEND6_RESISTANCE_25C_OHMS, 0, 0, HOTEND6_BETA, 0 },
      #endif
      #if TEMP_SENSOR_7_IS_CUSTOM
        { true, HOTEND7_SH_C_COEFF, 0, HOTEND7_PULLUP_RESISTOR_OHMS, HOTEND7_RESISTANCE_25C_OHMS, 0, 0, HOTEND7_BETA, 0 },
      #endif
      #if TEMP_SENSOR_BED_IS_CUSTOM
        { true, BED_SH_C_COEFF, 0, BED_PULLUP_RESISTOR_OHMS, BED_RESISTANCE_25C_OHMS, 0, 0, BED_BETA, 0 },
      #endif
      #if TEMP_SENSOR_CHAMBER_IS_CUSTOM
        { true, CHAMBER_SH_C_COEFF, 0, CHAMBER_PULLUP_RESISTOR_OHMS, CHAMBER_RESISTANCE_25C_OHMS, 0, 0, CHAMBER_BETA, 0 },
      #endif
      #if TEMP_SENSOR_COOLER_IS_CUSTOM
        { true, COOLER_SH_C_COEFF, 0, COOLER_PULLUP_RESISTOR_OHMS, COOLER_RESISTANCE_25C_OHMS, 0, 0, COOLER_BETA, 0 },
      #endif
      #if TEMP_SENSOR_PROBE_IS_CUSTOM
        { true, PROBE_SH_C_COEFF, 0, PROBE_PULLUP_RESISTOR_OHMS, PROBE_RESISTANCE_25C_OHMS, 0, 0, PROBE_BETA, 0 },
      #endif
      #if TEMP_SENSOR_BOARD_IS_CUSTOM
        { true, BOARD_SH_C_COEFF, 0, BOARD_PULLUP_RESISTOR_OHMS, BOARD_RESISTANCE_25C_OHMS, 0, 0, BOARD_BETA, 0 },
      #endif
      #if TEMP_SENSOR_REDUNDANT_IS_CUSTOM
        { true, REDUNDANT_SH_C_COEFF, 0, REDUNDANT_PULLUP_RESISTOR_OHMS, REDUNDANT_RESISTANCE_25C_OHMS, 0, 0, REDUNDANT_BETA, 0 },
      #endif
    };
    COPY(user_thermistor, default_user_thermistor);
  }

  void Temperature::M305_report(const uint8_t t_index, const bool forReplay/*=true*/) {
    gcode.report_heading_etc(forReplay, F(STR_USER_THERMISTORS));
    SERIAL_ECHOPGM("  M305 P", AS_DIGIT(t_index));

    const user_thermistor_t &t = user_thermistor[t_index];

    SERIAL_ECHOPAIR_F(" R", t.series_res, 1);
    SERIAL_ECHOPAIR_F_P(SP_T_STR, t.res_25, 1);
    SERIAL_ECHOPAIR_F_P(SP_B_STR, t.beta, 1);
    SERIAL_ECHOPAIR_F_P(SP_C_STR, t.sh_c_coeff, 9);
    SERIAL_ECHOPGM(" ; ");
    SERIAL_ECHOF(
      TERN_(TEMP_SENSOR_0_IS_CUSTOM, t_index == CTI_HOTEND_0 ? F("HOTEND 0") :)
      TERN_(TEMP_SENSOR_1_IS_CUSTOM, t_index == CTI_HOTEND_1 ? F("HOTEND 1") :)
      TERN_(TEMP_SENSOR_2_IS_CUSTOM, t_index == CTI_HOTEND_2 ? F("HOTEND 2") :)
      TERN_(TEMP_SENSOR_3_IS_CUSTOM, t_index == CTI_HOTEND_3 ? F("HOTEND 3") :)
      TERN_(TEMP_SENSOR_4_IS_CUSTOM, t_index == CTI_HOTEND_4 ? F("HOTEND 4") :)
      TERN_(TEMP_SENSOR_5_IS_CUSTOM, t_index == CTI_HOTEND_5 ? F("HOTEND 5") :)
      TERN_(TEMP_SENSOR_6_IS_CUSTOM, t_index == CTI_HOTEND_6 ? F("HOTEND 6") :)
      TERN_(TEMP_SENSOR_7_IS_CUSTOM, t_index == CTI_HOTEND_7 ? F("HOTEND 7") :)
      TERN_(TEMP_SENSOR_BED_IS_CUSTOM, t_index == CTI_BED ? F("BED") :)
      TERN_(TEMP_SENSOR_CHAMBER_IS_CUSTOM, t_index == CTI_CHAMBER ? F("CHAMBER") :)
      TERN_(TEMP_SENSOR_COOLER_IS_CUSTOM, t_index == CTI_COOLER ? F("COOLER") :)
      TERN_(TEMP_SENSOR_PROBE_IS_CUSTOM, t_index == CTI_PROBE ? F("PROBE") :)
      TERN_(TEMP_SENSOR_BOARD_IS_CUSTOM, t_index == CTI_BOARD ? F("BOARD") :)
      TERN_(TEMP_SENSOR_REDUNDANT_IS_CUSTOM, t_index == CTI_REDUNDANT ? F("REDUNDANT") :)
      nullptr
    );
    SERIAL_EOL();
  }

  celsius_float_t Temperature::user_thermistor_to_deg_c(const uint8_t t_index, const raw_adc_t raw) {

    if (!WITHIN(t_index, 0, COUNT(user_thermistor) - 1)) return 25;

    user_thermistor_t &t = user_thermistor[t_index];
    if (t.pre_calc) { // pre-calculate some variables
      t.pre_calc     = false;
      t.res_25_recip = 1.0f / t.res_25;
      t.res_25_log   = logf(t.res_25);
      t.beta_recip   = 1.0f / t.beta;
      t.sh_alpha     = RECIPROCAL(THERMISTOR_RESISTANCE_NOMINAL_C - (THERMISTOR_ABS_ZERO_C))
                        - (t.beta_recip * t.res_25_log) - (t.sh_c_coeff * cu(t.res_25_log));
    }

    // Maximum ADC value .. take into account the over sampling
    constexpr raw_adc_t adc_max = MAX_RAW_THERMISTOR_VALUE;
    const raw_adc_t adc_raw = constrain(raw, 1, adc_max - 1); // constrain to prevent divide-by-zero

    const float adc_inverse = (adc_max - adc_raw) - 0.5f,
                resistance = t.series_res * (adc_raw + 0.5f) / adc_inverse,
                log_resistance = logf(resistance);

    float value = t.sh_alpha;
    value += log_resistance * t.beta_recip;
    if (t.sh_c_coeff != 0)
      value += t.sh_c_coeff * cu(log_resistance);
    value = 1.0f / value;

    // Return degrees C (up to 999, as the LCD only displays 3 digits)
    return _MIN(value + THERMISTOR_ABS_ZERO_C, 999);
  }
#endif

#if HAS_HOTEND
  // Derived from RepRap FiveD extruder::getTemperature()
  // For hot end temperature measurement.
  celsius_float_t Temperature::analog_to_celsius_hotend(const raw_adc_t raw, const uint8_t e) {
    if (e >= HOTENDS) {
      SERIAL_ERROR_START();
      SERIAL_ECHO(e);
      SERIAL_ECHOLNPGM(STR_INVALID_EXTRUDER_NUM);
      kill();
      return 0;
    }

    switch (e) {
      case 0:
        #if TEMP_SENSOR_0_IS_CUSTOM
          return user_thermistor_to_deg_c(CTI_HOTEND_0, raw);
        #elif TEMP_SENSOR_IS_MAX_TC(0)
          #if TEMP_SENSOR_0_IS_MAX31865
            return TERN(LIB_INTERNAL_MAX31865,
              max31865_0.temperature(raw),
              max31865_0.temperature(MAX31865_SENSOR_OHMS_0, MAX31865_CALIBRATION_OHMS_0)
            );
          #else
            return (int16_t)raw * 0.25;
          #endif
        #elif TEMP_SENSOR_0_IS_AD595
          return TEMP_AD595(raw);
        #elif TEMP_SENSOR_0_IS_AD8495
          return TEMP_AD8495(raw);
        #else
          break;
        #endif
      case 1:
        #if TEMP_SENSOR_1_IS_CUSTOM
          return user_thermistor_to_deg_c(CTI_HOTEND_1, raw);
        #elif TEMP_SENSOR_IS_MAX_TC(1)
          #if TEMP_SENSOR_0_IS_MAX31865
            return TERN(LIB_INTERNAL_MAX31865,
              max31865_1.temperature(raw),
              max31865_1.temperature(MAX31865_SENSOR_OHMS_1, MAX31865_CALIBRATION_OHMS_1)
            );
          #else
            return (int16_t)raw * 0.25;
          #endif
        #elif TEMP_SENSOR_1_IS_AD595
          return TEMP_AD595(raw);
        #elif TEMP_SENSOR_1_IS_AD8495
          return TEMP_AD8495(raw);
        #else
          break;
        #endif
      case 2:
        #if TEMP_SENSOR_2_IS_CUSTOM
          return user_thermistor_to_deg_c(CTI_HOTEND_2, raw);
        #elif TEMP_SENSOR_IS_MAX_TC(2)
          #if TEMP_SENSOR_0_IS_MAX31865
            return TERN(LIB_INTERNAL_MAX31865,
              max31865_2.temperature(raw),
              max31865_2.temperature(MAX31865_SENSOR_OHMS_2, MAX31865_CALIBRATION_OHMS_2)
            );
          #else
            return (int16_t)raw * 0.25;
          #endif
        #elif TEMP_SENSOR_2_IS_AD595
          return TEMP_AD595(raw);
        #elif TEMP_SENSOR_2_IS_AD8495
          return TEMP_AD8495(raw);
        #else
          break;
        #endif
      case 3:
        #if TEMP_SENSOR_3_IS_CUSTOM
          return user_thermistor_to_deg_c(CTI_HOTEND_3, raw);
        #elif TEMP_SENSOR_3_IS_AD595
          return TEMP_AD595(raw);
        #elif TEMP_SENSOR_3_IS_AD8495
          return TEMP_AD8495(raw);
        #else
          break;
        #endif
      case 4:
        #if TEMP_SENSOR_4_IS_CUSTOM
          return user_thermistor_to_deg_c(CTI_HOTEND_4, raw);
        #elif TEMP_SENSOR_4_IS_AD595
          return TEMP_AD595(raw);
        #elif TEMP_SENSOR_4_IS_AD8495
          return TEMP_AD8495(raw);
        #else
          break;
        #endif
      case 5:
        #if TEMP_SENSOR_5_IS_CUSTOM
          return user_thermistor_to_deg_c(CTI_HOTEND_5, raw);
        #elif TEMP_SENSOR_5_IS_AD595
          return TEMP_AD595(raw);
        #elif TEMP_SENSOR_5_IS_AD8495
          return TEMP_AD8495(raw);
        #else
          break;
        #endif
      case 6:
        #if TEMP_SENSOR_6_IS_CUSTOM
          return user_thermistor_to_deg_c(CTI_HOTEND_6, raw);
        #elif TEMP_SENSOR_6_IS_AD595
          return TEMP_AD595(raw);
        #elif TEMP_SENSOR_6_IS_AD8495
          return TEMP_AD8495(raw);
        #else
          break;
        #endif
      case 7:
        #if TEMP_SENSOR_7_IS_CUSTOM
          return user_thermistor_to_deg_c(CTI_HOTEND_7, raw);
        #elif TEMP_SENSOR_7_IS_AD595
          return TEMP_AD595(raw);
        #elif TEMP_SENSOR_7_IS_AD8495
          return TEMP_AD8495(raw);
        #else
          break;
        #endif
      default: break;
    }

    #if HAS_HOTEND_THERMISTOR
      // Thermistor with conversion table?
      const temp_entry_t(*tt)[] = (temp_entry_t(*)[])(heater_ttbl_map[e]);
      SCAN_THERMISTOR_TABLE((*tt), heater_ttbllen_map[e]);
    #endif

    return 0;
  }
#endif // HAS_HOTEND

#if HAS_HEATED_BED
  // For bed temperature measurement.
  celsius_float_t Temperature::analog_to_celsius_bed(const raw_adc_t raw) {
    #if TEMP_SENSOR_BED_IS_CUSTOM
      return user_thermistor_to_deg_c(CTI_BED, raw);
    #elif TEMP_SENSOR_BED_IS_THERMISTOR
      SCAN_THERMISTOR_TABLE(TEMPTABLE_BED, TEMPTABLE_BED_LEN);
    #elif TEMP_SENSOR_BED_IS_AD595
      return TEMP_AD595(raw);
    #elif TEMP_SENSOR_BED_IS_AD8495
      return TEMP_AD8495(raw);
    #else
      UNUSED(raw);
      return 0;
    #endif
  }
#endif // HAS_HEATED_BED

#if HAS_TEMP_CHAMBER
  // For chamber temperature measurement.
  celsius_float_t Temperature::analog_to_celsius_chamber(const raw_adc_t raw) {
    #if TEMP_SENSOR_CHAMBER_IS_CUSTOM
      return user_thermistor_to_deg_c(CTI_CHAMBER, raw);
    #elif TEMP_SENSOR_CHAMBER_IS_THERMISTOR
      SCAN_THERMISTOR_TABLE(TEMPTABLE_CHAMBER, TEMPTABLE_CHAMBER_LEN);
    #elif TEMP_SENSOR_CHAMBER_IS_AD595
      return TEMP_AD595(raw);
    #elif TEMP_SENSOR_CHAMBER_IS_AD8495
      return TEMP_AD8495(raw);
    #else
      UNUSED(raw);
      return 0;
    #endif
  }
#endif // HAS_TEMP_CHAMBER

#if HAS_TEMP_COOLER
  // For cooler temperature measurement.
  celsius_float_t Temperature::analog_to_celsius_cooler(const raw_adc_t raw) {
    #if TEMP_SENSOR_COOLER_IS_CUSTOM
      return user_thermistor_to_deg_c(CTI_COOLER, raw);
    #elif TEMP_SENSOR_COOLER_IS_THERMISTOR
      SCAN_THERMISTOR_TABLE(TEMPTABLE_COOLER, TEMPTABLE_COOLER_LEN);
    #elif TEMP_SENSOR_COOLER_IS_AD595
      return TEMP_AD595(raw);
    #elif TEMP_SENSOR_COOLER_IS_AD8495
      return TEMP_AD8495(raw);
    #else
      UNUSED(raw);
      return 0;
    #endif
  }
#endif // HAS_TEMP_COOLER

#if HAS_TEMP_PROBE
  // For probe temperature measurement.
  celsius_float_t Temperature::analog_to_celsius_probe(const raw_adc_t raw) {
    #if TEMP_SENSOR_PROBE_IS_CUSTOM
      return user_thermistor_to_deg_c(CTI_PROBE, raw);
    #elif TEMP_SENSOR_PROBE_IS_THERMISTOR
      SCAN_THERMISTOR_TABLE(TEMPTABLE_PROBE, TEMPTABLE_PROBE_LEN);
    #elif TEMP_SENSOR_PROBE_IS_AD595
      return TEMP_AD595(raw);
    #elif TEMP_SENSOR_PROBE_IS_AD8495
      return TEMP_AD8495(raw);
    #else
      UNUSED(raw);
      return 0;
    #endif
  }
#endif // HAS_TEMP_PROBE

#if HAS_TEMP_BOARD
  // For motherboard temperature measurement.
  celsius_float_t Temperature::analog_to_celsius_board(const raw_adc_t raw) {
    #if TEMP_SENSOR_BOARD_IS_CUSTOM
      return user_thermistor_to_deg_c(CTI_BOARD, raw);
    #elif TEMP_SENSOR_BOARD_IS_THERMISTOR
      SCAN_THERMISTOR_TABLE(TEMPTABLE_BOARD, TEMPTABLE_BOARD_LEN);
    #elif TEMP_SENSOR_BOARD_IS_AD595
      return TEMP_AD595(raw);
    #elif TEMP_SENSOR_BOARD_IS_AD8495
      return TEMP_AD8495(raw);
    #else
      UNUSED(raw);
      return 0;
    #endif
  }
#endif // HAS_TEMP_BOARD

#if HAS_TEMP_REDUNDANT
  // For redundant temperature measurement.
  celsius_float_t Temperature::analog_to_celsius_redundant(const raw_adc_t raw) {
    #if TEMP_SENSOR_REDUNDANT_IS_CUSTOM
      return user_thermistor_to_deg_c(CTI_REDUNDANT, raw);
    #elif TEMP_SENSOR_IS_MAX_TC(REDUNDANT) && REDUNDANT_TEMP_MATCH(SOURCE, E0)
      return TERN(TEMP_SENSOR_REDUNDANT_IS_MAX31865, max31865_0.temperature(raw), (int16_t)raw * 0.25);
    #elif TEMP_SENSOR_IS_MAX_TC(REDUNDANT) && REDUNDANT_TEMP_MATCH(SOURCE, E1)
      return TERN(TEMP_SENSOR_REDUNDANT_IS_MAX31865, max31865_1.temperature(raw), (int16_t)raw * 0.25);
    #elif TEMP_SENSOR_IS_MAX_TC(REDUNDANT) && REDUNDANT_TEMP_MATCH(SOURCE, E2)
      return TERN(TEMP_SENSOR_REDUNDANT_IS_MAX31865, max31865_2.temperature(raw), (int16_t)raw * 0.25);
    #elif TEMP_SENSOR_REDUNDANT_IS_THERMISTOR
      SCAN_THERMISTOR_TABLE(TEMPTABLE_REDUNDANT, TEMPTABLE_REDUNDANT_LEN);
    #elif TEMP_SENSOR_REDUNDANT_IS_AD595
      return TEMP_AD595(raw);
    #elif TEMP_SENSOR_REDUNDANT_IS_AD8495
      return TEMP_AD8495(raw);
    #else
      UNUSED(raw);
      return 0;
    #endif
  }
#endif // HAS_TEMP_REDUNDANT

/**
 * Convert the raw sensor readings into actual Celsius temperatures and
 * validate raw temperatures. Bad readings generate min/maxtemp errors.
 *
 * The raw values are generated entirely in interrupt context, and this
 * method is called from normal context once 'raw_temps_ready' has been
 * set by update_raw_temperatures().
 *
 * The watchdog is dependent on this method. If 'raw_temps_ready' stops
 * being set by the interrupt so that this method is not called for over
 * 4 seconds then something has gone afoul and the machine will be reset.
 */
void Temperature::updateTemperaturesFromRawValues() {

  hal.watchdog_refresh(); // Reset because raw_temps_ready was set by the interrupt

  #if TEMP_SENSOR_IS_MAX_TC(0)
    temp_hotend[0].setraw(READ_MAX_TC(0));
  #endif
  #if TEMP_SENSOR_IS_MAX_TC(1)
    temp_hotend[1].setraw(READ_MAX_TC(1));
  #endif
  #if TEMP_SENSOR_IS_MAX_TC(2)
    temp_hotend[2].setraw(READ_MAX_TC(2));
  #endif
  #if TEMP_SENSOR_IS_MAX_TC(REDUNDANT)
    temp_redundant.setraw(READ_MAX_TC(HEATER_ID(TEMP_SENSOR_REDUNDANT_SOURCE)));
  #endif

  #if HAS_HOTEND
    HOTEND_LOOP() temp_hotend[e].celsius = analog_to_celsius_hotend(temp_hotend[e].getraw(), e);
  #endif

  TERN_(HAS_HEATED_BED,     temp_bed.celsius       = analog_to_celsius_bed(temp_bed.getraw()));
  TERN_(HAS_TEMP_CHAMBER,   temp_chamber.celsius   = analog_to_celsius_chamber(temp_chamber.getraw()));
  TERN_(HAS_TEMP_COOLER,    temp_cooler.celsius    = analog_to_celsius_cooler(temp_cooler.getraw()));
  TERN_(HAS_TEMP_PROBE,     temp_probe.celsius     = analog_to_celsius_probe(temp_probe.getraw()));
  TERN_(HAS_TEMP_BOARD,     temp_board.celsius     = analog_to_celsius_board(temp_board.getraw()));
  TERN_(HAS_TEMP_REDUNDANT, temp_redundant.celsius = analog_to_celsius_redundant(temp_redundant.getraw()));

  TERN_(FILAMENT_WIDTH_SENSOR, filwidth.update_measured_mm());
  TERN_(HAS_POWER_MONITOR,     power_monitor.capture_values());

  #if HAS_HOTEND
    static constexpr int8_t temp_dir[HOTENDS] = {
      #if TEMP_SENSOR_IS_ANY_MAX_TC(0)
        0
      #else
        TEMPDIR(0)
      #endif
      #if HAS_MULTI_HOTEND
        #if TEMP_SENSOR_IS_ANY_MAX_TC(1)
          , 0
        #else
          , TEMPDIR(1)
        #endif
      #endif
      #if HOTENDS > 2
        #if TEMP_SENSOR_IS_ANY_MAX_TC(2)
          , 0
        #else
          , TEMPDIR(2)
        #endif
      #endif
      #if HOTENDS > 3
        #define _TEMPDIR(N) , TEMPDIR(N)
        REPEAT_S(3, HOTENDS, _TEMPDIR)
      #endif
    };

    HOTEND_LOOP() {
      const raw_adc_t r = temp_hotend[e].getraw();
      const bool neg = temp_dir[e] < 0, pos = temp_dir[e] > 0;
      if ((neg && r < temp_range[e].raw_max) || (pos && r > temp_range[e].raw_max))
        maxtemp_error((heater_id_t)e);

      /**
      // DEBUG PREHEATING TIME
      SERIAL_ECHOLNPGM("\nExtruder = ", e, " Preheat On/Off = ", is_preheating(e));
      const float test_is_preheating = (preheat_end_time[HOTEND_INDEX] - millis()) * 0.001f;
      if (test_is_preheating < 31) SERIAL_ECHOLNPGM("Extruder = ", e, " Preheat remaining time = ", test_is_preheating, "s", "\n");
      //*/

      const bool heater_on = temp_hotend[e].target > 0;
      if (heater_on && !is_preheating(e) && ((neg && r > temp_range[e].raw_min) || (pos && r < temp_range[e].raw_min))) {
        if (TERN1(MULTI_MAX_CONSECUTIVE_LOW_TEMP_ERR, ++consecutive_low_temperature_error[e] >= MAX_CONSECUTIVE_LOW_TEMPERATURE_ERROR_ALLOWED))
          mintemp_error((heater_id_t)e);
      }
      else {
        TERN_(MULTI_MAX_CONSECUTIVE_LOW_TEMP_ERR, consecutive_low_temperature_error[e] = 0);
      }
    }

  #endif // HAS_HOTEND

  #define TP_CMP(S,A,B) (TEMPDIR(S) < 0 ? ((A)<(B)) : ((A)>(B)))
  #if ENABLED(THERMAL_PROTECTION_BED)
    if (TP_CMP(BED, temp_bed.getraw(), maxtemp_raw_BED)) maxtemp_error(H_BED);
    if (temp_bed.target > 0 && TP_CMP(BED, mintemp_raw_BED, temp_bed.getraw())) mintemp_error(H_BED);
  #endif

  #if BOTH(HAS_HEATED_CHAMBER, THERMAL_PROTECTION_CHAMBER)
    if (TP_CMP(CHAMBER, temp_chamber.getraw(), maxtemp_raw_CHAMBER)) maxtemp_error(H_CHAMBER);
    if (temp_chamber.target > 0 && TP_CMP(CHAMBER, mintemp_raw_CHAMBER, temp_chamber.getraw())) mintemp_error(H_CHAMBER);
  #endif

  #if BOTH(HAS_COOLER, THERMAL_PROTECTION_COOLER)
    if (cutter.unitPower > 0 && TP_CMP(COOLER, temp_cooler.getraw(), maxtemp_raw_COOLER)) maxtemp_error(H_COOLER);
    if (TP_CMP(COOLER, mintemp_raw_COOLER, temp_cooler.getraw())) mintemp_error(H_COOLER);
  #endif

  #if BOTH(HAS_TEMP_BOARD, THERMAL_PROTECTION_BOARD)
    if (TP_CMP(BOARD, temp_board.getraw(), maxtemp_raw_BOARD)) maxtemp_error(H_BOARD);
    if (TP_CMP(BOARD, mintemp_raw_BOARD, temp_board.getraw())) mintemp_error(H_BOARD);
  #endif
  #undef TP_CMP

} // Temperature::updateTemperaturesFromRawValues

/**
 * Initialize the temperature manager
 *
 * The manager is implemented by periodic calls to task()
 *
 *  - Init (and disable) SPI thermocouples like MAX6675 and MAX31865
 *  - Disable RUMBA JTAG to accommodate a thermocouple extension
 *  - Read-enable thermistors with a read-enable pin
 *  - Init HEATER and COOLER pins for OUTPUT in OFF state
 *  - Init the FAN pins as PWM or OUTPUT
 *  - Init the SPI interface for SPI thermocouples
 *  - Init ADC according to the HAL
 *  - Set thermistor pins to analog inputs according to the HAL
 *  - Start the Temperature ISR timer
 *  - Init the AUTO FAN pins as PWM or OUTPUT
 *  - Wait 250ms for temperatures to settle
 *  - Init temp_range[], used for catching min/maxtemp
 */
void Temperature::init() {

  TERN_(PROBING_HEATERS_OFF, paused_for_probing = false);


  // Init (and disable) SPI thermocouples
  #if TEMP_SENSOR_IS_ANY_MAX_TC(0) && PIN_EXISTS(TEMP_0_CS)
    OUT_WRITE(TEMP_0_CS_PIN, HIGH);
  #endif
  #if TEMP_SENSOR_IS_ANY_MAX_TC(1) && PIN_EXISTS(TEMP_1_CS)
    OUT_WRITE(TEMP_1_CS_PIN, HIGH);
  #endif
  #if TEMP_SENSOR_IS_ANY_MAX_TC(2) && PIN_EXISTS(TEMP_2_CS)
    OUT_WRITE(TEMP_2_CS_PIN, HIGH);
  #endif

  // Setup objects for library-based polling of MAX TCs
  #if HAS_MAXTC_LIBRARIES
    #define _MAX31865_WIRES(n) MAX31865_##n##WIRE
    #define MAX31865_WIRES(n) _MAX31865_WIRES(n)

    #if TEMP_SENSOR_IS_MAX(0, 6675) && HAS_MAX6675_LIBRARY
      max6675_0.begin();
    #elif TEMP_SENSOR_IS_MAX(0, 31855) && HAS_MAX31855_LIBRARY
      max31855_0.begin();
    #elif TEMP_SENSOR_IS_MAX(0, 31865)
      max31865_0.begin(
        MAX31865_WIRES(MAX31865_SENSOR_WIRES_0) // MAX31865_2WIRE, MAX31865_3WIRE, MAX31865_4WIRE
        OPTARG(LIB_INTERNAL_MAX31865, MAX31865_SENSOR_OHMS_0, MAX31865_CALIBRATION_OHMS_0, MAX31865_WIRE_OHMS_0)
      );
    #endif

    #if TEMP_SENSOR_IS_MAX(1, 6675) && HAS_MAX6675_LIBRARY
      max6675_1.begin();
    #elif TEMP_SENSOR_IS_MAX(1, 31855) && HAS_MAX31855_LIBRARY
      max31855_1.begin();
    #elif TEMP_SENSOR_IS_MAX(1, 31865)
      max31865_1.begin(
        MAX31865_WIRES(MAX31865_SENSOR_WIRES_1) // MAX31865_2WIRE, MAX31865_3WIRE, MAX31865_4WIRE
        OPTARG(LIB_INTERNAL_MAX31865, MAX31865_SENSOR_OHMS_1, MAX31865_CALIBRATION_OHMS_1, MAX31865_WIRE_OHMS_1)
      );
    #endif

    #if TEMP_SENSOR_IS_MAX(2, 6675) && HAS_MAX6675_LIBRARY
      max6675_2.begin();
    #elif TEMP_SENSOR_IS_MAX(2, 31855) && HAS_MAX31855_LIBRARY
      max31855_2.begin();
    #elif TEMP_SENSOR_IS_MAX(2, 31865)
      max31865_2.begin(
        MAX31865_WIRES(MAX31865_SENSOR_WIRES_2) // MAX31865_2WIRE, MAX31865_3WIRE, MAX31865_4WIRE
        OPTARG(LIB_INTERNAL_MAX31865, MAX31865_SENSOR_OHMS_2, MAX31865_CALIBRATION_OHMS_2, MAX31865_WIRE_OHMS_2)
      );
    #endif

    #undef MAX31865_WIRES
    #undef _MAX31865_WIRES
  #endif

  #if MB(RUMBA)
    // Disable RUMBA JTAG in case the thermocouple extension is plugged on top of JTAG connector
    #define _AD(N) (TEMP_SENSOR_##N##_IS_AD595 || TEMP_SENSOR_##N##_IS_AD8495)
    #if _AD(0) || _AD(1) || _AD(2) || _AD(BED) || _AD(CHAMBER) || _AD(REDUNDANT)
      MCUCR = _BV(JTD);
      MCUCR = _BV(JTD);
    #endif
  #endif

  // Thermistor activation by MCU pin
  #if PIN_EXISTS(TEMP_0_TR_ENABLE)
    OUT_WRITE(TEMP_0_TR_ENABLE_PIN, (
      #if TEMP_SENSOR_IS_ANY_MAX_TC(0)
        HIGH
      #else
        LOW
      #endif
    ));
  #endif
  #if PIN_EXISTS(TEMP_1_TR_ENABLE)
    OUT_WRITE(TEMP_1_TR_ENABLE_PIN, (
      #if TEMP_SENSOR_IS_ANY_MAX_TC(1)
        HIGH
      #else
        LOW
      #endif
    ));
  #endif
  #if PIN_EXISTS(TEMP_2_TR_ENABLE)
    OUT_WRITE(TEMP_2_TR_ENABLE_PIN, (
      #if TEMP_SENSOR_IS_ANY_MAX_TC(2)
        HIGH
      #else
        LOW
      #endif
    ));
  #endif

  #if ENABLED(MPCTEMP)
    HOTEND_LOOP() temp_hotend[e].modeled_block_temp = NAN;
  #endif

  #if HAS_HEATER_0
    #ifdef BOARD_OPENDRAIN_MOSFETS
      OUT_WRITE_OD(HEATER_0_PIN, HEATER_0_INVERTING);
    #else
      OUT_WRITE(HEATER_0_PIN, HEATER_0_INVERTING);
    #endif
  #endif
  #if HAS_HEATER_1
    OUT_WRITE(HEATER_1_PIN, HEATER_1_INVERTING);
  #endif
  #if HAS_HEATER_2
    OUT_WRITE(HEATER_2_PIN, HEATER_2_INVERTING);
  #endif
  #if HAS_HEATER_3
    OUT_WRITE(HEATER_3_PIN, HEATER_3_INVERTING);
  #endif
  #if HAS_HEATER_4
    OUT_WRITE(HEATER_4_PIN, HEATER_4_INVERTING);
  #endif
  #if HAS_HEATER_5
    OUT_WRITE(HEATER_5_PIN, HEATER_5_INVERTING);
  #endif
  #if HAS_HEATER_6
    OUT_WRITE(HEATER_6_PIN, HEATER_6_INVERTING);
  #endif
  #if HAS_HEATER_7
    OUT_WRITE(HEATER_7_PIN, HEATER_7_INVERTING);
  #endif

  #if HAS_HEATED_BED
    #ifdef BOARD_OPENDRAIN_MOSFETS
      OUT_WRITE_OD(HEATER_BED_PIN, HEATER_BED_INVERTING);
    #else
      OUT_WRITE(HEATER_BED_PIN, HEATER_BED_INVERTING);
    #endif
  #endif

  #if HAS_HEATED_CHAMBER
    OUT_WRITE(HEATER_CHAMBER_PIN, HEATER_CHAMBER_INVERTING);
  #endif

  #if HAS_COOLER
    OUT_WRITE(COOLER_PIN, COOLER_INVERTING);
  #endif

  #if HAS_FAN0
    INIT_FAN_PIN(FAN_PIN);
  #endif
  #if HAS_FAN1
    INIT_FAN_PIN(FAN1_PIN);
  #endif
  #if HAS_FAN2
    INIT_FAN_PIN(FAN2_PIN);
  #endif
  #if HAS_FAN3
    INIT_FAN_PIN(FAN3_PIN);
  #endif
  #if HAS_FAN4
    INIT_FAN_PIN(FAN4_PIN);
  #endif
  #if HAS_FAN5
    INIT_FAN_PIN(FAN5_PIN);
  #endif
  #if HAS_FAN6
    INIT_FAN_PIN(FAN6_PIN);
  #endif
  #if HAS_FAN7
    INIT_FAN_PIN(FAN7_PIN);
  #endif
  #if ENABLED(USE_CONTROLLER_FAN)
    INIT_FAN_PIN(CONTROLLER_FAN_PIN);
  #endif

  TERN_(HAS_MAXTC_SW_SPI, max_tc_spi.init());

  hal.adc_init();

  TERN_(HAS_TEMP_ADC_0,         hal.adc_enable(TEMP_0_PIN));
  TERN_(HAS_TEMP_ADC_1,         hal.adc_enable(TEMP_1_PIN));
  TERN_(HAS_TEMP_ADC_2,         hal.adc_enable(TEMP_2_PIN));
  TERN_(HAS_TEMP_ADC_3,         hal.adc_enable(TEMP_3_PIN));
  TERN_(HAS_TEMP_ADC_4,         hal.adc_enable(TEMP_4_PIN));
  TERN_(HAS_TEMP_ADC_5,         hal.adc_enable(TEMP_5_PIN));
  TERN_(HAS_TEMP_ADC_6,         hal.adc_enable(TEMP_6_PIN));
  TERN_(HAS_TEMP_ADC_7,         hal.adc_enable(TEMP_7_PIN));
  TERN_(HAS_JOY_ADC_X,          hal.adc_enable(JOY_X_PIN));
  TERN_(HAS_JOY_ADC_Y,          hal.adc_enable(JOY_Y_PIN));
  TERN_(HAS_JOY_ADC_Z,          hal.adc_enable(JOY_Z_PIN));
  TERN_(HAS_TEMP_ADC_BED,       hal.adc_enable(TEMP_BED_PIN));
  TERN_(HAS_TEMP_ADC_CHAMBER,   hal.adc_enable(TEMP_CHAMBER_PIN));
  TERN_(HAS_TEMP_ADC_PROBE,     hal.adc_enable(TEMP_PROBE_PIN));
  TERN_(HAS_TEMP_ADC_COOLER,    hal.adc_enable(TEMP_COOLER_PIN));
  TERN_(HAS_TEMP_ADC_BOARD,     hal.adc_enable(TEMP_BOARD_PIN));
  TERN_(HAS_TEMP_ADC_REDUNDANT, hal.adc_enable(TEMP_REDUNDANT_PIN));
  TERN_(FILAMENT_WIDTH_SENSOR,  hal.adc_enable(FILWIDTH_PIN));
  TERN_(HAS_ADC_BUTTONS,        hal.adc_enable(ADC_KEYPAD_PIN));
  TERN_(POWER_MONITOR_CURRENT,  hal.adc_enable(POWER_MONITOR_CURRENT_PIN));
  TERN_(POWER_MONITOR_VOLTAGE,  hal.adc_enable(POWER_MONITOR_VOLTAGE_PIN));

  #if HAS_JOY_ADC_EN
    SET_INPUT_PULLUP(JOY_EN_PIN);
  #endif

  HAL_timer_start(MF_TIMER_TEMP, TEMP_TIMER_FREQUENCY);
  ENABLE_TEMPERATURE_INTERRUPT();

  #if HAS_AUTO_FAN_0
    INIT_E_AUTO_FAN_PIN(E0_AUTO_FAN_PIN);
  #endif
  #if HAS_AUTO_FAN_1 && !_EFANOVERLAP(1,0)
    INIT_E_AUTO_FAN_PIN(E1_AUTO_FAN_PIN);
  #endif
  #if HAS_AUTO_FAN_2 && !(_EFANOVERLAP(2,0) || _EFANOVERLAP(2,1))
    INIT_E_AUTO_FAN_PIN(E2_AUTO_FAN_PIN);
  #endif
  #if HAS_AUTO_FAN_3 && !(_EFANOVERLAP(3,0) || _EFANOVERLAP(3,1) || _EFANOVERLAP(3,2))
    INIT_E_AUTO_FAN_PIN(E3_AUTO_FAN_PIN);
  #endif
  #if HAS_AUTO_FAN_4 && !(_EFANOVERLAP(4,0) || _EFANOVERLAP(4,1) || _EFANOVERLAP(4,2) || _EFANOVERLAP(4,3))
    INIT_E_AUTO_FAN_PIN(E4_AUTO_FAN_PIN);
  #endif
  #if HAS_AUTO_FAN_5 && !(_EFANOVERLAP(5,0) || _EFANOVERLAP(5,1) || _EFANOVERLAP(5,2) || _EFANOVERLAP(5,3) || _EFANOVERLAP(5,4))
    INIT_E_AUTO_FAN_PIN(E5_AUTO_FAN_PIN);
  #endif
  #if HAS_AUTO_FAN_6 && !(_EFANOVERLAP(6,0) || _EFANOVERLAP(6,1) || _EFANOVERLAP(6,2) || _EFANOVERLAP(6,3) || _EFANOVERLAP(6,4) || _EFANOVERLAP(6,5))
    INIT_E_AUTO_FAN_PIN(E6_AUTO_FAN_PIN);
  #endif
  #if HAS_AUTO_FAN_7 && !(_EFANOVERLAP(7,0) || _EFANOVERLAP(7,1) || _EFANOVERLAP(7,2) || _EFANOVERLAP(7,3) || _EFANOVERLAP(7,4) || _EFANOVERLAP(7,5) || _EFANOVERLAP(7,6))
    INIT_E_AUTO_FAN_PIN(E7_AUTO_FAN_PIN);
  #endif
  #if HAS_AUTO_CHAMBER_FAN && !AUTO_CHAMBER_IS_E
    INIT_CHAMBER_AUTO_FAN_PIN(CHAMBER_AUTO_FAN_PIN);
  #endif

  #if HAS_HOTEND
    #define _TEMP_MIN_E(NR) do{ \
      const celsius_t tmin_tmp = TERN(TEMP_SENSOR_##NR##_IS_CUSTOM, 0, int16_t(pgm_read_word(&TEMPTABLE_##NR [TEMP_SENSOR_##NR##_MINTEMP_IND].celsius))), \
                      tmin = _MAX(HEATER_##NR##_MINTEMP, tmin_tmp); \
      temp_range[NR].mintemp = tmin; \
      while (analog_to_celsius_hotend(temp_range[NR].raw_min, NR) < tmin) \
        temp_range[NR].raw_min += TEMPDIR(NR) * (OVERSAMPLENR); \
    }while(0)
    #define _TEMP_MAX_E(NR) do{ \
      const celsius_t tmax_tmp = TERN(TEMP_SENSOR_##NR##_IS_CUSTOM, 2000, int16_t(pgm_read_word(&TEMPTABLE_##NR [TEMP_SENSOR_##NR##_MAXTEMP_IND].celsius)) - 1), \
                      tmax = _MIN(HEATER_##NR##_MAXTEMP, tmax_tmp); \
      temp_range[NR].maxtemp = tmax; \
      while (analog_to_celsius_hotend(temp_range[NR].raw_max, NR) > tmax) \
        temp_range[NR].raw_max -= TEMPDIR(NR) * (OVERSAMPLENR); \
    }while(0)

    #define _MINMAX_TEST(N,M) (HOTENDS > N && TEMP_SENSOR(N) > 0 && TEMP_SENSOR(N) != 998 && TEMP_SENSOR(N) != 999 && defined(HEATER_##N##_##M##TEMP))

    #if _MINMAX_TEST(0, MIN)
      _TEMP_MIN_E(0);
    #endif
    #if _MINMAX_TEST(0, MAX)
      _TEMP_MAX_E(0);
    #endif
    #if _MINMAX_TEST(1, MIN)
      _TEMP_MIN_E(1);
    #endif
    #if _MINMAX_TEST(1, MAX)
      _TEMP_MAX_E(1);
    #endif
    #if _MINMAX_TEST(2, MIN)
      _TEMP_MIN_E(2);
    #endif
    #if _MINMAX_TEST(2, MAX)
      _TEMP_MAX_E(2);
    #endif
    #if _MINMAX_TEST(3, MIN)
      _TEMP_MIN_E(3);
    #endif
    #if _MINMAX_TEST(3, MAX)
      _TEMP_MAX_E(3);
    #endif
    #if _MINMAX_TEST(4, MIN)
      _TEMP_MIN_E(4);
    #endif
    #if _MINMAX_TEST(4, MAX)
      _TEMP_MAX_E(4);
    #endif
    #if _MINMAX_TEST(5, MIN)
      _TEMP_MIN_E(5);
    #endif
    #if _MINMAX_TEST(5, MAX)
      _TEMP_MAX_E(5);
    #endif
    #if _MINMAX_TEST(6, MIN)
      _TEMP_MIN_E(6);
    #endif
    #if _MINMAX_TEST(6, MAX)
      _TEMP_MAX_E(6);
    #endif
    #if _MINMAX_TEST(7, MIN)
      _TEMP_MIN_E(7);
    #endif
    #if _MINMAX_TEST(7, MAX)
      _TEMP_MAX_E(7);
    #endif
  #endif // HAS_HOTEND

  // TODO: combine these into the macros above
  #if HAS_HEATED_BED
    while (analog_to_celsius_bed(mintemp_raw_BED) < BED_MINTEMP) mintemp_raw_BED += TEMPDIR(BED) * (OVERSAMPLENR);
    while (analog_to_celsius_bed(maxtemp_raw_BED) > BED_MAXTEMP) maxtemp_raw_BED -= TEMPDIR(BED) * (OVERSAMPLENR);
  #endif

  #if HAS_HEATED_CHAMBER
    while (analog_to_celsius_chamber(mintemp_raw_CHAMBER) < CHAMBER_MINTEMP) mintemp_raw_CHAMBER += TEMPDIR(CHAMBER) * (OVERSAMPLENR);
    while (analog_to_celsius_chamber(maxtemp_raw_CHAMBER) > CHAMBER_MAXTEMP) maxtemp_raw_CHAMBER -= TEMPDIR(CHAMBER) * (OVERSAMPLENR);
  #endif

  #if HAS_COOLER
    while (analog_to_celsius_cooler(mintemp_raw_COOLER) > COOLER_MINTEMP) mintemp_raw_COOLER += TEMPDIR(COOLER) * (OVERSAMPLENR);
    while (analog_to_celsius_cooler(maxtemp_raw_COOLER) < COOLER_MAXTEMP) maxtemp_raw_COOLER -= TEMPDIR(COOLER) * (OVERSAMPLENR);
  #endif

  #if BOTH(HAS_TEMP_BOARD, THERMAL_PROTECTION_BOARD)
    while (analog_to_celsius_board(mintemp_raw_BOARD) < BOARD_MINTEMP) mintemp_raw_BOARD += TEMPDIR(BOARD) * (OVERSAMPLENR);
    while (analog_to_celsius_board(maxtemp_raw_BOARD) > BOARD_MAXTEMP) maxtemp_raw_BOARD -= TEMPDIR(BOARD) * (OVERSAMPLENR);
  #endif

  #if HAS_TEMP_REDUNDANT
    temp_redundant.target = &(
      #if REDUNDANT_TEMP_MATCH(TARGET, COOLER) && HAS_TEMP_COOLER
        temp_cooler
      #elif REDUNDANT_TEMP_MATCH(TARGET, PROBE) && HAS_TEMP_PROBE
        temp_probe
      #elif REDUNDANT_TEMP_MATCH(TARGET, BOARD) && HAS_TEMP_BOARD
        temp_board
      #elif REDUNDANT_TEMP_MATCH(TARGET, CHAMBER) && HAS_TEMP_CHAMBER
        temp_chamber
      #elif REDUNDANT_TEMP_MATCH(TARGET, BED) && HAS_TEMP_BED
        temp_bed
      #else
        temp_hotend[HEATER_ID(TEMP_SENSOR_REDUNDANT_TARGET)]
      #endif
    );
  #endif
}

#if HAS_THERMAL_PROTECTION

  #pragma GCC diagnostic push
  #pragma GCC diagnostic ignored "-Wimplicit-fallthrough"

  Temperature::tr_state_machine_t Temperature::tr_state_machine[NR_HEATER_RUNAWAY]; // = { { TRInactive, 0 } };

  /**
   * @brief Thermal Runaway state machine for a single heater
   * @param current          current measured temperature
   * @param target           current target temperature
   * @param heater_id        extruder index
   * @param period_seconds   missed temperature allowed time
   * @param hysteresis_degc  allowed distance from target
   *
   * TODO: Embed the last 3 parameters during init, if not less optimal
   */
  void Temperature::tr_state_machine_t::run(const_celsius_float_t current, const_celsius_float_t target, const heater_id_t heater_id, const uint16_t period_seconds, const celsius_t hysteresis_degc) {

    #if HEATER_IDLE_HANDLER
      // Convert the given heater_id_t to an idle array index
      const IdleIndex idle_index = idle_index_for_id(heater_id);
    #endif

    /**
      SERIAL_ECHO_START();
      SERIAL_ECHOPGM("Thermal Runaway Running. Heater ID: ");
      switch (heater_id) {
        case H_BED:     SERIAL_ECHOPGM("bed"); break;
        case H_CHAMBER: SERIAL_ECHOPGM("chamber"); break;
        default:        SERIAL_ECHO(heater_id);
      }
      SERIAL_ECHOLNPGM(
        " ; sizeof(running_temp):", sizeof(running_temp),
        " ;  State:", state, " ;  Timer:", timer, " ;  Temperature:", current, " ;  Target Temp:", target
        #if HEATER_IDLE_HANDLER
          , " ;  Idle Timeout:", heater_idle[idle_index].timed_out
        #endif
      );
    */

    #if ENABLED(THERMAL_PROTECTION_VARIANCE_MONITOR)
      if (state == TRMalfunction) { // temperature invariance may continue, regardless of heater state
        variance += ABS(current - last_temp); // no need for detection window now, a single change in variance is enough
        last_temp = current;
        if (!NEAR_ZERO(variance)) {
          variance_timer = millis() + SEC_TO_MS(period_seconds);
          variance = 0.0;
          state = TRStable; // resume from where we detected the problem
        }
      }
    #endif

    if (TERN1(THERMAL_PROTECTION_VARIANCE_MONITOR, state != TRMalfunction)) {
      // If the heater idle timeout expires, restart
      if (TERN0(HEATER_IDLE_HANDLER, heater_idle[idle_index].timed_out)) {
        state = TRInactive;
        running_temp = 0;
        TERN_(THERMAL_PROTECTION_VARIANCE_MONITOR, variance_timer = 0);
      }
      else if (running_temp != target) { // If the target temperature changes, restart
        running_temp = target;
        state = target > 0 ? TRFirstHeating : TRInactive;
        TERN_(THERMAL_PROTECTION_VARIANCE_MONITOR, variance_timer = 0);
      }
    }

    switch (state) {
      // Inactive state waits for a target temperature to be set
      case TRInactive: break;

      // When first heating, wait for the temperature to be reached then go to Stable state
      case TRFirstHeating:
        if (current < running_temp) break;
        state = TRStable;

      // While the temperature is stable watch for a bad temperature
      case TRStable: {

        #if ENABLED(ADAPTIVE_FAN_SLOWING)
          if (adaptive_fan_slowing && heater_id >= 0) {
            const int fan_index = _MIN(heater_id, FAN_COUNT - 1);
            if (fan_speed[fan_index] == 0 || current >= running_temp - (hysteresis_degc * 0.25f))
              fan_speed_scaler[fan_index] = 128;
            else if (current >= running_temp - (hysteresis_degc * 0.3335f))
              fan_speed_scaler[fan_index] = 96;
            else if (current >= running_temp - (hysteresis_degc * 0.5f))
              fan_speed_scaler[fan_index] = 64;
            else if (current >= running_temp - (hysteresis_degc * 0.8f))
              fan_speed_scaler[fan_index] = 32;
            else
              fan_speed_scaler[fan_index] = 0;
          }
        #endif

        const millis_t now = millis();

        #if ENABLED(THERMAL_PROTECTION_VARIANCE_MONITOR)
          if (PENDING(now, variance_timer)) {
            variance += ABS(current - last_temp);
            last_temp = current;
          }
          else {
            if (NEAR_ZERO(variance) && variance_timer) { // valid variance monitoring window
              state = TRMalfunction;
              break;
            }
            variance_timer = now + SEC_TO_MS(period_seconds);
            variance = 0.0;
            last_temp = current;
          }
        #endif

        if (current >= running_temp - hysteresis_degc) {
          timer = now + SEC_TO_MS(period_seconds);
          break;
        }
        else if (PENDING(now, timer)) break;
        state = TRRunaway;

      } // fall through

      case TRRunaway:
        TERN_(HAS_DWIN_E3V2_BASIC, DWIN_Popup_Temperature(0));
        _temp_error(heater_id, FPSTR(str_t_thermal_runaway), GET_TEXT_F(MSG_THERMAL_RUNAWAY));

      #if ENABLED(THERMAL_PROTECTION_VARIANCE_MONITOR)
        case TRMalfunction:
          TERN_(HAS_DWIN_E3V2_BASIC, DWIN_Popup_Temperature(0));
          _temp_error(heater_id, FPSTR(str_t_temp_malfunction), GET_TEXT_F(MSG_TEMP_MALFUNCTION));
      #endif
    }
  }

  #pragma GCC diagnostic pop

#endif // HAS_THERMAL_PROTECTION

void Temperature::disable_all_heaters() {

  // Disable autotemp, unpause and reset everything
  TERN_(AUTOTEMP, planner.autotemp.enabled = false);
  TERN_(PROBING_HEATERS_OFF, pause_heaters(false));

  #if HAS_HOTEND
    HOTEND_LOOP() {
      setTargetHotend(0, e);
      temp_hotend[e].soft_pwm_amount = 0;
    }
  #endif

  #if HAS_TEMP_HOTEND
    #define DISABLE_HEATER(N) WRITE_HEATER_##N(LOW);
    REPEAT(HOTENDS, DISABLE_HEATER);
  #endif

  #if HAS_HEATED_BED
    setTargetBed(0);
    temp_bed.soft_pwm_amount = 0;
    WRITE_HEATER_BED(LOW);
  #endif

  #if HAS_HEATED_CHAMBER
    setTargetChamber(0);
    temp_chamber.soft_pwm_amount = 0;
    WRITE_HEATER_CHAMBER(LOW);
  #endif

  #if HAS_COOLER
    setTargetCooler(0);
    temp_cooler.soft_pwm_amount = 0;
    WRITE_HEATER_COOLER(LOW);
  #endif
}

#if ENABLED(PRINTJOB_TIMER_AUTOSTART)

  bool Temperature::auto_job_over_threshold() {
    #if HAS_HOTEND
      HOTEND_LOOP() if (degTargetHotend(e) > (EXTRUDE_MINTEMP) / 2) return true;
    #endif
    return TERN0(HAS_HEATED_BED, degTargetBed() > BED_MINTEMP)
        || TERN0(HAS_HEATED_CHAMBER, degTargetChamber() > CHAMBER_MINTEMP);
  }

  void Temperature::auto_job_check_timer(const bool can_start, const bool can_stop) {
    if (auto_job_over_threshold()) {
      if (can_start) startOrResumeJob();
    }
    else if (can_stop) {
      print_job_timer.stop();
      ui.reset_status();
    }
  }

#endif // PRINTJOB_TIMER_AUTOSTART

#if ENABLED(PROBING_HEATERS_OFF)

  void Temperature::pause_heaters(const bool p) {
    if (p != paused_for_probing) {
      paused_for_probing = p;
      if (p) {
        HOTEND_LOOP() heater_idle[e].expire();    // Timeout immediately
        TERN_(HAS_HEATED_BED, heater_idle[IDLE_INDEX_BED].expire()); // Timeout immediately
      }
      else {
        HOTEND_LOOP() reset_hotend_idle_timer(e);
        TERN_(HAS_HEATED_BED, reset_bed_idle_timer());
      }
    }
  }

#endif // PROBING_HEATERS_OFF

#if EITHER(SINGLENOZZLE_STANDBY_TEMP, SINGLENOZZLE_STANDBY_FAN)

  void Temperature::singlenozzle_change(const uint8_t old_tool, const uint8_t new_tool) {
    #if ENABLED(SINGLENOZZLE_STANDBY_FAN)
      singlenozzle_fan_speed[old_tool] = fan_speed[0];
      fan_speed[0] = singlenozzle_fan_speed[new_tool];
    #endif
    #if ENABLED(SINGLENOZZLE_STANDBY_TEMP)
      singlenozzle_temp[old_tool] = temp_hotend[0].target;
      if (singlenozzle_temp[new_tool] && singlenozzle_temp[new_tool] != singlenozzle_temp[old_tool]) {
        setTargetHotend(singlenozzle_temp[new_tool], 0);
        TERN_(AUTOTEMP, planner.autotemp_update());
        set_heating_message(0);
        (void)wait_for_hotend(0, false);  // Wait for heating or cooling
      }
    #endif
  }

#endif // SINGLENOZZLE_STANDBY_TEMP || SINGLENOZZLE_STANDBY_FAN

#if HAS_MAX_TC

  #ifndef THERMOCOUPLE_MAX_ERRORS
    #define THERMOCOUPLE_MAX_ERRORS 15
  #endif

  /**
   * @brief Read MAX Thermocouple temperature.
   *
   * Reads the thermocouple board via HW or SW SPI, using a library (LIB_USR_x) or raw SPI reads.
   * Doesn't strictly return a temperature; returns an "ADC Value" (i.e. raw register content).
   *
   * @param  hindex  the hotend we're referencing (if MULTI_MAX_TC)
   * @return         integer representing the board's buffer, to be converted later if needed
   */
  raw_adc_t Temperature::read_max_tc(TERN_(HAS_MULTI_MAX_TC, const uint8_t hindex/*=0*/)) {
    #define MAXTC_HEAT_INTERVAL 250UL

    #if HAS_MAX31855
      #define MAX_TC_ERROR_MASK    7        // D2-0: SCV, SCG, OC
      #define MAX_TC_DISCARD_BITS 18        // Data D31-18; sign bit D31
      #define MAX_TC_SPEED_BITS    3        // ~1MHz
    #elif HAS_MAX31865
      #define MAX_TC_ERROR_MASK    1        // D0 Bit on fault only
      #define MAX_TC_DISCARD_BITS  1        // Data is in D15-D1
      #define MAX_TC_SPEED_BITS    3        // ~1MHz
    #else // MAX6675
      #define MAX_TC_ERROR_MASK    3        // D2 only; 1 = open circuit
      #define MAX_TC_DISCARD_BITS  3        // Data D15-D1
      #define MAX_TC_SPEED_BITS    2        // ~2MHz
    #endif

    #if HAS_MULTI_MAX_TC
      // Needed to return the correct temp when this is called between readings
      static raw_adc_t max_tc_temp_previous[MAX_TC_COUNT] = { 0 };
      #define THERMO_TEMP(I) max_tc_temp_previous[I]
      #if MAX_TC_COUNT > 2
        #define THERMO_SEL(A,B,C) (hindex > 1 ? (C) : hindex == 1 ? (B) : (A))
        #define MAXTC_CS_WRITE(V) do{ switch (hindex) { case 1: WRITE(TEMP_1_CS_PIN, V); break; case 2: WRITE(TEMP_2_CS_PIN, V); break; default: WRITE(TEMP_0_CS_PIN, V); } }while(0)
      #elif MAX_TC_COUNT > 1
        #define THERMO_SEL(A,B,C) ( hindex == 1 ? (B) : (A))
        #define MAXTC_CS_WRITE(V) do{ switch (hindex) { case 1: WRITE(TEMP_1_CS_PIN, V); break; default: WRITE(TEMP_0_CS_PIN, V); } }while(0)
      #endif
    #else
      // When we have only 1 max tc, THERMO_SEL will pick the appropriate sensor
      // variable, and MAXTC_*() macros will be hardcoded to the correct CS pin.
      constexpr uint8_t hindex = 0;
      #define THERMO_TEMP(I) max_tc_temp
      #if TEMP_SENSOR_IS_ANY_MAX_TC(0)
        #define THERMO_SEL(A,B,C) A
        #define MAXTC_CS_WRITE(V)  WRITE(TEMP_0_CS_PIN, V)
      #elif TEMP_SENSOR_IS_ANY_MAX_TC(1)
        #define THERMO_SEL(A,B,C) B
        #define MAXTC_CS_WRITE(V)  WRITE(TEMP_1_CS_PIN, V)
      #elif TEMP_SENSOR_IS_ANY_MAX_TC(2)
        #define THERMO_SEL(A,B,C) C
        #define MAXTC_CS_WRITE(V)  WRITE(TEMP_2_CS_PIN, V)
      #endif
    #endif

    static TERN(HAS_MAX31855, uint32_t, uint16_t) max_tc_temp = THERMO_SEL(
      TEMP_SENSOR_0_MAX_TC_TMAX,
      TEMP_SENSOR_1_MAX_TC_TMAX,
      TEMP_SENSOR_2_MAX_TC_TMAX
    );

    static uint8_t max_tc_errors[MAX_TC_COUNT] = { 0 };
    static millis_t next_max_tc_ms[MAX_TC_COUNT] = { 0 };

    // Return last-read value between readings
    const millis_t ms = millis();
    if (PENDING(ms, next_max_tc_ms[hindex]))
      return THERMO_TEMP(hindex);

    next_max_tc_ms[hindex] = ms + MAXTC_HEAT_INTERVAL;

    #if !HAS_MAXTC_LIBRARIES
      max_tc_temp = 0;

      #if !HAS_MAXTC_SW_SPI
        // Initialize SPI using the default Hardware SPI bus.
        // FIXME: spiBegin, spiRec and spiInit doesn't work when soft spi is used.
        spiBegin();
        spiInit(MAX_TC_SPEED_BITS);
      #endif

      MAXTC_CS_WRITE(LOW);  // Enable MAXTC
      DELAY_NS(100);        // Ensure 100ns delay

      // Read a big-endian temperature value without using a library
      for (uint8_t i = sizeof(max_tc_temp); i--;) {
        max_tc_temp |= TERN(HAS_MAXTC_SW_SPI, max_tc_spi.receive(), spiRec());
        if (i > 0) max_tc_temp <<= 8; // shift left if not the last byte
      }

      MAXTC_CS_WRITE(HIGH);  // Disable MAXTC
    #else
      #if HAS_MAX6675_LIBRARY
        MAX6675 &max6675ref = THERMO_SEL(max6675_0, max6675_1, max6675_2);
        max_tc_temp = max6675ref.readRaw16();
      #endif

      #if HAS_MAX31855_LIBRARY
        MAX31855 &max855ref = THERMO_SEL(max31855_0, max31855_1, max31855_2);
        max_tc_temp = max855ref.readRaw32();
      #endif

      #if HAS_MAX31865
        MAX31865 &max865ref = THERMO_SEL(max31865_0, max31865_1, max31865_2);
        max_tc_temp = TERN(LIB_INTERNAL_MAX31865, max865ref.readRaw(), max865ref.readRTD_with_Fault());
      #endif
    #endif

    // Handle an error. If there have been more than THERMOCOUPLE_MAX_ERRORS, send an error over serial.
    // Either way, return the TMAX for the thermocouple to trigger a maxtemp_error()
    if (max_tc_temp & MAX_TC_ERROR_MASK) {
      max_tc_errors[hindex]++;

      if (max_tc_errors[hindex] > THERMOCOUPLE_MAX_ERRORS) {
        SERIAL_ERROR_START();
        SERIAL_ECHOPGM("Temp measurement error! ");
        #if HAS_MAX31855
          SERIAL_ECHOPGM("MAX31855 Fault: (", max_tc_temp & 0x7, ") >> ");
          if (max_tc_temp & 0x1)
            SERIAL_ECHOLNPGM("Open Circuit");
          else if (max_tc_temp & 0x2)
            SERIAL_ECHOLNPGM("Short to GND");
          else if (max_tc_temp & 0x4)
            SERIAL_ECHOLNPGM("Short to VCC");
        #elif HAS_MAX31865
          const uint8_t fault_31865 = max865ref.readFault();
          max865ref.clearFault();
          if (fault_31865) {
            SERIAL_EOL();
            SERIAL_ECHOLNPGM("\nMAX31865 Fault: (", fault_31865, ")  >>");
            if (fault_31865 & MAX31865_FAULT_HIGHTHRESH)
              SERIAL_ECHOLNPGM("RTD High Threshold");
            if (fault_31865 & MAX31865_FAULT_LOWTHRESH)
              SERIAL_ECHOLNPGM("RTD Low Threshold");
            if (fault_31865 & MAX31865_FAULT_REFINLOW)
              SERIAL_ECHOLNPGM("REFIN- > 0.85 x V bias");
            if (fault_31865 & MAX31865_FAULT_REFINHIGH)
              SERIAL_ECHOLNPGM("REFIN- < 0.85 x V bias (FORCE- open)");
            if (fault_31865 & MAX31865_FAULT_RTDINLOW)
              SERIAL_ECHOLNPGM("REFIN- < 0.85 x V bias (FORCE- open)");
            if (fault_31865 & MAX31865_FAULT_OVUV)
              SERIAL_ECHOLNPGM("Under/Over voltage");
          }
        #else // MAX6675
          SERIAL_ECHOLNPGM("MAX6675 Fault: Open Circuit");
        #endif

        // Set thermocouple above max temperature (TMAX)
        max_tc_temp = THERMO_SEL(TEMP_SENSOR_0_MAX_TC_TMAX, TEMP_SENSOR_1_MAX_TC_TMAX, TEMP_SENSOR_2_MAX_TC_TMAX) << (MAX_TC_DISCARD_BITS + 1);
      }
    }
    else {
      max_tc_errors[hindex] = 0; // No error bit, reset error count
    }

    max_tc_temp >>= MAX_TC_DISCARD_BITS;

    #if HAS_MAX31855
      // Support negative temperature for MAX38155
      if (max_tc_temp & 0x00002000) max_tc_temp |= 0xFFFFC000;
    #endif

    THERMO_TEMP(hindex) = max_tc_temp;

    return max_tc_temp;
  }

#endif // HAS_MAX_TC

/**
 * Update raw temperatures
 *
 * Called by ISR => readings_ready when new temperatures have been set by updateTemperaturesFromRawValues.
 * Applies all the accumulators to the current raw temperatures.
 */
void Temperature::update_raw_temperatures() {

  // TODO: can this be collapsed into a HOTEND_LOOP()?
  #if HAS_TEMP_ADC_0 && !TEMP_SENSOR_IS_MAX_TC(0)
    temp_hotend[0].update();
  #endif

  #if HAS_TEMP_ADC_1 && !TEMP_SENSOR_IS_MAX_TC(1)
    temp_hotend[1].update();
  #endif

  #if HAS_TEMP_ADC_2 && !TEMP_SENSOR_IS_MAX_TC(2)
    temp_hotend[2].update();
  #endif

  #if HAS_TEMP_ADC_REDUNDANT && !TEMP_SENSOR_IS_MAX_TC(REDUNDANT)
    temp_redundant.update();
  #endif

  TERN_(HAS_TEMP_ADC_2,       temp_hotend[2].update());
  TERN_(HAS_TEMP_ADC_3,       temp_hotend[3].update());
  TERN_(HAS_TEMP_ADC_4,       temp_hotend[4].update());
  TERN_(HAS_TEMP_ADC_5,       temp_hotend[5].update());
  TERN_(HAS_TEMP_ADC_6,       temp_hotend[6].update());
  TERN_(HAS_TEMP_ADC_7,       temp_hotend[7].update());
  TERN_(HAS_TEMP_ADC_BED,     temp_bed.update());
  TERN_(HAS_TEMP_ADC_CHAMBER, temp_chamber.update());
  TERN_(HAS_TEMP_ADC_PROBE,   temp_probe.update());
  TERN_(HAS_TEMP_ADC_COOLER,  temp_cooler.update());
  TERN_(HAS_TEMP_ADC_BOARD,   temp_board.update());

  TERN_(HAS_JOY_ADC_X, joystick.x.update());
  TERN_(HAS_JOY_ADC_Y, joystick.y.update());
  TERN_(HAS_JOY_ADC_Z, joystick.z.update());
}

/**
 * Called by the Temperature ISR when all the ADCs have been processed.
 * Reset all the ADC accumulators for another round of updates.
 */
void Temperature::readings_ready() {

  // Update raw values only if they're not already set.
  if (!raw_temps_ready) {
    update_raw_temperatures();
    raw_temps_ready = true;
  }

  // Filament Sensor - can be read any time since IIR filtering is used
  TERN_(FILAMENT_WIDTH_SENSOR, filwidth.reading_ready());

  #if HAS_HOTEND
    HOTEND_LOOP() temp_hotend[e].reset();
  #endif

  TERN_(HAS_HEATED_BED,     temp_bed.reset());
  TERN_(HAS_TEMP_CHAMBER,   temp_chamber.reset());
  TERN_(HAS_TEMP_PROBE,     temp_probe.reset());
  TERN_(HAS_TEMP_COOLER,    temp_cooler.reset());
  TERN_(HAS_TEMP_BOARD,     temp_board.reset());
  TERN_(HAS_TEMP_REDUNDANT, temp_redundant.reset());

  TERN_(HAS_JOY_ADC_X, joystick.x.reset());
  TERN_(HAS_JOY_ADC_Y, joystick.y.reset());
  TERN_(HAS_JOY_ADC_Z, joystick.z.reset());
}

/**
 * Timer 0 is shared with millies so don't change the prescaler.
 *
 * On AVR this ISR uses the compare method so it runs at the base
 * frequency (16 MHz / 64 / 256 = 976.5625 Hz), but at the TCNT0 set
 * in OCR0B above (128 or halfway between OVFs).
 *
 *  - Manage PWM to all the heaters and fan
 *  - Prepare or Measure one of the raw ADC sensor values
 *  - Check new temperature values for MIN/MAX errors (kill on error)
 *  - Step the babysteps value for each axis towards 0
 *  - For PINS_DEBUGGING, monitor and report endstop pins
 *  - For ENDSTOP_INTERRUPTS_FEATURE check endstops if flagged
 *  - Call planner.isr to count down its "ignore" time
 */
HAL_TEMP_TIMER_ISR() {
  HAL_timer_isr_prologue(MF_TIMER_TEMP);

  Temperature::isr();

  HAL_timer_isr_epilogue(MF_TIMER_TEMP);
}

#if ENABLED(SLOW_PWM_HEATERS) && !defined(MIN_STATE_TIME)
  #define MIN_STATE_TIME 16 // MIN_STATE_TIME * 65.5 = time in milliseconds
#endif

class SoftPWM {
public:
  uint8_t count;
  inline bool add(const uint8_t mask, const uint8_t amount) {
    count = (count & mask) + amount; return (count > mask);
  }
  #if ENABLED(SLOW_PWM_HEATERS)
    bool state_heater;
    uint8_t state_timer_heater;
    inline void dec() { if (state_timer_heater > 0) state_timer_heater--; }
    inline bool ready(const bool v) {
      const bool rdy = !state_timer_heater;
      if (rdy && state_heater != v) {
        state_heater = v;
        state_timer_heater = MIN_STATE_TIME;
      }
      return rdy;
    }
  #endif
};

/**
 * Handle various ~1kHz tasks associated with temperature
 *  - Check laser safety timeout
 *  - Heater PWM (~1kHz with scaler)
 *  - LCD Button polling (~500Hz)
 *  - Start / Read one ADC sensor
 *  - Advance Babysteps
 *  - Endstop polling
 *  - Planner clean buffer
 */
void Temperature::isr() {

  // Shut down the laser if steppers are inactive for > LASER_SAFETY_TIMEOUT_MS ms
  #if LASER_SAFETY_TIMEOUT_MS > 0
    if (cutter.last_power_applied && ELAPSED(millis(), gcode.previous_move_ms + (LASER_SAFETY_TIMEOUT_MS))) {
      cutter.power = 0;       // Prevent planner idle from re-enabling power
      cutter.apply_power(0);
    }
  #endif

  static int8_t temp_count = -1;
  static ADCSensorState adc_sensor_state = StartupDelay;
  static uint8_t pwm_count = _BV(SOFT_PWM_SCALE);

  // Avoid multiple loads of pwm_count
  uint8_t pwm_count_tmp = pwm_count;

  #if HAS_ADC_BUTTONS
    static raw_adc_t raw_ADCKey_value = 0;
    static bool ADCKey_pressed = false;
  #endif

  #if HAS_HOTEND
    static SoftPWM soft_pwm_hotend[HOTENDS];
  #endif

  #if HAS_HEATED_BED
    static SoftPWM soft_pwm_bed;
  #endif

  #if HAS_HEATED_CHAMBER
    static SoftPWM soft_pwm_chamber;
  #endif

  #if HAS_COOLER
    static SoftPWM soft_pwm_cooler;
  #endif

  #if BOTH(FAN_SOFT_PWM, USE_CONTROLLER_FAN)
    static SoftPWM soft_pwm_controller;
  #endif

  #define WRITE_FAN(n, v) WRITE(FAN##n##_PIN, (v) ^ FAN_INVERTING)

  #if DISABLED(SLOW_PWM_HEATERS)

    #if ANY(HAS_HOTEND, HAS_HEATED_BED, HAS_HEATED_CHAMBER, HAS_COOLER, FAN_SOFT_PWM)
      constexpr uint8_t pwm_mask = TERN0(SOFT_PWM_DITHER, _BV(SOFT_PWM_SCALE) - 1);
      #define _PWM_MOD(N,S,T) do{                           \
        const bool on = S.add(pwm_mask, T.soft_pwm_amount); \
        WRITE_HEATER_##N(on);                               \
      }while(0)
    #endif

    /**
     * Standard heater PWM modulation
     */
    if (pwm_count_tmp >= 127) {
      pwm_count_tmp -= 127;

      #if HAS_HOTEND
        #define _PWM_MOD_E(N) _PWM_MOD(N,soft_pwm_hotend[N],temp_hotend[N]);
        REPEAT(HOTENDS, _PWM_MOD_E);
      #endif

      #if HAS_HEATED_BED
        _PWM_MOD(BED, soft_pwm_bed, temp_bed);
      #endif

      #if HAS_HEATED_CHAMBER
        _PWM_MOD(CHAMBER, soft_pwm_chamber, temp_chamber);
      #endif

      #if HAS_COOLER
        _PWM_MOD(COOLER, soft_pwm_cooler, temp_cooler);
      #endif

      #if ENABLED(FAN_SOFT_PWM)

        #if ENABLED(USE_CONTROLLER_FAN)
          WRITE(CONTROLLER_FAN_PIN, soft_pwm_controller.add(pwm_mask, soft_pwm_controller_speed));
        #endif

        #define _FAN_PWM(N) do{                                     \
          uint8_t &spcf = soft_pwm_count_fan[N];                    \
          spcf = (spcf & pwm_mask) + (soft_pwm_amount_fan[N] >> 1); \
          WRITE_FAN(N, spcf > pwm_mask ? HIGH : LOW);               \
        }while(0)

        #if HAS_FAN0
          _FAN_PWM(0);
        #endif
        #if HAS_FAN1
          _FAN_PWM(1);
        #endif
        #if HAS_FAN2
          _FAN_PWM(2);
        #endif
        #if HAS_FAN3
          _FAN_PWM(3);
        #endif
        #if HAS_FAN4
          _FAN_PWM(4);
        #endif
        #if HAS_FAN5
          _FAN_PWM(5);
        #endif
        #if HAS_FAN6
          _FAN_PWM(6);
        #endif
        #if HAS_FAN7
          _FAN_PWM(7);
        #endif
      #endif
    }
    else {
      #define _PWM_LOW(N,S) do{ if (S.count <= pwm_count_tmp) WRITE_HEATER_##N(LOW); }while(0)
      #if HAS_HOTEND
        #define _PWM_LOW_E(N) _PWM_LOW(N, soft_pwm_hotend[N]);
        REPEAT(HOTENDS, _PWM_LOW_E);
      #endif

      #if HAS_HEATED_BED
        _PWM_LOW(BED, soft_pwm_bed);
      #endif

      #if HAS_HEATED_CHAMBER
        _PWM_LOW(CHAMBER, soft_pwm_chamber);
      #endif

      #if HAS_COOLER
        _PWM_LOW(COOLER, soft_pwm_cooler);
      #endif

      #if ENABLED(FAN_SOFT_PWM)
        #if HAS_FAN0
          if (soft_pwm_count_fan[0] <= pwm_count_tmp) WRITE_FAN(0, LOW);
        #endif
        #if HAS_FAN1
          if (soft_pwm_count_fan[1] <= pwm_count_tmp) WRITE_FAN(1, LOW);
        #endif
        #if HAS_FAN2
          if (soft_pwm_count_fan[2] <= pwm_count_tmp) WRITE_FAN(2, LOW);
        #endif
        #if HAS_FAN3
          if (soft_pwm_count_fan[3] <= pwm_count_tmp) WRITE_FAN(3, LOW);
        #endif
        #if HAS_FAN4
          if (soft_pwm_count_fan[4] <= pwm_count_tmp) WRITE_FAN(4, LOW);
        #endif
        #if HAS_FAN5
          if (soft_pwm_count_fan[5] <= pwm_count_tmp) WRITE_FAN(5, LOW);
        #endif
        #if HAS_FAN6
          if (soft_pwm_count_fan[6] <= pwm_count_tmp) WRITE_FAN(6, LOW);
        #endif
        #if HAS_FAN7
          if (soft_pwm_count_fan[7] <= pwm_count_tmp) WRITE_FAN(7, LOW);
        #endif
        #if ENABLED(USE_CONTROLLER_FAN)
          if (soft_pwm_controller.count <= pwm_count_tmp) WRITE(CONTROLLER_FAN_PIN, LOW);
        #endif
      #endif
    }

    // SOFT_PWM_SCALE to frequency:
    //
    // 0: 16000000/64/256/128 =   7.6294 Hz
    // 1:                / 64 =  15.2588 Hz
    // 2:                / 32 =  30.5176 Hz
    // 3:                / 16 =  61.0352 Hz
    // 4:                /  8 = 122.0703 Hz
    // 5:                /  4 = 244.1406 Hz
    pwm_count = pwm_count_tmp + _BV(SOFT_PWM_SCALE);

  #else // SLOW_PWM_HEATERS

    /**
     * SLOW PWM HEATERS
     *
     * For relay-driven heaters
     */
    #define _SLOW_SET(NR,PWM,V) do{ if (PWM.ready(V)) WRITE_HEATER_##NR(V); }while(0)
    #define _SLOW_PWM(NR,PWM,SRC) do{ PWM.count = SRC.soft_pwm_amount; _SLOW_SET(NR,PWM,(PWM.count > 0)); }while(0)
    #define _PWM_OFF(NR,PWM) do{ if (PWM.count < slow_pwm_count) _SLOW_SET(NR,PWM,0); }while(0)

    static uint8_t slow_pwm_count = 0;

    if (slow_pwm_count == 0) {

      #if HAS_HOTEND
        #define _SLOW_PWM_E(N) _SLOW_PWM(N, soft_pwm_hotend[N], temp_hotend[N]);
        REPEAT(HOTENDS, _SLOW_PWM_E);
      #endif

      #if HAS_HEATED_BED
        _SLOW_PWM(BED, soft_pwm_bed, temp_bed);
      #endif

      #if HAS_HEATED_CHAMBER
        _SLOW_PWM(CHAMBER, soft_pwm_chamber, temp_chamber);
      #endif

      #if HAS_COOLER
        _SLOW_PWM(COOLER, soft_pwm_cooler, temp_cooler);
      #endif

    } // slow_pwm_count == 0

    #if HAS_HOTEND
      #define _PWM_OFF_E(N) _PWM_OFF(N, soft_pwm_hotend[N]);
      REPEAT(HOTENDS, _PWM_OFF_E);
    #endif

    #if HAS_HEATED_BED
      _PWM_OFF(BED, soft_pwm_bed);
    #endif

    #if HAS_HEATED_CHAMBER
      _PWM_OFF(CHAMBER, soft_pwm_chamber);
    #endif

    #if HAS_COOLER
      _PWM_OFF(COOLER, soft_pwm_cooler, temp_cooler);
    #endif

    #if ENABLED(FAN_SOFT_PWM)
      if (pwm_count_tmp >= 127) {
        pwm_count_tmp = 0;
        #define _PWM_FAN(N) do{                                 \
          soft_pwm_count_fan[N] = soft_pwm_amount_fan[N] >> 1;  \
          WRITE_FAN(N, soft_pwm_count_fan[N] > 0 ? HIGH : LOW); \
        }while(0)
        #if HAS_FAN0
          _PWM_FAN(0);
        #endif
        #if HAS_FAN1
          _PWM_FAN(1);
        #endif
        #if HAS_FAN2
          _PWM_FAN(2);
        #endif
        #if HAS_FAN3
          _FAN_PWM(3);
        #endif
        #if HAS_FAN4
          _FAN_PWM(4);
        #endif
        #if HAS_FAN5
          _FAN_PWM(5);
        #endif
        #if HAS_FAN6
          _FAN_PWM(6);
        #endif
        #if HAS_FAN7
          _FAN_PWM(7);
        #endif
      }
      #if HAS_FAN0
        if (soft_pwm_count_fan[0] <= pwm_count_tmp) WRITE_FAN(0, LOW);
      #endif
      #if HAS_FAN1
        if (soft_pwm_count_fan[1] <= pwm_count_tmp) WRITE_FAN(1, LOW);
      #endif
      #if HAS_FAN2
        if (soft_pwm_count_fan[2] <= pwm_count_tmp) WRITE_FAN(2, LOW);
      #endif
      #if HAS_FAN3
        if (soft_pwm_count_fan[3] <= pwm_count_tmp) WRITE_FAN(3, LOW);
      #endif
      #if HAS_FAN4
        if (soft_pwm_count_fan[4] <= pwm_count_tmp) WRITE_FAN(4, LOW);
      #endif
      #if HAS_FAN5
        if (soft_pwm_count_fan[5] <= pwm_count_tmp) WRITE_FAN(5, LOW);
      #endif
      #if HAS_FAN6
        if (soft_pwm_count_fan[6] <= pwm_count_tmp) WRITE_FAN(6, LOW);
      #endif
      #if HAS_FAN7
        if (soft_pwm_count_fan[7] <= pwm_count_tmp) WRITE_FAN(7, LOW);
      #endif
    #endif // FAN_SOFT_PWM

    // SOFT_PWM_SCALE to frequency:
    //
    // 0: 16000000/64/256/128 =   7.6294 Hz
    // 1:                / 64 =  15.2588 Hz
    // 2:                / 32 =  30.5176 Hz
    // 3:                / 16 =  61.0352 Hz
    // 4:                /  8 = 122.0703 Hz
    // 5:                /  4 = 244.1406 Hz
    pwm_count = pwm_count_tmp + _BV(SOFT_PWM_SCALE);

    // Increment slow_pwm_count only every 64th pwm_count,
    // i.e., yielding a PWM frequency of 16/128 Hz (8s).
    if (((pwm_count >> SOFT_PWM_SCALE) & 0x3F) == 0) {
      slow_pwm_count++;
      slow_pwm_count &= 0x7F;

      #if HAS_HOTEND
        HOTEND_LOOP() soft_pwm_hotend[e].dec();
      #endif
      TERN_(HAS_HEATED_BED, soft_pwm_bed.dec());
      TERN_(HAS_HEATED_CHAMBER, soft_pwm_chamber.dec());
      TERN_(HAS_COOLER, soft_pwm_cooler.dec());
    }

  #endif // SLOW_PWM_HEATERS

  //
  // Update lcd buttons 488 times per second
  //
  static bool do_buttons;
  if ((do_buttons ^= true)) ui.update_buttons();

  /**
   * One sensor is sampled on every other call of the ISR.
   * Each sensor is read 16 (OVERSAMPLENR) times, taking the average.
   *
   * On each Prepare pass, ADC is started for a sensor pin.
   * On the next pass, the ADC value is read and accumulated.
   *
   * This gives each ADC 0.9765ms to charge up.
   */
  #define ACCUMULATE_ADC(obj) do{ \
    if (!hal.adc_ready()) next_sensor_state = adc_sensor_state; \
    else obj.sample(hal.adc_value()); \
  }while(0)

  ADCSensorState next_sensor_state = adc_sensor_state < SensorsReady ? (ADCSensorState)(int(adc_sensor_state) + 1) : StartSampling;

  switch (adc_sensor_state) {

    #pragma GCC diagnostic push
    #pragma GCC diagnostic ignored "-Wimplicit-fallthrough"

    case SensorsReady: {
      // All sensors have been read. Stay in this state for a few
      // ISRs to save on calls to temp update/checking code below.
      constexpr int8_t extra_loops = MIN_ADC_ISR_LOOPS - (int8_t)SensorsReady;
      static uint8_t delay_count = 0;
      if (extra_loops > 0) {
        if (delay_count == 0) delay_count = extra_loops;  // Init this delay
        if (--delay_count)                                // While delaying...
          next_sensor_state = SensorsReady;               // retain this state (else, next state will be 0)
        break;
      }
      else {
        adc_sensor_state = StartSampling;                 // Fall-through to start sampling
        next_sensor_state = (ADCSensorState)(int(StartSampling) + 1);
      }
    }

    #pragma GCC diagnostic pop

    case StartSampling:                                   // Start of sampling loops. Do updates/checks.
      if (++temp_count >= OVERSAMPLENR) {                 // 10 * 16 * 1/(16000000/64/256)  = 164ms.
        temp_count = 0;
        readings_ready();
      }
      break;

    #if HAS_TEMP_ADC_0
      case PrepareTemp_0: hal.adc_start(TEMP_0_PIN); break;
      case MeasureTemp_0: ACCUMULATE_ADC(temp_hotend[0]); break;
    #endif

    #if HAS_TEMP_ADC_BED
      case PrepareTemp_BED: hal.adc_start(TEMP_BED_PIN); break;
      case MeasureTemp_BED: ACCUMULATE_ADC(temp_bed); break;
    #endif

    #if HAS_TEMP_ADC_CHAMBER
      case PrepareTemp_CHAMBER: hal.adc_start(TEMP_CHAMBER_PIN); break;
      case MeasureTemp_CHAMBER: ACCUMULATE_ADC(temp_chamber); break;
    #endif

    #if HAS_TEMP_ADC_COOLER
      case PrepareTemp_COOLER: hal.adc_start(TEMP_COOLER_PIN); break;
      case MeasureTemp_COOLER: ACCUMULATE_ADC(temp_cooler); break;
    #endif

    #if HAS_TEMP_ADC_PROBE
      case PrepareTemp_PROBE: hal.adc_start(TEMP_PROBE_PIN); break;
      case MeasureTemp_PROBE: ACCUMULATE_ADC(temp_probe); break;
    #endif

    #if HAS_TEMP_ADC_BOARD
      case PrepareTemp_BOARD: hal.adc_start(TEMP_BOARD_PIN); break;
      case MeasureTemp_BOARD: ACCUMULATE_ADC(temp_board); break;
    #endif

    #if HAS_TEMP_ADC_REDUNDANT
      case PrepareTemp_REDUNDANT: hal.adc_start(TEMP_REDUNDANT_PIN); break;
      case MeasureTemp_REDUNDANT: ACCUMULATE_ADC(temp_redundant); break;
    #endif

    #if HAS_TEMP_ADC_1
      case PrepareTemp_1: hal.adc_start(TEMP_1_PIN); break;
      case MeasureTemp_1: ACCUMULATE_ADC(temp_hotend[1]); break;
    #endif

    #if HAS_TEMP_ADC_2
      case PrepareTemp_2: hal.adc_start(TEMP_2_PIN); break;
      case MeasureTemp_2: ACCUMULATE_ADC(temp_hotend[2]); break;
    #endif

    #if HAS_TEMP_ADC_3
      case PrepareTemp_3: hal.adc_start(TEMP_3_PIN); break;
      case MeasureTemp_3: ACCUMULATE_ADC(temp_hotend[3]); break;
    #endif

    #if HAS_TEMP_ADC_4
      case PrepareTemp_4: hal.adc_start(TEMP_4_PIN); break;
      case MeasureTemp_4: ACCUMULATE_ADC(temp_hotend[4]); break;
    #endif

    #if HAS_TEMP_ADC_5
      case PrepareTemp_5: hal.adc_start(TEMP_5_PIN); break;
      case MeasureTemp_5: ACCUMULATE_ADC(temp_hotend[5]); break;
    #endif

    #if HAS_TEMP_ADC_6
      case PrepareTemp_6: hal.adc_start(TEMP_6_PIN); break;
      case MeasureTemp_6: ACCUMULATE_ADC(temp_hotend[6]); break;
    #endif

    #if HAS_TEMP_ADC_7
      case PrepareTemp_7: hal.adc_start(TEMP_7_PIN); break;
      case MeasureTemp_7: ACCUMULATE_ADC(temp_hotend[7]); break;
    #endif

    #if ENABLED(FILAMENT_WIDTH_SENSOR)
      case Prepare_FILWIDTH: hal.adc_start(FILWIDTH_PIN); break;
      case Measure_FILWIDTH:
        if (!hal.adc_ready()) next_sensor_state = adc_sensor_state; // Redo this state
        else filwidth.accumulate(hal.adc_value());
      break;
    #endif

    #if ENABLED(POWER_MONITOR_CURRENT)
      case Prepare_POWER_MONITOR_CURRENT:
        hal.adc_start(POWER_MONITOR_CURRENT_PIN);
        break;
      case Measure_POWER_MONITOR_CURRENT:
        if (!hal.adc_ready()) next_sensor_state = adc_sensor_state; // Redo this state
        else power_monitor.add_current_sample(hal.adc_value());
        break;
    #endif

    #if ENABLED(POWER_MONITOR_VOLTAGE)
      case Prepare_POWER_MONITOR_VOLTAGE:
        hal.adc_start(POWER_MONITOR_VOLTAGE_PIN);
        break;
      case Measure_POWER_MONITOR_VOLTAGE:
        if (!hal.adc_ready()) next_sensor_state = adc_sensor_state; // Redo this state
        else power_monitor.add_voltage_sample(hal.adc_value());
        break;
    #endif

    #if HAS_JOY_ADC_X
      case PrepareJoy_X: hal.adc_start(JOY_X_PIN); break;
      case MeasureJoy_X: ACCUMULATE_ADC(joystick.x); break;
    #endif

    #if HAS_JOY_ADC_Y
      case PrepareJoy_Y: hal.adc_start(JOY_Y_PIN); break;
      case MeasureJoy_Y: ACCUMULATE_ADC(joystick.y); break;
    #endif

    #if HAS_JOY_ADC_Z
      case PrepareJoy_Z: hal.adc_start(JOY_Z_PIN); break;
      case MeasureJoy_Z: ACCUMULATE_ADC(joystick.z); break;
    #endif

    #if HAS_ADC_BUTTONS
      #ifndef ADC_BUTTON_DEBOUNCE_DELAY
        #define ADC_BUTTON_DEBOUNCE_DELAY 16
      #endif
      case Prepare_ADC_KEY: hal.adc_start(ADC_KEYPAD_PIN); break;
      case Measure_ADC_KEY:
        if (!hal.adc_ready())
          next_sensor_state = adc_sensor_state; // redo this state
        else if (ADCKey_count < ADC_BUTTON_DEBOUNCE_DELAY) {
          raw_ADCKey_value = hal.adc_value();
          if (raw_ADCKey_value <= 900UL * HAL_ADC_RANGE / 1024UL) {
            NOMORE(current_ADCKey_raw, raw_ADCKey_value);
            ADCKey_count++;
          }
          else { //ADC Key release
            if (ADCKey_count > 0) ADCKey_count++; else ADCKey_pressed = false;
            if (ADCKey_pressed) {
              ADCKey_count = 0;
              current_ADCKey_raw = HAL_ADC_RANGE;
            }
          }
        }
        if (ADCKey_count == ADC_BUTTON_DEBOUNCE_DELAY) ADCKey_pressed = true;
        break;
    #endif // HAS_ADC_BUTTONS

    case StartupDelay: break;

  } // switch(adc_sensor_state)

  // Go to the next state
  adc_sensor_state = next_sensor_state;

  //
  // Additional ~1kHz Tasks
  //

  #if ENABLED(BABYSTEPPING) && DISABLED(INTEGRATED_BABYSTEPPING)
    babystep.task();
  #endif

  // Check fan tachometers
  TERN_(HAS_FANCHECK, fan_check.update_tachometers());

  // Poll endstops state, if required
  endstops.poll();

  // Periodically call the planner timer service routine
  planner.isr();
}

#if HAS_TEMP_SENSOR
  /**
   * Print a single heater state in the form:
   *        Bed: " B:nnn.nn /nnn.nn"
   *    Chamber: " C:nnn.nn /nnn.nn"
   *      Probe: " P:nnn.nn /nnn.nn"
   *     Cooler: " L:nnn.nn /nnn.nn"
   *  Redundant: " R:nnn.nn /nnn.nn"
   *   Extruder: " T0:nnn.nn /nnn.nn"
   *   With ADC: " T0:nnn.nn /nnn.nn (nnn.nn)"
   */
  static void print_heater_state(const heater_id_t e, const_celsius_float_t c, const_celsius_float_t t
    OPTARG(SHOW_TEMP_ADC_VALUES, const float r)
  ) {
    char k;
    switch (e) {
      default:
        #if HAS_TEMP_HOTEND
          k = 'T'; break;
        #endif
      #if HAS_TEMP_BED
        case H_BED: k = 'B'; break;
      #endif
      #if HAS_TEMP_CHAMBER
        case H_CHAMBER: k = 'C'; break;
      #endif
      #if HAS_TEMP_PROBE
        case H_PROBE: k = 'P'; break;
      #endif
      #if HAS_TEMP_COOLER
        case H_COOLER: k = 'L'; break;
      #endif
      #if HAS_TEMP_BOARD
        case H_BOARD: k = 'M'; break;
      #endif
      #if HAS_TEMP_REDUNDANT
        case H_REDUNDANT: k = 'R'; break;
      #endif
    }
    SERIAL_CHAR(' ', k);
    #if HAS_MULTI_HOTEND
      if (e >= 0) SERIAL_CHAR('0' + e);
    #endif
    #ifdef SERIAL_FLOAT_PRECISION
      #define SFP _MIN(SERIAL_FLOAT_PRECISION, 2)
    #else
      #define SFP 2
    #endif
    SERIAL_CHAR(':');
    SERIAL_PRINT(c, SFP);
    SERIAL_ECHOPGM(" /");
    SERIAL_PRINT(t, SFP);
    #if ENABLED(SHOW_TEMP_ADC_VALUES)
      // Temperature MAX SPI boards do not have an OVERSAMPLENR defined
      SERIAL_ECHOPGM(" (", TERN(HAS_MAXTC_LIBRARIES, k == 'T', false) ? r : r * RECIPROCAL(OVERSAMPLENR));
      SERIAL_CHAR(')');
    #endif
    delay(2);
  }

  void Temperature::print_heater_states(const int8_t target_extruder
    OPTARG(HAS_TEMP_REDUNDANT, const bool include_r/*=false*/)
  ) {
    #if HAS_TEMP_HOTEND
      print_heater_state(H_NONE, degHotend(target_extruder), degTargetHotend(target_extruder) OPTARG(SHOW_TEMP_ADC_VALUES, rawHotendTemp(target_extruder)));
    #endif
    #if HAS_HEATED_BED
      print_heater_state(H_BED, degBed(), degTargetBed() OPTARG(SHOW_TEMP_ADC_VALUES, rawBedTemp()));
    #endif
    #if HAS_TEMP_CHAMBER
      print_heater_state(H_CHAMBER, degChamber(), TERN0(HAS_HEATED_CHAMBER, degTargetChamber()) OPTARG(SHOW_TEMP_ADC_VALUES, rawChamberTemp()));
    #endif
    #if HAS_TEMP_COOLER
      print_heater_state(H_COOLER, degCooler(), TERN0(HAS_COOLER, degTargetCooler()) OPTARG(SHOW_TEMP_ADC_VALUES, rawCoolerTemp()));
    #endif
    #if HAS_TEMP_PROBE
      print_heater_state(H_PROBE, degProbe(), 0 OPTARG(SHOW_TEMP_ADC_VALUES, rawProbeTemp()));
    #endif
    #if HAS_TEMP_BOARD
      print_heater_state(H_BOARD, degBoard(), 0 OPTARG(SHOW_TEMP_ADC_VALUES, rawBoardTemp()));
    #endif
    #if HAS_TEMP_REDUNDANT
      if (include_r) print_heater_state(H_REDUNDANT, degRedundant(), degRedundantTarget() OPTARG(SHOW_TEMP_ADC_VALUES, rawRedundantTemp()));
    #endif
    #if HAS_MULTI_HOTEND
      HOTEND_LOOP() print_heater_state((heater_id_t)e, degHotend(e), degTargetHotend(e) OPTARG(SHOW_TEMP_ADC_VALUES, rawHotendTemp(e)));
    #endif
    SERIAL_ECHOPGM(" @:", getHeaterPower((heater_id_t)target_extruder));
    #if HAS_HEATED_BED
      SERIAL_ECHOPGM(" B@:", getHeaterPower(H_BED));
    #endif
    #if HAS_HEATED_CHAMBER
      SERIAL_ECHOPGM(" C@:", getHeaterPower(H_CHAMBER));
    #endif
    #if HAS_COOLER
      SERIAL_ECHOPGM(" C@:", getHeaterPower(H_COOLER));
    #endif
    #if HAS_MULTI_HOTEND
      HOTEND_LOOP() {
        SERIAL_ECHOPGM(" @", e);
        SERIAL_CHAR(':');
        SERIAL_ECHO(getHeaterPower((heater_id_t)e));
      }
    #endif
  }

  #if ENABLED(AUTO_REPORT_TEMPERATURES)
    AutoReporter<Temperature::AutoReportTemp> Temperature::auto_reporter;
    void Temperature::AutoReportTemp::report() {
      print_heater_states(active_extruder OPTARG(HAS_TEMP_REDUNDANT, ENABLED(AUTO_REPORT_REDUNDANT)));
      SERIAL_EOL();
    }
  #endif

  #if HAS_HOTEND && HAS_STATUS_MESSAGE
    void Temperature::set_heating_message(const uint8_t e, const bool isM104/*=false*/) {
      const bool heating = isHeatingHotend(e);
      ui.status_printf(0,
        #if HAS_MULTI_HOTEND
          F("E%c " S_FMT), '1' + e
        #else
          F("E1 " S_FMT)
        #endif
        , heating ? GET_TEXT(MSG_HEATING) : GET_TEXT(MSG_COOLING)
      );

      if (isM104) {
        static uint8_t wait_e; wait_e = e;
        ui.set_status_reset_fn([]{
          const celsius_t c = degTargetHotend(wait_e);
          return c < 30 || degHotendNear(wait_e, c);
        });
      }
    }
  #endif

  #if HAS_TEMP_HOTEND

    #ifndef MIN_COOLING_SLOPE_DEG
      #define MIN_COOLING_SLOPE_DEG 1.50
    #endif
    #ifndef MIN_COOLING_SLOPE_TIME
      #define MIN_COOLING_SLOPE_TIME 60
    #endif

    bool Temperature::wait_for_hotend(const uint8_t target_extruder, const bool no_wait_for_cooling/*=true*/
      OPTARG(G26_CLICK_CAN_CANCEL, const bool click_to_cancel/*=false*/)
    ) {
      #if ENABLED(AUTOTEMP)
        REMEMBER(1, planner.autotemp.enabled, false);
      #endif

      #if TEMP_RESIDENCY_TIME > 0
        millis_t residency_start_ms = 0;
        bool first_loop = true;
        // Loop until the temperature has stabilized
        #define TEMP_CONDITIONS (!residency_start_ms || PENDING(now, residency_start_ms + SEC_TO_MS(TEMP_RESIDENCY_TIME)))
      #else
        // Loop until the temperature is very close target
        #define TEMP_CONDITIONS (wants_to_cool ? isCoolingHotend(target_extruder) : isHeatingHotend(target_extruder))
      #endif

      #if DISABLED(BUSY_WHILE_HEATING) && ENABLED(HOST_KEEPALIVE_FEATURE)
        KEEPALIVE_STATE(NOT_BUSY);
      #endif

      #if ENABLED(PRINTER_EVENT_LEDS)
        const celsius_float_t start_temp = degHotend(target_extruder);
        printerEventLEDs.onHotendHeatingStart();
      #endif

      bool wants_to_cool = false;
      celsius_float_t target_temp = -1.0, old_temp = 9999.0;
      millis_t now, next_temp_ms = 0, next_cool_check_ms = 0;
      wait_for_heatup = true;
      do {
        // Target temperature might be changed during the loop
        if (target_temp != degTargetHotend(target_extruder)) {
          wants_to_cool = isCoolingHotend(target_extruder);
          target_temp = degTargetHotend(target_extruder);

          // Exit if S<lower>, continue if S<higher>, R<lower>, or R<higher>
          if (no_wait_for_cooling && wants_to_cool) break;
        }

        now = millis();
        if (ELAPSED(now, next_temp_ms)) { // Print temp & remaining time every 1s while waiting
          next_temp_ms = now + 1000UL;
          print_heater_states(target_extruder);
          #if TEMP_RESIDENCY_TIME > 0
            SERIAL_ECHOPGM(" W:");
            if (residency_start_ms)
              SERIAL_ECHO(long((SEC_TO_MS(TEMP_RESIDENCY_TIME) - (now - residency_start_ms)) / 1000UL));
            else
              SERIAL_CHAR('?');
          #endif
          SERIAL_EOL();
        }

        idle();
        gcode.reset_stepper_timeout(); // Keep steppers powered

        const celsius_float_t temp = degHotend(target_extruder);

        #if ENABLED(PRINTER_EVENT_LEDS)
          // Gradually change LED strip from violet to red as nozzle heats up
          if (!wants_to_cool) printerEventLEDs.onHotendHeating(start_temp, temp, target_temp);
        #endif

        #if TEMP_RESIDENCY_TIME > 0

          const celsius_float_t temp_diff = ABS(target_temp - temp);

          if (!residency_start_ms) {
            // Start the TEMP_RESIDENCY_TIME timer when we reach target temp for the first time.
            if (temp_diff < TEMP_WINDOW)
              residency_start_ms = now + (first_loop ? SEC_TO_MS(TEMP_RESIDENCY_TIME) / 3 : 0);
          }
          else if (temp_diff > TEMP_HYSTERESIS) {
            // Restart the timer whenever the temperature falls outside the hysteresis.
            residency_start_ms = now;
          }

          first_loop = false;

        #endif

        // Prevent a wait-forever situation if R is misused i.e. M109 R0
        if (wants_to_cool) {
          // Break after MIN_COOLING_SLOPE_TIME seconds
          // if the temperature did not drop at least MIN_COOLING_SLOPE_DEG
          if (!next_cool_check_ms || ELAPSED(now, next_cool_check_ms)) {
            if (old_temp - temp < float(MIN_COOLING_SLOPE_DEG)) break;
            next_cool_check_ms = now + SEC_TO_MS(MIN_COOLING_SLOPE_TIME);
            old_temp = temp;
          }
        }

        #if G26_CLICK_CAN_CANCEL
          if (click_to_cancel && ui.use_click()) {
            wait_for_heatup = false;
            TERN_(HAS_MARLINUI_MENU, ui.quick_feedback());
          }
        #endif

      } while (wait_for_heatup && TEMP_CONDITIONS);

      if (wait_for_heatup) {
        wait_for_heatup = false;
        #if HAS_DWIN_E3V2_BASIC
          HMI_flag.heat_flag = 0;
          duration_t elapsed = print_job_timer.duration();  // Print timer
          dwin_heat_time = elapsed.value;
        #else
          ui.reset_status();
        #endif
        TERN_(PRINTER_EVENT_LEDS, printerEventLEDs.onHeatingDone());
        return true;
      }

      return false;
    }

    #if ENABLED(WAIT_FOR_HOTEND)
      void Temperature::wait_for_hotend_heating(const uint8_t target_extruder) {
        if (isHeatingHotend(target_extruder)) {
          SERIAL_ECHOLNPGM("Wait for hotend heating...");
          LCD_MESSAGE(MSG_HEATING);
          wait_for_hotend(target_extruder);
          ui.reset_status();
        }
      }
    #endif

  #endif // HAS_TEMP_HOTEND

  #if HAS_HEATED_BED

    #ifndef MIN_COOLING_SLOPE_DEG_BED
      #define MIN_COOLING_SLOPE_DEG_BED 1.00
    #endif
    #ifndef MIN_COOLING_SLOPE_TIME_BED
      #define MIN_COOLING_SLOPE_TIME_BED 60
    #endif

    bool Temperature::wait_for_bed(const bool no_wait_for_cooling/*=true*/
      OPTARG(G26_CLICK_CAN_CANCEL, const bool click_to_cancel/*=false*/)
    ) {
      #if TEMP_BED_RESIDENCY_TIME > 0
        millis_t residency_start_ms = 0;
        bool first_loop = true;
        // Loop until the temperature has stabilized
        #define TEMP_BED_CONDITIONS (!residency_start_ms || PENDING(now, residency_start_ms + SEC_TO_MS(TEMP_BED_RESIDENCY_TIME)))
      #else
        // Loop until the temperature is very close target
        #define TEMP_BED_CONDITIONS (wants_to_cool ? isCoolingBed() : isHeatingBed())
      #endif

      #if DISABLED(BUSY_WHILE_HEATING) && ENABLED(HOST_KEEPALIVE_FEATURE)
        KEEPALIVE_STATE(NOT_BUSY);
      #endif

      #if ENABLED(PRINTER_EVENT_LEDS)
        const celsius_float_t start_temp = degBed();
        printerEventLEDs.onBedHeatingStart();
      #endif

      bool wants_to_cool = false;
      celsius_float_t target_temp = -1, old_temp = 9999;
      millis_t now, next_temp_ms = 0, next_cool_check_ms = 0;
      wait_for_heatup = true;
      do {
        // Target temperature might be changed during the loop
        if (target_temp != degTargetBed()) {
          wants_to_cool = isCoolingBed();
          target_temp = degTargetBed();

          // Exit if S<lower>, continue if S<higher>, R<lower>, or R<higher>
          if (no_wait_for_cooling && wants_to_cool) break;
        }

        now = millis();
        if (ELAPSED(now, next_temp_ms)) { //Print Temp Reading every 1 second while heating up.
          next_temp_ms = now + 1000UL;
          print_heater_states(active_extruder);
          #if TEMP_BED_RESIDENCY_TIME > 0
            SERIAL_ECHOPGM(" W:");
            if (residency_start_ms)
              SERIAL_ECHO(long((SEC_TO_MS(TEMP_BED_RESIDENCY_TIME) - (now - residency_start_ms)) / 1000UL));
            else
              SERIAL_CHAR('?');
          #endif
          SERIAL_EOL();
        }

        idle();
        gcode.reset_stepper_timeout(); // Keep steppers powered

        const celsius_float_t temp = degBed();

        #if ENABLED(PRINTER_EVENT_LEDS)
          // Gradually change LED strip from blue to violet as bed heats up
          if (!wants_to_cool) printerEventLEDs.onBedHeating(start_temp, temp, target_temp);
        #endif

        #if TEMP_BED_RESIDENCY_TIME > 0

          const celsius_float_t temp_diff = ABS(target_temp - temp);

          if (!residency_start_ms) {
            // Start the TEMP_BED_RESIDENCY_TIME timer when we reach target temp for the first time.
            if (temp_diff < TEMP_BED_WINDOW)
              residency_start_ms = now + (first_loop ? SEC_TO_MS(TEMP_BED_RESIDENCY_TIME) / 3 : 0);
          }
          else if (temp_diff > TEMP_BED_HYSTERESIS) {
            // Restart the timer whenever the temperature falls outside the hysteresis.
            residency_start_ms = now;
          }

        #endif // TEMP_BED_RESIDENCY_TIME > 0

        // Prevent a wait-forever situation if R is misused i.e. M190 R0
        if (wants_to_cool) {
          // Break after MIN_COOLING_SLOPE_TIME_BED seconds
          // if the temperature did not drop at least MIN_COOLING_SLOPE_DEG_BED
          if (!next_cool_check_ms || ELAPSED(now, next_cool_check_ms)) {
            if (old_temp - temp < float(MIN_COOLING_SLOPE_DEG_BED)) break;
            next_cool_check_ms = now + SEC_TO_MS(MIN_COOLING_SLOPE_TIME_BED);
            old_temp = temp;
          }
        }

        #if G26_CLICK_CAN_CANCEL
          if (click_to_cancel && ui.use_click()) {
            wait_for_heatup = false;
            TERN_(HAS_MARLINUI_MENU, ui.quick_feedback());
          }
        #endif

        #if TEMP_BED_RESIDENCY_TIME > 0
          first_loop = false;
        #endif

      } while (wait_for_heatup && TEMP_BED_CONDITIONS);

      if (wait_for_heatup) {
        wait_for_heatup = false;
        ui.reset_status();
        return true;
      }

      return false;
    }

    void Temperature::wait_for_bed_heating() {
      if (isHeatingBed()) {
        SERIAL_ECHOLNPGM("Wait for bed heating...");
        LCD_MESSAGE(MSG_BED_HEATING);
        wait_for_bed();
        ui.reset_status();
      }
    }

  #endif // HAS_HEATED_BED

  #if HAS_TEMP_PROBE

    #ifndef MIN_DELTA_SLOPE_DEG_PROBE
      #define MIN_DELTA_SLOPE_DEG_PROBE 1.0
    #endif
    #ifndef MIN_DELTA_SLOPE_TIME_PROBE
      #define MIN_DELTA_SLOPE_TIME_PROBE 600
    #endif

    bool Temperature::wait_for_probe(const celsius_t target_temp, bool no_wait_for_cooling/*=true*/) {

      const bool wants_to_cool = isProbeAboveTemp(target_temp),
                 will_wait = !(wants_to_cool && no_wait_for_cooling);
      if (will_wait)
        SERIAL_ECHOLNPGM("Waiting for probe to ", wants_to_cool ? F("cool down") : F("heat up"), " to ", target_temp, " degrees.");

      #if DISABLED(BUSY_WHILE_HEATING) && ENABLED(HOST_KEEPALIVE_FEATURE)
        KEEPALIVE_STATE(NOT_BUSY);
      #endif

      float old_temp = 9999;
      millis_t next_temp_ms = 0, next_delta_check_ms = 0;
      wait_for_heatup = true;
      while (will_wait && wait_for_heatup) {

        // Print Temp Reading every 10 seconds while heating up.
        millis_t now = millis();
        if (!next_temp_ms || ELAPSED(now, next_temp_ms)) {
          next_temp_ms = now + 10000UL;
          print_heater_states(active_extruder);
          SERIAL_EOL();
        }

        idle();
        gcode.reset_stepper_timeout(); // Keep steppers powered

        // Break after MIN_DELTA_SLOPE_TIME_PROBE seconds if the temperature
        // did not drop at least MIN_DELTA_SLOPE_DEG_PROBE. This avoids waiting
        // forever as the probe is not actively heated.
        if (!next_delta_check_ms || ELAPSED(now, next_delta_check_ms)) {
          const float temp = degProbe(),
                      delta_temp = old_temp > temp ? old_temp - temp : temp - old_temp;
          if (delta_temp < float(MIN_DELTA_SLOPE_DEG_PROBE)) {
            SERIAL_ECHOLNPGM("Timed out waiting for probe temperature.");
            break;
          }
          next_delta_check_ms = now + SEC_TO_MS(MIN_DELTA_SLOPE_TIME_PROBE);
          old_temp = temp;
        }

        // Loop until the temperature is very close target
        if (!(wants_to_cool ? isProbeAboveTemp(target_temp) : isProbeBelowTemp(target_temp))) {
            SERIAL_ECHOLN(wants_to_cool ? PSTR("Cooldown") : PSTR("Heatup"));
            SERIAL_ECHOLNPGM(" complete, target probe temperature reached.");
            break;
        }
      }

      if (wait_for_heatup) {
        wait_for_heatup = false;
        ui.reset_status();
        return true;
      }
      else if (will_wait)
        SERIAL_ECHOLNPGM("Canceled wait for probe temperature.");

      return false;
    }

  #endif // HAS_TEMP_PROBE

  #if HAS_HEATED_CHAMBER

    #ifndef MIN_COOLING_SLOPE_DEG_CHAMBER
      #define MIN_COOLING_SLOPE_DEG_CHAMBER 1.50
    #endif
    #ifndef MIN_COOLING_SLOPE_TIME_CHAMBER
      #define MIN_COOLING_SLOPE_TIME_CHAMBER 120
    #endif

    bool Temperature::wait_for_chamber(const bool no_wait_for_cooling/*=true*/) {
      #if TEMP_CHAMBER_RESIDENCY_TIME > 0
        millis_t residency_start_ms = 0;
        bool first_loop = true;
        // Loop until the temperature has stabilized
        #define TEMP_CHAMBER_CONDITIONS (!residency_start_ms || PENDING(now, residency_start_ms + SEC_TO_MS(TEMP_CHAMBER_RESIDENCY_TIME)))
      #else
        // Loop until the temperature is very close target
        #define TEMP_CHAMBER_CONDITIONS (wants_to_cool ? isCoolingChamber() : isHeatingChamber())
      #endif

      #if DISABLED(BUSY_WHILE_HEATING) && ENABLED(HOST_KEEPALIVE_FEATURE)
        KEEPALIVE_STATE(NOT_BUSY);
      #endif

      bool wants_to_cool = false;
      float target_temp = -1, old_temp = 9999;
      millis_t now, next_temp_ms = 0, next_cool_check_ms = 0;
      wait_for_heatup = true;
      do {
        // Target temperature might be changed during the loop
        if (target_temp != degTargetChamber()) {
          wants_to_cool = isCoolingChamber();
          target_temp = degTargetChamber();

          // Exit if S<lower>, continue if S<higher>, R<lower>, or R<higher>
          if (no_wait_for_cooling && wants_to_cool) break;
        }

        now = millis();
        if (ELAPSED(now, next_temp_ms)) { // Print Temp Reading every 1 second while heating up.
          next_temp_ms = now + 1000UL;
          print_heater_states(active_extruder);
          #if TEMP_CHAMBER_RESIDENCY_TIME > 0
            SERIAL_ECHOPGM(" W:");
            if (residency_start_ms)
              SERIAL_ECHO(long((SEC_TO_MS(TEMP_CHAMBER_RESIDENCY_TIME) - (now - residency_start_ms)) / 1000UL));
            else
              SERIAL_CHAR('?');
          #endif
          SERIAL_EOL();
        }

        idle();
        gcode.reset_stepper_timeout(); // Keep steppers powered

        const float temp = degChamber();

        #if TEMP_CHAMBER_RESIDENCY_TIME > 0

          const float temp_diff = ABS(target_temp - temp);

          if (!residency_start_ms) {
            // Start the TEMP_CHAMBER_RESIDENCY_TIME timer when we reach target temp for the first time.
            if (temp_diff < TEMP_CHAMBER_WINDOW)
              residency_start_ms = now + (first_loop ? SEC_TO_MS(TEMP_CHAMBER_RESIDENCY_TIME) / 3 : 0);
          }
          else if (temp_diff > TEMP_CHAMBER_HYSTERESIS) {
            // Restart the timer whenever the temperature falls outside the hysteresis.
            residency_start_ms = now;
          }

          first_loop = false;
        #endif // TEMP_CHAMBER_RESIDENCY_TIME > 0

        // Prevent a wait-forever situation if R is misused i.e. M191 R0
        if (wants_to_cool) {
          // Break after MIN_COOLING_SLOPE_TIME_CHAMBER seconds
          // if the temperature did not drop at least MIN_COOLING_SLOPE_DEG_CHAMBER
          if (!next_cool_check_ms || ELAPSED(now, next_cool_check_ms)) {
            if (old_temp - temp < float(MIN_COOLING_SLOPE_DEG_CHAMBER)) break;
            next_cool_check_ms = now + SEC_TO_MS(MIN_COOLING_SLOPE_TIME_CHAMBER);
            old_temp = temp;
          }
        }
      } while (wait_for_heatup && TEMP_CHAMBER_CONDITIONS);

      if (wait_for_heatup) {
        wait_for_heatup = false;
        ui.reset_status();
        return true;
      }

      return false;
    }

  #endif // HAS_HEATED_CHAMBER

  #if HAS_COOLER

    #ifndef MIN_COOLING_SLOPE_DEG_COOLER
      #define MIN_COOLING_SLOPE_DEG_COOLER 1.50
    #endif
    #ifndef MIN_COOLING_SLOPE_TIME_COOLER
      #define MIN_COOLING_SLOPE_TIME_COOLER 120
    #endif

    bool Temperature::wait_for_cooler(const bool no_wait_for_cooling/*=true*/) {

      #if TEMP_COOLER_RESIDENCY_TIME > 0
        millis_t residency_start_ms = 0;
        bool first_loop = true;
        // Loop until the temperature has stabilized
        #define TEMP_COOLER_CONDITIONS (!residency_start_ms || PENDING(now, residency_start_ms + SEC_TO_MS(TEMP_COOLER_RESIDENCY_TIME)))
      #else
        // Loop until the temperature is very close target
        #define TEMP_COOLER_CONDITIONS (wants_to_cool ? isLaserHeating() : isLaserCooling())
      #endif

      #if DISABLED(BUSY_WHILE_HEATING) && ENABLED(HOST_KEEPALIVE_FEATURE)
        KEEPALIVE_STATE(NOT_BUSY);
      #endif

      bool wants_to_cool = false;
      float target_temp = -1, previous_temp = 9999;
      millis_t now, next_temp_ms = 0, next_cooling_check_ms = 0;
      wait_for_heatup = true;
      do {
        // Target temperature might be changed during the loop
        if (target_temp != degTargetCooler()) {
          wants_to_cool = isLaserHeating();
          target_temp = degTargetCooler();

          // Exit if S<lower>, continue if S<higher>, R<lower>, or R<higher>
          if (no_wait_for_cooling && wants_to_cool) break;
        }

        now = millis();
        if (ELAPSED(now, next_temp_ms)) { // Print Temp Reading every 1 second while heating up.
          next_temp_ms = now + 1000UL;
          print_heater_states(active_extruder);
          #if TEMP_COOLER_RESIDENCY_TIME > 0
            SERIAL_ECHOPGM(" W:");
            if (residency_start_ms)
              SERIAL_ECHO(long((SEC_TO_MS(TEMP_COOLER_RESIDENCY_TIME) - (now - residency_start_ms)) / 1000UL));
            else
              SERIAL_CHAR('?');
          #endif
          SERIAL_EOL();
        }

        idle();
        gcode.reset_stepper_timeout(); // Keep steppers powered

        const celsius_float_t current_temp = degCooler();

        #if TEMP_COOLER_RESIDENCY_TIME > 0

          const celsius_float_t temp_diff = ABS(target_temp - temp);

          if (!residency_start_ms) {
            // Start the TEMP_COOLER_RESIDENCY_TIME timer when we reach target temp for the first time.
            if (temp_diff < TEMP_COOLER_WINDOW)
              residency_start_ms = now + (first_loop ? SEC_TO_MS(TEMP_COOLER_RESIDENCY_TIME) / 3 : 0);
          }
          else if (temp_diff > TEMP_COOLER_HYSTERESIS) {
            // Restart the timer whenever the temperature falls outside the hysteresis.
            residency_start_ms = now;
          }

          first_loop = false;
        #endif // TEMP_COOLER_RESIDENCY_TIME > 0

        if (wants_to_cool) {
          // Break after MIN_COOLING_SLOPE_TIME_CHAMBER seconds
          // if the temperature did not drop at least MIN_COOLING_SLOPE_DEG_CHAMBER
          if (!next_cooling_check_ms || ELAPSED(now, next_cooling_check_ms)) {
            if (previous_temp - current_temp < float(MIN_COOLING_SLOPE_DEG_COOLER)) break;
            next_cooling_check_ms = now + SEC_TO_MS(MIN_COOLING_SLOPE_TIME_COOLER);
            previous_temp = current_temp;
          }
        }

      } while (wait_for_heatup && TEMP_COOLER_CONDITIONS);

      // Prevent a wait-forever situation if R is misused i.e. M191 R0
      if (wait_for_heatup) {
        wait_for_heatup = false;
        ui.reset_status();
        return true;
      }

      return false;
    }

  #endif // HAS_COOLER

#endif // HAS_TEMP_SENSOR<|MERGE_RESOLUTION|>--- conflicted
+++ resolved
@@ -1644,11 +1644,7 @@
     #endif
 
     #if ENABLED(THERMAL_PROTECTION_CHAMBER)
-<<<<<<< HEAD
-      if (degChamber() > CHAMBER_MAXTEMP) maxtemp_error(H_CHAMBER);
-=======
       if (degChamber() > (CHAMBER_MAXTEMP)) maxtemp_error(H_CHAMBER);
->>>>>>> 0e72c90f
     #endif
 
     #if WATCH_CHAMBER
