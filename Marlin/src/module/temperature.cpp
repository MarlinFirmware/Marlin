/**
 * Marlin 3D Printer Firmware
 * Copyright (c) 2020 MarlinFirmware [https://github.com/MarlinFirmware/Marlin]
 *
 * Based on Sprinter and grbl.
 * Copyright (c) 2011 Camiel Gubbels / Erik van der Zalm
 *
 * This program is free software: you can redistribute it and/or modify
 * it under the terms of the GNU General Public License as published by
 * the Free Software Foundation, either version 3 of the License, or
 * (at your option) any later version.
 *
 * This program is distributed in the hope that it will be useful,
 * but WITHOUT ANY WARRANTY; without even the implied warranty of
 * MERCHANTABILITY or FITNESS FOR A PARTICULAR PURPOSE.  See the
 * GNU General Public License for more details.
 *
 * You should have received a copy of the GNU General Public License
 * along with this program.  If not, see <https://www.gnu.org/licenses/>.
 *
 */

/**
 * temperature.cpp - temperature control
 */

// Useful when debugging thermocouples
//#define IGNORE_THERMOCOUPLE_ERRORS

#include "../MarlinCore.h"
#include "../HAL/shared/Delay.h"
#include "../lcd/marlinui.h"

#include "temperature.h"
#include "endstops.h"
#include "planner.h"

#if ENABLED(EMERGENCY_PARSER)
  #include "motion.h"
#endif

#if ENABLED(DWIN_CREALITY_LCD)
  #include "../lcd/dwin/e3v2/dwin.h"
#endif

#if ENABLED(EXTENSIBLE_UI)
  #include "../lcd/extui/ui_api.h"
#endif

<<<<<<< HEAD
// LIB_MAX31855 can be added to the build_flags in platformio.ini to use a user-defined library
#if LIB_USR_MAX31855
  #include <Adafruit_MAX31855.h>
  #if PIN_EXISTS(MAX31855_MISO) && PIN_EXISTS(MAX31855_SCK)
    #define MAX31855_USES_SW_SPI 1
  #endif
  #if TEMP_SENSOR_0_IS_MAX31855 && PIN_EXISTS(MAX31855_CS)
    #define HAS_MAX31855_TEMP 1
    Adafruit_MAX31855 max31855_0 = Adafruit_MAX31855(MAX31855_CS_PIN
      #if MAX31855_USES_SW_SPI
        , MAX31855_MISO_PIN, MAX31855_SCK_PIN  // For software SPI also set MISO/SCK
      #endif
      #if ENABLED(LARGE_PINMAP)
        , HIGH
      #endif
    );
  #endif
  #if TEMP_SENSOR_1_IS_MAX31855 && PIN_EXISTS(MAX31855_CS2)
    #define HAS_MAX31855_TEMP 1
    Adafruit_MAX31855 max31855_1 = Adafruit_MAX31855(MAX31855_CS2_PIN
      #if MAX31855_USES_SW_SPI
        , MAX31855_MISO_PIN, MAX31855_SCK_PIN  // For software SPI also set MISO/SCK
      #endif
      #if ENABLED(LARGE_PINMAP)
        , HIGH
      #endif
    );
=======
#if HAS_MAX31865
  #include <Adafruit_MAX31865.h>
  #if TEMP_SENSOR_0_IS_MAX31865 && !defined(MAX31865_CS_PIN) && PIN_EXISTS(MAX6675_SS)
    #define MAX31865_CS_PIN   MAX6675_SS_PIN
  #endif
  #if TEMP_SENSOR_1_IS_MAX31865 && !defined(MAX31865_CS2_PIN) && PIN_EXISTS(MAX6675_SS2)
    #define MAX31865_CS2_PIN  MAX6675_SS2_PIN
>>>>>>> 57e4b82b
  #endif
#endif

// LIB_MAX31865 can be added to the build_flags in platformio.ini to use a user-defined library.
// If LIB_MAX31865 is not on the build_flags then the Adafruit MAX31865 V1.1.0 library is used.
#if HAS_MAX31865
  #include <Adafruit_MAX31865.h>
  #ifndef MAX31865_MOSI_PIN
    #define MAX31865_MOSI_PIN SD_MOSI_PIN
  #endif
  #ifndef MAX31865_MISO_PIN
    #define MAX31865_MISO_PIN MAX6675_DO_PIN
  #endif
  #if PIN_EXISTS(MAX31865_MISO) && PIN_EXISTS(MAX31865_SCK)
    #define MAX31865_USES_SW_SPI 1
  #endif
  #if TEMP_SENSOR_0_IS_MAX31865 && PIN_EXISTS(MAX31865_CS)
    #define HAS_MAX31865_TEMP 1
      Adafruit_MAX31865 max31865_0 = Adafruit_MAX31865(MAX31865_CS_PIN
        #if MAX31865_USES_SW_SPI && PIN_EXISTS(MAX31865_MOSI)
          , MAX31865_MOSI_PIN, MAX31865_MISO_PIN, MAX31865_SCK_PIN  // For software SPI also set MOSI/MISO/SCK
        #endif
        #if ENABLED(LARGE_PINMAP)
          , HIGH
        #endif
      );
  #endif
  #if TEMP_SENSOR_1_IS_MAX31865 && PIN_EXISTS(MAX31865_CS2)
    #define HAS_MAX31865_TEMP 1
    Adafruit_MAX31865 max31865_1 = Adafruit_MAX31865(MAX31865_CS2_PIN
      #if MAX31865_USES_SW_SPI && PIN_EXISTS(MAX31865_MOSI)
        , MAX31865_MOSI_PIN, MAX31865_MISO_PIN, MAX31865_SCK_PIN  // For software SPI also set MOSI/MISO/SCK
      #endif
      #if ENABLED(LARGE_PINMAP)
        , HIGH
      #endif
    );
  #endif
<<<<<<< HEAD
#endif

// LIB_MAX6675 can be added to the build_flags in platformio.ini to use a user-defined library
#if LIB_USR_MAX6675
  #include <max6675.h>
  #if PIN_EXISTS(MAX6675_MISO) && PIN_EXISTS(MAX6675_SCK)
    #define MAX6675_USES_SW_SPI 1
  #endif
  #if TEMP_SENSOR_0_IS_MAX6675 && PIN_EXISTS(MAX6675_CS)
    #define HAS_MAX6675_TEMP 1
    MAX6675 max6675_0 = MAX6675(MAX6675_CS_PIN
      #if MAX6675_USES_SW_SPI
        , MAX6675_MISO_PIN, MAX6675_SCK_PIN   // For software SPI also set MISO/SCK
      #endif
      #if ENABLED(LARGE_PINMAP)
        , HIGH
      #endif
    );
  #endif
  #if TEMP_SENSOR_1_IS_MAX6675 && PIN_EXISTS(MAX6675_CS2)
    #define HAS_MAX6675_TEMP 1
    MAX6675 max6675_1 = MAX6675(MAX6675_CS2_PIN
      #if MAX6675_USES_SW_SPI
        , MAX6675_MISO_PIN, MAX6675_SCK_PIN   // For software SPI also set MISO/SCK
      #endif
      #if ENABLED(LARGE_PINMAP)
        , HIGH
=======
  #if TEMP_SENSOR_0_IS_MAX31865 && PIN_EXISTS(MAX31865_CS)
    #define HAS_MAX31865_TEMP 1
    Adafruit_MAX31865 max31865_0 = Adafruit_MAX31865(MAX31865_CS_PIN
      #if MAX31865_CS_PIN != MAX6675_SS_PIN
        , MAX31865_MOSI_PIN, MAX31865_MISO_PIN, MAX31865_SCK_PIN // For software SPI also set MOSI/MISO/SCK
      #endif
    );
  #endif
  #if TEMP_SENSOR_1_IS_MAX31865 && PIN_EXISTS(MAX31865_CS2)
    #define HAS_MAX31865_TEMP 1
    Adafruit_MAX31865 max31865_1 = Adafruit_MAX31865(MAX31865_CS2_PIN
      #if MAX31865_CS2_PIN != MAX6675_SS2_PIN
        , MAX31865_MOSI_PIN, MAX31865_MISO_PIN, MAX31865_SCK_PIN // For software SPI also set MOSI/MISO/SCK
>>>>>>> 57e4b82b
      #endif
    );
  #endif
#endif

<<<<<<< HEAD
#if !HAS_MAX6675_TEMP && !HAS_MAX31855_TEMP && !HAS_MAX31865_TEMP
  #define NO_THERMO_TEMPS 1
#endif

=======
>>>>>>> 57e4b82b
#if (TEMP_SENSOR_0_IS_MAX_TC || TEMP_SENSOR_1_IS_MAX_TC) && PINS_EXIST(MAX6675_SCK, MAX6675_DO) && NO_THERMO_TEMPS
  #define THERMO_SEPARATE_SPI 1
#endif

#if THERMO_SEPARATE_SPI
  #include "../libs/private_spi.h"
#endif

#if ENABLED(PID_EXTRUSION_SCALING)
  #include "stepper.h"
#endif

#if ENABLED(BABYSTEPPING) && DISABLED(INTEGRATED_BABYSTEPPING)
  #include "../feature/babystep.h"
#endif

#include "printcounter.h"

#if ENABLED(FILAMENT_WIDTH_SENSOR)
  #include "../feature/filwidth.h"
#endif

#if HAS_POWER_MONITOR
  #include "../feature/power_monitor.h"
#endif

#if ENABLED(EMERGENCY_PARSER)
  #include "../feature/e_parser.h"
#endif

#if ENABLED(PRINTER_EVENT_LEDS)
  #include "../feature/leds/printer_event_leds.h"
#endif

#if ENABLED(JOYSTICK)
  #include "../feature/joystick.h"
#endif

#if ENABLED(SINGLENOZZLE)
  #include "tool_change.h"
#endif

#if USE_BEEPER
  #include "../libs/buzzer.h"
#endif

#if HAS_SERVOS
  #include "./servo.h"
#endif

#if ANY(TEMP_SENSOR_0_IS_THERMISTOR, TEMP_SENSOR_1_IS_THERMISTOR, TEMP_SENSOR_2_IS_THERMISTOR, TEMP_SENSOR_3_IS_THERMISTOR, \
        TEMP_SENSOR_4_IS_THERMISTOR, TEMP_SENSOR_5_IS_THERMISTOR, TEMP_SENSOR_6_IS_THERMISTOR, TEMP_SENSOR_7_IS_THERMISTOR )
  #define HAS_HOTEND_THERMISTOR 1
#endif

#if HAS_HOTEND_THERMISTOR
  #if ENABLED(TEMP_SENSOR_1_AS_REDUNDANT)
    static const temp_entry_t* heater_ttbl_map[2] = { TEMPTABLE_0, TEMPTABLE_1 };
    static constexpr uint8_t heater_ttbllen_map[2] = { TEMPTABLE_0_LEN, TEMPTABLE_1_LEN };
  #else
    #define NEXT_TEMPTABLE(N) ,TEMPTABLE_##N
    #define NEXT_TEMPTABLE_LEN(N) ,TEMPTABLE_##N##_LEN
    static const temp_entry_t* heater_ttbl_map[HOTENDS] = ARRAY_BY_HOTENDS(TEMPTABLE_0 REPEAT_S(1, HOTENDS, NEXT_TEMPTABLE));
    static constexpr uint8_t heater_ttbllen_map[HOTENDS] = ARRAY_BY_HOTENDS(TEMPTABLE_0_LEN REPEAT_S(1, HOTENDS, NEXT_TEMPTABLE_LEN));
  #endif
#endif

Temperature thermalManager;

const char str_t_thermal_runaway[] PROGMEM = STR_T_THERMAL_RUNAWAY,
           str_t_heating_failed[] PROGMEM = STR_T_HEATING_FAILED;

/**
 * Macros to include the heater id in temp errors. The compiler's dead-code
 * elimination should (hopefully) optimize out the unused strings.
 */

#if HAS_HEATED_BED
  #define _BED_PSTR(h) (h) == H_BED ? GET_TEXT(MSG_BED) :
#else
  #define _BED_PSTR(h)
#endif
#if HAS_HEATED_CHAMBER
  #define _CHAMBER_PSTR(h) (h) == H_CHAMBER ? GET_TEXT(MSG_CHAMBER) :
#else
  #define _CHAMBER_PSTR(h)
#endif
#define _E_PSTR(h,N) ((HOTENDS) > N && (h) == N) ? PSTR(LCD_STR_E##N) :
#define HEATER_PSTR(h) _BED_PSTR(h) _CHAMBER_PSTR(h) _E_PSTR(h,1) _E_PSTR(h,2) _E_PSTR(h,3) _E_PSTR(h,4) _E_PSTR(h,5) PSTR(LCD_STR_E0)

// public:

#if ENABLED(NO_FAN_SLOWING_IN_PID_TUNING)
  bool Temperature::adaptive_fan_slowing = true;
#endif

#if HAS_HOTEND
  hotend_info_t Temperature::temp_hotend[HOTEND_TEMPS]; // = { 0 }
  const uint16_t Temperature::heater_maxtemp[HOTENDS] = ARRAY_BY_HOTENDS(HEATER_0_MAXTEMP, HEATER_1_MAXTEMP, HEATER_2_MAXTEMP, HEATER_3_MAXTEMP, HEATER_4_MAXTEMP, HEATER_5_MAXTEMP, HEATER_6_MAXTEMP, HEATER_7_MAXTEMP);
#endif

#if ENABLED(AUTO_POWER_E_FANS)
  uint8_t Temperature::autofan_speed[HOTENDS]; // = { 0 }
#endif

#if ENABLED(AUTO_POWER_CHAMBER_FAN)
  uint8_t Temperature::chamberfan_speed; // = 0
#endif

#if HAS_FAN

  uint8_t Temperature::fan_speed[FAN_COUNT]; // = { 0 }

  #if ENABLED(EXTRA_FAN_SPEED)
    uint8_t Temperature::old_fan_speed[FAN_COUNT], Temperature::new_fan_speed[FAN_COUNT];

    void Temperature::set_temp_fan_speed(const uint8_t fan, const uint16_t tmp_temp) {
      switch (tmp_temp) {
        case 1:
          set_fan_speed(fan, old_fan_speed[fan]);
          break;
        case 2:
          old_fan_speed[fan] = fan_speed[fan];
          set_fan_speed(fan, new_fan_speed[fan]);
          break;
        default:
          new_fan_speed[fan] = _MIN(tmp_temp, 255U);
          break;
      }
    }

  #endif

  #if EITHER(PROBING_FANS_OFF, ADVANCED_PAUSE_FANS_PAUSE)
    bool Temperature::fans_paused; // = false;
    uint8_t Temperature::saved_fan_speed[FAN_COUNT]; // = { 0 }
  #endif

  #if ENABLED(ADAPTIVE_FAN_SLOWING)
    uint8_t Temperature::fan_speed_scaler[FAN_COUNT] = ARRAY_N(FAN_COUNT, 128, 128, 128, 128, 128, 128, 128, 128);
  #endif

  /**
   * Set the print fan speed for a target extruder
   */
  void Temperature::set_fan_speed(uint8_t target, uint16_t speed) {

    NOMORE(speed, 255U);

    #if ENABLED(SINGLENOZZLE_STANDBY_FAN)
      if (target != active_extruder) {
        if (target < EXTRUDERS) singlenozzle_fan_speed[target] = speed;
        return;
      }
    #endif

    TERN_(SINGLENOZZLE, target = 0); // Always use fan index 0 with SINGLENOZZLE

    if (target >= FAN_COUNT) return;

    fan_speed[target] = speed;

    TERN_(REPORT_FAN_CHANGE, report_fan_speed(target));
  }

  #if ENABLED(REPORT_FAN_CHANGE)
    /**
     * Report print fan speed for a target extruder
     */
    void Temperature::report_fan_speed(const uint8_t target) {
      if (target >= FAN_COUNT) return;
      PORT_REDIRECT(SERIAL_ALL);
      SERIAL_ECHOLNPAIR("M106 P", target, " S", fan_speed[target]);
    }
  #endif

  #if EITHER(PROBING_FANS_OFF, ADVANCED_PAUSE_FANS_PAUSE)

    void Temperature::set_fans_paused(const bool p) {
      if (p != fans_paused) {
        fans_paused = p;
        if (p)
          FANS_LOOP(i) { saved_fan_speed[i] = fan_speed[i]; fan_speed[i] = 0; }
        else
          FANS_LOOP(i) fan_speed[i] = saved_fan_speed[i];
      }
    }

  #endif

#endif // HAS_FAN

#if WATCH_HOTENDS
  hotend_watch_t Temperature::watch_hotend[HOTENDS]; // = { { 0 } }
#endif
#if HEATER_IDLE_HANDLER
  Temperature::heater_idle_t Temperature::heater_idle[NR_HEATER_IDLE]; // = { { 0 } }
#endif

#if HAS_HEATED_BED
  bed_info_t Temperature::temp_bed; // = { 0 }
  // Init min and max temp with extreme values to prevent false errors during startup
  #ifdef BED_MINTEMP
    int16_t Temperature::mintemp_raw_BED = TEMP_SENSOR_BED_RAW_LO_TEMP;
  #endif
  #ifdef BED_MAXTEMP
    int16_t Temperature::maxtemp_raw_BED = TEMP_SENSOR_BED_RAW_HI_TEMP;
  #endif
  TERN_(WATCH_BED, bed_watch_t Temperature::watch_bed); // = { 0 }
  IF_DISABLED(PIDTEMPBED, millis_t Temperature::next_bed_check_ms);
#endif // HAS_HEATED_BED

#if HAS_TEMP_CHAMBER
  chamber_info_t Temperature::temp_chamber; // = { 0 }
  #if HAS_HEATED_CHAMBER
    int16_t fan_chamber_pwm;
    bool flag_chamber_off;
    bool flag_chamber_excess_heat = false;
    millis_t next_cool_check_ms_2 = 0;
    float old_temp = 9999;
    #ifdef CHAMBER_MINTEMP
      int16_t Temperature::mintemp_raw_CHAMBER = TEMP_SENSOR_CHAMBER_RAW_LO_TEMP;
    #endif
    #ifdef CHAMBER_MAXTEMP
      int16_t Temperature::maxtemp_raw_CHAMBER = TEMP_SENSOR_CHAMBER_RAW_HI_TEMP;
    #endif
    #if WATCH_CHAMBER
      chamber_watch_t Temperature::watch_chamber{0};
    #endif
    millis_t Temperature::next_chamber_check_ms;
  #endif // HAS_HEATED_CHAMBER
#endif // HAS_TEMP_CHAMBER

#if HAS_TEMP_PROBE
  probe_info_t Temperature::temp_probe; // = { 0 }
#endif

// Initialized by settings.load()
#if ENABLED(PIDTEMP)
  //hotend_pid_t Temperature::pid[HOTENDS];
#endif

#if ENABLED(PREVENT_COLD_EXTRUSION)
  bool Temperature::allow_cold_extrude = false;
  int16_t Temperature::extrude_min_temp = EXTRUDE_MINTEMP;
#endif

// private:

#if EARLY_WATCHDOG
  bool Temperature::inited = false;
#endif

#if ENABLED(TEMP_SENSOR_1_AS_REDUNDANT)
  uint16_t Temperature::redundant_temperature_raw = 0;
  float Temperature::redundant_temperature = 0.0;
#endif

volatile bool Temperature::raw_temps_ready = false;

#if ENABLED(PID_EXTRUSION_SCALING)
  int32_t Temperature::last_e_position, Temperature::lpq[LPQ_MAX_LEN];
  lpq_ptr_t Temperature::lpq_ptr = 0;
#endif

#define TEMPDIR(N) ((TEMP_SENSOR_##N##_RAW_LO_TEMP) < (TEMP_SENSOR_##N##_RAW_HI_TEMP) ? 1 : -1)

#if HAS_HOTEND
  // Init mintemp and maxtemp with extreme values to prevent false errors during startup
  constexpr temp_range_t sensor_heater_0 { TEMP_SENSOR_0_RAW_LO_TEMP, TEMP_SENSOR_0_RAW_HI_TEMP, 0, 16383 },
                         sensor_heater_1 { TEMP_SENSOR_1_RAW_LO_TEMP, TEMP_SENSOR_1_RAW_HI_TEMP, 0, 16383 },
                         sensor_heater_2 { TEMP_SENSOR_2_RAW_LO_TEMP, TEMP_SENSOR_2_RAW_HI_TEMP, 0, 16383 },
                         sensor_heater_3 { TEMP_SENSOR_3_RAW_LO_TEMP, TEMP_SENSOR_3_RAW_HI_TEMP, 0, 16383 },
                         sensor_heater_4 { TEMP_SENSOR_4_RAW_LO_TEMP, TEMP_SENSOR_4_RAW_HI_TEMP, 0, 16383 },
                         sensor_heater_5 { TEMP_SENSOR_5_RAW_LO_TEMP, TEMP_SENSOR_5_RAW_HI_TEMP, 0, 16383 },
                         sensor_heater_6 { TEMP_SENSOR_6_RAW_LO_TEMP, TEMP_SENSOR_6_RAW_HI_TEMP, 0, 16383 },
                         sensor_heater_7 { TEMP_SENSOR_7_RAW_LO_TEMP, TEMP_SENSOR_7_RAW_HI_TEMP, 0, 16383 };

  temp_range_t Temperature::temp_range[HOTENDS] = ARRAY_BY_HOTENDS(sensor_heater_0, sensor_heater_1, sensor_heater_2, sensor_heater_3, sensor_heater_4, sensor_heater_5, sensor_heater_6, sensor_heater_7);
#endif

#ifdef MAX_CONSECUTIVE_LOW_TEMPERATURE_ERROR_ALLOWED
  uint8_t Temperature::consecutive_low_temperature_error[HOTENDS] = { 0 };
#endif

#ifdef MILLISECONDS_PREHEAT_TIME
  millis_t Temperature::preheat_end_time[HOTENDS] = { 0 };
#endif

#if HAS_AUTO_FAN
  millis_t Temperature::next_auto_fan_check_ms = 0;
#endif

#if ENABLED(FAN_SOFT_PWM)
  uint8_t Temperature::soft_pwm_amount_fan[FAN_COUNT],
          Temperature::soft_pwm_count_fan[FAN_COUNT];
#endif

#if ENABLED(SINGLENOZZLE_STANDBY_TEMP)
  uint16_t Temperature::singlenozzle_temp[EXTRUDERS];
  #if HAS_FAN
    uint8_t Temperature::singlenozzle_fan_speed[EXTRUDERS];
  #endif
#endif

#if ENABLED(PROBING_HEATERS_OFF)
  bool Temperature::paused;
#endif

// public:

#if HAS_ADC_BUTTONS
  uint32_t Temperature::current_ADCKey_raw = HAL_ADC_RANGE;
  uint16_t Temperature::ADCKey_count = 0;
#endif

#if ENABLED(PID_EXTRUSION_SCALING)
  int16_t Temperature::lpq_len; // Initialized in settings.cpp
#endif

#if HAS_PID_HEATING

  inline void say_default_() { SERIAL_ECHOPGM("#define DEFAULT_"); }

  /**
   * PID Autotuning (M303)
   *
   * Alternately heat and cool the nozzle, observing its behavior to
   * determine the best PID values to achieve a stable temperature.
   * Needs sufficient heater power to make some overshoot at target
   * temperature to succeed.
   */
  void Temperature::PID_autotune(const float &target, const heater_id_t heater_id, const int8_t ncycles, const bool set_result/*=false*/) {
    float current_temp = 0.0;
    int cycles = 0;
    bool heating = true;

    millis_t next_temp_ms = millis(), t1 = next_temp_ms, t2 = next_temp_ms;
    long t_high = 0, t_low = 0;

    long bias, d;
    PID_t tune_pid = { 0, 0, 0 };
    float maxT = 0, minT = 10000;

    const bool isbed = (heater_id == H_BED);

    #if HAS_PID_FOR_BOTH
      #define GHV(B,H) (isbed ? (B) : (H))
      #define SHV(B,H) do{ if (isbed) temp_bed.soft_pwm_amount = B; else temp_hotend[heater_id].soft_pwm_amount = H; }while(0)
      #define ONHEATINGSTART() (isbed ? printerEventLEDs.onBedHeatingStart() : printerEventLEDs.onHotendHeatingStart())
      #define ONHEATING(S,C,T) (isbed ? printerEventLEDs.onBedHeating(S,C,T) : printerEventLEDs.onHotendHeating(S,C,T))
    #elif ENABLED(PIDTEMPBED)
      #define GHV(B,H) B
      #define SHV(B,H) (temp_bed.soft_pwm_amount = B)
      #define ONHEATINGSTART() printerEventLEDs.onBedHeatingStart()
      #define ONHEATING(S,C,T) printerEventLEDs.onBedHeating(S,C,T)
    #else
      #define GHV(B,H) H
      #define SHV(B,H) (temp_hotend[heater_id].soft_pwm_amount = H)
      #define ONHEATINGSTART() printerEventLEDs.onHotendHeatingStart()
      #define ONHEATING(S,C,T) printerEventLEDs.onHotendHeating(S,C,T)
    #endif
    #define WATCH_PID BOTH(WATCH_BED, PIDTEMPBED) || BOTH(WATCH_HOTENDS, PIDTEMP)

    #if WATCH_PID
      #if ALL(THERMAL_PROTECTION_HOTENDS, PIDTEMP, THERMAL_PROTECTION_BED, PIDTEMPBED)
        #define GTV(B,H) (isbed ? (B) : (H))
      #elif BOTH(THERMAL_PROTECTION_HOTENDS, PIDTEMP)
        #define GTV(B,H) (H)
      #else
        #define GTV(B,H) (B)
      #endif
      const uint16_t watch_temp_period = GTV(WATCH_BED_TEMP_PERIOD, WATCH_TEMP_PERIOD);
      const uint8_t watch_temp_increase = GTV(WATCH_BED_TEMP_INCREASE, WATCH_TEMP_INCREASE);
      const float watch_temp_target = target - float(watch_temp_increase + GTV(TEMP_BED_HYSTERESIS, TEMP_HYSTERESIS) + 1);
      millis_t temp_change_ms = next_temp_ms + SEC_TO_MS(watch_temp_period);
      float next_watch_temp = 0.0;
      bool heated = false;
    #endif

    TERN_(HAS_AUTO_FAN, next_auto_fan_check_ms = next_temp_ms + 2500UL);

    if (target > GHV(BED_MAX_TARGET, temp_range[heater_id].maxtemp - HOTEND_OVERSHOOT)) {
      SERIAL_ECHOLNPGM(STR_PID_TEMP_TOO_HIGH);
      TERN_(EXTENSIBLE_UI, ExtUI::onPidTuning(ExtUI::result_t::PID_TEMP_TOO_HIGH));
      return;
    }

    SERIAL_ECHOLNPGM(STR_PID_AUTOTUNE_START);

    disable_all_heaters();
    TERN_(AUTO_POWER_CONTROL, powerManager.power_on());

    SHV(bias = d = (MAX_BED_POWER) >> 1, bias = d = (PID_MAX) >> 1);

    #if ENABLED(PRINTER_EVENT_LEDS)
      const float start_temp = GHV(temp_bed.celsius, temp_hotend[heater_id].celsius);
      LEDColor color = ONHEATINGSTART();
    #endif

    TERN_(NO_FAN_SLOWING_IN_PID_TUNING, adaptive_fan_slowing = false);

    // PID Tuning loop
    wait_for_heatup = true; // Can be interrupted with M108
    while (wait_for_heatup) {

      const millis_t ms = millis();

      if (raw_temps_ready) { // temp sample ready
        updateTemperaturesFromRawValues();

        // Get the current temperature and constrain it
        current_temp = GHV(temp_bed.celsius, temp_hotend[heater_id].celsius);
        NOLESS(maxT, current_temp);
        NOMORE(minT, current_temp);

        #if ENABLED(PRINTER_EVENT_LEDS)
          ONHEATING(start_temp, current_temp, target);
        #endif

        #if HAS_AUTO_FAN
          if (ELAPSED(ms, next_auto_fan_check_ms)) {
            checkExtruderAutoFans();
            next_auto_fan_check_ms = ms + 2500UL;
          }
        #endif

        if (heating && current_temp > target) {
          if (ELAPSED(ms, t2 + 5000UL)) {
            heating = false;
            SHV((bias - d) >> 1, (bias - d) >> 1);
            t1 = ms;
            t_high = t1 - t2;
            maxT = target;
          }
        }

        if (!heating && current_temp < target) {
          if (ELAPSED(ms, t1 + 5000UL)) {
            heating = true;
            t2 = ms;
            t_low = t2 - t1;
            if (cycles > 0) {
              const long max_pow = GHV(MAX_BED_POWER, PID_MAX);
              bias += (d * (t_high - t_low)) / (t_low + t_high);
              LIMIT(bias, 20, max_pow - 20);
              d = (bias > max_pow >> 1) ? max_pow - 1 - bias : bias;

              SERIAL_ECHOPAIR(STR_BIAS, bias, STR_D_COLON, d, STR_T_MIN, minT, STR_T_MAX, maxT);
              if (cycles > 2) {
                const float Ku = (4.0f * d) / (float(M_PI) * (maxT - minT) * 0.5f),
                            Tu = float(t_low + t_high) * 0.001f,
                            pf = isbed ? 0.2f : 0.6f,
                            df = isbed ? 1.0f / 3.0f : 1.0f / 8.0f;

                SERIAL_ECHOPAIR(STR_KU, Ku, STR_TU, Tu);
                if (isbed) { // Do not remove this otherwise PID autotune won't work right for the bed!
                  tune_pid.Kp = Ku * 0.2f;
                  tune_pid.Ki = 2 * tune_pid.Kp / Tu;
                  tune_pid.Kd = tune_pid.Kp * Tu / 3;
                  SERIAL_ECHOLNPGM("\n" " No overshoot"); // Works far better for the bed. Classic and some have bad ringing.
                  SERIAL_ECHOLNPAIR(STR_KP, tune_pid.Kp, STR_KI, tune_pid.Ki, STR_KD, tune_pid.Kd);
                }
                else {
                  tune_pid.Kp = Ku * pf;
                  tune_pid.Kd = tune_pid.Kp * Tu * df;
                  tune_pid.Ki = 2 * tune_pid.Kp / Tu;
                  SERIAL_ECHOLNPGM("\n" STR_CLASSIC_PID);
                  SERIAL_ECHOLNPAIR(STR_KP, tune_pid.Kp, STR_KI, tune_pid.Ki, STR_KD, tune_pid.Kd);
                }

                /**
                tune_pid.Kp = 0.33 * Ku;
                tune_pid.Ki = tune_pid.Kp / Tu;
                tune_pid.Kd = tune_pid.Kp * Tu / 3;
                SERIAL_ECHOLNPGM(" Some overshoot");
                SERIAL_ECHOLNPAIR(" Kp: ", tune_pid.Kp, " Ki: ", tune_pid.Ki, " Kd: ", tune_pid.Kd, " No overshoot");
                tune_pid.Kp = 0.2 * Ku;
                tune_pid.Ki = 2 * tune_pid.Kp / Tu;
                tune_pid.Kd = tune_pid.Kp * Tu / 3;
                SERIAL_ECHOPAIR(" Kp: ", tune_pid.Kp, " Ki: ", tune_pid.Ki, " Kd: ", tune_pid.Kd);
                */
              }
            }
            SHV((bias + d) >> 1, (bias + d) >> 1);
            cycles++;
            minT = target;
          }
        }
      }

      // Did the temperature overshoot very far?
      #ifndef MAX_OVERSHOOT_PID_AUTOTUNE
        #define MAX_OVERSHOOT_PID_AUTOTUNE 30
      #endif
      if (current_temp > target + MAX_OVERSHOOT_PID_AUTOTUNE) {
        SERIAL_ECHOLNPGM(STR_PID_TEMP_TOO_HIGH);
        TERN_(EXTENSIBLE_UI, ExtUI::onPidTuning(ExtUI::result_t::PID_TEMP_TOO_HIGH));
        break;
      }

      // Report heater states every 2 seconds
      if (ELAPSED(ms, next_temp_ms)) {
        #if HAS_TEMP_SENSOR
          print_heater_states(isbed ? active_extruder : heater_id);
          SERIAL_EOL();
        #endif
        next_temp_ms = ms + 2000UL;

        // Make sure heating is actually working
        #if WATCH_PID
          if (BOTH(WATCH_BED, WATCH_HOTENDS) || isbed == DISABLED(WATCH_HOTENDS)) {
            if (!heated) {                                            // If not yet reached target...
              if (current_temp > next_watch_temp) {                   // Over the watch temp?
                next_watch_temp = current_temp + watch_temp_increase; // - set the next temp to watch for
                temp_change_ms = ms + SEC_TO_MS(watch_temp_period);     // - move the expiration timer up
                if (current_temp > watch_temp_target) heated = true;  // - Flag if target temperature reached
              }
              else if (ELAPSED(ms, temp_change_ms))                   // Watch timer expired
                _temp_error(heater_id, str_t_heating_failed, GET_TEXT(MSG_HEATING_FAILED_LCD));
            }
            else if (current_temp < target - (MAX_OVERSHOOT_PID_AUTOTUNE)) // Heated, then temperature fell too far?
              _temp_error(heater_id, str_t_thermal_runaway, GET_TEXT(MSG_THERMAL_RUNAWAY));
          }
        #endif
      } // every 2 seconds

      // Timeout after MAX_CYCLE_TIME_PID_AUTOTUNE minutes since the last undershoot/overshoot cycle
      #ifndef MAX_CYCLE_TIME_PID_AUTOTUNE
        #define MAX_CYCLE_TIME_PID_AUTOTUNE 20L
      #endif
      if ((ms - _MIN(t1, t2)) > (MAX_CYCLE_TIME_PID_AUTOTUNE * 60L * 1000L)) {
        TERN_(DWIN_CREALITY_LCD, DWIN_Popup_Temperature(0));
        TERN_(EXTENSIBLE_UI, ExtUI::onPidTuning(ExtUI::result_t::PID_TUNING_TIMEOUT));
        SERIAL_ECHOLNPGM(STR_PID_TIMEOUT);
        break;
      }

      if (cycles > ncycles && cycles > 2) {
        SERIAL_ECHOLNPGM(STR_PID_AUTOTUNE_FINISHED);

        #if HAS_PID_FOR_BOTH
          const char * const estring = GHV(PSTR("bed"), NUL_STR);
          say_default_(); serialprintPGM(estring); SERIAL_ECHOLNPAIR("Kp ", tune_pid.Kp);
          say_default_(); serialprintPGM(estring); SERIAL_ECHOLNPAIR("Ki ", tune_pid.Ki);
          say_default_(); serialprintPGM(estring); SERIAL_ECHOLNPAIR("Kd ", tune_pid.Kd);
        #elif ENABLED(PIDTEMP)
          say_default_(); SERIAL_ECHOLNPAIR("Kp ", tune_pid.Kp);
          say_default_(); SERIAL_ECHOLNPAIR("Ki ", tune_pid.Ki);
          say_default_(); SERIAL_ECHOLNPAIR("Kd ", tune_pid.Kd);
        #else
          say_default_(); SERIAL_ECHOLNPAIR("bedKp ", tune_pid.Kp);
          say_default_(); SERIAL_ECHOLNPAIR("bedKi ", tune_pid.Ki);
          say_default_(); SERIAL_ECHOLNPAIR("bedKd ", tune_pid.Kd);
        #endif

        #define _SET_BED_PID() do { \
          temp_bed.pid.Kp = tune_pid.Kp; \
          temp_bed.pid.Ki = scalePID_i(tune_pid.Ki); \
          temp_bed.pid.Kd = scalePID_d(tune_pid.Kd); \
        }while(0)

        #define _SET_EXTRUDER_PID() do { \
          PID_PARAM(Kp, heater_id) = tune_pid.Kp; \
          PID_PARAM(Ki, heater_id) = scalePID_i(tune_pid.Ki); \
          PID_PARAM(Kd, heater_id) = scalePID_d(tune_pid.Kd); \
          updatePID(); }while(0)

        // Use the result? (As with "M303 U1")
        if (set_result) {
          #if HAS_PID_FOR_BOTH
            if (isbed) _SET_BED_PID(); else _SET_EXTRUDER_PID();
          #elif ENABLED(PIDTEMP)
            _SET_EXTRUDER_PID();
          #else
            _SET_BED_PID();
          #endif
        }

        TERN_(PRINTER_EVENT_LEDS, printerEventLEDs.onPidTuningDone(color));

        TERN_(EXTENSIBLE_UI, ExtUI::onPidTuning(ExtUI::result_t::PID_DONE));

        goto EXIT_M303;
      }

      // Run HAL idle tasks
      TERN_(HAL_IDLETASK, HAL_idletask());

      // Run UI update
      TERN(DWIN_CREALITY_LCD, DWIN_Update(), ui.update());
    }
    wait_for_heatup = false;

    disable_all_heaters();

    TERN_(PRINTER_EVENT_LEDS, printerEventLEDs.onPidTuningDone(color));

    TERN_(EXTENSIBLE_UI, ExtUI::onPidTuning(ExtUI::result_t::PID_DONE));

    EXIT_M303:
      TERN_(NO_FAN_SLOWING_IN_PID_TUNING, adaptive_fan_slowing = true);
      return;
  }

#endif // HAS_PID_HEATING

/**
 * Class and Instance Methods
 */

int16_t Temperature::getHeaterPower(const heater_id_t heater_id) {
  switch (heater_id) {
    #if HAS_HEATED_BED
      case H_BED: return temp_bed.soft_pwm_amount;
    #endif
    #if HAS_HEATED_CHAMBER
      case H_CHAMBER: return temp_chamber.soft_pwm_amount;
    #endif
    default:
      return TERN0(HAS_HOTEND, temp_hotend[heater_id].soft_pwm_amount);
  }
}

#define _EFANOVERLAP(A,B) _FANOVERLAP(E##A,B)

#if HAS_AUTO_FAN

  #define CHAMBER_FAN_INDEX HOTENDS

  void Temperature::checkExtruderAutoFans() {
    #define _EFAN(B,A) _EFANOVERLAP(A,B) ? B :
    static const uint8_t fanBit[] PROGMEM = {
      0
      #if HAS_MULTI_HOTEND
        #define _NEXT_FAN(N) , REPEAT2(N,_EFAN,N) N
        RREPEAT_S(1, HOTENDS, _NEXT_FAN)
      #endif
      #if HAS_AUTO_CHAMBER_FAN
        #define _CFAN(B) _FANOVERLAP(CHAMBER,B) ? B :
        , REPEAT(HOTENDS,_CFAN) (HOTENDS)
      #endif
    };

    uint8_t fanState = 0;
    HOTEND_LOOP()
      if (temp_hotend[e].celsius >= EXTRUDER_AUTO_FAN_TEMPERATURE)
        SBI(fanState, pgm_read_byte(&fanBit[e]));

    #if HAS_AUTO_CHAMBER_FAN
      if (temp_chamber.celsius >= CHAMBER_AUTO_FAN_TEMPERATURE)
        SBI(fanState, pgm_read_byte(&fanBit[CHAMBER_FAN_INDEX]));
    #endif

    #define _UPDATE_AUTO_FAN(P,D,A) do{                  \
      if (PWM_PIN(P##_AUTO_FAN_PIN) && A < 255)          \
        analogWrite(pin_t(P##_AUTO_FAN_PIN), D ? A : 0); \
      else                                               \
        WRITE(P##_AUTO_FAN_PIN, D);                      \
    }while(0)

    uint8_t fanDone = 0;
    LOOP_L_N(f, COUNT(fanBit)) {
      const uint8_t realFan = pgm_read_byte(&fanBit[f]);
      if (TEST(fanDone, realFan)) continue;
      const bool fan_on = TEST(fanState, realFan);
      switch (f) {
        #if ENABLED(AUTO_POWER_CHAMBER_FAN)
          case CHAMBER_FAN_INDEX:
            chamberfan_speed = fan_on ? CHAMBER_AUTO_FAN_SPEED : 0;
            break;
        #endif
        default:
          #if ENABLED(AUTO_POWER_E_FANS)
            autofan_speed[realFan] = fan_on ? EXTRUDER_AUTO_FAN_SPEED : 0;
          #endif
          break;
      }

      switch (f) {
        #if HAS_AUTO_FAN_0
          case 0: _UPDATE_AUTO_FAN(E0, fan_on, EXTRUDER_AUTO_FAN_SPEED); break;
        #endif
        #if HAS_AUTO_FAN_1
          case 1: _UPDATE_AUTO_FAN(E1, fan_on, EXTRUDER_AUTO_FAN_SPEED); break;
        #endif
        #if HAS_AUTO_FAN_2
          case 2: _UPDATE_AUTO_FAN(E2, fan_on, EXTRUDER_AUTO_FAN_SPEED); break;
        #endif
        #if HAS_AUTO_FAN_3
          case 3: _UPDATE_AUTO_FAN(E3, fan_on, EXTRUDER_AUTO_FAN_SPEED); break;
        #endif
        #if HAS_AUTO_FAN_4
          case 4: _UPDATE_AUTO_FAN(E4, fan_on, EXTRUDER_AUTO_FAN_SPEED); break;
        #endif
        #if HAS_AUTO_FAN_5
          case 5: _UPDATE_AUTO_FAN(E5, fan_on, EXTRUDER_AUTO_FAN_SPEED); break;
        #endif
        #if HAS_AUTO_FAN_6
          case 6: _UPDATE_AUTO_FAN(E6, fan_on, EXTRUDER_AUTO_FAN_SPEED); break;
        #endif
        #if HAS_AUTO_FAN_7
          case 7: _UPDATE_AUTO_FAN(E7, fan_on, EXTRUDER_AUTO_FAN_SPEED); break;
        #endif
        #if HAS_AUTO_CHAMBER_FAN && !AUTO_CHAMBER_IS_E
          case CHAMBER_FAN_INDEX: _UPDATE_AUTO_FAN(CHAMBER, fan_on, CHAMBER_AUTO_FAN_SPEED); break;
        #endif
      }
      SBI(fanDone, realFan);
    }
  }

#endif // HAS_AUTO_FAN

//
// Temperature Error Handlers
//

inline void loud_kill(PGM_P const lcd_msg, const heater_id_t heater_id) {
  marlin_state = MF_KILLED;
  #if USE_BEEPER
    thermalManager.disable_all_heaters();
    for (uint8_t i = 20; i--;) {
      WRITE(BEEPER_PIN, HIGH);
      delay(25);
      watchdog_refresh();
      WRITE(BEEPER_PIN, LOW);
      delay(40);
      watchdog_refresh();
      delay(40);
      watchdog_refresh();
    }
    WRITE(BEEPER_PIN, HIGH);
  #endif
  kill(lcd_msg, HEATER_PSTR(heater_id));
}

void Temperature::_temp_error(const heater_id_t heater_id, PGM_P const serial_msg, PGM_P const lcd_msg) {

  static uint8_t killed = 0;

  if (IsRunning() && TERN1(BOGUS_TEMPERATURE_GRACE_PERIOD, killed == 2)) {
    SERIAL_ERROR_START();
    serialprintPGM(serial_msg);
    SERIAL_ECHOPGM(STR_STOPPED_HEATER);
    if (heater_id >= 0)
      SERIAL_ECHO((int)heater_id);
    else if (TERN0(HAS_HEATED_CHAMBER, heater_id == H_CHAMBER))
      SERIAL_ECHOPGM(STR_HEATER_CHAMBER);
    else
      SERIAL_ECHOPGM(STR_HEATER_BED);
    SERIAL_EOL();
  }

  disable_all_heaters(); // always disable (even for bogus temp)
  watchdog_refresh();

  #if BOGUS_TEMPERATURE_GRACE_PERIOD
    const millis_t ms = millis();
    static millis_t expire_ms;
    switch (killed) {
      case 0:
        expire_ms = ms + BOGUS_TEMPERATURE_GRACE_PERIOD;
        ++killed;
        break;
      case 1:
        if (ELAPSED(ms, expire_ms)) ++killed;
        break;
      case 2:
        loud_kill(lcd_msg, heater_id);
        ++killed;
        break;
    }
  #elif defined(BOGUS_TEMPERATURE_GRACE_PERIOD)
    UNUSED(killed);
  #else
    if (!killed) { killed = 1; loud_kill(lcd_msg, heater_id); }
  #endif
}

void Temperature::max_temp_error(const heater_id_t heater_id) {
  #if ENABLED(DWIN_CREALITY_LCD) && (HAS_HOTEND || HAS_HEATED_BED)
    DWIN_Popup_Temperature(1);
  #endif
  _temp_error(heater_id, PSTR(STR_T_MAXTEMP), GET_TEXT(MSG_ERR_MAXTEMP));
}

void Temperature::min_temp_error(const heater_id_t heater_id) {
  #if ENABLED(DWIN_CREALITY_LCD) && (HAS_HOTEND || HAS_HEATED_BED)
    DWIN_Popup_Temperature(0);
  #endif
  _temp_error(heater_id, PSTR(STR_T_MINTEMP), GET_TEXT(MSG_ERR_MINTEMP));
}

#if HAS_HOTEND
  #if ENABLED(PID_DEBUG)
    extern bool pid_debug_flag;
  #endif

  float Temperature::get_pid_output_hotend(const uint8_t E_NAME) {
    const uint8_t ee = HOTEND_INDEX;
    #if ENABLED(PIDTEMP)
      #if DISABLED(PID_OPENLOOP)
        static hotend_pid_t work_pid[HOTENDS];
        static float temp_iState[HOTENDS] = { 0 },
                     temp_dState[HOTENDS] = { 0 };
        static bool pid_reset[HOTENDS] = { false };
        const float pid_error = temp_hotend[ee].target - temp_hotend[ee].celsius;

        float pid_output;

        if (temp_hotend[ee].target == 0
          || pid_error < -(PID_FUNCTIONAL_RANGE)
          || TERN0(HEATER_IDLE_HANDLER, heater_idle[ee].timed_out)
        ) {
          pid_output = 0;
          pid_reset[ee] = true;
        }
        else if (pid_error > PID_FUNCTIONAL_RANGE) {
          pid_output = BANG_MAX;
          pid_reset[ee] = true;
        }
        else {
          if (pid_reset[ee]) {
            temp_iState[ee] = 0.0;
            work_pid[ee].Kd = 0.0;
            pid_reset[ee] = false;
          }

          work_pid[ee].Kd = work_pid[ee].Kd + PID_K2 * (PID_PARAM(Kd, ee) * (temp_dState[ee] - temp_hotend[ee].celsius) - work_pid[ee].Kd);
          const float max_power_over_i_gain = float(PID_MAX) / PID_PARAM(Ki, ee) - float(MIN_POWER);
          temp_iState[ee] = constrain(temp_iState[ee] + pid_error, 0, max_power_over_i_gain);
          work_pid[ee].Kp = PID_PARAM(Kp, ee) * pid_error;
          work_pid[ee].Ki = PID_PARAM(Ki, ee) * temp_iState[ee];

          pid_output = work_pid[ee].Kp + work_pid[ee].Ki + work_pid[ee].Kd + float(MIN_POWER);

          #if ENABLED(PID_EXTRUSION_SCALING)
            #if HOTENDS == 1
              constexpr bool this_hotend = true;
            #else
              const bool this_hotend = (ee == active_extruder);
            #endif
            work_pid[ee].Kc = 0;
            if (this_hotend) {
              const long e_position = stepper.position(E_AXIS);
              if (e_position > last_e_position) {
                lpq[lpq_ptr] = e_position - last_e_position;
                last_e_position = e_position;
              }
              else
                lpq[lpq_ptr] = 0;

              if (++lpq_ptr >= lpq_len) lpq_ptr = 0;
              work_pid[ee].Kc = (lpq[lpq_ptr] * planner.steps_to_mm[E_AXIS]) * PID_PARAM(Kc, ee);
              pid_output += work_pid[ee].Kc;
            }
          #endif // PID_EXTRUSION_SCALING
          #if ENABLED(PID_FAN_SCALING)
            if (fan_speed[active_extruder] > PID_FAN_SCALING_MIN_SPEED) {
              work_pid[ee].Kf = PID_PARAM(Kf, ee) + (PID_FAN_SCALING_LIN_FACTOR) * fan_speed[active_extruder];
              pid_output += work_pid[ee].Kf;
            }
            //pid_output -= work_pid[ee].Ki;
            //pid_output += work_pid[ee].Ki * work_pid[ee].Kf
          #endif // PID_FAN_SCALING
          LIMIT(pid_output, 0, PID_MAX);
        }
        temp_dState[ee] = temp_hotend[ee].celsius;

      #else // PID_OPENLOOP

        const float pid_output = constrain(temp_hotend[ee].target, 0, PID_MAX);

      #endif // PID_OPENLOOP

      #if ENABLED(PID_DEBUG)
        if (ee == active_extruder && pid_debug_flag) {
          SERIAL_ECHO_START();
          SERIAL_ECHOPAIR(STR_PID_DEBUG, ee, STR_PID_DEBUG_INPUT, temp_hotend[ee].celsius, STR_PID_DEBUG_OUTPUT, pid_output);
          #if DISABLED(PID_OPENLOOP)
          {
            SERIAL_ECHOPAIR(
              STR_PID_DEBUG_PTERM, work_pid[ee].Kp,
              STR_PID_DEBUG_ITERM, work_pid[ee].Ki,
              STR_PID_DEBUG_DTERM, work_pid[ee].Kd
              #if ENABLED(PID_EXTRUSION_SCALING)
                , STR_PID_DEBUG_CTERM, work_pid[ee].Kc
              #endif
            );
          }
          #endif
          SERIAL_EOL();
        }
      #endif // PID_DEBUG

    #else // No PID enabled

      const bool is_idling = TERN0(HEATER_IDLE_HANDLER, heater_idle[ee].timed_out);
      const float pid_output = (!is_idling && temp_hotend[ee].celsius < temp_hotend[ee].target) ? BANG_MAX : 0;

    #endif

    return pid_output;
  }

#endif // HAS_HOTEND

#if ENABLED(PIDTEMPBED)

  float Temperature::get_pid_output_bed() {

    #if DISABLED(PID_OPENLOOP)

      static PID_t work_pid{0};
      static float temp_iState = 0, temp_dState = 0;
      static bool pid_reset = true;
      float pid_output = 0;
      const float max_power_over_i_gain = float(MAX_BED_POWER) / temp_bed.pid.Ki - float(MIN_BED_POWER),
                  pid_error = temp_bed.target - temp_bed.celsius;

      if (!temp_bed.target || pid_error < -(PID_FUNCTIONAL_RANGE)) {
        pid_output = 0;
        pid_reset = true;
      }
      else if (pid_error > PID_FUNCTIONAL_RANGE) {
        pid_output = MAX_BED_POWER;
        pid_reset = true;
      }
      else {
        if (pid_reset) {
          temp_iState = 0.0;
          work_pid.Kd = 0.0;
          pid_reset = false;
        }

        temp_iState = constrain(temp_iState + pid_error, 0, max_power_over_i_gain);

        work_pid.Kp = temp_bed.pid.Kp * pid_error;
        work_pid.Ki = temp_bed.pid.Ki * temp_iState;
        work_pid.Kd = work_pid.Kd + PID_K2 * (temp_bed.pid.Kd * (temp_dState - temp_bed.celsius) - work_pid.Kd);

        temp_dState = temp_bed.celsius;

        pid_output = constrain(work_pid.Kp + work_pid.Ki + work_pid.Kd + float(MIN_BED_POWER), 0, MAX_BED_POWER);
      }

    #else // PID_OPENLOOP

      const float pid_output = constrain(temp_bed.target, 0, MAX_BED_POWER);

    #endif // PID_OPENLOOP

    #if ENABLED(PID_BED_DEBUG)
    {
      SERIAL_ECHO_MSG(
        " PID_BED_DEBUG : Input ", temp_bed.celsius, " Output ", pid_output,
        #if DISABLED(PID_OPENLOOP)
          STR_PID_DEBUG_PTERM, work_pid.Kp,
          STR_PID_DEBUG_ITERM, work_pid.Ki,
          STR_PID_DEBUG_DTERM, work_pid.Kd,
        #endif
      );
    }
    #endif

    return pid_output;
  }

#endif // PIDTEMPBED

/**
 * Manage heating activities for extruder hot-ends and a heated bed
 *  - Acquire updated temperature readings
 *    - Also resets the watchdog timer
 *  - Invoke thermal runaway protection
 *  - Manage extruder auto-fan
 *  - Apply filament width to the extrusion rate (may move)
 *  - Update the heated bed PID output value
 */
void Temperature::manage_heater() {

  #if EARLY_WATCHDOG
    // If thermal manager is still not running, make sure to at least reset the watchdog!
    if (!inited) return watchdog_refresh();
  #endif

  #if ENABLED(EMERGENCY_PARSER)
    if (emergency_parser.killed_by_M112) kill(M112_KILL_STR, nullptr, true);

    if (emergency_parser.quickstop_by_M410) {
      emergency_parser.quickstop_by_M410 = false; // quickstop_stepper may call idle so clear this now!
      quickstop_stepper();
    }
  #endif

  if (!raw_temps_ready) return;

  updateTemperaturesFromRawValues(); // also resets the watchdog

  #if DISABLED(IGNORE_THERMOCOUPLE_ERRORS)
    #if TEMP_SENSOR_0_IS_MAX_TC
      if (temp_hotend[0].celsius > _MIN(HEATER_0_MAXTEMP, TEMP_SENSOR_0_MAX_TC_TMAX - 1.0)) max_temp_error(H_E0);
      if (temp_hotend[0].celsius < _MAX(HEATER_0_MINTEMP, TEMP_SENSOR_0_MAX_TC_TMIN + .01)) min_temp_error(H_E0);
    #endif
    #if TEMP_SENSOR_1_IS_MAX_TC
      if (temp_hotend[1].celsius > _MIN(HEATER_1_MAXTEMP, TEMP_SENSOR_1_MAX_TC_TMAX - 1.0)) max_temp_error(H_E1);
      if (temp_hotend[1].celsius < _MAX(HEATER_1_MINTEMP, TEMP_SENSOR_1_MAX_TC_TMIN + .01)) min_temp_error(H_E1);
    #endif
  #endif

  millis_t ms = millis();

  #if HAS_HOTEND

    HOTEND_LOOP() {
      #if ENABLED(THERMAL_PROTECTION_HOTENDS)
        if (degHotend(e) > temp_range[e].maxtemp) max_temp_error((heater_id_t)e);
      #endif

      TERN_(HEATER_IDLE_HANDLER, heater_idle[e].update(ms));

      #if ENABLED(THERMAL_PROTECTION_HOTENDS)
        // Check for thermal runaway
        tr_state_machine[e].run(temp_hotend[e].celsius, temp_hotend[e].target, (heater_id_t)e, THERMAL_PROTECTION_PERIOD, THERMAL_PROTECTION_HYSTERESIS);
      #endif

      temp_hotend[e].soft_pwm_amount = (temp_hotend[e].celsius > temp_range[e].mintemp || is_preheating(e)) && temp_hotend[e].celsius < temp_range[e].maxtemp ? (int)get_pid_output_hotend(e) >> 1 : 0;

      #if WATCH_HOTENDS
        // Make sure temperature is increasing
        if (watch_hotend[e].next_ms && ELAPSED(ms, watch_hotend[e].next_ms)) {  // Time to check this extruder?
          if (degHotend(e) < watch_hotend[e].target) {                          // Failed to increase enough?
            TERN_(DWIN_CREALITY_LCD, DWIN_Popup_Temperature(0));
            _temp_error((heater_id_t)e, str_t_heating_failed, GET_TEXT(MSG_HEATING_FAILED_LCD));
          }
          else                                                                  // Start again if the target is still far off
            start_watching_hotend(e);
        }
      #endif

      #if ENABLED(TEMP_SENSOR_1_AS_REDUNDANT)
        // Make sure measured temperatures are close together
        if (ABS(temp_hotend[0].celsius - redundant_temperature) > MAX_REDUNDANT_TEMP_SENSOR_DIFF)
          _temp_error(H_E0, PSTR(STR_REDUNDANCY), GET_TEXT(MSG_ERR_REDUNDANT_TEMP));
      #endif

    } // HOTEND_LOOP

  #endif // HAS_HOTEND

  #if HAS_AUTO_FAN
    if (ELAPSED(ms, next_auto_fan_check_ms)) { // only need to check fan state very infrequently
      checkExtruderAutoFans();
      next_auto_fan_check_ms = ms + 2500UL;
    }
  #endif

  #if ENABLED(FILAMENT_WIDTH_SENSOR)
    /**
     * Dynamically set the volumetric multiplier based
     * on the delayed Filament Width measurement.
     */
    filwidth.update_volumetric();
  #endif

  #if HAS_HEATED_BED

    #if ENABLED(THERMAL_PROTECTION_BED)
      if (degBed() > BED_MAXTEMP) max_temp_error(H_BED);
    #endif

    #if WATCH_BED
      // Make sure temperature is increasing
      if (watch_bed.elapsed(ms)) {        // Time to check the bed?
        if (degBed() < watch_bed.target) {                              // Failed to increase enough?
          TERN_(DWIN_CREALITY_LCD, DWIN_Popup_Temperature(0));
          _temp_error(H_BED, str_t_heating_failed, GET_TEXT(MSG_HEATING_FAILED_LCD));
        }
        else                                                            // Start again if the target is still far off
          start_watching_bed();
      }
    #endif // WATCH_BED

    #if BOTH(PROBING_HEATERS_OFF, BED_LIMIT_SWITCHING)
      #define PAUSE_CHANGE_REQD 1
    #endif

    #if PAUSE_CHANGE_REQD
      static bool last_pause_state;
    #endif

    do {

      #if DISABLED(PIDTEMPBED)
        if (PENDING(ms, next_bed_check_ms)
          && TERN1(PAUSE_CHANGE_REQD, paused == last_pause_state)
        ) break;
        next_bed_check_ms = ms + BED_CHECK_INTERVAL;
        TERN_(PAUSE_CHANGE_REQD, last_pause_state = paused);
      #endif

      TERN_(HEATER_IDLE_HANDLER, heater_idle[IDLE_INDEX_BED].update(ms));

      #if HAS_THERMALLY_PROTECTED_BED
        tr_state_machine[RUNAWAY_IND_BED].run(temp_bed.celsius, temp_bed.target, H_BED, THERMAL_PROTECTION_BED_PERIOD, THERMAL_PROTECTION_BED_HYSTERESIS);
      #endif

      #if HEATER_IDLE_HANDLER
        if (heater_idle[IDLE_INDEX_BED].timed_out) {
          temp_bed.soft_pwm_amount = 0;
          #if DISABLED(PIDTEMPBED)
            WRITE_HEATER_BED(LOW);
          #endif
        }
        else
      #endif
      {
        #if ENABLED(PIDTEMPBED)
          temp_bed.soft_pwm_amount = WITHIN(temp_bed.celsius, BED_MINTEMP, BED_MAXTEMP) ? (int)get_pid_output_bed() >> 1 : 0;
        #else
          // Check if temperature is within the correct band
          if (WITHIN(temp_bed.celsius, BED_MINTEMP, BED_MAXTEMP)) {
            #if ENABLED(BED_LIMIT_SWITCHING)
              if (temp_bed.celsius >= temp_bed.target + BED_HYSTERESIS)
                temp_bed.soft_pwm_amount = 0;
              else if (temp_bed.celsius <= temp_bed.target - (BED_HYSTERESIS))
                temp_bed.soft_pwm_amount = MAX_BED_POWER >> 1;
            #else // !PIDTEMPBED && !BED_LIMIT_SWITCHING
              temp_bed.soft_pwm_amount = temp_bed.celsius < temp_bed.target ? MAX_BED_POWER >> 1 : 0;
            #endif
          }
          else {
            temp_bed.soft_pwm_amount = 0;
            WRITE_HEATER_BED(LOW);
          }
        #endif
      }

    } while (false);

  #endif // HAS_HEATED_BED

  #if HAS_HEATED_CHAMBER

    #ifndef CHAMBER_CHECK_INTERVAL
      #define CHAMBER_CHECK_INTERVAL 1000UL
    #endif

    #if ENABLED(THERMAL_PROTECTION_CHAMBER)
      if (degChamber() > CHAMBER_MAXTEMP) max_temp_error(H_CHAMBER);
    #endif

    #if WATCH_CHAMBER
      // Make sure temperature is increasing
      if (watch_chamber.elapsed(ms)) {              // Time to check the chamber?
        if (degChamber() < watch_chamber.target)    // Failed to increase enough?
          _temp_error(H_CHAMBER, str_t_heating_failed, GET_TEXT(MSG_HEATING_FAILED_LCD));
        else
          start_watching_chamber();                 // Start again if the target is still far off
      }
    #endif

    #if EITHER(CHAMBER_FAN, CHAMBER_VENT)
      if (temp_chamber.target > CHAMBER_MINTEMP) {
        flag_chamber_off = false;

        #if ENABLED(CHAMBER_FAN)
          #if CHAMBER_FAN_MODE == 0
            fan_chamber_pwm = CHAMBER_FAN_BASE;
          #elif CHAMBER_FAN_MODE == 1
            fan_chamber_pwm = (temp_chamber.celsius > temp_chamber.target) ? (CHAMBER_FAN_BASE) + (CHAMBER_FAN_FACTOR) * (temp_chamber.celsius - temp_chamber.target) : 0;
          #elif CHAMBER_FAN_MODE == 2
            fan_chamber_pwm = (CHAMBER_FAN_BASE) + (CHAMBER_FAN_FACTOR) * ABS(temp_chamber.celsius - temp_chamber.target);
            if (temp_chamber.soft_pwm_amount)
              fan_chamber_pwm += (CHAMBER_FAN_FACTOR) * 2;
          #endif
          NOMORE(fan_chamber_pwm, 225);
          set_fan_speed(2, fan_chamber_pwm); // TODO: instead of fan 2, set to chamber fan
        #endif

        #if ENABLED(CHAMBER_VENT)
          #ifndef MIN_COOLING_SLOPE_TIME_CHAMBER_VENT
            #define MIN_COOLING_SLOPE_TIME_CHAMBER_VENT 20
          #endif
          #ifndef MIN_COOLING_SLOPE_DEG_CHAMBER_VENT
            #define MIN_COOLING_SLOPE_DEG_CHAMBER_VENT 1.5
          #endif
          if (!flag_chamber_excess_heat && temp_chamber.celsius - temp_chamber.target >= HIGH_EXCESS_HEAT_LIMIT) {
            // Open vent after MIN_COOLING_SLOPE_TIME_CHAMBER_VENT seconds if the
            // temperature didn't drop at least MIN_COOLING_SLOPE_DEG_CHAMBER_VENT
            if (next_cool_check_ms_2 == 0 || ELAPSED(ms, next_cool_check_ms_2)) {
              if (old_temp - temp_chamber.celsius < float(MIN_COOLING_SLOPE_DEG_CHAMBER_VENT)) flag_chamber_excess_heat = true; //the bed is heating the chamber too much
              next_cool_check_ms_2 = ms + SEC_TO_MS(MIN_COOLING_SLOPE_TIME_CHAMBER_VENT);
              old_temp = temp_chamber.celsius;
            }
          }
          else {
            next_cool_check_ms_2 = 0;
            old_temp = 9999;
          }
          if (flag_chamber_excess_heat && (temp_chamber.celsius - temp_chamber.target <= -LOW_EXCESS_HEAT_LIMIT) ) {
            flag_chamber_excess_heat = false;
          }
        #endif
      }
      else if (!flag_chamber_off) {
        #if ENABLED(CHAMBER_FAN)
          flag_chamber_off = true;
          set_fan_speed(2, 0);
        #endif
        #if ENABLED(CHAMBER_VENT)
          flag_chamber_excess_heat = false;
          MOVE_SERVO(CHAMBER_VENT_SERVO_NR, 90);
        #endif
      }
    #endif

    if (ELAPSED(ms, next_chamber_check_ms)) {
      next_chamber_check_ms = ms + CHAMBER_CHECK_INTERVAL;

      if (WITHIN(temp_chamber.celsius, CHAMBER_MINTEMP, CHAMBER_MAXTEMP)) {
        if (flag_chamber_excess_heat) {
          temp_chamber.soft_pwm_amount = 0;
          #if ENABLED(CHAMBER_VENT)
            if (!flag_chamber_off) MOVE_SERVO(CHAMBER_VENT_SERVO_NR, temp_chamber.celsius <= temp_chamber.target ? 0 : 90);
          #endif
        }
        else {
          #if ENABLED(CHAMBER_LIMIT_SWITCHING)
            if (temp_chamber.celsius >= temp_chamber.target + TEMP_CHAMBER_HYSTERESIS)
              temp_chamber.soft_pwm_amount = 0;
            else if (temp_chamber.celsius <= temp_chamber.target - (TEMP_CHAMBER_HYSTERESIS))
              temp_chamber.soft_pwm_amount = (MAX_CHAMBER_POWER) >> 1;
          #else
            temp_chamber.soft_pwm_amount = temp_chamber.celsius < temp_chamber.target ? (MAX_CHAMBER_POWER) >> 1 : 0;
          #endif
          #if ENABLED(CHAMBER_VENT)
            if (!flag_chamber_off) MOVE_SERVO(CHAMBER_VENT_SERVO_NR, 0);
          #endif
        }
      }
      else {
        temp_chamber.soft_pwm_amount = 0;
        WRITE_HEATER_CHAMBER(LOW);
      }

      #if ENABLED(THERMAL_PROTECTION_CHAMBER)
        tr_state_machine[RUNAWAY_IND_CHAMBER].run(temp_chamber.celsius, temp_chamber.target, H_CHAMBER, THERMAL_PROTECTION_CHAMBER_PERIOD, THERMAL_PROTECTION_CHAMBER_HYSTERESIS);
      #endif
    }

    // TODO: Implement true PID pwm
    //temp_bed.soft_pwm_amount = WITHIN(temp_chamber.celsius, CHAMBER_MINTEMP, CHAMBER_MAXTEMP) ? (int)get_pid_output_chamber() >> 1 : 0;

  #endif // HAS_HEATED_CHAMBER

  UNUSED(ms);
}

#define TEMP_AD595(RAW)  ((RAW) * 5.0 * 100.0 / float(HAL_ADC_RANGE) / (OVERSAMPLENR) * (TEMP_SENSOR_AD595_GAIN) + TEMP_SENSOR_AD595_OFFSET)
#define TEMP_AD8495(RAW) ((RAW) * 6.6 * 100.0 / float(HAL_ADC_RANGE) / (OVERSAMPLENR) * (TEMP_SENSOR_AD8495_GAIN) + TEMP_SENSOR_AD8495_OFFSET)

/**
 * Bisect search for the range of the 'raw' value, then interpolate
 * proportionally between the under and over values.
 */
#define SCAN_THERMISTOR_TABLE(TBL,LEN) do{                            \
  uint8_t l = 0, r = LEN, m;                                          \
  for (;;) {                                                          \
    m = (l + r) >> 1;                                                 \
    if (!m) return int16_t(pgm_read_word(&TBL[0].celsius));           \
    if (m == l || m == r) return int16_t(pgm_read_word(&TBL[LEN-1].celsius)); \
    int16_t v00 = pgm_read_word(&TBL[m-1].value),                     \
          v10 = pgm_read_word(&TBL[m-0].value);                       \
         if (raw < v00) r = m;                                        \
    else if (raw > v10) l = m;                                        \
    else {                                                            \
      const int16_t v01 = int16_t(pgm_read_word(&TBL[m-1].celsius)),  \
                  v11 = int16_t(pgm_read_word(&TBL[m-0].celsius));    \
      return v01 + (raw - v00) * float(v11 - v01) / float(v10 - v00); \
    }                                                                 \
  }                                                                   \
}while(0)

#if HAS_USER_THERMISTORS

  user_thermistor_t Temperature::user_thermistor[USER_THERMISTORS]; // Initialized by settings.load()

  void Temperature::reset_user_thermistors() {
    user_thermistor_t default_user_thermistor[USER_THERMISTORS] = {
      #if TEMP_SENSOR_0_IS_CUSTOM
        { true, 0, 0, HOTEND0_PULLUP_RESISTOR_OHMS, HOTEND0_RESISTANCE_25C_OHMS, 0, 0, HOTEND0_BETA, 0 },
      #endif
      #if TEMP_SENSOR_1_IS_CUSTOM
        { true, 0, 0, HOTEND1_PULLUP_RESISTOR_OHMS, HOTEND1_RESISTANCE_25C_OHMS, 0, 0, HOTEND1_BETA, 0 },
      #endif
      #if TEMP_SENSOR_2_IS_CUSTOM
        { true, 0, 0, HOTEND2_PULLUP_RESISTOR_OHMS, HOTEND2_RESISTANCE_25C_OHMS, 0, 0, HOTEND2_BETA, 0 },
      #endif
      #if TEMP_SENSOR_3_IS_CUSTOM
        { true, 0, 0, HOTEND3_PULLUP_RESISTOR_OHMS, HOTEND3_RESISTANCE_25C_OHMS, 0, 0, HOTEND3_BETA, 0 },
      #endif
      #if TEMP_SENSOR_4_IS_CUSTOM
        { true, 0, 0, HOTEND4_PULLUP_RESISTOR_OHMS, HOTEND4_RESISTANCE_25C_OHMS, 0, 0, HOTEND4_BETA, 0 },
      #endif
      #if TEMP_SENSOR_5_IS_CUSTOM
        { true, 0, 0, HOTEND5_PULLUP_RESISTOR_OHMS, HOTEND5_RESISTANCE_25C_OHMS, 0, 0, HOTEND5_BETA, 0 },
      #endif
      #if TEMP_SENSOR_6_IS_CUSTOM
        { true, 0, 0, HOTEND6_PULLUP_RESISTOR_OHMS, HOTEND6_RESISTANCE_25C_OHMS, 0, 0, HOTEND6_BETA, 0 },
      #endif
      #if TEMP_SENSOR_7_IS_CUSTOM
        { true, 0, 0, HOTEND7_PULLUP_RESISTOR_OHMS, HOTEND7_RESISTANCE_25C_OHMS, 0, 0, HOTEND7_BETA, 0 },
      #endif
      #if TEMP_SENSOR_BED_IS_CUSTOM
        { true, 0, 0, BED_PULLUP_RESISTOR_OHMS, BED_RESISTANCE_25C_OHMS, 0, 0, BED_BETA, 0 },
      #endif
      #if TEMP_SENSOR_CHAMBER_IS_CUSTOM
        { true, 0, 0, CHAMBER_PULLUP_RESISTOR_OHMS, CHAMBER_RESISTANCE_25C_OHMS, 0, 0, CHAMBER_BETA, 0 }
      #endif
      #if TEMP_SENSOR_PROBE_IS_CUSTOM
        { true, 0, 0, PROBE_PULLUP_RESISTOR_OHMS, PROBE_RESISTANCE_25C_OHMS, 0, 0, PROBE_BETA, 0 }
      #endif
    };
    COPY(user_thermistor, default_user_thermistor);
  }

  void Temperature::log_user_thermistor(const uint8_t t_index, const bool eprom/*=false*/) {

    if (eprom)
      SERIAL_ECHOPGM("  M305 ");
    else
      SERIAL_ECHO_START();
    SERIAL_CHAR('P', '0' + t_index);

    const user_thermistor_t &t = user_thermistor[t_index];

    SERIAL_ECHOPAIR_F(" R", t.series_res, 1);
    SERIAL_ECHOPAIR_F_P(SP_T_STR, t.res_25, 1);
    SERIAL_ECHOPAIR_F_P(SP_B_STR, t.beta, 1);
    SERIAL_ECHOPAIR_F_P(SP_C_STR, t.sh_c_coeff, 9);
    SERIAL_ECHOPGM(" ; ");
    serialprintPGM(
      TERN_(TEMP_SENSOR_0_IS_CUSTOM, t_index == CTI_HOTEND_0 ? PSTR("HOTEND 0") :)
      TERN_(TEMP_SENSOR_1_IS_CUSTOM, t_index == CTI_HOTEND_1 ? PSTR("HOTEND 1") :)
      TERN_(TEMP_SENSOR_2_IS_CUSTOM, t_index == CTI_HOTEND_2 ? PSTR("HOTEND 2") :)
      TERN_(TEMP_SENSOR_3_IS_CUSTOM, t_index == CTI_HOTEND_3 ? PSTR("HOTEND 3") :)
      TERN_(TEMP_SENSOR_4_IS_CUSTOM, t_index == CTI_HOTEND_4 ? PSTR("HOTEND 4") :)
      TERN_(TEMP_SENSOR_5_IS_CUSTOM, t_index == CTI_HOTEND_5 ? PSTR("HOTEND 5") :)
      TERN_(TEMP_SENSOR_6_IS_CUSTOM, t_index == CTI_HOTEND_6 ? PSTR("HOTEND 6") :)
      TERN_(TEMP_SENSOR_7_IS_CUSTOM, t_index == CTI_HOTEND_7 ? PSTR("HOTEND 7") :)
      TERN_(TEMP_SENSOR_BED_IS_CUSTOM, t_index == CTI_BED ? PSTR("BED") :)
      TERN_(TEMP_SENSOR_CHAMBER_IS_CUSTOM, t_index == CTI_CHAMBER ? PSTR("CHAMBER") :)
      TERN_(TEMP_SENSOR_PROBE_IS_CUSTOM, t_index == CTI_PROBE ? PSTR("PROBE") :)
      nullptr
    );
    SERIAL_EOL();
  }

  float Temperature::user_thermistor_to_deg_c(const uint8_t t_index, const int raw) {
    //#if (MOTHERBOARD == BOARD_RAMPS_14_EFB)
    //  static uint32_t clocks_total = 0;
    //  static uint32_t calls = 0;
    //  uint32_t tcnt5 = TCNT5;
    //#endif

    if (!WITHIN(t_index, 0, COUNT(user_thermistor) - 1)) return 25;

    user_thermistor_t &t = user_thermistor[t_index];
    if (t.pre_calc) { // pre-calculate some variables
      t.pre_calc     = false;
      t.res_25_recip = 1.0f / t.res_25;
      t.res_25_log   = logf(t.res_25);
      t.beta_recip   = 1.0f / t.beta;
      t.sh_alpha     = RECIPROCAL(THERMISTOR_RESISTANCE_NOMINAL_C - (THERMISTOR_ABS_ZERO_C))
                        - (t.beta_recip * t.res_25_log) - (t.sh_c_coeff * cu(t.res_25_log));
    }

    // maximum adc value .. take into account the over sampling
    const int adc_max = MAX_RAW_THERMISTOR_VALUE,
              adc_raw = constrain(raw, 1, adc_max - 1); // constrain to prevent divide-by-zero

    const float adc_inverse = (adc_max - adc_raw) - 0.5f,
                resistance = t.series_res * (adc_raw + 0.5f) / adc_inverse,
                log_resistance = logf(resistance);

    float value = t.sh_alpha;
    value += log_resistance * t.beta_recip;
    if (t.sh_c_coeff != 0)
      value += t.sh_c_coeff * cu(log_resistance);
    value = 1.0f / value;

    //#if (MOTHERBOARD == BOARD_RAMPS_14_EFB)
    //  int32_t clocks = TCNT5 - tcnt5;
    //  if (clocks >= 0) {
    //    clocks_total += clocks;
    //    calls++;
    //  }
    //#endif

    // Return degrees C (up to 999, as the LCD only displays 3 digits)
    return _MIN(value + THERMISTOR_ABS_ZERO_C, 999);
  }
#endif

#if HAS_HOTEND
  // Derived from RepRap FiveD extruder::getTemperature()
  // For hot end temperature measurement.
  float Temperature::analog_to_celsius_hotend(const int raw, const uint8_t e) {
      if (e > HOTENDS - DISABLED(TEMP_SENSOR_1_AS_REDUNDANT)) {
        SERIAL_ERROR_START();
        SERIAL_ECHO((int)e);
        SERIAL_ECHOLNPGM(STR_INVALID_EXTRUDER_NUM);
        kill();
        return 0;
      }

    switch (e) {
      case 0:
        #if TEMP_SENSOR_0_IS_CUSTOM
          return user_thermistor_to_deg_c(CTI_HOTEND_0, raw);
        #elif TEMP_SENSOR_0_IS_MAX_TC
          return TERN(TEMP_SENSOR_0_IS_MAX31865, max31865_0.temperature(MAX31865_SENSOR_OHMS_0, MAX31865_CALIBRATION_OHMS_0), raw * 0.25);
        #elif TEMP_SENSOR_0_IS_AD595
          return TEMP_AD595(raw);
        #elif TEMP_SENSOR_0_IS_AD8495
          return TEMP_AD8495(raw);
        #else
          break;
        #endif
      case 1:
        #if TEMP_SENSOR_1_IS_CUSTOM
          return user_thermistor_to_deg_c(CTI_HOTEND_1, raw);
        #elif TEMP_SENSOR_1_IS_MAX_TC
          return TERN(TEMP_SENSOR_1_IS_MAX31865, max31865_1.temperature(MAX31865_SENSOR_OHMS_1, MAX31865_CALIBRATION_OHMS_1), raw * 0.25);
        #elif TEMP_SENSOR_1_IS_AD595
          return TEMP_AD595(raw);
        #elif TEMP_SENSOR_1_IS_AD8495
          return TEMP_AD8495(raw);
        #else
          break;
        #endif
      case 2:
        #if TEMP_SENSOR_2_IS_CUSTOM
          return user_thermistor_to_deg_c(CTI_HOTEND_2, raw);
        #elif TEMP_SENSOR_2_IS_AD595
          return TEMP_AD595(raw);
        #elif TEMP_SENSOR_2_IS_AD8495
          return TEMP_AD8495(raw);
        #else
          break;
        #endif
      case 3:
        #if TEMP_SENSOR_3_IS_CUSTOM
          return user_thermistor_to_deg_c(CTI_HOTEND_3, raw);
        #elif TEMP_SENSOR_3_IS_AD595
          return TEMP_AD595(raw);
        #elif TEMP_SENSOR_3_IS_AD8495
          return TEMP_AD8495(raw);
        #else
          break;
        #endif
      case 4:
        #if TEMP_SENSOR_4_IS_CUSTOM
          return user_thermistor_to_deg_c(CTI_HOTEND_4, raw);
        #elif TEMP_SENSOR_4_IS_AD595
          return TEMP_AD595(raw);
        #elif TEMP_SENSOR_4_IS_AD8495
          return TEMP_AD8495(raw);
        #else
          break;
        #endif
      case 5:
        #if TEMP_SENSOR_5_IS_CUSTOM
          return user_thermistor_to_deg_c(CTI_HOTEND_5, raw);
        #elif TEMP_SENSOR_5_IS_AD595
          return TEMP_AD595(raw);
        #elif TEMP_SENSOR_5_IS_AD8495
          return TEMP_AD8495(raw);
        #else
          break;
        #endif
      case 6:
        #if TEMP_SENSOR_6_IS_CUSTOM
          return user_thermistor_to_deg_c(CTI_HOTEND_6, raw);
        #elif TEMP_SENSOR_6_IS_AD595
          return TEMP_AD595(raw);
        #elif TEMP_SENSOR_6_IS_AD8495
          return TEMP_AD8495(raw);
        #else
          break;
        #endif
      case 7:
        #if TEMP_SENSOR_7_IS_CUSTOM
          return user_thermistor_to_deg_c(CTI_HOTEND_7, raw);
        #elif TEMP_SENSOR_7_IS_AD595
          return TEMP_AD595(raw);
        #elif TEMP_SENSOR_7_IS_AD8495
          return TEMP_AD8495(raw);
        #else
          break;
        #endif
      default: break;
    }

    #if HAS_HOTEND_THERMISTOR
      // Thermistor with conversion table?
      const temp_entry_t(*tt)[] = (temp_entry_t(*)[])(heater_ttbl_map[e]);
      SCAN_THERMISTOR_TABLE((*tt), heater_ttbllen_map[e]);
    #endif

    return 0;
  }
#endif // HAS_HOTEND

#if HAS_HEATED_BED
  // Derived from RepRap FiveD extruder::getTemperature()
  // For bed temperature measurement.
  float Temperature::analog_to_celsius_bed(const int raw) {
    #if TEMP_SENSOR_BED_IS_CUSTOM
      return user_thermistor_to_deg_c(CTI_BED, raw);
    #elif TEMP_SENSOR_BED_IS_THERMISTOR
      SCAN_THERMISTOR_TABLE(TEMPTABLE_BED, TEMPTABLE_BED_LEN);
    #elif TEMP_SENSOR_BED_IS_AD595
      return TEMP_AD595(raw);
    #elif TEMP_SENSOR_BED_IS_AD8495
      return TEMP_AD8495(raw);
    #else
      UNUSED(raw);
      return 0;
    #endif
  }
#endif // HAS_HEATED_BED

#if HAS_TEMP_CHAMBER
  // Derived from RepRap FiveD extruder::getTemperature()
  // For chamber temperature measurement.
  float Temperature::analog_to_celsius_chamber(const int raw) {
    #if TEMP_SENSOR_CHAMBER_IS_CUSTOM
      return user_thermistor_to_deg_c(CTI_CHAMBER, raw);
    #elif TEMP_SENSOR_CHAMBER_IS_THERMISTOR
      SCAN_THERMISTOR_TABLE(TEMPTABLE_CHAMBER, TEMPTABLE_CHAMBER_LEN);
    #elif TEMP_SENSOR_CHAMBER_IS_AD595
      return TEMP_AD595(raw);
    #elif TEMP_SENSOR_CHAMBER_IS_AD8495
      return TEMP_AD8495(raw);
    #else
      UNUSED(raw);
      return 0;
    #endif
  }
#endif // HAS_TEMP_CHAMBER

#if HAS_TEMP_PROBE
  // Derived from RepRap FiveD extruder::getTemperature()
  // For probe temperature measurement.
  float Temperature::analog_to_celsius_probe(const int raw) {
    #if TEMP_SENSOR_PROBE_IS_CUSTOM
      return user_thermistor_to_deg_c(CTI_PROBE, raw);
    #elif TEMP_SENSOR_PROBE_IS_THERMISTOR
      SCAN_THERMISTOR_TABLE(TEMPTABLE_PROBE, TEMPTABLE_PROBE_LEN);
    #elif TEMP_SENSOR_PROBE_IS_AD595
      return TEMP_AD595(raw);
    #elif TEMP_SENSOR_PROBE_IS_AD8495
      return TEMP_AD8495(raw);
    #else
      UNUSED(raw);
      return 0;
    #endif
  }
#endif // HAS_TEMP_PROBE

/**
 * Get the raw values into the actual temperatures.
 * The raw values are created in interrupt context,
 * and this function is called from normal context
 * as it would block the stepper routine.
 */
void Temperature::updateTemperaturesFromRawValues() {
  TERN_(TEMP_SENSOR_0_IS_MAX_TC, temp_hotend[0].raw = READ_MAX_TC(0));
  TERN_(TEMP_SENSOR_1_IS_MAX_TC, temp_hotend[1].raw = READ_MAX_TC(1));
  #if HAS_HOTEND
    HOTEND_LOOP() temp_hotend[e].celsius = analog_to_celsius_hotend(temp_hotend[e].raw, e);
  #endif
  TERN_(HAS_HEATED_BED, temp_bed.celsius = analog_to_celsius_bed(temp_bed.raw));
  TERN_(HAS_TEMP_CHAMBER, temp_chamber.celsius = analog_to_celsius_chamber(temp_chamber.raw));
  TERN_(HAS_TEMP_PROBE, temp_probe.celsius = analog_to_celsius_probe(temp_probe.raw));
  TERN_(TEMP_SENSOR_1_AS_REDUNDANT, redundant_temperature = analog_to_celsius_hotend(redundant_temperature_raw, 1));
  TERN_(FILAMENT_WIDTH_SENSOR, filwidth.update_measured_mm());
  TERN_(HAS_POWER_MONITOR, power_monitor.capture_values());

  // Reset the watchdog on good temperature measurement
  watchdog_refresh();

  raw_temps_ready = false;
}

#if THERMO_SEPARATE_SPI
  template<uint8_t MisoPin, uint8_t MosiPin, uint8_t SckPin> SoftSPI<MisoPin, MosiPin, SckPin> SPIclass<MisoPin, MosiPin, SckPin>::softSPI;
  SPIclass<MAX6675_DO_PIN, SD_MOSI_PIN, MAX6675_SCK_PIN> max_tc_spi;
#endif

// Init fans according to whether they're native PWM or Software PWM
#ifdef ALFAWISE_UX0
  #define _INIT_SOFT_FAN(P) OUT_WRITE_OD(P, FAN_INVERTING ? LOW : HIGH)
#else
  #define _INIT_SOFT_FAN(P) OUT_WRITE(P, FAN_INVERTING ? LOW : HIGH)
#endif
#if ENABLED(FAN_SOFT_PWM)
  #define _INIT_FAN_PIN(P) _INIT_SOFT_FAN(P)
#else
  #define _INIT_FAN_PIN(P) do{ if (PWM_PIN(P)) SET_PWM(P); else _INIT_SOFT_FAN(P); }while(0)
#endif
#if ENABLED(FAST_PWM_FAN)
  #define SET_FAST_PWM_FREQ(P) set_pwm_frequency(P, FAST_PWM_FAN_FREQUENCY)
#else
  #define SET_FAST_PWM_FREQ(P) NOOP
#endif
#define INIT_FAN_PIN(P) do{ _INIT_FAN_PIN(P); SET_FAST_PWM_FREQ(P); }while(0)
#if EXTRUDER_AUTO_FAN_SPEED != 255
  #define INIT_E_AUTO_FAN_PIN(P) do{ if (P == FAN1_PIN || P == FAN2_PIN) { SET_PWM(P); SET_FAST_PWM_FREQ(P); } else SET_OUTPUT(P); }while(0)
#else
  #define INIT_E_AUTO_FAN_PIN(P) SET_OUTPUT(P)
#endif
#if CHAMBER_AUTO_FAN_SPEED != 255
  #define INIT_CHAMBER_AUTO_FAN_PIN(P) do{ if (P == FAN1_PIN || P == FAN2_PIN) { SET_PWM(P); SET_FAST_PWM_FREQ(P); } else SET_OUTPUT(P); }while(0)
#else
  #define INIT_CHAMBER_AUTO_FAN_PIN(P) SET_OUTPUT(P)
#endif

/**
 * Initialize the temperature manager
 * The manager is implemented by periodic calls to manage_heater()
 */
void Temperature::init() {
  // Init (and disable) SPI thermocouples
  #if TEMP_SENSOR_0_IS_MAX6675 && PIN_EXISTS(MAX6675_CS)
    OUT_WRITE(MAX6675_CS_PIN, HIGH);
  #endif
  #if TEMP_SENSOR_1_IS_MAX6675 && PIN_EXISTS(MAX6675_CS2)
    OUT_WRITE(MAX6675_CS2_PIN, HIGH);
  #endif
  #if TEMP_SENSOR_0_IS_MAX6675 && PIN_EXISTS(MAX31855_CS)
    OUT_WRITE(MAX31855_CS_PIN, HIGH);
  #endif
  #if TEMP_SENSOR_1_IS_MAX6675 && PIN_EXISTS(MAX31855_CS2)
    OUT_WRITE(MAX31855_CS2_PIN, HIGH);
  #endif
  #if TEMP_SENSOR_0_IS_MAX6675 && PIN_EXISTS(MAX31865_CS)
    OUT_WRITE(MAX31865_CS_PIN, HIGH);
  #endif
  #if TEMP_SENSOR_1_IS_MAX6675 && PIN_EXISTS(MAX31865_CS2)
    OUT_WRITE(MAX31865_CS2_PIN, HIGH);
  #endif

<<<<<<< HEAD
  #if HAS_MAX31865_TEMP
    TERN_(TEMP_SENSOR_0_IS_MAX31865, max31865_0.begin(MAX31865_2WIRE)); // MAX31865_2WIRE, MAX31865_3WIRE, MAX31865_4WIRE
    TERN_(TEMP_SENSOR_1_IS_MAX31865, max31865_1.begin(MAX31865_2WIRE));
  #endif
  #if HAS_MAX31855_TEMP
    TERN_(TEMP_SENSOR_0_IS_MAX31855, max31855_0.begin());
    TERN_(TEMP_SENSOR_1_IS_MAX31855, max31855_1.begin());
  #endif
  #if HAS_MAX6675_TEMP
    TERN_(TEMP_SENSOR_0_IS_MAX6675, max6675_0.begin());
    TERN_(TEMP_SENSOR_1_IS_MAX6675, max6675_1.begin());
  #endif
=======
  TERN_(TEMP_SENSOR_0_IS_MAX31865, max31865_0.begin(MAX31865_2WIRE)); // MAX31865_2WIRE, MAX31865_3WIRE, MAX31865_4WIRE
  TERN_(TEMP_SENSOR_1_IS_MAX31865, max31865_1.begin(MAX31865_2WIRE));
>>>>>>> 57e4b82b

  #if EARLY_WATCHDOG
    // Flag that the thermalManager should be running
    if (inited) return;
    inited = true;
  #endif

  #if MB(RUMBA)
    // Disable RUMBA JTAG in case the thermocouple extension is plugged on top of JTAG connector
    #define _AD(N) (TEMP_SENSOR_##N##_IS_AD595 || TEMP_SENSOR_##N##_IS_AD8495)
    #if _AD(0) || _AD(1) || _AD(2) || _AD(BED) || _AD(CHAMBER)
      MCUCR = _BV(JTD);
      MCUCR = _BV(JTD);
    #endif
  #endif

  // Thermistor activation by MCU pin
  #if PIN_EXISTS(TEMP_0_TR_ENABLE)
    OUT_WRITE(TEMP_0_TR_ENABLE_PIN, ENABLED(TEMP_SENSOR_0_IS_MAX_TC));
  #endif
  #if PIN_EXISTS(TEMP_1_TR_ENABLE)
    OUT_WRITE(TEMP_1_TR_ENABLE_PIN, ENABLED(TEMP_SENSOR_1_IS_MAX_TC));
  #endif

  #if BOTH(PIDTEMP, PID_EXTRUSION_SCALING)
    last_e_position = 0;
  #endif

  #if HAS_HEATER_0
    #ifdef ALFAWISE_UX0
      OUT_WRITE_OD(HEATER_0_PIN, HEATER_0_INVERTING);
    #else
      OUT_WRITE(HEATER_0_PIN, HEATER_0_INVERTING);
    #endif
  #endif

  #if HAS_HEATER_1
    OUT_WRITE(HEATER_1_PIN, HEATER_1_INVERTING);
  #endif
  #if HAS_HEATER_2
    OUT_WRITE(HEATER_2_PIN, HEATER_2_INVERTING);
  #endif
  #if HAS_HEATER_3
    OUT_WRITE(HEATER_3_PIN, HEATER_3_INVERTING);
  #endif
  #if HAS_HEATER_4
    OUT_WRITE(HEATER_4_PIN, HEATER_4_INVERTING);
  #endif
  #if HAS_HEATER_5
    OUT_WRITE(HEATER_5_PIN, HEATER_5_INVERTING);
  #endif
  #if HAS_HEATER_6
    OUT_WRITE(HEATER_6_PIN, HEATER_6_INVERTING);
  #endif
  #if HAS_HEATER_7
    OUT_WRITE(HEATER_7_PIN, HEATER_7_INVERTING);
  #endif

  #if HAS_HEATED_BED
    #ifdef ALFAWISE_UX0
      OUT_WRITE_OD(HEATER_BED_PIN, HEATER_BED_INVERTING);
    #else
      OUT_WRITE(HEATER_BED_PIN, HEATER_BED_INVERTING);
    #endif
  #endif

  #if HAS_HEATED_CHAMBER
    OUT_WRITE(HEATER_CHAMBER_PIN, HEATER_CHAMBER_INVERTING);
  #endif

  #if HAS_FAN0
    INIT_FAN_PIN(FAN_PIN);
  #endif
  #if HAS_FAN1
    INIT_FAN_PIN(FAN1_PIN);
  #endif
  #if HAS_FAN2
    INIT_FAN_PIN(FAN2_PIN);
  #endif
  #if HAS_FAN3
    INIT_FAN_PIN(FAN3_PIN);
  #endif
  #if HAS_FAN4
    INIT_FAN_PIN(FAN4_PIN);
  #endif
  #if HAS_FAN5
    INIT_FAN_PIN(FAN5_PIN);
  #endif
  #if HAS_FAN6
    INIT_FAN_PIN(FAN6_PIN);
  #endif
  #if HAS_FAN7
    INIT_FAN_PIN(FAN7_PIN);
  #endif
  #if ENABLED(USE_CONTROLLER_FAN)
    INIT_FAN_PIN(CONTROLLER_FAN_PIN);
  #endif

  TERN_(THERMO_SEPARATE_SPI, max_tc_spi.init());

  HAL_adc_init();

  #if HAS_TEMP_ADC_0
    HAL_ANALOG_SELECT(TEMP_0_PIN);
  #endif
  #if HAS_TEMP_ADC_1
    HAL_ANALOG_SELECT(TEMP_1_PIN);
  #endif
  #if HAS_TEMP_ADC_2
    HAL_ANALOG_SELECT(TEMP_2_PIN);
  #endif
  #if HAS_TEMP_ADC_3
    HAL_ANALOG_SELECT(TEMP_3_PIN);
  #endif
  #if HAS_TEMP_ADC_4
    HAL_ANALOG_SELECT(TEMP_4_PIN);
  #endif
  #if HAS_TEMP_ADC_5
    HAL_ANALOG_SELECT(TEMP_5_PIN);
  #endif
  #if HAS_TEMP_ADC_6
    HAL_ANALOG_SELECT(TEMP_6_PIN);
  #endif
  #if HAS_TEMP_ADC_7
    HAL_ANALOG_SELECT(TEMP_7_PIN);
  #endif
  #if HAS_JOY_ADC_X
    HAL_ANALOG_SELECT(JOY_X_PIN);
  #endif
  #if HAS_JOY_ADC_Y
    HAL_ANALOG_SELECT(JOY_Y_PIN);
  #endif
  #if HAS_JOY_ADC_Z
    HAL_ANALOG_SELECT(JOY_Z_PIN);
  #endif
  #if HAS_JOY_ADC_EN
    SET_INPUT_PULLUP(JOY_EN_PIN);
  #endif
  #if HAS_TEMP_ADC_BED
    HAL_ANALOG_SELECT(TEMP_BED_PIN);
  #endif
  #if HAS_TEMP_ADC_CHAMBER
    HAL_ANALOG_SELECT(TEMP_CHAMBER_PIN);
  #endif
  #if HAS_TEMP_ADC_PROBE
    HAL_ANALOG_SELECT(TEMP_PROBE_PIN);
  #endif
  #if ENABLED(FILAMENT_WIDTH_SENSOR)
    HAL_ANALOG_SELECT(FILWIDTH_PIN);
  #endif
  #if HAS_ADC_BUTTONS
    HAL_ANALOG_SELECT(ADC_KEYPAD_PIN);
  #endif
  #if ENABLED(POWER_MONITOR_CURRENT)
    HAL_ANALOG_SELECT(POWER_MONITOR_CURRENT_PIN);
  #endif
  #if ENABLED(POWER_MONITOR_VOLTAGE)
    HAL_ANALOG_SELECT(POWER_MONITOR_VOLTAGE_PIN);
  #endif

  HAL_timer_start(TEMP_TIMER_NUM, TEMP_TIMER_FREQUENCY);
  ENABLE_TEMPERATURE_INTERRUPT();

  #if HAS_AUTO_FAN_0
    INIT_E_AUTO_FAN_PIN(E0_AUTO_FAN_PIN);
  #endif
  #if HAS_AUTO_FAN_1 && !_EFANOVERLAP(1,0)
    INIT_E_AUTO_FAN_PIN(E1_AUTO_FAN_PIN);
  #endif
  #if HAS_AUTO_FAN_2 && !(_EFANOVERLAP(2,0) || _EFANOVERLAP(2,1))
    INIT_E_AUTO_FAN_PIN(E2_AUTO_FAN_PIN);
  #endif
  #if HAS_AUTO_FAN_3 && !(_EFANOVERLAP(3,0) || _EFANOVERLAP(3,1) || _EFANOVERLAP(3,2))
    INIT_E_AUTO_FAN_PIN(E3_AUTO_FAN_PIN);
  #endif
  #if HAS_AUTO_FAN_4 && !(_EFANOVERLAP(4,0) || _EFANOVERLAP(4,1) || _EFANOVERLAP(4,2) || _EFANOVERLAP(4,3))
    INIT_E_AUTO_FAN_PIN(E4_AUTO_FAN_PIN);
  #endif
  #if HAS_AUTO_FAN_5 && !(_EFANOVERLAP(5,0) || _EFANOVERLAP(5,1) || _EFANOVERLAP(5,2) || _EFANOVERLAP(5,3) || _EFANOVERLAP(5,4))
    INIT_E_AUTO_FAN_PIN(E5_AUTO_FAN_PIN);
  #endif
  #if HAS_AUTO_FAN_6 && !(_EFANOVERLAP(6,0) || _EFANOVERLAP(6,1) || _EFANOVERLAP(6,2) || _EFANOVERLAP(6,3) || _EFANOVERLAP(6,4) || _EFANOVERLAP(6,5))
    INIT_E_AUTO_FAN_PIN(E6_AUTO_FAN_PIN);
  #endif
  #if HAS_AUTO_FAN_7 && !(_EFANOVERLAP(7,0) || _EFANOVERLAP(7,1) || _EFANOVERLAP(7,2) || _EFANOVERLAP(7,3) || _EFANOVERLAP(7,4) || _EFANOVERLAP(7,5) || _EFANOVERLAP(7,6))
    INIT_E_AUTO_FAN_PIN(E7_AUTO_FAN_PIN);
  #endif
  #if HAS_AUTO_CHAMBER_FAN && !AUTO_CHAMBER_IS_E
    INIT_CHAMBER_AUTO_FAN_PIN(CHAMBER_AUTO_FAN_PIN);
  #endif

  // Wait for temperature measurement to settle
  delay(250);

  #if HAS_HOTEND

    #define _TEMP_MIN_E(NR) do{ \
      const int16_t tmin = _MAX(HEATER_##NR##_MINTEMP, TERN(TEMP_SENSOR_##NR##_IS_CUSTOM, 0, (int16_t)pgm_read_word(&TEMPTABLE_##NR [TEMP_SENSOR_##NR##_MINTEMP_IND].celsius))); \
      temp_range[NR].mintemp = tmin; \
      while (analog_to_celsius_hotend(temp_range[NR].raw_min, NR) < tmin) \
        temp_range[NR].raw_min += TEMPDIR(NR) * (OVERSAMPLENR); \
    }while(0)
    #define _TEMP_MAX_E(NR) do{ \
      const int16_t tmax = _MIN(HEATER_##NR##_MAXTEMP, TERN(TEMP_SENSOR_##NR##_IS_CUSTOM, 2000, (int16_t)pgm_read_word(&TEMPTABLE_##NR [TEMP_SENSOR_##NR##_MAXTEMP_IND].celsius) - 1)); \
      temp_range[NR].maxtemp = tmax; \
      while (analog_to_celsius_hotend(temp_range[NR].raw_max, NR) > tmax) \
        temp_range[NR].raw_max -= TEMPDIR(NR) * (OVERSAMPLENR); \
    }while(0)

    #define _MINMAX_TEST(N,M) (HOTENDS > N && TEMP_SENSOR_ ##N## THERMISTOR_ID && TEMP_SENSOR_ ##N## THERMISTOR_ID != 998 && TEMP_SENSOR_ ##N## THERMISTOR_ID != 999 && defined(HEATER_##N##_##M##TEMP))

    #if _MINMAX_TEST(0, MIN)
      _TEMP_MIN_E(0);
    #endif
    #if _MINMAX_TEST(0, MAX)
      _TEMP_MAX_E(0);
    #endif
    #if _MINMAX_TEST(1, MIN)
      _TEMP_MIN_E(1);
    #endif
    #if _MINMAX_TEST(1, MAX)
      _TEMP_MAX_E(1);
    #endif
    #if _MINMAX_TEST(2, MIN)
      _TEMP_MIN_E(2);
    #endif
    #if _MINMAX_TEST(2, MAX)
      _TEMP_MAX_E(2);
    #endif
    #if _MINMAX_TEST(3, MIN)
      _TEMP_MIN_E(3);
    #endif
    #if _MINMAX_TEST(3, MAX)
      _TEMP_MAX_E(3);
    #endif
    #if _MINMAX_TEST(4, MIN)
      _TEMP_MIN_E(4);
    #endif
    #if _MINMAX_TEST(4, MAX)
      _TEMP_MAX_E(4);
    #endif
    #if _MINMAX_TEST(5, MIN)
      _TEMP_MIN_E(5);
    #endif
    #if _MINMAX_TEST(5, MAX)
      _TEMP_MAX_E(5);
    #endif
    #if _MINMAX_TEST(6, MIN)
      _TEMP_MIN_E(6);
    #endif
    #if _MINMAX_TEST(6, MAX)
      _TEMP_MAX_E(6);
    #endif
    #if _MINMAX_TEST(7, MIN)
      _TEMP_MIN_E(7);
    #endif
    #if _MINMAX_TEST(7, MAX)
      _TEMP_MAX_E(7);
    #endif

  #endif // HAS_HOTEND

  #if HAS_HEATED_BED
    #ifdef BED_MINTEMP
      while (analog_to_celsius_bed(mintemp_raw_BED) < BED_MINTEMP) mintemp_raw_BED += TEMPDIR(BED) * (OVERSAMPLENR);
    #endif
    #ifdef BED_MAXTEMP
      while (analog_to_celsius_bed(maxtemp_raw_BED) > BED_MAXTEMP) maxtemp_raw_BED -= TEMPDIR(BED) * (OVERSAMPLENR);
    #endif
  #endif // HAS_HEATED_BED

  #if HAS_HEATED_CHAMBER
    #ifdef CHAMBER_MINTEMP
      while (analog_to_celsius_chamber(mintemp_raw_CHAMBER) < CHAMBER_MINTEMP) mintemp_raw_CHAMBER += TEMPDIR(CHAMBER) * (OVERSAMPLENR);
    #endif
    #ifdef CHAMBER_MAXTEMP
      while (analog_to_celsius_chamber(maxtemp_raw_CHAMBER) > CHAMBER_MAXTEMP) maxtemp_raw_CHAMBER -= TEMPDIR(CHAMBER) * (OVERSAMPLENR);
    #endif
  #endif

  TERN_(PROBING_HEATERS_OFF, paused = false);
}

#if WATCH_HOTENDS
  /**
   * Start Heating Sanity Check for hotends that are below
   * their target temperature by a configurable margin.
   * This is called when the temperature is set. (M104, M109)
   */
  void Temperature::start_watching_hotend(const uint8_t E_NAME) {
    const uint8_t ee = HOTEND_INDEX;
    watch_hotend[ee].restart(degHotend(ee), degTargetHotend(ee));
  }
#endif

#if WATCH_BED
  /**
   * Start Heating Sanity Check for hotends that are below
   * their target temperature by a configurable margin.
   * This is called when the temperature is set. (M140, M190)
   */
  void Temperature::start_watching_bed() {
    watch_bed.restart(degBed(), degTargetBed());
  }
#endif

#if WATCH_CHAMBER
  /**
   * Start Heating Sanity Check for chamber that is below
   * its target temperature by a configurable margin.
   * This is called when the temperature is set. (M141, M191)
   */
  void Temperature::start_watching_chamber() {
    watch_chamber.restart(degChamber(), degTargetChamber());
  }
#endif

#if HAS_THERMAL_PROTECTION

  Temperature::tr_state_machine_t Temperature::tr_state_machine[NR_HEATER_RUNAWAY]; // = { { TRInactive, 0 } };

  /**
   * @brief Thermal Runaway state machine for a single heater
   * @param current          current measured temperature
   * @param target           current target temperature
   * @param heater_id        extruder index
   * @param period_seconds   missed temperature allowed time
   * @param hysteresis_degc  allowed distance from target
   *
   * TODO: Embed the last 3 parameters during init, if not less optimal
   */
  void Temperature::tr_state_machine_t::run(const float &current, const float &target, const heater_id_t heater_id, const uint16_t period_seconds, const uint16_t hysteresis_degc) {

    #if HEATER_IDLE_HANDLER
      // Convert the given heater_id_t to an idle array index
      const IdleIndex idle_index = idle_index_for_id(heater_id);
    #endif

    /**
      SERIAL_ECHO_START();
      SERIAL_ECHOPGM("Thermal Runaway Running. Heater ID: ");
      switch (heater_id) {
        case H_BED:     SERIAL_ECHOPGM("bed"); break;
        case H_CHAMBER: SERIAL_ECHOPGM("chamber"); break;
        default:        SERIAL_ECHO((int)heater_id);
      }
      SERIAL_ECHOLNPAIR(
        " ; sizeof(running_temp):", sizeof(running_temp),
        " ;  State:", state, " ;  Timer:", timer, " ;  Temperature:", current, " ;  Target Temp:", target
        #if HEATER_IDLE_HANDLER
          , " ;  Idle Timeout:", heater_idle[idle_index].timed_out
        #endif
      );
    //*/

    #if HEATER_IDLE_HANDLER
      // If the heater idle timeout expires, restart
      if (heater_idle[idle_index].timed_out) {
        state = TRInactive;
        running_temp = 0;
      }
      else
    #endif
    {
      // If the target temperature changes, restart
      if (running_temp != target) {
        running_temp = target;
        state = target > 0 ? TRFirstHeating : TRInactive;
      }
    }

    switch (state) {
      // Inactive state waits for a target temperature to be set
      case TRInactive: break;

      // When first heating, wait for the temperature to be reached then go to Stable state
      case TRFirstHeating:
        if (current < running_temp) break;
        state = TRStable;

      // While the temperature is stable watch for a bad temperature
      case TRStable:

        #if ENABLED(ADAPTIVE_FAN_SLOWING)
          if (adaptive_fan_slowing && heater_id >= 0) {
            const int fan_index = _MIN(heater_id, FAN_COUNT - 1);
            if (fan_speed[fan_index] == 0 || current >= running_temp - (hysteresis_degc * 0.25f))
              fan_speed_scaler[fan_index] = 128;
            else if (current >= running_temp - (hysteresis_degc * 0.3335f))
              fan_speed_scaler[fan_index] = 96;
            else if (current >= running_temp - (hysteresis_degc * 0.5f))
              fan_speed_scaler[fan_index] = 64;
            else if (current >= running_temp - (hysteresis_degc * 0.8f))
              fan_speed_scaler[fan_index] = 32;
            else
              fan_speed_scaler[fan_index] = 0;
          }
        #endif

        if (current >= running_temp - hysteresis_degc) {
          timer = millis() + SEC_TO_MS(period_seconds);
          break;
        }
        else if (PENDING(millis(), timer)) break;
        state = TRRunaway;

      case TRRunaway:
        TERN_(DWIN_CREALITY_LCD, DWIN_Popup_Temperature(0));
        _temp_error(heater_id, str_t_thermal_runaway, GET_TEXT(MSG_THERMAL_RUNAWAY));
    }
  }

#endif // HAS_THERMAL_PROTECTION

void Temperature::disable_all_heaters() {

  TERN_(AUTOTEMP, planner.autotemp_enabled = false);

  // Unpause and reset everything
  TERN_(PROBING_HEATERS_OFF, pause(false));

  #if HAS_HOTEND
    HOTEND_LOOP() {
      setTargetHotend(0, e);
      temp_hotend[e].soft_pwm_amount = 0;
    }
  #endif

  #if HAS_TEMP_HOTEND
    #define DISABLE_HEATER(N) WRITE_HEATER_##N(LOW);
    REPEAT(HOTENDS, DISABLE_HEATER);
  #endif

  #if HAS_HEATED_BED
    setTargetBed(0);
    temp_bed.soft_pwm_amount = 0;
    WRITE_HEATER_BED(LOW);
  #endif

  #if HAS_HEATED_CHAMBER
    setTargetChamber(0);
    temp_chamber.soft_pwm_amount = 0;
    WRITE_HEATER_CHAMBER(LOW);
  #endif
}

#if ENABLED(PRINTJOB_TIMER_AUTOSTART)

  bool Temperature::auto_job_over_threshold() {
    #if HAS_HOTEND
      HOTEND_LOOP() if (degTargetHotend(e) > (EXTRUDE_MINTEMP) / 2) return true;
    #endif
    return TERN0(HAS_HEATED_BED, degTargetBed() > BED_MINTEMP)
        || TERN0(HAS_HEATED_CHAMBER, degTargetChamber() > CHAMBER_MINTEMP);
  }

  void Temperature::auto_job_check_timer(const bool can_start, const bool can_stop) {
    if (auto_job_over_threshold()) {
      if (can_start) startOrResumeJob();
    }
    else if (can_stop) {
      print_job_timer.stop();
      ui.reset_status();
    }
  }

#endif

#if ENABLED(PROBING_HEATERS_OFF)

  void Temperature::pause(const bool p) {
    if (p != paused) {
      paused = p;
      if (p) {
        HOTEND_LOOP() heater_idle[e].expire();    // Timeout immediately
        TERN_(HAS_HEATED_BED, heater_idle[IDLE_INDEX_BED].expire()); // Timeout immediately
      }
      else {
        HOTEND_LOOP() reset_hotend_idle_timer(e);
        TERN_(HAS_HEATED_BED, reset_bed_idle_timer());
      }
    }
  }

#endif // PROBING_HEATERS_OFF

#if ENABLED(SINGLENOZZLE_STANDBY_TEMP)

  void Temperature::singlenozzle_change(const uint8_t old_tool, const uint8_t new_tool) {
    #if HAS_FAN
      singlenozzle_fan_speed[old_tool] = fan_speed[0];
      fan_speed[0] = singlenozzle_fan_speed[new_tool];
    #endif
    singlenozzle_temp[old_tool] = temp_hotend[0].target;
    if (singlenozzle_temp[new_tool] && singlenozzle_temp[new_tool] != singlenozzle_temp[old_tool]) {
      setTargetHotend(singlenozzle_temp[new_tool], 0);
      TERN_(AUTOTEMP, planner.autotemp_update());
      TERN_(HAS_DISPLAY, set_heating_message(0));
      (void)wait_for_hotend(0, false);  // Wait for heating or cooling
    }
  }

#endif

#if HAS_MAX_TC

  #ifndef THERMOCOUPLE_MAX_ERRORS
    #define THERMOCOUPLE_MAX_ERRORS 15
  #endif

  int Temperature::read_max_tc(TERN_(HAS_MULTI_MAX_TC, const uint8_t hindex/*=0*/)) {
    #define MAX6675_HEAT_INTERVAL 250UL

<<<<<<< HEAD
    #if HAS_MAX31855_TEMP
=======
    #if HAS_MAX31855
>>>>>>> 57e4b82b
      static uint32_t max_tc_temp = 2000;
      #define MAX_TC_ERROR_MASK    7
      #define MAX_TC_DISCARD_BITS 18
      #define MAX_TC_SPEED_BITS    3        // (_BV(SPR1)) // clock ÷ 64
    #elif HAS_MAX31865_TEMP
      static uint16_t max_tc_temp = 2000;   // From datasheet 16 bits D15-D0
      #define MAX_TC_ERROR_MASK    1        // D0 Bit not used
      #define MAX_TC_DISCARD_BITS  1        // Data is in D15-D1
      #define MAX_TC_SPEED_BITS    3        //  (_BV(SPR1)) // clock ÷ 64
    #else
      static uint16_t max_tc_temp = 2000;
      #define MAX_TC_ERROR_MASK    4
      #define MAX_TC_DISCARD_BITS  3
      #define MAX_TC_SPEED_BITS    2        // (_BV(SPR0)) // clock ÷ 16
    #endif

    #if HAS_MULTI_MAX_TC
      // Needed to return the correct temp when this is called between readings
      static uint16_t max_tc_temp_previous[MAX_TC_COUNT] = { 0 };
      #define THERMO_TEMP(I) max_tc_temp_previous[I]
      #define THERMO_SEL(A,B) (hindex ? (B) : (A))
      #define MAX6675_WRITE(V)     do{ switch (hindex) { case 1:      WRITE(MAX6675_SS2_PIN, V); break; default:      WRITE(MAX6675_SS_PIN, V); } }while(0)
      #define MAX6675_SET_OUTPUT() do{ switch (hindex) { case 1: SET_OUTPUT(MAX6675_SS2_PIN);    break; default: SET_OUTPUT(MAX6675_SS_PIN);    } }while(0)
    #else
      constexpr uint8_t hindex = 0;
      #define THERMO_TEMP(I) max_tc_temp
      #if TEMP_SENSOR_1_IS_MAX31865
        #define THERMO_SEL(A,B) B
      #else
        #define THERMO_SEL(A,B) A
      #endif
      #if TEMP_SENSOR_0_IS_MAX6675
        #define MAX6675_WRITE(V)          WRITE(MAX6675_SS_PIN, V)
        #define MAX6675_SET_OUTPUT() SET_OUTPUT(MAX6675_SS_PIN)
      #else
        #define MAX6675_WRITE(V)          WRITE(MAX6675_SS2_PIN, V)
        #define MAX6675_SET_OUTPUT() SET_OUTPUT(MAX6675_SS2_PIN)
      #endif

    #endif

    static uint8_t max_tc_errors[MAX_TC_COUNT] = { 0 };

    // Return last-read value between readings
    static millis_t next_max_tc_ms[MAX_TC_COUNT] = { 0 };
    millis_t ms = millis();
    if (PENDING(ms, next_max_tc_ms[hindex])) return int(THERMO_TEMP(hindex));
    next_max_tc_ms[hindex] = ms + MAX6675_HEAT_INTERVAL;
<<<<<<< HEAD
=======

    #if HAS_MAX31865_TEMP
      Adafruit_MAX31865 &maxref = THERMO_SEL(max31865_0, max31865_1);
      const uint16_t max31865_ohms = (uint32_t(maxref.readRTD()) * THERMO_SEL(MAX31865_CALIBRATION_OHMS_0, MAX31865_CALIBRATION_OHMS_1)) >> 16;
    #endif
>>>>>>> 57e4b82b

    //
    // TODO: spiBegin, spiRec and spiInit doesn't work when soft spi is used.
    //
<<<<<<< HEAD
    #if !THERMO_SEPARATE_SPI && NO_THERMO_TEMPS
      spiBegin();
      spiInit(MAX_TC_SPEED_BITS);
    #endif

    #if NO_THERMO_TEMPS
      MAX6675_WRITE(LOW);  // enable TT_MAX6675
      DELAY_NS(100);       // Ensure 100ns delay
    #endif

    max_tc_temp = 0;

    // Read a big-endian temperature value
    #if NO_THERMO_TEMPS
      for (uint8_t i = sizeof(max_tc_temp); i--;) {
        max_tc_temp |= TERN(THERMO_SEPARATE_SPI, max6675_spi.receive(), spiRec());
        if (i > 0) max_tc_temp <<= 8; // shift left if not the last byte
      }
        MAX6675_WRITE(HIGH); // disable TT_MAX6675
    #endif
=======
    #if !THERMO_SEPARATE_SPI
      spiBegin();
      spiInit(MAX_TC_SPEED_BITS);
    #endif

    MAX6675_WRITE(LOW); // enable TT_MAX6675
    DELAY_NS(100);      // Ensure 100ns delay

    // Read a big-endian temperature value
    max_tc_temp = 0;
    for (uint8_t i = sizeof(max_tc_temp); i--;) {
      max_tc_temp |= TERN(THERMO_SEPARATE_SPI, max_tc_spi.receive(), spiRec());
      if (i > 0) max_tc_temp <<= 8; // shift left if not the last byte
    }
>>>>>>> 57e4b82b

    #if HAS_MAX31855_TEMP
      Adafruit_MAX31855 &max855ref = THERMO_SEL(max31855_0, max31855_1);
      max_tc_temp = max855ref.readRaw32();
    #endif

<<<<<<< HEAD
    #if HAS_MAX31865_TEMP
      Adafruit_MAX31865 &max865ref = THERMO_SEL(max31865_0, max31865_1);
      #if ENABLED(LIB_USR_MAX31865)
        max_tc_temp = max865ref.readRTD_with_Fault();
      #endif
    #endif

    #if HAS_MAX6675_TEMP
      MAX6675 &max6675ref = THERMO_SEL(max6675_0, max6675_1);
      max_tc_temp = max6675ref.readRaw16();
    #endif

    #if ENABLED(LIB_ADAFRUIT_MAX31865)
      const uint8_t fault_31865 = max865ref.readFault() & 0x3FU;
    #endif

    #if ENABLED(LIB_ADAFRUIT_MAX31865)
      if (DISABLED(IGNORE_THERMOCOUPLE_ERRORS) && fault_31865) {
    #else
      if (DISABLED(IGNORE_THERMOCOUPLE_ERRORS) && (max_tc_temp & MAX_TC_ERROR_MASK)) {
    #endif
=======
    const uint8_t fault_31865 = TERN1(HAS_MAX31865_TEMP, maxref.readFault());

    if (DISABLED(IGNORE_THERMOCOUPLE_ERRORS) && (max_tc_temp & MAX_TC_ERROR_MASK) && fault_31865) {
>>>>>>> 57e4b82b
      max_tc_errors[hindex]++;
      if (max_tc_errors[hindex] > THERMOCOUPLE_MAX_ERRORS) {
        SERIAL_ERROR_START();
        SERIAL_ECHOPGM("Temp measurement error! ");
        #if MAX_TC_ERROR_MASK == 7
<<<<<<< HEAD
            SERIAL_ECHOPGM("MAX31855 ");
            if (max_tc_temp & 1)
              SERIAL_ECHOLNPAIR("Fault :(", max_tc_temp & 1 ,")  >> Open Circuit");
            else if (max_tc_temp & 2)
              SERIAL_ECHOLNPAIR("Fault : (", max_tc_temp & 2 ,")  >> Short to GND");
            else if (max_tc_temp & 4)
              SERIAL_ECHOLNPAIR("Fault : (", max_tc_temp & 4 ,")  >> Short to VCC");
        #elif HAS_MAX31865
          #if ENABLED(LIB_USR_MAX31865)
            // At the present time we do not have the ability to set the MAX31865 HIGH threshold
            // or thr LOW threshold, so no need to check for them, zero these bits out
            const uint8_t fault_31865 = max865ref.readFault() & 0x3FU;
          #endif
          max865ref.clearFault();
=======
          SERIAL_ECHOPGM("MAX31855 ");
          if (max_tc_temp & 1)
            SERIAL_ECHOLNPGM("Open Circuit");
          else if (max_tc_temp & 2)
            SERIAL_ECHOLNPGM("Short to GND");
          else if (max_tc_temp & 4)
            SERIAL_ECHOLNPGM("Short to VCC");
        #elif HAS_MAX31865_TEMP
>>>>>>> 57e4b82b
          if (fault_31865) {
            SERIAL_ECHOLN();
            SERIAL_ECHOLNPAIR("MAX31865 Fault :(", fault_31865, ")  >>");
            if (fault_31865 & MAX31865_FAULT_HIGHTHRESH)
              SERIAL_ECHOLNPGM("RTD High Threshold");
            if (fault_31865 & MAX31865_FAULT_LOWTHRESH)
              SERIAL_ECHOLNPGM("RTD Low Threshold");
            if (fault_31865 & MAX31865_FAULT_REFINLOW)
              SERIAL_ECHOLNPGM("REFIN- > 0.85 x Bias");
            if (fault_31865 & MAX31865_FAULT_REFINHIGH)
              SERIAL_ECHOLNPGM("REFIN- < 0.85 x Bias - FORCE- open");
            if (fault_31865 & MAX31865_FAULT_RTDINLOW)
              SERIAL_ECHOLNPGM("REFIN- < 0.85 x Bias - FORCE- open");
            if (fault_31865 & MAX31865_FAULT_OVUV)
              SERIAL_ECHOLNPGM("Under/Over voltage");
          }
        #else
            SERIAL_ECHOPGM("MAX6675 ");
            SERIAL_ECHOLNPGM("Open Circuit");
        #endif

        // Thermocouple open
        max_tc_temp = 4 * THERMO_SEL(TEMP_SENSOR_0_MAX_TC_TMAX, TEMP_SENSOR_1_MAX_TC_TMAX);
      }
      else
        max_tc_temp >>= MAX_TC_DISCARD_BITS;
    }
    else {
      max_tc_temp >>= MAX_TC_DISCARD_BITS;
      max_tc_errors[hindex] = 0;
    }

    #if HAS_MAX31855
      if (max_tc_temp & 0x00002000) max_tc_temp |= 0xFFFFC000; // Support negative temperature
    #endif

    // Return the RTD resistance for MAX31865 for display in SHOW_TEMP_ADC_VALUES
<<<<<<< HEAD
    #if HAS_MAX31865_TEMP
      #if ENABLED(LIB_ADAFRUIT_MAX31865)
        max_tc_temp = (uint32_t(max865ref.readRTD()) * THERMO_SEL(MAX31865_CALIBRATION_OHMS_0, MAX31865_CALIBRATION_OHMS_1)) >> 16;
      #elif ENABLED(LIB_USR_MAX31865)
        max_tc_temp = (uint32_t(max_tc_temp) * THERMO_SEL(MAX31865_CALIBRATION_OHMS_0, MAX31865_CALIBRATION_OHMS_1)) >> 16;
      #endif
    #endif
=======
    TERN_(HAS_MAX31865_TEMP, max_tc_temp = max31865_ohms);
>>>>>>> 57e4b82b

    THERMO_TEMP(hindex) = max_tc_temp;

    return int(max_tc_temp);
  }

#endif // HAS_MAX_TC

/**
 * Update raw temperatures
 */
void Temperature::update_raw_temperatures() {

  #if HAS_TEMP_ADC_0 && !TEMP_SENSOR_0_IS_MAX_TC
    temp_hotend[0].update();
  #endif

  #if HAS_TEMP_ADC_1
    #if ENABLED(TEMP_SENSOR_1_AS_REDUNDANT)
      redundant_temperature_raw = temp_hotend[1].acc;
    #elif !TEMP_SENSOR_1_IS_MAX_TC
      temp_hotend[1].update();
    #endif
  #endif

  TERN_(HAS_TEMP_ADC_2, temp_hotend[2].update());
  TERN_(HAS_TEMP_ADC_3, temp_hotend[3].update());
  TERN_(HAS_TEMP_ADC_4, temp_hotend[4].update());
  TERN_(HAS_TEMP_ADC_5, temp_hotend[5].update());
  TERN_(HAS_TEMP_ADC_6, temp_hotend[6].update());
  TERN_(HAS_TEMP_ADC_7, temp_hotend[7].update());
  TERN_(HAS_TEMP_ADC_BED, temp_bed.update());
  TERN_(HAS_TEMP_ADC_CHAMBER, temp_chamber.update());
  TERN_(HAS_TEMP_ADC_PROBE, temp_probe.update());

  TERN_(HAS_JOY_ADC_X, joystick.x.update());
  TERN_(HAS_JOY_ADC_Y, joystick.y.update());
  TERN_(HAS_JOY_ADC_Z, joystick.z.update());

  raw_temps_ready = true;
}

void Temperature::readings_ready() {

  // Update the raw values if they've been read. Else we could be updating them during reading.
  if (!raw_temps_ready) update_raw_temperatures();

  // Filament Sensor - can be read any time since IIR filtering is used
  TERN_(FILAMENT_WIDTH_SENSOR, filwidth.reading_ready());

  #if HAS_HOTEND
    HOTEND_LOOP() temp_hotend[e].reset();
    TERN_(TEMP_SENSOR_1_AS_REDUNDANT, temp_hotend[1].reset());
  #endif

  TERN_(HAS_HEATED_BED, temp_bed.reset());
  TERN_(HAS_TEMP_CHAMBER, temp_chamber.reset());
  TERN_(HAS_TEMP_PROBE, temp_probe.reset());

  TERN_(HAS_JOY_ADC_X, joystick.x.reset());
  TERN_(HAS_JOY_ADC_Y, joystick.y.reset());
  TERN_(HAS_JOY_ADC_Z, joystick.z.reset());

  #if HAS_HOTEND

    static constexpr int8_t temp_dir[] = {
      TERN(TEMP_SENSOR_0_IS_MAX_TC, 0, TEMPDIR(0))
      #if HAS_MULTI_HOTEND
        , TERN(TEMP_SENSOR_1_IS_MAX_TC, 0, TEMPDIR(1))
        #if HOTENDS > 2
          #define _TEMPDIR(N) , TEMPDIR(N)
          REPEAT_S(2, HOTENDS, _TEMPDIR)
        #endif
      #endif
    };

    LOOP_L_N(e, COUNT(temp_dir)) {
      const int8_t tdir = temp_dir[e];
      if (tdir) {
        const int16_t rawtemp = temp_hotend[e].raw * tdir; // normal direction, +rawtemp, else -rawtemp
        const bool heater_on = (temp_hotend[e].target > 0
          || TERN0(PIDTEMP, temp_hotend[e].soft_pwm_amount) > 0
        );
        if (rawtemp > temp_range[e].raw_max * tdir) max_temp_error((heater_id_t)e);
        if (heater_on && rawtemp < temp_range[e].raw_min * tdir && !is_preheating(e)) {
          #ifdef MAX_CONSECUTIVE_LOW_TEMPERATURE_ERROR_ALLOWED
            if (++consecutive_low_temperature_error[e] >= MAX_CONSECUTIVE_LOW_TEMPERATURE_ERROR_ALLOWED)
          #endif
              min_temp_error((heater_id_t)e);
        }
        #ifdef MAX_CONSECUTIVE_LOW_TEMPERATURE_ERROR_ALLOWED
          else
            consecutive_low_temperature_error[e] = 0;
        #endif
      }
    }

  #endif // HAS_HOTEND

  #if ENABLED(THERMAL_PROTECTION_BED)
    #if TEMPDIR(BED) < 0
      #define BEDCMP(A,B) ((A)<(B))
    #else
      #define BEDCMP(A,B) ((A)>(B))
    #endif
    const bool bed_on = (temp_bed.target > 0) || TERN0(PIDTEMPBED, temp_bed.soft_pwm_amount > 0);
    if (BEDCMP(temp_bed.raw, maxtemp_raw_BED)) max_temp_error(H_BED);
    if (bed_on && BEDCMP(mintemp_raw_BED, temp_bed.raw)) min_temp_error(H_BED);
  #endif

  #if BOTH(HAS_HEATED_CHAMBER, THERMAL_PROTECTION_CHAMBER)
    #if TEMPDIR(CHAMBER) < 0
      #define CHAMBERCMP(A,B) ((A)<(B))
    #else
      #define CHAMBERCMP(A,B) ((A)>(B))
    #endif
    const bool chamber_on = (temp_chamber.target > 0);
    if (CHAMBERCMP(temp_chamber.raw, maxtemp_raw_CHAMBER)) max_temp_error(H_CHAMBER);
    if (chamber_on && CHAMBERCMP(mintemp_raw_CHAMBER, temp_chamber.raw)) min_temp_error(H_CHAMBER);
  #endif
}

/**
 * Timer 0 is shared with millies so don't change the prescaler.
 *
 * On AVR this ISR uses the compare method so it runs at the base
 * frequency (16 MHz / 64 / 256 = 976.5625 Hz), but at the TCNT0 set
 * in OCR0B above (128 or halfway between OVFs).
 *
 *  - Manage PWM to all the heaters and fan
 *  - Prepare or Measure one of the raw ADC sensor values
 *  - Check new temperature values for MIN/MAX errors (kill on error)
 *  - Step the babysteps value for each axis towards 0
 *  - For PINS_DEBUGGING, monitor and report endstop pins
 *  - For ENDSTOP_INTERRUPTS_FEATURE check endstops if flagged
 *  - Call planner.tick to count down its "ignore" time
 */
HAL_TEMP_TIMER_ISR() {
  HAL_timer_isr_prologue(TEMP_TIMER_NUM);

  Temperature::tick();

  HAL_timer_isr_epilogue(TEMP_TIMER_NUM);
}

#if ENABLED(SLOW_PWM_HEATERS) && !defined(MIN_STATE_TIME)
  #define MIN_STATE_TIME 16 // MIN_STATE_TIME * 65.5 = time in milliseconds
#endif

class SoftPWM {
public:
  uint8_t count;
  inline bool add(const uint8_t mask, const uint8_t amount) {
    count = (count & mask) + amount; return (count > mask);
  }
  #if ENABLED(SLOW_PWM_HEATERS)
    bool state_heater;
    uint8_t state_timer_heater;
    inline void dec() { if (state_timer_heater > 0) state_timer_heater--; }
    inline bool ready(const bool v) {
      const bool rdy = !state_timer_heater;
      if (rdy && state_heater != v) {
        state_heater = v;
        state_timer_heater = MIN_STATE_TIME;
      }
      return rdy;
    }
  #endif
};

/**
 * Handle various ~1KHz tasks associated with temperature
 *  - Heater PWM (~1KHz with scaler)
 *  - LCD Button polling (~500Hz)
 *  - Start / Read one ADC sensor
 *  - Advance Babysteps
 *  - Endstop polling
 *  - Planner clean buffer
 */
void Temperature::tick() {

  static int8_t temp_count = -1;
  static ADCSensorState adc_sensor_state = StartupDelay;
  static uint8_t pwm_count = _BV(SOFT_PWM_SCALE);

  // avoid multiple loads of pwm_count
  uint8_t pwm_count_tmp = pwm_count;

  #if HAS_ADC_BUTTONS
    static unsigned int raw_ADCKey_value = 0;
    static bool ADCKey_pressed = false;
  #endif

  #if HAS_HOTEND
    static SoftPWM soft_pwm_hotend[HOTENDS];
  #endif

  #if HAS_HEATED_BED
    static SoftPWM soft_pwm_bed;
  #endif

  #if HAS_HEATED_CHAMBER
    static SoftPWM soft_pwm_chamber;
  #endif

  #define WRITE_FAN(n, v) WRITE(FAN##n##_PIN, (v) ^ FAN_INVERTING)

  #if DISABLED(SLOW_PWM_HEATERS)

    #if ANY(HAS_HOTEND, HAS_HEATED_BED, HAS_HEATED_CHAMBER, FAN_SOFT_PWM)
      constexpr uint8_t pwm_mask = TERN0(SOFT_PWM_DITHER, _BV(SOFT_PWM_SCALE) - 1);
      #define _PWM_MOD(N,S,T) do{                           \
        const bool on = S.add(pwm_mask, T.soft_pwm_amount); \
        WRITE_HEATER_##N(on);                               \
      }while(0)
    #endif

    /**
     * Standard heater PWM modulation
     */
    if (pwm_count_tmp >= 127) {
      pwm_count_tmp -= 127;

      #if HAS_HOTEND
        #define _PWM_MOD_E(N) _PWM_MOD(N,soft_pwm_hotend[N],temp_hotend[N]);
        REPEAT(HOTENDS, _PWM_MOD_E);
      #endif

      #if HAS_HEATED_BED
        _PWM_MOD(BED,soft_pwm_bed,temp_bed);
      #endif

      #if HAS_HEATED_CHAMBER
        _PWM_MOD(CHAMBER,soft_pwm_chamber,temp_chamber);
      #endif

      #if ENABLED(FAN_SOFT_PWM)
        #define _FAN_PWM(N) do{                                     \
          uint8_t &spcf = soft_pwm_count_fan[N];                    \
          spcf = (spcf & pwm_mask) + (soft_pwm_amount_fan[N] >> 1); \
          WRITE_FAN(N, spcf > pwm_mask ? HIGH : LOW);               \
        }while(0)
        #if HAS_FAN0
          _FAN_PWM(0);
        #endif
        #if HAS_FAN1
          _FAN_PWM(1);
        #endif
        #if HAS_FAN2
          _FAN_PWM(2);
        #endif
        #if HAS_FAN3
          _FAN_PWM(3);
        #endif
        #if HAS_FAN4
          _FAN_PWM(4);
        #endif
        #if HAS_FAN5
          _FAN_PWM(5);
        #endif
        #if HAS_FAN6
          _FAN_PWM(6);
        #endif
        #if HAS_FAN7
          _FAN_PWM(7);
        #endif
      #endif
    }
    else {
      #define _PWM_LOW(N,S) do{ if (S.count <= pwm_count_tmp) WRITE_HEATER_##N(LOW); }while(0)
      #if HAS_HOTEND
        #define _PWM_LOW_E(N) _PWM_LOW(N, soft_pwm_hotend[N]);
        REPEAT(HOTENDS, _PWM_LOW_E);
      #endif

      #if HAS_HEATED_BED
        _PWM_LOW(BED, soft_pwm_bed);
      #endif

      #if HAS_HEATED_CHAMBER
        _PWM_LOW(CHAMBER, soft_pwm_chamber);
      #endif

      #if ENABLED(FAN_SOFT_PWM)
        #if HAS_FAN0
          if (soft_pwm_count_fan[0] <= pwm_count_tmp) WRITE_FAN(0, LOW);
        #endif
        #if HAS_FAN1
          if (soft_pwm_count_fan[1] <= pwm_count_tmp) WRITE_FAN(1, LOW);
        #endif
        #if HAS_FAN2
          if (soft_pwm_count_fan[2] <= pwm_count_tmp) WRITE_FAN(2, LOW);
        #endif
        #if HAS_FAN3
          if (soft_pwm_count_fan[3] <= pwm_count_tmp) WRITE_FAN(3, LOW);
        #endif
        #if HAS_FAN4
          if (soft_pwm_count_fan[4] <= pwm_count_tmp) WRITE_FAN(4, LOW);
        #endif
        #if HAS_FAN5
          if (soft_pwm_count_fan[5] <= pwm_count_tmp) WRITE_FAN(5, LOW);
        #endif
        #if HAS_FAN6
          if (soft_pwm_count_fan[6] <= pwm_count_tmp) WRITE_FAN(6, LOW);
        #endif
        #if HAS_FAN7
          if (soft_pwm_count_fan[7] <= pwm_count_tmp) WRITE_FAN(7, LOW);
        #endif
      #endif
    }

    // SOFT_PWM_SCALE to frequency:
    //
    // 0: 16000000/64/256/128 =   7.6294 Hz
    // 1:                / 64 =  15.2588 Hz
    // 2:                / 32 =  30.5176 Hz
    // 3:                / 16 =  61.0352 Hz
    // 4:                /  8 = 122.0703 Hz
    // 5:                /  4 = 244.1406 Hz
    pwm_count = pwm_count_tmp + _BV(SOFT_PWM_SCALE);

  #else // SLOW_PWM_HEATERS

    /**
     * SLOW PWM HEATERS
     *
     * For relay-driven heaters
     */
    #define _SLOW_SET(NR,PWM,V) do{ if (PWM.ready(V)) WRITE_HEATER_##NR(V); }while(0)
    #define _SLOW_PWM(NR,PWM,SRC) do{ PWM.count = SRC.soft_pwm_amount; _SLOW_SET(NR,PWM,(PWM.count > 0)); }while(0)
    #define _PWM_OFF(NR,PWM) do{ if (PWM.count < slow_pwm_count) _SLOW_SET(NR,PWM,0); }while(0)

    static uint8_t slow_pwm_count = 0;

    if (slow_pwm_count == 0) {

      #if HAS_HOTEND
        #define _SLOW_PWM_E(N) _SLOW_PWM(N, soft_pwm_hotend[N], temp_hotend[N]);
        REPEAT(HOTENDS, _SLOW_PWM_E);
      #endif

      #if HAS_HEATED_BED
        _SLOW_PWM(BED, soft_pwm_bed, temp_bed);
      #endif

      #if HAS_HEATED_CHAMBER
        _SLOW_PWM(CHAMBER, soft_pwm_chamber, temp_chamber);
      #endif

    } // slow_pwm_count == 0

    #if HAS_HOTEND
      #define _PWM_OFF_E(N) _PWM_OFF(N, soft_pwm_hotend[N]);
      REPEAT(HOTENDS, _PWM_OFF_E);
    #endif

    #if HAS_HEATED_BED
      _PWM_OFF(BED, soft_pwm_bed);
    #endif

    #if HAS_HEATED_CHAMBER
      _PWM_OFF(CHAMBER, soft_pwm_chamber);
    #endif

    #if ENABLED(FAN_SOFT_PWM)
      if (pwm_count_tmp >= 127) {
        pwm_count_tmp = 0;
        #define _PWM_FAN(N) do{                                 \
          soft_pwm_count_fan[N] = soft_pwm_amount_fan[N] >> 1;  \
          WRITE_FAN(N, soft_pwm_count_fan[N] > 0 ? HIGH : LOW); \
        }while(0)
        #if HAS_FAN0
          _PWM_FAN(0);
        #endif
        #if HAS_FAN1
          _PWM_FAN(1);
        #endif
        #if HAS_FAN2
          _PWM_FAN(2);
        #endif
        #if HAS_FAN3
          _FAN_PWM(3);
        #endif
        #if HAS_FAN4
          _FAN_PWM(4);
        #endif
        #if HAS_FAN5
          _FAN_PWM(5);
        #endif
        #if HAS_FAN6
          _FAN_PWM(6);
        #endif
        #if HAS_FAN7
          _FAN_PWM(7);
        #endif
      }
      #if HAS_FAN0
        if (soft_pwm_count_fan[0] <= pwm_count_tmp) WRITE_FAN(0, LOW);
      #endif
      #if HAS_FAN1
        if (soft_pwm_count_fan[1] <= pwm_count_tmp) WRITE_FAN(1, LOW);
      #endif
      #if HAS_FAN2
        if (soft_pwm_count_fan[2] <= pwm_count_tmp) WRITE_FAN(2, LOW);
      #endif
      #if HAS_FAN3
        if (soft_pwm_count_fan[3] <= pwm_count_tmp) WRITE_FAN(3, LOW);
      #endif
      #if HAS_FAN4
        if (soft_pwm_count_fan[4] <= pwm_count_tmp) WRITE_FAN(4, LOW);
      #endif
      #if HAS_FAN5
        if (soft_pwm_count_fan[5] <= pwm_count_tmp) WRITE_FAN(5, LOW);
      #endif
      #if HAS_FAN6
        if (soft_pwm_count_fan[6] <= pwm_count_tmp) WRITE_FAN(6, LOW);
      #endif
      #if HAS_FAN7
        if (soft_pwm_count_fan[7] <= pwm_count_tmp) WRITE_FAN(7, LOW);
      #endif
    #endif // FAN_SOFT_PWM

    // SOFT_PWM_SCALE to frequency:
    //
    // 0: 16000000/64/256/128 =   7.6294 Hz
    // 1:                / 64 =  15.2588 Hz
    // 2:                / 32 =  30.5176 Hz
    // 3:                / 16 =  61.0352 Hz
    // 4:                /  8 = 122.0703 Hz
    // 5:                /  4 = 244.1406 Hz
    pwm_count = pwm_count_tmp + _BV(SOFT_PWM_SCALE);

    // increment slow_pwm_count only every 64th pwm_count,
    // i.e. yielding a PWM frequency of 16/128 Hz (8s).
    if (((pwm_count >> SOFT_PWM_SCALE) & 0x3F) == 0) {
      slow_pwm_count++;
      slow_pwm_count &= 0x7F;

      #if HAS_HOTEND
        HOTEND_LOOP() soft_pwm_hotend[e].dec();
      #endif
      TERN_(HAS_HEATED_BED, soft_pwm_bed.dec());
      TERN_(HAS_HEATED_CHAMBER, soft_pwm_chamber.dec());
    }

  #endif // SLOW_PWM_HEATERS

  //
  // Update lcd buttons 488 times per second
  //
  static bool do_buttons;
  if ((do_buttons ^= true)) ui.update_buttons();

  /**
   * One sensor is sampled on every other call of the ISR.
   * Each sensor is read 16 (OVERSAMPLENR) times, taking the average.
   *
   * On each Prepare pass, ADC is started for a sensor pin.
   * On the next pass, the ADC value is read and accumulated.
   *
   * This gives each ADC 0.9765ms to charge up.
   */
  #define ACCUMULATE_ADC(obj) do{ \
    if (!HAL_ADC_READY()) next_sensor_state = adc_sensor_state; \
    else obj.sample(HAL_READ_ADC()); \
  }while(0)

  ADCSensorState next_sensor_state = adc_sensor_state < SensorsReady ? (ADCSensorState)(int(adc_sensor_state) + 1) : StartSampling;

  switch (adc_sensor_state) {

    case SensorsReady: {
      // All sensors have been read. Stay in this state for a few
      // ISRs to save on calls to temp update/checking code below.
      constexpr int8_t extra_loops = MIN_ADC_ISR_LOOPS - (int8_t)SensorsReady;
      static uint8_t delay_count = 0;
      if (extra_loops > 0) {
        if (delay_count == 0) delay_count = extra_loops;  // Init this delay
        if (--delay_count)                                // While delaying...
          next_sensor_state = SensorsReady;               // retain this state (else, next state will be 0)
        break;
      }
      else {
        adc_sensor_state = StartSampling;                 // Fall-through to start sampling
        next_sensor_state = (ADCSensorState)(int(StartSampling) + 1);
      }
    }

    case StartSampling:                                   // Start of sampling loops. Do updates/checks.
      if (++temp_count >= OVERSAMPLENR) {                 // 10 * 16 * 1/(16000000/64/256)  = 164ms.
        temp_count = 0;
        readings_ready();
      }
      break;

    #if HAS_TEMP_ADC_0
      case PrepareTemp_0: HAL_START_ADC(TEMP_0_PIN); break;
      case MeasureTemp_0: ACCUMULATE_ADC(temp_hotend[0]); break;
    #endif

    #if HAS_TEMP_ADC_BED
      case PrepareTemp_BED: HAL_START_ADC(TEMP_BED_PIN); break;
      case MeasureTemp_BED: ACCUMULATE_ADC(temp_bed); break;
    #endif

    #if HAS_TEMP_ADC_CHAMBER
      case PrepareTemp_CHAMBER: HAL_START_ADC(TEMP_CHAMBER_PIN); break;
      case MeasureTemp_CHAMBER: ACCUMULATE_ADC(temp_chamber); break;
    #endif

    #if HAS_TEMP_ADC_PROBE
      case PrepareTemp_PROBE: HAL_START_ADC(TEMP_PROBE_PIN); break;
      case MeasureTemp_PROBE: ACCUMULATE_ADC(temp_probe); break;
    #endif

    #if HAS_TEMP_ADC_1
      case PrepareTemp_1: HAL_START_ADC(TEMP_1_PIN); break;
      case MeasureTemp_1: ACCUMULATE_ADC(temp_hotend[1]); break;
    #endif

    #if HAS_TEMP_ADC_2
      case PrepareTemp_2: HAL_START_ADC(TEMP_2_PIN); break;
      case MeasureTemp_2: ACCUMULATE_ADC(temp_hotend[2]); break;
    #endif

    #if HAS_TEMP_ADC_3
      case PrepareTemp_3: HAL_START_ADC(TEMP_3_PIN); break;
      case MeasureTemp_3: ACCUMULATE_ADC(temp_hotend[3]); break;
    #endif

    #if HAS_TEMP_ADC_4
      case PrepareTemp_4: HAL_START_ADC(TEMP_4_PIN); break;
      case MeasureTemp_4: ACCUMULATE_ADC(temp_hotend[4]); break;
    #endif

    #if HAS_TEMP_ADC_5
      case PrepareTemp_5: HAL_START_ADC(TEMP_5_PIN); break;
      case MeasureTemp_5: ACCUMULATE_ADC(temp_hotend[5]); break;
    #endif

    #if HAS_TEMP_ADC_6
      case PrepareTemp_6: HAL_START_ADC(TEMP_6_PIN); break;
      case MeasureTemp_6: ACCUMULATE_ADC(temp_hotend[6]); break;
    #endif

    #if HAS_TEMP_ADC_7
      case PrepareTemp_7: HAL_START_ADC(TEMP_7_PIN); break;
      case MeasureTemp_7: ACCUMULATE_ADC(temp_hotend[7]); break;
    #endif

    #if ENABLED(FILAMENT_WIDTH_SENSOR)
      case Prepare_FILWIDTH: HAL_START_ADC(FILWIDTH_PIN); break;
      case Measure_FILWIDTH:
        if (!HAL_ADC_READY()) next_sensor_state = adc_sensor_state; // Redo this state
        else filwidth.accumulate(HAL_READ_ADC());
      break;
    #endif

    #if ENABLED(POWER_MONITOR_CURRENT)
      case Prepare_POWER_MONITOR_CURRENT:
        HAL_START_ADC(POWER_MONITOR_CURRENT_PIN);
        break;
      case Measure_POWER_MONITOR_CURRENT:
        if (!HAL_ADC_READY()) next_sensor_state = adc_sensor_state; // Redo this state
        else power_monitor.add_current_sample(HAL_READ_ADC());
        break;
    #endif

    #if ENABLED(POWER_MONITOR_VOLTAGE)
      case Prepare_POWER_MONITOR_VOLTAGE:
        HAL_START_ADC(POWER_MONITOR_VOLTAGE_PIN);
        break;
      case Measure_POWER_MONITOR_VOLTAGE:
        if (!HAL_ADC_READY()) next_sensor_state = adc_sensor_state; // Redo this state
        else power_monitor.add_voltage_sample(HAL_READ_ADC());
        break;
    #endif

    #if HAS_JOY_ADC_X
      case PrepareJoy_X: HAL_START_ADC(JOY_X_PIN); break;
      case MeasureJoy_X: ACCUMULATE_ADC(joystick.x); break;
    #endif

    #if HAS_JOY_ADC_Y
      case PrepareJoy_Y: HAL_START_ADC(JOY_Y_PIN); break;
      case MeasureJoy_Y: ACCUMULATE_ADC(joystick.y); break;
    #endif

    #if HAS_JOY_ADC_Z
      case PrepareJoy_Z: HAL_START_ADC(JOY_Z_PIN); break;
      case MeasureJoy_Z: ACCUMULATE_ADC(joystick.z); break;
    #endif

    #if HAS_ADC_BUTTONS
      #ifndef ADC_BUTTON_DEBOUNCE_DELAY
        #define ADC_BUTTON_DEBOUNCE_DELAY 16
      #endif
      case Prepare_ADC_KEY: HAL_START_ADC(ADC_KEYPAD_PIN); break;
      case Measure_ADC_KEY:
        if (!HAL_ADC_READY())
          next_sensor_state = adc_sensor_state; // redo this state
        else if (ADCKey_count < ADC_BUTTON_DEBOUNCE_DELAY) {
          raw_ADCKey_value = HAL_READ_ADC();
          if (raw_ADCKey_value <= 900UL * HAL_ADC_RANGE / 1024UL) {
            NOMORE(current_ADCKey_raw, raw_ADCKey_value);
            ADCKey_count++;
          }
          else { //ADC Key release
            if (ADCKey_count > 0) ADCKey_count++; else ADCKey_pressed = false;
            if (ADCKey_pressed) {
              ADCKey_count = 0;
              current_ADCKey_raw = HAL_ADC_RANGE;
            }
          }
        }
        if (ADCKey_count == ADC_BUTTON_DEBOUNCE_DELAY) ADCKey_pressed = true;
        break;
    #endif // HAS_ADC_BUTTONS

    case StartupDelay: break;

  } // switch(adc_sensor_state)

  // Go to the next state
  adc_sensor_state = next_sensor_state;

  //
  // Additional ~1KHz Tasks
  //

  #if ENABLED(BABYSTEPPING) && DISABLED(INTEGRATED_BABYSTEPPING)
    babystep.task();
  #endif

  // Poll endstops state, if required
  endstops.poll();

  // Periodically call the planner timer
  planner.tick();
}

#if HAS_TEMP_SENSOR

  #include "../gcode/gcode.h"

  static void print_heater_state(const float &c, const float &t
    #if ENABLED(SHOW_TEMP_ADC_VALUES)
      , const float r
    #endif
    , const heater_id_t e=INDEX_NONE
  ) {
    char k;
    switch (e) {
      #if HAS_TEMP_CHAMBER
        case H_CHAMBER: k = 'C'; break;
      #endif
      #if HAS_TEMP_PROBE
        case H_PROBE: k = 'P'; break;
      #endif
      #if HAS_TEMP_HOTEND
        default: k = 'T'; break;
        #if HAS_HEATED_BED
          case H_BED: k = 'B'; break;
        #endif
        #if ENABLED(TEMP_SENSOR_1_AS_REDUNDANT)
          case H_REDUNDANT: k = 'R'; break;
        #endif
      #elif HAS_HEATED_BED
        default: k = 'B'; break;
      #endif
    }
    SERIAL_CHAR(' ', k);
    #if HAS_MULTI_HOTEND
      if (e >= 0) SERIAL_CHAR('0' + e);
    #endif
    #ifdef SERIAL_FLOAT_PRECISION
      #define SFP _MIN(SERIAL_FLOAT_PRECISION, 2)
    #else
      #define SFP 2
    #endif
    SERIAL_CHAR(':');
    SERIAL_PRINT(c, SFP);
    SERIAL_ECHOPGM(" /");
    SERIAL_PRINT(t, SFP);
    #if ENABLED(SHOW_TEMP_ADC_VALUES)
      // Temperature MAX SPI boards do not have an OVERSAMPLENR defined
      #if NO_THERMO_TEMPS
        SERIAL_ECHOPAIR(" (", r * RECIPROCAL(OVERSAMPLENR));
      #else
        if (k == 'T')
          SERIAL_ECHOPAIR(" (", r);
        else
          SERIAL_ECHOPAIR(" (", r * RECIPROCAL(OVERSAMPLENR));
      #endif
      SERIAL_CHAR(')');
    #endif
    delay(2);
  }

  void Temperature::print_heater_states(const uint8_t target_extruder
    #if ENABLED(TEMP_SENSOR_1_AS_REDUNDANT)
      , const bool include_r/*=false*/
    #endif
  ) {
    #if HAS_TEMP_HOTEND
      print_heater_state(degHotend(target_extruder), degTargetHotend(target_extruder)
        #if ENABLED(SHOW_TEMP_ADC_VALUES)
          , rawHotendTemp(target_extruder)
        #endif
      );
      #if ENABLED(TEMP_SENSOR_1_AS_REDUNDANT)
        if (include_r) print_heater_state(redundant_temperature, degTargetHotend(target_extruder)
          #if ENABLED(SHOW_TEMP_ADC_VALUES)
            , redundant_temperature_raw
          #endif
          , H_REDUNDANT
        );
      #endif
    #endif
    #if HAS_HEATED_BED
      print_heater_state(degBed(), degTargetBed()
        #if ENABLED(SHOW_TEMP_ADC_VALUES)
          , rawBedTemp()
        #endif
        , H_BED
      );
    #endif
    #if HAS_TEMP_CHAMBER
      print_heater_state(degChamber()
        #if HAS_HEATED_CHAMBER
          , degTargetChamber()
        #else
          , 0
        #endif
        #if ENABLED(SHOW_TEMP_ADC_VALUES)
          , rawChamberTemp()
        #endif
        , H_CHAMBER
      );
    #endif
    #if HAS_TEMP_PROBE
      print_heater_state(degProbe(), 0
        #if ENABLED(SHOW_TEMP_ADC_VALUES)
          , rawProbeTemp()
        #endif
        , H_PROBE
      );
    #endif
    #if HAS_MULTI_HOTEND
      HOTEND_LOOP() print_heater_state(degHotend(e), degTargetHotend(e)
        #if ENABLED(SHOW_TEMP_ADC_VALUES)
          , rawHotendTemp(e)
        #endif
        , (heater_id_t)e
      );
    #endif
    SERIAL_ECHOPAIR(" @:", getHeaterPower((heater_id_t)target_extruder));
    #if HAS_HEATED_BED
      SERIAL_ECHOPAIR(" B@:", getHeaterPower(H_BED));
    #endif
    #if HAS_HEATED_CHAMBER
      SERIAL_ECHOPAIR(" C@:", getHeaterPower(H_CHAMBER));
    #endif
    #if HAS_MULTI_HOTEND
      HOTEND_LOOP() {
        SERIAL_ECHOPAIR(" @", e);
        SERIAL_CHAR(':');
        SERIAL_ECHO(getHeaterPower((heater_id_t)e));
      }
    #endif
  }

  #if ENABLED(AUTO_REPORT_TEMPERATURES)
    AutoReporter<Temperature::AutoReportTemp> Temperature::auto_reporter;
    void Temperature::AutoReportTemp::report() {
      print_heater_states(active_extruder);
      SERIAL_EOL();
    }
  #endif

  #if HAS_HOTEND && HAS_DISPLAY
    void Temperature::set_heating_message(const uint8_t e) {
      const bool heating = isHeatingHotend(e);
      ui.status_printf_P(0,
        #if HAS_MULTI_HOTEND
          PSTR("E%c " S_FMT), '1' + e
        #else
          PSTR("E " S_FMT)
        #endif
        , heating ? GET_TEXT(MSG_HEATING) : GET_TEXT(MSG_COOLING)
      );
    }
  #endif

  #if HAS_TEMP_HOTEND

    #ifndef MIN_COOLING_SLOPE_DEG
      #define MIN_COOLING_SLOPE_DEG 1.50
    #endif
    #ifndef MIN_COOLING_SLOPE_TIME
      #define MIN_COOLING_SLOPE_TIME 60
    #endif

    bool Temperature::wait_for_hotend(const uint8_t target_extruder, const bool no_wait_for_cooling/*=true*/
      #if G26_CLICK_CAN_CANCEL
        , const bool click_to_cancel/*=false*/
      #endif
    ) {

      #if ENABLED(AUTOTEMP)
        REMEMBER(1, planner.autotemp_enabled, false);
      #endif

      #if TEMP_RESIDENCY_TIME > 0
        millis_t residency_start_ms = 0;
        bool first_loop = true;
        // Loop until the temperature has stabilized
        #define TEMP_CONDITIONS (!residency_start_ms || PENDING(now, residency_start_ms + SEC_TO_MS(TEMP_RESIDENCY_TIME)))
      #else
        // Loop until the temperature is very close target
        #define TEMP_CONDITIONS (wants_to_cool ? isCoolingHotend(target_extruder) : isHeatingHotend(target_extruder))
      #endif

      #if DISABLED(BUSY_WHILE_HEATING) && ENABLED(HOST_KEEPALIVE_FEATURE)
        KEEPALIVE_STATE(NOT_BUSY);
      #endif

      #if ENABLED(PRINTER_EVENT_LEDS)
        const float start_temp = degHotend(target_extruder);
        printerEventLEDs.onHotendHeatingStart();
      #endif

      bool wants_to_cool = false;
      float target_temp = -1.0, old_temp = 9999.0;
      millis_t now, next_temp_ms = 0, next_cool_check_ms = 0;
      wait_for_heatup = true;
      do {
        // Target temperature might be changed during the loop
        if (target_temp != degTargetHotend(target_extruder)) {
          wants_to_cool = isCoolingHotend(target_extruder);
          target_temp = degTargetHotend(target_extruder);

          // Exit if S<lower>, continue if S<higher>, R<lower>, or R<higher>
          if (no_wait_for_cooling && wants_to_cool) break;
        }

        now = millis();
        if (ELAPSED(now, next_temp_ms)) { // Print temp & remaining time every 1s while waiting
          next_temp_ms = now + 1000UL;
          print_heater_states(target_extruder);
          #if TEMP_RESIDENCY_TIME > 0
            SERIAL_ECHOPGM(" W:");
            if (residency_start_ms)
              SERIAL_ECHO(long((SEC_TO_MS(TEMP_RESIDENCY_TIME) - (now - residency_start_ms)) / 1000UL));
            else
              SERIAL_CHAR('?');
          #endif
          SERIAL_EOL();
        }

        idle();
        gcode.reset_stepper_timeout(); // Keep steppers powered

        const float temp = degHotend(target_extruder);

        #if ENABLED(PRINTER_EVENT_LEDS)
          // Gradually change LED strip from violet to red as nozzle heats up
          if (!wants_to_cool) printerEventLEDs.onHotendHeating(start_temp, temp, target_temp);
        #endif

        #if TEMP_RESIDENCY_TIME > 0

          const float temp_diff = ABS(target_temp - temp);

          if (!residency_start_ms) {
            // Start the TEMP_RESIDENCY_TIME timer when we reach target temp for the first time.
            if (temp_diff < TEMP_WINDOW)
              residency_start_ms = now + (first_loop ? SEC_TO_MS(TEMP_RESIDENCY_TIME) / 3 : 0);
          }
          else if (temp_diff > TEMP_HYSTERESIS) {
            // Restart the timer whenever the temperature falls outside the hysteresis.
            residency_start_ms = now;
          }

          first_loop = false;

        #endif

        // Prevent a wait-forever situation if R is misused i.e. M109 R0
        if (wants_to_cool) {
          // break after MIN_COOLING_SLOPE_TIME seconds
          // if the temperature did not drop at least MIN_COOLING_SLOPE_DEG
          if (!next_cool_check_ms || ELAPSED(now, next_cool_check_ms)) {
            if (old_temp - temp < float(MIN_COOLING_SLOPE_DEG)) break;
            next_cool_check_ms = now + SEC_TO_MS(MIN_COOLING_SLOPE_TIME);
            old_temp = temp;
          }
        }

        #if G26_CLICK_CAN_CANCEL
          if (click_to_cancel && ui.use_click()) {
            wait_for_heatup = false;
            ui.quick_feedback();
          }
        #endif

      } while (wait_for_heatup && TEMP_CONDITIONS);

      if (wait_for_heatup) {
        wait_for_heatup = false;
        #if ENABLED(DWIN_CREALITY_LCD)
          HMI_flag.heat_flag = 0;
          duration_t elapsed = print_job_timer.duration();  // print timer
          dwin_heat_time = elapsed.value;
        #else
          ui.reset_status();
        #endif
        TERN_(PRINTER_EVENT_LEDS, printerEventLEDs.onHeatingDone());
        return true;
      }

      return false;
    }

  #endif // HAS_TEMP_HOTEND

  #if HAS_HEATED_BED

    #ifndef MIN_COOLING_SLOPE_DEG_BED
      #define MIN_COOLING_SLOPE_DEG_BED 1.00
    #endif
    #ifndef MIN_COOLING_SLOPE_TIME_BED
      #define MIN_COOLING_SLOPE_TIME_BED 60
    #endif

    bool Temperature::wait_for_bed(const bool no_wait_for_cooling/*=true*/
      #if G26_CLICK_CAN_CANCEL
        , const bool click_to_cancel/*=false*/
      #endif
    ) {
      #if TEMP_BED_RESIDENCY_TIME > 0
        millis_t residency_start_ms = 0;
        bool first_loop = true;
        // Loop until the temperature has stabilized
        #define TEMP_BED_CONDITIONS (!residency_start_ms || PENDING(now, residency_start_ms + SEC_TO_MS(TEMP_BED_RESIDENCY_TIME)))
      #else
        // Loop until the temperature is very close target
        #define TEMP_BED_CONDITIONS (wants_to_cool ? isCoolingBed() : isHeatingBed())
      #endif

      #if DISABLED(BUSY_WHILE_HEATING) && ENABLED(HOST_KEEPALIVE_FEATURE)
        KEEPALIVE_STATE(NOT_BUSY);
      #endif

      #if ENABLED(PRINTER_EVENT_LEDS)
        const float start_temp = degBed();
        printerEventLEDs.onBedHeatingStart();
      #endif

      bool wants_to_cool = false;
      float target_temp = -1, old_temp = 9999;
      millis_t now, next_temp_ms = 0, next_cool_check_ms = 0;
      wait_for_heatup = true;
      do {
        // Target temperature might be changed during the loop
        if (target_temp != degTargetBed()) {
          wants_to_cool = isCoolingBed();
          target_temp = degTargetBed();

          // Exit if S<lower>, continue if S<higher>, R<lower>, or R<higher>
          if (no_wait_for_cooling && wants_to_cool) break;
        }

        now = millis();
        if (ELAPSED(now, next_temp_ms)) { //Print Temp Reading every 1 second while heating up.
          next_temp_ms = now + 1000UL;
          print_heater_states(active_extruder);
          #if TEMP_BED_RESIDENCY_TIME > 0
            SERIAL_ECHOPGM(" W:");
            if (residency_start_ms)
              SERIAL_ECHO(long((SEC_TO_MS(TEMP_BED_RESIDENCY_TIME) - (now - residency_start_ms)) / 1000UL));
            else
              SERIAL_CHAR('?');
          #endif
          SERIAL_EOL();
        }

        idle();
        gcode.reset_stepper_timeout(); // Keep steppers powered

        const float temp = degBed();

        #if ENABLED(PRINTER_EVENT_LEDS)
          // Gradually change LED strip from blue to violet as bed heats up
          if (!wants_to_cool) printerEventLEDs.onBedHeating(start_temp, temp, target_temp);
        #endif

        #if TEMP_BED_RESIDENCY_TIME > 0

          const float temp_diff = ABS(target_temp - temp);

          if (!residency_start_ms) {
            // Start the TEMP_BED_RESIDENCY_TIME timer when we reach target temp for the first time.
            if (temp_diff < TEMP_BED_WINDOW)
              residency_start_ms = now + (first_loop ? SEC_TO_MS(TEMP_BED_RESIDENCY_TIME) / 3 : 0);
          }
          else if (temp_diff > TEMP_BED_HYSTERESIS) {
            // Restart the timer whenever the temperature falls outside the hysteresis.
            residency_start_ms = now;
          }

        #endif // TEMP_BED_RESIDENCY_TIME > 0

        // Prevent a wait-forever situation if R is misused i.e. M190 R0
        if (wants_to_cool) {
          // Break after MIN_COOLING_SLOPE_TIME_BED seconds
          // if the temperature did not drop at least MIN_COOLING_SLOPE_DEG_BED
          if (!next_cool_check_ms || ELAPSED(now, next_cool_check_ms)) {
            if (old_temp - temp < float(MIN_COOLING_SLOPE_DEG_BED)) break;
            next_cool_check_ms = now + SEC_TO_MS(MIN_COOLING_SLOPE_TIME_BED);
            old_temp = temp;
          }
        }

        #if G26_CLICK_CAN_CANCEL
          if (click_to_cancel && ui.use_click()) {
            wait_for_heatup = false;
            ui.quick_feedback();
          }
        #endif

        #if TEMP_BED_RESIDENCY_TIME > 0
          first_loop = false;
        #endif

      } while (wait_for_heatup && TEMP_BED_CONDITIONS);

      if (wait_for_heatup) {
        wait_for_heatup = false;
        ui.reset_status();
        return true;
      }

      return false;
    }

    void Temperature::wait_for_bed_heating() {
      if (isHeatingBed()) {
        SERIAL_ECHOLNPGM("Wait for bed heating...");
        LCD_MESSAGEPGM(MSG_BED_HEATING);
        wait_for_bed();
        ui.reset_status();
      }
    }

  #endif // HAS_HEATED_BED

  #if HAS_TEMP_PROBE

    #ifndef MIN_DELTA_SLOPE_DEG_PROBE
      #define MIN_DELTA_SLOPE_DEG_PROBE 1.0
    #endif
    #ifndef MIN_DELTA_SLOPE_TIME_PROBE
      #define MIN_DELTA_SLOPE_TIME_PROBE 600
    #endif

    bool Temperature::wait_for_probe(const float target_temp, bool no_wait_for_cooling/*=true*/) {

      const bool wants_to_cool = isProbeAboveTemp(target_temp);
      const bool will_wait = !(wants_to_cool && no_wait_for_cooling);
      if (will_wait)
        SERIAL_ECHOLNPAIR("Waiting for probe to ", (wants_to_cool ? PSTR("cool down") : PSTR("heat up")), " to ", target_temp, " degrees.");

      #if DISABLED(BUSY_WHILE_HEATING) && ENABLED(HOST_KEEPALIVE_FEATURE)
        KEEPALIVE_STATE(NOT_BUSY);
      #endif

      float old_temp = 9999;
      millis_t next_temp_ms = 0, next_delta_check_ms = 0;
      wait_for_heatup = true;
      while (will_wait && wait_for_heatup) {

        // Print Temp Reading every 10 seconds while heating up.
        millis_t now = millis();
        if (!next_temp_ms || ELAPSED(now, next_temp_ms)) {
          next_temp_ms = now + 10000UL;
          print_heater_states(active_extruder);
          SERIAL_EOL();
        }

        idle();
        gcode.reset_stepper_timeout(); // Keep steppers powered

        // Break after MIN_DELTA_SLOPE_TIME_PROBE seconds if the temperature
        // did not drop at least MIN_DELTA_SLOPE_DEG_PROBE. This avoids waiting
        // forever as the probe is not actively heated.
        if (!next_delta_check_ms || ELAPSED(now, next_delta_check_ms)) {
          const float temp = degProbe(),
                      delta_temp = old_temp > temp ? old_temp - temp : temp - old_temp;
          if (delta_temp < float(MIN_DELTA_SLOPE_DEG_PROBE)) {
            SERIAL_ECHOLNPGM("Timed out waiting for probe temperature.");
            break;
          }
          next_delta_check_ms = now + SEC_TO_MS(MIN_DELTA_SLOPE_TIME_PROBE);
          old_temp = temp;
        }

        // Loop until the temperature is very close target
        if (!(wants_to_cool ? isProbeAboveTemp(target_temp) : isProbeBelowTemp(target_temp))) {
            SERIAL_ECHOLN(wants_to_cool ? PSTR("Cooldown") : PSTR("Heatup"));
            SERIAL_ECHOLNPGM(" complete, target probe temperature reached.");
            break;
        }
      }

      if (wait_for_heatup) {
        wait_for_heatup = false;
        ui.reset_status();
        return true;
      }
      else if (will_wait)
        SERIAL_ECHOLNPGM("Canceled wait for probe temperature.");

      return false;
    }

  #endif // HAS_TEMP_PROBE

  #if HAS_HEATED_CHAMBER

    #ifndef MIN_COOLING_SLOPE_DEG_CHAMBER
      #define MIN_COOLING_SLOPE_DEG_CHAMBER 1.50
    #endif
    #ifndef MIN_COOLING_SLOPE_TIME_CHAMBER
      #define MIN_COOLING_SLOPE_TIME_CHAMBER 120
    #endif

    bool Temperature::wait_for_chamber(const bool no_wait_for_cooling/*=true*/) {
      #if TEMP_CHAMBER_RESIDENCY_TIME > 0
        millis_t residency_start_ms = 0;
        bool first_loop = true;
        // Loop until the temperature has stabilized
        #define TEMP_CHAMBER_CONDITIONS (!residency_start_ms || PENDING(now, residency_start_ms + SEC_TO_MS(TEMP_CHAMBER_RESIDENCY_TIME)))
      #else
        // Loop until the temperature is very close target
        #define TEMP_CHAMBER_CONDITIONS (wants_to_cool ? isCoolingChamber() : isHeatingChamber())
      #endif

      #if DISABLED(BUSY_WHILE_HEATING) && ENABLED(HOST_KEEPALIVE_FEATURE)
        KEEPALIVE_STATE(NOT_BUSY);
      #endif

      bool wants_to_cool = false;
      float target_temp = -1, old_temp = 9999;
      millis_t now, next_temp_ms = 0, next_cool_check_ms = 0;
      wait_for_heatup = true;
      do {
        // Target temperature might be changed during the loop
        if (target_temp != degTargetChamber()) {
          wants_to_cool = isCoolingChamber();
          target_temp = degTargetChamber();

          // Exit if S<lower>, continue if S<higher>, R<lower>, or R<higher>
          if (no_wait_for_cooling && wants_to_cool) break;
        }

        now = millis();
        if (ELAPSED(now, next_temp_ms)) { // Print Temp Reading every 1 second while heating up.
          next_temp_ms = now + 1000UL;
          print_heater_states(active_extruder);
          #if TEMP_CHAMBER_RESIDENCY_TIME > 0
            SERIAL_ECHOPGM(" W:");
            if (residency_start_ms)
              SERIAL_ECHO(long((SEC_TO_MS(TEMP_CHAMBER_RESIDENCY_TIME) - (now - residency_start_ms)) / 1000UL));
            else
              SERIAL_CHAR('?');
          #endif
          SERIAL_EOL();
        }

        idle();
        gcode.reset_stepper_timeout(); // Keep steppers powered

        const float temp = degChamber();

        #if TEMP_CHAMBER_RESIDENCY_TIME > 0

          const float temp_diff = ABS(target_temp - temp);

          if (!residency_start_ms) {
            // Start the TEMP_CHAMBER_RESIDENCY_TIME timer when we reach target temp for the first time.
            if (temp_diff < TEMP_CHAMBER_WINDOW)
              residency_start_ms = now + (first_loop ? SEC_TO_MS(TEMP_CHAMBER_RESIDENCY_TIME) / 3 : 0);
          }
          else if (temp_diff > TEMP_CHAMBER_HYSTERESIS) {
            // Restart the timer whenever the temperature falls outside the hysteresis.
            residency_start_ms = now;
          }

          first_loop = false;
        #endif // TEMP_CHAMBER_RESIDENCY_TIME > 0

        // Prevent a wait-forever situation if R is misused i.e. M191 R0
        if (wants_to_cool) {
          // Break after MIN_COOLING_SLOPE_TIME_CHAMBER seconds
          // if the temperature did not drop at least MIN_COOLING_SLOPE_DEG_CHAMBER
          if (!next_cool_check_ms || ELAPSED(now, next_cool_check_ms)) {
            if (old_temp - temp < float(MIN_COOLING_SLOPE_DEG_CHAMBER)) break;
            next_cool_check_ms = now + SEC_TO_MS(MIN_COOLING_SLOPE_TIME_CHAMBER);
            old_temp = temp;
          }
        }
      } while (wait_for_heatup && TEMP_CHAMBER_CONDITIONS);

      if (wait_for_heatup) {
        wait_for_heatup = false;
        ui.reset_status();
        return true;
      }

      return false;
    }

  #endif // HAS_HEATED_CHAMBER

#endif // HAS_TEMP_SENSOR<|MERGE_RESOLUTION|>--- conflicted
+++ resolved
@@ -47,7 +47,6 @@
   #include "../lcd/extui/ui_api.h"
 #endif
 
-<<<<<<< HEAD
 // LIB_MAX31855 can be added to the build_flags in platformio.ini to use a user-defined library
 #if LIB_USR_MAX31855
   #include <Adafruit_MAX31855.h>
@@ -75,15 +74,6 @@
         , HIGH
       #endif
     );
-=======
-#if HAS_MAX31865
-  #include <Adafruit_MAX31865.h>
-  #if TEMP_SENSOR_0_IS_MAX31865 && !defined(MAX31865_CS_PIN) && PIN_EXISTS(MAX6675_SS)
-    #define MAX31865_CS_PIN   MAX6675_SS_PIN
-  #endif
-  #if TEMP_SENSOR_1_IS_MAX31865 && !defined(MAX31865_CS2_PIN) && PIN_EXISTS(MAX6675_SS2)
-    #define MAX31865_CS2_PIN  MAX6675_SS2_PIN
->>>>>>> 57e4b82b
   #endif
 #endif
 
@@ -122,7 +112,6 @@
       #endif
     );
   #endif
-<<<<<<< HEAD
 #endif
 
 // LIB_MAX6675 can be added to the build_flags in platformio.ini to use a user-defined library
@@ -150,33 +139,15 @@
       #endif
       #if ENABLED(LARGE_PINMAP)
         , HIGH
-=======
-  #if TEMP_SENSOR_0_IS_MAX31865 && PIN_EXISTS(MAX31865_CS)
-    #define HAS_MAX31865_TEMP 1
-    Adafruit_MAX31865 max31865_0 = Adafruit_MAX31865(MAX31865_CS_PIN
-      #if MAX31865_CS_PIN != MAX6675_SS_PIN
-        , MAX31865_MOSI_PIN, MAX31865_MISO_PIN, MAX31865_SCK_PIN // For software SPI also set MOSI/MISO/SCK
       #endif
     );
   #endif
-  #if TEMP_SENSOR_1_IS_MAX31865 && PIN_EXISTS(MAX31865_CS2)
-    #define HAS_MAX31865_TEMP 1
-    Adafruit_MAX31865 max31865_1 = Adafruit_MAX31865(MAX31865_CS2_PIN
-      #if MAX31865_CS2_PIN != MAX6675_SS2_PIN
-        , MAX31865_MOSI_PIN, MAX31865_MISO_PIN, MAX31865_SCK_PIN // For software SPI also set MOSI/MISO/SCK
->>>>>>> 57e4b82b
-      #endif
-    );
-  #endif
-#endif
-
-<<<<<<< HEAD
+#endif
+
 #if !HAS_MAX6675_TEMP && !HAS_MAX31855_TEMP && !HAS_MAX31865_TEMP
   #define NO_THERMO_TEMPS 1
 #endif
 
-=======
->>>>>>> 57e4b82b
 #if (TEMP_SENSOR_0_IS_MAX_TC || TEMP_SENSOR_1_IS_MAX_TC) && PINS_EXIST(MAX6675_SCK, MAX6675_DO) && NO_THERMO_TEMPS
   #define THERMO_SEPARATE_SPI 1
 #endif
@@ -1833,7 +1804,6 @@
     OUT_WRITE(MAX31865_CS2_PIN, HIGH);
   #endif
 
-<<<<<<< HEAD
   #if HAS_MAX31865_TEMP
     TERN_(TEMP_SENSOR_0_IS_MAX31865, max31865_0.begin(MAX31865_2WIRE)); // MAX31865_2WIRE, MAX31865_3WIRE, MAX31865_4WIRE
     TERN_(TEMP_SENSOR_1_IS_MAX31865, max31865_1.begin(MAX31865_2WIRE));
@@ -1846,10 +1816,6 @@
     TERN_(TEMP_SENSOR_0_IS_MAX6675, max6675_0.begin());
     TERN_(TEMP_SENSOR_1_IS_MAX6675, max6675_1.begin());
   #endif
-=======
-  TERN_(TEMP_SENSOR_0_IS_MAX31865, max31865_0.begin(MAX31865_2WIRE)); // MAX31865_2WIRE, MAX31865_3WIRE, MAX31865_4WIRE
-  TERN_(TEMP_SENSOR_1_IS_MAX31865, max31865_1.begin(MAX31865_2WIRE));
->>>>>>> 57e4b82b
 
   #if EARLY_WATCHDOG
     // Flag that the thermalManager should be running
@@ -2363,11 +2329,7 @@
   int Temperature::read_max_tc(TERN_(HAS_MULTI_MAX_TC, const uint8_t hindex/*=0*/)) {
     #define MAX6675_HEAT_INTERVAL 250UL
 
-<<<<<<< HEAD
     #if HAS_MAX31855_TEMP
-=======
-    #if HAS_MAX31855
->>>>>>> 57e4b82b
       static uint32_t max_tc_temp = 2000;
       #define MAX_TC_ERROR_MASK    7
       #define MAX_TC_DISCARD_BITS 18
@@ -2416,19 +2378,10 @@
     millis_t ms = millis();
     if (PENDING(ms, next_max_tc_ms[hindex])) return int(THERMO_TEMP(hindex));
     next_max_tc_ms[hindex] = ms + MAX6675_HEAT_INTERVAL;
-<<<<<<< HEAD
-=======
-
-    #if HAS_MAX31865_TEMP
-      Adafruit_MAX31865 &maxref = THERMO_SEL(max31865_0, max31865_1);
-      const uint16_t max31865_ohms = (uint32_t(maxref.readRTD()) * THERMO_SEL(MAX31865_CALIBRATION_OHMS_0, MAX31865_CALIBRATION_OHMS_1)) >> 16;
-    #endif
->>>>>>> 57e4b82b
 
     //
     // TODO: spiBegin, spiRec and spiInit doesn't work when soft spi is used.
     //
-<<<<<<< HEAD
     #if !THERMO_SEPARATE_SPI && NO_THERMO_TEMPS
       spiBegin();
       spiInit(MAX_TC_SPEED_BITS);
@@ -2449,29 +2402,12 @@
       }
         MAX6675_WRITE(HIGH); // disable TT_MAX6675
     #endif
-=======
-    #if !THERMO_SEPARATE_SPI
-      spiBegin();
-      spiInit(MAX_TC_SPEED_BITS);
-    #endif
-
-    MAX6675_WRITE(LOW); // enable TT_MAX6675
-    DELAY_NS(100);      // Ensure 100ns delay
-
-    // Read a big-endian temperature value
-    max_tc_temp = 0;
-    for (uint8_t i = sizeof(max_tc_temp); i--;) {
-      max_tc_temp |= TERN(THERMO_SEPARATE_SPI, max_tc_spi.receive(), spiRec());
-      if (i > 0) max_tc_temp <<= 8; // shift left if not the last byte
-    }
->>>>>>> 57e4b82b
 
     #if HAS_MAX31855_TEMP
       Adafruit_MAX31855 &max855ref = THERMO_SEL(max31855_0, max31855_1);
       max_tc_temp = max855ref.readRaw32();
     #endif
 
-<<<<<<< HEAD
     #if HAS_MAX31865_TEMP
       Adafruit_MAX31865 &max865ref = THERMO_SEL(max31865_0, max31865_1);
       #if ENABLED(LIB_USR_MAX31865)
@@ -2493,17 +2429,11 @@
     #else
       if (DISABLED(IGNORE_THERMOCOUPLE_ERRORS) && (max_tc_temp & MAX_TC_ERROR_MASK)) {
     #endif
-=======
-    const uint8_t fault_31865 = TERN1(HAS_MAX31865_TEMP, maxref.readFault());
-
-    if (DISABLED(IGNORE_THERMOCOUPLE_ERRORS) && (max_tc_temp & MAX_TC_ERROR_MASK) && fault_31865) {
->>>>>>> 57e4b82b
       max_tc_errors[hindex]++;
       if (max_tc_errors[hindex] > THERMOCOUPLE_MAX_ERRORS) {
         SERIAL_ERROR_START();
         SERIAL_ECHOPGM("Temp measurement error! ");
         #if MAX_TC_ERROR_MASK == 7
-<<<<<<< HEAD
             SERIAL_ECHOPGM("MAX31855 ");
             if (max_tc_temp & 1)
               SERIAL_ECHOLNPAIR("Fault :(", max_tc_temp & 1 ,")  >> Open Circuit");
@@ -2518,16 +2448,6 @@
             const uint8_t fault_31865 = max865ref.readFault() & 0x3FU;
           #endif
           max865ref.clearFault();
-=======
-          SERIAL_ECHOPGM("MAX31855 ");
-          if (max_tc_temp & 1)
-            SERIAL_ECHOLNPGM("Open Circuit");
-          else if (max_tc_temp & 2)
-            SERIAL_ECHOLNPGM("Short to GND");
-          else if (max_tc_temp & 4)
-            SERIAL_ECHOLNPGM("Short to VCC");
-        #elif HAS_MAX31865_TEMP
->>>>>>> 57e4b82b
           if (fault_31865) {
             SERIAL_ECHOLN();
             SERIAL_ECHOLNPAIR("MAX31865 Fault :(", fault_31865, ")  >>");
@@ -2565,7 +2485,6 @@
     #endif
 
     // Return the RTD resistance for MAX31865 for display in SHOW_TEMP_ADC_VALUES
-<<<<<<< HEAD
     #if HAS_MAX31865_TEMP
       #if ENABLED(LIB_ADAFRUIT_MAX31865)
         max_tc_temp = (uint32_t(max865ref.readRTD()) * THERMO_SEL(MAX31865_CALIBRATION_OHMS_0, MAX31865_CALIBRATION_OHMS_1)) >> 16;
@@ -2573,9 +2492,6 @@
         max_tc_temp = (uint32_t(max_tc_temp) * THERMO_SEL(MAX31865_CALIBRATION_OHMS_0, MAX31865_CALIBRATION_OHMS_1)) >> 16;
       #endif
     #endif
-=======
-    TERN_(HAS_MAX31865_TEMP, max_tc_temp = max31865_ohms);
->>>>>>> 57e4b82b
 
     THERMO_TEMP(hindex) = max_tc_temp;
 
