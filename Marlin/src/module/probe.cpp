--- conflicted
+++ resolved
@@ -509,11 +509,7 @@
     #if BOTH(DELTA, SENSORLESS_PROBING)
       endstops.trigger_state() & (_BV(X_MAX) | _BV(Y_MAX) | _BV(Z_MAX))
     #else
-<<<<<<< HEAD
       TEST(endstops.trigger_state(), TERN(HAS_CUSTOM_PROBE_PIN, Z_MIN_PROBE, Z_MIN))
-=======
-      TEST(endstops.trigger_state(), Z_MIN_PROBE)
->>>>>>> d71b35c2
     #endif
   ;
 
