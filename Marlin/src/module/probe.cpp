/**
 * Marlin 3D Printer Firmware
 * Copyright (c) 2020 MarlinFirmware [https://github.com/MarlinFirmware/Marlin]
 *
 * Based on Sprinter and grbl.
 * Copyright (c) 2011 Camiel Gubbels / Erik van der Zalm
 *
 * This program is free software: you can redistribute it and/or modify
 * it under the terms of the GNU General Public License as published by
 * the Free Software Foundation, either version 3 of the License, or
 * (at your option) any later version.
 *
 * This program is distributed in the hope that it will be useful,
 * but WITHOUT ANY WARRANTY; without even the implied warranty of
 * MERCHANTABILITY or FITNESS FOR A PARTICULAR PURPOSE.  See the
 * GNU General Public License for more details.
 *
 * You should have received a copy of the GNU General Public License
 * along with this program.  If not, see <https://www.gnu.org/licenses/>.
 *
 */

/**
 * module/probe.cpp
 */

#include "../inc/MarlinConfig.h"

#if HAS_BED_PROBE

#include "probe.h"

#include "../libs/buzzer.h"
#include "motion.h"
#include "temperature.h"
#include "endstops.h"

#include "../gcode/gcode.h"
#include "../lcd/marlinui.h"

#include "../MarlinCore.h" // for stop(), disable_e_steppers(), wait_for_user_response()

#if HAS_LEVELING
  #include "../feature/bedlevel/bedlevel.h"
#endif

#if ENABLED(BD_SENSOR)
  #include "../feature/bedlevel/bdl/bdl.h"
#endif

#if ENABLED(DELTA)
  #include "delta.h"
#endif

#if ENABLED(SENSORLESS_PROBING)
  abc_float_t offset_sensorless_adj{0};
  float largest_sensorless_adj = 0;
#endif

#if ANY(HAS_QUIET_PROBING, USE_SENSORLESS)
  #include "stepper/indirection.h"
  #if ALL(HAS_QUIET_PROBING, PROBING_ESTEPPERS_OFF)
    #include "stepper.h"
  #endif
  #if USE_SENSORLESS
    #include "../feature/tmc_util.h"
    #if ENABLED(IMPROVE_HOMING_RELIABILITY)
      #include "planner.h"
    #endif
  #endif
#endif

#if ENABLED(MEASURE_BACKLASH_WHEN_PROBING)
  #include "../feature/backlash.h"
#endif

#if ENABLED(BLTOUCH)
  #include "../feature/bltouch.h"
#endif

#if ENABLED(HOST_PROMPT_SUPPORT)
  #include "../feature/host_actions.h" // for PROMPT_USER_CONTINUE
#endif

#if HAS_Z_SERVO_PROBE
  #include "servo.h"
#endif

#if HAS_PTC
  #include "../feature/probe_temp_comp.h"
#endif

#if ENABLED(X_AXIS_TWIST_COMPENSATION)
  #include "../feature/x_twist.h"
#endif

#if ENABLED(EXTENSIBLE_UI)
  #include "../lcd/extui/ui_api.h"
#endif

#define DEBUG_OUT ENABLED(DEBUG_LEVELING_FEATURE)
#include "../core/debug_out.h"

Probe probe;

xyz_pos_t Probe::offset; // Initialized by settings.load()

#if HAS_PROBE_XY_OFFSET
  const xy_pos_t &Probe::offset_xy = Probe::offset;
#endif

#if ENABLED(SENSORLESS_PROBING)
  Probe::sense_bool_t Probe::test_sensitivity = { true, true, true };
#endif

#if ENABLED(Z_PROBE_SLED)

  #ifndef SLED_DOCKING_OFFSET
    #define SLED_DOCKING_OFFSET 0
  #endif

  /**
   * Method to dock/undock a sled designed by Charles Bell.
   *
   * stow[in]     If false, move to MAX_X and engage the solenoid
   *              If true, move to MAX_X and release the solenoid
   */
  static void dock_sled(const bool stow) {
    if (DEBUGGING(LEVELING)) DEBUG_ECHOLNPGM("dock_sled(", stow, ")");

    // Dock sled a bit closer to ensure proper capturing
    do_blocking_move_to_x(X_MAX_POS + SLED_DOCKING_OFFSET - ((stow) ? 1 : 0));

    #if HAS_SOLENOID_1 && DISABLED(EXT_SOLENOID)
      WRITE(SOL1_PIN, !stow); // switch solenoid
    #endif
  }

#elif ENABLED(MAGLEV4)

  // Write trigger pin to release the probe
  inline void maglev_deploy() {
    WRITE(MAGLEV_TRIGGER_PIN, HIGH);
    delay(MAGLEV_TRIGGER_DELAY);
    WRITE(MAGLEV_TRIGGER_PIN, LOW);
  }

  inline void maglev_idle() { do_z_clearance(10); }

#elif ENABLED(TOUCH_MI_PROBE)

  // Move to the magnet to unlock the probe
  inline void run_deploy_moves() {
    #ifndef TOUCH_MI_DEPLOY_XPOS
      #define TOUCH_MI_DEPLOY_XPOS X_MIN_POS
    #elif TOUCH_MI_DEPLOY_XPOS > X_MAX_BED
      TemporaryGlobalEndstopsState unlock_x(false);
    #endif
    #if TOUCH_MI_DEPLOY_YPOS > Y_MAX_BED
      TemporaryGlobalEndstopsState unlock_y(false);
    #endif

    #if ENABLED(TOUCH_MI_MANUAL_DEPLOY)

      const screenFunc_t prev_screen = ui.currentScreen;
      LCD_MESSAGE(MSG_MANUAL_DEPLOY_TOUCHMI);
      ui.return_to_status();

      TERN_(HOST_PROMPT_SUPPORT, hostui.continue_prompt(F("Deploy TouchMI")));
      TERN_(HAS_RESUME_CONTINUE, wait_for_user_response());
      ui.reset_status();
      ui.goto_screen(prev_screen);

    #elif defined(TOUCH_MI_DEPLOY_XPOS) && defined(TOUCH_MI_DEPLOY_YPOS)
      do_blocking_move_to_xy(TOUCH_MI_DEPLOY_XPOS, TOUCH_MI_DEPLOY_YPOS);
    #elif defined(TOUCH_MI_DEPLOY_XPOS)
      do_blocking_move_to_x(TOUCH_MI_DEPLOY_XPOS);
    #elif defined(TOUCH_MI_DEPLOY_YPOS)
      do_blocking_move_to_y(TOUCH_MI_DEPLOY_YPOS);
    #endif
  }

  // Move down to the bed to stow the probe
  // TODO: Handle cases where it would be a bad idea to move down.
  inline void run_stow_moves() {
    const float oldz = current_position.z;
    endstops.enable_z_probe(false);
    do_blocking_move_to_z(TOUCH_MI_RETRACT_Z, homing_feedrate(Z_AXIS));
    do_blocking_move_to_z(oldz, homing_feedrate(Z_AXIS));
  }

#elif ENABLED(Z_PROBE_ALLEN_KEY)

  inline void run_deploy_moves() {
    #ifdef Z_PROBE_ALLEN_KEY_DEPLOY_1
      #ifndef Z_PROBE_ALLEN_KEY_DEPLOY_1_FEEDRATE
        #define Z_PROBE_ALLEN_KEY_DEPLOY_1_FEEDRATE 0.0f
      #endif
      constexpr xyz_pos_t deploy_1 = Z_PROBE_ALLEN_KEY_DEPLOY_1;
      do_blocking_move_to(deploy_1, MMM_TO_MMS(Z_PROBE_ALLEN_KEY_DEPLOY_1_FEEDRATE));
    #endif
    #ifdef Z_PROBE_ALLEN_KEY_DEPLOY_2
      #ifndef Z_PROBE_ALLEN_KEY_DEPLOY_2_FEEDRATE
        #define Z_PROBE_ALLEN_KEY_DEPLOY_2_FEEDRATE 0.0f
      #endif
      constexpr xyz_pos_t deploy_2 = Z_PROBE_ALLEN_KEY_DEPLOY_2;
      do_blocking_move_to(deploy_2, MMM_TO_MMS(Z_PROBE_ALLEN_KEY_DEPLOY_2_FEEDRATE));
    #endif
    #ifdef Z_PROBE_ALLEN_KEY_DEPLOY_3
      #ifndef Z_PROBE_ALLEN_KEY_DEPLOY_3_FEEDRATE
        #define Z_PROBE_ALLEN_KEY_DEPLOY_3_FEEDRATE 0.0f
      #endif
      constexpr xyz_pos_t deploy_3 = Z_PROBE_ALLEN_KEY_DEPLOY_3;
      do_blocking_move_to(deploy_3, MMM_TO_MMS(Z_PROBE_ALLEN_KEY_DEPLOY_3_FEEDRATE));
    #endif
    #ifdef Z_PROBE_ALLEN_KEY_DEPLOY_4
      #ifndef Z_PROBE_ALLEN_KEY_DEPLOY_4_FEEDRATE
        #define Z_PROBE_ALLEN_KEY_DEPLOY_4_FEEDRATE 0.0f
      #endif
      constexpr xyz_pos_t deploy_4 = Z_PROBE_ALLEN_KEY_DEPLOY_4;
      do_blocking_move_to(deploy_4, MMM_TO_MMS(Z_PROBE_ALLEN_KEY_DEPLOY_4_FEEDRATE));
    #endif
    #ifdef Z_PROBE_ALLEN_KEY_DEPLOY_5
      #ifndef Z_PROBE_ALLEN_KEY_DEPLOY_5_FEEDRATE
        #define Z_PROBE_ALLEN_KEY_DEPLOY_5_FEEDRATE 0.0f
      #endif
      constexpr xyz_pos_t deploy_5 = Z_PROBE_ALLEN_KEY_DEPLOY_5;
      do_blocking_move_to(deploy_5, MMM_TO_MMS(Z_PROBE_ALLEN_KEY_DEPLOY_5_FEEDRATE));
    #endif
  }

  inline void run_stow_moves() {
    #ifdef Z_PROBE_ALLEN_KEY_STOW_1
      #ifndef Z_PROBE_ALLEN_KEY_STOW_1_FEEDRATE
        #define Z_PROBE_ALLEN_KEY_STOW_1_FEEDRATE 0.0f
      #endif
      constexpr xyz_pos_t stow_1 = Z_PROBE_ALLEN_KEY_STOW_1;
      do_blocking_move_to(stow_1, MMM_TO_MMS(Z_PROBE_ALLEN_KEY_STOW_1_FEEDRATE));
    #endif
    #ifdef Z_PROBE_ALLEN_KEY_STOW_2
      #ifndef Z_PROBE_ALLEN_KEY_STOW_2_FEEDRATE
        #define Z_PROBE_ALLEN_KEY_STOW_2_FEEDRATE 0.0f
      #endif
      constexpr xyz_pos_t stow_2 = Z_PROBE_ALLEN_KEY_STOW_2;
      do_blocking_move_to(stow_2, MMM_TO_MMS(Z_PROBE_ALLEN_KEY_STOW_2_FEEDRATE));
    #endif
    #ifdef Z_PROBE_ALLEN_KEY_STOW_3
      #ifndef Z_PROBE_ALLEN_KEY_STOW_3_FEEDRATE
        #define Z_PROBE_ALLEN_KEY_STOW_3_FEEDRATE 0.0f
      #endif
      constexpr xyz_pos_t stow_3 = Z_PROBE_ALLEN_KEY_STOW_3;
      do_blocking_move_to(stow_3, MMM_TO_MMS(Z_PROBE_ALLEN_KEY_STOW_3_FEEDRATE));
    #endif
    #ifdef Z_PROBE_ALLEN_KEY_STOW_4
      #ifndef Z_PROBE_ALLEN_KEY_STOW_4_FEEDRATE
        #define Z_PROBE_ALLEN_KEY_STOW_4_FEEDRATE 0.0f
      #endif
      constexpr xyz_pos_t stow_4 = Z_PROBE_ALLEN_KEY_STOW_4;
      do_blocking_move_to(stow_4, MMM_TO_MMS(Z_PROBE_ALLEN_KEY_STOW_4_FEEDRATE));
    #endif
    #ifdef Z_PROBE_ALLEN_KEY_STOW_5
      #ifndef Z_PROBE_ALLEN_KEY_STOW_5_FEEDRATE
        #define Z_PROBE_ALLEN_KEY_STOW_5_FEEDRATE 0.0f
      #endif
      constexpr xyz_pos_t stow_5 = Z_PROBE_ALLEN_KEY_STOW_5;
      do_blocking_move_to(stow_5, MMM_TO_MMS(Z_PROBE_ALLEN_KEY_STOW_5_FEEDRATE));
    #endif
  }

#elif ENABLED(MAG_MOUNTED_PROBE)

  typedef struct { float fr_mm_min; xyz_pos_t where; } mag_probe_move_t;

  inline void run_deploy_moves() {
    #ifdef MAG_MOUNTED_DEPLOY_1
      constexpr mag_probe_move_t deploy_1 = MAG_MOUNTED_DEPLOY_1;
      do_blocking_move_to(deploy_1.where, MMM_TO_MMS(deploy_1.fr_mm_min));
    #endif
    #ifdef MAG_MOUNTED_DEPLOY_2
      constexpr mag_probe_move_t deploy_2 = MAG_MOUNTED_DEPLOY_2;
      do_blocking_move_to(deploy_2.where, MMM_TO_MMS(deploy_2.fr_mm_min));
    #endif
    #ifdef MAG_MOUNTED_DEPLOY_3
      constexpr mag_probe_move_t deploy_3 = MAG_MOUNTED_DEPLOY_3;
      do_blocking_move_to(deploy_3.where, MMM_TO_MMS(deploy_3.fr_mm_min));
    #endif
    #ifdef MAG_MOUNTED_DEPLOY_4
      constexpr mag_probe_move_t deploy_4 = MAG_MOUNTED_DEPLOY_4;
      do_blocking_move_to(deploy_4.where, MMM_TO_MMS(deploy_4.fr_mm_min));
    #endif
    #ifdef MAG_MOUNTED_DEPLOY_5
      constexpr mag_probe_move_t deploy_5 = MAG_MOUNTED_DEPLOY_5;
      do_blocking_move_to(deploy_5.where, MMM_TO_MMS(deploy_5.fr_mm_min));
    #endif
  }

  inline void run_stow_moves() {
    #ifdef MAG_MOUNTED_STOW_1
      constexpr mag_probe_move_t stow_1 = MAG_MOUNTED_STOW_1;
      do_blocking_move_to(stow_1.where, MMM_TO_MMS(stow_1.fr_mm_min));
    #endif
    #ifdef MAG_MOUNTED_STOW_2
      constexpr mag_probe_move_t stow_2 = MAG_MOUNTED_STOW_2;
      do_blocking_move_to(stow_2.where, MMM_TO_MMS(stow_2.fr_mm_min));
    #endif
    #ifdef MAG_MOUNTED_STOW_3
      constexpr mag_probe_move_t stow_3 = MAG_MOUNTED_STOW_3;
      do_blocking_move_to(stow_3.where, MMM_TO_MMS(stow_3.fr_mm_min));
    #endif
    #ifdef MAG_MOUNTED_STOW_4
      constexpr mag_probe_move_t stow_4 = MAG_MOUNTED_STOW_4;
      do_blocking_move_to(stow_4.where, MMM_TO_MMS(stow_4.fr_mm_min));
    #endif
    #ifdef MAG_MOUNTED_STOW_5
      constexpr mag_probe_move_t stow_5 = MAG_MOUNTED_STOW_5;
      do_blocking_move_to(stow_5.where, MMM_TO_MMS(stow_5.fr_mm_min));
    #endif
  }

#endif // MAG_MOUNTED_PROBE

#if HAS_QUIET_PROBING

  #ifndef DELAY_BEFORE_PROBING
    #define DELAY_BEFORE_PROBING 25
  #endif

  void Probe::set_probing_paused(const bool dopause) {
    TERN_(PROBING_HEATERS_OFF, thermalManager.pause_heaters(dopause));
    TERN_(PROBING_FANS_OFF, thermalManager.set_fans_paused(dopause));
    TERN_(PROBING_ESTEPPERS_OFF, if (dopause) stepper.disable_e_steppers());
    #if ENABLED(PROBING_STEPPERS_OFF) && DISABLED(DELTA)
      static uint8_t old_trusted;
      if (dopause) {
        old_trusted = axes_trusted;
        stepper.disable_axis(X_AXIS);
        stepper.disable_axis(Y_AXIS);
      }
      else {
        if (TEST(old_trusted, X_AXIS)) stepper.enable_axis(X_AXIS);
        if (TEST(old_trusted, Y_AXIS)) stepper.enable_axis(Y_AXIS);
        axes_trusted = old_trusted;
      }
    #endif
    if (dopause) safe_delay(_MAX(DELAY_BEFORE_PROBING, 25));
  }

#endif // HAS_QUIET_PROBING

FORCE_INLINE void probe_specific_action(const bool deploy) {
  DEBUG_SECTION(log_psa, "Probe::probe_specific_action", DEBUGGING(LEVELING));
  #if ENABLED(PAUSE_BEFORE_DEPLOY_STOW)

    // Start preheating before waiting for user confirmation that the probe is ready.
    TERN_(PREHEAT_BEFORE_PROBING, if (deploy) probe.preheat_for_probing(0, PROBING_BED_TEMP, true));

    FSTR_P const ds_fstr = deploy ? GET_TEXT_F(MSG_MANUAL_DEPLOY) : GET_TEXT_F(MSG_MANUAL_STOW);
    ui.return_to_status();       // To display the new status message
    ui.set_max_status(ds_fstr);
    SERIAL_ECHOLN(deploy ? GET_EN_TEXT_F(MSG_MANUAL_DEPLOY) : GET_EN_TEXT_F(MSG_MANUAL_STOW));

    OKAY_BUZZ();

    #if ENABLED(PAUSE_PROBE_DEPLOY_WHEN_TRIGGERED)
    {
      // Wait for the probe to be attached or detached before asking for explicit user confirmation
      // Allow the user to interrupt
      KEEPALIVE_STATE(PAUSED_FOR_USER);
      TERN_(HAS_RESUME_CONTINUE, wait_for_user = true);
      while (deploy == PROBE_TRIGGERED() && TERN1(HAS_RESUME_CONTINUE, wait_for_user)) idle_no_sleep();
      TERN_(HAS_RESUME_CONTINUE, wait_for_user = false);
      OKAY_BUZZ();
    }
    #endif

    TERN_(HOST_PROMPT_SUPPORT, hostui.continue_prompt(ds_fstr));
<<<<<<< HEAD
    TERN_(EXTENSIBLE_UI, ExtUI::onUserConfirmRequired(ds_fstr));
    TERN_(DWIN_LCD_PROUI, dwinPopupContinue(ICON_BLTouch, ds_fstr, FPSTR(CONTINUE_STR)));
=======
    #if ENABLED(DWIN_LCD_PROUI)
      ExtUI::onUserConfirmRequired(ICON_BLTouch, ds_fstr, FPSTR(CONTINUE_STR));
    #elif ENABLED(EXTENSIBLE_UI)
      ExtUI::onUserConfirmRequired(ds_fstr);
    #endif
>>>>>>> 1dec9831
    TERN_(HAS_RESUME_CONTINUE, wait_for_user_response());

    ui.reset_status();

  #endif // PAUSE_BEFORE_DEPLOY_STOW

  #if ENABLED(SOLENOID_PROBE)

    #if HAS_SOLENOID_1
      WRITE(SOL1_PIN, deploy);
    #endif

  #elif ENABLED(MAGLEV4)

    deploy ? maglev_deploy() : maglev_idle();

  #elif ENABLED(Z_PROBE_SLED)

    dock_sled(!deploy);

  #elif ENABLED(BLTOUCH)

    deploy ? bltouch.deploy() : bltouch.stow();

  #elif HAS_Z_SERVO_PROBE

    // i.e., deploy ? DEPLOY_Z_SERVO() : STOW_Z_SERVO();
    servo[Z_PROBE_SERVO_NR].move(servo_angles[Z_PROBE_SERVO_NR][deploy ? 0 : 1]);

    #ifdef Z_SERVO_MEASURE_ANGLE
      // After deploy move back to the measure angle...
      if (deploy) servo[Z_PROBE_SERVO_NR].move(Z_SERVO_MEASURE_ANGLE);
    #endif

    if (TERN0(Z_SERVO_DEACTIVATE_AFTER_STOW, !deploy)) servo[Z_PROBE_SERVO_NR].detach();

  #elif ANY(TOUCH_MI_PROBE, Z_PROBE_ALLEN_KEY, MAG_MOUNTED_PROBE)

    deploy ? run_deploy_moves() : run_stow_moves();

  #elif ENABLED(RACK_AND_PINION_PROBE)

    do_blocking_move_to_x(deploy ? Z_PROBE_DEPLOY_X : Z_PROBE_RETRACT_X);

  #elif DISABLED(PAUSE_BEFORE_DEPLOY_STOW)

    UNUSED(deploy);

  #endif
}

#if ANY(PREHEAT_BEFORE_PROBING, PREHEAT_BEFORE_LEVELING)

  #if ENABLED(PREHEAT_BEFORE_PROBING)
    #ifndef PROBING_NOZZLE_TEMP
      #define PROBING_NOZZLE_TEMP 0
    #endif
    #ifndef PROBING_BED_TEMP
      #define PROBING_BED_TEMP 0
    #endif
  #endif

  /**
   * Do preheating as required before leveling or probing.
   *  - If a preheat input is higher than the current target, raise the target temperature.
   *  - If a preheat input is higher than the current temperature, wait for stabilization.
   */
  void Probe::preheat_for_probing(const celsius_t hotend_temp, const celsius_t bed_temp, const bool early/*=false*/) {
    #if HAS_HOTEND && (PROBING_NOZZLE_TEMP || LEVELING_NOZZLE_TEMP)
      #define WAIT_FOR_NOZZLE_HEAT
    #endif
    #if HAS_HEATED_BED && (PROBING_BED_TEMP || LEVELING_BED_TEMP)
      #define WAIT_FOR_BED_HEAT
    #endif

    if (!early) LCD_MESSAGE(MSG_PREHEATING);

    DEBUG_ECHOPGM("Preheating ");

    #if ENABLED(WAIT_FOR_NOZZLE_HEAT)
      const celsius_t hotendPreheat = hotend_temp > thermalManager.degTargetHotend(0) ? hotend_temp : 0;
      if (hotendPreheat) {
        DEBUG_ECHOPGM("hotend (", hotendPreheat, ")");
        thermalManager.setTargetHotend(hotendPreheat, 0);
      }
    #endif

    #if ENABLED(WAIT_FOR_BED_HEAT)
      const celsius_t bedPreheat = bed_temp > thermalManager.degTargetBed() ? bed_temp : 0;
      if (bedPreheat) {
        if (TERN0(WAIT_FOR_NOZZLE_HEAT, hotendPreheat)) DEBUG_ECHOPGM(" and ");
        DEBUG_ECHOPGM("bed (", bedPreheat, ")");
        thermalManager.setTargetBed(bedPreheat);
      }
    #endif

    DEBUG_EOL();

    if (!early) {
      TERN_(WAIT_FOR_NOZZLE_HEAT, if (hotend_temp > thermalManager.wholeDegHotend(0) + (TEMP_WINDOW)) thermalManager.wait_for_hotend(0));
      TERN_(WAIT_FOR_BED_HEAT,    if (bed_temp    > thermalManager.wholeDegBed() + (TEMP_BED_WINDOW)) thermalManager.wait_for_bed_heating());
    }
  }

#endif

/**
 * Print an error and stop()
 */
void Probe::probe_error_stop() {
  SERIAL_ERROR_START();
  SERIAL_ECHOPGM(STR_STOP_PRE);
  #if ANY(Z_PROBE_SLED, Z_PROBE_ALLEN_KEY)
    SERIAL_ECHOPGM(STR_STOP_UNHOMED);
  #elif ENABLED(BLTOUCH)
    SERIAL_ECHOPGM(STR_STOP_BLTOUCH);
  #endif
  SERIAL_ECHOLNPGM(STR_STOP_POST);
  stop();
}

/**
 * Attempt to deploy or stow the probe
 *
 * Return TRUE if the probe could not be deployed/stowed
 */
bool Probe::set_deployed(const bool deploy, const bool no_return/*=false*/) {
  if (DEBUGGING(LEVELING)) {
    DEBUG_POS("Probe::set_deployed", current_position);
    DEBUG_ECHOLNPGM("deploy=", deploy, " no_return=", no_return);
  }

  if (endstops.z_probe_enabled == deploy) return false;

  // Make room for probe to deploy (or stow)
  // Fix-mounted probe should only raise for deploy
  // unless PAUSE_BEFORE_DEPLOY_STOW is enabled
  #if ANY(FIX_MOUNTED_PROBE, NOZZLE_AS_PROBE) && DISABLED(PAUSE_BEFORE_DEPLOY_STOW)
    const bool z_raise_wanted = deploy;
  #else
    constexpr bool z_raise_wanted = true;
  #endif

  if (z_raise_wanted) {
    const float zdest = DIFF_TERN(HAS_HOTEND_OFFSET, Z_CLEARANCE_DEPLOY_PROBE, hotend_offset[active_extruder].z);
    if (DEBUGGING(LEVELING)) DEBUG_ECHOLNPGM("Raise Z to ", zdest);
    do_z_clearance(zdest);
  }

  #if ANY(Z_PROBE_SLED, Z_PROBE_ALLEN_KEY)
    if (homing_needed_error(TERN_(Z_PROBE_SLED, _BV(X_AXIS)))) {
      probe_error_stop();
      return true;
    }
  #endif

  const xy_pos_t old_xy = current_position;        // Remember location before probe deployment

  #if ENABLED(PROBE_TRIGGERED_WHEN_STOWED_TEST)

    // Only deploy/stow if needed
    if (PROBE_TRIGGERED() == deploy) {
      if (!deploy) endstops.enable_z_probe(false); // Switch off triggered when stowed probes early
                                                   // otherwise an Allen-Key probe can't be stowed.
      probe_specific_action(deploy);
    }

    if (PROBE_TRIGGERED() == deploy) {             // Unchanged after deploy/stow action?
      if (IsRunning()) {
        SERIAL_ERROR_MSG("Z-Probe failed");
        LCD_ALERTMESSAGE_F("Err: ZPROBE");
      }
      stop();
      return true;
    }

  #else

    probe_specific_action(deploy);

  #endif

  // If preheating is required before any probing...
  // TODO: Consider skipping this for things like M401, G34, etc.
  TERN_(PREHEAT_BEFORE_PROBING, if (deploy) preheat_for_probing(PROBING_NOZZLE_TEMP, PROBING_BED_TEMP));

  if (!no_return) do_blocking_move_to(old_xy); // Return to the original location unless handled externally

  endstops.enable_z_probe(deploy);
  return false;
}

/**
 * @brief Move down until the probe triggers or the low limit is reached
 *        Used by run_z_probe to do a single Z probe move.
 *
 * @param  z        Z destination
 * @param  fr_mm_s  Feedrate in mm/s
 * @return true to indicate an error
 *
 * @details Used by run_z_probe to get each bed Z height measurement.
 *          Sets current_position.z to the height where the probe triggered
 *          (according to the Z stepper count). The float Z is propagated
 *          back to the planner.position to preempt any rounding error.
 *
 * @return TRUE if the probe failed to trigger.
 */
bool Probe::probe_down_to_z(const_float_t z, const_feedRate_t fr_mm_s) {
  DEBUG_SECTION(log_probe, "Probe::probe_down_to_z", DEBUGGING(LEVELING));

  #if ALL(HAS_HEATED_BED, WAIT_FOR_BED_HEATER)
    thermalManager.wait_for_bed_heating();
  #endif

  #if ALL(HAS_TEMP_HOTEND, WAIT_FOR_HOTEND)
    thermalManager.wait_for_hotend_heating(active_extruder);
  #endif

  #if ENABLED(BLTOUCH)
    // Ensure the BLTouch is deployed. (Does nothing if already deployed.)
    // Don't deploy with high_speed_mode enabled. The probe already re-deploys itself.
    if (TERN(MEASURE_BACKLASH_WHEN_PROBING, true, !bltouch.high_speed_mode) && bltouch.deploy())
      return true;
  #endif

  #if HAS_Z_SERVO_PROBE && (ENABLED(Z_SERVO_INTERMEDIATE_STOW) || defined(Z_SERVO_MEASURE_ANGLE))
    probe_specific_action(true);  // Always re-deploy in this case
  #endif

  // Disable stealthChop if used. Enable diag1 pin on driver.
  #if ENABLED(SENSORLESS_PROBING)
    sensorless_t stealth_states { false };
    #if HAS_DELTA_SENSORLESS_PROBING
      if (test_sensitivity.x) stealth_states.x = tmc_enable_stallguard(stepperX); // Delta watches all DIAG pins for a stall
      if (test_sensitivity.y) stealth_states.y = tmc_enable_stallguard(stepperY);
    #endif
    if (test_sensitivity.z) {
      stealth_states.z = tmc_enable_stallguard(stepperZ);                         // All machines will check Z-DIAG for stall
      #if ENABLED(Z_MULTI_ENDSTOPS)
        stealth_states.z2 = tmc_enable_stallguard(stepperZ2);
        #if NUM_Z_STEPPERS >= 3
          stealth_states.z3 = tmc_enable_stallguard(stepperZ3);
          #if NUM_Z_STEPPERS >= 4
            stealth_states.z4 = tmc_enable_stallguard(stepperZ4);
          #endif
        #endif
      #endif
    }
    endstops.set_z_sensorless_current(true);                                            // The "homing" current also applies to probing
    endstops.enable(true);
  #endif // SENSORLESS_PROBING

  TERN_(HAS_QUIET_PROBING, set_probing_paused(true));

  // Move down until the probe is triggered
  do_blocking_move_to_z(z, fr_mm_s);

  // Check to see if the probe was triggered
  const bool probe_triggered = (
    #if HAS_DELTA_SENSORLESS_PROBING
      endstops.trigger_state() & (_BV(X_MAX) | _BV(Y_MAX) | _BV(Z_MAX))
    #else
      TEST(endstops.trigger_state(), Z_MIN_PROBE)
    #endif
  );

  // Offset sensorless probing
  #if HAS_DELTA_SENSORLESS_PROBING
    if (probe_triggered) refresh_largest_sensorless_adj();
  #endif

  TERN_(HAS_QUIET_PROBING, set_probing_paused(false));

  // Re-enable stealthChop if used. Disable diag1 pin on driver.
  #if ENABLED(SENSORLESS_PROBING)
    endstops.not_homing();
    #if HAS_DELTA_SENSORLESS_PROBING
      if (test_sensitivity.x) tmc_disable_stallguard(stepperX, stealth_states.x);
      if (test_sensitivity.y) tmc_disable_stallguard(stepperY, stealth_states.y);
    #endif
    if (test_sensitivity.z) {
      tmc_disable_stallguard(stepperZ, stealth_states.z);
      #if ENABLED(Z_MULTI_ENDSTOPS)
        tmc_disable_stallguard(stepperZ2, stealth_states.z2);
        #if NUM_Z_STEPPERS >= 3
          tmc_disable_stallguard(stepperZ3, stealth_states.z3);
          #if NUM_Z_STEPPERS >= 4
            tmc_disable_stallguard(stepperZ4, stealth_states.z4);
          #endif
        #endif
      #endif
    }
    endstops.set_z_sensorless_current(false);
  #endif // SENSORLESS_PROBING

  #if ENABLED(BLTOUCH)
    if (probe_triggered && !bltouch.high_speed_mode && bltouch.stow())
      return true; // Stow in LOW SPEED MODE on every trigger
  #endif

  #if ALL(HAS_Z_SERVO_PROBE, Z_SERVO_INTERMEDIATE_STOW)
    probe_specific_action(false);  //  Always stow
  #endif

  // Clear endstop flags
  endstops.hit_on_purpose();

  // Get Z where the steppers were interrupted
  set_current_from_steppers_for_axis(Z_AXIS);

  // Tell the planner where we actually are
  sync_plan_position();

  return !probe_triggered;
}

#if ENABLED(PROBE_TARE)

  /**
   * @brief Init the tare pin
   *
   * @details Init tare pin to ON state for a strain gauge, otherwise OFF
   */
  void Probe::tare_init() {
    OUT_WRITE(PROBE_TARE_PIN, !PROBE_TARE_STATE);
  }

  /**
   * @brief Tare the Z probe
   *
   * @details Signal to the probe to tare itself
   *
   * @return TRUE if the tare cold not be completed
   */
  bool Probe::tare() {
    #if ALL(PROBE_ACTIVATION_SWITCH, PROBE_TARE_ONLY_WHILE_INACTIVE)
      if (endstops.probe_switch_activated()) {
        if (DEBUGGING(LEVELING)) DEBUG_ECHOLNPGM("Cannot tare an active probe");
        return true;
      }
    #endif

    if (DEBUGGING(LEVELING)) DEBUG_ECHOLNPGM("Taring probe");
    WRITE(PROBE_TARE_PIN, PROBE_TARE_STATE);
    delay(PROBE_TARE_TIME);
    WRITE(PROBE_TARE_PIN, !PROBE_TARE_STATE);
    delay(PROBE_TARE_DELAY);

    endstops.hit_on_purpose();
    return false;
  }
#endif

/**
 * @brief Probe at the current XY (possibly more than once) to find the bed Z.
 *
 * @details Used by probe_at_point to get the bed Z height at the current XY.
 *          Leaves current_position.z at the height where the probe triggered.
 *
 * @param sanity_check Flag to compare the probe result with the expected result
 *                     based on the probe Z offset. If the result is too far away
 *                     (more than Z_PROBE_ERROR_TOLERANCE too early) then throw an error.
 * @param z_min_point Override the minimum probing height (-2mm), to allow deeper probing.
 * @param z_clearance Z clearance to apply on probe failure.
 *
 * @return The Z position of the bed at the current XY or NAN on error.
 */
float Probe::run_z_probe(const bool sanity_check/*=true*/, const_float_t z_min_point/*=Z_PROBE_LOW_POINT*/, const_float_t z_clearance/*=Z_TWEEN_SAFE_CLEARANCE*/) {
  DEBUG_SECTION(log_probe, "Probe::run_z_probe", DEBUGGING(LEVELING));

  const float zoffs = SUM_TERN(HAS_HOTEND_OFFSET, -offset.z, hotend_offset[active_extruder].z);

  auto try_to_probe = [&](PGM_P const plbl, const_float_t z_probe_low_point, const feedRate_t fr_mm_s, const bool scheck) -> bool {
    constexpr float error_tolerance = Z_PROBE_ERROR_TOLERANCE;
    if (DEBUGGING(LEVELING)) {
      DEBUG_ECHOPGM_P(plbl);
      DEBUG_ECHOLNPGM("> try_to_probe(..., ", z_probe_low_point, ", ", fr_mm_s, ", ...)");
    }

    // Tare the probe, if supported
    if (TERN0(PROBE_TARE, tare())) return true;

    // Do a first probe at the fast speed
    const bool probe_fail = probe_down_to_z(z_probe_low_point, fr_mm_s),              // No probe trigger?
               early_fail = (scheck && current_position.z > zoffs + error_tolerance); // Probe triggered too high?
    #if ENABLED(DEBUG_LEVELING_FEATURE)
      if (DEBUGGING(LEVELING) && (probe_fail || early_fail)) {
        DEBUG_ECHOPGM(" Probe fail! - ");
        if (probe_fail) DEBUG_ECHOLNPGM("No trigger.");
        if (early_fail) DEBUG_ECHOLNPGM("Triggered early (above ", zoffs + error_tolerance, "mm)");
      }
    #else
      UNUSED(plbl);
    #endif
    return probe_fail || early_fail;
  };

  // Stop the probe before it goes too low to prevent damage.
  // For known Z probe below the expected trigger point, otherwise -10mm lower.
  const float z_probe_low_point = zoffs + z_min_point - float((!axis_is_trusted(Z_AXIS)) * 10);
  if (DEBUGGING(LEVELING)) DEBUG_ECHOLNPGM("Probe Low Point: ", z_probe_low_point);

  // Double-probing does a fast probe followed by a slow probe
  #if TOTAL_PROBING == 2

    // Attempt to tare the probe
    if (TERN0(PROBE_TARE, tare())) return NAN;

    // Do a first probe at the fast speed
    if (try_to_probe(PSTR("FAST"), z_probe_low_point, z_probe_fast_mm_s, sanity_check)) return NAN;

    const float z1 = DIFF_TERN(HAS_DELTA_SENSORLESS_PROBING, current_position.z, largest_sensorless_adj);
    if (DEBUGGING(LEVELING)) DEBUG_ECHOLNPGM("1st Probe Z:", z1);

    // Raise to give the probe clearance
    do_z_clearance(z1 + (Z_CLEARANCE_MULTI_PROBE), false);

  #elif Z_PROBE_FEEDRATE_FAST != Z_PROBE_FEEDRATE_SLOW

    // If the nozzle is well over the travel height then
    // move down quickly before doing the slow probe
    const float z = (Z_CLEARANCE_DEPLOY_PROBE) + 5.0f + _MAX(zoffs, 0.0f);
    if (current_position.z > z) {
      // Probe down fast. If the probe never triggered, raise for probe clearance
      if (!probe_down_to_z(z, z_probe_fast_mm_s))
        do_z_clearance(z_clearance);
    }
  #endif

  #if EXTRA_PROBING > 0
    float probes[TOTAL_PROBING];
  #endif

  #if TOTAL_PROBING > 2
    float probes_z_sum = 0;
    for (
      #if EXTRA_PROBING > 0
        uint8_t p = 0; p < TOTAL_PROBING; p++
      #else
        uint8_t p = TOTAL_PROBING; p--;
      #endif
    )
  #endif
    {
      // If the probe won't tare, return
      if (TERN0(PROBE_TARE, tare())) return true;

      // Probe downward slowly to find the bed
      if (DEBUGGING(LEVELING)) DEBUG_ECHOLNPGM("Slow Probe:");
      if (try_to_probe(PSTR("SLOW"), z_probe_low_point, MMM_TO_MMS(Z_PROBE_FEEDRATE_SLOW), sanity_check)) return NAN;

      TERN_(MEASURE_BACKLASH_WHEN_PROBING, backlash.measure_with_probe());

      const float z = DIFF_TERN(HAS_DELTA_SENSORLESS_PROBING, current_position.z, largest_sensorless_adj);

      #if EXTRA_PROBING > 0
        // Insert Z measurement into probes[]. Keep it sorted ascending.
        for (uint8_t i = 0; i <= p; ++i) {                            // Iterate the saved Zs to insert the new Z
          if (i == p || probes[i] > z) {                              // Last index or new Z is smaller than this Z
            for (int8_t m = p; --m >= i;) probes[m + 1] = probes[m];  // Shift items down after the insertion point
            probes[i] = z;                                            // Insert the new Z measurement
            break;                                                    // Only one to insert. Done!
          }
        }
      #elif TOTAL_PROBING > 2
        probes_z_sum += z;
      #else
        UNUSED(z);
      #endif

      #if TOTAL_PROBING > 2
        // Small Z raise after all but the last probe
        if (p
          #if EXTRA_PROBING > 0
            < TOTAL_PROBING - 1
          #endif
        ) do_z_clearance(z + (Z_CLEARANCE_MULTI_PROBE), false);
      #endif
    }

  #if TOTAL_PROBING > 2

    #if EXTRA_PROBING > 0
      // Take the center value (or average the two middle values) as the median
      static constexpr int PHALF = (TOTAL_PROBING - 1) / 2;
      const float middle = probes[PHALF],
                  median = ((TOTAL_PROBING) & 1) ? middle : (middle + probes[PHALF + 1]) * 0.5f;

      // Remove values farthest from the median
      uint8_t min_avg_idx = 0, max_avg_idx = TOTAL_PROBING - 1;
      for (uint8_t i = EXTRA_PROBING; i--;)
        if (ABS(probes[max_avg_idx] - median) > ABS(probes[min_avg_idx] - median))
          max_avg_idx--; else min_avg_idx++;

      // Return the average value of all remaining probes.
      for (uint8_t i = min_avg_idx; i <= max_avg_idx; ++i)
        probes_z_sum += probes[i];

    #endif

    const float measured_z = probes_z_sum * RECIPROCAL(MULTIPLE_PROBING);

  #elif TOTAL_PROBING == 2

    const float z2 = DIFF_TERN(HAS_DELTA_SENSORLESS_PROBING, current_position.z, largest_sensorless_adj);

    if (DEBUGGING(LEVELING)) DEBUG_ECHOLNPGM("2nd Probe Z:", z2, " Discrepancy:", z1 - z2);

    // Return a weighted average of the fast and slow probes
    const float measured_z = (z2 * 3.0f + z1 * 2.0f) * 0.2f;

  #else

    // Return the single probe result
    const float measured_z = current_position.z;

  #endif

  return DIFF_TERN(HAS_HOTEND_OFFSET, measured_z, hotend_offset[active_extruder].z);
}

#if DO_TOOLCHANGE_FOR_PROBING

  #include "tool_change.h"

  /**
   * Switches to the appropriate tool (PROBING_TOOL) for probing (probing = true), and switches
   * back to the old tool when probing = false. Uses statics to avoid unnecessary checks and to
   * cache the previous tool, so always call with false after calling with true.
   */
  void Probe::use_probing_tool(const bool probing/*=true*/) {
    static uint8_t old_tool;
    static bool old_state = false;
    if (probing == old_state) return;
    old_state = probing;
    if (probing) old_tool = active_extruder;
    const uint8_t tool = probing ? PROBING_TOOL : old_tool;
    if (tool != active_extruder)
      tool_change(tool, ENABLED(PROBE_TOOLCHANGE_NO_MOVE));
  }

#endif

/**
 * - Move to the given XY
 * - Deploy the probe, if not already deployed
 * - Probe the bed, get the Z position
 * - Depending on the 'stow' flag
 *   - Stow the probe, or
 *   - Raise to the BETWEEN height
 * - Return the probed Z position
 * - Revert to previous tool
 *
 * A batch of multiple probing operations should always be preceded by use_probing_tool() invocation
 * and succeeded by use_probing_tool(false), in order to avoid multiple tool changes and to end up
 * with the previously active tool.
 *
 */
float Probe::probe_at_point(const_float_t rx, const_float_t ry, const ProbePtRaise raise_after/*=PROBE_PT_NONE*/,
  const uint8_t verbose_level/*=0*/, const bool probe_relative/*=true*/, const bool sanity_check/*=true*/,
  const_float_t z_min_point/*=Z_PROBE_LOW_POINT*/, const_float_t z_clearance/*=Z_TWEEN_SAFE_CLEARANCE*/,
  const bool raise_after_is_relative/*=false*/
) {
  DEBUG_SECTION(log_probe, "Probe::probe_at_point", DEBUGGING(LEVELING));

  if (DEBUGGING(LEVELING)) {
    DEBUG_ECHOLNPGM(
      "...(", LOGICAL_X_POSITION(rx), ", ", LOGICAL_Y_POSITION(ry),
      ", ", raise_after == PROBE_PT_RAISE ? "raise" : raise_after == PROBE_PT_LAST_STOW ? "stow (last)" : raise_after == PROBE_PT_STOW ? "stow" : "none",
      ", ", verbose_level,
      ", ", probe_relative ? "probe" : "nozzle", "_relative)"
    );
    DEBUG_POS("", current_position);
  }

  #if ENABLED(BLTOUCH)
    // Reset a BLTouch in HS mode if already triggered
    if (bltouch.high_speed_mode && bltouch.triggered()) bltouch._reset();
  #endif

  // Use a safe Z height for the XY move
  const float safe_z = _MAX(current_position.z, z_clearance);

  // On delta keep Z below clip height or do_blocking_move_to will abort
  xyz_pos_t npos = NUM_AXIS_ARRAY(
    rx, ry, TERN(DELTA, _MIN(delta_clip_start_height, safe_z), safe_z),
    current_position.i, current_position.j, current_position.k,
    current_position.u, current_position.v, current_position.w
  );
  if (!can_reach(npos, probe_relative)) {
    if (DEBUGGING(LEVELING)) DEBUG_ECHOLNPGM("Not Reachable");
    return NAN;
  }

  if (DEBUGGING(LEVELING)) DEBUG_ECHOPGM("Move to probe");
  if (probe_relative) { // Get the nozzle position, adjust for active hotend if not 0
    if (DEBUGGING(LEVELING)) DEBUG_ECHOPGM("-relative");
    npos -= DIFF_TERN(HAS_HOTEND_OFFSET, offset_xy, xy_pos_t(hotend_offset[active_extruder]));
  }
  if (DEBUGGING(LEVELING)) DEBUG_ECHOLNPGM(" point");

  // Move the probe to the starting XYZ
  do_blocking_move_to(npos, feedRate_t(XY_PROBE_FEEDRATE_MM_S));

  #if ENABLED(BD_SENSOR)

    safe_delay(4);
    return current_position.z - bdl.read(); // Difference between Z-home-relative Z and sensor reading

  #else // !BD_SENSOR

    float measured_z = deploy() ? NAN : run_z_probe(sanity_check, z_min_point, z_clearance) + offset.z;

    // Deploy succeeded and a successful measurement was done.
    // Raise and/or stow the probe depending on 'raise_after' and settings.
    if (!isnan(measured_z)) {
      switch (raise_after) {
        default: break;
        case PROBE_PT_RAISE:
          if (raise_after_is_relative)
            do_z_clearance(current_position.z + z_clearance, false);
          else
            do_z_clearance(z_clearance);
          break;
        case PROBE_PT_STOW: case PROBE_PT_LAST_STOW:
          if (stow()) measured_z = NAN;   // Error on stow?
          break;
      }
    }

    // If any error occurred stow the probe and set an alert
    if (isnan(measured_z)) {
      // TODO: Disable steppers (unless G29_RETRY_AND_RECOVER or G29_HALT_ON_FAILURE are set).
      // Something definitely went wrong at this point, so it might be a good idea to release the steppers.
      // The user may want to quickly move the carriage or bed by hand to avoid bed damage from the (hot) nozzle.
      // This would also benefit from the contemplated "Audio Alerts" feature.
      stow();
      LCD_MESSAGE(MSG_LCD_PROBING_FAILED);
      #if DISABLED(G29_RETRY_AND_RECOVER)
        SERIAL_ERROR_MSG(STR_ERR_PROBING_FAILED);
      #endif
    }
    else {
      TERN_(HAS_PTC, ptc.apply_compensation(measured_z));
      TERN_(X_AXIS_TWIST_COMPENSATION, measured_z += xatc.compensation(npos + offset_xy));
      if (verbose_level > 2 || DEBUGGING(LEVELING))
        SERIAL_ECHOLNPGM("Bed X: ", LOGICAL_X_POSITION(rx), " Y: ", LOGICAL_Y_POSITION(ry), " Z: ", measured_z);
    }

    return measured_z;

  #endif // !BD_SENSOR
}

#if HAS_Z_SERVO_PROBE

  void Probe::servo_probe_init() {
    /**
     * Set position of Z Servo Endstop
     *
     * The servo might be deployed and positioned too low to stow
     * when starting up the machine or rebooting the board.
     * There's no way to know where the nozzle is positioned until
     * homing has been done - no homing with z-probe without init!
     */
    STOW_Z_SERVO();

    TERN_(Z_SERVO_DEACTIVATE_AFTER_STOW, servo[Z_PROBE_SERVO_NR].detach());
  }

#endif // HAS_Z_SERVO_PROBE

#if HAS_DELTA_SENSORLESS_PROBING

  /**
   * Set the sensorless Z offset
   */
  void Probe::set_offset_sensorless_adj(const_float_t sz) {
    DEBUG_SECTION(pso, "Probe::set_offset_sensorless_adj", true);
    if (test_sensitivity.x) offset_sensorless_adj.a = sz;
    if (test_sensitivity.y) offset_sensorless_adj.b = sz;
    if (test_sensitivity.z) offset_sensorless_adj.c = sz;
  }

  /**
   * Refresh largest_sensorless_adj based on triggered endstops
   */
  void Probe::refresh_largest_sensorless_adj() {
    DEBUG_SECTION(rso, "Probe::refresh_largest_sensorless_adj", true);
    largest_sensorless_adj = -3;  // A reference away from any real probe height
    const Endstops::endstop_mask_t state = endstops.state();
    if (TEST(state, X_MAX)) {
      NOLESS(largest_sensorless_adj, offset_sensorless_adj.a);
      DEBUG_ECHOLNPGM("Endstop_X: ", largest_sensorless_adj, " TowerX");
    }
    if (TEST(state, Y_MAX)) {
      NOLESS(largest_sensorless_adj, offset_sensorless_adj.b);
      DEBUG_ECHOLNPGM("Endstop_Y: ", largest_sensorless_adj, " TowerY");
    }
    if (TEST(state, Z_MAX)) {
      NOLESS(largest_sensorless_adj, offset_sensorless_adj.c);
      DEBUG_ECHOLNPGM("Endstop_Z: ", largest_sensorless_adj, " TowerZ");
    }
  }

#endif

#endif // HAS_BED_PROBE<|MERGE_RESOLUTION|>--- conflicted
+++ resolved
@@ -374,16 +374,11 @@
     #endif
 
     TERN_(HOST_PROMPT_SUPPORT, hostui.continue_prompt(ds_fstr));
-<<<<<<< HEAD
-    TERN_(EXTENSIBLE_UI, ExtUI::onUserConfirmRequired(ds_fstr));
-    TERN_(DWIN_LCD_PROUI, dwinPopupContinue(ICON_BLTouch, ds_fstr, FPSTR(CONTINUE_STR)));
-=======
     #if ENABLED(DWIN_LCD_PROUI)
       ExtUI::onUserConfirmRequired(ICON_BLTouch, ds_fstr, FPSTR(CONTINUE_STR));
     #elif ENABLED(EXTENSIBLE_UI)
       ExtUI::onUserConfirmRequired(ds_fstr);
     #endif
->>>>>>> 1dec9831
     TERN_(HAS_RESUME_CONTINUE, wait_for_user_response());
 
     ui.reset_status();
