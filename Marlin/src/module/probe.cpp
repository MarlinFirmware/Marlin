/**
 * Marlin 3D Printer Firmware
 * Copyright (c) 2020 MarlinFirmware [https://github.com/MarlinFirmware/Marlin]
 *
 * Based on Sprinter and grbl.
 * Copyright (c) 2011 Camiel Gubbels / Erik van der Zalm
 *
 * This program is free software: you can redistribute it and/or modify
 * it under the terms of the GNU General Public License as published by
 * the Free Software Foundation, either version 3 of the License, or
 * (at your option) any later version.
 *
 * This program is distributed in the hope that it will be useful,
 * but WITHOUT ANY WARRANTY; without even the implied warranty of
 * MERCHANTABILITY or FITNESS FOR A PARTICULAR PURPOSE.  See the
 * GNU General Public License for more details.
 *
 * You should have received a copy of the GNU General Public License
 * along with this program.  If not, see <https://www.gnu.org/licenses/>.
 *
 */

/**
 * module/probe.cpp
 */

#include "../inc/MarlinConfig.h"

#if HAS_BED_PROBE

#include "probe.h"

#include "../libs/buzzer.h"
#include "motion.h"
#include "temperature.h"
#include "endstops.h"

#include "../gcode/gcode.h"
#include "../lcd/marlinui.h"

#include "../MarlinCore.h" // for stop(), disable_e_steppers(), wait_for_user_response()

#if HAS_LEVELING
  #include "../feature/bedlevel/bedlevel.h"
#endif

#if ENABLED(DELTA)
  #include "delta.h"
#endif

#if ANY(HAS_QUIET_PROBING, USE_SENSORLESS)
  #include "stepper/indirection.h"
  #if BOTH(HAS_QUIET_PROBING, PROBING_ESTEPPERS_OFF)
    #include "stepper.h"
  #endif
  #if USE_SENSORLESS
    #include "../feature/tmc_util.h"
    #if ENABLED(IMPROVE_HOMING_RELIABILITY)
      #include "planner.h"
    #endif
  #endif
#endif

#if ENABLED(MEASURE_BACKLASH_WHEN_PROBING)
  #include "../feature/backlash.h"
#endif

#if ENABLED(BLTOUCH)
  #include "../feature/bltouch.h"
#endif

#if ENABLED(HOST_PROMPT_SUPPORT)
  #include "../feature/host_actions.h" // for PROMPT_USER_CONTINUE
#endif

#if HAS_Z_SERVO_PROBE
  #include "servo.h"
#endif

<<<<<<< HEAD
#if EITHER(SENSORLESS_PROBING, SENSORLESS_HOMING)
  #include "stepper.h"
  #include "../feature/tmc_util.h"
#endif

#if HAS_QUIET_PROBING
  #include "stepper/indirection.h"
=======
#if HAS_PTC
  #include "../feature/probe_temp_comp.h"
>>>>>>> 103b5f1e
#endif

#if ENABLED(EXTENSIBLE_UI)
  #include "../lcd/extui/ui_api.h"
#elif ENABLED(DWIN_CREALITY_LCD_ENHANCED)
  #include "../lcd/e3v2/proui/dwin.h"
#endif

#define DEBUG_OUT ENABLED(DEBUG_LEVELING_FEATURE)
#include "../core/debug_out.h"

Probe probe;

xyz_pos_t Probe::offset; // Initialized by settings.load()

#if HAS_PROBE_XY_OFFSET
  const xy_pos_t &Probe::offset_xy = Probe::offset;
#endif

#if ENABLED(SENSORLESS_PROBING)
  Probe::sense_bool_t Probe::test_sensitivity;
#endif

#if ENABLED(Z_PROBE_SLED)

  #ifndef SLED_DOCKING_OFFSET
    #define SLED_DOCKING_OFFSET 0
  #endif

  /**
   * Method to dock/undock a sled designed by Charles Bell.
   *
   * stow[in]     If false, move to MAX_X and engage the solenoid
   *              If true, move to MAX_X and release the solenoid
   */
  static void dock_sled(const bool stow) {
    if (DEBUGGING(LEVELING)) DEBUG_ECHOLNPGM("dock_sled(", stow, ")");

    // Dock sled a bit closer to ensure proper capturing
    do_blocking_move_to_x(X_MAX_POS + SLED_DOCKING_OFFSET - ((stow) ? 1 : 0));

    #if HAS_SOLENOID_1 && DISABLED(EXT_SOLENOID)
      WRITE(SOL1_PIN, !stow); // switch solenoid
    #endif
  }

#elif ENABLED(MAGLEV4)

  // Write trigger pin to release the probe
  inline void maglev_deploy() {
    WRITE(MAGLEV_TRIGGER_PIN, HIGH);
    delay(MAGLEV_TRIGGER_DELAY);
    WRITE(MAGLEV_TRIGGER_PIN, LOW);
  }

  inline void maglev_idle() { do_blocking_move_to_z(10); }

#elif ENABLED(TOUCH_MI_PROBE)

  // Move to the magnet to unlock the probe
  inline void run_deploy_moves_script() {
    #ifndef TOUCH_MI_DEPLOY_XPOS
      #define TOUCH_MI_DEPLOY_XPOS X_MIN_POS
    #elif TOUCH_MI_DEPLOY_XPOS > X_MAX_BED
      TemporaryGlobalEndstopsState unlock_x(false);
    #endif
    #if TOUCH_MI_DEPLOY_YPOS > Y_MAX_BED
      TemporaryGlobalEndstopsState unlock_y(false);
    #endif

    #if ENABLED(TOUCH_MI_MANUAL_DEPLOY)

      const screenFunc_t prev_screen = ui.currentScreen;
      LCD_MESSAGE(MSG_MANUAL_DEPLOY_TOUCHMI);
      ui.return_to_status();

      TERN_(HOST_PROMPT_SUPPORT, hostui.prompt_do(PROMPT_USER_CONTINUE, F("Deploy TouchMI"), FPSTR(CONTINUE_STR)));
      TERN_(HAS_RESUME_CONTINUE, wait_for_user_response());
      ui.reset_status();
      ui.goto_screen(prev_screen);

    #elif defined(TOUCH_MI_DEPLOY_XPOS) && defined(TOUCH_MI_DEPLOY_YPOS)
      do_blocking_move_to_xy(TOUCH_MI_DEPLOY_XPOS, TOUCH_MI_DEPLOY_YPOS);
    #elif defined(TOUCH_MI_DEPLOY_XPOS)
      do_blocking_move_to_x(TOUCH_MI_DEPLOY_XPOS);
    #elif defined(TOUCH_MI_DEPLOY_YPOS)
      do_blocking_move_to_y(TOUCH_MI_DEPLOY_YPOS);
    #endif
  }

  // Move down to the bed to stow the probe
  inline void run_stow_moves_script() {
    const xyz_pos_t oldpos = current_position;
    endstops.enable_z_probe(false);
    do_blocking_move_to_z(TOUCH_MI_RETRACT_Z, homing_feedrate(Z_AXIS));
    do_blocking_move_to(oldpos, homing_feedrate(Z_AXIS));
  }

#elif ENABLED(Z_PROBE_ALLEN_KEY)

  inline void run_deploy_moves_script() {
    #ifdef Z_PROBE_ALLEN_KEY_DEPLOY_1
      #ifndef Z_PROBE_ALLEN_KEY_DEPLOY_1_FEEDRATE
        #define Z_PROBE_ALLEN_KEY_DEPLOY_1_FEEDRATE 0.0
      #endif
      constexpr xyz_pos_t deploy_1 = Z_PROBE_ALLEN_KEY_DEPLOY_1;
      do_blocking_move_to(deploy_1, MMM_TO_MMS(Z_PROBE_ALLEN_KEY_DEPLOY_1_FEEDRATE));
    #endif
    #ifdef Z_PROBE_ALLEN_KEY_DEPLOY_2
      #ifndef Z_PROBE_ALLEN_KEY_DEPLOY_2_FEEDRATE
        #define Z_PROBE_ALLEN_KEY_DEPLOY_2_FEEDRATE 0.0
      #endif
      constexpr xyz_pos_t deploy_2 = Z_PROBE_ALLEN_KEY_DEPLOY_2;
      do_blocking_move_to(deploy_2, MMM_TO_MMS(Z_PROBE_ALLEN_KEY_DEPLOY_2_FEEDRATE));
    #endif
    #ifdef Z_PROBE_ALLEN_KEY_DEPLOY_3
      #ifndef Z_PROBE_ALLEN_KEY_DEPLOY_3_FEEDRATE
        #define Z_PROBE_ALLEN_KEY_DEPLOY_3_FEEDRATE 0.0
      #endif
      constexpr xyz_pos_t deploy_3 = Z_PROBE_ALLEN_KEY_DEPLOY_3;
      do_blocking_move_to(deploy_3, MMM_TO_MMS(Z_PROBE_ALLEN_KEY_DEPLOY_3_FEEDRATE));
    #endif
    #ifdef Z_PROBE_ALLEN_KEY_DEPLOY_4
      #ifndef Z_PROBE_ALLEN_KEY_DEPLOY_4_FEEDRATE
        #define Z_PROBE_ALLEN_KEY_DEPLOY_4_FEEDRATE 0.0
      #endif
      constexpr xyz_pos_t deploy_4 = Z_PROBE_ALLEN_KEY_DEPLOY_4;
      do_blocking_move_to(deploy_4, MMM_TO_MMS(Z_PROBE_ALLEN_KEY_DEPLOY_4_FEEDRATE));
    #endif
    #ifdef Z_PROBE_ALLEN_KEY_DEPLOY_5
      #ifndef Z_PROBE_ALLEN_KEY_DEPLOY_5_FEEDRATE
        #define Z_PROBE_ALLEN_KEY_DEPLOY_5_FEEDRATE 0.0
      #endif
      constexpr xyz_pos_t deploy_5 = Z_PROBE_ALLEN_KEY_DEPLOY_5;
      do_blocking_move_to(deploy_5, MMM_TO_MMS(Z_PROBE_ALLEN_KEY_DEPLOY_5_FEEDRATE));
    #endif
  }

  inline void run_stow_moves_script() {
    #ifdef Z_PROBE_ALLEN_KEY_STOW_1
      #ifndef Z_PROBE_ALLEN_KEY_STOW_1_FEEDRATE
        #define Z_PROBE_ALLEN_KEY_STOW_1_FEEDRATE 0.0
      #endif
      constexpr xyz_pos_t stow_1 = Z_PROBE_ALLEN_KEY_STOW_1;
      do_blocking_move_to(stow_1, MMM_TO_MMS(Z_PROBE_ALLEN_KEY_STOW_1_FEEDRATE));
    #endif
    #ifdef Z_PROBE_ALLEN_KEY_STOW_2
      #ifndef Z_PROBE_ALLEN_KEY_STOW_2_FEEDRATE
        #define Z_PROBE_ALLEN_KEY_STOW_2_FEEDRATE 0.0
      #endif
      constexpr xyz_pos_t stow_2 = Z_PROBE_ALLEN_KEY_STOW_2;
      do_blocking_move_to(stow_2, MMM_TO_MMS(Z_PROBE_ALLEN_KEY_STOW_2_FEEDRATE));
    #endif
    #ifdef Z_PROBE_ALLEN_KEY_STOW_3
      #ifndef Z_PROBE_ALLEN_KEY_STOW_3_FEEDRATE
        #define Z_PROBE_ALLEN_KEY_STOW_3_FEEDRATE 0.0
      #endif
      constexpr xyz_pos_t stow_3 = Z_PROBE_ALLEN_KEY_STOW_3;
      do_blocking_move_to(stow_3, MMM_TO_MMS(Z_PROBE_ALLEN_KEY_STOW_3_FEEDRATE));
    #endif
    #ifdef Z_PROBE_ALLEN_KEY_STOW_4
      #ifndef Z_PROBE_ALLEN_KEY_STOW_4_FEEDRATE
        #define Z_PROBE_ALLEN_KEY_STOW_4_FEEDRATE 0.0
      #endif
      constexpr xyz_pos_t stow_4 = Z_PROBE_ALLEN_KEY_STOW_4;
      do_blocking_move_to(stow_4, MMM_TO_MMS(Z_PROBE_ALLEN_KEY_STOW_4_FEEDRATE));
    #endif
    #ifdef Z_PROBE_ALLEN_KEY_STOW_5
      #ifndef Z_PROBE_ALLEN_KEY_STOW_5_FEEDRATE
        #define Z_PROBE_ALLEN_KEY_STOW_5_FEEDRATE 0.0
      #endif
      constexpr xyz_pos_t stow_5 = Z_PROBE_ALLEN_KEY_STOW_5;
      do_blocking_move_to(stow_5, MMM_TO_MMS(Z_PROBE_ALLEN_KEY_STOW_5_FEEDRATE));
    #endif
  }

#endif // Z_PROBE_ALLEN_KEY

#if HAS_QUIET_PROBING

  #ifndef DELAY_BEFORE_PROBING
    #define DELAY_BEFORE_PROBING 25
  #endif

  void Probe::set_probing_paused(const bool dopause) {
    TERN_(PROBING_HEATERS_OFF, thermalManager.pause_heaters(dopause));
    TERN_(PROBING_FANS_OFF, thermalManager.set_fans_paused(dopause));
    TERN_(PROBING_ESTEPPERS_OFF, if (dopause) stepper.disable_e_steppers());
    #if ENABLED(PROBING_STEPPERS_OFF) && DISABLED(DELTA)
      static uint8_t old_trusted;
      if (dopause) {
        old_trusted = axis_trusted;
        stepper.disable_axis(X_AXIS);
        stepper.disable_axis(Y_AXIS);
      }
      else {
        if (TEST(old_trusted, X_AXIS)) stepper.enable_axis(X_AXIS);
        if (TEST(old_trusted, Y_AXIS)) stepper.enable_axis(Y_AXIS);
        axis_trusted = old_trusted;
      }
    #endif
    if (dopause) safe_delay(_MAX(DELAY_BEFORE_PROBING, 25));
  }

#endif // HAS_QUIET_PROBING

/**
 * Raise Z to a minimum height to make room for a probe to move
 */
void Probe::do_z_raise(const float z_raise) {
  if (DEBUGGING(LEVELING)) DEBUG_ECHOLNPGM("Probe::do_z_raise(", z_raise, ")");
  float z_dest = z_raise;
  if (offset.z < 0) z_dest -= offset.z;
  do_z_clearance(z_dest);
}

FORCE_INLINE void probe_specific_action(const bool deploy) {
  #if ENABLED(PAUSE_BEFORE_DEPLOY_STOW)
    do {
      #if ENABLED(PAUSE_PROBE_DEPLOY_WHEN_TRIGGERED)
        if (deploy != PROBE_TRIGGERED()) break;
      #endif

      BUZZ(100, 659);
      BUZZ(100, 698);

      FSTR_P const ds_str = deploy ? GET_TEXT_F(MSG_MANUAL_DEPLOY) : GET_TEXT_F(MSG_MANUAL_STOW);
      ui.return_to_status();       // To display the new status message
      ui.set_status(ds_str, 99);
      SERIAL_ECHOLNF(ds_str);

      TERN_(HOST_PROMPT_SUPPORT, hostui.prompt_do(PROMPT_USER_CONTINUE, F("Stow Probe"), FPSTR(CONTINUE_STR)));
      TERN_(EXTENSIBLE_UI, ExtUI::onUserConfirmRequired(F("Stow Probe")));
      TERN_(DWIN_CREALITY_LCD_ENHANCED, DWIN_Popup_Confirm(ICON_BLTouch, F("Stow Probe"), FPSTR(CONTINUE_STR)));
      TERN_(HAS_RESUME_CONTINUE, wait_for_user_response());
      ui.reset_status();

    } while (ENABLED(PAUSE_PROBE_DEPLOY_WHEN_TRIGGERED));

  #endif // PAUSE_BEFORE_DEPLOY_STOW

  #if ENABLED(SOLENOID_PROBE)

    #if HAS_SOLENOID_1
      WRITE(SOL1_PIN, deploy);
    #endif

  #elif ENABLED(MAGLEV4)

    deploy ? maglev_deploy() : maglev_idle();

  #elif ENABLED(Z_PROBE_SLED)

    dock_sled(!deploy);

  #elif ENABLED(BLTOUCH)

    deploy ? bltouch.deploy() : bltouch.stow();

  #elif HAS_Z_SERVO_PROBE

    MOVE_SERVO(Z_PROBE_SERVO_NR, servo_angles[Z_PROBE_SERVO_NR][deploy ? 0 : 1]);

  #elif EITHER(TOUCH_MI_PROBE, Z_PROBE_ALLEN_KEY)

    deploy ? run_deploy_moves_script() : run_stow_moves_script();

  #elif ENABLED(RACK_AND_PINION_PROBE)

    do_blocking_move_to_x(deploy ? Z_PROBE_DEPLOY_X : Z_PROBE_RETRACT_X);

  #elif DISABLED(PAUSE_BEFORE_DEPLOY_STOW)

    UNUSED(deploy);

  #endif
}

#if EITHER(PREHEAT_BEFORE_PROBING, PREHEAT_BEFORE_LEVELING)

  #if ENABLED(PREHEAT_BEFORE_PROBING)
    #ifndef PROBING_NOZZLE_TEMP
      #define PROBING_NOZZLE_TEMP 0
    #endif
    #ifndef PROBING_BED_TEMP
      #define PROBING_BED_TEMP 0
    #endif
  #endif

  /**
   * Do preheating as required before leveling or probing.
   *  - If a preheat input is higher than the current target, raise the target temperature.
   *  - If a preheat input is higher than the current temperature, wait for stabilization.
   */
  void Probe::preheat_for_probing(const celsius_t hotend_temp, const celsius_t bed_temp) {
    #if HAS_HOTEND && (PROBING_NOZZLE_TEMP || LEVELING_NOZZLE_TEMP)
      #define WAIT_FOR_NOZZLE_HEAT
    #endif
    #if HAS_HEATED_BED && (PROBING_BED_TEMP || LEVELING_BED_TEMP)
      #define WAIT_FOR_BED_HEAT
    #endif

    LCD_MESSAGE(MSG_PREHEATING);

    DEBUG_ECHOPGM("Preheating ");

    #if ENABLED(WAIT_FOR_NOZZLE_HEAT)
      const celsius_t hotendPreheat = hotend_temp > thermalManager.degTargetHotend(0) ? hotend_temp : 0;
      if (hotendPreheat) {
        DEBUG_ECHOPGM("hotend (", hotendPreheat, ")");
        thermalManager.setTargetHotend(hotendPreheat, 0);
      }
    #elif ENABLED(WAIT_FOR_BED_HEAT)
      constexpr celsius_t hotendPreheat = 0;
    #endif

    #if ENABLED(WAIT_FOR_BED_HEAT)
      const celsius_t bedPreheat = bed_temp > thermalManager.degTargetBed() ? bed_temp : 0;
      if (bedPreheat) {
        if (hotendPreheat) DEBUG_ECHOPGM(" and ");
        DEBUG_ECHOPGM("bed (", bedPreheat, ")");
        thermalManager.setTargetBed(bedPreheat);
      }
    #endif

    DEBUG_EOL();

    TERN_(WAIT_FOR_NOZZLE_HEAT, if (hotend_temp > thermalManager.wholeDegHotend(0) + (TEMP_WINDOW)) thermalManager.wait_for_hotend(0));
    TERN_(WAIT_FOR_BED_HEAT,    if (bed_temp    > thermalManager.wholeDegBed() + (TEMP_BED_WINDOW)) thermalManager.wait_for_bed_heating());
  }

#endif

/**
 * Attempt to deploy or stow the probe
 *
 * Return TRUE if the probe could not be deployed/stowed
 */
bool Probe::set_deployed(const bool deploy) {

  if (DEBUGGING(LEVELING)) {
    DEBUG_POS("Probe::set_deployed", current_position);
    DEBUG_ECHOLNPGM("deploy: ", deploy);
  }

  if (endstops.z_probe_enabled == deploy) return false;

  // Make room for probe to deploy (or stow)
  // Fix-mounted probe should only raise for deploy
  // unless PAUSE_BEFORE_DEPLOY_STOW is enabled
  #if EITHER(FIX_MOUNTED_PROBE, NOZZLE_AS_PROBE) && DISABLED(PAUSE_BEFORE_DEPLOY_STOW)
    const bool z_raise_wanted = deploy;
  #else
    constexpr bool z_raise_wanted = true;
  #endif

  if (z_raise_wanted)
    do_z_raise(_MAX(Z_CLEARANCE_BETWEEN_PROBES, Z_CLEARANCE_DEPLOY_PROBE));

  #if EITHER(Z_PROBE_SLED, Z_PROBE_ALLEN_KEY)
    if (homing_needed_error(TERN_(Z_PROBE_SLED, _BV(X_AXIS)))) {
      SERIAL_ERROR_MSG(STR_STOP_UNHOMED);
      stop();
      return true;
    }
  #endif

  const xy_pos_t old_xy = current_position;

  #if ENABLED(PROBE_TRIGGERED_WHEN_STOWED_TEST)

    // Only deploy/stow if needed
    if (PROBE_TRIGGERED() == deploy) {
      if (!deploy) endstops.enable_z_probe(false); // Switch off triggered when stowed probes early
                                                   // otherwise an Allen-Key probe can't be stowed.
      probe_specific_action(deploy);
    }

    if (PROBE_TRIGGERED() == deploy) {             // Unchanged after deploy/stow action?
      if (IsRunning()) {
        SERIAL_ERROR_MSG("Z-Probe failed");
        LCD_ALERTMESSAGE_F("Err: ZPROBE");
      }
      stop();
      return true;
    }

  #else

    probe_specific_action(deploy);

  #endif

  // If preheating is required before any probing...
  TERN_(PREHEAT_BEFORE_PROBING, if (deploy) preheat_for_probing(PROBING_NOZZLE_TEMP, PROBING_BED_TEMP));

  do_blocking_move_to(old_xy);
  endstops.enable_z_probe(deploy);
  return false;
}

/**
 * @brief Used by run_z_probe to do a single Z probe move.
 *
 * @param  z        Z destination
 * @param  fr_mm_s  Feedrate in mm/s
 * @return true to indicate an error
 */

/**
 * @brief Move down until the probe triggers or the low limit is reached
 *
 * @details Used by run_z_probe to get each bed Z height measurement.
 *          Sets current_position.z to the height where the probe triggered
 *          (according to the Z stepper count). The float Z is propagated
 *          back to the planner.position to preempt any rounding error.
 *
 * @return TRUE if the probe failed to trigger.
 */
bool Probe::probe_down_to_z(const_float_t z, const_feedRate_t fr_mm_s) {
  DEBUG_SECTION(log_probe, "Probe::probe_down_to_z", DEBUGGING(LEVELING));

  #if BOTH(HAS_HEATED_BED, WAIT_FOR_BED_HEATER)
    thermalManager.wait_for_bed_heating();
  #endif

  #if BOTH(HAS_TEMP_HOTEND, WAIT_FOR_HOTEND)
    thermalManager.wait_for_hotend_heating(active_extruder);
  #endif
  #if ENABLED(BLTOUCH)
    if (!bltouch.high_speed_mode && bltouch.deploy())
      return true; // Deploy in LOW SPEED MODE on every probe action
  #endif

  // Disable stealthChop if used. Enable diag1 pin on driver.
  #if ENABLED(SENSORLESS_PROBING)
    sensorless_t stealth_states { false };
<<<<<<< HEAD
    #if ENABLED(DELTA)
      if (probe.test_sensitivity.x) stealth_states.x = tmc_enable_stallguard(stepperX);  // Delta watches all DIAG pins for a stall
      if (probe.test_sensitivity.y) stealth_states.y = tmc_enable_stallguard(stepperY);
    #endif
    if (probe.test_sensitivity.z) stealth_states.z = tmc_enable_stallguard(stepperZ);    // All machines will check Z-DIAG for stall
=======
    #if HAS_DELTA_SENSORLESS_PROBING
      if (test_sensitivity.x) stealth_states.x = tmc_enable_stallguard(stepperX);  // Delta watches all DIAG pins for a stall
      if (test_sensitivity.y) stealth_states.y = tmc_enable_stallguard(stepperY);
    #endif
    if (test_sensitivity.z) stealth_states.z = tmc_enable_stallguard(stepperZ);    // All machines will check Z-DIAG for stall
>>>>>>> 103b5f1e
    endstops.enable(true);
    set_homing_current(true);                                 // The "homing" current also applies to probing
  #endif

  TERN_(HAS_QUIET_PROBING, set_probing_paused(true));

  // Move down until the probe is triggered
  do_blocking_move_to_z(z, fr_mm_s);

  // Check to see if the probe was triggered
  const bool probe_triggered =
    #if HAS_DELTA_SENSORLESS_PROBING
      endstops.trigger_state() & (_BV(X_MAX) | _BV(Y_MAX) | _BV(Z_MAX))
    #else
      TEST(endstops.trigger_state(), Z_MIN_PROBE)
    #endif
  ;

  TERN_(HAS_QUIET_PROBING, set_probing_paused(false));

  // Re-enable stealthChop if used. Disable diag1 pin on driver.
  #if ENABLED(SENSORLESS_PROBING)
    endstops.not_homing();
<<<<<<< HEAD
    #if ENABLED(DELTA)
      if (probe.test_sensitivity.x) tmc_disable_stallguard(stepperX, stealth_states.x);
      if (probe.test_sensitivity.y) tmc_disable_stallguard(stepperY, stealth_states.y);
    #endif
    if (probe.test_sensitivity.z) tmc_disable_stallguard(stepperZ, stealth_states.z);
=======
    #if HAS_DELTA_SENSORLESS_PROBING
      if (test_sensitivity.x) tmc_disable_stallguard(stepperX, stealth_states.x);
      if (test_sensitivity.y) tmc_disable_stallguard(stepperY, stealth_states.y);
    #endif
    if (test_sensitivity.z) tmc_disable_stallguard(stepperZ, stealth_states.z);
>>>>>>> 103b5f1e
    set_homing_current(false);
  #endif

  #if ENABLED(BLTOUCH)
    if (probe_triggered && !bltouch.high_speed_mode && bltouch.stow())
      return true; // Stow in LOW SPEED MODE on every trigger
  #endif

  // Clear endstop flags
  endstops.hit_on_purpose();

  // Get Z where the steppers were interrupted
  set_current_from_steppers_for_axis(Z_AXIS);

  // Tell the planner where we actually are
  sync_plan_position();

  return !probe_triggered;
}

#if ENABLED(PROBE_TARE)

  /**
   * @brief Init the tare pin
   *
   * @details Init tare pin to ON state for a strain gauge, otherwise OFF
   */
  void Probe::tare_init() {
    OUT_WRITE(PROBE_TARE_PIN, !PROBE_TARE_STATE);
  }

  /**
   * @brief Tare the Z probe
   *
   * @details Signal to the probe to tare itself
   *
   * @return TRUE if the tare cold not be completed
   */
  bool Probe::tare() {
    #if BOTH(PROBE_ACTIVATION_SWITCH, PROBE_TARE_ONLY_WHILE_INACTIVE)
      if (endstops.probe_switch_activated()) {
        SERIAL_ECHOLNPGM("Cannot tare an active probe");
        return true;
      }
    #endif

    SERIAL_ECHOLNPGM("Taring probe");
    WRITE(PROBE_TARE_PIN, PROBE_TARE_STATE);
    delay(PROBE_TARE_TIME);
    WRITE(PROBE_TARE_PIN, !PROBE_TARE_STATE);
    delay(PROBE_TARE_DELAY);

    endstops.hit_on_purpose();
    return false;
  }
#endif

/**
 * @brief Probe at the current XY (possibly more than once) to find the bed Z.
 *
 * @details Used by probe_at_point to get the bed Z height at the current XY.
 *          Leaves current_position.z at the height where the probe triggered.
 *
 * @return The Z position of the bed at the current XY or NAN on error.
 */
float Probe::run_z_probe(const bool sanity_check/*=true*/) {
  DEBUG_SECTION(log_probe, "Probe::run_z_probe", DEBUGGING(LEVELING));

  auto try_to_probe = [&](PGM_P const plbl, const_float_t z_probe_low_point, const feedRate_t fr_mm_s, const bool scheck, const float clearance) -> bool {
    // Tare the probe, if supported
    if (TERN0(PROBE_TARE, tare())) return true;

    // Do a first probe at the fast speed
    const bool probe_fail = probe_down_to_z(z_probe_low_point, fr_mm_s),            // No probe trigger?
               early_fail = (scheck && current_position.z > -offset.z + clearance); // Probe triggered too high?
    #if ENABLED(DEBUG_LEVELING_FEATURE)
      if (DEBUGGING(LEVELING) && (probe_fail || early_fail)) {
        DEBUG_ECHOPGM_P(plbl);
        DEBUG_ECHOPGM(" Probe fail! -");
        if (probe_fail) DEBUG_ECHOPGM(" No trigger.");
        if (early_fail) DEBUG_ECHOPGM(" Triggered early.");
        DEBUG_EOL();
      }
    #else
      UNUSED(plbl);
    #endif
    return probe_fail || early_fail;
  };

  // Stop the probe before it goes too low to prevent damage.
  // If Z isn't known then probe to -10mm.
  const float z_probe_low_point = axis_is_trusted(Z_AXIS) ? -offset.z + Z_PROBE_LOW_POINT : -10.0;

  // Double-probing does a fast probe followed by a slow probe
  #if TOTAL_PROBING == 2

    // Attempt to tare the probe
    if (TERN0(PROBE_TARE, tare())) return NAN;

    // Do a first probe at the fast speed
    if (try_to_probe(PSTR("FAST"), z_probe_low_point, z_probe_fast_mm_s,
                     sanity_check, Z_CLEARANCE_BETWEEN_PROBES) ) return NAN;

    const float first_probe_z = current_position.z;

    if (DEBUGGING(LEVELING)) DEBUG_ECHOLNPGM("1st Probe Z:", first_probe_z);

    // Raise to give the probe clearance
    do_blocking_move_to_z(current_position.z + Z_CLEARANCE_MULTI_PROBE, z_probe_fast_mm_s);

  #elif Z_PROBE_FEEDRATE_FAST != Z_PROBE_FEEDRATE_SLOW

    // If the nozzle is well over the travel height then
    // move down quickly before doing the slow probe
    const float z = Z_CLEARANCE_DEPLOY_PROBE + 5.0 + (offset.z < 0 ? -offset.z : 0);
    if (current_position.z > z) {
      // Probe down fast. If the probe never triggered, raise for probe clearance
      if (!probe_down_to_z(z, z_probe_fast_mm_s))
        do_blocking_move_to_z(current_position.z + Z_CLEARANCE_BETWEEN_PROBES, z_probe_fast_mm_s);
    }
  #endif

  #if EXTRA_PROBING > 0
    float probes[TOTAL_PROBING];
  #endif

  #if TOTAL_PROBING > 2
    float probes_z_sum = 0;
    for (
      #if EXTRA_PROBING > 0
        uint8_t p = 0; p < TOTAL_PROBING; p++
      #else
        uint8_t p = TOTAL_PROBING; p--;
      #endif
    )
  #endif
    {
      // If the probe won't tare, return
      if (TERN0(PROBE_TARE, tare())) return true;

      // Probe downward slowly to find the bed
      if (try_to_probe(PSTR("SLOW"), z_probe_low_point, MMM_TO_MMS(Z_PROBE_FEEDRATE_SLOW),
                       sanity_check, Z_CLEARANCE_MULTI_PROBE) ) return NAN;

      TERN_(MEASURE_BACKLASH_WHEN_PROBING, backlash.measure_with_probe());

      const float z = current_position.z;

      #if EXTRA_PROBING > 0
        // Insert Z measurement into probes[]. Keep it sorted ascending.
        LOOP_LE_N(i, p) {                            // Iterate the saved Zs to insert the new Z
          if (i == p || probes[i] > z) {                              // Last index or new Z is smaller than this Z
            for (int8_t m = p; --m >= i;) probes[m + 1] = probes[m];  // Shift items down after the insertion point
            probes[i] = z;                                            // Insert the new Z measurement
            break;                                                    // Only one to insert. Done!
          }
        }
      #elif TOTAL_PROBING > 2
        probes_z_sum += z;
      #else
        UNUSED(z);
      #endif

      #if TOTAL_PROBING > 2
        // Small Z raise after all but the last probe
        if (p
          #if EXTRA_PROBING > 0
            < TOTAL_PROBING - 1
          #endif
        ) do_blocking_move_to_z(z + Z_CLEARANCE_MULTI_PROBE, z_probe_fast_mm_s);
      #endif
    }

  #if TOTAL_PROBING > 2

    #if EXTRA_PROBING > 0
      // Take the center value (or average the two middle values) as the median
      static constexpr int PHALF = (TOTAL_PROBING - 1) / 2;
      const float middle = probes[PHALF],
                  median = ((TOTAL_PROBING) & 1) ? middle : (middle + probes[PHALF + 1]) * 0.5f;

      // Remove values farthest from the median
      uint8_t min_avg_idx = 0, max_avg_idx = TOTAL_PROBING - 1;
      for (uint8_t i = EXTRA_PROBING; i--;)
        if (ABS(probes[max_avg_idx] - median) > ABS(probes[min_avg_idx] - median))
          max_avg_idx--; else min_avg_idx++;

      // Return the average value of all remaining probes.
      LOOP_S_LE_N(i, min_avg_idx, max_avg_idx)
        probes_z_sum += probes[i];

    #endif

    const float measured_z = probes_z_sum * RECIPROCAL(MULTIPLE_PROBING);

  #elif TOTAL_PROBING == 2

    const float z2 = current_position.z;

    if (DEBUGGING(LEVELING)) DEBUG_ECHOLNPGM("2nd Probe Z:", z2, " Discrepancy:", first_probe_z - z2);

    // Return a weighted average of the fast and slow probes
    const float measured_z = (z2 * 3.0 + first_probe_z * 2.0) * 0.2;

  #else

    // Return the single probe result
    const float measured_z = current_position.z;

  #endif

  return measured_z;
}

/**
 * - Move to the given XY
 * - Deploy the probe, if not already deployed
 * - Probe the bed, get the Z position
 * - Depending on the 'stow' flag
 *   - Stow the probe, or
 *   - Raise to the BETWEEN height
 * - Return the probed Z position
 */
float Probe::probe_at_point(const_float_t rx, const_float_t ry, const ProbePtRaise raise_after/*=PROBE_PT_NONE*/, const uint8_t verbose_level/*=0*/, const bool probe_relative/*=true*/, const bool sanity_check/*=true*/) {
  DEBUG_SECTION(log_probe, "Probe::probe_at_point", DEBUGGING(LEVELING));

  if (DEBUGGING(LEVELING)) {
    DEBUG_ECHOLNPGM(
      "...(", LOGICAL_X_POSITION(rx), ", ", LOGICAL_Y_POSITION(ry),
      ", ", raise_after == PROBE_PT_RAISE ? "raise" : raise_after == PROBE_PT_LAST_STOW ? "stow (last)" : raise_after == PROBE_PT_STOW ? "stow" : "none",
      ", ", verbose_level,
      ", ", probe_relative ? "probe" : "nozzle", "_relative)"
    );
    DEBUG_POS("", current_position);
  }

  #if ENABLED(BLTOUCH)
    if (bltouch.high_speed_mode && bltouch.triggered())
      bltouch._reset();
  #endif

  // On delta keep Z below clip height or do_blocking_move_to will abort
  xyz_pos_t npos = LINEAR_AXIS_ARRAY(
    rx, ry, TERN(DELTA, _MIN(delta_clip_start_height, current_position.z), current_position.z),
    current_position.i, current_position.j, current_position.k
  );
  if (!can_reach(npos, probe_relative)) {
    if (DEBUGGING(LEVELING)) DEBUG_ECHOLNPGM("Position Not Reachable");
    return NAN;
  }
  if (probe_relative) npos -= offset_xy;  // Get the nozzle position

  // Move the probe to the starting XYZ
  do_blocking_move_to(npos, feedRate_t(XY_PROBE_FEEDRATE_MM_S));

  float measured_z = NAN;
  if (!deploy()) {
    measured_z = run_z_probe(sanity_check) + offset.z;
    TERN_(HAS_PTC, ptc.apply_compensation(measured_z));
  }
  if (!isnan(measured_z)) {
    const bool big_raise = raise_after == PROBE_PT_BIG_RAISE;
    if (big_raise || raise_after == PROBE_PT_RAISE)
      do_blocking_move_to_z(current_position.z + (big_raise ? 25 : Z_CLEARANCE_BETWEEN_PROBES), z_probe_fast_mm_s);
    else if (raise_after == PROBE_PT_STOW || raise_after == PROBE_PT_LAST_STOW)
      if (stow()) measured_z = NAN;   // Error on stow?

    if (verbose_level > 2)
      SERIAL_ECHOLNPGM("Bed X: ", LOGICAL_X_POSITION(rx), " Y: ", LOGICAL_Y_POSITION(ry), " Z: ", measured_z);
  }

  if (isnan(measured_z)) {
    stow();
    LCD_MESSAGE(MSG_LCD_PROBING_FAILED);
    #if DISABLED(G29_RETRY_AND_RECOVER)
      SERIAL_ERROR_MSG(STR_ERR_PROBING_FAILED);
    #endif
  }

  return measured_z;
}

#if HAS_Z_SERVO_PROBE

  void Probe::servo_probe_init() {
    /**
     * Set position of Z Servo Endstop
     *
     * The servo might be deployed and positioned too low to stow
     * when starting up the machine or rebooting the board.
     * There's no way to know where the nozzle is positioned until
     * homing has been done - no homing with z-probe without init!
     */
    STOW_Z_SERVO();
  }

#endif // HAS_Z_SERVO_PROBE

<<<<<<< HEAD
#if EITHER(SENSORLESS_PROBING, SENSORLESS_HOMING)
=======
#if USE_SENSORLESS
>>>>>>> 103b5f1e

  sensorless_t stealth_states { false };

  /**
   * Disable stealthChop if used. Enable diag1 pin on driver.
   */
  void Probe::enable_stallguard_diag1() {
    #if ENABLED(SENSORLESS_PROBING)
<<<<<<< HEAD
      #if ENABLED(DELTA)
=======
      #if HAS_DELTA_SENSORLESS_PROBING
>>>>>>> 103b5f1e
        stealth_states.x = tmc_enable_stallguard(stepperX);
        stealth_states.y = tmc_enable_stallguard(stepperY);
      #endif
      stealth_states.z = tmc_enable_stallguard(stepperZ);
      endstops.enable(true);
    #endif
  }

  /**
   * Re-enable stealthChop if used. Disable diag1 pin on driver.
   */
  void Probe::disable_stallguard_diag1() {
    #if ENABLED(SENSORLESS_PROBING)
      endstops.not_homing();
<<<<<<< HEAD
      #if ENABLED(DELTA)
=======
      #if HAS_DELTA_SENSORLESS_PROBING
>>>>>>> 103b5f1e
        tmc_disable_stallguard(stepperX, stealth_states.x);
        tmc_disable_stallguard(stepperY, stealth_states.y);
      #endif
      tmc_disable_stallguard(stepperZ, stealth_states.z);
    #endif
  }

  /**
   * Change the current in the TMC drivers to N##_CURRENT_HOME. And we save the current configuration of each TMC driver.
   */
  void Probe::set_homing_current(const bool onoff) {
    #define HAS_CURRENT_HOME(N) (defined(N##_CURRENT_HOME) && N##_CURRENT_HOME != N##_CURRENT)
    #if HAS_CURRENT_HOME(X) || HAS_CURRENT_HOME(Y) || HAS_CURRENT_HOME(Z)
      #if ENABLED(DELTA)
        static int16_t saved_current_X, saved_current_Y;
      #endif
      #if HAS_CURRENT_HOME(Z)
        static int16_t saved_current_Z;
      #endif
<<<<<<< HEAD
      auto debug_current_on = [](PGM_P const s, const int16_t a, const int16_t b) {
        if (DEBUGGING(LEVELING)) { DEBUG_ECHOPGM_P(s); DEBUG_ECHOLNPAIR(" current: ", a, " -> ", b); }
      };
=======
      #if ((ENABLED(DELTA) && (HAS_CURRENT_HOME(X) || HAS_CURRENT_HOME(Y))) || HAS_CURRENT_HOME(Z))
        auto debug_current_on = [](PGM_P const s, const int16_t a, const int16_t b) {
          if (DEBUGGING(LEVELING)) { DEBUG_ECHOPGM_P(s); DEBUG_ECHOLNPGM(" current: ", a, " -> ", b); }
        };
      #endif
>>>>>>> 103b5f1e
      if (onoff) {
        #if ENABLED(DELTA)
          #if HAS_CURRENT_HOME(X)
            saved_current_X = stepperX.getMilliamps();
            stepperX.rms_current(X_CURRENT_HOME);
            debug_current_on(PSTR("X"), saved_current_X, X_CURRENT_HOME);
          #endif
          #if HAS_CURRENT_HOME(Y)
            saved_current_Y = stepperY.getMilliamps();
            stepperY.rms_current(Y_CURRENT_HOME);
            debug_current_on(PSTR("Y"), saved_current_Y, Y_CURRENT_HOME);
          #endif
        #endif
        #if HAS_CURRENT_HOME(Z)
          saved_current_Z = stepperZ.getMilliamps();
          stepperZ.rms_current(Z_CURRENT_HOME);
          debug_current_on(PSTR("Z"), saved_current_Z, Z_CURRENT_HOME);
        #endif
        TERN_(IMPROVE_HOMING_RELIABILITY, planner.enable_stall_prevention(true));
      }
      else {
        #if ENABLED(DELTA)
          #if HAS_CURRENT_HOME(X)
            stepperX.rms_current(saved_current_X);
            debug_current_on(PSTR("X"), X_CURRENT_HOME, saved_current_X);
          #endif
          #if HAS_CURRENT_HOME(Y)
            stepperY.rms_current(saved_current_Y);
            debug_current_on(PSTR("Y"), Y_CURRENT_HOME, saved_current_Y);
          #endif
        #endif
        #if HAS_CURRENT_HOME(Z)
          stepperZ.rms_current(saved_current_Z);
          debug_current_on(PSTR("Z"), Z_CURRENT_HOME, saved_current_Z);
        #endif
        TERN_(IMPROVE_HOMING_RELIABILITY, planner.enable_stall_prevention(false));
      }
    #endif
  }

<<<<<<< HEAD
#endif // SENSORLESS_PROBING
=======
#endif // SENSORLESS_PROBING || SENSORLESS_HOMING
>>>>>>> 103b5f1e

#endif // HAS_BED_PROBE<|MERGE_RESOLUTION|>--- conflicted
+++ resolved
@@ -77,18 +77,8 @@
   #include "servo.h"
 #endif
 
-<<<<<<< HEAD
-#if EITHER(SENSORLESS_PROBING, SENSORLESS_HOMING)
-  #include "stepper.h"
-  #include "../feature/tmc_util.h"
-#endif
-
-#if HAS_QUIET_PROBING
-  #include "stepper/indirection.h"
-=======
 #if HAS_PTC
   #include "../feature/probe_temp_comp.h"
->>>>>>> 103b5f1e
 #endif
 
 #if ENABLED(EXTENSIBLE_UI)
@@ -526,19 +516,11 @@
   // Disable stealthChop if used. Enable diag1 pin on driver.
   #if ENABLED(SENSORLESS_PROBING)
     sensorless_t stealth_states { false };
-<<<<<<< HEAD
-    #if ENABLED(DELTA)
-      if (probe.test_sensitivity.x) stealth_states.x = tmc_enable_stallguard(stepperX);  // Delta watches all DIAG pins for a stall
-      if (probe.test_sensitivity.y) stealth_states.y = tmc_enable_stallguard(stepperY);
-    #endif
-    if (probe.test_sensitivity.z) stealth_states.z = tmc_enable_stallguard(stepperZ);    // All machines will check Z-DIAG for stall
-=======
     #if HAS_DELTA_SENSORLESS_PROBING
       if (test_sensitivity.x) stealth_states.x = tmc_enable_stallguard(stepperX);  // Delta watches all DIAG pins for a stall
       if (test_sensitivity.y) stealth_states.y = tmc_enable_stallguard(stepperY);
     #endif
     if (test_sensitivity.z) stealth_states.z = tmc_enable_stallguard(stepperZ);    // All machines will check Z-DIAG for stall
->>>>>>> 103b5f1e
     endstops.enable(true);
     set_homing_current(true);                                 // The "homing" current also applies to probing
   #endif
@@ -562,19 +544,11 @@
   // Re-enable stealthChop if used. Disable diag1 pin on driver.
   #if ENABLED(SENSORLESS_PROBING)
     endstops.not_homing();
-<<<<<<< HEAD
-    #if ENABLED(DELTA)
-      if (probe.test_sensitivity.x) tmc_disable_stallguard(stepperX, stealth_states.x);
-      if (probe.test_sensitivity.y) tmc_disable_stallguard(stepperY, stealth_states.y);
-    #endif
-    if (probe.test_sensitivity.z) tmc_disable_stallguard(stepperZ, stealth_states.z);
-=======
     #if HAS_DELTA_SENSORLESS_PROBING
       if (test_sensitivity.x) tmc_disable_stallguard(stepperX, stealth_states.x);
       if (test_sensitivity.y) tmc_disable_stallguard(stepperY, stealth_states.y);
     #endif
     if (test_sensitivity.z) tmc_disable_stallguard(stepperZ, stealth_states.z);
->>>>>>> 103b5f1e
     set_homing_current(false);
   #endif
 
@@ -873,11 +847,7 @@
 
 #endif // HAS_Z_SERVO_PROBE
 
-<<<<<<< HEAD
-#if EITHER(SENSORLESS_PROBING, SENSORLESS_HOMING)
-=======
 #if USE_SENSORLESS
->>>>>>> 103b5f1e
 
   sensorless_t stealth_states { false };
 
@@ -886,11 +856,7 @@
    */
   void Probe::enable_stallguard_diag1() {
     #if ENABLED(SENSORLESS_PROBING)
-<<<<<<< HEAD
-      #if ENABLED(DELTA)
-=======
       #if HAS_DELTA_SENSORLESS_PROBING
->>>>>>> 103b5f1e
         stealth_states.x = tmc_enable_stallguard(stepperX);
         stealth_states.y = tmc_enable_stallguard(stepperY);
       #endif
@@ -905,11 +871,7 @@
   void Probe::disable_stallguard_diag1() {
     #if ENABLED(SENSORLESS_PROBING)
       endstops.not_homing();
-<<<<<<< HEAD
-      #if ENABLED(DELTA)
-=======
       #if HAS_DELTA_SENSORLESS_PROBING
->>>>>>> 103b5f1e
         tmc_disable_stallguard(stepperX, stealth_states.x);
         tmc_disable_stallguard(stepperY, stealth_states.y);
       #endif
@@ -929,17 +891,11 @@
       #if HAS_CURRENT_HOME(Z)
         static int16_t saved_current_Z;
       #endif
-<<<<<<< HEAD
-      auto debug_current_on = [](PGM_P const s, const int16_t a, const int16_t b) {
-        if (DEBUGGING(LEVELING)) { DEBUG_ECHOPGM_P(s); DEBUG_ECHOLNPAIR(" current: ", a, " -> ", b); }
-      };
-=======
       #if ((ENABLED(DELTA) && (HAS_CURRENT_HOME(X) || HAS_CURRENT_HOME(Y))) || HAS_CURRENT_HOME(Z))
         auto debug_current_on = [](PGM_P const s, const int16_t a, const int16_t b) {
           if (DEBUGGING(LEVELING)) { DEBUG_ECHOPGM_P(s); DEBUG_ECHOLNPGM(" current: ", a, " -> ", b); }
         };
       #endif
->>>>>>> 103b5f1e
       if (onoff) {
         #if ENABLED(DELTA)
           #if HAS_CURRENT_HOME(X)
@@ -980,10 +936,6 @@
     #endif
   }
 
-<<<<<<< HEAD
-#endif // SENSORLESS_PROBING
-=======
 #endif // SENSORLESS_PROBING || SENSORLESS_HOMING
->>>>>>> 103b5f1e
 
 #endif // HAS_BED_PROBE