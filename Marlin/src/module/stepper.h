--- conflicted
+++ resolved
@@ -539,10 +539,8 @@
     #else
       static uint8_t steps_per_isr;
     #endif
-<<<<<<< HEAD
+
     static hal_timer_t time_spent_in_isr, time_spent_out_isr;
-=======
->>>>>>> 9039e99d
 
     #if ENABLED(ADAPTIVE_STEP_SMOOTHING)
       static uint8_t oversampling_factor; // Oversampling factor (log2(multiplier)) to increase temporal resolution of axis
