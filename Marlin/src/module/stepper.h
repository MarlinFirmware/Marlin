--- conflicted
+++ resolved
@@ -16,7 +16,7 @@
  * GNU General Public License for more details.
  *
  * You should have received a copy of the GNU General Public License
- * along with this program.  If not, see <http://www.gnu.org/licenses/>.
+ * along with this program.  If not, see <https://www.gnu.org/licenses/>.
  *
  */
 #pragma once
@@ -38,7 +38,7 @@
  * GNU General Public License for more details.
  *
  * You should have received a copy of the GNU General Public License
- * along with Grbl.  If not, see <http://www.gnu.org/licenses/>.
+ * along with Grbl.  If not, see <https://www.gnu.org/licenses/>.
  */
 
 #include "../inc/MarlinConfig.h"
@@ -191,7 +191,6 @@
   #error "Expected at least one of MINIMUM_STEPPER_PULSE or MAXIMUM_STEPPER_RATE to be defined"
 #endif
 
-
 // But the user could be enforcing a minimum time, so the loop time is
 #define ISR_LOOP_CYCLES (ISR_LOOP_BASE_CYCLES + _MAX(MIN_STEPPER_PULSE_CYCLES, MIN_ISR_LOOP_CYCLES))
 
@@ -230,8 +229,10 @@
 #define MAX_STEP_ISR_FREQUENCY_2X   ((F_CPU) / ISR_EXECUTION_CYCLES(2))
 #define MAX_STEP_ISR_FREQUENCY_1X   ((F_CPU) / ISR_EXECUTION_CYCLES(1))
 
-// The minimum allowable frequency for step smoothing will be 1/10 of the maximum nominal frequency (in Hz)
-#define MIN_STEP_ISR_FREQUENCY MAX_STEP_ISR_FREQUENCY_1X
+// The minimum step ISR rate used by ADAPTIVE_STEP_SMOOTHING to target 50% CPU usage
+// This does not account for the possibility of multi-stepping.
+// Perhaps DISABLE_MULTI_STEPPING should be required with ADAPTIVE_STEP_SMOOTHING.
+#define MIN_STEP_ISR_FREQUENCY (MAX_STEP_ISR_FREQUENCY_1X / 2)
 
 //
 // Stepper class definition
@@ -240,16 +241,29 @@
 
   public:
 
-    #if HAS_EXTRA_ENDSTOPS || ENABLED(Z_STEPPER_AUTO_ALIGN)
+    #if EITHER(HAS_EXTRA_ENDSTOPS, Z_STEPPER_AUTO_ALIGN)
       static bool separate_multi_axis;
     #endif
 
-    #if HAS_MOTOR_CURRENT_PWM
-      #ifndef PWM_MOTOR_CURRENT
-        #define PWM_MOTOR_CURRENT DEFAULT_PWM_MOTOR_CURRENT
+    #if HAS_MOTOR_CURRENT_SPI || HAS_MOTOR_CURRENT_PWM
+      #if HAS_MOTOR_CURRENT_PWM
+        #ifndef PWM_MOTOR_CURRENT
+          #define PWM_MOTOR_CURRENT DEFAULT_PWM_MOTOR_CURRENT
+        #endif
+        #define MOTOR_CURRENT_COUNT 3
+      #elif HAS_MOTOR_CURRENT_SPI
+        static constexpr uint32_t digipot_count[] = DIGIPOT_MOTOR_CURRENT;
+        #define MOTOR_CURRENT_COUNT COUNT(Stepper::digipot_count)
       #endif
-      static uint32_t motor_current_setting[3];
       static bool initialized;
+      static uint32_t motor_current_setting[MOTOR_CURRENT_COUNT]; // Initialized by settings.load()
+    #endif
+
+    // Last-moved extruder, as set when the last movement was fetched from planner
+    #if HAS_MULTI_EXTRUDER
+      static uint8_t last_moved_extruder;
+    #else
+      static constexpr uint8_t last_moved_extruder = 0;
     #endif
 
   private:
@@ -260,13 +274,6 @@
                    axis_did_move;           // Last Movement in the given direction is not null, as computed when the last movement was fetched from planner
 
     static bool abort_current_block;        // Signals to the stepper that current block should be aborted
-
-    // Last-moved extruder, as set when the last movement was fetched from planner
-    #if EXTRUDERS < 2
-      static constexpr uint8_t last_moved_extruder = 0;
-    #elif DISABLED(MIXING_EXTRUDER)
-      static uint8_t last_moved_extruder;
-    #endif
 
     #if ENABLED(X_DUAL_ENDSTOPS)
       static bool locked_X_motor, locked_X2_motor;
@@ -303,7 +310,7 @@
                     decelerate_after,       // The point from where we need to start decelerating
                     step_event_count;       // The total event count for the current block
 
-    #if EXTRUDERS > 1 || ENABLED(MIXING_EXTRUDER)
+    #if EITHER(HAS_MULTI_EXTRUDER, MIXING_EXTRUDER)
       static uint8_t stepper_extruder;
     #else
       static constexpr uint8_t stepper_extruder = 0;
@@ -334,31 +341,44 @@
       static uint32_t nextBabystepISR;
     #endif
 
+    #if ENABLED(DIRECT_STEPPING)
+      static page_step_state_t page_step_state;
+    #endif
+
     static int32_t ticks_nominal;
     #if DISABLED(S_CURVE_ACCELERATION)
       static uint32_t acc_step_rate; // needed for deceleration start point
     #endif
 
-    //
     // Exact steps at which an endstop was triggered
-<<<<<<< HEAD
-    //
-=======
->>>>>>> 979ba384
     static xyze_long_t endstops_trigsteps;
 
-    //
     // Positions of stepper motors, in step units
-    //
     static xyze_long_t count_position;
 
-    //
-    // Current direction of stepper motors (+1 or -1)
-    //
+    // Current stepper motor directions (+1 or -1)
     static xyze_int8_t count_direction;
 
+    #if ENABLED(LASER_POWER_INLINE_TRAPEZOID)
+
+      typedef struct {
+        bool enabled;       // Trapezoid needed flag (i.e., laser on, planner in control)
+        uint8_t cur_power;  // Current laser power
+        bool cruise_set;    // Power set up for cruising?
+
+        #if DISABLED(LASER_POWER_INLINE_TRAPEZOID_CONT)
+          uint32_t last_step_count, // Step count from the last update
+                   acc_step_count;  // Bresenham counter for laser accel/decel
+        #else
+          uint16_t till_update;     // Countdown to the next update
+        #endif
+      } stepper_laser_t;
+
+      static stepper_laser_t laser_trap;
+
+    #endif
+
   public:
-
     // Initialize stepper hardware
     static void init();
 
@@ -403,7 +423,7 @@
     #endif
 
     // Check if the given block is busy or not - Must not be called from ISR contexts
-    static bool is_block_busy(const block_t* const block);
+    static bool is_block_busy(const block_t * const block);
 
     // Get the position of a stepper, in steps
     static int32_t position(const AxisEnum axis);
@@ -417,6 +437,17 @@
     static void report_a_position(const xyze_long_t &pos);
     static void report_positions();
 
+    // Discard current block and free any resources
+    FORCE_INLINE static void discard_current_block() {
+      #if ENABLED(DIRECT_STEPPING)
+        if (IS_PAGE(current_block))
+          page_manager.free_page(current_block->page_idx);
+      #endif
+      current_block = nullptr;
+      axis_did_move = 0;
+      planner.release_current_block();
+    }
+
     // Quickly stop all steppers
     FORCE_INLINE static void quick_stop() { abort_current_block = true; }
 
@@ -426,24 +457,15 @@
     // The last movement direction was not null on the specified axis. Note that motor direction is not necessarily the same.
     FORCE_INLINE static bool axis_is_moving(const AxisEnum axis) { return TEST(axis_did_move, axis); }
 
-    // The extruder associated to the last movement
-    FORCE_INLINE static uint8_t movement_extruder() {
-      return (0
-        #if EXTRUDERS > 1 && DISABLED(MIXING_EXTRUDER)
-          + last_moved_extruder
-        #endif
-      );
-    }
-
     // Handle a triggered endstop
     static void endstop_triggered(const AxisEnum axis);
 
     // Triggered position of an axis in steps
     static int32_t triggered_position(const AxisEnum axis);
 
-    #if HAS_DIGIPOTSS || HAS_MOTOR_CURRENT_PWM
-      static void digitalPotWrite(const int16_t address, const int16_t value);
-      static void digipot_current(const uint8_t driver, const int16_t current);
+    #if HAS_MOTOR_CURRENT_SPI || HAS_MOTOR_CURRENT_PWM
+      static void set_digipot_value_spi(const int16_t address, const int16_t value);
+      static void set_digipot_current(const uint8_t driver, const int16_t current);
     #endif
 
     #if HAS_MICROSTEPS
@@ -452,7 +474,7 @@
       static void microstep_readings();
     #endif
 
-    #if HAS_EXTRA_ENDSTOPS || ENABLED(Z_STEPPER_AUTO_ALIGN)
+    #if EITHER(HAS_EXTRA_ENDSTOPS, Z_STEPPER_AUTO_ALIGN)
       FORCE_INLINE static void set_separate_multi_axis(const bool state) { separate_multi_axis = state; }
     #endif
     #if ENABLED(X_DUAL_ENDSTOPS)
@@ -464,7 +486,7 @@
       FORCE_INLINE static void set_y2_lock(const bool state) { locked_Y2_motor = state; }
     #endif
     #if EITHER(Z_MULTI_ENDSTOPS, Z_STEPPER_AUTO_ALIGN)
-      FORCE_INLINE static void set_z_lock(const bool state) { locked_Z_motor = state; }
+      FORCE_INLINE static void set_z1_lock(const bool state) { locked_Z_motor = state; }
       FORCE_INLINE static void set_z2_lock(const bool state) { locked_Z2_motor = state; }
       #if NUM_Z_STEPPER_DRIVERS >= 3
         FORCE_INLINE static void set_z3_lock(const bool state) { locked_Z3_motor = state; }
@@ -472,6 +494,16 @@
           FORCE_INLINE static void set_z4_lock(const bool state) { locked_Z4_motor = state; }
         #endif
       #endif
+      static inline void set_all_z_lock(const bool lock, const int8_t except=-1) {
+        set_z1_lock(lock ^ (except == 0));
+        set_z2_lock(lock ^ (except == 1));
+        #if NUM_Z_STEPPER_DRIVERS >= 3
+          set_z3_lock(lock ^ (except == 2));
+          #if NUM_Z_STEPPER_DRIVERS >= 4
+            set_z4_lock(lock ^ (except == 3));
+          #endif
+        #endif
+      }
     #endif
 
     #if ENABLED(BABYSTEPPING)
@@ -482,8 +514,14 @@
       static void refresh_motor_power();
     #endif
 
-    // Set direction bits for all steppers
+    // Update direction states for all steppers
     static void set_directions();
+
+    // Set direction bits and update all stepper DIR states
+    static void set_directions(const uint8_t bits) {
+      last_direction_bits = bits;
+      set_directions();
+    }
 
   private:
 
@@ -491,7 +529,7 @@
     static void _set_position(const int32_t &a, const int32_t &b, const int32_t &c, const int32_t &e);
     FORCE_INLINE static void _set_position(const abce_long_t &spos) { _set_position(spos.a, spos.b, spos.c, spos.e); }
 
-    FORCE_INLINE static uint32_t calc_timer_interval(uint32_t step_rate, uint8_t* loops) {
+    FORCE_INLINE static uint32_t calc_timer_interval(uint32_t step_rate, uint8_t *loops) {
       uint32_t timer;
 
       // Scale the frequency, as requested by the caller
@@ -528,7 +566,7 @@
         // In case of high-performance processor, it is able to calculate in real-time
         timer = uint32_t(STEPPER_TIMER_RATE) / step_rate;
       #else
-        constexpr uint32_t min_step_rate = F_CPU / 500000U;
+        constexpr uint32_t min_step_rate = (F_CPU) / 500000U;
         NOLESS(step_rate, min_step_rate);
         step_rate -= min_step_rate; // Correct for minimal speed
         if (step_rate >= (8 * 256)) { // higher step rate
@@ -556,7 +594,7 @@
       static int32_t _eval_bezier_curve(const uint32_t curr_step);
     #endif
 
-    #if HAS_DIGIPOTSS || HAS_MOTOR_CURRENT_PWM
+    #if HAS_MOTOR_CURRENT_SPI || HAS_MOTOR_CURRENT_PWM
       static void digipot_init();
     #endif
 
