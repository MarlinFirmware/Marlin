/**
 * Marlin 3D Printer Firmware
 * Copyright (c) 2020 MarlinFirmware [https://github.com/MarlinFirmware/Marlin]
 *
 * Based on Sprinter and grbl.
 * Copyright (c) 2011 Camiel Gubbels / Erik van der Zalm
 *
 * This program is free software: you can redistribute it and/or modify
 * it under the terms of the GNU General Public License as published by
 * the Free Software Foundation, either version 3 of the License, or
 * (at your option) any later version.
 *
 * This program is distributed in the hope that it will be useful,
 * but WITHOUT ANY WARRANTY; without even the implied warranty of
 * MERCHANTABILITY or FITNESS FOR A PARTICULAR PURPOSE.  See the
 * GNU General Public License for more details.
 *
 * You should have received a copy of the GNU General Public License
 * along with this program.  If not, see <https://www.gnu.org/licenses/>.
 *
 */
#pragma once

#include "../../inc/MarlinConfig.h"

#if HAS_FILAMENT_SENSOR
  #include "../runout.h"
#endif

#if SERIAL_USB
  #define MMU_RX_SIZE 256
  #define MMU_TX_SIZE 256
#else
  #define MMU_RX_SIZE  16
  #define MMU_TX_SIZE  16
#endif

struct E_Step;

class MMU2 {
public:
  MMU2();

  static void init();
  static void reset();
<<<<<<< HEAD
  static bool enabled() { return _enabled; }
=======
  static inline bool enabled() { return _enabled; }
>>>>>>> be180170
  static void mmu_loop();
  static void tool_change(const uint8_t index);
  static void tool_change(const char *special);
  static uint8_t get_current_tool();
  static void set_filament_type(const uint8_t index, const uint8_t type);

  static bool unload();
  static void load_filament(uint8_t);
  static void load_all();
  static bool load_filament_to_nozzle(const uint8_t index);
  static bool eject_filament(const uint8_t index, const bool recover);

private:
  static bool rx_str_P(const char *str);
  static void tx_str_P(const char *str);
  static void tx_printf_P(const char *format, const int argument);
  static void tx_printf_P(const char *format, const int argument1, const int argument2);
  static void clear_rx_buffer();

  static bool rx_ok();
  static bool rx_start();
  static void check_version();

  static void command(const uint8_t cmd);
  static bool get_response();
  static void manage_response(const bool move_axes, const bool turn_off_nozzle);

  static void load_to_nozzle();
  static void execute_extruder_sequence(const E_Step * sequence, int steps);

  static void filament_runout();

  #if HAS_PRUSA_MMU2S
    static bool mmu2s_triggered;
    static void check_filament();
    static bool can_load();
    static bool load_to_gears();
  #else
    FORCE_INLINE static bool load_to_gears() { return true; }
  #endif

  #if ENABLED(MMU_EXTRUDER_SENSOR)
    static void mmu_continue_loading();
  #endif

  static bool _enabled, ready, mmu_print_saved;

  static uint8_t cmd, cmd_arg, last_cmd, extruder;
  static int8_t state;
  static volatile int8_t finda;
  static volatile bool finda_runout_valid;
  static int16_t version, buildnr;
  static millis_t prev_request, prev_P0_request;
  static char rx_buffer[MMU_RX_SIZE], tx_buffer[MMU_TX_SIZE];

  static inline void set_runout_valid(const bool valid) {
    finda_runout_valid = valid;
    #if HAS_FILAMENT_SENSOR
      if (valid) runout.reset();
    #endif
  }

};

extern MMU2 mmu2;<|MERGE_RESOLUTION|>--- conflicted
+++ resolved
@@ -43,11 +43,7 @@
 
   static void init();
   static void reset();
-<<<<<<< HEAD
-  static bool enabled() { return _enabled; }
-=======
   static inline bool enabled() { return _enabled; }
->>>>>>> be180170
   static void mmu_loop();
   static void tool_change(const uint8_t index);
   static void tool_change(const char *special);
