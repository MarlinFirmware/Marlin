/**
 * Marlin 3D Printer Firmware
 * Copyright (c) 2020 MarlinFirmware [https://github.com/MarlinFirmware/Marlin]
 *
 * Based on Sprinter and grbl.
 * Copyright (c) 2011 Camiel Gubbels / Erik van der Zalm
 *
 * This program is free software: you can redistribute it and/or modify
 * it under the terms of the GNU General Public License as published by
 * the Free Software Foundation, either version 3 of the License, or
 * (at your option) any later version.
 *
 * This program is distributed in the hope that it will be useful,
 * but WITHOUT ANY WARRANTY; without even the implied warranty of
 * MERCHANTABILITY or FITNESS FOR A PARTICULAR PURPOSE.  See the
 * GNU General Public License for more details.
 *
 * You should have received a copy of the GNU General Public License
 * along with this program.  If not, see <https://www.gnu.org/licenses/>.
 *
 */
#pragma once

/**
 * stepper_dac.h   - To set stepper current via DAC
 */

#include "dac_mcp4728.h"

class StepperDAC {
public:
  static int init();
  static void set_current_percent(const uint8_t channel, float val);
  static void set_current_value(const uint8_t channel, uint16_t val);
  static void print_values();
  static void commit_eeprom();
<<<<<<< HEAD
  static uint8_t get_current_percent(AxisEnum axis);
=======
  static uint8_t get_current_percent(const AxisEnum axis);
>>>>>>> 082fce5e
  static void set_current_percents(xyze_uint8_t &pct);
};

extern StepperDAC stepper_dac;<|MERGE_RESOLUTION|>--- conflicted
+++ resolved
@@ -34,11 +34,7 @@
   static void set_current_value(const uint8_t channel, uint16_t val);
   static void print_values();
   static void commit_eeprom();
-<<<<<<< HEAD
-  static uint8_t get_current_percent(AxisEnum axis);
-=======
   static uint8_t get_current_percent(const AxisEnum axis);
->>>>>>> 082fce5e
   static void set_current_percents(xyze_uint8_t &pct);
 };
 
