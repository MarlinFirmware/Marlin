/**
 * Marlin 3D Printer Firmware
 * Copyright (c) 2020 MarlinFirmware [https://github.com/MarlinFirmware/Marlin]
 *
 * Based on Sprinter and grbl.
 * Copyright (c) 2011 Camiel Gubbels / Erik van der Zalm
 *
 * This program is free software: you can redistribute it and/or modify
 * it under the terms of the GNU General Public License as published by
 * the Free Software Foundation, either version 3 of the License, or
 * (at your option) any later version.
 *
 * This program is distributed in the hope that it will be useful,
 * but WITHOUT ANY WARRANTY; without even the implied warranty of
 * MERCHANTABILITY or FITNESS FOR A PARTICULAR PURPOSE.  See the
 * GNU General Public License for more details.
 *
 * You should have received a copy of the GNU General Public License
 * along with this program.  If not, see <http://www.gnu.org/licenses/>.
 *
 */

/**
 * feature/runout.cpp - Runout sensor support
 */

#include "../inc/MarlinConfigPre.h"

#if HAS_FILAMENT_SENSOR

#include "runout.h"

FilamentMonitor runout;

bool FilamentMonitorBase::enabled = true,
     FilamentMonitorBase::filament_ran_out;  // = false

#if ENABLED(HOST_ACTION_COMMANDS)
  bool FilamentMonitorBase::host_handling; // = false
#endif

#if ENABLED(TOOLCHANGE_MIGRATION_FEATURE)
  #include "../module/tool_change.h"
#endif

/**
 * Called by FilamentSensorSwitch::run when filament is detected.
 * Called by FilamentSensorEncoder::block_completed when motion is detected.
 */
void FilamentSensorBase::filament_present(const uint8_t extruder) {
  runout.filament_present(extruder); // calls response.filament_present(extruder)
}

#if ENABLED(FILAMENT_MOTION_SENSOR)
  uint8_t FilamentSensorEncoder::motion_detected;
#endif

#ifdef FILAMENT_RUNOUT_DISTANCE_MM
  float RunoutResponseDelayed::runout_distance_mm = FILAMENT_RUNOUT_DISTANCE_MM;
  volatile float RunoutResponseDelayed::runout_mm_countdown[EXTRUDERS];
#else
  int8_t RunoutResponseDebounced::runout_count; // = 0
#endif

//
// Filament Runout event handler
//
#include "../MarlinCore.h"
#include "../gcode/queue.h"

#if ENABLED(HOST_ACTION_COMMANDS)
  #include "host_actions.h"
#endif

#if ENABLED(EXTENSIBLE_UI)
  #include "../lcd/extui/ui_api.h"
#endif

void event_filament_runout() {

  if (TERN0(ADVANCED_PAUSE_FEATURE, did_pause_print)) return;  // Action already in progress. Purge triggered repeated runout.

<<<<<<< HEAD
  #if ENABLED(TOOLCHANGE_MIGRATION_FEATURE)
    if (migration.in_progress) return;  // Action already in progress. Purge triggered repeated runout.
    if (migration.automode) { extruder_migration(); return; }
  #endif

  #if ENABLED(EXTENSIBLE_UI)
    ExtUI::onFilamentRunout(ExtUI::getActiveTool());
  #endif
=======
  TERN_(EXTENSIBLE_UI, ExtUI::onFilamentRunout(ExtUI::getActiveTool()));
>>>>>>> 4dce03fa

  #if EITHER(HOST_PROMPT_SUPPORT, HOST_ACTION_COMMANDS)
    const char tool = '0'
      #if NUM_RUNOUT_SENSORS > 1
        + active_extruder
      #endif
    ;
  #endif

  //action:out_of_filament
  #if ENABLED(HOST_PROMPT_SUPPORT)
    host_action_prompt_begin(PROMPT_FILAMENT_RUNOUT, PSTR("FilamentRunout T"), tool);
    host_action_prompt_show();
  #endif

  const bool run_runout_script = !runout.host_handling;

  #if ENABLED(HOST_ACTION_COMMANDS)
    if (run_runout_script
      && ( strstr(FILAMENT_RUNOUT_SCRIPT, "M600")
        || strstr(FILAMENT_RUNOUT_SCRIPT, "M125")
        #if ENABLED(ADVANCED_PAUSE_FEATURE)
          || strstr(FILAMENT_RUNOUT_SCRIPT, "M25")
        #endif
      )
    ) {
      host_action_paused(false);
    }
    else {
      // Legacy Repetier command for use until newer version supports standard dialog
      // To be removed later when pause command also triggers dialog
      #ifdef ACTION_ON_FILAMENT_RUNOUT
        host_action(PSTR(ACTION_ON_FILAMENT_RUNOUT " T"), false);
        SERIAL_CHAR(tool);
        SERIAL_EOL();
      #endif

      host_action_pause(false);
    }
    SERIAL_ECHOPGM(" " ACTION_REASON_ON_FILAMENT_RUNOUT " ");
    SERIAL_CHAR(tool);
    SERIAL_EOL();
  #endif // HOST_ACTION_COMMANDS

  if (run_runout_script)
    queue.inject_P(PSTR(FILAMENT_RUNOUT_SCRIPT));
}

#endif // HAS_FILAMENT_SENSOR<|MERGE_RESOLUTION|>--- conflicted
+++ resolved
@@ -80,18 +80,12 @@
 
   if (TERN0(ADVANCED_PAUSE_FEATURE, did_pause_print)) return;  // Action already in progress. Purge triggered repeated runout.
 
-<<<<<<< HEAD
   #if ENABLED(TOOLCHANGE_MIGRATION_FEATURE)
     if (migration.in_progress) return;  // Action already in progress. Purge triggered repeated runout.
     if (migration.automode) { extruder_migration(); return; }
   #endif
 
-  #if ENABLED(EXTENSIBLE_UI)
-    ExtUI::onFilamentRunout(ExtUI::getActiveTool());
-  #endif
-=======
   TERN_(EXTENSIBLE_UI, ExtUI::onFilamentRunout(ExtUI::getActiveTool()));
->>>>>>> 4dce03fa
 
   #if EITHER(HOST_PROMPT_SUPPORT, HOST_ACTION_COMMANDS)
     const char tool = '0'
