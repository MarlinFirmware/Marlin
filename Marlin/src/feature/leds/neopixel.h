--- conflicted
+++ resolved
@@ -135,7 +135,7 @@
 
 // Neo pixel channel 2
 #if ENABLED(NEOPIXEL2_SEPARATE)
-  
+
   #if NEOPIXEL2_TYPE == NEO_RGB || NEOPIXEL2_TYPE == NEO_RBG || NEOPIXEL2_TYPE == NEO_GRB || NEOPIXEL2_TYPE == NEO_GBR || NEOPIXEL2_TYPE == NEO_BRG || NEOPIXEL2_TYPE == NEO_BGR
     #define NEOPIXEL2_IS_RGB 1
   #else
@@ -163,14 +163,10 @@
     static inline void begin() { adaneo.begin(); }
     static inline void set_pixel_color(const uint16_t n, const uint32_t c) { adaneo.setPixelColor(n, c); }
     static inline void set_brightness(const uint8_t b) { adaneo.setBrightness(b); }
-<<<<<<< HEAD
-    static inline void show() { 
-      adaneo.show(); 
+    static inline void show() {
+      adaneo.show();
       adaneo.setPin(NEOPIXEL2_PIN);
-      }
-=======
-    static inline void show() { adaneo.show(); }
->>>>>>> 8d76d8c0
+    }
 
     // Accessors
     static inline uint16_t pixels() { return adaneo.numPixels();}
