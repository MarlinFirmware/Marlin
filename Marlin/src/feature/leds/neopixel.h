--- conflicted
+++ resolved
@@ -60,15 +60,11 @@
 
 class Marlin_NeoPixel {
 private:
-<<<<<<< HEAD
   static Adafruit_NeoPixel adaneo1
     #if EITHER(MULTIPLE_NEOPIXEL_TYPES, NEOPIXEL2_INSERIES)
       , adaneo2
     #endif
   ;
-=======
-  static Adafruit_NeoPixel adaneo;
->>>>>>> ffb781c9
   static int8_t neoindex;
 
 public:
@@ -85,7 +81,6 @@
   #endif
 
   static inline void begin() {
-<<<<<<< HEAD
     adaneo1.begin();
     #if ENABLED(NEOPIXEL2_INSERIES)
       adaneo2.begin();
@@ -124,22 +119,6 @@
         adaneo1.setPin(NEOPIXEL_PIN);
       #endif
     #endif
-=======
-    adaneo.begin();
-  }
-
-  static inline void set_pixel_color(const uint16_t n, const uint32_t c) {
-    adaneo.setPixelColor(n, c);
-  }
-
-  static inline void set_brightness(const uint8_t b) {
-    adaneo.setBrightness(b);
-  }
-
-  static inline void show() {
-    adaneo.show();
-    adaneo.setPin(NEOPIXEL_PIN);
->>>>>>> ffb781c9
   }
 
   #if 0
@@ -147,13 +126,8 @@
   #endif
 
   // Accessors
-<<<<<<< HEAD
   static inline uint16_t pixels() { TERN(NEOPIXEL2_INSERIES, return adaneo1.numPixels() * 2, return adaneo1.numPixels()); }
   static inline uint8_t brightness() { return adaneo1.getBrightness(); }
-=======
-  static inline uint16_t pixels() { return adaneo.numPixels(); }
-  static inline uint8_t brightness() { return adaneo.getBrightness(); }
->>>>>>> ffb781c9
   static inline uint32_t Color(uint8_t r, uint8_t g, uint8_t b, uint8_t w) {
     return adaneo.Color(r, g, b, w);
   }
