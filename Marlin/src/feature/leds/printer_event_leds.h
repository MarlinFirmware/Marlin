--- conflicted
+++ resolved
@@ -41,29 +41,17 @@
 public:
   #if HAS_TEMP_HOTEND
     static inline LEDColor onHotendHeatingStart() { old_intensity = 0; return leds.get_color(); }
-<<<<<<< HEAD
-    static void onHotendHeating(const_float_t start, const_float_t current, const_float_t target);
-=======
     static void onHotendHeating(const celsius_t start, const celsius_t current, const celsius_t target);
->>>>>>> 4428affc
   #endif
 
   #if HAS_HEATED_BED
     static inline LEDColor onBedHeatingStart() { old_intensity = 127; return leds.get_color(); }
-<<<<<<< HEAD
-    static void onBedHeating(const_float_t start, const_float_t current, const_float_t target);
-=======
     static void onBedHeating(const celsius_t start, const celsius_t current, const celsius_t target);
->>>>>>> 4428affc
   #endif
 
   #if HAS_HEATED_CHAMBER
     static inline LEDColor onChamberHeatingStart() { old_intensity = 127; return leds.get_color(); }
-<<<<<<< HEAD
-    static void onChamberHeating(const_float_t start, const_float_t current, const_float_t target);
-=======
     static void onChamberHeating(const celsius_t start, const celsius_t current, const celsius_t target);
->>>>>>> 4428affc
   #endif
 
   #if HAS_TEMP_HOTEND || HAS_HEATED_BED || HAS_HEATED_CHAMBER
