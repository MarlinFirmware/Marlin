/**
 * Marlin 3D Printer Firmware
 * Copyright (c) 2020 MarlinFirmware [https://github.com/MarlinFirmware/Marlin]
 *
 * Based on Sprinter and grbl.
 * Copyright (c) 2011 Camiel Gubbels / Erik van der Zalm
 *
 * This program is free software: you can redistribute it and/or modify
 * it under the terms of the GNU General Public License as published by
 * the Free Software Foundation, either version 3 of the License, or
 * (at your option) any later version.
 *
 * This program is distributed in the hope that it will be useful,
 * but WITHOUT ANY WARRANTY; without even the implied warranty of
 * MERCHANTABILITY or FITNESS FOR A PARTICULAR PURPOSE.  See the
 * GNU General Public License for more details.
 *
 * You should have received a copy of the GNU General Public License
 * along with this program.  If not, see <https://www.gnu.org/licenses/>.
 *
 */

/**
 * power.cpp - power control
 */

#include "../inc/MarlinConfigPre.h"

#if ANY(PSU_CONTROL, AUTO_POWER_CONTROL)

#include "power.h"
#include "../module/planner.h"
#include "../module/stepper/indirection.h" // for restore_stepper_drivers
#include "../module/temperature.h"
#include "../MarlinCore.h"

#if ENABLED(MAX7219_REINIT_ON_POWERUP)
  #include "max7219.h"
#endif

#if ENABLED(PS_OFF_SOUND)
  #include "../libs/buzzer.h"
#endif

#if defined(PSU_POWERUP_GCODE) || defined(PSU_POWEROFF_GCODE)
  #include "../gcode/gcode.h"
#endif

Power powerManager;
bool Power::psu_on;

#if ENABLED(AUTO_POWER_CONTROL)
  #include "../module/stepper.h"
  #include "../module/temperature.h"

  #if ALL(USE_CONTROLLER_FAN, AUTO_POWER_CONTROLLERFAN)
    #include "controllerfan.h"
  #endif

  #if ANY(LASER_FEATURE, SPINDLE_FEATURE)
    #include "spindle_laser.h"
  #endif

  millis_t Power::lastPowerOn;
#endif

#if PSU_TRACK_STATE_MS
  millis_t Power::last_state_change_ms = 0;
#endif

/**
 * Initialize pins & state for the power manager.
 *
 */
void Power::init() {
  psu_on = ENABLED(PSU_DEFAULT_OFF); // Set opposite state to get full power_off/on
  TERN(PSU_DEFAULT_OFF, power_off(), power_on());
}

/**
 * Power on if the power is currently off
 * Restores stepper drivers and processes any PSU_POWERUP_GCODE
 *
 */
void Power::power_on() {
  #if ENABLED(AUTO_POWER_CONTROL)
    const millis_t now = millis();
    lastPowerOn = now + !now;
  #endif

  if (psu_on) return;

  #if ANY(POWER_OFF_TIMER, POWER_OFF_WAIT_FOR_COOLDOWN)
    cancelAutoPowerOff();
  #endif

  OUT_WRITE(PS_ON_PIN, PSU_ACTIVE_STATE);
  #if ENABLED(PSU_OFF_REDUNDANT)
    OUT_WRITE(PS_ON1_PIN, TERN_(PSU_OFF_REDUNDANT_INVERTED, !)PSU_ACTIVE_STATE);
  #endif
  TERN_(PSU_TRACK_STATE_MS, last_state_change_ms = millis());

  psu_on = true;
  safe_delay(PSU_POWERUP_DELAY);

  restore_stepper_drivers();

  TERN_(MAX7219_REINIT_ON_POWERUP, max7219.init());

  TERN_(HAS_TRINAMIC_CONFIG, safe_delay(PSU_POWERUP_DELAY));

  #ifdef PSU_POWERUP_GCODE
    gcode.process_subcommands_now(F(PSU_POWERUP_GCODE));
  #endif
}

/**
 * Power off if the power is currently on
 * Processes any PSU_POWEROFF_GCODE and makes a PS_OFF_SOUND if enabled
 */
void Power::power_off() {
  TERN_(HAS_SUICIDE, suicide());

  if (!psu_on) return;

  SERIAL_ECHOLNPGM(STR_POWEROFF);

  #ifdef PSU_POWEROFF_GCODE
    gcode.process_subcommands_now(F(PSU_POWEROFF_GCODE));
  #endif

  #if ENABLED(PS_OFF_SOUND)
    BUZZ(1000, 659);
  #endif

  OUT_WRITE(PS_ON_PIN, !PSU_ACTIVE_STATE);
  #if ENABLED(PSU_OFF_REDUNDANT)
    OUT_WRITE(PS_ON1_PIN, IF_DISABLED(PSU_OFF_REDUNDANT_INVERTED, !)PSU_ACTIVE_STATE);
  #endif
  TERN_(PSU_TRACK_STATE_MS, last_state_change_ms = millis());

  psu_on = false;

  #if ANY(POWER_OFF_TIMER, POWER_OFF_WAIT_FOR_COOLDOWN)
    cancelAutoPowerOff();
  #endif
}

#if ANY(AUTO_POWER_CONTROL, POWER_OFF_WAIT_FOR_COOLDOWN)

  bool Power::is_cooling_needed() {
    #if HAS_HOTEND && AUTO_POWER_E_TEMP
      HOTEND_LOOP() if (thermalManager.degHotend(e) >= (AUTO_POWER_E_TEMP)) return true;
    #endif

    #if HAS_HEATED_CHAMBER && AUTO_POWER_CHAMBER_TEMP
      if (thermalManager.degChamber() >= (AUTO_POWER_CHAMBER_TEMP)) return true;
    #endif

    #if HAS_COOLER && AUTO_POWER_COOLER_TEMP
      if (thermalManager.degCooler() >= (AUTO_POWER_COOLER_TEMP)) return true;
    #endif

    return false;
  }

#endif

#if ANY(POWER_OFF_TIMER, POWER_OFF_WAIT_FOR_COOLDOWN)

  #if ENABLED(POWER_OFF_TIMER)
    millis_t Power::power_off_time = 0;
    void Power::setPowerOffTimer(const millis_t delay_ms) { power_off_time = millis() + delay_ms; }
  #endif

  #if ENABLED(POWER_OFF_WAIT_FOR_COOLDOWN)
    bool Power::power_off_on_cooldown = false;
    void Power::setPowerOffOnCooldown(const bool ena) { power_off_on_cooldown = ena; }
  #endif

  void Power::cancelAutoPowerOff() {
    TERN_(POWER_OFF_TIMER, power_off_time = 0);
    TERN_(POWER_OFF_WAIT_FOR_COOLDOWN, power_off_on_cooldown = false);
  }

  void Power::checkAutoPowerOff() {
    if (TERN1(POWER_OFF_TIMER, !power_off_time) && TERN1(POWER_OFF_WAIT_FOR_COOLDOWN, !power_off_on_cooldown)) return;
    if (TERN0(POWER_OFF_WAIT_FOR_COOLDOWN, power_off_on_cooldown && is_cooling_needed())) return;
    if (TERN0(POWER_OFF_TIMER, power_off_time && PENDING(millis(), power_off_time))) return;
    power_off();
  }

#endif // POWER_OFF_TIMER || POWER_OFF_WAIT_FOR_COOLDOWN

#if ENABLED(AUTO_POWER_CONTROL)

  #ifndef POWER_TIMEOUT
    #define POWER_TIMEOUT 0
  #endif

  /**
   * Check all conditions that would signal power needing to be on
   *
<<<<<<< HEAD
   * @returns bool - If power is needed
=======
   * @return bool  if power is needed
>>>>>>> c961f3ab
   */
  bool Power::is_power_needed() {

    // If any of the stepper drivers are enabled...
    if (stepper.axis_enabled.bits) return true;

    if (printJobOngoing() || printingIsPaused()) return true;

    #if ENABLED(AUTO_POWER_FANS)
      FANS_LOOP(i) if (thermalManager.fan_speed[i]) return true;
    #endif

    #if ENABLED(AUTO_POWER_E_FANS)
      HOTEND_LOOP() if (thermalManager.autofan_speed[e]) return true;
    #endif

    #if ALL(USE_CONTROLLER_FAN, AUTO_POWER_CONTROLLERFAN)
      if (controllerFan.state()) return true;
    #endif

    #if ANY(LASER_FEATURE, SPINDLE_FEATURE)
      if (TERN0(AUTO_POWER_SPINDLE_LASER, cutter.enabled())) return true;
    #endif

    if (TERN0(AUTO_POWER_CHAMBER_FAN, thermalManager.chamberfan_speed))
      return true;

    if (TERN0(AUTO_POWER_COOLER_FAN, thermalManager.coolerfan_speed))
      return true;

    #if HAS_HOTEND
      HOTEND_LOOP() if (thermalManager.degTargetHotend(e) > 0 || thermalManager.temp_hotend[e].soft_pwm_amount > 0) return true;
    #endif

    if (TERN0(HAS_HEATED_BED, thermalManager.degTargetBed() > 0 || thermalManager.temp_bed.soft_pwm_amount > 0)) return true;

    return is_cooling_needed();
  }

  /**
   * Check if we should power off automatically (POWER_TIMEOUT elapsed, !is_power_needed)
   *
   * @param pause - Pause the 'timer'
   */
  void Power::check(const bool pause) {
    static millis_t nextPowerCheck = 0;
    const millis_t now = millis();
    #if POWER_TIMEOUT > 0
      static bool _pause = false;
      if (pause != _pause) {
        lastPowerOn = now + !now;
        _pause = pause;
      }
      if (pause) return;
    #endif
    if (ELAPSED(now, nextPowerCheck)) {
      nextPowerCheck = now + 2500UL;
      if (is_power_needed())
        power_on();
      else if (!lastPowerOn || (POWER_TIMEOUT > 0 && ELAPSED(now, lastPowerOn + SEC_TO_MS(POWER_TIMEOUT))))
        power_off();
    }
  }

  #if POWER_OFF_DELAY > 0

    /**
     * Power off with a delay. Power off is triggered by check() after the delay
     */
    void Power::power_off_soon() {
      lastPowerOn = millis() - SEC_TO_MS(POWER_TIMEOUT) + SEC_TO_MS(POWER_OFF_DELAY);
    }

  #endif

#endif // AUTO_POWER_CONTROL

#endif // PSU_CONTROL || AUTO_POWER_CONTROL<|MERGE_RESOLUTION|>--- conflicted
+++ resolved
@@ -201,11 +201,7 @@
   /**
    * Check all conditions that would signal power needing to be on
    *
-<<<<<<< HEAD
-   * @returns bool - If power is needed
-=======
-   * @return bool  if power is needed
->>>>>>> c961f3ab
+   * @return bool - If power is needed
    */
   bool Power::is_power_needed() {
 
