/**
 * Marlin 3D Printer Firmware
 * Copyright (c) 2020 MarlinFirmware [https://github.com/MarlinFirmware/Marlin]
 *
 * Based on Sprinter and grbl.
 * Copyright (c) 2011 Camiel Gubbels / Erik van der Zalm
 *
 * This program is free software: you can redistribute it and/or modify
 * it under the terms of the GNU General Public License as published by
 * the Free Software Foundation, either version 3 of the License, or
 * (at your option) any later version.
 *
 * This program is distributed in the hope that it will be useful,
 * but WITHOUT ANY WARRANTY; without even the implied warranty of
 * MERCHANTABILITY or FITNESS FOR A PARTICULAR PURPOSE.  See the
 * GNU General Public License for more details.
 *
 * You should have received a copy of the GNU General Public License
 * along with this program.  If not, see <https://www.gnu.org/licenses/>.
 *
 */

/**
 * power.cpp - power control
 */

#include "../inc/MarlinConfig.h"

#include "power.h"
<<<<<<< HEAD
#include "../module/stepper/indirection.h"
=======
#include "../module/stepper.h"
>>>>>>> ee26fd0e
#include "../MarlinCore.h"

#if ENABLED(PS_OFF_SOUND)
  #include "../libs/buzzer.h"
#endif

#if defined(PSU_POWERUP_GCODE) || defined(PSU_POWEROFF_GCODE)
  #include "../gcode/gcode.h"
#endif

#if EITHER(PSU_CONTROL, AUTO_POWER_CONTROL)

Power powerManager;
bool Power::psu_on;
<<<<<<< HEAD

#if ENABLED(AUTO_POWER_CONTROL)
  #include "../module/temperature.h"
=======

#if ENABLED(AUTO_POWER_CONTROL)
  #include "../module/temperature.h"

  #if BOTH(USE_CONTROLLER_FAN, AUTO_POWER_CONTROLLERFAN)
    #include "controllerfan.h"
  #endif
>>>>>>> ee26fd0e

  millis_t Power::lastPowerOn;
#endif

/**
 * Initialize pins & state for the power manager.
 *
 */
void Power::init() {
  psu_on = ENABLED(PSU_DEFAULT_OFF);              // Set opposite state to get full power_off/on
  TERN(PSU_DEFAULT_OFF, power_off(), power_on());
}

/**
 * Power on if the power is currently off.
 * Restores stepper drivers and processes any PSU_POWERUP_GCODE.
 *
 */
void Power::power_on() {
  #if ENABLED(AUTO_POWER_CONTROL)
    const millis_t now = millis();
    lastPowerOn = now + !now;
  #endif

<<<<<<< HEAD
  millis_t Power::lastPowerOn;
#endif

/**
 * Initialize pins & state for the power manager.
 *
 */
void Power::init() {
  psu_on = ENABLED(PSU_DEFAULT_OFF);              // Set opposite state to get full power_off/on
  TERN(PSU_DEFAULT_OFF, power_off(), power_on());
}

/**
 * Power on if the power is currently off.
 * Restores stepper drivers and processes any PSU_POWERUP_GCODE.
 *
 */
void Power::power_on() {
  #if ENABLED(AUTO_POWER_CONTROL)
    const millis_t now = millis();
    lastPowerOn = now + !now;
  #endif

  if (psu_on) return;

  OUT_WRITE(PS_ON_PIN, PSU_ACTIVE_STATE);
  psu_on = true;
  safe_delay(PSU_POWERUP_DELAY);
  restore_stepper_drivers();
  TERN_(HAS_TRINAMIC_CONFIG, safe_delay(PSU_POWERUP_DELAY));

  #ifdef PSU_POWERUP_GCODE
    GcodeSuite::process_subcommands_now_P(PSTR(PSU_POWERUP_GCODE));
=======
  if (psu_on) return;

  OUT_WRITE(PS_ON_PIN, PSU_ACTIVE_STATE);
  psu_on = true;
  safe_delay(PSU_POWERUP_DELAY);
  restore_stepper_drivers();
  TERN_(HAS_TRINAMIC_CONFIG, safe_delay(PSU_POWERUP_DELAY));

  #ifdef PSU_POWERUP_GCODE
    GcodeSuite::process_subcommands_now_P(PSTR(PSU_POWERUP_GCODE));
  #endif
}

/**
 * Power off if the power is currently on.
 * Processes any PSU_POWEROFF_GCODE and makes a PS_OFF_SOUND if enabled.
 *
 */
void Power::power_off() {
  if (!psu_on) return;

  #ifdef PSU_POWEROFF_GCODE
    GcodeSuite::process_subcommands_now_P(PSTR(PSU_POWEROFF_GCODE));
  #endif

  #if ENABLED(PS_OFF_SOUND)
    BUZZ(1000, 659);
  #endif

  OUT_WRITE(PS_ON_PIN, !PSU_ACTIVE_STATE);
  psu_on = false;
}


#if ENABLED(AUTO_POWER_CONTROL)

  #ifndef POWER_TIMEOUT
    #define POWER_TIMEOUT 0
>>>>>>> ee26fd0e
  #endif
}

<<<<<<< HEAD
/**
 * Power off if the power is currently on.
 * Processes any PSU_POWEROFF_GCODE and makes a PS_OFF_SOUND if enabled.
 *
 */
void Power::power_off() {
  if (!psu_on) return;

  #ifdef PSU_POWEROFF_GCODE
    GcodeSuite::process_subcommands_now_P(PSTR(PSU_POWEROFF_GCODE));
  #endif

  #if ENABLED(PS_OFF_SOUND)
    BUZZ(1000, 659);
  #endif

  OUT_WRITE(PS_ON_PIN, !PSU_ACTIVE_STATE);
  psu_on = false;
}


#if ENABLED(AUTO_POWER_CONTROL)

  #ifndef POWER_TIMEOUT
    #define POWER_TIMEOUT 0
  #endif

  /**
   * Check all conditions that would signal power needing to be on.
   *
   * @returns bool  if power is needed
   */
  bool Power::is_power_needed() {

    if (printJobOngoing() || printingIsPaused()) return true;
=======
  /**
   * Check all conditions that would signal power needing to be on.
   *
   * @returns bool  if power is needed
   */
  bool Power::is_power_needed() {

    // If any of the stepper drivers are enabled...
    if (stepper.axis_enabled.bits) return true;

    if (printJobOngoing() || printingIsPaused()) return true;

    #if ENABLED(AUTO_POWER_FANS)
      FANS_LOOP(i) if (thermalManager.fan_speed[i]) return true;
    #endif

    #if ENABLED(AUTO_POWER_E_FANS)
      HOTEND_LOOP() if (thermalManager.autofan_speed[e]) return true;
    #endif

    #if BOTH(USE_CONTROLLER_FAN, AUTO_POWER_CONTROLLERFAN)
      if (controllerFan.state()) return true;
    #endif
>>>>>>> ee26fd0e

    if (TERN0(AUTO_POWER_CHAMBER_FAN, thermalManager.chamberfan_speed))
      return true;

    if (TERN0(AUTO_POWER_COOLER_FAN, thermalManager.coolerfan_speed))
      return true;

    #if HAS_HOTEND
      HOTEND_LOOP() if (thermalManager.degTargetHotend(e) > 0 || thermalManager.temp_hotend[e].soft_pwm_amount > 0) return true;
    #endif
<<<<<<< HEAD

    if (TERN0(AUTO_POWER_CHAMBER_FAN, thermalManager.chamberfan_speed))
      return true;

    if (TERN0(AUTO_POWER_COOLER_FAN, thermalManager.coolerfan_speed))
      return true;

    // If any of the drivers or the bed are enabled...
    if (X_ENABLE_READ() == X_ENABLE_ON || Y_ENABLE_READ() == Y_ENABLE_ON || Z_ENABLE_READ() == Z_ENABLE_ON
      #if HAS_X2_ENABLE
        || X2_ENABLE_READ() == X_ENABLE_ON
      #endif
      #if HAS_Y2_ENABLE
        || Y2_ENABLE_READ() == Y_ENABLE_ON
      #endif
      #if HAS_Z2_ENABLE
        || Z2_ENABLE_READ() == Z_ENABLE_ON
      #endif
      #if E_STEPPERS
        #define _OR_ENABLED_E(N) || E##N##_ENABLE_READ() == E_ENABLE_ON
        REPEAT(E_STEPPERS, _OR_ENABLED_E)
      #endif
    ) return true;

    #if HAS_HOTEND
      HOTEND_LOOP() if (thermalManager.degTargetHotend(e) > 0 || thermalManager.temp_hotend[e].soft_pwm_amount > 0) return true;
    #endif

    if (TERN0(HAS_HEATED_BED, thermalManager.degTargetBed() > 0 || thermalManager.temp_bed.soft_pwm_amount > 0)) return true;

    #if HAS_HOTEND && AUTO_POWER_E_TEMP
      HOTEND_LOOP() if (thermalManager.degHotend(e) >= (AUTO_POWER_E_TEMP)) return true;
    #endif

    #if HAS_HEATED_CHAMBER && AUTO_POWER_CHAMBER_TEMP
      if (thermalManager.degChamber() >= (AUTO_POWER_CHAMBER_TEMP)) return true;
    #endif

    #if HAS_COOLER && AUTO_POWER_COOLER_TEMP
      if (thermalManager.degCooler() >= (AUTO_POWER_COOLER_TEMP)) return true;
    #endif

    return false;
  }

  /**
   * Check if we should power off automatically (POWER_TIMEOUT elapsed, !is_power_needed).
   *
   * @param pause  pause the 'timer'
   */
  void Power::check(const bool pause) {
    static millis_t nextPowerCheck = 0;
    const millis_t now = millis();
    #if POWER_TIMEOUT > 0
      static bool _pause = false;
      if (pause != _pause) {
        lastPowerOn = now + !now;
        _pause = pause;
      }
      if (pause) return;
=======

    if (TERN0(HAS_HEATED_BED, thermalManager.degTargetBed() > 0 || thermalManager.temp_bed.soft_pwm_amount > 0)) return true;

    #if HAS_HOTEND && AUTO_POWER_E_TEMP
      HOTEND_LOOP() if (thermalManager.degHotend(e) >= (AUTO_POWER_E_TEMP)) return true;
    #endif

    #if HAS_HEATED_CHAMBER && AUTO_POWER_CHAMBER_TEMP
      if (thermalManager.degChamber() >= (AUTO_POWER_CHAMBER_TEMP)) return true;
>>>>>>> ee26fd0e
    #endif

    #if HAS_COOLER && AUTO_POWER_COOLER_TEMP
      if (thermalManager.degCooler() >= (AUTO_POWER_COOLER_TEMP)) return true;
    #endif

    return false;
  }

  /**
   * Check if we should power off automatically (POWER_TIMEOUT elapsed, !is_power_needed).
   *
   * @param pause  pause the 'timer'
   */
  void Power::check(const bool pause) {
    static millis_t nextPowerCheck = 0;
    const millis_t now = millis();
    #if POWER_TIMEOUT > 0
      static bool _pause = false;
      if (pause != _pause) {
        lastPowerOn = now + !now;
        _pause = pause;
      }
      if (pause) return;
    #endif
    if (ELAPSED(now, nextPowerCheck)) {
      nextPowerCheck = now + 2500UL;
      if (is_power_needed())
        power_on();
      else if (!lastPowerOn || (POWER_TIMEOUT > 0 && ELAPSED(now, lastPowerOn + SEC_TO_MS(POWER_TIMEOUT))))
        power_off();
    }
  }

  #if POWER_OFF_DELAY > 0

    /**
     * Power off with a delay. Power off is triggered by check() after the delay.
     *
     */
    void Power::power_off_soon() {
      lastPowerOn = millis() - SEC_TO_MS(POWER_TIMEOUT) + SEC_TO_MS(POWER_OFF_DELAY);
    }

  #endif

#endif // AUTO_POWER_CONTROL

#endif // PSU_CONTROL || AUTO_POWER_CONTROL<|MERGE_RESOLUTION|>--- conflicted
+++ resolved
@@ -27,11 +27,7 @@
 #include "../inc/MarlinConfig.h"
 
 #include "power.h"
-<<<<<<< HEAD
-#include "../module/stepper/indirection.h"
-=======
 #include "../module/stepper.h"
->>>>>>> ee26fd0e
 #include "../MarlinCore.h"
 
 #if ENABLED(PS_OFF_SOUND)
@@ -46,44 +42,14 @@
 
 Power powerManager;
 bool Power::psu_on;
-<<<<<<< HEAD
 
 #if ENABLED(AUTO_POWER_CONTROL)
   #include "../module/temperature.h"
-=======
-
-#if ENABLED(AUTO_POWER_CONTROL)
-  #include "../module/temperature.h"
 
   #if BOTH(USE_CONTROLLER_FAN, AUTO_POWER_CONTROLLERFAN)
     #include "controllerfan.h"
   #endif
->>>>>>> ee26fd0e
-
-  millis_t Power::lastPowerOn;
-#endif
-
-/**
- * Initialize pins & state for the power manager.
- *
- */
-void Power::init() {
-  psu_on = ENABLED(PSU_DEFAULT_OFF);              // Set opposite state to get full power_off/on
-  TERN(PSU_DEFAULT_OFF, power_off(), power_on());
-}
-
-/**
- * Power on if the power is currently off.
- * Restores stepper drivers and processes any PSU_POWERUP_GCODE.
- *
- */
-void Power::power_on() {
-  #if ENABLED(AUTO_POWER_CONTROL)
-    const millis_t now = millis();
-    lastPowerOn = now + !now;
-  #endif
-
-<<<<<<< HEAD
+
   millis_t Power::lastPowerOn;
 #endif
 
@@ -117,17 +83,6 @@
 
   #ifdef PSU_POWERUP_GCODE
     GcodeSuite::process_subcommands_now_P(PSTR(PSU_POWERUP_GCODE));
-=======
-  if (psu_on) return;
-
-  OUT_WRITE(PS_ON_PIN, PSU_ACTIVE_STATE);
-  psu_on = true;
-  safe_delay(PSU_POWERUP_DELAY);
-  restore_stepper_drivers();
-  TERN_(HAS_TRINAMIC_CONFIG, safe_delay(PSU_POWERUP_DELAY));
-
-  #ifdef PSU_POWERUP_GCODE
-    GcodeSuite::process_subcommands_now_P(PSTR(PSU_POWERUP_GCODE));
   #endif
 }
 
@@ -156,37 +111,8 @@
 
   #ifndef POWER_TIMEOUT
     #define POWER_TIMEOUT 0
->>>>>>> ee26fd0e
-  #endif
-}
-
-<<<<<<< HEAD
-/**
- * Power off if the power is currently on.
- * Processes any PSU_POWEROFF_GCODE and makes a PS_OFF_SOUND if enabled.
- *
- */
-void Power::power_off() {
-  if (!psu_on) return;
-
-  #ifdef PSU_POWEROFF_GCODE
-    GcodeSuite::process_subcommands_now_P(PSTR(PSU_POWEROFF_GCODE));
-  #endif
-
-  #if ENABLED(PS_OFF_SOUND)
-    BUZZ(1000, 659);
-  #endif
-
-  OUT_WRITE(PS_ON_PIN, !PSU_ACTIVE_STATE);
-  psu_on = false;
-}
-
-
-#if ENABLED(AUTO_POWER_CONTROL)
-
-  #ifndef POWER_TIMEOUT
-    #define POWER_TIMEOUT 0
-  #endif
+  #endif
+}
 
   /**
    * Check all conditions that would signal power needing to be on.
@@ -195,15 +121,6 @@
    */
   bool Power::is_power_needed() {
 
-    if (printJobOngoing() || printingIsPaused()) return true;
-=======
-  /**
-   * Check all conditions that would signal power needing to be on.
-   *
-   * @returns bool  if power is needed
-   */
-  bool Power::is_power_needed() {
-
     // If any of the stepper drivers are enabled...
     if (stepper.axis_enabled.bits) return true;
 
@@ -220,41 +137,12 @@
     #if BOTH(USE_CONTROLLER_FAN, AUTO_POWER_CONTROLLERFAN)
       if (controllerFan.state()) return true;
     #endif
->>>>>>> ee26fd0e
 
     if (TERN0(AUTO_POWER_CHAMBER_FAN, thermalManager.chamberfan_speed))
       return true;
 
     if (TERN0(AUTO_POWER_COOLER_FAN, thermalManager.coolerfan_speed))
       return true;
-
-    #if HAS_HOTEND
-      HOTEND_LOOP() if (thermalManager.degTargetHotend(e) > 0 || thermalManager.temp_hotend[e].soft_pwm_amount > 0) return true;
-    #endif
-<<<<<<< HEAD
-
-    if (TERN0(AUTO_POWER_CHAMBER_FAN, thermalManager.chamberfan_speed))
-      return true;
-
-    if (TERN0(AUTO_POWER_COOLER_FAN, thermalManager.coolerfan_speed))
-      return true;
-
-    // If any of the drivers or the bed are enabled...
-    if (X_ENABLE_READ() == X_ENABLE_ON || Y_ENABLE_READ() == Y_ENABLE_ON || Z_ENABLE_READ() == Z_ENABLE_ON
-      #if HAS_X2_ENABLE
-        || X2_ENABLE_READ() == X_ENABLE_ON
-      #endif
-      #if HAS_Y2_ENABLE
-        || Y2_ENABLE_READ() == Y_ENABLE_ON
-      #endif
-      #if HAS_Z2_ENABLE
-        || Z2_ENABLE_READ() == Z_ENABLE_ON
-      #endif
-      #if E_STEPPERS
-        #define _OR_ENABLED_E(N) || E##N##_ENABLE_READ() == E_ENABLE_ON
-        REPEAT(E_STEPPERS, _OR_ENABLED_E)
-      #endif
-    ) return true;
 
     #if HAS_HOTEND
       HOTEND_LOOP() if (thermalManager.degTargetHotend(e) > 0 || thermalManager.temp_hotend[e].soft_pwm_amount > 0) return true;
@@ -292,41 +180,6 @@
         _pause = pause;
       }
       if (pause) return;
-=======
-
-    if (TERN0(HAS_HEATED_BED, thermalManager.degTargetBed() > 0 || thermalManager.temp_bed.soft_pwm_amount > 0)) return true;
-
-    #if HAS_HOTEND && AUTO_POWER_E_TEMP
-      HOTEND_LOOP() if (thermalManager.degHotend(e) >= (AUTO_POWER_E_TEMP)) return true;
-    #endif
-
-    #if HAS_HEATED_CHAMBER && AUTO_POWER_CHAMBER_TEMP
-      if (thermalManager.degChamber() >= (AUTO_POWER_CHAMBER_TEMP)) return true;
->>>>>>> ee26fd0e
-    #endif
-
-    #if HAS_COOLER && AUTO_POWER_COOLER_TEMP
-      if (thermalManager.degCooler() >= (AUTO_POWER_COOLER_TEMP)) return true;
-    #endif
-
-    return false;
-  }
-
-  /**
-   * Check if we should power off automatically (POWER_TIMEOUT elapsed, !is_power_needed).
-   *
-   * @param pause  pause the 'timer'
-   */
-  void Power::check(const bool pause) {
-    static millis_t nextPowerCheck = 0;
-    const millis_t now = millis();
-    #if POWER_TIMEOUT > 0
-      static bool _pause = false;
-      if (pause != _pause) {
-        lastPowerOn = now + !now;
-        _pause = pause;
-      }
-      if (pause) return;
     #endif
     if (ELAPSED(now, nextPowerCheck)) {
       nextPowerCheck = now + 2500UL;
