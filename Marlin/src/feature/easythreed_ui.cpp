--- conflicted
+++ resolved
@@ -222,16 +222,11 @@
           }
              break;
             }
-<<<<<<< HEAD
           case PF_RESUME: {                                         // Resume printing 
             if (IS_SD_PAUSED()) {
-             card.flag.sdprinting = true;                           // Direct manipulation is more relaible than queueing M24
-=======
-          case PF_RESUME: {                                         // Resume printing
-            if (printingIsActive()) break;
->>>>>>> b9ee84e8
-            blink_interval_ms = LED_BLINK_2;                        // Blink the indicator LED at 1 second intervals
-            print_key_flag = PF_PAUSE;                              // The "Print" button now pauses the print
+              card.flag.sdprinting = true;                           // Direct manipulation is more relaible than queueing M24
+              blink_interval_ms = LED_BLINK_2;                        // Blink the indicator LED at 1 second intervals
+              print_key_flag = PF_PAUSE;                              // The "Print" button now pauses the print
             }
             break;
           }
