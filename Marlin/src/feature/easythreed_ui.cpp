--- conflicted
+++ resolved
@@ -188,23 +188,13 @@
       key_status = KS_IDLE;                                        // Ready for the next press
       if (PENDING(ms, key_time + 1200 - BTN_DEBOUNCE_MS)) {        // Register a press < 1.2 seconds
         switch (print_key_flag) {
-<<<<<<< HEAD
           case PF_START: {                                         // The "Print" button starts an SD card print
             if (printingIsActive()) break;                         // Already printing? (find another line that checks for 'is planner doing anything else right now?')
             blink_interval_ms = LED_BLINK_2;                       // Blink the indicator LED at 1 second intervals
             print_key_flag = PF_PAUSE;                             // The "Print" button now pauses the print
             card.mount();                                          // Force SD card to mount - now!
-            if (!card.isMounted) {                                 // Failed to mount?
+            if (!card.isMounted()) {                               // Failed to mount?
               blink_interval_ms = LED_OFF;                         // Turn off LED
-=======
-          case PF_START: {                                          // The "Print" button starts an SD card print
-            if (printingIsActive()) break;                          // Already printing? (find another line that checks for 'is planner doing anything else right now?')
-            blink_interval_ms = LED_BLINK_2;                        // Blink the indicator LED at 1 second intervals
-            print_key_flag = PF_PAUSE;                              // The "Print" button now pauses the print
-            card.mount();                                           // Force SD card to mount - now!
-            if (!card.isMounted()) {                                // Failed to mount?
-              blink_interval_ms = LED_OFF;                          // Turn off LED
->>>>>>> d2bda128
               print_key_flag = PF_START;
               return;                                              // Bail out
             }
