--- conflicted
+++ resolved
@@ -39,16 +39,11 @@
 #endif
 #define SPEED_POWER_FLOOR TERN(CUTTER_POWER_RELATIVE, SPEED_POWER_MIN, 0)
 
-<<<<<<< HEAD
 // #define _MAP(N,S1,S2,D1,D2) ((N)*_MAX((D2)-(D1),0)/_MAX((S2)-(S1),1)+(D1))
-=======
-#define _MAP(N,S1,S2,D1,D2) ((N)*_MAX((D2)-(D1),0)/_MAX((S2)-(S1),1)+(D1))
->>>>>>> da31ff44
 
 class SpindleLaser {
 public:
   static constexpr float
-<<<<<<< HEAD
     min_pct = round(TERN(CUTTER_POWER_RELATIVE, 0, (100 * float(SPEED_POWER_MIN) / TERN(SPINDLE_FEATURE, float(SPEED_POWER_MAX), 100)))),
     max_pct = round(TERN(SPINDLE_FEATURE, 100, float(SPEED_POWER_MAX)));
 
@@ -90,61 +85,11 @@
 
   static bool isOn;                           // State to determine when to apply power to OCR
   static uint8_t power;
-=======
-    min_pct = 100.0f * TERN(CUTTER_POWER_RELATIVE, 0, (SPEED_POWER_MIN)) / (SPEED_POWER_MAX),
-    max_pct = TERN(SPINDLE_FEATURE, 100, SPEED_POWER_MAX);
-  static constexpr float pct_to_ocr(const float pct) {
-    return (pct - (SPEED_POWER_INTERCEPT)) * RECIPROCAL(SPEED_POWER_SLOPE);
-  }
-  static constexpr float min_ocr() { return pct_to_ocr(min_pct); }  // Minimum allowed
-  static constexpr float max_ocr() { return pct_to_ocr(max_pct); }  // Maximum allowed
-
-  static constexpr float upower_to_percent(const float upwr) {
-    return _MAP(upwr, SPEED_POWER_FLOOR, SPEED_POWER_MAX, 0, 100);
-  }
-
-  // Convert a given speed/power from the native unit
-  // to the display/edit unit: PWM, Percent, or RPM (rel/abs).
-  static constexpr
-  cutter_power_t dpower_to_upower(const float dpwr) {
-    return (
-      #if CUTTER_DISPLAY_IS(RPM)              // RPM is also the native unit
-        dpwr
-      #elif CUTTER_DISPLAY_IS(PERCENT)        // Percent to anything
-        _MAP(dpwr, 0, 100, 0, SPEED_POWER_MAX)
-      #else                                   // PWM / OCR to allowed range
-        _MAP(dpwr, 0, 255, SPEED_POWER_FLOOR, SPEED_POWER_MAX)
-      #endif
-    );
-  }
-
-  // Convert a given display/edit value to native unit,
-  // which can also be PWM, Percent, or RPM (rel/abs).
-  static constexpr
-  cutter_displayPower_t upower_to_dpower(const float upwr) {
-    return (
-      #if CUTTER_DISPLAY_IS(RPM)              // RPM is also the native unit
-        upwr
-      #elif CUTTER_DISPLAY_IS(PERCENT)        // Anything to percent
-        _MAP(upwr, 0, SPEED_POWER_MAX, 0, 100)
-      #else                                   // Allowed range to PWM / OCR
-        _MAP(upwr, SPEED_POWER_MIN, SPEED_POWER_MAX, 0, 255)
-      #endif
-    );
-  }
-
-  static constexpr cutter_displayPower_t dpower_min() { return upower_to_dpower(SPEED_POWER_MIN); }
-  static constexpr cutter_displayPower_t dpower_max() { return upower_to_dpower(SPEED_POWER_MAX); }
-
-  static bool isOn;                           // State to determine when to apply power to OCR
-  static cutter_power_t power;
->>>>>>> da31ff44
 
   #if ENABLED(MARLIN_DEV_MODE)
     static cutter_frequency_t frequency;      // Set PWM frequency; range: 2K-50K
   #endif
 
-<<<<<<< HEAD
   static cutter_power_t menuPower;            // Power as set via LCD menu in PWM, Percentage or RPM
   static cutter_power_t unitPower;          // Power as displayed status in PWM, Percentage or RPM
 
@@ -164,30 +109,11 @@
   FORCE_INLINE static void set_power(const uint8_t upwr) { power = upwr; refresh(); }
 
   static inline void set_enabled(const bool enable) { set_power(enable ? (power ?: (unitPower == 0 ? 0 : upower_to_ocr(cpwr_to_upwr(SPEED_POWER_STARTUP)))) : 0);}
-=======
-  static cutter_displayPower_t displayPower;  // Power as displayed in PWM, Percentage or RPM
-
-  static void init();
-
-  // Modifying this function should update everywhere
-  static inline bool enabled(const cutter_power_t upwr) { return upwr > 0; }
-  static inline bool enabled() { return enabled(power); }
-  #if ENABLED(MARLIN_DEV_MODE)
-    static inline void refresh_frequency() { set_pwm_frequency(pin_t(SPINDLE_LASER_PWM_PIN), frequency); }
-  #endif
-  static void apply_power(const cutter_power_t upwr);
-
-  FORCE_INLINE static void refresh() { apply_power(power); }
-  FORCE_INLINE static void set_power(const cutter_power_t upwr) { power = upwr; refresh(); }
-
-  static inline void set_enabled(const bool enable) { set_power(enable ? (power ?: SPEED_POWER_STARTUP) : 0); }
->>>>>>> da31ff44
 
   #if ENABLED(SPINDLE_LASER_PWM)
 
     static void set_ocr(const uint8_t ocr);
     static inline void set_ocr_power(const uint8_t ocr) { power = ocr; set_ocr(ocr); }
-<<<<<<< HEAD
     static void ocr_off();
     // Used to update output for power->OCR translation
     static inline uint8_t upower_to_ocr(const cutter_power_t upwr) {
@@ -242,19 +168,6 @@
         default: break;
       }
       return upwr;
-=======
-
-    // Used to update output for power->OCR translation
-    static inline constexpr
-    uint8_t upower_to_ocr(const float &upwr) {
-      #if CUTTER_DISPLAY_IS(PWM255)
-        return upwr;
-      #else
-        return (upower_to_percent(upwr) < min_pct) ? min_ocr()  // Use minimum if set below
-             : (upower_to_percent(upwr) > max_pct) ? max_ocr()  // Use maximum if set above
-             : pct_to_ocr(upower_to_percent(upwr)); // Calculate OCR value
-      #endif
->>>>>>> da31ff44
     }
 
   #endif // SPINDLE_LASER_PWM
@@ -278,20 +191,12 @@
 
     static inline void enable_with_dir(const bool reverse) {
       isOn = true;
-<<<<<<< HEAD
       const uint8_t ocr = upower_to_ocr(menuPower);
       if (menuPower)
         power = ocr;
       else
         menuPower = cpwr_to_upwr(SPEED_POWER_STARTUP);
       unitPower = menuPower;
-=======
-      const cutter_power_t upwr = dpower_to_upower(displayPower);
-      if (upwr)
-        power = upwr;
-      else
-        displayPower = upower_to_dpower(SPEED_POWER_STARTUP);
->>>>>>> da31ff44
       set_direction(reverse);
       set_enabled(true);
     }
@@ -299,12 +204,8 @@
     FORCE_INLINE static void enable_reverse() { enable_with_dir(true); }
 
     #if ENABLED(SPINDLE_LASER_PWM)
-<<<<<<< HEAD
       static inline void update_from_mpower() { if (isOn) power = upower_to_ocr(menuPower); unitPower = menuPower; 
       }
-=======
-      static inline void update_from_dpower() { if (isOn) power = dpower_to_upower(displayPower); }
->>>>>>> da31ff44
     #endif
 
   #endif
@@ -316,57 +217,36 @@
      */
 
     // Force disengage planner power control
-<<<<<<< HEAD
-    static inline void inline_disable()
-    {
+    static inline void inline_disable()	{
       isOn = false;
       unitPower = 0;
-=======
-    static inline void inline_disable() {
-      isOn = false;
->>>>>>> da31ff44
       planner.laser.status = 0;
       planner.laser.power = 0;
     }
 
     // Inline modes of all other functions; all enable planner inline power control
     static inline void set_inline_enabled(const bool enable) {
-<<<<<<< HEAD
       if (enable) {inline_power(cpwr_to_upwr(SPEED_POWER_STARTUP));}
       else { unitPower = 0; isOn = false; menuPower = 0; TERN(SPINDLE_LASER_PWM, inline_ocr_power, inline_power)(0);}
-=======
-      if (enable)
-        inline_power(SPEED_POWER_STARTUP);
-      else
-        TERN(SPINDLE_LASER_PWM, inline_ocr_power, inline_power)(0);
->>>>>>> da31ff44
     }
 
     // Set the power for subsequent movement blocks
     static void inline_power(const cutter_power_t upwr) {
-<<<<<<< HEAD
       unitPower = upwr;
       menuPower = unitPower;
       #if ENABLED(SPINDLE_LASER_PWM)
           isOn = true;
         #if ENABLED(SPEED_POWER_RELATIVE) && !CUTTER_UNIT_IS(RPM) // relative mode does not turn laser off at 0, except for RPM
-          planner.settings.laser.status = 0x03;
-          planner.settings.laser.power = upower_to_ocr(upwr);
+          planner.laser.status = 0x03;
+          planner.laser.power = upower_to_ocr(upwr);
         #else
           if (upwr > 0)
             inline_ocr_power(upower_to_ocr(upwr));
         #endif
       #else
         planner.laser.status = enabled(upwr) ? 0x03 : 0x01;
-        planner.laser.power = upwr;
+        planner.laser.power  = upwr;
         isOn = enabled(upwr);
-=======
-      #if ENABLED(SPINDLE_LASER_PWM)
-        inline_ocr_power(upower_to_ocr(upwr));
-      #else
-        planner.laser.status = enabled(upwr) ? 0x03 : 0x01;
-        planner.laser.power = upwr;
->>>>>>> da31ff44
       #endif
     }
 
@@ -375,11 +255,8 @@
     #if ENABLED(SPINDLE_LASER_PWM)
       static inline void inline_ocr_power(const uint8_t ocrpwr) {
         planner.laser.status = ocrpwr ? 0x03 : 0x01;
-<<<<<<< HEAD
         planner.laser.power  = ocrpwr;
-=======
-        planner.laser.power = ocrpwr;
->>>>>>> da31ff44
+
       }
     #endif
   #endif  // LASER_POWER_INLINE
