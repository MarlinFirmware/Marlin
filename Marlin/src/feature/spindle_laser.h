/**
 * Marlin 3D Printer Firmware
 * Copyright (c) 2020 MarlinFirmware [https://github.com/MarlinFirmware/Marlin]
 *
 * Based on Sprinter and grbl.
 * Copyright (c) 2011 Camiel Gubbels / Erik van der Zalm
 *
 * This program is free software: you can redistribute it and/or modify
 * it under the terms of the GNU General Public License as published by
 * the Free Software Foundation, either version 3 of the License, or
 * (at your option) any later version.
 *
 * This program is distributed in the hope that it will be useful,
 * but WITHOUT ANY WARRANTY; without even the implied warranty of
 * MERCHANTABILITY or FITNESS FOR A PARTICULAR PURPOSE.  See the
 * GNU General Public License for more details.
 *
 * You should have received a copy of the GNU General Public License
 * along with this program.  If not, see <https://www.gnu.org/licenses/>.
 *
 */
#pragma once

/**
 * feature/spindle_laser.h
 * Support for Laser Power or Spindle Power & Direction
 */

#include "../inc/MarlinConfig.h"

#include "spindle_laser_types.h"

#if HAS_BEEPER
  #include "../libs/buzzer.h"
#endif

// Inline laser power
#include "../module/planner.h"

#define PCT_TO_PWM(X) ((X) * 255 / 100)
#define PCT_TO_SERVO(X) ((X) * 180 / 100)

<<<<<<< HEAD
// Laser/Cutter operation mode
enum CutterMode : int8_t {
  CUTTER_MODE_ERROR = -1,
  CUTTER_MODE_STANDARD,     // M3 power is applied directly and waits for planner moves to sync.
  CUTTER_MODE_CONTINUOUS,   // M3 or G1/2/3 move power is controlled within planner blocks, set with 'M3 I', cleared with 'M5 I'.
  CUTTER_MODE_DYNAMIC       // M4 laser power is proportional to the feed rate, set with 'M4 I', cleared with 'M5 I'.
};

=======
>>>>>>> 68a7a3f8
class SpindleLaser {
public:
  static CutterMode cutter_mode;

  static constexpr uint8_t pct_to_ocr(const_float_t pct) { return uint8_t(PCT_TO_PWM(pct)); }

  // cpower = configured values (e.g., SPEED_POWER_MAX)
  // Convert configured power range to a percentage
  static constexpr cutter_cpower_t power_floor = TERN(CUTTER_POWER_RELATIVE, SPEED_POWER_MIN, 0);
  static constexpr uint8_t cpwr_to_pct(const cutter_cpower_t cpwr) {
    return cpwr ? round(100.0f * (cpwr - power_floor) / (SPEED_POWER_MAX - power_floor)) : 0;
  }

  // Convert config defines from RPM to %, angle or PWM when in Spindle mode
  // and convert from PERCENT to PWM when in Laser mode
  static constexpr cutter_power_t cpwr_to_upwr(const cutter_cpower_t cpwr) { // STARTUP power to Unit power
    return (
      #if ENABLED(SPINDLE_FEATURE)
        // Spindle configured define values are in RPM
        #if CUTTER_UNIT_IS(RPM)
          cpwr                            // to same
        #elif CUTTER_UNIT_IS(PERCENT)
          cpwr_to_pct(cpwr)               // to Percent
        #elif CUTTER_UNIT_IS(SERVO)
          PCT_TO_SERVO(cpwr_to_pct(cpwr)) // to SERVO angle
        #else
          PCT_TO_PWM(cpwr_to_pct(cpwr))   // to PWM
        #endif
      #else
        // Laser configured define values are in Percent
        #if CUTTER_UNIT_IS(PWM255)
          PCT_TO_PWM(cpwr)                // to PWM
        #else
          cpwr                            // to same
        #endif
      #endif
    );
  }

  static constexpr cutter_power_t mpower_min() { return cpwr_to_upwr(SPEED_POWER_MIN); }
  static constexpr cutter_power_t mpower_max() { return cpwr_to_upwr(SPEED_POWER_MAX); }
  static uint8_t last_power_applied;                      // Basic power state tracking

  #if ENABLED(LASER_FEATURE)
    static cutter_test_pulse_t testPulse;                 // (ms) Test fire pulse duration
    static uint8_t last_block_power;                      // Track power changes for dynamic power

    static feedRate_t feedrate_mm_m, last_feedrate_mm_m;  // (mm/min) Track feedrate changes for dynamic power
    static bool laser_feedrate_changed() {
      const bool changed = last_feedrate_mm_m != feedrate_mm_m;
      if (changed) last_feedrate_mm_m = feedrate_mm_m;
      return changed;
    }
  #endif

  static bool isReadyForUI;               // Ready to apply power setting from the UI to OCR
  static bool enable_state;
  static uint8_t power;

  static cutter_frequency_t frequency;  // Set PWM frequency; range: 2K-50K

  static cutter_power_t menuPower,        // Power as set via LCD menu in PWM, Percentage or RPM
                        unitPower;        // Power as displayed status in PWM, Percentage or RPM

  static void init();

  #if ENABLED(HAL_CAN_SET_PWM_FREQ) && SPINDLE_LASER_FREQUENCY
    static void refresh_frequency() { hal.set_pwm_frequency(pin_t(SPINDLE_LASER_PWM_PIN), frequency); }
  #endif

  // Modifying this function should update everywhere
  static bool enabled(const cutter_power_t opwr) { return opwr > 0; }
  static bool enabled() { return enable_state; }

  static void apply_power(const uint8_t inpow);

  FORCE_INLINE static void refresh() { apply_power(power); }

  #if ENABLED(SPINDLE_LASER_USE_PWM)

    private:

    static void _set_ocr(const uint8_t ocr);

    public:

    static void set_ocr(const uint8_t ocr);
    static void ocr_off();

    /**
     * Update output for power->OCR translation
     */
    static uint8_t upower_to_ocr(const cutter_power_t upwr) {
      return uint8_t(
        #if CUTTER_UNIT_IS(PWM255)
          upwr
        #elif CUTTER_UNIT_IS(PERCENT)
          pct_to_ocr(upwr)
        #else
          pct_to_ocr(cpwr_to_pct(upwr))
        #endif
      );
    }

  #endif // SPINDLE_LASER_USE_PWM

  /**
   * Correct power to configured range
   */
  static cutter_power_t power_to_range(const cutter_power_t pwr, const uint8_t pwrUnit=_CUTTER_POWER(CUTTER_POWER_UNIT)) {
    static constexpr float
      min_pct = TERN(CUTTER_POWER_RELATIVE, 0, TERN(SPINDLE_FEATURE, round(100.0f * (SPEED_POWER_MIN) / (SPEED_POWER_MAX)), SPEED_POWER_MIN)),
      max_pct = TERN(SPINDLE_FEATURE, 100, SPEED_POWER_MAX);
    if (pwr <= 0) return 0;
    cutter_power_t upwr;
    switch (pwrUnit) {
      case _CUTTER_POWER_PWM255: {  // PWM
        const uint8_t pmin = pct_to_ocr(min_pct), pmax = pct_to_ocr(max_pct);
        upwr = cutter_power_t(constrain(pwr, pmin, pmax));
      } break;
      case _CUTTER_POWER_PERCENT:   // Percent
        upwr = cutter_power_t(constrain(pwr, min_pct, max_pct));
        break;
      case _CUTTER_POWER_RPM:       // Calculate OCR value
        upwr = cutter_power_t(constrain(pwr, SPEED_POWER_MIN, SPEED_POWER_MAX));
        break;
      default: break;
    }
    return upwr;
  }

  /**
   * Enable Laser or Spindle output.
   * It's important to prevent changing the power output value during inline cutter operation.
   * Inline power is adjusted in the planner to support LASER_TRAP_POWER and CUTTER_MODE_DYNAMIC mode.
   *
   * This method accepts one of the following control states:
   *
   *  - For CUTTER_MODE_STANDARD the cutter power is either full on/off or ocr-based and it will apply
   *    SPEED_POWER_STARTUP if no value is assigned.
   *
   *  - For CUTTER_MODE_CONTINUOUS inline and power remains where last set and the cutter output enable flag is set.
   *
   *  - CUTTER_MODE_DYNAMIC is also inline-based and it just sets the enable output flag.
   *
   *  - For CUTTER_MODE_ERROR set the output enable_state flag directly and set power to 0 for any mode.
   *    This mode allows a global power shutdown action to occur.
   */
  static void set_enabled(const bool enable) {
    switch (cutter_mode) {
      case CUTTER_MODE_STANDARD:
        apply_power(enable ? TERN(SPINDLE_LASER_USE_PWM, (power ?: (unitPower ? upower_to_ocr(cpwr_to_upwr(SPEED_POWER_STARTUP)) : 0)), 255) : 0);
        break;
      case CUTTER_MODE_CONTINUOUS:
        TERN_(LASER_FEATURE, set_inline_enabled(enable));
        break;
      case CUTTER_MODE_DYNAMIC:
        TERN_(LASER_FEATURE, set_inline_enabled(enable));
        break;
      case CUTTER_MODE_ERROR: // Error mode, no enable and kill power.
        enable_state = false;
        apply_power(0);
    }
    #if SPINDLE_LASER_ENA_PIN
      WRITE(SPINDLE_LASER_ENA_PIN, enable ? SPINDLE_LASER_ACTIVE_STATE : !SPINDLE_LASER_ACTIVE_STATE);
    #endif
    enable_state = enable;
  }

  static void disable() { isReadyForUI = false; set_enabled(false); }

  // Wait for spindle/laser to startup or shutdown
  static void power_delay(const bool on) {
    safe_delay(on ? SPINDLE_LASER_POWERUP_DELAY : SPINDLE_LASER_POWERDOWN_DELAY);
  }

  #if ENABLED(SPINDLE_CHANGE_DIR)
    static void set_reverse(const bool reverse);
    static bool is_reverse() { return READ(SPINDLE_DIR_PIN) == SPINDLE_INVERT_DIR; }
  #else
    static void set_reverse(const bool) {}
    static bool is_reverse() { return false; }
  #endif

  #if ENABLED(AIR_EVACUATION)
    static void air_evac_enable();     // Turn On Cutter Vacuum or Laser Blower motor
    static void air_evac_disable();    // Turn Off Cutter Vacuum or Laser Blower motor
    static void air_evac_toggle();     // Toggle Cutter Vacuum or Laser Blower motor
    static bool air_evac_state() {     // Get current state
      return (READ(AIR_EVACUATION_PIN) == AIR_EVACUATION_ACTIVE);
    }
  #endif

  #if ENABLED(AIR_ASSIST)
    static void air_assist_enable();   // Turn on air assist
    static void air_assist_disable();  // Turn off air assist
    static void air_assist_toggle();   // Toggle air assist
    static bool air_assist_state() {   // Get current state
      return (READ(AIR_ASSIST_PIN) == AIR_ASSIST_ACTIVE);
    }
  #endif

  #if HAS_MARLINUI_MENU

    #if ENABLED(SPINDLE_FEATURE)
      static void enable_with_dir(const bool reverse) {
        isReadyForUI = true;
        const uint8_t ocr = TERN(SPINDLE_LASER_USE_PWM, upower_to_ocr(menuPower), 255);
        if (menuPower)
          power = ocr;
        else
          menuPower = cpwr_to_upwr(SPEED_POWER_STARTUP);
        unitPower = menuPower;
        set_reverse(reverse);
        set_enabled(true);
      }
      FORCE_INLINE static void enable_forward() { enable_with_dir(false); }
      FORCE_INLINE static void enable_reverse() { enable_with_dir(true); }
      FORCE_INLINE static void enable_same_dir() { enable_with_dir(is_reverse()); }
    #endif // SPINDLE_FEATURE

    #if ENABLED(SPINDLE_LASER_USE_PWM)
      static void update_from_mpower() {
        if (isReadyForUI) power = upower_to_ocr(menuPower);
        unitPower = menuPower;
      }
    #endif

    #if ENABLED(LASER_FEATURE)
      // Toggle the laser on/off with menuPower. Apply SPEED_POWER_STARTUP if it was 0 on entry.
      static void laser_menu_toggle(const bool state) {
        set_enabled(state);
        if (state) {
          if (!menuPower) menuPower = cpwr_to_upwr(SPEED_POWER_STARTUP);
          power = upower_to_ocr(menuPower);
          apply_power(power);
        }
      }

      /**
       * Test fire the laser using the testPulse ms duration
       * Also fires with any PWM power that was previous set
       * If not set defaults to 80% power
       */
      static void test_fire_pulse() {
        TERN_(HAS_BEEPER, buzzer.tone(30, 3000));
        cutter_mode = CUTTER_MODE_STANDARD;// Menu needs standard mode.
        laser_menu_toggle(true);           // Laser On
        delay(testPulse);                  // Delay for time set by user in pulse ms menu screen.
        laser_menu_toggle(false);          // Laser Off
      }
    #endif // LASER_FEATURE

  #endif // HAS_MARLINUI_MENU

  #if ENABLED(LASER_FEATURE)

    // Dynamic mode rate calculation
    static uint8_t calc_dynamic_power() {
      if (feedrate_mm_m > 65535) return 255;         // Too fast, go always on
      uint16_t rate = uint16_t(feedrate_mm_m);       // 16 bits from the G-code parser float input
      rate >>= 8;                                    // Take the G-code input e.g. F40000 and shift off the lower bits to get an OCR value from 1-255
      return uint8_t(rate);
    }

    // Inline modes of all other functions; all enable planner inline power control
    static void set_inline_enabled(const bool enable) { planner.laser_inline.status.isEnabled = enable;}

    // Set the power for subsequent movement blocks
    static void inline_power(const cutter_power_t cpwr) {
      TERN(SPINDLE_LASER_USE_PWM, power = planner.laser_inline.power = cpwr, planner.laser_inline.power = cpwr > 0 ? 255 : 0);
    }

  #endif // LASER_FEATURE

  static void kill() { disable(); }
};

extern SpindleLaser cutter;<|MERGE_RESOLUTION|>--- conflicted
+++ resolved
@@ -40,7 +40,7 @@
 #define PCT_TO_PWM(X) ((X) * 255 / 100)
 #define PCT_TO_SERVO(X) ((X) * 180 / 100)
 
-<<<<<<< HEAD
+
 // Laser/Cutter operation mode
 enum CutterMode : int8_t {
   CUTTER_MODE_ERROR = -1,
@@ -49,8 +49,6 @@
   CUTTER_MODE_DYNAMIC       // M4 laser power is proportional to the feed rate, set with 'M4 I', cleared with 'M5 I'.
 };
 
-=======
->>>>>>> 68a7a3f8
 class SpindleLaser {
 public:
   static CutterMode cutter_mode;
