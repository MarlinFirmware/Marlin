/**
 * Marlin 3D Printer Firmware
 * Copyright (c) 2020 MarlinFirmware [https://github.com/MarlinFirmware/Marlin]
 *
 * Based on Sprinter and grbl.
 * Copyright (c) 2011 Camiel Gubbels / Erik van der Zalm
 *
 * This program is free software: you can redistribute it and/or modify
 * it under the terms of the GNU General Public License as published by
 * the Free Software Foundation, either version 3 of the License, or
 * (at your option) any later version.
 *
 * This program is distributed in the hope that it will be useful,
 * but WITHOUT ANY WARRANTY; without even the implied warranty of
 * MERCHANTABILITY or FITNESS FOR A PARTICULAR PURPOSE.  See the
 * GNU General Public License for more details.
 *
 * You should have received a copy of the GNU General Public License
 * along with this program.  If not, see <https://www.gnu.org/licenses/>.
 *
 */
#pragma once

/**
 * feature/spindle_laser.h
 * Support for Laser Power or Spindle Power & Direction
 */

#include "../inc/MarlinConfig.h"

#include "spindle_laser_types.h"

#if USE_BEEPER
  #include "../libs/buzzer.h"
#endif

#if ENABLED(LASER_POWER_INLINE)
  #include "../module/planner.h"
#endif

#define PCT_TO_PWM(X) ((X) * 255 / 100)
#define PCT_TO_SERVO(X) ((X) * 180 / 100)

// #define _MAP(N,S1,S2,D1,D2) ((N)*_MAX((D2)-(D1),0)/_MAX((S2)-(S1),1)+(D1))

class SpindleLaser {
public:
  static const inline uint8_t pct_to_ocr(const_float_t pct) { return uint8_t(PCT_TO_PWM(pct)); }

  // cpower = configured values (e.g., SPEED_POWER_MAX)

  // Convert configured power range to a percentage
  static const inline uint8_t cpwr_to_pct(const cutter_cpower_t cpwr) {
    constexpr cutter_cpower_t power_floor = TERN(CUTTER_POWER_RELATIVE, SPEED_POWER_MIN, 0),
                              power_range = SPEED_POWER_MAX - power_floor;
    return cpwr ? round(100.0f * (cpwr - power_floor) / power_range) : 0;
  }

  // Convert a cpower (e.g., SPEED_POWER_STARTUP) to unit power (upwr, upower),
  // which can be PWM, Percent, Servo angle, or RPM (rel/abs).
  static const inline cutter_power_t cpwr_to_upwr(const cutter_cpower_t cpwr) { // STARTUP power to Unit power
    const cutter_power_t upwr = (
      #if ENABLED(SPINDLE_FEATURE)
        // Spindle configured values are in RPM
        #if CUTTER_UNIT_IS(RPM)
          cpwr                            // to RPM
        #elif CUTTER_UNIT_IS(PERCENT)     // to PCT
          cpwr_to_pct(cpwr)
        #elif CUTTER_UNIT_IS(SERVO)       // to SERVO angle
          PCT_TO_SERVO(cpwr_to_pct(cpwr))
        #else                             // to PWM
          PCT_TO_PWM(cpwr_to_pct(cpwr))
        #endif
      #else
        // Laser configured values are in PCT
        #if CUTTER_UNIT_IS(PWM255)
          PCT_TO_PWM(cpwr)
        #else
          cpwr                            // to RPM/PCT
        #endif
      #endif
    );
    return upwr;
  }

  static const cutter_power_t mpower_min() { return cpwr_to_upwr(SPEED_POWER_MIN); }
  static const cutter_power_t mpower_max() { return cpwr_to_upwr(SPEED_POWER_MAX); }

  static bool isReady;                                            // Ready to apply power setting from the UI to OCR
  static uint8_t power;
  TERN_(LASER_FEATURE, static cutter_test_pulse_t testPulse);     // Test fire Pulse ms value
  TERN_(MARLIN_DEV_MODE, static cutter_frequency_t frequency);    // Set PWM frequency; range: 2K-50K
  TERN_(HAS_LCD_MENU, static cutter_power_t menuPower);           // Power as set via LCD menu in PWM, Percentage or RPM
  static cutter_power_t unitPower;                                // Power as displayed status in PWM, Percentage or RPM

  static void init();

  #if ENABLED(MARLIN_DEV_MODE)
    static void refresh_frequency() { set_pwm_frequency(pin_t(SPINDLE_LASER_PWM_PIN), frequency); }
  #endif

  // Modifying this function should update everywhere
  static bool enabled(const cutter_power_t opwr) { return opwr > 0; }
  static bool enabled() { return enabled(power); }

  static void apply_power(const uint8_t inpow);

  FORCE_INLINE static void refresh() { apply_power(power); }
  FORCE_INLINE static void set_power(const uint8_t upwr) { power = upwr; refresh(); }

  #if ENABLED(SPINDLE_LASER_USE_PWM)

    private:

    static void _set_ocr(const uint8_t ocr);

    public:

    static void set_ocr(const uint8_t ocr);
    static void ocr_set_power(const uint8_t ocr) { power = ocr; set_ocr(ocr); }
    static void ocr_off();

    /**
     * Update output for power->OCR translation
     */
    static uint8_t upower_to_ocr(const cutter_power_t upwr) {
      return uint8_t(
        #if CUTTER_UNIT_IS(PWM255)
          upwr
        #elif CUTTER_UNIT_IS(PERCENT)
          pct_to_ocr(upwr)
        #else
          pct_to_ocr(cpwr_to_pct(upwr))
        #endif
      );
    }

    /**
     * Correct power to configured range
     */
    static cutter_power_t power_to_range(const cutter_power_t pwr) {
      return power_to_range(pwr, _CUTTER_POWER(CUTTER_POWER_UNIT));
    }

    static cutter_power_t power_to_range(const cutter_power_t pwr, const uint8_t pwrUnit) {
      static constexpr float
        min_pct = TERN(CUTTER_POWER_RELATIVE, 0, TERN(SPINDLE_FEATURE, round(100.0f * (SPEED_POWER_MIN) / (SPEED_POWER_MAX)), SPEED_POWER_MIN)),
        max_pct = TERN(SPINDLE_FEATURE, 100, SPEED_POWER_MAX);
      if (pwr <= 0) return 0;
      cutter_power_t upwr;
      switch (pwrUnit) {
        case _CUTTER_POWER_PWM255:
          upwr = cutter_power_t(
              (pwr < pct_to_ocr(min_pct)) ? pct_to_ocr(min_pct) // Use minimum if set below
            : (pwr > pct_to_ocr(max_pct)) ? pct_to_ocr(max_pct) // Use maximum if set above
            :  pwr
          );
          break;
        case _CUTTER_POWER_PERCENT:
          upwr = cutter_power_t(
              (pwr < min_pct) ? min_pct                         // Use minimum if set below
            : (pwr > max_pct) ? max_pct                         // Use maximum if set above
            :  pwr                                              // PCT
          );
          break;
        case _CUTTER_POWER_RPM:
          upwr = cutter_power_t(
              (pwr < SPEED_POWER_MIN) ? SPEED_POWER_MIN         // Use minimum if set below
            : (pwr > SPEED_POWER_MAX) ? SPEED_POWER_MAX         // Use maximum if set above
            : pwr                                               // Calculate OCR value
          );
          break;
        default: break;
      }
      return upwr;
    }

  #endif // SPINDLE_LASER_USE_PWM

  /**
   * Enable/Disable spindle/laser
   * @param enable true = enable; false = disable
   */
  static void set_enabled(const bool enable) {
    set_power(!enable ? 0 : (
      #if ENABLED(SPINDLE_LASER_USE_PWM)
        power ?: (unitPower ? upower_to_ocr(cpwr_to_upwr(SPEED_POWER_STARTUP)) : 0)
      #else
        255
      #endif
    ));
  }

  static void disable() { isReady = false; set_enabled(false); }

  /**
   * Wait for spindle to spin up or spin down
   *
   * @param on true = state to on; false = state to off.
   */
  static void power_delay(const bool on) {
    #if DISABLED(LASER_POWER_INLINE)
      safe_delay(on ? SPINDLE_LASER_POWERUP_DELAY : SPINDLE_LASER_POWERDOWN_DELAY);
    #endif
  }

  #if ENABLED(SPINDLE_CHANGE_DIR)
    static void set_reverse(const bool reverse);
    static bool is_reverse() { return READ(SPINDLE_DIR_PIN) == SPINDLE_INVERT_DIR; }
  #else
    static void set_reverse(const bool) {}
    static bool is_reverse() { return false; }
  #endif

  #if ENABLED(AIR_EVACUATION)
    static void air_evac_enable();         // Turn On Cutter Vacuum or Laser Blower motor
    static void air_evac_disable();        // Turn Off Cutter Vacuum or Laser Blower motor
    static void air_evac_toggle();         // Toggle Cutter Vacuum or Laser Blower motor
    static bool air_evac_state() {  // Get current state
      return (READ(AIR_EVACUATION_PIN) == AIR_EVACUATION_ACTIVE);
    }
  #endif

  #if ENABLED(AIR_ASSIST)
    static void air_assist_enable();         // Turn on air assist
    static void air_assist_disable();        // Turn off air assist
    static void air_assist_toggle();         // Toggle air assist
    static bool air_assist_state() {  // Get current state
      return (READ(AIR_ASSIST_PIN) == AIR_ASSIST_ACTIVE);
    }
  #endif

<<<<<<< HEAD
  static inline void disable() {
    TERN_(LASER_POWER_INLINE, planner.laser_inline.status.isInline = false);
    TERN_(LASER_POWER_INLINE, planner.laser_inline.power = 0);
    TERN_(HAS_LCD_MENU, menuPower = 0);
    isReady = false;
    power = 0;
    ocr_off();
  }

  #if HAS_LCD_MENU
=======
  #if HAS_MARLINUI_MENU
>>>>>>> ab46b7e2
    static void enable_with_dir(const bool reverse) {
      isReady = true;
      const uint8_t ocr = TERN(SPINDLE_LASER_USE_PWM, upower_to_ocr(menuPower), 255);
      if (menuPower)
        power = ocr;
      else
        menuPower = cpwr_to_upwr(SPEED_POWER_STARTUP);
      unitPower = menuPower;
      set_reverse(reverse);
      set_enabled(true);
    }
    FORCE_INLINE static void enable_forward() { enable_with_dir(false); }
    FORCE_INLINE static void enable_reverse() { enable_with_dir(true); }
    FORCE_INLINE static void enable_same_dir() { enable_with_dir(is_reverse()); }

    #if ENABLED(SPINDLE_LASER_USE_PWM)
      static void update_from_mpower() {
        if (isReady) power = upower_to_ocr(menuPower);
        unitPower = menuPower;
      }
    #endif

    #if ENABLED(LASER_FEATURE)
      /**
       * Test fire the laser using the testPulse ms duration
       * Also fires with any PWM power that was previous set
       * If not set defaults to 80% power
       */
      static void test_fire_pulse() {
        TERN_(USE_BEEPER, buzzer.tone(30, 3000));
        enable_forward();                  // Turn Laser on (Spindle speak but same funct)
        delay(testPulse);                  // Delay for time set by user in pulse ms menu screen.
        disable();                         // Turn laser off
      }
    #endif

  #endif // HAS_MARLINUI_MENU

  #if ENABLED(LASER_POWER_INLINE)
    /**
     * Inline power adds extra fields to the planner block
     * to handle laser power and scale to movement speed.
     */

    // Set the power for subsequent movement blocks
    static void inline_power(const cutter_power_t upwr) {
      #if ENABLED(SPINDLE_LASER_USE_PWM)
        #if ENABLED(SPEED_POWER_RELATIVE) // relative mode does not turn laser off at 0
          planner.laser_inline.status.isEnabled = true;
        #else
          planner.laser_inline.status.isEnabled = enabled(upwr);
        #endif
        inline_ocr_power(upower_to_ocr(upwr));
      #else
        upwr = upwr > 0 ? 255 : 0;
        planner.laser_inline.status.isEnabled = enabled(upwr);
        inline_ocr_power(upwr);
      #endif
    }

    static void inline_direction(const bool) { /* never */ }

    static inline void inline_ocr_power(const uint8_t ocrpwr) {
      planner.laser_inline.power = ocrpwr;
    }

  #endif  // LASER_POWER_INLINE

  static inline void kill() {
    TERN_(LASER_POWER_INLINE, inline_ocr_power(0));
    disable();
  }
};

extern SpindleLaser cutter;<|MERGE_RESOLUTION|>--- conflicted
+++ resolved
@@ -230,7 +230,6 @@
     }
   #endif
 
-<<<<<<< HEAD
   static inline void disable() {
     TERN_(LASER_POWER_INLINE, planner.laser_inline.status.isInline = false);
     TERN_(LASER_POWER_INLINE, planner.laser_inline.power = 0);
@@ -240,10 +239,7 @@
     ocr_off();
   }
 
-  #if HAS_LCD_MENU
-=======
   #if HAS_MARLINUI_MENU
->>>>>>> ab46b7e2
     static void enable_with_dir(const bool reverse) {
       isReady = true;
       const uint8_t ocr = TERN(SPINDLE_LASER_USE_PWM, upower_to_ocr(menuPower), 255);
