--- conflicted
+++ resolved
@@ -115,13 +115,9 @@
 
   static void init();
 
-<<<<<<< HEAD
-  static void refresh_frequency() { set_pwm_frequency(pin_t(SPINDLE_LASER_PWM_PIN), frequency); }
-=======
   #if ENABLED(MARLIN_DEV_MODE)
     static void refresh_frequency() { hal.set_pwm_frequency(pin_t(SPINDLE_LASER_PWM_PIN), frequency); }
   #endif
->>>>>>> fc50018b
 
   // Modifying this function should update everywhere
   static bool enabled(const cutter_power_t opwr) { return opwr > 0; }
