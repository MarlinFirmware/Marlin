/**
 * Marlin 3D Printer Firmware
 * Copyright (c) 2020 MarlinFirmware [https://github.com/MarlinFirmware/Marlin]
 *
 * This program is free software: you can redistribute it and/or modify
 * it under the terms of the GNU General Public License as published by
 * the Free Software Foundation, either version 3 of the License, or
 * (at your option) any later version.
 *
 * This program is distributed in the hope that it will be useful,
 * but WITHOUT ANY WARRANTY; without even the implied warranty of
 * MERCHANTABILITY or FITNESS FOR A PARTICULAR PURPOSE.  See the
 * GNU General Public License for more details.
 *
 * You should have received a copy of the GNU General Public License
 * along with this program.  If not, see <https://www.gnu.org/licenses/>.
 *
 */

#include "../../inc/MarlinConfig.h"

#if HAS_XPT2046_BUTTONS

<<<<<<< HEAD
#if ENABLED(FSMC_GRAPHICAL_TFT)
  #include "../../lcd/dogm/ultralcd_DOGM.h" // for LCD_FULL_PIXEL_WIDTH, etc.
#endif

#include "xpt2046.h"
=======
#include "xpt2046.h"
#include "../../inc/MarlinConfig.h"

#if TFT_SCALED_DOGLCD
  #include "../../lcd/dogm/ultralcd_DOGM.h" // for LCD_FULL_PIXEL_WIDTH, etc.
#endif

#ifndef XPT2046_Z1_THRESHOLD
  #define XPT2046_Z1_THRESHOLD 10
#endif
>>>>>>> bba157e5

/*
 * Draw and Touch processing
 *
 *      LCD_PIXEL_WIDTH/HEIGHT (128x64) is the (emulated DOGM) Pixel Drawing resolution.
 *   TOUCH_SCREEN_WIDTH/HEIGHT (320x240) is the Touch Area resolution.
 * LCD_FULL_PIXEL_WIDTH/HEIGHT (320x240 or 480x320) is the Actual (FSMC) Display resolution.
 *
 *  - All native (u8g) drawing is done in LCD_PIXEL_* (128x64)
 *  - The DOGM pixels are is upscaled 2-3x (as needed) for display.
 *  - Touch coordinates use TOUCH_SCREEN_* resolution and are converted to
 *    click and scroll-wheel events (emulating of a common DOGM display).
 *
 *  TOUCH_SCREEN resolution exists to fit our calibration values. The original touch code was made
 *  and originally calibrated for 320x240. If you decide to change the resolution of the touch code,
 *  new calibration values will be needed.
 *
 *  The Marlin menus are drawn scaled in the upper region of the screen. The bottom region (in a
 *  fixed location in TOUCH_SCREEN* coordinate space) is used for 4 general-purpose buttons to
 *  navigate and select menu items. Both regions are touchable.
 *
 * The Marlin screen touchable area starts at LCD_PIXEL_OFFSET_X/Y (translated to SCREEN_START_LEFT/TOP)
 * and spans LCD_PIXEL_WIDTH/HEIGHT (scaled to SCREEN_WIDTH/HEIGHT).
 */
// Touch screen resolution independent of display resolution
#define TOUCH_SCREEN_HEIGHT 240
#define TOUCH_SCREEN_WIDTH 320

// Coordinates in terms of touch area
#define BUTTON_AREA_TOP 175
#define BUTTON_AREA_BOT 234

#define SCREEN_START_TOP  ((LCD_PIXEL_OFFSET_Y) * (TOUCH_SCREEN_HEIGHT) / (LCD_FULL_PIXEL_HEIGHT))
#define SCREEN_START_LEFT ((LCD_PIXEL_OFFSET_X) * (TOUCH_SCREEN_WIDTH) / (LCD_FULL_PIXEL_WIDTH))
#define SCREEN_HEIGHT     ((LCD_PIXEL_HEIGHT * FSMC_UPSCALE) * (TOUCH_SCREEN_HEIGHT) / (LCD_FULL_PIXEL_HEIGHT))
#define SCREEN_WIDTH      ((LCD_PIXEL_WIDTH * FSMC_UPSCALE) * (TOUCH_SCREEN_WIDTH) / (LCD_FULL_PIXEL_WIDTH))

#define TOUCHABLE_Y_HEIGHT  SCREEN_HEIGHT
#define TOUCHABLE_X_WIDTH  SCREEN_WIDTH

#ifndef TOUCH_INT_PIN
  #define TOUCH_INT_PIN  -1
#endif
#ifndef TOUCH_MISO_PIN
  #define TOUCH_MISO_PIN MISO_PIN
#endif
#ifndef TOUCH_MOSI_PIN
  #define TOUCH_MOSI_PIN MOSI_PIN
#endif
#ifndef TOUCH_SCK_PIN
  #define TOUCH_SCK_PIN  SCK_PIN
#endif
#ifndef TOUCH_CS_PIN
  #define TOUCH_CS_PIN   CS_PIN
#endif

XPT2046 touch;

void XPT2046::init() {
  SET_INPUT(TOUCH_MISO_PIN);
  SET_OUTPUT(TOUCH_MOSI_PIN);
  SET_OUTPUT(TOUCH_SCK_PIN);
  OUT_WRITE(TOUCH_CS_PIN, HIGH);

  #if PIN_EXISTS(TOUCH_INT)
    // Optional Pendrive interrupt pin
    SET_INPUT(TOUCH_INT_PIN);
  #endif

  // Read once to enable pendrive status pin
  getInTouch(XPT2046_X);
}

#include "../../lcd/ultralcd.h" // For EN_C bit mask

uint8_t XPT2046::read_buttons() {
  #ifdef HAS_SPI_LCD
    int16_t tsoffsets[4] = { 0 };

    if (tsoffsets[0] + tsoffsets[1] == 0) {
      // Not yet set, so use defines as fallback...
      tsoffsets[0] = XPT2046_X_CALIBRATION;
      tsoffsets[1] = XPT2046_X_OFFSET;
      tsoffsets[2] = XPT2046_Y_CALIBRATION;
      tsoffsets[3] = XPT2046_Y_OFFSET;
    }

    // We rely on XPT2046 compatible mode to ADS7843, hence no Z1 and Z2 measurements possible.

    if (!isTouched()) return 0;
    uint16_t x = uint16_t(((uint32_t(getInTouch(XPT2046_X))) * tsoffsets[0]) >> 16) + tsoffsets[1],
             y = uint16_t(((uint32_t(getInTouch(XPT2046_Y))) * tsoffsets[2]) >> 16) + tsoffsets[3];
    if (!isTouched()) return 0; // Fingers must still be on the TS for a valid read.

    #if ENABLED(GRAPHICAL_TFT_ROTATE_180)
      x = TOUCH_SCREEN_WIDTH - x;
      y = TOUCH_SCREEN_HEIGHT - y;
    #endif

    // Touch within the button area simulates an encoder button
    if (y > BUTTON_AREA_TOP && y < BUTTON_AREA_BOT)
      return WITHIN(x,  14,  77) ? EN_D
          : WITHIN(x,  90, 153) ? EN_A
          : WITHIN(x, 166, 229) ? EN_B
          : WITHIN(x, 242, 305) ? EN_C
          : 0;

    if (x > TOUCH_SCREEN_WIDTH || !WITHIN(y, SCREEN_START_TOP, SCREEN_START_TOP + SCREEN_HEIGHT)) return 0;

    // Column and row above BUTTON_AREA_TOP
    int8_t col = (x - (SCREEN_START_LEFT)) * (LCD_WIDTH) / (TOUCHABLE_X_WIDTH),
          row = (y - (SCREEN_START_TOP)) * (LCD_HEIGHT) / (TOUCHABLE_Y_HEIGHT);

    // Send the touch to the UI (which will simulate the encoder wheel)
    MarlinUI::screen_click(row, col, x, y);
  #endif
  return 0;
}

bool XPT2046::isTouched() {
  return (
    #if PIN_EXISTS(TOUCH_INT)
      READ(TOUCH_INT_PIN) != HIGH
    #else
      getInTouch(XPT2046_Z1) >= XPT2046_Z1_THRESHOLD
    #endif
  );
}

#if ENABLED(TOUCH_BUTTONS_HW_SPI)
  #include <SPI.h>

  static void touch_spi_init(uint8_t spiRate) {
    /**
     * STM32F1 APB2 = 72MHz, APB1 = 36MHz, max SPI speed of this MCU if 18Mhz
     * STM32F1 has 3 SPI ports, SPI1 in APB2, SPI2/SPI3 in APB1
     * so the minimum prescale of SPI1 is DIV4, SPI2/SPI3 is DIV2
     */
    uint8_t clock;
    switch (spiRate) {
      case SPI_FULL_SPEED:    clock = SPI_CLOCK_DIV4;  break;
      case SPI_HALF_SPEED:    clock = SPI_CLOCK_DIV4; break;
      case SPI_QUARTER_SPEED: clock = SPI_CLOCK_DIV8; break;
      case SPI_EIGHTH_SPEED:  clock = SPI_CLOCK_DIV16; break;
      case SPI_SPEED_5:       clock = SPI_CLOCK_DIV32; break;
      case SPI_SPEED_6:       clock = SPI_CLOCK_DIV64; break;
      default:                clock = SPI_CLOCK_DIV2;        // Default from the SPI library
    }
    SPI.setModule(TOUCH_BUTTONS_HW_SPI_DEVICE);
    SPI.begin();
    SPI.setClockDivider(clock);
    SPI.setBitOrder(MSBFIRST);
    SPI.setDataMode(SPI_MODE0);
  }
#endif // TOUCH_BUTTONS_HW_SPI

uint16_t XPT2046::getInTouch(const XPTCoordinate coordinate) {
  uint16_t data[3];
  const uint8_t coord = uint8_t(coordinate) | XPT2046_CONTROL | XPT2046_DFR_MODE;

  #if ENABLED(TOUCH_BUTTONS_HW_SPI)

    touch_spi_init(SPI_SPEED_6);
    for (uint16_t i = 0; i < 3; i++) {
      OUT_WRITE(TOUCH_CS_PIN, LOW);
      SPI.transfer(coord);
      data[i] = (((SPI.transfer(0xFF) << 8) | SPI.transfer(0xFF)) >> 3) & 0x0FFF;
      WRITE(TOUCH_CS_PIN, HIGH);
    }

  #else // !TOUCH_BUTTONS_HW_SPI

    OUT_WRITE(TOUCH_CS_PIN, LOW);
    for (uint16_t i = 0; i < 3; i++) {
      for (uint8_t j = 0x80; j; j >>= 1) {
        WRITE(TOUCH_SCK_PIN, LOW);
        WRITE(TOUCH_MOSI_PIN, bool(coord & j));
        WRITE(TOUCH_SCK_PIN, HIGH);
      }

      data[i] = 0;
      for (uint16_t j = 0x8000; j; j >>= 1) {
        WRITE(TOUCH_SCK_PIN, LOW);
        if (READ(TOUCH_MISO_PIN)) data[i] |= j;
        WRITE(TOUCH_SCK_PIN, HIGH);
      }
      WRITE(TOUCH_SCK_PIN, LOW);
      data[i] >>= 4;
    }
    WRITE(TOUCH_CS_PIN, HIGH);

  #endif // !TOUCH_BUTTONS_HW_SPI

  uint16_t delta01 = _MAX(data[0], data[1]) - _MIN(data[0], data[1]),
           delta02 = _MAX(data[0], data[2]) - _MIN(data[0], data[2]),
           delta12 = _MAX(data[1], data[2]) - _MIN(data[1], data[2]);

  if (delta01 <= delta02 && delta01 <= delta12)
    return (data[0] + data[1]) >> 1;

  if (delta02 <= delta12)
    return (data[0] + data[2]) >> 1;

  return (data[1] + data[2]) >> 1;
}

bool XPT2046::getTouchPoint(uint16_t &x, uint16_t &y) {
  if (isTouched()) {
    x = getInTouch(XPT2046_X);
    y = getInTouch(XPT2046_Y);
  }
  return isTouched();
}

#endif // HAS_XPT2046_BUTTONS<|MERGE_RESOLUTION|>--- conflicted
+++ resolved
@@ -21,16 +21,6 @@
 
 #if HAS_XPT2046_BUTTONS
 
-<<<<<<< HEAD
-#if ENABLED(FSMC_GRAPHICAL_TFT)
-  #include "../../lcd/dogm/ultralcd_DOGM.h" // for LCD_FULL_PIXEL_WIDTH, etc.
-#endif
-
-#include "xpt2046.h"
-=======
-#include "xpt2046.h"
-#include "../../inc/MarlinConfig.h"
-
 #if TFT_SCALED_DOGLCD
   #include "../../lcd/dogm/ultralcd_DOGM.h" // for LCD_FULL_PIXEL_WIDTH, etc.
 #endif
@@ -38,9 +28,8 @@
 #ifndef XPT2046_Z1_THRESHOLD
   #define XPT2046_Z1_THRESHOLD 10
 #endif
->>>>>>> bba157e5
-
-/*
+
+/**
  * Draw and Touch processing
  *
  *      LCD_PIXEL_WIDTH/HEIGHT (128x64) is the (emulated DOGM) Pixel Drawing resolution.
