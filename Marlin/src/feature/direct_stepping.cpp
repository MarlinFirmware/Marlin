--- conflicted
+++ resolved
@@ -192,11 +192,7 @@
     uint8_t crc = 0;
     for (uint8_t i = 0 ; i < n_bytes ; i++) {
       crc ^= bits_b[i];
-<<<<<<< HEAD
-      SERIAL_CHAR(bits_b[i]); // I think a binary output is required here, feel free to change to SERIAL_ECHO if a textual format is required instead
-=======
       SERIAL_CHAR(bits_b[i]);
->>>>>>> 604afd52
     }
 
     SERIAL_CHAR(crc);
