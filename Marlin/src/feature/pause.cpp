/**
 * Marlin 3D Printer Firmware
 * Copyright (c) 2020 MarlinFirmware [https://github.com/MarlinFirmware/Marlin]
 *
 * Based on Sprinter and grbl.
 * Copyright (c) 2011 Camiel Gubbels / Erik van der Zalm
 *
 * This program is free software: you can redistribute it and/or modify
 * it under the terms of the GNU General Public License as published by
 * the Free Software Foundation, either version 3 of the License, or
 * (at your option) any later version.
 *
 * This program is distributed in the hope that it will be useful,
 * but WITHOUT ANY WARRANTY; without even the implied warranty of
 * MERCHANTABILITY or FITNESS FOR A PARTICULAR PURPOSE.  See the
 * GNU General Public License for more details.
 *
 * You should have received a copy of the GNU General Public License
 * along with this program.  If not, see <https://www.gnu.org/licenses/>.
 *
 */

/**
 * feature/pause.cpp - Pause feature support functions
 * This may be combined with related G-codes if features are consolidated.
 */

#include "../inc/MarlinConfigPre.h"

#if ENABLED(ADVANCED_PAUSE_FEATURE)

#include "../MarlinCore.h"
#include "../gcode/gcode.h"
#include "../module/motion.h"
#include "../module/planner.h"
#include "../module/stepper.h"
#include "../module/printcounter.h"
#include "../module/temperature.h"

#if ENABLED(FWRETRACT)
  #include "fwretract.h"
#endif

#if HAS_FILAMENT_SENSOR
  #include "runout.h"
#endif

#if ENABLED(HOST_ACTION_COMMANDS)
  #include "host_actions.h"
#endif

#if ENABLED(EXTENSIBLE_UI)
  #include "../lcd/extui/ui_api.h"
#endif

#include "../lcd/marlinui.h"

#if HAS_BUZZER
  #include "../libs/buzzer.h"
#endif

#if ENABLED(POWER_LOSS_RECOVERY)
  #include "powerloss.h"
#endif

#include "../libs/nozzle.h"
#include "pause.h"

// private:

static xyze_pos_t resume_position;

#if HAS_LCD_MENU
  PauseMenuResponse pause_menu_response;
  PauseMode pause_mode = PAUSE_MODE_PAUSE_PRINT;
#endif

fil_change_settings_t fc_settings[EXTRUDERS];

#if ENABLED(SDSUPPORT)
  #include "../sd/cardreader.h"
#endif

#if ENABLED(EMERGENCY_PARSER)
  #define _PMSG(L) L##_M108
#else
  #define _PMSG(L) L##_LCD
#endif

#if HAS_BUZZER
  static void impatient_beep(const int8_t max_beep_count, const bool restart=false) {

    if (TERN0(HAS_LCD_MENU, pause_mode == PAUSE_MODE_PAUSE_PRINT)) return;

    static millis_t next_buzz = 0;
    static int8_t runout_beep = 0;

    if (restart) next_buzz = runout_beep = 0;

    const bool always = max_beep_count < 0;

    const millis_t ms = millis();
    if (ELAPSED(ms, next_buzz)) {
      if (always || runout_beep < max_beep_count + 5) { // Only beep as long as we're supposed to
        next_buzz = ms + ((always || runout_beep < max_beep_count) ? 1000 : 500);
        BUZZ(50, 880 - (runout_beep & 1) * 220);
        runout_beep++;
      }
    }
  }
  inline void first_impatient_beep(const int8_t max_beep_count) { impatient_beep(max_beep_count, true); }
#else
  inline void impatient_beep(const int8_t, const bool=false) {}
  inline void first_impatient_beep(const int8_t) {}
#endif

/**
 * Ensure a safe temperature for extrusion
 *
 * - Fail if the TARGET temperature is too low
 * - Display LCD placard with temperature status
 * - Return when heating is done or aborted
 *
 * Returns 'true' if heating was completed, 'false' for abort
 */
static bool ensure_safe_temperature(const bool wait=true, const PauseMode mode=PAUSE_MODE_SAME) {

  #if ENABLED(PREVENT_COLD_EXTRUSION)
<<<<<<< HEAD
    if (!DEBUGGING(DRYRUN) && thermalManager.targetTooColdToExtrude(active_extruder)) {
      SERIAL_ECHO_MSG(STR_ERR_HOTEND_TOO_COLD);
      return false;
    }
=======
    if (!DEBUGGING(DRYRUN) && thermalManager.targetTooColdToExtrude(active_extruder))
      thermalManager.setTargetHotend(thermalManager.extrude_min_temp, active_extruder);
>>>>>>> c574bcce
  #endif

  #if HAS_LCD_MENU
    lcd_pause_show_message(PAUSE_MESSAGE_HEATING, mode);
  #else
    UNUSED(mode);
  #endif

  if (wait)
    return thermalManager.wait_for_hotend(active_extruder);

  while (ABS(thermalManager.degHotend(active_extruder) - thermalManager.degTargetHotend(active_extruder)) > TEMP_WINDOW)
    idle();

  return true;
}

/**
 * Load filament into the hotend
 *
 * - Fail if the a safe temperature was not reached
 * - If pausing for confirmation, wait for a click or M108
 * - Show "wait for load" placard
 * - Load and purge filament
 * - Show "Purge more" / "Continue" menu
 * - Return when "Continue" is selected
 *
 * Returns 'true' if load was completed, 'false' for abort
 */
bool load_filament(const float &slow_load_length/*=0*/, const float &fast_load_length/*=0*/, const float &purge_length/*=0*/, const int8_t max_beep_count/*=0*/,
                   const bool show_lcd/*=false*/, const bool pause_for_user/*=false*/,
                   const PauseMode mode/*=PAUSE_MODE_PAUSE_PRINT*/
                   DXC_ARGS
) {
  TERN(HAS_LCD_MENU,,UNUSED(show_lcd));

  if (!ensure_safe_temperature(false, mode)) {
    #if HAS_LCD_MENU
      if (show_lcd) lcd_pause_show_message(PAUSE_MESSAGE_STATUS, mode);
    #endif
    return false;
  }

  if (pause_for_user) {
    #if HAS_LCD_MENU
      if (show_lcd) lcd_pause_show_message(PAUSE_MESSAGE_INSERT, mode);
    #endif
    SERIAL_ECHO_MSG(_PMSG(STR_FILAMENT_CHANGE_INSERT));

    first_impatient_beep(max_beep_count);

    KEEPALIVE_STATE(PAUSED_FOR_USER);

    #if ENABLED(HOST_PROMPT_SUPPORT)
      const char tool = '0'
        #if NUM_RUNOUT_SENSORS > 1
          + active_extruder
        #endif
      ;
      host_prompt_do(PROMPT_USER_CONTINUE, PSTR("Load Filament T"), tool, CONTINUE_STR);
    #endif

    TERN_(EXTENSIBLE_UI, ExtUI::onUserConfirmRequired_P(PSTR("Load Filament")));

    while (wait_for_user) {
      impatient_beep(max_beep_count);
      idle_no_sleep();
    }
  }

  #if HAS_LCD_MENU
    if (show_lcd) lcd_pause_show_message(PAUSE_MESSAGE_LOAD, mode);
  #endif

  #if ENABLED(DUAL_X_CARRIAGE)
    const int8_t saved_ext        = active_extruder;
    const bool saved_ext_dup_mode = extruder_duplication_enabled;
    set_duplication_enabled(false, DXC_ext);
  #endif

  // Slow Load filament
  if (slow_load_length) unscaled_e_move(slow_load_length, FILAMENT_CHANGE_SLOW_LOAD_FEEDRATE);

  // Fast Load Filament
  if (fast_load_length) {
    #if FILAMENT_CHANGE_FAST_LOAD_ACCEL > 0
      const float saved_acceleration = planner.settings.retract_acceleration;
      planner.settings.retract_acceleration = FILAMENT_CHANGE_FAST_LOAD_ACCEL;
    #endif

    unscaled_e_move(fast_load_length, FILAMENT_CHANGE_FAST_LOAD_FEEDRATE);

    #if FILAMENT_CHANGE_FAST_LOAD_ACCEL > 0
      planner.settings.retract_acceleration = saved_acceleration;
    #endif
  }

  #if ENABLED(DUAL_X_CARRIAGE)      // Tie the two extruders movement back together.
    set_duplication_enabled(saved_ext_dup_mode, saved_ext);
  #endif

  #if ENABLED(ADVANCED_PAUSE_CONTINUOUS_PURGE)

    #if HAS_LCD_MENU
      if (show_lcd) lcd_pause_show_message(PAUSE_MESSAGE_PURGE);
    #endif

    TERN_(HOST_PROMPT_SUPPORT, host_prompt_do(PROMPT_USER_CONTINUE, PSTR("Filament Purging..."), CONTINUE_STR));
    TERN_(EXTENSIBLE_UI, ExtUI::onUserConfirmRequired_P(PSTR("Filament Purging...")));
    wait_for_user = true; // A click or M108 breaks the purge_length loop
    for (float purge_count = purge_length; purge_count > 0 && wait_for_user; --purge_count)
      unscaled_e_move(1, ADVANCED_PAUSE_PURGE_FEEDRATE);
    wait_for_user = false;

  #else

    do {
      if (purge_length > 0) {
        // "Wait for filament purge"
        #if HAS_LCD_MENU
          if (show_lcd) lcd_pause_show_message(PAUSE_MESSAGE_PURGE);
        #endif

        // Extrude filament to get into hotend
        unscaled_e_move(purge_length, ADVANCED_PAUSE_PURGE_FEEDRATE);
      }

      TERN_(HOST_PROMPT_SUPPORT, filament_load_host_prompt()); // Initiate another host prompt. (NOTE: host_response_handler may also do this!)

      #if HAS_LCD_MENU
        if (show_lcd) {
          // Show "Purge More" / "Resume" menu and wait for reply
          KEEPALIVE_STATE(PAUSED_FOR_USER);
          wait_for_user = false;
          lcd_pause_show_message(PAUSE_MESSAGE_OPTION);
          while (pause_menu_response == PAUSE_RESPONSE_WAIT_FOR) idle_no_sleep();
        }
      #endif

      // Keep looping if "Purge More" was selected
    } while (TERN0(HAS_LCD_MENU, show_lcd && pause_menu_response == PAUSE_RESPONSE_EXTRUDE_MORE));

  #endif
  TERN_(HOST_PROMPT_SUPPORT, host_action_prompt_end());

  return true;
}

/**
 * Unload filament from the hotend
 *
 * - Fail if the a safe temperature was not reached
 * - Show "wait for unload" placard
 * - Retract, pause, then unload filament
 * - Disable E stepper (on most machines)
 *
 * Returns 'true' if unload was completed, 'false' for abort
 */
bool unload_filament(const float &unload_length, const bool show_lcd/*=false*/,
                     const PauseMode mode/*=PAUSE_MODE_PAUSE_PRINT*/
                     #if BOTH(FILAMENT_UNLOAD_ALL_EXTRUDERS, MIXING_EXTRUDER)
                       , const float &mix_multiplier/*=1.0*/
                     #endif
) {
  TERN(HAS_LCD_MENU,,UNUSED(show_lcd));

  #if !BOTH(FILAMENT_UNLOAD_ALL_EXTRUDERS, MIXING_EXTRUDER)
    constexpr float mix_multiplier = 1.0;
  #endif

  if (!ensure_safe_temperature(false, mode)) {
    #if HAS_LCD_MENU
      if (show_lcd) lcd_pause_show_message(PAUSE_MESSAGE_STATUS);
    #endif
    return false;
  }

  #if HAS_LCD_MENU
    if (show_lcd) lcd_pause_show_message(PAUSE_MESSAGE_UNLOAD, mode);
  #endif

  // Retract filament
  unscaled_e_move(-(FILAMENT_UNLOAD_PURGE_RETRACT) * mix_multiplier, (PAUSE_PARK_RETRACT_FEEDRATE) * mix_multiplier);

  // Wait for filament to cool
  safe_delay(FILAMENT_UNLOAD_PURGE_DELAY);

  // Quickly purge
  unscaled_e_move((FILAMENT_UNLOAD_PURGE_RETRACT + FILAMENT_UNLOAD_PURGE_LENGTH) * mix_multiplier,
                  (FILAMENT_UNLOAD_PURGE_FEEDRATE) * mix_multiplier);

  // Unload filament
  #if FILAMENT_CHANGE_UNLOAD_ACCEL > 0
    const float saved_acceleration = planner.settings.retract_acceleration;
    planner.settings.retract_acceleration = FILAMENT_CHANGE_UNLOAD_ACCEL;
  #endif

  unscaled_e_move(unload_length * mix_multiplier, (FILAMENT_CHANGE_UNLOAD_FEEDRATE) * mix_multiplier);

  #if FILAMENT_CHANGE_FAST_LOAD_ACCEL > 0
    planner.settings.retract_acceleration = saved_acceleration;
  #endif

  // Disable E steppers for manual change
  #if HAS_E_STEPPER_ENABLE
    disable_e_stepper(active_extruder);
    safe_delay(100);
  #endif

  return true;
}

// public:

/**
 * Pause procedure
 *
 * - Abort if already paused
 * - Send host action for pause, if configured
 * - Abort if TARGET temperature is too low
 * - Display "wait for start of filament change" (if a length was specified)
 * - Initial retract, if current temperature is hot enough
 * - Park the nozzle at the given position
 * - Call unload_filament (if a length was specified)
 *
 * Return 'true' if pause was completed, 'false' for abort
 */
uint8_t did_pause_print = 0;

bool pause_print(const float &retract, const xyz_pos_t &park_point, const float &unload_length/*=0*/, const bool show_lcd/*=false*/ DXC_ARGS) {
  TERN(HAS_LCD_MENU,,UNUSED(show_lcd));

  if (did_pause_print) return false; // already paused

  #if ENABLED(HOST_ACTION_COMMANDS)
    #ifdef ACTION_ON_PAUSED
      host_action_paused();
    #elif defined(ACTION_ON_PAUSE)
      host_action_pause();
    #endif
  #endif

  TERN_(HOST_PROMPT_SUPPORT, host_prompt_open(PROMPT_INFO, PSTR("Pause"), DISMISS_STR));

  if (!DEBUGGING(DRYRUN) && unload_length && thermalManager.targetTooColdToExtrude(active_extruder)) {
    SERIAL_ECHO_MSG(STR_ERR_HOTEND_TOO_COLD);

    #if HAS_LCD_MENU
      if (show_lcd) { // Show status screen
        lcd_pause_show_message(PAUSE_MESSAGE_STATUS);
        LCD_MESSAGEPGM(MSG_M600_TOO_COLD);
      }
    #endif

    return false; // unable to reach safe temperature
  }

  // Indicate that the printer is paused
  ++did_pause_print;

  // Pause the print job and timer
  #if ENABLED(SDSUPPORT)
    if (IS_SD_PRINTING()) {
      card.pauseSDPrint();
      ++did_pause_print; // Indicate SD pause also
    }
  #endif

  print_job_timer.pause();

  // Save current position
  resume_position = current_position;

  // Wait for buffered blocks to complete
  planner.synchronize();

  #if ENABLED(ADVANCED_PAUSE_FANS_PAUSE) && HAS_FAN
    thermalManager.set_fans_paused(true);
  #endif

  // Initial retract before move to filament change position
  if (retract && thermalManager.hotEnoughToExtrude(active_extruder))
    unscaled_e_move(retract, PAUSE_PARK_RETRACT_FEEDRATE);

  // Park the nozzle by moving up by z_lift and then moving to (x_pos, y_pos)
  if (!axes_should_home())
    nozzle.park(0, park_point);

  #if ENABLED(DUAL_X_CARRIAGE)
    const int8_t saved_ext        = active_extruder;
    const bool saved_ext_dup_mode = extruder_duplication_enabled;
    set_duplication_enabled(false, DXC_ext);
  #endif

  if (unload_length)   // Unload the filament
    unload_filament(unload_length, show_lcd, PAUSE_MODE_CHANGE_FILAMENT);

  #if ENABLED(DUAL_X_CARRIAGE)
    set_duplication_enabled(saved_ext_dup_mode, saved_ext);
  #endif

  return true;
}

/**
 * For Paused Print:
 * - Show "Press button (or M108) to resume"
 *
 * For Filament Change:
 * - Show "Insert filament and press button to continue"
 *
 * - Wait for a click before returning
 * - Heaters can time out and must reheat before continuing
 *
 * Used by M125 and M600
 */

void show_continue_prompt(const bool is_reload) {
  TERN_(HAS_LCD_MENU, lcd_pause_show_message(is_reload ? PAUSE_MESSAGE_INSERT : PAUSE_MESSAGE_WAITING));
  SERIAL_ECHO_START();
  serialprintPGM(is_reload ? PSTR(_PMSG(STR_FILAMENT_CHANGE_INSERT) "\n") : PSTR(_PMSG(STR_FILAMENT_CHANGE_WAIT) "\n"));
}

void wait_for_confirmation(const bool is_reload/*=false*/, const int8_t max_beep_count/*=0*/ DXC_ARGS) {
  bool nozzle_timed_out = false;

  show_continue_prompt(is_reload);

  first_impatient_beep(max_beep_count);

  // Start the heater idle timers
  const millis_t nozzle_timeout = SEC_TO_MS(PAUSE_PARK_NOZZLE_TIMEOUT);

  HOTEND_LOOP() thermalManager.hotend_idle[e].start(nozzle_timeout);

  #if ENABLED(DUAL_X_CARRIAGE)
    const int8_t saved_ext        = active_extruder;
    const bool saved_ext_dup_mode = extruder_duplication_enabled;
    set_duplication_enabled(false, DXC_ext);
  #endif

  // Wait for filament insert by user and press button
  KEEPALIVE_STATE(PAUSED_FOR_USER);
  TERN_(HOST_PROMPT_SUPPORT, host_prompt_do(PROMPT_USER_CONTINUE, GET_TEXT(MSG_NOZZLE_PARKED), CONTINUE_STR));
  TERN_(EXTENSIBLE_UI, ExtUI::onUserConfirmRequired_P(GET_TEXT(MSG_NOZZLE_PARKED)));
  wait_for_user = true;    // LCD click or M108 will clear this
  while (wait_for_user) {
    impatient_beep(max_beep_count);

    // If the nozzle has timed out...
    if (!nozzle_timed_out)
      HOTEND_LOOP() nozzle_timed_out |= thermalManager.hotend_idle[e].timed_out;

    // Wait for the user to press the button to re-heat the nozzle, then
    // re-heat the nozzle, re-show the continue prompt, restart idle timers, start over
    if (nozzle_timed_out) {
      TERN_(HAS_LCD_MENU, lcd_pause_show_message(PAUSE_MESSAGE_HEAT));
      SERIAL_ECHO_MSG(_PMSG(STR_FILAMENT_CHANGE_HEAT));

      TERN_(HOST_PROMPT_SUPPORT, host_prompt_do(PROMPT_USER_CONTINUE, GET_TEXT(MSG_HEATER_TIMEOUT), GET_TEXT(MSG_REHEAT)));

      TERN_(EXTENSIBLE_UI, ExtUI::onUserConfirmRequired_P(GET_TEXT(MSG_HEATER_TIMEOUT)));

      wait_for_user_response(0, true); // Wait for LCD click or M108

      TERN_(HOST_PROMPT_SUPPORT, host_prompt_do(PROMPT_INFO, GET_TEXT(MSG_REHEATING)));

      TERN_(EXTENSIBLE_UI, ExtUI::onStatusChanged_P(GET_TEXT(MSG_REHEATING)));

      // Re-enable the heaters if they timed out
      HOTEND_LOOP() thermalManager.reset_hotend_idle_timer(e);

      // Wait for the heaters to reach the target temperatures
      ensure_safe_temperature(false);

      // Show the prompt to continue
      show_continue_prompt(is_reload);

      // Start the heater idle timers
      const millis_t nozzle_timeout = SEC_TO_MS(PAUSE_PARK_NOZZLE_TIMEOUT);

      HOTEND_LOOP() thermalManager.hotend_idle[e].start(nozzle_timeout);
      TERN_(HOST_PROMPT_SUPPORT, host_prompt_do(PROMPT_USER_CONTINUE, PSTR("Reheat Done"), CONTINUE_STR));
      TERN_(EXTENSIBLE_UI, ExtUI::onUserConfirmRequired_P(PSTR("Reheat finished.")));
      wait_for_user = true;
      nozzle_timed_out = false;

      first_impatient_beep(max_beep_count);
    }
    idle_no_sleep();
  }
  #if ENABLED(DUAL_X_CARRIAGE)
    set_duplication_enabled(saved_ext_dup_mode, saved_ext);
  #endif
}

/**
 * Resume or Start print procedure
 *
 * - If not paused, do nothing and return
 * - Reset heater idle timers
 * - Load filament if specified, but only if:
 *   - a nozzle timed out, or
 *   - the nozzle is already heated.
 * - Display "wait for print to resume"
 * - Retract to prevent oozing
 * - Move the nozzle back to resume_position
 * - Unretract
 * - Re-prime the nozzle...
 *   -  FWRETRACT: Recover/prime from the prior G10.
 *   - !FWRETRACT: Retract by resume_position.e, if negative.
 *                 Not sure how this logic comes into use.
 * - Sync the planner E to resume_position.e
 * - Send host action for resume, if configured
 * - Resume the current SD print job, if any
 */
void resume_print(const float &slow_load_length/*=0*/, const float &fast_load_length/*=0*/, const float &purge_length/*=ADVANCED_PAUSE_PURGE_LENGTH*/, const int8_t max_beep_count/*=0*/, int16_t targetTemp/*=0*/ DXC_ARGS) {
  /*
  SERIAL_ECHOLNPAIR(
    "start of resume_print()\ndual_x_carriage_mode:", dual_x_carriage_mode,
    "\nextruder_duplication_enabled:", extruder_duplication_enabled,
    "\nactive_extruder:", active_extruder,
    "\n"
  );
  //*/

  if (!did_pause_print) return;

  // Re-enable the heaters if they timed out
  bool nozzle_timed_out = false;
  HOTEND_LOOP() {
    nozzle_timed_out |= thermalManager.hotend_idle[e].timed_out;
    thermalManager.reset_hotend_idle_timer(e);
  }

  if (targetTemp > thermalManager.degTargetHotend(active_extruder))
    thermalManager.setTargetHotend(targetTemp, active_extruder);

  if (nozzle_timed_out || thermalManager.hotEnoughToExtrude(active_extruder)) // Load the new filament
    load_filament(slow_load_length, fast_load_length, purge_length, max_beep_count, true, nozzle_timed_out, PAUSE_MODE_SAME DXC_PASS);

  if (targetTemp > 0) {
    thermalManager.setTargetHotend(targetTemp, active_extruder);
    thermalManager.wait_for_hotend(active_extruder, false);
  }

  TERN_(HAS_LCD_MENU, lcd_pause_show_message(PAUSE_MESSAGE_RESUME));

  // Check Temperature before moving hotend
  ensure_safe_temperature();

  // Retract to prevent oozing
  unscaled_e_move(-(PAUSE_PARK_RETRACT_LENGTH), feedRate_t(PAUSE_PARK_RETRACT_FEEDRATE));

  if (!axes_should_home()) {
    // Move XY to starting position, then Z
    do_blocking_move_to_xy(resume_position, feedRate_t(NOZZLE_PARK_XY_FEEDRATE));

    // Move Z_AXIS to saved position
    do_blocking_move_to_z(resume_position.z, feedRate_t(NOZZLE_PARK_Z_FEEDRATE));
  }

  // Unretract
  unscaled_e_move(PAUSE_PARK_RETRACT_LENGTH, feedRate_t(PAUSE_PARK_RETRACT_FEEDRATE));

  // Intelligent resuming
  #if ENABLED(FWRETRACT)
    // If retracted before goto pause
    if (fwretract.retracted[active_extruder])
      unscaled_e_move(-fwretract.settings.retract_length, fwretract.settings.retract_feedrate_mm_s);
  #endif

  // If resume_position is negative
  if (resume_position.e < 0) unscaled_e_move(resume_position.e, feedRate_t(PAUSE_PARK_RETRACT_FEEDRATE));
  #if ADVANCED_PAUSE_RESUME_PRIME != 0
    unscaled_e_move(ADVANCED_PAUSE_RESUME_PRIME, feedRate_t(ADVANCED_PAUSE_PURGE_FEEDRATE));
  #endif

  // Now all extrusion positions are resumed and ready to be confirmed
  // Set extruder to saved position
  planner.set_e_position_mm((destination.e = current_position.e = resume_position.e));

  // Write PLR now to update the z axis value
  TERN_(POWER_LOSS_RECOVERY, if (recovery.enabled) recovery.save(true));

  TERN_(HAS_LCD_MENU, lcd_pause_show_message(PAUSE_MESSAGE_STATUS));

  #ifdef ACTION_ON_RESUMED
    host_action_resumed();
  #elif defined(ACTION_ON_RESUME)
    host_action_resume();
  #endif

  --did_pause_print;

  TERN_(HOST_PROMPT_SUPPORT, host_prompt_open(PROMPT_INFO, PSTR("Resuming"), DISMISS_STR));

  #if ENABLED(SDSUPPORT)
    if (did_pause_print) { card.startFileprint(); --did_pause_print; }
  #endif

  #if ENABLED(ADVANCED_PAUSE_FANS_PAUSE) && HAS_FAN
    thermalManager.set_fans_paused(false);
  #endif

  TERN_(HAS_FILAMENT_SENSOR, runout.reset());

  // Resume the print job timer if it was running
  if (print_job_timer.isPaused()) print_job_timer.start();

  TERN_(HAS_DISPLAY, ui.reset_status());
  TERN_(HAS_LCD_MENU, ui.return_to_status());
}

#endif // ADVANCED_PAUSE_FEATURE<|MERGE_RESOLUTION|>--- conflicted
+++ resolved
@@ -28,6 +28,8 @@
 #include "../inc/MarlinConfigPre.h"
 
 #if ENABLED(ADVANCED_PAUSE_FEATURE)
+
+//#define DEBUG_PAUSE_RESUME
 
 #include "../MarlinCore.h"
 #include "../gcode/gcode.h"
@@ -65,6 +67,9 @@
 
 #include "../libs/nozzle.h"
 #include "pause.h"
+
+#define DEBUG_OUT ENABLED(DEBUG_PAUSE_RESUME)
+#include "../core/debug_out.h"
 
 // private:
 
@@ -124,30 +129,34 @@
  * Returns 'true' if heating was completed, 'false' for abort
  */
 static bool ensure_safe_temperature(const bool wait=true, const PauseMode mode=PAUSE_MODE_SAME) {
+  DEBUG_SECTION(est, "ensure_safe_temperature", true);
+  DEBUG_ECHOLNPAIR("... wait:", int(wait), " mode:", int(mode));
 
   #if ENABLED(PREVENT_COLD_EXTRUSION)
-<<<<<<< HEAD
+    if (!DEBUGGING(DRYRUN) && thermalManager.targetTooColdToExtrude(active_extruder))
+      thermalManager.setTargetHotend(thermalManager.extrude_min_temp, active_extruder);
+  #endif
+
+  #if HAS_LCD_MENU
+    lcd_pause_show_message(PAUSE_MESSAGE_HEATING, mode);
+  #endif
+  UNUSED(mode);
+
+  if (wait)
+    return thermalManager.wait_for_hotend(active_extruder);
+
+  wait_for_heatup = true; // Allow interruption by Emergency Parser M108
+  while (wait_for_heatup && ABS(thermalManager.degHotend(active_extruder) - thermalManager.degTargetHotend(active_extruder)) > TEMP_WINDOW)
+    idle();
+  wait_for_heatup = false;
+
+  #if ENABLED(PREVENT_COLD_EXTRUSION)
+    // A user can cancel wait-for-heating with M108
     if (!DEBUGGING(DRYRUN) && thermalManager.targetTooColdToExtrude(active_extruder)) {
       SERIAL_ECHO_MSG(STR_ERR_HOTEND_TOO_COLD);
       return false;
     }
-=======
-    if (!DEBUGGING(DRYRUN) && thermalManager.targetTooColdToExtrude(active_extruder))
-      thermalManager.setTargetHotend(thermalManager.extrude_min_temp, active_extruder);
->>>>>>> c574bcce
-  #endif
-
-  #if HAS_LCD_MENU
-    lcd_pause_show_message(PAUSE_MESSAGE_HEATING, mode);
-  #else
-    UNUSED(mode);
-  #endif
-
-  if (wait)
-    return thermalManager.wait_for_hotend(active_extruder);
-
-  while (ABS(thermalManager.degHotend(active_extruder) - thermalManager.degTargetHotend(active_extruder)) > TEMP_WINDOW)
-    idle();
+  #endif
 
   return true;
 }
@@ -169,7 +178,10 @@
                    const PauseMode mode/*=PAUSE_MODE_PAUSE_PRINT*/
                    DXC_ARGS
 ) {
-  TERN(HAS_LCD_MENU,,UNUSED(show_lcd));
+  DEBUG_SECTION(lf, "load_filament", true);
+  DEBUG_ECHOLNPAIR("... slowlen:", slow_load_length, " fastlen:", fast_load_length, " purgelen:", purge_length, " maxbeep:", int(max_beep_count), " showlcd:", int(show_lcd), " pauseforuser:", int(pause_for_user), " pausemode:", int(mode) DXC_SAY);
+
+  UNUSED(show_lcd);
 
   if (!ensure_safe_temperature(false, mode)) {
     #if HAS_LCD_MENU
@@ -299,7 +311,14 @@
                        , const float &mix_multiplier/*=1.0*/
                      #endif
 ) {
-  TERN(HAS_LCD_MENU,,UNUSED(show_lcd));
+  DEBUG_SECTION(uf, "unload_filament", true);
+  DEBUG_ECHOLNPAIR("... unloadlen:", unload_length, " showlcd:", int(show_lcd), " mode:", int(mode)
+    #if BOTH(FILAMENT_UNLOAD_ALL_EXTRUDERS, MIXING_EXTRUDER)
+      , " mixmult:", mix_multiplier
+    #endif
+  );
+
+  UNUSED(show_lcd);
 
   #if !BOTH(FILAMENT_UNLOAD_ALL_EXTRUDERS, MIXING_EXTRUDER)
     constexpr float mix_multiplier = 1.0;
@@ -365,7 +384,10 @@
 uint8_t did_pause_print = 0;
 
 bool pause_print(const float &retract, const xyz_pos_t &park_point, const float &unload_length/*=0*/, const bool show_lcd/*=false*/ DXC_ARGS) {
-  TERN(HAS_LCD_MENU,,UNUSED(show_lcd));
+  DEBUG_SECTION(pp, "pause_print", true);
+  DEBUG_ECHOLNPAIR("... park.x:", park_point.x, " y:", park_point.y, " z:", park_point.z, " unloadlen:", unload_length, " showlcd:", int(show_lcd) DXC_SAY);
+
+  UNUSED(show_lcd);
 
   if (did_pause_print) return false; // already paused
 
@@ -378,19 +400,6 @@
   #endif
 
   TERN_(HOST_PROMPT_SUPPORT, host_prompt_open(PROMPT_INFO, PSTR("Pause"), DISMISS_STR));
-
-  if (!DEBUGGING(DRYRUN) && unload_length && thermalManager.targetTooColdToExtrude(active_extruder)) {
-    SERIAL_ECHO_MSG(STR_ERR_HOTEND_TOO_COLD);
-
-    #if HAS_LCD_MENU
-      if (show_lcd) { // Show status screen
-        lcd_pause_show_message(PAUSE_MESSAGE_STATUS);
-        LCD_MESSAGEPGM(MSG_M600_TOO_COLD);
-      }
-    #endif
-
-    return false; // unable to reach safe temperature
-  }
 
   // Indicate that the printer is paused
   ++did_pause_print;
@@ -416,8 +425,10 @@
   #endif
 
   // Initial retract before move to filament change position
-  if (retract && thermalManager.hotEnoughToExtrude(active_extruder))
+  if (retract && thermalManager.hotEnoughToExtrude(active_extruder)) {
+    DEBUG_ECHOLNPAIR("... retract:", retract);
     unscaled_e_move(retract, PAUSE_PARK_RETRACT_FEEDRATE);
+  }
 
   // Park the nozzle by moving up by z_lift and then moving to (x_pos, y_pos)
   if (!axes_should_home())
@@ -453,12 +464,18 @@
  */
 
 void show_continue_prompt(const bool is_reload) {
+  DEBUG_SECTION(scp, "pause_print", true);
+  DEBUG_ECHOLNPAIR("... is_reload:", int(is_reload));
+
   TERN_(HAS_LCD_MENU, lcd_pause_show_message(is_reload ? PAUSE_MESSAGE_INSERT : PAUSE_MESSAGE_WAITING));
   SERIAL_ECHO_START();
   serialprintPGM(is_reload ? PSTR(_PMSG(STR_FILAMENT_CHANGE_INSERT) "\n") : PSTR(_PMSG(STR_FILAMENT_CHANGE_WAIT) "\n"));
 }
 
 void wait_for_confirmation(const bool is_reload/*=false*/, const int8_t max_beep_count/*=0*/ DXC_ARGS) {
+  DEBUG_SECTION(wfc, "wait_for_confirmation", true);
+  DEBUG_ECHOLNPAIR("... is_reload:", is_reload, " maxbeep:", int(max_beep_count) DXC_SAY);
+
   bool nozzle_timed_out = false;
 
   show_continue_prompt(is_reload);
@@ -468,7 +485,7 @@
   // Start the heater idle timers
   const millis_t nozzle_timeout = SEC_TO_MS(PAUSE_PARK_NOZZLE_TIMEOUT);
 
-  HOTEND_LOOP() thermalManager.hotend_idle[e].start(nozzle_timeout);
+  HOTEND_LOOP() thermalManager.heater_idle[e].start(nozzle_timeout);
 
   #if ENABLED(DUAL_X_CARRIAGE)
     const int8_t saved_ext        = active_extruder;
@@ -486,7 +503,7 @@
 
     // If the nozzle has timed out...
     if (!nozzle_timed_out)
-      HOTEND_LOOP() nozzle_timed_out |= thermalManager.hotend_idle[e].timed_out;
+      HOTEND_LOOP() nozzle_timed_out |= thermalManager.heater_idle[e].timed_out;
 
     // Wait for the user to press the button to re-heat the nozzle, then
     // re-heat the nozzle, re-show the continue prompt, restart idle timers, start over
@@ -516,7 +533,7 @@
       // Start the heater idle timers
       const millis_t nozzle_timeout = SEC_TO_MS(PAUSE_PARK_NOZZLE_TIMEOUT);
 
-      HOTEND_LOOP() thermalManager.hotend_idle[e].start(nozzle_timeout);
+      HOTEND_LOOP() thermalManager.heater_idle[e].start(nozzle_timeout);
       TERN_(HOST_PROMPT_SUPPORT, host_prompt_do(PROMPT_USER_CONTINUE, PSTR("Reheat Done"), CONTINUE_STR));
       TERN_(EXTENSIBLE_UI, ExtUI::onUserConfirmRequired_P(PSTR("Reheat finished.")));
       wait_for_user = true;
@@ -552,6 +569,9 @@
  * - Resume the current SD print job, if any
  */
 void resume_print(const float &slow_load_length/*=0*/, const float &fast_load_length/*=0*/, const float &purge_length/*=ADVANCED_PAUSE_PURGE_LENGTH*/, const int8_t max_beep_count/*=0*/, int16_t targetTemp/*=0*/ DXC_ARGS) {
+  DEBUG_SECTION(rp, "resume_print", true);
+  DEBUG_ECHOLNPAIR("... slowlen:", slow_load_length, " fastlen:", fast_load_length, " purgelen:", purge_length, " maxbeep:", int(max_beep_count), " targetTemp:", targetTemp DXC_SAY);
+
   /*
   SERIAL_ECHOLNPAIR(
     "start of resume_print()\ndual_x_carriage_mode:", dual_x_carriage_mode,
@@ -566,15 +586,16 @@
   // Re-enable the heaters if they timed out
   bool nozzle_timed_out = false;
   HOTEND_LOOP() {
-    nozzle_timed_out |= thermalManager.hotend_idle[e].timed_out;
+    nozzle_timed_out |= thermalManager.heater_idle[e].timed_out;
     thermalManager.reset_hotend_idle_timer(e);
   }
 
-  if (targetTemp > thermalManager.degTargetHotend(active_extruder))
+  if (targetTemp > thermalManager.degTargetHotend(active_extruder)) {
     thermalManager.setTargetHotend(targetTemp, active_extruder);
-
-  if (nozzle_timed_out || thermalManager.hotEnoughToExtrude(active_extruder)) // Load the new filament
-    load_filament(slow_load_length, fast_load_length, purge_length, max_beep_count, true, nozzle_timed_out, PAUSE_MODE_SAME DXC_PASS);
+  }
+
+  // Load the new filament
+  load_filament(slow_load_length, fast_load_length, purge_length, max_beep_count, true, nozzle_timed_out, PAUSE_MODE_SAME DXC_PASS);
 
   if (targetTemp > 0) {
     thermalManager.setTargetHotend(targetTemp, active_extruder);
