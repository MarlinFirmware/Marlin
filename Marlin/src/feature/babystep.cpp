--- conflicted
+++ resolved
@@ -80,16 +80,14 @@
   TERN_(INTEGRATED_BABYSTEPPING, if (has_steps()) stepper.initiateBabystepping());
 }
 
-<<<<<<< HEAD
 bool Babystep::can_babystep(const AxisEnum axis) {
   return ENABLED(BABYSTEP_WITHOUT_HOMING) || axis_is_trusted(axis);
 }
-=======
+
 #if ENABLED(EP_BABYSTEPPING)
   // Step Z for M293 / M294
   void Babystep::z_up()   { if (BABYSTEP_ALLOWED()) add_steps(Z_AXIS, +BABYSTEP_SIZE_Z); }
   void Babystep::z_down() { if (BABYSTEP_ALLOWED()) add_steps(Z_AXIS, -BABYSTEP_SIZE_Z); }
 #endif
->>>>>>> d9659d31
 
 #endif // BABYSTEPPING