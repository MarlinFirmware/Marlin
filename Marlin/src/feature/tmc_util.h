/**
 * Marlin 3D Printer Firmware
 * Copyright (c) 2020 MarlinFirmware [https://github.com/MarlinFirmware/Marlin]
 *
 * Based on Sprinter and grbl.
 * Copyright (c) 2011 Camiel Gubbels / Erik van der Zalm
 *
 * This program is free software: you can redistribute it and/or modify
 * it under the terms of the GNU General Public License as published by
 * the Free Software Foundation, either version 3 of the License, or
 * (at your option) any later version.
 *
 * This program is distributed in the hope that it will be useful,
 * but WITHOUT ANY WARRANTY; without even the implied warranty of
 * MERCHANTABILITY or FITNESS FOR A PARTICULAR PURPOSE.  See the
 * GNU General Public License for more details.
 *
 * You should have received a copy of the GNU General Public License
 * along with this program.  If not, see <https://www.gnu.org/licenses/>.
 *
 */
#pragma once

#include "../inc/MarlinConfig.h"
#include "../lcd/marlinui.h"

#if HAS_TRINAMIC_CONFIG

#include <TMCStepper.h>
#include "../module/planner.h"

#define CHOPPER_DEFAULT_12V  { 3, -1, 1 }
#define CHOPPER_DEFAULT_19V  { 4,  1, 1 }
#define CHOPPER_DEFAULT_24V  { 4,  2, 1 }
#define CHOPPER_DEFAULT_36V  { 5,  2, 4 }
#define CHOPPER_PRUSAMK3_24V { 3, -2, 6 }
#define CHOPPER_MARLIN_119   { 5,  2, 3 }
#define CHOPPER_09STEP_24V   { 3, -1, 5 }

#if ENABLED(MONITOR_DRIVER_STATUS) && !defined(MONITOR_DRIVER_STATUS_INTERVAL_MS)
  #define MONITOR_DRIVER_STATUS_INTERVAL_MS 500U
#endif

constexpr uint16_t _tmc_thrs(const uint16_t msteps, const uint32_t thrs, const uint32_t spmm) {
  return 12650000UL * msteps / (256 * thrs * spmm);
}

template<char AXIS_LETTER, char DRIVER_ID>
class TMCStorage {
  protected:
    // Only a child class has access to constructor => Don't create on its own! "Poor man's abstract class"
    TMCStorage() {}

  public:
    uint16_t val_mA = 0;

    #if ENABLED(MONITOR_DRIVER_STATUS)
      uint8_t otpw_count = 0,
              error_count = 0;
      bool flag_otpw = false;
      inline bool getOTPW() { return flag_otpw; }
      inline void clear_otpw() { flag_otpw = 0; }
    #endif

    inline uint16_t getMilliamps() { return val_mA; }

    inline void printLabel() {
      SERIAL_CHAR(AXIS_LETTER);
      if (DRIVER_ID > '0') SERIAL_CHAR(DRIVER_ID);
    }

    struct {
      OPTCODE(HAS_STEALTHCHOP,  bool stealthChop_enabled = false)
      OPTCODE(HYBRID_THRESHOLD, uint8_t hybrid_thrs = 0)
      OPTCODE(USE_SENSORLESS,   int16_t homing_thrs = 0)
    } stored;
};

template<class TMC, char AXIS_LETTER, char DRIVER_ID, AxisEnum AXIS_ID>
class TMCMarlin : public TMC, public TMCStorage<AXIS_LETTER, DRIVER_ID> {
  public:
    TMCMarlin(const uint16_t cs_pin, const float RS) :
      TMC(cs_pin, RS)
      {}
    TMCMarlin(const uint16_t cs_pin, const float RS, const uint8_t axis_chain_index) :
      TMC(cs_pin, RS, axis_chain_index)
      {}
    TMCMarlin(const uint16_t CS, const float RS, const uint16_t pinMOSI, const uint16_t pinMISO, const uint16_t pinSCK) :
      TMC(CS, RS, pinMOSI, pinMISO, pinSCK)
      {}
    TMCMarlin(const uint16_t CS, const float RS, const uint16_t pinMOSI, const uint16_t pinMISO, const uint16_t pinSCK, const uint8_t axis_chain_index) :
      TMC(CS, RS, pinMOSI, pinMISO, pinSCK,  axis_chain_index)
      {}
    inline uint16_t rms_current() { return TMC::rms_current(); }
    inline void rms_current(uint16_t mA) {
      this->val_mA = mA;
      TMC::rms_current(mA);
    }
    inline void rms_current(const uint16_t mA, const float mult) {
      this->val_mA = mA;
      TMC::rms_current(mA, mult);
    }
    inline uint16_t get_microstep_counter() { return TMC::MSCNT(); }

    #if HAS_STEALTHCHOP
      inline bool get_stealthChop()                { return this->en_pwm_mode(); }
      inline bool get_stored_stealthChop()         { return this->stored.stealthChop_enabled; }
      inline void refresh_stepping_mode()          { this->en_pwm_mode(this->stored.stealthChop_enabled); }
      inline void set_stealthChop(const bool stch) { this->stored.stealthChop_enabled = stch; refresh_stepping_mode(); }
      inline bool toggle_stepping_mode()           { set_stealthChop(!this->stored.stealthChop_enabled); return get_stealthChop(); }
    #endif

    #if ENABLED(HYBRID_THRESHOLD)
      uint32_t get_pwm_thrs() {
        return _tmc_thrs(this->microsteps(), this->TPWMTHRS(), planner.settings.axis_steps_per_mm[AXIS_ID]);
      }
      void set_pwm_thrs(const uint32_t thrs) {
        TMC::TPWMTHRS(_tmc_thrs(this->microsteps(), thrs, planner.settings.axis_steps_per_mm[AXIS_ID]));
        TERN_(HAS_LCD_MENU, this->stored.hybrid_thrs = thrs);
      }
    #endif

    #if USE_SENSORLESS
      inline int16_t homing_threshold() { return TMC::sgt(); }
      void homing_threshold(int16_t sgt_val) {
        sgt_val = (int16_t)constrain(sgt_val, sgt_min, sgt_max);
        TMC::sgt(sgt_val);
        TERN_(HAS_LCD_MENU, this->stored.homing_thrs = sgt_val);
      }
      #if ENABLED(SPI_ENDSTOPS)
        bool test_stall_status();
      #endif
    #endif

    #if HAS_LCD_MENU
      inline void refresh_stepper_current() { rms_current(this->val_mA); }

      #if ENABLED(HYBRID_THRESHOLD)
        inline void refresh_hybrid_thrs() { set_pwm_thrs(this->stored.hybrid_thrs); }
      #endif
      #if USE_SENSORLESS
        inline void refresh_homing_thrs() { homing_threshold(this->stored.homing_thrs); }
      #endif
    #endif

    static constexpr int8_t sgt_min = -64,
                            sgt_max =  63;
};

template<char AXIS_LETTER, char DRIVER_ID, AxisEnum AXIS_ID>
class TMCMarlin<TMC2208Stepper, AXIS_LETTER, DRIVER_ID, AXIS_ID> : public TMC2208Stepper, public TMCStorage<AXIS_LETTER, DRIVER_ID> {
  public:
    TMCMarlin(Stream * SerialPort, const float RS, const uint8_t) :
      TMC2208Stepper(SerialPort, RS)
      {}
    TMCMarlin(Stream * SerialPort, const float RS, uint8_t addr, const uint16_t mul_pin1, const uint16_t mul_pin2) :
      TMC2208Stepper(SerialPort, RS, addr, mul_pin1, mul_pin2)
     {}
    TMCMarlin(const uint16_t RX, const uint16_t TX, const float RS, const uint8_t) :
      TMC2208Stepper(RX, TX, RS)
      {}

    uint16_t rms_current() { return TMC2208Stepper::rms_current(); }
    inline void rms_current(const uint16_t mA) {
      this->val_mA = mA;
      TMC2208Stepper::rms_current(mA);
    }
    inline void rms_current(const uint16_t mA, const float mult) {
      this->val_mA = mA;
      TMC2208Stepper::rms_current(mA, mult);
    }
    inline uint16_t get_microstep_counter() { return TMC2208Stepper::MSCNT(); }

    #if HAS_STEALTHCHOP
      inline bool get_stealthChop()                { return !this->en_spreadCycle(); }
      inline bool get_stored_stealthChop()         { return this->stored.stealthChop_enabled; }
      inline void refresh_stepping_mode()          { this->en_spreadCycle(!this->stored.stealthChop_enabled); }
      inline void set_stealthChop(const bool stch) { this->stored.stealthChop_enabled = stch; refresh_stepping_mode(); }
      inline bool toggle_stepping_mode()           { set_stealthChop(!this->stored.stealthChop_enabled); return get_stealthChop(); }
    #endif

    #if ENABLED(HYBRID_THRESHOLD)
      uint32_t get_pwm_thrs() {
        return _tmc_thrs(this->microsteps(), this->TPWMTHRS(), planner.settings.axis_steps_per_mm[AXIS_ID]);
      }
      void set_pwm_thrs(const uint32_t thrs) {
        TMC2208Stepper::TPWMTHRS(_tmc_thrs(this->microsteps(), thrs, planner.settings.axis_steps_per_mm[AXIS_ID]));
        TERN_(HAS_LCD_MENU, this->stored.hybrid_thrs = thrs);
      }
    #endif

    #if HAS_LCD_MENU
      inline void refresh_stepper_current() { rms_current(this->val_mA); }

      #if ENABLED(HYBRID_THRESHOLD)
        inline void refresh_hybrid_thrs() { set_pwm_thrs(this->stored.hybrid_thrs); }
      #endif
    #endif
};

template<char AXIS_LETTER, char DRIVER_ID, AxisEnum AXIS_ID>
class TMCMarlin<TMC2209Stepper, AXIS_LETTER, DRIVER_ID, AXIS_ID> : public TMC2209Stepper, public TMCStorage<AXIS_LETTER, DRIVER_ID> {
  public:
    TMCMarlin(Stream * SerialPort, const float RS, const uint8_t addr) :
      TMC2209Stepper(SerialPort, RS, addr)
      {}
    TMCMarlin(const uint16_t RX, const uint16_t TX, const float RS, const uint8_t addr) :
      TMC2209Stepper(RX, TX, RS, addr)
      {}
    uint8_t get_address() { return slave_address; }
    uint16_t rms_current() { return TMC2209Stepper::rms_current(); }
    inline void rms_current(const uint16_t mA) {
      this->val_mA = mA;
      TMC2209Stepper::rms_current(mA);
    }
    inline void rms_current(const uint16_t mA, const float mult) {
      this->val_mA = mA;
      TMC2209Stepper::rms_current(mA, mult);
    }
    inline uint16_t get_microstep_counter() { return TMC2209Stepper::MSCNT(); }

    #if HAS_STEALTHCHOP
      inline bool get_stealthChop()                { return !this->en_spreadCycle(); }
      inline bool get_stored_stealthChop()         { return this->stored.stealthChop_enabled; }
      inline void refresh_stepping_mode()          { this->en_spreadCycle(!this->stored.stealthChop_enabled); }
      inline void set_stealthChop(const bool stch) { this->stored.stealthChop_enabled = stch; refresh_stepping_mode(); }
      inline bool toggle_stepping_mode()           { set_stealthChop(!this->stored.stealthChop_enabled); return get_stealthChop(); }
    #endif

    #if ENABLED(HYBRID_THRESHOLD)
      uint32_t get_pwm_thrs() {
        return _tmc_thrs(this->microsteps(), this->TPWMTHRS(), planner.settings.axis_steps_per_mm[AXIS_ID]);
      }
      void set_pwm_thrs(const uint32_t thrs) {
        TMC2209Stepper::TPWMTHRS(_tmc_thrs(this->microsteps(), thrs, planner.settings.axis_steps_per_mm[AXIS_ID]));
        TERN_(HAS_LCD_MENU, this->stored.hybrid_thrs = thrs);
      }
    #endif
    #if USE_SENSORLESS
      inline int16_t homing_threshold() { return TMC2209Stepper::SGTHRS(); }
      void homing_threshold(int16_t sgt_val) {
        sgt_val = (int16_t)constrain(sgt_val, sgt_min, sgt_max);
        TMC2209Stepper::SGTHRS(sgt_val);
        TERN_(HAS_LCD_MENU, this->stored.homing_thrs = sgt_val);
      }
    #endif

    #if HAS_LCD_MENU
      inline void refresh_stepper_current() { rms_current(this->val_mA); }

      #if ENABLED(HYBRID_THRESHOLD)
        inline void refresh_hybrid_thrs() { set_pwm_thrs(this->stored.hybrid_thrs); }
      #endif
      #if USE_SENSORLESS
        inline void refresh_homing_thrs() { homing_threshold(this->stored.homing_thrs); }
      #endif
    #endif

    static constexpr uint8_t sgt_min = 0,
                             sgt_max = 255;
};

template<char AXIS_LETTER, char DRIVER_ID, AxisEnum AXIS_ID>
class TMCMarlin<TMC2660Stepper, AXIS_LETTER, DRIVER_ID, AXIS_ID> : public TMC2660Stepper, public TMCStorage<AXIS_LETTER, DRIVER_ID> {
  public:
    TMCMarlin(const uint16_t cs_pin, const float RS, const uint8_t) :
      TMC2660Stepper(cs_pin, RS)
      {}
    TMCMarlin(const uint16_t CS, const float RS, const uint16_t pinMOSI, const uint16_t pinMISO, const uint16_t pinSCK, const uint8_t) :
      TMC2660Stepper(CS, RS, pinMOSI, pinMISO, pinSCK)
      {}
    inline uint16_t rms_current() { return TMC2660Stepper::rms_current(); }
    inline void rms_current(const uint16_t mA) {
      this->val_mA = mA;
      TMC2660Stepper::rms_current(mA);
    }
    inline uint16_t get_microstep_counter() { return TMC2660Stepper::mstep(); }

    #if USE_SENSORLESS
      inline int16_t homing_threshold() { return TMC2660Stepper::sgt(); }
      void homing_threshold(int16_t sgt_val) {
        sgt_val = (int16_t)constrain(sgt_val, sgt_min, sgt_max);
        TMC2660Stepper::sgt(sgt_val);
        TERN_(HAS_LCD_MENU, this->stored.homing_thrs = sgt_val);
      }
    #endif

    #if HAS_LCD_MENU
      inline void refresh_stepper_current() { rms_current(this->val_mA); }

      #if USE_SENSORLESS
        inline void refresh_homing_thrs() { homing_threshold(this->stored.homing_thrs); }
      #endif
    #endif

    static constexpr int8_t sgt_min = -64,
                            sgt_max =  63;
};

template<typename TMC>
void tmc_print_current(TMC &st) {
  st.printLabel();
  SERIAL_ECHOLNPAIR(" driver current: ", st.getMilliamps());
}

#if ENABLED(MONITOR_DRIVER_STATUS)
  template<typename TMC>
  void tmc_report_otpw(TMC &st) {
    st.printLabel();
    SERIAL_ECHOPGM(" temperature prewarn triggered: ");
    serialprint_truefalse(st.getOTPW());
    SERIAL_EOL();
  }
  template<typename TMC>
  void tmc_clear_otpw(TMC &st) {
    st.clear_otpw();
    st.printLabel();
    SERIAL_ECHOLNPGM(" prewarn flag cleared");
  }
#endif
#if ENABLED(HYBRID_THRESHOLD)
  template<typename TMC>
  void tmc_print_pwmthrs(TMC &st) {
    st.printLabel();
    SERIAL_ECHOLNPAIR(" stealthChop max speed: ", st.get_pwm_thrs());
  }
#endif
#if USE_SENSORLESS
  template<typename TMC>
  void tmc_print_sgt(TMC &st) {
    st.printLabel();
    SERIAL_ECHOPGM(" homing sensitivity: ");
    SERIAL_PRINTLN(st.homing_threshold(), DEC);
  }
#endif

void monitor_tmc_drivers();
void test_tmc_connection(LOGICAL_AXIS_DECL(const bool, true));

#if ENABLED(TMC_DEBUG)
  #if ENABLED(MONITOR_DRIVER_STATUS)
    void tmc_set_report_interval(const uint16_t update_interval);
  #endif
  void tmc_report_all(LOGICAL_AXIS_DECL(const bool, true));
  void tmc_get_registers(LOGICAL_AXIS_ARGS(const bool));
#endif

/**
 * TMC2130-specific sensorless homing using stallGuard2.
 * stallGuard2 only works when in spreadCycle mode.
 * spreadCycle and stealthChop are mutually-exclusive.
 *
 * Defined here because of limitations with templates and headers.
 */
#if USE_SENSORLESS

  // Track enabled status of stealthChop and only re-enable where applicable
  struct sensorless_t { bool LINEAR_AXIS_ARGS(), x2, y2, z2, z3, z4; };

  #if ENABLED(IMPROVE_HOMING_RELIABILITY)
    extern millis_t sg_guard_period;
    constexpr uint16_t default_sg_guard_duration = 400;
<<<<<<< HEAD

    struct motion_state_t {
      xy_ulong_t acceleration;
      #if ENABLED(HAS_CLASSIC_JERK)
        xy_float_t jerk_state;
      #endif
    };
=======
>>>>>>> 52718f33
  #endif

  bool tmc_enable_stallguard(TMC2130Stepper &st);
  void tmc_disable_stallguard(TMC2130Stepper &st, const bool restore_stealth);

  bool tmc_enable_stallguard(TMC2209Stepper &st);
  void tmc_disable_stallguard(TMC2209Stepper &st, const bool restore_stealth);

  bool tmc_enable_stallguard(TMC2660Stepper);
  void tmc_disable_stallguard(TMC2660Stepper, const bool);

  #if ENABLED(SPI_ENDSTOPS)

    template<class TMC, char AXIS_LETTER, char DRIVER_ID, AxisEnum AXIS_ID>
    bool TMCMarlin<TMC, AXIS_LETTER, DRIVER_ID, AXIS_ID>::test_stall_status() {
      this->switchCSpin(LOW);

      // read stallGuard flag from TMC library, will handle HW and SW SPI
      TMC2130_n::DRV_STATUS_t drv_status{0};
      drv_status.sr = this->DRV_STATUS();

      this->switchCSpin(HIGH);

      return drv_status.stallGuard;
    }
  #endif // SPI_ENDSTOPS

#endif // USE_SENSORLESS

#if HAS_TMC_SPI
  void tmc_init_cs_pins();
#endif

#endif // HAS_TRINAMIC_CONFIG<|MERGE_RESOLUTION|>--- conflicted
+++ resolved
@@ -360,16 +360,6 @@
   #if ENABLED(IMPROVE_HOMING_RELIABILITY)
     extern millis_t sg_guard_period;
     constexpr uint16_t default_sg_guard_duration = 400;
-<<<<<<< HEAD
-
-    struct motion_state_t {
-      xy_ulong_t acceleration;
-      #if ENABLED(HAS_CLASSIC_JERK)
-        xy_float_t jerk_state;
-      #endif
-    };
-=======
->>>>>>> 52718f33
   #endif
 
   bool tmc_enable_stallguard(TMC2130Stepper &st);
