--- conflicted
+++ resolved
@@ -103,16 +103,11 @@
     inline uint16_t get_microstep_counter() { return TMC::MSCNT(); }
 
     #if HAS_STEALTHCHOP
-<<<<<<< HEAD
-      inline void refresh_stepping_mode() { this->en_pwm_mode(this->stored.stealthChop_enabled); }
-      inline bool get_stealthChop_status() { return this->en_pwm_mode(); }
-=======
       inline bool get_stealthChop()                { return this->en_pwm_mode(); }
       inline bool get_stored_stealthChop()         { return this->stored.stealthChop_enabled; }
       inline void refresh_stepping_mode()          { this->en_pwm_mode(this->stored.stealthChop_enabled); }
       inline void set_stealthChop(const bool stch) { this->stored.stealthChop_enabled = stch; refresh_stepping_mode(); }
       inline bool toggle_stepping_mode()           { set_stealthChop(!this->stored.stealthChop_enabled); return get_stealthChop(); }
->>>>>>> c574bcce
     #endif
 
     #if ENABLED(HYBRID_THRESHOLD)
@@ -177,16 +172,11 @@
     inline uint16_t get_microstep_counter() { return TMC2208Stepper::MSCNT(); }
 
     #if HAS_STEALTHCHOP
-<<<<<<< HEAD
-      inline void refresh_stepping_mode() { en_spreadCycle(!this->stored.stealthChop_enabled); }
-      inline bool get_stealthChop_status() { return !this->en_spreadCycle(); }
-=======
       inline bool get_stealthChop()                { return !this->en_spreadCycle(); }
       inline bool get_stored_stealthChop()         { return this->stored.stealthChop_enabled; }
       inline void refresh_stepping_mode()          { this->en_spreadCycle(!this->stored.stealthChop_enabled); }
       inline void set_stealthChop(const bool stch) { this->stored.stealthChop_enabled = stch; refresh_stepping_mode(); }
       inline bool toggle_stepping_mode()           { set_stealthChop(!this->stored.stealthChop_enabled); return get_stealthChop(); }
->>>>>>> c574bcce
     #endif
 
     #if ENABLED(HYBRID_THRESHOLD)
@@ -230,16 +220,11 @@
     inline uint16_t get_microstep_counter() { return TMC2209Stepper::MSCNT(); }
 
     #if HAS_STEALTHCHOP
-<<<<<<< HEAD
-      inline void refresh_stepping_mode() { en_spreadCycle(!this->stored.stealthChop_enabled); }
-      inline bool get_stealthChop_status() { return !this->en_spreadCycle(); }
-=======
       inline bool get_stealthChop()                { return !this->en_spreadCycle(); }
       inline bool get_stored_stealthChop()         { return this->stored.stealthChop_enabled; }
       inline void refresh_stepping_mode()          { this->en_spreadCycle(!this->stored.stealthChop_enabled); }
       inline void set_stealthChop(const bool stch) { this->stored.stealthChop_enabled = stch; refresh_stepping_mode(); }
       inline bool toggle_stepping_mode()           { set_stealthChop(!this->stored.stealthChop_enabled); return get_stealthChop(); }
->>>>>>> c574bcce
     #endif
 
     #if ENABLED(HYBRID_THRESHOLD)
