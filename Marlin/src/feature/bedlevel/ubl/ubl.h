--- conflicted
+++ resolved
@@ -141,37 +141,20 @@
     return FLOOR((y - (MESH_MIN_Y)) * RECIPROCAL(MESH_Y_DIST));
   }
 
-<<<<<<< HEAD
-  static int8_t cell_index_x_valid(const float &x) {
+  static int8_t cell_index_x_valid(const_float_t x) {
     return WITHIN(cell_index_x_raw(x), 0, GRID_MAX_CELLS_X - 1);
   }
 
-  static int8_t cell_index_y_valid(const float &y) {
+  static int8_t cell_index_y_valid(const_float_t y) {
     return WITHIN(cell_index_y_raw(y), 0, GRID_MAX_CELLS_Y - 1);
   }
 
-  static int8_t cell_index_x(const float &x) {
+  static int8_t cell_index_x(const_float_t x) {
     return constrain(cell_index_x_raw(x), 0, GRID_MAX_CELLS_X - 1);
   }
 
-  static int8_t cell_index_y(const float &y) {
+  static int8_t cell_index_y(const_float_t y) {
     return constrain(cell_index_y_raw(y), 0, GRID_MAX_CELLS_Y - 1);
-=======
-  static int8_t cell_index_x_valid(const_float_t x) {
-    return WITHIN(cell_index_x_raw(x), 0, (GRID_MAX_POINTS_X - 2));
-  }
-
-  static int8_t cell_index_y_valid(const_float_t y) {
-    return WITHIN(cell_index_y_raw(y), 0, (GRID_MAX_POINTS_Y - 2));
-  }
-
-  static int8_t cell_index_x(const_float_t x) {
-    return constrain(cell_index_x_raw(x), 0, (GRID_MAX_POINTS_X) - 2);
-  }
-
-  static int8_t cell_index_y(const_float_t y) {
-    return constrain(cell_index_y_raw(y), 0, (GRID_MAX_POINTS_Y) - 2);
->>>>>>> 05b39623
   }
 
   static inline xy_int8_t cell_indexes(const_float_t x, const_float_t y) {
@@ -220,13 +203,8 @@
    * z_correction_for_x_on_horizontal_mesh_line is an optimization for
    * the case where the printer is making a vertical line that only crosses horizontal mesh lines.
    */
-<<<<<<< HEAD
-  static inline float z_correction_for_x_on_horizontal_mesh_line(const float &rx0, const int x1_i, const int yi) {
+  static inline float z_correction_for_x_on_horizontal_mesh_line(const_float_t rx0, const int x1_i, const int yi) {
     if (!WITHIN(x1_i, 0, (GRID_MAX_POINTS_X) - 1) || !WITHIN(yi, 0, (GRID_MAX_POINTS_Y) - 1)) {
-=======
-  static inline float z_correction_for_x_on_horizontal_mesh_line(const_float_t rx0, const int x1_i, const int yi) {
-    if (!WITHIN(x1_i, 0, GRID_MAX_POINTS_X - 1) || !WITHIN(yi, 0, GRID_MAX_POINTS_Y - 1)) {
->>>>>>> 05b39623
 
       if (DEBUGGING(LEVELING)) {
         if (WITHIN(x1_i, 0, (GRID_MAX_POINTS_X) - 1)) DEBUG_ECHOPGM("yi"); else DEBUG_ECHOPGM("x1_i");
@@ -248,13 +226,8 @@
   //
   // See comments above for z_correction_for_x_on_horizontal_mesh_line
   //
-<<<<<<< HEAD
-  static inline float z_correction_for_y_on_vertical_mesh_line(const float &ry0, const int xi, const int y1_i) {
+  static inline float z_correction_for_y_on_vertical_mesh_line(const_float_t ry0, const int xi, const int y1_i) {
     if (!WITHIN(xi, 0, (GRID_MAX_POINTS_X) - 1) || !WITHIN(y1_i, 0, (GRID_MAX_POINTS_Y) - 1)) {
-=======
-  static inline float z_correction_for_y_on_vertical_mesh_line(const_float_t ry0, const int xi, const int y1_i) {
-    if (!WITHIN(xi, 0, GRID_MAX_POINTS_X - 1) || !WITHIN(y1_i, 0, GRID_MAX_POINTS_Y - 1)) {
->>>>>>> 05b39623
 
       if (DEBUGGING(LEVELING)) {
         if (WITHIN(xi, 0, (GRID_MAX_POINTS_X) - 1)) DEBUG_ECHOPGM("y1_i"); else DEBUG_ECHOPGM("xi");
