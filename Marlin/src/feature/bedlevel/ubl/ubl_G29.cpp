--- conflicted
+++ resolved
@@ -905,18 +905,14 @@
       KEEPALIVE_STATE(PAUSED_FOR_USER);
       ui.capture();
 
-<<<<<<< HEAD
-        SERIAL_ECHOPGM_P(parser.seen('B') ? GET_TEXT(MSG_UBL_BC_INSERT) : GET_TEXT(MSG_UBL_BC_INSERT2));
-=======
       if (do_ubl_mesh_map) display_map(g29_map_type);  // show user where we're probing
->>>>>>> f0b662ff
 
       if (parser.seen('B')) {
-        serialprintPGM(GET_TEXT(MSG_UBL_BC_INSERT));
+        SERIAL_ECHOPGM_P(GET_TEXT(MSG_UBL_BC_INSERT));
         LCD_MESSAGEPGM(MSG_UBL_BC_INSERT);
       }
       else {
-        serialprintPGM(GET_TEXT(MSG_UBL_BC_INSERT2));
+        SERIAL_ECHOPGM_P(GET_TEXT(MSG_UBL_BC_INSERT2));
         LCD_MESSAGEPGM(MSG_UBL_BC_INSERT2);
       }
 
@@ -1544,42 +1540,8 @@
         DEBUG_CHAR(',');
         DEBUG_ECHO_F(mz, 7);
         DEBUG_ECHOLNPGM("]");
-<<<<<<< HEAD
-        DEBUG_EOL();
-
-        /**
-         * Use the code below to check the validity of the mesh tilting algorithm.
-         * 3-Point Mesh Tilt uses the same algorithm as grid-based tilting, but only
-         * three points are used in the calculation. This guarantees that each probed point
-         * has an exact match when get_z_correction() for that location is calculated.
-         * The Z error between the probed point locations and the get_z_correction()
-         * numbers for those locations should be 0.
-         */
-        #ifdef VALIDATE_MESH_TILT
-          auto d_from = []{ DEBUG_ECHOPGM("D from "); };
-          auto normed = [&](const xy_pos_t &pos, const float &zadd) {
-            return normal.x * pos.x + normal.y * pos.y + zadd;
-          };
-          auto debug_pt = [](PGM_P const pre, const xy_pos_t &pos, const float &zadd) {
-            d_from(); DEBUG_ECHOPGM_P(pre);
-            DEBUG_ECHO_F(normed(pos, zadd), 6);
-            DEBUG_ECHOLNPAIR_F("   Z error = ", zadd - get_z_correction(pos), 6);
-          };
-          debug_pt(PSTR("1st point: "), probe_pt[0], normal.z * z1);
-          debug_pt(PSTR("2nd point: "), probe_pt[1], normal.z * z2);
-          debug_pt(PSTR("3rd point: "), probe_pt[2], normal.z * z3);
-          d_from(); DEBUG_ECHOPGM("safe home with Z=");
-          DEBUG_ECHOLNPAIR_F("0 : ", normed(safe_homing_xy, 0), 6);
-          d_from(); DEBUG_ECHOPGM("safe home with Z=");
-          DEBUG_ECHOLNPAIR_F("mesh value ", normed(safe_homing_xy, get_z_correction(safe_homing_xy)), 6);
-          DEBUG_ECHOPAIR("   Z error = (", Z_SAFE_HOMING_X_POINT, ",", Z_SAFE_HOMING_Y_POINT);
-          DEBUG_ECHOLNPAIR_F(") = ", get_z_correction(safe_homing_xy), 6);
-        #endif
-      } // DEBUGGING(LEVELING)
-=======
         DEBUG_DELAY(20);
       }
->>>>>>> f0b662ff
 
       z_values[i][j] = mz - lsf_results.D;
       TERN_(EXTENSIBLE_UI, ExtUI::onMeshUpdate(i, j, z_values[i][j]));
@@ -1614,7 +1576,7 @@
           return normal.x * pos.x + normal.y * pos.y + zadd;
         };
         auto debug_pt = [](PGM_P const pre, const xy_pos_t &pos, const float &zadd) {
-          d_from(); serialprintPGM(pre);
+          d_from(); SERIAL_ECHOPGM_P(pre);
           DEBUG_ECHO_F(normed(pos, zadd), 6);
           DEBUG_ECHOLNPAIR_F("   Z error = ", zadd - get_z_correction(pos), 6);
         };
