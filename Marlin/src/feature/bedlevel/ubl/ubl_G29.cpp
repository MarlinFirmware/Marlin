--- conflicted
+++ resolved
@@ -764,18 +764,11 @@
     do {
       if (do_ubl_mesh_map) display_map(param.T_map_type);
 
-<<<<<<< HEAD
       const grid_count_t point_num = (GRID_USED_POINTS - count) + 1;
       SERIAL_ECHOLNPGM("Probing mesh point ", point_num, "/", GRID_USED_POINTS, ".");
       TERN_(HAS_STATUS_MESSAGE, ui.status_printf(0, F(S_FMT " %i/%i"), GET_TEXT(MSG_PROBING_POINT), point_num, int(GRID_USED_POINTS)));
-      TERN_(LCD_BACKLIGHT_TIMEOUT_MINS, ui.refresh_backlight_timeout());
-=======
-      const grid_count_t point_num = (GRID_MAX_POINTS - count) + 1;
-      SERIAL_ECHOLNPGM("Probing mesh point ", point_num, "/", GRID_MAX_POINTS, ".");
-      TERN_(HAS_STATUS_MESSAGE, ui.status_printf(0, F(S_FMT " %i/%i"), GET_TEXT(MSG_PROBING_POINT), point_num, int(GRID_MAX_POINTS)));
       TERN_(HAS_BACKLIGHT_TIMEOUT, ui.refresh_backlight_timeout());
       TERN_(DWIN_LCD_PROUI, dwinRedrawScreen());
->>>>>>> 0c3d1cf5
 
       #if HAS_MARLINUI_MENU
         if (ui.button_pressed()) {
@@ -1776,28 +1769,11 @@
     #endif
 
     SERIAL_EOL();
-<<<<<<< HEAD
-=======
-    serial_delay(50);
-
-    SERIAL_ECHOLNPGM("ubl_state_at_invocation :", ubl_state_at_invocation, "\nubl_state_recursion_chk :", ubl_state_recursion_chk);
-    serial_delay(50);
-
-    SERIAL_ECHOLNPGM("Meshes go from ", hex_address((void*)settings.meshes_start_index()), " to ", hex_address((void*)settings.meshes_end_index()));
-    serial_delay(50);
-
-    SERIAL_ECHOLNPGM("sizeof(unified_bed_leveling) :  ", sizeof(unified_bed_leveling));
-    SERIAL_ECHOLNPGM("z_value[][] size: ", sizeof(z_values));
-    serial_delay(25);
-
-    SERIAL_ECHOLNPGM("EEPROM free for UBL: ", hex_address((void*)(settings.meshes_end_index() - settings.meshes_start_index())));
-    serial_delay(50);
->>>>>>> 0c3d1cf5
 
     UBL_SERIAL_ECHOLNPGM(25, "ubl_state_at_invocation:", ubl_state_at_invocation, "\nubl_state_recursion_chk:", ubl_state_recursion_chk);
     UBL_SERIAL_ECHOLNPGM(25, "Meshes go from ", hex_address((void*)settings.meshes_start_index()), " to ", hex_address((void*)settings.meshes_end_index()));
-    UBL_SERIAL_ECHOLNPGM(25, "sizeof(ubl): ", sizeof(ubl), "\n");
-    UBL_SERIAL_ECHOLNPGM(25, "sizeof(z_values[][]): ", sizeof(z_values), "\n");
+    UBL_SERIAL_ECHOLNPGM(25, "sizeof(unified_bed_leveling): ", sizeof(unified_bed_leveling));
+    UBL_SERIAL_ECHOLNPGM(25, "z_values[][] size: ", sizeof(z_values));
     UBL_SERIAL_ECHOLNPGM(25, "EEPROM free for UBL: ", hex_address((void*)(settings.meshes_end_index() - settings.meshes_start_index())));
     UBL_SERIAL_ECHOLNPGM(25, "EEPROM can hold ", settings.calc_num_meshes(), " meshes.\n");
 
