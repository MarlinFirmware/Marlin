/**
 * Marlin 3D Printer Firmware
 * Copyright (c) 2020 MarlinFirmware [https://github.com/MarlinFirmware/Marlin]
 *
 * Based on Sprinter and grbl.
 * Copyright (c) 2011 Camiel Gubbels / Erik van der Zalm
 *
 * This program is free software: you can redistribute it and/or modify
 * it under the terms of the GNU General Public License as published by
 * the Free Software Foundation, either version 3 of the License, or
 * (at your option) any later version.
 *
 * This program is distributed in the hope that it will be useful,
 * but WITHOUT ANY WARRANTY; without even the implied warranty of
 * MERCHANTABILITY or FITNESS FOR A PARTICULAR PURPOSE.  See the
 * GNU General Public License for more details.
 *
 * You should have received a copy of the GNU General Public License
 * along with this program.  If not, see <https://www.gnu.org/licenses/>.
 *
 */

#include "../../../inc/MarlinConfig.h"

#if ENABLED(AUTO_BED_LEVELING_UBL)

#include "../bedlevel.h"

#include "../../../MarlinCore.h"
#include "../../../HAL/shared/eeprom_api.h"
#include "../../../libs/hex_print.h"
#include "../../../module/settings.h"
#include "../../../lcd/marlinui.h"
#include "../../../module/planner.h"
#include "../../../module/motion.h"
#include "../../../module/probe.h"
#include "../../../gcode/gcode.h"
#include "../../../libs/least_squares_fit.h"

#if HAS_MULTI_HOTEND
  #include "../../../module/tool_change.h"
#endif

#define DEBUG_OUT ENABLED(DEBUG_LEVELING_FEATURE)
#include "../../../core/debug_out.h"

#if ENABLED(EXTENSIBLE_UI)
  #include "../../../lcd/extui/ui_api.h"
#endif

#if ENABLED(UBL_HILBERT_CURVE)
  #include "../hilbert_curve.h"
#endif

#include <math.h>

#define UBL_G29_P31

#if HAS_MARLINUI_MENU

  bool unified_bed_leveling::lcd_map_control = false;

  void unified_bed_leveling::steppers_were_disabled() {
    if (lcd_map_control) {
      lcd_map_control = false;
      ui.defer_status_screen(false);
    }
  }

  void ubl_map_screen();

#endif

#define SIZE_OF_LITTLE_RAISE 1
#define BIG_RAISE_NOT_NEEDED 0

/**
 *   G29: Unified Bed Leveling by Roxy
 *
 *   Parameters understood by this leveling system:
 *
 *   A     Activate   Activate the Unified Bed Leveling system.
 *
 *   B #   Business   Use the 'Business Card' mode of the Manual Probe subsystem with P2.
 *                    Note: A non-compressible Spark Gap feeler gauge is recommended over a business card.
 *                    In this mode of G29 P2, a business or index card is used as a shim that the nozzle can
 *                    grab onto as it is lowered. In principle, the nozzle-bed distance is the same when the
 *                    same resistance is felt in the shim. You can omit the numerical value on first invocation
 *                    of G29 P2 B to measure shim thickness. Subsequent use of 'B' will apply the previously-
 *                    measured thickness by default.
 *
 *   C     Continue   G29 P1 C continues the generation of a partially-constructed Mesh without invalidating
 *                    previous measurements.
 *
 *   C                G29 P2 C tells the Manual Probe subsystem to not use the current nozzle
 *                    location in its search for the closest unmeasured Mesh Point. Instead, attempt to
 *                    start at one end of the uprobed points and Continue sequentially.
 *
 *                    G29 P3 C specifies the Constant for the fill. Otherwise, uses a "reasonable" value.
 *
 *   C     Current    G29 Z C uses the Current location (instead of bed center or nearest edge).
 *
 *   D     Disable    Disable the Unified Bed Leveling system.
 *
 *   E     Stow_probe Stow the probe after each sampled point.
 *
 *   F #   Fade       Fade the amount of Mesh Based Compensation over a specified height. At the
 *                    specified height, no correction is applied and natural printer kenimatics take over. If no
 *                    number is specified for the command, 10mm is assumed to be reasonable.
 *
 *   H #   Height     With P2, 'H' specifies the Height to raise the nozzle after each manual probe of the bed.
 *                    If omitted, the nozzle will raise by Z_CLEARANCE_BETWEEN_PROBES.
 *
 *   H #   Offset     With P4, 'H' specifies the Offset above the mesh height to place the nozzle.
 *                    If omitted, Z_PROBE_SAFE_CLEARANCE will be used.
 *
 *   I #   Invalidate Invalidate the specified number of Mesh Points near the given 'X' 'Y'. If X or Y are omitted,
 *                    the nozzle location is used. If no 'I' value is given, only the point nearest to the location
 *                    is invalidated. Use 'T' to produce a map afterward. This command is useful to invalidate a
 *                    portion of the Mesh so it can be adjusted using other UBL tools. When attempting to invalidate
 *                    an isolated bad mesh point, the 'T' option shows the nozzle position in the Mesh with (#). You
 *                    can move the nozzle around and use this feature to select the center of the area (or cell) to
 *                    invalidate.
 *
 *   J #   Grid       Perform a Grid Based Leveling of the current Mesh using a grid with n points on a side.
 *                    Not specifying a grid size will invoke the 3-Point leveling function.
 *
 *   L     Load       Load Mesh from the previously activated location in the EEPROM.
 *
 *   L #   Load       Load Mesh from the specified location in the EEPROM. Set this location as activated
 *                    for subsequent Load and Store operations.
 *
 *   The P or Phase commands are used for the bulk of the work to setup a Mesh. In general, your Mesh will
 *   start off being initialized with a G29 P0 or a G29 P1. Further refinement of the Mesh happens with
 *   each additional Phase that processes it.
 *
 *   P0    Phase 0    Zero Mesh Data and turn off the Mesh Compensation System. This reverts the
 *                    3D Printer to the same state it was in before the Unified Bed Leveling Compensation
 *                    was turned on. Setting the entire Mesh to Zero is a special case that allows
 *                    a subsequent G or T leveling operation for backward compatibility.
 *
 *   P1    Phase 1    Invalidate entire Mesh and continue with automatic generation of the Mesh data using
 *                    the Z-Probe. Usually the probe can't reach all areas that the nozzle can reach. For delta
 *                    printers only the areas where the probe and nozzle can both reach will be automatically probed.
 *
 *                    Unreachable points will be handled in Phase 2 and Phase 3.
 *
 *                    Use 'C' to leave the previous mesh intact and automatically probe needed points. This allows you
 *                    to invalidate parts of the Mesh but still use Automatic Probing.
 *
 *                    The 'X' and 'Y' parameters prioritize where to try and measure points. If omitted, the current
 *                    probe position is used.
 *
 *                    Use 'T' (Topology) to generate a report of mesh generation.
 *
 *                    P1 will suspend Mesh generation if the controller button is held down. Note that you may need
 *                    to press and hold the switch for several seconds if moves are underway.
 *
 *   P2    Phase 2    Probe unreachable points.
 *
 *                    Use 'H' to set the height between Mesh points. If omitted, Z_CLEARANCE_BETWEEN_PROBES is used.
 *                    Smaller values will be quicker. Move the nozzle down till it barely touches the bed. Make sure the
 *                    nozzle is clean and unobstructed. Use caution and move slowly. This can damage your printer!
 *                    (Uses SIZE_OF_LITTLE_RAISE mm if the nozzle is moving less than BIG_RAISE_NOT_NEEDED mm.)
 *
 *                    The 'H' value can be negative if the Mesh dips in a large area. Press and hold the
 *                    controller button to terminate the current Phase 2 command. You can then re-issue "G29 P 2"
 *                    with an 'H' parameter more suitable for the area you're manually probing. Note that the command
 *                    tries to start in a corner of the bed where movement will be predictable. Override the distance
 *                    calculation location with the X and Y parameters. You can print a Mesh Map (G29 T) to see where
 *                    the mesh is invalidated and where the nozzle needs to move to complete the command. Use 'C' to
 *                    indicate that the search should be based on the current position.
 *
 *                    The 'B' parameter for this command is described above. It places the manual probe subsystem into
 *                    Business Card mode where the thickness of a business card is measured and then used to accurately
 *                    set the nozzle height in all manual probing for the duration of the command. A Business card can
 *                    be used, but you'll get better results with a flexible Shim that doesn't compress. This makes it
 *                    easier to produce similar amounts of force and get more accurate measurements. Google if you're
 *                    not sure how to use a shim.
 *
 *                    The 'T' (Map) parameter helps track Mesh building progress.
 *
 *                    NOTE: P2 requires an LCD controller!
 *
 *   P3    Phase 3    Fill the unpopulated regions of the Mesh with a fixed value. There are two different paths to
 *                    go down:
 *
 *                    - If a 'C' constant is specified, the closest invalid mesh points to the nozzle will be filled,
 *                      and a repeat count can then also be specified with 'R'.
 *
 *                    - Leaving out 'C' invokes Smart Fill, which scans the mesh from the edges inward looking for
 *                      invalid mesh points. Adjacent points are used to determine the bed slope. If the bed is sloped
 *                      upward from the invalid point, it takes the value of the nearest point. If sloped downward, it's
 *                      replaced by a value that puts all three points in a line. This version of G29 P3 is a quick, easy
 *                      and (usually) safe way to populate unprobed mesh regions before continuing to G26 Mesh Validation
 *                      Pattern. Note that this populates the mesh with unverified values. Pay attention and use caution.
 *
 *   P4    Phase 4    Fine tune the Mesh. The Delta Mesh Compensation System assumes the existence of
 *                    an LCD Panel. It is possible to fine tune the mesh without an LCD Panel using
 *                    G42 and M421. See the UBL documentation for further details.
 *
 *                    Phase 4 is meant to be used with G26 Mesh Validation to fine tune the mesh by direct editing
 *                    of Mesh Points. Raise and lower points to fine tune the mesh until it gives consistently reliable
 *                    adhesion.
 *
 *                    P4 moves to the closest Mesh Point (and/or the given X Y), raises the nozzle above the mesh height
 *                    by the given 'H' offset (or default 0), and waits while the controller is used to adjust the nozzle
 *                    height. On click the displayed height is saved in the mesh.
 *
 *                    Start Phase 4 at a specific location with X and Y. Adjust a specific number of Mesh Points with
 *                    the 'R' (Repeat) parameter. (If 'R' is left out, the whole matrix is assumed.) This command can be
 *                    terminated early (e.g., after editing the area of interest) by pressing and holding the encoder button.
 *
 *                    The general form is G29 P4 [R points] [X position] [Y position]
 *
 *                    The H [offset] parameter is useful if a shim is used to fine-tune the mesh. For a 0.4mm shim the
 *                    command would be G29 P4 H0.4. The nozzle is moved to the shim height, you adjust height to the shim,
 *                    and on click the height minus the shim thickness will be saved in the mesh.
 *
 *                    !!Use with caution, as a very poor mesh could cause the nozzle to crash into the bed!!
 *
 *                    NOTE:  P4 is not available unless you have LCD support enabled!
 *
 *   P5    Phase 5    Find Mean Mesh Height and Standard Deviation. Typically, it is easier to use and
 *                    work with the Mesh if it is Mean Adjusted. You can specify a C parameter to
 *                    Correct the Mesh to a 0.00 Mean Height. Adding a C parameter will automatically
 *                    execute a G29 P6 C <mean height>.
 *
 *   P6    Phase 6    Shift Mesh height. The entire Mesh's height is adjusted by the height specified
 *                    with the C parameter. Being able to adjust the height of a Mesh is useful tool. It
 *                    can be used to compensate for poorly calibrated Z-Probes and other errors. Ideally,
 *                    you should have the Mesh adjusted for a Mean Height of 0.00 and the Z-Probe measuring
 *                    0.000 at the Z Home location.
 *
 *   Q     Test       Load specified Test Pattern to assist in checking correct operation of system. This
 *                    command is not anticipated to be of much value to the typical user. It is intended
 *                    for developers to help them verify correct operation of the Unified Bed Leveling System.
 *
 *   R #   Repeat     Repeat this command the specified number of times. If no number is specified the
 *                    command will be repeated GRID_MAX_POINTS_X * GRID_MAX_POINTS_Y times.
 *
 *   S     Store      Store the current Mesh in the Activated area of the EEPROM. It will also store the
 *                    current state of the Unified Bed Leveling system in the EEPROM.
 *
 *   S #   Store      Store the current Mesh at the specified location in EEPROM. Activate this location
 *                    for subsequent Load and Store operations. Valid storage slot numbers begin at 0 and
 *                    extend to a limit related to the available EEPROM storage.
 *
 *   S -1  Store      Print the current Mesh as G-code that can be used to restore the mesh anytime.
 *
 *   T     Topology   Display the Mesh Map Topology.
 *                    'T' can be used alone (e.g., G29 T) or in combination with most of the other commands.
 *                    This option works with all Phase commands (e.g., G29 P4 R 5 T X 50 Y100 C -.1 O)
 *                    This parameter can also specify a Map Type. T0 (the default) is user-readable. T1
 *                    is suitable to paste into a spreadsheet for a 3D graph of the mesh.
 *
 *   U     Unlevel    Perform a probe of the outer perimeter to assist in physically leveling unlevel beds.
 *                    Only used for G29 P1 T U. This speeds up the probing of the edge of the bed. Useful
 *                    when the entire bed doesn't need to be probed because it will be adjusted.
 *
 *   V #   Verbosity  Set the verbosity level (0-4) for extra details. (Default 0)
 *
 *   X #              X Location for this command
 *
 *   Y #              Y Location for this command
 *
 * With UBL_DEVEL_DEBUGGING:
 *
 *   K #  Kompare     Kompare current Mesh with stored Mesh #, replacing current Mesh with the result.
 *                    This command literally performs a diff between two Meshes.
 *
 *   Q-1  Dump EEPROM Dump the UBL contents stored in EEPROM as HEX format. Useful for developers to help
 *                    verify correct operation of the UBL.
 *
 *   W    What?       Display valuable UBL data.
 *
 *
 *   Release Notes:
 *   You MUST do M502, M500 to initialize the storage. Failure to do this will cause all
 *   kinds of problems. Enabling EEPROM Storage is required.
 *
 *   When you do a G28 and G29 P1 to automatically build your first mesh, you are going to notice that
 *   UBL probes points increasingly further from the starting location. (The starting location defaults
 *   to the center of the bed.) In contrast, ABL and MBL follow a zigzag pattern. The spiral pattern is
 *   especially better for Delta printers, since it populates the center of the mesh first, allowing for
 *   a quicker test print to verify settings. You don't need to populate the entire mesh to use it.
 *   After all, you don't want to spend a lot of time generating a mesh only to realize the resolution
 *   or probe offsets are incorrect. Mesh-generation gathers points starting closest to the nozzle unless
 *   an (X,Y) coordinate pair is given.
 *
 *   Unified Bed Leveling uses a lot of EEPROM storage to hold its data, and it takes some effort to get
 *   the mesh just right. To prevent this valuable data from being destroyed as the EEPROM structure
 *   evolves, UBL stores all mesh data at the end of EEPROM.
 *
 *   UBL is founded on Edward Patel's Mesh Bed Leveling code. A big 'Thanks!' to him and the creators of
 *   3-Point and Grid Based leveling. Combining their contributions we now have the functionality and
 *   features of all three systems combined.
 */

G29_parameters_t unified_bed_leveling::param;

void unified_bed_leveling::G29() {

  bool probe_deployed = false;
  if (G29_parse_parameters()) return; // Abort on parameter error

  const uint8_t p_val = parser.byteval('P');
  const bool may_move = p_val == 1 || p_val == 2 || p_val == 4 || parser.seen_test('J');

  // Check for commands that require the printer to be homed
  if (may_move) {
    planner.synchronize();
    // Send 'N' to force homing before G29 (internal only)
    if (axes_should_home() || parser.seen_test('N')) gcode.home_all_axes();
    probe.use_probing_tool();

    // Position bed horizontally and Z probe vertically.
    #if HAS_SAFE_BED_LEVELING
      xyze_pos_t safe_position = current_position;
      #ifdef SAFE_BED_LEVELING_START_X
        safe_position.x = SAFE_BED_LEVELING_START_X;
      #endif
      #ifdef SAFE_BED_LEVELING_START_Y
        safe_position.y = SAFE_BED_LEVELING_START_Y;
      #endif
      #ifdef SAFE_BED_LEVELING_START_Z
        safe_position.z = SAFE_BED_LEVELING_START_Z;
      #endif
      #ifdef SAFE_BED_LEVELING_START_I
        safe_position.i = SAFE_BED_LEVELING_START_I;
      #endif
      #ifdef SAFE_BED_LEVELING_START_J
        safe_position.j = SAFE_BED_LEVELING_START_J;
      #endif
      #ifdef SAFE_BED_LEVELING_START_K
        safe_position.k = SAFE_BED_LEVELING_START_K;
      #endif
      #ifdef SAFE_BED_LEVELING_START_U
        safe_position.u = SAFE_BED_LEVELING_START_U;
      #endif
      #ifdef SAFE_BED_LEVELING_START_V
        safe_position.v = SAFE_BED_LEVELING_START_V;
      #endif
      #ifdef SAFE_BED_LEVELING_START_W
        safe_position.w = SAFE_BED_LEVELING_START_W;
      #endif

      do_blocking_move_to(safe_position);
    #endif // HAS_SAFE_BED_LEVELING
  }

  // Invalidate one or more nearby mesh points, possibly all.
  if (parser.seen('I')) {
    uint8_t count = parser.has_value() ? parser.value_byte() : 1;
    bool invalidate_all = count >= GRID_MAX_POINTS;
    if (!invalidate_all) {
      while (count--) {
        if ((count & 0x0F) == 0x0F) idle();
        const mesh_index_pair closest = find_closest_mesh_point_of_type(REAL, param.XY_pos);
        // No more REAL mesh points to invalidate? Assume the user meant
        // to invalidate the ENTIRE mesh, which can't be done with
        // find_closest_mesh_point (which only returns REAL points).
        if (closest.pos.x < 0) { invalidate_all = true; break; }
        z_values[closest.pos.x][closest.pos.y] = NAN;
        TERN_(EXTENSIBLE_UI, ExtUI::onMeshUpdate(closest.pos, 0.0f));
      }
    }
    if (invalidate_all) {
      invalidate();
      SERIAL_ECHOPGM("Entire Mesh");
    }
    else
      SERIAL_ECHOPGM("Locations");
    SERIAL_ECHOLNPGM(" invalidated.\n");
  }

  if (parser.seen('Q')) {
    const int16_t test_pattern = parser.has_value() ? parser.value_int() : -99;
    if (!WITHIN(test_pattern, TERN0(UBL_DEVEL_DEBUGGING, -1), 2)) {
      SERIAL_ECHOLNPGM("?Invalid (Q) test pattern. (" TERN(UBL_DEVEL_DEBUGGING, "-1", "0") " to 2)\n");
      return;
    }
    SERIAL_ECHOLNPGM("Applying test pattern.\n");
    switch (test_pattern) {

      default:
      case -1: TERN_(UBL_DEVEL_DEBUGGING, g29_eeprom_dump()); break;

      case 0:
        GRID_LOOP(x, y) {                                     // Create a bowl shape similar to a poorly-calibrated Delta
          const float p1 = 0.5f * (GRID_MAX_POINTS_X) - x,
                      p2 = 0.5f * (GRID_MAX_POINTS_Y) - y;
          z_values[x][y] += 2.0f * HYPOT(p1, p2);
          TERN_(EXTENSIBLE_UI, ExtUI::onMeshUpdate(x, y, z_values[x][y]));
        }
        break;

      case 1:
        LOOP_L_N(x, GRID_MAX_POINTS_X) {                     // Create a diagonal line several Mesh cells thick that is raised
          const uint8_t x2 = x + (x < (GRID_MAX_POINTS_Y) - 1 ? 1 : -1);
          z_values[x][x] += 9.999f;
          z_values[x][x2] += 9.999f; // We want the altered line several mesh points thick
          #if ENABLED(EXTENSIBLE_UI)
            ExtUI::onMeshUpdate(x, x, z_values[x][x]);
            ExtUI::onMeshUpdate(x, x2, z_values[x][x2]);
          #endif
        }
        break;

      case 2:
        // Allow the user to specify the height because 10mm is a little extreme in some cases.
        for (uint8_t x = (GRID_MAX_POINTS_X) / 3; x < 2 * (GRID_MAX_POINTS_X) / 3; x++)     // Create a rectangular raised area in
          for (uint8_t y = (GRID_MAX_POINTS_Y) / 3; y < 2 * (GRID_MAX_POINTS_Y) / 3; y++) { // the center of the bed
            z_values[x][y] += parser.seen_test('C') ? param.C_constant : 9.99f;
            TERN_(EXTENSIBLE_UI, ExtUI::onMeshUpdate(x, y, z_values[x][y]));
          }
        break;
    }
  }

  #if HAS_BED_PROBE

    if (parser.seen_test('J')) {
      save_ubl_active_state_and_disable();
      tilt_mesh_based_on_probed_grid(param.J_grid_size == 0); // Zero size does 3-Point
      restore_ubl_active_state_and_leave();
      #if ENABLED(UBL_G29_J_RECENTER)
        do_blocking_move_to_xy(0.5f * ((MESH_MIN_X) + (MESH_MAX_X)), 0.5f * ((MESH_MIN_Y) + (MESH_MAX_Y)));
      #endif
      report_current_position();
      probe_deployed = true;
    }

  #endif // HAS_BED_PROBE

  if (parser.seen_test('P')) {
    if (WITHIN(param.P_phase, 0, 1) && storage_slot == -1) {
      storage_slot = 0;
      SERIAL_ECHOLNPGM("Default storage slot 0 selected.");
    }

    switch (param.P_phase) {
      case 0:
        //
        // Zero Mesh Data
        //
        reset();
        SERIAL_ECHOLNPGM("Mesh zeroed.");
        break;

      #if HAS_BED_PROBE

        case 1: {
          //
          // Invalidate Entire Mesh and Automatically Probe Mesh in areas that can be reached by the probe
          //
          if (!parser.seen_test('C')) {
            invalidate();
            SERIAL_ECHOLNPGM("Mesh invalidated. Probing mesh.");
          }
          if (param.V_verbosity > 1) {
            SERIAL_ECHOPGM("Probing around (", param.XY_pos.x);
            SERIAL_CHAR(',');
            SERIAL_DECIMAL(param.XY_pos.y);
            SERIAL_ECHOLNPGM(").\n");
          }
          probe_entire_mesh(param.XY_pos, parser.seen_test('T'), parser.seen_test('E'), parser.seen_test('U'));

          report_current_position();
          probe_deployed = true;
        } break;

      #endif // HAS_BED_PROBE

      case 2: {
        #if HAS_MARLINUI_MENU
          //
          // Manually Probe Mesh in areas that can't be reached by the probe
          //
          SERIAL_ECHOLNPGM("Manually probing unreachable points.");
          do_z_clearance(Z_CLEARANCE_BETWEEN_PROBES);

          if (parser.seen_test('C') && !param.XY_seen) {

            /**
             * Use a good default location for the path.
             * The flipped > and < operators in these comparisons is intentional.
             * It should cause the probed points to follow a nice path on Cartesian printers.
             * It may make sense to have Delta printers default to the center of the bed.
             * Until that is decided, this can be forced with the X and Y parameters.
             */
            param.XY_pos.set(
              #if IS_KINEMATIC
                X_HOME_POS, Y_HOME_POS
              #else
                probe.offset_xy.x > 0 ? X_BED_SIZE : 0,
                probe.offset_xy.y < 0 ? Y_BED_SIZE : 0
              #endif
            );
          }

          if (parser.seen('B')) {
            param.B_shim_thickness = parser.has_value() ? parser.value_float() : measure_business_card_thickness();
            if (ABS(param.B_shim_thickness) > 1.5f) {
              SERIAL_ECHOLNPGM("?Error in Business Card measurement.");
              return;
            }
            probe_deployed = true;
          }

          if (!position_is_reachable(param.XY_pos)) {
            SERIAL_ECHOLNPGM("XY outside printable radius.");
            return;
          }

          const float height = parser.floatval('H', Z_CLEARANCE_BETWEEN_PROBES);
          manually_probe_remaining_mesh(param.XY_pos, height, param.B_shim_thickness, parser.seen_test('T'));

          SERIAL_ECHOLNPGM("G29 P2 finished.");

          report_current_position();

        #else

          SERIAL_ECHOLNPGM("?P2 is only available when an LCD is present.");
          return;

        #endif
      } break;

      case 3: {
        /**
         * Populate invalid mesh areas. Proceed with caution.
         * Two choices are available:
         *   - Specify a constant with the 'C' parameter.
         *   - Allow 'G29 P3' to choose a 'reasonable' constant.
         */

        if (param.C_seen) {
          if (param.R_repetition >= GRID_MAX_POINTS) {
            set_all_mesh_points_to_value(param.C_constant);
          }
          else {
            while (param.R_repetition--) {  // this only populates reachable mesh points near
              const mesh_index_pair closest = find_closest_mesh_point_of_type(INVALID, param.XY_pos);
              const xy_int8_t &cpos = closest.pos;
              if (cpos.x < 0) {
                // No more REAL INVALID mesh points to populate, so we ASSUME
                // user meant to populate ALL INVALID mesh points to value
                GRID_LOOP(x, y) if (isnan(z_values[x][y])) z_values[x][y] = param.C_constant;
                break; // No more invalid Mesh Points to populate
              }
              else {
                z_values[cpos.x][cpos.y] = param.C_constant;
                TERN_(EXTENSIBLE_UI, ExtUI::onMeshUpdate(cpos, param.C_constant));
              }
            }
          }
        }
        else {
          const float cvf = parser.value_float();
          switch ((int)TRUNC(cvf * 10.0f) - 30) {   // 3.1 -> 1
            #if ENABLED(UBL_G29_P31)
              case 1: {

                // P3.1  use least squares fit to fill missing mesh values
                // P3.10 zero weighting for distance, all grid points equal, best fit tilted plane
                // P3.11 10X weighting for nearest grid points versus farthest grid points
                // P3.12 100X distance weighting
                // P3.13 1000X distance weighting, approaches simple average of nearest points

                const float weight_power  = (cvf - 3.10f) * 100.0f,  // 3.12345 -> 2.345
                            weight_factor = weight_power ? POW(10.0f, weight_power) : 0;
                smart_fill_wlsf(weight_factor);
              }
              break;
            #endif
            case 0:   // P3 or P3.0
            default:  // and anything P3.x that's not P3.1
              smart_fill_mesh();  // Do a 'Smart' fill using nearby known values
              break;
          }
        }
        break;
      }

      case 4: // Fine Tune (i.e., Edit) the Mesh
        #if HAS_MARLINUI_MENU
          fine_tune_mesh(param.XY_pos, parser.seen_test('T'));
        #else
          SERIAL_ECHOLNPGM("?P4 is only available when an LCD is present.");
          return;
        #endif
        break;

      case 5: adjust_mesh_to_mean(param.C_seen, param.C_constant); break;

      case 6: shift_mesh_height(); break;
    }
  }

  #if ENABLED(UBL_DEVEL_DEBUGGING)

    //
    // Much of the 'What?' command can be eliminated. But until we are fully debugged, it is
    // good to have the extra information. Soon... we prune this to just a few items
    //
    if (parser.seen_test('W')) g29_what_command();

    //
    // When we are fully debugged, this may go away. But there are some valid
    // use cases for the users. So we can wait and see what to do with it.
    //

    if (parser.seen('K')) // Kompare Current Mesh Data to Specified Stored Mesh
      g29_compare_current_mesh_to_stored_mesh();

  #endif // UBL_DEVEL_DEBUGGING


  //
  // Load a Mesh from the EEPROM
  //

  if (parser.seen('L')) {     // Load Current Mesh Data
    param.KLS_storage_slot = parser.has_value() ? (int8_t)parser.value_int() : storage_slot;

    int16_t a = settings.calc_num_meshes();

    if (!a) {
      SERIAL_ECHOLNPGM("?EEPROM storage not available.");
      return;
    }

    if (!WITHIN(param.KLS_storage_slot, 0, a - 1)) {
      SERIAL_ECHOLNPGM("?Invalid storage slot.\n?Use 0 to ", a - 1);
      return;
    }

    settings.load_mesh(param.KLS_storage_slot);
    storage_slot = param.KLS_storage_slot;

    SERIAL_ECHOLNPGM(STR_DONE);
  }

  //
  // Store a Mesh in the EEPROM
  //

  if (parser.seen('S')) {     // Store (or Save) Current Mesh Data
    param.KLS_storage_slot = parser.has_value() ? (int8_t)parser.value_int() : storage_slot;

    if (param.KLS_storage_slot == -1)               // Special case: 'Export' the mesh to the
      return report_current_mesh();                 // host so it can be saved in a file.

    int16_t a = settings.calc_num_meshes();

    if (!a) {
      SERIAL_ECHOLNPGM("?EEPROM storage not available.");
      goto LEAVE;
    }

    if (!WITHIN(param.KLS_storage_slot, 0, a - 1)) {
      SERIAL_ECHOLNPGM("?Invalid storage slot.\n?Use 0 to ", a - 1);
      goto LEAVE;
    }

    settings.store_mesh(param.KLS_storage_slot);
    storage_slot = param.KLS_storage_slot;

    SERIAL_ECHOLNPGM(STR_DONE);
  }

  if (parser.seen_test('T'))
    display_map(param.T_map_type);

  LEAVE:

  #if HAS_MARLINUI_MENU
    ui.reset_alert_level();
    ui.quick_feedback();
    ui.reset_status();
    ui.release();
  #endif

  #ifdef Z_PROBE_END_SCRIPT
    if (DEBUGGING(LEVELING)) DEBUG_ECHOLNPGM("Z Probe End Script: ", Z_PROBE_END_SCRIPT);
    if (probe_deployed) {
      planner.synchronize();
      gcode.process_subcommands_now(F(Z_PROBE_END_SCRIPT));
    }
  #else
    UNUSED(probe_deployed);
  #endif

  probe.use_probing_tool(false);
  return;
}

/**
 * M420 C<value>
 * G29 P5 C<value> : Adjust Mesh To Mean (and subtract the given offset).
 *                   Find the mean average and shift the mesh to center on that value.
 */
void unified_bed_leveling::adjust_mesh_to_mean(const bool cflag, const_float_t offset) {
  float sum = 0;
  uint8_t n = 0;
  GRID_LOOP(x, y)
    if (!isnan(z_values[x][y])) {
      sum += z_values[x][y];
      n++;
    }

  const float mean = sum / n;

  //
  // Sum the squares of difference from mean
  //
  float sum_of_diff_squared = 0;
  GRID_LOOP(x, y)
    if (!isnan(z_values[x][y]))
      sum_of_diff_squared += sq(z_values[x][y] - mean);

  SERIAL_ECHOLNPGM("# of samples: ", n);
  SERIAL_ECHOLNPAIR_F("Mean Mesh Height: ", mean, 6);

  const float sigma = SQRT(sum_of_diff_squared / (n + 1));
  SERIAL_ECHOLNPAIR_F("Standard Deviation: ", sigma, 6);

  if (cflag)
    GRID_LOOP(x, y)
      if (!isnan(z_values[x][y])) {
        z_values[x][y] -= mean + offset;
        TERN_(EXTENSIBLE_UI, ExtUI::onMeshUpdate(x, y, z_values[x][y]));
      }
}

/**
 * G29 P6 C<offset> : Shift Mesh Height by a uniform constant.
 */
void unified_bed_leveling::shift_mesh_height() {
  GRID_LOOP(x, y)
    if (!isnan(z_values[x][y])) {
      z_values[x][y] += param.C_constant;
      TERN_(EXTENSIBLE_UI, ExtUI::onMeshUpdate(x, y, z_values[x][y]));
    }
}

#if HAS_BED_PROBE
  /**
   * G29 P1 T<maptype> V<verbosity> : Probe Entire Mesh
   *   Probe all invalidated locations of the mesh that can be reached by the probe.
   *   This attempts to fill in locations closest to the nozzle's start location first.
   */
  void unified_bed_leveling::probe_entire_mesh(const xy_pos_t &nearby, const bool do_ubl_mesh_map, const bool stow_probe, const bool do_furthest) {
    probe.deploy(); // Deploy before ui.capture() to allow for PAUSE_BEFORE_DEPLOY_STOW

    TERN_(HAS_MARLINUI_MENU, ui.capture());
    TERN_(EXTENSIBLE_UI, ExtUI::onLevelingStart());
    TERN_(DWIN_LCD_PROUI, DWIN_LevelingStart());

    save_ubl_active_state_and_disable();  // No bed level correction so only raw data is obtained
    uint8_t count = GRID_MAX_POINTS;

    mesh_index_pair best;
    TERN_(EXTENSIBLE_UI, ExtUI::onMeshUpdate(best.pos, ExtUI::G29_START));
    do {
      if (do_ubl_mesh_map) display_map(param.T_map_type);

      const uint8_t point_num = (GRID_MAX_POINTS - count) + 1;
      SERIAL_ECHOLNPGM("Probing mesh point ", point_num, "/", GRID_MAX_POINTS, ".");
      TERN_(HAS_STATUS_MESSAGE, ui.status_printf(0, F(S_FMT " %i/%i"), GET_TEXT(MSG_PROBING_POINT), point_num, int(GRID_MAX_POINTS)));

      #if HAS_MARLINUI_MENU
        if (ui.button_pressed()) {
          ui.quick_feedback(false); // Preserve button state for click-and-hold
          SERIAL_ECHOLNPGM("\nMesh only partially populated.\n");
          ui.wait_for_release();
          ui.quick_feedback();
          ui.release();
          probe.stow(); // Release UI before stow to allow for PAUSE_BEFORE_DEPLOY_STOW
          TERN_(EXTENSIBLE_UI, ExtUI::onLevelingDone());
          return restore_ubl_active_state_and_leave();
        }
      #endif

      best = do_furthest
        ? find_furthest_invalid_mesh_point()
        : find_closest_mesh_point_of_type(INVALID, nearby, true);

      if (best.pos.x >= 0) {    // mesh point found and is reachable by probe
        TERN_(EXTENSIBLE_UI, ExtUI::onMeshUpdate(best.pos, ExtUI::G29_POINT_START));
        const float measured_z = probe.probe_at_point(
                      best.meshpos(),
                      stow_probe ? PROBE_PT_STOW : PROBE_PT_RAISE, param.V_verbosity
                    );
        z_values[best.pos.x][best.pos.y] = measured_z;
        #if ENABLED(EXTENSIBLE_UI)
          ExtUI::onMeshUpdate(best.pos, ExtUI::G29_POINT_FINISH);
          ExtUI::onMeshUpdate(best.pos, measured_z);
        #endif
      }
      SERIAL_FLUSH(); // Prevent host M105 buffer overrun.

    } while (best.pos.x >= 0 && --count);

    TERN_(EXTENSIBLE_UI, ExtUI::onMeshUpdate(best.pos, ExtUI::G29_FINISH));

    // Release UI during stow to allow for PAUSE_BEFORE_DEPLOY_STOW
    TERN_(HAS_MARLINUI_MENU, ui.release());
    probe.stow();
    TERN_(HAS_MARLINUI_MENU, ui.capture());

    probe.move_z_after_probing();

    restore_ubl_active_state_and_leave();

    do_blocking_move_to_xy(
      constrain(nearby.x - probe.offset_xy.x, MESH_MIN_X, MESH_MAX_X),
      constrain(nearby.y - probe.offset_xy.y, MESH_MIN_Y, MESH_MAX_Y)
    );

    TERN_(EXTENSIBLE_UI, ExtUI::onLevelingDone());
    TERN_(DWIN_LCD_PROUI, DWIN_LevelingDone());
  }

#endif // HAS_BED_PROBE

void set_message_with_feedback(FSTR_P const fstr) {
  #if HAS_MARLINUI_MENU
    ui.set_status(fstr);
    ui.quick_feedback();
  #else
    UNUSED(fstr);
  #endif
}

#if HAS_MARLINUI_MENU

  typedef void (*clickFunc_t)();

  bool _click_and_hold(const clickFunc_t func=nullptr) {
    if (ui.button_pressed()) {
      ui.quick_feedback(false);         // Preserve button state for click-and-hold
      const millis_t nxt = millis() + 1500UL;
      while (ui.button_pressed()) {     // Loop while the encoder is pressed. Uses hardware flag!
        idle();                         // idle, of course
        if (ELAPSED(millis(), nxt)) {   // After 1.5 seconds
          ui.quick_feedback();
          if (func) (*func)();
          ui.wait_for_release();
          return true;
        }
      }
    }
    serial_delay(15);
    return false;
  }

  void unified_bed_leveling::move_z_with_encoder(const_float_t multiplier) {
    ui.wait_for_release();
    while (!ui.button_pressed()) {
      idle();
      gcode.reset_stepper_timeout(); // Keep steppers powered
      if (encoder_diff) {
        do_blocking_move_to_z(current_position.z + float(encoder_diff) * multiplier);
        encoder_diff = 0;
      }
    }
  }

  float unified_bed_leveling::measure_point_with_encoder() {
    KEEPALIVE_STATE(PAUSED_FOR_USER);
    const float z_step = 0.01f;
    move_z_with_encoder(z_step);
    return current_position.z;
  }

  static void echo_and_take_a_measurement() { SERIAL_ECHOLNPGM(" and take a measurement."); }

  float unified_bed_leveling::measure_business_card_thickness() {
    ui.capture();
    save_ubl_active_state_and_disable();   // Disable bed level correction for probing

    do_blocking_move_to(
      NUM_AXIS_LIST(
        0.5f * ((MESH_MAX_X) - (MESH_MIN_X)),
        0.5f * ((MESH_MAX_Y) - (MESH_MIN_Y)),
        MANUAL_PROBE_START_Z
        #ifdef SAFE_BED_LEVELING_START_I
          , SAFE_BED_LEVELING_START_I
        #endif
        #ifdef SAFE_BED_LEVELING_START_J
          , SAFE_BED_LEVELING_START_J
        #endif
        #ifdef SAFE_BED_LEVELING_START_K
          , SAFE_BED_LEVELING_START_K
        #endif
        #ifdef SAFE_BED_LEVELING_START_U
          , SAFE_BED_LEVELING_START_U
        #endif
        #ifdef SAFE_BED_LEVELING_START_V
          , SAFE_BED_LEVELING_START_V
        #endif
        #ifdef SAFE_BED_LEVELING_START_W
          , SAFE_BED_LEVELING_START_W
        #endif
      )
      //, _MIN(planner.settings.max_feedrate_mm_s[X_AXIS], planner.settings.max_feedrate_mm_s[Y_AXIS]) * 0.5f
    );
    planner.synchronize();

    SERIAL_ECHOPGM("Place shim under nozzle");
    LCD_MESSAGE(MSG_UBL_BC_INSERT);
    ui.return_to_status();
    echo_and_take_a_measurement();

    const float z1 = measure_point_with_encoder();
    do_z_clearance_by(SIZE_OF_LITTLE_RAISE);

    SERIAL_ECHOPGM("Remove shim");
    LCD_MESSAGE(MSG_UBL_BC_REMOVE);
    echo_and_take_a_measurement();

    const float z2 = measure_point_with_encoder();
<<<<<<< HEAD
    do_z_clearance(Z_CLEARANCE_BETWEEN_PROBES);
=======
    do_z_clearance_by(Z_CLEARANCE_BETWEEN_PROBES);
>>>>>>> ae4a2625

    const float thickness = ABS(z1 - z2);

    if (param.V_verbosity > 1) {
      SERIAL_ECHOPAIR_F("Business Card is ", thickness, 4);
      SERIAL_ECHOLNPGM("mm thick.");
    }

    restore_ubl_active_state_and_leave();

    return thickness;
  }

  /**
   * G29 P2 : Manually Probe Remaining Mesh Points.
   *          Move to INVALID points and
   *          NOTE: Blocks the G-code queue and captures Marlin UI during use.
   */
  void unified_bed_leveling::manually_probe_remaining_mesh(const xy_pos_t &pos, const_float_t z_clearance, const_float_t thick, const bool do_ubl_mesh_map) {
    ui.capture();
    TERN_(EXTENSIBLE_UI, ExtUI::onLevelingStart());

    save_ubl_active_state_and_disable();  // No bed level correction so only raw data is obtained
    do_blocking_move_to_xy_z(current_position, z_clearance);

    ui.return_to_status();

    mesh_index_pair location;
    const xy_int8_t &lpos = location.pos;
    do {
      location = find_closest_mesh_point_of_type(INVALID, pos);
      // It doesn't matter if the probe can't reach the NAN location. This is a manual probe.
      if (!location.valid()) continue;

      const xyz_pos_t ppos = { get_mesh_x(lpos.x), get_mesh_y(lpos.y), z_clearance };

      if (!position_is_reachable(ppos)) break; // SHOULD NOT OCCUR (find_closest_mesh_point only returns reachable points)

      LCD_MESSAGE(MSG_UBL_MOVING_TO_NEXT);

      do_blocking_move_to(ppos);
      do_z_clearance(z_clearance);

      KEEPALIVE_STATE(PAUSED_FOR_USER);
      ui.capture();

      if (do_ubl_mesh_map) display_map(param.T_map_type);   // Show user where we're probing

      if (parser.seen_test('B')) {
        SERIAL_ECHOPGM("Place Shim & Measure");
        LCD_MESSAGE(MSG_UBL_BC_INSERT);
      }
      else {
        SERIAL_ECHOPGM("Measure");
        LCD_MESSAGE(MSG_UBL_BC_INSERT2);
      }

      const float z_step = 0.01f;                         // 0.01mm per encoder tick, occasionally step
      move_z_with_encoder(z_step);

      if (_click_and_hold([]{
        SERIAL_ECHOLNPGM("\nMesh only partially populated.");
        do_z_clearance(Z_CLEARANCE_DEPLOY_PROBE);
      })) return restore_ubl_active_state_and_leave();

      // Store the Z position minus the shim height
      z_values[lpos.x][lpos.y] = current_position.z - thick;

      // Tell the external UI to update
      TERN_(EXTENSIBLE_UI, ExtUI::onMeshUpdate(location, z_values[lpos.x][lpos.y]));

      if (param.V_verbosity > 2)
        SERIAL_ECHOLNPAIR_F("Mesh Point Measured at: ", z_values[lpos.x][lpos.y], 6);
      SERIAL_FLUSH(); // Prevent host M105 buffer overrun.
    } while (location.valid());

    if (do_ubl_mesh_map) display_map(param.T_map_type);  // show user where we're probing

    restore_ubl_active_state_and_leave();
    do_blocking_move_to_xy_z(pos, Z_CLEARANCE_DEPLOY_PROBE);

    TERN_(EXTENSIBLE_UI, ExtUI::onLevelingDone());
  }

  /**
   * G29 P4 : Mesh Fine-Tuning. Go to point(s) and adjust values with the LCD.
   *          NOTE: Blocks the G-code queue and captures Marlin UI during use.
   */
  void unified_bed_leveling::fine_tune_mesh(const xy_pos_t &pos, const bool do_ubl_mesh_map) {
    if (!parser.seen_test('R')) // fine_tune_mesh() is special. If no repetition count flag is specified
      param.R_repetition = 1;   // do exactly one mesh location. Otherwise use what the parser decided.

    #if ENABLED(UBL_MESH_EDIT_MOVES_Z)
      const float h_offset = parser.seenval('H') ? parser.value_linear_units() : MANUAL_PROBE_START_Z;
      if (!WITHIN(h_offset, 0, 10)) {
        SERIAL_ECHOLNPGM("Offset out of bounds. (0 to 10mm)\n");
        return;
      }
    #endif

    mesh_index_pair location;

    if (!position_is_reachable(pos)) {
      SERIAL_ECHOLNPGM("(X,Y) outside printable radius.");
      return;
    }

    save_ubl_active_state_and_disable();

    LCD_MESSAGE(MSG_UBL_FINE_TUNE_MESH);
    ui.capture();                                               // Take over control of the LCD encoder

    do_blocking_move_to_xy_z(pos, Z_PROBE_SAFE_CLEARANCE);  // Move to the given XY with probe clearance

    MeshFlags done_flags{0};
    const xy_int8_t &lpos = location.pos;

    #if IS_TFTGLCD_PANEL
      ui.ubl_mesh_edit_start(0);                          // Change current screen before calling ui.ubl_plot
      safe_delay(50);
    #endif

    do {
      location = find_closest_mesh_point_of_type(SET_IN_BITMAP, pos, false, &done_flags);

      if (lpos.x < 0) break;                              // Stop when there are no more reachable points

      done_flags.mark(lpos);                              // Mark this location as 'adjusted' so a new
                                                          // location is used on the next loop
      const xyz_pos_t raw = { get_mesh_x(lpos.x), get_mesh_y(lpos.y), Z_PROBE_SAFE_CLEARANCE };

      if (!position_is_reachable(raw)) break;             // SHOULD NOT OCCUR (find_closest_mesh_point_of_type only returns reachable)

      do_blocking_move_to(raw);                           // Move the nozzle to the edit point with probe clearance

      TERN_(UBL_MESH_EDIT_MOVES_Z, do_blocking_move_to_z(h_offset)); // Move Z to the given 'H' offset before editing

      KEEPALIVE_STATE(PAUSED_FOR_USER);

      if (do_ubl_mesh_map) display_map(param.T_map_type);     // Display the current point

      #if IS_TFTGLCD_PANEL
        ui.ubl_plot(lpos.x, lpos.y);   // update plot screen
      #endif

      ui.refresh();

      float new_z = z_values[lpos.x][lpos.y];
      if (isnan(new_z)) new_z = 0;                        // Invalid points begin at 0
      new_z = FLOOR(new_z * 1000) * 0.001f;               // Chop off digits after the 1000ths place

      ui.ubl_mesh_edit_start(new_z);

      SET_SOFT_ENDSTOP_LOOSE(true);

      do {
        idle_no_sleep();
        new_z = ui.ubl_mesh_value();
        TERN_(UBL_MESH_EDIT_MOVES_Z, do_blocking_move_to_z(h_offset + new_z)); // Move the nozzle as the point is edited
        SERIAL_FLUSH();                                   // Prevent host M105 buffer overrun.
      } while (!ui.button_pressed());

      SET_SOFT_ENDSTOP_LOOSE(false);

      if (!lcd_map_control) ui.return_to_status();        // Just editing a single point? Return to status

      // Button held down? Abort editing
      if (_click_and_hold([]{
        ui.return_to_status();
        do_z_clearance(Z_PROBE_SAFE_CLEARANCE);
        set_message_with_feedback(GET_TEXT_F(MSG_EDITING_STOPPED));
      })) break;

      // TODO: Disable leveling here so the Z value becomes the 'native' Z value.

      z_values[lpos.x][lpos.y] = new_z;                   // Save the updated Z value

      // TODO: Re-enable leveling here so Z is correctly based on the updated mesh.

      TERN_(EXTENSIBLE_UI, ExtUI::onMeshUpdate(location, new_z));

      serial_delay(20);                                   // No switch noise
      ui.refresh();

    } while (lpos.x >= 0 && --param.R_repetition > 0);

    if (do_ubl_mesh_map) display_map(param.T_map_type);
    restore_ubl_active_state_and_leave();

    do_blocking_move_to_xy_z(pos, Z_PROBE_SAFE_CLEARANCE);

    LCD_MESSAGE(MSG_UBL_DONE_EDITING_MESH);
    SERIAL_ECHOLNPGM("Done Editing Mesh");

    if (lcd_map_control)
      ui.goto_screen(ubl_map_screen);
    else
      ui.return_to_status();
  }

#endif // HAS_MARLINUI_MENU

/**
 * Parse and validate most G29 parameters, store for use by G29 functions.
 */
bool unified_bed_leveling::G29_parse_parameters() {
  bool err_flag = false;

  set_message_with_feedback(GET_TEXT_F(MSG_UBL_DOING_G29));

  param.C_constant = 0;
  param.R_repetition = 0;

  if (parser.seen('R')) {
    param.R_repetition = parser.has_value() ? parser.value_byte() : GRID_MAX_POINTS;
    NOMORE(param.R_repetition, GRID_MAX_POINTS);
    if (param.R_repetition < 1) {
      SERIAL_ECHOLNPGM("?(R)epetition count invalid (1+).\n");
      return UBL_ERR;
    }
  }

  param.V_verbosity = parser.byteval('V');
  if (!WITHIN(param.V_verbosity, 0, 4)) {
    SERIAL_ECHOLNPGM("?(V)erbose level implausible (0-4).\n");
    err_flag = true;
  }

  if (parser.seen('P')) {
    const uint8_t pv = parser.value_byte();
    #if !HAS_BED_PROBE
      if (pv == 1) {
        SERIAL_ECHOLNPGM("G29 P1 requires a probe.\n");
        err_flag = true;
      }
      else
    #endif
      {
        param.P_phase = pv;
        if (!WITHIN(param.P_phase, 0, 6)) {
          SERIAL_ECHOLNPGM("?(P)hase value invalid (0-6).\n");
          err_flag = true;
        }
      }
  }

  if (parser.seen('J')) {
    #if HAS_BED_PROBE
      param.J_grid_size = parser.value_byte();
      if (param.J_grid_size && !WITHIN(param.J_grid_size, 2, 9)) {
        SERIAL_ECHOLNPGM("?Invalid grid size (J) specified (2-9).\n");
        err_flag = true;
      }
    #else
      SERIAL_ECHOLNPGM("G29 J action requires a probe.\n");
      err_flag = true;
    #endif
  }

  param.XY_seen.x = parser.seenval('X');
  float sx = param.XY_seen.x ? parser.value_float() : current_position.x;
  param.XY_seen.y = parser.seenval('Y');
  float sy = param.XY_seen.y ? parser.value_float() : current_position.y;

  if (param.XY_seen.x != param.XY_seen.y) {
    SERIAL_ECHOLNPGM("Both X & Y locations must be specified.\n");
    err_flag = true;
  }

  // If X or Y are not valid, use center of the bed values
  // (for UBL_HILBERT_CURVE default to lower-left corner instead)
  if (!COORDINATE_OKAY(sx, X_MIN_BED, X_MAX_BED)) sx = TERN(UBL_HILBERT_CURVE, 0, X_CENTER);
  if (!COORDINATE_OKAY(sy, Y_MIN_BED, Y_MAX_BED)) sy = TERN(UBL_HILBERT_CURVE, 0, Y_CENTER);

  if (err_flag) return UBL_ERR;

  param.XY_pos.set(sx, sy);

  /**
   * Activate or deactivate UBL
   * Note: UBL's G29 restores the state set here when done.
   *       Leveling is being enabled here with old data, possibly
   *       none. Error handling should disable for safety...
   */
  if (parser.seen_test('A')) {
    if (parser.seen_test('D')) {
      SERIAL_ECHOLNPGM("?Can't activate and deactivate at the same time.\n");
      return UBL_ERR;
    }
    set_bed_leveling_enabled(true);
    report_state();
  }
  else if (parser.seen_test('D')) {
    set_bed_leveling_enabled(false);
    report_state();
  }

  // Set global 'C' flag and its value
  if ((param.C_seen = parser.seen('C')))
    param.C_constant = parser.value_float();

  #if ENABLED(ENABLE_LEVELING_FADE_HEIGHT)
    if (parser.seenval('F')) {
      const float fh = parser.value_float();
      if (!WITHIN(fh, 0, 100)) {
        SERIAL_ECHOLNPGM("?(F)ade height for Bed Level Correction not plausible.\n");
        return UBL_ERR;
      }
      set_z_fade_height(fh);
    }
  #endif

  param.T_map_type = parser.byteval('T');
  if (!WITHIN(param.T_map_type, 0, 2)) {
    SERIAL_ECHOLNPGM("Invalid map type.\n");
    return UBL_ERR;
  }
  return UBL_OK;
}

static uint8_t ubl_state_at_invocation = 0;

#if ENABLED(UBL_DEVEL_DEBUGGING)
  static uint8_t ubl_state_recursion_chk = 0;
#endif

void unified_bed_leveling::save_ubl_active_state_and_disable() {
  #if ENABLED(UBL_DEVEL_DEBUGGING)
    ubl_state_recursion_chk++;
    if (ubl_state_recursion_chk != 1) {
      SERIAL_ECHOLNPGM("save_ubl_active_state_and_disabled() called multiple times in a row.");
      set_message_with_feedback(GET_TEXT_F(MSG_UBL_SAVE_ERROR));
      return;
    }
  #endif
  ubl_state_at_invocation = planner.leveling_active;
  set_bed_leveling_enabled(false);
}

void unified_bed_leveling::restore_ubl_active_state_and_leave() {
  TERN_(HAS_MARLINUI_MENU, ui.release());
  #if ENABLED(UBL_DEVEL_DEBUGGING)
    if (--ubl_state_recursion_chk) {
      SERIAL_ECHOLNPGM("restore_ubl_active_state_and_leave() called too many times.");
      set_message_with_feedback(GET_TEXT_F(MSG_UBL_RESTORE_ERROR));
      return;
    }
  #endif
  set_bed_leveling_enabled(ubl_state_at_invocation);
  TERN_(EXTENSIBLE_UI, ExtUI::onLevelingDone());
}

mesh_index_pair unified_bed_leveling::find_furthest_invalid_mesh_point() {

  bool found_a_NAN = false, found_a_real = false;

  mesh_index_pair farthest { -1, -1, -99999.99 };

  GRID_LOOP(i, j) {
    if (!isnan(z_values[i][j])) continue;  // Skip valid mesh points

    // Skip unreachable points
    if (!probe.can_reach(get_mesh_x(i), get_mesh_y(j)))
      continue;

    found_a_NAN = true;

    xy_int8_t nearby { -1, -1 };
    float d1, d2 = 99999.9f;
    GRID_LOOP(k, l) {
      if (isnan(z_values[k][l])) continue;

      found_a_real = true;

      // Add in a random weighting factor that scrambles the probing of the
      // last half of the mesh (when every unprobed mesh point is one index
      // from a probed location).

      d1 = HYPOT(i - k, j - l) + (1.0f / ((millis() % 47) + 13));

      if (d1 < d2) {    // Invalid mesh point (i,j) is closer to the defined point (k,l)
        d2 = d1;
        nearby.set(i, j);
      }
    }

    //
    // At this point d2 should have the near defined mesh point to invalid mesh point (i,j)
    //

    if (found_a_real && nearby.x >= 0 && d2 > farthest.distance) {
      farthest.pos = nearby; // Found an invalid location farther from the defined mesh point
      farthest.distance = d2;
    }
  } // GRID_LOOP

  if (!found_a_real && found_a_NAN) {        // if the mesh is totally unpopulated, start the probing
    farthest.pos.set((GRID_MAX_POINTS_X) / 2, (GRID_MAX_POINTS_Y) / 2);
    farthest.distance = 1;
  }
  return farthest;
}

#if ENABLED(UBL_HILBERT_CURVE)

  typedef struct {
    MeshPointType   type;
    MeshFlags       *done_flags;
    bool            probe_relative;
    mesh_index_pair closest;
  } find_closest_t;

  static bool test_func(uint8_t i, uint8_t j, void *data) {
    find_closest_t *d = (find_closest_t*)data;
    if (  d->type == CLOSEST || d->type == (isnan(bedlevel.z_values[i][j]) ? INVALID : REAL)
      || (d->type == SET_IN_BITMAP && !d->done_flags->marked(i, j))
    ) {
      // Found a Mesh Point of the specified type!
      const xy_pos_t mpos = { bedlevel.get_mesh_x(i), bedlevel.get_mesh_y(j) };

      // If using the probe as the reference there are some unreachable locations.
      // Also for round beds, there are grid points outside the bed the nozzle can't reach.
      // Prune them from the list and ignore them till the next Phase (manual nozzle probing).

      if (!(d->probe_relative ? probe.can_reach(mpos) : position_is_reachable(mpos)))
        return false;
      d->closest.pos.set(i, j);
      return true;
    }
    return false;
  }

#endif

mesh_index_pair unified_bed_leveling::find_closest_mesh_point_of_type(const MeshPointType type, const xy_pos_t &pos, const bool probe_relative/*=false*/, MeshFlags *done_flags/*=nullptr*/) {

  #if ENABLED(UBL_HILBERT_CURVE)

    find_closest_t d;
    d.type           = type;
    d.done_flags     = done_flags;
    d.probe_relative = probe_relative;
    d.closest.invalidate();
    hilbert_curve::search_from_closest(pos, test_func, &d);
    return d.closest;

  #else

    mesh_index_pair closest;
    closest.invalidate();
    closest.distance = -99999.9f;

    // Get the reference position, either nozzle or probe
    const xy_pos_t ref = probe_relative ? pos + probe.offset_xy : pos;

    float best_so_far = 99999.99f;

    GRID_LOOP(i, j) {
      if (  type == CLOSEST || type == (isnan(z_values[i][j]) ? INVALID : REAL)
        || (type == SET_IN_BITMAP && !done_flags->marked(i, j))
      ) {
        // Found a Mesh Point of the specified type!
        const xy_pos_t mpos = { get_mesh_x(i), get_mesh_y(j) };

        // If using the probe as the reference there are some unreachable locations.
        // Also for round beds, there are grid points outside the bed the nozzle can't reach.
        // Prune them from the list and ignore them till the next Phase (manual nozzle probing).

        if (!(probe_relative ? probe.can_reach(mpos) : position_is_reachable(mpos)))
          continue;

        // Reachable. Check if it's the best_so_far location to the nozzle.

        const xy_pos_t diff = current_position - mpos;
        const float distance = (ref - mpos).magnitude() + diff.magnitude() * 0.1f;

        // factor in the distance from the current location for the normal case
        // so the nozzle isn't running all over the bed.
        if (distance < best_so_far) {
          best_so_far = distance;   // Found a closer location with the desired value type.
          closest.pos.set(i, j);
          closest.distance = best_so_far;
        }
      }
    } // GRID_LOOP

    return closest;

  #endif
}

/**
 * 'Smart Fill': Scan from the outward edges of the mesh towards the center.
 * If an invalid location is found, use the next two points (if valid) to
 * calculate a 'reasonable' value for the unprobed mesh point.
 */

bool unified_bed_leveling::smart_fill_one(const uint8_t x, const uint8_t y, const int8_t xdir, const int8_t ydir) {
  const float v = z_values[x][y];
  if (isnan(v)) {                           // A NAN...
    const int8_t dx = x + xdir, dy = y + ydir;
    const float v1 = z_values[dx][dy];
    if (!isnan(v1)) {                       // ...next to a pair of real values?
      const float v2 = z_values[dx + xdir][dy + ydir];
      if (!isnan(v2)) {
        z_values[x][y] = v1 < v2 ? v1 : v1 + v1 - v2;
        TERN_(EXTENSIBLE_UI, ExtUI::onMeshUpdate(x, y, z_values[x][y]));
        return true;
      }
    }
  }
  return false;
}

typedef struct { uint8_t sx, ex, sy, ey; bool yfirst; } smart_fill_info;

void unified_bed_leveling::smart_fill_mesh() {
  static const smart_fill_info
    info0 PROGMEM = { 0, GRID_MAX_POINTS_X,       0, (GRID_MAX_POINTS_Y) - 2, false },  // Bottom of the mesh looking up
    info1 PROGMEM = { 0, GRID_MAX_POINTS_X,     (GRID_MAX_POINTS_Y) - 1, 0,   false },  // Top of the mesh looking down
    info2 PROGMEM = { 0, (GRID_MAX_POINTS_X) - 2, 0, GRID_MAX_POINTS_Y,       true  },  // Left side of the mesh looking right
    info3 PROGMEM = { (GRID_MAX_POINTS_X) - 1, 0, 0, GRID_MAX_POINTS_Y,       true  };  // Right side of the mesh looking left
  static const smart_fill_info * const info[] PROGMEM = { &info0, &info1, &info2, &info3 };

  LOOP_L_N(i, COUNT(info)) {
    const smart_fill_info *f = (smart_fill_info*)pgm_read_ptr(&info[i]);
    const int8_t sx = pgm_read_byte(&f->sx), sy = pgm_read_byte(&f->sy),
                 ex = pgm_read_byte(&f->ex), ey = pgm_read_byte(&f->ey);
    if (pgm_read_byte(&f->yfirst)) {
      const int8_t dir = ex > sx ? 1 : -1;
      for (uint8_t y = sy; y != ey; ++y)
        for (uint8_t x = sx; x != ex; x += dir)
          if (smart_fill_one(x, y, dir, 0)) break;
    }
    else {
      const int8_t dir = ey > sy ? 1 : -1;
       for (uint8_t x = sx; x != ex; ++x)
        for (uint8_t y = sy; y != ey; y += dir)
          if (smart_fill_one(x, y, 0, dir)) break;
    }
  }
}

#if HAS_BED_PROBE

  //#define VALIDATE_MESH_TILT

  #include "../../../libs/vector_3.h"

  void unified_bed_leveling::tilt_mesh_based_on_probed_grid(const bool do_3_pt_leveling) {

    float measured_z;
    bool abort_flag = false;

    struct linear_fit_data lsf_results;
    incremental_LSF_reset(&lsf_results);

    if (do_3_pt_leveling) {
      xy_float_t points[3];
      probe.get_three_points(points);

      #if ENABLED(UBL_TILT_ON_MESH_POINTS_3POINT)
        mesh_index_pair cpos[3];
        LOOP_L_N(ix, 3) { // Convert points to coordinates of mesh points
          cpos[ix] = find_closest_mesh_point_of_type(REAL, points[ix], true);
          points[ix] = cpos[ix].meshpos();
        }
      #endif

      #if ENABLED(VALIDATE_MESH_TILT)
        float gotz[3];  // Used for algorithm validation below
      #endif

      LOOP_L_N(i, 3) {
        SERIAL_ECHOLNPGM("Tilting mesh (", i + 1, "/3)");
        TERN_(HAS_STATUS_MESSAGE, ui.status_printf(0, F(S_FMT " %i/3"), i + 1, GET_TEXT(MSG_LCD_TILTING_MESH)));

        measured_z = probe.probe_at_point(points[i], i < 2 ? PROBE_PT_RAISE : PROBE_PT_LAST_STOW, param.V_verbosity);
        if ((abort_flag = isnan(measured_z))) break;

        measured_z -= TERN(UBL_TILT_ON_MESH_POINTS_3POINT, z_values[cpos[i].pos.x][cpos[i].pos.y], get_z_correction(points[i]));
        TERN_(VALIDATE_MESH_TILT, gotz[i] = measured_z);

        if (param.V_verbosity > 3) { serial_spaces(16); SERIAL_ECHOLNPGM("Corrected_Z=", measured_z); }

        incremental_LSF(&lsf_results, points[i], measured_z);
      }

      probe.stow();
      probe.move_z_after_probing();

      if (abort_flag) {
        SERIAL_ECHOLNPGM("?Error probing point. Aborting operation.");
        return;
      }
    }
    else { // !do_3_pt_leveling

      #ifndef G29J_MESH_TILT_MARGIN
        #define G29J_MESH_TILT_MARGIN 0
      #endif
      const float x_min = _MAX((X_MIN_POS) + (G29J_MESH_TILT_MARGIN), MESH_MIN_X, probe.min_x()),
                  x_max = _MIN((X_MAX_POS) - (G29J_MESH_TILT_MARGIN), MESH_MAX_X, probe.max_x()),
                  y_min = _MAX((Y_MIN_POS) + (G29J_MESH_TILT_MARGIN), MESH_MIN_Y, probe.min_y()),
                  y_max = _MIN((Y_MAX_POS) - (G29J_MESH_TILT_MARGIN), MESH_MAX_Y, probe.max_y()),
                  dx = (x_max - x_min) / (param.J_grid_size - 1),
                  dy = (y_max - y_min) / (param.J_grid_size - 1);

      bool zig_zag = false;

      const uint16_t total_points = sq(param.J_grid_size);
      uint16_t point_num = 1;

      LOOP_L_N(ix, param.J_grid_size) {
        xy_pos_t rpos;
        rpos.x = x_min + ix * dx;
        LOOP_L_N(iy, param.J_grid_size) {
          rpos.y = y_min + dy * (zig_zag ? param.J_grid_size - 1 - iy : iy);

          #if ENABLED(UBL_TILT_ON_MESH_POINTS)
            #if ENABLED(DEBUG_LEVELING_FEATURE)
              xy_pos_t oldRpos;
              if (DEBUGGING(LEVELING)) oldRpos = rpos;
            #endif
            mesh_index_pair cpos;
            rpos -= probe.offset;
            cpos = find_closest_mesh_point_of_type(REAL, rpos, true);
            rpos = cpos.meshpos();
          #endif

          SERIAL_ECHOLNPGM("Tilting mesh point ", point_num, "/", total_points, "\n");
          TERN_(HAS_STATUS_MESSAGE, ui.status_printf(0, F(S_FMT " %i/%i"), GET_TEXT(MSG_LCD_TILTING_MESH), point_num, total_points));

          measured_z = probe.probe_at_point(rpos, parser.seen_test('E') ? PROBE_PT_STOW : PROBE_PT_RAISE, param.V_verbosity); // TODO: Needs error handling

          if ((abort_flag = isnan(measured_z))) break;

          const float zcorr = TERN(UBL_TILT_ON_MESH_POINTS, z_values[cpos.pos.x][cpos.pos.y], get_z_correction(rpos));

          #if ENABLED(DEBUG_LEVELING_FEATURE)
            if (DEBUGGING(LEVELING)) {
              const xy_pos_t lpos = rpos.asLogical();
              #if ENABLED(UBL_TILT_ON_MESH_POINTS)
                const xy_pos_t oldLpos = oldRpos.asLogical();
                DEBUG_ECHOPGM("Calculated point: ("); DEBUG_ECHO_F(oldRpos.x, 7); DEBUG_CHAR(','); DEBUG_ECHO_F(oldRpos.y, 7);
                DEBUG_ECHOPAIR_F(")   logical: (", oldLpos.x, 7); DEBUG_CHAR(','); DEBUG_ECHO_F(oldLpos.y, 7);
                DEBUG_ECHOPGM(")\nSelected mesh point: ");
              #endif
              DEBUG_CHAR('('); DEBUG_ECHO_F(rpos.x, 7); DEBUG_CHAR(','); DEBUG_ECHO_F(rpos.y, 7);
              DEBUG_ECHOPAIR_F(")  logical: (", lpos.x, 7); DEBUG_CHAR(','); DEBUG_ECHO_F(lpos.y, 7);
              DEBUG_ECHOPAIR_F(")  measured: ", measured_z, 7);
              DEBUG_ECHOPAIR_F("  correction: ", zcorr, 7);
            }
          #endif

          measured_z -= zcorr;

          if (DEBUGGING(LEVELING)) DEBUG_ECHOLNPAIR_F("  final >>>---> ", measured_z, 7);

          if (param.V_verbosity > 3) {
            serial_spaces(16);
            SERIAL_ECHOLNPGM("Corrected_Z=", measured_z);
          }
          incremental_LSF(&lsf_results, rpos, measured_z);

          point_num++;
        }

        if (abort_flag) break;
        zig_zag ^= true;
      }
    }
    probe.stow();
    probe.move_z_after_probing();

    if (abort_flag || finish_incremental_LSF(&lsf_results)) {
      SERIAL_ECHOPGM("Could not complete LSF!");
      return;
    }

    vector_3 normal = vector_3(lsf_results.A, lsf_results.B, 1).get_normal();

    if (param.V_verbosity > 2) {
      SERIAL_ECHOPAIR_F("bed plane normal = [", normal.x, 7);
      SERIAL_CHAR(',');
      SERIAL_ECHO_F(normal.y, 7);
      SERIAL_CHAR(',');
      SERIAL_ECHO_F(normal.z, 7);
      SERIAL_ECHOLNPGM("]");
    }

    matrix_3x3 rotation = matrix_3x3::create_look_at(vector_3(lsf_results.A, lsf_results.B, 1));

    GRID_LOOP(i, j) {
      float mx = get_mesh_x(i), my = get_mesh_y(j), mz = z_values[i][j];

      if (DEBUGGING(LEVELING)) {
        DEBUG_ECHOPAIR_F("before rotation = [", mx, 7);
        DEBUG_CHAR(',');
        DEBUG_ECHO_F(my, 7);
        DEBUG_CHAR(',');
        DEBUG_ECHO_F(mz, 7);
        DEBUG_ECHOPGM("]   ---> ");
        DEBUG_DELAY(20);
      }

      rotation.apply_rotation_xyz(mx, my, mz);

      if (DEBUGGING(LEVELING)) {
        DEBUG_ECHOPAIR_F("after rotation = [", mx, 7);
        DEBUG_CHAR(',');
        DEBUG_ECHO_F(my, 7);
        DEBUG_CHAR(',');
        DEBUG_ECHO_F(mz, 7);
        DEBUG_ECHOLNPGM("]");
        DEBUG_DELAY(20);
      }

      z_values[i][j] = mz - lsf_results.D;
      TERN_(EXTENSIBLE_UI, ExtUI::onMeshUpdate(i, j, z_values[i][j]));
    }

    if (DEBUGGING(LEVELING)) {
      rotation.debug(F("rotation matrix:\n"));
      DEBUG_ECHOPAIR_F("LSF Results A=", lsf_results.A, 7);
      DEBUG_ECHOPAIR_F("  B=", lsf_results.B, 7);
      DEBUG_ECHOLNPAIR_F("  D=", lsf_results.D, 7);
      DEBUG_DELAY(55);

      DEBUG_ECHOPAIR_F("bed plane normal = [", normal.x, 7);
      DEBUG_CHAR(',');
      DEBUG_ECHO_F(normal.y, 7);
      DEBUG_CHAR(',');
      DEBUG_ECHO_F(normal.z, 7);
      DEBUG_ECHOLNPGM("]");
      DEBUG_EOL();

      /**
       * Use the code below to check the validity of the mesh tilting algorithm.
       * 3-Point Mesh Tilt uses the same algorithm as grid-based tilting, but only
       * three points are used in the calculation. This guarantees that each probed point
       * has an exact match when get_z_correction() for that location is calculated.
       * The Z error between the probed point locations and the get_z_correction()
       * numbers for those locations should be 0.
       */
      #if ENABLED(VALIDATE_MESH_TILT)
        auto d_from = []{ DEBUG_ECHOPGM("D from "); };
        auto normed = [&](const xy_pos_t &pos, const_float_t zadd) {
          return normal.x * pos.x + normal.y * pos.y + zadd;
        };
        auto debug_pt = [](const int num, const xy_pos_t &pos, const_float_t zadd) {
          d_from(); DEBUG_ECHOPGM("Point ", num, ":");
          DEBUG_ECHO_F(normed(pos, zadd), 6);
          DEBUG_ECHOLNPAIR_F("   Z error = ", zadd - get_z_correction(pos), 6);
        };
        debug_pt(1, probe_pt[0], normal.z * gotz[0]);
        debug_pt(2, probe_pt[1], normal.z * gotz[1]);
        debug_pt(3, probe_pt[2], normal.z * gotz[2]);
        #if ENABLED(Z_SAFE_HOMING)
          constexpr xy_float_t safe_xy = { Z_SAFE_HOMING_X_POINT, Z_SAFE_HOMING_Y_POINT };
          d_from(); DEBUG_ECHOPGM("safe home with Z=");
          DEBUG_ECHOLNPAIR_F("0 : ", normed(safe_xy, 0), 6);
          d_from(); DEBUG_ECHOPGM("safe home with Z=");
          DEBUG_ECHOLNPAIR_F("mesh value ", normed(safe_xy, get_z_correction(safe_xy)), 6);
          DEBUG_ECHOPGM("   Z error = (", Z_SAFE_HOMING_X_POINT, ",", Z_SAFE_HOMING_Y_POINT);
          DEBUG_ECHOLNPAIR_F(") = ", get_z_correction(safe_xy), 6);
        #endif
      #endif
    } // DEBUGGING(LEVELING)

  }

#endif // HAS_BED_PROBE

#if ENABLED(UBL_G29_P31)
  void unified_bed_leveling::smart_fill_wlsf(const_float_t weight_factor) {

    // For each undefined mesh point, compute a distance-weighted least squares fit
    // from all the originally populated mesh points, weighted toward the point
    // being extrapolated so that nearby points will have greater influence on
    // the point being extrapolated.  Then extrapolate the mesh point from WLSF.

    static_assert((GRID_MAX_POINTS_Y) <= 16, "GRID_MAX_POINTS_Y too big");
    uint16_t bitmap[GRID_MAX_POINTS_X] = { 0 };
    struct linear_fit_data lsf_results;

    SERIAL_ECHOPGM("Extrapolating mesh...");

    const float weight_scaled = weight_factor * _MAX(MESH_X_DIST, MESH_Y_DIST);

    GRID_LOOP(jx, jy) if (!isnan(z_values[jx][jy])) SBI(bitmap[jx], jy);

    xy_pos_t ppos;
    LOOP_L_N(ix, GRID_MAX_POINTS_X) {
      ppos.x = get_mesh_x(ix);
      LOOP_L_N(iy, GRID_MAX_POINTS_Y) {
        ppos.y = get_mesh_y(iy);
        if (isnan(z_values[ix][iy])) {
          // undefined mesh point at (ppos.x,ppos.y), compute weighted LSF from original valid mesh points.
          incremental_LSF_reset(&lsf_results);
          xy_pos_t rpos;
          LOOP_L_N(jx, GRID_MAX_POINTS_X) {
            rpos.x = get_mesh_x(jx);
            LOOP_L_N(jy, GRID_MAX_POINTS_Y) {
              if (TEST(bitmap[jx], jy)) {
                rpos.y = get_mesh_y(jy);
                const float rz = z_values[jx][jy],
                             w = 1.0f + weight_scaled / (rpos - ppos).magnitude();
                incremental_WLSF(&lsf_results, rpos, rz, w);
              }
            }
          }
          if (finish_incremental_LSF(&lsf_results)) {
            SERIAL_ECHOLNPGM("Insufficient data");
            return;
          }
          const float ez = -lsf_results.D - lsf_results.A * ppos.x - lsf_results.B * ppos.y;
          z_values[ix][iy] = ez;
          TERN_(EXTENSIBLE_UI, ExtUI::onMeshUpdate(ix, iy, z_values[ix][iy]));
          idle(); // housekeeping
        }
      }
    }

    SERIAL_ECHOLNPGM("done");
  }
#endif // UBL_G29_P31

#if ENABLED(UBL_DEVEL_DEBUGGING)
  /**
   * Much of the 'What?' command can be eliminated. But until we are fully debugged, it is
   * good to have the extra information. Soon... we prune this to just a few items
   */
  void unified_bed_leveling::g29_what_command() {
    report_state();

    if (storage_slot == -1)
      SERIAL_ECHOPGM("No Mesh Loaded.");
    else
      SERIAL_ECHOPGM("Mesh ", storage_slot, " Loaded.");
    SERIAL_EOL();
    serial_delay(50);

    #if ENABLED(ENABLE_LEVELING_FADE_HEIGHT)
      SERIAL_ECHOLNPAIR_F("Fade Height M420 Z", planner.z_fade_height, 4);
    #endif

    adjust_mesh_to_mean(param.C_seen, param.C_constant);

    #if HAS_BED_PROBE
      SERIAL_ECHOLNPAIR_F("Probe Offset M851 Z", probe.offset.z, 7);
    #endif

    SERIAL_ECHOLNPGM("MESH_MIN_X  " STRINGIFY(MESH_MIN_X) "=", MESH_MIN_X); serial_delay(50);
    SERIAL_ECHOLNPGM("MESH_MIN_Y  " STRINGIFY(MESH_MIN_Y) "=", MESH_MIN_Y); serial_delay(50);
    SERIAL_ECHOLNPGM("MESH_MAX_X  " STRINGIFY(MESH_MAX_X) "=", MESH_MAX_X); serial_delay(50);
    SERIAL_ECHOLNPGM("MESH_MAX_Y  " STRINGIFY(MESH_MAX_Y) "=", MESH_MAX_Y); serial_delay(50);
    SERIAL_ECHOLNPGM("GRID_MAX_POINTS_X  ", GRID_MAX_POINTS_X);             serial_delay(50);
    SERIAL_ECHOLNPGM("GRID_MAX_POINTS_Y  ", GRID_MAX_POINTS_Y);             serial_delay(50);
    SERIAL_ECHOLNPGM("MESH_X_DIST  ", MESH_X_DIST);
    SERIAL_ECHOLNPGM("MESH_Y_DIST  ", MESH_Y_DIST);                         serial_delay(50);

    SERIAL_ECHOPGM("X-Axis Mesh Points at: ");
    LOOP_L_N(i, GRID_MAX_POINTS_X) {
      SERIAL_ECHO_F(LOGICAL_X_POSITION(get_mesh_x(i)), 3);
      SERIAL_ECHOPGM("  ");
      serial_delay(25);
    }
    SERIAL_EOL();

    SERIAL_ECHOPGM("Y-Axis Mesh Points at: ");
    LOOP_L_N(i, GRID_MAX_POINTS_Y) {
      SERIAL_ECHO_F(LOGICAL_Y_POSITION(get_mesh_y(i)), 3);
      SERIAL_ECHOPGM("  ");
      serial_delay(25);
    }
    SERIAL_EOL();

    #if HAS_KILL
      SERIAL_ECHOLNPGM("Kill pin on :", KILL_PIN, "  state:", kill_state());
    #endif

    SERIAL_EOL();
    serial_delay(50);

    #if ENABLED(UBL_DEVEL_DEBUGGING)
      SERIAL_ECHOLNPGM("ubl_state_at_invocation :", ubl_state_at_invocation, "\nubl_state_recursion_chk :", ubl_state_recursion_chk);
      serial_delay(50);

      SERIAL_ECHOLNPGM("Meshes go from ", hex_address((void*)settings.meshes_start_index()), " to ", hex_address((void*)settings.meshes_end_index()));
      serial_delay(50);

      SERIAL_ECHOLNPGM("sizeof(ubl) :  ", sizeof(ubl));         SERIAL_EOL();
      SERIAL_ECHOLNPGM("z_value[][] size: ", sizeof(z_values)); SERIAL_EOL();
      serial_delay(25);

      SERIAL_ECHOLNPGM("EEPROM free for UBL: ", hex_address((void*)(settings.meshes_end_index() - settings.meshes_start_index())));
      serial_delay(50);

      SERIAL_ECHOLNPGM("EEPROM can hold ", settings.calc_num_meshes(), " meshes.\n");
      serial_delay(25);
    #endif // UBL_DEVEL_DEBUGGING

    if (!sanity_check()) {
      echo_name();
      SERIAL_ECHOLNPGM(" sanity checks passed.");
    }
  }

  /**
   * When we are fully debugged, the EEPROM dump command will get deleted also. But
   * right now, it is good to have the extra information. Soon... we prune this.
   */
  void unified_bed_leveling::g29_eeprom_dump() {
    uint8_t cccc;

    SERIAL_ECHO_MSG("EEPROM Dump:");
    persistentStore.access_start();
    for (uint16_t i = 0; i < persistentStore.capacity(); i += 16) {
      if (!(i & 0x3)) idle();
      print_hex_word(i);
      SERIAL_ECHOPGM(": ");
      for (uint16_t j = 0; j < 16; j++) {
        persistentStore.read_data(i + j, &cccc, sizeof(uint8_t));
        print_hex_byte(cccc);
        SERIAL_CHAR(' ');
      }
      SERIAL_EOL();
    }
    SERIAL_EOL();
    persistentStore.access_finish();
  }

  /**
   * When we are fully debugged, this may go away. But there are some valid
   * use cases for the users. So we can wait and see what to do with it.
   */
  void unified_bed_leveling::g29_compare_current_mesh_to_stored_mesh() {
    const int16_t a = settings.calc_num_meshes();

    if (!a) {
      SERIAL_ECHOLNPGM("?EEPROM storage not available.");
      return;
    }

    if (!parser.has_value() || !WITHIN(parser.value_int(), 0, a - 1)) {
      SERIAL_ECHOLNPGM("?Invalid storage slot.\n?Use 0 to ", a - 1);
      return;
    }

    param.KLS_storage_slot = (int8_t)parser.value_int();

    float tmp_z_values[GRID_MAX_POINTS_X][GRID_MAX_POINTS_Y];
    settings.load_mesh(param.KLS_storage_slot, &tmp_z_values);

    SERIAL_ECHOLNPGM("Subtracting mesh in slot ", param.KLS_storage_slot, " from current mesh.");

    GRID_LOOP(x, y) {
      z_values[x][y] -= tmp_z_values[x][y];
      TERN_(EXTENSIBLE_UI, ExtUI::onMeshUpdate(x, y, z_values[x][y]));
    }
  }

#endif // UBL_DEVEL_DEBUGGING

#endif // AUTO_BED_LEVELING_UBL<|MERGE_RESOLUTION|>--- conflicted
+++ resolved
@@ -923,11 +923,7 @@
     echo_and_take_a_measurement();
 
     const float z2 = measure_point_with_encoder();
-<<<<<<< HEAD
-    do_z_clearance(Z_CLEARANCE_BETWEEN_PROBES);
-=======
     do_z_clearance_by(Z_CLEARANCE_BETWEEN_PROBES);
->>>>>>> ae4a2625
 
     const float thickness = ABS(z1 - z2);
 
