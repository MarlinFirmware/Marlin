--- conflicted
+++ resolved
@@ -80,7 +80,7 @@
   else if((tmp & 0x3FF) >= 1015)
     SERIAL_ECHOLNPGM("Invalid data,please calibrate.");
   else if((tmp & 0x3FF) >= (MAX_BD_HEIGHT*100-10))
-    SERIAL_ECHOLNPGM("Out of Range.");  
+    SERIAL_ECHOLNPGM("Out of Range.");
   BD_z = (tmp & 0x3FF) / 100.0f;
   return BD_z;
 }
@@ -103,33 +103,29 @@
       if (cur_z < -0.5f) config_state = 0;
       //float abs_z = current_position.z > cur_z ? (current_position.z - cur_z) : (cur_z - current_position.z);
       #if ENABLED(BABYSTEPPING)
-        if (cur_z < config_state * 0.1f
-          && config_state > 0
-          && old_cur_z == cur_z
-          && old_buf_z == current_position.z
-          && z_sensor < (MAX_BD_HEIGHT) - 0.1f
-        ) {
-          babystep.set_mm(Z_AXIS, cur_z - z_sensor);
-          #if ENABLED(DEBUG_OUT_BD)
-            SERIAL_ECHOLNPGM("BD:", z_sensor, ", Z:", cur_z, "|", current_position.z);
-          #endif
-        }
-        else {
-<<<<<<< HEAD
-          if(config_state>0){
-            babystep.set_mm(Z_AXIS, 0);
+        if (config_state > 0) {
+          if (cur_z < config_state * 0.1f
+            && old_cur_z == cur_z
+            && old_buf_z == current_position.z
+            && z_sensor < (MAX_BD_HEIGHT) - 0.1f
+          ) {
+            babystep.set_mm(Z_AXIS, cur_z - z_sensor);
+            #if ENABLED(DEBUG_OUT_BD)
+              SERIAL_ECHOLNPGM("BD:", z_sensor, ", Z:", cur_z, "|", current_position.z);
+            #endif
+          }
+          else {
+            babystep.set_mm(Z_AXIS, 0);   //if (old_cur_z <= cur_z) Z_DIR_WRITE(HIGH);
             stepper.set_directions();
           }
-=======
-          babystep.set_mm(Z_AXIS, 0);          //if (old_cur_z <= cur_z) Z_DIR_WRITE(HIGH);
-          stepper.apply_directions();
->>>>>>> 7707cbf3
         }
       #endif
+
       old_cur_z = cur_z;
       old_buf_z = current_position.z;
       endstops.bdp_state_update(z_sensor <= 0.01f);
       //endstops.update();
+
       #if HAS_STATUS_MESSAGE
         static float old_z_sensor = 0;
         if (old_z_sensor != z_sensor) {
@@ -196,17 +192,17 @@
         gcode.stepper_inactive_time = SEC_TO_MS(60 * 5);
         SERIAL_ECHOLNPGM("c_z0:", planner.get_axis_position_mm(Z_AXIS),"-",pos_zero_offset);
         //gcode.process_subcommands_now(F("M17 Z"));
-        ////////////move the z axis instead of enable the z axis with M17 
-        current_position.z = 0; 
+        ////////////move the z axis instead of enable the z axis with M17
+        current_position.z = 0;
         sync_plan_position();
         gcode.process_subcommands_now(F("G90\nG1Z0.05"));
         safe_delay(1000);
         gcode.process_subcommands_now(F("G1Z0.00"));
         safe_delay(1000);
-        //current_position.z = 0.05; 
+        //current_position.z = 0.05;
         //sync_plan_position();
        // gcode.process_subcommands_now(F("G92Z0\nG1Z0.05\nG92Z0"));
-        current_position.z = 0; 
+        current_position.z = 0;
         sync_plan_position();
         ////////////////
         //safe_delay(1000);
