--- conflicted
+++ resolved
@@ -39,18 +39,13 @@
 #endif
 
 SpindleLaser cutter;
-<<<<<<< HEAD
-uint8_t SpindleLaser::power = 0;                                      // Actual power output 0-255 ocr or "0 = off" > 0 = "on"
-bool SpindleLaser::enable_state = false;                              // Virtual enable state, controls enable pin if present and or apply power if > 0
-uint8_t SpindleLaser::last_power_applied = 0;                         // Basic power state tracking
+bool SpindleLaser::enable_state;                                      // Virtual enable state, controls enable pin if present and or apply power if > 0
+uint8_t SpindleLaser::power,                                          // Actual power output 0-255 ocr or "0 = off" > 0 = "on"
+        SpindleLaser::last_power_applied; // = 0                      // Basic power state tracking
 
-=======
-uint8_t SpindleLaser::power,
-        SpindleLaser::last_power_applied; // = 0                      // Basic power state tracking
->>>>>>> 30a7c4ca
 #if ENABLED(LASER_FEATURE)
   cutter_test_pulse_t SpindleLaser::testPulse = 50;                   // (ms) Test fire pulse default duration
-  uint8_t SpindleLaser::last_block_power = 0;                         // Track power changes for dynamic inline power
+  uint8_t SpindleLaser::last_block_power; // = 0                      // Track power changes for dynamic inline power
   feedRate_t SpindleLaser::feedrate_mm_m = 1500,
              SpindleLaser::last_feedrate_mm_m; // = 0                 // (mm/min) Track feedrate changes for dynamic power
 #endif
@@ -127,7 +122,6 @@
  * @param opwr Power value. Range 0 to MAX.
  */
 void SpindleLaser::apply_power(const uint8_t opwr) {
-<<<<<<< HEAD
   if (enabled() || opwr == 0) {                                   // 0 check allows us to disable where no ENA pin exists
     // Test and set the last power used to improve performance
     if (opwr == last_power_applied) return;
@@ -156,31 +150,6 @@
     isReadyForUI = false; // Only used for UI display updates.
     TERN_(SPINDLE_LASER_USE_PWM, ocr_off());
   }
-=======
-  if (opwr == last_power_applied) return;
-  last_power_applied = opwr;
-  power = opwr;
-  #if ENABLED(SPINDLE_LASER_USE_PWM)
-    if (cutter.unitPower == 0 && CUTTER_UNIT_IS(RPM)) {
-      ocr_off();
-      isReady = false;
-    }
-    else if (ENABLED(CUTTER_POWER_RELATIVE) || enabled()) {
-      set_ocr(power);
-      isReady = true;
-    }
-    else {
-      ocr_off();
-      isReady = false;
-    }
-  #elif ENABLED(SPINDLE_SERVO)
-    MOVE_SERVO(SPINDLE_SERVO_NR, power);
-  #else
-    WRITE(SPINDLE_LASER_ENA_PIN, enabled() ? SPINDLE_LASER_ACTIVE_STATE : !SPINDLE_LASER_ACTIVE_STATE);
-    isReady = true;
-  #endif
->>>>>>> 30a7c4ca
-}
 
 #if ENABLED(SPINDLE_CHANGE_DIR)
   /**
