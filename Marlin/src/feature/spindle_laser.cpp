/**
 * Marlin 3D Printer Firmware
 * Copyright (c) 2020 MarlinFirmware [https://github.com/MarlinFirmware/Marlin]
 *
 * Based on Sprinter and grbl.
 * Copyright (c) 2011 Camiel Gubbels / Erik van der Zalm
 *
 * This program is free software: you can redistribute it and/or modify
 * it under the terms of the GNU General Public License as published by
 * the Free Software Foundation, either version 3 of the License, or
 * (at your option) any later version.
 *
 * This program is distributed in the hope that it will be useful,
 * but WITHOUT ANY WARRANTY; without even the implied warranty of
 * MERCHANTABILITY or FITNESS FOR A PARTICULAR PURPOSE.  See the
 * GNU General Public License for more details.
 *
 * You should have received a copy of the GNU General Public License
 * along with this program.  If not, see <https://www.gnu.org/licenses/>.
 *
 */

/**
 * feature/spindle_laser.cpp
 */

#include "../inc/MarlinConfig.h"

#if HAS_CUTTER

#include "spindle_laser.h"

#if ENABLED(SPINDLE_SERVO)
  #include "../module/servo.h"
#endif

#if ENABLED(I2C_AMMETER)
  #include "../feature/ammeter.h"
#endif

SpindleLaser cutter;
uint8_t SpindleLaser::ocr_power = 0;                  // Startup disable
SpindleDir SpindleLaser::spindle_dir = SpindleDirCW;  // Startup clockwise
CutterState SpindleLaser::state = STAY_OFF;           // Startup OFF
#if ENABLED(LASER_FEATURE)
  cutter_test_pulse_t SpindleLaser::testPulse = 50;   // Test fire Pulse time ms value.
#endif
bool SpindleLaser::isReady;                           // Ready to apply power setting from the UI to OCR
cutter_power_t SpindleLaser::menuPower,               // Power set via LCD menu in PWM, PERCENT, or RPM
               SpindleLaser::unitPower;               // LCD status power in PWM, PERCENT, or RPM

#if ENABLED(MARLIN_DEV_MODE)
  cutter_frequency_t SpindleLaser::frequency;         // PWM frequency setting; range: 2K - 50K
#endif
#define SPINDLE_LASER_PWM_OFF TERN(SPINDLE_LASER_PWM_INVERT, 255, 0)

/**
 * Init the cutter to a safe OFF state
 */
void SpindleLaser::init() {
  #if ENABLED(SPINDLE_SERVO)
    MOVE_SERVO(SPINDLE_SERVO_NR, SPINDLE_SERVO_MIN);
  #else
    OUT_WRITE(SPINDLE_LASER_ENA_PIN, !SPINDLE_LASER_ACTIVE_STATE);    // Init spindle to off
  #endif
  #if ENABLED(SPINDLE_CHANGE_DIR)
<<<<<<< HEAD
    SET_OUTPUT(SPINDLE_DIR_PIN);
    dir_pin_set();
=======
    OUT_WRITE(SPINDLE_DIR_PIN, SPINDLE_INVERT_DIR);                   // Init rotation to clockwise (M3)
>>>>>>> a8419738
  #endif
  #if ENABLED(SPINDLE_LASER_USE_PWM)
    SET_PWM(SPINDLE_LASER_PWM_PIN);
    hal.set_pwm_duty(pin_t(SPINDLE_LASER_PWM_PIN), SPINDLE_LASER_PWM_OFF); // Set to lowest speed
  #endif
  #if ENABLED(HAL_CAN_SET_PWM_FREQ) && SPINDLE_LASER_FREQUENCY
    hal.set_pwm_frequency(pin_t(SPINDLE_LASER_PWM_PIN), SPINDLE_LASER_FREQUENCY);
    TERN_(MARLIN_DEV_MODE, frequency = SPINDLE_LASER_FREQUENCY);
  #endif
  #if ENABLED(AIR_EVACUATION)
    OUT_WRITE(AIR_EVACUATION_PIN, !AIR_EVACUATION_ACTIVE);            // Init Vacuum/Blower OFF
  #endif
  #if ENABLED(AIR_ASSIST)
    OUT_WRITE(AIR_ASSIST_PIN, !AIR_ASSIST_ACTIVE);                    // Init Air Assist OFF
  #endif
  TERN_(I2C_AMMETER, ammeter.init());                                 // Init I2C Ammeter
}

#if ENABLED(SPINDLE_LASER_USE_PWM)
  /**
   * Set the cutter PWM directly to the given ocr value
   *
   * @param ocr Power value
   */
<<<<<<< HEAD
  void SpindleLaser::ocr_set(const uint8_t ocr) {
    #if NEEDS_HARDWARE_PWM && SPINDLE_LASER_FREQUENCY
      set_pwm_frequency(pin_t(SPINDLE_LASER_PWM_PIN), TERN(MARLIN_DEV_MODE, frequency, SPINDLE_LASER_FREQUENCY));
      set_pwm_duty(pin_t(SPINDLE_LASER_PWM_PIN), ocr ^ SPINDLE_LASER_PWM_OFF);
    #else
      analogWrite(pin_t(SPINDLE_LASER_PWM_PIN), ocr ^ SPINDLE_LASER_PWM_OFF);
=======
  void SpindleLaser::_set_ocr(const uint8_t ocr) {
    #if ENABLED(HAL_CAN_SET_PWM_FREQ) && SPINDLE_LASER_FREQUENCY
      hal.set_pwm_frequency(pin_t(SPINDLE_LASER_PWM_PIN), TERN(MARLIN_DEV_MODE, frequency, SPINDLE_LASER_FREQUENCY));
>>>>>>> a8419738
    #endif
    hal.set_pwm_duty(pin_t(SPINDLE_LASER_PWM_PIN), ocr ^ SPINDLE_LASER_PWM_OFF);
  }

#endif // SPINDLE_LASER_USE_PWM

/**
 * Set state for pin spindle/laser
 * @param enable true = on; false = off
 */
void SpindleLaser::ena_pin_set(const bool enable) {
  WRITE(SPINDLE_LASER_ENA_PIN, enable ? SPINDLE_LASER_ACTIVE_STATE : !SPINDLE_LASER_ACTIVE_STATE);
}

#if ENABLED(SPINDLE_CHANGE_DIR)
  /**
   * Set direction pin for spindle
   */
  void SpindleLaser::dir_pin_set() {
    // Forward (M3) HIGH when not inverted
    const uint8_t dir_state = (spindle_dir == TERN(SPINDLE_INVERT_DIR, SpindleDirCCW, SpindleDirCW)) ? HIGH : LOW;
    WRITE(SPINDLE_DIR_PIN, dir_state);
  }
#endif

/**
 * Get a change event based on current and new state
 *
 * @param opwr        New power value
 * @param odir        New direction spindle
 * @param oena_pin_on New ena_pin state
 */
CutterState SpindleLaser::get_event(const uint8_t opwr, const SpindleDir odir, const bool oena_pin_on) {
  // Setting PWM and ENA both off
  if (opwr == 0 && !oena_pin_on)
    return state == STAY_OFF ? STAY_OFF : TURN_OFF;

  // Setting PWM or ENA while OFF
  if (state == STAY_OFF)
    return TURN_ON;

  // Changing direction while already ON
  if (odir != spindle_dir)
    return STAY_ON_REV;

  return state;
}

/**
 * Change hardware state
 */
void SpindleLaser::_change_hw(const bool ena_pin_on) {
  TERN_(SPINDLE_LASER_USE_PWM, ocr_set(ocr_power));

  TERN(SPINDLE_SERVO, MOVE_SERVO(SPINDLE_SERVO_NR, ocr_power), ena_pin_set(ena_pin_on));

  #if ENABLED(SPINDLE_LASER_USE_PWM) || DISABLED(SPINDLE_SERVO)
    isReady = ena_pin_on; // This is a hack. isReady state and ena_pin_on are equivalent.
  #endif
}

/**
 * Set cutter ocr_power value for PWM, Servo, and on/off pin.
 *
 * @param opwr       Power value. Range 0 to MAX. When 0 disable spindle/laser.
 * @param odir       Direction spindle (default SpindleDirSame)
 * @param ena_pin_on Enable/disable ENA_PIN. Work only in separate mode PWM.
 *                   If separate mode is disable - ENA_PIN is managed through opwr value
 *                   if true - enable pin; false - disable pin (default true)
 */
void SpindleLaser::ocr_set_power(const uint8_t opwr, const SpindleDir odir/*=SpindleDirSame*/, const bool ena_pin_on/*=true*/) {
  const SpindleDir dir_value = TERN(SPINDLE_CHANGE_DIR, (odir == SpindleDirSame) ? spindle_dir : odir, SpindleDirCW);

  const bool ena_pin_on_value = TERN(HAS_CUTTER_PWM_AND_ENA, ena_pin_on, opwr > 0);

  switch (get_event(opwr, dir_value, ena_pin_on_value)) {
    // Already ON and staying ON
    case STAY_ON:
      state = STAY_ON;                   // Probably already the current state
      if (opwr != ocr_power) {
        ocr_power = opwr;
        _change_hw(ena_pin_on_value);
      }
      break;

    case TURN_ON:
      state = STAY_ON;
      ocr_power = opwr;
      spindle_dir = dir_value;
      dir_pin_set();
      _change_hw(ena_pin_on_value);
      power_delay(true);
      break;

    case STAY_OFF:
      state = STAY_OFF;                  // Probably already the current state
      spindle_dir = dir_value;
      break;

    case TURN_OFF:
      state = STAY_OFF;
      ocr_power = opwr;
      spindle_dir = dir_value;
      dir_pin_set();
      _change_hw(false);
      power_delay(false);
      break;

    case STAY_ON_REV: {
      state = STAY_ON;
      ocr_power = opwr;
      spindle_dir = dir_value;

      #if ENABLED(SPINDLE_CHANGE_DIR_STOP)
        // Stop Spindle and wait
        const uint8_t curr_power = ocr_power;
        ocr_power = 0;
        _change_hw(false);
        power_delay(false);
        // Start spindle and wait
        ocr_power = curr_power;
        dir_pin_set();
        _change_hw(ena_pin_on_value);
        power_delay(true);
      #else
        dir_pin_set();
      #endif
    } break;
  }

  UNUSED(ena_pin_on);
}

/**
 * Return value ocr_power
 */
uint8_t SpindleLaser::get_ocr_power(){ return ocr_power; }

#if ENABLED(SPINDLE_CHANGE_DIR)
  /**
   * Set the spindle direction and apply immediately
   * ! deprecate and need delete
   * @param reverse If True is SpindleDirCCW, false is SpindleDirCW
   */
  void SpindleLaser::set_reverse(const bool reverse) {
    ocr_set_power(ocr_power, reverse ? SpindleDirCCW : SpindleDirCW);
  }
#endif

#if ENABLED(AIR_EVACUATION)
  // Enable / disable Cutter Vacuum or Laser Blower motor
  void SpindleLaser::air_evac_enable()  { WRITE(AIR_EVACUATION_PIN,  AIR_EVACUATION_ACTIVE); } // Turn ON
  void SpindleLaser::air_evac_disable() { WRITE(AIR_EVACUATION_PIN, !AIR_EVACUATION_ACTIVE); } // Turn OFF
  void SpindleLaser::air_evac_toggle()  { TOGGLE(AIR_EVACUATION_PIN); } // Toggle state
#endif

#if ENABLED(AIR_ASSIST)
  // Enable / disable air assist
  void SpindleLaser::air_assist_enable()  { WRITE(AIR_ASSIST_PIN,  AIR_ASSIST_PIN); } // Turn ON
  void SpindleLaser::air_assist_disable() { WRITE(AIR_ASSIST_PIN, !AIR_ASSIST_PIN); } // Turn OFF
  void SpindleLaser::air_assist_toggle()  { TOGGLE(AIR_ASSIST_PIN); } // Toggle state
#endif

#endif // HAS_CUTTER<|MERGE_RESOLUTION|>--- conflicted
+++ resolved
@@ -64,12 +64,8 @@
     OUT_WRITE(SPINDLE_LASER_ENA_PIN, !SPINDLE_LASER_ACTIVE_STATE);    // Init spindle to off
   #endif
   #if ENABLED(SPINDLE_CHANGE_DIR)
-<<<<<<< HEAD
     SET_OUTPUT(SPINDLE_DIR_PIN);
-    dir_pin_set();
-=======
-    OUT_WRITE(SPINDLE_DIR_PIN, SPINDLE_INVERT_DIR);                   // Init rotation to clockwise (M3)
->>>>>>> a8419738
+    dir_pin_set();                                                    // Init rotation to clockwise (M3)
   #endif
   #if ENABLED(SPINDLE_LASER_USE_PWM)
     SET_PWM(SPINDLE_LASER_PWM_PIN);
@@ -94,18 +90,9 @@
    *
    * @param ocr Power value
    */
-<<<<<<< HEAD
   void SpindleLaser::ocr_set(const uint8_t ocr) {
-    #if NEEDS_HARDWARE_PWM && SPINDLE_LASER_FREQUENCY
-      set_pwm_frequency(pin_t(SPINDLE_LASER_PWM_PIN), TERN(MARLIN_DEV_MODE, frequency, SPINDLE_LASER_FREQUENCY));
-      set_pwm_duty(pin_t(SPINDLE_LASER_PWM_PIN), ocr ^ SPINDLE_LASER_PWM_OFF);
-    #else
-      analogWrite(pin_t(SPINDLE_LASER_PWM_PIN), ocr ^ SPINDLE_LASER_PWM_OFF);
-=======
-  void SpindleLaser::_set_ocr(const uint8_t ocr) {
     #if ENABLED(HAL_CAN_SET_PWM_FREQ) && SPINDLE_LASER_FREQUENCY
       hal.set_pwm_frequency(pin_t(SPINDLE_LASER_PWM_PIN), TERN(MARLIN_DEV_MODE, frequency, SPINDLE_LASER_FREQUENCY));
->>>>>>> a8419738
     #endif
     hal.set_pwm_duty(pin_t(SPINDLE_LASER_PWM_PIN), ocr ^ SPINDLE_LASER_PWM_OFF);
   }
