/**
 * Marlin 3D Printer Firmware
 * Copyright (c) 2020 MarlinFirmware [https://github.com/MarlinFirmware/Marlin]
 *
 * Based on Sprinter and grbl.
 * Copyright (c) 2011 Camiel Gubbels / Erik van der Zalm
 *
 * This program is free software: you can redistribute it and/or modify
 * it under the terms of the GNU General Public License as published by
 * the Free Software Foundation, either version 3 of the License, or
 * (at your option) any later version.
 *
 * This program is distributed in the hope that it will be useful,
 * but WITHOUT ANY WARRANTY; without even the implied warranty of
 * MERCHANTABILITY or FITNESS FOR A PARTICULAR PURPOSE.  See the
 * GNU General Public License for more details.
 *
 * You should have received a copy of the GNU General Public License
 * along with this program.  If not, see <http://www.gnu.org/licenses/>.
 *
 */

/**
 * feature/spindle_laser.cpp
 */

#include "../inc/MarlinConfig.h"

#if HAS_CUTTER

#include "spindle_laser.h"

SpindleLaser cutter;
uint8_t SpindleLaser::power;
bool SpindleLaser::isOn;                                                // state to determine when to apply menuPower to power
cutter_power_t SpindleLaser::menuPower;                                 // Power set via LCD menu in PWM, PERCENT, or RPM
cutter_power_t SpindleLaser::unitPower;                               // LCD status power in PWM, PERCENT, or RPM

<<<<<<< HEAD
=======
cutter_power_t SpindleLaser::power;
bool SpindleLaser::isOn;                                                       // state to determine when to apply displayPower to power
cutter_displayPower_t SpindleLaser::displayPower =
  cutter.upower_to_dpower(TERN(SPINDLE_LASER_PWM, SPEED_POWER_MIN, SPEED_POWER_STARTUP)); // spindle/laser speed/power control in PWM, Percentage or RPM

>>>>>>> da31ff44
#if ENABLED(MARLIN_DEV_MODE)
  cutter_frequency_t SpindleLaser::frequency;                           // setting PWM frequency; range: 2K - 50K
#endif
#define SPINDLE_LASER_PWM_OFF ((SPINDLE_LASER_PWM_INVERT) ? 255 : 0)

//
// Init the cutter to a safe OFF state
//
void SpindleLaser::init() {
  OUT_WRITE(SPINDLE_LASER_ENA_PIN, !SPINDLE_LASER_ACTIVE_HIGH);         // Init spindle to off
  #if ENABLED(SPINDLE_CHANGE_DIR)
    OUT_WRITE(SPINDLE_DIR_PIN, SPINDLE_INVERT_DIR ? 255 : 0);           // Init rotation to clockwise (M3)
  #endif
  #if ENABLED(SPINDLE_LASER_PWM)
    SET_PWM(SPINDLE_LASER_PWM_PIN);
    analogWrite(pin_t(SPINDLE_LASER_PWM_PIN), SPINDLE_LASER_PWM_OFF);   // set to lowest speed
  #endif
  #if ENABLED(HAL_CAN_SET_PWM_FREQ) && defined(SPINDLE_LASER_FREQUENCY)
    set_pwm_frequency(pin_t(SPINDLE_LASER_PWM_PIN), SPINDLE_LASER_FREQUENCY);
    TERN_(MARLIN_DEV_MODE, frequency = SPINDLE_LASER_FREQUENCY);
  #endif
}

#if ENABLED(SPINDLE_LASER_PWM)
  /**
   * Set the cutter PWM directly to the given ocr value
   */
  void SpindleLaser::set_ocr(const uint8_t ocr) {
    WRITE(SPINDLE_LASER_ENA_PIN, SPINDLE_LASER_ACTIVE_HIGH);          // turn spindle on
    analogWrite(pin_t(SPINDLE_LASER_PWM_PIN), ocr ^ SPINDLE_LASER_PWM_OFF);
  }
  void SpindleLaser::ocr_off() {
    WRITE(SPINDLE_LASER_ENA_PIN, !SPINDLE_LASER_ACTIVE_HIGH);         // Turn spindle off
    analogWrite(pin_t(SPINDLE_LASER_PWM_PIN), SPINDLE_LASER_PWM_OFF); // Only write low byte
  }
#endif

//
// Set cutter ON/OFF state (and PWM) to the given cutter power value
//
<<<<<<< HEAD
void SpindleLaser::apply_power(const uint8_t opwr) {
  static uint8_t last_power_applied = 0;
  if (opwr == last_power_applied) return;
  last_power_applied = opwr;
  power = opwr;
  #if ENABLED(SPINDLE_LASER_PWM)   
   if (cutter.unitPower == 0 && CUTTER_UNIT_IS(RPM)){
      ocr_off();
      isOn = false;
    }
    else if (enabled() || (ENABLED(CUTTER_POWER_RELATIVE))){
      set_ocr(power);
      isOn = true;
    }
    else {
      ocr_off();
      isOn = false;
    }
  #else
    SERIAL_ECHO(" -- D - ");
    WRITE(SPINDLE_LASER_ENA_PIN, enabled() == SPINDLE_LASER_ACTIVE_HIGH);
    isOn = true;
=======
void SpindleLaser::apply_power(const cutter_power_t upwr) {
  static cutter_power_t last_power_applied = 0;
  if (upwr == last_power_applied) return;
  last_power_applied = upwr;
  power = upwr;
  #if ENABLED(SPINDLE_LASER_PWM)
    if (enabled())
      set_ocr(upower_to_ocr(upwr));
    else {
      WRITE(SPINDLE_LASER_ENA_PIN, !SPINDLE_LASER_ACTIVE_HIGH);         // Turn spindle off
      analogWrite(pin_t(SPINDLE_LASER_PWM_PIN), SPINDLE_LASER_PWM_OFF); // Only write low byte
    }
  #else
    WRITE(SPINDLE_LASER_ENA_PIN, enabled() == SPINDLE_LASER_ACTIVE_HIGH);
>>>>>>> da31ff44
  #endif
}

#if ENABLED(SPINDLE_CHANGE_DIR)
  //
  // Set the spindle direction and apply immediately
  // Stop on direction change if SPINDLE_STOP_ON_DIR_CHANGE is enabled
  //
  void SpindleLaser::set_direction(const bool reverse) {
    const bool dir_state = (reverse == SPINDLE_INVERT_DIR); // Forward (M3) HIGH when not inverted
    if (TERN0(SPINDLE_STOP_ON_DIR_CHANGE, enabled()) && READ(SPINDLE_DIR_PIN) != dir_state) disable();
    WRITE(SPINDLE_DIR_PIN, dir_state);
  }
#endif

#endif // HAS_CUTTER<|MERGE_RESOLUTION|>--- conflicted
+++ resolved
@@ -36,14 +36,6 @@
 cutter_power_t SpindleLaser::menuPower;                                 // Power set via LCD menu in PWM, PERCENT, or RPM
 cutter_power_t SpindleLaser::unitPower;                               // LCD status power in PWM, PERCENT, or RPM
 
-<<<<<<< HEAD
-=======
-cutter_power_t SpindleLaser::power;
-bool SpindleLaser::isOn;                                                       // state to determine when to apply displayPower to power
-cutter_displayPower_t SpindleLaser::displayPower =
-  cutter.upower_to_dpower(TERN(SPINDLE_LASER_PWM, SPEED_POWER_MIN, SPEED_POWER_STARTUP)); // spindle/laser speed/power control in PWM, Percentage or RPM
-
->>>>>>> da31ff44
 #if ENABLED(MARLIN_DEV_MODE)
   cutter_frequency_t SpindleLaser::frequency;                           // setting PWM frequency; range: 2K - 50K
 #endif
@@ -84,7 +76,6 @@
 //
 // Set cutter ON/OFF state (and PWM) to the given cutter power value
 //
-<<<<<<< HEAD
 void SpindleLaser::apply_power(const uint8_t opwr) {
   static uint8_t last_power_applied = 0;
   if (opwr == last_power_applied) return;
@@ -104,25 +95,8 @@
       isOn = false;
     }
   #else
-    SERIAL_ECHO(" -- D - ");
     WRITE(SPINDLE_LASER_ENA_PIN, enabled() == SPINDLE_LASER_ACTIVE_HIGH);
     isOn = true;
-=======
-void SpindleLaser::apply_power(const cutter_power_t upwr) {
-  static cutter_power_t last_power_applied = 0;
-  if (upwr == last_power_applied) return;
-  last_power_applied = upwr;
-  power = upwr;
-  #if ENABLED(SPINDLE_LASER_PWM)
-    if (enabled())
-      set_ocr(upower_to_ocr(upwr));
-    else {
-      WRITE(SPINDLE_LASER_ENA_PIN, !SPINDLE_LASER_ACTIVE_HIGH);         // Turn spindle off
-      analogWrite(pin_t(SPINDLE_LASER_PWM_PIN), SPINDLE_LASER_PWM_OFF); // Only write low byte
-    }
-  #else
-    WRITE(SPINDLE_LASER_ENA_PIN, enabled() == SPINDLE_LASER_ACTIVE_HIGH);
->>>>>>> da31ff44
   #endif
 }
 
