--- conflicted
+++ resolved
@@ -68,11 +68,7 @@
     analogWrite(pin_t(SPINDLE_LASER_PWM_PIN), ocr ^ SPINDLE_LASER_PWM_OFF);
     #if NEEDS_HARDWARE_PWM && SPINDLE_LASER_FREQUENCY
       set_pwm_duty(pin_t(SPINDLE_LASER_PWM_PIN), ocr ^ SPINDLE_LASER_PWM_OFF);
-<<<<<<< HEAD
-    #endif 
-=======
     #endif
->>>>>>> a53e7325
   }
   void SpindleLaser::ocr_off() {
     WRITE(SPINDLE_LASER_ENA_PIN, !SPINDLE_LASER_ACTIVE_STATE);        // Turn spindle off
