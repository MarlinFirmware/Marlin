/**
 * Marlin 3D Printer Firmware
 * Copyright (c) 2020 MarlinFirmware [https://github.com/MarlinFirmware/Marlin]
 *
 * Based on Sprinter and grbl.
 * Copyright (c) 2011 Camiel Gubbels / Erik van der Zalm
 *
 * This program is free software: you can redistribute it and/or modify
 * it under the terms of the GNU General Public License as published by
 * the Free Software Foundation, either version 3 of the License, or
 * (at your option) any later version.
 *
 * This program is distributed in the hope that it will be useful,
 * but WITHOUT ANY WARRANTY; without even the implied warranty of
 * MERCHANTABILITY or FITNESS FOR A PARTICULAR PURPOSE.  See the
 * GNU General Public License for more details.
 *
 * You should have received a copy of the GNU General Public License
 * along with this program.  If not, see <https://www.gnu.org/licenses/>.
 *
 */
#pragma once

#include "../inc/MarlinConfig.h"

#include "../module/motion.h"

#include "buttons.h"

#if HAS_BUZZER
  #include "../libs/buzzer.h"
#endif

#if ENABLED(SDSUPPORT)
  #include "../sd/cardreader.h"
#endif

#if ENABLED(TOUCH_SCREEN_CALIBRATION)
  #include "tft_io/touch_calibration.h"
#endif

#if ANY(HAS_LCD_MENU, ULTIPANEL_FEEDMULTIPLY, SOFT_RESET_ON_KILL)
  #define HAS_ENCODER_ACTION 1
#endif

#if HAS_STATUS_MESSAGE
  #define START_OF_UTF8_CHAR(C) (((C) & 0xC0u) != 0x80U)
#endif

#if E_MANUAL > 1
  #define MULTI_E_MANUAL 1
#endif

#if HAS_DISPLAY
  #include "../module/printcounter.h"
#endif

#if ENABLED(ADVANCED_PAUSE_FEATURE) && EITHER(HAS_LCD_MENU, EXTENSIBLE_UI)
  #include "../feature/pause.h"
  #include "../module/motion.h" // for active_extruder
#endif

#if ENABLED(DWIN_CREALITY_LCD)
  #include "../feature/pause.h"
  #include "dwin/e3v2/dwin.h"
#endif

#define START_OF_UTF8_CHAR(C) (((C) & 0xC0u) != 0x80U)

#if HAS_WIRED_LCD

  enum LCDViewAction : uint8_t {
    LCDVIEW_NONE,
    LCDVIEW_REDRAW_NOW,
    LCDVIEW_CALL_REDRAW_NEXT,
    LCDVIEW_CLEAR_CALL_REDRAW,
    LCDVIEW_CALL_NO_REDRAW
  };

  #if HAS_ADC_BUTTONS
    uint8_t get_ADC_keyValue();
  #endif

  #define LCD_UPDATE_INTERVAL TERN(HAS_TOUCH_BUTTONS, 50, 100)

  #if HAS_LCD_MENU

    #include "lcdprint.h"

    #if !HAS_GRAPHICAL_TFT
      void _wrap_string(uint8_t &col, uint8_t &row, const char * const string, read_byte_cb_t cb_read_byte, const bool wordwrap=false);
      inline void wrap_string_P(uint8_t &col, uint8_t &row, PGM_P const pstr, const bool wordwrap=false) { _wrap_string(col, row, pstr, read_byte_rom, wordwrap); }
      inline void wrap_string(uint8_t &col, uint8_t &row, const char * const string, const bool wordwrap=false) { _wrap_string(col, row, string, read_byte_ram, wordwrap); }
    #endif

    typedef void (*screenFunc_t)();
    typedef void (*menuAction_t)();

  #endif // HAS_LCD_MENU

#endif // HAS_WIRED_LCD

#if HAS_MARLINUI_U8GLIB
  enum MarlinFont : uint8_t {
    FONT_STATUSMENU = 1,
    FONT_EDIT,
    FONT_MENU
  };
#else
  enum HD44780CharSet : uint8_t {
    CHARSET_MENU,
    CHARSET_INFO,
    CHARSET_BOOT
  };
#endif

#if PREHEAT_COUNT
  typedef struct {
    #if HAS_HOTEND
      celsius_t hotend_temp;
    #endif
    #if HAS_HEATED_BED
      celsius_t bed_temp;
    #endif
    #if HAS_FAN
      uint16_t fan_speed;
    #endif
  } preheat_t;
#endif

#if HAS_LCD_MENU

  // Manual Movement class
  class ManualMove {
  private:
    static AxisEnum axis;
    #if MULTI_E_MANUAL
      static int8_t e_index;
    #else
      static int8_t constexpr e_index = 0;
    #endif
    static millis_t start_time;
    #if IS_KINEMATIC
      static xyze_pos_t all_axes_destination;
    #endif
  public:
    static float menu_scale;
    #if IS_KINEMATIC
      static float offset;
    #endif
    template <typename T>
    void set_destination(const T& dest) {
      #if IS_KINEMATIC
        // Moves are segmented, so the entire move is not submitted at once.
        // Using a separate variable prevents corrupting the in-progress move.
        all_axes_destination = current_position;
        all_axes_destination.set(dest);
      #else
        // Moves are submitted as single line to the planner using buffer_line.
        current_position.set(dest);
      #endif
    }
    float axis_value(const AxisEnum axis) {
      return NATIVE_TO_LOGICAL(processing ? destination[axis] : SUM_TERN(IS_KINEMATIC, current_position[axis], offset), axis);
    }
    bool apply_diff(const AxisEnum axis, const_float_t diff, const_float_t min, const_float_t max) {
      #if IS_KINEMATIC
        float &valref = offset;
        const float rmin = min - current_position[axis], rmax = max - current_position[axis];
      #else
        float &valref = current_position[axis];
        const float rmin = min, rmax = max;
      #endif
      valref += diff;
      const float pre = valref;
      if (min != max) {
        if (diff < 0)
          NOLESS(valref, rmin);
        else
          NOMORE(valref, rmax);
      }
      return pre != valref;
    }
    #if IS_KINEMATIC
      static bool processing;
    #else
      static bool constexpr processing = false;
    #endif
    static void task();
    static void soon(const AxisEnum axis OPTARG(MULTI_E_MANUAL, const int8_t eindex=active_extruder));
  };

#endif

////////////////////////////////////////////
//////////// MarlinUI Singleton ////////////
////////////////////////////////////////////

class MarlinUI {
public:

  MarlinUI() {
    TERN_(HAS_LCD_MENU, currentScreen = status_screen);
  }

  #if HAS_MULTI_LANGUAGE
    static uint8_t language;
    static inline void set_language(const uint8_t lang) {
      if (lang < NUM_LANGUAGES) {
        language = lang;
        return_to_status();
        refresh();
      }
    }
  #endif

  #if ENABLED(SOUND_MENU_ITEM)
    static bool buzzer_enabled; // Initialized by settings.load()
  #else
    static constexpr bool buzzer_enabled = true;
  #endif

  #if HAS_BUZZER
    static void buzz(const long duration, const uint16_t freq);
  #endif

  FORCE_INLINE static void chirp() {
    TERN_(HAS_CHIRP, buzz(LCD_FEEDBACK_FREQUENCY_DURATION_MS, LCD_FEEDBACK_FREQUENCY_HZ));
  }

  #if ENABLED(LCD_HAS_STATUS_INDICATORS)
    static void update_indicators();
  #endif

  // LCD implementations
  static void clear_lcd();

  #if BOTH(HAS_LCD_MENU, TOUCH_SCREEN_CALIBRATION)
    static void check_touch_calibration() {
      if (touch_calibration.need_calibration()) currentScreen = touch_calibration_screen;
    }
  #endif

  #if ENABLED(SDSUPPORT)
    #define MEDIA_MENU_GATEWAY TERN(PASSWORD_ON_SD_PRINT_MENU, password.media_gatekeeper, menu_media)
    static void media_changed(const uint8_t old_stat, const uint8_t stat);
  #endif

  #if ENABLED(DWIN_CREALITY_LCD)
    static void refresh();
  #else
    FORCE_INLINE static void refresh() {
      TERN_(HAS_WIRED_LCD, refresh(LCDVIEW_CLEAR_CALL_REDRAW));
    }
  #endif

  #if HAS_WIRED_LCD
    static bool detected();
    static void init_lcd();
  #else
    static inline bool detected() { return true; }
    static inline void init_lcd() {}
  #endif

  #if HAS_PRINT_PROGRESS
    #if HAS_PRINT_PROGRESS_PERMYRIAD
      typedef uint16_t progress_t;
      #define PROGRESS_SCALE 100U
      #define PROGRESS_MASK 0x7FFF
    #else
      typedef uint8_t progress_t;
      #define PROGRESS_SCALE 1U
      #define PROGRESS_MASK 0x7F
    #endif
    #if ENABLED(LCD_SET_PROGRESS_MANUALLY)
      static progress_t progress_override;
      static void set_progress(const progress_t p) { progress_override = _MIN(p, 100U * (PROGRESS_SCALE)); }
      static void set_progress_done() { progress_override = (PROGRESS_MASK + 1U) + 100U * (PROGRESS_SCALE); }
      static void progress_reset() { if (progress_override & (PROGRESS_MASK + 1U)) set_progress(0); }
      #if ENABLED(SHOW_REMAINING_TIME)
        static inline uint32_t _calculated_remaining_time() {
          const duration_t elapsed = print_job_timer.duration();
          const progress_t progress = _get_progress();
          return progress ? elapsed.value * (100 * (PROGRESS_SCALE) - progress) / progress : 0;
        }
        #if ENABLED(USE_M73_REMAINING_TIME)
          static uint32_t remaining_time;
          FORCE_INLINE static void set_remaining_time(const uint32_t r) { remaining_time = r; }
          FORCE_INLINE static uint32_t get_remaining_time() { return remaining_time ?: _calculated_remaining_time(); }
          FORCE_INLINE static void reset_remaining_time() { set_remaining_time(0); }
        #else
          FORCE_INLINE static uint32_t get_remaining_time() { return _calculated_remaining_time(); }
        #endif
      #endif
    #endif
    static progress_t _get_progress();
    #if HAS_PRINT_PROGRESS_PERMYRIAD
      FORCE_INLINE static uint16_t get_progress_permyriad() { return _get_progress(); }
    #endif
    static uint8_t get_progress_percent() { return uint8_t(_get_progress() / (PROGRESS_SCALE)); }
  #else
    static constexpr uint8_t get_progress_percent() { return 0; }
  #endif

  #if HAS_STATUS_MESSAGE
    static char status_message[];
    static uint8_t alert_level; // Higher levels block lower levels

    #if ENABLED(STATUS_MESSAGE_SCROLLING)
      static uint8_t status_scroll_offset;
      static void advance_status_scroll();
      static char* status_and_len(uint8_t &len);
    #endif

    static bool has_status();
    static void reset_status(const bool no_welcome=false);
    static void set_status(const char * const message, const bool persist=false);
    static void set_status_P(PGM_P const message, const int8_t level=0);
    static void status_printf_P(const uint8_t level, PGM_P const fmt, ...);
    static void set_alert_status_P(PGM_P const message);
    static inline void reset_alert_level() { alert_level = 0; }
  #else
    static constexpr bool has_status() { return false; }
    static inline void reset_status(const bool=false) {}
    static void set_status(const char *message, const bool=false);
    static void set_status_P(PGM_P message, const int8_t=0);
    static void status_printf_P(const uint8_t, PGM_P message, ...);
    static inline void set_alert_status_P(PGM_P const) {}
    static inline void reset_alert_level() {}
  #endif

  #if EITHER(HAS_DISPLAY, DWIN_CREALITY_LCD)
    static void kill_screen(PGM_P const lcd_error, PGM_P const lcd_component);
  #else
    static inline void kill_screen(PGM_P const, PGM_P const) {}
  #endif

  #if HAS_DISPLAY

    static void init();
    static void update();

    static void abort_print();
    static void pause_print();
    static void resume_print();
    static void flow_fault();

    #if BOTH(PSU_CONTROL, PS_OFF_CONFIRM)
      static void poweroff();
    #endif

    #if HAS_WIRED_LCD

      static millis_t next_button_update_ms;

      static LCDViewAction lcdDrawUpdate;
      FORCE_INLINE static bool should_draw() { return bool(lcdDrawUpdate); }
      FORCE_INLINE static void refresh(const LCDViewAction type) { lcdDrawUpdate = type; }

      #if ENABLED(SHOW_CUSTOM_BOOTSCREEN)
        static void draw_custom_bootscreen(const uint8_t frame=0);
        static void show_custom_bootscreen();
      #endif

      #if ENABLED(SHOW_BOOTSCREEN)
        #ifndef BOOTSCREEN_TIMEOUT
          #define BOOTSCREEN_TIMEOUT 2500
        #endif
        static void draw_marlin_bootscreen(const bool line2=false);
        static void show_marlin_bootscreen();
        static void show_bootscreen();
        static void bootscreen_completion(const millis_t sofar);
      #endif

      #if HAS_MARLINUI_U8GLIB

        static void set_font(const MarlinFont font_nr);

      #else

        static void set_custom_characters(const HD44780CharSet screen_charset=CHARSET_INFO);

        #if ENABLED(LCD_PROGRESS_BAR)
          static millis_t progress_bar_ms;  // Start time for the current progress bar cycle
          static void draw_progress_bar(const uint8_t percent);
          #if PROGRESS_MSG_EXPIRE > 0
            static millis_t expire_status_ms; // = 0
            FORCE_INLINE static void reset_progress_bar_timeout() { expire_status_ms = 0; }
          #endif
        #endif

      #endif

      static uint8_t lcd_status_update_delay;

      #if HAS_LCD_CONTRAST
        static int16_t contrast;
        static void set_contrast(const int16_t value);
        FORCE_INLINE static void refresh_contrast() { set_contrast(contrast); }
      #endif

      #if BOTH(FILAMENT_LCD_DISPLAY, SDSUPPORT)
        static millis_t next_filament_display;
      #endif

      static void quick_feedback(const bool clear_buttons=true);
      #if HAS_BUZZER
        static void completion_feedback(const bool good=true);
      #else
        static inline void completion_feedback(const bool=true) {}
      #endif

      #if DISABLED(LIGHTWEIGHT_UI)
        static void draw_status_message(const bool blink);
      #endif

      #if ENABLED(ADVANCED_PAUSE_FEATURE)
        static void draw_hotend_status(const uint8_t row, const uint8_t extruder);
      #endif

      #if HAS_TOUCH_BUTTONS
        static bool on_edit_screen;
        static void screen_click(const uint8_t row, const uint8_t col, const uint8_t x, const uint8_t y);
      #endif

      static void status_screen();

    #endif

    #if HAS_MARLINUI_U8GLIB
      static bool drawing_screen, first_page;
    #else
      static constexpr bool drawing_screen = false, first_page = true;
    #endif

    static bool get_blink();
    static void draw_kill_screen();

  #else // No LCD
    static inline void init() {}
    static inline void update() {}
    static inline void return_to_status() {}
  #endif

  #if ENABLED(SDSUPPORT)
    #if BOTH(SCROLL_LONG_FILENAMES, HAS_LCD_MENU)
      #define MARLINUI_SCROLL_NAME 1
    #endif
    #if MARLINUI_SCROLL_NAME
      static uint8_t filename_scroll_pos, filename_scroll_max;
    #endif
    static const char * scrolled_filename(CardReader &theCard, const uint8_t maxlen, uint8_t hash, const bool doScroll);
  #endif

  #if PREHEAT_COUNT
    static preheat_t material_preset[PREHEAT_COUNT];
    static PGM_P get_preheat_label(const uint8_t m);
  #endif

  #if SCREENS_CAN_TIME_OUT
    static inline void reset_status_timeout(const millis_t ms) { return_to_status_ms = ms + LCD_TIMEOUT_TO_STATUS; }
  #else
    static inline void reset_status_timeout(const millis_t) {}
  #endif

  #if HAS_LCD_MENU

    #if HAS_TOUCH_BUTTONS
      static uint8_t touch_buttons;
      static uint8_t repeat_delay;
    #else
      static constexpr uint8_t touch_buttons = 0;
    #endif

    #if ENABLED(ENCODER_RATE_MULTIPLIER)
      static bool encoderRateMultiplierEnabled;
      static millis_t lastEncoderMovementMillis;
      static void enable_encoder_multiplier(const bool onoff);
      #define ENCODER_RATE_MULTIPLY(F) (ui.encoderRateMultiplierEnabled = F)
    #else
      #define ENCODER_RATE_MULTIPLY(F) NOOP
    #endif

    // Manual Movement
    static ManualMove manual_move;

    // Select Screen (modal NO/YES style dialog)
    static bool selection;
    static void set_selection(const bool sel) { selection = sel; }
    static bool update_selection();

    static void synchronize(PGM_P const msg=nullptr);

    static screenFunc_t currentScreen;
    static bool screen_changed;
    static void goto_screen(const screenFunc_t screen, const uint16_t encoder=0, const uint8_t top=0, const uint8_t items=0);
    static void push_current_screen();

    // goto_previous_screen and go_back may also be used as menu item callbacks
    static void _goto_previous_screen(TERN_(TURBO_BACK_MENU_ITEM, const bool is_back));
    static inline void goto_previous_screen() { _goto_previous_screen(TERN_(TURBO_BACK_MENU_ITEM, false)); }
    static inline void go_back()              { _goto_previous_screen(TERN_(TURBO_BACK_MENU_ITEM, true)); }

    static void return_to_status();
    static inline bool on_status_screen() { return currentScreen == status_screen; }
    FORCE_INLINE static void run_current_screen() { (*currentScreen)(); }

    #if ENABLED(LIGHTWEIGHT_UI)
      static void lcd_in_status(const bool inStatus);
    #endif

    FORCE_INLINE static bool screen_is_sticky() {
      return TERN1(SCREENS_CAN_TIME_OUT, defer_return_to_status);
    }

    FORCE_INLINE static void defer_status_screen(const bool defer=true) {
      TERN(SCREENS_CAN_TIME_OUT, defer_return_to_status = defer, UNUSED(defer));
    }

    static inline void goto_previous_screen_no_defer() {
      defer_status_screen(false);
      goto_previous_screen();
    }

    #if ENABLED(SD_REPRINT_LAST_SELECTED_FILE)
      static void reselect_last_file();
    #endif

    #if ENABLED(AUTO_BED_LEVELING_UBL)
      static void ubl_plot(const uint8_t x_plot, const uint8_t y_plot);
    #endif

    #if ENABLED(AUTO_BED_LEVELING_UBL)
      static void ubl_mesh_edit_start(const_float_t initial);
      static float ubl_mesh_value();
    #endif

    static void draw_select_screen_prompt(PGM_P const pref, const char * const string=nullptr, PGM_P const suff=nullptr);

  #else

    static constexpr bool on_status_screen() { return true; }

    #if HAS_WIRED_LCD
      FORCE_INLINE static void run_current_screen() { status_screen(); }
    #endif

  #endif

  #if EITHER(HAS_LCD_MENU, EXTENSIBLE_UI)
    static bool lcd_clicked;
    static inline bool use_click() {
      const bool click = lcd_clicked;
      lcd_clicked = false;
      return click;
    }
  #else
    static constexpr bool lcd_clicked = false;
    static inline bool use_click() { return false; }
  #endif

<<<<<<< HEAD
  #if ENABLED(ADVANCED_PAUSE_FEATURE) && EITHER(HAS_LCD_MENU, DWIN_CREALITY_LCD)
=======
  #if ENABLED(ADVANCED_PAUSE_FEATURE) && EITHER(HAS_LCD_MENU, EXTENSIBLE_UI)
>>>>>>> ec84770c
    static void pause_show_message(const PauseMessage message, const PauseMode mode=PAUSE_MODE_SAME, const uint8_t extruder=active_extruder);
  #else
    static inline void _pause_show_message() {}
    #define pause_show_message(...) _pause_show_message()
  #endif

  //
  // EEPROM: Reset / Init / Load / Store
  //
  #if HAS_LCD_MENU
    static void reset_settings();
  #endif

  #if ENABLED(EEPROM_SETTINGS)
    #if HAS_LCD_MENU
      static void init_eeprom();
      static void load_settings();
      static void store_settings();
    #endif
    #if DISABLED(EEPROM_AUTO_INIT)
      static void eeprom_alert(const uint8_t msgid);
      static inline void eeprom_alert_crc()     { eeprom_alert(0); }
      static inline void eeprom_alert_index()   { eeprom_alert(1); }
      static inline void eeprom_alert_version() { eeprom_alert(2); }
    #endif
  #endif

  //
  // Special handling if a move is underway
  //
  #if ANY(DELTA_CALIBRATION_MENU, DELTA_AUTO_CALIBRATION, PROBE_OFFSET_WIZARD) || (ENABLED(LCD_BED_LEVELING) && EITHER(PROBE_MANUALLY, MESH_BED_LEVELING))
    #define LCD_HAS_WAIT_FOR_MOVE 1
    static bool wait_for_move;
  #else
    static constexpr bool wait_for_move = false;
  #endif

  //
  // Block interaction while under external control
  //
  #if HAS_LCD_MENU && EITHER(AUTO_BED_LEVELING_UBL, G26_MESH_VALIDATION)
    static bool external_control;
    FORCE_INLINE static void capture() { external_control = true; }
    FORCE_INLINE static void release() { external_control = false; }
    #if ENABLED(AUTO_BED_LEVELING_UBL)
      static void external_encoder();
    #endif
  #else
    static constexpr bool external_control = false;
  #endif

  #if HAS_ENCODER_ACTION

    static volatile uint8_t buttons;
    #if IS_RRW_KEYPAD
      static volatile uint8_t keypad_buttons;
      static bool handle_keypad();
    #endif
    #if HAS_SLOW_BUTTONS
      static volatile uint8_t slow_buttons;
      static uint8_t read_slow_buttons();
    #endif

    static void update_buttons();
    static inline bool button_pressed() { return BUTTON_CLICK() || TERN(TOUCH_SCREEN, touch_pressed(), false); }
    #if EITHER(AUTO_BED_LEVELING_UBL, G26_MESH_VALIDATION)
      static void wait_for_release();
    #endif

    static uint32_t encoderPosition;

    #define ENCODERBASE (TERN(REVERSE_ENCODER_DIRECTION, -1, +1))

    #if EITHER(REVERSE_MENU_DIRECTION, REVERSE_SELECT_DIRECTION)
      static int8_t encoderDirection;
    #else
      static constexpr int8_t encoderDirection = ENCODERBASE;
    #endif

    FORCE_INLINE static void encoder_direction_normal() {
      #if EITHER(REVERSE_MENU_DIRECTION, REVERSE_SELECT_DIRECTION)
        encoderDirection = ENCODERBASE;
      #endif
    }

    FORCE_INLINE static void encoder_direction_menus() {
      TERN_(REVERSE_MENU_DIRECTION, encoderDirection = -(ENCODERBASE));
    }

    FORCE_INLINE static void encoder_direction_select() {
      TERN_(REVERSE_SELECT_DIRECTION, encoderDirection = -(ENCODERBASE));
    }

  #else

    static inline void update_buttons() {}

  #endif

  #if ENABLED(TOUCH_SCREEN_CALIBRATION)
    static void touch_calibration_screen();
  #endif

  #if HAS_GRAPHICAL_TFT
    static void move_axis_screen();
  #endif

private:

  #if SCREENS_CAN_TIME_OUT
    static millis_t return_to_status_ms;
    static bool defer_return_to_status;
  #else
    static constexpr bool defer_return_to_status = false;
  #endif

  #if HAS_STATUS_MESSAGE
    static void finish_status(const bool persist);
  #endif

  #if HAS_WIRED_LCD
    static void draw_status_screen();
    #if HAS_GRAPHICAL_TFT
      static void tft_idle();
      #if ENABLED(TOUCH_SCREEN)
        static bool touch_pressed();
      #endif
    #endif
  #endif
};

extern MarlinUI ui;

#define LCD_MESSAGEPGM_P(x)      ui.set_status_P(x)
#define LCD_ALERTMESSAGEPGM_P(x) ui.set_alert_status_P(x)

#define LCD_MESSAGEPGM(x)        LCD_MESSAGEPGM_P(GET_TEXT(x))
#define LCD_ALERTMESSAGEPGM(x)   LCD_ALERTMESSAGEPGM_P(GET_TEXT(x))<|MERGE_RESOLUTION|>--- conflicted
+++ resolved
@@ -559,11 +559,7 @@
     static inline bool use_click() { return false; }
   #endif
 
-<<<<<<< HEAD
-  #if ENABLED(ADVANCED_PAUSE_FEATURE) && EITHER(HAS_LCD_MENU, DWIN_CREALITY_LCD)
-=======
-  #if ENABLED(ADVANCED_PAUSE_FEATURE) && EITHER(HAS_LCD_MENU, EXTENSIBLE_UI)
->>>>>>> ec84770c
+  #if ENABLED(ADVANCED_PAUSE_FEATURE) && ANY(HAS_LCD_MENU, EXTENSIBLE_UI, DWIN_CREALITY_LCD)
     static void pause_show_message(const PauseMessage message, const PauseMode mode=PAUSE_MODE_SAME, const uint8_t extruder=active_extruder);
   #else
     static inline void _pause_show_message() {}
