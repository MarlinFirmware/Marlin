/**
 * Marlin 3D Printer Firmware
 * Copyright (c) 2020 MarlinFirmware [https://github.com/MarlinFirmware/Marlin]
 *
 * Based on Sprinter and grbl.
 * Copyright (c) 2011 Camiel Gubbels / Erik van der Zalm
 *
 * This program is free software: you can redistribute it and/or modify
 * it under the terms of the GNU General Public License as published by
 * the Free Software Foundation, either version 3 of the License, or
 * (at your option) any later version.
 *
 * This program is distributed in the hope that it will be useful,
 * but WITHOUT ANY WARRANTY; without even the implied warranty of
 * MERCHANTABILITY or FITNESS FOR A PARTICULAR PURPOSE.  See the
 * GNU General Public License for more details.
 *
 * You should have received a copy of the GNU General Public License
 * along with this program.  If not, see <https://www.gnu.org/licenses/>.
 *
 */
#pragma once

#include "../inc/MarlinConfig.h"

#include "../module/motion.h"

#include "buttons.h"

#if HAS_BUZZER
  #include "../libs/buzzer.h"
#endif

#if ENABLED(SDSUPPORT)
  #include "../sd/cardreader.h"
#endif

#if ENABLED(TOUCH_SCREEN_CALIBRATION)
  #include "tft_io/touch_calibration.h"
#endif

#if ANY(HAS_LCD_MENU, ULTIPANEL_FEEDMULTIPLY, SOFT_RESET_ON_KILL)
  #define HAS_ENCODER_ACTION 1
#endif

#if HAS_STATUS_MESSAGE
  #define START_OF_UTF8_CHAR(C) (((C) & 0xC0u) != 0x80U)
#endif

#if E_MANUAL > 1
  #define MULTI_E_MANUAL 1
#endif

#if HAS_DISPLAY
  #include "../module/printcounter.h"
#endif

#if ENABLED(ADVANCED_PAUSE_FEATURE) && ANY(HAS_LCD_MENU, EXTENSIBLE_UI, HAS_DWIN_E3V2)
  #include "../feature/pause.h"
  #include "../module/motion.h" // for active_extruder
#endif

#if ENABLED(DWIN_CREALITY_LCD)
<<<<<<< HEAD
  #include "../feature/pause.h"
=======
  #include "e3v2/creality/dwin.h"
#elif ENABLED(DWIN_CREALITY_LCD_ENHANCED)
>>>>>>> c2e4b162
  #include "e3v2/enhanced/dwin.h"
#endif

#define START_OF_UTF8_CHAR(C) (((C) & 0xC0u) != 0x80U)

#if HAS_WIRED_LCD

  enum LCDViewAction : uint8_t {
    LCDVIEW_NONE,
    LCDVIEW_REDRAW_NOW,
    LCDVIEW_CALL_REDRAW_NEXT,
    LCDVIEW_CLEAR_CALL_REDRAW,
    LCDVIEW_CALL_NO_REDRAW
  };

  #if HAS_ADC_BUTTONS
    uint8_t get_ADC_keyValue();
  #endif

  #if HAS_LCD_MENU

    #include "lcdprint.h"

    #if !HAS_GRAPHICAL_TFT
      void _wrap_string(uint8_t &col, uint8_t &row, const char * const string, read_byte_cb_t cb_read_byte, const bool wordwrap=false);
      inline void wrap_string_P(uint8_t &col, uint8_t &row, PGM_P const pstr, const bool wordwrap=false) { _wrap_string(col, row, pstr, read_byte_rom, wordwrap); }
      inline void wrap_string(uint8_t &col, uint8_t &row, const char * const string, const bool wordwrap=false) { _wrap_string(col, row, string, read_byte_ram, wordwrap); }
    #endif

    typedef void (*screenFunc_t)();
    typedef void (*menuAction_t)();

  #endif // HAS_LCD_MENU

#endif // HAS_WIRED_LCD

#if EITHER(HAS_WIRED_LCD, DWIN_CREALITY_LCD_JYERSUI)
  #define LCD_UPDATE_INTERVAL TERN(HAS_TOUCH_BUTTONS, 50, 100)
#endif

#if HAS_MARLINUI_U8GLIB
  enum MarlinFont : uint8_t {
    FONT_STATUSMENU = 1,
    FONT_EDIT,
    FONT_MENU
  };
#else
  enum HD44780CharSet : uint8_t {
    CHARSET_MENU,
    CHARSET_INFO,
    CHARSET_BOOT
  };
#endif

#if PREHEAT_COUNT
  typedef struct {
    #if HAS_HOTEND
      celsius_t hotend_temp;
    #endif
    #if HAS_HEATED_BED
      celsius_t bed_temp;
    #endif
    #if HAS_FAN
      uint16_t fan_speed;
    #endif
  } preheat_t;
#endif

#if HAS_LCD_MENU

  // Manual Movement class
  class ManualMove {
  private:
    static AxisEnum axis;
    #if MULTI_E_MANUAL
      static int8_t e_index;
    #else
      static int8_t constexpr e_index = 0;
    #endif
    static millis_t start_time;
    #if IS_KINEMATIC
      static xyze_pos_t all_axes_destination;
    #endif
  public:
    static float menu_scale;
    #if IS_KINEMATIC
      static float offset;
    #endif
    template <typename T>
    void set_destination(const T& dest) {
      #if IS_KINEMATIC
        // Moves are segmented, so the entire move is not submitted at once.
        // Using a separate variable prevents corrupting the in-progress move.
        all_axes_destination = current_position;
        all_axes_destination.set(dest);
      #else
        // Moves are submitted as single line to the planner using buffer_line.
        current_position.set(dest);
      #endif
    }
    float axis_value(const AxisEnum axis) {
      return NATIVE_TO_LOGICAL(processing ? destination[axis] : SUM_TERN(IS_KINEMATIC, current_position[axis], offset), axis);
    }
    bool apply_diff(const AxisEnum axis, const_float_t diff, const_float_t min, const_float_t max) {
      #if IS_KINEMATIC
        float &valref = offset;
        const float rmin = min - current_position[axis], rmax = max - current_position[axis];
      #else
        float &valref = current_position[axis];
        const float rmin = min, rmax = max;
      #endif
      valref += diff;
      const float pre = valref;
      if (min != max) {
        if (diff < 0)
          NOLESS(valref, rmin);
        else
          NOMORE(valref, rmax);
      }
      return pre != valref;
    }
    #if IS_KINEMATIC
      static bool processing;
    #else
      static bool constexpr processing = false;
    #endif
    static void task();
    static void soon(const AxisEnum axis OPTARG(MULTI_E_MANUAL, const int8_t eindex=active_extruder));
  };

#endif

////////////////////////////////////////////
//////////// MarlinUI Singleton ////////////
////////////////////////////////////////////

class MarlinUI {
public:

  MarlinUI() {
    TERN_(HAS_LCD_MENU, currentScreen = status_screen);
  }

  #if HAS_MULTI_LANGUAGE
    static uint8_t language;
    static void set_language(const uint8_t lang);
  #endif

  #if HAS_MARLINUI_U8GLIB
    static void update_language_font();
  #endif

  #if ENABLED(SOUND_MENU_ITEM)
    static bool buzzer_enabled; // Initialized by settings.load()
  #else
    static constexpr bool buzzer_enabled = true;
  #endif

  #if HAS_BUZZER
    static void buzz(const long duration, const uint16_t freq);
  #endif

  FORCE_INLINE static void chirp() {
    TERN_(HAS_CHIRP, buzz(LCD_FEEDBACK_FREQUENCY_DURATION_MS, LCD_FEEDBACK_FREQUENCY_HZ));
  }

  #if ENABLED(LCD_HAS_STATUS_INDICATORS)
    static void update_indicators();
  #endif

  // LCD implementations
  static void clear_lcd();

  #if BOTH(HAS_LCD_MENU, TOUCH_SCREEN_CALIBRATION)
    static void check_touch_calibration() {
      if (touch_calibration.need_calibration()) currentScreen = touch_calibration_screen;
    }
  #endif

  #if ENABLED(SDSUPPORT)
    #define MEDIA_MENU_GATEWAY TERN(PASSWORD_ON_SD_PRINT_MENU, password.media_gatekeeper, menu_media)
    static void media_changed(const uint8_t old_stat, const uint8_t stat);
  #endif

  #if HAS_LCD_BRIGHTNESS
    #ifndef MIN_LCD_BRIGHTNESS
      #define MIN_LCD_BRIGHTNESS   1
    #endif
    #ifndef MAX_LCD_BRIGHTNESS
      #define MAX_LCD_BRIGHTNESS 255
    #endif
    #ifndef DEFAULT_LCD_BRIGHTNESS
      #define DEFAULT_LCD_BRIGHTNESS MAX_LCD_BRIGHTNESS
    #endif
    static uint8_t brightness;
    static bool backlight;
    static void set_brightness(const uint8_t value);
    FORCE_INLINE static void refresh_brightness() { set_brightness(brightness); }
  #endif

  #if HAS_DWIN_E3V2_BASIC
    static void refresh();
  #else
    FORCE_INLINE static void refresh() {
      TERN_(HAS_WIRED_LCD, refresh(LCDVIEW_CLEAR_CALL_REDRAW));
    }
  #endif

  #if HAS_WIRED_LCD
    static bool detected();
    static void init_lcd();
  #else
    static inline bool detected() { return true; }
    static inline void init_lcd() {}
  #endif

  #if HAS_PRINT_PROGRESS
    #if HAS_PRINT_PROGRESS_PERMYRIAD
      typedef uint16_t progress_t;
      #define PROGRESS_SCALE 100U
      #define PROGRESS_MASK 0x7FFF
    #else
      typedef uint8_t progress_t;
      #define PROGRESS_SCALE 1U
      #define PROGRESS_MASK 0x7F
    #endif
    #if ENABLED(LCD_SET_PROGRESS_MANUALLY)
      static progress_t progress_override;
      static void set_progress(const progress_t p) { progress_override = _MIN(p, 100U * (PROGRESS_SCALE)); }
      static void set_progress_done() { progress_override = (PROGRESS_MASK + 1U) + 100U * (PROGRESS_SCALE); }
      static void progress_reset() { if (progress_override & (PROGRESS_MASK + 1U)) set_progress(0); }
      #if ENABLED(SHOW_REMAINING_TIME)
        static inline uint32_t _calculated_remaining_time() {
          const duration_t elapsed = print_job_timer.duration();
          const progress_t progress = _get_progress();
          return progress ? elapsed.value * (100 * (PROGRESS_SCALE) - progress) / progress : 0;
        }
        #if ENABLED(USE_M73_REMAINING_TIME)
          static uint32_t remaining_time;
          FORCE_INLINE static void set_remaining_time(const uint32_t r) { remaining_time = r; }
          FORCE_INLINE static uint32_t get_remaining_time() { return remaining_time ?: _calculated_remaining_time(); }
          FORCE_INLINE static void reset_remaining_time() { set_remaining_time(0); }
        #else
          FORCE_INLINE static uint32_t get_remaining_time() { return _calculated_remaining_time(); }
        #endif
      #endif
    #endif
    static progress_t _get_progress();
    #if HAS_PRINT_PROGRESS_PERMYRIAD
      FORCE_INLINE static uint16_t get_progress_permyriad() { return _get_progress(); }
    #endif
    static uint8_t get_progress_percent() { return uint8_t(_get_progress() / (PROGRESS_SCALE)); }
  #else
    static constexpr uint8_t get_progress_percent() { return 0; }
  #endif

  #if HAS_STATUS_MESSAGE

<<<<<<< HEAD
    #if HAS_WIRED_LCD || ENABLED(DWIN_CREALITY_LCD)
=======
    #if EITHER(HAS_WIRED_LCD, DWIN_CREALITY_LCD_ENHANCED)
>>>>>>> c2e4b162
      #if ENABLED(STATUS_MESSAGE_SCROLLING)
        #define MAX_MESSAGE_LENGTH _MAX(LONG_FILENAME_LENGTH, MAX_LANG_CHARSIZE * 2 * (LCD_WIDTH))
      #else
        #define MAX_MESSAGE_LENGTH (MAX_LANG_CHARSIZE * (LCD_WIDTH))
      #endif
    #else
      #define MAX_MESSAGE_LENGTH 63
    #endif

    static char status_message[];
    static uint8_t alert_level; // Higher levels block lower levels

    #if ENABLED(STATUS_MESSAGE_SCROLLING)
      static uint8_t status_scroll_offset;
      static void advance_status_scroll();
      static char* status_and_len(uint8_t &len);
    #endif

    static bool has_status();
    static void reset_status(const bool no_welcome=false);
    static void set_status(const char * const message, const bool persist=false);
    static void set_status_P(PGM_P const message, const int8_t level=0);
    static void status_printf_P(const uint8_t level, PGM_P const fmt, ...);
    static void set_alert_status_P(PGM_P const message);
    static inline void reset_alert_level() { alert_level = 0; }
  #else
    static constexpr bool has_status() { return false; }
    static inline void reset_status(const bool=false) {}
    static void set_status(const char *message, const bool=false);
    static void set_status_P(PGM_P message, const int8_t=0);
    static void status_printf_P(const uint8_t, PGM_P message, ...);
    static inline void set_alert_status_P(PGM_P const) {}
    static inline void reset_alert_level() {}
  #endif

<<<<<<< HEAD
  #if EITHER(HAS_DISPLAY, DWIN_CREALITY_LCD)
=======
  #if EITHER(HAS_DISPLAY, DWIN_CREALITY_LCD_ENHANCED)
>>>>>>> c2e4b162
    static void kill_screen(PGM_P const lcd_error, PGM_P const lcd_component);
  #else
    static inline void kill_screen(PGM_P const, PGM_P const) {}
  #endif

  #if HAS_DISPLAY

    static void init();
    static void update();

    static void abort_print();
    static void pause_print();
    static void resume_print();
    static void flow_fault();

    #if BOTH(PSU_CONTROL, PS_OFF_CONFIRM)
      static void poweroff();
    #endif

    #if EITHER(HAS_WIRED_LCD, DWIN_CREALITY_LCD_JYERSUI)
      static bool get_blink();
    #endif

    #if HAS_WIRED_LCD

      static millis_t next_button_update_ms;

      static LCDViewAction lcdDrawUpdate;
      FORCE_INLINE static bool should_draw() { return bool(lcdDrawUpdate); }
      FORCE_INLINE static void refresh(const LCDViewAction type) { lcdDrawUpdate = type; }

      #if ENABLED(SHOW_CUSTOM_BOOTSCREEN)
        static void draw_custom_bootscreen(const uint8_t frame=0);
        static void show_custom_bootscreen();
      #endif

      #if ENABLED(SHOW_BOOTSCREEN)
        #ifndef BOOTSCREEN_TIMEOUT
          #define BOOTSCREEN_TIMEOUT 2500
        #endif
        static void draw_marlin_bootscreen(const bool line2=false);
        static void show_marlin_bootscreen();
        static void show_bootscreen();
        static void bootscreen_completion(const millis_t sofar);
      #endif

      #if HAS_MARLINUI_U8GLIB
        static void set_font(const MarlinFont font_nr);
      #elif IS_DWIN_MARLINUI
        static void set_font(const uint8_t font_nr);
      #endif

      #if HAS_MARLINUI_HD44780
        static void set_custom_characters(const HD44780CharSet screen_charset=CHARSET_INFO);
      #endif

      #if ENABLED(LCD_PROGRESS_BAR) && !HAS_MARLINUI_U8GLIB
        static millis_t progress_bar_ms;  // Start time for the current progress bar cycle
        static void draw_progress_bar(const uint8_t percent);
        #if PROGRESS_MSG_EXPIRE > 0
          static millis_t expire_status_ms; // = 0
          FORCE_INLINE static void reset_progress_bar_timeout() { expire_status_ms = 0; }
        #endif
      #endif

      static uint8_t lcd_status_update_delay;

      #if HAS_LCD_CONTRAST
        static int16_t contrast;
        static void set_contrast(const int16_t value);
        FORCE_INLINE static void refresh_contrast() { set_contrast(contrast); }
      #endif

      #if BOTH(FILAMENT_LCD_DISPLAY, SDSUPPORT)
        static millis_t next_filament_display;
      #endif

      #if HAS_TOUCH_SLEEP
        static void wakeup_screen();
      #endif

      static void quick_feedback(const bool clear_buttons=true);
      #if HAS_BUZZER
        static void completion_feedback(const bool good=true);
      #else
        static inline void completion_feedback(const bool=true) { TERN_(HAS_TOUCH_SLEEP, wakeup_screen()); }
      #endif

      #if DISABLED(LIGHTWEIGHT_UI)
        static void draw_status_message(const bool blink);
      #endif

      #if ENABLED(ADVANCED_PAUSE_FEATURE)
        static void draw_hotend_status(const uint8_t row, const uint8_t extruder);
      #endif

      #if HAS_TOUCH_BUTTONS
        static bool on_edit_screen;
        static void screen_click(const uint8_t row, const uint8_t col, const uint8_t x, const uint8_t y);
      #endif

      static void status_screen();

    #endif

    #if HAS_MARLINUI_U8GLIB
      static bool drawing_screen, first_page;
    #else
      static constexpr bool drawing_screen = false, first_page = true;
    #endif

    #if IS_DWIN_MARLINUI
      static bool did_first_redraw;
    #endif

<<<<<<< HEAD
    static bool get_blink();
=======
>>>>>>> c2e4b162
    static void draw_kill_screen();

  #else // No LCD

    static inline void init() {}
    static inline void update() {}
    static inline void return_to_status() {}

  #endif

  #if ENABLED(SDSUPPORT)
    #if BOTH(SCROLL_LONG_FILENAMES, HAS_LCD_MENU)
      #define MARLINUI_SCROLL_NAME 1
    #endif
    #if MARLINUI_SCROLL_NAME
      static uint8_t filename_scroll_pos, filename_scroll_max;
    #endif
    static const char * scrolled_filename(CardReader &theCard, const uint8_t maxlen, uint8_t hash, const bool doScroll);
  #endif

  #if PREHEAT_COUNT
    static preheat_t material_preset[PREHEAT_COUNT];
    static PGM_P get_preheat_label(const uint8_t m);
  #endif

  #if SCREENS_CAN_TIME_OUT
    static inline void reset_status_timeout(const millis_t ms) { return_to_status_ms = ms + LCD_TIMEOUT_TO_STATUS; }
  #else
    static inline void reset_status_timeout(const millis_t) {}
  #endif

  #if HAS_LCD_MENU

    #if HAS_TOUCH_BUTTONS
      static uint8_t touch_buttons;
      static uint8_t repeat_delay;
    #else
      static constexpr uint8_t touch_buttons = 0;
    #endif

    #if ENABLED(ENCODER_RATE_MULTIPLIER)
      static bool encoderRateMultiplierEnabled;
      static millis_t lastEncoderMovementMillis;
      static void enable_encoder_multiplier(const bool onoff);
      #define ENCODER_RATE_MULTIPLY(F) (ui.encoderRateMultiplierEnabled = F)
    #else
      #define ENCODER_RATE_MULTIPLY(F) NOOP
    #endif

    // Manual Movement
    static ManualMove manual_move;

    // Select Screen (modal NO/YES style dialog)
    static bool selection;
    static void set_selection(const bool sel) { selection = sel; }
    static bool update_selection();

    static void synchronize(PGM_P const msg=nullptr);

    static screenFunc_t currentScreen;
    static bool screen_changed;
    static void goto_screen(const screenFunc_t screen, const uint16_t encoder=0, const uint8_t top=0, const uint8_t items=0);
    static void push_current_screen();

    // goto_previous_screen and go_back may also be used as menu item callbacks
    static void _goto_previous_screen(TERN_(TURBO_BACK_MENU_ITEM, const bool is_back));
    static inline void goto_previous_screen() { _goto_previous_screen(TERN_(TURBO_BACK_MENU_ITEM, false)); }
    static inline void go_back()              { _goto_previous_screen(TERN_(TURBO_BACK_MENU_ITEM, true)); }

    static void return_to_status();
    static inline bool on_status_screen() { return currentScreen == status_screen; }
    FORCE_INLINE static void run_current_screen() { (*currentScreen)(); }

    #if ENABLED(LIGHTWEIGHT_UI)
      static void lcd_in_status(const bool inStatus);
    #endif

    FORCE_INLINE static bool screen_is_sticky() {
      return TERN1(SCREENS_CAN_TIME_OUT, defer_return_to_status);
    }

    FORCE_INLINE static void defer_status_screen(const bool defer=true) {
      TERN(SCREENS_CAN_TIME_OUT, defer_return_to_status = defer, UNUSED(defer));
    }

    static inline void goto_previous_screen_no_defer() {
      defer_status_screen(false);
      goto_previous_screen();
    }

    #if ENABLED(SD_REPRINT_LAST_SELECTED_FILE)
      static void reselect_last_file();
    #endif

    #if ENABLED(AUTO_BED_LEVELING_UBL)
      static void ubl_plot(const uint8_t x_plot, const uint8_t y_plot);
    #endif

    #if ENABLED(AUTO_BED_LEVELING_UBL)
      static void ubl_mesh_edit_start(const_float_t initial);
      static float ubl_mesh_value();
    #endif

    static void draw_select_screen_prompt(PGM_P const pref, const char * const string=nullptr, PGM_P const suff=nullptr);

  #else

    static constexpr bool on_status_screen() { return true; }

    #if HAS_WIRED_LCD
      FORCE_INLINE static void run_current_screen() { status_screen(); }
    #endif

  #endif

  #if EITHER(HAS_LCD_MENU, EXTENSIBLE_UI)
    static bool lcd_clicked;
    static inline bool use_click() {
      const bool click = lcd_clicked;
      lcd_clicked = false;
      return click;
    }
  #else
    static constexpr bool lcd_clicked = false;
    static inline bool use_click() { return false; }
  #endif

<<<<<<< HEAD
  #if ENABLED(ADVANCED_PAUSE_FEATURE) && ANY(HAS_LCD_MENU, EXTENSIBLE_UI, DWIN_CREALITY_LCD)
=======
  #if ENABLED(ADVANCED_PAUSE_FEATURE) && ANY(HAS_LCD_MENU, EXTENSIBLE_UI, DWIN_CREALITY_LCD_ENHANCED, DWIN_CREALITY_LCD_JYERSUI)
>>>>>>> c2e4b162
    static void pause_show_message(const PauseMessage message, const PauseMode mode=PAUSE_MODE_SAME, const uint8_t extruder=active_extruder);
  #else
    static inline void _pause_show_message() {}
    #define pause_show_message(...) _pause_show_message()
  #endif

  //
  // EEPROM: Reset / Init / Load / Store
  //
  #if HAS_LCD_MENU
    static void reset_settings();
  #endif

  #if ENABLED(EEPROM_SETTINGS)
    #if HAS_LCD_MENU
      static void init_eeprom();
      static void load_settings();
      static void store_settings();
    #endif
    #if DISABLED(EEPROM_AUTO_INIT)
      static void eeprom_alert(const uint8_t msgid);
      static inline void eeprom_alert_crc()     { eeprom_alert(0); }
      static inline void eeprom_alert_index()   { eeprom_alert(1); }
      static inline void eeprom_alert_version() { eeprom_alert(2); }
    #endif
  #endif

  //
  // Special handling if a move is underway
  //
  #if ANY(DELTA_CALIBRATION_MENU, DELTA_AUTO_CALIBRATION, PROBE_OFFSET_WIZARD) || (ENABLED(LCD_BED_LEVELING) && EITHER(PROBE_MANUALLY, MESH_BED_LEVELING))
    #define LCD_HAS_WAIT_FOR_MOVE 1
    static bool wait_for_move;
  #else
    static constexpr bool wait_for_move = false;
  #endif

  //
  // Block interaction while under external control
  //
  #if HAS_LCD_MENU && EITHER(AUTO_BED_LEVELING_UBL, G26_MESH_VALIDATION)
    static bool external_control;
    FORCE_INLINE static void capture() { external_control = true; }
    FORCE_INLINE static void release() { external_control = false; }
    #if ENABLED(AUTO_BED_LEVELING_UBL)
      static void external_encoder();
    #endif
  #else
    static constexpr bool external_control = false;
  #endif

  #if HAS_ENCODER_ACTION

    static volatile uint8_t buttons;
    #if IS_RRW_KEYPAD
      static volatile uint8_t keypad_buttons;
      static bool handle_keypad();
    #endif
    #if HAS_SLOW_BUTTONS
      static volatile uint8_t slow_buttons;
      static uint8_t read_slow_buttons();
    #endif

    static void update_buttons();
    static inline bool button_pressed() { return BUTTON_CLICK() || TERN(TOUCH_SCREEN, touch_pressed(), false); }
    #if EITHER(AUTO_BED_LEVELING_UBL, G26_MESH_VALIDATION)
      static void wait_for_release();
    #endif

    static uint32_t encoderPosition;

    #define ENCODERBASE (TERN(REVERSE_ENCODER_DIRECTION, -1, +1))

    #if EITHER(REVERSE_MENU_DIRECTION, REVERSE_SELECT_DIRECTION)
      static int8_t encoderDirection;
    #else
      static constexpr int8_t encoderDirection = ENCODERBASE;
    #endif

    FORCE_INLINE static void encoder_direction_normal() {
      #if EITHER(REVERSE_MENU_DIRECTION, REVERSE_SELECT_DIRECTION)
        encoderDirection = ENCODERBASE;
      #endif
    }

    FORCE_INLINE static void encoder_direction_menus() {
      TERN_(REVERSE_MENU_DIRECTION, encoderDirection = -(ENCODERBASE));
    }

    FORCE_INLINE static void encoder_direction_select() {
      TERN_(REVERSE_SELECT_DIRECTION, encoderDirection = -(ENCODERBASE));
    }

  #else

    static inline void update_buttons() {}

  #endif

  #if ENABLED(TOUCH_SCREEN_CALIBRATION)
    static void touch_calibration_screen();
  #endif

  #if HAS_GRAPHICAL_TFT
    static void move_axis_screen();
  #endif

private:

  #if SCREENS_CAN_TIME_OUT
    static millis_t return_to_status_ms;
    static bool defer_return_to_status;
  #else
    static constexpr bool defer_return_to_status = false;
  #endif

  #if HAS_STATUS_MESSAGE
    static void finish_status(const bool persist);
  #endif

  #if HAS_WIRED_LCD
    static void draw_status_screen();
    #if HAS_GRAPHICAL_TFT
      static void tft_idle();
      #if ENABLED(TOUCH_SCREEN)
        static bool touch_pressed();
      #endif
    #endif
  #endif
};

extern MarlinUI ui;

#define LCD_MESSAGEPGM_P(x)      ui.set_status_P(x)
#define LCD_ALERTMESSAGEPGM_P(x) ui.set_alert_status_P(x)

#define LCD_MESSAGEPGM(x)        LCD_MESSAGEPGM_P(GET_TEXT(x))
#define LCD_ALERTMESSAGEPGM(x)   LCD_ALERTMESSAGEPGM_P(GET_TEXT(x))<|MERGE_RESOLUTION|>--- conflicted
+++ resolved
@@ -61,12 +61,8 @@
 #endif
 
 #if ENABLED(DWIN_CREALITY_LCD)
-<<<<<<< HEAD
-  #include "../feature/pause.h"
-=======
   #include "e3v2/creality/dwin.h"
 #elif ENABLED(DWIN_CREALITY_LCD_ENHANCED)
->>>>>>> c2e4b162
   #include "e3v2/enhanced/dwin.h"
 #endif
 
@@ -325,11 +321,7 @@
 
   #if HAS_STATUS_MESSAGE
 
-<<<<<<< HEAD
-    #if HAS_WIRED_LCD || ENABLED(DWIN_CREALITY_LCD)
-=======
     #if EITHER(HAS_WIRED_LCD, DWIN_CREALITY_LCD_ENHANCED)
->>>>>>> c2e4b162
       #if ENABLED(STATUS_MESSAGE_SCROLLING)
         #define MAX_MESSAGE_LENGTH _MAX(LONG_FILENAME_LENGTH, MAX_LANG_CHARSIZE * 2 * (LCD_WIDTH))
       #else
@@ -365,11 +357,7 @@
     static inline void reset_alert_level() {}
   #endif
 
-<<<<<<< HEAD
-  #if EITHER(HAS_DISPLAY, DWIN_CREALITY_LCD)
-=======
   #if EITHER(HAS_DISPLAY, DWIN_CREALITY_LCD_ENHANCED)
->>>>>>> c2e4b162
     static void kill_screen(PGM_P const lcd_error, PGM_P const lcd_component);
   #else
     static inline void kill_screen(PGM_P const, PGM_P const) {}
@@ -485,10 +473,6 @@
       static bool did_first_redraw;
     #endif
 
-<<<<<<< HEAD
-    static bool get_blink();
-=======
->>>>>>> c2e4b162
     static void draw_kill_screen();
 
   #else // No LCD
@@ -616,11 +600,7 @@
     static inline bool use_click() { return false; }
   #endif
 
-<<<<<<< HEAD
-  #if ENABLED(ADVANCED_PAUSE_FEATURE) && ANY(HAS_LCD_MENU, EXTENSIBLE_UI, DWIN_CREALITY_LCD)
-=======
   #if ENABLED(ADVANCED_PAUSE_FEATURE) && ANY(HAS_LCD_MENU, EXTENSIBLE_UI, DWIN_CREALITY_LCD_ENHANCED, DWIN_CREALITY_LCD_JYERSUI)
->>>>>>> c2e4b162
     static void pause_show_message(const PauseMessage message, const PauseMode mode=PAUSE_MODE_SAME, const uint8_t extruder=active_extruder);
   #else
     static inline void _pause_show_message() {}
