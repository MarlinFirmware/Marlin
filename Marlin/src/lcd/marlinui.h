/**
 * Marlin 3D Printer Firmware
 * Copyright (c) 2020 MarlinFirmware [https://github.com/MarlinFirmware/Marlin]
 *
 * Based on Sprinter and grbl.
 * Copyright (c) 2011 Camiel Gubbels / Erik van der Zalm
 *
 * This program is free software: you can redistribute it and/or modify
 * it under the terms of the GNU General Public License as published by
 * the Free Software Foundation, either version 3 of the License, or
 * (at your option) any later version.
 *
 * This program is distributed in the hope that it will be useful,
 * but WITHOUT ANY WARRANTY; without even the implied warranty of
 * MERCHANTABILITY or FITNESS FOR A PARTICULAR PURPOSE.  See the
 * GNU General Public License for more details.
 *
 * You should have received a copy of the GNU General Public License
 * along with this program.  If not, see <https://www.gnu.org/licenses/>.
 *
 */
#pragma once

#include "../sd/cardreader.h"
#include "../module/motion.h"
#include "buttons.h"

#include "../inc/MarlinConfig.h"

#if HAS_BUZZER
  #include "../libs/buzzer.h"
#endif

#if ENABLED(TOUCH_SCREEN_CALIBRATION)
  #include "tft_io/touch_calibration.h"
#endif

#if ANY(HAS_MARLINUI_MENU, ULTIPANEL_FEEDMULTIPLY, SOFT_RESET_ON_KILL)
  #define HAS_ENCODER_ACTION 1
#endif

#if HAS_STATUS_MESSAGE
  #define START_OF_UTF8_CHAR(C) (((C) & 0xC0u) != 0x80U)
#endif

#if E_MANUAL > 1
  #define MULTI_E_MANUAL 1
#endif

#if HAS_DISPLAY
  #include "../module/printcounter.h"
#endif

#if ENABLED(ADVANCED_PAUSE_FEATURE)
  #include "../feature/pause.h"
#endif

#if ENABLED(DWIN_CREALITY_LCD)
  #include "e3v2/creality/dwin.h"
#elif ENABLED(DWIN_LCD_PROUI)
  #include "e3v2/proui/dwin.h"
#endif

#define START_OF_UTF8_CHAR(C) (((C) & 0xC0u) != 0x80U)

#if HAS_WIRED_LCD

  enum LCDViewAction : uint8_t {
    LCDVIEW_NONE,
    LCDVIEW_REDRAW_NOW,
    LCDVIEW_CALL_REDRAW_NEXT,
    LCDVIEW_CLEAR_CALL_REDRAW,
    LCDVIEW_CALL_NO_REDRAW
  };

  #if HAS_ADC_BUTTONS
    uint8_t get_ADC_keyValue();
  #endif

  #if HAS_MARLINUI_MENU

    #include "lcdprint.h"

    #if !HAS_GRAPHICAL_TFT
      void _wrap_string(uint8_t &col, uint8_t &row, const char * const string, read_byte_cb_t cb_read_byte, const bool wordwrap=false);
      inline void wrap_string_P(uint8_t &col, uint8_t &row, PGM_P const pstr, const bool wordwrap=false) { _wrap_string(col, row, pstr, read_byte_rom, wordwrap); }
      inline void wrap_string(uint8_t &col, uint8_t &row, const char * const string, const bool wordwrap=false) { _wrap_string(col, row, string, read_byte_ram, wordwrap); }
    #endif

    typedef void (*screenFunc_t)();
    typedef void (*menuAction_t)();

  #endif // HAS_MARLINUI_MENU

#endif // HAS_WIRED_LCD

#if EITHER(HAS_WIRED_LCD, DWIN_CREALITY_LCD_JYERSUI)
  #define LCD_UPDATE_INTERVAL TERN(HAS_TOUCH_BUTTONS, 50, 100)
#endif

#if HAS_MARLINUI_U8GLIB
  enum MarlinFont : uint8_t {
    FONT_STATUSMENU = 1,
    FONT_EDIT,
    FONT_MENU
  };
#else
  enum HD44780CharSet : uint8_t {
    CHARSET_MENU,
    CHARSET_INFO,
    CHARSET_BOOT
  };
#endif

#if HAS_PREHEAT
  typedef struct {
    #if HAS_HOTEND
      celsius_t hotend_temp;
    #endif
    #if HAS_HEATED_BED
      celsius_t bed_temp;
    #endif
    #if HAS_FAN
      uint16_t fan_speed;
    #endif
  } preheat_t;
#endif

#if HAS_MARLINUI_MENU

  // Manual Movement class
  class ManualMove {
  private:
    static AxisEnum axis;
    #if MULTI_E_MANUAL
      static int8_t e_index;
    #else
      static int8_t constexpr e_index = 0;
    #endif
    static millis_t start_time;
    #if IS_KINEMATIC
      static xyze_pos_t all_axes_destination;
    #endif
  public:
    static float menu_scale;
    #if IS_KINEMATIC
      static float offset;
    #endif
    template <typename T>
    void set_destination(const T& dest) {
      #if IS_KINEMATIC
        // Moves are segmented, so the entire move is not submitted at once.
        // Using a separate variable prevents corrupting the in-progress move.
        all_axes_destination = current_position;
        all_axes_destination.set(dest);
      #else
        // Moves are submitted as single line to the planner using buffer_line.
        current_position.set(dest);
      #endif
    }
    float axis_value(const AxisEnum axis) {
      return NATIVE_TO_LOGICAL(processing ? destination[axis] : SUM_TERN(IS_KINEMATIC, current_position[axis], offset), axis);
    }
    bool apply_diff(const AxisEnum axis, const_float_t diff, const_float_t min, const_float_t max) {
      #if IS_KINEMATIC
        float &valref = offset;
        const float rmin = min - current_position[axis], rmax = max - current_position[axis];
      #else
        float &valref = current_position[axis];
        const float rmin = min, rmax = max;
      #endif
      valref += diff;
      const float pre = valref;
      if (min != max) {
        if (diff < 0)
          NOLESS(valref, rmin);
        else
          NOMORE(valref, rmax);
      }
      return pre != valref;
    }
    #if IS_KINEMATIC
      static bool processing;
    #else
      static bool constexpr processing = false;
    #endif
    static void task();
    static void soon(const AxisEnum axis OPTARG(MULTI_E_MANUAL, const int8_t eindex=active_extruder));
  };

#endif

////////////////////////////////////////////
//////////// MarlinUI Singleton ////////////
////////////////////////////////////////////

class MarlinUI {
public:

  MarlinUI() {
    TERN_(HAS_MARLINUI_MENU, currentScreen = status_screen);
  }

  static void init();

  #if HAS_DISPLAY || HAS_DWIN_E3V2
    static void init_lcd();
  #else
    static void init_lcd() {}
  #endif

  static void reinit_lcd() { TERN_(REINIT_NOISY_LCD, init_lcd()); }

  #if HAS_WIRED_LCD
    static bool detected();
  #else
    static bool detected() { return true; }
  #endif

  #if HAS_MULTI_LANGUAGE
    static uint8_t language;
    static void set_language(const uint8_t lang);
  #endif

  #if HAS_MARLINUI_U8GLIB
    static void update_language_font();
  #endif

  #if ENABLED(SOUND_MENU_ITEM)
    static bool buzzer_enabled; // Initialized by settings.load()
  #else
    static constexpr bool buzzer_enabled = true;
  #endif

  #if HAS_BUZZER
    static void buzz(const long duration, const uint16_t freq);
  #endif

  FORCE_INLINE static void chirp() {
    TERN_(HAS_CHIRP, buzz(LCD_FEEDBACK_FREQUENCY_DURATION_MS, LCD_FEEDBACK_FREQUENCY_HZ));
  }

  #if ENABLED(LCD_HAS_STATUS_INDICATORS)
    static void update_indicators();
  #endif

  // LCD implementations
  static void clear_lcd();

  #if BOTH(HAS_MARLINUI_MENU, TOUCH_SCREEN_CALIBRATION)
    static void check_touch_calibration() {
      if (touch_calibration.need_calibration()) currentScreen = touch_calibration_screen;
    }
  #endif

  #if ENABLED(SDSUPPORT)
    #define MEDIA_MENU_GATEWAY TERN(PASSWORD_ON_SD_PRINT_MENU, password.media_gatekeeper, menu_media)
    static void media_changed(const uint8_t old_stat, const uint8_t stat);
  #endif

  #if HAS_LCD_BRIGHTNESS
    #ifndef LCD_BRIGHTNESS_MIN
      #define LCD_BRIGHTNESS_MIN   1
    #endif
    #ifndef LCD_BRIGHTNESS_MAX
      #define LCD_BRIGHTNESS_MAX 255
    #endif
    #ifndef LCD_BRIGHTNESS_DEFAULT
      #define LCD_BRIGHTNESS_DEFAULT LCD_BRIGHTNESS_MAX
    #endif
    static uint8_t brightness;
    static bool backlight;
    static void _set_brightness(); // Implementation-specific
    static void set_brightness(const uint8_t value);
    FORCE_INLINE static void refresh_brightness() { set_brightness(brightness); }
  #endif

  #if LCD_BACKLIGHT_TIMEOUT
    #define LCD_BKL_TIMEOUT_MIN 1
    #define LCD_BKL_TIMEOUT_MAX (60*60*18) // 18 hours max within uint16_t
    static uint16_t lcd_backlight_timeout;
    static millis_t backlight_off_ms;
    static void refresh_backlight_timeout();
  #endif

  #if HAS_DWIN_E3V2_BASIC
    static void refresh();
  #else
    FORCE_INLINE static void refresh() {
      TERN_(HAS_WIRED_LCD, refresh(LCDVIEW_CLEAR_CALL_REDRAW));
    }
  #endif

  #if HAS_PRINT_PROGRESS
    #if HAS_PRINT_PROGRESS_PERMYRIAD
      typedef uint16_t progress_t;
      #define PROGRESS_SCALE 100U
      #define PROGRESS_MASK 0x7FFF
    #else
      typedef uint8_t progress_t;
      #define PROGRESS_SCALE 1U
      #define PROGRESS_MASK 0x7F
    #endif
    #if ENABLED(LCD_SET_PROGRESS_MANUALLY)
      static progress_t progress_override;
      static void set_progress(const progress_t p) { progress_override = _MIN(p, 100U * (PROGRESS_SCALE)); }
      static void set_progress_done() { progress_override = (PROGRESS_MASK + 1U) + 100U * (PROGRESS_SCALE); }
      static void progress_reset() { if (progress_override & (PROGRESS_MASK + 1U)) set_progress(0); }
    #endif
    #if ENABLED(SHOW_REMAINING_TIME)
      static uint32_t _calculated_remaining_time() {
        const duration_t elapsed = print_job_timer.duration();
        const progress_t progress = _get_progress();
        return progress ? elapsed.value * (100 * (PROGRESS_SCALE) - progress) / progress : 0;
      }
      #if ENABLED(USE_M73_REMAINING_TIME)
        static uint32_t remaining_time;
        FORCE_INLINE static void set_remaining_time(const uint32_t r) { remaining_time = r; }
        FORCE_INLINE static uint32_t get_remaining_time() { return remaining_time ?: _calculated_remaining_time(); }
        FORCE_INLINE static void reset_remaining_time() { set_remaining_time(0); }
      #else
        FORCE_INLINE static uint32_t get_remaining_time() { return _calculated_remaining_time(); }
      #endif
    #endif
    static progress_t _get_progress();
    #if HAS_PRINT_PROGRESS_PERMYRIAD
      FORCE_INLINE static uint16_t get_progress_permyriad() { return _get_progress(); }
    #endif
    static uint8_t get_progress_percent() { return uint8_t(_get_progress() / (PROGRESS_SCALE)); }
  #else
    static constexpr uint8_t get_progress_percent() { return 0; }
  #endif

  #if HAS_STATUS_MESSAGE

    #if EITHER(HAS_WIRED_LCD, DWIN_LCD_PROUI)
      #if ENABLED(STATUS_MESSAGE_SCROLLING)
        #define MAX_MESSAGE_LENGTH _MAX(LONG_FILENAME_LENGTH, MAX_LANG_CHARSIZE * 2 * (LCD_WIDTH))
      #else
        #define MAX_MESSAGE_LENGTH (MAX_LANG_CHARSIZE * (LCD_WIDTH))
      #endif
    #else
      #define MAX_MESSAGE_LENGTH 63
    #endif

    static char status_message[];
    static uint8_t alert_level; // Higher levels block lower levels

    #if ENABLED(STATUS_MESSAGE_SCROLLING)
      static uint8_t status_scroll_offset;
      static void advance_status_scroll();
      static char* status_and_len(uint8_t &len);
    #endif

    static bool has_status();
    static void reset_status(const bool no_welcome=false);
    static void set_alert_status(FSTR_P const fstr);
    static void reset_alert_level() { alert_level = 0; }
  #else
    static constexpr bool has_status() { return false; }
    static void reset_status(const bool=false) {}
    static void set_alert_status(FSTR_P const) {}
    static void reset_alert_level() {}
  #endif

  static void set_status(const char * const cstr, const bool persist=false);
  static void set_status(FSTR_P const fstr, const int8_t level=0);
  static void status_printf(const uint8_t level, FSTR_P const fmt, ...);

<<<<<<< HEAD
  #if HAS_DISPLAY
=======
  #if EITHER(HAS_DISPLAY, DWIN_LCD_PROUI)
>>>>>>> 48b5362c
    static void kill_screen(FSTR_P const lcd_error, FSTR_P const lcd_component);
    #if DISABLED(LIGHTWEIGHT_UI)
      static void draw_status_message(const bool blink);
    #endif
  #else
    static void kill_screen(FSTR_P const, FSTR_P const) {}
  #endif

  #if HAS_DISPLAY

    static void update();

    static void abort_print();
    static void pause_print();
    static void resume_print();
    static void flow_fault();

    #if BOTH(HAS_MARLINUI_MENU, PSU_CONTROL)
      static void poweroff();
    #endif

    #if EITHER(HAS_WIRED_LCD, DWIN_CREALITY_LCD_JYERSUI)
      static bool get_blink();
    #endif

    #if HAS_WIRED_LCD

      static millis_t next_button_update_ms;

      static LCDViewAction lcdDrawUpdate;
      FORCE_INLINE static bool should_draw() { return bool(lcdDrawUpdate); }
      FORCE_INLINE static void refresh(const LCDViewAction type) { lcdDrawUpdate = type; }

      #if ENABLED(SHOW_CUSTOM_BOOTSCREEN)
        static void draw_custom_bootscreen(const uint8_t frame=0);
        static void show_custom_bootscreen();
      #endif

      #if ENABLED(SHOW_BOOTSCREEN)
        #ifndef BOOTSCREEN_TIMEOUT
          #define BOOTSCREEN_TIMEOUT 2500
        #endif
        static void draw_marlin_bootscreen(const bool line2=false);
        static void show_marlin_bootscreen();
        static void show_bootscreen();
        static void bootscreen_completion(const millis_t sofar);
      #endif

      #if HAS_MARLINUI_U8GLIB
        static void set_font(const MarlinFont font_nr);
      #elif IS_DWIN_MARLINUI
        static void set_font(const uint8_t font_nr);
      #endif

      #if HAS_MARLINUI_HD44780
        static void set_custom_characters(const HD44780CharSet screen_charset=CHARSET_INFO);
      #endif

      #if ENABLED(LCD_PROGRESS_BAR) && !HAS_MARLINUI_U8GLIB
        static millis_t progress_bar_ms;  // Start time for the current progress bar cycle
        static void draw_progress_bar(const uint8_t percent);
        #if PROGRESS_MSG_EXPIRE > 0
          static millis_t expire_status_ms; // = 0
          FORCE_INLINE static void reset_progress_bar_timeout() { expire_status_ms = 0; }
        #endif
      #endif

      static uint8_t lcd_status_update_delay;

      #if HAS_LCD_CONTRAST
        static uint8_t contrast;
        static void _set_contrast(); // Implementation-specific
        static void set_contrast(const uint8_t value);
        FORCE_INLINE static void refresh_contrast() { set_contrast(contrast); }
      #endif

      #if BOTH(FILAMENT_LCD_DISPLAY, SDSUPPORT)
        static millis_t next_filament_display;
      #endif

      #if HAS_TOUCH_SLEEP
        static void wakeup_screen();
      #endif

      static void quick_feedback(const bool clear_buttons=true);
      #if HAS_BUZZER
        static void completion_feedback(const bool good=true);
      #else
        static void completion_feedback(const bool=true) { TERN_(HAS_TOUCH_SLEEP, wakeup_screen()); }
      #endif

      #if ENABLED(ADVANCED_PAUSE_FEATURE)
        static void draw_hotend_status(const uint8_t row, const uint8_t extruder);
      #endif

      #if HAS_TOUCH_BUTTONS
        static bool on_edit_screen;
        static void screen_click(const uint8_t row, const uint8_t col, const uint8_t x, const uint8_t y);
      #endif

      static void status_screen();

    #endif

    #if HAS_MARLINUI_U8GLIB
      static bool drawing_screen, first_page;
    #else
      static constexpr bool drawing_screen = false, first_page = true;
    #endif

    #if IS_DWIN_MARLINUI
      static bool did_first_redraw;
      static bool old_is_printing;
    #endif

    #if EITHER(BABYSTEP_ZPROBE_GFX_OVERLAY, MESH_EDIT_GFX_OVERLAY)
      static void zoffset_overlay(const int8_t dir);
      static void zoffset_overlay(const_float_t zvalue);
    #endif

    static void draw_kill_screen();

  #else // No LCD

    static void update() {}
    static void return_to_status() {}

  #endif

  #if ENABLED(SDSUPPORT)
    #if BOTH(SCROLL_LONG_FILENAMES, HAS_MARLINUI_MENU)
      #define MARLINUI_SCROLL_NAME 1
    #endif
    #if MARLINUI_SCROLL_NAME
      static uint8_t filename_scroll_pos, filename_scroll_max;
    #endif
    static const char * scrolled_filename(CardReader &theCard, const uint8_t maxlen, uint8_t hash, const bool doScroll);
  #endif

  #if HAS_PREHEAT
    enum PreheatTarget : uint8_t { PT_HOTEND, PT_BED, PT_FAN, PT_CHAMBER, PT_ALL = 0xFF };
    static preheat_t material_preset[PREHEAT_COUNT];
    static PGM_P get_preheat_label(const uint8_t m);
    static void apply_preheat(const uint8_t m, const uint8_t pmask, const uint8_t e=active_extruder);
    static void preheat_set_fan(const uint8_t m) { TERN_(HAS_FAN, apply_preheat(m, _BV(PT_FAN))); }
    static void preheat_hotend(const uint8_t m, const uint8_t e=active_extruder) { TERN_(HAS_HOTEND, apply_preheat(m, _BV(PT_HOTEND))); }
    static void preheat_hotend_and_fan(const uint8_t m, const uint8_t e=active_extruder) { preheat_hotend(m, e); preheat_set_fan(m); }
    static void preheat_bed(const uint8_t m) { TERN_(HAS_HEATED_BED, apply_preheat(m, _BV(PT_BED))); }
    static void preheat_all(const uint8_t m) { apply_preheat(m, PT_ALL); }
  #endif

  static void reset_status_timeout(const millis_t ms) {
    TERN(SCREENS_CAN_TIME_OUT, return_to_status_ms = ms + LCD_TIMEOUT_TO_STATUS, UNUSED(ms));
  }

  #if HAS_MARLINUI_MENU

    #if HAS_TOUCH_BUTTONS
      static uint8_t touch_buttons;
      static uint8_t repeat_delay;
    #else
      static constexpr uint8_t touch_buttons = 0;
    #endif

    #if ENABLED(ENCODER_RATE_MULTIPLIER)
      static bool encoderRateMultiplierEnabled;
      static millis_t lastEncoderMovementMillis;
      static void enable_encoder_multiplier(const bool onoff);
      #define ENCODER_RATE_MULTIPLY(F) (ui.encoderRateMultiplierEnabled = F)
    #else
      #define ENCODER_RATE_MULTIPLY(F) NOOP
    #endif

    // Manual Movement
    static ManualMove manual_move;

    // Select Screen (modal NO/YES style dialog)
    static bool selection;
    static void set_selection(const bool sel) { selection = sel; }
    static bool update_selection();

    static void synchronize(PGM_P const msg=nullptr);

    static screenFunc_t currentScreen;
    static bool screen_changed;
    static void goto_screen(const screenFunc_t screen, const uint16_t encoder=0, const uint8_t top=0, const uint8_t items=0);
    static void push_current_screen();

    // goto_previous_screen and go_back may also be used as menu item callbacks
    static void _goto_previous_screen(TERN_(TURBO_BACK_MENU_ITEM, const bool is_back));
    static void goto_previous_screen() { _goto_previous_screen(TERN_(TURBO_BACK_MENU_ITEM, false)); }
    static void go_back()              { _goto_previous_screen(TERN_(TURBO_BACK_MENU_ITEM, true)); }

    static void return_to_status();
    static bool on_status_screen() { return currentScreen == status_screen; }
    FORCE_INLINE static void run_current_screen() { (*currentScreen)(); }

    #if ENABLED(LIGHTWEIGHT_UI)
      static void lcd_in_status(const bool inStatus);
    #endif

    FORCE_INLINE static bool screen_is_sticky() {
      return TERN1(SCREENS_CAN_TIME_OUT, defer_return_to_status);
    }

    FORCE_INLINE static void defer_status_screen(const bool defer=true) {
      TERN(SCREENS_CAN_TIME_OUT, defer_return_to_status = defer, UNUSED(defer));
    }

    static void goto_previous_screen_no_defer() {
      defer_status_screen(false);
      goto_previous_screen();
    }

    #if ENABLED(SD_REPRINT_LAST_SELECTED_FILE)
      static void reselect_last_file();
    #endif

    #if ENABLED(AUTO_BED_LEVELING_UBL)
      static void ubl_plot(const uint8_t x_plot, const uint8_t y_plot);
    #endif

    #if ENABLED(AUTO_BED_LEVELING_UBL)
      static void ubl_mesh_edit_start(const_float_t initial);
      static float ubl_mesh_value();
    #endif

    static void draw_select_screen_prompt(PGM_P const pref, const char * const string=nullptr, PGM_P const suff=nullptr);

  #else

    static constexpr bool on_status_screen() { return true; }

    #if HAS_WIRED_LCD
      FORCE_INLINE static void run_current_screen() { status_screen(); }
    #endif

  #endif

  #if EITHER(HAS_MARLINUI_MENU, EXTENSIBLE_UI)
    static bool lcd_clicked;
    static bool use_click() {
      const bool click = lcd_clicked;
      lcd_clicked = false;
      return click;
    }
  #else
    static constexpr bool lcd_clicked = false;
    static bool use_click() { return false; }
  #endif

  #if ENABLED(ADVANCED_PAUSE_FEATURE) && ANY(HAS_MARLINUI_MENU, EXTENSIBLE_UI, DWIN_LCD_PROUI, DWIN_CREALITY_LCD_JYERSUI)
    static void pause_show_message(const PauseMessage message, const PauseMode mode=PAUSE_MODE_SAME, const uint8_t extruder=active_extruder);
  #else
    static void _pause_show_message() {}
    #define pause_show_message(...) _pause_show_message()
  #endif

  //
  // EEPROM: Reset / Init / Load / Store
  //
  #if HAS_MARLINUI_MENU
    static void reset_settings();
  #endif

  #if ENABLED(EEPROM_SETTINGS)
    #if HAS_MARLINUI_MENU
      static void init_eeprom();
      static void load_settings();
      static void store_settings();
    #endif
    #if DISABLED(EEPROM_AUTO_INIT)
      static void eeprom_alert(const uint8_t msgid);
      static void eeprom_alert_crc()     { eeprom_alert(0); }
      static void eeprom_alert_index()   { eeprom_alert(1); }
      static void eeprom_alert_version() { eeprom_alert(2); }
    #endif
  #endif

  //
  // Special handling if a move is underway
  //
  #if ANY(DELTA_CALIBRATION_MENU, DELTA_AUTO_CALIBRATION, PROBE_OFFSET_WIZARD, X_AXIS_TWIST_COMPENSATION) || (ENABLED(LCD_BED_LEVELING) && EITHER(PROBE_MANUALLY, MESH_BED_LEVELING))
    #define LCD_HAS_WAIT_FOR_MOVE 1
    static bool wait_for_move;
  #else
    static constexpr bool wait_for_move = false;
  #endif

  //
  // Block interaction while under external control
  //
  #if HAS_MARLINUI_MENU && EITHER(AUTO_BED_LEVELING_UBL, G26_MESH_VALIDATION)
    static bool external_control;
    FORCE_INLINE static void capture() { external_control = true; }
    FORCE_INLINE static void release() { external_control = false; }
    #if ENABLED(AUTO_BED_LEVELING_UBL)
      static void external_encoder();
    #endif
  #else
    static constexpr bool external_control = false;
  #endif

  #if HAS_ENCODER_ACTION

    static volatile uint8_t buttons;
    #if IS_RRW_KEYPAD
      static volatile uint8_t keypad_buttons;
      static bool handle_keypad();
    #endif
    #if HAS_SLOW_BUTTONS
      static volatile uint8_t slow_buttons;
      static uint8_t read_slow_buttons();
    #endif

    static void update_buttons();
    static bool button_pressed() { return BUTTON_CLICK() || TERN(TOUCH_SCREEN, touch_pressed(), false); }
    #if EITHER(AUTO_BED_LEVELING_UBL, G26_MESH_VALIDATION)
      static void wait_for_release();
    #endif

    static uint32_t encoderPosition;

    #define ENCODERBASE (TERN(REVERSE_ENCODER_DIRECTION, -1, +1))

    #if EITHER(REVERSE_MENU_DIRECTION, REVERSE_SELECT_DIRECTION)
      static int8_t encoderDirection;
    #else
      static constexpr int8_t encoderDirection = ENCODERBASE;
    #endif

    FORCE_INLINE static void encoder_direction_normal() {
      #if EITHER(REVERSE_MENU_DIRECTION, REVERSE_SELECT_DIRECTION)
        encoderDirection = ENCODERBASE;
      #endif
    }

    FORCE_INLINE static void encoder_direction_menus() {
      TERN_(REVERSE_MENU_DIRECTION, encoderDirection = -(ENCODERBASE));
    }

    FORCE_INLINE static void encoder_direction_select() {
      TERN_(REVERSE_SELECT_DIRECTION, encoderDirection = -(ENCODERBASE));
    }

  #else

    static void update_buttons() {}

  #endif

  #if ENABLED(TOUCH_SCREEN_CALIBRATION)
    static void touch_calibration_screen();
  #endif

  #if HAS_GRAPHICAL_TFT
    static void move_axis_screen();
  #endif

private:

  #if SCREENS_CAN_TIME_OUT
    static millis_t return_to_status_ms;
    static bool defer_return_to_status;
  #else
    static constexpr bool defer_return_to_status = false;
  #endif

  #if HAS_STATUS_MESSAGE
    static void finish_status(const bool persist);
  #endif

  #if HAS_WIRED_LCD
    static void draw_status_screen();
    #if HAS_GRAPHICAL_TFT
      static void tft_idle();
      #if ENABLED(TOUCH_SCREEN)
        static bool touch_pressed();
      #endif
    #endif
  #endif
};

extern MarlinUI ui;

#define LCD_MESSAGE_F(S)       ui.set_status(F(S))
#define LCD_MESSAGE(M)         ui.set_status(GET_TEXT_F(M))
#define LCD_ALERTMESSAGE_F(S)  ui.set_alert_status(F(S))
#define LCD_ALERTMESSAGE(M)    ui.set_alert_status(GET_TEXT_F(M))<|MERGE_RESOLUTION|>--- conflicted
+++ resolved
@@ -367,19 +367,6 @@
   static void set_status(FSTR_P const fstr, const int8_t level=0);
   static void status_printf(const uint8_t level, FSTR_P const fmt, ...);
 
-<<<<<<< HEAD
-  #if HAS_DISPLAY
-=======
-  #if EITHER(HAS_DISPLAY, DWIN_LCD_PROUI)
->>>>>>> 48b5362c
-    static void kill_screen(FSTR_P const lcd_error, FSTR_P const lcd_component);
-    #if DISABLED(LIGHTWEIGHT_UI)
-      static void draw_status_message(const bool blink);
-    #endif
-  #else
-    static void kill_screen(FSTR_P const, FSTR_P const) {}
-  #endif
-
   #if HAS_DISPLAY
 
     static void update();
@@ -493,11 +480,16 @@
     #endif
 
     static void draw_kill_screen();
+    static void kill_screen(FSTR_P const lcd_error, FSTR_P const lcd_component);
+    #if DISABLED(LIGHTWEIGHT_UI)
+      static void draw_status_message(const bool blink);
+    #endif
 
   #else // No LCD
 
     static void update() {}
     static void return_to_status() {}
+    static void kill_screen(FSTR_P const, FSTR_P const) {}
 
   #endif
 
