/**
 * Marlin 3D Printer Firmware
 * Copyright (c) 2020 MarlinFirmware [https://github.com/MarlinFirmware/Marlin]
 *
 * Based on Sprinter and grbl.
 * Copyright (c) 2011 Camiel Gubbels / Erik van der Zalm
 *
 * This program is free software: you can redistribute it and/or modify
 * it under the terms of the GNU General Public License as published by
 * the Free Software Foundation, either version 3 of the License, or
 * (at your option) any later version.
 *
 * This program is distributed in the hope that it will be useful,
 * but WITHOUT ANY WARRANTY; without even the implied warranty of
 * MERCHANTABILITY or FITNESS FOR A PARTICULAR PURPOSE.  See the
 * GNU General Public License for more details.
 *
 * You should have received a copy of the GNU General Public License
 * along with this program.  If not, see <https://www.gnu.org/licenses/>.
 *
 */
#pragma once

/**
 * French
 *
 * LCD Menu Messages
 * See also https://marlinfw.org/docs/development/lcd_language.html
 */

#define DISPLAY_CHARSET_ISO10646_1

namespace Language_fr {
  using namespace Language_en; // Inherit undefined strings from English

  constexpr uint8_t CHARSIZE              = 2;
  LSTR LANGUAGE                           = _UxGT("Français");

  LSTR WELCOME_MSG                        = MACHINE_NAME _UxGT(" prête.");
  LSTR MSG_YES                            = _UxGT("Oui");
  LSTR MSG_NO                             = _UxGT("Non");
  LSTR MSG_BACK                           = _UxGT("Retour");
  LSTR MSG_MEDIA_ABORTING                 = _UxGT("Annulation...");
  LSTR MSG_MEDIA_INSERTED                 = _UxGT("Média inséré");
  LSTR MSG_MEDIA_REMOVED                  = _UxGT("Média retiré");
  LSTR MSG_MEDIA_WAITING                  = _UxGT("Attente média");
  LSTR MSG_MEDIA_READ_ERROR               = _UxGT("Err lecture média");
  LSTR MSG_MEDIA_USB_REMOVED              = _UxGT("USB débranché");
  LSTR MSG_MEDIA_USB_FAILED               = _UxGT("Erreur média USB");
  LSTR MSG_LCD_ENDSTOPS                   = _UxGT("Butées");
  LSTR MSG_LCD_SOFT_ENDSTOPS              = _UxGT("Butées SW");
  LSTR MSG_MAIN                           = _UxGT("Menu principal");
  LSTR MSG_ADVANCED_SETTINGS              = _UxGT("Config. avancée");
  LSTR MSG_CONFIGURATION                  = _UxGT("Configuration");
  LSTR MSG_RUN_AUTO_FILES                 = _UxGT("Exéc. auto.gcode");
  LSTR MSG_DISABLE_STEPPERS               = _UxGT("Arrêter moteurs");
  LSTR MSG_DEBUG_MENU                     = _UxGT("Menu debug");
  LSTR MSG_PROGRESS_BAR_TEST              = _UxGT("Test barre progress.");
  LSTR MSG_HOMING                         = _UxGT("Origine");
  LSTR MSG_AUTO_HOME                      = _UxGT("Origine auto");
  LSTR MSG_AUTO_HOME_A                    = _UxGT("Origine @ auto");
  LSTR MSG_AUTO_HOME_X                    = _UxGT("Origine X auto");
  LSTR MSG_AUTO_HOME_Y                    = _UxGT("Origine Y auto");
  LSTR MSG_AUTO_HOME_Z                    = _UxGT("Origine Z auto");
  LSTR MSG_AUTO_Z_ALIGN                   = _UxGT("Align. Z auto");
  LSTR MSG_LEVEL_BED_HOMING               = _UxGT("Origine XYZ...");
  LSTR MSG_LEVEL_BED_WAITING              = _UxGT("Clic pour commencer");
  LSTR MSG_LEVEL_BED_NEXT_POINT           = _UxGT("Point suivant");
  LSTR MSG_LEVEL_BED_DONE                 = _UxGT("Mise à niveau OK!");
  LSTR MSG_Z_FADE_HEIGHT                  = _UxGT("Hauteur lissée");
  LSTR MSG_SET_HOME_OFFSETS               = _UxGT("Régl. décal origine");
  LSTR MSG_HOME_OFFSET_X                  = _UxGT("Décal. origine X");
  LSTR MSG_HOME_OFFSET_Y                  = _UxGT("Décal. origine Y");
  LSTR MSG_HOME_OFFSET_Z                  = _UxGT("Décal. origine Z");
  LSTR MSG_HOME_OFFSETS_APPLIED           = _UxGT("Décalages appliqués");
  LSTR MSG_TRAMMING_WIZARD                = _UxGT("Assistant Molettes");
  LSTR MSG_SELECT_ORIGIN                  = _UxGT("Molette du lit"); // Not a selection of the origin
  LSTR MSG_LAST_VALUE_SP                  = _UxGT("Ecart origine ");
  #if HAS_PREHEAT
    LSTR MSG_PREHEAT_1                    = _UxGT("Préchauffage ") PREHEAT_1_LABEL;
    LSTR MSG_PREHEAT_1_H                  = _UxGT("Préchauffage ") PREHEAT_1_LABEL " ~";
    LSTR MSG_PREHEAT_1_END                = _UxGT("Préch. ") PREHEAT_1_LABEL _UxGT(" buse");
    LSTR MSG_PREHEAT_1_END_E              = _UxGT("Préch. ") PREHEAT_1_LABEL _UxGT(" buse ~");
    LSTR MSG_PREHEAT_1_ALL                = _UxGT("Préch. ") PREHEAT_1_LABEL _UxGT(" Tout");
    LSTR MSG_PREHEAT_1_BEDONLY            = _UxGT("Préch. ") PREHEAT_1_LABEL _UxGT(" lit");
    LSTR MSG_PREHEAT_1_SETTINGS           = _UxGT("Régler préch. ") PREHEAT_1_LABEL;

    LSTR MSG_PREHEAT_M                    = _UxGT("Préchauffage $");
    LSTR MSG_PREHEAT_M_H                  = _UxGT("Préchauffage $ ~");
    LSTR MSG_PREHEAT_M_END                = _UxGT("Préch. $ buse");
    LSTR MSG_PREHEAT_M_END_E              = _UxGT("Préch. $ buse ~");
    LSTR MSG_PREHEAT_M_ALL                = _UxGT("Préch. $ Tout");
    LSTR MSG_PREHEAT_M_BEDONLY            = _UxGT("Préch. $ lit");
    LSTR MSG_PREHEAT_M_SETTINGS           = _UxGT("Régler préch. $");
  #endif
  LSTR MSG_PREHEAT_CUSTOM                 = _UxGT("Préchauf. perso");
  LSTR MSG_COOLDOWN                       = _UxGT("Refroidir");
  LSTR MSG_LASER_MENU                     = _UxGT("Contrôle Laser");
  LSTR MSG_LASER_POWER                    = _UxGT("Puissance");
  LSTR MSG_SPINDLE_REVERSE                = _UxGT("Inverser broches");
  LSTR MSG_SWITCH_PS_ON                   = _UxGT("Allumer alim.");
  LSTR MSG_SWITCH_PS_OFF                  = _UxGT("Eteindre alim.");
  LSTR MSG_EXTRUDE                        = _UxGT("Extrusion");
  LSTR MSG_RETRACT                        = _UxGT("Rétractation");
  LSTR MSG_MOVE_AXIS                      = _UxGT("Déplacer un axe");
  LSTR MSG_BED_LEVELING                   = _UxGT("Régler Niv. lit");
  LSTR MSG_LEVEL_BED                      = _UxGT("Niveau du lit");
  LSTR MSG_BED_TRAMMING                   = _UxGT("Niveau des coins");
  LSTR MSG_BED_TRAMMING_RAISE             = _UxGT("Relever le coin jusqu'à la sonde");
  LSTR MSG_BED_TRAMMING_IN_RANGE          = _UxGT("Coins dans la tolérance. Niveau lit.");
  LSTR MSG_NEXT_CORNER                    = _UxGT("Coin suivant");
  LSTR MSG_MESH_EDITOR                    = _UxGT("Modif. maille"); // 13 car. max
  LSTR MSG_EDIT_MESH                      = _UxGT("Modifier grille");
  LSTR MSG_EDITING_STOPPED                = _UxGT("Modification arrêtée");
  LSTR MSG_PROBING_POINT                  = _UxGT("Mesure point");
  LSTR MSG_MESH_X                         = _UxGT("Index X");
  LSTR MSG_MESH_Y                         = _UxGT("Index Y");
  LSTR MSG_MESH_EDIT_Z                    = _UxGT("Valeur Z");
  LSTR MSG_CUSTOM_COMMANDS                = _UxGT("Commandes perso");

  LSTR MSG_LCD_TILTING_MESH               = _UxGT("Mesure point");
  LSTR MSG_M48_TEST                       = _UxGT("Ecart sonde Z M48");
  LSTR MSG_M48_DEVIATION                  = _UxGT("Ecart");
  LSTR MSG_M48_POINT                      = _UxGT("Point M48");
  LSTR MSG_IDEX_MENU                      = _UxGT("Mode IDEX");
  LSTR MSG_IDEX_MODE_AUTOPARK             = _UxGT("Auto-Park");
  LSTR MSG_IDEX_MODE_DUPLICATE            = _UxGT("Duplication");
  LSTR MSG_IDEX_MODE_MIRRORED_COPY        = _UxGT("Copie miroir");
  LSTR MSG_IDEX_MODE_FULL_CTRL            = _UxGT("Contrôle complet");
  LSTR MSG_OFFSETS_MENU                   = _UxGT("Offsets Outil");
  LSTR MSG_HOTEND_OFFSET_Z                = _UxGT("Buse 2 Z");
  LSTR MSG_HOTEND_OFFSET_A                = _UxGT("Buse 2 @");
  LSTR MSG_G26_HEATING_BED                = _UxGT("G26: Chauffage du lit");
  LSTR MSG_G26_HEATING_NOZZLE             = _UxGT("Buse en chauffe...");
  LSTR MSG_G26_MANUAL_PRIME               = _UxGT("Amorce manuelle...");
  LSTR MSG_G26_FIXED_LENGTH               = _UxGT("Amorce longueur fixe");
  LSTR MSG_G26_PRIME_DONE                 = _UxGT("Amorce terminée");
  LSTR MSG_G26_CANCELED                   = _UxGT("G26 annulé");
  LSTR MSG_G26_LEAVING                    = _UxGT("Sortie G26");
  LSTR MSG_UBL_DOING_G29                  = _UxGT("G29 en cours");
  LSTR MSG_UBL_TOOLS                      = _UxGT("Outils UBL");
  LSTR MSG_UBL_LEVEL_BED                  = _UxGT("Niveau lit unifié");
  LSTR MSG_UBL_MANUAL_MESH                = _UxGT("Maillage manuel");
  LSTR MSG_UBL_BC_INSERT                  = _UxGT("Poser câle & mesurer");
  LSTR MSG_UBL_BC_INSERT2                 = _UxGT("Mesure");
  LSTR MSG_UBL_BC_REMOVE                  = _UxGT("ôter et mesurer lit");
  LSTR MSG_UBL_MOVING_TO_NEXT             = _UxGT("Aller au suivant");
  LSTR MSG_UBL_ACTIVATE_MESH              = _UxGT("Activer l'UBL");
  LSTR MSG_UBL_DEACTIVATE_MESH            = _UxGT("Désactiver l'UBL");
  LSTR MSG_UBL_SET_TEMP_BED               = _UxGT("Température lit");
  LSTR MSG_UBL_BED_TEMP_CUSTOM            = _UxGT("Température lit");
  LSTR MSG_UBL_SET_TEMP_HOTEND            = _UxGT("Température buse");
  LSTR MSG_UBL_HOTEND_TEMP_CUSTOM         = _UxGT("Température buse");
  LSTR MSG_UBL_MESH_EDIT                  = _UxGT("Modifier grille");
  LSTR MSG_UBL_EDIT_CUSTOM_MESH           = _UxGT("Modif. grille perso");
  LSTR MSG_UBL_FINE_TUNE_MESH             = _UxGT("Réglage fin");
  LSTR MSG_UBL_DONE_EDITING_MESH          = _UxGT("Terminer");
  LSTR MSG_UBL_BUILD_MESH_MENU            = _UxGT("Créer la grille");
  #if HAS_PREHEAT
    LSTR MSG_UBL_BUILD_MESH_M             = _UxGT("Créer grille $");
    LSTR MSG_UBL_VALIDATE_MESH_M          = _UxGT("Impr. grille $");
  #endif
  LSTR MSG_UBL_BUILD_CUSTOM_MESH          = _UxGT("Créer grille ...");
  LSTR MSG_UBL_BUILD_COLD_MESH            = _UxGT("Mesure à froid");
  LSTR MSG_UBL_MESH_HEIGHT_ADJUST         = _UxGT("Ajuster haut. couche");
  LSTR MSG_UBL_MESH_HEIGHT_AMOUNT         = _UxGT("Hauteur (x0.1mm)");
  LSTR MSG_UBL_VALIDATE_MESH_MENU         = _UxGT("Vérifier grille");
  LSTR MSG_UBL_VALIDATE_CUSTOM_MESH       = _UxGT("Impr. grille ...");
  LSTR MSG_UBL_CONTINUE_MESH              = _UxGT("Continuer grille");
  LSTR MSG_UBL_MESH_LEVELING              = _UxGT("Niveau par mailles");
  LSTR MSG_UBL_3POINT_MESH_LEVELING       = _UxGT("Niveau à 3 points");
  LSTR MSG_UBL_GRID_MESH_LEVELING         = _UxGT("Niveau par grille");
  LSTR MSG_UBL_MESH_LEVEL                 = _UxGT("Effectuer mesures");
  LSTR MSG_UBL_SIDE_POINTS                = _UxGT("Points latéraux");
  LSTR MSG_UBL_MAP_TYPE                   = _UxGT("Type de carte");
  LSTR MSG_UBL_OUTPUT_MAP                 = _UxGT("Exporter grille");
  LSTR MSG_UBL_OUTPUT_MAP_HOST            = _UxGT("Export pour hôte");
  LSTR MSG_UBL_OUTPUT_MAP_CSV             = _UxGT("Export en CSV");
  LSTR MSG_UBL_OUTPUT_MAP_BACKUP          = _UxGT("Export sauvegarde");
  LSTR MSG_UBL_INFO_UBL                   = _UxGT("Infos debug UBL");
  LSTR MSG_UBL_FILLIN_AMOUNT              = _UxGT("Nombre de points");
  LSTR MSG_UBL_MANUAL_FILLIN              = _UxGT("Remplissage manuel");
  LSTR MSG_UBL_SMART_FILLIN               = _UxGT("Remplissage auto");
  LSTR MSG_UBL_FILLIN_MESH                = _UxGT("Remplissage grille");
  LSTR MSG_UBL_INVALIDATE_ALL             = _UxGT("Tout effacer");
  LSTR MSG_UBL_INVALIDATE_CLOSEST         = _UxGT("Effacer le + près");
  LSTR MSG_UBL_FINE_TUNE_ALL              = _UxGT("Réglage fin (tous)");
  LSTR MSG_UBL_FINE_TUNE_CLOSEST          = _UxGT("Réglage fin + près");
  LSTR MSG_UBL_STORAGE_MESH_MENU          = _UxGT("Stockage grille");
  LSTR MSG_UBL_STORAGE_SLOT               = _UxGT("Slot mémoire");
  LSTR MSG_UBL_LOAD_MESH                  = _UxGT("Charger la grille");
  LSTR MSG_UBL_SAVE_MESH                  = _UxGT("Stocker la grille");
  LSTR MSG_MESH_LOADED                    = _UxGT("Grille %i chargée");
  LSTR MSG_MESH_SAVED                     = _UxGT("Grille %i enreg.");
  LSTR MSG_UBL_NO_STORAGE                 = _UxGT("Pas de mémoire");
  LSTR MSG_UBL_SAVE_ERROR                 = _UxGT("Err: Enreg. UBL");
  LSTR MSG_UBL_RESTORE_ERROR              = _UxGT("Err: Ouvrir UBL");
  LSTR MSG_UBL_Z_OFFSET                   = _UxGT("Z-Offset: ");
  LSTR MSG_UBL_Z_OFFSET_STOPPED           = _UxGT("Décal. Z arrêté");
  LSTR MSG_UBL_STEP_BY_STEP_MENU          = _UxGT("Assistant UBL");
  LSTR MSG_UBL_1_BUILD_COLD_MESH          = _UxGT("1.Mesure à froid");
  LSTR MSG_UBL_2_SMART_FILLIN             = _UxGT("2.Compléter auto.");
  LSTR MSG_UBL_3_VALIDATE_MESH_MENU       = _UxGT("3.Vérifier grille");
  LSTR MSG_UBL_4_FINE_TUNE_ALL            = _UxGT("4.Réglage fin");
  LSTR MSG_UBL_5_VALIDATE_MESH_MENU       = _UxGT("5.Vérifier grille");
  LSTR MSG_UBL_6_FINE_TUNE_ALL            = _UxGT("6.Réglage fin");
  LSTR MSG_UBL_7_SAVE_MESH                = _UxGT("7.Stocker grille");

  LSTR MSG_LED_CONTROL                    = _UxGT("Contrôle LED");
  LSTR MSG_LEDS                           = _UxGT("Lumière");
  LSTR MSG_LED_PRESETS                    = _UxGT("Préregl. LED");
  LSTR MSG_SET_LEDS_RED                   = _UxGT("Rouge");
  LSTR MSG_SET_LEDS_ORANGE                = _UxGT("Orange");
  LSTR MSG_SET_LEDS_YELLOW                = _UxGT("Jaune");
  LSTR MSG_SET_LEDS_GREEN                 = _UxGT("Vert");
  LSTR MSG_SET_LEDS_BLUE                  = _UxGT("Bleu");
  LSTR MSG_SET_LEDS_INDIGO                = _UxGT("Indigo");
  LSTR MSG_SET_LEDS_VIOLET                = _UxGT("Violet");
  LSTR MSG_SET_LEDS_WHITE                 = _UxGT("Blanc");
  LSTR MSG_SET_LEDS_DEFAULT               = _UxGT("Defaut");
  LSTR MSG_CUSTOM_LEDS                    = _UxGT("LEDs perso.");
  LSTR MSG_INTENSITY_R                    = _UxGT("Intensité rouge");
  LSTR MSG_INTENSITY_G                    = _UxGT("Intensité vert");
  LSTR MSG_INTENSITY_B                    = _UxGT("Intensité bleu");
  LSTR MSG_INTENSITY_W                    = _UxGT("Intensité blanc");
  LSTR MSG_LED_BRIGHTNESS                 = _UxGT("Luminosité");

  LSTR MSG_MOVING                         = _UxGT("Déplacement...");
  LSTR MSG_FREE_XY                        = _UxGT("Débloquer XY");
  LSTR MSG_MOVE_X                         = _UxGT("Déplacer X");
  LSTR MSG_MOVE_Y                         = _UxGT("Déplacer Y");
  LSTR MSG_MOVE_Z                         = _UxGT("Déplacer Z");
  LSTR MSG_MOVE_N                         = _UxGT("Déplacer @");
  LSTR MSG_MOVE_E                         = _UxGT("Extruder");
  LSTR MSG_MOVE_EN                        = _UxGT("Extruder *");
  LSTR MSG_HOTEND_TOO_COLD                = _UxGT("Buse trop froide");
  LSTR MSG_MOVE_N_MM                      = _UxGT("Déplacer $mm");
  LSTR MSG_MOVE_01MM                      = _UxGT("Déplacer 0.1mm");
  LSTR MSG_MOVE_1MM                       = _UxGT("Déplacer 1mm");
  LSTR MSG_MOVE_10MM                      = _UxGT("Déplacer 10mm");
  LSTR MSG_MOVE_50MM                      = _UxGT("Déplacer 50mm");
  LSTR MSG_MOVE_100MM                     = _UxGT("Déplacer 100mm");
  LSTR MSG_MOVE_0001IN                    = _UxGT("Déplacer 0.001\"");
  LSTR MSG_MOVE_001IN                     = _UxGT("Déplacer 0.01\"");
  LSTR MSG_MOVE_01IN                      = _UxGT("Déplacer 0.1\"");
  LSTR MSG_MOVE_05IN                      = _UxGT("Déplacer 0.5\"");
  LSTR MSG_MOVE_1IN                       = _UxGT("Déplacer 1\"");
  LSTR MSG_SPEED                          = _UxGT("Vitesse");
  LSTR MSG_MESH_Z_OFFSET                  = _UxGT("Lit Z");
  LSTR MSG_NOZZLE                         = _UxGT("Buse");
  LSTR MSG_NOZZLE_N                       = _UxGT("Buse ~");
  LSTR MSG_BED                            = _UxGT("Lit");
  LSTR MSG_CHAMBER                        = _UxGT("Caisson");
  LSTR MSG_FAN_SPEED                      = _UxGT("Vit.  ventil.  "); // 15 car. max
  LSTR MSG_FAN_SPEED_N                    = _UxGT("Vit.  ventil. ~");
  LSTR MSG_STORED_FAN_N                   = _UxGT("Vit.  enreg.  ~");
  LSTR MSG_EXTRA_FAN_SPEED                = _UxGT("Extra ventil.  ");
  LSTR MSG_EXTRA_FAN_SPEED_N              = _UxGT("Extra ventil. ~");

  LSTR MSG_FLOW                           = _UxGT("Flux");
  LSTR MSG_FLOW_N                         = _UxGT("Flux ~");
  LSTR MSG_CONTROL                        = _UxGT("Contrôler");
  LSTR MSG_MIN                            = " " LCD_STR_THERMOMETER _UxGT(" Min");
  LSTR MSG_MAX                            = " " LCD_STR_THERMOMETER _UxGT(" Max");
  LSTR MSG_FACTOR                         = " " LCD_STR_THERMOMETER _UxGT(" Facteur");
  LSTR MSG_AUTOTEMP                       = _UxGT("Temp. Auto.");
  LSTR MSG_LCD_ON                         = _UxGT("Marche");
  LSTR MSG_LCD_OFF                        = _UxGT("Arrêt");
  LSTR MSG_PID_AUTOTUNE                   = _UxGT("PID Autotune");
  LSTR MSG_PID_AUTOTUNE_E                 = _UxGT("PID Autotune *");
  LSTR MSG_PID_AUTOTUNE_DONE              = _UxGT("Tuning PID terminé");
  LSTR MSG_PID_BAD_HEATER_ID              = _UxGT("Echec Autotune! E incorrect");
  LSTR MSG_PID_TEMP_TOO_HIGH              = _UxGT("Echec Autotune! Temp. trop haute");
  LSTR MSG_PID_TIMEOUT                    = _UxGT("Echec Autotune! Opér. expirée");
  LSTR MSG_SELECT_E                       = _UxGT("Sélectionner *");
  LSTR MSG_ACC                            = _UxGT("Accélération");
  LSTR MSG_JERK                           = _UxGT("Jerk");
  LSTR MSG_VA_JERK                        = _UxGT("V") STR_A _UxGT(" jerk");
  LSTR MSG_VB_JERK                        = _UxGT("V") STR_B _UxGT(" jerk");
  LSTR MSG_VC_JERK                        = _UxGT("V") STR_C _UxGT(" jerk");
  LSTR MSG_VN_JERK                        = _UxGT("V@ jerk");
  LSTR MSG_VE_JERK                        = _UxGT("Ve jerk");
  LSTR MSG_MAX_SPEED                      = _UxGT("Max Vélocité");
  LSTR MSG_VMAX_A                         = _UxGT("Vit. Max ") STR_A;
  LSTR MSG_VMAX_B                         = _UxGT("Vit. Max ") STR_B;
  LSTR MSG_VMAX_C                         = _UxGT("Vit. Max ") STR_C;
  LSTR MSG_VMAX_N                         = _UxGT("Vit. Max @");
  LSTR MSG_VMAX_E                         = _UxGT("Vit. Max E");
  LSTR MSG_VMAX_EN                        = _UxGT("Vit. Max *");
  LSTR MSG_JUNCTION_DEVIATION             = _UxGT("Déviat. jonct.");
  LSTR MSG_VMIN                           = _UxGT("Vit. Min");
  LSTR MSG_VTRAV_MIN                      = _UxGT("Vmin course");
  LSTR MSG_ACCELERATION                   = _UxGT("Accélération");
  LSTR MSG_AMAX_A                         = _UxGT("Max Accél. ") STR_A;
  LSTR MSG_AMAX_B                         = _UxGT("Max Accél. ") STR_B;
  LSTR MSG_AMAX_C                         = _UxGT("Max Accél. ") STR_C;
  LSTR MSG_AMAX_N                         = _UxGT("Max Accél. @");
  LSTR MSG_AMAX_E                         = _UxGT("Max Accél. E");
  LSTR MSG_AMAX_EN                        = _UxGT("Max Accél. *");
  LSTR MSG_A_RETRACT                      = _UxGT("Acc.rétraction");
  LSTR MSG_A_TRAVEL                       = _UxGT("Acc.course");
  LSTR MSG_XY_FREQUENCY_LIMIT             = _UxGT("Fréquence max");
  LSTR MSG_XY_FREQUENCY_FEEDRATE          = _UxGT("Vitesse min");
  LSTR MSG_STEPS_PER_MM                   = _UxGT("Pas/mm");
  LSTR MSG_A_STEPS                        = STR_A _UxGT(" pas/mm");
  LSTR MSG_B_STEPS                        = STR_B _UxGT(" pas/mm");
  LSTR MSG_C_STEPS                        = STR_C _UxGT(" pas/mm");
  LSTR MSG_N_STEPS                        = _UxGT("@ pas/mm");
  LSTR MSG_E_STEPS                        = _UxGT("E pas/mm");
  LSTR MSG_EN_STEPS                       = _UxGT("* pas/mm");
  LSTR MSG_TEMPERATURE                    = _UxGT("Température");
  LSTR MSG_MOTION                         = _UxGT("Mouvement");
  LSTR MSG_FILAMENT                       = _UxGT("Filament");
  LSTR MSG_VOLUMETRIC_ENABLED             = _UxGT("E en mm") SUPERSCRIPT_THREE;
  LSTR MSG_VOLUMETRIC_LIMIT               = _UxGT("Limite en mm") SUPERSCRIPT_THREE;
  LSTR MSG_VOLUMETRIC_LIMIT_E             = _UxGT("Limite *");
  LSTR MSG_FILAMENT_DIAM                  = _UxGT("Diamètre fil.");
  LSTR MSG_FILAMENT_DIAM_E                = _UxGT("Diamètre fil. *");
  LSTR MSG_FILAMENT_UNLOAD                = _UxGT("Retrait mm");
  LSTR MSG_FILAMENT_LOAD                  = _UxGT("Charger mm");
  LSTR MSG_ADVANCE_K                      = _UxGT("Avance K");
  LSTR MSG_ADVANCE_K_E                    = _UxGT("Avance K *");
  LSTR MSG_BRIGHTNESS                     = _UxGT("Luminosité LCD");
  LSTR MSG_CONTRAST                       = _UxGT("Contraste LCD");
  LSTR MSG_SCREEN_TIMEOUT                 = _UxGT("Veille LCD (m)");
  LSTR MSG_BRIGHTNESS_OFF                 = _UxGT("Éteindre l'écran LCD");
  LSTR MSG_STORE_EEPROM                   = _UxGT("Enregistrer config.");
  LSTR MSG_LOAD_EEPROM                    = _UxGT("Charger config.");
  LSTR MSG_RESTORE_DEFAULTS               = _UxGT("Restaurer défauts");
  LSTR MSG_INIT_EEPROM                    = _UxGT("Initialiser EEPROM");
  LSTR MSG_SETTINGS_STORED                = _UxGT("Config. enregistrée");
  LSTR MSG_MEDIA_UPDATE                   = _UxGT("MaJ Firmware SD");
  LSTR MSG_RESET_PRINTER                  = _UxGT("RaZ imprimante");
  LSTR MSG_REFRESH                        = LCD_STR_REFRESH  _UxGT("Actualiser");
  LSTR MSG_INFO_SCREEN                    = _UxGT("Surveiller");
  LSTR MSG_PREPARE                        = _UxGT("Préparer");
  LSTR MSG_TUNE                           = _UxGT("Régler");
  LSTR MSG_START_PRINT                    = _UxGT("Démarrer impression");
  LSTR MSG_BUTTON_NEXT                    = _UxGT("Suivant");
  LSTR MSG_BUTTON_INIT                    = _UxGT("Init.");
  LSTR MSG_BUTTON_STOP                    = _UxGT("Stop");
  LSTR MSG_BUTTON_PRINT                   = _UxGT("Imprimer");
  LSTR MSG_BUTTON_RESET                   = _UxGT("Reset");
  LSTR MSG_BUTTON_IGNORE                  = _UxGT("Ignorer");
  LSTR MSG_BUTTON_CANCEL                  = _UxGT("Annuler");
  LSTR MSG_BUTTON_DONE                    = _UxGT("Terminé");
  LSTR MSG_BUTTON_BACK                    = _UxGT("Retour");
  LSTR MSG_BUTTON_PROCEED                 = _UxGT("Procéder");
  LSTR MSG_BUTTON_SKIP                    = _UxGT("Passer");
  LSTR MSG_PAUSING                        = _UxGT("Mise en pause...");
  LSTR MSG_PAUSE_PRINT                    = _UxGT("Pause impression");
  LSTR MSG_RESUME_PRINT                   = _UxGT("Reprendre impr.");
  LSTR MSG_STOP_PRINT                     = _UxGT("Arrêter impr.");
  LSTR MSG_PRINTING_OBJECT                = _UxGT("Impression objet");
  LSTR MSG_CANCEL_OBJECT                  = _UxGT("Annuler objet");
  LSTR MSG_CANCEL_OBJECT_N                = _UxGT("Annuler objet =");
  LSTR MSG_OUTAGE_RECOVERY                = _UxGT("Récup. coup.");
  LSTR MSG_MEDIA_MENU                     = _UxGT("Impression SD");
  LSTR MSG_NO_MEDIA                       = _UxGT("Pas de média");
  LSTR MSG_DWELL                          = _UxGT("Repos...");
  LSTR MSG_USERWAIT                       = _UxGT("Attente utilis.");
  LSTR MSG_PRINT_PAUSED                   = _UxGT("Impr. en pause");
  LSTR MSG_PRINTING                       = _UxGT("Impression");
  LSTR MSG_PRINT_ABORTED                  = _UxGT("Impr. annulée");
  LSTR MSG_NO_MOVE                        = _UxGT("Moteurs bloqués");
  LSTR MSG_KILLED                         = _UxGT("KILLED");
  LSTR MSG_STOPPED                        = _UxGT("STOPPÉ");
  LSTR MSG_CONTROL_RETRACT                = _UxGT("Rétractation mm");
  LSTR MSG_CONTROL_RETRACT_SWAP           = _UxGT("Ech. rétr. mm");
  LSTR MSG_CONTROL_RETRACTF               = _UxGT("Vit. rétract") LCD_STR_DEGREE;
  LSTR MSG_CONTROL_RETRACT_ZHOP           = _UxGT("Saut Z mm");
  LSTR MSG_CONTROL_RETRACT_RECOVER        = _UxGT("Rét.reprise mm");
  LSTR MSG_CONTROL_RETRACT_RECOVER_SWAP   = _UxGT("Ech.reprise mm");
  LSTR MSG_CONTROL_RETRACT_RECOVERF       = _UxGT("V.rét. reprise");
  LSTR MSG_CONTROL_RETRACT_RECOVER_SWAPF  = _UxGT("V.éch. reprise");
  LSTR MSG_AUTORETRACT                    = _UxGT("Rétraction auto");
  LSTR MSG_TOOL_CHANGE                    = _UxGT("Changement outil");
  LSTR MSG_TOOL_CHANGE_ZLIFT              = _UxGT("Augmenter Z");
  LSTR MSG_SINGLENOZZLE_PRIME_SPEED       = _UxGT("Vitesse primaire");
  LSTR MSG_SINGLENOZZLE_WIPE_RETRACT      = _UxGT("Purge Retract");
  LSTR MSG_SINGLENOZZLE_RETRACT_SPEED     = _UxGT("Vitesse rétract") LCD_STR_DEGREE;
  LSTR MSG_FILAMENT_PARK_ENABLED          = _UxGT("Garer Extrudeur");
  LSTR MSG_SINGLENOZZLE_UNRETRACT_SPEED   = _UxGT("Vitesse reprise");
  LSTR MSG_SINGLENOZZLE_FAN_SPEED         = _UxGT("Vit.  ventil.");
  LSTR MSG_SINGLENOZZLE_FAN_TIME          = _UxGT("Temps ventil.");
  LSTR MSG_TOOL_MIGRATION_ON              = _UxGT("Auto ON");
  LSTR MSG_TOOL_MIGRATION_OFF             = _UxGT("Auto OFF");
  LSTR MSG_TOOL_MIGRATION                 = _UxGT("Migration d'outil");
  LSTR MSG_TOOL_MIGRATION_AUTO            = _UxGT("Migration auto");
  LSTR MSG_TOOL_MIGRATION_END             = _UxGT("Extrudeur Final");
  LSTR MSG_TOOL_MIGRATION_SWAP            = _UxGT("Migrer vers *");
  LSTR MSG_NOZZLE_STANDBY                 = _UxGT("Attente buse");
  LSTR MSG_FILAMENT_SWAP_LENGTH           = _UxGT("Longueur retrait");
  LSTR MSG_FILAMENT_SWAP_EXTRA            = _UxGT("Longueur Extra");
  LSTR MSG_FILAMENT_PURGE_LENGTH          = _UxGT("Longueur de purge");
  LSTR MSG_FILAMENTCHANGE                 = _UxGT("Changer filament");
  LSTR MSG_FILAMENTCHANGE_E               = _UxGT("Changer filament *");
  LSTR MSG_FILAMENTLOAD                   = _UxGT("Charger filament");
  LSTR MSG_FILAMENTLOAD_E                 = _UxGT("Charger filament *");
  LSTR MSG_FILAMENTUNLOAD                 = _UxGT("Retrait filament");
  LSTR MSG_FILAMENTUNLOAD_E               = _UxGT("Retrait filament *");
  LSTR MSG_FILAMENTUNLOAD_ALL             = _UxGT("Retirer tout");
  LSTR MSG_ATTACH_MEDIA                   = _UxGT("Charger le média");
  LSTR MSG_CHANGE_MEDIA                   = _UxGT("Actualiser média");
  LSTR MSG_RELEASE_MEDIA                  = _UxGT("Retirer le média");
  LSTR MSG_ZPROBE_OUT                     = _UxGT("Sonde Z hors lit");
  LSTR MSG_SKEW_FACTOR                    = _UxGT("Facteur écart");
  LSTR MSG_BLTOUCH                        = _UxGT("BLTouch");
  LSTR MSG_BLTOUCH_SELFTEST               = _UxGT("Self-Test");
  LSTR MSG_BLTOUCH_RESET                  = _UxGT("Reset");
  LSTR MSG_BLTOUCH_STOW                   = _UxGT("Ranger");
  LSTR MSG_BLTOUCH_DEPLOY                 = _UxGT("Déployer");
  LSTR MSG_BLTOUCH_SW_MODE                = _UxGT("Mode SW");
  LSTR MSG_BLTOUCH_5V_MODE                = _UxGT("Mode 5V");
  LSTR MSG_BLTOUCH_OD_MODE                = _UxGT("Mode OD");
  LSTR MSG_BLTOUCH_MODE_STORE             = _UxGT("Appliquer Mode");
  LSTR MSG_BLTOUCH_MODE_STORE_5V          = _UxGT("Mise en 5V");
  LSTR MSG_BLTOUCH_MODE_STORE_OD          = _UxGT("Mise en OD");
  LSTR MSG_BLTOUCH_MODE_ECHO              = _UxGT("Afficher Mode");
  LSTR MSG_TOUCHMI_PROBE                  = _UxGT("TouchMI");
  LSTR MSG_TOUCHMI_INIT                   = _UxGT("Init. TouchMI");
  LSTR MSG_TOUCHMI_ZTEST                  = _UxGT("Test décalage Z");
  LSTR MSG_TOUCHMI_SAVE                   = _UxGT("Sauvegarde");
  LSTR MSG_MANUAL_DEPLOY_TOUCHMI          = _UxGT("Déployer TouchMI");
  LSTR MSG_MANUAL_DEPLOY                  = _UxGT("Déployer Sonde Z");
  LSTR MSG_MANUAL_STOW                    = _UxGT("Ranger Sonde Z");
  LSTR MSG_HOME_FIRST                     = _UxGT("Origine %s Premier");
  LSTR MSG_ZPROBE_OFFSETS                 = _UxGT("Position sonde Z");
  LSTR MSG_ZPROBE_XOFFSET                 = _UxGT("Décalage X");
  LSTR MSG_ZPROBE_YOFFSET                 = _UxGT("Décalage Y");
  LSTR MSG_ZPROBE_ZOFFSET                 = _UxGT("Décalage Z");
  LSTR MSG_BABYSTEP_X                     = _UxGT("Babystep X");
  LSTR MSG_BABYSTEP_Y                     = _UxGT("Babystep Y");
  LSTR MSG_BABYSTEP_Z                     = _UxGT("Babystep Z");
  LSTR MSG_BABYSTEP_N                     = _UxGT("Babystep @");
  LSTR MSG_BABYSTEP_TOTAL                 = _UxGT("Total");
  LSTR MSG_ENDSTOP_ABORT                  = _UxGT("Butée abandon");
  LSTR MSG_HEATING_FAILED_LCD             = _UxGT("Err de chauffe");
  LSTR MSG_ERR_REDUNDANT_TEMP             = _UxGT("Err TEMP. REDONDANTE");
  LSTR MSG_THERMAL_RUNAWAY                = _UxGT("Err THERMIQUE");
  LSTR MSG_ERR_MAXTEMP                    = _UxGT("Err TEMP. MAX");
  LSTR MSG_ERR_MINTEMP                    = _UxGT("Err TEMP. MIN");

  LSTR MSG_HALTED                         = _UxGT("IMPR. STOPPÉE");
  LSTR MSG_PLEASE_RESET                   = _UxGT("Redémarrer SVP");

  LSTR MSG_HEATING                        = _UxGT("en chauffe...");
  LSTR MSG_COOLING                        = _UxGT("Refroidissement");
  LSTR MSG_BED_HEATING                    = _UxGT("Lit en chauffe...");
  LSTR MSG_BED_COOLING                    = _UxGT("Refroid. du lit...");
  LSTR MSG_PROBE_HEATING                  = _UxGT("Probe en chauffe...");
  LSTR MSG_PROBE_COOLING                  = _UxGT("Refroid. Probe...");
  LSTR MSG_CHAMBER_HEATING                = _UxGT("Chauffe caisson...");
  LSTR MSG_CHAMBER_COOLING                = _UxGT("Refroid. caisson...");
  LSTR MSG_DELTA_CALIBRATE                = _UxGT("Calibration Delta");
  LSTR MSG_DELTA_CALIBRATE_X              = _UxGT("Calibrer X");
  LSTR MSG_DELTA_CALIBRATE_Y              = _UxGT("Calibrer Y");
  LSTR MSG_DELTA_CALIBRATE_Z              = _UxGT("Calibrer Z");
  LSTR MSG_DELTA_CALIBRATE_CENTER         = _UxGT("Calibrer centre");
  LSTR MSG_DELTA_SETTINGS                 = _UxGT("Réglages Delta");
  LSTR MSG_DELTA_AUTO_CALIBRATE           = _UxGT("Calibration Auto");
  LSTR MSG_DELTA_DIAG_ROD                 = _UxGT("Diagonale");
  LSTR MSG_DELTA_HEIGHT                   = _UxGT("Hauteur");
  LSTR MSG_DELTA_RADIUS                   = _UxGT("Rayon");

  LSTR MSG_INFO_MENU                      = _UxGT("Infos imprimante");
  LSTR MSG_INFO_PRINTER_MENU              = _UxGT("Infos imprimante");
  LSTR MSG_3POINT_LEVELING                = _UxGT("Niveau à 3 points");
  LSTR MSG_LINEAR_LEVELING                = _UxGT("Niveau linéaire");
  LSTR MSG_BILINEAR_LEVELING              = _UxGT("Niveau bilinéaire");
  LSTR MSG_UBL_LEVELING                   = _UxGT("Niveau lit unifié");
  LSTR MSG_MESH_LEVELING                  = _UxGT("Niveau par grille");
  LSTR MSG_MESH_DONE                      = _UxGT("Niveau terminé");
  LSTR MSG_INFO_STATS_MENU                = _UxGT("Stats. imprimante");
  LSTR MSG_INFO_BOARD_MENU                = _UxGT("Infos carte");
  LSTR MSG_INFO_THERMISTOR_MENU           = _UxGT("Thermistances");
  LSTR MSG_INFO_EXTRUDERS                 = _UxGT("Extrudeurs");
  LSTR MSG_INFO_BAUDRATE                  = _UxGT("Bauds");
  LSTR MSG_INFO_PROTOCOL                  = _UxGT("Protocole");
  LSTR MSG_INFO_RUNAWAY_OFF               = _UxGT("Protection inactive");
  LSTR MSG_INFO_RUNAWAY_ON                = _UxGT("Protection active");
  LSTR MSG_HOTEND_IDLE_TIMEOUT            = _UxGT("Hotend Idle Timeout");

  LSTR MSG_CASE_LIGHT                     = _UxGT("Lumière caisson");
  LSTR MSG_CASE_LIGHT_BRIGHTNESS          = _UxGT("Luminosité");
  LSTR MSG_KILL_EXPECTED_PRINTER          = _UxGT("Imprimante incorrecte");

  #if LCD_WIDTH >= 20 || HAS_DWIN_E3V2
    LSTR MSG_INFO_PRINT_COUNT             = _UxGT("Nbre impressions");
    LSTR MSG_INFO_COMPLETED_PRINTS        = _UxGT("Terminées");
    LSTR MSG_INFO_PRINT_TIME              = _UxGT("Tps impr. total");
    LSTR MSG_INFO_PRINT_LONGEST           = _UxGT("Impr. la + longue");
    LSTR MSG_INFO_PRINT_FILAMENT          = _UxGT("Total filament");
  #else
    LSTR MSG_INFO_PRINT_COUNT             = _UxGT("Impressions");
    LSTR MSG_INFO_COMPLETED_PRINTS        = _UxGT("Terminées");
    LSTR MSG_INFO_PRINT_TIME              = _UxGT("Total");
    LSTR MSG_INFO_PRINT_LONGEST           = _UxGT("+ long");
    LSTR MSG_INFO_PRINT_FILAMENT          = _UxGT("Filament");
  #endif

  LSTR MSG_INFO_MIN_TEMP                  = _UxGT("Temp Min");
  LSTR MSG_INFO_MAX_TEMP                  = _UxGT("Temp Max");
  LSTR MSG_INFO_PSU                       = _UxGT("Alim.");
  LSTR MSG_DRIVE_STRENGTH                 = _UxGT("Puiss. moteur ");
  LSTR MSG_DAC_PERCENT_N                  = _UxGT("Driver @ %");
  LSTR MSG_DAC_EEPROM_WRITE               = _UxGT("DAC EEPROM sauv.");
  LSTR MSG_ERROR_TMC                      = _UxGT("ERREUR CONNEXION TMC");

  LSTR MSG_FILAMENT_CHANGE_HEADER         = _UxGT("CHANGER FILAMENT");
  LSTR MSG_FILAMENT_CHANGE_HEADER_PAUSE   = _UxGT("IMPR. PAUSE");
  LSTR MSG_FILAMENT_CHANGE_HEADER_LOAD    = _UxGT("CHARGER FIL");
  LSTR MSG_FILAMENT_CHANGE_HEADER_UNLOAD  = _UxGT("DECHARGER FIL");
  LSTR MSG_FILAMENT_CHANGE_OPTION_HEADER  = _UxGT("OPTIONS REPRISE:");
  LSTR MSG_FILAMENT_CHANGE_OPTION_PURGE   = _UxGT("Purger encore");
  LSTR MSG_FILAMENT_CHANGE_OPTION_RESUME  = _UxGT("Reprendre impr.");
  LSTR MSG_FILAMENT_CHANGE_NOZZLE         = _UxGT("  Buse: ");
  LSTR MSG_RUNOUT_SENSOR                  = _UxGT("Capteur fil.");
  LSTR MSG_KILL_HOMING_FAILED             = _UxGT("Echec origine");
  LSTR MSG_LCD_PROBING_FAILED             = _UxGT("Echec sonde");

  LSTR MSG_KILL_MMU2_FIRMWARE             = _UxGT("MAJ firmware MMU!!");
  LSTR MSG_MMU2_CHOOSE_FILAMENT_HEADER    = _UxGT("CHOISIR FILAMENT");
  LSTR MSG_MMU2_MENU                      = _UxGT("MMU");
  LSTR MSG_MMU2_NOT_RESPONDING            = _UxGT("MMU ne répond plus");
  LSTR MSG_MMU2_RESUME                    = _UxGT("Continuer Imp. MMU");
  LSTR MSG_MMU2_RESUMING                  = _UxGT("Reprise MMU...");
  LSTR MSG_MMU2_LOAD_FILAMENT             = _UxGT("Charge dans MMU");
  LSTR MSG_MMU2_LOAD_ALL                  = _UxGT("Charger tous dans MMU");
  LSTR MSG_MMU2_LOAD_TO_NOZZLE            = _UxGT("Charger dans buse");
  LSTR MSG_MMU2_EJECT_FILAMENT            = _UxGT("Ejecter fil. du MMU");
  LSTR MSG_MMU2_EJECT_FILAMENT_N          = _UxGT("Ejecter fil. ~");
  LSTR MSG_MMU2_UNLOAD_FILAMENT           = _UxGT("Retrait filament");
  LSTR MSG_MMU2_LOADING_FILAMENT          = _UxGT("Chargem. fil. %i...");
  LSTR MSG_MMU2_EJECTING_FILAMENT         = _UxGT("Ejection fil...");
  LSTR MSG_MMU2_UNLOADING_FILAMENT        = _UxGT("Retrait fil....");
  LSTR MSG_MMU2_ALL                       = _UxGT("Tous");
  LSTR MSG_MMU2_FILAMENT_N                = _UxGT("Filament ~");
  LSTR MSG_MMU2_RESET                     = _UxGT("Réinit. MMU");
  LSTR MSG_MMU2_RESETTING                 = _UxGT("Réinit. MMU...");
  LSTR MSG_MMU2_EJECT_RECOVER             = _UxGT("Retrait, click");

  LSTR MSG_MIX_COMPONENT_N                = _UxGT("Composante =");
  LSTR MSG_MIXER                          = _UxGT("Mixeur");
  LSTR MSG_GRADIENT                       = _UxGT("Dégradé");
  LSTR MSG_FULL_GRADIENT                  = _UxGT("Dégradé complet");
  LSTR MSG_TOGGLE_MIX                     = _UxGT("Toggle mix");
  LSTR MSG_CYCLE_MIX                      = _UxGT("Cycle mix");
  LSTR MSG_GRADIENT_MIX                   = _UxGT("Mix dégradé");
  LSTR MSG_REVERSE_GRADIENT               = _UxGT("Inverser dégradé");
  LSTR MSG_ACTIVE_VTOOL                   = _UxGT("Active V-tool");
  LSTR MSG_START_VTOOL                    = _UxGT("Début V-tool");
  LSTR MSG_END_VTOOL                      = _UxGT("  Fin V-tool");
  LSTR MSG_GRADIENT_ALIAS                 = _UxGT("Alias V-tool");
  LSTR MSG_RESET_VTOOLS                   = _UxGT("Réinit. V-tools");
  LSTR MSG_COMMIT_VTOOL                   = _UxGT("Valider Mix V-tool");
  LSTR MSG_VTOOLS_RESET                   = _UxGT("V-tools réinit. ok");
  LSTR MSG_START_Z                        = _UxGT("Début Z:");
  LSTR MSG_END_Z                          = _UxGT("  Fin Z:");
  LSTR MSG_GAMES                          = _UxGT("Jeux");
  LSTR MSG_BRICKOUT                       = _UxGT("Casse-briques");
  LSTR MSG_INVADERS                       = _UxGT("Invaders");
  LSTR MSG_SNAKE                          = _UxGT("Sn4k3");
  LSTR MSG_MAZE                           = _UxGT("Labyrinthe");

  LSTR MSG_BAD_PAGE                       = _UxGT("Erreur index page");
  LSTR MSG_BAD_PAGE_SPEED                 = _UxGT("Erreur vitesse page");

  #if LCD_HEIGHT >= 4
    // Up to 3 lines allowed
    LSTR MSG_ADVANCED_PAUSE_WAITING       = _UxGT(MSG_2_LINE("Presser bouton", "pour reprendre"));
    LSTR MSG_PAUSE_PRINT_PARKING          = _UxGT(MSG_1_LINE("Parking..."));
    LSTR MSG_FILAMENT_CHANGE_INIT         = _UxGT(MSG_2_LINE("Attente filament", "pour démarrer"));
    LSTR MSG_FILAMENT_CHANGE_INSERT       = _UxGT(MSG_3_LINE("Insérer filament", "et app. bouton", "pour continuer..."));
    LSTR MSG_FILAMENT_CHANGE_HEAT         = _UxGT(MSG_2_LINE("Presser le bouton", "pour chauffer..."));
    LSTR MSG_FILAMENT_CHANGE_HEATING      = _UxGT(MSG_2_LINE("Buse en chauffe", "Patienter SVP..."));
    LSTR MSG_FILAMENT_CHANGE_UNLOAD       = _UxGT(MSG_2_LINE("Attente", "retrait du filament"));
    LSTR MSG_FILAMENT_CHANGE_LOAD         = _UxGT(MSG_2_LINE("Attente", "chargement filament"));
    LSTR MSG_FILAMENT_CHANGE_PURGE        = _UxGT(MSG_2_LINE("Attente", "Purge filament"));
    LSTR MSG_FILAMENT_CHANGE_CONT_PURGE   = _UxGT(MSG_2_LINE("Presser pour finir", "la purge du filament"));
    LSTR MSG_FILAMENT_CHANGE_RESUME       = _UxGT(MSG_2_LINE("Attente reprise", "impression"));
  #else // LCD_HEIGHT < 4
    // Up to 2 lines allowed
    LSTR MSG_ADVANCED_PAUSE_WAITING       = _UxGT(MSG_1_LINE("Clic pour continuer"));
    LSTR MSG_FILAMENT_CHANGE_INIT         = _UxGT(MSG_1_LINE("Patience..."));
    LSTR MSG_FILAMENT_CHANGE_INSERT       = _UxGT(MSG_1_LINE("Insérer fil."));
    LSTR MSG_FILAMENT_CHANGE_HEAT         = _UxGT(MSG_1_LINE("Chauffer ?"));
    LSTR MSG_FILAMENT_CHANGE_HEATING      = _UxGT(MSG_1_LINE("Chauffage..."));
    LSTR MSG_FILAMENT_CHANGE_UNLOAD       = _UxGT(MSG_1_LINE("Retrait fil..."));
    LSTR MSG_FILAMENT_CHANGE_LOAD         = _UxGT(MSG_1_LINE("Chargement..."));
    LSTR MSG_FILAMENT_CHANGE_PURGE        = _UxGT(MSG_1_LINE("Purge..."));
    LSTR MSG_FILAMENT_CHANGE_CONT_PURGE   = _UxGT(MSG_1_LINE("Terminer ?"));
    LSTR MSG_FILAMENT_CHANGE_RESUME       = _UxGT(MSG_1_LINE("Reprise..."));
  #endif // LCD_HEIGHT < 4

  LSTR MSG_TMC_CURRENT                    = _UxGT("Courant driver");
  LSTR MSG_TMC_HYBRID_THRS                = _UxGT("Seuil hybride");
  LSTR MSG_TMC_HOMING_THRS                = _UxGT("Home sans capteur");
  LSTR MSG_TMC_STEPPING_MODE              = _UxGT("Mode pas à pas");
  LSTR MSG_TMC_STEALTH_ENABLED            = _UxGT("StealthChop activé");
  LSTR MSG_SERVICE_RESET                  = _UxGT("Réinit.");
  LSTR MSG_SERVICE_IN                     = _UxGT("  dans:");
  LSTR MSG_BACKLASH_CORRECTION            = _UxGT("Correction");
  LSTR MSG_BACKLASH_SMOOTHING             = _UxGT("Lissage");

  LSTR MSG_LEVEL_X_AXIS                   = _UxGT("Niveau axe X");
  LSTR MSG_AUTO_CALIBRATE                 = _UxGT("Etalon. auto.");
  #if ENABLED(TOUCH_UI_FTDI_EVE)
    LSTR MSG_HEATER_TIMEOUT               = _UxGT("En protection, temp. réduite. Ok pour rechauffer et continuer.");
  #else
    LSTR MSG_HEATER_TIMEOUT               = _UxGT("En protection");
  #endif
  LSTR MSG_REHEAT                         = _UxGT("Chauffer");
  LSTR MSG_REHEATING                      = _UxGT("Réchauffe...");

  LSTR MSG_PROBE_WIZARD                   = _UxGT("Assistant Sonde Z");
  LSTR MSG_PROBE_WIZARD_PROBING           = _UxGT("Mesure référence");
  LSTR MSG_PROBE_WIZARD_MOVING            = _UxGT("Dépl. vers pos");

  LSTR MSG_SOUND                          = _UxGT("Sons");

  LSTR MSG_TOP_LEFT                       = _UxGT("Coin haut gauche");
  LSTR MSG_BOTTOM_LEFT                    = _UxGT("Coin bas gauche");
  LSTR MSG_TOP_RIGHT                      = _UxGT("Coin haut droit");
  LSTR MSG_BOTTOM_RIGHT                   = _UxGT("Coin bas droit");
  LSTR MSG_CALIBRATION_COMPLETED          = _UxGT("Calibration terminée");
  LSTR MSG_CALIBRATION_FAILED             = _UxGT("Échec de l'étalonnage");

  LSTR MSG_SD_CARD                        = _UxGT("Carte SD");
  LSTR MSG_USB_DISK                       = _UxGT("Clé USB");

<<<<<<< HEAD
  // DGUS-Specific message strings, not used elsewhere
  LSTR DGUS_MSG_NOT_WHILE_PRINTING        = _UxGT("Impossible pendant une impression");
  LSTR DGUS_MSG_NOT_WHILE_IDLE            = _UxGT("Impossible tant que l'imprimante est en attente");
  LSTR DGUS_MSG_NO_FILE_SELECTED          = _UxGT("Aucun fichier selectionne");
  LSTR DGUS_MSG_TEMP_TOO_LOW              = _UxGT("Temperature trop basse");
  LSTR DGUS_MSG_EXECUTING_COMMAND         = _UxGT("Execution de la commande...");
  LSTR DGUS_MSG_BED_PID_DISABLED          = _UxGT("Bed PID desactive");
  LSTR DGUS_MSG_PID_DISABLED              = _UxGT("PID desactive");
  LSTR DGUS_MSG_PID_AUTOTUNING            = _UxGT("Autocalibrage du PID...");
  LSTR DGUS_MSG_INVALID_RECOVERY_DATA     = _UxGT("Donnees de recuperation non valides");

  LSTR DGUS_MSG_HOMING_REQUIRED           = _UxGT("Retour a l'origine necessaire...");
  LSTR DGUS_MSG_BUSY                      = _UxGT("Occupe");
  LSTR DGUS_MSG_HOMING                    = _UxGT("Retour a l'origine...");
  LSTR DGUS_MSG_FW_OUTDATED               = _UxGT("Mise a jour DWIN GUI/OS necessaire");
  LSTR DGUS_MSG_ABL_REQUIRED              = _UxGT("Nivellement du bed necessaire");
  LSTR DGUS_MSG_PROBING_FAILED            = _UxGT("Echec du nivellement...");
  LSTR DGUS_MSG_PROBING_SUCCESS           = _UxGT("Nivellement realise avec succes");
  LSTR DGUS_MSG_RESET_EEPROM              = _UxGT("Reinitialisation de l'EEPROM");
  LSTR DGUS_MSG_WRITE_EEPROM_FAILED       = _UxGT("Echec ecriture de l'EEPROM");
  LSTR DGUS_MSG_READ_EEPROM_FAILED        = _UxGT("Echec lecture de l'EEPROM");
  LSTR DGUS_MSG_FILAMENT_RUNOUT           = _UxGT("Sortie de filament E%d");

=======
  LSTR MSG_SHORT_DAY                      = _UxGT("j"); // One character only
  LSTR MSG_SHORT_HOUR                     = _UxGT("h"); // One character only
  LSTR MSG_SHORT_MINUTE                   = _UxGT("m"); // One character only
>>>>>>> c2572de9
}<|MERGE_RESOLUTION|>--- conflicted
+++ resolved
@@ -629,7 +629,6 @@
   LSTR MSG_SD_CARD                        = _UxGT("Carte SD");
   LSTR MSG_USB_DISK                       = _UxGT("Clé USB");
 
-<<<<<<< HEAD
   // DGUS-Specific message strings, not used elsewhere
   LSTR DGUS_MSG_NOT_WHILE_PRINTING        = _UxGT("Impossible pendant une impression");
   LSTR DGUS_MSG_NOT_WHILE_IDLE            = _UxGT("Impossible tant que l'imprimante est en attente");
@@ -653,9 +652,7 @@
   LSTR DGUS_MSG_READ_EEPROM_FAILED        = _UxGT("Echec lecture de l'EEPROM");
   LSTR DGUS_MSG_FILAMENT_RUNOUT           = _UxGT("Sortie de filament E%d");
 
-=======
   LSTR MSG_SHORT_DAY                      = _UxGT("j"); // One character only
   LSTR MSG_SHORT_HOUR                     = _UxGT("h"); // One character only
   LSTR MSG_SHORT_MINUTE                   = _UxGT("m"); // One character only
->>>>>>> c2572de9
 }