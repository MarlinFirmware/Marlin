--- conflicted
+++ resolved
@@ -247,13 +247,10 @@
   PROGMEM Language_Str MSG_MOVE_1MM                        = _UxGT("Déplacer 1mm");
   PROGMEM Language_Str MSG_MOVE_10MM                       = _UxGT("Déplacer 10mm");
   PROGMEM Language_Str MSG_MOVE_100MM                      = _UxGT("Déplacer 100mm");
-<<<<<<< HEAD
-=======
   PROGMEM Language_Str MSG_MOVE_0001IN                     = _UxGT("Déplacer 0.001\"");
   PROGMEM Language_Str MSG_MOVE_001IN                      = _UxGT("Déplacer 0.01\"");
   PROGMEM Language_Str MSG_MOVE_01IN                       = _UxGT("Déplacer 0.1\"");
   PROGMEM Language_Str MSG_MOVE_1IN                        = _UxGT("Déplacer 1\"");
->>>>>>> 52718f33
   PROGMEM Language_Str MSG_SPEED                           = _UxGT("Vitesse");
   PROGMEM Language_Str MSG_BED_Z                           = _UxGT("Lit Z");
   PROGMEM Language_Str MSG_NOZZLE                          = _UxGT("Buse");
