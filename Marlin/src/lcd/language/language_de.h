--- conflicted
+++ resolved
@@ -102,11 +102,7 @@
   PROGMEM Language_Str MSG_MOVE_AXIS                       = _UxGT("Achsen bewegen");
   PROGMEM Language_Str MSG_BED_LEVELING                    = _UxGT("Bett-Nivellierung");
   PROGMEM Language_Str MSG_LEVEL_BED                       = _UxGT("Bett nivellieren");
-<<<<<<< HEAD
-  PROGMEM Language_Str MSG_BED_TRAMMING                    = _UxGT("Ecken nivellieren");
-=======
   PROGMEM Language_Str MSG_BED_TRAMMING                    = _UxGT("Bett ausrichten");
->>>>>>> b1bc2e80
   PROGMEM Language_Str MSG_NEXT_CORNER                     = _UxGT("Nächste Ecke");
   PROGMEM Language_Str MSG_MESH_EDITOR                     = _UxGT("Netz Editor");
   PROGMEM Language_Str MSG_EDIT_MESH                       = _UxGT("Netz bearbeiten");
