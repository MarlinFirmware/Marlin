--- conflicted
+++ resolved
@@ -669,12 +669,9 @@
   LSTR MSG_UBL_LEVELING                   = _UxGT("Livel.piatto unific.");
   LSTR MSG_MESH_LEVELING                  = _UxGT("Livel. mesh");
   LSTR MSG_MESH_DONE                      = _UxGT("Sond.mesh eseguito");
-<<<<<<< HEAD
   LSTR MSG_MESH_SETTINGS                  = _UxGT("Mesh Impostazioni");
-=======
   LSTR MSG_INFO_PRINTER_STATS_MENU        = _UxGT("Statistiche stampante");
   LSTR MSG_INFO_STATS_MENU                = _UxGT("Statistiche");
->>>>>>> d2bda128
   LSTR MSG_RESET_STATS                    = _UxGT("Reset stat.stampa?");
   LSTR MSG_INFO_STATS_MENU                = _UxGT("Statistiche");
   LSTR MSG_INFO_BOARD_MENU                = _UxGT("Info. scheda");
