/**
 * Marlin 3D Printer Firmware
 * Copyright (c) 2020 MarlinFirmware [https://github.com/MarlinFirmware/Marlin]
 *
 * Based on Sprinter and grbl.
 * Copyright (c) 2011 Camiel Gubbels / Erik van der Zalm
 *
 * This program is free software: you can redistribute it and/or modify
 * it under the terms of the GNU General Public License as published by
 * the Free Software Foundation, either version 3 of the License, or
 * (at your option) any later version.
 *
 * This program is distributed in the hope that it will be useful,
 * but WITHOUT ANY WARRANTY; without even the implied warranty of
 * MERCHANTABILITY or FITNESS FOR A PARTICULAR PURPOSE.  See the
 * GNU General Public License for more details.
 *
 * You should have received a copy of the GNU General Public License
 * along with this program.  If not, see <https://www.gnu.org/licenses/>.
 *
 */
#pragma once

/**
 * Italian
 *
 * LCD Menu Messages
 * See also https://marlinfw.org/docs/development/lcd_language.html
 *
 * Substitutions are applied for the following characters when used
 * in menu items that call lcd_put_u8str_ind_P with an index:
 *
 *   = displays  '0'....'10' for indexes 0 - 10
 *   ~ displays  '1'....'11' for indexes 0 - 10
 *   * displays 'E1'...'E11' for indexes 0 - 10 (By default. Uses LCD_FIRST_TOOL)
 */

#define DISPLAY_CHARSET_ISO10646_1

namespace Language_it {
  using namespace Language_en; // Inherit undefined strings from English

  constexpr uint8_t    CHARSIZE                            = 1;
  PROGMEM Language_Str LANGUAGE                            = _UxGT("Italian");

  PROGMEM Language_Str WELCOME_MSG                         = MACHINE_NAME _UxGT(" pronto.");
  PROGMEM Language_Str MSG_MARLIN                          = _UxGT("Marlin");
  PROGMEM Language_Str MSG_YES                             = _UxGT("SI");
  PROGMEM Language_Str MSG_NO                              = _UxGT("NO");
  PROGMEM Language_Str MSG_BACK                            = _UxGT("Indietro");
  PROGMEM Language_Str MSG_MEDIA_ABORTING                  = _UxGT("Annullando...");
  PROGMEM Language_Str MSG_MEDIA_INSERTED                  = _UxGT("Media inserito");
  PROGMEM Language_Str MSG_MEDIA_REMOVED                   = _UxGT("Media rimosso");
  PROGMEM Language_Str MSG_MEDIA_WAITING                   = _UxGT("Aspettando media");
  PROGMEM Language_Str MSG_SD_INIT_FAIL                    = _UxGT("Inizial.SD fallita");
  PROGMEM Language_Str MSG_MEDIA_READ_ERROR                = _UxGT("Err.leggendo media");
  PROGMEM Language_Str MSG_MEDIA_USB_REMOVED               = _UxGT("Dispos.USB rimosso");
  PROGMEM Language_Str MSG_MEDIA_USB_FAILED                = _UxGT("Avvio USB fallito");
  PROGMEM Language_Str MSG_KILL_SUBCALL_OVERFLOW           = _UxGT("Overflow subchiamate");
  PROGMEM Language_Str MSG_LCD_ENDSTOPS                    = _UxGT("Finecor."); // Max 8 characters
  PROGMEM Language_Str MSG_LCD_SOFT_ENDSTOPS               = _UxGT("Finecorsa Soft");
  PROGMEM Language_Str MSG_MAIN                            = _UxGT("Menu principale");
  PROGMEM Language_Str MSG_ADVANCED_SETTINGS               = _UxGT("Impostaz. avanzate");
  PROGMEM Language_Str MSG_CONFIGURATION                   = _UxGT("Configurazione");
  PROGMEM Language_Str MSG_RUN_AUTO_FILES                  = _UxGT("Autostart");
  PROGMEM Language_Str MSG_DISABLE_STEPPERS                = _UxGT("Disabilita Motori");
  PROGMEM Language_Str MSG_DEBUG_MENU                      = _UxGT("Menu di debug");
  PROGMEM Language_Str MSG_PROGRESS_BAR_TEST               = _UxGT("Test barra avanzam.");
  PROGMEM Language_Str MSG_AUTO_HOME                       = _UxGT("Auto Home");
  PROGMEM Language_Str MSG_AUTO_HOME_X                     = _UxGT("Home asse X");
  PROGMEM Language_Str MSG_AUTO_HOME_Y                     = _UxGT("Home asse Y");
  PROGMEM Language_Str MSG_AUTO_HOME_Z                     = _UxGT("Home asse Z");
  PROGMEM Language_Str MSG_AUTO_Z_ALIGN                    = _UxGT("Allineam.automat. Z");
  PROGMEM Language_Str MSG_ITERATION                       = _UxGT("Iterazione G34: %i");
  PROGMEM Language_Str MSG_DECREASING_ACCURACY             = _UxGT("Precis.in calo!");
  PROGMEM Language_Str MSG_ACCURACY_ACHIEVED               = _UxGT("Precis.raggiunta");
  PROGMEM Language_Str MSG_LEVEL_BED_HOMING                = _UxGT("Home assi XYZ");
  PROGMEM Language_Str MSG_LEVEL_BED_WAITING               = _UxGT("Premi per iniziare");
  PROGMEM Language_Str MSG_LEVEL_BED_NEXT_POINT            = _UxGT("Punto successivo");
  PROGMEM Language_Str MSG_LEVEL_BED_DONE                  = _UxGT("Livel. terminato!");
  PROGMEM Language_Str MSG_Z_FADE_HEIGHT                   = _UxGT("Fade Height");
  PROGMEM Language_Str MSG_SET_HOME_OFFSETS                = _UxGT("Imp. offset home");
  PROGMEM Language_Str MSG_HOME_OFFSETS_APPLIED            = _UxGT("Offset applicato");
  PROGMEM Language_Str MSG_SET_ORIGIN                      = _UxGT("Imposta Origine");
  PROGMEM Language_Str MSG_ASSISTED_TRAMMING               = _UxGT("Tramming assistito");
  PROGMEM Language_Str MSG_TRAMMING_WIZARD                 = _UxGT("Wizard Tramming");
  PROGMEM Language_Str MSG_SELECT_ORIGIN                   = _UxGT("Selez. origine");
  PROGMEM Language_Str MSG_LAST_VALUE_SP                   = _UxGT("Ultimo valore ");
  #if PREHEAT_COUNT
    PROGMEM Language_Str MSG_PREHEAT_1                     = _UxGT("Preriscalda ") PREHEAT_1_LABEL;
    PROGMEM Language_Str MSG_PREHEAT_1_H                   = _UxGT("Preriscalda ") PREHEAT_1_LABEL " ~";
    PROGMEM Language_Str MSG_PREHEAT_1_END                 = _UxGT("Preris.") PREHEAT_1_LABEL _UxGT(" Ugello");
    PROGMEM Language_Str MSG_PREHEAT_1_END_E               = _UxGT("Preris.") PREHEAT_1_LABEL _UxGT(" Ugello ~");
    PROGMEM Language_Str MSG_PREHEAT_1_ALL                 = _UxGT("Preris.") PREHEAT_1_LABEL _UxGT(" Tutto");
    PROGMEM Language_Str MSG_PREHEAT_1_BEDONLY             = _UxGT("Preris.") PREHEAT_1_LABEL _UxGT(" Piatto");
    PROGMEM Language_Str MSG_PREHEAT_1_SETTINGS            = _UxGT("Preris.") PREHEAT_1_LABEL _UxGT(" conf");

    PROGMEM Language_Str MSG_PREHEAT_M                     = _UxGT("Preriscalda $");
    PROGMEM Language_Str MSG_PREHEAT_M_H                   = _UxGT("Preriscalda $ ~");
    PROGMEM Language_Str MSG_PREHEAT_M_END                 = _UxGT("Preris.$ Ugello");
    PROGMEM Language_Str MSG_PREHEAT_M_END_E               = _UxGT("Preris.$ Ugello ~");
    PROGMEM Language_Str MSG_PREHEAT_M_ALL                 = _UxGT("Preris.$ Tutto");
    PROGMEM Language_Str MSG_PREHEAT_M_BEDONLY             = _UxGT("Preris.$ Piatto");
    PROGMEM Language_Str MSG_PREHEAT_M_SETTINGS            = _UxGT("Preris.$ conf");
  #endif
  PROGMEM Language_Str MSG_PREHEAT_CUSTOM                  = _UxGT("Prerisc.personal.");
  PROGMEM Language_Str MSG_COOLDOWN                        = _UxGT("Raffredda");
  PROGMEM Language_Str MSG_CUTTER_FREQUENCY                = _UxGT("Frequenza");
  PROGMEM Language_Str MSG_LASER_MENU                      = _UxGT("Controllo laser");
  PROGMEM Language_Str MSG_LASER_POWER                     = _UxGT("Potenza laser");
  PROGMEM Language_Str MSG_SPINDLE_MENU                    = _UxGT("Controllo mandrino");
  PROGMEM Language_Str MSG_SPINDLE_POWER                   = _UxGT("Potenza mandrino");
  PROGMEM Language_Str MSG_SPINDLE_REVERSE                 = _UxGT("Inverti mandrino");
  PROGMEM Language_Str MSG_SWITCH_PS_ON                    = _UxGT("Accendi aliment.");
  PROGMEM Language_Str MSG_SWITCH_PS_OFF                   = _UxGT("Spegni aliment.");
  PROGMEM Language_Str MSG_EXTRUDE                         = _UxGT("Estrudi");
  PROGMEM Language_Str MSG_RETRACT                         = _UxGT("Ritrai");
  PROGMEM Language_Str MSG_MOVE_AXIS                       = _UxGT("Muovi Asse");
  PROGMEM Language_Str MSG_BED_LEVELING                    = _UxGT("Livella piano");
  PROGMEM Language_Str MSG_LEVEL_BED                       = _UxGT("Livella piano");
  PROGMEM Language_Str MSG_LEVEL_CORNERS                   = _UxGT("Livella spigoli");
  PROGMEM Language_Str MSG_LEVEL_CORNERS_RAISE             = _UxGT("Sollevare il letto finché la sonda non viene attivata");
  PROGMEM Language_Str MSG_LEVEL_CORNERS_IN_RANGE          = _UxGT("Tutti gli angoli entro tolleranza. Livella il piano");
  PROGMEM Language_Str MSG_NEXT_CORNER                     = _UxGT("Prossimo spigolo");
  PROGMEM Language_Str MSG_MESH_EDITOR                     = _UxGT("Editor Mesh");
  PROGMEM Language_Str MSG_EDIT_MESH                       = _UxGT("Modifica Mesh");
  PROGMEM Language_Str MSG_EDITING_STOPPED                 = _UxGT("Modif. Mesh Fermata");
  PROGMEM Language_Str MSG_PROBING_MESH                    = _UxGT("Punto sondato");
  PROGMEM Language_Str MSG_MESH_X                          = _UxGT("Indice X");
  PROGMEM Language_Str MSG_MESH_Y                          = _UxGT("Indice Y");
  PROGMEM Language_Str MSG_MESH_EDIT_Z                     = _UxGT("Valore di Z");
<<<<<<< HEAD
  PROGMEM Language_Str MSG_CUSTOM_COMMANDS                 = _UxGT("Comandi personaliz.");
  PROGMEM Language_Str MSG_LCD_TILTING_MESH                = _UxGT("Punto inclinaz.");
=======
  PROGMEM Language_Str MSG_USER_MENU                       = _UxGT("Comandi personaliz.");
>>>>>>> c559fc82
  PROGMEM Language_Str MSG_M48_TEST                        = _UxGT("Test sonda M48");
  PROGMEM Language_Str MSG_M48_POINT                       = _UxGT("Punto M48");
  PROGMEM Language_Str MSG_M48_OUT_OF_BOUNDS               = _UxGT("Sonda oltre i limiti");
  PROGMEM Language_Str MSG_M48_DEVIATION                   = _UxGT("Deviazione");
  PROGMEM Language_Str MSG_IDEX_MENU                       = _UxGT("Modo IDEX");
  PROGMEM Language_Str MSG_OFFSETS_MENU                    = _UxGT("Strumenti Offsets");
  PROGMEM Language_Str MSG_IDEX_MODE_AUTOPARK              = _UxGT("Auto-Park");
  PROGMEM Language_Str MSG_IDEX_MODE_DUPLICATE             = _UxGT("Duplicazione");
  PROGMEM Language_Str MSG_IDEX_MODE_MIRRORED_COPY         = _UxGT("Copia speculare");
  PROGMEM Language_Str MSG_IDEX_MODE_FULL_CTRL             = _UxGT("Pieno controllo");
  PROGMEM Language_Str MSG_IDEX_DUPE_GAP                   = _UxGT("X-Gap-X duplicato");
  PROGMEM Language_Str MSG_HOTEND_OFFSET_X                 = _UxGT("2° ugello X");
  PROGMEM Language_Str MSG_HOTEND_OFFSET_Y                 = _UxGT("2° ugello Y");
  PROGMEM Language_Str MSG_HOTEND_OFFSET_Z                 = _UxGT("2° ugello Z");
  PROGMEM Language_Str MSG_UBL_DOING_G29                   = _UxGT("G29 in corso");
  PROGMEM Language_Str MSG_UBL_TOOLS                       = _UxGT("Strumenti UBL");
  PROGMEM Language_Str MSG_UBL_LEVEL_BED                   = _UxGT("Livel.letto unificato");
  PROGMEM Language_Str MSG_LCD_TILTING_MESH                = _UxGT("Punto inclinaz.");
  PROGMEM Language_Str MSG_UBL_MANUAL_MESH                 = _UxGT("Mesh Manuale");
  PROGMEM Language_Str MSG_UBL_BC_INSERT                   = _UxGT("Metti spes. e misura");
  PROGMEM Language_Str MSG_UBL_BC_INSERT2                  = _UxGT("Misura");
  PROGMEM Language_Str MSG_UBL_BC_REMOVE                   = _UxGT("Rimuovi e mis.piatto");
  PROGMEM Language_Str MSG_UBL_MOVING_TO_NEXT              = _UxGT("Spostamento succes.");
  PROGMEM Language_Str MSG_UBL_ACTIVATE_MESH               = _UxGT("Attiva UBL");
  PROGMEM Language_Str MSG_UBL_DEACTIVATE_MESH             = _UxGT("Disattiva UBL");
  PROGMEM Language_Str MSG_UBL_SET_TEMP_BED                = _UxGT("Temp. Piatto");
  PROGMEM Language_Str MSG_UBL_BED_TEMP_CUSTOM             = _UxGT("Temp. Piatto");
  PROGMEM Language_Str MSG_UBL_SET_TEMP_HOTEND             = _UxGT("Temp. Ugello");
  PROGMEM Language_Str MSG_UBL_HOTEND_TEMP_CUSTOM          = _UxGT("Temp. Ugello");
  PROGMEM Language_Str MSG_UBL_MESH_EDIT                   = _UxGT("Modifica Mesh");
  PROGMEM Language_Str MSG_UBL_EDIT_CUSTOM_MESH            = _UxGT("Modif.Mesh personal.");
  PROGMEM Language_Str MSG_UBL_FINE_TUNE_MESH              = _UxGT("Ritocca Mesh");
  PROGMEM Language_Str MSG_UBL_DONE_EDITING_MESH           = _UxGT("Modif.Mesh fatta");
  PROGMEM Language_Str MSG_UBL_BUILD_CUSTOM_MESH           = _UxGT("Crea Mesh personal.");
  PROGMEM Language_Str MSG_UBL_BUILD_MESH_MENU             = _UxGT("Crea Mesh");
  #if PREHEAT_COUNT
    PROGMEM Language_Str MSG_UBL_BUILD_MESH_M              = _UxGT("Crea Mesh ($)");
    PROGMEM Language_Str MSG_UBL_VALIDATE_MESH_M           = _UxGT("Valida Mesh ($)");
  #endif
  PROGMEM Language_Str MSG_UBL_BUILD_COLD_MESH             = _UxGT("Crea Mesh a freddo");
  PROGMEM Language_Str MSG_UBL_MESH_HEIGHT_ADJUST          = _UxGT("Aggiusta Alt. Mesh");
  PROGMEM Language_Str MSG_UBL_MESH_HEIGHT_AMOUNT          = _UxGT("Altezza");
  PROGMEM Language_Str MSG_UBL_VALIDATE_MESH_MENU          = _UxGT("Valida Mesh");
  PROGMEM Language_Str MSG_G26_HEATING_BED                 = _UxGT("G26 riscald.letto");
  PROGMEM Language_Str MSG_G26_HEATING_NOZZLE              = _UxGT("G26 riscald.ugello");
  PROGMEM Language_Str MSG_G26_MANUAL_PRIME                = _UxGT("Priming manuale...");
  PROGMEM Language_Str MSG_G26_FIXED_LENGTH                = _UxGT("Prime a lung.fissa");
  PROGMEM Language_Str MSG_G26_PRIME_DONE                  = _UxGT("Priming terminato");
  PROGMEM Language_Str MSG_G26_CANCELED                    = _UxGT("G26 Annullato");
  PROGMEM Language_Str MSG_G26_LEAVING                     = _UxGT("Uscita da G26");
  PROGMEM Language_Str MSG_UBL_VALIDATE_CUSTOM_MESH        = _UxGT("Valida Mesh pers.");
  PROGMEM Language_Str MSG_UBL_CONTINUE_MESH               = _UxGT("Continua Mesh");
  PROGMEM Language_Str MSG_UBL_MESH_LEVELING               = _UxGT("Livell. Mesh");
  PROGMEM Language_Str MSG_UBL_3POINT_MESH_LEVELING        = _UxGT("Livell. 3 Punti");
  PROGMEM Language_Str MSG_UBL_GRID_MESH_LEVELING          = _UxGT("Livell. Griglia Mesh");
  PROGMEM Language_Str MSG_UBL_MESH_LEVEL                  = _UxGT("Livella Mesh");
  PROGMEM Language_Str MSG_UBL_SIDE_POINTS                 = _UxGT("Punti laterali");
  PROGMEM Language_Str MSG_UBL_MAP_TYPE                    = _UxGT("Tipo di Mappa");
  PROGMEM Language_Str MSG_UBL_OUTPUT_MAP                  = _UxGT("Esporta Mappa");
  PROGMEM Language_Str MSG_UBL_OUTPUT_MAP_HOST             = _UxGT("Esporta per Host");
  PROGMEM Language_Str MSG_UBL_OUTPUT_MAP_CSV              = _UxGT("Esporta in CSV");
  PROGMEM Language_Str MSG_UBL_OUTPUT_MAP_BACKUP           = _UxGT("Backup esterno");
  PROGMEM Language_Str MSG_UBL_INFO_UBL                    = _UxGT("Esporta Info UBL");
  PROGMEM Language_Str MSG_UBL_FILLIN_AMOUNT               = _UxGT("Riempimento");
  PROGMEM Language_Str MSG_UBL_MANUAL_FILLIN               = _UxGT("Riempimento Manuale");
  PROGMEM Language_Str MSG_UBL_SMART_FILLIN                = _UxGT("Riempimento Smart");
  PROGMEM Language_Str MSG_UBL_FILLIN_MESH                 = _UxGT("Riempimento Mesh");
  PROGMEM Language_Str MSG_UBL_INVALIDATE_ALL              = _UxGT("Invalida Tutto");
  PROGMEM Language_Str MSG_UBL_INVALIDATE_CLOSEST          = _UxGT("Invalid.Punto Vicino");
  PROGMEM Language_Str MSG_UBL_FINE_TUNE_ALL               = _UxGT("Ritocca All");
  PROGMEM Language_Str MSG_UBL_FINE_TUNE_CLOSEST           = _UxGT("Ritocca Punto Vicino");
  PROGMEM Language_Str MSG_UBL_STORAGE_MESH_MENU           = _UxGT("Mesh Salvate");
  PROGMEM Language_Str MSG_UBL_STORAGE_SLOT                = _UxGT("Slot di memoria");
  PROGMEM Language_Str MSG_UBL_LOAD_MESH                   = _UxGT("Carica Mesh Piatto");
  PROGMEM Language_Str MSG_UBL_SAVE_MESH                   = _UxGT("Salva Mesh Piatto");
  PROGMEM Language_Str MSG_MESH_LOADED                     = _UxGT("Mesh %i caricata");
  PROGMEM Language_Str MSG_MESH_SAVED                      = _UxGT("Mesh %i salvata");
  PROGMEM Language_Str MSG_UBL_NO_STORAGE                  = _UxGT("Nessuna memoria");
  PROGMEM Language_Str MSG_UBL_SAVE_ERROR                  = _UxGT("Err: Salvataggio UBL");
  PROGMEM Language_Str MSG_UBL_RESTORE_ERROR               = _UxGT("Err: Ripristino UBL");
  PROGMEM Language_Str MSG_UBL_Z_OFFSET                    = _UxGT("Z-Offset: ");
  PROGMEM Language_Str MSG_UBL_Z_OFFSET_STOPPED            = _UxGT("Z-Offset Fermato");
  PROGMEM Language_Str MSG_UBL_STEP_BY_STEP_MENU           = _UxGT("UBL passo passo");
  PROGMEM Language_Str MSG_UBL_1_BUILD_COLD_MESH           = _UxGT("1.Crea Mesh a freddo");
  PROGMEM Language_Str MSG_UBL_2_SMART_FILLIN              = _UxGT("2.Riempimento Smart");
  PROGMEM Language_Str MSG_UBL_3_VALIDATE_MESH_MENU        = _UxGT("3.Valida Mesh");
  PROGMEM Language_Str MSG_UBL_4_FINE_TUNE_ALL             = _UxGT("4.Ritocca All");
  PROGMEM Language_Str MSG_UBL_5_VALIDATE_MESH_MENU        = _UxGT("5.Valida Mesh");
  PROGMEM Language_Str MSG_UBL_6_FINE_TUNE_ALL             = _UxGT("6.Ritocca All");
  PROGMEM Language_Str MSG_UBL_7_SAVE_MESH                 = _UxGT("7.Salva Mesh Piatto");

  PROGMEM Language_Str MSG_LED_CONTROL                     = _UxGT("Controllo LED");
  PROGMEM Language_Str MSG_LEDS                            = _UxGT("Luci");
  PROGMEM Language_Str MSG_LED_PRESETS                     = _UxGT("Preset luce");
  PROGMEM Language_Str MSG_SET_LEDS_RED                    = _UxGT("Rosso");
  PROGMEM Language_Str MSG_SET_LEDS_ORANGE                 = _UxGT("Arancione");
  PROGMEM Language_Str MSG_SET_LEDS_YELLOW                 = _UxGT("Giallo");
  PROGMEM Language_Str MSG_SET_LEDS_GREEN                  = _UxGT("Verde");
  PROGMEM Language_Str MSG_SET_LEDS_BLUE                   = _UxGT("Blu");
  PROGMEM Language_Str MSG_SET_LEDS_INDIGO                 = _UxGT("Indaco");
  PROGMEM Language_Str MSG_SET_LEDS_VIOLET                 = _UxGT("Viola");
  PROGMEM Language_Str MSG_SET_LEDS_WHITE                  = _UxGT("Bianco");
  PROGMEM Language_Str MSG_SET_LEDS_DEFAULT                = _UxGT("Predefinito");
  PROGMEM Language_Str MSG_LED_CHANNEL_N                   = _UxGT("Canale =");
  PROGMEM Language_Str MSG_LEDS2                           = _UxGT("Luci #2");
  PROGMEM Language_Str MSG_NEO2_PRESETS                    = _UxGT("Luce #2 Presets");
  PROGMEM Language_Str MSG_NEO2_BRIGHTNESS                 = _UxGT("Luminosità");
  PROGMEM Language_Str MSG_CUSTOM_LEDS                     = _UxGT("Luci personalizzate");
  PROGMEM Language_Str MSG_INTENSITY_R                     = _UxGT("Intensità rosso");
  PROGMEM Language_Str MSG_INTENSITY_G                     = _UxGT("Intensità verde");
  PROGMEM Language_Str MSG_INTENSITY_B                     = _UxGT("Intensità blu");
  PROGMEM Language_Str MSG_INTENSITY_W                     = _UxGT("Intensità bianco");
  PROGMEM Language_Str MSG_LED_BRIGHTNESS                  = _UxGT("Luminosità");

  PROGMEM Language_Str MSG_MOVING                          = _UxGT("In movimento...");
  PROGMEM Language_Str MSG_FREE_XY                         = _UxGT("XY liberi");
  PROGMEM Language_Str MSG_MOVE_X                          = _UxGT("Muovi X");
  PROGMEM Language_Str MSG_MOVE_Y                          = _UxGT("Muovi Y");
  PROGMEM Language_Str MSG_MOVE_Z                          = _UxGT("Muovi Z");
  PROGMEM Language_Str MSG_MOVE_E                          = _UxGT("Estrusore");
  PROGMEM Language_Str MSG_MOVE_EN                         = _UxGT("Estrusore *");
  PROGMEM Language_Str MSG_HOTEND_TOO_COLD                 = _UxGT("Ugello freddo");
  PROGMEM Language_Str MSG_MOVE_N_MM                       = _UxGT("Muovi di %smm");
  PROGMEM Language_Str MSG_MOVE_01MM                       = _UxGT("Muovi di 0.1mm");
  PROGMEM Language_Str MSG_MOVE_1MM                        = _UxGT("Muovi di 1mm");
  PROGMEM Language_Str MSG_MOVE_10MM                       = _UxGT("Muovi di 10mm");
  PROGMEM Language_Str MSG_MOVE_0001IN                     = _UxGT("Muovi di 0.001in");
  PROGMEM Language_Str MSG_MOVE_001IN                      = _UxGT("Muovi di 0.01in");
  PROGMEM Language_Str MSG_MOVE_01IN                       = _UxGT("Muovi di 0.1in");
  PROGMEM Language_Str MSG_SPEED                           = _UxGT("Velocità");
  PROGMEM Language_Str MSG_BED_Z                           = _UxGT("Piatto Z");
  PROGMEM Language_Str MSG_NOZZLE                          = _UxGT("Ugello");
  PROGMEM Language_Str MSG_NOZZLE_N                        = _UxGT("Ugello ~");
  PROGMEM Language_Str MSG_NOZZLE_PARKED                   = _UxGT("Ugello parcheggiato");
  PROGMEM Language_Str MSG_NOZZLE_STANDBY                  = _UxGT("Ugello in pausa");
  PROGMEM Language_Str MSG_BED                             = _UxGT("Piatto");
  PROGMEM Language_Str MSG_CHAMBER                         = _UxGT("Camera");
  PROGMEM Language_Str MSG_FAN_SPEED                       = _UxGT("Vel. ventola");     // Max 15 characters
  PROGMEM Language_Str MSG_FAN_SPEED_N                     = _UxGT("Vel. ventola ~");   // Max 15 characters
  PROGMEM Language_Str MSG_STORED_FAN_N                    = _UxGT("Ventola mem. ~");   // Max 15 characters
  PROGMEM Language_Str MSG_EXTRA_FAN_SPEED                 = _UxGT("Extra vel.vent.");  // Max 15 characters
  PROGMEM Language_Str MSG_EXTRA_FAN_SPEED_N               = _UxGT("Extra v.vent. ~");  // Max 15 characters
  PROGMEM Language_Str MSG_CONTROLLER_FAN                  = _UxGT("Controller vent.");
  PROGMEM Language_Str MSG_CONTROLLER_FAN_IDLE_SPEED       = _UxGT("Vel. inattivo");
  PROGMEM Language_Str MSG_CONTROLLER_FAN_AUTO_ON          = _UxGT("Modo autom.");
  PROGMEM Language_Str MSG_CONTROLLER_FAN_SPEED            = _UxGT("Vel. attivo");
  PROGMEM Language_Str MSG_CONTROLLER_FAN_DURATION         = _UxGT("Tempo inattivo");
  PROGMEM Language_Str MSG_FLOW                            = _UxGT("Flusso");
  PROGMEM Language_Str MSG_FLOW_N                          = _UxGT("Flusso ~");
  PROGMEM Language_Str MSG_CONTROL                         = _UxGT("Controllo");
  PROGMEM Language_Str MSG_MIN                             = " " LCD_STR_THERMOMETER _UxGT(" Min");
  PROGMEM Language_Str MSG_MAX                             = " " LCD_STR_THERMOMETER _UxGT(" Max");
  PROGMEM Language_Str MSG_FACTOR                          = " " LCD_STR_THERMOMETER _UxGT(" Fact");
  PROGMEM Language_Str MSG_AUTOTEMP                        = _UxGT("Autotemp");
  PROGMEM Language_Str MSG_LCD_ON                          = _UxGT("On");
  PROGMEM Language_Str MSG_LCD_OFF                         = _UxGT("Off");
  PROGMEM Language_Str MSG_PID_AUTOTUNE                    = _UxGT("Calibrazione PID");
  PROGMEM Language_Str MSG_PID_AUTOTUNE_E                  = _UxGT("Calibraz. PID *");
  PROGMEM Language_Str MSG_PID_AUTOTUNE_DONE               = _UxGT("Calibr.PID eseguita");
  PROGMEM Language_Str MSG_PID_BAD_EXTRUDER_NUM            = _UxGT("Calibrazione fallita. Estrusore errato.");
  PROGMEM Language_Str MSG_PID_TEMP_TOO_HIGH               = _UxGT("Calibrazione fallita. Temperatura troppo alta.");
  PROGMEM Language_Str MSG_PID_TIMEOUT                     = _UxGT("Calibrazione fallita! Tempo scaduto.");
  PROGMEM Language_Str MSG_PID_P                           = _UxGT("PID-P");
  PROGMEM Language_Str MSG_PID_P_E                         = _UxGT("PID-P *");
  PROGMEM Language_Str MSG_PID_I                           = _UxGT("PID-I");
  PROGMEM Language_Str MSG_PID_I_E                         = _UxGT("PID-I *");
  PROGMEM Language_Str MSG_PID_D                           = _UxGT("PID-D");
  PROGMEM Language_Str MSG_PID_D_E                         = _UxGT("PID-D *");
  PROGMEM Language_Str MSG_PID_C                           = _UxGT("PID-C");
  PROGMEM Language_Str MSG_PID_C_E                         = _UxGT("PID-C *");
  PROGMEM Language_Str MSG_PID_F                           = _UxGT("PID-F");
  PROGMEM Language_Str MSG_PID_F_E                         = _UxGT("PID-F *");
  PROGMEM Language_Str MSG_SELECT                          = _UxGT("Seleziona");
  PROGMEM Language_Str MSG_SELECT_E                        = _UxGT("Seleziona *");
  PROGMEM Language_Str MSG_ACC                             = _UxGT("Accel");
  PROGMEM Language_Str MSG_JERK                            = _UxGT("Jerk");
  PROGMEM Language_Str MSG_VA_JERK                         = _UxGT("V") LCD_STR_A _UxGT("-jerk");
  PROGMEM Language_Str MSG_VB_JERK                         = _UxGT("V") LCD_STR_B _UxGT("-jerk");
  PROGMEM Language_Str MSG_VC_JERK                         = _UxGT("V") LCD_STR_C _UxGT("-jerk");
  PROGMEM Language_Str MSG_VE_JERK                         = _UxGT("Ve-jerk");
  PROGMEM Language_Str MSG_JUNCTION_DEVIATION              = _UxGT("Deviaz. giunzioni");
  PROGMEM Language_Str MSG_VELOCITY                        = _UxGT("Velocità");
  PROGMEM Language_Str MSG_VMAX_A                          = _UxGT("Vmax ") LCD_STR_A;
  PROGMEM Language_Str MSG_VMAX_B                          = _UxGT("Vmax ") LCD_STR_B;
  PROGMEM Language_Str MSG_VMAX_C                          = _UxGT("Vmax ") LCD_STR_C;
  PROGMEM Language_Str MSG_VMAX_E                          = _UxGT("Vmax ") LCD_STR_E;
  PROGMEM Language_Str MSG_VMAX_EN                         = _UxGT("Vmax *");
  PROGMEM Language_Str MSG_VMIN                            = _UxGT("Vmin");
  PROGMEM Language_Str MSG_VTRAV_MIN                       = _UxGT("VTrav min");
  PROGMEM Language_Str MSG_ACCELERATION                    = _UxGT("Accelerazione");
  PROGMEM Language_Str MSG_AMAX_A                          = _UxGT("Amax ") LCD_STR_A;
  PROGMEM Language_Str MSG_AMAX_B                          = _UxGT("Amax ") LCD_STR_B;
  PROGMEM Language_Str MSG_AMAX_C                          = _UxGT("Amax ") LCD_STR_C;
  PROGMEM Language_Str MSG_AMAX_E                          = _UxGT("Amax ") LCD_STR_E;
  PROGMEM Language_Str MSG_AMAX_EN                         = _UxGT("Amax *");
  PROGMEM Language_Str MSG_A_RETRACT                       = _UxGT("A-Ritrazione");
  PROGMEM Language_Str MSG_A_TRAVEL                        = _UxGT("A-Spostamento");
  PROGMEM Language_Str MSG_XY_FREQUENCY_LIMIT              = _UxGT("Frequenza max");
  PROGMEM Language_Str MSG_XY_FREQUENCY_FEEDRATE           = _UxGT("Feed min");
  PROGMEM Language_Str MSG_STEPS_PER_MM                    = _UxGT("Passi/mm");
  PROGMEM Language_Str MSG_A_STEPS                         = LCD_STR_A _UxGT("passi/mm");
  PROGMEM Language_Str MSG_B_STEPS                         = LCD_STR_B _UxGT("passi/mm");
  PROGMEM Language_Str MSG_C_STEPS                         = LCD_STR_C _UxGT("passi/mm");
  PROGMEM Language_Str MSG_E_STEPS                         = _UxGT("Epassi/mm");
  PROGMEM Language_Str MSG_EN_STEPS                        = _UxGT("*passi/mm");
  PROGMEM Language_Str MSG_TEMPERATURE                     = _UxGT("Temperatura");
  PROGMEM Language_Str MSG_MOTION                          = _UxGT("Movimento");
  PROGMEM Language_Str MSG_FILAMENT                        = _UxGT("Filamento");
  PROGMEM Language_Str MSG_VOLUMETRIC_ENABLED              = _UxGT("E in mm") SUPERSCRIPT_THREE;
  PROGMEM Language_Str MSG_VOLUMETRIC_LIMIT                = _UxGT("Limite E in mm") SUPERSCRIPT_THREE;
  PROGMEM Language_Str MSG_VOLUMETRIC_LIMIT_E              = _UxGT("Limite E *");
  PROGMEM Language_Str MSG_FILAMENT_DIAM                   = _UxGT("Diam. filo");
  PROGMEM Language_Str MSG_FILAMENT_DIAM_E                 = _UxGT("Diam. filo *");
  PROGMEM Language_Str MSG_FILAMENT_UNLOAD                 = _UxGT("Rimuovi mm");
  PROGMEM Language_Str MSG_FILAMENT_LOAD                   = _UxGT("Carica mm");
  PROGMEM Language_Str MSG_ADVANCE_K                       = _UxGT("K Avanzamento");
  PROGMEM Language_Str MSG_ADVANCE_K_E                     = _UxGT("K Avanzamento *");
  PROGMEM Language_Str MSG_CONTRAST                        = _UxGT("Contrasto LCD");
  PROGMEM Language_Str MSG_STORE_EEPROM                    = _UxGT("Salva impostazioni");
  PROGMEM Language_Str MSG_LOAD_EEPROM                     = _UxGT("Carica impostazioni");
  PROGMEM Language_Str MSG_RESTORE_DEFAULTS                = _UxGT("Ripristina imp.");
  PROGMEM Language_Str MSG_INIT_EEPROM                     = _UxGT("Inizializza EEPROM");
  PROGMEM Language_Str MSG_ERR_EEPROM_CRC                  = _UxGT("Err: CRC EEPROM");
  PROGMEM Language_Str MSG_ERR_EEPROM_INDEX                = _UxGT("Err: Indice EEPROM");
  PROGMEM Language_Str MSG_ERR_EEPROM_VERSION              = _UxGT("Err: Versione EEPROM");
  PROGMEM Language_Str MSG_SETTINGS_STORED                 = _UxGT("Impostazioni mem.");
  PROGMEM Language_Str MSG_MEDIA_UPDATE                    = _UxGT("Aggiorna media");
  PROGMEM Language_Str MSG_RESET_PRINTER                   = _UxGT("Resetta stampante");
  PROGMEM Language_Str MSG_REFRESH                         = LCD_STR_REFRESH _UxGT("Aggiorna");
  PROGMEM Language_Str MSG_INFO_SCREEN                     = _UxGT("Schermata info");
  PROGMEM Language_Str MSG_PREPARE                         = _UxGT("Prepara");
  PROGMEM Language_Str MSG_TUNE                            = _UxGT("Regola");
  PROGMEM Language_Str MSG_POWER_MONITOR                   = _UxGT("Controllo aliment.");
  PROGMEM Language_Str MSG_CURRENT                         = _UxGT("Corrente");
  PROGMEM Language_Str MSG_VOLTAGE                         = _UxGT("Tensione");
  PROGMEM Language_Str MSG_POWER                           = _UxGT("Potenza");
  PROGMEM Language_Str MSG_START_PRINT                     = _UxGT("Avvia stampa");
  PROGMEM Language_Str MSG_BUTTON_NEXT                     = _UxGT("Prossimo");
  PROGMEM Language_Str MSG_BUTTON_INIT                     = _UxGT("Inizializza");
  PROGMEM Language_Str MSG_BUTTON_STOP                     = _UxGT("Stop");
  PROGMEM Language_Str MSG_BUTTON_PRINT                    = _UxGT("Stampa");
  PROGMEM Language_Str MSG_BUTTON_RESET                    = _UxGT("Resetta");
  PROGMEM Language_Str MSG_BUTTON_IGNORE                   = _UxGT("Ignora");
  PROGMEM Language_Str MSG_BUTTON_CANCEL                   = _UxGT("Annulla");
  PROGMEM Language_Str MSG_BUTTON_DONE                     = _UxGT("Fatto");
  PROGMEM Language_Str MSG_BUTTON_BACK                     = _UxGT("Indietro");
  PROGMEM Language_Str MSG_BUTTON_PROCEED                  = _UxGT("Procedi");
  PROGMEM Language_Str MSG_BUTTON_SKIP                     = _UxGT("Salta");
  PROGMEM Language_Str MSG_PAUSING                         = _UxGT("Messa in pausa...");
  PROGMEM Language_Str MSG_PAUSE_PRINT                     = _UxGT("Pausa stampa");
  PROGMEM Language_Str MSG_RESUME_PRINT                    = _UxGT("Riprendi stampa");
  PROGMEM Language_Str MSG_HOST_START_PRINT                = _UxGT("Host Avvio");
  PROGMEM Language_Str MSG_STOP_PRINT                      = _UxGT("Arresta stampa");
  PROGMEM Language_Str MSG_PRINTING_OBJECT                 = _UxGT("Stampa Oggetto");
  PROGMEM Language_Str MSG_CANCEL_OBJECT                   = _UxGT("Cancella Oggetto");
  PROGMEM Language_Str MSG_CANCEL_OBJECT_N                 = _UxGT("Canc. Oggetto =");
  PROGMEM Language_Str MSG_OUTAGE_RECOVERY                 = _UxGT("Ripresa da PowerLoss");
  PROGMEM Language_Str MSG_MEDIA_MENU                      = _UxGT("Stampa da media");
  PROGMEM Language_Str MSG_NO_MEDIA                        = _UxGT("Media non presente");
  PROGMEM Language_Str MSG_DWELL                           = _UxGT("Sospensione...");
  PROGMEM Language_Str MSG_USERWAIT                        = _UxGT("Premi tasto..");
  PROGMEM Language_Str MSG_PRINT_PAUSED                    = _UxGT("Stampa sospesa");
  PROGMEM Language_Str MSG_PRINTING                        = _UxGT("Stampa...");
  PROGMEM Language_Str MSG_PRINT_ABORTED                   = _UxGT("Stampa Annullata");
  PROGMEM Language_Str MSG_PRINT_DONE                      = _UxGT("Stampa Eseguita");
  PROGMEM Language_Str MSG_NO_MOVE                         = _UxGT("Nessun Movimento");
  PROGMEM Language_Str MSG_KILLED                          = _UxGT("UCCISO. ");
  PROGMEM Language_Str MSG_STOPPED                         = _UxGT("ARRESTATO. ");
  PROGMEM Language_Str MSG_CONTROL_RETRACT                 = _UxGT("Ritrai mm");
  PROGMEM Language_Str MSG_CONTROL_RETRACT_SWAP            = _UxGT("Scamb. Ritrai mm");
  PROGMEM Language_Str MSG_CONTROL_RETRACTF                = _UxGT("Ritrai  V");
  PROGMEM Language_Str MSG_CONTROL_RETRACT_ZHOP            = _UxGT("Salta mm");
  PROGMEM Language_Str MSG_CONTROL_RETRACT_RECOVER         = _UxGT("Avanza mm");
  PROGMEM Language_Str MSG_CONTROL_RETRACT_RECOVER_SWAP    = _UxGT("Scamb. Avanza mm");
  PROGMEM Language_Str MSG_CONTROL_RETRACT_RECOVERF        = _UxGT("Avanza V");
  PROGMEM Language_Str MSG_CONTROL_RETRACT_RECOVER_SWAPF   = _UxGT("Scamb. Avanza V");
  PROGMEM Language_Str MSG_AUTORETRACT                     = _UxGT("AutoRitrai");
  PROGMEM Language_Str MSG_FILAMENT_SWAP_LENGTH            = _UxGT("Lunghezza scambio");
  PROGMEM Language_Str MSG_FILAMENT_SWAP_EXTRA             = _UxGT("Extra scambio");
  PROGMEM Language_Str MSG_FILAMENT_PURGE_LENGTH           = _UxGT("Lunghezza spurgo");
  PROGMEM Language_Str MSG_TOOL_CHANGE                     = _UxGT("Cambio utensile");
  PROGMEM Language_Str MSG_TOOL_CHANGE_ZLIFT               = _UxGT("Risalita Z");
  PROGMEM Language_Str MSG_SINGLENOZZLE_PRIME_SPEED        = _UxGT("Velocità innesco");
  PROGMEM Language_Str MSG_SINGLENOZZLE_RETRACT_SPEED      = _UxGT("Velocità ritrazione");
  PROGMEM Language_Str MSG_FILAMENT_PARK_ENABLED           = _UxGT("Parcheggia testa");
  PROGMEM Language_Str MSG_SINGLENOZZLE_UNRETRACT_SPEED    = _UxGT("Recover Speed");
  PROGMEM Language_Str MSG_SINGLENOZZLE_FAN_SPEED          = _UxGT("Velocità ventola");
  PROGMEM Language_Str MSG_SINGLENOZZLE_FAN_TIME           = _UxGT("Tempo ventola");
  PROGMEM Language_Str MSG_TOOL_MIGRATION_ON               = _UxGT("Auto ON");
  PROGMEM Language_Str MSG_TOOL_MIGRATION_OFF              = _UxGT("Auto OFF");
  PROGMEM Language_Str MSG_TOOL_MIGRATION                  = _UxGT("Migrazione utensile");
  PROGMEM Language_Str MSG_TOOL_MIGRATION_AUTO             = _UxGT("Auto-migrazione");
  PROGMEM Language_Str MSG_TOOL_MIGRATION_END              = _UxGT("Ultimo estrusore");
  PROGMEM Language_Str MSG_TOOL_MIGRATION_SWAP             = _UxGT("Migra a *");
  PROGMEM Language_Str MSG_FILAMENTCHANGE                  = _UxGT("Cambia filamento");
  PROGMEM Language_Str MSG_FILAMENTCHANGE_E                = _UxGT("Cambia filam. *");
  PROGMEM Language_Str MSG_FILAMENTLOAD                    = _UxGT("Carica filamento");
  PROGMEM Language_Str MSG_FILAMENTLOAD_E                  = _UxGT("Carica filamento *");
  PROGMEM Language_Str MSG_FILAMENTUNLOAD                  = _UxGT("Rimuovi filamento");
  PROGMEM Language_Str MSG_FILAMENTUNLOAD_E                = _UxGT("Rimuovi filam. *");
  PROGMEM Language_Str MSG_FILAMENTUNLOAD_ALL              = _UxGT("Rimuovi tutto");
  PROGMEM Language_Str MSG_ATTACH_MEDIA                    = _UxGT("Collega media");
  PROGMEM Language_Str MSG_CHANGE_MEDIA                    = _UxGT("Cambia media");
  PROGMEM Language_Str MSG_RELEASE_MEDIA                   = _UxGT("Rilascia media");
  PROGMEM Language_Str MSG_ZPROBE_OUT                      = _UxGT("Z probe fuori piatto");
  PROGMEM Language_Str MSG_SKEW_FACTOR                     = _UxGT("Fattore distorsione");
  PROGMEM Language_Str MSG_BLTOUCH                         = _UxGT("BLTouch");
  PROGMEM Language_Str MSG_BLTOUCH_SELFTEST                = _UxGT("Autotest BLTouch");
  PROGMEM Language_Str MSG_BLTOUCH_RESET                   = _UxGT("Resetta BLTouch");
  PROGMEM Language_Str MSG_BLTOUCH_DEPLOY                  = _UxGT("Estendi BLTouch");
  PROGMEM Language_Str MSG_BLTOUCH_SW_MODE                 = _UxGT("BLTouch modo SW");
  PROGMEM Language_Str MSG_BLTOUCH_5V_MODE                 = _UxGT("BLTouch modo 5V");
  PROGMEM Language_Str MSG_BLTOUCH_OD_MODE                 = _UxGT("BLTouch modo OD");
  PROGMEM Language_Str MSG_BLTOUCH_MODE_STORE              = _UxGT("BLTouch modo mem.");
  PROGMEM Language_Str MSG_BLTOUCH_MODE_STORE_5V           = _UxGT("Metti BLTouch a 5V");
  PROGMEM Language_Str MSG_BLTOUCH_MODE_STORE_OD           = _UxGT("Metti BLTouch a OD");
  PROGMEM Language_Str MSG_BLTOUCH_MODE_ECHO               = _UxGT("Segnala modo");
  PROGMEM Language_Str MSG_BLTOUCH_MODE_CHANGE             = _UxGT("PERICOLO: Impostazioni errate possono cause danni! Procedo comunque?");
  PROGMEM Language_Str MSG_TOUCHMI_PROBE                   = _UxGT("TouchMI");
  PROGMEM Language_Str MSG_TOUCHMI_INIT                    = _UxGT("Inizializ.TouchMI");
  PROGMEM Language_Str MSG_TOUCHMI_ZTEST                   = _UxGT("Test Z offset");
  PROGMEM Language_Str MSG_TOUCHMI_SAVE                    = _UxGT("Memorizzare");
  PROGMEM Language_Str MSG_MANUAL_DEPLOY_TOUCHMI           = _UxGT("Estendi TouchMI");
  PROGMEM Language_Str MSG_MANUAL_DEPLOY                   = _UxGT("Estendi Sonda-Z");
  PROGMEM Language_Str MSG_BLTOUCH_STOW                    = _UxGT("Ritrai BLTouch");
  PROGMEM Language_Str MSG_MANUAL_STOW                     = _UxGT("Ritrai Sonda-Z");
  PROGMEM Language_Str MSG_HOME_FIRST                      = _UxGT("Home %s%s%s prima");
  PROGMEM Language_Str MSG_ZPROBE_OFFSETS                  = _UxGT("Offsets sonda");
  PROGMEM Language_Str MSG_ZPROBE_XOFFSET                  = _UxGT("Offset X sonda");
  PROGMEM Language_Str MSG_ZPROBE_YOFFSET                  = _UxGT("Offset Y sonda");
  PROGMEM Language_Str MSG_ZPROBE_ZOFFSET                  = _UxGT("Offset Z sonda");
  PROGMEM Language_Str MSG_MOVE_NOZZLE_TO_BED              = _UxGT("Muovi ugel.su letto");
  PROGMEM Language_Str MSG_BABYSTEP_X                      = _UxGT("Babystep X");
  PROGMEM Language_Str MSG_BABYSTEP_Y                      = _UxGT("Babystep Y");
  PROGMEM Language_Str MSG_BABYSTEP_Z                      = _UxGT("Babystep Z");
  PROGMEM Language_Str MSG_BABYSTEP_TOTAL                  = _UxGT("Totali");
  PROGMEM Language_Str MSG_ENDSTOP_ABORT                   = _UxGT("Finecorsa annullati");
  PROGMEM Language_Str MSG_HEATING_FAILED_LCD              = _UxGT("Risc.Fallito"); // Max 12 caratteri
  PROGMEM Language_Str MSG_ERR_REDUNDANT_TEMP              = _UxGT("Err: TEMP RIDONDANTE");
  PROGMEM Language_Str MSG_THERMAL_RUNAWAY                 = _UxGT("TEMP FUORI CONTROLLO");
  PROGMEM Language_Str MSG_THERMAL_RUNAWAY_BED             = _UxGT("TEMP PIAT.FUORI CTRL");
  PROGMEM Language_Str MSG_THERMAL_RUNAWAY_CHAMBER         = _UxGT("T.CAMERA FUORI CTRL");
  PROGMEM Language_Str MSG_ERR_MAXTEMP                     = _UxGT("Err: TEMP MASSIMA");
  PROGMEM Language_Str MSG_ERR_MINTEMP                     = _UxGT("Err: TEMP MINIMA");
  PROGMEM Language_Str MSG_HALTED                          = _UxGT("STAMPANTE FERMATA");
  PROGMEM Language_Str MSG_PLEASE_RESET                    = _UxGT("Riavviare prego");
  PROGMEM Language_Str MSG_SHORT_DAY                       = _UxGT("g"); // Un solo carattere
  PROGMEM Language_Str MSG_SHORT_HOUR                      = _UxGT("h"); // Un solo carattere
  PROGMEM Language_Str MSG_SHORT_MINUTE                    = _UxGT("m"); // Un solo carattere
  PROGMEM Language_Str MSG_HEATING                         = _UxGT("Riscaldamento...");
  PROGMEM Language_Str MSG_COOLING                         = _UxGT("Raffreddamento..");
  PROGMEM Language_Str MSG_BED_HEATING                     = _UxGT("Risc. piatto...");
  PROGMEM Language_Str MSG_BED_COOLING                     = _UxGT("Raffr. piatto...");
  PROGMEM Language_Str MSG_PROBE_HEATING                   = _UxGT("Risc. sonda...");
  PROGMEM Language_Str MSG_PROBE_COOLING                   = _UxGT("Raffr. sonda...");
  PROGMEM Language_Str MSG_CHAMBER_HEATING                 = _UxGT("Risc. camera...");
  PROGMEM Language_Str MSG_CHAMBER_COOLING                 = _UxGT("Raffr. camera...");
  PROGMEM Language_Str MSG_DELTA_CALIBRATE                 = _UxGT("Calibraz. Delta");
  PROGMEM Language_Str MSG_DELTA_CALIBRATE_X               = _UxGT("Calibra X");
  PROGMEM Language_Str MSG_DELTA_CALIBRATE_Y               = _UxGT("Calibra Y");
  PROGMEM Language_Str MSG_DELTA_CALIBRATE_Z               = _UxGT("Calibra Z");
  PROGMEM Language_Str MSG_DELTA_CALIBRATE_CENTER          = _UxGT("Calibra centro");
  PROGMEM Language_Str MSG_DELTA_SETTINGS                  = _UxGT("Impostaz. Delta");
  PROGMEM Language_Str MSG_DELTA_AUTO_CALIBRATE            = _UxGT("Auto calibrazione");
  PROGMEM Language_Str MSG_DELTA_HEIGHT_CALIBRATE          = _UxGT("Imp. altezza Delta");
  PROGMEM Language_Str MSG_DELTA_Z_OFFSET_CALIBRATE        = _UxGT("Offset sonda-Z");
  PROGMEM Language_Str MSG_DELTA_DIAG_ROD                  = _UxGT("Barra Diagonale");
  PROGMEM Language_Str MSG_DELTA_HEIGHT                    = _UxGT("Altezza");
  PROGMEM Language_Str MSG_DELTA_RADIUS                    = _UxGT("Raggio");
  PROGMEM Language_Str MSG_INFO_MENU                       = _UxGT("Riguardo stampante");
  PROGMEM Language_Str MSG_INFO_PRINTER_MENU               = _UxGT("Info. stampante");
  PROGMEM Language_Str MSG_3POINT_LEVELING                 = _UxGT("Livel. a 3 punti");
  PROGMEM Language_Str MSG_LINEAR_LEVELING                 = _UxGT("Livel. Lineare");
  PROGMEM Language_Str MSG_BILINEAR_LEVELING               = _UxGT("Livel. Bilineare");
  PROGMEM Language_Str MSG_UBL_LEVELING                    = _UxGT("Livel.piatto unific.");
  PROGMEM Language_Str MSG_MESH_LEVELING                   = _UxGT("Livel. Mesh");
  PROGMEM Language_Str MSG_INFO_STATS_MENU                 = _UxGT("Statistiche");
  PROGMEM Language_Str MSG_INFO_BOARD_MENU                 = _UxGT("Info. scheda");
  PROGMEM Language_Str MSG_INFO_THERMISTOR_MENU            = _UxGT("Termistori");
  PROGMEM Language_Str MSG_INFO_EXTRUDERS                  = _UxGT("Estrusori");
  PROGMEM Language_Str MSG_INFO_BAUDRATE                   = _UxGT("Baud");
  PROGMEM Language_Str MSG_INFO_PROTOCOL                   = _UxGT("Protocollo");
  PROGMEM Language_Str MSG_INFO_RUNAWAY_OFF                = _UxGT("Controllo fuga: OFF");
  PROGMEM Language_Str MSG_INFO_RUNAWAY_ON                 = _UxGT("Controllo fuga: ON");
  PROGMEM Language_Str MSG_HOTEND_IDLE_TIMEOUT             = _UxGT("Timeout inatt.ugello");

  PROGMEM Language_Str MSG_CASE_LIGHT                      = _UxGT("Luci Case");
  PROGMEM Language_Str MSG_CASE_LIGHT_BRIGHTNESS           = _UxGT("Luminosità Luci");
  PROGMEM Language_Str MSG_KILL_EXPECTED_PRINTER           = _UxGT("STAMPANTE ERRATA");

  #if LCD_WIDTH >= 20
    PROGMEM Language_Str MSG_INFO_PRINT_COUNT              = _UxGT("Contat. stampa");
    PROGMEM Language_Str MSG_INFO_COMPLETED_PRINTS         = _UxGT("Completati");
    PROGMEM Language_Str MSG_INFO_PRINT_TIME               = _UxGT("Tempo totale");
    PROGMEM Language_Str MSG_INFO_PRINT_LONGEST            = _UxGT("Lavoro più lungo");
    PROGMEM Language_Str MSG_INFO_PRINT_FILAMENT           = _UxGT("Totale estruso");
  #else
    PROGMEM Language_Str MSG_INFO_PRINT_COUNT              = _UxGT("Stampe");
    PROGMEM Language_Str MSG_INFO_COMPLETED_PRINTS         = _UxGT("Completati");
    PROGMEM Language_Str MSG_INFO_PRINT_TIME               = _UxGT("Durata");
    PROGMEM Language_Str MSG_INFO_PRINT_LONGEST            = _UxGT("Più lungo");
    PROGMEM Language_Str MSG_INFO_PRINT_FILAMENT           = _UxGT("Estruso");
  #endif
  PROGMEM Language_Str MSG_INFO_MIN_TEMP                   = _UxGT("Temp min");
  PROGMEM Language_Str MSG_INFO_MAX_TEMP                   = _UxGT("Temp max");
  PROGMEM Language_Str MSG_INFO_PSU                        = _UxGT("Alimentatore");
  PROGMEM Language_Str MSG_DRIVE_STRENGTH                  = _UxGT("Potenza Drive");
  PROGMEM Language_Str MSG_DAC_PERCENT_X                   = _UxGT("X Driver %");
  PROGMEM Language_Str MSG_DAC_PERCENT_Y                   = _UxGT("Y Driver %");
  PROGMEM Language_Str MSG_DAC_PERCENT_Z                   = _UxGT("Z Driver %");
  PROGMEM Language_Str MSG_DAC_PERCENT_E                   = _UxGT("E Driver %");
  PROGMEM Language_Str MSG_ERROR_TMC                       = _UxGT("ERR.CONNESSIONE TMC");
  PROGMEM Language_Str MSG_DAC_EEPROM_WRITE                = _UxGT("Scrivi DAC EEPROM");
  PROGMEM Language_Str MSG_FILAMENT_CHANGE_HEADER          = _UxGT("CAMBIO FILAMENTO");
  PROGMEM Language_Str MSG_FILAMENT_CHANGE_HEADER_PAUSE    = _UxGT("STAMPA IN PAUSA");
  PROGMEM Language_Str MSG_FILAMENT_CHANGE_HEADER_LOAD     = _UxGT("CARICA FILAMENTO");
  PROGMEM Language_Str MSG_FILAMENT_CHANGE_HEADER_UNLOAD   = _UxGT("RIMUOVI FILAMENTO");
  PROGMEM Language_Str MSG_FILAMENT_CHANGE_OPTION_HEADER   = _UxGT("OPZIONI RIPRESA:");
  PROGMEM Language_Str MSG_FILAMENT_CHANGE_OPTION_PURGE    = _UxGT("Spurga di più");
  PROGMEM Language_Str MSG_FILAMENT_CHANGE_OPTION_RESUME   = _UxGT("Riprendi stampa");
  PROGMEM Language_Str MSG_FILAMENT_CHANGE_NOZZLE          = _UxGT("  Ugello: ");
  PROGMEM Language_Str MSG_RUNOUT_SENSOR                   = _UxGT("Sens.filo termin.");  // Max 17 characters
  PROGMEM Language_Str MSG_RUNOUT_DISTANCE_MM              = _UxGT("Dist mm filo term.");
  PROGMEM Language_Str MSG_KILL_HOMING_FAILED              = _UxGT("Home fallito");
  PROGMEM Language_Str MSG_LCD_PROBING_FAILED              = _UxGT("Sondaggio fallito");

  PROGMEM Language_Str MSG_MMU2_CHOOSE_FILAMENT_HEADER     = _UxGT("SCELTA FILAMENTO");
  PROGMEM Language_Str MSG_MMU2_MENU                       = _UxGT("MMU");
  PROGMEM Language_Str MSG_KILL_MMU2_FIRMWARE              = _UxGT("Agg.firmware MMU!");
  PROGMEM Language_Str MSG_MMU2_NOT_RESPONDING             = _UxGT("MMU chiede attenz.");
  PROGMEM Language_Str MSG_MMU2_RESUME                     = _UxGT("MMU riprendi");
  PROGMEM Language_Str MSG_MMU2_RESUMING                   = _UxGT("MMU ripresa...");
  PROGMEM Language_Str MSG_MMU2_LOAD_FILAMENT              = _UxGT("MMU carica");
  PROGMEM Language_Str MSG_MMU2_LOAD_ALL                   = _UxGT("MMU carica tutto");
  PROGMEM Language_Str MSG_MMU2_LOAD_TO_NOZZLE             = _UxGT("Carica fino ugello");
  PROGMEM Language_Str MSG_MMU2_EJECT_FILAMENT             = _UxGT("MMU espelli");
  PROGMEM Language_Str MSG_MMU2_EJECT_FILAMENT_N           = _UxGT("MMU espelli ~");
  PROGMEM Language_Str MSG_MMU2_UNLOAD_FILAMENT            = _UxGT("MMU scarica");
  PROGMEM Language_Str MSG_MMU2_LOADING_FILAMENT           = _UxGT("Caric.fil. %i...");
  PROGMEM Language_Str MSG_MMU2_EJECTING_FILAMENT          = _UxGT("Esplus.filam. ...");
  PROGMEM Language_Str MSG_MMU2_UNLOADING_FILAMENT         = _UxGT("Scaric.filam. ...");
  PROGMEM Language_Str MSG_MMU2_ALL                        = _UxGT("Tutto");
  PROGMEM Language_Str MSG_MMU2_FILAMENT_N                 = _UxGT("Filamento ~");
  PROGMEM Language_Str MSG_MMU2_RESET                      = _UxGT("Azzera MMU");
  PROGMEM Language_Str MSG_MMU2_RESETTING                  = _UxGT("Azzeramento MMU...");
  PROGMEM Language_Str MSG_MMU2_EJECT_RECOVER              = _UxGT("Rimuovi, click");

  PROGMEM Language_Str MSG_MIX                             = _UxGT("Miscela");
  PROGMEM Language_Str MSG_MIX_COMPONENT_N                 = _UxGT("Componente =");
  PROGMEM Language_Str MSG_MIXER                           = _UxGT("Miscelatore");
  PROGMEM Language_Str MSG_GRADIENT                        = _UxGT("Gradiente");
  PROGMEM Language_Str MSG_FULL_GRADIENT                   = _UxGT("Gradiente pieno");
  PROGMEM Language_Str MSG_TOGGLE_MIX                      = _UxGT("Alterna miscela");
  PROGMEM Language_Str MSG_CYCLE_MIX                       = _UxGT("Ciclo miscela");
  PROGMEM Language_Str MSG_GRADIENT_MIX                    = _UxGT("Miscela gradiente");
  PROGMEM Language_Str MSG_REVERSE_GRADIENT                = _UxGT("Inverti gradiente");
  PROGMEM Language_Str MSG_ACTIVE_VTOOL                    = _UxGT("V-tool attivo");
  PROGMEM Language_Str MSG_START_VTOOL                     = _UxGT("V-tool iniziale");
  PROGMEM Language_Str MSG_END_VTOOL                       = _UxGT("V-tool finale");
  PROGMEM Language_Str MSG_GRADIENT_ALIAS                  = _UxGT("V-tool alias");
  PROGMEM Language_Str MSG_RESET_VTOOLS                    = _UxGT("Ripristina V-tools");
  PROGMEM Language_Str MSG_COMMIT_VTOOL                    = _UxGT("Commit mix V-tool");
  PROGMEM Language_Str MSG_VTOOLS_RESET                    = _UxGT("V-tools ripristin.");
  PROGMEM Language_Str MSG_START_Z                         = _UxGT("Z inizio:");
  PROGMEM Language_Str MSG_END_Z                           = _UxGT("Z fine:");

  PROGMEM Language_Str MSG_GAMES                           = _UxGT("Giochi");
  PROGMEM Language_Str MSG_BRICKOUT                        = _UxGT("Brickout");
  PROGMEM Language_Str MSG_INVADERS                        = _UxGT("Invaders");
  PROGMEM Language_Str MSG_SNAKE                           = _UxGT("Sn4k3");
  PROGMEM Language_Str MSG_MAZE                            = _UxGT("Maze");

  PROGMEM Language_Str MSG_BAD_PAGE                        = _UxGT("Indice pag. errato");
  PROGMEM Language_Str MSG_BAD_PAGE_SPEED                  = _UxGT("Vel. pag. errata");

  PROGMEM Language_Str MSG_EDIT_PASSWORD                   = _UxGT("Modif.password");
  PROGMEM Language_Str MSG_LOGIN_REQUIRED                  = _UxGT("Login richiesto");
  PROGMEM Language_Str MSG_PASSWORD_SETTINGS               = _UxGT("Impostaz.password");
  PROGMEM Language_Str MSG_ENTER_DIGIT                     = _UxGT("Inserisci cifra");
  PROGMEM Language_Str MSG_CHANGE_PASSWORD                 = _UxGT("Imp./Modif.password");
  PROGMEM Language_Str MSG_REMOVE_PASSWORD                 = _UxGT("Elimina password");
  PROGMEM Language_Str MSG_PASSWORD_SET                    = _UxGT("La password è ");
  PROGMEM Language_Str MSG_START_OVER                      = _UxGT("Ricominciare");
  PROGMEM Language_Str MSG_REMINDER_SAVE_SETTINGS          = _UxGT("Ricordati di mem.!");
  PROGMEM Language_Str MSG_PASSWORD_REMOVED                = _UxGT("Password eliminata");

  //
  // Le schermate di Cambio Filamento possono visualizzare fino a 3 linee su un display a 4 righe
  //                                                  ...o fino a 2 linee su un display a 3 righe.
  #if LCD_HEIGHT >= 4
    PROGMEM Language_Str MSG_ADVANCED_PAUSE_WAITING        = _UxGT(MSG_3_LINE("Premi per", "riprendere", "la stampa"));
    PROGMEM Language_Str MSG_PAUSE_PRINT_PARKING           = _UxGT(MSG_1_LINE("Parcheggiando..."));
    PROGMEM Language_Str MSG_FILAMENT_CHANGE_INIT          = _UxGT(MSG_3_LINE("Attendere avvio", "del cambio", "di filamento"));
    PROGMEM Language_Str MSG_FILAMENT_CHANGE_INSERT        = _UxGT(MSG_3_LINE("Inserisci il", "filamento e premi", "per continuare"));
    PROGMEM Language_Str MSG_FILAMENT_CHANGE_HEAT          = _UxGT(MSG_2_LINE("Premi per", "riscaldare ugello"));
    PROGMEM Language_Str MSG_FILAMENT_CHANGE_HEATING       = _UxGT(MSG_2_LINE("Riscaldam. ugello", "Attendere prego..."));
    PROGMEM Language_Str MSG_FILAMENT_CHANGE_UNLOAD        = _UxGT(MSG_3_LINE("Attendere", "l'espulsione", "del filamento"));
    PROGMEM Language_Str MSG_FILAMENT_CHANGE_LOAD          = _UxGT(MSG_3_LINE("Attendere", "il caricamento", "del filamento"));
    PROGMEM Language_Str MSG_FILAMENT_CHANGE_PURGE         = _UxGT(MSG_3_LINE("Attendere", "lo spurgo", "del filamento"));
    PROGMEM Language_Str MSG_FILAMENT_CHANGE_CONT_PURGE    = _UxGT(MSG_3_LINE("Premi x terminare", "lo spurgo", "del filamento"));
    PROGMEM Language_Str MSG_FILAMENT_CHANGE_RESUME        = _UxGT(MSG_3_LINE("Attendere", "la ripresa", "della stampa..."));
  #else // LCD_HEIGHT < 4
    PROGMEM Language_Str MSG_ADVANCED_PAUSE_WAITING        = _UxGT(MSG_1_LINE("Premi x continuare"));
    PROGMEM Language_Str MSG_FILAMENT_CHANGE_INIT          = _UxGT(MSG_1_LINE("Attendere..."));
    PROGMEM Language_Str MSG_FILAMENT_CHANGE_INSERT        = _UxGT(MSG_1_LINE("Inserisci e premi"));
    PROGMEM Language_Str MSG_FILAMENT_CHANGE_HEAT          = _UxGT(MSG_1_LINE("Riscalda ugello"));
    PROGMEM Language_Str MSG_FILAMENT_CHANGE_HEATING       = _UxGT(MSG_1_LINE("Riscaldamento..."));
    PROGMEM Language_Str MSG_FILAMENT_CHANGE_UNLOAD        = _UxGT(MSG_1_LINE("Espulsione..."));
    PROGMEM Language_Str MSG_FILAMENT_CHANGE_LOAD          = _UxGT(MSG_1_LINE("Caricamento..."));
    PROGMEM Language_Str MSG_FILAMENT_CHANGE_PURGE         = _UxGT(MSG_1_LINE("Spurgo filamento"));
    PROGMEM Language_Str MSG_FILAMENT_CHANGE_CONT_PURGE    = _UxGT(MSG_1_LINE("Premi x terminare"));
    PROGMEM Language_Str MSG_FILAMENT_CHANGE_RESUME        = _UxGT(MSG_1_LINE("Ripresa..."));
  #endif // LCD_HEIGHT < 4

  PROGMEM Language_Str MSG_TMC_DRIVERS                     = _UxGT("Drivers TMC");
  PROGMEM Language_Str MSG_TMC_CURRENT                     = _UxGT("Driver in uso");
  PROGMEM Language_Str MSG_TMC_HYBRID_THRS                 = _UxGT("Soglia modo ibrido");
  PROGMEM Language_Str MSG_TMC_HOMING_THRS                 = _UxGT("Azzer. senza sens.");
  PROGMEM Language_Str MSG_TMC_STEPPING_MODE               = _UxGT("Modo stepping");
  PROGMEM Language_Str MSG_TMC_STEALTH_ENABLED             = _UxGT("StealthChop abil.");

  PROGMEM Language_Str MSG_SERVICE_RESET                   = _UxGT("Resetta");
  PROGMEM Language_Str MSG_SERVICE_IN                      = _UxGT(" tra:");

  PROGMEM Language_Str MSG_BACKLASH                        = _UxGT("Gioco");
  PROGMEM Language_Str MSG_BACKLASH_A                      = LCD_STR_A;
  PROGMEM Language_Str MSG_BACKLASH_B                      = LCD_STR_B;
  PROGMEM Language_Str MSG_BACKLASH_C                      = LCD_STR_C;
  PROGMEM Language_Str MSG_BACKLASH_CORRECTION             = _UxGT("Correzione");
  PROGMEM Language_Str MSG_BACKLASH_SMOOTHING              = _UxGT("Appianamento");

  PROGMEM Language_Str MSG_LEVEL_X_AXIS                    = _UxGT("Livello asse X");
  PROGMEM Language_Str MSG_AUTO_CALIBRATE                  = _UxGT("Auto Calibra");
  PROGMEM Language_Str MSG_HEATER_TIMEOUT                  = _UxGT("Timeout riscaldatore");
  PROGMEM Language_Str MSG_REHEAT                          = _UxGT("Riscalda");
  PROGMEM Language_Str MSG_REHEATING                       = _UxGT("Riscaldando...");

  PROGMEM Language_Str MSG_PROBE_WIZARD                    = _UxGT("Proc.guid.sonda Z");
  PROGMEM Language_Str MSG_PROBE_WIZARD_PROBING            = _UxGT("Tasteggio rif.Z");
  PROGMEM Language_Str MSG_PROBE_WIZARD_MOVING             = _UxGT("Movim.a pos.tasteg.");

  PROGMEM Language_Str MSG_SOUND                           = _UxGT("Suono");

  PROGMEM Language_Str MSG_TOP_LEFT                        = _UxGT("Alto Sinistra");
  PROGMEM Language_Str MSG_BOTTOM_LEFT                     = _UxGT("Basso Sinistra");
  PROGMEM Language_Str MSG_TOP_RIGHT                       = _UxGT("Alto Destra");
  PROGMEM Language_Str MSG_BOTTOM_RIGHT                    = _UxGT("Basso Destra");
  PROGMEM Language_Str MSG_CALIBRATION_COMPLETED           = _UxGT("Calibrazione completata");
  PROGMEM Language_Str MSG_CALIBRATION_FAILED              = _UxGT("Calibrazion fallita");
}<|MERGE_RESOLUTION|>--- conflicted
+++ resolved
@@ -129,12 +129,7 @@
   PROGMEM Language_Str MSG_MESH_X                          = _UxGT("Indice X");
   PROGMEM Language_Str MSG_MESH_Y                          = _UxGT("Indice Y");
   PROGMEM Language_Str MSG_MESH_EDIT_Z                     = _UxGT("Valore di Z");
-<<<<<<< HEAD
   PROGMEM Language_Str MSG_CUSTOM_COMMANDS                 = _UxGT("Comandi personaliz.");
-  PROGMEM Language_Str MSG_LCD_TILTING_MESH                = _UxGT("Punto inclinaz.");
-=======
-  PROGMEM Language_Str MSG_USER_MENU                       = _UxGT("Comandi personaliz.");
->>>>>>> c559fc82
   PROGMEM Language_Str MSG_M48_TEST                        = _UxGT("Test sonda M48");
   PROGMEM Language_Str MSG_M48_POINT                       = _UxGT("Punto M48");
   PROGMEM Language_Str MSG_M48_OUT_OF_BOUNDS               = _UxGT("Sonda oltre i limiti");
