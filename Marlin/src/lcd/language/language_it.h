/**
 * Marlin 3D Printer Firmware
 * Copyright (c) 2020 MarlinFirmware [https://github.com/MarlinFirmware/Marlin]
 *
 * Based on Sprinter and grbl.
 * Copyright (c) 2011 Camiel Gubbels / Erik van der Zalm
 *
 * This program is free software: you can redistribute it and/or modify
 * it under the terms of the GNU General Public License as published by
 * the Free Software Foundation, either version 3 of the License, or
 * (at your option) any later version.
 *
 * This program is distributed in the hope that it will be useful,
 * but WITHOUT ANY WARRANTY; without even the implied warranty of
 * MERCHANTABILITY or FITNESS FOR A PARTICULAR PURPOSE.  See the
 * GNU General Public License for more details.
 *
 * You should have received a copy of the GNU General Public License
 * along with this program.  If not, see <https://www.gnu.org/licenses/>.
 *
 */
#pragma once

/**
 * Italian
 *
 * LCD Menu Messages
 * See also https://marlinfw.org/docs/development/lcd_language.html
 *
 * Substitutions are applied for the following characters when used in menu items titles:
 *
 *   $ displays an inserted string
 *   { displays  '0'....'10' for indexes 0 - 10
 *   ~ displays  '1'....'11' for indexes 0 - 10
 *   * displays 'E1'...'E11' for indexes 0 - 10 (By default. Uses LCD_FIRST_TOOL)
 *   @ displays an axis name such as XYZUVW, or E for an extruder
 */

#define DISPLAY_CHARSET_ISO10646_1

#define MEDIA_TYPE_IT "Media"

namespace LanguageNarrow_it {
  using namespace Language_en; // Inherit undefined strings from English

  constexpr uint8_t CHARSIZE              = 1;
  LSTR LANGUAGE                           = _UxGT("Italiano");

  LSTR WELCOME_MSG                        = MACHINE_NAME _UxGT(" pronta.");
  LSTR MSG_YES                            = _UxGT("Si");
  LSTR MSG_NO                             = _UxGT("No");
  LSTR MSG_HIGH                           = _UxGT("ALTO");
  LSTR MSG_LOW                            = _UxGT("BASSO");
  LSTR MSG_BACK                           = _UxGT("Indietro");
  LSTR MSG_ERROR                          = _UxGT("Errore");
  LSTR MSG_MEDIA_ABORTING                 = _UxGT("Annullando...");
  LSTR MSG_MEDIA_INSERTED                 = MEDIA_TYPE_IT _UxGT(" inserito");
  LSTR MSG_MEDIA_REMOVED                  = MEDIA_TYPE_IT _UxGT(" rimosso");
  LSTR MSG_MEDIA_WAITING                  = _UxGT("Aspettando ") MEDIA_TYPE_IT;
  LSTR MSG_MEDIA_INIT_FAIL                = _UxGT("Iniz.") MEDIA_TYPE_IT _UxGT(" fallita");
  LSTR MSG_MEDIA_READ_ERROR               = _UxGT("Err.leggendo ") MEDIA_TYPE_IT;
  LSTR MSG_MEDIA_USB_REMOVED              = _UxGT("Dispos.USB rimosso");
  LSTR MSG_MEDIA_USB_FAILED               = _UxGT("Avvio USB fallito");
  LSTR MSG_MEDIA_SORT                     = _UxGT("Ordina ") MEDIA_TYPE_IT;
  LSTR MSG_MEDIA_UPDATE                   = _UxGT("Aggiorna ") MEDIA_TYPE_IT;
  LSTR MSG_KILL_SUBCALL_OVERFLOW          = _UxGT("Overflow sottochiamate");
  LSTR MSG_LCD_ENDSTOPS                   = _UxGT("Finecor."); // Max 8 characters
  LSTR MSG_LCD_SOFT_ENDSTOPS              = _UxGT("Finecorsa soft");
  LSTR MSG_MAIN_MENU                      = _UxGT("Menu principale");
  LSTR MSG_ADVANCED_SETTINGS              = _UxGT("Impostaz. avanzate");
  LSTR MSG_CONFIGURATION                  = _UxGT("Configurazione");
  LSTR MSG_RUN_AUTO_FILES                 = _UxGT("Esegui files auto");
  LSTR MSG_DISABLE_STEPPERS               = _UxGT("Disabilita motori");
  LSTR MSG_DEBUG_MENU                     = _UxGT("Menu di debug");
  LSTR MSG_PROGRESS_BAR_TEST              = _UxGT("Test barra avanzam.");
  LSTR MSG_ENDSTOP_TEST                   = _UxGT("Test finecorsa");
  LSTR MSG_Z_PROBE                        = _UxGT("Sonda Z");
  LSTR MSG_HOMING                         = _UxGT("Azzeramento");
  LSTR MSG_HOMING_FEEDRATE                = _UxGT("Velocità azzeramento");
  LSTR MSG_HOMING_FEEDRATE_N              = _UxGT("Vel.azzeram. @");
  LSTR MSG_AUTO_HOME                      = _UxGT("Auto home");
  LSTR MSG_HOME_ALL                       = _UxGT("Azzera tutti");
  LSTR MSG_AUTO_HOME_N                    = _UxGT("Azzera @");
  LSTR MSG_AUTO_HOME_X                    = _UxGT("Azzera X");
  LSTR MSG_AUTO_HOME_Y                    = _UxGT("Azzera Y");
  LSTR MSG_AUTO_HOME_Z                    = _UxGT("Azzera Z");
  LSTR MSG_Z_AFTER_HOME                   = _UxGT("Z dopo azzeramento");
  LSTR MSG_FILAMENT_SET                   = _UxGT("Impostaz.filamento");
  LSTR MSG_FILAMENT_MAN                   = _UxGT("Gestione filamento");
  LSTR MSG_MANUAL_LEVELING                = _UxGT("Livel.manuale");
  LSTR MSG_TRAM_FL                        = _UxGT("Davanti sinistra");
  LSTR MSG_TRAM_FR                        = _UxGT("Davanti destra");
  LSTR MSG_TRAM_C                         = _UxGT("Centro");
  LSTR MSG_TRAM_BL                        = _UxGT("Dietro sinistra");
  LSTR MSG_TRAM_BR                        = _UxGT("Dietro destra");
  LSTR MSG_MANUAL_MESH                    = _UxGT("Mesh manuale");
  LSTR MSG_AUTO_MESH                      = _UxGT("Generaz.autom.mesh");
  LSTR MSG_AUTO_Z_ALIGN                   = _UxGT("Allineam.automat. Z");
  LSTR MSG_ITERATION                      = _UxGT("Iterazione G34: %i");
  LSTR MSG_DECREASING_ACCURACY            = _UxGT("Precisione in calo!");
  LSTR MSG_ACCURACY_ACHIEVED              = _UxGT("Precisione raggiunta");
  LSTR MSG_LEVEL_BED_HOMING               = _UxGT("Home assi XYZ");
  LSTR MSG_LEVEL_BED_WAITING              = _UxGT("Premi per iniziare");
  LSTR MSG_LEVEL_BED_NEXT_POINT           = _UxGT("Punto successivo");
  LSTR MSG_LEVEL_BED_DONE                 = _UxGT("Livel. terminato!");
  LSTR MSG_Z_FADE_HEIGHT                  = _UxGT("Dissolvi altezza");
  LSTR MSG_SET_HOME_OFFSETS               = _UxGT("Imp. offset home");
  LSTR MSG_HOME_OFFSET_X                  = _UxGT("Offset home X"); // DWIN
  LSTR MSG_HOME_OFFSET_Y                  = _UxGT("Offset home Y"); // DWIN
  LSTR MSG_HOME_OFFSET_Z                  = _UxGT("Offset home Z"); // DWIN
  LSTR MSG_HOME_OFFSETS_APPLIED           = _UxGT("Offset applicato");
  LSTR MSG_ERR_M428_TOO_FAR               = _UxGT("Err: Troppo lontano!");
  LSTR MSG_TRAMMING_WIZARD                = _UxGT("Wizard Tramming");
  LSTR MSG_SELECT_ORIGIN                  = _UxGT("Selez. origine");
  LSTR MSG_LAST_VALUE_SP                  = _UxGT("Ultimo valore ");

  LSTR MSG_PREHEAT_1                      = _UxGT("Preriscalda ") PREHEAT_1_LABEL;
  LSTR MSG_PREHEAT_1_H                    = _UxGT("Preriscalda ") PREHEAT_1_LABEL " ~";
  LSTR MSG_PREHEAT_1_END                  = _UxGT("Preris.") PREHEAT_1_LABEL _UxGT(" ugello");
  LSTR MSG_PREHEAT_1_END_E                = _UxGT("Preris.") PREHEAT_1_LABEL _UxGT(" ugello ~");
  LSTR MSG_PREHEAT_1_ALL                  = _UxGT("Preris.") PREHEAT_1_LABEL _UxGT(" tutto");
  LSTR MSG_PREHEAT_1_BEDONLY              = _UxGT("Preris.") PREHEAT_1_LABEL _UxGT(" piatto");
  LSTR MSG_PREHEAT_1_SETTINGS             = _UxGT("Preris.") PREHEAT_1_LABEL _UxGT(" conf");

  LSTR MSG_PREHEAT_2                      = _UxGT("Preriscalda ") PREHEAT_2_LABEL;
  LSTR MSG_PREHEAT_3                      = _UxGT("Preriscalda ") PREHEAT_3_LABEL;
  LSTR MSG_PREHEAT_4                      = PREHEAT_4_LABEL;

  LSTR MSG_PREHEAT_M                      = _UxGT("Preriscalda $");
  LSTR MSG_PREHEAT_M_H                    = _UxGT("Preriscalda $ ~");
  LSTR MSG_PREHEAT_M_END                  = _UxGT("Preris.$ ugello");
  LSTR MSG_PREHEAT_M_END_E                = _UxGT("Preris.$ ugello ~");
  LSTR MSG_PREHEAT_M_ALL                  = _UxGT("Preris.$ tutto");
  LSTR MSG_PREHEAT_M_BEDONLY              = _UxGT("Preris.$ piatto");
  LSTR MSG_PREHEAT_M_SETTINGS             = _UxGT("Preris.$ conf");

  LSTR MSG_PREHEAT_HOTEND                 = _UxGT("Prerisc.ugello");
  LSTR MSG_PREHEAT_CUSTOM                 = _UxGT("Prerisc.personal.");
  LSTR MSG_PREHEAT                        = _UxGT("Preriscalda");
  LSTR MSG_COOLDOWN                       = _UxGT("Raffredda");

  LSTR MSG_CUTTER_FREQUENCY               = _UxGT("Frequenza");
  LSTR MSG_LASER_MENU                     = _UxGT("Controllo laser");
  LSTR MSG_SPINDLE_MENU                   = _UxGT("Controllo mandrino");
  LSTR MSG_LASER_POWER                    = _UxGT("Potenza laser");
  LSTR MSG_SPINDLE_POWER                  = _UxGT("Potenza mandrino");
  LSTR MSG_LASER_TOGGLE                   = _UxGT("Alterna laser");
  LSTR MSG_LASER_EVAC_TOGGLE              = _UxGT("Alterna soffiatore");
  LSTR MSG_LASER_ASSIST_TOGGLE            = _UxGT("Alterna aria supp.");
  LSTR MSG_LASER_PULSE_MS                 = _UxGT("ms impulso di test");
  LSTR MSG_LASER_FIRE_PULSE               = _UxGT("Spara impulso");
  LSTR MSG_FLOWMETER_FAULT                = _UxGT("Err.flusso refrig.");
  LSTR MSG_SPINDLE_TOGGLE                 = _UxGT("Alterna mandrino");
  LSTR MSG_SPINDLE_EVAC_TOGGLE            = _UxGT("Alterna vuoto");
  LSTR MSG_SPINDLE_FORWARD                = _UxGT("Mandrino in avanti");
  LSTR MSG_SPINDLE_REVERSE                = _UxGT("Inverti mandrino");
  LSTR MSG_SWITCH_PS_ON                   = _UxGT("Accendi aliment.");
  LSTR MSG_SWITCH_PS_OFF                  = _UxGT("Spegni aliment.");
  LSTR MSG_EXTRUDE                        = _UxGT("Estrudi");
  LSTR MSG_RETRACT                        = _UxGT("Ritrai");
  LSTR MSG_MOVE_AXIS                      = _UxGT("Muovi asse");
  LSTR MSG_PROBE_AND_LEVEL                = _UxGT("Sonda e livella");
  LSTR MSG_BED_LEVELING                   = _UxGT("Livellamento piatto");
  LSTR MSG_LEVEL_BED                      = _UxGT("Livella piatto");
  LSTR MSG_BED_TRAMMING                   = _UxGT("Tarat.fine piatto");
  LSTR MSG_BED_TRAMMING_MANUAL            = _UxGT("Tarat.fine manuale");
  LSTR MSG_BED_TRAMMING_RAISE             = _UxGT("Regola la vite finché la sonda non rileva il piatto.");
  LSTR MSG_BED_TRAMMING_IN_RANGE          = _UxGT("Tolleranza raggiunta su tutti gli angoli. Piatto livellato!");
  LSTR MSG_BED_TRAMMING_GOOD_POINTS       = _UxGT("Punti buoni: ");
  LSTR MSG_BED_TRAMMING_LAST_Z            = _UxGT("Ultimo Z: ");
  LSTR MSG_NEXT_CORNER                    = _UxGT("Prossimo punto");
  LSTR MSG_MESH_EDITOR                    = _UxGT("Editor mesh");
  LSTR MSG_MESH_VIEWER                    = _UxGT("Visualiz. mesh");
  LSTR MSG_EDIT_MESH                      = _UxGT("Modifica mesh");
  LSTR MSG_MESH_VIEW                      = _UxGT("Visualizza mesh");
  LSTR MSG_EDITING_STOPPED                = _UxGT("Modif. mesh fermata");
  LSTR MSG_NO_VALID_MESH                  = _UxGT("Mesh non valida");
  LSTR MSG_ACTIVATE_MESH                  = _UxGT("Attiva livellamento");
  LSTR MSG_PROBING_POINT                  = _UxGT("Punto sondato");
  LSTR MSG_MESH_X                         = _UxGT("Indice X");
  LSTR MSG_MESH_Y                         = _UxGT("Indice Y");
  LSTR MSG_MESH_INSET                     = _UxGT("Mesh inset");
  LSTR MSG_MESH_MIN_X                     = _UxGT("Mesh X minimo");
  LSTR MSG_MESH_MAX_X                     = _UxGT("Mesh X massimo");
  LSTR MSG_MESH_MIN_Y                     = _UxGT("Mesh Y minimo");
  LSTR MSG_MESH_MAX_Y                     = _UxGT("Mesh Y massimo");
  LSTR MSG_MESH_AMAX                      = _UxGT("Massimizza area");
  LSTR MSG_MESH_CENTER                    = _UxGT("Area centrale");
  LSTR MSG_MESH_EDIT_Z                    = _UxGT("Valore di Z");
  LSTR MSG_MESH_CANCEL                    = _UxGT("Mesh cancellata");
  LSTR MSG_MESH_RESET                     = _UxGT("Resetta mesh");
  LSTR MSG_CUSTOM_COMMANDS                = _UxGT("Comandi personaliz.");
  LSTR MSG_CUSTOM_MENU_MAIN_TITLE         = _UxGT(CUSTOM_MENU_MAIN_TITLE);
  LSTR MSG_TOOL_HEAD_TH                   = _UxGT(CUSTOM_MENU_MAIN_TITLE" (TH)");
  LSTR MSG_PRESENT_BED                    = _UxGT("Piatto presente");
  LSTR MSG_M48_TEST                       = _UxGT("Test sonda M48");
  LSTR MSG_M48_POINT                      = _UxGT("Punto M48");
  LSTR MSG_M48_OUT_OF_BOUNDS              = _UxGT("Sonda oltre i limiti");
  LSTR MSG_M48_DEVIATION                  = _UxGT("Deviazione");
  LSTR MSG_IDEX_MENU                      = _UxGT("Modo IDEX");
  LSTR MSG_OFFSETS_MENU                   = _UxGT("Strumenti offsets");
  LSTR MSG_IDEX_MODE_AUTOPARK             = _UxGT("Auto-Park");
  LSTR MSG_IDEX_MODE_DUPLICATE            = _UxGT("Duplicazione");
  LSTR MSG_IDEX_MODE_MIRRORED_COPY        = _UxGT("Copia speculare");
  LSTR MSG_IDEX_MODE_FULL_CTRL            = _UxGT("Pieno controllo");
  LSTR MSG_IDEX_DUPE_GAP                  = _UxGT("X-Gap-X duplicato");
  LSTR MSG_HOTEND_OFFSET_Z                = _UxGT("2° ugello Z");
  LSTR MSG_HOTEND_OFFSET_N                = _UxGT("2° ugello @");
  LSTR MSG_UBL_DOING_G29                  = _UxGT("G29 in corso");
  LSTR MSG_UBL_TOOLS                      = _UxGT("Strumenti UBL");
  LSTR MSG_LCD_TILTING_MESH               = _UxGT("Punto inclinaz.");
  LSTR MSG_UBL_TILT_MESH                  = _UxGT("Inclina mesh");
  LSTR MSG_UBL_TILTING_GRID               = _UxGT("Dim.griglia inclin.");
  LSTR MSG_UBL_MESH_TILTED                = _UxGT("Mesh inclinata");
  LSTR MSG_UBL_MANUAL_MESH                = _UxGT("Mesh manuale");
  LSTR MSG_UBL_MESH_WIZARD                = _UxGT("Creaz.guid.mesh UBL");
  LSTR MSG_UBL_BC_INSERT                  = _UxGT("Metti spes. e misura");
  LSTR MSG_UBL_BC_INSERT2                 = _UxGT("Misura");
  LSTR MSG_UBL_BC_REMOVE                  = _UxGT("Rimuovi e mis.piatto");
  LSTR MSG_UBL_MOVING_TO_NEXT             = _UxGT("Spostamento succes.");
  LSTR MSG_UBL_SET_TEMP_BED               = _UxGT("Temp. piatto");
  LSTR MSG_UBL_BED_TEMP_CUSTOM            = _UxGT("Temp. piatto");
  LSTR MSG_UBL_SET_TEMP_HOTEND            = _UxGT("Temp. ugello");
  LSTR MSG_UBL_HOTEND_TEMP_CUSTOM         = _UxGT("Temp. ugello");
  LSTR MSG_UBL_EDIT_CUSTOM_MESH           = _UxGT("Modif.mesh personal.");
  LSTR MSG_UBL_FINE_TUNE_MESH             = _UxGT("Ritocca mesh");
  LSTR MSG_UBL_DONE_EDITING_MESH          = _UxGT("Modif.mesh fatta");
  LSTR MSG_UBL_BUILD_CUSTOM_MESH          = _UxGT("Crea mesh personal.");
  LSTR MSG_UBL_BUILD_MESH_MENU            = _UxGT("Crea mesh");
  LSTR MSG_UBL_BUILD_MESH_M               = _UxGT("Crea mesh ($)");
  LSTR MSG_UBL_VALIDATE_MESH_M            = _UxGT("Valida mesh ($)");
  LSTR MSG_UBL_BUILD_COLD_MESH            = _UxGT("Crea mesh a freddo");
  LSTR MSG_UBL_MESH_HEIGHT_ADJUST         = _UxGT("Aggiusta alt. mesh");
  LSTR MSG_UBL_MESH_HEIGHT_AMOUNT         = _UxGT("Altezza");
  LSTR MSG_UBL_VALIDATE_MESH_MENU         = _UxGT("Valida mesh");
  LSTR MSG_G26_HEATING_BED                = _UxGT("G26 riscald.piatto");
  LSTR MSG_G26_HEATING_NOZZLE             = _UxGT("G26 riscald.ugello");
  LSTR MSG_G26_MANUAL_PRIME               = _UxGT("Priming manuale...");
  LSTR MSG_G26_FIXED_LENGTH               = _UxGT("Prime a lung.fissa");
  LSTR MSG_G26_PRIME_DONE                 = _UxGT("Priming terminato");
  LSTR MSG_G26_CANCELED                   = _UxGT("G26 annullato");
  LSTR MSG_G26_LEAVING                    = _UxGT("Uscita da G26");
  LSTR MSG_UBL_VALIDATE_CUSTOM_MESH       = _UxGT("Valida mesh pers.");
  LSTR MSG_UBL_CONTINUE_MESH              = _UxGT("Continua mesh");
  LSTR MSG_UBL_MESH_LEVELING              = _UxGT("Livell. mesh");
  LSTR MSG_UBL_3POINT_MESH_LEVELING       = _UxGT("Livell. 3 Punti");
  LSTR MSG_UBL_GRID_MESH_LEVELING         = _UxGT("Livell. griglia mesh");
  LSTR MSG_UBL_MESH_LEVEL                 = _UxGT("Livella mesh");
  LSTR MSG_UBL_SIDE_POINTS                = _UxGT("Punti laterali");
  LSTR MSG_UBL_MAP_TYPE                   = _UxGT("Tipo di mappa");
  LSTR MSG_UBL_OUTPUT_MAP                 = _UxGT("Esporta mappa");
  LSTR MSG_UBL_OUTPUT_MAP_HOST            = _UxGT("Esporta per host");
  LSTR MSG_UBL_OUTPUT_MAP_CSV             = _UxGT("Esporta in CSV");
  LSTR MSG_UBL_OUTPUT_MAP_BACKUP          = _UxGT("Backup esterno");
  LSTR MSG_UBL_INFO_UBL                   = _UxGT("Esporta info UBL");
  LSTR MSG_UBL_FILLIN_AMOUNT              = _UxGT("Riempimento");
  LSTR MSG_UBL_MANUAL_FILLIN              = _UxGT("Riempimento manuale");
  LSTR MSG_UBL_SMART_FILLIN               = _UxGT("Riempimento smart");
  LSTR MSG_UBL_FILLIN_MESH                = _UxGT("Riempimento mesh");
  LSTR MSG_UBL_MESH_FILLED                = _UxGT("Pts mancanti riempiti");
  LSTR MSG_UBL_MESH_INVALID               = _UxGT("Mesh non valida");
  LSTR MSG_UBL_INVALIDATE_ALL             = _UxGT("Invalida tutto");
  LSTR MSG_UBL_INVALIDATE_CLOSEST         = _UxGT("Invalid.punto vicino");
  LSTR MSG_UBL_FINE_TUNE_ALL              = _UxGT("Ritocca tutto");
  LSTR MSG_UBL_FINE_TUNE_CLOSEST          = _UxGT("Ritocca punto vicino");
  LSTR MSG_UBL_STORAGE_MESH_MENU          = _UxGT("Mesh salvate");
  LSTR MSG_UBL_STORAGE_SLOT               = _UxGT("Slot di memoria");
  LSTR MSG_UBL_LOAD_MESH                  = _UxGT("Carica mesh piatto");
  LSTR MSG_UBL_SAVE_MESH                  = _UxGT("Salva mesh piatto");
  LSTR MSG_UBL_INVALID_SLOT               = _UxGT("Prima selez. uno slot mesh");
  LSTR MSG_MESH_LOADED                    = _UxGT("Mesh %i caricata");
  LSTR MSG_MESH_SAVED                     = _UxGT("Mesh %i salvata");
  LSTR MSG_MESH_ACTIVE                    = _UxGT("Mesh %i attiva");
  LSTR MSG_UBL_NO_STORAGE                 = _UxGT("Nessuna memoria");
  LSTR MSG_UBL_SAVE_ERROR                 = _UxGT("Err: Salvataggio UBL");
  LSTR MSG_UBL_RESTORE_ERROR              = _UxGT("Err: Ripristino UBL");
  LSTR MSG_UBL_Z_OFFSET                   = _UxGT("Z-Offset: ");
  LSTR MSG_UBL_Z_OFFSET_STOPPED           = _UxGT("Z-Offset fermato");
  LSTR MSG_UBL_STEP_BY_STEP_MENU          = _UxGT("UBL passo passo");
  LSTR MSG_UBL_1_BUILD_COLD_MESH          = _UxGT("1.Crea mesh a freddo");
  LSTR MSG_UBL_2_SMART_FILLIN             = _UxGT("2.Riempimento smart");
  LSTR MSG_UBL_3_VALIDATE_MESH_MENU       = _UxGT("3.Valida mesh");
  LSTR MSG_UBL_4_FINE_TUNE_ALL            = _UxGT("4.Ritocca all");
  LSTR MSG_UBL_5_VALIDATE_MESH_MENU       = _UxGT("5.Valida mesh");
  LSTR MSG_UBL_6_FINE_TUNE_ALL            = _UxGT("6.Ritocca all");
  LSTR MSG_UBL_7_SAVE_MESH                = _UxGT("7.Salva mesh piatto");

  LSTR MSG_LED_CONTROL                    = _UxGT("Controllo LED");
  LSTR MSG_LIGHTS                         = _UxGT("Luci");
  LSTR MSG_LIGHT_N                        = _UxGT("Luce #{");
  LSTR MSG_LED_PRESETS                    = _UxGT("Presets luce");
  LSTR MSG_SET_LEDS_RED                   = _UxGT("Rosso");
  LSTR MSG_SET_LEDS_ORANGE                = _UxGT("Arancione");
  LSTR MSG_SET_LEDS_YELLOW                = _UxGT("Giallo");
  LSTR MSG_SET_LEDS_GREEN                 = _UxGT("Verde");
  LSTR MSG_SET_LEDS_BLUE                  = _UxGT("Blu");
  LSTR MSG_SET_LEDS_INDIGO                = _UxGT("Indaco");
  LSTR MSG_SET_LEDS_VIOLET                = _UxGT("Viola");
  LSTR MSG_SET_LEDS_WHITE                 = _UxGT("Bianco");
  LSTR MSG_SET_LEDS_DEFAULT               = _UxGT("Predefinito");
  LSTR MSG_LED_CHANNEL_N                  = _UxGT("Canale {");
  LSTR MSG_NEO2_PRESETS                   = _UxGT("Presets luce #2");
  LSTR MSG_NEO2_BRIGHTNESS                = _UxGT("Luminosità");
  LSTR MSG_CUSTOM_LEDS                    = _UxGT("Luci personalizzate");
  LSTR MSG_INTENSITY_R                    = _UxGT("Intensità rosso");
  LSTR MSG_INTENSITY_G                    = _UxGT("Intensità verde");
  LSTR MSG_INTENSITY_B                    = _UxGT("Intensità blu");
  LSTR MSG_INTENSITY_W                    = _UxGT("Intensità bianco");
  LSTR MSG_LED_BRIGHTNESS                 = _UxGT("Luminosità");
  LSTR MSG_LIGHT_ENCODER                  = _UxGT("Luci encoder");
  LSTR MSG_LIGHT_ENCODER_PRESETS          = _UxGT("Preset luci encoder");

  LSTR MSG_MOVING                         = _UxGT("In movimento...");
  LSTR MSG_FREE_XY                        = _UxGT("XY liberi");
  LSTR MSG_MOVE_X                         = _UxGT("Muovi X");
  LSTR MSG_MOVE_Y                         = _UxGT("Muovi Y");
  LSTR MSG_MOVE_Z                         = _UxGT("Muovi Z");
  LSTR MSG_MOVE_N                         = _UxGT("Muovi @");
  LSTR MSG_MOVE_E                         = _UxGT("Estrusore");
  LSTR MSG_MOVE_EN                        = _UxGT("Estrusore *");
  LSTR MSG_HOTEND_TOO_COLD                = _UxGT("Ugello freddo");
  LSTR MSG_MOVE_N_MM                      = _UxGT("Muovi di $mm");
  LSTR MSG_MOVE_N_IN                      = _UxGT("Muovi di $in");
  LSTR MSG_MOVE_N_DEG                     = _UxGT("Muovi di $") LCD_STR_DEGREE;
  LSTR MSG_LIVE_MOVE                      = _UxGT("Modalità live");
  LSTR MSG_SPEED                          = _UxGT("Velocità");
  LSTR MSG_MESH_Z_OFFSET                  = _UxGT("Piatto Z");
  LSTR MSG_NOZZLE                         = _UxGT("Ugello");
  LSTR MSG_NOZZLE_N                       = _UxGT("Ugello ~");
  LSTR MSG_NOZZLE_PARKED                  = _UxGT("Ugello parcheggiato");
  LSTR MSG_NOZZLE_STANDBY                 = _UxGT("Ugello in pausa");
  LSTR MSG_BED                            = _UxGT("Piatto");
  LSTR MSG_CHAMBER                        = _UxGT("Camera");
  LSTR MSG_COOLER                         = _UxGT("Raffreddam. laser");
  LSTR MSG_COOLER_TOGGLE                  = _UxGT("Alterna raffreddam.");
  LSTR MSG_FLOWMETER_SAFETY               = _UxGT("Sicurezza flusso");
  LSTR MSG_CUTTER                         = _UxGT("Taglio");
  LSTR MSG_LASER                          = _UxGT("Laser");
  LSTR MSG_FAN_SPEED                      = _UxGT("Vel. ventola"); // Max 15 characters
  LSTR MSG_FAN_SPEED_N                    = _UxGT("Vel. ventola ~"); // Max 15 characters
  LSTR MSG_STORED_FAN_N                   = _UxGT("Ventola mem. ~"); // Max 15 characters
  LSTR MSG_EXTRA_FAN_SPEED                = _UxGT("Extra vel.vent."); // Max 15 characters
  LSTR MSG_EXTRA_FAN_SPEED_N              = _UxGT("Extra v.vent. ~"); // Max 15 characters
  LSTR MSG_CONTROLLER_FAN                 = _UxGT("Controller vent.");
  LSTR MSG_CONTROLLER_FAN_IDLE_SPEED      = _UxGT("Vel. inattivo");
  LSTR MSG_CONTROLLER_FAN_AUTO_ON         = _UxGT("Modo autom.");
  LSTR MSG_CONTROLLER_FAN_SPEED           = _UxGT("Vel. attivo");
  LSTR MSG_CONTROLLER_FAN_DURATION        = _UxGT("Tempo inattivo");
  LSTR MSG_FLOW_PERCENTAGE                = _UxGT("Imposta perc.flusso");
  LSTR MSG_FLOW                           = _UxGT("Flusso");
  LSTR MSG_FLOW_N                         = _UxGT("Flusso ~");
  LSTR MSG_CONTROL                        = _UxGT("Controllo");
  LSTR MSG_MIN                            = " " LCD_STR_THERMOMETER _UxGT(" Min");
  LSTR MSG_MAX                            = " " LCD_STR_THERMOMETER _UxGT(" Max");
  LSTR MSG_FACTOR                         = " " LCD_STR_THERMOMETER _UxGT(" Fact");
  LSTR MSG_AUTOTEMP                       = _UxGT("Autotemp");
  LSTR MSG_TIMEOUT                        = _UxGT("Tempo scaduto");
  LSTR MSG_LCD_ON                         = _UxGT("On");
  LSTR MSG_LCD_OFF                        = _UxGT("Off");

  LSTR MSG_PID_AUTOTUNE                   = _UxGT("Calibrazione PID");
  LSTR MSG_PID_AUTOTUNE_E                 = _UxGT("Calib.PID *");
  LSTR MSG_PID_CYCLE                      = _UxGT("Ciclo PID");
  LSTR MSG_PID_AUTOTUNE_DONE              = _UxGT("Calibr.PID eseguita");
  LSTR MSG_PID_AUTOTUNE_FAILED            = _UxGT("Calibr.PID fallito!");

  LSTR MSG_PID_FOR_NOZZLE                 = _UxGT("per ugello in esecuzione.");
  LSTR MSG_PID_FOR_BED                    = _UxGT("per piatto BED in esecuzione.");
  LSTR MSG_PID_FOR_CHAMBER                = _UxGT("per camera in esecuzione.");

  LSTR MSG_TEMP_NOZZLE                    = _UxGT("Temperatura ugello");
  LSTR MSG_TEMP_BED                       = _UxGT("Temperatura piatto");
  LSTR MSG_TEMP_CHAMBER                   = _UxGT("Temperature camera");

  LSTR MSG_BAD_HEATER_ID                  = _UxGT("Estrusore invalido.");
  LSTR MSG_TEMP_TOO_HIGH                  = _UxGT("Temp.troppo alta.");
  LSTR MSG_TEMP_TOO_LOW                   = _UxGT("Temp. troppo bassa");

  LSTR MSG_PID_BAD_HEATER_ID              = _UxGT("Calibrazione fallita! Estrusore errato.");
  LSTR MSG_PID_TEMP_TOO_HIGH              = _UxGT("Calibrazione fallita! Temperatura troppo alta.");
  LSTR MSG_PID_TIMEOUT                    = _UxGT("Calibrazione fallita! Tempo scaduto.");

  LSTR MSG_MPC_MEASURING_AMBIENT          = _UxGT("Verif.perdita calore");
  LSTR MSG_MPC_HEATING_PAST_200           = _UxGT("Riscalda a >200C");
  LSTR MSG_MPC_COOLING_TO_AMBIENT         = _UxGT("Raffredda a amb.");
  LSTR MSG_MPC_AUTOTUNE                   = _UxGT("Calibra MPC");
  LSTR MSG_MPC_EDIT                       = _UxGT("Modif.MPC *");
  LSTR MSG_MPC_POWER                      = _UxGT("Potenza riscald.");
  LSTR MSG_MPC_POWER_E                    = _UxGT("Potenza *");
  LSTR MSG_MPC_BLOCK_HEAT_CAPACITY        = _UxGT("Capacità riscald.");
  LSTR MSG_MPC_BLOCK_HEAT_CAPACITY_E      = _UxGT("Capac.riscald. *");
  LSTR MSG_SENSOR_RESPONSIVENESS          = _UxGT("Reattiv.sens.");
  LSTR MSG_SENSOR_RESPONSIVENESS_E        = _UxGT("Reattiv.sens. *");
  LSTR MSG_MPC_AMBIENT_XFER_COEFF         = _UxGT("Coeff.ambiente");
  LSTR MSG_MPC_AMBIENT_XFER_COEFF_E       = _UxGT("Coeff.amb. *");
  LSTR MSG_MPC_AMBIENT_XFER_COEFF_FAN     = _UxGT("Coeff.ventola");
  LSTR MSG_MPC_AMBIENT_XFER_COEFF_FAN_E   = _UxGT("Coeff.ventola *");
  LSTR MSG_SELECT_E                       = _UxGT("Seleziona *");
  LSTR MSG_ACC                            = _UxGT("Accel");
  LSTR MSG_JERK                           = _UxGT("Jerk");
  LSTR MSG_VA_JERK                        = _UxGT("Max jerk ") STR_A;
  LSTR MSG_VB_JERK                        = _UxGT("Max jerk ") STR_B;
  LSTR MSG_VC_JERK                        = _UxGT("Max jerk ") STR_C;
  LSTR MSG_VN_JERK                        = _UxGT("Max jerk @");
  LSTR MSG_VE_JERK                        = _UxGT("Max jerk E");
  LSTR MSG_JUNCTION_DEVIATION             = _UxGT("Deviaz. giunzioni");
  LSTR MSG_STEP_SMOOTHING                 = _UxGT("Leviga passo");
  LSTR MSG_MAX_SPEED                      = _UxGT("Vel.massima (mm/s)");
  LSTR MSG_VMAX_A                         = _UxGT("Vel.massima ") STR_A;
  LSTR MSG_VMAX_B                         = _UxGT("Vel.massima ") STR_B;
  LSTR MSG_VMAX_C                         = _UxGT("Vel.massima ") STR_C;
  LSTR MSG_VMAX_N                         = _UxGT("Vel.massima @");
  LSTR MSG_VMAX_E                         = _UxGT("Vel.massima E");
  LSTR MSG_VMAX_EN                        = _UxGT("Vel.massima *");
  LSTR MSG_VMIN                           = _UxGT("Vel.minima");
  LSTR MSG_VTRAV_MIN                      = _UxGT("Vel.min spostam.");
  LSTR MSG_ACCELERATION                   = _UxGT("Accelerazione");
  LSTR MSG_AMAX_A                         = _UxGT("Acc.massima ") STR_A;
  LSTR MSG_AMAX_B                         = _UxGT("Acc.massima ") STR_B;
  LSTR MSG_AMAX_C                         = _UxGT("Acc.massima ") STR_C;
  LSTR MSG_AMAX_N                         = _UxGT("Acc.massima @");
  LSTR MSG_AMAX_E                         = _UxGT("Acc.massima E");
  LSTR MSG_AMAX_EN                        = _UxGT("Acc.massima *");
  LSTR MSG_A_RETRACT                      = _UxGT("A-Ritrazione");
  LSTR MSG_A_TRAVEL                       = _UxGT("A-Spostamento");
  LSTR MSG_INPUT_SHAPING                  = _UxGT("Input shaping");
  LSTR MSG_SHAPING_ENABLE                 = _UxGT("Abilita shaping @");
  LSTR MSG_SHAPING_DISABLE                = _UxGT("Disabil. shaping @");
  LSTR MSG_SHAPING_FREQ                   = _UxGT("Frequenza @");
  LSTR MSG_SHAPING_ZETA                   = _UxGT("Smorzamento @");
  LSTR MSG_SHAPING_A_FREQ                 = _UxGT("Frequenza ") STR_A;    // ProUI
  LSTR MSG_SHAPING_B_FREQ                 = _UxGT("Frequenza ") STR_B;    // ProUI
  LSTR MSG_SHAPING_C_FREQ                 = _UxGT("Frequenza ") STR_C;    // ProUI
  LSTR MSG_SHAPING_A_ZETA                 = _UxGT("Smorzamento ") STR_A;  // ProUI
  LSTR MSG_SHAPING_B_ZETA                 = _UxGT("Smorzamento ") STR_B;  // ProUI
  LSTR MSG_SHAPING_C_ZETA                 = _UxGT("Smorzamento ") STR_C;  // ProUI
  LSTR MSG_XY_FREQUENCY_LIMIT             = _UxGT("Frequenza max");
  LSTR MSG_XY_FREQUENCY_FEEDRATE          = _UxGT("Feed min");
  LSTR MSG_STEPS_PER_MM                   = _UxGT("Passi/mm");
  LSTR MSG_A_STEPS                        = STR_A _UxGT(" passi/mm");
  LSTR MSG_B_STEPS                        = STR_B _UxGT(" passi/mm");
  LSTR MSG_C_STEPS                        = STR_C _UxGT(" passi/mm");
  LSTR MSG_N_STEPS                        = _UxGT("@ passi/mm");
  LSTR MSG_E_STEPS                        = _UxGT("E passi/mm");
  LSTR MSG_EN_STEPS                       = _UxGT("* passi/mm");
  LSTR MSG_TEMPERATURE                    = _UxGT("Temperatura");
  LSTR MSG_MOTION                         = _UxGT("Movimento");
  LSTR MSG_FILAMENT                       = _UxGT("Filamento");
  LSTR MSG_FILAMENT_EN                    = _UxGT("Filamento *");
  LSTR MSG_VOLUMETRIC_ENABLED             = _UxGT("E in mm") SUPERSCRIPT_THREE;
  LSTR MSG_VOLUMETRIC_LIMIT               = _UxGT("Limite E in mm") SUPERSCRIPT_THREE;
  LSTR MSG_VOLUMETRIC_LIMIT_E             = _UxGT("Limite E *");
  LSTR MSG_FILAMENT_DIAM                  = _UxGT("Diam. filo");
  LSTR MSG_FILAMENT_DIAM_E                = _UxGT("Diam. filo *");
  LSTR MSG_FILAMENT_UNLOAD                = _UxGT("Rimuovi mm");
  LSTR MSG_FILAMENT_LOAD                  = _UxGT("Carica mm");
  LSTR MSG_SEGMENTS_PER_SECOND            = _UxGT("Segmenti/Sec");
  LSTR MSG_DRAW_MIN_X                     = _UxGT("Min X area disegno");
  LSTR MSG_DRAW_MAX_X                     = _UxGT("Max X area disegno");
  LSTR MSG_DRAW_MIN_Y                     = _UxGT("Min Y area disegno");
  LSTR MSG_DRAW_MAX_Y                     = _UxGT("Max Y area disegno");
  LSTR MSG_MAX_BELT_LEN                   = _UxGT("Lungh.max cinghia");
  LSTR MSG_LINEAR_ADVANCE                 = _UxGT("Avanzam.lineare");
  LSTR MSG_ADVANCE_K                      = _UxGT("K Avanzamento");
  LSTR MSG_ADVANCE_K_E                    = _UxGT("K Avanzamento *");
  LSTR MSG_CONTRAST                       = _UxGT("Contrasto LCD");
  LSTR MSG_BRIGHTNESS                     = _UxGT("Luminosità LCD");
  LSTR MSG_SCREEN_TIMEOUT                 = _UxGT("Timeout LCD (m)");
  LSTR MSG_HOTEND_TEMP_GRAPH              = _UxGT("Grafico temp.ugello");
  LSTR MSG_BED_TEMP_GRAPH                 = _UxGT("Grafico temp.piatto");
  LSTR MSG_BRIGHTNESS_OFF                 = _UxGT("Spegni retroillum.");
  LSTR MSG_STORE_EEPROM                   = _UxGT("Salva impostazioni");
  LSTR MSG_LOAD_EEPROM                    = _UxGT("Carica impostazioni");
  LSTR MSG_RESTORE_DEFAULTS               = _UxGT("Ripristina imp.");
  LSTR MSG_INIT_EEPROM                    = _UxGT("Inizializza EEPROM");
  LSTR MSG_EEPROM_INITIALIZED             = _UxGT("EEPROM inizializzata");
  LSTR MSG_ERR_EEPROM_CRC                 = _UxGT("Err: CRC EEPROM");
  LSTR MSG_ERR_EEPROM_SIZE                = _UxGT("Err: Dimens.EEPROM");
  LSTR MSG_ERR_EEPROM_VERSION             = _UxGT("Err: Versione EEPROM");
  LSTR MSG_ERR_EEPROM_CORRUPT             = _UxGT("Err: EEPROM corrotta");
  LSTR MSG_SETTINGS_STORED                = _UxGT("Impostazioni mem.");
  LSTR MSG_HAS_PREVIEW                    = _UxGT("Ha anteprima");
  LSTR MSG_RESET_PRINTER                  = _UxGT("Resetta stampante");
  LSTR MSG_REFRESH                        = LCD_STR_REFRESH _UxGT("Aggiorna");
  LSTR MSG_INFO_SCREEN                    = _UxGT("Schermata info");
  LSTR MSG_INFO_MACHINENAME               = _UxGT("Nome macchina");
  LSTR MSG_INFO_SIZE                      = _UxGT("Dimens.");
  LSTR MSG_INFO_FWVERSION                 = _UxGT("Versione firmware");
  LSTR MSG_INFO_BUILD                     = _UxGT("Dataora compilaz.");
  LSTR MSG_PREPARE                        = _UxGT("Prepara");
  LSTR MSG_TUNE                           = _UxGT("Regola");
  LSTR MSG_POWER_MONITOR                  = _UxGT("Controllo aliment.");
  LSTR MSG_CURRENT                        = _UxGT("Corrente");
  LSTR MSG_VOLTAGE                        = _UxGT("Tensione");
  LSTR MSG_POWER                          = _UxGT("Potenza");
  LSTR MSG_START_PRINT                    = _UxGT("Avvia stampa");
  LSTR MSG_BUTTON_NEXT                    = _UxGT("Prossimo");
  LSTR MSG_BUTTON_INIT                    = _UxGT("Inizializza");
  LSTR MSG_BUTTON_STOP                    = _UxGT("Stop");
  LSTR MSG_BUTTON_PRINT                   = _UxGT("Stampa");
  LSTR MSG_BUTTON_RESET                   = _UxGT("Resetta");
  LSTR MSG_BUTTON_IGNORE                  = _UxGT("Ignora");
  LSTR MSG_BUTTON_CANCEL                  = _UxGT("Annulla");
  LSTR MSG_BUTTON_CONFIRM                 = _UxGT("Conferma");
  LSTR MSG_BUTTON_CONTINUE                = _UxGT("Continua");
  LSTR MSG_BUTTON_DONE                    = _UxGT("Fatto");
  LSTR MSG_BUTTON_BACK                    = _UxGT("Indietro");
  LSTR MSG_BUTTON_PROCEED                 = _UxGT("Procedi");
  LSTR MSG_BUTTON_SKIP                    = _UxGT("Salta");
  LSTR MSG_BUTTON_INFO                    = _UxGT("Info");
  LSTR MSG_BUTTON_LEVEL                   = _UxGT("Livello");
  LSTR MSG_BUTTON_PAUSE                   = _UxGT("Pausa");
  LSTR MSG_BUTTON_RESUME                  = _UxGT("Riprendi");
  LSTR MSG_BUTTON_ADVANCED                = _UxGT("Avanzato");
  LSTR MSG_BUTTON_SAVE                    = _UxGT("Memorizza");
  LSTR MSG_BUTTON_PURGE                   = _UxGT("Spurga");
  LSTR MSG_PAUSING                        = _UxGT("Messa in pausa...");
  LSTR MSG_PAUSE_PRINT                    = _UxGT("Pausa stampa");
  LSTR MSG_ADVANCED_PAUSE                 = _UxGT("Pausa avanzata");
  LSTR MSG_RESUME_PRINT                   = _UxGT("Riprendi stampa");
  LSTR MSG_STOP_PRINT                     = _UxGT("Arresta stampa");
  LSTR MSG_CANCEL_PRINT                   = _UxGT("Annulla stampa");
  LSTR MSG_OUTAGE_RECOVERY                = _UxGT("Ripresa da interruz.");
  LSTR MSG_RESUME_BED_TEMP                = _UxGT("Riprendi temp.piatto");
  LSTR MSG_HOST_START_PRINT               = _UxGT("Host avvio");
  LSTR MSG_PRINTING_OBJECT                = _UxGT("Stampa oggetto");
  LSTR MSG_CANCEL_OBJECT                  = _UxGT("Cancella oggetto");
  LSTR MSG_CANCEL_OBJECT_N                = _UxGT("Canc. oggetto {");
  LSTR MSG_CONTINUE_PRINT_JOB             = _UxGT("Cont.proc.stampa");
  LSTR MSG_MEDIA_MENU                     = _UxGT("Stampa da ") MEDIA_TYPE_IT;
  LSTR MSG_TURN_OFF                       = _UxGT("Spegni stampante");
  LSTR MSG_END_LOOPS                      = _UxGT("Fine cicli di rip.");
  LSTR MSG_NO_MEDIA                       = MEDIA_TYPE_IT _UxGT(" non presente");
  LSTR MSG_DWELL                          = _UxGT("Sospensione...");
  LSTR MSG_USERWAIT                       = _UxGT("Premi tasto..");
  LSTR MSG_PRINT_PAUSED                   = _UxGT("Stampa sospesa");
  LSTR MSG_PRINTING                       = _UxGT("Stampa...");
  LSTR MSG_STOPPING                       = _UxGT("Fermata...");
  LSTR MSG_REMAINING_TIME                 = _UxGT("Rimanente");
  LSTR MSG_PRINT_ABORTED                  = _UxGT("Stampa annullata");
  LSTR MSG_PRINT_DONE                     = _UxGT("Stampa eseguita");
  LSTR MSG_PRINTER_KILLED                 = _UxGT("Stampante uccisa!");
  LSTR MSG_NO_MOVE                        = _UxGT("Nessun movimento");
  LSTR MSG_KILLED                         = _UxGT("UCCISO. ");
  LSTR MSG_STOPPED                        = _UxGT("ARRESTATO. ");
  LSTR MSG_FWRETRACT                      = _UxGT("Ritraz.da firmware");
  LSTR MSG_CONTROL_RETRACT                = _UxGT("Ritrai mm");
  LSTR MSG_CONTROL_RETRACT_SWAP           = _UxGT("Scamb. ritrai mm");
  LSTR MSG_CONTROL_RETRACTF               = _UxGT("Ritrai V");
  LSTR MSG_CONTROL_RETRACT_ZHOP           = _UxGT("Salta mm");
  LSTR MSG_CONTROL_RETRACT_RECOVER        = _UxGT("Avanza mm");
  LSTR MSG_CONTROL_RETRACT_RECOVER_SWAP   = _UxGT("Scamb. Avanza mm");
  LSTR MSG_CONTROL_RETRACT_RECOVERF       = _UxGT("Avanza V");
  LSTR MSG_CONTROL_RETRACT_RECOVER_SWAPF  = _UxGT("Scamb. avanza V");
  LSTR MSG_AUTORETRACT                    = _UxGT("AutoRitrai");
  LSTR MSG_FILAMENT_SWAP_LENGTH           = _UxGT("Lunghezza scambio");
  LSTR MSG_FILAMENT_SWAP_EXTRA            = _UxGT("Extra scambio");
  LSTR MSG_FILAMENT_PURGE_LENGTH          = _UxGT("Lunghezza spurgo");
  LSTR MSG_TOOL_CHANGE                    = _UxGT("Cambio utensile");
  LSTR MSG_TOOL_HEAD_SWAP                 = _UxGT("Parcheggia per scambio testa");
  LSTR MSG_FILAMENT_SWAP                  = _UxGT("Parcheggia per cambio filemento");
  LSTR MSG_TOOL_CHANGE_ZLIFT              = _UxGT("Risalita Z");
  LSTR MSG_SINGLENOZZLE_PRIME_SPEED       = _UxGT("Velocità innesco");
  LSTR MSG_SINGLENOZZLE_WIPE_RETRACT      = _UxGT("Ritrazione pulizia");
  LSTR MSG_SINGLENOZZLE_RETRACT_SPEED     = _UxGT("Velocità ritrazione");
  LSTR MSG_FILAMENT_PARK_ENABLED          = _UxGT("Parcheggia testa");
  LSTR MSG_PARK_FAILED                    = _UxGT("Parcheggio fallito");
  LSTR MSG_SINGLENOZZLE_UNRETRACT_SPEED   = _UxGT("Veloc. di recupero");
  LSTR MSG_SINGLENOZZLE_FAN_SPEED         = _UxGT("Velocità ventola");
  LSTR MSG_SINGLENOZZLE_FAN_TIME          = _UxGT("Tempo ventola");
  LSTR MSG_TOOL_MIGRATION_ON              = _UxGT("Auto ON");
  LSTR MSG_TOOL_MIGRATION_OFF             = _UxGT("Auto OFF");
  LSTR MSG_TOOL_MIGRATION                 = _UxGT("Migrazione utensile");
  LSTR MSG_TOOL_MIGRATION_AUTO            = _UxGT("Auto-migrazione");
  LSTR MSG_TOOL_MIGRATION_END             = _UxGT("Ultimo estrusore");
  LSTR MSG_TOOL_MIGRATION_SWAP            = _UxGT("Migra a *");
  LSTR MSG_FILAMENTCHANGE                 = _UxGT("Cambia filamento");
  LSTR MSG_FILAMENTCHANGE_E               = _UxGT("Cambia filam. *");
  LSTR MSG_FILAMENTLOAD                   = _UxGT("Carica filamento");
  LSTR MSG_FILAMENTLOAD_E                 = _UxGT("Carica filamento *");
  LSTR MSG_FILAMENTUNLOAD                 = _UxGT("Rimuovi filamento");
  LSTR MSG_FILAMENTUNLOAD_E               = _UxGT("Rimuovi filam. *");
  LSTR MSG_FILAMENTUNLOAD_ALL             = _UxGT("Rimuovi tutto");
  LSTR MSG_ATTACH_MEDIA                   = _UxGT("Collega ") MEDIA_TYPE_IT;
  LSTR MSG_ATTACH_SD_MEDIA                = _UxGT("Collega scheda SD");
  LSTR MSG_ATTACH_USB_MEDIA               = _UxGT("Collega penna USB");
  LSTR MSG_CHANGE_MEDIA                   = _UxGT("Cambia ") MEDIA_TYPE_IT;
  LSTR MSG_RELEASE_MEDIA                  = _UxGT("Rilascia ") MEDIA_TYPE_IT;
  LSTR MSG_ZPROBE_OUT                     = _UxGT("Z probe fuori piatto");
  LSTR MSG_SKEW_FACTOR                    = _UxGT("Fattore distorsione");
  LSTR MSG_BLTOUCH                        = _UxGT("BLTouch");
  LSTR MSG_BLTOUCH_SELFTEST               = _UxGT("Autotest BLTouch");
  LSTR MSG_BLTOUCH_RESET                  = _UxGT("Resetta BLTouch");
  LSTR MSG_BLTOUCH_DEPLOY                 = _UxGT("Estendi BLTouch");
  LSTR MSG_BLTOUCH_SW_MODE                = _UxGT("BLTouch modo SW");
  LSTR MSG_BLTOUCH_SPEED_MODE             = _UxGT("Alta Velocità");
  LSTR MSG_BLTOUCH_5V_MODE                = _UxGT("BLTouch modo 5V");
  LSTR MSG_BLTOUCH_OD_MODE                = _UxGT("BLTouch modo OD");
  LSTR MSG_BLTOUCH_MODE_STORE             = _UxGT("BLTouch modo mem.");
  LSTR MSG_BLTOUCH_MODE_STORE_5V          = _UxGT("Metti BLTouch a 5V");
  LSTR MSG_BLTOUCH_MODE_STORE_OD          = _UxGT("Metti BLTouch a OD");
  LSTR MSG_BLTOUCH_MODE_ECHO              = _UxGT("Segnala modo");
  LSTR MSG_BLTOUCH_MODE_CHANGE            = _UxGT("PERICOLO: impostazioni errate possono cause danni! Procedo comunque?");
  LSTR MSG_TOUCHMI_PROBE                  = _UxGT("TouchMI");
  LSTR MSG_TOUCHMI_INIT                   = _UxGT("Inizializ.TouchMI");
  LSTR MSG_TOUCHMI_ZTEST                  = _UxGT("Test Z offset");
  LSTR MSG_TOUCHMI_SAVE                   = _UxGT("Memorizzare");
  LSTR MSG_MANUAL_DEPLOY_TOUCHMI          = _UxGT("Estendi TouchMI");
  LSTR MSG_MANUAL_DEPLOY                  = _UxGT("Estendi sonda-Z");
  LSTR MSG_MANUAL_PENUP                   = _UxGT("Penna su");
  LSTR MSG_MANUAL_PENDOWN                 = _UxGT("Penna giù");
  LSTR MSG_BLTOUCH_STOW                   = _UxGT("Ritrai BLTouch");
  LSTR MSG_MANUAL_STOW                    = _UxGT("Ritrai sonda-Z");
  LSTR MSG_HOME_FIRST                     = _UxGT("Home %s prima");
  LSTR MSG_ZPROBE_SETTINGS                = _UxGT("Impostazioni sonda");
  LSTR MSG_ZPROBE_OFFSETS                 = _UxGT("Offsets sonda");
  LSTR MSG_ZPROBE_XOFFSET                 = _UxGT("Offset X sonda");
  LSTR MSG_ZPROBE_YOFFSET                 = _UxGT("Offset Y sonda");
  LSTR MSG_ZPROBE_ZOFFSET                 = _UxGT("Offset Z sonda");
  LSTR MSG_ZPROBE_OFFSET_N                = _UxGT("Offset @ sonda");
  LSTR MSG_BABYSTEP_PROBE_Z               = _UxGT("Babystep sonda Z");
  LSTR MSG_ZPROBE_MARGIN                  = _UxGT("Margine sonda");
  LSTR MSG_ZOFFSET                        = _UxGT("Offset Z");
  LSTR MSG_Z_FEED_RATE                    = _UxGT("Velocità Z");
  LSTR MSG_ENABLE_HS_MODE                 = _UxGT("Abilita modo HS");
  LSTR MSG_MOVE_NOZZLE_TO_BED             = _UxGT("Muovi ugel.su piatto");
  LSTR MSG_BABYSTEP_X                     = _UxGT("Babystep X");
  LSTR MSG_BABYSTEP_Y                     = _UxGT("Babystep Y");
  LSTR MSG_BABYSTEP_Z                     = _UxGT("Babystep Z");
  LSTR MSG_BABYSTEP_N                     = _UxGT("Babystep @");
  LSTR MSG_BABYSTEP_TOTAL                 = _UxGT("Totali");
  LSTR MSG_ENDSTOP_ABORT                  = _UxGT("Interrompi se FC");
  LSTR MSG_ERR_HEATING_FAILED             = _UxGT("Risc.fallito"); // Max 12 characters
  LSTR MSG_ERR_REDUNDANT_TEMP             = _UxGT("Err: TEMP RIDONDANTE");
  LSTR MSG_ERR_THERMAL_RUNAWAY            = _UxGT("TEMP FUORI CONTROLLO");
  LSTR MSG_ERR_TEMP_MALFUNCTION           = _UxGT("MALFUNZIONAMENTO TEMP");
  LSTR MSG_ERR_COOLING_FAILED             = _UxGT("Raffreddam. fallito");
  LSTR MSG_ERR_MAXTEMP                    = _UxGT("Err: TEMP MASSIMA");
  LSTR MSG_ERR_MINTEMP                    = _UxGT("Err: TEMP MINIMA");
  LSTR MSG_HALTED                         = _UxGT("STAMPANTE FERMATA");
  LSTR MSG_PLEASE_WAIT                    = _UxGT("Attendere prego...");
  LSTR MSG_PLEASE_RESET                   = _UxGT("Riavviare prego");
  LSTR MSG_PREHEATING                     = _UxGT("Preriscaldamento...");
  LSTR MSG_HEATING                        = _UxGT("Riscaldamento...");
  LSTR MSG_COOLING                        = _UxGT("Raffreddamento...");
  LSTR MSG_BED_HEATING                    = _UxGT("Risc. piatto...");
  LSTR MSG_BED_COOLING                    = _UxGT("Raffr. piatto...");
  LSTR MSG_BED_ANNEALING                  = _UxGT("Ricottura...");
  LSTR MSG_PROBE_HEATING                  = _UxGT("Risc. sonda...");
  LSTR MSG_PROBE_COOLING                  = _UxGT("Raffr. sonda...");
  LSTR MSG_CHAMBER_HEATING                = _UxGT("Risc. camera...");
  LSTR MSG_CHAMBER_COOLING                = _UxGT("Raffr. camera...");
  LSTR MSG_LASER_COOLING                  = _UxGT("Raffr. laser...");
  LSTR MSG_DELTA_CALIBRATE                = _UxGT("Calibraz. Delta");
  LSTR MSG_DELTA_CALIBRATION_IN_PROGRESS  = _UxGT("Calibrazione delta in corso");
  LSTR MSG_DELTA_CALIBRATE_X              = _UxGT("Calibra X");
  LSTR MSG_DELTA_CALIBRATE_Y              = _UxGT("Calibra Y");
  LSTR MSG_DELTA_CALIBRATE_Z              = _UxGT("Calibra Z");
  LSTR MSG_DELTA_CALIBRATE_CENTER         = _UxGT("Calibra centro");
  LSTR MSG_DELTA_SETTINGS                 = _UxGT("Impostaz. delta");
  LSTR MSG_DELTA_AUTO_CALIBRATE           = _UxGT("Auto calibrazione");
  LSTR MSG_DELTA_DIAG_ROD                 = _UxGT("Barra diagonale");
  LSTR MSG_DELTA_HEIGHT                   = _UxGT("Altezza");
  LSTR MSG_DELTA_RADIUS                   = _UxGT("Raggio");
  LSTR MSG_INFO_MENU                      = _UxGT("Info su stampante");
  LSTR MSG_INFO_PRINTER_MENU              = _UxGT("Info. stampante");
  LSTR MSG_3POINT_LEVELING                = _UxGT("Livel. a 3 punti");
  LSTR MSG_LINEAR_LEVELING                = _UxGT("Livel. lineare");
  LSTR MSG_BILINEAR_LEVELING              = _UxGT("Livel. bilineare");
  LSTR MSG_UBL_LEVELING                   = _UxGT("Livel.piatto unific.");
  LSTR MSG_MESH_LEVELING                  = _UxGT("Livel. mesh");
  LSTR MSG_MESH_DONE                      = _UxGT("Sond.mesh eseguito");
  LSTR MSG_INFO_PRINTER_STATS_MENU        = _UxGT("Statistiche stampante");
  LSTR MSG_INFO_STATS_MENU                = _UxGT("Statistiche");
  LSTR MSG_RESET_STATS                    = _UxGT("Reset stat.stampa?");
  LSTR MSG_INFO_BOARD_MENU                = _UxGT("Info. scheda");
  LSTR MSG_INFO_THERMISTOR_MENU           = _UxGT("Termistori");
  LSTR MSG_INFO_EXTRUDERS                 = _UxGT("Estrusori");
  LSTR MSG_INFO_BAUDRATE                  = _UxGT("Baud");
  LSTR MSG_INFO_PROTOCOL                  = _UxGT("Protocollo");
  LSTR MSG_INFO_RUNAWAY_OFF               = _UxGT("Controllo fuga: OFF");
  LSTR MSG_INFO_RUNAWAY_ON                = _UxGT("Controllo fuga: ON");
  LSTR MSG_HOTEND_IDLE_TIMEOUT            = _UxGT("Timeout inatt.ugello");
  LSTR MSG_BED_IDLE_TIMEOUT               = _UxGT("Timeout inatt.piatto");
  LSTR MSG_HOTEND_IDLE_DISABLE            = _UxGT("Disabilita timeout");
  LSTR MSG_HOTEND_IDLE_NOZZLE_TARGET      = _UxGT("Temp.inatt.ugello");
  LSTR MSG_HOTEND_IDLE_BED_TARGET         = _UxGT("Temp.inatt.piatto");
  LSTR MSG_FAN_SPEED_FAULT                = _UxGT("Err.vel.della ventola");

  LSTR MSG_CASE_LIGHT                     = _UxGT("Luci case");
  LSTR MSG_CASE_LIGHT_BRIGHTNESS          = _UxGT("Luminosità Luci");
  LSTR MSG_KILL_EXPECTED_PRINTER          = _UxGT("STAMPANTE ERRATA");

<<<<<<< HEAD
  LSTR MSG_COLORS_GET                     = _UxGT("Ottieni colori");             // ProUI
  LSTR MSG_COLORS_SELECT                  = _UxGT("Selez.colori");               // ProUI
  LSTR MSG_COLORS_APPLIED                 = _UxGT("Colori applicati");           // ProUI
  LSTR MSG_COLORS_RED                     = _UxGT("Rosso");                      // ProUI / JyersUI
  LSTR MSG_COLORS_GREEN                   = _UxGT("Verde");                      // ProUI / JyersUI
  LSTR MSG_COLORS_BLUE                    = _UxGT("Blu");                        // ProUI / JyersUI
  LSTR MSG_COLORS_WHITE                   = _UxGT("Bianco");                     // ProUI
  LSTR MSG_UI_LANGUAGE                    = _UxGT("Lingua UI");                  // ProUI
  LSTR MSG_SOUND_ENABLE                   = _UxGT("Abilita suono");              // ProUI
  LSTR MSG_LOCKSCREEN                     = _UxGT("Blocca schermo");             // ProUI
  LSTR MSG_LOCKSCREEN_LOCKED              = _UxGT("Stamp. bloccata,");           // ProUI
  LSTR MSG_LOCKSCREEN_UNLOCK              = _UxGT("Scroll x sbloccare.");        // ProUI
  LSTR MSG_PLEASE_WAIT_REBOOT             = _UxGT("Attendere fino al riavvio."); // ProUI

=======
>>>>>>> d2bda128
  LSTR MSG_INFO_PRINT_COUNT               = _UxGT("Stampe");
  LSTR MSG_INFO_PRINT_TIME                = _UxGT("Durata");
  LSTR MSG_INFO_PRINT_LONGEST             = _UxGT("Più lungo");
  LSTR MSG_INFO_PRINT_FILAMENT            = _UxGT("Estruso");
  LSTR MSG_INFO_COMPLETED_PRINTS          = _UxGT("Completate");
  LSTR MSG_INFO_MIN_TEMP                  = _UxGT("Temp min");
  LSTR MSG_INFO_MAX_TEMP                  = _UxGT("Temp max");
  LSTR MSG_INFO_PSU                       = _UxGT("Alimentatore");

  LSTR MSG_DRIVE_STRENGTH                 = _UxGT("Potenza drive");
  LSTR MSG_DAC_PERCENT_N                  = _UxGT("Driver @ %");
  LSTR MSG_ERROR_TMC                      = _UxGT("ERR.CONNESSIONE TMC");
  LSTR MSG_DAC_EEPROM_WRITE               = _UxGT("Scrivi DAC EEPROM");
  LSTR MSG_FILAMENT_CHANGE_HEADER         = _UxGT("CAMBIO FILAMENTO");
  LSTR MSG_FILAMENT_CHANGE_HEADER_PAUSE   = _UxGT("STAMPA IN PAUSA");
  LSTR MSG_FILAMENT_CHANGE_HEADER_LOAD    = _UxGT("CARICA FILAMENTO");
  LSTR MSG_FILAMENT_CHANGE_HEADER_UNLOAD  = _UxGT("RIMUOVI FILAMENTO");
  LSTR MSG_FILAMENT_CHANGE_OPTION_HEADER  = _UxGT("OPZIONI RIPRESA:");
  LSTR MSG_FILAMENT_CHANGE_OPTION_PURGE   = _UxGT("Spurga di più");
  LSTR MSG_FILAMENT_CHANGE_OPTION_RESUME  = _UxGT("Riprendi stampa");
  LSTR MSG_FILAMENT_CHANGE_PURGE_CONTINUE = _UxGT("Spurga o continua?");  // ProUI
  LSTR MSG_FILAMENT_CHANGE_NOZZLE         = _UxGT("  Ugello: ");
  LSTR MSG_RUNOUT_SENSOR                  = _UxGT("Sens.filo termin."); // Max 17 characters
  LSTR MSG_SENSOR                         = _UxGT("Sensore");
  LSTR MSG_RUNOUT_DISTANCE_MM             = _UxGT("Dist mm filo term.");
  LSTR MSG_EXTRUDER_MIN_TEMP              = _UxGT("Temp.min estrusore");  // ProUI
  LSTR MSG_FANCHECK                       = _UxGT("Verif.tacho vent."); // Max 17 characters
  LSTR MSG_KILL_HOMING_FAILED             = _UxGT("Home fallito");
  LSTR MSG_LCD_PROBING_FAILED             = _UxGT("Sondaggio fallito");

  // Ender-3 V2 DWIN - ProUI / JyersUI
  LSTR MSG_COLORS_GET                     = _UxGT("Ottieni colori");             // ProUI
  LSTR MSG_COLORS_SELECT                  = _UxGT("Selez.colori");               // ProUI
  LSTR MSG_COLORS_APPLIED                 = _UxGT("Colori applicati");           // ProUI
  LSTR MSG_COLORS_RED                     = _UxGT("Rosso");                      // ProUI / JyersUI
  LSTR MSG_COLORS_GREEN                   = _UxGT("Verde");                      // ProUI / JyersUI
  LSTR MSG_COLORS_BLUE                    = _UxGT("Blu");                        // ProUI / JyersUI
  LSTR MSG_COLORS_WHITE                   = _UxGT("Bianco");                     // ProUI
  LSTR MSG_UI_LANGUAGE                    = _UxGT("Lingua UI");                  // ProUI
  LSTR MSG_SOUND_ENABLE                   = _UxGT("Abilita suono");              // ProUI
  LSTR MSG_LOCKSCREEN                     = _UxGT("Blocca schermo");             // ProUI
  LSTR MSG_LOCKSCREEN_LOCKED              = _UxGT("Stamp. bloccata,");           // ProUI
  LSTR MSG_LOCKSCREEN_UNLOCK              = _UxGT("Scroll x sbloccare.");        // ProUI
  LSTR MSG_PLEASE_WAIT_REBOOT             = _UxGT("Attendere fino al riavvio."); // ProUI
  LSTR MSG_MEDIA_NOT_INSERTED             = _UxGT("No supporto");                // ProUI
  LSTR MSG_PLEASE_PREHEAT                 = _UxGT("Prerisc. ugello.");           // ProUI

  // Prusa MMU 2
  LSTR MSG_MMU2_CHOOSE_FILAMENT_HEADER    = _UxGT("SCELTA FILAMENTO");
  LSTR MSG_MMU2_MENU                      = _UxGT("MMU");
  LSTR MSG_KILL_MMU2_FIRMWARE             = _UxGT("Agg.firmware MMU!");
  LSTR MSG_MMU2_NOT_RESPONDING            = _UxGT("MMU chiede attenz.");
  LSTR MSG_MMU2_RESUME                    = _UxGT("Riprendi");
  LSTR MSG_MMU2_RESUMING                  = _UxGT("Ripresa...");
  LSTR MSG_MMU2_LOAD_FILAMENT             = _UxGT("Carica");
  LSTR MSG_MMU2_LOAD_ALL                  = _UxGT("Carica tutto");
  LSTR MSG_MMU2_LOAD_TO_NOZZLE            = _UxGT("Carica fino ugello");
  LSTR MSG_MMU2_CUT_FILAMENT              = _UxGT("Taglia");
  LSTR MSG_MMU2_EJECT_FILAMENT            = _UxGT("Espelli");
  LSTR MSG_MMU2_EJECT_FILAMENT_N          = _UxGT("Espelli ~");
  LSTR MSG_MMU2_UNLOAD_FILAMENT           = _UxGT("Scarica");
  LSTR MSG_MMU2_LOADING_FILAMENT          = _UxGT("Caric.fil. %i...");
  LSTR MSG_MMU2_CUTTING_FILAMENT          = _UxGT("Taglia fil. %i...");
  LSTR MSG_MMU2_EJECTING_FILAMENT         = _UxGT("Esplus.filam. ...");
  LSTR MSG_MMU2_UNLOADING_FILAMENT        = _UxGT("Scaric.filam. ...");
  LSTR MSG_MMU2_ALL                       = _UxGT("Tutto");
  LSTR MSG_MMU2_FILAMENT_N                = _UxGT("Filamento ~");
  LSTR MSG_MMU2_RESET                     = _UxGT("Azzera MMU");
  LSTR MSG_MMU2_RESETTING                 = _UxGT("Azzeramento MMU...");
  LSTR MSG_MMU2_EJECT_RECOVER             = _UxGT("Espelli, click");
  LSTR MSG_MMU2_REMOVE_AND_CLICK          = _UxGT("Rimuovi e click...");

  LSTR MSG_MMU_SENSITIVITY                = _UxGT("Sensibilità");
  LSTR MSG_MMU_CUTTER                     = _UxGT("Taglierina");
  LSTR MSG_MMU_CUTTER_MODE                = _UxGT("Modalità taglierina");
  LSTR MSG_MMU_CUTTER_MODE_DISABLE        = _UxGT("Disabilita");
  LSTR MSG_MMU_CUTTER_MODE_ENABLE         = _UxGT("Abilita");
  LSTR MSG_MMU_CUTTER_MODE_ALWAYS         = _UxGT("Sempre");
  LSTR MSG_MMU_SPOOL_JOIN                 = _UxGT("Spool Join");

  LSTR MSG_MMU_STATISTICS                 = _UxGT("Statistiche");
  LSTR MSG_MMU_RESET_FAIL_STATS           = _UxGT("Azzera stat.fallimenti");
  LSTR MSG_MMU_RESET_STATS                = _UxGT("Azzera tutte stat,");
  LSTR MSG_MMU_CURRENT_PRINT              = _UxGT("Stampa attuale");
  LSTR MSG_MMU_CURRENT_PRINT_FAILURES     = _UxGT("Fallimenti stampa attuale");
  LSTR MSG_MMU_LAST_PRINT                 = _UxGT("Ultima stampa");
  LSTR MSG_MMU_LAST_PRINT_FAILURES        = _UxGT("Fallimenti ultima stampa");
  LSTR MSG_MMU_TOTAL                      = _UxGT("Totali");
  LSTR MSG_MMU_TOTAL_FAILURES             = _UxGT("Fallimenti totali");
  LSTR MSG_MMU_DEV_INCREMENT_FAILS        = _UxGT("Incrementa fallimenti");
  LSTR MSG_MMU_DEV_INCREMENT_LOAD_FAILS   = _UxGT("Incrementa fallimenti caric.");
  LSTR MSG_MMU_FAILS                      = _UxGT("MMU fallimenti");
  LSTR MSG_MMU_LOAD_FAILS                 = _UxGT("MMU caric. falliti");
  LSTR MSG_MMU_POWER_FAILS                = _UxGT("MMU fallimenti potenza");
  LSTR MSG_MMU_MATERIAL_CHANGES           = _UxGT("Cambi materiale");

  // Mixing Extruder (e.g., Geeetech A10M / A20M)
  LSTR MSG_MIX                            = _UxGT("Miscela");
  LSTR MSG_MIX_COMPONENT_N                = _UxGT("Componente {");
  LSTR MSG_MIXER                          = _UxGT("Miscelatore");
  LSTR MSG_GRADIENT                       = _UxGT("Gradiente");
  LSTR MSG_FULL_GRADIENT                  = _UxGT("Gradiente pieno");
  LSTR MSG_TOGGLE_MIX                     = _UxGT("Alterna miscela");
  LSTR MSG_CYCLE_MIX                      = _UxGT("Ciclo miscela");
  LSTR MSG_GRADIENT_MIX                   = _UxGT("Miscela gradiente");
  LSTR MSG_REVERSE_GRADIENT               = _UxGT("Inverti gradiente");
  LSTR MSG_ACTIVE_VTOOL                   = _UxGT("V-tool attivo");
  LSTR MSG_START_VTOOL                    = _UxGT("V-tool iniziale");
  LSTR MSG_END_VTOOL                      = _UxGT("V-tool finale");
  LSTR MSG_GRADIENT_ALIAS                 = _UxGT("V-tool alias");
  LSTR MSG_RESET_VTOOLS                   = _UxGT("Ripristina V-tools");
  LSTR MSG_COMMIT_VTOOL                   = _UxGT("Commit mix V-tool");
  LSTR MSG_VTOOLS_RESET                   = _UxGT("V-tools ripristin.");
  LSTR MSG_START_Z                        = _UxGT("Z inizio:");
  LSTR MSG_END_Z                          = _UxGT("Z fine:");

  LSTR MSG_GAMES                          = _UxGT("Giochi");
  LSTR MSG_BRICKOUT                       = _UxGT("Brickout");
  LSTR MSG_INVADERS                       = _UxGT("Invaders");
  LSTR MSG_SNAKE                          = _UxGT("Sn4k3");
  LSTR MSG_MAZE                           = _UxGT("Maze");

  LSTR MSG_BAD_PAGE                       = _UxGT("Indice pag. errato");
  LSTR MSG_BAD_PAGE_SPEED                 = _UxGT("Vel. pag. errata");

  LSTR MSG_EDIT_PASSWORD                  = _UxGT("Modif.password");
  LSTR MSG_LOGIN_REQUIRED                 = _UxGT("Login richiesto");
  LSTR MSG_PASSWORD_SETTINGS              = _UxGT("Impostaz.password");
  LSTR MSG_ENTER_DIGIT                    = _UxGT("Inserisci cifra");
  LSTR MSG_CHANGE_PASSWORD                = _UxGT("Imp./Modif.password");
  LSTR MSG_REMOVE_PASSWORD                = _UxGT("Elimina password");
  LSTR MSG_PASSWORD_SET                   = _UxGT("La password è ");
  LSTR MSG_START_OVER                     = _UxGT("Ricominciare");
  LSTR MSG_REMINDER_SAVE_SETTINGS         = _UxGT("Ricordati di mem.!");
  LSTR MSG_PASSWORD_REMOVED               = _UxGT("Password eliminata");

  //
  // Filament Change screens show up to 2 lines on a 3-line display
  //
  LSTR MSG_ADVANCED_PAUSE_WAITING         = _UxGT(MSG_1_LINE("Premi x continuare"));
  LSTR MSG_FILAMENT_CHANGE_INIT           = _UxGT(MSG_1_LINE("Attendere..."));
  LSTR MSG_FILAMENT_CHANGE_INSERT         = _UxGT(MSG_1_LINE("Inserisci e premi"));
  LSTR MSG_FILAMENT_CHANGE_HEAT           = _UxGT(MSG_1_LINE("Riscalda ugello"));
  LSTR MSG_FILAMENT_CHANGE_HEATING        = _UxGT(MSG_1_LINE("Riscaldamento..."));
  LSTR MSG_FILAMENT_CHANGE_UNLOAD         = _UxGT(MSG_1_LINE("Espulsione..."));
  LSTR MSG_FILAMENT_CHANGE_LOAD           = _UxGT(MSG_1_LINE("Caricamento..."));
  LSTR MSG_FILAMENT_CHANGE_PURGE          = _UxGT(MSG_1_LINE("Spurgo filamento"));
  LSTR MSG_FILAMENT_CHANGE_CONT_PURGE     = _UxGT(MSG_1_LINE("Premi x terminare"));
  LSTR MSG_FILAMENT_CHANGE_RESUME         = _UxGT(MSG_1_LINE("Ripresa..."));
  LSTR MSG_TMC_DRIVERS                    = _UxGT("Driver TMC");
  LSTR MSG_TMC_CURRENT                    = _UxGT("Corrente driver");
  LSTR MSG_TMC_ACURRENT                   = _UxGT("Corrente driver ") STR_A;
  LSTR MSG_TMC_BCURRENT                   = _UxGT("Corrente driver ") STR_B;
  LSTR MSG_TMC_CCURRENT                   = _UxGT("Corrente driver ") STR_C;
  LSTR MSG_TMC_ECURRENT                   = _UxGT("Corrente driver E");
  LSTR MSG_TMC_HYBRID_THRS                = _UxGT("Soglia modo ibrido");
  LSTR MSG_TMC_HOMING_THRS                = _UxGT("Sensorless homing");
  LSTR MSG_TMC_STEPPING_MODE              = _UxGT("Modo Stepping");
  LSTR MSG_TMC_STEALTH_ENABLED            = _UxGT("StealthChop abil.");
  LSTR MSG_SERVICE_RESET                  = _UxGT("Resetta");
  LSTR MSG_SERVICE_IN                     = _UxGT(" tra:");
  LSTR MSG_BACKLASH                       = _UxGT("Gioco");
  LSTR MSG_BACKLASH_CORRECTION            = _UxGT("Correzione");
  LSTR MSG_BACKLASH_SMOOTHING             = _UxGT("Appianamento");

  LSTR MSG_FIXED_TIME_MOTION              = _UxGT("Movimento a Tempo-Fisso");
  LSTR MSG_FTM_CMPN_MODE                  = _UxGT("@ Modo Comp:");
  LSTR MSG_FTM_DYN_MODE                   = _UxGT("Modo DF:");
  LSTR MSG_FTM_Z_BASED                    = _UxGT("Base-Z");
  LSTR MSG_FTM_MASS_BASED                 = _UxGT("Base-Massa");
  LSTR MSG_FTM_BASE_FREQ_N                = _UxGT("@ Freq. base");
  LSTR MSG_FTM_DFREQ_K_N                  = _UxGT("@ Freq. dinam.");
  LSTR MSG_FTM_ZETA_N                     = _UxGT("Smorzamento @");
  LSTR MSG_FTM_VTOL_N                     = _UxGT("Livello vib. @");

  LSTR MSG_LEVEL_X_AXIS                   = _UxGT("Livello asse X");
  LSTR MSG_AUTO_CALIBRATE                 = _UxGT("Auto Calibra");
  LSTR MSG_FTDI_HEATER_TIMEOUT            = _UxGT("Timeout inattività, temperatura diminuita. Premere OK per riscaldare e riprendere di nuovo.");
  LSTR MSG_HEATER_TIMEOUT                 = _UxGT("Timeout riscaldatore");
  LSTR MSG_REHEAT                         = _UxGT("Riscalda");
  LSTR MSG_REHEATING                      = _UxGT("Riscaldando...");
  LSTR MSG_REHEATDONE                     = _UxGT("Riscaldato");

  LSTR MSG_PROBE_WIZARD                   = _UxGT("Wizard Z offset");
  LSTR MSG_PROBE_WIZARD_PROBING           = _UxGT("Altezza di riferimento sonda");
  LSTR MSG_PROBE_WIZARD_MOVING            = _UxGT("Spostati in posizione di rilevazione");

  LSTR MSG_XATC                           = _UxGT("Proc.guid.X-Twist");
  LSTR MSG_XATC_DONE                      = _UxGT("Proc.guid.X-Twist eseg.!");
  LSTR MSG_XATC_UPDATE_Z_OFFSET           = _UxGT("Agg.Offset-Z sonda a ");

  LSTR MSG_SOUND                          = _UxGT("Suoni");

  LSTR MSG_TOP_LEFT                       = _UxGT("Alto sinistra");
  LSTR MSG_BOTTOM_LEFT                    = _UxGT("Basso sinistra");
  LSTR MSG_TOP_RIGHT                      = _UxGT("Alto destra");
  LSTR MSG_BOTTOM_RIGHT                   = _UxGT("Basso destra");
  LSTR MSG_CALIBRATION_COMPLETED          = _UxGT("Calibrazione completata");
  LSTR MSG_CALIBRATION_FAILED             = _UxGT("Calibrazione fallita");

  LSTR MSG_DRIVER_BACKWARD                = _UxGT(" driver invertito");

  LSTR MSG_SD_CARD                        = _UxGT("Scheda SD");
  LSTR MSG_USB_DISK                       = _UxGT("Disco USB");

  LSTR MSG_HOST_SHUTDOWN                  = _UxGT("Arresta host");

// DGUS-Specific message strings, not used elsewhere
  LSTR DGUS_MSG_NOT_WHILE_PRINTING        = _UxGT("Non ammesso durante la stampa");
  LSTR DGUS_MSG_NOT_WHILE_IDLE            = _UxGT("Non ammesso mentre è in riposo");
  LSTR DGUS_MSG_NO_FILE_SELECTED          = _UxGT("Nessun file selezionato");
  LSTR DGUS_MSG_EXECUTING_COMMAND         = _UxGT("Esecuzione del comando...");
  LSTR DGUS_MSG_BED_PID_DISABLED          = _UxGT("PID piatto disabilitato");
  LSTR DGUS_MSG_PID_DISABLED              = _UxGT("PID disabilitato");
  LSTR DGUS_MSG_PID_AUTOTUNING            = _UxGT("Calibrazione PID...");
  LSTR DGUS_MSG_INVALID_RECOVERY_DATA     = _UxGT("Dati di recupero non validi");

  LSTR DGUS_MSG_HOMING_REQUIRED           = _UxGT("Azzeramento richiesto");
  LSTR DGUS_MSG_BUSY                      = _UxGT("Occupato");
  LSTR DGUS_MSG_HOMING                    = _UxGT("Azzeramento...");
  LSTR DGUS_MSG_FW_OUTDATED               = _UxGT("Richiesto aggiornamento DWIN GUI/OS");
  LSTR DGUS_MSG_ABL_REQUIRED              = _UxGT("Richiesto autolivellamento piatto");
  LSTR DGUS_MSG_PROBING_FAILED            = _UxGT("Sondaggio fallito");
  LSTR DGUS_MSG_PROBING_SUCCESS           = _UxGT("Sondaggio effettuato");
  LSTR DGUS_MSG_RESET_EEPROM              = _UxGT("Reset EEPROM");
  LSTR DGUS_MSG_WRITE_EEPROM_FAILED       = _UxGT("Scrittura EEPROM fallita");
  LSTR DGUS_MSG_READ_EEPROM_FAILED        = _UxGT("Lettura EEPROM fallita");
  LSTR DGUS_MSG_FILAMENT_RUNOUT           = _UxGT("Filament runout E%d");

  LSTR MSG_DESC_FW_UPDATE_NEEDED          = _UxGT("LA versione di FW della MMU non è supportato. Aggiornare alla versione " STRINGIFY(mmuVersionMajor) "." STRINGIFY(mmuVersionMinor) "." STRINGIFY(mmuVersionPatch) ".");

  LSTR MSG_BTN_RETRY                      = _UxGT("Riprova");
  LSTR MSG_BTN_RESET_MMU                  = _UxGT("Resetta MMU");
  LSTR MSG_BTN_UNLOAD                     = _UxGT("Scarica");
  LSTR MSG_BTN_LOAD                       = _UxGT("Carica");
  LSTR MSG_BTN_EJECT                      = _UxGT("Espelli");
  LSTR MSG_BTN_STOP                       = _UxGT("Stop");
  LSTR MSG_BTN_DISABLE_MMU                = _UxGT("Disabilita");
  LSTR MSG_BTN_MORE                       = _UxGT("Più info");
}

namespace LanguageWide_it {
  using namespace LanguageNarrow_it;
  #if LCD_WIDTH >= 20 || HAS_DWIN_E3V2
    LSTR MSG_HOST_START_PRINT             = _UxGT("Avvio stampa host");
    LSTR MSG_PRINTING_OBJECT              = _UxGT("Sto stampando l'oggetto");
    LSTR MSG_CANCEL_OBJECT                = _UxGT("Cancella l'oggetto");
    LSTR MSG_CANCEL_OBJECT_N              = _UxGT("Cancella l'oggetto {");
    LSTR MSG_CONTINUE_PRINT_JOB           = _UxGT("Continua il job di stampa");
    LSTR MSG_MEDIA_MENU                   = _UxGT("Selez.da supporto");
    LSTR MSG_TURN_OFF                     = _UxGT("Spegni la stampante");
    LSTR MSG_END_LOOPS                    = _UxGT("Termina i cicli di ripetizione");
    LSTR MSG_MEDIA_NOT_INSERTED           = _UxGT("Nessun supporto inserito.");           // ProUI
    LSTR MSG_PLEASE_PREHEAT               = _UxGT("Si prega di preriscaldare l'ugello."); // ProUI
    LSTR MSG_INFO_PRINT_COUNT_RESET       = _UxGT("Azzera i contatori di stampa");        // ProUI
    LSTR MSG_INFO_PRINT_COUNT             = _UxGT("Contatori di stampa");
    LSTR MSG_INFO_PRINT_TIME              = _UxGT("Tempo totale");
    LSTR MSG_INFO_PRINT_LONGEST           = _UxGT("Lavoro più lungo");
    LSTR MSG_INFO_PRINT_FILAMENT          = _UxGT("Totale estruso");
    LSTR MSG_TEMP_TOO_LOW                 = _UxGT("Temperatura troppo bassa");
  #endif
}

namespace LanguageTall_it {
  using namespace LanguageWide_it;
  #if LCD_HEIGHT >= 4
    // Filament Change screens show up to 3 lines on a 4-line display
    LSTR MSG_ADVANCED_PAUSE_WAITING       = _UxGT(MSG_3_LINE("Premi per", "riprendere", "la stampa"));
    LSTR MSG_PAUSE_PRINT_PARKING          = _UxGT(MSG_1_LINE("Sto parcheggiando..."));
    LSTR MSG_FILAMENT_CHANGE_INIT         = _UxGT(MSG_3_LINE("Attendere avvio", "del cambio", "di filamento"));
    LSTR MSG_FILAMENT_CHANGE_INSERT       = _UxGT(MSG_3_LINE("Inserisci il", "filamento e premi", "per continuare"));
    LSTR MSG_FILAMENT_CHANGE_HEAT         = _UxGT(MSG_2_LINE("Premi per", "riscaldare ugello"));
    LSTR MSG_FILAMENT_CHANGE_HEATING      = _UxGT(MSG_2_LINE("Riscaldam. ugello", "Attendere prego..."));
    LSTR MSG_FILAMENT_CHANGE_UNLOAD       = _UxGT(MSG_3_LINE("Attendere", "l'espulsione", "del filamento"));
    LSTR MSG_FILAMENT_CHANGE_LOAD         = _UxGT(MSG_3_LINE("Attendere", "il caricamento", "del filamento"));
    LSTR MSG_FILAMENT_CHANGE_PURGE        = _UxGT(MSG_3_LINE("Attendere", "lo spurgo", "del filamento"));
    LSTR MSG_FILAMENT_CHANGE_CONT_PURGE   = _UxGT(MSG_3_LINE("Premi x terminare", "lo spurgo", "del filamento"));
    LSTR MSG_FILAMENT_CHANGE_RESUME       = _UxGT(MSG_3_LINE("Attendere", "la ripresa", "della stampa..."));
  #endif
}

namespace Language_it {
  using namespace LanguageTall_it;
}<|MERGE_RESOLUTION|>--- conflicted
+++ resolved
@@ -691,23 +691,6 @@
   LSTR MSG_CASE_LIGHT_BRIGHTNESS          = _UxGT("Luminosità Luci");
   LSTR MSG_KILL_EXPECTED_PRINTER          = _UxGT("STAMPANTE ERRATA");
 
-<<<<<<< HEAD
-  LSTR MSG_COLORS_GET                     = _UxGT("Ottieni colori");             // ProUI
-  LSTR MSG_COLORS_SELECT                  = _UxGT("Selez.colori");               // ProUI
-  LSTR MSG_COLORS_APPLIED                 = _UxGT("Colori applicati");           // ProUI
-  LSTR MSG_COLORS_RED                     = _UxGT("Rosso");                      // ProUI / JyersUI
-  LSTR MSG_COLORS_GREEN                   = _UxGT("Verde");                      // ProUI / JyersUI
-  LSTR MSG_COLORS_BLUE                    = _UxGT("Blu");                        // ProUI / JyersUI
-  LSTR MSG_COLORS_WHITE                   = _UxGT("Bianco");                     // ProUI
-  LSTR MSG_UI_LANGUAGE                    = _UxGT("Lingua UI");                  // ProUI
-  LSTR MSG_SOUND_ENABLE                   = _UxGT("Abilita suono");              // ProUI
-  LSTR MSG_LOCKSCREEN                     = _UxGT("Blocca schermo");             // ProUI
-  LSTR MSG_LOCKSCREEN_LOCKED              = _UxGT("Stamp. bloccata,");           // ProUI
-  LSTR MSG_LOCKSCREEN_UNLOCK              = _UxGT("Scroll x sbloccare.");        // ProUI
-  LSTR MSG_PLEASE_WAIT_REBOOT             = _UxGT("Attendere fino al riavvio."); // ProUI
-
-=======
->>>>>>> d2bda128
   LSTR MSG_INFO_PRINT_COUNT               = _UxGT("Stampe");
   LSTR MSG_INFO_PRINT_TIME                = _UxGT("Durata");
   LSTR MSG_INFO_PRINT_LONGEST             = _UxGT("Più lungo");
