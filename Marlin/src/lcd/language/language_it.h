/**
 * Marlin 3D Printer Firmware
 * Copyright (c) 2020 MarlinFirmware [https://github.com/MarlinFirmware/Marlin]
 *
 * Based on Sprinter and grbl.
 * Copyright (c) 2011 Camiel Gubbels / Erik van der Zalm
 *
 * This program is free software: you can redistribute it and/or modify
 * it under the terms of the GNU General Public License as published by
 * the Free Software Foundation, either version 3 of the License, or
 * (at your option) any later version.
 *
 * This program is distributed in the hope that it will be useful,
 * but WITHOUT ANY WARRANTY; without even the implied warranty of
 * MERCHANTABILITY or FITNESS FOR A PARTICULAR PURPOSE.  See the
 * GNU General Public License for more details.
 *
 * You should have received a copy of the GNU General Public License
 * along with this program.  If not, see <https://www.gnu.org/licenses/>.
 *
 */
#pragma once

/**
 * Italian
 *
 * LCD Menu Messages
 * See also https://marlinfw.org/docs/development/lcd_language.html
 *
<<<<<<< HEAD
=======
 * Substitutions are applied for the following characters when used
 * in menu items that call lcd_put_u8str_ind_P with an index:
 *
 *   = displays  '0'....'10' for indexes 0 - 10
 *   ~ displays  '1'....'11' for indexes 0 - 10
 *   * displays 'E1'...'E11' for indexes 0 - 10 (By default. Uses LCD_FIRST_TOOL)
>>>>>>> c574bcce
 */

#define DISPLAY_CHARSET_ISO10646_1

namespace Language_it {
  using namespace Language_en; // Inherit undefined strings from English

  constexpr uint8_t    CHARSIZE                            = 1;
  PROGMEM Language_Str LANGUAGE                            = _UxGT("Italian");

  PROGMEM Language_Str WELCOME_MSG                         = MACHINE_NAME _UxGT(" pronto.");
  PROGMEM Language_Str MSG_MARLIN                          = _UxGT("Marlin");
  PROGMEM Language_Str MSG_YES                             = _UxGT("SI");
  PROGMEM Language_Str MSG_NO                              = _UxGT("NO");
  PROGMEM Language_Str MSG_BACK                            = _UxGT("Indietro");
  PROGMEM Language_Str MSG_MEDIA_ABORTING                  = _UxGT("Annullando...");
  PROGMEM Language_Str MSG_MEDIA_INSERTED                  = _UxGT("Media inserito");
  PROGMEM Language_Str MSG_MEDIA_REMOVED                   = _UxGT("Media rimosso");
  PROGMEM Language_Str MSG_MEDIA_WAITING                   = _UxGT("Aspettando media");
  PROGMEM Language_Str MSG_MEDIA_READ_ERROR                = _UxGT("Err.leggendo media");
  PROGMEM Language_Str MSG_MEDIA_USB_REMOVED               = _UxGT("Dispos.USB rimosso");
  PROGMEM Language_Str MSG_MEDIA_USB_FAILED                = _UxGT("Avvio USB fallito");
  PROGMEM Language_Str MSG_KILL_SUBCALL_OVERFLOW           = _UxGT("Overflow subchiamate");
  PROGMEM Language_Str MSG_LCD_ENDSTOPS                    = _UxGT("Finecor."); // Max 8 characters
  PROGMEM Language_Str MSG_LCD_SOFT_ENDSTOPS               = _UxGT("Finecorsa Soft");
  PROGMEM Language_Str MSG_MAIN                            = _UxGT("Menu principale");
  PROGMEM Language_Str MSG_ADVANCED_SETTINGS               = _UxGT("Impostaz. avanzate");
  PROGMEM Language_Str MSG_CONFIGURATION                   = _UxGT("Configurazione");
  PROGMEM Language_Str MSG_AUTOSTART                       = _UxGT("Autostart");
  PROGMEM Language_Str MSG_DISABLE_STEPPERS                = _UxGT("Disabilita Motori");
  PROGMEM Language_Str MSG_DEBUG_MENU                      = _UxGT("Menu di debug");
  PROGMEM Language_Str MSG_PROGRESS_BAR_TEST               = _UxGT("Test barra avanzam.");
  PROGMEM Language_Str MSG_AUTO_HOME                       = _UxGT("Auto Home");
  PROGMEM Language_Str MSG_AUTO_HOME_X                     = _UxGT("Home asse X");
  PROGMEM Language_Str MSG_AUTO_HOME_Y                     = _UxGT("Home asse Y");
  PROGMEM Language_Str MSG_AUTO_HOME_Z                     = _UxGT("Home asse Z");
  PROGMEM Language_Str MSG_AUTO_Z_ALIGN                    = _UxGT("Allineam.automat. Z");
  PROGMEM Language_Str MSG_ASSISTED_TRAMMING               = _UxGT("Tramming assistito");
  PROGMEM Language_Str MSG_ITERATION                       = _UxGT("Iterazione G34: %i");
  PROGMEM Language_Str MSG_DECREASING_ACCURACY             = _UxGT("Precis.in calo!");
  PROGMEM Language_Str MSG_ACCURACY_ACHIEVED               = _UxGT("Precis.raggiunta");
  PROGMEM Language_Str MSG_LEVEL_BED_HOMING                = _UxGT("Home assi XYZ");
  PROGMEM Language_Str MSG_LEVEL_BED_WAITING               = _UxGT("Premi per iniziare");
  PROGMEM Language_Str MSG_LEVEL_BED_NEXT_POINT            = _UxGT("Punto successivo");
  PROGMEM Language_Str MSG_LEVEL_BED_DONE                  = _UxGT("Livel. terminato!");
  PROGMEM Language_Str MSG_Z_FADE_HEIGHT                   = _UxGT("Fade Height");
  PROGMEM Language_Str MSG_SET_HOME_OFFSETS                = _UxGT("Imp. offset home");
  PROGMEM Language_Str MSG_HOME_OFFSETS_APPLIED            = _UxGT("Offset applicato");
  PROGMEM Language_Str MSG_SET_ORIGIN                      = _UxGT("Imposta Origine");
  #if PREHEAT_COUNT
    PROGMEM Language_Str MSG_PREHEAT_1                     = _UxGT("Preriscalda ") PREHEAT_1_LABEL;
    PROGMEM Language_Str MSG_PREHEAT_1_H                   = _UxGT("Preriscalda ") PREHEAT_1_LABEL " ~";
    PROGMEM Language_Str MSG_PREHEAT_1_END                 = _UxGT("Preris.") PREHEAT_1_LABEL _UxGT(" Ugello");
    PROGMEM Language_Str MSG_PREHEAT_1_END_E               = _UxGT("Preris.") PREHEAT_1_LABEL _UxGT(" Ugello ~");
    PROGMEM Language_Str MSG_PREHEAT_1_ALL                 = _UxGT("Preris.") PREHEAT_1_LABEL _UxGT(" Tutto");
    PROGMEM Language_Str MSG_PREHEAT_1_BEDONLY             = _UxGT("Preris.") PREHEAT_1_LABEL _UxGT(" Piatto");
    PROGMEM Language_Str MSG_PREHEAT_1_SETTINGS            = _UxGT("Preris.") PREHEAT_1_LABEL _UxGT(" conf");

    PROGMEM Language_Str MSG_PREHEAT_M                     = _UxGT("Preriscalda $");
    PROGMEM Language_Str MSG_PREHEAT_M_H                   = _UxGT("Preriscalda $ ~");
    PROGMEM Language_Str MSG_PREHEAT_M_END                 = _UxGT("Preris.$ Ugello");
    PROGMEM Language_Str MSG_PREHEAT_M_END_E               = _UxGT("Preris.$ Ugello ~");
    PROGMEM Language_Str MSG_PREHEAT_M_ALL                 = _UxGT("Preris.$ Tutto");
    PROGMEM Language_Str MSG_PREHEAT_M_BEDONLY             = _UxGT("Preris.$ Piatto");
    PROGMEM Language_Str MSG_PREHEAT_M_SETTINGS            = _UxGT("Preris.$ conf");
  #endif
  PROGMEM Language_Str MSG_PREHEAT_CUSTOM                  = _UxGT("Prerisc.personal.");
  PROGMEM Language_Str MSG_COOLDOWN                        = _UxGT("Raffredda");
  PROGMEM Language_Str MSG_CUTTER_FREQUENCY                = _UxGT("Frequenza");
  PROGMEM Language_Str MSG_LASER_MENU                      = _UxGT("Controllo laser");
  PROGMEM Language_Str MSG_LASER_OFF                       = _UxGT("Laser Off");
  PROGMEM Language_Str MSG_LASER_ON                        = _UxGT("Laser On");
  PROGMEM Language_Str MSG_LASER_POWER                     = _UxGT("Potenza laser");
  PROGMEM Language_Str MSG_SPINDLE_MENU                    = _UxGT("Controllo mandrino");
  PROGMEM Language_Str MSG_SPINDLE_OFF                     = _UxGT("Mandrino Off");
  PROGMEM Language_Str MSG_SPINDLE_ON                      = _UxGT("Mandrino On");
  PROGMEM Language_Str MSG_SPINDLE_POWER                   = _UxGT("Potenza mandrino");
  PROGMEM Language_Str MSG_SPINDLE_REVERSE                 = _UxGT("Inverti mandrino");
  PROGMEM Language_Str MSG_SWITCH_PS_ON                    = _UxGT("Accendi aliment.");
  PROGMEM Language_Str MSG_SWITCH_PS_OFF                   = _UxGT("Spegni aliment.");
  PROGMEM Language_Str MSG_EXTRUDE                         = _UxGT("Estrudi");
  PROGMEM Language_Str MSG_RETRACT                         = _UxGT("Ritrai");
  PROGMEM Language_Str MSG_MOVE_AXIS                       = _UxGT("Muovi Asse");
  PROGMEM Language_Str MSG_BED_LEVELING                    = _UxGT("Livella piano");
  PROGMEM Language_Str MSG_LEVEL_BED                       = _UxGT("Livella piano");
  PROGMEM Language_Str MSG_LEVEL_CORNERS                   = _UxGT("Livella spigoli");
  PROGMEM Language_Str MSG_NEXT_CORNER                     = _UxGT("Prossimo spigolo");
  PROGMEM Language_Str MSG_MESH_EDITOR                     = _UxGT("Editor Mesh");
  PROGMEM Language_Str MSG_EDIT_MESH                       = _UxGT("Modifica Mesh");
  PROGMEM Language_Str MSG_EDITING_STOPPED                 = _UxGT("Modif. Mesh Fermata");
  PROGMEM Language_Str MSG_PROBING_MESH                    = _UxGT("Punto sondato");
  PROGMEM Language_Str MSG_MESH_X                          = _UxGT("Indice X");
  PROGMEM Language_Str MSG_MESH_Y                          = _UxGT("Indice Y");
  PROGMEM Language_Str MSG_MESH_EDIT_Z                     = _UxGT("Valore di Z");
  PROGMEM Language_Str MSG_USER_MENU                       = _UxGT("Comandi personaliz.");
  PROGMEM Language_Str MSG_LCD_TILTING_MESH                = _UxGT("Punto inclinaz.");
  PROGMEM Language_Str MSG_M48_TEST                        = _UxGT("Test sonda M48");
  PROGMEM Language_Str MSG_M48_POINT                       = _UxGT("Punto M48");
  PROGMEM Language_Str MSG_M48_OUT_OF_BOUNDS               = _UxGT("Sonda oltre i limiti");
  PROGMEM Language_Str MSG_M48_DEVIATION                   = _UxGT("Deviazione");
  PROGMEM Language_Str MSG_IDEX_MENU                       = _UxGT("Modo IDEX");
  PROGMEM Language_Str MSG_OFFSETS_MENU                    = _UxGT("Strumenti Offsets");
  PROGMEM Language_Str MSG_IDEX_MODE_AUTOPARK              = _UxGT("Auto-Park");
  PROGMEM Language_Str MSG_IDEX_MODE_DUPLICATE             = _UxGT("Duplicazione");
  PROGMEM Language_Str MSG_IDEX_MODE_MIRRORED_COPY         = _UxGT("Copia speculare");
  PROGMEM Language_Str MSG_IDEX_MODE_FULL_CTRL             = _UxGT("Pieno controllo");
  PROGMEM Language_Str MSG_HOTEND_OFFSET_X                 = _UxGT("2° ugello X");
  PROGMEM Language_Str MSG_HOTEND_OFFSET_Y                 = _UxGT("2° ugello Y");
  PROGMEM Language_Str MSG_HOTEND_OFFSET_Z                 = _UxGT("2° ugello Z");
  PROGMEM Language_Str MSG_UBL_DOING_G29                   = _UxGT("G29 in corso");
  PROGMEM Language_Str MSG_UBL_TOOLS                       = _UxGT("Strumenti UBL");
  PROGMEM Language_Str MSG_UBL_LEVEL_BED                   = _UxGT("Unified Bed Leveling");
  PROGMEM Language_Str MSG_UBL_MANUAL_MESH                 = _UxGT("Mesh Manuale");
  PROGMEM Language_Str MSG_UBL_BC_INSERT                   = _UxGT("Metti spes. e misura");
  PROGMEM Language_Str MSG_UBL_BC_INSERT2                  = _UxGT("Misura");
  PROGMEM Language_Str MSG_UBL_BC_REMOVE                   = _UxGT("Rimuovi e mis.piatto");
  PROGMEM Language_Str MSG_UBL_MOVING_TO_NEXT              = _UxGT("Spostamento succes.");
  PROGMEM Language_Str MSG_UBL_ACTIVATE_MESH               = _UxGT("Attiva UBL");
  PROGMEM Language_Str MSG_UBL_DEACTIVATE_MESH             = _UxGT("Disattiva UBL");
  PROGMEM Language_Str MSG_UBL_SET_TEMP_BED                = _UxGT("Temp. Piatto");
  PROGMEM Language_Str MSG_UBL_BED_TEMP_CUSTOM             = _UxGT("Temp. Piatto");
  PROGMEM Language_Str MSG_UBL_SET_TEMP_HOTEND             = _UxGT("Temp. Ugello");
  PROGMEM Language_Str MSG_UBL_HOTEND_TEMP_CUSTOM          = _UxGT("Temp. Ugello");
  PROGMEM Language_Str MSG_UBL_MESH_EDIT                   = _UxGT("Modifica Mesh");
  PROGMEM Language_Str MSG_UBL_EDIT_CUSTOM_MESH            = _UxGT("Modif.Mesh personal.");
  PROGMEM Language_Str MSG_UBL_FINE_TUNE_MESH              = _UxGT("Ritocca Mesh");
  PROGMEM Language_Str MSG_UBL_DONE_EDITING_MESH           = _UxGT("Modif.Mesh fatta");
  PROGMEM Language_Str MSG_UBL_BUILD_CUSTOM_MESH           = _UxGT("Crea Mesh personal.");
  PROGMEM Language_Str MSG_UBL_BUILD_MESH_MENU             = _UxGT("Crea Mesh");
  #if PREHEAT_COUNT
    PROGMEM Language_Str MSG_UBL_BUILD_MESH_M              = _UxGT("Crea Mesh ($)");
    PROGMEM Language_Str MSG_UBL_VALIDATE_MESH_M           = _UxGT("Valida Mesh ($)");
  #endif
  PROGMEM Language_Str MSG_UBL_BUILD_COLD_MESH             = _UxGT("Crea Mesh a freddo");
  PROGMEM Language_Str MSG_UBL_MESH_HEIGHT_ADJUST          = _UxGT("Aggiusta Alt. Mesh");
  PROGMEM Language_Str MSG_UBL_MESH_HEIGHT_AMOUNT          = _UxGT("Altezza");
  PROGMEM Language_Str MSG_UBL_VALIDATE_MESH_MENU          = _UxGT("Valida Mesh");
  PROGMEM Language_Str MSG_G26_HEATING_BED                 = _UxGT("G26 riscald.letto");
  PROGMEM Language_Str MSG_G26_HEATING_NOZZLE              = _UxGT("G26 riscald.ugello");
  PROGMEM Language_Str MSG_G26_MANUAL_PRIME                = _UxGT("Priming manuale...");
  PROGMEM Language_Str MSG_G26_FIXED_LENGTH                = _UxGT("Prime a lung.fissa");
  PROGMEM Language_Str MSG_G26_PRIME_DONE                  = _UxGT("Priming terminato");
  PROGMEM Language_Str MSG_G26_CANCELED                    = _UxGT("G26 Annullato");
  PROGMEM Language_Str MSG_G26_LEAVING                     = _UxGT("Uscita da G26");
  PROGMEM Language_Str MSG_UBL_VALIDATE_CUSTOM_MESH        = _UxGT("Valida Mesh pers.");
  PROGMEM Language_Str MSG_UBL_CONTINUE_MESH               = _UxGT("Continua Mesh");
  PROGMEM Language_Str MSG_UBL_MESH_LEVELING               = _UxGT("Livell. Mesh");
  PROGMEM Language_Str MSG_UBL_3POINT_MESH_LEVELING        = _UxGT("Livell. 3 Punti");
  PROGMEM Language_Str MSG_UBL_GRID_MESH_LEVELING          = _UxGT("Livell. Griglia Mesh");
  PROGMEM Language_Str MSG_UBL_MESH_LEVEL                  = _UxGT("Livella Mesh");
  PROGMEM Language_Str MSG_UBL_SIDE_POINTS                 = _UxGT("Punti laterali");
  PROGMEM Language_Str MSG_UBL_MAP_TYPE                    = _UxGT("Tipo di Mappa");
  PROGMEM Language_Str MSG_UBL_OUTPUT_MAP                  = _UxGT("Esporta Mappa");
  PROGMEM Language_Str MSG_UBL_OUTPUT_MAP_HOST             = _UxGT("Esporta per Host");
  PROGMEM Language_Str MSG_UBL_OUTPUT_MAP_CSV              = _UxGT("Esporta in CSV");
  PROGMEM Language_Str MSG_UBL_OUTPUT_MAP_BACKUP           = _UxGT("Backup esterno");
  PROGMEM Language_Str MSG_UBL_INFO_UBL                    = _UxGT("Esporta Info UBL");
  PROGMEM Language_Str MSG_UBL_FILLIN_AMOUNT               = _UxGT("Riempimento");
  PROGMEM Language_Str MSG_UBL_MANUAL_FILLIN               = _UxGT("Riempimento Manuale");
  PROGMEM Language_Str MSG_UBL_SMART_FILLIN                = _UxGT("Riempimento Smart");
  PROGMEM Language_Str MSG_UBL_FILLIN_MESH                 = _UxGT("Riempimento Mesh");
  PROGMEM Language_Str MSG_UBL_INVALIDATE_ALL              = _UxGT("Invalida Tutto");
  PROGMEM Language_Str MSG_UBL_INVALIDATE_CLOSEST          = _UxGT("Invalid.Punto Vicino");
  PROGMEM Language_Str MSG_UBL_FINE_TUNE_ALL               = _UxGT("Ritocca All");
  PROGMEM Language_Str MSG_UBL_FINE_TUNE_CLOSEST           = _UxGT("Ritocca Punto Vicino");
  PROGMEM Language_Str MSG_UBL_STORAGE_MESH_MENU           = _UxGT("Mesh Salvate");
  PROGMEM Language_Str MSG_UBL_STORAGE_SLOT                = _UxGT("Slot di memoria");
  PROGMEM Language_Str MSG_UBL_LOAD_MESH                   = _UxGT("Carica Mesh Piatto");
  PROGMEM Language_Str MSG_UBL_SAVE_MESH                   = _UxGT("Salva Mesh Piatto");
  PROGMEM Language_Str MSG_MESH_LOADED                     = _UxGT("Mesh %i caricata");
  PROGMEM Language_Str MSG_MESH_SAVED                      = _UxGT("Mesh %i salvata");
  PROGMEM Language_Str MSG_UBL_NO_STORAGE                  = _UxGT("Nessuna memoria");
  PROGMEM Language_Str MSG_UBL_SAVE_ERROR                  = _UxGT("Err: Salvataggio UBL");
  PROGMEM Language_Str MSG_UBL_RESTORE_ERROR               = _UxGT("Err: Ripristino UBL");
  PROGMEM Language_Str MSG_UBL_Z_OFFSET                    = _UxGT("Z-Offset: ");
  PROGMEM Language_Str MSG_UBL_Z_OFFSET_STOPPED            = _UxGT("Z-Offset Fermato");
  PROGMEM Language_Str MSG_UBL_STEP_BY_STEP_MENU           = _UxGT("UBL passo passo");
  PROGMEM Language_Str MSG_UBL_1_BUILD_COLD_MESH           = _UxGT("1.Crea Mesh a freddo");
  PROGMEM Language_Str MSG_UBL_2_SMART_FILLIN              = _UxGT("2.Riempimento Smart");
  PROGMEM Language_Str MSG_UBL_3_VALIDATE_MESH_MENU        = _UxGT("3.Valida Mesh");
  PROGMEM Language_Str MSG_UBL_4_FINE_TUNE_ALL             = _UxGT("4.Ritocca All");
  PROGMEM Language_Str MSG_UBL_5_VALIDATE_MESH_MENU        = _UxGT("5.Valida Mesh");
  PROGMEM Language_Str MSG_UBL_6_FINE_TUNE_ALL             = _UxGT("6.Ritocca All");
  PROGMEM Language_Str MSG_UBL_7_SAVE_MESH                 = _UxGT("7.Salva Mesh Piatto");

  PROGMEM Language_Str MSG_LED_CONTROL                     = _UxGT("Controllo LED");
  PROGMEM Language_Str MSG_LEDS                            = _UxGT("Luci");
  PROGMEM Language_Str MSG_LED_PRESETS                     = _UxGT("Preset luce");
  PROGMEM Language_Str MSG_SET_LEDS_RED                    = _UxGT("Rosso");
  PROGMEM Language_Str MSG_SET_LEDS_ORANGE                 = _UxGT("Arancione");
  PROGMEM Language_Str MSG_SET_LEDS_YELLOW                 = _UxGT("Giallo");
  PROGMEM Language_Str MSG_SET_LEDS_GREEN                  = _UxGT("Verde");
  PROGMEM Language_Str MSG_SET_LEDS_BLUE                   = _UxGT("Blu");
  PROGMEM Language_Str MSG_SET_LEDS_INDIGO                 = _UxGT("Indaco");
  PROGMEM Language_Str MSG_SET_LEDS_VIOLET                 = _UxGT("Viola");
  PROGMEM Language_Str MSG_SET_LEDS_WHITE                  = _UxGT("Bianco");
  PROGMEM Language_Str MSG_SET_LEDS_DEFAULT                = _UxGT("Predefinito");
  PROGMEM Language_Str MSG_CUSTOM_LEDS                     = _UxGT("Luci personalizzate");
  PROGMEM Language_Str MSG_INTENSITY_R                     = _UxGT("Intensità rosso");
  PROGMEM Language_Str MSG_INTENSITY_G                     = _UxGT("Intensità verde");
  PROGMEM Language_Str MSG_INTENSITY_B                     = _UxGT("Intensità blu");
  PROGMEM Language_Str MSG_INTENSITY_W                     = _UxGT("Intensità bianco");
  PROGMEM Language_Str MSG_LED_BRIGHTNESS                  = _UxGT("Luminosità");

  PROGMEM Language_Str MSG_MOVING                          = _UxGT("In movimento...");
  PROGMEM Language_Str MSG_FREE_XY                         = _UxGT("XY liberi");
  PROGMEM Language_Str MSG_MOVE_X                          = _UxGT("Muovi X");
  PROGMEM Language_Str MSG_MOVE_Y                          = _UxGT("Muovi Y");
  PROGMEM Language_Str MSG_MOVE_Z                          = _UxGT("Muovi Z");
  PROGMEM Language_Str MSG_MOVE_E                          = _UxGT("Estrusore");
  PROGMEM Language_Str MSG_MOVE_EN                         = _UxGT("Estrusore *");
  PROGMEM Language_Str MSG_HOTEND_TOO_COLD                 = _UxGT("Ugello freddo");
  PROGMEM Language_Str MSG_MOVE_Z_DIST                     = _UxGT("Muovi di %smm");
  PROGMEM Language_Str MSG_MOVE_01MM                       = _UxGT("Muovi di 0.1mm");
  PROGMEM Language_Str MSG_MOVE_1MM                        = _UxGT("Muovi di 1mm");
  PROGMEM Language_Str MSG_MOVE_10MM                       = _UxGT("Muovi di 10mm");
  PROGMEM Language_Str MSG_SPEED                           = _UxGT("Velocità");
  PROGMEM Language_Str MSG_BED_Z                           = _UxGT("Piatto Z");
  PROGMEM Language_Str MSG_NOZZLE                          = _UxGT("Ugello");
  PROGMEM Language_Str MSG_NOZZLE_N                        = _UxGT("Ugello ~");
  PROGMEM Language_Str MSG_NOZZLE_PARKED                   = _UxGT("Ugello parcheggiato");
  PROGMEM Language_Str MSG_NOZZLE_STANDBY                  = _UxGT("Ugello in pausa");
  PROGMEM Language_Str MSG_BED                             = _UxGT("Piatto");
  PROGMEM Language_Str MSG_CHAMBER                         = _UxGT("Camera");
  PROGMEM Language_Str MSG_FAN_SPEED                       = _UxGT("Vel. ventola");     // Max 15 characters
  PROGMEM Language_Str MSG_FAN_SPEED_N                     = _UxGT("Vel. ventola ~");   // Max 15 characters
  PROGMEM Language_Str MSG_STORED_FAN_N                    = _UxGT("Ventola mem. ~");   // Max 15 characters
  PROGMEM Language_Str MSG_EXTRA_FAN_SPEED                 = _UxGT("Extra vel.vent.");  // Max 15 characters
  PROGMEM Language_Str MSG_EXTRA_FAN_SPEED_N               = _UxGT("Extra v.vent. ~");  // Max 15 characters
  PROGMEM Language_Str MSG_CONTROLLER_FAN                  = _UxGT("Controller vent.");
  PROGMEM Language_Str MSG_CONTROLLER_FAN_IDLE_SPEED       = _UxGT("Vel. inattivo");
  PROGMEM Language_Str MSG_CONTROLLER_FAN_AUTO_ON          = _UxGT("Modo autom.");
  PROGMEM Language_Str MSG_CONTROLLER_FAN_SPEED            = _UxGT("Vel. attivo");
  PROGMEM Language_Str MSG_CONTROLLER_FAN_DURATION         = _UxGT("Tempo inattivo");
  PROGMEM Language_Str MSG_FLOW                            = _UxGT("Flusso");
  PROGMEM Language_Str MSG_FLOW_N                          = _UxGT("Flusso ~");
  PROGMEM Language_Str MSG_CONTROL                         = _UxGT("Controllo");
  PROGMEM Language_Str MSG_MIN                             = " " LCD_STR_THERMOMETER _UxGT(" Min");
  PROGMEM Language_Str MSG_MAX                             = " " LCD_STR_THERMOMETER _UxGT(" Max");
  PROGMEM Language_Str MSG_FACTOR                          = " " LCD_STR_THERMOMETER _UxGT(" Fact");
  PROGMEM Language_Str MSG_AUTOTEMP                        = _UxGT("Autotemp");
  PROGMEM Language_Str MSG_LCD_ON                          = _UxGT("On");
  PROGMEM Language_Str MSG_LCD_OFF                         = _UxGT("Off");
  PROGMEM Language_Str MSG_PID_AUTOTUNE                    = _UxGT("Calibrazione PID");
  PROGMEM Language_Str MSG_PID_AUTOTUNE_E                  = _UxGT("Calibraz. PID *");
  PROGMEM Language_Str MSG_PID_AUTOTUNE_DONE               = _UxGT("Calibr.PID eseguita");
  PROGMEM Language_Str MSG_PID_BAD_EXTRUDER_NUM            = _UxGT("Calibrazione fallita. Estrusore errato.");
  PROGMEM Language_Str MSG_PID_TEMP_TOO_HIGH               = _UxGT("Calibrazione fallita. Temperatura troppo alta.");
  PROGMEM Language_Str MSG_PID_TIMEOUT                     = _UxGT("Calibrazione fallita! Tempo scaduto.");
  PROGMEM Language_Str MSG_PID_P                           = _UxGT("PID-P");
  PROGMEM Language_Str MSG_PID_P_E                         = _UxGT("PID-P *");
  PROGMEM Language_Str MSG_PID_I                           = _UxGT("PID-I");
  PROGMEM Language_Str MSG_PID_I_E                         = _UxGT("PID-I *");
  PROGMEM Language_Str MSG_PID_D                           = _UxGT("PID-D");
  PROGMEM Language_Str MSG_PID_D_E                         = _UxGT("PID-D *");
  PROGMEM Language_Str MSG_PID_C                           = _UxGT("PID-C");
  PROGMEM Language_Str MSG_PID_C_E                         = _UxGT("PID-C *");
  PROGMEM Language_Str MSG_PID_F                           = _UxGT("PID-F");
  PROGMEM Language_Str MSG_PID_F_E                         = _UxGT("PID-F *");
  PROGMEM Language_Str MSG_SELECT                          = _UxGT("Seleziona");
  PROGMEM Language_Str MSG_SELECT_E                        = _UxGT("Seleziona *");
  PROGMEM Language_Str MSG_ACC                             = _UxGT("Accel");
  PROGMEM Language_Str MSG_JERK                            = _UxGT("Jerk");
  PROGMEM Language_Str MSG_VA_JERK                         = _UxGT("V") LCD_STR_A _UxGT("-jerk");
  PROGMEM Language_Str MSG_VB_JERK                         = _UxGT("V") LCD_STR_B _UxGT("-jerk");
  PROGMEM Language_Str MSG_VC_JERK                         = _UxGT("V") LCD_STR_C _UxGT("-jerk");
  PROGMEM Language_Str MSG_VE_JERK                         = _UxGT("Ve-jerk");
  PROGMEM Language_Str MSG_JUNCTION_DEVIATION              = _UxGT("Deviaz. giunzioni");
  PROGMEM Language_Str MSG_VELOCITY                        = _UxGT("Velocità");
  PROGMEM Language_Str MSG_VMAX_A                          = _UxGT("Vmax ") LCD_STR_A;
  PROGMEM Language_Str MSG_VMAX_B                          = _UxGT("Vmax ") LCD_STR_B;
  PROGMEM Language_Str MSG_VMAX_C                          = _UxGT("Vmax ") LCD_STR_C;
  PROGMEM Language_Str MSG_VMAX_E                          = _UxGT("Vmax ") LCD_STR_E;
  PROGMEM Language_Str MSG_VMAX_EN                         = _UxGT("Vmax *");
  PROGMEM Language_Str MSG_VMIN                            = _UxGT("Vmin");
  PROGMEM Language_Str MSG_VTRAV_MIN                       = _UxGT("VTrav min");
  PROGMEM Language_Str MSG_ACCELERATION                    = _UxGT("Accelerazione");
  PROGMEM Language_Str MSG_AMAX_A                          = _UxGT("Amax ") LCD_STR_A;
  PROGMEM Language_Str MSG_AMAX_B                          = _UxGT("Amax ") LCD_STR_B;
  PROGMEM Language_Str MSG_AMAX_C                          = _UxGT("Amax ") LCD_STR_C;
  PROGMEM Language_Str MSG_AMAX_E                          = _UxGT("Amax ") LCD_STR_E;
  PROGMEM Language_Str MSG_AMAX_EN                         = _UxGT("Amax *");
  PROGMEM Language_Str MSG_A_RETRACT                       = _UxGT("A-Ritrazione");
  PROGMEM Language_Str MSG_A_TRAVEL                        = _UxGT("A-Spostamento");
  PROGMEM Language_Str MSG_XY_FREQUENCY_LIMIT              = _UxGT("Frequenza max");
  PROGMEM Language_Str MSG_XY_FREQUENCY_FEEDRATE           = _UxGT("Feed min");
  PROGMEM Language_Str MSG_STEPS_PER_MM                    = _UxGT("Passi/mm");
  PROGMEM Language_Str MSG_A_STEPS                         = LCD_STR_A _UxGT("passi/mm");
  PROGMEM Language_Str MSG_B_STEPS                         = LCD_STR_B _UxGT("passi/mm");
  PROGMEM Language_Str MSG_C_STEPS                         = LCD_STR_C _UxGT("passi/mm");
  PROGMEM Language_Str MSG_E_STEPS                         = _UxGT("Epassi/mm");
  PROGMEM Language_Str MSG_EN_STEPS                        = _UxGT("*passi/mm");
  PROGMEM Language_Str MSG_TEMPERATURE                     = _UxGT("Temperatura");
  PROGMEM Language_Str MSG_MOTION                          = _UxGT("Movimento");
  PROGMEM Language_Str MSG_FILAMENT                        = _UxGT("Filamento");
  PROGMEM Language_Str MSG_VOLUMETRIC_ENABLED              = _UxGT("E in mm³");
  PROGMEM Language_Str MSG_VOLUMETRIC_LIMIT                = _UxGT("Limite E in mm³");
  PROGMEM Language_Str MSG_VOLUMETRIC_LIMIT_E              = _UxGT("Limite E *");
  PROGMEM Language_Str MSG_FILAMENT_DIAM                   = _UxGT("Diam. filo");
  PROGMEM Language_Str MSG_FILAMENT_DIAM_E                 = _UxGT("Diam. filo *");
  PROGMEM Language_Str MSG_FILAMENT_UNLOAD                 = _UxGT("Rimuovi mm");
  PROGMEM Language_Str MSG_FILAMENT_LOAD                   = _UxGT("Carica mm");
  PROGMEM Language_Str MSG_ADVANCE_K                       = _UxGT("K Avanzamento");
  PROGMEM Language_Str MSG_ADVANCE_K_E                     = _UxGT("K Avanzamento *");
  PROGMEM Language_Str MSG_CONTRAST                        = _UxGT("Contrasto LCD");
  PROGMEM Language_Str MSG_STORE_EEPROM                    = _UxGT("Salva impostazioni");
  PROGMEM Language_Str MSG_LOAD_EEPROM                     = _UxGT("Carica impostazioni");
  PROGMEM Language_Str MSG_RESTORE_DEFAULTS                = _UxGT("Ripristina imp.");
  PROGMEM Language_Str MSG_INIT_EEPROM                     = _UxGT("Inizializza EEPROM");
  PROGMEM Language_Str MSG_ERR_EEPROM_CRC                  = _UxGT("Err: CRC EEPROM");
  PROGMEM Language_Str MSG_ERR_EEPROM_INDEX                = _UxGT("Err: Indice EEPROM");
  PROGMEM Language_Str MSG_ERR_EEPROM_VERSION              = _UxGT("Err: Versione EEPROM");
  PROGMEM Language_Str MSG_SETTINGS_STORED                 = _UxGT("Impostazioni mem.");
  PROGMEM Language_Str MSG_MEDIA_UPDATE                    = _UxGT("Aggiorna media");
  PROGMEM Language_Str MSG_RESET_PRINTER                   = _UxGT("Resetta stampante");
  PROGMEM Language_Str MSG_REFRESH                         = LCD_STR_REFRESH _UxGT("Aggiorna");
  PROGMEM Language_Str MSG_INFO_SCREEN                     = _UxGT("Schermata info");
  PROGMEM Language_Str MSG_PREPARE                         = _UxGT("Prepara");
  PROGMEM Language_Str MSG_TUNE                            = _UxGT("Regola");
  PROGMEM Language_Str MSG_POWER_MONITOR                   = _UxGT("Controllo aliment.");
  PROGMEM Language_Str MSG_CURRENT                         = _UxGT("Corrente");
  PROGMEM Language_Str MSG_VOLTAGE                         = _UxGT("Tensione");
  PROGMEM Language_Str MSG_POWER                           = _UxGT("Potenza");
  PROGMEM Language_Str MSG_START_PRINT                     = _UxGT("Avvia stampa");
  PROGMEM Language_Str MSG_BUTTON_NEXT                     = _UxGT("Prossimo");
  PROGMEM Language_Str MSG_BUTTON_INIT                     = _UxGT("Inizializza");
  PROGMEM Language_Str MSG_BUTTON_STOP                     = _UxGT("Stop");
  PROGMEM Language_Str MSG_BUTTON_PRINT                    = _UxGT("Stampa");
  PROGMEM Language_Str MSG_BUTTON_RESET                    = _UxGT("Resetta");
  PROGMEM Language_Str MSG_BUTTON_IGNORE                   = _UxGT("Ignora");
  PROGMEM Language_Str MSG_BUTTON_CANCEL                   = _UxGT("Annulla");
  PROGMEM Language_Str MSG_BUTTON_DONE                     = _UxGT("Fatto");
  PROGMEM Language_Str MSG_BUTTON_BACK                     = _UxGT("Indietro");
  PROGMEM Language_Str MSG_BUTTON_PROCEED                  = _UxGT("Procedi");
  PROGMEM Language_Str MSG_PAUSING                         = _UxGT("Messa in pausa...");
  PROGMEM Language_Str MSG_PAUSE_PRINT                     = _UxGT("Pausa stampa");
  PROGMEM Language_Str MSG_RESUME_PRINT                    = _UxGT("Riprendi stampa");
  PROGMEM Language_Str MSG_HOST_START_PRINT                = _UxGT("Host Avvio");
  PROGMEM Language_Str MSG_STOP_PRINT                      = _UxGT("Arresta stampa");
  PROGMEM Language_Str MSG_PRINTING_OBJECT                 = _UxGT("Stampa Oggetto");
  PROGMEM Language_Str MSG_CANCEL_OBJECT                   = _UxGT("Cancella Oggetto");
  PROGMEM Language_Str MSG_CANCEL_OBJECT_N                 = _UxGT("Canc. Oggetto =");
  PROGMEM Language_Str MSG_OUTAGE_RECOVERY                 = _UxGT("Ripresa da PowerLoss");
  PROGMEM Language_Str MSG_MEDIA_MENU                      = _UxGT("Stampa da media");
  PROGMEM Language_Str MSG_NO_MEDIA                        = _UxGT("Media non presente");
  PROGMEM Language_Str MSG_DWELL                           = _UxGT("Sospensione...");
  PROGMEM Language_Str MSG_USERWAIT                        = _UxGT("Premi tasto..");
  PROGMEM Language_Str MSG_PRINT_PAUSED                    = _UxGT("Stampa sospesa");
  PROGMEM Language_Str MSG_PRINTING                        = _UxGT("Stampa...");
  PROGMEM Language_Str MSG_PRINT_ABORTED                   = _UxGT("Stampa Annullata");
  PROGMEM Language_Str MSG_PRINT_DONE                      = _UxGT("Stampa Eseguita");
  PROGMEM Language_Str MSG_NO_MOVE                         = _UxGT("Nessun Movimento");
  PROGMEM Language_Str MSG_KILLED                          = _UxGT("UCCISO. ");
  PROGMEM Language_Str MSG_STOPPED                         = _UxGT("ARRESTATO. ");
  PROGMEM Language_Str MSG_CONTROL_RETRACT                 = _UxGT("Ritrai mm");
  PROGMEM Language_Str MSG_CONTROL_RETRACT_SWAP            = _UxGT("Scamb. Ritrai mm");
  PROGMEM Language_Str MSG_CONTROL_RETRACTF                = _UxGT("Ritrai  V");
  PROGMEM Language_Str MSG_CONTROL_RETRACT_ZHOP            = _UxGT("Salta mm");
  PROGMEM Language_Str MSG_CONTROL_RETRACT_RECOVER         = _UxGT("Avanza mm");
  PROGMEM Language_Str MSG_CONTROL_RETRACT_RECOVER_SWAP    = _UxGT("Scamb. Avanza mm");
  PROGMEM Language_Str MSG_CONTROL_RETRACT_RECOVERF        = _UxGT("Avanza V");
  PROGMEM Language_Str MSG_CONTROL_RETRACT_RECOVER_SWAPF   = _UxGT("Scamb. Avanza V");
  PROGMEM Language_Str MSG_AUTORETRACT                     = _UxGT("AutoRitrai");
  PROGMEM Language_Str MSG_FILAMENT_SWAP_LENGTH            = _UxGT("Lunghezza scambio");
  PROGMEM Language_Str MSG_FILAMENT_SWAP_EXTRA             = _UxGT("Extra scambio");
  PROGMEM Language_Str MSG_FILAMENT_PURGE_LENGTH           = _UxGT("Lunghezza spurgo");
  PROGMEM Language_Str MSG_TOOL_CHANGE                     = _UxGT("Cambio utensile");
  PROGMEM Language_Str MSG_TOOL_CHANGE_ZLIFT               = _UxGT("Risalita Z");
  PROGMEM Language_Str MSG_SINGLENOZZLE_PRIME_SPEED        = _UxGT("Velocità innesco");
  PROGMEM Language_Str MSG_SINGLENOZZLE_RETRACT_SPEED      = _UxGT("Velocità ritrazione");
  PROGMEM Language_Str MSG_FILAMENT_PARK_ENABLED           = _UxGT("Parcheggia testa");
  PROGMEM Language_Str MSG_SINGLENOZZLE_UNRETRACT_SPEED    = _UxGT("Recover Speed");
  PROGMEM Language_Str MSG_SINGLENOZZLE_FAN_SPEED          = _UxGT("Velocità ventola");
  PROGMEM Language_Str MSG_SINGLENOZZLE_FAN_TIME           = _UxGT("Tempo ventola");
  PROGMEM Language_Str MSG_TOOL_MIGRATION_ON               = _UxGT("Auto ON");
  PROGMEM Language_Str MSG_TOOL_MIGRATION_OFF              = _UxGT("Auto OFF");
  PROGMEM Language_Str MSG_TOOL_MIGRATION                  = _UxGT("Migrazione utensile");
  PROGMEM Language_Str MSG_TOOL_MIGRATION_AUTO             = _UxGT("Auto-migrazione");
  PROGMEM Language_Str MSG_TOOL_MIGRATION_END              = _UxGT("Ultimo estrusore");
  PROGMEM Language_Str MSG_TOOL_MIGRATION_SWAP             = _UxGT("Migra a *");
  PROGMEM Language_Str MSG_FILAMENTCHANGE                  = _UxGT("Cambia filamento");
  PROGMEM Language_Str MSG_FILAMENTCHANGE_E                = _UxGT("Cambia filam. *");
  PROGMEM Language_Str MSG_FILAMENTLOAD                    = _UxGT("Carica filamento");
  PROGMEM Language_Str MSG_FILAMENTLOAD_E                  = _UxGT("Carica filamento *");
  PROGMEM Language_Str MSG_FILAMENTUNLOAD                  = _UxGT("Rimuovi filamento");
  PROGMEM Language_Str MSG_FILAMENTUNLOAD_E                = _UxGT("Rimuovi filam. *");
  PROGMEM Language_Str MSG_FILAMENTUNLOAD_ALL              = _UxGT("Rimuovi tutto");
  PROGMEM Language_Str MSG_ATTACH_MEDIA                    = _UxGT("Collega media");
  PROGMEM Language_Str MSG_CHANGE_MEDIA                    = _UxGT("Cambia media");
  PROGMEM Language_Str MSG_RELEASE_MEDIA                   = _UxGT("Rilascia media");
  PROGMEM Language_Str MSG_ZPROBE_OUT                      = _UxGT("Z probe fuori piatto");
  PROGMEM Language_Str MSG_SKEW_FACTOR                     = _UxGT("Fattore distorsione");
  PROGMEM Language_Str MSG_BLTOUCH                         = _UxGT("BLTouch");
  PROGMEM Language_Str MSG_BLTOUCH_SELFTEST                = _UxGT("Autotest BLTouch");
  PROGMEM Language_Str MSG_BLTOUCH_RESET                   = _UxGT("Resetta BLTouch");
  PROGMEM Language_Str MSG_BLTOUCH_DEPLOY                  = _UxGT("Estendi BLTouch");
  PROGMEM Language_Str MSG_BLTOUCH_SW_MODE                 = _UxGT("BLTouch modo SW");
  PROGMEM Language_Str MSG_BLTOUCH_5V_MODE                 = _UxGT("BLTouch modo 5V");
  PROGMEM Language_Str MSG_BLTOUCH_OD_MODE                 = _UxGT("BLTouch modo OD");
  PROGMEM Language_Str MSG_BLTOUCH_MODE_STORE              = _UxGT("BLTouch modo mem.");
  PROGMEM Language_Str MSG_BLTOUCH_MODE_STORE_5V           = _UxGT("Metti BLTouch a 5V");
  PROGMEM Language_Str MSG_BLTOUCH_MODE_STORE_OD           = _UxGT("Metti BLTouch a OD");
  PROGMEM Language_Str MSG_BLTOUCH_MODE_ECHO               = _UxGT("Segnala modo");
  PROGMEM Language_Str MSG_BLTOUCH_MODE_CHANGE             = _UxGT("PERICOLO: Impostazioni errate possono cause danni! Procedo comunque?");
  PROGMEM Language_Str MSG_TOUCHMI_PROBE                   = _UxGT("TouchMI");
  PROGMEM Language_Str MSG_TOUCHMI_INIT                    = _UxGT("Inizializ.TouchMI");
  PROGMEM Language_Str MSG_TOUCHMI_ZTEST                   = _UxGT("Test Z offset");
  PROGMEM Language_Str MSG_TOUCHMI_SAVE                    = _UxGT("Memorizzare");
  PROGMEM Language_Str MSG_MANUAL_DEPLOY_TOUCHMI           = _UxGT("Estendi TouchMI");
  PROGMEM Language_Str MSG_MANUAL_DEPLOY                   = _UxGT("Estendi Sonda-Z");
  PROGMEM Language_Str MSG_BLTOUCH_STOW                    = _UxGT("Ritrai BLTouch");
  PROGMEM Language_Str MSG_MANUAL_STOW                     = _UxGT("Ritrai Sonda-Z");
  PROGMEM Language_Str MSG_HOME_FIRST                      = _UxGT("Home %s%s%s prima");
  PROGMEM Language_Str MSG_ZPROBE_OFFSETS                  = _UxGT("Offsets sonda");
  PROGMEM Language_Str MSG_ZPROBE_XOFFSET                  = _UxGT("Offset X sonda");
  PROGMEM Language_Str MSG_ZPROBE_YOFFSET                  = _UxGT("Offset Y sonda");
  PROGMEM Language_Str MSG_ZPROBE_ZOFFSET                  = _UxGT("Offset Z sonda");
  PROGMEM Language_Str MSG_MOVE_NOZZLE_TO_BED              = _UxGT("Muovi ugel.su letto");
  PROGMEM Language_Str MSG_BABYSTEP_X                      = _UxGT("Babystep X");
  PROGMEM Language_Str MSG_BABYSTEP_Y                      = _UxGT("Babystep Y");
  PROGMEM Language_Str MSG_BABYSTEP_Z                      = _UxGT("Babystep Z");
  PROGMEM Language_Str MSG_BABYSTEP_TOTAL                  = _UxGT("Totali");
  PROGMEM Language_Str MSG_ENDSTOP_ABORT                   = _UxGT("Finecorsa annullati");
  PROGMEM Language_Str MSG_HEATING_FAILED_LCD              = _UxGT("Riscald. Fallito");
  PROGMEM Language_Str MSG_HEATING_FAILED_LCD_BED          = _UxGT("Risc. piatto fallito");
  PROGMEM Language_Str MSG_HEATING_FAILED_LCD_CHAMBER      = _UxGT("Risc. camera fallito");
  PROGMEM Language_Str MSG_ERR_REDUNDANT_TEMP              = _UxGT("Err: TEMP RIDONDANTE");
  PROGMEM Language_Str MSG_THERMAL_RUNAWAY                 = _UxGT("TEMP FUORI CONTROLLO");
  PROGMEM Language_Str MSG_THERMAL_RUNAWAY_BED             = _UxGT("TEMP PIAT.FUORI CTRL");
  PROGMEM Language_Str MSG_THERMAL_RUNAWAY_CHAMBER         = _UxGT("T.CAMERA FUORI CTRL");
  PROGMEM Language_Str MSG_ERR_MAXTEMP                     = _UxGT("Err: TEMP MASSIMA");
  PROGMEM Language_Str MSG_ERR_MINTEMP                     = _UxGT("Err: TEMP MINIMA");
  PROGMEM Language_Str MSG_ERR_MAXTEMP_BED                 = _UxGT("Err: TEMP MAX PIATTO");
  PROGMEM Language_Str MSG_ERR_MINTEMP_BED                 = _UxGT("Err: TEMP MIN PIATTO");
  PROGMEM Language_Str MSG_ERR_MAXTEMP_CHAMBER             = _UxGT("Err: TEMP MAX CAMERA");
  PROGMEM Language_Str MSG_ERR_MINTEMP_CHAMBER             = _UxGT("Err: TEMP MIN CAMERA");
  PROGMEM Language_Str MSG_HALTED                          = _UxGT("STAMPANTE FERMATA");
  PROGMEM Language_Str MSG_PLEASE_RESET                    = _UxGT("Riavviare prego");
  PROGMEM Language_Str MSG_SHORT_DAY                       = _UxGT("g"); // Un solo carattere
  PROGMEM Language_Str MSG_SHORT_HOUR                      = _UxGT("h"); // Un solo carattere
  PROGMEM Language_Str MSG_SHORT_MINUTE                    = _UxGT("m"); // Un solo carattere
  PROGMEM Language_Str MSG_HEATING                         = _UxGT("Riscaldamento...");
  PROGMEM Language_Str MSG_COOLING                         = _UxGT("Raffreddamento..");
  PROGMEM Language_Str MSG_BED_HEATING                     = _UxGT("Risc. piatto...");
  PROGMEM Language_Str MSG_BED_COOLING                     = _UxGT("Raffr. piatto...");
  PROGMEM Language_Str MSG_CHAMBER_HEATING                 = _UxGT("Risc. camera...");
  PROGMEM Language_Str MSG_CHAMBER_COOLING                 = _UxGT("Raffr. camera...");
  PROGMEM Language_Str MSG_DELTA_CALIBRATE                 = _UxGT("Calibraz. Delta");
  PROGMEM Language_Str MSG_DELTA_CALIBRATE_X               = _UxGT("Calibra X");
  PROGMEM Language_Str MSG_DELTA_CALIBRATE_Y               = _UxGT("Calibra Y");
  PROGMEM Language_Str MSG_DELTA_CALIBRATE_Z               = _UxGT("Calibra Z");
  PROGMEM Language_Str MSG_DELTA_CALIBRATE_CENTER          = _UxGT("Calibra centro");
  PROGMEM Language_Str MSG_DELTA_SETTINGS                  = _UxGT("Impostaz. Delta");
  PROGMEM Language_Str MSG_DELTA_AUTO_CALIBRATE            = _UxGT("Auto calibrazione");
  PROGMEM Language_Str MSG_DELTA_HEIGHT_CALIBRATE          = _UxGT("Imp. altezza Delta");
  PROGMEM Language_Str MSG_DELTA_Z_OFFSET_CALIBRATE        = _UxGT("Offset sonda-Z");
  PROGMEM Language_Str MSG_DELTA_DIAG_ROD                  = _UxGT("Barra Diagonale");
  PROGMEM Language_Str MSG_DELTA_HEIGHT                    = _UxGT("Altezza");
  PROGMEM Language_Str MSG_DELTA_RADIUS                    = _UxGT("Raggio");
  PROGMEM Language_Str MSG_INFO_MENU                       = _UxGT("Riguardo stampante");
  PROGMEM Language_Str MSG_INFO_PRINTER_MENU               = _UxGT("Info. stampante");
  PROGMEM Language_Str MSG_3POINT_LEVELING                 = _UxGT("Livel. a 3 punti");
  PROGMEM Language_Str MSG_LINEAR_LEVELING                 = _UxGT("Livel. Lineare");
  PROGMEM Language_Str MSG_BILINEAR_LEVELING               = _UxGT("Livel. Bilineare");
  PROGMEM Language_Str MSG_UBL_LEVELING                    = _UxGT("Livel.piatto unific.");
  PROGMEM Language_Str MSG_MESH_LEVELING                   = _UxGT("Livel. Mesh");
  PROGMEM Language_Str MSG_INFO_STATS_MENU                 = _UxGT("Statistiche");
  PROGMEM Language_Str MSG_INFO_BOARD_MENU                 = _UxGT("Info. scheda");
  PROGMEM Language_Str MSG_INFO_THERMISTOR_MENU            = _UxGT("Termistori");
  PROGMEM Language_Str MSG_INFO_EXTRUDERS                  = _UxGT("Estrusori");
  PROGMEM Language_Str MSG_INFO_BAUDRATE                   = _UxGT("Baud");
  PROGMEM Language_Str MSG_INFO_PROTOCOL                   = _UxGT("Protocollo");
  PROGMEM Language_Str MSG_INFO_RUNAWAY_OFF                = _UxGT("Controllo fuga: OFF");
  PROGMEM Language_Str MSG_INFO_RUNAWAY_ON                 = _UxGT("Controllo fuga: ON");
  PROGMEM Language_Str MSG_HOTEND_IDLE_TIMEOUT             = _UxGT("Timeout inatt.ugello");

  PROGMEM Language_Str MSG_CASE_LIGHT                      = _UxGT("Luci Case");
  PROGMEM Language_Str MSG_CASE_LIGHT_BRIGHTNESS           = _UxGT("Luminosità Luci");
  PROGMEM Language_Str MSG_KILL_EXPECTED_PRINTER           = _UxGT("STAMPANTE ERRATA");

  #if LCD_WIDTH >= 20
    PROGMEM Language_Str MSG_INFO_PRINT_COUNT              = _UxGT("Contat. stampa");
    PROGMEM Language_Str MSG_INFO_COMPLETED_PRINTS         = _UxGT("Completati");
    PROGMEM Language_Str MSG_INFO_PRINT_TIME               = _UxGT("Tempo totale");
    PROGMEM Language_Str MSG_INFO_PRINT_LONGEST            = _UxGT("Lavoro più lungo");
    PROGMEM Language_Str MSG_INFO_PRINT_FILAMENT           = _UxGT("Totale estruso");
  #else
    PROGMEM Language_Str MSG_INFO_PRINT_COUNT              = _UxGT("Stampe");
    PROGMEM Language_Str MSG_INFO_COMPLETED_PRINTS         = _UxGT("Completati");
    PROGMEM Language_Str MSG_INFO_PRINT_TIME               = _UxGT("Durata");
    PROGMEM Language_Str MSG_INFO_PRINT_LONGEST            = _UxGT("Più lungo");
    PROGMEM Language_Str MSG_INFO_PRINT_FILAMENT           = _UxGT("Estruso");
  #endif
  PROGMEM Language_Str MSG_INFO_MIN_TEMP                   = _UxGT("Temp min");
  PROGMEM Language_Str MSG_INFO_MAX_TEMP                   = _UxGT("Temp max");
  PROGMEM Language_Str MSG_INFO_PSU                        = _UxGT("Alimentatore");
  PROGMEM Language_Str MSG_DRIVE_STRENGTH                  = _UxGT("Potenza Drive");
  PROGMEM Language_Str MSG_DAC_PERCENT_X                   = _UxGT("X Driver %");
  PROGMEM Language_Str MSG_DAC_PERCENT_Y                   = _UxGT("Y Driver %");
  PROGMEM Language_Str MSG_DAC_PERCENT_Z                   = _UxGT("Z Driver %");
  PROGMEM Language_Str MSG_DAC_PERCENT_E                   = _UxGT("E Driver %");
  PROGMEM Language_Str MSG_ERROR_TMC                       = _UxGT("ERR.CONNESSIONE TMC");
  PROGMEM Language_Str MSG_DAC_EEPROM_WRITE                = _UxGT("Scrivi DAC EEPROM");
  PROGMEM Language_Str MSG_FILAMENT_CHANGE_HEADER          = _UxGT("CAMBIO FILAMENTO");
  PROGMEM Language_Str MSG_FILAMENT_CHANGE_HEADER_PAUSE    = _UxGT("STAMPA IN PAUSA");
  PROGMEM Language_Str MSG_FILAMENT_CHANGE_HEADER_LOAD     = _UxGT("CARICA FILAMENTO");
  PROGMEM Language_Str MSG_FILAMENT_CHANGE_HEADER_UNLOAD   = _UxGT("RIMUOVI FILAMENTO");
  PROGMEM Language_Str MSG_FILAMENT_CHANGE_OPTION_HEADER   = _UxGT("OPZIONI RIPRESA:");
  PROGMEM Language_Str MSG_FILAMENT_CHANGE_OPTION_PURGE    = _UxGT("Spurga di più");
  PROGMEM Language_Str MSG_FILAMENT_CHANGE_OPTION_RESUME   = _UxGT("Riprendi stampa");
  PROGMEM Language_Str MSG_FILAMENT_CHANGE_NOZZLE          = _UxGT("  Ugello: ");
  PROGMEM Language_Str MSG_RUNOUT_SENSOR                   = _UxGT("Sens.filo termin.");  // Max 17 characters
  PROGMEM Language_Str MSG_RUNOUT_DISTANCE_MM              = _UxGT("Dist mm filo term.");
  PROGMEM Language_Str MSG_KILL_HOMING_FAILED              = _UxGT("Home fallito");
  PROGMEM Language_Str MSG_LCD_PROBING_FAILED              = _UxGT("Sondaggio fallito");
  PROGMEM Language_Str MSG_M600_TOO_COLD                   = _UxGT("M600:Troppo freddo");

  PROGMEM Language_Str MSG_MMU2_CHOOSE_FILAMENT_HEADER     = _UxGT("SCELTA FILAMENTO");
  PROGMEM Language_Str MSG_MMU2_MENU                       = _UxGT("MMU");
  PROGMEM Language_Str MSG_KILL_MMU2_FIRMWARE              = _UxGT("Agg.firmware MMU!");
  PROGMEM Language_Str MSG_MMU2_NOT_RESPONDING             = _UxGT("MMU chiede attenz.");
  PROGMEM Language_Str MSG_MMU2_RESUME                     = _UxGT("Riprendi stampa");
  PROGMEM Language_Str MSG_MMU2_RESUMING                   = _UxGT("Ripresa...");
  PROGMEM Language_Str MSG_MMU2_LOAD_FILAMENT              = _UxGT("Carica filamento");
  PROGMEM Language_Str MSG_MMU2_LOAD_ALL                   = _UxGT("Carica tutto");
  PROGMEM Language_Str MSG_MMU2_LOAD_TO_NOZZLE             = _UxGT("Carica fino ugello");
  PROGMEM Language_Str MSG_MMU2_EJECT_FILAMENT             = _UxGT("Espelli filamento");
  PROGMEM Language_Str MSG_MMU2_EJECT_FILAMENT_N           = _UxGT("Espelli filam.~");
  PROGMEM Language_Str MSG_MMU2_UNLOAD_FILAMENT            = _UxGT("Scarica filamento");
  PROGMEM Language_Str MSG_MMU2_LOADING_FILAMENT           = _UxGT("Caric.fil. %i...");
  PROGMEM Language_Str MSG_MMU2_EJECTING_FILAMENT          = _UxGT("Esplus.filam. ...");
  PROGMEM Language_Str MSG_MMU2_UNLOADING_FILAMENT         = _UxGT("Scaric.filam. ...");
  PROGMEM Language_Str MSG_MMU2_ALL                        = _UxGT("Tutto");
  PROGMEM Language_Str MSG_MMU2_FILAMENT_N                 = _UxGT("Filamento ~");
  PROGMEM Language_Str MSG_MMU2_RESET                      = _UxGT("Azzera MMU");
  PROGMEM Language_Str MSG_MMU2_RESETTING                  = _UxGT("Azzeramento MMU...");
  PROGMEM Language_Str MSG_MMU2_EJECT_RECOVER              = _UxGT("Rimuovi, click");

  PROGMEM Language_Str MSG_MIX                             = _UxGT("Miscela");
  PROGMEM Language_Str MSG_MIX_COMPONENT_N                 = _UxGT("Componente ~");
  PROGMEM Language_Str MSG_MIXER                           = _UxGT("Miscelatore");
  PROGMEM Language_Str MSG_GRADIENT                        = _UxGT("Gradiente");
  PROGMEM Language_Str MSG_FULL_GRADIENT                   = _UxGT("Gradiente pieno");
  PROGMEM Language_Str MSG_TOGGLE_MIX                      = _UxGT("Alterna miscela");
  PROGMEM Language_Str MSG_CYCLE_MIX                       = _UxGT("Ciclo miscela");
  PROGMEM Language_Str MSG_GRADIENT_MIX                    = _UxGT("Miscela gradiente");
  PROGMEM Language_Str MSG_REVERSE_GRADIENT                = _UxGT("Inverti gradiente");
  PROGMEM Language_Str MSG_ACTIVE_VTOOL                    = _UxGT("V-tool attivo");
  PROGMEM Language_Str MSG_START_VTOOL                     = _UxGT("V-tool iniziale");
  PROGMEM Language_Str MSG_END_VTOOL                       = _UxGT("V-tool finale");
  PROGMEM Language_Str MSG_GRADIENT_ALIAS                  = _UxGT("V-tool alias");
  PROGMEM Language_Str MSG_RESET_VTOOLS                    = _UxGT("Ripristina V-tools");
  PROGMEM Language_Str MSG_COMMIT_VTOOL                    = _UxGT("Commit mix V-tool");
  PROGMEM Language_Str MSG_VTOOLS_RESET                    = _UxGT("V-tools ripristin.");
  PROGMEM Language_Str MSG_START_Z                         = _UxGT("Z inizio:");
  PROGMEM Language_Str MSG_END_Z                           = _UxGT("Z fine:");

  PROGMEM Language_Str MSG_GAMES                           = _UxGT("Giochi");
  PROGMEM Language_Str MSG_BRICKOUT                        = _UxGT("Brickout");
  PROGMEM Language_Str MSG_INVADERS                        = _UxGT("Invaders");
  PROGMEM Language_Str MSG_SNAKE                           = _UxGT("Sn4k3");
  PROGMEM Language_Str MSG_MAZE                            = _UxGT("Maze");

  PROGMEM Language_Str MSG_BAD_PAGE                        = _UxGT("Indice pag. errato");
  PROGMEM Language_Str MSG_BAD_PAGE_SPEED                  = _UxGT("Vel. pag. errata");

  //
  // Le schermate di Cambio Filamento possono visualizzare fino a 3 linee su un display a 4 righe
  //                                                  ...o fino a 2 linee su un display a 3 righe.
  #if LCD_HEIGHT >= 4
    PROGMEM Language_Str MSG_ADVANCED_PAUSE_WAITING        = _UxGT(MSG_3_LINE("Premi per", "riprendere", "la stampa"));
    PROGMEM Language_Str MSG_PAUSE_PRINT_PARKING           = _UxGT(MSG_1_LINE("Parcheggiando..."));
    PROGMEM Language_Str MSG_FILAMENT_CHANGE_INIT          = _UxGT(MSG_3_LINE("Attendere avvio", "del cambio", "di filamento"));
    PROGMEM Language_Str MSG_FILAMENT_CHANGE_INSERT        = _UxGT(MSG_3_LINE("Inserisci il", "filamento e premi", "per continuare"));
    PROGMEM Language_Str MSG_FILAMENT_CHANGE_HEAT          = _UxGT(MSG_2_LINE("Premi per", "riscaldare ugello"));
    PROGMEM Language_Str MSG_FILAMENT_CHANGE_HEATING       = _UxGT(MSG_2_LINE("Riscaldam. ugello", "Attendere prego..."));
    PROGMEM Language_Str MSG_FILAMENT_CHANGE_UNLOAD        = _UxGT(MSG_3_LINE("Attendere", "l'espulsione", "del filamento"));
    PROGMEM Language_Str MSG_FILAMENT_CHANGE_LOAD          = _UxGT(MSG_3_LINE("Attendere", "il caricamento", "del filamento"));
    PROGMEM Language_Str MSG_FILAMENT_CHANGE_PURGE         = _UxGT(MSG_3_LINE("Attendere", "lo spurgo", "del filamento"));
    PROGMEM Language_Str MSG_FILAMENT_CHANGE_CONT_PURGE    = _UxGT(MSG_3_LINE("Premi x terminare", "lo spurgo", "del filamento"));
    PROGMEM Language_Str MSG_FILAMENT_CHANGE_RESUME        = _UxGT(MSG_3_LINE("Attendere", "la ripresa", "della stampa..."));
  #else // LCD_HEIGHT < 4
    PROGMEM Language_Str MSG_ADVANCED_PAUSE_WAITING        = _UxGT(MSG_1_LINE("Premi x continuare"));
    PROGMEM Language_Str MSG_FILAMENT_CHANGE_INIT          = _UxGT(MSG_1_LINE("Attendere..."));
    PROGMEM Language_Str MSG_FILAMENT_CHANGE_INSERT        = _UxGT(MSG_1_LINE("Inserisci e premi"));
    PROGMEM Language_Str MSG_FILAMENT_CHANGE_HEAT          = _UxGT(MSG_1_LINE("Riscalda ugello"));
    PROGMEM Language_Str MSG_FILAMENT_CHANGE_HEATING       = _UxGT(MSG_1_LINE("Riscaldamento..."));
    PROGMEM Language_Str MSG_FILAMENT_CHANGE_UNLOAD        = _UxGT(MSG_1_LINE("Espulsione..."));
    PROGMEM Language_Str MSG_FILAMENT_CHANGE_LOAD          = _UxGT(MSG_1_LINE("Caricamento..."));
    PROGMEM Language_Str MSG_FILAMENT_CHANGE_PURGE         = _UxGT(MSG_1_LINE("Spurgo filamento"));
    PROGMEM Language_Str MSG_FILAMENT_CHANGE_CONT_PURGE    = _UxGT(MSG_1_LINE("Premi x terminare"));
    PROGMEM Language_Str MSG_FILAMENT_CHANGE_RESUME        = _UxGT(MSG_1_LINE("Ripresa..."));
  #endif // LCD_HEIGHT < 4

  PROGMEM Language_Str MSG_TMC_DRIVERS                     = _UxGT("Drivers TMC");
  PROGMEM Language_Str MSG_TMC_CURRENT                     = _UxGT("Driver in uso");
  PROGMEM Language_Str MSG_TMC_HYBRID_THRS                 = _UxGT("Soglia modo ibrido");
  PROGMEM Language_Str MSG_TMC_HOMING_THRS                 = _UxGT("Azzer. senza sens.");
  PROGMEM Language_Str MSG_TMC_STEPPING_MODE               = _UxGT("Modo stepping");
  PROGMEM Language_Str MSG_TMC_STEALTH_ENABLED             = _UxGT("StealthChop abil.");

  PROGMEM Language_Str MSG_SERVICE_RESET                   = _UxGT("Resetta");
  PROGMEM Language_Str MSG_SERVICE_IN                      = _UxGT(" tra:");

  PROGMEM Language_Str MSG_BACKLASH                        = _UxGT("Gioco");
  PROGMEM Language_Str MSG_BACKLASH_A                      = LCD_STR_A;
  PROGMEM Language_Str MSG_BACKLASH_B                      = LCD_STR_B;
  PROGMEM Language_Str MSG_BACKLASH_C                      = LCD_STR_C;
  PROGMEM Language_Str MSG_BACKLASH_CORRECTION             = _UxGT("Correzione");
  PROGMEM Language_Str MSG_BACKLASH_SMOOTHING              = _UxGT("Appianamento");

  PROGMEM Language_Str MSG_LEVEL_X_AXIS                    = _UxGT("Livello asse X");
  PROGMEM Language_Str MSG_AUTO_CALIBRATE                  = _UxGT("Auto Calibra");
  PROGMEM Language_Str MSG_HEATER_TIMEOUT                  = _UxGT("Timeout riscaldatore");
  PROGMEM Language_Str MSG_REHEAT                          = _UxGT("Riscalda");
  PROGMEM Language_Str MSG_REHEATING                       = _UxGT("Riscaldando...");

  PROGMEM Language_Str MSG_PROBE_WIZARD                    = _UxGT("Proc.guid.sonda Z");
  PROGMEM Language_Str MSG_SOUND                           = _UxGT("Suono");
}<|MERGE_RESOLUTION|>--- conflicted
+++ resolved
@@ -27,15 +27,12 @@
  * LCD Menu Messages
  * See also https://marlinfw.org/docs/development/lcd_language.html
  *
-<<<<<<< HEAD
-=======
  * Substitutions are applied for the following characters when used
  * in menu items that call lcd_put_u8str_ind_P with an index:
  *
  *   = displays  '0'....'10' for indexes 0 - 10
  *   ~ displays  '1'....'11' for indexes 0 - 10
  *   * displays 'E1'...'E11' for indexes 0 - 10 (By default. Uses LCD_FIRST_TOOL)
->>>>>>> c574bcce
  */
 
 #define DISPLAY_CHARSET_ISO10646_1
@@ -55,6 +52,7 @@
   PROGMEM Language_Str MSG_MEDIA_INSERTED                  = _UxGT("Media inserito");
   PROGMEM Language_Str MSG_MEDIA_REMOVED                   = _UxGT("Media rimosso");
   PROGMEM Language_Str MSG_MEDIA_WAITING                   = _UxGT("Aspettando media");
+  PROGMEM Language_Str MSG_SD_INIT_FAIL                    = _UxGT("Inizial.SD fallita");
   PROGMEM Language_Str MSG_MEDIA_READ_ERROR                = _UxGT("Err.leggendo media");
   PROGMEM Language_Str MSG_MEDIA_USB_REMOVED               = _UxGT("Dispos.USB rimosso");
   PROGMEM Language_Str MSG_MEDIA_USB_FAILED                = _UxGT("Avvio USB fallito");
@@ -233,6 +231,10 @@
   PROGMEM Language_Str MSG_SET_LEDS_VIOLET                 = _UxGT("Viola");
   PROGMEM Language_Str MSG_SET_LEDS_WHITE                  = _UxGT("Bianco");
   PROGMEM Language_Str MSG_SET_LEDS_DEFAULT                = _UxGT("Predefinito");
+  PROGMEM Language_Str MSG_LED_CHANNEL_N                   = _UxGT("Canale =");
+  PROGMEM Language_Str MSG_LEDS2                           = _UxGT("Luci #2");
+  PROGMEM Language_Str MSG_NEO2_PRESETS                    = _UxGT("Luce #2 Presets");
+  PROGMEM Language_Str MSG_NEO2_BRIGHTNESS                 = _UxGT("Luminosità");
   PROGMEM Language_Str MSG_CUSTOM_LEDS                     = _UxGT("Luci personalizzate");
   PROGMEM Language_Str MSG_INTENSITY_R                     = _UxGT("Intensità rosso");
   PROGMEM Language_Str MSG_INTENSITY_G                     = _UxGT("Intensità verde");
@@ -459,19 +461,13 @@
   PROGMEM Language_Str MSG_BABYSTEP_Z                      = _UxGT("Babystep Z");
   PROGMEM Language_Str MSG_BABYSTEP_TOTAL                  = _UxGT("Totali");
   PROGMEM Language_Str MSG_ENDSTOP_ABORT                   = _UxGT("Finecorsa annullati");
-  PROGMEM Language_Str MSG_HEATING_FAILED_LCD              = _UxGT("Riscald. Fallito");
-  PROGMEM Language_Str MSG_HEATING_FAILED_LCD_BED          = _UxGT("Risc. piatto fallito");
-  PROGMEM Language_Str MSG_HEATING_FAILED_LCD_CHAMBER      = _UxGT("Risc. camera fallito");
+  PROGMEM Language_Str MSG_HEATING_FAILED_LCD              = _UxGT("Risc.Fallito"); // Max 12 caratteri
   PROGMEM Language_Str MSG_ERR_REDUNDANT_TEMP              = _UxGT("Err: TEMP RIDONDANTE");
   PROGMEM Language_Str MSG_THERMAL_RUNAWAY                 = _UxGT("TEMP FUORI CONTROLLO");
   PROGMEM Language_Str MSG_THERMAL_RUNAWAY_BED             = _UxGT("TEMP PIAT.FUORI CTRL");
   PROGMEM Language_Str MSG_THERMAL_RUNAWAY_CHAMBER         = _UxGT("T.CAMERA FUORI CTRL");
   PROGMEM Language_Str MSG_ERR_MAXTEMP                     = _UxGT("Err: TEMP MASSIMA");
   PROGMEM Language_Str MSG_ERR_MINTEMP                     = _UxGT("Err: TEMP MINIMA");
-  PROGMEM Language_Str MSG_ERR_MAXTEMP_BED                 = _UxGT("Err: TEMP MAX PIATTO");
-  PROGMEM Language_Str MSG_ERR_MINTEMP_BED                 = _UxGT("Err: TEMP MIN PIATTO");
-  PROGMEM Language_Str MSG_ERR_MAXTEMP_CHAMBER             = _UxGT("Err: TEMP MAX CAMERA");
-  PROGMEM Language_Str MSG_ERR_MINTEMP_CHAMBER             = _UxGT("Err: TEMP MIN CAMERA");
   PROGMEM Language_Str MSG_HALTED                          = _UxGT("STAMPANTE FERMATA");
   PROGMEM Language_Str MSG_PLEASE_RESET                    = _UxGT("Riavviare prego");
   PROGMEM Language_Str MSG_SHORT_DAY                       = _UxGT("g"); // Un solo carattere
@@ -481,6 +477,8 @@
   PROGMEM Language_Str MSG_COOLING                         = _UxGT("Raffreddamento..");
   PROGMEM Language_Str MSG_BED_HEATING                     = _UxGT("Risc. piatto...");
   PROGMEM Language_Str MSG_BED_COOLING                     = _UxGT("Raffr. piatto...");
+  PROGMEM Language_Str MSG_PROBE_HEATING                   = _UxGT("Risc. sonda...");
+  PROGMEM Language_Str MSG_PROBE_COOLING                   = _UxGT("Raffr. sonda...");
   PROGMEM Language_Str MSG_CHAMBER_HEATING                 = _UxGT("Risc. camera...");
   PROGMEM Language_Str MSG_CHAMBER_COOLING                 = _UxGT("Raffr. camera...");
   PROGMEM Language_Str MSG_DELTA_CALIBRATE                 = _UxGT("Calibraz. Delta");
@@ -551,7 +549,6 @@
   PROGMEM Language_Str MSG_RUNOUT_DISTANCE_MM              = _UxGT("Dist mm filo term.");
   PROGMEM Language_Str MSG_KILL_HOMING_FAILED              = _UxGT("Home fallito");
   PROGMEM Language_Str MSG_LCD_PROBING_FAILED              = _UxGT("Sondaggio fallito");
-  PROGMEM Language_Str MSG_M600_TOO_COLD                   = _UxGT("M600:Troppo freddo");
 
   PROGMEM Language_Str MSG_MMU2_CHOOSE_FILAMENT_HEADER     = _UxGT("SCELTA FILAMENTO");
   PROGMEM Language_Str MSG_MMU2_MENU                       = _UxGT("MMU");
@@ -575,7 +572,7 @@
   PROGMEM Language_Str MSG_MMU2_EJECT_RECOVER              = _UxGT("Rimuovi, click");
 
   PROGMEM Language_Str MSG_MIX                             = _UxGT("Miscela");
-  PROGMEM Language_Str MSG_MIX_COMPONENT_N                 = _UxGT("Componente ~");
+  PROGMEM Language_Str MSG_MIX_COMPONENT_N                 = _UxGT("Componente =");
   PROGMEM Language_Str MSG_MIXER                           = _UxGT("Miscelatore");
   PROGMEM Language_Str MSG_GRADIENT                        = _UxGT("Gradiente");
   PROGMEM Language_Str MSG_FULL_GRADIENT                   = _UxGT("Gradiente pieno");
@@ -601,6 +598,17 @@
 
   PROGMEM Language_Str MSG_BAD_PAGE                        = _UxGT("Indice pag. errato");
   PROGMEM Language_Str MSG_BAD_PAGE_SPEED                  = _UxGT("Vel. pag. errata");
+
+  PROGMEM Language_Str MSG_EDIT_PASSWORD                   = _UxGT("Modif.password");
+  PROGMEM Language_Str MSG_LOGIN_REQUIRED                  = _UxGT("Login richiesto");
+  PROGMEM Language_Str MSG_PASSWORD_SETTINGS               = _UxGT("Impostaz.password");
+  PROGMEM Language_Str MSG_ENTER_DIGIT                     = _UxGT("Inserisci cifra");
+  PROGMEM Language_Str MSG_CHANGE_PASSWORD                 = _UxGT("Imp./Modif.password");
+  PROGMEM Language_Str MSG_REMOVE_PASSWORD                 = _UxGT("Elimina password");
+  PROGMEM Language_Str MSG_PASSWORD_SET                    = _UxGT("La password è ");
+  PROGMEM Language_Str MSG_START_OVER                      = _UxGT("Ricominciare");
+  PROGMEM Language_Str MSG_REMINDER_SAVE_SETTINGS          = _UxGT("Ricordati di mem.!");
+  PROGMEM Language_Str MSG_PASSWORD_REMOVED                = _UxGT("Password eliminata");
 
   //
   // Le schermate di Cambio Filamento possono visualizzare fino a 3 linee su un display a 4 righe
