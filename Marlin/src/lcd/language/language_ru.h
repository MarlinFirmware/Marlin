--- conflicted
+++ resolved
@@ -78,27 +78,8 @@
   LSTR MSG_HOME_OFFSET_Z                    = _UxGT("Смещ. дома Z");
 
   LSTR MSG_HOME_OFFSETS_APPLIED             = _UxGT("Смещения применены");
-<<<<<<< HEAD
+  LSTR MSG_SELECT_ORIGIN                    = _UxGT("Выберите ноль");
   LSTR MSG_TW_SELECT_TRAM_REF               = _UxGT("Выберите ноль");
-  #if HAS_PREHEAT
-    LSTR MSG_PREHEAT_1                      = _UxGT("Преднагрев ") PREHEAT_1_LABEL;
-    LSTR MSG_PREHEAT_1_H                    = _UxGT("Нагреть ~ ") PREHEAT_1_LABEL;
-    LSTR MSG_PREHEAT_1_END                  = _UxGT("Нагреть сопло ") PREHEAT_1_LABEL;
-    LSTR MSG_PREHEAT_1_END_E                = _UxGT("Нагреть сопло ~") PREHEAT_1_LABEL;
-    LSTR MSG_PREHEAT_1_ALL                  = _UxGT("Нагреть всё ") PREHEAT_1_LABEL;
-    LSTR MSG_PREHEAT_1_BEDONLY              = _UxGT("Нагреть стол ") PREHEAT_1_LABEL;
-    LSTR MSG_PREHEAT_1_SETTINGS             = _UxGT("Правка предн. ") PREHEAT_1_LABEL;
-
-    LSTR MSG_PREHEAT_M                      = _UxGT("Преднагрев $");
-    LSTR MSG_PREHEAT_M_H                    = _UxGT("Нагреть ~ $");
-    LSTR MSG_PREHEAT_M_END                  = _UxGT("Нагреть сопло $");
-    LSTR MSG_PREHEAT_M_END_E                = _UxGT("Нагреть сопло ~ $");
-    LSTR MSG_PREHEAT_M_ALL                  = _UxGT("Нагреть всё $");
-    LSTR MSG_PREHEAT_M_BEDONLY              = _UxGT("Нагреть стол $");
-    LSTR MSG_PREHEAT_M_SETTINGS             = _UxGT("Правка преднаг. $");
-  #endif
-=======
-  LSTR MSG_SELECT_ORIGIN                    = _UxGT("Выберите ноль");
   LSTR MSG_LAST_VALUE_SP                    = _UxGT("Послед. знач. ");
 
   LSTR MSG_PREHEAT_1                        = _UxGT("Нагрев ") PREHEAT_1_LABEL;
@@ -117,7 +98,6 @@
   LSTR MSG_PREHEAT_M_BEDONLY                = _UxGT("Нагреть стол $");
   LSTR MSG_PREHEAT_M_SETTINGS               = _UxGT("Настр.нагрева $");
 
->>>>>>> bcf61cc9
   LSTR MSG_PREHEAT_CUSTOM                   = _UxGT("Нагрев Свой");
   LSTR MSG_COOLDOWN                         = _UxGT("Охлаждение");
   LSTR MSG_CUTTER_FREQUENCY                 = _UxGT("Частота");
@@ -604,15 +584,7 @@
   LSTR MSG_MMU2_RESETTING                   = _UxGT("Перезапуск MMU...");
   LSTR MSG_MMU2_EJECT_RECOVER               = _UxGT("Удалите и нажмите");
 
-<<<<<<< HEAD
-  #if LCD_WIDTH > 21 || HAS_DWIN_E3V2
-    LSTR MSG_MIX                            = _UxGT("Смешивание");
-  #else
-    LSTR MSG_MIX                            = _UxGT("Смешив.");
-  #endif
-=======
   LSTR MSG_MIX                              = _UxGT("Смешив.");
->>>>>>> bcf61cc9
   LSTR MSG_MIX_COMPONENT_N                  = _UxGT("Компонент {");
   LSTR MSG_MIXER                            = _UxGT("Смеситель");
   LSTR MSG_GRADIENT                         = _UxGT("Градиент");
