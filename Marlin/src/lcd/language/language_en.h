--- conflicted
+++ resolved
@@ -30,6 +30,7 @@
  * Substitutions are applied for the following characters when used in menu items titles:
  *
  *   $ displays an inserted string
+ *   { displays  '0'....'10' for indexes 0 - 10
  *   { displays  '0'....'10' for indexes 0 - 10
  *   ~ displays  '1'....'11' for indexes 0 - 10
  *   * displays 'E1'...'E11' for indexes 0 - 10 (By default. Uses LCD_FIRST_TOOL)
@@ -114,7 +115,6 @@
   LSTR MSG_HOME_OFFSET_Z                  = _UxGT("Home Offset Z");
   LSTR MSG_HOME_OFFSETS_APPLIED           = _UxGT("Offsets Applied");
   LSTR MSG_ERR_M428_TOO_FAR               = _UxGT("Err: Too far!");
-<<<<<<< HEAD
   #if HAS_PREHEAT
     LSTR MSG_PREHEAT_1                    = _UxGT("Preheat ") PREHEAT_1_LABEL;
     LSTR MSG_PREHEAT_1_H                  = _UxGT("Preheat ") PREHEAT_1_LABEL " ~";
@@ -139,28 +139,6 @@
     LSTR MSG_PREHEAT_M_BEDONLY            = _UxGT("Preheat $ Bed");
     LSTR MSG_PREHEAT_M_SETTINGS           = _UxGT("Preheat $ Conf");
   #endif
-=======
-  LSTR MSG_TRAMMING_WIZARD                = _UxGT("Tramming Wizard");
-  LSTR MSG_SELECT_ORIGIN                  = _UxGT("Select Origin");
-  LSTR MSG_LAST_VALUE_SP                  = _UxGT("Last value ");
-
-  LSTR MSG_PREHEAT_1                      = _UxGT("Preheat ") PREHEAT_1_LABEL;
-  LSTR MSG_PREHEAT_1_H                    = _UxGT("Preheat ") PREHEAT_1_LABEL " ~";
-  LSTR MSG_PREHEAT_1_END                  = _UxGT("Preheat ") PREHEAT_1_LABEL _UxGT(" End");
-  LSTR MSG_PREHEAT_1_END_E                = _UxGT("Preheat ") PREHEAT_1_LABEL _UxGT(" End ~");
-  LSTR MSG_PREHEAT_1_ALL                  = _UxGT("Preheat ") PREHEAT_1_LABEL _UxGT(" All");
-  LSTR MSG_PREHEAT_1_BEDONLY              = _UxGT("Preheat ") PREHEAT_1_LABEL _UxGT(" Bed");
-  LSTR MSG_PREHEAT_1_SETTINGS             = _UxGT("Preheat ") PREHEAT_1_LABEL _UxGT(" Conf");
-
-  LSTR MSG_PREHEAT_M                      = _UxGT("Preheat $");
-  LSTR MSG_PREHEAT_M_H                    = _UxGT("Preheat $ ~");
-  LSTR MSG_PREHEAT_M_END                  = _UxGT("Preheat $ End");
-  LSTR MSG_PREHEAT_M_END_E                = _UxGT("Preheat $ End ~");
-  LSTR MSG_PREHEAT_M_ALL                  = _UxGT("Preheat $ All");
-  LSTR MSG_PREHEAT_M_BEDONLY              = _UxGT("Preheat $ Bed");
-  LSTR MSG_PREHEAT_M_SETTINGS             = _UxGT("Preheat $ Conf");
-
->>>>>>> bcf61cc9
   LSTR MSG_PREHEAT_HOTEND                 = _UxGT("Preheat Hotend");
   LSTR MSG_PREHEAT_CUSTOM                 = _UxGT("Preheat Custom");
   LSTR MSG_COOLDOWN                       = _UxGT("Cooldown");
@@ -545,27 +523,6 @@
   LSTR MSG_RESUME_PRINT                   = _UxGT("Resume Print");
   LSTR MSG_STOP_PRINT                     = _UxGT("Stop Print");
   LSTR MSG_OUTAGE_RECOVERY                = _UxGT("Power Outage");
-<<<<<<< HEAD
-  #if LCD_WIDTH >= 20 || HAS_DWIN_E3V2
-    LSTR MSG_HOST_START_PRINT             = _UxGT("Start Host Print");
-    LSTR MSG_PRINTING_OBJECT              = _UxGT("Printing Object");
-    LSTR MSG_CANCEL_OBJECT                = _UxGT("Cancel Object");
-    LSTR MSG_CANCEL_OBJECT_N              = _UxGT("Cancel Object {");
-    LSTR MSG_CONTINUE_PRINT_JOB           = _UxGT("Continue Print Job");
-    LSTR MSG_MEDIA_MENU                   = _UxGT("Print from ") MEDIA_TYPE_EN;
-    LSTR MSG_TURN_OFF                     = _UxGT("Turn off the printer");
-    LSTR MSG_END_LOOPS                    = _UxGT("End Repeat Loops");
-  #else
-    LSTR MSG_HOST_START_PRINT             = _UxGT("Host Start");
-    LSTR MSG_PRINTING_OBJECT              = _UxGT("Print Obj");
-    LSTR MSG_CANCEL_OBJECT                = _UxGT("Cancel Obj");
-    LSTR MSG_CANCEL_OBJECT_N              = _UxGT("Cancel Obj {");
-    LSTR MSG_CONTINUE_PRINT_JOB           = _UxGT("Continue Job");
-    LSTR MSG_MEDIA_MENU                   = MEDIA_TYPE_EN _UxGT(" Print");
-    LSTR MSG_TURN_OFF                     = _UxGT("Turn off now");
-    LSTR MSG_END_LOOPS                    = _UxGT("End Loops");
-  #endif
-=======
   LSTR MSG_HOST_START_PRINT               = _UxGT("Host Start");
   LSTR MSG_PRINTING_OBJECT                = _UxGT("Print Obj");
   LSTR MSG_CANCEL_OBJECT                  = _UxGT("Cancel Obj");
@@ -574,7 +531,6 @@
   LSTR MSG_MEDIA_MENU                     = MEDIA_TYPE_EN _UxGT(" Print");
   LSTR MSG_TURN_OFF                       = _UxGT("Turn off now");
   LSTR MSG_END_LOOPS                      = _UxGT("End Loops");
->>>>>>> bcf61cc9
   LSTR MSG_NO_MEDIA                       = _UxGT("No ") MEDIA_TYPE_EN;
   LSTR MSG_DWELL                          = _UxGT("Sleep...");
   LSTR MSG_USERWAIT                       = _UxGT("Click to Resume...");
