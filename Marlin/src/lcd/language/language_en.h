--- conflicted
+++ resolved
@@ -146,11 +146,7 @@
   PROGMEM Language_Str MSG_BED_LEVELING                    = _UxGT("Bed Leveling");
   PROGMEM Language_Str MSG_LEVEL_BED                       = _UxGT("Level Bed");
   PROGMEM Language_Str MSG_BED_TRAMMING                    = _UxGT("Bed Tramming");
-<<<<<<< HEAD
-  PROGMEM Language_Str MSG_BED_TRAMMING_RAISE              = _UxGT("Adjust Z until the probe triggers.");
-=======
   PROGMEM Language_Str MSG_BED_TRAMMING_RAISE              = _UxGT("Adjust bed until the probe triggers.");
->>>>>>> 9046254a
   PROGMEM Language_Str MSG_BED_TRAMMING_IN_RANGE           = _UxGT("Corners within tolerance. Bed trammed.");
   PROGMEM Language_Str MSG_BED_TRAMMING_GOOD_POINTS        = _UxGT("Good Points: ");
   PROGMEM Language_Str MSG_BED_TRAMMING_LAST_Z             = _UxGT("Last Z: ");
