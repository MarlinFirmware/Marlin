--- conflicted
+++ resolved
@@ -692,60 +692,6 @@
   LSTR MSG_CASE_LIGHT_BRIGHTNESS          = _UxGT("Light Brightness");
   LSTR MSG_KILL_EXPECTED_PRINTER          = _UxGT("INCORRECT PRINTER");
 
-<<<<<<< HEAD
-  LSTR MSG_COLORS_GET                     = _UxGT("Get Color");
-  LSTR MSG_COLORS_SELECT                  = _UxGT("Select Colors");
-  LSTR MSG_COLORS_APPLIED                 = _UxGT("Colors applied");
-  LSTR MSG_COLORS_RED                     = _UxGT("Red");
-  LSTR MSG_COLORS_GREEN                   = _UxGT("Green");
-  LSTR MSG_COLORS_BLUE                    = _UxGT("Blue");
-  LSTR MSG_COLORS_WHITE                   = _UxGT("White");
-  LSTR MSG_SCREEN_BACKGROUND              = _UxGT("Screen Background");
-  LSTR MSG_CURSOR                         = _UxGT("Cursor");
-  LSTR MSG_TITLE_BACKGROUND               = _UxGT("Title Background");
-  LSTR MSG_TITLE_TEXT                     = _UxGT("Title Text");
-  LSTR MSG_TEXT                           = _UxGT("Text");
-  LSTR MSG_SELECTED                       = _UxGT("Selected");
-  LSTR MSG_SPLIT_LINE                     = _UxGT("Split Line");
-  LSTR MSG_HIGHLIGHT                      = _UxGT("Highlight");
-  LSTR MSG_STATUS_BACKGROUND              = _UxGT("Status Background");
-  LSTR MSG_STATUS_TEXT                    = _UxGT("Status Text");
-  LSTR MSG_POPUP_BACKGROUND               = _UxGT("Popup Background");
-  LSTR MSG_POPUP_TEXT                     = _UxGT("Popup Text");
-  LSTR MSG_ALERT_BACKGROUND               = _UxGT("Alert Background");
-  LSTR MSG_ALERT_TEXT                     = _UxGT("Alert Text");
-  LSTR MSG_PERCENT_TEXT                   = _UxGT("Percent Text");
-  LSTR MSG_BAR_FILL                       = _UxGT("Bar Fill");
-  LSTR MSG_INDICATOR_VALUE                = _UxGT("Indicator value");
-  LSTR MSG_COORDINATE_VALUE               = _UxGT("Coordinate value");
-
-  LSTR MSG_UI_LANGUAGE                    = _UxGT("UI Language");
-  LSTR MSG_SOUND_ENABLE                   = _UxGT("Enable sound");
-  LSTR MSG_LOCKSCREEN                     = _UxGT("Lock Screen");
-  LSTR MSG_LOCKSCREEN_LOCKED              = _UxGT("Printer is Locked,");
-  LSTR MSG_LOCKSCREEN_UNLOCK              = _UxGT("Scroll to unlock.");
-  LSTR MSG_PLEASE_WAIT_REBOOT             = _UxGT("Please wait until reboot.");
-
-  LSTR MSG_MEDIA_NOT_INSERTED             = _UxGT("No Media");
-  LSTR MSG_PLEASE_PREHEAT                 = _UxGT("Please Preheat");
-=======
-  LSTR MSG_COLORS_GET                     = _UxGT("Get Color");               // ProUI
-  LSTR MSG_COLORS_SELECT                  = _UxGT("Select Colors");           // ProUI
-  LSTR MSG_COLORS_APPLIED                 = _UxGT("Colors applied");          // ProUI
-  LSTR MSG_COLORS_RED                     = _UxGT("Red");                     // ProUI / JyersUI
-  LSTR MSG_COLORS_GREEN                   = _UxGT("Green");                   // ProUI / JyersUI
-  LSTR MSG_COLORS_BLUE                    = _UxGT("Blue");                    // ProUI / JyersUI
-  LSTR MSG_COLORS_WHITE                   = _UxGT("White");                   // ProUI
-  LSTR MSG_UI_LANGUAGE                    = _UxGT("UI Language");             // ProUI
-  LSTR MSG_SOUND_ENABLE                   = _UxGT("Enable sound");            // ProUI
-  LSTR MSG_LOCKSCREEN                     = _UxGT("Lock Screen");             // ProUI
-  LSTR MSG_LOCKSCREEN_LOCKED              = _UxGT("Printer is Locked,");      // ProUI
-  LSTR MSG_LOCKSCREEN_UNLOCK              = _UxGT("Scroll to unlock.");       // ProUI
-  LSTR MSG_PLEASE_WAIT_REBOOT             = _UxGT("Please wait for reboot."); // ProUI
-  LSTR MSG_MEDIA_NOT_INSERTED             = _UxGT("No Media");                // ProUI
-  LSTR MSG_PLEASE_PREHEAT                 = _UxGT("Please Preheat");          // ProUI
-
->>>>>>> 9c922f0e
   LSTR MSG_INFO_PRINT_COUNT               = _UxGT("Prints");
   LSTR MSG_INFO_PRINT_TIME                = _UxGT("Total");
   LSTR MSG_INFO_PRINT_LONGEST             = _UxGT("Longest");
@@ -961,6 +907,43 @@
 namespace LanguageWide_en {
   using namespace LanguageNarrow_en;
   #if LCD_WIDTH >= 20 || HAS_DWIN_E3V2
+    LSTR MSG_COLORS_GET                   = _UxGT("Get Color");               // ProUI
+    LSTR MSG_COLORS_SELECT                = _UxGT("Select Colors");           // ProUI
+    LSTR MSG_COLORS_APPLIED               = _UxGT("Colors applied");          // ProUI
+    LSTR MSG_COLORS_RED                   = _UxGT("Red");                     // ProUI / JyersUI
+    LSTR MSG_COLORS_GREEN                 = _UxGT("Green");                   // ProUI / JyersUI
+    LSTR MSG_COLORS_BLUE                  = _UxGT("Blue");                    // ProUI / JyersUI
+    LSTR MSG_COLORS_WHITE                 = _UxGT("White");                   // ProUI
+
+    LSTR MSG_SCREEN_BACKGROUND            = _UxGT("Screen Background");       // ProUI
+    LSTR MSG_CURSOR                       = _UxGT("Cursor");                  // ProUI
+    LSTR MSG_TITLE_BACKGROUND             = _UxGT("Title Background");        // ProUI
+    LSTR MSG_TITLE_TEXT                   = _UxGT("Title Text");              // ProUI
+    LSTR MSG_TEXT                         = _UxGT("Text");                    // ProUI
+    LSTR MSG_SELECTED                     = _UxGT("Selected");                // ProUI
+    LSTR MSG_SPLIT_LINE                   = _UxGT("Split Line");              // ProUI
+    LSTR MSG_HIGHLIGHT                    = _UxGT("Highlight");               // ProUI
+    LSTR MSG_STATUS_BACKGROUND            = _UxGT("Status Background");       // ProUI
+    LSTR MSG_STATUS_TEXT                  = _UxGT("Status Text");             // ProUI
+    LSTR MSG_POPUP_BACKGROUND             = _UxGT("Popup Background");        // ProUI
+    LSTR MSG_POPUP_TEXT                   = _UxGT("Popup Text");              // ProUI
+    LSTR MSG_ALERT_BACKGROUND             = _UxGT("Alert Background");        // ProUI
+    LSTR MSG_ALERT_TEXT                   = _UxGT("Alert Text");              // ProUI
+    LSTR MSG_PERCENT_TEXT                 = _UxGT("Percent Text");            // ProUI
+    LSTR MSG_BAR_FILL                     = _UxGT("Bar Fill");                // ProUI
+    LSTR MSG_INDICATOR_VALUE              = _UxGT("Indicator value");         // ProUI
+    LSTR MSG_COORDINATE_VALUE             = _UxGT("Coordinate value");        // ProUI
+
+    LSTR MSG_UI_LANGUAGE                  = _UxGT("UI Language");             // ProUI
+    LSTR MSG_SOUND_ENABLE                 = _UxGT("Enable sound");            // ProUI
+    LSTR MSG_LOCKSCREEN                   = _UxGT("Lock Screen");             // ProUI
+    LSTR MSG_LOCKSCREEN_LOCKED            = _UxGT("Printer is Locked,");      // ProUI
+    LSTR MSG_LOCKSCREEN_UNLOCK            = _UxGT("Scroll to unlock.");       // ProUI
+    LSTR MSG_PLEASE_WAIT_REBOOT           = _UxGT("Please wait for reboot."); // ProUI
+    LSTR MSG_MEDIA_NOT_INSERTED           = _UxGT("Media not inserted");      // ProUI
+    LSTR MSG_PLEASE_PREHEAT               = _UxGT("Please preheat hot end");  // ProUI
+    LSTR MSG_INFO_PRINT_COUNT_RESET       = _UxGT("Reset Print Count");       // ProUI
+
     LSTR MSG_LIVE_MOVE                    = _UxGT("Live Movement");
     LSTR MSG_HOST_START_PRINT             = _UxGT("Start Host Print");
     LSTR MSG_PRINTING_OBJECT              = _UxGT("Printing Object");
@@ -968,11 +951,8 @@
     LSTR MSG_CANCEL_OBJECT_N              = _UxGT("Cancel Object {");
     LSTR MSG_CONTINUE_PRINT_JOB           = _UxGT("Continue Print Job");
     LSTR MSG_MEDIA_MENU                   = _UxGT("Select from ") MEDIA_TYPE_EN;
-    LSTR MSG_TURN_OFF                     = _UxGT("Turn off the printer");
+    LSTR MSG_TURN_OFF                     = _UxGT("Turn off printer");
     LSTR MSG_END_LOOPS                    = _UxGT("End Repeat Loops");
-    LSTR MSG_MEDIA_NOT_INSERTED           = _UxGT("No media inserted.");          // ProUI
-    LSTR MSG_PLEASE_PREHEAT               = _UxGT("Please preheat the hot end."); // ProUI
-    LSTR MSG_INFO_PRINT_COUNT_RESET       = _UxGT("Reset Print Count");           // ProUI
     LSTR MSG_INFO_PRINT_COUNT             = _UxGT("Print Count");
     LSTR MSG_INFO_PRINT_TIME              = _UxGT("Print Time");
     LSTR MSG_INFO_PRINT_LONGEST           = _UxGT("Longest Job Time");
