--- conflicted
+++ resolved
@@ -316,25 +316,8 @@
   LSTR MSG_MOVE_EN                        = _UxGT("Move *");
   LSTR MSG_HOTEND_TOO_COLD                = _UxGT("Hotend too cold");
   LSTR MSG_MOVE_N_MM                      = _UxGT("Move $mm");
-<<<<<<< HEAD
-  LSTR MSG_MOVE_01MM                      = _UxGT("Move 0.1mm");
-  LSTR MSG_MOVE_1MM                       = _UxGT("Move 1mm");
-  LSTR MSG_MOVE_10MM                      = _UxGT("Move 10mm");
-  LSTR MSG_MOVE_50MM                      = _UxGT("Move 50mm");
-  LSTR MSG_MOVE_100MM                     = _UxGT("Move 100mm");
-  LSTR MSG_MOVE_0001IN                    = _UxGT("Move 0.001in");
-  LSTR MSG_MOVE_001IN                     = _UxGT("Move 0.01in");
-  LSTR MSG_MOVE_01IN                      = _UxGT("Move 0.1in");
-  LSTR MSG_MOVE_05IN                      = _UxGT("Move 0.5in");
-  LSTR MSG_MOVE_1IN                       = _UxGT("Move 1.0in");
-  LSTR MSG_MOVE_001DEG                    = _UxGT("Move 0.01 ") LCD_STR_DEGREE;
-  LSTR MSG_MOVE_01DEG                     = _UxGT("Move 0.1 ") LCD_STR_DEGREE;
-  LSTR MSG_MOVE_1DEG                      = _UxGT("Move 1 ") LCD_STR_DEGREE;
-  LSTR MSG_MOVE_10DEG                     = _UxGT("Move 10 ") LCD_STR_DEGREE;
-=======
   LSTR MSG_MOVE_N_IN                      = _UxGT("Move $in");
   LSTR MSG_MOVE_N_DEG                     = _UxGT("Move $") LCD_STR_DEGREE;
->>>>>>> d79bcef8
   LSTR MSG_LIVE_MOVE                      = _UxGT("Live Move");
   LSTR MSG_SPEED                          = _UxGT("Speed");
   LSTR MSG_MESH_Z_OFFSET                  = _UxGT("Bed Z");
