/**
 * Marlin 3D Printer Firmware
 * Copyright (c) 2020 MarlinFirmware [https://github.com/MarlinFirmware/Marlin]
 *
 * Based on Sprinter and grbl.
 * Copyright (c) 2011 Camiel Gubbels / Erik van der Zalm
 *
 * This program is free software: you can redistribute it and/or modify
 * it under the terms of the GNU General Public License as published by
 * the Free Software Foundation, either version 3 of the License, or
 * (at your option) any later version.
 *
 * This program is distributed in the hope that it will be useful,
 * but WITHOUT ANY WARRANTY; without even the implied warranty of
 * MERCHANTABILITY or FITNESS FOR A PARTICULAR PURPOSE.  See the
 * GNU General Public License for more details.
 *
 * You should have received a copy of the GNU General Public License
 * along with this program.  If not, see <https://www.gnu.org/licenses/>.
 *
 */
#pragma once

/**
 * English
 *
 * LCD Menu Messages
 * See also https://marlinfw.org/docs/development/lcd_language.html
 *
 * Substitutions are applied for the following characters when used in menu items titles:
 *
 *   $ displays an inserted string
 *   { displays  '0'....'10' for indexes 0 - 10
 *   ~ displays  '1'....'11' for indexes 0 - 10
 *   * displays 'E1'...'E11' for indexes 0 - 10 (By default. Uses LCD_FIRST_TOOL)
 *   @ displays an axis name such as XYZUVW, or E for an extruder
 */

#define en 1234
#if LCD_LANGUAGE == en
  #define NOT_EXTENDED_ISO10646_1_5X7
#endif
#undef en

#define MEDIA_TYPE_EN "Media"

#ifndef PREHEAT_1_LABEL
  #define PREHEAT_1_LABEL ""
#endif

#ifndef PREHEAT_2_LABEL
  #define PREHEAT_2_LABEL ""
#endif

#ifndef PREHEAT_3_LABEL
  #define PREHEAT_3_LABEL ""
#endif

#ifndef PREHEAT_4_LABEL
  #define PREHEAT_4_LABEL ""
#endif

#ifndef CUSTOM_MENU_MAIN_TITLE
  #define CUSTOM_MENU_MAIN_TITLE ""
#endif

namespace LanguageNarrow_en {
  constexpr uint8_t CHARSIZE              = 2;
  LSTR LANGUAGE                           = _UxGT("English");

  // These strings should be translated
  LSTR WELCOME_MSG                        = MACHINE_NAME _UxGT(" Ready.");
  LSTR MSG_YES                            = _UxGT("YES");
  LSTR MSG_NO                             = _UxGT("NO");
  LSTR MSG_HIGH                           = _UxGT("HIGH");
  LSTR MSG_LOW                            = _UxGT("LOW");
  LSTR MSG_BACK                           = _UxGT("Back");
  LSTR MSG_ERROR                          = _UxGT("Error");
  LSTR MSG_MEDIA_ABORTING                 = _UxGT("Aborting...");
  LSTR MSG_MEDIA_INSERTED                 = MEDIA_TYPE_EN _UxGT(" Inserted");
  LSTR MSG_MEDIA_REMOVED                  = MEDIA_TYPE_EN _UxGT(" Removed");
  LSTR MSG_MEDIA_WAITING                  = _UxGT("Waiting for ") MEDIA_TYPE_EN;
  LSTR MSG_MEDIA_INIT_FAIL                = MEDIA_TYPE_EN _UxGT(" Init Fail");
  LSTR MSG_MEDIA_READ_ERROR               = MEDIA_TYPE_EN _UxGT(" read error");
  LSTR MSG_MEDIA_USB_REMOVED              = _UxGT("USB device removed");
  LSTR MSG_MEDIA_USB_FAILED               = _UxGT("USB start failed");
  LSTR MSG_MEDIA_SORT                     = _UxGT("Sort ") MEDIA_TYPE_EN;
  LSTR MSG_MEDIA_UPDATE                   = MEDIA_TYPE_EN _UxGT(" Update");
  LSTR MSG_KILL_SUBCALL_OVERFLOW          = _UxGT("Subcall Overflow");
  LSTR MSG_LCD_ENDSTOPS                   = _UxGT("Endstops"); // Max length 8 characters
  LSTR MSG_LCD_SOFT_ENDSTOPS              = _UxGT("Soft Endstops");
  LSTR MSG_MAIN_MENU                      = _UxGT("Main Menu");
  LSTR MSG_ADVANCED_SETTINGS              = _UxGT("Advanced Settings");
  LSTR MSG_CONFIGURATION                  = _UxGT("Configuration");
  LSTR MSG_RUN_AUTO_FILES                 = _UxGT("Run Auto Files");
  LSTR MSG_DISABLE_STEPPERS               = _UxGT("Disable Steppers");
  LSTR MSG_DEBUG_MENU                     = _UxGT("Debug Menu");
  LSTR MSG_PROGRESS_BAR_TEST              = _UxGT("Progress Bar Test");
  LSTR MSG_ENDSTOP_TEST                   = _UxGT("Endstop Test");
  LSTR MSG_Z_PROBE                        = _UxGT("Z Probe");
  LSTR MSG_HOMING                         = _UxGT("Homing");
  LSTR MSG_HOMING_FEEDRATE                = _UxGT("Homing Feedrate");
  LSTR MSG_HOMING_FEEDRATE_N              = _UxGT("@ Homing FR");
  LSTR MSG_AUTO_HOME                      = _UxGT("Auto Home");
  LSTR MSG_HOME_ALL                       = _UxGT("Home All");
  LSTR MSG_AUTO_HOME_N                    = _UxGT("Home @");
  LSTR MSG_AUTO_HOME_X                    = _UxGT("Home X");
  LSTR MSG_AUTO_HOME_Y                    = _UxGT("Home Y");
  LSTR MSG_AUTO_HOME_Z                    = _UxGT("Home Z");
  LSTR MSG_Z_AFTER_HOME                   = _UxGT("Z After Homing");
  LSTR MSG_FILAMENT_SET                   = _UxGT("Filament Settings");
  LSTR MSG_FILAMENT_MAN                   = _UxGT("Filament Management");
  LSTR MSG_MANUAL_LEVELING                = _UxGT("Manual Leveling");
  LSTR MSG_TRAM_FL                        = _UxGT("Front Left");
  LSTR MSG_TRAM_FR                        = _UxGT("Front Right");
  LSTR MSG_TRAM_C                         = _UxGT("Center");
  LSTR MSG_TRAM_BL                        = _UxGT("Back Left");
  LSTR MSG_TRAM_BR                        = _UxGT("Back Right");
  LSTR MSG_MANUAL_MESH                    = _UxGT("Manual Mesh");
  LSTR MSG_AUTO_MESH                      = _UxGT("Auto Build Mesh");
  LSTR MSG_AUTO_Z_ALIGN                   = _UxGT("Auto Z-Align");
  LSTR MSG_ITERATION                      = _UxGT("G34 Iteration: %i");
  LSTR MSG_DECREASING_ACCURACY            = _UxGT("Accuracy Decreasing!");
  LSTR MSG_ACCURACY_ACHIEVED              = _UxGT("Accuracy Achieved");
  LSTR MSG_LEVEL_BED_HOMING               = _UxGT("Homing XYZ");
  LSTR MSG_LEVEL_BED_WAITING              = _UxGT("Click to Begin");
  LSTR MSG_LEVEL_BED_NEXT_POINT           = _UxGT("Next Point");
  LSTR MSG_LEVEL_BED_DONE                 = _UxGT("Leveling Done!");
  LSTR MSG_Z_FADE_HEIGHT                  = _UxGT("Fade Height");
  LSTR MSG_SET_HOME_OFFSETS               = _UxGT("Set Home Offsets");
  LSTR MSG_HOME_OFFSET_X                  = _UxGT("Home Offset X"); // DWIN
  LSTR MSG_HOME_OFFSET_Y                  = _UxGT("Home Offset Y"); // DWIN
  LSTR MSG_HOME_OFFSET_Z                  = _UxGT("Home Offset Z"); // DWIN
  LSTR MSG_HOME_OFFSETS_APPLIED           = _UxGT("Offsets Applied");
  LSTR MSG_ERR_M428_TOO_FAR               = _UxGT("MIN/MAX Too Far");
  LSTR MSG_SELECT_ORIGIN                  = _UxGT("Select Origin");
  LSTR MSG_LAST_VALUE_SP                  = _UxGT("Last value ");

  LSTR MSG_PREHEAT_1                      = _UxGT("Preheat ") PREHEAT_1_LABEL;
  LSTR MSG_PREHEAT_1_H                    = _UxGT("Preheat ") PREHEAT_1_LABEL " ~";
  LSTR MSG_PREHEAT_1_END                  = _UxGT("Preheat ") PREHEAT_1_LABEL _UxGT(" End");
  LSTR MSG_PREHEAT_1_END_E                = _UxGT("Preheat ") PREHEAT_1_LABEL _UxGT(" End ~");
  LSTR MSG_PREHEAT_1_ALL                  = _UxGT("Preheat ") PREHEAT_1_LABEL _UxGT(" All");
  LSTR MSG_PREHEAT_1_BEDONLY              = _UxGT("Preheat ") PREHEAT_1_LABEL _UxGT(" Bed");
  LSTR MSG_PREHEAT_1_SETTINGS             = _UxGT("Preheat ") PREHEAT_1_LABEL _UxGT(" Conf");

  LSTR MSG_PREHEAT_2                      = _UxGT("Preheat ") PREHEAT_2_LABEL;
  LSTR MSG_PREHEAT_3                      = _UxGT("Preheat ") PREHEAT_3_LABEL;
  LSTR MSG_PREHEAT_4                      = PREHEAT_4_LABEL;

  LSTR MSG_PREHEAT_M                      = _UxGT("Preheat $");
  LSTR MSG_PREHEAT_M_H                    = _UxGT("Preheat $ ~");
  LSTR MSG_PREHEAT_M_END                  = _UxGT("Preheat $ End");
  LSTR MSG_PREHEAT_M_END_E                = _UxGT("Preheat $ End ~");
  LSTR MSG_PREHEAT_M_ALL                  = _UxGT("Preheat $ All");
  LSTR MSG_PREHEAT_M_BEDONLY              = _UxGT("Preheat $ Bed");
  LSTR MSG_PREHEAT_M_SETTINGS             = _UxGT("Preheat $ Conf");

  LSTR MSG_PREHEAT_HOTEND                 = _UxGT("Preheat Hotend");
  LSTR MSG_PREHEAT_CUSTOM                 = _UxGT("Preheat Custom");
  LSTR MSG_PREHEAT                        = _UxGT("Preheat");
  LSTR MSG_COOLDOWN                       = _UxGT("Cooldown");

  LSTR MSG_CUTTER_FREQUENCY               = _UxGT("Frequency");
  LSTR MSG_LASER_MENU                     = _UxGT("Laser Control");
  LSTR MSG_SPINDLE_MENU                   = _UxGT("Spindle Control");
  LSTR MSG_LASER_POWER                    = _UxGT("Laser Power");
  LSTR MSG_SPINDLE_POWER                  = _UxGT("Spindle Pwr");
  LSTR MSG_LASER_TOGGLE                   = _UxGT("Toggle Laser");
  LSTR MSG_LASER_EVAC_TOGGLE              = _UxGT("Toggle Blower");
  LSTR MSG_LASER_ASSIST_TOGGLE            = _UxGT("Air Assist");
  LSTR MSG_LASER_PULSE_MS                 = _UxGT("Test Pulse ms");
  LSTR MSG_LASER_FIRE_PULSE               = _UxGT("Fire Pulse");
  LSTR MSG_FLOWMETER_FAULT                = _UxGT("Coolant Flow Fault");
  LSTR MSG_SPINDLE_TOGGLE                 = _UxGT("Toggle Spindle");
  LSTR MSG_SPINDLE_EVAC_TOGGLE            = _UxGT("Toggle Vacuum");
  LSTR MSG_SPINDLE_FORWARD                = _UxGT("Spindle Forward");
  LSTR MSG_SPINDLE_REVERSE                = _UxGT("Spindle Reverse");
  LSTR MSG_SWITCH_PS_ON                   = _UxGT("Switch Power On");
  LSTR MSG_SWITCH_PS_OFF                  = _UxGT("Switch Power Off");
  LSTR MSG_POWER_EDM_FAULT                = _UxGT("Power EDM Fault");
  LSTR MSG_EXTRUDE                        = _UxGT("Extrude");
  LSTR MSG_RETRACT                        = _UxGT("Retract");
  LSTR MSG_MOVE_AXIS                      = _UxGT("Move Axis");
  LSTR MSG_PROBE_AND_LEVEL                = _UxGT("Probe and Level");
  LSTR MSG_BED_LEVELING                   = _UxGT("Bed Leveling");
  LSTR MSG_LEVEL_BED                      = _UxGT("Level Bed");
  LSTR MSG_BED_TRAMMING                   = _UxGT("Bed Tramming");
  LSTR MSG_BED_TRAMMING_MANUAL            = _UxGT("Manual Tramming");
  LSTR MSG_BED_TRAMMING_RAISE             = _UxGT("Adjust bed until the probe triggers.");
  LSTR MSG_BED_TRAMMING_IN_RANGE          = _UxGT("Corners within tolerance. Bed trammed.");
  LSTR MSG_BED_TRAMMING_GOOD_POINTS       = _UxGT("Good Points: ");
  LSTR MSG_BED_TRAMMING_LAST_Z            = _UxGT("Last Z: ");
  LSTR MSG_NEXT_CORNER                    = _UxGT("Next Corner");
  LSTR MSG_MESH_EDITOR                    = _UxGT("Mesh Editor");
  LSTR MSG_MESH_VIEWER                    = _UxGT("Mesh Viewer");
  LSTR MSG_EDIT_MESH                      = _UxGT("Edit Mesh");
  LSTR MSG_MESH_VIEW                      = _UxGT("View Mesh");
  LSTR MSG_EDITING_STOPPED                = _UxGT("Mesh Editing Stopped");
  LSTR MSG_NO_VALID_MESH                  = _UxGT("No valid mesh");
  LSTR MSG_ACTIVATE_MESH                  = _UxGT("Activate Leveling");
  LSTR MSG_PROBING_POINT                  = _UxGT("Probing Point");
  LSTR MSG_MESH_X                         = _UxGT("Index X");
  LSTR MSG_MESH_Y                         = _UxGT("Index Y");
  LSTR MSG_MESH_INSET                     = _UxGT("Mesh Inset");
  LSTR MSG_MESH_MIN_X                     = _UxGT("Mesh X Minimum");
  LSTR MSG_MESH_MAX_X                     = _UxGT("Mesh X Maximum");
  LSTR MSG_MESH_MIN_Y                     = _UxGT("Mesh Y Minimum");
  LSTR MSG_MESH_MAX_Y                     = _UxGT("Mesh Y Maximum");
  LSTR MSG_MESH_AMAX                      = _UxGT("Maximize Area");
  LSTR MSG_MESH_CENTER                    = _UxGT("Center Area");
  LSTR MSG_MESH_EDIT_Z                    = _UxGT("Z Value");
  LSTR MSG_MESH_CANCEL                    = _UxGT("Mesh cancelled");
  LSTR MSG_MESH_RESET                     = _UxGT("Mesh reset");
  LSTR MSG_CUSTOM_COMMANDS                = _UxGT("Custom Commands");
  LSTR MSG_CUSTOM_MENU_MAIN_TITLE         = _UxGT(CUSTOM_MENU_MAIN_TITLE);
  LSTR MSG_TOOL_HEAD_TH                   = _UxGT(CUSTOM_MENU_MAIN_TITLE" (TH)");
  LSTR MSG_PRESENT_BED                    = _UxGT("Present Bed");
  LSTR MSG_M48_TEST                       = _UxGT("M48 Probe Test");
  LSTR MSG_M48_POINT                      = _UxGT("M48 Point");
  LSTR MSG_M48_OUT_OF_BOUNDS              = _UxGT("Probe out of bounds");
  LSTR MSG_M48_DEVIATION                  = _UxGT("Deviation");
  LSTR MSG_IDEX_MENU                      = _UxGT("IDEX Mode");
  LSTR MSG_OFFSETS_MENU                   = _UxGT("Tool Offsets");
  LSTR MSG_IDEX_MODE_AUTOPARK             = _UxGT("Auto-Park");
  LSTR MSG_IDEX_MODE_DUPLICATE            = _UxGT("Duplication");
  LSTR MSG_IDEX_MODE_MIRRORED_COPY        = _UxGT("Mirrored Copy");
  LSTR MSG_IDEX_MODE_FULL_CTRL            = _UxGT("Full Control");
  LSTR MSG_IDEX_DUPE_GAP                  = _UxGT("Duplicate X-Gap");
  LSTR MSG_HOTEND_OFFSET_Z                = _UxGT("2nd Nozzle Z");
  LSTR MSG_HOTEND_OFFSET_N                = _UxGT("2nd Nozzle @");
  LSTR MSG_UBL_DOING_G29                  = _UxGT("Doing G29");
  LSTR MSG_UBL_TOOLS                      = _UxGT("UBL Tools");
  LSTR MSG_LCD_TILTING_MESH               = _UxGT("Tilting Point");
  LSTR MSG_UBL_TILT_MESH                  = _UxGT("Tilt Mesh");
  LSTR MSG_UBL_TILTING_GRID               = _UxGT("Tilting Grid Size");
  LSTR MSG_UBL_MESH_TILTED                = _UxGT("Mesh Tilted");
  LSTR MSG_UBL_MANUAL_MESH                = _UxGT("Manually Build Mesh");
  LSTR MSG_UBL_MESH_WIZARD                = _UxGT("UBL Mesh Wizard");
  LSTR MSG_UBL_BC_INSERT                  = _UxGT("Place Shim & Measure");
  LSTR MSG_UBL_BC_INSERT2                 = _UxGT("Measure");
  LSTR MSG_UBL_BC_REMOVE                  = _UxGT("Remove & Measure Bed");
  LSTR MSG_UBL_MOVING_TO_NEXT             = _UxGT("Moving to next");
  LSTR MSG_UBL_SET_TEMP_BED               = _UxGT("Bed Temp");
  LSTR MSG_UBL_BED_TEMP_CUSTOM            = _UxGT("Bed Temp");
  LSTR MSG_UBL_SET_TEMP_HOTEND            = _UxGT("Hotend Temp");
  LSTR MSG_UBL_HOTEND_TEMP_CUSTOM         = _UxGT("Hotend Temp");
  LSTR MSG_UBL_EDIT_CUSTOM_MESH           = _UxGT("Edit Custom Mesh");
  LSTR MSG_UBL_FINE_TUNE_MESH             = _UxGT("Fine Tuning Mesh");
  LSTR MSG_UBL_DONE_EDITING_MESH          = _UxGT("Done Editing Mesh");
  LSTR MSG_UBL_BUILD_CUSTOM_MESH          = _UxGT("Build Custom Mesh");
  LSTR MSG_UBL_BUILD_MESH_MENU            = _UxGT("Build Mesh");
  LSTR MSG_UBL_BUILD_MESH_M               = _UxGT("Build Mesh ($)");
  LSTR MSG_UBL_BUILD_COLD_MESH            = _UxGT("Build Cold Mesh");
  LSTR MSG_UBL_MESH_HEIGHT_ADJUST         = _UxGT("Adjust Mesh Height");
  LSTR MSG_UBL_MESH_HEIGHT_AMOUNT         = _UxGT("Height Amount");
  LSTR MSG_UBL_VALIDATE_MESH_MENU         = _UxGT("Validate Mesh");
  LSTR MSG_UBL_VALIDATE_MESH_M            = _UxGT("Validate Mesh ($)");
  LSTR MSG_UBL_VALIDATE_CUSTOM_MESH       = _UxGT("Validate Custom Mesh");
  LSTR MSG_G26_HEATING_BED                = _UxGT("G26 Heating Bed");
  LSTR MSG_G26_HEATING_NOZZLE             = _UxGT("G26 Heating Nozzle");
  LSTR MSG_G26_MANUAL_PRIME               = _UxGT("Manual priming...");
  LSTR MSG_G26_FIXED_LENGTH               = _UxGT("Fixed Length Prime");
  LSTR MSG_G26_PRIME_DONE                 = _UxGT("Done Priming");
  LSTR MSG_G26_CANCELED                   = _UxGT("G26 Canceled");
  LSTR MSG_G26_LEAVING                    = _UxGT("Leaving G26");
  LSTR MSG_UBL_CONTINUE_MESH              = _UxGT("Continue Bed Mesh");
  LSTR MSG_UBL_MESH_LEVELING              = _UxGT("Mesh Leveling");
  LSTR MSG_UBL_3POINT_MESH_LEVELING       = _UxGT("3-Point Leveling");
  LSTR MSG_UBL_GRID_MESH_LEVELING         = _UxGT("Grid Mesh Leveling");
  LSTR MSG_UBL_MESH_LEVEL                 = _UxGT("Level Mesh");
  LSTR MSG_UBL_SIDE_POINTS                = _UxGT("Side Points");
  LSTR MSG_UBL_MAP_TYPE                   = _UxGT("Map Type");
  LSTR MSG_UBL_OUTPUT_MAP                 = _UxGT("Output Mesh Map");
  LSTR MSG_UBL_OUTPUT_MAP_HOST            = _UxGT("Output for Host");
  LSTR MSG_UBL_OUTPUT_MAP_CSV             = _UxGT("Output for CSV");
  LSTR MSG_UBL_OUTPUT_MAP_BACKUP          = _UxGT("Off Printer Backup");
  LSTR MSG_UBL_INFO_UBL                   = _UxGT("Output UBL Info");
  LSTR MSG_UBL_FILLIN_AMOUNT              = _UxGT("Fill-in Amount");
  LSTR MSG_UBL_MANUAL_FILLIN              = _UxGT("Manual Fill-in");
  LSTR MSG_UBL_SMART_FILLIN               = _UxGT("Smart Fill-in");
  LSTR MSG_UBL_FILLIN_MESH                = _UxGT("Fill-in Mesh");
  LSTR MSG_UBL_MESH_FILLED                = _UxGT("Missing Points Filled");
  LSTR MSG_UBL_MESH_INVALID               = _UxGT("Invalid Mesh");
  LSTR MSG_UBL_INVALIDATE_ALL             = _UxGT("Invalidate All");
  LSTR MSG_UBL_INVALIDATE_CLOSEST         = _UxGT("Invalidate Closest");
  LSTR MSG_UBL_FINE_TUNE_ALL              = _UxGT("Fine Tune All");
  LSTR MSG_UBL_FINE_TUNE_CLOSEST          = _UxGT("Fine Tune Closest");
  LSTR MSG_UBL_STORAGE_MESH_MENU          = _UxGT("Mesh Storage");
  LSTR MSG_UBL_STORAGE_SLOT               = _UxGT("Memory Slot");
  LSTR MSG_UBL_LOAD_MESH                  = _UxGT("Load Bed Mesh");
  LSTR MSG_UBL_SAVE_MESH                  = _UxGT("Save Bed Mesh");
  LSTR MSG_UBL_INVALID_SLOT               = _UxGT("First Select a Mesh Slot");
  LSTR MSG_MESH_LOADED                    = _UxGT("Mesh %i Loaded");
  LSTR MSG_MESH_SAVED                     = _UxGT("Mesh %i Saved");
  LSTR MSG_MESH_ACTIVE                    = _UxGT("Mesh %i active");
  LSTR MSG_UBL_NO_STORAGE                 = _UxGT("No Storage");
  LSTR MSG_UBL_SAVE_ERROR                 = _UxGT("UBL Save Error");
  LSTR MSG_UBL_RESTORE_ERROR              = _UxGT("UBL Restore Error");
  LSTR MSG_UBL_Z_OFFSET                   = _UxGT("Z-Offset: ");
  LSTR MSG_UBL_Z_OFFSET_STOPPED           = _UxGT("Z-Offset Stopped");
  LSTR MSG_UBL_STEP_BY_STEP_MENU          = _UxGT("Step-By-Step UBL");
  LSTR MSG_UBL_1_BUILD_COLD_MESH          = _UxGT("1. Build Cold Mesh");
  LSTR MSG_UBL_2_SMART_FILLIN             = _UxGT("2. Smart Fill-in");
  LSTR MSG_UBL_3_VALIDATE_MESH_MENU       = _UxGT("3. Validate Mesh");
  LSTR MSG_UBL_4_FINE_TUNE_ALL            = _UxGT("4. Fine Tune All");
  LSTR MSG_UBL_5_VALIDATE_MESH_MENU       = _UxGT("5. Validate Mesh");
  LSTR MSG_UBL_6_FINE_TUNE_ALL            = _UxGT("6. Fine Tune All");
  LSTR MSG_UBL_7_SAVE_MESH                = _UxGT("7. Save Bed Mesh");

  LSTR MSG_LED_CONTROL                    = _UxGT("LED Control");
  LSTR MSG_LEDS                           = _UxGT("Lights");
  LSTR MSG_LED_PRESETS                    = _UxGT("Light Presets");
  LSTR MSG_SET_LEDS_RED                   = _UxGT("Red");
  LSTR MSG_SET_LEDS_ORANGE                = _UxGT("Orange");
  LSTR MSG_SET_LEDS_YELLOW                = _UxGT("Yellow");
  LSTR MSG_SET_LEDS_GREEN                 = _UxGT("Green");
  LSTR MSG_SET_LEDS_BLUE                  = _UxGT("Blue");
  LSTR MSG_SET_LEDS_INDIGO                = _UxGT("Indigo");
  LSTR MSG_SET_LEDS_VIOLET                = _UxGT("Violet");
  LSTR MSG_SET_LEDS_WHITE                 = _UxGT("White");
  LSTR MSG_SET_LEDS_DEFAULT               = _UxGT("Default");
  LSTR MSG_LED_CHANNEL_N                  = _UxGT("Channel {");
  LSTR MSG_LEDS2                          = _UxGT("Lights #2");
  LSTR MSG_NEO2_PRESETS                   = _UxGT("Light #2 Presets");
  LSTR MSG_NEO2_BRIGHTNESS                = _UxGT("Brightness");
  LSTR MSG_CUSTOM_LEDS                    = _UxGT("Custom Lights");
  LSTR MSG_INTENSITY_R                    = _UxGT("Red Intensity");
  LSTR MSG_INTENSITY_G                    = _UxGT("Green Intensity");
  LSTR MSG_INTENSITY_B                    = _UxGT("Blue Intensity");
  LSTR MSG_INTENSITY_W                    = _UxGT("White Intensity");
  LSTR MSG_LED_BRIGHTNESS                 = _UxGT("Brightness");

  LSTR MSG_MOVING                         = _UxGT("Moving...");
  LSTR MSG_FREE_XY                        = _UxGT("Free XY");
  LSTR MSG_MOVE_X                         = _UxGT("Move X"); // Used by draw_edit_screen
  LSTR MSG_MOVE_Y                         = _UxGT("Move Y");
  LSTR MSG_MOVE_Z                         = _UxGT("Move Z");
  LSTR MSG_MOVE_N                         = _UxGT("Move @");
  LSTR MSG_MOVE_E                         = _UxGT("Move Extruder");
  LSTR MSG_MOVE_EN                        = _UxGT("Move *");
  LSTR MSG_HOTEND_TOO_COLD                = _UxGT("Hotend too cold");
  LSTR MSG_MOVE_N_MM                      = _UxGT("Move $mm");
  LSTR MSG_MOVE_N_IN                      = _UxGT("Move $in");
  LSTR MSG_MOVE_N_DEG                     = _UxGT("Move $") LCD_STR_DEGREE;
  LSTR MSG_LIVE_MOVE                      = _UxGT("Live Move");
  LSTR MSG_SPEED                          = _UxGT("Speed");
  LSTR MSG_MESH_Z_OFFSET                  = _UxGT("Bed Z");
  LSTR MSG_NOZZLE                         = _UxGT("Nozzle");
  LSTR MSG_NOZZLE_N                       = _UxGT("Nozzle ~");
  LSTR MSG_NOZZLE_PARKED                  = _UxGT("Nozzle Parked");
  LSTR MSG_NOZZLE_STANDBY                 = _UxGT("Nozzle Standby");
  LSTR MSG_BED                            = _UxGT("Bed");
  LSTR MSG_CHAMBER                        = _UxGT("Enclosure");
  LSTR MSG_COOLER                         = _UxGT("Laser Coolant");
  LSTR MSG_COOLER_TOGGLE                  = _UxGT("Toggle Cooler");
  LSTR MSG_FLOWMETER_SAFETY               = _UxGT("Flow Safety");
  LSTR MSG_CUTTER                         = _UxGT("Cutter");
  LSTR MSG_LASER                          = _UxGT("Laser");
  LSTR MSG_FAN_SPEED                      = _UxGT("Fan Speed");
  LSTR MSG_FAN_SPEED_N                    = _UxGT("Fan Speed ~");
  LSTR MSG_STORED_FAN_N                   = _UxGT("Stored Fan ~");
  LSTR MSG_EXTRA_FAN_SPEED                = _UxGT("Extra Fan Speed");
  LSTR MSG_EXTRA_FAN_SPEED_N              = _UxGT("Extra Fan Speed ~");
  LSTR MSG_CONTROLLER_FAN                 = _UxGT("Controller Fan");
  LSTR MSG_CONTROLLER_FAN_IDLE_SPEED      = _UxGT("Idle Speed");
  LSTR MSG_CONTROLLER_FAN_AUTO_ON         = _UxGT("Auto Mode");
  LSTR MSG_CONTROLLER_FAN_SPEED           = _UxGT("Active Speed");
  LSTR MSG_CONTROLLER_FAN_DURATION        = _UxGT("Idle Period");
  LSTR MSG_FLOW_PERCENTAGE                = _UxGT("Set Flowrate Percentage");
  LSTR MSG_FLOW                           = _UxGT("Flow");
  LSTR MSG_FLOW_N                         = _UxGT("Flow ~");
  LSTR MSG_CONTROL                        = _UxGT("Control");
  LSTR MSG_MIN                            = " " LCD_STR_THERMOMETER _UxGT(" Min");
  LSTR MSG_MAX                            = " " LCD_STR_THERMOMETER _UxGT(" Max");
  LSTR MSG_FACTOR                         = " " LCD_STR_THERMOMETER _UxGT(" Fact");
  LSTR MSG_AUTOTEMP                       = _UxGT("Autotemp");
  LSTR MSG_TIMEOUT                        = _UxGT("Timeout");
  LSTR MSG_LCD_ON                         = _UxGT("On");
  LSTR MSG_LCD_OFF                        = _UxGT("Off");

  LSTR MSG_PID_AUTOTUNE                   = _UxGT("PID Autotune");
  LSTR MSG_PID_AUTOTUNE_E                 = _UxGT("Autotune * PID");
  LSTR MSG_PID_CYCLE                      = _UxGT("PID Cycles");
  LSTR MSG_PID_AUTOTUNE_DONE              = _UxGT("PID tuning done");
  LSTR MSG_PID_AUTOTUNE_FAILED            = _UxGT("Autotune failed!");

  LSTR MSG_PID_FOR_NOZZLE                 = _UxGT("for NOZZLE is running.");
  LSTR MSG_PID_FOR_BED                    = _UxGT("for BED is running.");
  LSTR MSG_PID_FOR_CHAMBER                = _UxGT("for CHAMBER is running.");

  LSTR MSG_TEMP_NOZZLE                    = _UxGT("Nozzle Temperature");
  LSTR MSG_TEMP_BED                       = _UxGT("Bed Temperature");
  LSTR MSG_TEMP_CHAMBER                   = _UxGT("Chamber Temperature");

  LSTR MSG_BAD_HEATER_ID                  = _UxGT("Bad extruder.");
  LSTR MSG_TEMP_TOO_HIGH                  = _UxGT("Temperature too high.");
  LSTR MSG_TEMP_TOO_LOW                   = _UxGT("Temperature too low");

  LSTR MSG_PID_BAD_HEATER_ID              = _UxGT("Autotune failed! Bad extruder.");
  LSTR MSG_PID_TEMP_TOO_HIGH              = _UxGT("Autotune failed! Temperature too high.");
  LSTR MSG_PID_TIMEOUT                    = _UxGT("Autotune failed! Timeout.");

  LSTR MSG_HOTEND_TEMP_GRAPH              = _UxGT("Hotend Temp Graph");
  LSTR MSG_BED_TEMP_GRAPH                 = _UxGT("Bed Temp Graph");
  LSTR MSG_CHAMBER_TEMP_GRAPH             = _UxGT("Chamber Temp Graph");

  LSTR MSG_MPC_MEASURING_AMBIENT          = _UxGT("Testing heat loss");
  LSTR MSG_MPC_HEATING_PAST_200           = _UxGT("Heating to >200C");
  LSTR MSG_MPC_COOLING_TO_AMBIENT         = _UxGT("Cooling to ambient");
  LSTR MSG_MPC_AUTOTUNE                   = _UxGT("MPC Autotune");
  LSTR MSG_MPC_EDIT                       = _UxGT("Edit * MPC");
  LSTR MSG_MPC_POWER                      = _UxGT("Heater Power");
  LSTR MSG_MPC_POWER_E                    = _UxGT("Power *");
  LSTR MSG_MPC_BLOCK_HEAT_CAPACITY        = _UxGT("Heat Capacity");
  LSTR MSG_MPC_BLOCK_HEAT_CAPACITY_E      = _UxGT("Heat Cap. *");
  LSTR MSG_SENSOR_RESPONSIVENESS          = _UxGT("Sensor Resp.");
  LSTR MSG_SENSOR_RESPONSIVENESS_E        = _UxGT("Sensor Resp. *");
  LSTR MSG_MPC_AMBIENT_XFER_COEFF         = _UxGT("Ambient Coeff.");
  LSTR MSG_MPC_AMBIENT_XFER_COEFF_E       = _UxGT("Ambient Co. *");
  LSTR MSG_MPC_AMBIENT_XFER_COEFF_FAN     = _UxGT("Fan coeff.");
  LSTR MSG_MPC_AMBIENT_XFER_COEFF_FAN_E   = _UxGT("Fan coeff. *");

  LSTR MSG_SELECT_E                       = _UxGT("Select *");
  LSTR MSG_ACC                            = _UxGT("Accel");
  LSTR MSG_JERK                           = _UxGT("Jerk");
  LSTR MSG_VA_JERK                        = _UxGT("Max ") STR_A _UxGT(" Jerk");
  LSTR MSG_VB_JERK                        = _UxGT("Max ") STR_B _UxGT(" Jerk");
  LSTR MSG_VC_JERK                        = _UxGT("Max ") STR_C _UxGT(" Jerk");
  LSTR MSG_VN_JERK                        = _UxGT("Max @ Jerk");
  LSTR MSG_VE_JERK                        = _UxGT("Max E Jerk");
  LSTR MSG_JUNCTION_DEVIATION             = _UxGT("Junction Dev");
  LSTR MSG_STEP_SMOOTHING                 = _UxGT("Step Smoothing");
  LSTR MSG_MAX_SPEED                      = _UxGT("Max Speed (mm/s)");
  LSTR MSG_VMAX_A                         = _UxGT("Max ") STR_A _UxGT(" Speed");
  LSTR MSG_VMAX_B                         = _UxGT("Max ") STR_B _UxGT(" Speed");
  LSTR MSG_VMAX_C                         = _UxGT("Max ") STR_C _UxGT(" Speed");
  LSTR MSG_VMAX_N                         = _UxGT("Max @ Speed");
  LSTR MSG_VMAX_E                         = _UxGT("Max E Speed");
  LSTR MSG_VMAX_EN                        = _UxGT("Max * Speed");
  LSTR MSG_VMIN                           = _UxGT("Min Velocity");
  LSTR MSG_VTRAV_MIN                      = _UxGT("Min Travel Speed");
  LSTR MSG_ACCELERATION                   = _UxGT("Acceleration");
  LSTR MSG_AMAX_A                         = _UxGT("Max ") STR_A _UxGT(" Accel");
  LSTR MSG_AMAX_B                         = _UxGT("Max ") STR_B _UxGT(" Accel");
  LSTR MSG_AMAX_C                         = _UxGT("Max ") STR_C _UxGT(" Accel");
  LSTR MSG_AMAX_N                         = _UxGT("Max @ Accel");
  LSTR MSG_AMAX_E                         = _UxGT("Max E Accel");
  LSTR MSG_AMAX_EN                        = _UxGT("Max * Accel");
  LSTR MSG_A_RETRACT                      = _UxGT("Retract Accel");
  LSTR MSG_A_TRAVEL                       = _UxGT("Travel Accel");
  LSTR MSG_INPUT_SHAPING                  = _UxGT("Input Shaping");
  LSTR MSG_SHAPING_ENABLE                 = _UxGT("Enable @ shaping");
  LSTR MSG_SHAPING_DISABLE                = _UxGT("Disable @ shaping");
  LSTR MSG_SHAPING_FREQ                   = _UxGT("@ frequency");
  LSTR MSG_SHAPING_ZETA                   = _UxGT("@ damping");
  LSTR MSG_SHAPING_A_FREQ                 = STR_A _UxGT(" frequency"); // ProUI
  LSTR MSG_SHAPING_B_FREQ                 = STR_B _UxGT(" frequency"); // ProUI
  LSTR MSG_SHAPING_C_FREQ                 = STR_C _UxGT(" frequency"); // ProUI
  LSTR MSG_SHAPING_A_ZETA                 = STR_A _UxGT(" damping");   // ProUI
  LSTR MSG_SHAPING_B_ZETA                 = STR_B _UxGT(" damping");   // ProUI
  LSTR MSG_SHAPING_C_ZETA                 = STR_C _UxGT(" damping");   // ProUI
  LSTR MSG_XY_FREQUENCY_LIMIT             = _UxGT("XY Freq Limit");
  LSTR MSG_XY_FREQUENCY_FEEDRATE          = _UxGT("Min FR Factor");
  LSTR MSG_STEPS_PER_MM                   = _UxGT("Steps/mm");
  LSTR MSG_A_STEPS                        = STR_A _UxGT(" Steps/mm");
  LSTR MSG_B_STEPS                        = STR_B _UxGT(" Steps/mm");
  LSTR MSG_C_STEPS                        = STR_C _UxGT(" Steps/mm");
  LSTR MSG_N_STEPS                        = _UxGT("@ steps/mm");
  LSTR MSG_E_STEPS                        = _UxGT("E steps/mm");
  LSTR MSG_EN_STEPS                       = _UxGT("* Steps/mm");
  LSTR MSG_TEMPERATURE                    = _UxGT("Temperature");
  LSTR MSG_MOTION                         = _UxGT("Motion");
  LSTR MSG_FILAMENT                       = _UxGT("Filament");
  LSTR MSG_FILAMENT_EN                    = _UxGT("Filament *");
  LSTR MSG_VOLUMETRIC_ENABLED             = _UxGT("E in mm") SUPERSCRIPT_THREE;
  LSTR MSG_VOLUMETRIC_LIMIT               = _UxGT("E Limit in mm") SUPERSCRIPT_THREE;
  LSTR MSG_VOLUMETRIC_LIMIT_E             = _UxGT("E Limit *");
  LSTR MSG_FILAMENT_DIAM                  = _UxGT("Fil. Dia.");
  LSTR MSG_FILAMENT_DIAM_E                = _UxGT("Fil. Dia. *");
  LSTR MSG_FILAMENT_UNLOAD                = _UxGT("Unload mm");
  LSTR MSG_FILAMENT_LOAD                  = _UxGT("Load mm");
  LSTR MSG_SEGMENTS_PER_SECOND            = _UxGT("Segments/Sec");
  LSTR MSG_DRAW_MIN_X                     = _UxGT("Draw Min X");
  LSTR MSG_DRAW_MAX_X                     = _UxGT("Draw Max X");
  LSTR MSG_DRAW_MIN_Y                     = _UxGT("Draw Min Y");
  LSTR MSG_DRAW_MAX_Y                     = _UxGT("Draw Max Y");
  LSTR MSG_MAX_BELT_LEN                   = _UxGT("Max Belt Len");
  LSTR MSG_LINEAR_ADVANCE                 = _UxGT("Linear Advance");
  LSTR MSG_ADVANCE_K                      = _UxGT("Advance K");
  LSTR MSG_ADVANCE_K_E                    = _UxGT("Advance K *");
  LSTR MSG_CONTRAST                       = _UxGT("LCD Contrast");
  LSTR MSG_BRIGHTNESS                     = _UxGT("LCD Brightness");
  LSTR MSG_SCREEN_TIMEOUT                 = _UxGT("LCD Timeout (m)");
  LSTR MSG_BRIGHTNESS_OFF                 = _UxGT("Backlight Off");
  LSTR MSG_STORE_EEPROM                   = _UxGT("Store Settings");
  LSTR MSG_LOAD_EEPROM                    = _UxGT("Load Settings");
  LSTR MSG_RESTORE_DEFAULTS               = _UxGT("Restore Defaults");
  LSTR MSG_INIT_EEPROM                    = _UxGT("Initialize EEPROM");
  LSTR MSG_ERR_EEPROM_CRC                 = _UxGT("Err: EEPROM CRC");
  LSTR MSG_ERR_EEPROM_SIZE                = _UxGT("Err: EEPROM Size");
  LSTR MSG_ERR_EEPROM_VERSION             = _UxGT("Err: EEPROM Version");
  LSTR MSG_ERR_EEPROM_CORRUPT             = _UxGT("Err: EEPROM Corrupt");
  LSTR MSG_SETTINGS_STORED                = _UxGT("Settings Stored");
  LSTR MSG_HAS_PREVIEW                    = _UxGT("Has preview");
  LSTR MSG_RESET_PRINTER                  = _UxGT("Reset Printer");
  LSTR MSG_REFRESH                        = LCD_STR_REFRESH _UxGT("Refresh");
  LSTR MSG_INFO_SCREEN                    = _UxGT("Info Screen");
  LSTR MSG_INFO_MACHINENAME               = _UxGT("Machine Name");
  LSTR MSG_INFO_SIZE                      = _UxGT("Size");
  LSTR MSG_INFO_FWVERSION                 = _UxGT("Firmware Version");
  LSTR MSG_INFO_BUILD                     = _UxGT("Build Datetime");
  LSTR MSG_PREPARE                        = _UxGT("Prepare");
  LSTR MSG_TUNE                           = _UxGT("Tune");
  LSTR MSG_POWER_MONITOR                  = _UxGT("Power monitor");
  LSTR MSG_CURRENT                        = _UxGT("Current");
  LSTR MSG_VOLTAGE                        = _UxGT("Voltage");
  LSTR MSG_POWER                          = _UxGT("Power");
  LSTR MSG_START_PRINT                    = _UxGT("Start Print");
  LSTR MSG_BUTTON_NEXT                    = _UxGT("Next");
  LSTR MSG_BUTTON_INIT                    = _UxGT("Init");
  LSTR MSG_BUTTON_STOP                    = _UxGT("Stop");
  LSTR MSG_BUTTON_PRINT                   = _UxGT("Print");
  LSTR MSG_BUTTON_RESET                   = _UxGT("Reset");
  LSTR MSG_BUTTON_IGNORE                  = _UxGT("Ignore");
  LSTR MSG_BUTTON_CANCEL                  = _UxGT("Cancel");
  LSTR MSG_BUTTON_CONFIRM                 = _UxGT("Confirm");
  LSTR MSG_BUTTON_CONTINUE                = _UxGT("Continue");
  LSTR MSG_BUTTON_DONE                    = _UxGT("Done");
  LSTR MSG_BUTTON_BACK                    = _UxGT("Back");
  LSTR MSG_BUTTON_PROCEED                 = _UxGT("Proceed");
  LSTR MSG_BUTTON_SKIP                    = _UxGT("Skip");
  LSTR MSG_BUTTON_INFO                    = _UxGT("Info");
  LSTR MSG_BUTTON_LEVEL                   = _UxGT("Level");
  LSTR MSG_BUTTON_PAUSE                   = _UxGT("Pause");
  LSTR MSG_BUTTON_RESUME                  = _UxGT("Resume");
  LSTR MSG_BUTTON_ADVANCED                = _UxGT("Advanced");
  LSTR MSG_BUTTON_SAVE                    = _UxGT("Save");
  LSTR MSG_BUTTON_PURGE                   = _UxGT("Purge");
  LSTR MSG_PAUSING                        = _UxGT("Pausing...");
  LSTR MSG_PAUSE_PRINT                    = _UxGT("Pause Print");
  LSTR MSG_ADVANCED_PAUSE                 = _UxGT("Advanced Pause");
  LSTR MSG_RESUME_PRINT                   = _UxGT("Resume Print");
  LSTR MSG_STOP_PRINT                     = _UxGT("Stop Print");
  LSTR MSG_CANCEL_PRINT                   = _UxGT("Cancel Print");
  LSTR MSG_OUTAGE_RECOVERY                = _UxGT("Power Outage");
  LSTR MSG_RESUME_BED_TEMP                = _UxGT("Resume Bed Temp");

  #if LCD_WIDTH < 20 || !HAS_DWIN_E3V2
    LSTR MSG_HOST_START_PRINT             = _UxGT("Host Start");
    LSTR MSG_PRINTING_OBJECT              = _UxGT("Print Obj");
    LSTR MSG_CANCEL_OBJECT                = _UxGT("Cancel Obj");
    LSTR MSG_CANCEL_OBJECT_N              = _UxGT("Cancel Obj {");
    LSTR MSG_CONTINUE_PRINT_JOB           = _UxGT("Continue Job");
    LSTR MSG_MEDIA_MENU                   = MEDIA_TYPE_EN _UxGT(" Print");
    LSTR MSG_TURN_OFF                     = _UxGT("Turn off now");
    LSTR MSG_END_LOOPS                    = _UxGT("End Loops");
  #endif

  LSTR MSG_NO_MEDIA                       = _UxGT("No ") MEDIA_TYPE_EN;
  LSTR MSG_DWELL                          = _UxGT("Sleep...");
  LSTR MSG_USERWAIT                       = _UxGT("Click to Resume...");
  LSTR MSG_PRINT_PAUSED                   = _UxGT("Print Paused");
  LSTR MSG_PRINTING                       = _UxGT("Printing...");
  LSTR MSG_STOPPING                       = _UxGT("Stopping...");
  LSTR MSG_REMAINING_TIME                 = _UxGT("Remaining");
  LSTR MSG_PRINT_ABORTED                  = _UxGT("Print Aborted");
  LSTR MSG_PRINT_DONE                     = _UxGT("Print Done");
  LSTR MSG_PRINTER_KILLED                 = _UxGT("Printer killed!");
  LSTR MSG_NO_MOVE                        = _UxGT("No Move.");
  LSTR MSG_KILLED                         = _UxGT("KILLED. ");
  LSTR MSG_STOPPED                        = _UxGT("STOPPED. ");
  LSTR MSG_FWRETRACT                      = _UxGT("Firmware Retract");
  LSTR MSG_CONTROL_RETRACT                = _UxGT("Retract mm");
  LSTR MSG_CONTROL_RETRACT_SWAP           = _UxGT("Swap Re.mm");
  LSTR MSG_CONTROL_RETRACTF               = _UxGT("Retract V");
  LSTR MSG_CONTROL_RETRACT_ZHOP           = _UxGT("Hop mm");
  LSTR MSG_CONTROL_RETRACT_RECOVER        = _UxGT("Unretr. mm");
  LSTR MSG_CONTROL_RETRACT_RECOVER_SWAP   = _UxGT("S Unretr. mm");
  LSTR MSG_CONTROL_RETRACT_RECOVERF       = _UxGT("Unretract V");
  LSTR MSG_CONTROL_RETRACT_RECOVER_SWAPF  = _UxGT("S UnRet V");
  LSTR MSG_AUTORETRACT                    = _UxGT("Auto-Retract");
  LSTR MSG_FILAMENT_SWAP_LENGTH           = _UxGT("Swap Length");
  LSTR MSG_FILAMENT_SWAP_EXTRA            = _UxGT("Swap Extra");
  LSTR MSG_FILAMENT_PURGE_LENGTH          = _UxGT("Purge Length");
  LSTR MSG_TOOL_CHANGE                    = _UxGT("Tool Change");
  LSTR MSG_TOOL_HEAD_SWAP                 = _UxGT("Park For Tool Head Swap");
  LSTR MSG_FILAMENT_SWAP                  = _UxGT("Park For Filament Change");
  LSTR MSG_TOOL_CHANGE_ZLIFT              = _UxGT("Z Raise");
  LSTR MSG_SINGLENOZZLE_PRIME_SPEED       = _UxGT("Prime Speed");
  LSTR MSG_SINGLENOZZLE_WIPE_RETRACT      = _UxGT("Wipe Retract");
  LSTR MSG_SINGLENOZZLE_RETRACT_SPEED     = _UxGT("Retract Speed");
  LSTR MSG_FILAMENT_PARK_ENABLED          = _UxGT("Park Head");
  LSTR MSG_PARK_FAILED                    = _UxGT("Head cannot be parked");
  LSTR MSG_SINGLENOZZLE_UNRETRACT_SPEED   = _UxGT("Recover Speed");
  LSTR MSG_SINGLENOZZLE_FAN_SPEED         = _UxGT("Fan Speed");
  LSTR MSG_SINGLENOZZLE_FAN_TIME          = _UxGT("Fan Time");
  LSTR MSG_TOOL_MIGRATION_ON              = _UxGT("Auto ON");
  LSTR MSG_TOOL_MIGRATION_OFF             = _UxGT("Auto OFF");
  LSTR MSG_TOOL_MIGRATION                 = _UxGT("Tool Migration");
  LSTR MSG_TOOL_MIGRATION_AUTO            = _UxGT("Auto-migration");
  LSTR MSG_TOOL_MIGRATION_END             = _UxGT("Last Extruder");
  LSTR MSG_TOOL_MIGRATION_SWAP            = _UxGT("Migrate to *");
  LSTR MSG_FILAMENTCHANGE                 = _UxGT("Change Filament");
  LSTR MSG_FILAMENTCHANGE_E               = _UxGT("Change * Filament");
  LSTR MSG_FILAMENTLOAD                   = _UxGT("Load Filament");
  LSTR MSG_FILAMENTLOAD_E                 = _UxGT("Load * Filament");
  LSTR MSG_FILAMENTUNLOAD                 = _UxGT("Unload Filament");
  LSTR MSG_FILAMENTUNLOAD_E               = _UxGT("Unload * Filament");
  LSTR MSG_FILAMENTUNLOAD_ALL             = _UxGT("Unload All");
  LSTR MSG_ATTACH_MEDIA                   = _UxGT("Attach ") MEDIA_TYPE_EN;
  LSTR MSG_ATTACH_SD_MEDIA                = _UxGT("Attach SD Card");
  LSTR MSG_ATTACH_USB_MEDIA               = _UxGT("Attach USB Drive");
  LSTR MSG_CHANGE_MEDIA                   = _UxGT("Change ") MEDIA_TYPE_EN;
  LSTR MSG_RELEASE_MEDIA                  = _UxGT("Release ") MEDIA_TYPE_EN;
  LSTR MSG_ZPROBE_OUT                     = _UxGT("Z Probe Past Bed");
  LSTR MSG_SKEW_FACTOR                    = _UxGT("Skew Factor");
  LSTR MSG_BLTOUCH                        = _UxGT("BLTouch");
  LSTR MSG_BLTOUCH_SELFTEST               = _UxGT("Self-Test");
  LSTR MSG_BLTOUCH_RESET                  = _UxGT("Reset");
  LSTR MSG_BLTOUCH_STOW                   = _UxGT("Stow");
  LSTR MSG_BLTOUCH_DEPLOY                 = _UxGT("Deploy");
  LSTR MSG_BLTOUCH_SW_MODE                = _UxGT("SW-Mode");
  LSTR MSG_BLTOUCH_SPEED_MODE             = _UxGT("High Speed");
  LSTR MSG_BLTOUCH_5V_MODE                = _UxGT("5V-Mode");
  LSTR MSG_BLTOUCH_OD_MODE                = _UxGT("OD-Mode");
  LSTR MSG_BLTOUCH_MODE_STORE             = _UxGT("Mode-Store");
  LSTR MSG_BLTOUCH_MODE_STORE_5V          = _UxGT("Set BLTouch to 5V");
  LSTR MSG_BLTOUCH_MODE_STORE_OD          = _UxGT("Set BLTouch to OD");
  LSTR MSG_BLTOUCH_MODE_ECHO              = _UxGT("Report Drain");
  LSTR MSG_BLTOUCH_MODE_CHANGE            = _UxGT("DANGER: Bad settings can cause damage! Proceed anyway?");
  LSTR MSG_TOUCHMI_PROBE                  = _UxGT("TouchMI");
  LSTR MSG_TOUCHMI_INIT                   = _UxGT("Init TouchMI");
  LSTR MSG_TOUCHMI_ZTEST                  = _UxGT("Z Offset Test");
  LSTR MSG_TOUCHMI_SAVE                   = _UxGT("Save");
  LSTR MSG_MANUAL_DEPLOY_TOUCHMI          = _UxGT("Deploy TouchMI");
  LSTR MSG_MANUAL_DEPLOY                  = _UxGT("Deploy Z-Probe");
  LSTR MSG_MANUAL_PENUP                   = _UxGT("Pen up");
  LSTR MSG_MANUAL_PENDOWN                 = _UxGT("Pen down");
  LSTR MSG_MANUAL_STOW                    = _UxGT("Stow Z-Probe");
  LSTR MSG_HOME_FIRST                     = _UxGT("Home %s First");
  LSTR MSG_ZPROBE_SETTINGS                = _UxGT("Probe Settings");
  LSTR MSG_ZPROBE_OFFSETS                 = _UxGT("Probe Offsets");
  LSTR MSG_ZPROBE_XOFFSET                 = _UxGT("Probe X Offset");
  LSTR MSG_ZPROBE_YOFFSET                 = _UxGT("Probe Y Offset");
  LSTR MSG_ZPROBE_ZOFFSET                 = _UxGT("Probe Z Offset");
  LSTR MSG_BABYSTEP_PROBE_Z               = _UxGT("Babystep Probe Z");
  LSTR MSG_ZPROBE_MARGIN                  = _UxGT("Probe Margin");
  LSTR MSG_ZOFFSET                        = _UxGT("Z Offset");
  LSTR MSG_Z_FEED_RATE                    = _UxGT("Z Feedrate");
  LSTR MSG_ENABLE_HS_MODE                 = _UxGT("Enable HS mode");
  LSTR MSG_MOVE_NOZZLE_TO_BED             = _UxGT("Move Nozzle to Bed");
  LSTR MSG_BABYSTEP_X                     = _UxGT("Babystep X");
  LSTR MSG_BABYSTEP_Y                     = _UxGT("Babystep Y");
  LSTR MSG_BABYSTEP_Z                     = _UxGT("Babystep Z");
  LSTR MSG_BABYSTEP_N                     = _UxGT("Babystep @");
  LSTR MSG_BABYSTEP_TOTAL                 = _UxGT("Total");
  LSTR MSG_ENDSTOP_ABORT                  = _UxGT("Endstop Abort");
  LSTR MSG_ERR_HEATING_FAILED             = _UxGT("Heating Failed");
  LSTR MSG_ERR_REDUNDANT_TEMP             = _UxGT("Err: REDUNDANT TEMP");
  LSTR MSG_ERR_THERMAL_RUNAWAY            = _UxGT("THERMAL RUNAWAY");
  LSTR MSG_ERR_TEMP_MALFUNCTION           = _UxGT("TEMP MALFUNCTION");
  LSTR MSG_ERR_COOLING_FAILED             = _UxGT("Cooling Failed");
  LSTR MSG_ERR_MAXTEMP                    = _UxGT("Err: MAXTEMP");
  LSTR MSG_ERR_MINTEMP                    = _UxGT("Err: MINTEMP");
  LSTR MSG_HALTED                         = _UxGT("PRINTER HALTED");
  LSTR MSG_PLEASE_WAIT                    = _UxGT("Please wait...");
  LSTR MSG_PLEASE_RESET                   = _UxGT("Please Reset");
  LSTR MSG_PREHEATING                     = _UxGT("Preheating...");
  LSTR MSG_HEATING                        = _UxGT("Heating...");
  LSTR MSG_COOLING                        = _UxGT("Cooling...");
  LSTR MSG_BED_HEATING                    = _UxGT("Bed Heating...");
  LSTR MSG_BED_COOLING                    = _UxGT("Bed Cooling...");
  LSTR MSG_BED_ANNEALING                  = _UxGT("Annealing...");
  LSTR MSG_PROBE_HEATING                  = _UxGT("Probe Heating...");
  LSTR MSG_PROBE_COOLING                  = _UxGT("Probe Cooling...");
  LSTR MSG_CHAMBER_HEATING                = _UxGT("Chamber Heating...");
  LSTR MSG_CHAMBER_COOLING                = _UxGT("Chamber Cooling...");
  LSTR MSG_LASER_COOLING                  = _UxGT("Laser Cooling...");
  LSTR MSG_DELTA_CALIBRATE                = _UxGT("Delta Calibration");
  LSTR MSG_DELTA_CALIBRATION_IN_PROGRESS  = _UxGT("Delta Calibration in progress");
  LSTR MSG_DELTA_CALIBRATE_X              = _UxGT("Calibrate X");
  LSTR MSG_DELTA_CALIBRATE_Y              = _UxGT("Calibrate Y");
  LSTR MSG_DELTA_CALIBRATE_Z              = _UxGT("Calibrate Z");
  LSTR MSG_DELTA_CALIBRATE_CENTER         = _UxGT("Calibrate Center");
  LSTR MSG_DELTA_SETTINGS                 = _UxGT("Delta Settings");
  LSTR MSG_DELTA_AUTO_CALIBRATE           = _UxGT("Auto Calibration");
  LSTR MSG_DELTA_DIAG_ROD                 = _UxGT("Diag Rod");
  LSTR MSG_DELTA_HEIGHT                   = _UxGT("Height");
  LSTR MSG_DELTA_RADIUS                   = _UxGT("Radius");
  LSTR MSG_INFO_MENU                      = _UxGT("About Printer");
  LSTR MSG_INFO_PRINTER_MENU              = _UxGT("Printer Info");
  LSTR MSG_3POINT_LEVELING                = _UxGT("3-Point Leveling");
  LSTR MSG_LINEAR_LEVELING                = _UxGT("Linear Leveling");
  LSTR MSG_BILINEAR_LEVELING              = _UxGT("Bilinear Leveling");
  LSTR MSG_UBL_LEVELING                   = _UxGT("Unified Bed Leveling");
  LSTR MSG_MESH_LEVELING                  = _UxGT("Mesh Leveling");
  LSTR MSG_MESH_DONE                      = _UxGT("Mesh probing done");
  LSTR MSG_INFO_PRINTER_STATS_MENU        = _UxGT("Printer Stats");
  LSTR MSG_INFO_STATS_MENU                = _UxGT("Stats");
  LSTR MSG_RESET_STATS                    = _UxGT("Reset Print Stats?");
  LSTR MSG_INFO_BOARD_MENU                = _UxGT("Board Info");
  LSTR MSG_INFO_THERMISTOR_MENU           = _UxGT("Thermistors");
  LSTR MSG_INFO_EXTRUDERS                 = _UxGT("Extruders");
  LSTR MSG_INFO_BAUDRATE                  = _UxGT("Baud");
  LSTR MSG_INFO_PROTOCOL                  = _UxGT("Protocol");
  LSTR MSG_INFO_RUNAWAY_OFF               = _UxGT("Runaway Watch: OFF");
  LSTR MSG_INFO_RUNAWAY_ON                = _UxGT("Runaway Watch: ON");
  LSTR MSG_HOTEND_IDLE_TIMEOUT            = _UxGT("Hotend Idle Timeout");
  LSTR MSG_BED_IDLE_TIMEOUT               = _UxGT("Bed Idle Timeout");
  LSTR MSG_HOTEND_IDLE_DISABLE            = _UxGT("Disable Timeout");
  LSTR MSG_HOTEND_IDLE_NOZZLE_TARGET      = _UxGT("Nozzle Idle Temp");
  LSTR MSG_HOTEND_IDLE_BED_TARGET         = _UxGT("Bed Idle Temp");
  LSTR MSG_FAN_SPEED_FAULT                = _UxGT("Fan speed fault");

  LSTR MSG_CASE_LIGHT                     = _UxGT("Case Light");
  LSTR MSG_CASE_LIGHT_BRIGHTNESS          = _UxGT("Light Brightness");
  LSTR MSG_KILL_EXPECTED_PRINTER          = _UxGT("INCORRECT PRINTER");

  LSTR MSG_INFO_PRINT_COUNT               = _UxGT("Prints");
  LSTR MSG_INFO_PRINT_TIME                = _UxGT("Total");
  LSTR MSG_INFO_PRINT_LONGEST             = _UxGT("Longest");
  LSTR MSG_INFO_PRINT_FILAMENT            = _UxGT("Extruded");
  LSTR MSG_INFO_COMPLETED_PRINTS          = _UxGT("Completed");
  LSTR MSG_INFO_MIN_TEMP                  = _UxGT("Min Temp");
  LSTR MSG_INFO_MAX_TEMP                  = _UxGT("Max Temp");
  LSTR MSG_INFO_PSU                       = _UxGT("PSU");

  LSTR MSG_DRIVE_STRENGTH                 = _UxGT("Drive Strength");
  LSTR MSG_DAC_PERCENT_N                  = _UxGT("@ Driver %");
  LSTR MSG_ERROR_TMC                      = _UxGT("TMC CONNECTION ERROR");
  LSTR MSG_DAC_EEPROM_WRITE               = _UxGT("DAC EEPROM Write");
  LSTR MSG_FILAMENT_CHANGE_HEADER         = _UxGT("FILAMENT CHANGE");
  LSTR MSG_FILAMENT_CHANGE_HEADER_PAUSE   = _UxGT("PRINT PAUSED");
  LSTR MSG_FILAMENT_CHANGE_HEADER_LOAD    = _UxGT("LOAD FILAMENT");
  LSTR MSG_FILAMENT_CHANGE_HEADER_UNLOAD  = _UxGT("UNLOAD FILAMENT");
  LSTR MSG_FILAMENT_CHANGE_OPTION_HEADER  = _UxGT("RESUME OPTIONS:");
  LSTR MSG_FILAMENT_CHANGE_OPTION_PURGE   = _UxGT("Purge more");
  LSTR MSG_FILAMENT_CHANGE_OPTION_RESUME  = _UxGT("Continue");
  LSTR MSG_FILAMENT_CHANGE_PURGE_CONTINUE = _UxGT("Purge or Continue?"); // ProUI
  LSTR MSG_FILAMENT_CHANGE_NOZZLE         = _UxGT("  Nozzle: ");
  LSTR MSG_RUNOUT_SENSOR                  = _UxGT("Runout Sensor");
  LSTR MSG_SENSOR                         = _UxGT("Sensor");
  LSTR MSG_RUNOUT_DISTANCE_MM             = _UxGT("Runout Dist mm");
  LSTR MSG_EXTRUDER_MIN_TEMP              = _UxGT("Extruder Min Temp."); // ProUI
  LSTR MSG_FANCHECK                       = _UxGT("Fan Tacho Check");
  LSTR MSG_KILL_HOMING_FAILED             = _UxGT("Homing Failed");
  LSTR MSG_LCD_PROBING_FAILED             = _UxGT("Probing Failed");

  // Ender-3 V2 DWIN - ProUI / JyersUI
  LSTR MSG_COLORS_GET                     = _UxGT("Get Color");               // ProUI
  LSTR MSG_COLORS_SELECT                  = _UxGT("Select Colors");           // ProUI
  LSTR MSG_COLORS_APPLIED                 = _UxGT("Colors applied");          // ProUI
  LSTR MSG_COLORS_RED                     = _UxGT("Red");                     // ProUI / JyersUI
  LSTR MSG_COLORS_GREEN                   = _UxGT("Green");                   // ProUI / JyersUI
  LSTR MSG_COLORS_BLUE                    = _UxGT("Blue");                    // ProUI / JyersUI
  LSTR MSG_COLORS_WHITE                   = _UxGT("White");                   // ProUI
  LSTR MSG_UI_LANGUAGE                    = _UxGT("UI Language");             // ProUI
  LSTR MSG_SOUND_ENABLE                   = _UxGT("Enable sound");            // ProUI
  LSTR MSG_LOCKSCREEN                     = _UxGT("Lock Screen");             // ProUI
  LSTR MSG_LOCKSCREEN_LOCKED              = _UxGT("Printer is Locked,");      // ProUI
  LSTR MSG_LOCKSCREEN_UNLOCK              = _UxGT("Scroll to unlock.");       // ProUI
  LSTR MSG_PLEASE_WAIT_REBOOT             = _UxGT("Please wait for reboot."); // ProUI
  LSTR MSG_MEDIA_NOT_INSERTED             = _UxGT("No Media");                // ProUI
  LSTR MSG_PLEASE_PREHEAT                 = _UxGT("Please Preheat");          // ProUI

  // Prusa MMU 2
  LSTR MSG_MMU2_CHOOSE_FILAMENT_HEADER    = _UxGT("CHOOSE FILAMENT");
  LSTR MSG_MMU2_MENU                      = _UxGT("MMU");
  LSTR MSG_KILL_MMU2_FIRMWARE             = _UxGT("Update MMU Firmware!");
  LSTR MSG_MMU2_NOT_RESPONDING            = _UxGT("MMU Needs Attention.");
  LSTR MSG_MMU2_RESUME                    = _UxGT("Resume");
  LSTR MSG_MMU2_RESUMING                  = _UxGT("MMU Resuming...");
  LSTR MSG_MMU2_LOAD_FILAMENT             = _UxGT("Load");
  LSTR MSG_MMU2_LOAD_ALL                  = _UxGT("Load All");
  LSTR MSG_MMU2_LOAD_TO_NOZZLE            = _UxGT("Load to Nozzle");
  LSTR MSG_MMU2_CUT_FILAMENT              = _UxGT("Cut");
  LSTR MSG_MMU2_EJECT_FILAMENT            = _UxGT("Eject");
  LSTR MSG_MMU2_EJECT_FILAMENT_N          = _UxGT("Eject ~");
  LSTR MSG_MMU2_UNLOAD_FILAMENT           = _UxGT("Unload");
  LSTR MSG_MMU2_LOADING_FILAMENT          = _UxGT("Filament %i Load...");
  LSTR MSG_MMU2_CUTTING_FILAMENT          = _UxGT("Filament %i Cut...");
  LSTR MSG_MMU2_EJECTING_FILAMENT         = _UxGT("Filament %i Eject...");
  LSTR MSG_MMU2_UNLOADING_FILAMENT        = _UxGT("Filament %i Unload...");
  LSTR MSG_MMU2_ALL                       = _UxGT("All");
  LSTR MSG_MMU2_FILAMENT_N                = _UxGT("Filament ~");
  LSTR MSG_MMU2_RESET                     = _UxGT("Reset MMU");
  LSTR MSG_MMU2_RESETTING                 = _UxGT("Resetting...");
  LSTR MSG_MMU2_EJECT_RECOVER             = _UxGT("Eject Recover");
  LSTR MSG_MMU2_REMOVE_AND_CLICK          = _UxGT("Remove and click...");

  LSTR MSG_MMU_SENSITIVITY                = _UxGT("Sensitivity");
  LSTR MSG_MMU_CUTTER                     = _UxGT("Cutter");
  LSTR MSG_MMU_CUTTER_MODE                = _UxGT("Cutter Mode");
  LSTR MSG_MMU_CUTTER_MODE_DISABLE        = _UxGT("Disable");
  LSTR MSG_MMU_CUTTER_MODE_ENABLE         = _UxGT("Enable");
  LSTR MSG_MMU_CUTTER_MODE_ALWAYS         = _UxGT("Always");
  LSTR MSG_MMU_SPOOL_JOIN                 = _UxGT("Spool Join");

  LSTR MSG_MMU_STATISTICS                 = _UxGT("Statistics");
  LSTR MSG_MMU_RESET_FAIL_STATS           = _UxGT("Reset Fail Stats");
  LSTR MSG_MMU_RESET_STATS                = _UxGT("Reset All Stats");
  LSTR MSG_MMU_CURRENT_PRINT              = _UxGT("Curr. print");
  LSTR MSG_MMU_CURRENT_PRINT_FAILURES     = _UxGT("Curr. print failures");
  LSTR MSG_MMU_LAST_PRINT                 = _UxGT("Last print");
  LSTR MSG_MMU_LAST_PRINT_FAILURES        = _UxGT("Last print failures");
  LSTR MSG_MMU_TOTAL                      = _UxGT("Total");
  LSTR MSG_MMU_TOTAL_FAILURES             = _UxGT("Total failures");
  LSTR MSG_MMU_DEV_INCREMENT_FAILS        = _UxGT("Increment fails");
  LSTR MSG_MMU_DEV_INCREMENT_LOAD_FAILS   = _UxGT("Increment load fails");
  LSTR MSG_MMU_FAILS                      = _UxGT("MMU fails");
  LSTR MSG_MMU_LOAD_FAILS                 = _UxGT("MMU load fails");
  LSTR MSG_MMU_POWER_FAILS                = _UxGT("MMU power fails");
  LSTR MSG_MMU_MATERIAL_CHANGES           = _UxGT("Material changes");

  // Mixing Extruder (e.g., Geeetech A10M / A20M)
  LSTR MSG_MIX                            = _UxGT("Mix");
  LSTR MSG_MIX_COMPONENT_N                = _UxGT("Component {");
  LSTR MSG_MIXER                          = _UxGT("Mixer");
  LSTR MSG_GRADIENT                       = _UxGT("Gradient");
  LSTR MSG_FULL_GRADIENT                  = _UxGT("Full Gradient");
  LSTR MSG_TOGGLE_MIX                     = _UxGT("Toggle Mix");
  LSTR MSG_CYCLE_MIX                      = _UxGT("Cycle Mix");
  LSTR MSG_GRADIENT_MIX                   = _UxGT("Gradient Mix");
  LSTR MSG_REVERSE_GRADIENT               = _UxGT("Reverse Gradient");
  LSTR MSG_ACTIVE_VTOOL                   = _UxGT("Active V-tool");
  LSTR MSG_START_VTOOL                    = _UxGT("Start V-tool");
  LSTR MSG_END_VTOOL                      = _UxGT("  End V-tool");
  LSTR MSG_GRADIENT_ALIAS                 = _UxGT("Alias V-tool");
  LSTR MSG_RESET_VTOOLS                   = _UxGT("Reset V-tools");
  LSTR MSG_COMMIT_VTOOL                   = _UxGT("Commit V-tool Mix");
  LSTR MSG_VTOOLS_RESET                   = _UxGT("V-tools Were Reset");
  LSTR MSG_START_Z                        = _UxGT("Start Z:");
  LSTR MSG_END_Z                          = _UxGT("  End Z:");

  // Games Menu
  LSTR MSG_GAMES                          = _UxGT("Games");
  LSTR MSG_BRICKOUT                       = _UxGT("Brickout");
  LSTR MSG_INVADERS                       = _UxGT("Invaders");
  LSTR MSG_SNAKE                          = _UxGT("Sn4k3");
  LSTR MSG_MAZE                           = _UxGT("Maze");

  // Direct Stepping
  LSTR MSG_BAD_PAGE                       = _UxGT("Bad page index");
  LSTR MSG_BAD_PAGE_SPEED                 = _UxGT("Bad page speed");

  // Password Lock
  LSTR MSG_EDIT_PASSWORD                  = _UxGT("Edit Password");
  LSTR MSG_LOGIN_REQUIRED                 = _UxGT("Login Required");
  LSTR MSG_PASSWORD_SETTINGS              = _UxGT("Password Settings");
  LSTR MSG_ENTER_DIGIT                    = _UxGT("Enter Digit");
  LSTR MSG_CHANGE_PASSWORD                = _UxGT("Set/Edit Password");
  LSTR MSG_REMOVE_PASSWORD                = _UxGT("Remove Password");
  LSTR MSG_PASSWORD_SET                   = _UxGT("Password is ");
  LSTR MSG_START_OVER                     = _UxGT("Start Over");
  LSTR MSG_REMINDER_SAVE_SETTINGS         = _UxGT("Remember to Save!");
  LSTR MSG_PASSWORD_REMOVED               = _UxGT("Password Removed");

  LSTR MSG_COLORS_GET                     = _UxGT("Get Color");               // ProUI
  LSTR MSG_COLORS_SELECT                  = _UxGT("Select Colors");           // ProUI
  LSTR MSG_COLORS_APPLIED                 = _UxGT("Colors applied");          // ProUI
  LSTR MSG_COLORS_RED                     = _UxGT("Red");                     // ProUI / JyersUI
  LSTR MSG_COLORS_GREEN                   = _UxGT("Green");                   // ProUI / JyersUI
  LSTR MSG_COLORS_BLUE                    = _UxGT("Blue");                    // ProUI / JyersUI
  LSTR MSG_COLORS_WHITE                   = _UxGT("White");                   // ProUI

  LSTR MSG_SCREEN_BACKGROUND              = _UxGT("Screen Background");       // ProUI
  LSTR MSG_CURSOR                         = _UxGT("Cursor");                  // ProUI
  LSTR MSG_TITLE_BACKGROUND               = _UxGT("Title Background");        // ProUI
  LSTR MSG_TITLE_TEXT                     = _UxGT("Title Text");              // ProUI
  LSTR MSG_TEXT                           = _UxGT("Text");                    // ProUI
  LSTR MSG_SELECTED                       = _UxGT("Selected");                // ProUI
  LSTR MSG_SPLIT_LINE                     = _UxGT("Split Line");              // ProUI
  LSTR MSG_HIGHLIGHT                      = _UxGT("Highlight");               // ProUI
  LSTR MSG_STATUS_BACKGROUND              = _UxGT("Status Background");       // ProUI
  LSTR MSG_STATUS_TEXT                    = _UxGT("Status Text");             // ProUI
  LSTR MSG_POPUP_BACKGROUND               = _UxGT("Popup Background");        // ProUI
  LSTR MSG_POPUP_TEXT                     = _UxGT("Popup Text");              // ProUI
  LSTR MSG_ALERT_BACKGROUND               = _UxGT("Alert Background");        // ProUI
  LSTR MSG_ALERT_TEXT                     = _UxGT("Alert Text");              // ProUI
  LSTR MSG_PERCENT_TEXT                   = _UxGT("Percent Text");            // ProUI
  LSTR MSG_BAR_FILL                       = _UxGT("Bar Fill");                // ProUI
  LSTR MSG_INDICATOR_VALUE                = _UxGT("Indicator value");         // ProUI
  LSTR MSG_COORDINATE_VALUE               = _UxGT("Coordinate value");        // ProUI

  LSTR MSG_UI_LANGUAGE                    = _UxGT("UI Language");             // ProUI
  LSTR MSG_LOCKSCREEN                     = _UxGT("Lock Screen");             // ProUI
  LSTR MSG_LOCKSCREEN_LOCKED              = _UxGT("Printer is Locked,");      // ProUI
  LSTR MSG_LOCKSCREEN_UNLOCK              = _UxGT("Scroll to unlock.");       // ProUI
  LSTR MSG_LOWER                          = _UxGT("Lower");                   // ProUI
  LSTR MSG_RAISE                          = _UxGT("Raise");                   // ProUI

  // Filament Change screens show up to 2 lines on a 3-line display
  LSTR MSG_ADVANCED_PAUSE_WAITING         = _UxGT(MSG_1_LINE("Click to continue"));
  LSTR MSG_PAUSE_PRINT_PARKING            = _UxGT(MSG_1_LINE("Parking..."));
  LSTR MSG_FILAMENT_CHANGE_INIT           = _UxGT(MSG_1_LINE("Please wait..."));
  LSTR MSG_FILAMENT_CHANGE_INSERT         = _UxGT(MSG_1_LINE("Insert and Click"));
  LSTR MSG_FILAMENT_CHANGE_HEAT           = _UxGT(MSG_1_LINE("Click to heat"));
  LSTR MSG_FILAMENT_CHANGE_HEATING        = _UxGT(MSG_1_LINE("Heating..."));
  LSTR MSG_FILAMENT_CHANGE_UNLOAD         = _UxGT(MSG_1_LINE("Ejecting..."));
  LSTR MSG_FILAMENT_CHANGE_LOAD           = _UxGT(MSG_1_LINE("Loading..."));
  LSTR MSG_FILAMENT_CHANGE_PURGE          = _UxGT(MSG_1_LINE("Purging..."));
  LSTR MSG_FILAMENT_CHANGE_CONT_PURGE     = _UxGT(MSG_1_LINE("Click to finish"));
  LSTR MSG_FILAMENT_CHANGE_RESUME         = _UxGT(MSG_1_LINE("Resuming..."));
  LSTR MSG_TMC_DRIVERS                    = _UxGT("TMC Drivers");
  LSTR MSG_TMC_CURRENT                    = _UxGT("Driver Current");
  LSTR MSG_TMC_ACURRENT                   = STR_A _UxGT("Driver Current");
  LSTR MSG_TMC_BCURRENT                   = STR_B _UxGT("Driver Current");
  LSTR MSG_TMC_CCURRENT                   = STR_C _UxGT("Driver Current");
  LSTR MSG_TMC_ECURRENT                   = _UxGT("E Driver Current");
  LSTR MSG_TMC_HYBRID_THRS                = _UxGT("Hybrid Threshold");
  LSTR MSG_TMC_HOMING_THRS                = _UxGT("Sensorless Homing");
  LSTR MSG_TMC_STEPPING_MODE              = _UxGT("Stepping Mode");
  LSTR MSG_TMC_STEALTH_ENABLED            = _UxGT("StealthChop Enabled");
  LSTR MSG_SERVICE_RESET                  = _UxGT("Reset");
  LSTR MSG_SERVICE_IN                     = _UxGT(" in:");
  LSTR MSG_BACKLASH                       = _UxGT("Backlash");
  LSTR MSG_BACKLASH_CORRECTION            = _UxGT("Correction");
  LSTR MSG_BACKLASH_SMOOTHING             = _UxGT("Smoothing");

  LSTR MSG_FIXED_TIME_MOTION              = _UxGT("Fixed-Time Motion");
  LSTR MSG_FTM_CMPN_MODE                  = _UxGT("@ Comp. Mode:");
  LSTR MSG_FTM_ZV                         = _UxGT("ZV");
  LSTR MSG_FTM_ZVD                        = _UxGT("ZVD");
  LSTR MSG_FTM_ZVDD                       = _UxGT("ZVDD");
  LSTR MSG_FTM_ZVDDD                      = _UxGT("ZVDDD");
  LSTR MSG_FTM_EI                         = _UxGT("EI");
  LSTR MSG_FTM_2HEI                       = _UxGT("2HEI");
  LSTR MSG_FTM_3HEI                       = _UxGT("3HEI");
  LSTR MSG_FTM_MZV                        = _UxGT("MZV");
  //LSTR MSG_FTM_ULENDO_FBS               = _UxGT("Ulendo FBS");
  //LSTR MSG_FTM_DISCTF                   = _UxGT("DISCTF");
  LSTR MSG_FTM_DYN_MODE                   = _UxGT("DF Mode:");
  LSTR MSG_FTM_Z_BASED                    = _UxGT("Z-based");
  LSTR MSG_FTM_MASS_BASED                 = _UxGT("Mass-based");
  LSTR MSG_FTM_BASE_FREQ_N                = _UxGT("@ Base Freq.");
  LSTR MSG_FTM_DFREQ_K_N                  = _UxGT("@ Dyn. Freq.");
  LSTR MSG_FTM_ZETA_N                     = _UxGT("@ Damping");
  LSTR MSG_FTM_VTOL_N                     = _UxGT("@ Vib. Level");

  LSTR MSG_LEVEL_X_AXIS                   = _UxGT("Level X Axis");
  LSTR MSG_AUTO_CALIBRATE                 = _UxGT("Auto Calibrate");
  LSTR MSG_FTDI_HEATER_TIMEOUT            = _UxGT("Idle timeout, temperature decreased. Press Okay to reheat and again to resume.");
  LSTR MSG_HEATER_TIMEOUT                 = _UxGT("Heater Timeout");
  LSTR MSG_REHEAT                         = _UxGT("Reheat");
  LSTR MSG_REHEATING                      = _UxGT("Reheating...");
  LSTR MSG_REHEATDONE                     = _UxGT("Reheat Done");

  LSTR MSG_PROBE_WIZARD                   = _UxGT("Z Probe Wizard");
  LSTR MSG_PROBE_WIZARD_PROBING           = _UxGT("Probing Z Reference");
  LSTR MSG_PROBE_WIZARD_MOVING            = _UxGT("Moving to Probing Pos");

  LSTR MSG_XATC                           = _UxGT("X-Twist Wizard");
  LSTR MSG_XATC_DONE                      = _UxGT("X-Twist Wizard Done!");
  LSTR MSG_XATC_UPDATE_Z_OFFSET           = _UxGT("Update Z-Offset to ");

  LSTR MSG_SOUND                          = _UxGT("Sound");
  LSTR MSG_SOUND_ENABLE                   = _UxGT("Enable sound");            // ProUI

  LSTR MSG_TOP_LEFT                       = _UxGT("Top Left");
  LSTR MSG_BOTTOM_LEFT                    = _UxGT("Bottom Left");
  LSTR MSG_TOP_RIGHT                      = _UxGT("Top Right");
  LSTR MSG_BOTTOM_RIGHT                   = _UxGT("Bottom Right");
  LSTR MSG_CALIBRATION_COMPLETED          = _UxGT("Calibration Completed");
  LSTR MSG_CALIBRATION_FAILED             = _UxGT("Calibration Failed");

  LSTR MSG_DRIVER_BACKWARD                = _UxGT(" driver backward");

  LSTR MSG_SD_CARD                        = _UxGT("SD Card");
  LSTR MSG_USB_DISK                       = _UxGT("USB Disk");

  LSTR MSG_HOST_SHUTDOWN                  = _UxGT("Host Shutdown");

  LSTR MSG_SHORT_DAY                      = _UxGT("d"); // One character only
  LSTR MSG_SHORT_HOUR                     = _UxGT("h"); // One character only
  LSTR MSG_SHORT_MINUTE                   = _UxGT("m"); // One character only

  // These strings can be the same in all languages
  LSTR MSG_MARLIN                         = _UxGT("Marlin");
  LSTR MSG_PID_P                          = _UxGT("PID-P");
  LSTR MSG_PID_P_E                        = _UxGT("PID-P *");
  LSTR MSG_PID_I                          = _UxGT("PID-I");
  LSTR MSG_PID_I_E                        = _UxGT("PID-I *");
  LSTR MSG_PID_D                          = _UxGT("PID-D");
  LSTR MSG_PID_D_E                        = _UxGT("PID-D *");
  LSTR MSG_PID_C                          = _UxGT("PID-C");
  LSTR MSG_PID_C_E                        = _UxGT("PID-C *");
  LSTR MSG_PID_F                          = _UxGT("PID-F");
  LSTR MSG_PID_F_E                        = _UxGT("PID-F *");
  LSTR MSG_BACKLASH_N                     = _UxGT("@");

  // DGUS-Specific message strings, not used elsewhere
  LSTR DGUS_MSG_NOT_WHILE_PRINTING        = _UxGT("Not allowed during print");
  LSTR DGUS_MSG_NOT_WHILE_IDLE            = _UxGT("Not allowed while idle");
  LSTR DGUS_MSG_NO_FILE_SELECTED          = _UxGT("No file selected");
  LSTR DGUS_MSG_EXECUTING_COMMAND         = _UxGT("Executing command...");
  LSTR DGUS_MSG_BED_PID_DISABLED          = _UxGT("Bed PID disabled");
  LSTR DGUS_MSG_PID_DISABLED              = _UxGT("PID disabled");
  LSTR DGUS_MSG_PID_AUTOTUNING            = _UxGT("PID autotuning...");
  LSTR DGUS_MSG_INVALID_RECOVERY_DATA     = _UxGT("Invalid recovery data");

  LSTR DGUS_MSG_HOMING_REQUIRED           = _UxGT("Homing required");
  LSTR DGUS_MSG_BUSY                      = _UxGT("Busy");
  LSTR DGUS_MSG_HOMING                    = _UxGT("Homing...");
  LSTR DGUS_MSG_FW_OUTDATED               = _UxGT("DWIN GUI/OS update required");
  LSTR DGUS_MSG_ABL_REQUIRED              = _UxGT("Auto bed leveling required");
  LSTR DGUS_MSG_PROBING_FAILED            = _UxGT("Probing failed");
  LSTR DGUS_MSG_PROBING_SUCCESS           = _UxGT("Probing successful");
  LSTR DGUS_MSG_RESET_EEPROM              = _UxGT("EEPROM reset");
  LSTR DGUS_MSG_WRITE_EEPROM_FAILED       = _UxGT("EEPROM write failed");
  LSTR DGUS_MSG_READ_EEPROM_FAILED        = _UxGT("EEPROM read failed");
  LSTR DGUS_MSG_FILAMENT_RUNOUT           = _UxGT("Filament runout E%d");

  //
  // MMU3 Translatable Strings
  //

  LSTR MSG_TITLE_FINDA_DIDNT_TRIGGER      = _UxGT("FINDA DIDNT TRIGGER");
  LSTR MSG_TITLE_FINDA_FILAMENT_STUCK     = _UxGT("FINDA FILAM. STUCK");
  LSTR MSG_TITLE_FSENSOR_DIDNT_TRIGGER    = _UxGT("FSENSOR DIDNT TRIGG.");
  LSTR MSG_TITLE_FSENSOR_FILAMENT_STUCK   = _UxGT("FSENSOR FIL. STUCK");
  LSTR MSG_TITLE_PULLEY_CANNOT_MOVE       = _UxGT("PULLEY CANNOT MOVE");
  LSTR MSG_TITLE_FSENSOR_TOO_EARLY        = _UxGT("FSENSOR TOO EARLY");
  LSTR MSG_TITLE_INSPECT_FINDA            = _UxGT("INSPECT FINDA");
  LSTR MSG_TITLE_LOAD_TO_EXTRUDER_FAILED  = _UxGT("LOAD TO EXTR. FAILED");
  LSTR MSG_TITLE_SELECTOR_CANNOT_MOVE     = _UxGT("SELECTOR CANNOT MOVE");
  LSTR MSG_TITLE_SELECTOR_CANNOT_HOME     = _UxGT("SELECTOR CANNOT HOME");
  LSTR MSG_TITLE_IDLER_CANNOT_MOVE        = _UxGT("IDLER CANNOT MOVE");
  LSTR MSG_TITLE_IDLER_CANNOT_HOME        = _UxGT("IDLER CANNOT HOME");
  LSTR MSG_TITLE_TMC_WARNING_TMC_TOO_HOT  = _UxGT("WARNING TMC TOO HOT");
  LSTR MSG_TITLE_TMC_OVERHEAT_ERROR       = _UxGT("TMC OVERHEAT ERROR");
  LSTR MSG_TITLE_TMC_DRIVER_ERROR         = _UxGT("TMC DRIVER ERROR");
  LSTR MSG_TITLE_TMC_DRIVER_RESET         = _UxGT("TMC DRIVER RESET");
  LSTR MSG_TITLE_TMC_UNDERVOLTAGE_ERROR   = _UxGT("TMC UNDERVOLTAGE ERR");
  LSTR MSG_TITLE_TMC_DRIVER_SHORTED       = _UxGT("TMC DRIVER SHORTED");
  LSTR MSG_TITLE_SELFTEST_FAILED          = _UxGT("MMU SELFTEST FAILED");
  LSTR MSG_TITLE_MMU_MCU_ERROR            = _UxGT("MMU MCU ERROR");
  LSTR MSG_TITLE_MMU_NOT_RESPONDING       = _UxGT("MMU NOT RESPONDING");
  LSTR MSG_TITLE_COMMUNICATION_ERROR      = _UxGT("COMMUNICATION ERROR");
  LSTR MSG_TITLE_FILAMENT_ALREADY_LOADED  = _UxGT("FIL. ALREADY LOADED");
  LSTR MSG_TITLE_INVALID_TOOL             = _UxGT("INVALID TOOL");
  LSTR MSG_TITLE_QUEUE_FULL               = _UxGT("QUEUE FULL");
  LSTR MSG_TITLE_FW_UPDATE_NEEDED         = _UxGT("MMU FW UPDATE NEEDED");
  LSTR MSG_TITLE_FW_RUNTIME_ERROR         = _UxGT("FW RUNTIME ERROR");
  LSTR MSG_TITLE_UNLOAD_MANUALLY          = _UxGT("UNLOAD MANUALLY");
  LSTR MSG_TITLE_FILAMENT_EJECTED         = _UxGT("FILAMENT EJECTED");
  LSTR MSG_TITLE_FILAMENT_CHANGE          = _UxGT("FILAMENT CHANGE");
  LSTR MSG_TITLE_UNKNOWN_ERROR            = _UxGT("UNKNOWN ERROR");

  LSTR MSG_DESC_FINDA_DIDNT_TRIGGER       = _UxGT("FINDA didn't trigger while loading the filament. Ensure the filament can move and FINDA works.");
  LSTR MSG_DESC_FINDA_FILAMENT_STUCK      = _UxGT("FINDA didn't switch off while unloading filament. Try unloading manually. Ensure filament can move and FINDA works.");
  LSTR MSG_DESC_FSENSOR_DIDNT_TRIGGER     = _UxGT("Filament sensor didn't trigger while loading the filament. Ensure the sensor is calibrated and the filament reached it.");
  LSTR MSG_DESC_FSENSOR_FILAMENT_STUCK    = _UxGT("Filament sensor didn't switch off while unloading filament. Ensure filament can move and the sensor works.");
  LSTR MSG_DESC_PULLEY_CANNOT_MOVE        = _UxGT("Pulley motor stalled. Ensure the pulley can move and check the wiring.");
  LSTR MSG_DESC_FSENSOR_TOO_EARLY         = _UxGT("Filament sensor triggered too early while loading to extruder. Check there isn't anything stuck in PTFE tube. Check that sensor reads properly.");
  LSTR MSG_DESC_INSPECT_FINDA             = _UxGT("Selector can't move due to FINDA detecting a filament. Make sure no filament is in Selector and FINDA works properly.");
  LSTR MSG_DESC_LOAD_TO_EXTRUDER_FAILED   = _UxGT("Loading to extruder failed. Inspect the filament tip shape. Refine the sensor calibration, if needed.");
  LSTR MSG_DESC_SELECTOR_CANNOT_HOME      = _UxGT("The Selector cannot home properly. Check for anything blocking its movement.");
  LSTR MSG_DESC_CANNOT_MOVE               = _UxGT("Can't move Selector or Idler.");
  LSTR MSG_DESC_IDLER_CANNOT_HOME         = _UxGT("The Idler cannot home properly. Check for anything blocking its movement.");
  LSTR MSG_DESC_TMC                       = _UxGT("More details online.");
  LSTR MSG_DESC_MMU_NOT_RESPONDING        = _UxGT("MMU not responding. Check the wiring and connectors.");
  LSTR MSG_DESC_COMMUNICATION_ERROR       = _UxGT("MMU not responding correctly. Check the wiring and connectors.");
  LSTR MSG_DESC_FILAMENT_ALREADY_LOADED   = _UxGT("Cannot perform the action, filament is already loaded. Unload it first.");
  LSTR MSG_DESC_INVALID_TOOL              = _UxGT("Requested filament tool is not available on this hardware. Check the G-code for tool index out of range (T0-T4).");
  LSTR MSG_DESC_QUEUE_FULL                = _UxGT("MMU Firmware internal error, please reset the MMU.");
  LSTR MSG_DESC_FW_RUNTIME_ERROR          = _UxGT("Internal runtime error. Try resetting the MMU or updating the firmware.");
  LSTR MSG_DESC_UNLOAD_MANUALLY           = _UxGT("Filament detected unexpectedly. Ensure no filament is loaded. Check the sensors and wiring.");
  LSTR MSG_DESC_FILAMENT_EJECTED          = _UxGT("Remove the ejected filament from the front of the MMU.");
  LSTR MSG_DESC_FILAMENT_CHANGE           = _UxGT("M600 Filament Change. Load a new filament or eject the old one.");
  LSTR MSG_DESC_UNKNOWN_ERROR             = _UxGT("Unexpected error occurred.");

  LSTR MSG_DESC_FW_UPDATE_NEEDED          = _UxGT("MMU FW version is not supported. Update to version " STRINGIFY(mmuVersionMajor) "." STRINGIFY(mmuVersionMinor) "." STRINGIFY(mmuVersionPatch) ".");

  LSTR MSG_BTN_RETRY                      = _UxGT("Retry");
  LSTR MSG_BTN_RESET_MMU                  = _UxGT("ResetMMU");
  LSTR MSG_BTN_UNLOAD                     = _UxGT("Unload");
  LSTR MSG_BTN_LOAD                       = _UxGT("Load");
  LSTR MSG_BTN_EJECT                      = _UxGT("Eject");
  LSTR MSG_BTN_STOP                       = _UxGT("Stop");
  LSTR MSG_BTN_DISABLE_MMU                = _UxGT("Disable");
  LSTR MSG_BTN_MORE                       = _UxGT("More Info");

  // Prusa MMU
  LSTR MSG_DONE                           = _UxGT("Done");
  LSTR MSG_FINISHING_MOVEMENTS            = _UxGT("Finishing movements");
  LSTR MSG_LOADING_FILAMENT               = _UxGT("Loading filament");
  LSTR MSG_UNLOADING_FILAMENT             = _UxGT("Unloading filament");
  LSTR MSG_TESTING_FILAMENT               = _UxGT("Testing filament");
  LSTR MSG_EJECT_FROM_MMU                 = _UxGT("Eject from MMU");
  LSTR MSG_CUT_FILAMENT                   = _UxGT("Cut filament");
  LSTR MSG_OFF                            = _UxGT("Off");
  LSTR MSG_ON                             = _UxGT("On");
  LSTR MSG_PROGRESS_OK                    = _UxGT("OK");
  LSTR MSG_PROGRESS_ENGAGE_IDLER          = _UxGT("Engaging idler");
  LSTR MSG_PROGRESS_DISENGAGE_IDLER       = _UxGT("Disengaging idler");
  LSTR MSG_PROGRESS_UNLOAD_FINDA          = _UxGT("Unloading to FINDA");
  LSTR MSG_PROGRESS_UNLOAD_PULLEY         = _UxGT("Unloading to pulley");
  LSTR MSG_PROGRESS_FEED_FINDA            = _UxGT("Feeding to FINDA");
  LSTR MSG_PROGRESS_FEED_EXTRUDER         = _UxGT("Feeding to extruder");
  LSTR MSG_PROGRESS_FEED_NOZZLE           = _UxGT("Feeding to nozzle");
  LSTR MSG_PROGRESS_AVOID_GRIND           = _UxGT("Avoiding grind");
  LSTR MSG_PROGRESS_WAIT_USER             = _UxGT("ERR Wait for User");
  LSTR MSG_PROGRESS_ERR_INTERNAL          = _UxGT("ERR Internal");
  LSTR MSG_PROGRESS_ERR_HELP_FIL          = _UxGT("ERR Help filament");
  LSTR MSG_PROGRESS_ERR_TMC               = _UxGT("ERR TMC failed");
  LSTR MSG_PROGRESS_SELECT_SLOT           = _UxGT("Selecting fil. slot");
  LSTR MSG_PROGRESS_PREPARE_BLADE         = _UxGT("Preparing blade");
  LSTR MSG_PROGRESS_PUSH_FILAMENT         = _UxGT("Pushing filament");
  LSTR MSG_PROGRESS_PERFORM_CUT           = _UxGT("Performing cut");
  LSTR MSG_PROGRESSPSTRETURN_SELECTOR     = _UxGT("Returning selector");
  LSTR MSG_PROGRESS_PARK_SELECTOR         = _UxGT("Parking selector");
  LSTR MSG_PROGRESS_EJECT_FILAMENT        = _UxGT("Ejecting filament");
  LSTR MSG_PROGRESSPSTRETRACT_FINDA       = _UxGT("Retract from FINDA");
  LSTR MSG_PROGRESS_HOMING                = _UxGT("Homing");
  LSTR MSG_PROGRESS_MOVING_SELECTOR       = _UxGT("Moving selector");
  LSTR MSG_PROGRESS_FEED_FSENSOR          = _UxGT("Feeding to FSensor");
}

namespace LanguageWide_en {
  using namespace LanguageNarrow_en;
  #if LCD_WIDTH >= 20 || HAS_DWIN_E3V2
    LSTR MSG_PLEASE_WAIT_REBOOT           = _UxGT("Please wait for reboot."); // ProUI
    LSTR MSG_EXIT_TO_MAIN_MENU            = _UxGT("Exit to Main Menu");       // ProUI

    LSTR MSG_DISABLE_MANUAL_TRAMMING      = _UxGT("Disable manual tramming"); // ProUI
    LSTR MSG_TRAMMING_WIZARD              = _UxGT("Tramming Wizard");         // ProUI
    LSTR MSG_TRAMMING_WIZARD_START        = _UxGT("Tramming Wizard Start");   // ProUI
    LSTR MSG_CORNERS_LEVELED              = _UxGT("Corners leveled");         // ProUI
    LSTR MSG_CORNERS_NOT_LEVELED          = _UxGT("Corners not leveled");     // ProUI
    LSTR MSG_KNOB_ADJUSTMENT_REQUIRED     = _UxGT("Knob adjustment required");// ProUI
    LSTR MSG_PROBE_FOR_Z_VALUE            = _UxGT("Probe for Z Value");       // ProUI
    LSTR MSG_ZERO_CURRENT_POINT           = _UxGT("Zero Current Point");      // ProUI
    LSTR MSG_CALCULATING_AVERAGE          = _UxGT("Calculating average");     // ProUI
    LSTR MSG_AND_RELATIVE_HEIGHTS         = _UxGT("and relative heights");    // ProUI
    LSTR MSG_TOLERANCE_ACHIEVED           = _UxGT("Tolerance achieved!");     // ProUI

    LSTR MSG_POSITION_UNKNOWN             = _UxGT("WARNING: Current position unknown. Home axes.");
    LSTR MSG_POSITION_UNKNOWN_Z           = _UxGT("WARNING: Z position unknown, move Z to home");

    LSTR MSG_OUTAGE_RECOVERY2             = _UxGT("It looks like the last");
    LSTR MSG_OUTAGE_RECOVERY3             = _UxGT("file was interrupted.");

    LSTR MSG_HOST_START_PRINT             = _UxGT("Start Host Print");
    LSTR MSG_PRINTING_OBJECT              = _UxGT("Printing Object");
    LSTR MSG_CANCEL_OBJECT                = _UxGT("Cancel Object");
    LSTR MSG_CANCEL_OBJECT_N              = _UxGT("Cancel Object {");
    LSTR MSG_CONTINUE_PRINT_JOB           = _UxGT("Continue Print Job");
    LSTR MSG_MEDIA_MENU                   = _UxGT("Select from ") MEDIA_TYPE_EN;
    LSTR MSG_TURN_OFF                     = _UxGT("Turn off the printer");
    LSTR MSG_END_LOOPS                    = _UxGT("End Repeat Loops");

    LSTR MSG_MEDIA_NOT_INSERTED           = MEDIA_TYPE_EN _UxGT(" not inserted."); // ProUI
    LSTR MSG_PLEASE_PREHEAT               = _UxGT("Please preheat hotend.");  // ProUI
    LSTR MSG_INFO_PRINT_COUNT             = _UxGT("Print Count");
    LSTR MSG_INFO_PRINT_COUNT_RESET       = _UxGT("Reset Print Count");       // ProUI
    LSTR MSG_INFO_PRINT_TIME              = _UxGT("Print Time");
    LSTR MSG_INFO_PRINT_LONGEST           = _UxGT("Longest Job Time");
    LSTR MSG_INFO_PRINT_FILAMENT          = _UxGT("Extruded Total");
<<<<<<< HEAD

    LSTR MSG_MPC_TARGET                   = _UxGT("MPC target:     Celsius"); // ProUI
    LSTR MSG_PID_TARGET                   = _UxGT("PID target:     Celsius"); // ProUI
    LSTR MSG_TARGET                       = _UxGT("Target:     Celsius");     // ProUI
=======
    LSTR MSG_HOMING_FEEDRATE_N            = _UxGT("@ Homing Feedrate");
>>>>>>> f0b115a9
  #endif
}

namespace LanguageTall_en {
  using namespace LanguageWide_en;
  #if LCD_HEIGHT >= 4
    // Filament Change screens show up to 3 lines on a 4-line display
    LSTR MSG_ADVANCED_PAUSE_WAITING       = _UxGT(MSG_2_LINE("Press Button", "to resume print"));
    LSTR MSG_PAUSE_PRINT_PARKING          = _UxGT(MSG_1_LINE("Parking..."));
    LSTR MSG_FILAMENT_CHANGE_INIT         = _UxGT(MSG_3_LINE("Wait for", "filament change", "to start"));
    LSTR MSG_FILAMENT_CHANGE_INSERT       = _UxGT(MSG_3_LINE("Insert filament", "and press button", "to continue"));
    LSTR MSG_FILAMENT_CHANGE_HEAT         = _UxGT(MSG_2_LINE("Press button", "to heat nozzle"));
    LSTR MSG_FILAMENT_CHANGE_HEATING      = _UxGT(MSG_2_LINE("Nozzle heating", "Please wait..."));
    LSTR MSG_FILAMENT_CHANGE_UNLOAD       = _UxGT(MSG_2_LINE("Wait for", "filament unload"));
    LSTR MSG_FILAMENT_CHANGE_LOAD         = _UxGT(MSG_2_LINE("Wait for", "filament load"));
    LSTR MSG_FILAMENT_CHANGE_PURGE        = _UxGT(MSG_2_LINE("Wait for", "filament purge"));
    LSTR MSG_FILAMENT_CHANGE_CONT_PURGE   = _UxGT(MSG_2_LINE("Click to finish", "filament purge"));
    LSTR MSG_FILAMENT_CHANGE_RESUME       = _UxGT(MSG_2_LINE("Wait for print", "to resume..."));
  #endif
}

namespace Language_en {
  using namespace LanguageTall_en;
}<|MERGE_RESOLUTION|>--- conflicted
+++ resolved
@@ -1157,14 +1157,11 @@
     LSTR MSG_INFO_PRINT_TIME              = _UxGT("Print Time");
     LSTR MSG_INFO_PRINT_LONGEST           = _UxGT("Longest Job Time");
     LSTR MSG_INFO_PRINT_FILAMENT          = _UxGT("Extruded Total");
-<<<<<<< HEAD
+    LSTR MSG_HOMING_FEEDRATE_N            = _UxGT("@ Homing Feedrate");
 
     LSTR MSG_MPC_TARGET                   = _UxGT("MPC target:     Celsius"); // ProUI
     LSTR MSG_PID_TARGET                   = _UxGT("PID target:     Celsius"); // ProUI
     LSTR MSG_TARGET                       = _UxGT("Target:     Celsius");     // ProUI
-=======
-    LSTR MSG_HOMING_FEEDRATE_N            = _UxGT("@ Homing Feedrate");
->>>>>>> f0b115a9
   #endif
 }
 
