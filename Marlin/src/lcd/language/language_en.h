/**
 * Marlin 3D Printer Firmware
 * Copyright (c) 2019 MarlinFirmware [https://github.com/MarlinFirmware/Marlin]
 *
 * Based on Sprinter and grbl.
 * Copyright (c) 2011 Camiel Gubbels / Erik van der Zalm
 *
 * This program is free software: you can redistribute it and/or modify
 * it under the terms of the GNU General Public License as published by
 * the Free Software Foundation, either version 3 of the License, or
 * (at your option) any later version.
 *
 * This program is distributed in the hope that it will be useful,
 * but WITHOUT ANY WARRANTY; without even the implied warranty of
 * MERCHANTABILITY or FITNESS FOR A PARTICULAR PURPOSE.  See the
 * GNU General Public License for more details.
 *
 * You should have received a copy of the GNU General Public License
 * along with this program.  If not, see <http://www.gnu.org/licenses/>.
 *
 */
#pragma once

/**
 * English
 *
 * LCD Menu Messages
 * See also http://marlinfw.org/docs/development/lcd_language.html
 *
 */

#define en 1234
#if LCD_LANGUAGE == en
  #define NOT_EXTENDED_ISO10646_1_5X7
#endif
#undef en

namespace Language_en {
  constexpr uint8_t    CHARSIZE                            = 2;
  PROGMEM Language_Str LANGUAGE                            = _UxGT("English");

  PROGMEM Language_Str WELCOME_MSG                         = MACHINE_NAME _UxGT(" Ready.");
  PROGMEM Language_Str MSG_YES                             = _UxGT("YES");
  PROGMEM Language_Str MSG_NO                              = _UxGT("NO");
  PROGMEM Language_Str MSG_BACK                            = _UxGT("Back");
  PROGMEM Language_Str MSG_MEDIA_ABORTING                  = _UxGT("Aborting...");
  PROGMEM Language_Str MSG_MEDIA_INSERTED                  = _UxGT("Media Inserted");
  PROGMEM Language_Str MSG_MEDIA_REMOVED                   = _UxGT("Media Removed");
  PROGMEM Language_Str MSG_MEDIA_RELEASED                  = _UxGT("Media Released");
  PROGMEM Language_Str MSG_MEDIA_WAITING                   = _UxGT("Waiting for media");
  PROGMEM Language_Str MSG_MEDIA_READ_ERROR                = _UxGT("Media read error");
  PROGMEM Language_Str MSG_MEDIA_USB_REMOVED               = _UxGT("USB device removed");
  PROGMEM Language_Str MSG_MEDIA_USB_FAILED                = _UxGT("USB start failed");
  PROGMEM Language_Str MSG_LCD_ENDSTOPS                    = _UxGT("Endstops"); // Max length 8 characters
  PROGMEM Language_Str MSG_LCD_SOFT_ENDSTOPS               = _UxGT("Soft Endstops");
  PROGMEM Language_Str MSG_MAIN                            = _UxGT("Main");
  PROGMEM Language_Str MSG_ADVANCED_SETTINGS               = _UxGT("Advanced Settings");
  PROGMEM Language_Str MSG_CONFIGURATION                   = _UxGT("Configuration");
  PROGMEM Language_Str MSG_AUTOSTART                       = _UxGT("Autostart");
  PROGMEM Language_Str MSG_DISABLE_STEPPERS                = _UxGT("Disable Steppers");
  PROGMEM Language_Str MSG_DEBUG_MENU                      = _UxGT("Debug Menu");
  PROGMEM Language_Str MSG_PROGRESS_BAR_TEST               = _UxGT("Progress Bar Test");
  PROGMEM Language_Str MSG_AUTO_HOME                       = _UxGT("Auto Home");
  PROGMEM Language_Str MSG_AUTO_HOME_X                     = _UxGT("Home X");
  PROGMEM Language_Str MSG_AUTO_HOME_Y                     = _UxGT("Home Y");
  PROGMEM Language_Str MSG_AUTO_HOME_Z                     = _UxGT("Home Z");
  PROGMEM Language_Str MSG_AUTO_Z_ALIGN                    = _UxGT("Auto Z-Align");
  PROGMEM Language_Str MSG_LEVEL_BED_HOMING                = _UxGT("Homing XYZ");
  PROGMEM Language_Str MSG_LEVEL_BED_WAITING               = _UxGT("Click to Begin");
  PROGMEM Language_Str MSG_LEVEL_BED_NEXT_POINT            = _UxGT("Next Point");
  PROGMEM Language_Str MSG_LEVEL_BED_DONE                  = _UxGT("Leveling Done!");
  PROGMEM Language_Str MSG_Z_FADE_HEIGHT                   = _UxGT("Fade Height");
  PROGMEM Language_Str MSG_SET_HOME_OFFSETS                = _UxGT("Set Home Offsets");
  PROGMEM Language_Str MSG_HOME_OFFSETS_APPLIED            = _UxGT("Offsets Applied");
  PROGMEM Language_Str MSG_SET_ORIGIN                      = _UxGT("Set Origin");
  PROGMEM Language_Str MSG_PREHEAT_1                       = _UxGT("Preheat ") PREHEAT_1_LABEL;
  PROGMEM Language_Str MSG_PREHEAT_1_H                     = _UxGT("Preheat ") PREHEAT_1_LABEL " ~";
  PROGMEM Language_Str MSG_PREHEAT_1_END                   = _UxGT("Preheat ") PREHEAT_1_LABEL _UxGT(" End");
  PROGMEM Language_Str MSG_PREHEAT_1_END_E                 = _UxGT("Preheat ") PREHEAT_1_LABEL _UxGT(" End ~");
  PROGMEM Language_Str MSG_PREHEAT_1_ALL                   = _UxGT("Preheat ") PREHEAT_1_LABEL _UxGT(" All");
  PROGMEM Language_Str MSG_PREHEAT_1_BEDONLY               = _UxGT("Preheat ") PREHEAT_1_LABEL _UxGT(" Bed");
  PROGMEM Language_Str MSG_PREHEAT_1_SETTINGS              = _UxGT("Preheat ") PREHEAT_1_LABEL _UxGT(" Conf");
  PROGMEM Language_Str MSG_PREHEAT_2                       = _UxGT("Preheat ") PREHEAT_2_LABEL;
  PROGMEM Language_Str MSG_PREHEAT_2_H                     = _UxGT("Preheat ") PREHEAT_2_LABEL " ~";
  PROGMEM Language_Str MSG_PREHEAT_2_END                   = _UxGT("Preheat ") PREHEAT_2_LABEL _UxGT(" End");
  PROGMEM Language_Str MSG_PREHEAT_2_END_E                 = _UxGT("Preheat ") PREHEAT_2_LABEL _UxGT(" End ~");
  PROGMEM Language_Str MSG_PREHEAT_2_ALL                   = _UxGT("Preheat ") PREHEAT_2_LABEL _UxGT(" All");
  PROGMEM Language_Str MSG_PREHEAT_2_BEDONLY               = _UxGT("Preheat ") PREHEAT_2_LABEL _UxGT(" Bed");
  PROGMEM Language_Str MSG_PREHEAT_2_SETTINGS              = _UxGT("Preheat ") PREHEAT_2_LABEL _UxGT(" Conf");
  PROGMEM Language_Str MSG_PREHEAT_CUSTOM                  = _UxGT("Preheat Custom");
  PROGMEM Language_Str MSG_COOLDOWN                        = _UxGT("Cooldown");
  PROGMEM Language_Str MSG_LASER_MENU                      = _UxGT("Laser Control");
  PROGMEM Language_Str MSG_LASER_OFF                       = _UxGT("Laser Off");
  PROGMEM Language_Str MSG_LASER_ON                        = _UxGT("Laser On");
  PROGMEM Language_Str MSG_LASER_POWER                     = _UxGT("Laser Power");
  PROGMEM Language_Str MSG_SPINDLE_MENU                    = _UxGT("Spindle Control");
  PROGMEM Language_Str MSG_SPINDLE_OFF                     = _UxGT("Spindle Off");
  PROGMEM Language_Str MSG_SPINDLE_ON                      = _UxGT("Spindle On");
  PROGMEM Language_Str MSG_SPINDLE_POWER                   = _UxGT("Spindle Power");
  PROGMEM Language_Str MSG_SPINDLE_REVERSE                 = _UxGT("Spindle Reverse");
  PROGMEM Language_Str MSG_SWITCH_PS_ON                    = _UxGT("Switch Power On");
  PROGMEM Language_Str MSG_SWITCH_PS_OFF                   = _UxGT("Switch Power Off");
  PROGMEM Language_Str MSG_EXTRUDE                         = _UxGT("Extrude");
  PROGMEM Language_Str MSG_RETRACT                         = _UxGT("Retract");
  PROGMEM Language_Str MSG_MOVE_AXIS                       = _UxGT("Move Axis");
  PROGMEM Language_Str MSG_BED_LEVELING                    = _UxGT("Bed Leveling");
  PROGMEM Language_Str MSG_LEVEL_BED                       = _UxGT("Level Bed");
  PROGMEM Language_Str MSG_LEVEL_CORNERS                   = _UxGT("Level Corners");
  PROGMEM Language_Str MSG_NEXT_CORNER                     = _UxGT("Next Corner");
  PROGMEM Language_Str MSG_MESH_EDITOR                     = _UxGT("Mesh Editor");
  PROGMEM Language_Str MSG_EDIT_MESH                       = _UxGT("Edit Mesh");
  PROGMEM Language_Str MSG_EDITING_STOPPED                 = _UxGT("Mesh Editing Stopped");
  PROGMEM Language_Str MSG_PROBING_MESH                    = _UxGT("Probing Point");
  PROGMEM Language_Str MSG_MESH_X                          = _UxGT("Index X");
  PROGMEM Language_Str MSG_MESH_Y                          = _UxGT("Index Y");
  PROGMEM Language_Str MSG_MESH_EDIT_Z                     = _UxGT("Z Value");
  PROGMEM Language_Str MSG_USER_MENU                       = _UxGT("Custom Commands");
  PROGMEM Language_Str MSG_M48_TEST                        = _UxGT("M48 Probe Test");
  PROGMEM Language_Str MSG_M48_POINT                       = _UxGT("M48 Point");
  PROGMEM Language_Str MSG_M48_DEVIATION                   = _UxGT("Deviation");
  PROGMEM Language_Str MSG_IDEX_MENU                       = _UxGT("IDEX Mode");
  PROGMEM Language_Str MSG_OFFSETS_MENU                    = _UxGT("Tool Offsets");
  PROGMEM Language_Str MSG_IDEX_MODE_AUTOPARK              = _UxGT("Auto-Park");
  PROGMEM Language_Str MSG_IDEX_MODE_DUPLICATE             = _UxGT("Duplication");
  PROGMEM Language_Str MSG_IDEX_MODE_MIRRORED_COPY         = _UxGT("Mirrored Copy");
  PROGMEM Language_Str MSG_IDEX_MODE_FULL_CTRL             = _UxGT("Full Control");
  PROGMEM Language_Str MSG_HOTEND_OFFSET_X                 = _UxGT("2nd Nozzle X");
  PROGMEM Language_Str MSG_HOTEND_OFFSET_Y                 = _UxGT("2nd Nozzle Y");
  PROGMEM Language_Str MSG_HOTEND_OFFSET_Z                 = _UxGT("2nd Nozzle Z");
  PROGMEM Language_Str MSG_UBL_DOING_G29                   = _UxGT("Doing G29");
  PROGMEM Language_Str MSG_UBL_TOOLS                       = _UxGT("UBL Tools");
  PROGMEM Language_Str MSG_UBL_LEVEL_BED                   = _UxGT("Unified Bed Leveling");
  PROGMEM Language_Str MSG_LCD_TILTING_MESH                = _UxGT("Tilting Point");
  PROGMEM Language_Str MSG_UBL_MANUAL_MESH                 = _UxGT("Manually Build Mesh");
  PROGMEM Language_Str MSG_UBL_BC_INSERT                   = _UxGT("Place Shim & Measure");
  PROGMEM Language_Str MSG_UBL_BC_INSERT2                  = _UxGT("Measure");
  PROGMEM Language_Str MSG_UBL_BC_REMOVE                   = _UxGT("Remove & Measure Bed");
  PROGMEM Language_Str MSG_UBL_MOVING_TO_NEXT              = _UxGT("Moving to next");
  PROGMEM Language_Str MSG_UBL_ACTIVATE_MESH               = _UxGT("Activate UBL");
  PROGMEM Language_Str MSG_UBL_DEACTIVATE_MESH             = _UxGT("Deactivate UBL");
  PROGMEM Language_Str MSG_UBL_SET_TEMP_BED                = _UxGT("Bed Temp");
  PROGMEM Language_Str MSG_UBL_BED_TEMP_CUSTOM             = _UxGT("Bed Temp");
  PROGMEM Language_Str MSG_UBL_SET_TEMP_HOTEND             = _UxGT("Hotend Temp");
  PROGMEM Language_Str MSG_UBL_HOTEND_TEMP_CUSTOM          = _UxGT("Hotend Temp");
  PROGMEM Language_Str MSG_UBL_MESH_EDIT                   = _UxGT("Mesh Edit");
  PROGMEM Language_Str MSG_UBL_EDIT_CUSTOM_MESH            = _UxGT("Edit Custom Mesh");
  PROGMEM Language_Str MSG_UBL_FINE_TUNE_MESH              = _UxGT("Fine Tuning Mesh");
  PROGMEM Language_Str MSG_UBL_DONE_EDITING_MESH           = _UxGT("Done Editing Mesh");
  PROGMEM Language_Str MSG_UBL_BUILD_CUSTOM_MESH           = _UxGT("Build Custom Mesh");
  PROGMEM Language_Str MSG_UBL_BUILD_MESH_MENU             = _UxGT("Build Mesh");
  PROGMEM Language_Str MSG_UBL_BUILD_MESH_M1               = _UxGT("Build Mesh (") PREHEAT_1_LABEL _UxGT(")");
  PROGMEM Language_Str MSG_UBL_BUILD_MESH_M2               = _UxGT("Build Mesh (") PREHEAT_2_LABEL _UxGT(")");
  PROGMEM Language_Str MSG_UBL_BUILD_COLD_MESH             = _UxGT("Build Cold Mesh");
  PROGMEM Language_Str MSG_UBL_MESH_HEIGHT_ADJUST          = _UxGT("Adjust Mesh Height");
  PROGMEM Language_Str MSG_UBL_MESH_HEIGHT_AMOUNT          = _UxGT("Height Amount");
  PROGMEM Language_Str MSG_UBL_VALIDATE_MESH_MENU          = _UxGT("Validate Mesh");
  PROGMEM Language_Str MSG_UBL_VALIDATE_MESH_M1            = _UxGT("Validate Mesh (") PREHEAT_1_LABEL _UxGT(")");
  PROGMEM Language_Str MSG_UBL_VALIDATE_MESH_M2            = _UxGT("Validate Mesh (") PREHEAT_2_LABEL _UxGT(")");
  PROGMEM Language_Str MSG_UBL_VALIDATE_CUSTOM_MESH        = _UxGT("Validate Custom Mesh");
  PROGMEM Language_Str MSG_G26_HEATING_BED                 = _UxGT("G26 Heating Bed");
  PROGMEM Language_Str MSG_G26_HEATING_NOZZLE              = _UxGT("G26 Heating Nozzle");
  PROGMEM Language_Str MSG_G26_MANUAL_PRIME                = _UxGT("Manual priming...");
  PROGMEM Language_Str MSG_G26_FIXED_LENGTH                = _UxGT("Fixed Length Prime");
  PROGMEM Language_Str MSG_G26_PRIME_DONE                  = _UxGT("Done Priming");
  PROGMEM Language_Str MSG_G26_CANCELED                    = _UxGT("G26 Canceled");
  PROGMEM Language_Str MSG_G26_LEAVING                     = _UxGT("Leaving G26");
  PROGMEM Language_Str MSG_UBL_CONTINUE_MESH               = _UxGT("Continue Bed Mesh");
  PROGMEM Language_Str MSG_UBL_MESH_LEVELING               = _UxGT("Mesh Leveling");
  PROGMEM Language_Str MSG_UBL_3POINT_MESH_LEVELING        = _UxGT("3-Point Leveling");
  PROGMEM Language_Str MSG_UBL_GRID_MESH_LEVELING          = _UxGT("Grid Mesh Leveling");
  PROGMEM Language_Str MSG_UBL_MESH_LEVEL                  = _UxGT("Level Mesh");
  PROGMEM Language_Str MSG_UBL_SIDE_POINTS                 = _UxGT("Side Points");
  PROGMEM Language_Str MSG_UBL_MAP_TYPE                    = _UxGT("Map Type");
  PROGMEM Language_Str MSG_UBL_OUTPUT_MAP                  = _UxGT("Output Mesh Map");
  PROGMEM Language_Str MSG_UBL_OUTPUT_MAP_HOST             = _UxGT("Output for Host");
  PROGMEM Language_Str MSG_UBL_OUTPUT_MAP_CSV              = _UxGT("Output for CSV");
  PROGMEM Language_Str MSG_UBL_OUTPUT_MAP_BACKUP           = _UxGT("Off Printer Backup");
  PROGMEM Language_Str MSG_UBL_INFO_UBL                    = _UxGT("Output UBL Info");
  PROGMEM Language_Str MSG_UBL_FILLIN_AMOUNT               = _UxGT("Fill-in Amount");
  PROGMEM Language_Str MSG_UBL_MANUAL_FILLIN               = _UxGT("Manual Fill-in");
  PROGMEM Language_Str MSG_UBL_SMART_FILLIN                = _UxGT("Smart Fill-in");
  PROGMEM Language_Str MSG_UBL_FILLIN_MESH                 = _UxGT("Fill-in Mesh");
  PROGMEM Language_Str MSG_UBL_INVALIDATE_ALL              = _UxGT("Invalidate All");
  PROGMEM Language_Str MSG_UBL_INVALIDATE_CLOSEST          = _UxGT("Invalidate Closest");
  PROGMEM Language_Str MSG_UBL_FINE_TUNE_ALL               = _UxGT("Fine Tune All");
  PROGMEM Language_Str MSG_UBL_FINE_TUNE_CLOSEST           = _UxGT("Fine Tune Closest");
  PROGMEM Language_Str MSG_UBL_STORAGE_MESH_MENU           = _UxGT("Mesh Storage");
  PROGMEM Language_Str MSG_UBL_STORAGE_SLOT                = _UxGT("Memory Slot");
  PROGMEM Language_Str MSG_UBL_LOAD_MESH                   = _UxGT("Load Bed Mesh");
  PROGMEM Language_Str MSG_UBL_SAVE_MESH                   = _UxGT("Save Bed Mesh");
  PROGMEM Language_Str MSG_MESH_LOADED                     = _UxGT("M117 Mesh %i Loaded");
  PROGMEM Language_Str MSG_MESH_SAVED                      = _UxGT("M117 Mesh %i Saved");
  PROGMEM Language_Str MSG_UBL_NO_STORAGE                  = _UxGT("No Storage");
  PROGMEM Language_Str MSG_UBL_SAVE_ERROR                  = _UxGT("Err: UBL Save");
  PROGMEM Language_Str MSG_UBL_RESTORE_ERROR               = _UxGT("Err: UBL Restore");
  PROGMEM Language_Str MSG_UBL_Z_OFFSET                    = _UxGT("Z-Offset: ");
  PROGMEM Language_Str MSG_UBL_Z_OFFSET_STOPPED            = _UxGT("Z-Offset Stopped");
  PROGMEM Language_Str MSG_UBL_STEP_BY_STEP_MENU           = _UxGT("Step-By-Step UBL");
  PROGMEM Language_Str MSG_UBL_1_BUILD_COLD_MESH           = _UxGT("1. Build Cold Mesh");
  PROGMEM Language_Str MSG_UBL_2_SMART_FILLIN              = _UxGT("2. Smart Fill-in");
  PROGMEM Language_Str MSG_UBL_3_VALIDATE_MESH_MENU        = _UxGT("3. Validate Mesh");
  PROGMEM Language_Str MSG_UBL_4_FINE_TUNE_ALL             = _UxGT("4. Fine Tune All");
  PROGMEM Language_Str MSG_UBL_5_VALIDATE_MESH_MENU        = _UxGT("5. Validate Mesh");
  PROGMEM Language_Str MSG_UBL_6_FINE_TUNE_ALL             = _UxGT("6. Fine Tune All");
  PROGMEM Language_Str MSG_UBL_7_SAVE_MESH                 = _UxGT("7. Save Bed Mesh");

  PROGMEM Language_Str MSG_LED_CONTROL                     = _UxGT("LED Control");
  PROGMEM Language_Str MSG_LEDS                            = _UxGT("Lights");
  PROGMEM Language_Str MSG_LED_PRESETS                     = _UxGT("Light Presets");
  PROGMEM Language_Str MSG_SET_LEDS_RED                    = _UxGT("Red");
  PROGMEM Language_Str MSG_SET_LEDS_ORANGE                 = _UxGT("Orange");
  PROGMEM Language_Str MSG_SET_LEDS_YELLOW                 = _UxGT("Yellow");
  PROGMEM Language_Str MSG_SET_LEDS_GREEN                  = _UxGT("Green");
  PROGMEM Language_Str MSG_SET_LEDS_BLUE                   = _UxGT("Blue");
  PROGMEM Language_Str MSG_SET_LEDS_INDIGO                 = _UxGT("Indigo");
  PROGMEM Language_Str MSG_SET_LEDS_VIOLET                 = _UxGT("Violet");
  PROGMEM Language_Str MSG_SET_LEDS_WHITE                  = _UxGT("White");
  PROGMEM Language_Str MSG_SET_LEDS_DEFAULT                = _UxGT("Default");
  PROGMEM Language_Str MSG_CUSTOM_LEDS                     = _UxGT("Custom Lights");
  PROGMEM Language_Str MSG_INTENSITY_R                     = _UxGT("Red Intensity");
  PROGMEM Language_Str MSG_INTENSITY_G                     = _UxGT("Green Intensity");
  PROGMEM Language_Str MSG_INTENSITY_B                     = _UxGT("Blue Intensity");
  PROGMEM Language_Str MSG_INTENSITY_W                     = _UxGT("White Intensity");
  PROGMEM Language_Str MSG_LED_BRIGHTNESS                  = _UxGT("Brightness");

  PROGMEM Language_Str MSG_MOVING                          = _UxGT("Moving...");
  PROGMEM Language_Str MSG_FREE_XY                         = _UxGT("Free XY");
  PROGMEM Language_Str MSG_MOVE_X                          = _UxGT("Move X");
  PROGMEM Language_Str MSG_MOVE_Y                          = _UxGT("Move Y");
  PROGMEM Language_Str MSG_MOVE_Z                          = _UxGT("Move Z");
  PROGMEM Language_Str MSG_MOVE_E                          = _UxGT("Extruder");
  PROGMEM Language_Str MSG_MOVE_EN                         = _UxGT("Extruder *");
  PROGMEM Language_Str MSG_HOTEND_TOO_COLD                 = _UxGT("Hotend too cold");
  PROGMEM Language_Str MSG_MOVE_Z_DIST                     = _UxGT("Move %smm");
  PROGMEM Language_Str MSG_MOVE_01MM                       = _UxGT("Move 0.1mm");
  PROGMEM Language_Str MSG_MOVE_1MM                        = _UxGT("Move 1mm");
  PROGMEM Language_Str MSG_MOVE_10MM                       = _UxGT("Move 10mm");
  PROGMEM Language_Str MSG_SPEED                           = _UxGT("Speed");
  PROGMEM Language_Str MSG_BED_Z                           = _UxGT("Bed Z");
  PROGMEM Language_Str MSG_NOZZLE                          = _UxGT("Nozzle");
  PROGMEM Language_Str MSG_NOZZLE_N                        = _UxGT("Nozzle ~");
  PROGMEM Language_Str MSG_BED                             = _UxGT("Bed");
  PROGMEM Language_Str MSG_CHAMBER                         = _UxGT("Enclosure");
  PROGMEM Language_Str MSG_FAN_SPEED                       = _UxGT("Fan Speed");
  PROGMEM Language_Str MSG_FAN_SPEED_N                     = _UxGT("Fan Speed ~");
  PROGMEM Language_Str MSG_STORED_FAN_N                    = _UxGT("Stored Fan ~");
  PROGMEM Language_Str MSG_EXTRA_FAN_SPEED                 = _UxGT("Extra Fan Speed");
<<<<<<< HEAD
  PROGMEM Language_Str MSG_EXTRA_FAN_SPEED_N               = _UxGT("Extra Fan Speed =");
  PROGMEM Language_Str MSG_CONTROLLER_FAN                  = _UxGT("Fan Controller");
  PROGMEM Language_Str MSG_CONTROLLER_FAN_IDLE_SPEED       = _UxGT("Fan Idle");
  PROGMEM Language_Str MSG_CONTROLLER_FAN_AUTO_ON          = _UxGT("Motorload mode");
  PROGMEM Language_Str MSG_CONTROLLER_FAN_SPEED            = _UxGT("Fan Motorload");
  PROGMEM Language_Str MSG_CONTROLLER_FAN_DURATION         = _UxGT("Poweroff Delay");
=======
  PROGMEM Language_Str MSG_EXTRA_FAN_SPEED_N               = _UxGT("Extra Fan Speed ~");
>>>>>>> 0949c0f3
  PROGMEM Language_Str MSG_FLOW                            = _UxGT("Flow");
  PROGMEM Language_Str MSG_FLOW_N                          = _UxGT("Flow ~");
  PROGMEM Language_Str MSG_CONTROL                         = _UxGT("Control");
  PROGMEM Language_Str MSG_MIN                             = " " LCD_STR_THERMOMETER _UxGT(" Min");
  PROGMEM Language_Str MSG_MAX                             = " " LCD_STR_THERMOMETER _UxGT(" Max");
  PROGMEM Language_Str MSG_FACTOR                          = " " LCD_STR_THERMOMETER _UxGT(" Fact");
  PROGMEM Language_Str MSG_AUTOTEMP                        = _UxGT("Autotemp");
  PROGMEM Language_Str MSG_LCD_ON                          = _UxGT("On");
  PROGMEM Language_Str MSG_LCD_OFF                         = _UxGT("Off");
  PROGMEM Language_Str MSG_PID_AUTOTUNE                    = _UxGT("PID Autotune");
  PROGMEM Language_Str MSG_PID_AUTOTUNE_E                  = _UxGT("PID Autotune *");
  PROGMEM Language_Str MSG_PID_P                           = _UxGT("PID-P");
  PROGMEM Language_Str MSG_PID_P_E                         = _UxGT("PID-P *");
  PROGMEM Language_Str MSG_PID_I                           = _UxGT("PID-I");
  PROGMEM Language_Str MSG_PID_I_E                         = _UxGT("PID-I *");
  PROGMEM Language_Str MSG_PID_D                           = _UxGT("PID-D");
  PROGMEM Language_Str MSG_PID_D_E                         = _UxGT("PID-D *");
  PROGMEM Language_Str MSG_PID_C                           = _UxGT("PID-C");
  PROGMEM Language_Str MSG_PID_C_E                         = _UxGT("PID-C *");
  PROGMEM Language_Str MSG_PID_F                           = _UxGT("PID-F");
  PROGMEM Language_Str MSG_PID_F_E                         = _UxGT("PID-F *");
  PROGMEM Language_Str MSG_SELECT                          = _UxGT("Select");
  PROGMEM Language_Str MSG_SELECT_E                        = _UxGT("Select *");
  PROGMEM Language_Str MSG_ACC                             = _UxGT("Accel");
  PROGMEM Language_Str MSG_JERK                            = _UxGT("Jerk");
  PROGMEM Language_Str MSG_VA_JERK                         = _UxGT("V") LCD_STR_A _UxGT("-Jerk");
  PROGMEM Language_Str MSG_VB_JERK                         = _UxGT("V") LCD_STR_B _UxGT("-Jerk");
  PROGMEM Language_Str MSG_VC_JERK                         = _UxGT("V") LCD_STR_C _UxGT("-Jerk");
  PROGMEM Language_Str MSG_VE_JERK                         = _UxGT("Ve-Jerk");
  PROGMEM Language_Str MSG_JUNCTION_DEVIATION              = _UxGT("Junction Dev");
  PROGMEM Language_Str MSG_VELOCITY                        = _UxGT("Velocity");
  PROGMEM Language_Str MSG_VMAX_A                          = _UxGT("Vmax ") LCD_STR_A;
  PROGMEM Language_Str MSG_VMAX_B                          = _UxGT("Vmax ") LCD_STR_B;
  PROGMEM Language_Str MSG_VMAX_C                          = _UxGT("Vmax ") LCD_STR_C;
  PROGMEM Language_Str MSG_VMAX_E                          = _UxGT("Vmax ") LCD_STR_E;
  PROGMEM Language_Str MSG_VMAX_EN                         = _UxGT("Vmax *");
  PROGMEM Language_Str MSG_VMIN                            = _UxGT("Vmin");
  PROGMEM Language_Str MSG_VTRAV_MIN                       = _UxGT("VTrav Min");
  PROGMEM Language_Str MSG_ACCELERATION                    = _UxGT("Acceleration");
  PROGMEM Language_Str MSG_AMAX_A                          = _UxGT("Amax ") LCD_STR_A;
  PROGMEM Language_Str MSG_AMAX_B                          = _UxGT("Amax ") LCD_STR_B;
  PROGMEM Language_Str MSG_AMAX_C                          = _UxGT("Amax ") LCD_STR_C;
  PROGMEM Language_Str MSG_AMAX_E                          = _UxGT("Amax ") LCD_STR_E;
  PROGMEM Language_Str MSG_AMAX_EN                         = _UxGT("Amax *");
  PROGMEM Language_Str MSG_A_RETRACT                       = _UxGT("A-Retract");
  PROGMEM Language_Str MSG_A_TRAVEL                        = _UxGT("A-Travel");
  PROGMEM Language_Str MSG_STEPS_PER_MM                    = _UxGT("Steps/mm");
  PROGMEM Language_Str MSG_A_STEPS                         = LCD_STR_A _UxGT("steps/mm");
  PROGMEM Language_Str MSG_B_STEPS                         = LCD_STR_B _UxGT("steps/mm");
  PROGMEM Language_Str MSG_C_STEPS                         = LCD_STR_C _UxGT("steps/mm");
  PROGMEM Language_Str MSG_E_STEPS                         = _UxGT("Esteps/mm");
  PROGMEM Language_Str MSG_EN_STEPS                        = _UxGT("*steps/mm");
  PROGMEM Language_Str MSG_TEMPERATURE                     = _UxGT("Temperature");
  PROGMEM Language_Str MSG_MOTION                          = _UxGT("Motion");
  PROGMEM Language_Str MSG_FILAMENT                        = _UxGT("Filament");
  PROGMEM Language_Str MSG_VOLUMETRIC_ENABLED              = _UxGT("E in mm³");
  PROGMEM Language_Str MSG_FILAMENT_DIAM                   = _UxGT("Fil. Dia.");
  PROGMEM Language_Str MSG_FILAMENT_DIAM_E                 = _UxGT("Fil. Dia. *");
  PROGMEM Language_Str MSG_FILAMENT_UNLOAD                 = _UxGT("Unload mm");
  PROGMEM Language_Str MSG_FILAMENT_LOAD                   = _UxGT("Load mm");
  PROGMEM Language_Str MSG_ADVANCE_K                       = _UxGT("Advance K");
  PROGMEM Language_Str MSG_ADVANCE_K_E                     = _UxGT("Advance K *");
  PROGMEM Language_Str MSG_CONTRAST                        = _UxGT("LCD Contrast");
  PROGMEM Language_Str MSG_STORE_EEPROM                    = _UxGT("Store Settings");
  PROGMEM Language_Str MSG_LOAD_EEPROM                     = _UxGT("Load Settings");
  PROGMEM Language_Str MSG_RESTORE_FAILSAFE                = _UxGT("Restore failsafe");
  PROGMEM Language_Str MSG_INIT_EEPROM                     = _UxGT("Initialize EEPROM");
  PROGMEM Language_Str MSG_MEDIA_UPDATE                    = _UxGT("Media Update");
  PROGMEM Language_Str MSG_RESET_PRINTER                   = _UxGT("Reset Printer");
  PROGMEM Language_Str MSG_REFRESH                         = LCD_STR_REFRESH  _UxGT("Refresh");
  PROGMEM Language_Str MSG_INFO_SCREEN                     = _UxGT("Info Screen");
  PROGMEM Language_Str MSG_PREPARE                         = _UxGT("Prepare");
  PROGMEM Language_Str MSG_TUNE                            = _UxGT("Tune");
  PROGMEM Language_Str MSG_START_PRINT                     = _UxGT("Start Print");
  PROGMEM Language_Str MSG_BUTTON_NEXT                     = _UxGT("Next");
  PROGMEM Language_Str MSG_BUTTON_INIT                     = _UxGT("Init");
  PROGMEM Language_Str MSG_BUTTON_STOP                     = _UxGT("Stop");
  PROGMEM Language_Str MSG_BUTTON_PRINT                    = _UxGT("Print");
  PROGMEM Language_Str MSG_BUTTON_RESET                    = _UxGT("Reset");
  PROGMEM Language_Str MSG_BUTTON_CANCEL                   = _UxGT("Cancel");
  PROGMEM Language_Str MSG_BUTTON_DONE                     = _UxGT("Done");
  PROGMEM Language_Str MSG_BUTTON_BACK                     = _UxGT("Back");
  PROGMEM Language_Str MSG_BUTTON_PROCEED                  = _UxGT("Proceed");
  PROGMEM Language_Str MSG_PAUSE_PRINT                     = _UxGT("Pause Print");
  PROGMEM Language_Str MSG_RESUME_PRINT                    = _UxGT("Resume Print");
  PROGMEM Language_Str MSG_STOP_PRINT                      = _UxGT("Stop Print");
  PROGMEM Language_Str MSG_PRINTING_OBJECT                 = _UxGT("Printing Object");
  PROGMEM Language_Str MSG_CANCEL_OBJECT                   = _UxGT("Cancel Object");
  PROGMEM Language_Str MSG_CANCEL_OBJECT_N                 = _UxGT("Cancel Object =");
  PROGMEM Language_Str MSG_OUTAGE_RECOVERY                 = _UxGT("Outage Recovery");
  PROGMEM Language_Str MSG_MEDIA_MENU                      = _UxGT("Print from Media");
  PROGMEM Language_Str MSG_NO_MEDIA                        = _UxGT("No Media");
  PROGMEM Language_Str MSG_DWELL                           = _UxGT("Sleep...");
  PROGMEM Language_Str MSG_USERWAIT                        = _UxGT("Click to Resume...");
  PROGMEM Language_Str MSG_PRINT_PAUSED                    = _UxGT("Print Paused");
  PROGMEM Language_Str MSG_PRINTING                        = _UxGT("Printing...");
  PROGMEM Language_Str MSG_PRINT_ABORTED                   = _UxGT("Print Aborted");
  PROGMEM Language_Str MSG_NO_MOVE                         = _UxGT("No Move.");
  PROGMEM Language_Str MSG_KILLED                          = _UxGT("KILLED. ");
  PROGMEM Language_Str MSG_STOPPED                         = _UxGT("STOPPED. ");
  PROGMEM Language_Str MSG_CONTROL_RETRACT                 = _UxGT("Retract mm");
  PROGMEM Language_Str MSG_CONTROL_RETRACT_SWAP            = _UxGT("Swap Re.mm");
  PROGMEM Language_Str MSG_CONTROL_RETRACTF                = _UxGT("Retract  V");
  PROGMEM Language_Str MSG_CONTROL_RETRACT_ZHOP            = _UxGT("Hop mm");
  PROGMEM Language_Str MSG_CONTROL_RETRACT_RECOVER         = _UxGT("UnRet mm");
  PROGMEM Language_Str MSG_CONTROL_RETRACT_RECOVER_SWAP    = _UxGT("S UnRet mm");
  PROGMEM Language_Str MSG_CONTROL_RETRACT_RECOVERF        = _UxGT("UnRet V");
  PROGMEM Language_Str MSG_CONTROL_RETRACT_RECOVER_SWAPF   = _UxGT("S UnRet V");
  PROGMEM Language_Str MSG_AUTORETRACT                     = _UxGT("AutoRetr.");
  PROGMEM Language_Str MSG_FILAMENT_SWAP_LENGTH            = _UxGT("Swap Length");
  PROGMEM Language_Str MSG_FILAMENT_PURGE_LENGTH           = _UxGT("Purge Length");
  PROGMEM Language_Str MSG_TOOL_CHANGE                     = _UxGT("Tool Change");
  PROGMEM Language_Str MSG_TOOL_CHANGE_ZLIFT               = _UxGT("Z Raise");
  PROGMEM Language_Str MSG_SINGLENOZZLE_PRIME_SPD          = _UxGT("Prime Speed");
  PROGMEM Language_Str MSG_SINGLENOZZLE_RETRACT_SPD        = _UxGT("Retract Speed");
  PROGMEM Language_Str MSG_NOZZLE_STANDBY                  = _UxGT("Nozzle Standby");
  PROGMEM Language_Str MSG_FILAMENTCHANGE                  = _UxGT("Change Filament");
  PROGMEM Language_Str MSG_FILAMENTCHANGE_E                = _UxGT("Change Filament *");
  PROGMEM Language_Str MSG_FILAMENTLOAD                    = _UxGT("Load Filament");
  PROGMEM Language_Str MSG_FILAMENTLOAD_E                  = _UxGT("Load Filament *");
  PROGMEM Language_Str MSG_FILAMENTUNLOAD                  = _UxGT("Unload Filament");
  PROGMEM Language_Str MSG_FILAMENTUNLOAD_E                = _UxGT("Unload Filament *");
  PROGMEM Language_Str MSG_FILAMENTUNLOAD_ALL              = _UxGT("Unload All");
  PROGMEM Language_Str MSG_INIT_MEDIA                      = _UxGT("Init. Media");
  PROGMEM Language_Str MSG_CHANGE_MEDIA                    = _UxGT("Change Media");
  PROGMEM Language_Str MSG_RELEASE_MEDIA                   = _UxGT("Release Media");
  PROGMEM Language_Str MSG_ZPROBE_OUT                      = _UxGT("Z Probe Past Bed");
  PROGMEM Language_Str MSG_SKEW_FACTOR                     = _UxGT("Skew Factor");
  PROGMEM Language_Str MSG_BLTOUCH                         = _UxGT("BLTouch");
  PROGMEM Language_Str MSG_BLTOUCH_SELFTEST                = _UxGT("Cmd: Self-Test");
  PROGMEM Language_Str MSG_BLTOUCH_RESET                   = _UxGT("Cmd: Reset");
  PROGMEM Language_Str MSG_BLTOUCH_STOW                    = _UxGT("Cmd: Stow");
  PROGMEM Language_Str MSG_BLTOUCH_DEPLOY                  = _UxGT("Cmd: Deploy");
  PROGMEM Language_Str MSG_BLTOUCH_SW_MODE                 = _UxGT("Cmd: SW-Mode");
  PROGMEM Language_Str MSG_BLTOUCH_5V_MODE                 = _UxGT("Cmd: 5V-Mode");
  PROGMEM Language_Str MSG_BLTOUCH_OD_MODE                 = _UxGT("Cmd: OD-Mode");
  PROGMEM Language_Str MSG_BLTOUCH_MODE_STORE              = _UxGT("Cmd: Mode-Store");
  PROGMEM Language_Str MSG_BLTOUCH_MODE_STORE_5V           = _UxGT("Set BLTouch to 5V");
  PROGMEM Language_Str MSG_BLTOUCH_MODE_STORE_OD           = _UxGT("Set BLTouch to OD");
  PROGMEM Language_Str MSG_BLTOUCH_MODE_ECHO               = _UxGT("Report Drain");
  PROGMEM Language_Str MSG_BLTOUCH_MODE_CHANGE             = _UxGT("DANGER: Bad settings can cause damage! Proceed anyway?");
  PROGMEM Language_Str MSG_TOUCHMI_PROBE                   = _UxGT("TouchMI");
  PROGMEM Language_Str MSG_TOUCHMI_INIT                    = _UxGT("Init TouchMI");
  PROGMEM Language_Str MSG_TOUCHMI_ZTEST                   = _UxGT("Z Offset Test");
  PROGMEM Language_Str MSG_TOUCHMI_SAVE                    = _UxGT("Save");
  PROGMEM Language_Str MSG_MANUAL_DEPLOY_TOUCHMI           = _UxGT("Deploy TouchMI");
  PROGMEM Language_Str MSG_MANUAL_DEPLOY                   = _UxGT("Deploy Z-Probe");
  PROGMEM Language_Str MSG_MANUAL_STOW                     = _UxGT("Stow Z-Probe");
  PROGMEM Language_Str MSG_HOME_FIRST                      = _UxGT("Home %s%s%s First");
  PROGMEM Language_Str MSG_ZPROBE_OFFSETS                  = _UxGT("Probe Offsets");
  PROGMEM Language_Str MSG_ZPROBE_XOFFSET                  = _UxGT("Probe X Offset");
  PROGMEM Language_Str MSG_ZPROBE_YOFFSET                  = _UxGT("Probe Y Offset");
  PROGMEM Language_Str MSG_ZPROBE_ZOFFSET                  = _UxGT("Probe Z Offset");
  PROGMEM Language_Str MSG_BABYSTEP_X                      = _UxGT("Babystep X");
  PROGMEM Language_Str MSG_BABYSTEP_Y                      = _UxGT("Babystep Y");
  PROGMEM Language_Str MSG_BABYSTEP_Z                      = _UxGT("Babystep Z");
  PROGMEM Language_Str MSG_BABYSTEP_TOTAL                  = _UxGT("Total");
  PROGMEM Language_Str MSG_ENDSTOP_ABORT                   = _UxGT("Endstop Abort");
  PROGMEM Language_Str MSG_HEATING_FAILED_LCD              = _UxGT("Heating Failed");
  PROGMEM Language_Str MSG_HEATING_FAILED_LCD_BED          = _UxGT("Bed Heating Failed");
  PROGMEM Language_Str MSG_HEATING_FAILED_LCD_CHAMBER      = _UxGT("Chamber Heating Fail");
  PROGMEM Language_Str MSG_ERR_REDUNDANT_TEMP              = _UxGT("Err: REDUNDANT TEMP");
  PROGMEM Language_Str MSG_THERMAL_RUNAWAY                 = _UxGT("THERMAL RUNAWAY");
  PROGMEM Language_Str MSG_THERMAL_RUNAWAY_BED             = _UxGT("BED THERMAL RUNAWAY");
  PROGMEM Language_Str MSG_THERMAL_RUNAWAY_CHAMBER         = _UxGT("CHAMBER T. RUNAWAY");
  PROGMEM Language_Str MSG_ERR_MAXTEMP                     = _UxGT("Err: MAXTEMP");
  PROGMEM Language_Str MSG_ERR_MINTEMP                     = _UxGT("Err: MINTEMP");
  PROGMEM Language_Str MSG_ERR_MAXTEMP_BED                 = _UxGT("Err: MAXTEMP BED");
  PROGMEM Language_Str MSG_ERR_MINTEMP_BED                 = _UxGT("Err: MINTEMP BED");
  PROGMEM Language_Str MSG_ERR_MAXTEMP_CHAMBER             = _UxGT("Err: MAXTEMP CHAMBER");
  PROGMEM Language_Str MSG_ERR_MINTEMP_CHAMBER             = _UxGT("Err: MINTEMP CHAMBER");
  PROGMEM Language_Str MSG_ERR_Z_HOMING                    = _UxGT("Home XY First");
  PROGMEM Language_Str MSG_HALTED                          = _UxGT("PRINTER HALTED");
  PROGMEM Language_Str MSG_PLEASE_RESET                    = _UxGT("Please Reset");
  PROGMEM Language_Str MSG_SHORT_DAY                       = _UxGT("d"); // One character only
  PROGMEM Language_Str MSG_SHORT_HOUR                      = _UxGT("h"); // One character only
  PROGMEM Language_Str MSG_SHORT_MINUTE                    = _UxGT("m"); // One character only
  PROGMEM Language_Str MSG_HEATING                         = _UxGT("Heating...");
  PROGMEM Language_Str MSG_COOLING                         = _UxGT("Cooling...");
  PROGMEM Language_Str MSG_BED_HEATING                     = _UxGT("Bed Heating...");
  PROGMEM Language_Str MSG_BED_COOLING                     = _UxGT("Bed Cooling...");
  PROGMEM Language_Str MSG_CHAMBER_HEATING                 = _UxGT("Chamber Heating...");
  PROGMEM Language_Str MSG_CHAMBER_COOLING                 = _UxGT("Chamber Cooling...");
  PROGMEM Language_Str MSG_DELTA_CALIBRATE                 = _UxGT("Delta Calibration");
  PROGMEM Language_Str MSG_DELTA_CALIBRATE_X               = _UxGT("Calibrate X");
  PROGMEM Language_Str MSG_DELTA_CALIBRATE_Y               = _UxGT("Calibrate Y");
  PROGMEM Language_Str MSG_DELTA_CALIBRATE_Z               = _UxGT("Calibrate Z");
  PROGMEM Language_Str MSG_DELTA_CALIBRATE_CENTER          = _UxGT("Calibrate Center");
  PROGMEM Language_Str MSG_DELTA_SETTINGS                  = _UxGT("Delta Settings");
  PROGMEM Language_Str MSG_DELTA_AUTO_CALIBRATE            = _UxGT("Auto Calibration");
  PROGMEM Language_Str MSG_DELTA_HEIGHT_CALIBRATE          = _UxGT("Set Delta Height");
  PROGMEM Language_Str MSG_DELTA_Z_OFFSET_CALIBRATE        = _UxGT("Probe Z-offset");
  PROGMEM Language_Str MSG_DELTA_DIAG_ROD                  = _UxGT("Diag Rod");
  PROGMEM Language_Str MSG_DELTA_HEIGHT                    = _UxGT("Height");
  PROGMEM Language_Str MSG_DELTA_RADIUS                    = _UxGT("Radius");
  PROGMEM Language_Str MSG_INFO_MENU                       = _UxGT("About Printer");
  PROGMEM Language_Str MSG_INFO_PRINTER_MENU               = _UxGT("Printer Info");
  PROGMEM Language_Str MSG_3POINT_LEVELING                 = _UxGT("3-Point Leveling");
  PROGMEM Language_Str MSG_LINEAR_LEVELING                 = _UxGT("Linear Leveling");
  PROGMEM Language_Str MSG_BILINEAR_LEVELING               = _UxGT("Bilinear Leveling");
  PROGMEM Language_Str MSG_UBL_LEVELING                    = _UxGT("Unified Bed Leveling");
  PROGMEM Language_Str MSG_MESH_LEVELING                   = _UxGT("Mesh Leveling");
  PROGMEM Language_Str MSG_INFO_STATS_MENU                 = _UxGT("Printer Stats");
  PROGMEM Language_Str MSG_INFO_BOARD_MENU                 = _UxGT("Board Info");
  PROGMEM Language_Str MSG_INFO_THERMISTOR_MENU            = _UxGT("Thermistors");
  PROGMEM Language_Str MSG_INFO_EXTRUDERS                  = _UxGT("Extruders");
  PROGMEM Language_Str MSG_INFO_BAUDRATE                   = _UxGT("Baud");
  PROGMEM Language_Str MSG_INFO_PROTOCOL                   = _UxGT("Protocol");
  PROGMEM Language_Str MSG_INFO_RUNAWAY_OFF                = _UxGT("Runaway Watch: OFF");
  PROGMEM Language_Str MSG_INFO_RUNAWAY_ON                 = _UxGT("Runaway Watch: ON");

  PROGMEM Language_Str MSG_CASE_LIGHT                      = _UxGT("Case Light");
  PROGMEM Language_Str MSG_CASE_LIGHT_BRIGHTNESS           = _UxGT("Light Brightness");
  PROGMEM Language_Str MSG_EXPECTED_PRINTER                = _UxGT("INCORRECT PRINTER");

  #if LCD_WIDTH >= 20
    PROGMEM Language_Str MSG_INFO_PRINT_COUNT              = _UxGT("Print Count");
    PROGMEM Language_Str MSG_INFO_COMPLETED_PRINTS         = _UxGT("Completed");
    PROGMEM Language_Str MSG_INFO_PRINT_TIME               = _UxGT("Total Print time");
    PROGMEM Language_Str MSG_INFO_PRINT_LONGEST            = _UxGT("Longest Job Time");
    PROGMEM Language_Str MSG_INFO_PRINT_FILAMENT           = _UxGT("Extruded Total");
  #else
    PROGMEM Language_Str MSG_INFO_PRINT_COUNT              = _UxGT("Prints");
    PROGMEM Language_Str MSG_INFO_COMPLETED_PRINTS         = _UxGT("Completed");
    PROGMEM Language_Str MSG_INFO_PRINT_TIME               = _UxGT("Total");
    PROGMEM Language_Str MSG_INFO_PRINT_LONGEST            = _UxGT("Longest");
    PROGMEM Language_Str MSG_INFO_PRINT_FILAMENT           = _UxGT("Extruded");
  #endif

  PROGMEM Language_Str MSG_INFO_MIN_TEMP                   = _UxGT("Min Temp");
  PROGMEM Language_Str MSG_INFO_MAX_TEMP                   = _UxGT("Max Temp");
  PROGMEM Language_Str MSG_INFO_PSU                        = _UxGT("PSU");
  PROGMEM Language_Str MSG_DRIVE_STRENGTH                  = _UxGT("Drive Strength");
  PROGMEM Language_Str MSG_DAC_PERCENT_X                   = _UxGT("X Driver %");
  PROGMEM Language_Str MSG_DAC_PERCENT_Y                   = _UxGT("Y Driver %");
  PROGMEM Language_Str MSG_DAC_PERCENT_Z                   = _UxGT("Z Driver %");
  PROGMEM Language_Str MSG_DAC_PERCENT_E                   = _UxGT("E Driver %");
  PROGMEM Language_Str MSG_ERROR_TMC                       = _UxGT("TMC CONNECTION ERROR");
  PROGMEM Language_Str MSG_DAC_EEPROM_WRITE                = _UxGT("DAC EEPROM Write");
  PROGMEM Language_Str MSG_FILAMENT_CHANGE_HEADER          = _UxGT("FILAMENT CHANGE");
  PROGMEM Language_Str MSG_FILAMENT_CHANGE_HEADER_PAUSE    = _UxGT("PRINT PAUSED");
  PROGMEM Language_Str MSG_FILAMENT_CHANGE_HEADER_LOAD     = _UxGT("LOAD FILAMENT");
  PROGMEM Language_Str MSG_FILAMENT_CHANGE_HEADER_UNLOAD   = _UxGT("UNLOAD FILAMENT");
  PROGMEM Language_Str MSG_FILAMENT_CHANGE_OPTION_HEADER   = _UxGT("RESUME OPTIONS:");
  PROGMEM Language_Str MSG_FILAMENT_CHANGE_OPTION_PURGE    = _UxGT("Purge more");
  PROGMEM Language_Str MSG_FILAMENT_CHANGE_OPTION_RESUME   = _UxGT("Continue");
  PROGMEM Language_Str MSG_FILAMENT_CHANGE_NOZZLE          = _UxGT("  Nozzle: ");
  PROGMEM Language_Str MSG_RUNOUT_SENSOR                   = _UxGT("Runout Sensor");
  PROGMEM Language_Str MSG_RUNOUT_DISTANCE_MM              = _UxGT("Runout Dist mm");
  PROGMEM Language_Str MSG_LCD_HOMING_FAILED               = _UxGT("Homing Failed");
  PROGMEM Language_Str MSG_LCD_PROBING_FAILED              = _UxGT("Probing Failed");
  PROGMEM Language_Str MSG_M600_TOO_COLD                   = _UxGT("M600: Too Cold");

  PROGMEM Language_Str MSG_MMU2_CHOOSE_FILAMENT_HEADER     = _UxGT("CHOOSE FILAMENT");
  PROGMEM Language_Str MSG_MMU2_MENU                       = _UxGT("MMU");
  PROGMEM Language_Str MSG_MMU2_WRONG_FIRMWARE             = _UxGT("Update MMU Firmware!");
  PROGMEM Language_Str MSG_MMU2_NOT_RESPONDING             = _UxGT("MMU Needs Attention.");
  PROGMEM Language_Str MSG_MMU2_RESUME                     = _UxGT("Resume Print");
  PROGMEM Language_Str MSG_MMU2_RESUMING                   = _UxGT("Resuming...");
  PROGMEM Language_Str MSG_MMU2_LOAD_FILAMENT              = _UxGT("Load Filament");
  PROGMEM Language_Str MSG_MMU2_LOAD_ALL                   = _UxGT("Load All");
  PROGMEM Language_Str MSG_MMU2_LOAD_TO_NOZZLE             = _UxGT("Load to Nozzle");
  PROGMEM Language_Str MSG_MMU2_EJECT_FILAMENT             = _UxGT("Eject Filament");
  PROGMEM Language_Str MSG_MMU2_EJECT_FILAMENT_N           = _UxGT("Eject Filament ~");
  PROGMEM Language_Str MSG_MMU2_UNLOAD_FILAMENT            = _UxGT("Unload Filament");
  PROGMEM Language_Str MSG_MMU2_LOADING_FILAMENT           = _UxGT("Loading Fil. %i...");
  PROGMEM Language_Str MSG_MMU2_EJECTING_FILAMENT          = _UxGT("Ejecting Fil. ...");
  PROGMEM Language_Str MSG_MMU2_UNLOADING_FILAMENT         = _UxGT("Unloading Fil....");
  PROGMEM Language_Str MSG_MMU2_ALL                        = _UxGT("All");
  PROGMEM Language_Str MSG_MMU2_FILAMENT_N                 = _UxGT("Filament ~");
  PROGMEM Language_Str MSG_MMU2_RESET                      = _UxGT("Reset MMU");
  PROGMEM Language_Str MSG_MMU2_RESETTING                  = _UxGT("Resetting MMU...");
  PROGMEM Language_Str MSG_MMU2_EJECT_RECOVER              = _UxGT("Remove, click");

  PROGMEM Language_Str MSG_MIX                             = _UxGT("Mix");
  PROGMEM Language_Str MSG_MIX_COMPONENT_N                 = _UxGT("Component =");
  PROGMEM Language_Str MSG_MIXER                           = _UxGT("Mixer");
  PROGMEM Language_Str MSG_GRADIENT                        = _UxGT("Gradient");
  PROGMEM Language_Str MSG_FULL_GRADIENT                   = _UxGT("Full Gradient");
  PROGMEM Language_Str MSG_TOGGLE_MIX                      = _UxGT("Toggle Mix");
  PROGMEM Language_Str MSG_CYCLE_MIX                       = _UxGT("Cycle Mix");
  PROGMEM Language_Str MSG_GRADIENT_MIX                    = _UxGT("Gradient Mix");
  PROGMEM Language_Str MSG_REVERSE_GRADIENT                = _UxGT("Reverse Gradient");
  PROGMEM Language_Str MSG_ACTIVE_VTOOL                    = _UxGT("Active V-tool");
  PROGMEM Language_Str MSG_START_VTOOL                     = _UxGT("Start V-tool");
  PROGMEM Language_Str MSG_END_VTOOL                       = _UxGT("  End V-tool");
  PROGMEM Language_Str MSG_GRADIENT_ALIAS                  = _UxGT("Alias V-tool");
  PROGMEM Language_Str MSG_RESET_VTOOLS                    = _UxGT("Reset V-tools");
  PROGMEM Language_Str MSG_COMMIT_VTOOL                    = _UxGT("Commit V-tool Mix");
  PROGMEM Language_Str MSG_VTOOLS_RESET                    = _UxGT("V-tools Were Reset");
  PROGMEM Language_Str MSG_START_Z                         = _UxGT("Start Z:");
  PROGMEM Language_Str MSG_END_Z                           = _UxGT("  End Z:");

  PROGMEM Language_Str MSG_GAMES                           = _UxGT("Games");
  PROGMEM Language_Str MSG_BRICKOUT                        = _UxGT("Brickout");
  PROGMEM Language_Str MSG_INVADERS                        = _UxGT("Invaders");
  PROGMEM Language_Str MSG_SNAKE                           = _UxGT("Sn4k3");
  PROGMEM Language_Str MSG_MAZE                            = _UxGT("Maze");

  #define MSG_1_LINE(A)     A "\0"   "\0"
  #define MSG_2_LINE(A,B)   A "\0" B "\0"
  #define MSG_3_LINE(A,B,C) A "\0" B "\0" C

  //
  // Filament Change screens show up to 3 lines on a 4-line display
  //                        ...or up to 2 lines on a 3-line display
  //
  #if LCD_HEIGHT >= 4
    PROGMEM Language_Str MSG_ADVANCED_PAUSE_WAITING        = _UxGT(MSG_2_LINE("Press Button", "to resume print"));
    PROGMEM Language_Str MSG_PAUSE_PRINT_INIT              = _UxGT(MSG_1_LINE("Parking..."));
    PROGMEM Language_Str MSG_FILAMENT_CHANGE_INIT          = _UxGT(MSG_3_LINE("Wait for", "filament change", "to start"));
    PROGMEM Language_Str MSG_FILAMENT_CHANGE_INSERT        = _UxGT(MSG_3_LINE("Insert filament", "and press button", "to continue"));
    PROGMEM Language_Str MSG_FILAMENT_CHANGE_HEAT          = _UxGT(MSG_2_LINE("Press button", "to heat nozzle"));
    PROGMEM Language_Str MSG_FILAMENT_CHANGE_HEATING       = _UxGT(MSG_2_LINE("Nozzle heating", "Please wait..."));
    PROGMEM Language_Str MSG_FILAMENT_CHANGE_UNLOAD        = _UxGT(MSG_2_LINE("Wait for", "filament unload"));
    PROGMEM Language_Str MSG_FILAMENT_CHANGE_LOAD          = _UxGT(MSG_2_LINE("Wait for", "filament load"));
    PROGMEM Language_Str MSG_FILAMENT_CHANGE_PURGE         = _UxGT(MSG_2_LINE("Wait for", "filament purge"));
    PROGMEM Language_Str MSG_FILAMENT_CHANGE_CONT_PURGE    = _UxGT(MSG_2_LINE("Click to finish", "filament purge"));
    PROGMEM Language_Str MSG_FILAMENT_CHANGE_RESUME        = _UxGT(MSG_2_LINE("Wait for print", "to resume..."));
  #else
    PROGMEM Language_Str MSG_ADVANCED_PAUSE_WAITING        = _UxGT(MSG_1_LINE("Click to continue"));
    PROGMEM Language_Str MSG_PAUSE_PRINT_INIT              = _UxGT(MSG_1_LINE("Parking..."));
    PROGMEM Language_Str MSG_FILAMENT_CHANGE_INIT          = _UxGT(MSG_1_LINE("Please wait..."));
    PROGMEM Language_Str MSG_FILAMENT_CHANGE_INSERT        = _UxGT(MSG_1_LINE("Insert and Click"));
    PROGMEM Language_Str MSG_FILAMENT_CHANGE_HEAT          = _UxGT(MSG_1_LINE("Click to heat"));
    PROGMEM Language_Str MSG_FILAMENT_CHANGE_HEATING       = _UxGT(MSG_1_LINE("Heating..."));
    PROGMEM Language_Str MSG_FILAMENT_CHANGE_UNLOAD        = _UxGT(MSG_1_LINE("Ejecting..."));
    PROGMEM Language_Str MSG_FILAMENT_CHANGE_LOAD          = _UxGT(MSG_1_LINE("Loading..."));
    PROGMEM Language_Str MSG_FILAMENT_CHANGE_PURGE         = _UxGT(MSG_1_LINE("Purging..."));
    PROGMEM Language_Str MSG_FILAMENT_CHANGE_CONT_PURGE    = _UxGT(MSG_1_LINE("Click to finish"));
    PROGMEM Language_Str MSG_FILAMENT_CHANGE_RESUME        = _UxGT(MSG_1_LINE("Resuming..."));
  #endif
  PROGMEM Language_Str MSG_TMC_DRIVERS                     = _UxGT("TMC Drivers");
  PROGMEM Language_Str MSG_TMC_CURRENT                     = _UxGT("Driver Current");
  PROGMEM Language_Str MSG_TMC_HYBRID_THRS                 = _UxGT("Hybrid Threshold");
  PROGMEM Language_Str MSG_TMC_HOMING_THRS                 = _UxGT("Sensorless Homing");
  PROGMEM Language_Str MSG_TMC_STEPPING_MODE               = _UxGT("Stepping Mode");
  PROGMEM Language_Str MSG_TMC_STEALTH_ENABLED             = _UxGT("StealthChop Enabled");
  PROGMEM Language_Str MSG_SERVICE_RESET                   = _UxGT("Reset");
  PROGMEM Language_Str MSG_SERVICE_IN                      = _UxGT(" in:");
  PROGMEM Language_Str MSG_BACKLASH                        = _UxGT("Backlash");
  PROGMEM Language_Str MSG_BACKLASH_A                      = LCD_STR_A;
  PROGMEM Language_Str MSG_BACKLASH_B                      = LCD_STR_B;
  PROGMEM Language_Str MSG_BACKLASH_C                      = LCD_STR_C;
  PROGMEM Language_Str MSG_BACKLASH_CORRECTION             = _UxGT("Correction");
  PROGMEM Language_Str MSG_BACKLASH_SMOOTHING              = _UxGT("Smoothing");
}

#if FAN_COUNT == 1
  #define MSG_FIRST_FAN_SPEED       MSG_FAN_SPEED
  #define MSG_FIRST_EXTRA_FAN_SPEED MSG_EXTRA_FAN_SPEED
#else
  #define MSG_FIRST_FAN_SPEED       MSG_FAN_SPEED_N
  #define MSG_FIRST_EXTRA_FAN_SPEED MSG_EXTRA_FAN_SPEED_N
#endif<|MERGE_RESOLUTION|>--- conflicted
+++ resolved
@@ -245,16 +245,12 @@
   PROGMEM Language_Str MSG_FAN_SPEED_N                     = _UxGT("Fan Speed ~");
   PROGMEM Language_Str MSG_STORED_FAN_N                    = _UxGT("Stored Fan ~");
   PROGMEM Language_Str MSG_EXTRA_FAN_SPEED                 = _UxGT("Extra Fan Speed");
-<<<<<<< HEAD
-  PROGMEM Language_Str MSG_EXTRA_FAN_SPEED_N               = _UxGT("Extra Fan Speed =");
+  PROGMEM Language_Str MSG_EXTRA_FAN_SPEED_N               = _UxGT("Extra Fan Speed ~");
   PROGMEM Language_Str MSG_CONTROLLER_FAN                  = _UxGT("Fan Controller");
   PROGMEM Language_Str MSG_CONTROLLER_FAN_IDLE_SPEED       = _UxGT("Fan Idle");
   PROGMEM Language_Str MSG_CONTROLLER_FAN_AUTO_ON          = _UxGT("Motorload mode");
   PROGMEM Language_Str MSG_CONTROLLER_FAN_SPEED            = _UxGT("Fan Motorload");
   PROGMEM Language_Str MSG_CONTROLLER_FAN_DURATION         = _UxGT("Poweroff Delay");
-=======
-  PROGMEM Language_Str MSG_EXTRA_FAN_SPEED_N               = _UxGT("Extra Fan Speed ~");
->>>>>>> 0949c0f3
   PROGMEM Language_Str MSG_FLOW                            = _UxGT("Flow");
   PROGMEM Language_Str MSG_FLOW_N                          = _UxGT("Flow ~");
   PROGMEM Language_Str MSG_CONTROL                         = _UxGT("Control");
