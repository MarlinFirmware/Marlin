--- conflicted
+++ resolved
@@ -339,7 +339,7 @@
   LSTR MSG_MAXSPEED_Z                     = _UxGT("Max ") STR_C _UxGT(" Speed");
   LSTR MSG_MAXSPEED_E                     = _UxGT("Max ") STR_E _UxGT(" Speed");
   LSTR MSG_MAXSPEED_A                     = _UxGT("Max @ Speed");
-  LSTR MSG_BED_Z                          = _UxGT("Bed Z");
+  LSTR MSG_MESH_Z_OFFSET                  = _UxGT("Mesh Z Offset");
   LSTR MSG_NOZZLE                         = _UxGT("Nozzle");
   LSTR MSG_NOZZLE_N                       = _UxGT("Nozzle ~");
   LSTR MSG_NOZZLE_PARKED                  = _UxGT("Nozzle Parked");
@@ -667,290 +667,10 @@
   LSTR MSG_HOTEND_IDLE_TIMEOUT            = _UxGT("Hotend Idle Timeout");
   LSTR MSG_FAN_SPEED_FAULT                = _UxGT("Fan speed fault");
 
-<<<<<<< HEAD
-  PROGMEM Language_Str MSG_MOVING                          = _UxGT("Moving...");
-  PROGMEM Language_Str MSG_FREE_XY                         = _UxGT("Free XY");
-  PROGMEM Language_Str MSG_MOVE_X                          = _UxGT("Move X");
-  PROGMEM Language_Str MSG_MOVE_Y                          = _UxGT("Move Y");
-  PROGMEM Language_Str MSG_MOVE_Z                          = _UxGT("Move Z");
-  PROGMEM Language_Str MSG_MOVE_E                          = _UxGT("Extruder");
-  PROGMEM Language_Str MSG_MOVE_EN                         = _UxGT("Extruder *");
-  PROGMEM Language_Str MSG_HOTEND_TOO_COLD                 = _UxGT("Hotend too cold");
-  PROGMEM Language_Str MSG_MOVE_N_MM                       = _UxGT("Move %smm");
-  PROGMEM Language_Str MSG_MOVE_01MM                       = _UxGT("Move 0.1mm");
-  PROGMEM Language_Str MSG_MOVE_1MM                        = _UxGT("Move 1mm");
-  PROGMEM Language_Str MSG_MOVE_10MM                       = _UxGT("Move 10mm");
-  PROGMEM Language_Str MSG_MOVE_0001IN                     = _UxGT("Move 0.001in");
-  PROGMEM Language_Str MSG_MOVE_001IN                      = _UxGT("Move 0.01in");
-  PROGMEM Language_Str MSG_MOVE_01IN                       = _UxGT("Move 0.1in");
-  PROGMEM Language_Str MSG_SPEED                           = _UxGT("Speed");
-  PROGMEM Language_Str MSG_MESH_Z_OFFSET                   = _UxGT("Mesh Z Offset");
-  PROGMEM Language_Str MSG_NOZZLE                          = _UxGT("Nozzle");
-  PROGMEM Language_Str MSG_NOZZLE_N                        = _UxGT("Nozzle ~");
-  PROGMEM Language_Str MSG_NOZZLE_PARKED                   = _UxGT("Nozzle Parked");
-  PROGMEM Language_Str MSG_NOZZLE_STANDBY                  = _UxGT("Nozzle Standby");
-  PROGMEM Language_Str MSG_BED                             = _UxGT("Bed");
-  PROGMEM Language_Str MSG_CHAMBER                         = _UxGT("Enclosure");
-  PROGMEM Language_Str MSG_COOLER                          = _UxGT("Laser Coolant");
-  PROGMEM Language_Str MSG_COOLER_TOGGLE                   = _UxGT("Toggle Cooler");
-  PROGMEM Language_Str MSG_LASER                           = _UxGT("Laser");
-  PROGMEM Language_Str MSG_FAN_SPEED                       = _UxGT("Fan Speed");
-  PROGMEM Language_Str MSG_FAN_SPEED_N                     = _UxGT("Fan Speed ~");
-  PROGMEM Language_Str MSG_STORED_FAN_N                    = _UxGT("Stored Fan ~");
-  PROGMEM Language_Str MSG_EXTRA_FAN_SPEED                 = _UxGT("Extra Fan Speed");
-  PROGMEM Language_Str MSG_EXTRA_FAN_SPEED_N               = _UxGT("Extra Fan Speed ~");
-  PROGMEM Language_Str MSG_CONTROLLER_FAN                  = _UxGT("Controller Fan");
-  PROGMEM Language_Str MSG_CONTROLLER_FAN_IDLE_SPEED       = _UxGT("Idle Speed");
-  PROGMEM Language_Str MSG_CONTROLLER_FAN_AUTO_ON          = _UxGT("Auto Mode");
-  PROGMEM Language_Str MSG_CONTROLLER_FAN_SPEED            = _UxGT("Active Speed");
-  PROGMEM Language_Str MSG_CONTROLLER_FAN_DURATION         = _UxGT("Idle Period");
-  PROGMEM Language_Str MSG_FLOW                            = _UxGT("Flow");
-  PROGMEM Language_Str MSG_FLOW_N                          = _UxGT("Flow ~");
-  PROGMEM Language_Str MSG_CONTROL                         = _UxGT("Control");
-  PROGMEM Language_Str MSG_MIN                             = " " LCD_STR_THERMOMETER _UxGT(" Min");
-  PROGMEM Language_Str MSG_MAX                             = " " LCD_STR_THERMOMETER _UxGT(" Max");
-  PROGMEM Language_Str MSG_FACTOR                          = " " LCD_STR_THERMOMETER _UxGT(" Fact");
-  PROGMEM Language_Str MSG_AUTOTEMP                        = _UxGT("Autotemp");
-  PROGMEM Language_Str MSG_LCD_ON                          = _UxGT("On");
-  PROGMEM Language_Str MSG_LCD_OFF                         = _UxGT("Off");
-  PROGMEM Language_Str MSG_PID_AUTOTUNE                    = _UxGT("PID Autotune");
-  PROGMEM Language_Str MSG_PID_AUTOTUNE_E                  = _UxGT("PID Autotune *");
-  PROGMEM Language_Str MSG_PID_AUTOTUNE_DONE               = _UxGT("PID tuning done");
-  PROGMEM Language_Str MSG_PID_BAD_EXTRUDER_NUM            = _UxGT("Autotune failed. Bad extruder.");
-  PROGMEM Language_Str MSG_PID_TEMP_TOO_HIGH               = _UxGT("Autotune failed. Temperature too high.");
-  PROGMEM Language_Str MSG_PID_TIMEOUT                     = _UxGT("Autotune failed! Timeout.");
-  PROGMEM Language_Str MSG_PID_P                           = _UxGT("PID-P");
-  PROGMEM Language_Str MSG_PID_P_E                         = _UxGT("PID-P *");
-  PROGMEM Language_Str MSG_PID_I                           = _UxGT("PID-I");
-  PROGMEM Language_Str MSG_PID_I_E                         = _UxGT("PID-I *");
-  PROGMEM Language_Str MSG_PID_D                           = _UxGT("PID-D");
-  PROGMEM Language_Str MSG_PID_D_E                         = _UxGT("PID-D *");
-  PROGMEM Language_Str MSG_PID_C                           = _UxGT("PID-C");
-  PROGMEM Language_Str MSG_PID_C_E                         = _UxGT("PID-C *");
-  PROGMEM Language_Str MSG_PID_F                           = _UxGT("PID-F");
-  PROGMEM Language_Str MSG_PID_F_E                         = _UxGT("PID-F *");
-  PROGMEM Language_Str MSG_SELECT                          = _UxGT("Select");
-  PROGMEM Language_Str MSG_SELECT_E                        = _UxGT("Select *");
-  PROGMEM Language_Str MSG_ACC                             = _UxGT("Accel");
-  PROGMEM Language_Str MSG_JERK                            = _UxGT("Jerk");
-  PROGMEM Language_Str MSG_VA_JERK                         = _UxGT("V") LCD_STR_A _UxGT("-Jerk");
-  PROGMEM Language_Str MSG_VB_JERK                         = _UxGT("V") LCD_STR_B _UxGT("-Jerk");
-  PROGMEM Language_Str MSG_VC_JERK                         = _UxGT("V") LCD_STR_C _UxGT("-Jerk");
-  PROGMEM Language_Str MSG_VE_JERK                         = _UxGT("Ve-Jerk");
-  PROGMEM Language_Str MSG_JUNCTION_DEVIATION              = _UxGT("Junction Dev");
-  PROGMEM Language_Str MSG_VELOCITY                        = _UxGT("Velocity");
-  PROGMEM Language_Str MSG_VMAX_A                          = _UxGT("Vmax ") LCD_STR_A;
-  PROGMEM Language_Str MSG_VMAX_B                          = _UxGT("Vmax ") LCD_STR_B;
-  PROGMEM Language_Str MSG_VMAX_C                          = _UxGT("Vmax ") LCD_STR_C;
-  PROGMEM Language_Str MSG_VMAX_E                          = _UxGT("Vmax ") LCD_STR_E;
-  PROGMEM Language_Str MSG_VMAX_EN                         = _UxGT("Vmax *");
-  PROGMEM Language_Str MSG_VMIN                            = _UxGT("Vmin");
-  PROGMEM Language_Str MSG_VTRAV_MIN                       = _UxGT("VTrav Min");
-  PROGMEM Language_Str MSG_ACCELERATION                    = _UxGT("Acceleration");
-  PROGMEM Language_Str MSG_AMAX_A                          = _UxGT("Amax ") LCD_STR_A;
-  PROGMEM Language_Str MSG_AMAX_B                          = _UxGT("Amax ") LCD_STR_B;
-  PROGMEM Language_Str MSG_AMAX_C                          = _UxGT("Amax ") LCD_STR_C;
-  PROGMEM Language_Str MSG_AMAX_E                          = _UxGT("Amax ") LCD_STR_E;
-  PROGMEM Language_Str MSG_AMAX_EN                         = _UxGT("Amax *");
-  PROGMEM Language_Str MSG_A_RETRACT                       = _UxGT("A-Retract");
-  PROGMEM Language_Str MSG_A_TRAVEL                        = _UxGT("A-Travel");
-  PROGMEM Language_Str MSG_XY_FREQUENCY_LIMIT              = _UxGT("Frequency max");
-  PROGMEM Language_Str MSG_XY_FREQUENCY_FEEDRATE           = _UxGT("Feed min");
-  PROGMEM Language_Str MSG_STEPS_PER_MM                    = _UxGT("Steps/mm");
-  PROGMEM Language_Str MSG_A_STEPS                         = LCD_STR_A _UxGT(" Steps/mm");
-  PROGMEM Language_Str MSG_B_STEPS                         = LCD_STR_B _UxGT(" Steps/mm");
-  PROGMEM Language_Str MSG_C_STEPS                         = LCD_STR_C _UxGT(" Steps/mm");
-  PROGMEM Language_Str MSG_E_STEPS                         = _UxGT("E steps/mm");
-  PROGMEM Language_Str MSG_EN_STEPS                        = _UxGT("* Steps/mm");
-  PROGMEM Language_Str MSG_TEMPERATURE                     = _UxGT("Temperature");
-  PROGMEM Language_Str MSG_MOTION                          = _UxGT("Motion");
-  PROGMEM Language_Str MSG_FILAMENT                        = _UxGT("Filament");
-  PROGMEM Language_Str MSG_VOLUMETRIC_ENABLED              = _UxGT("E in mm") SUPERSCRIPT_THREE;
-  PROGMEM Language_Str MSG_VOLUMETRIC_LIMIT                = _UxGT("E Limit in mm") SUPERSCRIPT_THREE;
-  PROGMEM Language_Str MSG_VOLUMETRIC_LIMIT_E              = _UxGT("E Limit *");
-  PROGMEM Language_Str MSG_FILAMENT_DIAM                   = _UxGT("Fil. Dia.");
-  PROGMEM Language_Str MSG_FILAMENT_DIAM_E                 = _UxGT("Fil. Dia. *");
-  PROGMEM Language_Str MSG_FILAMENT_UNLOAD                 = _UxGT("Unload mm");
-  PROGMEM Language_Str MSG_FILAMENT_LOAD                   = _UxGT("Load mm");
-  PROGMEM Language_Str MSG_ADVANCE_K                       = _UxGT("Advance K");
-  PROGMEM Language_Str MSG_ADVANCE_K_E                     = _UxGT("Advance K *");
-  PROGMEM Language_Str MSG_CONTRAST                        = _UxGT("LCD Contrast");
-  PROGMEM Language_Str MSG_STORE_EEPROM                    = _UxGT("Store Settings");
-  PROGMEM Language_Str MSG_LOAD_EEPROM                     = _UxGT("Load Settings");
-  PROGMEM Language_Str MSG_RESTORE_DEFAULTS                = _UxGT("Restore Defaults");
-  PROGMEM Language_Str MSG_INIT_EEPROM                     = _UxGT("Initialize EEPROM");
-  PROGMEM Language_Str MSG_ERR_EEPROM_CRC                  = _UxGT("EEPROM CRC Error");
-  PROGMEM Language_Str MSG_ERR_EEPROM_INDEX                = _UxGT("EEPROM Index Error");
-  PROGMEM Language_Str MSG_ERR_EEPROM_VERSION              = _UxGT("EEPROM Version Error");
-  PROGMEM Language_Str MSG_SETTINGS_STORED                 = _UxGT("Settings Stored");
-  PROGMEM Language_Str MSG_MEDIA_UPDATE                    = _UxGT("Media Update");
-  PROGMEM Language_Str MSG_RESET_PRINTER                   = _UxGT("Reset Printer");
-  PROGMEM Language_Str MSG_REFRESH                         = LCD_STR_REFRESH _UxGT("Refresh");
-  PROGMEM Language_Str MSG_INFO_SCREEN                     = _UxGT("Info Screen");
-  PROGMEM Language_Str MSG_PREPARE                         = _UxGT("Prepare");
-  PROGMEM Language_Str MSG_TUNE                            = _UxGT("Tune");
-  PROGMEM Language_Str MSG_POWER_MONITOR                   = _UxGT("Power monitor");
-  PROGMEM Language_Str MSG_CURRENT                         = _UxGT("Current");
-  PROGMEM Language_Str MSG_VOLTAGE                         = _UxGT("Voltage");
-  PROGMEM Language_Str MSG_POWER                           = _UxGT("Power");
-  PROGMEM Language_Str MSG_START_PRINT                     = _UxGT("Start Print");
-  PROGMEM Language_Str MSG_BUTTON_NEXT                     = _UxGT("Next");
-  PROGMEM Language_Str MSG_BUTTON_INIT                     = _UxGT("Init");
-  PROGMEM Language_Str MSG_BUTTON_STOP                     = _UxGT("Stop");
-  PROGMEM Language_Str MSG_BUTTON_PRINT                    = _UxGT("Print");
-  PROGMEM Language_Str MSG_BUTTON_RESET                    = _UxGT("Reset");
-  PROGMEM Language_Str MSG_BUTTON_IGNORE                   = _UxGT("Ignore");
-  PROGMEM Language_Str MSG_BUTTON_CANCEL                   = _UxGT("Cancel");
-  PROGMEM Language_Str MSG_BUTTON_DONE                     = _UxGT("Done");
-  PROGMEM Language_Str MSG_BUTTON_BACK                     = _UxGT("Back");
-  PROGMEM Language_Str MSG_BUTTON_PROCEED                  = _UxGT("Proceed");
-  PROGMEM Language_Str MSG_BUTTON_SKIP                     = _UxGT("Skip");
-  PROGMEM Language_Str MSG_PAUSING                         = _UxGT("Pausing...");
-  PROGMEM Language_Str MSG_PAUSE_PRINT                     = _UxGT("Pause Print");
-  PROGMEM Language_Str MSG_RESUME_PRINT                    = _UxGT("Resume Print");
-  PROGMEM Language_Str MSG_HOST_START_PRINT                = _UxGT("Host Start");
-  PROGMEM Language_Str MSG_STOP_PRINT                      = _UxGT("Stop Print");
-  PROGMEM Language_Str MSG_END_LOOPS                       = _UxGT("End Repeat Loops");
-  PROGMEM Language_Str MSG_PRINTING_OBJECT                 = _UxGT("Printing Object");
-  PROGMEM Language_Str MSG_CANCEL_OBJECT                   = _UxGT("Cancel Object");
-  PROGMEM Language_Str MSG_CANCEL_OBJECT_N                 = _UxGT("Cancel Object =");
-  PROGMEM Language_Str MSG_OUTAGE_RECOVERY                 = _UxGT("Power Outage");
-  PROGMEM Language_Str MSG_MEDIA_MENU                      = _UxGT("Print from Media");
-  PROGMEM Language_Str MSG_NO_MEDIA                        = _UxGT("No Media");
-  PROGMEM Language_Str MSG_DWELL                           = _UxGT("Sleep...");
-  PROGMEM Language_Str MSG_USERWAIT                        = _UxGT("Click to Resume...");
-  PROGMEM Language_Str MSG_PRINT_PAUSED                    = _UxGT("Print Paused");
-  PROGMEM Language_Str MSG_PRINTING                        = _UxGT("Printing...");
-  PROGMEM Language_Str MSG_PRINT_ABORTED                   = _UxGT("Print Aborted");
-  PROGMEM Language_Str MSG_PRINT_DONE                      = _UxGT("Print Done");
-  PROGMEM Language_Str MSG_NO_MOVE                         = _UxGT("No Move.");
-  PROGMEM Language_Str MSG_KILLED                          = _UxGT("KILLED. ");
-  PROGMEM Language_Str MSG_STOPPED                         = _UxGT("STOPPED. ");
-  PROGMEM Language_Str MSG_CONTROL_RETRACT                 = _UxGT("Retract mm");
-  PROGMEM Language_Str MSG_CONTROL_RETRACT_SWAP            = _UxGT("Swap Re.mm");
-  PROGMEM Language_Str MSG_CONTROL_RETRACTF                = _UxGT("Retract V");
-  PROGMEM Language_Str MSG_CONTROL_RETRACT_ZHOP            = _UxGT("Hop mm");
-  PROGMEM Language_Str MSG_CONTROL_RETRACT_RECOVER         = _UxGT("Unretr. mm");
-  PROGMEM Language_Str MSG_CONTROL_RETRACT_RECOVER_SWAP    = _UxGT("S Unretr. mm");
-  PROGMEM Language_Str MSG_CONTROL_RETRACT_RECOVERF        = _UxGT("Unretract V");
-  PROGMEM Language_Str MSG_CONTROL_RETRACT_RECOVER_SWAPF   = _UxGT("S UnRet V");
-  PROGMEM Language_Str MSG_AUTORETRACT                     = _UxGT("Auto-Retract");
-  PROGMEM Language_Str MSG_FILAMENT_SWAP_LENGTH            = _UxGT("Swap Length");
-  PROGMEM Language_Str MSG_FILAMENT_SWAP_EXTRA             = _UxGT("Swap Extra");
-  PROGMEM Language_Str MSG_FILAMENT_PURGE_LENGTH           = _UxGT("Purge Length");
-  PROGMEM Language_Str MSG_TOOL_CHANGE                     = _UxGT("Tool Change");
-  PROGMEM Language_Str MSG_TOOL_CHANGE_ZLIFT               = _UxGT("Z Raise");
-  PROGMEM Language_Str MSG_SINGLENOZZLE_PRIME_SPEED        = _UxGT("Prime Speed");
-  PROGMEM Language_Str MSG_SINGLENOZZLE_RETRACT_SPEED      = _UxGT("Retract Speed");
-  PROGMEM Language_Str MSG_FILAMENT_PARK_ENABLED           = _UxGT("Park Head");
-  PROGMEM Language_Str MSG_SINGLENOZZLE_UNRETRACT_SPEED    = _UxGT("Recover Speed");
-  PROGMEM Language_Str MSG_SINGLENOZZLE_FAN_SPEED          = _UxGT("Fan Speed");
-  PROGMEM Language_Str MSG_SINGLENOZZLE_FAN_TIME           = _UxGT("Fan Time");
-  PROGMEM Language_Str MSG_TOOL_MIGRATION_ON               = _UxGT("Auto ON");
-  PROGMEM Language_Str MSG_TOOL_MIGRATION_OFF              = _UxGT("Auto OFF");
-  PROGMEM Language_Str MSG_TOOL_MIGRATION                  = _UxGT("Tool Migration");
-  PROGMEM Language_Str MSG_TOOL_MIGRATION_AUTO             = _UxGT("Auto-migration");
-  PROGMEM Language_Str MSG_TOOL_MIGRATION_END              = _UxGT("Last Extruder");
-  PROGMEM Language_Str MSG_TOOL_MIGRATION_SWAP             = _UxGT("Migrate to *");
-  PROGMEM Language_Str MSG_FILAMENTCHANGE                  = _UxGT("Change Filament");
-  PROGMEM Language_Str MSG_FILAMENTCHANGE_E                = _UxGT("Change Filament *");
-  PROGMEM Language_Str MSG_FILAMENTLOAD                    = _UxGT("Load Filament");
-  PROGMEM Language_Str MSG_FILAMENTLOAD_E                  = _UxGT("Load *");
-  PROGMEM Language_Str MSG_FILAMENTUNLOAD                  = _UxGT("Unload Filament");
-  PROGMEM Language_Str MSG_FILAMENTUNLOAD_E                = _UxGT("Unload *");
-  PROGMEM Language_Str MSG_FILAMENTUNLOAD_ALL              = _UxGT("Unload All");
-  PROGMEM Language_Str MSG_ATTACH_MEDIA                    = _UxGT("Attach Media");
-  PROGMEM Language_Str MSG_CHANGE_MEDIA                    = _UxGT("Change Media");
-  PROGMEM Language_Str MSG_RELEASE_MEDIA                   = _UxGT("Release Media");
-  PROGMEM Language_Str MSG_ZPROBE_OUT                      = _UxGT("Z Probe Past Bed");
-  PROGMEM Language_Str MSG_SKEW_FACTOR                     = _UxGT("Skew Factor");
-  PROGMEM Language_Str MSG_BLTOUCH                         = _UxGT("BLTouch");
-  PROGMEM Language_Str MSG_BLTOUCH_SELFTEST                = _UxGT("Self-Test");
-  PROGMEM Language_Str MSG_BLTOUCH_RESET                   = _UxGT("Reset");
-  PROGMEM Language_Str MSG_BLTOUCH_STOW                    = _UxGT("Stow");
-  PROGMEM Language_Str MSG_BLTOUCH_DEPLOY                  = _UxGT("Deploy");
-  PROGMEM Language_Str MSG_BLTOUCH_SW_MODE                 = _UxGT("SW-Mode");
-  PROGMEM Language_Str MSG_BLTOUCH_5V_MODE                 = _UxGT("5V-Mode");
-  PROGMEM Language_Str MSG_BLTOUCH_OD_MODE                 = _UxGT("OD-Mode");
-  PROGMEM Language_Str MSG_BLTOUCH_MODE_STORE              = _UxGT("Mode-Store");
-  PROGMEM Language_Str MSG_BLTOUCH_MODE_STORE_5V           = _UxGT("Set BLTouch to 5V");
-  PROGMEM Language_Str MSG_BLTOUCH_MODE_STORE_OD           = _UxGT("Set BLTouch to OD");
-  PROGMEM Language_Str MSG_BLTOUCH_MODE_ECHO               = _UxGT("Report Drain");
-  PROGMEM Language_Str MSG_BLTOUCH_MODE_CHANGE             = _UxGT("DANGER: Bad settings can cause damage! Proceed anyway?");
-  PROGMEM Language_Str MSG_TOUCHMI_PROBE                   = _UxGT("TouchMI");
-  PROGMEM Language_Str MSG_TOUCHMI_INIT                    = _UxGT("Init TouchMI");
-  PROGMEM Language_Str MSG_TOUCHMI_ZTEST                   = _UxGT("Z Offset Test");
-  PROGMEM Language_Str MSG_TOUCHMI_SAVE                    = _UxGT("Save");
-  PROGMEM Language_Str MSG_MANUAL_DEPLOY_TOUCHMI           = _UxGT("Deploy TouchMI");
-  PROGMEM Language_Str MSG_MANUAL_DEPLOY                   = _UxGT("Deploy Z-Probe");
-  PROGMEM Language_Str MSG_MANUAL_STOW                     = _UxGT("Stow Z-Probe");
-  PROGMEM Language_Str MSG_HOME_FIRST                      = _UxGT("Home %s%s%s First");
-  PROGMEM Language_Str MSG_ZPROBE_OFFSETS                  = _UxGT("Probe Offsets");
-  PROGMEM Language_Str MSG_ZPROBE_XOFFSET                  = _UxGT("Probe X Offset");
-  PROGMEM Language_Str MSG_ZPROBE_YOFFSET                  = _UxGT("Probe Y Offset");
-  PROGMEM Language_Str MSG_ZPROBE_ZOFFSET                  = _UxGT("Probe Z Offset");
-  PROGMEM Language_Str MSG_MOVE_NOZZLE_TO_BED              = _UxGT("Move Nozzle to Bed");
-  PROGMEM Language_Str MSG_BABYSTEP_X                      = _UxGT("Babystep X");
-  PROGMEM Language_Str MSG_BABYSTEP_Y                      = _UxGT("Babystep Y");
-  PROGMEM Language_Str MSG_BABYSTEP_Z                      = _UxGT("Babystep Z");
-  PROGMEM Language_Str MSG_BABYSTEP_TOTAL                  = _UxGT("Total");
-  PROGMEM Language_Str MSG_ENDSTOP_ABORT                   = _UxGT("Endstop Abort");
-  PROGMEM Language_Str MSG_HEATING_FAILED_LCD              = _UxGT("Heating Failed");
-  PROGMEM Language_Str MSG_ERR_REDUNDANT_TEMP              = _UxGT("Err: REDUNDANT TEMP");
-  PROGMEM Language_Str MSG_THERMAL_RUNAWAY                 = _UxGT("THERMAL RUNAWAY");
-  PROGMEM Language_Str MSG_THERMAL_RUNAWAY_BED             = _UxGT("BED THERMAL RUNAWAY");
-  PROGMEM Language_Str MSG_THERMAL_RUNAWAY_CHAMBER         = _UxGT("CHAMBER T. RUNAWAY");
-  PROGMEM Language_Str MSG_THERMAL_RUNAWAY_COOLER          = _UxGT("Cooler Runaway");
-  PROGMEM Language_Str MSG_COOLING_FAILED                  = _UxGT("Cooling Failed");
-  PROGMEM Language_Str MSG_ERR_MAXTEMP                     = _UxGT("Err: MAXTEMP");
-  PROGMEM Language_Str MSG_ERR_MINTEMP                     = _UxGT("Err: MINTEMP");
-  PROGMEM Language_Str MSG_HALTED                          = _UxGT("PRINTER HALTED");
-  PROGMEM Language_Str MSG_PLEASE_RESET                    = _UxGT("Please Reset");
-  PROGMEM Language_Str MSG_SHORT_DAY                       = _UxGT("d"); // One character only
-  PROGMEM Language_Str MSG_SHORT_HOUR                      = _UxGT("h"); // One character only
-  PROGMEM Language_Str MSG_SHORT_MINUTE                    = _UxGT("m"); // One character only
-  PROGMEM Language_Str MSG_HEATING                         = _UxGT("Heating...");
-  PROGMEM Language_Str MSG_COOLING                         = _UxGT("Cooling...");
-  PROGMEM Language_Str MSG_BED_HEATING                     = _UxGT("Bed Heating...");
-  PROGMEM Language_Str MSG_BED_COOLING                     = _UxGT("Bed Cooling...");
-  PROGMEM Language_Str MSG_PROBE_HEATING                   = _UxGT("Probe Heating...");
-  PROGMEM Language_Str MSG_PROBE_COOLING                   = _UxGT("Probe Cooling...");
-  PROGMEM Language_Str MSG_CHAMBER_HEATING                 = _UxGT("Chamber Heating...");
-  PROGMEM Language_Str MSG_CHAMBER_COOLING                 = _UxGT("Chamber Cooling...");
-  PROGMEM Language_Str MSG_LASER_COOLING                   = _UxGT("Laser Cooling...");
-  PROGMEM Language_Str MSG_DELTA_CALIBRATE                 = _UxGT("Delta Calibration");
-  PROGMEM Language_Str MSG_DELTA_CALIBRATE_X               = _UxGT("Calibrate X");
-  PROGMEM Language_Str MSG_DELTA_CALIBRATE_Y               = _UxGT("Calibrate Y");
-  PROGMEM Language_Str MSG_DELTA_CALIBRATE_Z               = _UxGT("Calibrate Z");
-  PROGMEM Language_Str MSG_DELTA_CALIBRATE_CENTER          = _UxGT("Calibrate Center");
-  PROGMEM Language_Str MSG_DELTA_SETTINGS                  = _UxGT("Delta Settings");
-  PROGMEM Language_Str MSG_DELTA_AUTO_CALIBRATE            = _UxGT("Auto Calibration");
-  PROGMEM Language_Str MSG_DELTA_HEIGHT_CALIBRATE          = _UxGT("Set Delta Height");
-  PROGMEM Language_Str MSG_DELTA_Z_OFFSET_CALIBRATE        = _UxGT("Probe Z-offset");
-  PROGMEM Language_Str MSG_DELTA_DIAG_ROD                  = _UxGT("Diag Rod");
-  PROGMEM Language_Str MSG_DELTA_HEIGHT                    = _UxGT("Height");
-  PROGMEM Language_Str MSG_DELTA_RADIUS                    = _UxGT("Radius");
-  PROGMEM Language_Str MSG_INFO_MENU                       = _UxGT("About Printer");
-  PROGMEM Language_Str MSG_INFO_PRINTER_MENU               = _UxGT("Printer Info");
-  PROGMEM Language_Str MSG_3POINT_LEVELING                 = _UxGT("3-Point Leveling");
-  PROGMEM Language_Str MSG_LINEAR_LEVELING                 = _UxGT("Linear Leveling");
-  PROGMEM Language_Str MSG_BILINEAR_LEVELING               = _UxGT("Bilinear Leveling");
-  PROGMEM Language_Str MSG_UBL_LEVELING                    = _UxGT("Unified Bed Leveling");
-  PROGMEM Language_Str MSG_MESH_LEVELING                   = _UxGT("Mesh Leveling");
-  PROGMEM Language_Str MSG_INFO_STATS_MENU                 = _UxGT("Printer Stats");
-  PROGMEM Language_Str MSG_INFO_BOARD_MENU                 = _UxGT("Board Info");
-  PROGMEM Language_Str MSG_INFO_THERMISTOR_MENU            = _UxGT("Thermistors");
-  PROGMEM Language_Str MSG_INFO_EXTRUDERS                  = _UxGT("Extruders");
-  PROGMEM Language_Str MSG_INFO_BAUDRATE                   = _UxGT("Baud");
-  PROGMEM Language_Str MSG_INFO_PROTOCOL                   = _UxGT("Protocol");
-  PROGMEM Language_Str MSG_INFO_RUNAWAY_OFF                = _UxGT("Runaway Watch: OFF");
-  PROGMEM Language_Str MSG_INFO_RUNAWAY_ON                 = _UxGT("Runaway Watch: ON");
-  PROGMEM Language_Str MSG_HOTEND_IDLE_TIMEOUT             = _UxGT("Hotend Idle Timeout");
-=======
   LSTR MSG_CASE_LIGHT                     = _UxGT("Case Light");
   LSTR MSG_CASE_LIGHT_BRIGHTNESS          = _UxGT("Light Brightness");
   LSTR MSG_KILL_EXPECTED_PRINTER          = _UxGT("INCORRECT PRINTER");
->>>>>>> 639b1f64
+
 
   LSTR MSG_COLORS_GET                     = _UxGT("Get Color");
   LSTR MSG_COLORS_SELECT                  = _UxGT("Select Colors");
