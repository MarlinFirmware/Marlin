--- conflicted
+++ resolved
@@ -400,15 +400,6 @@
   PROGMEM Language_Str MSG_CONTROL_RETRACTF                = _UxGT("Viszahúzás");
   PROGMEM Language_Str MSG_CONTROL_RETRACT_ZHOP            = _UxGT("Ugrás mm");
   PROGMEM Language_Str MSG_CONTROL_RETRACT_RECOVER         = _UxGT("Visszah.helyre mm");
-<<<<<<< HEAD
-  PROGMEM Language_Str MSG_CONTROL_RETRACT_RECOVER_SWAP    = _UxGT("Csere.Visszah.helyre mm");
-  PROGMEM Language_Str MSG_CONTROL_RETRACT_RECOVERF        = _UxGT("Unretract V");
-  PROGMEM Language_Str MSG_CONTROL_RETRACT_RECOVER_SWAPF   = _UxGT("S UnRet V");
-  PROGMEM Language_Str MSG_AUTORETRACT                     = _UxGT("AutoVisszah.");
-  PROGMEM Language_Str MSG_FILAMENT_SWAP_LENGTH            = _UxGT("Visszahúzás Távolság");
-  PROGMEM Language_Str MSG_FILAMENT_SWAP_EXTRA             = _UxGT("Extra Csere");
-  PROGMEM Language_Str MSG_FILAMENT_PURGE_LENGTH           = _UxGT("Tisztítási Távolság");
-=======
   PROGMEM Language_Str MSG_CONTROL_RETRACT_RECOVER_SWAP    = _UxGT("Csere.visszah.helyre mm");
   PROGMEM Language_Str MSG_CONTROL_RETRACT_RECOVERF        = _UxGT("Visszahúzás V");
   PROGMEM Language_Str MSG_CONTROL_RETRACT_RECOVER_SWAPF   = _UxGT("S Vissza.h V");
@@ -416,7 +407,6 @@
   PROGMEM Language_Str MSG_FILAMENT_SWAP_LENGTH            = _UxGT("Visszahúzás távolság");
   PROGMEM Language_Str MSG_FILAMENT_SWAP_EXTRA             = _UxGT("Extra csere");
   PROGMEM Language_Str MSG_FILAMENT_PURGE_LENGTH           = _UxGT("Tisztítási távolság");
->>>>>>> 082fce5e
   PROGMEM Language_Str MSG_TOOL_CHANGE                     = _UxGT("Szerszámcsere");
   PROGMEM Language_Str MSG_TOOL_CHANGE_ZLIFT               = _UxGT("Z emelés");
   PROGMEM Language_Str MSG_SINGLENOZZLE_PRIME_SPEED        = _UxGT("Fösebesség");
