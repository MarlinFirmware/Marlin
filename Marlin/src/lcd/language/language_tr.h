/**
 * Marlin 3D Printer Firmware
 * Copyright (c) 2020 MarlinFirmware [https://github.com/MarlinFirmware/Marlin]
 *
 * Based on Sprinter and grbl.
 * Copyright (c) 2011 Camiel Gubbels / Erik van der Zalm
 *
 * This program is free software: you can redistribute it and/or modify
 * it under the terms of the GNU General Public License as published by
 * the Free Software Foundation, either version 3 of the License, or
 * (at your option) any later version.
 *
 * This program is distributed in the hope that it will be useful,
 * but WITHOUT ANY WARRANTY; without even the implied warranty of
 * MERCHANTABILITY or FITNESS FOR A PARTICULAR PURPOSE.  See the
 * GNU General Public License for more details.
 *
 * You should have received a copy of the GNU General Public License
 * along with this program.  If not, see <https://www.gnu.org/licenses/>.
 *
 */
#pragma once

/**
 * Turkish
 *
 * LCD Menu Messages
 * See also https://marlinfw.org/docs/development/lcd_language.html
 */

#define DISPLAY_CHARSET_ISO10646_TR

namespace LanguageNarrow_tr {
  using namespace Language_en; // Inherit undefined strings from English

  constexpr uint8_t CHARSIZE              = 2;
  LSTR LANGUAGE                           = _UxGT("Turkish");

  // These strings should be translated
  LSTR WELCOME_MSG                        = MACHINE_NAME _UxGT(" hazır.");
  LSTR MSG_YES                            = _UxGT("EVET");
  LSTR MSG_NO                             = _UxGT("HAYIR");
  LSTR MSG_HIGH                           = _UxGT("YÜKSEK");
  LSTR MSG_LOW                            = _UxGT("DÜŞÜK");
  LSTR MSG_BACK                           = _UxGT("Geri");
  LSTR MSG_ERROR                          = _UxGT("Hata");
  LSTR MSG_MEDIA_ABORTING                 = _UxGT("Durduruluyor...");
  LSTR MSG_MEDIA_INSERTED                 = _UxGT("SD K. Yerleştirildi.");
  LSTR MSG_MEDIA_REMOVED                  = _UxGT("SD Kart Çıkarıldı.");
  LSTR MSG_MEDIA_WAITING                  = _UxGT("SD Kart Bekleniyor");
  LSTR MSG_MEDIA_INIT_FAIL                = MEDIA_TYPE_EN _UxGT(" Başlatma Başarısız");
  LSTR MSG_MEDIA_READ_ERROR               = _UxGT("Kart Okuma Hatası");
  LSTR MSG_MEDIA_USB_REMOVED              = _UxGT("USB Çıkarıldı");
  LSTR MSG_MEDIA_USB_FAILED               = _UxGT("USB Başlat. Hatası");
  LSTR MSG_KILL_SUBCALL_OVERFLOW          = _UxGT("Subcall Overflow");
  LSTR MSG_LCD_ENDSTOPS                   = _UxGT("Endstops"); // Max length 8 characters
  LSTR MSG_LCD_SOFT_ENDSTOPS              = _UxGT("Yazılımsal Endstops");
  LSTR MSG_MAIN_MENU                      = _UxGT("Ana");
  LSTR MSG_ADVANCED_SETTINGS              = _UxGT("Gelişmiş Ayarlar");
  LSTR MSG_CONFIGURATION                  = _UxGT("Yapılandırma");
  LSTR MSG_RUN_AUTO_FILES                 = _UxGT("Oto. Başlat");
  LSTR MSG_DISABLE_STEPPERS               = _UxGT("Motorları Durdur");
  LSTR MSG_DEBUG_MENU                     = _UxGT("Hata Ayıklama");
  LSTR MSG_PROGRESS_BAR_TEST              = _UxGT("Durum Çubuğu Testi");
  LSTR MSG_HOMING                         = _UxGT("Sıfırlanıyor");
  LSTR MSG_AUTO_HOME                      = _UxGT("Eksenleri Sıfırla");
  LSTR MSG_AUTO_HOME_A                    = _UxGT("@ Sıfırla");
  LSTR MSG_AUTO_HOME_X                    = _UxGT("X Sıfırla");
  LSTR MSG_AUTO_HOME_Y                    = _UxGT("Y Sıfırla");
  LSTR MSG_AUTO_HOME_Z                    = _UxGT("Z Sıfırla");
  LSTR MSG_FILAMENT_SET                   = _UxGT("Filament Ayarları");
  LSTR MSG_FILAMENT_MAN                   = _UxGT("Filament Yönetimi");
  LSTR MSG_MANUAL_LEVELING                = _UxGT("Manuel Seviyeleme");
  LSTR MSG_TRAM_FL                        = _UxGT("Sol Ön");
  LSTR MSG_TRAM_FR                        = _UxGT("Ön Sağ");
  LSTR MSG_TRAM_C                         = _UxGT("Orta");
  LSTR MSG_TRAM_BL                        = _UxGT("Arka Sol");
  LSTR MSG_TRAM_BR                        = _UxGT("Arka Sağ");
  LSTR MSG_MANUAL_MESH                    = _UxGT("Manuel Mesh");
  LSTR MSG_AUTO_MESH                      = _UxGT("Oto Mesh Oluştur");
  LSTR MSG_AUTO_Z_ALIGN                   = _UxGT("Oto. Z-Hizalama");
  LSTR MSG_ITERATION                      = _UxGT("G34 Yinelemesi: %i");
  LSTR MSG_DECREASING_ACCURACY            = _UxGT("Doğruluk Düşüyor!");
  LSTR MSG_ACCURACY_ACHIEVED              = _UxGT("Doğruluk Sağlandı");
  LSTR MSG_LEVEL_BED_HOMING               = _UxGT("XYZ Sıfırlanıyor");
  LSTR MSG_LEVEL_BED_WAITING              = _UxGT("Başlatmak için tıkla");
  LSTR MSG_LEVEL_BED_NEXT_POINT           = _UxGT("Sonraki Nokta");
  LSTR MSG_LEVEL_BED_DONE                 = _UxGT("Seviyeleme Tamam!");
  LSTR MSG_Z_FADE_HEIGHT                  = _UxGT("Kaçınma Yüksekliği");
  LSTR MSG_SET_HOME_OFFSETS               = _UxGT("Ofset Ayarla");
  LSTR MSG_HOME_OFFSET_X                  = _UxGT("X Ofset Sıfırla");
  LSTR MSG_HOME_OFFSET_Y                  = _UxGT("Y Ofset Sıfırla");
  LSTR MSG_HOME_OFFSET_Z                  = _UxGT("Z Ofset Sıfırla");
  LSTR MSG_HOME_OFFSETS_APPLIED           = _UxGT("Ofset Tamam");
  LSTR MSG_TRAMMING_WIZARD                = _UxGT("Hizalama Sihirbazı");
  LSTR MSG_SELECT_ORIGIN                  = _UxGT("Başlangıç Seç");
  LSTR MSG_LAST_VALUE_SP                  = _UxGT("Son değer ");

  LSTR MSG_PREHEAT_1                      = _UxGT("Ön Isınma ") PREHEAT_1_LABEL;
  LSTR MSG_PREHEAT_1_H                    = _UxGT("Ön Isınma ") PREHEAT_1_LABEL " ~";
  LSTR MSG_PREHEAT_1_END                  = _UxGT("Ön Isınma ") PREHEAT_1_LABEL _UxGT(" Nozul");
  LSTR MSG_PREHEAT_1_END_E                = _UxGT("Ön Isınma ") PREHEAT_1_LABEL _UxGT(" Nozul ~");
  LSTR MSG_PREHEAT_1_ALL                  = _UxGT("Ön Isınma ") PREHEAT_1_LABEL _UxGT(" Tüm");
  LSTR MSG_PREHEAT_1_BEDONLY              = _UxGT("Ön Isınma ") PREHEAT_1_LABEL _UxGT(" Tabla");
  LSTR MSG_PREHEAT_1_SETTINGS             = _UxGT("Ön Isınma ") PREHEAT_1_LABEL _UxGT(" Ayarlar");

  LSTR MSG_PREHEAT_M                      = _UxGT("Ön Isınma $");
  LSTR MSG_PREHEAT_M_H                    = _UxGT("Ön Isınma $ ~");
  LSTR MSG_PREHEAT_M_END                  = _UxGT("Ön Isınma $ Nozul");
  LSTR MSG_PREHEAT_M_END_E                = _UxGT("Ön Isınma $ Nozul ~");
  LSTR MSG_PREHEAT_M_ALL                  = _UxGT("Ön Isınma $ Tüm");
  LSTR MSG_PREHEAT_M_BEDONLY              = _UxGT("Ön Isınma $ Tabla");
  LSTR MSG_PREHEAT_M_SETTINGS             = _UxGT("Ön Isınma $ Ayarlar");

  LSTR MSG_PREHEAT_CUSTOM                 = _UxGT("Özel Ön Isınma");
  LSTR MSG_COOLDOWN                       = _UxGT("Soğut/(Durdur)");

  LSTR MSG_CUTTER_FREQUENCY               = _UxGT("Frekans");
  LSTR MSG_LASER_MENU                     = _UxGT("Lazer Kontrolü");
  LSTR MSG_SPINDLE_MENU                   = _UxGT("Spindle Kontrolü");
  LSTR MSG_LASER_POWER                    = _UxGT("Lazer Gücü");
  LSTR MSG_SPINDLE_POWER                  = _UxGT("Spindle Gücü");
  LSTR MSG_LASER_TOGGLE                   = _UxGT("Lazer Değiştir");
  LSTR MSG_LASER_EVAC_TOGGLE              = _UxGT("Üfleyici Değiştir");
  LSTR MSG_LASER_ASSIST_TOGGLE            = _UxGT("Hava Desteği");
  LSTR MSG_LASER_PULSE_MS                 = _UxGT("Test Pulse ms");
  LSTR MSG_LASER_FIRE_PULSE               = _UxGT("Fire Pulse");
  LSTR MSG_FLOWMETER_FAULT                = _UxGT("Soğutucu Akış Hatası");
  LSTR MSG_SPINDLE_TOGGLE                 = _UxGT("Spindle Değiştir");
  LSTR MSG_SPINDLE_EVAC_TOGGLE            = _UxGT("Vakum Değiştir");
  LSTR MSG_SPINDLE_FORWARD                = _UxGT("Spindle İleri Yön");
  LSTR MSG_SPINDLE_REVERSE                = _UxGT("Spindle Geri Yön");
  LSTR MSG_SWITCH_PS_ON                   = _UxGT("Gücü Aç");
  LSTR MSG_SWITCH_PS_OFF                  = _UxGT("Gücü Kapat");
  LSTR MSG_EXTRUDE                        = _UxGT("Ekstrüzyon");
  LSTR MSG_RETRACT                        = _UxGT("Geri Çek");
  LSTR MSG_MOVE_AXIS                      = _UxGT("Eksen Hareketleri");
  LSTR MSG_BED_LEVELING                   = _UxGT("Tabla Seviyeleme");
  LSTR MSG_LEVEL_BED                      = _UxGT("Tabla Seviyesi");
  LSTR MSG_BED_TRAMMING                   = _UxGT("Tabla Hizalama");
  LSTR MSG_BED_TRAMMING_MANUAL            = _UxGT("Manuel Hizalama");
  LSTR MSG_BED_TRAMMING_RAISE             = _UxGT("Prob tetiklenene kadar tablayı ayarlayın.");
  LSTR MSG_BED_TRAMMING_IN_RANGE          = _UxGT("Köşeler tolerans dahilinde. Tabla hizalandı.");
  LSTR MSG_BED_TRAMMING_GOOD_POINTS       = _UxGT("İyi Noktalar: ");
  LSTR MSG_BED_TRAMMING_LAST_Z            = _UxGT("Son Z: ");
  LSTR MSG_NEXT_CORNER                    = _UxGT("Sonraki Köşe");
  LSTR MSG_MESH_EDITOR                    = _UxGT("Mesh Editörü");
  LSTR MSG_MESH_VIEWER                    = _UxGT("Mesh görüntüleyici");
  LSTR MSG_EDIT_MESH                      = _UxGT("Mesh Düzenle");
  LSTR MSG_MESH_VIEW                      = _UxGT("Mesh Göster");
  LSTR MSG_EDITING_STOPPED                = _UxGT("Mesh Düzenleme Durdu");
  LSTR MSG_NO_VALID_MESH                  = _UxGT("Geçerli Mesh yok");
  LSTR MSG_ACTIVATE_MESH                  = _UxGT("Seviyeleme Aç");
  LSTR MSG_PROBING_POINT                  = _UxGT("Prop Noktası");
  LSTR MSG_MESH_X                         = _UxGT("İndeks X");
  LSTR MSG_MESH_Y                         = _UxGT("İndeks Y");
  LSTR MSG_MESH_INSET                     = _UxGT("Mesh Inset");
  LSTR MSG_MESH_MIN_X                     = _UxGT("Mesh X Minimum");
  LSTR MSG_MESH_MAX_X                     = _UxGT("Mesh X Maximum");
  LSTR MSG_MESH_MIN_Y                     = _UxGT("Mesh Y Minimum");
  LSTR MSG_MESH_MAX_Y                     = _UxGT("Mesh Y Maximum");
  LSTR MSG_MESH_AMAX                      = _UxGT("Alanı Büyüt");
  LSTR MSG_MESH_CENTER                    = _UxGT("Merkez Alan");
  LSTR MSG_MESH_EDIT_Z                    = _UxGT("Z Değeri");
  LSTR MSG_MESH_CANCEL                    = _UxGT("Mesh iptal edildi");
  LSTR MSG_CUSTOM_COMMANDS                = _UxGT("Özel Komutlar");
  LSTR MSG_M48_TEST                       = _UxGT("M48 Prob Testi");
  LSTR MSG_M48_POINT                      = _UxGT("M48 Nokta");
  LSTR MSG_M48_OUT_OF_BOUNDS              = _UxGT("Sınır dışı araştırma");
  LSTR MSG_M48_DEVIATION                  = _UxGT("Sapma");
  LSTR MSG_IDEX_MENU                      = _UxGT("IDEX Modu");
  LSTR MSG_OFFSETS_MENU                   = _UxGT("Takım Ofsetleri");
  LSTR MSG_IDEX_MODE_AUTOPARK             = _UxGT("Oto-Park");
  LSTR MSG_IDEX_MODE_DUPLICATE            = _UxGT("Kopyala");
  LSTR MSG_IDEX_MODE_MIRRORED_COPY        = _UxGT("Yansıtılmış kopya");
  LSTR MSG_IDEX_MODE_FULL_CTRL            = _UxGT("Tam Kontrol");
  LSTR MSG_IDEX_DUPE_GAP                  = _UxGT("Yinelenen X-Boşluğu");
  LSTR MSG_HOTEND_OFFSET_Z                = _UxGT("2. nozul Z");
  LSTR MSG_HOTEND_OFFSET_A                = _UxGT("2. nozul @");
  LSTR MSG_UBL_DOING_G29                  = _UxGT("G29 Çalışıyor");
  LSTR MSG_UBL_TOOLS                      = _UxGT("UBL Araçları");
  LSTR MSG_UBL_LEVEL_BED                  = _UxGT("UBL Tabla Seviyeleme");
  LSTR MSG_LCD_TILTING_MESH               = _UxGT("Eğim Noktası");
  LSTR MSG_UBL_TILT_MESH                  = _UxGT("Eğimli Mesh");
  LSTR MSG_UBL_TILTING_GRID               = _UxGT("Eğimli Izgara Boyutu");
  LSTR MSG_UBL_MESH_TILTED                = _UxGT("Mesh Eğildi");
  LSTR MSG_UBL_MANUAL_MESH                = _UxGT("Elle Mesh Oluştur");
  LSTR MSG_UBL_MESH_WIZARD                = _UxGT("UBL Mesh Sihirbazı");
  LSTR MSG_UBL_BC_INSERT                  = _UxGT("Altlık & Ölçü Ver");
  LSTR MSG_UBL_BC_INSERT2                 = _UxGT("Ölçüm");
  LSTR MSG_UBL_BC_REMOVE                  = _UxGT("Tablayı Kaldır & Ölç");
  LSTR MSG_UBL_MOVING_TO_NEXT             = _UxGT("Sonrakine Git");
  LSTR MSG_UBL_ACTIVATE_MESH              = _UxGT("UBL'yi Etkinleştir");
  LSTR MSG_UBL_DEACTIVATE_MESH            = _UxGT("UBL'yi Etkisizleştir");
  LSTR MSG_UBL_SET_TEMP_BED               = _UxGT("Tabla Sıcaklığı");
  LSTR MSG_UBL_BED_TEMP_CUSTOM            = _UxGT("Tabla Sıcaklığı");
  LSTR MSG_UBL_SET_TEMP_HOTEND            = _UxGT("Nozul Sıcaklığı");
  LSTR MSG_UBL_HOTEND_TEMP_CUSTOM         = _UxGT("Nozul Sıcaklığı");
  LSTR MSG_UBL_MESH_EDIT                  = _UxGT("Mesh Düzenleme");
  LSTR MSG_UBL_EDIT_CUSTOM_MESH           = _UxGT("Özel Mesh Düzenleme");
  LSTR MSG_UBL_FINE_TUNE_MESH             = _UxGT("İnce Ayar Mesh");
  LSTR MSG_UBL_DONE_EDITING_MESH          = _UxGT("Mesh Düzenleme Tamam");
  LSTR MSG_UBL_BUILD_CUSTOM_MESH          = _UxGT("Özel Mesh Oluştur");
  LSTR MSG_UBL_BUILD_MESH_MENU            = _UxGT("Mesh Oluştur");
  LSTR MSG_UBL_BUILD_MESH_M               = _UxGT("Mesh Oluştur ($)");
  LSTR MSG_UBL_BUILD_COLD_MESH            = _UxGT("Soğuk Mesh Oluştur");
  LSTR MSG_UBL_MESH_HEIGHT_ADJUST         = _UxGT("Mesh Yükseklik Ayarı");
  LSTR MSG_UBL_MESH_HEIGHT_AMOUNT         = _UxGT("Yükseklik miktarı");
  LSTR MSG_UBL_VALIDATE_MESH_MENU         = _UxGT("Doğrulama Mesh");
  LSTR MSG_UBL_VALIDATE_MESH_M            = _UxGT("Doğrulama Mesh ($)");
  LSTR MSG_UBL_VALIDATE_CUSTOM_MESH       = _UxGT("Özel Mesh Doğrulama");
  LSTR MSG_G26_HEATING_BED                = _UxGT("G26 Isıtma Tablası");
  LSTR MSG_G26_HEATING_NOZZLE             = _UxGT("G26 Isıtma Memesi");
  LSTR MSG_G26_MANUAL_PRIME               = _UxGT("Manuel çalışma...");
  LSTR MSG_G26_FIXED_LENGTH               = _UxGT("Birincil Sabit Uzunluk");
  LSTR MSG_G26_PRIME_DONE                 = _UxGT("Çalışma Tamamlandı");
  LSTR MSG_G26_CANCELED                   = _UxGT("G26 İptal edildi");
  LSTR MSG_G26_LEAVING                    = _UxGT("Çıkış G26");
  LSTR MSG_UBL_CONTINUE_MESH              = _UxGT("Tabla Mesh Devam et");
  LSTR MSG_UBL_MESH_LEVELING              = _UxGT("Mesh Seviyeleme");
  LSTR MSG_UBL_3POINT_MESH_LEVELING       = _UxGT("3-Nokta Seviyeleme");
  LSTR MSG_UBL_GRID_MESH_LEVELING         = _UxGT("Kafes Mesh Seviyeleme");
  LSTR MSG_UBL_MESH_LEVEL                 = _UxGT("Mesh Seviyesi");
  LSTR MSG_UBL_SIDE_POINTS                = _UxGT("Yan Noktalar");
  LSTR MSG_UBL_MAP_TYPE                   = _UxGT("Haritalama Türü");
  LSTR MSG_UBL_OUTPUT_MAP                 = _UxGT("Mesh Çıkış Haritası");
  LSTR MSG_UBL_OUTPUT_MAP_HOST            = _UxGT("Host için Çıktı");
  LSTR MSG_UBL_OUTPUT_MAP_CSV             = _UxGT("CSV için Çıktı");
  LSTR MSG_UBL_OUTPUT_MAP_BACKUP          = _UxGT("Yedekleme Kapalı");
  LSTR MSG_UBL_INFO_UBL                   = _UxGT("UBL Çıkış Bilgisi");
  LSTR MSG_UBL_FILLIN_AMOUNT              = _UxGT("Dolgu Miktarı");
  LSTR MSG_UBL_MANUAL_FILLIN              = _UxGT("Manuel Dolgu");
  LSTR MSG_UBL_SMART_FILLIN               = _UxGT("Akıllı Dogu");
  LSTR MSG_UBL_FILLIN_MESH                = _UxGT("Mesh Dolgu");
  LSTR MSG_UBL_MESH_FILLED                = _UxGT("Eksikler Dolduruldu");
  LSTR MSG_UBL_MESH_INVALID               = _UxGT("Geçersiz Mesh");
  LSTR MSG_UBL_INVALIDATE_ALL             = _UxGT("Tümünü Geçersiz Kıl");
  LSTR MSG_UBL_INVALIDATE_CLOSEST         = _UxGT("Yakını Geçersiz Kıl");
  LSTR MSG_UBL_FINE_TUNE_ALL              = _UxGT("Tümünü İnce Ayarla");
  LSTR MSG_UBL_FINE_TUNE_CLOSEST          = _UxGT("Yakını İnce Ayarla");
  LSTR MSG_UBL_STORAGE_MESH_MENU          = _UxGT("Mesh Depolama");
  LSTR MSG_UBL_STORAGE_SLOT               = _UxGT("Bellek Yuvası");
  LSTR MSG_UBL_LOAD_MESH                  = _UxGT("Tabla Mesh Yükle");
  LSTR MSG_UBL_SAVE_MESH                  = _UxGT("Tabla Mesh Kayıt Et");
  LSTR MSG_UBL_INVALID_SLOT               = _UxGT("Önce Mesh Yuvası Seç");
  LSTR MSG_MESH_LOADED                    = _UxGT("Mesh %i yüklendi");
  LSTR MSG_MESH_SAVED                     = _UxGT("Mesh %i kayıtlandı");
  LSTR MSG_UBL_NO_STORAGE                 = _UxGT("Depolama Yok");
  LSTR MSG_UBL_SAVE_ERROR                 = _UxGT("Hata: UBL Kayıt");
  LSTR MSG_UBL_RESTORE_ERROR              = _UxGT("Hata: UBL Yenileme");
  LSTR MSG_UBL_Z_OFFSET                   = _UxGT("Z-Ofset: ");
  LSTR MSG_UBL_Z_OFFSET_STOPPED           = _UxGT("Z-Ofset Durduruldu");
  LSTR MSG_UBL_STEP_BY_STEP_MENU          = _UxGT("Adım Adım UBL");
  LSTR MSG_UBL_1_BUILD_COLD_MESH          = _UxGT("1.Soğuk Mesh Oluştur");
  LSTR MSG_UBL_2_SMART_FILLIN             = _UxGT("2.Akıllı Dogu");
  LSTR MSG_UBL_3_VALIDATE_MESH_MENU       = _UxGT("3.Doğrulama Mesh");
  LSTR MSG_UBL_4_FINE_TUNE_ALL            = _UxGT("4.Tümünü İnce Ayarla");
  LSTR MSG_UBL_5_VALIDATE_MESH_MENU       = _UxGT("5.Doğrulama Mesh");
  LSTR MSG_UBL_6_FINE_TUNE_ALL            = _UxGT("6.Tümünü İnce Ayarla");
  LSTR MSG_UBL_7_SAVE_MESH                = _UxGT("7.Tabla Mesh Kaydet");

  LSTR MSG_LED_CONTROL                    = _UxGT("LED Kontrolü");
  LSTR MSG_LEDS                           = _UxGT("LEDler");
  LSTR MSG_LED_PRESETS                    = _UxGT("LED Hazır Ayarları");
  LSTR MSG_SET_LEDS_RED                   = _UxGT("Kırmızı");
  LSTR MSG_SET_LEDS_ORANGE                = _UxGT("Turuncu");
  LSTR MSG_SET_LEDS_YELLOW                = _UxGT("Sarı");
  LSTR MSG_SET_LEDS_GREEN                 = _UxGT("Yeşil");
  LSTR MSG_SET_LEDS_BLUE                  = _UxGT("Mavi");
  LSTR MSG_SET_LEDS_INDIGO                = _UxGT("Lacivert");
  LSTR MSG_SET_LEDS_VIOLET                = _UxGT("Menekşe");
  LSTR MSG_SET_LEDS_WHITE                 = _UxGT("Beyaz");
  LSTR MSG_SET_LEDS_DEFAULT               = _UxGT("Varsayılan");
  LSTR MSG_LED_CHANNEL_N                  = _UxGT("Kanal {");
  LSTR MSG_LEDS2                          = _UxGT("Işıklar #2");
  LSTR MSG_NEO2_PRESETS                   = _UxGT("Işık #2 Ön Ayarları");
  LSTR MSG_NEO2_BRIGHTNESS                = _UxGT("Parlaklık");
  LSTR MSG_CUSTOM_LEDS                    = _UxGT("Özel Işıklar");
  LSTR MSG_INTENSITY_R                    = _UxGT("Kırmızı Şiddeti");
  LSTR MSG_INTENSITY_G                    = _UxGT("Yeşil Şiddeti");
  LSTR MSG_INTENSITY_B                    = _UxGT("Mavi Şiddeti");
  LSTR MSG_INTENSITY_W                    = _UxGT("Beyaz Şiddeti");
  LSTR MSG_LED_BRIGHTNESS                 = _UxGT("Parlaklık");

  LSTR MSG_MOVING                         = _UxGT("Hareket Ediyor..");
  LSTR MSG_FREE_XY                        = _UxGT("Durdur XY");
  LSTR MSG_MOVE_X                         = _UxGT("X Hareketi"); // Used by draw_edit_screen
  LSTR MSG_MOVE_Y                         = _UxGT("Y Hareketi");
  LSTR MSG_MOVE_Z                         = _UxGT("Z Hareketi");
  LSTR MSG_MOVE_N                         = _UxGT("@ Hareketi");
  LSTR MSG_MOVE_E                         = _UxGT("Ekstruder");
  LSTR MSG_MOVE_EN                        = _UxGT("Ekstruder *");
  LSTR MSG_HOTEND_TOO_COLD                = _UxGT("Nozul Çok Soğuk");
  LSTR MSG_MOVE_N_MM                      = _UxGT("$mm");
  LSTR MSG_MOVE_01MM                      = _UxGT("0.1mm");
  LSTR MSG_MOVE_1MM                       = _UxGT("1mm");
  LSTR MSG_MOVE_10MM                      = _UxGT("10mm");
  LSTR MSG_MOVE_50MM                      = _UxGT("50mm");
  LSTR MSG_MOVE_100MM                     = _UxGT("100mm");
  LSTR MSG_MOVE_0001IN                    = _UxGT("0.001in");
  LSTR MSG_MOVE_001IN                     = _UxGT("0.01in");
  LSTR MSG_MOVE_01IN                      = _UxGT("0.1in");
  LSTR MSG_MOVE_05IN                      = _UxGT("0.5in");
  LSTR MSG_MOVE_1IN                       = _UxGT("1.0in");
  LSTR MSG_SPEED                          = _UxGT("Hız");
  LSTR MSG_BED_Z                          = _UxGT("Z Mesafesi");
  LSTR MSG_NOZZLE                         = _UxGT("Nozul");
  LSTR MSG_NOZZLE_N                       = _UxGT("Nozul ~");
  LSTR MSG_NOZZLE_PARKED                  = _UxGT("Nozul Park Edildi");
  LSTR MSG_NOZZLE_STANDBY                 = _UxGT("Nozul Beklemede");
  LSTR MSG_BED                            = _UxGT("Tabla");
  LSTR MSG_CHAMBER                        = _UxGT("Kabin");
  LSTR MSG_COOLER                         = _UxGT("Lazer Soğutucu");
  LSTR MSG_COOLER_TOGGLE                  = _UxGT("Soğutucuyu Değiştir");
  LSTR MSG_FLOWMETER_SAFETY               = _UxGT("Akış Güvenliği");
  LSTR MSG_CUTTER                         = _UxGT("Kesici");
  LSTR MSG_LASER                          = _UxGT("Lazer");
  LSTR MSG_FAN_SPEED                      = _UxGT("Fan Hızı");
  LSTR MSG_FAN_SPEED_N                    = _UxGT("Fan Hızı ~");
  LSTR MSG_STORED_FAN_N                   = _UxGT("Depolanan Fan ~");
  LSTR MSG_EXTRA_FAN_SPEED                = _UxGT("Ekstra Fan Hızı");
  LSTR MSG_EXTRA_FAN_SPEED_N              = _UxGT("Ekstra Fan Hızı ~");
  LSTR MSG_CONTROLLER_FAN                 = _UxGT("Kontrolör Fanı");
  LSTR MSG_CONTROLLER_FAN_IDLE_SPEED      = _UxGT("Rölanti Hızı");
  LSTR MSG_CONTROLLER_FAN_AUTO_ON         = _UxGT("Otomatik Mod");
  LSTR MSG_CONTROLLER_FAN_SPEED           = _UxGT("Aktif Hız");
  LSTR MSG_CONTROLLER_FAN_DURATION        = _UxGT("Rölanti Periyodu");
  LSTR MSG_FLOW                           = _UxGT("Akış");
  LSTR MSG_FLOW_N                         = _UxGT("Akış ~");
  LSTR MSG_CONTROL                        = _UxGT("Kontrol");
  LSTR MSG_MIN                            = " " LCD_STR_THERMOMETER _UxGT(" Min");
  LSTR MSG_MAX                            = " " LCD_STR_THERMOMETER _UxGT(" Max");
  LSTR MSG_FACTOR                         = " " LCD_STR_THERMOMETER _UxGT(" Çarpan");
  LSTR MSG_AUTOTEMP                       = _UxGT("Oto. Sıcaklık");
  LSTR MSG_LCD_ON                         = _UxGT("Açık");
  LSTR MSG_LCD_OFF                        = _UxGT("Kapalı");
  LSTR MSG_PID_AUTOTUNE                   = _UxGT("PID Kalibrasyon");
  LSTR MSG_PID_AUTOTUNE_E                 = _UxGT("PID Kalibrasyon *");
  LSTR MSG_PID_CYCLE                      = _UxGT("PID Döngüleri");
  LSTR MSG_PID_AUTOTUNE_DONE              = _UxGT("PID ayarı yapıldı");
  LSTR MSG_PID_AUTOTUNE_FAILED            = _UxGT("PID Autotune başarısız!");
  LSTR MSG_BAD_EXTRUDER_NUM               = _UxGT("Kötü ekstruder.");
  LSTR MSG_TEMP_TOO_HIGH                  = _UxGT("Sıcaklık çok yüksek.");
  LSTR MSG_TIMEOUT                        = _UxGT("Zaman aşımı.");
  LSTR MSG_PID_BAD_EXTRUDER_NUM           = _UxGT("Otomatik ayar başarısız! Kötü ekstruder.");
  LSTR MSG_PID_TEMP_TOO_HIGH              = _UxGT("Otomatik ayar başarısız! Sıcaklık çok yüksek.");
  LSTR MSG_PID_TIMEOUT                    = _UxGT("Otomatik ayar başarısız! Zaman aşımı.");
  LSTR MSG_MPC_MEASURING_AMBIENT          = _UxGT("Isı kaybı test ediliyor");
  LSTR MSG_MPC_AUTOTUNE                   = _UxGT("MPC Otomatik Ayarı");
  LSTR MSG_MPC_EDIT                       = _UxGT("Düzenle * MPC");
  LSTR MSG_MPC_POWER_E                    = _UxGT("Güç *");
  LSTR MSG_MPC_BLOCK_HEAT_CAPACITY_E      = _UxGT("Blok C *");
  LSTR MSG_SENSOR_RESPONSIVENESS_E        = _UxGT("Sensör çözünürlüğü *");
  LSTR MSG_MPC_AMBIENT_XFER_COEFF_E       = _UxGT("Ortam h *");
  LSTR MSG_MPC_AMBIENT_XFER_COEFF_FAN_E   = _UxGT("Amb. h fan *");
  LSTR MSG_SELECT                         = _UxGT("Seç");
  LSTR MSG_SELECT_E                       = _UxGT("Seç *");
  LSTR MSG_ACC                            = _UxGT("İvme");
  LSTR MSG_JERK                           = _UxGT("Sarsma");
  LSTR MSG_VA_JERK                        = _UxGT("V") STR_A _UxGT(" Sarsma");
  LSTR MSG_VB_JERK                        = _UxGT("V") STR_B _UxGT(" Sarsma");
  LSTR MSG_VC_JERK                        = _UxGT("V") STR_C _UxGT(" Sarsma");
  LSTR MSG_VN_JERK                        = _UxGT("Max @ Sarsma");
  LSTR MSG_VE_JERK                        = _UxGT("Max E Sarsma");
  LSTR MSG_JUNCTION_DEVIATION             = _UxGT("Jonksiyon Sapması");
  LSTR MSG_MAX_SPEED                      = _UxGT("Hız Vektörü");
  LSTR MSG_VMAX_A                         = _UxGT("Max ") STR_A _UxGT(" Hız");
  LSTR MSG_VMAX_B                         = _UxGT("Max ") STR_B _UxGT(" Hız");
  LSTR MSG_VMAX_C                         = _UxGT("Max ") STR_C _UxGT(" Hız");
  LSTR MSG_VMAX_N                         = _UxGT("Max @ Hız");
  LSTR MSG_VMAX_E                         = _UxGT("Max E Hız");
  LSTR MSG_VMAX_EN                        = _UxGT("Max * Hız");
  LSTR MSG_VMIN                           = _UxGT("Min Hız");
  LSTR MSG_VTRAV_MIN                      = _UxGT("Min Gezme Hızı");
  LSTR MSG_ACCELERATION                   = _UxGT("Ivme");
  LSTR MSG_AMAX_A                         = _UxGT("Max ") STR_A _UxGT(" İvme");
  LSTR MSG_AMAX_B                         = _UxGT("Max ") STR_B _UxGT(" İvme");
  LSTR MSG_AMAX_C                         = _UxGT("Max ") STR_C _UxGT(" İvme");
  LSTR MSG_AMAX_N                         = _UxGT("Max @ İvme");
  LSTR MSG_AMAX_E                         = _UxGT("Max E İvme");
  LSTR MSG_AMAX_EN                        = _UxGT("Max * İvme");
  LSTR MSG_A_RETRACT                      = _UxGT("G.Çekme Hızı");
  LSTR MSG_A_TRAVEL                       = _UxGT("Gezinme Hızı");
  LSTR MSG_INPUT_SHAPING                  = _UxGT("Girdi Şekillendirme");
  LSTR MSG_SHAPING_ENABLE                 = _UxGT("Biçimleme @ aktif");
  LSTR MSG_SHAPING_DISABLE                = _UxGT("Biçimleme @ pasif");
  LSTR MSG_SHAPING_FREQ                   = _UxGT("@ frekans");
  LSTR MSG_SHAPING_ZETA                   = _UxGT("@ sönümleme");
  LSTR MSG_XY_FREQUENCY_LIMIT             = _UxGT("XY Frek. Sınırı");
  LSTR MSG_XY_FREQUENCY_FEEDRATE          = _UxGT("Min FR Factor");
  LSTR MSG_STEPS_PER_MM                   = _UxGT("Adım/mm");
  LSTR MSG_A_STEPS                        = STR_A _UxGT(" adım/mm");
  LSTR MSG_B_STEPS                        = STR_B _UxGT(" adım/mm");
  LSTR MSG_C_STEPS                        = STR_C _UxGT(" adım/mm");
  LSTR MSG_N_STEPS                        = _UxGT("@ adım/mm");
  LSTR MSG_E_STEPS                        = _UxGT("E adım/mm");
  LSTR MSG_EN_STEPS                       = _UxGT("* adım/mm");
  LSTR MSG_TEMPERATURE                    = _UxGT("Sıcaklık");
  LSTR MSG_MOTION                         = _UxGT("Hareket");
  LSTR MSG_FILAMENT                       = _UxGT("Filaman");
  LSTR MSG_VOLUMETRIC_ENABLED             = _UxGT("Ekstrüzyon/mm") SUPERSCRIPT_THREE;
  LSTR MSG_VOLUMETRIC_LIMIT               = _UxGT("E Limit in mm") SUPERSCRIPT_THREE;
  LSTR MSG_VOLUMETRIC_LIMIT_E             = _UxGT("E Limit *");
  LSTR MSG_FILAMENT_DIAM                  = _UxGT("Filaman Çapı");
  LSTR MSG_FILAMENT_DIAM_E                = _UxGT("Filaman Çapı *");
  LSTR MSG_FILAMENT_UNLOAD                = _UxGT("Çıkart mm");
  LSTR MSG_FILAMENT_LOAD                  = _UxGT("Yükle mm");
  LSTR MSG_SEGMENTS_PER_SECOND            = _UxGT("Segment/Sn");
  LSTR MSG_DRAW_MIN_X                     = _UxGT("Draw Min X");
  LSTR MSG_DRAW_MAX_X                     = _UxGT("Draw Max X");
  LSTR MSG_DRAW_MIN_Y                     = _UxGT("Draw Min Y");
  LSTR MSG_DRAW_MAX_Y                     = _UxGT("Draw Max Y");
  LSTR MSG_MAX_BELT_LEN                   = _UxGT("Max Kayış Boyu");
  LSTR MSG_ADVANCE_K                      = _UxGT("K İlerlet");
  LSTR MSG_ADVANCE_K_E                    = _UxGT("K İlerlet *");
  LSTR MSG_CONTRAST                       = _UxGT("LCD Kontrast");
  LSTR MSG_BRIGHTNESS                     = _UxGT("LCD Parlaklığı");
  LSTR MSG_SCREEN_TIMEOUT                 = _UxGT("LCD Zaman Aşımı (m)");
  LSTR MSG_BRIGHTNESS_OFF                 = _UxGT("Arka Işık Kapalı");
  LSTR MSG_STORE_EEPROM                   = _UxGT("Hafızaya Al");
  LSTR MSG_LOAD_EEPROM                    = _UxGT("Hafızadan Yükle");
  LSTR MSG_RESTORE_DEFAULTS               = _UxGT("Fabrika Ayarları");
  LSTR MSG_INIT_EEPROM                    = _UxGT("EEPROM'u başlat");
  LSTR MSG_ERR_EEPROM_CRC                 = _UxGT("Hata: EEPROM CRC");
  LSTR MSG_ERR_EEPROM_SIZE                = _UxGT("Hata: EEPROM Boyutu");
  LSTR MSG_ERR_EEPROM_VERSION             = _UxGT("Hata: EEPROM Sürümü");
  LSTR MSG_SETTINGS_STORED                = _UxGT("Ayarlar Kaydedildi");
  LSTR MSG_MEDIA_UPDATE                   = _UxGT("SD Güncellemesi");
  LSTR MSG_RESET_PRINTER                  = _UxGT("Yazıcıyı Resetle");
  LSTR MSG_REFRESH                        = LCD_STR_REFRESH _UxGT("Yenile");
  LSTR MSG_INFO_SCREEN                    = _UxGT("Bilgi Ekranı");
  LSTR MSG_INFO_MACHINENAME               = _UxGT("Makine Adı");
  LSTR MSG_INFO_SIZE                      = _UxGT("Boyut");
  LSTR MSG_INFO_FWVERSION                 = _UxGT("Yazılım Sürümü");
  LSTR MSG_INFO_BUILD                     = _UxGT("Tarih & Saat Oluştur");
  LSTR MSG_PREPARE                        = _UxGT("Hazırlık");
  LSTR MSG_TUNE                           = _UxGT("Ayar");
  LSTR MSG_POWER_MONITOR                  = _UxGT("Güç monitörü");
  LSTR MSG_CURRENT                        = _UxGT("Akım");
  LSTR MSG_VOLTAGE                        = _UxGT("Voltaj");
  LSTR MSG_POWER                          = _UxGT("Güç");
  LSTR MSG_START_PRINT                    = _UxGT("Yaz. Başlat");
  LSTR MSG_BUTTON_NEXT                    = _UxGT("İleri");
  LSTR MSG_BUTTON_INIT                    = _UxGT("Başlat");
  LSTR MSG_BUTTON_STOP                    = _UxGT("Durdur");
  LSTR MSG_BUTTON_PRINT                   = _UxGT("Yazdır");
  LSTR MSG_BUTTON_RESET                   = _UxGT("Resetle");
  LSTR MSG_BUTTON_IGNORE                  = _UxGT("Yoksay");
  LSTR MSG_BUTTON_CANCEL                  = _UxGT("İptal");
  LSTR MSG_BUTTON_CONFIRM                 = _UxGT("Onayla");
  LSTR MSG_BUTTON_CONTINUE                = _UxGT("Sürdür");
  LSTR MSG_BUTTON_DONE                    = _UxGT("Tamamlandı");
  LSTR MSG_BUTTON_BACK                    = _UxGT("Geri");
  LSTR MSG_BUTTON_PROCEED                 = _UxGT("Devam Et");
  LSTR MSG_BUTTON_SKIP                    = _UxGT("Atla");
  LSTR MSG_BUTTON_INFO                    = _UxGT("Bilgi");
  LSTR MSG_BUTTON_LEVEL                   = _UxGT("Seviye");
  LSTR MSG_BUTTON_PAUSE                   = _UxGT("Duraklat");
  LSTR MSG_BUTTON_RESUME                  = _UxGT("Devam Et");
  LSTR MSG_BUTTON_ADVANCED                = _UxGT("Gelişmiş");
  LSTR MSG_BUTTON_SAVE                    = _UxGT("Kaydet");
  LSTR MSG_BUTTON_PURGE                   = _UxGT("Temizle");
  LSTR MSG_PAUSING                        = _UxGT("Duraklatılıyor...");
  LSTR MSG_PAUSE_PRINT                    = _UxGT("Duraklat");
  LSTR MSG_ADVANCED_PAUSE                 = _UxGT("Gelişmiş Duraklatma");
  LSTR MSG_RESUME_PRINT                   = _UxGT("Baskıyı Sürdür");
  LSTR MSG_STOP_PRINT                     = _UxGT("Baskıyı Durdur");
  LSTR MSG_OUTAGE_RECOVERY                = _UxGT("Kesinti Kurtarma");
<<<<<<< HEAD
  #if LCD_WIDTH >= 20 || HAS_DWIN_E3V2
    LSTR MSG_HOST_START_PRINT             = _UxGT("Host Baskıyı başlat");
    LSTR MSG_PRINTING_OBJECT              = _UxGT("Yazdırma Nesnesi");
    LSTR MSG_CANCEL_OBJECT                = _UxGT("Nesneyi İptal Et");
    LSTR MSG_CANCEL_OBJECT_N              = _UxGT("Nesneyi İptal Et {");
    LSTR MSG_CONTINUE_PRINT_JOB           = _UxGT("Yazdırmaya Devam Et");
    LSTR MSG_MEDIA_MENU                   = _UxGT("SD Karttan Yazdır");
    LSTR MSG_TURN_OFF                     = _UxGT("Yazıcıyı kapat");
    LSTR MSG_END_LOOPS                    = _UxGT("Tekrr Döngüler Bitir");
  #else
    LSTR MSG_HOST_START_PRINT             = _UxGT("Host Başlatma");
    LSTR MSG_PRINTING_OBJECT              = _UxGT("Nesneyi Yazdır");
    LSTR MSG_CANCEL_OBJECT                = _UxGT("Nesneyi İptal Et");
    LSTR MSG_CANCEL_OBJECT_N              = _UxGT("Nesneyi İptal Et {");
    LSTR MSG_CONTINUE_PRINT_JOB           = _UxGT("İşe Devam Et");
    LSTR MSG_MEDIA_MENU                   = MEDIA_TYPE_EN _UxGT(" Yazdır");
    LSTR MSG_TURN_OFF                     = _UxGT("Şimdi kapat");
    LSTR MSG_END_LOOPS                    = _UxGT("Son Döngüler");
  #endif
=======

  LSTR MSG_HOST_START_PRINT               = _UxGT("Host Başlatma");
  LSTR MSG_PRINTING_OBJECT                = _UxGT("Nesneyi Yazdır");
  LSTR MSG_CANCEL_OBJECT                  = _UxGT("Nesneyi İptal Et");
  LSTR MSG_CANCEL_OBJECT_N                = _UxGT("Nesneyi İptal Et {");
  LSTR MSG_CONTINUE_PRINT_JOB             = _UxGT("İşe Devam Et");
  LSTR MSG_MEDIA_MENU                     = MEDIA_TYPE_EN _UxGT(" Yazdır");
  LSTR MSG_TURN_OFF                       = _UxGT("Şimdi kapat");
  LSTR MSG_END_LOOPS                      = _UxGT("Son Döngüler");

>>>>>>> bcf61cc9
  LSTR MSG_NO_MEDIA                       = _UxGT("SD Kart Yok!");
  LSTR MSG_DWELL                          = _UxGT("Uyku...");
  LSTR MSG_USERWAIT                       = _UxGT("Devam için tıkla...");
  LSTR MSG_PRINT_PAUSED                   = _UxGT("Baskı Duraklatıldı");
  LSTR MSG_PRINTING                       = _UxGT("Baskı Yapılıyor...");
  LSTR MSG_STOPPING                       = _UxGT("Durduruluyor...");
  LSTR MSG_REMAINING_TIME                 = _UxGT("Kalan");
  LSTR MSG_PRINT_ABORTED                  = _UxGT("Baskı Durduruldu!");
  LSTR MSG_PRINT_DONE                     = _UxGT("Yazdırma Bitti");
  LSTR MSG_PRINTER_KILLED                 = _UxGT("Yazıcı çöktü!");
  LSTR MSG_NO_MOVE                        = _UxGT("İşlem yok.");
  LSTR MSG_KILLED                         = _UxGT("ÇÖKTÜ. ");
  LSTR MSG_STOPPED                        = _UxGT("DURDURULDU. ");
  LSTR MSG_FWRETRACT                      = _UxGT("Yazılım Geri Çekme");
  LSTR MSG_CONTROL_RETRACT                = _UxGT("Geri Çek mm");
  LSTR MSG_CONTROL_RETRACT_SWAP           = _UxGT("Swap Re.mm");
  LSTR MSG_CONTROL_RETRACTF               = _UxGT("Geri Çekme V");
  LSTR MSG_CONTROL_RETRACT_ZHOP           = _UxGT("Atlama mm");
  LSTR MSG_CONTROL_RETRACT_RECOVER        = _UxGT("Geri Çek. mm");
  LSTR MSG_CONTROL_RETRACT_RECOVER_SWAP   = _UxGT("S Unretr. mm");
  LSTR MSG_CONTROL_RETRACT_RECOVERF       = _UxGT("Unretract V");
  LSTR MSG_CONTROL_RETRACT_RECOVER_SWAPF  = _UxGT("S UnRet V");
  LSTR MSG_AUTORETRACT                    = _UxGT("Oto. Geri Çekme");
  LSTR MSG_FILAMENT_SWAP_LENGTH           = _UxGT("G.Çekme Boyu");
  LSTR MSG_FILAMENT_SWAP_EXTRA            = _UxGT("Ekstra Değiştir");
  LSTR MSG_FILAMENT_PURGE_LENGTH          = _UxGT("Tasfiye uzunluğu");
  LSTR MSG_TOOL_CHANGE                    = _UxGT("Takım Değişimi");
  LSTR MSG_TOOL_CHANGE_ZLIFT              = _UxGT("Z Yükselt");
  LSTR MSG_SINGLENOZZLE_PRIME_SPEED       = _UxGT("Birincil Hız");
  LSTR MSG_SINGLENOZZLE_WIPE_RETRACT      = _UxGT("Geri Çekme Sil");
  LSTR MSG_SINGLENOZZLE_RETRACT_SPEED     = _UxGT("Geri Çekme Hızı");
  LSTR MSG_FILAMENT_PARK_ENABLED          = _UxGT("Kafa Park");
  LSTR MSG_SINGLENOZZLE_UNRETRACT_SPEED   = _UxGT("Kurtarma Hızı");
  LSTR MSG_SINGLENOZZLE_FAN_SPEED         = _UxGT("Fan Hızı");
  LSTR MSG_SINGLENOZZLE_FAN_TIME          = _UxGT("Fan Süresi");
  LSTR MSG_TOOL_MIGRATION_ON              = _UxGT("Otomatik AÇIK");
  LSTR MSG_TOOL_MIGRATION_OFF             = _UxGT("Otomatik KAPALI");
  LSTR MSG_TOOL_MIGRATION                 = _UxGT("Takım Taşıma");
  LSTR MSG_TOOL_MIGRATION_AUTO            = _UxGT("Otomatik-taşıma");
  LSTR MSG_TOOL_MIGRATION_END             = _UxGT("Son Ekstruder");
  LSTR MSG_TOOL_MIGRATION_SWAP            = _UxGT("* konumuna taşı");
  LSTR MSG_FILAMENTCHANGE                 = _UxGT("Filaman Değiştir");
  LSTR MSG_FILAMENTCHANGE_E               = _UxGT("Filaman Değiştir *");
  LSTR MSG_FILAMENTLOAD                   = _UxGT("Filaman Yükle");
  LSTR MSG_FILAMENTLOAD_E                 = _UxGT("Filaman Yükle *");
  LSTR MSG_FILAMENTUNLOAD                 = _UxGT("Filaman Çıkart");
  LSTR MSG_FILAMENTUNLOAD_E               = _UxGT("Filaman Çıkart *");
  LSTR MSG_FILAMENTUNLOAD_ALL             = _UxGT("Tümünü Çıkart");
  LSTR MSG_ATTACH_MEDIA                   = _UxGT("Ekle ") MEDIA_TYPE_EN;
  LSTR MSG_CHANGE_MEDIA                   = _UxGT("Değiştir ") MEDIA_TYPE_EN;
  LSTR MSG_RELEASE_MEDIA                  = _UxGT("Çıkart ") MEDIA_TYPE_EN;
  LSTR MSG_ZPROBE_OUT                     = _UxGT("Z Prob Tablayı Geçti");
  LSTR MSG_SKEW_FACTOR                    = _UxGT("Çarpıklık Faktörü");
  LSTR MSG_BLTOUCH                        = _UxGT("BLTouch");
  LSTR MSG_BLTOUCH_SELFTEST               = _UxGT("BLTouch K. Test");
  LSTR MSG_BLTOUCH_RESET                  = _UxGT("Sıfırla");
  LSTR MSG_BLTOUCH_STOW                   = _UxGT("Kapat");
  LSTR MSG_BLTOUCH_DEPLOY                 = _UxGT("Aç");
  LSTR MSG_BLTOUCH_SW_MODE                = _UxGT("SW-Modu");
  LSTR MSG_BLTOUCH_SPEED_MODE             = _UxGT("Yüksek Hız");
  LSTR MSG_BLTOUCH_5V_MODE                = _UxGT("5V-Modu");
  LSTR MSG_BLTOUCH_OD_MODE                = _UxGT("OD-Modu");
  LSTR MSG_BLTOUCH_MODE_STORE             = _UxGT("Mode-Store");
  LSTR MSG_BLTOUCH_MODE_STORE_5V          = _UxGT("BLTouch 5V Ayarla");
  LSTR MSG_BLTOUCH_MODE_STORE_OD          = _UxGT("BLTouch OD Ayarla");
  LSTR MSG_BLTOUCH_MODE_ECHO              = _UxGT("Drenaj Raporu");
  LSTR MSG_BLTOUCH_MODE_CHANGE            = _UxGT("TEHLIKE: Kötü ayarlar zarar verebilir! Yine de devam edilsin mi?");
  LSTR MSG_TOUCHMI_PROBE                  = _UxGT("TouchMI");
  LSTR MSG_TOUCHMI_INIT                   = _UxGT("TouchMI'yi Başlat");
  LSTR MSG_TOUCHMI_ZTEST                  = _UxGT("Z Ofset Testi");
  LSTR MSG_TOUCHMI_SAVE                   = _UxGT("Kaydet");
  LSTR MSG_MANUAL_DEPLOY_TOUCHMI          = _UxGT("TouchMI Aç");
  LSTR MSG_MANUAL_DEPLOY                  = _UxGT("Z-Probe Aç");
  LSTR MSG_MANUAL_STOW                    = _UxGT("Z-Probe Kapat");
  LSTR MSG_HOME_FIRST                     = _UxGT("Önce %s%s%s Sıfırla");
  LSTR MSG_ZPROBE_SETTINGS                = _UxGT("Prob Ayarları");
  LSTR MSG_ZPROBE_OFFSETS                 = _UxGT("Prob Ofsetleri");
  LSTR MSG_ZPROBE_XOFFSET                 = _UxGT("X Prob Ofset");
  LSTR MSG_ZPROBE_YOFFSET                 = _UxGT("Y Prob Ofset");
  LSTR MSG_ZPROBE_ZOFFSET                 = _UxGT("Z Prob Ofset");
  LSTR MSG_ZPROBE_MARGIN                  = _UxGT("Prob Payı");
  LSTR MSG_Z_FEED_RATE                    = _UxGT("Z İlerleme Hızı");
  LSTR MSG_ENABLE_HS_MODE                 = _UxGT("HS modunu aç");
  LSTR MSG_MOVE_NOZZLE_TO_BED             = _UxGT("Nozülü Tablaya Taşı");
  LSTR MSG_BABYSTEP_X                     = _UxGT("Miniadım X");
  LSTR MSG_BABYSTEP_Y                     = _UxGT("Miniadım Y");
  LSTR MSG_BABYSTEP_Z                     = _UxGT("Miniadım Z");
  LSTR MSG_BABYSTEP_N                     = _UxGT("Miniadım @");
  LSTR MSG_BABYSTEP_TOTAL                 = _UxGT("Toplam");
  LSTR MSG_ENDSTOP_ABORT                  = _UxGT("Endstop iptal");
  LSTR MSG_HEATING_FAILED_LCD             = _UxGT("Isınma başarısız");
  LSTR MSG_ERR_REDUNDANT_TEMP             = _UxGT("Hata: ISI AŞIMI");
  LSTR MSG_THERMAL_RUNAWAY                = _UxGT("ISI SORUNU");
  LSTR MSG_TEMP_MALFUNCTION               = _UxGT("SICAKLIK ARIZASI");
  LSTR MSG_THERMAL_RUNAWAY_BED            = _UxGT("TABLA ISI SORUNU");
  LSTR MSG_THERMAL_RUNAWAY_CHAMBER        = _UxGT("KABİN ISI SORUNU");
  LSTR MSG_THERMAL_RUNAWAY_COOLER         = _UxGT("Soğutucu Isı Sorunu");
  LSTR MSG_COOLING_FAILED                 = _UxGT("Soğutma Başarısız");
  LSTR MSG_ERR_MAXTEMP                    = _UxGT("Hata: MAX.SICAKLIK");
  LSTR MSG_ERR_MINTEMP                    = _UxGT("Hata: MIN.SICAKLIK");
  LSTR MSG_HALTED                         = _UxGT("YAZICI DURDURULDU");
  LSTR MSG_PLEASE_WAIT                    = _UxGT("Lütfen bekleyin...");
  LSTR MSG_PLEASE_RESET                   = _UxGT("Lütfen Resetleyin");
  LSTR MSG_PREHEATING                     = _UxGT("ön ısıtma...");
  LSTR MSG_HEATING                        = _UxGT("Isınıyor...");
  LSTR MSG_COOLING                        = _UxGT("Soğuyor...");
  LSTR MSG_BED_HEATING                    = _UxGT("Tabla Isınıyor...");
  LSTR MSG_BED_COOLING                    = _UxGT("Tabla Soğuyor...");
  LSTR MSG_PROBE_HEATING                  = _UxGT("Prob ısınıyor...");
  LSTR MSG_PROBE_COOLING                  = _UxGT("Prob Soğuyor...");
  LSTR MSG_CHAMBER_HEATING                = _UxGT("Kabin Isınıyor...");
  LSTR MSG_CHAMBER_COOLING                = _UxGT("Kabin Soğuyor...");
  LSTR MSG_LASER_COOLING                  = _UxGT("Lazer Soğuyor...");
  LSTR MSG_DELTA_CALIBRATE                = _UxGT("Delta Kalibrasyonu");
  LSTR MSG_DELTA_CALIBRATE_X              = _UxGT("Ayarla X");
  LSTR MSG_DELTA_CALIBRATE_Y              = _UxGT("Ayarla Y");
  LSTR MSG_DELTA_CALIBRATE_Z              = _UxGT("Ayarla Z");
  LSTR MSG_DELTA_CALIBRATE_CENTER         = _UxGT("Ayarla Merkez");
  LSTR MSG_DELTA_SETTINGS                 = _UxGT("Delta Ayarları");
  LSTR MSG_DELTA_AUTO_CALIBRATE           = _UxGT("Oto Kalibrasyon");
  LSTR MSG_DELTA_DIAG_ROD                 = _UxGT("Çapral Mil");
  LSTR MSG_DELTA_HEIGHT                   = _UxGT("Yükseklik");
  LSTR MSG_DELTA_RADIUS                   = _UxGT("Yarıçap");
  LSTR MSG_INFO_MENU                      = _UxGT("Yazıcı Hakkında");
  LSTR MSG_INFO_PRINTER_MENU              = _UxGT("Yazıcı Bilgisi");
  LSTR MSG_3POINT_LEVELING                = _UxGT("3-Nokta Seviyeleme");
  LSTR MSG_LINEAR_LEVELING                = _UxGT("Doğrusal Seviyeleme");
  LSTR MSG_BILINEAR_LEVELING              = _UxGT("İki Yönlü Doğ. Hiza.");
  LSTR MSG_UBL_LEVELING                   = _UxGT("Birleşik Tabla Hiza.");
  LSTR MSG_MESH_LEVELING                  = _UxGT("Mesh Seviyeleme");
  LSTR MSG_MESH_DONE                      = _UxGT("Mesh sondalama tamam");
  LSTR MSG_INFO_STATS_MENU                = _UxGT("İstatistikler");
  LSTR MSG_INFO_BOARD_MENU                = _UxGT("Kontrolcü Bilgisi");
  LSTR MSG_INFO_THERMISTOR_MENU           = _UxGT("Termistörler");
  LSTR MSG_INFO_EXTRUDERS                 = _UxGT("Ekstruderler");
  LSTR MSG_INFO_BAUDRATE                  = _UxGT("İletişim Hızı");
  LSTR MSG_INFO_PROTOCOL                  = _UxGT("Protokol");
  LSTR MSG_INFO_RUNAWAY_OFF               = _UxGT("Kaçak İzleme: KAPALI");
  LSTR MSG_INFO_RUNAWAY_ON                = _UxGT("Kaçak İzleme: AÇIK");
  LSTR MSG_HOTEND_IDLE_TIMEOUT            = _UxGT("Hotend Boşta Zamn Aş");
  LSTR MSG_FAN_SPEED_FAULT                = _UxGT("Fan hızı hatası");

  LSTR MSG_CASE_LIGHT                     = _UxGT("Aydınlatmayı Aç");
  LSTR MSG_CASE_LIGHT_BRIGHTNESS          = _UxGT("Işık Parlaklğı");
  LSTR MSG_KILL_EXPECTED_PRINTER          = _UxGT("Yanlış Yazıcı");

  LSTR MSG_COLORS_GET                     = _UxGT("Renk Al");
  LSTR MSG_COLORS_SELECT                  = _UxGT("Renkleri Seç");
  LSTR MSG_COLORS_APPLIED                 = _UxGT("Uygulanan renkler");
  LSTR MSG_COLORS_RED                     = _UxGT("Kırmızı");
  LSTR MSG_COLORS_GREEN                   = _UxGT("Yeşil");
  LSTR MSG_COLORS_BLUE                    = _UxGT("Mavi");
  LSTR MSG_COLORS_WHITE                   = _UxGT("Beyaz");
  LSTR MSG_UI_LANGUAGE                    = _UxGT("UI Dili");
  LSTR MSG_SOUND_ENABLE                   = _UxGT("Sesi etkinleştir");
  LSTR MSG_LOCKSCREEN                     = _UxGT("Kilit Ekranı");
  LSTR MSG_LOCKSCREEN_LOCKED              = _UxGT("Yazıcı Kilitlendi,");
  LSTR MSG_LOCKSCREEN_UNLOCK              = _UxGT("Açmak için kaydırın.");
  LSTR MSG_PLEASE_WAIT_REBOOT             = _UxGT("Y.Başlatma bekleyin.");

  LSTR MSG_MEDIA_NOT_INSERTED             = _UxGT("Medya Yok");
  LSTR MSG_PLEASE_PREHEAT                 = _UxGT("Ön Isıtma Lütfen");
  LSTR MSG_INFO_PRINT_COUNT               = _UxGT("Baskı");
  LSTR MSG_INFO_PRINT_TIME                = _UxGT("Süre");
  LSTR MSG_INFO_PRINT_LONGEST             = _UxGT("En Uzun");
  LSTR MSG_INFO_PRINT_FILAMENT            = _UxGT("Filaman");

  LSTR MSG_INFO_COMPLETED_PRINTS          = _UxGT("Tamamlanan");
  LSTR MSG_INFO_MIN_TEMP                  = _UxGT("Min Sıc.");
  LSTR MSG_INFO_MAX_TEMP                  = _UxGT("Max Sıc.");
  LSTR MSG_INFO_PSU                       = _UxGT("Güç Kaynağı");
  LSTR MSG_DRIVE_STRENGTH                 = _UxGT("Sürücü Gücü");
  LSTR MSG_DAC_PERCENT_N                  = _UxGT("@ Sürücü %");
  LSTR MSG_ERROR_TMC                      = _UxGT("TMC BAĞLANTI HATASI");
  LSTR MSG_DAC_EEPROM_WRITE               = _UxGT("DAC EEPROM Yaz");
  LSTR MSG_FILAMENT_CHANGE_HEADER         = _UxGT("FILAMAN DEGISTIR");
  LSTR MSG_FILAMENT_CHANGE_HEADER_PAUSE   = _UxGT("BASKI DURAKLATILDI");
  LSTR MSG_FILAMENT_CHANGE_HEADER_LOAD    = _UxGT("FILAMAN YüKLE");
  LSTR MSG_FILAMENT_CHANGE_HEADER_UNLOAD  = _UxGT("FILAMAN ÇIKART");
  LSTR MSG_FILAMENT_CHANGE_OPTION_HEADER  = _UxGT("Seçenekler:");
  LSTR MSG_FILAMENT_CHANGE_OPTION_PURGE   = _UxGT("Daha Fazla Tasviye");
  LSTR MSG_FILAMENT_CHANGE_OPTION_RESUME  = _UxGT("Baskıyı sürdür");
  LSTR MSG_FILAMENT_CHANGE_PURGE_CONTINUE = _UxGT("Temizle veya Devam?");
  LSTR MSG_FILAMENT_CHANGE_NOZZLE         = _UxGT("  Nozul: ");
  LSTR MSG_RUNOUT_SENSOR                  = _UxGT("Runout Sensörü");
  LSTR MSG_RUNOUT_DISTANCE_MM             = _UxGT("Aşınma Farkı mm");
  LSTR MSG_RUNOUT_ENABLE                  = _UxGT("Fil. Sens. Aç");
  LSTR MSG_RUNOUT_ACTIVE                  = _UxGT("Fil. Sens. Aktif");
  LSTR MSG_INVERT_EXTRUDER                = _UxGT("Ekstruder Ters Çevir");
  LSTR MSG_EXTRUDER_MIN_TEMP              = _UxGT("Ekstruder Min Isı");
  LSTR MSG_FANCHECK                       = _UxGT("Fan Takosu Kontrolü");
  LSTR MSG_KILL_HOMING_FAILED             = _UxGT("Sıfırlama Başarısız");
  LSTR MSG_LCD_PROBING_FAILED             = _UxGT("Probing Başarısız");

  LSTR MSG_MMU2_CHOOSE_FILAMENT_HEADER    = _UxGT("FILAMAN SEÇ");
  LSTR MSG_MMU2_MENU                      = _UxGT("MMU");
  LSTR MSG_KILL_MMU2_FIRMWARE             = _UxGT("MMU Yaz. Güncelle!");
  LSTR MSG_MMU2_NOT_RESPONDING            = _UxGT("MMU Dikkat Gerektirir.");
  LSTR MSG_MMU2_RESUME                    = _UxGT("Yaz. Devam Et");
  LSTR MSG_MMU2_RESUMING                  = _UxGT("Sürdürülüyor...");
  LSTR MSG_MMU2_LOAD_FILAMENT             = _UxGT("Filaman Yükle");
  LSTR MSG_MMU2_LOAD_ALL                  = _UxGT("Tümünü Yükle");
  LSTR MSG_MMU2_LOAD_TO_NOZZLE            = _UxGT("Nozula Yükle");
  LSTR MSG_MMU2_EJECT_FILAMENT            = _UxGT("Filaman Çıkart");
  LSTR MSG_MMU2_EJECT_FILAMENT_N          = _UxGT("Filaman Çıkart ~");
  LSTR MSG_MMU2_UNLOAD_FILAMENT           = _UxGT("Filamenti Boşalt");
  LSTR MSG_MMU2_LOADING_FILAMENT          = _UxGT("Fil. Yükleniyor %i...");
  LSTR MSG_MMU2_EJECTING_FILAMENT         = _UxGT("Fil Çıkartılıyor. ...");
  LSTR MSG_MMU2_UNLOADING_FILAMENT        = _UxGT("Fil. Boşaltılıyor....");
  LSTR MSG_MMU2_ALL                       = _UxGT("Tümü");
  LSTR MSG_MMU2_FILAMENT_N                = _UxGT("Filaman ~");
  LSTR MSG_MMU2_RESET                     = _UxGT("MMU Resetle");
  LSTR MSG_MMU2_RESETTING                 = _UxGT("MMU Resetleniyot...");
  LSTR MSG_MMU2_EJECT_RECOVER             = _UxGT("Kaldır, tıkla");

  LSTR MSG_MIX                            = _UxGT("Karışım");
  LSTR MSG_MIX_COMPONENT_N                = _UxGT("Bileşen {");
  LSTR MSG_MIXER                          = _UxGT("Karıştırıcı");
  LSTR MSG_GRADIENT                       = _UxGT("Gradyan");
  LSTR MSG_FULL_GRADIENT                  = _UxGT("Tam Gradyan");
  LSTR MSG_TOGGLE_MIX                     = _UxGT("Karışım Geçişi");
  LSTR MSG_CYCLE_MIX                      = _UxGT("Döngü Karışımı");
  LSTR MSG_GRADIENT_MIX                   = _UxGT("Gradyan Karışımı");
  LSTR MSG_REVERSE_GRADIENT               = _UxGT("Ters Gradyan");
  LSTR MSG_ACTIVE_VTOOL                   = _UxGT("Aktif V-tool");
  LSTR MSG_START_VTOOL                    = _UxGT("Başlat V-tool");
  LSTR MSG_END_VTOOL                      = _UxGT("  Bitir V-tool");
  LSTR MSG_GRADIENT_ALIAS                 = _UxGT("Alias V-tool");
  LSTR MSG_RESET_VTOOLS                   = _UxGT("Reset V-tools");
  LSTR MSG_COMMIT_VTOOL                   = _UxGT("V-tool Karışıö Yap");
  LSTR MSG_VTOOLS_RESET                   = _UxGT("V-tools Resetlendi");
  LSTR MSG_START_Z                        = _UxGT("Başlat Z:");
  LSTR MSG_END_Z                          = _UxGT("  Bitir Z:");

  LSTR MSG_GAMES                          = _UxGT("Oyunlar");
  LSTR MSG_BRICKOUT                       = _UxGT("Brickout");
  LSTR MSG_INVADERS                       = _UxGT("Invaders");
  LSTR MSG_SNAKE                          = _UxGT("Sn4k3");
  LSTR MSG_MAZE                           = _UxGT("Maze");

  LSTR MSG_BAD_PAGE                       = _UxGT("Hatalı sayfa dizini");
  LSTR MSG_BAD_PAGE_SPEED                 = _UxGT("Kötü sayfa hızı");

  LSTR MSG_EDIT_PASSWORD                  = _UxGT("Şifreyi Düzenle");
  LSTR MSG_LOGIN_REQUIRED                 = _UxGT("Giriş Gerekli");
  LSTR MSG_PASSWORD_SETTINGS              = _UxGT("Şifre Ayarları");
  LSTR MSG_ENTER_DIGIT                    = _UxGT("Rakam girin");
  LSTR MSG_CHANGE_PASSWORD                = _UxGT("Şifre Belirle/Düzenle");
  LSTR MSG_REMOVE_PASSWORD                = _UxGT("Şifre Kaldır");
  LSTR MSG_PASSWORD_SET                   = _UxGT("Şifre ");
  LSTR MSG_START_OVER                     = _UxGT("Yeniden Başla");
  LSTR MSG_REMINDER_SAVE_SETTINGS         = _UxGT("Kaydetmeyi Unutma!");
  LSTR MSG_PASSWORD_REMOVED               = _UxGT("Şifre Kaldırıldı");

  //
  // Filament Değişim ekranları 3 satırlı ekranda 2 satıra kadar
  //
  LSTR MSG_ADVANCED_PAUSE_WAITING         = _UxGT(MSG_1_LINE("Sürdürmek İçin Tıkla"));
  LSTR MSG_PAUSE_PRINT_PARKING            = _UxGT(MSG_1_LINE("Park Ediliyor..."));
  LSTR MSG_FILAMENT_CHANGE_INIT           = _UxGT(MSG_1_LINE("Lütfen bekleyiniz..."));
  LSTR MSG_FILAMENT_CHANGE_INSERT         = _UxGT(MSG_1_LINE("Yükle ve bas"));
  LSTR MSG_FILAMENT_CHANGE_HEAT           = _UxGT(MSG_1_LINE("Isıtmak için Tıkla"));
  LSTR MSG_FILAMENT_CHANGE_HEATING        = _UxGT(MSG_1_LINE("Isınıyor..."));
  LSTR MSG_FILAMENT_CHANGE_UNLOAD         = _UxGT(MSG_1_LINE("Çıkartılıyor..."));
  LSTR MSG_FILAMENT_CHANGE_LOAD           = _UxGT(MSG_1_LINE("Yüklüyor..."));
  LSTR MSG_FILAMENT_CHANGE_PURGE          = _UxGT(MSG_1_LINE("Temizleniyor..."));
  LSTR MSG_FILAMENT_CHANGE_CONT_PURGE     = _UxGT(MSG_1_LINE("Bitirmek için Tıkla"));
  LSTR MSG_FILAMENT_CHANGE_RESUME         = _UxGT(MSG_1_LINE("Sürdürülüyor..."));

  LSTR MSG_TMC_DRIVERS                    = _UxGT("TMC Sürücüleri");
  LSTR MSG_TMC_CURRENT                    = _UxGT("Sürücü Akımı");
  LSTR MSG_TMC_HYBRID_THRS                = _UxGT("Hibrit Eşiği");
  LSTR MSG_TMC_HOMING_THRS                = _UxGT("Sensörsüz Sıfırlama");
  LSTR MSG_TMC_STEPPING_MODE              = _UxGT("Adım Modu");
  LSTR MSG_TMC_STEALTH_ENABLED            = _UxGT("StealthChop Aktif");
  LSTR MSG_SERVICE_RESET                  = _UxGT("Resetle");
  LSTR MSG_SERVICE_IN                     = _UxGT(" içinde:");
  LSTR MSG_BACKLASH                       = _UxGT("Ters Tepki");
  LSTR MSG_BACKLASH_CORRECTION            = _UxGT("Düzeltme");
  LSTR MSG_BACKLASH_SMOOTHING             = _UxGT("Yumuşatma");

  LSTR MSG_LEVEL_X_AXIS                   = _UxGT("Seviye X Ekseni");
  LSTR MSG_AUTO_CALIBRATE                 = _UxGT("Otomatik Kalibre Et");
  LSTR MSG_FTDI_HEATER_TIMEOUT            = _UxGT("Boşta kalma zaman aşımı, sıcaklık düştü. Yeniden ısıtmak ve tekrar devam etmek için için Tamam'a basın.");
  LSTR MSG_HEATER_TIMEOUT                 = _UxGT("Isıtıcı Zaman Aşımı");
  LSTR MSG_REHEAT                         = _UxGT("Yeniden ısıt");
  LSTR MSG_REHEATING                      = _UxGT("Yeniden ısıtılıyor...");
  LSTR MSG_REHEATDONE                     = _UxGT("Y. Isıtma Tamam");

  LSTR MSG_PROBE_WIZARD                   = _UxGT("Z Prob Sihirbazı");
  LSTR MSG_PROBE_WIZARD_PROBING           = _UxGT("Z Referansını Tarama");
  LSTR MSG_PROBE_WIZARD_MOVING            = _UxGT("Prob Konumuna Geçme");

  LSTR MSG_XATC                           = _UxGT("X-Twist Sihirbazı");
  LSTR MSG_XATC_DONE                      = _UxGT("X-Twist Sihirbazı Bitti!");
  LSTR MSG_XATC_UPDATE_Z_OFFSET           = _UxGT("Prob Z-Offset güncelle ");

  LSTR MSG_SOUND                          = _UxGT("Ses");

  LSTR MSG_TOP_LEFT                       = _UxGT("Üst Sol");
  LSTR MSG_BOTTOM_LEFT                    = _UxGT("Alt Sol");
  LSTR MSG_TOP_RIGHT                      = _UxGT("Üst Sağ");
  LSTR MSG_BOTTOM_RIGHT                   = _UxGT("Alt Sağ");
  LSTR MSG_CALIBRATION_COMPLETED          = _UxGT("Kalibrasyon Tamamlandı");
  LSTR MSG_CALIBRATION_FAILED             = _UxGT("Kalibrasyon Başarısız");

  LSTR MSG_DRIVER_BACKWARD                = _UxGT(" driver backward");

  LSTR MSG_SD_CARD                        = _UxGT("SD Kart");
  LSTR MSG_USB_DISK                       = _UxGT("USB Disk");

  LSTR MSG_HOST_SHUTDOWN                  = _UxGT("Host'u Kapat");

  LSTR MSG_SHORT_DAY                      = _UxGT("g"); // One character only
  LSTR MSG_SHORT_HOUR                     = _UxGT("s"); // One character only
  LSTR MSG_SHORT_MINUTE                   = _UxGT("d"); // One character only
}

namespace LanguageWide_tr {
  using namespace LanguageNarrow_tr;
  #if LCD_WIDTH >= 20 || HAS_DWIN_E3V2
    LSTR MSG_HOST_START_PRINT             = _UxGT("Host Baskıyı başlat");
    LSTR MSG_PRINTING_OBJECT              = _UxGT("Yazdırma Nesnesi");
    LSTR MSG_CANCEL_OBJECT                = _UxGT("Nesneyi İptal Et");
    LSTR MSG_CANCEL_OBJECT_N              = _UxGT("Nesneyi İptal Et {");
    LSTR MSG_CONTINUE_PRINT_JOB           = _UxGT("Yazdırmaya Devam Et");
    LSTR MSG_MEDIA_MENU                   = _UxGT("SD Karttan Yazdır");
    LSTR MSG_TURN_OFF                     = _UxGT("Yazıcıyı kapat");
    LSTR MSG_END_LOOPS                    = _UxGT("Tekrr Döngüler Bitir");
    LSTR MSG_MEDIA_NOT_INSERTED           = _UxGT("Ortam yerleştirilmedi.");
    LSTR MSG_PLEASE_PREHEAT               = _UxGT("Lütfen önce hotend'i ısıtın.");
    LSTR MSG_INFO_PRINT_COUNT_RESET       = _UxGT("Baskı Sayısını Sıfırla");
    LSTR MSG_INFO_PRINT_COUNT             = _UxGT("Baskı Sayısı");
    LSTR MSG_INFO_PRINT_TIME              = _UxGT("Toplam Baskı Süresi");
    LSTR MSG_INFO_PRINT_LONGEST           = _UxGT("En Uzun Baskı Süresi");
    LSTR MSG_INFO_PRINT_FILAMENT          = _UxGT("Toplam Filaman");
  #endif
}

namespace LanguageTall_tr {
  using namespace LanguageWide_tr;
  #if LCD_HEIGHT >= 4
    // Filament Change screens show up to 3 lines on a 4-line display
    LSTR MSG_ADVANCED_PAUSE_WAITING       = _UxGT(MSG_2_LINE("Baskıya devam etmek", "için Butona bas"));
    LSTR MSG_PAUSE_PRINT_PARKING          = _UxGT(MSG_1_LINE("Park Ediliyor..."));
    LSTR MSG_FILAMENT_CHANGE_INIT         = _UxGT(MSG_3_LINE("Filaman değişimi", "için başlama", "bekleniyor"));
    LSTR MSG_FILAMENT_CHANGE_INSERT       = _UxGT(MSG_3_LINE("Filamanı yükle", "ve devam için", "tuşa bas..."));
    LSTR MSG_FILAMENT_CHANGE_HEAT         = _UxGT(MSG_2_LINE("Nozulü Isıtmak için", "Butona Bas."));
    LSTR MSG_FILAMENT_CHANGE_HEATING      = _UxGT(MSG_2_LINE("Nozul Isınıyor", "Lütfen Bekleyin..."));
    LSTR MSG_FILAMENT_CHANGE_UNLOAD       = _UxGT(MSG_2_LINE("Filamanın çıkması", "bekleniyor"));
    LSTR MSG_FILAMENT_CHANGE_LOAD         = _UxGT(MSG_2_LINE("Filamanın yüklenmesi", "bekleniyor.."));
    LSTR MSG_FILAMENT_CHANGE_PURGE        = _UxGT(MSG_2_LINE("Filaman Temizlemesi", "için bekle"));
    LSTR MSG_FILAMENT_CHANGE_CONT_PURGE   = _UxGT(MSG_2_LINE("Filaman Temizlemesi", "bitirmek için tıkla"));
    LSTR MSG_FILAMENT_CHANGE_RESUME       = _UxGT(MSG_2_LINE("Baskının devam ", "etmesi için bekle"));
  #endif
}

namespace Language_tr {
  using namespace LanguageTall_tr;
}<|MERGE_RESOLUTION|>--- conflicted
+++ resolved
@@ -466,27 +466,6 @@
   LSTR MSG_RESUME_PRINT                   = _UxGT("Baskıyı Sürdür");
   LSTR MSG_STOP_PRINT                     = _UxGT("Baskıyı Durdur");
   LSTR MSG_OUTAGE_RECOVERY                = _UxGT("Kesinti Kurtarma");
-<<<<<<< HEAD
-  #if LCD_WIDTH >= 20 || HAS_DWIN_E3V2
-    LSTR MSG_HOST_START_PRINT             = _UxGT("Host Baskıyı başlat");
-    LSTR MSG_PRINTING_OBJECT              = _UxGT("Yazdırma Nesnesi");
-    LSTR MSG_CANCEL_OBJECT                = _UxGT("Nesneyi İptal Et");
-    LSTR MSG_CANCEL_OBJECT_N              = _UxGT("Nesneyi İptal Et {");
-    LSTR MSG_CONTINUE_PRINT_JOB           = _UxGT("Yazdırmaya Devam Et");
-    LSTR MSG_MEDIA_MENU                   = _UxGT("SD Karttan Yazdır");
-    LSTR MSG_TURN_OFF                     = _UxGT("Yazıcıyı kapat");
-    LSTR MSG_END_LOOPS                    = _UxGT("Tekrr Döngüler Bitir");
-  #else
-    LSTR MSG_HOST_START_PRINT             = _UxGT("Host Başlatma");
-    LSTR MSG_PRINTING_OBJECT              = _UxGT("Nesneyi Yazdır");
-    LSTR MSG_CANCEL_OBJECT                = _UxGT("Nesneyi İptal Et");
-    LSTR MSG_CANCEL_OBJECT_N              = _UxGT("Nesneyi İptal Et {");
-    LSTR MSG_CONTINUE_PRINT_JOB           = _UxGT("İşe Devam Et");
-    LSTR MSG_MEDIA_MENU                   = MEDIA_TYPE_EN _UxGT(" Yazdır");
-    LSTR MSG_TURN_OFF                     = _UxGT("Şimdi kapat");
-    LSTR MSG_END_LOOPS                    = _UxGT("Son Döngüler");
-  #endif
-=======
 
   LSTR MSG_HOST_START_PRINT               = _UxGT("Host Başlatma");
   LSTR MSG_PRINTING_OBJECT                = _UxGT("Nesneyi Yazdır");
@@ -497,7 +476,6 @@
   LSTR MSG_TURN_OFF                       = _UxGT("Şimdi kapat");
   LSTR MSG_END_LOOPS                      = _UxGT("Son Döngüler");
 
->>>>>>> bcf61cc9
   LSTR MSG_NO_MEDIA                       = _UxGT("SD Kart Yok!");
   LSTR MSG_DWELL                          = _UxGT("Uyku...");
   LSTR MSG_USERWAIT                       = _UxGT("Devam için tıkla...");
