--- conflicted
+++ resolved
@@ -586,274 +586,10 @@
   LSTR MSG_HOTEND_IDLE_TIMEOUT            = _UxGT("Vypr.čas nečinnosti");
   LSTR MSG_FAN_SPEED_FAULT                = _UxGT("Chyba rýchl. vent.");
 
-<<<<<<< HEAD
-  PROGMEM Language_Str MSG_MOVING                          = _UxGT("Posúvam...");
-  PROGMEM Language_Str MSG_FREE_XY                         = _UxGT("Uvolniť XY");
-  PROGMEM Language_Str MSG_MOVE_X                          = _UxGT("Posunúť X");
-  PROGMEM Language_Str MSG_MOVE_Y                          = _UxGT("Posunúť Y");
-  PROGMEM Language_Str MSG_MOVE_Z                          = _UxGT("Posunúť Z");
-  PROGMEM Language_Str MSG_MOVE_E                          = _UxGT("Extrudér");
-  PROGMEM Language_Str MSG_MOVE_EN                         = _UxGT("Extrudér *");
-  PROGMEM Language_Str MSG_HOTEND_TOO_COLD                 = _UxGT("Hotend je studený");
-  PROGMEM Language_Str MSG_MOVE_N_MM                       = _UxGT("Posunúť o %smm");
-  PROGMEM Language_Str MSG_MOVE_01MM                       = _UxGT("Posunúť o 0,1mm");
-  PROGMEM Language_Str MSG_MOVE_1MM                        = _UxGT("Posunúť o 1mm");
-  PROGMEM Language_Str MSG_MOVE_10MM                       = _UxGT("Posunúť o 10mm");
-  PROGMEM Language_Str MSG_MOVE_0001IN                     = _UxGT("Posunúť o 0,001in");
-  PROGMEM Language_Str MSG_MOVE_001IN                      = _UxGT("Posunúť o 0,01in");
-  PROGMEM Language_Str MSG_MOVE_01IN                       = _UxGT("Posunúť o 0,1in");
-  PROGMEM Language_Str MSG_SPEED                           = _UxGT("Rýchlosť");
-  PROGMEM Language_Str MSG_MESH_Z_OFFSET                   = _UxGT("Výška podl.");
-  PROGMEM Language_Str MSG_NOZZLE                          = _UxGT("Tryska");
-  PROGMEM Language_Str MSG_NOZZLE_N                        = _UxGT("Tryska ~");
-  PROGMEM Language_Str MSG_NOZZLE_PARKED                   = _UxGT("Tryska zaparkovaná");
-  PROGMEM Language_Str MSG_NOZZLE_STANDBY                  = _UxGT("Záložná tryska");
-  PROGMEM Language_Str MSG_BED                             = _UxGT("Podložka");
-  PROGMEM Language_Str MSG_CHAMBER                         = _UxGT("Komora");
-  PROGMEM Language_Str MSG_FAN_SPEED                       = _UxGT("Rýchlosť vent.");
-  PROGMEM Language_Str MSG_FAN_SPEED_N                     = _UxGT("Rýchlosť vent. ~");
-  PROGMEM Language_Str MSG_STORED_FAN_N                    = _UxGT("Ulož. vent. ~");
-  PROGMEM Language_Str MSG_EXTRA_FAN_SPEED                 = _UxGT("Rýchlosť ex. vent.");
-  PROGMEM Language_Str MSG_EXTRA_FAN_SPEED_N               = _UxGT("Rýchlosť ex. vent. ~");
-  PROGMEM Language_Str MSG_CONTROLLER_FAN                  = _UxGT("Vent. riad. jedn.");
-  PROGMEM Language_Str MSG_CONTROLLER_FAN_IDLE_SPEED       = _UxGT("Voľno. rýchl.");
-  PROGMEM Language_Str MSG_CONTROLLER_FAN_AUTO_ON          = _UxGT("Auto-režim");
-  PROGMEM Language_Str MSG_CONTROLLER_FAN_SPEED            = _UxGT("Aktív. rýchl.");
-  PROGMEM Language_Str MSG_CONTROLLER_FAN_DURATION         = _UxGT("Doba nečinnosti");
-  PROGMEM Language_Str MSG_FLOW                            = _UxGT("Prietok");
-  PROGMEM Language_Str MSG_FLOW_N                          = _UxGT("Prietok ~");
-  PROGMEM Language_Str MSG_CONTROL                         = _UxGT("Ovládanie");
-  PROGMEM Language_Str MSG_MIN                             = " " LCD_STR_THERMOMETER _UxGT(" Min");
-  PROGMEM Language_Str MSG_MAX                             = " " LCD_STR_THERMOMETER _UxGT(" Max");
-  PROGMEM Language_Str MSG_FACTOR                          = " " LCD_STR_THERMOMETER _UxGT(" Fakt");
-  PROGMEM Language_Str MSG_AUTOTEMP                        = _UxGT("Auto-teplota");
-  PROGMEM Language_Str MSG_LCD_ON                          = _UxGT("Zap");
-  PROGMEM Language_Str MSG_LCD_OFF                         = _UxGT("Vyp");
-  PROGMEM Language_Str MSG_PID_AUTOTUNE                    = _UxGT("PID kalibrácia");
-  PROGMEM Language_Str MSG_PID_AUTOTUNE_E                  = _UxGT("PID kalibrácia *");
-  PROGMEM Language_Str MSG_PID_AUTOTUNE_DONE               = _UxGT("PID kal. dokončená");
-  PROGMEM Language_Str MSG_PID_BAD_EXTRUDER_NUM            = _UxGT("Auto-kal. zlyhala. Zlý extrúder.");
-  PROGMEM Language_Str MSG_PID_TEMP_TOO_HIGH               = _UxGT("Auto-kal. zlyhala. Príliš vysoká tepl.");
-  PROGMEM Language_Str MSG_PID_TIMEOUT                     = _UxGT("Auto-kal. zlyhala! Čas vypršal.");
-  PROGMEM Language_Str MSG_SELECT                          = _UxGT("Vybrať");
-  PROGMEM Language_Str MSG_SELECT_E                        = _UxGT("Vybrať *");
-  PROGMEM Language_Str MSG_ACC                             = _UxGT("Zrýchlenie");
-  PROGMEM Language_Str MSG_JERK                            = _UxGT("Skok");
-  PROGMEM Language_Str MSG_VA_JERK                         = _UxGT("V") LCD_STR_A _UxGT("-skok");
-  PROGMEM Language_Str MSG_VB_JERK                         = _UxGT("V") LCD_STR_B _UxGT("-skok");
-  PROGMEM Language_Str MSG_VC_JERK                         = _UxGT("V") LCD_STR_C _UxGT("-skok");
-  PROGMEM Language_Str MSG_VE_JERK                         = _UxGT("Ve-skok");
-  PROGMEM Language_Str MSG_JUNCTION_DEVIATION              = _UxGT("Junction Dev");
-  PROGMEM Language_Str MSG_VELOCITY                        = _UxGT("Rýchlosť");
-  PROGMEM Language_Str MSG_VMAX_A                          = _UxGT("Vmax ") LCD_STR_A;
-  PROGMEM Language_Str MSG_VMAX_B                          = _UxGT("Vmax ") LCD_STR_B;
-  PROGMEM Language_Str MSG_VMAX_C                          = _UxGT("Vmax ") LCD_STR_C;
-  PROGMEM Language_Str MSG_VMAX_E                          = _UxGT("Vmax ") LCD_STR_E;
-  PROGMEM Language_Str MSG_VMAX_EN                         = _UxGT("Vmax *");
-  PROGMEM Language_Str MSG_VMIN                            = _UxGT("Vmin");
-  PROGMEM Language_Str MSG_VTRAV_MIN                       = _UxGT("VPrej Min");
-  PROGMEM Language_Str MSG_ACCELERATION                    = _UxGT("Akcelerácia");
-  PROGMEM Language_Str MSG_AMAX_A                          = _UxGT("Amax ") LCD_STR_A;
-  PROGMEM Language_Str MSG_AMAX_B                          = _UxGT("Amax ") LCD_STR_B;
-  PROGMEM Language_Str MSG_AMAX_C                          = _UxGT("Amax ") LCD_STR_C;
-  PROGMEM Language_Str MSG_AMAX_E                          = _UxGT("Amax ") LCD_STR_E;
-  PROGMEM Language_Str MSG_AMAX_EN                         = _UxGT("Amax *");
-  PROGMEM Language_Str MSG_A_RETRACT                       = _UxGT("A-retrakt");
-  PROGMEM Language_Str MSG_A_TRAVEL                        = _UxGT("A-prejazd");
-  PROGMEM Language_Str MSG_XY_FREQUENCY_LIMIT              = _UxGT("Max. frekvencia");
-  PROGMEM Language_Str MSG_XY_FREQUENCY_FEEDRATE           = _UxGT("Min. posun");
-  PROGMEM Language_Str MSG_STEPS_PER_MM                    = _UxGT("Kroky/mm");
-  PROGMEM Language_Str MSG_A_STEPS                         = LCD_STR_A _UxGT("krokov/mm");
-  PROGMEM Language_Str MSG_B_STEPS                         = LCD_STR_B _UxGT("krokov/mm");
-  PROGMEM Language_Str MSG_C_STEPS                         = LCD_STR_C _UxGT("krokov/mm");
-  PROGMEM Language_Str MSG_E_STEPS                         = _UxGT("Ekrokov/mm");
-  PROGMEM Language_Str MSG_EN_STEPS                        = _UxGT("*krokov/mm");
-  PROGMEM Language_Str MSG_TEMPERATURE                     = _UxGT("Teplota");
-  PROGMEM Language_Str MSG_MOTION                          = _UxGT("Pohyb");
-  PROGMEM Language_Str MSG_FILAMENT                        = _UxGT("Filament");
-  PROGMEM Language_Str MSG_VOLUMETRIC_ENABLED              = _UxGT("E v mm") SUPERSCRIPT_THREE;
-  PROGMEM Language_Str MSG_VOLUMETRIC_LIMIT                = _UxGT("E Limit v mm") SUPERSCRIPT_THREE;
-  PROGMEM Language_Str MSG_VOLUMETRIC_LIMIT_E              = _UxGT("E Limit *");
-  PROGMEM Language_Str MSG_FILAMENT_DIAM                   = _UxGT("Priem. fil.");
-  PROGMEM Language_Str MSG_FILAMENT_DIAM_E                 = _UxGT("Priem. fil. *");
-  PROGMEM Language_Str MSG_FILAMENT_UNLOAD                 = _UxGT("Vysunúť mm");
-  PROGMEM Language_Str MSG_FILAMENT_LOAD                   = _UxGT("Zaviesť mm");
-  PROGMEM Language_Str MSG_ADVANCE_K                       = _UxGT("K pre posun");
-  PROGMEM Language_Str MSG_ADVANCE_K_E                     = _UxGT("K pre posun *");
-  PROGMEM Language_Str MSG_CONTRAST                        = _UxGT("Kontrast LCD");
-  PROGMEM Language_Str MSG_STORE_EEPROM                    = _UxGT("Uložiť nastavenie");
-  PROGMEM Language_Str MSG_LOAD_EEPROM                     = _UxGT("Načítať nastavenie");
-  PROGMEM Language_Str MSG_RESTORE_DEFAULTS                = _UxGT("Obnoviť nastavenie");
-  PROGMEM Language_Str MSG_INIT_EEPROM                     = _UxGT("Inicializ. EEPROM");
-  PROGMEM Language_Str MSG_ERR_EEPROM_CRC                  = _UxGT("Chyba: EEPROM CRC");
-  PROGMEM Language_Str MSG_ERR_EEPROM_INDEX                = _UxGT("Chyba: EEPROM Index");
-  PROGMEM Language_Str MSG_ERR_EEPROM_VERSION              = _UxGT("Chyba: Verzia EEPROM");
-  PROGMEM Language_Str MSG_SETTINGS_STORED                 = _UxGT("Nastavenie uložené");
-  PROGMEM Language_Str MSG_MEDIA_UPDATE                    = _UxGT("Aktualizovať z SD");
-  PROGMEM Language_Str MSG_RESET_PRINTER                   = _UxGT("Reštart. tlačiar.");
-  PROGMEM Language_Str MSG_REFRESH                         = LCD_STR_REFRESH  _UxGT("Obnoviť");
-  PROGMEM Language_Str MSG_INFO_SCREEN                     = _UxGT("Info. obrazovka");
-  PROGMEM Language_Str MSG_PREPARE                         = _UxGT("Príprava tlače");
-  PROGMEM Language_Str MSG_TUNE                            = _UxGT("Doladenie tlače");
-  PROGMEM Language_Str MSG_POWER_MONITOR                   = _UxGT("Monitor napájania");
-  PROGMEM Language_Str MSG_CURRENT                         = _UxGT("Prúd");
-  PROGMEM Language_Str MSG_VOLTAGE                         = _UxGT("Napätie");
-  PROGMEM Language_Str MSG_POWER                           = _UxGT("Výkon");
-  PROGMEM Language_Str MSG_START_PRINT                     = _UxGT("Spustiť tlač");
-  PROGMEM Language_Str MSG_BUTTON_NEXT                     = _UxGT("Ďalší");
-  PROGMEM Language_Str MSG_BUTTON_INIT                     = _UxGT("Inicial.");
-  PROGMEM Language_Str MSG_BUTTON_STOP                     = _UxGT("Zastaviť");
-  PROGMEM Language_Str MSG_BUTTON_PRINT                    = _UxGT("Tlačiť");
-  PROGMEM Language_Str MSG_BUTTON_RESET                    = _UxGT("Vynulovať");
-  PROGMEM Language_Str MSG_BUTTON_IGNORE                   = _UxGT("Ignorovať");
-  PROGMEM Language_Str MSG_BUTTON_CANCEL                   = _UxGT("Zrušiť");
-  PROGMEM Language_Str MSG_BUTTON_DONE                     = _UxGT("Hotovo");
-  PROGMEM Language_Str MSG_BUTTON_BACK                     = _UxGT("Naspäť");
-  PROGMEM Language_Str MSG_BUTTON_PROCEED                  = _UxGT("Pokračovať");
-  PROGMEM Language_Str MSG_BUTTON_SKIP                     = _UxGT("Preskočiť");
-  PROGMEM Language_Str MSG_PAUSING                         = _UxGT("Pozastavujem...");
-  PROGMEM Language_Str MSG_PAUSE_PRINT                     = _UxGT("Pozastaviť tlač");
-  PROGMEM Language_Str MSG_RESUME_PRINT                    = _UxGT("Obnoviť tlač");
-  PROGMEM Language_Str MSG_HOST_START_PRINT                = _UxGT("Spustiť z hosta");
-  PROGMEM Language_Str MSG_STOP_PRINT                      = _UxGT("Zastaviť tlač");
-  PROGMEM Language_Str MSG_END_LOOPS                       = _UxGT("Koniec opak. sluč.");
-  PROGMEM Language_Str MSG_PRINTING_OBJECT                 = _UxGT("Tlačím objekt");
-  PROGMEM Language_Str MSG_CANCEL_OBJECT                   = _UxGT("Zrušiť objekt");
-  PROGMEM Language_Str MSG_CANCEL_OBJECT_N                 = _UxGT("Zrušiť objekt =");
-  PROGMEM Language_Str MSG_OUTAGE_RECOVERY                 = _UxGT("Obnova po výp. nap.");
-  PROGMEM Language_Str MSG_MEDIA_MENU                      = _UxGT("Tlačiť z SD");
-  PROGMEM Language_Str MSG_NO_MEDIA                        = _UxGT("Žiadna SD karta");
-  PROGMEM Language_Str MSG_DWELL                           = _UxGT("Spím...");
-  PROGMEM Language_Str MSG_USERWAIT                        = _UxGT("Pokrač. kliknutím...");
-  PROGMEM Language_Str MSG_PRINT_PAUSED                    = _UxGT("Tlač pozastavená");
-  PROGMEM Language_Str MSG_PRINTING                        = _UxGT("Tlačím...");
-  PROGMEM Language_Str MSG_PRINT_ABORTED                   = _UxGT("Tlač zrušená");
-  PROGMEM Language_Str MSG_PRINT_DONE                      = _UxGT("Tlač dokončená");
-  PROGMEM Language_Str MSG_NO_MOVE                         = _UxGT("Žiadny pohyb.");
-  PROGMEM Language_Str MSG_KILLED                          = _UxGT("PRERUŠENÉ. ");
-  PROGMEM Language_Str MSG_STOPPED                         = _UxGT("ZASTAVENÉ. ");
-  PROGMEM Language_Str MSG_CONTROL_RETRACT                 = _UxGT("Retrakt mm");
-  PROGMEM Language_Str MSG_CONTROL_RETRACT_SWAP            = _UxGT("Výmena Re.mm");
-  PROGMEM Language_Str MSG_CONTROL_RETRACTF                = _UxGT("Retraktovať  V");
-  PROGMEM Language_Str MSG_CONTROL_RETRACT_ZHOP            = _UxGT("Zdvih Z mm");
-  PROGMEM Language_Str MSG_CONTROL_RETRACT_RECOVER         = _UxGT("Unretr. mm");
-  PROGMEM Language_Str MSG_CONTROL_RETRACT_RECOVER_SWAP    = _UxGT("S Unretr. mm");
-  PROGMEM Language_Str MSG_CONTROL_RETRACT_RECOVERF        = _UxGT("Unretract V");
-  PROGMEM Language_Str MSG_CONTROL_RETRACT_RECOVER_SWAPF   = _UxGT("S UnRet V");
-  PROGMEM Language_Str MSG_AUTORETRACT                     = _UxGT("Auto-Retract");
-  PROGMEM Language_Str MSG_FILAMENT_SWAP_LENGTH            = _UxGT("Dĺžka výmeny");
-  PROGMEM Language_Str MSG_FILAMENT_SWAP_EXTRA             = _UxGT("Vymeniť naviac");
-  PROGMEM Language_Str MSG_FILAMENT_PURGE_LENGTH           = _UxGT("Dĺžka vytlačenia");
-  PROGMEM Language_Str MSG_TOOL_CHANGE                     = _UxGT("Výmena nástroja");
-  PROGMEM Language_Str MSG_TOOL_CHANGE_ZLIFT               = _UxGT("Zdvihnúť Z");
-  PROGMEM Language_Str MSG_SINGLENOZZLE_PRIME_SPEED        = _UxGT("Primárna rýchl.");
-  PROGMEM Language_Str MSG_SINGLENOZZLE_RETRACT_SPEED      = _UxGT("Rýchl. retrakcie");
-  PROGMEM Language_Str MSG_FILAMENT_PARK_ENABLED           = _UxGT("Parkovať hlavu");
-  PROGMEM Language_Str MSG_SINGLENOZZLE_UNRETRACT_SPEED    = _UxGT("Rýchl. obnovenia");
-  PROGMEM Language_Str MSG_SINGLENOZZLE_FAN_SPEED          = _UxGT("Rýchlosť vent.");
-  PROGMEM Language_Str MSG_SINGLENOZZLE_FAN_TIME           = _UxGT("Doba fúkania");
-  PROGMEM Language_Str MSG_TOOL_MIGRATION_ON               = _UxGT("Auto-Zap");
-  PROGMEM Language_Str MSG_TOOL_MIGRATION_OFF              = _UxGT("Auto-Vyp");
-  PROGMEM Language_Str MSG_TOOL_MIGRATION                  = _UxGT("Výmena nástroja");
-  PROGMEM Language_Str MSG_TOOL_MIGRATION_AUTO             = _UxGT("Auto-výmena");
-  PROGMEM Language_Str MSG_TOOL_MIGRATION_END              = _UxGT("Posl. extruder");
-  PROGMEM Language_Str MSG_TOOL_MIGRATION_SWAP             = _UxGT("Vymeniť za *");
-  PROGMEM Language_Str MSG_FILAMENTCHANGE                  = _UxGT("Vymeniť filament");
-  PROGMEM Language_Str MSG_FILAMENTCHANGE_E                = _UxGT("Vymeniť filament *");
-  PROGMEM Language_Str MSG_FILAMENTLOAD                    = _UxGT("Zaviesť filament");
-  PROGMEM Language_Str MSG_FILAMENTLOAD_E                  = _UxGT("Zaviesť filament *");
-  PROGMEM Language_Str MSG_FILAMENTUNLOAD                  = _UxGT("Vysunúť filament");
-  PROGMEM Language_Str MSG_FILAMENTUNLOAD_E                = _UxGT("Vysunúť filament *");
-  PROGMEM Language_Str MSG_FILAMENTUNLOAD_ALL              = _UxGT("Vysunúť všetko");
-  PROGMEM Language_Str MSG_ATTACH_MEDIA                    = _UxGT("Načítať SD kartu");
-  PROGMEM Language_Str MSG_CHANGE_MEDIA                    = _UxGT("Vymeniť SD kartu");
-  PROGMEM Language_Str MSG_RELEASE_MEDIA                   = _UxGT("Odpojiť SD kartu");
-  PROGMEM Language_Str MSG_ZPROBE_OUT                      = _UxGT("Sonda Z mimo podl.");
-  PROGMEM Language_Str MSG_SKEW_FACTOR                     = _UxGT("Faktor skosenia");
-  PROGMEM Language_Str MSG_BLTOUCH                         = _UxGT("BLTouch");
-  PROGMEM Language_Str MSG_BLTOUCH_SELFTEST                = _UxGT("Self-Test");
-  PROGMEM Language_Str MSG_BLTOUCH_RESET                   = _UxGT("Reset");
-  PROGMEM Language_Str MSG_BLTOUCH_STOW                    = _UxGT("Zasunúť");
-  PROGMEM Language_Str MSG_BLTOUCH_DEPLOY                  = _UxGT("Vysunúť");
-  PROGMEM Language_Str MSG_BLTOUCH_SW_MODE                 = _UxGT("Režim SW");
-  PROGMEM Language_Str MSG_BLTOUCH_5V_MODE                 = _UxGT("Režim 5V");
-  PROGMEM Language_Str MSG_BLTOUCH_OD_MODE                 = _UxGT("Režim OD");
-  PROGMEM Language_Str MSG_BLTOUCH_MODE_STORE              = _UxGT("Ulož. režim");
-  PROGMEM Language_Str MSG_BLTOUCH_MODE_STORE_5V           = _UxGT("Prepnúť do 5V");
-  PROGMEM Language_Str MSG_BLTOUCH_MODE_STORE_OD           = _UxGT("Prepnúť do OD");
-  PROGMEM Language_Str MSG_BLTOUCH_MODE_ECHO               = _UxGT("Zobraziť režim");
-  PROGMEM Language_Str MSG_BLTOUCH_MODE_CHANGE             = _UxGT("POZOR: Zlé nastav. môže spôsobiť poškoden. Pokračovať?");
-  PROGMEM Language_Str MSG_TOUCHMI_PROBE                   = _UxGT("TouchMI");
-  PROGMEM Language_Str MSG_TOUCHMI_INIT                    = _UxGT("Inicializ. TouchMI");
-  PROGMEM Language_Str MSG_TOUCHMI_ZTEST                   = _UxGT("Test Z ofsetu");
-  PROGMEM Language_Str MSG_TOUCHMI_SAVE                    = _UxGT("Uložiť");
-  PROGMEM Language_Str MSG_MANUAL_DEPLOY_TOUCHMI           = _UxGT("Zasunúť TouchMI");
-  PROGMEM Language_Str MSG_MANUAL_DEPLOY                   = _UxGT("Zasunúť sondu Z");
-  PROGMEM Language_Str MSG_MANUAL_STOW                     = _UxGT("Vysunúť sondu Z");
-  PROGMEM Language_Str MSG_HOME_FIRST                      = _UxGT("Najskôr os %s%s%s domov");
-  PROGMEM Language_Str MSG_ZPROBE_OFFSETS                  = _UxGT("Ofsety sondy Z");
-  PROGMEM Language_Str MSG_ZPROBE_XOFFSET                  = _UxGT("X ofset");
-  PROGMEM Language_Str MSG_ZPROBE_YOFFSET                  = _UxGT("Y ofset");
-  PROGMEM Language_Str MSG_ZPROBE_ZOFFSET                  = _UxGT("Z ofset");
-  PROGMEM Language_Str MSG_MOVE_NOZZLE_TO_BED              = _UxGT("Pos. trysku k podl.");
-  PROGMEM Language_Str MSG_BABYSTEP_X                      = _UxGT("Babystep X");
-  PROGMEM Language_Str MSG_BABYSTEP_Y                      = _UxGT("Babystep Y");
-  PROGMEM Language_Str MSG_BABYSTEP_Z                      = _UxGT("Babystep Z");
-  PROGMEM Language_Str MSG_BABYSTEP_TOTAL                  = _UxGT("Celkom");
-  PROGMEM Language_Str MSG_ENDSTOP_ABORT                   = _UxGT("Zastavenie Endstop");
-  PROGMEM Language_Str MSG_HEATING_FAILED_LCD              = _UxGT("Chyba ohrevu");
-  PROGMEM Language_Str MSG_ERR_REDUNDANT_TEMP              = _UxGT("Chyba: REDUND. TEP.");
-  PROGMEM Language_Str MSG_THERMAL_RUNAWAY                 = _UxGT("TEPLOTNÝ SKOK");
-  PROGMEM Language_Str MSG_THERMAL_RUNAWAY_BED             = _UxGT("TEPLOTNÝ SKOK PODL.");
-  PROGMEM Language_Str MSG_THERMAL_RUNAWAY_CHAMBER         = _UxGT("TEPLOTNÝ SKOK KOMO.");
-  PROGMEM Language_Str MSG_ERR_MAXTEMP                     = _UxGT("Chyba: MAXTEMP");
-  PROGMEM Language_Str MSG_ERR_MINTEMP                     = _UxGT("Chyba: MINTEMP");
-  PROGMEM Language_Str MSG_HALTED                          = _UxGT("TLAČIAREŇ ZASTAVENÁ");
-  PROGMEM Language_Str MSG_PLEASE_RESET                    = _UxGT("Reštartuje ju");
-  PROGMEM Language_Str MSG_SHORT_DAY                       = _UxGT("d");
-  PROGMEM Language_Str MSG_SHORT_HOUR                      = _UxGT("h");
-  PROGMEM Language_Str MSG_SHORT_MINUTE                    = _UxGT("m");
-  PROGMEM Language_Str MSG_HEATING                         = _UxGT("Ohrev...");
-  PROGMEM Language_Str MSG_COOLING                         = _UxGT("Ochladzovanie...");
-  PROGMEM Language_Str MSG_BED_HEATING                     = _UxGT("Ohrev podložky...");
-  PROGMEM Language_Str MSG_BED_COOLING                     = _UxGT("Ochladz. podložky...");
-  PROGMEM Language_Str MSG_PROBE_HEATING                   = _UxGT("Ohrev sondy...");
-  PROGMEM Language_Str MSG_PROBE_COOLING                   = _UxGT("Ochladz. sondy...");
-  PROGMEM Language_Str MSG_CHAMBER_HEATING                 = _UxGT("Ohrev komory...");
-  PROGMEM Language_Str MSG_CHAMBER_COOLING                 = _UxGT("Ochladz. komory...");
-  PROGMEM Language_Str MSG_DELTA_CALIBRATE                 = _UxGT("Delta kalibrácia");
-  PROGMEM Language_Str MSG_DELTA_CALIBRATE_X               = _UxGT("Kalibrovať X");
-  PROGMEM Language_Str MSG_DELTA_CALIBRATE_Y               = _UxGT("Kalibrovať Y");
-  PROGMEM Language_Str MSG_DELTA_CALIBRATE_Z               = _UxGT("Kalibrovať Z");
-  PROGMEM Language_Str MSG_DELTA_CALIBRATE_CENTER          = _UxGT("Kalibrovať stred");
-  PROGMEM Language_Str MSG_DELTA_SETTINGS                  = _UxGT("Delta nastavenia");
-  PROGMEM Language_Str MSG_DELTA_AUTO_CALIBRATE            = _UxGT("Auto-kalibrácia");
-  PROGMEM Language_Str MSG_DELTA_HEIGHT_CALIBRATE          = _UxGT("Nast. výšku delty");
-  PROGMEM Language_Str MSG_DELTA_Z_OFFSET_CALIBRATE        = _UxGT("Ofset sondy Z");
-  PROGMEM Language_Str MSG_DELTA_DIAG_ROD                  = _UxGT("Diag. rameno");
-  PROGMEM Language_Str MSG_DELTA_HEIGHT                    = _UxGT("Výška");
-  PROGMEM Language_Str MSG_DELTA_RADIUS                    = _UxGT("Polomer");
-  PROGMEM Language_Str MSG_INFO_MENU                       = _UxGT("O tlačiarni");
-  PROGMEM Language_Str MSG_INFO_PRINTER_MENU               = _UxGT("Info. o tlačiarni");
-  PROGMEM Language_Str MSG_3POINT_LEVELING                 = _UxGT("3-bodové rovnanie");
-  PROGMEM Language_Str MSG_LINEAR_LEVELING                 = _UxGT("Lineárne rovnanie");
-  PROGMEM Language_Str MSG_BILINEAR_LEVELING               = _UxGT("Bilineárne rovnanie");
-  PROGMEM Language_Str MSG_UBL_LEVELING                    = _UxGT("UBL rovnanie");
-  PROGMEM Language_Str MSG_MESH_LEVELING                   = _UxGT("Mriežkové rovnanie");
-  PROGMEM Language_Str MSG_INFO_STATS_MENU                 = _UxGT("Štatistika");
-  PROGMEM Language_Str MSG_INFO_BOARD_MENU                 = _UxGT("Info. o doske");
-  PROGMEM Language_Str MSG_INFO_THERMISTOR_MENU            = _UxGT("Termistory");
-  PROGMEM Language_Str MSG_INFO_EXTRUDERS                  = _UxGT("Extrudéry");
-  PROGMEM Language_Str MSG_INFO_BAUDRATE                   = _UxGT("Rýchlosť");
-  PROGMEM Language_Str MSG_INFO_PROTOCOL                   = _UxGT("Protokol");
-  PROGMEM Language_Str MSG_INFO_RUNAWAY_OFF                = _UxGT("Tepl. ochrana: VYP");
-  PROGMEM Language_Str MSG_INFO_RUNAWAY_ON                 = _UxGT("Tepl. ochrana: ZAP");
-  PROGMEM Language_Str MSG_HOTEND_IDLE_TIMEOUT             = _UxGT("Vypr.čas nečinnosti");
-=======
   LSTR MSG_CASE_LIGHT                     = _UxGT("Osvetlenie");
   LSTR MSG_CASE_LIGHT_BRIGHTNESS          = _UxGT("Jas svetla");
   LSTR MSG_KILL_EXPECTED_PRINTER          = _UxGT("Nesprávna tlačiareň");
->>>>>>> 639b1f64
+
 
   #if LCD_WIDTH >= 20 || HAS_DWIN_E3V2
     LSTR MSG_MEDIA_NOT_INSERTED           = _UxGT("Nie je vložená karta.");
