--- conflicted
+++ resolved
@@ -486,55 +486,6 @@
   PROGMEM Language_Str MSG_LCD_PROBING_FAILED              = _UxGT("探針探測失敗");     // "Probing failed"
   PROGMEM Language_Str MSG_M600_TOO_COLD                   = _UxGT("M600: 太冷");     // "M600: Too cold"
 
-<<<<<<< HEAD
-=======
-  PROGMEM Language_Str MSG_MMU2_CHOOSE_FILAMENT_HEADER     = _UxGT("CHOOSE FILAMENT");
-  PROGMEM Language_Str MSG_MMU2_MENU                       = _UxGT("MMU");
-  PROGMEM Language_Str MSG_KILL_MMU2_FIRMWARE              = _UxGT("Update MMU Firmware!");
-  PROGMEM Language_Str MSG_MMU2_NOT_RESPONDING             = _UxGT("MMU Needs Attention.");
-  PROGMEM Language_Str MSG_MMU2_RESUME                     = _UxGT("Resume Print");
-  PROGMEM Language_Str MSG_MMU2_RESUMING                   = _UxGT("Resuming...");
-  PROGMEM Language_Str MSG_MMU2_LOAD_FILAMENT              = _UxGT("Load Filament");
-  PROGMEM Language_Str MSG_MMU2_LOAD_ALL                   = _UxGT("Load All");
-  PROGMEM Language_Str MSG_MMU2_LOAD_TO_NOZZLE             = _UxGT("Load to Nozzle");
-  PROGMEM Language_Str MSG_MMU2_EJECT_FILAMENT             = _UxGT("Eject Filament");
-  PROGMEM Language_Str MSG_MMU2_EJECT_FILAMENT_N           = _UxGT("Eject Filament ~");
-  PROGMEM Language_Str MSG_MMU2_UNLOAD_FILAMENT            = _UxGT("Unload Filament");
-  PROGMEM Language_Str MSG_MMU2_LOADING_FILAMENT           = _UxGT("Loading Fil. %i...");
-  PROGMEM Language_Str MSG_MMU2_EJECTING_FILAMENT          = _UxGT("Ejecting Fil. ...");
-  PROGMEM Language_Str MSG_MMU2_UNLOADING_FILAMENT         = _UxGT("Unloading Fil....");
-  PROGMEM Language_Str MSG_MMU2_ALL                        = _UxGT("All");
-  PROGMEM Language_Str MSG_MMU2_FILAMENT_N                 = _UxGT("Filament ~");
-  PROGMEM Language_Str MSG_MMU2_RESET                      = _UxGT("Reset MMU");
-  PROGMEM Language_Str MSG_MMU2_RESETTING                  = _UxGT("Resetting MMU...");
-  PROGMEM Language_Str MSG_MMU2_EJECT_RECOVER              = _UxGT("Remove, click");
-
-  PROGMEM Language_Str MSG_MIX                             = _UxGT("Mix");
-  PROGMEM Language_Str MSG_MIX_COMPONENT_N                 = _UxGT("Component =");
-  PROGMEM Language_Str MSG_MIXER                           = _UxGT("Mixer");
-  PROGMEM Language_Str MSG_GRADIENT                        = _UxGT("Gradient");
-  PROGMEM Language_Str MSG_FULL_GRADIENT                   = _UxGT("Full Gradient");
-  PROGMEM Language_Str MSG_TOGGLE_MIX                      = _UxGT("Toggle Mix");
-  PROGMEM Language_Str MSG_CYCLE_MIX                       = _UxGT("Cycle Mix");
-  PROGMEM Language_Str MSG_GRADIENT_MIX                    = _UxGT("Gradient Mix");
-  PROGMEM Language_Str MSG_REVERSE_GRADIENT                = _UxGT("Reverse Gradient");
-  PROGMEM Language_Str MSG_ACTIVE_VTOOL                    = _UxGT("Active V-tool");
-  PROGMEM Language_Str MSG_START_VTOOL                     = _UxGT("Start V-tool");
-  PROGMEM Language_Str MSG_END_VTOOL                       = _UxGT("  End V-tool");
-  PROGMEM Language_Str MSG_GRADIENT_ALIAS                  = _UxGT("Alias V-tool");
-  PROGMEM Language_Str MSG_RESET_VTOOLS                    = _UxGT("Reset V-tools");
-  PROGMEM Language_Str MSG_COMMIT_VTOOL                    = _UxGT("Commit V-tool Mix");
-  PROGMEM Language_Str MSG_VTOOLS_RESET                    = _UxGT("V-tools Were Reset");
-  PROGMEM Language_Str MSG_START_Z                         = _UxGT("Start Z:");
-  PROGMEM Language_Str MSG_END_Z                           = _UxGT("  End Z:");
-
-  PROGMEM Language_Str MSG_GAMES                           = _UxGT("Games");
-  PROGMEM Language_Str MSG_BRICKOUT                        = _UxGT("Brickout");
-  PROGMEM Language_Str MSG_INVADERS                        = _UxGT("Invaders");
-  PROGMEM Language_Str MSG_SNAKE                           = _UxGT("Sn4k3");
-  PROGMEM Language_Str MSG_MAZE                            = _UxGT("Maze");
-
->>>>>>> 87875e0d
   //
   // Filament Change screens show up to 3 lines on a 4-line display
   //                        ...or up to 2 lines on a 3-line display
