--- conflicted
+++ resolved
@@ -98,11 +98,7 @@
   PROGMEM Language_Str MSG_MOVE_AXIS                       = _UxGT("移動軸");     //"Move axis"
   PROGMEM Language_Str MSG_BED_LEVELING                    = _UxGT("調平熱床");     //"Bed leveling"
   PROGMEM Language_Str MSG_LEVEL_BED                       = _UxGT("調平熱床");     //"Level bed"
-<<<<<<< HEAD
-  PROGMEM Language_Str MSG_BED_TRAMMING                    = _UxGT("調平邊角");     // "Level corners"
-=======
   PROGMEM Language_Str MSG_BED_TRAMMING                    = _UxGT("調平邊角");     // "Bed Tramming"
->>>>>>> b1bc2e80
   PROGMEM Language_Str MSG_NEXT_CORNER                     = _UxGT("下個邊角");     // "Next corner"
   PROGMEM Language_Str MSG_MESH_EDITOR                     = _UxGT("網格編輯器");    //"Mesh Editor"
   PROGMEM Language_Str MSG_EDIT_MESH                       = _UxGT("編輯網格");     // "Edit Mesh"
