--- conflicted
+++ resolved
@@ -231,214 +231,6 @@
   LSTR MSG_INTENSITY_W                    = _UxGT("Biały");
   LSTR MSG_LED_BRIGHTNESS                 = _UxGT("Jasność");
 
-<<<<<<< HEAD
-  PROGMEM Language_Str MSG_MOVING                          = _UxGT("Ruch...");
-  PROGMEM Language_Str MSG_FREE_XY                         = _UxGT("Swobodne XY");
-  PROGMEM Language_Str MSG_MOVE_X                          = _UxGT("Przesuń w X");
-  PROGMEM Language_Str MSG_MOVE_Y                          = _UxGT("Przesuń w Y");
-  PROGMEM Language_Str MSG_MOVE_Z                          = _UxGT("Przesuń w Z");
-  PROGMEM Language_Str MSG_MOVE_E                          = _UxGT("Ekstruzja (os E)");
-  PROGMEM Language_Str MSG_MOVE_EN                         = _UxGT("Ekstruzja (os E) *");
-  PROGMEM Language_Str MSG_HOTEND_TOO_COLD                 = _UxGT("Dysza za zimna");
-  PROGMEM Language_Str MSG_MOVE_N_MM                       = _UxGT("Przesuń co %smm");
-  PROGMEM Language_Str MSG_MOVE_01MM                       = _UxGT("Przesuń co .1mm");
-  PROGMEM Language_Str MSG_MOVE_1MM                        = _UxGT("Przesuń co 1mm");
-  PROGMEM Language_Str MSG_MOVE_10MM                       = _UxGT("Przesuń co 10mm");
-  PROGMEM Language_Str MSG_SPEED                           = _UxGT("Predkość");
-  PROGMEM Language_Str MSG_MESH_Z_OFFSET                   = _UxGT("Stół Z");
-  PROGMEM Language_Str MSG_NOZZLE                          = _UxGT("Dysza");
-  PROGMEM Language_Str MSG_NOZZLE_N                        = _UxGT("Dysza ~");
-  PROGMEM Language_Str MSG_BED                             = _UxGT("Stół");
-  PROGMEM Language_Str MSG_CHAMBER                         = _UxGT("Obudowa");
-  PROGMEM Language_Str MSG_FAN_SPEED                       = _UxGT("Obroty wiatraka");
-  PROGMEM Language_Str MSG_FAN_SPEED_N                     = _UxGT("Obroty wiatraka ~");
-  PROGMEM Language_Str MSG_EXTRA_FAN_SPEED                 = _UxGT("Obroty dodatkowego wiatraka");
-  PROGMEM Language_Str MSG_EXTRA_FAN_SPEED_N               = _UxGT("Obroty dodatkowego wiatraka ~");
-  PROGMEM Language_Str MSG_FLOW                            = _UxGT("Przepływ");
-  PROGMEM Language_Str MSG_FLOW_N                          = _UxGT("Przepływ ~");
-  PROGMEM Language_Str MSG_CONTROL                         = _UxGT("Ustawienia");
-  PROGMEM Language_Str MSG_MIN                             = " " LCD_STR_THERMOMETER _UxGT(" Min");
-  PROGMEM Language_Str MSG_MAX                             = " " LCD_STR_THERMOMETER _UxGT(" Max");
-  PROGMEM Language_Str MSG_FACTOR                          = " " LCD_STR_THERMOMETER _UxGT(" Mnożnik");
-  PROGMEM Language_Str MSG_AUTOTEMP                        = _UxGT("Auto. temperatura");
-  PROGMEM Language_Str MSG_LCD_ON                          = _UxGT("Wł.");
-  PROGMEM Language_Str MSG_LCD_OFF                         = _UxGT("Wył.");
-  PROGMEM Language_Str MSG_PID_AUTOTUNE                    = _UxGT("PID Autostrojenie");
-  PROGMEM Language_Str MSG_PID_AUTOTUNE_E                  = _UxGT("PID Autostrojenie *");
-  PROGMEM Language_Str MSG_SELECT                          = _UxGT("Wybierz");
-  PROGMEM Language_Str MSG_SELECT_E                        = _UxGT("Wybierz *");
-  PROGMEM Language_Str MSG_ACC                             = _UxGT("Przyspieszenie");
-  PROGMEM Language_Str MSG_JERK                            = _UxGT("Zryw");
-  PROGMEM Language_Str MSG_VA_JERK                         = _UxGT("Zryw V") LCD_STR_A;
-  PROGMEM Language_Str MSG_VB_JERK                         = _UxGT("Zryw V") LCD_STR_B;
-  PROGMEM Language_Str MSG_VC_JERK                         = _UxGT("Zryw V") LCD_STR_C;
-  PROGMEM Language_Str MSG_VE_JERK                         = _UxGT("Zryw Ve");
-  PROGMEM Language_Str MSG_JUNCTION_DEVIATION              = _UxGT("Junction Dev");
-  PROGMEM Language_Str MSG_VELOCITY                        = _UxGT("Prędkość (V)");
-  PROGMEM Language_Str MSG_VMAX_A                          = _UxGT("Vmax ") LCD_STR_A;
-  PROGMEM Language_Str MSG_VMAX_B                          = _UxGT("Vmax ") LCD_STR_B;
-  PROGMEM Language_Str MSG_VMAX_C                          = _UxGT("Vmax ") LCD_STR_C;
-  PROGMEM Language_Str MSG_VMAX_E                          = _UxGT("Vmax ") LCD_STR_E;
-  PROGMEM Language_Str MSG_VMAX_EN                         = _UxGT("Vmax *");
-  PROGMEM Language_Str MSG_VMIN                            = _UxGT("Vmin");
-  PROGMEM Language_Str MSG_VTRAV_MIN                       = _UxGT("Vskok min");
-  PROGMEM Language_Str MSG_ACCELERATION                    = _UxGT("Przyspieszenie (A)");
-  PROGMEM Language_Str MSG_AMAX_A                          = _UxGT("Amax ") LCD_STR_A;
-  PROGMEM Language_Str MSG_AMAX_B                          = _UxGT("Amax ") LCD_STR_B;
-  PROGMEM Language_Str MSG_AMAX_C                          = _UxGT("Amax ") LCD_STR_C;
-  PROGMEM Language_Str MSG_AMAX_E                          = _UxGT("Amax ") LCD_STR_E;
-  PROGMEM Language_Str MSG_AMAX_EN                         = _UxGT("Amax *");
-  PROGMEM Language_Str MSG_A_RETRACT                       = _UxGT("A-wycofanie");
-  PROGMEM Language_Str MSG_A_TRAVEL                        = _UxGT("A-przesuń.");
-  PROGMEM Language_Str MSG_STEPS_PER_MM                    = _UxGT("kroki/mm");
-  PROGMEM Language_Str MSG_A_STEPS                         = _UxGT("kroki") LCD_STR_A _UxGT("/mm");
-  PROGMEM Language_Str MSG_B_STEPS                         = _UxGT("kroki") LCD_STR_B _UxGT("/mm");
-  PROGMEM Language_Str MSG_C_STEPS                         = _UxGT("kroki") LCD_STR_C _UxGT("/mm");
-  PROGMEM Language_Str MSG_E_STEPS                         = _UxGT("krokiE/mm");
-  PROGMEM Language_Str MSG_EN_STEPS                        = _UxGT("kroki */mm");
-  PROGMEM Language_Str MSG_TEMPERATURE                     = _UxGT("Temperatura");
-  PROGMEM Language_Str MSG_MOTION                          = _UxGT("Ruch");
-  PROGMEM Language_Str MSG_FILAMENT                        = _UxGT("Filament");
-  PROGMEM Language_Str MSG_VOLUMETRIC_ENABLED              = _UxGT("E w mm") SUPERSCRIPT_THREE;
-  PROGMEM Language_Str MSG_FILAMENT_DIAM                   = _UxGT("Śr. fil.");
-  PROGMEM Language_Str MSG_FILAMENT_DIAM_E                 = _UxGT("Śr. fil. *");
-  PROGMEM Language_Str MSG_FILAMENT_UNLOAD                 = _UxGT("Wysuń mm");
-  PROGMEM Language_Str MSG_FILAMENT_LOAD                   = _UxGT("Wsuń mm");
-  PROGMEM Language_Str MSG_ADVANCE_K                       = _UxGT("Advance K");
-  PROGMEM Language_Str MSG_ADVANCE_K_E                     = _UxGT("Advance K *");
-  PROGMEM Language_Str MSG_CONTRAST                        = _UxGT("Kontrast LCD");
-  PROGMEM Language_Str MSG_STORE_EEPROM                    = _UxGT("Zapisz w pamięci");
-  PROGMEM Language_Str MSG_LOAD_EEPROM                     = _UxGT("Wczytaj z pamięci");
-  PROGMEM Language_Str MSG_RESTORE_DEFAULTS                = _UxGT("Ustaw. fabryczne");
-  PROGMEM Language_Str MSG_INIT_EEPROM                     = _UxGT("Initializuj EEPROM");
-  PROGMEM Language_Str MSG_MEDIA_UPDATE                    = _UxGT("Uaktualnij kartę");
-  PROGMEM Language_Str MSG_RESET_PRINTER                   = _UxGT("Resetuj drukarkę");
-  PROGMEM Language_Str MSG_REFRESH                         = LCD_STR_REFRESH  _UxGT("Odswież");
-  PROGMEM Language_Str MSG_INFO_SCREEN                     = _UxGT("Ekran główny");
-  PROGMEM Language_Str MSG_PREPARE                         = _UxGT("Przygotuj");
-  PROGMEM Language_Str MSG_TUNE                            = _UxGT("Strojenie");
-  PROGMEM Language_Str MSG_START_PRINT                     = _UxGT("Start wydruku");
-  PROGMEM Language_Str MSG_BUTTON_NEXT                     = _UxGT("Następny");
-  PROGMEM Language_Str MSG_BUTTON_INIT                     = _UxGT("Inic.");
-  PROGMEM Language_Str MSG_BUTTON_STOP                     = _UxGT("Stop");
-  PROGMEM Language_Str MSG_BUTTON_PRINT                    = _UxGT("Drukuj");
-  PROGMEM Language_Str MSG_BUTTON_RESET                    = _UxGT("Resetuj");
-  PROGMEM Language_Str MSG_BUTTON_CANCEL                   = _UxGT("Przerwij");
-  PROGMEM Language_Str MSG_BUTTON_DONE                     = _UxGT("Gotowe");
-  PROGMEM Language_Str MSG_PAUSE_PRINT                     = _UxGT("Wstrzymaj druk");
-  PROGMEM Language_Str MSG_RESUME_PRINT                    = _UxGT("Wznowienie");
-  PROGMEM Language_Str MSG_STOP_PRINT                      = _UxGT("Stop");
-  PROGMEM Language_Str MSG_OUTAGE_RECOVERY                 = _UxGT("Odzyskiwanie po awarii");
-  PROGMEM Language_Str MSG_MEDIA_MENU                      = _UxGT("Karta SD");
-  PROGMEM Language_Str MSG_NO_MEDIA                        = _UxGT("Brak karty");
-  PROGMEM Language_Str MSG_DWELL                           = _UxGT("Uśpij...");
-  PROGMEM Language_Str MSG_USERWAIT                        = _UxGT("Oczekiwanie...");
-  PROGMEM Language_Str MSG_PRINT_PAUSED                    = _UxGT("Druk wstrzymany");
-  PROGMEM Language_Str MSG_PRINTING                        = _UxGT("Drukowanie...");
-  PROGMEM Language_Str MSG_PRINT_ABORTED                   = _UxGT("Druk przerwany");
-  PROGMEM Language_Str MSG_NO_MOVE                         = _UxGT("Brak ruchu");
-  PROGMEM Language_Str MSG_KILLED                          = _UxGT("Ubity. ");
-  PROGMEM Language_Str MSG_STOPPED                         = _UxGT("Zatrzymany. ");
-  PROGMEM Language_Str MSG_CONTROL_RETRACT                 = _UxGT("Wycofaj mm");
-  PROGMEM Language_Str MSG_CONTROL_RETRACT_SWAP            = _UxGT("Z Wycof. mm");
-  PROGMEM Language_Str MSG_CONTROL_RETRACTF                = _UxGT("Wycofaj  V");
-  PROGMEM Language_Str MSG_CONTROL_RETRACT_ZHOP            = _UxGT("Skok Z mm");
-  PROGMEM Language_Str MSG_CONTROL_RETRACT_RECOVER         = _UxGT("Cof. wycof. mm");
-  PROGMEM Language_Str MSG_CONTROL_RETRACT_RECOVER_SWAP    = _UxGT("Z Cof. wyc. mm");
-  PROGMEM Language_Str MSG_CONTROL_RETRACT_RECOVERF        = _UxGT("Cof. wycof.  V");
-  PROGMEM Language_Str MSG_AUTORETRACT                     = _UxGT("Auto. wycofanie");
-  PROGMEM Language_Str MSG_FILAMENT_SWAP_LENGTH            = _UxGT("Długość zmiany");
-  PROGMEM Language_Str MSG_FILAMENT_PURGE_LENGTH           = _UxGT("Długość oczyszczania");
-  PROGMEM Language_Str MSG_TOOL_CHANGE                     = _UxGT("Zmiana narzędzia");
-  PROGMEM Language_Str MSG_TOOL_CHANGE_ZLIFT               = _UxGT("Podniesienie Z");
-  PROGMEM Language_Str MSG_SINGLENOZZLE_PRIME_SPEED        = _UxGT("Prędkość napełniania");
-  PROGMEM Language_Str MSG_SINGLENOZZLE_RETRACT_SPEED      = _UxGT("Prędkość wycofania");
-  PROGMEM Language_Str MSG_NOZZLE_STANDBY                  = _UxGT("Dysza w oczekiwaniu");
-  PROGMEM Language_Str MSG_FILAMENTCHANGE                  = _UxGT("Zmień filament");
-  PROGMEM Language_Str MSG_FILAMENTCHANGE_E                = _UxGT("Zmień filament *");
-  PROGMEM Language_Str MSG_FILAMENTLOAD                    = _UxGT("Wsuń Filament");
-  PROGMEM Language_Str MSG_FILAMENTLOAD_E                  = _UxGT("Wsuń Filament *");
-  PROGMEM Language_Str MSG_FILAMENTUNLOAD                  = _UxGT("Wysuń Filament");
-  PROGMEM Language_Str MSG_FILAMENTUNLOAD_E                = _UxGT("Wysuń Filament *");
-  PROGMEM Language_Str MSG_FILAMENTUNLOAD_ALL              = _UxGT("Wysuń wszystkie");
-  PROGMEM Language_Str MSG_ATTACH_MEDIA                    = _UxGT("Inicjal. karty SD");
-  PROGMEM Language_Str MSG_CHANGE_MEDIA                    = _UxGT("Zmiana karty SD");
-  PROGMEM Language_Str MSG_RELEASE_MEDIA                   = _UxGT("Zwolnienie karty");
-  PROGMEM Language_Str MSG_ZPROBE_OUT                      = _UxGT("Sonda Z za stołem");
-  PROGMEM Language_Str MSG_SKEW_FACTOR                     = _UxGT("Współczynik skrzywienia");
-  PROGMEM Language_Str MSG_BLTOUCH                         = _UxGT("BLTouch");
-  PROGMEM Language_Str MSG_BLTOUCH_SELFTEST                = _UxGT("BLTouch Self-Test");
-  PROGMEM Language_Str MSG_BLTOUCH_RESET                   = _UxGT("Reset BLTouch");
-  PROGMEM Language_Str MSG_BLTOUCH_STOW                    = _UxGT("Stow");
-  PROGMEM Language_Str MSG_BLTOUCH_DEPLOY                  = _UxGT("Deploy");
-  PROGMEM Language_Str MSG_BLTOUCH_SW_MODE                 = _UxGT("SW-Mode");
-  PROGMEM Language_Str MSG_BLTOUCH_5V_MODE                 = _UxGT("5V-Mode");
-  PROGMEM Language_Str MSG_BLTOUCH_OD_MODE                 = _UxGT("OD-Mode");
-  PROGMEM Language_Str MSG_BLTOUCH_MODE_STORE              = _UxGT("Mode-Store");
-  PROGMEM Language_Str MSG_BLTOUCH_MODE_STORE_5V           = _UxGT("Set BLTouch to 5V");
-  PROGMEM Language_Str MSG_BLTOUCH_MODE_STORE_OD           = _UxGT("Set BLTouch to OD");
-  PROGMEM Language_Str MSG_BLTOUCH_MODE_ECHO               = _UxGT("Report Drain");
-  PROGMEM Language_Str MSG_BLTOUCH_MODE_CHANGE             = _UxGT("UWAGA: Złe ustawienia mogą uszkodzić drukarkę. Kontynuować?");
-  PROGMEM Language_Str MSG_TOUCHMI_PROBE                   = _UxGT("TouchMI");
-  PROGMEM Language_Str MSG_TOUCHMI_INIT                    = _UxGT("Init TouchMI");
-  PROGMEM Language_Str MSG_TOUCHMI_ZTEST                   = _UxGT("Z Offset Test");
-  PROGMEM Language_Str MSG_TOUCHMI_SAVE                    = _UxGT("Save");
-  PROGMEM Language_Str MSG_MANUAL_DEPLOY_TOUCHMI           = _UxGT("Deploy TouchMI");
-  PROGMEM Language_Str MSG_MANUAL_DEPLOY                   = _UxGT("Deploy Z-Probe");
-  PROGMEM Language_Str MSG_MANUAL_STOW                     = _UxGT("Stow Z-Probe");
-  PROGMEM Language_Str MSG_HOME_FIRST                      = _UxGT("Najpierw Home %s%s%s");
-  PROGMEM Language_Str MSG_ZPROBE_ZOFFSET                  = _UxGT("Offset Z");
-  PROGMEM Language_Str MSG_BABYSTEP_X                      = _UxGT("Babystep X");
-  PROGMEM Language_Str MSG_BABYSTEP_Y                      = _UxGT("Babystep Y");
-  PROGMEM Language_Str MSG_BABYSTEP_Z                      = _UxGT("Babystep Z");
-  PROGMEM Language_Str MSG_BABYSTEP_TOTAL                  = _UxGT("Łącznie");
-  PROGMEM Language_Str MSG_ENDSTOP_ABORT                   = _UxGT("Błąd krańcówki");
-  PROGMEM Language_Str MSG_HEATING_FAILED_LCD              = _UxGT("Rozgrz. nieudane");
-  PROGMEM Language_Str MSG_ERR_REDUNDANT_TEMP              = _UxGT("Błąd temperatury");
-  PROGMEM Language_Str MSG_THERMAL_RUNAWAY                 = _UxGT("ZANIK TEMPERATURY");
-  PROGMEM Language_Str MSG_THERMAL_RUNAWAY_BED             = _UxGT("ZANIK TEMP. STOŁU");
-  PROGMEM Language_Str MSG_THERMAL_RUNAWAY_CHAMBER         = _UxGT("ZANIK TEMP.KOMORY");
-  PROGMEM Language_Str MSG_ERR_MAXTEMP                     = _UxGT("Błąd: MAXTEMP");
-  PROGMEM Language_Str MSG_ERR_MINTEMP                     = _UxGT("Błąd: MINTEMP");
-  PROGMEM Language_Str MSG_HALTED                          = _UxGT("Drukarka zatrzym.");
-  PROGMEM Language_Str MSG_PLEASE_RESET                    = _UxGT("Proszę zresetować");
-  PROGMEM Language_Str MSG_SHORT_DAY                       = _UxGT("d"); // One character only
-  PROGMEM Language_Str MSG_SHORT_HOUR                      = _UxGT("g"); // One character only
-  PROGMEM Language_Str MSG_SHORT_MINUTE                    = _UxGT("m"); // One character only
-  PROGMEM Language_Str MSG_HEATING                         = _UxGT("Rozgrzewanie...");
-  PROGMEM Language_Str MSG_COOLING                         = _UxGT("Chłodzenie...");
-  PROGMEM Language_Str MSG_BED_HEATING                     = _UxGT("Rozgrzewanie stołu...");
-  PROGMEM Language_Str MSG_BED_COOLING                     = _UxGT("Chłodzenie stołu...");
-  PROGMEM Language_Str MSG_CHAMBER_HEATING                 = _UxGT("Rozgrzewanie komory...");
-  PROGMEM Language_Str MSG_CHAMBER_COOLING                 = _UxGT("Chłodzenie komory...");
-  PROGMEM Language_Str MSG_DELTA_CALIBRATE                 = _UxGT("Kalibrowanie Delty");
-  PROGMEM Language_Str MSG_DELTA_CALIBRATE_X               = _UxGT("Kalibruj X");
-  PROGMEM Language_Str MSG_DELTA_CALIBRATE_Y               = _UxGT("Kalibruj Y");
-  PROGMEM Language_Str MSG_DELTA_CALIBRATE_Z               = _UxGT("Kalibruj Z");
-  PROGMEM Language_Str MSG_DELTA_CALIBRATE_CENTER          = _UxGT("Kalibruj środek");
-  PROGMEM Language_Str MSG_DELTA_SETTINGS                  = _UxGT("Ustawienia delty");
-  PROGMEM Language_Str MSG_DELTA_AUTO_CALIBRATE            = _UxGT("Auto kalibrowanie");
-  PROGMEM Language_Str MSG_DELTA_HEIGHT_CALIBRATE          = _UxGT("Ustaw wysokość delty");
-  PROGMEM Language_Str MSG_DELTA_Z_OFFSET_CALIBRATE        = _UxGT("Przesun. Z sondy");
-  PROGMEM Language_Str MSG_DELTA_DIAG_ROD                  = _UxGT("Ukośne ramię");
-  PROGMEM Language_Str MSG_DELTA_HEIGHT                    = _UxGT("Wysokość");
-  PROGMEM Language_Str MSG_DELTA_RADIUS                    = _UxGT("Promień");
-  PROGMEM Language_Str MSG_INFO_MENU                       = _UxGT("O drukarce");
-  PROGMEM Language_Str MSG_INFO_PRINTER_MENU               = _UxGT("Info drukarki");
-  PROGMEM Language_Str MSG_3POINT_LEVELING                 = _UxGT("Poziomowanie 3-punktowe");
-  PROGMEM Language_Str MSG_LINEAR_LEVELING                 = _UxGT("Poziomowanie liniowe");
-  PROGMEM Language_Str MSG_BILINEAR_LEVELING               = _UxGT("Poziomowanie biliniowe");
-  PROGMEM Language_Str MSG_UBL_LEVELING                    = _UxGT("Unified Bed Leveling");
-  PROGMEM Language_Str MSG_MESH_LEVELING                   = _UxGT("Poziomowanie siatką");
-  PROGMEM Language_Str MSG_INFO_STATS_MENU                 = _UxGT("Statystyki");
-  PROGMEM Language_Str MSG_INFO_BOARD_MENU                 = _UxGT("Info płyty");
-  PROGMEM Language_Str MSG_INFO_THERMISTOR_MENU            = _UxGT("Termistory");
-  PROGMEM Language_Str MSG_INFO_EXTRUDERS                  = _UxGT("Ekstrudery");
-  PROGMEM Language_Str MSG_INFO_BAUDRATE                   = _UxGT("Predkość USB");
-  PROGMEM Language_Str MSG_INFO_PROTOCOL                   = _UxGT("Protokół");
-  PROGMEM Language_Str MSG_INFO_RUNAWAY_OFF                = _UxGT("Zegar pracy: OFF");
-  PROGMEM Language_Str MSG_INFO_RUNAWAY_ON                 = _UxGT("Zegar pracy: ON");
-=======
   LSTR MSG_MOVING                         = _UxGT("Ruch...");
   LSTR MSG_FREE_XY                        = _UxGT("Swobodne XY");
   LSTR MSG_MOVE_X                         = _UxGT("Przesuń w X");
@@ -489,7 +281,7 @@
   LSTR MSG_VK_JERK                        = _UxGT("Zryw V") STR_K;
   LSTR MSG_VE_JERK                        = _UxGT("Zryw Ve");
   LSTR MSG_VELOCITY                       = _UxGT("Prędkość (V)");
->>>>>>> 639b1f64
+
 
   LSTR MSG_VTRAV_MIN                      = _UxGT("Vskok min");
   LSTR MSG_ACCELERATION                   = _UxGT("Przyspieszenie (A)");
