/**
 * Marlin 3D Printer Firmware
 * Copyright (c) 2020 MarlinFirmware [https://github.com/MarlinFirmware/Marlin]
 *
 * Based on Sprinter and grbl.
 * Copyright (c) 2011 Camiel Gubbels / Erik van der Zalm
 *
 * This program is free software: you can redistribute it and/or modify
 * it under the terms of the GNU General Public License as published by
 * the Free Software Foundation, either version 3 of the License, or
 * (at your option) any later version.
 *
 * This program is distributed in the hope that it will be useful,
 * but WITHOUT ANY WARRANTY; without even the implied warranty of
 * MERCHANTABILITY or FITNESS FOR A PARTICULAR PURPOSE.  See the
 * GNU General Public License for more details.
 *
 * You should have received a copy of the GNU General Public License
 * along with this program.  If not, see <https://www.gnu.org/licenses/>.
 *
 */
#pragma once

/**
 * Simplified Chinese
 *
 * LCD Menu Messages
 * See also https://marlinfw.org/docs/development/lcd_language.html
 */
namespace Language_zh_CN {
  using namespace Language_en;  // Inherit undefined strings from English

  constexpr uint8_t CHARSIZE              = 3;
  LSTR LANGUAGE                           = _UxGT("Simplified Chinese");

  LSTR WELCOME_MSG                        = MACHINE_NAME _UxGT("已就绪.");     // " ready."
  LSTR MSG_MARLIN                         = _UxGT("马林");
  LSTR MSG_YES                            = _UxGT("是");
  LSTR MSG_NO                             = _UxGT("否");
  LSTR MSG_BACK                           = _UxGT("返回");     // ”Back“
  LSTR MSG_MEDIA_ABORTING                 = _UxGT("放弃中...");
  LSTR MSG_MEDIA_INSERTED                 = _UxGT("存储卡已插入");     // "Card inserted"
  LSTR MSG_MEDIA_REMOVED                  = _UxGT("存储卡被拔出");     // "Card removed"
  LSTR MSG_MEDIA_WAITING                  = _UxGT("等待存储器");
  LSTR MSG_MEDIA_READ_ERROR               = _UxGT("存储器读取错误");
  LSTR MSG_MEDIA_USB_REMOVED              = _UxGT("USB设备已弹出");
  LSTR MSG_MEDIA_USB_FAILED               = _UxGT("USB启动错误");
  LSTR MSG_KILL_SUBCALL_OVERFLOW          = _UxGT("子响应溢出");
  LSTR MSG_LCD_ENDSTOPS                   = _UxGT("挡块");     // "Endstops" // Max length 8 characters
  LSTR MSG_LCD_SOFT_ENDSTOPS              = _UxGT("软挡块");
  LSTR MSG_MAIN                           = _UxGT("主菜单");     // "Main"
  LSTR MSG_ADVANCED_SETTINGS              = _UxGT("高级设置");
  LSTR MSG_CONFIGURATION                  = _UxGT("配置");
  LSTR MSG_RUN_AUTO_FILES                 = _UxGT("自动开始");     // "Autostart"
  LSTR MSG_DISABLE_STEPPERS               = _UxGT("关闭步进电机");     // "Disable steppers"
  LSTR MSG_DEBUG_MENU                     = _UxGT("调试菜单");     // "Debug Menu"
  LSTR MSG_PROGRESS_BAR_TEST              = _UxGT("进度条测试");     // "Progress Bar Test"
  LSTR MSG_HOMING                         = _UxGT("回原点");
  LSTR MSG_AUTO_HOME                      = _UxGT("自动回原点");     // "Auto home"
  LSTR MSG_AUTO_HOME_X                    = _UxGT("回X原位");     // "Home X"
  LSTR MSG_AUTO_HOME_Y                    = _UxGT("回Y原位");     // "Home Y"
  LSTR MSG_AUTO_HOME_Z                    = _UxGT("回Z原位");     // "Home Z"
  LSTR MSG_AUTO_Z_ALIGN                   = _UxGT("自动Z对齐");
  LSTR MSG_LEVEL_BED_HOMING               = _UxGT("平台调平XYZ归原位");     // "Homing XYZ"
  LSTR MSG_LEVEL_BED_WAITING              = _UxGT("单击开始热床调平");     // "Click to Begin"
  LSTR MSG_LEVEL_BED_NEXT_POINT           = _UxGT("下个热床调平点");     // "Next Point"
  LSTR MSG_LEVEL_BED_DONE                 = _UxGT("完成热床调平");     // "Leveling Done!"
  LSTR MSG_Z_FADE_HEIGHT                  = _UxGT("淡出高度");     // "Fade Height"
  LSTR MSG_SET_HOME_OFFSETS               = _UxGT("设置原点偏移");     // "Set home offsets"
  LSTR MSG_HOME_OFFSETS_APPLIED           = _UxGT("偏移已启用");     // "Offsets applied"
  #if HAS_PREHEAT
    LSTR MSG_PREHEAT_1                    = _UxGT("预热 ") PREHEAT_1_LABEL;     // "Preheat PREHEAT_2_LABEL"
    LSTR MSG_PREHEAT_1_H                  = _UxGT("预热 ") PREHEAT_1_LABEL " ~";     // "Preheat PREHEAT_2_LABEL"
    LSTR MSG_PREHEAT_1_END                = _UxGT("预热 ") PREHEAT_1_LABEL _UxGT(" 喷嘴");     //MSG_PREHEAT_1 " "
    LSTR MSG_PREHEAT_1_END_E              = _UxGT("预热 ") PREHEAT_1_LABEL _UxGT(" 喷嘴 ~");     //MSG_PREHEAT_1 " "
    LSTR MSG_PREHEAT_1_ALL                = _UxGT("预热 ") PREHEAT_1_LABEL _UxGT(" 全部");     //MSG_PREHEAT_1 " All"
    LSTR MSG_PREHEAT_1_BEDONLY            = _UxGT("预热 ") PREHEAT_1_LABEL _UxGT(" 热床");     //MSG_PREHEAT_1 " Bed"
    LSTR MSG_PREHEAT_1_SETTINGS           = _UxGT("预热 ") PREHEAT_1_LABEL _UxGT(" 设置");     //MSG_PREHEAT_1 " conf"

    LSTR MSG_PREHEAT_M                    = _UxGT("预热 $");     // "Preheat PREHEAT_2_LABEL"
    LSTR MSG_PREHEAT_M_H                  = _UxGT("预热 $ ~");     // "Preheat PREHEAT_2_LABEL"
    LSTR MSG_PREHEAT_M_END                = _UxGT("预热 $ 喷嘴");     //MSG_PREHEAT_1 " "
    LSTR MSG_PREHEAT_M_END_E              = _UxGT("预热 $ 喷嘴 ~");     //MSG_PREHEAT_1 " "
    LSTR MSG_PREHEAT_M_ALL                = _UxGT("预热 $ 全部");     //MSG_PREHEAT_1 " All"
    LSTR MSG_PREHEAT_M_BEDONLY            = _UxGT("预热 $ 热床");     //MSG_PREHEAT_1 " Bed"
    LSTR MSG_PREHEAT_M_SETTINGS           = _UxGT("预热 $ 设置");     //MSG_PREHEAT_1 " conf"
  #endif
  LSTR MSG_PREHEAT_CUSTOM                 = _UxGT("预热自定义");
  LSTR MSG_COOLDOWN                       = _UxGT("降温");     // "Cooldown"
  LSTR MSG_CUTTER_FREQUENCY               = _UxGT("切割频率");
  LSTR MSG_LASER_MENU                     = _UxGT("激光控制");
  LSTR MSG_LASER_POWER                    = _UxGT("激光电源");
  LSTR MSG_SPINDLE_MENU                   = _UxGT("主轴控制");
  LSTR MSG_SPINDLE_POWER                  = _UxGT("主轴电源");
  LSTR MSG_SPINDLE_REVERSE                = _UxGT("主轴反转");
  LSTR MSG_SWITCH_PS_ON                   = _UxGT("开启电源");     // "Switch power on"
  LSTR MSG_SWITCH_PS_OFF                  = _UxGT("关闭电源");     // "Switch power off"
  LSTR MSG_EXTRUDE                        = _UxGT("挤出");     // "Extrude"
  LSTR MSG_RETRACT                        = _UxGT("回抽");     // "Retract"
  LSTR MSG_MOVE_AXIS                      = _UxGT("移动轴");     // "Move axis"
  LSTR MSG_BED_LEVELING                   = _UxGT("调平热床");     // "Bed leveling"
  LSTR MSG_LEVEL_BED                      = _UxGT("调平热床");     // "Level bed"
  LSTR MSG_BED_TRAMMING                   = _UxGT("调平边角");     // "Bed Tramming"
  LSTR MSG_NEXT_CORNER                    = _UxGT("下个边角");     // "Next corner"
  LSTR MSG_MESH_EDITOR                    = _UxGT("网格编辑器");
  LSTR MSG_EDIT_MESH                      = _UxGT("编辑网格");     // "Edit Mesh"
  LSTR MSG_EDITING_STOPPED                = _UxGT("网格编辑已停止");     // "Mesh Editing Stopped"
  LSTR MSG_PROBING_POINT                  = _UxGT("探测点");
  LSTR MSG_MESH_X                         = _UxGT("索引X");
  LSTR MSG_MESH_Y                         = _UxGT("索引Y");
  LSTR MSG_MESH_EDIT_Z                    = _UxGT("Z 值");
  LSTR MSG_CUSTOM_COMMANDS                = _UxGT("定制命令");     // "Custom Commands"
  LSTR MSG_M48_TEST                       = _UxGT("M48探测");
  LSTR MSG_M48_POINT                      = _UxGT("M48点");
  LSTR MSG_M48_DEVIATION                  = _UxGT("M48偏差");
  LSTR MSG_IDEX_MENU                      = _UxGT("IDEX模式");
  LSTR MSG_OFFSETS_MENU                   = _UxGT("工具偏移量");
  LSTR MSG_IDEX_MODE_AUTOPARK             = _UxGT("自动停靠");
  LSTR MSG_IDEX_MODE_DUPLICATE            = _UxGT("复制");
  LSTR MSG_IDEX_MODE_MIRRORED_COPY        = _UxGT("镜像复制");
  LSTR MSG_IDEX_MODE_FULL_CTRL            = _UxGT("完全控制");
  LSTR MSG_HOTEND_OFFSET_Z                = _UxGT("第二喷头是Z");
  LSTR MSG_HOTEND_OFFSET_A                = _UxGT("第二喷头是@");
  LSTR MSG_UBL_DOING_G29                  = _UxGT("执行G29");     // "Doing G29"
  LSTR MSG_UBL_TOOLS                      = _UxGT("UBL工具");     // "UBL Tools"
  LSTR MSG_UBL_LEVEL_BED                  = _UxGT("统一热床调平(UBL)");     // "Unified Bed Leveling"
  LSTR MSG_LCD_TILTING_MESH               = _UxGT("倾斜點");
  LSTR MSG_UBL_MANUAL_MESH                = _UxGT("手工创设网格");     // "Manually Build Mesh"
  LSTR MSG_UBL_BC_INSERT                  = _UxGT("放置垫片并测量");     // "Place shim & measure"
  LSTR MSG_UBL_BC_INSERT2                 = _UxGT("测量");     // "Measure"
  LSTR MSG_UBL_BC_REMOVE                  = _UxGT("移除并测量热床");     // "Remove & measure bed"
  LSTR MSG_UBL_MOVING_TO_NEXT             = _UxGT("移动到下一个");     // "Moving to next"
  LSTR MSG_UBL_ACTIVATE_MESH              = _UxGT("激活UBL");     // "Activate UBL"
  LSTR MSG_UBL_DEACTIVATE_MESH            = _UxGT("关闭UBL");     // "Deactivate UBL"
  LSTR MSG_UBL_SET_TEMP_BED               = _UxGT("热床温度");     // "Bed Temp"
  LSTR MSG_UBL_BED_TEMP_CUSTOM            = _UxGT("热床温度");
  LSTR MSG_UBL_SET_TEMP_HOTEND            = _UxGT("热端温度");     // "Hotend Temp"
  LSTR MSG_UBL_HOTEND_TEMP_CUSTOM         = _UxGT("热端温度");
  LSTR MSG_UBL_MESH_EDIT                  = _UxGT("网格编辑");     // "Mesh Edit"
  LSTR MSG_UBL_EDIT_CUSTOM_MESH           = _UxGT("编辑客户网格");     // "Edit Custom Mesh"
  LSTR MSG_UBL_FINE_TUNE_MESH             = _UxGT("细调网格");     // "Fine Tuning Mesh"
  LSTR MSG_UBL_DONE_EDITING_MESH          = _UxGT("完成编辑网格");     // "Done Editing Mesh"
  LSTR MSG_UBL_BUILD_CUSTOM_MESH          = _UxGT("创设客户网格");     // "Build Custom Mesh"
  LSTR MSG_UBL_BUILD_MESH_MENU            = _UxGT("创设网格");     // "Build Mesh"
  #if HAS_PREHEAT
    LSTR MSG_UBL_BUILD_MESH_M             = _UxGT("创设 $ 网格");     // "Build PREHEAT_1_LABEL Mesh"
    LSTR MSG_UBL_VALIDATE_MESH_M          = _UxGT("批准 $ 网格");     // "Validate PREHEAT_1_LABEL Mesh"
  #endif
  LSTR MSG_UBL_BUILD_COLD_MESH            = _UxGT("创设冷网格");     // "Build Cold Mesh"
  LSTR MSG_UBL_MESH_HEIGHT_ADJUST         = _UxGT("调整网格高度");     // "Adjust Mesh Height"
  LSTR MSG_UBL_MESH_HEIGHT_AMOUNT         = _UxGT("高度合计");     // "Height Amount"
  LSTR MSG_UBL_VALIDATE_MESH_MENU         = _UxGT("批准网格");     // "Validate Mesh"
  LSTR MSG_UBL_VALIDATE_CUSTOM_MESH       = _UxGT("批准客户网格");     // "Validate Custom Mesh"
  LSTR MSG_G26_HEATING_BED                = _UxGT("G26加热热床");
  LSTR MSG_G26_HEATING_NOZZLE             = _UxGT("G26加热喷嘴");
  LSTR MSG_G26_MANUAL_PRIME               = _UxGT("手动填装中...");
  LSTR MSG_G26_FIXED_LENGTH               = _UxGT("固定距离填装");
  LSTR MSG_G26_PRIME_DONE                 = _UxGT("填装完成");
  LSTR MSG_G26_CANCELED                   = _UxGT("G26已取消");
  LSTR MSG_G26_LEAVING                    = _UxGT("离开G26");
  LSTR MSG_UBL_CONTINUE_MESH              = _UxGT("继续热床网格");     // "Continue Bed Mesh"
  LSTR MSG_UBL_MESH_LEVELING              = _UxGT("网格调平");     // "Mesh Leveling"
  LSTR MSG_UBL_3POINT_MESH_LEVELING       = _UxGT("三点调平");     // "3-Point Leveling"
  LSTR MSG_UBL_GRID_MESH_LEVELING         = _UxGT("格子网格调平");     // "Grid Mesh Leveling"
  LSTR MSG_UBL_MESH_LEVEL                 = _UxGT("调平网格");     // "Level Mesh"
  LSTR MSG_UBL_SIDE_POINTS                = _UxGT("边点");     // "Side Points"
  LSTR MSG_UBL_MAP_TYPE                   = _UxGT("图类型");     // "Map Type"
  LSTR MSG_UBL_OUTPUT_MAP                 = _UxGT("输出网格图");     // "Output Mesh Map"
  LSTR MSG_UBL_OUTPUT_MAP_HOST            = _UxGT("输出到主机");     // "Output for Host"
  LSTR MSG_UBL_OUTPUT_MAP_CSV             = _UxGT("输出到CSV");     // "Output for CSV"
  LSTR MSG_UBL_OUTPUT_MAP_BACKUP          = _UxGT("输出到备份");     // "Off Printer Backup"
  LSTR MSG_UBL_INFO_UBL                   = _UxGT("输出UBL信息");     // "Output UBL Info"
  LSTR MSG_UBL_FILLIN_AMOUNT              = _UxGT("填充合计");     // "Fill-in Amount"
  LSTR MSG_UBL_MANUAL_FILLIN              = _UxGT("手工填充");     // "Manual Fill-in"
  LSTR MSG_UBL_SMART_FILLIN               = _UxGT("聪明填充");     // "Smart Fill-in"
  LSTR MSG_UBL_FILLIN_MESH                = _UxGT("填充网格");     // "Fill-in Mesh"
  LSTR MSG_UBL_INVALIDATE_ALL             = _UxGT("作废所有的");     // "Invalidate All"
  LSTR MSG_UBL_INVALIDATE_CLOSEST         = _UxGT("作废最近的");     // "Invalidate Closest"
  LSTR MSG_UBL_FINE_TUNE_ALL              = _UxGT("细调所有的");     // "Fine Tune All"
  LSTR MSG_UBL_FINE_TUNE_CLOSEST          = _UxGT("细调最近的");     // "Fine Tune Closest"
  LSTR MSG_UBL_STORAGE_MESH_MENU          = _UxGT("网格存储");     // "Mesh Storage"
  LSTR MSG_UBL_STORAGE_SLOT               = _UxGT("存储槽");     // "Memory Slot"
  LSTR MSG_UBL_LOAD_MESH                  = _UxGT("装载热床网格");     // "Load Bed Mesh"
  LSTR MSG_UBL_SAVE_MESH                  = _UxGT("保存热床网格");     // "Save Bed Mesh"
  LSTR MSG_MESH_LOADED                    = _UxGT("网格 %i 已装载");     // "Mesh %i loaded"
  LSTR MSG_MESH_SAVED                     = _UxGT("网格 %i 已保存");     // "Mesh %i saved"
  LSTR MSG_UBL_NO_STORAGE                 = _UxGT("没有存储");     // "No storage"
  LSTR MSG_UBL_SAVE_ERROR                 = _UxGT("错误: UBL保存");     // "Err: UBL Save"
  LSTR MSG_UBL_RESTORE_ERROR              = _UxGT("错误: UBL还原");     // "Err: UBL Restore"
  LSTR MSG_UBL_Z_OFFSET                   = _UxGT("Z偏移量: ");
  LSTR MSG_UBL_Z_OFFSET_STOPPED           = _UxGT("Z偏移已停止");     // "Z-Offset Stopped"
  LSTR MSG_UBL_STEP_BY_STEP_MENU          = _UxGT("一步步UBL");     // "Step-By-Step UBL"
  LSTR MSG_UBL_1_BUILD_COLD_MESH          = _UxGT("1. 创设冷网格");
  LSTR MSG_UBL_2_SMART_FILLIN             = _UxGT("2. 聪明填充");
  LSTR MSG_UBL_3_VALIDATE_MESH_MENU       = _UxGT("3. 批准网格");
  LSTR MSG_UBL_4_FINE_TUNE_ALL            = _UxGT("4. 细调所有的");
  LSTR MSG_UBL_5_VALIDATE_MESH_MENU       = _UxGT("5. 批准网格");
  LSTR MSG_UBL_6_FINE_TUNE_ALL            = _UxGT("6. 细调所有的");
  LSTR MSG_UBL_7_SAVE_MESH                = _UxGT("7. 保存热床网格");

  LSTR MSG_LED_CONTROL                    = _UxGT("LED控制");     // "LED Control")
  LSTR MSG_LEDS                           = _UxGT("灯");     // "Lights")
  LSTR MSG_LED_PRESETS                    = _UxGT("灯预置");     // "Light Presets")
  LSTR MSG_SET_LEDS_RED                   = _UxGT("红");     // "Red")
  LSTR MSG_SET_LEDS_ORANGE                = _UxGT("橙");     // "Orange")
  LSTR MSG_SET_LEDS_YELLOW                = _UxGT("黄");     // "Yellow")
  LSTR MSG_SET_LEDS_GREEN                 = _UxGT("绿");     // "Green")
  LSTR MSG_SET_LEDS_BLUE                  = _UxGT("蓝");     // "Blue")
  LSTR MSG_SET_LEDS_INDIGO                = _UxGT("青");     // "Indigo")
  LSTR MSG_SET_LEDS_VIOLET                = _UxGT("紫");     // "Violet")
  LSTR MSG_SET_LEDS_WHITE                 = _UxGT("白");     // "White")
  LSTR MSG_SET_LEDS_DEFAULT               = _UxGT("缺省");     // "Default")
  LSTR MSG_CUSTOM_LEDS                    = _UxGT("定制灯");     // "Custom Lights")
  LSTR MSG_INTENSITY_R                    = _UxGT("红饱和度");     // "Red Intensity")
  LSTR MSG_INTENSITY_G                    = _UxGT("绿饱和度");     // "Green Intensity")
  LSTR MSG_INTENSITY_B                    = _UxGT("蓝饱和度");     // "Blue Intensity")
  LSTR MSG_INTENSITY_W                    = _UxGT("白饱和度");     // "White Intensity")
  LSTR MSG_LED_BRIGHTNESS                 = _UxGT("亮度");     // "Brightness")

<<<<<<< HEAD
  PROGMEM Language_Str MSG_MOVING                          = _UxGT("移动...");     // "Moving...")
  PROGMEM Language_Str MSG_FREE_XY                         = _UxGT("释放 XY");     // "Free XY")
  PROGMEM Language_Str MSG_MOVE_X                          = _UxGT("移动X");     //"Move X"
  PROGMEM Language_Str MSG_MOVE_Y                          = _UxGT("移动Y");     //"Move Y"
  PROGMEM Language_Str MSG_MOVE_Z                          = _UxGT("移动Z");     //"Move Z"
  PROGMEM Language_Str MSG_MOVE_E                          = _UxGT("挤出机");     //"Extruder"
  PROGMEM Language_Str MSG_MOVE_EN                         = _UxGT("挤出机 *");     //"Extruder"
  PROGMEM Language_Str MSG_HOTEND_TOO_COLD                 = _UxGT("热端太冷");
  PROGMEM Language_Str MSG_MOVE_N_MM                       = _UxGT("移动 %s mm");     //"Move 0.025mm"
  PROGMEM Language_Str MSG_MOVE_01MM                       = _UxGT("移动 0.1 mm");     //"Move 0.1mm"
  PROGMEM Language_Str MSG_MOVE_1MM                        = _UxGT("移动 1 mm");     //"Move 1mm"
  PROGMEM Language_Str MSG_MOVE_10MM                       = _UxGT("移动 10 mm");     //"Move 10mm"
  PROGMEM Language_Str MSG_SPEED                           = _UxGT("速率");     //"Speed"
  PROGMEM Language_Str MSG_MESH_Z_OFFSET                   = _UxGT("热床Z");     //"Bed Z"
  PROGMEM Language_Str MSG_NOZZLE                          = _UxGT("喷嘴");     //"Nozzle" 噴嘴
  PROGMEM Language_Str MSG_NOZZLE_N                        = _UxGT("喷嘴 ~");     //"Nozzle" 噴嘴
  PROGMEM Language_Str MSG_NOZZLE_PARKED                   = _UxGT("喷嘴已停靠");
  PROGMEM Language_Str MSG_NOZZLE_STANDBY                  = _UxGT("喷嘴待命中");
  PROGMEM Language_Str MSG_BED                             = _UxGT("热床");     //"Bed"
  PROGMEM Language_Str MSG_CHAMBER                         = _UxGT("机箱壳");
  PROGMEM Language_Str MSG_FAN_SPEED                       = _UxGT("风扇速率");     //"Fan speed"
  PROGMEM Language_Str MSG_FAN_SPEED_N                     = _UxGT("风扇速率 ~");     //"Fan speed"
  PROGMEM Language_Str MSG_STORED_FAN_N                    = _UxGT("存储的风扇 ~");
  PROGMEM Language_Str MSG_EXTRA_FAN_SPEED                 = _UxGT("额外风扇速率");     // "Extra fan speed"
  PROGMEM Language_Str MSG_EXTRA_FAN_SPEED_N               = _UxGT("额外风扇速率 ~");     // "Extra fan speed"
  PROGMEM Language_Str MSG_CONTROLLER_FAN                  = _UxGT("控制器风扇");
  PROGMEM Language_Str MSG_CONTROLLER_FAN_IDLE_SPEED       = _UxGT("空闲速度");
  PROGMEM Language_Str MSG_CONTROLLER_FAN_AUTO_ON          = _UxGT("自动模式");
  PROGMEM Language_Str MSG_CONTROLLER_FAN_SPEED            = _UxGT("工作速度");
  PROGMEM Language_Str MSG_CONTROLLER_FAN_DURATION         = _UxGT("空闲周期");
  PROGMEM Language_Str MSG_FLOW                            = _UxGT("挤出速率");     //"Flow"
  PROGMEM Language_Str MSG_FLOW_N                          = _UxGT("挤出速率 ~");     //"Flow"
  PROGMEM Language_Str MSG_CONTROL                         = _UxGT("控制");     //"Control"
  PROGMEM Language_Str MSG_MIN                             = " " LCD_STR_THERMOMETER _UxGT(" 最小");     //" " LCD_STR_THERMOMETER " Min"
  PROGMEM Language_Str MSG_MAX                             = " " LCD_STR_THERMOMETER _UxGT(" 最大");     //" " LCD_STR_THERMOMETER " Max"
  PROGMEM Language_Str MSG_FACTOR                          = " " LCD_STR_THERMOMETER _UxGT(" 因数");     //" " LCD_STR_THERMOMETER " Fact"
  PROGMEM Language_Str MSG_AUTOTEMP                        = _UxGT("自动控温");     //"Autotemp"
  PROGMEM Language_Str MSG_LCD_ON                          = _UxGT("开");     //"On"
  PROGMEM Language_Str MSG_LCD_OFF                         = _UxGT("关");     //"Off"
  PROGMEM Language_Str MSG_PID_AUTOTUNE                    = _UxGT("自动PID");
  PROGMEM Language_Str MSG_PID_AUTOTUNE_E                  = _UxGT("自动PID *");
  PROGMEM Language_Str MSG_PID_AUTOTUNE_DONE               = _UxGT("PID调整完成");
  PROGMEM Language_Str MSG_PID_BAD_EXTRUDER_NUM            = _UxGT("自动调失败. 坏的挤出机");
  PROGMEM Language_Str MSG_PID_TEMP_TOO_HIGH               = _UxGT("自动调失败. 温度太高");
  PROGMEM Language_Str MSG_PID_TIMEOUT                     = _UxGT("自动调失败! 超时");
  PROGMEM Language_Str MSG_SELECT                          = _UxGT("选择");     //"Select"
  PROGMEM Language_Str MSG_SELECT_E                        = _UxGT("选择 *");
  PROGMEM Language_Str MSG_ACC                             = _UxGT("加速度");     //"Accel" acceleration
  PROGMEM Language_Str MSG_JERK                            = _UxGT("抖动速率");     // "Jerk"
  PROGMEM Language_Str MSG_VA_JERK                         = _UxGT("轴抖动速率") LCD_STR_A;     //"Va-jerk"
  PROGMEM Language_Str MSG_VB_JERK                         = _UxGT("轴抖动速率") LCD_STR_B;     //"Vb-jerk"
  PROGMEM Language_Str MSG_VC_JERK                         = _UxGT("轴抖动速率") LCD_STR_C;     //"Vc-jerk"
  PROGMEM Language_Str MSG_VE_JERK                         = _UxGT("挤出机抖动速率");     //"Ve-jerk"
  PROGMEM Language_Str MSG_JUNCTION_DEVIATION              = _UxGT("接点差");
  PROGMEM Language_Str MSG_VELOCITY                        = _UxGT("速度");     // "Velocity"
  PROGMEM Language_Str MSG_VMAX_A                          = _UxGT("最大进料速率") LCD_STR_A;     //"Vmax " max_feedrate_mm_s
  PROGMEM Language_Str MSG_VMAX_B                          = _UxGT("最大进料速率") LCD_STR_B;     //"Vmax " max_feedrate_mm_s
  PROGMEM Language_Str MSG_VMAX_C                          = _UxGT("最大进料速率") LCD_STR_C;     //"Vmax " max_feedrate_mm_s
  PROGMEM Language_Str MSG_VMAX_E                          = _UxGT("最大进料速率") LCD_STR_E;     //"Vmax " max_feedrate_mm_s
  PROGMEM Language_Str MSG_VMAX_EN                         = _UxGT("最大进料速率 *");     //"Vmax " max_feedrate_mm_s
  PROGMEM Language_Str MSG_VMIN                            = _UxGT("最小进料速率");     //"Vmin"  min_feedrate_mm_s
  PROGMEM Language_Str MSG_VTRAV_MIN                       = _UxGT("最小移动速率");     //"VTrav min" min_travel_feedrate_mm_s, (target) speed of the move
  PROGMEM Language_Str MSG_ACCELERATION                    = _UxGT("加速度");     // "Acceleration"
  PROGMEM Language_Str MSG_AMAX_A                          = _UxGT("最大打印加速度") LCD_STR_A;     //"Amax " max_acceleration_mm_per_s2, acceleration in units/s^2 for print moves
  PROGMEM Language_Str MSG_AMAX_B                          = _UxGT("最大打印加速度") LCD_STR_B;     //"Amax " max_acceleration_mm_per_s2, acceleration in units/s^2 for print moves
  PROGMEM Language_Str MSG_AMAX_C                          = _UxGT("最大打印加速度") LCD_STR_C;     //"Amax " max_acceleration_mm_per_s2, acceleration in units/s^2 for print moves
  PROGMEM Language_Str MSG_AMAX_E                          = _UxGT("最大打印加速度") LCD_STR_E;     //"Amax " max_acceleration_mm_per_s2, acceleration in units/s^2 for print moves
  PROGMEM Language_Str MSG_AMAX_EN                         = _UxGT("最大打印加速度 *");     //"Amax " max_acceleration_mm_per_s2, acceleration in units/s^2 for print moves
  PROGMEM Language_Str MSG_A_RETRACT                       = _UxGT("收进加速度");     //"A-retract" retract_acceleration, E acceleration in mm/s^2 for retracts
  PROGMEM Language_Str MSG_A_TRAVEL                        = _UxGT("非打印移动加速度");     //"A-travel" travel_acceleration, X, Y, Z acceleration in mm/s^2 for travel (non printing) moves
  PROGMEM Language_Str MSG_XY_FREQUENCY_LIMIT              = _UxGT("频率最大");
  PROGMEM Language_Str MSG_XY_FREQUENCY_FEEDRATE           = _UxGT("进给速度");
  PROGMEM Language_Str MSG_STEPS_PER_MM                    = _UxGT("轴步数/mm");     //"Steps/mm" axis_steps_per_mm, axis steps-per-unit G92
  PROGMEM Language_Str MSG_A_STEPS                         = LCD_STR_A _UxGT("步数/mm");     //"Asteps/mm"
  PROGMEM Language_Str MSG_B_STEPS                         = LCD_STR_B _UxGT("步数/mm");     //"Bsteps/mm"
  PROGMEM Language_Str MSG_C_STEPS                         = LCD_STR_C _UxGT("步数/mm");     //"Csteps/mm"
  PROGMEM Language_Str MSG_E_STEPS                         = _UxGT("E 步数/mm");     //"Esteps/mm"
  PROGMEM Language_Str MSG_EN_STEPS                        = _UxGT("* 步数/mm");
  PROGMEM Language_Str MSG_TEMPERATURE                     = _UxGT("温度");     //"Temperature"
  PROGMEM Language_Str MSG_MOTION                          = _UxGT("运动");     //"Motion"
  PROGMEM Language_Str MSG_FILAMENT                        = _UxGT("料丝");     //"Filament" menu_advanced_filament
  PROGMEM Language_Str MSG_VOLUMETRIC_ENABLED              = _UxGT("E 在 mm") SUPERSCRIPT_THREE;     //"E in mm3" volumetric_enabled
  PROGMEM Language_Str MSG_VOLUMETRIC_LIMIT                = _UxGT("E 限制 在 mm") SUPERSCRIPT_THREE;
  PROGMEM Language_Str MSG_VOLUMETRIC_LIMIT_E              = _UxGT("E 限制 *");
  PROGMEM Language_Str MSG_FILAMENT_DIAM                   = _UxGT("丝料直径");     //"Fil. Dia."
  PROGMEM Language_Str MSG_FILAMENT_DIAM_E                 = _UxGT("丝料直径 *");
  PROGMEM Language_Str MSG_FILAMENT_UNLOAD                 = _UxGT("卸载 mm");     // "Unload mm"
  PROGMEM Language_Str MSG_FILAMENT_LOAD                   = _UxGT("装载 mm");     // "Load mm"
  PROGMEM Language_Str MSG_ADVANCE_K                       = _UxGT("Advance K");
  PROGMEM Language_Str MSG_ADVANCE_K_E                     = _UxGT("Advance K *");
  PROGMEM Language_Str MSG_CONTRAST                        = _UxGT("LCD对比度");     //"LCD contrast"
  PROGMEM Language_Str MSG_STORE_EEPROM                    = _UxGT("保存设置");     //"Store memory"
  PROGMEM Language_Str MSG_LOAD_EEPROM                     = _UxGT("装载设置");     //"Load memory"
  PROGMEM Language_Str MSG_RESTORE_DEFAULTS                = _UxGT("恢复安全值");     //"Restore Defaults"
  PROGMEM Language_Str MSG_INIT_EEPROM                     = _UxGT("初始化设置");     // "Initialize EEPROM"
  PROGMEM Language_Str MSG_ERR_EEPROM_CRC                  = _UxGT("EEPROM CRC 错误");
  PROGMEM Language_Str MSG_ERR_EEPROM_INDEX                = _UxGT("EEPROM Index 错误");
  PROGMEM Language_Str MSG_ERR_EEPROM_VERSION              = _UxGT("EEPROM Version 错误");
  PROGMEM Language_Str MSG_SETTINGS_STORED                 = _UxGT("设置已保存");
  PROGMEM Language_Str MSG_MEDIA_UPDATE                    = _UxGT("存储器更新");
  PROGMEM Language_Str MSG_RESET_PRINTER                   = _UxGT("复位打印机");
  PROGMEM Language_Str MSG_REFRESH                         = LCD_STR_REFRESH _UxGT("刷新");
  PROGMEM Language_Str MSG_INFO_SCREEN                     = _UxGT("信息屏");     //"Info screen"
  PROGMEM Language_Str MSG_PREPARE                         = _UxGT("准备");     //"Prepare"
  PROGMEM Language_Str MSG_TUNE                            = _UxGT("调整");     //"Tune"
  PROGMEM Language_Str MSG_POWER_MONITOR                   = _UxGT("电源监控");
  PROGMEM Language_Str MSG_CURRENT                         = _UxGT("电流");
  PROGMEM Language_Str MSG_VOLTAGE                         = _UxGT("电压");
  PROGMEM Language_Str MSG_POWER                           = _UxGT("功率");
  PROGMEM Language_Str MSG_START_PRINT                     = _UxGT("开始打印");
  PROGMEM Language_Str MSG_BUTTON_NEXT                     = _UxGT("下一个");
  PROGMEM Language_Str MSG_BUTTON_INIT                     = _UxGT("初始");
  PROGMEM Language_Str MSG_BUTTON_STOP                     = _UxGT("停止");
  PROGMEM Language_Str MSG_BUTTON_PRINT                    = _UxGT("打印");
  PROGMEM Language_Str MSG_BUTTON_RESET                    = _UxGT("复位");
  PROGMEM Language_Str MSG_BUTTON_IGNORE                   = _UxGT("忽略");
  PROGMEM Language_Str MSG_BUTTON_CANCEL                   = _UxGT("取消");
  PROGMEM Language_Str MSG_BUTTON_DONE                     = _UxGT("完成");
  PROGMEM Language_Str MSG_BUTTON_BACK                     = _UxGT("返回");
  PROGMEM Language_Str MSG_BUTTON_PROCEED                  = _UxGT("继续");
  PROGMEM Language_Str MSG_PAUSING                         = _UxGT("暂停中...");
  PROGMEM Language_Str MSG_PAUSE_PRINT                     = _UxGT("暂停打印");     //"Pause print"
  PROGMEM Language_Str MSG_RESUME_PRINT                    = _UxGT("恢复打印");     //"Resume print"
  PROGMEM Language_Str MSG_STOP_PRINT                      = _UxGT("停止打印");     //"Stop print"
  PROGMEM Language_Str MSG_PRINTING_OBJECT                 = _UxGT("打印物体");
  PROGMEM Language_Str MSG_CANCEL_OBJECT                   = _UxGT("取消物体");
  PROGMEM Language_Str MSG_CANCEL_OBJECT_N                 = _UxGT("取消物体 =");
  PROGMEM Language_Str MSG_OUTAGE_RECOVERY                 = _UxGT("中断恢复");
  PROGMEM Language_Str MSG_MEDIA_MENU                      = _UxGT("从存储卡上打印");     //"Print from SD"
  PROGMEM Language_Str MSG_NO_MEDIA                        = _UxGT("无存储卡");     //"No SD card"
  PROGMEM Language_Str MSG_DWELL                           = _UxGT("休眠中 ...");     //"Sleep..."
  PROGMEM Language_Str MSG_USERWAIT                        = _UxGT("点击继续 ...");     //"Click to resume..."
  PROGMEM Language_Str MSG_PRINT_PAUSED                    = _UxGT("暫停打印");     // "Print paused"
  PROGMEM Language_Str MSG_PRINTING                        = _UxGT("打印中...");
  PROGMEM Language_Str MSG_PRINT_ABORTED                   = _UxGT("已取消打印");     //"Print aborted"
  PROGMEM Language_Str MSG_PRINT_DONE                      = _UxGT("打印已完成");
  PROGMEM Language_Str MSG_NO_MOVE                         = _UxGT("无移动");     //"No move."
  PROGMEM Language_Str MSG_KILLED                          = _UxGT("已杀掉");     //"KILLED. "
  PROGMEM Language_Str MSG_STOPPED                         = _UxGT("已停止");     //"STOPPED. "
  PROGMEM Language_Str MSG_CONTROL_RETRACT                 = _UxGT("回抽长度mm");     //"Retract mm" retract_length, retract length (positive mm)
  PROGMEM Language_Str MSG_CONTROL_RETRACT_SWAP            = _UxGT("换手回抽长度mm");     //"Swap Re.mm" swap_retract_length, swap retract length (positive mm), for extruder change
  PROGMEM Language_Str MSG_CONTROL_RETRACTF                = _UxGT("回抽速率mm/s");     //"Retract V" retract_feedrate_mm_s, feedrate for retracting (mm/s)
  PROGMEM Language_Str MSG_CONTROL_RETRACT_ZHOP            = _UxGT("Hop mm");     //"Hop mm" retract_zraise, retract Z-lift
  PROGMEM Language_Str MSG_CONTROL_RETRACT_RECOVER         = _UxGT("回抽恢复长度mm");     //"UnRet +mm" retract_recover_extra, additional recover length (mm, added to retract length when recovering)
  PROGMEM Language_Str MSG_CONTROL_RETRACT_RECOVER_SWAP    = _UxGT("换手回抽恢复长度mm");     //"S UnRet+mm" swap_retract_recover_extra, additional swap recover length (mm, added to retract length when recovering from extruder change)
  PROGMEM Language_Str MSG_CONTROL_RETRACT_RECOVERF        = _UxGT("回抽恢复后进料速率mm/s");     //"Unretract V" retract_recover_feedrate_mm_s, feedrate for recovering from retraction (mm/s)
  PROGMEM Language_Str MSG_CONTROL_RETRACT_RECOVER_SWAPF   = _UxGT("S UnRet V");     // "S UnRet V"
  PROGMEM Language_Str MSG_AUTORETRACT                     = _UxGT("自动抽回");     //"Auto-Retract" autoretract_enabled,
  PROGMEM Language_Str MSG_FILAMENT_SWAP_LENGTH            = _UxGT("交换长度");
  PROGMEM Language_Str MSG_FILAMENT_SWAP_EXTRA             = _UxGT("额外的交换");
  PROGMEM Language_Str MSG_FILAMENT_PURGE_LENGTH           = _UxGT("清洗长度");
  PROGMEM Language_Str MSG_TOOL_CHANGE                     = _UxGT("换工具");
  PROGMEM Language_Str MSG_TOOL_CHANGE_ZLIFT               = _UxGT("Z抬起");
  PROGMEM Language_Str MSG_SINGLENOZZLE_PRIME_SPEED        = _UxGT("进给速度");
  PROGMEM Language_Str MSG_SINGLENOZZLE_RETRACT_SPEED      = _UxGT("回抽速度");
  PROGMEM Language_Str MSG_FILAMENT_PARK_ENABLED           = _UxGT("停靠头");
  PROGMEM Language_Str MSG_SINGLENOZZLE_UNRETRACT_SPEED    = _UxGT("恢复速度");
  PROGMEM Language_Str MSG_SINGLENOZZLE_FAN_SPEED          = _UxGT("风扇速度");
  PROGMEM Language_Str MSG_SINGLENOZZLE_FAN_TIME           = _UxGT("风扇时间");
  PROGMEM Language_Str MSG_TOOL_MIGRATION_ON               = _UxGT("自动开");
  PROGMEM Language_Str MSG_TOOL_MIGRATION_OFF              = _UxGT("自动关");
  PROGMEM Language_Str MSG_TOOL_MIGRATION                  = _UxGT("工具迁移");
  PROGMEM Language_Str MSG_TOOL_MIGRATION_AUTO             = _UxGT("自动迁移");
  PROGMEM Language_Str MSG_TOOL_MIGRATION_END              = _UxGT("上一个挤出机");
  PROGMEM Language_Str MSG_TOOL_MIGRATION_SWAP             = _UxGT("迁移至 *");
  PROGMEM Language_Str MSG_FILAMENTCHANGE                  = _UxGT("更换丝料");     //"Change filament"
  PROGMEM Language_Str MSG_FILAMENTCHANGE_E                = _UxGT("更换丝料 *");     //"Change filament"
  PROGMEM Language_Str MSG_FILAMENTLOAD                    = _UxGT("装载丝料");     // "Load filament"
  PROGMEM Language_Str MSG_FILAMENTLOAD_E                  = _UxGT("装载丝料 *");     // "Load filament"
  PROGMEM Language_Str MSG_FILAMENTUNLOAD                  = _UxGT("卸载丝料");     // "Unload filament"
  PROGMEM Language_Str MSG_FILAMENTUNLOAD_E                = _UxGT("卸载丝料 *");     // "Unload filament"
  PROGMEM Language_Str MSG_FILAMENTUNLOAD_ALL              = _UxGT("卸载全部");     // "Unload All"
  PROGMEM Language_Str MSG_ATTACH_MEDIA                    = _UxGT("初始化存储卡");     //"Init. SD card"
  PROGMEM Language_Str MSG_CHANGE_MEDIA                    = _UxGT("更换存储卡");     //"Change SD card"
  PROGMEM Language_Str MSG_RELEASE_MEDIA                   = _UxGT("释放存储卡");
  PROGMEM Language_Str MSG_ZPROBE_OUT                      = _UxGT("Z探针在热床之外");     //"Z probe out. bed" Z probe is not within the physical limits
  PROGMEM Language_Str MSG_SKEW_FACTOR                     = _UxGT("偏斜因数");     // "Skew Factor"
  PROGMEM Language_Str MSG_BLTOUCH                         = _UxGT("BLTouch");     // "BLTouch"
  PROGMEM Language_Str MSG_BLTOUCH_SELFTEST                = _UxGT("自检");
  PROGMEM Language_Str MSG_BLTOUCH_RESET                   = _UxGT("重置");
  PROGMEM Language_Str MSG_BLTOUCH_STOW                    = _UxGT("装载");
  PROGMEM Language_Str MSG_BLTOUCH_DEPLOY                  = _UxGT("部署");
  PROGMEM Language_Str MSG_BLTOUCH_SW_MODE                 = _UxGT("SW模式");
  PROGMEM Language_Str MSG_BLTOUCH_5V_MODE                 = _UxGT("5V模式");
  PROGMEM Language_Str MSG_BLTOUCH_OD_MODE                 = _UxGT("OD模式");
  PROGMEM Language_Str MSG_BLTOUCH_MODE_STORE              = _UxGT("模式保存");
  PROGMEM Language_Str MSG_BLTOUCH_MODE_STORE_5V           = _UxGT("设置BLTouch为5V");
  PROGMEM Language_Str MSG_BLTOUCH_MODE_STORE_OD           = _UxGT("设置BLTouch为OD");
  PROGMEM Language_Str MSG_BLTOUCH_MODE_ECHO               = _UxGT("报告开漏");
  PROGMEM Language_Str MSG_BLTOUCH_MODE_CHANGE             = _UxGT("危险: 错误的设置将引起损坏! 是否继续?");
  PROGMEM Language_Str MSG_TOUCHMI_PROBE                   = _UxGT("TouchMI");
  PROGMEM Language_Str MSG_TOUCHMI_INIT                    = _UxGT("初始化TouchMI");
  PROGMEM Language_Str MSG_TOUCHMI_ZTEST                   = _UxGT("Z偏移量测试");
  PROGMEM Language_Str MSG_TOUCHMI_SAVE                    = _UxGT("保存");
  PROGMEM Language_Str MSG_MANUAL_DEPLOY_TOUCHMI           = _UxGT("部署TouchMI");
  PROGMEM Language_Str MSG_MANUAL_DEPLOY                   = _UxGT("部署Z探针");
  PROGMEM Language_Str MSG_MANUAL_STOW                     = _UxGT("收好Z探针");
  PROGMEM Language_Str MSG_HOME_FIRST                      = _UxGT("归位 %s%s%s 先");     //"Home ... first"
  PROGMEM Language_Str MSG_ZPROBE_OFFSETS                  = _UxGT("探针偏移量");
  PROGMEM Language_Str MSG_ZPROBE_XOFFSET                  = _UxGT("探针X偏移");
  PROGMEM Language_Str MSG_ZPROBE_YOFFSET                  = _UxGT("探针Y偏移");
  PROGMEM Language_Str MSG_ZPROBE_ZOFFSET                  = _UxGT("探针Z偏移");     //"Z Offset"
  PROGMEM Language_Str MSG_BABYSTEP_X                      = _UxGT("微量调整X轴");     //"Babystep X" lcd_babystep_x, Babystepping enables the user to control the axis in tiny amounts
  PROGMEM Language_Str MSG_BABYSTEP_Y                      = _UxGT("微量调整Y轴");     //"Babystep Y"
  PROGMEM Language_Str MSG_BABYSTEP_Z                      = _UxGT("微量调整Z轴");     //"Babystep Z"
  PROGMEM Language_Str MSG_BABYSTEP_TOTAL                  = _UxGT("总计");
  PROGMEM Language_Str MSG_ENDSTOP_ABORT                   = _UxGT("挡块终止");     //"Endstop abort"
  PROGMEM Language_Str MSG_HEATING_FAILED_LCD              = _UxGT("加热失败");     //"Heating failed"
  PROGMEM Language_Str MSG_ERR_REDUNDANT_TEMP              = _UxGT("错误：冗余温度");     //"Err: REDUNDANT TEMP"
  PROGMEM Language_Str MSG_THERMAL_RUNAWAY                 = _UxGT("温控失控");     //"THERMAL RUNAWAY"
  PROGMEM Language_Str MSG_THERMAL_RUNAWAY_BED             = _UxGT("热床热量失控");
  PROGMEM Language_Str MSG_THERMAL_RUNAWAY_CHAMBER         = _UxGT("机箱热量失控");
  PROGMEM Language_Str MSG_ERR_MAXTEMP                     = _UxGT("错误：最高温度");     //"Err: MAXTEMP"
  PROGMEM Language_Str MSG_ERR_MINTEMP                     = _UxGT("错误：最低温度");     //"Err: MINTEMP"
  PROGMEM Language_Str MSG_HALTED                          = _UxGT("打印停机");     //"PRINTER HALTED"
  PROGMEM Language_Str MSG_PLEASE_RESET                    = _UxGT("请重置");     //"Please reset"
  PROGMEM Language_Str MSG_SHORT_DAY                       = _UxGT("天");     //"d" // One character only
  PROGMEM Language_Str MSG_SHORT_HOUR                      = _UxGT("时");     //"h" // One character only
  PROGMEM Language_Str MSG_SHORT_MINUTE                    = _UxGT("分");     //"m" // One character only
  PROGMEM Language_Str MSG_HEATING                         = _UxGT("加热中 ...");     //"Heating..."
  PROGMEM Language_Str MSG_COOLING                         = _UxGT("冷却中 ...");
  PROGMEM Language_Str MSG_BED_HEATING                     = _UxGT("加热热床中 ...");     //"Bed Heating..."
  PROGMEM Language_Str MSG_BED_COOLING                     = _UxGT("热床冷却中 ...");
  PROGMEM Language_Str MSG_CHAMBER_HEATING                 = _UxGT("机箱加热中 ...");
  PROGMEM Language_Str MSG_CHAMBER_COOLING                 = _UxGT("机箱冷却中 ...");
  PROGMEM Language_Str MSG_DELTA_CALIBRATE                 = _UxGT("⊿校准");     //"Delta Calibration"
  PROGMEM Language_Str MSG_DELTA_CALIBRATE_X               = _UxGT("⊿校准X");     //"Calibrate X"
  PROGMEM Language_Str MSG_DELTA_CALIBRATE_Y               = _UxGT("⊿校准Y");     //"Calibrate Y"
  PROGMEM Language_Str MSG_DELTA_CALIBRATE_Z               = _UxGT("⊿校准Z");     //"Calibrate Z"
  PROGMEM Language_Str MSG_DELTA_CALIBRATE_CENTER          = _UxGT("⊿校准中心");     //"Calibrate Center"
  PROGMEM Language_Str MSG_DELTA_SETTINGS                  = _UxGT("⊿设置");     // "Delta Settings"
  PROGMEM Language_Str MSG_DELTA_AUTO_CALIBRATE            = _UxGT("⊿自动校准");     // "Auto Calibration"
  PROGMEM Language_Str MSG_DELTA_HEIGHT_CALIBRATE          = _UxGT("设置⊿高度");     // "Set Delta Height"
  PROGMEM Language_Str MSG_DELTA_Z_OFFSET_CALIBRATE        = _UxGT("探针Z偏移量");
  PROGMEM Language_Str MSG_DELTA_DIAG_ROD                  = _UxGT("⊿斜柱");     // "Diag Rod"
  PROGMEM Language_Str MSG_DELTA_HEIGHT                    = _UxGT("⊿高度");     // "Height"
  PROGMEM Language_Str MSG_DELTA_RADIUS                    = _UxGT("⊿半径");     // "Radius"
  PROGMEM Language_Str MSG_INFO_MENU                       = _UxGT("关于打印机");     //"About Printer"
  PROGMEM Language_Str MSG_INFO_PRINTER_MENU               = _UxGT("打印机信息");     //"Printer Info"
  PROGMEM Language_Str MSG_3POINT_LEVELING                 = _UxGT("三点调平");     // "3-Point Leveling"
  PROGMEM Language_Str MSG_LINEAR_LEVELING                 = _UxGT("线性调平");     // "Linear Leveling"
  PROGMEM Language_Str MSG_BILINEAR_LEVELING               = _UxGT("双线性调平");     // "Bilinear Leveling"
  PROGMEM Language_Str MSG_UBL_LEVELING                    = _UxGT("统一热床调平(UBL)");     // "Unified Bed Leveling"
  PROGMEM Language_Str MSG_MESH_LEVELING                   = _UxGT("网格调平");     // "Mesh Leveling"
  PROGMEM Language_Str MSG_INFO_STATS_MENU                 = _UxGT("打印机统计");     //"Printer Stats"
  PROGMEM Language_Str MSG_INFO_BOARD_MENU                 = _UxGT("主板信息");     //"Board Info"
  PROGMEM Language_Str MSG_INFO_THERMISTOR_MENU            = _UxGT("温度计");     //"Thermistors"
  PROGMEM Language_Str MSG_INFO_EXTRUDERS                  = _UxGT("挤出机");     //"Extruders"
  PROGMEM Language_Str MSG_INFO_BAUDRATE                   = _UxGT("波特率");     //"Baud"
  PROGMEM Language_Str MSG_INFO_PROTOCOL                   = _UxGT("协议");     //"Protocol"
  PROGMEM Language_Str MSG_INFO_RUNAWAY_OFF                = _UxGT("监控温度失控:关");
  PROGMEM Language_Str MSG_INFO_RUNAWAY_ON                 = _UxGT("监控温度失控:开");
  PROGMEM Language_Str MSG_HOTEND_IDLE_TIMEOUT             = _UxGT("热端空闲超时");
=======
  LSTR MSG_MOVING                         = _UxGT("移动...");     // "Moving...")
  LSTR MSG_FREE_XY                        = _UxGT("释放 XY");     // "Free XY")
  LSTR MSG_MOVE_X                         = _UxGT("移动X");     // "Move X"
  LSTR MSG_MOVE_Y                         = _UxGT("移动Y");     // "Move Y"
  LSTR MSG_MOVE_Z                         = _UxGT("移动Z");     // "Move Z"
  LSTR MSG_MOVE_E                         = _UxGT("挤出机");     // "Extruder"
  LSTR MSG_MOVE_EN                        = _UxGT("挤出机 *");     // "Extruder"
  LSTR MSG_HOTEND_TOO_COLD                = _UxGT("热端太冷");
  LSTR MSG_MOVE_N_MM                      = _UxGT("移动 %s mm");     // "Move 0.025mm"
  LSTR MSG_MOVE_01MM                      = _UxGT("移动 0.1 mm");     // "Move 0.1mm"
  LSTR MSG_MOVE_1MM                       = _UxGT("移动 1 mm");     // "Move 1mm"
  LSTR MSG_MOVE_10MM                      = _UxGT("移动 10 mm");     // "Move 10mm"
  LSTR MSG_MOVE_100MM                     = _UxGT("移动 100 mm");     // "Move 100mm"
  LSTR MSG_SPEED                          = _UxGT("速率");     // "Speed"
  LSTR MSG_BED_Z                          = _UxGT("热床Z");     // "Bed Z"
  LSTR MSG_NOZZLE                         = _UxGT("喷嘴");     // "Nozzle" 噴嘴
  LSTR MSG_NOZZLE_N                       = _UxGT("喷嘴 ~");     // "Nozzle" 噴嘴
  LSTR MSG_NOZZLE_PARKED                  = _UxGT("喷嘴已停靠");
  LSTR MSG_NOZZLE_STANDBY                 = _UxGT("喷嘴待命中");
  LSTR MSG_BED                            = _UxGT("热床");     // "Bed"
  LSTR MSG_CHAMBER                        = _UxGT("机箱壳");
  LSTR MSG_FAN_SPEED                      = _UxGT("风扇速率");     // "Fan speed"
  LSTR MSG_FAN_SPEED_N                    = _UxGT("风扇速率 ~");     // "Fan speed"
  LSTR MSG_STORED_FAN_N                   = _UxGT("存储的风扇 ~");
  LSTR MSG_EXTRA_FAN_SPEED                = _UxGT("额外风扇速率");     // "Extra fan speed"
  LSTR MSG_EXTRA_FAN_SPEED_N              = _UxGT("额外风扇速率 ~");     // "Extra fan speed"
  LSTR MSG_CONTROLLER_FAN                 = _UxGT("控制器风扇");
  LSTR MSG_CONTROLLER_FAN_IDLE_SPEED      = _UxGT("空闲速度");
  LSTR MSG_CONTROLLER_FAN_AUTO_ON         = _UxGT("自动模式");
  LSTR MSG_CONTROLLER_FAN_SPEED           = _UxGT("工作速度");
  LSTR MSG_CONTROLLER_FAN_DURATION        = _UxGT("空闲周期");
  LSTR MSG_FLOW                           = _UxGT("挤出速率");     // "Flow"
  LSTR MSG_FLOW_N                         = _UxGT("挤出速率 ~");     // "Flow"
  LSTR MSG_CONTROL                        = _UxGT("控制");     // "Control"
  LSTR MSG_MIN                            = " " LCD_STR_THERMOMETER _UxGT(" 最小");     // " " LCD_STR_THERMOMETER " Min"
  LSTR MSG_MAX                            = " " LCD_STR_THERMOMETER _UxGT(" 最大");     // " " LCD_STR_THERMOMETER " Max"
  LSTR MSG_FACTOR                         = " " LCD_STR_THERMOMETER _UxGT(" 因数");     // " " LCD_STR_THERMOMETER " Fact"
  LSTR MSG_AUTOTEMP                       = _UxGT("自动控温");     // "Autotemp"
  LSTR MSG_LCD_ON                         = _UxGT("开");     // "On"
  LSTR MSG_LCD_OFF                        = _UxGT("关");     // "Off"
  LSTR MSG_PID_AUTOTUNE                   = _UxGT("自动PID");
  LSTR MSG_PID_AUTOTUNE_E                 = _UxGT("自动PID *");
  LSTR MSG_PID_AUTOTUNE_DONE              = _UxGT("PID调整完成");
  LSTR MSG_PID_BAD_EXTRUDER_NUM           = _UxGT("自动调失败! 坏的挤出机");
  LSTR MSG_PID_TEMP_TOO_HIGH              = _UxGT("自动调失败! 温度太高");
  LSTR MSG_PID_TIMEOUT                    = _UxGT("自动调失败! 超时");
  LSTR MSG_SELECT                         = _UxGT("选择");     // "Select"
  LSTR MSG_SELECT_E                       = _UxGT("选择 *");
  LSTR MSG_ACC                            = _UxGT("加速度");     // "Accel" acceleration
  LSTR MSG_JERK                           = _UxGT("抖动速率");     // "Jerk"
  LSTR MSG_VA_JERK                        = _UxGT("轴抖动速率") STR_A;     // "Va-jerk"
  LSTR MSG_VB_JERK                        = _UxGT("轴抖动速率") STR_B;     // "Vb-jerk"
  LSTR MSG_VC_JERK                        = _UxGT("轴抖动速率") STR_C;     // "Vc-jerk"
  LSTR MSG_VI_JERK                        = _UxGT("轴抖动速率") STR_I;     // "Vi-jerk"
  LSTR MSG_VJ_JERK                        = _UxGT("轴抖动速率") STR_J;     // "Vj-jerk"
  LSTR MSG_VK_JERK                        = _UxGT("轴抖动速率") STR_K;     // "Vk-jerk"
  LSTR MSG_VE_JERK                        = _UxGT("挤出机抖动速率");     // "Ve-jerk"
  LSTR MSG_JUNCTION_DEVIATION             = _UxGT("接点差");
  LSTR MSG_VELOCITY                       = _UxGT("速度");     // "Velocity"
  LSTR MSG_VMAX_A                         = _UxGT("最大进料速率") STR_A;     // "Vmax " max_feedrate_mm_s
  LSTR MSG_VMAX_B                         = _UxGT("最大进料速率") STR_B;
  LSTR MSG_VMAX_C                         = _UxGT("最大进料速率") STR_C;
  LSTR MSG_VMAX_I                         = _UxGT("最大进料速率") STR_I;
  LSTR MSG_VMAX_J                         = _UxGT("最大进料速率") STR_J;
  LSTR MSG_VMAX_K                         = _UxGT("最大进料速率") STR_K;
  LSTR MSG_VMAX_E                         = _UxGT("最大进料速率") STR_E;
  LSTR MSG_VMAX_EN                        = _UxGT("最大进料速率 *");
  LSTR MSG_VMIN                           = _UxGT("最小进料速率");     // "Vmin"  min_feedrate_mm_s
  LSTR MSG_VTRAV_MIN                      = _UxGT("最小移动速率");     // "VTrav min" min_travel_feedrate_mm_s, (target) speed of the move
  LSTR MSG_ACCELERATION                   = _UxGT("加速度");     // "Acceleration"
  LSTR MSG_AMAX_A                         = _UxGT("最大打印加速度") STR_A;     // "Amax " max_acceleration_mm_per_s2, acceleration in units/s^2 for print moves
  LSTR MSG_AMAX_B                         = _UxGT("最大打印加速度") STR_B;
  LSTR MSG_AMAX_C                         = _UxGT("最大打印加速度") STR_C;
  LSTR MSG_AMAX_I                         = _UxGT("最大打印加速度") STR_I;
  LSTR MSG_AMAX_J                         = _UxGT("最大打印加速度") STR_J;
  LSTR MSG_AMAX_K                         = _UxGT("最大打印加速度") STR_K;
  LSTR MSG_AMAX_E                         = _UxGT("最大打印加速度") STR_E;
  LSTR MSG_AMAX_EN                        = _UxGT("最大打印加速度 *");
  LSTR MSG_A_RETRACT                      = _UxGT("收进加速度");     // "A-retract" retract_acceleration, E acceleration in mm/s^2 for retracts
  LSTR MSG_A_TRAVEL                       = _UxGT("非打印移动加速度");     // "A-travel" travel_acceleration, X, Y, Z acceleration in mm/s^2 for travel (non printing) moves
  LSTR MSG_XY_FREQUENCY_LIMIT             = _UxGT("频率最大");
  LSTR MSG_XY_FREQUENCY_FEEDRATE          = _UxGT("进给速度");
  LSTR MSG_STEPS_PER_MM                   = _UxGT("轴步数/mm");     // "Steps/mm" axis_steps_per_mm, axis steps-per-unit G92
  LSTR MSG_A_STEPS                        = STR_A _UxGT(" 步数/mm");     // "Asteps/mm"
  LSTR MSG_B_STEPS                        = STR_B _UxGT(" 步数/mm");
  LSTR MSG_C_STEPS                        = STR_C _UxGT(" 步数/mm");
  LSTR MSG_I_STEPS                        = STR_I _UxGT(" 步数/mm");
  LSTR MSG_J_STEPS                        = STR_J _UxGT(" 步数/mm");
  LSTR MSG_K_STEPS                        = STR_K _UxGT(" 步数/mm");
  LSTR MSG_E_STEPS                        = _UxGT("E 步数/mm");     // "Esteps/mm"
  LSTR MSG_EN_STEPS                       = _UxGT("* 步数/mm");
  LSTR MSG_TEMPERATURE                    = _UxGT("温度");     // "Temperature"
  LSTR MSG_MOTION                         = _UxGT("运动");     // "Motion"
  LSTR MSG_FILAMENT                       = _UxGT("料丝");     // "Filament" menu_advanced_filament
  LSTR MSG_VOLUMETRIC_ENABLED             = _UxGT("E 在 mm") SUPERSCRIPT_THREE;     // "E in mm3" volumetric_enabled
  LSTR MSG_VOLUMETRIC_LIMIT               = _UxGT("E 限制 在 mm") SUPERSCRIPT_THREE;
  LSTR MSG_VOLUMETRIC_LIMIT_E             = _UxGT("E 限制 *");
  LSTR MSG_FILAMENT_DIAM                  = _UxGT("丝料直径");     // "Fil. Dia."
  LSTR MSG_FILAMENT_DIAM_E                = _UxGT("丝料直径 *");
  LSTR MSG_FILAMENT_UNLOAD                = _UxGT("卸载 mm");     // "Unload mm"
  LSTR MSG_FILAMENT_LOAD                  = _UxGT("装载 mm");     // "Load mm"
  LSTR MSG_ADVANCE_K                      = _UxGT("Advance K");
  LSTR MSG_ADVANCE_K_E                    = _UxGT("Advance K *");
  LSTR MSG_CONTRAST                       = _UxGT("LCD对比度");     // "LCD contrast"
  LSTR MSG_STORE_EEPROM                   = _UxGT("保存设置");     // "Store memory"
  LSTR MSG_LOAD_EEPROM                    = _UxGT("装载设置");     // "Load memory"
  LSTR MSG_RESTORE_DEFAULTS               = _UxGT("恢复安全值");     // "Restore Defaults"
  LSTR MSG_INIT_EEPROM                    = _UxGT("初始化设置");     // "Initialize EEPROM"
  LSTR MSG_ERR_EEPROM_CRC                 = _UxGT("EEPROM CRC 错误");
  LSTR MSG_ERR_EEPROM_INDEX               = _UxGT("EEPROM Index 错误");
  LSTR MSG_ERR_EEPROM_VERSION             = _UxGT("EEPROM Version 错误");
  LSTR MSG_SETTINGS_STORED                = _UxGT("设置已保存");
  LSTR MSG_MEDIA_UPDATE                   = _UxGT("存储器更新");
  LSTR MSG_RESET_PRINTER                  = _UxGT("复位打印机");
  LSTR MSG_REFRESH                        = LCD_STR_REFRESH _UxGT("刷新");
  LSTR MSG_INFO_SCREEN                    = _UxGT("信息屏");     // "Info screen"
  LSTR MSG_PREPARE                        = _UxGT("准备");     // "Prepare"
  LSTR MSG_TUNE                           = _UxGT("调整");     // "Tune"
  LSTR MSG_POWER_MONITOR                  = _UxGT("电源监控");
  LSTR MSG_CURRENT                        = _UxGT("电流");
  LSTR MSG_VOLTAGE                        = _UxGT("电压");
  LSTR MSG_POWER                          = _UxGT("功率");
  LSTR MSG_START_PRINT                    = _UxGT("开始打印");
  LSTR MSG_BUTTON_NEXT                    = _UxGT("下一个");
  LSTR MSG_BUTTON_INIT                    = _UxGT("初始");
  LSTR MSG_BUTTON_STOP                    = _UxGT("停止");
  LSTR MSG_BUTTON_PRINT                   = _UxGT("打印");
  LSTR MSG_BUTTON_RESET                   = _UxGT("复位");
  LSTR MSG_BUTTON_IGNORE                  = _UxGT("忽略");
  LSTR MSG_BUTTON_CANCEL                  = _UxGT("取消");
  LSTR MSG_BUTTON_DONE                    = _UxGT("完成");
  LSTR MSG_BUTTON_BACK                    = _UxGT("返回");
  LSTR MSG_BUTTON_PROCEED                 = _UxGT("继续");
  LSTR MSG_PAUSING                        = _UxGT("暂停中...");
  LSTR MSG_PAUSE_PRINT                    = _UxGT("暂停打印");     // "Pause print"
  LSTR MSG_RESUME_PRINT                   = _UxGT("恢复打印");     // "Resume print"
  LSTR MSG_STOP_PRINT                     = _UxGT("停止打印");     // "Stop print"
  LSTR MSG_PRINTING_OBJECT                = _UxGT("打印物体");
  LSTR MSG_CANCEL_OBJECT                  = _UxGT("取消物体");
  LSTR MSG_CANCEL_OBJECT_N                = _UxGT("取消物体 =");
  LSTR MSG_OUTAGE_RECOVERY                = _UxGT("中断恢复");
  LSTR MSG_MEDIA_MENU                     = _UxGT("从存储卡上打印");     // "Print from SD"
  LSTR MSG_NO_MEDIA                       = _UxGT("无存储卡");     // "No SD card"
  LSTR MSG_DWELL                          = _UxGT("休眠中 ...");     // "Sleep..."
  LSTR MSG_USERWAIT                       = _UxGT("点击继续 ...");     // "Click to resume..."
  LSTR MSG_PRINT_PAUSED                   = _UxGT("暫停打印");     // "Print paused"
  LSTR MSG_PRINTING                       = _UxGT("打印中...");
  LSTR MSG_PRINT_ABORTED                  = _UxGT("已取消打印");     // "Print aborted"
  LSTR MSG_PRINT_DONE                     = _UxGT("打印已完成");
  LSTR MSG_NO_MOVE                        = _UxGT("无移动");     // "No move."
  LSTR MSG_KILLED                         = _UxGT("已杀掉");     // "KILLED. "
  LSTR MSG_STOPPED                        = _UxGT("已停止");     // "STOPPED. "
  LSTR MSG_CONTROL_RETRACT                = _UxGT("回抽长度mm");     // "Retract mm" retract_length, retract length (positive mm)
  LSTR MSG_CONTROL_RETRACT_SWAP           = _UxGT("换手回抽长度mm");     // "Swap Re.mm" swap_retract_length, swap retract length (positive mm), for extruder change
  LSTR MSG_CONTROL_RETRACTF               = _UxGT("回抽速率mm/s");     // "Retract V" retract_feedrate_mm_s, feedrate for retracting (mm/s)
  LSTR MSG_CONTROL_RETRACT_ZHOP           = _UxGT("Hop mm");     // "Hop mm" retract_zraise, retract Z-lift
  LSTR MSG_CONTROL_RETRACT_RECOVER        = _UxGT("回抽恢复长度mm");     // "UnRet +mm" retract_recover_extra, additional recover length (mm, added to retract length when recovering)
  LSTR MSG_CONTROL_RETRACT_RECOVER_SWAP   = _UxGT("换手回抽恢复长度mm");     // "S UnRet+mm" swap_retract_recover_extra, additional swap recover length (mm, added to retract length when recovering from extruder change)
  LSTR MSG_CONTROL_RETRACT_RECOVERF       = _UxGT("回抽恢复后进料速率mm/s");     // "Unretract V" retract_recover_feedrate_mm_s, feedrate for recovering from retraction (mm/s)
  LSTR MSG_CONTROL_RETRACT_RECOVER_SWAPF  = _UxGT("S UnRet V");     // "S UnRet V"
  LSTR MSG_AUTORETRACT                    = _UxGT("自动抽回");     // "Auto-Retract" autoretract_enabled,
  LSTR MSG_FILAMENT_SWAP_LENGTH           = _UxGT("交换长度");
  LSTR MSG_FILAMENT_SWAP_EXTRA            = _UxGT("额外的交换");
  LSTR MSG_FILAMENT_PURGE_LENGTH          = _UxGT("清洗长度");
  LSTR MSG_TOOL_CHANGE                    = _UxGT("换工具");
  LSTR MSG_TOOL_CHANGE_ZLIFT              = _UxGT("Z抬起");
  LSTR MSG_SINGLENOZZLE_PRIME_SPEED       = _UxGT("进给速度");
  LSTR MSG_SINGLENOZZLE_RETRACT_SPEED     = _UxGT("回抽速度");
  LSTR MSG_FILAMENT_PARK_ENABLED          = _UxGT("停靠头");
  LSTR MSG_SINGLENOZZLE_UNRETRACT_SPEED   = _UxGT("恢复速度");
  LSTR MSG_SINGLENOZZLE_FAN_SPEED         = _UxGT("风扇速度");
  LSTR MSG_SINGLENOZZLE_FAN_TIME          = _UxGT("风扇时间");
  LSTR MSG_TOOL_MIGRATION_ON              = _UxGT("自动开");
  LSTR MSG_TOOL_MIGRATION_OFF             = _UxGT("自动关");
  LSTR MSG_TOOL_MIGRATION                 = _UxGT("工具迁移");
  LSTR MSG_TOOL_MIGRATION_AUTO            = _UxGT("自动迁移");
  LSTR MSG_TOOL_MIGRATION_END             = _UxGT("上一个挤出机");
  LSTR MSG_TOOL_MIGRATION_SWAP            = _UxGT("迁移至 *");
  LSTR MSG_FILAMENTCHANGE                 = _UxGT("更换丝料");     // "Change filament"
  LSTR MSG_FILAMENTCHANGE_E               = _UxGT("更换丝料 *");     // "Change filament"
  LSTR MSG_FILAMENTLOAD                   = _UxGT("装载丝料");     // "Load filament"
  LSTR MSG_FILAMENTLOAD_E                 = _UxGT("装载丝料 *");     // "Load filament"
  LSTR MSG_FILAMENTUNLOAD                 = _UxGT("卸载丝料");     // "Unload filament"
  LSTR MSG_FILAMENTUNLOAD_E               = _UxGT("卸载丝料 *");     // "Unload filament"
  LSTR MSG_FILAMENTUNLOAD_ALL             = _UxGT("卸载全部");     // "Unload All"
  LSTR MSG_ATTACH_MEDIA                   = _UxGT("初始化存储卡");     // "Init. SD card"
  LSTR MSG_CHANGE_MEDIA                   = _UxGT("更换存储卡");     // "Change SD card"
  LSTR MSG_RELEASE_MEDIA                  = _UxGT("释放存储卡");
  LSTR MSG_ZPROBE_OUT                     = _UxGT("Z探针在热床之外");     // "Z probe out. bed" Z probe is not within the physical limits
  LSTR MSG_SKEW_FACTOR                    = _UxGT("偏斜因数");     // "Skew Factor"
  LSTR MSG_BLTOUCH                        = _UxGT("BLTouch");     // "BLTouch"
  LSTR MSG_BLTOUCH_SELFTEST               = _UxGT("自检");
  LSTR MSG_BLTOUCH_RESET                  = _UxGT("重置");
  LSTR MSG_BLTOUCH_STOW                   = _UxGT("装载");
  LSTR MSG_BLTOUCH_DEPLOY                 = _UxGT("部署");
  LSTR MSG_BLTOUCH_SW_MODE                = _UxGT("SW模式");
  LSTR MSG_BLTOUCH_5V_MODE                = _UxGT("5V模式");
  LSTR MSG_BLTOUCH_OD_MODE                = _UxGT("OD模式");
  LSTR MSG_BLTOUCH_MODE_STORE             = _UxGT("模式保存");
  LSTR MSG_BLTOUCH_MODE_STORE_5V          = _UxGT("设置BLTouch为5V");
  LSTR MSG_BLTOUCH_MODE_STORE_OD          = _UxGT("设置BLTouch为OD");
  LSTR MSG_BLTOUCH_MODE_ECHO              = _UxGT("报告开漏");
  LSTR MSG_BLTOUCH_MODE_CHANGE            = _UxGT("危险: 错误的设置将引起损坏! 是否继续?");
  LSTR MSG_TOUCHMI_PROBE                  = _UxGT("TouchMI");
  LSTR MSG_TOUCHMI_INIT                   = _UxGT("初始化TouchMI");
  LSTR MSG_TOUCHMI_ZTEST                  = _UxGT("Z偏移量测试");
  LSTR MSG_TOUCHMI_SAVE                   = _UxGT("保存");
  LSTR MSG_MANUAL_DEPLOY_TOUCHMI          = _UxGT("部署TouchMI");
  LSTR MSG_MANUAL_DEPLOY                  = _UxGT("部署Z探针");
  LSTR MSG_MANUAL_STOW                    = _UxGT("收好Z探针");
  LSTR MSG_HOME_FIRST                     = _UxGT("归位 %s%s%s 先");     // "Home ... first"
  LSTR MSG_ZPROBE_OFFSETS                 = _UxGT("探针偏移量");
  LSTR MSG_ZPROBE_XOFFSET                 = _UxGT("探针X偏移");
  LSTR MSG_ZPROBE_YOFFSET                 = _UxGT("探针Y偏移");
  LSTR MSG_ZPROBE_ZOFFSET                 = _UxGT("探针Z偏移");     // "Z Offset"
  LSTR MSG_BABYSTEP_X                     = _UxGT("微量调整X轴");     // "Babystep X" lcd_babystep_x, Babystepping enables the user to control the axis in tiny amounts
  LSTR MSG_BABYSTEP_Y                     = _UxGT("微量调整Y轴");     // "Babystep Y"
  LSTR MSG_BABYSTEP_Z                     = _UxGT("微量调整Z轴");     // "Babystep Z"
  LSTR MSG_BABYSTEP_TOTAL                 = _UxGT("总计");
  LSTR MSG_ENDSTOP_ABORT                  = _UxGT("挡块终止");     // "Endstop abort"
  LSTR MSG_HEATING_FAILED_LCD             = _UxGT("加热失败");     // "Heating failed"
  LSTR MSG_ERR_REDUNDANT_TEMP             = _UxGT("错误：冗余温度");     // "Err: REDUNDANT TEMP"
  LSTR MSG_THERMAL_RUNAWAY                = _UxGT("温控失控");     // "THERMAL RUNAWAY"
  LSTR MSG_THERMAL_RUNAWAY_BED            = _UxGT("热床热量失控");
  LSTR MSG_THERMAL_RUNAWAY_CHAMBER        = _UxGT("机箱热量失控");
  LSTR MSG_ERR_MAXTEMP                    = _UxGT("错误：最高温度");     // "Err: MAXTEMP"
  LSTR MSG_ERR_MINTEMP                    = _UxGT("错误：最低温度");     // "Err: MINTEMP"
  LSTR MSG_HALTED                         = _UxGT("打印停机");     // "PRINTER HALTED"
  LSTR MSG_PLEASE_RESET                   = _UxGT("请重置");     // "Please reset"
  LSTR MSG_SHORT_DAY                      = _UxGT("天");     // "d" // One character only
  LSTR MSG_SHORT_HOUR                     = _UxGT("时");     // "h" // One character only
  LSTR MSG_SHORT_MINUTE                   = _UxGT("分");     // "m" // One character only
  LSTR MSG_HEATING                        = _UxGT("加热中 ...");     // "Heating..."
  LSTR MSG_COOLING                        = _UxGT("冷却中 ...");
  LSTR MSG_BED_HEATING                    = _UxGT("加热热床中 ...");     // "Bed Heating..."
  LSTR MSG_BED_COOLING                    = _UxGT("热床冷却中 ...");
  LSTR MSG_CHAMBER_HEATING                = _UxGT("机箱加热中 ...");
  LSTR MSG_CHAMBER_COOLING                = _UxGT("机箱冷却中 ...");
  LSTR MSG_DELTA_CALIBRATE                = _UxGT("⊿校准");     // "Delta Calibration"
  LSTR MSG_DELTA_CALIBRATE_X              = _UxGT("⊿校准X");     // "Calibrate X"
  LSTR MSG_DELTA_CALIBRATE_Y              = _UxGT("⊿校准Y");     // "Calibrate Y"
  LSTR MSG_DELTA_CALIBRATE_Z              = _UxGT("⊿校准Z");     // "Calibrate Z"
  LSTR MSG_DELTA_CALIBRATE_CENTER         = _UxGT("⊿校准中心");     // "Calibrate Center"
  LSTR MSG_DELTA_SETTINGS                 = _UxGT("⊿设置");     // "Delta Settings"
  LSTR MSG_DELTA_AUTO_CALIBRATE           = _UxGT("⊿自动校准");     // "Auto Calibration"
  LSTR MSG_DELTA_HEIGHT_CALIBRATE         = _UxGT("设置⊿高度");     // "Set Delta Height"
  LSTR MSG_DELTA_Z_OFFSET_CALIBRATE       = _UxGT("探针Z偏移量");
  LSTR MSG_DELTA_DIAG_ROD                 = _UxGT("⊿斜柱");     // "Diag Rod"
  LSTR MSG_DELTA_HEIGHT                   = _UxGT("⊿高度");     // "Height"
  LSTR MSG_DELTA_RADIUS                   = _UxGT("⊿半径");     // "Radius"
  LSTR MSG_INFO_MENU                      = _UxGT("关于打印机");     // "About Printer"
  LSTR MSG_INFO_PRINTER_MENU              = _UxGT("打印机信息");     // "Printer Info"
  LSTR MSG_3POINT_LEVELING                = _UxGT("三点调平");     // "3-Point Leveling"
  LSTR MSG_LINEAR_LEVELING                = _UxGT("线性调平");     // "Linear Leveling"
  LSTR MSG_BILINEAR_LEVELING              = _UxGT("双线性调平");     // "Bilinear Leveling"
  LSTR MSG_UBL_LEVELING                   = _UxGT("统一热床调平(UBL)");     // "Unified Bed Leveling"
  LSTR MSG_MESH_LEVELING                  = _UxGT("网格调平");     // "Mesh Leveling"
  LSTR MSG_INFO_STATS_MENU                = _UxGT("打印机统计");     // "Printer Stats"
  LSTR MSG_INFO_BOARD_MENU                = _UxGT("主板信息");     // "Board Info"
  LSTR MSG_INFO_THERMISTOR_MENU           = _UxGT("温度计");     // "Thermistors"
  LSTR MSG_INFO_EXTRUDERS                 = _UxGT("挤出机");     // "Extruders"
  LSTR MSG_INFO_BAUDRATE                  = _UxGT("波特率");     // "Baud"
  LSTR MSG_INFO_PROTOCOL                  = _UxGT("协议");     // "Protocol"
  LSTR MSG_INFO_RUNAWAY_OFF               = _UxGT("监控温度失控:关");
  LSTR MSG_INFO_RUNAWAY_ON                = _UxGT("监控温度失控:开");
  LSTR MSG_HOTEND_IDLE_TIMEOUT            = _UxGT("热端空闲超时");
>>>>>>> 639b1f64

  LSTR MSG_CASE_LIGHT                     = _UxGT("外壳灯");     // "Case light"
  LSTR MSG_CASE_LIGHT_BRIGHTNESS          = _UxGT("灯亮度");     // "Light BRIGHTNESS"

  LSTR MSG_KILL_EXPECTED_PRINTER          = _UxGT("打印机不正确");     // "The printer is incorrect"

  #if LCD_WIDTH >= 20 || HAS_DWIN_E3V2
    LSTR MSG_INFO_PRINT_COUNT             = _UxGT("打印计数");     // "Print Count"
    LSTR MSG_INFO_COMPLETED_PRINTS        = _UxGT("完成了");     // "Completed"
    LSTR MSG_INFO_PRINT_TIME              = _UxGT("总打印时间");     // "Total print time"
    LSTR MSG_INFO_PRINT_LONGEST           = _UxGT("最长工作时间");     // "Longest job time"
    LSTR MSG_INFO_PRINT_FILAMENT          = _UxGT("总计挤出");     // "Extruded total"
  #else
    LSTR MSG_INFO_PRINT_COUNT             = _UxGT("打印数");     // "Prints"
    LSTR MSG_INFO_COMPLETED_PRINTS        = _UxGT("完成");     // "Completed"
    LSTR MSG_INFO_PRINT_TIME              = _UxGT("总共");     // "Total"
    LSTR MSG_INFO_PRINT_LONGEST           = _UxGT("最长");     // "Longest"
    LSTR MSG_INFO_PRINT_FILAMENT          = _UxGT("已挤出");     // "Extruded"
  #endif

  LSTR MSG_INFO_MIN_TEMP                  = _UxGT("最低温度");     // "Min Temp"
  LSTR MSG_INFO_MAX_TEMP                  = _UxGT("最高温度");     // "Max Temp"
  LSTR MSG_INFO_PSU                       = _UxGT("电源供应");     // "Power Supply"
  LSTR MSG_DRIVE_STRENGTH                 = _UxGT("驱动力度");     // "Drive Strength"
  LSTR MSG_DAC_PERCENT_A                  = STR_A _UxGT(" 驱动 %");     // "X Driver %"
  LSTR MSG_DAC_PERCENT_B                  = STR_B _UxGT(" 驱动 %");
  LSTR MSG_DAC_PERCENT_C                  = STR_C _UxGT(" 驱动 %");
  LSTR MSG_DAC_PERCENT_I                  = STR_I _UxGT(" 驱动 %");
  LSTR MSG_DAC_PERCENT_J                  = STR_J _UxGT(" 驱动 %");
  LSTR MSG_DAC_PERCENT_K                  = STR_K _UxGT(" 驱动 %");
  LSTR MSG_DAC_PERCENT_E                  = _UxGT("E 驱动 %");     // "E Driver %"
  LSTR MSG_ERROR_TMC                      = _UxGT("TMC 连接错误");
  LSTR MSG_DAC_EEPROM_WRITE               = _UxGT("保存驱动设置");     // "DAC EEPROM Write"
  LSTR MSG_FILAMENT_CHANGE_HEADER         = _UxGT("更换料");
  LSTR MSG_FILAMENT_CHANGE_HEADER_PAUSE   = _UxGT("打印已暂停");     // "PRINT PAUSED"
  LSTR MSG_FILAMENT_CHANGE_HEADER_LOAD    = _UxGT("装载丝料");     // "LOAD FILAMENT"
  LSTR MSG_FILAMENT_CHANGE_HEADER_UNLOAD  = _UxGT("卸载丝料");     // "UNLOAD FILAMENT"
  LSTR MSG_FILAMENT_CHANGE_OPTION_HEADER  = _UxGT("恢复选项:");     // "RESUME OPTIONS:"
  LSTR MSG_FILAMENT_CHANGE_OPTION_PURGE   = _UxGT("清除更多");     // "Purge more"
  LSTR MSG_FILAMENT_CHANGE_OPTION_RESUME  = _UxGT("恢复打印");     // "Resume print"
  LSTR MSG_FILAMENT_CHANGE_NOZZLE         = _UxGT("  喷嘴: ");     // "  Nozzle: "
  LSTR MSG_RUNOUT_SENSOR                  = _UxGT("断料传感器");
  LSTR MSG_RUNOUT_DISTANCE_MM             = _UxGT("断料距离mm");
  LSTR MSG_KILL_HOMING_FAILED             = _UxGT("归原位失败");     // "Homing failed"
  LSTR MSG_LCD_PROBING_FAILED             = _UxGT("探针探测失败");     // "Probing failed"

  LSTR MSG_MMU2_CHOOSE_FILAMENT_HEADER    = _UxGT("选择料");
  LSTR MSG_MMU2_MENU                      = _UxGT("MMU");
  LSTR MSG_KILL_MMU2_FIRMWARE             = _UxGT("升级MMU固件!");
  LSTR MSG_MMU2_NOT_RESPONDING            = _UxGT("MMU需要专注.");
  LSTR MSG_MMU2_RESUME                    = _UxGT("MMU恢复");
  LSTR MSG_MMU2_RESUMING                  = _UxGT("MMU恢复中...");
  LSTR MSG_MMU2_LOAD_FILAMENT             = _UxGT("MMU加载");
  LSTR MSG_MMU2_LOAD_ALL                  = _UxGT("MMU加载全部");
  LSTR MSG_MMU2_LOAD_TO_NOZZLE            = _UxGT("MMU加载到喷嘴");
  LSTR MSG_MMU2_EJECT_FILAMENT            = _UxGT("MMU弹出");
  LSTR MSG_MMU2_EJECT_FILAMENT_N          = _UxGT("MMU弹出 ~");
  LSTR MSG_MMU2_UNLOAD_FILAMENT           = _UxGT("MMU卸载");
  LSTR MSG_MMU2_LOADING_FILAMENT          = _UxGT("加载填充. %i...");
  LSTR MSG_MMU2_EJECTING_FILAMENT         = _UxGT("弹出填充. ...");
  LSTR MSG_MMU2_UNLOADING_FILAMENT        = _UxGT("卸载填充....");
  LSTR MSG_MMU2_ALL                       = _UxGT("全部");
  LSTR MSG_MMU2_FILAMENT_N                = _UxGT("料 ~");
  LSTR MSG_MMU2_RESET                     = _UxGT("复位MMU");
  LSTR MSG_MMU2_RESETTING                 = _UxGT("MMU复位中...");
  LSTR MSG_MMU2_EJECT_RECOVER             = _UxGT("移出, 按下");

  LSTR MSG_MIX                            = _UxGT("混合");
  LSTR MSG_MIX_COMPONENT_N                = _UxGT("器件  =");
  LSTR MSG_MIXER                          = _UxGT("混合器");
  LSTR MSG_GRADIENT                       = _UxGT("梯度");
  LSTR MSG_FULL_GRADIENT                  = _UxGT("全梯度");
  LSTR MSG_TOGGLE_MIX                     = _UxGT("开关混合");
  LSTR MSG_CYCLE_MIX                      = _UxGT("循环混合");
  LSTR MSG_GRADIENT_MIX                   = _UxGT("梯度混合");
  LSTR MSG_REVERSE_GRADIENT               = _UxGT("反向梯度");
  LSTR MSG_ACTIVE_VTOOL                   = _UxGT("激活 V-tool");
  LSTR MSG_START_VTOOL                    = _UxGT("开始 V-tool");
  LSTR MSG_END_VTOOL                      = _UxGT("  结束 V-tool");
  LSTR MSG_GRADIENT_ALIAS                 = _UxGT("别名 V-tool");
  LSTR MSG_RESET_VTOOLS                   = _UxGT("复位 V-tools");
  LSTR MSG_COMMIT_VTOOL                   = _UxGT("提交 V-tool Mix");
  LSTR MSG_VTOOLS_RESET                   = _UxGT("V-tools 已复位");
  LSTR MSG_START_Z                        = _UxGT("开始 Z:");
  LSTR MSG_END_Z                          = _UxGT("  结束 Z:");

  LSTR MSG_GAMES                          = _UxGT("游戏");
  LSTR MSG_BRICKOUT                       = _UxGT("敲方块");
  LSTR MSG_INVADERS                       = _UxGT("入侵者");
  LSTR MSG_SNAKE                          = _UxGT("贪吃蛇");
  LSTR MSG_MAZE                           = _UxGT("迷宫");

  LSTR MSG_BAD_PAGE                       = _UxGT("错误页面索引");
  LSTR MSG_BAD_PAGE_SPEED                 = _UxGT("错误页面速度");

  //
  // Filament Change screens show up to 3 lines on a 4-line display
  //                        ...or up to 2 lines on a 3-line display
  //
  #if LCD_HEIGHT >= 4
    LSTR MSG_ADVANCED_PAUSE_WAITING       = _UxGT(MSG_2_LINE("按下按钮", "恢复打印"));
    LSTR MSG_PAUSE_PRINT_PARKING          = _UxGT(MSG_1_LINE("停靠中..."));
    LSTR MSG_FILAMENT_CHANGE_INIT         = _UxGT(MSG_3_LINE("等待开始", "丝料", "变更"));     // "Wait for start of the filament change"
    LSTR MSG_FILAMENT_CHANGE_INSERT       = _UxGT(MSG_3_LINE("插入料", "并按下", "以继续"));
    LSTR MSG_FILAMENT_CHANGE_HEAT         = _UxGT(MSG_2_LINE("按下按钮来", "加热喷嘴."));     // "Press button to heat nozzle."
    LSTR MSG_FILAMENT_CHANGE_HEATING      = _UxGT(MSG_2_LINE("加热喷嘴", "请等待 ..."));     // "Heating nozzle Please wait..."
    LSTR MSG_FILAMENT_CHANGE_UNLOAD       = _UxGT(MSG_2_LINE("等待", "卸下丝料"));     // "Wait for filament unload"
    LSTR MSG_FILAMENT_CHANGE_LOAD         = _UxGT(MSG_2_LINE("等待", "进料"));     // "Wait for filament load"
    LSTR MSG_FILAMENT_CHANGE_PURGE        = _UxGT(MSG_2_LINE("等待", "丝料清除"));     // "Wait for filament purge"
    LSTR MSG_FILAMENT_CHANGE_CONT_PURGE   = _UxGT(MSG_2_LINE("按下已完成", "料的清洗"));
    LSTR MSG_FILAMENT_CHANGE_RESUME       = _UxGT(MSG_2_LINE("等待打印", "恢复"));     // "Wait for print to resume"
  #else
    LSTR MSG_ADVANCED_PAUSE_WAITING       = _UxGT(MSG_1_LINE("按下继续"));
    LSTR MSG_PAUSE_PRINT_PARKING          = _UxGT(MSG_1_LINE("停靠中..."));
    LSTR MSG_FILAMENT_CHANGE_INIT         = _UxGT(MSG_1_LINE("请等待 ..."));     // "Please wait..."
    LSTR MSG_FILAMENT_CHANGE_INSERT       = _UxGT(MSG_1_LINE("插入并单击"));     // "Insert and Click"
    LSTR MSG_FILAMENT_CHANGE_HEAT         = _UxGT(MSG_1_LINE("按下加热"));
    LSTR MSG_FILAMENT_CHANGE_HEATING      = _UxGT(MSG_1_LINE("加热中 ..."));     // "Heating..."
    LSTR MSG_FILAMENT_CHANGE_UNLOAD       = _UxGT(MSG_1_LINE("退出中 ..."));     // "Ejecting..."
    LSTR MSG_FILAMENT_CHANGE_LOAD         = _UxGT(MSG_1_LINE("装载中 ..."));     // "Loading..."
    LSTR MSG_FILAMENT_CHANGE_PURGE        = _UxGT(MSG_1_LINE("清除中 ..."));     // "Purging..."
    LSTR MSG_FILAMENT_CHANGE_CONT_PURGE   = _UxGT(MSG_1_LINE("按下完成"));
    LSTR MSG_FILAMENT_CHANGE_RESUME       = _UxGT(MSG_1_LINE("恢复中 ..."));     // "Resuming..."
  #endif
  LSTR MSG_TMC_DRIVERS                    = _UxGT("TMC驱动器");
  LSTR MSG_TMC_CURRENT                    = _UxGT("驱动电流");
  LSTR MSG_TMC_HYBRID_THRS                = _UxGT("混合阈值");
  LSTR MSG_TMC_HOMING_THRS                = _UxGT("无感回零");
  LSTR MSG_TMC_STEPPING_MODE              = _UxGT("步进模式");
  LSTR MSG_TMC_STEALTH_ENABLED            = _UxGT("StealthChop已使能");
  LSTR MSG_SERVICE_RESET                  = _UxGT("复位");
  LSTR MSG_SERVICE_IN                     = _UxGT(" 在:");
  LSTR MSG_BACKLASH                       = _UxGT("回差");
  LSTR MSG_BACKLASH_CORRECTION            = _UxGT("校正");
  LSTR MSG_BACKLASH_SMOOTHING             = _UxGT("平滑的");

  LSTR MSG_LEVEL_X_AXIS                   = _UxGT("X轴调平");
  LSTR MSG_AUTO_CALIBRATE                 = _UxGT("自动校准");
  LSTR MSG_HEATER_TIMEOUT                 = _UxGT("加热器超时");
  LSTR MSG_REHEAT                         = _UxGT("重新加热");
  LSTR MSG_REHEATING                      = _UxGT("重新加热中...");
}

#if FAN_COUNT == 1
  #define MSG_FIRST_FAN_SPEED       MSG_FAN_SPEED
  #define MSG_EXTRA_FIRST_FAN_SPEED MSG_EXTRA_FAN_SPEED
#else
  #define MSG_FIRST_FAN_SPEED       MSG_FAN_SPEED_N
  #define MSG_EXTRA_FIRST_FAN_SPEED MSG_EXTRA_FAN_SPEED_N
#endif<|MERGE_RESOLUTION|>--- conflicted
+++ resolved
@@ -217,261 +217,6 @@
   LSTR MSG_INTENSITY_W                    = _UxGT("白饱和度");     // "White Intensity")
   LSTR MSG_LED_BRIGHTNESS                 = _UxGT("亮度");     // "Brightness")
 
-<<<<<<< HEAD
-  PROGMEM Language_Str MSG_MOVING                          = _UxGT("移动...");     // "Moving...")
-  PROGMEM Language_Str MSG_FREE_XY                         = _UxGT("释放 XY");     // "Free XY")
-  PROGMEM Language_Str MSG_MOVE_X                          = _UxGT("移动X");     //"Move X"
-  PROGMEM Language_Str MSG_MOVE_Y                          = _UxGT("移动Y");     //"Move Y"
-  PROGMEM Language_Str MSG_MOVE_Z                          = _UxGT("移动Z");     //"Move Z"
-  PROGMEM Language_Str MSG_MOVE_E                          = _UxGT("挤出机");     //"Extruder"
-  PROGMEM Language_Str MSG_MOVE_EN                         = _UxGT("挤出机 *");     //"Extruder"
-  PROGMEM Language_Str MSG_HOTEND_TOO_COLD                 = _UxGT("热端太冷");
-  PROGMEM Language_Str MSG_MOVE_N_MM                       = _UxGT("移动 %s mm");     //"Move 0.025mm"
-  PROGMEM Language_Str MSG_MOVE_01MM                       = _UxGT("移动 0.1 mm");     //"Move 0.1mm"
-  PROGMEM Language_Str MSG_MOVE_1MM                        = _UxGT("移动 1 mm");     //"Move 1mm"
-  PROGMEM Language_Str MSG_MOVE_10MM                       = _UxGT("移动 10 mm");     //"Move 10mm"
-  PROGMEM Language_Str MSG_SPEED                           = _UxGT("速率");     //"Speed"
-  PROGMEM Language_Str MSG_MESH_Z_OFFSET                   = _UxGT("热床Z");     //"Bed Z"
-  PROGMEM Language_Str MSG_NOZZLE                          = _UxGT("喷嘴");     //"Nozzle" 噴嘴
-  PROGMEM Language_Str MSG_NOZZLE_N                        = _UxGT("喷嘴 ~");     //"Nozzle" 噴嘴
-  PROGMEM Language_Str MSG_NOZZLE_PARKED                   = _UxGT("喷嘴已停靠");
-  PROGMEM Language_Str MSG_NOZZLE_STANDBY                  = _UxGT("喷嘴待命中");
-  PROGMEM Language_Str MSG_BED                             = _UxGT("热床");     //"Bed"
-  PROGMEM Language_Str MSG_CHAMBER                         = _UxGT("机箱壳");
-  PROGMEM Language_Str MSG_FAN_SPEED                       = _UxGT("风扇速率");     //"Fan speed"
-  PROGMEM Language_Str MSG_FAN_SPEED_N                     = _UxGT("风扇速率 ~");     //"Fan speed"
-  PROGMEM Language_Str MSG_STORED_FAN_N                    = _UxGT("存储的风扇 ~");
-  PROGMEM Language_Str MSG_EXTRA_FAN_SPEED                 = _UxGT("额外风扇速率");     // "Extra fan speed"
-  PROGMEM Language_Str MSG_EXTRA_FAN_SPEED_N               = _UxGT("额外风扇速率 ~");     // "Extra fan speed"
-  PROGMEM Language_Str MSG_CONTROLLER_FAN                  = _UxGT("控制器风扇");
-  PROGMEM Language_Str MSG_CONTROLLER_FAN_IDLE_SPEED       = _UxGT("空闲速度");
-  PROGMEM Language_Str MSG_CONTROLLER_FAN_AUTO_ON          = _UxGT("自动模式");
-  PROGMEM Language_Str MSG_CONTROLLER_FAN_SPEED            = _UxGT("工作速度");
-  PROGMEM Language_Str MSG_CONTROLLER_FAN_DURATION         = _UxGT("空闲周期");
-  PROGMEM Language_Str MSG_FLOW                            = _UxGT("挤出速率");     //"Flow"
-  PROGMEM Language_Str MSG_FLOW_N                          = _UxGT("挤出速率 ~");     //"Flow"
-  PROGMEM Language_Str MSG_CONTROL                         = _UxGT("控制");     //"Control"
-  PROGMEM Language_Str MSG_MIN                             = " " LCD_STR_THERMOMETER _UxGT(" 最小");     //" " LCD_STR_THERMOMETER " Min"
-  PROGMEM Language_Str MSG_MAX                             = " " LCD_STR_THERMOMETER _UxGT(" 最大");     //" " LCD_STR_THERMOMETER " Max"
-  PROGMEM Language_Str MSG_FACTOR                          = " " LCD_STR_THERMOMETER _UxGT(" 因数");     //" " LCD_STR_THERMOMETER " Fact"
-  PROGMEM Language_Str MSG_AUTOTEMP                        = _UxGT("自动控温");     //"Autotemp"
-  PROGMEM Language_Str MSG_LCD_ON                          = _UxGT("开");     //"On"
-  PROGMEM Language_Str MSG_LCD_OFF                         = _UxGT("关");     //"Off"
-  PROGMEM Language_Str MSG_PID_AUTOTUNE                    = _UxGT("自动PID");
-  PROGMEM Language_Str MSG_PID_AUTOTUNE_E                  = _UxGT("自动PID *");
-  PROGMEM Language_Str MSG_PID_AUTOTUNE_DONE               = _UxGT("PID调整完成");
-  PROGMEM Language_Str MSG_PID_BAD_EXTRUDER_NUM            = _UxGT("自动调失败. 坏的挤出机");
-  PROGMEM Language_Str MSG_PID_TEMP_TOO_HIGH               = _UxGT("自动调失败. 温度太高");
-  PROGMEM Language_Str MSG_PID_TIMEOUT                     = _UxGT("自动调失败! 超时");
-  PROGMEM Language_Str MSG_SELECT                          = _UxGT("选择");     //"Select"
-  PROGMEM Language_Str MSG_SELECT_E                        = _UxGT("选择 *");
-  PROGMEM Language_Str MSG_ACC                             = _UxGT("加速度");     //"Accel" acceleration
-  PROGMEM Language_Str MSG_JERK                            = _UxGT("抖动速率");     // "Jerk"
-  PROGMEM Language_Str MSG_VA_JERK                         = _UxGT("轴抖动速率") LCD_STR_A;     //"Va-jerk"
-  PROGMEM Language_Str MSG_VB_JERK                         = _UxGT("轴抖动速率") LCD_STR_B;     //"Vb-jerk"
-  PROGMEM Language_Str MSG_VC_JERK                         = _UxGT("轴抖动速率") LCD_STR_C;     //"Vc-jerk"
-  PROGMEM Language_Str MSG_VE_JERK                         = _UxGT("挤出机抖动速率");     //"Ve-jerk"
-  PROGMEM Language_Str MSG_JUNCTION_DEVIATION              = _UxGT("接点差");
-  PROGMEM Language_Str MSG_VELOCITY                        = _UxGT("速度");     // "Velocity"
-  PROGMEM Language_Str MSG_VMAX_A                          = _UxGT("最大进料速率") LCD_STR_A;     //"Vmax " max_feedrate_mm_s
-  PROGMEM Language_Str MSG_VMAX_B                          = _UxGT("最大进料速率") LCD_STR_B;     //"Vmax " max_feedrate_mm_s
-  PROGMEM Language_Str MSG_VMAX_C                          = _UxGT("最大进料速率") LCD_STR_C;     //"Vmax " max_feedrate_mm_s
-  PROGMEM Language_Str MSG_VMAX_E                          = _UxGT("最大进料速率") LCD_STR_E;     //"Vmax " max_feedrate_mm_s
-  PROGMEM Language_Str MSG_VMAX_EN                         = _UxGT("最大进料速率 *");     //"Vmax " max_feedrate_mm_s
-  PROGMEM Language_Str MSG_VMIN                            = _UxGT("最小进料速率");     //"Vmin"  min_feedrate_mm_s
-  PROGMEM Language_Str MSG_VTRAV_MIN                       = _UxGT("最小移动速率");     //"VTrav min" min_travel_feedrate_mm_s, (target) speed of the move
-  PROGMEM Language_Str MSG_ACCELERATION                    = _UxGT("加速度");     // "Acceleration"
-  PROGMEM Language_Str MSG_AMAX_A                          = _UxGT("最大打印加速度") LCD_STR_A;     //"Amax " max_acceleration_mm_per_s2, acceleration in units/s^2 for print moves
-  PROGMEM Language_Str MSG_AMAX_B                          = _UxGT("最大打印加速度") LCD_STR_B;     //"Amax " max_acceleration_mm_per_s2, acceleration in units/s^2 for print moves
-  PROGMEM Language_Str MSG_AMAX_C                          = _UxGT("最大打印加速度") LCD_STR_C;     //"Amax " max_acceleration_mm_per_s2, acceleration in units/s^2 for print moves
-  PROGMEM Language_Str MSG_AMAX_E                          = _UxGT("最大打印加速度") LCD_STR_E;     //"Amax " max_acceleration_mm_per_s2, acceleration in units/s^2 for print moves
-  PROGMEM Language_Str MSG_AMAX_EN                         = _UxGT("最大打印加速度 *");     //"Amax " max_acceleration_mm_per_s2, acceleration in units/s^2 for print moves
-  PROGMEM Language_Str MSG_A_RETRACT                       = _UxGT("收进加速度");     //"A-retract" retract_acceleration, E acceleration in mm/s^2 for retracts
-  PROGMEM Language_Str MSG_A_TRAVEL                        = _UxGT("非打印移动加速度");     //"A-travel" travel_acceleration, X, Y, Z acceleration in mm/s^2 for travel (non printing) moves
-  PROGMEM Language_Str MSG_XY_FREQUENCY_LIMIT              = _UxGT("频率最大");
-  PROGMEM Language_Str MSG_XY_FREQUENCY_FEEDRATE           = _UxGT("进给速度");
-  PROGMEM Language_Str MSG_STEPS_PER_MM                    = _UxGT("轴步数/mm");     //"Steps/mm" axis_steps_per_mm, axis steps-per-unit G92
-  PROGMEM Language_Str MSG_A_STEPS                         = LCD_STR_A _UxGT("步数/mm");     //"Asteps/mm"
-  PROGMEM Language_Str MSG_B_STEPS                         = LCD_STR_B _UxGT("步数/mm");     //"Bsteps/mm"
-  PROGMEM Language_Str MSG_C_STEPS                         = LCD_STR_C _UxGT("步数/mm");     //"Csteps/mm"
-  PROGMEM Language_Str MSG_E_STEPS                         = _UxGT("E 步数/mm");     //"Esteps/mm"
-  PROGMEM Language_Str MSG_EN_STEPS                        = _UxGT("* 步数/mm");
-  PROGMEM Language_Str MSG_TEMPERATURE                     = _UxGT("温度");     //"Temperature"
-  PROGMEM Language_Str MSG_MOTION                          = _UxGT("运动");     //"Motion"
-  PROGMEM Language_Str MSG_FILAMENT                        = _UxGT("料丝");     //"Filament" menu_advanced_filament
-  PROGMEM Language_Str MSG_VOLUMETRIC_ENABLED              = _UxGT("E 在 mm") SUPERSCRIPT_THREE;     //"E in mm3" volumetric_enabled
-  PROGMEM Language_Str MSG_VOLUMETRIC_LIMIT                = _UxGT("E 限制 在 mm") SUPERSCRIPT_THREE;
-  PROGMEM Language_Str MSG_VOLUMETRIC_LIMIT_E              = _UxGT("E 限制 *");
-  PROGMEM Language_Str MSG_FILAMENT_DIAM                   = _UxGT("丝料直径");     //"Fil. Dia."
-  PROGMEM Language_Str MSG_FILAMENT_DIAM_E                 = _UxGT("丝料直径 *");
-  PROGMEM Language_Str MSG_FILAMENT_UNLOAD                 = _UxGT("卸载 mm");     // "Unload mm"
-  PROGMEM Language_Str MSG_FILAMENT_LOAD                   = _UxGT("装载 mm");     // "Load mm"
-  PROGMEM Language_Str MSG_ADVANCE_K                       = _UxGT("Advance K");
-  PROGMEM Language_Str MSG_ADVANCE_K_E                     = _UxGT("Advance K *");
-  PROGMEM Language_Str MSG_CONTRAST                        = _UxGT("LCD对比度");     //"LCD contrast"
-  PROGMEM Language_Str MSG_STORE_EEPROM                    = _UxGT("保存设置");     //"Store memory"
-  PROGMEM Language_Str MSG_LOAD_EEPROM                     = _UxGT("装载设置");     //"Load memory"
-  PROGMEM Language_Str MSG_RESTORE_DEFAULTS                = _UxGT("恢复安全值");     //"Restore Defaults"
-  PROGMEM Language_Str MSG_INIT_EEPROM                     = _UxGT("初始化设置");     // "Initialize EEPROM"
-  PROGMEM Language_Str MSG_ERR_EEPROM_CRC                  = _UxGT("EEPROM CRC 错误");
-  PROGMEM Language_Str MSG_ERR_EEPROM_INDEX                = _UxGT("EEPROM Index 错误");
-  PROGMEM Language_Str MSG_ERR_EEPROM_VERSION              = _UxGT("EEPROM Version 错误");
-  PROGMEM Language_Str MSG_SETTINGS_STORED                 = _UxGT("设置已保存");
-  PROGMEM Language_Str MSG_MEDIA_UPDATE                    = _UxGT("存储器更新");
-  PROGMEM Language_Str MSG_RESET_PRINTER                   = _UxGT("复位打印机");
-  PROGMEM Language_Str MSG_REFRESH                         = LCD_STR_REFRESH _UxGT("刷新");
-  PROGMEM Language_Str MSG_INFO_SCREEN                     = _UxGT("信息屏");     //"Info screen"
-  PROGMEM Language_Str MSG_PREPARE                         = _UxGT("准备");     //"Prepare"
-  PROGMEM Language_Str MSG_TUNE                            = _UxGT("调整");     //"Tune"
-  PROGMEM Language_Str MSG_POWER_MONITOR                   = _UxGT("电源监控");
-  PROGMEM Language_Str MSG_CURRENT                         = _UxGT("电流");
-  PROGMEM Language_Str MSG_VOLTAGE                         = _UxGT("电压");
-  PROGMEM Language_Str MSG_POWER                           = _UxGT("功率");
-  PROGMEM Language_Str MSG_START_PRINT                     = _UxGT("开始打印");
-  PROGMEM Language_Str MSG_BUTTON_NEXT                     = _UxGT("下一个");
-  PROGMEM Language_Str MSG_BUTTON_INIT                     = _UxGT("初始");
-  PROGMEM Language_Str MSG_BUTTON_STOP                     = _UxGT("停止");
-  PROGMEM Language_Str MSG_BUTTON_PRINT                    = _UxGT("打印");
-  PROGMEM Language_Str MSG_BUTTON_RESET                    = _UxGT("复位");
-  PROGMEM Language_Str MSG_BUTTON_IGNORE                   = _UxGT("忽略");
-  PROGMEM Language_Str MSG_BUTTON_CANCEL                   = _UxGT("取消");
-  PROGMEM Language_Str MSG_BUTTON_DONE                     = _UxGT("完成");
-  PROGMEM Language_Str MSG_BUTTON_BACK                     = _UxGT("返回");
-  PROGMEM Language_Str MSG_BUTTON_PROCEED                  = _UxGT("继续");
-  PROGMEM Language_Str MSG_PAUSING                         = _UxGT("暂停中...");
-  PROGMEM Language_Str MSG_PAUSE_PRINT                     = _UxGT("暂停打印");     //"Pause print"
-  PROGMEM Language_Str MSG_RESUME_PRINT                    = _UxGT("恢复打印");     //"Resume print"
-  PROGMEM Language_Str MSG_STOP_PRINT                      = _UxGT("停止打印");     //"Stop print"
-  PROGMEM Language_Str MSG_PRINTING_OBJECT                 = _UxGT("打印物体");
-  PROGMEM Language_Str MSG_CANCEL_OBJECT                   = _UxGT("取消物体");
-  PROGMEM Language_Str MSG_CANCEL_OBJECT_N                 = _UxGT("取消物体 =");
-  PROGMEM Language_Str MSG_OUTAGE_RECOVERY                 = _UxGT("中断恢复");
-  PROGMEM Language_Str MSG_MEDIA_MENU                      = _UxGT("从存储卡上打印");     //"Print from SD"
-  PROGMEM Language_Str MSG_NO_MEDIA                        = _UxGT("无存储卡");     //"No SD card"
-  PROGMEM Language_Str MSG_DWELL                           = _UxGT("休眠中 ...");     //"Sleep..."
-  PROGMEM Language_Str MSG_USERWAIT                        = _UxGT("点击继续 ...");     //"Click to resume..."
-  PROGMEM Language_Str MSG_PRINT_PAUSED                    = _UxGT("暫停打印");     // "Print paused"
-  PROGMEM Language_Str MSG_PRINTING                        = _UxGT("打印中...");
-  PROGMEM Language_Str MSG_PRINT_ABORTED                   = _UxGT("已取消打印");     //"Print aborted"
-  PROGMEM Language_Str MSG_PRINT_DONE                      = _UxGT("打印已完成");
-  PROGMEM Language_Str MSG_NO_MOVE                         = _UxGT("无移动");     //"No move."
-  PROGMEM Language_Str MSG_KILLED                          = _UxGT("已杀掉");     //"KILLED. "
-  PROGMEM Language_Str MSG_STOPPED                         = _UxGT("已停止");     //"STOPPED. "
-  PROGMEM Language_Str MSG_CONTROL_RETRACT                 = _UxGT("回抽长度mm");     //"Retract mm" retract_length, retract length (positive mm)
-  PROGMEM Language_Str MSG_CONTROL_RETRACT_SWAP            = _UxGT("换手回抽长度mm");     //"Swap Re.mm" swap_retract_length, swap retract length (positive mm), for extruder change
-  PROGMEM Language_Str MSG_CONTROL_RETRACTF                = _UxGT("回抽速率mm/s");     //"Retract V" retract_feedrate_mm_s, feedrate for retracting (mm/s)
-  PROGMEM Language_Str MSG_CONTROL_RETRACT_ZHOP            = _UxGT("Hop mm");     //"Hop mm" retract_zraise, retract Z-lift
-  PROGMEM Language_Str MSG_CONTROL_RETRACT_RECOVER         = _UxGT("回抽恢复长度mm");     //"UnRet +mm" retract_recover_extra, additional recover length (mm, added to retract length when recovering)
-  PROGMEM Language_Str MSG_CONTROL_RETRACT_RECOVER_SWAP    = _UxGT("换手回抽恢复长度mm");     //"S UnRet+mm" swap_retract_recover_extra, additional swap recover length (mm, added to retract length when recovering from extruder change)
-  PROGMEM Language_Str MSG_CONTROL_RETRACT_RECOVERF        = _UxGT("回抽恢复后进料速率mm/s");     //"Unretract V" retract_recover_feedrate_mm_s, feedrate for recovering from retraction (mm/s)
-  PROGMEM Language_Str MSG_CONTROL_RETRACT_RECOVER_SWAPF   = _UxGT("S UnRet V");     // "S UnRet V"
-  PROGMEM Language_Str MSG_AUTORETRACT                     = _UxGT("自动抽回");     //"Auto-Retract" autoretract_enabled,
-  PROGMEM Language_Str MSG_FILAMENT_SWAP_LENGTH            = _UxGT("交换长度");
-  PROGMEM Language_Str MSG_FILAMENT_SWAP_EXTRA             = _UxGT("额外的交换");
-  PROGMEM Language_Str MSG_FILAMENT_PURGE_LENGTH           = _UxGT("清洗长度");
-  PROGMEM Language_Str MSG_TOOL_CHANGE                     = _UxGT("换工具");
-  PROGMEM Language_Str MSG_TOOL_CHANGE_ZLIFT               = _UxGT("Z抬起");
-  PROGMEM Language_Str MSG_SINGLENOZZLE_PRIME_SPEED        = _UxGT("进给速度");
-  PROGMEM Language_Str MSG_SINGLENOZZLE_RETRACT_SPEED      = _UxGT("回抽速度");
-  PROGMEM Language_Str MSG_FILAMENT_PARK_ENABLED           = _UxGT("停靠头");
-  PROGMEM Language_Str MSG_SINGLENOZZLE_UNRETRACT_SPEED    = _UxGT("恢复速度");
-  PROGMEM Language_Str MSG_SINGLENOZZLE_FAN_SPEED          = _UxGT("风扇速度");
-  PROGMEM Language_Str MSG_SINGLENOZZLE_FAN_TIME           = _UxGT("风扇时间");
-  PROGMEM Language_Str MSG_TOOL_MIGRATION_ON               = _UxGT("自动开");
-  PROGMEM Language_Str MSG_TOOL_MIGRATION_OFF              = _UxGT("自动关");
-  PROGMEM Language_Str MSG_TOOL_MIGRATION                  = _UxGT("工具迁移");
-  PROGMEM Language_Str MSG_TOOL_MIGRATION_AUTO             = _UxGT("自动迁移");
-  PROGMEM Language_Str MSG_TOOL_MIGRATION_END              = _UxGT("上一个挤出机");
-  PROGMEM Language_Str MSG_TOOL_MIGRATION_SWAP             = _UxGT("迁移至 *");
-  PROGMEM Language_Str MSG_FILAMENTCHANGE                  = _UxGT("更换丝料");     //"Change filament"
-  PROGMEM Language_Str MSG_FILAMENTCHANGE_E                = _UxGT("更换丝料 *");     //"Change filament"
-  PROGMEM Language_Str MSG_FILAMENTLOAD                    = _UxGT("装载丝料");     // "Load filament"
-  PROGMEM Language_Str MSG_FILAMENTLOAD_E                  = _UxGT("装载丝料 *");     // "Load filament"
-  PROGMEM Language_Str MSG_FILAMENTUNLOAD                  = _UxGT("卸载丝料");     // "Unload filament"
-  PROGMEM Language_Str MSG_FILAMENTUNLOAD_E                = _UxGT("卸载丝料 *");     // "Unload filament"
-  PROGMEM Language_Str MSG_FILAMENTUNLOAD_ALL              = _UxGT("卸载全部");     // "Unload All"
-  PROGMEM Language_Str MSG_ATTACH_MEDIA                    = _UxGT("初始化存储卡");     //"Init. SD card"
-  PROGMEM Language_Str MSG_CHANGE_MEDIA                    = _UxGT("更换存储卡");     //"Change SD card"
-  PROGMEM Language_Str MSG_RELEASE_MEDIA                   = _UxGT("释放存储卡");
-  PROGMEM Language_Str MSG_ZPROBE_OUT                      = _UxGT("Z探针在热床之外");     //"Z probe out. bed" Z probe is not within the physical limits
-  PROGMEM Language_Str MSG_SKEW_FACTOR                     = _UxGT("偏斜因数");     // "Skew Factor"
-  PROGMEM Language_Str MSG_BLTOUCH                         = _UxGT("BLTouch");     // "BLTouch"
-  PROGMEM Language_Str MSG_BLTOUCH_SELFTEST                = _UxGT("自检");
-  PROGMEM Language_Str MSG_BLTOUCH_RESET                   = _UxGT("重置");
-  PROGMEM Language_Str MSG_BLTOUCH_STOW                    = _UxGT("装载");
-  PROGMEM Language_Str MSG_BLTOUCH_DEPLOY                  = _UxGT("部署");
-  PROGMEM Language_Str MSG_BLTOUCH_SW_MODE                 = _UxGT("SW模式");
-  PROGMEM Language_Str MSG_BLTOUCH_5V_MODE                 = _UxGT("5V模式");
-  PROGMEM Language_Str MSG_BLTOUCH_OD_MODE                 = _UxGT("OD模式");
-  PROGMEM Language_Str MSG_BLTOUCH_MODE_STORE              = _UxGT("模式保存");
-  PROGMEM Language_Str MSG_BLTOUCH_MODE_STORE_5V           = _UxGT("设置BLTouch为5V");
-  PROGMEM Language_Str MSG_BLTOUCH_MODE_STORE_OD           = _UxGT("设置BLTouch为OD");
-  PROGMEM Language_Str MSG_BLTOUCH_MODE_ECHO               = _UxGT("报告开漏");
-  PROGMEM Language_Str MSG_BLTOUCH_MODE_CHANGE             = _UxGT("危险: 错误的设置将引起损坏! 是否继续?");
-  PROGMEM Language_Str MSG_TOUCHMI_PROBE                   = _UxGT("TouchMI");
-  PROGMEM Language_Str MSG_TOUCHMI_INIT                    = _UxGT("初始化TouchMI");
-  PROGMEM Language_Str MSG_TOUCHMI_ZTEST                   = _UxGT("Z偏移量测试");
-  PROGMEM Language_Str MSG_TOUCHMI_SAVE                    = _UxGT("保存");
-  PROGMEM Language_Str MSG_MANUAL_DEPLOY_TOUCHMI           = _UxGT("部署TouchMI");
-  PROGMEM Language_Str MSG_MANUAL_DEPLOY                   = _UxGT("部署Z探针");
-  PROGMEM Language_Str MSG_MANUAL_STOW                     = _UxGT("收好Z探针");
-  PROGMEM Language_Str MSG_HOME_FIRST                      = _UxGT("归位 %s%s%s 先");     //"Home ... first"
-  PROGMEM Language_Str MSG_ZPROBE_OFFSETS                  = _UxGT("探针偏移量");
-  PROGMEM Language_Str MSG_ZPROBE_XOFFSET                  = _UxGT("探针X偏移");
-  PROGMEM Language_Str MSG_ZPROBE_YOFFSET                  = _UxGT("探针Y偏移");
-  PROGMEM Language_Str MSG_ZPROBE_ZOFFSET                  = _UxGT("探针Z偏移");     //"Z Offset"
-  PROGMEM Language_Str MSG_BABYSTEP_X                      = _UxGT("微量调整X轴");     //"Babystep X" lcd_babystep_x, Babystepping enables the user to control the axis in tiny amounts
-  PROGMEM Language_Str MSG_BABYSTEP_Y                      = _UxGT("微量调整Y轴");     //"Babystep Y"
-  PROGMEM Language_Str MSG_BABYSTEP_Z                      = _UxGT("微量调整Z轴");     //"Babystep Z"
-  PROGMEM Language_Str MSG_BABYSTEP_TOTAL                  = _UxGT("总计");
-  PROGMEM Language_Str MSG_ENDSTOP_ABORT                   = _UxGT("挡块终止");     //"Endstop abort"
-  PROGMEM Language_Str MSG_HEATING_FAILED_LCD              = _UxGT("加热失败");     //"Heating failed"
-  PROGMEM Language_Str MSG_ERR_REDUNDANT_TEMP              = _UxGT("错误：冗余温度");     //"Err: REDUNDANT TEMP"
-  PROGMEM Language_Str MSG_THERMAL_RUNAWAY                 = _UxGT("温控失控");     //"THERMAL RUNAWAY"
-  PROGMEM Language_Str MSG_THERMAL_RUNAWAY_BED             = _UxGT("热床热量失控");
-  PROGMEM Language_Str MSG_THERMAL_RUNAWAY_CHAMBER         = _UxGT("机箱热量失控");
-  PROGMEM Language_Str MSG_ERR_MAXTEMP                     = _UxGT("错误：最高温度");     //"Err: MAXTEMP"
-  PROGMEM Language_Str MSG_ERR_MINTEMP                     = _UxGT("错误：最低温度");     //"Err: MINTEMP"
-  PROGMEM Language_Str MSG_HALTED                          = _UxGT("打印停机");     //"PRINTER HALTED"
-  PROGMEM Language_Str MSG_PLEASE_RESET                    = _UxGT("请重置");     //"Please reset"
-  PROGMEM Language_Str MSG_SHORT_DAY                       = _UxGT("天");     //"d" // One character only
-  PROGMEM Language_Str MSG_SHORT_HOUR                      = _UxGT("时");     //"h" // One character only
-  PROGMEM Language_Str MSG_SHORT_MINUTE                    = _UxGT("分");     //"m" // One character only
-  PROGMEM Language_Str MSG_HEATING                         = _UxGT("加热中 ...");     //"Heating..."
-  PROGMEM Language_Str MSG_COOLING                         = _UxGT("冷却中 ...");
-  PROGMEM Language_Str MSG_BED_HEATING                     = _UxGT("加热热床中 ...");     //"Bed Heating..."
-  PROGMEM Language_Str MSG_BED_COOLING                     = _UxGT("热床冷却中 ...");
-  PROGMEM Language_Str MSG_CHAMBER_HEATING                 = _UxGT("机箱加热中 ...");
-  PROGMEM Language_Str MSG_CHAMBER_COOLING                 = _UxGT("机箱冷却中 ...");
-  PROGMEM Language_Str MSG_DELTA_CALIBRATE                 = _UxGT("⊿校准");     //"Delta Calibration"
-  PROGMEM Language_Str MSG_DELTA_CALIBRATE_X               = _UxGT("⊿校准X");     //"Calibrate X"
-  PROGMEM Language_Str MSG_DELTA_CALIBRATE_Y               = _UxGT("⊿校准Y");     //"Calibrate Y"
-  PROGMEM Language_Str MSG_DELTA_CALIBRATE_Z               = _UxGT("⊿校准Z");     //"Calibrate Z"
-  PROGMEM Language_Str MSG_DELTA_CALIBRATE_CENTER          = _UxGT("⊿校准中心");     //"Calibrate Center"
-  PROGMEM Language_Str MSG_DELTA_SETTINGS                  = _UxGT("⊿设置");     // "Delta Settings"
-  PROGMEM Language_Str MSG_DELTA_AUTO_CALIBRATE            = _UxGT("⊿自动校准");     // "Auto Calibration"
-  PROGMEM Language_Str MSG_DELTA_HEIGHT_CALIBRATE          = _UxGT("设置⊿高度");     // "Set Delta Height"
-  PROGMEM Language_Str MSG_DELTA_Z_OFFSET_CALIBRATE        = _UxGT("探针Z偏移量");
-  PROGMEM Language_Str MSG_DELTA_DIAG_ROD                  = _UxGT("⊿斜柱");     // "Diag Rod"
-  PROGMEM Language_Str MSG_DELTA_HEIGHT                    = _UxGT("⊿高度");     // "Height"
-  PROGMEM Language_Str MSG_DELTA_RADIUS                    = _UxGT("⊿半径");     // "Radius"
-  PROGMEM Language_Str MSG_INFO_MENU                       = _UxGT("关于打印机");     //"About Printer"
-  PROGMEM Language_Str MSG_INFO_PRINTER_MENU               = _UxGT("打印机信息");     //"Printer Info"
-  PROGMEM Language_Str MSG_3POINT_LEVELING                 = _UxGT("三点调平");     // "3-Point Leveling"
-  PROGMEM Language_Str MSG_LINEAR_LEVELING                 = _UxGT("线性调平");     // "Linear Leveling"
-  PROGMEM Language_Str MSG_BILINEAR_LEVELING               = _UxGT("双线性调平");     // "Bilinear Leveling"
-  PROGMEM Language_Str MSG_UBL_LEVELING                    = _UxGT("统一热床调平(UBL)");     // "Unified Bed Leveling"
-  PROGMEM Language_Str MSG_MESH_LEVELING                   = _UxGT("网格调平");     // "Mesh Leveling"
-  PROGMEM Language_Str MSG_INFO_STATS_MENU                 = _UxGT("打印机统计");     //"Printer Stats"
-  PROGMEM Language_Str MSG_INFO_BOARD_MENU                 = _UxGT("主板信息");     //"Board Info"
-  PROGMEM Language_Str MSG_INFO_THERMISTOR_MENU            = _UxGT("温度计");     //"Thermistors"
-  PROGMEM Language_Str MSG_INFO_EXTRUDERS                  = _UxGT("挤出机");     //"Extruders"
-  PROGMEM Language_Str MSG_INFO_BAUDRATE                   = _UxGT("波特率");     //"Baud"
-  PROGMEM Language_Str MSG_INFO_PROTOCOL                   = _UxGT("协议");     //"Protocol"
-  PROGMEM Language_Str MSG_INFO_RUNAWAY_OFF                = _UxGT("监控温度失控:关");
-  PROGMEM Language_Str MSG_INFO_RUNAWAY_ON                 = _UxGT("监控温度失控:开");
-  PROGMEM Language_Str MSG_HOTEND_IDLE_TIMEOUT             = _UxGT("热端空闲超时");
-=======
   LSTR MSG_MOVING                         = _UxGT("移动...");     // "Moving...")
   LSTR MSG_FREE_XY                        = _UxGT("释放 XY");     // "Free XY")
   LSTR MSG_MOVE_X                         = _UxGT("移动X");     // "Move X"
@@ -738,7 +483,7 @@
   LSTR MSG_INFO_RUNAWAY_OFF               = _UxGT("监控温度失控:关");
   LSTR MSG_INFO_RUNAWAY_ON                = _UxGT("监控温度失控:开");
   LSTR MSG_HOTEND_IDLE_TIMEOUT            = _UxGT("热端空闲超时");
->>>>>>> 639b1f64
+
 
   LSTR MSG_CASE_LIGHT                     = _UxGT("外壳灯");     // "Case light"
   LSTR MSG_CASE_LIGHT_BRIGHTNESS          = _UxGT("灯亮度");     // "Light BRIGHTNESS"
