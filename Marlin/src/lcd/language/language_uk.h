/**
 * Marlin 3D Printer Firmware
 * Copyright (c) 2020 MarlinFirmware [https://github.com/MarlinFirmware/Marlin]
 *
 * Based on Sprinter and grbl.
 * Copyright (c) 2011 Camiel Gubbels / Erik van der Zalm
 *
 * This program is free software: you can redistribute it and/or modify
 * it under the terms of the GNU General Public License as published by
 * the Free Software Foundation, either version 3 of the License, or
 * (at your option) any later version.
 *
 * This program is distributed in the hope that it will be useful,
 * but WITHOUT ANY WARRANTY; without even the implied warranty of
 * MERCHANTABILITY or FITNESS FOR A PARTICULAR PURPOSE.  See the
 * GNU General Public License for more details.
 *
 * You should have received a copy of the GNU General Public License
 * along with this program.  If not, see <https://www.gnu.org/licenses/>.
 *
 */
#pragma once

/**
 * Ukrainian
 *
 * LCD Menu Messages
 * See also https://marlinfw.org/docs/development/lcd_language.html
 */

#define DISPLAY_CHARSET_ISO10646_5

namespace Language_uk {
  using namespace Language_en; // Inherit undefined strings from English

  constexpr uint8_t    CHARSIZE                            = 2;
  PROGMEM Language_Str LANGUAGE                            = _UxGT("Ukranian");

  PROGMEM Language_Str WELCOME_MSG                         = MACHINE_NAME _UxGT(" Готовий.");
  PROGMEM Language_Str MSG_YES                             = _UxGT("ТАК");
  PROGMEM Language_Str MSG_NO                              = _UxGT("НІ");
  PROGMEM Language_Str MSG_BACK                            = _UxGT("Назад");
  PROGMEM Language_Str MSG_MEDIA_ABORTING                  = _UxGT("Переривання...");
  PROGMEM Language_Str MSG_MEDIA_INSERTED                  = _UxGT("SD-картка вставлена");
  PROGMEM Language_Str MSG_MEDIA_REMOVED                   = _UxGT("SD-картка видалена");
  PROGMEM Language_Str MSG_MEDIA_WAITING                   = _UxGT("Вставте SD-картку");
  #if LCD_WIDTH > 21
    PROGMEM Language_Str MSG_SD_INIT_FAIL                  = _UxGT("Збій ініціалізації SD");
  #else
    PROGMEM Language_Str MSG_SD_INIT_FAIL                  = _UxGT("Збій ініціаліз. SD");
  #endif
  PROGMEM Language_Str MSG_MEDIA_READ_ERROR                = _UxGT("Помилка зчитування");
  PROGMEM Language_Str MSG_MEDIA_USB_REMOVED               = _UxGT("USB диск видалений");
  PROGMEM Language_Str MSG_MEDIA_USB_FAILED                = _UxGT("Помилка USB диску");
  #if LCD_WIDTH > 21
    PROGMEM Language_Str MSG_KILL_SUBCALL_OVERFLOW         = _UxGT("Переповнення виклику");
    PROGMEM Language_Str MSG_LCD_SOFT_ENDSTOPS             = _UxGT("Програмні кінцевики");
  #else
    PROGMEM Language_Str MSG_KILL_SUBCALL_OVERFLOW         = _UxGT("Переповн. виклику");
    PROGMEM Language_Str MSG_LCD_SOFT_ENDSTOPS             = _UxGT("Прогр.кінцевики");
  #endif
  PROGMEM Language_Str MSG_LCD_ENDSTOPS                    = _UxGT("Кінцевик"); // Max length 8 characters
  PROGMEM Language_Str MSG_MAIN                            = _UxGT("Основне меню");
  PROGMEM Language_Str MSG_ADVANCED_SETTINGS               = _UxGT("Інші налаштування");
  PROGMEM Language_Str MSG_CONFIGURATION                   = _UxGT("Конфігурація");
  PROGMEM Language_Str MSG_RUN_AUTO_FILES                  = _UxGT("Автостарт");
  PROGMEM Language_Str MSG_DISABLE_STEPPERS                = _UxGT("Вимкнути двигуни");
  PROGMEM Language_Str MSG_DEBUG_MENU                      = _UxGT("Меню Debug");
  PROGMEM Language_Str MSG_PROGRESS_BAR_TEST               = _UxGT("Тест Progress Bar");
  PROGMEM Language_Str MSG_AUTO_HOME                       = _UxGT("Авто паркування");
  PROGMEM Language_Str MSG_AUTO_HOME_X                     = _UxGT("Паркування X");
  PROGMEM Language_Str MSG_AUTO_HOME_Y                     = _UxGT("Паркування Y");
  PROGMEM Language_Str MSG_AUTO_HOME_Z                     = _UxGT("Паркування Z");
  PROGMEM Language_Str MSG_AUTO_Z_ALIGN                    = _UxGT("Авто Z-вирівнювання");
  PROGMEM Language_Str MSG_ITERATION                       = _UxGT("G34 Ітерація: %i");
  PROGMEM Language_Str MSG_DECREASING_ACCURACY             = _UxGT("Зменьшення точності!");
  PROGMEM Language_Str MSG_ACCURACY_ACHIEVED               = _UxGT("Точність досягнута");
  PROGMEM Language_Str MSG_LEVEL_BED_HOMING                = _UxGT("Паркування XYZ");
  PROGMEM Language_Str MSG_LEVEL_BED_WAITING               = _UxGT("Почати");
  PROGMEM Language_Str MSG_LEVEL_BED_NEXT_POINT            = _UxGT("Наступна точка");
  PROGMEM Language_Str MSG_LEVEL_BED_DONE                  = _UxGT("Завершено!");
  PROGMEM Language_Str MSG_Z_FADE_HEIGHT                   = _UxGT("Висота спаду");
  #if LCD_WIDTH > 21
    PROGMEM Language_Str MSG_SET_HOME_OFFSETS              = _UxGT("Встанов. зміщення дому");
  #else
    PROGMEM Language_Str MSG_SET_HOME_OFFSETS              = _UxGT("Встанов.зміщ.дому");
  #endif
  PROGMEM Language_Str MSG_HOME_OFFSETS_APPLIED            = _UxGT("Зміщення прийняті");
  PROGMEM Language_Str MSG_SET_ORIGIN                      = _UxGT("Встановити ноль");
  #if PREHEAT_COUNT
    PROGMEM Language_Str MSG_PREHEAT_1                     = _UxGT("Нагрів ") PREHEAT_1_LABEL;
    PROGMEM Language_Str MSG_PREHEAT_1_H                   = _UxGT("Нагрів ") PREHEAT_1_LABEL " ~";
    PROGMEM Language_Str MSG_PREHEAT_1_END                 = _UxGT("Нагрів ") PREHEAT_1_LABEL _UxGT(" сопло");
    PROGMEM Language_Str MSG_PREHEAT_1_END_E               = _UxGT("Нагрів ") PREHEAT_1_LABEL _UxGT(" сопло ~");
    PROGMEM Language_Str MSG_PREHEAT_1_ALL                 = _UxGT("Нагрів ") PREHEAT_1_LABEL _UxGT(" все");
    PROGMEM Language_Str MSG_PREHEAT_1_BEDONLY             = _UxGT("Нагрів ") PREHEAT_1_LABEL _UxGT(" стіл");
    PROGMEM Language_Str MSG_PREHEAT_1_SETTINGS            = _UxGT("Нагрів ") PREHEAT_1_LABEL _UxGT(" налашт");

    PROGMEM Language_Str MSG_PREHEAT_M                     = _UxGT("Нагрів $");
    PROGMEM Language_Str MSG_PREHEAT_M_H                   = _UxGT("Нагрів $ ~");
    PROGMEM Language_Str MSG_PREHEAT_M_END                 = _UxGT("Нагрів $ сопло");
    PROGMEM Language_Str MSG_PREHEAT_M_END_E               = _UxGT("Нагрів $ сопло ~");
    PROGMEM Language_Str MSG_PREHEAT_M_ALL                 = _UxGT("Нагрів $ все");
    PROGMEM Language_Str MSG_PREHEAT_M_BEDONLY             = _UxGT("Нагрів $ стіл");
    PROGMEM Language_Str MSG_PREHEAT_M_SETTINGS            = _UxGT("Нагрів $ налашт");
  #endif
  PROGMEM Language_Str MSG_PREHEAT_CUSTOM                  = _UxGT("Нагрів Свій");
  PROGMEM Language_Str MSG_COOLDOWN                        = _UxGT("Вимкнути нагрів");
  PROGMEM Language_Str MSG_CUTTER_FREQUENCY                = _UxGT("Частота");
  PROGMEM Language_Str MSG_LASER_MENU                      = _UxGT("Керування лазером");
  PROGMEM Language_Str MSG_LASER_TOGGLE                    = _UxGT("Перемкнути лазер");
  #if LCD_WIDTH > 21
    PROGMEM Language_Str MSG_LASER_POWER                   = _UxGT("Потужність лазера");
    PROGMEM Language_Str MSG_SPINDLE_MENU                  = _UxGT("Керування шпінделем");
  #else
    PROGMEM Language_Str MSG_LASER_POWER                   = _UxGT("Потуж.лазера");
    PROGMEM Language_Str MSG_SPINDLE_MENU                  = _UxGT("Керув. шпінделем");
  #endif
  PROGMEM Language_Str MSG_SPINDLE_TOGGLE                  = _UxGT("Перемкнути шпіндель");
  #if LCD_WIDTH > 21
    PROGMEM Language_Str MSG_SPINDLE_POWER                 = _UxGT("Потуж. шпінделя");
  #else
    PROGMEM Language_Str MSG_SPINDLE_POWER                 = _UxGT("Потуж. шпінд.");
  #endif
  PROGMEM Language_Str MSG_SPINDLE_FORWARD                 = _UxGT("Шпіндель вперед");
  PROGMEM Language_Str MSG_SPINDLE_REVERSE                 = _UxGT("Напрямок шпінделя");

  PROGMEM Language_Str MSG_SWITCH_PS_ON                    = _UxGT("Увімкнути живлення");
  PROGMEM Language_Str MSG_SWITCH_PS_OFF                   = _UxGT("Вимкнути живлення");
  PROGMEM Language_Str MSG_EXTRUDE                         = _UxGT("Екструзія");
  PROGMEM Language_Str MSG_RETRACT                         = _UxGT("Втягування");
  PROGMEM Language_Str MSG_MOVE_AXIS                       = _UxGT("Рух по осям");
  PROGMEM Language_Str MSG_BED_LEVELING                    = _UxGT("Вирівнювання столу");
  PROGMEM Language_Str MSG_LEVEL_BED                       = _UxGT("Вирівняти стіл");
  PROGMEM Language_Str MSG_LEVEL_CORNERS                   = _UxGT("Вирівняти кути");
  PROGMEM Language_Str MSG_NEXT_CORNER                     = _UxGT("Наступний кут");
  #if LCD_WIDTH > 21
    PROGMEM Language_Str MSG_MESH_EDITOR                   = _UxGT("Зміщення по Z");
  #else
    PROGMEM Language_Str MSG_MESH_EDITOR                   = _UxGT("Зміщення Z");
  #endif
  PROGMEM Language_Str MSG_EDIT_MESH                       = _UxGT("Редагувати сітку");
  PROGMEM Language_Str MSG_EDITING_STOPPED                 = _UxGT("Редагув. зупинено");
  PROGMEM Language_Str MSG_PROBING_MESH                    = _UxGT("Точка сітки");
  PROGMEM Language_Str MSG_MESH_X                          = _UxGT("Індекс X");
  PROGMEM Language_Str MSG_MESH_Y                          = _UxGT("Індекс Y");
  PROGMEM Language_Str MSG_MESH_EDIT_Z                     = _UxGT("Значення Z");
<<<<<<< HEAD
  PROGMEM Language_Str MSG_CUSTOM_COMMANDS                 = _UxGT("Власні команди");
=======
  PROGMEM Language_Str MSG_USER_MENU                       = _UxGT("Власні команди");

>>>>>>> c559fc82
  PROGMEM Language_Str MSG_M48_TEST                        = _UxGT("M48 тест зонду");
  PROGMEM Language_Str MSG_M48_POINT                       = _UxGT("M48 точка");
  PROGMEM Language_Str MSG_M48_OUT_OF_BOUNDS               = _UxGT("Зонд за межами");
  PROGMEM Language_Str MSG_M48_DEVIATION                   = _UxGT("Відхилення");

  PROGMEM Language_Str MSG_IDEX_MENU                       = _UxGT("Меню IDEX");
  PROGMEM Language_Str MSG_OFFSETS_MENU                    = _UxGT("Зміщення сопел");
  PROGMEM Language_Str MSG_IDEX_MODE_AUTOPARK              = _UxGT("Авто паркування");
  PROGMEM Language_Str MSG_IDEX_MODE_DUPLICATE             = _UxGT("Розмноження");
  PROGMEM Language_Str MSG_IDEX_MODE_MIRRORED_COPY         = _UxGT("Дзеркальна копія");
  PROGMEM Language_Str MSG_IDEX_MODE_FULL_CTRL             = _UxGT("Повний контроль");
  PROGMEM Language_Str MSG_IDEX_DUPE_GAP                   = _UxGT("Дублювати X-зазор");

  PROGMEM Language_Str MSG_HOTEND_OFFSET_X                 = _UxGT("Друге сопло X");
  PROGMEM Language_Str MSG_HOTEND_OFFSET_Y                 = _UxGT("Друге сопло Y");
  PROGMEM Language_Str MSG_HOTEND_OFFSET_Z                 = _UxGT("Друге сопло Z");

  PROGMEM Language_Str MSG_UBL_DOING_G29                   = _UxGT("Виконується G29");
  PROGMEM Language_Str MSG_UBL_TOOLS                       = _UxGT("Інструменти UBL");
  PROGMEM Language_Str MSG_UBL_LEVEL_BED                   = _UxGT("Налаштування UBL");
  PROGMEM Language_Str MSG_LCD_TILTING_MESH                = _UxGT("Точка розвороту");
  #if LCD_WIDTH > 21
    PROGMEM Language_Str MSG_UBL_MANUAL_MESH               = _UxGT("Ручне введення сітки");
    PROGMEM Language_Str MSG_UBL_BC_INSERT                 = _UxGT("Розмістити шайбу і вимір.");
  #else
    PROGMEM Language_Str MSG_UBL_MANUAL_MESH               = _UxGT("Ручне введ. сітки");
    PROGMEM Language_Str MSG_UBL_BC_INSERT                 = _UxGT("Розм. шайбу і вимір.");
  #endif
  PROGMEM Language_Str MSG_UBL_BC_INSERT2                  = _UxGT("Вимірювання");
  PROGMEM Language_Str MSG_UBL_BC_REMOVE                   = _UxGT("Видалити і виміряти");
  PROGMEM Language_Str MSG_UBL_MOVING_TO_NEXT              = _UxGT("До наступної точки");
  PROGMEM Language_Str MSG_UBL_ACTIVATE_MESH               = _UxGT("Активувати UBL");
  PROGMEM Language_Str MSG_UBL_DEACTIVATE_MESH             = _UxGT("Деактивувати UBL");
  #if LCD_WIDTH > 21
    PROGMEM Language_Str MSG_UBL_SET_TEMP_BED              = _UxGT("Температура столу");
    PROGMEM Language_Str MSG_UBL_BED_TEMP_CUSTOM           = _UxGT("Температура столу");
    PROGMEM Language_Str MSG_UBL_SET_TEMP_HOTEND           = _UxGT("Температура сопла");
    PROGMEM Language_Str MSG_UBL_HOTEND_TEMP_CUSTOM        = _UxGT("Температура сопла");
    PROGMEM Language_Str MSG_UBL_EDIT_CUSTOM_MESH          = _UxGT("Редагувати свою сітку");
    PROGMEM Language_Str MSG_UBL_FINE_TUNE_MESH            = _UxGT("Точне редагування сітки");
    PROGMEM Language_Str MSG_UBL_BUILD_CUSTOM_MESH         = _UxGT("Будувати свою сітку");
  #else
    PROGMEM Language_Str MSG_UBL_SET_TEMP_BED              = LCD_STR_THERMOMETER _UxGT(" столу, ") LCD_STR_DEGREE "C";
    PROGMEM Language_Str MSG_UBL_BED_TEMP_CUSTOM           = LCD_STR_THERMOMETER _UxGT(" столу, ") LCD_STR_DEGREE "C";
    PROGMEM Language_Str MSG_UBL_SET_TEMP_HOTEND           = LCD_STR_THERMOMETER _UxGT(" сопла, ") LCD_STR_DEGREE "C";
    PROGMEM Language_Str MSG_UBL_HOTEND_TEMP_CUSTOM        = LCD_STR_THERMOMETER _UxGT(" сопла, ") LCD_STR_DEGREE "C";
    PROGMEM Language_Str MSG_UBL_EDIT_CUSTOM_MESH          = _UxGT("Редагувати свою");
    PROGMEM Language_Str MSG_UBL_FINE_TUNE_MESH            = _UxGT("Точне редаг. сітки");
    PROGMEM Language_Str MSG_UBL_BUILD_CUSTOM_MESH         = _UxGT("Будувати свою");
  #endif
  PROGMEM Language_Str MSG_UBL_MESH_EDIT                   = _UxGT("Редагування сітки");
  PROGMEM Language_Str MSG_UBL_DONE_EDITING_MESH           = _UxGT("Сітка побудована");
  PROGMEM Language_Str MSG_UBL_BUILD_MESH_MENU             = _UxGT("Будувати сітку");
  #if PREHEAT_COUNT
    PROGMEM Language_Str MSG_UBL_BUILD_MESH_M              = _UxGT("Будувати сітку $");
    PROGMEM Language_Str MSG_UBL_VALIDATE_MESH_M           = _UxGT("Підтвердити $");
  #endif
  PROGMEM Language_Str MSG_UBL_BUILD_COLD_MESH             = _UxGT("Буд. холодну сітку");
  PROGMEM Language_Str MSG_UBL_MESH_HEIGHT_ADJUST          = _UxGT("Встан.висоту сітки");
  PROGMEM Language_Str MSG_UBL_MESH_HEIGHT_AMOUNT          = _UxGT("Висота");
  PROGMEM Language_Str MSG_UBL_VALIDATE_MESH_MENU          = _UxGT("Підтвердити сітку");
  PROGMEM Language_Str MSG_UBL_VALIDATE_CUSTOM_MESH        = _UxGT("Підтвердити свою");
  PROGMEM Language_Str MSG_G26_HEATING_BED                 = _UxGT("G26 нагрів столу");
  PROGMEM Language_Str MSG_G26_HEATING_NOZZLE              = _UxGT("G26 нагрів сопла");
  PROGMEM Language_Str MSG_G26_MANUAL_PRIME                = _UxGT("Ручне грунтування");
  PROGMEM Language_Str MSG_G26_FIXED_LENGTH                = _UxGT("Грунт фікс. довж.");
  PROGMEM Language_Str MSG_G26_PRIME_DONE                  = _UxGT("Грунтув. виконане");
  PROGMEM Language_Str MSG_G26_CANCELED                    = _UxGT("G26 завершена");
  PROGMEM Language_Str MSG_G26_LEAVING                     = _UxGT("Вийти з G26");
  PROGMEM Language_Str MSG_UBL_CONTINUE_MESH               = _UxGT("Продовжити сітку");
  PROGMEM Language_Str MSG_UBL_MESH_LEVELING               = _UxGT("Вирівнювання сітки");
  PROGMEM Language_Str MSG_UBL_3POINT_MESH_LEVELING        = _UxGT("3-точкове вирівн.");
  #if LCD_WIDTH > 21
    PROGMEM Language_Str MSG_UBL_GRID_MESH_LEVELING        = _UxGT("Вирівнювання растру");
  #else
    PROGMEM Language_Str MSG_UBL_GRID_MESH_LEVELING        = _UxGT("Вирівнюв. растру");
  #endif
  PROGMEM Language_Str MSG_UBL_MESH_LEVEL                  = _UxGT("Вирівняти сітку");
  PROGMEM Language_Str MSG_UBL_SIDE_POINTS                 = _UxGT("Крайні точки");
  PROGMEM Language_Str MSG_UBL_MAP_TYPE                    = _UxGT("Тип мапи сітки");
  PROGMEM Language_Str MSG_UBL_OUTPUT_MAP                  = _UxGT("Вивести мапу сітки");
  PROGMEM Language_Str MSG_UBL_OUTPUT_MAP_HOST             = _UxGT("Вивести на хост");
  PROGMEM Language_Str MSG_UBL_OUTPUT_MAP_CSV              = _UxGT("Вивести в CSV");
  PROGMEM Language_Str MSG_UBL_OUTPUT_MAP_BACKUP           = _UxGT("Зберегти зовні");
  PROGMEM Language_Str MSG_UBL_INFO_UBL                    = _UxGT("Інформація по UBL");
  #if LCD_WIDTH > 21
    PROGMEM Language_Str MSG_UBL_FILLIN_AMOUNT             = _UxGT("Обсяг заповнювача");
  #else
    PROGMEM Language_Str MSG_UBL_FILLIN_AMOUNT             = _UxGT("Обсяг заповн.");
  #endif
  PROGMEM Language_Str MSG_UBL_MANUAL_FILLIN               = _UxGT("Ручне заповнення");
  PROGMEM Language_Str MSG_UBL_SMART_FILLIN                = _UxGT("Розумне заповнення");
  PROGMEM Language_Str MSG_UBL_FILLIN_MESH                 = _UxGT("Заповнити сітку");
  PROGMEM Language_Str MSG_UBL_INVALIDATE_ALL              = _UxGT("Анулювати все");
  PROGMEM Language_Str MSG_UBL_INVALIDATE_CLOSEST          = _UxGT("Анулювати найближчу");
  PROGMEM Language_Str MSG_UBL_FINE_TUNE_ALL               = _UxGT("Точно налашт. все");
  #if LCD_WIDTH > 21
    PROGMEM Language_Str MSG_UBL_FINE_TUNE_CLOSEST         = _UxGT("Точно налашт.найближчу");
  #else
    PROGMEM Language_Str MSG_UBL_FINE_TUNE_CLOSEST         = _UxGT("Точно найближчу");
  #endif
  PROGMEM Language_Str MSG_UBL_STORAGE_MESH_MENU           = _UxGT("Збереження сітки");
  PROGMEM Language_Str MSG_UBL_STORAGE_SLOT                = _UxGT("Слот пам'яті");
  PROGMEM Language_Str MSG_UBL_LOAD_MESH                   = _UxGT("Завантажити сітку");
  PROGMEM Language_Str MSG_UBL_SAVE_MESH                   = _UxGT("Зберегти сітку");
  PROGMEM Language_Str MSG_MESH_LOADED                     = _UxGT("Сітка %i завантажена");
  PROGMEM Language_Str MSG_MESH_SAVED                      = _UxGT("Сітка %i збережена");
  PROGMEM Language_Str MSG_UBL_NO_STORAGE                  = _UxGT("Немає носія");
  PROGMEM Language_Str MSG_UBL_SAVE_ERROR                  = _UxGT("Збій: збереж. UBL");
  PROGMEM Language_Str MSG_UBL_RESTORE_ERROR               = _UxGT("Збій: відновл. UBL");
  PROGMEM Language_Str MSG_UBL_Z_OFFSET                    = _UxGT("Зміщення Z: ");
  PROGMEM Language_Str MSG_UBL_Z_OFFSET_STOPPED            = _UxGT("Зміщення Z зупинено");
  PROGMEM Language_Str MSG_UBL_STEP_BY_STEP_MENU           = _UxGT("UBL покроково");
  PROGMEM Language_Str MSG_UBL_1_BUILD_COLD_MESH           = _UxGT("1.Будувати холодну");
  PROGMEM Language_Str MSG_UBL_2_SMART_FILLIN              = _UxGT("2.Розумне заповн-я");
  PROGMEM Language_Str MSG_UBL_3_VALIDATE_MESH_MENU        = _UxGT("3.Затвердити сітку");
  PROGMEM Language_Str MSG_UBL_4_FINE_TUNE_ALL             = _UxGT("4.Точно налашт.все");
  PROGMEM Language_Str MSG_UBL_5_VALIDATE_MESH_MENU        = _UxGT("5.Затвердити сітку");
  PROGMEM Language_Str MSG_UBL_6_FINE_TUNE_ALL             = _UxGT("6.Точно налашт.все");
  PROGMEM Language_Str MSG_UBL_7_SAVE_MESH                 = _UxGT("7.Зберегти сітку");

  PROGMEM Language_Str MSG_LED_CONTROL                     = _UxGT("Керування світлом");
  PROGMEM Language_Str MSG_LEDS                            = _UxGT("Підсвітка");
  #if LCD_WIDTH > 21
    PROGMEM Language_Str MSG_LED_PRESETS                   = _UxGT("Передустановки світла");
  #else
    PROGMEM Language_Str MSG_LED_PRESETS                   = _UxGT("Передустан. світла");
  #endif
  PROGMEM Language_Str MSG_SET_LEDS_RED                    = _UxGT("Червоний");
  PROGMEM Language_Str MSG_SET_LEDS_ORANGE                 = _UxGT("Оранжевий");
  PROGMEM Language_Str MSG_SET_LEDS_YELLOW                 = _UxGT("Жовтий");
  PROGMEM Language_Str MSG_SET_LEDS_GREEN                  = _UxGT("Зелений");
  PROGMEM Language_Str MSG_SET_LEDS_BLUE                   = _UxGT("Синій");
  PROGMEM Language_Str MSG_SET_LEDS_INDIGO                 = _UxGT("Індіго");
  PROGMEM Language_Str MSG_SET_LEDS_VIOLET                 = _UxGT("Фіолетовий");
  PROGMEM Language_Str MSG_SET_LEDS_WHITE                  = _UxGT("Білий");
  PROGMEM Language_Str MSG_SET_LEDS_DEFAULT                = _UxGT("За умовчанням");
  PROGMEM Language_Str MSG_LED_CHANNEL_N                   = _UxGT("Канал =");
  PROGMEM Language_Str MSG_LEDS2                           = _UxGT("Світло #2");
  #if LCD_WIDTH > 21
    PROGMEM Language_Str MSG_NEO2_PRESETS                  = _UxGT("Світло #2 передустановки");
  #else
    PROGMEM Language_Str MSG_NEO2_PRESETS                  = _UxGT("Світло #2 передустан.");
  #endif
  PROGMEM Language_Str MSG_NEO2_BRIGHTNESS                 = _UxGT("Яскравість");
  PROGMEM Language_Str MSG_CUSTOM_LEDS                     = _UxGT("Свої кольори");
  PROGMEM Language_Str MSG_INTENSITY_R                     = _UxGT("Рівень червоного");
  PROGMEM Language_Str MSG_INTENSITY_G                     = _UxGT("Рівень зеленого");
  PROGMEM Language_Str MSG_INTENSITY_B                     = _UxGT("Рівень синього");
  PROGMEM Language_Str MSG_INTENSITY_W                     = _UxGT("Рівень білого");
  PROGMEM Language_Str MSG_LED_BRIGHTNESS                  = _UxGT("Яскравість");

  PROGMEM Language_Str MSG_MOVING                          = _UxGT("Переміщення...");
  PROGMEM Language_Str MSG_FREE_XY                         = _UxGT("Звільнити XY");
  PROGMEM Language_Str MSG_MOVE_X                          = _UxGT("Рух по X");
  PROGMEM Language_Str MSG_MOVE_Y                          = _UxGT("Рух по Y");
  PROGMEM Language_Str MSG_MOVE_Z                          = _UxGT("Рух по Z");
  PROGMEM Language_Str MSG_MOVE_E                          = _UxGT("Екструдер");
  PROGMEM Language_Str MSG_MOVE_EN                         = _UxGT("Екструдер *");
  PROGMEM Language_Str MSG_HOTEND_TOO_COLD                 = _UxGT("Сопло дуже холодне");
  PROGMEM Language_Str MSG_MOVE_N_MM                       = _UxGT("Рух по %sмм");
  PROGMEM Language_Str MSG_MOVE_01MM                       = _UxGT("Рух по 0.1мм");
  PROGMEM Language_Str MSG_MOVE_1MM                        = _UxGT("Рух по 1мм");
  PROGMEM Language_Str MSG_MOVE_10MM                       = _UxGT("Рух по 10мм");
  PROGMEM Language_Str MSG_SPEED                           = _UxGT("Швидкість");
  PROGMEM Language_Str MSG_BED_Z                           = _UxGT("Z Столу");
  PROGMEM Language_Str MSG_NOZZLE                          = _UxGT("Сопло, ") LCD_STR_DEGREE "C";
  PROGMEM Language_Str MSG_NOZZLE_N                        = _UxGT("Сопло ~");
  PROGMEM Language_Str MSG_NOZZLE_PARKED                   = _UxGT("Сопло запарковане");
  PROGMEM Language_Str MSG_NOZZLE_STANDBY                  = _UxGT("Сопло очикує");
  PROGMEM Language_Str MSG_BED                             = _UxGT("Стіл,  ") LCD_STR_DEGREE "C";
  PROGMEM Language_Str MSG_CHAMBER                         = _UxGT("Камера,") LCD_STR_DEGREE "C";
  PROGMEM Language_Str MSG_FAN_SPEED                       = _UxGT("Охолодження");
  PROGMEM Language_Str MSG_FAN_SPEED_N                     = _UxGT("Охолодження ~");
  #if LCD_WIDTH > 21
    PROGMEM Language_Str MSG_STORED_FAN_N                  = _UxGT("Збережене охолодж. ~");
    PROGMEM Language_Str MSG_EXTRA_FAN_SPEED               = _UxGT("Додаткове охолодж.");
    PROGMEM Language_Str MSG_EXTRA_FAN_SPEED_N             = _UxGT("Додаткове охолодж. ~");
    PROGMEM Language_Str MSG_CONTROLLER_FAN                = _UxGT("Контролер охолодження");
  #else
    PROGMEM Language_Str MSG_STORED_FAN_N                  = _UxGT("Збереж.охолодж. ~");
    PROGMEM Language_Str MSG_EXTRA_FAN_SPEED               = _UxGT("Додат. охолодж.");
    PROGMEM Language_Str MSG_EXTRA_FAN_SPEED_N             = _UxGT("Додат.охолодж ~");
    PROGMEM Language_Str MSG_CONTROLLER_FAN                = _UxGT("Контролер охолодж.");
  #endif
  PROGMEM Language_Str MSG_CONTROLLER_FAN_IDLE_SPEED       = _UxGT("Холості оберти");
  PROGMEM Language_Str MSG_CONTROLLER_FAN_SPEED            = _UxGT("Робочі оберти");
  PROGMEM Language_Str MSG_CONTROLLER_FAN_AUTO_ON          = _UxGT("Авто-режим");
  PROGMEM Language_Str MSG_CONTROLLER_FAN_DURATION         = _UxGT("Період простою");
  PROGMEM Language_Str MSG_FLOW                            = _UxGT("Потік");
  PROGMEM Language_Str MSG_FLOW_N                          = _UxGT("Потік ~");
  PROGMEM Language_Str MSG_CONTROL                         = _UxGT("Налаштування");
  PROGMEM Language_Str MSG_MIN                             = " " LCD_STR_THERMOMETER ", " LCD_STR_DEGREE _UxGT("С  мін");
  PROGMEM Language_Str MSG_MAX                             = " " LCD_STR_THERMOMETER ", " LCD_STR_DEGREE _UxGT("С макс");
  PROGMEM Language_Str MSG_FACTOR                          = " " LCD_STR_THERMOMETER _UxGT(" Фактор");
  PROGMEM Language_Str MSG_AUTOTEMP                        = _UxGT("Автотемпер.");
  PROGMEM Language_Str MSG_LCD_ON                          = _UxGT("Увімк");
  PROGMEM Language_Str MSG_LCD_OFF                         = _UxGT("Вимк.");

  PROGMEM Language_Str MSG_PID_AUTOTUNE                    = _UxGT("Автопідбір PID");
  PROGMEM Language_Str MSG_PID_AUTOTUNE_E                  = _UxGT("Автопідбір PID *");
  PROGMEM Language_Str MSG_PID_AUTOTUNE_DONE               = _UxGT("Підбір PID виконано");
  PROGMEM Language_Str MSG_PID_BAD_EXTRUDER_NUM            = _UxGT("Збій автопідбору. Поганий екструдер.");
  PROGMEM Language_Str MSG_PID_TEMP_TOO_HIGH               = _UxGT("Збій автопідбору. Температура завищена.");
  PROGMEM Language_Str MSG_PID_TIMEOUT                     = _UxGT("Збій автопідбору! Завершення часу.");

  PROGMEM Language_Str MSG_SELECT                          = _UxGT("Вибрати");
  PROGMEM Language_Str MSG_SELECT_E                        = _UxGT("Вибрати *");
  PROGMEM Language_Str MSG_ACC                             = _UxGT("Прискорорення");
  PROGMEM Language_Str MSG_JERK                            = _UxGT("Ривок");
  PROGMEM Language_Str MSG_VA_JERK                         = _UxGT("V") LCD_STR_A _UxGT("-ривок");
  PROGMEM Language_Str MSG_VB_JERK                         = _UxGT("V") LCD_STR_B _UxGT("-ривок");
  PROGMEM Language_Str MSG_VC_JERK                         = _UxGT("V") LCD_STR_C _UxGT("-ривок");
  PROGMEM Language_Str MSG_VE_JERK                         = _UxGT("Ve-ривок");
  #if LCD_WIDTH > 21
    PROGMEM Language_Str MSG_JUNCTION_DEVIATION            = _UxGT("Відхилення вузла");
  #else
    PROGMEM Language_Str MSG_JUNCTION_DEVIATION            = _UxGT("Відхил.вузла");
  #endif
  PROGMEM Language_Str MSG_VELOCITY                        = _UxGT("Швидкість, мм/с");
  PROGMEM Language_Str MSG_VMAX_A                          = _UxGT("Швидк.макс ") LCD_STR_A;
  PROGMEM Language_Str MSG_VMAX_B                          = _UxGT("Швидк.макс ") LCD_STR_B;
  PROGMEM Language_Str MSG_VMAX_C                          = _UxGT("Швидк.макс ") LCD_STR_C;
  PROGMEM Language_Str MSG_VMAX_E                          = _UxGT("Швидк.макс ") LCD_STR_E;
  PROGMEM Language_Str MSG_VMAX_EN                         = _UxGT("Швидк.макс *");
  PROGMEM Language_Str MSG_VMIN                            = _UxGT("Швидк.мін");
  PROGMEM Language_Str MSG_VTRAV_MIN                       = _UxGT("Переміщення мін");
  PROGMEM Language_Str MSG_ACCELERATION                    = _UxGT("Прискорення, мм/с2");
  PROGMEM Language_Str MSG_AMAX_A                          = _UxGT("Приск.макс ") LCD_STR_A;
  PROGMEM Language_Str MSG_AMAX_B                          = _UxGT("Приск.макс ") LCD_STR_B;
  PROGMEM Language_Str MSG_AMAX_C                          = _UxGT("Приск.макс ") LCD_STR_C;
  PROGMEM Language_Str MSG_AMAX_E                          = _UxGT("Приск.макс ") LCD_STR_E;
  PROGMEM Language_Str MSG_AMAX_EN                         = _UxGT("Приск.макс *");
  PROGMEM Language_Str MSG_A_RETRACT                       = _UxGT("Приск.втягув.");
  PROGMEM Language_Str MSG_A_TRAVEL                        = _UxGT("Приск.переміщ.");
  PROGMEM Language_Str MSG_XY_FREQUENCY_LIMIT              = _UxGT("Частота макс.");
  PROGMEM Language_Str MSG_XY_FREQUENCY_FEEDRATE           = _UxGT("Подача мін.");
  PROGMEM Language_Str MSG_STEPS_PER_MM                    = _UxGT("Кроків на мм");
  PROGMEM Language_Str MSG_A_STEPS                         = LCD_STR_A _UxGT(" кроків/мм");
  PROGMEM Language_Str MSG_B_STEPS                         = LCD_STR_B _UxGT(" кроків/мм");
  PROGMEM Language_Str MSG_C_STEPS                         = LCD_STR_C _UxGT(" кроків/мм");
  PROGMEM Language_Str MSG_E_STEPS                         = _UxGT("E кроків/мм");
  PROGMEM Language_Str MSG_EN_STEPS                        = _UxGT("* кроків/мм");
  PROGMEM Language_Str MSG_TEMPERATURE                     = _UxGT("Температура");
  PROGMEM Language_Str MSG_MOTION                          = _UxGT("Рух");
  PROGMEM Language_Str MSG_FILAMENT                        = _UxGT("Пруток");
  PROGMEM Language_Str MSG_VOLUMETRIC_ENABLED              = _UxGT("E в мм") SUPERSCRIPT_THREE;
  PROGMEM Language_Str MSG_VOLUMETRIC_LIMIT                = _UxGT("E обмеж.,мм") SUPERSCRIPT_THREE;
  PROGMEM Language_Str MSG_VOLUMETRIC_LIMIT_E              = _UxGT("E обмеж. *");
  PROGMEM Language_Str MSG_FILAMENT_DIAM                   = _UxGT("Діам. прутка");
  PROGMEM Language_Str MSG_FILAMENT_DIAM_E                 = _UxGT("Діам. прутка *");
  PROGMEM Language_Str MSG_FILAMENT_UNLOAD                 = _UxGT("Вивантаж., мм");
  PROGMEM Language_Str MSG_FILAMENT_LOAD                   = _UxGT("Завантаж., мм");
  PROGMEM Language_Str MSG_ADVANCE_K                       = _UxGT("Kоеф. просув.");
  PROGMEM Language_Str MSG_ADVANCE_K_E                     = _UxGT("Kоеф. просув. *");
  PROGMEM Language_Str MSG_CONTRAST                        = _UxGT("Контраст екрану");
  PROGMEM Language_Str MSG_STORE_EEPROM                    = _UxGT("Зберегти в EEPROM");
  PROGMEM Language_Str MSG_LOAD_EEPROM                     = _UxGT("Зчитати з EEPROM");
  PROGMEM Language_Str MSG_RESTORE_DEFAULTS                = _UxGT("На базові параметри");
  #if LCD_WIDTH > 21
    PROGMEM Language_Str MSG_INIT_EEPROM                   = _UxGT("Ініціалізація EEPROM");
  #else
    PROGMEM Language_Str MSG_INIT_EEPROM                   = _UxGT("Ініціаліз. EEPROM");
  #endif
  PROGMEM Language_Str MSG_ERR_EEPROM_CRC                  = _UxGT("Збій EEPROM: CRC");
  PROGMEM Language_Str MSG_ERR_EEPROM_INDEX                = _UxGT("Збій EEPROM: індекс");
  PROGMEM Language_Str MSG_ERR_EEPROM_VERSION              = _UxGT("Збій EEPROM: версія");
  PROGMEM Language_Str MSG_SETTINGS_STORED                 = _UxGT("Параметри збережені");
  PROGMEM Language_Str MSG_MEDIA_UPDATE                    = _UxGT("Оновити SD-картку");
  PROGMEM Language_Str MSG_RESET_PRINTER                   = _UxGT("Зкинути принтер");
  PROGMEM Language_Str MSG_REFRESH                         = LCD_STR_REFRESH  _UxGT(" Поновити");
  PROGMEM Language_Str MSG_INFO_SCREEN                     = _UxGT("Головний екран");
  PROGMEM Language_Str MSG_PREPARE                         = _UxGT("Підготувати");
  PROGMEM Language_Str MSG_TUNE                            = _UxGT("Підлаштування");
  PROGMEM Language_Str MSG_POWER_MONITOR                   = _UxGT("Монітор живлення");
  PROGMEM Language_Str MSG_CURRENT                         = _UxGT("Струм");
  PROGMEM Language_Str MSG_VOLTAGE                         = _UxGT("Напруга");
  PROGMEM Language_Str MSG_POWER                           = _UxGT("Потужність");
  PROGMEM Language_Str MSG_START_PRINT                     = _UxGT("Почати друк");

  PROGMEM Language_Str MSG_BUTTON_NEXT                     = _UxGT("Далі");  //short text for buttons
  PROGMEM Language_Str MSG_BUTTON_INIT                     = _UxGT("Ініц-я");
  PROGMEM Language_Str MSG_BUTTON_STOP                     = _UxGT("Зупинка");
  PROGMEM Language_Str MSG_BUTTON_PRINT                    = _UxGT("Друк");
  PROGMEM Language_Str MSG_BUTTON_RESET                    = _UxGT("Зкинути");
  PROGMEM Language_Str MSG_BUTTON_IGNORE                   = _UxGT("Ігнорув.");
  PROGMEM Language_Str MSG_BUTTON_CANCEL                   = _UxGT("Відміна");
  PROGMEM Language_Str MSG_BUTTON_DONE                     = _UxGT("Готово");
  PROGMEM Language_Str MSG_BUTTON_BACK                     = _UxGT("Назад");
  PROGMEM Language_Str MSG_BUTTON_PROCEED                  = _UxGT("Продовжити");
  PROGMEM Language_Str MSG_BUTTON_SKIP                     = _UxGT("Пропустити");

  PROGMEM Language_Str MSG_PAUSING                         = _UxGT("Призупинення...");
  PROGMEM Language_Str MSG_PAUSE_PRINT                     = _UxGT("Призупинити друк");
  PROGMEM Language_Str MSG_RESUME_PRINT                    = _UxGT("Відновити друк");
  PROGMEM Language_Str MSG_HOST_START_PRINT                = _UxGT("Старт з хосту");
  PROGMEM Language_Str MSG_STOP_PRINT                      = _UxGT("Скасувати друк");
  PROGMEM Language_Str MSG_PRINTING_OBJECT                 = _UxGT("Друк об'єкта");
  PROGMEM Language_Str MSG_CANCEL_OBJECT                   = _UxGT("Завершити об'єкт");
  PROGMEM Language_Str MSG_CANCEL_OBJECT_N                 = _UxGT("Завершити об'єкт =");
  PROGMEM Language_Str MSG_OUTAGE_RECOVERY                 = _UxGT("Віднов. після збою");
  PROGMEM Language_Str MSG_MEDIA_MENU                      = _UxGT("Друкувати з SD");
  PROGMEM Language_Str MSG_NO_MEDIA                        = _UxGT("SD-картки немає");
  PROGMEM Language_Str MSG_DWELL                           = _UxGT("Сплячка...");
  PROGMEM Language_Str MSG_USERWAIT                        = _UxGT("Продовжити...");
  PROGMEM Language_Str MSG_PRINT_PAUSED                    = _UxGT("Друк призупинено");
  PROGMEM Language_Str MSG_PRINTING                        = _UxGT("Друк...");
  PROGMEM Language_Str MSG_PRINT_ABORTED                   = _UxGT("Друк скасовано");
  PROGMEM Language_Str MSG_PRINT_DONE                      = _UxGT("Друк завершено");
  PROGMEM Language_Str MSG_NO_MOVE                         = _UxGT("Немає руху.");
  PROGMEM Language_Str MSG_KILLED                          = _UxGT("ПЕРЕРВАНО. ");
  PROGMEM Language_Str MSG_STOPPED                         = _UxGT("ЗУПИНЕНО. ");
  #if LCD_WIDTH > 21
    PROGMEM Language_Str MSG_CONTROL_RETRACT               = _UxGT("Втягування, мм");
    PROGMEM Language_Str MSG_CONTROL_RETRACT_SWAP          = _UxGT("Зміна втягув.,мм");
    PROGMEM Language_Str MSG_CONTROL_RETRACT_RECOVER       = _UxGT("Повернення, мм");
    PROGMEM Language_Str MSG_CONTROL_RETRACT_RECOVER_SWAP  = _UxGT("Поверн.зміни, мм");
    PROGMEM Language_Str MSG_AUTORETRACT                   = _UxGT("Автовтягування");
  #else
    PROGMEM Language_Str MSG_CONTROL_RETRACT               = _UxGT("Втягув., мм");
    PROGMEM Language_Str MSG_CONTROL_RETRACT_SWAP          = _UxGT("Зміна втяг.мм");
    PROGMEM Language_Str MSG_CONTROL_RETRACT_RECOVER       = _UxGT("Поверн., мм");
    PROGMEM Language_Str MSG_CONTROL_RETRACT_RECOVER_SWAP  = _UxGT("Повер.зміни,мм");
    PROGMEM Language_Str MSG_AUTORETRACT                   = _UxGT("Автовтягув.");
  #endif
  PROGMEM Language_Str MSG_CONTROL_RETRACTF                = _UxGT("Втягування V");
  PROGMEM Language_Str MSG_CONTROL_RETRACT_ZHOP            = _UxGT("Підскок, мм");
  PROGMEM Language_Str MSG_CONTROL_RETRACT_RECOVERF        = _UxGT("Повернення V");
  PROGMEM Language_Str MSG_CONTROL_RETRACT_RECOVER_SWAPF   = _UxGT("Поверн.зміни V");
  PROGMEM Language_Str MSG_FILAMENT_SWAP_LENGTH            = _UxGT("Поміняти довжини");
  PROGMEM Language_Str MSG_FILAMENT_SWAP_EXTRA             = _UxGT("Поміняти додатково");
  PROGMEM Language_Str MSG_FILAMENT_PURGE_LENGTH           = _UxGT("Очистити довжину");
  PROGMEM Language_Str MSG_TOOL_CHANGE                     = _UxGT("Зміна сопла");
  PROGMEM Language_Str MSG_TOOL_CHANGE_ZLIFT               = _UxGT("Підняти по Z");
  #if LCD_WIDTH > 21
    PROGMEM Language_Str MSG_SINGLENOZZLE_PRIME_SPEED      = _UxGT("Початк.швидкість");
    PROGMEM Language_Str MSG_SINGLENOZZLE_RETRACT_SPEED    = _UxGT("Швидкість втягув.");
  #else
    PROGMEM Language_Str MSG_SINGLENOZZLE_PRIME_SPEED      = _UxGT("Початк.швидк.");
    PROGMEM Language_Str MSG_SINGLENOZZLE_RETRACT_SPEED    = _UxGT("Швидк.втягув.");
  #endif
  PROGMEM Language_Str MSG_FILAMENT_PARK_ENABLED           = _UxGT("Паркувати голову");
  PROGMEM Language_Str MSG_SINGLENOZZLE_UNRETRACT_SPEED    = _UxGT("Відновити швидкість");
  #if LCD_WIDTH > 21
    PROGMEM Language_Str MSG_SINGLENOZZLE_FAN_SPEED        = _UxGT("Оберти охолодження");
    PROGMEM Language_Str MSG_SINGLENOZZLE_FAN_TIME         = _UxGT("Час охолодження");
  #else
    PROGMEM Language_Str MSG_SINGLENOZZLE_FAN_SPEED        = _UxGT("Оберти охолодж.");
    PROGMEM Language_Str MSG_SINGLENOZZLE_FAN_TIME         = _UxGT("Час охолодж.");
  #endif
  PROGMEM Language_Str MSG_TOOL_MIGRATION_ON               = _UxGT("Авто Увімк.");
  PROGMEM Language_Str MSG_TOOL_MIGRATION_OFF              = _UxGT("Авто Вимкн.");
  PROGMEM Language_Str MSG_TOOL_MIGRATION                  = _UxGT("Заміна інструменту");
  PROGMEM Language_Str MSG_TOOL_MIGRATION_AUTO             = _UxGT("Авто заміна");
  PROGMEM Language_Str MSG_TOOL_MIGRATION_END              = _UxGT("Останній екструдер");
  PROGMEM Language_Str MSG_TOOL_MIGRATION_SWAP             = _UxGT("Заміна на *");
  PROGMEM Language_Str MSG_FILAMENTCHANGE                  = _UxGT("Заміна прутка");
  PROGMEM Language_Str MSG_FILAMENTCHANGE_E                = _UxGT("Заміна прутка *");
  PROGMEM Language_Str MSG_FILAMENTLOAD                    = _UxGT("Подати пруток");
  PROGMEM Language_Str MSG_FILAMENTLOAD_E                  = _UxGT("Подати пруток *");
  PROGMEM Language_Str MSG_FILAMENTUNLOAD                  = _UxGT("Видалити пруток");
  PROGMEM Language_Str MSG_FILAMENTUNLOAD_E                = _UxGT("Видалити пруток *");
  PROGMEM Language_Str MSG_FILAMENTUNLOAD_ALL              = _UxGT("Видалити все");
  PROGMEM Language_Str MSG_ATTACH_MEDIA                    = _UxGT("Вставити SD-картку");
  PROGMEM Language_Str MSG_CHANGE_MEDIA                    = _UxGT("Заміна SD-картки");
  PROGMEM Language_Str MSG_RELEASE_MEDIA                   = _UxGT("Звільніть SD-картку");
  PROGMEM Language_Str MSG_ZPROBE_OUT                      = _UxGT("Z-Зонд поза столом");
  PROGMEM Language_Str MSG_SKEW_FACTOR                     = _UxGT("Фактор нахилу");
  PROGMEM Language_Str MSG_BLTOUCH                         = _UxGT("Z-зонд BLTouch");
  PROGMEM Language_Str MSG_BLTOUCH_SELFTEST                = _UxGT("BLTouch Само-Тест");
  PROGMEM Language_Str MSG_BLTOUCH_RESET                   = _UxGT("Зкинути BLTouch");
  PROGMEM Language_Str MSG_BLTOUCH_STOW                    = _UxGT("Підняти зонд");
  PROGMEM Language_Str MSG_BLTOUCH_DEPLOY                  = _UxGT("Опустити зонд");
  PROGMEM Language_Str MSG_BLTOUCH_SW_MODE                 = _UxGT("Режим SW");
  PROGMEM Language_Str MSG_BLTOUCH_5V_MODE                 = _UxGT("Режим 5V");
  PROGMEM Language_Str MSG_BLTOUCH_OD_MODE                 = _UxGT("Режим OD");
  PROGMEM Language_Str MSG_BLTOUCH_MODE_STORE              = _UxGT("Режим збереження");
  PROGMEM Language_Str MSG_BLTOUCH_MODE_STORE_5V           = _UxGT("Встановити на 5V");
  PROGMEM Language_Str MSG_BLTOUCH_MODE_STORE_OD           = _UxGT("Встановити на OD");
  PROGMEM Language_Str MSG_BLTOUCH_MODE_ECHO               = _UxGT("Злив звіту");
  PROGMEM Language_Str MSG_BLTOUCH_MODE_CHANGE             = _UxGT("НЕБЕЗПЕКА: Неправильні параметри приводять до пошкоджень! Продовжувати?");
  PROGMEM Language_Str MSG_TOUCHMI_PROBE                   = _UxGT("Z-Зонд TouchMI");
  PROGMEM Language_Str MSG_TOUCHMI_INIT                    = _UxGT("Ініціалізація");
  PROGMEM Language_Str MSG_TOUCHMI_ZTEST                   = _UxGT("Тест Z-зміщення");
  PROGMEM Language_Str MSG_TOUCHMI_SAVE                    = _UxGT("Зберегти");
  PROGMEM Language_Str MSG_MANUAL_DEPLOY_TOUCHMI           = _UxGT("Установити TouchMI");
  PROGMEM Language_Str MSG_MANUAL_DEPLOY                   = _UxGT("Установити зонд");
  PROGMEM Language_Str MSG_MANUAL_STOW                     = _UxGT("Завантажити зонд");
  PROGMEM Language_Str MSG_HOME_FIRST                      = _UxGT("Дім %s%s%s перший");
  PROGMEM Language_Str MSG_ZPROBE_OFFSETS                  = _UxGT("Зміщення зонду");
  PROGMEM Language_Str MSG_ZPROBE_XOFFSET                  = _UxGT("Тест зміщення X");
  PROGMEM Language_Str MSG_ZPROBE_YOFFSET                  = _UxGT("Тест зміщення Y");
  PROGMEM Language_Str MSG_ZPROBE_ZOFFSET                  = _UxGT("Тест зміщення Z");
  PROGMEM Language_Str MSG_MOVE_NOZZLE_TO_BED              = _UxGT("Рухати сопло до столу");
  PROGMEM Language_Str MSG_BABYSTEP_X                      = _UxGT("Мікрокрок X");
  PROGMEM Language_Str MSG_BABYSTEP_Y                      = _UxGT("Мікрокрок Y");
  PROGMEM Language_Str MSG_BABYSTEP_Z                      = _UxGT("Мікрокрок Z");
  PROGMEM Language_Str MSG_BABYSTEP_TOTAL                  = _UxGT("Сумарно");
  PROGMEM Language_Str MSG_ENDSTOP_ABORT                   = _UxGT("Кінцевик спрацював");
  PROGMEM Language_Str MSG_HEATING_FAILED_LCD              = _UxGT("Збій нагріву");
  PROGMEM Language_Str MSG_ERR_REDUNDANT_TEMP              = _UxGT("ЗАВИЩЕНА Т") LCD_STR_DEGREE;
  PROGMEM Language_Str MSG_THERMAL_RUNAWAY                 = _UxGT("ВИТІК ТЕПЛА");
  PROGMEM Language_Str MSG_THERMAL_RUNAWAY_BED             = _UxGT("ВИТІК ТЕПЛА СТОЛУ");
  PROGMEM Language_Str MSG_THERMAL_RUNAWAY_CHAMBER         = _UxGT("ВИТІК ТЕПЛА КАМЕРИ");
  PROGMEM Language_Str MSG_ERR_MAXTEMP                     = _UxGT("ПЕРЕГРІВ");
  PROGMEM Language_Str MSG_ERR_MINTEMP                     = _UxGT("МІНІМАЛЬНА Т") LCD_STR_DEGREE;
  PROGMEM Language_Str MSG_HALTED                          = _UxGT("ПРИНТЕР ЗУПИНЕНО");
  PROGMEM Language_Str MSG_PLEASE_RESET                    = _UxGT("Перезавантажте");
  PROGMEM Language_Str MSG_SHORT_DAY                       = _UxGT("д"); // One character only
  PROGMEM Language_Str MSG_SHORT_HOUR                      = _UxGT("г"); // One character only
  PROGMEM Language_Str MSG_SHORT_MINUTE                    = _UxGT("х"); // One character only
  PROGMEM Language_Str MSG_HEATING                         = _UxGT("Нагрівання...");
  PROGMEM Language_Str MSG_COOLING                         = _UxGT("Охолодження...");
  PROGMEM Language_Str MSG_BED_HEATING                     = _UxGT("Нагрів столу...");
  PROGMEM Language_Str MSG_CHAMBER_HEATING                 = _UxGT("Нагрів камери...");
  PROGMEM Language_Str MSG_PROBE_HEATING                   = _UxGT("Нагрів зонду...");
  #if LCD_WIDTH >= 20
    PROGMEM Language_Str MSG_BED_COOLING                   = _UxGT("Охолодження столу...");
    PROGMEM Language_Str MSG_CHAMBER_COOLING               = _UxGT("Охолодження камери...");
    PROGMEM Language_Str MSG_PROBE_COOLING                 = _UxGT("Охолодження зонду...");
    PROGMEM Language_Str MSG_DELTA_CALIBRATE               = _UxGT("Калібрування Delta");
  #else
    PROGMEM Language_Str MSG_BED_COOLING                   = _UxGT("Охол. столу...");
    PROGMEM Language_Str MSG_CHAMBER_COOLING               = _UxGT("Охол. камери...");
    PROGMEM Language_Str MSG_PROBE_COOLING                 = _UxGT("Охол. зонду...");
    PROGMEM Language_Str MSG_DELTA_CALIBRATE               = _UxGT("Калібрув. Delta");
  #endif
  PROGMEM Language_Str MSG_DELTA_CALIBRATE_X               = _UxGT("Калібрувати X");
  PROGMEM Language_Str MSG_DELTA_CALIBRATE_Y               = _UxGT("Калібрувати Y");
  PROGMEM Language_Str MSG_DELTA_CALIBRATE_Z               = _UxGT("Калібрувати Z");
  PROGMEM Language_Str MSG_DELTA_CALIBRATE_CENTER          = _UxGT("Калібр. центр");
  PROGMEM Language_Str MSG_DELTA_SETTINGS                  = _UxGT("Параметри Delta");
  PROGMEM Language_Str MSG_DELTA_AUTO_CALIBRATE            = _UxGT("Автокалібрування");
  PROGMEM Language_Str MSG_DELTA_HEIGHT_CALIBRATE          = _UxGT("Висота Delta");
  #if LCD_WIDTH >= 20
    PROGMEM Language_Str MSG_DELTA_Z_OFFSET_CALIBRATE      = _UxGT("Зондування Z-зміщ.");
    PROGMEM Language_Str MSG_DELTA_DIAG_ROD                = _UxGT("Стрижень діагоналі");
  #else
    PROGMEM Language_Str MSG_DELTA_Z_OFFSET_CALIBRATE      = _UxGT("Зондув. Z-зміщ.");
    PROGMEM Language_Str MSG_DELTA_DIAG_ROD                = _UxGT("Стрижень діаг.");
  #endif
  PROGMEM Language_Str MSG_DELTA_HEIGHT                    = _UxGT("Висота");
  PROGMEM Language_Str MSG_DELTA_RADIUS                    = _UxGT("Радіус");

  PROGMEM Language_Str MSG_INFO_MENU                       = _UxGT("Про принтер");
  PROGMEM Language_Str MSG_INFO_PRINTER_MENU               = _UxGT("Данні принтера");

  #if LCD_WIDTH > 21
    PROGMEM Language_Str MSG_3POINT_LEVELING               = _UxGT("3-точкове вирівнювання");
    PROGMEM Language_Str MSG_LINEAR_LEVELING               = _UxGT("Лінійне вирівнювання");
    PROGMEM Language_Str MSG_BILINEAR_LEVELING             = _UxGT("Білінійне вирівнювання");
  #elif LCD_WIDTH == 20
    PROGMEM Language_Str MSG_3POINT_LEVELING               = _UxGT("3-точкове вирівнюв.");
    PROGMEM Language_Str MSG_LINEAR_LEVELING               = _UxGT("Лінійне вирівнюван.");
    PROGMEM Language_Str MSG_BILINEAR_LEVELING             = _UxGT("Білінійне вирівнюв.");
  #else
    PROGMEM Language_Str MSG_3POINT_LEVELING               = _UxGT("3-точк. вирівн.");
    PROGMEM Language_Str MSG_LINEAR_LEVELING               = _UxGT("Лінійне вирівн.");
    PROGMEM Language_Str MSG_BILINEAR_LEVELING             = _UxGT("Білін. вирівнюв.");
  #endif
  PROGMEM Language_Str MSG_UBL_LEVELING                    = _UxGT("Керування UBL");
  PROGMEM Language_Str MSG_MESH_LEVELING                   = _UxGT("Вирівнювання сітки");

  PROGMEM Language_Str MSG_INFO_STATS_MENU                 = _UxGT("Статистика принтера");
  PROGMEM Language_Str MSG_INFO_BOARD_MENU                 = _UxGT("Про плату");
  PROGMEM Language_Str MSG_INFO_THERMISTOR_MENU            = _UxGT("Термістори");
  PROGMEM Language_Str MSG_INFO_EXTRUDERS                  = _UxGT("Екструдери");
  PROGMEM Language_Str MSG_INFO_BAUDRATE                   = _UxGT("Біт/секунду");
  PROGMEM Language_Str MSG_INFO_PROTOCOL                   = _UxGT("Протокол");
  #if LCD_WIDTH > 21
    PROGMEM Language_Str MSG_INFO_RUNAWAY_OFF              = _UxGT("Контроль витіку ") LCD_STR_THERMOMETER _UxGT(" Вимк");
    PROGMEM Language_Str MSG_INFO_RUNAWAY_ON               = _UxGT("Контроль витіку ") LCD_STR_THERMOMETER _UxGT(" Увімк");
    PROGMEM Language_Str MSG_HOTEND_IDLE_TIMEOUT           = _UxGT("Час простою хотенду");
  #else
    PROGMEM Language_Str MSG_INFO_RUNAWAY_OFF              = _UxGT("Контр.витіку ") LCD_STR_THERMOMETER _UxGT(" Вимк");
    PROGMEM Language_Str MSG_INFO_RUNAWAY_ON               = _UxGT("Контр.витіку ") LCD_STR_THERMOMETER _UxGT(" Увімк");
    PROGMEM Language_Str MSG_HOTEND_IDLE_TIMEOUT           = _UxGT("Час прост. хот-у");
  #endif

  PROGMEM Language_Str MSG_CASE_LIGHT                      = _UxGT("Підсвітка");
  PROGMEM Language_Str MSG_CASE_LIGHT_BRIGHTNESS           = _UxGT("Яскравість світла");
  PROGMEM Language_Str MSG_KILL_EXPECTED_PRINTER           = _UxGT("НЕ ТОЙ ПРИНТЕР");

  PROGMEM Language_Str MSG_INFO_COMPLETED_PRINTS           = _UxGT("Завершено");
  PROGMEM Language_Str MSG_INFO_PRINT_FILAMENT             = _UxGT("Екструдовано");
  #if LCD_WIDTH >= 20
    PROGMEM Language_Str MSG_INFO_PRINT_COUNT              = _UxGT("Кількість друків");
    PROGMEM Language_Str MSG_INFO_PRINT_TIME               = _UxGT("Весь час друку");
    PROGMEM Language_Str MSG_INFO_PRINT_LONGEST            = _UxGT("Найдовший час");
  #else
    PROGMEM Language_Str MSG_INFO_PRINT_COUNT              = _UxGT("Друків");
    PROGMEM Language_Str MSG_INFO_PRINT_TIME               = _UxGT("Загалом");
    PROGMEM Language_Str MSG_INFO_PRINT_LONGEST            = _UxGT("Найдовше");
  #endif

  PROGMEM Language_Str MSG_INFO_MIN_TEMP                   = _UxGT("Мін.  ") LCD_STR_THERMOMETER;
  PROGMEM Language_Str MSG_INFO_MAX_TEMP                   = _UxGT("Макс. ") LCD_STR_THERMOMETER;
  PROGMEM Language_Str MSG_INFO_PSU                        = _UxGT("Блок жив-ня");
  PROGMEM Language_Str MSG_DRIVE_STRENGTH                  = _UxGT("Сила мотору");
  PROGMEM Language_Str MSG_DAC_PERCENT_X                   = _UxGT("Драйвер X, %");
  PROGMEM Language_Str MSG_DAC_PERCENT_Y                   = _UxGT("Драйвер Y, %");
  PROGMEM Language_Str MSG_DAC_PERCENT_Z                   = _UxGT("Драйвер Z, %");
  PROGMEM Language_Str MSG_DAC_PERCENT_E                   = _UxGT("Драйвер E, %");
  PROGMEM Language_Str MSG_ERROR_TMC                       = _UxGT("ЗБІЙ ЗВ'ЯЗКУ З TMC");
  PROGMEM Language_Str MSG_DAC_EEPROM_WRITE                = _UxGT("Запис ЦАП у EEPROM");
  PROGMEM Language_Str MSG_FILAMENT_CHANGE_HEADER          = _UxGT("ЗАМІНА ПРУТКА");
  PROGMEM Language_Str MSG_FILAMENT_CHANGE_HEADER_PAUSE    = _UxGT("ЗУПИНКА ДРУКУ");
  PROGMEM Language_Str MSG_FILAMENT_CHANGE_HEADER_LOAD     = _UxGT("ЗАВАНТАЖИТИ ПРУТОК");
  PROGMEM Language_Str MSG_FILAMENT_CHANGE_HEADER_UNLOAD   = _UxGT("ВИВАНТАЖИТИ ПРУТОК");
  #if LCD_WIDTH > 21
    PROGMEM Language_Str MSG_FILAMENT_CHANGE_OPTION_HEADER = _UxGT("ПАРАМЕТРИ ПРОДОВЖЕННЯ:");
  #else
    PROGMEM Language_Str MSG_FILAMENT_CHANGE_OPTION_HEADER = _UxGT("ПАРАМ.ПРОДОВЖЕННЯ:");
  #endif
  PROGMEM Language_Str MSG_FILAMENT_CHANGE_OPTION_PURGE    = _UxGT("Видавити ще");
  PROGMEM Language_Str MSG_FILAMENT_CHANGE_OPTION_RESUME   = _UxGT("Відновити друк");
  PROGMEM Language_Str MSG_FILAMENT_CHANGE_NOZZLE          = _UxGT("  Сопло: ");
  #if LCD_WIDTH > 21
    PROGMEM Language_Str MSG_RUNOUT_SENSOR                 = _UxGT("Датчик закінчення прутка");
    PROGMEM Language_Str MSG_RUNOUT_DISTANCE_MM            = _UxGT("Відстань закінч.,мм");
  #else
    PROGMEM Language_Str MSG_RUNOUT_SENSOR                 = _UxGT("Датчик закінч.прутка");
    PROGMEM Language_Str MSG_RUNOUT_DISTANCE_MM            = _UxGT("До закінч.,мм");
  #endif
  PROGMEM Language_Str MSG_KILL_HOMING_FAILED              = _UxGT("Помилка паркування");
  PROGMEM Language_Str MSG_LCD_PROBING_FAILED              = _UxGT("Помилка зондування");

  PROGMEM Language_Str MSG_MMU2_CHOOSE_FILAMENT_HEADER     = _UxGT("ОБЕРІТЬ ПРУТОК");
  PROGMEM Language_Str MSG_MMU2_MENU                       = _UxGT("Налаштування MMU");
  PROGMEM Language_Str MSG_KILL_MMU2_FIRMWARE              = _UxGT("Понови прошивку MMU!");
  PROGMEM Language_Str MSG_MMU2_NOT_RESPONDING             = _UxGT("MMU потребує уваги");
  PROGMEM Language_Str MSG_MMU2_RESUME                     = _UxGT("Продовжити друк");
  PROGMEM Language_Str MSG_MMU2_RESUMING                   = _UxGT("Продовження...");
  PROGMEM Language_Str MSG_MMU2_LOAD_FILAMENT              = _UxGT("Завантажити пруток");
  PROGMEM Language_Str MSG_MMU2_LOAD_ALL                   = _UxGT("Завантажити все");
  PROGMEM Language_Str MSG_MMU2_LOAD_TO_NOZZLE             = _UxGT("Завантажити в сопло");
  PROGMEM Language_Str MSG_MMU2_EJECT_FILAMENT             = _UxGT("Звільнити пруток");
  PROGMEM Language_Str MSG_MMU2_EJECT_FILAMENT_N           = _UxGT("Звільнити пруток ~");
  PROGMEM Language_Str MSG_MMU2_UNLOAD_FILAMENT            = _UxGT("Вивантажити пруток");
  PROGMEM Language_Str MSG_MMU2_LOADING_FILAMENT           = _UxGT("Завантаження %i...");
  PROGMEM Language_Str MSG_MMU2_EJECTING_FILAMENT          = _UxGT("Звільнення прутка...");
  PROGMEM Language_Str MSG_MMU2_UNLOADING_FILAMENT         = _UxGT("Вивантаження ....");
  PROGMEM Language_Str MSG_MMU2_ALL                        = _UxGT("Все");
  PROGMEM Language_Str MSG_MMU2_FILAMENT_N                 = _UxGT("Пруток ~");
  PROGMEM Language_Str MSG_MMU2_RESET                      = _UxGT("Перезапуск MMU");
  PROGMEM Language_Str MSG_MMU2_RESETTING                  = _UxGT("Перезапуск MMU...");
  PROGMEM Language_Str MSG_MMU2_EJECT_RECOVER              = _UxGT("Видаліть, натисніть");

  #if LCD_WIDTH > 21
    PROGMEM Language_Str MSG_MIX                           = _UxGT("Змішування");
  #else
    PROGMEM Language_Str MSG_MIX                           = _UxGT("Змішув.");
  #endif
  PROGMEM Language_Str MSG_MIX_COMPONENT_N                 = _UxGT("Компонент =");
  PROGMEM Language_Str MSG_MIXER                           = _UxGT("Змішувач");
  PROGMEM Language_Str MSG_GRADIENT                        = _UxGT("Градієнт");
  PROGMEM Language_Str MSG_FULL_GRADIENT                   = _UxGT("Повний градієнт");
  PROGMEM Language_Str MSG_CYCLE_MIX                       = _UxGT("Циклічне змішування");
  PROGMEM Language_Str MSG_GRADIENT_MIX                    = _UxGT("Градієнт змішування");
  PROGMEM Language_Str MSG_REVERSE_GRADIENT                = _UxGT("Змінити градієнт");
  #if LCD_WIDTH > 21
    PROGMEM Language_Str MSG_TOGGLE_MIX                    = _UxGT("Перемкнути змішування");
    PROGMEM Language_Str MSG_ACTIVE_VTOOL                  = _UxGT("Активація В-інструменту");
    PROGMEM Language_Str MSG_START_VTOOL                   = _UxGT("Початок В-інструменту");
    PROGMEM Language_Str MSG_END_VTOOL                     = _UxGT("Кінець В-інструменту");
    PROGMEM Language_Str MSG_GRADIENT_ALIAS                = _UxGT("Псевдонім В-інструменту");
    PROGMEM Language_Str MSG_RESET_VTOOLS                  = _UxGT("Зкидання В-інструментів");
    PROGMEM Language_Str MSG_COMMIT_VTOOL                  = _UxGT("Змішати В-інструменти");
    PROGMEM Language_Str MSG_VTOOLS_RESET                  = _UxGT("В-інструменти зкинуті");
  #else
    PROGMEM Language_Str MSG_TOGGLE_MIX                    = _UxGT("Перемкнути змішув.");
    PROGMEM Language_Str MSG_ACTIVE_VTOOL                  = _UxGT("Актив.В-інструм.");
    PROGMEM Language_Str MSG_START_VTOOL                   = _UxGT("В-інструм. поч.");
    PROGMEM Language_Str MSG_END_VTOOL                     = _UxGT("В-інструм. кін.");
    PROGMEM Language_Str MSG_GRADIENT_ALIAS                = _UxGT("Псевдонім В-інстр.");
    PROGMEM Language_Str MSG_RESET_VTOOLS                  = _UxGT("Зкидання В-інструм");
    PROGMEM Language_Str MSG_COMMIT_VTOOL                  = _UxGT("Змішати В-інструм.");
    PROGMEM Language_Str MSG_VTOOLS_RESET                  = _UxGT("В-інструм. зкинуті");
  #endif
  PROGMEM Language_Str MSG_START_Z                         = _UxGT("Початок Z");
  PROGMEM Language_Str MSG_END_Z                           = _UxGT(" Кінець Z");

  PROGMEM Language_Str MSG_GAMES                           = _UxGT("Ігри");
  PROGMEM Language_Str MSG_BRICKOUT                        = _UxGT("Цеглини");
  PROGMEM Language_Str MSG_INVADERS                        = _UxGT("Вторгнення");
  PROGMEM Language_Str MSG_SNAKE                           = _UxGT("Змійка");
  PROGMEM Language_Str MSG_MAZE                            = _UxGT("Лабіринт");

  #if LCD_WIDTH > 21
    PROGMEM Language_Str MSG_BAD_PAGE                      = _UxGT("Поганий індекс сторінки");
    PROGMEM Language_Str MSG_BAD_PAGE_SPEED                = _UxGT("Погана швидкість сторінки");
  #else
    PROGMEM Language_Str MSG_BAD_PAGE                      = _UxGT("Погана сторінка");
    PROGMEM Language_Str MSG_BAD_PAGE_SPEED                = _UxGT("Погана швидк.стор");
  #endif

  PROGMEM Language_Str MSG_EDIT_PASSWORD                   = _UxGT("Редагувати пароль");
  PROGMEM Language_Str MSG_LOGIN_REQUIRED                  = _UxGT("Потрібен логін");
  PROGMEM Language_Str MSG_PASSWORD_SETTINGS               = _UxGT("Параметри паролю");
  PROGMEM Language_Str MSG_ENTER_DIGIT                     = _UxGT("Введіть цифру");
  PROGMEM Language_Str MSG_CHANGE_PASSWORD                 = _UxGT("Змінити пароль");
  PROGMEM Language_Str MSG_REMOVE_PASSWORD                 = _UxGT("Видалити пароль");
  PROGMEM Language_Str MSG_PASSWORD_SET                    = _UxGT("Пароль це ");
  PROGMEM Language_Str MSG_START_OVER                      = _UxGT("Старт через");
  #if LCD_WIDTH > 21
    PROGMEM Language_Str MSG_REMINDER_SAVE_SETTINGS        = _UxGT("Запам'ятай для збереження!");
  #else
    PROGMEM Language_Str MSG_REMINDER_SAVE_SETTINGS        = _UxGT("Запам'ятай, збережи!");
  #endif
  PROGMEM Language_Str MSG_PASSWORD_REMOVED                = _UxGT("Пароль видалений");

  PROGMEM Language_Str MSG_PAUSE_PRINT_PARKING             = _UxGT(MSG_1_LINE("Паркування..."));
  #if LCD_HEIGHT >= 4
    // Up to 3 lines allowed
    PROGMEM Language_Str MSG_ADVANCED_PAUSE_WAITING        = _UxGT(MSG_3_LINE("Натисніть кнопку", "для продовження", "друку"));
    PROGMEM Language_Str MSG_FILAMENT_CHANGE_INIT          = _UxGT(MSG_3_LINE("Зачекайте", "на початок", "заміни прутка"));
    PROGMEM Language_Str MSG_FILAMENT_CHANGE_INSERT        = _UxGT(MSG_3_LINE("Вставте пруток", "та натисніть", "для продовження..."));
    PROGMEM Language_Str MSG_FILAMENT_CHANGE_HEAT          = _UxGT(MSG_2_LINE("Натисніть кнопку", "для нагріву сопла"));
    PROGMEM Language_Str MSG_FILAMENT_CHANGE_HEATING       = _UxGT(MSG_2_LINE("Сопло нагрівається", "зачекайте..."));
    PROGMEM Language_Str MSG_FILAMENT_CHANGE_UNLOAD        = _UxGT(MSG_2_LINE("Зачекайте", "на вивід прутка"));
    PROGMEM Language_Str MSG_FILAMENT_CHANGE_LOAD          = _UxGT(MSG_2_LINE("Зачекайте", "на ввід прутка"));
    PROGMEM Language_Str MSG_FILAMENT_CHANGE_PURGE         = _UxGT(MSG_2_LINE("Дочекайтесь", "очищення прутка"));
    PROGMEM Language_Str MSG_FILAMENT_CHANGE_CONT_PURGE    = _UxGT(MSG_3_LINE("Натисніть кнопку", "для завершення", "очищення прутка"));
    PROGMEM Language_Str MSG_FILAMENT_CHANGE_RESUME        = _UxGT(MSG_3_LINE("Зачекайте", "на відновлення", "друку"));
  #else
    // Up to 2 lines allowed
    PROGMEM Language_Str MSG_ADVANCED_PAUSE_WAITING        = _UxGT(MSG_1_LINE("Продовжити друк"));
    PROGMEM Language_Str MSG_FILAMENT_CHANGE_INIT          = _UxGT(MSG_1_LINE("Зачекайте..."));
    PROGMEM Language_Str MSG_FILAMENT_CHANGE_INSERT        = _UxGT(MSG_1_LINE("Вставте і натисніть"));
    PROGMEM Language_Str MSG_FILAMENT_CHANGE_HEAT          = _UxGT(MSG_1_LINE("Нагріти сопло"));
    PROGMEM Language_Str MSG_FILAMENT_CHANGE_HEATING       = _UxGT(MSG_1_LINE("Нагрів сопла..."));
    PROGMEM Language_Str MSG_FILAMENT_CHANGE_UNLOAD        = _UxGT(MSG_1_LINE("Вивід прутка..."));
    PROGMEM Language_Str MSG_FILAMENT_CHANGE_LOAD          = _UxGT(MSG_1_LINE("Ввід прутка..."));
    PROGMEM Language_Str MSG_FILAMENT_CHANGE_PURGE         = _UxGT(MSG_1_LINE("Очищення прутка..."));
    PROGMEM Language_Str MSG_FILAMENT_CHANGE_CONT_PURGE    = _UxGT(MSG_1_LINE("Завершити очищення"));
    PROGMEM Language_Str MSG_FILAMENT_CHANGE_RESUME        = _UxGT(MSG_1_LINE("Поновлення друку..."));
  #endif

  PROGMEM Language_Str MSG_TMC_DRIVERS                     = _UxGT("Драйвери TMC");
  PROGMEM Language_Str MSG_TMC_CURRENT                     = _UxGT("Струм драйвера");
  PROGMEM Language_Str MSG_TMC_HYBRID_THRS                 = _UxGT("Гібридний поріг");
  PROGMEM Language_Str MSG_TMC_HOMING_THRS                 = _UxGT("Дім без кінцевиків");
  PROGMEM Language_Str MSG_TMC_STEPPING_MODE               = _UxGT("Режим мікрокроку");
  PROGMEM Language_Str MSG_TMC_STEALTH_ENABLED             = _UxGT("Тихий режим увімк.");
  PROGMEM Language_Str MSG_SERVICE_RESET                   = _UxGT("Зкидання");
  PROGMEM Language_Str MSG_SERVICE_IN                      = _UxGT(" в:");
  PROGMEM Language_Str MSG_BACKLASH                        = _UxGT("Люфт");
  PROGMEM Language_Str MSG_BACKLASH_CORRECTION             = _UxGT("Виправлення");
  PROGMEM Language_Str MSG_BACKLASH_SMOOTHING              = _UxGT("Зглажування");

  PROGMEM Language_Str MSG_LEVEL_X_AXIS                    = _UxGT("Рівень вісі X");
  PROGMEM Language_Str MSG_AUTO_CALIBRATE                  = _UxGT("Авто калібрування");
  PROGMEM Language_Str MSG_HEATER_TIMEOUT                  = _UxGT("Час нагрівача збіг");
  PROGMEM Language_Str MSG_REHEAT                          = _UxGT("Поновити нагрів");
  PROGMEM Language_Str MSG_REHEATING                       = _UxGT("Нагрівання...");

  PROGMEM Language_Str MSG_PROBE_WIZARD                    = _UxGT("Майстер Z-зонда");
  #if LCD_WIDTH > 21
    PROGMEM Language_Str MSG_PROBE_WIZARD_PROBING          = _UxGT("Зондув. контрольної точки Z");
    PROGMEM Language_Str MSG_PROBE_WIZARD_MOVING           = _UxGT("Рух до точки зондування");
  #else
    PROGMEM Language_Str MSG_PROBE_WIZARD_PROBING          = _UxGT("Зондув.контр.точки Z");
    PROGMEM Language_Str MSG_PROBE_WIZARD_MOVING           = _UxGT("Рух до точки зондув.");
  #endif

  PROGMEM Language_Str MSG_SOUND                           = _UxGT("Звук");

  PROGMEM Language_Str MSG_TOP_LEFT                        = _UxGT("Верхній лівий");
  PROGMEM Language_Str MSG_BOTTOM_LEFT                     = _UxGT("Нижній лівий");
  PROGMEM Language_Str MSG_TOP_RIGHT                       = _UxGT("Верхній правий");
  PROGMEM Language_Str MSG_BOTTOM_RIGHT                    = _UxGT("Нижній правий");
  PROGMEM Language_Str MSG_CALIBRATION_COMPLETED           = _UxGT("Калібрування успішне");
  PROGMEM Language_Str MSG_CALIBRATION_FAILED              = _UxGT("Збій калібрування");
}

#if FAN_COUNT == 1
  #define MSG_FIRST_FAN_SPEED       MSG_FAN_SPEED
  #define MSG_EXTRA_FIRST_FAN_SPEED MSG_EXTRA_FAN_SPEED
#else
  #define MSG_FIRST_FAN_SPEED       MSG_FAN_SPEED_N
  #define MSG_EXTRA_FIRST_FAN_SPEED MSG_EXTRA_FAN_SPEED_N
#endif<|MERGE_RESOLUTION|>--- conflicted
+++ resolved
@@ -145,12 +145,8 @@
   PROGMEM Language_Str MSG_MESH_X                          = _UxGT("Індекс X");
   PROGMEM Language_Str MSG_MESH_Y                          = _UxGT("Індекс Y");
   PROGMEM Language_Str MSG_MESH_EDIT_Z                     = _UxGT("Значення Z");
-<<<<<<< HEAD
   PROGMEM Language_Str MSG_CUSTOM_COMMANDS                 = _UxGT("Власні команди");
-=======
-  PROGMEM Language_Str MSG_USER_MENU                       = _UxGT("Власні команди");
-
->>>>>>> c559fc82
+
   PROGMEM Language_Str MSG_M48_TEST                        = _UxGT("M48 тест зонду");
   PROGMEM Language_Str MSG_M48_POINT                       = _UxGT("M48 точка");
   PROGMEM Language_Str MSG_M48_OUT_OF_BOUNDS               = _UxGT("Зонд за межами");
