/**
 * Marlin 3D Printer Firmware
 * Copyright (C) 2019 MarlinFirmware [https://github.com/MarlinFirmware/Marlin]
 *
 * Based on Sprinter and grbl.
 * Copyright (C) 2011 Camiel Gubbels / Erik van der Zalm
 *
 * This program is free software: you can redistribute it and/or modify
 * it under the terms of the GNU General Public License as published by
 * the Free Software Foundation, either version 3 of the License, or
 * (at your option) any later version.
 *
 * This program is distributed in the hope that it will be useful,
 * but WITHOUT ANY WARRANTY; without even the implied warranty of
 * MERCHANTABILITY or FITNESS FOR A PARTICULAR PURPOSE.  See the
 * GNU General Public License for more details.
 *
 * You should have received a copy of the GNU General Public License
 * along with this program.  If not, see <http://www.gnu.org/licenses/>.
 *
 */

#include "../inc/MarlinConfigPre.h"

// These displays all share the MarlinUI class
#if HAS_SPI_LCD || EITHER(MALYAN_LCD, EXTENSIBLE_UI)
  #include "ultralcd.h"
  MarlinUI ui;
  #include "../sd/cardreader.h"
  #if ENABLED(EXTENSIBLE_UI)
    #define START_OF_UTF8_CHAR(C) (((C) & 0xC0u) != 0x80u)
  #endif
#endif

#if HAS_SPI_LCD
  #if ENABLED(STATUS_MESSAGE_SCROLLING)
    uint8_t MarlinUI::status_scroll_offset; // = 0
    #if LONG_FILENAME_LENGTH > CHARSIZE * 2 * (LCD_WIDTH)
      #define MAX_MESSAGE_LENGTH LONG_FILENAME_LENGTH
    #else
      #define MAX_MESSAGE_LENGTH CHARSIZE * 2 * (LCD_WIDTH)
    #endif
  #else
    #define MAX_MESSAGE_LENGTH CHARSIZE * (LCD_WIDTH)
  #endif
#elif ENABLED(EXTENSIBLE_UI)
  #define MAX_MESSAGE_LENGTH 63
#endif

#ifdef MAX_MESSAGE_LENGTH
  uint8_t MarlinUI::status_message_level; // = 0
  char MarlinUI::status_message[MAX_MESSAGE_LENGTH + 1];
#endif

#if ENABLED(LCD_SET_PROGRESS_MANUALLY)
  uint8_t MarlinUI::progress_bar_percent; // = 0
#endif

#if HAS_SPI_LCD

#if HAS_GRAPHICAL_LCD
  #include "dogm/ultralcd_DOGM.h"
#endif

#include "lcdprint.h"

#include "../sd/cardreader.h"
#include "../module/temperature.h"
#include "../module/planner.h"
#include "../module/printcounter.h"
#include "../module/motion.h"
#include "../gcode/queue.h"

#include "../Marlin.h"

#if ENABLED(POWER_LOSS_RECOVERY)
 #include "../feature/power_loss_recovery.h"
#endif

#if ENABLED(AUTO_BED_LEVELING_UBL)
 #include "../feature/bedlevel/bedlevel.h"
#endif

#if HAS_BUZZER
  #include "../libs/buzzer.h"
#endif

#if HAS_TRINAMIC
  #include "../feature/tmc_util.h"
#endif

#if HAS_ENCODER_ACTION
  volatile uint8_t MarlinUI::buttons;
  #if HAS_SLOW_BUTTONS
    volatile uint8_t MarlinUI::slow_buttons;
  #endif
#endif

#if ENABLED(SDSUPPORT) && PIN_EXISTS(SD_DETECT)
  uint8_t lcd_sd_status;
#endif

#if HAS_LCD_MENU && LCD_TIMEOUT_TO_STATUS
  bool MarlinUI::defer_return_to_status;
#endif

uint8_t MarlinUI::lcd_status_update_delay = 1; // First update one loop delayed

#if BOTH(FILAMENT_LCD_DISPLAY, SDSUPPORT)
  millis_t MarlinUI::next_filament_display; // = 0
#endif

millis_t next_button_update_ms;

#if HAS_GRAPHICAL_LCD
  bool MarlinUI::drawing_screen, MarlinUI::first_page; // = false
#endif

// Encoder Handling
#if HAS_ENCODER_ACTION
  uint32_t MarlinUI::encoderPosition;
  volatile int8_t encoderDiff; // Updated in update_buttons, added to encoderPosition every LCD update
#endif

#if HAS_LCD_MENU
  #include "menu/menu.h"
  #include "../sd/cardreader.h"

  #if ENABLED(SDSUPPORT)

    #if ENABLED(SCROLL_LONG_FILENAMES)
      uint8_t MarlinUI::filename_scroll_pos, MarlinUI::filename_scroll_max;
    #endif

    const char * MarlinUI::scrolled_filename(CardReader &theCard, const uint8_t maxlen, uint8_t hash, const bool doScroll) {
      const char *outstr = theCard.longest_filename();
      if (theCard.longFilename[0]) {
        #if ENABLED(SCROLL_LONG_FILENAMES)
          if (doScroll) {
            for (uint8_t l = FILENAME_LENGTH; l--;)
              hash = ((hash << 1) | (hash >> 7)) ^ theCard.filename[l];      // rotate, xor
            static uint8_t filename_scroll_hash;
            if (filename_scroll_hash != hash) {                              // If the hash changed...
              filename_scroll_hash = hash;                                   // Save the new hash
              filename_scroll_max = MAX(0, utf8_strlen(theCard.longFilename) - maxlen); // Update the scroll limit
              filename_scroll_pos = 0;                                       // Reset scroll to the start
              lcd_status_update_delay = 8;                                   // Don't scroll right away
            }
            outstr += filename_scroll_pos;
          }
        #else
          theCard.longFilename[maxlen] = '\0'; // cutoff at screen edge
        #endif
      }
      return outstr;
    }

  #endif

  screenFunc_t MarlinUI::currentScreen; // Initialized in CTOR

  #if ENABLED(ENCODER_RATE_MULTIPLIER)
    bool MarlinUI::encoderRateMultiplierEnabled;
    millis_t MarlinUI::lastEncoderMovementMillis = 0;
    void MarlinUI::enable_encoder_multiplier(const bool onoff) {
      encoderRateMultiplierEnabled = onoff;
      lastEncoderMovementMillis = 0;
    }
  #endif

  #if ENABLED(REVERSE_MENU_DIRECTION)
    int8_t MarlinUI::encoderDirection = 1;
  #endif

  bool MarlinUI::lcd_clicked;
  float move_menu_scale;

  bool MarlinUI::use_click() {
    const bool click = lcd_clicked;
    lcd_clicked = false;
    return click;
  }

  #if EITHER(AUTO_BED_LEVELING_UBL, G26_MESH_VALIDATION)

    bool MarlinUI::external_control; // = false

    void MarlinUI::wait_for_release() {
      while (button_pressed()) safe_delay(50);
      safe_delay(50);
    }

  #endif

#endif

void MarlinUI::init() {

  init_lcd();

  #if HAS_DIGITAL_BUTTONS

    #if BUTTON_EXISTS(EN1)
      SET_INPUT_PULLUP(BTN_EN1);
    #endif
    #if BUTTON_EXISTS(EN2)
      SET_INPUT_PULLUP(BTN_EN2);
    #endif
    #if BUTTON_EXISTS(ENC)
      SET_INPUT_PULLUP(BTN_ENC);
    #endif

    #if BUTTON_EXISTS(UP)
      SET_INPUT(BTN_UP);
    #endif
    #if BUTTON_EXISTS(DWN)
      SET_INPUT(BTN_DWN);
    #endif
    #if BUTTON_EXISTS(LFT)
      SET_INPUT(BTN_LFT);
    #endif
    #if BUTTON_EXISTS(RT)
      SET_INPUT(BTN_RT);
    #endif

  #endif // !HAS_DIGITAL_BUTTONS

  #if HAS_SHIFT_ENCODER

    #if ENABLED(SR_LCD_2W_NL) // Non latching 2 wire shift register

      SET_OUTPUT(SR_DATA_PIN);
      SET_OUTPUT(SR_CLK_PIN);

    #elif defined(SHIFT_CLK)

      SET_OUTPUT(SHIFT_CLK);
      OUT_WRITE(SHIFT_LD, HIGH);
      #if defined(SHIFT_EN) && SHIFT_EN >= 0
        OUT_WRITE(SHIFT_EN, LOW);
      #endif
      SET_INPUT_PULLUP(SHIFT_OUT);

    #endif

  #endif // HAS_SHIFT_ENCODER

  #if ENABLED(SDSUPPORT) && PIN_EXISTS(SD_DETECT)
    SET_INPUT_PULLUP(SD_DETECT_PIN);
    lcd_sd_status = 2; // UNKNOWN
  #endif

  #if HAS_ENCODER_ACTION && HAS_SLOW_BUTTONS
    slow_buttons = 0;
  #endif

  update_buttons();

  #if HAS_ENCODER_ACTION
    encoderDiff = 0;
  #endif

  #if HAS_TRINAMIC && HAS_LCD_MENU
    init_tmc_section();
  #endif
}

bool MarlinUI::get_blink() {
  static uint8_t blink = 0;
  static millis_t next_blink_ms = 0;
  millis_t ms = millis();
  if (ELAPSED(ms, next_blink_ms)) {
    blink ^= 0xFF;
    next_blink_ms = ms + 1000 - (LCD_UPDATE_INTERVAL) / 2;
  }
  return blink != 0;
}

////////////////////////////////////////////
///////////// Keypad Handling //////////////
////////////////////////////////////////////

#if ENABLED(REPRAPWORLD_KEYPAD) && HAS_ENCODER_ACTION

  volatile uint8_t MarlinUI::keypad_buttons;

  #if HAS_LCD_MENU && !HAS_ADC_BUTTONS

    void lcd_move_x();
    void lcd_move_y();
    void lcd_move_z();

    void _reprapworld_keypad_move(const AxisEnum axis, const int16_t dir) {
      move_menu_scale = REPRAPWORLD_KEYPAD_MOVE_STEP;
      encoderPosition = dir;
      switch (axis) {
        case X_AXIS: lcd_move_x(); break;
        case Y_AXIS: lcd_move_y(); break;
        case Z_AXIS: lcd_move_z();
        default: break;
      }
    }

  #endif

  bool MarlinUI::handle_keypad() {

    #if HAS_ADC_BUTTONS

      #define ADC_MIN_KEY_DELAY 100
      if (keypad_buttons) {
        #if HAS_ENCODER_ACTION
          refresh(LCDVIEW_REDRAW_NOW);
          #if HAS_LCD_MENU
            if (encoderDirection == -1) {     // ADC_KEYPAD forces REVERSE_MENU_DIRECTION, so this indicates menu navigation
                   if (RRK(EN_KEYPAD_UP))     encoderPosition += ENCODER_STEPS_PER_MENU_ITEM;
              else if (RRK(EN_KEYPAD_DOWN))   encoderPosition -= ENCODER_STEPS_PER_MENU_ITEM;
              else if (RRK(EN_KEYPAD_LEFT))   { MenuItem_back::action(); quick_feedback(); }
              else if (RRK(EN_KEYPAD_RIGHT))  { return_to_status(); quick_feedback(); }
            }
            else
          #endif
          {
            #if HAS_LCD_MENU
                   if (RRK(EN_KEYPAD_UP))     encoderPosition -= ENCODER_PULSES_PER_STEP;
              else if (RRK(EN_KEYPAD_DOWN))   encoderPosition += ENCODER_PULSES_PER_STEP;
              else if (RRK(EN_KEYPAD_LEFT))   { MenuItem_back::action(); quick_feedback(); }
              else if (RRK(EN_KEYPAD_RIGHT))  encoderPosition = 0;
            #else
                   if (RRK(EN_KEYPAD_UP)   || RRK(EN_KEYPAD_LEFT))  encoderPosition -= ENCODER_PULSES_PER_STEP;
              else if (RRK(EN_KEYPAD_DOWN) || RRK(EN_KEYPAD_RIGHT)) encoderPosition += ENCODER_PULSES_PER_STEP;
            #endif
          }
        #endif
        next_button_update_ms = millis() + ADC_MIN_KEY_DELAY;
        return true;
      }

    #else // !HAS_ADC_BUTTONS

      static uint8_t keypad_debounce = 0;

      if (!RRK( EN_KEYPAD_F1    | EN_KEYPAD_F2
              | EN_KEYPAD_F3    | EN_KEYPAD_DOWN
              | EN_KEYPAD_RIGHT | EN_KEYPAD_MIDDLE
              | EN_KEYPAD_UP    | EN_KEYPAD_LEFT )
      ) {
        if (keypad_debounce > 0) keypad_debounce--;
      }
      else if (!keypad_debounce) {
        keypad_debounce = 2;

        const bool homed = all_axes_homed();

        #if HAS_LCD_MENU

          if (RRK(EN_KEYPAD_MIDDLE))  goto_screen(menu_move);

          #if DISABLED(DELTA) && Z_HOME_DIR == -1
            if (RRK(EN_KEYPAD_F2))    _reprapworld_keypad_move(Z_AXIS,  1);
          #endif

          if (homed) {
            #if ENABLED(DELTA) || Z_HOME_DIR != -1
              if (RRK(EN_KEYPAD_F2))  _reprapworld_keypad_move(Z_AXIS,  1);
            #endif
            if (RRK(EN_KEYPAD_F3))    _reprapworld_keypad_move(Z_AXIS, -1);
            if (RRK(EN_KEYPAD_LEFT))  _reprapworld_keypad_move(X_AXIS, -1);
            if (RRK(EN_KEYPAD_RIGHT)) _reprapworld_keypad_move(X_AXIS,  1);
            if (RRK(EN_KEYPAD_DOWN))  _reprapworld_keypad_move(Y_AXIS,  1);
            if (RRK(EN_KEYPAD_UP))    _reprapworld_keypad_move(Y_AXIS, -1);
          }

        #endif // HAS_LCD_MENU

        if (!homed && RRK(EN_KEYPAD_F1)) enqueue_and_echo_commands_P(PSTR("G28"));
        return true;
      }

    #endif // !ADC_KEYPAD

    return false;
  }

#endif // REPRAPWORLD_KEYPAD

/**
 * Status Screen
 *
 * This is very display-dependent, so the lcd implementation draws this.
 */

#if ENABLED(LCD_PROGRESS_BAR)
  millis_t MarlinUI::progress_bar_ms; // = 0
  #if PROGRESS_MSG_EXPIRE > 0
    millis_t MarlinUI::expire_status_ms; // = 0
  #endif
#endif

void MarlinUI::status_screen() {

  #if HAS_LCD_MENU
    encoder_direction_normal();
    ENCODER_RATE_MULTIPLY(false);
  #endif

  #if ENABLED(LCD_PROGRESS_BAR)

    //
    // HD44780 implements the following message blinking and
    // message expiration because Status Line and Progress Bar
    // share the same line on the display.
    //

    #if DISABLED(PROGRESS_MSG_ONCE) || (PROGRESS_MSG_EXPIRE > 0)
      #define GOT_MS
      const millis_t ms = millis();
    #endif

    // If the message will blink rather than expire...
    #if DISABLED(PROGRESS_MSG_ONCE)
      if (ELAPSED(ms, progress_bar_ms + PROGRESS_BAR_MSG_TIME + PROGRESS_BAR_BAR_TIME))
        progress_bar_ms = ms;
    #endif

    #if PROGRESS_MSG_EXPIRE > 0

      // Handle message expire
      if (expire_status_ms > 0) {

        // Expire the message if a job is active and the bar has ticks
        if (get_progress() > 2 && !print_job_timer.isPaused()) {
          if (ELAPSED(ms, expire_status_ms)) {
            status_message[0] = '\0';
            expire_status_ms = 0;
          }
        }
        else {
          // Defer message expiration before bar appears
          // and during any pause (not just SD)
          expire_status_ms += LCD_UPDATE_INTERVAL;
        }
      }

    #endif // PROGRESS_MSG_EXPIRE

  #endif // LCD_PROGRESS_BAR

  #if HAS_LCD_MENU

    if (use_click()) {
      #if BOTH(FILAMENT_LCD_DISPLAY, SDSUPPORT)
        next_filament_display = millis() + 5000UL;  // Show status message for 5s
      #endif
      goto_screen(menu_main);
      init_lcd(); // May revive the LCD if static electricity killed it
      return;
    }

  #endif // HAS_LCD_MENU

  #if ENABLED(ULTIPANEL_FEEDMULTIPLY)

    const int16_t old_frm = feedrate_percentage;
          int16_t new_frm = old_frm + (int32_t)encoderPosition;

    // Dead zone at 100% feedrate
    if (old_frm == 100) {
      if ((int32_t)encoderPosition > ENCODER_FEEDRATE_DEADZONE)
        new_frm -= ENCODER_FEEDRATE_DEADZONE;
      else if ((int32_t)encoderPosition < -(ENCODER_FEEDRATE_DEADZONE))
        new_frm += ENCODER_FEEDRATE_DEADZONE;
      else
        new_frm = old_frm;
    }
    else if ((old_frm < 100 && new_frm > 100) || (old_frm > 100 && new_frm < 100))
      new_frm = 100;

    new_frm = constrain(new_frm, 10, 999);

    if (old_frm != new_frm) {
      feedrate_percentage = new_frm;
      encoderPosition = 0;
      #if ENABLED(BEEP_ON_FEEDRATE_CHANGE)
        static millis_t next_beep;
        #ifndef GOT_MS
          const millis_t ms = millis();
        #endif
        if (ELAPSED(ms, next_beep)) {
          BUZZ(FEEDRATE_CHANGE_BEEP_DURATION, FEEDRATE_CHANGE_BEEP_FREQUENCY);
          next_beep = ms + 500UL;
        }
      #endif
    }

  #endif // ULTIPANEL_FEEDMULTIPLY

  draw_status_screen();
}

void MarlinUI::kill_screen(PGM_P lcd_msg) {
  init();
  set_alert_status_P(lcd_msg);
  draw_kill_screen();
}

void MarlinUI::quick_feedback(const bool clear_buttons/*=true*/) {

  #if HAS_LCD_MENU
    refresh();
  #endif

  #if HAS_ENCODER_ACTION
    if (clear_buttons) buttons = 0;
    next_button_update_ms = millis() + 500;
  #else
    UNUSED(clear_buttons);
  #endif

  // Buzz and wait. The delay is needed for buttons to settle!
  buzz(LCD_FEEDBACK_FREQUENCY_DURATION_MS, LCD_FEEDBACK_FREQUENCY_HZ);

  #if HAS_LCD_MENU
    #if ENABLED(LCD_USE_I2C_BUZZER)
      delay(10);
    #elif PIN_EXISTS(BEEPER)
      for (int8_t i = 5; i--;) { buzzer.tick(); delay(2); }
    #endif
  #endif
}

////////////////////////////////////////////
/////////////// Manual Move ////////////////
////////////////////////////////////////////

#if HAS_LCD_MENU

  extern bool no_reentry; // Flag to prevent recursion into menu handlers

  int8_t manual_move_axis = (int8_t)NO_AXIS;
  millis_t manual_move_start_time = 0;

  #if IS_KINEMATIC
    bool MarlinUI::processing_manual_move = false;
    float manual_move_offset = 0;
  #endif

  #if E_MANUAL > 1
    int8_t MarlinUI::manual_move_e_index = 0;
  #endif

  /**
   * If the most recent manual move hasn't been fed to the planner yet,
   * and the planner can accept one, send a move immediately.
   */
  void MarlinUI::manage_manual_move() {

    if (processing_manual_move) return;

    if (manual_move_axis != (int8_t)NO_AXIS && ELAPSED(millis(), manual_move_start_time) && !planner.is_full()) {

      #if IS_KINEMATIC

        const float old_feedrate = feedrate_mm_s;
        feedrate_mm_s = MMM_TO_MMS(manual_feedrate_mm_m[manual_move_axis]);

        #if EXTRUDERS > 1
          const int8_t old_extruder = active_extruder;
          if (manual_move_axis == E_AXIS) active_extruder = manual_move_e_index;
        #endif

        // Set movement on a single axis
        set_destination_from_current();
        destination[manual_move_axis] += manual_move_offset;

        // Reset for the next move
        manual_move_offset = 0;
        manual_move_axis = (int8_t)NO_AXIS;

        // DELTA and SCARA machines use segmented moves, which could fill the planner during the call to
        // move_to_destination. This will cause idle() to be called, which can then call this function while the
        // previous invocation is being blocked. Modifications to manual_move_offset shouldn't be made while
        // processing_manual_move is true or the planner will get out of sync.
        processing_manual_move = true;
        prepare_move_to_destination(); // will call set_current_from_destination()
        processing_manual_move = false;

        feedrate_mm_s = old_feedrate;
        #if EXTRUDERS > 1
          active_extruder = old_extruder;
        #endif

      #else

        planner.buffer_line(current_position, MMM_TO_MMS(manual_feedrate_mm_m[manual_move_axis]), manual_move_axis == E_AXIS ? manual_move_e_index : active_extruder);
        manual_move_axis = (int8_t)NO_AXIS;

      #endif
    }
  }

#endif // HAS_LCD_MENU

/**
 * Update the LCD, read encoder buttons, etc.
 *   - Read button states
 *   - Check the SD Card slot state
 *   - Act on RepRap World keypad input
 *   - Update the encoder position
 *   - Apply acceleration to the encoder position
 *   - Do refresh(LCDVIEW_CALL_REDRAW_NOW) on controller events
 *   - Reset the Info Screen timeout if there's any input
 *   - Update status indicators, if any
 *
 *   Run the current LCD menu handler callback function:
 *   - Call the handler only if lcdDrawUpdate != LCDVIEW_NONE
 *   - Before calling the handler, LCDVIEW_CALL_NO_REDRAW => LCDVIEW_NONE
 *   - Call the menu handler. Menu handlers should do the following:
 *     - If a value changes, set lcdDrawUpdate to LCDVIEW_REDRAW_NOW and draw the value
 *       (Encoder events automatically set lcdDrawUpdate for you.)
 *     - if (should_draw()) { redraw }
 *     - Before exiting the handler set lcdDrawUpdate to:
 *       - LCDVIEW_CLEAR_CALL_REDRAW to clear screen and set LCDVIEW_CALL_REDRAW_NEXT.
 *       - LCDVIEW_REDRAW_NOW to draw now (including remaining stripes).
 *       - LCDVIEW_CALL_REDRAW_NEXT to draw now and get LCDVIEW_REDRAW_NOW on the next loop.
 *       - LCDVIEW_CALL_NO_REDRAW to draw now and get LCDVIEW_NONE on the next loop.
 *     - NOTE: For graphical displays menu handlers may be called 2 or more times per loop,
 *             so don't change lcdDrawUpdate without considering this.
 *
 *   After the menu handler callback runs (or not):
 *   - Clear the LCD if lcdDrawUpdate == LCDVIEW_CLEAR_CALL_REDRAW
 *   - Update lcdDrawUpdate for the next loop (i.e., move one state down, usually)
 *
 * This function is only called from the main thread.
 */

LCDViewAction MarlinUI::lcdDrawUpdate = LCDVIEW_CLEAR_CALL_REDRAW;

bool MarlinUI::detected() {
  return
    #if EITHER(LCD_I2C_TYPE_MCP23017, LCD_I2C_TYPE_MCP23008) && defined(DETECT_DEVICE)
      lcd.LcdDetected() == 1
    #else
      true
    #endif
  ;
}

void MarlinUI::update() {

  static uint16_t max_display_update_time = 0;
  static millis_t next_lcd_update_ms;

  #if HAS_LCD_MENU

    #if LCD_TIMEOUT_TO_STATUS
      static millis_t return_to_status_ms = 0;
    #endif

    // Handle any queued Move Axis motion
    manage_manual_move();

    // Update button states for button_pressed(), etc.
    // If the state changes the next update may be delayed 300-500ms.
    update_buttons();

    // If the action button is pressed...
    static bool wait_for_unclick; // = 0
    if (!external_control && button_pressed()) {
      if (!wait_for_unclick) {                        // If not waiting for a debounce release:
        wait_for_unclick = true;                      //  - Set debounce flag to ignore continous clicks
        lcd_clicked = !wait_for_user && !no_reentry;  //  - Keep the click if not waiting for a user-click
        wait_for_user = false;                        //  - Any click clears wait for user
        quick_feedback();                             //  - Always make a click sound
      }
    }
    else wait_for_unclick = false;

    #if HAS_DIGITAL_BUTTONS && BUTTON_EXISTS(BACK)
      if (LCD_BACK_CLICKED()) {
        quick_feedback();
        goto_previous_screen();
      }
    #endif

  #endif // HAS_LCD_MENU

  #if ENABLED(SDSUPPORT) && PIN_EXISTS(SD_DETECT)

    const uint8_t sd_status = (uint8_t)IS_SD_INSERTED();
    if (sd_status != lcd_sd_status && detected()) {

      uint8_t old_sd_status = lcd_sd_status; // prevent re-entry to this block!
      lcd_sd_status = sd_status;

      if (sd_status) {
        safe_delay(500); // Some boards need a delay to get settled
        card.initsd();
        if (old_sd_status == 2)
          card.beginautostart();  // Initial boot
        else
          set_status_P(PSTR(MSG_SD_INSERTED));
      }
      else {
        card.release();
        if (old_sd_status != 2) {
          set_status_P(PSTR(MSG_SD_REMOVED));
          if (!on_status_screen()) return_to_status();
        }
      }

      refresh();
      init_lcd(); // May revive the LCD if static electricity killed it
    }

  #endif // SDSUPPORT && SD_DETECT_PIN

  const millis_t ms = millis();
  if (ELAPSED(ms, next_lcd_update_ms)
    #if HAS_GRAPHICAL_LCD
      || drawing_screen
    #endif
  ) {

    next_lcd_update_ms = ms + LCD_UPDATE_INTERVAL;

    #if ENABLED(LCD_HAS_STATUS_INDICATORS)
      update_indicators();
    #endif

    #if HAS_ENCODER_ACTION

      #if HAS_SLOW_BUTTONS
        slow_buttons = read_slow_buttons(); // Buttons that take too long to read in interrupt context
      #endif

      #if ENABLED(REPRAPWORLD_KEYPAD)

        if (handle_keypad()) {
          #if HAS_LCD_MENU && LCD_TIMEOUT_TO_STATUS
            return_to_status_ms = ms + LCD_TIMEOUT_TO_STATUS;
          #endif
        }

      #endif

      const float abs_diff = ABS(encoderDiff);
      const bool encoderPastThreshold = (abs_diff >= (ENCODER_PULSES_PER_STEP));
      if (encoderPastThreshold || lcd_clicked) {
        if (encoderPastThreshold) {

          #if HAS_LCD_MENU && ENABLED(ENCODER_RATE_MULTIPLIER)

            int32_t encoderMultiplier = 1;

            if (encoderRateMultiplierEnabled) {
              const float encoderMovementSteps = abs_diff / (ENCODER_PULSES_PER_STEP);

              if (lastEncoderMovementMillis) {
                // Note that the rate is always calculated between two passes through the
                // loop and that the abs of the encoderDiff value is tracked.
                const float encoderStepRate = encoderMovementSteps / float(ms - lastEncoderMovementMillis) * 1000;

                if (encoderStepRate >= ENCODER_100X_STEPS_PER_SEC)     encoderMultiplier = 100;
                else if (encoderStepRate >= ENCODER_10X_STEPS_PER_SEC) encoderMultiplier = 10;

                #if ENABLED(ENCODER_RATE_MULTIPLIER_DEBUG)
                  SERIAL_ECHO_START();
                  SERIAL_ECHOPAIR("Enc Step Rate: ", encoderStepRate);
                  SERIAL_ECHOPAIR("  Multiplier: ", encoderMultiplier);
                  SERIAL_ECHOPAIR("  ENCODER_10X_STEPS_PER_SEC: ", ENCODER_10X_STEPS_PER_SEC);
                  SERIAL_ECHOPAIR("  ENCODER_100X_STEPS_PER_SEC: ", ENCODER_100X_STEPS_PER_SEC);
                  SERIAL_EOL();
                #endif
              }

              lastEncoderMovementMillis = ms;
            } // encoderRateMultiplierEnabled

          #else

            constexpr int32_t encoderMultiplier = 1;

          #endif // ENCODER_RATE_MULTIPLIER

          encoderPosition += (encoderDiff * encoderMultiplier) / (ENCODER_PULSES_PER_STEP);
          encoderDiff = 0;
        }
        #if HAS_LCD_MENU && LCD_TIMEOUT_TO_STATUS
          return_to_status_ms = ms + LCD_TIMEOUT_TO_STATUS;
        #endif
        refresh(LCDVIEW_REDRAW_NOW);
      }

    #endif

    // This runs every ~100ms when idling often enough.
    // Instead of tracking changes just redraw the Status Screen once per second.
    if (on_status_screen() && !lcd_status_update_delay--) {
      lcd_status_update_delay = 9
        #if HAS_GRAPHICAL_LCD
          + 3
        #endif
      ;
      max_display_update_time--;
      refresh(LCDVIEW_REDRAW_NOW);
    }

    #if HAS_LCD_MENU && ENABLED(SCROLL_LONG_FILENAMES)
      // If scrolling of long file names is enabled and we are in the sd card menu,
      // cause a refresh to occur until all the text has scrolled into view.
<<<<<<< HEAD
      if ((currentScreen == menu_sdcard || currentScreen == menu_confirm_sdfile) && filename_scroll_pos < filename_scroll_max && !lcd_status_update_delay--) {
        lcd_status_update_delay = 6;
=======
      if (currentScreen == menu_sdcard && !lcd_status_update_delay--) {
        lcd_status_update_delay = 4;
        if (++filename_scroll_pos > filename_scroll_max) {
          filename_scroll_pos = 0;
          lcd_status_update_delay = 12;
        }
>>>>>>> 81c2c3ec
        refresh(LCDVIEW_REDRAW_NOW);
        #if LCD_TIMEOUT_TO_STATUS
          return_to_status_ms = ms + LCD_TIMEOUT_TO_STATUS;
        #endif
      }
    #endif

    // then we want to use 1/2 of the time only.
    uint16_t bbr2 = planner.block_buffer_runtime() >> 1;

    if ((should_draw() || drawing_screen) && (!bbr2 || bbr2 > max_display_update_time)) {

      // Change state of drawing flag between screen updates
      if (!drawing_screen) switch (lcdDrawUpdate) {
        case LCDVIEW_CALL_NO_REDRAW:
          refresh(LCDVIEW_NONE);
          break;
        case LCDVIEW_CLEAR_CALL_REDRAW:
        case LCDVIEW_CALL_REDRAW_NEXT:
          refresh(LCDVIEW_REDRAW_NOW);
        case LCDVIEW_REDRAW_NOW:        // set above, or by a handler through LCDVIEW_CALL_REDRAW_NEXT
        case LCDVIEW_NONE:
          break;
      } // switch

      #if HAS_ADC_BUTTONS
        keypad_buttons = 0;
      #endif

      #if HAS_GRAPHICAL_LCD

        #if ENABLED(LIGHTWEIGHT_UI)
          const bool in_status = on_status_screen(),
                     do_u8g_loop = !in_status;
          lcd_in_status(in_status);
          if (in_status) status_screen();
        #else
          constexpr bool do_u8g_loop = true;
        #endif

        if (do_u8g_loop) {
          if (!drawing_screen) {                // If not already drawing pages
            u8g.firstPage();                    // Start the first page
            drawing_screen = first_page = true; // Flag as drawing pages
          }
          set_font(FONT_MENU);                  // Setup font for every page draw
          u8g.setColorIndex(1);                 // And reset the color
          run_current_screen();                 // Draw and process the current screen
          first_page = false;

          // The screen handler can clear drawing_screen for an action that changes the screen.
          // If still drawing and there's another page, update max-time and return now.
          // The nextPage will already be set up on the next call.
          if (drawing_screen && (drawing_screen = u8g.nextPage())) {
            NOLESS(max_display_update_time, millis() - ms);
            return;
          }
        }

      #else

        run_current_screen();

      #endif

      #if HAS_LCD_MENU
        lcd_clicked = false;
      #endif

      // Keeping track of the longest time for an individual LCD update.
      // Used to do screen throttling when the planner starts to fill up.
      NOLESS(max_display_update_time, millis() - ms);
    }

    #if HAS_LCD_MENU && LCD_TIMEOUT_TO_STATUS
      // Return to Status Screen after a timeout
      if (on_status_screen() || defer_return_to_status)
        return_to_status_ms = ms + LCD_TIMEOUT_TO_STATUS;
      else if (ELAPSED(ms, return_to_status_ms))
        return_to_status();
    #endif

    // Change state of drawing flag between screen updates
    if (!drawing_screen) switch (lcdDrawUpdate) {
      case LCDVIEW_CLEAR_CALL_REDRAW:
        clear_lcd(); break;
      case LCDVIEW_REDRAW_NOW:
        refresh(LCDVIEW_NONE);
      case LCDVIEW_NONE:
      case LCDVIEW_CALL_REDRAW_NEXT:
      case LCDVIEW_CALL_NO_REDRAW:
      default: break;
    } // switch

  } // ELAPSED(ms, next_lcd_update_ms)
}

#if HAS_ADC_BUTTONS

  typedef struct {
    uint16_t ADCKeyValueMin, ADCKeyValueMax;
    uint8_t  ADCKeyNo;
  } _stADCKeypadTable_;

  #ifndef ADC_BUTTONS_VALUE_SCALE
    #define ADC_BUTTONS_VALUE_SCALE       1.0  // for the power voltage equal to the reference voltage
  #endif
  #ifndef ADC_BUTTONS_R_PULLUP
    #define ADC_BUTTONS_R_PULLUP          4.7  // common pull-up resistor in the voltage divider
  #endif
  #ifndef ADC_BUTTONS_LEFT_R_PULLDOWN
    #define ADC_BUTTONS_LEFT_R_PULLDOWN   0.47 // pull-down resistor for LEFT button voltage divider
  #endif
  #ifndef ADC_BUTTONS_RIGHT_R_PULLDOWN
    #define ADC_BUTTONS_RIGHT_R_PULLDOWN  4.7  // pull-down resistor for RIGHT button voltage divider
  #endif
  #ifndef ADC_BUTTONS_UP_R_PULLDOWN
    #define ADC_BUTTONS_UP_R_PULLDOWN     1.0  // pull-down resistor for UP button voltage divider
  #endif
  #ifndef ADC_BUTTONS_DOWN_R_PULLDOWN
    #define ADC_BUTTONS_DOWN_R_PULLDOWN   10.0 // pull-down resistor for DOWN button voltage divider
  #endif
  #ifndef ADC_BUTTONS_MIDDLE_R_PULLDOWN
    #define ADC_BUTTONS_MIDDLE_R_PULLDOWN 2.2  // pull-down resistor for MIDDLE button voltage divider
  #endif

  // Calculate the ADC value for the voltage divider with specified pull-down resistor value
  #define ADC_BUTTON_VALUE(r)  (int(4096.0 * (ADC_BUTTONS_VALUE_SCALE) * r / (r + ADC_BUTTONS_R_PULLUP)))

  static const _stADCKeypadTable_ stADCKeyTable[] PROGMEM = {
    // VALUE_MIN, VALUE_MAX, KEY
    { 4000, 4096, 1 + BLEN_KEYPAD_F1     }, // F1
    { 4000, 4096, 1 + BLEN_KEYPAD_F2     }, // F2
    { 4000, 4096, 1 + BLEN_KEYPAD_F3     }, // F3
    {  ADC_BUTTON_VALUE(ADC_BUTTONS_LEFT_R_PULLDOWN)   - 100,
       ADC_BUTTON_VALUE(ADC_BUTTONS_LEFT_R_PULLDOWN)   + 100, 1 + BLEN_KEYPAD_LEFT   }, // LEFT  ( 272 ...  472)
    {  ADC_BUTTON_VALUE(ADC_BUTTONS_RIGHT_R_PULLDOWN)  - 100,
       ADC_BUTTON_VALUE(ADC_BUTTONS_RIGHT_R_PULLDOWN)  + 100, 1 + BLEN_KEYPAD_RIGHT  }, // RIGHT (1948 ... 2148)
    {  ADC_BUTTON_VALUE(ADC_BUTTONS_UP_R_PULLDOWN)     - 100,
       ADC_BUTTON_VALUE(ADC_BUTTONS_UP_R_PULLDOWN)     + 100, 1 + BLEN_KEYPAD_UP     }, // UP    ( 618 ...  818)
    {  ADC_BUTTON_VALUE(ADC_BUTTONS_DOWN_R_PULLDOWN)   - 100,
       ADC_BUTTON_VALUE(ADC_BUTTONS_DOWN_R_PULLDOWN)   + 100, 1 + BLEN_KEYPAD_DOWN   }, // DOWN  (2686 ... 2886)
    {  ADC_BUTTON_VALUE(ADC_BUTTONS_MIDDLE_R_PULLDOWN) - 100,
       ADC_BUTTON_VALUE(ADC_BUTTONS_MIDDLE_R_PULLDOWN) + 100, 1 + BLEN_KEYPAD_MIDDLE }, // ENTER (1205 ... 1405)
  };

  uint8_t get_ADC_keyValue(void) {
    if (thermalManager.ADCKey_count >= 16) {
      const uint16_t currentkpADCValue = thermalManager.current_ADCKey_raw >> 2;
      thermalManager.current_ADCKey_raw = 0;
      thermalManager.ADCKey_count = 0;
      if (currentkpADCValue < 4000)
        for (uint8_t i = 0; i < ADC_KEY_NUM; i++) {
          const uint16_t lo = pgm_read_word(&stADCKeyTable[i].ADCKeyValueMin),
                         hi = pgm_read_word(&stADCKeyTable[i].ADCKeyValueMax);
          if (WITHIN(currentkpADCValue, lo, hi)) return pgm_read_byte(&stADCKeyTable[i].ADCKeyNo);
        }
    }
    return 0;
  }

#endif // HAS_ADC_BUTTONS

#if HAS_ENCODER_ACTION

  #if DISABLED(ADC_KEYPAD) && (ENABLED(REPRAPWORLD_KEYPAD) || !HAS_DIGITAL_BUTTONS)

    /**
     * Setup Rotary Encoder Bit Values (for two pin encoders to indicate movement)
     * These values are independent of which pins are used for EN_A and EN_B indications
     * The rotary encoder part is also independent to the chipset used for the LCD
     */
    #define GET_SHIFT_BUTTON_STATES(DST) \
      uint8_t new_##DST = 0; \
      WRITE(SHIFT_LD, LOW); \
      WRITE(SHIFT_LD, HIGH); \
      for (int8_t i = 0; i < 8; i++) { \
        new_##DST >>= 1; \
        if (READ(SHIFT_OUT)) SBI(new_##DST, 7); \
        WRITE(SHIFT_CLK, HIGH); \
        WRITE(SHIFT_CLK, LOW); \
      } \
      DST = ~new_##DST; //invert it, because a pressed switch produces a logical 0

  #endif

  /**
   * Read encoder buttons from the hardware registers
   * Warning: This function is called from interrupt context!
   */
  void MarlinUI::update_buttons() {
    const millis_t now = millis();
    if (ELAPSED(now, next_button_update_ms)) {

      #if HAS_DIGITAL_BUTTONS

        #if ANY_BUTTON(EN1, EN2, ENC, BACK)

          uint8_t newbutton = 0;

          #if BUTTON_EXISTS(EN1)
            if (BUTTON_PRESSED(EN1)) newbutton |= EN_A;
          #endif
          #if BUTTON_EXISTS(EN2)
            if (BUTTON_PRESSED(EN2)) newbutton |= EN_B;
          #endif
          #if BUTTON_EXISTS(ENC)
            if (BUTTON_PRESSED(ENC)) newbutton |= EN_C;
          #endif
          #if BUTTON_EXISTS(BACK)
            if (BUTTON_PRESSED(BACK)) newbutton |= EN_D;
          #endif

        #else

          constexpr uint8_t newbutton = 0;

        #endif

        //
        // Directional buttons
        //
        #if ANY_BUTTON(UP, DWN, LFT, RT)

          const int8_t pulses = (ENCODER_PULSES_PER_STEP) * encoderDirection;

          if (false) {
            // for the else-ifs below
          }
          #if BUTTON_EXISTS(UP)
            else if (BUTTON_PRESSED(UP)) {
              encoderDiff = (ENCODER_STEPS_PER_MENU_ITEM) * pulses;
              next_button_update_ms = now + 300;
            }
          #endif
          #if BUTTON_EXISTS(DWN)
            else if (BUTTON_PRESSED(DWN)) {
              encoderDiff = -(ENCODER_STEPS_PER_MENU_ITEM) * pulses;
              next_button_update_ms = now + 300;
            }
          #endif
          #if BUTTON_EXISTS(LFT)
            else if (BUTTON_PRESSED(LFT)) {
              encoderDiff = -pulses;
              next_button_update_ms = now + 300;
            }
          #endif
          #if BUTTON_EXISTS(RT)
            else if (BUTTON_PRESSED(RT)) {
              encoderDiff = pulses;
              next_button_update_ms = now + 300;
            }
          #endif

        #endif // UP || DWN || LFT || RT

        buttons = newbutton
          #if HAS_SLOW_BUTTONS
            | slow_buttons
          #endif
        ;
      #elif HAS_ADC_BUTTONS
        buttons = 0;
      #endif

      #if HAS_ADC_BUTTONS
        if (keypad_buttons == 0) {
          const uint8_t b = get_ADC_keyValue();
          if (WITHIN(b, 1, 8)) keypad_buttons = _BV(b - 1);
        }
      #endif

      #if HAS_SHIFT_ENCODER

        GET_SHIFT_BUTTON_STATES(
          #if ENABLED(REPRAPWORLD_KEYPAD)
            keypad_buttons
          #else
            buttons
          #endif
        );

      #endif

    } // next_button_update_ms

    #if HAS_ENCODER_WHEEL
      static uint8_t lastEncoderBits;

      #define encrot0 0
      #define encrot1 2
      #define encrot2 3
      #define encrot3 1

      // Manage encoder rotation
      #define ENCODER_SPIN(_E1, _E2) switch (lastEncoderBits) { case _E1: encoderDiff += encoderDirection; break; case _E2: encoderDiff -= encoderDirection; }

      uint8_t enc = 0;
      if (buttons & EN_A) enc |= B01;
      if (buttons & EN_B) enc |= B10;
      if (enc != lastEncoderBits) {
        switch (enc) {
          case encrot0: ENCODER_SPIN(encrot3, encrot1); break;
          case encrot1: ENCODER_SPIN(encrot0, encrot2); break;
          case encrot2: ENCODER_SPIN(encrot1, encrot3); break;
          case encrot3: ENCODER_SPIN(encrot2, encrot0); break;
        }
        if (external_control) {
          #if ENABLED(AUTO_BED_LEVELING_UBL)
            ubl.encoder_diff = encoderDiff;   // Make encoder rotation available to UBL G29 mesh editing.
          #endif
          encoderDiff = 0;                    // Hide the encoder event from the current screen handler.
        }
        lastEncoderBits = enc;
      }

    #endif // HAS_ENCODER_WHEEL
  }

  #if HAS_SLOW_BUTTONS

    uint8_t MarlinUI::read_slow_buttons() {
      #if ENABLED(LCD_I2C_TYPE_MCP23017)
        // Reading these buttons this is likely to be too slow to call inside interrupt context
        // so they are called during normal lcd_update
        uint8_t slow_bits = lcd.readButtons() << B_I2C_BTN_OFFSET;
        #if ENABLED(LCD_I2C_VIKI)
          if ((slow_bits & (B_MI | B_RI)) && PENDING(millis(), next_button_update_ms)) // LCD clicked
            slow_bits &= ~(B_MI | B_RI); // Disable LCD clicked buttons if screen is updated
        #endif // LCD_I2C_VIKI
        return slow_bits;
      #endif // LCD_I2C_TYPE_MCP23017
    }

  #endif

#endif // HAS_ENCODER_ACTION

#endif // HAS_SPI_LCD

#if HAS_SPI_LCD || ENABLED(EXTENSIBLE_UI)

  #if ENABLED(EXTENSIBLE_UI)
    #include "extensible_ui/ui_api.h"
  #endif

  ////////////////////////////////////////////
  /////////////// Status Line ////////////////
  ////////////////////////////////////////////

  #if ENABLED(STATUS_MESSAGE_SCROLLING)
    void MarlinUI::advance_status_scroll() {
      // Advance by one UTF8 code-word
      if (status_scroll_offset < utf8_strlen(status_message))
        while (!START_OF_UTF8_CHAR(status_message[++status_scroll_offset]));
      else
        status_scroll_offset = 0;
    }
    char* MarlinUI::status_and_len(uint8_t &len) {
      char *out = status_message + status_scroll_offset;
      len = utf8_strlen(out);
      return out;
    }
  #endif

  void MarlinUI::finish_status(const bool persist) {

    #if !(ENABLED(LCD_PROGRESS_BAR) && (PROGRESS_MSG_EXPIRE > 0))
      UNUSED(persist);
    #endif

    #if ENABLED(LCD_PROGRESS_BAR)
      progress_bar_ms = millis();
      #if PROGRESS_MSG_EXPIRE > 0
        expire_status_ms = persist ? 0 : progress_bar_ms + PROGRESS_MSG_EXPIRE;
      #endif
    #endif

    #if BOTH(FILAMENT_LCD_DISPLAY, SDSUPPORT)
      next_filament_display = millis() + 5000UL; // Show status message for 5s
    #endif

    #if HAS_SPI_LCD && ENABLED(STATUS_MESSAGE_SCROLLING)
      status_scroll_offset = 0;
    #endif

    #if ENABLED(EXTENSIBLE_UI)
      ExtUI::onStatusChanged(status_message);
    #endif

    refresh();
  }

  bool MarlinUI::has_status() { return (status_message[0] != '\0'); }

  void MarlinUI::set_status(const char * const message, const bool persist) {
    if (status_message_level > 0) return;

    // Here we have a problem. The message is encoded in UTF8, so
    // arbitrarily cutting it will be a problem. We MUST be sure
    // that there is no cutting in the middle of a multibyte character!

    // Get a pointer to the null terminator
    const char* pend = message + strlen(message);

    //  If length of supplied UTF8 string is greater than
    // our buffer size, start cutting whole UTF8 chars
    while ((pend - message) > MAX_MESSAGE_LENGTH) {
      --pend;
      while (!START_OF_UTF8_CHAR(*pend)) --pend;
    };

    // At this point, we have the proper cut point. Use it
    uint8_t maxLen = pend - message;
    strncpy(status_message, message, maxLen);
    status_message[maxLen] = '\0';

    finish_status(persist);
  }

  #include <stdarg.h>

  void MarlinUI::status_printf_P(const uint8_t level, PGM_P const fmt, ...) {
    if (level < status_message_level) return;
    status_message_level = level;
    va_list args;
    va_start(args, fmt);
    vsnprintf_P(status_message, MAX_MESSAGE_LENGTH, fmt, args);
    va_end(args);
    finish_status(level > 0);
  }

  void MarlinUI::set_status_P(PGM_P const message, int8_t level) {
    if (level < 0) level = status_message_level = 0;
    if (level < status_message_level) return;
    status_message_level = level;

    // Here we have a problem. The message is encoded in UTF8, so
    // arbitrarily cutting it will be a problem. We MUST be sure
    // that there is no cutting in the middle of a multibyte character!

    // Get a pointer to the null terminator
    PGM_P pend = message + strlen_P(message);

    //  If length of supplied UTF8 string is greater than
    // our buffer size, start cutting whole UTF8 chars
    while ((pend - message) > MAX_MESSAGE_LENGTH) {
      --pend;
      while (!START_OF_UTF8_CHAR(pgm_read_byte(pend))) --pend;
    };

    // At this point, we have the proper cut point. Use it
    uint8_t maxLen = pend - message;
    strncpy_P(status_message, message, maxLen);
    status_message[maxLen] = '\0';

    finish_status(level > 0);
  }

  void MarlinUI::set_alert_status_P(PGM_P const message) {
    set_status_P(message, 1);
    #if HAS_LCD_MENU
      return_to_status();
    #endif
  }

  #include "../module/printcounter.h"

  /**
   * Reset the status message
   */
  void MarlinUI::reset_status() {
    static const char paused[] PROGMEM = MSG_PRINT_PAUSED;
    static const char printing[] PROGMEM = MSG_PRINTING;
    static const char welcome[] PROGMEM = WELCOME_MSG;
    #if SERVICE_INTERVAL_1 > 0
      static const char service1[] PROGMEM = { "> " SERVICE_NAME_1 "!" };
    #endif
    #if SERVICE_INTERVAL_2 > 0
      static const char service2[] PROGMEM = { "> " SERVICE_NAME_2 "!" };
    #endif
    #if SERVICE_INTERVAL_3 > 0
      static const char service3[] PROGMEM = { "> " SERVICE_NAME_3 "!" };
    #endif
    PGM_P msg;
    if (!IS_SD_PRINTING() && print_job_timer.isPaused())
      msg = paused;
    #if ENABLED(SDSUPPORT)
      else if (IS_SD_PRINTING())
        return set_status(card.longest_filename(), true);
    #endif
    else if (print_job_timer.isRunning())
      msg = printing;

    #if SERVICE_INTERVAL_1 > 0
      else if (print_job_timer.needsService(1)) msg = service1;
    #endif
    #if SERVICE_INTERVAL_2 > 0
      else if (print_job_timer.needsService(2)) msg = service2;
    #endif
    #if SERVICE_INTERVAL_3 > 0
      else if (print_job_timer.needsService(3)) msg = service3;
    #endif

    else
      msg = welcome;

    set_status_P(msg, -1);
  }

  #if HAS_PRINT_PROGRESS
    uint8_t MarlinUI::get_progress() {
      #if ENABLED(LCD_SET_PROGRESS_MANUALLY)
        uint8_t &progress = progress_bar_percent;
      #else
        uint8_t progress = 0;
      #endif
      #if ENABLED(SDSUPPORT)
        if (IS_SD_PRINTING()) progress = card.percentDone();
      #endif
      return progress;
    }
  #endif

#endif // HAS_SPI_LCD || EXTENSIBLE_UI<|MERGE_RESOLUTION|>--- conflicted
+++ resolved
@@ -809,17 +809,12 @@
     #if HAS_LCD_MENU && ENABLED(SCROLL_LONG_FILENAMES)
       // If scrolling of long file names is enabled and we are in the sd card menu,
       // cause a refresh to occur until all the text has scrolled into view.
-<<<<<<< HEAD
-      if ((currentScreen == menu_sdcard || currentScreen == menu_confirm_sdfile) && filename_scroll_pos < filename_scroll_max && !lcd_status_update_delay--) {
-        lcd_status_update_delay = 6;
-=======
-      if (currentScreen == menu_sdcard && !lcd_status_update_delay--) {
+      if ((currentScreen == menu_sdcard || currentScreen == menu_confirm_sdfile) && !lcd_status_update_delay--) {
         lcd_status_update_delay = 4;
         if (++filename_scroll_pos > filename_scroll_max) {
           filename_scroll_pos = 0;
           lcd_status_update_delay = 12;
         }
->>>>>>> 81c2c3ec
         refresh(LCDVIEW_REDRAW_NOW);
         #if LCD_TIMEOUT_TO_STATUS
           return_to_status_ms = ms + LCD_TIMEOUT_TO_STATUS;
