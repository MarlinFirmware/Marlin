--- conflicted
+++ resolved
@@ -143,11 +143,7 @@
 // Can also be overridden in Configuration_adv.h
 // If you can afford it, try the 3-frame fan animation!
 // Don't compile in the fan animation with no fan
-<<<<<<< HEAD
-#if !HAS_FAN0 || (DISABLED(MANUAL_SWITCHING_TOOLHEAD) && (HOTENDS == 5 || (HOTENDS == 4 && BED_OR_CHAMBER)) || ALL(STATUS_COMBINE_HEATERS, HAS_HEATED_CHAMBER))
-=======
-#if !HAS_FAN0 || (HOTENDS == 5 || (HOTENDS == 4 && (HAS_HEATED_BED || HAS_TEMP_CHAMBER)) || ALL(STATUS_COMBINE_HEATERS, HAS_HEATED_CHAMBER))
->>>>>>> 0f095549
+#if !HAS_FAN0 || (DISABLED(MANUAL_SWITCHING_TOOLHEAD) && (HOTENDS == 5 || (HOTENDS == 4 && (HAS_HEATED_BED || HAS_TEMP_CHAMBER)) || ALL(STATUS_COMBINE_HEATERS, HAS_HEATED_CHAMBER)))
   #undef STATUS_FAN_FRAMES
 #elif !STATUS_FAN_FRAMES
   #define STATUS_FAN_FRAMES 2
