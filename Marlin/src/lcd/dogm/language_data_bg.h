--- conflicted
+++ resolved
@@ -2,11 +2,7 @@
 /* This file is generated automatically, any changes to the file may be REPLACED by future processing. */
 /* Please turn to the tools call this script to change the contents! */
 
-<<<<<<< HEAD
-#include <U8glib.h>
-=======
 #include <clib/u8g.h>
->>>>>>> 584735c9
 
 const u8g_fntpgm_uint8_t fontpage_8_144_149[96] U8G_FONT_SECTION("fontpage_8_144_149") = {
   0x00,0x06,0x0a,0x00,0xfe,0x00,0x00,0x00,0x00,0x00,0x90,0x95,0x00,0x07,0xff,0x00,
