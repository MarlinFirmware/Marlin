/**
 * Marlin 3D Printer Firmware
 * Copyright (c) 2020 MarlinFirmware [https://github.com/MarlinFirmware/Marlin]
 *
 * Based on Sprinter and grbl.
 * Copyright (c) 2011 Camiel Gubbels / Erik van der Zalm
 *
 * This program is free software: you can redistribute it and/or modify
 * it under the terms of the GNU General Public License as published by
 * the Free Software Foundation, either version 3 of the License, or
 * (at your option) any later version.
 *
 * This program is distributed in the hope that it will be useful,
 * but WITHOUT ANY WARRANTY; without even the implied warranty of
 * MERCHANTABILITY or FITNESS FOR A PARTICULAR PURPOSE.  See the
 * GNU General Public License for more details.
 *
 * You should have received a copy of the GNU General Public License
 * along with this program.  If not, see <http://www.gnu.org/licenses/>.
 *
 */

//
// status_screen_DOGM.cpp
// Standard Status Screen for Graphical Display
//

#include "../../inc/MarlinConfigPre.h"

#if HAS_GRAPHICAL_LCD && DISABLED(LIGHTWEIGHT_UI)

#include "dogm_Statusscreen.h"
#include "ultralcd_DOGM.h"
#include "../ultralcd.h"
#include "../lcdprint.h"
#include "../../libs/numtostr.h"

#include "../../module/motion.h"
#include "../../module/temperature.h"

#if ENABLED(FILAMENT_LCD_DISPLAY)
  #include "../../feature/filwidth.h"
  #include "../../module/planner.h"
  #include "../../gcode/parser.h"
#endif

#if HAS_CUTTER
  #include "../../feature/spindle_laser.h"
#endif

#if ENABLED(SDSUPPORT)
  #include "../../sd/cardreader.h"
#endif

#if HAS_PRINT_PROGRESS
  #include "../../module/printcounter.h"
#endif

#if HAS_DUAL_MIXING
  #include "../../feature/mixing.h"
#endif

#define X_LABEL_POS      3
#define X_VALUE_POS     11
#define XYZ_SPACING     37
#define XYZ_BASELINE    (30 + INFO_FONT_ASCENT)
#define EXTRAS_BASELINE (40 + INFO_FONT_ASCENT)
#define STATUS_BASELINE (LCD_PIXEL_HEIGHT - INFO_FONT_DESCENT)

#if ANIM_HBCC
  enum HeatBits : uint8_t {
    HEATBIT_HOTEND,
    HEATBIT_BED = HOTENDS,
    HEATBIT_CHAMBER,
    HEATBIT_CUTTER
  };
  IF<(HEATBIT_CUTTER > 7), uint16_t, uint8_t>::type heat_bits;
#endif

#if ANIM_HOTEND
  #define HOTEND_ALT(N) TEST(heat_bits, HEATBIT_HOTEND + N)
#else
  #define HOTEND_ALT(N) false
#endif
#if ANIM_BED
  #define BED_ALT() TEST(heat_bits, HEATBIT_BED)
#else
  #define BED_ALT() false
#endif
#if ANIM_CHAMBER
  #define CHAMBER_ALT() TEST(heat_bits, HEATBIT_CHAMBER)
#else
  #define CHAMBER_ALT() false
#endif
#if ANIM_CUTTER
  #define CUTTER_ALT(N) TEST(heat_bits, HEATBIT_CUTTER)
#else
  #define CUTTER_ALT() false
#endif

#if DO_DRAW_HOTENDS
  #define MAX_HOTEND_DRAW _MIN(HOTENDS, ((LCD_PIXEL_WIDTH - (STATUS_LOGO_BYTEWIDTH + STATUS_FAN_BYTEWIDTH) * 8) / (STATUS_HEATERS_XSPACE)))
  #define STATUS_HEATERS_BOT (STATUS_HEATERS_Y + STATUS_HEATERS_HEIGHT - 1)
#endif

#define PROGRESS_BAR_X 54
#define PROGRESS_BAR_Y (EXTRAS_BASELINE + 1)
#define PROGRESS_BAR_WIDTH (LCD_PIXEL_WIDTH - PROGRESS_BAR_X)

FORCE_INLINE void _draw_centered_temp(const int16_t temp, const uint8_t tx, const uint8_t ty) {
  const char *str = i16tostr3rj(temp);
  const uint8_t len = str[0] != ' ' ? 3 : str[1] != ' ' ? 2 : 1;
  lcd_put_u8str(tx - len * (INFO_FONT_WIDTH) / 2 + 1, ty, &str[3-len]);
  lcd_put_wchar(LCD_STR_DEGREE[0]);
}

#if DO_DRAW_HOTENDS

  // Draw hotend bitmap with current and target temperatures
  FORCE_INLINE void _draw_hotend_status(const heater_ind_t heater, const bool blink) {
    #if !HEATER_IDLE_HANDLER
      UNUSED(blink);
    #endif

    const bool isHeat = HOTEND_ALT(heater);

    const uint8_t tx = STATUS_HOTEND_TEXT_X(heater);

    const float temp = thermalManager.degHotend(heater),
              target = thermalManager.degTargetHotend(heater);

    #if DISABLED(STATUS_HOTEND_ANIM)
      #define STATIC_HOTEND true
      #define HOTEND_DOT    isHeat
    #else
      #define STATIC_HOTEND false
      #define HOTEND_DOT    false
    #endif

    #if ANIM_HOTEND && BOTH(STATUS_HOTEND_INVERTED, STATUS_HOTEND_NUMBERLESS)
      #define OFF_BMP(N) status_hotend_b_bmp
      #define ON_BMP(N)  status_hotend_a_bmp
    #elif ANIM_HOTEND && DISABLED(STATUS_HOTEND_INVERTED) && ENABLED(STATUS_HOTEND_NUMBERLESS)
      #define OFF_BMP(N) status_hotend_a_bmp
      #define ON_BMP(N)  status_hotend_b_bmp
    #elif BOTH(ANIM_HOTEND, STATUS_HOTEND_INVERTED)
      #define OFF_BMP(N) status_hotend##N##_b_bmp
      #define ON_BMP(N)  status_hotend##N##_a_bmp
    #else
      #define OFF_BMP(N) status_hotend##N##_a_bmp
      #define ON_BMP(N)  status_hotend##N##_b_bmp
    #endif

    #if STATUS_HOTEND_BITMAPS > 1
      static const unsigned char* const status_hotend_gfx[STATUS_HOTEND_BITMAPS] PROGMEM = ARRAY_N(STATUS_HOTEND_BITMAPS, OFF_BMP(1), OFF_BMP(2), OFF_BMP(3), OFF_BMP(4), OFF_BMP(5), OFF_BMP(6));
      #if ANIM_HOTEND
        static const unsigned char* const status_hotend_on_gfx[STATUS_HOTEND_BITMAPS] PROGMEM = ARRAY_N(STATUS_HOTEND_BITMAPS, ON_BMP(1), ON_BMP(2), ON_BMP(3), ON_BMP(4), ON_BMP(5), ON_BMP(6));
        #define HOTEND_BITMAP(N,S) (unsigned char*)pgm_read_ptr((S) ? &status_hotend_on_gfx[(N) % (STATUS_HOTEND_BITMAPS)] : &status_hotend_gfx[(N) % (STATUS_HOTEND_BITMAPS)])
      #else
        #define HOTEND_BITMAP(N,S) (unsigned char*)pgm_read_ptr(&status_hotend_gfx[(N) % (STATUS_HOTEND_BITMAPS)])
      #endif
    #elif ANIM_HOTEND
      #define HOTEND_BITMAP(N,S) ((S) ? ON_BMP() : OFF_BMP())
    #else
      #define HOTEND_BITMAP(N,S) status_hotend_a_bmp
    #endif

    if (PAGE_CONTAINS(STATUS_HEATERS_Y, STATUS_HEATERS_BOT)) {

      #define BAR_TALL (STATUS_HEATERS_HEIGHT - 2)

      const float prop = target - 20,
                  perc = prop > 0 && temp >= 20 ? (temp - 20) / prop : 0;
      uint8_t tall = uint8_t(perc * BAR_TALL + 0.5f);
      NOMORE(tall, BAR_TALL);

      #if ANIM_HOTEND
        // Draw hotend bitmap, either whole or split by the heating percent
        const uint8_t hx = STATUS_HOTEND_X(heater),
                      bw = STATUS_HOTEND_BYTEWIDTH(heater);
        #if ENABLED(STATUS_HEAT_PERCENT)
          if (isHeat && tall <= BAR_TALL) {
            const uint8_t ph = STATUS_HEATERS_HEIGHT - 1 - tall;
            u8g.drawBitmapP(hx, STATUS_HEATERS_Y, bw, ph, HOTEND_BITMAP(heater, false));
            u8g.drawBitmapP(hx, STATUS_HEATERS_Y + ph, bw, tall + 1, HOTEND_BITMAP(heater, true) + ph * bw);
          }
          else
        #endif
            u8g.drawBitmapP(hx, STATUS_HEATERS_Y, bw, STATUS_HEATERS_HEIGHT, HOTEND_BITMAP(heater, isHeat));
      #endif

    } // PAGE_CONTAINS

    if (PAGE_UNDER(7)) {
      #if HEATER_IDLE_HANDLER
        const bool dodraw = (blink || !thermalManager.hotend_idle[heater].timed_out);
      #else
        constexpr bool dodraw = true;
      #endif
      if (dodraw) _draw_centered_temp(target + 0.5, tx, 7);
    }

    if (PAGE_CONTAINS(28 - INFO_FONT_ASCENT, 28 - 1))
      _draw_centered_temp(temp + 0.5f, tx, 28);

    if (STATIC_HOTEND && HOTEND_DOT && PAGE_CONTAINS(17, 19)) {
      u8g.setColorIndex(0); // set to white on black
      u8g.drawBox(tx, 20 - 3, 2, 2);
      u8g.setColorIndex(1); // restore black on white
    }

  }

#endif // DO_DRAW_HOTENDS

#if DO_DRAW_BED

  // Draw bed bitmap with current and target temperatures
  FORCE_INLINE void _draw_bed_status(const bool blink) {
    #if !HEATER_IDLE_HANDLER
      UNUSED(blink);
    #endif

    const uint8_t tx = STATUS_BED_TEXT_X;

    const float temp = thermalManager.degBed(),
              target = thermalManager.degTargetBed();

    #if ENABLED(STATUS_HEAT_PERCENT) || DISABLED(STATUS_BED_ANIM)
      const bool isHeat = BED_ALT();
    #endif

    #if DISABLED(STATUS_BED_ANIM)
      #define STATIC_BED    true
      #define BED_DOT       isHeat
    #else
      #define STATIC_BED    false
      #define BED_DOT       false
    #endif

    if (PAGE_CONTAINS(STATUS_HEATERS_Y, STATUS_HEATERS_BOT)) {

      #define BAR_TALL (STATUS_HEATERS_HEIGHT - 2)

      const float prop = target - 20,
                  perc = prop > 0 && temp >= 20 ? (temp - 20) / prop : 0;
      uint8_t tall = uint8_t(perc * BAR_TALL + 0.5f);
      NOMORE(tall, BAR_TALL);

      // Draw a heating progress bar, if specified
      #if ENABLED(STATUS_HEAT_PERCENT)

        if (isHeat) {
          const uint8_t bx = STATUS_BED_X + STATUS_BED_WIDTH;
          u8g.drawFrame(bx, STATUS_HEATERS_Y, 3, STATUS_HEATERS_HEIGHT);
          if (tall) {
            const uint8_t ph = STATUS_HEATERS_HEIGHT - 1 - tall;
            if (PAGE_OVER(STATUS_HEATERS_Y + ph))
              u8g.drawVLine(bx + 1, STATUS_HEATERS_Y + ph, tall);
          }
        }

      #endif

    } // PAGE_CONTAINS

    if (PAGE_UNDER(7)) {
      #if HEATER_IDLE_HANDLER
        const bool dodraw = (blink || !thermalManager.bed_idle.timed_out);
      #else
        constexpr bool dodraw = true;
      #endif
      if (dodraw) _draw_centered_temp(target + 0.5, tx, 7);
    }

    if (PAGE_CONTAINS(28 - INFO_FONT_ASCENT, 28 - 1))
      _draw_centered_temp(temp + 0.5f, tx, 28);

    if (STATIC_BED && BED_DOT && PAGE_CONTAINS(17, 19)) {
      u8g.setColorIndex(0); // set to white on black
      u8g.drawBox(tx, 20 - 2, 2, 2);
      u8g.setColorIndex(1); // restore black on white
    }

  }

#endif // DO_DRAW_BED

#if DO_DRAW_CHAMBER

  FORCE_INLINE void _draw_chamber_status() {
    #if HAS_HEATED_CHAMBER
      if (PAGE_UNDER(7))
        _draw_centered_temp(thermalManager.degTargetChamber() + 0.5f, STATUS_CHAMBER_TEXT_X, 7);
    #endif

    if (PAGE_CONTAINS(28 - INFO_FONT_ASCENT, 28 - 1))
      _draw_centered_temp(thermalManager.degChamber() + 0.5f, STATUS_CHAMBER_TEXT_X, 28);
  }

#endif // DO_DRAW_CHAMBER

//
// Before homing, blink '123' <-> '???'.
// Homed but unknown... '123' <-> '   '.
// Homed and known, display constantly.
//
FORCE_INLINE void _draw_axis_value(const AxisEnum axis, const char *value, const bool blink) {
  const AxisEnum a = TERN(LCD_SHOW_E_TOTAL, axis == E_AXIS ? X_AXIS : axis, axis);
  const uint8_t offs = (XYZ_SPACING) * a;
  lcd_put_wchar(X_LABEL_POS + offs, XYZ_BASELINE, axis_codes[axis]);
  lcd_moveto(X_VALUE_POS + offs, XYZ_BASELINE);
  if (blink)
    lcd_put_u8str(value);
  else {
    if (!TEST(axis_homed, axis))
      while (const char c = *value++) lcd_put_wchar(c <= '.' ? c : '?');
    else {
      #if NONE(HOME_AFTER_DEACTIVATE, DISABLE_REDUCED_ACCURACY_WARNING)
        if (!TEST(axis_known_position, axis))
          lcd_put_u8str_P(axis == Z_AXIS ? PSTR("       ") : PSTR("    "));
        else
      #endif
          lcd_put_u8str(value);
    }
  }
}

void MarlinUI::draw_status_screen() {

  static char xstring[TERN(LCD_SHOW_E_TOTAL, 12, 5)], ystring[5], zstring[8];
  #if ENABLED(FILAMENT_LCD_DISPLAY)
    static char wstring[5], mstring[4];
  #endif

  #if HAS_PRINT_PROGRESS
    #if DISABLED(DOGM_SD_PERCENT)
      #define _SD_INFO_X(len) (PROGRESS_BAR_X + (PROGRESS_BAR_WIDTH) / 2 - (len) * (MENU_FONT_WIDTH) / 2)
    #else
      #define _SD_INFO_X(len) (LCD_PIXEL_WIDTH - (len) * (MENU_FONT_WIDTH))
    #endif

    #if ENABLED(DOGM_SD_PERCENT)
      static char progress_string[5];
    #endif
    static uint8_t lastElapsed = 0xFF, lastProgress = 0xFF;
    static u8g_uint_t elapsed_x_pos = 0, progress_bar_solid_width = 0;
    static char elapsed_string[16];
    #if ENABLED(SHOW_REMAINING_TIME)
      static u8g_uint_t estimation_x_pos = 0;
      static char estimation_string[10];
      #if BOTH(DOGM_SD_PERCENT, ROTATE_PROGRESS_DISPLAY)
        static u8g_uint_t progress_x_pos = 0;
        static uint8_t progress_state = 0;
        static bool prev_blink = 0;
      #endif
    #endif
  #endif

  const bool showxy = TERN1(LCD_SHOW_E_TOTAL, !printingIsActive());

  // At the first page, generate new display values
  if (first_page) {
    #if ANIM_HBCC
      uint8_t new_bits = 0;
      #if ANIM_HOTEND
        HOTEND_LOOP() if (thermalManager.isHeatingHotend(e)) SBI(new_bits, HEATBIT_HOTEND + e);
      #endif
      if (TERN0(ANIM_BED, thermalManager.isHeatingBed())) SBI(new_bits, HEATBIT_BED);
      #if DO_DRAW_CHAMBER && HAS_HEATED_CHAMBER
        if (thermalManager.isHeatingChamber()) SBI(new_bits, HEATBIT_CHAMBER);
      #endif
      if (TERN0(ANIM_CUTTER, cutter.enabled())) SBI(new_bits, HEATBIT_CUTTER);
      heat_bits = new_bits;
    #endif

    const xyz_pos_t lpos = current_position.asLogical();
    strcpy(zstring, ftostr52sp(lpos.z));

    if (showxy) {
      strcpy(xstring, ftostr4sign(lpos.x));
      strcpy(ystring, ftostr4sign(lpos.y));
    }
    else {
      #if ENABLED(LCD_SHOW_E_TOTAL)
        const uint8_t escale = e_move_accumulator >= 100000.0f ? 10 : 1; // After 100m switch to cm
        sprintf_P(xstring, PSTR("%ld%cm"), uint32_t(_MAX(e_move_accumulator, 0.0f)) / escale, escale == 10 ? 'c' : 'm'); // 1234567mm
      #endif
    }

    #if ENABLED(FILAMENT_LCD_DISPLAY)
      strcpy(wstring, ftostr12ns(filwidth.measured_mm));
      strcpy(mstring, i16tostr3rj(planner.volumetric_percent(parser.volumetric_enabled)));
    #endif

    // Progress / elapsed / estimation updates and string formatting to avoid float math on each LCD draw
    #if HAS_PRINT_PROGRESS
      const progress_t progress = TERN(HAS_PRINT_PROGRESS_PERMYRIAD, get_progress_permyriad, get_progress_percent)();
      duration_t elapsed = print_job_timer.duration();
      const uint8_t p = progress & 0xFF, ev = elapsed.value & 0xFF;
      if (p != lastProgress) {
        lastProgress = p;

        progress_bar_solid_width = u8g_uint_t((PROGRESS_BAR_WIDTH - 2) * (progress / (PROGRESS_SCALE)) * 0.01f);

        #if ENABLED(DOGM_SD_PERCENT)
          if (progress == 0) {
            progress_string[0] = '\0';
            #if ENABLED(SHOW_REMAINING_TIME)
              estimation_string[0] = '\0';
              estimation_x_pos = _SD_INFO_X(0);
            #endif
          }
          else
            strcpy(progress_string, TERN(PRINT_PROGRESS_SHOW_DECIMALS, permyriadtostr4(progress), ui8tostr3rj(progress / (PROGRESS_SCALE))));

          #if BOTH(SHOW_REMAINING_TIME, ROTATE_PROGRESS_DISPLAY) // Tri-state progress display mode
            progress_x_pos = _SD_INFO_X(strlen(progress_string) + 1);
          #endif
        #endif
      }

      constexpr bool can_show_days = DISABLED(DOGM_SD_PERCENT) || ENABLED(ROTATE_PROGRESS_DISPLAY);
      if (ev != lastElapsed) {
        lastElapsed = ev;
        const uint8_t len = elapsed.toDigital(elapsed_string, can_show_days && elapsed.value >= 60*60*24L);
        elapsed_x_pos = _SD_INFO_X(len);

        #if ENABLED(SHOW_REMAINING_TIME)
          if (!(ev & 0x3)) {
            uint32_t timeval = (0
              #if BOTH(LCD_SET_PROGRESS_MANUALLY, USE_M73_REMAINING_TIME)
                + get_remaining_time()
              #endif
            );
            if (!timeval && progress > 0) timeval = elapsed.value * (100 * (PROGRESS_SCALE) - progress) / progress;
            if (!timeval) {
              estimation_string[0] = '\0';
              estimation_x_pos = _SD_INFO_X(0);
            }
            else {
              duration_t estimation = timeval;
              const uint8_t len = estimation.toDigital(estimation_string, can_show_days && estimation.value >= 60*60*24L);
              estimation_x_pos = _SD_INFO_X(len
                #if !BOTH(DOGM_SD_PERCENT, ROTATE_PROGRESS_DISPLAY)
                  + 1
                #endif
              );
            }
          }
        #endif
      }
    #endif
  }

  const bool blink = get_blink();

  // Status Menu Font
  set_font(FONT_STATUSMENU);

  #if DO_DRAW_LOGO
    if (PAGE_CONTAINS(STATUS_LOGO_Y, STATUS_LOGO_Y + STATUS_LOGO_HEIGHT - 1))
      u8g.drawBitmapP(STATUS_LOGO_X, STATUS_LOGO_Y, STATUS_LOGO_BYTEWIDTH, STATUS_LOGO_HEIGHT, status_logo_bmp);
  #endif

  #if STATUS_HEATERS_WIDTH
    // Draw all heaters (and maybe the bed) in one go
    if (PAGE_CONTAINS(STATUS_HEATERS_Y, STATUS_HEATERS_Y + STATUS_HEATERS_HEIGHT - 1))
      u8g.drawBitmapP(STATUS_HEATERS_X, STATUS_HEATERS_Y, STATUS_HEATERS_BYTEWIDTH, STATUS_HEATERS_HEIGHT, status_heaters_bmp);
  #endif

  #if DO_DRAW_CUTTER && DISABLED(STATUS_COMBINE_HEATERS)
    #if ANIM_CUTTER
      #define CUTTER_BITMAP(S) ((S) ? status_cutter_on_bmp : status_cutter_bmp)
    #else
      #define CUTTER_BITMAP(S) status_cutter_bmp
    #endif
    const uint8_t cuttery = STATUS_CUTTER_Y(CUTTER_ALT()),
                  cutterh = STATUS_CUTTER_HEIGHT(CUTTER_ALT());
    if (PAGE_CONTAINS(cuttery, cuttery + cutterh - 1))
      u8g.drawBitmapP(STATUS_CUTTER_X, cuttery, STATUS_CUTTER_BYTEWIDTH, cutterh, CUTTER_BITMAP(CUTTER_ALT()));
  #endif

  #if DO_DRAW_BED && DISABLED(STATUS_COMBINE_HEATERS)
    #if ANIM_BED
      #define BED_BITMAP(S) ((S) ? status_bed_on_bmp : status_bed_bmp)
    #else
      #define BED_BITMAP(S) status_bed_bmp
    #endif
    const uint8_t bedy = STATUS_BED_Y(BED_ALT()),
                  bedh = STATUS_BED_HEIGHT(BED_ALT());
    if (PAGE_CONTAINS(bedy, bedy + bedh - 1))
      u8g.drawBitmapP(STATUS_BED_X, bedy, STATUS_BED_BYTEWIDTH, bedh, BED_BITMAP(BED_ALT()));
  #endif

  #if DO_DRAW_CHAMBER && DISABLED(STATUS_COMBINE_HEATERS)
    #if ANIM_CHAMBER
      #define CHAMBER_BITMAP(S) ((S) ? status_chamber_on_bmp : status_chamber_bmp)
    #else
      #define CHAMBER_BITMAP(S) status_chamber_bmp
    #endif
    const uint8_t chambery = STATUS_CHAMBER_Y(CHAMBER_ALT()),
                  chamberh = STATUS_CHAMBER_HEIGHT(CHAMBER_ALT());
    if (PAGE_CONTAINS(chambery, chambery + chamberh - 1))
      u8g.drawBitmapP(STATUS_CHAMBER_X, chambery, STATUS_CHAMBER_BYTEWIDTH, chamberh, CHAMBER_BITMAP(CHAMBER_ALT()));
  #endif

  #if DO_DRAW_FAN
    #if STATUS_FAN_FRAMES > 2
      static bool old_blink;
      static uint8_t fan_frame;
      if (old_blink != blink) {
        old_blink = blink;
        if (!thermalManager.fan_speed[0] || ++fan_frame >= STATUS_FAN_FRAMES) fan_frame = 0;
      }
    #endif
    if (PAGE_CONTAINS(STATUS_FAN_Y, STATUS_FAN_Y + STATUS_FAN_HEIGHT - 1))
      u8g.drawBitmapP(STATUS_FAN_X, STATUS_FAN_Y, STATUS_FAN_BYTEWIDTH, STATUS_FAN_HEIGHT,
        #if STATUS_FAN_FRAMES > 2
          fan_frame == 1 ? status_fan1_bmp :
          fan_frame == 2 ? status_fan2_bmp :
          #if STATUS_FAN_FRAMES > 3
            fan_frame == 3 ? status_fan3_bmp :
          #endif
        #elif STATUS_FAN_FRAMES > 1
          blink && thermalManager.fan_speed[0] ? status_fan1_bmp :
        #endif
        status_fan0_bmp
      );
  #endif

  //
  // Temperature Graphics and Info
  //
  if (PAGE_UNDER(6 + 1 + 12 + 1 + 6 + 1)) {
    // Extruders
    #if DO_DRAW_HOTENDS
      LOOP_L_N(e, MAX_HOTEND_DRAW)
        _draw_hotend_status((heater_ind_t)e, blink);
    #endif

    // Laser / Spindle
    #if DO_DRAW_CUTTER
<<<<<<< HEAD
      if (cutter.isOn && PAGE_CONTAINS(STATUS_CUTTER_TEXT_Y - INFO_FONT_ASCENT, STATUS_CUTTER_TEXT_Y - 1)) {
        #if CUTTER_UNIT_IS(PERCENT)
          lcd_put_u8str(STATUS_CUTTER_TEXT_X, STATUS_CUTTER_TEXT_Y, i16tostr3rj(cutter.unitPower));
=======
      if (cutter.power && PAGE_CONTAINS(STATUS_CUTTER_TEXT_Y - INFO_FONT_ASCENT, STATUS_CUTTER_TEXT_Y - 1)) {
        lcd_put_u8str(STATUS_CUTTER_TEXT_X, STATUS_CUTTER_TEXT_Y, cutter_power2str(cutter.power));
        #if CUTTER_DISPLAY_IS(PERCENT)
>>>>>>> 1a5663fb
          lcd_put_wchar('%');
        #elif CUTTER_UNIT_IS(RPM)
        lcd_put_u8str(STATUS_CUTTER_TEXT_X - 2, STATUS_CUTTER_TEXT_Y, ftostr51rj(float(cutter.unitPower) / 1000));
        lcd_put_wchar('K');
        #else
          lcd_put_u8str(STATUS_CUTTER_TEXT_X, STATUS_CUTTER_TEXT_Y, i16tostr3rj(cutter.unitPower));
        #endif
      }
    #endif

    // Heated Bed
    TERN_(DO_DRAW_BED, _draw_bed_status(blink));

    // Heated Chamber
    TERN_(DO_DRAW_CHAMBER, _draw_chamber_status());

    // Fan, if a bitmap was provided
    #if DO_DRAW_FAN
      if (PAGE_CONTAINS(STATUS_FAN_TEXT_Y - INFO_FONT_ASCENT, STATUS_FAN_TEXT_Y - 1)) {
        char c = '%';
        uint16_t spd = thermalManager.fan_speed[0];
        if (spd) {
          #if ENABLED(ADAPTIVE_FAN_SLOWING)
            if (!blink && thermalManager.fan_speed_scaler[0] < 128) {
              spd = thermalManager.scaledFanSpeed(0, spd);
              c = '*';
            }
          #endif
          lcd_put_u8str(STATUS_FAN_TEXT_X, STATUS_FAN_TEXT_Y, i16tostr3rj(thermalManager.fanPercent(spd)));
          lcd_put_wchar(c);
        }
      }
    #endif
  }

  #if ENABLED(SDSUPPORT)
    //
    // SD Card Symbol
    //
    if (card.isFileOpen() && PAGE_CONTAINS(42, 51)) {
      // Upper box
      u8g.drawBox(42, 42, 8, 7);     // 42-48 (or 41-47)
      // Right edge
      u8g.drawBox(50, 44, 2, 5);     // 44-48 (or 43-47)
      // Bottom hollow box
      u8g.drawFrame(42, 49, 10, 4);  // 49-52 (or 48-51)
      // Corner pixel
      u8g.drawPixel(50, 43);         // 43 (or 42)
    }
  #endif // SDSUPPORT

  #if HAS_PRINT_PROGRESS
    //
    // Progress bar frame
    //

    if (PAGE_CONTAINS(PROGRESS_BAR_Y, PROGRESS_BAR_Y + 3))
      u8g.drawFrame(PROGRESS_BAR_X, PROGRESS_BAR_Y, PROGRESS_BAR_WIDTH, 4);

    //
    // Progress bar solid part
    //

    if (PAGE_CONTAINS(PROGRESS_BAR_Y + 1, PROGRESS_BAR_Y + 2))
      u8g.drawBox(PROGRESS_BAR_X + 1, PROGRESS_BAR_Y + 1, progress_bar_solid_width, 2);

    if (PAGE_CONTAINS(EXTRAS_BASELINE - INFO_FONT_ASCENT, EXTRAS_BASELINE - 1)) {

      #if ALL(DOGM_SD_PERCENT, SHOW_REMAINING_TIME, ROTATE_PROGRESS_DISPLAY)

        if (prev_blink != blink) {
          prev_blink = blink;
          if (++progress_state >= 3) progress_state = 0;
        }

        if (progress_state == 0) {
          if (progress_string[0]) {
            lcd_put_u8str(progress_x_pos, EXTRAS_BASELINE, progress_string);
            lcd_put_wchar('%');
          }
        }
        else if (progress_state == 2 && estimation_string[0]) {
          lcd_put_u8str_P(PROGRESS_BAR_X, EXTRAS_BASELINE, PSTR("R:"));
          lcd_put_u8str(estimation_x_pos, EXTRAS_BASELINE, estimation_string);
        }
        else if (elapsed_string[0]) {
          lcd_put_u8str_P(PROGRESS_BAR_X, EXTRAS_BASELINE, E_LBL);
          lcd_put_u8str(elapsed_x_pos, EXTRAS_BASELINE, elapsed_string);
        }

      #else // !DOGM_SD_PERCENT || !SHOW_REMAINING_TIME || !ROTATE_PROGRESS_DISPLAY

        //
        // SD Percent Complete
        //

        #if ENABLED(DOGM_SD_PERCENT)
          if (progress_string[0]) {
            lcd_put_u8str(55, EXTRAS_BASELINE, progress_string); // Percent complete
            lcd_put_wchar('%');
          }
        #endif

        //
        // Elapsed Time
        //

        #if ENABLED(SHOW_REMAINING_TIME)
          if (blink && estimation_string[0]) {
            lcd_put_wchar(estimation_x_pos, EXTRAS_BASELINE, 'R');
            lcd_put_u8str(estimation_string);
          }
          else
        #endif
            lcd_put_u8str(elapsed_x_pos, EXTRAS_BASELINE, elapsed_string);

      #endif // !DOGM_SD_PERCENT || !SHOW_REMAINING_TIME || !ROTATE_PROGRESS_DISPLAY
    }

  #endif // HAS_PRINT_PROGRESS

  //
  // XYZ Coordinates
  //

  #if EITHER(XYZ_NO_FRAME, XYZ_HOLLOW_FRAME)
    #define XYZ_FRAME_TOP 29
    #define XYZ_FRAME_HEIGHT INFO_FONT_ASCENT + 3
  #else
    #define XYZ_FRAME_TOP 30
    #define XYZ_FRAME_HEIGHT INFO_FONT_ASCENT + 1
  #endif

  if (PAGE_CONTAINS(XYZ_FRAME_TOP, XYZ_FRAME_TOP + XYZ_FRAME_HEIGHT - 1)) {

    #if DISABLED(XYZ_NO_FRAME)
      #if ENABLED(XYZ_HOLLOW_FRAME)
        u8g.drawFrame(0, XYZ_FRAME_TOP, LCD_PIXEL_WIDTH, XYZ_FRAME_HEIGHT); // 8: 29-40  7: 29-39
      #else
        u8g.drawBox(0, XYZ_FRAME_TOP, LCD_PIXEL_WIDTH, XYZ_FRAME_HEIGHT);   // 8: 30-39  7: 30-37
      #endif
    #endif

    if (PAGE_CONTAINS(XYZ_BASELINE - (INFO_FONT_ASCENT - 1), XYZ_BASELINE)) {

      #if NONE(XYZ_NO_FRAME, XYZ_HOLLOW_FRAME)
        u8g.setColorIndex(0); // white on black
      #endif

      #if HAS_DUAL_MIXING

        // Two-component mix / gradient instead of XY

        char mixer_messages[12];
        PGM_P mix_label;
        #if ENABLED(GRADIENT_MIX)
          if (mixer.gradient.enabled) {
            mixer.update_mix_from_gradient();
            mix_label = PSTR("Gr");
          }
          else
        #endif
          {
            mixer.update_mix_from_vtool();
            mix_label = PSTR("Mx");
          }
        sprintf_P(mixer_messages, PSTR(S_FMT " %d;%d%% "), mix_label, int(mixer.mix[0]), int(mixer.mix[1]));
        lcd_put_u8str(X_LABEL_POS, XYZ_BASELINE, mixer_messages);

      #else

        if (showxy) {
          _draw_axis_value(X_AXIS, xstring, blink);
          _draw_axis_value(Y_AXIS, ystring, blink);
        }
        else {
          _draw_axis_value(E_AXIS, xstring, true);
          lcd_put_u8str_P(PSTR("       "));
        }

      #endif

      _draw_axis_value(Z_AXIS, zstring, blink);

      #if NONE(XYZ_NO_FRAME, XYZ_HOLLOW_FRAME)
        u8g.setColorIndex(1); // black on white
      #endif
    }
  }

  //
  // Feedrate
  //
  #define EXTRAS_2_BASELINE (EXTRAS_BASELINE + 3)

  if (PAGE_CONTAINS(EXTRAS_2_BASELINE - INFO_FONT_ASCENT, EXTRAS_2_BASELINE - 1)) {
    set_font(FONT_MENU);
    lcd_put_wchar(3, EXTRAS_2_BASELINE, LCD_STR_FEEDRATE[0]);

    set_font(FONT_STATUSMENU);
    lcd_put_u8str(12, EXTRAS_2_BASELINE, i16tostr3rj(feedrate_percentage));
    lcd_put_wchar('%');

    //
    // Filament sensor display if SD is disabled
    //
    #if ENABLED(FILAMENT_LCD_DISPLAY) && DISABLED(SDSUPPORT)
      lcd_put_u8str(56, EXTRAS_2_BASELINE, wstring);
      lcd_put_u8str(102, EXTRAS_2_BASELINE, mstring);
      lcd_put_wchar('%');
      set_font(FONT_MENU);
      lcd_put_wchar(47, EXTRAS_2_BASELINE, LCD_STR_FILAM_DIA[0]); // lcd_put_u8str_P(PSTR(LCD_STR_FILAM_DIA));
      lcd_put_wchar(93, EXTRAS_2_BASELINE, LCD_STR_FILAM_MUL[0]);
    #endif
  }

  //
  // Status line
  //
  if (PAGE_CONTAINS(STATUS_BASELINE - INFO_FONT_ASCENT, STATUS_BASELINE + INFO_FONT_DESCENT)) {
    lcd_moveto(0, STATUS_BASELINE);

    #if BOTH(FILAMENT_LCD_DISPLAY, SDSUPPORT)
      // Alternate Status message and Filament display
      if (ELAPSED(millis(), next_filament_display)) {
        lcd_put_u8str_P(PSTR(LCD_STR_FILAM_DIA));
        lcd_put_wchar(':');
        lcd_put_u8str(wstring);
        lcd_put_u8str_P(PSTR("  " LCD_STR_FILAM_MUL));
        lcd_put_wchar(':');
        lcd_put_u8str(mstring);
        lcd_put_wchar('%');
        return;
      }
    #endif

    draw_status_message(blink);
  }
}

void MarlinUI::draw_status_message(const bool blink) {

  // Get the UTF8 character count of the string
  uint8_t slen = utf8_strlen(status_message);

  #if ENABLED(STATUS_MESSAGE_SCROLLING)

    static bool last_blink = false;

    if (slen <= LCD_WIDTH) {
      // The string fits within the line. Print with no scrolling
      lcd_put_u8str(status_message);
      while (slen < LCD_WIDTH) { lcd_put_wchar(' '); ++slen; }
    }
    else {
      // String is longer than the available space

      // Get a pointer to the next valid UTF8 character
      // and the string remaining length
      uint8_t rlen;
      const char *stat = status_and_len(rlen);
      lcd_put_u8str_max(stat, LCD_PIXEL_WIDTH);

      // If the remaining string doesn't completely fill the screen
      if (rlen < LCD_WIDTH) {
        lcd_put_wchar('.');                     // Always at 1+ spaces left, draw a dot
        uint8_t chars = LCD_WIDTH - rlen;       // Amount of space left in characters
        if (--chars) {                          // Draw a second dot if there's space
          lcd_put_wchar('.');
          if (--chars) {                        // Print a second copy of the message
            lcd_put_u8str_max(status_message, LCD_PIXEL_WIDTH - (rlen + 2) * (MENU_FONT_WIDTH));
            lcd_put_wchar(' ');
          }
        }
      }
      if (last_blink != blink) {
        last_blink = blink;
        advance_status_scroll();
      }
    }

  #else // !STATUS_MESSAGE_SCROLLING

    UNUSED(blink);

    // Just print the string to the LCD
    lcd_put_u8str_max(status_message, LCD_PIXEL_WIDTH);

    // Fill the rest with spaces
    for (; slen < LCD_WIDTH; ++slen) lcd_put_wchar(' ');

  #endif // !STATUS_MESSAGE_SCROLLING
}

#endif // HAS_GRAPHICAL_LCD && !LIGHTWEIGHT_UI<|MERGE_RESOLUTION|>--- conflicted
+++ resolved
@@ -541,21 +541,15 @@
 
     // Laser / Spindle
     #if DO_DRAW_CUTTER
-<<<<<<< HEAD
       if (cutter.isOn && PAGE_CONTAINS(STATUS_CUTTER_TEXT_Y - INFO_FONT_ASCENT, STATUS_CUTTER_TEXT_Y - 1)) {
         #if CUTTER_UNIT_IS(PERCENT)
-          lcd_put_u8str(STATUS_CUTTER_TEXT_X, STATUS_CUTTER_TEXT_Y, i16tostr3rj(cutter.unitPower));
-=======
-      if (cutter.power && PAGE_CONTAINS(STATUS_CUTTER_TEXT_Y - INFO_FONT_ASCENT, STATUS_CUTTER_TEXT_Y - 1)) {
-        lcd_put_u8str(STATUS_CUTTER_TEXT_X, STATUS_CUTTER_TEXT_Y, cutter_power2str(cutter.power));
-        #if CUTTER_DISPLAY_IS(PERCENT)
->>>>>>> 1a5663fb
+          lcd_put_u8str(STATUS_CUTTER_TEXT_X, STATUS_CUTTER_TEXT_Y, cutter_power2str(cutter.unitPower));
           lcd_put_wchar('%');
         #elif CUTTER_UNIT_IS(RPM)
-        lcd_put_u8str(STATUS_CUTTER_TEXT_X - 2, STATUS_CUTTER_TEXT_Y, ftostr51rj(float(cutter.unitPower) / 1000));
-        lcd_put_wchar('K');
+          lcd_put_u8str(STATUS_CUTTER_TEXT_X - 2, STATUS_CUTTER_TEXT_Y, ftostr51rj(float(cutter.unitPower) / 1000));
+          lcd_put_wchar('K');
         #else
-          lcd_put_u8str(STATUS_CUTTER_TEXT_X, STATUS_CUTTER_TEXT_Y, i16tostr3rj(cutter.unitPower));
+          lcd_put_u8str(STATUS_CUTTER_TEXT_X, STATUS_CUTTER_TEXT_Y, cutter_power2str(cutter.unitPower));
         #endif
       }
     #endif
