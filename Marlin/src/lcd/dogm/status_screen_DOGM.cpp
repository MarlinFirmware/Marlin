/**
 * Marlin 3D Printer Firmware
 * Copyright (c) 2019 MarlinFirmware [https://github.com/MarlinFirmware/Marlin]
 *
 * Based on Sprinter and grbl.
 * Copyright (c) 2011 Camiel Gubbels / Erik van der Zalm
 *
 * This program is free software: you can redistribute it and/or modify
 * it under the terms of the GNU General Public License as published by
 * the Free Software Foundation, either version 3 of the License, or
 * (at your option) any later version.
 *
 * This program is distributed in the hope that it will be useful,
 * but WITHOUT ANY WARRANTY; without even the implied warranty of
 * MERCHANTABILITY or FITNESS FOR A PARTICULAR PURPOSE.  See the
 * GNU General Public License for more details.
 *
 * You should have received a copy of the GNU General Public License
 * along with this program.  If not, see <http://www.gnu.org/licenses/>.
 *
 */

//
// status_screen_DOGM.cpp
// Standard Status Screen for Graphical Display
//

#include "../../inc/MarlinConfigPre.h"

#if HAS_GRAPHICAL_LCD && DISABLED(LIGHTWEIGHT_UI)

#include "dogm_Statusscreen.h"
#include "ultralcd_DOGM.h"
#include "../ultralcd.h"
#include "../lcdprint.h"
#include "../../libs/numtostr.h"

#include "../../module/motion.h"
#include "../../module/temperature.h"

#if ENABLED(FILAMENT_LCD_DISPLAY)
  #include "../../feature/filwidth.h"
  #include "../../module/planner.h"
  #include "../../gcode/parser.h"
#endif

#if ENABLED(SDSUPPORT)
  #include "../../sd/cardreader.h"
#endif

#if HAS_PRINT_PROGRESS
  #include "../../module/printcounter.h"
#endif

#if DUAL_MIXING_EXTRUDER
  #include "../../feature/mixing.h"
#endif

#define X_LABEL_POS      3
#define X_VALUE_POS     11
#define XYZ_SPACING     37
#define XYZ_BASELINE    (30 + INFO_FONT_ASCENT)
#define EXTRAS_BASELINE (40 + INFO_FONT_ASCENT)
#define STATUS_BASELINE (LCD_PIXEL_HEIGHT - INFO_FONT_DESCENT)

#define DO_DRAW_LOGO (STATUS_LOGO_WIDTH && ENABLED(CUSTOM_STATUS_SCREEN_IMAGE))
#define DO_DRAW_BED (HAS_HEATED_BED && STATUS_BED_WIDTH && HOTENDS <= 4)
#define DO_DRAW_CHAMBER (HAS_TEMP_CHAMBER && STATUS_CHAMBER_WIDTH && HOTENDS <= 4)
#define DO_DRAW_FAN (HAS_FAN0 && STATUS_FAN_WIDTH && HOTENDS <= 4 && defined(STATUS_FAN_FRAMES))

#define ANIM_HOTEND (HOTENDS && ENABLED(STATUS_HOTEND_ANIM))
#define ANIM_BED (DO_DRAW_BED && ENABLED(STATUS_BED_ANIM))
#define ANIM_CHAMBER (DO_DRAW_CHAMBER && ENABLED(STATUS_CHAMBER_ANIM))

#define ANIM_HBC (ANIM_HOTEND || ANIM_BED || ANIM_CHAMBER)

#if ANIM_HBC
  uint8_t heat_bits;
#endif
#if ANIM_HOTEND
  #define HOTEND_ALT(N) TEST(heat_bits, N)
#else
  #define HOTEND_ALT(N) false
#endif
#if ANIM_BED
  #define BED_ALT() TEST(heat_bits, 7)
#else
  #define BED_ALT() false
#endif
#if ANIM_CHAMBER
  #define CHAMBER_ALT() TEST(heat_bits, 6)
#else
  #define CHAMBER_ALT() false
#endif

#if HOTENDS
  #define MAX_HOTEND_DRAW _MIN(HOTENDS, ((LCD_PIXEL_WIDTH - (STATUS_LOGO_BYTEWIDTH + STATUS_FAN_BYTEWIDTH) * 8) / (STATUS_HEATERS_XSPACE)))
#endif

#define STATUS_HEATERS_BOT (STATUS_HEATERS_Y + STATUS_HEATERS_HEIGHT - 1)

#define PROGRESS_BAR_X 54
#define PROGRESS_BAR_WIDTH (LCD_PIXEL_WIDTH - PROGRESS_BAR_X)

#if ENABLED(MARLIN_DEV_MODE)
  #define SHOW_ON_STATE READ(X_MIN_PIN)
#else
  #define SHOW_ON_STATE false
#endif

FORCE_INLINE void _draw_centered_temp(const int16_t temp, const uint8_t tx, const uint8_t ty) {
  const char *str = i16tostr3(temp);
  const uint8_t len = str[0] != ' ' ? 3 : str[1] != ' ' ? 2 : 1;
  lcd_put_u8str(tx - len * (INFO_FONT_WIDTH) / 2 + 1, ty, &str[3-len]);
  lcd_put_wchar(LCD_STR_DEGREE[0]);
}

FORCE_INLINE void _draw_heater_status(const heater_ind_t heater, const bool blink) {
  #if !HEATER_IDLE_HANDLER
    UNUSED(blink);
  #endif

  #if DO_DRAW_BED && DISABLED(STATUS_COMBINE_HEATERS) || (HAS_HEATED_BED && ENABLED(STATUS_COMBINE_HEATERS) && HOTENDS <= 4)
    const bool isBed = heater < 0;
    #define IFBED(A,B) (isBed ? (A) : (B))
  #else
    #define IFBED(A,B) (B)
  #endif

  #if ENABLED(MARLIN_DEV_MODE)
    constexpr bool isHeat = true;
  #else
    const bool isHeat = IFBED(BED_ALT(), HOTEND_ALT(heater));
  #endif

  #ifndef STATUS_HOTEND_TEXT_X
    #define STATUS_HOTEND_TEXT_X(N) 0
    #define STATUS_HEATERS_Y 0
  #endif

  const uint8_t tx = IFBED(STATUS_BED_TEXT_X, STATUS_HOTEND_TEXT_X(heater));

  #if ENABLED(MARLIN_DEV_MODE)
    const float temp = 20 + (millis() >> 8) % IFBED(100, 200),
              target = IFBED(100, 200);
  #else
    const float temp = IFBED(thermalManager.degBed(), thermalManager.degHotend(heater)),
              target = IFBED(thermalManager.degTargetBed(), thermalManager.degTargetHotend(heater));
  #endif

  #if DISABLED(STATUS_HOTEND_ANIM)
    #define STATIC_HOTEND true
    #define HOTEND_DOT    isHeat
  #else
    #define STATIC_HOTEND false
    #define HOTEND_DOT    false
  #endif

  #if DO_DRAW_BED && DISABLED(STATUS_BED_ANIM)
    #define STATIC_BED    true
    #define BED_DOT       isHeat
  #else
    #define STATIC_BED    false
    #define BED_DOT       false
  #endif

  #if ANIM_HOTEND && BOTH(STATUS_HOTEND_INVERTED, STATUS_HOTEND_NUMBERLESS)
    #define OFF_BMP(N) status_hotend_b_bmp
    #define ON_BMP(N)  status_hotend_a_bmp
  #elif ANIM_HOTEND && DISABLED(STATUS_HOTEND_INVERTED) && ENABLED(STATUS_HOTEND_NUMBERLESS)
    #define OFF_BMP(N) status_hotend_a_bmp
    #define ON_BMP(N)  status_hotend_b_bmp
  #elif ANIM_HOTEND && ENABLED(STATUS_HOTEND_INVERTED)
    #define OFF_BMP(N) status_hotend##N##_b_bmp
    #define ON_BMP(N)  status_hotend##N##_a_bmp
  #else
    #define OFF_BMP(N) status_hotend##N##_a_bmp
    #define ON_BMP(N)  status_hotend##N##_b_bmp
  #endif

  #if STATUS_HOTEND_BITMAPS > 1
    static const unsigned char* const status_hotend_gfx[STATUS_HOTEND_BITMAPS] PROGMEM = ARRAY_N(STATUS_HOTEND_BITMAPS, OFF_BMP(1), OFF_BMP(2), OFF_BMP(3), OFF_BMP(4), OFF_BMP(5), OFF_BMP(6));
    #if ANIM_HOTEND
      static const unsigned char* const status_hotend_on_gfx[STATUS_HOTEND_BITMAPS] PROGMEM = ARRAY_N(STATUS_HOTEND_BITMAPS, ON_BMP(1), ON_BMP(2), ON_BMP(3), ON_BMP(4), ON_BMP(5), ON_BMP(6));
      #define HOTEND_BITMAP(N,S) (unsigned char*)pgm_read_ptr((S) ? &status_hotend_on_gfx[(N) % (STATUS_HOTEND_BITMAPS)] : &status_hotend_gfx[(N) % (STATUS_HOTEND_BITMAPS)])
    #else
      #define HOTEND_BITMAP(N,S) (unsigned char*)pgm_read_ptr(&status_hotend_gfx[(N) % (STATUS_HOTEND_BITMAPS)])
    #endif
  #elif ANIM_HOTEND
    #define HOTEND_BITMAP(N,S) ((S) ? ON_BMP() : OFF_BMP())
  #else
    #define HOTEND_BITMAP(N,S) status_hotend_a_bmp
  #endif

  if (PAGE_CONTAINS(STATUS_HEATERS_Y, STATUS_HEATERS_BOT)) {

    #define BAR_TALL (STATUS_HEATERS_HEIGHT - 2)

    const float prop = target - 20,
                perc = prop > 0 && temp >= 20 ? (temp - 20) / prop : 0;
    uint8_t tall = uint8_t(perc * BAR_TALL + 0.5f);
    NOMORE(tall, BAR_TALL);

    #if ANIM_HOTEND
      // Draw hotend bitmap, either whole or split by the heating percent
      if (IFBED(0, 1)) {
        const uint8_t hx = STATUS_HOTEND_X(heater),
                      bw = STATUS_HOTEND_BYTEWIDTH(heater);
        #if ENABLED(STATUS_HEAT_PERCENT)
          if (isHeat && tall <= BAR_TALL) {
            const uint8_t ph = STATUS_HEATERS_HEIGHT - 1 - tall;
            u8g.drawBitmapP(hx, STATUS_HEATERS_Y, bw, ph, HOTEND_BITMAP(heater, false));
            u8g.drawBitmapP(hx, STATUS_HEATERS_Y + ph, bw, tall + 1, HOTEND_BITMAP(heater, true) + ph * bw);
          }
          else
        #endif
            u8g.drawBitmapP(hx, STATUS_HEATERS_Y, bw, STATUS_HEATERS_HEIGHT, HOTEND_BITMAP(heater, isHeat));
      }
    #endif

    // Draw a heating progress bar, if specified
    #if DO_DRAW_BED && ENABLED(STATUS_HEAT_PERCENT)

      if (IFBED(true, STATIC_HOTEND) && isHeat) {
        const uint8_t bx = IFBED(STATUS_BED_X + STATUS_BED_WIDTH - 1, STATUS_HOTEND_X(heater) + STATUS_HOTEND_WIDTH(heater)) + 1;
        u8g.drawFrame(bx, STATUS_HEATERS_Y, 3, STATUS_HEATERS_HEIGHT);
        if (tall) {
          const uint8_t ph = STATUS_HEATERS_HEIGHT - 1 - tall;
          if (PAGE_OVER(STATUS_HEATERS_Y + ph))
            u8g.drawVLine(bx + 1, STATUS_HEATERS_Y + ph, tall);
        }
      }

    #endif

  } // PAGE_CONTAINS

  if (PAGE_UNDER(7)) {
    #if HEATER_IDLE_HANDLER
      const bool is_idle = IFBED(thermalManager.bed_idle.timed_out, thermalManager.hotend_idle[heater].timed_out),
                 dodraw = (blink || !is_idle);
    #else
      constexpr bool dodraw = true;
    #endif
    if (dodraw) _draw_centered_temp(target + 0.5, tx, 7);
  }

  if (PAGE_CONTAINS(28 - INFO_FONT_ASCENT, 28 - 1))
    _draw_centered_temp(temp + 0.5f, tx, 28);

  if (IFBED(STATIC_BED && BED_DOT, STATIC_HOTEND && HOTEND_DOT) && PAGE_CONTAINS(17, 19)) {
    u8g.setColorIndex(0); // set to white on black
    u8g.drawBox(tx, IFBED(20-2, 20-3), 2, 2);
    u8g.setColorIndex(1); // restore black on white
  }

}

#if DO_DRAW_CHAMBER

  FORCE_INLINE void _draw_chamber_status(const bool blink) {
    #if ENABLED(MARLIN_DEV_MODE)
      const float temp = 10 + (millis() >> 8) % CHAMBER_MAXTEMP,
                target = CHAMBER_MAXTEMP;
    #else
      const float temp = thermalManager.degChamber();
      #if HAS_HEATED_CHAMBER
        const float target = thermalManager.degTargetChamber();
      #endif
    #endif

    #if !HEATER_IDLE_HANDLER
      UNUSED(blink);
    #endif

    if (PAGE_UNDER(7)) {
      #if HEATER_IDLE_HANDLER
        const bool is_idle = false, // thermalManager.chamber_idle.timed_out,
                   dodraw = (blink || !is_idle);
      #else
        constexpr bool dodraw = true;
      #endif
      #if HAS_HEATED_CHAMBER
        if (dodraw) _draw_centered_temp(target + 0.5, STATUS_CHAMBER_TEXT_X, 7);
      #else
        UNUSED(dodraw);
      #endif
    }
    if (PAGE_CONTAINS(28 - INFO_FONT_ASCENT, 28 - 1))
      _draw_centered_temp(temp + 0.5f, STATUS_CHAMBER_TEXT_X, 28);
  }

#endif // DO_DRAW_CHAMBER

//
// Before homing, blink '123' <-> '???'.
// Homed but unknown... '123' <-> '   '.
// Homed and known, display constantly.
//
FORCE_INLINE void _draw_axis_value(const AxisEnum axis, const char *value, const bool blink) {
  const uint8_t offs = (XYZ_SPACING) * axis;
  lcd_put_wchar(X_LABEL_POS + offs, XYZ_BASELINE, 'X' + axis);
  lcd_moveto(X_VALUE_POS + offs, XYZ_BASELINE);
  if (blink)
    lcd_put_u8str(value);
  else {
    if (!TEST(axis_homed, axis))
      while (const char c = *value++) lcd_put_wchar(c <= '.' ? c : '?');
    else {
      #if NONE(HOME_AFTER_DEACTIVATE, DISABLE_REDUCED_ACCURACY_WARNING)
        if (!TEST(axis_known_position, axis))
          lcd_put_u8str_P(axis == Z_AXIS ? PSTR("       ") : PSTR("    "));
        else
      #endif
          lcd_put_u8str(value);
    }
  }
}

#if ENABLED(MARLIN_DEV_MODE)
  uint16_t count_renders = 0;
  uint32_t total_cycles = 0;
#endif

void MarlinUI::draw_status_screen() {

  #if ENABLED(MARLIN_DEV_MODE)
    if (first_page) count_renders++;
  #endif

  static char xstring[5], ystring[5], zstring[8];
  #if ENABLED(FILAMENT_LCD_DISPLAY)
    static char wstring[5], mstring[4];
  #endif

  #if HAS_PRINT_PROGRESS
    #if DISABLED(DOGM_SD_PERCENT)
      #define _SD_INFO_X(len) (PROGRESS_BAR_X + (PROGRESS_BAR_WIDTH) / 2 - (len) * (MENU_FONT_WIDTH) / 2)
    #else
      #define _SD_INFO_X(len) (LCD_PIXEL_WIDTH - (len) * (MENU_FONT_WIDTH))
    #endif

    #if ENABLED(DOGM_SD_PERCENT)
      static char progress_string[5];
    #endif
    static uint8_t lastElapsed = 0, lastProgress = 0;
    static u8g_uint_t elapsed_x_pos = 0, progress_bar_solid_width = 0;
    static char elapsed_string[16];
    #if ENABLED(SHOW_REMAINING_TIME)
      static u8g_uint_t estimation_x_pos = 0;
      static char estimation_string[10];
      #if BOTH(DOGM_SD_PERCENT, ROTATE_PROGRESS_DISPLAY)
        static u8g_uint_t progress_x_pos = 0;
        static uint8_t progress_state = 0;
        static bool prev_blink = 0;
      #endif
    #endif
  #endif

  // At the first page, generate new display values
  if (first_page) {
    #if ANIM_HBC
      uint8_t new_bits = 0;
      #if ANIM_HOTEND
        HOTEND_LOOP() if (thermalManager.isHeatingHotend(e) ^ SHOW_ON_STATE) SBI(new_bits, e);
      #endif
      #if ANIM_BED
        if (thermalManager.isHeatingBed() ^ SHOW_ON_STATE) SBI(new_bits, 7);
      #endif
      #if DO_DRAW_CHAMBER && HAS_HEATED_CHAMBER
        if (thermalManager.isHeatingChamber() ^ SHOW_ON_STATE) SBI(new_bits, 6);
      #endif
      heat_bits = new_bits;
    #endif
    const xyz_pos_t lpos = current_position.asLogical();
    strcpy(xstring, ftostr4sign(lpos.x));
    strcpy(ystring, ftostr4sign(lpos.y));
    strcpy(zstring, ftostr52sp( lpos.z));
    #if ENABLED(FILAMENT_LCD_DISPLAY)
      strcpy(wstring, ftostr12ns(filwidth.measured_mm));
      strcpy(mstring, i16tostr3(planner.volumetric_percent(parser.volumetric_enabled)));
    #endif

    // Progress / elapsed / estimation updates and string formatting to avoid float math on each LCD draw
    #if HAS_PRINT_PROGRESS
      const progress_t progress =
        #if HAS_PRINT_PROGRESS_PERMYRIAD
          get_progress_permyriad()
        #else
          get_progress_percent()
        #endif
      ;
      duration_t elapsed = print_job_timer.duration();
      const uint8_t p = progress & 0xFF, ev = elapsed.value & 0xFF;
      if (p != lastProgress) {
        lastProgress = p;

        progress_bar_solid_width = u8g_uint_t((PROGRESS_BAR_WIDTH - 2) * progress / (PROGRESS_SCALE) * 0.01f);

        #if ENABLED(DOGM_SD_PERCENT)
          if (progress == 0) {
            progress_string[0] = '\0';
            #if ENABLED(SHOW_REMAINING_TIME)
              estimation_string[0] = '\0';
              estimation_x_pos = _SD_INFO_X(0);
            #endif
          }
          else {
            strcpy(progress_string, (
              #if ENABLED(PRINT_PROGRESS_SHOW_DECIMALS)
                permyriadtostr4(progress)
              #else
                ui8tostr3(progress / (PROGRESS_SCALE))
              #endif
            ));
          }
          #if BOTH(SHOW_REMAINING_TIME, ROTATE_PROGRESS_DISPLAY) // Tri-state progress display mode
            progress_x_pos = _SD_INFO_X(strlen(progress_string));
          #endif
        #endif
      }

      if (ev != lastElapsed) {
        lastElapsed = ev;
        const bool has_days = (elapsed.value >= 60*60*24L);
        const uint8_t len = elapsed.toDigital(elapsed_string, has_days);
        elapsed_x_pos = _SD_INFO_X(len);

        #if ENABLED(SHOW_REMAINING_TIME)
          if (!(ev & 0x3)) {
            duration_t estimation = elapsed.value * (100 * (PROGRESS_SCALE) - progress) / progress;
            if (estimation.value == 0) {
              estimation_string[0] = '\0';
              estimation_x_pos = _SD_INFO_X(0);
            }
            else {
              const bool has_days = (estimation.value >= 60*60*24L);
              const uint8_t len = estimation.toDigital(estimation_string, has_days);
              #if BOTH(DOGM_SD_PERCENT, ROTATE_PROGRESS_DISPLAY)
                estimation_x_pos = _SD_INFO_X(len);
              #else
                estimation_x_pos = _SD_INFO_X(len + 1);
              #endif
            }
          }
        #endif
      }
    #endif
  }

  const bool blink = get_blink();

  // Status Menu Font
  set_font(FONT_STATUSMENU);

  #if ENABLED(MARLIN_DEV_MODE)
    TCNT5 = 0;
  #endif

  #if DO_DRAW_LOGO
    if (PAGE_CONTAINS(STATUS_LOGO_Y, STATUS_LOGO_Y + STATUS_LOGO_HEIGHT - 1))
      u8g.drawBitmapP(STATUS_LOGO_X, STATUS_LOGO_Y, STATUS_LOGO_BYTEWIDTH, STATUS_LOGO_HEIGHT, status_logo_bmp);
  #endif

  #if STATUS_HEATERS_WIDTH
    // Draw all heaters (and maybe the bed) in one go
    if (PAGE_CONTAINS(STATUS_HEATERS_Y, STATUS_HEATERS_Y + STATUS_HEATERS_HEIGHT - 1))
      u8g.drawBitmapP(STATUS_HEATERS_X, STATUS_HEATERS_Y, STATUS_HEATERS_BYTEWIDTH, STATUS_HEATERS_HEIGHT, status_heaters_bmp);
  #endif

  #if DO_DRAW_BED && DISABLED(STATUS_COMBINE_HEATERS)
    #if ANIM_BED
      #define BED_BITMAP(S) ((S) ? status_bed_on_bmp : status_bed_bmp)
    #else
      #define BED_BITMAP(S) status_bed_bmp
    #endif
    const uint8_t bedy = STATUS_BED_Y(BED_ALT()),
                  bedh = STATUS_BED_HEIGHT(BED_ALT());
    if (PAGE_CONTAINS(bedy, bedy + bedh - 1))
      u8g.drawBitmapP(STATUS_BED_X, bedy, STATUS_BED_BYTEWIDTH, bedh, BED_BITMAP(BED_ALT()));
  #endif

  #if DO_DRAW_CHAMBER
    #if ANIM_CHAMBER
      #define CHAMBER_BITMAP(S) ((S) ? status_chamber_on_bmp : status_chamber_bmp)
    #else
      #define CHAMBER_BITMAP(S) status_chamber_bmp
    #endif
    const uint8_t chambery = STATUS_CHAMBER_Y(CHAMBER_ALT()),
                  chamberh = STATUS_CHAMBER_HEIGHT(CHAMBER_ALT());
    if (PAGE_CONTAINS(chambery, chambery + chamberh - 1))
      u8g.drawBitmapP(STATUS_CHAMBER_X, chambery, STATUS_CHAMBER_BYTEWIDTH, chamberh, CHAMBER_BITMAP(CHAMBER_ALT()));
  #endif

  #if DO_DRAW_FAN
    #if STATUS_FAN_FRAMES > 2
      static bool old_blink;
      static uint8_t fan_frame;
      if (old_blink != blink) {
        old_blink = blink;
        if (!thermalManager.fan_speed[0] || ++fan_frame >= STATUS_FAN_FRAMES) fan_frame = 0;
      }
    #endif
    if (PAGE_CONTAINS(STATUS_FAN_Y, STATUS_FAN_Y + STATUS_FAN_HEIGHT - 1))
      u8g.drawBitmapP(STATUS_FAN_X, STATUS_FAN_Y, STATUS_FAN_BYTEWIDTH, STATUS_FAN_HEIGHT,
        #if STATUS_FAN_FRAMES > 2
          fan_frame == 1 ? status_fan1_bmp :
          fan_frame == 2 ? status_fan2_bmp :
          #if STATUS_FAN_FRAMES > 3
            fan_frame == 3 ? status_fan3_bmp :
          #endif
        #elif STATUS_FAN_FRAMES > 1
          blink && thermalManager.fan_speed[0] ? status_fan1_bmp :
        #endif
        status_fan0_bmp
      );
  #endif

  //
  // Temperature Graphics and Info
  //
  if (PAGE_UNDER(6 + 1 + 12 + 1 + 6 + 1)) {
    // Extruders
    #if HOTENDS
      for (uint8_t e = 0; e < MAX_HOTEND_DRAW; ++e)
        _draw_heater_status((heater_ind_t)e, blink);
    #endif

    // Heated bed
    #if DO_DRAW_BED && DISABLED(STATUS_COMBINE_HEATERS) || (HAS_HEATED_BED && ENABLED(STATUS_COMBINE_HEATERS) && HOTENDS <= 4)
      _draw_heater_status(H_BED, blink);
    #endif

    #if DO_DRAW_CHAMBER
      _draw_chamber_status(blink);
    #endif

    // Fan, if a bitmap was provided
    #if DO_DRAW_FAN
      if (PAGE_CONTAINS(STATUS_FAN_TEXT_Y - INFO_FONT_ASCENT, STATUS_FAN_TEXT_Y - 1)) {
        char c = '%';
        uint16_t spd = thermalManager.fan_speed[0];
        if (spd) {
          #if ENABLED(ADAPTIVE_FAN_SLOWING)
            if (!blink && thermalManager.fan_speed_scaler[0] < 128) {
              spd = thermalManager.scaledFanSpeed(0, spd);
              c = '*';
            }
          #endif
          lcd_put_u8str(STATUS_FAN_TEXT_X, STATUS_FAN_TEXT_Y, i16tostr3(thermalManager.fanPercent(spd)));
          lcd_put_wchar(c);
        }
      }
    #endif
  }

  #if ENABLED(MARLIN_DEV_MODE)
    total_cycles += TCNT5;
  #endif

  #if ENABLED(SDSUPPORT)
    //
    // SD Card Symbol
    //
    if (card.isFileOpen() && PAGE_CONTAINS(42, 51)) {
      // Upper box
      u8g.drawBox(42, 42, 8, 7);     // 42-48 (or 41-47)
      // Right edge
      u8g.drawBox(50, 44, 2, 5);     // 44-48 (or 43-47)
      // Bottom hollow box
      u8g.drawFrame(42, 49, 10, 4);  // 49-52 (or 48-51)
      // Corner pixel
      u8g.drawPixel(50, 43);         // 43 (or 42)
    }
  #endif // SDSUPPORT

  #if HAS_PRINT_PROGRESS
    //
    // Progress bar frame
    //

    if (PAGE_CONTAINS(49, 52))
      u8g.drawFrame(PROGRESS_BAR_X, 49, PROGRESS_BAR_WIDTH, 4);

    //
    // Progress bar solid part
    //

    if (PAGE_CONTAINS(50, 51))     // 50-51 (or just 50)
      u8g.drawBox(PROGRESS_BAR_X + 1, 50, progress_bar_solid_width, 2);

    if (PAGE_CONTAINS(EXTRAS_BASELINE - INFO_FONT_ASCENT, EXTRAS_BASELINE - 1)) {
      #if ALL(DOGM_SD_PERCENT, SHOW_REMAINING_TIME, ROTATE_PROGRESS_DISPLAY)

        if (prev_blink != blink) {
          prev_blink = blink;
          if (++progress_state >= 3) progress_state = 0;
        }

        if (progress_state == 0) {
          if (progress_string[0]) {
            lcd_put_u8str(progress_x_pos, EXTRAS_BASELINE, progress_string);
            lcd_put_wchar('%');
          }
        }
        else if (progress_state == 2 && estimation_string[0]) {
          lcd_put_u8str(PROGRESS_BAR_X, EXTRAS_BASELINE, "R:");
          lcd_put_u8str(estimation_x_pos, EXTRAS_BASELINE, estimation_string);
        }
        else if (elapsed_string[0]) {
          lcd_put_u8str(PROGRESS_BAR_X, EXTRAS_BASELINE, "E:");
          lcd_put_u8str(elapsed_x_pos, EXTRAS_BASELINE, elapsed_string);
        }

      #else // !DOGM_SD_PERCENT || !SHOW_REMAINING_TIME || !ROTATE_PROGRESS_DISPLAY

        //
        // SD Percent Complete
        //

        #if ENABLED(DOGM_SD_PERCENT)
          if (progress_string[0]) {
            lcd_put_u8str(55, 48, progress_string); // Percent complete
            lcd_put_wchar('%');
          }
        #endif

        //
        // Elapsed Time
        //

        #if ENABLED(SHOW_REMAINING_TIME)
          if (blink && estimation_string[0]) {
            lcd_put_wchar(estimation_x_pos, EXTRAS_BASELINE, 'R');
            lcd_put_u8str(estimation_string);
          }
          else
        #endif
            lcd_put_u8str(elapsed_x_pos, EXTRAS_BASELINE, elapsed_string);
<<<<<<< HEAD
=======

>>>>>>> 9e8021d6
      #endif // !DOGM_SD_PERCENT || !SHOW_REMAINING_TIME || !ROTATE_PROGRESS_DISPLAY
    }

  #endif // HAS_PRINT_PROGRESS

  //
  // XYZ Coordinates
  //

  #if ENABLED(XYZ_HOLLOW_FRAME)
    #define XYZ_FRAME_TOP 29
    #define XYZ_FRAME_HEIGHT INFO_FONT_ASCENT + 3
  #else
    #define XYZ_FRAME_TOP 30
    #define XYZ_FRAME_HEIGHT INFO_FONT_ASCENT + 1
  #endif

  if (PAGE_CONTAINS(XYZ_FRAME_TOP, XYZ_FRAME_TOP + XYZ_FRAME_HEIGHT - 1)) {

    #if ENABLED(XYZ_HOLLOW_FRAME)
      u8g.drawFrame(0, XYZ_FRAME_TOP, LCD_PIXEL_WIDTH, XYZ_FRAME_HEIGHT); // 8: 29-40  7: 29-39
    #else
      u8g.drawBox(0, XYZ_FRAME_TOP, LCD_PIXEL_WIDTH, XYZ_FRAME_HEIGHT);   // 8: 30-39  7: 30-37
    #endif

    if (PAGE_CONTAINS(XYZ_BASELINE - (INFO_FONT_ASCENT - 1), XYZ_BASELINE)) {

      #if DISABLED(XYZ_HOLLOW_FRAME)
        u8g.setColorIndex(0); // white on black
      #endif

      #if DUAL_MIXING_EXTRUDER

        // Two-component mix / gradient instead of XY

        char mixer_messages[12];
        const char *mix_label;
        #if ENABLED(GRADIENT_MIX)
          if (mixer.gradient.enabled) {
            mixer.update_mix_from_gradient();
            mix_label = "Gr";
          }
          else
        #endif
          {
            mixer.update_mix_from_vtool();
            mix_label = "Mx";
          }
        sprintf_P(mixer_messages, PSTR("%s %d;%d%% "), mix_label, int(mixer.mix[0]), int(mixer.mix[1]));
        lcd_put_u8str(X_LABEL_POS, XYZ_BASELINE, mixer_messages);

      #else

        _draw_axis_value(X_AXIS, xstring, blink);
        _draw_axis_value(Y_AXIS, ystring, blink);

      #endif

      _draw_axis_value(Z_AXIS, zstring, blink);

      #if DISABLED(XYZ_HOLLOW_FRAME)
        u8g.setColorIndex(1); // black on white
      #endif
    }
  }

  //
  // Feedrate
  //
  #define EXTRAS_2_BASELINE (EXTRAS_BASELINE + 3)

  if (PAGE_CONTAINS(EXTRAS_2_BASELINE - INFO_FONT_ASCENT, EXTRAS_2_BASELINE - 1)) {
    set_font(FONT_MENU);
    lcd_put_wchar(3, EXTRAS_2_BASELINE, LCD_STR_FEEDRATE[0]);

    set_font(FONT_STATUSMENU);
    lcd_put_u8str(12, EXTRAS_2_BASELINE, i16tostr3(feedrate_percentage));
    lcd_put_wchar('%');

    //
    // Filament sensor display if SD is disabled
    //
    #if ENABLED(FILAMENT_LCD_DISPLAY) && DISABLED(SDSUPPORT)
      lcd_put_u8str(56, EXTRAS_2_BASELINE, wstring);
      lcd_put_u8str(102, EXTRAS_2_BASELINE, mstring);
      lcd_put_wchar('%');
      set_font(FONT_MENU);
      lcd_put_wchar(47, EXTRAS_2_BASELINE, LCD_STR_FILAM_DIA[0]); // lcd_put_u8str_P(PSTR(LCD_STR_FILAM_DIA));
      lcd_put_wchar(93, EXTRAS_2_BASELINE, LCD_STR_FILAM_MUL[0]);
    #endif
  }

  //
  // Status line
  //
  if (PAGE_CONTAINS(STATUS_BASELINE - INFO_FONT_ASCENT, STATUS_BASELINE + INFO_FONT_DESCENT)) {
    lcd_moveto(0, STATUS_BASELINE);

    #if BOTH(FILAMENT_LCD_DISPLAY, SDSUPPORT)
      // Alternate Status message and Filament display
      if (ELAPSED(millis(), next_filament_display)) {
        lcd_put_u8str_P(PSTR(LCD_STR_FILAM_DIA));
        lcd_put_wchar(':');
        lcd_put_u8str(wstring);
        lcd_put_u8str_P(PSTR("  " LCD_STR_FILAM_MUL));
        lcd_put_wchar(':');
        lcd_put_u8str(mstring);
        lcd_put_wchar('%');
      }
      else
    #endif
        draw_status_message(blink);
  }
}

void MarlinUI::draw_status_message(const bool blink) {

  #if ENABLED(MARLIN_DEV_MODE)
    if (PAGE_CONTAINS(64-8, 64-1)) {
      lcd_put_int(total_cycles);
      lcd_put_wchar('/');
      lcd_put_int(count_renders);
      lcd_put_wchar('=');
      lcd_put_int(int(total_cycles / count_renders));
      return;
    }
  #endif

  // Get the UTF8 character count of the string
  uint8_t slen = utf8_strlen(status_message);

  #if ENABLED(STATUS_MESSAGE_SCROLLING)

    static bool last_blink = false;

    if (slen <= LCD_WIDTH) {
      // The string fits within the line. Print with no scrolling
      lcd_put_u8str(status_message);
      while (slen < LCD_WIDTH) { lcd_put_wchar(' '); ++slen; }
    }
    else {
      // String is longer than the available space

      // Get a pointer to the next valid UTF8 character
      // and the string remaining length
      uint8_t rlen;
      const char *stat = status_and_len(rlen);
      lcd_put_u8str_max(stat, LCD_PIXEL_WIDTH);

      // If the remaining string doesn't completely fill the screen
      if (rlen < LCD_WIDTH) {
        lcd_put_wchar('.');                     // Always at 1+ spaces left, draw a dot
        uint8_t chars = LCD_WIDTH - rlen;       // Amount of space left in characters
        if (--chars) {                          // Draw a second dot if there's space
          lcd_put_wchar('.');
          if (--chars) {                        // Print a second copy of the message
            lcd_put_u8str_max(status_message, LCD_PIXEL_WIDTH - (rlen + 2) * (MENU_FONT_WIDTH));
            lcd_put_wchar(' ');
          }
        }
      }
      if (last_blink != blink) {
        last_blink = blink;
        advance_status_scroll();
      }
    }

  #else // !STATUS_MESSAGE_SCROLLING

    UNUSED(blink);

    // Just print the string to the LCD
    lcd_put_u8str_max(status_message, LCD_PIXEL_WIDTH);

    // Fill the rest with spaces
    for (; slen < LCD_WIDTH; ++slen) lcd_put_wchar(' ');

  #endif // !STATUS_MESSAGE_SCROLLING
}

#endif // HAS_GRAPHICAL_LCD && !LIGHTWEIGHT_UI<|MERGE_RESOLUTION|>--- conflicted
+++ resolved
@@ -637,10 +637,7 @@
           else
         #endif
             lcd_put_u8str(elapsed_x_pos, EXTRAS_BASELINE, elapsed_string);
-<<<<<<< HEAD
-=======
-
->>>>>>> 9e8021d6
+
       #endif // !DOGM_SD_PERCENT || !SHOW_REMAINING_TIME || !ROTATE_PROGRESS_DISPLAY
     }
 
