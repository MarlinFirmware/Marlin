--- conflicted
+++ resolved
@@ -695,17 +695,11 @@
   if (PAGE_UNDER(6 + 1 + 12 + 1 + 6 + 1)) {
     // Extruders
     #if DO_DRAW_HOTENDS
-<<<<<<< HEAD
-      HOTEND_LOOP() {
-        #if ENABLED(MANUAL_SWITCHING_TOOLHEAD)
-          if (e != active_extruder) continue;
-        #endif
+      LOOP_L_N(e, MAX_HOTEND_DRAW) {
+        if (TERN0(MANUAL_SWITCHING_TOOLHEAD, e != active_extruder)) continue;
         if (e > MAX_HOTEND_DRAW) break;
         _draw_hotend_status((heater_id_t)e, blink);
       }
-=======
-      LOOP_L_N(e, MAX_HOTEND_DRAW) _draw_hotend_status((heater_id_t)e, blink);
->>>>>>> cadb1a07
     #endif
 
     // Laser / Spindle
