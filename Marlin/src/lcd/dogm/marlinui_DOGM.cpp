--- conflicted
+++ resolved
@@ -414,7 +414,6 @@
     if (!mark_as_selected(row, style & SS_INVERT)) return;
 
     pixel_len_t n = LCD_PIXEL_WIDTH; // pixel width of string allowed
-<<<<<<< HEAD
     const bool center = bool(style & SS_CENTER), full = bool(style & SS_FULL);
 
     char estr[calculateWidth(ftpl) + 3] = "\0";
@@ -455,42 +454,13 @@
       n -= lcd_put_u8str_max(vstr, n);
     }
     // Always fill out the rest with spaces
-=======
-
-    const bool center = bool(style & SS_CENTER), full = bool(style & SS_FULL);
-    const int pwide = ftpl ? calculateWidth(ftpl) : 0,
-              vlen = vstr ? utf8_strlen(vstr) : 0;
-    int pad = (center || full) ? ((LCD_PIXEL_WIDTH) - pwide - vlen * (MENU_FONT_WIDTH)) / (MENU_FONT_WIDTH) : 0;
-
-    // SS_CENTER: Pad with half of the unused space first
-    if (center) for (int lpad = pad / 2; lpad > 0; --lpad) n -= lcd_put_u8str(F(" "));
-
-    // Draw as much of the label as fits
-    if (pwide) n -= lcd_put_u8str(ftpl, itemIndex, itemStringC, itemStringF, n / (MENU_FONT_WIDTH)) * (MENU_FONT_WIDTH);
-
-    if (vlen) {
-      // SS_FULL: Pad with enough space to justify the value
-      if (full && !center && n > MENU_FONT_WIDTH) {
-        // Move the leading colon from the value to the label
-        if (*vstr == ':') { n -= lcd_put_u8str(F(":")); vstr++; }
-        // Move spaces to the padding
-        while (*vstr == ' ') { vstr++; pad++; }
-        // Pad in-between
-        for (; pad > 0; --pad) n -= lcd_put_u8str(F(" "));
-      }
-      n -= lcd_put_u8str_max(vstr, n);
-    }
->>>>>>> b0ece8f8
     while (n > MENU_FONT_WIDTH) n -= lcd_put_u8str(F(" "));
   }
 
   // Draw a generic menu item
   void MenuItemBase::_draw(const bool sel, const uint8_t row, FSTR_P const ftpl, const char, const char post_char) {
     if (!mark_as_selected(row, sel)) return;
-<<<<<<< HEAD
-=======
-
->>>>>>> b0ece8f8
+
     uint8_t n = LCD_WIDTH - 1;
     n -= lcd_put_u8str(ftpl, itemIndex, itemStringC, itemStringF, n);
     for (; n; --n) lcd_put_u8str(F(" "));
@@ -501,10 +471,7 @@
   // Draw a menu item with an editable value
   void MenuEditItemBase::draw(const bool sel, const uint8_t row, FSTR_P const ftpl, const char * const inStr, const bool pgm) {
     if (!mark_as_selected(row, sel)) return;
-<<<<<<< HEAD
-=======
-
->>>>>>> b0ece8f8
+
     const uint8_t vallen = (pgm ? utf8_strlen_P(inStr) : utf8_strlen(inStr)),
                   pixelwidth = (pgm ? uxg_GetUtf8StrPixelWidthP(u8g.getU8g(), inStr) : uxg_GetUtf8StrPixelWidth(u8g.getU8g(), inStr));
     const u8g_uint_t prop = USE_WIDE_GLYPH ? 2 : 1;
