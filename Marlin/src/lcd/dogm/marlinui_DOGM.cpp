--- conflicted
+++ resolved
@@ -309,8 +309,7 @@
     OUT_WRITE(LCD_BACKLIGHT_PIN, DISABLED(DELAYED_BACKLIGHT_INIT)); // Illuminate after reset or right away
   #endif
 
-<<<<<<< HEAD
-  #if ANY(MKS_12864OLED, FYSETC_242_OLED_12864, ZONESTAR_12864OLED, K3D_242_OLED_CONTROLLER)
+  #if ANY(MKS_12864OLED, MKS_12864OLED_SSD1306, FYSETC_242_OLED_12864, ZONESTAR_12864OLED, K3D_242_OLED_CONTROLLER)
 
     #if defined(LCD_PINS_DC) && LCD_PINS_DC != -1
       #if IS_I2C_LCD
@@ -327,10 +326,6 @@
       #define LCD_RESET_PIN LCD_PINS_RS
     #endif
 
-=======
-  #if ANY(MKS_12864OLED, MKS_12864OLED_SSD1306, FYSETC_242_OLED_12864, ZONESTAR_12864OLED, K3D_242_OLED_CONTROLLER)
-    SET_OUTPUT(LCD_PINS_DC);
->>>>>>> afc2dd6c
   #endif
 
   #if PIN_EXISTS(LCD_RESET)
