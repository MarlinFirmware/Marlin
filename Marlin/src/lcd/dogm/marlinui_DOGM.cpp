--- conflicted
+++ resolved
@@ -449,15 +449,6 @@
   // Draw a generic menu item
   void MenuItemBase::_draw(const bool sel, const uint8_t row, FSTR_P const ftpl, const char, const char post_char, const uint8_t style, const char * vstr, const uint8_t minFstr) {
     if (mark_as_selected(row, sel)) {
-<<<<<<< HEAD
-      const pixel_len_t rlen = itemRAlignedStringC ? utf8_strlen(itemRAlignedStringC) + 1 : 0;
-      const uint8_t post_char_len = post_char != ' ' ? 1 : 0;
-      pixel_len_t n = _MAX(LCD_WIDTH - rlen - post_char_len, 0);
-      n -= lcd_put_u8str(ftpl, itemIndex, itemStringC, itemStringF, n);
-      n *= MENU_FONT_WIDTH;
-      while (n > 0) n -= lcd_put_u8str(F(" "));
-      if (rlen) { lcd_put_u8str(F(" ")); lcd_put_u8str_max(itemRAlignedStringC, (LCD_WIDTH - 1 - post_char_len) * MENU_FONT_WIDTH); }
-=======
       const pixel_len_t rlen = vstr ? utf8_strlen(vstr) + 1 : 0;
       const uint8_t post_char_len = post_char != ' ' ? 1 : 0;
       pixel_len_t n = _MAX(LCD_WIDTH - rlen - post_char_len, 0);
@@ -483,7 +474,6 @@
         if (rlen) { lcd_put_u8str(F(" ")); lcd_put_u8str_max(vstr, (LCD_WIDTH - 1 - post_char_len) * (MENU_FONT_WIDTH)); }
       }
 
->>>>>>> 972be816
       if (post_char_len) lcd_put_lchar(LCD_PIXEL_WIDTH - (MENU_FONT_WIDTH), row_y2, post_char);
       lcd_put_u8str(F(" "));
     }
