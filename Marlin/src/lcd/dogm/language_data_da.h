/* Generated by buildroot/share/fonts/uxggenpages.sh */
/* This file is generated automatically, any changes to the file may be REPLACED by future processing. */
/* Please turn to the tools call this script to change the contents! */

<<<<<<< HEAD
#include <U8glib.h>
=======
#include <clib/u8g.h>
>>>>>>> 584735c9

#define FONTDATA_ITEM(page, begin, end, data) {page, begin, end, NUM_ARRAY(data), data}
static const uxg_fontinfo_t g_fontinfo[] PROGMEM = {
};<|MERGE_RESOLUTION|>--- conflicted
+++ resolved
@@ -2,11 +2,7 @@
 /* This file is generated automatically, any changes to the file may be REPLACED by future processing. */
 /* Please turn to the tools call this script to change the contents! */
 
-<<<<<<< HEAD
-#include <U8glib.h>
-=======
 #include <clib/u8g.h>
->>>>>>> 584735c9
 
 #define FONTDATA_ITEM(page, begin, end, data) {page, begin, end, NUM_ARRAY(data), data}
 static const uxg_fontinfo_t g_fontinfo[] PROGMEM = {
