/**
 * Marlin 3D Printer Firmware
 * Copyright (c) 2020 MarlinFirmware [https://github.com/MarlinFirmware/Marlin]
 *
 * Based on Sprinter and grbl.
 * Copyright (c) 2011 Camiel Gubbels / Erik van der Zalm
 *
 * This program is free software: you can redistribute it and/or modify
 * it under the terms of the GNU General Public License as published by
 * the Free Software Foundation, either version 3 of the License, or
 * (at your option) any later version.
 *
 * This program is distributed in the hope that it will be useful,
 * but WITHOUT ANY WARRANTY; without even the implied warranty of
 * MERCHANTABILITY or FITNESS FOR A PARTICULAR PURPOSE.  See the
 * GNU General Public License for more details.
 *
 * You should have received a copy of the GNU General Public License
 * along with this program.  If not, see <https://www.gnu.org/licenses/>.
 *
 */
#pragma once

/**
 * Assign custom or standard U8G device drivers
 */

#include <U8glib-HAL.h>

<<<<<<< HEAD
#ifndef U8G_HAL_LINKS   // Defined by LPC1768/9 environments in platform.ini

  #ifdef __SAM3X8E__

    uint8_t u8g_com_HAL_DUE_sw_spi_fn(u8g_t *u8g, uint8_t msg, uint8_t arg_val, void *arg_ptr);
    uint8_t u8g_com_HAL_DUE_shared_hw_spi_fn(u8g_t *u8g, uint8_t msg, uint8_t arg_val, void *arg_ptr);
    uint8_t u8g_com_HAL_DUE_ST7920_sw_spi_fn(u8g_t *u8g, uint8_t msg, uint8_t arg_val, void *arg_ptr);
    #define U8G_COM_HAL_SW_SPI_FN     u8g_com_HAL_DUE_sw_spi_fn
    #define U8G_COM_HAL_HW_SPI_FN     u8g_com_HAL_DUE_shared_hw_spi_fn
    #define U8G_COM_ST7920_HAL_SW_SPI u8g_com_HAL_DUE_ST7920_sw_spi_fn

  #elif defined(__SAMD51__)

    #define U8G_COM_HAL_HW_SPI_FN     u8g_com_samd51_hw_spi_fn
    #define U8G_COM_ST7920_HAL_HW_SPI u8g_com_samd51_st7920_hw_spi_fn

  #elif defined(__SAMD21__)

    uint8_t u8g_com_samd21_st7920_hw_spi_fn(u8g_t *u8g, uint8_t msg, uint8_t arg_val, void *arg_ptr);
    #define U8G_COM_ST7920_HAL_HW_SPI u8g_com_samd21_st7920_hw_spi_fn

  #elif defined(__STM32F1__)

    uint8_t u8g_com_HAL_STM32F1_sw_spi_fn(u8g_t *u8g, uint8_t msg, uint8_t arg_val, void *arg_ptr);
    uint8_t u8g_com_stm32duino_hw_spi_fn(u8g_t *u8g, uint8_t msg, uint8_t arg_val, void *arg_ptr);
    uint8_t u8g_com_stm32duino_ssd_i2c_fn(u8g_t *u8g, uint8_t msg, uint8_t arg_val, void *arg_ptr);
    #define U8G_COM_HAL_SW_SPI_FN     u8g_com_HAL_STM32F1_sw_spi_fn
    #define U8G_COM_HAL_HW_SPI_FN     u8g_com_stm32duino_hw_spi_fn
    #define U8G_COM_ST7920_HAL_SW_SPI u8g_com_std_sw_spi_fn
    #define U8G_COM_ST7920_HAL_HW_SPI u8g_com_stm32duino_hw_spi_fn
    #define U8G_COM_SSD_I2C_HAL       u8g_com_stm32duino_ssd_i2c_fn

  #elif defined(ARDUINO_ARCH_STM32)

    uint8_t u8g_com_std_sw_spi_fn(u8g_t *u8g, uint8_t msg, uint8_t arg_val, void *arg_ptr);
    uint8_t u8g_com_stm32duino_hw_spi_fn(u8g_t *u8g, uint8_t msg, uint8_t arg_val, void *arg_ptr);
    uint8_t u8g_com_stm32duino_ssd_i2c_fn(u8g_t *u8g, uint8_t msg, uint8_t arg_val, void *arg_ptr);
    #define U8G_COM_HAL_SW_SPI_FN     u8g_com_std_sw_spi_fn
    #define U8G_COM_HAL_HW_SPI_FN     u8g_com_stm32duino_hw_spi_fn
    #define U8G_COM_SSD_I2C_HAL       u8g_com_stm32duino_ssd_i2c_fn

  #elif defined(ESP32)

    uint8_t u8g_eps_hw_spi_fn(u8g_t *u8g, uint8_t msg, uint8_t arg_val, void *arg_ptr);
    #define U8G_COM_HAL_HW_SPI_FN     u8g_eps_hw_spi_fn

  #elif defined(__AVR__)

    uint8_t u8g_com_HAL_AVR_sw_sp_fn(u8g_t *u8g, uint8_t msg, uint8_t arg_val, void *arg_ptr);
    #define U8G_COM_HAL_SW_SPI_FN     u8g_com_HAL_AVR_sw_sp_fn

  #endif

  #ifndef U8G_COM_HAL_SW_SPI_FN
    #define U8G_COM_HAL_SW_SPI_FN     u8g_com_arduino_std_sw_spi_fn
  #endif
  #ifndef U8G_COM_HAL_HW_SPI_FN
    #define U8G_COM_HAL_HW_SPI_FN     u8g_com_arduino_hw_spi_fn
  #endif
  #ifndef U8G_COM_ST7920_HAL_SW_SPI
    #define U8G_COM_ST7920_HAL_SW_SPI u8g_com_arduino_st7920_spi_fn
  #endif
  #ifndef U8G_COM_ST7920_HAL_HW_SPI
    #define U8G_COM_ST7920_HAL_HW_SPI u8g_com_arduino_st7920_hw_spi_fn
  #endif
  #ifndef U8G_COM_SSD_I2C_HAL
    #define U8G_COM_SSD_I2C_HAL       u8g_com_arduino_ssd_i2c_fn
  #endif


  // This can't be invoked from the current platformio.ini
  #ifdef TARGET_LPC1768
    uint8_t u8g_com_HAL_LPC1768_ssd_hw_i2c_fn(u8g_t *u8g, uint8_t msg, uint8_t arg_val, void *arg_ptr);
  #endif

#elif defined(TARGET_LPC1768)

  uint8_t u8g_com_HAL_LPC1768_sw_spi_fn(u8g_t *u8g, uint8_t msg, uint8_t arg_val, void *arg_ptr);
  uint8_t u8g_com_HAL_LPC1768_hw_spi_fn(u8g_t *u8g, uint8_t msg, uint8_t arg_val, void *arg_ptr);
  uint8_t u8g_com_HAL_LPC1768_ST7920_sw_spi_fn(u8g_t *u8g, uint8_t msg, uint8_t arg_val, void *arg_ptr);
  uint8_t u8g_com_HAL_LPC1768_ST7920_hw_spi_fn(u8g_t *u8g, uint8_t msg, uint8_t arg_val, void *arg_ptr);
  uint8_t u8g_com_HAL_LPC1768_ssd_hw_i2c_fn(u8g_t *u8g, uint8_t msg, uint8_t arg_val, void *arg_ptr);
  #define U8G_COM_HAL_SW_SPI_FN       u8g_com_HAL_LPC1768_sw_spi_fn
  #define U8G_COM_HAL_HW_SPI_FN       u8g_com_HAL_LPC1768_hw_spi_fn
  #define U8G_COM_ST7920_HAL_SW_SPI   u8g_com_HAL_LPC1768_ST7920_sw_spi_fn
  #define U8G_COM_ST7920_HAL_HW_SPI   u8g_com_HAL_LPC1768_ST7920_hw_spi_fn
  #define U8G_COM_SSD_I2C_HAL         u8g_com_HAL_LPC1768_ssd_hw_i2c_fn

#elif defined(__PLAT_NATIVE_SIM__)
  uint8_t u8g_com_sw_spi_fn(u8g_t *u8g, uint8_t msg, uint8_t arg_val, void *arg_ptr);
  uint8_t u8g_com_ST7920_sw_spi_fn(u8g_t *u8g, uint8_t msg, uint8_t arg_val, void *arg_ptr);
  #define U8G_COM_HAL_SW_SPI_FN       u8g_com_sw_spi_fn
  #define U8G_COM_ST7920_HAL_SW_SPI   u8g_com_ST7920_sw_spi_fn
=======
#include HAL_PATH(../.., u8g/LCD_defines.h)

#if HAS_FSMC_GRAPHICAL_TFT || HAS_SPI_GRAPHICAL_TFT || HAS_LTDC_GRAPHICAL_TFT
  uint8_t u8g_com_hal_tft_fn(u8g_t *u8g, uint8_t msg, uint8_t arg_val, void *arg_ptr);
  #define U8G_COM_HAL_TFT_FN u8g_com_hal_tft_fn
>>>>>>> 38406634
#endif

// U8G_HAL_LINKS is defined for LPC1768/9 and Native envs by -DU8G_HAL_LINKS in platform.ini
#ifndef U8G_COM_HAL_SW_SPI_FN
  #define U8G_COM_HAL_SW_SPI_FN     TERN(U8G_HAL_LINKS, u8g_com_null_fn, u8g_com_arduino_std_sw_spi_fn)
#endif
#ifndef U8G_COM_HAL_HW_SPI_FN
  #define U8G_COM_HAL_HW_SPI_FN     TERN(U8G_HAL_LINKS, u8g_com_null_fn, u8g_com_arduino_hw_spi_fn)
#endif
#ifndef U8G_COM_ST7920_HAL_SW_SPI
  #define U8G_COM_ST7920_HAL_SW_SPI TERN(U8G_HAL_LINKS, u8g_com_null_fn, u8g_com_arduino_st7920_spi_fn)
#endif
#ifndef U8G_COM_ST7920_HAL_HW_SPI
  #define U8G_COM_ST7920_HAL_HW_SPI TERN(U8G_HAL_LINKS, u8g_com_null_fn, u8g_com_arduino_st7920_hw_spi_fn)
#endif
#ifndef U8G_COM_SSD_I2C_HAL
  #define U8G_COM_SSD_I2C_HAL       TERN(U8G_HAL_LINKS, u8g_com_null_fn, u8g_com_arduino_ssd_i2c_fn)
#endif
#ifndef U8G_COM_HAL_TFT_FN
  #define U8G_COM_HAL_TFT_FN        u8g_com_null_fn
#endif<|MERGE_RESOLUTION|>--- conflicted
+++ resolved
@@ -27,107 +27,11 @@
 
 #include <U8glib-HAL.h>
 
-<<<<<<< HEAD
-#ifndef U8G_HAL_LINKS   // Defined by LPC1768/9 environments in platform.ini
-
-  #ifdef __SAM3X8E__
-
-    uint8_t u8g_com_HAL_DUE_sw_spi_fn(u8g_t *u8g, uint8_t msg, uint8_t arg_val, void *arg_ptr);
-    uint8_t u8g_com_HAL_DUE_shared_hw_spi_fn(u8g_t *u8g, uint8_t msg, uint8_t arg_val, void *arg_ptr);
-    uint8_t u8g_com_HAL_DUE_ST7920_sw_spi_fn(u8g_t *u8g, uint8_t msg, uint8_t arg_val, void *arg_ptr);
-    #define U8G_COM_HAL_SW_SPI_FN     u8g_com_HAL_DUE_sw_spi_fn
-    #define U8G_COM_HAL_HW_SPI_FN     u8g_com_HAL_DUE_shared_hw_spi_fn
-    #define U8G_COM_ST7920_HAL_SW_SPI u8g_com_HAL_DUE_ST7920_sw_spi_fn
-
-  #elif defined(__SAMD51__)
-
-    #define U8G_COM_HAL_HW_SPI_FN     u8g_com_samd51_hw_spi_fn
-    #define U8G_COM_ST7920_HAL_HW_SPI u8g_com_samd51_st7920_hw_spi_fn
-
-  #elif defined(__SAMD21__)
-
-    uint8_t u8g_com_samd21_st7920_hw_spi_fn(u8g_t *u8g, uint8_t msg, uint8_t arg_val, void *arg_ptr);
-    #define U8G_COM_ST7920_HAL_HW_SPI u8g_com_samd21_st7920_hw_spi_fn
-
-  #elif defined(__STM32F1__)
-
-    uint8_t u8g_com_HAL_STM32F1_sw_spi_fn(u8g_t *u8g, uint8_t msg, uint8_t arg_val, void *arg_ptr);
-    uint8_t u8g_com_stm32duino_hw_spi_fn(u8g_t *u8g, uint8_t msg, uint8_t arg_val, void *arg_ptr);
-    uint8_t u8g_com_stm32duino_ssd_i2c_fn(u8g_t *u8g, uint8_t msg, uint8_t arg_val, void *arg_ptr);
-    #define U8G_COM_HAL_SW_SPI_FN     u8g_com_HAL_STM32F1_sw_spi_fn
-    #define U8G_COM_HAL_HW_SPI_FN     u8g_com_stm32duino_hw_spi_fn
-    #define U8G_COM_ST7920_HAL_SW_SPI u8g_com_std_sw_spi_fn
-    #define U8G_COM_ST7920_HAL_HW_SPI u8g_com_stm32duino_hw_spi_fn
-    #define U8G_COM_SSD_I2C_HAL       u8g_com_stm32duino_ssd_i2c_fn
-
-  #elif defined(ARDUINO_ARCH_STM32)
-
-    uint8_t u8g_com_std_sw_spi_fn(u8g_t *u8g, uint8_t msg, uint8_t arg_val, void *arg_ptr);
-    uint8_t u8g_com_stm32duino_hw_spi_fn(u8g_t *u8g, uint8_t msg, uint8_t arg_val, void *arg_ptr);
-    uint8_t u8g_com_stm32duino_ssd_i2c_fn(u8g_t *u8g, uint8_t msg, uint8_t arg_val, void *arg_ptr);
-    #define U8G_COM_HAL_SW_SPI_FN     u8g_com_std_sw_spi_fn
-    #define U8G_COM_HAL_HW_SPI_FN     u8g_com_stm32duino_hw_spi_fn
-    #define U8G_COM_SSD_I2C_HAL       u8g_com_stm32duino_ssd_i2c_fn
-
-  #elif defined(ESP32)
-
-    uint8_t u8g_eps_hw_spi_fn(u8g_t *u8g, uint8_t msg, uint8_t arg_val, void *arg_ptr);
-    #define U8G_COM_HAL_HW_SPI_FN     u8g_eps_hw_spi_fn
-
-  #elif defined(__AVR__)
-
-    uint8_t u8g_com_HAL_AVR_sw_sp_fn(u8g_t *u8g, uint8_t msg, uint8_t arg_val, void *arg_ptr);
-    #define U8G_COM_HAL_SW_SPI_FN     u8g_com_HAL_AVR_sw_sp_fn
-
-  #endif
-
-  #ifndef U8G_COM_HAL_SW_SPI_FN
-    #define U8G_COM_HAL_SW_SPI_FN     u8g_com_arduino_std_sw_spi_fn
-  #endif
-  #ifndef U8G_COM_HAL_HW_SPI_FN
-    #define U8G_COM_HAL_HW_SPI_FN     u8g_com_arduino_hw_spi_fn
-  #endif
-  #ifndef U8G_COM_ST7920_HAL_SW_SPI
-    #define U8G_COM_ST7920_HAL_SW_SPI u8g_com_arduino_st7920_spi_fn
-  #endif
-  #ifndef U8G_COM_ST7920_HAL_HW_SPI
-    #define U8G_COM_ST7920_HAL_HW_SPI u8g_com_arduino_st7920_hw_spi_fn
-  #endif
-  #ifndef U8G_COM_SSD_I2C_HAL
-    #define U8G_COM_SSD_I2C_HAL       u8g_com_arduino_ssd_i2c_fn
-  #endif
-
-
-  // This can't be invoked from the current platformio.ini
-  #ifdef TARGET_LPC1768
-    uint8_t u8g_com_HAL_LPC1768_ssd_hw_i2c_fn(u8g_t *u8g, uint8_t msg, uint8_t arg_val, void *arg_ptr);
-  #endif
-
-#elif defined(TARGET_LPC1768)
-
-  uint8_t u8g_com_HAL_LPC1768_sw_spi_fn(u8g_t *u8g, uint8_t msg, uint8_t arg_val, void *arg_ptr);
-  uint8_t u8g_com_HAL_LPC1768_hw_spi_fn(u8g_t *u8g, uint8_t msg, uint8_t arg_val, void *arg_ptr);
-  uint8_t u8g_com_HAL_LPC1768_ST7920_sw_spi_fn(u8g_t *u8g, uint8_t msg, uint8_t arg_val, void *arg_ptr);
-  uint8_t u8g_com_HAL_LPC1768_ST7920_hw_spi_fn(u8g_t *u8g, uint8_t msg, uint8_t arg_val, void *arg_ptr);
-  uint8_t u8g_com_HAL_LPC1768_ssd_hw_i2c_fn(u8g_t *u8g, uint8_t msg, uint8_t arg_val, void *arg_ptr);
-  #define U8G_COM_HAL_SW_SPI_FN       u8g_com_HAL_LPC1768_sw_spi_fn
-  #define U8G_COM_HAL_HW_SPI_FN       u8g_com_HAL_LPC1768_hw_spi_fn
-  #define U8G_COM_ST7920_HAL_SW_SPI   u8g_com_HAL_LPC1768_ST7920_sw_spi_fn
-  #define U8G_COM_ST7920_HAL_HW_SPI   u8g_com_HAL_LPC1768_ST7920_hw_spi_fn
-  #define U8G_COM_SSD_I2C_HAL         u8g_com_HAL_LPC1768_ssd_hw_i2c_fn
-
-#elif defined(__PLAT_NATIVE_SIM__)
-  uint8_t u8g_com_sw_spi_fn(u8g_t *u8g, uint8_t msg, uint8_t arg_val, void *arg_ptr);
-  uint8_t u8g_com_ST7920_sw_spi_fn(u8g_t *u8g, uint8_t msg, uint8_t arg_val, void *arg_ptr);
-  #define U8G_COM_HAL_SW_SPI_FN       u8g_com_sw_spi_fn
-  #define U8G_COM_ST7920_HAL_SW_SPI   u8g_com_ST7920_sw_spi_fn
-=======
 #include HAL_PATH(../.., u8g/LCD_defines.h)
 
 #if HAS_FSMC_GRAPHICAL_TFT || HAS_SPI_GRAPHICAL_TFT || HAS_LTDC_GRAPHICAL_TFT
   uint8_t u8g_com_hal_tft_fn(u8g_t *u8g, uint8_t msg, uint8_t arg_val, void *arg_ptr);
   #define U8G_COM_HAL_TFT_FN u8g_com_hal_tft_fn
->>>>>>> 38406634
 #endif
 
 // U8G_HAL_LINKS is defined for LPC1768/9 and Native envs by -DU8G_HAL_LINKS in platform.ini
