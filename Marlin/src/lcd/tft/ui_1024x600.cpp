/**
 * Marlin 3D Printer Firmware
 * Copyright (c) 2020 MarlinFirmware [https://github.com/MarlinFirmware/Marlin]
 *
 * Based on Sprinter and grbl.
 * Copyright (c) 2011 Camiel Gubbels / Erik van der Zalm
 *
 * This program is free software: you can redistribute it and/or modify
 * it under the terms of the GNU General Public License as published by
 * the Free Software Foundation, either version 3 of the License, or
 * (at your option) any later version.
 *
 * This program is distributed in the hope that it will be useful,
 * but WITHOUT ANY WARRANTY; without even the implied warranty of
 * MERCHANTABILITY or FITNESS FOR A PARTICULAR PURPOSE.  See the
 * GNU General Public License for more details.
 *
 * You should have received a copy of the GNU General Public License
 * along with this program.  If not, see <https://www.gnu.org/licenses/>.
 *
 */

#include "../../inc/MarlinConfigPre.h"

#if HAS_UI_1024x600

#include "ui_common.h"

#include "../marlinui.h"
#include "../menu/menu.h"
#include "../../libs/numtostr.h"

#include "../../sd/cardreader.h"
#include "../../module/temperature.h"
#include "../../module/printcounter.h"
#include "../../module/planner.h"
#include "../../module/motion.h"

#if DISABLED(LCD_PROGRESS_BAR) && BOTH(FILAMENT_LCD_DISPLAY, SDSUPPORT)
  #include "../../feature/filwidth.h"
  #include "../../gcode/parser.h"
#endif

#if ENABLED(AUTO_BED_LEVELING_UBL)
  #include "../../feature/bedlevel/bedlevel.h"
#endif

void MarlinUI::tft_idle() {
  #if ENABLED(TOUCH_SCREEN)
    if (TERN0(HAS_TOUCH_SLEEP, lcd_sleep_task())) return;
    if (draw_menu_navigation) {
      add_control(164, TFT_HEIGHT - 50, TouchControlType::PAGE_UP, imgPageUp, encoderTopLine > 0);
      add_control(796, TFT_HEIGHT - 50, TouchControlType::PAGE_DOWN, imgPageDown, encoderTopLine + LCD_HEIGHT < screen_items);
      add_control(480, TFT_HEIGHT - 50, TouchControlType::BACK, imgBack);
      draw_menu_navigation = false;
    }
  #endif

  tft.queue.async();

  TERN_(TOUCH_SCREEN, if (tft.queue.is_empty()) touch.idle()); // Touch driver is not DMA-aware, so only check for touch controls after screen drawing is completed
}

#if ENABLED(SHOW_BOOTSCREEN)

  void MarlinUI::show_bootscreen() {
    tft.queue.reset();

    tft.canvas(0, 0, TFT_WIDTH, TFT_HEIGHT);
    #if ENABLED(BOOT_MARLIN_LOGO_SMALL)
      #define BOOT_LOGO_W 195   // MarlinLogo195x59x16
      #define BOOT_LOGO_H  59
      #define SITE_URL_Y (TFT_HEIGHT - 70)
      tft.set_background(COLOR_BACKGROUND);
    #else
      #define BOOT_LOGO_W TFT_WIDTH   // MarlinLogo480x320x16
      #define BOOT_LOGO_H TFT_HEIGHT
      #define SITE_URL_Y (TFT_HEIGHT - 90)
    #endif
    tft.add_image((TFT_WIDTH - BOOT_LOGO_W) / 2, (TFT_HEIGHT - BOOT_LOGO_H) / 2, imgBootScreen);
    #ifdef WEBSITE_URL
      tft_string.set(WEBSITE_URL);
      tft.add_text(tft_string.center(TFT_WIDTH), SITE_URL_Y, COLOR_WEBSITE_URL, tft_string);
    #endif

    tft.queue.sync();
  }

  void MarlinUI::bootscreen_completion(const millis_t sofar) {
    if ((BOOTSCREEN_TIMEOUT) > sofar) safe_delay((BOOTSCREEN_TIMEOUT) - sofar);
    clear_lcd();
  }

#endif

void MarlinUI::draw_kill_screen() {
  tft.queue.reset();
  tft.fill(0, 0, TFT_WIDTH, TFT_HEIGHT, COLOR_KILL_SCREEN_BG);

  uint16_t line = 2;

  menu_line(line++, COLOR_KILL_SCREEN_BG);
  tft_string.set(status_message);
  tft_string.trim();
  tft.add_text(tft_string.center(TFT_WIDTH), 0, COLOR_MENU_TEXT, tft_string);

  line++;
  menu_line(line++, COLOR_KILL_SCREEN_BG);
  tft_string.set(GET_TEXT_F(MSG_HALTED));
  tft_string.trim();
  tft.add_text(tft_string.center(TFT_WIDTH), 0, COLOR_MENU_TEXT, tft_string);

  menu_line(line++, COLOR_KILL_SCREEN_BG);
  tft_string.set(GET_TEXT_F(MSG_PLEASE_RESET));
  tft_string.trim();
  tft.add_text(tft_string.center(TFT_WIDTH), 0, COLOR_MENU_TEXT, tft_string);

  tft.queue.sync();
}

void draw_heater_status(uint16_t x, uint16_t y, const int8_t Heater) {
  MarlinImage image = imgHotEnd;
  uint16_t Color;
  celsius_t currentTemperature, targetTemperature;

  if (Heater >= 0) { // HotEnd
    currentTemperature = thermalManager.wholeDegHotend(Heater);
    targetTemperature = thermalManager.degTargetHotend(Heater);
  }
  #if HAS_HEATED_BED
    else if (Heater == H_BED) {
      currentTemperature = thermalManager.wholeDegBed();
      targetTemperature = thermalManager.degTargetBed();
    }
  #endif
  #if HAS_TEMP_CHAMBER
    else if (Heater == H_CHAMBER) {
      currentTemperature = thermalManager.wholeDegChamber();
      #if HAS_HEATED_CHAMBER
        targetTemperature = thermalManager.degTargetChamber();
      #else
        targetTemperature = ABSOLUTE_ZERO;
      #endif
    }
  #endif
  #if HAS_TEMP_COOLER
    else if (Heater == H_COOLER) {
      currentTemperature = thermalManager.wholeDegCooler();
      targetTemperature = TERN(HAS_COOLER, thermalManager.degTargetCooler(), ABSOLUTE_ZERO);
    }
  #endif
  else return;

  TERN_(TOUCH_SCREEN, if (targetTemperature >= 0) touch.add_control(TouchControlType::HEATER, x, y, 80, 120, Heater));
  tft.canvas(x, y, 80, 120);
  tft.set_background(COLOR_BACKGROUND);

  Color = currentTemperature < 0 ? COLOR_INACTIVE : COLOR_COLD;

  if (Heater >= 0) { // HotEnd
    if (currentTemperature >= 50) Color = COLOR_HOTEND;
  }
  #if HAS_HEATED_BED
    else if (Heater == H_BED) {
      if (currentTemperature >= 50) Color = COLOR_HEATED_BED;
      image = targetTemperature > 0 ? imgBedHeated : imgBed;
    }
  #endif
  #if HAS_TEMP_CHAMBER
    else if (Heater == H_CHAMBER) {
      if (currentTemperature >= 50) Color = COLOR_CHAMBER;
      image = targetTemperature > 0 ? imgChamberHeated : imgChamber;
    }
  #endif
  #if HAS_TEMP_COOLER
    else if (Heater == H_COOLER) {
      if (currentTemperature <= 26) Color = COLOR_COLD;
      if (currentTemperature > 26) Color = COLOR_RED;
      image = targetTemperature > 26 ? imgCoolerHot : imgCooler;
    }
  #endif

  tft.add_image(8, 28, image, Color);

  tft_string.set(i16tostr3rj(currentTemperature));
  tft_string.add(LCD_STR_DEGREE);
  tft_string.trim();
  tft.add_text(tft_string.center(80) + 2, 82, Color, tft_string);

  if (targetTemperature >= 0) {
    tft_string.set(i16tostr3rj(targetTemperature));
    tft_string.add(LCD_STR_DEGREE);
    tft_string.trim();
    tft.add_text(tft_string.center(80) + 2, 8, Color, tft_string);
  }
}

void draw_fan_status(uint16_t x, uint16_t y, const bool blink) {
  TERN_(TOUCH_SCREEN, touch.add_control(TouchControlType::FAN, x, y, 80, 120));
  tft.canvas(x, y, 80, 120);
  tft.set_background(COLOR_BACKGROUND);

  uint8_t fanSpeed = thermalManager.fan_speed[0];
  MarlinImage image;

  if (fanSpeed >= 127)
    image = blink ? imgFanFast1 : imgFanFast0;
  else if (fanSpeed > 0)
    image = blink ? imgFanSlow1 : imgFanSlow0;
  else
    image = imgFanIdle;

  tft.add_image(8, 20, image, COLOR_FAN);

  tft_string.set(ui8tostr4pctrj(thermalManager.fan_speed[0]));
  tft_string.trim();
  tft.add_text(tft_string.center(80) + 6, 82, COLOR_FAN, tft_string);
}

void MarlinUI::draw_status_screen() {
  const bool blink = get_blink();

  TERN_(TOUCH_SCREEN, touch.clear());

  // heaters and fan
  uint16_t i, x, y = TFT_STATUS_TOP_Y;

  for (i = 0 ; i < ITEMS_COUNT; i++) {
    x = (TFT_WIDTH / ITEMS_COUNT - 80) / 2  + (TFT_WIDTH * i / ITEMS_COUNT);
    switch (i) {
      #ifdef ITEM_E0
        case ITEM_E0: draw_heater_status(x, y, H_E0); break;
      #endif
      #ifdef ITEM_E1
        case ITEM_E1: draw_heater_status(x, y, H_E1); break;
      #endif
      #ifdef ITEM_E2
        case ITEM_E2: draw_heater_status(x, y, H_E2); break;
      #endif
      #ifdef ITEM_BED
        case ITEM_BED: draw_heater_status(x, y, H_BED); break;
      #endif
      #ifdef ITEM_CHAMBER
        case ITEM_CHAMBER: draw_heater_status(x, y, H_CHAMBER); break;
      #endif
      #ifdef ITEM_COOLER
        case ITEM_COOLER: draw_heater_status(x, y, H_COOLER); break;
      #endif
      #ifdef ITEM_FAN
        case ITEM_FAN: draw_fan_status(x, y, blink); break;
      #endif
    }
  }

  y += 200;

  // coordinates
  tft.canvas(4, y, TFT_WIDTH - 8, FONT_LINE_HEIGHT);
  tft.set_background(COLOR_BACKGROUND);
  tft.add_rectangle(0, 0, TFT_WIDTH - 8, FONT_LINE_HEIGHT, COLOR_AXIS_HOMED);

  if (TERN0(LCD_SHOW_E_TOTAL, printingIsActive())) {
    #if ENABLED(LCD_SHOW_E_TOTAL)
      tft.add_text(200, 3, COLOR_AXIS_HOMED , "E");
      const uint8_t escale = e_move_accumulator >= 100000.0f ? 10 : 1; // After 100m switch to cm
      tft_string.set(ftostr4sign(e_move_accumulator / escale));
      tft_string.add(escale == 10 ? 'c' : 'm');
      tft_string.add('m');
      tft.add_text(500 - tft_string.width(), 3, COLOR_AXIS_HOMED, tft_string);
    #endif
  }
  else {
    tft.add_text(200, 3, COLOR_AXIS_HOMED , "X");
    const bool nhx = axis_should_home(X_AXIS);
    if (blink && nhx)
      tft_string.set('?');
    else
      tft_string.set(ftostr4sign(LOGICAL_X_POSITION(current_position.x)));
    tft.add_text(300 - tft_string.width(), 3, nhx ? COLOR_AXIS_NOT_HOMED : COLOR_AXIS_HOMED, tft_string);

    tft.add_text(500, 3, COLOR_AXIS_HOMED , "Y");
    const bool nhy = axis_should_home(Y_AXIS);
    if (blink && nhy)
      tft_string.set('?');
    else
      tft_string.set(ftostr4sign(LOGICAL_Y_POSITION(current_position.y)));
    tft.add_text(600 - tft_string.width(), 3, nhy ? COLOR_AXIS_NOT_HOMED : COLOR_AXIS_HOMED, tft_string);
  }
  tft.add_text(800, 3, COLOR_AXIS_HOMED , "Z");
  uint16_t offset = 32;
  const bool nhz = axis_should_home(Z_AXIS);
  if (blink && nhz)
    tft_string.set('?');
  else {
    const float z = LOGICAL_Z_POSITION(current_position.z);
    tft_string.set(ftostr52sp((int16_t)z));
    tft_string.rtrim();
    offset += tft_string.width();

    tft_string.set(ftostr52sp(z));
    offset -= tft_string.width();
  }
  tft.add_text(900 - tft_string.width() - offset, 3, nhz ? COLOR_AXIS_NOT_HOMED : COLOR_AXIS_HOMED, tft_string);
  TERN_(TOUCH_SCREEN, touch.add_control(TouchControlType::MOVE_AXIS, 4, y, TFT_WIDTH - 8, FONT_LINE_HEIGHT));

  y += 100;
  // feed rate
  tft.canvas(274, y, 128, 32);
  tft.set_background(COLOR_BACKGROUND);
  uint16_t color = feedrate_percentage == 100 ? COLOR_RATE_100 : COLOR_RATE_ALTERED;
  tft.add_image(0, 0, imgFeedRate, color);
  tft_string.set(i16tostr3rj(feedrate_percentage));
  tft_string.add('%');
  tft.add_text(36, 1, color , tft_string);
<<<<<<< HEAD
  TERN_(TOUCH_SCREEN, touch.add_control(TouchControlType::FEEDRATE, 274, y, 128, 32));
=======
  TERN_(TOUCH_SCREEN, touch.add_control(FEEDRATE, 274, y, 128, 32));
>>>>>>> 3be967bc

  // flow rate
  tft.canvas(650, y, 128, 32);
  tft.set_background(COLOR_BACKGROUND);
  color = planner.flow_percentage[0] == 100 ? COLOR_RATE_100 : COLOR_RATE_ALTERED;
  tft.add_image(0, 0, imgFlowRate, color);
  tft_string.set(i16tostr3rj(planner.flow_percentage[active_extruder]));
  tft_string.add('%');
  tft.add_text(36, 1, color , tft_string);
<<<<<<< HEAD
  TERN_(TOUCH_SCREEN, touch.add_control(TouchControlType::FLOWRATE, 650, y, 128, 32, active_extruder));
=======
  TERN_(TOUCH_SCREEN, touch.add_control(FLOWRATE, 650, y, 128, 32, active_extruder));
>>>>>>> 3be967bc

  #if ENABLED(TOUCH_SCREEN)
    add_control(900, y, menu_main, imgSettings);
    #if ENABLED(SDSUPPORT)
      const bool cm = card.isMounted(), pa = printingIsActive();
      add_control(12, y, menu_media, imgSD, cm && !pa, COLOR_CONTROL_ENABLED, cm && pa ? COLOR_BUSY : COLOR_CONTROL_DISABLED);
    #endif
  #endif

  y += 100;
  // print duration
  char buffer[14];
  duration_t elapsed = print_job_timer.duration();
  elapsed.toDigital(buffer);

  tft.canvas((TFT_WIDTH - 128) / 2, y, 128, 29);
  tft.set_background(COLOR_BACKGROUND);
  tft_string.set(buffer);
  tft.add_text(tft_string.center(128), 0, COLOR_PRINT_TIME, tft_string);

  y += 50;
  // progress bar
  const uint8_t progress = ui.get_progress_percent();
  tft.canvas(4, y, TFT_WIDTH - 8, 9);
  tft.set_background(COLOR_PROGRESS_BG);
  tft.add_rectangle(0, 0, TFT_WIDTH - 8, 9, COLOR_PROGRESS_FRAME);
  if (progress)
    tft.add_bar(1, 1, ((TFT_WIDTH - 10) * progress) / 100, 7, COLOR_PROGRESS_BAR);

  y += 50;
  // status message
  tft.canvas(0, y, TFT_WIDTH, FONT_LINE_HEIGHT);
  tft.set_background(COLOR_BACKGROUND);
  tft_string.set(status_message);
  tft_string.trim();
  tft.add_text(tft_string.center(TFT_WIDTH), 0, COLOR_STATUS_MESSAGE, tft_string);
}

// Low-level draw_edit_screen can be used to draw an edit screen from anyplace
void MenuEditItemBase::draw_edit_screen(FSTR_P const fstr, const char * const value/*=nullptr*/) {
  ui.encoder_direction_normal();
  TERN_(TOUCH_SCREEN, touch.clear());

  uint16_t line = 1;

  menu_line(line++);
  tft_string.set(fstr, itemIndex, itemStringC, itemStringF);
  tft_string.trim();
  tft.add_text(tft_string.center(TFT_WIDTH), MENU_TEXT_Y_OFFSET, COLOR_MENU_TEXT, tft_string);

  TERN_(AUTO_BED_LEVELING_UBL, if (ui.external_control) line++);  // ftostr52() will overwrite *value so *value has to be displayed first

  menu_line(line);
  tft_string.set(value);
  tft_string.trim();
  tft.add_text(tft_string.center(TFT_WIDTH), MENU_TEXT_Y_OFFSET, COLOR_MENU_VALUE, tft_string);

  #if ENABLED(AUTO_BED_LEVELING_UBL)
    if (ui.external_control) {
      menu_line(line - 1);

      tft_string.set(X_LBL);
      tft.add_text((TFT_WIDTH / 2 - 120), MENU_TEXT_Y_OFFSET, COLOR_MENU_TEXT, tft_string);
      tft_string.set(ftostr52(LOGICAL_X_POSITION(current_position.x)));
      tft_string.trim();
      tft.add_text((TFT_WIDTH / 2 - 16) - tft_string.width(), MENU_TEXT_Y_OFFSET, COLOR_MENU_VALUE, tft_string);

      tft_string.set(Y_LBL);
      tft.add_text((TFT_WIDTH / 2 + 16), MENU_TEXT_Y_OFFSET, COLOR_MENU_TEXT, tft_string);
      tft_string.set(ftostr52(LOGICAL_X_POSITION(current_position.y)));
      tft_string.trim();
      tft.add_text((TFT_WIDTH / 2 + 120) - tft_string.width(), MENU_TEXT_Y_OFFSET, COLOR_MENU_VALUE, tft_string);
    }
  #endif

  if (ui.can_show_slider()) {

    #define SLIDER_LENGTH 600
    #define SLIDER_Y_POSITION 200

    tft.canvas((TFT_WIDTH - SLIDER_LENGTH) / 2, SLIDER_Y_POSITION, SLIDER_LENGTH, 16);
    tft.set_background(COLOR_BACKGROUND);

    int16_t position = (SLIDER_LENGTH - 2) * ui.encoderPosition / maxEditValue;
    tft.add_bar(0, 7, 1, 2, ui.encoderPosition == 0 ? COLOR_SLIDER_INACTIVE : COLOR_SLIDER);
    tft.add_bar(1, 6, position, 4, COLOR_SLIDER);
    tft.add_bar(position + 1, 6, SLIDER_LENGTH - 2 - position, 4, COLOR_SLIDER_INACTIVE);
    tft.add_bar(SLIDER_LENGTH - 1, 7, 1, 2, int32_t(ui.encoderPosition) == maxEditValue ? COLOR_SLIDER : COLOR_SLIDER_INACTIVE);

    #if ENABLED(TOUCH_SCREEN)
      tft.add_image((SLIDER_LENGTH - 8) * ui.encoderPosition / maxEditValue, 0, imgSlider, COLOR_SLIDER);
      touch.add_control(TouchControlType::SLIDER, (TFT_WIDTH - SLIDER_LENGTH) / 2, SLIDER_Y_POSITION - 8, SLIDER_LENGTH, 32, maxEditValue);
    #endif
  }

  tft.draw_edit_screen_buttons();
}

void TFT::draw_edit_screen_buttons() {
  #if ENABLED(TOUCH_SCREEN)
    add_control(164, TFT_HEIGHT - 64, TouchControlType::DECREASE, imgDecrease);
    add_control(796, TFT_HEIGHT - 64, TouchControlType::INCREASE, imgIncrease);
    add_control(480, TFT_HEIGHT - 64, TouchControlType::CLICK, imgConfirm);
  #endif
}

// The Select Screen presents a prompt and two "buttons"
void MenuItem_confirm::draw_select_screen(FSTR_P const yes, FSTR_P const no, const bool yesno, FSTR_P const pref, const char * const string/*=nullptr*/, FSTR_P const suff/*=nullptr*/) {
  uint16_t line = 1;

  if (!string) line++;

  menu_line(line++);
  tft_string.set(pref);
  tft_string.trim();
  tft.add_text(tft_string.center(TFT_WIDTH), 0, COLOR_MENU_TEXT, tft_string);

  if (string) {
    menu_line(line++);
    tft_string.set(string);
    tft_string.trim();
    tft.add_text(tft_string.center(TFT_WIDTH), 0, COLOR_MENU_TEXT, tft_string);
  }

  if (suff) {
    menu_line(line);
    tft_string.set(suff);
    tft_string.trim();
    tft.add_text(tft_string.center(TFT_WIDTH), 0, COLOR_MENU_TEXT, tft_string);
  }
  #if ENABLED(TOUCH_SCREEN)
    add_control(88, TFT_HEIGHT - 64, TouchControlType::CANCEL, imgCancel, true, yesno ? HALF(COLOR_CONTROL_CANCEL) : COLOR_CONTROL_CANCEL);
    add_control(328, TFT_HEIGHT - 64, TouchControlType::CONFIRM, imgConfirm, true, yesno ? COLOR_CONTROL_CONFIRM : HALF(COLOR_CONTROL_CONFIRM));
  #else
    menu_line(++line);
    if (no) {
      tft_string.set(no);
      tft_string.trim();
      tft.add_text(tft_string.center(TFT_WIDTH / 2), 0, !yesno ? COLOR_RED : COLOR_MENU_TEXT, tft_string);
    }

    if (yes) {
      tft_string.set(yes);
      tft_string.trim();
      tft.add_text(TFT_WIDTH / 2 + tft_string.center(TFT_WIDTH / 2), 0, yesno ? COLOR_RED : COLOR_MENU_TEXT, tft_string);
    }
  #endif
}

#if ENABLED(ADVANCED_PAUSE_FEATURE)

  void MarlinUI::draw_hotend_status(const uint8_t row, const uint8_t extruder) {
    #if ENABLED(TOUCH_SCREEN)
      touch.clear();
      draw_menu_navigation = false;
      touch.add_control(TouchControlType::RESUME_CONTINUE , 0, 0, TFT_WIDTH, TFT_HEIGHT);
    #endif

    menu_line(row);
    tft_string.set(GET_TEXT_F(MSG_FILAMENT_CHANGE_NOZZLE));
    tft_string.add('E');
    tft_string.add((char)('1' + extruder));
    tft_string.add(' ');
    tft_string.add(i16tostr3rj(thermalManager.wholeDegHotend(extruder)));
    tft_string.add(LCD_STR_DEGREE);
    tft_string.add(F(" / "));
    tft_string.add(i16tostr3rj(thermalManager.degTargetHotend(extruder)));
    tft_string.add(LCD_STR_DEGREE);
    tft_string.trim();
    tft.add_text(tft_string.center(TFT_WIDTH), 0, COLOR_MENU_TEXT, tft_string);
  }

#endif // ADVANCED_PAUSE_FEATURE

#if ENABLED(AUTO_BED_LEVELING_UBL)
  #define GRID_OFFSET_X   8
  #define GRID_OFFSET_Y   8
  #define GRID_WIDTH      192
  #define GRID_HEIGHT     192
  #define CONTROL_OFFSET  16

  void MarlinUI::ubl_plot(const uint8_t x_plot, const uint8_t y_plot) {

    tft.canvas(GRID_OFFSET_X, GRID_OFFSET_Y, GRID_WIDTH, GRID_HEIGHT);
    tft.set_background(COLOR_BACKGROUND);
    tft.add_rectangle(0, 0, GRID_WIDTH, GRID_HEIGHT, COLOR_WHITE);

    for (uint16_t x = 0; x < (GRID_MAX_POINTS_X); x++)
      for (uint16_t y = 0; y < (GRID_MAX_POINTS_Y); y++)
        if (position_is_reachable({ bedlevel.get_mesh_x(x), bedlevel.get_mesh_y(y) }))
          tft.add_bar(1 + (x * 2 + 1) * (GRID_WIDTH - 4) / (GRID_MAX_POINTS_X) / 2, GRID_HEIGHT - 3 - ((y * 2 + 1) * (GRID_HEIGHT - 4) / (GRID_MAX_POINTS_Y) / 2), 2, 2, COLOR_UBL);

    tft.add_rectangle((x_plot * 2 + 1) * (GRID_WIDTH - 4) / (GRID_MAX_POINTS_X) / 2 - 1, GRID_HEIGHT - 5 - ((y_plot * 2 + 1) * (GRID_HEIGHT - 4) / (GRID_MAX_POINTS_Y) / 2), 6, 6, COLOR_UBL);

    const xy_pos_t pos = { bedlevel.get_mesh_x(x_plot), bedlevel.get_mesh_y(y_plot) },
                   lpos = pos.asLogical();

    tft.canvas(320, GRID_OFFSET_Y + (GRID_HEIGHT - MENU_ITEM_HEIGHT) / 2 - MENU_ITEM_HEIGHT, 120, MENU_ITEM_HEIGHT);
    tft.set_background(COLOR_BACKGROUND);
    tft_string.set(X_LBL);
    tft.add_text(0, MENU_TEXT_Y_OFFSET, COLOR_MENU_TEXT, tft_string);
    tft_string.set(ftostr52(lpos.x));
    tft_string.trim();
    tft.add_text(120 - tft_string.width(), MENU_TEXT_Y_OFFSET, COLOR_MENU_VALUE, tft_string);

    tft.canvas(320, GRID_OFFSET_Y + (GRID_HEIGHT - MENU_ITEM_HEIGHT) / 2, 120, MENU_ITEM_HEIGHT);
    tft.set_background(COLOR_BACKGROUND);
    tft_string.set(Y_LBL);
    tft.add_text(0, MENU_TEXT_Y_OFFSET, COLOR_MENU_TEXT, tft_string);
    tft_string.set(ftostr52(lpos.y));
    tft_string.trim();
    tft.add_text(120 - tft_string.width(), MENU_TEXT_Y_OFFSET, COLOR_MENU_VALUE, tft_string);

    tft.canvas(320, GRID_OFFSET_Y + (GRID_HEIGHT - MENU_ITEM_HEIGHT) / 2 + MENU_ITEM_HEIGHT, 120, MENU_ITEM_HEIGHT);
    tft.set_background(COLOR_BACKGROUND);
    tft_string.set(Z_LBL);
    tft.add_text(0, MENU_TEXT_Y_OFFSET, COLOR_MENU_TEXT, tft_string);
    tft_string.set(isnan(bedlevel.z_values[x_plot][y_plot]) ? "-----" : ftostr43sign(bedlevel.z_values[x_plot][y_plot]));
    tft_string.trim();
    tft.add_text(120 - tft_string.width(), MENU_TEXT_Y_OFFSET, COLOR_MENU_VALUE, tft_string);

    constexpr uint8_t w = (TFT_WIDTH) / 10;
    tft.canvas(GRID_OFFSET_X + (GRID_WIDTH - w) / 2, GRID_OFFSET_Y + GRID_HEIGHT + CONTROL_OFFSET - 5, w, MENU_ITEM_HEIGHT);
    tft.set_background(COLOR_BACKGROUND);
    tft_string.set(ui8tostr3rj(x_plot));
    tft_string.trim();
    tft.add_text(tft_string.center(w), MENU_TEXT_Y_OFFSET, COLOR_MENU_VALUE, tft_string);

    tft.canvas(GRID_OFFSET_X + GRID_WIDTH + CONTROL_OFFSET + 16 - 24, GRID_OFFSET_Y + (GRID_HEIGHT - MENU_ITEM_HEIGHT) / 2, w, MENU_ITEM_HEIGHT);
    tft.set_background(COLOR_BACKGROUND);
    tft_string.set(ui8tostr3rj(y_plot));
    tft_string.trim();
    tft.add_text(tft_string.center(w), MENU_TEXT_Y_OFFSET, COLOR_MENU_VALUE, tft_string);

    #if ENABLED(TOUCH_SCREEN)
      touch.clear();
      draw_menu_navigation = false;
      add_control(GRID_OFFSET_X + GRID_WIDTH + CONTROL_OFFSET,      GRID_OFFSET_Y + CONTROL_OFFSET,                    TouchControlType::UBL,   ENCODER_STEPS_PER_MENU_ITEM * GRID_MAX_POINTS_X, imgUp);
      add_control(GRID_OFFSET_X + GRID_WIDTH + CONTROL_OFFSET,      GRID_OFFSET_Y + GRID_HEIGHT - CONTROL_OFFSET - 32, TouchControlType::UBL, - ENCODER_STEPS_PER_MENU_ITEM * GRID_MAX_POINTS_X, imgDown);
      add_control(GRID_OFFSET_X + CONTROL_OFFSET,                   GRID_OFFSET_Y + GRID_HEIGHT + CONTROL_OFFSET,      TouchControlType::UBL, - ENCODER_STEPS_PER_MENU_ITEM, imgLeft);
      add_control(GRID_OFFSET_X + GRID_WIDTH - CONTROL_OFFSET - 32, GRID_OFFSET_Y + GRID_HEIGHT + CONTROL_OFFSET,      TouchControlType::UBL,   ENCODER_STEPS_PER_MENU_ITEM, imgRight);
      add_control(320, GRID_OFFSET_Y + GRID_HEIGHT + CONTROL_OFFSET, TouchControlType::CLICK, imgLeveling);
      add_control(224, TFT_HEIGHT - 34, TouchControlType::BACK, imgBack);
    #endif
  }
#endif // AUTO_BED_LEVELING_UBL

#if ENABLED(BABYSTEP_ZPROBE_OFFSET)
  #include "../../feature/babystep.h"
#endif

#if HAS_BED_PROBE
  #include "../../module/probe.h"
#endif

#define Z_SELECTION_Z 1
#define Z_SELECTION_Z_PROBE -1

struct MotionAxisState {
  xy_int_t xValuePos, yValuePos, zValuePos, eValuePos, stepValuePos, zTypePos, eNamePos;
  float currentStepSize = 10.0;
  int z_selection = Z_SELECTION_Z;
  uint8_t e_selection = 0;
  bool blocked = false;
  char message[32];
};

MotionAxisState motionAxisState;

#define BTN_WIDTH 64
#define BTN_HEIGHT 52
#define X_MARGIN 20
#define Y_MARGIN 15

static void quick_feedback() {
  #if HAS_CHIRP
    ui.chirp(); // Buzz and wait. Is the delay needed for buttons to settle?
    #if BOTH(HAS_MARLINUI_MENU, HAS_BEEPER)
      for (int8_t i = 5; i--;) { buzzer.tick(); delay(2); }
    #elif HAS_MARLINUI_MENU
      delay(10);
    #endif
  #endif
}

#define CUR_STEP_VALUE_WIDTH 104
static void drawCurStepValue() {
  tft_string.set(ftostr52sp(motionAxisState.currentStepSize));
  tft_string.add(F("mm"));
  tft.canvas(motionAxisState.stepValuePos.x, motionAxisState.stepValuePos.y, CUR_STEP_VALUE_WIDTH, BTN_HEIGHT);
  tft.set_background(COLOR_BACKGROUND);
  tft.add_text(tft_string.center(CUR_STEP_VALUE_WIDTH), 0, COLOR_AXIS_HOMED, tft_string);
}

static void drawCurZSelection() {
  tft_string.set('Z');
  tft.canvas(motionAxisState.zTypePos.x, motionAxisState.zTypePos.y, tft_string.width(), 34);
  tft.set_background(COLOR_BACKGROUND);
  tft.add_text(0, 0, Z_BTN_COLOR, tft_string);
  tft.queue.sync();
  tft_string.set(F("Offset"));
  tft.canvas(motionAxisState.zTypePos.x, motionAxisState.zTypePos.y + 34, tft_string.width(), 34);
  tft.set_background(COLOR_BACKGROUND);
  if (motionAxisState.z_selection == Z_SELECTION_Z_PROBE) {
    tft.add_text(0, 0, Z_BTN_COLOR, tft_string);
  }
}

static void drawCurESelection() {
  tft.canvas(motionAxisState.eNamePos.x, motionAxisState.eNamePos.y, BTN_WIDTH, BTN_HEIGHT);
  tft.set_background(COLOR_BACKGROUND);
  tft_string.set('E');
  tft.add_text(0, 0, E_BTN_COLOR , tft_string);
  tft.add_text(tft_string.width(), 0, E_BTN_COLOR, ui8tostr3rj(motionAxisState.e_selection));
}

static void drawMessage(PGM_P const msg) {
  tft.canvas(X_MARGIN, TFT_HEIGHT - Y_MARGIN - 34, TFT_HEIGHT / 2, 34);
  tft.set_background(COLOR_BACKGROUND);
  tft.add_text(0, 0, COLOR_YELLOW, msg);
}

static void drawMessage(FSTR_P const fmsg) { drawMessage(FTOP(fmsg)); }

static void drawAxisValue(const AxisEnum axis) {
  const float value = (
    TERN_(HAS_BED_PROBE, axis == Z_AXIS && motionAxisState.z_selection == Z_SELECTION_Z_PROBE ? probe.offset.z :)
    ui.manual_move.axis_value(axis)
  );
  xy_int_t pos;
  uint16_t color;
  switch (axis) {
    case X_AXIS: pos = motionAxisState.xValuePos; color = X_BTN_COLOR; break;
    case Y_AXIS: pos = motionAxisState.yValuePos; color = Y_BTN_COLOR; break;
    case Z_AXIS: pos = motionAxisState.zValuePos; color = Z_BTN_COLOR; break;
    case E_AXIS: pos = motionAxisState.eValuePos; color = E_BTN_COLOR; break;
    default: return;
  }
  tft.canvas(pos.x, pos.y, BTN_WIDTH + X_MARGIN, BTN_HEIGHT);
  tft.set_background(COLOR_BACKGROUND);
  tft_string.set(ftostr52sp(value));
  tft.add_text(0, 0, color, tft_string);
}

static void moveAxis(const AxisEnum axis, const int8_t direction) {
  quick_feedback();

  if (axis == E_AXIS && thermalManager.tooColdToExtrude(motionAxisState.e_selection)) {
    drawMessage(F("Too cold"));
    return;
  }

  const float diff = motionAxisState.currentStepSize * direction;

  if (axis == Z_AXIS && motionAxisState.z_selection == Z_SELECTION_Z_PROBE) {
    #if ENABLED(BABYSTEP_ZPROBE_OFFSET)
      const int16_t babystep_increment = direction * BABYSTEP_SIZE_Z;
      const bool do_probe = DISABLED(BABYSTEP_HOTEND_Z_OFFSET) || active_extruder == 0;
      const float bsDiff = planner.mm_per_step[Z_AXIS] * babystep_increment,
                  new_probe_offset = probe.offset.z + bsDiff,
                  new_offs = TERN(BABYSTEP_HOTEND_Z_OFFSET
                    , do_probe ? new_probe_offset : hotend_offset[active_extruder].z - bsDiff
                    , new_probe_offset
                  );
      if (WITHIN(new_offs, Z_PROBE_OFFSET_RANGE_MIN, Z_PROBE_OFFSET_RANGE_MAX)) {
        babystep.add_steps(Z_AXIS, babystep_increment);
        if (do_probe)
          probe.offset.z = new_offs;
        else
          TERN(BABYSTEP_HOTEND_Z_OFFSET, hotend_offset[active_extruder].z = new_offs, NOOP);
        drawMessage(F("")); // clear the error
        drawAxisValue(axis);
      }
      else
        drawMessage(GET_TEXT_F(MSG_LCD_SOFT_ENDSTOPS));

    #elif HAS_BED_PROBE
      // only change probe.offset.z
      probe.offset.z += diff;
      if (direction < 0 && current_position[axis] < Z_PROBE_OFFSET_RANGE_MIN) {
        current_position[axis] = Z_PROBE_OFFSET_RANGE_MIN;
        drawMessage(GET_TEXT_F(MSG_LCD_SOFT_ENDSTOPS));
      }
      else if (direction > 0 && current_position[axis] > Z_PROBE_OFFSET_RANGE_MAX) {
        current_position[axis] = Z_PROBE_OFFSET_RANGE_MAX;
        drawMessage(GET_TEXT_F(MSG_LCD_SOFT_ENDSTOPS));
      }
      else
        drawMessage(F("")); // clear the error

      drawAxisValue(axis);
    #endif
    return;
  }

  if (!ui.manual_move.processing) {
    // Get motion limit from software endstops, if any
    float min, max;
    soft_endstop.get_manual_axis_limits(axis, min, max);

    // Delta limits XY based on the current offset from center
    // This assumes the center is 0,0
    #if ENABLED(DELTA)
      if (axis != Z_AXIS && axis != E_AXIS) {
        max = SQRT(sq(float(PRINTABLE_RADIUS)) - sq(current_position[Y_AXIS - axis])); // (Y_AXIS - axis) == the other axis
        min = -max;
      }
    #endif

    // Get the new position
    const bool limited = ui.manual_move.apply_diff(axis, diff, min, max);
    #if IS_KINEMATIC
      UNUSED(limited);
    #else
      FSTR_P const msg = limited ? GET_TEXT_F(MSG_LCD_SOFT_ENDSTOPS) : FPSTR(NUL_STR);
      drawMessage(msg);
    #endif

    ui.manual_move.soon(axis OPTARG(MULTI_E_MANUAL, motionAxisState.e_selection));
  }

  drawAxisValue(axis);
}

static void e_plus()  { moveAxis(E_AXIS, 1);  }
static void e_minus() { moveAxis(E_AXIS, -1); }
static void x_minus() { moveAxis(X_AXIS, -1); }
static void x_plus()  { moveAxis(X_AXIS, 1);  }
static void y_plus()  { moveAxis(Y_AXIS, 1);  }
static void y_minus() { moveAxis(Y_AXIS, -1); }
static void z_plus()  { moveAxis(Z_AXIS, 1);  }
static void z_minus() { moveAxis(Z_AXIS, -1); }

#if ENABLED(TOUCH_SCREEN)
  static void e_select() {
    if (++motionAxisState.e_selection >= EXTRUDERS)
      motionAxisState.e_selection = 0;

    quick_feedback();
    drawCurESelection();
    drawAxisValue(E_AXIS);
  }

  static void do_home() {
    quick_feedback();
    drawMessage(GET_TEXT_F(MSG_LEVEL_BED_HOMING));
    queue.inject_P(G28_STR);
    // Disable touch until home is done
    TERN_(TOUCH_SCREEN, touch.disable());
    drawAxisValue(E_AXIS);
    drawAxisValue(X_AXIS);
    drawAxisValue(Y_AXIS);
    drawAxisValue(Z_AXIS);
  }

  static void step_size() {
    motionAxisState.currentStepSize = motionAxisState.currentStepSize / 10.0;
    if (motionAxisState.currentStepSize < 0.0015) motionAxisState.currentStepSize = 10.0;
    quick_feedback();
    drawCurStepValue();
  }
#endif

#if BOTH(HAS_BED_PROBE, TOUCH_SCREEN)
  static void z_select() {
    motionAxisState.z_selection *= -1;
    quick_feedback();
    drawCurZSelection();
    drawAxisValue(Z_AXIS);
  }
#endif

static void disable_steppers() {
  quick_feedback();
  queue.inject(F("M84"));
}

static void drawBtn(int x, int y, const char *label, intptr_t data, MarlinImage img, uint16_t bgColor, bool enabled = true) {
  uint16_t width = Images[imgBtn52Rounded].width,
           height = Images[imgBtn52Rounded].height;

  if (!enabled) bgColor = COLOR_CONTROL_DISABLED;

  tft.canvas(x, y, width, height);
  tft.set_background(COLOR_BACKGROUND);
  tft.add_image(0, 0, imgBtn52Rounded, bgColor, COLOR_BACKGROUND, COLOR_DARKGREY);

  // TODO: Make an add_text() taking a font arg
  if (label) {
    tft_string.set(label);
    tft_string.trim();
    tft.add_text(tft_string.center(width), height / 2 - tft_string.font_height() / 2, bgColor, tft_string);
  }
  else {
    tft.add_image(0, 0, img, bgColor, COLOR_BACKGROUND, COLOR_DARKGREY);
  }

  TERN_(TOUCH_SCREEN, if (enabled) touch.add_control(TouchControlType::BUTTON, x, y, width, height, data));
}

void MarlinUI::move_axis_screen() {
  // Reset
  defer_status_screen(true);
  motionAxisState.blocked = false;
  TERN_(TOUCH_SCREEN, touch.enable());

  ui.clear_lcd();

  TERN_(TOUCH_SCREEN, touch.clear());

  const bool busy = printingIsActive();

  // Babysteps during printing? Select babystep for Z probe offset
  if (busy && ENABLED(BABYSTEP_ZPROBE_OFFSET))
    motionAxisState.z_selection = Z_SELECTION_Z_PROBE;

  // ROW 1 -> E- Y- CurY Z+
  int x = X_MARGIN, y = Y_MARGIN, spacing = 0;

  drawBtn(x, y, "E+", (intptr_t)e_plus, imgUp, E_BTN_COLOR, !busy);

  spacing = (TFT_WIDTH - X_MARGIN * 2 - 3 * BTN_WIDTH) / 2;
  x += BTN_WIDTH + spacing;
  drawBtn(x, y, "Y+", (intptr_t)y_plus, imgUp, Y_BTN_COLOR, !busy);

  // Cur Y
  x += BTN_WIDTH;
  motionAxisState.yValuePos.x = x + 2;
  motionAxisState.yValuePos.y = y;
  drawAxisValue(Y_AXIS);

  x += spacing;
  drawBtn(x, y, "Z+", (intptr_t)z_plus, imgUp, Z_BTN_COLOR, !busy || ENABLED(BABYSTEP_ZPROBE_OFFSET)); //only enabled when not busy or have baby step

  // ROW 2 -> "Ex"  X-  HOME X+  "Z"
  y += BTN_HEIGHT + (TFT_HEIGHT - Y_MARGIN * 2 - 4 * BTN_HEIGHT) / 3;
  x = X_MARGIN;
  spacing = (TFT_WIDTH - X_MARGIN * 2 - 5 * BTN_WIDTH) / 4;

  motionAxisState.eNamePos.x = x;
  motionAxisState.eNamePos.y = y;
  drawCurESelection();
  TERN_(TOUCH_SCREEN, if (!busy) touch.add_control(TouchControlType::BUTTON, x, y, BTN_WIDTH, BTN_HEIGHT, (intptr_t)e_select));

  x += BTN_WIDTH + spacing;
  drawBtn(x, y, "X-", (intptr_t)x_minus, imgLeft, X_BTN_COLOR, !busy);

  x += BTN_WIDTH + spacing; //imgHome is 64x64
  TERN_(TOUCH_SCREEN, add_control(TFT_WIDTH / 2 - Images[imgHome].width / 2, y - (Images[imgHome].width - BTN_HEIGHT) / 2, TouchControlType::BUTTON, (intptr_t)do_home, imgHome, !busy));

  x += BTN_WIDTH + spacing;
  uint16_t xplus_x = x;
  drawBtn(x, y, "X+", (intptr_t)x_plus, imgRight, X_BTN_COLOR, !busy);

  x += BTN_WIDTH + spacing;
  motionAxisState.zTypePos.x = x;
  motionAxisState.zTypePos.y = y;
  drawCurZSelection();
  #if BOTH(HAS_BED_PROBE, TOUCH_SCREEN)
    if (!busy) touch.add_control(TouchControlType::BUTTON, x, y, BTN_WIDTH, 34 * 2, (intptr_t)z_select);
  #endif

  // ROW 3 -> E- CurX Y-  Z-
  y += BTN_HEIGHT + (TFT_HEIGHT - Y_MARGIN * 2 - 4 * BTN_HEIGHT) / 3;
  x = X_MARGIN;
  spacing = (TFT_WIDTH - X_MARGIN * 2 - 3 * BTN_WIDTH) / 2;

  drawBtn(x, y, "E-", (intptr_t)e_minus, imgDown, E_BTN_COLOR, !busy);

  // Cur E
  motionAxisState.eValuePos.x = x;
  motionAxisState.eValuePos.y = y + BTN_HEIGHT + 2;
  drawAxisValue(E_AXIS);

  // Cur X
  motionAxisState.xValuePos.x = BTN_WIDTH + (TFT_WIDTH - X_MARGIN * 2 - 5 * BTN_WIDTH) / 4; //X- pos
  motionAxisState.xValuePos.y = y - 10;
  drawAxisValue(X_AXIS);

  x += BTN_WIDTH + spacing;
  drawBtn(x, y, "Y-", (intptr_t)y_minus, imgDown, Y_BTN_COLOR, !busy);

  x += BTN_WIDTH + spacing;
  drawBtn(x, y, "Z-", (intptr_t)z_minus, imgDown, Z_BTN_COLOR, !busy || ENABLED(BABYSTEP_ZPROBE_OFFSET)); //only enabled when not busy or have baby step

  // Cur Z
  motionAxisState.zValuePos.x = x;
  motionAxisState.zValuePos.y = y + BTN_HEIGHT + 2;
  drawAxisValue(Z_AXIS);

  // ROW 4 -> step_size  disable steppers back
  y = TFT_HEIGHT - Y_MARGIN - 32; //
  x = TFT_WIDTH / 2 - CUR_STEP_VALUE_WIDTH / 2;
  motionAxisState.stepValuePos.x = x;
  motionAxisState.stepValuePos.y = y;
  if (!busy) {
    drawCurStepValue();
    TERN_(TOUCH_SCREEN, touch.add_control(TouchControlType::BUTTON, motionAxisState.stepValuePos.x, motionAxisState.stepValuePos.y, CUR_STEP_VALUE_WIDTH, BTN_HEIGHT, (intptr_t)step_size));
  }

  // aligned with x+
  drawBtn(xplus_x, TFT_HEIGHT - Y_MARGIN - BTN_HEIGHT, "off", (intptr_t)disable_steppers, imgCancel, COLOR_WHITE, !busy);

  TERN_(TOUCH_SCREEN, add_control(TFT_WIDTH - X_MARGIN - BTN_WIDTH, y, TouchControlType::BACK, imgBack));
}

#endif // HAS_UI_480x320<|MERGE_RESOLUTION|>--- conflicted
+++ resolved
@@ -312,11 +312,7 @@
   tft_string.set(i16tostr3rj(feedrate_percentage));
   tft_string.add('%');
   tft.add_text(36, 1, color , tft_string);
-<<<<<<< HEAD
   TERN_(TOUCH_SCREEN, touch.add_control(TouchControlType::FEEDRATE, 274, y, 128, 32));
-=======
-  TERN_(TOUCH_SCREEN, touch.add_control(FEEDRATE, 274, y, 128, 32));
->>>>>>> 3be967bc
 
   // flow rate
   tft.canvas(650, y, 128, 32);
@@ -326,11 +322,7 @@
   tft_string.set(i16tostr3rj(planner.flow_percentage[active_extruder]));
   tft_string.add('%');
   tft.add_text(36, 1, color , tft_string);
-<<<<<<< HEAD
   TERN_(TOUCH_SCREEN, touch.add_control(TouchControlType::FLOWRATE, 650, y, 128, 32, active_extruder));
-=======
-  TERN_(TOUCH_SCREEN, touch.add_control(FLOWRATE, 650, y, 128, 32, active_extruder));
->>>>>>> 3be967bc
 
   #if ENABLED(TOUCH_SCREEN)
     add_control(900, y, menu_main, imgSettings);
