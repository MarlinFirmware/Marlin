--- conflicted
+++ resolved
@@ -275,46 +275,38 @@
   }
   else {
     // Coords in mask "X____Y____Z____"
-    tft_string.set("X");
-    tft.add_text(coords_width / 30 - tft_string.width() / 2, tft_string.vcenter(FONT_LINE_HEIGHT), COLOR_AXIS_HOMED, tft_string);
-
-    const bool nhx = axis_should_home(X_AXIS);
-    tft_string.set(blink && nhx ? "?" : ftostr4sign(LOGICAL_X_POSITION(current_position.x)));
+    #if HAS_X_AXIS
+      tft_string.set("X");
+      tft.add_text(coords_width / 30 - tft_string.width() / 2, tft_string.vcenter(FONT_LINE_HEIGHT), COLOR_AXIS_HOMED, tft_string);
+
+      const bool nhx = axis_should_home(X_AXIS);
+      tft_string.set(blink && nhx ? "?" : ftostr4sign(LOGICAL_X_POSITION(current_position.x)));
+      tft_string.ltrim();
+      tft.add_text(coords_width / 5 - tft_string.width() / 2, tft_string.vcenter(FONT_LINE_HEIGHT), nhx ? COLOR_AXIS_NOT_HOMED : COLOR_AXIS_HOMED, tft_string);
+    #endif
+
+    #if HAS_Y_AXIS
+      tft_string.set("Y");
+      tft.add_text(11 * coords_width / 30 - tft_string.width() / 2, tft_string.vcenter(FONT_LINE_HEIGHT), COLOR_AXIS_HOMED, tft_string);
+
+      const bool nhy = axis_should_home(Y_AXIS);
+      tft_string.set(blink && nhy ? "?" : ftostr4sign(LOGICAL_Y_POSITION(current_position.y)));
+      tft_string.ltrim();
+      tft.add_text(8 * coords_width / 15 - tft_string.width() / 2, tft_string.vcenter(FONT_LINE_HEIGHT), nhy ? COLOR_AXIS_NOT_HOMED : COLOR_AXIS_HOMED, tft_string);
+    #endif
+  }
+
+  #if HAS_Z_AXIS
+    tft_string.set("Z");
+    tft.add_text(7 * coords_width / 10 - tft_string.width() / 2, tft_string.vcenter(FONT_LINE_HEIGHT), COLOR_AXIS_HOMED, tft_string);
+
+    const bool nhz = axis_should_home(Z_AXIS);
+    tft_string.set(blink && nhz ? "?" : ftostr52sp(LOGICAL_Z_POSITION(current_position.z)));
     tft_string.ltrim();
-    tft.add_text(coords_width / 5 - tft_string.width() / 2, tft_string.vcenter(FONT_LINE_HEIGHT), nhx ? COLOR_AXIS_NOT_HOMED : COLOR_AXIS_HOMED, tft_string);
-
-    tft_string.set("Y");
-    tft.add_text(11 * coords_width / 30 - tft_string.width() / 2, tft_string.vcenter(FONT_LINE_HEIGHT), COLOR_AXIS_HOMED, tft_string);
-
-    const bool nhy = axis_should_home(Y_AXIS);
-    tft_string.set(blink && nhy ? "?" : ftostr4sign(LOGICAL_Y_POSITION(current_position.y)));
-    tft_string.ltrim();
-    tft.add_text(8 * coords_width / 15 - tft_string.width() / 2, tft_string.vcenter(FONT_LINE_HEIGHT), nhy ? COLOR_AXIS_NOT_HOMED : COLOR_AXIS_HOMED, tft_string);
-  }
-<<<<<<< HEAD
-  #if HAS_Z_AXIS
-  tft.add_text(330, tft_string.vcenter(FONT_LINE_HEIGHT), COLOR_AXIS_HOMED , "Z");
-  uint16_t offset = 32;
-=======
-
-  tft_string.set("Z");
-  tft.add_text(7 * coords_width / 10 - tft_string.width() / 2, tft_string.vcenter(FONT_LINE_HEIGHT), COLOR_AXIS_HOMED, tft_string);
-
->>>>>>> 8fb9b580
-  const bool nhz = axis_should_home(Z_AXIS);
-  tft_string.set(blink && nhz ? "?" : ftostr52sp(LOGICAL_Z_POSITION(current_position.z)));
-  tft_string.ltrim();
-  tft_string.rtrim();
-  tft.add_text(13 * coords_width / 15 - tft_string.width() / 2, tft_string.vcenter(FONT_LINE_HEIGHT), nhz ? COLOR_AXIS_NOT_HOMED : COLOR_AXIS_HOMED, tft_string);
-
-<<<<<<< HEAD
-    tft_string.set(ftostr52sp(z));
-    offset -= tft_string.width();
-  }
-  tft.add_text(455 - tft_string.width() - offset, tft_string.vcenter(FONT_LINE_HEIGHT), nhz ? COLOR_AXIS_NOT_HOMED : COLOR_AXIS_HOMED, tft_string);
-  #endif
-=======
->>>>>>> 8fb9b580
+    tft_string.rtrim();
+    tft.add_text(13 * coords_width / 15 - tft_string.width() / 2, tft_string.vcenter(FONT_LINE_HEIGHT), nhz ? COLOR_AXIS_NOT_HOMED : COLOR_AXIS_HOMED, tft_string);
+  #endif
+
   TERN_(TOUCH_SCREEN, touch.add_control(MOVE_AXIS, 4, y, TFT_WIDTH - 8, FONT_LINE_HEIGHT));
 
   y += STATUS_MARGIN_SIZE + 34;
@@ -333,35 +325,24 @@
   tft.add_text(36, tft_string.vcenter(30), color , tft_string);
   TERN_(TOUCH_SCREEN, touch.add_control(FEEDRATE, x, y, component_width, 32));
 
-<<<<<<< HEAD
-  // flow rate
   #if HAS_EXTRUDERS
-  tft.canvas(284, y, 128, 32);
-  tft.set_background(COLOR_BACKGROUND);
-  color = planner.flow_percentage[0] == 100 ? COLOR_RATE_100 : COLOR_RATE_ALTERED;
-  tft.add_image(0, 0, imgFlowRate, color);
-=======
-  // Flow rate (preparing)
->>>>>>> 8fb9b580
-  tft_string.set(i16tostr3rj(planner.flow_percentage[active_extruder]));
-  tft_string.add('%');
-  component_width = 36 + tft_string.width();
-  color = planner.flow_percentage[0] == 100 ? COLOR_RATE_100 : COLOR_RATE_ALTERED;
-  x = FLOWRATE_X(component_width);
-
-  // Flow rate (drawing)
-  tft.canvas(x, y, component_width, 32);
-  tft.set_background(COLOR_BACKGROUND);
-  tft.add_image(0, 0, imgFlowRate, color);
-  tft.add_text(36, tft_string.vcenter(30), color , tft_string);
-<<<<<<< HEAD
-  TERN_(TOUCH_SCREEN, touch.add_control(FLOWRATE, 284, y, 128, 32, active_extruder));
-=======
-  TERN_(TOUCH_SCREEN, touch.add_control(FLOWRATE, x, y, component_width, 32, active_extruder));
+    // Flow rate (preparing)
+    tft_string.set(i16tostr3rj(planner.flow_percentage[active_extruder]));
+    tft_string.add('%');
+    component_width = 36 + tft_string.width();
+    color = planner.flow_percentage[0] == 100 ? COLOR_RATE_100 : COLOR_RATE_ALTERED;
+    x = FLOWRATE_X(component_width);
+
+    // Flow rate (drawing)
+    tft.canvas(x, y, component_width, 32);
+    tft.set_background(COLOR_BACKGROUND);
+    tft.add_image(0, 0, imgFlowRate, color);
+    tft.add_text(36, tft_string.vcenter(30), color , tft_string);
+    TERN_(TOUCH_SCREEN, touch.add_control(FLOWRATE, x, y, component_width, 32, active_extruder));
+  #endif
 
   #if TFT_COLOR_UI_PORTRAIT || DISABLED(TOUCH_SCREEN)
     y += STATUS_MARGIN_SIZE + 32;
->>>>>>> 8fb9b580
   #endif
 
   #if ENABLED(TOUCH_SCREEN)
@@ -654,29 +635,29 @@
 }
 
 #if HAS_Z_AXIS
-static void drawCurZSelection() {
-  tft_string.set('Z');
-  tft.canvas(motionAxisState.zTypePos.x, motionAxisState.zTypePos.y, tft_string.width(), 34);
-  tft.set_background(COLOR_BACKGROUND);
-  tft.add_text(0, 0, Z_BTN_COLOR, tft_string);
-  tft.queue.sync();
-  tft_string.set(F("Offset"));
-  tft.canvas(motionAxisState.zTypePos.x, motionAxisState.zTypePos.y + 34, tft_string.width(), 34);
-  tft.set_background(COLOR_BACKGROUND);
-  if (motionAxisState.z_selection == Z_SELECTION_Z_PROBE) {
+  static void drawCurZSelection() {
+    tft_string.set('Z');
+    tft.canvas(motionAxisState.zTypePos.x, motionAxisState.zTypePos.y, tft_string.width(), 34);
+    tft.set_background(COLOR_BACKGROUND);
     tft.add_text(0, 0, Z_BTN_COLOR, tft_string);
-  }
-}
+    tft.queue.sync();
+    tft_string.set(F("Offset"));
+    tft.canvas(motionAxisState.zTypePos.x, motionAxisState.zTypePos.y + 34, tft_string.width(), 34);
+    tft.set_background(COLOR_BACKGROUND);
+    if (motionAxisState.z_selection == Z_SELECTION_Z_PROBE) {
+      tft.add_text(0, 0, Z_BTN_COLOR, tft_string);
+    }
+  }
 #endif
 
 #if HAS_EXTRUDERS
-static void drawCurESelection() {
-  tft.canvas(motionAxisState.eNamePos.x, motionAxisState.eNamePos.y, BTN_WIDTH, BTN_HEIGHT);
-  tft.set_background(COLOR_BACKGROUND);
-  tft_string.set('E');
-  tft.add_text(0, 0, E_BTN_COLOR , tft_string);
-  tft.add_text(tft_string.width(), 0, E_BTN_COLOR, ui8tostr3rj(motionAxisState.e_selection));
-}
+  static void drawCurESelection() {
+    tft.canvas(motionAxisState.eNamePos.x, motionAxisState.eNamePos.y, BTN_WIDTH, BTN_HEIGHT);
+    tft.set_background(COLOR_BACKGROUND);
+    tft_string.set('E');
+    tft.add_text(0, 0, E_BTN_COLOR , tft_string);
+    tft.add_text(tft_string.width(), 0, E_BTN_COLOR, ui8tostr3rj(motionAxisState.e_selection));
+  }
 #endif
 
 static void drawMessage(PGM_P const msg) {
@@ -689,8 +670,8 @@
 
 static void drawAxisValue(const AxisEnum axis) {
   const float value = (
-    #if HAS_Z_AXIS
-    TERN_(HAS_BED_PROBE, axis == Z_AXIS && motionAxisState.z_selection == Z_SELECTION_Z_PROBE ? probe.offset.z :)
+    #if HAS_Z_AXIS && HAS_BED_PROBE
+      axis == Z_AXIS && motionAxisState.z_selection == Z_SELECTION_Z_PROBE ? probe.offset.z :
     #endif
     ui.manual_move.axis_value(axis)
   );
@@ -700,10 +681,10 @@
     case X_AXIS: pos = motionAxisState.xValuePos; color = X_BTN_COLOR; break;
     case Y_AXIS: pos = motionAxisState.yValuePos; color = Y_BTN_COLOR; break;
     #if HAS_Z_AXIS
-    case Z_AXIS: pos = motionAxisState.zValuePos; color = Z_BTN_COLOR; break;
+      case Z_AXIS: pos = motionAxisState.zValuePos; color = Z_BTN_COLOR; break;
     #endif
     #if HAS_EXTRUDERS
-    case E_AXIS: pos = motionAxisState.eValuePos; color = E_BTN_COLOR; break;
+      case E_AXIS: pos = motionAxisState.eValuePos; color = E_BTN_COLOR; break;
     #endif
     default: return;
   }
@@ -717,56 +698,56 @@
   quick_feedback();
 
   #if HAS_EXTRUDERS
-  if (axis == E_AXIS && thermalManager.tooColdToExtrude(motionAxisState.e_selection)) {
-    drawMessage(F("Too cold"));
-    return;
-  }
+    if (axis == E_AXIS && thermalManager.tooColdToExtrude(motionAxisState.e_selection)) {
+      drawMessage(F("Too cold"));
+      return;
+    }
   #endif
 
   const float diff = motionAxisState.currentStepSize * direction;
 
   #if HAS_Z_AXIS
-  if (axis == Z_AXIS && motionAxisState.z_selection == Z_SELECTION_Z_PROBE) {
-    #if ENABLED(BABYSTEP_ZPROBE_OFFSET)
-      const int16_t babystep_increment = direction * BABYSTEP_SIZE_Z;
-      const bool do_probe = DISABLED(BABYSTEP_HOTEND_Z_OFFSET) || active_extruder == 0;
-      const float bsDiff = planner.mm_per_step[Z_AXIS] * babystep_increment,
-                  new_probe_offset = probe.offset.z + bsDiff,
-                  new_offs = TERN(BABYSTEP_HOTEND_Z_OFFSET
-                    , do_probe ? new_probe_offset : hotend_offset[active_extruder].z - bsDiff
-                    , new_probe_offset
-                  );
-      if (WITHIN(new_offs, Z_PROBE_OFFSET_RANGE_MIN, Z_PROBE_OFFSET_RANGE_MAX)) {
-        babystep.add_steps(Z_AXIS, babystep_increment);
-        if (do_probe)
-          probe.offset.z = new_offs;
-        else
-          TERN(BABYSTEP_HOTEND_Z_OFFSET, hotend_offset[active_extruder].z = new_offs, NOOP);
-        drawMessage(NUL_STR); // clear the error
+    if (axis == Z_AXIS && motionAxisState.z_selection == Z_SELECTION_Z_PROBE) {
+      #if ENABLED(BABYSTEP_ZPROBE_OFFSET)
+        const int16_t babystep_increment = direction * BABYSTEP_SIZE_Z;
+        const bool do_probe = DISABLED(BABYSTEP_HOTEND_Z_OFFSET) || active_extruder == 0;
+        const float bsDiff = planner.mm_per_step[Z_AXIS] * babystep_increment,
+                    new_probe_offset = probe.offset.z + bsDiff,
+                    new_offs = TERN(BABYSTEP_HOTEND_Z_OFFSET
+                      , do_probe ? new_probe_offset : hotend_offset[active_extruder].z - bsDiff
+                      , new_probe_offset
+                    );
+        if (WITHIN(new_offs, Z_PROBE_OFFSET_RANGE_MIN, Z_PROBE_OFFSET_RANGE_MAX)) {
+          babystep.add_steps(Z_AXIS, babystep_increment);
+          if (do_probe)
+            probe.offset.z = new_offs;
+          else
+            TERN(BABYSTEP_HOTEND_Z_OFFSET, hotend_offset[active_extruder].z = new_offs, NOOP);
+          drawMessage(NUL_STR); // clear the error
+          drawAxisValue(axis);
+        }
+        else {
+          drawMessage(GET_TEXT_F(MSG_LCD_SOFT_ENDSTOPS));
+        }
+      #elif HAS_BED_PROBE
+        // only change probe.offset.z
+        probe.offset.z += diff;
+        if (direction < 0 && current_position[axis] < Z_PROBE_OFFSET_RANGE_MIN) {
+          current_position[axis] = Z_PROBE_OFFSET_RANGE_MIN;
+          drawMessage(GET_TEXT_F(MSG_LCD_SOFT_ENDSTOPS));
+        }
+        else if (direction > 0 && current_position[axis] > Z_PROBE_OFFSET_RANGE_MAX) {
+          current_position[axis] = Z_PROBE_OFFSET_RANGE_MAX;
+          drawMessage(GET_TEXT_F(MSG_LCD_SOFT_ENDSTOPS));
+        }
+        else {
+          drawMessage(NUL_STR); // clear the error
+        }
         drawAxisValue(axis);
-      }
-      else {
-        drawMessage(GET_TEXT_F(MSG_LCD_SOFT_ENDSTOPS));
-      }
-    #elif HAS_BED_PROBE
-      // only change probe.offset.z
-      probe.offset.z += diff;
-      if (direction < 0 && current_position[axis] < Z_PROBE_OFFSET_RANGE_MIN) {
-        current_position[axis] = Z_PROBE_OFFSET_RANGE_MIN;
-        drawMessage(GET_TEXT_F(MSG_LCD_SOFT_ENDSTOPS));
-      }
-      else if (direction > 0 && current_position[axis] > Z_PROBE_OFFSET_RANGE_MAX) {
-        current_position[axis] = Z_PROBE_OFFSET_RANGE_MAX;
-        drawMessage(GET_TEXT_F(MSG_LCD_SOFT_ENDSTOPS));
-      }
-      else {
-        drawMessage(NUL_STR); // clear the error
-      }
-      drawAxisValue(axis);
-    #endif
-    return;
-  }
-  #endif
+      #endif
+      return;
+    }
+  #endif // HAS_Z_AXIS
 
   if (!ui.manual_move.processing) {
     // Get motion limit from software endstops, if any
@@ -776,14 +757,10 @@
     // Delta limits XY based on the current offset from center
     // This assumes the center is 0,0
     #if ENABLED(DELTA)
-      #if HAS_EXTRUDERS && HAS_Z_AXIS
-      if (axis != Z_AXIS && axis != E_AXIS) {
-      #endif
+      if (TERN1(HAS_Z_AXIS, axis != Z_AXIS) && TERN1(HAS_EXTRUDERS, axis != E_AXIS)) {
         max = SQRT(sq(float(PRINTABLE_RADIUS)) - sq(current_position[Y_AXIS - axis])); // (Y_AXIS - axis) == the other axis
         min = -max;
-      #if HAS_EXTRUDERS && HAS_Z_AXIS
       }
-      #endif
     #endif
 
     // Get the new position
@@ -802,28 +779,27 @@
 }
 
 #if HAS_EXTRUDERS
-static void e_plus()  { moveAxis(E_AXIS, 1);  }
-static void e_minus() { moveAxis(E_AXIS, -1); }
+  static void e_plus()  { moveAxis(E_AXIS, 1);  }
+  static void e_minus() { moveAxis(E_AXIS, -1); }
 #endif
 static void x_minus() { moveAxis(X_AXIS, -1); }
 static void x_plus()  { moveAxis(X_AXIS, 1);  }
 static void y_plus()  { moveAxis(Y_AXIS, 1);  }
 static void y_minus() { moveAxis(Y_AXIS, -1); }
 #if HAS_Z_AXIS
-static void z_plus()  { moveAxis(Z_AXIS, 1);  }
-static void z_minus() { moveAxis(Z_AXIS, -1); }
+  static void z_plus()  { moveAxis(Z_AXIS, 1);  }
+  static void z_minus() { moveAxis(Z_AXIS, -1); }
 #endif
 
 #if ENABLED(TOUCH_SCREEN)
   #if HAS_EXTRUDERS
-  static void e_select() {
-    if (++motionAxisState.e_selection >= EXTRUDERS)
-      motionAxisState.e_selection = 0;
-
-    quick_feedback();
-    drawCurESelection();
-    drawAxisValue(E_AXIS);
-  }
+    static void e_select() {
+      if (++motionAxisState.e_selection >= EXTRUDERS)
+        motionAxisState.e_selection = 0;
+      quick_feedback();
+      drawCurESelection();
+      drawAxisValue(E_AXIS);
+    }
   #endif
 
   static void do_home() {
@@ -832,14 +808,10 @@
     queue.inject_P(G28_STR);
     // Disable touch until home is done
     TERN_(HAS_TFT_XPT2046, touch.disable());
-    #if HAS_EXTRUDERS
-    drawAxisValue(E_AXIS);
-    #endif
+    TERN_(HAS_EXTRUDERS, drawAxisValue(E_AXIS));
     drawAxisValue(X_AXIS);
     drawAxisValue(Y_AXIS);
-    #if HAS_Z_AXIS
-    drawAxisValue(Z_AXIS);
-    #endif
+    TERN_(HAS_Z_AXIS, drawAxisValue(Z_AXIS));
   }
 
   static void step_size() {
@@ -848,17 +820,15 @@
     quick_feedback();
     drawCurStepValue();
   }
-#endif
-
-#if BOTH(HAS_BED_PROBE, TOUCH_SCREEN)
-  #if HAS_Z_AXIS
+#endif // TOUCH_SCREEN
+
+#if ALL(HAS_BED_PROBE, TOUCH_SCREEN, HAS_Z_AXIS)
   static void z_select() {
     motionAxisState.z_selection *= -1;
     quick_feedback();
     drawCurZSelection();
     drawAxisValue(Z_AXIS);
   }
-  #endif
 #endif
 
 static void disable_steppers() {
@@ -908,9 +878,7 @@
   // ROW 1 -> E- Y- CurY Z+
   int x = X_MARGIN, y = Y_MARGIN, spacing = 0;
 
-  #if HAS_EXTRUDERS
-  drawBtn(x, y, "E+", (intptr_t)e_plus, imgUp, E_BTN_COLOR, !busy);
-  #endif
+  TERN_(HAS_EXTRUDERS, drawBtn(x, y, "E+", (intptr_t)e_plus, imgUp, E_BTN_COLOR, !busy));
 
   spacing = (TFT_WIDTH - X_MARGIN * 2 - 3 * BTN_WIDTH) / 2;
   x += BTN_WIDTH + spacing;
@@ -924,7 +892,7 @@
 
   x += spacing;
   #if HAS_Z_AXIS
-  drawBtn(x, y, "Z+", (intptr_t)z_plus, imgUp, Z_BTN_COLOR, !busy || ENABLED(BABYSTEP_ZPROBE_OFFSET)); //only enabled when not busy or have baby step
+    drawBtn(x, y, "Z+", (intptr_t)z_plus, imgUp, Z_BTN_COLOR, !busy || ENABLED(BABYSTEP_ZPROBE_OFFSET)); //only enabled when not busy or have baby step
   #endif
 
   // ROW 2 -> "Ex"  X-  HOME X+  "Z"
@@ -935,8 +903,8 @@
   motionAxisState.eNamePos.x = x;
   motionAxisState.eNamePos.y = y;
   #if HAS_EXTRUDERS
-  drawCurESelection();
-  TERN_(HAS_TFT_XPT2046, if (!busy) touch.add_control(BUTTON, x, y, BTN_WIDTH, BTN_HEIGHT, (intptr_t)e_select));
+    drawCurESelection();
+    TERN_(HAS_TFT_XPT2046, if (!busy) touch.add_control(BUTTON, x, y, BTN_WIDTH, BTN_HEIGHT, (intptr_t)e_select));
   #endif
 
   x += BTN_WIDTH + spacing;
@@ -952,13 +920,9 @@
   x += BTN_WIDTH + spacing;
   motionAxisState.zTypePos.x = x;
   motionAxisState.zTypePos.y = y;
-  #if HAS_Z_AXIS
-  drawCurZSelection();
-  #endif
-  #if BOTH(HAS_BED_PROBE, TOUCH_SCREEN)
-    #if HAS_Z_AXIS
+  TERN_(HAS_Z_AXIS, drawCurZSelection());
+  #if ALL(HAS_BED_PROBE, TOUCH_SCREEN, HAS_Z_AXIS)
     if (!busy) touch.add_control(BUTTON, x, y, BTN_WIDTH, 34 * 2, (intptr_t)z_select);
-    #endif
   #endif
 
   // ROW 3 -> E- CurX Y-  Z-
@@ -966,16 +930,12 @@
   x = X_MARGIN;
   spacing = (TFT_WIDTH - X_MARGIN * 2 - 3 * BTN_WIDTH) / 2;
 
-  #if HAS_EXTRUDERS
-  drawBtn(x, y, "E-", (intptr_t)e_minus, imgDown, E_BTN_COLOR, !busy);
-  #endif
+  TERN_(HAS_EXTRUDERS, drawBtn(x, y, "E-", (intptr_t)e_minus, imgDown, E_BTN_COLOR, !busy));
 
   // Cur E
   motionAxisState.eValuePos.x = x;
   motionAxisState.eValuePos.y = y + BTN_HEIGHT + 2;
-  #if HAS_EXTRUDERS
-  drawAxisValue(E_AXIS);
-  #endif
+  TERN_(HAS_EXTRUDERS, drawAxisValue(E_AXIS));
 
   // Cur X
   motionAxisState.xValuePos.x = BTN_WIDTH + (TFT_WIDTH - X_MARGIN * 2 - 5 * BTN_WIDTH) / 4; //X- pos
@@ -987,15 +947,13 @@
 
   x += BTN_WIDTH + spacing;
   #if HAS_Z_AXIS
-  drawBtn(x, y, "Z-", (intptr_t)z_minus, imgDown, Z_BTN_COLOR, !busy || ENABLED(BABYSTEP_ZPROBE_OFFSET)); //only enabled when not busy or have baby step
+    drawBtn(x, y, "Z-", (intptr_t)z_minus, imgDown, Z_BTN_COLOR, !busy || ENABLED(BABYSTEP_ZPROBE_OFFSET)); //only enabled when not busy or have baby step
   #endif
 
   // Cur Z
   motionAxisState.zValuePos.x = x;
   motionAxisState.zValuePos.y = y + BTN_HEIGHT + 2;
-  #if HAS_Z_AXIS
-  drawAxisValue(Z_AXIS);
-  #endif
+  TERN_(HAS_Z_AXIS, drawAxisValue(Z_AXIS));
 
   // ROW 4 -> step_size  disable steppers back
   y = TFT_HEIGHT - Y_MARGIN - 32;
