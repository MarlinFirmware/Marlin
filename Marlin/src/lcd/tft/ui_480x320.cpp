/**
 * Marlin 3D Printer Firmware
 * Copyright (c) 2020 MarlinFirmware [https://github.com/MarlinFirmware/Marlin]
 *
 * Based on Sprinter and grbl.
 * Copyright (c) 2011 Camiel Gubbels / Erik van der Zalm
 *
 * This program is free software: you can redistribute it and/or modify
 * it under the terms of the GNU General Public License as published by
 * the Free Software Foundation, either version 3 of the License, or
 * (at your option) any later version.
 *
 * This program is distributed in the hope that it will be useful,
 * but WITHOUT ANY WARRANTY; without even the implied warranty of
 * MERCHANTABILITY or FITNESS FOR A PARTICULAR PURPOSE.  See the
 * GNU General Public License for more details.
 *
 * You should have received a copy of the GNU General Public License
 * along with this program.  If not, see <https://www.gnu.org/licenses/>.
 *
 */

#include "../../inc/MarlinConfigPre.h"

#if HAS_UI_480x320 || HAS_UI_480x272

#include "ui_common.h"

#include "../marlinui.h"
#include "../menu/menu.h"
#include "../../libs/numtostr.h"

#include "../../sd/cardreader.h"
#include "../../module/temperature.h"
#include "../../module/printcounter.h"
#include "../../module/planner.h"
#include "../../module/motion.h"

#if DISABLED(LCD_PROGRESS_BAR) && ALL(FILAMENT_LCD_DISPLAY, HAS_MEDIA)
  #include "../../feature/filwidth.h"
  #include "../../gcode/parser.h"
#endif

#if ENABLED(AUTO_BED_LEVELING_UBL)
  #include "../../feature/bedlevel/bedlevel.h"
#endif

void MarlinUI::tft_idle() {
  #if ENABLED(TOUCH_SCREEN)
    if (TERN0(HAS_TOUCH_SLEEP, lcd_sleep_task())) return;
    if (draw_menu_navigation) {
      add_control(TFT_WIDTH / 6 - 16, TFT_HEIGHT - 34, PAGE_UP, imgPageUp, encoderTopLine > 0);
      add_control(TFT_WIDTH / 2 - 16, TFT_HEIGHT - 34, PAGE_DOWN, imgPageDown, encoderTopLine + LCD_HEIGHT < screen_items);
      add_control(5 * TFT_WIDTH / 6 - 16, TFT_HEIGHT - 34, BACK, imgBack);
      draw_menu_navigation = false;
    }
  #endif

  tft.queue.async();

  TERN_(TOUCH_SCREEN, if (tft.queue.is_empty()) touch.idle()); // Touch driver is not DMA-aware, so only check for touch controls after screen drawing is completed
}

#if ENABLED(SHOW_BOOTSCREEN)

  void MarlinUI::show_bootscreen() {
    tft.queue.reset();

    tft.canvas(0, 0, TFT_WIDTH, TFT_HEIGHT);
    #if ENABLED(BOOT_MARLIN_LOGO_SMALL)
      #define BOOT_LOGO_W 195   // MarlinLogo195x59x16
      #define BOOT_LOGO_H  59
      #define SITE_URL_Y (TFT_HEIGHT - 70)
      tft.set_background(COLOR_BACKGROUND);
    #else
      #define BOOT_LOGO_W TFT_WIDTH   // MarlinLogo480x320x16
      #define BOOT_LOGO_H TFT_HEIGHT
      #define SITE_URL_Y (TFT_HEIGHT - 90)
    #endif
    tft.add_image((TFT_WIDTH - BOOT_LOGO_W) / 2, (TFT_HEIGHT - BOOT_LOGO_H) / 2, imgBootScreen);
    #ifdef WEBSITE_URL
      tft_string.set(WEBSITE_URL);
      tft.add_text(tft_string.center(TFT_WIDTH), SITE_URL_Y, COLOR_WEBSITE_URL, tft_string);
    #endif

    tft.queue.sync();
  }

  void MarlinUI::bootscreen_completion(const millis_t sofar) {
    if ((BOOTSCREEN_TIMEOUT) > sofar) safe_delay((BOOTSCREEN_TIMEOUT) - sofar);
    clear_lcd();
  }

#endif

void MarlinUI::draw_kill_screen() {
  tft.queue.reset();
  tft.fill(0, 0, TFT_WIDTH, TFT_HEIGHT, COLOR_KILL_SCREEN_BG);

  uint16_t line = 2;

  menu_line(line++, COLOR_KILL_SCREEN_BG);
  tft_string.set(status_message);
  tft_string.trim();
  tft.add_text(tft_string.center(TFT_WIDTH), 0, COLOR_MENU_TEXT, tft_string);

  line++;
  menu_line(line++, COLOR_KILL_SCREEN_BG);
  tft_string.set(GET_TEXT(MSG_HALTED));
  tft_string.trim();
  tft.add_text(tft_string.center(TFT_WIDTH), 0, COLOR_MENU_TEXT, tft_string);

  menu_line(line++, COLOR_KILL_SCREEN_BG);
  tft_string.set(GET_TEXT(MSG_PLEASE_RESET));
  tft_string.trim();
  tft.add_text(tft_string.center(TFT_WIDTH), 0, COLOR_MENU_TEXT, tft_string);

  tft.queue.sync();
}

void draw_heater_status(uint16_t x, uint16_t y, const int8_t Heater) {
  MarlinImage image = imgHotEnd;
  uint16_t Color;
  celsius_t currentTemperature, targetTemperature;

  if (Heater >= 0) { // HotEnd
    #if HAS_EXTRUDERS
      currentTemperature = thermalManager.wholeDegHotend(Heater);
      targetTemperature = thermalManager.degTargetHotend(Heater);
    #else
      return;
    #endif
  }
  #if HAS_HEATED_BED
    else if (Heater == H_BED) {
      currentTemperature = thermalManager.wholeDegBed();
      targetTemperature = thermalManager.degTargetBed();
    }
  #endif
  #if HAS_TEMP_CHAMBER
    else if (Heater == H_CHAMBER) {
      currentTemperature = thermalManager.wholeDegChamber();
      #if HAS_HEATED_CHAMBER
        targetTemperature = thermalManager.degTargetChamber();
      #else
        targetTemperature = ABSOLUTE_ZERO;
      #endif
    }
  #endif
  #if HAS_TEMP_COOLER
    else if (Heater == H_COOLER) {
      currentTemperature = thermalManager.wholeDegCooler();
      targetTemperature = TERN(HAS_COOLER, thermalManager.degTargetCooler(), ABSOLUTE_ZERO);
    }
  #endif
  else return;

  TERN_(TOUCH_SCREEN, if (targetTemperature >= 0) touch.add_control(HEATER, x, y, 80, 120, Heater));
  tft.canvas(x, y, 80, 120);
  tft.set_background(COLOR_BACKGROUND);

  Color = currentTemperature < 0 ? COLOR_INACTIVE : COLOR_COLD;

  if (Heater >= 0) { // HotEnd
    if (currentTemperature >= 50) Color = COLOR_HOTEND;
  }
  #if HAS_HEATED_BED
    else if (Heater == H_BED) {
      if (currentTemperature >= 50) Color = COLOR_HEATED_BED;
      image = targetTemperature > 0 ? imgBedHeated : imgBed;
    }
  #endif
  #if HAS_TEMP_CHAMBER
    else if (Heater == H_CHAMBER) {
      if (currentTemperature >= 50) Color = COLOR_CHAMBER;
      image = targetTemperature > 0 ? imgChamberHeated : imgChamber;
    }
  #endif
  #if HAS_TEMP_COOLER
    else if (Heater == H_COOLER) {
      if (currentTemperature <= 26) Color = COLOR_COLD;
      if (currentTemperature > 26) Color = COLOR_RED;
      image = targetTemperature > 26 ? imgCoolerHot : imgCooler;
    }
  #endif

  tft.add_image(8, 28, image, Color);

  tft_string.set(i16tostr3rj(currentTemperature));
  tft_string.add(LCD_STR_DEGREE);
  tft_string.trim();
  tft.add_text(tft_string.center(80) + 2, 80 + tft_string.vcenter(FONT_LINE_HEIGHT), Color, tft_string);

  if (targetTemperature >= 0) {
    tft_string.set(i16tostr3rj(targetTemperature));
    tft_string.add(LCD_STR_DEGREE);
    tft_string.trim();
    tft.add_text(tft_string.center(80) + 2, 6 + tft_string.vcenter(FONT_LINE_HEIGHT), Color, tft_string);
  }
}

void draw_fan_status(uint16_t x, uint16_t y, const bool blink) {
  TERN_(TOUCH_SCREEN, touch.add_control(FAN, x, y, 80, 120));
  tft.canvas(x, y, 80, 120);
  tft.set_background(COLOR_BACKGROUND);

  uint8_t fanSpeed = thermalManager.fan_speed[0];
  MarlinImage image;

  if (fanSpeed >= 127)
    image = blink ? imgFanFast1 : imgFanFast0;
  else if (fanSpeed > 0)
    image = blink ? imgFanSlow1 : imgFanSlow0;
  else
    image = imgFanIdle;

  tft.add_image(8, 20, image, COLOR_FAN);

  tft_string.set(ui8tostr4pctrj(thermalManager.fan_speed[0]));
  tft_string.trim();
  tft.add_text(tft_string.center(80) + 6, 80 + tft_string.vcenter(FONT_LINE_HEIGHT), COLOR_FAN, tft_string);
}

void MarlinUI::draw_status_screen() {
  const bool blink = get_blink();

  TERN_(TOUCH_SCREEN, touch.clear());

  // Statuses of heaters and fans
  uint16_t y = STATUS_MARGIN_SIZE;
  for (uint16_t i = 0; i < ITEMS_COUNT; i++) {
    uint16_t x = (TFT_WIDTH / ITEMS_COUNT - 80) / 2  + (TFT_WIDTH * i / ITEMS_COUNT);
    switch (i) {
      #if HAS_EXTRUDERS
        case ITEM_E0: draw_heater_status(x, y, H_E0); break;
      #endif
      #if HAS_MULTI_HOTEND
        case ITEM_E1: draw_heater_status(x, y, H_E1); break;
      #endif
      #if HOTENDS > 2
        case ITEM_E2: draw_heater_status(x, y, H_E2); break;
      #endif
      #if HAS_HEATED_BED
        case ITEM_BED: draw_heater_status(x, y, H_BED); break;
      #endif
      #if HAS_TEMP_CHAMBER
        case ITEM_CHAMBER: draw_heater_status(x, y, H_CHAMBER); break;
      #endif
      #if HAS_TEMP_COOLER
        case ITEM_COOLER: draw_heater_status(x, y, H_COOLER); break;
      #endif
      #if HAS_FAN
        case ITEM_FAN: draw_fan_status(x, y, blink); break;
      #endif
    }
  }

  y += STATUS_MARGIN_SIZE + 114;

  // Coordinates
  constexpr uint16_t coords_width = TFT_WIDTH - 8;
  tft.canvas((TFT_WIDTH - coords_width) / 2, y, coords_width, FONT_LINE_HEIGHT);
  tft.set_background(COLOR_BACKGROUND);
  tft.add_rectangle(0, 0, coords_width, FONT_LINE_HEIGHT, COLOR_AXIS_HOMED);

  if (TERN0(LCD_SHOW_E_TOTAL, printingIsActive())) {
    #if ENABLED(LCD_SHOW_E_TOTAL)
      tft.add_text( 16, tft_string.vcenter(FONT_LINE_HEIGHT), COLOR_AXIS_HOMED, "E");
      const uint8_t escale = e_move_accumulator >= 100000.0f ? 10 : 1; // After 100m switch to cm
      tft_string.set(ftostr4sign(e_move_accumulator / escale));
      tft_string.add(escale == 10 ? 'c' : 'm');
      tft_string.add('m');
      tft.add_text(192 - tft_string.width(), tft_string.vcenter(FONT_LINE_HEIGHT), COLOR_AXIS_HOMED, tft_string);
    #endif
  }
  else {
    // Coords in mask "X____Y____Z____"
    #if HAS_X_AXIS
      tft_string.set("X");
      tft.add_text(coords_width / 30 - tft_string.width() / 2, tft_string.vcenter(FONT_LINE_HEIGHT), COLOR_AXIS_HOMED, tft_string);

      const bool nhx = axis_should_home(X_AXIS);
      tft_string.set(blink && nhx ? "?" : ftostr4sign(LOGICAL_X_POSITION(current_position.x)));
      tft_string.ltrim();
      tft.add_text(coords_width / 5 - tft_string.width() / 2, tft_string.vcenter(FONT_LINE_HEIGHT), nhx ? COLOR_AXIS_NOT_HOMED : COLOR_AXIS_HOMED, tft_string);
    #endif

    #if HAS_Y_AXIS
      tft_string.set("Y");
      tft.add_text(11 * coords_width / 30 - tft_string.width() / 2, tft_string.vcenter(FONT_LINE_HEIGHT), COLOR_AXIS_HOMED, tft_string);

      const bool nhy = axis_should_home(Y_AXIS);
      tft_string.set(blink && nhy ? "?" : ftostr4sign(LOGICAL_Y_POSITION(current_position.y)));
      tft_string.ltrim();
      tft.add_text(8 * coords_width / 15 - tft_string.width() / 2, tft_string.vcenter(FONT_LINE_HEIGHT), nhy ? COLOR_AXIS_NOT_HOMED : COLOR_AXIS_HOMED, tft_string);
    #endif
  }

  #if HAS_Z_AXIS
    tft_string.set("Z");
    tft.add_text(7 * coords_width / 10 - tft_string.width() / 2, tft_string.vcenter(FONT_LINE_HEIGHT), COLOR_AXIS_HOMED, tft_string);

    const bool nhz = axis_should_home(Z_AXIS);
    tft_string.set(blink && nhz ? "?" : ftostr52sp(LOGICAL_Z_POSITION(current_position.z)));
    tft_string.ltrim();
    tft_string.rtrim();
    tft.add_text(13 * coords_width / 15 - tft_string.width() / 2, tft_string.vcenter(FONT_LINE_HEIGHT), nhz ? COLOR_AXIS_NOT_HOMED : COLOR_AXIS_HOMED, tft_string);
  #endif

  TERN_(TOUCH_SCREEN, touch.add_control(MOVE_AXIS, 4, y, TFT_WIDTH - 8, FONT_LINE_HEIGHT));

  y += STATUS_MARGIN_SIZE + 34;

  // Feed rate (preparing)
  tft_string.set(i16tostr3rj(feedrate_percentage));
  tft_string.add("%");
  uint16_t component_width = 36 + tft_string.width(); // 32px icon size + 4px margin before text
  uint16_t color = feedrate_percentage == 100 ? COLOR_RATE_100 : COLOR_RATE_ALTERED;
  uint16_t x = FEEDRATE_X(component_width);

  // Feed rate (drawing)
  tft.canvas(x, y, component_width, 32);
  tft.set_background(COLOR_BACKGROUND);
  tft.add_image(0, 0, imgFeedRate, color);
  tft.add_text(36, tft_string.vcenter(30), color, tft_string);
  TERN_(TOUCH_SCREEN, touch.add_control(FEEDRATE, x, y, component_width, 32));

  #if HAS_EXTRUDERS
    // Flow rate (preparing)
    tft_string.set(i16tostr3rj(planner.flow_percentage[active_extruder]));
    tft_string.add('%');
    component_width = 36 + tft_string.width();
    color = planner.flow_percentage[0] == 100 ? COLOR_RATE_100 : COLOR_RATE_ALTERED;
    x = FLOWRATE_X(component_width);

    // Flow rate (drawing)
    tft.canvas(x, y, component_width, 32);
    tft.set_background(COLOR_BACKGROUND);
    tft.add_image(0, 0, imgFlowRate, color);
    tft.add_text(36, tft_string.vcenter(30), color, tft_string);
    TERN_(TOUCH_SCREEN, touch.add_control(FLOWRATE, x, y, component_width, 32, active_extruder));
  #endif

  #if TFT_COLOR_UI_PORTRAIT || DISABLED(TOUCH_SCREEN)
    y += STATUS_MARGIN_SIZE + 32;
  #endif

  #if ENABLED(TOUCH_SCREEN)
    // Settings button
    add_control(SETTINGS_X, y, menu_main, imgSettings);

    // SD-card button / Cancel button
    #if HAS_MEDIA
      const bool cm = card.isMounted(), pa = printingIsActive();
      if (cm && pa)
        add_control(SDCARD_X, y, STOP, imgCancel, true, COLOR_CONTROL_CANCEL);
      else
        add_control(SDCARD_X, y, menu_media, imgSD, cm && !pa, COLOR_CONTROL_ENABLED, COLOR_CONTROL_DISABLED); // 64px icon size
    #endif

    y += STATUS_MARGIN_SIZE + TERN(TFT_COLOR_UI_PORTRAIT, 64, 44);
  #endif

  // Print duration
  char buffer[14];
  duration_t elapsed = print_job_timer.duration();
  elapsed.toDigital(buffer);

  tft.canvas((TFT_WIDTH - 128) / 2, y, 128, 29);
  tft.set_background(COLOR_BACKGROUND);
  tft_string.set(buffer);
  tft.add_text(tft_string.center(128), tft_string.vcenter(29), COLOR_PRINT_TIME, tft_string);

  y += STATUS_MARGIN_SIZE + 29;

  // Progress bar
  const uint8_t progress = ui.get_progress_percent();
  tft.canvas(4, y, TFT_WIDTH - 8, 9);
  tft.set_background(COLOR_PROGRESS_BG);
  tft.add_rectangle(0, 0, TFT_WIDTH - 8, 9, COLOR_PROGRESS_FRAME);
  if (progress)
    tft.add_bar(1, 1, ((TFT_WIDTH - 10) * progress) / 100, 7, COLOR_PROGRESS_BAR);

  y += STATUS_MARGIN_SIZE + 7;

  // Status message
  tft.canvas(0, y, TFT_WIDTH, FONT_LINE_HEIGHT);
  tft.set_background(COLOR_BACKGROUND);
  tft_string.set(status_message);
  tft_string.trim();
  tft.add_text(tft_string.center(TFT_WIDTH), tft_string.vcenter(FONT_LINE_HEIGHT), COLOR_STATUS_MESSAGE, tft_string);
}

// Low-level draw_edit_screen can be used to draw an edit screen from anyplace
void MenuEditItemBase::draw_edit_screen(FSTR_P const fstr, const char * const value/*=nullptr*/) {
  ui.encoder_direction_normal();
  TERN_(TOUCH_SCREEN, touch.clear());

  uint16_t line = 1;

  menu_line(line++);
  tft_string.set(fstr, itemIndex, itemStringC, itemStringF);
  tft_string.trim();
  tft.add_text(tft_string.center(TFT_WIDTH), MENU_TEXT_Y_OFFSET, COLOR_MENU_TEXT, tft_string);

  TERN_(AUTO_BED_LEVELING_UBL, if (ui.external_control) line++);  // ftostr52() will overwrite *value so *value has to be displayed first

  menu_line(line);
  tft_string.set(value);
  tft_string.trim();
  tft.add_text(tft_string.center(TFT_WIDTH), MENU_TEXT_Y_OFFSET, COLOR_MENU_VALUE, tft_string);

  #if ENABLED(AUTO_BED_LEVELING_UBL)
    if (ui.external_control) {
      menu_line(line - 1);

      tft_string.set(X_LBL);
      tft.add_text((TFT_WIDTH / 2 - 120), MENU_TEXT_Y_OFFSET, COLOR_MENU_TEXT, tft_string);
      tft_string.set(ftostr52(LOGICAL_X_POSITION(current_position.x)));
      tft_string.trim();
      tft.add_text((TFT_WIDTH / 2 - 16) - tft_string.width(), MENU_TEXT_Y_OFFSET, COLOR_MENU_VALUE, tft_string);

      tft_string.set(Y_LBL);
      tft.add_text((TFT_WIDTH / 2 + 16), MENU_TEXT_Y_OFFSET, COLOR_MENU_TEXT, tft_string);
      tft_string.set(ftostr52(LOGICAL_X_POSITION(current_position.y)));
      tft_string.trim();
      tft.add_text((TFT_WIDTH / 2 + 120) - tft_string.width(), MENU_TEXT_Y_OFFSET, COLOR_MENU_VALUE, tft_string);
    }
  #endif

  if (ui.can_show_slider()) {

    #define SLIDER_LENGTH TFT_WIDTH * 0.7
    #define SLIDER_Y_POSITION 186

    tft.canvas((TFT_WIDTH - SLIDER_LENGTH) / 2, SLIDER_Y_POSITION, SLIDER_LENGTH, 16);
    tft.set_background(COLOR_BACKGROUND);

    int16_t position = (SLIDER_LENGTH - 2) * ui.encoderPosition / maxEditValue;
    tft.add_bar(0, 7, 1, 2, ui.encoderPosition == 0 ? COLOR_SLIDER_INACTIVE : COLOR_SLIDER);
    tft.add_bar(1, 6, position, 4, COLOR_SLIDER);
    tft.add_bar(position + 1, 6, SLIDER_LENGTH - 2 - position, 4, COLOR_SLIDER_INACTIVE);
    tft.add_bar(SLIDER_LENGTH - 1, 7, 1, 2, int32_t(ui.encoderPosition) == maxEditValue ? COLOR_SLIDER : COLOR_SLIDER_INACTIVE);

    #if ENABLED(TOUCH_SCREEN)
      tft.add_image((SLIDER_LENGTH - 8) * ui.encoderPosition / maxEditValue, 0, imgSlider, COLOR_SLIDER);
      touch.add_control(SLIDER, (TFT_WIDTH - SLIDER_LENGTH) / 2, SLIDER_Y_POSITION - 8, SLIDER_LENGTH, 32, maxEditValue);
    #endif
  }

  tft.draw_edit_screen_buttons();
}

void TFT::draw_edit_screen_buttons() {
  #if ENABLED(TOUCH_SCREEN)
    add_control((TFT_WIDTH - 3 * 64) / 6, TFT_HEIGHT - 64, DECREASE, imgDecrease);
    add_control((TFT_WIDTH - 64) / 2, TFT_HEIGHT - 64, INCREASE, imgIncrease);
    add_control((TFT_WIDTH * 5 - 3 * 64) / 6, TFT_HEIGHT - 64, CLICK, imgConfirm);
  #endif
}

// The Select Screen presents a prompt and two "buttons"
void MenuItem_confirm::draw_select_screen(FSTR_P const yes, FSTR_P const no, const bool yesno, FSTR_P const pref, const char * const string/*=nullptr*/, FSTR_P const suff/*=nullptr*/) {
  uint16_t line = 1;

  if (!string) line++;

  menu_line(line++);
  tft_string.set(pref);
  tft_string.trim();
  tft.add_text(tft_string.center(TFT_WIDTH), 0, COLOR_MENU_TEXT, tft_string);

  if (string) {
    menu_line(line++);
    tft_string.set(string);
    tft_string.trim();
    tft.add_text(tft_string.center(TFT_WIDTH), 0, COLOR_MENU_TEXT, tft_string);
  }

  if (suff) {
    menu_line(line);
    tft_string.set(suff);
    tft_string.trim();
    tft.add_text(tft_string.center(TFT_WIDTH), 0, COLOR_MENU_TEXT, tft_string);
  }
  #if ENABLED(TOUCH_SCREEN)
    if (no)  add_control(TFT_WIDTH / 4 - 32, TFT_HEIGHT - 64, CANCEL,  imgCancel,  true, yesno ? HALF(COLOR_CONTROL_CANCEL) : COLOR_CONTROL_CANCEL);
    if (yes) add_control(TFT_WIDTH * 3 / 4 - 32, TFT_HEIGHT - 64, CONFIRM, imgConfirm, true, yesno ? COLOR_CONTROL_CONFIRM : HALF(COLOR_CONTROL_CONFIRM));
  #endif
}

#if ENABLED(ADVANCED_PAUSE_FEATURE)

  void MarlinUI::draw_hotend_status(const uint8_t row, const uint8_t extruder) {
    #if ENABLED(TOUCH_SCREEN)
      touch.clear();
      draw_menu_navigation = false;
      touch.add_control(RESUME_CONTINUE, 0, 0, TFT_WIDTH, TFT_HEIGHT);
    #endif

    menu_line(row);
    tft_string.set(GET_TEXT(MSG_FILAMENT_CHANGE_NOZZLE));
    tft_string.add('E');
    tft_string.add((char)('1' + extruder));
    tft_string.add(' ');
    tft_string.add(i16tostr3rj(thermalManager.wholeDegHotend(extruder)));
    tft_string.add(LCD_STR_DEGREE);
    tft_string.add(F(" / "));
    tft_string.add(i16tostr3rj(thermalManager.degTargetHotend(extruder)));
    tft_string.add(LCD_STR_DEGREE);
    tft_string.trim();
    tft.add_text(tft_string.center(TFT_WIDTH), 0, COLOR_MENU_TEXT, tft_string);
  }

#endif // ADVANCED_PAUSE_FEATURE

#if ENABLED(AUTO_BED_LEVELING_UBL)
  #define GRID_OFFSET_X   8
  #define GRID_OFFSET_Y   8
  #define GRID_WIDTH      192
  #define GRID_HEIGHT     192
  #define CONTROL_OFFSET  16

  void MarlinUI::ubl_plot(const uint8_t x_plot, const uint8_t y_plot) {

    tft.canvas(GRID_OFFSET_X, GRID_OFFSET_Y, GRID_WIDTH, GRID_HEIGHT);
    tft.set_background(COLOR_BACKGROUND);
    tft.add_rectangle(0, 0, GRID_WIDTH, GRID_HEIGHT, COLOR_WHITE);

    for (uint16_t x = 0; x < (GRID_MAX_POINTS_X); x++)
      for (uint16_t y = 0; y < (GRID_MAX_POINTS_Y); y++)
        if (position_is_reachable({ bedlevel.get_mesh_x(x), bedlevel.get_mesh_y(y) }))
          tft.add_bar(1 + (x * 2 + 1) * (GRID_WIDTH - 4) / (GRID_MAX_POINTS_X) / 2, GRID_HEIGHT - 3 - ((y * 2 + 1) * (GRID_HEIGHT - 4) / (GRID_MAX_POINTS_Y) / 2), 2, 2, COLOR_UBL);

    tft.add_rectangle((x_plot * 2 + 1) * (GRID_WIDTH - 4) / (GRID_MAX_POINTS_X) / 2 - 1, GRID_HEIGHT - 5 - ((y_plot * 2 + 1) * (GRID_HEIGHT - 4) / (GRID_MAX_POINTS_Y) / 2), 6, 6, COLOR_UBL);

    const xy_pos_t pos = { bedlevel.get_mesh_x(x_plot), bedlevel.get_mesh_y(y_plot) },
                   lpos = pos.asLogical();

    tft.canvas(320, GRID_OFFSET_Y + (GRID_HEIGHT - MENU_ITEM_HEIGHT) / 2 - MENU_ITEM_HEIGHT, 120, MENU_ITEM_HEIGHT);
    tft.set_background(COLOR_BACKGROUND);
    tft_string.set(X_LBL);
    tft.add_text(0, MENU_TEXT_Y_OFFSET, COLOR_MENU_TEXT, tft_string);
    tft_string.set(ftostr52(lpos.x));
    tft_string.trim();
    tft.add_text(120 - tft_string.width(), MENU_TEXT_Y_OFFSET, COLOR_MENU_VALUE, tft_string);

    tft.canvas(320, GRID_OFFSET_Y + (GRID_HEIGHT - MENU_ITEM_HEIGHT) / 2, 120, MENU_ITEM_HEIGHT);
    tft.set_background(COLOR_BACKGROUND);
    tft_string.set(Y_LBL);
    tft.add_text(0, MENU_TEXT_Y_OFFSET, COLOR_MENU_TEXT, tft_string);
    tft_string.set(ftostr52(lpos.y));
    tft_string.trim();
    tft.add_text(120 - tft_string.width(), MENU_TEXT_Y_OFFSET, COLOR_MENU_VALUE, tft_string);

    tft.canvas(320, GRID_OFFSET_Y + (GRID_HEIGHT - MENU_ITEM_HEIGHT) / 2 + MENU_ITEM_HEIGHT, 120, MENU_ITEM_HEIGHT);
    tft.set_background(COLOR_BACKGROUND);
    tft_string.set(Z_LBL);
    tft.add_text(0, MENU_TEXT_Y_OFFSET, COLOR_MENU_TEXT, tft_string);
    tft_string.set(isnan(bedlevel.z_values[x_plot][y_plot]) ? "-----" : ftostr43sign(bedlevel.z_values[x_plot][y_plot]));
    tft_string.trim();
    tft.add_text(120 - tft_string.width(), MENU_TEXT_Y_OFFSET, COLOR_MENU_VALUE, tft_string);

    constexpr uint8_t w = (TFT_WIDTH) / 10;
    tft.canvas(GRID_OFFSET_X + (GRID_WIDTH - w) / 2, GRID_OFFSET_Y + GRID_HEIGHT + CONTROL_OFFSET - 5, w, MENU_ITEM_HEIGHT);
    tft.set_background(COLOR_BACKGROUND);
    tft_string.set(ui8tostr3rj(x_plot));
    tft_string.trim();
    tft.add_text(tft_string.center(w), MENU_TEXT_Y_OFFSET, COLOR_MENU_VALUE, tft_string);

    tft.canvas(GRID_OFFSET_X + GRID_WIDTH + CONTROL_OFFSET + 16 - 24, GRID_OFFSET_Y + (GRID_HEIGHT - MENU_ITEM_HEIGHT) / 2, w, MENU_ITEM_HEIGHT);
    tft.set_background(COLOR_BACKGROUND);
    tft_string.set(ui8tostr3rj(y_plot));
    tft_string.trim();
    tft.add_text(tft_string.center(w), MENU_TEXT_Y_OFFSET, COLOR_MENU_VALUE, tft_string);

    #if ENABLED(TOUCH_SCREEN)
      touch.clear();
      draw_menu_navigation = false;
      add_control(GRID_OFFSET_X + GRID_WIDTH + CONTROL_OFFSET,      GRID_OFFSET_Y + CONTROL_OFFSET,                    UBL,  (ENCODER_STEPS_PER_MENU_ITEM) * (GRID_MAX_POINTS_X), imgUp);
      add_control(GRID_OFFSET_X + GRID_WIDTH + CONTROL_OFFSET,      GRID_OFFSET_Y + GRID_HEIGHT - CONTROL_OFFSET - 32, UBL, -(ENCODER_STEPS_PER_MENU_ITEM) * (GRID_MAX_POINTS_X), imgDown);
      add_control(GRID_OFFSET_X + CONTROL_OFFSET,                   GRID_OFFSET_Y + GRID_HEIGHT + CONTROL_OFFSET,      UBL, -(ENCODER_STEPS_PER_MENU_ITEM), imgLeft);
      add_control(GRID_OFFSET_X + GRID_WIDTH - CONTROL_OFFSET - 32, GRID_OFFSET_Y + GRID_HEIGHT + CONTROL_OFFSET,      UBL,   ENCODER_STEPS_PER_MENU_ITEM, imgRight);
      add_control(320, GRID_OFFSET_Y + GRID_HEIGHT + CONTROL_OFFSET, CLICK, imgLeveling);
      add_control(224, TFT_HEIGHT - 34, BACK, imgBack);
    #endif
  }
#endif // AUTO_BED_LEVELING_UBL

#if ENABLED(BABYSTEP_ZPROBE_OFFSET)
  #include "../../feature/babystep.h"
#endif

#if HAS_BED_PROBE
  #include "../../module/probe.h"
#endif

#define Z_SELECTION_Z 1
#define Z_SELECTION_Z_PROBE -1

struct {
  #if HAS_X_AXIS
    xy_int_t xValuePos;
  #endif
  #if HAS_Y_AXIS
    xy_int_t yValuePos;
  #endif
  #if HAS_Z_AXIS
    xy_int_t zValuePos, zTypePos;
    int z_selection = Z_SELECTION_Z;
  #endif
  #if HAS_EXTRUDERS
    xy_int_t eValuePos, eNamePos;
    uint8_t e_selection = 0;
  #endif
  xy_int_t stepValuePos;
  float currentStepSize = 10.0;
  bool blocked = false;
  char message[32];
} motionAxisState;

#define BTN_WIDTH 64
#define BTN_HEIGHT 52
#define X_MARGIN 20
#define Y_MARGIN 15
#define Y_OFFSET TERN(HAS_UI_480x272, 28, 34)

static void quick_feedback() {
  #if HAS_CHIRP
    ui.chirp(); // Buzz and wait. Is the delay needed for buttons to settle?
    #if ALL(HAS_MARLINUI_MENU, HAS_BEEPER)
      for (int8_t i = 5; i--;) { buzzer.tick(); delay(2); }
    #elif HAS_MARLINUI_MENU
      delay(10);
    #endif
  #endif
}

#define CUR_STEP_VALUE_WIDTH 104
static void drawCurStepValue() {
  tft_string.set(ftostr52sp(motionAxisState.currentStepSize));
  tft_string.trim();
  tft_string.add(F("mm"));
  tft.canvas(motionAxisState.stepValuePos.x, motionAxisState.stepValuePos.y, CUR_STEP_VALUE_WIDTH, BTN_HEIGHT);
  tft.set_background(COLOR_BACKGROUND);
  tft.add_text(0, 0, COLOR_AXIS_HOMED, tft_string);
}

#if HAS_Z_AXIS
  static void drawCurZSelection() {
    tft_string.set('Z');
    tft.canvas(motionAxisState.zTypePos.x, motionAxisState.zTypePos.y, tft_string.width(), FONT_LINE_HEIGHT);
    tft.set_background(COLOR_BACKGROUND);
    tft.add_text(0, 0, Z_BTN_COLOR, tft_string);

    tft.queue.sync();

    tft_string.set(F("Offset"));
<<<<<<< HEAD
    tft.canvas(motionAxisState.zTypePos.x, motionAxisState.zTypePos.y + FONT_LINE_HEIGHT, tft_string.width(), FONT_LINE_HEIGHT);
=======
    tft.canvas(motionAxisState.zTypePos.x, motionAxisState.zTypePos.y + Y_OFFSET, tft_string.width(), Y_OFFSET TERN_(HAS_UI_480x272, - 10));
>>>>>>> 9c4ae4fb
    tft.set_background(COLOR_BACKGROUND);
    #if HAS_BED_PROBE
      if (motionAxisState.z_selection == Z_SELECTION_Z_PROBE)
        tft.add_text(0, 0, Z_BTN_COLOR, tft_string);
    #endif
  }
#endif

#if HAS_EXTRUDERS
  static void drawCurESelection() {
    tft.canvas(motionAxisState.eNamePos.x, motionAxisState.eNamePos.y, BTN_WIDTH, BTN_HEIGHT);
    tft.set_background(COLOR_BACKGROUND);
    tft_string.set('E');
    tft_string.add(utostr3(motionAxisState.e_selection));
    tft.add_text(tft_string.center(BTN_WIDTH), 0, E_BTN_COLOR, tft_string);
  }
#endif

static void drawMessage(PGM_P const msg) {
<<<<<<< HEAD
  #if ENABLED(TFT_COLOR_UI_PORTRAIT)
    tft.canvas(X_MARGIN, TFT_HEIGHT - 2 * MOVE_AXIS_MARGIN_SIZE - BTN_HEIGHT - FONT_LINE_HEIGHT, TFT_WIDTH - X_MARGIN * 2, FONT_LINE_HEIGHT);
  #else
    tft.canvas(X_MARGIN, TFT_HEIGHT - Y_MARGIN - 34 + (34 - FONT_LINE_HEIGHT) / 2, TFT_HEIGHT / 2, FONT_LINE_HEIGHT);
  #endif
=======
  tft.canvas(X_MARGIN, TFT_HEIGHT - Y_MARGIN - Y_OFFSET, TFT_HEIGHT / 2, Y_OFFSET);
>>>>>>> 9c4ae4fb
  tft.set_background(COLOR_BACKGROUND);
  tft.add_text(0, 0, COLOR_YELLOW, msg);
}

static void drawMessage(FSTR_P const fmsg) { drawMessage(FTOP(fmsg)); }

static void drawAxisValue(const AxisEnum axis) {
  const float value = (
    TERN_(HAS_BED_PROBE, axis == Z_AXIS && motionAxisState.z_selection == Z_SELECTION_Z_PROBE ? probe.offset.z :)
    ui.manual_move.axis_value(axis)
  );
  xy_int_t pos;
  uint16_t color;
  switch (axis) {
    #if HAS_X_AXIS
      case X_AXIS: pos = motionAxisState.xValuePos; color = X_BTN_COLOR; break;
    #endif
    #if HAS_Y_AXIS
      case Y_AXIS: pos = motionAxisState.yValuePos; color = Y_BTN_COLOR; break;
    #endif
    #if HAS_Z_AXIS
      case Z_AXIS: pos = motionAxisState.zValuePos; color = Z_BTN_COLOR; break;
    #endif
    #if HAS_EXTRUDERS
      case E_AXIS: pos = motionAxisState.eValuePos; color = E_BTN_COLOR; break;
    #endif
    default: return;
  }
  tft.canvas(pos.x, pos.y, BTN_WIDTH + X_MARGIN, BTN_HEIGHT TERN_(HAS_UI_480x272, / 2));
  tft.set_background(COLOR_BACKGROUND);
  tft_string.set(ftostr52sp(value));
  tft_string.trim();
  tft.add_text(tft_string.center(BTN_WIDTH + X_MARGIN), 0, color, tft_string);
}

static void moveAxis(const AxisEnum axis, const int8_t direction) {
  quick_feedback();

  #if HAS_EXTRUDERS
    if (axis == E_AXIS && thermalManager.tooColdToExtrude(motionAxisState.e_selection)) {
      drawMessage(F("Too cold"));
      return;
    }
  #endif

  const float diff = motionAxisState.currentStepSize * direction;

  #if HAS_BED_PROBE

    if (axis == Z_AXIS && motionAxisState.z_selection == Z_SELECTION_Z_PROBE) {
      #if ENABLED(BABYSTEP_ZPROBE_OFFSET)
        const int16_t babystep_increment = direction * BABYSTEP_SIZE_Z;
        const bool do_probe = DISABLED(BABYSTEP_HOTEND_Z_OFFSET) || active_extruder == 0;
        const float bsDiff = planner.mm_per_step[Z_AXIS] * babystep_increment,
                    new_probe_offset = probe.offset.z + bsDiff,
                    new_offs = TERN(BABYSTEP_HOTEND_Z_OFFSET
                      , do_probe ? new_probe_offset : hotend_offset[active_extruder].z - bsDiff
                      , new_probe_offset
                    );
        if (WITHIN(new_offs, Z_PROBE_OFFSET_RANGE_MIN, Z_PROBE_OFFSET_RANGE_MAX)) {
          babystep.add_steps(Z_AXIS, babystep_increment);
          if (do_probe)
            probe.offset.z = new_offs;
          else
            TERN(BABYSTEP_HOTEND_Z_OFFSET, hotend_offset[active_extruder].z = new_offs, NOOP);
          drawMessage(NUL_STR); // clear the error
          drawAxisValue(axis);
        }
        else
          drawMessage(GET_TEXT_F(MSG_LCD_SOFT_ENDSTOPS));

      #else
        // only change probe.offset.z
        probe.offset.z += diff;
        if (direction < 0 && current_position[axis] < Z_PROBE_OFFSET_RANGE_MIN) {
          current_position[axis] = Z_PROBE_OFFSET_RANGE_MIN;
          drawMessage(GET_TEXT_F(MSG_LCD_SOFT_ENDSTOPS));
        }
        else if (direction > 0 && current_position[axis] > Z_PROBE_OFFSET_RANGE_MAX) {
          current_position[axis] = Z_PROBE_OFFSET_RANGE_MAX;
          drawMessage(GET_TEXT_F(MSG_LCD_SOFT_ENDSTOPS));
        }
        else
          drawMessage(NUL_STR); // clear the error

        drawAxisValue(axis);
      #endif
      return;
    }

  #endif // HAS_BED_PROBE

  if (!ui.manual_move.processing) {
    // Get motion limit from software endstops, if any
    float min, max;
    soft_endstop.get_manual_axis_limits(axis, min, max);

    // Delta limits XY based on the current offset from center
    // This assumes the center is 0,0
    #if ENABLED(DELTA)
      if (axis != Z_AXIS && TERN1(HAS_EXTRUDERS, axis != E_AXIS)) {
        max = SQRT(sq(float(PRINTABLE_RADIUS)) - sq(current_position[Y_AXIS - axis])); // (Y_AXIS - axis) == the other axis
        min = -max;
      }
    #endif

    // Get the new position
    const bool limited = ui.manual_move.apply_diff(axis, diff, min, max);
    #if IS_KINEMATIC
      UNUSED(limited);
    #else
      PGM_P const msg = limited ? GET_TEXT(MSG_LCD_SOFT_ENDSTOPS) : NUL_STR;
      drawMessage(msg);
    #endif

    ui.manual_move.soon(axis OPTARG(MULTI_E_MANUAL, motionAxisState.e_selection));
  }

  drawAxisValue(axis);
}

#if HAS_EXTRUDERS
  static void e_plus()  { moveAxis(E_AXIS, 1);  }
  static void e_minus() { moveAxis(E_AXIS, -1); }
#endif
#if HAS_X_AXIS
  static void x_minus() { moveAxis(X_AXIS, -1); }
  static void x_plus()  { moveAxis(X_AXIS, 1);  }
#endif
#if HAS_Y_AXIS
  static void y_plus()  { moveAxis(Y_AXIS, 1);  }
  static void y_minus() { moveAxis(Y_AXIS, -1); }
#endif
#if HAS_Z_AXIS
  static void z_plus()  { moveAxis(Z_AXIS, 1);  }
  static void z_minus() { moveAxis(Z_AXIS, -1); }
#endif

#if ENABLED(TOUCH_SCREEN)
  #if HAS_EXTRUDERS
    static void e_select() {
      if (++motionAxisState.e_selection >= EXTRUDERS)
        motionAxisState.e_selection = 0;
      quick_feedback();
      drawCurESelection();
      drawAxisValue(E_AXIS);
    }
  #endif

  static void do_home() {
    quick_feedback();
    drawMessage(GET_TEXT_F(MSG_LEVEL_BED_HOMING));
    queue.inject_P(G28_STR);
    // Disable touch until home is done
    touch.disable();
    TERN_(HAS_EXTRUDERS, drawAxisValue(E_AXIS));
    TERN_(HAS_X_AXIS, drawAxisValue(X_AXIS));
    TERN_(HAS_Y_AXIS, drawAxisValue(Y_AXIS));
    TERN_(HAS_Z_AXIS, drawAxisValue(Z_AXIS));
  }

  static void step_size() {
    motionAxisState.currentStepSize = motionAxisState.currentStepSize / 10.0;
    if (motionAxisState.currentStepSize < 0.0015) motionAxisState.currentStepSize = 10.0;
    quick_feedback();
    drawCurStepValue();
  }
#endif // TOUCH_SCREEN

#if ALL(HAS_BED_PROBE, TOUCH_SCREEN)
  static void z_select() {
    motionAxisState.z_selection *= -1;
    quick_feedback();
    drawCurZSelection();
    drawAxisValue(Z_AXIS);
  }
#endif

static void disable_steppers() {
  quick_feedback();
  queue.inject(F("M84"));
}

static void drawBtn(int x, int y, const char *label, intptr_t data, MarlinImage img, uint16_t bgColor, bool enabled = true) {
  const uint16_t width = Images[imgBtn52Rounded].width,
                height = Images[imgBtn52Rounded].height;

  if (!enabled) bgColor = COLOR_CONTROL_DISABLED;

  tft.canvas(x, y, width, height);
  tft.set_background(COLOR_BACKGROUND);
  tft.add_image(0, 0, imgBtn52Rounded, bgColor, COLOR_BACKGROUND, COLOR_DARKGREY);

  // TODO: Make an add_text() taking a font arg
  if (label) {
    tft_string.set(label);
    tft_string.trim();
    tft.add_text(tft_string.center(width), height / 2 - tft_string.font_height() / 2, bgColor, tft_string);
  }
  else {
    tft.add_image(0, 0, img, bgColor, COLOR_BACKGROUND, COLOR_DARKGREY);
  }

  TERN_(TOUCH_SCREEN, if (enabled) touch.add_control(BUTTON, x, y, width, height, data));
}

void MarlinUI::move_axis_screen() {
  // Reset
  defer_status_screen(true);
  motionAxisState.blocked = false;
  TERN_(TOUCH_SCREEN, touch.enable());

  ui.clear_lcd();

  TERN_(TOUCH_SCREEN, touch.clear());

  const bool busy = printingIsActive();

  // Babysteps during printing? Select babystep for Z probe offset
  #if ENABLED(BABYSTEP_ZPROBE_OFFSET)
    if (busy) motionAxisState.z_selection = Z_SELECTION_Z_PROBE;
  #endif
<<<<<<< HEAD

  #if ENABLED(TFT_COLOR_UI_PORTRAIT)

    int y = MOVE_AXIS_MARGIN_SIZE;
=======

  // ROW 1 -> E+ Y+ CurY Z+
  int x = X_MARGIN, y = Y_MARGIN, spacing = 0;
>>>>>>> 9c4ae4fb

    /**************************************************************************
     * 1st: | Button "E+" | Button "Y+" | Button "Z+" |
     *************************************************************************/

    TERN_(HAS_EXTRUDERS, drawBtn(TFT_WIDTH / 6     - BTN_WIDTH / 2, y, "E+", (intptr_t)e_plus, imgUp, E_BTN_COLOR, !busy));
    TERN_(HAS_Y_AXIS,    drawBtn(TFT_WIDTH / 2     - BTN_WIDTH / 2, y, "Y+", (intptr_t)y_plus, imgUp, Y_BTN_COLOR, !busy));
    TERN_(HAS_Z_AXIS,    drawBtn(TFT_WIDTH * 5 / 6 - BTN_WIDTH / 2, y, "Z+", (intptr_t)z_plus, imgUp, Z_BTN_COLOR, !busy || ENABLED(BABYSTEP_ZPROBE_OFFSET)));

    y += BTN_HEIGHT + 4;

    /**************************************************************************
     * 2nd: | Label "Ex" (E0, E1, etc.) | Y value | Label "Z" |
     *************************************************************************/

    // Label "Ex" (E0, E1, etc.)
    #if HAS_EXTRUDERS
      motionAxisState.eNamePos.set(TFT_WIDTH / 6 - BTN_WIDTH / 2, y);
      drawCurESelection();
      #if ENABLED(TOUCH_SCREEN)
        if (!busy) touch.add_control(BUTTON, motionAxisState.eNamePos.x, motionAxisState.eNamePos.y, BTN_WIDTH, BTN_HEIGHT, (intptr_t)e_select);
      #endif
    #endif

    // Y value
    #if HAS_Y_AXIS
      motionAxisState.yValuePos.set(TFT_WIDTH / 2 - (BTN_WIDTH + X_MARGIN) / 2, y);
      drawAxisValue(Y_AXIS);
    #endif

    // Label "Z"
    #ifdef HAS_Z_AXIS
      motionAxisState.zTypePos.set(TFT_WIDTH * 5 / 6 - BTN_WIDTH / 2, y);
      drawCurZSelection();
      #if ALL(HAS_BED_PROBE, TOUCH_SCREEN)
        if (!busy) touch.add_control(BUTTON, motionAxisState.zTypePos.x, motionAxisState.zTypePos.y, BTN_WIDTH, FONT_LINE_HEIGHT * 2, (intptr_t)z_select);
      #endif
    #endif

    y += BTN_HEIGHT + MOVE_AXIS_MARGIN_SIZE;

    /**************************************************************************
     * 3rd: | Button "X-" | Button "Homing" | Button "X+" |
     *************************************************************************/

    #if HAS_X_AXIS
      drawBtn(TFT_WIDTH / 6 - BTN_WIDTH / 2, y, "X-", (intptr_t)x_minus, imgLeft, X_BTN_COLOR, !busy);
      TERN_(TOUCH_SCREEN, add_control(TFT_WIDTH / 2 - Images[imgHome].width / 2, y - (Images[imgHome].width - BTN_HEIGHT) / 2, BUTTON, (intptr_t)do_home, imgHome, !busy));
      drawBtn(TFT_WIDTH * 5 / 6 - BTN_WIDTH / 2, y, "X+", (intptr_t)x_plus, imgRight, X_BTN_COLOR, !busy);
    #endif

<<<<<<< HEAD
    y += BTN_HEIGHT + 4;
=======
  x += BTN_WIDTH + spacing;
  motionAxisState.zTypePos.x = x;
  motionAxisState.zTypePos.y = y;
  TERN_(HAS_Z_AXIS, drawCurZSelection());
  #if ALL(HAS_BED_PROBE, TOUCH_SCREEN)
    if (!busy) touch.add_control(BUTTON, x, y, BTN_WIDTH, Y_OFFSET * 2, (intptr_t)z_select);
  #endif
>>>>>>> 9c4ae4fb

    /**************************************************************************
     * 4th: | X value |
     *************************************************************************/

    #ifdef HAS_X_AXIS
      motionAxisState.xValuePos.set(TFT_WIDTH / 6 - (BTN_WIDTH + X_MARGIN) / 2, y);
      drawAxisValue(X_AXIS);
    #endif

    y += BTN_HEIGHT + MOVE_AXIS_MARGIN_SIZE;

    /**************************************************************************
     * 5th: | Button "E-" | Button "Y-" | Button "Z-"
     *************************************************************************/

    TERN_(HAS_EXTRUDERS, drawBtn(TFT_WIDTH / 6 - BTN_WIDTH / 2, y, "E-", (intptr_t)e_minus, imgDown, E_BTN_COLOR, !busy));
    TERN_(HAS_Y_AXIS, drawBtn(TFT_WIDTH / 2 - BTN_WIDTH / 2, y, "Y-", (intptr_t)y_minus, imgDown, Y_BTN_COLOR, !busy));
    TERN_(HAS_Z_AXIS, drawBtn(TFT_WIDTH * 5 / 6 - BTN_WIDTH / 2, y, "Z-", (intptr_t)z_minus, imgDown, Z_BTN_COLOR, !busy || ENABLED(BABYSTEP_ZPROBE_OFFSET)));

    y += BTN_HEIGHT + 4;

<<<<<<< HEAD
    /**************************************************************************
     * 6th: | Current Ex value | Z value |
     *************************************************************************/

    // Current Ex value
    #ifdef HAS_EXTRUDERS
      motionAxisState.eValuePos.set(TFT_WIDTH / 6 - (BTN_WIDTH + X_MARGIN) / 2, y);
      drawAxisValue(E_AXIS);
    #endif

    #ifdef HAS_Z_AXIS
      motionAxisState.zValuePos.set(TFT_WIDTH * 5 / 6 - (BTN_WIDTH + X_MARGIN) / 2, y);
      drawAxisValue(Z_AXIS);
    #endif

    y += BTN_HEIGHT + MOVE_AXIS_MARGIN_SIZE;

    /**************************************************************************
     * 7th: | Message - drawMessage(...) function |
     *************************************************************************/

    y += FONT_LINE_HEIGHT + MOVE_AXIS_MARGIN_SIZE;

    /**************************************************************************
     * 8th: | Step size | Button "Disable steppers" | Button "Back" |
     *************************************************************************/

    // Step size
    motionAxisState.stepValuePos.set(X_MARGIN, y + 12);
    if (!busy) {
      drawCurStepValue();
      TERN_(TOUCH_SCREEN, touch.add_control(BUTTON, motionAxisState.stepValuePos.x, motionAxisState.stepValuePos.y + 12, CUR_STEP_VALUE_WIDTH, BTN_HEIGHT, (intptr_t)step_size));
    }

    // Button "Disable steppers"
    drawBtn(TFT_WIDTH / 2, y, "off", (intptr_t)disable_steppers, imgCancel, COLOR_WHITE, !busy);

    // Button "Back"
    TERN_(TOUCH_SCREEN, add_control(TFT_WIDTH * 5 / 6 - Images[imgBack].width / 2, y + 12, BACK, imgBack));

  #else // !TFT_COLOR_UI_PORTRAIT

    // ROW 1 -> E- Y- CurY Z+
    int x = X_MARGIN, y = Y_MARGIN, spacing = 0;

    TERN_(HAS_EXTRUDERS, drawBtn(x, y, "E+", (intptr_t)e_plus, imgUp, E_BTN_COLOR, !busy));

    spacing = (TFT_WIDTH - X_MARGIN * 2 - 3 * BTN_WIDTH) / 2;
    x += BTN_WIDTH + spacing;

    TERN_(HAS_Y_AXIS, drawBtn(x, y, "Y+", (intptr_t)y_plus, imgUp, Y_BTN_COLOR, !busy));

    x += BTN_WIDTH;

    // Cur Y
    #if HAS_Y_AXIS
      motionAxisState.yValuePos.set(x + 2, y);
      drawAxisValue(Y_AXIS);
    #endif

    x += spacing;
    #if HAS_Z_AXIS
      drawBtn(x, y, "Z+", (intptr_t)z_plus, imgUp, Z_BTN_COLOR, !busy || ENABLED(BABYSTEP_ZPROBE_OFFSET)); //only enabled when not busy or have baby step
    #endif

    // ROW 2 -> "Ex"  X-  HOME X+  "Z"
    y += BTN_HEIGHT + (TFT_HEIGHT - Y_MARGIN * 2 - 4 * BTN_HEIGHT) / 3;
    x = X_MARGIN;
    spacing = (TFT_WIDTH - X_MARGIN * 2 - 5 * BTN_WIDTH) / 4;

    #if HAS_EXTRUDERS
      motionAxisState.eNamePos.set(x, y);
      drawCurESelection();
      TERN_(TOUCH_SCREEN, if (!busy) touch.add_control(BUTTON, x, y, BTN_WIDTH, BTN_HEIGHT, (intptr_t)e_select));
    #endif

    x += BTN_WIDTH + spacing;

    TERN_(HAS_X_AXIS, drawBtn(x, y, "X-", (intptr_t)x_minus, imgLeft, X_BTN_COLOR, !busy));

    x += BTN_WIDTH + spacing; //imgHome is 64x64

    #if ALL(HAS_X_AXIS, TOUCH_SCREEN)
      add_control(TFT_WIDTH / 2 - Images[imgHome].width / 2, y - (Images[imgHome].width - BTN_HEIGHT) / 2, BUTTON, (intptr_t)do_home, imgHome, !busy);
    #endif

    x += BTN_WIDTH + spacing;
    uint16_t xplus_x = x;

    TERN_(HAS_X_AXIS, drawBtn(x, y, "X+", (intptr_t)x_plus, imgRight, X_BTN_COLOR, !busy));

    x += BTN_WIDTH + spacing;

    #if HAS_Z_AXIS
      motionAxisState.zTypePos.set(x, y);
      drawCurZSelection();
      #if ALL(HAS_BED_PROBE, TOUCH_SCREEN)
        if (!busy) touch.add_control(BUTTON, x, y, BTN_WIDTH, 34 * 2, (intptr_t)z_select);
      #endif
    #endif

    // ROW 3 -> E- CurX Y-  Z-
    y += BTN_HEIGHT + (TFT_HEIGHT - Y_MARGIN * 2 - 4 * BTN_HEIGHT) / 3;
    x = X_MARGIN;
    spacing = (TFT_WIDTH - X_MARGIN * 2 - 3 * BTN_WIDTH) / 2;

    #if HAS_EXTRUDERS
      drawBtn(x, y, "E-", (intptr_t)e_minus, imgDown, E_BTN_COLOR, !busy);
      motionAxisState.eValuePos.set(x, y + BTN_HEIGHT + 2);
      drawAxisValue(E_AXIS);
    #endif

    #if HAS_X_AXIS
      motionAxisState.xValuePos.set(BTN_WIDTH + (TFT_WIDTH - X_MARGIN * 2 - 5 * BTN_WIDTH) / 4, y - 10);
      TERN_(HAS_X_AXIS, drawAxisValue(X_AXIS));
    #endif

    x += BTN_WIDTH + spacing;
    TERN_(HAS_Y_AXIS, drawBtn(x, y, "Y-", (intptr_t)y_minus, imgDown, Y_BTN_COLOR, !busy));

    x += BTN_WIDTH + spacing;
    #if HAS_Z_AXIS
      drawBtn(x, y, "Z-", (intptr_t)z_minus, imgDown, Z_BTN_COLOR, !busy || ENABLED(BABYSTEP_ZPROBE_OFFSET)); //only enabled when not busy or have baby step
    #endif

    // Cur Z
    #if HAS_Z_AXIS
      motionAxisState.zValuePos.set(x, y + BTN_HEIGHT + 2);
      drawAxisValue(Z_AXIS);
    #endif

    // ROW 4 -> step_size  disable steppers back
    y = TFT_HEIGHT - Y_MARGIN - 32;
    x = TFT_WIDTH / 2 - CUR_STEP_VALUE_WIDTH / 2;
    motionAxisState.stepValuePos.set(x, y);
    if (!busy) {
      drawCurStepValue();
      TERN_(TOUCH_SCREEN, touch.add_control(BUTTON, motionAxisState.stepValuePos.x, motionAxisState.stepValuePos.y, CUR_STEP_VALUE_WIDTH, BTN_HEIGHT, (intptr_t)step_size));
    }

    // aligned with x+
    drawBtn(xplus_x, TFT_HEIGHT - Y_MARGIN - BTN_HEIGHT, "off", (intptr_t)disable_steppers, imgCancel, COLOR_WHITE, !busy);
=======
  // Cur Z
  motionAxisState.zValuePos.x = x;
  motionAxisState.zValuePos.y = y + BTN_HEIGHT + 2;
  TERN_(HAS_Z_AXIS, drawAxisValue(Z_AXIS));

  // ROW 4 -> step_size  disable steppers back
  y = TFT_HEIGHT - Y_MARGIN - TERN(HAS_UI_480x272, BTN_WIDTH / 2, 32);
  x = TFT_WIDTH / 2 - CUR_STEP_VALUE_WIDTH / 2;
  motionAxisState.stepValuePos.x = x;
  motionAxisState.stepValuePos.y = y;
  if (!busy) {
    drawCurStepValue();
    TERN_(TOUCH_SCREEN, touch.add_control(BUTTON, motionAxisState.stepValuePos.x, motionAxisState.stepValuePos.y, CUR_STEP_VALUE_WIDTH, BTN_HEIGHT, (intptr_t)step_size));
  }
>>>>>>> 9c4ae4fb

    TERN_(TOUCH_SCREEN, add_control(TFT_WIDTH - X_MARGIN - BTN_WIDTH, y, BACK, imgBack));

  #endif // !TFT_COLOR_UI_PORTRAIT
}

#endif // HAS_UI_480x320 || HAS_UI_480x272<|MERGE_RESOLUTION|>--- conflicted
+++ resolved
@@ -656,11 +656,7 @@
     tft.queue.sync();
 
     tft_string.set(F("Offset"));
-<<<<<<< HEAD
     tft.canvas(motionAxisState.zTypePos.x, motionAxisState.zTypePos.y + FONT_LINE_HEIGHT, tft_string.width(), FONT_LINE_HEIGHT);
-=======
-    tft.canvas(motionAxisState.zTypePos.x, motionAxisState.zTypePos.y + Y_OFFSET, tft_string.width(), Y_OFFSET TERN_(HAS_UI_480x272, - 10));
->>>>>>> 9c4ae4fb
     tft.set_background(COLOR_BACKGROUND);
     #if HAS_BED_PROBE
       if (motionAxisState.z_selection == Z_SELECTION_Z_PROBE)
@@ -680,15 +676,11 @@
 #endif
 
 static void drawMessage(PGM_P const msg) {
-<<<<<<< HEAD
   #if ENABLED(TFT_COLOR_UI_PORTRAIT)
     tft.canvas(X_MARGIN, TFT_HEIGHT - 2 * MOVE_AXIS_MARGIN_SIZE - BTN_HEIGHT - FONT_LINE_HEIGHT, TFT_WIDTH - X_MARGIN * 2, FONT_LINE_HEIGHT);
   #else
     tft.canvas(X_MARGIN, TFT_HEIGHT - Y_MARGIN - 34 + (34 - FONT_LINE_HEIGHT) / 2, TFT_HEIGHT / 2, FONT_LINE_HEIGHT);
   #endif
-=======
-  tft.canvas(X_MARGIN, TFT_HEIGHT - Y_MARGIN - Y_OFFSET, TFT_HEIGHT / 2, Y_OFFSET);
->>>>>>> 9c4ae4fb
   tft.set_background(COLOR_BACKGROUND);
   tft.add_text(0, 0, COLOR_YELLOW, msg);
 }
@@ -911,16 +903,10 @@
   #if ENABLED(BABYSTEP_ZPROBE_OFFSET)
     if (busy) motionAxisState.z_selection = Z_SELECTION_Z_PROBE;
   #endif
-<<<<<<< HEAD
 
   #if ENABLED(TFT_COLOR_UI_PORTRAIT)
 
     int y = MOVE_AXIS_MARGIN_SIZE;
-=======
-
-  // ROW 1 -> E+ Y+ CurY Z+
-  int x = X_MARGIN, y = Y_MARGIN, spacing = 0;
->>>>>>> 9c4ae4fb
 
     /**************************************************************************
      * 1st: | Button "E+" | Button "Y+" | Button "Z+" |
@@ -972,17 +958,7 @@
       drawBtn(TFT_WIDTH * 5 / 6 - BTN_WIDTH / 2, y, "X+", (intptr_t)x_plus, imgRight, X_BTN_COLOR, !busy);
     #endif
 
-<<<<<<< HEAD
     y += BTN_HEIGHT + 4;
-=======
-  x += BTN_WIDTH + spacing;
-  motionAxisState.zTypePos.x = x;
-  motionAxisState.zTypePos.y = y;
-  TERN_(HAS_Z_AXIS, drawCurZSelection());
-  #if ALL(HAS_BED_PROBE, TOUCH_SCREEN)
-    if (!busy) touch.add_control(BUTTON, x, y, BTN_WIDTH, Y_OFFSET * 2, (intptr_t)z_select);
-  #endif
->>>>>>> 9c4ae4fb
 
     /**************************************************************************
      * 4th: | X value |
@@ -1005,7 +981,6 @@
 
     y += BTN_HEIGHT + 4;
 
-<<<<<<< HEAD
     /**************************************************************************
      * 6th: | Current Ex value | Z value |
      *************************************************************************/
@@ -1148,22 +1123,6 @@
 
     // aligned with x+
     drawBtn(xplus_x, TFT_HEIGHT - Y_MARGIN - BTN_HEIGHT, "off", (intptr_t)disable_steppers, imgCancel, COLOR_WHITE, !busy);
-=======
-  // Cur Z
-  motionAxisState.zValuePos.x = x;
-  motionAxisState.zValuePos.y = y + BTN_HEIGHT + 2;
-  TERN_(HAS_Z_AXIS, drawAxisValue(Z_AXIS));
-
-  // ROW 4 -> step_size  disable steppers back
-  y = TFT_HEIGHT - Y_MARGIN - TERN(HAS_UI_480x272, BTN_WIDTH / 2, 32);
-  x = TFT_WIDTH / 2 - CUR_STEP_VALUE_WIDTH / 2;
-  motionAxisState.stepValuePos.x = x;
-  motionAxisState.stepValuePos.y = y;
-  if (!busy) {
-    drawCurStepValue();
-    TERN_(TOUCH_SCREEN, touch.add_control(BUTTON, motionAxisState.stepValuePos.x, motionAxisState.stepValuePos.y, CUR_STEP_VALUE_WIDTH, BTN_HEIGHT, (intptr_t)step_size));
-  }
->>>>>>> 9c4ae4fb
 
     TERN_(TOUCH_SCREEN, add_control(TFT_WIDTH - X_MARGIN - BTN_WIDTH, y, BACK, imgBack));
 
