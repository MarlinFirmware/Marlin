--- conflicted
+++ resolved
@@ -85,13 +85,8 @@
 
     static void set();
     static void add(uint8_t character) { add_character(character); eol(); }
-<<<<<<< HEAD
-    static void add(uint8_t *string);
-    static void add(uint8_t *string, int8_t index, uint8_t *itemString = NULL);
-=======
     static void add(uint8_t *string, uint8_t max_len=MAX_STRING_LENGTH);
     static void add(uint8_t *string, int8_t index, uint8_t *itemString=nullptr);
->>>>>>> 082fce5e
     static void set(uint8_t *string) { set(); add(string); };
     static void set(uint8_t *string, int8_t index, const char *itemString=nullptr) { set(); add(string, index, (uint8_t *)itemString); };
     static inline void set(const char *string) { set((uint8_t *)string); }
