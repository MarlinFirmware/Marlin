--- conflicted
+++ resolved
@@ -50,12 +50,9 @@
   calibrationState Touch::calibration_state = CALIBRATION_NONE;
   touch_calibration_point_t Touch::calibration_points[4];
 #endif
-<<<<<<< HEAD
-=======
 #if HAS_RESUME_CONTINUE
   extern bool wait_for_user;
 #endif
->>>>>>> 2.0.x
 
 void Touch::init() {
   calibration_reset();
@@ -86,8 +83,6 @@
   now = millis();
 
   if (get_point(&_x, &_y)) {
-<<<<<<< HEAD
-=======
     #if HAS_RESUME_CONTINUE
       // UI is waiting for a click anywhere?
       if (wait_for_user) {
@@ -97,7 +92,6 @@
       }
     #endif
 
->>>>>>> 2.0.x
     #if LCD_TIMEOUT_TO_STATUS
       ui.return_to_status_ms = now + LCD_TIMEOUT_TO_STATUS;
     #endif
@@ -301,16 +295,6 @@
   if (is_touched && calibration.orientation != TOUCH_ORIENTATION_NONE) {
     *x = int16_t((int32_t(*x) * calibration.x) >> 16) + calibration.offset_x;
     *y = int16_t((int32_t(*y) * calibration.y) >> 16) + calibration.offset_y;
-<<<<<<< HEAD
-<<<<<<< HEAD
-=======
-    #if (TFT_ROTATION & TFT_ROTATE_180)
-      *x = TFT_WIDTH - *x;
-      *y = TFT_HEIGHT - *y;
-    #endif
->>>>>>> 2.0.x
-=======
->>>>>>> a6d7e190
   }
   return is_touched;
 }
