/**
 * Marlin 3D Printer Firmware
 * Copyright (c) 2019 MarlinFirmware [https://github.com/MarlinFirmware/Marlin]
 *
 * This program is free software: you can redistribute it and/or modify
 * it under the terms of the GNU General Public License as published by
 * the Free Software Foundation, either version 3 of the License, or
 * (at your option) any later version.
 *
 * This program is distributed in the hope that it will be useful,
 * but WITHOUT ANY WARRANTY; without even the implied warranty of
 * MERCHANTABILITY or FITNESS FOR A PARTICULAR PURPOSE.  See the
 * GNU General Public License for more details.
 *
 * You should have received a copy of the GNU General Public License
 * along with this program.  If not, see <https://www.gnu.org/licenses/>.
 *
 */

#include "../../inc/MarlinConfig.h"

#if ENABLED(TOUCH_SCREEN)

#include "touch.h"

#include "../marlinui.h"  // for ui methods
#include "../menu/menu_item.h" // for touch_screen_calibration

#include "../../module/temperature.h"
#include "../../module/planner.h"

#if ENABLED(AUTO_BED_LEVELING_UBL)
  #include "../../feature/bedlevel/bedlevel.h"
#endif

#include "tft.h"

int16_t Touch::x, Touch::y;
touch_control_t Touch::controls[];
touch_control_t *Touch::current_control;
uint16_t Touch::controls_count;
millis_t Touch::last_touch_ms = 0,
         Touch::time_to_hold,
         Touch::repeat_delay,
         Touch::touch_time;
TouchControlType  Touch::touch_control_type = NONE;
touch_calibration_t Touch::calibration;
#if ENABLED(TOUCH_SCREEN_CALIBRATION)
  calibrationState Touch::calibration_state = CALIBRATION_NONE;
  touch_calibration_point_t Touch::calibration_points[4];
#endif
#if HAS_RESUME_CONTINUE
  extern bool wait_for_user;
#endif

void Touch::init() {
  calibration_reset();
  reset();
  io.Init();
}

void Touch::add_control(TouchControlType type, uint16_t x, uint16_t y, uint16_t width, uint16_t height, intptr_t data) {
  if (controls_count == MAX_CONTROLS) return;

  controls[controls_count].type = type;
  controls[controls_count].x = x;
  controls[controls_count].y = y;
  controls[controls_count].width = width;
  controls[controls_count].height = height;
  controls[controls_count].data = data;
  controls_count++;
}

void Touch::idle() {
  uint16_t i;
  int16_t _x, _y;

<<<<<<< HEAD
  if (now == millis()) return;
  now = millis();
=======
  if (!enabled) return;

  // Return if Touch::idle is called within the same millisecond
  const millis_t now = millis();
  if (last_touch_ms == now) return;
  last_touch_ms = now;
>>>>>>> c574bcce

  if (get_point(&_x, &_y)) {
    #if HAS_RESUME_CONTINUE
      // UI is waiting for a click anywhere?
      if (wait_for_user) {
        touch_control_type = CLICK;
        ui.lcd_clicked = true;
        if (ui.external_control) wait_for_user = false;
        return;
      }
    #endif

    #if LCD_TIMEOUT_TO_STATUS
      ui.return_to_status_ms = last_touch_ms + LCD_TIMEOUT_TO_STATUS;
    #endif

    if (touch_time) {
      #if ENABLED(TOUCH_SCREEN_CALIBRATION)
        if (touch_control_type == NONE && ELAPSED(last_touch_ms, touch_time + TOUCH_SCREEN_HOLD_TO_CALIBRATE_MS) && ui.on_status_screen())
          ui.goto_screen(touch_screen_calibration);
      #endif
      return;
    }

    if (time_to_hold == 0) time_to_hold = last_touch_ms + MINIMUM_HOLD_TIME;
    if (PENDING(last_touch_ms, time_to_hold)) return;

    if (x != 0 && y != 0) {
      if (current_control) {
        if (WITHIN(x, current_control->x - FREE_MOVE_RANGE, current_control->x + current_control->width + FREE_MOVE_RANGE) && WITHIN(y, current_control->y - FREE_MOVE_RANGE, current_control->y + current_control->height + FREE_MOVE_RANGE)) {
          NOLESS(x, current_control->x);
          NOMORE(x, current_control->x + current_control->width);
          NOLESS(y, current_control->y);
          NOMORE(y, current_control->y + current_control->height);
          touch(current_control);
        }
        else
          current_control = nullptr;
      }
      else {
        for (i = 0; i < controls_count; i++) {
          if ((WITHIN(x, controls[i].x, controls[i].x + controls[i].width) && WITHIN(y, controls[i].y, controls[i].y + controls[i].height)) || (TERN(TOUCH_SCREEN_CALIBRATION, controls[i].type == CALIBRATE, false))) {
            touch_control_type = controls[i].type;
            touch(&controls[i]);
            break;
          }
        }
      }

      if (!current_control)
        touch_time = last_touch_ms;
    }
    x = _x;
    y = _y;
  }
  else {
    x = y = 0;
    current_control = nullptr;
    touch_time = 0;
    touch_control_type = NONE;
    time_to_hold = 0;
    repeat_delay = TOUCH_REPEAT_DELAY;
  }
}

void Touch::touch(touch_control_t *control) {
  switch (control->type) {
    #if ENABLED(TOUCH_SCREEN_CALIBRATION)
      case CALIBRATE:
        ui.refresh();

        if (calibration_state < CALIBRATION_SUCCESS) {
          calibration_points[calibration_state].x = int16_t(control->data >> 16);
          calibration_points[calibration_state].y = int16_t(control->data & 0xFFFF);
          calibration_points[calibration_state].raw_x = x;
          calibration_points[calibration_state].raw_y = y;
        }

        switch (calibration_state) {
          case CALIBRATION_POINT_1: calibration_state = CALIBRATION_POINT_2; break;
          case CALIBRATION_POINT_2: calibration_state = CALIBRATION_POINT_3; break;
          case CALIBRATION_POINT_3: calibration_state = CALIBRATION_POINT_4; break;
          case CALIBRATION_POINT_4:
            if (validate_precision_x(0, 1) && validate_precision_x(2, 3) && validate_precision_y(0, 2) && validate_precision_y(1, 3)) {
              calibration_state = CALIBRATION_SUCCESS;
              calibration.x = ((calibration_points[2].x - calibration_points[0].x) << 17) / (calibration_points[3].raw_x + calibration_points[2].raw_x - calibration_points[1].raw_x - calibration_points[0].raw_x);
              calibration.y = ((calibration_points[1].y - calibration_points[0].y) << 17) / (calibration_points[3].raw_y - calibration_points[2].raw_y + calibration_points[1].raw_y - calibration_points[0].raw_y);
              calibration.offset_x = calibration_points[0].x - int16_t(((calibration_points[0].raw_x + calibration_points[1].raw_x) * calibration.x) >> 17);
              calibration.offset_y = calibration_points[0].y - int16_t(((calibration_points[0].raw_y + calibration_points[2].raw_y) * calibration.y) >> 17);
              calibration.orientation = TOUCH_LANDSCAPE;
            }
            else if (validate_precision_y(0, 1) && validate_precision_y(2, 3) && validate_precision_x(0, 2) && validate_precision_x(1, 3)) {
              calibration_state = CALIBRATION_SUCCESS;
              calibration.x = ((calibration_points[2].x - calibration_points[0].x) << 17) / (calibration_points[3].raw_y + calibration_points[2].raw_y - calibration_points[1].raw_y - calibration_points[0].raw_y);
              calibration.y = ((calibration_points[1].y - calibration_points[0].y) << 17) / (calibration_points[3].raw_x - calibration_points[2].raw_x + calibration_points[1].raw_x - calibration_points[0].raw_x);
              calibration.offset_x = calibration_points[0].x - int16_t(((calibration_points[0].raw_y + calibration_points[1].raw_y) * calibration.x) >> 17);
              calibration.offset_y = calibration_points[0].y - int16_t(((calibration_points[0].raw_x + calibration_points[2].raw_x) * calibration.y) >> 17);
              calibration.orientation = TOUCH_PORTRAIT;
            }
            else {
              calibration_state = CALIBRATION_FAIL;
              calibration_reset();
            }

            if (calibration_state == CALIBRATION_SUCCESS) {
              SERIAL_ECHOLNPGM("Touch screen calibration completed");
              SERIAL_ECHOLNPAIR("TOUCH_CALIBRATION_X ", calibration.x);
              SERIAL_ECHOLNPAIR("TOUCH_CALIBRATION_Y ", calibration.y);
              SERIAL_ECHOLNPAIR("TOUCH_OFFSET_X ", calibration.offset_x);
              SERIAL_ECHOLNPAIR("TOUCH_OFFSET_Y ", calibration.offset_y);
              SERIAL_ECHOPGM("TOUCH_ORIENTATION "); if (calibration.orientation == TOUCH_LANDSCAPE) SERIAL_ECHOLNPGM("TOUCH_LANDSCAPE"); else SERIAL_ECHOLNPGM("TOUCH_PORTRAIT");
            }
            break;
          default: break;
        }
        break;
    #endif // TOUCH_SCREEN_CALIBRATION

    case MENU_SCREEN: ui.goto_screen((screenFunc_t)control->data); break;
    case BACK: ui.goto_previous_screen(); break;
    case CLICK: ui.lcd_clicked = true; break;
    #if HAS_RESUME_CONTINUE
      case RESUME_CONTINUE: extern bool wait_for_user; wait_for_user = false; break;
    #endif
    case CANCEL:  ui.encoderPosition = 0; ui.selection = false; ui.lcd_clicked = true; break;
    case CONFIRM: ui.encoderPosition = 1; ui.selection = true; ui.lcd_clicked = true; break;
    case MENU_ITEM: ui.encoderPosition = control->data; ui.refresh(); break;
    case PAGE_UP:
      encoderTopLine = encoderTopLine > LCD_HEIGHT ? encoderTopLine - LCD_HEIGHT : 0;
      ui.encoderPosition = ui.encoderPosition > LCD_HEIGHT ? ui.encoderPosition - LCD_HEIGHT : 0;
      ui.refresh();
      break;
    case PAGE_DOWN:
      encoderTopLine = encoderTopLine + 2 * LCD_HEIGHT < screen_items ? encoderTopLine + LCD_HEIGHT : screen_items - LCD_HEIGHT;
      ui.encoderPosition = ui.encoderPosition + LCD_HEIGHT < (uint32_t)screen_items ? ui.encoderPosition + LCD_HEIGHT : screen_items;
      ui.refresh();
      break;
    case SLIDER:    hold(control); ui.encoderPosition = (x - control->x) * control->data / control->width; break;
    case INCREASE:  hold(control, repeat_delay - 5); TERN(AUTO_BED_LEVELING_UBL, ui.external_control ? ubl.encoder_diff++ : ui.encoderPosition++, ui.encoderPosition++); break;
    case DECREASE:  hold(control, repeat_delay - 5); TERN(AUTO_BED_LEVELING_UBL, ui.external_control ? ubl.encoder_diff-- : ui.encoderPosition--, ui.encoderPosition--); break;
    case HEATER:
      int8_t heater;
      heater = control->data;
      ui.clear_lcd();
      if (heater >= 0) { // HotEnd
        #if HOTENDS == 1
          MenuItem_int3::action((const char *)GET_TEXT_F(MSG_NOZZLE), &thermalManager.temp_hotend[0].target, 0, thermalManager.heater_maxtemp[0] - 15, []{ thermalManager.start_watching_hotend(0); });
        #else
          MenuItemBase::itemIndex = heater;
          MenuItem_int3::action((const char *)GET_TEXT_F(MSG_NOZZLE_N), &thermalManager.temp_hotend[heater].target, 0, thermalManager.heater_maxtemp[heater] - 15, []{ thermalManager.start_watching_hotend(MenuItemBase::itemIndex); });
        #endif
      }
      #if HAS_HEATED_BED
        else if (heater == H_BED) {
          MenuItem_int3::action((const char *)GET_TEXT_F(MSG_BED), &thermalManager.temp_bed.target, 0, BED_MAXTEMP - 10, thermalManager.start_watching_bed);
        }
      #endif
      #if HAS_HEATED_CHAMBER
        else if (heater == H_CHAMBER) {
          MenuItem_int3::action((const char *)GET_TEXT_F(MSG_CHAMBER), &thermalManager.temp_chamber.target, 0, CHAMBER_MAXTEMP - 10, thermalManager.start_watching_chamber);
        }
      #endif
      break;
    case FAN:
      ui.clear_lcd();
      static uint8_t fan, fan_speed;
      fan = 0;
      fan_speed = thermalManager.fan_speed[fan];
      MenuItem_percent::action((const char *)GET_TEXT_F(MSG_FIRST_FAN_SPEED), &fan_speed, 0, 255, []{ thermalManager.set_fan_speed(fan, fan_speed); });
      break;
    case FEEDRATE:
      ui.clear_lcd();
      MenuItem_int3::action((const char *)GET_TEXT_F(MSG_SPEED), &feedrate_percentage, 10, 999);
      break;
    case FLOWRATE:
      ui.clear_lcd();
      MenuItemBase::itemIndex = control->data;
      #if EXTRUDERS == 1
        MenuItem_int3::action((const char *)GET_TEXT_F(MSG_FLOW), &planner.flow_percentage[MenuItemBase::itemIndex], 10, 999, []{ planner.refresh_e_factor(MenuItemBase::itemIndex); });
      #else
        MenuItem_int3::action((const char *)GET_TEXT_F(MSG_FLOW_N), &planner.flow_percentage[MenuItemBase::itemIndex], 10, 999, []{ planner.refresh_e_factor(MenuItemBase::itemIndex); });
      #endif
      break;

    #if ENABLED(AUTO_BED_LEVELING_UBL)
      case UBL: hold(control, UBL_REPEAT_DELAY); ui.encoderPosition += control->data; break;
    #endif

    default: break;
  }
}

void Touch::hold(touch_control_t *control, millis_t delay) {
  current_control = control;
  if (delay) {
    repeat_delay = delay > MIN_REPEAT_DELAY ? delay : MIN_REPEAT_DELAY;
    time_to_hold = last_touch_ms + repeat_delay;
  }
  ui.refresh();
}

bool Touch::get_point(int16_t *x, int16_t *y) {
  bool is_touched = (calibration.orientation == TOUCH_PORTRAIT ? io.getRawPoint(y, x) : io.getRawPoint(x, y));

  if (is_touched && calibration.orientation != TOUCH_ORIENTATION_NONE) {
    *x = int16_t((int32_t(*x) * calibration.x) >> 16) + calibration.offset_x;
    *y = int16_t((int32_t(*y) * calibration.y) >> 16) + calibration.offset_y;
  }
  return is_touched;
}
Touch touch;

bool MarlinUI::touch_pressed() {
  return touch.is_clicked();
}

void add_control(uint16_t x, uint16_t y, TouchControlType control_type, intptr_t data, MarlinImage image, bool is_enabled, uint16_t color_enabled, uint16_t color_disabled) {
  uint16_t width = Images[image].width;
  uint16_t height = Images[image].height;
  tft.canvas(x, y, width, height);
  tft.add_image(0, 0, image, is_enabled ? color_enabled : color_disabled);
  if (is_enabled)
    touch.add_control(control_type, x, y, width, height, data);
}

#endif // TOUCH_SCREEN<|MERGE_RESOLUTION|>--- conflicted
+++ resolved
@@ -35,6 +35,7 @@
 
 #include "tft.h"
 
+bool Touch::enabled = true;
 int16_t Touch::x, Touch::y;
 touch_control_t Touch::controls[];
 touch_control_t *Touch::current_control;
@@ -57,6 +58,7 @@
   calibration_reset();
   reset();
   io.Init();
+  enable();
 }
 
 void Touch::add_control(TouchControlType type, uint16_t x, uint16_t y, uint16_t width, uint16_t height, intptr_t data) {
@@ -75,17 +77,12 @@
   uint16_t i;
   int16_t _x, _y;
 
-<<<<<<< HEAD
-  if (now == millis()) return;
-  now = millis();
-=======
   if (!enabled) return;
 
   // Return if Touch::idle is called within the same millisecond
   const millis_t now = millis();
   if (last_touch_ms == now) return;
   last_touch_ms = now;
->>>>>>> c574bcce
 
   if (get_point(&_x, &_y)) {
     #if HAS_RESUME_CONTINUE
@@ -274,6 +271,13 @@
       case UBL: hold(control, UBL_REPEAT_DELAY); ui.encoderPosition += control->data; break;
     #endif
 
+    case MOVE_AXIS:
+      ui.goto_screen((screenFunc_t)ui.move_axis_screen);
+      break;
+
+    // TODO: TOUCH could receive data to pass to the callback
+    case BUTTON: ((screenFunc_t)control->data)(); break;
+
     default: break;
   }
 }
