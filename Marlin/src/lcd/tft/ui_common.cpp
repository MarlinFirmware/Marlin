/**
 * Marlin 3D Printer Firmware
 * Copyright (c) 2020 MarlinFirmware [https://github.com/MarlinFirmware/Marlin]
 *
 * Based on Sprinter and grbl.
 * Copyright (c) 2011 Camiel Gubbels / Erik van der Zalm
 *
 * This program is free software: you can redistribute it and/or modify
 * it under the terms of the GNU General Public License as published by
 * the Free Software Foundation, either version 3 of the License, or
 * (at your option) any later version.
 *
 * This program is distributed in the hope that it will be useful,
 * but WITHOUT ANY WARRANTY; without even the implied warranty of
 * MERCHANTABILITY or FITNESS FOR A PARTICULAR PURPOSE.  See the
 * GNU General Public License for more details.
 *
 * You should have received a copy of the GNU General Public License
 * along with this program.  If not, see <https://www.gnu.org/licenses/>.
 *
 */

#include "../../inc/MarlinConfigPre.h"

#if HAS_GRAPHICAL_TFT

#include "ui_common.h"
#include "../lcdprint.h"
#include "../../libs/numtostr.h"
#include "../menu/menu.h"

void menu_pause_option();

static xy_uint_t cursor;

#if ENABLED(TOUCH_SCREEN)
  bool draw_menu_navigation = false;
#endif

#if HAS_TOUCH_SLEEP

  bool lcd_sleep_task() {
    static bool sleepCleared;
    if (touch.isSleeping()) {
      tft.queue.reset();
      if (!sleepCleared) {
        sleepCleared = true;
        ui.clear_lcd();
        tft.queue.async();
      }
      touch.idle();
      return true;
    }
    else
      sleepCleared = false;
    return false;
  }

#endif

void menu_line(const uint8_t row, uint16_t color) {
  cursor.set(0, row);
  tft.canvas(0, TFT_TOP_LINE_Y + cursor.y * MENU_LINE_HEIGHT, TFT_WIDTH, MENU_ITEM_HEIGHT);
  tft.set_background(color);
}

void menu_item(const uint8_t row, bool sel ) {
  #if ENABLED(TOUCH_SCREEN)
    if (row == 0) {
      touch.clear();
      draw_menu_navigation = TERN(ADVANCED_PAUSE_FEATURE, ui.currentScreen != menu_pause_option, true);
    }
  #endif

  menu_line(row, sel ? COLOR_SELECTION_BG : COLOR_BACKGROUND);
  #if ENABLED(TOUCH_SCREEN)
    const TouchControlType tct = TERN(SINGLE_TOUCH_NAVIGATION, true, sel) ? MENU_CLICK : MENU_ITEM;
    touch.add_control(tct, 0, TFT_TOP_LINE_Y + row * MENU_LINE_HEIGHT, TFT_WIDTH, MENU_ITEM_HEIGHT, encoderTopLine + row);
  #endif
}

//
// lcdprint.h functions
//

#define TFT_COL_WIDTH ((TFT_WIDTH) / (LCD_WIDTH))

void lcd_gotopixel(const uint16_t x, const uint16_t y) {
  if (x >= TFT_WIDTH) return;
  cursor.set(x / (TFT_COL_WIDTH), y / MENU_LINE_HEIGHT);
  tft.canvas(x, TFT_TOP_LINE_Y + y, (TFT_WIDTH) - x, MENU_ITEM_HEIGHT);
  tft.set_background(COLOR_BACKGROUND);
}

void lcd_moveto(const lcd_uint_t col, const lcd_uint_t row) {
  lcd_gotopixel(int(col) * (TFT_COL_WIDTH), int(row) * MENU_LINE_HEIGHT);
}

int lcd_put_lchar_max(const lchar_t &c, const pixel_len_t max_length) {
  if (max_length < 1) return 0;
  tft_string.set(c);
  tft.add_text(MENU_TEXT_X_OFFSET, MENU_TEXT_Y_OFFSET, COLOR_MENU_TEXT, tft_string);
  lcd_gotopixel((cursor.x + 1) * (TFT_COL_WIDTH) + tft_string.width(), cursor.y * MENU_LINE_HEIGHT);
  return tft_string.width();
}

int lcd_put_u8str_max_P(PGM_P utf8_pstr, const pixel_len_t max_length) {
  if (max_length < 1) return 0;
  tft_string.set(utf8_pstr);
  tft_string.trim();
  tft_string.truncate(max_length);
  tft.add_text(MENU_TEXT_X_OFFSET, MENU_TEXT_Y_OFFSET, COLOR_MENU_TEXT, tft_string);
  lcd_gotopixel((cursor.x + 1) * (TFT_COL_WIDTH) + tft_string.width(), cursor.y * MENU_LINE_HEIGHT);
  return tft_string.width();
}

int lcd_put_u8str_max(const char * utf8_str, const pixel_len_t max_length) {
  return lcd_put_u8str_max_P(utf8_str, max_length);
}

void lcd_put_int(const int i) {
  // 3 digits max for this one...
  const char* str = i16tostr3left(int16_t(i));
  lcd_put_u8str_max(str, 3);
}

//
// Menu Item methods
//

// Draw a generic menu item with pre_char (if selected) and post_char
void MenuItemBase::_draw(const bool sel, const uint8_t row, FSTR_P const fstr, const char pre_char, const char post_char) {
  menu_item(row, sel);

  const char *string = FTOP(fstr);
  MarlinImage image = noImage;
  switch (*string) {
    case LCD_STR_REFRESH[0]: image = imgRefresh; break;
    case LCD_STR_FOLDER[0]: image = imgDirectory; break;
  }

  uint8_t l_offset = MENU_TEXT_X_OFFSET;
  if (image != noImage) {
    string++;
    l_offset = MENU_ITEM_ICON_SPACE;
    tft.add_image(MENU_ITEM_ICON_X, MENU_ITEM_ICON_Y, image, COLOR_MENU_TEXT, sel ? COLOR_SELECTION_BG : COLOR_BACKGROUND);
  }

  image = noImage;
  #if ENABLED(TFT_MENU_ITEM_SHOW_NAV_ICONS)
    switch (post_char) {
      case LCD_STR_ARROW_RIGHT[0]: image = imgRight; break;
      case LCD_STR_UPLEVEL[0]: image = imgBack; break;
    }
  #endif

  uint16_t r_offset = TFT_WIDTH;
  if (image != noImage) {
    r_offset -= MENU_ITEM_ICON_SPACE;
    tft.add_image(r_offset, MENU_ITEM_ICON_Y, image, COLOR_MENU_TEXT, sel ? COLOR_SELECTION_BG : COLOR_BACKGROUND);
  }
  else
    r_offset -= MENU_TEXT_X_OFFSET;

  uint16_t max_width;
  if (itemRAlignedStringC) {
    tft_string.set(itemRAlignedStringC);
    max_width = r_offset - l_offset;
    r_offset -= _MIN(tft_string.width(), max_width);
    tft.add_text(r_offset, MENU_TEXT_Y_OFFSET, COLOR_MENU_TEXT, tft_string, max_width);
  }

  max_width = _MAX(r_offset - l_offset - MENU_TEXT_X_OFFSET, 1);
  tft_string.set(string, itemIndex, itemStringC, itemStringF);
  tft.add_text(l_offset, MENU_TEXT_Y_OFFSET, COLOR_MENU_TEXT, tft_string, max_width);
}

// Draw a menu item with a (potentially) editable value
void MenuEditItemBase::draw(const bool sel, const uint8_t row, FSTR_P const fstr, const char * const inStr, const bool pgm) {
  menu_item(row, sel);

  tft_string.set(fstr, itemIndex, itemStringC, itemStringF);
  tft.add_text(MENU_TEXT_X_OFFSET, MENU_TEXT_Y_OFFSET, COLOR_MENU_TEXT, tft_string);
  if (inStr) {
    tft_string.set(inStr);
    tft.add_text(TFT_WIDTH - MENU_TEXT_X_OFFSET - tft_string.width(), MENU_TEXT_Y_OFFSET, COLOR_MENU_VALUE, tft_string);
  }
}

// Draw a static item with no left-right margin required. Centered by default.
void MenuItem_static::draw(const uint8_t row, FSTR_P const fstr, const uint8_t style/*=SS_DEFAULT*/, const char *vstr/*=nullptr*/) {
  menu_item(row);

<<<<<<< HEAD
  uint16_t r_offset = TFT_WIDTH - MENU_TEXT_X_OFFSET;
  if (itemRAlignedStringC) {
    tft_string.set(itemRAlignedStringC);
    r_offset -= _MIN(tft_string.width(), r_offset - MENU_TEXT_X_OFFSET);
    tft.add_text(r_offset, MENU_TEXT_Y_OFFSET, COLOR_MENU_TEXT, tft_string, TFT_WIDTH - 2 * MENU_TEXT_X_OFFSET);
  }

  tft_string.set(fstr, itemIndex, itemStringC, itemStringF);
  if (vstr) tft_string.add(vstr);

  const uint16_t l_offset = style == SS_LEFT ? MENU_TEXT_X_OFFSET : tft_string.center(TFT_WIDTH);
  tft.add_text(l_offset , MENU_TEXT_Y_OFFSET, COLOR_MENU_TEXT, tft_string, _MAX(r_offset - l_offset - MENU_TEXT_X_OFFSET, 1));
=======
  tft_string.set(fstr, itemIndex, itemStringC, itemStringF);

  const bool center = bool(style & SS_CENTER), full = bool(style & SS_FULL);
  if (!full || !vstr) {
    if (vstr) tft_string.add(vstr);
    tft.add_text(center ? tft_string.center(TFT_WIDTH) : 0, MENU_TEXT_Y_OFFSET, COLOR_YELLOW, tft_string);
    return;
  }

  // Move the leading colon from the value to the label
  if (*vstr == ':') { tft_string.add(':'); vstr++; }

  // Left-justified label
  tft.add_text(0, MENU_TEXT_Y_OFFSET, COLOR_YELLOW, tft_string);

  // Right-justified value, after spaces
  while (*vstr == ' ') vstr++;
  tft_string.set(vstr);
  tft.add_text(TFT_WIDTH - 1 - tft_string.width(), MENU_TEXT_Y_OFFSET, COLOR_YELLOW, tft_string);
>>>>>>> bcf61cc9
}

#if HAS_MEDIA

  void MenuItem_sdbase::draw(const bool sel, const uint8_t row, FSTR_P const, CardReader &theCard, const bool isDir) {
    menu_item(row, sel);
    if (isDir) tft.add_image(MENU_ITEM_ICON_X, MENU_ITEM_ICON_Y, imgDirectory, COLOR_MENU_TEXT, sel ? COLOR_SELECTION_BG : COLOR_BACKGROUND);
    uint8_t maxlen = (MENU_ITEM_HEIGHT) - (MENU_TEXT_Y_OFFSET) + 1;
    tft.add_text(MENU_ITEM_ICON_SPACE, MENU_TEXT_Y_OFFSET, COLOR_MENU_TEXT, ui.scrolled_filename(theCard, maxlen, row, sel));
  }

#endif

//
// MarlinUI methods
//

bool MarlinUI::detected() { return true; }

void MarlinUI::init_lcd() {
  tft.init();
  tft.set_font(MENU_FONT_NAME);
  #ifdef SYMBOLS_FONT_NAME
    tft.add_glyphs(SYMBOLS_FONT_NAME);
  #endif
  #ifdef EXTRA_FONT_NAME
    tft.add_glyphs(EXTRA_FONT_NAME);
  #endif
  TERN_(TOUCH_SCREEN, touch.init());
  clear_lcd();
}

void MarlinUI::clear_lcd() {
  #if ENABLED(TOUCH_SCREEN)
    touch.reset();
    draw_menu_navigation = false;
  #endif

  tft.queue.reset();
  tft.fill(0, 0, TFT_WIDTH, TFT_HEIGHT, COLOR_BACKGROUND);
  cursor.set(0, 0);
}

#if HAS_LCD_BRIGHTNESS

  void MarlinUI::_set_brightness() {
    #if PIN_EXISTS(TFT_BACKLIGHT)
      if (PWM_PIN(TFT_BACKLIGHT_PIN))
        analogWrite(pin_t(TFT_BACKLIGHT_PIN), backlight ? brightness : 0);
    #endif
  }

#endif

#if ENABLED(TOUCH_SCREEN_CALIBRATION)

  void MarlinUI::touch_calibration_screen() {
    uint16_t x, y;

    calibrationState stage = touch_calibration.get_calibration_state();

    if (stage == CALIBRATION_NONE) {
      defer_status_screen(true);
      clear_lcd();
      stage = touch_calibration.calibration_start();
    }
    else {
      x = touch_calibration.calibration_points[_MIN(stage - 1, CALIBRATION_BOTTOM_RIGHT)].x;
      y = touch_calibration.calibration_points[_MIN(stage - 1, CALIBRATION_BOTTOM_RIGHT)].y;
      tft.canvas(x - 15, y - 15, 31, 31);
      tft.set_background(COLOR_BACKGROUND);
    }

    touch.clear();

    if (stage < CALIBRATION_SUCCESS) {
      switch (stage) {
        case CALIBRATION_TOP_LEFT: tft_string.set(GET_TEXT(MSG_TOP_LEFT)); break;
        case CALIBRATION_BOTTOM_LEFT: tft_string.set(GET_TEXT(MSG_BOTTOM_LEFT)); break;
        case CALIBRATION_TOP_RIGHT: tft_string.set(GET_TEXT(MSG_TOP_RIGHT)); break;
        case CALIBRATION_BOTTOM_RIGHT: tft_string.set(GET_TEXT(MSG_BOTTOM_RIGHT)); break;
        default: break;
      }

      x = touch_calibration.calibration_points[stage].x;
      y = touch_calibration.calibration_points[stage].y;

      tft.canvas(x - 15, y - 15, 31, 31);
      tft.set_background(COLOR_BACKGROUND);
      tft.add_bar(0, 15, 31, 1, COLOR_TOUCH_CALIBRATION);
      tft.add_bar(15, 0, 1, 31, COLOR_TOUCH_CALIBRATION);

      touch.add_control(CALIBRATE, 0, 0, TFT_WIDTH, TFT_HEIGHT, uint32_t(x) << 16 | uint32_t(y));
    }
    else {
      tft_string.set(stage == CALIBRATION_SUCCESS ? GET_TEXT(MSG_CALIBRATION_COMPLETED) : GET_TEXT(MSG_CALIBRATION_FAILED));
      defer_status_screen(false);
      touch_calibration.calibration_end();
      touch.add_control(BACK, 0, 0, TFT_WIDTH, TFT_HEIGHT);
    }

    tft.canvas(0, (TFT_HEIGHT - tft_string.font_height()) >> 1, TFT_WIDTH, tft_string.font_height());
    tft.set_background(COLOR_BACKGROUND);
    tft.add_text(tft_string.center(TFT_WIDTH), 0, COLOR_MENU_TEXT, tft_string);
  }

#endif // TOUCH_SCREEN_CALIBRATION

#endif // HAS_GRAPHICAL_TFT<|MERGE_RESOLUTION|>--- conflicted
+++ resolved
@@ -191,20 +191,6 @@
 void MenuItem_static::draw(const uint8_t row, FSTR_P const fstr, const uint8_t style/*=SS_DEFAULT*/, const char *vstr/*=nullptr*/) {
   menu_item(row);
 
-<<<<<<< HEAD
-  uint16_t r_offset = TFT_WIDTH - MENU_TEXT_X_OFFSET;
-  if (itemRAlignedStringC) {
-    tft_string.set(itemRAlignedStringC);
-    r_offset -= _MIN(tft_string.width(), r_offset - MENU_TEXT_X_OFFSET);
-    tft.add_text(r_offset, MENU_TEXT_Y_OFFSET, COLOR_MENU_TEXT, tft_string, TFT_WIDTH - 2 * MENU_TEXT_X_OFFSET);
-  }
-
-  tft_string.set(fstr, itemIndex, itemStringC, itemStringF);
-  if (vstr) tft_string.add(vstr);
-
-  const uint16_t l_offset = style == SS_LEFT ? MENU_TEXT_X_OFFSET : tft_string.center(TFT_WIDTH);
-  tft.add_text(l_offset , MENU_TEXT_Y_OFFSET, COLOR_MENU_TEXT, tft_string, _MAX(r_offset - l_offset - MENU_TEXT_X_OFFSET, 1));
-=======
   tft_string.set(fstr, itemIndex, itemStringC, itemStringF);
 
   const bool center = bool(style & SS_CENTER), full = bool(style & SS_FULL);
@@ -224,7 +210,6 @@
   while (*vstr == ' ') vstr++;
   tft_string.set(vstr);
   tft.add_text(TFT_WIDTH - 1 - tft_string.width(), MENU_TEXT_Y_OFFSET, COLOR_YELLOW, tft_string);
->>>>>>> bcf61cc9
 }
 
 #if HAS_MEDIA
