/**
 * Marlin 3D Printer Firmware
 * Copyright (c) 2020 MarlinFirmware [https://github.com/MarlinFirmware/Marlin]
 *
 * Based on Sprinter and grbl.
 * Copyright (c) 2011 Camiel Gubbels / Erik van der Zalm
 *
 * This program is free software: you can redistribute it and/or modify
 * it under the terms of the GNU General Public License as published by
 * the Free Software Foundation, either version 3 of the License, or
 * (at your option) any later version.
 *
 * This program is distributed in the hope that it will be useful,
 * but WITHOUT ANY WARRANTY; without even the implied warranty of
 * MERCHANTABILITY or FITNESS FOR A PARTICULAR PURPOSE.  See the
 * GNU General Public License for more details.
 *
 * You should have received a copy of the GNU General Public License
 * along with this program.  If not, see <https://www.gnu.org/licenses/>.
 *
 */

#include "../../inc/MarlinConfigPre.h"

#if HAS_GRAPHICAL_TFT

#include "ui_common.h"
#include "../lcdprint.h"
#include "../../libs/numtostr.h"
#include "../menu/menu.h"
#include "../../gcode/queue.h"
#include "../../module/temperature.h"
#include "../../module/planner.h"
#include "../../module/probe.h"

<<<<<<< HEAD
#define DEBUG_OUT 1
#include "../../core/debug_out.h"

void menu_pause_option();
=======
#if ENABLED(BABYSTEP_ZPROBE_OFFSET)
  #include "../../feature/babystep.h"
#endif
>>>>>>> 87231b62

motionAxisState_t motionAxisState;
static xy_uint_t cursor;
#if ENABLED(TOUCH_SCREEN)
  bool draw_menu_navigation = false;
#endif

void menu_pause_option();

void quick_feedback() {
  #if HAS_CHIRP
    ui.chirp(); // Buzz and wait. Is the delay needed for buttons to settle?
    #if ALL(HAS_MARLINUI_MENU, HAS_BEEPER)
      for (int8_t i = 5; i--;) { buzzer.tick(); delay(2); }
    #elif HAS_MARLINUI_MENU
      delay(10);
    #endif
  #endif
}

void disable_steppers() {
  quick_feedback();
  queue.inject(F("M84"));
}

void moveAxis(const AxisEnum axis, const int8_t direction) {
  quick_feedback();

  #if HAS_EXTRUDERS
    if (axis == E_AXIS && thermalManager.tooColdToExtrude(motionAxisState.e_selection)) {
      drawMessage(F("Too cold"));
      return;
    }
  #endif

  const float diff = motionAxisState.currentStepSize * direction;

  #if HAS_BED_PROBE

    if (axis == Z_AXIS && motionAxisState.z_selection == Z_SELECTION_Z_PROBE) {
      #if ENABLED(BABYSTEP_ZPROBE_OFFSET)
        const int16_t babystep_increment = direction * BABYSTEP_SIZE_Z;
        const bool do_probe = DISABLED(BABYSTEP_HOTEND_Z_OFFSET) || active_extruder == 0;
        const float bsDiff = planner.mm_per_step[Z_AXIS] * babystep_increment,
                    new_probe_offset = probe.offset.z + bsDiff,
                    new_offs = TERN(BABYSTEP_HOTEND_Z_OFFSET
                      , do_probe ? new_probe_offset : hotend_offset[active_extruder].z - bsDiff
                      , new_probe_offset
                    );
        if (WITHIN(new_offs, Z_PROBE_OFFSET_RANGE_MIN, Z_PROBE_OFFSET_RANGE_MAX)) {
          babystep.add_steps(Z_AXIS, babystep_increment);
          if (do_probe)
            probe.offset.z = new_offs;
          else
            TERN(BABYSTEP_HOTEND_Z_OFFSET, hotend_offset[active_extruder].z = new_offs, NOOP);
          drawMessage_P(NUL_STR); // Clear the error
          drawAxisValue(axis);
        }
        else
          drawMessage(GET_TEXT_F(MSG_LCD_SOFT_ENDSTOPS));

      #else
        // Only change probe.offset.z
        probe.offset.z += diff;
        if (direction < 0 && current_position.z < Z_PROBE_OFFSET_RANGE_MIN) {
          current_position.z = Z_PROBE_OFFSET_RANGE_MIN;
          drawMessage(GET_TEXT_F(MSG_LCD_SOFT_ENDSTOPS));
        }
        else if (direction > 0 && current_position.z > Z_PROBE_OFFSET_RANGE_MAX) {
          current_position.z = Z_PROBE_OFFSET_RANGE_MAX;
          drawMessage(GET_TEXT_F(MSG_LCD_SOFT_ENDSTOPS));
        }
        else
          drawMessage_P(NUL_STR); // Clear the error

        drawAxisValue(axis);
      #endif
    }

  #endif // HAS_BED_PROBE

  if (!ui.manual_move.processing) {
    // Get motion limit from software endstops, if any
    float min, max;
    soft_endstop.get_manual_axis_limits(axis, min, max);

    // Delta limits XY based on the current offset from center
    // This assumes the center is 0,0
    #if ENABLED(DELTA)
      if (axis != Z_AXIS && TERN1(HAS_EXTRUDERS, axis != E_AXIS)) {
        max = SQRT(sq(float(PRINTABLE_RADIUS)) - sq(current_position[Y_AXIS - axis])); // (Y_AXIS - axis) == the other axis
        min = -max;
      }
    #endif

    // Get the new position
    const bool limited = ui.manual_move.apply_diff(axis, diff, min, max);
    #if IS_KINEMATIC
      UNUSED(limited);
    #else
      FSTR_P const msg = limited ? GET_TEXT_F(MSG_LCD_SOFT_ENDSTOPS) : FPSTR(NUL_STR);
      drawMessage(msg);
    #endif

    ui.manual_move.soon(axis OPTARG(MULTI_E_MANUAL, motionAxisState.e_selection));
  }

  drawAxisValue(axis);
}

#if ENABLED(TOUCH_SCREEN)

  void do_home() {
    quick_feedback();
    drawMessage(GET_TEXT_F(MSG_LEVEL_BED_HOMING));
    queue.inject_P(G28_STR);
    // Disable touch until home is done
    touch.disable();
    TERN_(HAS_EXTRUDERS, drawAxisValue(E_AXIS));
    TERN_(HAS_X_AXIS,    drawAxisValue(X_AXIS));
    TERN_(HAS_Y_AXIS,    drawAxisValue(Y_AXIS));
    TERN_(HAS_Z_AXIS,    drawAxisValue(Z_AXIS));
  }

  void step_size() {
    motionAxisState.currentStepSize = motionAxisState.currentStepSize / 10.0;
    if (motionAxisState.currentStepSize < 0.0015) motionAxisState.currentStepSize = 10.0;
    quick_feedback();
    drawCurStepValue();
  }

  #if HAS_EXTRUDERS
    void e_select() {
      if (++motionAxisState.e_selection >= EXTRUDERS)
        motionAxisState.e_selection = 0;
      quick_feedback();
      drawCurESelection();
      drawAxisValue(E_AXIS);
    }
  #endif

  #if HAS_BED_PROBE
    void z_select() {
      motionAxisState.z_selection *= -1;
      quick_feedback();
      drawCurZSelection();
      drawAxisValue(Z_AXIS);
    }
  #endif

#endif

#if HAS_TOUCH_SLEEP

  bool lcd_sleep_task() {
    static bool sleepCleared;
    if (touch.isSleeping()) {
      tft.queue.reset();
      if (!sleepCleared) {
        sleepCleared = true;
        ui.clear_lcd();
        tft.queue.async();
      }
      touch.idle();
      return true;
    }
    else
      sleepCleared = false;
    return false;
  }

#endif // HAS_TOUCH_SLEEP

void text_line(const uint16_t y, uint16_t color) {
  tft.canvas(0, y, TFT_WIDTH, MENU_ITEM_HEIGHT);
  tft.set_background(color);
}

void menu_line(const uint8_t row, uint16_t color) {
  cursor.set(0, row);
  text_line(MENU_TOP_LINE_Y + cursor.y * MENU_LINE_HEIGHT, color);
}

void menu_item(const uint8_t row, bool sel ) {
  #if ENABLED(TOUCH_SCREEN)
    if (row == 0) {
      touch.clear();
      draw_menu_navigation = TERN(ADVANCED_PAUSE_FEATURE, ui.currentScreen != menu_pause_option, true);
    }
  #endif

  menu_line(row, sel ? COLOR_SELECTION_BG : COLOR_BACKGROUND);
  #if ENABLED(TOUCH_SCREEN)
    const TouchControlType tct = TERN(SINGLE_TOUCH_NAVIGATION, true, sel) ? MENU_CLICK : MENU_ITEM;
    touch.add_control(tct, 0, MENU_TOP_LINE_Y + row * MENU_LINE_HEIGHT, TFT_WIDTH, MENU_ITEM_HEIGHT, encoderTopLine + row);
  #endif
}

void add_control(uint16_t x, uint16_t y, TouchControlType control_type, intptr_t data, MarlinImage image, bool is_enabled, uint16_t color_enabled, uint16_t color_disabled) {
  const uint16_t width = images[image].width, height = images[image].height;
  tft.canvas(x, y, width, height);
  tft.add_image(0, 0, image, is_enabled ? color_enabled : color_disabled);
  #if ENABLED(TOUCH_SCREEN)
    if (is_enabled) touch.add_control(control_type, x, y, width, height, data);
  #endif
}

void drawBtn(const int x, const int y, const char *label, intptr_t data, const MarlinImage btnimg, const MarlinImage img, uint16_t bgColor, const bool enabled) {
  const uint16_t width = images[btnimg].width,
                height = images[btnimg].height;

  if (!enabled) bgColor = COLOR_CONTROL_DISABLED;

  tft.canvas(x, y, width, height);
  tft.set_background(COLOR_BACKGROUND);
  tft.add_image(0, 0, btnimg, bgColor, COLOR_BACKGROUND, COLOR_DARKGREY);

  // TODO: Make an add_text() taking a font arg
  if (label) {
    tft_string.set(label);
    tft_string.trim();
    tft.add_text(tft_string.center(width), height / 2 - tft_string.font_height() / 2, bgColor, tft_string);
  }
  else
    tft.add_image(0, 0, img, bgColor, COLOR_BACKGROUND, COLOR_DARKGREY);

  TERN_(TOUCH_SCREEN, if (enabled) touch.add_control(BUTTON, x, y, width, height, data));
}


//
// lcdprint.h functions
//

#define TFT_COL_WIDTH ((TFT_WIDTH) / (LCD_WIDTH))

void lcd_gotopixel(const uint16_t x, const uint16_t y) {
  if (x >= TFT_WIDTH) return;
  cursor.set(x / (TFT_COL_WIDTH), y / MENU_LINE_HEIGHT);
  tft.canvas(x, MENU_TOP_LINE_Y + y, (TFT_WIDTH) - x, MENU_ITEM_HEIGHT);
  tft.set_background(COLOR_BACKGROUND);
}

void lcd_moveto(const lcd_uint_t col, const lcd_uint_t row) {
  lcd_gotopixel(int(col) * (TFT_COL_WIDTH), int(row) * MENU_LINE_HEIGHT);
}

int lcd_put_lchar_max(const lchar_t &c, const pixel_len_t max_length) {
  if (max_length < 1) return 0;
  tft_string.set(c);
  tft.add_text(MENU_TEXT_X, MENU_TEXT_Y, COLOR_MENU_TEXT, tft_string);
  lcd_gotopixel((cursor.x + 1) * (TFT_COL_WIDTH) + tft_string.width(), cursor.y * MENU_LINE_HEIGHT);
  return tft_string.width();
}

int lcd_put_u8str_max_P(PGM_P utf8_pstr, const pixel_len_t max_length) {
  if (max_length < 1) return 0;
  tft_string.set(utf8_pstr);
  tft_string.trim();
  tft_string.truncate(max_length);
  tft.add_text(MENU_TEXT_X, MENU_TEXT_Y, COLOR_MENU_TEXT, tft_string);
  lcd_gotopixel((cursor.x + 1) * (TFT_COL_WIDTH) + tft_string.width(), cursor.y * MENU_LINE_HEIGHT);
  return tft_string.width();
}

int lcd_put_u8str_max(const char * utf8_str, const pixel_len_t max_length) {
  return lcd_put_u8str_max_P(utf8_str, max_length);
}

void lcd_put_int(const int i) {
  // 3 digits max for this one...
  const char* str = i16tostr3left(int16_t(i));
  lcd_put_u8str_max(str, 3);
}

//
// Menu Item methods
//

// Draw a generic menu item with pre_char (if selected) and post_char
void MenuItemBase::_draw(const bool sel, const uint8_t row, FSTR_P const fstr, const char pre_char, const char post_char, const uint8_t style/*=SS_DEFAULT*/, const char * vstr/*=nullptr*/, const uint8_t minFstr/*=0*/) {
  menu_item(row, sel);

  const char *string = FTOP(fstr);
  MarlinImage image = noImage;
  switch (*string) {
    case LCD_STR_REFRESH[0]: image = imgRefresh; break;
    case LCD_STR_FOLDER[0]: image = imgDirectory; break;
  }

<<<<<<< HEAD
  uint8_t l_offset = MENU_TEXT_X_OFFSET;
=======
  uint8_t offset = MENU_TEXT_X;
>>>>>>> 87231b62
  if (image != noImage) {
    string++;
    l_offset = MENU_ITEM_ICON_SPACE;
    tft.add_image(MENU_ITEM_ICON_X, MENU_ITEM_ICON_Y, image, COLOR_MENU_TEXT, sel ? COLOR_SELECTION_BG : COLOR_BACKGROUND);
  }

  image = noImage;
  #if ENABLED(TFT_MENU_ITEM_SHOW_NAV_ICONS)
    switch (post_char) {
      case LCD_STR_ARROW_RIGHT[0]: image = imgRight; break;
      case LCD_STR_UPLEVEL[0]: image = imgBack; break;
    }
  #endif

<<<<<<< HEAD
  uint16_t r_offset = TFT_WIDTH;
  if (image != noImage) {
    r_offset -= MENU_ITEM_ICON_SPACE;
    tft.add_image(r_offset, MENU_ITEM_ICON_Y, image, COLOR_MENU_TEXT, sel ? COLOR_SELECTION_BG : COLOR_BACKGROUND);
  }
  else
    r_offset -= MENU_TEXT_X_OFFSET;

  const bool center = bool(style & SS_CENTER), full = bool(style & SS_FULL);
  if (!full || !vstr) {
    
    tft_string.set(fstr, itemIndex, itemStringC, itemStringF);
    if (vstr) tft_string.add(vstr);
    tft.add_text(center ? tft_string.center(r_offset - l_offset) : l_offset, MENU_TEXT_Y_OFFSET, COLOR_MENU_TEXT, tft_string);
    
  } else {

    uint16_t max_width;
    if (vstr) {
      tft_string.set(vstr);
      max_width = r_offset - l_offset;
      r_offset -= _MIN(tft_string.width(), max_width);
      tft.add_text(r_offset, MENU_TEXT_Y_OFFSET, COLOR_MENU_TEXT, tft_string, max_width);
    }

    max_width = _MAX(r_offset - l_offset - MENU_TEXT_X_OFFSET, 1);
    tft_string.set(string, itemIndex, itemStringC, itemStringF);
    tft.add_text(l_offset, MENU_TEXT_Y_OFFSET, COLOR_MENU_TEXT, tft_string, max_width);

  }
=======
  tft.add_text(offset, MENU_TEXT_Y, COLOR_MENU_TEXT, tft_string);
>>>>>>> 87231b62
}

// Draw a menu item with a (potentially) editable value
void MenuEditItemBase::draw(const bool sel, const uint8_t row, FSTR_P const fstr, const char * const inStr, const bool pgm) {
  menu_item(row, sel);

  tft_string.set(fstr, itemIndex, itemStringC, itemStringF);
  tft.add_text(MENU_TEXT_X, MENU_TEXT_Y, COLOR_MENU_TEXT, tft_string);
  if (inStr) {
    tft_string.set(inStr);
    tft.add_text(TFT_WIDTH - MENU_TEXT_X - tft_string.width(), MENU_TEXT_Y, COLOR_MENU_VALUE, tft_string);
  }
}

// Draw a static item with no left-right margin required. Centered by default.
void MenuItem_static::draw(const uint8_t row, FSTR_P const fstr, const uint8_t style/*=SS_DEFAULT*/, const char * vstr/*=nullptr*/) {
  menu_item(row);

  tft_string.set(fstr, itemIndex, itemStringC, itemStringF);

  const bool center = bool(style & SS_CENTER), full = bool(style & SS_FULL);
  if (!full || !vstr) {
    if (vstr) tft_string.add(vstr);
    tft.add_text(center ? tft_string.center(TFT_WIDTH) : 0, MENU_TEXT_Y, COLOR_MENU_TEXT, tft_string);
    return;
  }

  // Move the leading colon from the value to the label
  if (*vstr == ':') { tft_string.add(':'); vstr++; }

  // Left-justified label
  tft.add_text(0, MENU_TEXT_Y, COLOR_MENU_TEXT, tft_string);

  // Right-justified value, after spaces
  while (*vstr == ' ') vstr++;
  tft_string.set(vstr);
  tft.add_text(TFT_WIDTH - 1 - tft_string.width(), MENU_TEXT_Y, COLOR_MENU_TEXT, tft_string);
}

#if HAS_MEDIA

  void MenuItem_sdbase::draw(const bool sel, const uint8_t row, FSTR_P const, CardReader &theCard, const bool isDir) {
    menu_item(row, sel);
    if (isDir) tft.add_image(MENU_ITEM_ICON_X, MENU_ITEM_ICON_Y, imgDirectory, COLOR_MENU_TEXT, sel ? COLOR_SELECTION_BG : COLOR_BACKGROUND);
    uint8_t maxlen = (MENU_ITEM_HEIGHT) - (MENU_TEXT_Y) + 1;
    tft.add_text(MENU_ITEM_ICON_SPACE, MENU_TEXT_Y, COLOR_MENU_TEXT, ui.scrolled_filename(theCard, maxlen, row, sel));
  }

#endif

//
// MarlinUI methods
//

bool MarlinUI::detected() { return true; }

void MarlinUI::init_lcd() {
  tft.init();
  tft.set_font(MENU_FONT_NAME);
  #ifdef SYMBOLS_FONT_NAME
    tft.add_glyphs(SYMBOLS_FONT_NAME);
  #endif
  #ifdef EXTRA_FONT_NAME
    tft.add_glyphs(EXTRA_FONT_NAME);
  #endif
  TERN_(TOUCH_SCREEN, touch.init());
  clear_lcd();
}

void MarlinUI::clear_lcd() {
  #if ENABLED(TOUCH_SCREEN)
    touch.reset();
    draw_menu_navigation = false;
  #endif

  tft.queue.reset();
  tft.fill(0, 0, TFT_WIDTH, TFT_HEIGHT, COLOR_BACKGROUND);
  cursor.set(0, 0);
}

#if HAS_LCD_BRIGHTNESS

  void MarlinUI::_set_brightness() {
    #if PIN_EXISTS(TFT_BACKLIGHT)
      if (PWM_PIN(TFT_BACKLIGHT_PIN))
        analogWrite(pin_t(TFT_BACKLIGHT_PIN), backlight ? brightness : 0);
    #endif
  }

#endif

#if ENABLED(TOUCH_SCREEN_CALIBRATION)

  void MarlinUI::touch_calibration_screen() {
    uint16_t x, y;

    calibrationState stage = touch_calibration.get_calibration_state();

    if (stage == CALIBRATION_NONE) {
      defer_status_screen(true);
      clear_lcd();
      stage = touch_calibration.calibration_start();
    }
    else {
      x = touch_calibration.calibration_points[_MIN(stage - 1, CALIBRATION_BOTTOM_LEFT)].x;
      y = touch_calibration.calibration_points[_MIN(stage - 1, CALIBRATION_BOTTOM_LEFT)].y;
      tft.canvas(x - 15, y - 15, 31, 31);
      tft.set_background(COLOR_BACKGROUND);
    }

    touch.clear();

    if (stage < CALIBRATION_SUCCESS) {
      switch (stage) {
        case CALIBRATION_TOP_LEFT:     tft_string.set(GET_TEXT(MSG_TOP_LEFT));     break;
        case CALIBRATION_TOP_RIGHT:    tft_string.set(GET_TEXT(MSG_TOP_RIGHT));    break;
        case CALIBRATION_BOTTOM_RIGHT: tft_string.set(GET_TEXT(MSG_BOTTOM_RIGHT)); break;
        case CALIBRATION_BOTTOM_LEFT:  tft_string.set(GET_TEXT(MSG_BOTTOM_LEFT));  break;
        default: break;
      }

      x = touch_calibration.calibration_points[stage].x;
      y = touch_calibration.calibration_points[stage].y;

      tft.canvas(x - 15, y - 15, 31, 31);
      tft.set_background(COLOR_BACKGROUND);
      tft.add_bar(0, 15, 31, 1, COLOR_TOUCH_CALIBRATION);
      tft.add_bar(15, 0, 1, 31, COLOR_TOUCH_CALIBRATION);

      touch.add_control(CALIBRATE, 0, 0, TFT_WIDTH, TFT_HEIGHT, uint32_t(x) << 16 | uint32_t(y));
    }
    else {
      tft_string.set(stage == CALIBRATION_SUCCESS ? GET_TEXT(MSG_CALIBRATION_COMPLETED) : GET_TEXT(MSG_CALIBRATION_FAILED));
      defer_status_screen(false);
      touch_calibration.calibration_end();
      touch.add_control(BACK, 0, 0, TFT_WIDTH, TFT_HEIGHT);
    }

    tft.canvas(0, (TFT_HEIGHT - tft_string.font_height()) >> 1, TFT_WIDTH, tft_string.font_height());
    tft.set_background(COLOR_BACKGROUND);
    tft.add_text(tft_string.center(TFT_WIDTH), 0, COLOR_MENU_TEXT, tft_string);
  }

#endif // TOUCH_SCREEN_CALIBRATION

#endif // HAS_GRAPHICAL_TFT<|MERGE_RESOLUTION|>--- conflicted
+++ resolved
@@ -33,22 +33,18 @@
 #include "../../module/planner.h"
 #include "../../module/probe.h"
 
-<<<<<<< HEAD
-#define DEBUG_OUT 1
-#include "../../core/debug_out.h"
-
-void menu_pause_option();
-=======
 #if ENABLED(BABYSTEP_ZPROBE_OFFSET)
   #include "../../feature/babystep.h"
 #endif
->>>>>>> 87231b62
 
 motionAxisState_t motionAxisState;
 static xy_uint_t cursor;
 #if ENABLED(TOUCH_SCREEN)
   bool draw_menu_navigation = false;
 #endif
+
+#define DEBUG_OUT 1
+#include "../../core/debug_out.h"
 
 void menu_pause_option();
 
@@ -333,11 +329,7 @@
     case LCD_STR_FOLDER[0]: image = imgDirectory; break;
   }
 
-<<<<<<< HEAD
   uint8_t l_offset = MENU_TEXT_X_OFFSET;
-=======
-  uint8_t offset = MENU_TEXT_X;
->>>>>>> 87231b62
   if (image != noImage) {
     string++;
     l_offset = MENU_ITEM_ICON_SPACE;
@@ -352,7 +344,6 @@
     }
   #endif
 
-<<<<<<< HEAD
   uint16_t r_offset = TFT_WIDTH;
   if (image != noImage) {
     r_offset -= MENU_ITEM_ICON_SPACE;
@@ -363,13 +354,11 @@
 
   const bool center = bool(style & SS_CENTER), full = bool(style & SS_FULL);
   if (!full || !vstr) {
-    
     tft_string.set(fstr, itemIndex, itemStringC, itemStringF);
     if (vstr) tft_string.add(vstr);
     tft.add_text(center ? tft_string.center(r_offset - l_offset) : l_offset, MENU_TEXT_Y_OFFSET, COLOR_MENU_TEXT, tft_string);
-    
-  } else {
-
+  }
+  else {
     uint16_t max_width;
     if (vstr) {
       tft_string.set(vstr);
@@ -381,11 +370,7 @@
     max_width = _MAX(r_offset - l_offset - MENU_TEXT_X_OFFSET, 1);
     tft_string.set(string, itemIndex, itemStringC, itemStringF);
     tft.add_text(l_offset, MENU_TEXT_Y_OFFSET, COLOR_MENU_TEXT, tft_string, max_width);
-
-  }
-=======
-  tft.add_text(offset, MENU_TEXT_Y, COLOR_MENU_TEXT, tft_string);
->>>>>>> 87231b62
+  }
 }
 
 // Draw a menu item with a (potentially) editable value
