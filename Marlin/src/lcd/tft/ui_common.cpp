/**
 * Marlin 3D Printer Firmware
 * Copyright (c) 2020 MarlinFirmware [https://github.com/MarlinFirmware/Marlin]
 *
 * Based on Sprinter and grbl.
 * Copyright (c) 2011 Camiel Gubbels / Erik van der Zalm
 *
 * This program is free software: you can redistribute it and/or modify
 * it under the terms of the GNU General Public License as published by
 * the Free Software Foundation, either version 3 of the License, or
 * (at your option) any later version.
 *
 * This program is distributed in the hope that it will be useful,
 * but WITHOUT ANY WARRANTY; without even the implied warranty of
 * MERCHANTABILITY or FITNESS FOR A PARTICULAR PURPOSE.  See the
 * GNU General Public License for more details.
 *
 * You should have received a copy of the GNU General Public License
 * along with this program.  If not, see <https://www.gnu.org/licenses/>.
 *
 */

#include "../../inc/MarlinConfigPre.h"

#if HAS_GRAPHICAL_TFT

#include "ui_common.h"
#include "../lcdprint.h"
#include "../../libs/numtostr.h"
#include "../menu/menu.h"
#include "../../gcode/queue.h"
#include "../../module/temperature.h"
#include "../../module/planner.h"
#include "../../module/probe.h"

<<<<<<< HEAD
#define DEBUG_OUT 1
#include "../../core/debug_out.h"

void menu_pause_option();
=======
#if ENABLED(BABYSTEP_ZPROBE_OFFSET)
  #include "../../feature/babystep.h"
#endif
>>>>>>> 6bc42300

motionAxisState_t motionAxisState;
static xy_uint_t cursor;
#if ENABLED(TOUCH_SCREEN)
  bool draw_menu_navigation = false;
#endif

void menu_pause_option();

void quick_feedback() {
  #if HAS_CHIRP
    ui.chirp(); // Buzz and wait. Is the delay needed for buttons to settle?
    #if ALL(HAS_MARLINUI_MENU, HAS_BEEPER)
      for (int8_t i = 5; i--;) { buzzer.tick(); delay(2); }
    #elif HAS_MARLINUI_MENU
      delay(10);
    #endif
  #endif
}

void disable_steppers() {
  quick_feedback();
  queue.inject(F("M84"));
}

void moveAxis(const AxisEnum axis, const int8_t direction) {
  quick_feedback();

  #if HAS_EXTRUDERS
    if (axis == E_AXIS && thermalManager.tooColdToExtrude(motionAxisState.e_selection)) {
      drawMessage(F("Too cold"));
      return;
    }
  #endif

  const float diff = motionAxisState.currentStepSize * direction;

  #if HAS_BED_PROBE

    if (axis == Z_AXIS && motionAxisState.z_selection == Z_SELECTION_Z_PROBE) {
      #if ENABLED(BABYSTEP_ZPROBE_OFFSET)
        const int16_t babystep_increment = direction * BABYSTEP_SIZE_Z;
        const bool do_probe = DISABLED(BABYSTEP_HOTEND_Z_OFFSET) || active_extruder == 0;
        const float bsDiff = planner.mm_per_step[Z_AXIS] * babystep_increment,
                    new_probe_offset = probe.offset.z + bsDiff,
                    new_offs = TERN(BABYSTEP_HOTEND_Z_OFFSET
                      , do_probe ? new_probe_offset : hotend_offset[active_extruder].z - bsDiff
                      , new_probe_offset
                    );
        if (WITHIN(new_offs, Z_PROBE_OFFSET_RANGE_MIN, Z_PROBE_OFFSET_RANGE_MAX)) {
          babystep.add_steps(Z_AXIS, babystep_increment);
          if (do_probe)
            probe.offset.z = new_offs;
          else
            TERN(BABYSTEP_HOTEND_Z_OFFSET, hotend_offset[active_extruder].z = new_offs, NOOP);
          drawMessage_P(NUL_STR); // Clear the error
          drawAxisValue(axis);
        }
        else
          drawMessage(GET_TEXT_F(MSG_LCD_SOFT_ENDSTOPS));

      #else
        // Only change probe.offset.z
        probe.offset.z += diff;
        if (direction < 0 && current_position.z < Z_PROBE_OFFSET_RANGE_MIN) {
          current_position.z = Z_PROBE_OFFSET_RANGE_MIN;
          drawMessage(GET_TEXT_F(MSG_LCD_SOFT_ENDSTOPS));
        }
        else if (direction > 0 && current_position.z > Z_PROBE_OFFSET_RANGE_MAX) {
          current_position.z = Z_PROBE_OFFSET_RANGE_MAX;
          drawMessage(GET_TEXT_F(MSG_LCD_SOFT_ENDSTOPS));
        }
        else
          drawMessage_P(NUL_STR); // Clear the error

        drawAxisValue(axis);
      #endif
    }

  #endif // HAS_BED_PROBE

  if (!ui.manual_move.processing) {
    // Get motion limit from software endstops, if any
    float min, max;
    soft_endstop.get_manual_axis_limits(axis, min, max);

    // Delta limits XY based on the current offset from center
    // This assumes the center is 0,0
    #if ENABLED(DELTA)
      if (axis != Z_AXIS && TERN1(HAS_EXTRUDERS, axis != E_AXIS)) {
        max = SQRT(sq(float(PRINTABLE_RADIUS)) - sq(current_position[Y_AXIS - axis])); // (Y_AXIS - axis) == the other axis
        min = -max;
      }
    #endif

    // Get the new position
    const bool limited = ui.manual_move.apply_diff(axis, diff, min, max);
    #if IS_KINEMATIC
      UNUSED(limited);
    #else
      FSTR_P const msg = limited ? GET_TEXT_F(MSG_LCD_SOFT_ENDSTOPS) : FPSTR(NUL_STR);
      drawMessage(msg);
    #endif

    ui.manual_move.soon(axis OPTARG(MULTI_E_MANUAL, motionAxisState.e_selection));
  }

  drawAxisValue(axis);
}

#if ENABLED(TOUCH_SCREEN)

  void do_home() {
    quick_feedback();
    drawMessage(GET_TEXT_F(MSG_LEVEL_BED_HOMING));
    queue.inject_P(G28_STR);
    // Disable touch until home is done
    touch.disable();
    TERN_(HAS_EXTRUDERS, drawAxisValue(E_AXIS));
    TERN_(HAS_X_AXIS,    drawAxisValue(X_AXIS));
    TERN_(HAS_Y_AXIS,    drawAxisValue(Y_AXIS));
    TERN_(HAS_Z_AXIS,    drawAxisValue(Z_AXIS));
  }

  void step_size() {
    motionAxisState.currentStepSize = motionAxisState.currentStepSize / 10.0;
    if (motionAxisState.currentStepSize < 0.0015) motionAxisState.currentStepSize = 10.0;
    quick_feedback();
    drawCurStepValue();
  }

  #if HAS_EXTRUDERS
    void e_select() {
      if (++motionAxisState.e_selection >= EXTRUDERS)
        motionAxisState.e_selection = 0;
      quick_feedback();
      drawCurESelection();
      drawAxisValue(E_AXIS);
    }
  #endif

  #if HAS_BED_PROBE
    void z_select() {
      motionAxisState.z_selection *= -1;
      quick_feedback();
      drawCurZSelection();
      drawAxisValue(Z_AXIS);
    }
  #endif

#endif

#if HAS_TOUCH_SLEEP

  bool lcd_sleep_task() {
    static bool sleepCleared;
    if (touch.isSleeping()) {
      tft.queue.reset();
      if (!sleepCleared) {
        sleepCleared = true;
        ui.clear_lcd();
        tft.queue.async();
      }
      touch.idle();
      return true;
    }
    else
      sleepCleared = false;
    return false;
  }

#endif // HAS_TOUCH_SLEEP

void text_line(const uint16_t y, uint16_t color) {
  tft.canvas(0, y, TFT_WIDTH, MENU_ITEM_HEIGHT);
  tft.set_background(color);
}

void menu_line(const uint8_t row, uint16_t color) {
  cursor.set(0, row);
  text_line(MENU_TOP_LINE_Y + cursor.y * MENU_LINE_HEIGHT, color);
}

void menu_item(const uint8_t row, bool sel ) {
  #if ENABLED(TOUCH_SCREEN)
    if (row == 0) {
      touch.clear();
      draw_menu_navigation = TERN(ADVANCED_PAUSE_FEATURE, ui.currentScreen != menu_pause_option, true);
    }
  #endif

  menu_line(row, sel ? COLOR_SELECTION_BG : COLOR_BACKGROUND);
  #if ENABLED(TOUCH_SCREEN)
    const TouchControlType tct = TERN(SINGLE_TOUCH_NAVIGATION, true, sel) ? MENU_CLICK : MENU_ITEM;
    touch.add_control(tct, 0, MENU_TOP_LINE_Y + row * MENU_LINE_HEIGHT, TFT_WIDTH, MENU_ITEM_HEIGHT, encoderTopLine + row);
  #endif
}

void add_control(uint16_t x, uint16_t y, TouchControlType control_type, intptr_t data, MarlinImage image, bool is_enabled, uint16_t color_enabled, uint16_t color_disabled) {
  const uint16_t width = images[image].width, height = images[image].height;
  tft.canvas(x, y, width, height);
  tft.add_image(0, 0, image, is_enabled ? color_enabled : color_disabled);
  #if ENABLED(TOUCH_SCREEN)
    if (is_enabled) touch.add_control(control_type, x, y, width, height, data);
  #endif
}

void drawBtn(const int x, const int y, const char *label, intptr_t data, const MarlinImage btnimg, const MarlinImage img, uint16_t bgColor, const bool enabled) {
  const uint16_t width = images[btnimg].width,
                height = images[btnimg].height;

  if (!enabled) bgColor = COLOR_CONTROL_DISABLED;

  tft.canvas(x, y, width, height);
  tft.set_background(COLOR_BACKGROUND);
  tft.add_image(0, 0, btnimg, bgColor, COLOR_BACKGROUND, COLOR_DARKGREY);

  // TODO: Make an add_text() taking a font arg
  if (label) {
    tft_string.set(label);
    tft_string.trim();
    tft.add_text(tft_string.center(width), height / 2 - tft_string.font_height() / 2, bgColor, tft_string);
  }
  else
    tft.add_image(0, 0, img, bgColor, COLOR_BACKGROUND, COLOR_DARKGREY);

  TERN_(TOUCH_SCREEN, if (enabled) touch.add_control(BUTTON, x, y, width, height, data));
}


//
// lcdprint.h functions
//

#define TFT_COL_WIDTH ((TFT_WIDTH) / (LCD_WIDTH))

void lcd_gotopixel(const uint16_t x, const uint16_t y) {
  if (x >= TFT_WIDTH) return;
  cursor.set(x / (TFT_COL_WIDTH), y / MENU_LINE_HEIGHT);
  tft.canvas(x, MENU_TOP_LINE_Y + y, (TFT_WIDTH) - x, MENU_ITEM_HEIGHT);
  tft.set_background(COLOR_BACKGROUND);
}

void lcd_moveto(const lcd_uint_t col, const lcd_uint_t row) {
  lcd_gotopixel(int(col) * (TFT_COL_WIDTH), int(row) * MENU_LINE_HEIGHT);
}

int lcd_put_lchar_max(const lchar_t &c, const pixel_len_t max_length) {
  if (max_length < 1) return 0;
  tft_string.set(c);
  tft.add_text(MENU_TEXT_X, MENU_TEXT_Y, COLOR_MENU_TEXT, tft_string);
  lcd_gotopixel((cursor.x + 1) * (TFT_COL_WIDTH) + tft_string.width(), cursor.y * MENU_LINE_HEIGHT);
  return tft_string.width();
}

int lcd_put_u8str_max_P(PGM_P utf8_pstr, const pixel_len_t max_length) {
  if (max_length < 1) return 0;
  tft_string.set(utf8_pstr);
  tft_string.trim();
  tft_string.truncate(max_length);
  tft.add_text(MENU_TEXT_X, MENU_TEXT_Y, COLOR_MENU_TEXT, tft_string);
  lcd_gotopixel((cursor.x + 1) * (TFT_COL_WIDTH) + tft_string.width(), cursor.y * MENU_LINE_HEIGHT);
  return tft_string.width();
}

int lcd_put_u8str_max(const char * utf8_str, const pixel_len_t max_length) {
  return lcd_put_u8str_max_P(utf8_str, max_length);
}

void lcd_put_int(const int i) {
  // 3 digits max for this one...
  const char* str = i16tostr3left(int16_t(i));
  lcd_put_u8str_max(str, 3);
}

//
// Menu Item methods
//

// Draw a generic menu item with pre_char (if selected) and post_char
void MenuItemBase::_draw(const bool sel, const uint8_t row, FSTR_P const fstr, const char pre_char, const char post_char, const uint8_t style/*=SS_DEFAULT*/, const char * vstr/*=nullptr*/, const uint8_t minFstr/*=0*/) {
  menu_item(row, sel);

  const char *string = FTOP(fstr);
  MarlinImage image = noImage;
  switch (*string) {
    case LCD_STR_REFRESH[0]: image = imgRefresh; break;
    case LCD_STR_FOLDER[0]: image = imgDirectory; break;
  }

<<<<<<< HEAD
  uint8_t l_offset = MENU_TEXT_X_OFFSET;
=======
  uint8_t offset = MENU_TEXT_X;
>>>>>>> 6bc42300
  if (image != noImage) {
    string++;
    l_offset = MENU_ITEM_ICON_SPACE;
    tft.add_image(MENU_ITEM_ICON_X, MENU_ITEM_ICON_Y, image, COLOR_MENU_TEXT, sel ? COLOR_SELECTION_BG : COLOR_BACKGROUND);
  }

  image = noImage;
  #if ENABLED(TFT_MENU_ITEM_SHOW_NAV_ICONS)
    switch (post_char) {
      case LCD_STR_ARROW_RIGHT[0]: image = imgRight; break;
      case LCD_STR_UPLEVEL[0]: image = imgBack; break;
    }
  #endif

  uint16_t r_offset = TFT_WIDTH;
  if (image != noImage) {
    r_offset -= MENU_ITEM_ICON_SPACE;
    tft.add_image(r_offset, MENU_ITEM_ICON_Y, image, COLOR_MENU_TEXT, sel ? COLOR_SELECTION_BG : COLOR_BACKGROUND);
  }
  else
    r_offset -= MENU_TEXT_X_OFFSET;

  const bool center = bool(style & SS_CENTER), full = bool(style & SS_FULL);
  if (!full || !vstr) {
    
    tft_string.set(fstr, itemIndex, itemStringC, itemStringF);
    if (vstr) tft_string.add(vstr);
    tft.add_text(center ? tft_string.center(r_offset - l_offset) : l_offset, MENU_TEXT_Y_OFFSET, COLOR_MENU_TEXT, tft_string);
    
  } else {

    uint16_t max_width;
    if (vstr) {
      tft_string.set(vstr);
      max_width = r_offset - l_offset;
      r_offset -= _MIN(tft_string.width(), max_width);
      tft.add_text(r_offset, MENU_TEXT_Y_OFFSET, COLOR_MENU_TEXT, tft_string, max_width);
    }

    max_width = _MAX(r_offset - l_offset - MENU_TEXT_X_OFFSET, 1);
    tft_string.set(string, itemIndex, itemStringC, itemStringF);
    tft.add_text(l_offset, MENU_TEXT_Y_OFFSET, COLOR_MENU_TEXT, tft_string, max_width);

<<<<<<< HEAD
  }
=======
  tft.add_text(offset, MENU_TEXT_Y, COLOR_MENU_TEXT, tft_string);
>>>>>>> 6bc42300
}

// Draw a menu item with a (potentially) editable value
void MenuEditItemBase::draw(const bool sel, const uint8_t row, FSTR_P const fstr, const char * const inStr, const bool pgm) {
  menu_item(row, sel);

  tft_string.set(fstr, itemIndex, itemStringC, itemStringF);
  tft.add_text(MENU_TEXT_X, MENU_TEXT_Y, COLOR_MENU_TEXT, tft_string);
  if (inStr) {
    tft_string.set(inStr);
    tft.add_text(TFT_WIDTH - MENU_TEXT_X - tft_string.width(), MENU_TEXT_Y, COLOR_MENU_VALUE, tft_string);
  }
}

// Draw a static item with no left-right margin required. Centered by default.
void MenuItem_static::draw(const uint8_t row, FSTR_P const fstr, const uint8_t style/*=SS_DEFAULT*/, const char * vstr/*=nullptr*/) {
  menu_item(row);

  if (fstr) {
    tft_string.set(fstr, itemIndex, itemStringC, itemStringF);
  } else {
    tft_string.set();
  }

  const bool center = bool(style & SS_CENTER), full = bool(style & SS_FULL);
  if (!full || !vstr) {
    if (vstr) tft_string.add(vstr);
    tft.add_text(center ? tft_string.center(TFT_WIDTH) : 0, MENU_TEXT_Y, COLOR_MENU_TEXT, tft_string);
    return;
  }

  // Move the leading colon from the value to the label
  if (*vstr == ':') { tft_string.add(':'); vstr++; }

  // Left-justified label
  tft.add_text(0, MENU_TEXT_Y, COLOR_MENU_TEXT, tft_string);

  // Right-justified value, after spaces
  while (*vstr == ' ') vstr++;
  tft_string.set(vstr);
  tft.add_text(TFT_WIDTH - 1 - tft_string.width(), MENU_TEXT_Y, COLOR_MENU_TEXT, tft_string);
}

#if HAS_MEDIA

  void MenuItem_sdbase::draw(const bool sel, const uint8_t row, FSTR_P const, CardReader &theCard, const bool isDir) {
    menu_item(row, sel);
    if (isDir) tft.add_image(MENU_ITEM_ICON_X, MENU_ITEM_ICON_Y, imgDirectory, COLOR_MENU_TEXT, sel ? COLOR_SELECTION_BG : COLOR_BACKGROUND);
    uint8_t maxlen = (MENU_ITEM_HEIGHT) - (MENU_TEXT_Y) + 1;
    tft.add_text(MENU_ITEM_ICON_SPACE, MENU_TEXT_Y, COLOR_MENU_TEXT, ui.scrolled_filename(theCard, maxlen, row, sel));
  }

#endif

//
// MarlinUI methods
//

bool MarlinUI::detected() { return true; }

void MarlinUI::init_lcd() {
  tft.init();
  tft.set_font(MENU_FONT_NAME);
  #ifdef SYMBOLS_FONT_NAME
    tft.add_glyphs(SYMBOLS_FONT_NAME);
  #endif
  #ifdef EXTRA_FONT_NAME
    tft.add_glyphs(EXTRA_FONT_NAME);
  #endif
  TERN_(TOUCH_SCREEN, touch.init());
  clear_lcd();
}

void MarlinUI::clear_lcd() {
  #if ENABLED(TOUCH_SCREEN)
    touch.reset();
    draw_menu_navigation = false;
  #endif

  tft.queue.reset();
  tft.fill(0, 0, TFT_WIDTH, TFT_HEIGHT, COLOR_BACKGROUND);
  cursor.set(0, 0);
}


uint8_t _get_word(const char * const string, read_byte_cb_t cb_read_byte, lchar_t &last_char) {
        
  if (!string) return 0;

  const uint8_t *p = (uint8_t*)string;
  lchar_t wc;
  uint8_t c = 0;
  
  // find the end of the part
  for (;;) {
    p = get_utf8_value_cb(p, cb_read_byte, wc);
    const bool eol = !wc;         // zero ends the string
    // End or a break between phrases?
    if (eol || wc == ' ' || wc == '-' || wc == '+' || wc == '.' || wc == '\n') {
      c += !eol;                  // +1 so the space will be printed
      last_char = wc;
      return c;
    }
    else c++;                     // count word characters
  }
}

template<typename T>
void _wrap_string(uint8_t &row, T string, read_byte_cb_t cb_read_byte, const bool flush=false) {

  auto print_str = [&row] () {
      menu_line(row++);
      tft_string.trim();
      tft.add_text(tft_string.center(TFT_WIDTH), MENU_TEXT_Y_OFFSET, COLOR_MENU_TEXT, tft_string);
      tft_string.set();  
  };

  const uint8_t *p;
  uint8_t wrd_len = 0;
  p = (uint8_t*)string;
  
  lchar_t last_char;
  p = &p[wrd_len];
  bool eol = !p;
  while (!eol) {
    wrd_len = _get_word((const char *)p, cb_read_byte, last_char);
    const uint8_t len = tft_string.length;
    tft_string.add((T)p, wrd_len);
    const uint32_t wid = tft_string.width();
    
    if (wid > TFT_WIDTH) {
      tft_string.truncate(len);
      print_str();
      tft_string.set((T)p, wrd_len);
    }
    if (last_char == '\n') {
      tft_string.truncate(tft_string.length - 1);
      print_str();
    }

    p = &p[wrd_len];
    eol = !*p;
  }
  if (flush && tft_string.length > 0) {
      print_str();  
  }
}
void MarlinUI::draw_message_on_screen(FSTR_P const pref, const char * const string/*=nullptr*/, FSTR_P const suff/*=nullptr*/) {
    
    const uint8_t plen = utf8_strlen(pref), slen = suff ? utf8_strlen(suff) : 0;
    uint8_t row = 1;
    if (!string && plen + slen <= LCD_WIDTH) {
      row = LCD_HEIGHT > 3 ? 1 : 0;
    }

    if (LCD_HEIGHT >= 8) row = LCD_HEIGHT / 2 - 2;
    
    tft_string.set();

    if (plen) _wrap_string<FSTR_P>(row, pref, read_byte_rom);
    if (string) _wrap_string<const char * const>(row, string, read_byte_ram);
    if (slen) _wrap_string<FSTR_P>(row, suff, read_byte_rom, true);
}

#if HAS_LCD_BRIGHTNESS

  void MarlinUI::_set_brightness() {
    #if PIN_EXISTS(TFT_BACKLIGHT)
      if (PWM_PIN(TFT_BACKLIGHT_PIN))
        analogWrite(pin_t(TFT_BACKLIGHT_PIN), backlight ? brightness : 0);
    #endif
  }

#endif

#if ENABLED(TOUCH_SCREEN_CALIBRATION)

  void MarlinUI::touch_calibration_screen() {
    uint16_t x, y;

    calibrationState stage = touch_calibration.get_calibration_state();

    if (stage == CALIBRATION_NONE) {
      defer_status_screen(true);
      clear_lcd();
      stage = touch_calibration.calibration_start();
    }
    else {
      x = touch_calibration.calibration_points[_MIN(stage - 1, CALIBRATION_BOTTOM_RIGHT)].x;
      y = touch_calibration.calibration_points[_MIN(stage - 1, CALIBRATION_BOTTOM_RIGHT)].y;
      tft.canvas(x - 15, y - 15, 31, 31);
      tft.set_background(COLOR_BACKGROUND);
    }

    touch.clear();

    if (stage < CALIBRATION_SUCCESS) {
      switch (stage) {
        case CALIBRATION_TOP_LEFT: tft_string.set(GET_TEXT(MSG_TOP_LEFT)); break;
        case CALIBRATION_BOTTOM_LEFT: tft_string.set(GET_TEXT(MSG_BOTTOM_LEFT)); break;
        case CALIBRATION_TOP_RIGHT: tft_string.set(GET_TEXT(MSG_TOP_RIGHT)); break;
        case CALIBRATION_BOTTOM_RIGHT: tft_string.set(GET_TEXT(MSG_BOTTOM_RIGHT)); break;
        default: break;
      }

      x = touch_calibration.calibration_points[stage].x;
      y = touch_calibration.calibration_points[stage].y;

      tft.canvas(x - 15, y - 15, 31, 31);
      tft.set_background(COLOR_BACKGROUND);
      tft.add_bar(0, 15, 31, 1, COLOR_TOUCH_CALIBRATION);
      tft.add_bar(15, 0, 1, 31, COLOR_TOUCH_CALIBRATION);

      touch.add_control(CALIBRATE, 0, 0, TFT_WIDTH, TFT_HEIGHT, uint32_t(x) << 16 | uint32_t(y));
    }
    else {
      tft_string.set(stage == CALIBRATION_SUCCESS ? GET_TEXT(MSG_CALIBRATION_COMPLETED) : GET_TEXT(MSG_CALIBRATION_FAILED));
      defer_status_screen(false);
      touch_calibration.calibration_end();
      touch.add_control(BACK, 0, 0, TFT_WIDTH, TFT_HEIGHT);
    }

    tft.canvas(0, (TFT_HEIGHT - tft_string.font_height()) >> 1, TFT_WIDTH, tft_string.font_height());
    tft.set_background(COLOR_BACKGROUND);
    tft.add_text(tft_string.center(TFT_WIDTH), 0, COLOR_MENU_TEXT, tft_string);
  }

#endif // TOUCH_SCREEN_CALIBRATION


#endif // HAS_GRAPHICAL_TFT<|MERGE_RESOLUTION|>--- conflicted
+++ resolved
@@ -33,16 +33,12 @@
 #include "../../module/planner.h"
 #include "../../module/probe.h"
 
-<<<<<<< HEAD
 #define DEBUG_OUT 1
 #include "../../core/debug_out.h"
 
-void menu_pause_option();
-=======
 #if ENABLED(BABYSTEP_ZPROBE_OFFSET)
   #include "../../feature/babystep.h"
 #endif
->>>>>>> 6bc42300
 
 motionAxisState_t motionAxisState;
 static xy_uint_t cursor;
@@ -333,11 +329,7 @@
     case LCD_STR_FOLDER[0]: image = imgDirectory; break;
   }
 
-<<<<<<< HEAD
-  uint8_t l_offset = MENU_TEXT_X_OFFSET;
-=======
-  uint8_t offset = MENU_TEXT_X;
->>>>>>> 6bc42300
+  uint8_t l_offset = TEXT_X_OFFSET;
   if (image != noImage) {
     string++;
     l_offset = MENU_ITEM_ICON_SPACE;
@@ -381,11 +373,7 @@
     tft_string.set(string, itemIndex, itemStringC, itemStringF);
     tft.add_text(l_offset, MENU_TEXT_Y_OFFSET, COLOR_MENU_TEXT, tft_string, max_width);
 
-<<<<<<< HEAD
-  }
-=======
-  tft.add_text(offset, MENU_TEXT_Y, COLOR_MENU_TEXT, tft_string);
->>>>>>> 6bc42300
+  }
 }
 
 // Draw a menu item with a (potentially) editable value
