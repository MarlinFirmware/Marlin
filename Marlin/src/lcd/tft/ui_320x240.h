--- conflicted
+++ resolved
@@ -20,21 +20,12 @@
  *
  */
 
-<<<<<<< HEAD
-#include "ui_common.h"
-
-#define MARLIN_LOGO_FULL_SIZE MarlinLogo320x240x16
-
-#define TFT_STATUS_TOP_Y       0
-#define TFT_TOP_LINE_Y         2
-=======
 #include "../../inc/MarlinConfigPre.h"
 
 // -------------------------------- Core Parameters --------------------------------
 
 #define MENU_TEXT_X                 10
 #define MENU_TEXT_Y                 tft_string.vcenter(MENU_ITEM_HEIGHT)
->>>>>>> 6379d4db
 
 #define MENU_ITEM_ICON_X            0
 #define MENU_ITEM_ICON_Y            0
@@ -44,17 +35,8 @@
 #define MENU_LINE_HEIGHT            (MENU_ITEM_HEIGHT + 2)
 #define MENU_TOP_LINE_Y             2
 
-<<<<<<< HEAD
-#define MENU_ITEM_HEIGHT      32
-#define MENU_LINE_HEIGHT      (MENU_ITEM_HEIGHT + 2)
-#define FONT_LINE_HEIGHT      24
-
-#if TFT_FONT == NOTOSANS || TFT_FONT == HELVETICA
-  #define FONT_SIZE           14
-=======
 #if TFT_FONT == NOTOSANS || TFT_FONT == HELVETICA
   #define FONT_SIZE                 14
->>>>>>> 6379d4db
 #elif TFT_FONT == UNIFONT
   #define FONT_SIZE                 10
 #endif
