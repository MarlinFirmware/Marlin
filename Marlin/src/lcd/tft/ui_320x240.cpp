/**
 * Marlin 3D Printer Firmware
 * Copyright (c) 2020 MarlinFirmware [https://github.com/MarlinFirmware/Marlin]
 *
 * Based on Sprinter and grbl.
 * Copyright (c) 2011 Camiel Gubbels / Erik van der Zalm
 *
 * This program is free software: you can redistribute it and/or modify
 * it under the terms of the GNU General Public License as published by
 * the Free Software Foundation, either version 3 of the License, or
 * (at your option) any later version.
 *
 * This program is distributed in the hope that it will be useful,
 * but WITHOUT ANY WARRANTY; without even the implied warranty of
 * MERCHANTABILITY or FITNESS FOR A PARTICULAR PURPOSE.  See the
 * GNU General Public License for more details.
 *
 * You should have received a copy of the GNU General Public License
 * along with this program.  If not, see <https://www.gnu.org/licenses/>.
 *
 */

#include "../../inc/MarlinConfigPre.h"

#if HAS_UI_320x240

#include "ui_common.h"

#include "../marlinui.h"
#include "../menu/menu.h"
#include "../../libs/numtostr.h"

#include "../../sd/cardreader.h"
#include "../../module/temperature.h"
#include "../../module/printcounter.h"
#include "../../module/planner.h"
#include "../../module/motion.h"

#if DISABLED(LCD_PROGRESS_BAR) && BOTH(FILAMENT_LCD_DISPLAY, SDSUPPORT)
  #include "../../feature/filwidth.h"
  #include "../../gcode/parser.h"
#endif

#if ENABLED(AUTO_BED_LEVELING_UBL)
  #include "../../feature/bedlevel/bedlevel.h"
#endif

void MarlinUI::tft_idle() {
  #if ENABLED(TOUCH_SCREEN)
    if (TERN0(HAS_TOUCH_SLEEP, lcd_sleep_task())) return;
    if (draw_menu_navigation) {
      constexpr uint16_t cx = TERN(TFT_COLOR_UI_PORTRAIT,  16,  48),
                         cy = TERN(TFT_COLOR_UI_PORTRAIT, 286, 206);
      add_control(cx, cy, TouchControlType::PAGE_UP, imgPageUp, encoderTopLine > 0);
      add_control(cx + 192, cy, TouchControlType::PAGE_DOWN, imgPageDown, encoderTopLine + LCD_HEIGHT < screen_items);
      add_control(cx + 96, cy, TouchControlType::BACK, imgBack);
      draw_menu_navigation = false;
    }
  #endif

  tft.queue.async();

  TERN_(TOUCH_SCREEN, if (tft.queue.is_empty()) touch.idle()); // Touch driver is not DMA-aware, so only check for touch controls after screen drawing is completed
}

#if ENABLED(SHOW_BOOTSCREEN)

  void MarlinUI::show_bootscreen() {
    tft.queue.reset();

    tft.canvas(0, 0, TFT_WIDTH, TFT_HEIGHT);
    #if ENABLED(BOOT_MARLIN_LOGO_SMALL)
      #define BOOT_LOGO_W 195   // MarlinLogo195x59x16
      #define BOOT_LOGO_H  59
      #define SITE_URL_Y (TFT_HEIGHT - 48)
      tft.set_background(COLOR_BACKGROUND);
    #else
      #define BOOT_LOGO_W TFT_WIDTH   // MarlinLogo320x240x16
      #define BOOT_LOGO_H TFT_HEIGHT
      #define SITE_URL_Y (TFT_HEIGHT - 54)
    #endif
    tft.add_image((TFT_WIDTH - BOOT_LOGO_W) / 2, (TFT_HEIGHT - BOOT_LOGO_H) / 2, imgBootScreen);
    #ifdef WEBSITE_URL
      tft_string.set(WEBSITE_URL);
      tft.add_text(tft_string.center(TFT_WIDTH), SITE_URL_Y, COLOR_WEBSITE_URL, tft_string);
    #endif

    tft.queue.sync();
  }

  void MarlinUI::bootscreen_completion(const millis_t sofar) {
    if ((BOOTSCREEN_TIMEOUT) > sofar) safe_delay((BOOTSCREEN_TIMEOUT) - sofar);
    clear_lcd();
  }

#endif

void MarlinUI::draw_kill_screen() {
  tft.queue.reset();
  tft.fill(0, 0, TFT_WIDTH, TFT_HEIGHT, COLOR_KILL_SCREEN_BG);

  tft.canvas(0, 60, TFT_WIDTH, FONT_LINE_HEIGHT);
  tft.set_background(COLOR_KILL_SCREEN_BG);
  tft_string.set(status_message);
  tft_string.trim();
  tft.add_text(tft_string.center(TFT_WIDTH), 0, COLOR_KILL_SCREEN_TEXT, tft_string);

  tft.canvas(0, 120, TFT_WIDTH, FONT_LINE_HEIGHT);
  tft.set_background(COLOR_KILL_SCREEN_BG);
  tft_string.set(GET_TEXT(MSG_HALTED));
  tft_string.trim();
  tft.add_text(tft_string.center(TFT_WIDTH), 0, COLOR_KILL_SCREEN_TEXT, tft_string);

  tft.canvas(0, 160, TFT_WIDTH, FONT_LINE_HEIGHT);
  tft.set_background(COLOR_KILL_SCREEN_BG);
  tft_string.set(GET_TEXT(MSG_PLEASE_RESET));
  tft_string.trim();
  tft.add_text(tft_string.center(TFT_WIDTH), 0, COLOR_KILL_SCREEN_TEXT, tft_string);

  tft.queue.sync();
}

void draw_heater_status(uint16_t x, uint16_t y, const int8_t Heater) {
  MarlinImage image = imgHotEnd;
  uint16_t Color;
  celsius_t currentTemperature, targetTemperature;

  if (Heater >= 0) { // HotEnd
    currentTemperature = thermalManager.wholeDegHotend(Heater);
    targetTemperature = thermalManager.degTargetHotend(Heater);
  }
  #if HAS_HEATED_BED
    else if (Heater == H_BED) {
      currentTemperature = thermalManager.wholeDegBed();
      targetTemperature = thermalManager.degTargetBed();
    }
  #endif
  #if HAS_TEMP_CHAMBER
    else if (Heater == H_CHAMBER) {
      currentTemperature = thermalManager.wholeDegChamber();
      #if HAS_HEATED_CHAMBER
        targetTemperature = thermalManager.degTargetChamber();
      #else
        targetTemperature = ABSOLUTE_ZERO;
      #endif
    }
  #endif
  #if HAS_TEMP_COOLER
    else if (Heater == H_COOLER) {
      currentTemperature = thermalManager.wholeDegCooler();
      targetTemperature = TERN(HAS_COOLER, thermalManager.degTargetCooler(), ABSOLUTE_ZERO);
    }
  #endif
  else return;

  TERN_(TOUCH_SCREEN, if (targetTemperature >= 0) touch.add_control(TouchControlType::HEATER, x, y, 64, 100, Heater));
  tft.canvas(x, y, 64, 100);
  tft.set_background(COLOR_BACKGROUND);

  Color = currentTemperature < 0 ? COLOR_INACTIVE : COLOR_COLD;

  if (Heater >= 0) { // HotEnd
    if (currentTemperature >= 50) Color = COLOR_HOTEND;
  }
  #if HAS_HEATED_BED
    else if (Heater == H_BED) {
      if (currentTemperature >= 50) Color = COLOR_HEATED_BED;
      image = targetTemperature > 0 ? imgBedHeated : imgBed;
    }
  #endif
  #if HAS_TEMP_CHAMBER
    else if (Heater == H_CHAMBER) {
      if (currentTemperature >= 50) Color = COLOR_CHAMBER;
      image = targetTemperature > 0 ? imgChamberHeated : imgChamber;
    }
  #endif
  #if HAS_TEMP_COOLER
    else if (Heater == H_COOLER) {
      if (currentTemperature <= 26) Color = COLOR_COLD;
      if (currentTemperature > 26) Color = COLOR_RED;
      image = targetTemperature > 26 ? imgCoolerHot : imgCooler;
    }
  #endif

  tft.add_image(0, 18, image, Color);

  tft_string.set(i16tostr3rj(currentTemperature));
  tft_string.add(LCD_STR_DEGREE);
  tft_string.trim();
  tft.add_text(tft_string.center(64) + 2, 69 + tft_string.vcenter(FONT_LINE_HEIGHT), Color, tft_string);

  if (targetTemperature >= 0) {
    tft_string.set(i16tostr3rj(targetTemperature));
    tft_string.add(LCD_STR_DEGREE);
    tft_string.trim();
    tft.add_text(tft_string.center(64) + 2, 5 + tft_string.vcenter(FONT_LINE_HEIGHT), Color, tft_string);
  }
}

void draw_fan_status(uint16_t x, uint16_t y, const bool blink) {
  TERN_(TOUCH_SCREEN, touch.add_control(TouchControlType::FAN, x, y, 64, 100));
  tft.canvas(x, y, 64, 100);
  tft.set_background(COLOR_BACKGROUND);

  uint8_t fanSpeed = thermalManager.fan_speed[0];
  MarlinImage image;

  if (fanSpeed >= 127)
    image = blink ? imgFanFast1 : imgFanFast0;
  else if (fanSpeed > 0)
    image = blink ? imgFanSlow1 : imgFanSlow0;
  else
    image = imgFanIdle;

  tft.add_image(0, 10, image, COLOR_FAN);

  tft_string.set(ui8tostr4pctrj(thermalManager.fan_speed[0]));
  tft_string.trim();
  tft.add_text(tft_string.center(64) + 6, 69 + tft_string.vcenter(FONT_LINE_HEIGHT), COLOR_FAN, tft_string);
}

void MarlinUI::draw_status_screen() {
  const bool blink = get_blink();

  TERN_(TOUCH_SCREEN, touch.clear());

  // heaters and fan
  uint16_t i, x, y = TFT_STATUS_TOP_Y;

  for (i = 0 ; i < ITEMS_COUNT; i++) {
    x = (TFT_WIDTH / ITEMS_COUNT - 64) / 2  + (TFT_WIDTH * i / ITEMS_COUNT);
    switch (i) {
      #ifdef ITEM_E0
        case ITEM_E0: draw_heater_status(x, y, H_E0); break;
      #endif
      #ifdef ITEM_E1
        case ITEM_E1: draw_heater_status(x, y, H_E1); break;
      #endif
      #ifdef ITEM_E2
        case ITEM_E2: draw_heater_status(x, y, H_E2); break;
      #endif
      #ifdef ITEM_BED
        case ITEM_BED: draw_heater_status(x, y, H_BED); break;
      #endif
      #ifdef ITEM_CHAMBER
        case ITEM_CHAMBER: draw_heater_status(x, y, H_CHAMBER); break;
      #endif
      #ifdef ITEM_COOLER
        case ITEM_COOLER: draw_heater_status(x, y, H_COOLER); break;
      #endif
      #ifdef ITEM_FAN
        case ITEM_FAN: draw_fan_status(x, y, blink); break;
      #endif
    }
  }

  // coordinates
  tft.canvas(4, 103,
    #if ENABLED(TFT_COLOR_UI_PORTRAIT)
      232, FONT_LINE_HEIGHT * 2
    #else
      312, FONT_LINE_HEIGHT
    #endif
  );
  tft.set_background(COLOR_BACKGROUND);
  tft.add_rectangle(0, 0,
    #if ENABLED(TFT_COLOR_UI_PORTRAIT)
      232, FONT_LINE_HEIGHT * 2
    #else
      312, FONT_LINE_HEIGHT
    #endif
    , COLOR_AXIS_HOMED
  );

  if (TERN0(LCD_SHOW_E_TOTAL, printingIsActive())) {
    #if ENABLED(LCD_SHOW_E_TOTAL)
      tft.add_text( 10, tft_string.vcenter(FONT_LINE_HEIGHT), COLOR_AXIS_HOMED , "E");
      const uint8_t escale = e_move_accumulator >= 100000.0f ? 10 : 1; // After 100m switch to cm
      tft_string.set(ftostr4sign(e_move_accumulator / escale));
      tft_string.add(escale == 10 ? 'c' : 'm');
      tft_string.add('m');
      tft.add_text(127 - tft_string.width(), tft_string.vcenter(FONT_LINE_HEIGHT), COLOR_AXIS_HOMED, tft_string);
    #endif
  }
  else {
    tft.add_text(TERN(TFT_COLOR_UI_PORTRAIT, 32, 10), tft_string.vcenter(FONT_LINE_HEIGHT), COLOR_AXIS_HOMED , "X");
    const bool nhx = axis_should_home(X_AXIS);
    tft_string.set(blink && nhx ? "?" : ftostr4sign(LOGICAL_X_POSITION(current_position.x)));
    tft.add_text(
      #if ENABLED(TFT_COLOR_UI_PORTRAIT)
        32 - tft_string.width() / 2, FONT_LINE_HEIGHT + tft_string.vcenter(FONT_LINE_HEIGHT),
      #else
        68 - tft_string.width(), tft_string.vcenter(FONT_LINE_HEIGHT),
      #endif
      nhx ? COLOR_AXIS_NOT_HOMED : COLOR_AXIS_HOMED, tft_string
    );

    tft.add_text(TERN(TFT_COLOR_UI_PORTRAIT, 110, 127), tft_string.vcenter(FONT_LINE_HEIGHT), COLOR_AXIS_HOMED , "Y");
    const bool nhy = axis_should_home(Y_AXIS);
    tft_string.set(blink && nhy ? "?" : ftostr4sign(LOGICAL_Y_POSITION(current_position.y)));
    tft.add_text(
      #if ENABLED(TFT_COLOR_UI_PORTRAIT)
        110 - tft_string.width() / 2, FONT_LINE_HEIGHT + tft_string.vcenter(FONT_LINE_HEIGHT),
      #else
        185 - tft_string.width(), tft_string.vcenter(FONT_LINE_HEIGHT),
      #endif
      nhy ? COLOR_AXIS_NOT_HOMED : COLOR_AXIS_HOMED, tft_string
    );
  }

  tft.add_text(TERN(TFT_COLOR_UI_PORTRAIT, 192, 219), tft_string.vcenter(FONT_LINE_HEIGHT), COLOR_AXIS_HOMED , "Z");
  const bool nhz = axis_should_home(Z_AXIS);
  uint16_t offset = 25;
  if (blink && nhz)
    tft_string.set('?');
  else {
    const float z = LOGICAL_Z_POSITION(current_position.z);
    tft_string.set(ftostr52sp((int16_t)z));
    tft_string.rtrim();
    offset += tft_string.width();

    tft_string.set(ftostr52sp(z));
    offset -= tft_string.width();
  }
  tft.add_text(
    #if ENABLED(TFT_COLOR_UI_PORTRAIT)
      192 - tft_string.width() / 2, FONT_LINE_HEIGHT + tft_string.vcenter(FONT_LINE_HEIGHT),
    #else
      301 - tft_string.width() - offset, tft_string.vcenter(FONT_LINE_HEIGHT),
    #endif
  nhz ? COLOR_AXIS_NOT_HOMED : COLOR_AXIS_HOMED, tft_string);
  TERN_(TOUCH_SCREEN, touch.add_control(TouchControlType::MOVE_AXIS, 0, 103,
    #if ENABLED(TFT_COLOR_UI_PORTRAIT)
      232, FONT_LINE_HEIGHT * 2
    #else
      312, FONT_LINE_HEIGHT
    #endif
  ));

  // feed rate
  tft.canvas(
    #if ENABLED(TFT_COLOR_UI_PORTRAIT)
      30, 172, 80
    #else
      70, 136, 84
    #endif
    , 32
  );
  tft.set_background(COLOR_BACKGROUND);
  uint16_t color = feedrate_percentage == 100 ? COLOR_RATE_100 : COLOR_RATE_ALTERED;
  tft.add_image(0, 0, imgFeedRate, color);
  tft_string.set(i16tostr3rj(feedrate_percentage));
  tft_string.add('%');
  tft.add_text(32, tft_string.vcenter(30), color , tft_string);
  TERN_(TOUCH_SCREEN, touch.add_control(TouchControlType::FEEDRATE,
    #if ENABLED(TFT_COLOR_UI_PORTRAIT)
      30, 172, 80
    #else
      70, 136, 84
    #endif
    , 32
  ));

  // flow rate
  tft.canvas(
    #if ENABLED(TFT_COLOR_UI_PORTRAIT)
      140, 172, 80
    #else
      170, 136, 84
    #endif
    , 32
  );
  tft.set_background(COLOR_BACKGROUND);
  color = planner.flow_percentage[0] == 100 ? COLOR_RATE_100 : COLOR_RATE_ALTERED;
  tft.add_image(0, 0, imgFlowRate, color);
  tft_string.set(i16tostr3rj(planner.flow_percentage[active_extruder]));
  tft_string.add('%');
  tft.add_text(32, tft_string.vcenter(30), color , tft_string);
  TERN_(TOUCH_SCREEN, touch.add_control(TouchControlType::FLOWRATE,
    #if ENABLED(TFT_COLOR_UI_PORTRAIT)
      140, 172, 80
    #else
      170, 136, 84
    #endif
    , 32, active_extruder
  ));

  // print duration
  char buffer[14];
  duration_t elapsed = print_job_timer.duration();
  elapsed.toDigital(buffer);

  tft.canvas(
    #if ENABLED(TFT_COLOR_UI_PORTRAIT)
      56, 256, 128
    #else
      96, 173, 128
    #endif
    , FONT_LINE_HEIGHT
  );
  tft.set_background(COLOR_BACKGROUND);
  tft_string.set(buffer);
  tft.add_text(tft_string.center(128), tft_string.vcenter(FONT_LINE_HEIGHT), COLOR_PRINT_TIME, tft_string);

  // progress bar
  const uint8_t progress = ui.get_progress_percent();
  tft.canvas(
    #if ENABLED(TFT_COLOR_UI_PORTRAIT)
      4, 278, 232
    #else
      4, 198, 312
    #endif
    , 9
  );
  tft.set_background(COLOR_PROGRESS_BG);
  tft.add_rectangle(0, 0,
    #if ENABLED(TFT_COLOR_UI_PORTRAIT)
      232, 9
    #else
      312, 9
    #endif
    , COLOR_PROGRESS_FRAME
  );
  if (progress)
    tft.add_bar(1, 1, ((TFT_WIDTH - 10) * progress) / 100, 7, COLOR_PROGRESS_BAR);

  // status message
  tft.canvas(
    #if ENABLED(TFT_COLOR_UI_PORTRAIT)
      0, 296, 240
    #else
      0, 212, 320
    #endif
    , FONT_LINE_HEIGHT
  );
  tft.set_background(COLOR_BACKGROUND);
  tft_string.set(status_message);
  tft_string.trim();
  tft.add_text(tft_string.center(TFT_WIDTH), tft_string.vcenter(FONT_LINE_HEIGHT), COLOR_STATUS_MESSAGE, tft_string);

  #if ENABLED(TOUCH_SCREEN)
  {
    add_control(
      #if ENABLED(TFT_COLOR_UI_PORTRAIT)
        176, 210
      #else
        256, 130
      #endif
	   , menu_main, imgSettings
    );
    #if ENABLED(SDSUPPORT)
      const bool cm = card.isMounted(), pa = printingIsActive();
      if (cm && pa)
        add_control(0, TERN(TFT_COLOR_UI_PORTRAIT, 210, 130), STOP, imgCancel, true, COLOR_CONTROL_CANCEL);
      else
        add_control(0, TERN(TFT_COLOR_UI_PORTRAIT, 210, 130), menu_media, imgSD, cm && !pa, COLOR_CONTROL_ENABLED, COLOR_CONTROL_DISABLED);
    #endif
  }
  #endif // TOUCH_SCREEN
}

// Low-level draw_edit_screen can be used to draw an edit screen from anyplace
void MenuEditItemBase::draw_edit_screen(FSTR_P const fstr, const char * const value/*=nullptr*/) {
  ui.encoder_direction_normal();
  TERN_(TOUCH_SCREEN, touch.clear());

  uint16_t line = 1;

  menu_line(line++);
  tft_string.set(fstr, itemIndex, itemStringC, itemStringF);
  tft_string.trim();
  tft.add_text(tft_string.center(TFT_WIDTH), MENU_TEXT_Y_OFFSET, COLOR_MENU_TEXT, tft_string);

  TERN_(AUTO_BED_LEVELING_UBL, if (ui.external_control) line++);  // ftostr52() will overwrite *value so *value has to be displayed first

  menu_line(line);
  tft_string.set(value);
  tft_string.trim();
  tft.add_text(tft_string.center(TFT_WIDTH), MENU_TEXT_Y_OFFSET, COLOR_MENU_VALUE, tft_string);

  #if ENABLED(AUTO_BED_LEVELING_UBL)
    if (ui.external_control) {
      menu_line(line - 1);

      tft_string.set(X_LBL);
      tft.add_text(TFT_WIDTH / 2 - 120, MENU_TEXT_Y_OFFSET, COLOR_MENU_TEXT, tft_string);
      tft_string.set(ftostr52(LOGICAL_X_POSITION(current_position.x)));
      tft_string.trim();
      tft.add_text(TFT_WIDTH / 2 - 16 - tft_string.width(), MENU_TEXT_Y_OFFSET, COLOR_MENU_VALUE, tft_string);

      tft_string.set(Y_LBL);
      tft.add_text(TFT_WIDTH / 2 + 16, MENU_TEXT_Y_OFFSET, COLOR_MENU_TEXT, tft_string);
      tft_string.set(ftostr52(LOGICAL_X_POSITION(current_position.y)));
      tft_string.trim();
      tft.add_text(TFT_WIDTH / 2 + 120 - tft_string.width(), MENU_TEXT_Y_OFFSET, COLOR_MENU_VALUE, tft_string);
    }
  #endif

  if (ui.can_show_slider()) {

    #define SLIDER_LENGTH 224
    #define SLIDER_Y_POSITION 140

    tft.canvas((TFT_WIDTH - SLIDER_LENGTH) / 2, SLIDER_Y_POSITION, SLIDER_LENGTH, 16);
    tft.set_background(COLOR_BACKGROUND);

    int16_t position = (SLIDER_LENGTH - 2) * ui.encoderPosition / maxEditValue;
    tft.add_bar(0, 7, 1, 2, ui.encoderPosition == 0 ? COLOR_SLIDER_INACTIVE : COLOR_SLIDER);
    tft.add_bar(1, 6, position, 4, COLOR_SLIDER);
    tft.add_bar(position + 1, 6, SLIDER_LENGTH - 2 - position, 4, COLOR_SLIDER_INACTIVE);
    tft.add_bar(SLIDER_LENGTH - 1, 7, 1, 2, int32_t(ui.encoderPosition) == maxEditValue ? COLOR_SLIDER : COLOR_SLIDER_INACTIVE);

    #if ENABLED(TOUCH_SCREEN)
      tft.add_image((SLIDER_LENGTH - 8) * ui.encoderPosition / maxEditValue, 0, imgSlider, COLOR_SLIDER);
      touch.add_control(TouchControlType::SLIDER, (TFT_WIDTH - SLIDER_LENGTH) / 2, SLIDER_Y_POSITION - 8, SLIDER_LENGTH, 32, maxEditValue);
    #endif
  }

  tft.draw_edit_screen_buttons();
}

void TFT::draw_edit_screen_buttons() {
  #if ENABLED(TOUCH_SCREEN)
    add_control(TERN(TFT_COLOR_UI_PORTRAIT, 16, 32), TFT_HEIGHT - 64, TouchControlType::DECREASE, imgDecrease);
    add_control(TERN(TFT_COLOR_UI_PORTRAIT, 172, 224), TFT_HEIGHT - 64, TouchControlType::INCREASE, imgIncrease);
    add_control(TERN(TFT_COLOR_UI_PORTRAIT, 96, 128), TFT_HEIGHT - 64, TouchControlType::CLICK, imgConfirm);
  #endif
}

// The Select Screen presents a prompt and two "buttons"
void MenuItem_confirm::draw_select_screen(FSTR_P const yes, FSTR_P const no, const bool yesno, FSTR_P const pref, const char * const string/*=nullptr*/, FSTR_P const suff/*=nullptr*/) {
  uint16_t line = 1;

  if (!string) line++;

  menu_line(line++);
  tft_string.set(pref);
  tft_string.trim();
  tft.add_text(tft_string.center(TFT_WIDTH), MENU_TEXT_Y_OFFSET, COLOR_MENU_TEXT, tft_string);

  if (string) {
    menu_line(line++);
    tft_string.set(string);
    tft_string.trim();
    tft.add_text(tft_string.center(TFT_WIDTH), MENU_TEXT_Y_OFFSET, COLOR_MENU_TEXT, tft_string);
  }

  if (suff) {
    menu_line(line);
    tft_string.set(suff);
    tft_string.trim();
    tft.add_text(tft_string.center(TFT_WIDTH), MENU_TEXT_Y_OFFSET, COLOR_MENU_TEXT, tft_string);
  }
  #if ENABLED(TOUCH_SCREEN)
<<<<<<< HEAD
    if (no)  add_control(TERN(TFT_COLOR_UI_PORTRAIT, 32, 48), TFT_HEIGHT - 64, TouchControlType::CANCEL,  imgCancel,  true, yesno ? HALF(COLOR_CONTROL_CANCEL) : COLOR_CONTROL_CANCEL);
    if (yes) add_control(TERN(TFT_COLOR_UI_PORTRAIT, 172, 208), TFT_HEIGHT - 64, TouchControlType::CONFIRM, imgConfirm, true, yesno ? COLOR_CONTROL_CONFIRM : HALF(COLOR_CONTROL_CONFIRM));
=======
    if (no)  add_control(TERN(TFT_COLOR_UI_PORTRAIT, 16, 48), TFT_HEIGHT - 64, CANCEL,  imgCancel,  true, yesno ? HALF(COLOR_CONTROL_CANCEL) : COLOR_CONTROL_CANCEL);
    if (yes) add_control(TERN(TFT_COLOR_UI_PORTRAIT, 160, 208), TFT_HEIGHT - 64, CONFIRM, imgConfirm, true, yesno ? COLOR_CONTROL_CONFIRM : HALF(COLOR_CONTROL_CONFIRM));
>>>>>>> e002f4fd
  #endif
}

#if ENABLED(ADVANCED_PAUSE_FEATURE)

  void MarlinUI::draw_hotend_status(const uint8_t row, const uint8_t extruder) {
    #if ENABLED(TOUCH_SCREEN)
      touch.clear();
      draw_menu_navigation = false;
      touch.add_control(TouchControlType::RESUME_CONTINUE , 0, 0, TFT_WIDTH, TFT_HEIGHT);
    #endif

    menu_line(row);
    tft_string.set(GET_TEXT(MSG_FILAMENT_CHANGE_NOZZLE));
    tft_string.add('E');
    tft_string.add((char)('1' + extruder));
    tft_string.add(' ');
    tft_string.add(i16tostr3rj(thermalManager.wholeDegHotend(extruder)));
    tft_string.add(LCD_STR_DEGREE);
    tft_string.add(F(" / "));
    tft_string.add(i16tostr3rj(thermalManager.degTargetHotend(extruder)));
    tft_string.add(LCD_STR_DEGREE);
    tft_string.trim();
    tft.add_text(tft_string.center(TFT_WIDTH), MENU_TEXT_Y_OFFSET, COLOR_MENU_TEXT, tft_string);
  }

#endif // ADVANCED_PAUSE_FEATURE

#if ENABLED(AUTO_BED_LEVELING_UBL)
  #define GRID_OFFSET_X   8
  #define GRID_OFFSET_Y   8
  #define GRID_WIDTH      144
  #define GRID_HEIGHT     144
  #define CONTROL_OFFSET  8

  void MarlinUI::ubl_plot(const uint8_t x_plot, const uint8_t y_plot) {

    tft.canvas(GRID_OFFSET_X, GRID_OFFSET_Y, GRID_WIDTH, GRID_HEIGHT);
    tft.set_background(COLOR_BACKGROUND);
    tft.add_rectangle(0, 0, GRID_WIDTH, GRID_HEIGHT, COLOR_WHITE);

    for (uint16_t x = 0; x < (GRID_MAX_POINTS_X); x++)
      for (uint16_t y = 0; y < (GRID_MAX_POINTS_Y); y++)
        if (position_is_reachable({ bedlevel.get_mesh_x(x), bedlevel.get_mesh_y(y) }))
          tft.add_bar(1 + (x * 2 + 1) * (GRID_WIDTH - 4) / (GRID_MAX_POINTS_X) / 2, GRID_HEIGHT - 3 - ((y * 2 + 1) * (GRID_HEIGHT - 4) / (GRID_MAX_POINTS_Y) / 2), 2, 2, COLOR_UBL);

    tft.add_rectangle((x_plot * 2 + 1) * (GRID_WIDTH - 4) / (GRID_MAX_POINTS_X) / 2 - 1, GRID_HEIGHT - 5 - ((y_plot * 2 + 1) * (GRID_HEIGHT - 4) / (GRID_MAX_POINTS_Y) / 2), 6, 6, COLOR_UBL);

    const xy_pos_t pos = { bedlevel.get_mesh_x(x_plot), bedlevel.get_mesh_y(y_plot) },
                   lpos = pos.asLogical();

    tft.canvas(216, GRID_OFFSET_Y + (GRID_HEIGHT - MENU_ITEM_HEIGHT) / 2 - MENU_ITEM_HEIGHT, 96, MENU_ITEM_HEIGHT);
    tft.set_background(COLOR_BACKGROUND);
    tft_string.set(X_LBL);
    tft.add_text(0, MENU_TEXT_Y_OFFSET, COLOR_MENU_TEXT, tft_string);
    tft_string.set(ftostr52(lpos.x));
    tft_string.trim();
    tft.add_text(96 - tft_string.width(), MENU_TEXT_Y_OFFSET, COLOR_MENU_VALUE, tft_string);

    tft.canvas(216, GRID_OFFSET_Y + (GRID_HEIGHT - MENU_ITEM_HEIGHT) / 2, 96, MENU_ITEM_HEIGHT);
    tft.set_background(COLOR_BACKGROUND);
    tft_string.set(Y_LBL);
    tft.add_text(0, MENU_TEXT_Y_OFFSET, COLOR_MENU_TEXT, tft_string);
    tft_string.set(ftostr52(lpos.y));
    tft_string.trim();
    tft.add_text(96 - tft_string.width(), MENU_TEXT_Y_OFFSET, COLOR_MENU_VALUE, tft_string);

    tft.canvas(216, GRID_OFFSET_Y + (GRID_HEIGHT - MENU_ITEM_HEIGHT) / 2 + MENU_ITEM_HEIGHT, 96, MENU_ITEM_HEIGHT);
    tft.set_background(COLOR_BACKGROUND);
    tft_string.set(Z_LBL);
    tft.add_text(0, MENU_TEXT_Y_OFFSET, COLOR_MENU_TEXT, tft_string);
    tft_string.set(isnan(bedlevel.z_values[x_plot][y_plot]) ? "-----" : ftostr43sign(bedlevel.z_values[x_plot][y_plot]));
    tft_string.trim();
    tft.add_text(96 - tft_string.width(), MENU_TEXT_Y_OFFSET, COLOR_MENU_VALUE, tft_string);

    constexpr uint8_t w = (TFT_WIDTH) / 10;
    tft.canvas(GRID_OFFSET_X + (GRID_WIDTH - w) / 2, GRID_OFFSET_Y + GRID_HEIGHT + CONTROL_OFFSET - 1, w, MENU_ITEM_HEIGHT);
    tft.set_background(COLOR_BACKGROUND);
    tft_string.set(ui8tostr3rj(x_plot));
    tft_string.trim();
    tft.add_text(tft_string.center(w), MENU_TEXT_Y_OFFSET, COLOR_MENU_VALUE, tft_string);

    tft.canvas(GRID_OFFSET_X + GRID_WIDTH + CONTROL_OFFSET, GRID_OFFSET_Y + (GRID_HEIGHT - 27) / 2, w, MENU_ITEM_HEIGHT);
    tft.set_background(COLOR_BACKGROUND);
    tft_string.set(ui8tostr3rj(y_plot));
    tft_string.trim();
    tft.add_text(tft_string.center(w), MENU_TEXT_Y_OFFSET, COLOR_MENU_VALUE, tft_string);

    #if ENABLED(TOUCH_SCREEN)
      touch.clear();
      draw_menu_navigation = false;
      add_control(GRID_OFFSET_X + GRID_WIDTH + CONTROL_OFFSET,      GRID_OFFSET_Y + CONTROL_OFFSET,                    TouchControlType::UBL,  (ENCODER_STEPS_PER_MENU_ITEM) * (GRID_MAX_POINTS_X), imgUp);
      add_control(GRID_OFFSET_X + GRID_WIDTH + CONTROL_OFFSET,      GRID_OFFSET_Y + GRID_HEIGHT - CONTROL_OFFSET - 32, TouchControlType::UBL, -(ENCODER_STEPS_PER_MENU_ITEM) * (GRID_MAX_POINTS_X), imgDown);
      add_control(GRID_OFFSET_X + CONTROL_OFFSET,                   GRID_OFFSET_Y + GRID_HEIGHT + CONTROL_OFFSET,      TouchControlType::UBL, -(ENCODER_STEPS_PER_MENU_ITEM), imgLeft);
      add_control(GRID_OFFSET_X + GRID_WIDTH - CONTROL_OFFSET - 32, GRID_OFFSET_Y + GRID_HEIGHT + CONTROL_OFFSET,      TouchControlType::UBL,   ENCODER_STEPS_PER_MENU_ITEM, imgRight);
      add_control(224, GRID_OFFSET_Y + GRID_HEIGHT + CONTROL_OFFSET, TouchControlType::CLICK, imgLeveling);
      add_control(144, 206, TouchControlType::BACK, imgBack);
    #endif
  }
#endif // AUTO_BED_LEVELING_UBL

#if ENABLED(BABYSTEP_ZPROBE_OFFSET)
  #include "../../feature/babystep.h"
#endif

#if HAS_BED_PROBE
  #include "../../module/probe.h"
#endif

#define Z_SELECTION_Z 1
#define Z_SELECTION_Z_PROBE -1

struct MotionAxisState {
  xy_int_t xValuePos, yValuePos, zValuePos, eValuePos, stepValuePos, zTypePos, eNamePos;
  float currentStepSize = 10.0;
  int z_selection = Z_SELECTION_Z;
  uint8_t e_selection = 0;
  bool blocked = false;
  char message[32];
};

MotionAxisState motionAxisState;

#define BTN_WIDTH 48
#define BTN_HEIGHT 39
#define X_MARGIN 15
#define Y_MARGIN 11

static void quick_feedback() {
  #if HAS_CHIRP
    ui.chirp(); // Buzz and wait. Is the delay needed for buttons to settle?
    #if BOTH(HAS_MARLINUI_MENU, HAS_BEEPER)
      for (int8_t i = 5; i--;) { buzzer.tick(); delay(2); }
    #elif HAS_MARLINUI_MENU
      delay(10);
    #endif
  #endif
}

#define CUR_STEP_VALUE_WIDTH 38
static void drawCurStepValue() {
  tft_string.set(ftostr52sp(motionAxisState.currentStepSize));
  tft.canvas(motionAxisState.stepValuePos.x, motionAxisState.stepValuePos.y, CUR_STEP_VALUE_WIDTH, 20);
  tft.set_background(COLOR_BACKGROUND);
  tft.add_text(CUR_STEP_VALUE_WIDTH - tft_string.width(), 0, COLOR_AXIS_HOMED, tft_string);
  tft.queue.sync();
  tft_string.set(F("mm"));
  tft.canvas(motionAxisState.stepValuePos.x, motionAxisState.stepValuePos.y + 20, CUR_STEP_VALUE_WIDTH, 20);
  tft.set_background(COLOR_BACKGROUND);
  tft.add_text(CUR_STEP_VALUE_WIDTH - tft_string.width(), 0, COLOR_AXIS_HOMED, tft_string);
}

static void drawCurZSelection() {
  tft_string.set('Z');
  tft.canvas(motionAxisState.zTypePos.x, motionAxisState.zTypePos.y, tft_string.width(), 20);
  tft.set_background(COLOR_BACKGROUND);
  tft.add_text(0, 0, Z_BTN_COLOR, tft_string);
  tft.queue.sync();
  tft_string.set(F("Offset"));
  tft.canvas(motionAxisState.zTypePos.x, motionAxisState.zTypePos.y + 34, tft_string.width(), 20);
  tft.set_background(COLOR_BACKGROUND);
  if (motionAxisState.z_selection == Z_SELECTION_Z_PROBE) {
    tft.add_text(0, 0, Z_BTN_COLOR, tft_string);
  }
}

static void drawCurESelection() {
  tft.canvas(motionAxisState.eNamePos.x, motionAxisState.eNamePos.y, BTN_WIDTH, BTN_HEIGHT);
  tft.set_background(COLOR_BACKGROUND);
  tft_string.set('E');
  tft.add_text(0, 0, E_BTN_COLOR , tft_string);
  tft.add_text(tft_string.width(), 0, E_BTN_COLOR, ui8tostr3rj(motionAxisState.e_selection));
}

static void drawMessage(PGM_P const msg) {
  tft.canvas(X_MARGIN,
    #if ENABLED(TFT_COLOR_UI_PORTRAIT)
      TFT_HEIGHT - 2 * BTN_HEIGHT, TFT_WIDTH - X_MARGIN
    #else
      TFT_HEIGHT - Y_MARGIN - 29, (TFT_WIDTH / 2) - (BTN_WIDTH / 2) - X_MARGIN
    #endif
    , FONT_LINE_HEIGHT
  );
  tft.set_background(COLOR_BACKGROUND);
  tft.add_text(0, 0, COLOR_STATUS_MESSAGE, msg);
}

static void drawMessage(FSTR_P const fmsg) { drawMessage(FTOP(fmsg)); }

static void drawAxisValue(const AxisEnum axis) {
  const float value = (
    TERN_(HAS_BED_PROBE, axis == Z_AXIS && motionAxisState.z_selection == Z_SELECTION_Z_PROBE ? probe.offset.z :)
    ui.manual_move.axis_value(axis)
  );
  xy_int_t pos;
  uint16_t color;
  switch (axis) {
    case X_AXIS: pos = motionAxisState.xValuePos; color = X_BTN_COLOR; break;
    case Y_AXIS: pos = motionAxisState.yValuePos; color = Y_BTN_COLOR; break;
    case Z_AXIS: pos = motionAxisState.zValuePos; color = Z_BTN_COLOR; break;
    case E_AXIS: pos = motionAxisState.eValuePos; color = E_BTN_COLOR; break;
    default: return;
  }
  tft.canvas(pos.x, pos.y, BTN_WIDTH + X_MARGIN, FONT_LINE_HEIGHT);
  tft.set_background(COLOR_BACKGROUND);
  tft_string.set(ftostr52sp(value));
  tft.add_text(0, 0, color, tft_string);
}

static void moveAxis(const AxisEnum axis, const int8_t direction) {
  quick_feedback();

  if (axis == E_AXIS && thermalManager.tooColdToExtrude(motionAxisState.e_selection)) {
    drawMessage(F("Too cold"));
    return;
  }

  const float diff = motionAxisState.currentStepSize * direction;

  if (axis == Z_AXIS && motionAxisState.z_selection == Z_SELECTION_Z_PROBE) {
    #if ENABLED(BABYSTEP_ZPROBE_OFFSET)
      const int16_t babystep_increment = direction * BABYSTEP_SIZE_Z;
      const bool do_probe = DISABLED(BABYSTEP_HOTEND_Z_OFFSET) || active_extruder == 0;
      const float bsDiff = planner.mm_per_step[Z_AXIS] * babystep_increment,
                  new_probe_offset = probe.offset.z + bsDiff,
                  new_offs = TERN(BABYSTEP_HOTEND_Z_OFFSET
                    , do_probe ? new_probe_offset : hotend_offset[active_extruder].z - bsDiff
                    , new_probe_offset
                  );
      if (WITHIN(new_offs, Z_PROBE_OFFSET_RANGE_MIN, Z_PROBE_OFFSET_RANGE_MAX)) {
        babystep.add_steps(Z_AXIS, babystep_increment);
        if (do_probe)
          probe.offset.z = new_offs;
        else
          TERN(BABYSTEP_HOTEND_Z_OFFSET, hotend_offset[active_extruder].z = new_offs, NOOP);
        drawMessage(NUL_STR); // clear the error
        drawAxisValue(axis);
      }
      else {
        drawMessage(GET_TEXT_F(MSG_LCD_SOFT_ENDSTOPS));
      }
    #elif HAS_BED_PROBE
      // only change probe.offset.z
      probe.offset.z += diff;
      if (direction < 0 && current_position[axis] < Z_PROBE_OFFSET_RANGE_MIN) {
        current_position[axis] = Z_PROBE_OFFSET_RANGE_MIN;
        drawMessage(GET_TEXT_F(MSG_LCD_SOFT_ENDSTOPS));
      }
      else if (direction > 0 && current_position[axis] > Z_PROBE_OFFSET_RANGE_MAX) {
        current_position[axis] = Z_PROBE_OFFSET_RANGE_MAX;
        drawMessage(GET_TEXT_F(MSG_LCD_SOFT_ENDSTOPS));
      }
      else {
        drawMessage(NUL_STR); // clear the error
      }
      drawAxisValue(axis);
    #endif
    return;
  }

  if (!ui.manual_move.processing) {
    // Get motion limit from software endstops, if any
    float min, max;
    soft_endstop.get_manual_axis_limits(axis, min, max);

    // Delta limits XY based on the current offset from center
    // This assumes the center is 0,0
    #if ENABLED(DELTA)
      if (axis != Z_AXIS && axis != E_AXIS) {
        max = SQRT(sq(float(PRINTABLE_RADIUS)) - sq(current_position[Y_AXIS - axis])); // (Y_AXIS - axis) == the other axis
        min = -max;
      }
    #endif

    // Get the new position
    const bool limited = ui.manual_move.apply_diff(axis, diff, min, max);
    #if IS_KINEMATIC
      UNUSED(limited);
    #else
      PGM_P const msg = limited ? GET_TEXT(MSG_LCD_SOFT_ENDSTOPS) : NUL_STR;
      drawMessage(msg);
    #endif

    ui.manual_move.soon(axis OPTARG(MULTI_E_MANUAL, motionAxisState.e_selection));
  }

  drawAxisValue(axis);
}

static void e_plus()  { moveAxis(E_AXIS, 1);  }
static void e_minus() { moveAxis(E_AXIS, -1); }
static void x_minus() { moveAxis(X_AXIS, -1); }
static void x_plus()  { moveAxis(X_AXIS, 1);  }
static void y_plus()  { moveAxis(Y_AXIS, 1);  }
static void y_minus() { moveAxis(Y_AXIS, -1); }
static void z_plus()  { moveAxis(Z_AXIS, 1);  }
static void z_minus() { moveAxis(Z_AXIS, -1); }

#if ENABLED(TOUCH_SCREEN)
  static void e_select() {
    if (++motionAxisState.e_selection >= EXTRUDERS)
      motionAxisState.e_selection = 0;

    quick_feedback();
    drawCurESelection();
    drawAxisValue(E_AXIS);
  }

  static void do_home() {
    quick_feedback();
    drawMessage(GET_TEXT_F(MSG_LEVEL_BED_HOMING));
    queue.inject_P(G28_STR);
    // Disable touch until home is done
    TERN_(HAS_TFT_XPT2046, touch.disable());
    drawAxisValue(E_AXIS);
    drawAxisValue(X_AXIS);
    drawAxisValue(Y_AXIS);
    drawAxisValue(Z_AXIS);
  }

  static void step_size() {
    motionAxisState.currentStepSize = motionAxisState.currentStepSize / 10.0;
    if (motionAxisState.currentStepSize < 0.0015) motionAxisState.currentStepSize = 10.0;
    quick_feedback();
    drawCurStepValue();
  }

  #if HAS_BED_PROBE
    static void z_select() {
      motionAxisState.z_selection *= -1;
      quick_feedback();
      drawCurZSelection();
      drawAxisValue(Z_AXIS);
    }
  #endif

#endif // TOUCH_SCREEN

static void disable_steppers() {
  quick_feedback();
  queue.inject(F("M84"));
}

static void drawBtn(int x, int y, const char *label, intptr_t data, MarlinImage img, uint16_t bgColor, bool enabled = true) {
  uint16_t width = Images[imgBtn39Rounded].width;
  uint16_t height = Images[imgBtn39Rounded].height;

  if (!enabled) bgColor = COLOR_CONTROL_DISABLED;

  tft.canvas(x, y, width, height);
  tft.set_background(COLOR_BACKGROUND);
  tft.add_image(0, 0, imgBtn39Rounded, bgColor, COLOR_BACKGROUND, COLOR_DARKGREY);

  // TODO: Make an add_text() taking a font arg
  if (label) {
    tft_string.set(label);
    tft_string.trim();
    tft.add_text(tft_string.center(width), height / 2 - tft_string.font_height() / 2, bgColor, tft_string);
  }
  else
    tft.add_image(0, 0, img, bgColor, COLOR_BACKGROUND, COLOR_DARKGREY);

  TERN_(HAS_TFT_XPT2046, if (enabled) touch.add_control(TouchControlType::BUTTON, x, y, width, height, data));
}

void MarlinUI::move_axis_screen() {
  // Reset
  defer_status_screen(true);
  motionAxisState.blocked = false;
  TERN_(HAS_TFT_XPT2046, touch.enable());

  ui.clear_lcd();

  TERN_(TOUCH_SCREEN, touch.clear());

  const bool busy = printingIsActive();

  // Babysteps during printing? Select babystep for Z probe offset
  if (busy && ENABLED(BABYSTEP_ZPROBE_OFFSET))
    motionAxisState.z_selection = Z_SELECTION_Z_PROBE;

  #if ENABLED(TFT_COLOR_UI_PORTRAIT)

    // ROW 1 -> E+ Y+ Z+
    int x = X_MARGIN, y = Y_MARGIN, spacing = 0;

    drawBtn(x, y, "E+", (intptr_t)e_plus, imgUp, E_BTN_COLOR, !busy);

    spacing = (TFT_WIDTH - X_MARGIN * 2 - 3 * BTN_WIDTH) / 2;
    x += BTN_WIDTH + spacing;
    uint16_t yplus_x = x;
    drawBtn(x, y, "Y+", (intptr_t)y_plus, imgUp, Y_BTN_COLOR, !busy);

    x += BTN_WIDTH + spacing;
    uint16_t zplus_x = x;
    drawBtn(x, y, "Z+", (intptr_t)z_plus, imgUp, Z_BTN_COLOR, !busy || ENABLED(BABYSTEP_ZPROBE_OFFSET)); //only enabled when not busy or have baby step

    // ROW 2 -> "Ex" CurY "Z"
    x = X_MARGIN;
    y += BTN_HEIGHT + 2;

    motionAxisState.eNamePos.x = x;
    motionAxisState.eNamePos.y = y;
    drawCurESelection();
    TERN_(HAS_TFT_XPT2046, if (!busy) touch.add_control(TouchControlType::BUTTON, x, y, BTN_WIDTH, BTN_HEIGHT, (intptr_t)e_select));

    motionAxisState.yValuePos.x = yplus_x;
    motionAxisState.yValuePos.y = y;
    drawAxisValue(Y_AXIS);

    motionAxisState.zTypePos.x = zplus_x;
    motionAxisState.zTypePos.y = y;
    drawCurZSelection();

    // ROW 3 -> X-    HOME    X+
    y += (TFT_HEIGHT - Y_MARGIN * 2 - 4 * BTN_HEIGHT) / 3 - 2;
    x = X_MARGIN;

    drawBtn(x, y, "X-", (intptr_t)x_minus, imgLeft, X_BTN_COLOR, !busy);

    TERN_(HAS_TFT_XPT2046, add_control(TFT_WIDTH / 2 - Images[imgHome].width / 2, y - (Images[imgHome].width - BTN_HEIGHT) / 2, BUTTON, (intptr_t)do_home, imgHome, !busy));

    drawBtn(zplus_x, y, "X+", (intptr_t)x_plus, imgRight, X_BTN_COLOR, !busy);

    #if BOTH(HAS_BED_PROBE, TOUCH_SCREEN)
      if (!busy) touch.add_control(TouchControlType::BUTTON, x, y, BTN_WIDTH, 34 * 2, (intptr_t)z_select);
    #endif

    // ROW 4 -> Cur X
    y += BTN_HEIGHT + 2;

    motionAxisState.xValuePos.x = x;
    motionAxisState.xValuePos.y = y;
    drawAxisValue(X_AXIS);

    // ROW 5 -> E- CurX Y-    Z-
    y += (TFT_HEIGHT - Y_MARGIN * 2 - 4 * BTN_HEIGHT) / 3 - 2;
    x = X_MARGIN;

    drawBtn(x, y, "E-", (intptr_t)e_minus, imgDown, E_BTN_COLOR, !busy);

    // Cur E
    motionAxisState.eValuePos.x = x;
    motionAxisState.eValuePos.y = y + BTN_HEIGHT + 2;
    drawAxisValue(E_AXIS);

    x += BTN_WIDTH + spacing;
    drawBtn(x, y, "Y-", (intptr_t)y_minus, imgDown, Y_BTN_COLOR, !busy);

    x += BTN_WIDTH + spacing;
    drawBtn(x, y, "Z-", (intptr_t)z_minus, imgDown, Z_BTN_COLOR, !busy || ENABLED(BABYSTEP_ZPROBE_OFFSET)); //only enabled when not busy or have baby step

    // Cur Z
    motionAxisState.zValuePos.x = x;
    motionAxisState.zValuePos.y = y + BTN_HEIGHT + 2;
    drawAxisValue(Z_AXIS);

    // ROW 6 -> step_size    disable steppers back
    y = TFT_HEIGHT - Y_MARGIN - BTN_HEIGHT; //
    x = zplus_x - CUR_STEP_VALUE_WIDTH - 10;
    motionAxisState.stepValuePos.x = X_MARGIN + BTN_WIDTH - CUR_STEP_VALUE_WIDTH;
    motionAxisState.stepValuePos.y = TFT_HEIGHT - Y_MARGIN - BTN_HEIGHT;

    if (!busy) {
        drawCurStepValue();
        TERN_(HAS_TFT_XPT2046, touch.add_control(TouchControlType::BUTTON, motionAxisState.stepValuePos.x, motionAxisState.stepValuePos.y, CUR_STEP_VALUE_WIDTH, BTN_HEIGHT, (intptr_t)step_size));
    }

    // aligned with x+
    drawBtn(yplus_x, y, "off", (intptr_t)disable_steppers, imgCancel, COLOR_WHITE, !busy);

  #else // !TFT_COLOR_UI_PORTRAIT

    // ROW 1 -> E+ Y+ CurY Z+
    int x = X_MARGIN, y = Y_MARGIN, spacing = 0;

    drawBtn(x, y, "E+", (intptr_t)e_plus, imgUp, E_BTN_COLOR, !busy);

    spacing = (TFT_WIDTH - X_MARGIN * 2 - 3 * BTN_WIDTH) / 2;
    x += BTN_WIDTH + spacing;
    uint16_t yplus_x = x;
    drawBtn(x, y, "Y+", (intptr_t)y_plus, imgUp, Y_BTN_COLOR, !busy);

    // Cur Y
    x += BTN_WIDTH;
    motionAxisState.yValuePos.x = x + 2;
    motionAxisState.yValuePos.y = y;
    drawAxisValue(Y_AXIS);

    x += spacing;
    drawBtn(x, y, "Z+", (intptr_t)z_plus, imgUp, Z_BTN_COLOR, !busy || ENABLED(BABYSTEP_ZPROBE_OFFSET)); //only enabled when not busy or have baby step

    // ROW 2 -> "Ex"    X-    HOME X+    "Z"
    y += BTN_HEIGHT + (TFT_HEIGHT - Y_MARGIN * 2 - 4 * BTN_HEIGHT) / 3;
    x = X_MARGIN;
    spacing = (TFT_WIDTH - X_MARGIN * 2 - 5 * BTN_WIDTH) / 4;

    motionAxisState.eNamePos.x = x;
    motionAxisState.eNamePos.y = y;
    drawCurESelection();
    TERN_(HAS_TFT_XPT2046, if (!busy) touch.add_control(TouchControlType::BUTTON, x, y, BTN_WIDTH, BTN_HEIGHT, (intptr_t)e_select));

    x += BTN_WIDTH + spacing;
    drawBtn(x, y, "X-", (intptr_t)x_minus, imgLeft, X_BTN_COLOR, !busy);

    x += BTN_WIDTH + spacing; //imgHome is 64x64
    TERN_(HAS_TFT_XPT2046, add_control(TFT_WIDTH / 2 - Images[imgHome].width / 2, y - (Images[imgHome].width - BTN_HEIGHT) / 2, TouchControlType::BUTTON, (intptr_t)do_home, imgHome, !busy));

    x += BTN_WIDTH + spacing;
    uint16_t xplus_x = x;
    drawBtn(x, y, "X+", (intptr_t)x_plus, imgRight, X_BTN_COLOR, !busy);

    x += BTN_WIDTH + spacing;
    motionAxisState.zTypePos.x = x;
    motionAxisState.zTypePos.y = y;
    drawCurZSelection();
    #if BOTH(HAS_BED_PROBE, TOUCH_SCREEN)
        if (!busy) touch.add_control(TouchControlType::BUTTON, x, y, BTN_WIDTH, 34 * 2, (intptr_t)z_select);
    #endif

    // ROW 3 -> E- CurX Y-    Z-
    y += BTN_HEIGHT + (TFT_HEIGHT - Y_MARGIN * 2 - 4 * BTN_HEIGHT) / 3;
    x = X_MARGIN;
    spacing = (TFT_WIDTH - X_MARGIN * 2 - 3 * BTN_WIDTH) / 2;

    drawBtn(x, y, "E-", (intptr_t)e_minus, imgDown, E_BTN_COLOR, !busy);

    // Cur E
    motionAxisState.eValuePos.x = x;
    motionAxisState.eValuePos.y = y + BTN_HEIGHT + 2;
    drawAxisValue(E_AXIS);

    // Cur X
    motionAxisState.xValuePos.x = BTN_WIDTH + (TFT_WIDTH - X_MARGIN * 2 - 5 * BTN_WIDTH) / 4; //X- pos
    motionAxisState.xValuePos.y = y - 10;
    drawAxisValue(X_AXIS);

    x += BTN_WIDTH + spacing;
    drawBtn(x, y, "Y-", (intptr_t)y_minus, imgDown, Y_BTN_COLOR, !busy);

    x += BTN_WIDTH + spacing;
    drawBtn(x, y, "Z-", (intptr_t)z_minus, imgDown, Z_BTN_COLOR, !busy || ENABLED(BABYSTEP_ZPROBE_OFFSET)); //only enabled when not busy or have baby step

    // Cur Z
    motionAxisState.zValuePos.x = x;
    motionAxisState.zValuePos.y = y + BTN_HEIGHT + 2;
    drawAxisValue(Z_AXIS);

    // ROW 4 -> step_size    disable steppers back
    y = TFT_HEIGHT - Y_MARGIN - BTN_HEIGHT; //
    x = xplus_x - CUR_STEP_VALUE_WIDTH - 10;
    motionAxisState.stepValuePos.x = yplus_x + BTN_WIDTH - CUR_STEP_VALUE_WIDTH;
    motionAxisState.stepValuePos.y = TFT_HEIGHT - Y_MARGIN - BTN_HEIGHT;
    if (!busy) {
        drawCurStepValue();
        TERN_(HAS_TFT_XPT2046, touch.add_control(TouchControlType::BUTTON, motionAxisState.stepValuePos.x, motionAxisState.stepValuePos.y, CUR_STEP_VALUE_WIDTH, BTN_HEIGHT, (intptr_t)step_size));
    }

    // aligned with x+
    drawBtn(xplus_x, y, "off", (intptr_t)disable_steppers, imgCancel, COLOR_WHITE, !busy);

  #endif // !TFT_COLOR_UI_PORTRAIT

  TERN_(HAS_TFT_XPT2046, add_control(TFT_WIDTH - X_MARGIN - BTN_WIDTH, y, TouchControlType::BACK, imgBack));
}

#endif // HAS_UI_320x240<|MERGE_RESOLUTION|>--- conflicted
+++ resolved
@@ -552,13 +552,8 @@
     tft.add_text(tft_string.center(TFT_WIDTH), MENU_TEXT_Y_OFFSET, COLOR_MENU_TEXT, tft_string);
   }
   #if ENABLED(TOUCH_SCREEN)
-<<<<<<< HEAD
-    if (no)  add_control(TERN(TFT_COLOR_UI_PORTRAIT, 32, 48), TFT_HEIGHT - 64, TouchControlType::CANCEL,  imgCancel,  true, yesno ? HALF(COLOR_CONTROL_CANCEL) : COLOR_CONTROL_CANCEL);
-    if (yes) add_control(TERN(TFT_COLOR_UI_PORTRAIT, 172, 208), TFT_HEIGHT - 64, TouchControlType::CONFIRM, imgConfirm, true, yesno ? COLOR_CONTROL_CONFIRM : HALF(COLOR_CONTROL_CONFIRM));
-=======
-    if (no)  add_control(TERN(TFT_COLOR_UI_PORTRAIT, 16, 48), TFT_HEIGHT - 64, CANCEL,  imgCancel,  true, yesno ? HALF(COLOR_CONTROL_CANCEL) : COLOR_CONTROL_CANCEL);
-    if (yes) add_control(TERN(TFT_COLOR_UI_PORTRAIT, 160, 208), TFT_HEIGHT - 64, CONFIRM, imgConfirm, true, yesno ? COLOR_CONTROL_CONFIRM : HALF(COLOR_CONTROL_CONFIRM));
->>>>>>> e002f4fd
+    if (no)  add_control(TERN(TFT_COLOR_UI_PORTRAIT, 16, 48), TFT_HEIGHT - 64, TouchControlType::CANCEL,  imgCancel,  true, yesno ? HALF(COLOR_CONTROL_CANCEL) : COLOR_CONTROL_CANCEL);
+    if (yes) add_control(TERN(TFT_COLOR_UI_PORTRAIT, 160, 208), TFT_HEIGHT - 64, TouchControlType::CONFIRM, imgConfirm, true, yesno ? COLOR_CONTROL_CONFIRM : HALF(COLOR_CONTROL_CONFIRM));
   #endif
 }
 
