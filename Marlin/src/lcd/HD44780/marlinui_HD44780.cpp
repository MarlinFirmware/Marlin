/**
 * Marlin 3D Printer Firmware
 * Copyright (c) 2020 MarlinFirmware [https://github.com/MarlinFirmware/Marlin]
 *
 * Based on Sprinter and grbl.
 * Copyright (c) 2011 Camiel Gubbels / Erik van der Zalm
 *
 * This program is free software: you can redistribute it and/or modify
 * it under the terms of the GNU General Public License as published by
 * the Free Software Foundation, either version 3 of the License, or
 * (at your option) any later version.
 *
 * This program is distributed in the hope that it will be useful,
 * but WITHOUT ANY WARRANTY; without even the implied warranty of
 * MERCHANTABILITY or FITNESS FOR A PARTICULAR PURPOSE.  See the
 * GNU General Public License for more details.
 *
 * You should have received a copy of the GNU General Public License
 * along with this program.  If not, see <https://www.gnu.org/licenses/>.
 *
 */

#include "../../inc/MarlinConfigPre.h"

#if HAS_MARLINUI_HD44780

/**
 * marlinui_HD44780.cpp
 *
 * LCD display implementations for Hitachi HD44780.
 * These are the most common LCD character displays.
 */

#include "marlinui_HD44780.h"
#include "../marlinui.h"
#include "../../libs/numtostr.h"

#include "../../sd/cardreader.h"
#include "../../module/temperature.h"
#include "../../module/printcounter.h"
#include "../../module/planner.h"
#include "../../module/motion.h"

#if DISABLED(LCD_PROGRESS_BAR) && BOTH(FILAMENT_LCD_DISPLAY, SDSUPPORT)
  #include "../../feature/filwidth.h"
  #include "../../gcode/parser.h"
#endif

#if EITHER(HAS_COOLER, LASER_COOLANT_FLOW_METER)
  #include "../../feature/cooler.h"
#endif

#if ENABLED(I2C_AMMETER)
  #include "../../feature/ammeter.h"
#endif

#if ENABLED(AUTO_BED_LEVELING_UBL)
  #include "../../feature/bedlevel/bedlevel.h"
#endif

#if HAS_CUTTER
  #include "../../feature/spindle_laser.h"
#endif

//
// Create LCD instance and chipset-specific information
//

#if ENABLED(LCD_I2C_TYPE_PCF8575)

  LCD_CLASS lcd(LCD_I2C_ADDRESS, LCD_I2C_PIN_EN, LCD_I2C_PIN_RW, LCD_I2C_PIN_RS, LCD_I2C_PIN_D4, LCD_I2C_PIN_D5, LCD_I2C_PIN_D6, LCD_I2C_PIN_D7);

#elif EITHER(LCD_I2C_TYPE_MCP23017, LCD_I2C_TYPE_MCP23008)

  LCD_CLASS lcd(LCD_I2C_ADDRESS OPTARG(DETECT_I2C_LCD_DEVICE, 1));

#elif ENABLED(LCD_I2C_TYPE_PCA8574)

  LCD_CLASS lcd(LCD_I2C_ADDRESS, LCD_WIDTH, LCD_HEIGHT);

#elif ENABLED(SR_LCD_2W_NL)

  // 2 wire Non-latching LCD SR from:
  // https://bitbucket.org/fmalpartida/new-liquidcrystal/wiki/schematics#!shiftregister-connection

  LCD_CLASS lcd(SR_DATA_PIN, SR_CLK_PIN
    #if PIN_EXISTS(SR_STROBE)
      , SR_STROBE_PIN
    #endif
  );

#elif ENABLED(SR_LCD_3W_NL)

  // NewLiquidCrystal was not working
  // https://github.com/mikeshub/SailfishLCD
  // uses the code directly from Sailfish

  LCD_CLASS lcd(SR_STROBE_PIN, SR_DATA_PIN, SR_CLK_PIN);

#elif ENABLED(LCM1602)

  LCD_CLASS lcd(0x27, 2, 1, 0, 4, 5, 6, 7, 3, POSITIVE);

#elif ENABLED(YHCB2004)

  LCD_CLASS lcd(YHCB2004_CLK, 20, 4, YHCB2004_MOSI, YHCB2004_MISO); // CLK, cols, rows, MOSI, MISO

#else

  // Standard direct-connected LCD implementations
  LCD_CLASS lcd(LCD_PINS_RS, LCD_PINS_ENABLE, LCD_PINS_D4, LCD_PINS_D5, LCD_PINS_D6, LCD_PINS_D7);

#endif

static void createChar_P(const char c, const byte * const ptr) {
  byte temp[8];
  LOOP_L_N(i, 8)
    temp[i] = pgm_read_byte(&ptr[i]);
  lcd.createChar(c, temp);
}

#if ENABLED(LCD_PROGRESS_BAR)
  #define LCD_STR_PROGRESS  "\x03\x04\x05"
#endif

#if ENABLED(LCD_USE_I2C_BUZZER)

  void MarlinUI::buzz(const long duration, const uint16_t freq) {
    if (sound_on) lcd.buzz(duration, freq);
  }

#endif

void MarlinUI::set_custom_characters(const HD44780CharSet screen_charset/*=CHARSET_INFO*/) {
  #if NONE(LCD_PROGRESS_BAR, SHOW_BOOTSCREEN)
    UNUSED(screen_charset);
  #endif

  // CHARSET_BOOT
  #if ENABLED(SHOW_BOOTSCREEN)
    const static PROGMEM byte corner[4][8] = { {
      B00000,
      B00000,
      B00000,
      B00000,
      B00001,
      B00010,
      B00100,
      B00100
    }, {
      B00000,
      B00000,
      B00000,
      B11100,
      B11100,
      B01100,
      B00100,
      B00100
    }, {
      B00100,
      B00010,
      B00001,
      B00000,
      B00000,
      B00000,
      B00000,
      B00000
    }, {
      B00100,
      B01000,
      B10000,
      B00000,
      B00000,
      B00000,
      B00000,
      B00000
    } };
  #endif // SHOW_BOOTSCREEN

  // CHARSET_INFO
  const static PROGMEM byte bedTemp[8] = {
    B00000,
    B11111,
    B10101,
    B10001,
    B10101,
    B11111,
    B00000,
    B00000
  };

  const static PROGMEM byte degree[8] = {
    B01100,
    B10010,
    B10010,
    B01100,
    B00000,
    B00000,
    B00000,
    B00000
  };

  const static PROGMEM byte thermometer[8] = {
    B00100,
    B01010,
    B01010,
    B01010,
    B01010,
    B10001,
    B10001,
    B01110
  };

  const static PROGMEM byte uplevel[8] = {
    B00100,
    B01110,
    B11111,
    B00100,
    B11100,
    B00000,
    B00000,
    B00000
  };

  const static PROGMEM byte feedrate[8] = {
    #if LCD_INFO_SCREEN_STYLE == 1
      B00000,
      B00100,
      B10010,
      B01001,
      B10010,
      B00100,
      B00000,
      B00000
    #else
      B11100,
      B10000,
      B11000,
      B10111,
      B00101,
      B00110,
      B00101,
      B00000
    #endif
  };

  const static PROGMEM byte clock[8] = {
    B00000,
    B01110,
    B10011,
    B10101,
    B10001,
    B01110,
    B00000,
    B00000
  };

  #if ENABLED(LCD_PROGRESS_BAR)

    // CHARSET_INFO
    const static PROGMEM byte progress[3][8] = { {
      B00000,
      B10000,
      B10000,
      B10000,
      B10000,
      B10000,
      B10000,
      B00000
    }, {
      B00000,
      B10100,
      B10100,
      B10100,
      B10100,
      B10100,
      B10100,
      B00000
    }, {
      B00000,
      B10101,
      B10101,
      B10101,
      B10101,
      B10101,
      B10101,
      B00000
    } };

  #endif // LCD_PROGRESS_BAR

  #if BOTH(SDSUPPORT, HAS_MARLINUI_MENU)

    // CHARSET_MENU
    const static PROGMEM byte refresh[8] = {
      B00000,
      B00110,
      B11001,
      B11000,
      B00011,
      B10011,
      B01100,
      B00000,
    };
    const static PROGMEM byte folder[8] = {
      B00000,
      B11100,
      B11111,
      B10001,
      B10001,
      B11111,
      B00000,
      B00000
    };

  #endif // SDSUPPORT

  #if ENABLED(SHOW_BOOTSCREEN)
    // Set boot screen corner characters
    if (screen_charset == CHARSET_BOOT) {
      for (uint8_t i = 4; i--;)
        createChar_P(i, corner[i]);
    }
    else
  #endif
    { // Info Screen uses 5 special characters
      createChar_P(LCD_STR_BEDTEMP[0], bedTemp);
      createChar_P(LCD_STR_DEGREE[0], degree);
      createChar_P(LCD_STR_THERMOMETER[0], thermometer);
      createChar_P(LCD_STR_FEEDRATE[0], feedrate);
      createChar_P(LCD_STR_CLOCK[0], clock);

      #if ENABLED(LCD_PROGRESS_BAR)
        if (screen_charset == CHARSET_INFO) { // 3 Progress bar characters for info screen
          for (int16_t i = 3; i--;)
            createChar_P(LCD_STR_PROGRESS[i], progress[i]);
        }
        else
      #endif
        {
          createChar_P(LCD_STR_UPLEVEL[0], uplevel);
          #if BOTH(SDSUPPORT, HAS_MARLINUI_MENU)
            // SD Card sub-menu special characters
            createChar_P(LCD_STR_REFRESH[0], refresh);
            createChar_P(LCD_STR_FOLDER[0], folder);
          #endif
        }
    }

}

void MarlinUI::init_lcd() {

  #if ENABLED(LCD_I2C_TYPE_PCF8575)
    lcd.begin(LCD_WIDTH, LCD_HEIGHT);
    #ifdef LCD_I2C_PIN_BL
      lcd.setBacklightPin(LCD_I2C_PIN_BL, POSITIVE);
      lcd.setBacklight(HIGH);
    #endif

  #elif ENABLED(LCD_I2C_TYPE_MCP23017)
    lcd.setMCPType(LTI_TYPE_MCP23017);
    lcd.begin(LCD_WIDTH, LCD_HEIGHT);
    update_indicators();

  #elif ENABLED(LCD_I2C_TYPE_MCP23008)
    lcd.setMCPType(LTI_TYPE_MCP23008);
    lcd.begin(LCD_WIDTH, LCD_HEIGHT);

  #elif ENABLED(LCD_I2C_TYPE_PCA8574)
    lcd.init();
    lcd.backlight();

  #else
    lcd.begin(LCD_WIDTH, LCD_HEIGHT);
  #endif

  set_custom_characters(on_status_screen() ? CHARSET_INFO : CHARSET_MENU);

  lcd.clear();
}

bool MarlinUI::detected() {
  return TERN1(DETECT_I2C_LCD_DEVICE, lcd.LcdDetected() == 1);
}

#if HAS_SLOW_BUTTONS
  uint8_t MarlinUI::read_slow_buttons() {
    #if ENABLED(LCD_I2C_TYPE_MCP23017)
      // Reading these buttons is too slow for interrupt context
      // so they are read during LCD update in the main loop.
      uint8_t slow_bits = lcd.readButtons()
        #if !BUTTON_EXISTS(ENC)
          << B_I2C_BTN_OFFSET
        #endif
      ;
      #if ENABLED(LCD_I2C_VIKI)
        if ((slow_bits & (B_MI | B_RI)) && PENDING(millis(), next_button_update_ms)) // LCD clicked
          slow_bits &= ~(B_MI | B_RI); // Disable LCD clicked buttons if screen is updated
      #endif
      return slow_bits;
    #endif // LCD_I2C_TYPE_MCP23017
  }
#endif

void MarlinUI::clear_lcd() { lcd.clear(); }

#if ENABLED(SHOW_BOOTSCREEN)

  void lcd_erase_line(const lcd_uint_t line) {
    lcd_moveto(0, line);
    for (uint8_t i = LCD_WIDTH + 1; --i;)
      lcd_put_u8str(F(" "));
  }

  // Scroll the PSTR 'text' in a 'len' wide field for 'time' milliseconds at position col,line
  void lcd_scroll(const lcd_uint_t col, const lcd_uint_t line, FSTR_P const ftxt, const uint8_t len, const int16_t time) {
    uint8_t slen = utf8_strlen(ftxt);
    if (slen < len) {
      lcd_put_u8str_max(col, line, ftxt, len);
      for (; slen < len; ++slen) lcd_put_u8str(F(" "));
      safe_delay(time);
    }
    else {
      PGM_P p = FTOP(ftxt);
      int dly = time / _MAX(slen, 1);
      LOOP_LE_N(i, slen) {

        // Print the text at the correct place
        lcd_put_u8str_max_P(col, line, p, len);

        // Fill with spaces
        for (uint8_t ix = slen - i; ix < len; ++ix) lcd_put_u8str(F(" "));

        // Delay
        safe_delay(dly);

        // Advance to the next UTF8 valid position
        p++;
        while (!START_OF_UTF8_CHAR(pgm_read_byte(p))) p++;
      }
    }
  }

  static void logo_lines(FSTR_P const extra) {
    int16_t indent = (LCD_WIDTH - 8 - utf8_strlen(extra)) / 2;
    lcd_put_lchar(indent, 0, '\x00'); lcd_put_u8str(F( "------" )); lcd_put_u8str(F("\x01"));
    lcd_put_u8str(indent, 1, F("|Marlin|")); lcd_put_u8str(extra);
    lcd_put_lchar(indent, 2, '\x02'); lcd_put_u8str(F( "------" )); lcd_put_u8str(F("\x03"));
  }

  void MarlinUI::show_bootscreen() {
    set_custom_characters(CHARSET_BOOT);
    lcd.clear();

    #define LCD_EXTRA_SPACE (LCD_WIDTH-8)

    #define CENTER_OR_SCROLL(STRING,DELAY) { \
      lcd_erase_line(3); \
      const int len = utf8_strlen(STRING); \
      if (len <= LCD_WIDTH) { \
        lcd_put_u8str((LCD_WIDTH - len) / 2, 3, F(STRING)); \
        safe_delay(DELAY); \
      } \
      else \
        lcd_scroll(0, 3, F(STRING), LCD_WIDTH, DELAY); \
    }

    //
    // Show the Marlin logo with splash line 1
    //
    if (LCD_EXTRA_SPACE >= utf8_strlen(SHORT_BUILD_VERSION) + 1) {
      //
      // Show the Marlin logo, splash line1, and splash line 2
      //
      logo_lines(F(" " SHORT_BUILD_VERSION));
      CENTER_OR_SCROLL(MARLIN_WEBSITE_URL, 2000);
    }
    else {
      //
      // Show the Marlin logo and short build version
      // After a delay show the website URL
      //
      logo_lines(FPSTR(NUL_STR));
      CENTER_OR_SCROLL(SHORT_BUILD_VERSION, 1500);
      CENTER_OR_SCROLL(MARLIN_WEBSITE_URL, 1500);
      #ifdef STRING_SPLASH_LINE3
        CENTER_OR_SCROLL(STRING_SPLASH_LINE3, 1500);
      #endif
    }
  }

  void MarlinUI::bootscreen_completion(const millis_t) {
    lcd.clear();
    safe_delay(100);
    set_custom_characters(CHARSET_INFO);
    lcd.clear();
  }

#endif // SHOW_BOOTSCREEN

void MarlinUI::draw_kill_screen() {
  lcd_uint_t x = 0, y = 0;
  lcd_put_u8str(x, y, status_message);
  y = 2;
  #if LCD_HEIGHT >= 4
    lcd_put_u8str(x, y++, GET_TEXT_F(MSG_HALTED));
  #endif
  lcd_put_u8str(x, y, GET_TEXT_F(MSG_PLEASE_RESET));
}

//
// Before homing, blink '123' <-> '???'.
// Homed but unknown... '123' <-> '   '.
// Homed and known, display constantly.
//
FORCE_INLINE void _draw_axis_value(const AxisEnum axis, const char *value, const bool blink) {
  lcd_put_lchar('X' + uint8_t(axis));
  if (blink)
    lcd_put_u8str(value);
  else if (axis_should_home(axis))
    while (const char c = *value++) lcd_put_lchar(c <= '.' ? c : '?');
  else if (NONE(HOME_AFTER_DEACTIVATE, DISABLE_REDUCED_ACCURACY_WARNING) && !axis_is_trusted(axis))
    lcd_put_u8str(axis == Z_AXIS ? F("       ") : F("    "));
  else
    lcd_put_u8str(value);
}

/**
 * @brief Draw current and target for a heater/cooler
 * @details Print at the current LCD position the current/target for a single heater,
 *          blinking the target temperature of an idle heater has timed out.
 *
 * @param heater_id The heater ID, such as 0, 1, ..., H_BED, H_CHAMBER, etc.
 * @param prefix A char to draw in front (e.g., a thermometer or icon)
 * @param blink Flag to show the blink state instead of the regular state
 */
FORCE_INLINE void _draw_heater_status(const heater_id_t heater_id, const char prefix, const bool blink) {
  #if HAS_HEATED_BED
    const bool isBed = TERN(HAS_HEATED_CHAMBER, heater_id == H_BED, heater_id < 0);
    const celsius_t t1 = (isBed ? thermalManager.wholeDegBed()  : thermalManager.wholeDegHotend(heater_id)),
                    t2 = (isBed ? thermalManager.degTargetBed() : thermalManager.degTargetHotend(heater_id));
  #else
    const celsius_t t1 = thermalManager.wholeDegHotend(heater_id), t2 = thermalManager.degTargetHotend(heater_id);
  #endif

  if (prefix >= 0) lcd_put_lchar(prefix);

  lcd_put_u8str(t1 < 0 ? "err" : i16tostr3rj(t1));
  lcd_put_u8str(F("/"));

  #if !HEATER_IDLE_HANDLER
    UNUSED(blink);
  #else
    if (!blink && thermalManager.heater_idle[thermalManager.idle_index_for_id(heater_id)].timed_out)
      lcd_put_u8str(F("   "));
    else
  #endif
      lcd_put_u8str(i16tostr3left(t2));

  if (prefix >= 0) {
    lcd_put_lchar(LCD_STR_DEGREE[0]);
    lcd_put_u8str(F(" "));
    if (t2 < 10) lcd_put_u8str(F(" "));
  }
}

#if HAS_COOLER

  FORCE_INLINE void _draw_cooler_status(const char prefix, const bool blink) {
    const celsius_t t2 = thermalManager.degTargetCooler();

    if (prefix >= 0) lcd_put_lchar(prefix);

    lcd_put_u8str(i16tostr3rj(thermalManager.wholeDegCooler()));
    lcd_put_u8str(F("/"));

    #if !HEATER_IDLE_HANDLER
      UNUSED(blink);
    #else
      if (!blink && thermalManager.heater_idle[thermalManager.idle_index_for_id(heater_id)].timed_out) {
        lcd_put_u8str(F(" "));
        if (t2 >= 10) lcd_put_u8str(F(" "));
        if (t2 >= 100) lcd_put_u8str(F(" "));
      }
      else
    #endif
        lcd_put_u8str(i16tostr3left(t2));

    if (prefix >= 0) {
      lcd_put_lchar(LCD_STR_DEGREE[0]);
      lcd_put_u8str(F(" "));
      if (t2 < 10) lcd_put_u8str(F(" "));
    }
  }

#endif // HAS_COOLER

#if ENABLED(LASER_COOLANT_FLOW_METER)
  FORCE_INLINE void _draw_flowmeter_status() {
    lcd_put_u8str(F("~"));
    lcd_put_u8str(ftostr11ns(cooler.flowrate));
    lcd_put_u8str(F("L"));
  }
#endif

#if ENABLED(I2C_AMMETER)
  FORCE_INLINE void _draw_ammeter_status() {
    lcd_put_u8str(F(" "));
    ammeter.read();
    if (ammeter.current <= 0.999f) {
      lcd_put_u8str(ui16tostr3rj(uint16_t(ammeter.current * 1000 + 0.5f)));
      lcd_put_u8str(F("mA"));
    }
    else {
      lcd_put_u8str(ftostr12ns(ammeter.current));
      lcd_put_u8str(F("A"));
    }
  }
#endif

FORCE_INLINE void _draw_bed_status(const bool blink) {
  _draw_heater_status(H_BED, TERN0(HAS_LEVELING, blink && planner.leveling_active) ? '_' : LCD_STR_BEDTEMP[0], blink);
}

#if HAS_CUTTER

  FORCE_INLINE void _draw_cutter_status() {
    lcd_put_u8str(TERN(LASER_FEATURE, GET_TEXT_F(MSG_LASER), GET_TEXT_F(MSG_CUTTER)));
    lcd_put_u8str(F(": "));

    #if CUTTER_UNIT_IS(RPM)
      lcd_put_u8str(ftostr61rj(float(cutter.unitPower) / 1000));
      lcd_put_u8str(F("K"));
    #else
      lcd_put_u8str(cutter_power2str(cutter.unitPower));
      #if CUTTER_UNIT_IS(PERCENT)
        lcd_put_u8str(F("%"));
      #endif
    #endif

    lcd_put_u8str(F(" "));
    lcd_put_u8str(cutter.enabled() ? GET_TEXT_F(MSG_LCD_ON) : GET_TEXT_F(MSG_LCD_OFF));
    lcd_put_u8str(F(" "));

    switch (cutter.cutter_mode) {
      case CUTTER_MODE_STANDARD:   lcd_put_u8str(F("S")); break;
      case CUTTER_MODE_CONTINUOUS: lcd_put_u8str(F("C")); break;
      case CUTTER_MODE_DYNAMIC:    lcd_put_u8str(F("D")); break;
      case CUTTER_MODE_ERROR:      lcd_put_u8str(F("!")); break;
    }
  }

#endif // HAS_CUTTER

#if ENABLED(LCD_PROGRESS_BAR)

  void MarlinUI::draw_progress_bar(const uint8_t percent) {
    const int16_t tix = int16_t(percent * (LCD_WIDTH) * 3) / 100,
                  cel = tix / 3,
                  rem = tix % 3;
    uint8_t i = LCD_WIDTH;
    char msg[LCD_WIDTH + 1], b = ' ';
    msg[LCD_WIDTH] = '\0';
    while (i--) {
      if (i == cel - 1)
        b = LCD_STR_PROGRESS[2];
      else if (i == cel && rem != 0)
        b = LCD_STR_PROGRESS[rem - 1];
      msg[i] = b;
    }
    lcd_put_u8str(msg);
  }

#endif // LCD_PROGRESS_BAR

void MarlinUI::draw_status_message(const bool blink) {

  lcd_moveto(0, LCD_HEIGHT - 1);

  #if ENABLED(LCD_PROGRESS_BAR)

    // Draw the progress bar if the message has shown long enough
    // or if there is no message set.
    if (ELAPSED(millis(), progress_bar_ms + PROGRESS_BAR_MSG_TIME) || !has_status()) {
      const uint8_t progress = get_progress_percent();
      if (progress > 2) return draw_progress_bar(progress);
    }

  #elif BOTH(FILAMENT_LCD_DISPLAY, SDSUPPORT)

    // Alternate Status message and Filament display
    if (ELAPSED(millis(), next_filament_display)) {
      lcd_put_u8str(F("Dia "));
      lcd_put_u8str(ftostr12ns(filwidth.measured_mm));
      lcd_put_u8str(F(" V"));
      lcd_put_u8str(i16tostr3rj(planner.volumetric_percent(parser.volumetric_enabled)));
      lcd_put_u8str(F("%"));
      return;
    }

  #endif // FILAMENT_LCD_DISPLAY && SDSUPPORT

  #if ENABLED(STATUS_MESSAGE_SCROLLING)
    static bool last_blink = false;

    // Get the UTF8 character count of the string
    uint8_t slen = utf8_strlen(status_message);

    // If the string fits into the LCD, just print it and do not scroll it
    if (slen <= LCD_WIDTH) {

      // The string isn't scrolling and may not fill the screen
      lcd_put_u8str(status_message);

      // Fill the rest with spaces
      while (slen < LCD_WIDTH) { lcd_put_u8str(F(" ")); ++slen; }
    }
    else {
      // String is larger than the available space in screen.

      // Get a pointer to the next valid UTF8 character
      // and the string remaining length
      uint8_t rlen;
      const char *stat = status_and_len(rlen);
      lcd_put_u8str_max(stat, LCD_WIDTH);     // The string leaves space

      // If the remaining string doesn't completely fill the screen
      if (rlen < LCD_WIDTH) {
        uint8_t chars = LCD_WIDTH - rlen;     // Amount of space left in characters
        lcd_put_u8str(F(" "));                   // Always at 1+ spaces left, draw a space
        if (--chars) {                        // Draw a second space if there's room
          lcd_put_u8str(F(" "));
          if (--chars) {                      // Draw a third space if there's room
            lcd_put_u8str(F(" "));
            if (--chars)
              lcd_put_u8str_max(status_message, chars); // Print a second copy of the message
          }
        }
      }
      if (last_blink != blink) {
        last_blink = blink;
        advance_status_scroll();
      }
    }
  #else
    UNUSED(blink);

    // Get the UTF8 character count of the string
    uint8_t slen = utf8_strlen(status_message);

    // Just print the string to the LCD
    lcd_put_u8str_max(status_message, LCD_WIDTH);

    // Fill the rest with spaces if there are missing spaces
    for (; slen < LCD_WIDTH; ++slen) lcd_put_u8str(F(" "));
  #endif
}

#if HAS_PRINT_PROGRESS
  #define TPOFFSET (LCD_WIDTH - 1)
  static uint8_t timepos = TPOFFSET - 6;
  static char buffer[8];
  static lcd_uint_t pc, pr;

  #if ENABLED(SHOW_PROGRESS_PERCENT)
    void MarlinUI::drawPercent() {
      const uint8_t progress = ui.get_progress_percent();
      if (progress) {
        lcd_moveto(pc, pr);
        lcd_put_u8str(F(TERN(IS_SD_PRINTING, "SD", "P:")));
        lcd_put_u8str(TERN(PRINT_PROGRESS_SHOW_DECIMALS, permyriadtostr4(ui.get_progress_permyriad()), ui8tostr3rj(progress)));
        lcd_put_u8str(F("%"));
      }
    }
  #endif
  #if ENABLED(SHOW_REMAINING_TIME)
    void MarlinUI::drawRemain() {
      if (printJobOngoing()) {
        const duration_t remaint = ui.get_remaining_time();
        timepos = TPOFFSET - remaint.toDigital(buffer);
<<<<<<< HEAD
        TERN_(NOT(LCD_INFO_SCREEN_STYLE), lcd_put_lchar(timepos-1, 2, 0x20);)
=======
        TERN_(NOT(LCD_INFO_SCREEN_STYLE), lcd_put_lchar(timepos - 1, 2, 0x20);)
>>>>>>> 04695b5b
        lcd_put_lchar(TERN(LCD_INFO_SCREEN_STYLE, 11, timepos), 2, 'R');
        lcd_put_u8str(buffer);
      }
    }
  #endif
  #if ENABLED(SHOW_INTERACTION_TIME)
    void MarlinUI::drawInter() {
      const duration_t interactt = ui.interaction_time;
      if (printingIsActive() && interactt.value) {
        timepos = TPOFFSET - interactt.toDigital(buffer);
<<<<<<< HEAD
        TERN_(NOT(LCD_INFO_SCREEN_STYLE), lcd_put_lchar(timepos-1, 2, 0x20);)
=======
        TERN_(NOT(LCD_INFO_SCREEN_STYLE), lcd_put_lchar(timepos - 1, 2, 0x20);)
>>>>>>> 04695b5b
        lcd_put_lchar(TERN(LCD_INFO_SCREEN_STYLE, 11, timepos), 2, 'C');
        lcd_put_u8str(buffer);
      }
    }
  #endif
  #if ENABLED(SHOW_ELAPSED_TIME)
    void MarlinUI::drawElapsed() {
      if (printJobOngoing()) {
        const duration_t elapsedt = print_job_timer.duration();
        timepos = TPOFFSET - elapsedt.toDigital(buffer);
<<<<<<< HEAD
        TERN_(NOT(LCD_INFO_SCREEN_STYLE), lcd_put_lchar(timepos-1, 2, 0x20);)
=======
        TERN_(NOT(LCD_INFO_SCREEN_STYLE), lcd_put_lchar(timepos - 1, 2, 0x20);)
>>>>>>> 04695b5b
        lcd_put_lchar(TERN(LCD_INFO_SCREEN_STYLE, 11, timepos), 2, 'E');
        lcd_put_u8str(buffer);
      }
    }
  #endif
#endif // HAS_PRINT_PROGRESS

/**
 *  LCD_INFO_SCREEN_STYLE 0 : Classic Status Screen
 *
 *  16x2   |000/000 B000/000|
 *         |0123456789012345|
 *
 *  16x4   |000/000 B000/000|
 *         |SD---%  Z 000.00|
 *         |F---%     T--:--|
 *         |0123456789012345|
 *
 *  20x2   |T000/000° B000/000° |
 *         |01234567890123456789|
 *
 *  20x4   |T000/000° B000/000° |
 *         |X 000 Y 000 Z000.000|
 *         |F---%  SD---% T--:--|
 *         |01234567890123456789|
 *
 *  LCD_INFO_SCREEN_STYLE 1 : Průša-style Status Screen
 *
 *  |T000/000°  Z 000.00 |
 *  |B000/000°  F---%    |
 *  |SD---%     T--:--   |
 *  |01234567890123456789|
 *
 *  |T000/000°  Z 000.00 |
 *  |T000/000°  F---%    |
 *  |B000/000°  SD---%   |
 *  |01234567890123456789|
 */

void MarlinUI::draw_status_screen() {

  const bool blink = get_blink();
  lcd_moveto(0, 0);

  #if LCD_INFO_SCREEN_STYLE == 0

    // ========== Line 1 ==========

    #if LCD_WIDTH < 20

      //
      // Hotend 0 Temperature
      //
      #if HAS_HOTEND
        _draw_heater_status(H_E0, -1, blink);

        //
        // Hotend 1 or Bed Temperature
        //
        #if HAS_MULTI_HOTEND
          lcd_moveto(8, 0);
          _draw_heater_status(H_E1, LCD_STR_THERMOMETER[0], blink);
        #elif HAS_HEATED_BED
          lcd_moveto(8, 0);
          _draw_bed_status(blink);
        #endif

      #elif HAS_CUTTER

        //
        // Cutter Status
        //
        lcd_moveto(0, 0);
        _draw_cutter_status();

      #endif

    #else // LCD_WIDTH >= 20

      //
      // Hotend 0 Temperature
      //
      #if HAS_HOTEND
        _draw_heater_status(H_E0, LCD_STR_THERMOMETER[0], blink);

        //
        // Hotend 1 or Bed Temperature
        //
        #if HAS_MULTI_HOTEND
          lcd_moveto(10, 0);
          _draw_heater_status(H_E1, LCD_STR_THERMOMETER[0], blink);
        #elif HAS_HEATED_BED
          lcd_moveto(10, 0);
          _draw_bed_status(blink);
        #endif

      #elif HAS_CUTTER

        //
        // Cutter Status
        //
        lcd_moveto(0, 0);
        _draw_cutter_status();

      #endif

      TERN_(HAS_COOLER, _draw_cooler_status('*', blink));
      TERN_(LASER_COOLANT_FLOW_METER, _draw_flowmeter_status());
      TERN_(I2C_AMMETER, _draw_ammeter_status());

    #endif // LCD_WIDTH >= 20

    // ========== Line 2 ==========

    #if LCD_HEIGHT > 2

      #if LCD_WIDTH < 20

        #if HAS_PRINT_PROGRESS
          pc = 0; pr = 2;
          rotate_progress();
        #endif

      #else // LCD_WIDTH >= 20

        lcd_moveto(0, 1);

        // If the first line has two extruder temps,
        // show more temperatures on the next line

        #if HOTENDS > 2 || (HAS_MULTI_HOTEND && HAS_HEATED_BED)

          #if HOTENDS > 2
            _draw_heater_status(H_E2, LCD_STR_THERMOMETER[0], blink);
            lcd_moveto(10, 1);
          #endif

          _draw_bed_status(blink);

        #else // HOTENDS <= 2 && (HOTENDS <= 1 || !HAS_HEATED_BED)

          #if HAS_DUAL_MIXING

            // Two-component mix / gradient instead of XY

            char mixer_messages[12];
            const char *mix_label;
            #if ENABLED(GRADIENT_MIX)
              if (mixer.gradient.enabled) {
                mixer.update_mix_from_gradient();
                mix_label = "Gr";
              }
              else
            #endif
              {
                mixer.update_mix_from_vtool();
                mix_label = "Mx";
              }
            sprintf_P(mixer_messages, PSTR("%s %d;%d%% "), mix_label, int(mixer.mix[0]), int(mixer.mix[1]));
            lcd_put_u8str(mixer_messages);

          #else // !HAS_DUAL_MIXING

            const bool show_e_total = TERN0(LCD_SHOW_E_TOTAL, printingIsActive());

            if (show_e_total) {
              #if ENABLED(LCD_SHOW_E_TOTAL)
                char tmp[20];
                const uint8_t escale = e_move_accumulator >= 100000.0f ? 10 : 1; // After 100m switch to cm
                sprintf_P(tmp, PSTR("E %ld%cm       "), uint32_t(_MAX(e_move_accumulator, 0.0f)) / escale, escale == 10 ? 'c' : 'm'); // 1234567mm
                lcd_put_u8str(tmp);
              #endif
            }
            else {
              const xy_pos_t lpos = current_position.asLogical();
              _draw_axis_value(X_AXIS, ftostr4sign(lpos.x), blink);
              lcd_put_u8str(F(" "));
              _draw_axis_value(Y_AXIS, ftostr4sign(lpos.y), blink);
            }

          #endif // !HAS_DUAL_MIXING

        #endif // HOTENDS <= 2 && (HOTENDS <= 1 || !HAS_HEATED_BED)

      #endif // LCD_WIDTH >= 20

      lcd_moveto(LCD_WIDTH - 8, 1);
      _draw_axis_value(Z_AXIS, ftostr52sp(LOGICAL_Z_POSITION(current_position.z)), blink);

      #if HAS_LEVELING && !HAS_HEATED_BED
        lcd_put_lchar(planner.leveling_active || blink ? '_' : ' ');
      #endif

    #endif // LCD_HEIGHT > 2

    // ========== Line 3 ==========

    #if LCD_HEIGHT > 3

      lcd_put_lchar(0, 2, LCD_STR_FEEDRATE[0]);
      lcd_put_u8str(i16tostr3rj(feedrate_percentage));
      lcd_put_u8str(F("%"));

      #if LCD_WIDTH >= 20

        #if HAS_PRINT_PROGRESS
          pc = 6; pr = 2;
          rotate_progress();
        #else
          char c;
          uint16_t per;
          #if HAS_FAN0
            if (true
              #if BOTH(HAS_EXTRUDERS, ADAPTIVE_FAN_SLOWING)
                && (blink || thermalManager.fan_speed_scaler[0] < 128)
              #endif
            ) {
              uint16_t spd = thermalManager.fan_speed[0];
              if (blink) c = 'F';
              #if ENABLED(ADAPTIVE_FAN_SLOWING)
                else { c = '*'; spd = thermalManager.scaledFanSpeed(0, spd); }
              #endif
              per = thermalManager.pwmToPercent(spd);
            }
            else
          #endif
            {
              #if HAS_EXTRUDERS
                c = 'E';
                per = planner.flow_percentage[0];
              #endif
            }
          lcd_put_lchar(c);
          lcd_put_u8str(i16tostr3rj(per));
          lcd_put_u8str(F("%"));
        #endif
      #endif

    #endif // LCD_HEIGHT > 3

  #elif LCD_INFO_SCREEN_STYLE == 1

    // ========== Line 1 ==========

    //
    // Hotend 0 Temperature
    //
    _draw_heater_status(H_E0, LCD_STR_THERMOMETER[0], blink);

    //
    // Z Coordinate
    //
    lcd_moveto(LCD_WIDTH - 9, 0);
    _draw_axis_value(Z_AXIS, ftostr52sp(LOGICAL_Z_POSITION(current_position.z)), blink);

    #if HAS_LEVELING && (HAS_MULTI_HOTEND || !HAS_HEATED_BED)
      lcd_put_lchar(LCD_WIDTH - 1, 0, planner.leveling_active || blink ? '_' : ' ');
    #endif

    // ========== Line 2 ==========

    //
    // Hotend 1 or Bed Temperature
    //
    lcd_moveto(0, 1);
    #if HAS_MULTI_HOTEND
      _draw_heater_status(H_E1, LCD_STR_THERMOMETER[0], blink);
    #elif HAS_HEATED_BED
      _draw_bed_status(blink);
    #endif

    lcd_put_lchar(LCD_WIDTH - 9, 1, LCD_STR_FEEDRATE[0]);
    lcd_put_u8str(i16tostr3rj(feedrate_percentage));
    lcd_put_u8str(F("%"));

    // ========== Line 3 ==========

    //
    // Progress percent, Hotend 2, or Bed
    //
    lcd_moveto(0, 2);
    #if HOTENDS > 2
      _draw_heater_status(H_E2, LCD_STR_THERMOMETER[0], blink);
    #elif HAS_MULTI_HOTEND && HAS_HEATED_BED
      _draw_bed_status(blink);
    #elif HAS_PRINT_PROGRESS
      #define DREW_PRINT_PROGRESS 1
      pc = 0; pr = 2;
      rotate_progress();
    #endif

    //
    // All progress strings
    //
    #if HAS_PRINT_PROGRESS && !DREW_PRINT_PROGRESS
      pc = LCD_WIDTH - 9; pr = 2;
      rotate_progress();
    #endif
  #endif // LCD_INFO_SCREEN_STYLE 1

  // ========= Last Line ========

  //
  // Status Message (which may be a Progress Bar or Filament display)
  //
  draw_status_message(blink);
}

#if HAS_MARLINUI_MENU

  #include "../menu/menu.h"

  #if ENABLED(ADVANCED_PAUSE_FEATURE)

    void MarlinUI::draw_hotend_status(const uint8_t row, const uint8_t extruder) {
      if (row < LCD_HEIGHT) {
        lcd_moveto(LCD_WIDTH - 9, row);
        _draw_heater_status((heater_id_t)extruder, LCD_STR_THERMOMETER[0], get_blink());
      }
    }

  #endif // ADVANCED_PAUSE_FEATURE

  // Draw a static item with no left-right margin required. Centered by default.
  void MenuItem_static::draw(const uint8_t row, FSTR_P const fstr, const uint8_t style/*=SS_DEFAULT*/, const char * const vstr/*=nullptr*/) {
    int8_t n = LCD_WIDTH;
    lcd_moveto(0, row);
    const int8_t plen = fstr ? utf8_strlen(fstr) : 0,
                 vlen = vstr ? utf8_strlen(vstr) : 0;
    if (style & SS_CENTER) {
      int8_t pad = (LCD_WIDTH - plen - vlen) / 2;
      while (--pad >= 0) { lcd_put_u8str(F(" ")); n--; }
    }
    if (plen) n = lcd_put_u8str(fstr, itemIndex, itemStringC, itemStringF, n);
    if (vlen) n -= lcd_put_u8str_max(vstr, n);
    for (; n > 0; --n) lcd_put_u8str(F(" "));
  }

  // Draw a generic menu item with pre_char (if selected) and post_char
  void MenuItemBase::_draw(const bool sel, const uint8_t row, FSTR_P const ftpl, const char pre_char, const char post_char) {
    lcd_put_lchar(0, row, sel ? pre_char : ' ');
    uint8_t n = lcd_put_u8str(ftpl, itemIndex, itemStringC, itemStringF, LCD_WIDTH - 2);
    for (; n; --n) lcd_put_u8str(F(" "));
    lcd_put_lchar(post_char);
  }

  // Draw a menu item with a (potentially) editable value
  void MenuEditItemBase::draw(const bool sel, const uint8_t row, FSTR_P const ftpl, const char * const inStr, const bool pgm) {
    const uint8_t vlen = inStr ? (pgm ? utf8_strlen_P(inStr) : utf8_strlen(inStr)) : 0;
    lcd_put_lchar(0, row, sel ? LCD_STR_ARROW_RIGHT[0] : ' ');
    uint8_t n = lcd_put_u8str(ftpl, itemIndex, itemStringC, itemStringF, LCD_WIDTH - 2 - vlen);
    if (vlen) {
      lcd_put_u8str(F(":"));
      for (; n; --n) lcd_put_u8str(F(" "));
      if (pgm) lcd_put_u8str_P(inStr); else lcd_put_u8str(inStr);
    }
  }

  // Low-level draw_edit_screen can be used to draw an edit screen from anyplace
  void MenuEditItemBase::draw_edit_screen(FSTR_P const ftpl, const char * const value/*=nullptr*/) {
    ui.encoder_direction_normal();
    uint8_t n = lcd_put_u8str(0, 1, ftpl, itemIndex, itemStringC, itemStringF, LCD_WIDTH - 1);
    if (value) {
      lcd_put_u8str(F(":")); n--;
      const uint8_t len = utf8_strlen(value) + 1;   // Plus one for a leading space
      const lcd_uint_t valrow = n < len ? 2 : 1;    // Value on the next row if it won't fit
      lcd_put_lchar(LCD_WIDTH - len, valrow, ' ');  // Right-justified, padded, leading space
      lcd_put_u8str(value);
    }
  }

  // The Select Screen presents a prompt and two "buttons"
  void MenuItem_confirm::draw_select_screen(FSTR_P const yes, FSTR_P const no, const bool yesno, FSTR_P const pref, const char * const string/*=nullptr*/, FSTR_P const suff/*=nullptr*/) {
    ui.draw_select_screen_prompt(pref, string, suff);
    if (no) {
      SETCURSOR(0, LCD_HEIGHT - 1);
      lcd_put_lchar(yesno ? ' ' : '['); lcd_put_u8str(no); lcd_put_lchar(yesno ? ' ' : ']');
    }
    if (yes) {
      SETCURSOR_RJ(utf8_strlen(yes) + 2, LCD_HEIGHT - 1);
      lcd_put_lchar(yesno ? '[' : ' '); lcd_put_u8str(yes); lcd_put_lchar(yesno ? ']' : ' ');
    }
  }

  #if ENABLED(SDSUPPORT)

    void MenuItem_sdbase::draw(const bool sel, const uint8_t row, FSTR_P const, CardReader &theCard, const bool isDir) {
      lcd_put_lchar(0, row, sel ? LCD_STR_ARROW_RIGHT[0] : ' ');
      constexpr uint8_t maxlen = LCD_WIDTH - 2;
      uint8_t n = maxlen - lcd_put_u8str_max(ui.scrolled_filename(theCard, maxlen, row, sel), maxlen);
      for (; n; --n) lcd_put_u8str(F(" "));
      lcd_put_lchar(isDir ? LCD_STR_FOLDER[0] : ' ');
    }

  #endif

  #if ENABLED(LCD_HAS_STATUS_INDICATORS)

    void MarlinUI::update_indicators() {
      // Set the LEDS - referred to as backlights by the LiquidTWI2 library
      static uint8_t ledsprev = 0;
      uint8_t leds = 0;

      if (TERN0(HAS_HEATED_BED, thermalManager.degTargetBed() > 0)) leds |= LED_A;
      if (TERN0(HAS_HOTEND, thermalManager.degTargetHotend(0) > 0)) leds |= LED_B;

      #if HAS_FAN
        if ( TERN0(HAS_FAN0, thermalManager.fan_speed[0])
          || TERN0(HAS_FAN1, thermalManager.fan_speed[1])
          || TERN0(HAS_FAN2, thermalManager.fan_speed[2])
          || TERN0(HAS_FAN3, thermalManager.fan_speed[3])
          || TERN0(HAS_FAN4, thermalManager.fan_speed[4])
          || TERN0(HAS_FAN5, thermalManager.fan_speed[5])
          || TERN0(HAS_FAN6, thermalManager.fan_speed[6])
          || TERN0(HAS_FAN7, thermalManager.fan_speed[7])
        ) leds |= LED_C;
      #endif // HAS_FAN

      if (TERN0(HAS_MULTI_HOTEND, thermalManager.degTargetHotend(1) > 0)) leds |= LED_C;

      if (leds != ledsprev) {
        lcd.setBacklight(leds);
        ledsprev = leds;
      }
    }

  #endif // LCD_HAS_STATUS_INDICATORS

  #if ENABLED(AUTO_BED_LEVELING_UBL)

    #define HD44780_CHAR_WIDTH    5
    #define HD44780_CHAR_HEIGHT   8
    #define MESH_MAP_COLS         7
    #define MESH_MAP_ROWS         4

    #define CHAR_LINE_TOP         0
    #define CHAR_LINE_BOT         1
    #define CHAR_EDGE_L           2
    #define CHAR_EDGE_R           3
    #define CHAR_UL_UL            4
    #define CHAR_LR_UL            5
    #define CHAR_UL_LR            6
    #define CHAR_LR_LR            7

    #define TOP_LEFT         _BV(0)
    #define TOP_RIGHT        _BV(1)
    #define LOWER_LEFT       _BV(2)
    #define LOWER_RIGHT      _BV(3)

    /**
     * Possible map screens:
     *
     * 16x2   |X000.00  Y000.00|
     *        |(00,00)  Z00.000|
     *
     * 20x2   | X:000.00  Y:000.00 |
     *        | (00,00)   Z:00.000 |
     *
     * 16x4   |+-------+(00,00)|
     *        ||       |X000.00|
     *        ||       |Y000.00|
     *        |+-------+Z00.000|
     *
     * 20x4   | +-------+  (00,00) |
     *        | |       |  X:000.00|
     *        | |       |  Y:000.00|
     *        | +-------+  Z:00.000|
     */

    typedef struct {
      uint8_t custom_char_bits[HD44780_CHAR_HEIGHT];
    } custom_char;

    typedef struct {
      lcd_uint_t column, row,
                 x_pixel_offset, y_pixel_offset;
      uint8_t x_pixel_mask;
    } coordinate;

    void add_edges_to_custom_char(custom_char &custom, const coordinate &ul, const coordinate &lr, const coordinate &brc, const uint8_t cell_location);
    FORCE_INLINE static void clear_custom_char(custom_char * const cc) { ZERO(cc->custom_char_bits); }

    coordinate pixel_location(int16_t x, int16_t y) {
      coordinate ret_val;
      int16_t xp, yp, r, c;

      x++; y++; // +1 because lines on the left and top

      c = x / (HD44780_CHAR_WIDTH);
      r = y / (HD44780_CHAR_HEIGHT);

      ret_val.column = c;
      ret_val.row    = r;

      xp = x - c * (HD44780_CHAR_WIDTH);                                    // Get the pixel offsets into the character cell
      xp = HD44780_CHAR_WIDTH - 1 - xp;                                     // Column within relevant character cell (0 on the right)
      yp = y - r * (HD44780_CHAR_HEIGHT);

      ret_val.x_pixel_mask   = _BV(xp);
      ret_val.x_pixel_offset = xp;
      ret_val.y_pixel_offset = yp;
      return ret_val;
    }

    inline coordinate pixel_location(const lcd_uint_t x, const lcd_uint_t y) { return pixel_location((int16_t)x, (int16_t)y); }

    void prep_and_put_map_char(custom_char &chrdata, const coordinate &ul, const coordinate &lr, const coordinate &brc, const uint8_t cl, const char c, const lcd_uint_t x, const lcd_uint_t y) {
      add_edges_to_custom_char(chrdata, ul, lr, brc, cl);
      lcd.createChar(c, (uint8_t*)&chrdata);
      lcd_put_lchar(x, y, c);
    }

    void MarlinUI::ubl_plot(const uint8_t x_plot, const uint8_t y_plot) {

      #if LCD_WIDTH >= 20
        #define _LCD_W_POS 12
        #define _PLOT_X 1
        #define _MAP_X 3
        #define _LABEL(C,X,Y) lcd_put_u8str_P(X, Y, C)
        #define _XLABEL(X,Y) _LABEL(X_LBL,X,Y)
        #define _YLABEL(X,Y) _LABEL(Y_LBL,X,Y)
        #define _ZLABEL(X,Y) _LABEL(Z_LBL,X,Y)
      #else
        #define _LCD_W_POS 8
        #define _PLOT_X 0
        #define _MAP_X 1
        #define _LABEL(X,Y,C) lcd_put_lchar(X, Y, C)
        #define _XLABEL(X,Y) _LABEL('X',X,Y)
        #define _YLABEL(X,Y) _LABEL('Y',X,Y)
        #define _ZLABEL(X,Y) _LABEL('Z',X,Y)
      #endif

      #if LCD_HEIGHT <= 3   // 16x2 or 20x2 display

        /**
         * Show X and Y positions
         */
        _XLABEL(_PLOT_X, 0);
        lcd_put_u8str(ftostr52(LOGICAL_X_POSITION(bedlevel.get_mesh_x(x_plot))));
        _YLABEL(_LCD_W_POS, 0);
        lcd_put_u8str(ftostr52(LOGICAL_Y_POSITION(bedlevel.get_mesh_y(y_plot))));

        lcd_moveto(_PLOT_X, 0);

      #else // 16x4 or 20x4 display

        coordinate upper_left, lower_right, bottom_right_corner;
        custom_char new_char;
        uint8_t i, n, n_rows, n_cols;
        lcd_uint_t j, k, l, m, bottom_line, right_edge,
                   x_map_pixels, y_map_pixels,
                   pixels_per_x_mesh_pnt, pixels_per_y_mesh_pnt,
                   suppress_x_offset = 0, suppress_y_offset = 0;

        const uint8_t y_plot_inv = (GRID_MAX_POINTS_Y) - 1 - y_plot;

        upper_left.column  = 0;
        upper_left.row     = 0;
        lower_right.column = 0;
        lower_right.row    = 0;

        clear_lcd();

        x_map_pixels = (HD44780_CHAR_WIDTH) * (MESH_MAP_COLS) - 2;          // Minus 2 because we are drawing a box around the map
        y_map_pixels = (HD44780_CHAR_HEIGHT) * (MESH_MAP_ROWS) - 2;

        pixels_per_x_mesh_pnt = x_map_pixels / (GRID_MAX_POINTS_X);
        pixels_per_y_mesh_pnt = y_map_pixels / (GRID_MAX_POINTS_Y);

        if (pixels_per_x_mesh_pnt >= HD44780_CHAR_WIDTH) {                  // There are only 2 custom characters available, so the X
          pixels_per_x_mesh_pnt = HD44780_CHAR_WIDTH;                       // Size of the mesh point needs to fit within them independent
          suppress_x_offset = 1;                                            // Of where the starting pixel is located.
        }

        if (pixels_per_y_mesh_pnt >= HD44780_CHAR_HEIGHT) {                 // There are only 2 custom characters available, so the Y
          pixels_per_y_mesh_pnt = HD44780_CHAR_HEIGHT;                      // Size of the mesh point needs to fit within them independent
          suppress_y_offset = 1;                                            // Of where the starting pixel is located.
        }

        x_map_pixels = pixels_per_x_mesh_pnt * (GRID_MAX_POINTS_X);         // Now we have the right number of pixels to make both
        y_map_pixels = pixels_per_y_mesh_pnt * (GRID_MAX_POINTS_Y);         // Directions fit nicely

        right_edge   = pixels_per_x_mesh_pnt * (GRID_MAX_POINTS_X) + 1;     // Find location of right edge within the character cell
        bottom_line  = pixels_per_y_mesh_pnt * (GRID_MAX_POINTS_Y) + 1;     // Find location of bottom line within the character cell

        n_rows = bottom_line / (HD44780_CHAR_HEIGHT) + 1;
        n_cols = right_edge / (HD44780_CHAR_WIDTH) + 1;

        for (i = 0; i < n_cols; i++) {
          lcd_put_lchar(i, 0, CHAR_LINE_TOP);                               // Box Top line
          lcd_put_lchar(i, n_rows - 1, CHAR_LINE_BOT);                      // Box Bottom line
        }

        for (j = 0; j < n_rows; j++) {
          lcd_put_lchar(0, j, CHAR_EDGE_L);                                 // Box Left edge
          lcd_put_lchar(n_cols - 1, j, CHAR_EDGE_R);                        // Box Right edge
        }

        /**
         * If the entire 4th row is not in use, do not put vertical bars all the way down to the bottom of the display
         */

        k = pixels_per_y_mesh_pnt * (GRID_MAX_POINTS_Y) + 2;
        l = (HD44780_CHAR_HEIGHT) * n_rows;
        if (l > k && l - k >= (HD44780_CHAR_HEIGHT) / 2) {
          lcd_put_lchar(0, n_rows - 1, ' ');                                // Box Left edge
          lcd_put_lchar(n_cols - 1, n_rows - 1, ' ');                       // Box Right edge
        }

        clear_custom_char(&new_char);
        new_char.custom_char_bits[0] = 0b11111U;                            // Char #0 is used for the box top line
        lcd.createChar(CHAR_LINE_TOP, (uint8_t*)&new_char);

        clear_custom_char(&new_char);
        k = (GRID_MAX_POINTS_Y) * pixels_per_y_mesh_pnt + 1;                // Row of pixels for the bottom box line
        l = k % (HD44780_CHAR_HEIGHT);                                      // Row within relevant character cell
        new_char.custom_char_bits[l] = 0b11111U;                            // Char #1 is used for the box bottom line
        lcd.createChar(CHAR_LINE_BOT, (uint8_t*)&new_char);

        clear_custom_char(&new_char);
        for (j = 0; j < HD44780_CHAR_HEIGHT; j++)
          new_char.custom_char_bits[j] = 0b10000U;                          // Char #2 is used for the box left edge
        lcd.createChar(CHAR_EDGE_L, (uint8_t*)&new_char);

        clear_custom_char(&new_char);
        m = (GRID_MAX_POINTS_X) * pixels_per_x_mesh_pnt + 1;                // Column of pixels for the right box line
        n = m % (HD44780_CHAR_WIDTH);                                       // Column within relevant character cell
        i = HD44780_CHAR_WIDTH - 1 - n;                                     // Column within relevant character cell (0 on the right)
        for (j = 0; j < HD44780_CHAR_HEIGHT; j++)
          new_char.custom_char_bits[j] = (uint8_t)_BV(i);                   // Char #3 is used for the box right edge
        lcd.createChar(CHAR_EDGE_R, (uint8_t*)&new_char);

        i = x_plot * pixels_per_x_mesh_pnt - suppress_x_offset;
        j = y_plot_inv * pixels_per_y_mesh_pnt - suppress_y_offset;
        upper_left = pixel_location(i, j);

        k = (x_plot + 1) * pixels_per_x_mesh_pnt - 1 - suppress_x_offset;
        l = (y_plot_inv + 1) * pixels_per_y_mesh_pnt - 1 - suppress_y_offset;
        lower_right = pixel_location(k, l);

        bottom_right_corner = pixel_location(x_map_pixels, y_map_pixels);

        /**
         * First, handle the simple case where everything is within a single character cell.
         * If part of the Mesh Plot is outside of this character cell, we will follow up
         * and deal with that next.
         */

        clear_custom_char(&new_char);
        const lcd_uint_t ypix = _MIN(upper_left.y_pixel_offset + pixels_per_y_mesh_pnt, HD44780_CHAR_HEIGHT);
        for (j = upper_left.y_pixel_offset; j < ypix; j++) {
          i = upper_left.x_pixel_mask;
          for (k = 0; k < pixels_per_x_mesh_pnt; k++) {
            new_char.custom_char_bits[j] |= i;
            i >>= 1;
          }
        }

        prep_and_put_map_char(new_char, upper_left, lower_right, bottom_right_corner, TOP_LEFT, CHAR_UL_UL, upper_left.column, upper_left.row);

        /**
         * Next, check for two side by side character cells being used to display the Mesh Point
         * If found...  do the right hand character cell next.
         */
        if (upper_left.column == lower_right.column - 1) {
          l = upper_left.x_pixel_offset;
          clear_custom_char(&new_char);
          for (j = upper_left.y_pixel_offset; j < ypix; j++) {
            i = _BV(HD44780_CHAR_WIDTH - 1);                                // Fill in the left side of the right character cell
            for (k = 0; k < pixels_per_x_mesh_pnt - 1 - l; k++) {
              new_char.custom_char_bits[j] |= i;
              i >>= 1;
            }
          }
          prep_and_put_map_char(new_char, upper_left, lower_right, bottom_right_corner, TOP_RIGHT, CHAR_LR_UL, lower_right.column, upper_left.row);
        }

        /**
         * Next, check for two character cells stacked on top of each other being used to display the Mesh Point
         */
        if (upper_left.row == lower_right.row - 1) {
          l = HD44780_CHAR_HEIGHT - upper_left.y_pixel_offset;              // Number of pixel rows in top character cell
          k = pixels_per_y_mesh_pnt - l;                                    // Number of pixel rows in bottom character cell
          clear_custom_char(&new_char);
          for (j = 0; j < k; j++) {
            i = upper_left.x_pixel_mask;
            for (m = 0; m < pixels_per_x_mesh_pnt; m++) {                   // Fill in the top side of the bottom character cell
              new_char.custom_char_bits[j] |= i;
              if (!(i >>= 1)) break;
            }
          }
          prep_and_put_map_char(new_char, upper_left, lower_right, bottom_right_corner, LOWER_LEFT, CHAR_UL_LR, upper_left.column, lower_right.row);
        }

        /**
         * Next, check for four character cells being used to display the Mesh Point.  If that is
         * what is here, we work to fill in the character cell that is down one and to the right one
         * from the upper_left character cell.
         */

        if (upper_left.column == lower_right.column - 1 && upper_left.row == lower_right.row - 1) {
          l = HD44780_CHAR_HEIGHT - upper_left.y_pixel_offset;              // Number of pixel rows in top character cell
          k = pixels_per_y_mesh_pnt - l;                                    // Number of pixel rows in bottom character cell
          clear_custom_char(&new_char);
          for (j = 0; j < k; j++) {
            l = upper_left.x_pixel_offset;
            i = _BV(HD44780_CHAR_WIDTH - 1);                                // Fill in the left side of the right character cell
            for (m = 0; m < pixels_per_x_mesh_pnt - 1 - l; m++) {           // Fill in the top side of the bottom character cell
              new_char.custom_char_bits[j] |= i;
              i >>= 1;
            }
          }
          prep_and_put_map_char(new_char, upper_left, lower_right, bottom_right_corner, LOWER_RIGHT, CHAR_LR_LR, lower_right.column, lower_right.row);
        }

      #endif

      /**
       * Print plot position
       */
      lcd_put_lchar(_LCD_W_POS, 0, '(');
      lcd_put_u8str(ui8tostr3rj(x_plot));
      lcd_put_u8str(F(","));
      lcd_put_u8str(ui8tostr3rj(y_plot));
      lcd_put_u8str(F(")"));

      #if LCD_HEIGHT <= 3   // 16x2 or 20x2 display

        /**
         * Print Z values
         */
        _ZLABEL(_LCD_W_POS, 1);
        if (!isnan(bedlevel.z_values[x_plot][y_plot]))
          lcd_put_u8str(ftostr43sign(bedlevel.z_values[x_plot][y_plot]));
        else
          lcd_put_u8str(F(" -----"));

      #else                 // 16x4 or 20x4 display

        /**
         * Show all values at right of screen
         */
        _XLABEL(_LCD_W_POS, 1);
        lcd_put_u8str(ftostr52(LOGICAL_X_POSITION(bedlevel.get_mesh_x(x_plot))));
        _YLABEL(_LCD_W_POS, 2);
        lcd_put_u8str(ftostr52(LOGICAL_Y_POSITION(bedlevel.get_mesh_y(y_plot))));

        /**
         * Show the location value
         */
        _ZLABEL(_LCD_W_POS, 3);
        if (!isnan(bedlevel.z_values[x_plot][y_plot]))
          lcd_put_u8str(ftostr43sign(bedlevel.z_values[x_plot][y_plot]));
        else
          lcd_put_u8str(F(" -----"));

      #endif // LCD_HEIGHT > 3
    }

    void add_edges_to_custom_char(custom_char &custom, const coordinate &ul, const coordinate &lr, const coordinate &brc, const uint8_t cell_location) {
      uint8_t i, k;
      int16_t n_rows = lr.row    - ul.row    + 1,
              n_cols = lr.column - ul.column + 1;

      /**
       * Check if Top line of box needs to be filled in
       */

      if (ul.row == 0 && (cell_location & (TOP_LEFT|TOP_RIGHT))) {   // Only fill in the top line for the top character cells

        if (n_cols == 1) {
          if (ul.column != brc.column)
            custom.custom_char_bits[0] = 0xFF;                              // Single column in middle
          else
            for (i = brc.x_pixel_offset; i < HD44780_CHAR_WIDTH; i++)       // Single column on right side
              SBI(custom.custom_char_bits[0], i);
        }
        else if ((cell_location & TOP_LEFT) || lr.column != brc.column)     // Multiple column in the middle or with right cell in middle
          custom.custom_char_bits[0] = 0xFF;
        else
          for (i = brc.x_pixel_offset; i < HD44780_CHAR_WIDTH; i++)
            SBI(custom.custom_char_bits[0], i);
      }

      /**
       * Check if left line of box needs to be filled in
       */
      if (cell_location & (TOP_LEFT|LOWER_LEFT)) {
        if (ul.column == 0) {                                               // Left column of characters on LCD Display
          k = ul.row == brc.row ? brc.y_pixel_offset : HD44780_CHAR_HEIGHT; // If it isn't the last row... do the full character cell
          for (i = 0; i < k; i++)
            SBI(custom.custom_char_bits[i], HD44780_CHAR_WIDTH - 1);
        }
      }

      /**
       * Check if bottom line of box needs to be filled in
       */

      // Single row of mesh plot cells
      if (n_rows == 1 /* && (cell_location & (TOP_LEFT|TOP_RIGHT)) */ && ul.row == brc.row) {
        if (n_cols == 1)                                                    // Single row, single column case
          k = ul.column == brc.column ? brc.x_pixel_mask : 0x01;
        else if (cell_location & TOP_RIGHT)                                 // Single row, multiple column case
          k = lr.column == brc.column ? brc.x_pixel_mask : 0x01;
        else                                                                // Single row, left of multiple columns
          k = 0x01;
        while (k < _BV(HD44780_CHAR_WIDTH)) {
          custom.custom_char_bits[brc.y_pixel_offset] |= k;
          k <<= 1;
        }
      }

      // Double row of characters on LCD Display
      // And this is a bottom custom character
      if (n_rows == 2 && (cell_location & (LOWER_LEFT|LOWER_RIGHT)) && lr.row == brc.row) {
        if (n_cols == 1)                                                    // Double row, single column case
          k = ul.column == brc.column ? brc.x_pixel_mask : 0x01;
        else if (cell_location & LOWER_RIGHT)                               // Double row, multiple column case
          k = lr.column == brc.column ? brc.x_pixel_mask : 0x01;
        else                                                                // Double row, left of multiple columns
          k = 0x01;
        while (k < _BV(HD44780_CHAR_WIDTH)) {
          custom.custom_char_bits[brc.y_pixel_offset] |= k;
          k <<= 1;
        }
      }

      /**
       * Check if right line of box needs to be filled in
       */

      // Nothing to do if the lower right part of the mesh pnt isn't in the same column as the box line
      if (lr.column == brc.column) {
        // This mesh point is in the same character cell as the right box line
        if (ul.column == brc.column || (cell_location & (TOP_RIGHT|LOWER_RIGHT))) {
          // If not the last row... do the full character cell
          k = ul.row == brc.row ? brc.y_pixel_offset : HD44780_CHAR_HEIGHT;
          for (i = 0; i < k; i++) custom.custom_char_bits[i] |= brc.x_pixel_mask;
        }
      }
    }

  #endif // AUTO_BED_LEVELING_UBL

#endif // HAS_MARLINUI_MENU

#endif // HAS_MARLINUI_HD44780<|MERGE_RESOLUTION|>--- conflicted
+++ resolved
@@ -779,11 +779,7 @@
       if (printJobOngoing()) {
         const duration_t remaint = ui.get_remaining_time();
         timepos = TPOFFSET - remaint.toDigital(buffer);
-<<<<<<< HEAD
-        TERN_(NOT(LCD_INFO_SCREEN_STYLE), lcd_put_lchar(timepos-1, 2, 0x20);)
-=======
         TERN_(NOT(LCD_INFO_SCREEN_STYLE), lcd_put_lchar(timepos - 1, 2, 0x20);)
->>>>>>> 04695b5b
         lcd_put_lchar(TERN(LCD_INFO_SCREEN_STYLE, 11, timepos), 2, 'R');
         lcd_put_u8str(buffer);
       }
@@ -794,11 +790,7 @@
       const duration_t interactt = ui.interaction_time;
       if (printingIsActive() && interactt.value) {
         timepos = TPOFFSET - interactt.toDigital(buffer);
-<<<<<<< HEAD
-        TERN_(NOT(LCD_INFO_SCREEN_STYLE), lcd_put_lchar(timepos-1, 2, 0x20);)
-=======
         TERN_(NOT(LCD_INFO_SCREEN_STYLE), lcd_put_lchar(timepos - 1, 2, 0x20);)
->>>>>>> 04695b5b
         lcd_put_lchar(TERN(LCD_INFO_SCREEN_STYLE, 11, timepos), 2, 'C');
         lcd_put_u8str(buffer);
       }
@@ -809,11 +801,7 @@
       if (printJobOngoing()) {
         const duration_t elapsedt = print_job_timer.duration();
         timepos = TPOFFSET - elapsedt.toDigital(buffer);
-<<<<<<< HEAD
-        TERN_(NOT(LCD_INFO_SCREEN_STYLE), lcd_put_lchar(timepos-1, 2, 0x20);)
-=======
         TERN_(NOT(LCD_INFO_SCREEN_STYLE), lcd_put_lchar(timepos - 1, 2, 0x20);)
->>>>>>> 04695b5b
         lcd_put_lchar(TERN(LCD_INFO_SCREEN_STYLE, 11, timepos), 2, 'E');
         lcd_put_u8str(buffer);
       }
