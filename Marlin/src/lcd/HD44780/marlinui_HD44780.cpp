--- conflicted
+++ resolved
@@ -1197,17 +1197,15 @@
   }
 
   // Draw a generic menu item with pre_char (if selected) and post_char
-  void MenuItemBase::_draw(const bool sel, const uint8_t row, FSTR_P const ftpl, const char pre_char, const char post_char, const uint8_t style, const char *vstr, const uint8_t minFstr) {
+  void MenuItemBase::_draw(const bool sel, const uint8_t row, FSTR_P const ftpl, const char pre_char, const char post_char, const uint8_t style, const char *vstr, const uint8_t minFstr/*=0*/) {
     const uint8_t rlen = vstr ? utf8_strlen(vstr) + 1 : 0;
-    int8_t post_char_len = post_char == ' ' ? 0 : 1;
+    const int8_t post_char_len = post_char == ' ' ? 0 : 1;
     uint8_t n = _MAX(LCD_WIDTH - 1 - post_char_len - rlen, 0);
     const bool full = bool(style & SS_FULL), center = bool(style & SS_CENTER);
 
     lcd_put_lchar(0, row, sel ? pre_char : ' ');
-<<<<<<< HEAD
 
     if (!full || !vstr) {
-
       const uint8_t totalLen = rlen + utf8_strlen(ftpl);
       uint8_t padLeft = center ? _MAX(0, (LCD_WIDTH - post_char_len - totalLen) / 2) : 0;
       n = LCD_WIDTH - 1 - post_char_len - padLeft;
@@ -1215,23 +1213,14 @@
       n -= lcd_put_u8str(ftpl, itemIndex, itemStringC, itemStringF, n);
       if (vstr) n -= lcd_put_u8str_max(vstr, n);
       for (; n; --n) lcd_put_u8str(F(" "));
-
     }
     else {
-
+      n = LCD_WIDTH - 2;
       n -= lcd_put_u8str(ftpl, itemIndex, itemStringC, itemStringF, n);
       for (; n; --n) lcd_put_u8str(F(" "));
-      if (rlen) { lcd_put_u8str(F(" ")); lcd_put_u8str_max(vstr, LCD_WIDTH - 2 - post_char_len); };
-
     }
 
     if (post_char_len) lcd_put_lchar(post_char);
-=======
-    uint8_t n = LCD_WIDTH - 2;
-    n -= lcd_put_u8str(ftpl, itemIndex, itemStringC, itemStringF, n);
-    for (; n; --n) lcd_put_u8str(F(" "));
-    lcd_put_lchar(post_char);
->>>>>>> b9e58cd3
   }
 
   // Draw a menu item with a (potentially) editable value
