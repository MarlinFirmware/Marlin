--- conflicted
+++ resolved
@@ -1137,29 +1137,12 @@
   #endif // ADVANCED_PAUSE_FEATURE
 
   // Draw a static item with no left-right margin required. Centered by default.
-<<<<<<< HEAD
   void MenuItem_static::draw(const uint8_t row, FSTR_P const fstr, const uint8_t style/*=SS_DEFAULT*/, const char * const vstr/*=nullptr*/) {
-=======
-  void MenuItem_static::draw(const uint8_t row, FSTR_P const fstr, const uint8_t style/*=SS_DEFAULT*/, const char *vstr/*=nullptr*/) {
->>>>>>> 2954bf26
     lcd_moveto(0, row);
 
     int8_t n = LCD_WIDTH;
     const bool center = bool(style & SS_CENTER), full = bool(style & SS_FULL);
     const int8_t plen = fstr ? utf8_strlen(fstr) : 0,
-<<<<<<< HEAD
-                 vlen = vstr ? utf8_strlen(vstr) : 0,
-                 rlen = itemRAlignedStringC ? utf8_strlen(itemRAlignedStringC) + 1 : 0;
-    int8_t n = _MAX(LCD_WIDTH - rlen, 0);
-    if (style & SS_CENTER) {
-      int8_t pad = (LCD_WIDTH - plen - vlen) / 2;
-      for (;pad && n; pad--, n--) lcd_put_u8str(F(" "));
-    }
-    if (plen) n -= lcd_put_u8str(fstr, itemIndex, itemStringC, itemStringF, n);
-    if (vlen) n -= lcd_put_u8str_max(vstr, n);
-    for (; n; --n) lcd_put_u8str(F(" "));
-    if (rlen) { lcd_put_u8str(F(" ")); lcd_put_u8str_max(itemRAlignedStringC, LCD_WIDTH - 1); };
-=======
                  vlen = vstr ? utf8_strlen(vstr) : 0;
     int8_t pad = (center || full) ? n - plen - vlen : 0;
 
@@ -1187,7 +1170,6 @@
     }
 
     for (; n > 0; --n) lcd_put_u8str(F(" "));
->>>>>>> 2954bf26
   }
 
   // Draw a generic menu item with pre_char (if selected) and post_char
