--- conflicted
+++ resolved
@@ -261,21 +261,12 @@
     SPI_SEND_ONE(READ_ENCODER);
     #ifndef STM32F4xx
       WRITE(TFTGLCD_CS, LOW); // for delay
-<<<<<<< HEAD
     #endif
     encoderDiff += SPI_SEND_ONE(READ_BUTTONS);
     #ifndef STM32F4xx
       WRITE(TFTGLCD_CS, LOW); // for delay
       WRITE(TFTGLCD_CS, LOW);
     #endif
-=======
-    #endif
-    encoderDiff += SPI_SEND_ONE(READ_BUTTONS);
-    #ifndef STM32F4xx
-      WRITE(TFTGLCD_CS, LOW); // for delay
-      WRITE(TFTGLCD_CS, LOW);
-    #endif
->>>>>>> e3a12c3c
     b = SPI_SEND_ONE(GET_SPI_DATA);
     WRITE(TFTGLCD_CS, HIGH);
     return b;
@@ -321,11 +312,7 @@
   t = 0;
   #if ENABLED(TFTGLCD_PANEL_SPI)
     // SPI speed must be less 10MHz
-<<<<<<< HEAD
-    _SET_OUTPUT(TFTGLCD_CS);
-=======
     SET_OUTPUT(TFTGLCD_CS);
->>>>>>> e3a12c3c
     WRITE(TFTGLCD_CS, HIGH);
     spiInit(TERN(__STM32F1__, SPI_QUARTER_SPEED, SPI_FULL_SPEED));
     WRITE(TFTGLCD_CS, LOW);
@@ -873,23 +860,14 @@
   void MenuEditItemBase::draw_edit_screen(PGM_P const pstr, const char* const value/*=nullptr*/) {
     if (!PanelDetected) return;
     ui.encoder_direction_normal();
-<<<<<<< HEAD
-    lcd.setCursor(0, MIDDLE_Y);
-=======
     const uint8_t y = TERN0(AUTO_BED_LEVELING_UBL, ui.external_control) ? LCD_HEIGHT - 1 : MIDDLE_Y;
     lcd.setCursor(0, y);
->>>>>>> e3a12c3c
     lcd.write(COLOR_EDIT);
     lcd_put_u8str_P(pstr);
     if (value != nullptr) {
       lcd.write(':');
-<<<<<<< HEAD
-      lcd.setCursor((LCD_WIDTH - 1) - (utf8_strlen(value) + 1), MIDDLE_Y);  // Right-justified, padded by spaces
-      lcd.write(' ');     // Overwrite char if value gets shorter
-=======
       lcd.setCursor((LCD_WIDTH - 1) - (utf8_strlen(value) + 1), y); // Right-justified, padded by spaces
       lcd.write(' ');                                               // Overwrite char if value gets shorter
->>>>>>> e3a12c3c
       lcd.print(value);
       lcd.write(' ');
       lcd.print_line();
