/**
 * Marlin 3D Printer Firmware
 * Copyright (c) 2019 MarlinFirmware [https://github.com/MarlinFirmware/Marlin]
 *
 * Based on Sprinter and grbl.
 * Copyright (c) 2011 Camiel Gubbels / Erik van der Zalm
 *
 * This program is free software: you can redistribute it and/or modify
 * it under the terms of the GNU General Public License as published by
 * the Free Software Foundation, either version 3 of the License, or
 * (at your option) any later version.
 *
 * This program is distributed in the hope that it will be useful,
 * but WITHOUT ANY WARRANTY; without even the implied warranty of
 * MERCHANTABILITY or FITNESS FOR A PARTICULAR PURPOSE.  See the
 * GNU General Public License for more details.
 *
 * You should have received a copy of the GNU General Public License
 * along with this program.  If not, see <http://www.gnu.org/licenses/>.
 *
 */

/**************
 * ui_api.cpp *
 **************/

/****************************************************************************
 *   Written By Marcio Teixeira 2018 - Aleph Objects, Inc.                  *
 *                                                                          *
 *   This program is free software: you can redistribute it and/or modify   *
 *   it under the terms of the GNU General Public License as published by   *
 *   the Free Software Foundation, either version 3 of the License, or      *
 *   (at your option) any later version.                                    *
 *                                                                          *
 *   This program is distributed in the hope that it will be useful,        *
 *   but WITHOUT ANY WARRANTY; without even the implied warranty of         *
 *   MERCHANTABILITY or FITNESS FOR A PARTICULAR PURPOSE.  See the          *
 *   GNU General Public License for more details.                           *
 *                                                                          *
 *   To view a copy of the GNU General Public License, go to the following  *
 *   location: <http://www.gnu.org/licenses/>.                              *
 ****************************************************************************/

#include "../../inc/MarlinConfigPre.h"

#if ENABLED(EXTENSIBLE_UI)

#include "../ultralcd.h"
#include "../../gcode/queue.h"
#include "../../module/motion.h"
#include "../../module/planner.h"
#include "../../module/probe.h"
#include "../../module/temperature.h"
#include "../../module/printcounter.h"
#include "../../libs/duration_t.h"
#include "../../HAL/shared/Delay.h"

#if ENABLED(PRINTCOUNTER)
  #include "../../core/utility.h"
  #include "../../libs/numtostr.h"
#endif

#if EXTRUDERS > 1
  #include "../../module/tool_change.h"
#endif

#if ENABLED(EMERGENCY_PARSER)
  #include "../../feature/emergency_parser.h"
#endif

#if ENABLED(SDSUPPORT)
  #include "../../sd/cardreader.h"
  #define IFSD(A,B) (A)
#else
  #define IFSD(A,B) (B)
#endif

#if HAS_TRINAMIC
  #include "../../feature/tmc_util.h"
  #include "../../module/stepper/indirection.h"
#endif

#include "ui_api.h"

#if ENABLED(BACKLASH_GCODE)
  #include "../../feature/backlash.h"
#endif

#if HAS_LEVELING
  #include "../../feature/bedlevel/bedlevel.h"
#endif

#if HAS_FILAMENT_SENSOR
  #include "../../feature/runout.h"
#endif

#if ENABLED(BABYSTEPPING)
  #include "../../feature/babystep.h"
#endif

#if ENABLED(HOST_PROMPT_SUPPORT)
  #include "../../feature/host_actions.h"
#endif

namespace ExtUI {
  static struct {
    uint8_t printer_killed : 1;
    #if ENABLED(JOYSTICK)
      uint8_t jogging : 1;
    #endif
  } flags;

  #ifdef __SAM3X8E__
    /**
     * Implement a special millis() to allow time measurement
     * within an ISR (such as when the printer is killed).
     *
     * To keep proper time, must be called at least every 1s.
     */
    uint32_t safe_millis() {
      // Not killed? Just call millis()
      if (!flags.printer_killed) return millis();

      static uint32_t currTimeHI = 0; /* Current time */

      // Machine was killed, reinit SysTick so we are able to compute time without ISRs
      if (currTimeHI == 0) {
        // Get the last time the Arduino time computed (from CMSIS) and convert it to SysTick
        currTimeHI = (uint32_t)((GetTickCount() * (uint64_t)(F_CPU / 8000)) >> 24);

        // Reinit the SysTick timer to maximize its period
        SysTick->LOAD  = SysTick_LOAD_RELOAD_Msk;                    // get the full range for the systick timer
        SysTick->VAL   = 0;                                          // Load the SysTick Counter Value
        SysTick->CTRL  = // MCLK/8 as source
                         // No interrupts
                         SysTick_CTRL_ENABLE_Msk;                    // Enable SysTick Timer
     }

      // Check if there was a timer overflow from the last read
      if (SysTick->CTRL & SysTick_CTRL_COUNTFLAG_Msk) {
        // There was. This means (SysTick_LOAD_RELOAD_Msk * 1000 * 8)/F_CPU ms has elapsed
        currTimeHI++;
      }

      // Calculate current time in milliseconds
      uint32_t currTimeLO = SysTick_LOAD_RELOAD_Msk - SysTick->VAL; // (in MCLK/8)
      uint64_t currTime = ((uint64_t)currTimeLO) | (((uint64_t)currTimeHI) << 24);

      // The ms count is
      return (uint32_t)(currTime / (F_CPU / 8000));
    }
  #endif // __SAM3X8E__

  void delay_us(unsigned long us) { DELAY_US(us); }

  void delay_ms(unsigned long ms) {
    if (flags.printer_killed)
      DELAY_US(ms * 1000);
    else
      safe_delay(ms);
  }

  void yield() {
    if (!flags.printer_killed)
      thermalManager.manage_heater();
  }

  void enableHeater(const extruder_t extruder) {
    #if HOTENDS && HEATER_IDLE_HANDLER
      thermalManager.reset_heater_idle_timer(extruder - E0);
    #else
      UNUSED(extruder);
    #endif
  }

  void enableHeater(const heater_t heater) {
    #if HEATER_IDLE_HANDLER
      switch (heater) {
        #if HAS_HEATED_BED
          case BED:
            thermalManager.reset_bed_idle_timer();
            return;
        #endif
        #if HAS_HEATED_CHAMBER
          case CHAMBER: return; // Chamber has no idle timer
        #endif
        default:
          #if HOTENDS
            thermalManager.reset_heater_idle_timer(heater - H0);
          #endif
          break;
      }
    #else
      UNUSED(heater);
    #endif
  }

  #if ENABLED(JOYSTICK)
    /**
     * Jogs in the direction given by the vector (dx, dy, dz).
     * The values range from -1 to 1 mapping to the maximum
     * feedrate for an axis.
     *
     * The axis will continue to jog until this function is
     * called with all zeros.
     */
    void jog(const xyz_float_t &dir) {
      // The "destination" variable is used as a scratchpad in
      // Marlin by GCODE routines, but should remain untouched
      // during manual jogging, allowing us to reuse the space
      // for our direction vector.
      destination = dir;
      flags.jogging = !NEAR_ZERO(dir.x) || !NEAR_ZERO(dir.y) || !NEAR_ZERO(dir.z);
    }

    // Called by the polling routine in "joystick.cpp"
    void _joystick_update(xyz_float_t &norm_jog) {
      if (flags.jogging) {
        #define OUT_OF_RANGE(VALUE) (VALUE < -1.0f || VALUE > 1.0f)

        if (OUT_OF_RANGE(destination.x) || OUT_OF_RANGE(destination.y) || OUT_OF_RANGE(destination.z)) {
          // If destination on any axis is out of range, it
          // probably means the UI forgot to stop jogging and
          // ran GCODE that wrote a position to destination.
          // To prevent a disaster, stop jogging.
          flags.jogging = false;
          return;
        }
        norm_jog = destination;
      }
    }
  #endif

  bool isHeaterIdle(const extruder_t extruder) {
    return false
      #if HOTENDS && HEATER_IDLE_HANDLER
        || thermalManager.hotend_idle[extruder - E0].timed_out
      #else
        ; UNUSED(extruder)
      #endif
    ;
  }

  bool isHeaterIdle(const heater_t heater) {
    #if HEATER_IDLE_HANDLER
      switch (heater) {
        #if HAS_HEATED_BED
          case BED: return thermalManager.bed_idle.timed_out;
        #endif
        #if HAS_HEATED_CHAMBER
          case CHAMBER: return false; // Chamber has no idle timer
        #endif
        default:
          #if HOTENDS
            return thermalManager.hotend_idle[heater - H0].timed_out;
          #else
            return false;
          #endif
      }
    #else
      UNUSED(heater);
      return false;
    #endif
  }

  float getActualTemp_celsius(const heater_t heater) {
    switch (heater) {
      #if HAS_HEATED_BED
        case BED: return thermalManager.degBed();
      #endif
      #if HAS_HEATED_CHAMBER
        case CHAMBER: return thermalManager.degChamber();
      #endif
      default: return thermalManager.degHotend(heater - H0);
    }
  }

  float getActualTemp_celsius(const extruder_t extruder) {
    return thermalManager.degHotend(extruder - E0);
  }

  float getTargetTemp_celsius(const heater_t heater) {
    switch (heater) {
      #if HAS_HEATED_BED
        case BED: return thermalManager.degTargetBed();
      #endif
      #if HAS_HEATED_CHAMBER
        case CHAMBER: return thermalManager.degTargetChamber();
      #endif
      default: return thermalManager.degTargetHotend(heater - H0);
    }
  }

  float getTargetTemp_celsius(const extruder_t extruder) {
    return thermalManager.degTargetHotend(extruder - E0);
  }

  float getTargetFan_percent(const fan_t fan) {
    #if FAN_COUNT > 0
      return thermalManager.fanPercent(thermalManager.fan_speed[fan - FAN0]);
    #else
      UNUSED(fan);
      return 0;
    #endif
  }

  float getActualFan_percent(const fan_t fan) {
    #if FAN_COUNT > 0
      return thermalManager.fanPercent(thermalManager.scaledFanSpeed(fan - FAN0));
    #else
      UNUSED(fan);
      return 0;
    #endif
  }

  float getAxisPosition_mm(const axis_t axis) {
    return
      #if ENABLED(JOYSTICK)
        flags.jogging ? destination[axis] :
      #endif
      current_position[axis];
  }

  float getAxisPosition_mm(const extruder_t extruder) {
    const extruder_t old_tool = getActiveTool();
    setActiveTool(extruder, true);
    const float epos = (
      #if ENABLED(JOYSTICK)
        flags.jogging ? destination.e :
      #endif
      current_position.e
    );
    setActiveTool(old_tool, true);
    return epos;
  }

  void setAxisPosition_mm(const float position, const axis_t axis) {
    // Start with no limits to movement
    float min = current_position[axis] - 1000,
          max = current_position[axis] + 1000;

    // Limit to software endstops, if enabled
    #if HAS_SOFTWARE_ENDSTOPS
      if (soft_endstops_enabled) switch (axis) {
        case X_AXIS:
          #if ENABLED(MIN_SOFTWARE_ENDSTOP_X)
            min = soft_endstop.min.x;
          #endif
          #if ENABLED(MAX_SOFTWARE_ENDSTOP_X)
            max = soft_endstop.max.x;
          #endif
          break;
        case Y_AXIS:
          #if ENABLED(MIN_SOFTWARE_ENDSTOP_Y)
            min = soft_endstop.min.y;
          #endif
          #if ENABLED(MAX_SOFTWARE_ENDSTOP_Y)
            max = soft_endstop.max.y;
          #endif
          break;
        case Z_AXIS:
          #if ENABLED(MIN_SOFTWARE_ENDSTOP_Z)
            min = soft_endstop.min.z;
          #endif
          #if ENABLED(MAX_SOFTWARE_ENDSTOP_Z)
            max = soft_endstop.max.z;
          #endif
        default: break;
      }
    #endif // HAS_SOFTWARE_ENDSTOPS

    // Delta limits XY based on the current offset from center
    // This assumes the center is 0,0
    #if ENABLED(DELTA)
      if (axis != Z_AXIS) {
        max = SQRT(sq((float)(DELTA_PRINTABLE_RADIUS)) - sq(current_position[Y_AXIS - axis])); // (Y_AXIS - axis) == the other axis
        min = -max;
      }
    #endif

    current_position[axis] = constrain(position, min, max);
    line_to_current_position(MMM_TO_MMS(manual_feedrate_mm_m[axis]));
  }

  void setAxisPosition_mm(const float position, const extruder_t extruder) {
    setActiveTool(extruder, true);

    current_position.e = position;
    line_to_current_position(MMM_TO_MMS(manual_feedrate_mm_m.e));
  }

  void setActiveTool(const extruder_t extruder, bool no_move) {
    #if EXTRUDERS > 1
      const uint8_t e = extruder - E0;
      if (e != active_extruder) tool_change(e, no_move);
      active_extruder = e;
    #else
      UNUSED(extruder);
      UNUSED(no_move);
    #endif
  }

  extruder_t getActiveTool() {
    switch (active_extruder) {
      case 5:  return E5;
      case 4:  return E4;
      case 3:  return E3;
      case 2:  return E2;
      case 1:  return E1;
      default: return E0;
    }
  }

  bool isMoving() { return planner.has_blocks_queued(); }

  bool canMove(const axis_t axis) {
    switch (axis) {
      #if IS_KINEMATIC || ENABLED(NO_MOTION_BEFORE_HOMING)
        case X: return TEST(axis_homed, X_AXIS);
        case Y: return TEST(axis_homed, Y_AXIS);
        case Z: return TEST(axis_homed, Z_AXIS);
      #else
        case X: case Y: case Z: return true;
      #endif
      default: return false;
    }
  }

  bool canMove(const extruder_t extruder) {
    return !thermalManager.tooColdToExtrude(extruder - E0);
  }

  #if HAS_SOFTWARE_ENDSTOPS
    bool getSoftEndstopState() { return soft_endstops_enabled; }
    void setSoftEndstopState(const bool value) { soft_endstops_enabled = value; }
  #endif

  #if HAS_TRINAMIC
    float getAxisCurrent_mA(const axis_t axis) {
      switch (axis) {
        #if AXIS_IS_TMC(X)
          case X: return stepperX.getMilliamps();
        #endif
        #if AXIS_IS_TMC(Y)
          case Y: return stepperY.getMilliamps();
        #endif
        #if AXIS_IS_TMC(Z)
          case Z: return stepperZ.getMilliamps();
        #endif
        default: return NAN;
      };
    }

    float getAxisCurrent_mA(const extruder_t extruder) {
      switch (extruder) {
        #if AXIS_IS_TMC(E0)
          case E0: return stepperE0.getMilliamps();
        #endif
        #if AXIS_IS_TMC(E1)
          case E1: return stepperE1.getMilliamps();
        #endif
        #if AXIS_IS_TMC(E2)
          case E2: return stepperE2.getMilliamps();
        #endif
        #if AXIS_IS_TMC(E3)
          case E3: return stepperE3.getMilliamps();
        #endif
        #if AXIS_IS_TMC(E4)
          case E4: return stepperE4.getMilliamps();
        #endif
        #if AXIS_IS_TMC(E5)
          case E5: return stepperE5.getMilliamps();
        #endif
        default: return NAN;
      };
    }

    void  setAxisCurrent_mA(const float mA, const axis_t axis) {
      switch (axis) {
        #if AXIS_IS_TMC(X)
          case X: stepperX.rms_current(constrain(mA, 500, 1500)); break;
        #endif
        #if AXIS_IS_TMC(Y)
          case Y: stepperY.rms_current(constrain(mA, 500, 1500)); break;
        #endif
        #if AXIS_IS_TMC(Z)
          case Z: stepperZ.rms_current(constrain(mA, 500, 1500)); break;
        #endif
        default: break;
      };
    }

    void  setAxisCurrent_mA(const float mA, const extruder_t extruder) {
      switch (extruder) {
        #if AXIS_IS_TMC(E0)
          case E0: stepperE0.rms_current(constrain(mA, 500, 1500)); break;
        #endif
        #if AXIS_IS_TMC(E1)
          case E1: stepperE1.rms_current(constrain(mA, 500, 1500)); break;
        #endif
        #if AXIS_IS_TMC(E2)
          case E2: stepperE2.rms_current(constrain(mA, 500, 1500)); break;
        #endif
        #if AXIS_IS_TMC(E3)
          case E3: stepperE3.rms_current(constrain(mA, 500, 1500)); break;
        #endif
        #if AXIS_IS_TMC(E4)
          case E4: stepperE4.rms_current(constrain(mA, 500, 1500)); break;
        #endif
        #if AXIS_IS_TMC(E5)
          case E5: stepperE5.rms_current(constrain(mA, 500, 1500)); break;
        #endif
        default: break;
      };
    }

    int getTMCBumpSensitivity(const axis_t axis) {
      switch (axis) {
        #if X_SENSORLESS && AXIS_HAS_STALLGUARD(X)
          case X: return stepperX.homing_threshold();
        #endif
        #if Y_SENSORLESS && AXIS_HAS_STALLGUARD(Y)
          case Y: return stepperY.homing_threshold();
        #endif
        #if Z_SENSORLESS && AXIS_HAS_STALLGUARD(Z)
          case Z: return stepperZ.homing_threshold();
        #endif
        default: return 0;
      }
    }

    void setTMCBumpSensitivity(const float value, const axis_t axis) {
      switch (axis) {
        #if X_SENSORLESS && AXIS_HAS_STALLGUARD(X)
          case X: stepperX.homing_threshold(value); break;
        #else
          UNUSED(value);
        #endif
        #if Y_SENSORLESS && AXIS_HAS_STALLGUARD(Y)
          case Y: stepperY.homing_threshold(value); break;
        #else
          UNUSED(value);
        #endif
        #if Z_SENSORLESS && AXIS_HAS_STALLGUARD(Z)
          case Z: stepperZ.homing_threshold(value); break;
        #else
          UNUSED(value);
        #endif
        default: break;
      }
    }
  #endif

  float getAxisSteps_per_mm(const axis_t axis) {
    return planner.settings.axis_steps_per_mm[axis];
  }

  float getAxisSteps_per_mm(const extruder_t extruder) {
    UNUSED_E(extruder);
    return planner.settings.axis_steps_per_mm[E_AXIS_N(extruder - E0)];
  }

  void setAxisSteps_per_mm(const float value, const axis_t axis) {
    planner.settings.axis_steps_per_mm[axis] = value;
  }

  void setAxisSteps_per_mm(const float value, const extruder_t extruder) {
    UNUSED_E(extruder);
    planner.settings.axis_steps_per_mm[E_AXIS_N(axis - E0)] = value;
  }

  feedRate_t getAxisMaxFeedrate_mm_s(const axis_t axis) {
    return planner.settings.max_feedrate_mm_s[axis];
  }

  feedRate_t getAxisMaxFeedrate_mm_s(const extruder_t extruder) {
    UNUSED_E(extruder);
    return planner.settings.max_feedrate_mm_s[E_AXIS_N(axis - E0)];
  }

  void setAxisMaxFeedrate_mm_s(const feedRate_t value, const axis_t axis) {
    planner.set_max_feedrate(axis, value);
  }

  void setAxisMaxFeedrate_mm_s(const feedRate_t value, const extruder_t extruder) {
    UNUSED_E(extruder);
    planner.set_max_feedrate(E_AXIS_N(axis - E0), value);
  }

  float getAxisMaxAcceleration_mm_s2(const axis_t axis) {
    return planner.settings.max_acceleration_mm_per_s2[axis];
  }

  float getAxisMaxAcceleration_mm_s2(const extruder_t extruder) {
    UNUSED_E(extruder);
    return planner.settings.max_acceleration_mm_per_s2[E_AXIS_N(extruder - E0)];
  }

  void setAxisMaxAcceleration_mm_s2(const float value, const axis_t axis) {
    planner.set_max_acceleration(axis, value);
  }

  void setAxisMaxAcceleration_mm_s2(const float value, const extruder_t extruder) {
    UNUSED_E(extruder);
    planner.set_max_acceleration(E_AXIS_N(extruder - E0), value);
  }

  #if HAS_FILAMENT_SENSOR
    bool getFilamentRunoutEnabled()                 { return runout.enabled; }
    void setFilamentRunoutEnabled(const bool value) { runout.enabled = value; }

    #ifdef FILAMENT_RUNOUT_DISTANCE_MM
      float getFilamentRunoutDistance_mm()                 { return runout.runout_distance(); }
      void setFilamentRunoutDistance_mm(const float value) { runout.set_runout_distance(constrain(value, 0, 999)); }
    #endif
  #endif

  #if ENABLED(LIN_ADVANCE)
    float getLinearAdvance_mm_mm_s(const extruder_t extruder) {
      return (extruder < EXTRUDERS) ? planner.extruder_advance_K[extruder - E0] : 0;
    }

    void setLinearAdvance_mm_mm_s(const float value, const extruder_t extruder) {
      if (extruder < EXTRUDERS)
        planner.extruder_advance_K[extruder - E0] = constrain(value, 0, 999);
    }
  #endif

  #if ENABLED(JUNCTION_DEVIATION)

    float getJunctionDeviation_mm() {
      return planner.junction_deviation_mm;
    }

    void setJunctionDeviation_mm(const float value) {
      planner.junction_deviation_mm = constrain(value, 0.01, 0.3);
      #if ENABLED(LIN_ADVANCE)
        planner.recalculate_max_e_jerk();
      #endif
    }

  #else

    float getAxisMaxJerk_mm_s(const axis_t axis) {
      return planner.max_jerk[axis];
    }

    float getAxisMaxJerk_mm_s(const extruder_t) {
      return planner.max_jerk.e;
    }

    void setAxisMaxJerk_mm_s(const float value, const axis_t axis) {
      planner.set_max_jerk(axis, value);
    }

    void setAxisMaxJerk_mm_s(const float value, const extruder_t) {
<<<<<<< HEAD
      planner.set_max_jerk(E_AXIS, value);

=======
      planner.max_jerk.e = value;
>>>>>>> 178dcd6f
    }
  #endif

  feedRate_t getFeedrate_mm_s()                       { return feedrate_mm_s; }
  feedRate_t getMinFeedrate_mm_s()                    { return planner.settings.min_feedrate_mm_s; }
  feedRate_t getMinTravelFeedrate_mm_s()              { return planner.settings.min_travel_feedrate_mm_s; }
  float getPrintingAcceleration_mm_s2()               { return planner.settings.acceleration; }
  float getRetractAcceleration_mm_s2()                { return planner.settings.retract_acceleration; }
  float getTravelAcceleration_mm_s2()                 { return planner.settings.travel_acceleration; }
  void setFeedrate_mm_s(const feedRate_t fr)          { feedrate_mm_s = fr; }
  void setMinFeedrate_mm_s(const feedRate_t fr)       { planner.settings.min_feedrate_mm_s = fr; }
  void setMinTravelFeedrate_mm_s(const feedRate_t fr) { planner.settings.min_travel_feedrate_mm_s = fr; }
  void setPrintingAcceleration_mm_s2(const float acc) { planner.settings.acceleration = acc; }
  void setRetractAcceleration_mm_s2(const float acc)  { planner.settings.retract_acceleration = acc; }
  void setTravelAcceleration_mm_s2(const float acc)   { planner.settings.travel_acceleration = acc; }

  #if ENABLED(BABYSTEPPING)
    bool babystepAxis_steps(const int16_t steps, const axis_t axis) {
      switch (axis) {
        #if ENABLED(BABYSTEP_XY)
          case X: babystep.add_steps(X_AXIS, steps); break;
          case Y: babystep.add_steps(Y_AXIS, steps); break;
        #endif
        case Z: babystep.add_steps(Z_AXIS, steps); break;
        default: return false;
      };
      return true;
    }

    /**
     * This function adjusts an axis during a print.
     *
     * When linked_nozzles is false, each nozzle in a multi-nozzle
     * printer can be babystepped independently of the others. This
     * lets the user to fine tune the Z-offset and Nozzle Offsets
     * while observing the first layer of a print, regardless of
     * what nozzle is printing.
     */
    void smartAdjustAxis_steps(const int16_t steps, const axis_t axis, bool linked_nozzles) {
      const float mm = steps * planner.steps_to_mm[axis];

      if (!babystepAxis_steps(steps, axis)) return;

      #if ENABLED(BABYSTEP_ZPROBE_OFFSET)
        // Make it so babystepping in Z adjusts the Z probe offset.
        if (axis == Z
          #if EXTRUDERS > 1
            && (linked_nozzles || active_extruder == 0)
          #endif
        ) probe_offset.z += mm;
      #else
        UNUSED(mm);
      #endif

      #if EXTRUDERS > 1 && HAS_HOTEND_OFFSET
        /**
         * When linked_nozzles is false, as an axis is babystepped
         * adjust the hotend offsets so that the other nozzles are
         * unaffected by the babystepping of the active nozzle.
         */
        if (!linked_nozzles) {
          HOTEND_LOOP()
            if (e != active_extruder)
              hotend_offset[e][axis] += mm;

          normalizeNozzleOffset(X);
          normalizeNozzleOffset(Y);
          normalizeNozzleOffset(Z);
        }
      #else
        UNUSED(linked_nozzles);
        UNUSED(mm);
      #endif
    }

    /**
     * Converts a mm displacement to a number of whole number of
     * steps that is at least mm long.
     */
    int16_t mmToWholeSteps(const float mm, const axis_t axis) {
      const float steps = mm / planner.steps_to_mm[axis];
      return steps > 0 ? ceil(steps) : floor(steps);
    }
  #endif

  float getZOffset_mm() {
    #if HAS_BED_PROBE
      return probe_offset.z;
    #elif ENABLED(BABYSTEP_DISPLAY_TOTAL)
      return babystep.axis_total[BS_TOTAL_AXIS(Z_AXIS) + 1];
    #else
      return 0.0;
    #endif
  }

  void setZOffset_mm(const float value) {
    #if HAS_BED_PROBE
      if (WITHIN(value, Z_PROBE_OFFSET_RANGE_MIN, Z_PROBE_OFFSET_RANGE_MAX))
        probe_offset.z = value;
    #elif ENABLED(BABYSTEP_DISPLAY_TOTAL)
      babystep.add_mm(Z_AXIS, (value - babystep.axis_total[BS_TOTAL_AXIS(Z_AXIS) + 1]));
    #else
      UNUSED(value);
    #endif
  }

  #if HAS_HOTEND_OFFSET

    float getNozzleOffset_mm(const axis_t axis, const extruder_t extruder) {
      if (extruder - E0 >= HOTENDS) return 0;
      return hotend_offset[extruder - E0][axis];
    }

    void setNozzleOffset_mm(const float value, const axis_t axis, const extruder_t extruder) {
      if (extruder - E0 >= HOTENDS) return;
      hotend_offset[extruder - E0][axis] = value;
    }

    /**
     * The UI should call this if needs to guarantee the first
     * nozzle offset is zero (such as when it doesn't allow the
     * user to edit the offset the first nozzle).
     */
    void normalizeNozzleOffset(const axis_t axis) {
      const float offs = hotend_offset[0][axis];
      HOTEND_LOOP() hotend_offset[e][axis] -= offs;
    }

  #endif // HAS_HOTEND_OFFSET

  #if ENABLED(BACKLASH_GCODE)
    float getAxisBacklash_mm(const axis_t axis)       { return backlash.distance_mm[axis]; }
    void setAxisBacklash_mm(const float value, const axis_t axis)
                                                      { backlash.distance_mm[axis] = constrain(value,0,5); }

    float getBacklashCorrection_percent()             { return ui8_to_percent(backlash.correction); }
    void setBacklashCorrection_percent(const float value) { backlash.correction = map(constrain(value, 0, 100), 0, 100, 0, 255); }

    #ifdef BACKLASH_SMOOTHING_MM
      float getBacklashSmoothing_mm()                 { return backlash.smoothing_mm; }
      void setBacklashSmoothing_mm(const float value) { backlash.smoothing_mm = constrain(value, 0, 999); }
    #endif
  #endif

  uint8_t getProgress_percent() {
    return ui.get_progress();
  }

  uint32_t getProgress_seconds_elapsed() {
    const duration_t elapsed = print_job_timer.duration();
    return elapsed.value;
  }

  #if HAS_LEVELING
    bool getLevelingActive() { return planner.leveling_active; }
    void setLevelingActive(const bool state) { set_bed_leveling_enabled(state); }
    bool getMeshValid() { return leveling_is_valid(); }
    #if HAS_MESH
      bed_mesh_t& getMeshArray() { return Z_VALUES_ARR; }
      float getMeshPoint(const xy_uint8_t &pos) { return Z_VALUES(pos.x, pos.y); }
      void setMeshPoint(const xy_uint8_t &pos, const float zoff) {
        if (WITHIN(pos.x, 0, GRID_MAX_POINTS_X) && WITHIN(pos.y, 0, GRID_MAX_POINTS_Y)) {
          Z_VALUES(pos.x, pos.y) = zoff;
          #if ENABLED(ABL_BILINEAR_SUBDIVISION)
            bed_level_virt_interpolate();
          #endif
        }
      }
      void onMeshUpdate(const uint8_t xpos, const uint8_t ypos, const float zval) {
        UNUSED(xpos); UNUSED(ypos); UNUSED(zval);
      }
    #endif
  #endif

  #if ENABLED(HOST_PROMPT_SUPPORT)
    void setHostResponse(const uint8_t response) { host_response_handler(response); }
  #endif

  #if ENABLED(PRINTCOUNTER)
    char* getTotalPrints_str(char buffer[21])    { strcpy(buffer,i16tostr3left(print_job_timer.getStats().totalPrints));    return buffer; }
    char* getFinishedPrints_str(char buffer[21]) { strcpy(buffer,i16tostr3left(print_job_timer.getStats().finishedPrints)); return buffer; }
    char* getTotalPrintTime_str(char buffer[21]) { return duration_t(print_job_timer.getStats().printTime).toString(buffer); }
    char* getLongestPrint_str(char buffer[21])   { return duration_t(print_job_timer.getStats().longestPrint).toString(buffer); }
    char* getFilamentUsed_str(char buffer[21])   {
      printStatistics stats = print_job_timer.getStats();
      sprintf_P(buffer, PSTR("%ld.%im"), long(stats.filamentUsed / 1000), int16_t(stats.filamentUsed / 100) % 10);
      return buffer;
    }
  #endif

  float getFeedrate_percent() { return feedrate_percentage; }

  void injectCommands_P(PGM_P const gcode) {
    queue.inject_P(gcode);
  }

  bool commandsInQueue() { return (planner.movesplanned() || queue.has_commands_queued()); }

  bool isAxisPositionKnown(const axis_t axis) {
    return TEST(axis_known_position, axis);
  }

  bool isAxisPositionKnown(const extruder_t) {
    return TEST(axis_known_position, E_AXIS);
  }

  bool isPositionKnown() { return all_axes_known(); }
  bool isMachineHomed() { return all_axes_homed(); }

  PGM_P getFirmwareName_str() {
    static const char firmware_name[] PROGMEM = "Marlin " SHORT_BUILD_VERSION;
    return firmware_name;
  }

  void setTargetTemp_celsius(float value, const heater_t heater) {
    enableHeater(heater);
    #if HAS_HEATED_BED
      if (heater == BED)
        thermalManager.setTargetBed(constrain(value, 0, BED_MAXTEMP - 10));
      else
    #endif
      {
        #if HOTENDS
          static constexpr int16_t heater_maxtemp[HOTENDS] = ARRAY_BY_HOTENDS(HEATER_0_MAXTEMP, HEATER_1_MAXTEMP, HEATER_2_MAXTEMP, HEATER_3_MAXTEMP, HEATER_4_MAXTEMP, HEATER_5_MAXTEMP);
          const int16_t e = heater - H0;
          thermalManager.setTargetHotend(constrain(value, 0, heater_maxtemp[e] - 15), e);
        #endif
      }
  }

  void setTargetTemp_celsius(float value, const extruder_t extruder) {
    #if HOTENDS
      constexpr int16_t heater_maxtemp[HOTENDS] = ARRAY_BY_HOTENDS(HEATER_0_MAXTEMP, HEATER_1_MAXTEMP, HEATER_2_MAXTEMP, HEATER_3_MAXTEMP, HEATER_4_MAXTEMP, HEATER_5_MAXTEMP);
      const int16_t e = extruder - E0;
      enableHeater(extruder);
      thermalManager.setTargetHotend(constrain(value, 0, heater_maxtemp[e] - 15), e);
    #endif
  }

  void setTargetFan_percent(const float value, const fan_t fan) {
    #if FAN_COUNT > 0
      if (fan < FAN_COUNT)
        thermalManager.set_fan_speed(fan - FAN0, map(constrain(value, 0, 100), 0, 100, 0, 255));
    #else
      UNUSED(value);
      UNUSED(fan);
    #endif
  }

  void setFeedrate_percent(const float value) {
    feedrate_percentage = constrain(value, 10, 500);
  }

  void setUserConfirmed() {
    #if HAS_RESUME_CONTINUE
      wait_for_user = false;
    #endif
  }

  void printFile(const char *filename) {
    IFSD(card.openAndPrintFile(filename), NOOP);
  }

  bool isPrintingFromMediaPaused() {
    return IFSD(isPrintingFromMedia() && !IS_SD_PRINTING(), false);
  }

  bool isPrintingFromMedia() {
    return IFSD(card.isFileOpen(), false);
  }

  bool isPrinting() {
    return (planner.movesplanned() || isPrintingFromMedia() || IFSD(IS_SD_PRINTING(), false));
  }

  bool isMediaInserted() {
    return IFSD(IS_SD_INSERTED() && card.isMounted(), false);
  }

  void pausePrint() {
    ui.pause_print();
  }

  void resumePrint() {
    ui.resume_print();
  }

  void stopPrint() {
    ui.abort_print();
  }

  FileList::FileList() { refresh(); }

  void FileList::refresh() { num_files = 0xFFFF; }

  bool FileList::seek(const uint16_t pos, const bool skip_range_check) {
    #if ENABLED(SDSUPPORT)
      if (!skip_range_check && (pos + 1) > count()) return false;
      const uint16_t nr =
        #if ENABLED(SDCARD_RATHERRECENTFIRST) && DISABLED(SDCARD_SORT_ALPHA)
          count() - 1 -
        #endif
      pos;

      card.getfilename_sorted(nr);
      return card.filename[0] != '\0';
    #else
      return false;
    #endif
  }

  const char* FileList::filename() {
    return IFSD(card.longFilename[0] ? card.longFilename : card.filename, "");
  }

  const char* FileList::shortFilename() {
    return IFSD(card.filename, "");
  }

  const char* FileList::longFilename() {
    return IFSD(card.longFilename, "");
  }

  bool FileList::isDir() {
    return IFSD(card.flag.filenameIsDir, false);
  }

  uint16_t FileList::count() {
    return IFSD((num_files = (num_files == 0xFFFF ? card.get_num_Files() : num_files)), 0);
  }

  bool FileList::isAtRootDir() {
    return (true
      #if ENABLED(SDSUPPORT)
        && card.flag.workDirIsRoot
      #endif
    );
  }

  void FileList::upDir() {
    #if ENABLED(SDSUPPORT)
      card.cdup();
      num_files = 0xFFFF;
    #endif
  }

  void FileList::changeDir(const char * const dirname) {
    #if ENABLED(SDSUPPORT)
      card.cd(dirname);
      num_files = 0xFFFF;
    #endif
  }

} // namespace ExtUI

// At the moment, we piggy-back off the ultralcd calls, but this could be cleaned up in the future

void MarlinUI::init() {
  #if ENABLED(SDSUPPORT) && PIN_EXISTS(SD_DETECT)
    SET_INPUT_PULLUP(SD_DETECT_PIN);
  #endif

  ExtUI::onStartup();
}

void MarlinUI::update() {
  #if ENABLED(SDSUPPORT)
    static bool last_sd_status;
    const bool sd_status = IS_SD_INSERTED();
    if (sd_status != last_sd_status) {
      last_sd_status = sd_status;
      if (sd_status) {
        card.mount();
        if (card.isMounted())
          ExtUI::onMediaInserted();
        else
          ExtUI::onMediaError();
      }
      else {
        const bool ok = card.isMounted();
        card.release();
        if (ok) ExtUI::onMediaRemoved();
      }
    }
  #endif // SDSUPPORT
  ExtUI::onIdle();
}

void MarlinUI::kill_screen(PGM_P const msg) {
  using namespace ExtUI;
  if (!flags.printer_killed) {
    flags.printer_killed = true;
    onPrinterKilled(msg);
  }
}

#endif // EXTENSIBLE_UI<|MERGE_RESOLUTION|>--- conflicted
+++ resolved
@@ -654,12 +654,8 @@
     }
 
     void setAxisMaxJerk_mm_s(const float value, const extruder_t) {
-<<<<<<< HEAD
       planner.set_max_jerk(E_AXIS, value);
 
-=======
-      planner.max_jerk.e = value;
->>>>>>> 178dcd6f
     }
   #endif
 
