/**
 * Marlin 3D Printer Firmware
 * Copyright (c) 2019 MarlinFirmware [https://github.com/MarlinFirmware/Marlin]
 *
 * Based on Sprinter and grbl.
 * Copyright (c) 2011 Camiel Gubbels / Erik van der Zalm
 *
 * This program is free software: you can redistribute it and/or modify
 * it under the terms of the GNU General Public License as published by
 * the Free Software Foundation, either version 3 of the License, or
 * (at your option) any later version.
 *
 * This program is distributed in the hope that it will be useful,
 * but WITHOUT ANY WARRANTY; without even the implied warranty of
 * MERCHANTABILITY or FITNESS FOR A PARTICULAR PURPOSE.  See the
 * GNU General Public License for more details.
 *
 * You should have received a copy of the GNU General Public License
 * along with this program.  If not, see <http://www.gnu.org/licenses/>.
 *
 */

/**************
 * ui_api.cpp *
 **************/

/****************************************************************************
 *   Written By Marcio Teixeira 2018 - Aleph Objects, Inc.                  *
 *                                                                          *
 *   This program is free software: you can redistribute it and/or modify   *
 *   it under the terms of the GNU General Public License as published by   *
 *   the Free Software Foundation, either version 3 of the License, or      *
 *   (at your option) any later version.                                    *
 *                                                                          *
 *   This program is distributed in the hope that it will be useful,        *
 *   but WITHOUT ANY WARRANTY; without even the implied warranty of         *
 *   MERCHANTABILITY or FITNESS FOR A PARTICULAR PURPOSE.  See the          *
 *   GNU General Public License for more details.                           *
 *                                                                          *
 *   To view a copy of the GNU General Public License, go to the following  *
 *   location: <http://www.gnu.org/licenses/>.                              *
 ****************************************************************************/

#include "../../inc/MarlinConfigPre.h"

#if ENABLED(EXTENSIBLE_UI)

#include "../ultralcd.h"
#include "../../gcode/queue.h"
#include "../../module/motion.h"
#include "../../module/planner.h"
#include "../../module/probe.h"
#include "../../module/temperature.h"
#include "../../module/printcounter.h"
#include "../../libs/duration_t.h"
#include "../../HAL/shared/Delay.h"

#if ENABLED(PRINTCOUNTER)
  #include "../../core/utility.h"
  #include "../../libs/numtostr.h"
#endif

#if DO_SWITCH_EXTRUDER || EITHER(SWITCHING_NOZZLE, PARKING_EXTRUDER)
  #include "../../module/tool_change.h"
#endif

#if ENABLED(EMERGENCY_PARSER)
  #include "../../feature/emergency_parser.h"
#endif

#if ENABLED(SDSUPPORT)
  #include "../../sd/cardreader.h"
  #define IFSD(A,B) (A)
#else
  #define IFSD(A,B) (B)
#endif

#if HAS_TRINAMIC
  #include "../../feature/tmc_util.h"
  #include "../../module/stepper_indirection.h"
#endif

#include "ui_api.h"

#if ENABLED(BACKLASH_GCODE)
  #include "../../feature/backlash.h"
#endif

#if HAS_LEVELING
  #include "../../feature/bedlevel/bedlevel.h"
#endif

#if HAS_FILAMENT_SENSOR
  #include "../../feature/runout.h"
#endif

#if ENABLED(BABYSTEPPING)
  #include "../../feature/babystep.h"
#endif

inline float clamp(const float value, const float minimum, const float maximum) {
  return _MAX(_MIN(value, maximum), minimum);
}

static struct {
  uint8_t printer_killed  : 1;
  uint8_t manual_motion : 1;
} flags;

namespace ExtUI {
  #ifdef __SAM3X8E__
    /**
     * Implement a special millis() to allow time measurement
     * within an ISR (such as when the printer is killed).
     *
     * To keep proper time, must be called at least every 1s.
     */
    uint32_t safe_millis() {
      // Not killed? Just call millis()
      if (!flags.printer_killed) return millis();

      static uint32_t currTimeHI = 0; /* Current time */

      // Machine was killed, reinit SysTick so we are able to compute time without ISRs
      if (currTimeHI == 0) {
        // Get the last time the Arduino time computed (from CMSIS) and convert it to SysTick
        currTimeHI = (uint32_t)((GetTickCount() * (uint64_t)(F_CPU / 8000)) >> 24);

        // Reinit the SysTick timer to maximize its period
        SysTick->LOAD  = SysTick_LOAD_RELOAD_Msk;                    // get the full range for the systick timer
        SysTick->VAL   = 0;                                          // Load the SysTick Counter Value
        SysTick->CTRL  = // MCLK/8 as source
                         // No interrupts
                         SysTick_CTRL_ENABLE_Msk;                    // Enable SysTick Timer
     }

      // Check if there was a timer overflow from the last read
      if (SysTick->CTRL & SysTick_CTRL_COUNTFLAG_Msk) {
        // There was. This means (SysTick_LOAD_RELOAD_Msk * 1000 * 8)/F_CPU ms has elapsed
        currTimeHI++;
      }

      // Calculate current time in milliseconds
      uint32_t currTimeLO = SysTick_LOAD_RELOAD_Msk - SysTick->VAL; // (in MCLK/8)
      uint64_t currTime = ((uint64_t)currTimeLO) | (((uint64_t)currTimeHI) << 24);

      // The ms count is
      return (uint32_t)(currTime / (F_CPU / 8000));
    }
  #endif // __SAM3X8E__

  void delay_us(unsigned long us) { DELAY_US(us); }

  void delay_ms(unsigned long ms) {
    if (flags.printer_killed)
      DELAY_US(ms * 1000);
    else
      safe_delay(ms);
  }

  void yield() {
    if (!flags.printer_killed)
      thermalManager.manage_heater();
  }

  void enableHeater(const extruder_t extruder) {
    #if HEATER_IDLE_HANDLER
      thermalManager.reset_heater_idle_timer(extruder - E0);
    #endif
  }

  void enableHeater(const heater_t heater) {
    #if HEATER_IDLE_HANDLER
      switch (heater) {
        #if HAS_HEATED_BED
          case BED:
            thermalManager.reset_bed_idle_timer();
            return;
        #endif
        #if HAS_HEATED_CHAMBER
          case CHAMBER: return; // Chamber has no idle timer
        #endif
        default: thermalManager.reset_heater_idle_timer(heater - H0);
      }
    #endif
  }

  bool isHeaterIdle(const extruder_t extruder) {
    return false
      #if HEATER_IDLE_HANDLER
        || thermalManager.hotend_idle[extruder - E0].timed_out
      #endif
    ;
  }

  bool isHeaterIdle(const heater_t heater) {
    #if HEATER_IDLE_HANDLER
      switch (heater) {
        #if HAS_HEATED_BED
          case BED: return thermalManager.bed_idle.timed_out;
        #endif
        #if HAS_HEATED_CHAMBER
          case CHAMBER: return false; // Chamber has no idle timer
        #endif
        default: return thermalManager.hotend_idle[heater - H0].timed_out;
      }
    #else
      return false;
    #endif
  }

  float getActualTemp_celsius(const heater_t heater) {
    switch (heater) {
      #if HAS_HEATED_BED
        case BED: return thermalManager.degBed();
      #endif
      #if HAS_HEATED_CHAMBER
        case CHAMBER: return thermalManager.degChamber();
      #endif
      default: return thermalManager.degHotend(heater - H0);
    }
  }

  float getActualTemp_celsius(const extruder_t extruder) {
    return thermalManager.degHotend(extruder - E0);
  }

  float getTargetTemp_celsius(const heater_t heater) {
    switch (heater) {
      #if HAS_HEATED_BED
        case BED: return thermalManager.degTargetBed();
      #endif
      #if HAS_HEATED_CHAMBER
        case CHAMBER: return thermalManager.degTargetChamber();
      #endif
      default: return thermalManager.degTargetHotend(heater - H0);
    }
  }

  float getTargetTemp_celsius(const extruder_t extruder) {
    return thermalManager.degTargetHotend(extruder - E0);
  }

  float getTargetFan_percent(const fan_t fan) {
    #if FAN_COUNT > 0
      return thermalManager.fanPercent(thermalManager.fan_speed[fan - FAN0]);
    #else
      UNUSED(fan);
      return 0;
    #endif
  }

  float getActualFan_percent(const fan_t fan) {
    #if FAN_COUNT > 0
      return thermalManager.fanPercent(thermalManager.scaledFanSpeed(fan - FAN0));
    #else
      UNUSED(fan);
      return 0;
    #endif
  }

  float getAxisPosition_mm(const axis_t axis) {
    return flags.manual_motion ? destination[axis] : current_position[axis];
  }

  float getAxisPosition_mm(const extruder_t) {
    return flags.manual_motion ? destination[E_AXIS] : current_position[E_AXIS];
  }

  void setAxisPosition_mm(const float position, const axis_t axis) {
    // Start with no limits to movement
    float min = current_position[axis] - 1000,
          max = current_position[axis] + 1000;

    // Limit to software endstops, if enabled
    #if HAS_SOFTWARE_ENDSTOPS
      if (soft_endstops_enabled) switch (axis) {
        case X_AXIS:
          #if ENABLED(MIN_SOFTWARE_ENDSTOP_X)
            min = soft_endstop[X_AXIS].min;
          #endif
          #if ENABLED(MAX_SOFTWARE_ENDSTOP_X)
            max = soft_endstop[X_AXIS].max;
          #endif
          break;
        case Y_AXIS:
          #if ENABLED(MIN_SOFTWARE_ENDSTOP_Y)
            min = soft_endstop[Y_AXIS].min;
          #endif
          #if ENABLED(MAX_SOFTWARE_ENDSTOP_Y)
            max = soft_endstop[Y_AXIS].max;
          #endif
          break;
        case Z_AXIS:
          #if ENABLED(MIN_SOFTWARE_ENDSTOP_Z)
            min = soft_endstop[Z_AXIS].min;
          #endif
          #if ENABLED(MAX_SOFTWARE_ENDSTOP_Z)
            max = soft_endstop[Z_AXIS].max;
          #endif
        default: break;
      }
    #endif // HAS_SOFTWARE_ENDSTOPS

    // Delta limits XY based on the current offset from center
    // This assumes the center is 0,0
    #if ENABLED(DELTA)
      if (axis != Z_AXIS) {
        max = SQRT(sq((float)(DELTA_PRINTABLE_RADIUS)) - sq(current_position[Y_AXIS - axis])); // (Y_AXIS - axis) == the other axis
        min = -max;
      }
    #endif

    if (!flags.manual_motion) set_destination_from_current();
    destination[axis] = clamp(position, min, max);
    flags.manual_motion = true;
  }

  void setAxisPosition_mm(const float position, const extruder_t extruder) {
    setActiveTool(extruder, true);

    if (!flags.manual_motion) set_destination_from_current();
    destination[E_AXIS] = position;
    flags.manual_motion = true;
  }

  void _processManualMoveToDestination() {
    // Lower max_response_lag makes controls more responsive, but makes CPU work harder
    constexpr float   max_response_lag = 0.1; // seconds
    constexpr uint8_t segments_to_buffer = 4; // keep planner filled with this many segments

    if (flags.manual_motion && planner.movesplanned() < segments_to_buffer) {
      float saved_destination[XYZ];
      COPY(saved_destination, destination);
      // Compute direction vector from current_position towards destination.
      destination[X_AXIS] -= current_position[X_AXIS];
      destination[Y_AXIS] -= current_position[Y_AXIS];
      destination[Z_AXIS] -= current_position[Z_AXIS];
      const float inv_length = RSQRT(sq(destination[X_AXIS]) + sq(destination[Y_AXIS]) + sq(destination[Z_AXIS]));
      // Find move segment length so that all segments can execute in less time than max_response_lag
      const float scale = inv_length * feedrate_mm_s * max_response_lag / segments_to_buffer;
      if (scale < 1) {
        // Move a small bit towards the destination.
        destination[X_AXIS] = scale * destination[X_AXIS] + current_position[X_AXIS];
        destination[Y_AXIS] = scale * destination[Y_AXIS] + current_position[Y_AXIS];
        destination[Z_AXIS] = scale * destination[Z_AXIS] + current_position[Z_AXIS];
        prepare_move_to_destination();
        COPY(destination, saved_destination);
      }
      else {
        // We are close enough to finish off the move.
        COPY(destination, saved_destination);
        prepare_move_to_destination();
        flags.manual_motion = false;
      }
    }
  }

  void setActiveTool(const extruder_t extruder, bool no_move) {
    #if EXTRUDERS > 1
      const uint8_t e = extruder - E0;
      #if DO_SWITCH_EXTRUDER || EITHER(SWITCHING_NOZZLE, PARKING_EXTRUDER)
        if (e != active_extruder) tool_change(e, no_move);
      #endif
      active_extruder = e;
    #else
      UNUSED(extruder);
      UNUSED(no_move);
    #endif
  }

  extruder_t getActiveTool() {
    switch (active_extruder) {
      case 5:  return E5;
      case 4:  return E4;
      case 3:  return E3;
      case 2:  return E2;
      case 1:  return E1;
      default: return E0;
    }
  }

  bool isMoving() { return planner.has_blocks_queued(); }

  bool canMove(const axis_t axis) {
    switch (axis) {
      #if IS_KINEMATIC || ENABLED(NO_MOTION_BEFORE_HOMING)
        case X: return TEST(axis_homed, X_AXIS);
        case Y: return TEST(axis_homed, Y_AXIS);
        case Z: return TEST(axis_homed, Z_AXIS);
      #else
        case X: case Y: case Z: return true;
      #endif
      default: return false;
    }
  }

  bool canMove(const extruder_t extruder) {
    return !thermalManager.tooColdToExtrude(extruder - E0);
  }

  #if HAS_SOFTWARE_ENDSTOPS
    bool getSoftEndstopState() { return soft_endstops_enabled; }
    void setSoftEndstopState(const bool value) { soft_endstops_enabled = value; }
  #endif

  #if HAS_TRINAMIC
    float getAxisCurrent_mA(const axis_t axis) {
      switch (axis) {
        #if AXIS_IS_TMC(X)
          case X: return stepperX.getMilliamps();
        #endif
        #if AXIS_IS_TMC(Y)
          case Y: return stepperY.getMilliamps();
        #endif
        #if AXIS_IS_TMC(Z)
          case Z: return stepperZ.getMilliamps();
        #endif
        default: return NAN;
      };
    }

    float getAxisCurrent_mA(const extruder_t extruder) {
      switch (extruder) {
        #if AXIS_IS_TMC(E0)
          case E0: return stepperE0.getMilliamps();
        #endif
        #if AXIS_IS_TMC(E1)
          case E1: return stepperE1.getMilliamps();
        #endif
        #if AXIS_IS_TMC(E2)
          case E2: return stepperE2.getMilliamps();
        #endif
        #if AXIS_IS_TMC(E3)
          case E3: return stepperE3.getMilliamps();
        #endif
        #if AXIS_IS_TMC(E4)
          case E4: return stepperE4.getMilliamps();
        #endif
        #if AXIS_IS_TMC(E5)
          case E5: return stepperE5.getMilliamps();
        #endif
        default: return NAN;
      };
    }

    void  setAxisCurrent_mA(const float mA, const axis_t axis) {
      switch (axis) {
        #if AXIS_IS_TMC(X)
          case X: stepperX.rms_current(clamp(mA, 500, 1500)); break;
        #endif
        #if AXIS_IS_TMC(Y)
          case Y: stepperY.rms_current(clamp(mA, 500, 1500)); break;
        #endif
        #if AXIS_IS_TMC(Z)
          case Z: stepperZ.rms_current(clamp(mA, 500, 1500)); break;
        #endif
        default: break;
      };
    }

    void  setAxisCurrent_mA(const float mA, const extruder_t extruder) {
      switch (extruder) {
        #if AXIS_IS_TMC(E0)
          case E0: stepperE0.rms_current(clamp(mA, 500, 1500)); break;
        #endif
        #if AXIS_IS_TMC(E1)
          case E1: stepperE1.rms_current(clamp(mA, 500, 1500)); break;
        #endif
        #if AXIS_IS_TMC(E2)
          case E2: stepperE2.rms_current(clamp(mA, 500, 1500)); break;
        #endif
        #if AXIS_IS_TMC(E3)
          case E3: stepperE3.rms_current(clamp(mA, 500, 1500)); break;
        #endif
        #if AXIS_IS_TMC(E4)
          case E4: stepperE4.rms_current(clamp(mA, 500, 1500)); break;
        #endif
        #if AXIS_IS_TMC(E5)
          case E5: stepperE5.rms_current(clamp(mA, 500, 1500)); break;
        #endif
        default: break;
      };
    }

    int getTMCBumpSensitivity(const axis_t axis) {
      switch (axis) {
        #if X_SENSORLESS && AXIS_HAS_STALLGUARD(X)
          case X: return stepperX.homing_threshold();
        #endif
        #if Y_SENSORLESS && AXIS_HAS_STALLGUARD(Y)
          case Y: return stepperY.homing_threshold();
        #endif
        #if Z_SENSORLESS && AXIS_HAS_STALLGUARD(Z)
          case Z: return stepperZ.homing_threshold();
        #endif
        default: return 0;
      }
    }

    void setTMCBumpSensitivity(const float value, const axis_t axis) {
      switch (axis) {
        #if X_SENSORLESS && AXIS_HAS_STALLGUARD(X)
          case X: stepperX.homing_threshold(value); break;
        #endif
        #if Y_SENSORLESS && AXIS_HAS_STALLGUARD(Y)
          case Y: stepperY.homing_threshold(value); break;
        #endif
        #if Z_SENSORLESS && AXIS_HAS_STALLGUARD(Z)
          case Z: stepperZ.homing_threshold(value); break;
        #endif
        default: break;
      }
    }
  #endif

  float getAxisSteps_per_mm(const axis_t axis) {
    return planner.settings.axis_steps_per_mm[axis];
  }

  float getAxisSteps_per_mm(const extruder_t extruder) {
    UNUSED_E(extruder);
    return planner.settings.axis_steps_per_mm[E_AXIS_N(extruder - E0)];
  }

  void setAxisSteps_per_mm(const float value, const axis_t axis) {
    planner.settings.axis_steps_per_mm[axis] = value;
  }

  void setAxisSteps_per_mm(const float value, const extruder_t extruder) {
    UNUSED_E(extruder);
    planner.settings.axis_steps_per_mm[E_AXIS_N(axis - E0)] = value;
  }

  float getAxisMaxFeedrate_mm_s(const axis_t axis) {
    return planner.settings.max_feedrate_mm_s[axis];
  }

  float getAxisMaxFeedrate_mm_s(const extruder_t extruder) {
    UNUSED_E(extruder);
    return planner.settings.max_feedrate_mm_s[E_AXIS_N(axis - E0)];
  }

  void setAxisMaxFeedrate_mm_s(const float value, const axis_t axis) {
    planner.set_max_feedrate(axis, value);
  }

  void setAxisMaxFeedrate_mm_s(const float value, const extruder_t extruder) {
<<<<<<< HEAD
    planner.set_max_feedrate(E_AXIS_N(axis - E0), value);
=======
    UNUSED_E(extruder);
    planner.settings.max_feedrate_mm_s[E_AXIS_N(axis - E0)] = value;
>>>>>>> 5535a047
  }

  float getAxisMaxAcceleration_mm_s2(const axis_t axis) {
    return planner.settings.max_acceleration_mm_per_s2[axis];
  }

  float getAxisMaxAcceleration_mm_s2(const extruder_t extruder) {
    UNUSED_E(extruder);
    return planner.settings.max_acceleration_mm_per_s2[E_AXIS_N(extruder - E0)];
  }

  void setAxisMaxAcceleration_mm_s2(const float value, const axis_t axis) {
    planner.set_max_acceleration(axis, value);
  }

  void setAxisMaxAcceleration_mm_s2(const float value, const extruder_t extruder) {
<<<<<<< HEAD
    planner.set_max_acceleration(E_AXIS_N(extruder - E0), value);
=======
    UNUSED_E(extruder);
    planner.settings.max_acceleration_mm_per_s2[E_AXIS_N(extruder - E0)] = value;
>>>>>>> 5535a047
  }

  #if HAS_FILAMENT_SENSOR
    bool getFilamentRunoutEnabled()                 { return runout.enabled; }
    void setFilamentRunoutEnabled(const bool value) { runout.enabled = value; }

    #ifdef FILAMENT_RUNOUT_DISTANCE_MM
      float getFilamentRunoutDistance_mm()                 { return runout.runout_distance(); }
      void setFilamentRunoutDistance_mm(const float value) { runout.set_runout_distance(clamp(value, 0, 999)); }
    #endif
  #endif

  #if ENABLED(LIN_ADVANCE)
    float getLinearAdvance_mm_mm_s(const extruder_t extruder) {
      return (extruder < EXTRUDERS) ? planner.extruder_advance_K[extruder - E0] : 0;
    }

    void setLinearAdvance_mm_mm_s(const float value, const extruder_t extruder) {
      if (extruder < EXTRUDERS)
        planner.extruder_advance_K[extruder - E0] = clamp(value, 0, 999);
    }
  #endif

  #if ENABLED(JUNCTION_DEVIATION)

    float getJunctionDeviation_mm() {
      return planner.junction_deviation_mm;
    }

    void setJunctionDeviation_mm(const float value) {
      planner.junction_deviation_mm = clamp(value, 0.01, 0.3);
      #if ENABLED(LIN_ADVANCE)
        planner.recalculate_max_e_jerk();
      #endif
    }

  #else

    float getAxisMaxJerk_mm_s(const axis_t axis) {
      return planner.max_jerk[axis];
    }

    float getAxisMaxJerk_mm_s(const extruder_t) {
      return planner.max_jerk[E_AXIS];
    }

    void setAxisMaxJerk_mm_s(const float value, const axis_t axis) {
      planner.set_max_jerk(axis, value);
    }

<<<<<<< HEAD
    void setAxisMaxJerk_mm_s(const float value, const extruder_t extruder) {
      planner.set_max_jerk(E_AXIS, value);
=======
    void setAxisMaxJerk_mm_s(const float value, const extruder_t) {
      planner.max_jerk[E_AXIS] = value;
>>>>>>> 5535a047
    }
  #endif

  float getFeedrate_mm_s()                            { return feedrate_mm_s; }
  float getMinFeedrate_mm_s()                         { return planner.settings.min_feedrate_mm_s; }
  float getMinTravelFeedrate_mm_s()                   { return planner.settings.min_travel_feedrate_mm_s; }
  float getPrintingAcceleration_mm_s2()               { return planner.settings.acceleration; }
  float getRetractAcceleration_mm_s2()                { return planner.settings.retract_acceleration; }
  float getTravelAcceleration_mm_s2()                 { return planner.settings.travel_acceleration; }
  void setFeedrate_mm_s(const float fr)               { feedrate_mm_s = fr; }
  void setMinFeedrate_mm_s(const float fr)            { planner.settings.min_feedrate_mm_s = fr; }
  void setMinTravelFeedrate_mm_s(const float fr)      { planner.settings.min_travel_feedrate_mm_s = fr; }
  void setPrintingAcceleration_mm_s2(const float acc) { planner.settings.acceleration = acc; }
  void setRetractAcceleration_mm_s2(const float acc)  { planner.settings.retract_acceleration = acc; }
  void setTravelAcceleration_mm_s2(const float acc)   { planner.settings.travel_acceleration = acc; }

  #if ENABLED(BABYSTEPPING)
    bool babystepAxis_steps(const int16_t steps, const axis_t axis) {
      switch (axis) {
        #if ENABLED(BABYSTEP_XY)
          case X: babystep.add_steps(X_AXIS, steps); break;
          case Y: babystep.add_steps(Y_AXIS, steps); break;
        #endif
        case Z: babystep.add_steps(Z_AXIS, steps); break;
        default: return false;
      };
      return true;
    }

    /**
     * This function adjusts an axis during a print.
     *
     * When linked_nozzles is false, each nozzle in a multi-nozzle
     * printer can be babystepped independently of the others. This
     * lets the user to fine tune the Z-offset and Nozzle Offsets
     * while observing the first layer of a print, regardless of
     * what nozzle is printing.
     */
    void smartAdjustAxis_steps(const int16_t steps, const axis_t axis, bool linked_nozzles) {
      const float mm = steps * planner.steps_to_mm[axis];

      if (!babystepAxis_steps(steps, axis)) return;

      #if ENABLED(BABYSTEP_ZPROBE_OFFSET)
        // Make it so babystepping in Z adjusts the Z probe offset.
        if (axis == Z
          #if EXTRUDERS > 1
            && (linked_nozzles || active_extruder == 0)
          #endif
        ) zprobe_zoffset += mm;
      #endif

      #if EXTRUDERS > 1
        /**
         * When linked_nozzles is false, as an axis is babystepped
         * adjust the hotend offsets so that the other nozzles are
         * unaffected by the babystepping of the active nozzle.
         */
        if (!linked_nozzles) {
          HOTEND_LOOP()
            if (e != active_extruder)
              hotend_offset[axis][e] += mm;

          normalizeNozzleOffset(X);
          normalizeNozzleOffset(Y);
          normalizeNozzleOffset(Z);
        }
      #else
        UNUSED(linked_nozzles);
      #endif
    }

    /**
     * Converts a mm displacement to a number of whole number of
     * steps that is at least mm long.
     */
    int16_t mmToWholeSteps(const float mm, const axis_t axis) {
      const float steps = mm / planner.steps_to_mm[axis];
      return steps > 0 ? ceil(steps) : floor(steps);
    }
  #endif

  #if HAS_BED_PROBE
    float getZOffset_mm() {
      return zprobe_zoffset;
    }

    void setZOffset_mm(const float value) {
      if (WITHIN(value, Z_PROBE_OFFSET_RANGE_MIN, Z_PROBE_OFFSET_RANGE_MAX)) {
        zprobe_zoffset = value;
      }
    }
  #endif // HAS_BED_PROBE

  #if HAS_HOTEND_OFFSET

    float getNozzleOffset_mm(const axis_t axis, const extruder_t extruder) {
      if (extruder - E0 >= HOTENDS) return 0;
      return hotend_offset[axis][extruder - E0];
    }

    void setNozzleOffset_mm(const float value, const axis_t axis, const extruder_t extruder) {
      if (extruder - E0 >= HOTENDS) return;
      hotend_offset[axis][extruder - E0] = value;
    }

    /**
     * The UI should call this if needs to guarantee the first
     * nozzle offset is zero (such as when it doesn't allow the
     * user to edit the offset the first nozzle).
     */
    void normalizeNozzleOffset(const axis_t axis) {
      const float offs = hotend_offset[axis][0];
      HOTEND_LOOP() hotend_offset[axis][e] -= offs;
    }

  #endif // HAS_HOTEND_OFFSET

  #if ENABLED(BACKLASH_GCODE)
    float getAxisBacklash_mm(const axis_t axis)       { return backlash.distance_mm[axis]; }
    void setAxisBacklash_mm(const float value, const axis_t axis)
                                                      { backlash.distance_mm[axis] = clamp(value,0,5); }

    float getBacklashCorrection_percent()             { return ui8_to_percent(backlash.correction); }
    void setBacklashCorrection_percent(const float value) { backlash.correction = map(clamp(value, 0, 100), 0, 100, 0, 255); }

    #ifdef BACKLASH_SMOOTHING_MM
      float getBacklashSmoothing_mm()                 { return backlash.smoothing_mm; }
      void setBacklashSmoothing_mm(const float value) { backlash.smoothing_mm = clamp(value, 0, 999); }
    #endif
  #endif

  uint8_t getProgress_percent() {
    return ui.get_progress();
  }

  uint32_t getProgress_seconds_elapsed() {
    const duration_t elapsed = print_job_timer.duration();
    return elapsed.value;
  }

  #if HAS_LEVELING
    bool getLevelingActive() { return planner.leveling_active; }
    void setLevelingActive(const bool state) { set_bed_leveling_enabled(state); }
    bool getMeshValid() { return leveling_is_valid(); }
    #if HAS_MESH
      bed_mesh_t getMeshArray() { return Z_VALUES_ARR; }
      float getMeshPoint(const uint8_t xpos, const uint8_t ypos) { return Z_VALUES(xpos,ypos); }
      void setMeshPoint(const uint8_t xpos, const uint8_t ypos, const float zoff) {
        if (WITHIN(xpos, 0, GRID_MAX_POINTS_X) && WITHIN(ypos, 0, GRID_MAX_POINTS_Y)) {
          Z_VALUES(xpos, ypos) = zoff;
          #if ENABLED(ABL_BILINEAR_SUBDIVISION)
            bed_level_virt_interpolate();
          #endif
        }
      }
    #endif
  #endif

  #if ENABLED(HOST_PROMPT_SUPPORT)
    void setHostResponse(const uint8_t response) { host_response_handler(response); }
  #endif

  #if ENABLED(PRINTCOUNTER)
    char* getTotalPrints_str(char buffer[21])    { strcpy(buffer,i16tostr3left(print_job_timer.getStats().totalPrints));    return buffer; }
    char* getFinishedPrints_str(char buffer[21]) { strcpy(buffer,i16tostr3left(print_job_timer.getStats().finishedPrints)); return buffer; }
    char* getTotalPrintTime_str(char buffer[21]) { duration_t(print_job_timer.getStats().printTime).toString(buffer);       return buffer; }
    char* getLongestPrint_str(char buffer[21])   { duration_t(print_job_timer.getStats().printTime).toString(buffer);       return buffer; }
    char* getFilamentUsed_str(char buffer[21])   {
      printStatistics stats = print_job_timer.getStats();
      sprintf_P(buffer, PSTR("%ld.%im"), long(stats.filamentUsed / 1000), int16_t(stats.filamentUsed / 100) % 10);
      return buffer;
    }
  #endif

  float getFeedrate_percent() { return feedrate_percentage; }

  void injectCommands_P(PGM_P const gcode) {
    queue.inject_P(gcode);
  }

  bool commandsInQueue() { return (planner.movesplanned() || queue.has_commands_queued()); }

  bool isAxisPositionKnown(const axis_t axis) {
    return TEST(axis_known_position, axis);
  }

  bool isAxisPositionKnown(const extruder_t) {
    return TEST(axis_known_position, E_AXIS);
  }

  bool isPositionKnown() { return all_axes_known(); }
  bool isMachineHomed() { return all_axes_homed(); }

  PGM_P getFirmwareName_str() {
    static const char firmware_name[] PROGMEM = "Marlin " SHORT_BUILD_VERSION;
    return firmware_name;
  }

  void setTargetTemp_celsius(float value, const heater_t heater) {
    constexpr int16_t heater_maxtemp[HOTENDS] = ARRAY_BY_HOTENDS(HEATER_0_MAXTEMP, HEATER_1_MAXTEMP, HEATER_2_MAXTEMP, HEATER_3_MAXTEMP, HEATER_4_MAXTEMP);
    const int16_t e = heater - H0;
    enableHeater(heater);
    #if HAS_HEATED_BED
      if (heater == BED)
        thermalManager.setTargetBed(clamp(value, 0, BED_MAXTEMP - 10));
      else
    #endif
        thermalManager.setTargetHotend(clamp(value, 0, heater_maxtemp[e] - 15), e);
  }

  void setTargetTemp_celsius(float value, const extruder_t extruder) {
    constexpr int16_t heater_maxtemp[HOTENDS] = ARRAY_BY_HOTENDS(HEATER_0_MAXTEMP, HEATER_1_MAXTEMP, HEATER_2_MAXTEMP, HEATER_3_MAXTEMP, HEATER_4_MAXTEMP);
    const int16_t e = extruder - E0;
    enableHeater(extruder);
    thermalManager.setTargetHotend(clamp(value, 0, heater_maxtemp[e] - 15), e);
  }

  void setTargetFan_percent(const float value, const fan_t fan) {
    #if FAN_COUNT > 0
      if (fan < FAN_COUNT)
        thermalManager.set_fan_speed(fan - FAN0, map(clamp(value, 0, 100), 0, 100, 0, 255));
    #else
      UNUSED(value);
      UNUSED(fan);
    #endif
  }

  void setFeedrate_percent(const float value) {
    feedrate_percentage = clamp(value, 10, 500);
  }

  void setUserConfirmed(void) {
    #if HAS_RESUME_CONTINUE
      wait_for_user = false;
    #endif
  }

  void printFile(const char *filename) {
    IFSD(card.openAndPrintFile(filename), NOOP);
  }

  bool isPrintingFromMediaPaused() {
    return IFSD(isPrintingFromMedia() && !IS_SD_PRINTING(), false);
  }

  bool isPrintingFromMedia() {
    return IFSD(card.isFileOpen(), false);
  }

  bool isPrinting() {
    return (planner.movesplanned() || isPrintingFromMedia() || IFSD(IS_SD_PRINTING(), false));
  }

  bool isMediaInserted() {
    return IFSD(IS_SD_INSERTED() && card.isDetected(), false);
  }

  void pausePrint() {
    ui.pause_print();
  }

  void resumePrint() {
    ui.resume_print();
  }

  void stopPrint() {
    ui.abort_print();
  }

  FileList::FileList() { refresh(); }

  void FileList::refresh() { num_files = 0xFFFF; }

  bool FileList::seek(const uint16_t pos, const bool skip_range_check) {
    #if ENABLED(SDSUPPORT)
      if (!skip_range_check && (pos + 1) > count()) return false;
      const uint16_t nr =
        #if ENABLED(SDCARD_RATHERRECENTFIRST) && DISABLED(SDCARD_SORT_ALPHA)
          count() - 1 -
        #endif
      pos;

      card.getfilename_sorted(nr);
      return card.filename[0] != '\0';
    #else
      return false;
    #endif
  }

  const char* FileList::filename() {
    return IFSD(card.longFilename[0] ? card.longFilename : card.filename, "");
  }

  const char* FileList::shortFilename() {
    return IFSD(card.filename, "");
  }

  const char* FileList::longFilename() {
    return IFSD(card.longFilename, "");
  }

  bool FileList::isDir() {
    return IFSD(card.flag.filenameIsDir, false);
  }

  uint16_t FileList::count() {
    return IFSD((num_files = (num_files == 0xFFFF ? card.get_num_Files() : num_files)), 0);
  }

  bool FileList::isAtRootDir() {
    #if ENABLED(SDSUPPORT)
      card.getWorkDirName();
      return card.filename[0] == '/';
    #else
      return true;
    #endif
  }

  void FileList::upDir() {
    #if ENABLED(SDSUPPORT)
      card.updir();
      num_files = 0xFFFF;
    #endif
  }

  void FileList::changeDir(const char * const dirname) {
    #if ENABLED(SDSUPPORT)
      card.chdir(dirname);
      num_files = 0xFFFF;
    #endif
  }

} // namespace ExtUI

// At the moment, we piggy-back off the ultralcd calls, but this could be cleaned up in the future

void MarlinUI::init() {
  #if ENABLED(SDSUPPORT) && PIN_EXISTS(SD_DETECT)
    SET_INPUT_PULLUP(SD_DETECT_PIN);
  #endif

  ExtUI::onStartup();
}

void MarlinUI::update() {
  #if ENABLED(SDSUPPORT)
    static bool last_sd_status;
    const bool sd_status = IS_SD_INSERTED();
    if (sd_status != last_sd_status) {
      last_sd_status = sd_status;
      if (sd_status) {
        card.initsd();
        if (card.isDetected())
          ExtUI::onMediaInserted();
        else
          ExtUI::onMediaError();
      }
      else {
        const bool ok = card.isDetected();
        card.release();
        if (ok) ExtUI::onMediaRemoved();
      }
    }
  #endif // SDSUPPORT
  ExtUI::_processManualMoveToDestination();
  ExtUI::onIdle();
}

void MarlinUI::kill_screen(PGM_P const msg) {
  if (!flags.printer_killed) {
    flags.printer_killed = true;
    ExtUI::onPrinterKilled(msg);
  }
}

#endif // EXTENSIBLE_UI<|MERGE_RESOLUTION|>--- conflicted
+++ resolved
@@ -546,12 +546,8 @@
   }
 
   void setAxisMaxFeedrate_mm_s(const float value, const extruder_t extruder) {
-<<<<<<< HEAD
+    UNUSED_E(extruder);
     planner.set_max_feedrate(E_AXIS_N(axis - E0), value);
-=======
-    UNUSED_E(extruder);
-    planner.settings.max_feedrate_mm_s[E_AXIS_N(axis - E0)] = value;
->>>>>>> 5535a047
   }
 
   float getAxisMaxAcceleration_mm_s2(const axis_t axis) {
@@ -568,12 +564,8 @@
   }
 
   void setAxisMaxAcceleration_mm_s2(const float value, const extruder_t extruder) {
-<<<<<<< HEAD
+    UNUSED_E(extruder);
     planner.set_max_acceleration(E_AXIS_N(extruder - E0), value);
-=======
-    UNUSED_E(extruder);
-    planner.settings.max_acceleration_mm_per_s2[E_AXIS_N(extruder - E0)] = value;
->>>>>>> 5535a047
   }
 
   #if HAS_FILAMENT_SENSOR
@@ -624,13 +616,9 @@
       planner.set_max_jerk(axis, value);
     }
 
-<<<<<<< HEAD
-    void setAxisMaxJerk_mm_s(const float value, const extruder_t extruder) {
+    void setAxisMaxJerk_mm_s(const float value, const extruder_t) {
       planner.set_max_jerk(E_AXIS, value);
-=======
-    void setAxisMaxJerk_mm_s(const float value, const extruder_t) {
-      planner.max_jerk[E_AXIS] = value;
->>>>>>> 5535a047
+
     }
   #endif
 
