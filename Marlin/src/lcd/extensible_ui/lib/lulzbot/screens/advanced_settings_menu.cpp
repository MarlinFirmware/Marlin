--- conflicted
+++ resolved
@@ -83,11 +83,7 @@
       .tag(5) .button( BTN_POS(2,2), BTN_SIZE(1,1), GET_TEXTF(VELOCITY))
       .tag(6) .button( BTN_POS(2,3), BTN_SIZE(1,1), GET_TEXTF(ACCELERATION))
       #if ENABLED(JUNCTION_DEVIATION)
-<<<<<<< HEAD
-      .tag(7) .button( BTN_POS(2,4), BTN_SIZE(1,1), GET_TEXTF(JUNCTION_DEV))
-=======
       .tag(7) .button( BTN_POS(2,4), BTN_SIZE(1,1), GET_TEXTF(JUNC_DEVIATION))
->>>>>>> a6b0223e
       #else
       .tag(7) .button( BTN_POS(2,4), BTN_SIZE(1,1), GET_TEXTF(JERK))
       #endif
@@ -140,11 +136,7 @@
       .tag(5) .button( BTN_POS(2,2),  BTN_SIZE(1,1), GET_TEXTF(VELOCITY))
       .tag(6) .button( BTN_POS(2,3),  BTN_SIZE(1,1), GET_TEXTF(ACCELERATION))
       #if ENABLED(JUNCTION_DEVIATION)
-<<<<<<< HEAD
-      .tag(7) .button( BTN_POS(2,4),  BTN_SIZE(1,1), GET_TEXTF(JUNCTION_DEV))
-=======
       .tag(7) .button( BTN_POS(2,4),  BTN_SIZE(1,1), GET_TEXTF(JUNC_DEVIATION))
->>>>>>> a6b0223e
       #else
       .tag(7) .button( BTN_POS(2,4),  BTN_SIZE(1,1), GET_TEXTF(JERK))
       #endif
