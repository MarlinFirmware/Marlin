--- conflicted
+++ resolved
@@ -34,11 +34,7 @@
   widgets_t w(what);
   w.precision(2);
   w.units(GET_TEXTF(UNITS_MM));
-<<<<<<< HEAD
-  w.heading(GET_TEXTF(JUNCTION_DEV));
-=======
   w.heading(GET_TEXTF(JUNC_DEVIATION));
->>>>>>> a6b0223e
   w.color(other) .adjuster( 2, PSTR(""), getJunctionDeviation_mm() );
   w.increments();
 }
