/*******************
 * boot_screen.cpp *
 *******************/

/****************************************************************************
 *   Written By Mark Pelletier  2017 - Aleph Objects, Inc.                  *
 *   Written By Marcio Teixeira 2018 - Aleph Objects, Inc.                  *
 *                                                                          *
 *   This program is free software: you can redistribute it and/or modify   *
 *   it under the terms of the GNU General Public License as published by   *
 *   the Free Software Foundation, either version 3 of the License, or      *
 *   (at your option) any later version.                                    *
 *                                                                          *
 *   This program is distributed in the hope that it will be useful,        *
 *   but WITHOUT ANY WARRANTY; without even the implied warranty of         *
 *   MERCHANTABILITY or FITNESS FOR A PARTICULAR PURPOSE.  See the          *
 *   GNU General Public License for more details.                           *
 *                                                                          *
 *   To view a copy of the GNU General Public License, go to the following  *
 *   location: <http://www.gnu.org/licenses/>.                              *
 ****************************************************************************/

#include "../config.h"

#if ENABLED(LULZBOT_TOUCH_UI)

#include "screens.h"

using namespace FTDI;
using namespace Theme;
using namespace ExtUI;

void TemperatureScreen::onRedraw(draw_mode_t what) {
  widgets_t w(what);
  w.precision(0).color(temp).units(GET_TEXT_F(MSG_UNITS_C));
  w.heading(GET_TEXT_F(MSG_TEMPERATURE));
  w.button(30, GET_TEXT_F(MSG_COOLDOWN));
  #ifndef NO_TOOLHEAD_HEATER_GCODE
    #if HOTENDS == 1
      w.adjuster(   2, GET_TEXT_F(MSG_NOZZLE),   getTargetTemp_celsius(E0));
    #else
      w.adjuster(   2, GET_TEXT_F(MSG_NOZZLE_0), getTargetTemp_celsius(E0));
      w.adjuster(   4, GET_TEXT_F(MSG_NOZZLE_1), getTargetTemp_celsius(E1));
      #if HOTENDS > 2
        w.adjuster( 6, GET_TEXT_F(MSG_NOZZLE_2), getTargetTemp_celsius(E2));
      #endif
      #if HOTENDS > 3
        w.adjuster( 8, GET_TEXT_F(MSG_NOZZLE_3), getTargetTemp_celsius(E3));
      #endif
    #endif
  #endif
  #if HAS_HEATED_BED
    w.adjuster(    20, GET_TEXT_F(MSG_BED),     getTargetTemp_celsius(BED));
  #endif
  #if FAN_COUNT > 0
    w.color(fan_speed).units(GET_TEXT_F(MSG_UNITS_PERCENT));
    w.adjuster(    10, GET_TEXT_F(MSG_FAN_SPEED), getTargetFan_percent(FAN0));
  #endif
  w.increments();
}

bool TemperatureScreen::onTouchHeld(uint8_t tag) {
  const float increment = getIncrement();
  switch (tag) {
    case 20: UI_DECREMENT(TargetTemp_celsius, BED); break;
    case 21: UI_INCREMENT(TargetTemp_celsius, BED); break;
    #ifndef NO_TOOLHEAD_HEATER_GCODE
    case  2: UI_DECREMENT(TargetTemp_celsius, E0); break;
    case  3: UI_INCREMENT(TargetTemp_celsius, E0); break;
    #endif
    #if HOTENDS > 1
    case  4: UI_DECREMENT(TargetTemp_celsius, E1); break;
    case  5: UI_INCREMENT(TargetTemp_celsius, E1); break;
    #endif
    #if HOTENDS > 2
    case  6: UI_DECREMENT(TargetTemp_celsius, E2); break;
    case  7: UI_INCREMENT(TargetTemp_celsius, E2); break;
    #endif
    #if HOTENDS > 3
    case  8: UI_DECREMENT(TargetTemp_celsius, E3); break;
    case  9: UI_INCREMENT(TargetTemp_celsius, E3); break;
    #endif
    #if FAN_COUNT > 0
    case 10: UI_DECREMENT(TargetFan_percent, FAN0); break;
    case 11: UI_INCREMENT(TargetFan_percent, FAN0); break;
    #endif
    case 30:
<<<<<<< HEAD
      setTargetTemp_celsius(0,E0);
      #if HOTENDS > 1
        setTargetTemp_celsius(0,E1);
        #if HOTENDS > 2
          setTargetTemp_celsius(0,E2);
          #if HOTENDS > 3
            setTargetTemp_celsius(0,E3);
            #if HOTENDS > 4
              setTargetTemp_celsius(0,E4);
              #if HOTENDS > 5
                setTargetTemp_celsius(0,E5);
              #endif
            #endif
          #endif
        #endif
      #endif
=======
      #define _HOTEND_OFF(N) setTargetTemp_celsius(0,E##N);
      REPEAT(HOTENDS, _HOTEND_OFF);
>>>>>>> af61f37b
      #if HAS_HEATED_BED
        setTargetTemp_celsius(0,BED);
      #endif
      #if FAN_COUNT > 0
        setTargetFan_percent(0,FAN0);
      #endif
      break;
    default:
      return false;
  }
  return true;
}

#endif // LULZBOT_TOUCH_UI<|MERGE_RESOLUTION|>--- conflicted
+++ resolved
@@ -85,27 +85,8 @@
     case 11: UI_INCREMENT(TargetFan_percent, FAN0); break;
     #endif
     case 30:
-<<<<<<< HEAD
-      setTargetTemp_celsius(0,E0);
-      #if HOTENDS > 1
-        setTargetTemp_celsius(0,E1);
-        #if HOTENDS > 2
-          setTargetTemp_celsius(0,E2);
-          #if HOTENDS > 3
-            setTargetTemp_celsius(0,E3);
-            #if HOTENDS > 4
-              setTargetTemp_celsius(0,E4);
-              #if HOTENDS > 5
-                setTargetTemp_celsius(0,E5);
-              #endif
-            #endif
-          #endif
-        #endif
-      #endif
-=======
       #define _HOTEND_OFF(N) setTargetTemp_celsius(0,E##N);
       REPEAT(HOTENDS, _HOTEND_OFF);
->>>>>>> af61f37b
       #if HAS_HEATED_BED
         setTargetTemp_celsius(0,BED);
       #endif
