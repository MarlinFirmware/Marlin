/*****************************
 * bio_advanced_settings.cpp *
 *****************************/

/****************************************************************************
 *   Written By Mark Pelletier  2017 - Aleph Objects, Inc.                  *
 *   Written By Marcio Teixeira 2018 - Aleph Objects, Inc.                  *
 *                                                                          *
 *   This program is free software: you can redistribute it and/or modify   *
 *   it under the terms of the GNU General Public License as published by   *
 *   the Free Software Foundation, either version 3 of the License, or      *
 *   (at your option) any later version.                                    *
 *                                                                          *
 *   This program is distributed in the hope that it will be useful,        *
 *   but WITHOUT ANY WARRANTY; without even the implied warranty of         *
 *   MERCHANTABILITY or FITNESS FOR A PARTICULAR PURPOSE.  See the          *
 *   GNU General Public License for more details.                           *
 *                                                                          *
 *   To view a copy of the GNU General Public License, go to the following  *
 *   location: <http://www.gnu.org/licenses/>.                              *
 ****************************************************************************/

#include "../config.h"

#if ENABLED(LULZBOT_TOUCH_UI) && defined(LULZBOT_USE_BIOPRINTER_UI)

#include "screens.h"

using namespace FTDI;
using namespace Theme;

void AdvancedSettingsMenu::onRedraw(draw_mode_t what) {
  if (what & BACKGROUND) {
    CommandProcessor cmd;
    cmd.cmd(CLEAR_COLOR_RGB(Theme::bg_color))
       .cmd(CLEAR(true,true,true));
  }

  if (what & FOREGROUND) {
    CommandProcessor cmd;
    cmd.colors(normal_btn)
       .font(Theme::font_medium)
    #define GRID_ROWS 9
    #define GRID_COLS 2

      .tag(2) .button( BTN_POS(1,1), BTN_SIZE(1,1), GET_TEXTF(DISPLAY_MENU))
      #if HAS_TRINAMIC
       .enabled(1)
      #else
       .enabled(0)
      #endif
      .tag(3) .button( BTN_POS(1,2), BTN_SIZE(1,1), GET_TEXTF(MOTOR_CURRENT))
      #if HAS_TRINAMIC
       .enabled(1)
      #else
       .enabled(0)
      #endif
      .tag(4) .button( BTN_POS(1,3), BTN_SIZE(1,1), GET_TEXTF(HOME_SENSE))
      .tag(5) .button( BTN_POS(1,4), BTN_SIZE(1,1), GET_TEXTF(ENDSTOPS))
      #if HOTENDS > 1
      .enabled(1)
      #else
      .enabled(0)
      #endif
      .tag(6) .button( BTN_POS(1,5), BTN_SIZE(1,1), GET_TEXTF(TOOL_OFFSETS))


      .tag(7) .button( BTN_POS(2,1), BTN_SIZE(1,1), GET_TEXTF(STEPS_PER_MM))
      .tag(8) .button( BTN_POS(2,2), BTN_SIZE(1,1), GET_TEXTF(VELOCITY))
      .tag(9) .button( BTN_POS(2,3), BTN_SIZE(1,1), GET_TEXTF(ACCELERATION))
      #if ENABLED(JUNCTION_DEVIATION)
<<<<<<< HEAD
        .tag(10) .button( BTN_POS(2,4), BTN_SIZE(1,1), GET_TEXTF(JUNCTION_DEV))
=======
        .tag(10) .button( BTN_POS(2,4), BTN_SIZE(1,1), GET_TEXTF(JUNC_DEVIATION))
>>>>>>> a6b0223e
      #else
        .tag(10) .button( BTN_POS(2,4), BTN_SIZE(1,1), GET_TEXTF(JERK))
      #endif
      #if ENABLED(BACKLASH_GCODE)
      .enabled(1)
      #else
      .enabled(0)
      #endif
      .tag(11) .button( BTN_POS(2,5), BTN_SIZE(1,1), GET_TEXTF(BACKLASH))
      #if ENABLED(LIN_ADVANCE)
      .enabled(1)
      #else
      .enabled(0)
      #endif
      .tag(12) .button( BTN_POS(1,6), BTN_SIZE(2,1), GET_TEXTF(LINEAR_ADVANCE))
      .tag(13) .button( BTN_POS(1,7), BTN_SIZE(2,1), GET_TEXTF(INTERFACE_SETTINGS))
      .tag(14) .button( BTN_POS(1,8), BTN_SIZE(2,1), GET_TEXTF(RESTORE_DEFAULTS))
      .colors(action_btn)
      .tag(1). button( BTN_POS(1,9), BTN_SIZE(2,1), GET_TEXTF(BACK));
    #undef GRID_COLS
    #undef GRID_ROWS
  }
}

bool AdvancedSettingsMenu::onTouchEnd(uint8_t tag) {
  using namespace ExtUI;

  switch (tag) {
    case 1: SaveSettingsDialogBox::promptToSaveSettings(); break;
    case 2: GOTO_SCREEN(DisplayTuningScreen);              break;
    #if HAS_TRINAMIC
    case 3: GOTO_SCREEN(StepperCurrentScreen);             break;
    case 4: GOTO_SCREEN(StepperBumpSensitivityScreen);     break;
    #endif
    case 5: GOTO_SCREEN(EndstopStatesScreen);              break;
    #if HOTENDS > 1
    case 6: GOTO_SCREEN(NozzleOffsetScreen);               break;
    #endif

    case 7: GOTO_SCREEN(StepsScreen);                      break;
    case 8: GOTO_SCREEN(MaxVelocityScreen);                break;
    case 9: GOTO_SCREEN(DefaultAccelerationScreen);        break;
    case 10:
      #if ENABLED(JUNCTION_DEVIATION)
        GOTO_SCREEN(JunctionDeviationScreen);
      #else
        GOTO_SCREEN(JerkScreen);
      #endif
      break;
    #if ENABLED(BACKLASH_GCODE)
    case 11: GOTO_SCREEN(BacklashCompensationScreen);      break;
    #endif
    #if ENABLED(LIN_ADVANCE)
    case 12: GOTO_SCREEN(LinearAdvanceScreen);             break;
    #endif
    case 13: GOTO_SCREEN(InterfaceSettingsScreen);         break;
    case 14: GOTO_SCREEN(RestoreFailsafeDialogBox);        break;

    default:
      return false;
  }
  return true;
}

#endif // LULZBOT_TOUCH_UI<|MERGE_RESOLUTION|>--- conflicted
+++ resolved
@@ -69,11 +69,7 @@
       .tag(8) .button( BTN_POS(2,2), BTN_SIZE(1,1), GET_TEXTF(VELOCITY))
       .tag(9) .button( BTN_POS(2,3), BTN_SIZE(1,1), GET_TEXTF(ACCELERATION))
       #if ENABLED(JUNCTION_DEVIATION)
-<<<<<<< HEAD
-        .tag(10) .button( BTN_POS(2,4), BTN_SIZE(1,1), GET_TEXTF(JUNCTION_DEV))
-=======
         .tag(10) .button( BTN_POS(2,4), BTN_SIZE(1,1), GET_TEXTF(JUNC_DEVIATION))
->>>>>>> a6b0223e
       #else
         .tag(10) .button( BTN_POS(2,4), BTN_SIZE(1,1), GET_TEXTF(JERK))
       #endif
