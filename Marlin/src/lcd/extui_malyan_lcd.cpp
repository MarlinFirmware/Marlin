--- conflicted
+++ resolved
@@ -45,7 +45,7 @@
 
 #if ENABLED(MALYAN_LCD)
 
-//#define DEBUG_MALYAN_LCD
+#define DEBUG_MALYAN_LCD
 
 #include "extensible_ui/ui_api.h"
 
@@ -183,48 +183,18 @@
  * X, Y, Z, A (extruder)
  */
 void process_lcd_j_command(const char* command) {
-<<<<<<< HEAD
-
-  auto move_axis = [command](const auto axis) {
+  auto move_axis = [](const auto axis) {
     const float dist = atof(command + 1) / 10.0;
     ExtUI::setAxisPosition_mm(ExtUI::getAxisPosition_mm(axis) + dist, axis);
-  };
+  }
 
   switch (command[0]) {
     case 'E': break;
-    case 'A': move_axis(ExtUI::extruder_t::E0, dist); break;
+    case 'A': move_axis(ExtUI::extruder_t::E0); break;
     case 'Y': move_axis(ExtUI::axis_t::Y); break;
     case 'Z': move_axis(ExtUI::axis_t::Z); break;
     case 'X': move_axis(ExtUI::axis_t::X); break;
     default: DEBUG_ECHOLNPAIR("UNKNOWN J COMMAND ", command);
-=======
-  static bool steppers_enabled = false;
-  char axis = command[0];
-
-  switch (axis) {
-    case 'E':
-      // enable or disable steppers
-      // switch to relative
-      queue.enqueue_now_P(PSTR("G91"));
-      queue.enqueue_now_P(steppers_enabled ? PSTR("M18") : PSTR("M17"));
-      steppers_enabled = !steppers_enabled;
-      break;
-    case 'A':
-      axis = 'E';
-      // fallthru
-    case 'Y':
-    case 'Z':
-    case 'X': {
-      // G0 <AXIS><distance>
-      // The M200 class UI seems to send movement in .1mm values.
-      char cmd[20], pos[6];
-      sprintf_P(cmd, PSTR("G1 %c%s"), axis, dtostrf(atof(command + 1) / 10.0, -5, 3, pos));
-      queue.enqueue_one_now(cmd);
-    } break;
-    default:
-      SERIAL_ECHOLNPAIR("UNKNOWN J COMMAND", command);
-      return;
->>>>>>> eb3a3d24
   }
 }
 
