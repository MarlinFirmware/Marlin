/**
 * Marlin 3D Printer Firmware
 * Copyright (c) 2021 MarlinFirmware [https://github.com/MarlinFirmware/Marlin]
 *
 * Based on Sprinter and grbl.
 * Copyright (c) 2011 Camiel Gubbels / Erik van der Zalm
 *
 * This program is free software: you can redistribute it and/or modify
 * it under the terms of the GNU General Public License as published by
 * the Free Software Foundation, either version 3 of the License, or
 * (at your option) any later version.
 *
 * This program is distributed in the hope that it will be useful,
 * but WITHOUT ANY WARRANTY; without even the implied warranty of
 * MERCHANTABILITY or FITNESS FOR A PARTICULAR PURPOSE.  See the
 * GNU General Public License for more details.
 *
 * You should have received a copy of the GNU General Public License
 * along with this program.  If not, see <https://www.gnu.org/licenses/>.
 *
 */

#include "../../../inc/MarlinConfigPre.h"

#if IS_DWIN_MARLINUI

#include "marlinui_dwin.h"
#include "dwin_lcd.h"
#include "dwin_string.h"

#include "lcdprint_dwin.h"
#include "../../utf8.h"
#include "../../../libs/numtostr.h"
#include "../../marlinui.h"

#include "../../../sd/cardreader.h"
#include "../../../module/motion.h"
#include "../../../module/temperature.h"
#include "../../../module/printcounter.h"

#if HAS_MEDIA
  #include "../../../libs/duration_t.h"
#endif

#if ENABLED(AUTO_BED_LEVELING_UBL)
  #include "../../../feature/bedlevel/bedlevel.h"
#endif

// DWIN printing specifies the font on each string operation
// but we'll make the font modal for Marlin
dwin_font_t dwin_font = { font8x16, 8, 16, COLOR_WHITE, COLOR_BG_BLACK, true };
void MarlinUI::set_font(const uint8_t font_nr) {
  if (font_nr != dwin_font.index) {
    dwin_font.index = font_nr;
    uint8_t w, h;
    switch (font_nr) {
      default:
      case font6x12:  w =  6; h = 12; break;
      case font8x16:  w =  8; h = 16; break;
      case font10x20: w = 10; h = 20; break;
      case font12x24: w = 12; h = 24; break;
      case font14x28: w = 14; h = 28; break;
      case font16x32: w = 16; h = 32; break;
      case font20x40: w = 20; h = 40; break;
      case font24x48: w = 24; h = 48; break;
      case font28x56: w = 28; h = 56; break;
      case font32x64: w = 32; h = 64; break;
    }
    dwin_font.width = w;
    dwin_font.height = h;
    // TODO: Array with dimensions, auto fit menu items,
    // update char width / height of the screen based on
    // new (fixed-width) font size.
  }
}

// This display is always detected
bool MarlinUI::detected() { return true; }

// Initialize or re-initialize the LCD
void MarlinUI::init_lcd() { dwinStartup(); }

// This LCD should clear where it will draw anew
void MarlinUI::clear_lcd() {
  dwinIconAnimationControl(0x0000); // disable all icon animations
  dwinJPGShowAndCache(3);
  dwinFrameClear(COLOR_BG_BLACK);
  dwinUpdateLCD();

  did_first_redraw = false;
}

#if ENABLED(SHOW_BOOTSCREEN)

  void MarlinUI::show_bootscreen() {
    dwin_string.set(F(SHORT_BUILD_VERSION));

    #if ENABLED(SHOW_CUSTOM_BOOTSCREEN) && !defined(CUSTOM_BOOTSCREEN_TIMEOUT)
      #define CUSTOM_BOOTSCREEN_TIMEOUT 3000
    #endif

    #if ENABLED(DWIN_MARLINUI_PORTRAIT)
      #define LOGO_CENTER ((LCD_PIXEL_WIDTH) / 2)
      #define INFO_CENTER LOGO_CENTER
      #define VERSION_Y   330
    #else
      #define LOGO_CENTER (280 / 2)
      #define INFO_CENTER ((LCD_PIXEL_WIDTH) - 200 / 2)
      #define VERSION_Y   84
    #endif

    dwinDrawString(false, font10x20, COLOR_YELLOW, COLOR_BG_BLACK, INFO_CENTER - (dwin_string.length * 10) / 2, VERSION_Y, S(dwin_string.string()));
    TERN_(SHOW_CUSTOM_BOOTSCREEN, safe_delay(CUSTOM_BOOTSCREEN_TIMEOUT));
    clear_lcd();

    dwinIconShow(BOOT_ICON, ICON_MarlinBoot, LOGO_CENTER - 266 / 2,  15);
    #if ENABLED(DWIN_MARLINUI_PORTRAIT)
      dwinIconShow(BOOT_ICON, ICON_OpenSource, LOGO_CENTER - 174 / 2, 280);
      dwinIconShow(BOOT_ICON, ICON_GitHubURL,  LOGO_CENTER - 180 / 2, 420);
      dwinIconShow(BOOT_ICON, ICON_MarlinURL,  LOGO_CENTER - 100 / 2, 440);
      dwinIconShow(BOOT_ICON, ICON_Copyright,  LOGO_CENTER - 126 / 2, 460);
    #else
      dwinIconShow(BOOT_ICON, ICON_MarlinBoot, LOGO_CENTER - 266 / 2,  15);
      dwinIconShow(BOOT_ICON, ICON_OpenSource, INFO_CENTER - 174 / 2,  60);
      dwinIconShow(BOOT_ICON, ICON_GitHubURL,  INFO_CENTER - 180 / 2, 130);
      dwinIconShow(BOOT_ICON, ICON_MarlinURL,  INFO_CENTER - 100 / 2, 152);
      dwinIconShow(BOOT_ICON, ICON_Copyright,  INFO_CENTER - 126 / 2, 200);
    #endif
    dwinDrawString(false, font10x20, COLOR_YELLOW, COLOR_BG_BLACK, INFO_CENTER - (dwin_string.length * 10) / 2, VERSION_Y, S(dwin_string.string()));
    dwinUpdateLCD();
  }

  void MarlinUI::bootscreen_completion(const millis_t sofar) {
    if ((BOOTSCREEN_TIMEOUT) > sofar) safe_delay((BOOTSCREEN_TIMEOUT) - sofar);
    clear_lcd();
  }

#endif

// The kill screen is displayed for unrecoverable conditions
void MarlinUI::draw_kill_screen() {
  set_font(DWIN_FONT_ALERT);
  dwinFrameClear(COLOR_BG_BLACK);
  dwin_font.fg = COLOR_ERROR_RED;
  dwin_font.solid = false;
  dwinDrawRectangle(1, COLOR_BG_WINDOW, 20, 20, LCD_PIXEL_WIDTH - 20, LCD_PIXEL_HEIGHT - 20);
  // make the frame a few pixels thick
  dwinDrawRectangle(0, COLOR_YELLOW, 20, 20, LCD_PIXEL_WIDTH - 20, LCD_PIXEL_HEIGHT - 20);
  dwinDrawRectangle(0, COLOR_YELLOW, 21, 21, LCD_PIXEL_WIDTH - 21, LCD_PIXEL_HEIGHT - 21);
  dwinDrawRectangle(0, COLOR_YELLOW, 22, 22, LCD_PIXEL_WIDTH - 22, LCD_PIXEL_HEIGHT - 22);

  uint8_t cx = (LCD_PIXEL_WIDTH / dwin_font.width / 2),
          cy = (LCD_PIXEL_HEIGHT / dwin_font.height / 2);

  #if ENABLED(DWIN_MARLINUI_LANDSCAPE)
    cx += (96 / 2 / dwin_font.width);
    dwinIconShow(ICON, ICON_Halted, 40, (LCD_PIXEL_HEIGHT - 96) / 2);
  #else
    dwinIconShow(ICON, ICON_Halted, (LCD_PIXEL_WIDTH - 96) / 2, 40);
  #endif

  uint8_t slen = status_message.glyphs();
  lcd_moveto(cx - (slen / 2), cy - 1);
  lcd_put_u8str(status_message);

  slen = utf8_strlen(S(GET_TEXT_F(MSG_HALTED)));
  lcd_moveto(cx - (slen / 2), cy);
  lcd_put_u8str(GET_TEXT_F(MSG_HALTED));

  slen = utf8_strlen(S(GET_TEXT_F(MSG_HALTED)));
  lcd_moveto(cx - (slen / 2), cy + 1);
  lcd_put_u8str(GET_TEXT_F(MSG_HALTED));
}

//
// Status Message
//
void MarlinUI::draw_status_message(const bool blink) {
  set_font(DWIN_FONT_STAT);
  dwin_font.solid = true;
  dwin_font.fg = COLOR_WHITE;
  dwin_font.bg = COLOR_BG_BLACK;
  lcd_moveto_xy(0, LCD_PIXEL_HEIGHT - (STAT_FONT_HEIGHT) - 1);

  constexpr uint8_t max_status_chars = (LCD_PIXEL_WIDTH) / (STAT_FONT_WIDTH);

  auto status_changed = []{
    static MString<>::hash_t old_hash = 0x0000;
    const MString<>::hash_t hash = ui.status_message.hash();
    const bool hash_changed = hash != old_hash;
    old_hash = hash;
    return hash_changed || !did_first_redraw;
  };

  #if ENABLED(STATUS_MESSAGE_SCROLLING)
    static bool last_blink = false;

    // Get the UTF8 character count of the string
    uint8_t slen = status_message.glyphs();

    // If the string fits into the LCD, just print it and do not scroll it
    if (slen <= max_status_chars) {

      if (status_changed()) {

        // The string isn't scrolling and may not fill the screen
        lcd_put_u8str(status_message);

        // Fill the rest with spaces
        while (slen < max_status_chars) { lcd_put_u8str(F(" ")); ++slen; }
      }
    }
    else {
      // String is larger than the available line space

      // Get a pointer to the next valid UTF8 character
      // and the string remaining length
      uint8_t rlen;
      const char *stat = status_and_len(rlen);
      lcd_put_u8str_max(stat, max_status_chars);

      // If the string doesn't completely fill the line...
      if (rlen < max_status_chars) {
        lcd_put_u8str(F("."));                   // Always at 1+ spaces left, draw a dot
        uint8_t chars = max_status_chars - rlen;  // Amount of space left in characters
        if (--chars) {                        // Draw a second dot if there's space
          lcd_put_u8str(F("."));
          if (--chars)
            lcd_put_u8str_max(status_message, chars); // Print a second copy of the message
        }
      }

      if (last_blink != blink) {
        last_blink = blink;
        advance_status_scroll();
      }
    }

  #else

    UNUSED(blink);

    if (status_changed()) {
      // Get the UTF8 character count of the string
      uint8_t slen = status_message.glyphs();

      // Just print the string to the LCD
      lcd_put_u8str_max(status_message, max_status_chars);

      // Fill the rest with spaces if there are missing spaces
      while (slen < max_status_chars) { lcd_put_u8str(F(" ")); ++slen; }
    }

  #endif
}

#if HAS_LCD_BRIGHTNESS
  void MarlinUI::_set_brightness() { dwinLCDBrightness(backlight ? brightness : 0); }
#endif

#if HAS_MARLINUI_MENU

  #include "../../menu/menu.h"

  #if ENABLED(ADVANCED_PAUSE_FEATURE)

    void MarlinUI::draw_hotend_status(const uint8_t row, const uint8_t extruder) {

      dwin_font.solid = false;
      dwin_font.fg = COLOR_WHITE;
      dwin_string.set('E');
      dwin_string.add('1' + extruder);
      dwin_string.add(' ');
      dwin_string.add(i16tostr3rj(thermalManager.degHotend(extruder)));
      dwin_string.add('/');
      if (get_blink() || !thermalManager.heater_idle[thermalManager.idle_index_for_id(extruder)].timed_out)
        dwin_string.add(i16tostr3rj(thermalManager.degTargetHotend(extruder)));
      else
        dwin_string.add(F("    "));

      lcd_moveto(LCD_WIDTH - dwin_string.length, row);
      lcd_put_dwin_string();
    }

  #endif

  // Set the colors for a menu item based on whether it is selected
  static bool mark_as_selected(const uint8_t row, const bool sel, const bool is_static=false) {
    const dwin_coord_t y = row * (MENU_LINE_HEIGHT) + 1;
    if (y >= LCD_PIXEL_HEIGHT) return false;

    if (is_static && sel)
      dwinDrawBox(1, Color_Bg_Heading, 0, y, LCD_PIXEL_WIDTH, MENU_LINE_HEIGHT - 1);
    else {
      #if ENABLED(MENU_HOLLOW_FRAME)
                 dwinDrawBox(1, COLOR_BG_BLACK, 0, y, LCD_PIXEL_WIDTH, MENU_LINE_HEIGHT - 1);
        if (sel) dwinDrawBox(0, COLOR_SELECT,   0, y, LCD_PIXEL_WIDTH, MENU_LINE_HEIGHT - 1);
      #else
        dwinDrawBox(1, sel ? COLOR_SELECT : COLOR_BG_BLACK, 0, y, LCD_PIXEL_WIDTH, MENU_LINE_HEIGHT - 1);
      #endif
    }

    return true;
  }

  // Draw a static line of text in the same idiom as a menu item

  void MenuItem_static::draw(const uint8_t row, FSTR_P const ftpl, const uint8_t style/*=SS_DEFAULT*/, const char *vstr/*=nullptr*/) {
    // Call mark_as_selected to draw a bigger selection box
    // and draw the text without a background
    if (!mark_as_selected(row, (bool)(style & SS_INVERT), true)) return;
<<<<<<< HEAD

    ui.set_font(DWIN_FONT_MENU);
    dwin_font.solid = false;
    dwin_font.fg = COLOR_WHITE;

    dwin_string.set();

    const bool center = bool(style & SS_CENTER), full = bool(style & SS_FULL);
    int8_t plen = ftpl ? utf8_strlen(ftpl) : 0;
    const int8_t olen = plen;

    // Value length, if any
    int8_t vlen = vstr ? utf8_strlen(vstr) : 0;

    bool mv_colon = false;
    if (vlen) {
      // Move the leading colon from the value to the label below
      mv_colon = (*vstr == ':');
      // Shorter value, wider label
      if (mv_colon) { vstr++; vlen--; plen++; }
      // Remove leading spaces from the value and shorten
      while (*vstr == ' ') { vstr++; vlen--; }
    }

    int8_t pad = (center || full) ? (LCD_WIDTH) - 1 - plen - vlen : 0;

    // SS_CENTER: Pad with half of the unused space first
    if (center) for (int8_t lpad = pad / 2; lpad > 0; --lpad, --pad) dwin_string.add(' ');

    if (plen) {
      // Append the templated label string
      dwin_string.add(ftpl, itemIndex, itemStringC, itemStringF);
      // Remove padding if the string was expanded
      pad -= dwin_string.length - olen;
    }

    // SS_FULL: Pad with enough space to justify the value
    if (vlen) {
      if (full && !center) {
        // Append the leading colon moved from the value to the label
        if (mv_colon) dwin_string.add(':');
=======

    ui.set_font(DWIN_FONT_MENU);
    dwin_font.solid = false;
    dwin_font.fg = COLOR_WHITE;

    dwin_string.set();

    const bool center = bool(style & SS_CENTER), full = bool(style & SS_FULL);
    const int8_t plen = ftpl ? utf8_strlen(ftpl) : 0,
                 vlen = vstr ? utf8_strlen(vstr) : 0;
    int8_t pad = (center || full) ? (LCD_WIDTH) - 1 - plen - vlen : 0;

    // SS_CENTER: Pad with half of the unused space first
    if (center) for (int8_t lpad = pad / 2; lpad > 0; --lpad) dwin_string.add(' ');

    // Append the templated label string
    if (plen) {
      dwin_string.add(ftpl, itemIndex, itemStringC, itemStringF);
      pad -= dwin_string.length - plen;
    }

    // SS_FULL: Pad with enough space to justify the value
    if (vlen) {
      if (full && !center) {
        // Move the leading colon from the value to the label
        if (*vstr == ':') { dwin_string.add(':'); vstr++; }
        // Move spaces to the padding
        while (*vstr == ' ') { vstr++; pad++; }
>>>>>>> b0ece8f8
        // Pad in-between
        for (; pad > 0; --pad) dwin_string.add(' ');
      }
      // Append the value
      dwin_string.add(vstr);
    }

    // SS_CENTER: Pad the rest of the string
<<<<<<< HEAD
    if (center) while (pad--) dwin_string.add(' ');
=======
    if (center) for (int8_t rpad = pad - (pad / 2); rpad > 0; --rpad) dwin_string.add(' ');
>>>>>>> b0ece8f8

    lcd_moveto(1, row);
    lcd_put_dwin_string();
  }

  // Draw a generic menu item
  void MenuItemBase::_draw(const bool sel, const uint8_t row, FSTR_P const ftpl, const char, const char post_char) {
    if (!mark_as_selected(row, sel)) return;
<<<<<<< HEAD
    ui.set_font(DWIN_FONT_MENU);
    dwin_font.solid = false;
    dwin_font.fg = COLOR_WHITE;

    dwin_string.set(ftpl, itemIndex, itemStringC, itemStringF);

    pixel_len_t n = LCD_WIDTH - 1 - dwin_string.length;
    while (--n > 1) dwin_string.add(' ');

    dwin_string.add(post_char);

=======

    ui.set_font(DWIN_FONT_MENU);
    dwin_font.solid = false;
    dwin_font.fg = COLOR_WHITE;

    dwin_string.set(ftpl, itemIndex, itemStringC, itemStringF);

    pixel_len_t n = LCD_WIDTH - 1 - dwin_string.length;
    while (--n > 1) dwin_string.add(' ');

    dwin_string.add(post_char);

>>>>>>> b0ece8f8
    lcd_moveto(1, row);
    lcd_put_dwin_string();
  }

  //
  // Draw a menu item with an editable value
  //
  void MenuEditItemBase::draw(const bool sel, const uint8_t row, FSTR_P const ftpl, const char * const inStr, const bool pgm) {
    if (!mark_as_selected(row, sel)) return;
<<<<<<< HEAD
    ui.set_font(DWIN_FONT_MENU);
    dwin_font.solid = false;
    dwin_font.fg = COLOR_WHITE;

    const uint8_t vallen = (pgm ? utf8_strlen_P(inStr) : utf8_strlen(S(inStr)));

    dwin_string.set(ftpl, itemIndex, itemStringC, itemStringF);
    if (vallen) dwin_string.add(':');

    lcd_moveto(1, row);
    lcd_put_dwin_string();

=======

    ui.set_font(DWIN_FONT_MENU);
    dwin_font.solid = false;
    dwin_font.fg = COLOR_WHITE;

    const uint8_t vallen = (pgm ? utf8_strlen_P(inStr) : utf8_strlen(S(inStr)));

    dwin_string.set(ftpl, itemIndex, itemStringC, itemStringF);
    if (vallen) dwin_string.add(':');

    lcd_moveto(1, row);
    lcd_put_dwin_string();

>>>>>>> b0ece8f8
    if (vallen) {
      dwin_font.fg = COLOR_YELLOW;
      dwin_string.set(inStr);
      lcd_moveto(LCD_WIDTH - vallen - 1, row);
      lcd_put_dwin_string();
    }
  }

  //
  // Draw an edit screen with label and current value
  //
  void MenuEditItemBase::draw_edit_screen(FSTR_P const fstr, const char* const value/*=nullptr*/) {
    ui.encoder_direction_normal();

    const dwin_coord_t labellen = utf8_strlen(fstr), vallen = utf8_strlen(value);

    dwin_string.set(FTOP(fstr), itemIndex);
    if (vallen) dwin_string.add(':');  // If a value is included, add a colon

    // Assume the label is alpha-numeric (with a descender)
    const uint16_t row = (LCD_HEIGHT / 2) - 1;

    dwin_font.fg = COLOR_WHITE;
    dwin_font.solid = true;
    lcd_moveto((LCD_WIDTH - labellen + !!vallen) / 2, row);
    lcd_put_dwin_string();

    // If a value is included, print the value in larger text below the label
    if (vallen) {
      dwin_string.set(value);

      const dwin_coord_t by = (row * MENU_LINE_HEIGHT) + MENU_FONT_HEIGHT + EXTRA_ROW_HEIGHT / 2;
      dwinDrawString(true, font16x32, COLOR_YELLOW, COLOR_BG_BLACK, (LCD_PIXEL_WIDTH - vallen * 16) / 2, by, S(dwin_string.string()));

      if (ui.can_show_slider() && maxEditValue > 0) {

        const dwin_coord_t slider_length = LCD_PIXEL_WIDTH - TERN(DWIN_MARLINUI_LANDSCAPE, 120, 20),
                           slider_height = 16,
                           slider_x = (LCD_PIXEL_WIDTH - slider_length) / 2,
                           slider_y = by + 32 + 4,
                           amount = ui.encoderPosition * slider_length / maxEditValue;

        dwinDrawRectangle(1, COLOR_BG_WINDOW, slider_x - 1, slider_y - 1, slider_x - 1 + slider_length + 2 - 1, slider_y - 1 + slider_height + 2 - 1);
        if (amount > 0)
          dwinDrawBox(1, COLOR_BARFILL, slider_x, slider_y, amount, slider_height);
        if (amount < slider_length)
          dwinDrawBox(1, COLOR_BG_BLACK, slider_x + amount, slider_y, slider_length - amount, slider_height);
      }
    }
  }

  inline void draw_boxed_string(const bool yesopt, FSTR_P const fstr, const bool inv) {
    const uint8_t len = utf8_strlen(fstr),
                  mar = TERN(DWIN_MARLINUI_PORTRAIT, 1, 4),
                  col = yesopt ? LCD_WIDTH - mar - len : mar,
                  row = (LCD_HEIGHT >= 8 ? LCD_HEIGHT / 2 + 3 : LCD_HEIGHT - 1);
    lcd_moveto(col, row);
    dwinDrawBox(1, inv ? COLOR_SELECT : COLOR_BG_BLACK, cursor.x - dwin_font.width, cursor.y + 1, dwin_font.width * (len + 2), dwin_font.height + 2);
    lcd_put_u8str(col, row, fstr);
  }

  void MenuItem_confirm::draw_select_screen(
    FSTR_P const yes, FSTR_P const no, const bool yesno,
    FSTR_P const pref, const char * const string/*=nullptr*/, FSTR_P const suff/*=nullptr*/
  ) {
    ui.set_font(DWIN_FONT_MENU);
    dwin_font.solid = false;
    dwin_font.fg = COLOR_WHITE;
    ui.draw_select_screen_prompt(pref, string, suff);
    if (no)  draw_boxed_string(false, no, !yesno);
    if (yes) draw_boxed_string(true, yes,  yesno);
  }

  #if HAS_MEDIA

    void MenuItem_sdbase::draw(const bool sel, const uint8_t row, FSTR_P const, CardReader &theCard, const bool isDir) {
      if (!mark_as_selected(row, sel)) return;

      dwin_string.set();

      uint8_t maxlen = LCD_WIDTH - 1;
      if (isDir) {
        dwin_string.add(LCD_STR_FOLDER " ");
        maxlen -= 2;
      }

      dwin_string.add(ui.scrolled_filename(theCard, maxlen, row, sel), maxlen);
      uint8_t n = maxlen - dwin_string.length;
      while (n > 0) { dwin_string.add(' '); --n; }
      lcd_moveto(1, row);
      lcd_put_dwin_string();
    }

  #endif // HAS_MEDIA

  #if ENABLED(AUTO_BED_LEVELING_UBL)

    /**
     * UBL LCD "radar" map data
     */
    #define MAP_UPPER_LEFT_CORNER_X   5  // These probably should be moved to the .h file  But for now,
    #define MAP_UPPER_LEFT_CORNER_Y   5  // it is easier to play with things having them here
    #define MAP_MAX_PIXELS_X        262  // 272 - 10
    #define MAP_MAX_PIXELS_Y        262

    void MarlinUI::ubl_plot(const uint8_t x_plot, const uint8_t y_plot) {
      // Scale the box pixels appropriately
      dwin_coord_t x_map_pixels = ((MAP_MAX_PIXELS_X - 4) / (GRID_MAX_POINTS_X)) * (GRID_MAX_POINTS_X),
                   y_map_pixels = ((MAP_MAX_PIXELS_Y - 4) / (GRID_MAX_POINTS_Y)) * (GRID_MAX_POINTS_Y),

              pixels_per_x_mesh_pnt = x_map_pixels / (GRID_MAX_POINTS_X),
              pixels_per_y_mesh_pnt = y_map_pixels / (GRID_MAX_POINTS_Y),

              x_offset = MAP_UPPER_LEFT_CORNER_X + 1 + (MAP_MAX_PIXELS_X - x_map_pixels - 2) / 2,
              y_offset = MAP_UPPER_LEFT_CORNER_Y + 1 + (MAP_MAX_PIXELS_Y - y_map_pixels - 2) / 2;

      // Clear the Mesh Map

      // First draw the bigger box in White so we have a border around the mesh map box
      dwinDrawRectangle(1, COLOR_WHITE, x_offset - 2, y_offset - 2, x_offset + 2 + x_map_pixels, y_offset + 2 + y_map_pixels);
      // Now actually clear the mesh map box
      dwinDrawRectangle(1, COLOR_BG_BLACK, x_offset, y_offset, x_offset + x_map_pixels, y_offset + y_map_pixels);

      // Fill in the Specified Mesh Point

      const uint8_t y_plot_inv = (GRID_MAX_POINTS_Y - 1) - y_plot;  // The origin is typically in the lower right corner.  We need to
                                                                    // invert the Y to get it to plot in the right location.

      const dwin_coord_t by = y_offset + y_plot_inv * pixels_per_y_mesh_pnt;
      dwinDrawRectangle(1, COLOR_SELECT,
        x_offset + (x_plot * pixels_per_x_mesh_pnt), by,
        x_offset + (x_plot * pixels_per_x_mesh_pnt) + pixels_per_x_mesh_pnt, by + pixels_per_y_mesh_pnt
      );

      // Display Mesh Point Locations
      const dwin_coord_t sx = x_offset + pixels_per_x_mesh_pnt / 2;
            dwin_coord_t  y = y_offset + pixels_per_y_mesh_pnt / 2;
      for (uint8_t j = 0; j < (GRID_MAX_POINTS_Y); j++, y += pixels_per_y_mesh_pnt)
        for (uint8_t i = 0, x = sx; i < (GRID_MAX_POINTS_X); i++, x += pixels_per_x_mesh_pnt)
          dwinDrawPoint(COLOR_WHITE, 1, 1, x, y);

      // Put Relevant Text on Display

      // Show X and Y positions at top of screen
      dwin_font.fg = COLOR_WHITE;
      dwin_font.solid = true;
      const xy_pos_t pos = { bedlevel.get_mesh_x(x_plot), bedlevel.get_mesh_y(y_plot) },
                     lpos = pos.asLogical();

      lcd_moveto(
        TERN(DWIN_MARLINUI_LANDSCAPE, ((x_offset + x_map_pixels) / MENU_FONT_WIDTH) + 2, 1),
        TERN(DWIN_MARLINUI_LANDSCAPE, 1, ((y_offset + y_map_pixels) / MENU_LINE_HEIGHT) + 1)
      );
      lcd_put_u8str_P(X_LBL);
      lcd_put_u8str(ftostr52(lpos.x));
      lcd_moveto(
        TERN(DWIN_MARLINUI_LANDSCAPE, ((x_offset + x_map_pixels) / MENU_FONT_WIDTH) + 2, 1),
        TERN(DWIN_MARLINUI_LANDSCAPE, 3, ((y_offset + y_map_pixels) / MENU_LINE_HEIGHT) + 2)
      );
      lcd_put_u8str_P(Y_LBL);
      lcd_put_u8str(ftostr52(lpos.y));

      // Print plot position
      dwin_string.set('(');
      dwin_string.add(i8tostr3rj(x_plot));
      dwin_string.add(',');
      dwin_string.add(i8tostr3rj(y_plot));
      dwin_string.add(')');
      lcd_moveto(
        TERN(DWIN_MARLINUI_LANDSCAPE, ((x_offset + x_map_pixels) / MENU_FONT_WIDTH) + 2, LCD_WIDTH - dwin_string.length),
        TERN(DWIN_MARLINUI_LANDSCAPE, LCD_HEIGHT - 2, ((y_offset + y_map_pixels) / MENU_LINE_HEIGHT) + 1)
      );
      lcd_put_dwin_string();

      // Show the location value
      dwin_string.set(Z_LBL);
      if (!isnan(bedlevel.z_values[x_plot][y_plot]))
        dwin_string.add(ftostr43sign(bedlevel.z_values[x_plot][y_plot]));
      else
        dwin_string.add(F(" -----"));
      lcd_moveto(
        TERN(DWIN_MARLINUI_LANDSCAPE, ((x_offset + x_map_pixels) / MENU_FONT_WIDTH) + 2, LCD_WIDTH - dwin_string.length),
        TERN(DWIN_MARLINUI_LANDSCAPE, LCD_HEIGHT - 1, ((y_offset + y_map_pixels) / MENU_LINE_HEIGHT) + 2)
      );
      lcd_put_dwin_string();
    }

  #endif // AUTO_BED_LEVELING_UBL

  #if ANY(BABYSTEP_GFX_OVERLAY, MESH_EDIT_GFX_OVERLAY)

    void MarlinUI::zoffset_overlay(const int8_t dir) {
      const int rot_up = TERN(OVERLAY_GFX_REVERSE, ICON_RotateCCW, ICON_RotateCW),
              rot_down = TERN(OVERLAY_GFX_REVERSE, ICON_RotateCW, ICON_RotateCCW);

      const int nozzle = (LCD_PIXEL_WIDTH / 2) - 20;

      // Draw a representation of the nozzle
      dwinDrawBox(1, COLOR_BG_BLACK, nozzle + 3, 8, 48, 52); // 'clear' the area where the nozzle is drawn in case it was moved up/down
      dwinIconShow(ICON, ICON_HotendOff, nozzle + 3, 10 - dir);
      dwinIconShow(ICON, ICON_BedLine, nozzle, 10 + 36);

      // Draw cw/ccw indicator and up/down arrows
      const int arrow_y = LCD_PIXEL_HEIGHT / 2 - 24;
      dwinIconShow(ICON, ICON_DownArrow, 0, arrow_y - dir);
      dwinIconShow(ICON, rot_down, 48, arrow_y);

      dwinIconShow(ICON, ICON_UpArrow, LCD_PIXEL_WIDTH - 10 - (48*2), arrow_y - dir);
      dwinIconShow(ICON, rot_up, LCD_PIXEL_WIDTH - 10 - 48, arrow_y);
    }

  #endif // BABYSTEP_GFX_OVERLAY || MESH_EDIT_GFX_OVERLAY

#endif // HAS_MARLINUI_MENU

#endif // IS_DWIN_MARLINUI<|MERGE_RESOLUTION|>--- conflicted
+++ resolved
@@ -309,7 +309,6 @@
     // Call mark_as_selected to draw a bigger selection box
     // and draw the text without a background
     if (!mark_as_selected(row, (bool)(style & SS_INVERT), true)) return;
-<<<<<<< HEAD
 
     ui.set_font(DWIN_FONT_MENU);
     dwin_font.solid = false;
@@ -351,36 +350,6 @@
       if (full && !center) {
         // Append the leading colon moved from the value to the label
         if (mv_colon) dwin_string.add(':');
-=======
-
-    ui.set_font(DWIN_FONT_MENU);
-    dwin_font.solid = false;
-    dwin_font.fg = COLOR_WHITE;
-
-    dwin_string.set();
-
-    const bool center = bool(style & SS_CENTER), full = bool(style & SS_FULL);
-    const int8_t plen = ftpl ? utf8_strlen(ftpl) : 0,
-                 vlen = vstr ? utf8_strlen(vstr) : 0;
-    int8_t pad = (center || full) ? (LCD_WIDTH) - 1 - plen - vlen : 0;
-
-    // SS_CENTER: Pad with half of the unused space first
-    if (center) for (int8_t lpad = pad / 2; lpad > 0; --lpad) dwin_string.add(' ');
-
-    // Append the templated label string
-    if (plen) {
-      dwin_string.add(ftpl, itemIndex, itemStringC, itemStringF);
-      pad -= dwin_string.length - plen;
-    }
-
-    // SS_FULL: Pad with enough space to justify the value
-    if (vlen) {
-      if (full && !center) {
-        // Move the leading colon from the value to the label
-        if (*vstr == ':') { dwin_string.add(':'); vstr++; }
-        // Move spaces to the padding
-        while (*vstr == ' ') { vstr++; pad++; }
->>>>>>> b0ece8f8
         // Pad in-between
         for (; pad > 0; --pad) dwin_string.add(' ');
       }
@@ -389,11 +358,7 @@
     }
 
     // SS_CENTER: Pad the rest of the string
-<<<<<<< HEAD
     if (center) while (pad--) dwin_string.add(' ');
-=======
-    if (center) for (int8_t rpad = pad - (pad / 2); rpad > 0; --rpad) dwin_string.add(' ');
->>>>>>> b0ece8f8
 
     lcd_moveto(1, row);
     lcd_put_dwin_string();
@@ -402,7 +367,7 @@
   // Draw a generic menu item
   void MenuItemBase::_draw(const bool sel, const uint8_t row, FSTR_P const ftpl, const char, const char post_char) {
     if (!mark_as_selected(row, sel)) return;
-<<<<<<< HEAD
+
     ui.set_font(DWIN_FONT_MENU);
     dwin_font.solid = false;
     dwin_font.fg = COLOR_WHITE;
@@ -414,20 +379,6 @@
 
     dwin_string.add(post_char);
 
-=======
-
-    ui.set_font(DWIN_FONT_MENU);
-    dwin_font.solid = false;
-    dwin_font.fg = COLOR_WHITE;
-
-    dwin_string.set(ftpl, itemIndex, itemStringC, itemStringF);
-
-    pixel_len_t n = LCD_WIDTH - 1 - dwin_string.length;
-    while (--n > 1) dwin_string.add(' ');
-
-    dwin_string.add(post_char);
-
->>>>>>> b0ece8f8
     lcd_moveto(1, row);
     lcd_put_dwin_string();
   }
@@ -437,7 +388,7 @@
   //
   void MenuEditItemBase::draw(const bool sel, const uint8_t row, FSTR_P const ftpl, const char * const inStr, const bool pgm) {
     if (!mark_as_selected(row, sel)) return;
-<<<<<<< HEAD
+
     ui.set_font(DWIN_FONT_MENU);
     dwin_font.solid = false;
     dwin_font.fg = COLOR_WHITE;
@@ -450,21 +401,6 @@
     lcd_moveto(1, row);
     lcd_put_dwin_string();
 
-=======
-
-    ui.set_font(DWIN_FONT_MENU);
-    dwin_font.solid = false;
-    dwin_font.fg = COLOR_WHITE;
-
-    const uint8_t vallen = (pgm ? utf8_strlen_P(inStr) : utf8_strlen(S(inStr)));
-
-    dwin_string.set(ftpl, itemIndex, itemStringC, itemStringF);
-    if (vallen) dwin_string.add(':');
-
-    lcd_moveto(1, row);
-    lcd_put_dwin_string();
-
->>>>>>> b0ece8f8
     if (vallen) {
       dwin_font.fg = COLOR_YELLOW;
       dwin_string.set(inStr);
