/**
 * Marlin 3D Printer Firmware
 * Copyright (c) 2021 MarlinFirmware [https://github.com/MarlinFirmware/Marlin]
 *
 * Based on Sprinter and grbl.
 * Copyright (c) 2011 Camiel Gubbels / Erik van der Zalm
 *
 * This program is free software: you can redistribute it and/or modify
 * it under the terms of the GNU General Public License as published by
 * the Free Software Foundation, either version 3 of the License, or
 * (at your option) any later version.
 *
 * This program is distributed in the hope that it will be useful,
 * but WITHOUT ANY WARRANTY; without even the implied warranty of
 * MERCHANTABILITY or FITNESS FOR A PARTICULAR PURPOSE.  See the
 * GNU General Public License for more details.
 *
 * You should have received a copy of the GNU General Public License
 * along with this program.  If not, see <https://www.gnu.org/licenses/>.
 *
 */

/*****************************************************************************
 * @file     lcd/e3v2/common/encoder.cpp
 * @brief    Rotary encoder functions
 *****************************************************************************/

#include "../../../inc/MarlinConfigPre.h"

#if HAS_DWIN_E3V2

#include "encoder.h"
#include "../../buttons.h"

#include "../../../MarlinCore.h"
#include "../../marlinui.h"
#include "../../../HAL/shared/Delay.h"

#if HAS_SOUND
  #include "../../../libs/buzzer.h"
#endif

#include <stdlib.h>

EncoderRate encoderRate;

#if ENABLED(PROUI_ITEM_ENC)
  EncoderState direction1;
  EncoderState direction2;
#endif

// TODO: Replace with ui.quick_feedback
void Encoder_tick() {
  TERN_(HAS_BEEPER, if (ui.sound_on) buzzer.click(10));
}

// Analyze encoder value and return state
EncoderState encoderReceiveAnalyze() {
  const millis_t now = millis();
  static int8_t temp_diff = 0; // Cleared on each full step, as configured

  EncoderState temp_diffState = ENCODER_DIFF_NO;
  if (BUTTON_PRESSED(ENC)) {
    static millis_t next_click_update_ms;
    if (ELAPSED(now, next_click_update_ms)) {
      next_click_update_ms = millis() + 300;
      Encoder_tick();
      #if PIN_EXISTS(LCD_LED)
        //LED_Action();
      #endif
      TERN_(HAS_BACKLIGHT_TIMEOUT, ui.refresh_backlight_timeout());
      if (!ui.backlight) {
        ui.refresh_brightness();
        return ENCODER_DIFF_NO;
      }
      const bool was_waiting = wait_for_user;
      wait_for_user = false;
      return was_waiting ? ENCODER_DIFF_NO : ENCODER_DIFF_ENTER;
    }
    else return ENCODER_DIFF_NO;
  }

<<<<<<< HEAD
  #if ENABLED(PROUI_ITEM_ENC)
    if (ui.rev_rate == true) {
      direction1 = TERN(REVERSE_ENCODER_DIRECTION, ENCODER_DIFF_CW, ENCODER_DIFF_CCW);
      direction2 = TERN(REVERSE_ENCODER_DIRECTION, ENCODER_DIFF_CCW, ENCODER_DIFF_CW);
    }
    else {
      direction1 = TERN(REVERSE_ENCODER_DIRECTION, ENCODER_DIFF_CCW, ENCODER_DIFF_CW);
      direction2 = TERN(REVERSE_ENCODER_DIRECTION, ENCODER_DIFF_CW, ENCODER_DIFF_CCW);
    }
  #endif

  if (ABS(temp_diff) >= ENCODER_PULSES_PER_STEP) {
    if (temp_diff > 0) { temp_diffState = TERN(PROUI_ITEM_ENC, direction1, TERN(REVERSE_ENCODER_DIRECTION, ENCODER_DIFF_CCW, ENCODER_DIFF_CW)); }
    else { temp_diffState = TERN(PROUI_ITEM_ENC, direction2, TERN(REVERSE_ENCODER_DIRECTION, ENCODER_DIFF_CW, ENCODER_DIFF_CCW)); }
=======
  temp_diff += ui.get_encoder_delta();

  const int8_t abs_diff = ABS(temp_diff);
  if (abs_diff >= ENCODER_PULSES_PER_STEP) {
    temp_diffState = temp_diff > 0
      ? TERN(REVERSE_ENCODER_DIRECTION, ENCODER_DIFF_CCW, ENCODER_DIFF_CW)
      : TERN(REVERSE_ENCODER_DIRECTION, ENCODER_DIFF_CW,  ENCODER_DIFF_CCW);

    int32_t encoder_multiplier = 1;
>>>>>>> ea848aa8

    #if ENABLED(ENCODER_RATE_MULTIPLIER)

      const millis_t ms = millis();

      // Encoder rate multiplier
      if (encoderRate.enabled) {
        // Note that the rate is always calculated between two passes through the
        // loop and that the abs of the temp_diff value is tracked.
        const float encoderStepRate = ((float(abs_diff) / float(ENCODER_PULSES_PER_STEP)) * 1000.0f) / float(ms - encoderRate.lastEncoderTime);
        encoderRate.lastEncoderTime = ms;
        if (ENCODER_100X_STEPS_PER_SEC > 0 && encoderStepRate >= ENCODER_100X_STEPS_PER_SEC)
          encoder_multiplier = 100;
        else if (ENCODER_10X_STEPS_PER_SEC > 0 && encoderStepRate >= ENCODER_10X_STEPS_PER_SEC)
          encoder_multiplier = 10;
        else if (ENCODER_5X_STEPS_PER_SEC > 0 && encoderStepRate >= ENCODER_5X_STEPS_PER_SEC)
          encoder_multiplier = 5;
      }

    #endif

    encoderRate.encoderMoveValue = abs_diff * encoder_multiplier / (ENCODER_PULSES_PER_STEP);

    temp_diff = 0;
  }

  if (temp_diffState != ENCODER_DIFF_NO) {
    TERN_(HAS_BACKLIGHT_TIMEOUT, ui.refresh_backlight_timeout());
    if (!ui.backlight) ui.refresh_brightness();
  }

  return temp_diffState;
}

#if PIN_EXISTS(LCD_LED)

  // Take the low 24 valid bits  24Bit: G7 G6 G5 G4 G3 G2 G1 G0 R7 R6 R5 R4 R3 R2 R1 R0 B7 B6 B5 B4 B3 B2 B1 B0
  uint16_t LED_DataArray[LED_NUM];

  // LED light operation
  void LED_Action() {
    LED_Control(RGB_SCALE_WARM_WHITE, 0x0F);
    delay(30);
    LED_Control(RGB_SCALE_WARM_WHITE, 0x00);
  }

  // LED initialization
  void LED_Configuration() {
    SET_OUTPUT(LCD_LED_PIN);
  }

  // LED write data
  void LED_WriteData() {
    uint8_t tempCounter_LED, tempCounter_Bit;
    for (tempCounter_LED = 0; tempCounter_LED < LED_NUM; tempCounter_LED++) {
      for (tempCounter_Bit = 0; tempCounter_Bit < 24; tempCounter_Bit++) {
        if (LED_DataArray[tempCounter_LED] & (0x800000 >> tempCounter_Bit)) {
          LED_DATA_HIGH;
          DELAY_NS(300);
          LED_DATA_LOW;
          DELAY_NS(200);
        }
        else {
          LED_DATA_HIGH;
          LED_DATA_LOW;
          DELAY_NS(200);
        }
      }
    }
  }

  // LED control
  //  RGB_Scale: RGB color ratio
  //  luminance: brightness (0~0xFF)
  void LED_Control(const uint8_t RGB_Scale, const uint8_t luminance) {
    for (uint8_t i = 0; i < LED_NUM; i++) {
      LED_DataArray[i] = 0;
      switch (RGB_Scale) {
        case RGB_SCALE_R10_G7_B5: LED_DataArray[i] = (luminance * 10/10) << 8 | (luminance * 7/10) << 16 | luminance * 5/10; break;
        case RGB_SCALE_R10_G7_B4: LED_DataArray[i] = (luminance * 10/10) << 8 | (luminance * 7/10) << 16 | luminance * 4/10; break;
        case RGB_SCALE_R10_G8_B7: LED_DataArray[i] = (luminance * 10/10) << 8 | (luminance * 8/10) << 16 | luminance * 7/10; break;
      }
    }
    LED_WriteData();
  }

  // LED gradient control
  //  RGB_Scale: RGB color ratio
  //  luminance: brightness (0~0xFF)
  //  change_Time: gradient time (ms)
  void LED_GraduallyControl(const uint8_t RGB_Scale, const uint8_t luminance, const uint16_t change_Interval) {
    struct { uint8_t g, r, b; } led_data[LED_NUM];
    for (uint8_t i = 0; i < LED_NUM; i++) {
      switch (RGB_Scale) {
        case RGB_SCALE_R10_G7_B5:
          led_data[i] = { luminance * 7/10, luminance * 10/10, luminance * 5/10 };
          break;
        case RGB_SCALE_R10_G7_B4:
          led_data[i] = { luminance * 7/10, luminance * 10/10, luminance * 4/10 };
          break;
        case RGB_SCALE_R10_G8_B7:
          led_data[i] = { luminance * 8/10, luminance * 10/10, luminance * 7/10 };
          break;
      }
    }

    struct { bool g, r, b; } led_flag = { false, false, false };
    for (uint8_t i = 0; i < LED_NUM; i++) {
      while (1) {
        const uint8_t g = uint8_t(LED_DataArray[i] >> 16),
                      r = uint8_t(LED_DataArray[i] >> 8),
                      b = uint8_t(LED_DataArray[i]);
        if (g == led_data[i].g) led_flag.g = true;
        else LED_DataArray[i] += (g > led_data[i].g) ? -0x010000 : 0x010000;
        if (r == led_data[i].r) led_flag.r = true;
        else LED_DataArray[i] += (r > led_data[i].r) ? -0x000100 : 0x000100;
        if (b == led_data[i].b) led_flag.b = true;
        else LED_DataArray[i] += (b > led_data[i].b) ? -0x000001 : 0x000001;
        LED_WriteData();
        if (led_flag.r && led_flag.g && led_flag.b) break;
        delay(change_Interval);
      }
    }
  }

#endif // LCD_LED

#endif // HAS_DWIN_E3V2<|MERGE_RESOLUTION|>--- conflicted
+++ resolved
@@ -80,23 +80,8 @@
     else return ENCODER_DIFF_NO;
   }
 
-<<<<<<< HEAD
-  #if ENABLED(PROUI_ITEM_ENC)
-    if (ui.rev_rate == true) {
-      direction1 = TERN(REVERSE_ENCODER_DIRECTION, ENCODER_DIFF_CW, ENCODER_DIFF_CCW);
-      direction2 = TERN(REVERSE_ENCODER_DIRECTION, ENCODER_DIFF_CCW, ENCODER_DIFF_CW);
-    }
-    else {
-      direction1 = TERN(REVERSE_ENCODER_DIRECTION, ENCODER_DIFF_CCW, ENCODER_DIFF_CW);
-      direction2 = TERN(REVERSE_ENCODER_DIRECTION, ENCODER_DIFF_CW, ENCODER_DIFF_CCW);
-    }
-  #endif
-
-  if (ABS(temp_diff) >= ENCODER_PULSES_PER_STEP) {
-    if (temp_diff > 0) { temp_diffState = TERN(PROUI_ITEM_ENC, direction1, TERN(REVERSE_ENCODER_DIRECTION, ENCODER_DIFF_CCW, ENCODER_DIFF_CW)); }
-    else { temp_diffState = TERN(PROUI_ITEM_ENC, direction2, TERN(REVERSE_ENCODER_DIRECTION, ENCODER_DIFF_CW, ENCODER_DIFF_CCW)); }
-=======
-  temp_diff += ui.get_encoder_delta();
+  const int8_t delta = ui.get_encoder_delta();
+  temp_diff += TERN0(PROUI_ITEM_ENC, ui.rev_rate) ? -delta : delta;
 
   const int8_t abs_diff = ABS(temp_diff);
   if (abs_diff >= ENCODER_PULSES_PER_STEP) {
@@ -105,7 +90,6 @@
       : TERN(REVERSE_ENCODER_DIRECTION, ENCODER_DIFF_CW,  ENCODER_DIFF_CCW);
 
     int32_t encoder_multiplier = 1;
->>>>>>> ea848aa8
 
     #if ENABLED(ENCODER_RATE_MULTIPLIER)
 
