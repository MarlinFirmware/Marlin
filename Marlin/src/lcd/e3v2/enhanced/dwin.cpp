--- conflicted
+++ resolved
@@ -21,16 +21,6 @@
  *
  */
 
-<<<<<<< HEAD
-=======
-/**
- * DWIN UI Enhanced implementation
- * Author: Miguel A. Risco-Castillo
- * Version: 3.7.1
- * Date: 2021/11/09
- */
-
->>>>>>> 589a6d7f
 #include "../../../inc/MarlinConfigPre.h"
 
 #if ENABLED(DWIN_CREALITY_LCD_ENHANCED)
@@ -698,10 +688,7 @@
   const uint8_t max_status_chars = DWIN_WIDTH / DWINUI::fontWidth(DWINUI::font);
 
   #if ENABLED(STATUS_MESSAGE_SCROLLING)
-<<<<<<< HEAD
-=======
-
->>>>>>> 589a6d7f
+
     // Get the UTF8 character count of the string
     uint8_t slen = utf8_strlen(ui.status_message);
 
@@ -727,37 +714,23 @@
       if (rlen < max_status_chars) {
         DWINUI::Draw_Char('.');                   // Always at 1+ spaces left, draw a dot
         uint8_t chars = max_status_chars - rlen;  // Amount of space left in characters
-<<<<<<< HEAD
         if (--chars) {                        // Draw a second dot if there's space
           DWINUI::Draw_Char('.');
           if (--chars)
            DWINUI::Draw_String(ui.status_message, chars); // Print a second copy of the message
-=======
-        if (--chars) {                            // Draw a second dot if there's space
-          DWINUI::Draw_Char('.');
-          if (--chars)
-            DWINUI::Draw_String(ui.status_message, chars); // Print a second copy of the message
->>>>>>> 589a6d7f
         }
       }
       MarlinUI::advance_status_scroll();
     }
-<<<<<<< HEAD
+
   #else
-=======
-
-  #else
-
->>>>>>> 589a6d7f
+
     if (hash_changed) {
       ui.status_message[max_status_chars] = 0;
       DWIN_DrawStatusLine(HMI_data.StatusTxt_Color, HMI_data.StatusBg_Color, ui.status_message);
       hash_changed = false;
     }
-<<<<<<< HEAD
-=======
-
->>>>>>> 589a6d7f
+
   #endif
 }
 
@@ -1635,11 +1608,6 @@
     update_variable();
   }
   
-  if (ELAPSED(ms, next_status_update_ms)) {
-    next_status_update_ms = ms + 500;
-    DWIN_DrawStatusMessage();
-  }
-
   if (ELAPSED(ms, next_status_update_ms)) {
     next_status_update_ms = ms + 500;
     DWIN_DrawStatusMessage();
@@ -2306,11 +2274,7 @@
 void SetMoveZto0() { 
   char cmd[48] = "";
   char str_1[5] = "", str_2[5] = "";
-<<<<<<< HEAD
   sprintf_P(cmd, PSTR("G28Z\nG0X%sY%sF5000\nM420S0\nG0Z0F300"), 
-=======
-  sprintf_P(cmd, PSTR("G28Z\nG0X%sY%sF5000\nM420S0\nG0Z0F300"),
->>>>>>> 589a6d7f
     #if ENABLED(MESH_BED_LEVELING)
       dtostrf(0, 1, 1, str_1),
       dtostrf(0, 1, 1, str_2)
