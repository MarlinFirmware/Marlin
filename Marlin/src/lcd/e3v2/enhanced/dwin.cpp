/**
 * Marlin 3D Printer Firmware
 * Copyright (c) 2021 MarlinFirmware [https://github.com/MarlinFirmware/Marlin]
 *
 * Based on Sprinter and grbl.
 * Copyright (c) 2011 Camiel Gubbels / Erik van der Zalm
 *
 * This program is free software: you can redistribute it and/or modify
 * it under the terms of the GNU General Public License as published by
 * the Free Software Foundation, either version 3 of the License, or
 * (at your option) any later version.
 *
 * This program is distributed in the hope that it will be useful,
 * but WITHOUT ANY WARRANTY; without even the implied warranty of
 * MERCHANTABILITY or FITNESS FOR A PARTICULAR PURPOSE.  See the
 * GNU General Public License for more details.
 *
 * You should have received a copy of the GNU General Public License
 * along with this program.  If not, see <https://www.gnu.org/licenses/>.
 *
 */

/**
 * DWIN UI Enhanced implementation
 * Author: Miguel A. Risco-Castillo
 * Version: 3.9.1
 * Date: 2021/11/21
 */

#include "../../../inc/MarlinConfigPre.h"

#if ENABLED(DWIN_CREALITY_LCD_ENHANCED)

#include "dwin.h"
#include "dwin_popup.h"

#include "../../fontutils.h"
#include "../../marlinui.h"

#include "../../../sd/cardreader.h"

#include "../../../MarlinCore.h"
#include "../../../core/serial.h"
#include "../../../core/macros.h"

#include "../../../module/temperature.h"
#include "../../../module/printcounter.h"
#include "../../../module/motion.h"
#include "../../../module/planner.h"

#include "../../../gcode/gcode.h"
#include "../../../gcode/queue.h"

#if HAS_FILAMENT_SENSOR
  #include "../../../feature/runout.h"
#endif

#if ENABLED(EEPROM_SETTINGS)
  #include "../../../module/settings.h"
#endif

#if ENABLED(HOST_ACTION_COMMANDS)
  #include "../../../feature/host_actions.h"
#endif

#if HAS_MESH || HAS_ONESTEP_LEVELING
  #include "../../../feature/bedlevel/bedlevel.h"
#endif

#if HAS_BED_PROBE
  #include "../../../module/probe.h"
#endif

#ifdef BLTOUCH_HS_MODE
  #include "../../../feature/bltouch.h"
#endif

#if EITHER(BABYSTEP_ZPROBE_OFFSET, JUST_BABYSTEP)
  #include "../../../feature/babystep.h"
#endif

#if ENABLED(POWER_LOSS_RECOVERY)
  #include "../../../feature/powerloss.h"
#endif

#if HAS_ESDIAG
  #include "endstop_diag.h"
#endif

#if HAS_MESH
  #include "meshviewer.h"
#endif

#if ENABLED(PRINTCOUNTER)
  #include "printstats.h"
#endif

#include <WString.h>
#include <stdio.h>
#include <string.h>

#ifndef MACHINE_SIZE
  #define MACHINE_SIZE STRINGIFY(X_BED_SIZE) "x" STRINGIFY(Y_BED_SIZE) "x" STRINGIFY(Z_MAX_POS)
#endif

#include "lockscreen.h"

#ifndef CORP_WEBSITE
  #define CORP_WEBSITE WEBSITE_URL
#endif

#define PAUSE_HEAT

#define MENU_CHAR_LIMIT  24

// Print speed limit
#define MIN_PRINT_SPEED  10
#define MAX_PRINT_SPEED 999

// Print flow limit
#define MIN_PRINT_FLOW   10
#define MAX_PRINT_FLOW   299

// Load and Unload limits
#define MAX_LOAD_UNLOAD  500

// Feedspeed limit (max feedspeed = DEFAULT_MAX_FEEDRATE * 2)
#define MIN_MAXFEEDSPEED      1
#define MIN_MAXACCELERATION   1
#define MIN_MAXJERK           0.1
#define MIN_STEP              1
#define MAX_STEP              999.9

// Extruder's temperature limits
#define MIN_ETEMP  HEATER_0_MINTEMP
#define MAX_ETEMP  (HEATER_0_MAXTEMP - HOTEND_OVERSHOOT)

#define FEEDRATE_E      (60)

// Minimum unit (0.1) : multiple (10)
#define UNITFDIGITS 1
#define MINUNITMULT POW(10, UNITFDIGITS)

#define ENCODER_WAIT_MS                  20
#define DWIN_VAR_UPDATE_INTERVAL         1024
#define DWIN_SCROLL_UPDATE_INTERVAL      SEC_TO_MS(2)
#define DWIN_REMAIN_TIME_UPDATE_INTERVAL SEC_TO_MS(20)

#define BABY_Z_VAR TERN(HAS_BED_PROBE, probe.offset.z, dwin_zoffset)

// Structs
HMI_value_t HMI_value;
HMI_flag_t HMI_flag{0};
HMI_data_t HMI_data;

millis_t dwin_heat_time = 0;

uint8_t checkkey = 255, last_checkkey = MainMenu;

enum SelectItem : uint8_t {
  PAGE_PRINT = 0,
  PAGE_PREPARE,
  PAGE_CONTROL,
  PAGE_INFO_LEVELING,
  PAGE_COUNT,

  PRINT_SETUP = 0,
  PRINT_PAUSE_RESUME,
  PRINT_STOP,
  PRINT_COUNT
};

typedef struct {
  uint8_t now, last;
  void set(uint8_t v) { now = last = v; }
  void reset() { set(0); }
  bool changed() { bool c = (now != last); if (c) last = now; return c; }
  bool dec() { if (now) now--; return changed(); }
  bool inc(uint8_t v) { if (now < (v - 1)) now++; else now = (v - 1); return changed(); }
} select_t;

select_t select_page{0}, select_file{0}, select_print{0};
uint8_t index_file     = MROWS;

bool dwin_abort_flag = false; // Flag to reset feedrate, return to Home
bool hash_changed = true; // Flag to know if message status was changed

constexpr float default_max_feedrate[]        = DEFAULT_MAX_FEEDRATE;
constexpr float default_max_acceleration[]    = DEFAULT_MAX_ACCELERATION;

#if HAS_CLASSIC_JERK
  constexpr float default_max_jerk[]          = { DEFAULT_XJERK, DEFAULT_YJERK, DEFAULT_ZJERK, DEFAULT_EJERK };
#endif

static uint8_t _percent_done = 0;
static uint32_t _remain_time = 0;

// Additional Aux Host Support
static bool sdprint = false;

#if ENABLED(PAUSE_HEAT)
  #if HAS_HOTEND
    celsius_t resume_hotend_temp = 0;
  #endif
  #if HAS_HEATED_BED
    celsius_t resume_bed_temp = 0;
  #endif
  #if HAS_FAN
    uint16_t resume_fan = 0;
  #endif
#endif

#if HAS_ZOFFSET_ITEM
  float dwin_zoffset = 0, last_zoffset = 0;
#endif

#if HAS_HOTEND
  float last_E = 0;
#endif

// New menu system pointers
MenuClass *PrepareMenu = nullptr;
MenuClass *TrammingMenu = nullptr;
MenuClass *MoveMenu = nullptr;
MenuClass *ControlMenu = nullptr;
MenuClass *AdvancedSettings = nullptr;
#if HAS_HOME_OFFSET
  MenuClass *HomeOffMenu = nullptr;
#endif
#if HAS_BED_PROBE
  MenuClass *ProbeSetMenu = nullptr;
#endif
MenuClass *FilSetMenu = nullptr;
MenuClass *SelectColorMenu = nullptr;
MenuClass *GetColorMenu = nullptr;
MenuClass *TuneMenu = nullptr;
MenuClass *MotionMenu = nullptr;
MenuClass *FilamentMenu = nullptr;
#if ENABLED(MESH_BED_LEVELING)
  MenuClass *ManualMesh = nullptr;
#endif
#if HAS_HOTEND
  MenuClass *PreheatMenu = nullptr;
#endif
MenuClass *TemperatureMenu = nullptr;
MenuClass *MaxSpeedMenu = nullptr;
MenuClass *MaxAccelMenu = nullptr;
MenuClass *MaxJerkMenu = nullptr;
MenuClass *StepsMenu = nullptr;
MenuClass *HotendPIDMenu = nullptr;
MenuClass *BedPIDMenu = nullptr;
#if HAS_BED_PROBE
  MenuClass *ZOffsetWizMenu = nullptr;
#endif
#if ENABLED(INDIVIDUAL_AXIS_HOMING_SUBMENU)
  MenuClass *HomingMenu = nullptr;
#endif

// Updatable menuitems pointers
MenuItemClass *HotendTargetItem = nullptr;
MenuItemClass *BedTargetItem = nullptr;
MenuItemClass *FanSpeedItem = nullptr;
MenuItemClass *MMeshMoveZItem = nullptr;

#define DWIN_LANGUAGE_EEPROM_ADDRESS 0x01   // Between 0x01 and 0x63 (EEPROM_OFFSET-1)
                                            // BL24CXX::check() uses 0x00

inline bool HMI_IsChinese() { return HMI_flag.language == DWIN_CHINESE; }

void HMI_SetLanguageCache() {
  DWIN_JPG_CacheTo1(HMI_IsChinese() ? Language_Chinese : Language_English);
}

void HMI_SetLanguage() {
  #if BOTH(EEPROM_SETTINGS, IIC_BL24CXX_EEPROM)
    BL24CXX::read(DWIN_LANGUAGE_EEPROM_ADDRESS, (uint8_t*)&HMI_flag.language, sizeof(HMI_flag.language));
  #endif
  HMI_SetLanguageCache();
}

void HMI_ToggleLanguage() {
  HMI_flag.language = HMI_IsChinese() ? DWIN_ENGLISH : DWIN_CHINESE;
  HMI_SetLanguageCache();
  #if BOTH(EEPROM_SETTINGS, IIC_BL24CXX_EEPROM)
    BL24CXX::write(DWIN_LANGUAGE_EEPROM_ADDRESS, (uint8_t*)&HMI_flag.language, sizeof(HMI_flag.language));
  #endif
}

//-----------------------------------------------------------------------------
// Main Buttons
//-----------------------------------------------------------------------------

typedef struct { uint16_t x, y[2], w, h; } text_info_t;

void ICON_Button(const bool selected, const int iconid, const frame_rect_t &ico, const text_info_t (&txt), FSTR_P caption) {
  DWIN_ICON_Show(true, false, false, ICON, iconid + selected, ico.x, ico.y);
  if (selected) DWINUI::Draw_Box(0, HMI_data.Highlight_Color, ico);
  if (HMI_IsChinese()) {
    DWIN_Frame_AreaCopy(1, txt.x, txt.y[selected], txt.x + txt.w - 1, txt.y[selected] + txt.h - 1, ico.x + (ico.w - txt.w) / 2, (ico.y + ico.h - 28) - txt.h/2);
  }
  else {
    const uint16_t x = ico.x + (ico.w - strlen_P(FTOP(caption)) * DWINUI::fontWidth()) / 2,
                   y = (ico.y + ico.h - 28) - DWINUI::fontHeight() / 2;
    DWINUI::Draw_String(x, y, caption);
  }
}

//
// Main Menu: "Print"
//
void ICON_Print() {
  constexpr frame_rect_t ico = { 17, 110, 110, 100 };
  constexpr text_info_t txt = { 1, { 405, 447 }, 27, 15 };
  ICON_Button(select_page.now == PAGE_PRINT, ICON_Print_0, ico, txt, GET_TEXT_F(MSG_BUTTON_PRINT));
}

//
// Main Menu: "Prepare"
//
void ICON_Prepare() {
  constexpr frame_rect_t ico = { 145, 110, 110, 100 };
  constexpr text_info_t txt = { 31, { 405, 447 }, 27, 15 };
  ICON_Button(select_page.now == PAGE_PREPARE, ICON_Prepare_0, ico, txt, GET_TEXT_F(MSG_PREPARE));
}

//
// Main Menu: "Control"
//
void ICON_Control() {
  constexpr frame_rect_t ico = { 17, 226, 110, 100 };
  constexpr text_info_t txt = { 61, { 405, 447 }, 27, 15 };
  ICON_Button(select_page.now == PAGE_CONTROL, ICON_Control_0, ico, txt, GET_TEXT_F(MSG_CONTROL));
}

//
// Main Menu: "Info"
//
void ICON_StartInfo() {
  constexpr frame_rect_t ico = { 145, 226, 110, 100 };
  constexpr text_info_t txt = { 91, { 405, 447 }, 27, 15 };
  ICON_Button(select_page.now == PAGE_INFO_LEVELING, ICON_Info_0, ico, txt, GET_TEXT_F(MSG_BUTTON_INFO));
}

//
// Main Menu: "Level"
//
void ICON_Leveling() {
  constexpr frame_rect_t ico = { 145, 226, 110, 100 };
  constexpr text_info_t txt = { 211, { 405, 447 }, 27, 15 };
  ICON_Button(select_page.now == PAGE_INFO_LEVELING, ICON_Leveling_0, ico, txt, GET_TEXT_F(MSG_BUTTON_LEVEL));
}

//
// Printing: "Tune"
//
void ICON_Tune() {
  constexpr frame_rect_t ico = { 8, 232, 80, 100 };
  constexpr text_info_t txt = { 121, { 405, 447 }, 27, 15 };
  ICON_Button(select_print.now == PRINT_SETUP, ICON_Setup_0, ico, txt, GET_TEXT_F(MSG_TUNE));
}

//
// Printing: "Pause"
//
void ICON_Pause() {
  constexpr frame_rect_t ico = { 96, 232, 80, 100 };
  constexpr text_info_t txt = { 181, { 405, 447 }, 27, 15 };
  ICON_Button(select_print.now == PRINT_PAUSE_RESUME, ICON_Pause_0, ico, txt, GET_TEXT_F(MSG_BUTTON_PAUSE));
}

//
// Printing: "Resume"
//
void ICON_Resume() {
  constexpr frame_rect_t ico = { 96, 232, 80, 100 };
  constexpr text_info_t txt = {  1, { 405, 447 }, 27, 15 };
  ICON_Button(select_print.now == PRINT_PAUSE_RESUME, ICON_Continue_0, ico, txt, GET_TEXT_F(MSG_BUTTON_RESUME));
}

//
// Printing: "Stop"
//
void ICON_Stop() {
  constexpr frame_rect_t ico = { 184, 232, 80, 100 };
  constexpr text_info_t txt = { 151, { 405, 447 }, 27, 12 };
  ICON_Button(select_print.now == PRINT_STOP, ICON_Stop_0, ico, txt, GET_TEXT_F(MSG_BUTTON_STOP));
}

//-----------------------------------------------------------------------------
// Drawing routines
//-----------------------------------------------------------------------------

void Draw_Menu_Cursor(const int8_t line) {
  DWIN_Draw_Rectangle(1, HMI_data.Cursor_color, 0, MBASE(line) - 18, 14, MBASE(line + 1) - 20);
}

void Erase_Menu_Cursor(const int8_t line) {
  DWIN_Draw_Rectangle(1, HMI_data.Background_Color, 0, MBASE(line) - 18, 14, MBASE(line + 1) - 20);
}

void Move_Highlight(const int8_t from, const int8_t newline) {
  Erase_Menu_Cursor(newline - from);
  Draw_Menu_Cursor(newline);
}

void Add_Menu_Line() {
  Move_Highlight(1, MROWS);
  DWIN_Draw_Line(HMI_data.SplitLine_Color, 16, MBASE(MROWS + 1) - 20, 256, MBASE(MROWS + 1) - 19);
}

void Scroll_Menu(const uint8_t dir) {
  DWIN_Frame_AreaMove(1, dir, MLINE, HMI_data.Background_Color, 0, 31, DWIN_WIDTH, 349);
  switch (dir) {
    case DWIN_SCROLL_DOWN: Move_Highlight(-1, 0); break;
    case DWIN_SCROLL_UP:   Add_Menu_Line(); break;
  }
}

inline uint16_t nr_sd_menu_items() {
  return card.get_num_Files() + !card.flag.workDirIsRoot;
}

void Erase_Menu_Text(const uint8_t line) {
  DWIN_Draw_Rectangle(1, HMI_data.Background_Color, LBLX, MBASE(line) - 14, 271, MBASE(line) + 28);
}

void Draw_Menu_Line(const uint8_t line, const uint8_t icon=0, const char * const label=nullptr, bool more=false) {
  if (icon)  DWINUI::Draw_Icon(icon, ICOX, MBASE(line) - 3);
  if (label) DWINUI::Draw_String(LBLX, MBASE(line) - 1, (char*)label);
  if (more)  DWINUI::Draw_Icon(ICON_More, VALX + 16, MBASE(line) - 3);
  DWIN_Draw_HLine(HMI_data.SplitLine_Color, 16, MYPOS(line + 1), 240);
}

void Draw_Chkb_Line(const uint8_t line, const bool checked) {
  DWINUI::Draw_Checkbox(HMI_data.Text_Color, HMI_data.Background_Color, VALX + 16, MBASE(line) - 1, checked);
}

void Draw_Menu_IntValue(uint16_t bcolor, const uint8_t line, uint8_t iNum, const uint16_t value=0) {
  DWINUI::Draw_Int(HMI_data.Text_Color, bcolor, iNum , VALX, MBASE(line) - 1, value);
}

// The "Back" label is always on the first line
void Draw_Back_Label() {
  if (HMI_IsChinese())
    DWIN_Frame_AreaCopy(1, 129, 72, 156, 84, LBLX, MBASE(0));
  else
    DWIN_Frame_AreaCopy(1, 223, 179, 254, 189, LBLX, MBASE(0));
}

// Draw "Back" line at the top
void Draw_Back_First(const bool is_sel=true) {
  Draw_Menu_Line(0, ICON_Back);
  Draw_Back_Label();
  if (is_sel) Draw_Menu_Cursor(0);
}

inline EncoderState get_encoder_state() {
  static millis_t Encoder_ms = 0;
  const millis_t ms = millis();
  if (PENDING(ms, Encoder_ms)) return ENCODER_DIFF_NO;
  const EncoderState state = Encoder_ReceiveAnalyze();
  if (state != ENCODER_DIFF_NO) Encoder_ms = ms + ENCODER_WAIT_MS;
  return state;
}

template<typename T>
inline bool Apply_Encoder(const EncoderState &encoder_diffState, T &valref) {
  if (encoder_diffState == ENCODER_DIFF_CW)
    valref += EncoderRate.encoderMoveValue;
  else if (encoder_diffState == ENCODER_DIFF_CCW)
    valref -= EncoderRate.encoderMoveValue;
  return encoder_diffState == ENCODER_DIFF_ENTER;
}

//PopUps
void Popup_window_PauseOrStop() {
  if (HMI_IsChinese()) {
  DWINUI::ClearMenuArea();
    Draw_Popup_Bkgd();
         if (select_print.now == PRINT_PAUSE_RESUME) DWIN_Frame_AreaCopy(1, 237, 338, 269, 356, 98, 150);
    else if (select_print.now == PRINT_STOP) DWIN_Frame_AreaCopy(1, 221, 320, 253, 336, 98, 150);
    DWIN_Frame_AreaCopy(1, 220, 304, 264, 319, 130, 150);
    DWINUI::Draw_Icon(ICON_Confirm_C, 26, 280);
    DWINUI::Draw_Icon(ICON_Cancel_C, 146, 280);
    Draw_Select_Highlight(true);
  DWIN_UpdateLCD();
  }
  else
    DWIN_Popup_ConfirmCancel(ICON_BLTouch, select_print.now == PRINT_PAUSE_RESUME ? GET_TEXT_F(MSG_PAUSE_PRINT) : GET_TEXT_F(MSG_STOP_PRINT));
}

#if HAS_HOTEND

  void Popup_Window_ETempTooLow() {
    if (HMI_IsChinese()) {
      HMI_SaveProcessID(WaitResponse);
      DWINUI::ClearMenuArea();
      Draw_Popup_Bkgd();
      DWINUI::Draw_Icon(ICON_TempTooLow, 102, 105);
      DWIN_Frame_AreaCopy(1, 103, 371, 136, 386,  69, 240);
      DWIN_Frame_AreaCopy(1, 170, 371, 270, 386, 102, 240);
      DWINUI::Draw_Icon(ICON_Confirm_C, 86, 280);
      DWIN_UpdateLCD();
    }
    else
      DWIN_Popup_Confirm(ICON_TempTooLow, GET_TEXT_F(MSG_HOTEND_TOO_COLD), GET_TEXT_F(MSG_PLEASE_PREHEAT));
  }

#endif

#if HAS_HOTEND || HAS_HEATED_BED
  void DWIN_Popup_Temperature(const bool toohigh) {
    DWINUI::ClearMenuArea();
    Draw_Popup_Bkgd();
    if (HMI_IsChinese()) {
    if (toohigh) {
      DWINUI::Draw_Icon(ICON_TempTooHigh, 102, 165);
        DWIN_Frame_AreaCopy(1, 103, 371, 237, 386, 52, 285);
        DWIN_Frame_AreaCopy(1, 151, 389, 185, 402, 187, 285);
        DWIN_Frame_AreaCopy(1, 189, 389, 271, 402, 95, 310);
      }
      else {
        DWINUI::Draw_Icon(ICON_TempTooLow, 102, 165);
        DWIN_Frame_AreaCopy(1, 103, 371, 270, 386, 52, 285);
        DWIN_Frame_AreaCopy(1, 189, 389, 271, 402, 95, 310);
      }
    }
    else {
      DWIN_Draw_Popup(toohigh ? ICON_TempTooHigh : ICON_TempTooLow, F("Nozzle or Bed temperature"), toohigh ? F("is too high") : F("is too low"));
    }
  }
#endif

// Draw status line
void DWIN_DrawStatusLine(const uint16_t color, const uint16_t bgcolor, const char *text, const bool center = true) {
  DWIN_Draw_Rectangle(1, bgcolor, 0, STATUS_Y, DWIN_WIDTH, STATUS_Y + 20);
  if (text) {
    if (center) DWINUI::Draw_CenteredString(color, STATUS_Y + 2, text);
    else        DWINUI::Draw_String(color, 0, STATUS_Y + 2, text);
  }
  DWIN_UpdateLCD();
}
void DWIN_DrawStatusLine(const char *text, const bool center = true) {
  DWIN_DrawStatusLine(HMI_data.StatusTxt_Color, HMI_data.StatusBg_Color, text, center);
}

// Clear & reset status line
void DWIN_ResetStatusLine() {
  ui.status_message[0] = 0;
  DWIN_CheckStatusMessage();
}

// Djb2 hash algorithm
void DWIN_CheckStatusMessage() {
  static uint32_t old_hash = 0;
  char * str = &ui.status_message[0];
  uint32_t hash = 5381;
  char c;
  while ((c = *str++)) hash = ((hash << 5) + hash) + c; /* hash * 33 + c */
  hash_changed = hash != old_hash;
  old_hash = hash;
};

void DWIN_DrawStatusMessage() {
  const uint8_t max_status_chars = DWIN_WIDTH / DWINUI::fontWidth();

  #if ENABLED(STATUS_MESSAGE_SCROLLING)

    // Get the UTF8 character count of the string
    uint8_t slen = utf8_strlen(ui.status_message);

    // If the string fits the status line do not scroll it
    if (slen <= max_status_chars) {
       if (hash_changed) {
         DWIN_DrawStatusLine(HMI_data.StatusTxt_Color, HMI_data.StatusBg_Color, ui.status_message);
         hash_changed = false;
       }
    }
    else {
      // String is larger than the available line space

      // Get a pointer to the next valid UTF8 character
      // and the string remaining length
      uint8_t rlen;
      const char *stat = MarlinUI::status_and_len(rlen);
      DWIN_Draw_Rectangle(1, HMI_data.StatusBg_Color, 0, STATUS_Y, DWIN_WIDTH, STATUS_Y + 20);
      DWINUI::MoveTo(0, STATUS_Y + 2);
      DWINUI::Draw_String(stat, max_status_chars);

      // If the string doesn't completely fill the line...
      if (rlen < max_status_chars) {
        DWINUI::Draw_Char('.');                   // Always at 1+ spaces left, draw a dot
        uint8_t chars = max_status_chars - rlen;  // Amount of space left in characters
        if (--chars) {                            // Draw a second dot if there's space
          DWINUI::Draw_Char('.');
          if (--chars)
            DWINUI::Draw_String(ui.status_message, chars); // Print a second copy of the message
        }
      }
      MarlinUI::advance_status_scroll();
    }

  #else

    if (hash_changed) {
      ui.status_message[max_status_chars] = 0;
      DWIN_DrawStatusLine(HMI_data.StatusTxt_Color, HMI_data.StatusBg_Color, ui.status_message);
      hash_changed = false;
    }

  #endif
}

void Draw_Print_Labels() {
  if (HMI_IsChinese()) {
    DWIN_Frame_AreaCopy(1,  0, 72,  63, 86,  41, 173);  // Printing Time
    DWIN_Frame_AreaCopy(1, 65, 72, 128, 86, 176, 173);  // Remain
  }
  else {
    DWINUI::Draw_String( 46, 173, GET_TEXT_F(MSG_INFO_PRINT_TIME));
    DWINUI::Draw_String(181, 173, GET_TEXT_F(MSG_REMAINING_TIME));
  }
}

void Draw_Print_ProgressBar() {
  DWINUI::Draw_Icon(ICON_Bar, 15, 93);
  DWIN_Draw_Rectangle(1, HMI_data.Barfill_Color, 16 + _percent_done * 240 / 100, 93, 256, 113);
  DWINUI::Draw_Int(HMI_data.PercentTxt_Color, HMI_data.Background_Color, 3, 117, 133, _percent_done);
  DWINUI::Draw_String(HMI_data.PercentTxt_Color, 142, 133, F("%"));
}

void Draw_Print_ProgressElapsed() {
  char buf[10];
  duration_t elapsed = print_job_timer.duration(); // print timer
  sprintf_P(buf, PSTR("%02i:%02i"), (uint16_t)(elapsed.value / 3600), ((uint16_t)elapsed.value % 3600) / 60);
  DWINUI::Draw_String(HMI_data.Text_Color, HMI_data.Background_Color, 47, 192, buf);
}

void Draw_Print_ProgressRemain() {
  char buf[10];
  sprintf_P(buf, PSTR("%02i:%02i"), (uint16_t)(_remain_time / 3600), ((uint16_t)_remain_time % 3600) / 60);
  DWINUI::Draw_String(HMI_data.Text_Color, HMI_data.Background_Color, 181, 192, buf);
}

void ICON_ResumeOrPause() {
  if (printingIsPaused() || HMI_flag.pause_flag || HMI_flag.pause_action)
    ICON_Resume();
  else
    ICON_Pause();
}

void Draw_PrintProcess() {
  if (HMI_IsChinese())
    Title.FrameCopy(30, 1, 42, 14);                     // "Printing"
  else
    Title.ShowCaption(GET_TEXT_F(MSG_PRINTING));
  DWINUI::ClearMenuArea();
  DWIN_Print_Header(sdprint ? card.longest_filename() : nullptr);
  Draw_Print_Labels();
  DWINUI::Draw_Icon(ICON_PrintTime, 15, 173);
  DWINUI::Draw_Icon(ICON_RemainTime, 150, 171);
  Draw_Print_ProgressBar();
  Draw_Print_ProgressElapsed();
  Draw_Print_ProgressRemain();
  ICON_Tune();
  ICON_ResumeOrPause();
  ICON_Stop();
  DWIN_UpdateLCD();
}

void Goto_PrintProcess() {
  if (checkkey == PrintProcess) {
    ICON_ResumeOrPause();
    DWIN_UpdateLCD();
    return;
  }
  checkkey = PrintProcess;
  Draw_PrintProcess();
}

void Draw_PrintDone() {
  // show percent bar and value
  _percent_done = 100;
  _remain_time = 0;

  Title.ShowCaption(GET_TEXT_F(MSG_PRINT_DONE));
  DWINUI::ClearMenuArea();
  DWIN_Print_Header(nullptr);
  Draw_Print_ProgressBar();
  Draw_Print_Labels();
  DWINUI::Draw_Icon(ICON_PrintTime, 15, 173);
  DWINUI::Draw_Icon(ICON_RemainTime, 150, 171);
  Draw_Print_ProgressElapsed();
  Draw_Print_ProgressRemain();
  // show print done confirm
  DWINUI::Draw_Icon(HMI_IsChinese() ? ICON_Confirm_C : ICON_Confirm_E, 86, 273);
  DWIN_UpdateLCD();
}

void Draw_Main_Menu() {
  DWINUI::ClearMenuArea();
  if (HMI_IsChinese())
    Title.FrameCopy(2, 2, 26, 13);   // "Home" etc
  else
    Title.ShowCaption(MACHINE_NAME);
  DWINUI::Draw_Icon(ICON_LOGO, 71, 52);  // CREALITY logo
  ICON_Print();
  ICON_Prepare();
  ICON_Control();
  TERN(HAS_ONESTEP_LEVELING, ICON_Leveling, ICON_StartInfo)();
  DWIN_UpdateLCD();
}

void Goto_Main_Menu() {
  if (checkkey == MainMenu) return;
  checkkey = MainMenu;
  ui.reset_status(true);
  Draw_Main_Menu();
}

// Draw X, Y, Z and blink if in an un-homed or un-trusted state
void _update_axis_value(const AxisEnum axis, const uint16_t x, const uint16_t y, const bool blink, const bool force) {
  const bool draw_qmark = axis_should_home(axis),
             draw_empty = NONE(HOME_AFTER_DEACTIVATE, DISABLE_REDUCED_ACCURACY_WARNING) && !draw_qmark && !axis_is_trusted(axis);

  // Check for a position change
  static xyz_pos_t oldpos = { -1, -1, -1 };
  const float p = current_position[axis];
  const bool changed = oldpos[axis] != p;
  if (changed) oldpos[axis] = p;

  if (force || changed || draw_qmark || draw_empty) {
    if (blink && draw_qmark)
      DWINUI::Draw_String(HMI_data.Coordinate_Color, HMI_data.Background_Color, x, y, F("--?--"));
    else if (blink && draw_empty)
      DWINUI::Draw_String(HMI_data.Coordinate_Color, HMI_data.Background_Color, x, y, F("     "));
    else
      DWINUI::Draw_Signed_Float(HMI_data.Coordinate_Color, HMI_data.Background_Color, 3, 1, x, y, p);
  }
}

void _draw_xyz_position(const bool force) {
  //SERIAL_ECHOPGM("Draw XYZ:");
  static bool _blink = false;
  const bool blink = !!(millis() & 0x400UL);
  if (force || blink != _blink) {
    _blink = blink;
    //SERIAL_ECHOPGM(" (blink)");
    _update_axis_value(X_AXIS,  35, 459, blink, true);
    _update_axis_value(Y_AXIS, 120, 459, blink, true);
    _update_axis_value(Z_AXIS, 205, 459, blink, true);
  }
  //SERIAL_EOL();
}

void update_variable() {
  #if HAS_HOTEND
    static celsius_t _hotendtemp = 0, _hotendtarget = 0;
    const celsius_t hc = thermalManager.wholeDegHotend(0),
                    ht = thermalManager.degTargetHotend(0);
    const bool _new_hotend_temp = _hotendtemp != hc,
               _new_hotend_target = _hotendtarget != ht;
    if (_new_hotend_temp) _hotendtemp = hc;
    if (_new_hotend_target) _hotendtarget = ht;
  #endif
  #if HAS_HEATED_BED
    static celsius_t _bedtemp = 0, _bedtarget = 0;
    const celsius_t bc = thermalManager.wholeDegBed(),
                    bt = thermalManager.degTargetBed();
    const bool _new_bed_temp = _bedtemp != bc,
               _new_bed_target = _bedtarget != bt;
    if (_new_bed_temp) _bedtemp = bc;
    if (_new_bed_target) _bedtarget = bt;
  #endif
  #if HAS_FAN
    static uint8_t _fanspeed = 0;
    const bool _new_fanspeed = _fanspeed != thermalManager.fan_speed[0];
    if (_new_fanspeed) _fanspeed = thermalManager.fan_speed[0];
  #endif

  if (checkkey == Menu && (CurrentMenu == TuneMenu || CurrentMenu == TemperatureMenu)) {
    // Tune page temperature update
    #if HAS_HOTEND
      if (_new_hotend_target)
        HotendTargetItem->draw(CurrentMenu->line(HotendTargetItem->pos));
    #endif
    #if HAS_HEATED_BED
      if (_new_bed_target)
        BedTargetItem->draw(CurrentMenu->line(BedTargetItem->pos));
    #endif
    #if HAS_FAN
      if (_new_fanspeed)
        FanSpeedItem->draw(CurrentMenu->line(FanSpeedItem->pos));
    #endif
  }

  // Bottom temperature update

  #if HAS_HOTEND
    if (_new_hotend_temp)
      DWINUI::Draw_Int(DWIN_FONT_STAT, HMI_data.Indicator_Color, HMI_data.Background_Color, 3, 28, 384, _hotendtemp);
    if (_new_hotend_target)
      DWINUI::Draw_Int(DWIN_FONT_STAT, HMI_data.Indicator_Color, HMI_data.Background_Color, 3, 25 + 4 * STAT_CHR_W + 6, 384, _hotendtarget);

    static int16_t _flow = planner.flow_percentage[0];
    if (_flow != planner.flow_percentage[0]) {
      _flow = planner.flow_percentage[0];
      DWINUI::Draw_Int(DWIN_FONT_STAT, HMI_data.Indicator_Color, HMI_data.Background_Color, 3, 116 + 2 * STAT_CHR_W, 417, _flow);
    }
  #endif

  #if HAS_HEATED_BED
    if (_new_bed_temp)
      DWINUI::Draw_Int(DWIN_FONT_STAT, HMI_data.Indicator_Color, HMI_data.Background_Color, 3, 28, 417, _bedtemp);
    if (_new_bed_target)
      DWINUI::Draw_Int(DWIN_FONT_STAT, HMI_data.Indicator_Color, HMI_data.Background_Color, 3, 25 + 4 * STAT_CHR_W + 6, 417, _bedtarget);
  #endif

  static int16_t _feedrate = 100;
  if (_feedrate != feedrate_percentage) {
    _feedrate = feedrate_percentage;
    DWINUI::Draw_Int(DWIN_FONT_STAT, HMI_data.Indicator_Color, HMI_data.Background_Color, 3, 116 + 2 * STAT_CHR_W, 384, _feedrate);
  }

  #if HAS_FAN
    if (_new_fanspeed) {
      _fanspeed = thermalManager.fan_speed[0];
      DWINUI::Draw_Int(DWIN_FONT_STAT, HMI_data.Indicator_Color, HMI_data.Background_Color, 3, 195 + 2 * STAT_CHR_W, 384, _fanspeed);
    }
  #endif

  static float _offset = 0;
  if (BABY_Z_VAR != _offset) {
    _offset = BABY_Z_VAR;
    DWINUI::Draw_Signed_Float(DWIN_FONT_STAT, HMI_data.Indicator_Color,  HMI_data.Background_Color, 2, 2, 210, 417, _offset);
  }

  #if HAS_MESH
    static bool _leveling_active = false;
    if (_leveling_active != planner.leveling_active) {
      _leveling_active = planner.leveling_active;
      DWIN_Draw_Box(1, HMI_data.Background_Color, 186, 416, 20, 20);
      if (_leveling_active)
        DWINUI::Draw_Icon(ICON_SetZOffset, 186, 416);
      else
        DWINUI::Draw_Icon(ICON_Zoffset, 187, 416);
    }
  #endif

  _draw_xyz_position(false);
}

/**
 * Read and cache the working directory.
 *
 * TODO: New code can follow the pattern of menu_media.cpp
 * and rely on Marlin caching for performance. No need to
 * cache files here.
 */

#ifndef strcasecmp_P
  #define strcasecmp_P(a, b) strcasecmp((a), (b))
#endif

void make_name_without_ext(char *dst, char *src, size_t maxlen=MENU_CHAR_LIMIT) {
  size_t pos = strlen(src);  // index of ending nul

  // For files, remove the extension
  // which may be .gcode, .gco, or .g
  if (!card.flag.filenameIsDir)
    while (pos && src[pos] != '.') pos--; // find last '.' (stop at 0)

  if (!pos) pos = strlen(src);  // pos = 0 ('.' not found) restore pos

  size_t len = pos;   // nul or '.'
  if (len > maxlen) { // Keep the name short
    pos        = len = maxlen; // move nul down
    dst[--pos] = '.'; // insert dots
    dst[--pos] = '.';
    dst[--pos] = '.';
  }

  dst[len] = '\0';    // end it

  // Copy down to 0
  while (pos--) dst[pos] = src[pos];
}

void HMI_SDCardInit() { card.cdroot(); }

void MarlinUI::refresh() { /* Nothing to see here */ }

#if HAS_LCD_BRIGHTNESS
  void MarlinUI::_set_brightness() { DWIN_LCD_Brightness(backlight ? brightness : 0); }
#endif

#define ICON_Folder ICON_More

#if ENABLED(SCROLL_LONG_FILENAMES)

  char shift_name[LONG_FILENAME_LENGTH + 1];
  int8_t shift_amt; // = 0
  millis_t shift_ms; // = 0

  // Init the shift name based on the highlighted item
  void Init_Shift_Name() {
    const bool is_subdir = !card.flag.workDirIsRoot;
    const int8_t filenum = select_file.now - 1 - is_subdir; // Skip "Back" and ".."
    const uint16_t fileCnt = card.get_num_Files();
    if (WITHIN(filenum, 0, fileCnt - 1)) {
      card.getfilename_sorted(SD_ORDER(filenum, fileCnt));
      char * const name = card.longest_filename();
      make_name_without_ext(shift_name, name, 100);
    }
  }

  void Init_SDItem_Shift() {
    shift_amt = 0;
    shift_ms = select_file.now > 0 && strlen(shift_name) > MENU_CHAR_LIMIT ? millis() + 750UL : 0;
  }

#endif

/**
 * Display an SD item, adding a CDUP for subfolders.
 */
void Draw_SDItem(const uint16_t item, int16_t row=-1) {
  if (row < 0) row = item + 1 + MROWS - index_file;
  const bool is_subdir = !card.flag.workDirIsRoot;
  if (is_subdir && item == 0)
    return Draw_Menu_Line(row, ICON_Folder, "..");

  card.getfilename_sorted(SD_ORDER(item - is_subdir, card.get_num_Files()));
  char * const name = card.longest_filename();

  #if ENABLED(SCROLL_LONG_FILENAMES)
    // Init the current selected name
    // This is used during scroll drawing
    if (item == select_file.now - 1) {
      make_name_without_ext(shift_name, name, 100);
      Init_SDItem_Shift();
    }
  #endif

  // Draw the file/folder with name aligned left
  char str[strlen(name) + 1];
  make_name_without_ext(str, name);
  Draw_Menu_Line(row, card.flag.filenameIsDir ? ICON_Folder : ICON_File, str);
}

#if ENABLED(SCROLL_LONG_FILENAMES)

  void Draw_SDItem_Shifted(uint8_t &shift) {
    // Limit to the number of chars past the cutoff
    const size_t len = strlen(shift_name);
    NOMORE(shift, _MAX(len - MENU_CHAR_LIMIT, 0U));

    // Shorten to the available space
    const size_t lastchar = _MIN((signed)len, shift + MENU_CHAR_LIMIT);

    const char c = shift_name[lastchar];
    shift_name[lastchar] = '\0';

    const uint8_t row = select_file.now + MROWS - index_file; // skip "Back" and scroll
    Erase_Menu_Text(row);
    Draw_Menu_Line(row, 0, &shift_name[shift]);

    shift_name[lastchar] = c;
  }

#endif

// Redraw the first set of SD Files
void Redraw_SD_List() {
  select_file.reset();
  index_file = MROWS;

  DWINUI::ClearMenuArea(); // Leave title bar unchanged

  Draw_Back_First();

  if (card.isMounted()) {
    // As many files as will fit
    LOOP_L_N(i, _MIN(nr_sd_menu_items(), MROWS))
      Draw_SDItem(i, i + 1);

    TERN_(SCROLL_LONG_FILENAMES, Init_SDItem_Shift());
  }
  else {
    DWIN_Draw_Rectangle(1, HMI_data.AlertBg_Color, 10, MBASE(3) - 10, DWIN_WIDTH - 10, MBASE(4));
    DWINUI::Draw_CenteredString(font16x32, HMI_data.AlertTxt_Color, MBASE(3), GET_TEXT_F(MSG_MEDIA_NOT_INSERTED));
  }
}

bool DWIN_lcd_sd_status = false;

void SDCard_Up() {
  card.cdup();
  Redraw_SD_List();
  DWIN_lcd_sd_status = false; // On next DWIN_Update
}

void SDCard_Folder(char * const dirname) {
  card.cd(dirname);
  Redraw_SD_List();
  DWIN_lcd_sd_status = false; // On next DWIN_Update
}

//
// Watch for media mount / unmount
//
void HMI_SDCardUpdate() {
  if (HMI_flag.home_flag) return;
  if (DWIN_lcd_sd_status != card.isMounted()) {
    DWIN_lcd_sd_status = card.isMounted();
    //SERIAL_ECHOLNPGM("HMI_SDCardUpdate: ", DWIN_lcd_sd_status);
    if (DWIN_lcd_sd_status) {  // Media inserted
      if (checkkey == SelectFile)
        Redraw_SD_List();
    }
    else {    // Media removed
      // clean file icon
      if (checkkey == SelectFile) {
        Redraw_SD_List();
      }
      else if (sdprint && card.isPrinting() && printingIsActive()) {
        // TODO: Move card removed abort handling
        //       to CardReader::manage_media.
        card.abortFilePrintSoon();
        wait_for_heatup = wait_for_user = false;
        dwin_abort_flag = true; // Reset feedrate, return to Home
      }
    }
    DWIN_UpdateLCD();
  }
}

//
// The status area is always on-screen, except during
// full-screen modal dialogs. (TODO: Keep alive during dialogs)
//
void Draw_Status_Area(const bool with_update) {

  DWIN_Draw_Rectangle(1, HMI_data.Background_Color, 0, STATUS_Y + 21, DWIN_WIDTH, DWIN_HEIGHT - 1);

  #if HAS_HOTEND
    DWINUI::Draw_Icon(ICON_HotendTemp, 10, 383);
    DWINUI::Draw_Int(DWIN_FONT_STAT, HMI_data.Indicator_Color, HMI_data.Background_Color, 3, 28, 384, thermalManager.wholeDegHotend(0));
    DWINUI::Draw_String(DWIN_FONT_STAT, HMI_data.Indicator_Color, HMI_data.Background_Color, 25 + 3 * STAT_CHR_W + 5, 384, F("/"));
    DWINUI::Draw_Int(DWIN_FONT_STAT, HMI_data.Indicator_Color, HMI_data.Background_Color, 3, 25 + 4 * STAT_CHR_W + 6, 384, thermalManager.degTargetHotend(0));

    DWINUI::Draw_Icon(ICON_StepE, 112, 417);
    DWINUI::Draw_Int(DWIN_FONT_STAT, HMI_data.Indicator_Color, HMI_data.Background_Color, 3, 116 + 2 * STAT_CHR_W, 417, planner.flow_percentage[0]);
    DWINUI::Draw_String(DWIN_FONT_STAT, HMI_data.Indicator_Color, HMI_data.Background_Color, 116 + 5 * STAT_CHR_W + 2, 417, F("%"));
  #endif

  #if HAS_HEATED_BED
    DWINUI::Draw_Icon(ICON_BedTemp, 10, 416);
    DWINUI::Draw_Int(DWIN_FONT_STAT, HMI_data.Indicator_Color, HMI_data.Background_Color, 3, 28, 417, thermalManager.wholeDegBed());
    DWINUI::Draw_String(DWIN_FONT_STAT, HMI_data.Indicator_Color, HMI_data.Background_Color, 25 + 3 * STAT_CHR_W + 5, 417, F("/"));
    DWINUI::Draw_Int(true, true, 0, DWIN_FONT_STAT, HMI_data.Indicator_Color, HMI_data.Background_Color, 3, 25 + 4 * STAT_CHR_W + 6, 417, thermalManager.degTargetBed());
  #endif

  DWINUI::Draw_Icon(ICON_Speed, 113, 383);
  DWINUI::Draw_Int(DWIN_FONT_STAT, HMI_data.Indicator_Color, HMI_data.Background_Color, 3, 116 + 2 * STAT_CHR_W, 384, feedrate_percentage);
  DWINUI::Draw_String(DWIN_FONT_STAT, HMI_data.Indicator_Color, HMI_data.Background_Color, 116 + 5 * STAT_CHR_W + 2, 384, F("%"));

  #if HAS_FAN
    DWINUI::Draw_Icon(ICON_FanSpeed, 187, 383);
    DWINUI::Draw_Int(DWIN_FONT_STAT, HMI_data.Indicator_Color, HMI_data.Background_Color, 3, 195 + 2 * STAT_CHR_W, 384, thermalManager.fan_speed[0]);
  #endif

  #if HAS_ZOFFSET_ITEM
    DWINUI::Draw_Icon(planner.leveling_active ? ICON_SetZOffset : ICON_Zoffset, 187, 416);
  #endif

  DWINUI::Draw_Signed_Float(DWIN_FONT_STAT, HMI_data.Indicator_Color,  HMI_data.Background_Color, 2, 2, 210, 417, BABY_Z_VAR);

  DWIN_Draw_Rectangle(1, HMI_data.SplitLine_Color, 0, 449, DWIN_WIDTH, 451);

  DWINUI::Draw_Icon(ICON_MaxSpeedX,  10, 456);
  DWINUI::Draw_Icon(ICON_MaxSpeedY,  95, 456);
  DWINUI::Draw_Icon(ICON_MaxSpeedZ, 180, 456);
  _draw_xyz_position(true);

  if (with_update) {
    DWIN_UpdateLCD();
    delay(5);
  }
}

void HMI_StartFrame(const bool with_update) {
  Goto_Main_Menu();
  DWIN_DrawStatusLine(nullptr);
  Draw_Status_Area(with_update);
}

void Draw_Info_Menu() {
  DWINUI::ClearMenuArea();
  Draw_Back_First();

  DWINUI::Draw_CenteredString(122, F(MACHINE_SIZE));
  DWINUI::Draw_CenteredString(195, F(SHORT_BUILD_VERSION));

  if (HMI_IsChinese()) {
    Title.FrameCopy(30, 17, 28, 13);                        // "Info"

    DWIN_Frame_AreaCopy(1, 197, 149, 252, 161, 108, 102);   // "Size"
    DWIN_Frame_AreaCopy(1,   1, 164,  56, 176, 108, 175);   // "Firmware Version"
    DWIN_Frame_AreaCopy(1,  58, 164, 113, 176, 105, 248);   // "Contact Details"
  }
  else {
    Title.ShowCaption(GET_TEXT_F(MSG_INFO_SCREEN));

    DWIN_Frame_AreaCopy(1, 120, 150, 146, 161, 124, 102);   // "Size"
    DWIN_Frame_AreaCopy(1, 146, 151, 254, 161,  82, 175);   // "Firmware Version"
    DWIN_Frame_AreaCopy(1,   1, 164,  96, 175,  89, 248);   // "Contact details"
  }
  DWINUI::Draw_CenteredString(268, F(CORP_WEBSITE));

  LOOP_L_N(i, 3) {
    DWINUI::Draw_Icon(ICON_PrintSize + i, ICOX, 99 + i * 73);
    DWIN_Draw_HLine(HMI_data.SplitLine_Color, 16, MBASE(2) + i * 73, 240);
  }

  DWIN_UpdateLCD();
}

void Draw_Print_File_Menu() {
  if (HMI_IsChinese())
    Title.FrameCopy(0, 31, 56, 14);    // "Print file"
  else
    Title.ShowCaption(GET_TEXT_F(MSG_MEDIA_MENU));
  Redraw_SD_List();
}

// Main Process
void HMI_MainMenu() {
  EncoderState encoder_diffState = get_encoder_state();
  if (encoder_diffState == ENCODER_DIFF_NO) return;

  if (encoder_diffState == ENCODER_DIFF_CW) {
    if (select_page.inc(PAGE_COUNT)) {
      switch (select_page.now) {
        case PAGE_PRINT: ICON_Print(); break;
        case PAGE_PREPARE: ICON_Print(); ICON_Prepare(); break;
        case PAGE_CONTROL: ICON_Prepare(); ICON_Control(); break;
        case PAGE_INFO_LEVELING: ICON_Control(); TERN(HAS_ONESTEP_LEVELING, ICON_Leveling, ICON_StartInfo)(); break;
      }
    }
  }
  else if (encoder_diffState == ENCODER_DIFF_CCW) {
    if (select_page.dec()) {
      switch (select_page.now) {
        case PAGE_PRINT: ICON_Print(); ICON_Prepare(); break;
        case PAGE_PREPARE: ICON_Prepare(); ICON_Control(); break;
        case PAGE_CONTROL: ICON_Control(); TERN(HAS_ONESTEP_LEVELING, ICON_Leveling, ICON_StartInfo)(); break;
        case PAGE_INFO_LEVELING: TERN(HAS_ONESTEP_LEVELING, ICON_Leveling, ICON_StartInfo)(); break;
      }
    }
  }
  else if (encoder_diffState == ENCODER_DIFF_ENTER) {
    switch (select_page.now) {
      case PAGE_PRINT:
        checkkey = SelectFile;
        Draw_Print_File_Menu();
        break;

      case PAGE_PREPARE: Draw_Prepare_Menu(); break;

      case PAGE_CONTROL: Draw_Control_Menu(); break;

      case PAGE_INFO_LEVELING:
        #if HAS_ONESTEP_LEVELING
          queue.inject(F("G28Z\nG29"));  // Force to get the current Z home position
        #else
          last_checkkey = MainMenu;
          Goto_Info_Menu();
        #endif
        break;
    }
  }
  DWIN_UpdateLCD();
}

// Select (and Print) File
void HMI_SelectFile() {
  EncoderState encoder_diffState = get_encoder_state();

  const uint16_t hasUpDir = !card.flag.workDirIsRoot;

  if (encoder_diffState == ENCODER_DIFF_NO) {
    #if ENABLED(SCROLL_LONG_FILENAMES)
      if (shift_ms && select_file.now >= 1 + hasUpDir) {
        // Scroll selected filename every second
        const millis_t ms = millis();
        if (ELAPSED(ms, shift_ms)) {
          const bool was_reset = shift_amt < 0;
          shift_ms = ms + 375UL + was_reset * 250UL;  // ms per character
          uint8_t shift_new = shift_amt + 1;          // Try to shift by...
          Draw_SDItem_Shifted(shift_new);             // Draw the item
          if (!was_reset && shift_new == 0)           // Was it limited to 0?
            shift_ms = 0;                             // No scrolling needed
          else if (shift_new == shift_amt)            // Scroll reached the end
            shift_new = -1;                           // Reset
          shift_amt = shift_new;                      // Set new scroll
        }
      }
    #endif
    return;
  }

  // First pause is long. Easy.
  // On reset, long pause must be after 0.

  const uint16_t fullCnt = nr_sd_menu_items();

  if (encoder_diffState == ENCODER_DIFF_CW && fullCnt) {
    if (select_file.inc(1 + fullCnt)) {
      const uint8_t itemnum = select_file.now - 1;              // -1 for "Back"
      if (TERN0(SCROLL_LONG_FILENAMES, shift_ms)) {             // If line was shifted
        Erase_Menu_Text(itemnum + MROWS - index_file);          // Erase and
        Draw_SDItem(itemnum - 1);                               // redraw
      }
      if (select_file.now > MROWS && select_file.now > index_file) { // Cursor past the bottom
        index_file = select_file.now;                           // New bottom line
        Scroll_Menu(DWIN_SCROLL_UP);
        Draw_SDItem(itemnum, MROWS);                            // Draw and init the shift name
      }
      else {
        Move_Highlight(1, select_file.now + MROWS - index_file); // Just move highlight
        TERN_(SCROLL_LONG_FILENAMES, Init_Shift_Name());         // ...and init the shift name
      }
      TERN_(SCROLL_LONG_FILENAMES, Init_SDItem_Shift());
    }
  }
  else if (encoder_diffState == ENCODER_DIFF_CCW && fullCnt) {
    if (select_file.dec()) {
      const uint8_t itemnum = select_file.now - 1;              // -1 for "Back"
      if (TERN0(SCROLL_LONG_FILENAMES, shift_ms)) {             // If line was shifted
        Erase_Menu_Text(select_file.now + 1 + MROWS - index_file); // Erase and
        Draw_SDItem(itemnum + 1);                               // redraw
      }
      if (select_file.now < index_file - MROWS) {               // Cursor past the top
        index_file--;                                           // New bottom line
        Scroll_Menu(DWIN_SCROLL_DOWN);
        if (index_file == MROWS) {
          Draw_Back_First();
          TERN_(SCROLL_LONG_FILENAMES, shift_ms = 0);
        }
        else {
          Draw_SDItem(itemnum, 0);                              // Draw the item (and init shift name)
        }
      }
      else {
        Move_Highlight(-1, select_file.now + MROWS - index_file); // Just move highlight
        TERN_(SCROLL_LONG_FILENAMES, Init_Shift_Name());        // ...and init the shift name
      }
      TERN_(SCROLL_LONG_FILENAMES, Init_SDItem_Shift());        // Reset left. Init timer.
    }
  }
  else if (encoder_diffState == ENCODER_DIFF_ENTER) {
    if (select_file.now == 0) { // Back
      select_page.set(PAGE_PRINT);
      Goto_Main_Menu();
    }
    else if (hasUpDir && select_file.now == 1) { // CD-Up
      SDCard_Up();
      goto HMI_SelectFileExit;
    }
    else {
      const uint16_t filenum = select_file.now - 1 - hasUpDir;
      card.getfilename_sorted(SD_ORDER(filenum, card.get_num_Files()));

      // Enter that folder!
      if (card.flag.filenameIsDir) {
        SDCard_Folder(card.filename);
        goto HMI_SelectFileExit;
      }

      // Reset highlight for next entry
      select_print.reset();
      select_file.reset();

      // Start choice and print SD file
      HMI_flag.heat_flag = true;
      HMI_flag.print_finish = false;

      card.openAndPrintFile(card.filename);

      #if HAS_FAN
        // All fans on for Ender 3 v2 ?
        // The slicer should manage this for us.
        //for (uint8_t i = 0; i < FAN_COUNT; i++)
        //  thermalManager.fan_speed[i] = 255;
      #endif

      DWIN_Print_Started(true);
    }
  }

  HMI_SelectFileExit:
  DWIN_UpdateLCD();
}

// Printing
void HMI_Printing() {
  EncoderState encoder_diffState = get_encoder_state();
  if (encoder_diffState == ENCODER_DIFF_NO) return;
  // Avoid flicker by updating only the previous menu
  if (encoder_diffState == ENCODER_DIFF_CW) {
    if (select_print.inc(PRINT_COUNT)) {
      switch (select_print.now) {
        case PRINT_SETUP: ICON_Tune(); break;
        case PRINT_PAUSE_RESUME: ICON_Tune(); ICON_ResumeOrPause(); break;
        case PRINT_STOP: ICON_ResumeOrPause(); ICON_Stop(); break;
      }
    }
  }
  else if (encoder_diffState == ENCODER_DIFF_CCW) {
    if (select_print.dec()) {
      switch (select_print.now) {
        case PRINT_SETUP: ICON_Tune(); ICON_ResumeOrPause(); break;
        case PRINT_PAUSE_RESUME: ICON_ResumeOrPause(); ICON_Stop(); break;
        case PRINT_STOP: ICON_Stop(); break;
      }
    }
  }
  else if (encoder_diffState == ENCODER_DIFF_ENTER) {
    switch (select_print.now) {
      case PRINT_SETUP: Draw_Tune_Menu(); break;
      case PRINT_PAUSE_RESUME:
        if (HMI_flag.pause_flag) {
          ICON_Pause();
          #if DISABLED(ADVANCED_PAUSE_FEATURE)
            char cmd[40];
            cmd[0] = '\0';
            #if BOTH(HAS_HEATED_BED, PAUSE_HEAT)
              if (resume_bed_temp) sprintf_P(cmd, PSTR("M190 S%i\n"), resume_bed_temp);
            #endif
            #if BOTH(HAS_HOTEND, PAUSE_HEAT)
              if (resume_hotend_temp) sprintf_P(&cmd[strlen(cmd)], PSTR("M109 S%i\n"), resume_hotend_temp);
            #endif
            #if HAS_FAN
              if (resume_fan) thermalManager.fan_speed[0] = resume_fan;
            #endif
            strcat_P(cmd, M24_STR);
            queue.inject(cmd);
          #endif
        }
        else {
          HMI_flag.select_flag = true;
          checkkey = PauseOrStop;
          Popup_window_PauseOrStop();
        }
        break;

      case PRINT_STOP:
        HMI_flag.select_flag = true;
        checkkey = PauseOrStop;
        Popup_window_PauseOrStop();
        break;

      default: break;
    }
  }
  DWIN_UpdateLCD();
}

// Print done
void HMI_PrintDone() {
  EncoderState encoder_diffState = get_encoder_state();
  if (encoder_diffState == ENCODER_DIFF_NO) return;
  if (encoder_diffState == ENCODER_DIFF_ENTER) {
    dwin_abort_flag = true; // Reset feedrate, return to Home
    Goto_Main_Menu(); // Return to Main menu after print done
  }
}

// Pause or Stop popup
void HMI_PauseOrStop() {
  EncoderState encoder_diffState = get_encoder_state();
  if (encoder_diffState == ENCODER_DIFF_NO) return;

  if (encoder_diffState == ENCODER_DIFF_CW)
    Draw_Select_Highlight(false);
  else if (encoder_diffState == ENCODER_DIFF_CCW)
    Draw_Select_Highlight(true);
  else if (encoder_diffState == ENCODER_DIFF_ENTER) {
    if (select_print.now == PRINT_PAUSE_RESUME) {
      if (HMI_flag.select_flag) {
        HMI_flag.pause_action = true;
        ICON_Resume();
        queue.inject(F("M25"));
      }
      else {
        // cancel pause
      }
      Goto_PrintProcess();
    }
    else if (select_print.now == PRINT_STOP) {
      if (HMI_flag.select_flag) {
        checkkey = MainMenu;
        if (HMI_flag.home_flag) planner.synchronize(); // Wait for planner moves to finish!
        wait_for_heatup = wait_for_user = false;       // Stop waiting for heating/user
        card.abortFilePrintSoon();                     // Let the main loop handle SD abort
        dwin_abort_flag = true;                        // Reset feedrate, return to Home
        #ifdef ACTION_ON_CANCEL
          hostui.cancel();
        #endif
        DWIN_Draw_Popup(ICON_BLTouch, GET_TEXT_F(MSG_STOPPING), GET_TEXT_F(MSG_PLEASE_WAIT));
      }
      else
        Goto_PrintProcess(); // cancel stop
    }
  }
  DWIN_UpdateLCD();
}

#include "../../../libs/buzzer.h"

void HMI_AudioFeedback(const bool success/*=true*/) {
  #if HAS_BUZZER
    if (success) {
      BUZZ(100, 659);
      BUZZ(10, 0);
      BUZZ(100, 698);
    }
    else
      BUZZ(40, 440);
  #endif
}

void Draw_Main_Area() {
  switch (checkkey) {
    case MainMenu:               Draw_Main_Menu(); break;
    case SelectFile:             Draw_Print_File_Menu(); break;
    case PrintProcess:           Draw_PrintProcess(); break;
    case PrintDone:              Draw_PrintDone(); break;
    case Info:                   Draw_Info_Menu(); break;
    #if HAS_ESDIAG
      case ESDiagProcess:        Draw_EndStopDiag(); break;
    #endif
    #if ENABLED(PRINTCOUNTER)
      case PrintStatsProcess:    Draw_PrintStats(); break;
    #endif
    case PauseOrStop:            Popup_window_PauseOrStop(); break;
<<<<<<< HEAD
    #if ADVANCED_PAUSE_3DPRINTER
=======
    #if ENABLED(POWER_LOSS_RECOVERY)
      case PwrlossRec:           Popup_PowerLossRecovery(); break;
    #endif
    #if ENABLED(ADVANCED_PAUSE_FEATURE)
>>>>>>> 18e1128f
      case FilamentPurge:        Draw_Popup_FilamentPurge(); break;
    #endif
    case Locked:                 lockScreen.draw(); break;
    case Menu:
    case SetInt:
    case SetPInt:
    case SetIntNoDraw:
    case SetFloat:
    case SetPFloat:              CurrentMenu->draw(); break;
    default: break;
  }
}

void HMI_ReturnScreen() {
  checkkey = last_checkkey;
  wait_for_user = false;
  Draw_Main_Area();
  return;
}

void HMI_Popup() {
  EncoderState encoder_diffState = get_encoder_state();
  if (encoder_diffState == ENCODER_DIFF_NO) return;
  if (encoder_diffState == ENCODER_DIFF_ENTER) {
    HMI_ReturnScreen();
  }
}

void HMI_Init() {
  HMI_SDCardInit();

  for (uint16_t t = 0; t <= 100; t += 2) {
    DWINUI::Draw_Icon(ICON_Bar, 15, 260);
    DWIN_Draw_Rectangle(1, HMI_data.Background_Color, 15 + t * 242 / 100, 260, 257, 280);
    DWIN_UpdateLCD();
    delay(20);
  }

  HMI_SetLanguage();
}

void DWIN_Update() {
  EachMomentUpdate();   // Status update
  HMI_SDCardUpdate();   // SD card update
  DWIN_HandleScreen();  // Rotary encoder update
}

void EachMomentUpdate() {
  static millis_t next_var_update_ms = 0, next_rts_update_ms = 0, next_status_update_ms = 0;

  const millis_t ms = millis();
  if (ELAPSED(ms, next_var_update_ms)) {
    next_var_update_ms = ms + DWIN_VAR_UPDATE_INTERVAL;
    update_variable();
    switch (checkkey) {
      #if HAS_ESDIAG
        case ESDiagProcess:
          ESDiag.Update();
          break;
      #endif
      default:
        break;
    }
  }

  if (ELAPSED(ms, next_status_update_ms)) {
    next_status_update_ms = ms + 500;
    DWIN_DrawStatusMessage();
  }

  if (PENDING(ms, next_rts_update_ms)) return;
  next_rts_update_ms = ms + DWIN_SCROLL_UPDATE_INTERVAL;

  if (checkkey == PrintProcess) {
    // if print done
    if (HMI_flag.print_finish) {
      HMI_flag.print_finish = false;
      TERN_(POWER_LOSS_RECOVERY, recovery.cancel());
      planner.finish_and_disable();
      checkkey = PrintDone;
      Draw_PrintDone();
    }
    else if (HMI_flag.pause_flag != printingIsPaused()) {
      // print status update
      HMI_flag.pause_flag = printingIsPaused();
      ICON_ResumeOrPause();
    }
  }

  // pause after homing
  if (HMI_flag.pause_action && printingIsPaused() && !planner.has_blocks_queued()) {
    HMI_flag.pause_action = false;
    #if ENABLED(PAUSE_HEAT)
      TERN_(HAS_HOTEND, resume_hotend_temp = sdprint ? thermalManager.degTargetHotend(0) : thermalManager.wholeDegHotend(0));
      TERN_(HAS_HEATED_BED, resume_bed_temp = sdprint ? thermalManager.degTargetBed() : thermalManager.wholeDegBed());
      TERN_(HAS_FAN, resume_fan = thermalManager.fan_speed[0]);
    #endif
    IF_DISABLED(ADVANCED_PAUSE_FEATURE, thermalManager.disable_all_heaters());
    IF_DISABLED(PARK_HEAD_ON_PAUSE, queue.inject(F("G1 F1200 X0 Y0")));
  }

  if (checkkey == PrintProcess) { // print process

    duration_t elapsed = print_job_timer.duration(); // print timer

    if (sdprint && card.isPrinting()) {
      uint8_t percentDone = card.percentDone();
      static uint8_t last_percentValue = 101;
      if (last_percentValue != percentDone) { // print percent
        last_percentValue = percentDone;
        if (percentDone) {
          _percent_done = percentDone;
          Draw_Print_ProgressBar();
        }
      }

      // Estimate remaining time every 20 seconds
      static millis_t next_remain_time_update = 0;
      if (_percent_done > 1 && ELAPSED(ms, next_remain_time_update) && !HMI_flag.heat_flag) {
        _remain_time = (elapsed.value - dwin_heat_time) / (_percent_done * 0.01f) - (elapsed.value - dwin_heat_time);
        next_remain_time_update += DWIN_REMAIN_TIME_UPDATE_INTERVAL;
        Draw_Print_ProgressRemain();
      }
    }

    // Print time so far
    static uint16_t last_Printtime = 0;
    const uint16_t min = (elapsed.value % 3600) / 60;
    if (last_Printtime != min) { // 1 minute update
      last_Printtime = min;
      Draw_Print_ProgressElapsed();
    }

  }
  else if (dwin_abort_flag && !HMI_flag.home_flag) { // Print Stop
    dwin_abort_flag = false;
    dwin_zoffset = BABY_Z_VAR;
    select_page.set(PAGE_PRINT);
    Goto_Main_Menu();
  }

  #if ENABLED(POWER_LOSS_RECOVERY)
    else if (DWIN_lcd_sd_status && recovery.dwin_flag) { // resume print before power off
      return Goto_PowerLossRecovery();
    }
  #endif // POWER_LOSS_RECOVERY

  DWIN_UpdateLCD();
}

#if ENABLED(POWER_LOSS_RECOVERY)
  void Popup_PowerLossRecovery() {
    DWINUI::ClearMenuArea();
    Draw_Popup_Bkgd();
    if (HMI_IsChinese()) {
      DWIN_Frame_AreaCopy(1, 160, 338, 235, 354, 98, 115);
      DWIN_Frame_AreaCopy(1, 103, 321, 271, 335, 52, 167);
      DWINUI::Draw_Icon(ICON_Cancel_C,    26, 280);
      DWINUI::Draw_Icon(ICON_Continue_C, 146, 280);
    }
    else {
      DWINUI::Draw_CenteredString(HMI_data.PopupTxt_Color, 70, GET_TEXT_F(MSG_OUTAGE_RECOVERY));
      DWINUI::Draw_CenteredString(HMI_data.PopupTxt_Color, 147, F("It looks like the last"));
      DWINUI::Draw_CenteredString(HMI_data.PopupTxt_Color, 167, F("file was interrupted."));
      DWINUI::Draw_Icon(ICON_Cancel_E,    26, 280);
      DWINUI::Draw_Icon(ICON_Continue_E, 146, 280);
    }
    SdFile *dir = nullptr;
    const char * const filename = card.diveToFile(true, dir, recovery.info.sd_filename);
    card.selectFileByName(filename);
    DWINUI::Draw_CenteredString(HMI_data.PopupTxt_Color, 207, card.longest_filename());
    Draw_Select_Highlight(HMI_flag.select_flag);
    DWIN_UpdateLCD();
  }

  void Goto_PowerLossRecovery() {
    recovery.dwin_flag = false;
    LCD_MESSAGE_F(GET_TEXT_F(MSG_CONTINUE_PRINT_JOB));
    HMI_flag.select_flag = false;
    Popup_PowerLossRecovery();
    last_checkkey = MainMenu;
    checkkey = PwrlossRec;
  }

  void HMI_PowerlossRecovery() {
    EncoderState encoder_diffState = get_encoder_state();
    if (encoder_diffState == ENCODER_DIFF_NO) return;
    if (encoder_diffState == ENCODER_DIFF_ENTER) {
      if (HMI_flag.select_flag) {
        queue.inject(F("M1000C"));
        select_page.reset();
        Goto_Main_Menu();
      }
      else {
        select_print.set(PRINT_SETUP);
        queue.inject(F("M1000"));
        sdprint = true;
        Goto_PrintProcess();
      }
    }
    else
      Draw_Select_Highlight(encoder_diffState != ENCODER_DIFF_CW);
    DWIN_UpdateLCD();
  }
#endif // POWER_LOSS_RECOVERY


void DWIN_HandleScreen() {
  switch (checkkey) {
    case MainMenu:        HMI_MainMenu(); break;
    case Menu:            HMI_Menu(); break;
    case SetInt:          HMI_SetInt(); break;
    case SetPInt:         HMI_SetPInt(); break;
    case SetIntNoDraw:    HMI_SetIntNoDraw(); break;
    case SetFloat:        HMI_SetFloat(); break;
    case SetPFloat:       HMI_SetPFloat(); break;
    case SelectFile:      HMI_SelectFile(); break;
    case Homing:          break;
    case Leveling:        break;
    case PrintProcess:    HMI_Printing(); break;
    case PrintDone:       HMI_PrintDone(); break;
    case PauseOrStop:     HMI_PauseOrStop(); break;
    case Info:            HMI_Popup(); break;
    case WaitResponse:    HMI_Popup(); break;
    #if ADVANCED_PAUSE_3DPRINTER
      case FilamentPurge: HMI_FilamentPurge(); break;
    #endif
    case NothingToDo:     break;
    case Locked:          HMI_LockScreen(); break;
    #if ENABLED(POWER_LOSS_RECOVERY)
      case PwrlossRec:    HMI_PowerlossRecovery(); break;
    #endif
    #if HAS_ESDIAG
      case ESDiagProcess: HMI_Popup(); break;
    #endif
    #if ENABLED(PRINTCOUNTER)
      case PrintStatsProcess: HMI_Popup(); break;
    #endif
    default: break;
  }
}

bool IDisPopUp() {    // If ID is popup...
  return  (checkkey == NothingToDo) ||
          (checkkey == WaitResponse) ||
          (checkkey == Info) ||
          (checkkey == Homing) ||
          (checkkey == Leveling) ||
          TERN_(HAS_ESDIAG, (checkkey == ESDiagProcess) ||)
          TERN_(PRINTCOUNTER, (checkkey == PrintStatsProcess) ||)
          (checkkey == PauseOrStop) ||
          (checkkey == FilamentPurge);
}

void HMI_SaveProcessID(const uint8_t id) {
  if (checkkey != id) {
    if (!IDisPopUp()) last_checkkey = checkkey; // if previous is not a popup
    checkkey = id;
  }
}

void DWIN_StartHoming() {
  HMI_flag.home_flag = true;
  HMI_SaveProcessID(Homing);
  Title.ShowCaption(GET_TEXT_F(MSG_LEVEL_BED_HOMING));
  DWIN_Draw_Popup(ICON_BLTouch, GET_TEXT_F(MSG_LEVEL_BED_HOMING), GET_TEXT_F(MSG_PLEASE_WAIT));
}

void DWIN_CompletedHoming() {
  HMI_flag.home_flag = false;
  dwin_zoffset = TERN0(HAS_BED_PROBE, probe.offset.z);
  if (dwin_abort_flag) {
    planner.finish_and_disable();
  }
  HMI_ReturnScreen();
}

void DWIN_MeshLevelingStart() {
  #if HAS_ONESTEP_LEVELING
    HMI_SaveProcessID(Leveling);
    Title.ShowCaption(GET_TEXT_F(MSG_BED_LEVELING));
    DWIN_Draw_Popup(ICON_AutoLeveling, GET_TEXT_F(MSG_BED_LEVELING), GET_TEXT_F(MSG_PLEASE_WAIT));
  #elif ENABLED(MESH_BED_LEVELING)
    Draw_ManualMesh_Menu();
  #endif
}

void DWIN_CompletedLeveling() { TERN_(HAS_MESH, DWIN_MeshViewer()); }

#if HAS_MESH
  void DWIN_MeshUpdate(const int8_t xpos, const int8_t ypos, const float zval) {
    char msg[33] = "";
    char str_1[6] = "";
    sprintf_P(msg, PSTR(S_FMT " %i/%i Z=%s"), GET_TEXT(MSG_PROBING_POINT), xpos, ypos,
      dtostrf(zval, 1, 2, str_1));
    ui.set_status(msg);
  }
#endif

// PID process
void DWIN_PidTuning(pidresult_t result) {
  switch (result) {
    case PID_BED_START:
      HMI_SaveProcessID(NothingToDo);
      DWIN_Draw_Popup(ICON_TempTooHigh, GET_TEXT_F(MSG_PID_AUTOTUNE), F("for BED is running."));
      break;
    case PID_EXTR_START:
      HMI_SaveProcessID(NothingToDo);
      DWIN_Draw_Popup(ICON_TempTooHigh, GET_TEXT_F(MSG_PID_AUTOTUNE), F("for Nozzle is running."));
      break;
    case PID_BAD_EXTRUDER_NUM:
      checkkey = last_checkkey;
      DWIN_Popup_Confirm(ICON_TempTooLow, F("PID Autotune failed!"), F("Bad extruder"));
      break;
    case PID_TUNING_TIMEOUT:
      checkkey = last_checkkey;
      DWIN_Popup_Confirm(ICON_TempTooHigh, F("Error"), GET_TEXT_F(MSG_PID_TIMEOUT));
      break;
    case PID_TEMP_TOO_HIGH:
      checkkey = last_checkkey;
      DWIN_Popup_Confirm(ICON_TempTooHigh, F("PID Autotune failed!"), F("Temperature too high"));
      break;
    case PID_DONE:
      checkkey = last_checkkey;
      DWIN_Popup_Confirm(ICON_TempTooLow, GET_TEXT_F(MSG_PID_AUTOTUNE), GET_TEXT_F(MSG_BUTTON_DONE));
      break;
    default:
      checkkey = last_checkkey;
      break;
  }
}

// Update filename on print
void DWIN_Print_Header(const char *text = nullptr) {
  static char headertxt[31] = "";  // Print header text

  if (text) {
    const int8_t size = _MIN((unsigned) 30, strlen_P(text));
    LOOP_L_N(i, size) headertxt[i] = text[i];
    headertxt[size] = '\0';
  }
  if (checkkey == PrintProcess || checkkey == PrintDone) {
    DWIN_Draw_Rectangle(1, HMI_data.Background_Color, 0, 60, DWIN_WIDTH, 60+16);
    DWINUI::Draw_CenteredString(60, headertxt);
  }
}

void Draw_Title(TitleClass* title) {
  DWIN_Draw_Rectangle(1, HMI_data.TitleBg_color, 0, 0, DWIN_WIDTH - 1, TITLE_HEIGHT - 1);
  if (title->frameid)
    DWIN_Frame_AreaCopy(title->frameid, title->frame.left, title->frame.top, title->frame.right, title->frame.bottom, 14, (TITLE_HEIGHT - (title->frame.bottom - title->frame.top)) / 2 - 1);
  else
    DWIN_Draw_String(false, DWIN_FONT_HEAD, HMI_data.TitleTxt_color, HMI_data.TitleBg_color, 14, (TITLE_HEIGHT - DWINUI::fontHeight(DWIN_FONT_HEAD)) / 2 - 1, title->caption);
}

void Draw_Menu(MenuClass* menu) {
  DWINUI::SetColors(HMI_data.Text_Color, HMI_data.Background_Color);
  DWIN_Draw_Rectangle(1, DWINUI::backcolor, 0, TITLE_HEIGHT, DWIN_WIDTH - 1, STATUS_Y - 1);
  DWIN_ResetStatusLine();
}

// Startup routines
void DWIN_Startup() {
  DWINUI::init();
  DWINUI::onCursorDraw = Draw_Menu_Cursor;
  DWINUI::onCursorErase = Erase_Menu_Cursor;
  DWINUI::onTitleDraw = Draw_Title;
  DWINUI::onMenuDraw = Draw_Menu;
  HMI_SetLanguage();
}

// Started a Print Job
void DWIN_Print_Started(const bool sd) {
  sdprint = card.isPrinting() || sd;
  _percent_done = 0;
  _remain_time = 0;
  HMI_flag.print_finish = false;
  Goto_PrintProcess();
}

// Ended print job
void DWIN_Print_Finished() {
  if (checkkey == PrintProcess || printingIsActive()) {
    thermalManager.cooldown();
    HMI_flag.print_finish = true;
  }
}

// Progress Bar update
void DWIN_Progress_Update() {
  if (parser.seenval('P')) _percent_done = parser.byteval('P');
  if (parser.seenval('R')) _remain_time = parser.ulongval('R') * 60;
  if (checkkey == PrintProcess) {
    Draw_Print_ProgressBar();
    Draw_Print_ProgressRemain();
    Draw_Print_ProgressElapsed();
  }
}

#if HAS_FILAMENT_SENSOR
  // Filament Runout process
  void DWIN_FilamentRunout(const uint8_t extruder) { LCD_MESSAGE(MSG_RUNOUT_SENSOR); }
#endif

void DWIN_SetColorDefaults() {
  HMI_data.Background_Color = Def_Background_Color;
  HMI_data.Cursor_color     = Def_Cursor_color;
  HMI_data.TitleBg_color    = Def_TitleBg_color;
  HMI_data.TitleTxt_color   = Def_TitleTxt_color;
  HMI_data.Text_Color       = Def_Text_Color;
  HMI_data.Selected_Color   = Def_Selected_Color;
  HMI_data.SplitLine_Color  = Def_SplitLine_Color;
  HMI_data.Highlight_Color  = Def_Highlight_Color;
  HMI_data.StatusBg_Color   = Def_StatusBg_Color;
  HMI_data.StatusTxt_Color  = Def_StatusTxt_Color;
  HMI_data.PopupBg_color    = Def_PopupBg_color;
  HMI_data.PopupTxt_Color   = Def_PopupTxt_Color;
  HMI_data.AlertBg_Color    = Def_AlertBg_Color;
  HMI_data.AlertTxt_Color   = Def_AlertTxt_Color;
  HMI_data.PercentTxt_Color = Def_PercentTxt_Color;
  HMI_data.Barfill_Color    = Def_Barfill_Color;
  HMI_data.Indicator_Color  = Def_Indicator_Color;
  HMI_data.Coordinate_Color = Def_Coordinate_Color;
}

void DWIN_SetDataDefaults() {
  DWIN_SetColorDefaults();
  DWINUI::SetColors(HMI_data.Text_Color, HMI_data.Background_Color);
  TERN_(HAS_HOTEND,             HMI_data.HotendPidT = PREHEAT_1_TEMP_HOTEND);
  TERN_(HAS_HEATED_BED,         HMI_data.BedPidT    = PREHEAT_1_TEMP_BED);
  TERN_(HAS_HOTEND,             HMI_data.PidCycles  = 5);
  TERN_(PREVENT_COLD_EXTRUSION, HMI_data.ExtMinT    = EXTRUDE_MINTEMP);
}

void DWIN_StoreSettings(char *buff) {
  memcpy(buff, &HMI_data, _MIN(sizeof(HMI_data), eeprom_data_size));
}

void DWIN_LoadSettings(const char *buff) {
  memcpy(&HMI_data, buff, _MIN(sizeof(HMI_data), eeprom_data_size));
  dwin_zoffset = TERN0(HAS_BED_PROBE, probe.offset.z);
  if (HMI_data.Text_Color == HMI_data.Background_Color) DWIN_SetColorDefaults();
  DWINUI::SetColors(HMI_data.Text_Color, HMI_data.Background_Color);
  TERN_(PREVENT_COLD_EXTRUSION, ApplyExtMinT());
  feedrate_percentage = 100;
}

void MarlinUI::kill_screen(FSTR_P const lcd_error, FSTR_P const lcd_component) {
  DWIN_Draw_Popup(ICON_BLTouch, lcd_error, lcd_component);
  DWIN_UpdateLCD();
}

void DWIN_RebootScreen() {
  DWIN_Frame_Clear(Color_Bg_Black);
  DWIN_JPG_ShowAndCache(0);
  DWINUI::Draw_CenteredString(Color_White, 220, GET_TEXT_F(MSG_PLEASE_WAIT_REBOOT));
  DWIN_UpdateLCD();
  delay(500);
}

void DWIN_Redraw_screen() {
  Draw_Main_Area();
  Draw_Status_Area(false);
}

#if ENABLED(ADVANCED_PAUSE_FEATURE)

  void DWIN_Popup_Pause(FSTR_P const fmsg, uint8_t button = 0) {
    HMI_SaveProcessID(button ? WaitResponse : NothingToDo);
    DWIN_Draw_Popup(ICON_BLTouch, GET_TEXT_F(MSG_ADVANCED_PAUSE), fmsg, button);
    ui.reset_status(true);
  }

  void MarlinUI::pause_show_message(const PauseMessage message, const PauseMode mode/*=PAUSE_MODE_SAME*/, const uint8_t extruder/*=active_extruder*/) {
    switch (message) {
      case PAUSE_MESSAGE_PARKING:  DWIN_Popup_Pause(GET_TEXT_F(MSG_PAUSE_PRINT_PARKING));    break;
      case PAUSE_MESSAGE_CHANGING: DWIN_Popup_Pause(GET_TEXT_F(MSG_FILAMENT_CHANGE_INIT));   break;
      case PAUSE_MESSAGE_UNLOAD:   DWIN_Popup_Pause(GET_TEXT_F(MSG_FILAMENT_CHANGE_UNLOAD)); break;
      case PAUSE_MESSAGE_WAITING:  DWIN_Popup_Pause(GET_TEXT_F(MSG_ADVANCED_PAUSE_WAITING), ICON_Continue_E); break;
      case PAUSE_MESSAGE_INSERT:   DWIN_Popup_Continue(ICON_BLTouch, GET_TEXT_F(MSG_ADVANCED_PAUSE), GET_TEXT_F(MSG_FILAMENT_CHANGE_INSERT)); break;
      case PAUSE_MESSAGE_LOAD:     DWIN_Popup_Pause(GET_TEXT_F(MSG_FILAMENT_CHANGE_LOAD));   break;
      case PAUSE_MESSAGE_PURGE:    DWIN_Popup_Pause(GET_TEXT_F(MSG_FILAMENT_CHANGE_PURGE));  break;
      case PAUSE_MESSAGE_OPTION:   DWIN_Popup_FilamentPurge(); break;
      case PAUSE_MESSAGE_RESUME:   DWIN_Popup_Pause(GET_TEXT_F(MSG_FILAMENT_CHANGE_RESUME)); break;
      case PAUSE_MESSAGE_HEAT:     DWIN_Popup_Pause(GET_TEXT_F(MSG_FILAMENT_CHANGE_HEAT), ICON_Continue_E);   break;
      case PAUSE_MESSAGE_HEATING:  LCD_MESSAGE(MSG_FILAMENT_CHANGE_HEATING); break;
      case PAUSE_MESSAGE_STATUS:   HMI_ReturnScreen(); break;
      default: break;
    }
  }

  void Draw_Popup_FilamentPurge() {
    DWIN_Draw_Popup(ICON_BLTouch, GET_TEXT_F(MSG_ADVANCED_PAUSE), F("Purge or Continue?"));
    DWINUI::Draw_Icon(ICON_Confirm_E, 26, 280);
    DWINUI::Draw_Icon(ICON_Continue_E, 146, 280);
    Draw_Select_Highlight(true);
    DWIN_UpdateLCD();
  }

  // Handle responses such as:
  //  - Purge More, Continue
  //  - General "Continue" response
  void DWIN_Popup_FilamentPurge() {
    HMI_SaveProcessID(FilamentPurge);
    pause_menu_response = PAUSE_RESPONSE_WAIT_FOR;
    Draw_Popup_FilamentPurge();
  }

  void HMI_FilamentPurge() {
    EncoderState encoder_diffState = get_encoder_state();
    if (encoder_diffState == ENCODER_DIFF_NO) return;
    if (encoder_diffState == ENCODER_DIFF_CW)
      Draw_Select_Highlight(false);
    else if (encoder_diffState == ENCODER_DIFF_CCW)
      Draw_Select_Highlight(true);
    else if (encoder_diffState == ENCODER_DIFF_ENTER) {
      if (HMI_flag.select_flag)
        pause_menu_response = PAUSE_RESPONSE_EXTRUDE_MORE;  // "Purge More" button
      else {
        HMI_SaveProcessID(NothingToDo);
        pause_menu_response = PAUSE_RESPONSE_RESUME_PRINT;  // "Continue" button
      }
    }
    DWIN_UpdateLCD();
  }

#endif // ADVANCED_PAUSE_FEATURE

#if HAS_MESH
  void DWIN_MeshViewer() {
    if (!leveling_is_valid())
      DWIN_Popup_Continue(ICON_BLTouch, GET_TEXT_F(MSG_MESH_VIEWER), GET_TEXT_F(MSG_NO_VALID_MESH));
    else {
      HMI_SaveProcessID(WaitResponse);
      MeshViewer.Draw();
    }
  }
#endif // HAS_MESH

void DWIN_LockScreen() {
  if (checkkey != Locked) {
    lockScreen.rprocess = checkkey;
    checkkey = Locked;
    lockScreen.init();
  }
}

void DWIN_UnLockScreen() {
  if (checkkey == Locked) {
    checkkey = lockScreen.rprocess;
    Draw_Main_Area();
  }
}

void HMI_LockScreen() {
  EncoderState encoder_diffState = get_encoder_state();
  if (encoder_diffState == ENCODER_DIFF_NO) return;
  lockScreen.onEncoder(encoder_diffState);
  if (lockScreen.isUnlocked()) DWIN_UnLockScreen();
}

#if HAS_ESDIAG
  void Draw_EndStopDiag() {
    HMI_SaveProcessID(ESDiagProcess);
    ESDiag.Draw();
  }
#endif

#if ENABLED(PRINTCOUNTER)
  void Draw_PrintStats() {
    HMI_SaveProcessID(PrintStatsProcess);
    PrintStats.Draw();
  }
#endif

//=============================================================================
// NEW MENU SUBSYSTEM
//=============================================================================

// On click functions

// Generic onclick event without draw anything
//  process: process id HMI destiny
//  lo: low limit
//  hi: high limit
//  dp: decimal places, 0 for integers
//  val: value / scaled value
//  LiveUpdate: live update function when the encoder changes
//  Apply: update function when the encoder is pressed
void SetOnClick(uint8_t process, const int32_t lo, const int32_t hi, uint8_t dp, const int32_t val, void (*Apply)() = nullptr, void (*LiveUpdate)() = nullptr) {
  checkkey = process;
  HMI_value.MinValue = lo;
  HMI_value.MaxValue = hi;
  HMI_value.dp = dp;
  HMI_value.Apply = Apply;
  HMI_value.LiveUpdate = LiveUpdate;
  HMI_value.Value = val;
  EncoderRate.enabled = true;
}

// Generic onclick event for integer values
//  process: process id HMI destiny
//  lo: scaled low limit
//  hi: scaled high limit
//  val: value
//  LiveUpdate: live update function when the encoder changes
//  Apply: update function when the encoder is pressed
void SetValueOnClick(uint8_t process, const int32_t lo, const int32_t hi, const int32_t val, void (*Apply)() = nullptr, void (*LiveUpdate)() = nullptr) {
  SetOnClick(process, lo, hi, 0, val, Apply, LiveUpdate);
  Draw_Menu_IntValue(HMI_data.Selected_Color, CurrentMenu->line(), 4, HMI_value.Value);
}

// Generic onclick event for float values
//  process: process id HMI destiny
//  lo: scaled low limit
//  hi: scaled high limit
//  val: value
//  LiveUpdate: live update function when the encoder changes
//  Apply: update function when the encoder is pressed
void SetValueOnClick(uint8_t process, const float lo, const float hi, uint8_t dp, const float val, void (*Apply)() = nullptr, void (*LiveUpdate)() = nullptr) {
  const int32_t value =  round(val * POW(10, dp));
  SetOnClick(process, lo * POW(10, dp), hi * POW(10, dp), dp, value, Apply, LiveUpdate);
  DWINUI::Draw_Signed_Float(HMI_data.Text_Color, HMI_data.Selected_Color, 3, dp, VALX - dp * DWINUI::fontWidth(DWIN_FONT_MENU), MBASE(CurrentMenu->line()), val);
}

// Generic onclick event for integer values
//  lo: scaled low limit
//  hi: scaled high limit
//  val: value
//  LiveUpdate: live update function when the encoder changes
//  Apply: update function when the encoder is pressed
inline void SetIntOnClick(const int32_t lo, const int32_t hi, const int32_t val, void (*Apply)() = nullptr, void (*LiveUpdate)() = nullptr) {
  SetValueOnClick(SetInt, lo, hi, val, Apply, LiveUpdate);
}

// Generic onclick event for set pointer to 16 bit uinteger values
//  lo: low limit
//  hi: high limit
//  LiveUpdate: live update function when the encoder changes
//  Apply: update function when the encoder is pressed
void SetPIntOnClick(const int32_t lo, const int32_t hi, void (*Apply)() = nullptr, void (*LiveUpdate)() = nullptr) {
  HMI_value.P_Int = (int16_t*)static_cast<MenuItemPtrClass*>(CurrentMenu->SelectedItem())->value;
  const int32_t value = *HMI_value.P_Int;
  SetValueOnClick(SetPInt, lo, hi, value, Apply, LiveUpdate);
}

// Generic onclick event for float values
//  process: process id HMI destiny
//  lo: low limit
//  hi: high limit
//  dp: decimal places
//  val: value
inline void SetFloatOnClick(const float lo, const float hi, uint8_t dp, const float val, void (*Apply)() = nullptr, void (*LiveUpdate)() = nullptr) {
  SetValueOnClick(SetFloat, lo, hi, dp, val, Apply, LiveUpdate);
}

// Generic onclick event for set pointer to float values
//  lo: low limit
//  hi: high limit
//  LiveUpdate: live update function when the encoder changes
//  Apply: update function when the encoder is pressed
void SetPFloatOnClick(const float lo, const float hi, uint8_t dp, void (*Apply)() = nullptr, void (*LiveUpdate)() = nullptr) {
  HMI_value.P_Float = (float*)static_cast<MenuItemPtrClass*>(CurrentMenu->SelectedItem())->value;
  SetValueOnClick(SetPFloat, lo, hi, dp, *HMI_value.P_Float, Apply, LiveUpdate);
}

#if ENABLED(EEPROM_SETTINGS)
  void WriteEeprom() {
    const bool success = settings.save();
    HMI_AudioFeedback(success);
  }

  void ReadEeprom() {
    const bool success = settings.load();
    DWIN_Redraw_screen();
    HMI_AudioFeedback(success);
  }

  void ResetEeprom() {
    settings.reset();
    DWIN_Redraw_screen();
    HMI_AudioFeedback();
  }
#endif

// Reset Printer
void RebootPrinter() {
  dwin_abort_flag = true;
  wait_for_heatup = wait_for_user = false;    // Stop waiting for heating/user
  thermalManager.disable_all_heaters();
  planner.finish_and_disable();
  DWIN_RebootScreen();
  HAL_reboot();
}

void Goto_Info_Menu(){
  HMI_SaveProcessID(Info);
  Draw_Info_Menu();
}

void Goto_Move_Menu() {
  #if HAS_HOTEND
    gcode.process_subcommands_now(F("G92E0"));  // reset extruder position
    planner.synchronize();
  #endif
  Draw_Move_Menu();
}

void DisableMotors() { queue.inject(F("M84")); }

void AutoLev() { queue.inject(F("G28Z\nG29")); }  // Force to get the current Z home position

void AutoHome() { queue.inject_P(G28_STR); }

void HomeX() { queue.inject(F("G28X")); }

void HomeY() { queue.inject(F("G28Y")); }

void HomeZ() { queue.inject(F("G28Z")); }

void SetHome() {
  // Apply workspace offset, making the current position 0,0,0
  queue.inject(F("G92 X0 Y0 Z0"));
  HMI_AudioFeedback();
}

#if HAS_ZOFFSET_ITEM
  bool printer_busy() { return planner.movesplanned() || printingIsActive(); }
  void ApplyZOffset() { TERN_(EEPROM_SETTINGS, settings.save()); }
  void LiveZOffset() {
    last_zoffset = dwin_zoffset;
    dwin_zoffset = HMI_value.Value / 100.0f;
    #if EITHER(BABYSTEP_ZPROBE_OFFSET, JUST_BABYSTEP)
      if (BABYSTEP_ALLOWED()) babystep.add_mm(Z_AXIS, dwin_zoffset - last_zoffset);
    #endif
  }
  #if EITHER(HAS_BED_PROBE, BABYSTEPPING)
    void SetZOffset() {
      SetPFloatOnClick(Z_PROBE_OFFSET_RANGE_MIN, Z_PROBE_OFFSET_RANGE_MAX, 2, ApplyZOffset, LiveZOffset);
    }
  #endif
#endif

#if HAS_PREHEAT
  void DoPreheat0() { ui.preheat_all(0); }
  void DoPreheat1() { ui.preheat_all(1); }
  void DoPreheat2() { ui.preheat_all(2); }
#endif

void DoCoolDown() { thermalManager.cooldown(); }

void SetLanguage() {
  HMI_ToggleLanguage();
  CurrentMenu = nullptr;  // Invalidate menu to full redraw
  Draw_Prepare_Menu();
}

void LiveMove() {
  *HMI_value.P_Float = HMI_value.Value / MINUNITMULT;
  if (!planner.is_full()) {
    planner.synchronize();
    planner.buffer_line(current_position, homing_feedrate(HMI_value.axis));
  }
}
void ApplyMoveE() {
  last_E = HMI_value.Value / MINUNITMULT;
  if (!planner.is_full()) {
    planner.synchronize();
    planner.buffer_line(current_position, MMM_TO_MMS(FEEDRATE_E));
  }
}
void SetMoveX() { HMI_value.axis = X_AXIS; SetPFloatOnClick(X_MIN_POS, X_MAX_POS, UNITFDIGITS, planner.synchronize, LiveMove);}
void SetMoveY() { HMI_value.axis = Y_AXIS; SetPFloatOnClick(Y_MIN_POS, Y_MAX_POS, UNITFDIGITS, planner.synchronize, LiveMove);}
void SetMoveZ() { HMI_value.axis = Z_AXIS; SetPFloatOnClick(Z_MIN_POS, Z_MAX_POS, UNITFDIGITS, planner.synchronize, LiveMove);}

#if HAS_HOTEND
  void SetMoveE() {
    #if ENABLED(PREVENT_COLD_EXTRUSION)
      if (thermalManager.tooColdToExtrude(0)) {
        Popup_Window_ETempTooLow();
        return;
      }
    #endif
    SetPFloatOnClick(last_E - (EXTRUDE_MAXLENGTH), last_E + (EXTRUDE_MAXLENGTH), UNITFDIGITS, ApplyMoveE);
  }
#endif

void SetMoveZto0() {
  char cmd[48] = "";
  char str_1[5] = "", str_2[5] = "";
  sprintf_P(cmd, PSTR("G28Z\nG0X%sY%sF5000\nM420S0\nG0Z0F300"),
    #if ENABLED(MESH_BED_LEVELING)
      dtostrf(0, 1, 1, str_1),
      dtostrf(0, 1, 1, str_2)
    #else
      dtostrf(X_CENTER, 1, 1, str_1),
      dtostrf(Y_CENTER, 1, 1, str_2)
    #endif
  );
  gcode.process_subcommands_now(cmd);
  planner.synchronize();
  LCD_MESSAGE_F("Now adjust Z Offset");
  HMI_AudioFeedback(true);
}

void SetPID(celsius_t t, heater_id_t h) {
  char cmd[48] = "";
  char str_1[5] = "", str_2[5] = "";
  sprintf_P(cmd, PSTR("G28OXY\nG0Z5F300\nG0X%sY%sF5000\nM84"),
    dtostrf(X_CENTER, 1, 1, str_1),
    dtostrf(Y_CENTER, 1, 1, str_2)
  );
  gcode.process_subcommands_now(cmd);
  planner.synchronize();
  thermalManager.PID_autotune(t, h, HMI_data.PidCycles, true);
}
#if HAS_HOTEND
  void HotendPID() { SetPID(HMI_data.HotendPidT, H_E0); }
#endif
#if HAS_HEATED_BED
  void BedPID() { SetPID(HMI_data.BedPidT, H_BED); }
#endif

#if ENABLED(POWER_LOSS_RECOVERY)
  void SetPwrLossr() {
    recovery.enable(!recovery.enabled);
    Draw_Chkb_Line(CurrentMenu->line(), recovery.enabled);
    DWIN_UpdateLCD();
  }
#endif

#if HAS_LCD_BRIGHTNESS
  void LiveBrightness() { ui.set_brightness(HMI_value.Value); }
  void SetBrightness() { SetIntOnClick(LCD_BRIGHTNESS_MIN, LCD_BRIGHTNESS_MAX, ui.brightness, nullptr, LiveBrightness); }
#endif

#if ENABLED(SOUND_MENU_ITEM)
  void SetEnableSound() {
    ui.buzzer_enabled = !ui.buzzer_enabled;
    Draw_Chkb_Line(CurrentMenu->line(), ui.buzzer_enabled);
    DWIN_UpdateLCD();
  }
#endif

#if HAS_HOME_OFFSET
  void ApplyHomeOffset() { set_home_offset(HMI_value.axis, HMI_value.Value / MINUNITMULT); }
  void SetHomeOffsetX() { HMI_value.axis = X_AXIS; SetPFloatOnClick(-50, 50, UNITFDIGITS, ApplyHomeOffset); }
  void SetHomeOffsetY() { HMI_value.axis = Y_AXIS; SetPFloatOnClick(-50, 50, UNITFDIGITS, ApplyHomeOffset); }
  void SetHomeOffsetZ() { HMI_value.axis = Z_AXIS; SetPFloatOnClick( -2,  2, UNITFDIGITS, ApplyHomeOffset); }
#endif

#if HAS_BED_PROBE
  void SetProbeOffsetX() { SetPFloatOnClick(-60, 60, UNITFDIGITS); }
  void SetProbeOffsetY() { SetPFloatOnClick(-60, 60, UNITFDIGITS); }
  void SetProbeOffsetZ() { SetPFloatOnClick(-10, 10, 2); }
  void ProbeTest() {
    LCD_MESSAGE(MSG_M48_TEST);
    queue.inject(F("G28O\nM48 P10"));
  }
  void ProbeStow() { probe.stow(); }
  void ProbeDeploy() { probe.deploy(); }

  #ifdef BLTOUCH_HS_MODE
    void SetHSMode() {
      bltouch.high_speed_mode = !bltouch.high_speed_mode;
      Draw_Chkb_Line(CurrentMenu->line(), bltouch.high_speed_mode);
      DWIN_UpdateLCD();
    }
  #endif
#endif

#if HAS_FILAMENT_SENSOR
  void SetRunoutEnable() {
    runout.reset();
    runout.enabled = !runout.enabled;
    Draw_Chkb_Line(CurrentMenu->line(), runout.enabled);
    DWIN_UpdateLCD();
  }
  #if HAS_FILAMENT_RUNOUT_DISTANCE
    void ApplyRunoutDistance() { runout.set_runout_distance(HMI_value.Value / MINUNITMULT); }
    void SetRunoutDistance() { SetFloatOnClick(0, 999, UNITFDIGITS, runout.runout_distance(), ApplyRunoutDistance); }
  #endif
#endif

#if ADVANCED_PAUSE_3DPRINTER
  void SetFilLoad()   { SetPFloatOnClick(0, MAX_LOAD_UNLOAD, UNITFDIGITS); }
  void SetFilUnload() { SetPFloatOnClick(0, MAX_LOAD_UNLOAD, UNITFDIGITS); }
#endif

#if ENABLED(PREVENT_COLD_EXTRUSION)
  void ApplyExtMinT() { thermalManager.extrude_min_temp = HMI_data.ExtMinT; thermalManager.allow_cold_extrude = (HMI_data.ExtMinT == 0); }
  void SetExtMinT() { SetPIntOnClick(MIN_ETEMP, MAX_ETEMP, ApplyExtMinT); }
#endif

void RestoreDefaultsColors() {
  DWIN_SetColorDefaults();
  DWINUI::SetColors(HMI_data.Text_Color, HMI_data.Background_Color);
  DWIN_Redraw_screen();
}

void SelColor() {
  HMI_value.P_Int = (int16_t*)static_cast<MenuItemPtrClass*>(CurrentMenu->SelectedItem())->value;
  HMI_value.Color[0] = GetRColor(*HMI_value.P_Int);  // Red
  HMI_value.Color[1] = GetGColor(*HMI_value.P_Int);  // Green
  HMI_value.Color[2] = GetBColor(*HMI_value.P_Int);  // Blue
  Draw_GetColor_Menu();
}

void LiveRGBColor() {
    HMI_value.Color[CurrentMenu->line() - 2] = HMI_value.Value;
    uint16_t color = RGB(HMI_value.Color[0], HMI_value.Color[1], HMI_value.Color[2]);
    DWIN_Draw_Rectangle(1, color, 20, 315, DWIN_WIDTH - 20, 335);
}
void SetRGBColor() {
  const uint8_t color = CurrentMenu->SelectedItem()->icon;
  SetIntOnClick(0, (color == 1) ? 63 : 31, HMI_value.Color[color], nullptr, LiveRGBColor);
}

void DWIN_ApplyColor() {
  *HMI_value.P_Int = RGB(HMI_value.Color[0], HMI_value.Color[1], HMI_value.Color[2]);
  DWINUI::SetColors(HMI_data.Text_Color, HMI_data.Background_Color);
  Draw_Status_Area(false);
  Draw_SelectColors_Menu();
  LCD_MESSAGE_F(GET_TEXT_F(MSG_COLORS_APPLIED));
}

void SetSpeed() { SetPIntOnClick(MIN_PRINT_SPEED, MAX_PRINT_SPEED); }

#if HAS_HOTEND
  void ApplyHotendTemp() { thermalManager.setTargetHotend(HMI_value.Value, 0); }
  void SetHotendTemp() { SetIntOnClick(MIN_ETEMP, MAX_ETEMP, thermalManager.degTargetHotend(0), ApplyHotendTemp); }
#endif

#if HAS_HEATED_BED
  void ApplyBedTemp() { thermalManager.setTargetBed(HMI_value.Value); }
  void SetBedTemp() { SetIntOnClick(BED_MINTEMP, BED_MAX_TARGET, thermalManager.degTargetBed(), ApplyBedTemp); }
#endif

#if HAS_FAN
  void ApplyFanSpeed() { thermalManager.set_fan_speed(0, HMI_value.Value); }
  void SetFanSpeed() { SetIntOnClick(0, 255, thermalManager.fan_speed[0], ApplyFanSpeed); }
#endif

#if ENABLED(ADVANCED_PAUSE_FEATURE)

  void ChangeFilament() {
    HMI_SaveProcessID(NothingToDo);
    queue.inject(F("M600 B2"));
  }

  void ParkHead(){
    LCD_MESSAGE(MSG_FILAMENT_PARK_ENABLED);
    queue.inject(F("G28O\nG27"));
  }

  #if ENABLED(FILAMENT_LOAD_UNLOAD_GCODES)
    void UnloadFilament(){
      LCD_MESSAGE(MSG_FILAMENTUNLOAD);
      queue.inject(F("M702 Z20"));
    }

    void LoadFilament(){
      LCD_MESSAGE(MSG_FILAMENTLOAD);
      queue.inject(F("M701 Z20"));
    }
  #endif

#endif // ADVANCED_PAUSE_FEATURE

void ApplyFlow() { planner.refresh_e_factor(0); }
void SetFlow() { SetPIntOnClick(MIN_PRINT_FLOW, MAX_PRINT_FLOW, ApplyFlow); }

// Bed Tramming
void Tram(uint8_t point) {
  char cmd[100] = "";
  #if HAS_ONESTEP_LEVELING
    static bool inLev = false;
    if (inLev) return;
    char str_1[6] = "", str_2[6] = "", str_3[6] = "";
    float xpos = 0, ypos = 0, zval = 0;
    float margin = PROBING_MARGIN;
  #else
    int16_t xpos = 0, ypos = 0;
    int16_t margin = 30;
  #endif

  switch (point) {
    case 0:
      LCD_MESSAGE(MSG_LEVBED_FL);
      xpos = ypos = margin;
      break;
    case 1:
      LCD_MESSAGE(MSG_LEVBED_FR);
      xpos = X_BED_SIZE - margin; ypos = margin;
      break;
    case 2:
      LCD_MESSAGE(MSG_LEVBED_BR);
      xpos = X_BED_SIZE - margin; ypos = Y_BED_SIZE - margin;
      break;
    case 3:
      LCD_MESSAGE(MSG_LEVBED_BL);
      xpos = margin; ypos = Y_BED_SIZE - margin;
      break;
    case 4:
      LCD_MESSAGE(MSG_LEVBED_C);
      xpos = X_BED_SIZE / 2; ypos = Y_BED_SIZE / 2;
      break;
  }

  #if HAS_ONESTEP_LEVELING
    planner.synchronize();
    probe.stow();
    gcode.process_subcommands_now(F("M420S0\nG28O"));
    planner.synchronize();
    inLev = true;
    zval = probe.probe_at_point(xpos, ypos, PROBE_PT_STOW);
    sprintf_P(cmd, PSTR("X:%s, Y:%s, Z:%s"),
      dtostrf(xpos, 1, 1, str_1),
      dtostrf(ypos, 1, 1, str_2),
      dtostrf(zval, 1, 2, str_3)
    );
    ui.set_status(cmd);
    inLev = false;
  #else
    planner.synchronize();
    sprintf_P(cmd, PSTR("M420S0\nG28O\nG90\nG0Z5F300\nG0X%iY%iF5000\nG0Z0F300"), xpos, ypos);
    queue.inject(cmd);
  #endif
}

void TramFL() { Tram(0); }
void TramFR() { Tram(1); }
void TramBR() { Tram(2); }
void TramBL() { Tram(3); }
void TramC () { Tram(4); }

#if ENABLED(MESH_BED_LEVELING)

  void ManualMeshStart(){
    LCD_MESSAGE(MSG_UBL_BUILD_MESH_MENU);
    gcode.process_subcommands_now(F("G28Z\nM211S0\nG29S1"));
    planner.synchronize();
    #ifdef MANUAL_PROBE_START_Z
      const uint8_t line = CurrentMenu->line(MMeshMoveZItem->pos);
      DWINUI::Draw_Signed_Float(HMI_data.Text_Color, HMI_data.Background_Color, 3, 2, VALX - 2 * DWINUI::fontWidth(DWIN_FONT_MENU), MBASE(line), MANUAL_PROBE_START_Z);
    #endif
  }

  void LiveMeshMoveZ() {
    *HMI_value.P_Float = HMI_value.Value / POW(10, 2);
    if (!planner.is_full()) {
      planner.synchronize();
      planner.buffer_line(current_position, homing_feedrate(Z_AXIS));
    }
  }
  void SetMMeshMoveZ() { SetPFloatOnClick(-1, 1, 2, planner.synchronize, LiveMeshMoveZ);}

  void ManualMeshContinue(){
    gcode.process_subcommands_now(F("G29S2"));
    planner.synchronize();
    MMeshMoveZItem->draw(CurrentMenu->line(MMeshMoveZItem->pos));
  }

  void ManualMeshSave(){
    LCD_MESSAGE(MSG_UBL_STORAGE_MESH_MENU);
    queue.inject(F("M211S1\nM500"));
  }

#endif // MESH_BED_LEVELING

#if HAS_PREHEAT
  #if HAS_HOTEND
    void SetPreheatEndTemp() { SetPIntOnClick(MIN_ETEMP, MAX_ETEMP); }
  #endif
  #if HAS_HEATED_BED
    void SetPreheatBedTemp() { SetPIntOnClick(BED_MINTEMP, BED_MAX_TARGET); }
  #endif
  #if HAS_FAN
    void SetPreheatFanSpeed() { SetPIntOnClick(0, 255); }
  #endif
#endif

void ApplyMaxSpeed() { planner.set_max_feedrate(HMI_value.axis, HMI_value.Value / MINUNITMULT); }
void SetMaxSpeedX() { HMI_value.axis = X_AXIS, SetFloatOnClick(MIN_MAXFEEDSPEED, default_max_feedrate[X_AXIS] * 2, UNITFDIGITS, planner.settings.max_feedrate_mm_s[X_AXIS], ApplyMaxSpeed); }
void SetMaxSpeedY() { HMI_value.axis = Y_AXIS, SetFloatOnClick(MIN_MAXFEEDSPEED, default_max_feedrate[Y_AXIS] * 2, UNITFDIGITS, planner.settings.max_feedrate_mm_s[Y_AXIS], ApplyMaxSpeed); }
void SetMaxSpeedZ() { HMI_value.axis = Z_AXIS, SetFloatOnClick(MIN_MAXFEEDSPEED, default_max_feedrate[Z_AXIS] * 2, UNITFDIGITS, planner.settings.max_feedrate_mm_s[Z_AXIS], ApplyMaxSpeed); }
#if HAS_HOTEND
  void SetMaxSpeedE() { HMI_value.axis = E_AXIS; SetFloatOnClick(MIN_MAXFEEDSPEED, default_max_feedrate[E_AXIS] * 2, UNITFDIGITS, planner.settings.max_feedrate_mm_s[E_AXIS], ApplyMaxSpeed); }
#endif

void ApplyMaxAccel() { planner.set_max_acceleration(HMI_value.axis, HMI_value.Value); }
void SetMaxAccelX() { HMI_value.axis = X_AXIS, SetIntOnClick(MIN_MAXACCELERATION, default_max_acceleration[X_AXIS] * 2, planner.settings.max_acceleration_mm_per_s2[X_AXIS], ApplyMaxAccel); }
void SetMaxAccelY() { HMI_value.axis = Y_AXIS, SetIntOnClick(MIN_MAXACCELERATION, default_max_acceleration[Y_AXIS] * 2, planner.settings.max_acceleration_mm_per_s2[Y_AXIS], ApplyMaxAccel); }
void SetMaxAccelZ() { HMI_value.axis = Z_AXIS, SetIntOnClick(MIN_MAXACCELERATION, default_max_acceleration[Z_AXIS] * 2, planner.settings.max_acceleration_mm_per_s2[Z_AXIS], ApplyMaxAccel); }
#if HAS_HOTEND
  void SetMaxAccelE() { HMI_value.axis = E_AXIS; SetIntOnClick(MIN_MAXACCELERATION, default_max_acceleration[E_AXIS] * 2, planner.settings.max_acceleration_mm_per_s2[E_AXIS], ApplyMaxAccel); }
#endif

#if HAS_CLASSIC_JERK
  void ApplyMaxJerk() { planner.set_max_jerk(HMI_value.axis, HMI_value.Value / MINUNITMULT); }
  void SetMaxJerkX() { HMI_value.axis = X_AXIS, SetFloatOnClick(MIN_MAXJERK, default_max_jerk[X_AXIS] * 2, UNITFDIGITS, planner.max_jerk[X_AXIS], ApplyMaxJerk); }
  void SetMaxJerkY() { HMI_value.axis = Y_AXIS, SetFloatOnClick(MIN_MAXJERK, default_max_jerk[Y_AXIS] * 2, UNITFDIGITS, planner.max_jerk[Y_AXIS], ApplyMaxJerk); }
  void SetMaxJerkZ() { HMI_value.axis = Z_AXIS, SetFloatOnClick(MIN_MAXJERK, default_max_jerk[Z_AXIS] * 2, UNITFDIGITS, planner.max_jerk[Z_AXIS], ApplyMaxJerk); }
  #if HAS_HOTEND
    void SetMaxJerkE() { HMI_value.axis = E_AXIS; SetFloatOnClick(MIN_MAXJERK, default_max_jerk[E_AXIS] * 2, UNITFDIGITS, planner.max_jerk[E_AXIS], ApplyMaxJerk); }
  #endif
#endif

void SetStepsX() { HMI_value.axis = X_AXIS, SetPFloatOnClick( MIN_STEP, MAX_STEP, UNITFDIGITS); }
void SetStepsY() { HMI_value.axis = Y_AXIS, SetPFloatOnClick( MIN_STEP, MAX_STEP, UNITFDIGITS); }
void SetStepsZ() { HMI_value.axis = Z_AXIS, SetPFloatOnClick( MIN_STEP, MAX_STEP, UNITFDIGITS); }
#if HAS_HOTEND
  void SetStepsE() { HMI_value.axis = E_AXIS; SetPFloatOnClick( MIN_STEP, MAX_STEP, UNITFDIGITS); }
  void SetHotendPidT() { SetPIntOnClick(MIN_ETEMP, MAX_ETEMP); }
#endif
#if HAS_HEATED_BED
  void SetBedPidT() { SetPIntOnClick(BED_MINTEMP, BED_MAX_TARGET); }
#endif

#if HAS_HOTEND || HAS_HEATED_BED
  void SetPidCycles() { SetPIntOnClick(3, 50); }
  void SetKp() { SetPFloatOnClick(0, 1000, 2); }
  void ApplyPIDi() {
    *HMI_value.P_Float = scalePID_i(HMI_value.Value / POW(10, 2));
    thermalManager.updatePID();
  }
  void ApplyPIDd() {
    *HMI_value.P_Float = scalePID_d(HMI_value.Value / POW(10, 2));
    thermalManager.updatePID();
  }
  void SetKi() {
    HMI_value.P_Float = (float*)static_cast<MenuItemPtrClass*>(CurrentMenu->SelectedItem())->value;
    const float value = unscalePID_i(*HMI_value.P_Float);
    SetFloatOnClick(0, 1000, 2, value, ApplyPIDi);
  }
  void SetKd() {
    HMI_value.P_Float = (float*)static_cast<MenuItemPtrClass*>(CurrentMenu->SelectedItem())->value;
    const float value = unscalePID_d(*HMI_value.P_Float);
    SetFloatOnClick(0, 1000, 2, value, ApplyPIDd);
  }
#endif

#if ENABLED(FWRETRACT)
  void SetRetractLength() { SetPFloatOnClick( 0, 10, UNITFDIGITS); };
  void SetRetractSpeed() { SetPFloatOnClick( 1, 90, UNITFDIGITS); };
  void SetZRaise() { SetPFloatOnClick( 0, 2, 2); };
  void SetRecoverSpeed() { SetPFloatOnClick( 1, 90, UNITFDIGITS); };
#endif

// Menuitem Drawing functions =================================================

void onDrawMenuItem(MenuItemClass* menuitem, int8_t line) {
  if (menuitem->icon) DWINUI::Draw_Icon(menuitem->icon, ICOX, MBASE(line) - 3);
  if (menuitem->frameid)
    DWIN_Frame_AreaCopy(menuitem->frameid, menuitem->frame.left, menuitem->frame.top, menuitem->frame.right, menuitem->frame.bottom, LBLX, MBASE(line));
  else if (menuitem->caption)
    DWINUI::Draw_String(LBLX, MBASE(line) - 1, menuitem->caption);
  DWIN_Draw_HLine(HMI_data.SplitLine_Color, 16, MYPOS(line + 1), 240);
}

void onDrawSubMenu(MenuItemClass* menuitem, int8_t line) {
  onDrawMenuItem(menuitem, line);
  DWINUI::Draw_Icon(ICON_More, VALX + 16, MBASE(line) - 3);
}

void onDrawIntMenu(MenuItemClass* menuitem, int8_t line, uint16_t value) {
  onDrawMenuItem(menuitem, line);
  Draw_Menu_IntValue(HMI_data.Background_Color, line, 4, value);
}

void onDrawPIntMenu(MenuItemClass* menuitem, int8_t line) {
  const uint16_t value = *(uint16_t*)static_cast<MenuItemPtrClass*>(menuitem)->value;
  onDrawIntMenu(menuitem, line, value);
}

void onDrawPInt8Menu(MenuItemClass* menuitem, int8_t line) {
  const uint8_t value = *(uint8_t*)static_cast<MenuItemPtrClass*>(menuitem)->value;
  onDrawIntMenu(menuitem, line, value);
}

void onDrawPInt32Menu(MenuItemClass* menuitem, int8_t line) {
  const uint32_t value = *(uint32_t*)static_cast<MenuItemPtrClass*>(menuitem)->value;
  onDrawIntMenu(menuitem, line, value);
}

void onDrawFloatMenu(MenuItemClass* menuitem, int8_t line, uint8_t dp, const float value) {
  onDrawMenuItem(menuitem, line);
  DWINUI::Draw_Signed_Float(HMI_data.Text_Color, HMI_data.Background_Color, 3, dp, VALX - dp * DWINUI::fontWidth(DWIN_FONT_MENU), MBASE(line), value);
}

void onDrawPFloatMenu(MenuItemClass* menuitem, int8_t line) {
  const float value = *(float*)static_cast<MenuItemPtrClass*>(menuitem)->value;
  const int8_t dp = UNITFDIGITS;
  onDrawFloatMenu(menuitem, line, dp, value);
}

void onDrawPFloat2Menu(MenuItemClass* menuitem, int8_t line) {
  const float value = *(float*)static_cast<MenuItemPtrClass*>(menuitem)->value;
  onDrawFloatMenu(menuitem, line, 2, value);
}

void onDrawChkbMenu(MenuItemClass* menuitem, int8_t line, bool checked) {
  onDrawMenuItem(menuitem, line);
  Draw_Chkb_Line(line, checked);
}

void onDrawBack(MenuItemClass* menuitem, int8_t line) {
  if (HMI_IsChinese()) menuitem->SetFrame(1, 129, 72, 156, 84);
  onDrawMenuItem(menuitem, line);
}

void onDrawTempSubMenu(MenuItemClass* menuitem, int8_t line) {
  if (HMI_IsChinese()) menuitem->SetFrame(1,  57, 104,  84, 116);
  onDrawSubMenu(menuitem, line);
}

void onDrawMotionSubMenu(MenuItemClass* menuitem, int8_t line) {
  if (HMI_IsChinese()) menuitem->SetFrame(1,  87, 104, 114, 116);
  onDrawSubMenu(menuitem, line);
}

#if ENABLED(EEPROM_SETTINGS)
  void onDrawWriteEeprom(MenuItemClass* menuitem, int8_t line) {
    if (HMI_IsChinese()) menuitem->SetFrame(1, 117, 104, 172, 116);
    onDrawMenuItem(menuitem, line);
  }

  void onDrawReadEeprom(MenuItemClass* menuitem, int8_t line) {
    if (HMI_IsChinese()) menuitem->SetFrame(1, 174, 103, 229, 116);
    onDrawMenuItem(menuitem, line);
  }

  void onDrawResetEeprom(MenuItemClass* menuitem, int8_t line) {
    if (HMI_IsChinese()) menuitem->SetFrame(1,   1, 118,  56, 131);
    onDrawMenuItem(menuitem, line);
  }
#endif

void onDrawInfoSubMenu(MenuItemClass* menuitem, int8_t line) {
  if (HMI_IsChinese()) menuitem->SetFrame(1, 231, 104, 258, 116);
  onDrawSubMenu(menuitem, line);
}

void onDrawMoveX(MenuItemClass* menuitem, int8_t line) {
  if (HMI_IsChinese()) menuitem->SetFrame(1, 58, 118, 106, 132);
  onDrawPFloatMenu(menuitem, line);
}

void onDrawMoveY(MenuItemClass* menuitem, int8_t line) {
  if (HMI_IsChinese()) menuitem->SetFrame(1, 109, 118, 157, 132);
  onDrawPFloatMenu(menuitem, line);
}

void onDrawMoveZ(MenuItemClass* menuitem, int8_t line) {
  if (HMI_IsChinese()) menuitem->SetFrame(1, 160, 118, 209, 132);
  onDrawPFloatMenu(menuitem, line);
}

#if HAS_HOTEND
  void onDrawMoveE(MenuItemClass* menuitem, int8_t line) {
    if (HMI_IsChinese()) menuitem->SetFrame(1, 212, 118, 253, 131);
    onDrawPFloatMenu(menuitem, line);
  }
#endif

void onDrawMoveSubMenu(MenuItemClass* menuitem, int8_t line) {
  if (HMI_IsChinese()) menuitem->SetFrame(1, 159, 70, 200, 84);
  onDrawSubMenu(menuitem, line);
}

void onDrawDisableMotors(MenuItemClass* menuitem, int8_t line) {
  if (HMI_IsChinese()) menuitem->SetFrame(1, 204, 70, 259, 82);
  onDrawMenuItem(menuitem, line);
}

void onDrawAutoHome(MenuItemClass* menuitem, int8_t line) {
  if (HMI_IsChinese()) menuitem->SetFrame(1, 0, 89, 41, 101);
  onDrawMenuItem(menuitem, line);
}

#if HAS_ZOFFSET_ITEM
  #if EITHER(HAS_BED_PROBE, BABYSTEPPING)
    void onDrawZOffset(MenuItemClass* menuitem, int8_t line) {
      if (HMI_IsChinese()) menuitem->SetFrame(1, 174, 164, 223, 177);
      onDrawPFloat2Menu(menuitem, line);
    }
  #else
    void onDrawHomeOffset(MenuItemClass* menuitem, int8_t line) {
      if (HMI_IsChinese()) menuitem->SetFrame(1, 43, 89, 98, 101);
      onDrawMenuItem(menuitem, line);
    }
  #endif
#endif

#if HAS_HOTEND
  void onDrawPreheat1(MenuItemClass* menuitem, int8_t line) {
    if (HMI_IsChinese()) menuitem->SetFrame(1, 100, 89, 151, 101);
    onDrawMenuItem(menuitem, line);
  }
  void onDrawPreheat2(MenuItemClass* menuitem, int8_t line) {
    if (HMI_IsChinese()) menuitem->SetFrame(1, 180, 89, 233, 100);
    onDrawMenuItem(menuitem, line);
  }
#endif

#if HAS_PREHEAT
  void onDrawCooldown(MenuItemClass* menuitem, int8_t line) {
    if (HMI_IsChinese()) menuitem->SetFrame(1, 1, 104,  56, 117);
    onDrawMenuItem(menuitem, line);
  }
#endif

void onDrawLanguage(MenuItemClass* menuitem, int8_t line) {
  if (HMI_IsChinese()) menuitem->SetFrame(1, 239, 134, 266, 146);
  onDrawMenuItem(menuitem, line);
  DWINUI::Draw_String(VALX, MBASE(line), HMI_IsChinese() ? F("CN") : F("EN"));
}

#if ENABLED(POWER_LOSS_RECOVERY)
  void onDrawPwrLossR(MenuItemClass* menuitem, int8_t line) { onDrawChkbMenu(menuitem, line, recovery.enabled); }
#endif

#if ENABLED(SOUND_MENU_ITEM)
  void onDrawEnableSound(MenuItemClass* menuitem, int8_t line) { onDrawChkbMenu(menuitem, line, ui.buzzer_enabled); }
#endif

#ifdef BLTOUCH_HS_MODE
  void onDrawHSMode(MenuItemClass* menuitem, int8_t line) { onDrawChkbMenu(menuitem, line, bltouch.high_speed_mode); }
#endif

void onDrawSelColorItem(MenuItemClass* menuitem, int8_t line) {
  const uint16_t color = *(uint16_t*)static_cast<MenuItemPtrClass*>(menuitem)->value;
  DWIN_Draw_Rectangle(0, HMI_data.Highlight_Color, ICOX + 1, MBASE(line) - 1 + 1, ICOX + 18, MBASE(line) - 1 + 18);
  DWIN_Draw_Rectangle(1, color, ICOX + 2, MBASE(line) - 1 + 2, ICOX + 17, MBASE(line) - 1 + 17);
  onDrawMenuItem(menuitem, line);
}

void onDrawGetColorItem(MenuItemClass* menuitem, int8_t line) {
  const uint8_t i = menuitem->icon;
  uint16_t color;
  switch (i) {
    case 0: color = RGB(31, 0, 0); break; // Red
    case 1: color = RGB(0, 63, 0); break; // Green
    case 2: color = RGB(0, 0, 31); break; // Blue
    default: color = 0; break;
  }
  DWIN_Draw_Rectangle(0, HMI_data.Highlight_Color, ICOX + 1, MBASE(line) - 1 + 1, ICOX + 18, MBASE(line) - 1 + 18);
  DWIN_Draw_Rectangle(1, color, ICOX + 2, MBASE(line) - 1 + 2, ICOX + 17, MBASE(line) - 1 + 17);
  DWINUI::Draw_String(LBLX, MBASE(line) - 1, menuitem->caption);
  Draw_Menu_IntValue(HMI_data.Background_Color, line, 4, HMI_value.Color[i]);
  DWIN_Draw_HLine(HMI_data.SplitLine_Color, 16, MYPOS(line + 1), 240);
}

#if HAS_FILAMENT_SENSOR
  void onDrawRunoutEnable(MenuItemClass* menuitem, int8_t line) { onDrawChkbMenu(menuitem, line, runout.enabled); }
#endif

void onDrawPIDi(MenuItemClass* menuitem, int8_t line) { onDrawFloatMenu(menuitem, line, 2, unscalePID_i(*(float*)static_cast<MenuItemPtrClass*>(menuitem)->value)); }
void onDrawPIDd(MenuItemClass* menuitem, int8_t line) { onDrawFloatMenu(menuitem, line, 2, unscalePID_d(*(float*)static_cast<MenuItemPtrClass*>(menuitem)->value)); }

void onDrawSpeedItem(MenuItemClass* menuitem, int8_t line) {
  if (HMI_IsChinese()) menuitem->SetFrame(1, 116, 164, 171, 176);
  onDrawPIntMenu(menuitem, line);
}

#if HAS_HOTEND
  void onDrawHotendTemp(MenuItemClass* menuitem, int8_t line) {
    if (HMI_IsChinese()) menuitem->SetFrame(1, 1, 134, 56, 146);
    onDrawPIntMenu(menuitem, line);
  }
#endif

#if HAS_HEATED_BED
  void onDrawBedTemp(MenuItemClass* menuitem, int8_t line) {
    if (HMI_IsChinese()) menuitem->SetFrame(1, 58, 134, 113, 146);
    onDrawPIntMenu(menuitem, line);
  }
#endif

#if HAS_FAN
  void onDrawFanSpeed(MenuItemClass* menuitem, int8_t line) {
    if (HMI_IsChinese()) menuitem->SetFrame(1, 115, 134, 170, 146);
    onDrawPInt8Menu(menuitem, line);
  }
#endif

void onDrawSteps(MenuItemClass* menuitem, int8_t line) {
  if (HMI_IsChinese()) menuitem->SetFrame(1, 153, 148, 194, 161);
  onDrawSubMenu(menuitem, line);
}

#if ENABLED(MESH_BED_LEVELING)
  void onDrawMMeshMoveZ(MenuItemClass* menuitem, int8_t line) {
    if (HMI_IsChinese()) menuitem->SetFrame(1, 160, 118, 209, 132);
    onDrawPFloat2Menu(menuitem, line);
  }
#endif

#if HAS_PREHEAT
  #if HAS_HOTEND
    void onDrawSetPreheatHotend(MenuItemClass* menuitem, int8_t line) {
      if (HMI_IsChinese()) menuitem->SetFrame(1, 1, 134, 56, 146);
      onDrawPIntMenu(menuitem, line);
    }
  #endif
  #if HAS_HEATED_BED
    void onDrawSetPreheatBed(MenuItemClass* menuitem, int8_t line) {
      if (HMI_IsChinese()) menuitem->SetFrame(1, 58, 134, 113, 146);
      onDrawPIntMenu(menuitem, line);
    }
  #endif
  #if HAS_FAN
    void onDrawSetPreheatFan(MenuItemClass* menuitem, int8_t line) {
      if (HMI_IsChinese()) menuitem->SetFrame(1, 115, 134, 170, 146);
      onDrawPIntMenu(menuitem, line);
    }
  #endif
  void onDrawPLAPreheatSubMenu(MenuItemClass* menuitem, int8_t line) {
    if (HMI_IsChinese()) menuitem->SetFrame(1, 100, 89, 178, 101);
    onDrawSubMenu(menuitem,line);
  }
  void onDrawABSPreheatSubMenu(MenuItemClass* menuitem, int8_t line) {
    if (HMI_IsChinese()) menuitem->SetFrame(1, 180, 89, 260, 100);
    onDrawSubMenu(menuitem,line);
  }
#endif // HAS_PREHEAT

void onDrawSpeed(MenuItemClass* menuitem, int8_t line) {
  if (HMI_IsChinese())
    menuitem->SetFrame(1, 173, 133, 228, 147);
  onDrawSubMenu(menuitem, line);
}

void onDrawMaxSpeedX(MenuItemClass* menuitem, int8_t line) {
  if (HMI_IsChinese()) {
    menuitem->SetFrame(1, 173, 133, 228, 147);
    DWIN_Frame_AreaCopy(1, 229, 133, 236, 147, LBLX + 58, MBASE(line));      // X
  }
  onDrawPFloatMenu(menuitem, line);
}

void onDrawMaxSpeedY(MenuItemClass* menuitem, int8_t line) {
  if (HMI_IsChinese()) {
    menuitem->SetFrame(1, 173, 133, 228, 147);
    DWIN_Frame_AreaCopy(1, 1, 150, 7, 160, LBLX + 58, MBASE(line));          // Y
  }
  onDrawPFloatMenu(menuitem, line);
}

void onDrawMaxSpeedZ(MenuItemClass* menuitem, int8_t line) {
  if (HMI_IsChinese()) {
    menuitem->SetFrame(1, 173, 133, 228, 147);
    DWIN_Frame_AreaCopy(1, 9, 150, 16, 160, LBLX + 58, MBASE(line) + 3);     // Z
  }
  onDrawPFloatMenu(menuitem, line);
}

#if HAS_HOTEND
  void onDrawMaxSpeedE(MenuItemClass* menuitem, int8_t line) {
    if (HMI_IsChinese()) {
      menuitem->SetFrame(1, 173, 133, 228, 147);
      DWIN_Frame_AreaCopy(1, 18, 150, 25, 160, LBLX + 58, MBASE(line));      // E
    }
    onDrawPFloatMenu(menuitem, line);
  }
#endif

void onDrawAcc(MenuItemClass* menuitem, int8_t line) {
  if (HMI_IsChinese()) {
    menuitem->SetFrame(1, 173, 133, 200, 147);
    DWIN_Frame_AreaCopy(1,  28, 149,  69, 161, LBLX + 27, MBASE(line) + 1); // ...Acceleration
  }
  onDrawSubMenu(menuitem, line);
}

void onDrawMaxAccelX(MenuItemClass* menuitem, int8_t line) {
  if (HMI_IsChinese()) {
    menuitem->SetFrame(1, 173, 133, 200, 147);
    DWIN_Frame_AreaCopy(1, 28,  149,  69, 161, LBLX + 27, MBASE(line));
    DWIN_Frame_AreaCopy(1, 229, 133, 236, 147, LBLX + 71, MBASE(line));      // X
  }
  onDrawPInt32Menu(menuitem, line);
}

void onDrawMaxAccelY(MenuItemClass* menuitem, int8_t line) {
  if (HMI_IsChinese()) {
    menuitem->SetFrame(1, 173, 133, 200, 147);
    DWIN_Frame_AreaCopy(1,  28, 149,  69, 161, LBLX + 27, MBASE(line));
    DWIN_Frame_AreaCopy(1,   1, 150,   7, 160, LBLX + 71, MBASE(line));          // Y
  }
  onDrawPInt32Menu(menuitem, line);
}

void onDrawMaxAccelZ(MenuItemClass* menuitem, int8_t line) {
  if (HMI_IsChinese()) {
    menuitem->SetFrame(1, 173, 133, 200, 147);
    DWIN_Frame_AreaCopy(1,  28, 149,  69, 161, LBLX + 27, MBASE(line));
    DWIN_Frame_AreaCopy(1,   9, 150,  16, 160, LBLX + 71, MBASE(line));         // Z
  }
  onDrawPInt32Menu(menuitem, line);
}

#if HAS_HOTEND
  void onDrawMaxAccelE(MenuItemClass* menuitem, int8_t line) {
    if (HMI_IsChinese()) {
      menuitem->SetFrame(1, 173, 133, 200, 147);
      DWIN_Frame_AreaCopy(1,  28, 149,  69, 161, LBLX + 27, MBASE(line));
      DWIN_Frame_AreaCopy(1,  18, 150,  25, 160, LBLX + 71, MBASE(line));        // E
    }
    onDrawPInt32Menu(menuitem, line);
  }
#endif

#if HAS_CLASSIC_JERK

  void onDrawJerk(MenuItemClass* menuitem, int8_t line) {
    if (HMI_IsChinese()) {
      menuitem->SetFrame(1, 173, 133, 200, 147);
      DWIN_Frame_AreaCopy(1,   1, 180,  28, 192, LBLX + 27, MBASE(line) + 1);  // ...
      DWIN_Frame_AreaCopy(1, 202, 133, 228, 147, LBLX + 54, MBASE(line));   // ...Jerk
    }
    onDrawSubMenu(menuitem, line);
  }

  void onDrawMaxJerkX(MenuItemClass* menuitem, int8_t line) {
    if (HMI_IsChinese()) {
      menuitem->SetFrame(1, 173, 133, 200, 147);
      DWIN_Frame_AreaCopy(1,   1, 180,  28, 192, LBLX + 27, MBASE(line));
      DWIN_Frame_AreaCopy(1, 202, 133, 228, 147, LBLX + 53, MBASE(line));
      DWIN_Frame_AreaCopy(1, 229, 133, 236, 147, LBLX + 83, MBASE(line));
    }
    onDrawPFloatMenu(menuitem, line);
  }

  void onDrawMaxJerkY(MenuItemClass* menuitem, int8_t line) {
    if (HMI_IsChinese()) {
      menuitem->SetFrame(1, 173, 133, 200, 147);
      DWIN_Frame_AreaCopy(1,   1, 180,  28, 192, LBLX + 27, MBASE(line));
      DWIN_Frame_AreaCopy(1, 202, 133, 228, 147, LBLX + 53, MBASE(line));
      DWIN_Frame_AreaCopy(1,   1, 150,   7, 160, LBLX + 83, MBASE(line));
    }
    onDrawPFloatMenu(menuitem, line);
  }

  void onDrawMaxJerkZ(MenuItemClass* menuitem, int8_t line) {
    if (HMI_IsChinese()) {
      menuitem->SetFrame(1, 173, 133, 200, 147);
      DWIN_Frame_AreaCopy(1,   1, 180,  28, 192, LBLX + 27, MBASE(line));
      DWIN_Frame_AreaCopy(1, 202, 133, 228, 147, LBLX + 53, MBASE(line));
      DWIN_Frame_AreaCopy(1,   9, 150,  16, 160, LBLX + 83, MBASE(line));
    }
    onDrawPFloatMenu(menuitem, line);
  }

  #if HAS_HOTEND
    void onDrawMaxJerkE(MenuItemClass* menuitem, int8_t line) {
      if (HMI_IsChinese()) {
        menuitem->SetFrame(1, 173, 133, 200, 147);
        DWIN_Frame_AreaCopy(1,   1, 180,  28, 192, LBLX + 27, MBASE(line));
        DWIN_Frame_AreaCopy(1, 202, 133, 228, 147, LBLX + 53, MBASE(line));
        DWIN_Frame_AreaCopy(1,  18, 150,  25, 160, LBLX + 83, MBASE(line));
      }
      onDrawPFloatMenu(menuitem, line);
    }
  #endif

#endif // HAS_CLASSIC_JERK

void onDrawStepsX(MenuItemClass* menuitem, int8_t line) {
  if (HMI_IsChinese()) {
    menuitem->SetFrame(1, 153, 148, 194, 161);
    DWIN_Frame_AreaCopy(1, 229, 133, 236, 147, LBLX + 44, MBASE(line));      // X
  }
  onDrawPFloatMenu(menuitem, line);
}

void onDrawStepsY(MenuItemClass* menuitem, int8_t line) {
  if (HMI_IsChinese()) {
    menuitem->SetFrame(1, 153, 148, 194, 161);
    DWIN_Frame_AreaCopy(1,   1, 150,   7, 160, LBLX + 44, MBASE(line));      // Y
  }
  onDrawPFloatMenu(menuitem, line);
}

void onDrawStepsZ(MenuItemClass* menuitem, int8_t line) {
  if (HMI_IsChinese()) {
    menuitem->SetFrame(1, 153, 148, 194, 161);
    DWIN_Frame_AreaCopy(1,   9, 150,  16, 160, LBLX + 44, MBASE(line));      // Z
  }
  onDrawPFloatMenu(menuitem, line);
}

#if HAS_HOTEND
  void onDrawStepsE(MenuItemClass* menuitem, int8_t line) {
    if (HMI_IsChinese()) {
      menuitem->SetFrame(1, 153, 148, 194, 161);
      DWIN_Frame_AreaCopy(1,  18, 150,  25, 160, LBLX + 44, MBASE(line));    // E
    }
    onDrawPFloatMenu(menuitem, line);
  }
#endif

// HMI Control functions ======================================================

// Generic menu control using the encoder
void HMI_Menu() {
  EncoderState encoder_diffState = get_encoder_state();
  if (encoder_diffState == ENCODER_DIFF_NO) return;
  if (CurrentMenu) {
    if (encoder_diffState == ENCODER_DIFF_ENTER)
      CurrentMenu->onClick();
    else
      CurrentMenu->onScroll(encoder_diffState == ENCODER_DIFF_CW);
  }
}

// Get an integer value using the encoder without draw anything
//  lo: low limit
//  hi: high limit
// Return value:
//  0 : no change
//  1 : live change
//  2 : apply change
int8_t HMI_GetIntNoDraw(const int32_t lo, const int32_t hi) {
  EncoderState encoder_diffState = Encoder_ReceiveAnalyze();
  if (encoder_diffState != ENCODER_DIFF_NO) {
    if (Apply_Encoder(encoder_diffState, HMI_value.Value)) {
      EncoderRate.enabled = false;
      checkkey = Menu;
      return 2;
    }
    LIMIT(HMI_value.Value, lo, hi);
    return 1;
  }
  return 0;
}

// Get an integer value using the encoder
//  lo: low limit
//  hi: high limit
// Return value:
//  0 : no change
//  1 : live change
//  2 : apply change
int8_t HMI_GetInt(const int32_t lo, const int32_t hi) {
  EncoderState encoder_diffState = Encoder_ReceiveAnalyze();
  if (encoder_diffState != ENCODER_DIFF_NO) {
    if (Apply_Encoder(encoder_diffState, HMI_value.Value)) {
      EncoderRate.enabled = false;
      DWINUI::Draw_Int(HMI_data.Text_Color, HMI_data.Background_Color, 4 , VALX, MBASE(CurrentMenu->line()) - 1, HMI_value.Value);
      checkkey = Menu;
      return 2;
    }
    LIMIT(HMI_value.Value, lo, hi);
    DWINUI::Draw_Int(HMI_data.Text_Color, HMI_data.Selected_Color, 4 , VALX, MBASE(CurrentMenu->line()) - 1, HMI_value.Value);
    return 1;
  }
  return 0;
}

// Set an integer using the encoder
void HMI_SetInt() {
  int8_t val = HMI_GetInt(HMI_value.MinValue, HMI_value.MaxValue);
  switch (val) {
    case 0: return; break;
    case 1: if (HMI_value.LiveUpdate) HMI_value.LiveUpdate(); break;
    case 2: if (HMI_value.Apply) HMI_value.Apply(); break;
  }
}

// Set an integer without drawing
void HMI_SetIntNoDraw() {
  int8_t val = HMI_GetIntNoDraw(HMI_value.MinValue, HMI_value.MaxValue);
  switch (val) {
    case 0: return; break;
    case 1: if (HMI_value.LiveUpdate) HMI_value.LiveUpdate(); break;
    case 2: if (HMI_value.Apply) HMI_value.Apply(); break;
  }
}

// Set an integer pointer variable using the encoder
void HMI_SetPInt() {
  int8_t val = HMI_GetInt(HMI_value.MinValue, HMI_value.MaxValue);
  switch (val) {
    case 0: return;
    case 1: if (HMI_value.LiveUpdate) HMI_value.LiveUpdate(); break;
    case 2: *HMI_value.P_Int = HMI_value.Value; if (HMI_value.Apply) HMI_value.Apply(); break;
  }
}

// Get a scaled float value using the encoder
//  dp: decimal places
//  lo: scaled low limit
//  hi: scaled high limit
// Return value:
//  0 : no change
//  1 : live change
//  2 : apply change
int8_t HMI_GetFloat(uint8_t dp, int32_t lo, int32_t hi) {
  EncoderState encoder_diffState = Encoder_ReceiveAnalyze();
  if (encoder_diffState != ENCODER_DIFF_NO) {
    if (Apply_Encoder(encoder_diffState, HMI_value.Value)) {
      EncoderRate.enabled = false;
      DWINUI::Draw_Signed_Float(HMI_data.Text_Color, HMI_data.Background_Color, 3, dp, VALX - dp * DWINUI::fontWidth(DWIN_FONT_MENU), MBASE(CurrentMenu->line()), HMI_value.Value / POW(10, dp));
      checkkey = Menu;
      return 2;
    }
    LIMIT(HMI_value.Value, lo, hi);
    DWINUI::Draw_Signed_Float(HMI_data.Text_Color, HMI_data.Selected_Color, 3, dp, VALX - dp * DWINUI::fontWidth(DWIN_FONT_MENU), MBASE(CurrentMenu->line()), HMI_value.Value / POW(10, dp));
    return 1;
  }
  return 0;
}

// Set a scaled float using the encoder
void HMI_SetFloat() {
  const int8_t val = HMI_GetFloat(HMI_value.dp, HMI_value.MinValue, HMI_value.MaxValue);
  switch (val) {
    case 0: return;
    case 1: if (HMI_value.LiveUpdate) HMI_value.LiveUpdate(); break;
    case 2: if (HMI_value.Apply) HMI_value.Apply(); break;
  }
}

// Set a scaled float pointer variable using the encoder
void HMI_SetPFloat() {
  const int8_t val = HMI_GetFloat(HMI_value.dp, HMI_value.MinValue, HMI_value.MaxValue);
  switch (val) {
    case 0: return;
    case 1: if (HMI_value.LiveUpdate) HMI_value.LiveUpdate(); break;
    case 2: *HMI_value.P_Float = HMI_value.Value / POW(10, HMI_value.dp); if (HMI_value.Apply) HMI_value.Apply(); break;
  }
}

// Menu Creation and Drawing functions ======================================================

void SetMenuTitle(frame_rect_t cn, const __FlashStringHelper* fstr) {
  if (HMI_IsChinese() && (cn.w != 0))
    CurrentMenu->MenuTitle.SetFrame(cn.x, cn.y, cn.w, cn.h);
  else
    CurrentMenu->MenuTitle.SetCaption(fstr);
}

void Draw_Prepare_Menu() {
  checkkey = Menu;
  if (!PrepareMenu) PrepareMenu = new MenuClass();
  if (CurrentMenu != PrepareMenu) {
    CurrentMenu = PrepareMenu;
    SetMenuTitle({133, 1, 28, 13}, GET_TEXT_F(MSG_PREPARE));
    DWINUI::MenuItemsPrepare(13);
    MENU_ITEM(ICON_Back, GET_TEXT_F(MSG_BUTTON_BACK), onDrawBack, Goto_Main_Menu);
    #if ADVANCED_PAUSE_3DPRINTER
      MENU_ITEM(ICON_FilMan, GET_TEXT_F(MSG_FILAMENT_MAN), onDrawSubMenu, Draw_FilamentMan_Menu);
    #endif
    MENU_ITEM(ICON_Axis, GET_TEXT_F(MSG_MOVE_AXIS), onDrawMoveSubMenu, Goto_Move_Menu);
    MENU_ITEM(ICON_Tram, GET_TEXT_F(MSG_BED_TRAMMING), onDrawSubMenu, Draw_Tramming_Menu);
    MENU_ITEM(ICON_CloseMotor, GET_TEXT_F(MSG_DISABLE_STEPPERS), onDrawDisableMotors, DisableMotors);
    #if ENABLED(INDIVIDUAL_AXIS_HOMING_SUBMENU)
      MENU_ITEM(ICON_Homing, GET_TEXT_F(MSG_HOMING), onDrawSubMenu, Draw_Homing_Menu);
    #else
      MENU_ITEM(ICON_Homing, GET_TEXT_F(MSG_AUTO_HOME), onDrawAutoHome, AutoHome);
    #endif
    #if ENABLED(MESH_BED_LEVELING)
      MENU_ITEM(ICON_ManualMesh, GET_TEXT_F(MSG_MANUAL_MESH), onDrawSubMenu, Draw_ManualMesh_Menu);
    #endif
    #if HAS_ZOFFSET_ITEM
      #if HAS_BED_PROBE
        MENU_ITEM(ICON_SetZOffset, GET_TEXT_F(MSG_PROBE_WIZARD), onDrawSubMenu, Draw_ZOffsetWiz_Menu);
      #elif ENABLED(BABYSTEPPING)
        EDIT_ITEM(ICON_Zoffset, GET_TEXT_F(MSG_ZPROBE_ZOFFSET), onDrawPFloat2Menu, SetZOffset, &BABY_Z_VAR);
      #else
        MENU_ITEM(ICON_SetHome, GET_TEXT_F(MSG_SET_HOME_OFFSETS), onDrawHomeOffset, SetHome);
      #endif
    #endif
    #if HAS_PREHEAT
      MENU_ITEM(ICON_PLAPreheat, GET_TEXT_F(MSG_PREHEAT_1), onDrawPreheat1, DoPreheat0);
      #if PREHEAT_COUNT > 1
        MENU_ITEM(ICON_ABSPreheat, PSTR("Preheat " PREHEAT_2_LABEL), onDrawPreheat2, DoPreheat1);
      #endif
      #if PREHEAT_COUNT > 2
        MENU_ITEM(ICON_CustomPreheat, GET_TEXT_F(MSG_PREHEAT_CUSTOM), onDrawMenuItem, DoPreheat2);
      #endif
    #endif
    MENU_ITEM(ICON_Cool, GET_TEXT_F(MSG_COOLDOWN), onDrawCooldown, DoCoolDown);
    MENU_ITEM(ICON_Language, PSTR(GET_TEXT_F(MSG_UI_LANGUAGE)), onDrawLanguage, SetLanguage);
  }
  CurrentMenu->draw();
}

void Draw_Tramming_Menu() {
  DWINUI::ClearMenuArea();
  checkkey = Menu;
  if (!TrammingMenu) TrammingMenu = new MenuClass();
  if (CurrentMenu != TrammingMenu) {
    CurrentMenu = TrammingMenu;
    SetMenuTitle({0}, GET_TEXT_F(MSG_BED_TRAMMING)); // TODO: Chinese, English "Bed Tramming" JPG
    DWINUI::MenuItemsPrepare(6);
    MENU_ITEM(ICON_Back, GET_TEXT_F(MSG_BUTTON_BACK), onDrawBack, Draw_Prepare_Menu);
    MENU_ITEM(ICON_Axis, GET_TEXT_F(MSG_LEVBED_FL), onDrawMenuItem, TramFL);
    MENU_ITEM(ICON_Axis, GET_TEXT_F(MSG_LEVBED_FR), onDrawMenuItem, TramFR);
    MENU_ITEM(ICON_Axis, GET_TEXT_F(MSG_LEVBED_BR), onDrawMenuItem, TramBR);
    MENU_ITEM(ICON_Axis, GET_TEXT_F(MSG_LEVBED_BL), onDrawMenuItem, TramBL);
    MENU_ITEM(ICON_Axis, GET_TEXT_F(MSG_LEVBED_C ), onDrawMenuItem, TramC );
  }
  CurrentMenu->draw();
}

void Draw_Control_Menu() {
  checkkey = Menu;
  if (!ControlMenu) ControlMenu = new MenuClass();
  if (CurrentMenu != ControlMenu) {
    CurrentMenu = ControlMenu;
    SetMenuTitle({103, 1, 28, 14}, GET_TEXT_F(MSG_CONTROL));
    DWINUI::MenuItemsPrepare(9);
    MENU_ITEM(ICON_Back, GET_TEXT_F(MSG_BUTTON_BACK), onDrawBack, Goto_Main_Menu);
    MENU_ITEM(ICON_Temperature, GET_TEXT_F(MSG_TEMPERATURE), onDrawTempSubMenu, Draw_Temperature_Menu);
    MENU_ITEM(ICON_Motion, GET_TEXT_F(MSG_MOTION), onDrawMotionSubMenu, Draw_Motion_Menu);
    #if ENABLED(EEPROM_SETTINGS)
      MENU_ITEM(ICON_WriteEEPROM, GET_TEXT_F(MSG_STORE_EEPROM), onDrawWriteEeprom, WriteEeprom);
      MENU_ITEM(ICON_ReadEEPROM, GET_TEXT_F(MSG_LOAD_EEPROM), onDrawReadEeprom, ReadEeprom);
      MENU_ITEM(ICON_ResumeEEPROM, GET_TEXT_F(MSG_RESTORE_DEFAULTS), onDrawResetEeprom, ResetEeprom);
    #endif
    MENU_ITEM(ICON_Reboot, GET_TEXT_F(MSG_RESET_PRINTER), onDrawMenuItem, RebootPrinter);
    MENU_ITEM(ICON_AdvSet, GET_TEXT_F(MSG_ADVANCED_SETTINGS), onDrawSubMenu, Draw_AdvancedSettings_Menu);
    MENU_ITEM(ICON_Info, GET_TEXT_F(MSG_INFO_SCREEN), onDrawInfoSubMenu, Goto_Info_Menu);
  }
  CurrentMenu->draw();
}

void Draw_AdvancedSettings_Menu() {
  checkkey = Menu;
  if (!AdvancedSettings) AdvancedSettings = new MenuClass();
  if (CurrentMenu != AdvancedSettings) {
    CurrentMenu = AdvancedSettings;
    SetMenuTitle({0}, GET_TEXT_F(MSG_ADVANCED_SETTINGS)); // TODO: Chinese, English "Advanced Settings" JPG
    DWINUI::MenuItemsPrepare(15);
    MENU_ITEM(ICON_Back, GET_TEXT_F(MSG_BUTTON_BACK), onDrawBack, Draw_Control_Menu);
    #if HAS_HOME_OFFSET
      MENU_ITEM(ICON_HomeOffset, GET_TEXT_F(MSG_SET_HOME_OFFSETS), onDrawSubMenu, Draw_HomeOffset_Menu);
    #endif
    #if HAS_BED_PROBE
      MENU_ITEM(ICON_ProbeSet, GET_TEXT_F(MSG_ZPROBE_SETTINGS), onDrawSubMenu, Draw_ProbeSet_Menu);
    #endif
    #if HAS_HOTEND
      MENU_ITEM(ICON_PIDNozzle, F("Hotend PID Settings"), onDrawSubMenu, Draw_HotendPID_Menu);
    #endif
    #if HAS_HEATED_BED
      MENU_ITEM(ICON_PIDbed, F("Bed PID Settings"), onDrawSubMenu, Draw_BedPID_Menu);
    #endif
    #if HAS_FILAMENT_SENSOR
      MENU_ITEM(ICON_FilSet, GET_TEXT_F(MSG_FILAMENT_SET), onDrawSubMenu, Draw_FilSet_Menu);
    #endif
    #if ENABLED(POWER_LOSS_RECOVERY)
      MENU_ITEM(ICON_Pwrlossr, GET_TEXT_F(MSG_OUTAGE_RECOVERY), onDrawPwrLossR, SetPwrLossr);
    #endif
    #if HAS_LCD_BRIGHTNESS
      EDIT_ITEM(ICON_Brightness, GET_TEXT_F(MSG_BRIGHTNESS), onDrawPInt8Menu, SetBrightness, &ui.brightness);
    #endif
    MENU_ITEM(ICON_Scolor, GET_TEXT_F(MSG_COLORS_SELECT), onDrawSubMenu, Draw_SelectColors_Menu);
    #if ENABLED(SOUND_MENU_ITEM)
      MENU_ITEM(ICON_Sound, GET_TEXT_F(MSG_SOUND_ENABLE), onDrawEnableSound, SetEnableSound);
    #endif
    #if HAS_MESH
      MENU_ITEM(ICON_MeshViewer, GET_TEXT_F(MSG_MESH_VIEW), onDrawSubMenu, DWIN_MeshViewer);
    #endif
    #if HAS_ESDIAG
      MENU_ITEM(ICON_ESDiag, F("End-stops diag."), onDrawSubMenu, Draw_EndStopDiag);
    #endif
    #if ENABLED(PRINTCOUNTER)
      MENU_ITEM(ICON_PrintStats, GET_TEXT_F(MSG_INFO_STATS_MENU), onDrawSubMenu, Draw_PrintStats);
      MENU_ITEM(ICON_PrintStatsReset, GET_TEXT_F(MSG_INFO_PRINT_COUNT_RESET), onDrawSubMenu, PrintStats.Reset);
    #endif
    MENU_ITEM(ICON_Lock, GET_TEXT_F(MSG_LOCKSCREEN), onDrawMenuItem, DWIN_LockScreen);
  }
  CurrentMenu->draw();
}

void Draw_Move_Menu() {
  checkkey = Menu;
  if (!MoveMenu) MoveMenu = new MenuClass();
  if (CurrentMenu != MoveMenu) {
    CurrentMenu = MoveMenu;
    SetMenuTitle({192, 1, 42, 14}, GET_TEXT_F(MSG_MOVE_AXIS));
    DWINUI::MenuItemsPrepare(5);
    MENU_ITEM(ICON_Back, GET_TEXT_F(MSG_BUTTON_BACK), onDrawBack, Draw_Prepare_Menu);
    EDIT_ITEM(ICON_MoveX, GET_TEXT_F(MSG_MOVE_X), onDrawMoveX, SetMoveX, &current_position.x);
    EDIT_ITEM(ICON_MoveY, GET_TEXT_F(MSG_MOVE_Y), onDrawMoveY, SetMoveY, &current_position.y);
    EDIT_ITEM(ICON_MoveZ, GET_TEXT_F(MSG_MOVE_Z), onDrawMoveZ, SetMoveZ, &current_position.z);
    #if HAS_HOTEND
      EDIT_ITEM(ICON_Extruder, GET_TEXT_F(MSG_MOVE_E), onDrawMoveE, SetMoveE, &current_position.e);
    #endif
  }
  CurrentMenu->draw();
  if (!all_axes_trusted()) LCD_MESSAGE_F("WARNING: current position is unknown, home axes");
}

#if HAS_HOME_OFFSET
  void Draw_HomeOffset_Menu() {
    checkkey = Menu;
    if (!HomeOffMenu) HomeOffMenu = new MenuClass();
    if (CurrentMenu != HomeOffMenu) {
      CurrentMenu = HomeOffMenu;
      SetMenuTitle({0}, GET_TEXT_F(MSG_SET_HOME_OFFSETS)); // TODO: Chinese, English "Set Home Offsets" JPG
      DWINUI::MenuItemsPrepare(4);
      MENU_ITEM(ICON_Back, GET_TEXT_F(MSG_BUTTON_BACK), onDrawBack, Draw_AdvancedSettings_Menu);
      EDIT_ITEM(ICON_HomeOffsetX, GET_TEXT_F(MSG_HOME_OFFSET_X), onDrawPFloatMenu, SetHomeOffsetX, &home_offset[X_AXIS]);
      EDIT_ITEM(ICON_HomeOffsetY, GET_TEXT_F(MSG_HOME_OFFSET_Y), onDrawPFloatMenu, SetHomeOffsetY, &home_offset[Y_AXIS]);
      EDIT_ITEM(ICON_HomeOffsetZ, GET_TEXT_F(MSG_HOME_OFFSET_Z), onDrawPFloatMenu, SetHomeOffsetZ, &home_offset[Z_AXIS]);
    }
    CurrentMenu->draw();
  }
#endif

#if HAS_BED_PROBE
  void Draw_ProbeSet_Menu() {
    checkkey = Menu;
    if (!ProbeSetMenu) ProbeSetMenu = new MenuClass();
    if (CurrentMenu != ProbeSetMenu) {
      CurrentMenu = ProbeSetMenu;
      SetMenuTitle({0}, GET_TEXT_F(MSG_ZPROBE_SETTINGS)); // TODO: Chinese, English "Probe Settings" JPG
      DWINUI::MenuItemsPrepare(8);
      MENU_ITEM(ICON_Back, GET_TEXT_F(MSG_BUTTON_BACK), onDrawBack, Draw_AdvancedSettings_Menu);
      EDIT_ITEM(ICON_ProbeOffsetX, GET_TEXT_F(MSG_ZPROBE_XOFFSET), onDrawPFloatMenu, SetProbeOffsetX, &probe.offset.x);
      EDIT_ITEM(ICON_ProbeOffsetY, GET_TEXT_F(MSG_ZPROBE_YOFFSET), onDrawPFloatMenu, SetProbeOffsetY, &probe.offset.y);
      EDIT_ITEM(ICON_ProbeOffsetZ, GET_TEXT_F(MSG_ZPROBE_ZOFFSET), onDrawPFloat2Menu, SetProbeOffsetZ, &probe.offset.z);
      #ifdef BLTOUCH_HS_MODE
        MENU_ITEM(ICON_HSMode, F("Enable HS mode"), onDrawHSMode, SetHSMode);
      #endif
      MENU_ITEM(ICON_ProbeTest, GET_TEXT_F(MSG_M48_TEST), onDrawMenuItem, ProbeTest);
      MENU_ITEM(ICON_ProbeStow, GET_TEXT_F(MSG_MANUAL_STOW), onDrawMenuItem, ProbeStow);
      MENU_ITEM(ICON_ProbeDeploy, GET_TEXT_F(MSG_MANUAL_DEPLOY), onDrawMenuItem, ProbeDeploy);
    }
    CurrentMenu->draw();
  }
#endif

#if HAS_FILAMENT_SENSOR
  void Draw_FilSet_Menu() {
    checkkey = Menu;
    if (!FilSetMenu) FilSetMenu = new MenuClass();
    if (CurrentMenu != FilSetMenu) {
      CurrentMenu = FilSetMenu;
      CurrentMenu->MenuTitle.SetCaption(GET_TEXT_F(MSG_FILAMENT_SET));
      DWINUI::MenuItemsPrepare(10);
      MENU_ITEM(ICON_Back, GET_TEXT_F(MSG_BUTTON_BACK), onDrawMenuItem, Draw_AdvancedSettings_Menu);
      #if HAS_FILAMENT_SENSOR
        MENU_ITEM(ICON_Runout, GET_TEXT_F(MSG_RUNOUT_ENABLE), onDrawRunoutEnable, SetRunoutEnable);
      #endif
      #if HAS_FILAMENT_RUNOUT_DISTANCE
        EDIT_ITEM(ICON_Runout, F("Runout Distance"), onDrawPFloatMenu, SetRunoutDistance, &runout.runout_distance());
      #endif
      #if ENABLED(PREVENT_COLD_EXTRUSION)
        EDIT_ITEM(ICON_ExtrudeMinT, F("Extrude Min Temp."), onDrawPIntMenu, SetExtMinT, &HMI_data.ExtMinT);
      #endif
      #if ADVANCED_PAUSE_3DPRINTER
        EDIT_ITEM(ICON_FilLoad, GET_TEXT_F(MSG_FILAMENT_LOAD), onDrawPFloatMenu, SetFilLoad, &fc_settings[0].load_length);
        EDIT_ITEM(ICON_FilUnload, GET_TEXT_F(MSG_FILAMENT_UNLOAD), onDrawPFloatMenu, SetFilUnload, &fc_settings[0].unload_length);
      #endif
      #if ENABLED(FWRETRACT)
        EDIT_ITEM(ICON_FWRetLength, GET_TEXT_F(MSG_CONTROL_RETRACT), onDrawPFloatMenu, SetRetractLength, &fwretract.settings.retract_length);
        EDIT_ITEM(ICON_FWRetSpeed, GET_TEXT_F(MSG_SINGLENOZZLE_RETRACT_SPEED), onDrawPFloatMenu, SetRetractSpeed, &fwretract.settings.retract_feedrate_mm_s);
        EDIT_ITEM(ICON_FWRetZRaise, GET_TEXT_F(MSG_CONTROL_RETRACT_ZHOP), onDrawPFloat2Menu, SetZRaise, &fwretract.settings.retract_zraise);
        EDIT_ITEM(ICON_FWRecSpeed, GET_TEXT_F(MSG_SINGLENOZZLE_UNRETRACT_SPEED), onDrawPFloatMenu, SetRecoverSpeed, &fwretract.settings.retract_recover_feedrate_mm_s);
      #endif
    }
    CurrentMenu->draw();
  }
#endif // HAS_FILAMENT_SENSOR

void Draw_SelectColors_Menu() {
  checkkey = Menu;
  if (!SelectColorMenu) SelectColorMenu = new MenuClass();
  if (CurrentMenu != SelectColorMenu) {
    CurrentMenu = SelectColorMenu;
    SetMenuTitle({0}, GET_TEXT_F(MSG_COLORS_SELECT)); // TODO: Chinese, English "Select Color" JPG
    DWINUI::MenuItemsPrepare(20);
    MENU_ITEM(ICON_Back, GET_TEXT_F(MSG_BUTTON_BACK), onDrawBack, Draw_AdvancedSettings_Menu);
    MENU_ITEM(ICON_StockConfiguration, GET_TEXT_F(MSG_RESTORE_DEFAULTS), onDrawMenuItem, RestoreDefaultsColors);
    EDIT_ITEM(0, "Screen Background", onDrawSelColorItem, SelColor, &HMI_data.Background_Color);
    EDIT_ITEM(0, "Cursor", onDrawSelColorItem, SelColor, &HMI_data.Cursor_color);
    EDIT_ITEM(0, "Title Background", onDrawSelColorItem, SelColor, &HMI_data.TitleBg_color);
    EDIT_ITEM(0, "Title Text", onDrawSelColorItem, SelColor, &HMI_data.TitleTxt_color);
    EDIT_ITEM(0, "Text", onDrawSelColorItem, SelColor, &HMI_data.Text_Color);
    EDIT_ITEM(0, "Selected", onDrawSelColorItem, SelColor, &HMI_data.Selected_Color);
    EDIT_ITEM(0, "Split Line", onDrawSelColorItem, SelColor, &HMI_data.SplitLine_Color);
    EDIT_ITEM(0, "Highlight", onDrawSelColorItem, SelColor, &HMI_data.Highlight_Color);
    EDIT_ITEM(0, "Status Background", onDrawSelColorItem, SelColor, &HMI_data.StatusBg_Color);
    EDIT_ITEM(0, "Status Text", onDrawSelColorItem, SelColor, &HMI_data.StatusTxt_Color);
    EDIT_ITEM(0, "Popup Background", onDrawSelColorItem, SelColor, &HMI_data.PopupBg_color);
    EDIT_ITEM(0, "Popup Text", onDrawSelColorItem, SelColor, &HMI_data.PopupTxt_Color);
    EDIT_ITEM(0, "Alert Background", onDrawSelColorItem, SelColor, &HMI_data.AlertBg_Color);
    EDIT_ITEM(0, "Alert Text", onDrawSelColorItem, SelColor, &HMI_data.AlertTxt_Color);
    EDIT_ITEM(0, "Percent Text", onDrawSelColorItem, SelColor, &HMI_data.PercentTxt_Color);
    EDIT_ITEM(0, "Bar Fill", onDrawSelColorItem, SelColor, &HMI_data.Barfill_Color);
    EDIT_ITEM(0, "Indicator value", onDrawSelColorItem, SelColor, &HMI_data.Indicator_Color);
    EDIT_ITEM(0, "Coordinate value", onDrawSelColorItem, SelColor, &HMI_data.Coordinate_Color);
  }
  CurrentMenu->draw();
}

void Draw_GetColor_Menu() {
  checkkey = Menu;
  if (!GetColorMenu) GetColorMenu = new MenuClass();
  if (CurrentMenu != GetColorMenu) {
    CurrentMenu = GetColorMenu;
    SetMenuTitle({0}, GET_TEXT_F(MSG_COLORS_GET)); // TODO: Chinese, English "Get Color" JPG
    DWINUI::MenuItemsPrepare(5);
    MENU_ITEM(ICON_Back, GET_TEXT_F(MSG_BUTTON_BACK), onDrawBack, DWIN_ApplyColor);
    MENU_ITEM(ICON_Cancel, GET_TEXT_F(MSG_BUTTON_CANCEL), onDrawMenuItem, Draw_SelectColors_Menu);
    MENU_ITEM(0, GET_TEXT_F(MSG_COLORS_RED), onDrawGetColorItem, SetRGBColor);
    MENU_ITEM(1, GET_TEXT_F(MSG_COLORS_GREEN), onDrawGetColorItem, SetRGBColor);
    MENU_ITEM(2, GET_TEXT_F(MSG_COLORS_BLUE), onDrawGetColorItem, SetRGBColor);
  }
  CurrentMenu->draw();
  DWIN_Draw_Rectangle(1, *HMI_value.P_Int, 20, 315, DWIN_WIDTH - 20, 335);
}

void Draw_Tune_Menu() {
  checkkey = Menu;
  if (!TuneMenu) TuneMenu = new MenuClass();
  if (CurrentMenu != TuneMenu) {
    CurrentMenu = TuneMenu;
    SetMenuTitle({73, 2, 28, 12}, GET_TEXT_F(MSG_TUNE)); // TODO: Chinese, English "Tune" JPG
    DWINUI::MenuItemsPrepare(14);
    MENU_ITEM(ICON_Back, GET_TEXT_F(MSG_BUTTON_BACK), onDrawBack, Goto_PrintProcess);
    EDIT_ITEM(ICON_Speed, GET_TEXT_F(MSG_SPEED), onDrawSpeedItem, SetSpeed, &feedrate_percentage);
    #if HAS_HOTEND
      HotendTargetItem = EDIT_ITEM(ICON_HotendTemp, GET_TEXT_F(MSG_UBL_SET_TEMP_HOTEND), onDrawHotendTemp, SetHotendTemp, &thermalManager.temp_hotend[0].target);
    #endif
    #if HAS_HEATED_BED
      BedTargetItem = EDIT_ITEM(ICON_BedTemp, GET_TEXT_F(MSG_UBL_SET_TEMP_BED), onDrawBedTemp, SetBedTemp, &thermalManager.temp_bed.target);
    #endif
    #if HAS_FAN
      FanSpeedItem = EDIT_ITEM(ICON_FanSpeed, GET_TEXT_F(MSG_FAN_SPEED), onDrawFanSpeed, SetFanSpeed, &thermalManager.fan_speed[0]);
    #endif
    #if HAS_ZOFFSET_ITEM && EITHER(HAS_BED_PROBE, BABYSTEPPING)
      EDIT_ITEM(ICON_Zoffset, GET_TEXT_F(MSG_ZPROBE_ZOFFSET), onDrawZOffset, SetZOffset, &BABY_Z_VAR);
    #endif
    #if ENABLED(FWRETRACT)
      EDIT_ITEM(ICON_FWRetLength, GET_TEXT_F(MSG_CONTROL_RETRACT), onDrawPFloatMenu, SetRetractLength, &fwretract.settings.retract_length);
      EDIT_ITEM(ICON_FWRetSpeed, GET_TEXT_F(MSG_SINGLENOZZLE_RETRACT_SPEED), onDrawPFloatMenu, SetRetractSpeed, &fwretract.settings.retract_feedrate_mm_s);
      EDIT_ITEM(ICON_FWRetZRaise, GET_TEXT_F(MSG_CONTROL_RETRACT_ZHOP), onDrawPFloat2Menu, SetZRaise, &fwretract.settings.retract_zraise);
      EDIT_ITEM(ICON_FWRecSpeed, GET_TEXT_F(MSG_SINGLENOZZLE_UNRETRACT_SPEED), onDrawPFloatMenu, SetRecoverSpeed, &fwretract.settings.retract_recover_feedrate_mm_s);
    #endif
    EDIT_ITEM(ICON_Flow, GET_TEXT_F(MSG_FLOW), onDrawPIntMenu, SetFlow, &planner.flow_percentage[0]);
    #if ADVANCED_PAUSE_3DPRINTER
      MENU_ITEM(ICON_FilMan, GET_TEXT_F(MSG_FILAMENTCHANGE), onDrawMenuItem, ChangeFilament);
    #endif
    MENU_ITEM(ICON_Lock, GET_TEXT_F(MSG_LOCKSCREEN), onDrawMenuItem, DWIN_LockScreen);
    #if HAS_LCD_BRIGHTNESS
      EDIT_ITEM(ICON_Brightness, GET_TEXT_F(MSG_BRIGHTNESS), onDrawPInt8Menu, SetBrightness, &ui.brightness);
    #endif
  }
  CurrentMenu->draw();
}

void Draw_Motion_Menu() {
  checkkey = Menu;
  if (!MotionMenu) MotionMenu = new MenuClass();
  if (CurrentMenu != MotionMenu) {
    CurrentMenu = MotionMenu;
    SetMenuTitle({1, 16, 28, 13}, GET_TEXT_F(MSG_MOTION)); // TODO: Chinese, English "Motion" JPG
    DWINUI::MenuItemsPrepare(6);
    MENU_ITEM(ICON_Back, GET_TEXT_F(MSG_BUTTON_BACK), onDrawBack, Draw_Control_Menu);
    MENU_ITEM(ICON_MaxSpeed, GET_TEXT_F(MSG_SPEED), onDrawSpeed, Draw_MaxSpeed_Menu);
    MENU_ITEM(ICON_MaxAccelerated, GET_TEXT_F(MSG_ACCELERATION), onDrawAcc, Draw_MaxAccel_Menu);
    #if HAS_CLASSIC_JERK
      MENU_ITEM(ICON_MaxJerk, GET_TEXT_F(MSG_JERK), onDrawJerk, Draw_MaxJerk_Menu);
    #endif
    MENU_ITEM(ICON_Step, GET_TEXT_F(MSG_STEPS_PER_MM), onDrawSteps, Draw_Steps_Menu);
    EDIT_ITEM(ICON_Flow, GET_TEXT_F(MSG_FLOW), onDrawPIntMenu, SetFlow, &planner.flow_percentage[0]);
  }
  CurrentMenu->draw();
}

#if ADVANCED_PAUSE_3DPRINTER
  void Draw_FilamentMan_Menu() {
    checkkey = Menu;
    if (!FilamentMenu) FilamentMenu = new MenuClass();
    if (CurrentMenu != FilamentMenu) {
      CurrentMenu = FilamentMenu;
      SetMenuTitle({0}, GET_TEXT_F(MSG_FILAMENT_MAN)); // TODO: Chinese, English "Filament Management" JPG
      DWINUI::MenuItemsPrepare(5);
      MENU_ITEM(ICON_Back, GET_TEXT_F(MSG_BUTTON_BACK), onDrawBack, Draw_Prepare_Menu);
      MENU_ITEM(ICON_Park, GET_TEXT_F(MSG_FILAMENT_PARK_ENABLED), onDrawMenuItem, ParkHead);
      MENU_ITEM(ICON_FilMan, GET_TEXT_F(MSG_FILAMENTCHANGE), onDrawMenuItem, ChangeFilament);
      #if ENABLED(FILAMENT_LOAD_UNLOAD_GCODES)
        MENU_ITEM(ICON_FilUnload, GET_TEXT_F(MSG_FILAMENTUNLOAD), onDrawMenuItem, UnloadFilament);
        MENU_ITEM(ICON_FilLoad, GET_TEXT_F(MSG_FILAMENTLOAD), onDrawMenuItem, LoadFilament);
      #endif
    }
    CurrentMenu->draw();
  }
#endif

#if ENABLED(MESH_BED_LEVELING)
  void Draw_ManualMesh_Menu() {
    checkkey = Menu;
    if (!ManualMesh) ManualMesh = new MenuClass();
    if (CurrentMenu != ManualMesh) {
      CurrentMenu = ManualMesh;
      SetMenuTitle({0}, GET_TEXT_F(MSG_MANUAL_MESH)); // TODO: Chinese, English "Manual Mesh Leveling" JPG
      DWINUI::MenuItemsPrepare(6);
      MENU_ITEM(ICON_Back, GET_TEXT_F(MSG_BUTTON_BACK), onDrawBack, Draw_Prepare_Menu);
      MENU_ITEM(ICON_ManualMesh, GET_TEXT_F(MSG_LEVEL_BED), onDrawMenuItem, ManualMeshStart);
      MMeshMoveZItem = EDIT_ITEM(ICON_Zoffset, GET_TEXT_F(MSG_MOVE_Z), onDrawMMeshMoveZ, SetMMeshMoveZ, &current_position.z);
      MENU_ITEM(ICON_Axis, GET_TEXT_F(MSG_UBL_CONTINUE_MESH), onDrawMenuItem, ManualMeshContinue);
      MENU_ITEM(ICON_MeshViewer, GET_TEXT_F(MSG_MESH_VIEW), onDrawSubMenu, DWIN_MeshViewer);
      MENU_ITEM(ICON_MeshSave, GET_TEXT_F(MSG_UBL_SAVE_MESH), onDrawMenuItem, ManualMeshSave);
    }
    CurrentMenu->draw();
  }
#endif

#if HAS_PREHEAT

  void Draw_Preheat_Menu(frame_rect_t cn, const __FlashStringHelper* fstr) {
    checkkey = Menu;
    if (CurrentMenu != PreheatMenu) {
      CurrentMenu = PreheatMenu;
      SetMenuTitle(cn, fstr);
      DWINUI::MenuItemsPrepare(5);
      MENU_ITEM(ICON_Back, GET_TEXT_F(MSG_BUTTON_BACK), onDrawBack, Draw_Temperature_Menu);
      #if HAS_HOTEND
        EDIT_ITEM(ICON_SetEndTemp, GET_TEXT_F(MSG_UBL_SET_TEMP_HOTEND), onDrawSetPreheatHotend, SetPreheatEndTemp, &ui.material_preset[HMI_value.Preheat].hotend_temp);
      #endif
      #if HAS_HEATED_BED
        EDIT_ITEM(ICON_SetBedTemp, GET_TEXT_F(MSG_UBL_SET_TEMP_BED), onDrawSetPreheatBed, SetPreheatBedTemp, &ui.material_preset[HMI_value.Preheat].bed_temp);
      #endif
      #if HAS_FAN
        EDIT_ITEM(ICON_FanSpeed, GET_TEXT_F(MSG_FAN_SPEED), onDrawSetPreheatFan, SetPreheatFanSpeed, &ui.material_preset[HMI_value.Preheat].fan_speed);
      #endif
      #if ENABLED(EEPROM_SETTINGS)
        MENU_ITEM(ICON_WriteEEPROM, GET_TEXT_F(MSG_STORE_EEPROM), onDrawWriteEeprom, WriteEeprom);
      #endif
    }
    CurrentMenu->draw();
  }

  void Draw_Preheat1_Menu() {
    HMI_value.Preheat = 0;
    if (!PreheatMenu) PreheatMenu = new MenuClass();
    Draw_Preheat_Menu({59, 16, 81, 14}, F(PREHEAT_1_LABEL " Preheat Settings")); // TODO: English "PLA Settings" JPG
  }

  void Draw_Preheat2_Menu() {
    HMI_value.Preheat = 1;
    if (!PreheatMenu) PreheatMenu = new MenuClass();
    Draw_Preheat_Menu({142, 16, 82, 14}, F(PREHEAT_2_LABEL " Preheat Settings"));  // TODO: English "ABS Settings" JPG
  }

  #ifdef PREHEAT_3_LABEL
    void Draw_Preheat3_Menu() {
      HMI_value.Preheat = 2;
      if (!PreheatMenu) PreheatMenu = new MenuClass();
      #define PREHEAT_3_TITLE PREHEAT_3_LABEL " Preheat Set."
      Draw_Preheat_Menu({0}, F(PREHEAT_3_TITLE));  // TODO: Chinese, English "Custom Preheat Settings" JPG
    }
  #endif

#endif // HAS_PREHEAT

void Draw_Temperature_Menu() {
  checkkey = Menu;
  if (!TemperatureMenu) TemperatureMenu = new MenuClass();
  if (CurrentMenu != TemperatureMenu) {
    CurrentMenu = TemperatureMenu;
    SetMenuTitle({236, 2, 28, 12}, GET_TEXT_F(MSG_TEMPERATURE));
    DWINUI::MenuItemsPrepare(7);
    MENU_ITEM(ICON_Back, GET_TEXT_F(MSG_BUTTON_BACK), onDrawBack, Draw_Control_Menu);
    #if HAS_HOTEND
      HotendTargetItem = EDIT_ITEM(ICON_SetEndTemp, GET_TEXT_F(MSG_UBL_SET_TEMP_HOTEND), onDrawHotendTemp, SetHotendTemp, &thermalManager.temp_hotend[0].target);
    #endif
    #if HAS_HEATED_BED
      BedTargetItem = EDIT_ITEM(ICON_SetBedTemp, GET_TEXT_F(MSG_UBL_SET_TEMP_BED), onDrawBedTemp, SetBedTemp, &thermalManager.temp_bed.target);
    #endif
    #if HAS_FAN
      FanSpeedItem = EDIT_ITEM(ICON_FanSpeed, GET_TEXT_F(MSG_FAN_SPEED), onDrawFanSpeed, SetFanSpeed, &thermalManager.fan_speed[0]);
    #endif
    #if HAS_HOTEND
      MENU_ITEM(ICON_SetPLAPreheat, F(PREHEAT_1_LABEL " Preheat Settings"), onDrawPLAPreheatSubMenu, Draw_Preheat1_Menu);
      MENU_ITEM(ICON_SetABSPreheat, F(PREHEAT_2_LABEL " Preheat Settings"), onDrawABSPreheatSubMenu, Draw_Preheat2_Menu);
      #ifdef PREHEAT_3_LABEL
        MENU_ITEM(ICON_SetCustomPreheat, PREHEAT_3_TITLE, onDrawSubMenu, Draw_Preheat3_Menu);
      #endif
    #endif
  }
  CurrentMenu->draw();
}

void Draw_MaxSpeed_Menu() {
  checkkey = Menu;
  if (!MaxSpeedMenu) MaxSpeedMenu = new MenuClass();
  if (CurrentMenu != MaxSpeedMenu) {
    CurrentMenu = MaxSpeedMenu;
    SetMenuTitle({1, 16, 28, 13}, GET_TEXT_F(MSG_MAXSPEED));
    DWINUI::MenuItemsPrepare(5);
    MENU_ITEM(ICON_Back, GET_TEXT_F(MSG_BUTTON_BACK), onDrawBack, Draw_Motion_Menu);
    EDIT_ITEM(ICON_MaxSpeedX, GET_TEXT_F(MSG_MAXSPEED_X), onDrawMaxSpeedX, SetMaxSpeedX, &planner.settings.max_feedrate_mm_s[X_AXIS]);
    EDIT_ITEM(ICON_MaxSpeedY, GET_TEXT_F(MSG_MAXSPEED_Y), onDrawMaxSpeedY, SetMaxSpeedY, &planner.settings.max_feedrate_mm_s[Y_AXIS]);
    EDIT_ITEM(ICON_MaxSpeedZ, GET_TEXT_F(MSG_MAXSPEED_Z), onDrawMaxSpeedZ, SetMaxSpeedZ, &planner.settings.max_feedrate_mm_s[Z_AXIS]);
    #if HAS_HOTEND
      EDIT_ITEM(ICON_MaxSpeedE, GET_TEXT_F(MSG_MAXSPEED_E), onDrawMaxSpeedE, SetMaxSpeedE, &planner.settings.max_feedrate_mm_s[E_AXIS]);
    #endif
  }
  CurrentMenu->draw();
}

void Draw_MaxAccel_Menu() {
  checkkey = Menu;
  if (!MaxAccelMenu) MaxAccelMenu = new MenuClass();
  if (CurrentMenu != MaxAccelMenu) {
    CurrentMenu = MaxAccelMenu;
    SetMenuTitle({1, 16, 28, 13}, GET_TEXT_F(MSG_ACCELERATION));
    DWINUI::MenuItemsPrepare(5);
    MENU_ITEM(ICON_Back, GET_TEXT_F(MSG_BUTTON_BACK), onDrawBack, Draw_Motion_Menu);
    EDIT_ITEM(ICON_MaxAccX, GET_TEXT_F(MSG_AMAX_A), onDrawMaxAccelX, SetMaxAccelX, &planner.settings.max_acceleration_mm_per_s2[X_AXIS]);
    EDIT_ITEM(ICON_MaxAccY, GET_TEXT_F(MSG_AMAX_B), onDrawMaxAccelY, SetMaxAccelY, &planner.settings.max_acceleration_mm_per_s2[Y_AXIS]);
    EDIT_ITEM(ICON_MaxAccZ, GET_TEXT_F(MSG_AMAX_C), onDrawMaxAccelZ, SetMaxAccelZ, &planner.settings.max_acceleration_mm_per_s2[Z_AXIS]);
    #if HAS_HOTEND
      EDIT_ITEM(ICON_MaxAccE, GET_TEXT_F(MSG_AMAX_E), onDrawMaxAccelE, SetMaxAccelE, &planner.settings.max_acceleration_mm_per_s2[E_AXIS]);
    #endif
  }
  CurrentMenu->draw();
}

#if HAS_CLASSIC_JERK
  void Draw_MaxJerk_Menu() {
    checkkey = Menu;
    if (!MaxJerkMenu) MaxJerkMenu = new MenuClass();
    if (CurrentMenu != MaxJerkMenu) {
      CurrentMenu = MaxJerkMenu;
      SetMenuTitle({1, 16, 28, 13}, GET_TEXT_F(MSG_JERK));
      DWINUI::MenuItemsPrepare(5);
      MENU_ITEM(ICON_Back, GET_TEXT_F(MSG_BUTTON_BACK), onDrawBack, Draw_Motion_Menu);
      EDIT_ITEM(ICON_MaxSpeedJerkX, GET_TEXT_F(MSG_VA_JERK), onDrawMaxJerkX, SetMaxJerkX, &planner.max_jerk[X_AXIS]);
      EDIT_ITEM(ICON_MaxSpeedJerkY, GET_TEXT_F(MSG_VB_JERK), onDrawMaxJerkY, SetMaxJerkY, &planner.max_jerk[Y_AXIS]);
      EDIT_ITEM(ICON_MaxSpeedJerkZ, GET_TEXT_F(MSG_VC_JERK), onDrawMaxJerkZ, SetMaxJerkZ, &planner.max_jerk[Z_AXIS]);
      #if HAS_HOTEND
        EDIT_ITEM(ICON_MaxSpeedJerkE, GET_TEXT_F(MSG_VE_JERK), onDrawMaxJerkE, SetMaxJerkE, &planner.max_jerk[E_AXIS]);
      #endif
    }
    CurrentMenu->draw();
  }
#endif

void Draw_Steps_Menu() {
  checkkey = Menu;
  if (!StepsMenu) StepsMenu = new MenuClass();
  if (CurrentMenu != StepsMenu) {
    CurrentMenu = StepsMenu;
    SetMenuTitle({1, 16, 28, 13}, GET_TEXT_F(MSG_STEPS_PER_MM));
    DWINUI::MenuItemsPrepare(5);
    MENU_ITEM(ICON_Back, GET_TEXT_F(MSG_BUTTON_BACK), onDrawBack, Draw_Motion_Menu);
    EDIT_ITEM(ICON_StepX, GET_TEXT_F(MSG_A_STEPS), onDrawStepsX, SetStepsX, &planner.settings.axis_steps_per_mm[X_AXIS]);
    EDIT_ITEM(ICON_StepY, GET_TEXT_F(MSG_B_STEPS), onDrawStepsY, SetStepsY, &planner.settings.axis_steps_per_mm[Y_AXIS]);
    EDIT_ITEM(ICON_StepZ, GET_TEXT_F(MSG_C_STEPS), onDrawStepsZ, SetStepsZ, &planner.settings.axis_steps_per_mm[Z_AXIS]);
    #if HAS_HOTEND
      EDIT_ITEM(ICON_StepE, GET_TEXT_F(MSG_E_STEPS), onDrawStepsE, SetStepsE, &planner.settings.axis_steps_per_mm[E_AXIS]);
    #endif
  }
  CurrentMenu->draw();
}

#if HAS_HOTEND
  void Draw_HotendPID_Menu() {
    checkkey = Menu;
    if (!HotendPIDMenu) HotendPIDMenu = new MenuClass();
    if (CurrentMenu != HotendPIDMenu) {
      CurrentMenu = HotendPIDMenu;
      CurrentMenu->MenuTitle.SetCaption(F("Hotend PID Settings"));
      DWINUI::MenuItemsPrepare(8);
      MENU_ITEM(ICON_Back, GET_TEXT_F(MSG_BUTTON_BACK), onDrawMenuItem, Draw_AdvancedSettings_Menu);
      MENU_ITEM(ICON_PIDNozzle, F("Hotend PID"), onDrawMenuItem, HotendPID);
      EDIT_ITEM(ICON_PIDValue, F("Set" STR_KP), onDrawPFloat2Menu, SetKp, &thermalManager.temp_hotend[0].pid.Kp);
      EDIT_ITEM(ICON_PIDValue, F("Set" STR_KI), onDrawPIDi, SetKi, &thermalManager.temp_hotend[0].pid.Ki);
      EDIT_ITEM(ICON_PIDValue, F("Set" STR_KD), onDrawPIDd, SetKd, &thermalManager.temp_hotend[0].pid.Kd);
      EDIT_ITEM(ICON_Temperature, GET_TEXT_F(MSG_TEMPERATURE), onDrawPIntMenu, SetHotendPidT, &HMI_data.HotendPidT);
      EDIT_ITEM(ICON_PIDcycles, GET_TEXT_F(MSG_PID_CYCLE), onDrawPIntMenu, SetPidCycles, &HMI_data.PidCycles);
      #if ENABLED(EEPROM_SETTINGS)
        MENU_ITEM(ICON_WriteEEPROM, GET_TEXT_F(MSG_STORE_EEPROM), onDrawMenuItem, WriteEeprom);
      #endif
    }
    CurrentMenu->draw();
  }
#endif

#if HAS_HEATED_BED
  void Draw_BedPID_Menu() {
    checkkey = Menu;
    if (!BedPIDMenu) BedPIDMenu = new MenuClass();
    if (CurrentMenu != BedPIDMenu) {
      CurrentMenu = BedPIDMenu;
      CurrentMenu->MenuTitle.SetCaption(F("Bed PID Settings"));
      DWINUI::MenuItemsPrepare(8);
      MENU_ITEM(ICON_Back, GET_TEXT_F(MSG_BUTTON_BACK), onDrawMenuItem, Draw_AdvancedSettings_Menu);
      MENU_ITEM(ICON_PIDNozzle, F("Bed PID"), onDrawMenuItem,BedPID);
      EDIT_ITEM(ICON_PIDValue, F("Set" STR_KP), onDrawPFloat2Menu, SetKp, &thermalManager.temp_bed.pid.Kp);
      EDIT_ITEM(ICON_PIDValue, F("Set" STR_KI), onDrawPIDi, SetKi, &thermalManager.temp_bed.pid.Ki);
      EDIT_ITEM(ICON_PIDValue, F("Set" STR_KD), onDrawPIDd, SetKd, &thermalManager.temp_bed.pid.Kd);
      EDIT_ITEM(ICON_Temperature, GET_TEXT_F(MSG_TEMPERATURE), onDrawPIntMenu, SetBedPidT, &HMI_data.BedPidT);
      EDIT_ITEM(ICON_PIDcycles, GET_TEXT_F(MSG_PID_CYCLE), onDrawPIntMenu, SetPidCycles, &HMI_data.PidCycles);
      #if ENABLED(EEPROM_SETTINGS)
        MENU_ITEM(ICON_WriteEEPROM, GET_TEXT_F(MSG_STORE_EEPROM), onDrawMenuItem, WriteEeprom);
      #endif
    }
    CurrentMenu->draw();
  }
#endif

#if HAS_BED_PROBE
  void Draw_ZOffsetWiz_Menu() {
    checkkey = Menu;
    if (!ZOffsetWizMenu) ZOffsetWizMenu = new MenuClass();
    if (CurrentMenu != ZOffsetWizMenu) {
      CurrentMenu = ZOffsetWizMenu;
      CurrentMenu->MenuTitle.SetCaption(GET_TEXT_F(MSG_PROBE_WIZARD));
      DWINUI::MenuItemsPrepare(4);
      MENU_ITEM(ICON_Back, GET_TEXT_F(MSG_BUTTON_BACK), onDrawMenuItem, Draw_Prepare_Menu);
      MENU_ITEM(ICON_Homing, GET_TEXT_F(MSG_AUTO_HOME), onDrawMenuItem, AutoHome);
      MENU_ITEM(ICON_MoveZ0, F("Move Z to Home"), onDrawMenuItem, SetMoveZto0);
      EDIT_ITEM(ICON_Zoffset, GET_TEXT_F(MSG_ZPROBE_ZOFFSET), onDrawPFloat2Menu, SetZOffset, &BABY_Z_VAR);
    }
    CurrentMenu->draw();
    if (!axis_is_trusted(Z_AXIS)) LCD_MESSAGE_F("WARNING: Z position unknown, move Z to home");
  }
#endif

#if ENABLED(INDIVIDUAL_AXIS_HOMING_SUBMENU)
  void Draw_Homing_Menu() {
    checkkey = Menu;
    if (!HomingMenu) HomingMenu = new MenuClass();
    if (CurrentMenu != HomingMenu) {
      CurrentMenu = HomingMenu;
      CurrentMenu->MenuTitle.SetCaption(GET_TEXT_F(MSG_HOMING));
      DWINUI::MenuItemsPrepare(5);
      MENU_ITEM(ICON_Back, GET_TEXT_F(MSG_BUTTON_BACK), onDrawMenuItem, Draw_Prepare_Menu);
      MENU_ITEM(ICON_Homing, GET_TEXT_F(MSG_AUTO_HOME), onDrawMenuItem, AutoHome);
      MENU_ITEM(ICON_HomeX, GET_TEXT_F(MSG_AUTO_HOME_X), onDrawMenuItem, HomeX);
      MENU_ITEM(ICON_HomeY, GET_TEXT_F(MSG_AUTO_HOME_Y), onDrawMenuItem, HomeY);
      MENU_ITEM(ICON_HomeZ, GET_TEXT_F(MSG_AUTO_HOME_Z), onDrawMenuItem, HomeZ);
    }
    CurrentMenu->draw();
  }
#endif

#endif // DWIN_CREALITY_LCD_ENHANCED<|MERGE_RESOLUTION|>--- conflicted
+++ resolved
@@ -1445,14 +1445,10 @@
       case PrintStatsProcess:    Draw_PrintStats(); break;
     #endif
     case PauseOrStop:            Popup_window_PauseOrStop(); break;
-<<<<<<< HEAD
-    #if ADVANCED_PAUSE_3DPRINTER
-=======
     #if ENABLED(POWER_LOSS_RECOVERY)
       case PwrlossRec:           Popup_PowerLossRecovery(); break;
     #endif
-    #if ENABLED(ADVANCED_PAUSE_FEATURE)
->>>>>>> 18e1128f
+    #if ADVANCED_PAUSE_3DPRINTER
       case FilamentPurge:        Draw_Popup_FilamentPurge(); break;
     #endif
     case Locked:                 lockScreen.draw(); break;
