--- conflicted
+++ resolved
@@ -22,16 +22,6 @@
  */
 #pragma once
 
-<<<<<<< HEAD
-=======
-/**
- * DWIN UI Enhanced implementation
- * Author: Miguel A. Risco-Castillo
- * Version: 3.7.1
- * Date: 2021/11/09
- */
-
->>>>>>> 589a6d7f
 #include "../../../inc/MarlinConfigPre.h"
 #include "dwinui.h"
 #include "../common/encoder.h"
@@ -175,7 +165,6 @@
 void HMI_Popup();
 void HMI_SaveProcessID(const uint8_t id);
 void HMI_AudioFeedback(const bool success=true);
-void DWIN_Startup();
 void EachMomentUpdate();
 void update_variable();
 void DWIN_HandleScreen();
