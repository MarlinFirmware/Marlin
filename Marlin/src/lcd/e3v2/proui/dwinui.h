/**
 * Marlin 3D Printer Firmware
 * Copyright (c) 2021 MarlinFirmware [https://github.com/MarlinFirmware/Marlin]
 *
 * Based on Sprinter and grbl.
 * Copyright (c) 2011 Camiel Gubbels / Erik van der Zalm
 *
 * This program is free software: you can redistribute it and/or modify
 * it under the terms of the GNU General Public License as published by
 * the Free Software Foundation, either version 3 of the License, or
 * (at your option) any later version.
 *
 * This program is distributed in the hope that it will be useful,
 * but WITHOUT ANY WARRANTY; without even the implied warranty of
 * MERCHANTABILITY or FITNESS FOR A PARTICULAR PURPOSE.  See the
 * GNU General Public License for more details.
 *
 * You should have received a copy of the GNU General Public License
 * along with this program.  If not, see <https://www.gnu.org/licenses/>.
 *
 */
#pragma once

/**
 * DWIN Enhanced implementation for PRO UI
 * Author: Miguel A. Risco-Castillo (MRISCOC)
 * Version: 3.21.1
 * Date: 2023/03/21
 */

#include "../../../inc/MarlinConfigPre.h"

#include "../common/dwin_set.h"
#include "../common/dwin_font.h"
#include "../common/dwin_color.h"
#include "dwin_lcd.h"

// Extra Icons
#define ICON_Printer_0         93
#define ICON_Box              200
#define ICON_Checkbox         201
#define ICON_Fade             202
#define ICON_Mesh             203
#define ICON_Tilt             204
#define ICON_Brightness       205
#define ICON_Probe            206
#define ICON_AxisD            249
#define ICON_AxisBR           250
#define ICON_AxisTR           251
#define ICON_AxisBL           252
#define ICON_AxisTL           253
#define ICON_AxisC            254

#define ICON_BedSizeX         ICON_PrintSize
#define ICON_BedSizeY         ICON_PrintSize
#define ICON_BedTramming      ICON_SetHome
#define ICON_Binary           ICON_Contact
#define ICON_BLTouchReset     ICON_ResetEEPROM
#define ICON_Cancel           ICON_StockConfiguration
#define ICON_CustomPreheat    ICON_BedTemp
#define ICON_Error            ICON_TempTooHigh
#define ICON_esDiag           ICON_Info
#define ICON_ExtrudeMinT      ICON_HotendTemp
#define ICON_FilLoad          ICON_WriteEEPROM
#define ICON_FilMan           ICON_ResetEEPROM
#define ICON_FilSet           ICON_ResetEEPROM
#define ICON_FilUnload        ICON_ReadEEPROM
#define ICON_Flow             ICON_StepE
#define ICON_HomeX            ICON_MoveX
#define ICON_HomeY            ICON_MoveY
#define ICON_HomeZ            ICON_MoveZ
#define ICON_HSMode           ICON_MaxAccZ
#define ICON_InputShaping     ICON_MaxAccelerated
#define ICON_JDmm             ICON_MaxJerk
#define ICON_Level            ICON_Mesh
#define ICON_Lock             ICON_Checkbox
#define ICON_ManualMesh       ICON_Mesh
#define ICON_MaxPosX          ICON_MoveX
#define ICON_MaxPosY          ICON_MoveY
#define ICON_MaxPosZ          ICON_MoveZ
#define ICON_MeshEdit         ICON_Fade
#define ICON_MeshEditX        ICON_MoveX
#define ICON_MeshEditY        ICON_MoveY
#define ICON_MeshEditZ        ICON_Zoffset
#define ICON_MeshNext         ICON_AxisD
#define ICON_MeshPoints       ICON_HotendTemp
#define ICON_MeshReset        ICON_ResetEEPROM
#define ICON_MeshSave         ICON_WriteEEPROM
#define ICON_MeshViewer       ICON_Mesh
#define ICON_MoveZ0           ICON_CloseMotor
#define ICON_Park             ICON_SetHome
#define ICON_ParkPos          ICON_AxisC
#define ICON_ParkPosX         ICON_StepX
#define ICON_ParkPosY         ICON_StepY
#define ICON_ParkPosZ         ICON_StepZ
#define ICON_PhySet           ICON_PrintSize
#define ICON_PIDCycles        ICON_ResetEEPROM
#define ICON_PIDValue         ICON_Contact
#define ICON_PrintStats       ICON_PrintTime
#define ICON_PrintStatsReset  ICON_RemainTime
#define ICON_Preheat1         ICON_PLAPreheat
#define ICON_Preheat2         ICON_ABSPreheat
#define ICON_Preheat3         ICON_CustomPreheat
#define ICON_Preheat4         ICON_CustomPreheat
#define ICON_Preheat5         ICON_CustomPreheat
#define ICON_Preheat6         ICON_CustomPreheat
#define ICON_Preheat7         ICON_CustomPreheat
#define ICON_Preheat8         ICON_CustomPreheat
#define ICON_Preheat9         ICON_CustomPreheat
#define ICON_Preheat10        ICON_CustomPreheat
#define ICON_ProbeDeploy      ICON_Probe
#define ICON_ProbeMargin      ICON_PrintSize
#define ICON_ProbeSet         ICON_SetEndTemp
#define ICON_ProbeStow        ICON_Tilt
#define ICON_ProbeTest        ICON_Zoffset
#define ICON_ProbeZSpeed      ICON_MaxSpeedZ
#define ICON_Pwrlossr         ICON_Motion
#define ICON_Reboot           ICON_ResetEEPROM
#define ICON_Runout           ICON_MaxAccE
#define ICON_Scolor           ICON_MaxSpeed
#define ICON_SetBaudRate      ICON_Setspeed
#define ICON_SetCustomPreheat ICON_BedTemp
#define ICON_SetPreheat1      ICON_SetPLAPreheat
#define ICON_SetPreheat2      ICON_SetABSPreheat
#define ICON_SetPreheat3      ICON_SetCustomPreheat
#define ICON_SetPreheat4      ICON_SetCustomPreheat
#define ICON_SetPreheat5      ICON_SetCustomPreheat
#define ICON_SetPreheat6      ICON_SetCustomPreheat
#define ICON_SetPreheat7      ICON_SetCustomPreheat
#define ICON_SetPreheat8      ICON_SetCustomPreheat
#define ICON_SetPreheat9      ICON_SetCustomPreheat
#define ICON_SetPreheat10     ICON_SetCustomPreheat
#define ICON_ShapingX         ICON_MoveX
#define ICON_ShapingY         ICON_MoveY
#define ICON_Sound            ICON_Cool
#define ICON_TMCSet           ICON_PrintSize
#define ICON_TMCXSet          ICON_MoveX
#define ICON_TMCYSet          ICON_MoveY
#define ICON_TMCZSet          ICON_MoveZ
#define ICON_TMCESet          ICON_Extruder
#define ICON_Tram             ICON_Step
#define ICON_UBLActive        ICON_Fade
#define ICON_UBLSlot          ICON_ResetEEPROM
#define ICON_UBLMeshSave      ICON_WriteEEPROM
#define ICON_UBLMeshLoad      ICON_ReadEEPROM
#define ICON_UBLSmartFill     ICON_StockConfiguration
#define ICON_UBLTiltGrid      ICON_Tilt
#define ICON_ZAfterHome       ICON_Tilt

// LED Lights
#define ICON_CaseLight        ICON_Motion
#define ICON_LedControl       ICON_Motion

// MPC
#define ICON_MPCNozzle        ICON_HotendTemp
#define ICON_MPCValue         ICON_Contact
#define ICON_MPCHeater        ICON_Temperature
#define ICON_MPCHeatCap       ICON_BedTemp
#define ICON_MPCFan           ICON_FanSpeed

// Buttons
#define BTN_Continue          85
#define BTN_Cancel            87
#define BTN_Confirm           89
#define BTN_Print             90
#define BTN_Save              91
#define BTN_Purge             92

// Extended and default UI Colors
#define COLOR_BLACK           0
#define COLOR_GREEN           RGB(0, 63, 0)
#define COLOR_BLUE            RGB(0, 0, 31)
#define COLOR_LIGHT_WHITE     0xBDD7
#define COLOR_LIGHT_GREEN     0x3460
#define COLOR_CYAN            0x07FF
#define COLOR_LIGHT_CYAN      0x04F3
#define COLOR_LIGHT_BLUE      0x3A6A
#define COLOR_MAGENTA         0xF81F
#define COLOR_LIGHT_MAGENTA   0x9813
#define COLOR_LIGHT_RED       0x8800
#define COLOR_ORANGE          0xFA20
#define COLOR_LIGHT_ORANGE    0xFBC0
#define COLOR_LIGHT_YELLOW    0x8BE0
#define COLOR_BROWN           0xCC27
#define COLOR_LIGHT_BROWN     0x6204
#define COLOR_GREY            0x18E3

// UI element defines and constants
#define DWIN_FONT_MENU  font8x16
#define DWIN_FONT_STAT  font10x20
#define DWIN_FONT_HEAD  font10x20
#define DWIN_FONT_ALERT font10x20
#define STATUS_Y 354
#define LCD_WIDTH (DWIN_WIDTH / 8)  // only if the default fontID is font8x16

// Minimum unit (0.1) : multiple (10)
#define UNITFDIGITS 1
#define MINUNITMULT POW(10, UNITFDIGITS)

/**
 * @brief Menu Line Spacing
 */
constexpr uint8_t  TITLE_HEIGHT = 30,                          //< Title bar height
                   MLINE = 53,                                 //< Menu line height
                   TROWS = (STATUS_Y - TITLE_HEIGHT) / MLINE,  //< Total rows
                   MROWS = TROWS - 1,                          //< Other-than-Back
                   ICOX = 26,                                  //< Menu item icon X position
                   LBLX = 55,                                  //< Menu item label X position
                   VALX = 210,                                 //< Menu item value X position
                   MENU_CHR_W = 8, MENU_CHR_H = 16,            //< Menu font 8x16
                   STAT_CHR_W = 10;                            //< Menu Stats character width

// Menuitem Y position
#define MYPOS(L) (TITLE_HEIGHT + MLINE * (L))

// Menuitem caption Offset
#define CAPOFF ((MLINE - MENU_CHR_H) / 2)

// Menuitem caption Y position
#define MBASE(L) (MYPOS(L) + CAPOFF)

typedef struct { uint16_t left, top, right, bottom; } rect_t;
typedef struct { uint16_t x, y, w, h; } frame_rect_t;

class Title {
public:
  char caption[32] = "";
  uint8_t frameid = 0;
  rect_t frame = {0};
  void draw();
  void setCaption(PGM_P const titleStr);
  inline void setCaption(FSTR_P fTitle) { setCaption((char *)fTitle); }
  void showCaption(PGM_P const titleStr);
  inline void showCaption(FSTR_P fTitle) { showCaption((char *)fTitle); }
  void setFrame(uint8_t id, uint16_t x1, uint16_t y1, uint16_t x2, uint16_t y2);
  void setFrame(uint16_t x, uint16_t y, uint16_t w, uint16_t h);
  void frameCopy(uint8_t id, uint16_t x1, uint16_t y1, uint16_t x2, uint16_t y2);
  void frameCopy(uint16_t x, uint16_t y, uint16_t h, uint16_t v);
};
extern Title title;

namespace DWINUI {
  extern xy_int_t cursor;
  extern uint16_t textColor;
  extern uint16_t backColor;
  extern uint16_t buttonColor;
  extern fontid_t fontID;

  extern void (*onTitleDraw)(Title* t);

  // DWIN LCD Initialization
  void init();

  // Set text/number font
  void setFont(fontid_t cfont);

  // Get font character width
  uint8_t fontWidth(fontid_t cfont);
  inline uint8_t fontWidth() { return fontWidth(fontID); };

  // Get font character height
  uint8_t fontHeight(fontid_t cfont);
  inline uint8_t fontHeight() { return fontHeight(fontID); };

  // Get screen x coordinates from text column
  uint16_t colToX(uint8_t col);

  // Get screen y coordinates from text row
  uint16_t rowToY(uint8_t row);

  // Set text/number color
  void setColors(uint16_t fgcolor, uint16_t bgcolor, uint16_t alcolor);
  void setTextColor(uint16_t fgcolor);
  void setBackgroundColor(uint16_t bgcolor);

  // Moves cursor to point
  //  x: abscissa of the display
  //  y: ordinate of the display
  //  point: xy coordinate
  void moveTo(int16_t x, int16_t y);
  void moveTo(xy_int_t point);

  // Moves cursor relative to the actual position
  //  x: abscissa of the display
  //  y: ordinate of the display
  //  point: xy coordinate
  void moveBy(int16_t x, int16_t y);
  void moveBy(xy_int_t point);

  // Extend a frame box
  //  v: value to extend
  inline frame_rect_t extendFrame(frame_rect_t frame, uint8_t v) {
    frame_rect_t t;
    t.x = frame.x - v;
    t.y = frame.y - v;
    t.w = frame.w + 2 * v;
    t.h = frame.h + 2 * v;
    return t;
  }

  // Draw an Icon and select library automatically
  //  BG: The icon background display: false=Background filtering is not displayed, true=Background display
  //  libID: Icon library ID
  //  picID: Icon ID
  //  x/y: Upper-left point
  void iconShow(bool BG, uint8_t icon, uint16_t x, uint16_t y);

  // Draw an Icon with transparent background from the library ICON
  //  icon: Icon ID
  //  x/y: Upper-left point
  inline void drawIcon(uint8_t icon, uint16_t x, uint16_t y) {
    iconShow(false, icon, x, y);
  }

  // Draw an Icon from the library ICON with its background
  //  icon: Icon ID
  //  x/y: Upper-left point
  inline void drawIconWB(uint8_t icon, uint16_t x, uint16_t y) {
    iconShow(true, icon, x, y);
  }

  // Draw a numeric integer value
  //  bShow: true=display background color; false=don't display background color
  //  signedMode: 1=signed; 0=unsigned
  //  fid: Font ID
  //  color: Character color
  //  bColor: Background color
  //  iNum: Number of digits
  //  x/y: Upper-left coordinate
  //  value: Integer value
  void drawInt(uint8_t bShow, bool signedMode, fontid_t fid, uint16_t color, uint16_t bColor, uint8_t iNum, uint16_t x, uint16_t y, long value);

  // Draw a positive integer
  inline void drawInt(uint8_t bShow, fontid_t fid, uint16_t color, uint16_t bColor, uint8_t iNum, uint16_t x, uint16_t y, long value) {
    drawInt(bShow, 0, fid, color, bColor, iNum, x, y, value);
  }
  inline void drawInt(uint8_t iNum, long value) {
    drawInt(false, 0, fontID, textColor, backColor, iNum, cursor.x, cursor.y, value);
    moveBy(iNum * fontWidth(fontID), 0);
  }
  inline void drawInt(uint8_t iNum, uint16_t x, uint16_t y, long value) {
    drawInt(false, 0, fontID, textColor, backColor, iNum, x, y, value);
  }
  inline void drawInt(uint16_t color, uint8_t iNum, uint16_t x, uint16_t y, long value) {
    drawInt(false, 0, fontID, color, backColor, iNum, x, y, value);
  }
  inline void drawInt(uint16_t color, uint16_t bColor, uint8_t iNum, uint16_t x, uint16_t y, long value) {
    drawInt(true, 0, fontID, color, bColor, iNum, x, y, value);
  }
  inline void drawInt(fontid_t fid, uint16_t color, uint16_t bColor, uint8_t iNum, uint16_t x, uint16_t y, long value) {
    drawInt(true, 0, fid, color, bColor, iNum, x, y, value);
  }

  // Draw a signed integer
  inline void drawSignedInt(uint8_t bShow, fontid_t fid, uint16_t color, uint16_t bColor, uint8_t iNum, uint16_t x, uint16_t y, long value) {
    drawInt(bShow, 1, fid, color, bColor, iNum, x, y, value);
  }
  inline void drawSignedInt(uint8_t iNum, long value) {
    drawInt(false, 1, fontID, textColor, backColor, iNum, cursor.x, cursor.y, value);
    moveBy(iNum * fontWidth(fontID), 0);
  }
  inline void drawSignedInt(uint8_t iNum, uint16_t x, uint16_t y, long value) {
    drawInt(false, 1, fontID, textColor, backColor, iNum, x, y, value);
  }
  inline void drawSignedInt(uint16_t color, uint8_t iNum, uint16_t x, uint16_t y, long value) {
    drawInt(false, 1, fontID, color, backColor, iNum, x, y, value);
  }
  inline void drawSignedInt(uint16_t color, uint16_t bColor, uint8_t iNum, uint16_t x, uint16_t y, long value) {
    drawInt(true, 1, fontID, color, bColor, iNum, x, y, value);
  }
  inline void drawSignedInt(fontid_t fid, uint16_t color, uint16_t bColor, uint8_t iNum, uint16_t x, uint16_t y, long value) {
    drawInt(true, 1, fid, color, bColor, iNum, x, y, value);
  }

  // Draw a numeric float value
  //  bShow: true=display background color; false=don't display background color
  //  signedMode: 1=signed; 0=unsigned
  //  fid: Font ID
  //  color: Character color
  //  bColor: Background color
  //  iNum: Number of digits
  //  fNum: Number of decimal digits
  //  x/y: Upper-left coordinate
  //  value: float value
  void drawFloat(uint8_t bShow, bool signedMode, fontid_t fid, uint16_t color, uint16_t bColor, uint8_t iNum, uint8_t fNum, uint16_t x, uint16_t y, float value);

  // Draw a positive floating point number
  inline void drawFloat(uint8_t bShow, fontid_t fid, uint16_t color, uint16_t bColor, uint8_t iNum, uint8_t fNum, uint16_t x, uint16_t y, float value) {
    drawFloat(bShow, 0, fid, color, bColor, iNum, fNum, x, y, value);
  }
  inline void drawFloat(uint8_t iNum, uint8_t fNum, float value) {
    drawFloat(false, 0, fontID, textColor, backColor, iNum, fNum, cursor.x, cursor.y, value);
    moveBy((iNum + fNum + 1) * fontWidth(fontID), 0);
  }
  inline void drawFloat(uint8_t iNum, uint8_t fNum, uint16_t x, uint16_t y, float value) {
    drawFloat(false, 0, fontID, textColor, backColor, iNum, fNum, x, y, value);
  }
  inline void drawFloat(fontid_t fid, uint8_t iNum, uint8_t fNum, uint16_t x, uint16_t y, float value) {
    drawFloat(false, 0, fid, textColor, backColor, iNum, fNum, x, y, value);
  }
  inline void drawFloat(uint16_t color, uint16_t bColor, uint8_t iNum, uint8_t fNum, uint16_t x, uint16_t y, float value) {
    drawFloat(true, 0, fontID, color, bColor, iNum, fNum, x, y, value);
  }
  inline void drawFloat(fontid_t fid, uint16_t color, uint16_t bColor, uint8_t iNum, uint8_t fNum, uint16_t x, uint16_t y, float value) {
    drawFloat(true, 0, fid, color, bColor, iNum, fNum, x, y, value);
  }

  // Draw a signed floating point number
  inline void drawSignedFloat(uint8_t bShow, fontid_t fid, uint16_t color, uint16_t bColor, uint8_t iNum, uint8_t fNum, uint16_t x, uint16_t y, float value) {
    drawFloat(bShow, 1, fid, color, bColor, iNum, fNum, x, y, value);
  }
  inline void drawSignedFloat(uint8_t iNum, uint8_t fNum, float value) {
    drawFloat(false, 1, fontID, textColor, backColor, iNum, fNum, cursor.x, cursor.y, value);
    moveBy((iNum + fNum + 1) * fontWidth(fontID), 0);
  }
  inline void drawSignedFloat(uint8_t iNum, uint8_t fNum, uint16_t x, uint16_t y, float value) {
    drawFloat(false, 1, fontID, textColor, backColor, iNum, fNum, x, y, value);
  }
  inline void drawSignedFloat(fontid_t fid, uint8_t iNum, uint8_t fNum, uint16_t x, uint16_t y, float value) {
    drawFloat(false, 1, fid, textColor, backColor, iNum, fNum, x, y, value);
  }
  inline void drawSignedFloat(uint16_t color, uint16_t bColor, uint8_t iNum, uint8_t fNum, uint16_t x, uint16_t y, float value) {
    drawFloat(true, 1, fontID, color, bColor, iNum, fNum, x, y, value);
  }
  inline void drawSignedFloat(fontid_t fid, uint16_t color, uint16_t bColor, uint8_t iNum, uint8_t fNum, uint16_t x, uint16_t y, float value) {
    drawFloat(true, 1, fid, color, bColor, iNum, fNum, x, y, value);
  }

  // Draw a char
  //  color: Character color
  //  x: abscissa of the display
  //  y: ordinate of the display
  //  c: ASCII code of char
  void drawChar(uint16_t color, uint16_t x, uint16_t y, const char c);
  inline void drawChar(uint16_t x, uint16_t y, const char c) { drawChar(textColor, x, y, c); };
  // Draw a char at cursor position and increment cursor
  void drawChar(uint16_t color, const char c);
  inline void drawChar(const char c) { drawChar(textColor, c); }

  // Draw a string at cursor position
  //  color: Character color
  //  *string: The string
  //  rlimit: For draw less chars than string length use rlimit
  void drawString(PGM_P const string, uint16_t rlimit = 0xFFFF);
  void drawString(uint16_t color, PGM_P const string, uint16_t rlimit = 0xFFFF);
  inline void drawString(FSTR_P  string, uint16_t rlimit = 0xFFFF) {
    drawString(FTOP(string), rlimit);
  }
  inline void drawString(uint16_t color, FSTR_P string, uint16_t rlimit = 0xFFFF) {
    drawString(color, FTOP(string), rlimit);
  }

  // Draw a string
  //  fid: Font ID
  //  color: Character color
  //  bColor: Background color
  //  x/y: Upper-left coordinate of the string
  //  *string: The string
  inline void drawString(uint16_t x, uint16_t y, PGM_P const string) {
    dwinDrawString(false, fontID, textColor, backColor, x, y, string);
  }
  inline void drawString(uint16_t x, uint16_t y, FSTR_P fTitle) {
    dwinDrawString(false, fontID, textColor, backColor, x, y, FTOP(fTitle));
  }
  inline void drawString(uint16_t color, uint16_t x, uint16_t y, PGM_P const string) {
    dwinDrawString(false, fontID, color, backColor, x, y, string);
  }
  inline void drawString(uint16_t color, uint16_t x, uint16_t y, FSTR_P fTitle) {
    dwinDrawString(false, fontID, color, backColor, x, y, fTitle);
  }
  inline void drawString(uint16_t color, uint16_t bgcolor, uint16_t x, uint16_t y, PGM_P const string) {
    dwinDrawString(true, fontID, color, bgcolor, x, y, string);
  }
  inline void drawString(uint16_t color, uint16_t bgcolor, uint16_t x, uint16_t y, FSTR_P fTitle) {
    dwinDrawString(true, fontID, color, bgcolor, x, y, fTitle);
  }
  inline void drawString(fontid_t fid, uint16_t color, uint16_t bgcolor, uint16_t x, uint16_t y, PGM_P const string) {
    dwinDrawString(true, fid, color, bgcolor, x, y, string);
  }
  inline void drawString(fontid_t fid, uint16_t color, uint16_t bgcolor, uint16_t x, uint16_t y, FSTR_P fTitle) {
    dwinDrawString(true, fid, color, bgcolor, x, y, fTitle);
  }

  // Draw a centered string using DWIN_WIDTH
  //  bShow: true=display background color; false=don't display background color
  //  fid: Font ID
  //  color: Character color
  //  bColor: Background color
  //  y: Upper coordinate of the string
  //  *string: The string
<<<<<<< HEAD
  void drawCenteredString(bool bShow, fontid_t fid, uint16_t color, uint16_t bColor, uint16_t x1, uint16_t x2, uint16_t y, PGM_P const string);
  inline void drawCenteredString(bool bShow, fontid_t fid, uint16_t color, uint16_t bColor, uint16_t y, PGM_P const string) {
=======
  void drawCenteredString(bool bShow, fontid_t fid, uint16_t color, uint16_t bColor, uint16_t x1, uint16_t x2, uint16_t y, const char * const string);
  inline void drawCenteredString(bool bShow, fontid_t fid, uint16_t color, uint16_t bColor, uint16_t x, uint16_t y, const char * const string) {
    drawCenteredString(bShow, fid, color, bColor, 2 * x, 0, y, string);
  }
  inline void drawCenteredString(bool bShow, fontid_t fid, uint16_t color, uint16_t bColor, uint16_t y, const char * const string) {
>>>>>>> 1dec9831
    drawCenteredString(bShow, fid, color, bColor, 0, DWIN_WIDTH, y, string);
  }
  inline void drawCenteredString(bool bShow, fontid_t fid, uint16_t color, uint16_t bColor, uint16_t y, FSTR_P string) {
    drawCenteredString(bShow, fid, color, bColor, y, FTOP(string));
  }
  inline void drawCenteredString(uint16_t color, uint16_t bcolor, uint16_t y, PGM_P const string) {
    drawCenteredString(true, fontID, color, bcolor, y, string);
  }
  inline void drawCenteredString(fontid_t fid, uint16_t color, uint16_t y, PGM_P const string) {
    drawCenteredString(false, fid, color, backColor, y, string);
  }
  inline void drawCenteredString(fontid_t fid, uint16_t color, uint16_t y, FSTR_P fTitle) {
    drawCenteredString(false, fid, color, backColor, y, fTitle);
  }
  inline void drawCenteredString(uint16_t color, uint16_t y, PGM_P const string) {
    drawCenteredString(false, fontID, color, backColor, y, string);
  }
  inline void drawCenteredString(uint16_t color, uint16_t y, FSTR_P fTitle) {
    drawCenteredString(false, fontID, color, backColor, y, fTitle);
  }
  inline void drawCenteredString(uint16_t y, PGM_P const string) {
    drawCenteredString(false, fontID, textColor, backColor, y, string);
  }
  inline void drawCenteredString(uint16_t y, FSTR_P fTitle) {
    drawCenteredString(false, fontID, textColor, backColor, y, fTitle);
  }

  // Draw a box
  //  mode: 0=frame, 1=fill, 2=XOR fill
  //  color: Rectangle color
  //  frame: Box coordinates and size
  inline void drawBox(uint8_t mode, uint16_t color, frame_rect_t frame) {
    dwinDrawBox(mode, color, frame.x, frame.y, frame.w, frame.h);
  }

  // Draw a circle
  //  Color: circle color
  //  x: abscissa of the center of the circle
  //  y: ordinate of the center of the circle
  //  r: circle radius
  void drawCircle(uint16_t color, uint16_t x,uint16_t y,uint8_t r);
  inline void drawCircle(uint16_t color, uint8_t r) {
    drawCircle(color, cursor.x, cursor.y, r);
  }

  // Draw a checkbox
  //  Color: frame color
  //  bColor: Background color
  //  x/y: Upper-left point
  //  checked : 0 : unchecked, 1 : checked
  void drawCheckbox(uint16_t color, uint16_t bcolor, uint16_t x, uint16_t y, bool checked);
  inline void drawCheckbox(uint16_t x, uint16_t y, bool checked=false) {
    drawCheckbox(textColor, backColor, x, y, checked);
  }

  // Color Interpolator
  //  val : Interpolator minv..maxv
  //  minv : Minimum value
  //  maxv : Maximum value
  //  color1 : Start color
  //  color2 : End color
  uint16_t colorInt(int16_t val, int16_t minv, int16_t maxv, uint16_t color1, uint16_t color2);

  // ------------------------- Buttons ------------------------------//

  void drawButton(uint16_t color, uint16_t bcolor, uint16_t x1, uint16_t y1, uint16_t x2, uint16_t y2, PGM_P const caption);
  inline void drawButton(uint16_t color, uint16_t bcolor, uint16_t x1, uint16_t y1, uint16_t x2, uint16_t y2, FSTR_P caption) {
    drawButton(color, bcolor, x1, y1, x2, y2, FTOP(caption));
  }
  inline void drawButton(FSTR_P caption, uint16_t x, uint16_t y) {
    drawButton(textColor, buttonColor, x, y, x + 99, y + 37, caption);
  }
  void drawButton(uint8_t id, uint16_t x, uint16_t y);

  // -------------------------- Extra -------------------------------//

  // Draw a circle filled with color
  //  bcolor: fill color
  //  x: abscissa of the center of the circle
  //  y: ordinate of the center of the circle
  //  r: circle radius
  void drawFillCircle(uint16_t bcolor, uint16_t x,uint16_t y,uint8_t r);
  inline void drawFillCircle(uint16_t bcolor, uint8_t r) {
    drawFillCircle(bcolor, cursor.x, cursor.y, r);
  }

  // Color Interpolator through Red->Yellow->Green->Blue
  //  val : Interpolator minv..maxv
  //  minv : Minimum value
  //  maxv : Maximum value
  uint16_t rainbowInt(int16_t val, int16_t minv, int16_t maxv);

  // Write buffer data to the SRAM
  //  addr: SRAM start address 0x0000-0x7FFF
  //  length: Bytes to write
  //  data: address of the buffer with data
  inline void writeToSRAM(uint16_t addr, uint16_t length, uint8_t *data) {
    dwinWriteToMem(0x5A, addr, length, data);
  }

  // Write buffer data to the Flash
  //  addr: Flash start address 0x0000-0x3FFF
  //  length: Bytes to write
  //  data: address of the buffer with data
  inline void writeToFlash(uint16_t addr, uint16_t length, uint8_t *data) {
    dwinWriteToMem(0xA5, addr, length, data);
  }

  // Clear by filling the area with background color
  // Area (0, TITLE_HEIGHT, DWIN_WIDTH, STATUS_Y - 1)
  void clearMainArea();

};<|MERGE_RESOLUTION|>--- conflicted
+++ resolved
@@ -488,16 +488,11 @@
   //  bColor: Background color
   //  y: Upper coordinate of the string
   //  *string: The string
-<<<<<<< HEAD
-  void drawCenteredString(bool bShow, fontid_t fid, uint16_t color, uint16_t bColor, uint16_t x1, uint16_t x2, uint16_t y, PGM_P const string);
-  inline void drawCenteredString(bool bShow, fontid_t fid, uint16_t color, uint16_t bColor, uint16_t y, PGM_P const string) {
-=======
   void drawCenteredString(bool bShow, fontid_t fid, uint16_t color, uint16_t bColor, uint16_t x1, uint16_t x2, uint16_t y, const char * const string);
   inline void drawCenteredString(bool bShow, fontid_t fid, uint16_t color, uint16_t bColor, uint16_t x, uint16_t y, const char * const string) {
     drawCenteredString(bShow, fid, color, bColor, 2 * x, 0, y, string);
   }
   inline void drawCenteredString(bool bShow, fontid_t fid, uint16_t color, uint16_t bColor, uint16_t y, const char * const string) {
->>>>>>> 1dec9831
     drawCenteredString(bShow, fid, color, bColor, 0, DWIN_WIDTH, y, string);
   }
   inline void drawCenteredString(bool bShow, fontid_t fid, uint16_t color, uint16_t bColor, uint16_t y, FSTR_P string) {
