--- conflicted
+++ resolved
@@ -126,19 +126,6 @@
   }
 }
 
-<<<<<<< HEAD
-// Draw an Icon from SRAM without background transparency for DACAI Screens support
-void dacaiIconShow(uint16_t x, uint16_t y, uint16_t addr) {
-  NOMORE(x, DWIN_WIDTH - 1);
-  NOMORE(y, DWIN_HEIGHT - 1);
-  size_t i = 0;
-  dwinByte(i, 0x70);
-  dwinWord(i, x);
-  dwinWord(i, y);
-  dwinWord(i, addr);
-  dwinSend(i);
-}
-=======
 #if ENABLED(DACAI_DISPLAY)
 
   // Draw an Icon from SRAM without background transparency for DACAI Screens support
@@ -154,7 +141,6 @@
   }
 
 #endif
->>>>>>> 1dec9831
 
 void dwinIconShow(uint16_t x, uint16_t y, uint16_t addr) {
   #if ENABLED(DACAI_DISPLAY)
