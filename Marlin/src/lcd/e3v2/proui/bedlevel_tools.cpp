--- conflicted
+++ resolved
@@ -65,8 +65,7 @@
 
 BedLevelTools bedLevelTools;
 
-#if USE_GRID_MESHVIEWER
-  bool BedLevelTools::view_mesh = false;
+#if ENABLED(USE_GRID_MESHVIEWER)
   bool BedLevelTools::viewer_print_value = false;
 #endif
 bool BedLevelTools::goto_mesh_value = false;
@@ -207,7 +206,7 @@
   return true;
 }
 
-#if USE_GRID_MESHVIEWER
+#if ENABLED(USE_GRID_MESHVIEWER)
 
   constexpr uint8_t meshfont = TERN(TJC_DISPLAY, font8x16, font6x12);
 
@@ -234,21 +233,11 @@
       const auto end_x_px   = start_x_px + cell_width_px - 1 - gridline_width;
       const auto start_y_px = padding_y_top + ((GRID_MAX_POINTS_Y) - y - 1) * cell_height_px;
       const auto end_y_px   = start_y_px + cell_height_px - 1 - gridline_width;
-<<<<<<< HEAD
-      dwinDrawRectangle(1,                                                      // RGB565 colors: http://www.barth-dev.de/online/rgb565-color-picker/
-        isnan(bedlevel.z_values[x][y]) ? COLOR_GREY : (                         // gray if undefined
-          (bedlevel.z_values[x][y] < 0 ?
-            (uint16_t)round(0x1F * -bedlevel.z_values[x][y] / rmax) << 11 :    // red if mesh point value is negative
-            (uint16_t)round(0x3F *  bedlevel.z_values[x][y] / rmax) << 5) |    // green if mesh point value is positive
-              _MIN(0x1F, (((uint8_t)abs(bedlevel.z_values[x][y]) / 10) * 4))), // + blue stepping for every mm
-        start_x_px, start_y_px, end_x_px, end_y_px
-=======
       const float z = bedlevel.z_values[x][y];
       const uint16_t color = isnan(z) ? COLOR_GREY : (   // Gray if undefined
         (z < 0 ? uint16_t(round(0x1F * -z / rmax)) << 11 // Red for negative mesh point
                : uint16_t(round(0x3F *  z / rmax)) << 5) // Green for positive mesh point
                | _MIN(0x1F, (uint8_t(abs(z) * 0.4)))     // + Blue stepping for every mm
->>>>>>> 52693f72
       );
 
       dwinDrawRectangle(1, color, start_x_px, start_y_px, end_x_px, end_y_px);
