/**
 * Marlin 3D Printer Firmware
 * Copyright (c) 2021 MarlinFirmware [https://github.com/MarlinFirmware/Marlin]
 *
 * Based on Sprinter and grbl.
 * Copyright (c) 2011 Camiel Gubbels / Erik van der Zalm
 *
 * This program is free software: you can redistribute it and/or modify
 * it under the terms of the GNU General Public License as published by
 * the Free Software Foundation, either version 3 of the License, or
 * (at your option) any later version.
 *
 * This program is distributed in the hope that it will be useful,
 * but WITHOUT ANY WARRANTY; without even the implied warranty of
 * MERCHANTABILITY or FITNESS FOR A PARTICULAR PURPOSE.  See the
 * GNU General Public License for more details.
 *
 * You should have received a copy of the GNU General Public License
 * along with this program.  If not, see <https://www.gnu.org/licenses/>.
 *
 */

/**
 * DWIN Enhanced implementation for PRO UI
 * Author: Miguel A. Risco-Castillo (MRISCOC)
 * Version: 3.25.3
 * Date: 2023/05/18
 */

#include "../../../inc/MarlinConfig.h"

#if ENABLED(DWIN_LCD_PROUI)

#include "dwin.h"
#include "menus.h"
#include "dwin_popup.h"

#include "../../utf8.h"
#include "../../marlinui.h"
#include "../../../MarlinCore.h"
#include "../../../core/serial.h"
#include "../../../core/macros.h"
#include "../../../libs/numtostr.h"
#include "../../../module/temperature.h"
#include "../../../module/printcounter.h"
#include "../../../module/motion.h"
#include "../../../module/planner.h"
#include "../../../module/stepper.h"
#include "../../../gcode/gcode.h"
#include "../../../gcode/queue.h"

#if HAS_MEDIA
  #include "../../../sd/cardreader.h"
#endif

#if NEED_HEX_PRINT
  #include "../../../libs/hex_print.h"
#endif

#if HAS_FILAMENT_SENSOR
  #include "../../../feature/runout.h"
#endif

#if ENABLED(EEPROM_SETTINGS)
  #include "../../../module/settings.h"
#endif

#if ENABLED(HOST_ACTION_COMMANDS)
  #include "../../../feature/host_actions.h"
#endif

#if HAS_MESH || (HAS_LEVELING && HAS_ZOFFSET_ITEM)
  #include "../../../feature/bedlevel/bedlevel.h"
  #include "bedlevel_tools.h"
#endif

#if HAS_BED_PROBE
  #include "../../../module/probe.h"
#endif

#if ENABLED(BLTOUCH)
  #include "../../../feature/bltouch.h"
#endif

#if ENABLED(BABYSTEPPING)
  #include "../../../feature/babystep.h"
#endif

#if ENABLED(POWER_LOSS_RECOVERY)
  #include "../../../feature/powerloss.h"
#endif

#if ENABLED(PRINTCOUNTER)
  #include "printstats.h"
#endif

#if ENABLED(CASE_LIGHT_MENU)
  #include "../../../feature/caselight.h"
#endif

#if ENABLED(LED_CONTROL_MENU)
  #include "../../../feature/leds/leds.h"
#endif

#if HAS_TRINAMIC_CONFIG
  #include "../../../feature/tmc_util.h"
#endif

#if HAS_GCODE_PREVIEW
  #include "gcode_preview.h"
#endif

#if HAS_ESDIAG
  #include "endstop_diag.h"
#endif

#if PROUI_TUNING_GRAPH
  #include "plot.h"
#endif

#if HAS_MESH
  #include "meshviewer.h"
#endif

#if HAS_LOCKSCREEN
  #include "lockscreen.h"
#endif

#ifndef MACHINE_SIZE
  #define MACHINE_SIZE STRINGIFY(X_BED_SIZE) "x" STRINGIFY(Y_BED_SIZE) "x" STRINGIFY(Z_MAX_POS)
#endif

#define PAUSE_HEAT

// Load and Unload limits
#ifndef EXTRUDE_MAXLENGTH
  #ifdef FILAMENT_CHANGE_UNLOAD_LENGTH
    #define EXTRUDE_MAXLENGTH (FILAMENT_CHANGE_UNLOAD_LENGTH + 10)
  #else
    #define EXTRUDE_MAXLENGTH 500
  #endif
#endif

// Juntion deviation limits
#define MIN_JD_MM             0.001
#define MAX_JD_MM             TERN(LIN_ADVANCE, 0.3f, 0.5f)

#if HAS_TRINAMIC_CONFIG
  #define MIN_TMC_CURRENT 100
  #define MAX_TMC_CURRENT 3000
#endif

// Editable temperature limits
#define MIN_ETEMP   0
#define MAX_ETEMP   thermalManager.hotend_max_target(0)
#define MIN_BEDTEMP 0
#define MAX_BEDTEMP BED_MAX_TARGET

#define DWIN_VAR_UPDATE_INTERVAL          500
#define DWIN_UPDATE_INTERVAL             1000

#define BABY_Z_VAR TERN(HAS_BED_PROBE, probe.offset.z, hmiData.manualZOffset)

#define _OFFSET_ZMIN TERN(HAS_BED_PROBE, PROBE_OFFSET_ZMIN, -20)
#define _OFFSET_ZMAX TERN(HAS_BED_PROBE, PROBE_OFFSET_ZMAX,  20)

// Structs
hmi_value_t hmiValue;
hmi_flag_t hmiFlag{0};
hmi_data_t hmiData;

enum SelectItem : uint8_t {
  PAGE_PRINT = 0,
  PAGE_PREPARE,
  PAGE_CONTROL,
  PAGE_ADVANCE,
  PAGE_COUNT,

  PRINT_SETUP = 0,
  PRINT_PAUSE_RESUME,
  PRINT_STOP,
  PRINT_COUNT
};

typedef struct {
  uint8_t now, last;
  void set(uint8_t v) { now = last = v; }
  void reset() { set(0); }
  bool changed() { bool c = (now != last); if (c) last = now; return c; }
  bool dec() { if (now) now--; return changed(); }
  bool inc(uint8_t v) { if (now < (v - 1)) now++; else now = (v - 1); return changed(); }
} select_t;
select_t select_page{0}, select_print{0};

#if ENABLED(LCD_BED_TRAMMING)
  constexpr float lfrb[] = BED_TRAMMING_INSET_LFRB;
#endif

bool hash_changed = true; // Flag to know if message status was changed
bool blink = false;
uint8_t checkkey = 255, last_checkkey = ID_MainMenu;

// New menu system pointers
Menu *fileMenu = nullptr;
Menu *prepareMenu = nullptr;
#if ENABLED(LCD_BED_TRAMMING)
  Menu *trammingMenu = nullptr;
#endif
Menu *moveMenu = nullptr;
Menu *controlMenu = nullptr;
Menu *advancedSettingsMenu = nullptr;
#if HAS_HOME_OFFSET
  Menu *homeOffsetMenu = nullptr;
#endif
#if HAS_BED_PROBE
  Menu *probeSettingsMenu = nullptr;
#endif
Menu *filSetMenu = nullptr;
Menu *selectColorMenu = nullptr;
Menu *getColorMenu = nullptr;
Menu *tuneMenu = nullptr;
Menu *motionMenu = nullptr;
Menu *filamentMenu = nullptr;
#if ENABLED(MESH_BED_LEVELING)
  Menu *manualMeshMenu = nullptr;
#endif
#if HAS_PREHEAT
  Menu *preheatMenu = nullptr;
  Menu *preheatHotendMenu = nullptr;
#endif
Menu *temperatureMenu = nullptr;
Menu *maxSpeedMenu = nullptr;
Menu *maxAccelMenu = nullptr;
#if ENABLED(CLASSIC_JERK)
  Menu *maxJerkMenu = nullptr;
#endif
Menu *stepsMenu = nullptr;
#if ANY(MPC_EDIT_MENU, MPC_AUTOTUNE_MENU)
  Menu *hotendMPCMenu = nullptr;
#endif
#if ENABLED(PIDTEMP) && ANY(PID_EDIT_MENU, PID_AUTOTUNE_MENU)
  Menu *hotendPIDMenu = nullptr;
#endif
#if ENABLED(PIDTEMPBED) && ANY(PID_EDIT_MENU, PID_AUTOTUNE_MENU)
  Menu *bedPIDMenu = nullptr;
#endif
#if CASELIGHT_USES_BRIGHTNESS
  Menu *caseLightMenu = nullptr;
#endif
#if ENABLED(LED_CONTROL_MENU)
  Menu *ledControlMenu = nullptr;
#endif
#if HAS_BED_PROBE
  Menu *zOffsetWizMenu = nullptr;
#endif
#if ENABLED(INDIVIDUAL_AXIS_HOMING_SUBMENU)
  Menu *homingMenu = nullptr;
#endif
#if ENABLED(FWRETRACT)
  Menu *fwRetractMenu = nullptr;
#endif
#if HAS_MESH
  Menu *meshMenu = nullptr;
  #if ENABLED(PROUI_MESH_EDIT)
    Menu *editMeshMenu = nullptr;
  #endif
#endif
#if ENABLED(SHAPING_MENU)
  Menu *inputShapingMenu = nullptr;
#endif
#if HAS_TRINAMIC_CONFIG
  Menu *trinamicConfigMenu = nullptr;
#endif

// Updatable menuitems pointers
MenuItem *hotendTargetItem = nullptr;
MenuItem *bedTargetItem = nullptr;
MenuItem *fanSpeedItem = nullptr;
MenuItem *mMeshMoveZItem = nullptr;
MenuItem *editZValueItem = nullptr;

bool isPrinting() { return printingIsActive() || printingIsPaused(); }
bool sdPrinting() { return isPrinting() && IS_SD_FILE_OPEN(); }
bool hostPrinting() { return isPrinting() && !IS_SD_FILE_OPEN(); }

#define DWIN_LANGUAGE_EEPROM_ADDRESS 0x01   // Between 0x01 and 0x63 (EEPROM_OFFSET-1)
                                            // BL24CXX::check() uses 0x00

inline bool hmiIsChinese() { return hmiFlag.language == DWIN_CHINESE; }

void hmiSetLanguageCache() {
  dwinJPGCacheTo1(hmiIsChinese() ? Language_Chinese : Language_English);
}

void hmiSetLanguage() {
  #if ALL(EEPROM_SETTINGS, IIC_BL24CXX_EEPROM)
    BL24CXX::read(DWIN_LANGUAGE_EEPROM_ADDRESS, (uint8_t*)&hmiFlag.language, sizeof(hmiFlag.language));
  #endif
  hmiSetLanguageCache();
}

void hmiToggleLanguage() {
  hmiFlag.language = hmiIsChinese() ? DWIN_ENGLISH : DWIN_CHINESE;
  hmiSetLanguageCache();
  #if ALL(EEPROM_SETTINGS, IIC_BL24CXX_EEPROM)
    BL24CXX::write(DWIN_LANGUAGE_EEPROM_ADDRESS, (uint8_t*)&hmiFlag.language, sizeof(hmiFlag.language));
  #endif
}

//-----------------------------------------------------------------------------
// Main Buttons
//-----------------------------------------------------------------------------

typedef struct { uint16_t x, y[2], w, h; } text_info_t;

void iconButton(const bool selected, const int iconid, const frame_rect_t &ico, const text_info_t (&txt), FSTR_P caption) {
  DWINUI::drawIconWB(iconid + selected, ico.x, ico.y);
  if (selected) DWINUI::drawBox(0, hmiData.colorHighlight, ico);
  if (hmiIsChinese()) {
    dwinFrameAreaCopy(1, txt.x, txt.y[selected], txt.x + txt.w - 1, txt.y[selected] + txt.h - 1, ico.x + (ico.w - txt.w) / 2, (ico.y + ico.h - 25) - txt.h/2);
  }
  else {
    const uint16_t x = ico.x + (ico.w - strlen_P(FTOP(caption)) * DWINUI::fontWidth()) / 2,
                   y = (ico.y + ico.h - 20) - DWINUI::fontHeight() / 2;
    DWINUI::drawString(x, y, caption);
  }
}

//
// Main Menu: "Print"
//
void iconPrint() {
  constexpr frame_rect_t ico = { 17, 110, 110, 100 };
  constexpr text_info_t txt = { 1, { 405, 447 }, 27, 15 };
  iconButton(select_page.now == PAGE_PRINT, ICON_Print_0, ico, txt, GET_TEXT_F(MSG_BUTTON_PRINT));
}

//
// Main Menu: "Prepare"
//
void iconPrepare() {
  constexpr frame_rect_t ico = { 145, 110, 110, 100 };
  constexpr text_info_t txt = { 31, { 405, 447 }, 27, 15 };
  iconButton(select_page.now == PAGE_PREPARE, ICON_Prepare_0, ico, txt, GET_TEXT_F(MSG_PREPARE));
}

//
// Main Menu: "Control"
//
void iconControl() {
  constexpr frame_rect_t ico = { 17, 226, 110, 100 };
  constexpr text_info_t txt = { 61, { 405, 447 }, 27, 15 };
  iconButton(select_page.now == PAGE_CONTROL, ICON_Control_0, ico, txt, GET_TEXT_F(MSG_CONTROL));
}

//
// Main Menu: "Advanced Settings"
//
void iconAdvSettings() {
  constexpr frame_rect_t ico = { 145, 226, 110, 100 };
  constexpr text_info_t txt = { 91, { 405, 447 }, 27, 15 };
  iconButton(select_page.now == PAGE_ADVANCE, ICON_Info_0, ico, txt, GET_TEXT_F(MSG_BUTTON_ADVANCED));
}

//
// Printing: "Tune"
//
void iconTune() {
  constexpr frame_rect_t ico = { 8, 232, 80, 100 };
  constexpr text_info_t txt = { 121, { 405, 447 }, 27, 15 };
  iconButton(select_print.now == PRINT_SETUP, ICON_Setup_0, ico, txt, GET_TEXT_F(MSG_TUNE));
}

//
// Printing: "Pause"
//
void iconPause() {
  constexpr frame_rect_t ico = { 96, 232, 80, 100 };
  constexpr text_info_t txt = { 181, { 405, 447 }, 27, 15 };
  iconButton(select_print.now == PRINT_PAUSE_RESUME, ICON_Pause_0, ico, txt, GET_TEXT_F(MSG_BUTTON_PAUSE));
}

//
// Printing: "Resume"
//
void iconResume() {
  constexpr frame_rect_t ico = { 96, 232, 80, 100 };
  constexpr text_info_t txt = { 1, { 405, 447 }, 27, 15 };
  iconButton(select_print.now == PRINT_PAUSE_RESUME, ICON_Continue_0, ico, txt, GET_TEXT_F(MSG_BUTTON_RESUME));
}

//
// Printing: "Stop"
//
void iconStop() {
  constexpr frame_rect_t ico = { 184, 232, 80, 100 };
  constexpr text_info_t txt = { 151, { 405, 447 }, 27, 12 };
  iconButton(select_print.now == PRINT_STOP, ICON_Stop_0, ico, txt, GET_TEXT_F(MSG_BUTTON_STOP));
}

//
// PopUps
//
void popupPauseOrStop() {
  if (hmiIsChinese()) {
    DWINUI::clearMainArea();
    drawPopupBkgd();
         if (select_print.now == PRINT_PAUSE_RESUME) dwinFrameAreaCopy(1, 237, 338, 269, 356, 98, 150);
    else if (select_print.now == PRINT_STOP) dwinFrameAreaCopy(1, 221, 320, 253, 336, 98, 150);
    dwinFrameAreaCopy(1, 220, 304, 264, 319, 130, 150);
    DWINUI::drawIconWB(ICON_Confirm_C, 26, 280);
    DWINUI::drawIconWB(ICON_Cancel_C, 146, 280);
    drawSelectHighlight(true);
    dwinUpdateLCD();
  }
  else
    dwinPopupConfirmCancel(ICON_BLTouch, select_print.now == PRINT_PAUSE_RESUME ? GET_TEXT_F(MSG_PAUSE_PRINT) : GET_TEXT_F(MSG_STOP_PRINT));
}

#if HAS_HOTEND

  void popupETempTooLow() {
    if (hmiIsChinese()) {
      hmiSaveProcessID(ID_WaitResponse);
      DWINUI::clearMainArea();
      drawPopupBkgd();
      DWINUI::drawIcon(ICON_TempTooLow, 102, 105);
      dwinFrameAreaCopy(1, 103, 371, 136, 386,  69, 240);
      dwinFrameAreaCopy(1, 170, 371, 270, 386, 102, 240);
      DWINUI::drawIconWB(ICON_Confirm_C, 86, 280);
      dwinUpdateLCD();
    }
    else
      dwinPopupContinue(ICON_TempTooLow, GET_TEXT_F(MSG_HOTEND_TOO_COLD), GET_TEXT_F(MSG_PLEASE_PREHEAT));
  }

#endif

#if HAS_HOTEND || HAS_HEATED_BED
  void dwinPopupTemperature(const bool toohigh) {
    hmiSaveProcessID(ID_WaitResponse);
    if (hmiIsChinese()) {
      DWINUI::clearMainArea();
      drawPopupBkgd();
      if (toohigh) {
        DWINUI::drawIcon(ICON_TempTooHigh, 102, 165);
        dwinFrameAreaCopy(1, 103, 371, 237, 386, 52, 285);
        dwinFrameAreaCopy(1, 151, 389, 185, 402, 187, 285);
        dwinFrameAreaCopy(1, 189, 389, 271, 402, 95, 310);
      }
      else {
        DWINUI::drawIcon(ICON_TempTooLow, 102, 165);
        dwinFrameAreaCopy(1, 103, 371, 270, 386, 52, 285);
        dwinFrameAreaCopy(1, 189, 389, 271, 402, 95, 310);
      }
    }
    else
      dwinShowPopup(toohigh ? ICON_TempTooHigh : ICON_TempTooLow, F("Nozzle or Bed temperature"), toohigh ? F("is too high") : F("is too low"), BTN_Continue);
  }
#endif

//
// Draw status line
//
void dwinDrawStatusLine(const char *text) {
  dwinDrawRectangle(1, hmiData.colorStatusBg, 0, STATUS_Y, DWIN_WIDTH, STATUS_Y + 20);
  if (text) DWINUI::drawCenteredString(hmiData.colorStatusTxt, STATUS_Y + 2, text);
}
void dwinDrawStatusLine(FSTR_P fstr) { dwinDrawStatusLine(FTOP(fstr)); }

// Clear & reset status line
void dwinResetStatusLine() {
  ui.status_message.clear();
  dwinCheckStatusMessage();
}

// Djb2 hash algorithm
uint32_t getHash(char * str) {
  uint32_t hash = 5381;
  for (char c; (c = *str++);) hash = ((hash << 5) + hash) + c; /* hash * 33 + c */
  return hash;
}

// Check for a change in the status message
void dwinCheckStatusMessage() {
  static MString<>::hash_t old_hash = 0x0000;
  const MString<>::hash_t hash = ui.status_message.hash();
  hash_changed = hash != old_hash;
  old_hash = hash;
}

void dwinDrawStatusMessage() {
  #if ENABLED(STATUS_MESSAGE_SCROLLING)

    // Get the UTF8 character count of the string
    uint8_t slen = ui.status_message.glyphs();

    // If the string fits the status line do not scroll it
    if (slen <= LCD_WIDTH) {
      if (hash_changed) {
        dwinDrawStatusLine(ui.status_message);
        hash_changed = false;
      }
    }
    else {
      // String is larger than the available line space

      // Get a pointer to the next valid UTF8 character
      // and the string remaining length
      uint8_t rlen;
      const char *stat = ui.status_and_len(rlen);
      dwinDrawRectangle(1, hmiData.colorStatusBg, 0, STATUS_Y, DWIN_WIDTH, STATUS_Y + 20);
      DWINUI::moveTo(0, STATUS_Y + 2);
      DWINUI::drawString(hmiData.colorStatusTxt, stat, LCD_WIDTH);

      // If the string doesn't completely fill the line...
      if (rlen < LCD_WIDTH) {
        DWINUI::drawChar(hmiData.colorStatusTxt, '.');     // Always at 1+ spaces left, draw a dot
        uint8_t chars = LCD_WIDTH - rlen;                  // Amount of space left in characters
        if (--chars) {                                     // Draw a second dot if there's space
          DWINUI::drawChar(hmiData.colorStatusTxt, '.');
          if (--chars)
            DWINUI::drawString(hmiData.colorStatusTxt, ui.status_message, chars); // Print a second copy of the message
        }
      }
      ui.advance_status_scroll();
    }

  #else

    if (hash_changed) {
      ui.status_message.trunc(LCD_WIDTH);
      dwinDrawStatusLine(ui.status_message);
      hash_changed = false;
    }

  #endif
}

void drawPrintLabels() {
  if (hmiIsChinese()) {
    dwinFrameAreaCopy(1,  0, 72,  63, 86,  41, 173);  // Printing Time
    dwinFrameAreaCopy(1, 65, 72, 128, 86, 176, 173);  // Remain
  }
  else {
    DWINUI::drawString( 46, 173, GET_TEXT_F(MSG_INFO_PRINT_TIME));
    DWINUI::drawString(181, 173, GET_TEXT_F(MSG_REMAINING_TIME));
  }
}

static uint8_t _percent_done = 100;
void drawPrintProgressBar() {
  DWINUI::drawIconWB(ICON_Bar, 15, 93);
  dwinDrawRectangle(1, hmiData.colorBarfill, 15 + (_percent_done * 242) / 100, 93, 257, 113);
  DWINUI::drawString(hmiData.colorPercentTxt, hmiData.colorBackground, 117, 133, pcttostrpctrj(_percent_done));
}

duration_t _printtime = print_job_timer.duration();
void drawPrintProgressElapsed() {
  char buf[10];
  const bool has_days = (_printtime.value > 60*60*24L);
  _printtime.toDigital(buf, has_days);
  DWINUI::drawString(hmiData.colorText, hmiData.colorBackground, 45, 192, buf);
}

#if ENABLED(SHOW_REMAINING_TIME)
  duration_t _remain_time = 0;
  void drawPrintProgressRemain() {
    char buf[10];
    const bool has_days = (_remain_time.value > 60*60*24L);
    _remain_time.toDigital(buf, has_days);
    DWINUI::drawString(hmiData.colorText, hmiData.colorBackground, 181, 192, buf);
  }
#endif

void iconResumeOrPause() {
  if (checkkey == ID_PrintProcess) (print_job_timer.isPaused() || hmiFlag.pause_flag) ? iconResume() : iconPause();
}

// Update filename on print
void dwinPrintHeader(const char *text = nullptr) {
  static char headertxt[31] = "";  // Print header text
  if (text) {
    const int8_t size = _MIN(30U, strlen_P(text));
    for (uint8_t i = 0; i < size; ++i) headertxt[i] = text[i];
    headertxt[size] = '\0';
  }
  if (checkkey == ID_PrintProcess || checkkey == ID_PrintDone) {
    dwinDrawRectangle(1, hmiData.colorBackground, 0, 60, DWIN_WIDTH, 60+16);
    DWINUI::drawCenteredString(60, headertxt);
  }
}

void drawPrintProcess() {
  if (hmiIsChinese())
    title.frameCopy(30, 1, 42, 14);                     // "Printing"
  else
    title.showCaption(GET_TEXT_F(MSG_PRINTING));
  DWINUI::clearMainArea();
  dwinPrintHeader(nullptr);
  drawPrintLabels();
  DWINUI::drawIcon(ICON_PrintTime, 15, 173);
  DWINUI::drawIcon(ICON_RemainTime, 150, 171);
  drawPrintProgressBar();
  drawPrintProgressElapsed();
  TERN_(SHOW_REMAINING_TIME, drawPrintProgressRemain());
  iconTune();
  iconResumeOrPause();
  iconStop();
}

void gotoPrintProcess() {
  if (checkkey == ID_PrintProcess)
    iconResumeOrPause();
  else {
    checkkey = ID_PrintProcess;
    drawPrintProcess();
    TERN_(DASH_REDRAW, dwinRedrawDash());
  }
  dwinUpdateLCD();
}

void drawPrintDone() {
  TERN_(SET_PROGRESS_PERCENT, ui.set_progress_done());
  TERN_(SET_REMAINING_TIME, ui.reset_remaining_time());
  title.showCaption(GET_TEXT_F(MSG_PRINT_DONE));
  DWINUI::clearMainArea();
  dwinPrintHeader(nullptr);
  #if HAS_GCODE_PREVIEW
    const bool haspreview = preview.valid();
    if (haspreview) {
      preview.show();
      DWINUI::drawButton(BTN_Continue, 86, 295);
    }
  #else
    constexpr bool haspreview = false;
  #endif

  if (!haspreview) {
    drawPrintProgressBar();
    drawPrintLabels();
    DWINUI::drawIcon(ICON_PrintTime, 15, 173);
    DWINUI::drawIcon(ICON_RemainTime, 150, 171);
    drawPrintProgressElapsed();
    TERN_(SHOW_REMAINING_TIME, drawPrintProgressRemain());
    DWINUI::drawButton(BTN_Continue, 86, 273);
  }
}

void gotoPrintDone() {
  wait_for_user = true;
  if (checkkey != ID_PrintDone) {
    checkkey = ID_PrintDone;
    drawPrintDone();
    dwinUpdateLCD();
  }
}

void drawMainMenu() {
  DWINUI::clearMainArea();
  if (hmiIsChinese())
    title.frameCopy(2, 2, 26, 13);   // "Home" etc
  else
    title.showCaption(MACHINE_NAME);
  DWINUI::drawIcon(ICON_LOGO, 71, 52);  // CREALITY logo
  iconPrint();
  iconPrepare();
  iconControl();
  iconAdvSettings();
}

void gotoMainMenu() {
  if (checkkey == ID_MainMenu) return;
  checkkey = ID_MainMenu;
  drawMainMenu();
  dwinUpdateLCD();
}

// Draw X, Y, Z and blink if in an un-homed or un-trusted state
void _update_axis_value(const AxisEnum axis, const uint16_t x, const uint16_t y, const bool force) {
  const bool draw_qmark = axis_should_home(axis),
             draw_empty = NONE(HOME_AFTER_DEACTIVATE, DISABLE_REDUCED_ACCURACY_WARNING) && !draw_qmark && !axis_is_trusted(axis);

  // Check for a position change
  static xyz_pos_t oldpos = { -1, -1, -1 };

  const float p = (
    #if ALL(IS_FULL_CARTESIAN, SHOW_REAL_POS)
      planner.get_axis_position_mm(axis)
    #else
      current_position[axis]
    #endif
  );

  const bool changed = oldpos[axis] != p;
  if (changed) oldpos[axis] = p;

  if (force || changed || draw_qmark || draw_empty) {
    if (blink && draw_qmark)
      DWINUI::drawString(hmiData.colorCoordinate, hmiData.colorBackground, x, y, F("  - ? -"));
    else if (blink && draw_empty)
      DWINUI::drawString(hmiData.colorCoordinate, hmiData.colorBackground, x, y, F("       "));
    else
      DWINUI::drawSignedFloat(hmiData.colorCoordinate, hmiData.colorBackground, 3, 2, x, y, p);
  }
}

void _drawIconBlink(bool &flag, const bool sensor, const uint8_t icon1, const uint8_t icon2, const uint16_t x, const uint16_t y) {
  #if DISABLED(NO_BLINK_IND)
    if (flag != sensor) {
      flag = sensor;
      if (!flag) {
        dwinDrawBox(1, hmiData.colorBackground, x, y, 20, 20);
        DWINUI::drawIcon(icon1, x, y);
      }
    }
    if (flag) {
      dwinDrawBox(1, blink ? hmiData.colorSplitLine : hmiData.colorBackground, x, y, 20, 20);
      DWINUI::drawIcon(icon2, x, y);
    }
  #else
    if (flag != sensor) {
      flag = sensor;
      dwinDrawBox(1, hmiData.colorBackground, x, y, 20, 20);
      DWINUI::drawIcon(flag ? icon2 : icon1, x, y);
    }
  #endif
}

void _drawZOffsetIcon() {
  #if HAS_LEVELING
    static bool _leveling_active = false;
    _drawIconBlink(_leveling_active, planner.leveling_active, ICON_Zoffset, ICON_SetZOffset, 187, 416);
  #else
    DWINUI::drawIcon(ICON_Zoffset, 187, 416);
  #endif
}

void _drawFeedrate() {
  #if ENABLED(SHOW_SPEED_IND)
    int16_t _value;
    if (blink) {
      _value = feedrate_percentage;
      DWINUI::drawString(DWIN_FONT_STAT, hmiData.colorIndicator, hmiData.colorBackground, 116 + 4 * STAT_CHR_W + 2, 384, F(" %"));
    }
    else {
      _value = CEIL(MMS_SCALED(feedrate_mm_s));
      dwinDrawBox(1, hmiData.colorBackground, 116 + 5 * STAT_CHR_W + 2, 384, 20, 20);
    }
    DWINUI::drawInt(DWIN_FONT_STAT, hmiData.colorIndicator, hmiData.colorBackground, 3, 116 + 2 * STAT_CHR_W, 384, _value);
  #else
    static int16_t _feedrate = 100;
    if (_feedrate != feedrate_percentage) {
      _feedrate = feedrate_percentage;
      DWINUI::drawInt(DWIN_FONT_STAT, hmiData.colorIndicator, hmiData.colorBackground, 3, 116 + 2 * STAT_CHR_W, 384, _feedrate);
    }
  #endif
}

void _drawXYZPosition(const bool force) {
  _update_axis_value(X_AXIS,  27, 457, force);
  _update_axis_value(Y_AXIS, 112, 457, force);
  _update_axis_value(Z_AXIS, 197, 457, force);
}

void updateVariable() {
  _drawXYZPosition(false);
  #if HAS_HOTEND
    static celsius_t _hotendtemp = 0, _hotendtarget = 0;
    const celsius_t hc = thermalManager.wholeDegHotend(0),
                    ht = thermalManager.degTargetHotend(0);
    const bool _new_hotend_temp = _hotendtemp != hc,
               _new_hotend_target = _hotendtarget != ht;
    if (_new_hotend_temp) _hotendtemp = hc;
    if (_new_hotend_target) _hotendtarget = ht;

    // if hotend is near target or heating, ICON indicates hot
    if (thermalManager.degHotendNear(0, ht) || thermalManager.isHeatingHotend(0)) {
      dwinDrawBox(1, hmiData.colorBackground, 10, 383, 20, 20);
      DWINUI::drawIcon(ICON_SetEndTemp, 10, 383);
    }
    else {
      dwinDrawBox(1, hmiData.colorBackground, 10, 383, 20, 20);
      DWINUI::drawIcon(ICON_HotendTemp, 10, 383);
    }
  #endif // HAS_HOTEND

  #if HAS_HEATED_BED
    static celsius_t _bedtemp = 0, _bedtarget = 0;
    const celsius_t bc = thermalManager.wholeDegBed(),
                    bt = thermalManager.degTargetBed();
    const bool _new_bed_temp = _bedtemp != bc,
               _new_bed_target = _bedtarget != bt;
    if (_new_bed_temp) _bedtemp = bc;
    if (_new_bed_target) _bedtarget = bt;

    // if bed is near target, heating, or if degrees > 44, ICON indicates hot
    if (thermalManager.degBedNear(bt) || thermalManager.isHeatingBed() || (bc > 44)) {
      dwinDrawBox(1, hmiData.colorBackground, 10, 416, 20, 20);
      DWINUI::drawIcon(ICON_BedTemp, 10, 416);
    }
    else {
      dwinDrawBox(1, hmiData.colorBackground, 10, 416, 20, 20);
      DWINUI::drawIcon(ICON_SetBedTemp, 10, 416);
    }
  #endif // HAS_HEATED_BED

  #if HAS_FAN
    static uint8_t _fanspeed = 0;
    const bool _new_fanspeed = _fanspeed != thermalManager.fan_speed[0];
    if (_new_fanspeed) _fanspeed = thermalManager.fan_speed[0];
  #endif

  if (isMenu(tuneMenu) || isMenu(temperatureMenu)) {
    // Tune page temperature update
    TERN_(HAS_HOTEND, if (_new_hotend_target) hotendTargetItem->redraw());
    TERN_(HAS_HEATED_BED, if (_new_bed_target) bedTargetItem->redraw());
    TERN_(HAS_FAN, if (_new_fanspeed) fanSpeedItem->redraw());
  }

  // Bottom temperature update

  #if HAS_HOTEND
    if (_new_hotend_temp)
      DWINUI::drawInt(DWIN_FONT_STAT, hmiData.colorIndicator, hmiData.colorBackground, 3, 28, 384, _hotendtemp);
    if (_new_hotend_target)
      DWINUI::drawInt(DWIN_FONT_STAT, hmiData.colorIndicator, hmiData.colorBackground, 3, 25 + 4 * STAT_CHR_W + 6, 384, _hotendtarget);

    static int16_t _flow = planner.flow_percentage[0];
    if (_flow != planner.flow_percentage[0]) {
      _flow = planner.flow_percentage[0];
      DWINUI::drawInt(DWIN_FONT_STAT, hmiData.colorIndicator, hmiData.colorBackground, 3, 116 + 2 * STAT_CHR_W, 417, _flow);
    }
  #endif

  #if HAS_HEATED_BED
    if (_new_bed_temp)
      DWINUI::drawInt(DWIN_FONT_STAT, hmiData.colorIndicator, hmiData.colorBackground, 3, 28, 417, _bedtemp);
    if (_new_bed_target)
      DWINUI::drawInt(DWIN_FONT_STAT, hmiData.colorIndicator, hmiData.colorBackground, 3, 25 + 4 * STAT_CHR_W + 6, 417, _bedtarget);
  #endif

  _drawFeedrate();

  #if HAS_FAN
    if (_new_fanspeed)
      DWINUI::drawInt(DWIN_FONT_STAT, hmiData.colorIndicator, hmiData.colorBackground, 3, 195 + 2 * STAT_CHR_W, 384, _fanspeed);
  #endif

  static float _offset = 0;
  if (BABY_Z_VAR != _offset) {
    _offset = BABY_Z_VAR;
    DWINUI::drawSignedFloat(DWIN_FONT_STAT, hmiData.colorIndicator,  hmiData.colorBackground, 2, 2, 204, 417, _offset);
  }

  _drawZOffsetIcon();
}

/**
 * Memory card and file management
 */

bool DWIN_lcd_sd_status = false;

#if ENABLED(PROUI_MEDIASORT)
  void setMediaSort() {
    toggleCheckboxLine(hmiData.mediaSort);
    card.setSortOn(hmiData.mediaSort ? TERN(SDSORT_REVERSE, AS_REV, AS_FWD) : AS_OFF);
  }
#endif

void setMediaAutoMount() { toggleCheckboxLine(hmiData.mediaAutoMount); }

inline uint16_t nr_sd_menu_items() {
  return _MIN(card.get_num_items() + !card.flag.workDirIsRoot, MENU_MAX_ITEMS);
}

void makeNameWithoutExt(char *dst, char *src, size_t maxlen=MENU_CHAR_LIMIT) {
  size_t pos = strlen(src); // Index of ending nul

  // For files, remove the extension
  // which may be .gcode, .gco, or .g
  if (!card.flag.filenameIsDir)
    while (pos && src[pos] != '.') pos--; // Find last '.' (stop at 0)

  if (!pos) pos = strlen(src); // pos = 0 ('.' not found) restore pos

  size_t len = pos;     // nul or '.'
  if (len > maxlen) {   // Keep the name short
    pos = len = maxlen; // Move nul down
    dst[--pos] = '.';   // Insert dots
    dst[--pos] = '.';
    dst[--pos] = '.';
  }

  dst[len] = '\0';      // End it

  // Copy down to 0
  while (pos--) dst[pos] = src[pos];
}

void sdCardUp() {
  card.cdup();
  DWIN_lcd_sd_status = false; // On next DWIN_Update
}

void sdCardFolder(char * const dirname) {
  card.cd(dirname);
  DWIN_lcd_sd_status = false; // On next DWIN_Update
}

void onClickSDItem() {
  const uint16_t hasUpDir = !card.flag.workDirIsRoot;
  if (hasUpDir && currentMenu->selected == 1) return sdCardUp();
  else {
    const uint16_t filenum = currentMenu->selected - 1 - hasUpDir;
    card.selectFileByIndexSorted(filenum);

    // Enter that folder!
    if (card.flag.filenameIsDir) return sdCardFolder(card.filename);

    if (card.fileIsBinary())
      return dwinPopupContinue(ICON_Error, F("Please check filenames"), F("Only G-code can be printed"));
    else {
      dwinPrintHeader(card.longest_filename()); // Save filename
      return gotoConfirmToPrint();
    }
  }
}

#if ENABLED(SCROLL_LONG_FILENAMES)

  char shift_name[LONG_FILENAME_LENGTH + 1] = "";

  void drawSDItemShifted(uint8_t &shift) {
    // Shorten to the available space
    const size_t lastchar = shift + MENU_CHAR_LIMIT;
    const char c = shift_name[lastchar];
    shift_name[lastchar] = '\0';

    const uint8_t row = fileMenu->line();
    eraseMenuText(row);
    drawMenuLine(row, 0, &shift_name[shift]);

    shift_name[lastchar] = c;
  }

  void fileMenuIdle(bool reset=false) {
    static bool hasUpDir = false;
    static uint8_t last_itemselected = 0;
    static int8_t shift_amt = 0, shift_len = 0;
    if (reset) {
      last_itemselected = 0;
      hasUpDir = !card.flag.workDirIsRoot; // Is a SubDir
      return;
    }
    const uint8_t selected = fileMenu->selected;
    if (last_itemselected != selected) {
      if (last_itemselected >= 1 + hasUpDir) fileMenu->items()[last_itemselected]->redraw(true);
      last_itemselected = selected;
      if (selected >= 1 + hasUpDir) {
        const int8_t filenum = selected - 1 - hasUpDir; // Skip "Back" and ".."
        card.selectFileByIndexSorted(filenum);
        makeNameWithoutExt(shift_name, card.longest_filename(), LONG_FILENAME_LENGTH);
        shift_len = strlen(shift_name);
        shift_amt = 0;
      }
    }
    else if ((selected >= 1 + hasUpDir) && (shift_len > MENU_CHAR_LIMIT)) {
      uint8_t shift_new = _MIN(shift_amt + 1, shift_len - MENU_CHAR_LIMIT); // Try to shift by...
      drawSDItemShifted(shift_new);               // Draw the item
      if (shift_new == shift_amt)                 // Scroll reached the end
        shift_new = -1;                           // Reset
      shift_amt = shift_new;                      // Set new scroll
    }
  }

#else // !SCROLL_LONG_FILENAMES

  char shift_name[FILENAME_LENGTH + 1] = "";

#endif

void onDrawFileName(MenuItem* menuitem, int8_t line) {
  const bool is_subdir = !card.flag.workDirIsRoot;
  if (is_subdir && menuitem->pos == 1) {
    drawMenuLine(line, ICON_ReadEEPROM, ".. Back");
  }
  else {
    uint8_t icon;
    card.selectFileByIndexSorted(menuitem->pos - is_subdir - 1);
    makeNameWithoutExt(shift_name, card.longest_filename());
    icon = card.flag.filenameIsDir ? ICON_Folder : card.fileIsBinary() ? ICON_Binary : ICON_File;
    drawMenuLine(line, icon, shift_name);
  }
}

void drawPrintFileMenu() {
  checkkey = ID_Menu;
  if (card.isMounted()) {
    if (SET_MENU(fileMenu, MSG_MEDIA_MENU, nr_sd_menu_items() + 1)) {
      menuItemAdd(ICON_Back, GET_TEXT_F(MSG_EXIT_TO_MAIN_MENU), onDrawMenuItem, gotoMainMenu);
      for (uint8_t i = 0; i < nr_sd_menu_items(); ++i)
        menuItemAdd(onDrawFileName, onClickSDItem);
    }
    updateMenu(fileMenu);
    TERN_(DASH_REDRAW, dwinRedrawDash());
  }
  else {
    if (SET_MENU(fileMenu, MSG_MEDIA_MENU, 1)) BACK_ITEM(gotoMainMenu);
    updateMenu(fileMenu);
    dwinDrawRectangle(1, hmiData.colorAlertBg, 10, MBASE(3) - 10, DWIN_WIDTH - 10, MBASE(4));
    DWINUI::drawCenteredString(font12x24, hmiData.colorAlertTxt, MBASE(3), GET_TEXT_F(MSG_MEDIA_NOT_INSERTED));
  }
  TERN_(SCROLL_LONG_FILENAMES, fileMenuIdle(true));
}

//
// Watch for media mount / unmount
//
void hmiSDCardUpdate() {
  if (hmiFlag.home_flag) return;
  if (DWIN_lcd_sd_status != card.isMounted()) {
    DWIN_lcd_sd_status = card.isMounted();
    resetMenu(fileMenu);
    if (isMenu(fileMenu)) {
      currentMenu = nullptr;
      drawPrintFileMenu();
    }
    if (!DWIN_lcd_sd_status && sdPrinting()) ui.abort_print();  // Media removed while printing
  }
}

/**
 * Dash board and indicators
 */

void dwinDrawDashboard() {
  dwinDrawRectangle(1, hmiData.colorBackground, 0, STATUS_Y + 21, DWIN_WIDTH, DWIN_HEIGHT - 1);
  dwinDrawRectangle(1, hmiData.colorSplitLine, 0, 449, DWIN_WIDTH, 451);

  DWINUI::drawIcon(ICON_MaxSpeedX,  10, 454);
  DWINUI::drawIcon(ICON_MaxSpeedY,  95, 454);
  DWINUI::drawIcon(ICON_MaxSpeedZ, 180, 454);
  _drawXYZPosition(true);

  #if HAS_HOTEND
    DWINUI::drawIcon(ICON_HotendTemp, 10, 383);
    DWINUI::drawInt(DWIN_FONT_STAT, hmiData.colorIndicator, hmiData.colorBackground, 3, 28, 384, thermalManager.wholeDegHotend(0));
    DWINUI::drawString(DWIN_FONT_STAT, hmiData.colorIndicator, hmiData.colorBackground, 25 + 3 * STAT_CHR_W + 5, 384, F("/"));
    DWINUI::drawInt(DWIN_FONT_STAT, hmiData.colorIndicator, hmiData.colorBackground, 3, 25 + 4 * STAT_CHR_W + 6, 384, thermalManager.degTargetHotend(0));

    DWINUI::drawIcon(ICON_StepE, 113, 416);
    DWINUI::drawInt(DWIN_FONT_STAT, hmiData.colorIndicator, hmiData.colorBackground, 3, 116 + 2 * STAT_CHR_W, 417, planner.flow_percentage[0]);
    DWINUI::drawString(DWIN_FONT_STAT, hmiData.colorIndicator, hmiData.colorBackground, 116 + 5 * STAT_CHR_W + 2, 417, F("%"));
  #endif

  #if HAS_HEATED_BED
    DWINUI::drawIcon(ICON_BedTemp, 10, 416);
    DWINUI::drawInt(DWIN_FONT_STAT, hmiData.colorIndicator, hmiData.colorBackground, 3, 28, 417, thermalManager.wholeDegBed());
    DWINUI::drawString(DWIN_FONT_STAT, hmiData.colorIndicator, hmiData.colorBackground, 25 + 3 * STAT_CHR_W + 5, 417, F("/"));
    DWINUI::drawInt(DWIN_FONT_STAT, hmiData.colorIndicator, hmiData.colorBackground, 3, 25 + 4 * STAT_CHR_W + 6, 417, thermalManager.degTargetBed());
  #endif

  DWINUI::drawIcon(ICON_Speed, 113, 383);
  DWINUI::drawInt(DWIN_FONT_STAT, hmiData.colorIndicator, hmiData.colorBackground, 3, 116 + 2 * STAT_CHR_W, 384, feedrate_percentage);
  IF_DISABLED(SHOW_SPEED_IND, DWINUI::drawString(DWIN_FONT_STAT, hmiData.colorIndicator, hmiData.colorBackground, 116 + 5 * STAT_CHR_W + 2, 384, F("%")));

  #if HAS_FAN
    DWINUI::drawIcon(ICON_FanSpeed, 187, 383);
    DWINUI::drawInt(DWIN_FONT_STAT, hmiData.colorIndicator, hmiData.colorBackground, 3, 195 + 2 * STAT_CHR_W, 384, thermalManager.fan_speed[0]);
  #endif

  #if HAS_ZOFFSET_ITEM
    DWINUI::drawIcon(planner.leveling_active ? ICON_SetZOffset : ICON_Zoffset, 187, 416);
    DWINUI::drawSignedFloat(DWIN_FONT_STAT, hmiData.colorIndicator,  hmiData.colorBackground, 2, 2, 204, 417, BABY_Z_VAR);
  #endif
}

void drawInfoMenu() {
  DWINUI::clearMainArea();
  if (hmiIsChinese())
    title.frameCopy(30, 17, 28, 13);                      // "Info"
  else
    title.showCaption(GET_TEXT_F(MSG_INFO_SCREEN));
  drawMenuLine(0, ICON_Back, GET_TEXT_F(MSG_BACK), false, true);

  if (hmiIsChinese()) {
    dwinFrameAreaCopy(1, 197, 149, 252, 161, 108, 102);   // "Size"
    dwinFrameAreaCopy(1,   1, 164,  56, 176, 108, 175);   // "Firmware Version"
    dwinFrameAreaCopy(1,  58, 164, 113, 176, 105, 248);   // "Contact Details"
    DWINUI::drawCenteredString(268, F(CORP_WEBSITE));
  }
  else {
    DWINUI::drawCenteredString(102, GET_TEXT_F(MSG_INFO_SIZE));
    DWINUI::drawCenteredString(175, GET_TEXT_F(MSG_INFO_FWVERSION));
    DWINUI::drawCenteredString(248, GET_TEXT_F(MSG_INFO_BUILD));

    DWINUI::drawCenteredString(268, F(STRING_DISTRIBUTION_DATE));
  }
  DWINUI::drawCenteredString(122, F(MACHINE_SIZE));
  DWINUI::drawCenteredString(195, F(SHORT_BUILD_VERSION));

  for (uint8_t i = 0; i < 3; ++i) {
    DWINUI::drawIcon(ICON_PrintSize + i, ICOX, 99 + i * 73);
    dwinDrawHLine(hmiData.colorSplitLine, 16, MBASE(2) + i * 73, 240);
  }
}

// Main Process
void hmiMainMenu() {
  EncoderState encoder_diffState = get_encoder_state();
  if (encoder_diffState == ENCODER_DIFF_NO) return;

  if (encoder_diffState == ENCODER_DIFF_CW) {
    if (select_page.inc(PAGE_COUNT)) {
      switch (select_page.now) {
        case PAGE_PRINT: iconPrint(); break;
        case PAGE_PREPARE: iconPrint(); iconPrepare(); break;
        case PAGE_CONTROL: iconPrepare(); iconControl(); break;
        case PAGE_ADVANCE: iconControl(); iconAdvSettings(); break;
      }
    }
  }
  else if (encoder_diffState == ENCODER_DIFF_CCW) {
    if (select_page.dec()) {
      switch (select_page.now) {
        case PAGE_PRINT: iconPrint(); iconPrepare(); break;
        case PAGE_PREPARE: iconPrepare(); iconControl(); break;
        case PAGE_CONTROL: iconControl(); iconAdvSettings(); break;
        case PAGE_ADVANCE: iconAdvSettings(); break;
      }
    }
  }
  else if (encoder_diffState == ENCODER_DIFF_ENTER) {
    switch (select_page.now) {
      case PAGE_PRINT:
        if (hmiData.mediaAutoMount) {
          card.mount();
          safe_delay(800);
        }
        drawPrintFileMenu();
        break;
      case PAGE_PREPARE: drawPrepareMenu(); break;
      case PAGE_CONTROL: drawControlMenu(); break;
      case PAGE_ADVANCE: drawAdvancedSettingsMenu(); break;
    }
  }
  dwinUpdateLCD();
}

// Pause or Stop popup
void onClickPauseOrStop() {
  switch (select_print.now) {
    case PRINT_PAUSE_RESUME: if (hmiFlag.select_flag) ui.pause_print(); break; // Confirm pause
    case PRINT_STOP: if (hmiFlag.select_flag) ui.abort_print(); break; // Stop confirmed then abort print
    default: break;
  }
  return gotoPrintProcess();
}

// Printing
void hmiPrinting() {
  EncoderState encoder_diffState = get_encoder_state();
  if (encoder_diffState == ENCODER_DIFF_NO) return;
  // Avoid flicker by updating only the previous menu
  if (encoder_diffState == ENCODER_DIFF_CW) {
    if (select_print.inc(PRINT_COUNT)) {
      switch (select_print.now) {
        case PRINT_SETUP: iconTune(); break;
        case PRINT_PAUSE_RESUME: iconTune(); iconResumeOrPause(); break;
        case PRINT_STOP: iconResumeOrPause(); iconStop(); break;
      }
    }
  }
  else if (encoder_diffState == ENCODER_DIFF_CCW) {
    if (select_print.dec()) {
      switch (select_print.now) {
        case PRINT_SETUP: iconTune(); iconResumeOrPause(); break;
        case PRINT_PAUSE_RESUME: iconResumeOrPause(); iconStop(); break;
        case PRINT_STOP: iconStop(); break;
      }
    }
  }
  else if (encoder_diffState == ENCODER_DIFF_ENTER) {
    switch (select_print.now) {
      case PRINT_SETUP: drawTuneMenu(); break;
      case PRINT_PAUSE_RESUME:
        if (printingIsPaused()) {  // If printer is already in pause
          ui.resume_print();
          break;
        }
        else
          return gotoPopup(popupPauseOrStop, onClickPauseOrStop);
      case PRINT_STOP:
        return gotoPopup(popupPauseOrStop, onClickPauseOrStop);
      default: break;
    }
  }
  dwinUpdateLCD();
}

#include "../../../libs/buzzer.h"

void drawMainArea() {
  switch (checkkey) {
    case ID_MainMenu:         drawMainMenu(); break;
    case ID_PrintProcess:     drawPrintProcess(); break;
    case ID_PrintDone:        drawPrintDone(); break;
    #if HAS_ESDIAG
      case ID_ESDiagProcess: drawEndStopDiag(); break;
    #endif
    case ID_Popup:            popupDraw(); break;
    #if HAS_LOCKSCREEN
      case ID_Locked: lockScreen.draw(); break;
    #endif
    case ID_Menu:
    case ID_SetInt:
    case ID_SetPInt:
    case ID_SetIntNoDraw:
    case ID_SetFloat:
    case ID_SetPFloat:        ReDrawMenu(true); break;
    default: break;
  }
}

void hmiWaitForUser() {
  EncoderState encoder_diffState = get_encoder_state();
  if (encoder_diffState != ENCODER_DIFF_NO && !ui.backlight) {
    if (checkkey == ID_WaitResponse) hmiReturnScreen();
    return ui.refresh_brightness();
  }
  if (!wait_for_user) {
    switch (checkkey) {
      case ID_PrintDone: select_page.reset(); gotoMainMenu(); break;
      default: hmiReturnScreen(); break;
    }
  }
}

void hmiInit() {
  #if ENABLED(SHOW_BOOTSCREEN)
    #ifndef BOOTSCREEN_TIMEOUT
      #define BOOTSCREEN_TIMEOUT 1100
    #endif
    DWINUI::drawBox(1, COLOR_BLACK, { 5, 220, DWIN_WIDTH - 5, DWINUI::fontHeight() });
    DWINUI::drawCenteredString(COLOR_WHITE, 220, F("ProUI starting up "));
    for (uint16_t t = 15; t < 257; t += 11) {
      DWINUI::drawIcon(ICON_Bar, 15, 260);
      dwinDrawRectangle(1, hmiData.colorBackground, t, 260, 257, 280);
      dwinUpdateLCD();
      safe_delay((BOOTSCREEN_TIMEOUT) / 22);
    }
  #endif
  hmiSetLanguage();
}

void eachMomentUpdate() {
  static millis_t next_var_update_ms = 0, next_rts_update_ms = 0, next_status_update_ms = 0;
  const millis_t ms = millis();

  #if HAS_BACKLIGHT_TIMEOUT
    if (ui.backlight_off_ms && ELAPSED(ms, ui.backlight_off_ms)) {
      turnOffBacklight(); // Backlight off
      ui.backlight_off_ms = 0;
    }
  #endif

  if (ELAPSED(ms, next_var_update_ms)) {
    next_var_update_ms = ms + DWIN_VAR_UPDATE_INTERVAL;
    blink = !blink;
    updateVariable();
    #if HAS_ESDIAG
      if (checkkey == ID_ESDiagProcess) esDiag.update();
    #endif
    #if PROUI_TUNING_GRAPH
      if (checkkey == ID_PIDProcess) {
        TERN_(PIDTEMP, if (hmiValue.tempControl == PIDTEMP_START) plot.update(thermalManager.wholeDegHotend(0)));
        TERN_(PIDTEMPBED, if (hmiValue.tempControl == PIDTEMPBED_START) plot.update(thermalManager.wholeDegBed()));
      }
      TERN_(MPCTEMP, if (checkkey == ID_MPCProcess) plot.update(thermalManager.wholeDegHotend(0)));
      #if ENABLED(PROUI_ITEM_PLOT)
        if (checkkey == ID_PlotProcess) {
          TERN_(PIDTEMP, if (hmiValue.tempControl == PIDTEMP_START) { plot.update(thermalManager.wholeDegHotend(0)); })
          TERN_(PIDTEMPBED, if (hmiValue.tempControl == PIDTEMPBED_START) { plot.update(thermalManager.wholeDegBed()); })
          TERN_(MPCTEMP, if (hmiValue.tempControl == MPCTEMP_START) { plot.update(thermalManager.wholeDegHotend(0)); })
          if (hmiFlag.abort_flag || hmiFlag.pause_flag || print_job_timer.isPaused()) {
            hmiReturnScreen();
          }
        }
      #endif
    #endif
  }

  #if HAS_STATUS_MESSAGE_TIMEOUT
    bool did_expire = ui.status_reset_callback && (*ui.status_reset_callback)();
    did_expire |= ui.status_message_expire_ms && ELAPSED(ms, ui.status_message_expire_ms);
    if (did_expire) ui.reset_status();
  #endif

  if (ELAPSED(ms, next_status_update_ms)) {
    next_status_update_ms = ms + DWIN_VAR_UPDATE_INTERVAL;
    dwinDrawStatusMessage();
    #if ENABLED(SCROLL_LONG_FILENAMES)
      if (isMenu(fileMenu)) fileMenuIdle();
    #endif
  }

  if (!PENDING(ms, next_rts_update_ms)) {
    next_rts_update_ms = ms + DWIN_UPDATE_INTERVAL;

    if ((hmiFlag.printing_flag != isPrinting()) && !hmiFlag.home_flag && (checkkey != ID_Leveling)) {
      hmiFlag.printing_flag = isPrinting();
      if (hmiFlag.printing_flag)
        dwinPrintStarted();
      else if (hmiFlag.abort_flag)
        dwinPrintAborted();
      else
        dwinPrintFinished();
    }

    if ((hmiFlag.pause_flag != printingIsPaused()) && !hmiFlag.home_flag) {
      hmiFlag.pause_flag = printingIsPaused();
      if (hmiFlag.pause_flag)
        dwinPrintPause();
      else if (hmiFlag.abort_flag)
        dwinPrintAborted();
      else
        dwinPrintResume();
    }

    if (checkkey == ID_PrintProcess) { // Print process

      // Progress percent
      if (_percent_done != card.percentDone()) {
        _percent_done = card.percentDone();
        drawPrintProgressBar();
      }

      // Remaining time
      #if ENABLED(SHOW_REMAINING_TIME)
        if (_remain_time != ui.get_remaining_time()) {
          _remain_time = ui.get_remaining_time();
          drawPrintProgressRemain();
        }
      #endif

      // Elapsed print time
      const uint16_t min = print_job_timer.duration();
      if (_printtime.minute() + 1 <= min) { // 1 minute update
        _printtime.value = min;
        drawPrintProgressElapsed();
      }
    }
    #if ENABLED(POWER_LOSS_RECOVERY)
      else if (DWIN_lcd_sd_status && recovery.dwin_flag) { // Resume print before power off
        return gotoPowerLossRecovery();
      }
    #endif

  }
  dwinUpdateLCD();
}

#if ENABLED(POWER_LOSS_RECOVERY)
  void popupPowerLossRecovery() {
    DWINUI::clearMainArea();
    drawPopupBkgd();
    if (hmiIsChinese()) {
      dwinFrameAreaCopy(1, 160, 338, 235, 354, 98, 115);
      dwinFrameAreaCopy(1, 103, 321, 271, 335, 52, 167);
      DWINUI::drawIconWB(ICON_Cancel_C,    26, 280);
      DWINUI::drawIconWB(ICON_Continue_C, 146, 280);
    }
    else {
      DWINUI::drawCenteredString(hmiData.colorPopupTxt, 70, GET_TEXT_F(MSG_OUTAGE_RECOVERY));
      DWINUI::drawCenteredString(hmiData.colorPopupTxt, 147, GET_TEXT_F(MSG_OUTAGE_RECOVERY2));
      DWINUI::drawCenteredString(hmiData.colorPopupTxt, 167, GET_TEXT_F(MSG_OUTAGE_RECOVERY3));
      DWINUI::drawButton(BTN_Cancel,    26, 280);
      DWINUI::drawButton(BTN_Continue, 146, 280);
    }
    MediaFile *dir = nullptr;
    const char * const filename = card.diveToFile(true, dir, recovery.info.sd_filename);
    card.selectFileByName(filename);
    DWINUI::drawCenteredString(hmiData.colorPopupTxt, 207, card.longest_filename());
    dwinPrintHeader(card.longest_filename()); // Save filename
    drawSelectHighlight(hmiFlag.select_flag);
    dwinUpdateLCD();
  }

  void onClickPowerLossRecovery() {
    if (hmiFlag.select_flag) {
      queue.inject(F("M1000C"));
      select_page.reset();
      return gotoMainMenu();
    }
    else {
      hmiSaveProcessID(ID_NothingToDo);
      select_print.set(PRINT_SETUP);
      queue.inject(F("M1000"));
    }
  }

  void gotoPowerLossRecovery() {
    recovery.dwin_flag = false;
    LCD_MESSAGE(MSG_CONTINUE_PRINT_JOB);
    gotoPopup(popupPowerLossRecovery, onClickPowerLossRecovery);
  }

#endif // POWER_LOSS_RECOVERY

void dwinHandleScreen() {
  switch (checkkey) {
    case ID_MainMenu:     hmiMainMenu(); break;
    case ID_Menu:         hmiMenu(); break;
    case ID_SetInt:       hmiSetDraw(); break;
    case ID_SetFloat:     hmiSetDraw(); break;
    case ID_SetPInt:      hmiSetPInt(); break;
    case ID_SetPFloat:    hmiSetPFloat(); break;
    case ID_SetIntNoDraw: hmiSetNoDraw(); break;
    case ID_PrintProcess: hmiPrinting(); break;
    case ID_Popup:        hmiPopup(); break;
    #if HAS_LOCKSCREEN
      case ID_Locked: hmiLockScreen(); break;
    #endif
    TERN_(HAS_ESDIAG, case ID_ESDiagProcess:)
    TERN_(PROUI_ITEM_PLOT, case ID_PlotProcess:)
    case ID_PrintDone:
    case ID_WaitResponse: hmiWaitForUser(); break;
    default: break;
  }
}

bool idIsPopUp() {    // If ID is popup...
  switch (checkkey) {
    TERN_(HAS_BED_PROBE, case ID_Leveling:)
    TERN_(HAS_ESDIAG, case ID_ESDiagProcess:)
    case ID_NothingToDo:
    case ID_WaitResponse:
    case ID_Popup:
    case ID_Homing:
    case ID_PIDProcess:
      return true;
    default: break;
  }
  return false;
}

void hmiSaveProcessID(const uint8_t id) {
  if (checkkey == id) return;
  if (!idIsPopUp()) last_checkkey = checkkey; // If previous is not a popup
  checkkey = id;
  switch (id) {
    case ID_Popup:
    case ID_WaitResponse:
    case ID_PrintDone:
    TERN_(HAS_BED_PROBE, case ID_Leveling:)
    TERN_(HAS_ESDIAG, case ID_ESDiagProcess:)
    TERN_(PROUI_ITEM_PLOT, case ID_PlotProcess:)
      wait_for_user = true;
    default: break;
  }
}

void hmiReturnScreen() {
  checkkey = last_checkkey;
  wait_for_user = false;
  drawMainArea();
}

void dwinHomingStart() {
  hmiFlag.home_flag = true;
  hmiSaveProcessID(ID_Homing);
  title.showCaption(GET_TEXT_F(MSG_HOMING));
  dwinShowPopup(ICON_BLTouch, GET_TEXT_F(MSG_HOMING), GET_TEXT_F(MSG_PLEASE_WAIT));
}

void dwinHomingDone() {
  hmiFlag.home_flag = false;
  #if JUST_BABYSTEP
    planner.synchronize();
    babystep.add_mm(Z_AXIS, hmiData.manualZOffset);
  #endif
  if (last_checkkey == ID_PrintDone)
    gotoPrintDone();
  else
    hmiReturnScreen();
}

void dwinLevelingStart() {
  #if HAS_BED_PROBE
    hmiSaveProcessID(ID_Leveling);
    title.showCaption(GET_TEXT_F(MSG_BED_LEVELING));
    dwinShowPopup(ICON_AutoLeveling, GET_TEXT_F(MSG_BED_LEVELING), GET_TEXT_F(MSG_PLEASE_WAIT));
    #if ALL(AUTO_BED_LEVELING_UBL, PREHEAT_BEFORE_LEVELING)
      #if HAS_BED_PROBE
        if (!DEBUGGING(DRYRUN)) probe.preheat_for_probing(LEVELING_NOZZLE_TEMP, hmiData.bedLevT);
      #else
        #if HAS_HOTEND
          if (!DEBUGGING(DRYRUN) && thermalManager.degTargetHotend(0) < LEVELING_NOZZLE_TEMP) {
            thermalManager.setTargetHotend(LEVELING_NOZZLE_TEMP, 0);
            thermalManager.wait_for_hotend(0);
          }
        #endif
        #if HAS_HEATED_BED
          if (!DEBUGGING(DRYRUN) && thermalManager.degTargetBed() < hmiData.bedLevT) {
            thermalManager.setTargetBed(hmiData.bedLevT);
            thermalManager.wait_for_bed_heating();
          }
        #endif
      #endif
    #endif
  #elif ENABLED(MESH_BED_LEVELING)
    drawManualMeshMenu();
  #endif
}

void dwinLevelingDone() {
  TERN_(HAS_MESH, gotoMeshViewer(true));
}

#if HAS_MESH
  void dwinMeshUpdate(const int8_t cpos, const int8_t tpos, const_float_t zval) {
    ui.set_status(
      &MString<32>(GET_TEXT_F(MSG_PROBING_POINT), ' ', cpos, '/', tpos, F(" Z="), p_float_t(zval, 2))
    );
  }
#endif

// PID/MPC process

#if PROUI_TUNING_GRAPH

  #include "plot.h"

  celsius_t _maxtemp, _target;
  void dwinDrawPIDMPCPopup() {
    constexpr frame_rect_t gfrm = { 30, 150, DWIN_WIDTH - 60, 160 };
    DWINUI::clearMainArea();
    drawPopupBkgd();

    switch (hmiValue.tempControl) {
      default: return;
      #if ENABLED(MPC_AUTOTUNE)
        case MPCTEMP_START:
          DWINUI::drawCenteredString(hmiData.colorPopupTxt, 70, GET_TEXT_F(MSG_MPC_AUTOTUNE));
          DWINUI::drawString(hmiData.colorPopupTxt, gfrm.x, gfrm.y - DWINUI::fontHeight() - 4, F("MPC target:     Celsius"));
          DWINUI::drawCenteredString(hmiData.colorPopupTxt, 92, GET_TEXT_F(MSG_FOR_NOZZLE_RUNNING));
          _maxtemp = thermalManager.hotend_maxtemp[0];
          _target = 200;
          break;
      #endif
      #if ENABLED(PIDTEMP)
        case PIDTEMP_START:
          DWINUI::drawCenteredString(hmiData.colorPopupTxt, 70, GET_TEXT_F(MSG_PID_AUTOTUNE));
          DWINUI::drawString(hmiData.colorPopupTxt, gfrm.x, gfrm.y - DWINUI::fontHeight() - 4, F("PID target:     Celsius"));
          DWINUI::drawCenteredString(hmiData.colorPopupTxt, 92, GET_TEXT_F(MSG_FOR_NOZZLE_RUNNING));
          _maxtemp = thermalManager.hotend_maxtemp[0];
          _target = hmiData.hotendPidT;
          break;
      #endif
      #if ENABLED(PIDTEMPBED)
        case PIDTEMPBED_START:
          DWINUI::drawCenteredString(hmiData.colorPopupTxt, 70, GET_TEXT_F(MSG_PID_AUTOTUNE));
          DWINUI::drawString(hmiData.colorPopupTxt, gfrm.x, gfrm.y - DWINUI::fontHeight() - 4, F("PID target:     Celsius"));
          DWINUI::drawCenteredString(hmiData.colorPopupTxt, 92, GET_TEXT_F(MSG_FOR_BED_RUNNING));
          _maxtemp = BED_MAXTEMP;
          _target = hmiData.bedPidT;
          break;
      #endif
    }

    plot.draw(gfrm, _maxtemp, _target);
    DWINUI::drawInt(false, 2, hmiData.colorStatusTxt, hmiData.colorPopupTxt, 3, gfrm.x + 92, gfrm.y - DWINUI::fontHeight() - 6, _target);
  }

  // Plot Temperature Graph (PID Tuning Graph)
  #if ENABLED(PROUI_ITEM_PLOT)

    void dwinDrawPlot(tempcontrol_t result) {
      hmiValue.tempControl = result;
      constexpr frame_rect_t gfrm = {30, 135, DWIN_WIDTH - 60, 160};
      DWINUI::clearMainArea();
      drawPopupBkgd();
      hmiSaveProcessID(ID_PlotProcess);

      switch (result) {
        TERN_(MPCTEMP, case MPCTEMP_START:)
        TERN_(PIDTEMP, case PIDTEMP_START:)
          title.showCaption(GET_TEXT_F(MSG_HOTEND_TEMP_GRAPH));
          DWINUI::drawCenteredString(3, hmiData.colorPopupTxt, 75, GET_TEXT_F(MSG_NOZZLE_TEMPERATURE));
          _maxtemp = thermalManager.hotend_max_target(0);
          _target = thermalManager.degTargetHotend(0);
          break;
        #if ENABLED(PIDTEMPBED)
          case PIDTEMPBED_START:
            title.showCaption(GET_TEXT_F(MSG_BED_TEMP_GRAPH));
            DWINUI::drawCenteredString(3, hmiData.colorPopupTxt, 75, GET_TEXT_F(MSG_BED_TEMPERATURE));
            _maxtemp = BED_MAX_TARGET;
            _target = thermalManager.degTargetBed();
            break;
        #endif
        default: break;
      }

      dwinDrawString(false, 2, hmiData.colorPopupTxt, hmiData.colorPopupBg, gfrm.x, gfrm.y - DWINUI::fontHeight() - 4, F("Target:     Celsius"));
      plot.draw(gfrm, _maxtemp, _target);
      DWINUI::drawInt(false, 2, hmiData.colorStatusTxt, hmiData.colorPopupBg, 3, gfrm.x + 80, gfrm.y - DWINUI::fontHeight() - 4, _target);
      DWINUI::drawButton(BTN_Continue, 86, 305);
      dwinUpdateLCD();
    }

    void drawHPlot() {
      TERN_(PIDTEMP, dwinDrawPlot(PIDTEMP_START));
      TERN_(MPCTEMP, dwinDrawPlot(MPCTEMP_START));
    }
    void drawBPlot() {
      TERN_(PIDTEMPBED, dwinDrawPlot(PIDTEMPBED_START));
    }

  #endif // PROUI_ITEM_PLOT

#endif // PROUI_TUNING_GRAPH

#if PROUI_PID_TUNE

  void dwinStartM303(const bool seenC, const int c, const bool seenS, const heater_id_t hid, const celsius_t temp) {
    if (seenC) hmiData.pidCycles = c;
    if (seenS) {
      switch (hid) {
        #if ENABLED(PIDTEMP)
          case 0 ... HOTENDS - 1: hmiData.hotendPidT = temp; break;
        #endif
        #if ENABLED(PIDTEMPBED)
          case H_BED: hmiData.bedPidT = temp; break;
        #endif
        default: break;
      }
    }
  }

  void dwinPidTuning(tempcontrol_t result) {
    hmiValue.tempControl = result;
    switch (result) {
      #if ENABLED(PIDTEMP)
        case PIDTEMP_START:
          hmiSaveProcessID(ID_PIDProcess);
          #if PROUI_TUNING_GRAPH
            dwinDrawPIDMPCPopup();
          #else
            dwinDrawPopup(ICON_TempTooHigh, GET_TEXT_F(MSG_PID_AUTOTUNE), GET_TEXT_F(MSG_FOR_NOZZLE_RUNNING));
          #endif
          break;
        case PID_TEMP_TOO_HIGH:
          checkkey = last_checkkey;
          dwinPopupContinue(ICON_TempTooHigh, GET_TEXT_F(MSG_PID_AUTOTUNE_FAILED), GET_TEXT_F(MSG_TEMP_TOO_HIGH));
          break;
      #endif
      #if ENABLED(PIDTEMPBED)
        case PIDTEMPBED_START:
          hmiSaveProcessID(ID_PIDProcess);
          #if PROUI_TUNING_GRAPH
            dwinDrawPIDMPCPopup();
          #else
            dwinDrawPopup(ICON_TempTooHigh, GET_TEXT_F(MSG_PID_AUTOTUNE), GET_TEXT_F(MSG_FOR_BED_RUNNING));
          #endif
          break;
      #endif
      case PID_BAD_HEATER_ID:
        checkkey = last_checkkey;
        dwinPopupContinue(ICON_TempTooLow, GET_TEXT_F(MSG_PID_AUTOTUNE_FAILED), GET_TEXT_F(MSG_PID_BAD_HEATER_ID));
        break;
      case PID_TUNING_TIMEOUT:
        checkkey = last_checkkey;
        dwinPopupContinue(ICON_TempTooHigh, GET_TEXT_F(MSG_ERROR), GET_TEXT_F(MSG_PID_TIMEOUT));
        break;
      case AUTOTUNE_DONE:
        checkkey = last_checkkey;
        dwinPopupContinue(ICON_TempTooLow, GET_TEXT_F(MSG_PID_AUTOTUNE), GET_TEXT_F(MSG_BUTTON_DONE));
        break;
      default:
        checkkey = last_checkkey;
        break;
    }
  }

#endif // PROUI_PID_TUNE

#if ENABLED(MPC_AUTOTUNE)

  void dwinMPCTuning(tempcontrol_t result) {
    hmiValue.tempControl = result;
    switch (result) {
      case MPCTEMP_START:
        hmiSaveProcessID(ID_MPCProcess);
        #if PROUI_TUNING_GRAPH
          dwinDrawPIDMPCPopup();
        #else
          dwinDrawPopup(ICON_TempTooHigh, GET_TEXT_F(MSG_MPC_AUTOTUNE), GET_TEXT_F(MSG_FOR_NOZZLE_RUNNING));
        #endif
        break;
      case MPC_TEMP_ERROR:
        checkkey = last_checkkey;
        dwinPopupContinue(ICON_TempTooHigh, GET_TEXT_F(MSG_PID_AUTOTUNE_FAILED), F(STR_MPC_TEMPERATURE_ERROR));
        ui.reset_alert_level();
        break;
      case MPC_INTERRUPTED:
        checkkey = last_checkkey;
        dwinPopupContinue(ICON_TempTooHigh, GET_TEXT_F(MSG_ERROR), F(STR_MPC_AUTOTUNE_INTERRUPTED));
        ui.reset_alert_level();
        break;
      case AUTOTUNE_DONE:
        checkkey = last_checkkey;
        dwinPopupContinue(ICON_TempTooLow, GET_TEXT_F(MSG_MPC_AUTOTUNE), GET_TEXT_F(MSG_BUTTON_DONE));
        ui.reset_alert_level();
        break;
      default:
        checkkey = last_checkkey;
        ui.reset_alert_level();
        break;
    }
  }

#endif // MPC_AUTOTUNE

// Started a Print Job
void dwinPrintStarted() {
  TERN_(HAS_GCODE_PREVIEW, if (hostPrinting()) preview.invalidate());
  TERN_(SET_PROGRESS_PERCENT, ui.progress_reset());
  TERN_(SET_REMAINING_TIME, ui.reset_remaining_time());
  hmiFlag.pause_flag = false;
  hmiFlag.abort_flag = false;
  select_print.reset();
  gotoPrintProcess();
}

// Pause a print job
void dwinPrintPause() {
  iconResumeOrPause();
}

// Resume print job
void dwinPrintResume() {
  iconResumeOrPause();
  LCD_MESSAGE(MSG_RESUME_PRINT);
}

// Ended print job
void dwinPrintFinished() {
  TERN_(POWER_LOSS_RECOVERY, if (card.isPrinting()) recovery.cancel());
  hmiFlag.abort_flag = false;
  hmiFlag.pause_flag = false;
  wait_for_heatup = false;
  planner.finish_and_disable();
  thermalManager.cooldown();
  gotoPrintDone();
}

// Print was aborted
void dwinPrintAborted() {
  #ifndef EVENT_GCODE_SD_ABORT
    if (all_axes_homed()) {
      queue.inject(
        #if ENABLED(NOZZLE_PARK_FEATURE)
          F("G27")
        #else
          TS(F("G0Z"), float(_MIN(current_position.z + (Z_POST_CLEARANCE), Z_MAX_POS)), F("\nG0F2000Y"), Y_MAX_POS)
        #endif
      );
    }
  #endif
  TERN_(HOST_PROMPT_SUPPORT, hostui.notify(GET_TEXT_F(MSG_PRINT_ABORTED)));
  dwinPrintFinished();
}

#if HAS_FILAMENT_SENSOR
  // Filament Runout process
  void dwinFilamentRunout(const uint8_t extruder) { LCD_MESSAGE(MSG_RUNOUT_SENSOR); }
#endif

void dwinSetColorDefaults() {
  hmiData.colorBackground = defColorBackground;
  hmiData.colorCursor     = defColorCursor;
  hmiData.colorTitleBg    = defColorTitleBg;
  hmiData.colorTitleTxt   = defColorTitleTxt;
  hmiData.colorText       = defColorText;
  hmiData.colorSelected   = defColorSelected;
  hmiData.colorSplitLine  = defColorSplitLine;
  hmiData.colorHighlight  = defColorHighlight;
  hmiData.colorStatusBg   = defColorStatusBg;
  hmiData.colorStatusTxt  = defColorStatusTxt;
  hmiData.colorPopupBg    = defColorPopupBg;
  hmiData.colorPopupTxt   = defColorPopupTxt;
  hmiData.colorAlertBg    = defColorAlertBg;
  hmiData.colorAlertTxt   = defColorAlertTxt;
  hmiData.colorPercentTxt = defColorPercentTxt;
  hmiData.colorBarfill    = defColorBarfill;
  hmiData.colorIndicator  = defColorIndicator;
  hmiData.colorCoordinate = defColorCoordinate;
}

void dwinSetDataDefaults() {
  dwinSetColorDefaults();
  DWINUI::setColors(hmiData.colorText, hmiData.colorBackground, hmiData.colorStatusBg);
  TERN_(PIDTEMP, hmiData.hotendPidT = DEF_HOTENDPIDT);
  TERN_(PIDTEMPBED, hmiData.bedPidT = DEF_BEDPIDT);
  TERN_(PROUI_PID_TUNE, hmiData.pidCycles = DEF_PIDCYCLES);
  #if ENABLED(PREVENT_COLD_EXTRUSION)
    hmiData.extMinT = EXTRUDE_MINTEMP;
    applyExtMinT();
  #endif
  TERN_(PREHEAT_BEFORE_LEVELING, hmiData.bedLevT = LEVELING_BED_TEMP);
  TERN_(BAUD_RATE_GCODE, setBaud250K());
  #if ALL(LCD_BED_TRAMMING, HAS_BED_PROBE)
    hmiData.fullManualTramming = DISABLED(BED_TRAMMING_USE_PROBE);
  #endif
  #if ENABLED(PROUI_MEDIASORT)
    hmiData.mediaSort = true;
    card.setSortOn(TERN(SDSORT_REVERSE, AS_REV, AS_FWD));
  #endif
  hmiData.mediaAutoMount = ENABLED(HAS_SD_EXTENDER);
  #if ALL(INDIVIDUAL_AXIS_HOMING_SUBMENU, MESH_BED_LEVELING)
    hmiData.zAfterHoming = DEF_Z_AFTER_HOMING;
  #endif
  #if !HAS_BED_PROBE
    hmiData.manualZOffset = 0;
  #endif
  #if ALL(LED_CONTROL_MENU, HAS_COLOR_LEDS)
    TERN_(LED_COLOR_PRESETS, leds.set_default());
    applyLEDColor();
  #endif
  TERN_(ADAPTIVE_STEP_SMOOTHING, hmiData.adaptiveStepSmoothing = true);
  TERN_(HAS_GCODE_PREVIEW, hmiData.enablePreview = true);
}

void dwinCopySettingsTo(char * const buff) {
  memcpy(buff, &hmiData, eeprom_data_size);
}

void dwinCopySettingsFrom(const char * const buff) {
  memcpy(&hmiData, buff, sizeof(hmi_data_t));
  if (hmiData.colorText == hmiData.colorBackground) dwinSetColorDefaults();
  DWINUI::setColors(hmiData.colorText, hmiData.colorBackground, hmiData.colorStatusBg);
  TERN_(PREVENT_COLD_EXTRUSION, applyExtMinT());
  feedrate_percentage = 100;
  TERN_(BAUD_RATE_GCODE, hmiSetBaudRate());
  #if ALL(LED_CONTROL_MENU, HAS_COLOR_LEDS)
    leds.set_color(
      hmiData.ledColor.r,
      hmiData.ledColor.g,
      hmiData.ledColor.b
      OPTARG(HAS_WHITE_LED, hmiData.ledColor.w)
    );
    leds.update();
  #endif
}

// Initialize or re-initialize the LCD
void MarlinUI::init_lcd() {
  delay(750);   // Wait to wakeup screen
  const bool hs = dwinHandshake(); UNUSED(hs);
  dwinFrameSetDir(1);
  dwinJPGCacheTo1(Language_English);
  encoderConfiguration();
}

void dwinInitScreen() {
  dwinSetColorDefaults();
  hmiInit();   // Draws boot screen
  DWINUI::init();
  DWINUI::setColors(hmiData.colorText, hmiData.colorBackground, hmiData.colorStatusBg);
  DWINUI::onTitleDraw = drawTitle;
  initMenu();
  checkkey = 255;
  hash_changed = true;
  dwinDrawStatusLine();
  dwinDrawDashboard();
  gotoMainMenu();
}

void MarlinUI::update() {
<<<<<<< HEAD
  hmiSDCardUpdate();   // SD card update
  eachMomentUpdate();  // Status update
  dwinHandleScreen();  // Rotary encoder update
=======
  hmiSDCardUpdate();  // SD card update
  eachMomentUpdate(); // Status update
  dwinHandleScreen(); // Rotary encoder update
>>>>>>> dd3b5a10
}

void MarlinUI::refresh() { /* Nothing to see here */ }

#if HAS_LCD_BRIGHTNESS
  void MarlinUI::_set_brightness() { dwinLCDBrightness(backlight ? brightness : 0); }
#endif

void MarlinUI::kill_screen(FSTR_P const lcd_error, FSTR_P const) {
  dwinDrawPopup(ICON_BLTouch, GET_TEXT_F(MSG_PRINTER_KILLED), lcd_error);
  DWINUI::drawCenteredString(hmiData.colorPopupTxt, 270, GET_TEXT_F(MSG_TURN_OFF));
  dwinUpdateLCD();
}

void dwinRebootScreen() {
  dwinFrameClear(COLOR_BG_BLACK);
  dwinJPGShowAndCache(0);
  DWINUI::drawCenteredString(COLOR_WHITE, 220, GET_TEXT_F(MSG_PLEASE_WAIT_REBOOT));
  dwinUpdateLCD();
  safe_delay(500);
}

void dwinRedrawDash() {
  hash_changed = true;
  dwinDrawStatusMessage();
  dwinDrawDashboard();
}

void dwinRedrawScreen() {
  drawMainArea();
  dwinRedrawDash();
}

#if ENABLED(ADVANCED_PAUSE_FEATURE)
  void dwinPopupPause(FSTR_P const fmsg, uint8_t button/*=0*/) {
    hmiSaveProcessID(button ? ID_WaitResponse : ID_NothingToDo);
    dwinShowPopup(ICON_BLTouch, GET_TEXT_F(MSG_ADVANCED_PAUSE), fmsg, button);
  }

  void MarlinUI::pause_show_message(const PauseMessage message, const PauseMode mode/*=PAUSE_MODE_SAME*/, const uint8_t extruder/*=active_extruder*/) {
    //if (mode == PAUSE_MODE_SAME) return;
    pause_mode = mode;
    switch (message) {
      case PAUSE_MESSAGE_PARKING:  dwinPopupPause(GET_TEXT_F(MSG_PAUSE_PRINT_PARKING));    break;                // M125
      case PAUSE_MESSAGE_CHANGING: dwinPopupPause(GET_TEXT_F(MSG_FILAMENT_CHANGE_INIT));   break;                // pause_print (M125, M600)
      case PAUSE_MESSAGE_WAITING:  dwinPopupPause(GET_TEXT_F(MSG_ADVANCED_PAUSE_WAITING), BTN_Continue); break;
      case PAUSE_MESSAGE_INSERT:   dwinPopupPause(GET_TEXT_F(MSG_FILAMENT_CHANGE_INSERT), BTN_Continue); break;
      case PAUSE_MESSAGE_LOAD:     dwinPopupPause(GET_TEXT_F(MSG_FILAMENT_CHANGE_LOAD));   break;
      case PAUSE_MESSAGE_UNLOAD:   dwinPopupPause(GET_TEXT_F(MSG_FILAMENT_CHANGE_UNLOAD)); break;                // Unload of pause and Unload of M702
      case PAUSE_MESSAGE_PURGE:    dwinPopupPause(GET_TEXT_F(TERN(ADVANCED_PAUSE_CONTINUOUS_PURGE, MSG_FILAMENT_CHANGE_CONT_PURGE, MSG_FILAMENT_CHANGE_PURGE))); break;
      case PAUSE_MESSAGE_OPTION:   gotoFilamentPurge(); break;
      case PAUSE_MESSAGE_RESUME:   dwinPopupPause(GET_TEXT_F(MSG_FILAMENT_CHANGE_RESUME)); break;
      case PAUSE_MESSAGE_HEAT:     dwinPopupPause(GET_TEXT_F(MSG_FILAMENT_CHANGE_HEAT), BTN_Continue);   break;
      case PAUSE_MESSAGE_HEATING:  dwinPopupPause(GET_TEXT_F(MSG_FILAMENT_CHANGE_HEATING)); break;
      case PAUSE_MESSAGE_STATUS:   hmiReturnScreen(); break;                                                      // Exit from Pause, Load and Unload
      default: break;
    }
  }

  void drawPopupFilamentPurge() {
    dwinDrawPopup(ICON_BLTouch, GET_TEXT_F(MSG_ADVANCED_PAUSE), GET_TEXT_F(MSG_FILAMENT_CHANGE_PURGE_CONTINUE));
    DWINUI::drawButton(BTN_Purge, 26, 280);
    DWINUI::drawButton(BTN_Continue, 146, 280);
    drawSelectHighlight(true);
  }

  void onClickFilamentPurge() {
    if (hmiFlag.select_flag)
      pause_menu_response = PAUSE_RESPONSE_EXTRUDE_MORE;  // "Purge More" button
    else {
      hmiSaveProcessID(ID_NothingToDo);
      pause_menu_response = PAUSE_RESPONSE_RESUME_PRINT;  // "Continue" button
    }
  }

  void gotoFilamentPurge() {
    pause_menu_response = PAUSE_RESPONSE_WAIT_FOR;
    gotoPopup(drawPopupFilamentPurge, onClickFilamentPurge);
  }

#endif // ADVANCED_PAUSE_FEATURE

#if HAS_MESH
  void dwinMeshViewer() {
    if (!leveling_is_valid())
      dwinPopupContinue(ICON_BLTouch, GET_TEXT_F(MSG_MESH_VIEWER), GET_TEXT_F(MSG_NO_VALID_MESH));
    else {
      hmiSaveProcessID(ID_WaitResponse);
      meshViewer.draw();
    }
  }
#endif

#if HAS_LOCKSCREEN

  void dwinLockScreen() {
    if (checkkey != ID_Locked) {
      lockScreen.rprocess = checkkey;
      checkkey = ID_Locked;
      lockScreen.init();
    }
  }

  void dwinUnLockScreen() {
    if (checkkey == ID_Locked) {
      checkkey = lockScreen.rprocess;
      drawMainArea();
    }
  }

  void hmiLockScreen() {
    EncoderState encoder_diffState = get_encoder_state();
    if (encoder_diffState == ENCODER_DIFF_NO) return;
    lockScreen.onEncoder(encoder_diffState);
    if (lockScreen.isUnlocked()) dwinUnLockScreen();
  }

#endif // HAS_LOCKSCREEN

#if HAS_GCODE_PREVIEW

  void setPreview() { toggleCheckboxLine(hmiData.enablePreview); }

  void onClickConfirmToPrint() {
    dwinResetStatusLine();
    if (hmiFlag.select_flag) {     // Confirm
      return card.openAndPrintFile(card.filename);
    }
    else
      hmiReturnScreen();
  }

#endif // HAS_GCODE_PREVIEW

void gotoConfirmToPrint() {
  #if HAS_GCODE_PREVIEW
    if (hmiData.enablePreview) return gotoPopup(preview.drawFromSD, onClickConfirmToPrint);
  #endif
  card.openAndPrintFile(card.filename); // Direct print SD file
}

#if HAS_ESDIAG
  void drawEndStopDiag() {
    hmiSaveProcessID(ID_ESDiagProcess);
    esDiag.draw();
  }
#endif

//=============================================================================
// MENU SUBSYSTEM
//=============================================================================

// Tool functions

#if ENABLED(EEPROM_SETTINGS)

  void writeEEPROM() {
    dwinDrawStatusLine(GET_TEXT_F(MSG_STORE_EEPROM));
    safe_delay(500);
    dwinUpdateLCD();
    DONE_BUZZ(settings.save());
  }

  void readEEPROM() {
    dwinRedrawScreen();
    DONE_BUZZ(settings.load());
  }

  void resetEEPROM() {
    settings.reset();
    dwinRedrawScreen();
    DONE_BUZZ(true);
  }

  #if HAS_MESH
    void saveMesh() {
      TERN_(MESH_BED_LEVELING, manualMeshSave());
      TERN(AUTO_BED_LEVELING_UBL, ublMeshSave(), writeEEPROM());
    }
  #endif

#endif // EEPROM_SETTINGS

// Reset Printer
void rebootPrinter() {
  wait_for_heatup = wait_for_user = false;    // Stop waiting for heating/user
  thermalManager.disable_all_heaters();
  planner.finish_and_disable();
  dwinRebootScreen();
  hal.reboot();
}

void gotoInfoMenu() {
  drawInfoMenu();
  dwinUpdateLCD();
  hmiSaveProcessID(ID_WaitResponse);
}

void disableMotors() { queue.inject(F("M84")); }

void autoLevel() {   // Always reacquire the Z "home" position
  queue.inject(F(TERN(AUTO_BED_LEVELING_UBL, "G29P1", "G29")));
}

void autoHome() { queue.inject_P(G28_STR); }

#if ENABLED(INDIVIDUAL_AXIS_HOMING_SUBMENU)
  void homeX() { queue.inject(F("G28X")); }
  void homeY() { queue.inject(F("G28Y")); }
  void homeZ() { queue.inject(F("G28Z")); }
  #if ALL(INDIVIDUAL_AXIS_HOMING_SUBMENU, MESH_BED_LEVELING)
    void applyZAfterHoming() { hmiData.zAfterHoming = menuData.value; };
    void setZAfterHoming() { setIntOnClick(0, 20, hmiData.zAfterHoming, applyZAfterHoming); }
  #endif
#endif

#if HAS_ZOFFSET_ITEM

  void applyZOffset() { TERN_(EEPROM_SETTINGS, settings.save()); }
  void liveZOffset() {
    #if ANY(BABYSTEP_ZPROBE_OFFSET, JUST_BABYSTEP)
      const_float_t step_zoffset = round((menuData.value / 100.0f) * planner.settings.axis_steps_per_mm[Z_AXIS]) - babystep.accum;
      if (BABYSTEP_ALLOWED()) babystep.add_steps(Z_AXIS, step_zoffset);
    #endif
  }
  void setZOffset() {
    #if ANY(BABYSTEP_ZPROBE_OFFSET, JUST_BABYSTEP)
      babystep.accum = round(planner.settings.axis_steps_per_mm[Z_AXIS] * BABY_Z_VAR);
    #endif
    setPFloatOnClick(_OFFSET_ZMIN, _OFFSET_ZMAX, 2, applyZOffset, liveZOffset);
  }

  void setMoveZto0() {
    #if ENABLED(Z_SAFE_HOMING)
      gcode.process_subcommands_now(MString<54>(F("G28XYO\nG28Z\nG0F5000X"), Z_SAFE_HOMING_X_POINT, F("Y"), Z_SAFE_HOMING_Y_POINT, F("\nG0Z0F300\nM400")));
    #else
      TERN_(HAS_LEVELING, set_bed_leveling_enabled(false));
      gcode.process_subcommands_now(F("G28Z\nG0Z0F300\nM400"));
    #endif
    ui.reset_status();
    DONE_BUZZ(true);
  }

  #if !HAS_BED_PROBE
    void homeZAndDisable() {
      setMoveZto0();
      disableMotors();
    }
  #endif

#endif // HAS_ZOFFSET_ITEM

#if HAS_PREHEAT
  #define _doPreheat(N) void DoPreheat##N() { ui.preheat_all(N-1); }\
                        void DoPreheatHotend##N() { ui.preheat_hotend(N-1); }
  REPEAT_1(PREHEAT_COUNT, _doPreheat)
#endif

void doCoolDown() { thermalManager.cooldown(); }

void setLanguage() {
  hmiToggleLanguage();
  currentMenu = nullptr;  // Invalidate menu to full redraw
  drawPrepareMenu();
}

bool enableLiveMove = false;
void setLiveMove() { toggleCheckboxLine(enableLiveMove); }
void axisMove(AxisEnum axis) {
  #if HAS_HOTEND
    if (axis == E_AXIS && thermalManager.tooColdToExtrude(0)) {
      gcode.process_subcommands_now(F("G92E0"));  // Reset extruder position
      return dwinPopupContinue(ICON_TempTooLow, GET_TEXT_F(MSG_HOTEND_TOO_COLD), GET_TEXT_F(MSG_PLEASE_PREHEAT));
    }
  #endif
  planner.synchronize();
  if (!planner.is_full()) planner.buffer_line(current_position, manual_feedrate_mm_s[axis]);
}
void liveMove() {
  if (!enableLiveMove) return;
  *menuData.floatPtr = menuData.value / MINUNITMULT;
  axisMove(hmiValue.axis);
}
void applyMove() {
  if (enableLiveMove) return;
  axisMove(hmiValue.axis);
}

void setMoveX() { hmiValue.axis = X_AXIS; setPFloatOnClick(X_MIN_POS, X_MAX_POS, UNITFDIGITS, applyMove, liveMove); }
void setMoveY() { hmiValue.axis = Y_AXIS; setPFloatOnClick(Y_MIN_POS, Y_MAX_POS, UNITFDIGITS, applyMove, liveMove); }
void setMoveZ() { hmiValue.axis = Z_AXIS; setPFloatOnClick(Z_MIN_POS, Z_MAX_POS, UNITFDIGITS, applyMove, liveMove); }

#if HAS_HOTEND
  void setMoveE() {
    const float e_min = current_position.e - (EXTRUDE_MAXLENGTH),
                e_max = current_position.e + (EXTRUDE_MAXLENGTH);
    hmiValue.axis = E_AXIS; setPFloatOnClick(e_min, e_max, UNITFDIGITS, applyMove, liveMove);
  }
#endif

#if ENABLED(POWER_LOSS_RECOVERY)
  void setPwrLossr() {
    toggleCheckboxLine(recovery.enabled);
    recovery.changed();
  }
#endif

#if ENABLED(BAUD_RATE_GCODE)
  void hmiSetBaudRate() { hmiData.baud115K ? setBaud115K() : setBaud250K(); }
  void setBaudRate() {
    hmiData.baud115K ^= true;
    hmiSetBaudRate();
    drawCheckboxLine(currentMenu->line(), hmiData.baud115K);
    dwinUpdateLCD();
  }
  void setBaud115K() { queue.inject(F("M575 P0 B115200")); hmiData.baud115K = true; }
  void setBaud250K() { queue.inject(F("M575 P0 B250000")); hmiData.baud115K = false; }
#endif

#if HAS_LCD_BRIGHTNESS
  void applyBrightness() { ui.set_brightness(menuData.value); }
  void liveBrightness() { dwinLCDBrightness(menuData.value); }
  void setBrightness() { setIntOnClick(LCD_BRIGHTNESS_MIN, LCD_BRIGHTNESS_MAX, ui.brightness, applyBrightness, liveBrightness); }
  void turnOffBacklight() { hmiSaveProcessID(ID_WaitResponse); ui.set_brightness(0); dwinRedrawScreen(); }
#endif

#if ENABLED(CASE_LIGHT_MENU)
  void setCaseLight() {
    toggleCheckboxLine(caselight.on);
    caselight.update_enabled();
  }
  #if CASELIGHT_USES_BRIGHTNESS
    bool enableLiveCaseLightBrightness = true;
    void liveCaseLightBrightness() { caselight.brightness = menuData.value; caselight.update_brightness(); }
    void setCaseLightBrightness() { setIntOnClick(0, 255, caselight.brightness, liveCaseLightBrightness, enableLiveCaseLightBrightness ? liveCaseLightBrightness : nullptr); }
  #endif
#endif

#if ENABLED(LED_CONTROL_MENU)
  #if !ALL(CASE_LIGHT_MENU, CASE_LIGHT_USE_NEOPIXEL)
    void setLedStatus() {
      leds.toggle();
      showCheckboxLine(leds.lights_on);
    }
  #endif
  #if HAS_COLOR_LEDS
    bool enableLiveLedColor = true;
    void applyLEDColor() {
      hmiData.ledColor = LEDColor( {leds.color.r, leds.color.g, leds.color.b OPTARG(HAS_WHITE_LED, hmiData.ledColor.w) } );
      if (!enableLiveLedColor) leds.update();
    }
    void liveLEDColor(uint8_t *color) { *color = menuData.value; if (enableLiveLedColor) leds.update(); }
    void liveLEDColorR() { liveLEDColor(&leds.color.r); }
    void liveLEDColorG() { liveLEDColor(&leds.color.g); }
    void liveLEDColorB() { liveLEDColor(&leds.color.b); }
    void setLEDColorR() { setIntOnClick(0, 255, leds.color.r, applyLEDColor, liveLEDColorR); }
    void setLEDColorG() { setIntOnClick(0, 255, leds.color.g, applyLEDColor, liveLEDColorG); }
    void setLEDColorB() { setIntOnClick(0, 255, leds.color.b, applyLEDColor, liveLEDColorB); }
    #if HAS_WHITE_LED
      void liveLEDColorW() { liveLEDColor(&leds.color.w); }
      void setLEDColorW() { setIntOnClick(0, 255, leds.color.w, applyLEDColor, liveLEDColorW); }
    #endif
  #endif
#endif

#if ENABLED(SOUND_MENU_ITEM)
  void setEnableSound() {
    toggleCheckboxLine(ui.sound_on);
  }
#endif

#if HAS_HOME_OFFSET
  void applyHomeOffset() { set_home_offset(hmiValue.axis, menuData.value / MINUNITMULT); }
  void setHomeOffsetX() { hmiValue.axis = X_AXIS; setPFloatOnClick(-50, 50, UNITFDIGITS, applyHomeOffset); }
  void setHomeOffsetY() { hmiValue.axis = Y_AXIS; setPFloatOnClick(-50, 50, UNITFDIGITS, applyHomeOffset); }
  void setHomeOffsetZ() { hmiValue.axis = Z_AXIS; setPFloatOnClick( -2,  2, UNITFDIGITS, applyHomeOffset); }
#endif

#if HAS_BED_PROBE
  void setProbeOffsetX() { setPFloatOnClick(-60, 60, UNITFDIGITS); }
  void setProbeOffsetY() { setPFloatOnClick(-60, 60, UNITFDIGITS); }
  void setProbeOffsetZ() { setPFloatOnClick(-10, 10, 2); }

  #if ENABLED(Z_MIN_PROBE_REPEATABILITY_TEST)
    void probeTest() {
      LCD_MESSAGE(MSG_M48_TEST);
      queue.inject(F("G28O\nM48 P10"));
    }
  #endif

  void probeStow() { probe.stow(); }
  void probeDeploy() { probe.deploy(); }

  #if HAS_BLTOUCH_HS_MODE
    void setHSMode() { toggleCheckboxLine(bltouch.high_speed_mode); }
  #endif

#endif

#if ENABLED(EDITABLE_DISPLAY_TIMEOUT)
  void applyTimer() { ui.backlight_timeout_minutes = menuData.value; }
  void setTimer() { setIntOnClick(ui.backlight_timeout_min, ui.backlight_timeout_max, ui.backlight_timeout_minutes, applyTimer); }
#endif

#if HAS_FILAMENT_SENSOR
  void setRunoutEnable() {
    runout.reset();
    toggleCheckboxLine(runout.enabled);
  }
  #if HAS_FILAMENT_RUNOUT_DISTANCE
    void applyRunoutDistance() { runout.set_runout_distance(menuData.value / MINUNITMULT); }
    void setRunoutDistance() { setFloatOnClick(0, 999, UNITFDIGITS, runout.runout_distance(), applyRunoutDistance); }
  #endif
#endif

#if ENABLED(CONFIGURE_FILAMENT_CHANGE)
  void setFilLoad()   { setPFloatOnClick(0, EXTRUDE_MAXLENGTH, UNITFDIGITS); }
  void setFilUnload() { setPFloatOnClick(0, EXTRUDE_MAXLENGTH, UNITFDIGITS); }
#endif

#if ENABLED(PREVENT_COLD_EXTRUSION)
  void applyExtMinT() { thermalManager.extrude_min_temp = hmiData.extMinT; thermalManager.allow_cold_extrude = (hmiData.extMinT == 0); }
  void setExtMinT() { setPIntOnClick(MIN_ETEMP, MAX_ETEMP, applyExtMinT); }
#endif

#if HAS_FEEDRATE_EDIT
  void setSpeed() { setPIntOnClick(SPEED_EDIT_MIN, SPEED_EDIT_MAX); }
#endif

#if HAS_FLOW_EDIT
  void setFlow() { setPIntOnClick(FLOW_EDIT_MIN, FLOW_EDIT_MAX, []{ planner.refresh_e_factor(0); }); }
#endif

#if HAS_HOTEND
  void applyHotendTemp() { thermalManager.setTargetHotend(menuData.value, 0); }
  void setHotendTemp() { setIntOnClick(MIN_ETEMP, MAX_ETEMP, thermalManager.degTargetHotend(0), applyHotendTemp); }
#endif

#if HAS_HEATED_BED
  void applyBedTemp() { thermalManager.setTargetBed(menuData.value); }
  void setBedTemp() { setIntOnClick(MIN_BEDTEMP, MAX_BEDTEMP, thermalManager.degTargetBed(), applyBedTemp); }
#endif

#if HAS_FAN
  void applyFanSpeed() { thermalManager.set_fan_speed(0, menuData.value); }
  void setFanSpeed() { setIntOnClick(0, 255, thermalManager.fan_speed[0], applyFanSpeed); }
#endif

#if ENABLED(NOZZLE_PARK_FEATURE)
  void parkHead() {
    LCD_MESSAGE(MSG_FILAMENT_PARK_ENABLED);
    queue.inject(F("G28O\nG27"));
  }
#endif

#if ENABLED(ADVANCED_PAUSE_FEATURE)

  void changeFilament() {
    hmiSaveProcessID(ID_NothingToDo);
    queue.inject(F("M600 B2"));
  }

  #if ENABLED(FILAMENT_LOAD_UNLOAD_GCODES)
    void unloadFilament() {
      LCD_MESSAGE(MSG_FILAMENTUNLOAD);
      queue.inject(F("M702 Z20"));
    }

    void loadFilament() {
      LCD_MESSAGE(MSG_FILAMENTLOAD);
      queue.inject(F("M701 Z20"));
    }
  #endif

#endif // ADVANCED_PAUSE_FEATURE

// Bed Tramming

#if ENABLED(LCD_BED_TRAMMING)

  void tramXY(const uint8_t point, float &x, float &y) {
    switch (point) {
      case 0:
        LCD_MESSAGE(MSG_TRAM_FL);
        x = lfrb[0];
        y = lfrb[1];
        break;
      case 1:
        LCD_MESSAGE(MSG_TRAM_FR);
        x = X_BED_SIZE - lfrb[2];
        y = lfrb[1];
        break;
      case 2:
        LCD_MESSAGE(MSG_TRAM_BR);
        x = X_BED_SIZE - lfrb[2];
        y = Y_BED_SIZE - lfrb[3];
        break;
      case 3:
        LCD_MESSAGE(MSG_TRAM_BL);
        x = lfrb[0];
        y = Y_BED_SIZE - lfrb[3];
        break;
      #if ENABLED(BED_TRAMMING_INCLUDE_CENTER)
        case 4:
          LCD_MESSAGE(MSG_TRAM_C);
          x = X_CENTER;
          y = Y_CENTER;
          break;
      #endif
    }
  }

  #if HAS_BED_PROBE

    float tram(const uint8_t point) {
      static bool inLev = false;
      if (inLev) return NAN;

      float xpos = 0, ypos = 0, zval = 0;
      tramXY(point, xpos, ypos);

      if (hmiData.fullManualTramming) {
        queue.inject(MString<100>(
          F("M420S0\nG28O\nG90\nG0F300Z5\nG0F5000X"), p_float_t(xpos, 1), 'Y', p_float_t(ypos, 1), F("\nG0F300Z0")
        ));
      }
      else {
        // AUTO_BED_LEVELING_BILINEAR does not define MESH_INSET
        #ifndef MESH_MIN_X
          #define MESH_MIN_X (_MAX(X_MIN_BED + PROBING_MARGIN, X_MIN_POS))
        #endif
        #ifndef MESH_MIN_Y
          #define MESH_MIN_Y (_MAX(Y_MIN_BED + PROBING_MARGIN, Y_MIN_POS))
        #endif
        #ifndef MESH_MAX_X
          #define MESH_MAX_X (_MIN(X_MAX_BED - (PROBING_MARGIN), X_MAX_POS))
        #endif
        #ifndef MESH_MAX_Y
          #define MESH_MAX_Y (_MIN(Y_MAX_BED - (PROBING_MARGIN), Y_MAX_POS))
        #endif

        LIMIT(xpos, MESH_MIN_X, MESH_MAX_X);
        LIMIT(ypos, MESH_MIN_Y, MESH_MAX_Y);
        probe.stow();
        gcode.process_subcommands_now(F("M420S0\nG28O"));
        inLev = true;
        zval = probe.probe_at_point(xpos, ypos, PROBE_PT_STOW);
        if (isnan(zval))
          LCD_MESSAGE(MSG_ZPROBE_OUT);
        else
          ui.set_status(TS(F("X:"), p_float_t(xpos, 1), F(" Y:"), p_float_t(ypos, 1), F(" Z:"), p_float_t(zval, 2)));
        inLev = false;
      }
      return zval;
    }

  #else

    void tram(const uint8_t point) {
      float xpos = 0, ypos = 0;
      tramXY(point, xpos, ypos);
      queue.inject(MString<100>(
        F("M420S0\nG28O\nG90\nG0F300Z5\nG0F5000X"), p_float_t(xpos, 1), 'Y', p_float_t(ypos, 1), F("\nG0F300Z0")
      ));
    }

  #endif

  #if HAS_TRAMMING_WIZARD

    void trammingwizard() {
      if (hmiData.fullManualTramming) {
        LCD_MESSAGE(MSG_DISABLE_MANUAL_TRAMMING);
        return;
      }
      LCD_MESSAGE(MSG_TRAMMING_WIZARD_START);
      DWINUI::clearMainArea();
      meshViewer.drawMeshGrid(2, 2); // Indicate start. Draw the grid
      bed_mesh_t zval = {0};
      probe.stow();
      zval[0][0] = tram(0);
      if (checkkey == ID_Homing) meshViewer.drawMeshGrid(2, 2); // Redraw if Homing
      checkkey = ID_NothingToDo;
      meshViewer.drawMesh(zval, 2, 2);
      zval[1][0] = tram(1);
      meshViewer.drawMesh(zval, 2, 2);
      zval[1][1] = tram(2);
      meshViewer.drawMesh(zval, 2, 2);
      zval[0][1] = tram(3);
      probe.stow();
      meshViewer.drawMesh(zval, 2, 2);

      DWINUI::drawCenteredString(140, GET_TEXT_F(MSG_CALCULATING_AVERAGE));
      DWINUI::drawCenteredString(160, GET_TEXT_F(MSG_AND_RELATIVE_HEIGHTS));
      safe_delay(1000);
      float avg = 0.0f;
      for (uint8_t x = 0; x < 2; ++x) for (uint8_t y = 0; y < 2; ++y) avg += zval[x][y];
      avg /= 4.0f;
      for (uint8_t x = 0; x < 2; ++x) for (uint8_t y = 0; y < 2; ++y) zval[x][y] -= avg;
      meshViewer.drawMesh(zval, 2, 2);
      ui.reset_status();

      #ifndef BED_TRAMMING_PROBE_TOLERANCE
        #define BED_TRAMMING_PROBE_TOLERANCE 0.05f
      #endif

      if (ABS(meshViewer.max - meshViewer.min) < BED_TRAMMING_PROBE_TOLERANCE) {
        EXIT_TRAMWIZ:
        DWINUI::drawCenteredString(140, GET_TEXT_F(MSG_TRAMMING_DONE));
        DWINUI::drawCenteredString(160, GET_TEXT_F(MSG_TOLERANCE_ACHIEVED));
      }
      else {
        uint8_t p = 0;
        float max = 0.0f;
        FSTR_P plabel;
        bool s = true;
        for (uint8_t x = 0; x < 2; ++x) for (uint8_t y = 0; y < 2; ++y) {
          const float d = ABS(zval[x][y]);
          if (max < d) {
            s = (zval[x][y] >= 0);
            max = d;
            p = x + 2 * y;
          }
          else { goto EXIT_TRAMWIZ; } // fail-safe if Corners are = 0.00
        }
        switch (p) {
          case 0b00 : plabel = GET_TEXT_F(MSG_TRAM_FL); break;
          case 0b01 : plabel = GET_TEXT_F(MSG_TRAM_FR); break;
          case 0b10 : plabel = GET_TEXT_F(MSG_TRAM_BL); break;
          case 0b11 : plabel = GET_TEXT_F(MSG_TRAM_BR); break;
          default   : plabel = F(""); break;
        }
        DWINUI::drawCenteredString(120, GET_TEXT_F(MSG_CORNERS_NOT_LEVELED));
        DWINUI::drawCenteredString(140, GET_TEXT_F(MSG_KNOB_ADJUSTMENT_REQUIRED));
        DWINUI::drawCenteredString((s ? COLOR_GREEN : COLOR_ERROR_RED), 160, s ? GET_TEXT_F(MSG_LOWER) : GET_TEXT_F(MSG_RAISE));
        DWINUI::drawCenteredString(COLOR_GREEN, 180, plabel);
      }
      DWINUI::drawButton(BTN_Continue, 86, 305);
      checkkey = ID_Menu;
      hmiSaveProcessID(ID_WaitResponse);
    }

    void setManualTramming() {
      toggleCheckboxLine(hmiData.fullManualTramming);
    }

  #endif // HAS_BED_PROBE && HAS_MESH && HAS_TRAMMING_WIZARD

#endif // LCD_BED_TRAMMING

#if ENABLED(MESH_BED_LEVELING)

  void manualMeshStart() {
    LCD_MESSAGE(MSG_UBL_BUILD_MESH_MENU);
    gcode.process_subcommands_now(F("G28XYO\nG28Z\nM211S0\nG29S1"));
    #ifdef MANUAL_PROBE_START_Z
      const uint8_t line = currentMenu->line(mMeshMoveZItem->pos);
      DWINUI::drawSignedFloat(hmiData.colorText, hmiData.colorBackground, 3, 2, VALX - 2 * DWINUI::fontWidth(DWIN_FONT_MENU), MBASE(line), MANUAL_PROBE_START_Z);
    #endif
  }

  void liveMeshMoveZ() {
    *menuData.floatPtr = menuData.value / POW(10, 2);
    if (!planner.is_full()) {
      planner.synchronize();
      planner.buffer_line(current_position, manual_feedrate_mm_s[Z_AXIS]);
    }
  }
  void setMMeshMoveZ() { setPFloatOnClick(-1, 1, 2, planner.synchronize, liveMeshMoveZ); }

  void manualMeshContinue() {
    gcode.process_subcommands_now(F("G29S2"));
    mMeshMoveZItem->redraw();
  }

  void manualMeshSave() {
    LCD_MESSAGE(MSG_UBL_STORAGE_MESH_MENU);
    queue.inject(F("M211S1"));
  }

#endif // MESH_BED_LEVELING

#if HAS_PREHEAT
  #if HAS_HOTEND
    void setPreheatEndTemp() { setPIntOnClick(MIN_ETEMP, MAX_ETEMP); }
  #endif
  #if HAS_HEATED_BED
    void setPreheatBedTemp() { setPIntOnClick(MIN_BEDTEMP, MAX_BEDTEMP); }
  #endif
  #if HAS_FAN
    void setPreheatFanSpeed() { setPIntOnClick(0, 255); }
  #endif
#endif

void applyMaxSpeed() { planner.set_max_feedrate(hmiValue.axis, menuData.value / MINUNITMULT); }
#if HAS_X_AXIS
  void setMaxSpeedX() { hmiValue.axis = X_AXIS, setFloatOnClick(min_feedrate_edit_values.x, max_feedrate_edit_values.x, UNITFDIGITS, planner.settings.max_feedrate_mm_s[X_AXIS], applyMaxSpeed); }
#endif
#if HAS_Y_AXIS
  void setMaxSpeedY() { hmiValue.axis = Y_AXIS, setFloatOnClick(min_feedrate_edit_values.y, max_feedrate_edit_values.y, UNITFDIGITS, planner.settings.max_feedrate_mm_s[Y_AXIS], applyMaxSpeed); }
#endif
#if HAS_Z_AXIS
  void setMaxSpeedZ() { hmiValue.axis = Z_AXIS, setFloatOnClick(min_feedrate_edit_values.z, max_feedrate_edit_values.z, UNITFDIGITS, planner.settings.max_feedrate_mm_s[Z_AXIS], applyMaxSpeed); }
#endif
#if HAS_HOTEND
  void setMaxSpeedE() { hmiValue.axis = E_AXIS; setFloatOnClick(min_feedrate_edit_values.e, max_feedrate_edit_values.e, UNITFDIGITS, planner.settings.max_feedrate_mm_s[E_AXIS], applyMaxSpeed); }
#endif

void applyMaxAccel() { planner.set_max_acceleration(hmiValue.axis, menuData.value); }
#if HAS_X_AXIS
  void setMaxAccelX() { hmiValue.axis = X_AXIS, setIntOnClick(min_acceleration_edit_values.x, max_acceleration_edit_values.x, planner.settings.max_acceleration_mm_per_s2[X_AXIS], applyMaxAccel); }
#endif
#if HAS_Y_AXIS
  void setMaxAccelY() { hmiValue.axis = Y_AXIS, setIntOnClick(min_acceleration_edit_values.y, max_acceleration_edit_values.y, planner.settings.max_acceleration_mm_per_s2[Y_AXIS], applyMaxAccel); }
#endif
#if HAS_Z_AXIS
  void setMaxAccelZ() { hmiValue.axis = Z_AXIS, setIntOnClick(min_acceleration_edit_values.z, max_acceleration_edit_values.z, planner.settings.max_acceleration_mm_per_s2[Z_AXIS], applyMaxAccel); }
#endif
#if HAS_HOTEND
  void setMaxAccelE() { hmiValue.axis = E_AXIS; setIntOnClick(min_acceleration_edit_values.e, max_acceleration_edit_values.e, planner.settings.max_acceleration_mm_per_s2[E_AXIS], applyMaxAccel); }
#endif

#if ENABLED(CLASSIC_JERK)
  void applyMaxJerk() { planner.set_max_jerk(hmiValue.axis, menuData.value / MINUNITMULT); }
  #if HAS_X_AXIS
    void setMaxJerkX() { hmiValue.axis = X_AXIS, setFloatOnClick(min_jerk_edit_values.x, max_jerk_edit_values.x, UNITFDIGITS, planner.max_jerk.x, applyMaxJerk); }
  #endif
  #if HAS_Y_AXIS
    void setMaxJerkY() { hmiValue.axis = Y_AXIS, setFloatOnClick(min_jerk_edit_values.y, max_jerk_edit_values.y, UNITFDIGITS, planner.max_jerk.y, applyMaxJerk); }
  #endif
  #if HAS_Z_AXIS
    void setMaxJerkZ() { hmiValue.axis = Z_AXIS, setFloatOnClick(min_jerk_edit_values.z, max_jerk_edit_values.z, UNITFDIGITS, planner.max_jerk.z, applyMaxJerk); }
  #endif
  #if HAS_HOTEND
    void setMaxJerkE() { hmiValue.axis = E_AXIS; setFloatOnClick(min_jerk_edit_values.e, max_jerk_edit_values.e, UNITFDIGITS, planner.max_jerk.e, applyMaxJerk); }
  #endif
#elif HAS_JUNCTION_DEVIATION
  void applyJDmm() { TERN_(LIN_ADVANCE, planner.recalculate_max_e_jerk()); }
  void setJDmm() { setPFloatOnClick(MIN_JD_MM, MAX_JD_MM, 3, applyJDmm); }
#endif

#if ENABLED(LIN_ADVANCE)
  void setLA_K() { setPFloatOnClick(0, 10, 3); }
#endif

#if HAS_X_AXIS
  void setStepsX() { hmiValue.axis = X_AXIS, setPFloatOnClick( min_steps_edit_values.x, max_steps_edit_values.x, UNITFDIGITS); }
#endif
#if HAS_Y_AXIS
  void setStepsY() { hmiValue.axis = Y_AXIS, setPFloatOnClick( min_steps_edit_values.y, max_steps_edit_values.y, UNITFDIGITS); }
#endif
#if HAS_Z_AXIS
  void setStepsZ() { hmiValue.axis = Z_AXIS, setPFloatOnClick( min_steps_edit_values.z, max_steps_edit_values.z, UNITFDIGITS); }
#endif
#if HAS_HOTEND
  void setStepsE() { hmiValue.axis = E_AXIS; setPFloatOnClick( min_steps_edit_values.e, max_steps_edit_values.e, UNITFDIGITS); }
#endif
#if ENABLED(FWRETRACT)
  void returnFWRetractMenu() { (previousMenu == filSetMenu) ? drawFilSetMenu() : drawTuneMenu(); }
  void setRetractLength() { setPFloatOnClick( 0, 10, UNITFDIGITS); }
  void setRetractSpeed()  { setPFloatOnClick( 1, 90, UNITFDIGITS); }
  void setZRaise()        { setPFloatOnClick( 0, 2, 2); }
  void setRecoverSpeed()  { setPFloatOnClick( 1, 90, UNITFDIGITS); }
  void setAddRecover()    { setPFloatOnClick(-5, 5, UNITFDIGITS); }
#endif

// Special Menuitem Drawing functions =================================================

void onDrawBack(MenuItem* menuitem, int8_t line) {
  if (hmiIsChinese()) menuitem->setFrame(1, 129, 72, 156, 84);
  onDrawMenuItem(menuitem, line);
}

void onDrawTempSubMenu(MenuItem* menuitem, int8_t line) {
  if (hmiIsChinese()) menuitem->setFrame(1,  57, 104,  84, 116);
  onDrawSubMenu(menuitem, line);
}

void onDrawMotionSubMenu(MenuItem* menuitem, int8_t line) {
  if (hmiIsChinese()) menuitem->setFrame(1,  87, 104, 114, 116);
  onDrawSubMenu(menuitem, line);
}

#if ENABLED(EEPROM_SETTINGS)
  void onDrawWriteEeprom(MenuItem* menuitem, int8_t line) {
    if (hmiIsChinese()) menuitem->setFrame(1, 117, 104, 172, 116);
    onDrawMenuItem(menuitem, line);
  }

  void onDrawReadEeprom(MenuItem* menuitem, int8_t line) {
    if (hmiIsChinese()) menuitem->setFrame(1, 174, 103, 229, 116);
    onDrawMenuItem(menuitem, line);
  }

  void onDrawResetEeprom(MenuItem* menuitem, int8_t line) {
    if (hmiIsChinese()) menuitem->setFrame(1,   1, 118,  56, 131);
    onDrawMenuItem(menuitem, line);
  }
#endif

void onDrawInfoSubMenu(MenuItem* menuitem, int8_t line) {
  if (hmiIsChinese()) menuitem->setFrame(1, 231, 104, 258, 116);
  onDrawSubMenu(menuitem, line);
}

void onDrawMoveX(MenuItem* menuitem, int8_t line) {
  if (hmiIsChinese()) menuitem->setFrame(1, 58, 118, 106, 132);
  onDrawPFloatMenu(menuitem, line);
}

void onDrawMoveY(MenuItem* menuitem, int8_t line) {
  if (hmiIsChinese()) menuitem->setFrame(1, 109, 118, 157, 132);
  onDrawPFloatMenu(menuitem, line);
}

void onDrawMoveZ(MenuItem* menuitem, int8_t line) {
  if (hmiIsChinese()) menuitem->setFrame(1, 160, 118, 209, 132);
  onDrawPFloatMenu(menuitem, line);
}

#if HAS_HOTEND
  void onDrawMoveE(MenuItem* menuitem, int8_t line) {
    if (hmiIsChinese()) menuitem->setFrame(1, 212, 118, 253, 131);
    onDrawPFloatMenu(menuitem, line);
  }
#endif

void onDrawMoveSubMenu(MenuItem* menuitem, int8_t line) {
  if (hmiIsChinese()) menuitem->setFrame(1, 159, 70, 200, 84);
  onDrawSubMenu(menuitem, line);
}

void onDrawDisableMotors(MenuItem* menuitem, int8_t line) {
  if (hmiIsChinese()) menuitem->setFrame(1, 204, 70, 259, 82);
  onDrawMenuItem(menuitem, line);
}

void onDrawAutoHome(MenuItem* menuitem, int8_t line) {
  if (hmiIsChinese()) menuitem->setFrame(1, 0, 89, 41, 101);
  onDrawMenuItem(menuitem, line);
}

#if HAS_ZOFFSET_ITEM
  #if ANY(BABYSTEP_ZPROBE_OFFSET, JUST_BABYSTEP)
    void onDrawZOffset(MenuItem* menuitem, int8_t line) {
      if (hmiIsChinese()) menuitem->setFrame(1, 174, 164, 223, 177);
      onDrawPFloat2Menu(menuitem, line);
    }
  #endif
#endif

#if HAS_HOTEND
  void onDrawPreheat1(MenuItem* menuitem, int8_t line) {
    if (hmiIsChinese()) menuitem->setFrame(1, 100, 89, 151, 101);
    onDrawMenuItem(menuitem, line);
  }
  #if PREHEAT_COUNT > 1
    void onDrawPreheat2(MenuItem* menuitem, int8_t line) {
      if (hmiIsChinese()) menuitem->setFrame(1, 180, 89, 233, 100);
      onDrawMenuItem(menuitem, line);
    }
  #endif
#endif

#if HAS_PREHEAT
  void onDrawCooldown(MenuItem* menuitem, int8_t line) {
    if (hmiIsChinese()) menuitem->setFrame(1, 1, 104,  56, 117);
    onDrawMenuItem(menuitem, line);
  }
#endif

void onDrawLanguage(MenuItem* menuitem, int8_t line) {
  if (hmiIsChinese()) menuitem->setFrame(1, 239, 134, 266, 146);
  onDrawMenuItem(menuitem, line);
  DWINUI::drawString(VALX, MBASE(line), hmiIsChinese() ? F("CN") : F("EN"));
}

void onDrawSelColorItem(MenuItem* menuitem, int8_t line) {
  const uint16_t color = *(uint16_t*)static_cast<MenuItemPtr*>(menuitem)->value;
  dwinDrawRectangle(0, hmiData.colorHighlight, ICOX + 1, MBASE(line) - 1 + 1, ICOX + 18, MBASE(line) - 1 + 18);
  dwinDrawRectangle(1, color, ICOX + 2, MBASE(line) - 1 + 2, ICOX + 17, MBASE(line) - 1 + 17);
  onDrawMenuItem(menuitem, line);
}

void onDrawGetColorItem(MenuItem* menuitem, int8_t line) {
  const uint8_t i = menuitem->icon;
  uint16_t color;
  switch (i) {
    case 0:  color = RGB(31, 0, 0); break; // Red
    case 1:  color = RGB(0, 63, 0); break; // Green
    case 2:  color = RGB(0, 0, 31); break; // Blue
    default: color = 0; break;
  }
  dwinDrawRectangle(0, hmiData.colorHighlight, ICOX + 1, MBASE(line) - 1 + 1, ICOX + 18, MBASE(line) - 1 + 18);
  dwinDrawRectangle(1, color, ICOX + 2, MBASE(line) - 1 + 2, ICOX + 17, MBASE(line) - 1 + 17);
  DWINUI::drawString(LBLX, MBASE(line) - 1, menuitem->caption);
  drawMenuIntValue(hmiData.colorBackground, line, 4, hmiValue.color[i]);
  dwinDrawHLine(hmiData.colorSplitLine, 16, MYPOS(line + 1), 240);
}

void onDrawSpeedItem(MenuItem* menuitem, int8_t line) {
  if (hmiIsChinese()) menuitem->setFrame(1, 116, 164, 171, 176);
  onDrawPIntMenu(menuitem, line);
}

#if HAS_HOTEND
  void onDrawHotendTemp(MenuItem* menuitem, int8_t line) {
    if (hmiIsChinese()) menuitem->setFrame(1, 1, 134, 56, 146);
    onDrawPIntMenu(menuitem, line);
  }
#endif

#if HAS_HEATED_BED
  void onDrawBedTemp(MenuItem* menuitem, int8_t line) {
    if (hmiIsChinese()) menuitem->setFrame(1, 58, 134, 113, 146);
    onDrawPIntMenu(menuitem, line);
  }
#endif

#if HAS_FAN
  void onDrawFanSpeed(MenuItem* menuitem, int8_t line) {
    if (hmiIsChinese()) menuitem->setFrame(1, 115, 134, 170, 146);
    onDrawPInt8Menu(menuitem, line);
  }
#endif

void onDrawSteps(MenuItem* menuitem, int8_t line) {
  if (hmiIsChinese()) menuitem->setFrame(1, 153, 148, 194, 161);
  onDrawSubMenu(menuitem, line);
}

#if ENABLED(MESH_BED_LEVELING)
  void onDrawMMeshMoveZ(MenuItem* menuitem, int8_t line) {
    if (hmiIsChinese()) menuitem->setFrame(1, 160, 118, 209, 132);
    onDrawPFloat2Menu(menuitem, line);
  }
#endif

#if HAS_PREHEAT
  #if HAS_HOTEND
    void onDrawSetPreheatHotend(MenuItem* menuitem, int8_t line) {
      if (hmiIsChinese()) menuitem->setFrame(1, 1, 134, 56, 146);
      onDrawPIntMenu(menuitem, line);
    }
  #endif
  #if HAS_HEATED_BED
    void onDrawSetPreheatBed(MenuItem* menuitem, int8_t line) {
      if (hmiIsChinese()) menuitem->setFrame(1, 58, 134, 113, 146);
      onDrawPIntMenu(menuitem, line);
    }
  #endif
  #if HAS_FAN
    void onDrawSetPreheatFan(MenuItem* menuitem, int8_t line) {
      if (hmiIsChinese()) menuitem->setFrame(1, 115, 134, 170, 146);
      onDrawPIntMenu(menuitem, line);
    }
  #endif
#endif // HAS_PREHEAT

void onDrawSpeed(MenuItem* menuitem, int8_t line) {
  if (hmiIsChinese())
    menuitem->setFrame(1, 173, 133, 228, 147);
  onDrawSubMenu(menuitem, line);
}

#if HAS_X_AXIS
  void onDrawMaxSpeedX(MenuItem* menuitem, int8_t line) {
    if (hmiIsChinese()) {
      menuitem->setFrame(1, 173, 133, 228, 147);
      dwinFrameAreaCopy(1, 229, 133, 236, 147, LBLX + 58, MBASE(line));   // X
    }
    onDrawPFloatMenu(menuitem, line);
  }
#endif

#if HAS_Y_AXIS
  void onDrawMaxSpeedY(MenuItem* menuitem, int8_t line) {
    if (hmiIsChinese()) {
      menuitem->setFrame(1, 173, 133, 228, 147);
      dwinFrameAreaCopy(1, 1, 150, 7, 160, LBLX + 58, MBASE(line));       // Y
    }
    onDrawPFloatMenu(menuitem, line);
  }
#endif

#if HAS_Z_AXIS
  void onDrawMaxSpeedZ(MenuItem* menuitem, int8_t line) {
    if (hmiIsChinese()) {
      menuitem->setFrame(1, 173, 133, 228, 147);
      dwinFrameAreaCopy(1, 9, 150, 16, 160, LBLX + 58, MBASE(line) + 3);  // Z
    }
    onDrawPFloatMenu(menuitem, line);
  }
#endif

#if HAS_HOTEND
  void onDrawMaxSpeedE(MenuItem* menuitem, int8_t line) {
    if (hmiIsChinese()) {
      menuitem->setFrame(1, 173, 133, 228, 147);
      dwinFrameAreaCopy(1, 18, 150, 25, 160, LBLX + 58, MBASE(line));     // E
    }
    onDrawPFloatMenu(menuitem, line);
  }
#endif

void onDrawAcc(MenuItem* menuitem, int8_t line) {
  if (hmiIsChinese()) {
    menuitem->setFrame(1, 173, 133, 200, 147);
    dwinFrameAreaCopy(1, 28, 149, 69, 161, LBLX + 27, MBASE(line) + 1);   // ...Acceleration
  }
  onDrawSubMenu(menuitem, line);
}

#if HAS_X_AXIS
  void onDrawMaxAccelX(MenuItem* menuitem, int8_t line) {
    if (hmiIsChinese()) {
      menuitem->setFrame(1, 173, 133, 200, 147);
      dwinFrameAreaCopy(1, 28,  149,  69, 161, LBLX + 27, MBASE(line));
      dwinFrameAreaCopy(1, 229, 133, 236, 147, LBLX + 71, MBASE(line));   // X
    }
    onDrawPInt32Menu(menuitem, line);
  }
#endif

#if HAS_Y_AXIS
  void onDrawMaxAccelY(MenuItem* menuitem, int8_t line) {
    if (hmiIsChinese()) {
      menuitem->setFrame(1, 173, 133, 200, 147);
      dwinFrameAreaCopy(1, 28, 149,  69, 161, LBLX + 27, MBASE(line));
      dwinFrameAreaCopy(1,  1, 150,   7, 160, LBLX + 71, MBASE(line));    // Y
    }
    onDrawPInt32Menu(menuitem, line);
  }
#endif

#if HAS_Z_AXIS
  void onDrawMaxAccelZ(MenuItem* menuitem, int8_t line) {
    if (hmiIsChinese()) {
      menuitem->setFrame(1, 173, 133, 200, 147);
      dwinFrameAreaCopy(1, 28, 149,  69, 161, LBLX + 27, MBASE(line));
      dwinFrameAreaCopy(1,  9, 150,  16, 160, LBLX + 71, MBASE(line));    // Z
    }
    onDrawPInt32Menu(menuitem, line);
  }
#endif

#if HAS_HOTEND
  void onDrawMaxAccelE(MenuItem* menuitem, int8_t line) {
    if (hmiIsChinese()) {
      menuitem->setFrame(1, 173, 133, 200, 147);
      dwinFrameAreaCopy(1, 28, 149,  69, 161, LBLX + 27, MBASE(line));
      dwinFrameAreaCopy(1, 18, 150,  25, 160, LBLX + 71, MBASE(line));    // E
    }
    onDrawPInt32Menu(menuitem, line);
  }
#endif

#if ENABLED(CLASSIC_JERK)

  void onDrawJerk(MenuItem* menuitem, int8_t line) {
    if (hmiIsChinese()) {
      menuitem->setFrame(1, 173, 133, 200, 147);
      dwinFrameAreaCopy(1, 1, 180, 28, 192, LBLX + 27, MBASE(line) + 1);  // ...
      dwinFrameAreaCopy(1, 202, 133, 228, 147, LBLX + 54, MBASE(line));   // ...Jerk
    }
    onDrawSubMenu(menuitem, line);
  }

  #if HAS_X_AXIS
    void onDrawMaxJerkX(MenuItem* menuitem, int8_t line) {
      if (hmiIsChinese()) {
        menuitem->setFrame(1, 173, 133, 200, 147);
        dwinFrameAreaCopy(1,   1, 180,  28, 192, LBLX + 27, MBASE(line));
        dwinFrameAreaCopy(1, 202, 133, 228, 147, LBLX + 53, MBASE(line));
        dwinFrameAreaCopy(1, 229, 133, 236, 147, LBLX + 83, MBASE(line));
      }
      onDrawPFloatMenu(menuitem, line);
    }
  #endif

  #if HAS_Y_AXIS
    void onDrawMaxJerkY(MenuItem* menuitem, int8_t line) {
      if (hmiIsChinese()) {
        menuitem->setFrame(1, 173, 133, 200, 147);
        dwinFrameAreaCopy(1,   1, 180,  28, 192, LBLX + 27, MBASE(line));
        dwinFrameAreaCopy(1, 202, 133, 228, 147, LBLX + 53, MBASE(line));
        dwinFrameAreaCopy(1,   1, 150,   7, 160, LBLX + 83, MBASE(line));
      }
      onDrawPFloatMenu(menuitem, line);
    }
  #endif

  #if HAS_Z_AXIS
    void onDrawMaxJerkZ(MenuItem* menuitem, int8_t line) {
      if (hmiIsChinese()) {
        menuitem->setFrame(1, 173, 133, 200, 147);
        dwinFrameAreaCopy(1,   1, 180,  28, 192, LBLX + 27, MBASE(line));
        dwinFrameAreaCopy(1, 202, 133, 228, 147, LBLX + 53, MBASE(line));
        dwinFrameAreaCopy(1,   9, 150,  16, 160, LBLX + 83, MBASE(line));
      }
      onDrawPFloatMenu(menuitem, line);
    }
  #endif

  #if HAS_HOTEND

    void onDrawMaxJerkE(MenuItem* menuitem, int8_t line) {
      if (hmiIsChinese()) {
        menuitem->setFrame(1, 173, 133, 200, 147);
        dwinFrameAreaCopy(1,   1, 180,  28, 192, LBLX + 27, MBASE(line));
        dwinFrameAreaCopy(1, 202, 133, 228, 147, LBLX + 53, MBASE(line));
        dwinFrameAreaCopy(1,  18, 150,  25, 160, LBLX + 83, MBASE(line));
      }
      onDrawPFloatMenu(menuitem, line);
    }

  #endif

#endif // CLASSIC_JERK

#if HAS_X_AXIS
  void onDrawStepsX(MenuItem* menuitem, int8_t line) {
    if (hmiIsChinese()) {
      menuitem->setFrame(1, 153, 148, 194, 161);
      dwinFrameAreaCopy(1, 229, 133, 236, 147, LBLX + 44, MBASE(line));      // X
    }
    onDrawPFloatMenu(menuitem, line);
  }
#endif

#if HAS_Y_AXIS
  void onDrawStepsY(MenuItem* menuitem, int8_t line) {
    if (hmiIsChinese()) {
      menuitem->setFrame(1, 153, 148, 194, 161);
      dwinFrameAreaCopy(1,   1, 150,   7, 160, LBLX + 44, MBASE(line));      // Y
    }
    onDrawPFloatMenu(menuitem, line);
  }
#endif

#if HAS_Z_AXIS
  void onDrawStepsZ(MenuItem* menuitem, int8_t line) {
    if (hmiIsChinese()) {
      menuitem->setFrame(1, 153, 148, 194, 161);
      dwinFrameAreaCopy(1,   9, 150,  16, 160, LBLX + 44, MBASE(line));      // Z
    }
    onDrawPFloatMenu(menuitem, line);
  }
#endif

#if HAS_HOTEND

  void onDrawStepsE(MenuItem* menuitem, int8_t line) {
    if (hmiIsChinese()) {
      menuitem->setFrame(1, 153, 148, 194, 161);
      dwinFrameAreaCopy(1,  18, 150,  25, 160, LBLX + 44, MBASE(line));    // E
    }
    onDrawPFloatMenu(menuitem, line);
  }

#endif

// Menu Creation and Drawing functions ======================================================

frame_rect_t selrect(frame_rect_t) {
  return hmiIsChinese() ? frame_rect_t({ 133, 1, 28, 13 }) : frame_rect_t({ 0 });
}

void drawPrepareMenu() {
  checkkey = ID_Menu;
  if (SET_MENU_R(prepareMenu, selrect({133, 1, 28, 13}), MSG_PREPARE, 12 + PREHEAT_COUNT)) {
    BACK_ITEM(gotoMainMenu);
    MENU_ITEM(ICON_FilMan, MSG_FILAMENT_MAN, onDrawSubMenu, drawFilamentManMenu);
    MENU_ITEM(ICON_Axis, MSG_MOVE_AXIS, onDrawMoveSubMenu, drawMoveMenu);
    #if ENABLED(LCD_BED_TRAMMING)
      MENU_ITEM(ICON_Tram, MSG_BED_TRAMMING, onDrawSubMenu, drawTrammingMenu);
    #endif
    MENU_ITEM(ICON_CloseMotor, MSG_DISABLE_STEPPERS, onDrawDisableMotors, disableMotors);
    #if ENABLED(INDIVIDUAL_AXIS_HOMING_SUBMENU)
      MENU_ITEM(ICON_Homing, MSG_HOMING, onDrawSubMenu, drawHomingMenu);
    #else
      MENU_ITEM(ICON_Homing, MSG_AUTO_HOME, onDrawAutoHome, autoHome);
    #endif
    #if ENABLED(MESH_BED_LEVELING)
      MENU_ITEM(ICON_ManualMesh, MSG_MANUAL_MESH, onDrawSubMenu, drawManualMeshMenu);
    #elif HAS_BED_PROBE
      MENU_ITEM(ICON_Level, MSG_AUTO_MESH, onDrawMenuItem, autoLevel);
    #endif
    #if HAS_ZOFFSET_ITEM
      #if HAS_BED_PROBE
        MENU_ITEM(ICON_SetZOffset, MSG_PROBE_WIZARD, onDrawSubMenu, drawZOffsetWizMenu);
      #elif ENABLED(BABYSTEPPING)
        EDIT_ITEM(ICON_Zoffset, MSG_HOME_OFFSET_Z, onDrawPFloat2Menu, setZOffset, &BABY_Z_VAR);
      #endif
    #endif
    #if HAS_PREHEAT
      #define _ITEM_PREHEAT(N) MENU_ITEM(ICON_Preheat##N, MSG_PREHEAT_##N, onDrawMenuItem, DoPreheat##N);
      REPEAT_1(PREHEAT_COUNT, _ITEM_PREHEAT)
    #endif
    MENU_ITEM(ICON_Cool, MSG_COOLDOWN, onDrawCooldown, doCoolDown);
    #if ALL(PROUI_TUNING_GRAPH, PROUI_ITEM_PLOT)
      MENU_ITEM(ICON_PIDNozzle, MSG_HOTEND_TEMP_GRAPH, onDrawMenuItem, drawHPlot);
      MENU_ITEM(ICON_PIDBed, MSG_BED_TEMP_GRAPH, onDrawMenuItem, drawBPlot);
    #endif
    MENU_ITEM(ICON_Language, MSG_UI_LANGUAGE, onDrawLanguage, setLanguage);
  }
  ui.reset_status(true);
  updateMenu(prepareMenu);
}

#if ENABLED(LCD_BED_TRAMMING)

  void drawTrammingMenu() {
    checkkey = ID_Menu;
    if (SET_MENU(trammingMenu, MSG_BED_TRAMMING, 8)) {
      BACK_ITEM(drawPrepareMenu);
      #if ALL(HAS_BED_PROBE, HAS_MESH)
        #if HAS_TRAMMING_WIZARD
          MENU_ITEM(ICON_ProbeSet, MSG_TRAMMING_WIZARD, onDrawMenuItem, trammingwizard);
        #endif
        EDIT_ITEM(ICON_ProbeSet, MSG_BED_TRAMMING_MANUAL, onDrawChkbMenu, setManualTramming, &hmiData.fullManualTramming);
      #elif !HAS_BED_PROBE && HAS_ZOFFSET_ITEM
        MENU_ITEM_F(ICON_MoveZ0, "Home Z and disable", onDrawMenuItem, homeZAndDisable);
      #endif
      MENU_ITEM(ICON_Axis, MSG_TRAM_FL, onDrawMenuItem, []{ (void)tram(0); });
      MENU_ITEM(ICON_Axis, MSG_TRAM_FR, onDrawMenuItem, []{ (void)tram(1); });
      MENU_ITEM(ICON_Axis, MSG_TRAM_BR, onDrawMenuItem, []{ (void)tram(2); });
      MENU_ITEM(ICON_Axis, MSG_TRAM_BL, onDrawMenuItem, []{ (void)tram(3); });
      #if ENABLED(BED_TRAMMING_INCLUDE_CENTER)
        MENU_ITEM(ICON_Axis, MSG_TRAM_C, onDrawMenuItem, []{ (void)tram(4); });
      #endif
    }
    updateMenu(trammingMenu);
  }

#endif // LCD_BED_TRAMMING

void drawControlMenu() {
  checkkey = ID_Menu;
  if (SET_MENU_R(controlMenu, selrect({103, 1, 28, 14}), MSG_CONTROL, 11)) {
    BACK_ITEM(gotoMainMenu);
    MENU_ITEM(ICON_Temperature, MSG_TEMPERATURE, onDrawTempSubMenu, drawTemperatureMenu);
    MENU_ITEM(ICON_Motion, MSG_MOTION, onDrawMotionSubMenu, drawMotionMenu);
    #if ENABLED(CASE_LIGHT_MENU)
      #if CASELIGHT_USES_BRIGHTNESS
        enableLiveCaseLightBrightness = true;  // Allow live update of brightness in control menu
        MENU_ITEM(ICON_CaseLight, MSG_CASE_LIGHT, onDrawSubMenu, drawCaseLightMenu);
      #else
        MENU_ITEM(ICON_CaseLight, MSG_CASE_LIGHT, onDrawChkbMenu, setCaseLight, &caselight.on);
      #endif
    #endif
    #if ENABLED(LED_CONTROL_MENU)
      enableLiveLedColor = true;  // Allow live update of color in control menu
      MENU_ITEM(ICON_LedControl, MSG_LED_CONTROL, onDrawSubMenu, drawLedControlMenu);
    #endif
    #if ENABLED(EEPROM_SETTINGS)
      MENU_ITEM(ICON_WriteEEPROM, MSG_STORE_EEPROM, onDrawWriteEeprom, writeEEPROM);
      MENU_ITEM(ICON_ReadEEPROM, MSG_LOAD_EEPROM, onDrawReadEeprom, readEEPROM);
      MENU_ITEM(ICON_ResetEEPROM, MSG_RESTORE_DEFAULTS, onDrawResetEeprom, resetEEPROM);
    #endif
    MENU_ITEM(ICON_Reboot, MSG_RESET_PRINTER, onDrawMenuItem, rebootPrinter);
    MENU_ITEM(ICON_Info, MSG_INFO_SCREEN, onDrawInfoSubMenu, gotoInfoMenu);
  }
  ui.reset_status(true);
  updateMenu(controlMenu);
}

void drawAdvancedSettingsMenu() {
  checkkey = ID_Menu;
  if (SET_MENU(advancedSettingsMenu, MSG_ADVANCED_SETTINGS, 24)) {
    BACK_ITEM(gotoMainMenu);
    #if ENABLED(EEPROM_SETTINGS)
      MENU_ITEM(ICON_WriteEEPROM, MSG_STORE_EEPROM, onDrawMenuItem, writeEEPROM);
    #endif
    #if HAS_MESH
      MENU_ITEM(ICON_ProbeSet, MSG_MESH_LEVELING, onDrawSubMenu, drawMeshSetMenu);
    #endif
    #if HAS_BED_PROBE
      MENU_ITEM(ICON_ProbeSet, MSG_ZPROBE_SETTINGS, onDrawSubMenu, drawProbeSetMenu);
    #endif
    #if HAS_HOME_OFFSET
      MENU_ITEM(ICON_ProbeSet, MSG_SET_HOME_OFFSETS, onDrawSubMenu, drawHomeOffsetMenu);
    #endif
    MENU_ITEM(ICON_FilSet, MSG_FILAMENT_SET, onDrawSubMenu, drawFilSetMenu);
    #if ENABLED(PIDTEMP) && ANY(PID_AUTOTUNE_MENU, PID_EDIT_MENU)
      MENU_ITEM_F(ICON_PIDNozzle, STR_HOTEND_PID " Settings", onDrawSubMenu, drawHotendPIDMenu);
    #endif
    #if ANY(MPC_EDIT_MENU, MPC_AUTOTUNE_MENU)
      MENU_ITEM_F(ICON_MPCNozzle, "MPC Settings", onDrawSubMenu, drawHotendMPCMenu);
    #endif
    #if ENABLED(PIDTEMPBED) && ANY(PID_AUTOTUNE_MENU, PID_EDIT_MENU)
      MENU_ITEM_F(ICON_PIDBed, STR_BED_PID " Settings", onDrawSubMenu, drawBedPIDMenu);
    #endif
    #if HAS_TRINAMIC_CONFIG
      MENU_ITEM(ICON_TMCSet, MSG_TMC_DRIVERS, onDrawSubMenu, drawTrinamicConfigMenu);
    #endif
    #if HAS_ESDIAG
      MENU_ITEM_F(ICON_esDiag, "End-stops diag.", onDrawSubMenu, drawEndStopDiag);
    #endif
    #if ENABLED(PRINTCOUNTER)
      MENU_ITEM(ICON_PrintStats, MSG_INFO_STATS_MENU, onDrawSubMenu, gotoPrintStats);
      MENU_ITEM(ICON_PrintStatsReset, MSG_INFO_PRINT_COUNT_RESET, onDrawSubMenu, printStatsReset);
    #endif
    #if HAS_LOCKSCREEN
      MENU_ITEM(ICON_Lock, MSG_LOCKSCREEN, onDrawMenuItem, dwinLockScreen);
    #endif
    #if ENABLED(EDITABLE_DISPLAY_TIMEOUT)
      EDIT_ITEM(ICON_Brightness, MSG_SCREEN_TIMEOUT, onDrawPIntMenu, setTimer, &ui.backlight_timeout_minutes);
    #endif
    #if ENABLED(SOUND_MENU_ITEM)
      EDIT_ITEM(ICON_Sound, MSG_SOUND_ENABLE, onDrawChkbMenu, setEnableSound, &ui.sound_on);
    #endif
    #if ENABLED(POWER_LOSS_RECOVERY)
      EDIT_ITEM(ICON_Pwrlossr, MSG_OUTAGE_RECOVERY, onDrawChkbMenu, setPwrLossr, &recovery.enabled);
    #endif
    #if HAS_GCODE_PREVIEW
      EDIT_ITEM(ICON_File, MSG_HAS_PREVIEW, onDrawChkbMenu, setPreview, &hmiData.enablePreview);
    #endif
    #if ENABLED(PROUI_MEDIASORT)
      EDIT_ITEM(ICON_File, MSG_MEDIA_SORT, onDrawChkbMenu, setMediaSort, &hmiData.mediaSort);
    #endif
    EDIT_ITEM(ICON_File, MSG_MEDIA_UPDATE, onDrawChkbMenu, setMediaAutoMount, &hmiData.mediaAutoMount);
    #if ENABLED(BAUD_RATE_GCODE)
      EDIT_ITEM_F(ICON_SetBaudRate, "115K baud", onDrawChkbMenu, setBaudRate, &hmiData.baud115K);
    #endif
    #if HAS_LCD_BRIGHTNESS
      EDIT_ITEM(ICON_Brightness, MSG_BRIGHTNESS, onDrawPInt8Menu, setBrightness, &ui.brightness);
      MENU_ITEM(ICON_Brightness, MSG_BRIGHTNESS_OFF, onDrawMenuItem, turnOffBacklight);
    #endif
    #if HAS_CUSTOM_COLORS
      MENU_ITEM(ICON_Scolor, MSG_COLORS_SELECT, onDrawSubMenu, drawSelectColorsMenu);
    #endif
  }
  ui.reset_status(true);
  updateMenu(advancedSettingsMenu);
}

void drawMoveMenu() {
  checkkey = ID_Menu;
  if (SET_MENU_R(moveMenu, selrect({192, 1, 42, 14}), MSG_MOVE_AXIS, 6)) {
    BACK_ITEM(drawPrepareMenu);
    EDIT_ITEM(ICON_Axis, MSG_LIVE_MOVE, onDrawChkbMenu, setLiveMove, &enableLiveMove);
    #if HAS_X_AXIS
      EDIT_ITEM(ICON_MoveX, MSG_MOVE_X, onDrawMoveX, setMoveX, &current_position.x);
    #endif
    #if HAS_Y_AXIS
      EDIT_ITEM(ICON_MoveY, MSG_MOVE_Y, onDrawMoveY, setMoveY, &current_position.y);
    #endif
    #if HAS_Z_AXIS
      EDIT_ITEM(ICON_MoveZ, MSG_MOVE_Z, onDrawMoveZ, setMoveZ, &current_position.z);
    #endif
    #if HAS_HOTEND
      gcode.process_subcommands_now(F("G92E0"));  // Reset extruder position
      EDIT_ITEM(ICON_Extruder, MSG_MOVE_E, onDrawMoveE, setMoveE, &current_position.e);
    #endif
  }
  updateMenu(moveMenu);
  if (!all_axes_trusted()) LCD_MESSAGE(MSG_POSITION_UNKNOWN);
}

#if HAS_HOME_OFFSET

  void drawHomeOffsetMenu() {
    checkkey = ID_Menu;
    if (SET_MENU(homeOffsetMenu, MSG_SET_HOME_OFFSETS, 4)) {
      BACK_ITEM(drawAdvancedSettingsMenu);
      #if HAS_X_AXIS
        EDIT_ITEM(ICON_HomeOffsetX, MSG_HOME_OFFSET_X, onDrawPFloatMenu, setHomeOffsetX, &home_offset.x);
      #endif
      #if HAS_Y_AXIS
        EDIT_ITEM(ICON_HomeOffsetY, MSG_HOME_OFFSET_Y, onDrawPFloatMenu, setHomeOffsetY, &home_offset.y);
      #endif
      #if HAS_Z_AXIS
        EDIT_ITEM(ICON_HomeOffsetZ, MSG_HOME_OFFSET_Z, onDrawPFloatMenu, setHomeOffsetZ, &home_offset.z);
      #endif
    }
    updateMenu(homeOffsetMenu);
  }

#endif // HAS_HOME_OFFSET

#if HAS_BED_PROBE

  void drawProbeSetMenu() {
    checkkey = ID_Menu;
    if (SET_MENU(probeSettingsMenu, MSG_ZPROBE_SETTINGS, 9)) {
      BACK_ITEM(drawAdvancedSettingsMenu);
      #if HAS_X_AXIS
        EDIT_ITEM(ICON_ProbeOffsetX, MSG_ZPROBE_XOFFSET, onDrawPFloatMenu, setProbeOffsetX, &probe.offset.x);
      #endif
      #if HAS_Y_AXIS
        EDIT_ITEM(ICON_ProbeOffsetY, MSG_ZPROBE_YOFFSET, onDrawPFloatMenu, setProbeOffsetY, &probe.offset.y);
      #endif
      #if HAS_Z_AXIS
        EDIT_ITEM(ICON_ProbeOffsetZ, MSG_ZPROBE_ZOFFSET, onDrawPFloat2Menu, setProbeOffsetZ, &probe.offset.z);
      #endif
      #if ENABLED(BLTOUCH)
        MENU_ITEM(ICON_ProbeStow, MSG_MANUAL_STOW, onDrawMenuItem, probeStow);
        MENU_ITEM(ICON_ProbeDeploy, MSG_MANUAL_DEPLOY, onDrawMenuItem, probeDeploy);
        MENU_ITEM(ICON_BltouchReset, MSG_BLTOUCH_RESET, onDrawMenuItem, bltouch._reset);
        #if HAS_BLTOUCH_HS_MODE
          EDIT_ITEM(ICON_HSMode, MSG_ENABLE_HS_MODE, onDrawChkbMenu, setHSMode, &bltouch.high_speed_mode);
        #endif
      #endif
      #if ENABLED(Z_MIN_PROBE_REPEATABILITY_TEST)
        MENU_ITEM(ICON_ProbeTest, MSG_M48_TEST, onDrawMenuItem, probeTest);
      #endif
    }
    updateMenu(probeSettingsMenu);
  }

#endif // HAS_BED_PROBE

void drawFilSetMenu() {
  checkkey = ID_Menu;
  if (SET_MENU(filSetMenu, MSG_FILAMENT_SET, 9)) {
    BACK_ITEM(drawAdvancedSettingsMenu);
    #if HAS_FILAMENT_SENSOR
      EDIT_ITEM(ICON_Runout, MSG_RUNOUT_ENABLE, onDrawChkbMenu, setRunoutEnable, &runout.enabled);
    #endif
    #if HAS_FILAMENT_RUNOUT_DISTANCE
      EDIT_ITEM(ICON_Runout, MSG_RUNOUT_DISTANCE_MM, onDrawPFloatMenu, setRunoutDistance, &runout.runout_distance());
    #endif
    #if ENABLED(PREVENT_COLD_EXTRUSION)
      EDIT_ITEM(ICON_ExtrudeMinT, MSG_EXTRUDER_MIN_TEMP, onDrawPIntMenu, setExtMinT, &hmiData.extMinT);
    #endif
    #if ENABLED(CONFIGURE_FILAMENT_CHANGE)
      EDIT_ITEM(ICON_FilLoad, MSG_FILAMENT_LOAD, onDrawPFloatMenu, setFilLoad, &fc_settings[0].load_length);
      EDIT_ITEM(ICON_FilUnload, MSG_FILAMENT_UNLOAD, onDrawPFloatMenu, setFilUnload, &fc_settings[0].unload_length);
    #endif
    #if ENABLED(FWRETRACT)
      MENU_ITEM(ICON_FWRetract, MSG_FWRETRACT, onDrawSubMenu, drawFWRetractMenu);
    #endif
  }
  updateMenu(filSetMenu);
}

#if ALL(CASE_LIGHT_MENU, CASELIGHT_USES_BRIGHTNESS)

  void drawCaseLightMenu() {
    checkkey = ID_Menu;
    if (SET_MENU(caseLightMenu, MSG_CASE_LIGHT, 3)) {
      BACK_ITEM(drawControlMenu);
      EDIT_ITEM(ICON_CaseLight, MSG_CASE_LIGHT, onDrawChkbMenu, setCaseLight, &caselight.on);
      EDIT_ITEM(ICON_Brightness, MSG_CASE_LIGHT_BRIGHTNESS, onDrawPInt8Menu, setCaseLightBrightness, &caselight.brightness);
    }
    updateMenu(caseLightMenu);
  }

#endif

#if ENABLED(LED_CONTROL_MENU)

  void drawLedControlMenu() {
    checkkey = ID_Menu;
    if (SET_MENU(ledControlMenu, MSG_LED_CONTROL, 10)) {
      BACK_ITEM((currentMenu == tuneMenu) ? drawTuneMenu : drawControlMenu);
      #if !ALL(CASE_LIGHT_MENU, CASE_LIGHT_USE_NEOPIXEL)
        EDIT_ITEM(ICON_LedControl, MSG_LEDS, onDrawChkbMenu, setLedStatus, &leds.lights_on);
      #endif
      #if HAS_COLOR_LEDS
        #if ENABLED(LED_COLOR_PRESETS)
          MENU_ITEM(ICON_LedControl, MSG_SET_LEDS_WHITE, onDrawMenuItem,  leds.set_white);
          MENU_ITEM(ICON_LedControl, MSG_SET_LEDS_RED, onDrawMenuItem,    leds.set_red);
          MENU_ITEM(ICON_LedControl, MSG_SET_LEDS_ORANGE, onDrawMenuItem, leds.set_orange);
          MENU_ITEM(ICON_LedControl, MSG_SET_LEDS_YELLOW, onDrawMenuItem, leds.set_yellow);
          MENU_ITEM(ICON_LedControl, MSG_SET_LEDS_GREEN, onDrawMenuItem,  leds.set_green);
          MENU_ITEM(ICON_LedControl, MSG_SET_LEDS_BLUE, onDrawMenuItem,   leds.set_blue);
          MENU_ITEM(ICON_LedControl, MSG_SET_LEDS_INDIGO, onDrawMenuItem, leds.set_indigo);
          MENU_ITEM(ICON_LedControl, MSG_SET_LEDS_VIOLET, onDrawMenuItem, leds.set_violet);
        #else
          EDIT_ITEM(ICON_LedControl, MSG_COLORS_RED, onDrawPInt8Menu, setLEDColorR, &leds.color.r);
          EDIT_ITEM(ICON_LedControl, MSG_COLORS_GREEN, onDrawPInt8Menu, setLEDColorG, &leds.color.g);
          EDIT_ITEM(ICON_LedControl, MSG_COLORS_BLUE, onDrawPInt8Menu, setLEDColorB, &leds.color.b);
          #if ENABLED(HAS_WHITE_LED)
            EDIT_ITEM(ICON_LedControl, MSG_COLORS_WHITE, onDrawPInt8Menu, setLEDColorW, &leds.color.w);
          #endif
        #endif
      #endif
    }
    updateMenu(ledControlMenu);
  }

#endif // LED_CONTROL_MENU

void drawTuneMenu() {
  checkkey = ID_Menu;
  if (SET_MENU_R(tuneMenu, selrect({73, 2, 28, 12}), MSG_TUNE, 21)) {
    BACK_ITEM(gotoPrintProcess);
    #if HAS_FEEDRATE_EDIT
      EDIT_ITEM(ICON_Speed, MSG_SPEED, onDrawSpeedItem, setSpeed, &feedrate_percentage);
    #endif
    #if HAS_FLOW_EDIT
      EDIT_ITEM(ICON_Flow, MSG_FLOW, onDrawPIntMenu, setFlow, &planner.flow_percentage[0]);
    #endif
    #if HAS_HOTEND
      hotendTargetItem = EDIT_ITEM(ICON_HotendTemp, MSG_UBL_SET_TEMP_HOTEND, onDrawHotendTemp, setHotendTemp, &thermalManager.temp_hotend[0].target);
    #endif
    #if HAS_HEATED_BED
      bedTargetItem = EDIT_ITEM(ICON_BedTemp, MSG_UBL_SET_TEMP_BED, onDrawBedTemp, setBedTemp, &thermalManager.temp_bed.target);
    #endif
    #if HAS_FAN
      fanSpeedItem = EDIT_ITEM(ICON_FanSpeed, MSG_FAN_SPEED, onDrawFanSpeed, setFanSpeed, &thermalManager.fan_speed[0]);
    #endif
    #if ALL(HAS_ZOFFSET_ITEM, HAS_BED_PROBE, BABYSTEP_ZPROBE_OFFSET, BABYSTEPPING)
      EDIT_ITEM(ICON_Zoffset, MSG_ZPROBE_ZOFFSET, onDrawZOffset, setZOffset, &BABY_Z_VAR);
    #elif ALL(HAS_ZOFFSET_ITEM, MESH_BED_LEVELING, BABYSTEPPING)
      EDIT_ITEM(ICON_Zoffset, MSG_HOME_OFFSET_Z, onDrawPFloat2Menu, setZOffset, &BABY_Z_VAR);
    #endif
    #if ENABLED(ADVANCED_PAUSE_FEATURE)
      MENU_ITEM(ICON_FilMan, MSG_FILAMENTCHANGE, onDrawMenuItem, changeFilament);
    #endif
    #if HAS_FILAMENT_SENSOR
      EDIT_ITEM(ICON_Runout, MSG_RUNOUT_ENABLE, onDrawChkbMenu, setRunoutEnable, &runout.enabled);
    #endif
    #if ENABLED(PROUI_ITEM_PLR)
      EDIT_ITEM(ICON_Pwrlossr, MSG_OUTAGE_RECOVERY, onDrawChkbMenu, setPwrLossr, &recovery.enabled);
    #endif
    #if ENABLED(FWRETRACT)
      MENU_ITEM(ICON_FWRetract, MSG_FWRETRACT, onDrawSubMenu, drawFWRetractMenu);
    #endif
    #if ENABLED(PROUI_ITEM_JD)
      EDIT_ITEM(ICON_JDmm, MSG_JUNCTION_DEVIATION, onDrawPFloat3Menu, setJDmm, &planner.junction_deviation_mm);
    #endif
    #if ENABLED(PROUI_ITEM_ADVK)
      EDIT_ITEM(ICON_MaxAccelerated, MSG_ADVANCE_K, onDrawPFloat3Menu, setLA_K, &planner.extruder_advance_K[0]);
    #endif
    #if HAS_LOCKSCREEN
      MENU_ITEM(ICON_Lock, MSG_LOCKSCREEN, onDrawMenuItem, dwinLockScreen);
    #endif
    #if HAS_LCD_BRIGHTNESS
      EDIT_ITEM(ICON_Brightness, MSG_BRIGHTNESS, onDrawPInt8Menu, setBrightness, &ui.brightness);
      MENU_ITEM(ICON_Brightness, MSG_BRIGHTNESS_OFF, onDrawMenuItem, turnOffBacklight);
    #endif
    #if ENABLED(EDITABLE_DISPLAY_TIMEOUT)
      EDIT_ITEM(ICON_Brightness, MSG_SCREEN_TIMEOUT, onDrawPIntMenu, setTimer, &ui.backlight_timeout_minutes);
    #endif
    #if ALL(PROUI_TUNING_GRAPH, PROUI_ITEM_PLOT)
      MENU_ITEM(ICON_PIDNozzle, MSG_HOTEND_TEMP_GRAPH, onDrawMenuItem, drawHPlot);
      MENU_ITEM(ICON_PIDBed, MSG_BED_TEMP_GRAPH, onDrawMenuItem, drawBPlot);
    #endif
    #if ENABLED(CASE_LIGHT_MENU)
      EDIT_ITEM(ICON_CaseLight, MSG_CASE_LIGHT, onDrawChkbMenu, setCaseLight, &caselight.on);
      #if CASELIGHT_USES_BRIGHTNESS
        // Avoid heavy interference with print job disabling live update of brightness in tune menu
        enableLiveCaseLightBrightness = false;
        EDIT_ITEM(ICON_Brightness, MSG_CASE_LIGHT_BRIGHTNESS, onDrawPInt8Menu, setCaseLightBrightness, &caselight.brightness);
      #endif
      #if ENABLED(LED_CONTROL_MENU)
        // Avoid heavy interference with print job disabling live update of color in tune menu
        enableLiveLedColor = false;
        MENU_ITEM(ICON_LedControl, MSG_LED_CONTROL, onDrawSubMenu, drawLedControlMenu);
      #endif
    #elif ENABLED(LED_CONTROL_MENU) && DISABLED(CASE_LIGHT_USE_NEOPIXEL)
      EDIT_ITEM(ICON_LedControl, MSG_LEDS, onDrawChkbMenu, setLedStatus, &leds.lights_on);
    #endif
  }
  updateMenu(tuneMenu);
}

#if ENABLED(ADAPTIVE_STEP_SMOOTHING)
  void setAdaptiveStepSmoothing() {
    toggleCheckboxLine(hmiData.adaptiveStepSmoothing);
  }
#endif

#if ENABLED(SHAPING_MENU)
  void applyShapingFreq() { stepper.set_shaping_frequency(hmiValue.axis, menuData.value / 100); }
  void applyShapingZeta() { stepper.set_shaping_damping_ratio(hmiValue.axis, menuData.value / 100); }

  #if ENABLED(INPUT_SHAPING_X)
    void onDrawShapingXFreq(MenuItem* menuitem, int8_t line) { onDrawFloatMenu(menuitem, line, 2, stepper.get_shaping_frequency(X_AXIS)); }
    void onDrawShapingXZeta(MenuItem* menuitem, int8_t line) { onDrawFloatMenu(menuitem, line, 2, stepper.get_shaping_damping_ratio(X_AXIS)); }
    void setShapingXFreq() { hmiValue.axis = X_AXIS; setFloatOnClick(0, 200, 2, stepper.get_shaping_frequency(X_AXIS), applyShapingFreq); }
    void setShapingXZeta() { hmiValue.axis = X_AXIS; setFloatOnClick(0, 1, 2, stepper.get_shaping_damping_ratio(X_AXIS), applyShapingZeta); }
  #endif

  #if ENABLED(INPUT_SHAPING_Y)
    void onDrawShapingYFreq(MenuItem* menuitem, int8_t line) { onDrawFloatMenu(menuitem, line, 2, stepper.get_shaping_frequency(Y_AXIS)); }
    void onDrawShapingYZeta(MenuItem* menuitem, int8_t line) { onDrawFloatMenu(menuitem, line, 2, stepper.get_shaping_damping_ratio(Y_AXIS)); }
    void setShapingYFreq() { hmiValue.axis = Y_AXIS; setFloatOnClick(0, 200, 2, stepper.get_shaping_frequency(Y_AXIS), applyShapingFreq); }
    void setShapingYZeta() { hmiValue.axis = Y_AXIS; setFloatOnClick(0, 1, 2, stepper.get_shaping_damping_ratio(Y_AXIS), applyShapingZeta); }
  #endif

  void drawInputShaping_menu() {
    checkkey = ID_Menu;
    if (SET_MENU(inputShapingMenu, MSG_INPUT_SHAPING, 5)) {
      BACK_ITEM(drawMotionMenu);
      #if ENABLED(INPUT_SHAPING_X)
        MENU_ITEM(ICON_ShapingX, MSG_SHAPING_A_FREQ, onDrawShapingXFreq, setShapingXFreq);
        MENU_ITEM(ICON_ShapingX, MSG_SHAPING_A_ZETA, onDrawShapingXZeta, setShapingXZeta);
      #endif
      #if ENABLED(INPUT_SHAPING_Y)
        MENU_ITEM(ICON_ShapingY, MSG_SHAPING_B_FREQ, onDrawShapingYFreq, setShapingYFreq);
        MENU_ITEM(ICON_ShapingY, MSG_SHAPING_B_ZETA, onDrawShapingYZeta, setShapingYZeta);
      #endif
    }
    updateMenu(inputShapingMenu);
  }
#endif

#if HAS_TRINAMIC_CONFIG
  #if AXIS_IS_TMC(X)
    void setXTMCCurrent() { setPIntOnClick(MIN_TMC_CURRENT, MAX_TMC_CURRENT, []{ stepperX.refresh_stepper_current(); }); }
  #endif
  #if AXIS_IS_TMC(Y)
    void setYTMCCurrent() { setPIntOnClick(MIN_TMC_CURRENT, MAX_TMC_CURRENT, []{ stepperY.refresh_stepper_current(); }); }
  #endif
  #if AXIS_IS_TMC(Z)
    void setZTMCCurrent() { setPIntOnClick(MIN_TMC_CURRENT, MAX_TMC_CURRENT, []{ stepperZ.refresh_stepper_current(); }); }
  #endif
  #if AXIS_IS_TMC(E0)
    void setETMCCurrent() { setPIntOnClick(MIN_TMC_CURRENT, MAX_TMC_CURRENT, []{ stepperE0.refresh_stepper_current(); }); }
  #endif

  void drawTrinamicConfigMenu() {
    checkkey = ID_Menu;
    if (SET_MENU(trinamicConfigMenu, MSG_TMC_DRIVERS, 5)) {
      BACK_ITEM(drawAdvancedSettingsMenu);
      #if AXIS_IS_TMC(X)
        EDIT_ITEM(ICON_TMCXSet, MSG_TMC_ACURRENT, onDrawPIntMenu, setXTMCCurrent, &stepperX.val_mA);
      #endif
      #if AXIS_IS_TMC(Y)
        EDIT_ITEM(ICON_TMCYSet, MSG_TMC_BCURRENT, onDrawPIntMenu, setYTMCCurrent, &stepperY.val_mA);
      #endif
      #if AXIS_IS_TMC(Z)
        EDIT_ITEM(ICON_TMCZSet, MSG_TMC_CCURRENT, onDrawPIntMenu, setZTMCCurrent, &stepperZ.val_mA);
      #endif
      #if AXIS_IS_TMC(E0)
        EDIT_ITEM(ICON_TMCESet, MSG_TMC_ECURRENT, onDrawPIntMenu, setETMCCurrent, &stepperE0.val_mA);
      #endif
    }
    updateMenu(trinamicConfigMenu);
  }
#endif

void drawMotionMenu() {
  checkkey = ID_Menu;
  if (SET_MENU_R(motionMenu, selrect({1, 16, 28, 13}), MSG_MOTION, 10)) {
    BACK_ITEM(drawControlMenu);
    MENU_ITEM(ICON_MaxSpeed, MSG_SPEED, onDrawSpeed, drawMaxSpeedMenu);
    MENU_ITEM(ICON_MaxAccelerated, MSG_ACCELERATION, onDrawAcc, drawMaxAccelMenu);
    #if ENABLED(CLASSIC_JERK)
      MENU_ITEM(ICON_MaxJerk, MSG_JERK, onDrawJerk, drawMaxJerkMenu);
    #elif HAS_JUNCTION_DEVIATION
      EDIT_ITEM(ICON_JDmm, MSG_JUNCTION_DEVIATION, onDrawPFloat3Menu, setJDmm, &planner.junction_deviation_mm);
    #endif
    #if ENABLED(LIN_ADVANCE)
      EDIT_ITEM(ICON_MaxAccelerated, MSG_ADVANCE_K, onDrawPFloat3Menu, setLA_K, &planner.extruder_advance_K[0]);
    #endif
    #if ENABLED(SHAPING_MENU)
      MENU_ITEM(ICON_InputShaping, MSG_INPUT_SHAPING, onDrawSubMenu, drawInputShaping_menu);
    #endif
    #if ENABLED(ADAPTIVE_STEP_SMOOTHING)
      EDIT_ITEM(ICON_UBLActive, MSG_STEP_SMOOTHING, onDrawChkbMenu, setAdaptiveStepSmoothing, &hmiData.adaptiveStepSmoothing);
    #endif
    #if ENABLED(EDITABLE_STEPS_PER_UNIT)
      MENU_ITEM(ICON_Step, MSG_STEPS_PER_MM, onDrawSteps, drawStepsMenu);
    #endif
    #if HAS_FEEDRATE_EDIT
      EDIT_ITEM(ICON_Speed, MSG_SPEED, onDrawPIntMenu, setSpeed, &feedrate_percentage);
    #endif
    #if HAS_FLOW_EDIT
      EDIT_ITEM(ICON_Flow, MSG_FLOW, onDrawPIntMenu, setFlow, &planner.flow_percentage[0]);
    #endif
  }
  updateMenu(motionMenu);
}

#if ALL(ADVANCED_PAUSE_FEATURE, HAS_PREHEAT)

    void drawPreheatHotendMenu() {
      checkkey = ID_Menu;
      if (SET_MENU(preheatHotendMenu, MSG_PREHEAT_HOTEND, 1 + PREHEAT_COUNT)) {
        BACK_ITEM(drawFilamentManMenu);
        #define _ITEM_PREHEAT_HE(N) MENU_ITEM(ICON_Preheat##N, MSG_PREHEAT_##N, onDrawMenuItem, DoPreheatHotend##N);
        REPEAT_1(PREHEAT_COUNT, _ITEM_PREHEAT_HE)
      }
      updateMenu(preheatHotendMenu);
    }

#endif

void drawFilamentManMenu() {
  checkkey = ID_Menu;
  if (SET_MENU(filamentMenu, MSG_FILAMENT_MAN, 6)) {
    BACK_ITEM(drawPrepareMenu);
    #if ENABLED(NOZZLE_PARK_FEATURE)
      MENU_ITEM(ICON_Park, MSG_FILAMENT_PARK_ENABLED, onDrawMenuItem, parkHead);
    #endif
    #if ENABLED(ADVANCED_PAUSE_FEATURE)
      #if HAS_PREHEAT
        MENU_ITEM(ICON_SetEndTemp, MSG_PREHEAT_HOTEND, onDrawSubMenu, drawPreheatHotendMenu);
      #endif
      MENU_ITEM(ICON_FilMan, MSG_FILAMENTCHANGE, onDrawMenuItem, changeFilament);
    #endif
    #if ENABLED(FILAMENT_LOAD_UNLOAD_GCODES)
      MENU_ITEM(ICON_FilUnload, MSG_FILAMENTUNLOAD, onDrawMenuItem, unloadFilament);
      MENU_ITEM(ICON_FilLoad, MSG_FILAMENTLOAD, onDrawMenuItem, loadFilament);
    #endif
  }
  updateMenu(filamentMenu);
}

#if ENABLED(MESH_BED_LEVELING)

  void drawManualMeshMenu() {
    checkkey = ID_Menu;
    if (SET_MENU(manualMeshMenu, MSG_UBL_MANUAL_MESH, 6)) {
      BACK_ITEM(drawPrepareMenu);
      MENU_ITEM(ICON_ManualMesh, MSG_LEVEL_BED, onDrawMenuItem, manualMeshStart);
      mMeshMoveZItem = EDIT_ITEM(ICON_Zoffset, MSG_MOVE_Z, onDrawMMeshMoveZ, setMMeshMoveZ, &current_position.z);
      MENU_ITEM(ICON_Axis, MSG_UBL_CONTINUE_MESH, onDrawMenuItem, manualMeshContinue);
      MENU_ITEM(ICON_MeshViewer, MSG_MESH_VIEW, onDrawSubMenu, dwinMeshViewer);
      MENU_ITEM(ICON_MeshSave, MSG_UBL_SAVE_MESH, onDrawMenuItem, saveMesh);
    }
    updateMenu(manualMeshMenu);
  }

#endif // MESH_BED_LEVELING

#if HAS_PREHEAT

  void drawPreheatMenu(const bool notCurrent) {
    checkkey = ID_Menu;
    if (notCurrent) {
      BACK_ITEM(drawTemperatureMenu);
      #if HAS_HOTEND
        EDIT_ITEM(ICON_SetEndTemp, MSG_UBL_SET_TEMP_HOTEND, onDrawSetPreheatHotend, setPreheatEndTemp, &ui.material_preset[hmiValue.select].hotend_temp);
      #endif
      #if HAS_HEATED_BED
        EDIT_ITEM(ICON_SetBedTemp, MSG_UBL_SET_TEMP_BED, onDrawSetPreheatBed, setPreheatBedTemp, &ui.material_preset[hmiValue.select].bed_temp);
      #endif
      #if HAS_FAN
        EDIT_ITEM(ICON_FanSpeed, MSG_FAN_SPEED, onDrawSetPreheatFan, setPreheatFanSpeed, &ui.material_preset[hmiValue.select].fan_speed);
      #endif
      #if ENABLED(EEPROM_SETTINGS)
        MENU_ITEM(ICON_WriteEEPROM, MSG_STORE_EEPROM, onDrawWriteEeprom, writeEEPROM);
      #endif
    }
    updateMenu(preheatMenu);
  }

  #define _preheatMenu(N) \
    void drawPreheat## N ##Menu() { \
      hmiValue.select = (N) - 1; \
      drawPreheatMenu(SET_MENU(preheatMenu, MSG_PREHEAT_## N ##_SETTINGS, 5)); \
    }
  REPEAT_1(PREHEAT_COUNT, _preheatMenu)

#endif // HAS_PREHEAT

void drawTemperatureMenu() {
  checkkey = ID_Menu;
  if (SET_MENU_R(temperatureMenu, selrect({236, 2, 28, 12}), MSG_TEMPERATURE, 4 + PREHEAT_COUNT)) {
    BACK_ITEM(drawControlMenu);
    #if HAS_HOTEND
      hotendTargetItem = EDIT_ITEM(ICON_SetEndTemp, MSG_UBL_SET_TEMP_HOTEND, onDrawHotendTemp, setHotendTemp, &thermalManager.temp_hotend[0].target);
    #endif
    #if HAS_HEATED_BED
      bedTargetItem = EDIT_ITEM(ICON_SetBedTemp, MSG_UBL_SET_TEMP_BED, onDrawBedTemp, setBedTemp, &thermalManager.temp_bed.target);
    #endif
    #if HAS_FAN
      fanSpeedItem = EDIT_ITEM(ICON_FanSpeed, MSG_FAN_SPEED, onDrawFanSpeed, setFanSpeed, &thermalManager.fan_speed[0]);
    #endif
    #if HAS_PREHEAT
      #define _ITEM_SETPREHEAT(N) MENU_ITEM(ICON_SetPreheat##N, MSG_PREHEAT_## N ##_SETTINGS, onDrawSubMenu, drawPreheat## N ##Menu);
      REPEAT_1(PREHEAT_COUNT, _ITEM_SETPREHEAT)
    #endif
  }
  updateMenu(temperatureMenu);
}

void drawMaxSpeedMenu() {
  checkkey = ID_Menu;
  if (SET_MENU_R(maxSpeedMenu, selrect({1, 16, 28, 13}), MSG_MAX_SPEED, 5)) {
    BACK_ITEM(drawMotionMenu);
    #if HAS_X_AXIS
      EDIT_ITEM(ICON_MaxSpeedX, MSG_VMAX_A, onDrawMaxSpeedX, setMaxSpeedX, &planner.settings.max_feedrate_mm_s[X_AXIS]);
    #endif
    #if HAS_Y_AXIS
      EDIT_ITEM(ICON_MaxSpeedY, MSG_VMAX_B, onDrawMaxSpeedY, setMaxSpeedY, &planner.settings.max_feedrate_mm_s[Y_AXIS]);
    #endif
    #if HAS_Z_AXIS
      EDIT_ITEM(ICON_MaxSpeedZ, MSG_VMAX_C, onDrawMaxSpeedZ, setMaxSpeedZ, &planner.settings.max_feedrate_mm_s[Z_AXIS]);
    #endif
    #if HAS_HOTEND
      EDIT_ITEM(ICON_MaxSpeedE, MSG_VMAX_E, onDrawMaxSpeedE, setMaxSpeedE, &planner.settings.max_feedrate_mm_s[E_AXIS]);
    #endif
  }
  updateMenu(maxSpeedMenu);
}

void drawMaxAccelMenu() {
  checkkey = ID_Menu;
  if (SET_MENU_R(maxAccelMenu, selrect({1, 16, 28, 13}), MSG_AMAX_EN, 5)) {
    BACK_ITEM(drawMotionMenu);
    #if HAS_X_AXIS
      EDIT_ITEM(ICON_MaxAccX, MSG_AMAX_A, onDrawMaxAccelX, setMaxAccelX, &planner.settings.max_acceleration_mm_per_s2[X_AXIS]);
    #endif
    #if HAS_Y_AXIS
      EDIT_ITEM(ICON_MaxAccY, MSG_AMAX_B, onDrawMaxAccelY, setMaxAccelY, &planner.settings.max_acceleration_mm_per_s2[Y_AXIS]);
    #endif
    #if HAS_Z_AXIS
      EDIT_ITEM(ICON_MaxAccZ, MSG_AMAX_C, onDrawMaxAccelZ, setMaxAccelZ, &planner.settings.max_acceleration_mm_per_s2[Z_AXIS]);
    #endif
    #if HAS_HOTEND
      EDIT_ITEM(ICON_MaxAccE, MSG_AMAX_E, onDrawMaxAccelE, setMaxAccelE, &planner.settings.max_acceleration_mm_per_s2[E_AXIS]);
    #endif
  }
  updateMenu(maxAccelMenu);
}

#if ENABLED(CLASSIC_JERK)

  void drawMaxJerkMenu() {
    checkkey = ID_Menu;
    if (SET_MENU_R(maxJerkMenu, selrect({1, 16, 28, 13}), MSG_JERK, 5)) {
      BACK_ITEM(drawMotionMenu);
      #if HAS_X_AXIS
        EDIT_ITEM(ICON_MaxSpeedJerkX, MSG_VA_JERK, onDrawMaxJerkX, setMaxJerkX, &planner.max_jerk.x);
      #endif
      #if HAS_Y_AXIS
        EDIT_ITEM(ICON_MaxSpeedJerkY, MSG_VB_JERK, onDrawMaxJerkY, setMaxJerkY, &planner.max_jerk.y);
      #endif
      #if HAS_Z_AXIS
        EDIT_ITEM(ICON_MaxSpeedJerkZ, MSG_VC_JERK, onDrawMaxJerkZ, setMaxJerkZ, &planner.max_jerk.z);
      #endif
      #if HAS_HOTEND
        EDIT_ITEM(ICON_MaxSpeedJerkE, MSG_VE_JERK, onDrawMaxJerkE, setMaxJerkE, &planner.max_jerk.e);
      #endif
    }
    updateMenu(maxJerkMenu);
  }

#endif // CLASSIC_JERK

#if ENABLED(EDITABLE_STEPS_PER_UNIT)

  void drawStepsMenu() {
    checkkey = ID_Menu;
    if (SET_MENU_R(stepsMenu, selrect({1, 16, 28, 13}), MSG_STEPS_PER_MM, 5)) {
      BACK_ITEM(drawMotionMenu);
      #if HAS_X_AXIS
        EDIT_ITEM(ICON_StepX, MSG_A_STEPS, onDrawStepsX, setStepsX, &planner.settings.axis_steps_per_mm[X_AXIS]);
      #endif
      #if HAS_Y_AXIS
        EDIT_ITEM(ICON_StepY, MSG_B_STEPS, onDrawStepsY, setStepsY, &planner.settings.axis_steps_per_mm[Y_AXIS]);
      #endif
      #if HAS_Z_AXIS
        EDIT_ITEM(ICON_StepZ, MSG_C_STEPS, onDrawStepsZ, setStepsZ, &planner.settings.axis_steps_per_mm[Z_AXIS]);
      #endif
      #if HAS_HOTEND
        EDIT_ITEM(ICON_StepE, MSG_E_STEPS, onDrawStepsE, setStepsE, &planner.settings.axis_steps_per_mm[E_AXIS]);
      #endif
    }
    updateMenu(stepsMenu);
  }

#endif

//=============================================================================
// UI editable custom colors
//=============================================================================

#if HAS_CUSTOM_COLORS

  void restoreDefaultColors() {
    dwinSetColorDefaults();
    DWINUI::setColors(hmiData.colorText, hmiData.colorBackground, hmiData.colorStatusBg);
    dwinRedrawScreen();
  }

  void selColor() {
    menuData.intPtr = (int16_t*)static_cast<MenuItemPtr*>(currentMenu->selectedItem())->value;
    hmiValue.color.r = GetRColor(*menuData.intPtr); // Red
    hmiValue.color.g = GetGColor(*menuData.intPtr); // Green
    hmiValue.color.b = GetBColor(*menuData.intPtr); // Blue
    drawGetColorMenu();
  }

  void liveRGBColor() {
    hmiValue.color[currentMenu->line() - 2] = menuData.value;
    const uint16_t color = RGB(hmiValue.color.r, hmiValue.color.g, hmiValue.color.b);
    dwinDrawRectangle(1, color, 20, 315, DWIN_WIDTH - 20, 335);
  }
  void setRGBColor() {
    const uint8_t color = static_cast<MenuItem*>(currentMenu->selectedItem())->icon;
    setIntOnClick(0, (color == 1) ? 63 : 31, hmiValue.color[color], nullptr, liveRGBColor);
  }

  void dwinApplyColor() {
    *menuData.intPtr = RGB(hmiValue.color.r, hmiValue.color.g, hmiValue.color.b);
    DWINUI::setColors(hmiData.colorText, hmiData.colorBackground, hmiData.colorStatusBg);
    drawSelectColorsMenu();
    hash_changed = true;
    LCD_MESSAGE(MSG_COLORS_APPLIED);
    dwinDrawDashboard();
  }

  void drawSelectColorsMenu() {
    checkkey = ID_Menu;
    if (SET_MENU(selectColorMenu, MSG_COLORS_SELECT, 20)) {
      BACK_ITEM(drawAdvancedSettingsMenu);
      MENU_ITEM(ICON_StockConfiguration, MSG_RESTORE_DEFAULTS, onDrawMenuItem, restoreDefaultColors);
      EDIT_ITEM(0, MSG_SCREEN_BACKGROUND,onDrawSelColorItem, selColor, &hmiData.colorBackground);
      EDIT_ITEM(0, MSG_CURSOR,           onDrawSelColorItem, selColor, &hmiData.colorCursor);
      EDIT_ITEM(0, MSG_TITLE_BACKGROUND, onDrawSelColorItem, selColor, &hmiData.colorTitleBg);
      EDIT_ITEM(0, MSG_TITLE_TEXT,       onDrawSelColorItem, selColor, &hmiData.colorTitleTxt);
      EDIT_ITEM(0, MSG_TEXT,             onDrawSelColorItem, selColor, &hmiData.colorText);
      EDIT_ITEM(0, MSG_SELECTED,         onDrawSelColorItem, selColor, &hmiData.colorSelected);
      EDIT_ITEM(0, MSG_SPLIT_LINE,       onDrawSelColorItem, selColor, &hmiData.colorSplitLine);
      EDIT_ITEM(0, MSG_HIGHLIGHT,        onDrawSelColorItem, selColor, &hmiData.colorHighlight);
      EDIT_ITEM(0, MSG_STATUS_BACKGROUND,onDrawSelColorItem, selColor, &hmiData.colorStatusBg);
      EDIT_ITEM(0, MSG_STATUS_TEXT,      onDrawSelColorItem, selColor, &hmiData.colorStatusTxt);
      EDIT_ITEM(0, MSG_POPUP_BACKGROUND, onDrawSelColorItem, selColor, &hmiData.colorPopupBg);
      EDIT_ITEM(0, MSG_POPUP_TEXT,       onDrawSelColorItem, selColor, &hmiData.colorPopupTxt);
      EDIT_ITEM(0, MSG_ALERT_BACKGROUND, onDrawSelColorItem, selColor, &hmiData.colorAlertBg);
      EDIT_ITEM(0, MSG_ALERT_TEXT,       onDrawSelColorItem, selColor, &hmiData.colorAlertTxt);
      EDIT_ITEM(0, MSG_PERCENT_TEXT,     onDrawSelColorItem, selColor, &hmiData.colorPercentTxt);
      EDIT_ITEM(0, MSG_BAR_FILL,         onDrawSelColorItem, selColor, &hmiData.colorBarfill);
      EDIT_ITEM(0, MSG_INDICATOR_VALUE,  onDrawSelColorItem, selColor, &hmiData.colorIndicator);
      EDIT_ITEM(0, MSG_COORDINATE_VALUE, onDrawSelColorItem, selColor, &hmiData.colorCoordinate);
    }
    updateMenu(selectColorMenu);
  }

  void drawGetColorMenu() {
    checkkey = ID_Menu;
    if (SET_MENU(getColorMenu, MSG_COLORS_GET, 5)) {
      BACK_ITEM(dwinApplyColor);
      MENU_ITEM(ICON_Cancel, MSG_BUTTON_CANCEL, onDrawMenuItem, drawSelectColorsMenu);
      MENU_ITEM(0, MSG_COLORS_RED,   onDrawGetColorItem, setRGBColor);
      MENU_ITEM(1, MSG_COLORS_GREEN, onDrawGetColorItem, setRGBColor);
      MENU_ITEM(2, MSG_COLORS_BLUE,  onDrawGetColorItem, setRGBColor);
    }
    updateMenu(getColorMenu);
    dwinDrawRectangle(1, *menuData.intPtr, 20, 315, DWIN_WIDTH - 20, 335);
  }

#endif // HAS_CUSTOM_COLORS

//=============================================================================
// Nozzle and Bed PID/MPC
//=============================================================================

#if ANY(MPC_EDIT_MENU, MPC_AUTOTUNE_MENU)

  #if ENABLED(MPC_EDIT_MENU)
    void setHeaterPower() { setPFloatOnClick(1, 200, 1); }
    void setBlkHeatCapacity() { setPFloatOnClick(0, 40, 2); }
    void setSensorResponse() { setPFloatOnClick(0, 1, 4); }
    void setAmbientXfer() { setPFloatOnClick(0, 1, 4); }
    #if ENABLED(MPC_INCLUDE_FAN)
      void onDrawFanAdj(MenuItem* menuitem, int8_t line) { onDrawFloatMenu(menuitem, line, 4, thermalManager.temp_hotend[0].fanCoefficient()); }
      void applyFanAdj() { thermalManager.temp_hotend[0].applyFanAdjustment(menuData.value / POW(10, 4)); }
      void setFanAdj() { setFloatOnClick(0, 1, 4, thermalManager.temp_hotend[0].fanCoefficient(), applyFanAdj); }
    #endif
  #endif

  void drawHotendMPCMenu() {
    checkkey = ID_Menu;
    if (SET_MENU_F(hotendMPCMenu, "MPC Settings", 7)) {
      MPC_t &mpc = thermalManager.temp_hotend[0].mpc;
      BACK_ITEM(drawAdvancedSettingsMenu);
      #if ENABLED(MPC_AUTOTUNE_MENU)
        MENU_ITEM(ICON_MPCNozzle, MSG_MPC_AUTOTUNE, onDrawMenuItem, []{ thermalManager.MPC_autotune(active_extruder, Temperature::MPCTuningType::AUTO); });
      #endif
      #if ENABLED(MPC_EDIT_MENU)
        EDIT_ITEM(ICON_MPCHeater, MSG_MPC_POWER, onDrawPFloatMenu, setHeaterPower, &mpc.heater_power);
        EDIT_ITEM(ICON_MPCHeatCap, MSG_MPC_BLOCK_HEAT_CAPACITY, onDrawPFloat2Menu, setBlkHeatCapacity, &mpc.block_heat_capacity);
        EDIT_ITEM(ICON_MPCValue, MSG_SENSOR_RESPONSIVENESS, onDrawPFloat4Menu, setSensorResponse, &mpc.sensor_responsiveness);
        EDIT_ITEM(ICON_MPCValue, MSG_MPC_AMBIENT_XFER_COEFF, onDrawPFloat4Menu, setAmbientXfer, &mpc.ambient_xfer_coeff_fan0);
        #if ENABLED(MPC_INCLUDE_FAN)
          EDIT_ITEM(ICON_MPCFan, MSG_MPC_AMBIENT_XFER_COEFF_FAN, onDrawFanAdj, setFanAdj, &mpc.fan255_adjustment);
        #endif
      #endif
    }
    updateMenu(hotendMPCMenu);
  }

#endif // MPC_EDIT_MENU || MPC_AUTOTUNE_MENU

#if PROUI_PID_TUNE
  void setPID(celsius_t t, heater_id_t h) {
    gcode.process_subcommands_now(
      MString<60>(F("G28OXY\nG0Z5F300\nG0X"), X_CENTER, F("Y"), Y_CENTER, F("F5000\nM84\nM400"))
    );
    thermalManager.PID_autotune(t, h, hmiData.pidCycles, true);
  }
  void setPidCycles() { setPIntOnClick(3, 50); }
#endif

#if ALL(HAS_PID_HEATING, PID_EDIT_MENU)

  void setKp() { setPFloatOnClick(0, 1000, 2); }
  void applyPIDi() {
    *menuData.floatPtr = scalePID_i(menuData.value / POW(10, 2));
    TERN_(PIDTEMP, thermalManager.updatePID());
  }
  void applyPIDd() {
    *menuData.floatPtr = scalePID_d(menuData.value / POW(10, 2));
    TERN_(PIDTEMP, thermalManager.updatePID());
  }
  void setKi() {
    menuData.floatPtr = (float*)static_cast<MenuItemPtr*>(currentMenu->selectedItem())->value;
    const float value = unscalePID_i(*menuData.floatPtr);
    setFloatOnClick(0, 1000, 2, value, applyPIDi);
  }
  void setKd() {
    menuData.floatPtr = (float*)static_cast<MenuItemPtr*>(currentMenu->selectedItem())->value;
    const float value = unscalePID_d(*menuData.floatPtr);
    setFloatOnClick(0, 1000, 2, value, applyPIDd);
  }
  void onDrawPIDi(MenuItem* menuitem, int8_t line) { onDrawFloatMenu(menuitem, line, 2, unscalePID_i(*(float*)static_cast<MenuItemPtr*>(menuitem)->value)); }
  void onDrawPIDd(MenuItem* menuitem, int8_t line) { onDrawFloatMenu(menuitem, line, 2, unscalePID_d(*(float*)static_cast<MenuItemPtr*>(menuitem)->value)); }

#endif // HAS_PID_HEATING && PID_EDIT_MENU

#if ENABLED(PIDTEMP) && ANY(PID_AUTOTUNE_MENU, PID_EDIT_MENU)

  #if ENABLED(PID_AUTOTUNE_MENU)
    void hotendPID() { setPID(hmiData.hotendPidT, H_E0); }
    void setHotendPidT() { setPIntOnClick(MIN_ETEMP, MAX_ETEMP); }
  #endif

  void drawHotendPIDMenu() {
    checkkey = ID_Menu;
    if (SET_MENU_F(hotendPIDMenu, STR_HOTEND_PID " Settings", 8)) {
      BACK_ITEM(drawAdvancedSettingsMenu);
      #if ENABLED(PID_AUTOTUNE_MENU)
        MENU_ITEM_F(ICON_PIDNozzle, STR_HOTEND_PID, onDrawMenuItem, hotendPID);
        EDIT_ITEM(ICON_Temperature, MSG_TEMPERATURE, onDrawPIntMenu, setHotendPidT, &hmiData.hotendPidT);
        EDIT_ITEM(ICON_PIDCycles, MSG_PID_CYCLE, onDrawPIntMenu, setPidCycles, &hmiData.pidCycles);
      #endif
      #if ENABLED(PID_EDIT_MENU)
        EDIT_ITEM_F(ICON_PIDValue, "Set" STR_KP, onDrawPFloat2Menu, setKp, &thermalManager.temp_hotend[0].pid.Kp);
        EDIT_ITEM_F(ICON_PIDValue, "Set" STR_KI, onDrawPIDi, setKi, &thermalManager.temp_hotend[0].pid.Ki);
        EDIT_ITEM_F(ICON_PIDValue, "Set" STR_KD, onDrawPIDd, setKd, &thermalManager.temp_hotend[0].pid.Kd);
      #endif
      #if ENABLED(EEPROM_SETTINGS)
        MENU_ITEM(ICON_WriteEEPROM, MSG_STORE_EEPROM, onDrawMenuItem, writeEEPROM);
      #endif
    }
    updateMenu(hotendPIDMenu);
  }

#endif // PIDTEMP && (PID_AUTOTUNE_MENU || PID_EDIT_MENU)

#if ENABLED(PIDTEMPBED) && ANY(PID_AUTOTUNE_MENU, PID_EDIT_MENU)

  #if ENABLED(PID_AUTOTUNE_MENU)
    void bedPID() { setPID(hmiData.bedPidT, H_BED); }
    void setBedPidT() { setPIntOnClick(MIN_BEDTEMP, MAX_BEDTEMP); }
  #endif

  void drawBedPIDMenu() {
    checkkey = ID_Menu;
    if (SET_MENU_F(bedPIDMenu, STR_BED_PID " Settings", 8)) {
      BACK_ITEM(drawAdvancedSettingsMenu);
      #if ENABLED(PID_AUTOTUNE_MENU)
        MENU_ITEM_F(ICON_PIDBed, STR_BED_PID, onDrawMenuItem,bedPID);
        EDIT_ITEM(ICON_Temperature, MSG_TEMPERATURE, onDrawPIntMenu, setBedPidT, &hmiData.bedPidT);
        EDIT_ITEM(ICON_PIDCycles, MSG_PID_CYCLE, onDrawPIntMenu, setPidCycles, &hmiData.pidCycles);
      #endif
      #if ENABLED(PID_EDIT_MENU)
        EDIT_ITEM_F(ICON_PIDValue, "Set" STR_KP, onDrawPFloat2Menu, setKp, &thermalManager.temp_bed.pid.Kp);
        EDIT_ITEM_F(ICON_PIDValue, "Set" STR_KI, onDrawPIDi, setKi, &thermalManager.temp_bed.pid.Ki);
        EDIT_ITEM_F(ICON_PIDValue, "Set" STR_KD, onDrawPIDd, setKd, &thermalManager.temp_bed.pid.Kd);
      #endif
      #if ENABLED(EEPROM_SETTINGS)
        MENU_ITEM(ICON_WriteEEPROM, MSG_STORE_EEPROM, onDrawMenuItem, writeEEPROM);
      #endif
    }
    updateMenu(bedPIDMenu);
  }

#endif // PIDTEMPBED && (PID_AUTOTUNE_MENU || PID_EDIT_MENU)

//=============================================================================

#if HAS_BED_PROBE

  void drawZOffsetWizMenu() {
    checkkey = ID_Menu;
    if (SET_MENU(zOffsetWizMenu, MSG_PROBE_WIZARD, 4)) {
      BACK_ITEM(drawPrepareMenu);
      MENU_ITEM(ICON_Homing, MSG_AUTO_HOME, onDrawMenuItem, autoHome);
      MENU_ITEM(ICON_MoveZ0, MSG_MOVE_NOZZLE_TO_BED, onDrawMenuItem, setMoveZto0);
      EDIT_ITEM(ICON_Zoffset, MSG_XATC_UPDATE_Z_OFFSET, onDrawPFloat2Menu, setZOffset, &BABY_Z_VAR);
    }
    updateMenu(zOffsetWizMenu);
    if (!axis_is_trusted(Z_AXIS)) LCD_MESSAGE(MSG_POSITION_UNKNOWN_Z);
  }

#endif

#if ENABLED(INDIVIDUAL_AXIS_HOMING_SUBMENU)

  void drawHomingMenu() {
    checkkey = ID_Menu;
    if (SET_MENU(homingMenu, MSG_HOMING, 6)) {
      BACK_ITEM(drawPrepareMenu);
      MENU_ITEM(ICON_Homing, MSG_AUTO_HOME, onDrawMenuItem, autoHome);
      #if HAS_X_AXIS
        MENU_ITEM(ICON_HomeX, MSG_AUTO_HOME_X, onDrawMenuItem, homeX);
      #endif
      #if HAS_Y_AXIS
        MENU_ITEM(ICON_HomeY, MSG_AUTO_HOME_Y, onDrawMenuItem, homeY);
      #endif
      #if HAS_Z_AXIS
        MENU_ITEM(ICON_HomeZ, MSG_AUTO_HOME_Z, onDrawMenuItem, homeZ);
      #endif
      #if ENABLED(MESH_BED_LEVELING)
        EDIT_ITEM(ICON_ZAfterHome, MSG_Z_AFTER_HOME, onDrawPInt8Menu, setZAfterHoming, &hmiData.zAfterHoming);
      #endif
    }
    updateMenu(homingMenu);
  }

#endif // INDIVIDUAL_AXIS_HOMING_SUBMENU

#if ENABLED(FWRETRACT)

  void drawFWRetractMenu() {
    checkkey = ID_Menu;
    if (SET_MENU(fwRetractMenu, MSG_FWRETRACT, 6)) {
      BACK_ITEM(returnFWRetractMenu);
      EDIT_ITEM(ICON_FWRetLength, MSG_CONTROL_RETRACT, onDrawPFloatMenu, setRetractLength, &fwretract.settings.retract_length);
      EDIT_ITEM(ICON_FWRetSpeed, MSG_SINGLENOZZLE_RETRACT_SPEED, onDrawPFloatMenu, setRetractSpeed, &fwretract.settings.retract_feedrate_mm_s);
      EDIT_ITEM(ICON_FWRetZRaise, MSG_CONTROL_RETRACT_ZHOP, onDrawPFloat2Menu, setZRaise, &fwretract.settings.retract_zraise);
      EDIT_ITEM(ICON_FWRecSpeed, MSG_SINGLENOZZLE_UNRETRACT_SPEED, onDrawPFloatMenu, setRecoverSpeed, &fwretract.settings.retract_recover_feedrate_mm_s);
      EDIT_ITEM(ICON_FWRecExtra, MSG_CONTROL_RETRACT_RECOVER, onDrawPFloatMenu, setAddRecover, &fwretract.settings.retract_recover_extra);
    }
    updateMenu(fwRetractMenu);
  }

#endif

//=============================================================================
// Mesh Bed Leveling
//=============================================================================

#if HAS_MESH

  void applyMeshFadeHeight() { set_z_fade_height(planner.z_fade_height); }
  void setMeshFadeHeight() { setPFloatOnClick(0, 100, 1, applyMeshFadeHeight); }

  void setMeshActive() {
    set_bed_leveling_enabled(!planner.leveling_active);
    drawCheckboxLine(currentMenu->line(), planner.leveling_active);
    dwinUpdateLCD();
  }

  #if ENABLED(PREHEAT_BEFORE_LEVELING)
    void setBedLevT() { setPIntOnClick(MIN_BEDTEMP, MAX_BEDTEMP); }
  #endif

  #if ENABLED(PROUI_MESH_EDIT)
    bool autoMovToMesh = false;
    void setAutoMovToMesh() { toggleCheckboxLine(autoMovToMesh); }

    void liveEditMesh() { ((MenuItemPtr*)editZValueItem)->value = &bedlevel.z_values[hmiValue.select ? bedLevelTools.mesh_x : menuData.value][hmiValue.select ? menuData.value : bedLevelTools.mesh_y]; editZValueItem->redraw(); }
    void liveEditMeshZ() { *menuData.floatPtr = menuData.value / POW(10, 2); if (autoMovToMesh) bedLevelTools.moveToZ(); }
    void applyEditMeshX() { bedLevelTools.mesh_x = menuData.value; if (autoMovToMesh) bedLevelTools.moveToXY(); }
    void applyEditMeshY() { bedLevelTools.mesh_y = menuData.value; if (autoMovToMesh) bedLevelTools.moveToXY(); }
    void zeroPoint() { bedLevelTools.manualValueUpdate(bedLevelTools.mesh_x, bedLevelTools.mesh_y, true); editZValueItem->redraw(); LCD_MESSAGE_F("Zero Current Point"); }
    void setEditMeshX() { hmiValue.select = 0; setIntOnClick(0, GRID_MAX_POINTS_X - 1, bedLevelTools.mesh_x, applyEditMeshX, liveEditMesh); }
    void setEditMeshY() { hmiValue.select = 1; setIntOnClick(0, GRID_MAX_POINTS_Y - 1, bedLevelTools.mesh_y, applyEditMeshY, liveEditMesh); }
    void setEditZValue() { setPFloatOnClick(Z_OFFSET_MIN, Z_OFFSET_MAX, 3, nullptr, liveEditMeshZ); if (autoMovToMesh) bedLevelTools.moveToXYZ(); }
  #endif

  void resetMesh() { bedLevelTools.meshReset(); LCD_MESSAGE(MSG_MESH_RESET); }

#endif // HAS_MESH

#if ENABLED(AUTO_BED_LEVELING_UBL)

  void applyUBLSlot() { bedlevel.storage_slot = menuData.value; }
  void setUBLSlot() { setIntOnClick(0, settings.calc_num_meshes() - 1, bedlevel.storage_slot, applyUBLSlot); }
  void onDrawUBLSlot(MenuItem* menuitem, int8_t line) {
    NOLESS(bedlevel.storage_slot, 0);
    onDrawIntMenu(menuitem, line, bedlevel.storage_slot);
  }

  void applyUBLTiltGrid() { bedLevelTools.tilt_grid = menuData.value; }
  void setUBLTiltGrid() { setIntOnClick(1, 3, bedLevelTools.tilt_grid, applyUBLTiltGrid); }

  void ublMeshTilt() {
    NOLESS(bedlevel.storage_slot, 0);
    if (bedLevelTools.tilt_grid > 1)
      gcode.process_subcommands_now(TS(F("G29J"), bedLevelTools.tilt_grid));
    else
      gcode.process_subcommands_now(F("G29J"));
    LCD_MESSAGE(MSG_UBL_MESH_TILTED);
  }

  void ublSmartFillMesh() {
    for (uint8_t x = 0; x < GRID_MAX_POINTS_Y; ++x) bedlevel.smart_fill_mesh();
    LCD_MESSAGE(MSG_UBL_MESH_FILLED);
  }

  void ublMeshSave() {
    NOLESS(bedlevel.storage_slot, 0);
    settings.store_mesh(bedlevel.storage_slot);
    ui.status_printf(0, GET_TEXT_F(MSG_MESH_SAVED), bedlevel.storage_slot);
    DONE_BUZZ(true);
  }

  void ublMeshLoad() {
    NOLESS(bedlevel.storage_slot, 0);
    settings.load_mesh(bedlevel.storage_slot);
  }

#endif // AUTO_BED_LEVELING_UBL

#if HAS_MESH

  void drawMeshSetMenu() {
    checkkey = ID_Menu;
    if (SET_MENU(meshMenu, MSG_MESH_LEVELING, 14)) {
      BACK_ITEM(drawAdvancedSettingsMenu);
      #if ENABLED(PREHEAT_BEFORE_LEVELING)
        EDIT_ITEM(ICON_Temperature, MSG_UBL_SET_TEMP_BED, onDrawPIntMenu, setBedLevT, &hmiData.bedLevT);
      #endif
      EDIT_ITEM(ICON_SetZOffset, MSG_Z_FADE_HEIGHT, onDrawPFloatMenu, setMeshFadeHeight, &planner.z_fade_height);
      EDIT_ITEM(ICON_UBLActive, MSG_ACTIVATE_MESH, onDrawChkbMenu, setMeshActive, &planner.leveling_active);
      #if HAS_BED_PROBE
        MENU_ITEM(ICON_Level, MSG_AUTO_MESH, onDrawMenuItem, autoLevel);
      #endif
      #if ENABLED(AUTO_BED_LEVELING_UBL)
        EDIT_ITEM(ICON_UBLSlot, MSG_UBL_STORAGE_SLOT, onDrawUBLSlot, setUBLSlot, &bedlevel.storage_slot);
        MENU_ITEM(ICON_UBLMeshSave, MSG_UBL_SAVE_MESH, onDrawMenuItem, saveMesh);
        MENU_ITEM(ICON_UBLMeshLoad, MSG_UBL_LOAD_MESH, onDrawMenuItem, ublMeshLoad);
        EDIT_ITEM(ICON_UBLTiltGrid, MSG_UBL_TILTING_GRID, onDrawPInt8Menu, setUBLTiltGrid, &bedLevelTools.tilt_grid);
        MENU_ITEM(ICON_UBLTiltGrid, MSG_UBL_TILT_MESH, onDrawMenuItem, ublMeshTilt);
        MENU_ITEM(ICON_UBLSmartFill, MSG_UBL_SMART_FILLIN, onDrawMenuItem, ublSmartFillMesh);
      #endif
      MENU_ITEM(ICON_MeshReset, MSG_MESH_RESET, onDrawMenuItem, resetMesh);
      #if ENABLED(PROUI_MESH_EDIT)
        MENU_ITEM(ICON_MeshEdit, MSG_EDIT_MESH, onDrawSubMenu, drawEditMeshMenu);
      #endif
      MENU_ITEM(ICON_MeshViewer, MSG_MESH_VIEW, onDrawSubMenu, dwinMeshViewer);
    }
    updateMenu(meshMenu);
  }

  #if ENABLED(PROUI_MESH_EDIT)
    void drawEditMeshMenu() {
      if (!leveling_is_valid()) { LCD_MESSAGE(MSG_UBL_MESH_INVALID); return; }
      set_bed_leveling_enabled(false);
      checkkey = ID_Menu;
      if (SET_MENU(editMeshMenu, MSG_EDIT_MESH, 6)) {
        bedLevelTools.mesh_x = bedLevelTools.mesh_y = 0;
        BACK_ITEM(drawMeshSetMenu);
        EDIT_ITEM(ICON_SetHome, MSG_PROBE_WIZARD_MOVING, onDrawChkbMenu, setAutoMovToMesh, &autoMovToMesh);
        EDIT_ITEM(ICON_MeshEditX, MSG_MESH_X, onDrawPInt8Menu, setEditMeshX, &bedLevelTools.mesh_x);
        EDIT_ITEM(ICON_MeshEditY, MSG_MESH_Y, onDrawPInt8Menu, setEditMeshY, &bedLevelTools.mesh_y);
        editZValueItem = EDIT_ITEM(ICON_MeshEditZ, MSG_MESH_EDIT_Z, onDrawPFloat3Menu, setEditZValue, &bedlevel.z_values[bedLevelTools.mesh_x][bedLevelTools.mesh_y]);
        #if HAS_BED_PROBE
          MENU_ITEM(ICON_ProbeDeploy, MSG_PROBE_FOR_Z_VALUE, onDrawMenuItem, bedLevelTools.probeXY);
        #endif
        MENU_ITEM(ICON_SetZOffset, MSG_ZERO_CURRENT_POINT, onDrawMenuItem, zeroPoint);
      }
      updateMenu(editMeshMenu);
    }
  #endif

#endif // HAS_MESH

#endif // DWIN_LCD_PROUI<|MERGE_RESOLUTION|>--- conflicted
+++ resolved
@@ -1879,15 +1879,9 @@
 }
 
 void MarlinUI::update() {
-<<<<<<< HEAD
-  hmiSDCardUpdate();   // SD card update
-  eachMomentUpdate();  // Status update
-  dwinHandleScreen();  // Rotary encoder update
-=======
   hmiSDCardUpdate();  // SD card update
   eachMomentUpdate(); // Status update
   dwinHandleScreen(); // Rotary encoder update
->>>>>>> dd3b5a10
 }
 
 void MarlinUI::refresh() { /* Nothing to see here */ }
