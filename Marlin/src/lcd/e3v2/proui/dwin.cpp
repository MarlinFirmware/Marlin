/**
 * Marlin 3D Printer Firmware
 * Copyright (c) 2021 MarlinFirmware [https://github.com/MarlinFirmware/Marlin]
 *
 * Based on Sprinter and grbl.
 * Copyright (c) 2011 Camiel Gubbels / Erik van der Zalm
 *
 * This program is free software: you can redistribute it and/or modify
 * it under the terms of the GNU General Public License as published by
 * the Free Software Foundation, either version 3 of the License, or
 * (at your option) any later version.
 *
 * This program is distributed in the hope that it will be useful,
 * but WITHOUT ANY WARRANTY; without even the implied warranty of
 * MERCHANTABILITY or FITNESS FOR A PARTICULAR PURPOSE.  See the
 * GNU General Public License for more details.
 *
 * You should have received a copy of the GNU General Public License
 * along with this program.  If not, see <https://www.gnu.org/licenses/>.
 *
 */

/**
 * DWIN Enhanced implementation for PRO UI
 * Author: Miguel A. Risco-Castillo (MRISCOC)
 * Version: 3.25.3
 * Date: 2023/05/18
 */

#include "../../../inc/MarlinConfig.h"

#if ENABLED(DWIN_LCD_PROUI)

#include "dwin.h"
#include "menus.h"
#include "dwin_popup.h"

#include "../../utf8.h"
#include "../../marlinui.h"
#include "../../../MarlinCore.h"
#include "../../../core/serial.h"
#include "../../../core/macros.h"
#include "../../../module/temperature.h"
#include "../../../module/printcounter.h"
#include "../../../module/motion.h"
#include "../../../module/planner.h"
#include "../../../module/stepper.h"
#include "../../../gcode/gcode.h"
#include "../../../gcode/queue.h"

#if HAS_MEDIA
  #include "../../../sd/cardreader.h"
#endif

#if NEED_HEX_PRINT
  #include "../../../libs/hex_print.h"
#endif

#if HAS_FILAMENT_SENSOR
  #include "../../../feature/runout.h"
#endif

#if ENABLED(EEPROM_SETTINGS)
  #include "../../../module/settings.h"
#endif

#if ENABLED(HOST_ACTION_COMMANDS)
  #include "../../../feature/host_actions.h"
#endif

#if DISABLED(PROBE_MANUALLY) && ANY(AUTO_BED_LEVELING_BILINEAR, AUTO_BED_LEVELING_LINEAR, AUTO_BED_LEVELING_3POINT)
  #define HAS_ONESTEP_LEVELING 1
#endif

#if HAS_MESH || (HAS_LEVELING && HAS_ZOFFSET_ITEM)
  #include "../../../feature/bedlevel/bedlevel.h"
  #include "bedlevel_tools.h"
#endif

#if HAS_BED_PROBE
  #include "../../../module/probe.h"
#endif

#if ENABLED(BLTOUCH)
  #include "../../../feature/bltouch.h"
#endif

#if ENABLED(BABYSTEPPING)
  #include "../../../feature/babystep.h"
#endif

#if ENABLED(POWER_LOSS_RECOVERY)
  #include "../../../feature/powerloss.h"
#endif

#if ENABLED(PRINTCOUNTER)
  #include "printstats.h"
#endif

#if ENABLED(CASE_LIGHT_MENU)
  #include "../../../feature/caselight.h"
#endif

#if ENABLED(LED_CONTROL_MENU)
  #include "../../../feature/leds/leds.h"
#endif

#if HAS_TRINAMIC_CONFIG
  #include "../../../feature/tmc_util.h"
#endif

#if HAS_GCODE_PREVIEW
  #include "gcode_preview.h"
#endif

#if HAS_ESDIAG
  #include "endstop_diag.h"
#endif

#if PROUI_TUNING_GRAPH
  #include "plot.h"
#endif

#if HAS_MESH
  #include "meshviewer.h"
#endif

#if HAS_LOCKSCREEN
  #include "lockscreen.h"
#endif

#ifndef MACHINE_SIZE
  #define MACHINE_SIZE STRINGIFY(X_BED_SIZE) "x" STRINGIFY(Y_BED_SIZE) "x" STRINGIFY(Z_MAX_POS)
#endif

#define PAUSE_HEAT

// Load and Unload limits
#ifndef EXTRUDE_MAXLENGTH
  #ifdef FILAMENT_CHANGE_UNLOAD_LENGTH
    #define EXTRUDE_MAXLENGTH (FILAMENT_CHANGE_UNLOAD_LENGTH + 10)
  #else
    #define EXTRUDE_MAXLENGTH 500
  #endif
#endif

// Juntion deviation limits
#define MIN_JD_MM             0.001
#define MAX_JD_MM             TERN(LIN_ADVANCE, 0.3f, 0.5f)

#if HAS_TRINAMIC_CONFIG
  #define MIN_TMC_CURRENT 100
  #define MAX_TMC_CURRENT 3000
#endif

// Editable temperature limits
#define MIN_ETEMP  0
#define MAX_ETEMP  (thermalManager.hotend_maxtemp[0] - (HOTEND_OVERSHOOT))
#define MIN_BEDTEMP 0
#define MAX_BEDTEMP BED_MAX_TARGET

#define DWIN_VAR_UPDATE_INTERVAL          500
#define DWIN_UPDATE_INTERVAL             1000

#if HAS_MESH && HAS_BED_PROBE
  #define BABY_Z_VAR probe.offset.z
#else
  float z_offset = 0;
  #define BABY_Z_VAR z_offset
#endif

// Structs
hmi_value_t hmiValue;
hmi_flag_t hmiFlag{0};
hmi_data_t hmiData;

enum SelectItem : uint8_t {
  PAGE_PRINT = 0,
  PAGE_PREPARE,
  PAGE_CONTROL,
  PAGE_ADVANCE,
  PAGE_COUNT,

  PRINT_SETUP = 0,
  PRINT_PAUSE_RESUME,
  PRINT_STOP,
  PRINT_COUNT
};

typedef struct {
  uint8_t now, last;
  void set(uint8_t v) { now = last = v; }
  void reset() { set(0); }
  bool changed() { bool c = (now != last); if (c) last = now; return c; }
  bool dec() { if (now) now--; return changed(); }
  bool inc(uint8_t v) { if (now < (v - 1)) now++; else now = (v - 1); return changed(); }
} select_t;
select_t select_page{0}, select_print{0};

#if ENABLED(LCD_BED_TRAMMING)
  constexpr float bed_tramming_inset_lfbr[] = BED_TRAMMING_INSET_LFRB;
#endif

bool hash_changed = true; // Flag to know if message status was changed
bool blink = false;
uint8_t checkkey = 255, last_checkkey = ID_MainMenu;

// New menu system pointers
Menu *fileMenu = nullptr;
Menu *prepareMenu = nullptr;
#if ENABLED(LCD_BED_TRAMMING)
  Menu *trammingMenu = nullptr;
#endif
Menu *moveMenu = nullptr;
Menu *controlMenu = nullptr;
Menu *advancedSettingsMenu = nullptr;
#if HAS_HOME_OFFSET
  Menu *homeOffsetMenu = nullptr;
#endif
#if HAS_BED_PROBE
  Menu *probeSettingsMenu = nullptr;
#endif
Menu *filSetMenu = nullptr;
Menu *selectColorMenu = nullptr;
Menu *getColorMenu = nullptr;
Menu *tuneMenu = nullptr;
Menu *motionMenu = nullptr;
Menu *filamentMenu = nullptr;
#if ENABLED(MESH_BED_LEVELING)
  Menu *manualMeshMenu = nullptr;
#endif
#if HAS_PREHEAT
  Menu *preheatMenu = nullptr;
  Menu *preheatHotendMenu = nullptr;
#endif
Menu *temperatureMenu = nullptr;
Menu *maxSpeedMenu = nullptr;
Menu *maxAccelMenu = nullptr;
#if ENABLED(CLASSIC_JERK)
  Menu *maxJerkMenu = nullptr;
#endif
Menu *stepsMenu = nullptr;
#if ANY(MPC_EDIT_MENU, MPC_AUTOTUNE_MENU)
  Menu *hotendMPCMenu = nullptr;
#endif
#if ENABLED(PIDTEMP) && ANY(PID_EDIT_MENU, PID_AUTOTUNE_MENU)
  Menu *hotendPIDMenu = nullptr;
#endif
#if ENABLED(PIDTEMPBED) && ANY(PID_EDIT_MENU, PID_AUTOTUNE_MENU)
  Menu *bedPIDMenu = nullptr;
#endif
#if CASELIGHT_USES_BRIGHTNESS
  Menu *caseLightMenu = nullptr;
#endif
#if ENABLED(LED_CONTROL_MENU)
  Menu *ledControlMenu = nullptr;
#endif
#if HAS_BED_PROBE
  Menu *zOffsetWizMenu = nullptr;
#endif
#if ENABLED(INDIVIDUAL_AXIS_HOMING_SUBMENU)
  Menu *homingMenu = nullptr;
#endif
#if ENABLED(FWRETRACT)
  Menu *fwRetractMenu = nullptr;
#endif
#if HAS_MESH
  Menu *meshMenu = nullptr;
  #if ENABLED(PROUI_MESH_EDIT)
    Menu *editMeshMenu = nullptr;
  #endif
#endif
#if ENABLED(SHAPING_MENU)
  Menu *inputShapingMenu = nullptr;
#endif
#if HAS_TRINAMIC_CONFIG
  Menu *trinamicConfigMenu = nullptr;
#endif

// Updatable menuitems pointers
MenuItem *hotendTargetItem = nullptr;
MenuItem *bedTargetItem = nullptr;
MenuItem *fanSpeedItem = nullptr;
MenuItem *mMeshMoveZItem = nullptr;
MenuItem *editZValueItem = nullptr;

bool isPrinting() { return printingIsActive() || printingIsPaused(); }
bool sdPrinting() { return isPrinting() && IS_SD_FILE_OPEN(); }
bool hostPrinting() { return isPrinting() && !IS_SD_FILE_OPEN(); }

#define DWIN_LANGUAGE_EEPROM_ADDRESS 0x01   // Between 0x01 and 0x63 (EEPROM_OFFSET-1)
                                            // BL24CXX::check() uses 0x00

inline bool hmiIsChinese() { return hmiFlag.language == DWIN_CHINESE; }

void hmiSetLanguageCache() {
  dwinJPGCacheTo1(hmiIsChinese() ? Language_Chinese : Language_English);
}

void hmiSetLanguage() {
  #if ALL(EEPROM_SETTINGS, IIC_BL24CXX_EEPROM)
    BL24CXX::read(DWIN_LANGUAGE_EEPROM_ADDRESS, (uint8_t*)&hmiFlag.language, sizeof(hmiFlag.language));
  #endif
  hmiSetLanguageCache();
}

void hmiToggleLanguage() {
  hmiFlag.language = hmiIsChinese() ? DWIN_ENGLISH : DWIN_CHINESE;
  hmiSetLanguageCache();
  #if ALL(EEPROM_SETTINGS, IIC_BL24CXX_EEPROM)
    BL24CXX::write(DWIN_LANGUAGE_EEPROM_ADDRESS, (uint8_t*)&hmiFlag.language, sizeof(hmiFlag.language));
  #endif
}

//-----------------------------------------------------------------------------
// Main Buttons
//-----------------------------------------------------------------------------

typedef struct { uint16_t x, y[2], w, h; } text_info_t;

void ICON_Button(const bool selected, const int iconid, const frame_rect_t &ico, const text_info_t (&txt), FSTR_P caption) {
  DWINUI::drawIconWB(iconid + selected, ico.x, ico.y);
  if (selected) DWINUI::drawBox(0, hmiData.colorHighlight, ico);
  if (hmiIsChinese()) {
    dwinFrameAreaCopy(1, txt.x, txt.y[selected], txt.x + txt.w - 1, txt.y[selected] + txt.h - 1, ico.x + (ico.w - txt.w) / 2, (ico.y + ico.h - 25) - txt.h/2);
  }
  else {
    const uint16_t x = ico.x + (ico.w - strlen_P(FTOP(caption)) * DWINUI::fontWidth()) / 2,
                   y = (ico.y + ico.h - 20) - DWINUI::fontHeight() / 2;
    DWINUI::drawString(x, y, caption);
  }
}

//
// Main Menu: "Print"
//
void ICON_Print() {
  constexpr frame_rect_t ico = { 17, 110, 110, 100 };
  constexpr text_info_t txt = { 1, { 405, 447 }, 27, 15 };
  ICON_Button(select_page.now == PAGE_PRINT, ICON_Print_0, ico, txt, GET_TEXT_F(MSG_BUTTON_PRINT));
}

//
// Main Menu: "Prepare"
//
void ICON_Prepare() {
  constexpr frame_rect_t ico = { 145, 110, 110, 100 };
  constexpr text_info_t txt = { 31, { 405, 447 }, 27, 15 };
  ICON_Button(select_page.now == PAGE_PREPARE, ICON_Prepare_0, ico, txt, GET_TEXT_F(MSG_PREPARE));
}

//
// Main Menu: "Control"
//
void ICON_Control() {
  constexpr frame_rect_t ico = { 17, 226, 110, 100 };
  constexpr text_info_t txt = { 61, { 405, 447 }, 27, 15 };
  ICON_Button(select_page.now == PAGE_CONTROL, ICON_Control_0, ico, txt, GET_TEXT_F(MSG_CONTROL));
}

//
// Main Menu: "Advanced Settings"
//
void ICON_AdvSettings() {
  constexpr frame_rect_t ico = { 145, 226, 110, 100 };
  constexpr text_info_t txt = { 91, { 405, 447 }, 27, 15 };
  ICON_Button(select_page.now == PAGE_ADVANCE, ICON_Info_0, ico, txt, GET_TEXT_F(MSG_BUTTON_ADVANCED));
}

//
// Printing: "Tune"
//
void ICON_Tune() {
  constexpr frame_rect_t ico = { 8, 232, 80, 100 };
  constexpr text_info_t txt = { 121, { 405, 447 }, 27, 15 };
  ICON_Button(select_print.now == PRINT_SETUP, ICON_Setup_0, ico, txt, GET_TEXT_F(MSG_TUNE));
}

//
// Printing: "Pause"
//
void ICON_Pause() {
  constexpr frame_rect_t ico = { 96, 232, 80, 100 };
  constexpr text_info_t txt = { 181, { 405, 447 }, 27, 15 };
  ICON_Button(select_print.now == PRINT_PAUSE_RESUME, ICON_Pause_0, ico, txt, GET_TEXT_F(MSG_BUTTON_PAUSE));
}

//
// Printing: "Resume"
//
void ICON_Resume() {
  constexpr frame_rect_t ico = { 96, 232, 80, 100 };
  constexpr text_info_t txt = { 1, { 405, 447 }, 27, 15 };
  ICON_Button(select_print.now == PRINT_PAUSE_RESUME, ICON_Continue_0, ico, txt, GET_TEXT_F(MSG_BUTTON_RESUME));
}

//
// Printing: "Stop"
//
void ICON_Stop() {
  constexpr frame_rect_t ico = { 184, 232, 80, 100 };
  constexpr text_info_t txt = { 151, { 405, 447 }, 27, 12 };
  ICON_Button(select_print.now == PRINT_STOP, ICON_Stop_0, ico, txt, GET_TEXT_F(MSG_BUTTON_STOP));
}

//
// PopUps
//
void popupPauseOrStop() {
  if (hmiIsChinese()) {
    DWINUI::clearMainArea();
    drawPopupBkgd();
         if (select_print.now == PRINT_PAUSE_RESUME) dwinFrameAreaCopy(1, 237, 338, 269, 356, 98, 150);
    else if (select_print.now == PRINT_STOP) dwinFrameAreaCopy(1, 221, 320, 253, 336, 98, 150);
    dwinFrameAreaCopy(1, 220, 304, 264, 319, 130, 150);
    DWINUI::drawIconWB(ICON_Confirm_C, 26, 280);
    DWINUI::drawIconWB(ICON_Cancel_C, 146, 280);
    drawSelectHighlight(true);
    dwinUpdateLCD();
  }
  else {
    switch (select_print.now) {
      case PRINT_PAUSE_RESUME: dwinPopupConfirmCancel(ICON_Pause_1, GET_TEXT_F(MSG_PAUSE_PRINT)); break;
      case PRINT_STOP: dwinPopupConfirmCancel(ICON_Stop_1, GET_TEXT_F(MSG_STOP_PRINT)); break;
      default: break;
    }
  }
}

#if HAS_HOTEND || HAS_HEATED_BED
  void dwinPopupTemperature(const int_fast8_t heater_id, const bool toohigh) {
    hmiSaveProcessID(ID_WaitResponse);
    if (hmiIsChinese()) {
      DWINUI::clearMainArea();
      drawPopupBkgd();
      if (toohigh) {
        DWINUI::drawIcon(ICON_TempTooHigh, 102, 165);
        dwinFrameAreaCopy(1, 103, 371, 237, 386, 52, 285);
        dwinFrameAreaCopy(1, 151, 389, 185, 402, 187, 285);
        dwinFrameAreaCopy(1, 189, 389, 271, 402, 95, 310);
      }
      else {
        DWINUI::drawIcon(ICON_TempTooLow, 102, 165);
        dwinFrameAreaCopy(1, 103, 371, 270, 386, 52, 285);
        dwinFrameAreaCopy(1, 189, 389, 271, 402, 95, 310);
      }
    }
    else {
      FSTR_P const heaterstr = (heater_id == H_BED) ? F("Bed") : F("Nozzle"),
                   lowhighstr = toohigh ? GET_TEXT_F(MSG_TEMP_TOO_HIGH) : GET_TEXT_F(DGUS_MSG_TEMP_TOO_LOW);
      dwinShowPopup((toohigh ? ICON_TempTooHigh : ICON_TempTooLow), heaterstr, lowhighstr, BTN_Continue);
    }
  }
#endif

//
// Draw status line
//
void dwinDrawStatusLine(const char *text) {
  dwinDrawRectangle(1, hmiData.colorStatusBg, 0, STATUS_Y, DWIN_WIDTH, STATUS_Y + 20);
  if (text) DWINUI::drawCenteredString(hmiData.colorStatusTxt, STATUS_Y + 2, text);
}
void dwinDrawStatusLine(FSTR_P fstr) { dwinDrawStatusLine(FTOP(fstr)); }

// Clear & reset status line
void dwinResetStatusLine() {
  ui.status_message.clear();
  dwinCheckStatusMessage();
}

// Djb2 hash algorithm
uint32_t getHash(char * str) {
  uint32_t hash = 5381;
  for (char c; (c = *str++);) hash = ((hash << 5) + hash) + c; /* hash * 33 + c */
  return hash;
}

// Check for a change in the status message
void dwinCheckStatusMessage() {
  static MString<>::hash_t old_hash = 0x0000;
  const MString<>::hash_t hash = ui.status_message.hash();
  hash_changed = hash != old_hash;
  old_hash = hash;
}

void dwinDrawStatusMessage() {
  #if ENABLED(STATUS_MESSAGE_SCROLLING)

    // Get the UTF8 character count of the string
    uint8_t slen = ui.status_message.glyphs();

    // If the string fits the status line do not scroll it
    if (slen <= LCD_WIDTH) {
      if (hash_changed) {
        dwinDrawStatusLine(ui.status_message);
        hash_changed = false;
      }
    }
    else {
      // String is larger than the available line space

      // Get a pointer to the next valid UTF8 character
      // and the string remaining length
      uint8_t rlen;
      const char *stat = MarlinUI::status_and_len(rlen);
      dwinDrawRectangle(1, hmiData.colorStatusBg, 0, STATUS_Y, DWIN_WIDTH, STATUS_Y + 20);
      DWINUI::moveTo(0, STATUS_Y + 2);
      DWINUI::drawString(hmiData.colorStatusTxt, stat, LCD_WIDTH);

      // If the string doesn't completely fill the line...
      if (rlen < LCD_WIDTH) {
        DWINUI::drawChar(hmiData.colorStatusTxt, '.');  // Always at 1+ spaces left, draw a dot
        uint8_t chars = LCD_WIDTH - rlen;                  // Amount of space left in characters
        if (--chars) {                                     // Draw a second dot if there's space
          DWINUI::drawChar(hmiData.colorStatusTxt, '.');
          if (--chars)
            DWINUI::drawString(hmiData.colorStatusTxt, ui.status_message, chars); // Print a second copy of the message
        }
      }
      MarlinUI::advance_status_scroll();
    }

  #else

    if (hash_changed) {
      ui.status_message.trunc(LCD_WIDTH);
      dwinDrawStatusLine(ui.status_message);
      hash_changed = false;
    }

  #endif
}

void drawPrintLabels() {
  if (hmiIsChinese()) {
    dwinFrameAreaCopy(1,  0, 72,  63, 86,  41, 173);  // Printing Time
    dwinFrameAreaCopy(1, 65, 72, 128, 86, 176, 173);  // Remain
  }
  else {
    DWINUI::drawString( 46, 173, GET_TEXT_F(MSG_INFO_PRINT_TIME));
    DWINUI::drawString(181, 173, GET_TEXT_F(MSG_REMAINING_TIME));
  }
}

void drawPrintProgressBar() {
  const uint8_t _percent_done = ui.get_progress_percent();
  DWINUI::drawIconWB(ICON_Bar, 15, 93);
  dwinDrawRectangle(1, hmiData.colorBarfill, 16 + _percent_done * 240 / 100, 93, 256, 113);
  DWINUI::drawInt(hmiData.colorPercentTxt, hmiData.colorBackground, 3, 117, 133, _percent_done);
  DWINUI::drawString(hmiData.colorPercentTxt, 142, 133, F("%"));
}

void drawPrintProgressElapsed() {
  MString<12> buf;
  duration_t elapsed = print_job_timer.duration(); // Print timer
  buf.setf(F("%02i:%02i "), uint16_t(elapsed.value / 3600), (uint16_t(elapsed.value) % 3600) / 60);
  DWINUI::drawString(hmiData.colorText, hmiData.colorBackground, 47, 192, buf);
}

#if ENABLED(SHOW_REMAINING_TIME)
  uint32_t _remain_time = 0;
  void drawPrintProgressRemain() {
    MString<12> buf;
    buf.setf(F("%02i:%02i "), _remain_time / 3600, (_remain_time % 3600) / 60);
    DWINUI::drawString(hmiData.colorText, hmiData.colorBackground, 181, 192, buf);
  }
#endif

void ICON_ResumeOrPause() {
  if (checkkey == ID_PrintProcess) (print_job_timer.isPaused() || hmiFlag.pause_flag) ? ICON_Resume() : ICON_Pause();
}

// Update filename on print
void dwinPrintHeader(const char *text = nullptr) {
  static char headertxt[31] = "";  // Print header text
  if (text) {
    const int8_t size = _MIN(30U, strlen_P(text));
    for (uint8_t i = 0; i < size; ++i) headertxt[i] = text[i];
    headertxt[size] = '\0';
  }
  if (checkkey == ID_PrintProcess || checkkey == ID_PrintDone) {
    dwinDrawRectangle(1, hmiData.colorBackground, 0, 60, DWIN_WIDTH, 60+16);
    DWINUI::drawCenteredString(60, headertxt);
  }
}

void drawPrintProcess() {
  if (hmiIsChinese())
    title.frameCopy(30, 1, 42, 14);                     // "Printing"
  else
    title.showCaption(GET_TEXT_F(MSG_PRINTING));
  DWINUI::clearMainArea();
  dwinPrintHeader(nullptr);
  drawPrintLabels();
  DWINUI::drawIcon(ICON_PrintTime, 15, 173);
  DWINUI::drawIcon(ICON_RemainTime, 150, 171);
  drawPrintProgressBar();
  drawPrintProgressElapsed();
  TERN_(SHOW_REMAINING_TIME, drawPrintProgressRemain());
  ICON_Tune();
  ICON_ResumeOrPause();
  ICON_Stop();
}

void gotoPrintProcess() {
  if (checkkey == ID_PrintProcess)
    ICON_ResumeOrPause();
  else {
    checkkey = ID_PrintProcess;
    drawPrintProcess();
    TERN_(DASH_REDRAW, dwinRedrawDash());
  }
  dwinUpdateLCD();
}

void drawPrintDone() {
  TERN_(SET_PROGRESS_PERCENT, ui.set_progress_done());
  TERN_(SET_REMAINING_TIME, ui.reset_remaining_time());
  title.showCaption(GET_TEXT_F(MSG_PRINT_DONE));
  DWINUI::clearMainArea();
  dwinPrintHeader(nullptr);
  #if HAS_GCODE_PREVIEW
    const bool haspreview = preview.valid();
    if (haspreview) {
      preview.show();
      DWINUI::drawButton(BTN_Continue, 86, 295);
    }
  #else
    constexpr bool haspreview = false;
  #endif

  if (!haspreview) {
    drawPrintProgressBar();
    drawPrintLabels();
    DWINUI::drawIcon(ICON_PrintTime, 15, 173);
    DWINUI::drawIcon(ICON_RemainTime, 150, 171);
    drawPrintProgressElapsed();
    TERN_(SHOW_REMAINING_TIME, drawPrintProgressRemain());
    DWINUI::drawButton(BTN_Continue, 86, 273);
  }
}

void gotoPrintDone() {
  wait_for_user = true;
  if (checkkey != ID_PrintDone) {
    checkkey = ID_PrintDone;
    drawPrintDone();
    dwinUpdateLCD();
  }
}

void drawMainMenu() {
  DWINUI::clearMainArea();
  if (hmiIsChinese())
    title.frameCopy(2, 2, 26, 13);   // "Home" etc
  else
    title.showCaption(MACHINE_NAME);
  DWINUI::drawIcon(ICON_LOGO, 71, 52);  // CREALITY logo
  ICON_Print();
  ICON_Prepare();
  ICON_Control();
  ICON_AdvSettings();
}

void gotoMainMenu() {
  if (checkkey == ID_MainMenu) return;
  checkkey = ID_MainMenu;
  drawMainMenu();
  dwinUpdateLCD();
}

// Draw X, Y, Z and blink if in an un-homed or un-trusted state
void _update_axis_value(const AxisEnum axis, const uint16_t x, const uint16_t y, const bool force) {
  const bool draw_qmark = axis_should_home(axis),
             draw_empty = NONE(HOME_AFTER_DEACTIVATE, DISABLE_REDUCED_ACCURACY_WARNING) && !draw_qmark && !axis_is_trusted(axis);

  // Check for a position change
  static xyz_pos_t oldpos = { -1, -1, -1 };

  const float p = (
    #if ALL(IS_FULL_CARTESIAN, SHOW_REAL_POS)
      planner.get_axis_position_mm(axis)
    #else
      current_position[axis]
    #endif
  );

  const bool changed = oldpos[axis] != p;
  if (changed) oldpos[axis] = p;

  if (force || changed || draw_qmark || draw_empty) {
    if (blink && draw_qmark)
      DWINUI::drawString(hmiData.colorCoordinate, hmiData.colorBackground, x, y, F("  - ? -"));
    else if (blink && draw_empty)
      DWINUI::drawString(hmiData.colorCoordinate, hmiData.colorBackground, x, y, F("       "));
    else
      DWINUI::drawSignedFloat(hmiData.colorCoordinate, hmiData.colorBackground, 3, 2, x, y, p);
  }
}

void _drawIconBlink(bool &flag, const bool sensor, const uint8_t icon1, const uint8_t icon2, const uint16_t x, const uint16_t y) {
  #if DISABLED(NO_BLINK_IND)
    if (flag != sensor) {
      flag = sensor;
      if (!flag) {
        dwinDrawBox(1, hmiData.colorBackground, x, y, 20, 20);
        DWINUI::drawIcon(icon1, x, y);
      }
    }
    if (flag) {
      dwinDrawBox(1, blink ? hmiData.colorSplitLine : hmiData.colorBackground, x, y, 20, 20);
      DWINUI::drawIcon(icon2, x, y);
    }
  #else
    if (flag != sensor) {
      flag = sensor;
      dwinDrawBox(1, hmiData.colorBackground, x, y, 20, 20);
      DWINUI::drawIcon(flag ? icon2 : icon1, x, y);
    }
  #endif
}

void _drawZOffsetIcon() {
  #if HAS_LEVELING
    static bool _leveling_active = false;
    _drawIconBlink(_leveling_active, planner.leveling_active, ICON_Zoffset, ICON_SetZOffset, 187, 416);
  #else
    DWINUI::drawIcon(ICON_Zoffset, 187, 416);
  #endif
}

void _drawFeedrate() {
  #if ENABLED(SHOW_SPEED_IND)
    int16_t _value;
    if (blink) {
      _value = feedrate_percentage;
      DWINUI::drawString(DWIN_FONT_STAT, hmiData.colorIndicator, hmiData.colorBackground, 116 + 4 * STAT_CHR_W + 2, 384, F(" %"));
    }
    else {
      _value = CEIL(feedrate_mm_s * feedrate_percentage / 100);
      dwinDrawBox(1, hmiData.colorBackground, 116 + 5 * STAT_CHR_W + 2, 384, 20, 20);
    }
    DWINUI::drawInt(DWIN_FONT_STAT, hmiData.colorIndicator, hmiData.colorBackground, 3, 116 + 2 * STAT_CHR_W, 384, _value);
  #else
    static int16_t _feedrate = 100;
    if (_feedrate != feedrate_percentage) {
      _feedrate = feedrate_percentage;
      DWINUI::drawInt(DWIN_FONT_STAT, hmiData.colorIndicator, hmiData.colorBackground, 3, 116 + 2 * STAT_CHR_W, 384, _feedrate);
    }
  #endif
}

void _drawXYZPosition(const bool force) {
  _update_axis_value(X_AXIS,  27, 457, force);
  _update_axis_value(Y_AXIS, 112, 457, force);
  _update_axis_value(Z_AXIS, 197, 457, force);
}

void updateVariable() {
  _drawXYZPosition(false);
  #if HAS_HOTEND
    static celsius_t _hotendtemp = 0, _hotendtarget = 0;
    const celsius_t hc = thermalManager.wholeDegHotend(0),
                    ht = thermalManager.degTargetHotend(0);
    const bool _new_hotend_temp = _hotendtemp != hc,
               _new_hotend_target = _hotendtarget != ht;
    if (_new_hotend_temp) _hotendtemp = hc;
    if (_new_hotend_target) _hotendtarget = ht;

    // if hotend is near target or heating, ICON indicates hot
    if (thermalManager.degHotendNear(0, ht) || thermalManager.isHeatingHotend(0)) {
      dwinDrawBox(1, hmiData.colorBackground, 10, 383, 20, 20);
      DWINUI::drawIcon(ICON_SetEndTemp, 10, 383);
    }
    else {
      dwinDrawBox(1, hmiData.colorBackground, 10, 383, 20, 20);
      DWINUI::drawIcon(ICON_HotendTemp, 10, 383);
    }
  #endif // HAS_HOTEND

  #if HAS_HEATED_BED
    static celsius_t _bedtemp = 0, _bedtarget = 0;
    const celsius_t bc = thermalManager.wholeDegBed(),
                    bt = thermalManager.degTargetBed();
    const bool _new_bed_temp = _bedtemp != bc,
               _new_bed_target = _bedtarget != bt;
    if (_new_bed_temp) _bedtemp = bc;
    if (_new_bed_target) _bedtarget = bt;

    // if bed is near target, heating, or if degrees > 44, ICON indicates hot
    if (thermalManager.degBedNear(bt) || thermalManager.isHeatingBed() || (bc > 44)) {
      dwinDrawBox(1, hmiData.colorBackground, 10, 416, 20, 20);
      DWINUI::drawIcon(ICON_BedTemp, 10, 416);
    }
    else {
      dwinDrawBox(1, hmiData.colorBackground, 10, 416, 20, 20);
      DWINUI::drawIcon(ICON_SetBedTemp, 10, 416);
    }
  #endif // HAS_HEATED_BED

  #if HAS_FAN
    static uint8_t _fanspeed = 0;
    const bool _new_fanspeed = _fanspeed != thermalManager.fan_speed[0];
    if (_new_fanspeed) _fanspeed = thermalManager.fan_speed[0];
  #endif

  if (isMenu(tuneMenu) || isMenu(temperatureMenu)) {
    // Tune page temperature update
    TERN_(HAS_HOTEND, if (_new_hotend_target) hotendTargetItem->redraw());
    TERN_(HAS_HEATED_BED, if (_new_bed_target) bedTargetItem->redraw());
    TERN_(HAS_FAN, if (_new_fanspeed) fanSpeedItem->redraw());
  }

  // Bottom temperature update

  #if HAS_HOTEND
    if (_new_hotend_temp)
      DWINUI::drawInt(DWIN_FONT_STAT, hmiData.colorIndicator, hmiData.colorBackground, 3, 28, 384, _hotendtemp);
    if (_new_hotend_target)
      DWINUI::drawInt(DWIN_FONT_STAT, hmiData.colorIndicator, hmiData.colorBackground, 3, 25 + 4 * STAT_CHR_W + 6, 384, _hotendtarget);

    static int16_t _flow = planner.flow_percentage[0];
    if (_flow != planner.flow_percentage[0]) {
      _flow = planner.flow_percentage[0];
      DWINUI::drawInt(DWIN_FONT_STAT, hmiData.colorIndicator, hmiData.colorBackground, 3, 116 + 2 * STAT_CHR_W, 417, _flow);
    }
  #endif

  #if HAS_HEATED_BED
    if (_new_bed_temp)
      DWINUI::drawInt(DWIN_FONT_STAT, hmiData.colorIndicator, hmiData.colorBackground, 3, 28, 417, _bedtemp);
    if (_new_bed_target)
      DWINUI::drawInt(DWIN_FONT_STAT, hmiData.colorIndicator, hmiData.colorBackground, 3, 25 + 4 * STAT_CHR_W + 6, 417, _bedtarget);
  #endif

  _drawFeedrate();

  #if HAS_FAN
    if (_new_fanspeed)
      DWINUI::drawInt(DWIN_FONT_STAT, hmiData.colorIndicator, hmiData.colorBackground, 3, 195 + 2 * STAT_CHR_W, 384, _fanspeed);
  #endif

  static float _offset = 0;
  if (BABY_Z_VAR != _offset) {
    _offset = BABY_Z_VAR;
    DWINUI::drawSignedFloat(DWIN_FONT_STAT, hmiData.colorIndicator,  hmiData.colorBackground, 2, 2, 204, 417, _offset);
  }

  _drawZOffsetIcon();
}

/**
 * Memory card and file management
 */

bool DWIN_lcd_sd_status = false;

#if ENABLED(PROUI_MEDIASORT)
  void setMediaSort() {
    toggleCheckboxLine(hmiData.mediaSort);
    card.setSortOn(hmiData.mediaSort ? TERN(SDSORT_REVERSE, AS_REV, AS_FWD) : AS_OFF);
  }
#endif

void setMediaAutoMount() { toggleCheckboxLine(hmiData.mediaAutoMount); }

inline uint16_t nr_sd_menu_items() {
  return _MIN(card.get_num_items() + !card.flag.workDirIsRoot, MENU_MAX_ITEMS);
}

void makeNameWithoutExt(char *dst, char *src, size_t maxlen=MENU_CHAR_LIMIT) {
  size_t pos = strlen(src);  // Index of ending nul

  // For files, remove the extension
  // which may be .gcode, .gco, or .g
  if (!card.flag.filenameIsDir)
    while (pos && src[pos] != '.') pos--; // Find last '.' (stop at 0)

  if (!pos) pos = strlen(src);  // pos = 0 ('.' not found) restore pos

  size_t len = pos;   // nul or '.'
  if (len > maxlen) { // Keep the name short
    pos        = len = maxlen; // Move nul down
    dst[--pos] = '.'; // Insert dots
    dst[--pos] = '.';
    dst[--pos] = '.';
  }

  dst[len] = '\0';    // End it

  // Copy down to 0
  while (pos--) dst[pos] = src[pos];
}

void sdCardUp() {
  card.cdup();
  DWIN_lcd_sd_status = false; // On next DWIN_Update
}

void sdCardFolder(char * const dirname) {
  card.cd(dirname);
  DWIN_lcd_sd_status = false; // On next DWIN_Update
}

void onClickSDItem() {
  const uint16_t hasUpDir = !card.flag.workDirIsRoot;
  if (hasUpDir && currentMenu->selected == 1) return sdCardUp();
  else {
    const uint16_t filenum = currentMenu->selected - 1 - hasUpDir;
    card.selectFileByIndexSorted(filenum);

    // Enter that folder!
    if (card.flag.filenameIsDir) return sdCardFolder(card.filename);

    if (card.fileIsBinary())
      return dwinPopupConfirm(ICON_Error, F("Please check filenames"), F("Only G-code can be printed"));
    else {
      dwinPrintHeader(card.longest_filename()); // Save filename
      return gotoConfirmToPrint();
    }
  }
}

#if ENABLED(SCROLL_LONG_FILENAMES)

  char shift_name[LONG_FILENAME_LENGTH + 1] = "";

  void drawSDItemShifted(uint8_t &shift) {
    // Shorten to the available space
    const size_t lastchar = shift + MENU_CHAR_LIMIT;
    const char c = shift_name[lastchar];
    shift_name[lastchar] = '\0';

    const uint8_t row = fileMenu->line();
    eraseMenuText(row);
    drawMenuLine(row, 0, &shift_name[shift]);

    shift_name[lastchar] = c;
  }

  void fileMenuIdle(bool reset=false) {
    static bool hasUpDir = false;
    static uint8_t last_itemselected = 0;
    static int8_t shift_amt = 0, shift_len = 0;
    if (reset) {
      last_itemselected = 0;
      hasUpDir = !card.flag.workDirIsRoot; // Is a SubDir
      return;
    }
    const uint8_t selected = fileMenu->selected;
    if (last_itemselected != selected) {
      if (last_itemselected >= 1 + hasUpDir) fileMenu->items()[last_itemselected]->redraw(true);
      last_itemselected = selected;
      if (selected >= 1 + hasUpDir) {
        const int8_t filenum = selected - 1 - hasUpDir; // Skip "Back" and ".."
        card.selectFileByIndexSorted(filenum);
        makeNameWithoutExt(shift_name, card.longest_filename(), LONG_FILENAME_LENGTH);
        shift_len = strlen(shift_name);
        shift_amt = 0;
      }
    }
    else if ((selected >= 1 + hasUpDir) && (shift_len > MENU_CHAR_LIMIT)) {
      uint8_t shift_new = _MIN(shift_amt + 1, shift_len - MENU_CHAR_LIMIT); // Try to shift by...
      drawSDItemShifted(shift_new);             // Draw the item
      if (shift_new == shift_amt)                 // Scroll reached the end
        shift_new = -1;                           // Reset
      shift_amt = shift_new;                      // Set new scroll
    }
  }

#else // !SCROLL_LONG_FILENAMES

  char shift_name[FILENAME_LENGTH + 1] = "";

#endif

void onDrawFileName(MenuItem* menuitem, int8_t line) {
  const bool is_subdir = !card.flag.workDirIsRoot;
  if (is_subdir && menuitem->pos == 1) {
    drawMenuLine(line, ICON_Folder, "..");
  }
  else {
    uint8_t icon;
    card.selectFileByIndexSorted(menuitem->pos - is_subdir - 1);
    makeNameWithoutExt(shift_name, card.longest_filename());
    icon = card.flag.filenameIsDir ? ICON_Folder : card.fileIsBinary() ? ICON_Binary : ICON_File;
    drawMenuLine(line, icon, shift_name);
  }
}

void drawPrintFileMenu() {
  checkkey = ID_Menu;
  if (card.isMounted()) {
    if (SET_MENU(fileMenu, MSG_MEDIA_MENU, nr_sd_menu_items() + 1)) {
      BACK_ITEM(gotoMainMenu);
      for (uint8_t i = 0; i < nr_sd_menu_items(); ++i)
        menuItemAdd(onDrawFileName, onClickSDItem);
    }
    updateMenu(fileMenu);
    TERN_(DASH_REDRAW, dwinRedrawDash());
  }
  else {
    if (SET_MENU(fileMenu, MSG_MEDIA_MENU, 1)) BACK_ITEM(gotoMainMenu);
    updateMenu(fileMenu);
    dwinDrawRectangle(1, hmiData.colorAlertBg, 10, MBASE(3) - 10, DWIN_WIDTH - 10, MBASE(4));
    DWINUI::drawCenteredString(font12x24, hmiData.colorAlertTxt, MBASE(3), GET_TEXT_F(MSG_MEDIA_NOT_INSERTED));
  }
  TERN_(SCROLL_LONG_FILENAMES, fileMenuIdle(true));
}

//
// Watch for media mount / unmount
//
void hmiSDCardUpdate() {
  if (hmiFlag.home_flag) return;
  if (DWIN_lcd_sd_status != card.isMounted()) {
    DWIN_lcd_sd_status = card.isMounted();
    resetMenu(fileMenu);
    if (isMenu(fileMenu)) {
      currentMenu = nullptr;
      drawPrintFileMenu();
    }
    if (!DWIN_lcd_sd_status && sdPrinting()) ui.abort_print();  // Media removed while printing
  }
}

/**
 * Dash board and indicators
 */

void dwinDrawDashboard() {
  dwinDrawRectangle(1, hmiData.colorBackground, 0, STATUS_Y + 21, DWIN_WIDTH, DWIN_HEIGHT - 1);
  dwinDrawRectangle(1, hmiData.colorSplitLine, 0, 449, DWIN_WIDTH, 451);

  DWINUI::drawIcon(ICON_MaxSpeedX,  10, 454);
  DWINUI::drawIcon(ICON_MaxSpeedY,  95, 454);
  DWINUI::drawIcon(ICON_MaxSpeedZ, 180, 454);
  _drawXYZPosition(true);

  #if HAS_HOTEND
    DWINUI::drawIcon(ICON_HotendTemp, 10, 383);
    DWINUI::drawInt(DWIN_FONT_STAT, hmiData.colorIndicator, hmiData.colorBackground, 3, 28, 384, thermalManager.wholeDegHotend(0));
    DWINUI::drawString(DWIN_FONT_STAT, hmiData.colorIndicator, hmiData.colorBackground, 25 + 3 * STAT_CHR_W + 5, 384, F("/"));
    DWINUI::drawInt(DWIN_FONT_STAT, hmiData.colorIndicator, hmiData.colorBackground, 3, 25 + 4 * STAT_CHR_W + 6, 384, thermalManager.degTargetHotend(0));

    DWINUI::drawIcon(ICON_StepE, 113, 416);
    DWINUI::drawInt(DWIN_FONT_STAT, hmiData.colorIndicator, hmiData.colorBackground, 3, 116 + 2 * STAT_CHR_W, 417, planner.flow_percentage[0]);
    DWINUI::drawString(DWIN_FONT_STAT, hmiData.colorIndicator, hmiData.colorBackground, 116 + 5 * STAT_CHR_W + 2, 417, F("%"));
  #endif

  #if HAS_HEATED_BED
    DWINUI::drawIcon(ICON_SetBedTemp, 10, 416);
    DWINUI::drawInt(DWIN_FONT_STAT, hmiData.colorIndicator, hmiData.colorBackground, 3, 28, 417, thermalManager.wholeDegBed());
    DWINUI::drawString(DWIN_FONT_STAT, hmiData.colorIndicator, hmiData.colorBackground, 25 + 3 * STAT_CHR_W + 5, 417, F("/"));
    DWINUI::drawInt(DWIN_FONT_STAT, hmiData.colorIndicator, hmiData.colorBackground, 3, 25 + 4 * STAT_CHR_W + 6, 417, thermalManager.degTargetBed());
  #endif

  DWINUI::drawIcon(ICON_Speed, 113, 383);
  DWINUI::drawInt(DWIN_FONT_STAT, hmiData.colorIndicator, hmiData.colorBackground, 3, 116 + 2 * STAT_CHR_W, 384, feedrate_percentage);
  IF_DISABLED(SHOW_SPEED_IND, DWINUI::drawString(DWIN_FONT_STAT, hmiData.colorIndicator, hmiData.colorBackground, 116 + 5 * STAT_CHR_W + 2, 384, F("%")));

  #if HAS_FAN
    DWINUI::drawIcon(ICON_FanSpeed, 187, 383);
    DWINUI::drawInt(DWIN_FONT_STAT, hmiData.colorIndicator, hmiData.colorBackground, 3, 195 + 2 * STAT_CHR_W, 384, thermalManager.fan_speed[0]);
  #endif

  #if HAS_ZOFFSET_ITEM
    DWINUI::drawIcon(planner.leveling_active ? ICON_SetZOffset : ICON_Zoffset, 187, 416);
    DWINUI::drawSignedFloat(DWIN_FONT_STAT, hmiData.colorIndicator,  hmiData.colorBackground, 2, 2, 204, 417, BABY_Z_VAR);
  #endif
}

void drawInfoMenu() {
  DWINUI::clearMainArea();
  if (hmiIsChinese())
    title.frameCopy(30, 17, 28, 13);                      // "Info"
  else
    title.showCaption(GET_TEXT_F(MSG_INFO_SCREEN));
  drawMenuLine(0, ICON_Back, GET_TEXT_F(MSG_BACK), false, true);

  if (hmiIsChinese()) {
    dwinFrameAreaCopy(1, 197, 149, 252, 161, 108, 102);   // "Size"
    dwinFrameAreaCopy(1,   1, 164,  56, 176, 108, 175);   // "Firmware Version"
    dwinFrameAreaCopy(1,  58, 164, 113, 176, 105, 248);   // "Contact Details"
    DWINUI::drawCenteredString(268, F(CORP_WEBSITE));
  }
  else {
    DWINUI::drawCenteredString(102, F("Size"));
    DWINUI::drawCenteredString(175, F("Firmware version"));
    DWINUI::drawCenteredString(248, F("Build Datetime"));
    DWINUI::drawCenteredString(268, F(STRING_DISTRIBUTION_DATE));
  }
  DWINUI::drawCenteredString(122, F(MACHINE_SIZE));
  DWINUI::drawCenteredString(195, F(SHORT_BUILD_VERSION));

  for (uint8_t i = 0; i < 3; ++i) {
    DWINUI::drawIcon(ICON_PrintSize + i, ICOX, 99 + i * 73);
    dwinDrawHLine(hmiData.colorSplitLine, 16, MBASE(2) + i * 73, 240);
  }
}

// Main Process
void hmiMainMenu() {
  EncoderState encoder_diffState = get_encoder_state();
  if (encoder_diffState == ENCODER_DIFF_NO) return;

  if (encoder_diffState == ENCODER_DIFF_CW) {
    if (select_page.inc(PAGE_COUNT)) {
      switch (select_page.now) {
        case PAGE_PRINT: ICON_Print(); break;
        case PAGE_PREPARE: ICON_Print(); ICON_Prepare(); break;
        case PAGE_CONTROL: ICON_Prepare(); ICON_Control(); break;
        case PAGE_ADVANCE: ICON_Control(); ICON_AdvSettings(); break;
      }
    }
  }
  else if (encoder_diffState == ENCODER_DIFF_CCW) {
    if (select_page.dec()) {
      switch (select_page.now) {
        case PAGE_PRINT: ICON_Print(); ICON_Prepare(); break;
        case PAGE_PREPARE: ICON_Prepare(); ICON_Control(); break;
        case PAGE_CONTROL: ICON_Control(); ICON_AdvSettings(); break;
        case PAGE_ADVANCE: ICON_AdvSettings(); break;
      }
    }
  }
  else if (encoder_diffState == ENCODER_DIFF_ENTER) {
    switch (select_page.now) {
      case PAGE_PRINT:
        if (hmiData.mediaAutoMount) {
          card.mount();
          safe_delay(800);
        }
        drawPrintFileMenu();
        break;
      case PAGE_PREPARE: drawPrepareMenu(); break;
      case PAGE_CONTROL: drawControlMenu(); break;
      case PAGE_ADVANCE: drawAdvancedSettingsMenu(); break;
    }
  }
  dwinUpdateLCD();
}

// Pause or Stop popup
void onClickPauseOrStop() {
  switch (select_print.now) {
    case PRINT_PAUSE_RESUME: if (hmiFlag.select_flag) ui.pause_print(); break; // Confirm pause
    case PRINT_STOP: if (hmiFlag.select_flag) ui.abort_print(); break; // Stop confirmed then abort print
    default: break;
  }
  return gotoPrintProcess();
}

// Printing
void hmiPrinting() {
  EncoderState encoder_diffState = get_encoder_state();
  if (encoder_diffState == ENCODER_DIFF_NO) return;
  // Avoid flicker by updating only the previous menu
  if (encoder_diffState == ENCODER_DIFF_CW) {
    if (select_print.inc(PRINT_COUNT)) {
      switch (select_print.now) {
        case PRINT_SETUP: ICON_Tune(); break;
        case PRINT_PAUSE_RESUME: ICON_Tune(); ICON_ResumeOrPause(); break;
        case PRINT_STOP: ICON_ResumeOrPause(); ICON_Stop(); break;
      }
    }
  }
  else if (encoder_diffState == ENCODER_DIFF_CCW) {
    if (select_print.dec()) {
      switch (select_print.now) {
        case PRINT_SETUP: ICON_Tune(); ICON_ResumeOrPause(); break;
        case PRINT_PAUSE_RESUME: ICON_ResumeOrPause(); ICON_Stop(); break;
        case PRINT_STOP: ICON_Stop(); break;
      }
    }
  }
  else if (encoder_diffState == ENCODER_DIFF_ENTER) {
    switch (select_print.now) {
      case PRINT_SETUP: drawTuneMenu(); break;
      case PRINT_PAUSE_RESUME:
        if (printingIsPaused()) {  // If printer is already in pause
          ui.resume_print();
          break;
        }
        else
          return gotoPopup(popupPauseOrStop, onClickPauseOrStop);
      case PRINT_STOP:
        return gotoPopup(popupPauseOrStop, onClickPauseOrStop);
      default: break;
    }
  }
  dwinUpdateLCD();
}

#include "../../../libs/buzzer.h"

void drawMainArea() {
  switch (checkkey) {
    case ID_MainMenu:         drawMainMenu(); break;
    case ID_PrintProcess:     drawPrintProcess(); break;
    case ID_PrintDone:        drawPrintDone(); break;
    #if HAS_ESDIAG
      case ID_ESDiagProcess:  drawEndStopDiag(); break;
    #endif
    case ID_Popup:            popupDraw(); break;
    #if HAS_LOCKSCREEN
      case ID_Locked:         lockScreen.draw(); break;
    #endif
    case ID_Menu:
    case ID_SetInt:
    case ID_SetPInt:
    case ID_SetIntNoDraw:
    case ID_SetFloat:
    case ID_SetPFloat:        ReDrawMenu(true); break;
    default: break;
  }
}

void hmiWaitForUser() {
  EncoderState encoder_diffState = get_encoder_state();
  if (encoder_diffState != ENCODER_DIFF_NO && !ui.backlight) {
    if (checkkey == ID_WaitResponse) hmiReturnScreen();
    return ui.refresh_brightness();
  }
  if (!wait_for_user) {
    switch (checkkey) {
      case ID_PrintDone:
        select_page.reset();
        gotoMainMenu();
        break;
      #if HAS_BED_PROBE
        case ID_Leveling:
      #endif
      default:
        hmiReturnScreen();
        break;
    }
  }
}

void hmiInit() {
  #if ENABLED(SHOW_BOOTSCREEN)
    #ifndef BOOTSCREEN_TIMEOUT
      #define BOOTSCREEN_TIMEOUT 1100
    #endif
    DWINUI::drawBox(1, COLOR_BLACK, { 5, 220, DWIN_WIDTH - 5, DWINUI::fontHeight() });
    DWINUI::drawCenteredString(COLOR_WHITE, 220, F("ProUI starting up "));
    for (uint16_t t = 15; t < 257; t += 11) {
      DWINUI::drawIcon(ICON_Bar, 15, 260);
      dwinDrawRectangle(1, hmiData.colorBackground, t, 260, 257, 280);
      dwinUpdateLCD();
      safe_delay((BOOTSCREEN_TIMEOUT) / 22);
    }
  #endif
  hmiSetLanguage();
}

void eachMomentUpdate() {
  static millis_t next_var_update_ms = 0, next_rts_update_ms = 0, next_status_update_ms = 0;
  const millis_t ms = millis();

  #if HAS_BACKLIGHT_TIMEOUT
    if (ui.backlight_off_ms && ELAPSED(ms, ui.backlight_off_ms)) {
      turnOffBacklight(); // Backlight off
      ui.backlight_off_ms = 0;
    }
  #endif

  if (ELAPSED(ms, next_var_update_ms)) {
    next_var_update_ms = ms + DWIN_VAR_UPDATE_INTERVAL;
    blink = !blink;
    updateVariable();
    #if HAS_ESDIAG
      if (checkkey == ID_ESDiagProcess) esDiag.update();
    #endif
    #if PROUI_TUNING_GRAPH
      if (checkkey == ID_PIDProcess) {
        TERN_(PIDTEMP, if (hmiValue.tempControl == PIDTEMP_START) plot.update(thermalManager.wholeDegHotend(0)));
        TERN_(PIDTEMPBED, if (hmiValue.tempControl == PIDTEMPBED_START) plot.update(thermalManager.wholeDegBed()));
      }
      TERN_(MPCTEMP, if (checkkey == ID_MPCProcess) plot.update(thermalManager.wholeDegHotend(0)));
      #if ENABLED(PROUI_ITEM_PLOT)
        if (checkkey == ID_PlotProcess) {
          TERN_(PIDTEMP, if (hmiValue.tempControl == PIDTEMP_START) { plot.update(thermalManager.wholeDegHotend(0)); })
          TERN_(PIDTEMPBED, if (hmiValue.tempControl == PIDTEMPBED_START) { plot.update(thermalManager.wholeDegBed()); })
          TERN_(MPCTEMP, if (hmiValue.tempControl == MPCTEMP_START) { plot.update(thermalManager.wholeDegHotend(0)); })
          if (hmiFlag.abort_flag || hmiFlag.pause_flag || print_job_timer.isPaused()) {
            hmiReturnScreen();
          }
        }
      #endif
    #endif
  }

  #if HAS_STATUS_MESSAGE_TIMEOUT
    bool did_expire = ui.status_reset_callback && (*ui.status_reset_callback)();
    did_expire |= ui.status_message_expire_ms && ELAPSED(ms, ui.status_message_expire_ms);
    if (did_expire) ui.reset_status();
  #endif

  if (ELAPSED(ms, next_status_update_ms)) {
    next_status_update_ms = ms + DWIN_VAR_UPDATE_INTERVAL;
    dwinDrawStatusMessage();
    #if ENABLED(SCROLL_LONG_FILENAMES)
      if (isMenu(fileMenu)) fileMenuIdle();
    #endif
  }

  if (!PENDING(ms, next_rts_update_ms)) {
    next_rts_update_ms = ms + DWIN_UPDATE_INTERVAL;

    if ((isPrinting() != hmiFlag.printing_flag) && !hmiFlag.home_flag) {
      hmiFlag.printing_flag = isPrinting();
      if (hmiFlag.printing_flag)
        dwinPrintStarted();
      else if (hmiFlag.abort_flag)
        dwinPrintAborted();
      else
        dwinPrintFinished();
    }

    if ((printingIsPaused() != hmiFlag.pause_flag) && !hmiFlag.home_flag) {
      hmiFlag.pause_flag = printingIsPaused();
      if (hmiFlag.pause_flag)
        dwinPrintPause();
      else if (hmiFlag.abort_flag)
        dwinPrintAborted();
      else
        dwinPrintResume();
    }

    if (checkkey == ID_PrintProcess) { // Print process

      // Progress percent
      static uint8_t _percent_done = 255;
      if (_percent_done != ui.get_progress_percent()) {
        _percent_done = ui.get_progress_percent();
        drawPrintProgressBar();
      }

      // Remaining time
      #if ENABLED(SHOW_REMAINING_TIME)
        if (_remain_time != ui.get_remaining_time()) {
          _remain_time = ui.get_remaining_time();
          drawPrintProgressRemain();
        }
      #endif

      // Elapsed print time
      static uint16_t _printtime = 0;
      const uint16_t min = (print_job_timer.duration() % 3600) / 60;
      if (_printtime != min) { // 1 minute update
        _printtime = min;
        drawPrintProgressElapsed();
      }
    }
    #if ENABLED(POWER_LOSS_RECOVERY)
      else if (DWIN_lcd_sd_status && recovery.dwin_flag) { // Resume print before power off
        return gotoPowerLossRecovery();
      }
    #endif

    dwinUpdateLCD();
  }
}

#if ENABLED(POWER_LOSS_RECOVERY)
  void popupPowerLossRecovery() {
    DWINUI::clearMainArea();
    drawPopupBkgd();
    if (hmiIsChinese()) {
      dwinFrameAreaCopy(1, 160, 338, 235, 354, 98, 115);
      dwinFrameAreaCopy(1, 103, 321, 271, 335, 52, 167);
      DWINUI::drawIconWB(ICON_Cancel_C,    26, 280);
      DWINUI::drawIconWB(ICON_Continue_C, 146, 280);
    }
    else {
      DWINUI::drawCenteredString(hmiData.colorPopupTxt, 70, GET_TEXT_F(MSG_OUTAGE_RECOVERY));
      DWINUI::drawCenteredString(hmiData.colorPopupTxt, 147, F("It looks like the last"));
      DWINUI::drawCenteredString(hmiData.colorPopupTxt, 167, F("file was interrupted."));
      DWINUI::drawButton(BTN_Cancel,    26, 280);
      DWINUI::drawButton(BTN_Continue, 146, 280);
    }
    MediaFile *dir = nullptr;
    const char * const filename = card.diveToFile(true, dir, recovery.info.sd_filename);
    card.selectFileByName(filename);
    DWINUI::drawCenteredString(hmiData.colorPopupTxt, 207, card.longest_filename());
    dwinPrintHeader(card.longest_filename()); // Save filename
    drawSelectHighlight(hmiFlag.select_flag);
    dwinUpdateLCD();
  }

  void onClickPowerLossRecovery() {
    if (hmiFlag.select_flag) {
      queue.inject(F("M1000C"));
      select_page.reset();
      return gotoMainMenu();
    }
    else {
      hmiSaveProcessID(ID_NothingToDo);
      select_print.set(PRINT_SETUP);
      queue.inject(F("M1000"));
    }
  }

  void gotoPowerLossRecovery() {
    recovery.dwin_flag = false;
    LCD_MESSAGE(MSG_CONTINUE_PRINT_JOB);
    gotoPopup(popupPowerLossRecovery, onClickPowerLossRecovery);
  }

#endif // POWER_LOSS_RECOVERY

void dwinHandleScreen() {
  switch (checkkey) {
    case ID_MainMenu:     hmiMainMenu(); break;
    case ID_Menu:         hmiMenu(); break;
    case ID_SetInt:       hmiSetDraw(); break;
    case ID_SetFloat:     hmiSetDraw(); break;
    case ID_SetPInt:      hmiSetPInt(); break;
    case ID_SetPFloat:    hmiSetPFloat(); break;
    case ID_SetIntNoDraw: hmiSetNoDraw(); break;
    case ID_PrintProcess: hmiPrinting(); break;
    case ID_Popup:        hmiPopup(); break;
    #if HAS_LOCKSCREEN
      case ID_Locked:     hmiLockScreen(); break;
    #endif

    TERN_(HAS_ESDIAG, case ID_ESDiagProcess:)
    TERN_(PROUI_ITEM_PLOT, case ID_PlotProcess:)
    case ID_PrintDone:
    case ID_WaitResponse: hmiWaitForUser(); break;

    TERN_(HAS_BED_PROBE, case ID_Leveling:)
    case ID_Homing:
    case ID_PIDProcess:
    case ID_NothingToDo:
    default: break;
  }
}

bool idIsPopUp() {    // If ID is popup...
  switch (checkkey) {
    TERN_(HAS_BED_PROBE, case ID_Leveling:)
    TERN_(HAS_ESDIAG, case ID_ESDiagProcess:)
    case ID_NothingToDo:
    case ID_WaitResponse:
    case ID_Popup:
    case ID_Homing:
    case ID_PIDProcess:
      return true;
    default: break;
  }
  return false;
}

void hmiSaveProcessID(const uint8_t id) {
  if (checkkey == id) return;
  if (!idIsPopUp()) last_checkkey = checkkey; // If previous is not a popup
  checkkey = id;
  switch (id) {
    case ID_Popup:
    case ID_WaitResponse:
    case ID_PrintDone:
    TERN_(HAS_BED_PROBE, case ID_Leveling:)
    TERN_(HAS_ESDIAG, case ID_ESDiagProcess:)
    TERN_(PROUI_ITEM_PLOT, case ID_PlotProcess:)
      wait_for_user = true;
    default: break;
  }
}

void hmiReturnScreen() {
  checkkey = last_checkkey;
  wait_for_user = false;
  drawMainArea();
}

void dwinHomingStart() {
  hmiFlag.home_flag = true;
  hmiSaveProcessID(ID_Homing);
  title.showCaption(GET_TEXT_F(MSG_HOMING));
  dwinShowPopup(TERN(TJC_DISPLAY, ICON_BLTouch, ICON_Printer_0), GET_TEXT_F(MSG_HOMING), GET_TEXT_F(MSG_PLEASE_WAIT));
}

void dwinHomingDone() {
  hmiFlag.home_flag = false;
  if (last_checkkey == ID_PrintDone)
    gotoPrintDone();
  else
    hmiReturnScreen();
}

void dwinLevelingStart() {
  #if HAS_BED_PROBE
    hmiSaveProcessID(ID_Leveling);
    title.showCaption(GET_TEXT_F(MSG_BED_LEVELING));
    dwinShowPopup(ICON_AutoLeveling, GET_TEXT_F(MSG_BED_LEVELING), GET_TEXT_F(MSG_PLEASE_WAIT));
    #if ALL(AUTO_BED_LEVELING_UBL, PREHEAT_BEFORE_LEVELING)
      #if HAS_BED_PROBE
        if (!DEBUGGING(DRYRUN)) probe.preheat_for_probing(LEVELING_NOZZLE_TEMP, hmiData.bedLevT);
      #else
        #if HAS_HOTEND
          if (!DEBUGGING(DRYRUN) && thermalManager.degTargetHotend(0) < LEVELING_NOZZLE_TEMP) {
            thermalManager.setTargetHotend(LEVELING_NOZZLE_TEMP, 0);
            thermalManager.wait_for_hotend(0);
          }
        #endif
        #if HAS_HEATED_BED
          if (!DEBUGGING(DRYRUN) && thermalManager.degTargetBed() < hmiData.bedLevT) {
            thermalManager.setTargetBed(hmiData.bedLevT);
            thermalManager.wait_for_bed_heating();
          }
        #endif
      #endif
    #endif
  #elif ENABLED(MESH_BED_LEVELING)
    drawManualMeshMenu();
  #endif
}

void dwinLevelingDone() {
  TERN_(HAS_MESH, gotoMeshViewer(true));
}

#if HAS_MESH
  void dwinMeshUpdate(const int8_t cpos, const int8_t tpos, const_float_t zval) {
    ui.set_status(
      &MString<32>(GET_TEXT_F(MSG_PROBING_POINT), ' ', cpos, '/', tpos, F(" Z="), p_float_t(zval, 2))
    );
  }
#endif

// PID/MPC process

#if PROUI_TUNING_GRAPH

  #include "plot.h"

  celsius_t _maxtemp, _target;
  void dwinDrawPIDMPCPopup() {
    constexpr frame_rect_t gfrm = { 30, 150, DWIN_WIDTH - 60, 160 };
    DWINUI::clearMainArea();
    drawPopupBkgd();

    switch (hmiValue.tempControl) {
      default: return;
      #if ENABLED(MPC_AUTOTUNE)
        case MPCTEMP_START:
          DWINUI::drawCenteredString(hmiData.colorPopupTxt, 70, GET_TEXT_F(MSG_MPC_AUTOTUNE));
          DWINUI::drawString(hmiData.colorPopupTxt, gfrm.x, gfrm.y - DWINUI::fontHeight() - 4, F("MPC target:     Celsius"));
          DWINUI::drawCenteredString(hmiData.colorPopupTxt, 92, F("for NOZZLE is running."));
          _maxtemp = thermalManager.hotend_maxtemp[0];
          _target = 200;
          break;
      #endif
      #if ENABLED(PIDTEMP)
        case PIDTEMP_START:
          DWINUI::drawCenteredString(hmiData.colorPopupTxt, 70, GET_TEXT_F(MSG_PID_AUTOTUNE));
          DWINUI::drawString(hmiData.colorPopupTxt, gfrm.x, gfrm.y - DWINUI::fontHeight() - 4, F("PID target:     Celsius"));
          DWINUI::drawCenteredString(hmiData.colorPopupTxt, 92, F("for NOZZLE is running."));
          _maxtemp = thermalManager.hotend_maxtemp[0];
          _target = hmiData.hotendPidT;
          break;
      #endif
      #if ENABLED(PIDTEMPBED)
        case PIDTEMPBED_START:
          DWINUI::drawCenteredString(hmiData.colorPopupTxt, 70, GET_TEXT_F(MSG_PID_AUTOTUNE));
          DWINUI::drawString(hmiData.colorPopupTxt, gfrm.x, gfrm.y - DWINUI::fontHeight() - 4, F("PID target:     Celsius"));
          DWINUI::drawCenteredString(hmiData.colorPopupTxt, 92, F("for BED is running."));
          _maxtemp = BED_MAXTEMP;
          _target = hmiData.bedPidT;
          break;
      #endif
    }

    plot.draw(gfrm, _maxtemp, _target);
    DWINUI::drawInt(false, 2, hmiData.colorStatusTxt, hmiData.colorPopupTxt, 3, gfrm.x + 92, gfrm.y - DWINUI::fontHeight() - 6, _target);
  }

  // Plot Temperature Graph (PID Tuning Graph)
  #if ENABLED(PROUI_ITEM_PLOT)

    void dwinDrawPlot(tempcontrol_t result) {
      hmiValue.tempControl = result;
      constexpr frame_rect_t gfrm = {30, 135, DWIN_WIDTH - 60, 160};
      DWINUI::clearMainArea();
      drawPopupBkgd();
      hmiSaveProcessID(ID_PlotProcess);

      switch (result) {
        #if ENABLED(MPCTEMP)
          case MPCTEMP_START:
        #elif ENABLED(PIDTEMP)
          case PIDTEMP_START:
        #endif
            title.showCaption(GET_TEXT_F(MSG_HOTEND_TEMP_GRAPH));
            DWINUI::drawCenteredString(3, hmiData.colorPopupTxt, 75, F("Nozzle Temperature"));
            _maxtemp = thermalManager.hotend_max_target(0);
            _target = thermalManager.degTargetHotend(0);
            break;
        #if ENABLED(PIDTEMPBED)
          case PIDTEMPBED_START:
            title.showCaption(GET_TEXT_F(MSG_BED_TEMP_GRAPH));
            DWINUI::drawCenteredString(3, hmiData.colorPopupTxt, 75, F("Bed Temperature"));
            _maxtemp = BED_MAX_TARGET;
            _target = thermalManager.degTargetBed();
            break;
        #endif
        default: break;
      }

      dwinDrawString(false, 2, hmiData.colorPopupTxt, hmiData.colorPopupBg, gfrm.x, gfrm.y - DWINUI::fontHeight() - 4, F("Target:     Celsius"));
      plot.draw(gfrm, _maxtemp, _target);
      DWINUI::drawInt(false, 2, hmiData.colorStatusTxt, hmiData.colorPopupBg, 3, gfrm.x + 80, gfrm.y - DWINUI::fontHeight() - 4, _target);
      DWINUI::drawButton(BTN_Continue, 86, 305);
      dwinUpdateLCD();
    }

    void drawHPlot() {
      TERN_(PIDTEMP, dwinDrawPlot(PIDTEMP_START);)
      TERN_(MPCTEMP, dwinDrawPlot(MPCTEMP_START);)
    }
    void drawBPlot() {
      TERN_(PIDTEMPBED, dwinDrawPlot(PIDTEMPBED_START);)
    }

  #endif // PROUI_ITEM_PLOT

#endif // PROUI_TUNING_GRAPH

#if PROUI_PID_TUNE

  void dwinStartM303(const bool seenC, const int c, const bool seenS, const heater_id_t hid, const celsius_t temp) {
    if (seenC) hmiData.pidCycles = c;
    if (seenS) {
      switch (hid) {
        OPTCODE(PIDTEMP,    case 0 ... HOTENDS - 1: hmiData.hotendPidT = temp; break)
        OPTCODE(PIDTEMPBED, case H_BED:             hmiData.bedPidT = temp;    break)
        default: break;
      }
    }
  }

  void dwinPidTuning(tempcontrol_t result) {
    hmiValue.tempControl = result;
    switch (result) {
      #if ENABLED(PIDTEMP)
        case PIDTEMP_START:
          hmiSaveProcessID(ID_PIDProcess);
          #if PROUI_TUNING_GRAPH
            dwinDrawPIDMPCPopup();
          #else
            dwinDrawPopup(ICON_TempTooHigh, GET_TEXT_F(MSG_PID_AUTOTUNE), F("for Nozzle is running."));
          #endif
          break;
        case PID_TEMP_TOO_HIGH:
          checkkey = last_checkkey;
          dwinPopupConfirm(ICON_TempTooHigh, GET_TEXT_F(MSG_PID_AUTOTUNE_FAILED), GET_TEXT_F(MSG_TEMP_TOO_HIGH));
          break;
      #endif
      #if ENABLED(PIDTEMPBED)
        case PIDTEMPBED_START:
          hmiSaveProcessID(ID_PIDProcess);
          #if PROUI_TUNING_GRAPH
            dwinDrawPIDMPCPopup();
          #else
            dwinDrawPopup(ICON_TempTooHigh, GET_TEXT_F(MSG_PID_AUTOTUNE), F("for BED is running."));
          #endif
          break;
      #endif
      case PID_BAD_HEATER_ID:
        checkkey = last_checkkey;
        dwinPopupConfirm(ICON_TempTooLow, GET_TEXT_F(MSG_PID_AUTOTUNE_FAILED), GET_TEXT_F(MSG_PID_BAD_HEATER_ID));
        break;
      case PID_TUNING_TIMEOUT:
        checkkey = last_checkkey;
        dwinPopupConfirm(ICON_TempTooHigh, GET_TEXT_F(MSG_ERROR), GET_TEXT_F(MSG_PID_TIMEOUT));
        break;
      case AUTOTUNE_DONE:
        checkkey = last_checkkey;
        dwinPopupConfirm(ICON_TempTooLow, GET_TEXT_F(MSG_PID_AUTOTUNE), GET_TEXT_F(MSG_BUTTON_DONE));
        break;
      default:
        checkkey = last_checkkey;
        break;
    }
  }

#endif // PROUI_PID_TUNE

#if ENABLED(MPC_AUTOTUNE)

  void dwinMPCTuning(tempcontrol_t result) {
    hmiValue.tempControl = result;
    switch (result) {
      case MPCTEMP_START:
        hmiSaveProcessID(ID_MPCProcess);
        #if PROUI_TUNING_GRAPH
          dwinDrawPIDMPCPopup();
        #else
          dwinDrawPopup(ICON_TempTooHigh, GET_TEXT_F(MSG_MPC_AUTOTUNE), F("for Nozzle is running."));
        #endif
        break;
      case MPC_TEMP_ERROR:
        checkkey = last_checkkey;
        dwinPopupConfirm(ICON_TempTooHigh, GET_TEXT_F(MSG_PID_AUTOTUNE_FAILED), F(STR_MPC_TEMPERATURE_ERROR));
        ui.reset_alert_level();
        break;
      case MPC_INTERRUPTED:
        checkkey = last_checkkey;
        dwinPopupConfirm(ICON_TempTooHigh, GET_TEXT_F(MSG_ERROR), F(STR_MPC_AUTOTUNE_INTERRUPTED));
        ui.reset_alert_level();
        break;
      case AUTOTUNE_DONE:
        checkkey = last_checkkey;
        dwinPopupConfirm(ICON_TempTooLow, GET_TEXT_F(MSG_MPC_AUTOTUNE), GET_TEXT_F(MSG_BUTTON_DONE));
        ui.reset_alert_level();
        break;
      default:
        checkkey = last_checkkey;
        ui.reset_alert_level();
        break;
    }
  }

#endif // MPC_AUTOTUNE

// Started a Print Job
void dwinPrintStarted() {
  TERN_(HAS_GCODE_PREVIEW, if (hostPrinting()) preview.invalidate());
  TERN_(SET_PROGRESS_PERCENT, ui.progress_reset());
  TERN_(SET_REMAINING_TIME, ui.reset_remaining_time());
  hmiFlag.pause_flag = false;
  hmiFlag.abort_flag = false;
  select_print.reset();
  gotoPrintProcess();
}

// Pause a print job
void dwinPrintPause() {
  ICON_ResumeOrPause();
}

// Resume print job
void dwinPrintResume() {
  ICON_ResumeOrPause();
  LCD_MESSAGE(MSG_RESUME_PRINT);
}

// Ended print job
void dwinPrintFinished() {
  TERN_(POWER_LOSS_RECOVERY, if (card.isPrinting()) recovery.cancel());
  hmiFlag.abort_flag = false;
  hmiFlag.pause_flag = false;
  wait_for_heatup = false;
  planner.finish_and_disable();
  thermalManager.cooldown();
  gotoPrintDone();
}

// Print was aborted
void dwinPrintAborted() {
  #ifndef EVENT_GCODE_SD_ABORT
    if (all_axes_homed()) {
      queue.inject(
        #if ENABLED(NOZZLE_PARK_FEATURE)
          F("G27")
        #else
          TS(F("G0Z"), float(_MIN(current_position.z + (Z_POST_CLEARANCE), Z_MAX_POS)), F("\nG0F2000Y"), Y_MAX_POS);
        #endif
      );
    }
  #endif
  TERN_(HOST_PROMPT_SUPPORT, hostui.notify(GET_TEXT_F(MSG_PRINT_ABORTED)));
  dwinPrintFinished();
}

#if HAS_FILAMENT_SENSOR
  // Filament Runout process
  void dwinFilamentRunout(const uint8_t extruder) { LCD_MESSAGE(MSG_RUNOUT_SENSOR); }
#endif

void dwinSetColorDefaults() {
  hmiData.colorBackground = defColorBackground;
  hmiData.colorCursor     = defColorCursor;
  hmiData.colorTitleBg    = defColorTitleBg;
  hmiData.colorTitleTxt   = defColorTitleTxt;
  hmiData.colorText       = defColorText;
  hmiData.colorSelected   = defColorSelected;
  hmiData.colorSplitLine  = defColorSplitLine;
  hmiData.colorHighlight  = defColorHighlight;
  hmiData.colorStatusBg   = defColorStatusBg;
  hmiData.colorStatusTxt  = defColorStatusTxt;
  hmiData.colorPopupBg    = defColorPopupBg;
  hmiData.colorPopupTxt   = defColorPopupTxt;
  hmiData.colorAlertBg    = defColorAlertBg;
  hmiData.colorAlertTxt   = defColorAlertTxt;
  hmiData.colorPercentTxt = defColorPercentTxt;
  hmiData.colorBarfill    = defColorBarfill;
  hmiData.colorIndicator  = defColorIndicator;
  hmiData.colorCoordinate = defColorCoordinate;
}

void dwinSetDataDefaults() {
  dwinSetColorDefaults();
  DWINUI::setColors(hmiData.colorText, hmiData.colorBackground, hmiData.colorStatusBg);
  TERN_(PIDTEMP, hmiData.hotendPidT = DEF_HOTENDPIDT);
  TERN_(PIDTEMPBED, hmiData.bedPidT = DEF_BEDPIDT);
  TERN_(PROUI_PID_TUNE, hmiData.pidCycles = DEF_PIDCYCLES);
  #if ENABLED(PREVENT_COLD_EXTRUSION)
    hmiData.extMinT = EXTRUDE_MINTEMP;
    applyExtMinT();
  #endif
  TERN_(PREHEAT_BEFORE_LEVELING, hmiData.bedLevT = LEVELING_BED_TEMP);
  TERN_(BAUD_RATE_GCODE, setBaud250K());
  #if ALL(LCD_BED_TRAMMING, HAS_BED_PROBE)
    hmiData.fullManualTramming = DISABLED(BED_TRAMMING_USE_PROBE);
  #endif
  #if ENABLED(PROUI_MEDIASORT)
    hmiData.mediaSort = true;
    card.setSortOn(TERN(SDSORT_REVERSE, AS_REV, AS_FWD));
  #endif
  hmiData.mediaAutoMount = ENABLED(HAS_SD_EXTENDER);
  #if ALL(INDIVIDUAL_AXIS_HOMING_SUBMENU, MESH_BED_LEVELING)
    hmiData.zAfterHoming = DEF_Z_AFTER_HOMING;
  #endif
  #if ALL(LED_CONTROL_MENU, HAS_COLOR_LEDS)
    TERN_(LED_COLOR_PRESETS, leds.set_default());
    applyLEDColor();
  #endif
  TERN_(ADAPTIVE_STEP_SMOOTHING, hmiData.adaptiveStepSmoothing = true);
  TERN_(HAS_GCODE_PREVIEW, hmiData.enablePreview = true);
}

void dwinCopySettingsTo(char * const buff) {
  memcpy(buff, &hmiData, eeprom_data_size);
}

void dwinCopySettingsFrom(const char * const buff) {
  memcpy(&hmiData, buff, sizeof(hmi_data_t));
  if (hmiData.colorText == hmiData.colorBackground) dwinSetColorDefaults();
  DWINUI::setColors(hmiData.colorText, hmiData.colorBackground, hmiData.colorStatusBg);
  TERN_(PREVENT_COLD_EXTRUSION, applyExtMinT());
  feedrate_percentage = 100;
  TERN_(BAUD_RATE_GCODE, hmiSetBaudRate());
  #if ALL(LED_CONTROL_MENU, HAS_COLOR_LEDS)
    leds.set_color(
      hmiData.ledColor.r,
      hmiData.ledColor.g,
      hmiData.ledColor.b
      OPTARG(HAS_WHITE_LED, hmiData.ledColor.w)
    );
    leds.update();
  #endif
}

// Initialize or re-initialize the LCD
void MarlinUI::init_lcd() {
  delay(750);   // Wait to wakeup screen
  const bool hs = dwinHandshake(); UNUSED(hs);
  dwinFrameSetDir(1);
  dwinJPGCacheTo1(Language_English);
  encoderConfiguration();
}

void dwinInitScreen() {
  dwinSetColorDefaults();
  hmiInit();   // Draws boot screen
  DWINUI::init();
  DWINUI::setColors(hmiData.colorText, hmiData.colorBackground, hmiData.colorStatusBg);
  DWINUI::onTitleDraw = drawTitle;
  initMenu();
  checkkey = 255;
  hash_changed = true;
  dwinDrawStatusLine();
  dwinDrawDashboard();
  gotoMainMenu();
}

void MarlinUI::update() {
  hmiSDCardUpdate();   // SD card update
  eachMomentUpdate();   // Status update
  dwinHandleScreen();  // Rotary encoder update
}

void MarlinUI::refresh() { /* Nothing to see here */ }

#if HAS_LCD_BRIGHTNESS
  void MarlinUI::_set_brightness() { dwinLCDBrightness(backlight ? brightness : 0); }
#endif

void MarlinUI::kill_screen(FSTR_P const lcd_error, FSTR_P const) {
  dwinDrawPopup(TERN(TJC_DISPLAY, ICON_BLTouch, ICON_Printer_0), GET_TEXT_F(MSG_PRINTER_KILLED), lcd_error);
  DWINUI::drawCenteredString(hmiData.colorPopupTxt, 270, GET_TEXT_F(MSG_TURN_OFF));
  dwinUpdateLCD();
}

void dwinRebootScreen() {
  dwinFrameClear(COLOR_BG_BLACK);
  dwinJPGShowAndCache(0);
  DWINUI::drawCenteredString(COLOR_WHITE, 220, GET_TEXT_F(MSG_PLEASE_WAIT_REBOOT));
  dwinUpdateLCD();
  safe_delay(500);
}

void dwinRedrawDash() {
  hash_changed = true;
  dwinDrawStatusMessage();
  dwinDrawDashboard();
}

void dwinRedrawScreen() {
  drawMainArea();
  dwinRedrawDash();
}

#if ENABLED(ADVANCED_PAUSE_FEATURE)
  void dwinPopupPause(FSTR_P const fmsg, uint8_t button/*=0*/) {
    hmiSaveProcessID(button ? ID_WaitResponse : ID_NothingToDo);
    dwinShowPopup(ICON_Pause_1, GET_TEXT_F(MSG_ADVANCED_PAUSE), fmsg, button);
  }

  void MarlinUI::pause_show_message(const PauseMessage message, const PauseMode mode/*=PAUSE_MODE_SAME*/, const uint8_t extruder/*=active_extruder*/) {
    //if (mode == PAUSE_MODE_SAME) return;
    pause_mode = mode;
    switch (message) {
      case PAUSE_MESSAGE_PARKING:  dwinPopupPause(GET_TEXT_F(MSG_PAUSE_PRINT_PARKING));    break;                // M125
      case PAUSE_MESSAGE_CHANGING: dwinPopupPause(GET_TEXT_F(MSG_FILAMENT_CHANGE_INIT));   break;                // pause_print (M125, M600)
      case PAUSE_MESSAGE_WAITING:  dwinPopupPause(GET_TEXT_F(MSG_ADVANCED_PAUSE_WAITING), BTN_Continue); break;
      case PAUSE_MESSAGE_INSERT:   dwinPopupPause(GET_TEXT_F(MSG_FILAMENT_CHANGE_INSERT), BTN_Continue); break;
      case PAUSE_MESSAGE_LOAD:     dwinPopupPause(GET_TEXT_F(MSG_FILAMENT_CHANGE_LOAD));   break;
      case PAUSE_MESSAGE_UNLOAD:   dwinPopupPause(GET_TEXT_F(MSG_FILAMENT_CHANGE_UNLOAD)); break;                // Unload of pause and Unload of M702
      case PAUSE_MESSAGE_PURGE:    dwinPopupPause(GET_TEXT_F(TERN(ADVANCED_PAUSE_CONTINUOUS_PURGE, MSG_FILAMENT_CHANGE_CONT_PURGE, MSG_FILAMENT_CHANGE_PURGE))); break;
      case PAUSE_MESSAGE_OPTION:   gotoFilamentPurge(); break;
      case PAUSE_MESSAGE_RESUME:   dwinPopupPause(GET_TEXT_F(MSG_FILAMENT_CHANGE_RESUME)); break;
      case PAUSE_MESSAGE_HEAT:     dwinPopupPause(GET_TEXT_F(MSG_FILAMENT_CHANGE_HEAT), BTN_Continue);   break;
      case PAUSE_MESSAGE_HEATING:  dwinPopupPause(GET_TEXT_F(MSG_FILAMENT_CHANGE_HEATING)); break;
      case PAUSE_MESSAGE_STATUS:   hmiReturnScreen(); break;                                                      // Exit from Pause, Load and Unload
      default: break;
    }
  }

  void drawPopupFilamentPurge() {
    dwinDrawPopup(ICON_AutoLeveling, GET_TEXT_F(MSG_ADVANCED_PAUSE), GET_TEXT_F(MSG_FILAMENT_CHANGE_PURGE_CONTINUE));
    DWINUI::drawButton(BTN_Purge, 26, 280);
    DWINUI::drawButton(BTN_Continue, 146, 280);
    drawSelectHighlight(true);
  }

  void onClickFilamentPurge() {
    if (hmiFlag.select_flag)
      pause_menu_response = PAUSE_RESPONSE_EXTRUDE_MORE;  // "Purge More" button
    else {
      hmiSaveProcessID(ID_NothingToDo);
      pause_menu_response = PAUSE_RESPONSE_RESUME_PRINT;  // "Continue" button
    }
  }

  void gotoFilamentPurge() {
    pause_menu_response = PAUSE_RESPONSE_WAIT_FOR;
    gotoPopup(drawPopupFilamentPurge, onClickFilamentPurge);
  }

#endif // ADVANCED_PAUSE_FEATURE

#if HAS_MESH
  void dwinMeshViewer() {
    if (!leveling_is_valid())
      dwinPopupContinue(ICON_Leveling_1, GET_TEXT_F(MSG_MESH_VIEWER), GET_TEXT_F(MSG_NO_VALID_MESH));
    else {
      hmiSaveProcessID(ID_WaitResponse);
      meshViewer.draw();
    }
  }
#endif

#if HAS_LOCKSCREEN

  void dwinLockScreen() {
    if (checkkey != ID_Locked) {
      lockScreen.rprocess = checkkey;
      checkkey = ID_Locked;
      lockScreen.init();
    }
  }

  void dwinUnLockScreen() {
    if (checkkey == ID_Locked) {
      checkkey = lockScreen.rprocess;
      drawMainArea();
    }
  }

  void hmiLockScreen() {
    EncoderState encoder_diffState = get_encoder_state();
    if (encoder_diffState == ENCODER_DIFF_NO) return;
    lockScreen.onEncoder(encoder_diffState);
    if (lockScreen.isUnlocked()) dwinUnLockScreen();
  }

#endif // HAS_LOCKSCREEN

#if HAS_GCODE_PREVIEW

  void setPreview() { toggleCheckboxLine(hmiData.enablePreview); }

  void onClickConfirmToPrint() {
    dwinResetStatusLine();
    if (hmiFlag.select_flag) {     // Confirm
      gotoMainMenu();
      return card.openAndPrintFile(card.filename);
    }
    else
      hmiReturnScreen();
  }

#endif // HAS_GCODE_PREVIEW

void gotoConfirmToPrint() {
  #if HAS_GCODE_PREVIEW
    if (hmiData.enablePreview) return gotoPopup(preview.drawFromSD, onClickConfirmToPrint);
  #endif
  card.openAndPrintFile(card.filename); // Direct print SD file
}

#if HAS_ESDIAG
  void drawEndStopDiag() {
    hmiSaveProcessID(ID_ESDiagProcess);
    esDiag.draw();
  }
#endif

//=============================================================================
// MENU SUBSYSTEM
//=============================================================================

// Tool functions

#if ENABLED(EEPROM_SETTINGS)

  void writeEEPROM() {
    dwinDrawStatusLine(GET_TEXT_F(MSG_STORE_EEPROM));
    dwinUpdateLCD();
    DONE_BUZZ(settings.save());
  }

  void readEEPROM() {
    const bool success = settings.load();
    dwinRedrawScreen();
    DONE_BUZZ(success);
  }

  void resetEEPROM() {
    settings.reset();
    dwinRedrawScreen();
    DONE_BUZZ(true);
  }

  #if HAS_MESH
    void saveMesh() { TERN(AUTO_BED_LEVELING_UBL, ublMeshSave(), writeEEPROM()); }
  #endif

#endif // EEPROM_SETTINGS

// Reset Printer
void rebootPrinter() {
  wait_for_heatup = wait_for_user = false;    // Stop waiting for heating/user
  thermalManager.disable_all_heaters();
  planner.finish_and_disable();
  dwinRebootScreen();
  hal.reboot();
}

void gotoInfoMenu() {
  drawInfoMenu();
  dwinUpdateLCD();
  hmiSaveProcessID(ID_WaitResponse);
}

void disableMotors() { queue.inject(F("M84")); }

void autoLevel() {   // Always reacquire the Z "home" position
  queue.inject(F(TERN(AUTO_BED_LEVELING_UBL, "G29P1", "G29")));
}

void autoHome() { queue.inject_P(G28_STR); }

#if ENABLED(INDIVIDUAL_AXIS_HOMING_SUBMENU)
  void homeX() { queue.inject(F("G28X")); }
  void homeY() { queue.inject(F("G28Y")); }
  void homeZ() { queue.inject(F("G28Z")); }
  #if ALL(INDIVIDUAL_AXIS_HOMING_SUBMENU, MESH_BED_LEVELING)
    void applyZAfterHoming() { hmiData.zAfterHoming = menuData.value; };
    void setZAfterHoming() { setIntOnClick(0, 20, hmiData.zAfterHoming, applyZAfterHoming); }
  #endif
#endif

#if HAS_ZOFFSET_ITEM

  void applyZOffset() { TERN_(EEPROM_SETTINGS, settings.save()); }
  void liveZOffset() {
    #if ANY(BABYSTEP_ZPROBE_OFFSET, JUST_BABYSTEP)
      const_float_t step_zoffset = round((menuData.value / 100.0f) * planner.settings.axis_steps_per_mm[Z_AXIS]) - babystep.accum;
      if (BABYSTEP_ALLOWED()) babystep.add_steps(Z_AXIS, step_zoffset);
    #endif
  }
  void setZOffset() {
    #if ANY(BABYSTEP_ZPROBE_OFFSET, JUST_BABYSTEP)
      babystep.accum = round(planner.settings.axis_steps_per_mm[Z_AXIS] * BABY_Z_VAR);
    #endif
    setPFloatOnClick(PROBE_OFFSET_ZMIN, PROBE_OFFSET_ZMAX, 2, applyZOffset, liveZOffset);
  }

  void setMoveZto0() {
    #if ENABLED(Z_SAFE_HOMING)
      gcode.process_subcommands_now(MString<54>(F("G28XYO\nG28Z\nG0F5000X"), Z_SAFE_HOMING_X_POINT, F("Y"), Z_SAFE_HOMING_Y_POINT, F("\nG0Z0F300\nM400")));
    #else
      TERN_(HAS_LEVELING, set_bed_leveling_enabled(false));
      gcode.process_subcommands_now(F("G28Z\nG0Z0F300\nM400"));
    #endif
    ui.reset_status();
    DONE_BUZZ(true);
  }

  #if !HAS_BED_PROBE
    void homeZAndDisable() {
      setMoveZto0();
      disableMotors();
    }
  #endif

#endif // HAS_ZOFFSET_ITEM

#if HAS_PREHEAT
  #define _doPreheat(N) void DoPreheat##N() { ui.preheat_all(N-1); }\
                        void DoPreheatHotend##N() { ui.preheat_hotend(N-1); }
  REPEAT_1(PREHEAT_COUNT, _doPreheat)
#endif

void doCoolDown() { thermalManager.cooldown(); }

void setLanguage() {
  hmiToggleLanguage();
  currentMenu = nullptr;  // Invalidate menu to full redraw
  drawPrepareMenu();
}

bool enableLiveMove = false;
void setLiveMove() { toggleCheckboxLine(enableLiveMove); }
void axisMove(AxisEnum axis) {
  #if HAS_HOTEND
    if (axis == E_AXIS && thermalManager.tooColdToExtrude(0)) {
      gcode.process_subcommands_now(F("G92E0"));  // Reset extruder position
      return dwinPopupConfirm(ICON_TempTooLow, GET_TEXT_F(MSG_HOTEND_TOO_COLD), GET_TEXT_F(MSG_PLEASE_PREHEAT));
    }
  #endif
  planner.synchronize();
  if (!planner.is_full()) planner.buffer_line(current_position, manual_feedrate_mm_s[axis]);
}
void liveMove() {
  if (!enableLiveMove) return;
  *menuData.floatPtr = menuData.value / MINUNITMULT;
  axisMove(hmiValue.axis);
}
void applyMove() {
  if (enableLiveMove) return;
  axisMove(hmiValue.axis);
}

void setMoveX() { hmiValue.axis = X_AXIS; setPFloatOnClick(X_MIN_POS, X_MAX_POS, UNITFDIGITS, applyMove, liveMove); }
void setMoveY() { hmiValue.axis = Y_AXIS; setPFloatOnClick(Y_MIN_POS, Y_MAX_POS, UNITFDIGITS, applyMove, liveMove); }
void setMoveZ() { hmiValue.axis = Z_AXIS; setPFloatOnClick(Z_MIN_POS, Z_MAX_POS, UNITFDIGITS, applyMove, liveMove); }

#if HAS_HOTEND
  void setMoveE() {
    const float e_min = current_position.e - (EXTRUDE_MAXLENGTH),
                e_max = current_position.e + (EXTRUDE_MAXLENGTH);
    hmiValue.axis = E_AXIS; setPFloatOnClick(e_min, e_max, UNITFDIGITS, applyMove, liveMove);
  }
#endif

#if ENABLED(POWER_LOSS_RECOVERY)
  void setPwrLossr() {
    toggleCheckboxLine(recovery.enabled);
    recovery.changed();
  }
#endif

#if ENABLED(BAUD_RATE_GCODE)
  void hmiSetBaudRate() { hmiData.baud115K ? setBaud115K() : setBaud250K(); }
  void setBaudRate() {
    hmiData.baud115K ^= true;
    hmiSetBaudRate();
    drawCheckboxLine(currentMenu->line(), hmiData.baud115K);
    dwinUpdateLCD();
  }
  void setBaud115K() { queue.inject(F("M575 P0 B115200")); hmiData.baud115K = true; }
  void setBaud250K() { queue.inject(F("M575 P0 B250000")); hmiData.baud115K = false; }
#endif

#if HAS_LCD_BRIGHTNESS
  void applyBrightness() { ui.set_brightness(menuData.value); }
  void liveBrightness() { dwinLCDBrightness(menuData.value); }
  void setBrightness() { setIntOnClick(LCD_BRIGHTNESS_MIN, LCD_BRIGHTNESS_MAX, ui.brightness, applyBrightness, liveBrightness); }
  void turnOffBacklight() { hmiSaveProcessID(ID_WaitResponse); ui.set_brightness(0); dwinRedrawScreen(); }
#endif

#if ENABLED(CASE_LIGHT_MENU)
  void setCaseLight() {
    toggleCheckboxLine(caselight.on);
    caselight.update_enabled();
  }
  #if CASELIGHT_USES_BRIGHTNESS
    bool enableLiveCaseLightBrightness = true;
    void liveCaseLightBrightness() { caselight.brightness = menuData.value; caselight.update_brightness(); }
    void setCaseLightBrightness() { setIntOnClick(0, 255, caselight.brightness, liveCaseLightBrightness, enableLiveCaseLightBrightness ? liveCaseLightBrightness : nullptr); }
  #endif
#endif

#if ENABLED(LED_CONTROL_MENU)
  #if !ALL(CASE_LIGHT_MENU, CASE_LIGHT_USE_NEOPIXEL)
    void setLedStatus() {
      leds.toggle();
      showCheckboxLine(leds.lights_on);
    }
  #endif
  #if HAS_COLOR_LEDS
    bool enableLiveLedColor = true;
    void applyLEDColor() {
      hmiData.ledColor = LEDColor( {leds.color.r, leds.color.g, leds.color.b OPTARG(HAS_WHITE_LED, hmiData.ledColor.w) } );
      if (!enableLiveLedColor) leds.update();
    }
    void liveLEDColor(uint8_t *color) { *color = menuData.value; if (enableLiveLedColor) leds.update(); }
    void liveLEDColorR() { liveLEDColor(&leds.color.r); }
    void liveLEDColorG() { liveLEDColor(&leds.color.g); }
    void liveLEDColorB() { liveLEDColor(&leds.color.b); }
    void setLEDColorR() { setIntOnClick(0, 255, leds.color.r, applyLEDColor, liveLEDColorR); }
    void setLEDColorG() { setIntOnClick(0, 255, leds.color.g, applyLEDColor, liveLEDColorG); }
    void setLEDColorB() { setIntOnClick(0, 255, leds.color.b, applyLEDColor, liveLEDColorB); }
    #if HAS_WHITE_LED
      void liveLEDColorW() { liveLEDColor(&leds.color.w); }
      void setLEDColorW() { setIntOnClick(0, 255, leds.color.w, applyLEDColor, liveLEDColorW); }
    #endif
  #endif
#endif

#if ENABLED(SOUND_MENU_ITEM)
  void setEnableSound() {
    toggleCheckboxLine(ui.sound_on);
  }
#endif

#if HAS_HOME_OFFSET
  void applyHomeOffset() { set_home_offset(hmiValue.axis, menuData.value / MINUNITMULT); }
  void setHomeOffsetX() { hmiValue.axis = X_AXIS; setPFloatOnClick(-50, 50, UNITFDIGITS, applyHomeOffset); }
  void setHomeOffsetY() { hmiValue.axis = Y_AXIS; setPFloatOnClick(-50, 50, UNITFDIGITS, applyHomeOffset); }
  void setHomeOffsetZ() { hmiValue.axis = Z_AXIS; setPFloatOnClick( -2,  2, UNITFDIGITS, applyHomeOffset); }
#endif

#if HAS_BED_PROBE
  void setProbeOffsetX() { setPFloatOnClick(-60, 60, UNITFDIGITS); }
  void setProbeOffsetY() { setPFloatOnClick(-60, 60, UNITFDIGITS); }
  void setProbeOffsetZ() { setPFloatOnClick(-10, 10, 2); }

  #if ENABLED(Z_MIN_PROBE_REPEATABILITY_TEST)
    void probeTest() {
      LCD_MESSAGE(MSG_M48_TEST);
      queue.inject(F("G28O\nM48 P10"));
    }
  #endif

  void probeStow() { probe.stow(); }
  void probeDeploy() { probe.deploy(); }

  #if HAS_BLTOUCH_HS_MODE
    void setHSMode() { toggleCheckboxLine(bltouch.high_speed_mode); }
  #endif

#endif

#if ENABLED(EDITABLE_DISPLAY_TIMEOUT)
  void applyTimer() { ui.backlight_timeout_minutes = menuData.value; }
  void setTimer() { setIntOnClick(ui.backlight_timeout_min, ui.backlight_timeout_max, ui.backlight_timeout_minutes, applyTimer); }
#endif

#if HAS_FILAMENT_SENSOR
  void setRunoutEnable() {
    runout.reset();
    toggleCheckboxLine(runout.enabled);
  }
  #if HAS_FILAMENT_RUNOUT_DISTANCE
    void applyRunoutDistance() { runout.set_runout_distance(menuData.value / MINUNITMULT); }
    void setRunoutDistance() { setFloatOnClick(0, 999, UNITFDIGITS, runout.runout_distance(), applyRunoutDistance); }
  #endif
#endif

#if ENABLED(ADVANCED_PAUSE_FEATURE)
  void setFilLoad()   { setPFloatOnClick(0, EXTRUDE_MAXLENGTH, UNITFDIGITS); }
  void setFilUnload() { setPFloatOnClick(0, EXTRUDE_MAXLENGTH, UNITFDIGITS); }
#endif

#if ENABLED(PREVENT_COLD_EXTRUSION)
  void applyExtMinT() { thermalManager.extrude_min_temp = hmiData.extMinT; thermalManager.allow_cold_extrude = (hmiData.extMinT == 0); }
  void setExtMinT() { setPIntOnClick(MIN_ETEMP, MAX_ETEMP, applyExtMinT); }
#endif

void setSpeed() { setPIntOnClick(SPEED_EDIT_MIN, SPEED_EDIT_MAX); }

#if HAS_HOTEND
  void applyHotendTemp() { thermalManager.setTargetHotend(menuData.value, 0); }
  void setHotendTemp() { setIntOnClick(MIN_ETEMP, MAX_ETEMP, thermalManager.degTargetHotend(0), applyHotendTemp); }
#endif

#if HAS_HEATED_BED
  void applyBedTemp() { thermalManager.setTargetBed(menuData.value); }
  void setBedTemp() { setIntOnClick(MIN_BEDTEMP, MAX_BEDTEMP, thermalManager.degTargetBed(), applyBedTemp); }
#endif

#if HAS_FAN
  void applyFanSpeed() { thermalManager.set_fan_speed(0, menuData.value); }
  void setFanSpeed() { setIntOnClick(0, 255, thermalManager.fan_speed[0], applyFanSpeed); }
#endif

#if ENABLED(NOZZLE_PARK_FEATURE)
  void parkHead() {
    LCD_MESSAGE(MSG_FILAMENT_PARK_ENABLED);
    queue.inject(F("G28O\nG27"));
  }
#endif

#if ENABLED(ADVANCED_PAUSE_FEATURE)

  void changeFilament() {
    hmiSaveProcessID(ID_NothingToDo);
    queue.inject(F("M600 B2"));
  }

  #if ENABLED(FILAMENT_LOAD_UNLOAD_GCODES)
    void unloadFilament() {
      LCD_MESSAGE(MSG_FILAMENTUNLOAD);
      queue.inject(F("M702 Z20"));
    }

    void loadFilament() {
      LCD_MESSAGE(MSG_FILAMENTLOAD);
      queue.inject(F("M701 Z20"));
    }
  #endif

#endif // ADVANCED_PAUSE_FEATURE

void setFlow() { setPIntOnClick(FLOW_EDIT_MIN, FLOW_EDIT_MAX, []{ planner.refresh_e_factor(0); }); }

// Bed Tramming

#if ENABLED(LCD_BED_TRAMMING)

  void tramXY(const uint8_t point, float &x, float &y) {
    switch (point) {
      case 0:
        LCD_MESSAGE(MSG_TRAM_FL);
        x = bed_tramming_inset_lfbr[0];
        y = bed_tramming_inset_lfbr[1];
        break;
      case 1:
        LCD_MESSAGE(MSG_TRAM_FR);
        x = X_BED_SIZE - bed_tramming_inset_lfbr[2];
        y = bed_tramming_inset_lfbr[1];
        break;
      case 2:
        LCD_MESSAGE(MSG_TRAM_BR);
        x = X_BED_SIZE - bed_tramming_inset_lfbr[2];
        y = Y_BED_SIZE - bed_tramming_inset_lfbr[3];
        break;
      case 3:
        LCD_MESSAGE(MSG_TRAM_BL);
        x = bed_tramming_inset_lfbr[0];
        y = Y_BED_SIZE - bed_tramming_inset_lfbr[3];
        break;
      #if ENABLED(BED_TRAMMING_INCLUDE_CENTER)
        case 4:
          LCD_MESSAGE(MSG_TRAM_C);
          x = X_CENTER; y = Y_CENTER;
          break;
      #endif
    }
  }

  #if HAS_BED_PROBE

    float tram(const uint8_t point) {
      static bool inLev = false;
      if (inLev) return NAN;

      float xpos = 0, ypos = 0, zval = 0;
      tramXY(point, xpos, ypos);

      if (hmiData.fullManualTramming) {
        queue.inject(MString<100>(
          F("M420S0\nG28O\nG90\nG0F300Z5\nG0F5000X"), p_float_t(xpos, 1), 'Y', p_float_t(ypos, 1), F("\nG0F300Z0")
        ));
      }
      else {
        // AUTO_BED_LEVELING_BILINEAR does not define MESH_INSET
        #ifndef MESH_MIN_X
          #define MESH_MIN_X (_MAX(X_MIN_BED + PROBING_MARGIN, X_MIN_POS))
        #endif
        #ifndef MESH_MIN_Y
          #define MESH_MIN_Y (_MAX(Y_MIN_BED + PROBING_MARGIN, Y_MIN_POS))
        #endif
        #ifndef MESH_MAX_X
          #define MESH_MAX_X (_MIN(X_MAX_BED - (PROBING_MARGIN), X_MAX_POS))
        #endif
        #ifndef MESH_MAX_Y
          #define MESH_MAX_Y (_MIN(Y_MAX_BED - (PROBING_MARGIN), Y_MAX_POS))
        #endif

        LIMIT(xpos, MESH_MIN_X, MESH_MAX_X);
        LIMIT(ypos, MESH_MIN_Y, MESH_MAX_Y);
        probe.stow();
        gcode.process_subcommands_now(F("M420S0\nG28O"));
        inLev = true;
        zval = probe.probe_at_point(xpos, ypos, PROBE_PT_STOW);
        if (isnan(zval))
          LCD_MESSAGE(MSG_ZPROBE_OUT);
        else
          ui.set_status(TS(F("X:"), p_float_t(xpos, 1), F(" Y:"), p_float_t(ypos, 1), F(" Z:"), p_float_t(zval, 2)));
        inLev = false;
      }
      return zval;
    }

  #else

    void tram(const uint8_t point) {
      float xpos = 0, ypos = 0;
      tramXY(point, xpos, ypos);
      queue.inject(MString<100>(
        F("M420S0\nG28O\nG90\nG0F300Z5\nG0F5000X"), p_float_t(xpos, 1), 'Y', p_float_t(ypos, 1), F("\nG0F300Z0")
      ));
    }

  #endif

  #if HAS_BED_PROBE && HAS_MESH

    void trammingwizard() {
      if (hmiData.fullManualTramming) {
        LCD_MESSAGE_F("Disable manual tramming");
        return;
      }
      bed_mesh_t zval = {0};
      zval[0][0] = tram(0);
      checkkey = ID_NothingToDo;
      meshViewer.drawMesh(zval, 2, 2);
      zval[1][0] = tram(1);
      meshViewer.drawMesh(zval, 2, 2);
      zval[1][1] = tram(2);
      meshViewer.drawMesh(zval, 2, 2);
      zval[0][1] = tram(3);
      meshViewer.drawMesh(zval, 2, 2);

      DWINUI::drawCenteredString(140, F("Calculating average"));
      DWINUI::drawCenteredString(160, F("and relative heights"));
      safe_delay(1000);
      float avg = 0.0f;
      for (uint8_t x = 0; x < 2; ++x) for (uint8_t y = 0; y < 2; ++y) avg += zval[x][y];
      avg /= 4.0f;
      for (uint8_t x = 0; x < 2; ++x) for (uint8_t y = 0; y < 2; ++y) zval[x][y] -= avg;
      meshViewer.drawMesh(zval, 2, 2);
      ui.reset_status();

      #ifndef BED_TRAMMING_PROBE_TOLERANCE
        #define BED_TRAMMING_PROBE_TOLERANCE 0.05
      #endif

      if (ABS(meshViewer.max - meshViewer.min) < BED_TRAMMING_PROBE_TOLERANCE) {
        DWINUI::drawCenteredString(140, F("Corners leveled"));
        DWINUI::drawCenteredString(160, F("Tolerance achieved!"));
      }
      else {
        uint8_t p = 0;
        float max = 0;
        FSTR_P plabel;
        bool s = true;
        for (uint8_t x = 0; x < 2; ++x) for (uint8_t y = 0; y < 2; ++y) {
          const float d = ABS(zval[x][y]);
          if (max < d) {
            s = (zval[x][y] >= 0);
            max = d;
            p = x + 2 * y;
          }
        }
        switch (p) {
          case 0b00 : plabel = GET_TEXT_F(MSG_TRAM_FL); break;
          case 0b01 : plabel = GET_TEXT_F(MSG_TRAM_FR); break;
          case 0b10 : plabel = GET_TEXT_F(MSG_TRAM_BL); break;
          case 0b11 : plabel = GET_TEXT_F(MSG_TRAM_BR); break;
          default   : plabel = F(""); break;
        }
        DWINUI::drawCenteredString(120, F("Corners not leveled"));
        DWINUI::drawCenteredString(140, F("Knob adjustment required"));
        DWINUI::drawCenteredString(COLOR_GREEN, 160, s ? F("Lower") : F("Raise"));
        DWINUI::drawCenteredString(COLOR_GREEN, 180, plabel);
      }
      DWINUI::drawButton(BTN_Continue, 86, 305);
      checkkey = ID_Menu;
      hmiSaveProcessID(ID_WaitResponse);
    }

    void setManualTramming() {
      toggleCheckboxLine(hmiData.fullManualTramming);
    }

  #endif // HAS_BED_PROBE && HAS_MESH

#endif // LCD_BED_TRAMMING

#if ENABLED(MESH_BED_LEVELING)

  void manualMeshStart() {
    LCD_MESSAGE(MSG_UBL_BUILD_MESH_MENU);
    gcode.process_subcommands_now(F("G28XYO\nG28Z\nM211S0\nG29S1"));
    #ifdef MANUAL_PROBE_START_Z
      const uint8_t line = currentMenu->line(mMeshMoveZItem->pos);
      DWINUI::drawSignedFloat(hmiData.colorText, hmiData.colorBackground, 3, 2, VALX - 2 * DWINUI::fontWidth(DWIN_FONT_MENU), MBASE(line), MANUAL_PROBE_START_Z);
    #endif
  }

  void liveMeshMoveZ() {
    *menuData.floatPtr = menuData.value / POW(10, 2);
    if (!planner.is_full()) {
      planner.synchronize();
      planner.buffer_line(current_position, manual_feedrate_mm_s[Z_AXIS]);
    }
  }
  void setMMeshMoveZ() { setPFloatOnClick(-1, 1, 2, planner.synchronize, liveMeshMoveZ); }

  void manualMeshContinue() {
    gcode.process_subcommands_now(F("G29S2"));
    mMeshMoveZItem->redraw();
  }

  void manualMeshSave() {
    LCD_MESSAGE(MSG_UBL_STORAGE_MESH_MENU);
    queue.inject(F("M211S1\nM500"));
  }

#endif // MESH_BED_LEVELING

#if HAS_PREHEAT
  #if HAS_HOTEND
    void setPreheatEndTemp() { setPIntOnClick(MIN_ETEMP, MAX_ETEMP); }
  #endif
  #if HAS_HEATED_BED
    void setPreheatBedTemp() { setPIntOnClick(MIN_BEDTEMP, MAX_BEDTEMP); }
  #endif
  #if HAS_FAN
    void setPreheatFanSpeed() { setPIntOnClick(0, 255); }
  #endif
#endif

void applyMaxSpeed() { planner.set_max_feedrate(hmiValue.axis, menuData.value / MINUNITMULT); }
#if HAS_X_AXIS
  void setMaxSpeedX() { hmiValue.axis = X_AXIS, setFloatOnClick(min_feedrate_edit_values.x, max_feedrate_edit_values.x, UNITFDIGITS, planner.settings.max_feedrate_mm_s[X_AXIS], applyMaxSpeed); }
#endif
#if HAS_Y_AXIS
  void setMaxSpeedY() { hmiValue.axis = Y_AXIS, setFloatOnClick(min_feedrate_edit_values.y, max_feedrate_edit_values.y, UNITFDIGITS, planner.settings.max_feedrate_mm_s[Y_AXIS], applyMaxSpeed); }
#endif
#if HAS_Z_AXIS
  void setMaxSpeedZ() { hmiValue.axis = Z_AXIS, setFloatOnClick(min_feedrate_edit_values.z, max_feedrate_edit_values.z, UNITFDIGITS, planner.settings.max_feedrate_mm_s[Z_AXIS], applyMaxSpeed); }
#endif
#if HAS_HOTEND
  void setMaxSpeedE() { hmiValue.axis = E_AXIS; setFloatOnClick(min_feedrate_edit_values.e, max_feedrate_edit_values.e, UNITFDIGITS, planner.settings.max_feedrate_mm_s[E_AXIS], applyMaxSpeed); }
#endif

void applyMaxAccel() { planner.set_max_acceleration(hmiValue.axis, menuData.value); }
#if HAS_X_AXIS
  void setMaxAccelX() { hmiValue.axis = X_AXIS, setIntOnClick(min_acceleration_edit_values.x, max_acceleration_edit_values.x, planner.settings.max_acceleration_mm_per_s2[X_AXIS], applyMaxAccel); }
#endif
#if HAS_Y_AXIS
  void setMaxAccelY() { hmiValue.axis = Y_AXIS, setIntOnClick(min_acceleration_edit_values.y, max_acceleration_edit_values.y, planner.settings.max_acceleration_mm_per_s2[Y_AXIS], applyMaxAccel); }
#endif
#if HAS_Z_AXIS
  void setMaxAccelZ() { hmiValue.axis = Z_AXIS, setIntOnClick(min_acceleration_edit_values.z, max_acceleration_edit_values.z, planner.settings.max_acceleration_mm_per_s2[Z_AXIS], applyMaxAccel); }
#endif
#if HAS_HOTEND
  void setMaxAccelE() { hmiValue.axis = E_AXIS; setIntOnClick(min_acceleration_edit_values.e, max_acceleration_edit_values.e, planner.settings.max_acceleration_mm_per_s2[E_AXIS], applyMaxAccel); }
#endif

#if ENABLED(CLASSIC_JERK)
  void applyMaxJerk() { planner.set_max_jerk(hmiValue.axis, menuData.value / MINUNITMULT); }
  #if HAS_X_AXIS
    void setMaxJerkX() { hmiValue.axis = X_AXIS, setFloatOnClick(min_jerk_edit_values.x, max_jerk_edit_values.x, UNITFDIGITS, planner.max_jerk.x, applyMaxJerk); }
  #endif
  #if HAS_Y_AXIS
    void setMaxJerkY() { hmiValue.axis = Y_AXIS, setFloatOnClick(min_jerk_edit_values.y, max_jerk_edit_values.y, UNITFDIGITS, planner.max_jerk.y, applyMaxJerk); }
  #endif
  #if HAS_Z_AXIS
    void setMaxJerkZ() { hmiValue.axis = Z_AXIS, setFloatOnClick(min_jerk_edit_values.z, max_jerk_edit_values.z, UNITFDIGITS, planner.max_jerk.z, applyMaxJerk); }
  #endif
  #if HAS_HOTEND
    void setMaxJerkE() { hmiValue.axis = E_AXIS; setFloatOnClick(min_jerk_edit_values.e, max_jerk_edit_values.e, UNITFDIGITS, planner.max_jerk.e, applyMaxJerk); }
  #endif
#elif HAS_JUNCTION_DEVIATION
  void applyJDmm() { TERN_(LIN_ADVANCE, planner.recalculate_max_e_jerk()); }
  void setJDmm() { setPFloatOnClick(MIN_JD_MM, MAX_JD_MM, 3, applyJDmm); }
#endif

#if ENABLED(LIN_ADVANCE)
  void setLA_K() { setPFloatOnClick(0, 10, 3); }
#endif

#if HAS_X_AXIS
  void setStepsX() { hmiValue.axis = X_AXIS, setPFloatOnClick( min_steps_edit_values.x, max_steps_edit_values.x, UNITFDIGITS); }
#endif
#if HAS_Y_AXIS
  void setStepsY() { hmiValue.axis = Y_AXIS, setPFloatOnClick( min_steps_edit_values.y, max_steps_edit_values.y, UNITFDIGITS); }
#endif
#if HAS_Z_AXIS
  void setStepsZ() { hmiValue.axis = Z_AXIS, setPFloatOnClick( min_steps_edit_values.z, max_steps_edit_values.z, UNITFDIGITS); }
#endif
#if HAS_HOTEND
  void setStepsE() { hmiValue.axis = E_AXIS; setPFloatOnClick( min_steps_edit_values.e, max_steps_edit_values.e, UNITFDIGITS); }
#endif
#if ENABLED(FWRETRACT)
  void returnFWRetractMenu() { (previousMenu == filSetMenu) ? drawFilSetMenu() : drawTuneMenu(); }
  void setRetractLength() { setPFloatOnClick( 0, 10, UNITFDIGITS); }
  void setRetractSpeed()  { setPFloatOnClick( 1, 90, UNITFDIGITS); }
  void setZRaise()        { setPFloatOnClick( 0, 2, 2); }
  void setRecoverSpeed()  { setPFloatOnClick( 1, 90, UNITFDIGITS); }
  void setAddRecover()    { setPFloatOnClick(-5, 5, UNITFDIGITS); }
#endif

// Special Menuitem Drawing functions =================================================

void onDrawBack(MenuItem* menuitem, int8_t line) {
  if (hmiIsChinese()) menuitem->setFrame(1, 129, 72, 156, 84);
  onDrawMenuItem(menuitem, line);
}

void onDrawTempSubMenu(MenuItem* menuitem, int8_t line) {
  if (hmiIsChinese()) menuitem->setFrame(1,  57, 104,  84, 116);
  onDrawSubMenu(menuitem, line);
}

void onDrawMotionSubMenu(MenuItem* menuitem, int8_t line) {
  if (hmiIsChinese()) menuitem->setFrame(1,  87, 104, 114, 116);
  onDrawSubMenu(menuitem, line);
}

#if ENABLED(EEPROM_SETTINGS)
  void onDrawWriteEeprom(MenuItem* menuitem, int8_t line) {
    if (hmiIsChinese()) menuitem->setFrame(1, 117, 104, 172, 116);
    onDrawMenuItem(menuitem, line);
  }

  void onDrawReadEeprom(MenuItem* menuitem, int8_t line) {
    if (hmiIsChinese()) menuitem->setFrame(1, 174, 103, 229, 116);
    onDrawMenuItem(menuitem, line);
  }

  void onDrawResetEeprom(MenuItem* menuitem, int8_t line) {
    if (hmiIsChinese()) menuitem->setFrame(1,   1, 118,  56, 131);
    onDrawMenuItem(menuitem, line);
  }
#endif

void onDrawInfoSubMenu(MenuItem* menuitem, int8_t line) {
  if (hmiIsChinese()) menuitem->setFrame(1, 231, 104, 258, 116);
  onDrawSubMenu(menuitem, line);
}

void onDrawMoveX(MenuItem* menuitem, int8_t line) {
  if (hmiIsChinese()) menuitem->setFrame(1, 58, 118, 106, 132);
  onDrawPFloatMenu(menuitem, line);
}

void onDrawMoveY(MenuItem* menuitem, int8_t line) {
  if (hmiIsChinese()) menuitem->setFrame(1, 109, 118, 157, 132);
  onDrawPFloatMenu(menuitem, line);
}

void onDrawMoveZ(MenuItem* menuitem, int8_t line) {
  if (hmiIsChinese()) menuitem->setFrame(1, 160, 118, 209, 132);
  onDrawPFloatMenu(menuitem, line);
}

#if HAS_HOTEND
  void onDrawMoveE(MenuItem* menuitem, int8_t line) {
    if (hmiIsChinese()) menuitem->setFrame(1, 212, 118, 253, 131);
    onDrawPFloatMenu(menuitem, line);
  }
#endif

void onDrawMoveSubMenu(MenuItem* menuitem, int8_t line) {
  if (hmiIsChinese()) menuitem->setFrame(1, 159, 70, 200, 84);
  onDrawSubMenu(menuitem, line);
}

void onDrawDisableMotors(MenuItem* menuitem, int8_t line) {
  if (hmiIsChinese()) menuitem->setFrame(1, 204, 70, 259, 82);
  onDrawMenuItem(menuitem, line);
}

void onDrawAutoHome(MenuItem* menuitem, int8_t line) {
  if (hmiIsChinese()) menuitem->setFrame(1, 0, 89, 41, 101);
  onDrawMenuItem(menuitem, line);
}

#if HAS_ZOFFSET_ITEM
  #if ANY(BABYSTEP_ZPROBE_OFFSET, JUST_BABYSTEP)
    void onDrawZOffset(MenuItem* menuitem, int8_t line) {
      if (hmiIsChinese()) menuitem->setFrame(1, 174, 164, 223, 177);
      onDrawPFloat2Menu(menuitem, line);
    }
  #endif
#endif

#if HAS_HOTEND
  void onDrawPreheat1(MenuItem* menuitem, int8_t line) {
    if (hmiIsChinese()) menuitem->setFrame(1, 100, 89, 151, 101);
    onDrawMenuItem(menuitem, line);
  }
  #if PREHEAT_COUNT > 1
    void onDrawPreheat2(MenuItem* menuitem, int8_t line) {
      if (hmiIsChinese()) menuitem->setFrame(1, 180, 89, 233, 100);
      onDrawMenuItem(menuitem, line);
    }
  #endif
#endif

#if HAS_PREHEAT
  void onDrawCooldown(MenuItem* menuitem, int8_t line) {
    if (hmiIsChinese()) menuitem->setFrame(1, 1, 104,  56, 117);
    onDrawMenuItem(menuitem, line);
  }
#endif

void onDrawLanguage(MenuItem* menuitem, int8_t line) {
  if (hmiIsChinese()) menuitem->setFrame(1, 239, 134, 266, 146);
  onDrawMenuItem(menuitem, line);
  DWINUI::drawString(VALX, MBASE(line), hmiIsChinese() ? F("CN") : F("EN"));
}

void onDrawSelColorItem(MenuItem* menuitem, int8_t line) {
  const uint16_t color = *(uint16_t*)static_cast<MenuItemPtr*>(menuitem)->value;
  dwinDrawRectangle(0, hmiData.colorHighlight, ICOX + 1, MBASE(line) - 1 + 1, ICOX + 18, MBASE(line) - 1 + 18);
  dwinDrawRectangle(1, color, ICOX + 2, MBASE(line) - 1 + 2, ICOX + 17, MBASE(line) - 1 + 17);
  onDrawMenuItem(menuitem, line);
}

void onDrawGetColorItem(MenuItem* menuitem, int8_t line) {
  const uint8_t i = menuitem->icon;
  uint16_t color;
  switch (i) {
    case 0: color = RGB(31, 0, 0); break; // Red
    case 1: color = RGB(0, 63, 0); break; // Green
    case 2: color = RGB(0, 0, 31); break; // Blue
    default: color = 0; break;
  }
  dwinDrawRectangle(0, hmiData.colorHighlight, ICOX + 1, MBASE(line) - 1 + 1, ICOX + 18, MBASE(line) - 1 + 18);
  dwinDrawRectangle(1, color, ICOX + 2, MBASE(line) - 1 + 2, ICOX + 17, MBASE(line) - 1 + 17);
  DWINUI::drawString(LBLX, MBASE(line) - 1, menuitem->caption);
  drawMenuIntValue(hmiData.colorBackground, line, 4, hmiValue.color[i]);
  dwinDrawHLine(hmiData.colorSplitLine, 16, MYPOS(line + 1), 240);
}

void onDrawSpeedItem(MenuItem* menuitem, int8_t line) {
  if (hmiIsChinese()) menuitem->setFrame(1, 116, 164, 171, 176);
  onDrawPIntMenu(menuitem, line);
}

#if HAS_HOTEND
  void onDrawHotendTemp(MenuItem* menuitem, int8_t line) {
    if (hmiIsChinese()) menuitem->setFrame(1, 1, 134, 56, 146);
    onDrawPIntMenu(menuitem, line);
  }
#endif

#if HAS_HEATED_BED
  void onDrawBedTemp(MenuItem* menuitem, int8_t line) {
    if (hmiIsChinese()) menuitem->setFrame(1, 58, 134, 113, 146);
    onDrawPIntMenu(menuitem, line);
  }
#endif

#if HAS_FAN
  void onDrawFanSpeed(MenuItem* menuitem, int8_t line) {
    if (hmiIsChinese()) menuitem->setFrame(1, 115, 134, 170, 146);
    onDrawPInt8Menu(menuitem, line);
  }
#endif

void onDrawSteps(MenuItem* menuitem, int8_t line) {
  if (hmiIsChinese()) menuitem->setFrame(1, 153, 148, 194, 161);
  onDrawSubMenu(menuitem, line);
}

#if ENABLED(MESH_BED_LEVELING)
  void onDrawMMeshMoveZ(MenuItem* menuitem, int8_t line) {
    if (hmiIsChinese()) menuitem->setFrame(1, 160, 118, 209, 132);
    onDrawPFloat2Menu(menuitem, line);
  }
#endif

#if HAS_PREHEAT
  #if HAS_HOTEND
    void onDrawSetPreheatHotend(MenuItem* menuitem, int8_t line) {
      if (hmiIsChinese()) menuitem->setFrame(1, 1, 134, 56, 146);
      onDrawPIntMenu(menuitem, line);
    }
  #endif
  #if HAS_HEATED_BED
    void onDrawSetPreheatBed(MenuItem* menuitem, int8_t line) {
      if (hmiIsChinese()) menuitem->setFrame(1, 58, 134, 113, 146);
      onDrawPIntMenu(menuitem, line);
    }
  #endif
  #if HAS_FAN
    void onDrawSetPreheatFan(MenuItem* menuitem, int8_t line) {
      if (hmiIsChinese()) menuitem->setFrame(1, 115, 134, 170, 146);
      onDrawPIntMenu(menuitem, line);
    }
  #endif
#endif // HAS_PREHEAT

void onDrawSpeed(MenuItem* menuitem, int8_t line) {
  if (hmiIsChinese())
    menuitem->setFrame(1, 173, 133, 228, 147);
  onDrawSubMenu(menuitem, line);
}

#if HAS_X_AXIS
  void onDrawMaxSpeedX(MenuItem* menuitem, int8_t line) {
    if (hmiIsChinese()) {
      menuitem->setFrame(1, 173, 133, 228, 147);
      dwinFrameAreaCopy(1, 229, 133, 236, 147, LBLX + 58, MBASE(line));   // X
    }
    onDrawPFloatMenu(menuitem, line);
  }
#endif

#if HAS_Y_AXIS
  void onDrawMaxSpeedY(MenuItem* menuitem, int8_t line) {
    if (hmiIsChinese()) {
      menuitem->setFrame(1, 173, 133, 228, 147);
      dwinFrameAreaCopy(1, 1, 150, 7, 160, LBLX + 58, MBASE(line));       // Y
    }
    onDrawPFloatMenu(menuitem, line);
  }
#endif

#if HAS_Z_AXIS
  void onDrawMaxSpeedZ(MenuItem* menuitem, int8_t line) {
    if (hmiIsChinese()) {
      menuitem->setFrame(1, 173, 133, 228, 147);
      dwinFrameAreaCopy(1, 9, 150, 16, 160, LBLX + 58, MBASE(line) + 3);  // Z
    }
    onDrawPFloatMenu(menuitem, line);
  }
#endif

#if HAS_HOTEND
  void onDrawMaxSpeedE(MenuItem* menuitem, int8_t line) {
    if (hmiIsChinese()) {
      menuitem->setFrame(1, 173, 133, 228, 147);
      dwinFrameAreaCopy(1, 18, 150, 25, 160, LBLX + 58, MBASE(line));     // E
    }
    onDrawPFloatMenu(menuitem, line);
  }
#endif

void onDrawAcc(MenuItem* menuitem, int8_t line) {
  if (hmiIsChinese()) {
    menuitem->setFrame(1, 173, 133, 200, 147);
    dwinFrameAreaCopy(1, 28, 149, 69, 161, LBLX + 27, MBASE(line) + 1);   // ...Acceleration
  }
  onDrawSubMenu(menuitem, line);
}

#if HAS_X_AXIS
  void onDrawMaxAccelX(MenuItem* menuitem, int8_t line) {
    if (hmiIsChinese()) {
      menuitem->setFrame(1, 173, 133, 200, 147);
      dwinFrameAreaCopy(1, 28,  149,  69, 161, LBLX + 27, MBASE(line));
      dwinFrameAreaCopy(1, 229, 133, 236, 147, LBLX + 71, MBASE(line));   // X
    }
    onDrawPInt32Menu(menuitem, line);
  }
#endif

#if HAS_Y_AXIS
  void onDrawMaxAccelY(MenuItem* menuitem, int8_t line) {
    if (hmiIsChinese()) {
      menuitem->setFrame(1, 173, 133, 200, 147);
      dwinFrameAreaCopy(1, 28, 149,  69, 161, LBLX + 27, MBASE(line));
      dwinFrameAreaCopy(1,  1, 150,   7, 160, LBLX + 71, MBASE(line));    // Y
    }
    onDrawPInt32Menu(menuitem, line);
  }
#endif

#if HAS_Z_AXIS
  void onDrawMaxAccelZ(MenuItem* menuitem, int8_t line) {
    if (hmiIsChinese()) {
      menuitem->setFrame(1, 173, 133, 200, 147);
      dwinFrameAreaCopy(1, 28, 149,  69, 161, LBLX + 27, MBASE(line));
      dwinFrameAreaCopy(1,  9, 150,  16, 160, LBLX + 71, MBASE(line));    // Z
    }
    onDrawPInt32Menu(menuitem, line);
  }
#endif

#if HAS_HOTEND
  void onDrawMaxAccelE(MenuItem* menuitem, int8_t line) {
    if (hmiIsChinese()) {
      menuitem->setFrame(1, 173, 133, 200, 147);
      dwinFrameAreaCopy(1, 28, 149,  69, 161, LBLX + 27, MBASE(line));
      dwinFrameAreaCopy(1, 18, 150,  25, 160, LBLX + 71, MBASE(line));    // E
    }
    onDrawPInt32Menu(menuitem, line);
  }
#endif

#if ENABLED(CLASSIC_JERK)

  void onDrawJerk(MenuItem* menuitem, int8_t line) {
    if (hmiIsChinese()) {
      menuitem->setFrame(1, 173, 133, 200, 147);
      dwinFrameAreaCopy(1, 1, 180, 28, 192, LBLX + 27, MBASE(line) + 1);  // ...
      dwinFrameAreaCopy(1, 202, 133, 228, 147, LBLX + 54, MBASE(line));   // ...Jerk
    }
    onDrawSubMenu(menuitem, line);
  }

  #if HAS_X_AXIS
    void onDrawMaxJerkX(MenuItem* menuitem, int8_t line) {
      if (hmiIsChinese()) {
        menuitem->setFrame(1, 173, 133, 200, 147);
        dwinFrameAreaCopy(1,   1, 180,  28, 192, LBLX + 27, MBASE(line));
        dwinFrameAreaCopy(1, 202, 133, 228, 147, LBLX + 53, MBASE(line));
        dwinFrameAreaCopy(1, 229, 133, 236, 147, LBLX + 83, MBASE(line));
      }
      onDrawPFloatMenu(menuitem, line);
    }
  #endif

  #if HAS_Y_AXIS
    void onDrawMaxJerkY(MenuItem* menuitem, int8_t line) {
      if (hmiIsChinese()) {
        menuitem->setFrame(1, 173, 133, 200, 147);
        dwinFrameAreaCopy(1,   1, 180,  28, 192, LBLX + 27, MBASE(line));
        dwinFrameAreaCopy(1, 202, 133, 228, 147, LBLX + 53, MBASE(line));
        dwinFrameAreaCopy(1,   1, 150,   7, 160, LBLX + 83, MBASE(line));
      }
      onDrawPFloatMenu(menuitem, line);
    }
  #endif

  #if HAS_Z_AXIS
    void onDrawMaxJerkZ(MenuItem* menuitem, int8_t line) {
      if (hmiIsChinese()) {
        menuitem->setFrame(1, 173, 133, 200, 147);
        dwinFrameAreaCopy(1,   1, 180,  28, 192, LBLX + 27, MBASE(line));
        dwinFrameAreaCopy(1, 202, 133, 228, 147, LBLX + 53, MBASE(line));
        dwinFrameAreaCopy(1,   9, 150,  16, 160, LBLX + 83, MBASE(line));
      }
      onDrawPFloatMenu(menuitem, line);
    }
  #endif

  #if HAS_HOTEND

    void onDrawMaxJerkE(MenuItem* menuitem, int8_t line) {
      if (hmiIsChinese()) {
        menuitem->setFrame(1, 173, 133, 200, 147);
        dwinFrameAreaCopy(1,   1, 180,  28, 192, LBLX + 27, MBASE(line));
        dwinFrameAreaCopy(1, 202, 133, 228, 147, LBLX + 53, MBASE(line));
        dwinFrameAreaCopy(1,  18, 150,  25, 160, LBLX + 83, MBASE(line));
      }
      onDrawPFloatMenu(menuitem, line);
    }

  #endif

#endif // CLASSIC_JERK

#if HAS_X_AXIS
  void onDrawStepsX(MenuItem* menuitem, int8_t line) {
    if (hmiIsChinese()) {
      menuitem->setFrame(1, 153, 148, 194, 161);
      dwinFrameAreaCopy(1, 229, 133, 236, 147, LBLX + 44, MBASE(line));      // X
    }
    onDrawPFloatMenu(menuitem, line);
  }
#endif

#if HAS_Y_AXIS
  void onDrawStepsY(MenuItem* menuitem, int8_t line) {
    if (hmiIsChinese()) {
      menuitem->setFrame(1, 153, 148, 194, 161);
      dwinFrameAreaCopy(1,   1, 150,   7, 160, LBLX + 44, MBASE(line));      // Y
    }
    onDrawPFloatMenu(menuitem, line);
  }
#endif

#if HAS_Z_AXIS
  void onDrawStepsZ(MenuItem* menuitem, int8_t line) {
    if (hmiIsChinese()) {
      menuitem->setFrame(1, 153, 148, 194, 161);
      dwinFrameAreaCopy(1,   9, 150,  16, 160, LBLX + 44, MBASE(line));      // Z
    }
    onDrawPFloatMenu(menuitem, line);
  }
#endif

#if HAS_HOTEND

  void onDrawStepsE(MenuItem* menuitem, int8_t line) {
    if (hmiIsChinese()) {
      menuitem->setFrame(1, 153, 148, 194, 161);
      dwinFrameAreaCopy(1,  18, 150,  25, 160, LBLX + 44, MBASE(line));    // E
    }
    onDrawPFloatMenu(menuitem, line);
  }

#endif

// Menu Creation and Drawing functions ======================================================

frame_rect_t selrect(frame_rect_t) {
  return hmiIsChinese() ? frame_rect_t({ 133, 1, 28, 13 }) : frame_rect_t({ 0 });
}

void drawPrepareMenu() {
  checkkey = ID_Menu;
  if (SET_MENU_R(prepareMenu, selrect({133, 1, 28, 13}), MSG_PREPARE, 12 + PREHEAT_COUNT)) {
    BACK_ITEM(gotoMainMenu);
    MENU_ITEM(ICON_FilMan, MSG_FILAMENT_MAN, onDrawSubMenu, drawFilamentManMenu);
    MENU_ITEM(ICON_Axis, MSG_MOVE_AXIS, onDrawMoveSubMenu, drawMoveMenu);
    #if ENABLED(LCD_BED_TRAMMING)
      MENU_ITEM(ICON_Tram, MSG_BED_TRAMMING, onDrawSubMenu, drawTrammingMenu);
    #endif
    MENU_ITEM(ICON_CloseMotor, MSG_DISABLE_STEPPERS, onDrawDisableMotors, disableMotors);
    #if ENABLED(INDIVIDUAL_AXIS_HOMING_SUBMENU)
      MENU_ITEM(ICON_Homing, MSG_HOMING, onDrawSubMenu, drawHomingMenu);
    #else
      MENU_ITEM(ICON_Homing, MSG_AUTO_HOME, onDrawAutoHome, autoHome);
    #endif
    #if ENABLED(MESH_BED_LEVELING)
      MENU_ITEM(ICON_ManualMesh, MSG_MANUAL_MESH, onDrawSubMenu, drawManualMeshMenu);
    #elif HAS_BED_PROBE
      MENU_ITEM(ICON_Level, MSG_AUTO_MESH, onDrawMenuItem, autoLevel);
    #endif
    #if HAS_ZOFFSET_ITEM
      #if HAS_BED_PROBE
        MENU_ITEM(ICON_SetZOffset, MSG_PROBE_WIZARD, onDrawSubMenu, drawZOffsetWizMenu);
      #elif ENABLED(BABYSTEPPING)
        EDIT_ITEM(ICON_Zoffset, MSG_HOME_OFFSET_Z, onDrawPFloat2Menu, setZOffset, &BABY_Z_VAR);
      #endif
    #endif
    #if HAS_PREHEAT
      #define _ITEM_PREHEAT(N) MENU_ITEM(ICON_Preheat##N, MSG_PREHEAT_##N, onDrawMenuItem, DoPreheat##N);
      REPEAT_1(PREHEAT_COUNT, _ITEM_PREHEAT)
    #endif
    MENU_ITEM(ICON_Cool, MSG_COOLDOWN, onDrawCooldown, doCoolDown);
    #if ALL(PROUI_TUNING_GRAPH, PROUI_ITEM_PLOT)
      MENU_ITEM(ICON_PIDNozzle, MSG_HOTEND_TEMP_GRAPH, onDrawMenuItem, drawHPlot);
      MENU_ITEM(ICON_PIDBed, MSG_BED_TEMP_GRAPH, onDrawMenuItem, drawBPlot);
    #endif
    MENU_ITEM(ICON_Language, MSG_UI_LANGUAGE, onDrawLanguage, setLanguage);
  }
  ui.reset_status(true);
  updateMenu(prepareMenu);
}

#if ENABLED(LCD_BED_TRAMMING)

  void drawTrammingMenu() {
    checkkey = ID_Menu;
    if (SET_MENU(trammingMenu, MSG_BED_TRAMMING, 8)) {
      BACK_ITEM(drawPrepareMenu);
      #if HAS_BED_PROBE && HAS_MESH
        MENU_ITEM(ICON_Tram, MSG_TRAMMING_WIZARD, onDrawMenuItem, trammingwizard);
        EDIT_ITEM(ICON_Version, MSG_BED_TRAMMING_MANUAL, onDrawChkbMenu, setManualTramming, &hmiData.fullManualTramming);
      #elif !HAS_BED_PROBE && HAS_ZOFFSET_ITEM
        MENU_ITEM_F(ICON_MoveZ0, "Home Z and disable", onDrawMenuItem, homeZAndDisable);
      #endif
      MENU_ITEM(ICON_AxisBL, MSG_TRAM_FL, onDrawMenuItem, []{ (void)tram(0); });
      MENU_ITEM(ICON_AxisBR, MSG_TRAM_FR, onDrawMenuItem, []{ (void)tram(1); });
      MENU_ITEM(ICON_AxisTR, MSG_TRAM_BR, onDrawMenuItem, []{ (void)tram(2); });
      MENU_ITEM(ICON_AxisTL, MSG_TRAM_BL, onDrawMenuItem, []{ (void)tram(3); });
      #if ENABLED(BED_TRAMMING_INCLUDE_CENTER)
        MENU_ITEM(ICON_AxisC, MSG_TRAM_C, onDrawMenuItem, []{ (void)tram(4); });
      #endif
    }
    updateMenu(trammingMenu);
  }

#endif // LCD_BED_TRAMMING

void drawControlMenu() {
  checkkey = ID_Menu;
  if (SET_MENU_R(controlMenu, selrect({103, 1, 28, 14}), MSG_CONTROL, 11)) {
    BACK_ITEM(gotoMainMenu);
    MENU_ITEM(ICON_Temperature, MSG_TEMPERATURE, onDrawTempSubMenu, drawTemperatureMenu);
    MENU_ITEM(ICON_Motion, MSG_MOTION, onDrawMotionSubMenu, drawMotionMenu);
    #if ENABLED(CASE_LIGHT_MENU)
      #if CASELIGHT_USES_BRIGHTNESS
        enableLiveCaseLightBrightness = true;  // Allow live update of brightness in control menu
        MENU_ITEM(ICON_CaseLight, MSG_CASE_LIGHT, onDrawSubMenu, drawCaseLightMenu);
      #else
        MENU_ITEM(ICON_CaseLight, MSG_CASE_LIGHT, onDrawChkbMenu, setCaseLight, &caselight.on);
      #endif
    #endif
    #if ENABLED(LED_CONTROL_MENU)
      enableLiveLedColor = true;  // Allow live update of color in control menu
      MENU_ITEM(ICON_LedControl, MSG_LED_CONTROL, onDrawSubMenu, drawLedControlMenu);
    #endif
    #if ENABLED(EEPROM_SETTINGS)
      MENU_ITEM(ICON_WriteEEPROM, MSG_STORE_EEPROM, onDrawWriteEeprom, writeEEPROM);
      MENU_ITEM(ICON_ReadEEPROM, MSG_LOAD_EEPROM, onDrawReadEeprom, readEEPROM);
      MENU_ITEM(ICON_ResetEEPROM, MSG_RESTORE_DEFAULTS, onDrawResetEeprom, resetEEPROM);
    #endif
    MENU_ITEM(ICON_Reboot, MSG_RESET_PRINTER, onDrawMenuItem, rebootPrinter);
    MENU_ITEM(ICON_Info, MSG_INFO_SCREEN, onDrawInfoSubMenu, gotoInfoMenu);
  }
  ui.reset_status(true);
  updateMenu(controlMenu);
}

void drawAdvancedSettingsMenu() {
  checkkey = ID_Menu;
  if (SET_MENU(advancedSettingsMenu, MSG_ADVANCED_SETTINGS, 24)) {
    BACK_ITEM(gotoMainMenu);
    #if ENABLED(EEPROM_SETTINGS)
      MENU_ITEM(ICON_WriteEEPROM, MSG_STORE_EEPROM, onDrawMenuItem, writeEEPROM);
    #endif
    #if HAS_MESH
      MENU_ITEM(ICON_PrintSize, MSG_MESH_LEVELING, onDrawSubMenu, drawMeshSetMenu);
    #endif
    #if HAS_BED_PROBE
      MENU_ITEM(ICON_Probe, MSG_ZPROBE_SETTINGS, onDrawSubMenu, drawProbeSetMenu);
    #endif
    #if HAS_HOME_OFFSET
      MENU_ITEM(ICON_HomeOffset, MSG_SET_HOME_OFFSETS, onDrawSubMenu, drawHomeOffsetMenu);
    #endif
    MENU_ITEM(ICON_FilSet, MSG_FILAMENT_SET, onDrawSubMenu, drawFilSetMenu);
    #if ENABLED(PIDTEMP) && ANY(PID_AUTOTUNE_MENU, PID_EDIT_MENU)
      MENU_ITEM_F(ICON_PIDNozzle, STR_HOTEND_PID " Settings", onDrawSubMenu, drawHotendPIDMenu);
    #endif
    #if ANY(MPC_EDIT_MENU, MPC_AUTOTUNE_MENU)
      MENU_ITEM_F(ICON_MPCNozzle, "MPC Settings", onDrawSubMenu, drawHotendMPCMenu);
    #endif
    #if ENABLED(PIDTEMPBED) && ANY(PID_AUTOTUNE_MENU, PID_EDIT_MENU)
      MENU_ITEM_F(ICON_PIDBed, STR_BED_PID " Settings", onDrawSubMenu, drawBedPIDMenu);
    #endif
    #if HAS_TRINAMIC_CONFIG
      MENU_ITEM(ICON_TMCSet, MSG_TMC_DRIVERS, onDrawSubMenu, drawTrinamicConfigMenu);
    #endif
    #if HAS_ESDIAG
      MENU_ITEM_F(ICON_esDiag, "End-stops diag.", onDrawSubMenu, drawEndStopDiag);
    #endif
    #if ENABLED(PRINTCOUNTER)
      MENU_ITEM(ICON_PrintStats, MSG_INFO_STATS_MENU, onDrawSubMenu, gotoPrintStats);
      MENU_ITEM(ICON_PrintStatsReset, MSG_INFO_PRINT_COUNT_RESET, onDrawSubMenu, printStatsReset);
    #endif
    #if HAS_LOCKSCREEN
      MENU_ITEM(ICON_Lock, MSG_LOCKSCREEN, onDrawMenuItem, dwinLockScreen);
    #endif
    #if ENABLED(EDITABLE_DISPLAY_TIMEOUT)
      EDIT_ITEM(ICON_Brightness, MSG_SCREEN_TIMEOUT, onDrawPIntMenu, setTimer, &ui.backlight_timeout_minutes);
    #endif
    #if ENABLED(SOUND_MENU_ITEM)
      EDIT_ITEM(ICON_Sound, MSG_SOUND_ENABLE, onDrawChkbMenu, setEnableSound, &ui.sound_on);
    #endif
    #if ENABLED(POWER_LOSS_RECOVERY)
      EDIT_ITEM(ICON_Pwrlossr, MSG_OUTAGE_RECOVERY, onDrawChkbMenu, setPwrLossr, &recovery.enabled);
    #endif
    #if HAS_GCODE_PREVIEW
      EDIT_ITEM(ICON_File, MSG_HAS_PREVIEW, onDrawChkbMenu, setPreview, &hmiData.enablePreview);
    #endif
    #if ENABLED(PROUI_MEDIASORT)
      EDIT_ITEM(ICON_File, MSG_MEDIA_SORT, onDrawChkbMenu, setMediaSort, &hmiData.mediaSort);
    #endif
    EDIT_ITEM(ICON_File, MSG_MEDIA_UPDATE, onDrawChkbMenu, setMediaAutoMount, &hmiData.mediaAutoMount);
    #if ENABLED(BAUD_RATE_GCODE)
      EDIT_ITEM_F(ICON_SetBaudRate, "115K baud", onDrawChkbMenu, setBaudRate, &hmiData.baud115K);
    #endif
    #if HAS_LCD_BRIGHTNESS
      EDIT_ITEM(ICON_Brightness, MSG_BRIGHTNESS, onDrawPInt8Menu, setBrightness, &ui.brightness);
      MENU_ITEM(ICON_Box, MSG_BRIGHTNESS_OFF, onDrawMenuItem, turnOffBacklight);
    #endif
    #if HAS_CUSTOM_COLORS
      MENU_ITEM(ICON_Scolor, MSG_COLORS_SELECT, onDrawSubMenu, drawSelectColorsMenu);
    #endif
  }
  ui.reset_status(true);
  updateMenu(advancedSettingsMenu);
}

void drawMoveMenu() {
  checkkey = ID_Menu;
  if (SET_MENU_R(moveMenu, selrect({192, 1, 42, 14}), MSG_MOVE_AXIS, 6)) {
    BACK_ITEM(drawPrepareMenu);
    EDIT_ITEM(ICON_Axis, MSG_LIVE_MOVE, onDrawChkbMenu, setLiveMove, &enableLiveMove);
    #if HAS_X_AXIS
      EDIT_ITEM(ICON_MoveX, MSG_MOVE_X, onDrawMoveX, setMoveX, &current_position.x);
    #endif
    #if HAS_Y_AXIS
      EDIT_ITEM(ICON_MoveY, MSG_MOVE_Y, onDrawMoveY, setMoveY, &current_position.y);
    #endif
    #if HAS_Z_AXIS
      EDIT_ITEM(ICON_MoveZ, MSG_MOVE_Z, onDrawMoveZ, setMoveZ, &current_position.z);
    #endif
    #if HAS_HOTEND
      gcode.process_subcommands_now(F("G92E0"));  // Reset extruder position
      EDIT_ITEM(ICON_Extruder, MSG_MOVE_E, onDrawMoveE, setMoveE, &current_position.e);
    #endif
  }
  updateMenu(moveMenu);
  if (!all_axes_trusted()) LCD_MESSAGE_F("WARNING: Current position unknown. Home axes.");
}

#if HAS_HOME_OFFSET

  void drawHomeOffsetMenu() {
    checkkey = ID_Menu;
    if (SET_MENU(homeOffsetMenu, MSG_SET_HOME_OFFSETS, 4)) {
      BACK_ITEM(drawAdvancedSettingsMenu);
      #if HAS_X_AXIS
        EDIT_ITEM(ICON_HomeOffsetX, MSG_HOME_OFFSET_X, onDrawPFloatMenu, setHomeOffsetX, &home_offset.x);
      #endif
      #if HAS_Y_AXIS
        EDIT_ITEM(ICON_HomeOffsetY, MSG_HOME_OFFSET_Y, onDrawPFloatMenu, setHomeOffsetY, &home_offset.y);
      #endif
      #if HAS_Z_AXIS
        EDIT_ITEM(ICON_HomeOffsetZ, MSG_HOME_OFFSET_Z, onDrawPFloatMenu, setHomeOffsetZ, &home_offset.z);
      #endif
    }
    updateMenu(homeOffsetMenu);
  }

#endif // HAS_HOME_OFFSET

#if HAS_BED_PROBE

  void drawProbeSetMenu() {
    checkkey = ID_Menu;
    if (SET_MENU(probeSettingsMenu, MSG_ZPROBE_SETTINGS, 9)) {
      BACK_ITEM(drawAdvancedSettingsMenu);
      #if HAS_X_AXIS
        EDIT_ITEM(ICON_ProbeOffsetX, MSG_ZPROBE_XOFFSET, onDrawPFloatMenu, setProbeOffsetX, &probe.offset.x);
      #endif
      #if HAS_Y_AXIS
        EDIT_ITEM(ICON_ProbeOffsetY, MSG_ZPROBE_YOFFSET, onDrawPFloatMenu, setProbeOffsetY, &probe.offset.y);
      #endif
      #if HAS_Z_AXIS
        EDIT_ITEM(ICON_ProbeOffsetZ, MSG_ZPROBE_ZOFFSET, onDrawPFloat2Menu, setProbeOffsetZ, &probe.offset.z);
      #endif
      #if ENABLED(BLTOUCH)
        MENU_ITEM(ICON_ProbeStow, MSG_MANUAL_STOW, onDrawMenuItem, probeStow);
        MENU_ITEM(ICON_ProbeDeploy, MSG_MANUAL_DEPLOY, onDrawMenuItem, probeDeploy);
        MENU_ITEM(ICON_BLTouchReset, MSG_BLTOUCH_RESET, onDrawMenuItem, bltouch._reset);
        #if HAS_BLTOUCH_HS_MODE
          EDIT_ITEM(ICON_HSMode, MSG_ENABLE_HS_MODE, onDrawChkbMenu, setHSMode, &bltouch.high_speed_mode);
        #endif
      #endif
      #if ENABLED(Z_MIN_PROBE_REPEATABILITY_TEST)
        MENU_ITEM(ICON_ProbeTest, MSG_M48_TEST, onDrawMenuItem, probeTest);
      #endif
    }
    updateMenu(probeSettingsMenu);
  }

#endif // HAS_BED_PROBE

void drawFilSetMenu() {
  checkkey = ID_Menu;
  if (SET_MENU(filSetMenu, MSG_FILAMENT_SET, 9)) {
    BACK_ITEM(drawAdvancedSettingsMenu);
    #if HAS_FILAMENT_SENSOR
      EDIT_ITEM(ICON_Runout, MSG_RUNOUT_ENABLE, onDrawChkbMenu, setRunoutEnable, &runout.enabled);
    #endif
    #if HAS_FILAMENT_RUNOUT_DISTANCE
      EDIT_ITEM(ICON_Runout, MSG_RUNOUT_DISTANCE_MM, onDrawPFloatMenu, setRunoutDistance, &runout.runout_distance());
    #endif
    #if ENABLED(PREVENT_COLD_EXTRUSION)
      EDIT_ITEM(ICON_ExtrudeMinT, MSG_EXTRUDER_MIN_TEMP, onDrawPIntMenu, setExtMinT, &hmiData.extMinT);
    #endif
    #if ENABLED(ADVANCED_PAUSE_FEATURE)
      EDIT_ITEM(ICON_FilLoad, MSG_FILAMENT_LOAD, onDrawPFloatMenu, setFilLoad, &fc_settings[0].load_length);
      EDIT_ITEM(ICON_FilUnload, MSG_FILAMENT_UNLOAD, onDrawPFloatMenu, setFilUnload, &fc_settings[0].unload_length);
    #endif
    #if ENABLED(FWRETRACT)
      MENU_ITEM(ICON_FWRetract, MSG_FWRETRACT, onDrawSubMenu, drawFWRetractMenu);
    #endif
  }
  updateMenu(filSetMenu);
}

#if ALL(CASE_LIGHT_MENU, CASELIGHT_USES_BRIGHTNESS)

  void drawCaseLightMenu() {
    checkkey = ID_Menu;
    if (SET_MENU(caseLightMenu, MSG_CASE_LIGHT, 3)) {
      BACK_ITEM(drawControlMenu);
      EDIT_ITEM(ICON_CaseLight, MSG_CASE_LIGHT, onDrawChkbMenu, setCaseLight, &caselight.on);
      EDIT_ITEM(ICON_Brightness, MSG_CASE_LIGHT_BRIGHTNESS, onDrawPInt8Menu, setCaseLightBrightness, &caselight.brightness);
    }
    updateMenu(caseLightMenu);
  }

#endif

#if ENABLED(LED_CONTROL_MENU)

  void drawLedControlMenu() {
    checkkey = ID_Menu;
    if (SET_MENU(ledControlMenu, MSG_LED_CONTROL, 10)) {
      BACK_ITEM((currentMenu == tuneMenu) ? drawTuneMenu : drawControlMenu);
      #if !ALL(CASE_LIGHT_MENU, CASE_LIGHT_USE_NEOPIXEL)
        EDIT_ITEM(ICON_LedControl, MSG_LEDS, onDrawChkbMenu, setLedStatus, &leds.lights_on);
      #endif
      #if HAS_COLOR_LEDS
        #if ENABLED(LED_COLOR_PRESETS)
          MENU_ITEM(ICON_LedControl, MSG_SET_LEDS_WHITE, onDrawMenuItem,  leds.set_white);
          MENU_ITEM(ICON_LedControl, MSG_SET_LEDS_RED, onDrawMenuItem,    leds.set_red);
          MENU_ITEM(ICON_LedControl, MSG_SET_LEDS_ORANGE, onDrawMenuItem, leds.set_orange);
          MENU_ITEM(ICON_LedControl, MSG_SET_LEDS_YELLOW, onDrawMenuItem, leds.set_yellow);
          MENU_ITEM(ICON_LedControl, MSG_SET_LEDS_GREEN, onDrawMenuItem,  leds.set_green);
          MENU_ITEM(ICON_LedControl, MSG_SET_LEDS_BLUE, onDrawMenuItem,   leds.set_blue);
          MENU_ITEM(ICON_LedControl, MSG_SET_LEDS_INDIGO, onDrawMenuItem, leds.set_indigo);
          MENU_ITEM(ICON_LedControl, MSG_SET_LEDS_VIOLET, onDrawMenuItem, leds.set_violet);
        #else
          EDIT_ITEM(ICON_LedControl, MSG_COLORS_RED, onDrawPInt8Menu, setLEDColorR, &leds.color.r);
          EDIT_ITEM(ICON_LedControl, MSG_COLORS_GREEN, onDrawPInt8Menu, setLEDColorG, &leds.color.g);
          EDIT_ITEM(ICON_LedControl, MSG_COLORS_BLUE, onDrawPInt8Menu, setLEDColorB, &leds.color.b);
          #if ENABLED(HAS_WHITE_LED)
            EDIT_ITEM(ICON_LedControl, MSG_COLORS_WHITE, onDrawPInt8Menu, setLEDColorW, &leds.color.w);
          #endif
        #endif
      #endif
    }
    updateMenu(ledControlMenu);
  }

#endif // LED_CONTROL_MENU

void drawTuneMenu() {
  checkkey = ID_Menu;
  if (SET_MENU_R(tuneMenu, selrect({73, 2, 28, 12}), MSG_TUNE, 20)) {
    BACK_ITEM(gotoPrintProcess);
    EDIT_ITEM(ICON_Speed, MSG_SPEED, onDrawSpeedItem, setSpeed, &feedrate_percentage);
    #if HAS_HOTEND
      hotendTargetItem = EDIT_ITEM(ICON_HotendTemp, MSG_UBL_SET_TEMP_HOTEND, onDrawHotendTemp, setHotendTemp, &thermalManager.temp_hotend[0].target);
    #endif
    #if HAS_HEATED_BED
      bedTargetItem = EDIT_ITEM(ICON_BedTemp, MSG_UBL_SET_TEMP_BED, onDrawBedTemp, setBedTemp, &thermalManager.temp_bed.target);
    #endif
    #if HAS_FAN
      fanSpeedItem = EDIT_ITEM(ICON_FanSpeed, MSG_FAN_SPEED, onDrawFanSpeed, setFanSpeed, &thermalManager.fan_speed[0]);
    #endif
    #if ALL(HAS_ZOFFSET_ITEM, HAS_BED_PROBE, BABYSTEP_ZPROBE_OFFSET, BABYSTEPPING)
      EDIT_ITEM(ICON_Zoffset, MSG_ZPROBE_ZOFFSET, onDrawZOffset, setZOffset, &BABY_Z_VAR);
    #elif ALL(HAS_ZOFFSET_ITEM, MESH_BED_LEVELING, BABYSTEPPING)
      EDIT_ITEM(ICON_Zoffset, MSG_HOME_OFFSET_Z, onDrawPFloat2Menu, setZOffset, &BABY_Z_VAR);
    #endif
    EDIT_ITEM(ICON_Flow, MSG_FLOW, onDrawPIntMenu, setFlow, &planner.flow_percentage[0]);
    #if ENABLED(ADVANCED_PAUSE_FEATURE)
      MENU_ITEM(ICON_FilMan, MSG_FILAMENTCHANGE, onDrawMenuItem, changeFilament);
    #endif
    #if HAS_FILAMENT_SENSOR
      EDIT_ITEM(ICON_Runout, MSG_RUNOUT_ENABLE, onDrawChkbMenu, setRunoutEnable, &runout.enabled);
    #endif
    #if ENABLED(PROUI_ITEM_PLR)
      EDIT_ITEM(ICON_Pwrlossr, MSG_OUTAGE_RECOVERY, onDrawChkbMenu, setPwrLossr, &recovery.enabled);
    #endif
    #if ENABLED(FWRETRACT)
      MENU_ITEM(ICON_FWRetract, MSG_FWRETRACT, onDrawSubMenu, drawFWRetractMenu);
    #endif
    #if ENABLED(PROUI_ITEM_JD)
      EDIT_ITEM(ICON_JDmm, MSG_JUNCTION_DEVIATION, onDrawPFloat3Menu, setJDmm, &planner.junction_deviation_mm);
    #endif
    #if ENABLED(PROUI_ITEM_ADVK)
      EDIT_ITEM(ICON_MaxAccelerated, MSG_ADVANCE_K, onDrawPFloat3Menu, setLA_K, &planner.extruder_advance_K[0]);
    #endif
    #if HAS_LOCKSCREEN
      MENU_ITEM(ICON_Lock, MSG_LOCKSCREEN, onDrawMenuItem, dwinLockScreen);
    #endif
    #if HAS_LCD_BRIGHTNESS
      EDIT_ITEM(ICON_Brightness, MSG_BRIGHTNESS, onDrawPInt8Menu, setBrightness, &ui.brightness);
      MENU_ITEM(ICON_Box, MSG_BRIGHTNESS_OFF, onDrawMenuItem, turnOffBacklight);
    #endif
    #if ENABLED(EDITABLE_DISPLAY_TIMEOUT)
      EDIT_ITEM(ICON_Brightness, MSG_SCREEN_TIMEOUT, onDrawPIntMenu, setTimer, &ui.backlight_timeout_minutes);
    #endif
    #if ALL(PROUI_TUNING_GRAPH, PROUI_ITEM_PLOT)
      MENU_ITEM(ICON_PIDNozzle, MSG_HOTEND_TEMP_GRAPH, onDrawMenuItem, drawHPlot);
      MENU_ITEM(ICON_PIDBed, MSG_BED_TEMP_GRAPH, onDrawMenuItem, drawBPlot);
    #endif
    #if ENABLED(CASE_LIGHT_MENU)
      EDIT_ITEM(ICON_CaseLight, MSG_CASE_LIGHT, onDrawChkbMenu, setCaseLight, &caselight.on);
      #if CASELIGHT_USES_BRIGHTNESS
        // Avoid heavy interference with print job disabling live update of brightness in tune menu
        enableLiveCaseLightBrightness = false;
        EDIT_ITEM(ICON_Brightness, MSG_CASE_LIGHT_BRIGHTNESS, onDrawPInt8Menu, setCaseLightBrightness, &caselight.brightness);
      #endif
      #if ENABLED(LED_CONTROL_MENU)
        // Avoid heavy interference with print job disabling live update of color in tune menu
        enableLiveLedColor = false;
        MENU_ITEM(ICON_LedControl, MSG_LED_CONTROL, onDrawSubMenu, drawLedControlMenu);
      #endif
    #elif ENABLED(LED_CONTROL_MENU) && DISABLED(CASE_LIGHT_USE_NEOPIXEL)
      EDIT_ITEM(ICON_LedControl, MSG_LEDS, onDrawChkbMenu, setLedStatus, &leds.lights_on);
    #endif
  }
  updateMenu(tuneMenu);
}

#if ENABLED(ADAPTIVE_STEP_SMOOTHING)
  void setAdaptiveStepSmoothing() {
    toggleCheckboxLine(hmiData.adaptiveStepSmoothing);
  }
#endif

#if ENABLED(SHAPING_MENU)
  void applyShapingFreq() { stepper.set_shaping_frequency(hmiValue.axis, menuData.value / 100); }
  void applyShapingZeta() { stepper.set_shaping_damping_ratio(hmiValue.axis, menuData.value / 100); }

  #if ENABLED(INPUT_SHAPING_X)
    void onDrawShapingXFreq(MenuItem* menuitem, int8_t line) { onDrawFloatMenu(menuitem, line, 2, stepper.get_shaping_frequency(X_AXIS)); }
    void onDrawShapingXZeta(MenuItem* menuitem, int8_t line) { onDrawFloatMenu(menuitem, line, 2, stepper.get_shaping_damping_ratio(X_AXIS)); }
    void setShapingXFreq() { hmiValue.axis = X_AXIS; setFloatOnClick(0, 200, 2, stepper.get_shaping_frequency(X_AXIS), applyShapingFreq); }
    void setShapingXZeta() { hmiValue.axis = X_AXIS; setFloatOnClick(0, 1, 2, stepper.get_shaping_damping_ratio(X_AXIS), applyShapingZeta); }
  #endif

  #if ENABLED(INPUT_SHAPING_Y)
    void onDrawShapingYFreq(MenuItem* menuitem, int8_t line) { onDrawFloatMenu(menuitem, line, 2, stepper.get_shaping_frequency(Y_AXIS)); }
    void onDrawShapingYZeta(MenuItem* menuitem, int8_t line) { onDrawFloatMenu(menuitem, line, 2, stepper.get_shaping_damping_ratio(Y_AXIS)); }
    void setShapingYFreq() { hmiValue.axis = Y_AXIS; setFloatOnClick(0, 200, 2, stepper.get_shaping_frequency(Y_AXIS), applyShapingFreq); }
    void setShapingYZeta() { hmiValue.axis = Y_AXIS; setFloatOnClick(0, 1, 2, stepper.get_shaping_damping_ratio(Y_AXIS), applyShapingZeta); }
  #endif

  void drawInputShaping_menu() {
    checkkey = ID_Menu;
    if (SET_MENU(inputShapingMenu, MSG_INPUT_SHAPING, 5)) {
      BACK_ITEM(drawMotionMenu);
      #if ENABLED(INPUT_SHAPING_X)
        MENU_ITEM(ICON_ShapingX, MSG_SHAPING_A_FREQ, onDrawShapingXFreq, setShapingXFreq);
        MENU_ITEM(ICON_ShapingX, MSG_SHAPING_A_ZETA, onDrawShapingXZeta, setShapingXZeta);
      #endif
      #if ENABLED(INPUT_SHAPING_Y)
        MENU_ITEM(ICON_ShapingY, MSG_SHAPING_B_FREQ, onDrawShapingYFreq, setShapingYFreq);
        MENU_ITEM(ICON_ShapingY, MSG_SHAPING_B_ZETA, onDrawShapingYZeta, setShapingYZeta);
      #endif
    }
    updateMenu(inputShapingMenu);
  }
#endif

#if HAS_TRINAMIC_CONFIG
  #if AXIS_IS_TMC(X)
    void setXTMCCurrent() { setPIntOnClick(MIN_TMC_CURRENT, MAX_TMC_CURRENT, []{ stepperX.refresh_stepper_current(); }); }
  #endif
  #if AXIS_IS_TMC(Y)
    void setYTMCCurrent() { setPIntOnClick(MIN_TMC_CURRENT, MAX_TMC_CURRENT, []{ stepperY.refresh_stepper_current(); }); }
  #endif
  #if AXIS_IS_TMC(Z)
    void setZTMCCurrent() { setPIntOnClick(MIN_TMC_CURRENT, MAX_TMC_CURRENT, []{ stepperZ.refresh_stepper_current(); }); }
  #endif
  #if AXIS_IS_TMC(E0)
    void setETMCCurrent() { setPIntOnClick(MIN_TMC_CURRENT, MAX_TMC_CURRENT, []{ stepperE0.refresh_stepper_current(); }); }
  #endif

  void drawTrinamicConfigMenu() {
    checkkey = ID_Menu;
    if (SET_MENU(trinamicConfigMenu, MSG_TMC_DRIVERS, 5)) {
      BACK_ITEM(drawAdvancedSettingsMenu);
      #if AXIS_IS_TMC(X)
        EDIT_ITEM(ICON_TMCXSet, MSG_TMC_ACURRENT, onDrawPIntMenu, setXTMCCurrent, &stepperX.val_mA);
      #endif
      #if AXIS_IS_TMC(Y)
        EDIT_ITEM(ICON_TMCYSet, MSG_TMC_BCURRENT, onDrawPIntMenu, setYTMCCurrent, &stepperY.val_mA);
      #endif
      #if AXIS_IS_TMC(Z)
        EDIT_ITEM(ICON_TMCZSet, MSG_TMC_CCURRENT, onDrawPIntMenu, setZTMCCurrent, &stepperZ.val_mA);
      #endif
      #if AXIS_IS_TMC(E0)
        EDIT_ITEM(ICON_TMCESet, MSG_TMC_ECURRENT, onDrawPIntMenu, setETMCCurrent, &stepperE0.val_mA);
      #endif
    }
    updateMenu(trinamicConfigMenu);
  }
#endif

void drawMotionMenu() {
  checkkey = ID_Menu;
  if (SET_MENU_R(motionMenu, selrect({1, 16, 28, 13}), MSG_MOTION, 10)) {
    BACK_ITEM(drawControlMenu);
    MENU_ITEM(ICON_MaxSpeed, MSG_SPEED, onDrawSpeed, drawMaxSpeedMenu);
    MENU_ITEM(ICON_MaxAccelerated, MSG_ACCELERATION, onDrawAcc, drawMaxAccelMenu);
    #if ENABLED(CLASSIC_JERK)
      MENU_ITEM(ICON_MaxJerk, MSG_JERK, onDrawJerk, drawMaxJerkMenu);
    #elif HAS_JUNCTION_DEVIATION
      EDIT_ITEM(ICON_JDmm, MSG_JUNCTION_DEVIATION, onDrawPFloat3Menu, setJDmm, &planner.junction_deviation_mm);
    #endif
    #if ENABLED(LIN_ADVANCE)
      EDIT_ITEM(ICON_MaxAccelerated, MSG_ADVANCE_K, onDrawPFloat3Menu, setLA_K, &planner.extruder_advance_K[0]);
    #endif
    #if ENABLED(SHAPING_MENU)
      MENU_ITEM(ICON_InputShaping, MSG_INPUT_SHAPING, onDrawSubMenu, drawInputShaping_menu);
    #endif
    #if ENABLED(ADAPTIVE_STEP_SMOOTHING)
      EDIT_ITEM(ICON_UBLActive, MSG_STEP_SMOOTHING, onDrawChkbMenu, setAdaptiveStepSmoothing, &hmiData.adaptiveStepSmoothing);
    #endif
    MENU_ITEM(ICON_Step, MSG_STEPS_PER_MM, onDrawSteps, drawStepsMenu);
    EDIT_ITEM(ICON_Flow, MSG_FLOW, onDrawPIntMenu, setFlow, &planner.flow_percentage[0]);
    EDIT_ITEM(ICON_Speed, MSG_SPEED, onDrawPIntMenu, setSpeed, &feedrate_percentage);
  }
  updateMenu(motionMenu);
}

#if ALL(ADVANCED_PAUSE_FEATURE, HAS_PREHEAT)

    void drawPreheatHotendMenu() {
      checkkey = ID_Menu;
      if (SET_MENU(preheatHotendMenu, MSG_PREHEAT_HOTEND, 1 + PREHEAT_COUNT)) {
        BACK_ITEM(drawFilamentManMenu);
        #define _ITEM_PREHEAT_HE(N) MENU_ITEM(ICON_Preheat##N, MSG_PREHEAT_##N, onDrawMenuItem, DoPreheatHotend##N);
        REPEAT_1(PREHEAT_COUNT, _ITEM_PREHEAT_HE)
      }
      updateMenu(preheatHotendMenu);
    }

#endif

void drawFilamentManMenu() {
  checkkey = ID_Menu;
  if (SET_MENU(filamentMenu, MSG_FILAMENT_MAN, 6)) {
    BACK_ITEM(drawPrepareMenu);
    #if ENABLED(NOZZLE_PARK_FEATURE)
      MENU_ITEM(ICON_Park, MSG_FILAMENT_PARK_ENABLED, onDrawMenuItem, parkHead);
    #endif
    #if ENABLED(ADVANCED_PAUSE_FEATURE)
      #if HAS_PREHEAT
        MENU_ITEM(ICON_SetEndTemp, MSG_PREHEAT_HOTEND, onDrawSubMenu, drawPreheatHotendMenu);
      #endif
      MENU_ITEM(ICON_FilMan, MSG_FILAMENTCHANGE, onDrawMenuItem, changeFilament);
    #endif
    #if ENABLED(FILAMENT_LOAD_UNLOAD_GCODES)
      MENU_ITEM(ICON_FilUnload, MSG_FILAMENTUNLOAD, onDrawMenuItem, unloadFilament);
      MENU_ITEM(ICON_FilLoad, MSG_FILAMENTLOAD, onDrawMenuItem, loadFilament);
    #endif
  }
  updateMenu(filamentMenu);
}

#if ENABLED(MESH_BED_LEVELING)

  void drawManualMeshMenu() {
    checkkey = ID_Menu;
    if (SET_MENU(manualMeshMenu, MSG_UBL_MANUAL_MESH, 6)) {
      BACK_ITEM(drawPrepareMenu);
      MENU_ITEM(ICON_ManualMesh, MSG_LEVEL_BED, onDrawMenuItem, manualMeshStart);
      mMeshMoveZItem = EDIT_ITEM(ICON_Zoffset, MSG_MOVE_Z, onDrawMMeshMoveZ, setMMeshMoveZ, &current_position.z);
      MENU_ITEM(ICON_Axis, MSG_UBL_CONTINUE_MESH, onDrawMenuItem, manualMeshContinue);
      MENU_ITEM(ICON_MeshViewer, MSG_MESH_VIEW, onDrawSubMenu, dwinMeshViewer);
      MENU_ITEM(ICON_MeshSave, MSG_UBL_SAVE_MESH, onDrawMenuItem, manualMeshSave);
    }
    updateMenu(manualMeshMenu);
  }

#endif // MESH_BED_LEVELING

#if HAS_PREHEAT

  void drawPreheatMenu(const bool notCurrent) {
    checkkey = ID_Menu;
    if (notCurrent) {
      BACK_ITEM(drawTemperatureMenu);
      #if HAS_HOTEND
        EDIT_ITEM(ICON_HotendTemp, MSG_UBL_SET_TEMP_HOTEND, onDrawSetPreheatHotend, setPreheatEndTemp, &ui.material_preset[hmiValue.select].hotend_temp);
      #endif
      #if HAS_HEATED_BED
        EDIT_ITEM(ICON_BedTemp, MSG_UBL_SET_TEMP_BED, onDrawSetPreheatBed, setPreheatBedTemp, &ui.material_preset[hmiValue.select].bed_temp);
      #endif
      #if HAS_FAN
        EDIT_ITEM(ICON_FanSpeed, MSG_FAN_SPEED, onDrawSetPreheatFan, setPreheatFanSpeed, &ui.material_preset[hmiValue.select].fan_speed);
      #endif
      #if ENABLED(EEPROM_SETTINGS)
        MENU_ITEM(ICON_WriteEEPROM, MSG_STORE_EEPROM, onDrawWriteEeprom, writeEEPROM);
      #endif
    }
    updateMenu(preheatMenu);
  }

  #define _preheatMenu(N) \
    void drawPreheat## N ##Menu() { \
      hmiValue.select = (N) - 1; \
      drawPreheatMenu(SET_MENU(preheatMenu, MSG_PREHEAT_## N ##_SETTINGS, 5)); \
    }
  REPEAT_1(PREHEAT_COUNT, _preheatMenu)

#endif // HAS_PREHEAT

void drawTemperatureMenu() {
  checkkey = ID_Menu;
  if (SET_MENU_R(temperatureMenu, selrect({236, 2, 28, 12}), MSG_TEMPERATURE, 4 + PREHEAT_COUNT)) {
    BACK_ITEM(drawControlMenu);
    #if HAS_HOTEND
      hotendTargetItem = EDIT_ITEM(ICON_HotendTemp, MSG_UBL_SET_TEMP_HOTEND, onDrawHotendTemp, setHotendTemp, &thermalManager.temp_hotend[0].target);
    #endif
    #if HAS_HEATED_BED
      bedTargetItem = EDIT_ITEM(ICON_BedTemp, MSG_UBL_SET_TEMP_BED, onDrawBedTemp, setBedTemp, &thermalManager.temp_bed.target);
    #endif
    #if HAS_FAN
      fanSpeedItem = EDIT_ITEM(ICON_FanSpeed, MSG_FAN_SPEED, onDrawFanSpeed, setFanSpeed, &thermalManager.fan_speed[0]);
    #endif
    #if HAS_PREHEAT
      #define _ITEM_SETPREHEAT(N) MENU_ITEM(ICON_SetPreheat##N, MSG_PREHEAT_## N ##_SETTINGS, onDrawSubMenu, drawPreheat## N ##Menu);
      REPEAT_1(PREHEAT_COUNT, _ITEM_SETPREHEAT)
    #endif
  }
  updateMenu(temperatureMenu);
}

void drawMaxSpeedMenu() {
  checkkey = ID_Menu;
  if (SET_MENU_R(maxSpeedMenu, selrect({1, 16, 28, 13}), MSG_MAX_SPEED, 5)) {
    BACK_ITEM(drawMotionMenu);
    #if HAS_X_AXIS
      EDIT_ITEM(ICON_MaxSpeedX, MSG_VMAX_A, onDrawMaxSpeedX, setMaxSpeedX, &planner.settings.max_feedrate_mm_s[X_AXIS]);
    #endif
    #if HAS_Y_AXIS
      EDIT_ITEM(ICON_MaxSpeedY, MSG_VMAX_B, onDrawMaxSpeedY, setMaxSpeedY, &planner.settings.max_feedrate_mm_s[Y_AXIS]);
    #endif
    #if HAS_Z_AXIS
      EDIT_ITEM(ICON_MaxSpeedZ, MSG_VMAX_C, onDrawMaxSpeedZ, setMaxSpeedZ, &planner.settings.max_feedrate_mm_s[Z_AXIS]);
    #endif
    #if HAS_HOTEND
      EDIT_ITEM(ICON_MaxSpeedE, MSG_VMAX_E, onDrawMaxSpeedE, setMaxSpeedE, &planner.settings.max_feedrate_mm_s[E_AXIS]);
    #endif
  }
  updateMenu(maxSpeedMenu);
}

void drawMaxAccelMenu() {
  checkkey = ID_Menu;
  if (SET_MENU_R(maxAccelMenu, selrect({1, 16, 28, 13}), MSG_AMAX_EN, 5)) {
    BACK_ITEM(drawMotionMenu);
    #if HAS_X_AXIS
      EDIT_ITEM(ICON_MaxAccX, MSG_AMAX_A, onDrawMaxAccelX, setMaxAccelX, &planner.settings.max_acceleration_mm_per_s2[X_AXIS]);
    #endif
    #if HAS_Y_AXIS
      EDIT_ITEM(ICON_MaxAccY, MSG_AMAX_B, onDrawMaxAccelY, setMaxAccelY, &planner.settings.max_acceleration_mm_per_s2[Y_AXIS]);
    #endif
    #if HAS_Z_AXIS
      EDIT_ITEM(ICON_MaxAccZ, MSG_AMAX_C, onDrawMaxAccelZ, setMaxAccelZ, &planner.settings.max_acceleration_mm_per_s2[Z_AXIS]);
    #endif
    #if HAS_HOTEND
      EDIT_ITEM(ICON_MaxAccE, MSG_AMAX_E, onDrawMaxAccelE, setMaxAccelE, &planner.settings.max_acceleration_mm_per_s2[E_AXIS]);
    #endif
  }
  updateMenu(maxAccelMenu);
}

#if ENABLED(CLASSIC_JERK)

  void drawMaxJerkMenu() {
    checkkey = ID_Menu;
    if (SET_MENU_R(maxJerkMenu, selrect({1, 16, 28, 13}), MSG_JERK, 5)) {
      BACK_ITEM(drawMotionMenu);
      #if HAS_X_AXIS
        EDIT_ITEM(ICON_MaxSpeedJerkX, MSG_VA_JERK, onDrawMaxJerkX, setMaxJerkX, &planner.max_jerk.x);
      #endif
      #if HAS_Y_AXIS
        EDIT_ITEM(ICON_MaxSpeedJerkY, MSG_VB_JERK, onDrawMaxJerkY, setMaxJerkY, &planner.max_jerk.y);
      #endif
      #if HAS_Z_AXIS
        EDIT_ITEM(ICON_MaxSpeedJerkZ, MSG_VC_JERK, onDrawMaxJerkZ, setMaxJerkZ, &planner.max_jerk.z);
      #endif
      #if HAS_HOTEND
        EDIT_ITEM(ICON_MaxSpeedJerkE, MSG_VE_JERK, onDrawMaxJerkE, setMaxJerkE, &planner.max_jerk.e);
      #endif
    }
    updateMenu(maxJerkMenu);
  }

#endif // CLASSIC_JERK

void drawStepsMenu() {
  checkkey = ID_Menu;
  if (SET_MENU_R(stepsMenu, selrect({1, 16, 28, 13}), MSG_STEPS_PER_MM, 5)) {
    BACK_ITEM(drawMotionMenu);
    #if HAS_X_AXIS
      EDIT_ITEM(ICON_StepX, MSG_A_STEPS, onDrawStepsX, setStepsX, &planner.settings.axis_steps_per_mm[X_AXIS]);
    #endif
    #if HAS_Y_AXIS
      EDIT_ITEM(ICON_StepY, MSG_B_STEPS, onDrawStepsY, setStepsY, &planner.settings.axis_steps_per_mm[Y_AXIS]);
    #endif
    #if HAS_Z_AXIS
      EDIT_ITEM(ICON_StepZ, MSG_C_STEPS, onDrawStepsZ, setStepsZ, &planner.settings.axis_steps_per_mm[Z_AXIS]);
    #endif
    #if HAS_HOTEND
      EDIT_ITEM(ICON_StepE, MSG_E_STEPS, onDrawStepsE, setStepsE, &planner.settings.axis_steps_per_mm[E_AXIS]);
    #endif
  }
  updateMenu(stepsMenu);
}

//=============================================================================
// UI editable custom colors
//=============================================================================

#if HAS_CUSTOM_COLORS

  void restoreDefaultColors() {
    dwinSetColorDefaults();
    DWINUI::setColors(hmiData.colorText, hmiData.colorBackground, hmiData.colorStatusBg);
    dwinRedrawScreen();
  }

  void selColor() {
    menuData.intPtr = (int16_t*)static_cast<MenuItemPtr*>(currentMenu->selectedItem())->value;
    hmiValue.color.r = GetRColor(*menuData.intPtr); // Red
    hmiValue.color.g = GetGColor(*menuData.intPtr); // Green
    hmiValue.color.b = GetBColor(*menuData.intPtr); // Blue
    drawGetColorMenu();
  }

  void liveRGBColor() {
    hmiValue.color[currentMenu->line() - 2] = menuData.value;
    const uint16_t color = RGB(hmiValue.color.r, hmiValue.color.g, hmiValue.color.b);
    dwinDrawRectangle(1, color, 20, 315, DWIN_WIDTH - 20, 335);
  }
  void setRGBColor() {
    const uint8_t color = static_cast<MenuItem*>(currentMenu->selectedItem())->icon;
    setIntOnClick(0, (color == 1) ? 63 : 31, hmiValue.color[color], nullptr, liveRGBColor);
  }

  void dwinApplyColor() {
    *menuData.intPtr = RGB(hmiValue.color.r, hmiValue.color.g, hmiValue.color.b);
    DWINUI::setColors(hmiData.colorText, hmiData.colorBackground, hmiData.colorStatusBg);
    drawSelectColorsMenu();
    hash_changed = true;
    LCD_MESSAGE(MSG_COLORS_APPLIED);
    dwinDrawDashboard();
  }

  void drawSelectColorsMenu() {
    checkkey = ID_Menu;
    if (SET_MENU(selectColorMenu, MSG_COLORS_SELECT, 20)) {
      BACK_ITEM(drawAdvancedSettingsMenu);
      MENU_ITEM(ICON_StockConfiguration, MSG_RESTORE_DEFAULTS, onDrawMenuItem, restoreDefaultColors);
      EDIT_ITEM_F(0, "Screen Background", onDrawSelColorItem, selColor, &hmiData.colorBackground);
      EDIT_ITEM_F(0, "Cursor", onDrawSelColorItem, selColor, &hmiData.colorCursor);
      EDIT_ITEM_F(0, "Title Background", onDrawSelColorItem, selColor, &hmiData.colorTitleBg);
      EDIT_ITEM_F(0, "Title Text", onDrawSelColorItem, selColor, &hmiData.colorTitleTxt);
      EDIT_ITEM_F(0, "Text", onDrawSelColorItem, selColor, &hmiData.colorText);
      EDIT_ITEM_F(0, "Selected", onDrawSelColorItem, selColor, &hmiData.colorSelected);
      EDIT_ITEM_F(0, "Split Line", onDrawSelColorItem, selColor, &hmiData.colorSplitLine);
      EDIT_ITEM_F(0, "Highlight", onDrawSelColorItem, selColor, &hmiData.colorHighlight);
      EDIT_ITEM_F(0, "Status Background", onDrawSelColorItem, selColor, &hmiData.colorStatusBg);
      EDIT_ITEM_F(0, "Status Text", onDrawSelColorItem, selColor, &hmiData.colorStatusTxt);
      EDIT_ITEM_F(0, "Popup Background", onDrawSelColorItem, selColor, &hmiData.colorPopupBg);
      EDIT_ITEM_F(0, "Popup Text", onDrawSelColorItem, selColor, &hmiData.colorPopupTxt);
      EDIT_ITEM_F(0, "Alert Background", onDrawSelColorItem, selColor, &hmiData.colorAlertBg);
      EDIT_ITEM_F(0, "Alert Text", onDrawSelColorItem, selColor, &hmiData.colorAlertTxt);
      EDIT_ITEM_F(0, "Percent Text", onDrawSelColorItem, selColor, &hmiData.colorPercentTxt);
      EDIT_ITEM_F(0, "Bar Fill", onDrawSelColorItem, selColor, &hmiData.colorBarfill);
      EDIT_ITEM_F(0, "Indicator value", onDrawSelColorItem, selColor, &hmiData.colorIndicator);
      EDIT_ITEM_F(0, "Coordinate value", onDrawSelColorItem, selColor, &hmiData.colorCoordinate);
    }
    updateMenu(selectColorMenu);
  }

  void drawGetColorMenu() {
    checkkey = ID_Menu;
    if (SET_MENU(getColorMenu, MSG_COLORS_GET, 5)) {
      BACK_ITEM(dwinApplyColor);
      MENU_ITEM(ICON_Cancel, MSG_BUTTON_CANCEL, onDrawMenuItem, drawSelectColorsMenu);
      MENU_ITEM(0, MSG_COLORS_RED, onDrawGetColorItem, setRGBColor);
      MENU_ITEM(1, MSG_COLORS_GREEN, onDrawGetColorItem, setRGBColor);
      MENU_ITEM(2, MSG_COLORS_BLUE, onDrawGetColorItem, setRGBColor);
    }
    updateMenu(getColorMenu);
    dwinDrawRectangle(1, *menuData.intPtr, 20, 315, DWIN_WIDTH - 20, 335);
  }

#endif // HAS_CUSTOM_COLORS

//=============================================================================
// Nozzle and Bed PID/MPC
//=============================================================================

#if ANY(MPC_EDIT_MENU, MPC_AUTOTUNE_MENU)

  #if ENABLED(MPC_EDIT_MENU)
    void setHeaterPower() { setPFloatOnClick(1, 200, 1); }
    void setBlkHeatCapacity() { setPFloatOnClick(0, 40, 2); }
    void setSensorResponse() { setPFloatOnClick(0, 1, 4); }
    void setAmbientXfer() { setPFloatOnClick(0, 1, 4); }
    #if ENABLED(MPC_INCLUDE_FAN)
      void onDrawFanAdj(MenuItem* menuitem, int8_t line) { onDrawFloatMenu(menuitem, line, 4, thermalManager.temp_hotend[0].fanCoefficient()); }
      void applyFanAdj() { thermalManager.temp_hotend[0].applyFanAdjustment(menuData.value / POW(10, 4)); }
      void setFanAdj() { setFloatOnClick(0, 1, 4, thermalManager.temp_hotend[0].fanCoefficient(), applyFanAdj); }
    #endif
  #endif

  void drawHotendMPCMenu() {
    checkkey = ID_Menu;
    if (SET_MENU_F(hotendMPCMenu, "MPC Settings", 7)) {
      MPC_t &mpc = thermalManager.temp_hotend[0].mpc;
      BACK_ITEM(drawAdvancedSettingsMenu);
      #if ENABLED(MPC_AUTOTUNE_MENU)
        MENU_ITEM(ICON_MPCNozzle, MSG_MPC_AUTOTUNE, onDrawMenuItem, []{ thermalManager.MPC_autotune(active_extruder, Temperature::MPCTuningType::AUTO); });
      #endif
      #if ENABLED(MPC_EDIT_MENU)
        EDIT_ITEM(ICON_MPCHeater, MSG_MPC_POWER, onDrawPFloatMenu, setHeaterPower, &mpc.heater_power);
        EDIT_ITEM(ICON_MPCHeatCap, MSG_MPC_BLOCK_HEAT_CAPACITY, onDrawPFloat2Menu, setBlkHeatCapacity, &mpc.block_heat_capacity);
        EDIT_ITEM(ICON_MPCValue, MSG_SENSOR_RESPONSIVENESS, onDrawPFloat4Menu, setSensorResponse, &mpc.sensor_responsiveness);
        EDIT_ITEM(ICON_MPCValue, MSG_MPC_AMBIENT_XFER_COEFF, onDrawPFloat4Menu, setAmbientXfer, &mpc.ambient_xfer_coeff_fan0);
        #if ENABLED(MPC_INCLUDE_FAN)
          EDIT_ITEM(ICON_MPCFan, MSG_MPC_AMBIENT_XFER_COEFF_FAN, onDrawFanAdj, setFanAdj, &mpc.fan255_adjustment);
        #endif
      #endif
    }
    updateMenu(hotendMPCMenu);
  }

#endif // MPC_EDIT_MENU || MPC_AUTOTUNE_MENU

#if PROUI_PID_TUNE
  void setPID(celsius_t t, heater_id_t h) {
    gcode.process_subcommands_now(
      MString<60>(F("G28OXY\nG0Z5F300\nG0X"), X_CENTER, F("Y"), Y_CENTER, F("F5000\nM84\nM400"))
    );
    thermalManager.PID_autotune(t, h, hmiData.pidCycles, true);
  }
  void setPidCycles() { setPIntOnClick(3, 50); }
#endif

#if ALL(HAS_PID_HEATING, PID_EDIT_MENU)

  void setKp() { setPFloatOnClick(0, 1000, 2); }
  void applyPIDi() {
    *menuData.floatPtr = scalePID_i(menuData.value / POW(10, 2));
    TERN_(PIDTEMP, thermalManager.updatePID());
  }
  void applyPIDd() {
    *menuData.floatPtr = scalePID_d(menuData.value / POW(10, 2));
    TERN_(PIDTEMP, thermalManager.updatePID());
  }
  void setKi() {
    menuData.floatPtr = (float*)static_cast<MenuItemPtr*>(currentMenu->selectedItem())->value;
    const float value = unscalePID_i(*menuData.floatPtr);
    setFloatOnClick(0, 1000, 2, value, applyPIDi);
  }
  void setKd() {
    menuData.floatPtr = (float*)static_cast<MenuItemPtr*>(currentMenu->selectedItem())->value;
    const float value = unscalePID_d(*menuData.floatPtr);
    setFloatOnClick(0, 1000, 2, value, applyPIDd);
  }
  void onDrawPIDi(MenuItem* menuitem, int8_t line) { onDrawFloatMenu(menuitem, line, 2, unscalePID_i(*(float*)static_cast<MenuItemPtr*>(menuitem)->value)); }
  void onDrawPIDd(MenuItem* menuitem, int8_t line) { onDrawFloatMenu(menuitem, line, 2, unscalePID_d(*(float*)static_cast<MenuItemPtr*>(menuitem)->value)); }

#endif // HAS_PID_HEATING && PID_EDIT_MENU

#if ENABLED(PIDTEMP) && ANY(PID_AUTOTUNE_MENU, PID_EDIT_MENU)

  #if ENABLED(PID_AUTOTUNE_MENU)
    void hotendPID() { setPID(hmiData.hotendPidT, H_E0); }
    void setHotendPidT() { setPIntOnClick(MIN_ETEMP, MAX_ETEMP); }
  #endif

  void drawHotendPIDMenu() {
    checkkey = ID_Menu;
    if (SET_MENU_F(hotendPIDMenu, STR_HOTEND_PID " Settings", 8)) {
      BACK_ITEM(drawAdvancedSettingsMenu);
      #if ENABLED(PID_AUTOTUNE_MENU)
        MENU_ITEM_F(ICON_PIDNozzle, STR_HOTEND_PID, onDrawMenuItem, hotendPID);
        EDIT_ITEM(ICON_Temperature, MSG_TEMPERATURE, onDrawPIntMenu, setHotendPidT, &hmiData.hotendPidT);
        EDIT_ITEM(ICON_PIDCycles, MSG_PID_CYCLE, onDrawPIntMenu, setPidCycles, &hmiData.pidCycles);
      #endif
      #if ENABLED(PID_EDIT_MENU)
        EDIT_ITEM_F(ICON_PIDValue, "Set" STR_KP, onDrawPFloat2Menu, setKp, &thermalManager.temp_hotend[0].pid.Kp);
        EDIT_ITEM_F(ICON_PIDValue, "Set" STR_KI, onDrawPIDi, setKi, &thermalManager.temp_hotend[0].pid.Ki);
        EDIT_ITEM_F(ICON_PIDValue, "Set" STR_KD, onDrawPIDd, setKd, &thermalManager.temp_hotend[0].pid.Kd);
      #endif
      #if ENABLED(EEPROM_SETTINGS)
        MENU_ITEM(ICON_WriteEEPROM, MSG_STORE_EEPROM, onDrawMenuItem, writeEEPROM);
      #endif
    }
    updateMenu(hotendPIDMenu);
  }

#endif // PIDTEMP && (PID_AUTOTUNE_MENU || PID_EDIT_MENU)

#if ENABLED(PIDTEMPBED) && ANY(PID_AUTOTUNE_MENU, PID_EDIT_MENU)

  #if ENABLED(PID_AUTOTUNE_MENU)
    void bedPID() { setPID(hmiData.bedPidT, H_BED); }
    void setBedPidT() { setPIntOnClick(MIN_BEDTEMP, MAX_BEDTEMP); }
  #endif

  void drawBedPIDMenu() {
    checkkey = ID_Menu;
    if (SET_MENU_F(bedPIDMenu, STR_BED_PID " Settings", 8)) {
      BACK_ITEM(drawAdvancedSettingsMenu);
      #if ENABLED(PID_AUTOTUNE_MENU)
        MENU_ITEM_F(ICON_PIDBed, STR_BED_PID, onDrawMenuItem,bedPID);
        EDIT_ITEM(ICON_Temperature, MSG_TEMPERATURE, onDrawPIntMenu, setBedPidT, &hmiData.bedPidT);
        EDIT_ITEM(ICON_PIDCycles, MSG_PID_CYCLE, onDrawPIntMenu, setPidCycles, &hmiData.pidCycles);
      #endif
      #if ENABLED(PID_EDIT_MENU)
        EDIT_ITEM_F(ICON_PIDValue, "Set" STR_KP, onDrawPFloat2Menu, setKp, &thermalManager.temp_bed.pid.Kp);
        EDIT_ITEM_F(ICON_PIDValue, "Set" STR_KI, onDrawPIDi, setKi, &thermalManager.temp_bed.pid.Ki);
        EDIT_ITEM_F(ICON_PIDValue, "Set" STR_KD, onDrawPIDd, setKd, &thermalManager.temp_bed.pid.Kd);
      #endif
      #if ENABLED(EEPROM_SETTINGS)
        MENU_ITEM(ICON_WriteEEPROM, MSG_STORE_EEPROM, onDrawMenuItem, writeEEPROM);
      #endif
    }
    updateMenu(bedPIDMenu);
  }

#endif // PIDTEMPBED && (PID_AUTOTUNE_MENU || PID_EDIT_MENU)

//=============================================================================

#if HAS_BED_PROBE

  void drawZOffsetWizMenu() {
    checkkey = ID_Menu;
    if (SET_MENU(zOffsetWizMenu, MSG_PROBE_WIZARD, 4)) {
      BACK_ITEM(drawPrepareMenu);
      MENU_ITEM(ICON_Homing, MSG_AUTO_HOME, onDrawMenuItem, autoHome);
<<<<<<< HEAD
      MENU_ITEM(ICON_AxisD, MSG_MOVE_NOZZLE_TO_BED, onDrawMenuItem, setMoveZto0);
=======
      MENU_ITEM(ICON_MoveZ0, MSG_MOVE_NOZZLE_TO_BED, onDrawMenuItem, setMoveZto0);
>>>>>>> 0f095549
      EDIT_ITEM(ICON_Zoffset, MSG_XATC_UPDATE_Z_OFFSET, onDrawPFloat2Menu, setZOffset, &BABY_Z_VAR);
    }
    updateMenu(zOffsetWizMenu);
    if (!axis_is_trusted(Z_AXIS)) LCD_MESSAGE_F("WARNING: Z position unknown, move Z to home");
  }

#endif

#if ENABLED(INDIVIDUAL_AXIS_HOMING_SUBMENU)

  void drawHomingMenu() {
    checkkey = ID_Menu;
    if (SET_MENU(homingMenu, MSG_HOMING, 6)) {
      BACK_ITEM(drawPrepareMenu);
      MENU_ITEM(ICON_Homing, MSG_AUTO_HOME, onDrawMenuItem, autoHome);
      #if HAS_X_AXIS
        MENU_ITEM(ICON_HomeX, MSG_AUTO_HOME_X, onDrawMenuItem, homeX);
      #endif
      #if HAS_Y_AXIS
        MENU_ITEM(ICON_HomeY, MSG_AUTO_HOME_Y, onDrawMenuItem, homeY);
      #endif
      #if HAS_Z_AXIS
        MENU_ITEM(ICON_HomeZ, MSG_AUTO_HOME_Z, onDrawMenuItem, homeZ);
      #endif
      #if ENABLED(MESH_BED_LEVELING)
        EDIT_ITEM(ICON_ZAfterHome, MSG_Z_AFTER_HOME, onDrawPInt8Menu, setZAfterHoming, &hmiData.zAfterHoming);
      #endif
    }
    updateMenu(homingMenu);
  }

#endif // INDIVIDUAL_AXIS_HOMING_SUBMENU

#if ENABLED(FWRETRACT)

  void drawFWRetractMenu() {
    checkkey = ID_Menu;
    if (SET_MENU(fwRetractMenu, MSG_FWRETRACT, 6)) {
      BACK_ITEM(returnFWRetractMenu);
      EDIT_ITEM(ICON_FWRetLength, MSG_CONTROL_RETRACT, onDrawPFloatMenu, setRetractLength, &fwretract.settings.retract_length);
      EDIT_ITEM(ICON_FWRetSpeed, MSG_SINGLENOZZLE_RETRACT_SPEED, onDrawPFloatMenu, setRetractSpeed, &fwretract.settings.retract_feedrate_mm_s);
      EDIT_ITEM(ICON_FWRetZRaise, MSG_CONTROL_RETRACT_ZHOP, onDrawPFloat2Menu, setZRaise, &fwretract.settings.retract_zraise);
      EDIT_ITEM(ICON_FWRecSpeed, MSG_SINGLENOZZLE_UNRETRACT_SPEED, onDrawPFloatMenu, setRecoverSpeed, &fwretract.settings.retract_recover_feedrate_mm_s);
      EDIT_ITEM(ICON_FWRecExtra, MSG_CONTROL_RETRACT_RECOVER, onDrawPFloatMenu, setAddRecover, &fwretract.settings.retract_recover_extra);
    }
    updateMenu(fwRetractMenu);
  }

#endif

//=============================================================================
// Mesh Bed Leveling
//=============================================================================

#if HAS_MESH

  void applyMeshFadeHeight() { set_z_fade_height(planner.z_fade_height); }
  void setMeshFadeHeight() { setPFloatOnClick(0, 100, 1, applyMeshFadeHeight); }

  void setMeshActive() {
    set_bed_leveling_enabled(!planner.leveling_active);
    drawCheckboxLine(currentMenu->line(), planner.leveling_active);
    dwinUpdateLCD();
  }

  #if ENABLED(PREHEAT_BEFORE_LEVELING)
    void setBedLevT() { setPIntOnClick(MIN_BEDTEMP, MAX_BEDTEMP); }
  #endif

  #if ENABLED(PROUI_MESH_EDIT)
    void liveEditMesh() { ((MenuItemPtr*)editZValueItem)->value = &bedlevel.z_values[hmiValue.select ? bedLevelTools.mesh_x : menuData.value][hmiValue.select ? menuData.value : bedLevelTools.mesh_y]; editZValueItem->redraw(); }
    void applyEditMeshX() { bedLevelTools.mesh_x = menuData.value; }
    void applyEditMeshY() { bedLevelTools.mesh_y = menuData.value; }
    void resetMesh() { bedLevelTools.meshReset(); LCD_MESSAGE(MSG_MESH_RESET); }
    void setEditMeshX() { hmiValue.select = 0; setIntOnClick(0, GRID_MAX_POINTS_X - 1, bedLevelTools.mesh_x, applyEditMeshX, liveEditMesh); }
    void setEditMeshY() { hmiValue.select = 1; setIntOnClick(0, GRID_MAX_POINTS_Y - 1, bedLevelTools.mesh_y, applyEditMeshY, liveEditMesh); }
    void setEditZValue() { setPFloatOnClick(Z_OFFSET_MIN, Z_OFFSET_MAX, 3); }
  #endif

#endif // HAS_MESH

#if ENABLED(AUTO_BED_LEVELING_UBL)

  void applyUBLSlot() { bedlevel.storage_slot = menuData.value; }
  void setUBLSlot() { setIntOnClick(0, settings.calc_num_meshes() - 1, bedlevel.storage_slot, applyUBLSlot); }
  void onDrawUBLSlot(MenuItem* menuitem, int8_t line) {
    NOLESS(bedlevel.storage_slot, 0);
    onDrawIntMenu(menuitem, line, bedlevel.storage_slot);
  }

  void applyUBLTiltGrid() { bedLevelTools.tilt_grid = menuData.value; }
  void setUBLTiltGrid() { setIntOnClick(1, 3, bedLevelTools.tilt_grid, applyUBLTiltGrid); }

  void ublMeshTilt() {
    NOLESS(bedlevel.storage_slot, 0);
    if (bedLevelTools.tilt_grid > 1)
      gcode.process_subcommands_now(TS(F("G29J"), bedLevelTools.tilt_grid));
    else
      gcode.process_subcommands_now(F("G29J"));
    LCD_MESSAGE(MSG_UBL_MESH_TILTED);
  }

  void ublSmartFillMesh() {
    for (uint8_t x = 0; x < GRID_MAX_POINTS_Y; ++x) bedlevel.smart_fill_mesh();
    LCD_MESSAGE(MSG_UBL_MESH_FILLED);
  }

  void ublMeshSave() {
    NOLESS(bedlevel.storage_slot, 0);
    settings.store_mesh(bedlevel.storage_slot);
    ui.status_printf(0, GET_TEXT_F(MSG_MESH_SAVED), bedlevel.storage_slot);
    DONE_BUZZ(true);
  }

  void ublMeshLoad() {
    NOLESS(bedlevel.storage_slot, 0);
    settings.load_mesh(bedlevel.storage_slot);
  }

#endif // AUTO_BED_LEVELING_UBL

#if HAS_MESH

  void drawMeshSetMenu() {
    checkkey = ID_Menu;
    if (SET_MENU(meshMenu, MSG_MESH_LEVELING, 14)) {
      BACK_ITEM(drawAdvancedSettingsMenu);
      #if ENABLED(PREHEAT_BEFORE_LEVELING)
        EDIT_ITEM(ICON_Temperature, MSG_UBL_SET_TEMP_BED, onDrawPIntMenu, setBedLevT, &hmiData.bedLevT);
      #endif
      EDIT_ITEM(ICON_SetZOffset, MSG_Z_FADE_HEIGHT, onDrawPFloatMenu, setMeshFadeHeight, &planner.z_fade_height);
      EDIT_ITEM(ICON_UBLActive, MSG_ACTIVATE_MESH, onDrawChkbMenu, setMeshActive, &planner.leveling_active);
      #if HAS_BED_PROBE
        MENU_ITEM(ICON_Level, MSG_AUTO_MESH, onDrawMenuItem, autoLevel);
      #endif
      #if ENABLED(AUTO_BED_LEVELING_UBL)
        EDIT_ITEM(ICON_UBLSlot, MSG_UBL_STORAGE_SLOT, onDrawUBLSlot, setUBLSlot, &bedlevel.storage_slot);
        MENU_ITEM(ICON_UBLMeshSave, MSG_UBL_SAVE_MESH, onDrawMenuItem, ublMeshSave);
        MENU_ITEM(ICON_UBLMeshLoad, MSG_UBL_LOAD_MESH, onDrawMenuItem, ublMeshLoad);
        EDIT_ITEM(ICON_UBLTiltGrid, MSG_UBL_TILTING_GRID, onDrawPInt8Menu, setUBLTiltGrid, &bedLevelTools.tilt_grid);
        MENU_ITEM(ICON_UBLTiltGrid, MSG_UBL_TILT_MESH, onDrawMenuItem, ublMeshTilt);
        MENU_ITEM(ICON_UBLSmartFill, MSG_UBL_SMART_FILLIN, onDrawMenuItem, ublSmartFillMesh);
      #endif
      #if ENABLED(PROUI_MESH_EDIT)
        MENU_ITEM(ICON_MeshReset, MSG_MESH_RESET, onDrawMenuItem, resetMesh);
        MENU_ITEM(ICON_MeshEdit, MSG_EDIT_MESH, onDrawSubMenu, drawEditMeshMenu);
      #endif
      MENU_ITEM(ICON_MeshViewer, MSG_MESH_VIEW, onDrawSubMenu, dwinMeshViewer);
    }
    updateMenu(meshMenu);
  }

  #if ENABLED(PROUI_MESH_EDIT)
    void drawEditMeshMenu() {
      if (!leveling_is_valid()) { LCD_MESSAGE(MSG_UBL_MESH_INVALID); return; }
      set_bed_leveling_enabled(false);
      checkkey = ID_Menu;
      if (SET_MENU(editMeshMenu, MSG_EDIT_MESH, 4)) {
        bedLevelTools.mesh_x = bedLevelTools.mesh_y = 0;
        BACK_ITEM(drawMeshSetMenu);
        EDIT_ITEM(ICON_MeshEditX, MSG_MESH_X, onDrawPInt8Menu, setEditMeshX, &bedLevelTools.mesh_x);
        EDIT_ITEM(ICON_MeshEditY, MSG_MESH_Y, onDrawPInt8Menu, setEditMeshY, &bedLevelTools.mesh_y);
        editZValueItem = EDIT_ITEM(ICON_MeshEditZ, MSG_MESH_EDIT_Z, onDrawPFloat2Menu, setEditZValue, &bedlevel.z_values[bedLevelTools.mesh_x][bedLevelTools.mesh_y]);
      }
      updateMenu(editMeshMenu);
    }
  #endif

#endif // HAS_MESH

#endif // DWIN_LCD_PROUI<|MERGE_RESOLUTION|>--- conflicted
+++ resolved
@@ -3939,11 +3939,7 @@
     if (SET_MENU(zOffsetWizMenu, MSG_PROBE_WIZARD, 4)) {
       BACK_ITEM(drawPrepareMenu);
       MENU_ITEM(ICON_Homing, MSG_AUTO_HOME, onDrawMenuItem, autoHome);
-<<<<<<< HEAD
       MENU_ITEM(ICON_AxisD, MSG_MOVE_NOZZLE_TO_BED, onDrawMenuItem, setMoveZto0);
-=======
-      MENU_ITEM(ICON_MoveZ0, MSG_MOVE_NOZZLE_TO_BED, onDrawMenuItem, setMoveZto0);
->>>>>>> 0f095549
       EDIT_ITEM(ICON_Zoffset, MSG_XATC_UPDATE_Z_OFFSET, onDrawPFloat2Menu, setZOffset, &BABY_Z_VAR);
     }
     updateMenu(zOffsetWizMenu);
